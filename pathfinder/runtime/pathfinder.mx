@' pathfinder.mx
@'
@' Monet runtime support for the Pathfinder XQuery compiler
@'
@' Copyright Notice:
@' -----------------
@'
@' The contents of this file are subject to the Pathfinder Public License
@' Version 1.1 (the "License"); you may not use this file except in
@' compliance with the License.  You may obtain a copy of the License at
@' http://monetdb.cwi.nl/Legal/PathfinderLicense-1.1.html
@'
@' Software distributed under the License is distributed on an "AS IS"
@' basis, WITHOUT WARRANTY OF ANY KIND, either express or implied.  See
@' the License for the specific language governing rights and limitations
@' under the License.
@'
@' The Original Code is the Pathfinder system.
@'
@' The Initial Developer of the Original Code is the Database &
@' Information Systems Group at the University of Konstanz, Germany.
@' Portions created by the University of Konstanz are Copyright (C)
@' 2000-2005 University of Konstanz.  All Rights Reserved.
@'
@' $Id$
@'

@f pathfinder
@a Torsten Teggy Grust
@a Maurice van Keulen
@a Henning Rode
@a Jan Flokstra
@a Jens Teubner
@a Stefan Manegold
@a Peter Boncz 
@a Ying Zhang

@t Runtime Support for the Pathfinder XQuery Compiler

@m
.MODULE pathfinder;

.USE pf_support;
.USE streams;

.BUILTIN xquery_server(Stream in, Stream out) : void = CMDxquery_server;
 "read xquery from stream, and print on a stream."

.COMMAND xquery(str, str) : str = CMDxquery;
 "xquery execution.\
 usage:  var result := xquery(\"xml\", str); printf(result);\
 or:  printf(xquery(\"xml\", str));"

.COMMAND xquery_remote(str location, int port, str query, str params) : str = CMDxquery_remote;
 "send a xquery <query> together with the <params> to \"<location>:<port>\"\
 and let it execute at the remote host.\
 Usage: xquery_remote(<hostname>, <portnr>, <query>, <params>)"

.PRELUDE = pathfinder_prelude;
.EPILOGUE = pathfinder_epilogue;

.END pathfinder;
@mil
module(mapi);

PROC pfstart(bit open) : void {
    mapi_listen(int(monet_environment.find("xquery_port")), 5, "xquery_server", open).fork();
}
ADDHELP("pfstart", "boncz", "April 2005",
        "PARAMETERS:\n\
        bit whether the listener should listen to outside requests \
        (default false: only local connections).\n\
        DESCRIPTION:\n\
        start the xquery server.",
        "pathfinder");
PROC pfstart() : void {
    pfstart(false);
}
ADDHELP("pfstart", "boncz", "April 2005",
        "DESCRIPTION:\n\
        start the xquery server.",
        "pathfinder");

PROC xquery_server_start(bit global) : void {
    fork(mapi_listen(
                int(monet_environment.find("xquery_port")),
                5,
                "xquery_server",
                global
                )
        );
}

PROC xquery_server_start() : void {
    xquery_server_start(false);
}

PROC xquery(str query) : str {
    return xquery("xml", query);
}
ADDHELP("xquery", "boncz", "Juli 2005",
        "shortcut for 'xquery(\"xml\", str query) : str'",
        "pathfinder");

PROC xquery_remote(str location, str query, str params) : str {
    return xquery_remote(location, 8080, query, params);
}
ADDHELP("xquery_remote", "zhang", "August 2005",
        "DESCRIPTION:\n\
        Usage: xquery_remote(<host>, <query>, <parameters>)\n\
        Send <query> with the <parameters> to \"<host>:8080\" to let it execute",
        "pathfinder");

PROC xquery_remote(str location, str query) : str {
    return xquery_remote(location, 8080, query, "");
}
ADDHELP("xquery_remote", "zhang", "August 2005",
        "Usage: xquery_remote(<host>, <query>)\n\
        Send <query> with no parameters to \"<host>:8080\" to let it execute",
        "pathfinder");

PROC xquery_remote(str query) : str {
    return xquery_remote("localhost", 8080, query, "");
}
ADDHELP("xquery_remote", "zhang", "August 2005",
        "Usage: xquery_remote(<query>)\n\
        Send <query> with no parameters to \"localhost:8080\" to let it execute",
        "pathfinder");


#############################################
# User-level document management functions:
#
# - shred_doc
# - delete_doc
# - delete_all_docs
#
# Each imported XML-document is stored as a collection of persistent BATs 
# whose name starts with the name of the BAT and ends with the document ID. 
# The execution of an XQuery is not performed on the persistent BATs, but on 
# the transient 'working set', a global document collection represented
# by the ws-BAT.
#
# Each collection contains the following BATs:
# - pre_size    : BAT[oid,int]  pre-value of node / and its descendant size,
# - pre_level   : BAT[oid,chr]  pre-value of node / and its level,
# - pre_prop    : BAT[oid,oid]  pre-value of node / and property ID,
# - pre_kind    : BAT[oid,chr]  pre-value of node / and property ID,
#
# - qn_ns        : BAT[oid,str]  property ID / and name space (elements and attributes),
# - qn_loc       : BAT[oid,str]  property ID / and local name (elements and attributes),
# - prop_text    : BAT[oid,str]  property ID / and text,
# - prop_com     : BAT[oid,str]  property ID / and comment,
# - prop_ins     : BAT[oid,str]  property ID / and processing instruction,
# - prop_tgt     : BAT[oid,str]  property ID / and processing instruction target,
#
# - attr_own  : BAT[oid,oid]  attribute ID / pre-value of owner
# - attr_qn   : BAT[oid,oid]  attribute ID / and qname/property ID
# - attr_prop : BAT[oid,oid]  attribute ID / value ID
#
# - prop_val  : BAT[oid,str]  value ID / value of attribute nodes
#
# Global information on persistent stored documents:
# - doc_name      : BAT[oid,str]        document ID / document name
# - doc_height    : BAT[oid,int]        document ID / height of document
# - doc_size      : BAT[oid,lng]        document ID / size in bytes
# - doc_timestamp : BAT[oid,timestamp]  document ID / end-of-cache-time (nil if none)
# - uri_lifetime  : BAT[str,lng]        URI prefix  / time-to-live (seconds), nil if not to be cached 
# 
# Information on documents/fragments in the working set:
# - PRE_FRAG   : BAT[void,BAT[void,oid]] list of bats with fragments
#                oids for each pre value (copied in element construction)
# - ATTR_FRAG  : BAT[void,BAT[void,oid]] list of bats with fragments
#                oids for each attr value (copied in element/attribute 
#                construction)
# - DOC_LOADED : BAT[void,str] fragment ID / name of document 
#                (starts with 1@0 because WS is first 'loaded' document
# - FRAG       : BAT[void,oid] 0@0 / oid of the newest added fragment
# - WS_FRAG    : BAT[void,oid] enumeration / root-pre values of
#                generated element fragments
# - HEIGTH     : BAT[void,int] enumeration of the fragments / maximal
#                depth of the fragment (starts with 0@0 - WS)

# get a handle to the global lock
var pf_lock := pflock();

# DEFINITION of constants concerning the data model
const PRE_BASE := 0@0;
const ELEMENT := chr(0);
const TEXT := chr(1);
const COMMENT := chr(2);
const PI := chr(3);
const DOCUMENT := chr(4);

# types in translation
const QNAME := 2;
const BOOL := 3;
const INT := 4;
const DEC := 5;
const DBL := 6;
const STR := 7;
const U_A := 8;
# ATOMIC is not a type but all atomic types
# can be retrieved with 'select(int(nil),ATOMIC)'
const ATOMIC := 31;
# NODE is not a type but all node types
# can be retrieved with 'select(NODE,int(nil))'
const NODE := 32;
const ELEM := 33;
const ATTR := 34;

const WS := 0@0;

@- ws definition

This macro is used for the MIL const defs, the C const defs,
but also in the MIL procs for creating, filling and destroying
a working set.

We define a table with the column name, its number,
the type of data (typically again a bat), and if
so the head and tail type of that bat.

actually the field 'tpe' is taken to be bat *always*, 
EXCEPT when (child-T == void)

('tpe' = void means it is a view; without persistent name)

        name       number  tpe  col[H,T]    col-seqbase 
        ========   ======  ===  ==========  ===========
@= ws
@:@1_ws(PRE_SIZE,       0, bat, void,  int, PRE_BASE)@
@:@1_ws(PRE_LEVEL,      1, bat, void,  chr, PRE_BASE)@
@:@1_ws(PRE_PROP,       2, bat, void,  oid, PRE_BASE)@
@:@1_ws(PRE_KIND,       3, bat, void,  chr, PRE_BASE)@
@:@1_ws(PRE_FRAG,       4, void,void,  oid, PRE_BASE)@
@:@1_ws(QN_URI,         5, bat, void,  str, PRE_BASE)@
@:@1_ws(QN_PREFIX,      6, bat, void,  str, PRE_BASE)@
@:@1_ws(QN_LOC,         7, bat, void,  str, PRE_BASE)@
@:@1_ws(PROP_TEXT,      8, bat, void,  str, PRE_BASE)@
@:@1_ws(PROP_COM,       9, bat, void,  str, PRE_BASE)@
@:@1_ws(PROP_INS,      10, bat, void,  str, PRE_BASE)@
@:@1_ws(PROP_TGT,      11, bat, void,  str, PRE_BASE)@
@:@1_ws(ID_NID,        12, bat,  str,  oid, nil)@
@:@1_ws(IDREF_NID,     13, bat,  str,  oid, nil)@
@:@1_ws(ATTR_OWN,      14, bat, void,  oid, PRE_BASE)@
@:@1_ws(ATTR_QN,       15, bat, void,  oid, PRE_BASE)@
@:@1_ws(ATTR_PROP,     16, bat, void,  oid, PRE_BASE)@
@:@1_ws(ATTR_FRAG,     17, void,void,  oid, PRE_BASE)@
@:@1_ws(PROP_VAL,      18, bat, void,  str, PRE_BASE)@
@:@1_ws(DOC_LOADED,    19, str, void, void, nil)@
@:@1_ws(FRAG,          20, oid, void, void, nil)@
@:@1_ws(WS_FRAG,       21, oid, void, void, nil)@
@:@1_ws(HEIGHT,        22, int, void, void, nil)@
@:@1_ws(QN_PREFIX_URI, 23, bat, void,  str, PRE_BASE)@
@:@1_ws(QN_LOC_URI,    24, bat, void,  str, PRE_BASE)@
@:@1_ws(PROP_NID_0,    25, bat,  oid,  oid, nil)@
@:@1_ws(KIND_NID_1,    26, bat, void,  oid, nil)@
@:@1_ws(KIND_NID_2,    27, bat, void,  oid, nil)@
@:@1_ws(PROP_NID_3,    28, bat,  oid,  oid, nil)@
@:@1_ws(KIND_NID_4,    29, bat, void,  oid, nil)@
@:@1_ws(NID_PRE,       30, bat, void,  oid, PRE_BASE)@
@:@1_ws(PRE_NID,       31, bat, void,  oid, PRE_BASE)@

@= c_decl_ws
#define @1 @2
@h
@:ws(c_decl)@
#define WS_SIZE 32  /* should be last */

@= mil_decl_ws
const @1 := @2;
@mil
@:ws(mil_decl)@
const WS_SIZE  := 32; # WS_SIZE should be last
const PROP_NID := PROP_NID_0;
const KIND_NID := PROP_NID;
const KIND_NID_0 := PROP_NID_0;
const KIND_NID_3 := PROP_NID_3;

var doc_query; # bat[oid,int] active working-sets (queries) that use a particular document 
var doc_sema;  # bat[oid,sema] used by delete_doc to wait until all doc users have gone

PROC doc_init() : void
{
    # check if anythimg is initialized at all
    if (type(doc_query) != bat) {
        if (not(isnil(CATCH(bat("doc_name").count())))) {
            # create doc_name table in case it does not exist
            new(oid,str).persists(true).bbpname("doc_name");
            new(oid,str).persists(true).bbpname("doc_location");
            new(oid,timestamp).persists(true).bbpname("doc_timestamp");
            new(oid,int).persists(true).bbpname("doc_height");
            new(oid,lng).persists(true).bbpname("doc_size");
            new(str,lng).persists(true).bbpname("uri_lifetime");
        }
        if (isnil(CATCH(bat("doc_query").count()))) {
            doc_query := bat("doc_query"); 
            doc_sema := bat("doc_sema"); 
        } else {
            (doc_query := new(oid,int)).bbpname("doc_query"); 
            (doc_sema := new(oid,sema)).bbpname("doc_sema"); 
        }
    }
}

PROC doc_check(str name) : bit
{
    doc_init();
    return bat("doc_name").reverse().exist(name);
}

PROC create_ws () : BAT[void,bat]
{
    var ws := bat(void,bat,WS_SIZE).seqbase(PRE_BASE);

    # use our ws macro to instatiate a working set with the proper types
@= create_ws
    if (@5 != void) { # a bat of bats (persistent or view)
        var b := bat(@4,@5);
        if (not(isnil(@6))) b.seqbase(@6); 
        ws.insert(nil, bat(void,bat).seqbase(PRE_BASE).insert(nil, b));
    } else {
        ws.insert(nil, bat(void,@3).seqbase(PRE_BASE)); # a constant bat
    }
@mil
    @:ws(create)@

    # fill the constant bats with initial values
    ws.fetch(DOC_LOADED).seqbase(1@0);
    ws.fetch(FRAG).seqbase(0@0).insert(0@0,nil);
    ws.fetch(HEIGHT).seqbase(0@0).insert(nil,0);
    return ws.access(BAT_READ);
}


PROC doc_tbl (BAT[void, BAT] ws, BAT[void, str] item) : BAT[void,BAT]
{
    # consider each document only once
    var docs := item.tuniqueALT ().mark (0@0).reverse ();

    # throw out documents we already have in the working set
    docs := docs.reverse ()
                .kdiff (ws.fetch (DOC_LOADED).reverse ())
                .mark (0@0)
                .reverse ();

    # load all remaining documents into the working set
    docs@batloop () {
        ws := add_doc (ws, $t);
    }

    # The working set now contains all documents we need.

    # pick the according frag value for each document requested
    var frag := item.leftjoin (ws.fetch (DOC_LOADED).reverse ())
                    .reverse ()
                    .mark (0@0)
                    .reverse ();

    # FIXME: `ELEM' is not actually a good name here. It specifies
    #        that the node is to be found in the pre_... containers
    #        (in contrast to the attribute containers).
    var ret_kind := set_kind (frag, ELEM);

    # pre values will all be zero
    var ret_item := ret_kind.project (0@0);

    # return result as a BAT of BATs
    return new (void, BAT).insert (nil, ws)
                          .insert (nil, ret_item)
                          .insert (nil, ret_kind)
                          .seqbase (0@0);
}

ADDHELP("create_ws", "tsheyar", "July 2004",
		"DESCRIPITON:\n\
		creates a new working set and gives back the reference",
		"pathfinder");

ADDHELP("doc_tbl", "teubner", "Aug 2005",
		"PARAMETERS:\n\
		ws    current working set; will be modified\n\
		item  list of documents to add to the working set\n\
		DESCRIPTION:\n\
		Implementation of the algebra operator `doc_tbl' that\n\
		loads persistent documents into the working set.\n\
		Input is a list of document names. Output is a BAT of\n\
		BATs with the components\n\
		(a) the modified working set,\n\
		(b) an `item' column with the pre values of the\n\
		document roots, and\n\
		(c) a `kind' column that encodes node kind and document\n\
		container (within the working set) according to our\n\
		working set representation.",
		"pathfinder");


PROC destroy_ws_locked(BAT[void,bat] ws) : void
{
    doc_query.select(int(ws))@batloop() {
        var doc_oid := $h;
        doc_query.delete(doc_oid, int(ws));
        if (not(doc_query.exist(doc_oid))) {
            if (doc_sema.exist(doc_oid)) {
                sema_up(doc_sema.find(doc_oid));
            }
        }
    }
    # determine whether a cache flush is desired (only count cached bats, those with a timestamp)
    var cursize := sum(bat("doc_timestamp").select(timestamp(nil),timestamp(nil)).mirror().join(bat("doc_size")));
    var maxsize := (1024LL * 1024LL) * lng(monet_environment.find("xquery_cacheMB"));

    if (cursize > maxsize) {
        delete_all_docs_locked(true);
    }
}

PROC destroy_ws(BAT[void,bat] ws) : void
{
    var err;

    if (type(doc_query) != bat) { return; }

    # always make sure not to cause errors while holding the lock
    lock_set(pf_lock);
    err := CATCH(destroy_ws_locked(ws));
    lock_unset(pf_lock);

    if (not(isnil(err))) { ERROR(err); }
}

PROC shred_doc_locked(BAT[str,bat] docBAT, str location, str name, timestamp ts, int ws, int height) : void 
{
    # get a new persistent doc id
    var doc_oid := 0@0;
    if (bat("doc_name").count() > 0) 
        doc_oid := oid(int(bat("doc_name").reverse().max()) + 1); 

    # rename all new bats with the doc id as suffix
    [rename](docBAT, [+](mirror(docBAT), str(int(doc_oid))));
    var totsize := sum([batsize](docBAT));

    # add to meta table
    bat("doc_name").insert(doc_oid, name);
    bat("doc_location").insert(doc_oid, location);
    bat("doc_timestamp").insert(doc_oid, ts);
    bat("doc_height").insert(doc_oid, height);
    bat("doc_size").insert(doc_oid, totsize);

    [persists](docBAT, true);

    # add the meta table to the commit set 
    #docBAT.insert(str(nil),bat("doc_name"));
    #docBAT.insert(str(nil),bat("doc_location"));
    #docBAT.insert(str(nil),bat("doc_timestamp"));
    #docBAT.insert(str(nil),bat("doc_height"));
    #docBAT.insert(str(nil),bat("doc_size"));
    #if (not(subcommit(docBAT))) 
    if (not(commit())) ERROR("shred_doc(%s) : commit failed\n");

    if (not(isnil(ws))) {
        pin_doc(doc_oid, ws);
    }
}

# HACK: overwrite 'height'
PROC shred_doc_impl(str location, str name, bit doCommit, str opt, timestamp ts, int ws) : BAT[void,bat]
{
    var err, exists := false;

    # always make sure not to cause errors while holding the lock
    lock_set(pf_lock);
    err := CATCH(exists := doc_check(name));
    lock_unset(pf_lock);

    if (not(isnil(err))) ERROR(err);
    else if (exists) ERROR("shred_doc(%s): already exists in database!\n", name);

    # shred it unlocked
    var docBAT := new(str,bat,WS_SIZE); # contains all new bats
    var us := usec();
    var shredRES := shred2bats(location,opt);

    # use the ws macro to get the the basic working set (excluding views, constants and indices)
@= shred_doc_ws
    if (and(=(@3, bat), <(@1, DOC_LOADED)))
        docBAT.insert(toLower("@1"), shredRES.fetch(@1));
@mil
    @:ws(shred_doc)@

    # these are simple concatenations (to accelerate combined lookup)
    docBAT.insert("qn_prefix_uri", docBAT.find("qn_prefix").[+](str('\1')).[+](docBAT.find("qn_uri")));
    docBAT.insert("qn_loc_uri",    docBAT.find("qn_loc").[+](str('\1')).[+](docBAT.find("qn_uri")));

    # mapping between immutable node-id's and pre-order ranks
    var pre_size := docBAT.find("pre_size");
    var pre_nid  := pre_size.mirror().copy();
    var nid_pre  := pre_nid;

    # create our indices
    var knd := ELEMENT;
    while ( knd <= DOCUMENT ) {
        var the_name := str(chr(48 + knd));
        var the_bat := docBAT.find("pre_kind").ord_uselect(knd).reverse().leftfetchjoin(pre_nid).chk_order();
        if ( (knd = ELEMENT) or (knd = PI) ) {
            the_name := "prop_nid_" + the_name;
            the_bat := the_bat.reverse().mirror().leftfetchjoin(nid_pre).leftfetchjoin(docBAT.find("pre_prop")).reverse().leftfetchjoin(pre_nid).chk_order();
        } else {
            the_name := "kind_nid_" + the_name;
        }
        docBAT.insert(the_name,the_bat);
        knd :+= chr(1);
    }

    docBAT.insert("nid_pre", nid_pre);
    docBAT.insert("pre_nid", pre_nid);
    nid_pre := nil;
    
    docBAT.replace("attr_own", docBAT.find("attr_own").leftfetchjoin(pre_nid));

{ # TODO/FIXME: Slack-space creation should be done in the shredder.

    # insert 25% free space per 64k tuples
    const PAGESIZE := 4;	#64 * 1024;
    const PAGEFILL := 3;	#48 * 1024;
    const PAGEFREE := PAGESIZE - PAGEFILL;

    var seq_0 := seqbase(pre_size);
    var len_0 := count(pre_size);
    var pages := int(ceil(dbl(len_0) / dbl(PAGEFILL)));
    var len_1 := pages * PAGESIZE;
    pre_size  := nil;

    var pre := new(str,bat,5);
    pre.insert("pre_size" , docBAT.find("pre_size" ));
    pre.insert("pre_level", docBAT.find("pre_level"));
    pre.insert("pre_prop" , docBAT.find("pre_prop" ));
    pre.insert("pre_kind" , docBAT.find("pre_kind" ));
    pre.insert("pre_nid"  , docBAT.find("pre_nid"  ));
    pre.access(BAT_READ);
    
    pre@batloop() {
        var nme := $h;
        var org := $t;
        var stretch;
        if (PAGEFREE > 0) {
            var tpe := ttype(org);
            var empty;
            if (nme = "pre_size" ) {
                empty := slice(org, 0, PAGEFREE - 1).number();
                empty := (count(empty)-1).[-](empty).[xor](not(0)).[xor](INT_MAX);
            } else {
                empty := slice(org, 0, PAGEFREE - 1).project(cast(nil,tpe));
            }
            stretch := new(void, tpe, len_1).seqbase(seq_0);
            var fst := 0;
            var seq := oid(nil);
            while (fst < len_0) {
                var lst := fst + PAGEFILL - 1;
                seq := oid(int(seq_0) + count(stretch));
                var full := slice(org, fst, lst);
                if (nme = "pre_size") {
                    var p0 := [int](slice(pre_nid, fst, lst));
                    var p1 := [+](p0, full);
                    var x0 := [/](p0, PAGEFILL); p0 := nil;
                    var x1 := [/](p1, PAGEFILL); p1 := nil;
                    var x  := [-](x1, x0); x0 := nil; x1 := nil;
                    var y  := [*](PAGEFREE, x); x := nil;
                    var z  := [+](full, y); y := nil;
                    full := [ifthenelse]([<=](full, 0), full, z); z:= nil;
                }
                stretch.insert(full.seqbase(seq));
                fst :+= PAGEFILL;
                if (fst < len_0) {
                   seq := oid(int(seq_0) + count(stretch));
                   stretch.insert(empty.seqbase(seq));
                }
            }
            stretch.access(BAT_READ);
        } else {
            stretch := org;
        }
        docBAT.replace(nme, stretch);
    }
    pre_nid := nil;
    pre := nil;

    docBAT.replace("nid_pre", docBAT.find("pre_nid").select(oid(nil),oid(nil)).reverse().sort().reverse().mark(seq_0).reverse().copy());

} # TODO/FIXME: Slack-space creation should be done in the shredder.

    height := shredRES.fetch(PRE_LEVEL).max().int() + 1;

    docBAT := docBAT.access(BAT_READ);
    if (doCommit) {
        [mmap](docBAT, STORE_MMAP);
        [save](docBAT);

        # add doc to the database locked
        lock_set(pf_lock);
        err := CATCH(shred_doc_locked(docBAT, location, name, ts, ws, height));
        lock_unset(pf_lock);

        if (not(isnil(err))) ERROR(err);
    }
    return docBAT;
}

PROC shred_doc_base(str location, str name, bit doCommit, str opt) : BAT[void,bat]
{
    var height, us := usec();
    var docBAT := shred_doc_impl(location, name, doCommit, opt, timestamp(nil), int(nil));
    # save all persistent BATs and print timings
    us := usec() - us;
    var ms := us/1000;
    if ( doCommit ) {
        printf("# Shredded XML doc(\"%s\"), total time after commit=%lld.%03llds\n", name, ms/1000,ms%1000);
    } else {
        printf("# Shredded XML doc(\"%s\") uncommitted, total time =%lld.%03llds\n", name, ms/1000,ms%1000);
    }
    return docBAT;
}

PROC shred_doc(str location, str name) : void
{
    shred_doc_base(location, name, true, "");
}
ADDHELP("shred_doc", "flokstra", "Dec 2004",
        "PARAMETERS:\n\
        - str URI containing the xml document to be shredded)\n\
        - str document name ('alias') in database\n\
        DESCRIPTION:\n\
        Shred xml document to the internal Pathfinder format, (analog to import_doc()).",
        "pathfinder");

PROC delete_doc_locked(oid doc_oid) : bit
{
    var docBAT := new(void,str,WS_SIZE);

    if (doc_sema.exist(doc_oid)) {
        # somebody else is deleting the same doc!
        while(doc_sema.exist(doc_oid)) {
            lock_unset(pf_lock);
            sleep(1);
            lock_set(pf_lock);
        }
        return; # now he is done
    }
    # we will delete it
    while (doc_query.exist(doc_oid)) {
        var sem := sema_create(0);
        doc_sema.insert(doc_oid, sem);

        lock_unset(pf_lock);
        sema_down(sem); # wait for the users to go away 
        lock_set(pf_lock);

        sema_destroy(sem);
        doc_sema.delete(doc_oid, sem);
    }

    # use the ws macro to get the names of all non-(view or constant) bats
@= getlower_ws
    if (@3 = bat)
        docBAT.insert(nil, toLower("@1"));
@mil
    @:ws(getlower)@
    docBAT := docBAT.access(BAT_READ);

    # docBAT becomes [name,bat]
    docBAT := [bat]([+](docBAT, str(int(doc_oid))).reverse().mirror());

    # rename the bats so even in case of failure they don't bother us directly anymore
    [rename](docBAT, [+]([+]("rm_", mirror(docBAT)), +("_" , str(lng(current_timestamp()))))).access(BAT_WRITE);

    # remove them from the repository
    [persists](docBAT, false);

    bat("doc_name").delete(doc_oid);
    bat("doc_location").delete(doc_oid);
    bat("doc_timestamp").delete(doc_oid);
    bat("doc_height").delete(doc_oid);
    bat("doc_size").delete(doc_oid);

    # also commit the meta bats
    #docBAT.insert(str(nil), bat("doc_name"));
    #docBAT.insert(str(nil), bat("doc_location"));
    #docBAT.insert(str(nil), bat("doc_timestamp"));
    #docBAT.insert(str(nil), bat("doc_height"));
    #docBAT.insert(str(nil), bat("doc_size"));
    #return subcommit(docBAT);
    return commit();
}

PROC delete_doc(str name) : void
{
    var err, exists := false;

    # always make sure not to cause errors while holding the lock
    lock_set(pf_lock);
    err := CATCH(exists := doc_check(name));
    lock_unset(pf_lock);

    if (not(isnil(err))) ERROR(err);
    else if (not(exists)) ERROR("delete_doc(%s): document not found in database!\n", name);

    # always make sure not to cause errors while holding the lock
    lock_set(pf_lock);
    err := CATCH(delete_doc_locked(bat("doc_name").reverse().find(name)));
    lock_unset(pf_lock);

    if (not(isnil(err))) ERROR(err);
}
ADDHELP("delete_doc", "tsheyar", "July 2004",
        "PARAMETERS:\n\
        str document name\n\
        DESCRIPTION:\n\
        delete the persistent BATS that store the document.",
        "pathfinder");

PROC delete_all_docs_locked(bit cachedOnly) : void
{
    doc_init();
    bat("doc_timestamp").copy()@batloop() {
        if (or(cachedOnly, not(isnil($t))))
            delete_doc_locked($h);
    }
}

PROC delete_all_docs(bit cachedOnly) : void
{
    var err, b := bat(timestamp,str);

    # always make sure not to cause errors while holding the lock
    lock_set(pf_lock);
    err := CATCH(delete_all_docs_locked(cachedOnly));
    lock_unset(pf_lock);

    if (not(isnil(err))) ERROR(err);
}
ADDHELP("delete_all_docs", "tsheyar", "July 2004",
        "DESCRIPTION:\n\
        deletes all persistent document BATs that store xml documents.",
        "pathfinder");


PROC pin_doc(oid doc_oid, int ws) : void 
{
    # pin the document on this working set (must hold lock!)
    doc_query.insert(doc_oid, int(ws));
}

# HACK: this proc overwrites variables 'lifetime' and 'ts'
PROC add_doc_locked(str name, int ws) : oid
{
    var doc_oid := nil;
    var filename := name;
    var lim := timestamp(nil);

    # check if the document already existed
    if (doc_check(name)) {
        doc_oid := bat("doc_name").reverse().find(name);
    } else if (bat("doc_location").reverse().exist(name)) {
        # existed as cached location (URI): must check timestamp
        var doc_oid := bat("doc_location").reverse().find(name);
    }

    # do some first analysis on the URI
    if (not(isnil(doc_oid))) { 
        filename := bat("doc_location").find(doc_oid);
        lim := bat("doc_timestamp").find(doc_oid);
    }

    if (startsWith(filename, "file://") or startsWith(filename, "FILE://")) {
        filename := string(filename, 7);
    } else {
        idx := search(filename, "://");
    }
    if (idx >= 0) {
        # add uri-dependent lifetime
        var uri_lifetime := bat("uri_lifetime");
        var b := [startsWith](filename, mirror(uri_lifetime)).uselect(true);
        if (b.count() > 0) {
            var matchlen := [length](mirror(b));
            lifetime := *(1000LL, uri_lifetime.find(matchlen.reverse().find(matchlen.max())));
        } else {
            lifetime := lng(nil); # doc will *not* be cached 
        }
    } else {
        # a file: get lastmodification time
        var tts;
        var err := CATCH(tts := lastmod_time(filename));
        if (isnil(err)) {
            ts := tts; # timestamp was read succesfully
        } else if (not(isnil(lim))) {
            ts := add(lim, 1LL); # file-error on cached file: force remove
        }
    }

    if (isnil(doc_oid)) {
        return nil; # document not in database
    } else if (and(not(isnil(lim)), >(ts,lim))) { # if so, check if it still valid
        # remove outdated document from the cache
        delete_doc_locked(doc_oid); 
        return nil;
    }
    pin_doc(doc_oid, ws); # make sure nobody can delete it
    return doc_oid;
}

# if docid != "", it holds the str(id) of the persistent doc
# if not, the temporary document is in tmp_doc (by name without id)
PROC add_doc_bat(BAT[str,bat] tmp_doc, str name, str docid) : bat[any,any]
{
    if (docid != "") return bat(name + docid);
    return tmp_doc.find(name);
}

var time_shred := 0; # dummy declarartion to avoid errors when timing is not activated in the script

# HACK: this proc overwrites variable 'time_shred' 
PROC add_doc(BAT[void,bat] ws, str name) : BAT[void,bat]
{
    var ts := current_timestamp();
    var lifetime := 0LL;
    var idx := -1;
    var doc_oid;
    var err, height;
    var t := time();

    # always make sure not to cause errors while holding the lock
    lock_set(pf_lock);
    err := CATCH(doc_oid := add_doc_locked(name, int(ws)));
    lock_unset(pf_lock);

    if (not(isnil(err))) ERROR(err);

    var docBAT, docid := "", doCommit := true;

    if (isnil(doc_oid)) {
        ts := add(ts, lifetime);
        if (isnil(ts)) doCommit := false;
        docBAT := shred_doc_impl(name, name, doCommit, "", ts, int(ws));
        # overwrites 'height'
        time_shred :+=  time() - t;
    } else {
        docBAT := new(str,bat);
    }
    if (doCommit) { 
        docid := str(int(bat("doc_name").reverse().find(name)));
        height := bat("doc_height").find(oid(int(docid)));
    }

    # add it to the working set
    var frag := ws.fetch(DOC_LOADED).uselect(name);
    if (frag.count() = 0) {
        ws.fetch(DOC_LOADED).insert(nil,name);
        frag := oid(ws.fetch(DOC_LOADED).count());

        # use the ws macro to instantiate all non-(view or constant) bats
@= add_doc_bat_ws
        if (@3 = bat)
            ws.fetch(@1).insert(nil,docBAT.add_doc_bat(toLower("@1"), docid));
@mil
        @:ws(add_doc_bat)@

        # create views
        ws.fetch(PRE_FRAG).insert(nil,fake_project(frag));
        ws.fetch(ATTR_FRAG).insert(nil,fake_project(frag));

        # adapt constants
        ws.fetch(FRAG).replace(0@0,frag);
        ws.fetch(HEIGHT).insert(nil,height);
     } else { 
        ws.fetch(FRAG).replace(0@0,frag.reverse().fetch(0)); 
     }
     return ws;
}


@- xml document cache
When fn:doc() is used with a previously unseen URI, it is shredded on the fly and placed into 
the xml document cache (see text below). A number of procs are provided to monitor
and control the behavior of the cache.
@mil
const xmlcache_help := 
"The XML document cache keeps indexed copies of documents that where recently\n\
used in the fn:doc(URI) xquery function.\n\
\n\
The size of the cache is controlled using the 'xquery_cacheMB' setting in\n\
the 'MonetDB.conf' file.\n\
\n\
For file URIs, the cache looks at the last-modification-time of the file on disk\n\
to guarantee that the cached document is still up-to-date for answering queries from.\n\
\n\
For other URIs, *lifetime rules* determine how long documents can stay in the cache.\n\
Each lifetime rule consists of a URI prefix and the registered seconds of lifetime.\n\
\n\
The rule with longest prefix that matches an URI counts. Specifying a lifetime\n\
of 'int(nil)' seconds means that the URI will *not* be cached at all.\n\
This is also the default if no prefix matches an URI.\n\
\n\
The name of a cached document is the same as its location (URI). For explicitly\n\
shredded documents (with 'shred_doc(location,name)'), the name is an 'alias' and\n\
may differ from the URI. Explicitly shredded documents fall outside the XML document\n\
cache; documents are only removed at explicit user request (with 'delete_doc(name)').";

PROC xmlcache_add_rule(str uri, any lifetime) : void {
    xmlcache_add_rule(uri, lng(lifetime)); 
}
PROC xmlcache_add_rule(str uri, lng lifetime) : void {
    lock_set(pf_lock);
    var err := CATCH({ doc_init(); bat("uri_lifetime").delete(uri); bat("uri_lifetime").insert(uri, lifetime); });
    lock_unset(pf_lock);
    if (not(isnil(err))) ERROR(err);
}
ADDHELP("xmlcache_add_rule", "boncz", "May 2005",
        "DESCRIPTION:\nadd a new URI lifetime rule.\n\n" + xmlcache_help,  "pathfinder");

PROC xmlcache_del_rule(str uri) : void {
    lock_set(pf_lock);
    var err := CATCH({doc_init(); bat("uri_lifetime").delete(uri);});
    lock_unset(pf_lock);
    if (not(isnil(err))) ERROR(err);
}
ADDHELP("xmlcache_del_rule", "boncz", "May 2005",
        "DESCRIPTION:\ndeletes an existing URI lifetime rule.\n\n" + xmlcache_help,  "pathfinder");

PROC xmlcache_print_rules() : void {
    lock_set(pf_lock);
    var err := CATCH({ doc_init(); table(bat("uri_lifetime").mark(0@0).reverse().col_name("URI-prefix"), bat("uri_lifetime").reverse().mark(0@0).reverse().col_name("liftime-secs")); });
    lock_unset(pf_lock);
    if (not(isnil(err))) ERROR(err);
}
ADDHELP("xmlcache_print_rules", "boncz", "May 2005",
        "DESCRIPTION:\nshows all URI lifetime rules.\n\n" + xmlcache_help,  "pathfinder");

PROC xmlcache_print() : void {
    lock_set(pf_lock);
    var err := CATCH({ doc_init(); table(bat("doc_name").col_name("alias"), bat("doc_location").col_name("URI"), bat("doc_size").col_name("size"), bat("doc_timestamp").select(timestamp(nil),timestamp(nil)).col_name("valid-thru")); });
    lock_unset(pf_lock);
    if (not(isnil(err))) ERROR(err);
}
ADDHELP("xmlcache_print", "boncz", "May 2005",
        "DESCRIPTION:\nshows the actual content of the XML document cache.\n\n" + xmlcache_help,  "pathfinder");

PROC xmldb_print() : void {
    lock_set(pf_lock);
    var err := CATCH({ doc_init(); table(mirror(bat("doc_timestamp").uselect(timestamp(nil))).join(bat("doc_name")).col_name("alias"), bat("doc_location").col_name("URI"), bat("doc_size").col_name("size")); });
    lock_unset(pf_lock);
    if (not(isnil(err))) ERROR(err);
}
ADDHELP("xmldb_print", "boncz", "May 2005",
        "DESCRIPTION:\nshows the actual content of the persistent XML document database (not the XML document cache).\n\nThis consists of all documents explicitly shredded with shred_doc(URI, alias).",  "pathfinder");


@h
#ifndef PATHFINDER_H
#define PATHFINDER_H

#include <monettime.h>
#include <lock.h>
#include <monet.h>
#include <monet_interpreter.h>
#include <streams.h>
#include <pathfinder.proto.h>

pathfinder_export int CMDxquery(char** res, char *mode, char* xquery);

#endif

@c
#include "pathfinder.h"

MT_Lock pf_compiler_lock;

#include "compile_interface.h"

/*
 * translate xquery to MIL and execute
 */
static int
exec_xquery(char *mode, char* xquery) {
    char *prologue = NULL, *query = NULL, *epilogue = NULL, *err = NULL;
    int len = 0, ret = GDK_FAIL, debug = strstr(mode,"debug") != NULL;
    char *mapi = strstr(mode, "mapi")?"=":"";

    if (debug) {
        stream_printf(GDKout, "%s#xquery######################################################\n", mapi);
        stream_write(GDKout, xquery, strlen(xquery), 1);
    }
    MT_set_lock(pf_compiler_lock, "CMDxquery");
    err = pf_compile_MonetDB(xquery, mode, &prologue, &query, &epilogue);
    if (err) {
        len = strlen(err);
        if (*mapi) {
            /* put ! before error lines */
            char *p = err, *q = err;
            while(*p) { if (*p++ == '\n') len++; }
            err = (char*) alloca(len+3);
            *err = '!'; 
            for(p=err+1; *q; q++) {
                *p++ = *q;
                if (*q == '\n') *p++ = '!'; 
            }
            /* guard against errors that do not terminate in a newline */
            if (*q && *q != '\n') *p++ = '\n';
            else if (p[-1] == '!') p--;  
            p[1] = 0;
            len = p - err;
        }
    }
    MT_unset_lock(pf_compiler_lock, "CMDxquery");

    if (debug) {
        stream_printf(GDKout, "%s#mil#########################################################\n", mapi);
        if (prologue) stream_write(GDKout, prologue, strlen(prologue), 1);
        else stream_printf(GDKout, "%s#null prologue\n", mapi);
        if (query) stream_write(GDKout, query, strlen(query), 1);
        else stream_printf(GDKout, "%s#null query\n", mapi);
        if (epilogue) stream_write(GDKout, epilogue, strlen(epilogue), 1);
        else stream_printf(GDKout, "%s#null epilogue\n", mapi);
    }
    if (err) {
        if (debug) {
            stream_printf(GDKout, "%s#err#########################################################\n", mapi);
        }
        stream_write(GDKout, err, len, 1);
    }
    if (prologue && query && epilogue) {
        if (debug) {
            stream_printf(GDKout, "%s#exec prologue...############################################\n", mapi);
        }
        if (monet_exec(prologue) >= 0) {
            if (debug) {
                stream_printf(GDKout, "%s#exec query...###############################################\n", mapi);
            }
            if (monet_exec(query) >= 0) {
                if (debug) {
                    stream_printf(GDKout, "%s#exec epilogue...############################################\n", mapi);
                }
                if (monet_exec(epilogue) >= 0) {
                    if (debug) {
                        stream_printf(GDKout, "%s#ok##########################################################\n", mapi);
                    }
                    ret = GDK_SUCCEED;
                }
            }
        }
    }
    if (debug && ret != GDK_SUCCEED) {
        stream_printf(GDKout, "%s#execution failed############################################\n", mapi);
    }
    /* what comes out of PF is alloced differently */
    if (prologue) free(prologue);
    if (query) free(query);
    if (epilogue) free(epilogue);
    return ret;
}


int
CMDxquery(char** res, char *mode, char* xquery) {
    buffer *b = buffer_create(16384);
    stream *s = buffer_wastream(b, "CMDxquery");
    stream *o = GDKout;
    char *dst = NULL;
    int ret = 0;

    /* run the query, but collect all output in a buffer */
    THRsetdata(0,s);
    ret = exec_xquery(mode, xquery);
    THRsetdata(0,o);
    stream_close(s);

    if (ret == GDK_SUCCEED) {
        dst = GDKmalloc(b->pos+1);
        memcpy(dst, b->buf, b->pos);
        dst[b->pos] = 0;
    }
    buffer_destroy(b);
    stream_destroy(s);
    *res = dst;
    return ret;
}

@= builtin_operand
{
    int _k = interpret(stk, arg(lt, @1), res);
    if (_k < 0) {
        return _k;
    }
    @3 = VALconvert(@2, res);
    if ((@3 == ILLEGALVALUE)  || (@2 == TYPE_bat && !@3)) {
        return handle_paramerror(res,@1,res->vtype,@2);
    }
}
@c
int
connect_error(stream *in, stream *out)
{
    /* Make sure that the write- (out-) stream is closed first,
     * as the related read- (in-) stream closes the shared
     * socket; see also MonetDB/src/common/stream.mx:socket_close .
     */
    if (out) {
        stream_close(out);
        stream_destroy(out);
    }
    if (in) {
        stream_close(in);
        stream_destroy(in);
    }
    return GDK_FAIL;
}

#define XQUERY_CHALLENGE "::mserver_xquery:4\n"

/*
 * read xquery from input stream; execute and print on output stream 
 */  
int
CMDxquery_server(Cntxt stk, YYSTREE lt, ValPtr res)
{
    stream **In, **Out;
    stream *in = NULL, *out = NULL;
    Thread XQthread = THRget(THRgettid());
    Client client;
    size_t curlen = 0, maxlen = BUFSIZ;
    char *xquery, *user, *buf = GDKmalloc(maxlen + 1); /* one extra for terminator */
    int i, ret = GDK_FAIL;

    if (lt->cnt != 2)
        return handle_argerror(res, lt->cnt, 2);

    /* this is a BUILTIN because we must obtain the client context (and thus the streams) */
    CNTXTclient((Cntxt) (ptrdiff_t) stk, &client);
    @:builtin_operand(0,TYPE_Stream,In)@
    in = *In;
    @:builtin_operand(1,TYPE_Stream,Out)@
    out = *Out;
    monetSetChannel(XQthread, in, out);

    /* send challenge */
    snprintf(buf, 100, "%2u%s", (unsigned int)strlen(XQUERY_CHALLENGE), XQUERY_CHALLENGE);
    if (stream_write(out, buf, strlen(buf), 1) < 0) 
        return connect_error(in, out);

    /* get user name (ignored later), and mapiclient mode */
    memset(buf, 0, BUFSIZ);
    user = buf;
    if (stream_read(in, user, 1, 1) < 0)
        return connect_error(in, out);
    for (i = 0; i < BUFSIZ && *user != '\n'; i++) {
        user++;
        if (stream_read(in, user, 1, 1) < 0)
            return connect_error(in, out);
    }
    *user = 0;

    /* check for blocked mode */
    if (strncmp(buf + i - 8, ":blocked", 8) == 0) {
        in = block_stream(stream_rstream(in));
        out = block_stream(stream_wstream(out));
        monetSetChannel(XQthread, in, out);
    }

    /* use the MAPI protocol to read as much xquery buffer as possible */
    while (1) {
        if (stream_write(out, PROMPT1, sizeof(PROMPT1) - 1, 1) < 0)
            return connect_error(in, out);
        if (stream_flush(out))
            return connect_error(in, out);

        curlen = 0;
        for (;buf;) {
            ssize_t n = stream_read(in, buf + curlen, 1, maxlen - curlen);
            if (n < 0)
                return connect_error(in, out);
            if (n == 0) {
                break;
            }
            curlen += n;
            if (curlen == maxlen) {
                maxlen += 1024;
                buf = GDKrealloc(buf, maxlen + 1);
            }
        }

        /* execute query */
        if (buf) {
            buf[curlen] = 0;	/* terminate (we know there is space) */

            /* first line of the query is the mode */ 
            for (xquery = buf; *xquery; xquery++)
                if (*xquery == '\n') {
                    *xquery++ = 0;
                    break;
                }

            ret = exec_xquery(buf, xquery); /* execute, see above */
        }
    }
    GDKfree(buf);

    /* end of session */
    stream_write(out, PROMPT1, sizeof(PROMPT1) - 1, 1);
    stream_flush(out);
    closeClient(client, 0); 	
    return ret;
}

#ifdef _WIN32 		        /* Windows specific */
    #pragma comment(lib, "ws2_32")
    #include <winsock.h>
    #define snprintf _snprintf
#else				        /* UNIX specific */
    #include <sys/types.h>	/* used by socket */
    #include <sys/socket.h>
    #include <unistd.h>
    #include <netinet/in.h> /* hton and ntoh */
    #include <arpa/inet.h>  /* dotted IP addr to and from 32-bits int */
    #include <netdb.h>		/* convert domain names into IP addr */
    #include <errno.h>
    #include <ctype.h>
#endif				        /* _WIN32 */

/* Create a HTTP client socket.
 * Returns the socket if succeeded, -1 otherwise.
 */
int
setup_connection(str location, int port)
{
    int addr, sock, err=-1;
    struct sockaddr_in sockaddr;
    struct hostent *resolv = NULL;

    errno = 0;
    if (isdigit((int)location[0])) {
<<<<<<< HEAD
        if ((s_addr = inet_addr(location)) < 0) {
=======
        if ((addr = inet_addr(location)) < 0) {
>>>>>>> c25f3c68
            GDKerror("setup_connection: invalid IP addressi \"%s\": %s\n",
                     location, errno ? strerror(errno) : "");
            return err;
        }
    } else {
        if (!(resolv = gethostbyname(location))) {
            GDKerror("setup_connection: invalid location \"%s\": %s\n",
                     location, errno ? strerror(errno) : "");
            return err;
        }
        addr = ((struct in_addr *)resolv->h_addr_list[0])->s_addr;
    }

    sockaddr.sin_family = AF_INET;
    sockaddr.sin_port   = htons(port);
    sockaddr.sin_addr.s_addr = addr;
    memset(&(sockaddr.sin_zero), '\0', 8);

    if ((sock = socket(AF_INET, SOCK_STREAM, 0)) < 0) {
        GDKerror("setup_connection: failed to create socket\n");
        return err;
    }
    if (connect(sock, (struct sockaddr *) &sockaddr, sizeof(sockaddr)) < 0) {
        GDKerror("setup_connection: failed to setup connection\n");
        close(sock);
        return err;
    }
    return sock;
}

/*
 * send xquery to a remote host to be executed
 * store results locally
 */
int
CMDxquery_remote(str *res, str location, int *port, str query, str params)
{
#define MIN_RESPONSE_SIZE 19

    int i, n, len, ret, sock;
    int bufsize, csize, hsize = 1024;
    stream *rstream, *wstream;
    char *strptr, *content = NULL, *buf = NULL;
    const char *func = "xquery_remote"; /* Currently we only have one function */

    (void) params; /* not used yet */

    if (location[(len=strlen(location))-1] == '/')
        location[len-1] = '\0'; /* remove last '/' if any */

    if ((sock = setup_connection(location, *port)) < 0)
        return GDK_FAIL;

    n = 4096 + strlen(query); /* 4k for static content, should be enough */
    csize = BUFSIZ > n ? BUFSIZ : n;
    if (!(content = GDKmalloc(csize))) {
        GDKerror("xquery_remote: not enough memory");
        close(sock);
        return GDK_FAIL;
    }

    bufsize = hsize + csize;
    if (!(buf = GDKmalloc(bufsize))) {
        GDKerror("xquery_remote: not enough memory\n");
        GDKfree(content); close(sock);
        return GDK_FAIL;
    }

    len = snprintf(content, csize, "%s\n%s\n%s",
            "<?xml version='1.0' ?>\n"
            "<env:Envelope xmlnl:env=\"http://www.w3.org/2003/05/soap-envelope\">\n"
            "<env:Header>\n"
            "<r:remotequeryrequest\n"
            "    env:encodingStyle=\"http://example.com/encoding\"\n"
            "    env:mustUnderstand=\"true\" />\n"
            "</env:Header>\n"
            "<env:Body>\n"
            "<query>",
            query,
            "</query>\n"
            "</env:Body>\n"
            "</env:Envelope>\n");

    wstream = socket_wastream(sock, "http_write");
    n = snprintf(buf, bufsize,
            "POST /%s HTTP1.1\r\n"
            "Host: %s\r\n"
            "Accept: text/html, text/xml, application/soap+xml\r\n"
            "Accept-Language: en-uk en-us\r\n"
            "Content-Type: text/html; charset=\"utf-8\"\r\n"
            "Content-Length: %d\r\n\r\n"
            "%s",
            func, location,
            len,
            content);
    GDKfree(content);

    if ( (ret = stream_write(wstream, buf, 1, n)) != n) {
        GDKerror("xquery_remote: failed to send request, only %d of %d bytes sent\n", ret, n);
        GDKfree(buf); stream_close(wstream);
        return GDK_FAIL;
    }

    /***
     * Receive all response data
     */
    rstream = socket_rastream(sock, "http_read");
    n = 0;
    while ((ret = stream_read(rstream, buf+n, 1, bufsize-n)) > 0) {
        n += ret;
        buf[n] = '\0';
        assert(n <= bufsize);
        if (n == bufsize){
            bufsize *= 2;
            buf = (char *)GDKrealloc(buf, bufsize);
        }
    }
    stream_close(wstream); stream_close(rstream);

    /* TODO: check if the received message body indead has the same length
     *       as specified in the Content-Length included in the response
     *       message.
     */
    if (ret < 0 || n < MIN_RESPONSE_SIZE || strstr(buf, "\r\n\r\n") == NULL){	
        GDKerror("xquery_remote: failed to get response\n");
        GDKfree(buf); 
        return GDK_FAIL;
    }

    bufsize = n +1;
    buf = (char *)GDKrealloc(buf, bufsize); /* release unused memory */
    strptr = strchr(buf, ' '); strptr++; /* find the first whitespace */
    if (strptr[0] != '2' || strptr[1] != '0' || strptr[2] != '0'){
        /* Find the end of the first HTTP header line 
         * and print the HTTP error code + message */
        i = 0;
        while (strptr[i] != '\r') i++;
        strptr[i] = '\0';
        GDKerror("xquery_remote: error occured while execute query remotely.\n");
        GDKerror("%s\n\n", strptr);

        /* Print the SOAP fault message */
        strptr = strstr(strptr+1, "\r\n\r\n"); strptr += 4;
        GDKerror("%s\n", strptr);
        GDKfree(buf);
        return GDK_FAIL;
    }

    /* Copy the response SOAP message to results buffer */
    strptr = strstr(strptr, "\r\n\r\n");
    strptr += 4;
    len = buf + bufsize - strptr;
    content = GDKmalloc(len);
    memcpy(content, strptr, len);
    GDKfree(buf);
    *res = content;

    return GDK_SUCCEED;
}

bat *
pathfinder_prelude()
{
    pf_compiler_lock = MT_create_lock();
    return NULL;
}

void
pathfinder_epilogue()
{
    MT_destroy_lock(pf_compiler_lock);
}
/* vim:set shiftwidth=4 expandtab: */<|MERGE_RESOLUTION|>--- conflicted
+++ resolved
@@ -1238,11 +1238,7 @@
 
     errno = 0;
     if (isdigit((int)location[0])) {
-<<<<<<< HEAD
-        if ((s_addr = inet_addr(location)) < 0) {
-=======
         if ((addr = inet_addr(location)) < 0) {
->>>>>>> c25f3c68
             GDKerror("setup_connection: invalid IP addressi \"%s\": %s\n",
                      location, errno ? strerror(errno) : "");
             return err;
