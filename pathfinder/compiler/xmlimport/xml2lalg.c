--- conflicted
+++ resolved
@@ -1595,11 +1595,6 @@
             </content>
             */
 
-            /* FIXME: the signature of PFla_doc_tbl has changed
-             * with a fourth argument: a flag to signify if the
-             * originator function wass fn:doc or pf:collection.
-             */
-            /*
             newAlgNode = PFla_doc_tbl
              (
              CHILDNODE(0),
@@ -1607,13 +1602,6 @@
              PFLA_ATT("/content/column[@new='true']/@name"),
              PFLA_ATT("/content/column[@new='false']/@name")
              );
-<<<<<<< HEAD
-             */
-            PFoops (OOPS_FATAL,
-                    "Import of la_doc_tbl operator "
-                    "is not implemented yet");
-=======
->>>>>>> 49812bff
         }
         break;
 
