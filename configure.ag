--- conflicted
+++ resolved
@@ -2166,42 +2166,13 @@
 esac
 
 
-<<<<<<< HEAD
-PKG_CHECK_EXISTS([libxml-2.0], [have_libxml2="yes"], [have_libxml2="no"])
-=======
-PKG_CHECK_MODULES([libxml2], [libxml-2.0],
-	[have_libxml2="yes"; AC_DEFINE(HAVE_LIBXML2, 1, [Define if you have the libxml2 library])],
-	[have_libxml2="no"])
-AM_CONDITIONAL(HAVE_LIBXML2, test x"$have_libxml2" != xno)
-case "$enable_pathfinder-$have_libxml2" in
-yes-no)
-	AC_MSG_ERROR([libxml2 library not found but required for Pathfinder])
-	;;
-auto-no)
-	AC_MSG_WARN([libxml2 library not found but required for Pathfinder])
-	enable_pathfinder=no
-	;;
-no-*)
-	;;
-*-yes)
-	save_CPPFLAGS="$CPPFLAGS"
-	CPPFLAGS="$CPPFLAGS $libxml2_CFLAGS"
-	AC_CHECK_HEADER([libxml/SAX2.h],
-		AC_DEFINE(HAVE_SAX2, 1,
-			[Define if you have SAX2 support in libxml2.]))
-	CPPFLAGS="$save_CPPFLAGS"
-	;;
-esac
->>>>>>> 171f14eb
+PKG_CHECK_MODULES([libxml2], [libxml-2.0], [have_libxml2="yes"], [have_libxml2="no"])
 case "$enable_monetdb5-$have_libxml2" in
 yes-no)
 	AC_MSG_ERROR([libxml2 library not found but required for MonetDB5])
 	;;
 auto-no)
 	enable_monetdb5=no
-	;;
-*-yes)
-	PKG_CHECK_MODULES([libxml2], [libxml-2.0])
 	;;
 esac
 
@@ -2466,22 +2437,6 @@
 	;;
 esac
 
-<<<<<<< HEAD
-=======
-# NetCDF, only used in MonetDB4 mnetcdf module
-have_netcdf=$dft_netcdf
-AC_ARG_WITH(netcdf,
-	AS_HELP_STRING([--with-netcdf],
-		[search for NetCDF library]),
-	have_netcdf=$withval)
-if test "x$have_netcdf" != xno; then
-	PKG_CHECK_MODULES([netcdf], [netcdf],
-		[have_netcdf=yes; AC_DEFINE(HAVE_NETCDF, 1, [Define if you have the netcdf library])],
-		[if test "x$have_netcdf" = xyes; then AC_MSG_ERROR([no NetCDF library found]); else have_netcdf=no; fi])
-fi
-AM_CONDITIONAL(HAVE_NETCDF, test x"$have_netcdf" != xno)
-
->>>>>>> 171f14eb
 dnl check for the performance counters library
 have_pcl=auto
 PCL_CFLAGS=""
