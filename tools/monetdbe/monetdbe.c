--- conflicted
+++ resolved
@@ -1177,9 +1177,6 @@
 		goto cleanup;
 	}
 
-	bcolumn_iter	= bat_iterator(bcolumn);
-	btable_iter		= bat_iterator(btable);
-	bimpl_iter		= bat_iterator(bimpl);
 	nparams = BATcount(btype);
 
 	if (nparams 	!= BATcount(bdigits) ||
@@ -1193,13 +1190,10 @@
 		goto cleanup;
 	}
 
-<<<<<<< HEAD
 	btype_iter		= bat_iterator(btype);
-	bcolumn_iter	= bat_iterator(bcolumn);
+	bcolumn_iter		= bat_iterator(bcolumn);
 	btable_iter		= bat_iterator(btable);
 	bimpl_iter		= bat_iterator(bimpl);
-=======
->>>>>>> de9eecdf
 	function		=  BUNtvar(btable_iter, BATcount(btable)-1);
 
 	{
@@ -1323,6 +1317,7 @@
 
 cleanup:
 	if (bcolumn) {
+		bat_iterator_end(&btype_iter);
 		bat_iterator_end(&bcolumn_iter);
 		bat_iterator_end(&btable_iter);
 		bat_iterator_end(&bimpl_iter);
@@ -2454,8 +2449,6 @@
 	}
 
 cleanup:
-	if (pos)
-		BBPunfix(pos->batCacheid);
 	mdbe->msg = commit_action(m, mdbe, NULL, NULL);
 	return mdbe->msg;
 }
@@ -2579,13 +2572,11 @@
 			} else {
 				bat_data->data[j] = GDKstrdup(t);
 				if (!bat_data->data[j]) {
-					bat_iterator_end(&li);
 					goto cleanup;
 				}
 			}
 			j++;
 		}
-		bat_iterator_end(&li);
 	} else if (bat_type == TYPE_date) {
 		date *baseptr;
 		GENERATE_BAT_INPUT_BASE(date);
