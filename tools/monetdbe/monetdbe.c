--- conflicted
+++ resolved
@@ -831,77 +831,6 @@
 	} else {
 		mdbe->msg = monetdbe_cleanup_result_internal(mdbe, res);
 	}
-<<<<<<< HEAD
-	if (!(t = mvc_bind_table(m, s, table))) {
-		msg = createException(SQL, "monetdbe.monetdbe_append", "Table missing %s.%s", schema, table);
-		goto cleanup;
-	}
-	
-	/* for now no default values, ie user should supply all columns */
-
-	if (column_count != (size_t)list_length(t->columns.set)) {
-		msg = createException(SQL, "monetdbe.monetdbe_append", "Incorrect number of columns");
-		goto cleanup;
-	}
-
-	/* small number of rows */
-	if (input[0]->count <= 16) {
-		size_t i, cnt = input[0]->count;
-		node *n;
-
-		for (i = 0, n = t->columns.set->h; i < column_count && n; i++, n = n->next) {
-			sql_column *c = n->data;
-			int mtype = monetdbe_type(input[i]->type);
-			char *v = input[i]->data;
-			int w = 1;
-
-			if (mtype < 0) {
-				msg = createException(SQL, "monetdbe.monetdbe_append", "Cannot find type for column %zu", i);
-				goto cleanup;
-			}
-			if (mtype >= TYPE_bit && mtype <= TYPE_dbl) {
-				w = BATatoms[mtype].size;
-				size_t pos = store_funcs.claim_tab(m->session->tr, t, cnt);
-				for (size_t j=0; j<cnt; j++, v+=w){
-					if (store_funcs.append_col(m->session->tr, c, pos, v, mtype) != 0) {
-						msg = createException(SQL, "monetdbe.monetdbe_append", "Cannot append values");
-						goto cleanup;
-					}
-				}
-			} else if (mtype == TYPE_str) {
-				char **d = (char**)v;
-				size_t pos = store_funcs.claim_tab(m->session->tr, t, cnt);
-
-				for (size_t j=0; j<cnt; j++){
-					char *s = d[j];
-					if (!s)
-						s = (char*)str_nil;
-					if (store_funcs.append_col(m->session->tr, c, pos, s, mtype) != 0) {
-						msg = createException(SQL, "monetdbe.monetdbe_append", "Cannot append values");
-						goto cleanup;
-					}
-				}
-			}
-			/* TODO blob, temperal */
-		}
-	} else { 
-		msg = createException(SQL, "monetdbe.monetdbe_append", "TODO bulk insert");
-		goto cleanup;
-	}
-cleanup:
-	msg = commit_action(m, msg, NULL, NULL, NULL);
-	MT_lock_unset(&embedded_lock);
-	return msg;
-}
-
-char*
-monetdbe_cleanup_result(monetdbe_database dbhdl, monetdbe_result* result)
-{
-	char* msg = MAL_SUCCEED;
-	MT_lock_set(&embedded_lock);
-	msg = monetdbe_cleanup_result_internal(dbhdl, result);
-=======
->>>>>>> d489da86
 	MT_lock_unset(&embedded_lock);
 	return mdbe->msg;
 }
@@ -1166,10 +1095,11 @@
 				mdbe->msg = createException(SQL, "monetdbe.monetdbe_append", "Cannot find type for column %zu", i);
 				goto cleanup;
 			}
+			size_t pos = store_funcs.claim_tab(m->session->tr, t, cnt);
 			if ((mtype >= TYPE_bit && mtype <= TYPE_lng)) {
 				w = ATOMsize(mtype);
 				for (size_t j=0; j<cnt; j++, v+=w){
-					if (store_funcs.append_col(m->session->tr, c, v, mtype) != 0) {
+					if (store_funcs.append_col(m->session->tr, c, pos, v, mtype) != 0) {
 						mdbe->msg = createException(SQL, "monetdbe.monetdbe_append", "Cannot append values");
 						goto cleanup;
 					}
@@ -1182,7 +1112,7 @@
 					if (!s)
 						s = (char*) nil;
 
-					if (store_funcs.append_col(m->session->tr, c, s, mtype) != 0) {
+					if (store_funcs.append_col(m->session->tr, c, pos, s, mtype) != 0) {
 						mdbe->msg = createException(SQL, "monetdbe.monetdbe_append", "Cannot append values");
 						goto cleanup;
 					}
@@ -1195,7 +1125,7 @@
 					if(!timestamp_is_null(ts[j]))
 						t = timestamp_from_data(&ts[j]);
 					
-					if (store_funcs.append_col(m->session->tr, c, &t, mtype) != 0) {
+					if (store_funcs.append_col(m->session->tr, c, pos, &t, mtype) != 0) {
 						mdbe->msg = createException(SQL, "monetdbe.monetdbe_append", "Cannot append values");
 						goto cleanup;
 					}
@@ -1208,7 +1138,7 @@
 					if(!date_is_null(de[j]))
 						d = date_from_data(&de[j]);
 
-					if (store_funcs.append_col(m->session->tr, c, &d, mtype) != 0) {
+					if (store_funcs.append_col(m->session->tr, c, pos, &d, mtype) != 0) {
 						mdbe->msg = createException(SQL, "monetdbe.monetdbe_append", "Cannot append values");
 						goto cleanup;
 					}
@@ -1221,7 +1151,7 @@
 					if(!time_is_null(t[j]))
 						dt = time_from_data(&t[j]);
 
-					if (store_funcs.append_col(m->session->tr, c, &dt, mtype) != 0) {
+					if (store_funcs.append_col(m->session->tr, c, pos, &dt, mtype) != 0) {
 						mdbe->msg = createException(SQL, "monetdbe.monetdbe_append", "Cannot append values");
 						goto cleanup;
 					}
@@ -1241,7 +1171,7 @@
 						memcpy(b->data, be[j].data, len);
 					}
 
-					if (store_funcs.append_col(m->session->tr, c, b, mtype) != 0) {
+					if (store_funcs.append_col(m->session->tr, c, pos, b, mtype) != 0) {
 						mdbe->msg = createException(SQL, "monetdbe.monetdbe_append", "Cannot append values");
 						goto cleanup;
 					}
