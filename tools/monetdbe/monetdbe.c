/*
 * This Source Code Form is subject to the terms of the Mozilla Public
 * License, v. 2.0.  If a copy of the MPL was not distributed with this
 * file, You can obtain one at http://mozilla.org/MPL/2.0/.
 *
 * Copyright 1997 - July 2008 CWI, August 2008 - 2021 MonetDB B.V.
 */

#include "monetdb_config.h"

#include "monetdbe.h"
#include "gdk.h"
#include "mal.h"
#include "mal_client.h"
#include "mal_embedded.h"
#include "mal_backend.h"
#include "mal_builder.h"
#include "opt_prelude.h"
#include "blob.h"
#include "sql_mvc.h"
#include "sql_catalog.h"
#include "sql_gencode.h"
#include "sql_semantic.h"
#include "sql_scenario.h"
#include "sql_optimizer.h"
#include "rel_exp.h"
#include "rel_rel.h"
#include "rel_updates.h"
#include "monet_options.h"
#include "mapi.h"
#include "monetdbe_mapi.h"
#include "remote.h"
#include "sql.h"
#include "sql_result.h"

#define UNUSED(x) (void)(x)

static int
monetdbe_type(monetdbe_types t) {
	switch(t) {
	case monetdbe_bool: return TYPE_bit;
	case monetdbe_int8_t: return TYPE_bte;
	case monetdbe_int16_t: return TYPE_sht;
	case monetdbe_int32_t: return TYPE_int;
	case monetdbe_int64_t: return TYPE_lng;
#ifdef HAVE_HGE
	case monetdbe_int128_t: return TYPE_hge;
#endif
	case monetdbe_size_t: return TYPE_oid;
	case monetdbe_float: return TYPE_flt;
	case monetdbe_double: return TYPE_dbl;
	case monetdbe_str: return TYPE_str;
	case monetdbe_blob: return TYPE_blob;
	case monetdbe_date: return TYPE_date;
	case monetdbe_time: return TYPE_daytime;
	case monetdbe_timestamp: return TYPE_timestamp;
	default:
		return -1;
	}
}

static monetdbe_types
embedded_type(int t) {
	switch(t) {
	case TYPE_bit: return monetdbe_bool;
	case TYPE_bte: return monetdbe_int8_t;
	case TYPE_sht: return monetdbe_int16_t;
	case TYPE_int: return monetdbe_int32_t;
	case TYPE_lng: return monetdbe_int64_t;
#ifdef HAVE_HGE
	case TYPE_hge: return monetdbe_int128_t;
#endif
	case TYPE_oid: return monetdbe_size_t;
	case TYPE_flt: return monetdbe_float;
	case TYPE_dbl: return monetdbe_double;
	case TYPE_str: return monetdbe_str;
	case TYPE_date: return monetdbe_date;
	case TYPE_daytime: return monetdbe_time;
	case TYPE_timestamp: return monetdbe_timestamp;
	default:
		if (t==TYPE_blob)
			return monetdbe_blob;
		return monetdbe_type_unknown;
	}
}

typedef struct {
	Client c;
	char *msg;
	monetdbe_data_blob blob_null;
	monetdbe_data_date date_null;
	monetdbe_data_time time_null;
	monetdbe_data_timestamp timestamp_null;
	str mid;
} monetdbe_database_internal;

typedef struct {
	monetdbe_result res;
	int type;
	res_table *monetdbe_resultset;
	monetdbe_column **converted_columns;
	monetdbe_database_internal *mdbe;
} monetdbe_result_internal;

typedef struct {
	monetdbe_statement res;
	ValRecord *data;
	ValPtr *args;	/* only used during calls */
	int retc;
	monetdbe_database_internal *mdbe;
	cq *q;
} monetdbe_stmt_internal;

static MT_Lock embedded_lock = MT_LOCK_INITIALIZER(embedded_lock);
static bool monetdbe_embedded_initialized = false;
static char *monetdbe_embedded_url = NULL;
static int open_dbs = 0;

static void data_from_date(date d, monetdbe_data_date *ptr);
static void data_from_time(daytime d, monetdbe_data_time *ptr);
static void data_from_timestamp(timestamp d, monetdbe_data_timestamp *ptr);
static timestamp timestamp_from_data(monetdbe_data_timestamp *ptr);
static date date_from_data(monetdbe_data_date *ptr);
static daytime time_from_data(monetdbe_data_time *ptr);

static char* monetdbe_cleanup_result_internal(monetdbe_database_internal *mdbe, monetdbe_result_internal* res);

static void
clear_error( monetdbe_database_internal *mdbe)
{
	if (mdbe->msg)
		freeException(mdbe->msg);
	mdbe->msg = NULL;
}

static char*
set_error( monetdbe_database_internal *mdbe, char *err)
{
	if (!err)
		return err;
	if (mdbe->msg) /* keep first error */
		freeException(err);
	else
		mdbe->msg = err;
	return mdbe->msg;
}

static char*
commit_action(mvc* m, monetdbe_database_internal *mdbe, monetdbe_result **result, monetdbe_result_internal *res_internal)
{
	/* handle autocommit */
	char *commit_msg = SQLautocommit(m);

	if ((mdbe->msg != MAL_SUCCEED || commit_msg != MAL_SUCCEED)) {
		if (res_internal) {
			char* other = monetdbe_cleanup_result_internal(mdbe, res_internal);
			if (other)
				freeException(other);
		}
		if (result)
			*result = NULL;
		(void)set_error(mdbe, commit_msg);
	}
	return mdbe->msg;
}

static int
validate_database_handle_noerror(monetdbe_database_internal *mdbe)
{
	if (!monetdbe_embedded_initialized || !MCvalid(mdbe->c))
		return 0;
	clear_error(mdbe);
	return 1;
}

// Call this function always inside the embedded_lock
static char*
validate_database_handle(monetdbe_database_internal *mdbe, const char* call)
{
	if (!monetdbe_embedded_initialized)
		return createException(MAL, call, "MonetDBe has not yet started");
	if (!MCvalid(mdbe->c))
		return createException(MAL, call, "Invalid database handle");
	clear_error(mdbe);
	return MAL_SUCCEED;
}

static void
monetdbe_destroy_column(monetdbe_column* column)
{
	size_t j;

	if (!column)
		return;

	if (column->type == monetdbe_str) {
		// FIXME: clean up individual strings
		char** data = (char**)column->data;
		for(j = 0; j < column->count; j++) {
			if (data[j])
				GDKfree(data[j]);
		}
	} else if (column->type == monetdbe_blob) {
		monetdbe_data_blob* data = (monetdbe_data_blob*)column->data;
		for(j = 0; j < column->count; j++) {
			if (data[j].data)
				GDKfree(data[j].data);
		}
	}
	GDKfree(column->data);
	GDKfree(column);
}

static char*
monetdbe_cleanup_result_internal(monetdbe_database_internal *mdbe, monetdbe_result_internal* result)
{
	mvc *m = NULL;

	assert(!result || !result->mdbe || result->mdbe == mdbe);
	if ((mdbe->msg = validate_database_handle(mdbe, "monetdbe.monetdbe_cleanup_result_internal")) != MAL_SUCCEED)
		return mdbe->msg;
	if ((mdbe->msg = getSQLContext(mdbe->c, NULL, &m, NULL)) != MAL_SUCCEED)
		goto cleanup;

	if (result->monetdbe_resultset)
		res_tables_destroy(result->monetdbe_resultset);

	if (result->converted_columns) {
		for (size_t i = 0; i < result->res.ncols; i++)
			monetdbe_destroy_column(result->converted_columns[i]);
		GDKfree(result->converted_columns);
	}
	GDKfree(result);
cleanup:
	return commit_action(m, mdbe, NULL, NULL);
}

static char*
monetdbe_get_results(monetdbe_result** result, monetdbe_database_internal *mdbe) {

	backend *be = NULL;

	*result = NULL;
	if ((mdbe->msg = getBackendContext(mdbe->c, &be)) != NULL)
		return mdbe->msg;

	mvc *m = be->mvc;
	monetdbe_result_internal* res_internal;

	if (!(res_internal = GDKzalloc(sizeof(monetdbe_result_internal)))) {
		mdbe->msg = createException(MAL, "monetdbe.monetdbe_get_results", MAL_MALLOC_FAIL);
		return mdbe->msg;
	}
	// TODO: set type of result outside.
	res_internal->res.last_id = be->last_id;
	res_internal->mdbe = mdbe;
	*result = (monetdbe_result*) res_internal;
	m->reply_size = -2; /* do not clean up result tables */

	if (be->results) {
		res_internal->res.ncols = (size_t) be->results->nr_cols;
		res_internal->monetdbe_resultset = be->results;
		if (be->results->nr_cols > 0)
			res_internal->res.nrows = be->results->nr_rows;
		be->results = NULL;
		res_internal->converted_columns = GDKzalloc(sizeof(monetdbe_column*) * res_internal->res.ncols);
		if (!res_internal->converted_columns) {
			GDKfree(res_internal);
			*result = NULL;
			mdbe->msg = createException(MAL, "monetdbe.monetdbe_get_results", MAL_MALLOC_FAIL);
			return mdbe->msg;
		}
	}

	return MAL_SUCCEED;
}

static char*
monetdbe_query_internal(monetdbe_database_internal *mdbe, char* query, monetdbe_result** result, monetdbe_cnt* affected_rows, int *prepare_id, char language)
{
	char *nq = NULL;
	Client c = mdbe->c;
	mvc* m = NULL;
	backend *b;
	size_t query_len, input_query_len, prep_len = 0;
	buffer query_buf;
	stream *query_stream = NULL;
	bstream *old_bstream = c->fdin;
	stream *fdout = c->fdout;
	bool fdin_changed = false;

	if (result)
		*result = NULL;

	if ((mdbe->msg = validate_database_handle(mdbe, "monetdbe.monetdbe_query_internal")) != MAL_SUCCEED)
		return mdbe->msg;

	if ((mdbe->msg = getSQLContext(c, NULL, &m, NULL)) != MAL_SUCCEED)
		goto cleanup;
	b = (backend *) c->sqlcontext;

	if (!query) {
		mdbe->msg = createException(MAL, "monetdbe.monetdbe_query_internal", "Query missing");
		goto cleanup;
	}
	if (!(query_stream = buffer_rastream(&query_buf, "sqlstatement"))) {
		mdbe->msg = createException(MAL, "monetdbe.monetdbe_query_internal", "Could not setup query stream");
		goto cleanup;
	}
	input_query_len = strlen(query);
	query_len = input_query_len + 3;
	if (prepare_id) {
		prep_len = sizeof("PREPARE ")-1;
		query_len += prep_len;
	}
	if (!(nq = GDKmalloc(query_len))) {
		mdbe->msg = createException(MAL, "monetdbe.monetdbe_query_internal", MAL_MALLOC_FAIL);
		goto cleanup;
	}
	if (prepare_id)
		strcpy(nq, "PREPARE ");
	strcpy(nq + prep_len, query);
	strcpy(nq + prep_len + input_query_len, "\n;");

	query_buf.pos = 0;
	query_buf.len = query_len;
	query_buf.buf = nq;

	fdin_changed = true;
	if (!(c->fdin = bstream_create(query_stream, query_len))) {
		mdbe->msg = createException(MAL, "monetdbe.monetdbe_query_internal", "Could not setup query stream");
		goto cleanup;
	}
	query_stream = NULL;
	if (bstream_next(c->fdin) < 0) {
		mdbe->msg = createException(MAL, "monetdbe.monetdbe_query_internal", "Internal error while starting the query");
		goto cleanup;
	}

	assert(language);
	b->language = language;
	b->output_format = OFMT_NONE;
	b->no_mitosis = 0;
	m->user_id = m->role_id = USER_MONETDB;
	m->errstr[0] = '\0';
	m->params = NULL;
	m->sym = NULL;
	m->label = 0;
	if (m->sa)
		m->sa = sa_reset(m->sa);
	m->scanner.mode = LINE_N;
	m->scanner.rs = c->fdin;
	scanner_query_processed(&(m->scanner));

	if ((mdbe->msg = MSinitClientPrg(c, "user", "main")) != MAL_SUCCEED)
		goto cleanup;
	if (prepare_id)
		m->emode = m_prepare;
	if ((mdbe->msg = SQLparser(c)) != MAL_SUCCEED)
		goto cleanup;
	if (m->emode == m_prepare && prepare_id)
		*prepare_id = b->q->id;
	c->fdout = NULL;
	if ((mdbe->msg = SQLengine(c)) != MAL_SUCCEED)
		goto cleanup;
	if (!b->results && b->rowcnt >= 0 && affected_rows)
		*affected_rows = b->rowcnt;

	if (result) {
		if ((mdbe->msg = monetdbe_get_results(result, mdbe)) != MAL_SUCCEED) {
			goto cleanup;
		}

		if (m->emode & m_prepare)
			((monetdbe_result_internal*) *result)->type = Q_PREPARE;
		else
			((monetdbe_result_internal*) *result)->type = (b->results) ? b->results->query_type : m->type;
	}

cleanup:
	c->fdout = fdout;
	if (nq)
		GDKfree(nq);
	MSresetInstructions(c->curprg->def, 1);
	if (fdin_changed) { //c->fdin was set
		bstream_destroy(c->fdin);
		c->fdin = old_bstream;
	}
	if (query_stream)
		close_stream(query_stream);

	return commit_action(m, mdbe, result, result?*(monetdbe_result_internal**) result:NULL);
}

static int
monetdbe_close_remote(monetdbe_database_internal *mdbe)
{
	assert(mdbe && mdbe->mid);

	int err = 0;

	if (mdbe->msg) {
		err = 1;
		clear_error(mdbe);
	}

	if ( (mdbe->msg = RMTdisconnect(NULL, &(mdbe->mid))) != MAL_SUCCEED) {
		err = 1;
		clear_error(mdbe);
	}

	GDKfree(mdbe->mid);
	mdbe->mid = NULL;

	return err;
}

static int
monetdbe_close_internal(monetdbe_database_internal *mdbe)
{
	assert(mdbe);

	if (validate_database_handle_noerror(mdbe)) {
		open_dbs--;
		char *msg = SQLexitClient(mdbe->c);
		if (msg)
			freeException(msg);
		MCcloseClient(mdbe->c);
	}
	GDKfree(mdbe);
	return 0;
}

static int
monetdbe_open_internal(monetdbe_database_internal *mdbe)
{
	mvc *m;

	if (!mdbe)
		return -1;
	if (!monetdbe_embedded_initialized) {
		mdbe->msg = createException(MAL, "monetdbe.monetdbe_open_internal", "Embedded MonetDB is not started");
		goto cleanup;
	}
	mdbe->c = MCinitClient((oid) 0, 0, 0);
	if (!MCvalid(mdbe->c)) {
		mdbe->msg = createException(MAL, "monetdbe.monetdbe_open_internal", "Failed to initialize client");
		goto cleanup;
	}
	mdbe->c->curmodule = mdbe->c->usermodule = userModule();
	if (mdbe->c->usermodule == NULL) {
		mdbe->msg = createException(MAL, "monetdbe.monetdbe_open_internal", "Failed to initialize client MAL module");
		goto cleanup;
	}
	if ((mdbe->msg = SQLinitClient(mdbe->c)) != MAL_SUCCEED ||
		(mdbe->msg = getSQLContext(mdbe->c, NULL, &m, NULL)) != MAL_SUCCEED)
		goto cleanup;
	m->session->auto_commit = 1;
	if (!m->pa)
		m->pa = sa_create(NULL);
	if (!m->sa)
		m->sa = sa_create(m->pa);
	if (!m->ta)
		m->ta = sa_create(m->pa);
	if (!m->pa || !m->sa || !m->ta) {
		mdbe->msg = createException(SQL, "monetdbe.monetdbe_open_internal", MAL_MALLOC_FAIL);
		goto cleanup;
	}
cleanup:
	if (mdbe->msg)
		return -2;
	mdbe->blob_null.data = NULL;
	data_from_date(date_nil, &mdbe->date_null);
	data_from_time(daytime_nil, &mdbe->time_null);
	data_from_timestamp(timestamp_nil, &mdbe->timestamp_null);
	open_dbs++;
	return 0;
}

static void
monetdbe_shutdown_internal(void) // Call this function always inside the embedded_lock
{
	if (monetdbe_embedded_initialized && (open_dbs == 0)) {
		malEmbeddedReset();
		monetdbe_embedded_initialized = false;
		if (monetdbe_embedded_url)
			GDKfree(monetdbe_embedded_url);
		monetdbe_embedded_url = NULL;
	}
}

static void
monetdbe_startup(monetdbe_database_internal *mdbe, char* dbdir, monetdbe_options *opts)
{
	// Only call monetdbe_startup when there is no monetdb internal yet initialized.
	assert(!monetdbe_embedded_initialized);

	const char* mbedded = "MBEDDED";
	opt *set = NULL;
	int setlen;
	bool with_mapi_server;
	int workers, memory, querytimeout, sessiontimeout;
	gdk_return gdk_res;

	GDKfataljumpenable = 1;

	if(setjmp(GDKfataljump) != 0) {
		assert(0);
		mdbe->msg = GDKfatalmsg;
		// we will get here if GDKfatal was called.
		if (mdbe->msg == NULL)
			mdbe->msg = createException(MAL, "monetdbe.monetdbe_startup", "GDKfatal() with unspecified error");
		goto cleanup;
	}

	 with_mapi_server = false;

	if (monetdbe_embedded_initialized) {
		mdbe->msg = createException(MAL, "monetdbe.monetdbe_startup", "MonetDBe is already initialized");
		return;
	}

	if ((setlen = mo_builtin_settings(&set)) == 0) {
		mdbe->msg = createException(MAL, "monetdbe.monetdbe_startup", MAL_MALLOC_FAIL);
		goto cleanup;
	}
	if (dbdir && (setlen = mo_add_option(&set, setlen, opt_cmdline, "gdk_dbpath", dbdir)) == 0) {
		mo_free_options(set, setlen);
		mdbe->msg = createException(MAL, "monetdbe.monetdbe_startup", MAL_MALLOC_FAIL);
		goto cleanup;
	}
	if (opts && opts->nr_threads == 1)
		setlen = mo_add_option(&set, setlen, opt_cmdline, "sql_optimizer", "sequential_pipe");
	else
		setlen = mo_add_option(&set, setlen, opt_cmdline, "sql_optimizer", "default_pipe");

	if (setlen == 0) {
		mo_free_options(set, setlen);
		mdbe->msg = createException(MAL, "monetdbe.monetdbe_startup", MAL_MALLOC_FAIL);
		goto cleanup;
	}

	if (opts && opts->mapi_server) {
		/*This monetdbe instance wants to listen to external mapi client connections.*/
		with_mapi_server = true;
		if (opts->mapi_server->port) {
			int psetlen = setlen;
			setlen = mo_add_option(&set, setlen, opt_cmdline, "mapi_port", opts->mapi_server->port);
			if (setlen == psetlen) {
				mo_free_options(set, setlen);
				mdbe->msg = createException(MAL, "monetdbe.monetdbe_startup", MAL_MALLOC_FAIL);
				goto cleanup;
			}
		}
		if (opts->mapi_server->usock) {
			int psetlen = setlen;
			setlen = mo_add_option(&set, setlen, opt_cmdline, "mapi_usock", opts->mapi_server->usock);
			if (setlen == psetlen) {
				mo_free_options(set, setlen);
				mdbe->msg = createException(MAL, "monetdbe.monetdbe_startup", MAL_MALLOC_FAIL);
				goto cleanup;
			}
		}
	}

	GDKtracer_set_adapter(mbedded); /* set the output of GDKtracer logs */

	workers = 0;
	memory = 0;
	querytimeout = 0;
	sessiontimeout = 0;

	if (opts && opts->nr_threads) {
		if( opts->nr_threads < 0){
			mdbe->msg = createException(MAL, "monetdbe.monetdbe_startup", "Nr_threads should be positive");
			goto cleanup;
		}
		workers = GDKnr_threads = opts->nr_threads;
	}
	if (opts && opts->memorylimit) {
		if( opts->memorylimit < 0){
			mdbe->msg = createException(MAL, "monetdbe.monetdbe_startup", "Memorylimit should be positive");
			goto cleanup;
		}
		// Memory limit is session specific
		memory = (size_t) opts->memorylimit;
		GDK_vm_maxsize = (size_t) memory << 20; /* convert from MiB to bytes */
	}
	if (opts && opts->querytimeout) {
		if( opts->querytimeout < 0){
			mdbe->msg = createException(MAL, "monetdbe.monetdbe_startup", "Query timeout should be positive (in sec)");
			goto cleanup;
		}
		// Query time is session specific
		querytimeout = opts->querytimeout;
	}
	if (opts && opts->sessiontimeout) {
		if( opts->sessiontimeout < 0){
			mdbe->msg = createException(MAL, "monetdbe.monetdbe_startup", "Session timeout should be positive (in sec)");
			goto cleanup;
		}
		// Query time is session specific
		sessiontimeout = opts->sessiontimeout;
	}

	if (!dbdir) { /* in-memory */
		if (BBPaddfarm(NULL, (1U << PERSISTENT) | (1U << TRANSIENT), false) != GDK_SUCCEED) {
			mo_free_options(set, setlen);
			mdbe->msg = createException(MAL, "monetdbe.monetdbe_startup", "Cannot add in-memory farm");
			goto cleanup;
		}
	} else {
		if (BBPaddfarm(dbdir, 1U << PERSISTENT, false) != GDK_SUCCEED ||
			BBPaddfarm(/*dbextra ? dbextra : */dbdir, 1U << TRANSIENT, false) != GDK_SUCCEED) {
			mo_free_options(set, setlen);
			mdbe->msg = createException(MAL, "monetdbe.monetdbe_startup", "Cannot add farm %s", dbdir);
			goto cleanup;
		}
		if (GDKcreatedir(dbdir) != GDK_SUCCEED) {
			mo_free_options(set, setlen);
			mdbe->msg = createException(MAL, "monetdbe.monetdbe_startup", "Cannot create directory %s", dbdir);
			goto cleanup;
		}
	}
	gdk_res = GDKinit(set, setlen, true);
	mo_free_options(set, setlen);
	if (gdk_res == GDK_FAIL) {
		mdbe->msg = createException(MAL, "monetdbe.monetdbe_startup", "GDKinit() failed");
		goto cleanup;
	}

	if ((mdbe->msg = malEmbeddedBoot(workers, memory, querytimeout, sessiontimeout, with_mapi_server)) != MAL_SUCCEED)
		goto cleanup;

	monetdbe_embedded_initialized = true;
	monetdbe_embedded_url = dbdir?GDKstrdup(dbdir):NULL;
	if (dbdir && !monetdbe_embedded_url)
		mdbe->msg = createException(MAL, "monetdbe.monetdbe_startup", MAL_MALLOC_FAIL);
	GDKfataljumpenable = 0;
cleanup:
	if (mdbe->msg)
		monetdbe_shutdown_internal();
}

static bool urls_matches(const char* l, const char* r) {
	return (l && r && (strcmp(l, r) == 0)) || (l == NULL && r == NULL);
}

static int
monetdbe_open_remote(monetdbe_database_internal *mdbe, char *url, monetdbe_options *opts) {
	assert(opts);

	monetdbe_remote* remote = opts->remote;
	if (!remote) {
		mdbe->msg = createException(MAL, "monetdbe.monetdbe_open_remote", "Missing user credential for monetdbe remote proxy set up");
		return -1;
	}

	Client c = mdbe->c;

	assert(!c->curprg);

	const char *mod = "user";
	char nme[16];
	const char *name = number2name(nme, sizeof(nme), ++((backend*)  c->sqlcontext)->remote);
	c->curprg = newFunction(putName(mod), putName(name), FUNCTIONsymbol);

	if (c->curprg == NULL) {
		mdbe->msg = createException(MAL, "monetdbe.monetdbe_open_remote", MAL_MALLOC_FAIL);
		return -2;
	}

	MalBlkPtr mb = c->curprg->def;

	InstrPtr q = getInstrPtr(mb, 0);
	q->argc = q->retc = 0;
	q = pushReturn(mb, q, newTmpVariable(mb, TYPE_str));

	InstrPtr p = newFcnCall(mb, remoteRef, connectRef);
	p = pushStr(mb, p, url);
	p = pushStr(mb, p, remote->username);
	p = pushStr(mb, p, remote->password);
	p = pushStr(mb, p, "msql");
	p = pushBit(mb, p, 1);

	q = newInstruction(mb, NULL, NULL);
	q->barrier= RETURNsymbol;
	q = pushReturn(mb, q, getArg(p, 0));

	pushInstruction(mb, q);

	if (p == NULL) {
		mdbe->msg = createException(MAL, "monetdbe.monetdbe_open_remote", MAL_MALLOC_FAIL);
		return -2;
	}
	if ( (mdbe->msg = chkProgram(c->usermodule, mb)) != MAL_SUCCEED ) {
		return -2;
	}
	MalStkPtr stk = prepareMALstack(mb, mb->vsize);
	stk->keepAlive = TRUE;
	if ( (mdbe->msg = runMAL(c, mb, 0, stk)) != MAL_SUCCEED ) {
		return -2;
	}

	mdbe->mid = GDKstrdup(*getArgReference_str(stk, p, 0));

	garbageCollector(c, mb, stk, TRUE);
	freeStack(stk);

	return 0;
}

int
monetdbe_open(monetdbe_database *dbhdl, char *url, monetdbe_options *opts)
{
	int res = 0;

	if (!dbhdl)
		return -1;
	if (url && strcmp(url, ":memory:") == 0)
		url = NULL;
	MT_lock_set(&embedded_lock);
	monetdbe_database_internal *mdbe = (monetdbe_database_internal*)GDKzalloc(sizeof(monetdbe_database_internal));
	if (!mdbe) {
		MT_lock_unset(&embedded_lock);
		return -1;
	}
	*dbhdl = (monetdbe_database)mdbe;
	mdbe->msg = NULL;
	mdbe->c = NULL;

	bool is_remote = (opts && (opts->remote != NULL));
	if (!monetdbe_embedded_initialized) {
		/* When used as a remote mapi proxy,
		 * it is still necessary to have an initialized monetdbe. E.g. for BAT life cycle management.
		 * Use an ephemeral/anonymous dbfarm when there is no initialized monetdbe yet.
		 */
		char* _url = is_remote?NULL:url;
		monetdbe_startup(mdbe, _url, opts);
	}
	else if (!is_remote && !urls_matches(monetdbe_embedded_url, url)) {
		mdbe->msg = createException(MAL, "monetdbe.monetdbe_open", "monetdbe_open currently only one active database is supported");
	}
	if (!mdbe->msg)
		res = monetdbe_open_internal(mdbe);

	if (res == 0 && is_remote)
		res = monetdbe_open_remote(mdbe, url, opts);

	MT_lock_unset(&embedded_lock);
	if (mdbe->msg)
		return -2;
	return res;
}

int
monetdbe_close(monetdbe_database dbhdl)
{
	if (!dbhdl)
		return 0;

	monetdbe_database_internal *mdbe = (monetdbe_database_internal*)dbhdl;

	int err = 0;

	MT_lock_set(&embedded_lock);
	if (mdbe->mid)
		err = monetdbe_close_remote(mdbe);

	err = (monetdbe_close_internal(mdbe) || err);

	if (!open_dbs)
		monetdbe_shutdown_internal();
	MT_lock_unset(&embedded_lock);

	if (err) {
		return -2;
	}

	return 0;
}

char *
monetdbe_error(monetdbe_database dbhdl)
{
	if (!dbhdl)
		return NULL;

	monetdbe_database_internal *mdbe = (monetdbe_database_internal*)dbhdl;
	return mdbe->msg;
}

char*
monetdbe_dump_database(monetdbe_database dbhdl, const char *filename)
{
	if (!dbhdl)
		return NULL;

	monetdbe_database_internal *mdbe = (monetdbe_database_internal*)dbhdl;

	if (mdbe->mid) {
		mdbe->msg = createException(MAL, "monetdbe.monetdbe_dump_database", PROGRAM_NYI);
		return mdbe->msg;
	}

	if ((mdbe->msg = validate_database_handle(mdbe, "embedded.monetdbe_dump_database")) != MAL_SUCCEED) {

		return mdbe->msg;
	}

	mdbe->msg = monetdbe_mapi_dump_database(dbhdl, filename);

	return mdbe->msg;
}

char*
monetdbe_dump_table(monetdbe_database dbhdl, const char *sname, const char *tname, const char *filename)
{
	if (!dbhdl)
		return NULL;

	monetdbe_database_internal *mdbe = (monetdbe_database_internal*)dbhdl;

	if (mdbe->mid) {
		mdbe->msg = createException(MAL, "monetdbe.monetdbe_dump_database", PROGRAM_NYI);
		return mdbe->msg;
	}

	if ((mdbe->msg = validate_database_handle(mdbe, "embedded.monetdbe_dump_table")) != MAL_SUCCEED) {

		return mdbe->msg;
	}

	mdbe->msg = monetdbe_mapi_dump_table(dbhdl, sname, tname, filename);

	return mdbe->msg;
}

char*
monetdbe_get_autocommit(monetdbe_database dbhdl, int* result)
{
	if (!dbhdl)
		return NULL;

	monetdbe_database_internal *mdbe = (monetdbe_database_internal*)dbhdl;

	if ((mdbe->msg = validate_database_handle(mdbe, "monetdbe.monetdbe_get_autocommit")) != MAL_SUCCEED) {

		return mdbe->msg;
	}

	if (!result) {
		mdbe->msg = createException(MAL, "monetdbe.monetdbe_get_autocommit", "Parameter result is NULL");
	} else {
		mvc *m = ((backend *) mdbe->c->sqlcontext)->mvc;
		*result = m->session->auto_commit;
	}

	return mdbe->msg;
}

char*
monetdbe_set_autocommit(monetdbe_database dbhdl, int value)
{
	if (!dbhdl)
		return NULL;

	monetdbe_database_internal *mdbe = (monetdbe_database_internal*)dbhdl;

	if (!validate_database_handle_noerror(mdbe)) {

		return 0;
	}

	mvc *m = ((backend *) mdbe->c->sqlcontext)->mvc;
	int commit = !m->session->auto_commit && value;

	m->session->auto_commit = value;
	m->session->ac_on_commit = m->session->auto_commit;
	if (m->session->tr->active) {
		if (commit) {
			mdbe->msg = mvc_commit(m, 0, NULL, true);
		} else {
			mdbe->msg = mvc_rollback(m, 0, NULL, true);
		}
	}

	return mdbe->msg;
}

int
monetdbe_in_transaction(monetdbe_database dbhdl)
{
	if (!dbhdl)
		return 0;
	monetdbe_database_internal *mdbe = (monetdbe_database_internal*)dbhdl;

	if (!validate_database_handle_noerror(mdbe)) {

		return 0;
	}

	mvc *m = ((backend *) mdbe->c->sqlcontext)->mvc;
	int result = 0;

	if (m->session->tr)
		result = m->session->tr->active;

	return result;
}

struct callback_context {
	monetdbe_database_internal *mdbe;
};

static str
monetdbe_result_cb(void* context, char* tblname, columnar_result* results, size_t nr_results) {
	monetdbe_database_internal *mdbe = ((struct callback_context*) context)->mdbe;

	if (nr_results == 0)
		return MAL_SUCCEED; // No work to do.

	backend *be = NULL;
	if ((mdbe->msg = getBackendContext(mdbe->c, &be)) != NULL)
		return mdbe->msg;

	BAT* order = BATdescriptor(results[0].id);

	mvc_result_table(be, 0, (int) nr_results, Q_TABLE, order);

	for (unsigned  i = 0; i < nr_results; i++) {
		BAT *b = NULL;
		if (i > 0) {
			b = BATdescriptor(results[i].id);
		}
		else
			b = order; // We already fetched this first column

		char* colname	= results[i].colname;
		char* tpename	= results[i].tpename;
		int digits		= results[i].digits;
		int scale		= results[i].scale;

		if ( b == NULL)
			mdbe->msg= createException(MAL,"monetdbe.monetdbe_result_cb",SQLSTATE(HY005) "Cannot access column descriptor ");
		else if (mvc_result_column(be, tblname, colname, tpename, digits, scale, b))
			mdbe->msg = createException(SQL, "monetdbe.monetdbe_result_cb", SQLSTATE(42000) "Cannot access column descriptor %s.%s",tblname,colname);
		if( b)
			BBPkeepref(b->batCacheid);
	}

	return MAL_SUCCEED;
}

struct prepare_callback_context {
	int* prepare_id;
	monetdbe_database_internal *mdbe;
};

static str
monetdbe_prepare_cb(void* context, char* tblname, columnar_result* results, size_t nr_results) {
	(void) tblname;
	monetdbe_database_internal *mdbe	= ((struct prepare_callback_context*) context)->mdbe;
	int *prepare_id						= ((struct prepare_callback_context*) context)->prepare_id;

	if (nr_results != 6) // 1) btype 2) bdigits 3) bscale 4) bschema 5) btable 6) bcolumn
		return createException(SQL, "monetdbe.monetdbe_prepare_cb", SQLSTATE(42000) "result table for prepared statement is wrong.");

	backend *be = NULL;
	if ((mdbe->msg = getBackendContext(mdbe->c, &be)) != NULL)
		return mdbe->msg;

	BAT* btype = NULL;
	BAT* bdigits = NULL;
	BAT* bscale = NULL;
	BAT* bschema = NULL;
	BAT* btable = NULL;
	BAT* bcolumn = NULL;

	size_t nparams = 0;
	BATiter bcolumn_iter = {0};
	BATiter btable_iter = {0};
	char* function = NULL;
	Symbol prg = NULL;
	MalBlkPtr mb = NULL;
	InstrPtr o = NULL, e = NULL, r = NULL;
	sql_rel* rel = NULL;
	list *args = NULL, *rets = NULL;
	sql_allocator* sa = NULL;
	ValRecord v = { .len=0 };
	ptr vp = NULL;
	struct callback_context* ccontext= NULL;
	columnar_result_callback* rcb = NULL;

	str msg = MAL_SUCCEED;
	if (!(btype		= BATdescriptor(results[0].id))	||
		!(bdigits	= BATdescriptor(results[1].id))	||
		!(bscale	= BATdescriptor(results[2].id))	||
		!(bschema	= BATdescriptor(results[3].id))	||
		!(btable	= BATdescriptor(results[4].id))	||
		!(bcolumn	= BATdescriptor(results[5].id)))
	{
		msg = createException(SQL, "monetdbe.monetdbe_prepare_cb", SQLSTATE(42000) "Cannot access prepare result");
		goto cleanup;
	}

	nparams = BATcount(btype);

	if (nparams 	!= BATcount(bdigits) ||
		nparams 	!= BATcount(bscale) ||
		nparams 	!= BATcount(bschema) ||
		nparams + 1 != BATcount(btable) ||
		nparams 	!= BATcount(bcolumn))
	{
		msg = createException(SQL, "monetdbe.monetdbe_prepare_cb", SQLSTATE(42000) "prepare results are incorrect.");
		goto cleanup;
	}

	bcolumn_iter	= bat_iterator(bcolumn);
	btable_iter		= bat_iterator(btable);
	function		=  BUNtvar(btable_iter, BATcount(btable)-1);

	{
		assert (((backend*)  mdbe->c->sqlcontext)->remote < INT_MAX);
		char nme[16]		= {0};
		const char* name	= number2name(nme, sizeof(nme), ++((backend*)  mdbe->c->sqlcontext)->remote);
		prg					= newFunction(userRef, putName(name), FUNCTIONsymbol);
	}

	resizeMalBlk(prg->def, (int) nparams + 3 /*function declaration + remote.exec + return statement*/);
	mb = prg->def;

	o = getInstrPtr(mb, 0);
	o->retc = o->argc = 0;

	e = newInstructionArgs(mb, remoteRef, execRef, (int)(nparams + 5));
	setDestVar(e, newTmpVariable(mb, TYPE_any));
	e = pushStr(mb, e, mdbe->mid);
	e = pushStr(mb, e, userRef);
	e = pushStr(mb, e, function);

	rcb = GDKmalloc(sizeof(columnar_result_callback));
	if (rcb == NULL) {
		msg = createException(MAL, "monetdbe.monetdbe_prepare_cb", MAL_MALLOC_FAIL);
		goto cleanup;
	}

	ccontext = GDKzalloc(sizeof(struct callback_context));
	if (ccontext == NULL) {
		msg = createException(MAL, "monetdbe.monetdbe_prepare_cb", MAL_MALLOC_FAIL);
		goto cleanup;
	}

	ccontext->mdbe = mdbe;

	rcb->context = ccontext;
	rcb->call = monetdbe_result_cb;

	vp = (ptr) rcb;

	VALset(&v, TYPE_ptr, &vp);
	e = pushValue(mb, e, &v);

	r = newInstruction(mb, NULL, NULL);
	r->barrier= RETURNsymbol;
	r->argc= r->retc=0;

	sa = be->mvc->sa;

	args = new_exp_list(sa);
	rets = new_exp_list(sa);

	for (size_t i = 0; i < nparams; i++) {

		char* table =  BUNtvar(btable_iter, i);

		if (strNil(table)) {
			// input argument
			sql_type *t = SA_ZNEW(sa, sql_type);
			t->localtype = *(int*) Tloc(btype, i);

			sql_subtype *st = SA_ZNEW(sa, sql_subtype);
			sql_init_subtype(st, t, (unsigned) *(int*) Tloc(bdigits, i), (unsigned) *(int*) Tloc(bscale, i));

			sql_arg *a = SA_ZNEW(sa, sql_arg);
			a->type = *st;
			append(args, a);

			int idx = newVariable(mb, NULL, 0, t->localtype);
			o = pushArgument(mb, o, idx);

			InstrPtr p = newFcnCall(mb, remoteRef, putRef);
			setArgType(mb, p, 0, TYPE_str);
			p = pushStr(mb, p, mdbe->mid);
			p = pushArgument(mb, p, idx);

			e = pushArgument(mb, e, getArg(p, 0));
		}
		else {
			// output argument
			sql_type *t = SA_ZNEW(sa, sql_type);
			int type = *(int*) Tloc(btype, i);
			t->localtype = type;

			char* column = BUNtvar(bcolumn_iter, i);
			sql_subtype *st = SA_ZNEW(sa, sql_subtype);
			sql_init_subtype(st, t, (unsigned) *(int*) Tloc(bdigits, i), (unsigned) *(int*) Tloc(bscale, i));

			sql_exp * c = exp_column(sa, table, column, st, CARD_MULTI, true, false);
			append(rets, c);
		}
	}
	pushInstruction(mb, e);
	pushInstruction(mb, r);

	if ( (mdbe->msg = chkProgram(mdbe->c->usermodule, mb)) != MAL_SUCCEED ) {
		msg = mdbe->msg;
		goto cleanup;
	}

	rel = rel_project(sa, NULL, rets);
	be->q = qc_insert(be->mvc->qc, sa, rel, NULL, args, be->mvc->type, NULL, be->no_mitosis);
	*prepare_id = be->q->id;

	/*
	 * HACK: we need to rename the Symbol aka MAL function to the query cache name.
	 * Basically we keep the MALblock but we destroy the containing old Symbol
	 * and create a new one with the correct name and set its MAL block pointer to
	 * point to the mal block we have created in this function.
	 */
	prg->def = NULL;
	freeSymbol(prg);
	if ((prg = newFunction(userRef, putName(be->q->name), FUNCTIONsymbol)) == NULL) {
		msg = createException(MAL, "monetdbe.monetdbe_prepare_cb", MAL_MALLOC_FAIL);
		goto cleanup;
	}
	prg->def = mb;
	setFunctionId(getSignature(prg), be->q->name);

	// finally add this beautiful new function to the local user module.
	insertSymbol(mdbe->c->usermodule, prg);

cleanup:
	// clean these up
	if (btype)		BBPunfix(btype->batCacheid);
	if (bdigits)	BBPunfix(bdigits->batCacheid);
	if (bscale)		BBPunfix(bscale->batCacheid);
	if (bschema)	BBPunfix(bschema->batCacheid);
	if (btable)		BBPunfix(btable->batCacheid);
	if (bcolumn)	BBPunfix(bcolumn->batCacheid);

	if (msg && rcb) GDKfree(rcb);
	if (msg && ccontext) GDKfree(ccontext);

	return msg;
}

static char*
monetdbe_query_remote(monetdbe_database_internal *mdbe, char* query, monetdbe_result** result, monetdbe_cnt* affected_rows, int *prepare_id)
{
	const char *mod = "user";
	char nme[16];

	Client c = mdbe->c;

	const char *name = number2name(nme, sizeof(nme), ++((backend*)  c->sqlcontext)->remote);
	Symbol prg = newFunction(putName(mod), putName(name), FUNCTIONsymbol);

	if (prg == NULL) {
		mdbe->msg = createException(MAL, "monetdbe.monetdbe_query_remote", MAL_MALLOC_FAIL);
		return mdbe->msg;
	}

	MalBlkPtr mb = prg->def;

	InstrPtr f = getInstrPtr(mb, 0);
	f->retc = f->argc = 0;

	InstrPtr o = newStmt(mb, remoteRef, putRef);
	o = pushStr(mb, o, mdbe->mid);
	o = pushBit(mb, o, TRUE);


	if (prepare_id) {
		size_t query_len, input_query_len, prep_len = 0;
		input_query_len = strlen(query);
		query_len = input_query_len + 3;
		const char PREPARE[] = "PREPARE ";
		prep_len = sizeof(PREPARE)-1;
		query_len += prep_len;
		char *nq = NULL;
		if (!(nq = GDKmalloc(query_len))) {
			mdbe->msg = createException(MAL, "monetdbe.monetdbe_query_remote", "Could not setup query stream");
			return mdbe->msg;
		}
		strcpy(nq, PREPARE);
		strcpy(nq + prep_len, query);
		strcpy(nq + prep_len + input_query_len, "\n;");
		query = nq;
	}

	InstrPtr p = newStmt(mb, remoteRef, putRef);
	p = pushStr(mb, p, mdbe->mid);
	p = pushStr(mb, p, query);


	InstrPtr e = newInstruction(mb, remoteRef, execRef);
	setDestVar(e, newTmpVariable(mb, TYPE_any));
	e = pushStr(mb, e, mdbe->mid);
	e = pushStr(mb, e, sqlRef);
	e = pushStr(mb, e, evalRef);

	/*
	 * prepare the call back routine and its context
	 * and pass it over as a pointer to remote.exec.
	 */
	columnar_result_callback* rcb = GDKzalloc(sizeof(columnar_result_callback));
	if (!prepare_id) {
		struct callback_context* ccontext;
		ccontext		= GDKzalloc(sizeof(struct callback_context));
		ccontext->mdbe	= mdbe;
		rcb->context	= ccontext;
		rcb->call		= monetdbe_result_cb;
	}
	else {
		struct prepare_callback_context* ccontext;
		ccontext				= GDKzalloc(sizeof(struct prepare_callback_context));
		ccontext->mdbe			= mdbe;
		ccontext->prepare_id	= prepare_id;
		rcb->context			= ccontext;
		rcb->call				= monetdbe_prepare_cb;
	}

	ValRecord v;
	ptr vp = (ptr) rcb;

	VALset(&v, TYPE_ptr, &vp);
	e = pushValue(mb, e, &v);

	e = pushArgument(mb, e, getArg(p, 0));
	e = pushArgument(mb, e, getArg(o, 0));

	pushInstruction(mb, e);

	InstrPtr r = newInstruction(mb, NULL, NULL);
	r->barrier= RETURNsymbol;
	r->argc= r->retc=0;
	pushInstruction(mb, r);

	if ( (mdbe->msg = chkProgram(c->usermodule, mb)) != MAL_SUCCEED ) {
		return mdbe->msg;
	}

	if ( (mdbe->msg = runMAL(c, mb, 0, NULL)) != MAL_SUCCEED )
		return mdbe->msg;

	if (result) {
		if ((mdbe->msg = monetdbe_get_results(result, mdbe)) != MAL_SUCCEED) {
			return mdbe->msg;
		}

		mvc* m = NULL;
		backend * be = NULL;
		if ((mdbe->msg = getSQLContext(c, NULL, &m, &be)) != MAL_SUCCEED)
			return mdbe->msg;

		if (m->emode & m_prepare)
			((monetdbe_result_internal*) *result)->type = Q_PREPARE;
		else
			((monetdbe_result_internal*) *result)->type = (be->results) ? be->results->query_type : m->type;


		if (!be->results && be->rowcnt >= 0 && affected_rows)
			*affected_rows = be->rowcnt;
	}

	return mdbe->msg;
}

char*
monetdbe_query(monetdbe_database dbhdl, char* query, monetdbe_result** result, monetdbe_cnt* affected_rows)
{
	if (!dbhdl)
		return NULL;
	monetdbe_database_internal *mdbe = (monetdbe_database_internal*)dbhdl;

	if (mdbe->mid) {
		mdbe->msg = monetdbe_query_remote(mdbe, query, result, affected_rows, NULL);
	}
	else {
		mdbe->msg = monetdbe_query_internal(mdbe, query, result, affected_rows, NULL, 'S');
	}

	return mdbe->msg;
}

char*
monetdbe_prepare(monetdbe_database dbhdl, char* query, monetdbe_statement **stmt)
{
	if (!dbhdl)
		return NULL;
	monetdbe_database_internal *mdbe = (monetdbe_database_internal*)dbhdl;

	int prepare_id = 0;

	if (!stmt)
		mdbe->msg = createException(MAL, "monetdbe.monetdbe_prepare", "Parameter stmt is NULL");
	else if (mdbe->mid)
		mdbe->msg = monetdbe_query_remote(mdbe, query, NULL, NULL, &prepare_id);
	else {
		*stmt = NULL;
		mdbe->msg = monetdbe_query_internal(mdbe, query, NULL, NULL, &prepare_id, 'S');
	}

	if (mdbe->msg == MAL_SUCCEED) {
		mvc *m = ((backend *) mdbe->c->sqlcontext)->mvc;
		monetdbe_stmt_internal *stmt_internal = (monetdbe_stmt_internal*)GDKzalloc(sizeof(monetdbe_stmt_internal));
		cq *q = qc_find(m->qc, prepare_id);

		if (q && stmt_internal) {
			Symbol s = findSymbolInModule(mdbe->c->usermodule, q->f->imp);
			InstrPtr p = s->def->stmt[0];
			stmt_internal->mdbe = mdbe;
			stmt_internal->q = q;
			stmt_internal->retc = p->retc;
			stmt_internal->res.nparam = list_length(q->f->ops);
			stmt_internal->args = (ValPtr*)GDKmalloc(sizeof(ValPtr) * (stmt_internal->res.nparam + stmt_internal->retc));
			stmt_internal->data = (ValRecord*)GDKzalloc(sizeof(ValRecord) * (stmt_internal->res.nparam+1));
			stmt_internal->res.type = (monetdbe_types*)GDKmalloc(sizeof(monetdbe_types) * (stmt_internal->res.nparam+1));
			if (!stmt_internal->res.type || !stmt_internal->data || !stmt_internal->args) {
				mdbe->msg = createException(MAL, "monetdbe.monetdbe_prepare", MAL_MALLOC_FAIL);
			} else if (q->f->ops) {
				int i = 0;
				for (node *n = q->f->ops->h; n; n = n->next, i++) {
					sql_arg *a = n->data;
					sql_subtype *t = &a->type;
					stmt_internal->res.type[i] = embedded_type(t->type->localtype);
					stmt_internal->args[i+stmt_internal->retc] = &stmt_internal->data[i];
				}
			}
		} else if (!stmt_internal)
			mdbe->msg = createException(MAL, "monetdbe.monetdbe_prepare", MAL_MALLOC_FAIL);

		if (mdbe->msg == MAL_SUCCEED)
			*stmt = (monetdbe_statement*)stmt_internal;
		else if (stmt_internal) {
			GDKfree(stmt_internal->data);
			GDKfree(stmt_internal->args);
			GDKfree(stmt_internal->res.type);
			GDKfree(stmt_internal);
			*stmt = NULL;
		}
	}

	return mdbe->msg;
}

char*
monetdbe_bind(monetdbe_statement *stmt, void *data, size_t i)
{
	monetdbe_stmt_internal *stmt_internal = (monetdbe_stmt_internal*)stmt;

	/* TODO !data treat as NULL value (add nil mask) ? */
	if (i >= stmt->nparam)
		return createException(MAL, "monetdbe.monetdbe_bind", "Parameter %zu not bound to a value", i);
	sql_arg *a = (sql_arg*)list_fetch(stmt_internal->q->f->ops, (int) i);
	assert(a);
	stmt_internal->data[i].vtype = a->type.type->localtype;
	/* TODO handle conversion from NULL and special types */
	VALset(&stmt_internal->data[i], a->type.type->localtype, data);
	return MAL_SUCCEED;
}

char*
monetdbe_execute(monetdbe_statement *stmt, monetdbe_result **result, monetdbe_cnt *affected_rows)
{
	monetdbe_result_internal *res_internal = NULL;
	monetdbe_stmt_internal *stmt_internal = (monetdbe_stmt_internal*)stmt;
	backend *b = (backend *) stmt_internal->mdbe->c->sqlcontext;
	mvc *m = b->mvc;
	monetdbe_database_internal *mdbe = stmt_internal->mdbe;

	if ((mdbe->msg = SQLtrans(m)) != MAL_SUCCEED)
		return mdbe->msg;

	/* check if all inputs are bound */
	for(int i = 0; i< list_length(stmt_internal->q->f->ops); i++){
		if (!stmt_internal->data[i].vtype)
			return createException(MAL, "monetdbe.monetdbe_execute", "Parameter %d not bound to a value", i);
	}

	cq* q = stmt_internal->q;

	MalStkPtr glb = (MalStkPtr) (NULL);
	Symbol s = findSymbolInModule(mdbe->c->usermodule, q->f->imp);

	mdbe->msg = callMAL(mdbe->c, s->def, &glb, stmt_internal->args, 0);

	if (!b->results && b->rowcnt >= 0 && affected_rows)
		*affected_rows = b->rowcnt;


	if (result) {
		if ((mdbe->msg = monetdbe_get_results(result, mdbe)) != MAL_SUCCEED) {
			goto cleanup;
		}

		((monetdbe_result_internal*) *result)->type = (b->results) ? Q_TABLE : Q_UPDATE;
	}
cleanup:
	return commit_action(m, stmt_internal->mdbe, result, res_internal);
}

char*
monetdbe_cleanup_statement(monetdbe_database dbhdl, monetdbe_statement *stmt)
{
	monetdbe_stmt_internal *stmt_internal = (monetdbe_stmt_internal*)stmt;
	monetdbe_database_internal *mdbe = (monetdbe_database_internal*)dbhdl;
	mvc *m = ((backend *) mdbe->c->sqlcontext)->mvc;
	cq *q = stmt_internal->q;

	assert(!stmt_internal->mdbe || mdbe == stmt_internal->mdbe);
	GDKfree(stmt_internal->data);
	GDKfree(stmt_internal->args);
	GDKfree(stmt_internal->res.type);
	GDKfree(stmt_internal);

	if (q)
		qc_delete(m->qc, q);
	return MAL_SUCCEED;
}

char*
monetdbe_cleanup_result(monetdbe_database dbhdl, monetdbe_result* result)
{
	monetdbe_database_internal *mdbe = (monetdbe_database_internal*)dbhdl;
	monetdbe_result_internal* res = (monetdbe_result_internal *) result;


	if (!result) {
		mdbe->msg = createException(MAL, "monetdbe.monetdbe_cleanup_result_internal", "Parameter result is NULL");
	} else {
		mdbe->msg = monetdbe_cleanup_result_internal(mdbe, res);
	}

	return mdbe->msg;
}

static inline void
cleanup_get_columns_result(size_t column_count, char ** column_names, int *column_types) {
		if (column_names) for (size_t c = 0; c < column_count; c++) GDKfree(column_names[c]);

		GDKfree(column_names);
		GDKfree(column_types);

		column_names = NULL;
		column_types = NULL;
}

static char *
escape_identifier(const char *s) /* Escapes a SQL identifier string, ie the " and \ characters */
{
	char *ret = NULL, *q;
	const char *p = s;

	/* At most we will need 2*strlen(s) + 1 characters */
	if (!(ret = (char *)GDKmalloc(2*strlen(s) + 1)))
		return NULL;

	for (q = ret; *p; p++, q++) {
		*q = *p;
		if (*p == '"')
			*(++q) = '"';
		else if (*p == '\\')
			*(++q) = '\\';
	}

	*q = '\0';
	return ret;
}

static char*
monetdbe_get_columns_remote(monetdbe_database_internal *mdbe, const char* schema_name, const char *table_name, size_t *column_count,
					char ***column_names, int **column_types)
{
	char buf[1024], *escaped_schema_name = NULL, *escaped_table_name = NULL;

	if (schema_name && !(escaped_schema_name = escape_identifier(schema_name))) {
		mdbe->msg = createException(MAL, "monetdbe.monetdbe_get_columns", MAL_MALLOC_FAIL);
		return mdbe->msg;
	}
	if (!(escaped_table_name = escape_identifier(table_name))) {
		GDKfree(escaped_schema_name);
		mdbe->msg = createException(MAL, "monetdbe.monetdbe_get_columns", MAL_MALLOC_FAIL);
		return mdbe->msg;
	}

	int len = snprintf(buf, 1024, "SELECT * FROM %s%s%s\"%s\" WHERE FALSE;",
					   escaped_schema_name ? "\"" : "",  escaped_schema_name ? escaped_schema_name : "",
					   escaped_schema_name ? escaped_schema_name : "\".", escaped_table_name);
	GDKfree(escaped_schema_name);
	GDKfree(escaped_table_name);
	if (len == -1 || len >= 1024) {
		mdbe->msg = createException(MAL, "monetdbe.monetdbe_get_columns", "Schema and table path is too large");
		return mdbe->msg;
	}

	monetdbe_result* result = NULL;

	if ((mdbe->msg = monetdbe_query_remote(mdbe, buf, &result, NULL, NULL)) != MAL_SUCCEED) {
		return mdbe->msg;
	}

	*column_count = result->ncols;
	*column_names = GDKzalloc(sizeof(char*) * result->ncols);
	*column_types = GDKzalloc(sizeof(int) * result->ncols);


	if (*column_names == NULL || *column_types == NULL)
		mdbe->msg = createException(MAL, "monetdbe.monetdbe_get_columns", MAL_MALLOC_FAIL);

	if (!mdbe->msg)
		for (size_t c = 0; c < result->ncols; c++) {
			monetdbe_column* rcol;
			if ((mdbe->msg = monetdbe_result_fetch(result, &rcol, c)) != NULL) {
				break;
			}

			if (((*column_names)[c] = GDKstrdup(rcol->name)) == NULL) {
				mdbe->msg = createException(MAL, "monetdbe.monetdbe_get_columns", MAL_MALLOC_FAIL);
				break;
			}
			(*column_types)[c] = rcol->type;
		}

	// cleanup
	if  (result) {
		char* msg = monetdbe_cleanup_result_internal(mdbe, (monetdbe_result_internal*) result);

		if (msg && mdbe->msg) {
			mdbe->msg = createException(MAL, "monetdbe.monetdbe_get_columns", "multiple errors: %s; %s", mdbe->msg, msg);
		}
		else if (msg) {
			mdbe->msg = msg;
		}
	}

	if (mdbe->msg ) {
		cleanup_get_columns_result(*column_count, *column_names, *column_types);
	}

	return mdbe->msg;
}

char*
monetdbe_get_columns(monetdbe_database dbhdl, const char *schema_name, const char *table_name, size_t *column_count,
					char ***column_names, int **column_types)
{
	monetdbe_database_internal *mdbe = (monetdbe_database_internal*)dbhdl;
	mvc *m = NULL;
	sql_table *t = NULL;
	int columns = 0;

	if ((mdbe->msg = validate_database_handle(mdbe, "monetdbe.monetdbe_get_columns")) != MAL_SUCCEED) {
		return mdbe->msg;
	}
	if (!column_count) {
		mdbe->msg = createException(MAL, "monetdbe.monetdbe_get_columns", "Parameter column_count is NULL");
		return mdbe->msg;
	}
	if (!column_names) {
		mdbe->msg = createException(MAL, "monetdbe.monetdbe_get_columns", "Parameter column_names is NULL");
		return mdbe->msg;
	}
	if (!column_types) {
		mdbe->msg = createException(MAL, "monetdbe.monetdbe_get_columns", "Parameter column_types is NULL");
		return mdbe->msg;
	}
	if (!table_name) {
		mdbe->msg = createException(MAL, "monetdbe.monetdbe_get_columns", "Parameter table_name is NULL");
		return mdbe->msg;
	}

	if (mdbe->mid) {
		return monetdbe_get_columns_remote(mdbe, schema_name, table_name, column_count, column_names, column_types);
	}

	if ((mdbe->msg = getSQLContext(mdbe->c, NULL, &m, NULL)) != MAL_SUCCEED)
		return mdbe->msg;
	if ((mdbe->msg = SQLtrans(m)) != MAL_SUCCEED)
		return mdbe->msg;
	if (!(t = find_table_or_view_on_scope(m, NULL, schema_name, table_name, "CATALOG", false))) {
		mdbe->msg = createException(SQL, "monetdbe.monetdbe_get_columns", "%s", m->errstr + 6); /* Skip error code */
		goto cleanup;
	}

	columns = t->columns.set->cnt;
	*column_count = columns;
	*column_names = GDKzalloc(sizeof(char*) * columns);
	*column_types = GDKzalloc(sizeof(int) * columns);
	if (*column_names == NULL || *column_types == NULL) {
		if (*column_names) {
			GDKfree(*column_names);
			*column_names = NULL;
		}
		if (*column_types) {
			GDKfree(*column_types);
			*column_types = NULL;
		}
		mdbe->msg = createException(MAL, "monetdbe.monetdbe_get_columns", MAL_MALLOC_FAIL);
		goto cleanup;
	}

	for (node *n = t->columns.set->h; n; n = n->next) {
		sql_column *col = n->data;
		(*column_names)[col->colnr] = col->base.name;
		(*column_types)[col->colnr] = embedded_type(col->type.type->localtype);
	}

cleanup:
	mdbe->msg = commit_action(m, mdbe, NULL, NULL);

	return mdbe->msg;
}

#define GENERATE_BASE_HEADERS(type, tpename) \
	static int tpename##_is_null(type *value)

#define GENERATE_BASE_FUNCTIONS(tpe, tpename, mname) \
	GENERATE_BASE_HEADERS(tpe, tpename); \
	static int tpename##_is_null(tpe *value) { return *value == mname##_nil; }

#ifdef bool
#undef bool
#endif

GENERATE_BASE_FUNCTIONS(int8_t, bool, bit)
GENERATE_BASE_FUNCTIONS(int8_t, int8_t, bte)
GENERATE_BASE_FUNCTIONS(int16_t, int16_t, sht)
GENERATE_BASE_FUNCTIONS(int32_t, int32_t, int)
GENERATE_BASE_FUNCTIONS(int64_t, int64_t, lng)
#ifdef HAVE_HGE
GENERATE_BASE_FUNCTIONS(__int128, int128_t, hge)
#endif
GENERATE_BASE_FUNCTIONS(size_t, size_t, oid)

GENERATE_BASE_FUNCTIONS(float, float, flt)
GENERATE_BASE_FUNCTIONS(double, double, dbl)

GENERATE_BASE_HEADERS(char*, str);
GENERATE_BASE_HEADERS(monetdbe_data_blob, blob);

GENERATE_BASE_HEADERS(monetdbe_data_date, date);
GENERATE_BASE_HEADERS(monetdbe_data_time, time);
GENERATE_BASE_HEADERS(monetdbe_data_timestamp, timestamp);

#define GENERATE_BAT_INPUT_BASE(tpe)									\
	monetdbe_column_##tpe *bat_data = GDKzalloc(sizeof(monetdbe_column_##tpe));	\
	if (!bat_data) {													\
		mdbe->msg = createException(MAL, "monetdbe.monetdbe_result_fetch", MAL_MALLOC_FAIL); \
		goto cleanup;													\
	}																	\
	bat_data->type = monetdbe_##tpe;									\
	bat_data->is_null = tpe##_is_null;									\
	if (sqltpe->type->radix == 10) bat_data->scale = pow(10, sqltpe->scale); \
	column_result = (monetdbe_column*) bat_data;

#define GENERATE_BAT_INPUT(b, tpe, tpe_name, mtype)						\
	{																	\
		GENERATE_BAT_INPUT_BASE(tpe_name);								\
		bat_data->count = (size_t) mres->nrows;							\
		bat_data->null_value = mtype##_nil;								\
		if (bat_data->count) {											\
			bat_data->data = GDKzalloc(bat_data->count * sizeof(bat_data->null_value)); \
			if (!bat_data->data) {										\
				mdbe->msg = createException(MAL, "monetdbe.monetdbe_result_fetch", MAL_MALLOC_FAIL); \
				goto cleanup;											\
			}															\
		}																\
		size_t it = 0;													\
		mtype* val = (mtype*)Tloc(b, 0);								\
		/* bat is dense, materialize it */								\
		for (it = 0; it < bat_data->count; it++, val++)					\
			bat_data->data[it] = (tpe) *val;							\
	}

static char*
append_create_remote_append_mal_program(
	Symbol* prg,
	sql_schema **s,
	sql_table **t,
	Client c, const char* schema, const char* table, size_t ccount, char** cnames, int* ctypes) {

	char* msg					= MAL_SUCCEED;
	char buf[16]				= {0};
	char* remote_program_name	= number2name(buf, sizeof(buf), ++((backend*) c->sqlcontext)->remote);

	assert(s && t);
	assert(c->sqlcontext && ((backend *) c->sqlcontext)->mvc);
	mvc* m = ((backend *) c->sqlcontext)->mvc;

	Symbol _prg;
	MalBlkPtr mb = NULL;
	InstrPtr f = NULL, v = NULL, a = NULL, r = NULL;
	int mvc_id = -1;

	if (!(*s = mvc_bind_schema(m, "tmp"))) {
		return createException(MAL, "monetdbe.monetdbe_append", MAL_MALLOC_FAIL);
	}

	if (!(*t = sql_trans_create_table(m->session->tr, *s, table, NULL, tt_table, false, SQL_DECLARED_TABLE, CA_COMMIT, -1, 0))) {
		return createException(SQL, "monetdbe.monetdbe_append", "Cannot create temporary table");
	}

	assert(prg);

	*prg	= NULL;
	_prg	= newFunction(userRef, putName(remote_program_name), FUNCTIONsymbol); // remote program
	mb		= _prg->def;

	{ // START OF HACK
		/*
		 * This is a hack to make sure that the serialized remote program is correctly parsed on the remote side.
		 * Since the mal serializer (mal_listing) on the local side will use generated variable names,
		 * The parsing process on the remote side can and will clash with generated variable names on the remote side.
		 * Because serialiser and the parser will both use the same namespace of generated variable names.
		 * Adding an offset to the counter that generates the variable names on the local side
		 * circumvents this shortcoming in the MAL parser.
		 */

		assert(mb->vid == 0);

		/*
			* Comments generate variable names during parsing:
			* sql.mvc has one comment and for each column there is one sql.append statement plus comment.
			*/
		const int nr_of_comments = (int) (1 + ccount);
		/*
			* constant terms generate variable names during parsing:
			* Each sql.append has three constant terms: schema + table + column_name.
			* There is one sql.append stmt for each column.
			*/
		const int nr_of_constant_terms =  (int)  (3 * ccount);
		mb->vid = nr_of_comments + nr_of_constant_terms;
	} // END OF HACK

	f = getInstrPtr(mb, 0);
	f->retc = f->argc = 0;
	f = pushReturn(mb, f, newTmpVariable(mb, TYPE_int));
	v = newFcnCall(mb, sqlRef, mvcRef);
	setArgType(mb, v, 0, TYPE_int);

	mvc_id = getArg(v, 0);

	sqlstore *store = m->session->tr->store;
	for (size_t i = 0; i < ccount; i++) {

		sql_type *tpe = SA_ZNEW(m->sa, sql_type);
		tpe->localtype = monetdbe_type((monetdbe_types) ctypes[i]);
		sql_subtype *st = SA_ZNEW(m->sa, sql_subtype);
		sql_init_subtype(st, tpe, 0, 0);

		sql_column* col;
		if (!(col = mvc_create_column(m, *t, cnames[i], st))) {
			msg = createException(MAL, "monetdbe.monetdbe_append", MAL_MALLOC_FAIL);
			goto cleanup;
		}

		if (store->storage_api.create_col(m->session->tr, col) != LOG_OK) {
			msg = createException(MAL, "monetdbe.monetdbe_append", MAL_MALLOC_FAIL);
			goto cleanup;
		}

		int idx = newTmpVariable(mb, newBatType(tpe->localtype));
		f = pushArgument(mb, f, idx);

		a = newFcnCall(mb, sqlRef, appendRef);
		setArgType(mb, a, 0, TYPE_int);
		a = pushArgument(mb, a, mvc_id);
		a = pushStr(mb, a, schema ? schema : "sys"); /* TODO this should be better */
		a = pushStr(mb, a, table);
		a = pushStr(mb, a, cnames[i]);
		a = pushArgument(mb, a, idx);

		mvc_id = getArg(a, 0);
	}

	r = newInstruction(mb, NULL, NULL);
	r->barrier= RETURNsymbol;
	r->retc = r->argc = 0;
	r = pushReturn(mb, r, mvc_id);
	r = pushArgument(mb, r, mvc_id);
	pushInstruction(mb, r);

	pushEndInstruction(mb);

	if ( (msg = chkProgram(c->usermodule, mb)) != MAL_SUCCEED ) {
		goto cleanup;
	}

	assert(msg == MAL_SUCCEED);
	*prg = _prg;
	return msg;

cleanup:
	assert(msg != MAL_SUCCEED);
	freeSymbol(_prg);
	*prg = NULL;
	return msg;
}

char*
monetdbe_append(monetdbe_database dbhdl, const char *schema, const char *table, monetdbe_column **input, size_t column_count)
{
	monetdbe_database_internal *mdbe = (monetdbe_database_internal*)dbhdl;
	mvc *m = NULL;
	sql_table *t = NULL;
	size_t i, cnt;
	node *n;
	Symbol remote_prg = NULL;

	if ((mdbe->msg = validate_database_handle(mdbe, "monetdbe.monetdbe_append")) != MAL_SUCCEED) {
		return mdbe->msg;
	}

	if ((mdbe->msg = getSQLContext(mdbe->c, NULL, &m, NULL)) != MAL_SUCCEED) {
		mdbe->msg = commit_action(m, mdbe, NULL, NULL);
		return mdbe->msg;
	}
	sqlstore *store = m->session->tr->store;

	if (table == NULL) {
		mdbe->msg = createException(MAL, "monetdbe.monetdbe_append", "table parameter is NULL");
		goto cleanup;
	}
	if (input == NULL) {
		mdbe->msg = createException(MAL, "monetdbe.monetdbe_append", "input parameter is NULL");
		goto cleanup;
	}
	if (column_count < 1) {
		mdbe->msg = createException(MAL, "monetdbe.monetdbe_append", "column_count must be higher than 0");
		goto cleanup;
	}

	if (mdbe->mid) {
		// We are going to insert the data into a temporary table which is used in the coming remote logic.

		size_t actual_column_count = 0;
		char** actual_column_names = NULL;
		int* actual_column_types = NULL;
		sql_schema* s = NULL;

		if ((mdbe->msg = monetdbe_get_columns_remote(
				mdbe,
				schema,
				table,
				&actual_column_count,
				&actual_column_names,
				&actual_column_types)) != MAL_SUCCEED) {
			goto remote_cleanup;
		}

		if ((mdbe->msg = SQLtrans(m)) != MAL_SUCCEED) {
			goto remote_cleanup;
		}

		if ((mdbe->msg = append_create_remote_append_mal_program
							(&remote_prg,
							&s,
							&t,
							mdbe->c,
							schema,
							table,
							actual_column_count,
							actual_column_names,
							actual_column_types)) != MAL_SUCCEED) {
			goto remote_cleanup;
		}

		insertSymbol(mdbe->c->usermodule, remote_prg);

remote_cleanup:
		if (mdbe->msg) {
			cleanup_get_columns_result(actual_column_count, actual_column_names, actual_column_types);
			freeSymbol(remote_prg);
			goto cleanup;
		}
	}
	else {
		// !mdbe->mid
		// inserting into existing local table.

		if ((mdbe->msg = SQLtrans(m)) != MAL_SUCCEED)
			goto cleanup;
		if (!(t = find_table_or_view_on_scope(m, NULL, schema, table, "CATALOG", false))) {
			mdbe->msg = createException(SQL, "monetdbe.monetdbe_append", "%s", m->errstr + 6); /* Skip error code */
			goto cleanup;
		}
	}

	/* for now no default values, ie user should supply all columns */
	if (column_count != (size_t)list_length(t->columns.set)) {
		mdbe->msg = createException(SQL, "monetdbe.monetdbe_append", "Incorrect number of columns");
		goto cleanup;
	}

	cnt = input[0]->count;

	for (i = 0, n = t->columns.set->h; i < column_count && n; i++, n = n->next) {
		sql_column *c = n->data;
		int mtype = monetdbe_type(input[i]->type);
		const void* nil = (mtype>=0)?ATOMnilptr(mtype):NULL;
		char *v = input[i]->data;
		size_t pos = store_funcs.claim_tab(m->session->tr, t, cnt);

		if (mtype < 0) {
			mdbe->msg = createException(SQL, "monetdbe.monetdbe_append", "Cannot find type for column %zu", i);
			goto cleanup;
		}
		if (mtype >= TYPE_bit && mtype <=
#ifdef HAVE_HGE
	TYPE_hge
#else
	TYPE_lng
#endif
		) {
			//-------------------------------------
			BAT *bn = NULL;

			if (mtype != c->type.type->localtype) {
				mdbe->msg = createException(SQL, "monetdbe.monetdbe_append", "Cannot append %d into column '%s'", input[i]->type, c->base.name);
				goto cleanup;
			}

			if ((bn = COLnew(0, mtype, 0, TRANSIENT)) == NULL) {
				mdbe->msg = createException(SQL, "monetdbe.monetdbe_append", "Cannot create append column");
				goto cleanup;
			}

			//save prev heap pointer
			char *prev_base;
			size_t prev_size;
			prev_base = bn->theap->base;
			prev_size = bn->theap->size;

			//BAT heap base to input[i]->data
			bn->theap->base = input[i]->data;
			bn->theap->size = tailsize(bn, cnt);

			//BATsetdims(bn); called in COLnew
			BATsetcapacity(bn, cnt);
			BATsetcount(bn, cnt);

			//set default flags
			BATsettrivprop(bn);

<<<<<<< HEAD
			if (store_funcs.append_col(m->session->tr, c, pos, bn, TYPE_bat) != 0) {
=======
			if (store->storage_api.append_col(m->session->tr, c, bn, TYPE_bat) != 0) {
				bn->theap.base = prev_base;
				bn->theap.size = prev_size;
>>>>>>> 870346ff
				BBPreclaim(bn);
				mdbe->msg = createException(SQL, "monetdbe.monetdbe_append", "Cannot append BAT");
				goto cleanup;
			}

			bn->theap->base = prev_base;
			bn->theap->size = prev_size;
			BBPreclaim(bn);
		} else if (mtype == TYPE_str) {
			char **d = (char**)v;

			for (size_t j=0; j<cnt; j++){
				char *s = d[j];
				if (!s)
					s = (char*) nil;

<<<<<<< HEAD
				if (store_funcs.append_col(m->session->tr, c, pos, s, mtype) != 0) {
=======
				if (store->storage_api.append_col(m->session->tr, c, s, mtype) != 0) {
>>>>>>> 870346ff
					mdbe->msg = createException(SQL, "monetdbe.monetdbe_append", "Cannot append values");
					goto cleanup;
				}
			}
		} else if (mtype == TYPE_timestamp) {
			monetdbe_data_timestamp* ts = (monetdbe_data_timestamp*)v;

			for (size_t j=0; j<cnt; j++){
				timestamp t = *(timestamp*) nil;
				if(!timestamp_is_null(ts+j))
					t = timestamp_from_data(&ts[j]);

<<<<<<< HEAD
				if (store_funcs.append_col(m->session->tr, c, pos, &t, mtype) != 0) {
=======
				if (store->storage_api.append_col(m->session->tr, c, &t, mtype) != 0) {
>>>>>>> 870346ff
					mdbe->msg = createException(SQL, "monetdbe.monetdbe_append", "Cannot append values");
					goto cleanup;
				}
			}
		} else if (mtype == TYPE_date) {
			monetdbe_data_date* de = (monetdbe_data_date*)v;

			for (size_t j=0; j<cnt; j++){
				date d = *(date*) nil;
				if(!date_is_null(de+j))
					d = date_from_data(&de[j]);

<<<<<<< HEAD
				if (store_funcs.append_col(m->session->tr, c, pos, &d, mtype) != 0) {
=======
				if (store->storage_api.append_col(m->session->tr, c, &d, mtype) != 0) {
>>>>>>> 870346ff
					mdbe->msg = createException(SQL, "monetdbe.monetdbe_append", "Cannot append values");
					goto cleanup;
				}
			}
		} else if (mtype == TYPE_daytime) {
			monetdbe_data_time* t = (monetdbe_data_time*)v;

			for (size_t j=0; j<cnt; j++){
				daytime dt = *(daytime*) nil;
				if(!time_is_null(t+j))
					dt = time_from_data(&t[j]);

<<<<<<< HEAD
				if (store_funcs.append_col(m->session->tr, c, pos, &dt, mtype) != 0) {
=======
				if (store->storage_api.append_col(m->session->tr, c, &dt, mtype) != 0) {
>>>>>>> 870346ff
					mdbe->msg = createException(SQL, "monetdbe.monetdbe_append", "Cannot append values");
					goto cleanup;
				}
			}
		} else if (mtype == TYPE_blob) {
			monetdbe_data_blob* be = (monetdbe_data_blob*)v;

			for (size_t j=0; j<cnt; j++){
				blob* b = (blob*) nil;
				int res;
				if (!blob_is_null(be+j)) {
					size_t len = be[j].size;
					b = (blob*) GDKmalloc(blobsize(len));
					if (b == NULL)
						mdbe->msg = createException(MAL, "monetdbe.monetdbe_append", MAL_MALLOC_FAIL);

					b->nitems = len;
					memcpy(b->data, be[j].data, len);
				}

<<<<<<< HEAD
				res = store_funcs.append_col(m->session->tr, c, pos, b, mtype);
=======
				res = store->storage_api.append_col(m->session->tr, c, b, mtype);
>>>>>>> 870346ff
				if (b && b != (blob*)nil)
					GDKfree(b);
				if (res != 0) {
					mdbe->msg = createException(SQL, "monetdbe.monetdbe_append", "Cannot append values");
					goto cleanup;
				}
			}
		}
	}

	if (mdbe->mid) {
		char nme[16];
		const char *name	= number2name(nme, sizeof(nme), ++((backend*)  mdbe->c->sqlcontext)->remote);
		Symbol prg; // local program

		if ( (prg = newFunction(userRef, putName(name), FUNCTIONsymbol)) == NULL ) {
			mdbe->msg = createException(MAL, "monetdbe.monetdbe_append", MAL_MALLOC_FAIL);
			goto cleanup;
		}

		MalBlkPtr mb = prg->def;
		InstrPtr f = getInstrPtr(mb, 0);
		f->retc = f->argc = 0;

		InstrPtr r = newFcnCall(mb, remoteRef, registerRef);
		setArgType(mb, r, 0, TYPE_str);
		r = pushStr(mb, r, mdbe->mid);
		r = pushStr(mb, r, userRef);
		r = pushStr(mb, r, putName(remote_prg->name));

		InstrPtr e = newInstructionArgs(mb, remoteRef, execRef, 4 + list_length(t->columns.set));
		setDestVar(e, newTmpVariable(mb, TYPE_any));
		e = pushStr(mb, e, mdbe->mid);
		e = pushStr(mb, e, userRef);
		e = pushArgument(mb, e, getArg(r, 0));

		for (i = 0, n = t->columns.set->h; i < (unsigned) t->columns.set->cnt; i++, n = n->next) {
			sql_column *c = n->data;
			BAT* b = store->storage_api.bind_col(m->session->tr, c, RDONLY);
			if (b == NULL) {
				mdbe->msg = createException(MAL, "monetdbe.monetdbe_append", MAL_MALLOC_FAIL);
				freeSymbol(prg);
				goto cleanup;
			}

			int idx = newTmpVariable(mb, newBatType(c->type.type->localtype));
			ValRecord v = { .vtype = TYPE_bat, .len = ATOMlen(TYPE_bat, &b->batCacheid), .val.bval = b->batCacheid};
			getVarConstant(mb, idx) = v;
			setVarConstant(mb, idx);
			BBPunfix(b->batCacheid);

			InstrPtr p = newFcnCall(mb, remoteRef, putRef);
			;
			setArgType(mb, p, 0, TYPE_str);
			p = pushStr(mb, p, mdbe->mid);
			p = pushArgument(mb, p, idx);

			e = pushArgument(mb, e, getArg(p, 0));
		}

		pushInstruction(mb, e);

		InstrPtr ri = newInstruction(mb, NULL, NULL);
		ri->barrier= RETURNsymbol;
		ri->retc = ri->argc = 0;
		pushInstruction(mb, ri);

		if ( (mdbe->msg = chkProgram(mdbe->c->usermodule, mb)) != MAL_SUCCEED ) {
			freeSymbol(prg);
			goto cleanup;
		}

		mdbe->msg = runMAL(mdbe->c, mb, 0, NULL);
		freeSymbol(prg);
	}

cleanup:
	mdbe->msg = commit_action(m, mdbe, NULL, NULL);

	return mdbe->msg;
}

const void *
monetdbe_null(monetdbe_database dbhdl, monetdbe_types t)
{
	monetdbe_database_internal *mdbe = (monetdbe_database_internal*)dbhdl;
	int mtype = monetdbe_type(t);

	if (mtype < 0)
		return NULL;

	if ((mtype >= TYPE_bit && mtype <=
#ifdef HAVE_HGE
	TYPE_hge
#else
	TYPE_lng
#endif
			))
		return ATOMnilptr(mtype);
	else if (mtype == TYPE_str)
		return NULL;
	else if (mtype == TYPE_blob)
		return &mdbe->blob_null;
	else if (mtype == TYPE_date)
		return &mdbe->date_null;
	else if (mtype == TYPE_daytime)
		return &mdbe->time_null;
	else if (mtype == TYPE_timestamp)
		return &mdbe->timestamp_null;
	return NULL;
}

char*
monetdbe_result_fetch(monetdbe_result* mres, monetdbe_column** res, size_t column_index)
{
	BAT* b = NULL;
	int bat_type;
	mvc* m;
	monetdbe_result_internal* result = (monetdbe_result_internal*) mres;
	sql_subtype* sqltpe = NULL;
	monetdbe_column* column_result = NULL;
	size_t j = 0;
	monetdbe_database_internal *mdbe = result->mdbe;
	Client c = mdbe->c;


	if ((mdbe->msg = validate_database_handle(mdbe, "monetdbe.monetdbe_result_fetch")) != MAL_SUCCEED) {

		return mdbe->msg;
	}

	if ((mdbe->msg = getSQLContext(c, NULL, &m, NULL)) != MAL_SUCCEED)
		goto cleanup;
	if (!res) {
		mdbe->msg = createException(MAL, "monetdbe.monetdbe_result_fetch", "Parameter res is NULL");
		goto cleanup;
	}
	if (column_index >= mres->ncols) {
		mdbe->msg = createException(MAL, "monetdbe.monetdbe_result_fetch", "Index out of range");
		goto cleanup;
	}
	// check if we have the column converted already
	if (result->converted_columns[column_index]) {
		*res = result->converted_columns[column_index];

		return MAL_SUCCEED;
	}

	// otherwise we have to convert the column
	b = BATdescriptor(result->monetdbe_resultset->cols[column_index].b);
	if (!b) {
		mdbe->msg = createException(MAL, "monetdbe.monetdbe_result_fetch", RUNTIME_OBJECT_MISSING);
		goto cleanup;
	}
	bat_type = b->ttype;
	sqltpe = &result->monetdbe_resultset->cols[column_index].type;

	if (bat_type == TYPE_bit) {
		GENERATE_BAT_INPUT(b, int8_t, bool, bit);
	} else if (bat_type == TYPE_bte) {
		GENERATE_BAT_INPUT(b, int8_t, int8_t, bte);
	} else if (bat_type == TYPE_sht) {
		GENERATE_BAT_INPUT(b, int16_t, int16_t, sht);
	} else if (bat_type == TYPE_int) {
		GENERATE_BAT_INPUT(b, int32_t, int32_t, int);
	} else if (bat_type == TYPE_oid) {
		GENERATE_BAT_INPUT(b, size_t, size_t, oid);
	} else if (bat_type == TYPE_lng) {
		GENERATE_BAT_INPUT(b, int64_t, int64_t, lng);
#ifdef HAVE_HGE
	} else if (bat_type == TYPE_hge) {
		GENERATE_BAT_INPUT(b, __int128, int128_t, hge);
#endif
	} else if (bat_type == TYPE_flt) {
		GENERATE_BAT_INPUT(b, float, float, flt);
	} else if (bat_type == TYPE_dbl) {
		GENERATE_BAT_INPUT(b, double, double, dbl);
	} else if (bat_type == TYPE_str) {
		BATiter li;
		BUN p = 0, q = 0;
		GENERATE_BAT_INPUT_BASE(str);
		bat_data->count = (size_t) mres->nrows;
		if (bat_data->count) {
			bat_data->data = GDKzalloc(sizeof(char *) * bat_data->count);
			bat_data->null_value = NULL;
			if (!bat_data->data) {
				mdbe->msg = createException(MAL, "monetdbe.monetdbe_result_fetch", MAL_MALLOC_FAIL);
				goto cleanup;
			}
		}

		j = 0;
		li = bat_iterator(b);
		BATloop(b, p, q)
		{
			char *t = (char *)BUNtail(li, p);
			if (strcmp(t, str_nil) == 0) {
				bat_data->data[j] = NULL;
			} else {
				bat_data->data[j] = GDKstrdup(t);
				if (!bat_data->data[j]) {
					goto cleanup;
				}
			}
			j++;
		}
	} else if (bat_type == TYPE_date) {
		date *baseptr;
		GENERATE_BAT_INPUT_BASE(date);
		bat_data->count = (size_t) mres->nrows;
		if (bat_data->count) {
			bat_data->data = GDKmalloc(sizeof(bat_data->null_value) * bat_data->count);
			if (!bat_data->data) {
				mdbe->msg = createException(MAL, "monetdbe.monetdbe_result_fetch", MAL_MALLOC_FAIL);
				goto cleanup;
			}
		}

		baseptr = (date *)Tloc(b, 0);
		for (j = 0; j < bat_data->count; j++)
			data_from_date(baseptr[j], bat_data->data + j);
		memcpy(&bat_data->null_value, &mdbe->date_null, sizeof(monetdbe_data_date));
	} else if (bat_type == TYPE_daytime) {
		daytime *baseptr;
		GENERATE_BAT_INPUT_BASE(time);
		bat_data->count = (size_t) mres->nrows;
		if (bat_data->count) {
			bat_data->data = GDKmalloc(sizeof(bat_data->null_value) * bat_data->count);
			if (!bat_data->data) {
				mdbe->msg = createException(MAL, "monetdbe.monetdbe_result_fetch", MAL_MALLOC_FAIL);
				goto cleanup;
			}
		}

		baseptr = (daytime *)Tloc(b, 0);
		for (j = 0; j < bat_data->count; j++)
			data_from_time(baseptr[j], bat_data->data + j);
		memcpy(&bat_data->null_value, &mdbe->time_null, sizeof(monetdbe_data_time));
	} else if (bat_type == TYPE_timestamp) {
		timestamp *baseptr;
		GENERATE_BAT_INPUT_BASE(timestamp);
		bat_data->count = (size_t) mres->nrows;
		if (bat_data->count) {
			bat_data->data = GDKmalloc(sizeof(bat_data->null_value) * bat_data->count);
			if (!bat_data->data) {
				mdbe->msg = createException(MAL, "monetdbe.monetdbe_result_fetch", MAL_MALLOC_FAIL);
				goto cleanup;
			}
		}

		baseptr = (timestamp *)Tloc(b, 0);
		for (j = 0; j < bat_data->count; j++)
			data_from_timestamp(baseptr[j], bat_data->data + j);
		memcpy(&bat_data->null_value, &mdbe->timestamp_null, sizeof(monetdbe_data_timestamp));
	} else if (bat_type == TYPE_blob) {
		BATiter li;
		BUN p = 0, q = 0;
		GENERATE_BAT_INPUT_BASE(blob);
		bat_data->count = (size_t) mres->nrows;
		if (bat_data->count) {
			bat_data->data = GDKmalloc(sizeof(monetdbe_data_blob) * bat_data->count);
			if (!bat_data->data) {
				mdbe->msg = createException(MAL, "monetdbe.monetdbe_result_fetch", MAL_MALLOC_FAIL);
				goto cleanup;
			}
		}
		j = 0;

		li = bat_iterator(b);
		BATloop(b, p, q)
		{
			blob *t = (blob *)BUNtail(li, p);
			if (t->nitems == ~(size_t)0) {
				bat_data->data[j].size = 0;
				bat_data->data[j].data = NULL;
			} else {
				bat_data->data[j].size = t->nitems;
				bat_data->data[j].data = GDKmalloc(t->nitems);
				if (!bat_data->data[j].data) {
					mdbe->msg = createException(MAL, "monetdbe.monetdbe_result_fetch", MAL_MALLOC_FAIL);
					goto cleanup;
				}
				memcpy(bat_data->data[j].data, t->data, t->nitems);
			}
			j++;
		}
		bat_data->null_value.size = 0;
		bat_data->null_value.data = NULL;
	} else {
		// unsupported type: convert to string
		BATiter li;
		BUN p = 0, q = 0;
		GENERATE_BAT_INPUT_BASE(str);
		bat_data->count = (size_t) mres->nrows;
		if (bat_data->count) {
			bat_data->null_value = NULL;
			bat_data->data = GDKzalloc(sizeof(char *) * bat_data->count);
			if (!bat_data->data) {
				mdbe->msg = createException(MAL, "monetdbe.monetdbe_result_fetch", MAL_MALLOC_FAIL);
				goto cleanup;
			}
		}
		j = 0;

		li = bat_iterator(b);
		BATloop(b, p, q)
		{
			void *t = BUNtail(li, p);
			if (BATatoms[bat_type].atomCmp(t, BATatoms[bat_type].atomNull) == 0) {
				bat_data->data[j] = NULL;
			} else {
				char *sresult = NULL;
				size_t length = 0;
				if (BATatoms[bat_type].atomToStr(&sresult, &length, t, true) == 0) {
					mdbe->msg = createException(MAL, "monetdbe.monetdbe_result_fetch", "Failed to convert element to string");
					goto cleanup;
				}
				bat_data->data[j] = sresult;
			}
			j++;
		}
	}
	if (column_result)
		column_result->name = result->monetdbe_resultset->cols[column_index].name;
cleanup:
	if (b)
		BBPunfix(b->batCacheid);
	if (mdbe->msg) {
		if (res)
			*res = NULL;
		monetdbe_destroy_column(column_result);
	} else if (res) {
		result->converted_columns[column_index] = column_result;
		*res = result->converted_columns[column_index];
	}
	mdbe->msg = commit_action(m, mdbe, NULL, NULL);

	return mdbe->msg;
}

static void
data_from_date(date d, monetdbe_data_date *ptr)
{
	ptr->day = date_day(d);
	ptr->month = date_month(d);
	ptr->year = date_year(d);
}

static date
date_from_data(monetdbe_data_date *ptr)
{
	return date_create(ptr->year, ptr->month, ptr->day);
}

static void
data_from_time(daytime d, monetdbe_data_time *ptr)
{
	ptr->hours = daytime_hour(d);
	ptr->minutes = daytime_min(d);
	ptr->seconds = daytime_sec(d);
	ptr->ms = daytime_usec(d) / 1000;
}

static daytime
time_from_data(monetdbe_data_time *ptr)
{
	return daytime_create(ptr->hours, ptr->minutes, ptr->seconds, ptr->ms * 1000);
}

static void
data_from_timestamp(timestamp d, monetdbe_data_timestamp *ptr)
{
	daytime tm = timestamp_daytime(d);
	date dt = timestamp_date(d);

	ptr->date.day = date_day(dt);
	ptr->date.month = date_month(dt);
	ptr->date.year = date_year(dt);
	ptr->time.hours = daytime_hour(tm);
	ptr->time.minutes = daytime_min(tm);
	ptr->time.seconds = daytime_sec(tm);
	ptr->time.ms = daytime_usec(tm) / 1000;
}

static timestamp
timestamp_from_data(monetdbe_data_timestamp *ptr)
{
	return timestamp_create(
		date_create(ptr->date.year, ptr->date.month, ptr->date.day),
		daytime_create(ptr->time.hours, ptr->time.minutes, ptr->time.seconds, ptr->time.ms * 1000));
}

static int
date_is_null(monetdbe_data_date *value)
{
	monetdbe_data_date null_value;
	data_from_date(date_nil, &null_value);
	return value->year == null_value.year && value->month == null_value.month &&
		   value->day == null_value.day;
}

static int
time_is_null(monetdbe_data_time *value)
{
	monetdbe_data_time null_value;
	data_from_time(daytime_nil, &null_value);
	return value->hours == null_value.hours &&
		   value->minutes == null_value.minutes &&
		   value->seconds == null_value.seconds && value->ms == null_value.ms;
}

static int
timestamp_is_null(monetdbe_data_timestamp *value)
{
	return is_timestamp_nil(timestamp_from_data(value));
}

static int
str_is_null(char **value)
{
	return !value || *value == NULL;
}

static int
blob_is_null(monetdbe_data_blob *value)
{
	return !value || value->data == NULL;
}<|MERGE_RESOLUTION|>--- conflicted
+++ resolved
@@ -1911,7 +1911,7 @@
 		int mtype = monetdbe_type(input[i]->type);
 		const void* nil = (mtype>=0)?ATOMnilptr(mtype):NULL;
 		char *v = input[i]->data;
-		size_t pos = store_funcs.claim_tab(m->session->tr, t, cnt);
+		size_t pos = store->storage_api.claim_tab(m->session->tr, t, cnt);
 
 		if (mtype < 0) {
 			mdbe->msg = createException(SQL, "monetdbe.monetdbe_append", "Cannot find type for column %zu", i);
@@ -1954,13 +1954,9 @@
 			//set default flags
 			BATsettrivprop(bn);
 
-<<<<<<< HEAD
-			if (store_funcs.append_col(m->session->tr, c, pos, bn, TYPE_bat) != 0) {
-=======
-			if (store->storage_api.append_col(m->session->tr, c, bn, TYPE_bat) != 0) {
-				bn->theap.base = prev_base;
-				bn->theap.size = prev_size;
->>>>>>> 870346ff
+			if (store->storage_api.append_col(m->session->tr, c, pos, bn, TYPE_bat) != 0) {
+				bn->theap->base = prev_base;
+				bn->theap->size = prev_size;
 				BBPreclaim(bn);
 				mdbe->msg = createException(SQL, "monetdbe.monetdbe_append", "Cannot append BAT");
 				goto cleanup;
@@ -1977,11 +1973,7 @@
 				if (!s)
 					s = (char*) nil;
 
-<<<<<<< HEAD
-				if (store_funcs.append_col(m->session->tr, c, pos, s, mtype) != 0) {
-=======
-				if (store->storage_api.append_col(m->session->tr, c, s, mtype) != 0) {
->>>>>>> 870346ff
+				if (store->storage_api.append_col(m->session->tr, c, pos, s, mtype) != 0) {
 					mdbe->msg = createException(SQL, "monetdbe.monetdbe_append", "Cannot append values");
 					goto cleanup;
 				}
@@ -1994,11 +1986,7 @@
 				if(!timestamp_is_null(ts+j))
 					t = timestamp_from_data(&ts[j]);
 
-<<<<<<< HEAD
-				if (store_funcs.append_col(m->session->tr, c, pos, &t, mtype) != 0) {
-=======
-				if (store->storage_api.append_col(m->session->tr, c, &t, mtype) != 0) {
->>>>>>> 870346ff
+				if (store->storage_api.append_col(m->session->tr, c, pos, &t, mtype) != 0) {
 					mdbe->msg = createException(SQL, "monetdbe.monetdbe_append", "Cannot append values");
 					goto cleanup;
 				}
@@ -2011,11 +1999,7 @@
 				if(!date_is_null(de+j))
 					d = date_from_data(&de[j]);
 
-<<<<<<< HEAD
-				if (store_funcs.append_col(m->session->tr, c, pos, &d, mtype) != 0) {
-=======
-				if (store->storage_api.append_col(m->session->tr, c, &d, mtype) != 0) {
->>>>>>> 870346ff
+				if (store->storage_api.append_col(m->session->tr, c, pos, &d, mtype) != 0) {
 					mdbe->msg = createException(SQL, "monetdbe.monetdbe_append", "Cannot append values");
 					goto cleanup;
 				}
@@ -2028,11 +2012,7 @@
 				if(!time_is_null(t+j))
 					dt = time_from_data(&t[j]);
 
-<<<<<<< HEAD
-				if (store_funcs.append_col(m->session->tr, c, pos, &dt, mtype) != 0) {
-=======
-				if (store->storage_api.append_col(m->session->tr, c, &dt, mtype) != 0) {
->>>>>>> 870346ff
+				if (store->storage_api.append_col(m->session->tr, c, pos, &dt, mtype) != 0) {
 					mdbe->msg = createException(SQL, "monetdbe.monetdbe_append", "Cannot append values");
 					goto cleanup;
 				}
@@ -2053,11 +2033,7 @@
 					memcpy(b->data, be[j].data, len);
 				}
 
-<<<<<<< HEAD
-				res = store_funcs.append_col(m->session->tr, c, pos, b, mtype);
-=======
-				res = store->storage_api.append_col(m->session->tr, c, b, mtype);
->>>>>>> 870346ff
+				res = store->storage_api.append_col(m->session->tr, c, pos, b, mtype);
 				if (b && b != (blob*)nil)
 					GDKfree(b);
 				if (res != 0) {
