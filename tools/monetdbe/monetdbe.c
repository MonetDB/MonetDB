/*
 * This Source Code Form is subject to the terms of the Mozilla Public
 * License, v. 2.0.  If a copy of the MPL was not distributed with this
 * file, You can obtain one at http://mozilla.org/MPL/2.0/.
 *
 * Copyright 1997 - July 2008 CWI, August 2008 - 2020 MonetDB B.V.
 */

#include "monetdb_config.h"

#include "monetdbe.h"
#include "gdk.h"
#include "mal.h"
#include "mal_client.h"
#include "mal_embedded.h"
#include "mal_backend.h"
#include "mal_builder.h"
#include "opt_prelude.h"
#include "blob.h"
#include "sql_mvc.h"
#include "sql_catalog.h"
#include "sql_gencode.h"
#include "sql_semantic.h"
#include "sql_scenario.h"
#include "sql_optimizer.h"
#include "rel_exp.h"
#include "rel_rel.h"
#include "rel_updates.h"
#include "monet_options.h"
#include "mapi.h"
#include "monetdbe_mapi.h"
#include "remote.h"
#include "sql.h"
#include "sql_result.h"

#define UNUSED(x) (void)(x)

static int
monetdbe_type(monetdbe_types t) {
	switch(t) {
	case monetdbe_bool: return TYPE_bit;
	case monetdbe_int8_t: return TYPE_bte;
	case monetdbe_int16_t: return TYPE_sht;
	case monetdbe_int32_t: return TYPE_int;
	case monetdbe_int64_t: return TYPE_lng;
#ifdef HAVE_HGE
	case monetdbe_int128_t: return TYPE_hge;
#endif
	case monetdbe_size_t: return TYPE_oid;
	case monetdbe_float: return TYPE_flt;
	case monetdbe_double: return TYPE_dbl;
	case monetdbe_str: return TYPE_str;
	case monetdbe_blob: return TYPE_blob;
	case monetdbe_date: return TYPE_date;
	case monetdbe_time: return TYPE_daytime;
	case monetdbe_timestamp: return TYPE_timestamp;
	default:
		return -1;
	}
}

static monetdbe_types
embedded_type(int t) {
	switch(t) {
	case TYPE_bit: return monetdbe_bool;
	case TYPE_bte: return monetdbe_int8_t;
	case TYPE_sht: return monetdbe_int16_t;
	case TYPE_int: return monetdbe_int32_t;
	case TYPE_lng: return monetdbe_int64_t;
#ifdef HAVE_HGE
	case TYPE_hge: return monetdbe_int128_t;
#endif
	case TYPE_oid: return monetdbe_size_t;
	case TYPE_flt: return monetdbe_float;
	case TYPE_dbl: return monetdbe_double;
	case TYPE_str: return monetdbe_str;
	case TYPE_date: return monetdbe_date;
	case TYPE_daytime: return monetdbe_time;
	case TYPE_timestamp: return monetdbe_timestamp;
	default:
		if (t==TYPE_blob)
			return monetdbe_blob;
		return monetdbe_type_unknown;
	}
}

typedef struct {
	Client c;
	char *msg;
	monetdbe_data_blob blob_null;
	monetdbe_data_date date_null;
	monetdbe_data_time time_null;
	monetdbe_data_timestamp timestamp_null;
	str mid;
} monetdbe_database_internal;

typedef struct {
	monetdbe_result res;
	int type;
	res_table *monetdbe_resultset;
	monetdbe_column **converted_columns;
	monetdbe_database_internal *mdbe;
} monetdbe_result_internal;

typedef struct {
	monetdbe_statement res;
	ValRecord *data;
	ValPtr *args;	/* only used during calls */
	int retc;
	monetdbe_database_internal *mdbe;
	cq *q;
} monetdbe_stmt_internal;

static MT_Lock embedded_lock = MT_LOCK_INITIALIZER(embedded_lock);
static bool monetdbe_embedded_initialized = false;
static char *monetdbe_embedded_url = NULL;
static int open_dbs = 0;

static void data_from_date(date d, monetdbe_data_date *ptr);
static void data_from_time(daytime d, monetdbe_data_time *ptr);
static void data_from_timestamp(timestamp d, monetdbe_data_timestamp *ptr);
static timestamp timestamp_from_data(monetdbe_data_timestamp *ptr);
static date date_from_data(monetdbe_data_date *ptr);
static daytime time_from_data(monetdbe_data_time *ptr);

static char* monetdbe_cleanup_result_internal(monetdbe_database_internal *mdbe, monetdbe_result_internal* res);

static void
clear_error( monetdbe_database_internal *mdbe)
{
	if (mdbe->msg)
		freeException(mdbe->msg);
	mdbe->msg = NULL;
}

static char*
set_error( monetdbe_database_internal *mdbe, char *err)
{
	if (!err)
		return err;
	if (mdbe->msg) /* keep first error */
		freeException(err);
	else
		mdbe->msg = err;
	return mdbe->msg;
}

static char*
commit_action(mvc* m, monetdbe_database_internal *mdbe, monetdbe_result **result, monetdbe_result_internal *res_internal)
{
	/* handle autocommit */
	char *commit_msg = SQLautocommit(m);

	if ((mdbe->msg != MAL_SUCCEED || commit_msg != MAL_SUCCEED)) {
		if (res_internal) {
			char* other = monetdbe_cleanup_result_internal(mdbe, res_internal);
			if (other)
				freeException(other);
		}
		if (result)
			*result = NULL;
		(void)set_error(mdbe, commit_msg);
	}
	return mdbe->msg;
}

static int
validate_database_handle_noerror(monetdbe_database_internal *mdbe)
{
	if (!monetdbe_embedded_initialized || !MCvalid(mdbe->c))
		return 0;
	clear_error(mdbe);
	return 1;
}

// Call this function always inside the embedded_lock
static char*
validate_database_handle(monetdbe_database_internal *mdbe, const char* call)
{
	if (!monetdbe_embedded_initialized)
		return createException(MAL, call, "MonetDBe has not yet started");
	if (!MCvalid(mdbe->c))
		return createException(MAL, call, "Invalid database handle");
	clear_error(mdbe);
	return MAL_SUCCEED;
}

static void
monetdbe_destroy_column(monetdbe_column* column)
{
	size_t j;

	if (!column)
		return;

	if (column->type == monetdbe_str) {
		// FIXME: clean up individual strings
		char** data = (char**)column->data;
		for(j = 0; j < column->count; j++) {
			if (data[j])
				GDKfree(data[j]);
		}
	} else if (column->type == monetdbe_blob) {
		monetdbe_data_blob* data = (monetdbe_data_blob*)column->data;
		for(j = 0; j < column->count; j++) {
			if (data[j].data)
				GDKfree(data[j].data);
		}
	}
	GDKfree(column->data);
	GDKfree(column);
}

static char*
monetdbe_cleanup_result_internal(monetdbe_database_internal *mdbe, monetdbe_result_internal* result)
{
	mvc *m = NULL;

	assert(!result || !result->mdbe || result->mdbe == mdbe);
	if ((mdbe->msg = validate_database_handle(mdbe, "monetdbe.monetdbe_cleanup_result_internal")) != MAL_SUCCEED)
		return mdbe->msg;
	if ((mdbe->msg = getSQLContext(mdbe->c, NULL, &m, NULL)) != MAL_SUCCEED)
		goto cleanup;

	if (result->monetdbe_resultset)
		res_tables_destroy(result->monetdbe_resultset);

	if (result->converted_columns) {
		for (size_t i = 0; i < result->res.ncols; i++)
			monetdbe_destroy_column(result->converted_columns[i]);
		GDKfree(result->converted_columns);
	}
	GDKfree(result);
cleanup:
	return commit_action(m, mdbe, NULL, NULL);
}

static char*
monetdbe_get_results(monetdbe_result** result, monetdbe_database_internal *mdbe) {

	backend *be = NULL;

	*result = NULL;
	if ((mdbe->msg = getBackendContext(mdbe->c, &be)) != NULL)
		return mdbe->msg;

	mvc *m = be->mvc;
	monetdbe_result_internal* res_internal;

	if (!(res_internal = GDKzalloc(sizeof(monetdbe_result_internal)))) {
		mdbe->msg = createException(MAL, "monetdbe.monetdbe_get_results", MAL_MALLOC_FAIL);
		return mdbe->msg;
	}
	// TODO: set type of result outside.
	res_internal->res.last_id = be->last_id;
	res_internal->mdbe = mdbe;
	*result = (monetdbe_result*) res_internal;
	m->reply_size = -2; /* do not clean up result tables */

	if (be->results) {
		res_internal->res.ncols = (size_t) be->results->nr_cols;
		res_internal->monetdbe_resultset = be->results;
		if (be->results->nr_cols > 0)
			res_internal->res.nrows = be->results->nr_rows;
		be->results = NULL;
		res_internal->converted_columns = GDKzalloc(sizeof(monetdbe_column*) * res_internal->res.ncols);
		if (!res_internal->converted_columns) {
			GDKfree(res_internal);
			*result = NULL;
			mdbe->msg = createException(MAL, "monetdbe.monetdbe_get_results", MAL_MALLOC_FAIL);
			return mdbe->msg;
		}
	}

	return MAL_SUCCEED;
}

static char*
monetdbe_query_internal(monetdbe_database_internal *mdbe, char* query, monetdbe_result** result, monetdbe_cnt* affected_rows, int *prepare_id, char language)
{
	char *nq = NULL;
	Client c = mdbe->c;
	mvc* m = NULL;
	backend *b;
	size_t query_len, input_query_len, prep_len = 0;
	buffer query_buf;
	stream *query_stream = NULL;
	bstream *old_bstream = c->fdin;
	stream *fdout = c->fdout;
	bool fdin_changed = false;

	if (result)
		*result = NULL;

	if ((mdbe->msg = validate_database_handle(mdbe, "monetdbe.monetdbe_query_internal")) != MAL_SUCCEED)
		return mdbe->msg;

	if ((mdbe->msg = getSQLContext(c, NULL, &m, NULL)) != MAL_SUCCEED)
		goto cleanup;
	b = (backend *) c->sqlcontext;

	if (!query) {
		mdbe->msg = createException(MAL, "monetdbe.monetdbe_query_internal", "Query missing");
		goto cleanup;
	}
	if (!(query_stream = buffer_rastream(&query_buf, "sqlstatement"))) {
		mdbe->msg = createException(MAL, "monetdbe.monetdbe_query_internal", "Could not setup query stream");
		goto cleanup;
	}
	input_query_len = strlen(query);
	query_len = input_query_len + 3;
	if (prepare_id) {
		prep_len = sizeof("PREPARE ")-1;
		query_len += prep_len;
	}
	if (!(nq = GDKmalloc(query_len))) {
		mdbe->msg = createException(MAL, "monetdbe.monetdbe_query_internal", MAL_MALLOC_FAIL);
		goto cleanup;
	}
	if (prepare_id)
		strcpy(nq, "PREPARE ");
	strcpy(nq + prep_len, query);
	strcpy(nq + prep_len + input_query_len, "\n;");

	query_buf.pos = 0;
	query_buf.len = query_len;
	query_buf.buf = nq;

	fdin_changed = true;
	if (!(c->fdin = bstream_create(query_stream, query_len))) {
		mdbe->msg = createException(MAL, "monetdbe.monetdbe_query_internal", "Could not setup query stream");
		goto cleanup;
	}
	query_stream = NULL;
	if (bstream_next(c->fdin) < 0) {
		mdbe->msg = createException(MAL, "monetdbe.monetdbe_query_internal", "Internal error while starting the query");
		goto cleanup;
	}

	assert(language);
	b->language = language;
	b->output_format = OFMT_NONE;
	b->no_mitosis = 0;
	m->user_id = m->role_id = USER_MONETDB;
	m->errstr[0] = '\0';
	m->params = NULL;
	m->sym = NULL;
	m->label = 0;
	if (m->sa)
		m->sa = sa_reset(m->sa);
	m->scanner.mode = LINE_N;
	m->scanner.rs = c->fdin;
	scanner_query_processed(&(m->scanner));

	if ((mdbe->msg = MSinitClientPrg(c, "user", "main")) != MAL_SUCCEED)
		goto cleanup;
	if (prepare_id)
		m->emode = m_prepare;
	if ((mdbe->msg = SQLparser(c)) != MAL_SUCCEED)
		goto cleanup;
	if (m->emode == m_prepare && prepare_id)
		*prepare_id = b->q->id;
	c->fdout = NULL;
	if ((mdbe->msg = SQLengine(c)) != MAL_SUCCEED)
		goto cleanup;
	if (!b->results && b->rowcnt >= 0 && affected_rows)
		*affected_rows = b->rowcnt;

	if (result) {
		if ((mdbe->msg = monetdbe_get_results(result, mdbe)) != MAL_SUCCEED) {
			goto cleanup;
		}

		if (m->emode & m_prepare)
			((monetdbe_result_internal*) *result)->type = Q_PREPARE;
		else
			((monetdbe_result_internal*) *result)->type = (b->results) ? b->results->query_type : m->type;
	}

cleanup:
	c->fdout = fdout;
	if (nq)
		GDKfree(nq);
	MSresetInstructions(c->curprg->def, 1);
	if (fdin_changed) { //c->fdin was set
		bstream_destroy(c->fdin);
		c->fdin = old_bstream;
	}
	if (query_stream)
		close_stream(query_stream);

<<<<<<< HEAD
	char* msg = commit_action(m, mdbe, result, result?(monetdbe_result_internal*) result:NULL);

	return msg;
=======
	return commit_action(m, mdbe, result, result?*(monetdbe_result_internal**) result:NULL);
>>>>>>> ba7eada8
}

static int
monetdbe_close_remote(monetdbe_database_internal *mdbe)
{
	assert(mdbe && mdbe->mid);

	int err = 0;

	if (mdbe->msg) {
		err = 1;
		clear_error(mdbe);
	}

	if ( (mdbe->msg = RMTdisconnect(NULL, &(mdbe->mid))) != MAL_SUCCEED) {
		err = 1;
		clear_error(mdbe);
	}

	GDKfree(mdbe->mid);
	mdbe->mid = NULL;

	return err;
}

static int
monetdbe_close_internal(monetdbe_database_internal *mdbe)
{
	assert(mdbe);

	if (validate_database_handle_noerror(mdbe)) {
		open_dbs--;
		char *msg = SQLexitClient(mdbe->c);
		if (msg)
			freeException(msg);
		MCcloseClient(mdbe->c);
	}
	GDKfree(mdbe);
	return 0;
}

static int
monetdbe_open_internal(monetdbe_database_internal *mdbe)
{
	mvc *m;

	if (!mdbe)
		return -1;
	if (!monetdbe_embedded_initialized) {
		mdbe->msg = createException(MAL, "monetdbe.monetdbe_open_internal", "Embedded MonetDB is not started");
		goto cleanup;
	}
	mdbe->c = MCinitClient((oid) 0, 0, 0);
	if (!MCvalid(mdbe->c)) {
		mdbe->msg = createException(MAL, "monetdbe.monetdbe_open_internal", "Failed to initialize client");
		goto cleanup;
	}
	mdbe->c->curmodule = mdbe->c->usermodule = userModule();
	if (mdbe->c->usermodule == NULL) {
		mdbe->msg = createException(MAL, "monetdbe.monetdbe_open_internal", "Failed to initialize client MAL module");
		goto cleanup;
	}
	if ((mdbe->msg = SQLinitClient(mdbe->c)) != MAL_SUCCEED ||
		(mdbe->msg = getSQLContext(mdbe->c, NULL, &m, NULL)) != MAL_SUCCEED)
		goto cleanup;
	m->session->auto_commit = 1;
	if (!m->pa)
		m->pa = sa_create(NULL);
	if (!m->sa)
		m->sa = sa_create(m->pa);
	if (!m->ta)
		m->ta = sa_create(m->pa);
	if (!m->pa || !m->sa || !m->ta) {
		mdbe->msg = createException(SQL, "monetdbe.monetdbe_open_internal", MAL_MALLOC_FAIL);
		goto cleanup;
	}
cleanup:
	if (mdbe->msg)
		return -2;
	mdbe->blob_null.data = NULL;
	data_from_date(date_nil, &mdbe->date_null);
	data_from_time(daytime_nil, &mdbe->time_null);
	data_from_timestamp(timestamp_nil, &mdbe->timestamp_null);
	open_dbs++;
	return 0;
}

static void
monetdbe_shutdown_internal(void) // Call this function always inside the embedded_lock
{
	if (monetdbe_embedded_initialized && (open_dbs == 0)) {
		malEmbeddedReset();
		monetdbe_embedded_initialized = false;
		if (monetdbe_embedded_url)
			GDKfree(monetdbe_embedded_url);
		monetdbe_embedded_url = NULL;
	}
}

static void
monetdbe_startup(monetdbe_database_internal *mdbe, char* dbdir, monetdbe_options *opts)
{
	// Only call monetdbe_startup when there is no monetdb internal yet initialized.
	assert(!monetdbe_embedded_initialized);

	const char* mbedded = "MBEDDED";
	opt *set = NULL;
	int setlen;
	bool with_mapi_server;
	int workers, memory, querytimeout, sessiontimeout;
	gdk_return gdk_res;

	GDKfataljumpenable = 1;

	if(setjmp(GDKfataljump) != 0) {
		assert(0);
		mdbe->msg = GDKfatalmsg;
		// we will get here if GDKfatal was called.
		if (mdbe->msg == NULL)
			mdbe->msg = createException(MAL, "monetdbe.monetdbe_startup", "GDKfatal() with unspecified error");
		goto cleanup;
	}

	 with_mapi_server = false;

	if (monetdbe_embedded_initialized) {
		mdbe->msg = createException(MAL, "monetdbe.monetdbe_startup", "MonetDBe is already initialized");
		return;
	}

	if ((setlen = mo_builtin_settings(&set)) == 0) {
		mdbe->msg = createException(MAL, "monetdbe.monetdbe_startup", MAL_MALLOC_FAIL);
		goto cleanup;
	}
	if (dbdir && (setlen = mo_add_option(&set, setlen, opt_cmdline, "gdk_dbpath", dbdir)) == 0) {
		mo_free_options(set, setlen);
		mdbe->msg = createException(MAL, "monetdbe.monetdbe_startup", MAL_MALLOC_FAIL);
		goto cleanup;
	}
	if (opts && opts->nr_threads == 1)
		setlen = mo_add_option(&set, setlen, opt_cmdline, "sql_optimizer", "sequential_pipe");
	else
		setlen = mo_add_option(&set, setlen, opt_cmdline, "sql_optimizer", "default_pipe");

	if (setlen == 0) {
		mo_free_options(set, setlen);
		mdbe->msg = createException(MAL, "monetdbe.monetdbe_startup", MAL_MALLOC_FAIL);
		goto cleanup;
	}

	if (opts && opts->mapi_server) {
		/*This monetdbe instance wants to listen to external mapi client connections.*/
		with_mapi_server = true;
		if (opts->mapi_server->port) {
			int psetlen = setlen;
			setlen = mo_add_option(&set, setlen, opt_cmdline, "mapi_port", opts->mapi_server->port);
			if (setlen == psetlen) {
				mo_free_options(set, setlen);
				mdbe->msg = createException(MAL, "monetdbe.monetdbe_startup", MAL_MALLOC_FAIL);
				goto cleanup;
			}
		}
		if (opts->mapi_server->usock) {
			int psetlen = setlen;
			setlen = mo_add_option(&set, setlen, opt_cmdline, "mapi_usock", opts->mapi_server->usock);
			if (setlen == psetlen) {
				mo_free_options(set, setlen);
				mdbe->msg = createException(MAL, "monetdbe.monetdbe_startup", MAL_MALLOC_FAIL);
				goto cleanup;
			}
		}
	}

	GDKtracer_set_adapter(mbedded); /* set the output of GDKtracer logs */

	workers = 0;
	memory = 0;
	querytimeout = 0;
	sessiontimeout = 0;

	if (opts && opts->nr_threads) {
		if( opts->nr_threads < 0){
			mdbe->msg = createException(MAL, "monetdbe.monetdbe_startup", "Nr_threads should be positive");
			goto cleanup;
		}
		workers = GDKnr_threads = opts->nr_threads;
	}
	if (opts && opts->memorylimit) {
		if( opts->memorylimit < 0){
			mdbe->msg = createException(MAL, "monetdbe.monetdbe_startup", "Memorylimit should be positive");
			goto cleanup;
		}
		// Memory limit is session specific
		memory = (size_t) opts->memorylimit;
		GDK_vm_maxsize = (size_t) memory << 20; /* convert from MiB to bytes */
	}
	if (opts && opts->querytimeout) {
		if( opts->querytimeout < 0){
			mdbe->msg = createException(MAL, "monetdbe.monetdbe_startup", "Query timeout should be positive (in sec)");
			goto cleanup;
		}
		// Query time is session specific
		querytimeout = opts->querytimeout;
	}
	if (opts && opts->sessiontimeout) {
		if( opts->sessiontimeout < 0){
			mdbe->msg = createException(MAL, "monetdbe.monetdbe_startup", "Session timeout should be positive (in sec)");
			goto cleanup;
		}
		// Query time is session specific
		sessiontimeout = opts->sessiontimeout;
	}

	if (!dbdir) { /* in-memory */
		if (BBPaddfarm(NULL, (1U << PERSISTENT) | (1U << TRANSIENT), false) != GDK_SUCCEED) {
			mo_free_options(set, setlen);
			mdbe->msg = createException(MAL, "monetdbe.monetdbe_startup", "Cannot add in-memory farm");
			goto cleanup;
		}
	} else {
		if (BBPaddfarm(dbdir, 1U << PERSISTENT, false) != GDK_SUCCEED ||
			BBPaddfarm(/*dbextra ? dbextra : */dbdir, 1U << TRANSIENT, false) != GDK_SUCCEED) {
			mo_free_options(set, setlen);
			mdbe->msg = createException(MAL, "monetdbe.monetdbe_startup", "Cannot add farm %s", dbdir);
			goto cleanup;
		}
		if (GDKcreatedir(dbdir) != GDK_SUCCEED) {
			mo_free_options(set, setlen);
			mdbe->msg = createException(MAL, "monetdbe.monetdbe_startup", "Cannot create directory %s", dbdir);
			goto cleanup;
		}
	}
	gdk_res = GDKinit(set, setlen, true);
	mo_free_options(set, setlen);
	if (gdk_res == GDK_FAIL) {
		mdbe->msg = createException(MAL, "monetdbe.monetdbe_startup", "GDKinit() failed");
		goto cleanup;
	}

	if ((mdbe->msg = malEmbeddedBoot(workers, memory, querytimeout, sessiontimeout, with_mapi_server)) != MAL_SUCCEED)
		goto cleanup;

	monetdbe_embedded_initialized = true;
	monetdbe_embedded_url = dbdir?GDKstrdup(dbdir):NULL;
	if (dbdir && !monetdbe_embedded_url)
		mdbe->msg = createException(MAL, "monetdbe.monetdbe_startup", MAL_MALLOC_FAIL);
	GDKfataljumpenable = 0;
cleanup:
	if (mdbe->msg)
		monetdbe_shutdown_internal();
}

static bool urls_matches(const char* l, const char* r) {
	return (l && r && (strcmp(l, r) == 0)) || (l == NULL && r == NULL);
}

static int
monetdbe_open_remote(monetdbe_database_internal *mdbe, char *url, monetdbe_options *opts) {
	assert(opts);

	monetdbe_remote* remote = opts->remote;
	if (!remote) {
		mdbe->msg = createException(MAL, "monetdbe.monetdbe_open_remote", "Missing user credential for monetdbe remote proxy set up");
		return -1;
	}

	Client c = mdbe->c;

	assert(!c->curprg);

	const char *mod = "user";
	char nme[16];
	const char *name = number2name(nme, sizeof(nme), ++((backend*)  c->sqlcontext)->remote);
	c->curprg = newFunction(putName(mod), putName(name), FUNCTIONsymbol);

	if (c->curprg == NULL) {
		mdbe->msg = createException(MAL, "monetdbe.monetdbe_open_remote", MAL_MALLOC_FAIL);
		return -2;
	}

	MalBlkPtr mb = c->curprg->def;

	InstrPtr q = getInstrPtr(mb, 0);
	q->argc = q->retc = 0;
	q = pushReturn(mb, q, newTmpVariable(mb, TYPE_str));

	InstrPtr p = newFcnCall(mb, remoteRef, connectRef);
	p = pushStr(mb, p, url);
	p = pushStr(mb, p, remote->username);
	p = pushStr(mb, p, remote->password);
	p = pushStr(mb, p, "msql");
	p = pushBit(mb, p, 1);

	q = newInstruction(mb, NULL, NULL);
	q->barrier= RETURNsymbol;
	q = pushReturn(mb, q, getArg(p, 0));

	pushInstruction(mb, q);

	if (p == NULL) {
		mdbe->msg = createException(MAL, "monetdbe.monetdbe_open_remote", MAL_MALLOC_FAIL);
		return -2;
	}
	if ( (mdbe->msg = chkProgram(c->usermodule, mb)) != MAL_SUCCEED ) {
		return -2;
	}
	MalStkPtr stk = prepareMALstack(mb, mb->vsize);
	stk->keepAlive = TRUE;
	if ( (mdbe->msg = runMAL(c, mb, 0, stk)) != MAL_SUCCEED ) {
		return -2;
	}

	mdbe->mid = GDKstrdup(*getArgReference_str(stk, p, 0));

	garbageCollector(c, mb, stk, TRUE);
	freeStack(stk);

	return 0;
}

int
monetdbe_open(monetdbe_database *dbhdl, char *url, monetdbe_options *opts)
{
	int res = 0;

	if (!dbhdl)
		return -1;
	if (url && strcmp(url, ":memory:") == 0)
		url = NULL;
	MT_lock_set(&embedded_lock);
	monetdbe_database_internal *mdbe = (monetdbe_database_internal*)GDKzalloc(sizeof(monetdbe_database_internal));
	if (!mdbe) {
		MT_lock_unset(&embedded_lock);
		return -1;
	}
	*dbhdl = (monetdbe_database)mdbe;
	mdbe->msg = NULL;
	mdbe->c = NULL;

	bool is_remote = (opts && (opts->remote != NULL));
	if (!monetdbe_embedded_initialized) {
		/* When used as a remote mapi proxy,
		 * it is still necessary to have an initialized monetdbe. E.g. for BAT life cycle management.
		 * Use an ephemeral/anonymous dbfarm when there is no initialized monetdbe yet.
		 */
		char* _url = is_remote?NULL:url;
		monetdbe_startup(mdbe, _url, opts);
	}
	else if (!is_remote && !urls_matches(monetdbe_embedded_url, url)) {
		mdbe->msg = createException(MAL, "monetdbe.monetdbe_open", "monetdbe_open currently only one active database is supported");
	}
	if (!mdbe->msg)
		res = monetdbe_open_internal(mdbe);

	if (res == 0 && is_remote)
		res = monetdbe_open_remote(mdbe, url, opts);

	MT_lock_unset(&embedded_lock);
	if (mdbe->msg)
		return -2;
	return res;
}

int
monetdbe_close(monetdbe_database dbhdl)
{
	if (!dbhdl)
		return 0;

	monetdbe_database_internal *mdbe = (monetdbe_database_internal*)dbhdl;

	int err = 0;

	MT_lock_set(&embedded_lock);
	if (mdbe->mid)
		err = monetdbe_close_remote(mdbe);

	err = (monetdbe_close_internal(mdbe) || err);

	if (!open_dbs)
		monetdbe_shutdown_internal();
	MT_lock_unset(&embedded_lock);

	if (err) {
		return -2;
	}

	return 0;
}

char *
monetdbe_error(monetdbe_database dbhdl)
{
	if (!dbhdl)
		return NULL;

	monetdbe_database_internal *mdbe = (monetdbe_database_internal*)dbhdl;
	return mdbe->msg;
}

char*
monetdbe_dump_database(monetdbe_database dbhdl, const char *filename)
{
	if (!dbhdl)
		return NULL;

	monetdbe_database_internal *mdbe = (monetdbe_database_internal*)dbhdl;

	if ((mdbe->msg = validate_database_handle(mdbe, "embedded.monetdbe_dump_database")) != MAL_SUCCEED) {

		return mdbe->msg;
	}

	mdbe->msg = monetdbe_mapi_dump_database(dbhdl, filename);

	return mdbe->msg;
}

char*
monetdbe_dump_table(monetdbe_database dbhdl, const char *sname, const char *tname, const char *filename)
{
	if (!dbhdl)
		return NULL;

	monetdbe_database_internal *mdbe = (monetdbe_database_internal*)dbhdl;

	if ((mdbe->msg = validate_database_handle(mdbe, "embedded.monetdbe_dump_table")) != MAL_SUCCEED) {

		return mdbe->msg;
	}

	mdbe->msg = monetdbe_mapi_dump_table(dbhdl, sname, tname, filename);

	return mdbe->msg;
}

char*
monetdbe_get_autocommit(monetdbe_database dbhdl, int* result)
{
	if (!dbhdl)
		return NULL;

	monetdbe_database_internal *mdbe = (monetdbe_database_internal*)dbhdl;

	if ((mdbe->msg = validate_database_handle(mdbe, "monetdbe.monetdbe_get_autocommit")) != MAL_SUCCEED) {

		return mdbe->msg;
	}

	if (!result) {
		mdbe->msg = createException(MAL, "monetdbe.monetdbe_get_autocommit", "Parameter result is NULL");
	} else {
		mvc *m = ((backend *) mdbe->c->sqlcontext)->mvc;
		*result = m->session->auto_commit;
	}

	return mdbe->msg;
}

char*
monetdbe_set_autocommit(monetdbe_database dbhdl, int value)
{
	if (!dbhdl)
		return NULL;

	monetdbe_database_internal *mdbe = (monetdbe_database_internal*)dbhdl;

	if (!validate_database_handle_noerror(mdbe)) {

		return 0;
	}

	mvc *m = ((backend *) mdbe->c->sqlcontext)->mvc;
	int commit = !m->session->auto_commit && value;

	m->session->auto_commit = value;
	m->session->ac_on_commit = m->session->auto_commit;
	if (m->session->tr->active) {
		if (commit) {
			mdbe->msg = mvc_commit(m, 0, NULL, true);
		} else {
			mdbe->msg = mvc_rollback(m, 0, NULL, true);
		}
	}

	return mdbe->msg;
}

int
monetdbe_in_transaction(monetdbe_database dbhdl)
{
	if (!dbhdl)
		return 0;
	monetdbe_database_internal *mdbe = (monetdbe_database_internal*)dbhdl;

	if (!validate_database_handle_noerror(mdbe)) {

		return 0;
	}

	mvc *m = ((backend *) mdbe->c->sqlcontext)->mvc;
	int result = 0;

	if (m->session->tr)
		result = m->session->tr->active;

	return result;
}

struct callback_context {
	monetdbe_database_internal *mdbe;
};

static str
monetdbe_result_cb(void* context, char* tblname, columnar_result* results, size_t nr_results) {
	monetdbe_database_internal *mdbe = ((struct callback_context*) context)->mdbe;

	if (nr_results == 0)
		return MAL_SUCCEED; // No work to do.

	backend *be = NULL;
	if ((mdbe->msg = getBackendContext(mdbe->c, &be)) != NULL)
		return mdbe->msg;

	BAT* order = BATdescriptor(results[0].id);

	mvc_result_table(be, 0, (int) nr_results, Q_TABLE, order);

	for (unsigned  i = 0; i < nr_results; i++) {
		BAT *b = NULL;
		if (i > 0) {
			b = BATdescriptor(results[i].id);
		}
		else
			b = order; // We already fetched this first column

		char* colname	= results[i].colname;
		char* tpename	= results[i].tpename;
		int digits		= results[i].digits;
		int scale		= results[i].scale;

		if ( b == NULL)
			mdbe->msg= createException(MAL,"monetdbe.monetdbe_result_cb",SQLSTATE(HY005) "Cannot access column descriptor ");
		else if (mvc_result_column(be, tblname, colname, tpename, digits, scale, b))
			mdbe->msg = createException(SQL, "monetdbe.monetdbe_result_cb", SQLSTATE(42000) "Cannot access column descriptor %s.%s",tblname,colname);
		if( b)
			BBPkeepref(b->batCacheid);
	}

	return MAL_SUCCEED;
}

struct prepare_callback_context {
	int* prepare_id;
	monetdbe_database_internal *mdbe;
};

static str
monetdbe_prepare_cb(void* context, char* tblname, columnar_result* results, size_t nr_results) {
	(void) tblname;
	monetdbe_database_internal *mdbe	= ((struct prepare_callback_context*) context)->mdbe;
	int *prepare_id						= ((struct prepare_callback_context*) context)->prepare_id;

	if (nr_results != 6) // 1) btype 2) bdigits 3) bscale 4) bschema 5) btable 6) bcolumn
		return createException(SQL, "monetdbe.monetdbe_prepare_cb", SQLSTATE(42000) "result table for prepared statement is wrong.");

	backend *be = NULL;
	if ((mdbe->msg = getBackendContext(mdbe->c, &be)) != NULL)
		return mdbe->msg;

	BAT* btype = NULL;
	BAT* bdigits = NULL;
	BAT* bscale = NULL;
	BAT* bschema = NULL;
	BAT* btable = NULL;
	BAT* bcolumn = NULL;

	size_t nparams = 0;
	BATiter bcolumn_iter = {0};
	BATiter btable_iter = {0};
	char* function = NULL;
	Symbol prg = NULL;
	MalBlkPtr mb = NULL;
	InstrPtr o = NULL, e = NULL, r = NULL;
	sql_rel* rel = NULL;
	list *args = NULL, *rets = NULL;
	sql_allocator* sa = NULL;
	ValRecord v = { .len=0 };
	ptr vp = NULL;
	struct callback_context* ccontext= NULL;
	columnar_result_callback* rcb = NULL;

	str msg = MAL_SUCCEED;
	if (!(btype		= BATdescriptor(results[0].id))	||
		!(bdigits	= BATdescriptor(results[1].id))	||
		!(bscale	= BATdescriptor(results[2].id))	||
		!(bschema	= BATdescriptor(results[3].id))	||
		!(btable	= BATdescriptor(results[4].id))	||
		!(bcolumn	= BATdescriptor(results[5].id)))
	{
		msg = createException(SQL, "monetdbe.monetdbe_prepare_cb", SQLSTATE(42000) "Cannot access prepare result");
		goto cleanup;
	}

	nparams = BATcount(btype);

	if (nparams 	!= BATcount(bdigits) ||
		nparams 	!= BATcount(bscale) ||
		nparams 	!= BATcount(bschema) ||
		nparams + 1 != BATcount(btable) ||
		nparams 	!= BATcount(bcolumn))
	{
		msg = createException(SQL, "monetdbe.monetdbe_prepare_cb", SQLSTATE(42000) "prepare results are incorrect.");
		goto cleanup;
	}

	bcolumn_iter	= bat_iterator(bcolumn);
	btable_iter		= bat_iterator(btable);
	function		=  BUNtvar(btable_iter, BATcount(btable)-1);

	{
		assert (((backend*)  mdbe->c->sqlcontext)->remote < INT_MAX);
		char nme[16]		= {0};		
		const char* name	= number2name(nme, sizeof(nme), ++((backend*)  mdbe->c->sqlcontext)->remote);
		prg					= newFunction(userRef, putName(name), FUNCTIONsymbol);
	}

	resizeMalBlk(prg->def, (int) nparams + 3 /*function declaration + remote.exec + return statement*/);
	mb = prg->def;

	o = getInstrPtr(mb, 0);
	o->retc = o->argc = 0;

	e = newInstruction(mb, remoteRef, execRef);
	setDestVar(e, newTmpVariable(mb, TYPE_any));
	e = pushStr(mb, e, mdbe->mid);
	e = pushStr(mb, e, userRef);
	e = pushStr(mb, e, function);

	rcb = GDKmalloc(sizeof(columnar_result_callback));
	if (rcb == NULL) {
		msg = createException(MAL, "monetdbe.monetdbe_prepare_cb", MAL_MALLOC_FAIL);
		goto cleanup;
	}

	ccontext = GDKzalloc(sizeof(struct callback_context));
	if (ccontext == NULL) {
		msg = createException(MAL, "monetdbe.monetdbe_prepare_cb", MAL_MALLOC_FAIL);
		goto cleanup;
	}

	ccontext->mdbe = mdbe;

	rcb->context = ccontext;
	rcb->call = monetdbe_result_cb;

	vp = (ptr) rcb;

	VALset(&v, TYPE_ptr, &vp);
	e = pushValue(mb, e, &v);

	r = newInstruction(mb, NULL, NULL);
	r->barrier= RETURNsymbol;
	r->argc= r->retc=0;

	sa = be->mvc->sa;

	args = new_exp_list(sa);
	rets = new_exp_list(sa);

	for (size_t i = 0; i < nparams; i++) {

		char* table =  BUNtvar(btable_iter, i);

		if (strNil(table)) {
			// input argument
			sql_type *t = SA_ZNEW(sa, sql_type);
			t->localtype = *(int*) Tloc(btype, i);

			sql_subtype *st = SA_ZNEW(sa, sql_subtype);
			sql_init_subtype(st, t, (unsigned) *(int*) Tloc(bdigits, i), (unsigned) *(int*) Tloc(bscale, i));

			sql_arg *a = SA_ZNEW(sa, sql_arg);
			a->type = *st;
			append(args, a);

			int idx = newVariable(mb, NULL, 0, t->localtype);
			o = pushArgument(mb, o, idx);

			InstrPtr p = newFcnCall(mb, remoteRef, putRef);
			setArgType(mb, p, 0, TYPE_str);
			p = pushStr(mb, p, mdbe->mid);
			p = pushArgument(mb, p, idx);

			e = pushArgument(mb, e, getArg(p, 0));
		}
		else {
			// output argument
			sql_type *t = SA_ZNEW(sa, sql_type);
			int type = *(int*) Tloc(btype, i);
			t->localtype = type;

			char* column = BUNtvar(bcolumn_iter, i);
			sql_subtype *st = SA_ZNEW(sa, sql_subtype);
			sql_init_subtype(st, t, (unsigned) *(int*) Tloc(bdigits, i), (unsigned) *(int*) Tloc(bscale, i));

			sql_exp * c = exp_column(sa, table, column, st, CARD_MULTI, true, false);
			append(rets, c);
		}
	}
	pushInstruction(mb, e);
	pushInstruction(mb, r);

	if ( (mdbe->msg = chkProgram(mdbe->c->usermodule, mb)) != MAL_SUCCEED ) {
		msg = mdbe->msg;
		goto cleanup;
	}

	rel = rel_project(sa, NULL, rets);
	be->q = qc_insert(be->mvc->qc, sa, rel, NULL, args, be->mvc->type, NULL, be->no_mitosis);
	*prepare_id = be->q->id;

	/*
	 * HACK: we need to rename the Symbol aka MAL function to the query cache name.
	 * Basically we keep the MALblock but we destroy the containing old Symbol
	 * and create a new one with the correct name and set its MAL block pointer to
	 * point to the mal block we have created in this function.
	 */
	prg->def = NULL;
	freeSymbol(prg);
	if ((prg = newFunction(userRef, putName(be->q->name), FUNCTIONsymbol)) == NULL) {
		msg = createException(MAL, "monetdbe.monetdbe_prepare_cb", MAL_MALLOC_FAIL);
		goto cleanup;
	}
	prg->def = mb;
	setFunctionId(getSignature(prg), be->q->name);

	// finally add this beautiful new function to the local user module.
	insertSymbol(mdbe->c->usermodule, prg);

cleanup:
	// clean these up
	if (btype)		BBPunfix(btype->batCacheid);
	if (bdigits)	BBPunfix(bdigits->batCacheid);
	if (bscale)		BBPunfix(bscale->batCacheid);
	if (bschema)	BBPunfix(bschema->batCacheid);
	if (btable)		BBPunfix(btable->batCacheid);
	if (bcolumn)	BBPunfix(bcolumn->batCacheid);

	if (msg && rcb) GDKfree(rcb);
	if (msg && ccontext) GDKfree(ccontext);

	return msg;
}

static char*
monetdbe_query_remote(monetdbe_database_internal *mdbe, char* query, monetdbe_result** result, monetdbe_cnt* affected_rows, int *prepare_id)
{
	const char *mod = "user";
	char nme[16];

	Client c = mdbe->c;

	const char *name = number2name(nme, sizeof(nme), ++((backend*)  c->sqlcontext)->remote);
	Symbol prg = newFunction(putName(mod), putName(name), FUNCTIONsymbol);

	if (prg == NULL) {
		mdbe->msg = createException(MAL, "monetdbe.monetdbe_query_remote", MAL_MALLOC_FAIL);
		return mdbe->msg;
	}

	MalBlkPtr mb = prg->def;

	InstrPtr f = getInstrPtr(mb, 0);
	f->retc = f->argc = 0;

	InstrPtr o = newStmt(mb, remoteRef, putRef);
	o = pushStr(mb, o, mdbe->mid);
	o = pushBit(mb, o, TRUE);


	if (prepare_id) {
		size_t query_len, input_query_len, prep_len = 0;
		input_query_len = strlen(query);
		query_len = input_query_len + 3;
		const char PREPARE[] = "PREPARE ";
		prep_len = sizeof(PREPARE)-1;
		query_len += prep_len;
		char *nq = NULL;
		if (!(nq = GDKmalloc(query_len))) {
			mdbe->msg = createException(MAL, "monetdbe.monetdbe_query_remote", "Could not setup query stream");
			return mdbe->msg;
		}
		strcpy(nq, PREPARE);
		strcpy(nq + prep_len, query);
		strcpy(nq + prep_len + input_query_len, "\n;");
		query = nq;
	}

	InstrPtr p = newStmt(mb, remoteRef, putRef);
	p = pushStr(mb, p, mdbe->mid);
	p = pushStr(mb, p, query);


	InstrPtr e = newInstruction(mb, remoteRef, execRef);
	setDestVar(e, newTmpVariable(mb, TYPE_any));
	e = pushStr(mb, e, mdbe->mid);
	e = pushStr(mb, e, sqlRef);
	e = pushStr(mb, e, evalRef);

	/*
	 * prepare the call back routine and its context
	 * and pass it over as a pointer to remote.exec.
	 */
	columnar_result_callback* rcb = GDKzalloc(sizeof(columnar_result_callback));
	if (!prepare_id) {
		struct callback_context* ccontext;
		ccontext		= GDKzalloc(sizeof(struct callback_context));
		ccontext->mdbe	= mdbe;
		rcb->context	= ccontext;
		rcb->call		= monetdbe_result_cb;
	}
	else {
		struct prepare_callback_context* ccontext;
		ccontext				= GDKzalloc(sizeof(struct prepare_callback_context));
		ccontext->mdbe			= mdbe;
		ccontext->prepare_id	= prepare_id;
		rcb->context			= ccontext;
		rcb->call				= monetdbe_prepare_cb;
	}

	ValRecord v;
	ptr vp = (ptr) rcb;

	VALset(&v, TYPE_ptr, &vp);
	e = pushValue(mb, e, &v);

	e = pushArgument(mb, e, getArg(p, 0));
	e = pushArgument(mb, e, getArg(o, 0));

	pushInstruction(mb, e);

	InstrPtr r = newInstruction(mb, NULL, NULL);
	r->barrier= RETURNsymbol;
	r->argc= r->retc=0;
	pushInstruction(mb, r);

	if ( (mdbe->msg = chkProgram(c->usermodule, mb)) != MAL_SUCCEED ) {
		return mdbe->msg;
	}

	if ( (mdbe->msg = runMAL(c, mb, 0, NULL)) != MAL_SUCCEED )
		return mdbe->msg;

	if (result) {
		if ((mdbe->msg = monetdbe_get_results(result, mdbe)) != MAL_SUCCEED) {
			return mdbe->msg;
		}

		mvc* m = NULL;
		backend * be = NULL;
		if ((mdbe->msg = getSQLContext(c, NULL, &m, &be)) != MAL_SUCCEED)
			return mdbe->msg;

		if (m->emode & m_prepare)
			((monetdbe_result_internal*) *result)->type = Q_PREPARE;
		else
			((monetdbe_result_internal*) *result)->type = (be->results) ? be->results->query_type : m->type;


		if (!be->results && be->rowcnt >= 0 && affected_rows)
			*affected_rows = be->rowcnt;
	}

	return mdbe->msg;
}

char*
monetdbe_query(monetdbe_database dbhdl, char* query, monetdbe_result** result, monetdbe_cnt* affected_rows)
{
	if (!dbhdl)
		return NULL;
	monetdbe_database_internal *mdbe = (monetdbe_database_internal*)dbhdl;

	if (mdbe->mid) {
		mdbe->msg = monetdbe_query_remote(mdbe, query, result, affected_rows, NULL);
	}
	else {
		mdbe->msg = monetdbe_query_internal(mdbe, query, result, affected_rows, NULL, 'S');
	}

	return mdbe->msg;
}

char*
monetdbe_prepare(monetdbe_database dbhdl, char* query, monetdbe_statement **stmt)
{
	if (!dbhdl)
		return NULL;
	monetdbe_database_internal *mdbe = (monetdbe_database_internal*)dbhdl;

	int prepare_id = 0;

	if (!stmt) {
		mdbe->msg = createException(MAL, "monetdbe.monetdbe_prepare", "Parameter stmt is NULL");
<<<<<<< HEAD
	else if (mdbe->mid) {
		mdbe->msg = monetdbe_query_remote(mdbe, query, NULL, NULL, &prepare_id);
	}
	else {
=======
		assert(mdbe->msg != MAL_SUCCEED); /* help Coverity */
	} else {
>>>>>>> ba7eada8
		*stmt = NULL;
		mdbe->msg = monetdbe_query_internal(mdbe, query, NULL, NULL, &prepare_id, 'S');
	}

	if (mdbe->msg == MAL_SUCCEED) {
		mvc *m = ((backend *) mdbe->c->sqlcontext)->mvc;
		monetdbe_stmt_internal *stmt_internal = (monetdbe_stmt_internal*)GDKzalloc(sizeof(monetdbe_stmt_internal));
		cq *q = qc_find(m->qc, prepare_id);

		if (q && stmt_internal) {
			Symbol s = findSymbolInModule(mdbe->c->usermodule, q->f->imp);
			InstrPtr p = s->def->stmt[0];
			stmt_internal->mdbe = mdbe;
			stmt_internal->q = q;
			stmt_internal->retc = p->retc;
			stmt_internal->res.nparam = list_length(q->f->ops);
			stmt_internal->data = (ValRecord*)GDKzalloc(sizeof(ValRecord) * stmt_internal->res.nparam);
			stmt_internal->args = (ValPtr*)GDKmalloc(sizeof(ValPtr) * (list_length(q->f->ops) + stmt_internal->retc));
			stmt_internal->res.type = (monetdbe_types*)GDKmalloc(sizeof(monetdbe_types)* stmt_internal->res.nparam);
			if (!stmt_internal->res.type || !stmt_internal->data || !stmt_internal->args) {
				mdbe->msg = createException(MAL, "monetdbe.monetdbe_prepare", MAL_MALLOC_FAIL);
			} else {
				int i = 0;
				for (node *n = q->f->ops->h; n; n = n->next, i++) {
					sql_arg *a = n->data;
					sql_subtype *t = &a->type;
					stmt_internal->res.type[i] = embedded_type(t->type->localtype);
					stmt_internal->args[i+stmt_internal->retc] = &stmt_internal->data[i];
				}
			}
		} else if (!stmt_internal)
			mdbe->msg = createException(MAL, "monetdbe.monetdbe_prepare", MAL_MALLOC_FAIL);

		if (mdbe->msg == MAL_SUCCEED)
			*stmt = (monetdbe_statement*)stmt_internal;
		else if (stmt_internal) {
			GDKfree(stmt_internal->data);
			GDKfree(stmt_internal->args);
			GDKfree(stmt_internal->res.type);
			GDKfree(stmt_internal);
			*stmt = NULL;
		}
	}

	return mdbe->msg;
}

char*
monetdbe_bind(monetdbe_statement *stmt, void *data, size_t i)
{
	monetdbe_stmt_internal *stmt_internal = (monetdbe_stmt_internal*)stmt;

	/* TODO !data treat as NULL value (add nil mask) ? */
	if (i > stmt->nparam)
		return createException(MAL, "monetdbe.monetdbe_bind", "Parameter %zu not bound to a value", i);
	sql_arg *a = (sql_arg*)list_fetch(stmt_internal->q->f->ops, (int) i);
	assert(a);
	stmt_internal->data[i].vtype = a->type.type->localtype;
	/* TODO handle conversion from NULL and special types */
	VALset(&stmt_internal->data[i], a->type.type->localtype, data);
	return MAL_SUCCEED;
}

char*
monetdbe_execute(monetdbe_statement *stmt, monetdbe_result **result, monetdbe_cnt *affected_rows)
{
	monetdbe_result_internal *res_internal = NULL;
	monetdbe_stmt_internal *stmt_internal = (monetdbe_stmt_internal*)stmt;
	backend *b = (backend *) stmt_internal->mdbe->c->sqlcontext;
	mvc *m = b->mvc;
	monetdbe_database_internal *mdbe = stmt_internal->mdbe;

	if ((mdbe->msg = SQLtrans(m)) != MAL_SUCCEED)
		return mdbe->msg;

	/* check if all inputs are bound */
	for(int i = 0; i< list_length(stmt_internal->q->f->ops); i++){
		if (!stmt_internal->data[i].vtype)
			return createException(MAL, "monetdbe.monetdbe_execute", "Parameter %d not bound to a value", i);
	}

	cq* q = stmt_internal->q;

	MalStkPtr glb = (MalStkPtr) (NULL);
	Symbol s = findSymbolInModule(mdbe->c->usermodule, q->f->imp);

	mdbe->msg = callMAL(mdbe->c, s->def, &glb, stmt_internal->args, 0);

	if (!b->results && b->rowcnt >= 0 && affected_rows)
		*affected_rows = b->rowcnt;


	if (result) {
		if ((mdbe->msg = monetdbe_get_results(result, mdbe)) != MAL_SUCCEED) {
			goto cleanup;
		}

		((monetdbe_result_internal*) *result)->type = (b->results) ? Q_TABLE : Q_UPDATE;
	}
cleanup:
	return commit_action(m, stmt_internal->mdbe, result, res_internal);
}

char*
monetdbe_cleanup_statement(monetdbe_database dbhdl, monetdbe_statement *stmt)
{
	monetdbe_stmt_internal *stmt_internal = (monetdbe_stmt_internal*)stmt;
	monetdbe_database_internal *mdbe = (monetdbe_database_internal*)dbhdl;
	mvc *m = ((backend *) mdbe->c->sqlcontext)->mvc;
	cq *q = stmt_internal->q;

	assert(!stmt_internal->mdbe || mdbe == stmt_internal->mdbe);
	GDKfree(stmt_internal->data);
	GDKfree(stmt_internal->args);
	GDKfree(stmt_internal->res.type);
	GDKfree(stmt_internal);

	if (q)
		qc_delete(m->qc, q);
	return MAL_SUCCEED;
}

char*
monetdbe_cleanup_result(monetdbe_database dbhdl, monetdbe_result* result)
{
	monetdbe_database_internal *mdbe = (monetdbe_database_internal*)dbhdl;
	monetdbe_result_internal* res = (monetdbe_result_internal *) result;


	if (!result) {
		mdbe->msg = createException(MAL, "monetdbe.monetdbe_cleanup_result_internal", "Parameter result is NULL");
	} else {
		mdbe->msg = monetdbe_cleanup_result_internal(mdbe, res);
	}

	return mdbe->msg;
}

static inline void
cleanup_get_columns_result(size_t column_count, char ** column_names, int *column_types) {
		if (column_names) for (size_t c = 0; c < column_count; c++) GDKfree(column_names[c]);

		GDKfree(column_names);
		GDKfree(column_types);

		column_names = NULL;
		column_types = NULL;
}

static char *
escape_identifier(const char *s) /* Escapes a SQL identifier string, ie the " and \ characters */
{
	char *ret = NULL, *q;
	const char *p = s;

	/* At most we will need 2*strlen(s) + 1 characters */
	if (!(ret = (char *)GDKmalloc(2*strlen(s) + 1)))
		return NULL;

	for (q = ret; *p; p++, q++) {
		*q = *p;
		if (*p == '"')
			*(++q) = '"';
		else if (*p == '\\')
			*(++q) = '\\';
	}

	*q = '\0';
	return ret;
}

static char*
monetdbe_get_columns_remote(monetdbe_database_internal *mdbe, const char* schema_name, const char *table_name, size_t *column_count,
					char ***column_names, int **column_types)
{
	char buf[1024], *escaped_schema_name = NULL, *escaped_table_name = NULL;

	if (schema_name && !(escaped_schema_name = escape_identifier(schema_name))) {
		mdbe->msg = createException(MAL, "monetdbe.monetdbe_get_columns", MAL_MALLOC_FAIL);
		return mdbe->msg;
	}
	if (!(escaped_table_name = escape_identifier(table_name))) {
		GDKfree(escaped_schema_name);
		mdbe->msg = createException(MAL, "monetdbe.monetdbe_get_columns", MAL_MALLOC_FAIL);
		return mdbe->msg;
	}

	int len = snprintf(buf, 1024, "SELECT * FROM %s%s%s\"%s\" WHERE FALSE;",
					   escaped_schema_name ? "\"" : "",  escaped_schema_name ? escaped_schema_name : "", 
					   escaped_schema_name ? escaped_schema_name : "\".", escaped_table_name);
	GDKfree(escaped_schema_name);
	GDKfree(escaped_table_name);
	if (len == -1 || len >= 1024) {
		mdbe->msg = createException(MAL, "monetdbe.monetdbe_get_columns", "Schema and table path is too large");
		return mdbe->msg;
	}

	monetdbe_result* result = NULL;

	if ((mdbe->msg = monetdbe_query_remote(mdbe, buf, &result, NULL, NULL)) != MAL_SUCCEED) {
		return mdbe->msg;
	}

	*column_count = result->ncols;
	*column_names = GDKzalloc(sizeof(char*) * result->ncols);
	*column_types = GDKzalloc(sizeof(int) * result->ncols);


	if (*column_names == NULL || *column_types == NULL)
		mdbe->msg = createException(MAL, "monetdbe.monetdbe_get_columns", MAL_MALLOC_FAIL);

	if (!mdbe->msg)
		for (size_t c = 0; c < result->ncols; c++) {
			monetdbe_column* rcol;
			if ((mdbe->msg = monetdbe_result_fetch(result, &rcol, c)) != NULL) {
				break;
			}

			if (((*column_names)[c] = GDKstrdup(rcol->name)) == NULL) {
				mdbe->msg = createException(MAL, "monetdbe.monetdbe_get_columns", MAL_MALLOC_FAIL);
				break;
			}
			(*column_types)[c] = rcol->type;
		}

	// cleanup
	if  (result) {
		char* msg = monetdbe_cleanup_result_internal(mdbe, (monetdbe_result_internal*) result);

		if (msg && mdbe->msg) {
			mdbe->msg = createException(MAL, "monetdbe.monetdbe_get_columns", "multiple errors: %s; %s", mdbe->msg, msg);
		}
		else if (msg) {
			mdbe->msg = msg;
		}
	}

	if (mdbe->msg ) {
		cleanup_get_columns_result(*column_count, *column_names, *column_types);
	}

	return mdbe->msg;
}

char*
monetdbe_get_columns(monetdbe_database dbhdl, const char* schema_name, const char *table_name, size_t *column_count,
					char ***column_names, int **column_types)
{
	monetdbe_database_internal *mdbe = (monetdbe_database_internal*)dbhdl;

	if ((mdbe->msg = validate_database_handle(mdbe, "monetdbe.monetdbe_get_columns")) != MAL_SUCCEED) {
		return mdbe->msg;
	}
	if (!column_count) {
		mdbe->msg = createException(MAL, "monetdbe.monetdbe_get_columns", "Parameter column_count is NULL");
		return mdbe->msg;
	}
	if (!column_names) {
		mdbe->msg = createException(MAL, "monetdbe.monetdbe_get_columns", "Parameter column_names is NULL");
		return mdbe->msg;
	}
	if (!column_types) {
		mdbe->msg = createException(MAL, "monetdbe.monetdbe_get_columns", "Parameter column_types is NULL");
		return mdbe->msg;
	}
	if (!table_name) {
		mdbe->msg = createException(MAL, "monetdbe.monetdbe_get_columns", "Parameter table_name is NULL");
		return mdbe->msg;
	}

	if (mdbe->mid) {
		return monetdbe_get_columns_remote(mdbe, schema_name, table_name, column_count, column_names, column_types);
	}

	mvc *m;
	sql_schema *s;
	sql_table *t;
	int columns;

	if ((mdbe->msg = getSQLContext(mdbe->c, NULL, &m, NULL)) != MAL_SUCCEED)
		return mdbe->msg;
	if ((mdbe->msg = SQLtrans(m)) != MAL_SUCCEED)
		return mdbe->msg;
	if (schema_name) {
		if (!(s = mvc_bind_schema(m, schema_name))) {
			mdbe->msg = createException(SQL, "monetdbe.monetdbe_get_columns", "Could not find schema '%s'", schema_name);
			goto cleanup;
		}
	} else {
		s = cur_schema(m);
	}
	if (!(t = mvc_bind_table(m, s, table_name))) {
		mdbe->msg = createException(SQL, "monetdbe.monetdbe_get_columns", "No such table '%s' in schema '%s'", table_name, s->base.name);
		goto cleanup;
	}

	columns = t->columns.set->cnt;
	*column_count = columns;
	*column_names = GDKzalloc(sizeof(char*) * columns);
	*column_types = GDKzalloc(sizeof(int) * columns);
	if (*column_names == NULL || *column_types == NULL) {
		if (*column_names) {
			GDKfree(*column_names);
			*column_names = NULL;
		}
		if (*column_types) {
			GDKfree(*column_types);
			*column_types = NULL;
		}
		mdbe->msg = createException(MAL, "monetdbe.monetdbe_get_columns", MAL_MALLOC_FAIL);
		goto cleanup;
	}

	for (node *n = t->columns.set->h; n; n = n->next) {
		sql_column *col = n->data;
		(*column_names)[col->colnr] = col->base.name;
		(*column_types)[col->colnr] = embedded_type(col->type.type->localtype);
	}

cleanup:
	mdbe->msg = commit_action(m, mdbe, NULL, NULL);

	return mdbe->msg;
}

#define GENERATE_BASE_HEADERS(type, tpename) \
	static int tpename##_is_null(type *value)

#define GENERATE_BASE_FUNCTIONS(tpe, tpename, mname) \
	GENERATE_BASE_HEADERS(tpe, tpename); \
	static int tpename##_is_null(tpe *value) { return *value == mname##_nil; }

#ifdef bool
#undef bool
#endif

GENERATE_BASE_FUNCTIONS(int8_t, bool, bit)
GENERATE_BASE_FUNCTIONS(int8_t, int8_t, bte)
GENERATE_BASE_FUNCTIONS(int16_t, int16_t, sht)
GENERATE_BASE_FUNCTIONS(int32_t, int32_t, int)
GENERATE_BASE_FUNCTIONS(int64_t, int64_t, lng)
#ifdef HAVE_HGE
GENERATE_BASE_FUNCTIONS(__int128, int128_t, hge)
#endif
GENERATE_BASE_FUNCTIONS(size_t, size_t, oid)

GENERATE_BASE_FUNCTIONS(float, float, flt)
GENERATE_BASE_FUNCTIONS(double, double, dbl)

GENERATE_BASE_HEADERS(char*, str);
GENERATE_BASE_HEADERS(monetdbe_data_blob, blob);

GENERATE_BASE_HEADERS(monetdbe_data_date, date);
GENERATE_BASE_HEADERS(monetdbe_data_time, time);
GENERATE_BASE_HEADERS(monetdbe_data_timestamp, timestamp);

#define GENERATE_BAT_INPUT_BASE(tpe)									\
	monetdbe_column_##tpe *bat_data = GDKzalloc(sizeof(monetdbe_column_##tpe));	\
	if (!bat_data) {													\
		mdbe->msg = createException(MAL, "monetdbe.monetdbe_result_fetch", MAL_MALLOC_FAIL); \
		goto cleanup;													\
	}																	\
	bat_data->type = monetdbe_##tpe;									\
	bat_data->is_null = tpe##_is_null;									\
	if (sqltpe->type->radix == 10) bat_data->scale = pow(10, sqltpe->scale); \
	column_result = (monetdbe_column*) bat_data;

#define GENERATE_BAT_INPUT(b, tpe, tpe_name, mtype)						\
	{																	\
		GENERATE_BAT_INPUT_BASE(tpe_name);								\
		bat_data->count = (size_t) mres->nrows;							\
		bat_data->null_value = mtype##_nil;								\
		if (bat_data->count) {											\
			bat_data->data = GDKzalloc(bat_data->count * sizeof(bat_data->null_value)); \
			if (!bat_data->data) {										\
				mdbe->msg = createException(MAL, "monetdbe.monetdbe_result_fetch", MAL_MALLOC_FAIL); \
				goto cleanup;											\
			}															\
		}																\
		size_t it = 0;													\
		mtype* val = (mtype*)Tloc(b, 0);								\
		/* bat is dense, materialize it */								\
		for (it = 0; it < bat_data->count; it++, val++)					\
			bat_data->data[it] = (tpe) *val;							\
	}

static char*
append_create_remote_append_mal_program(
	Symbol* prg,
	sql_schema **s,
	sql_table **t,
	Client c, const char* schema, const char* table, size_t ccount, char** cnames, int* ctypes) {

	char* msg					= MAL_SUCCEED;
	char buf[16]				= {0};
	char* remote_program_name	= number2name(buf, sizeof(buf), ++((backend*) c->sqlcontext)->remote);

	assert(s && t);
	assert(c->sqlcontext && ((backend *) c->sqlcontext)->mvc);
	mvc* m = ((backend *) c->sqlcontext)->mvc;

	Symbol _prg;
	MalBlkPtr mb = NULL;
	InstrPtr f = NULL, v = NULL, a = NULL, r = NULL;
	int mvc_id = -1;

	if (!(*s = mvc_bind_schema(m, "tmp"))) {
		return createException(MAL, "monetdbe.monetdbe_append", MAL_MALLOC_FAIL);
	}

	if (!(*t = sql_trans_create_table(m->session->tr, *s, table, NULL, tt_table, false, SQL_DECLARED_TABLE, CA_COMMIT, -1, 0))) {
		return createException(SQL, "monetdbe.monetdbe_append", "Cannot create temporary table");
	}

	assert(prg);

	*prg	= NULL;
	_prg	= newFunction(userRef, putName(remote_program_name), FUNCTIONsymbol); // remote program
	mb		= _prg->def;

	{ // START OF HACK
		/*
		 * This is a hack to make sure that the serialized remote program is correctly parsed on the remote side.
		 * Since the mal serializer (mal_listing) on the local side will use generated variable names,
		 * The parsing process on the remote side can and will clash with generated variable names on the remote side.
		 * Because serialiser and the parser will both use the same namespace of generated variable names.
		 * Adding an offset to the counter that generates the variable names on the local side
		 * circumvents this shortcoming in the MAL parser.
		 */

		assert(mb->vid == 0);

		/*
			* Comments generate variable names during parsing:
			* sql.mvc has one comment and for each column there is one sql.append statement plus comment.
			*/
		const int nr_of_comments = (int) (1 + ccount);
		/*
			* constant terms generate variable names during parsing:
			* Each sql.append has three constant terms: schema + table + column_name.
			* There is one sql.append stmt for each column.
			*/
		const int nr_of_constant_terms =  (int)  (3 * ccount);
		mb->vid = nr_of_comments + nr_of_constant_terms;
	} // END OF HACK

	f = getInstrPtr(mb, 0);
	f->retc = f->argc = 0;
	f = pushReturn(mb, f, newTmpVariable(mb, TYPE_int));
	v = newFcnCall(mb, sqlRef, mvcRef);
	setArgType(mb, v, 0, TYPE_int);

	mvc_id = getArg(v, 0);

	for (size_t i = 0; i < ccount; i++) {

		sql_type *tpe = SA_ZNEW(m->sa, sql_type);
		tpe->localtype = monetdbe_type((monetdbe_types) ctypes[i]);
		sql_subtype *st = SA_ZNEW(m->sa, sql_subtype);
		sql_init_subtype(st, tpe, 0, 0);

		sql_column* col;
		if (!(col = mvc_create_column(m, *t, cnames[i], st))) {
			msg = createException(MAL, "monetdbe.monetdbe_append", MAL_MALLOC_FAIL);
			goto cleanup;
		}

		if (store_funcs.create_col(m->session->tr, col) != LOG_OK) {
			msg = createException(MAL, "monetdbe.monetdbe_append", MAL_MALLOC_FAIL);
			goto cleanup;
		}

		int idx = newTmpVariable(mb, newBatType(tpe->localtype));
		f = pushArgument(mb, f, idx);

		a = newFcnCall(mb, sqlRef, appendRef);
		setArgType(mb, a, 0, TYPE_int);
		a = pushArgument(mb, a, mvc_id);
		a = pushStr(mb, a, schema ? schema : "sys"); /* TODO this should be better */
		a = pushStr(mb, a, table);
		a = pushStr(mb, a, cnames[i]);
		a = pushArgument(mb, a, idx);

		mvc_id = getArg(a, 0);
	}

	r = newInstruction(mb, NULL, NULL);
	r->barrier= RETURNsymbol;
	r->retc = r->argc = 0;
	r = pushReturn(mb, r, mvc_id);
	r = pushArgument(mb, r, mvc_id);
	pushInstruction(mb, r);

	pushEndInstruction(mb);

	if ( (msg = chkProgram(c->usermodule, mb)) != MAL_SUCCEED ) {
		goto cleanup;
	}

	assert(msg == MAL_SUCCEED);
	*prg = _prg;
	return msg;

cleanup:
	assert(msg != MAL_SUCCEED);
	freeSymbol(_prg);
	*prg = NULL;
	return msg;
}

char*
monetdbe_append(monetdbe_database dbhdl, const char* schema, const char* table, monetdbe_column **input, size_t column_count)
{
	monetdbe_database_internal *mdbe = (monetdbe_database_internal*)dbhdl;
	mvc *m = NULL;
	sql_schema *s = NULL;
	sql_table *t = NULL;
	size_t i, cnt;
	node *n;

	Symbol remote_prg = NULL;


	if ((mdbe->msg = validate_database_handle(mdbe, "monetdbe.monetdbe_append")) != MAL_SUCCEED) {
		return mdbe->msg;
	}

	if ((mdbe->msg = getSQLContext(mdbe->c, NULL, &m, NULL)) != MAL_SUCCEED)
		goto cleanup;

	if (table == NULL) {
		mdbe->msg = createException(MAL, "monetdbe.monetdbe_append", "table parameter is NULL");
		goto cleanup;
	}
	if (input == NULL) {
		mdbe->msg = createException(MAL, "monetdbe.monetdbe_append", "input parameter is NULL");
		goto cleanup;
	}
	if (column_count < 1) {
		mdbe->msg = createException(MAL, "monetdbe.monetdbe_append", "column_count must be higher than 0");
		goto cleanup;
	}

	if (mdbe->mid) {
		// We are going to insert the data into a temporary table which is used in the coming remote logic.

		size_t actual_column_count = 0;
		char** actual_column_names = NULL;
		int* actual_column_types = NULL;
		sql_schema* s = NULL;

		if ((mdbe->msg = monetdbe_get_columns_remote(
				mdbe,
				schema,
				table,
				&actual_column_count,
				&actual_column_names,
				&actual_column_types)) != MAL_SUCCEED) {
			goto remote_cleanup;
		}

		if ((mdbe->msg = SQLtrans(m)) != MAL_SUCCEED) {
			goto remote_cleanup;
		}

		if ((mdbe->msg = append_create_remote_append_mal_program
							(&remote_prg,
							&s,
							&t,
							mdbe->c,
							schema,
							table,
							actual_column_count,
							actual_column_names,
							actual_column_types)) != MAL_SUCCEED) {
			goto remote_cleanup;
		}

		insertSymbol(mdbe->c->usermodule, remote_prg);

remote_cleanup:
		if (mdbe->msg) {
			cleanup_get_columns_result(actual_column_count, actual_column_names, actual_column_types);
			freeSymbol(remote_prg);
			goto cleanup;
		}
	}
	else {
		// !mdbe->mid
		// inserting into existing local table.

		if ((mdbe->msg = SQLtrans(m)) != MAL_SUCCEED)
			goto cleanup;

		if (schema) {
			if (!(s = mvc_bind_schema(m, schema))) {
				mdbe->msg = createException(SQL, "monetdbe.monetdbe_append", "Could not find schema '%s'", schema);
				goto cleanup;
			}
		} else {
			s = cur_schema(m);
		}
		if (!(t = mvc_bind_table(m, s, table))) {
			mdbe->msg = createException(SQL, "monetdbe.monetdbe_append", "No such table '%s' in schema '%s'", table, s->base.name);
			goto cleanup;
		}
	}

	/* for now no default values, ie user should supply all columns */
	if (column_count != (size_t)list_length(t->columns.set)) {
		mdbe->msg = createException(SQL, "monetdbe.monetdbe_append", "Incorrect number of columns");
		goto cleanup;
	}

	cnt = input[0]->count;

	for (i = 0, n = t->columns.set->h; i < column_count && n; i++, n = n->next) {
		sql_column *c = n->data;
		int mtype = monetdbe_type(input[i]->type);
		const void* nil = (mtype>=0)?ATOMnilptr(mtype):NULL;
		char *v = input[i]->data;

		if (mtype < 0) {
			mdbe->msg = createException(SQL, "monetdbe.monetdbe_append", "Cannot find type for column %zu", i);
			goto cleanup;
		}
		if (mtype >= TYPE_bit && mtype <=
#ifdef HAVE_HGE
	TYPE_hge
#else
	TYPE_lng
#endif
		) {
			//-------------------------------------
			BAT *bn = NULL;

			if (mtype != c->type.type->localtype) {
				mdbe->msg = createException(SQL, "monetdbe.monetdbe_append", "Cannot append %d into column '%s'", input[i]->type, c->base.name);
				goto cleanup;
			}

			if ((bn = COLnew(0, mtype, 0, TRANSIENT)) == NULL) {
				mdbe->msg = createException(SQL, "monetdbe.monetdbe_append", "Cannot create append column");
				goto cleanup;
			}

			//save prev heap pointer
			char *prev_base;
			size_t prev_size;
			prev_base = bn->theap.base;
			prev_size = bn->theap.size;

			//BAT heap base to input[i]->data
			bn->theap.base = input[i]->data;
			bn->theap.size = tailsize(bn, cnt);

			//BATsetdims(bn); called in COLnew
			BATsetcapacity(bn, cnt);
			BATsetcount(bn, cnt);

			//set default flags
			BATsettrivprop(bn);

			if (store_funcs.append_col(m->session->tr, c, bn, TYPE_bat) != 0) {
				bn->theap.base = prev_base;
				bn->theap.size = prev_size;
				BBPreclaim(bn);
				mdbe->msg = createException(SQL, "monetdbe.monetdbe_append", "Cannot append BAT");
				goto cleanup;
			}

			bn->theap.base = prev_base;
			bn->theap.size = prev_size;
			BBPreclaim(bn);
		} else if (mtype == TYPE_str) {
			char **d = (char**)v;

			for (size_t j=0; j<cnt; j++){
				char *s = d[j];
				if (!s)
					s = (char*) nil;

				if (store_funcs.append_col(m->session->tr, c, s, mtype) != 0) {
					mdbe->msg = createException(SQL, "monetdbe.monetdbe_append", "Cannot append values");
					goto cleanup;
				}
			}
		} else if (mtype == TYPE_timestamp) {
			monetdbe_data_timestamp* ts = (monetdbe_data_timestamp*)v;

			for (size_t j=0; j<cnt; j++){
				timestamp t = *(timestamp*) nil;
				if(!timestamp_is_null(ts+j))
					t = timestamp_from_data(&ts[j]);

				if (store_funcs.append_col(m->session->tr, c, &t, mtype) != 0) {
					mdbe->msg = createException(SQL, "monetdbe.monetdbe_append", "Cannot append values");
					goto cleanup;
				}
			}
		} else if (mtype == TYPE_date) {
			monetdbe_data_date* de = (monetdbe_data_date*)v;

			for (size_t j=0; j<cnt; j++){
				date d = *(date*) nil;
				if(!date_is_null(de+j))
					d = date_from_data(&de[j]);

				if (store_funcs.append_col(m->session->tr, c, &d, mtype) != 0) {
					mdbe->msg = createException(SQL, "monetdbe.monetdbe_append", "Cannot append values");
					goto cleanup;
				}
			}
		} else if (mtype == TYPE_daytime) {
			monetdbe_data_time* t = (monetdbe_data_time*)v;

			for (size_t j=0; j<cnt; j++){
				daytime dt = *(daytime*) nil;
				if(!time_is_null(t+j))
					dt = time_from_data(&t[j]);

				if (store_funcs.append_col(m->session->tr, c, &dt, mtype) != 0) {
					mdbe->msg = createException(SQL, "monetdbe.monetdbe_append", "Cannot append values");
					goto cleanup;
				}
			}
		} else if (mtype == TYPE_blob) {
			monetdbe_data_blob* be = (monetdbe_data_blob*)v;

			for (size_t j=0; j<cnt; j++){
				blob* b = (blob*) nil;
				int res;
				if (!blob_is_null(be+j)) {
					size_t len = be[j].size;
					b = (blob*) GDKmalloc(blobsize(len));
					if (b == NULL)
						mdbe->msg = createException(MAL, "monetdbe.monetdbe_append", MAL_MALLOC_FAIL);

					b->nitems = len;
					memcpy(b->data, be[j].data, len);
				}

				res = store_funcs.append_col(m->session->tr, c, b, mtype);
				if (b && b != (blob*)nil)
					GDKfree(b);
				if (res != 0) {
					mdbe->msg = createException(SQL, "monetdbe.monetdbe_append", "Cannot append values");
					goto cleanup;
				}
			}
		}
	}

	if (mdbe->mid) {
		char nme[16];
		const char *name	= number2name(nme, sizeof(nme), ++((backend*)  mdbe->c->sqlcontext)->remote);
		Symbol prg; // local program

		if ( (prg = newFunction(userRef, putName(name), FUNCTIONsymbol)) == NULL ) {
			mdbe->msg = createException(MAL, "monetdbe.monetdbe_append", MAL_MALLOC_FAIL);
			goto cleanup;
		}

		MalBlkPtr mb = prg->def;
		InstrPtr f = getInstrPtr(mb, 0);
		f->retc = f->argc = 0;

		InstrPtr r = newFcnCall(mb, remoteRef, registerRef);
		setArgType(mb, r, 0, TYPE_str);
		r = pushStr(mb, r, mdbe->mid);
		r = pushStr(mb, r, userRef);
		r = pushStr(mb, r, putName(remote_prg->name));

		InstrPtr e = newInstruction(mb, remoteRef, execRef);
		setDestVar(e, newTmpVariable(mb, TYPE_any));
		e = pushStr(mb, e, mdbe->mid);
		e = pushStr(mb, e, userRef);
		e = pushArgument(mb, e, getArg(r, 0));

		for (i = 0, n = t->columns.set->h; i < (unsigned) t->columns.set->cnt; i++, n = n->next) {
			sql_column *c = n->data;
			BAT* b = store_funcs.bind_col(m->session->tr, c, RDONLY);
			if (b == NULL) {
				mdbe->msg = createException(MAL, "monetdbe.monetdbe_append", MAL_MALLOC_FAIL);
				freeSymbol(prg);
				goto cleanup;
			}

			int idx = newTmpVariable(mb, newBatType(c->type.type->localtype));
			ValRecord v = { .vtype = TYPE_bat, .len = ATOMlen(TYPE_bat, &b->batCacheid), .val.bval = b->batCacheid};
			getVarConstant(mb, idx) = v;
			setVarConstant(mb, idx);
			BBPunfix(b->batCacheid);

			InstrPtr p = newFcnCall(mb, remoteRef, putRef);
			;
			setArgType(mb, p, 0, TYPE_str);
			p = pushStr(mb, p, mdbe->mid);
			p = pushArgument(mb, p, idx);

			e = pushArgument(mb, e, getArg(p, 0));
		}

		pushInstruction(mb, e);

		InstrPtr ri = newInstruction(mb, NULL, NULL);
		ri->barrier= RETURNsymbol;
		ri->retc = ri->argc = 0;
		pushInstruction(mb, ri);

		if ( (mdbe->msg = chkProgram(mdbe->c->usermodule, mb)) != MAL_SUCCEED ) {
			freeSymbol(prg);
			goto cleanup;
		}

		mdbe->msg = runMAL(mdbe->c, mb, 0, NULL);
		freeSymbol(prg);
	}

cleanup:
	mdbe->msg = commit_action(m, mdbe, NULL, NULL);

	return mdbe->msg;
}

const void *
monetdbe_null(monetdbe_database dbhdl, monetdbe_types t)
{
	monetdbe_database_internal *mdbe = (monetdbe_database_internal*)dbhdl;
	int mtype = monetdbe_type(t);

	if (mtype < 0)
		return NULL;

	if ((mtype >= TYPE_bit && mtype <=
#ifdef HAVE_HGE
	TYPE_hge
#else
	TYPE_lng
#endif
			))
		return ATOMnilptr(mtype);
	else if (mtype == TYPE_str)
		return NULL;
	else if (mtype == TYPE_blob)
		return &mdbe->blob_null;
	else if (mtype == TYPE_date)
		return &mdbe->date_null;
	else if (mtype == TYPE_daytime)
		return &mdbe->time_null;
	else if (mtype == TYPE_timestamp)
		return &mdbe->timestamp_null;
	return NULL;
}

char*
monetdbe_result_fetch(monetdbe_result* mres, monetdbe_column** res, size_t column_index)
{
	BAT* b = NULL;
	int bat_type;
	mvc* m;
	monetdbe_result_internal* result = (monetdbe_result_internal*) mres;
	sql_subtype* sqltpe = NULL;
	monetdbe_column* column_result = NULL;
	size_t j = 0;
	monetdbe_database_internal *mdbe = result->mdbe;
	Client c = mdbe->c;


	if ((mdbe->msg = validate_database_handle(mdbe, "monetdbe.monetdbe_result_fetch")) != MAL_SUCCEED) {

		return mdbe->msg;
	}

	if ((mdbe->msg = getSQLContext(c, NULL, &m, NULL)) != MAL_SUCCEED)
		goto cleanup;
	if (!res) {
		mdbe->msg = createException(MAL, "monetdbe.monetdbe_result_fetch", "Parameter res is NULL");
		goto cleanup;
	}
	if (column_index >= mres->ncols) {
		mdbe->msg = createException(MAL, "monetdbe.monetdbe_result_fetch", "Index out of range");
		goto cleanup;
	}
	// check if we have the column converted already
	if (result->converted_columns[column_index]) {
		*res = result->converted_columns[column_index];

		return MAL_SUCCEED;
	}

	// otherwise we have to convert the column
	b = BATdescriptor(result->monetdbe_resultset->cols[column_index].b);
	if (!b) {
		mdbe->msg = createException(MAL, "monetdbe.monetdbe_result_fetch", RUNTIME_OBJECT_MISSING);
		goto cleanup;
	}
	bat_type = b->ttype;
	sqltpe = &result->monetdbe_resultset->cols[column_index].type;

	if (bat_type == TYPE_bit) {
		GENERATE_BAT_INPUT(b, int8_t, bool, bit);
	} else if (bat_type == TYPE_bte) {
		GENERATE_BAT_INPUT(b, int8_t, int8_t, bte);
	} else if (bat_type == TYPE_sht) {
		GENERATE_BAT_INPUT(b, int16_t, int16_t, sht);
	} else if (bat_type == TYPE_int) {
		GENERATE_BAT_INPUT(b, int32_t, int32_t, int);
	} else if (bat_type == TYPE_oid) {
		GENERATE_BAT_INPUT(b, size_t, size_t, oid);
	} else if (bat_type == TYPE_lng) {
		GENERATE_BAT_INPUT(b, int64_t, int64_t, lng);
#ifdef HAVE_HGE
	} else if (bat_type == TYPE_hge) {
		GENERATE_BAT_INPUT(b, __int128, int128_t, hge);
#endif
	} else if (bat_type == TYPE_flt) {
		GENERATE_BAT_INPUT(b, float, float, flt);
	} else if (bat_type == TYPE_dbl) {
		GENERATE_BAT_INPUT(b, double, double, dbl);
	} else if (bat_type == TYPE_str) {
		BATiter li;
		BUN p = 0, q = 0;
		GENERATE_BAT_INPUT_BASE(str);
		bat_data->count = (size_t) mres->nrows;
		if (bat_data->count) {
			bat_data->data = GDKzalloc(sizeof(char *) * bat_data->count);
			bat_data->null_value = NULL;
			if (!bat_data->data) {
				mdbe->msg = createException(MAL, "monetdbe.monetdbe_result_fetch", MAL_MALLOC_FAIL);
				goto cleanup;
			}
		}

		j = 0;
		li = bat_iterator(b);
		BATloop(b, p, q)
		{
			char *t = (char *)BUNtail(li, p);
			if (strcmp(t, str_nil) == 0) {
				bat_data->data[j] = NULL;
			} else {
				bat_data->data[j] = GDKstrdup(t);
				if (!bat_data->data[j]) {
					goto cleanup;
				}
			}
			j++;
		}
	} else if (bat_type == TYPE_date) {
		date *baseptr;
		GENERATE_BAT_INPUT_BASE(date);
		bat_data->count = (size_t) mres->nrows;
		if (bat_data->count) {
			bat_data->data = GDKmalloc(sizeof(bat_data->null_value) * bat_data->count);
			if (!bat_data->data) {
				mdbe->msg = createException(MAL, "monetdbe.monetdbe_result_fetch", MAL_MALLOC_FAIL);
				goto cleanup;
			}
		}

		baseptr = (date *)Tloc(b, 0);
		for (j = 0; j < bat_data->count; j++)
			data_from_date(baseptr[j], bat_data->data + j);
		memcpy(&bat_data->null_value, &mdbe->date_null, sizeof(monetdbe_data_date));
	} else if (bat_type == TYPE_daytime) {
		daytime *baseptr;
		GENERATE_BAT_INPUT_BASE(time);
		bat_data->count = (size_t) mres->nrows;
		if (bat_data->count) {
			bat_data->data = GDKmalloc(sizeof(bat_data->null_value) * bat_data->count);
			if (!bat_data->data) {
				mdbe->msg = createException(MAL, "monetdbe.monetdbe_result_fetch", MAL_MALLOC_FAIL);
				goto cleanup;
			}
		}

		baseptr = (daytime *)Tloc(b, 0);
		for (j = 0; j < bat_data->count; j++)
			data_from_time(baseptr[j], bat_data->data + j);
		memcpy(&bat_data->null_value, &mdbe->time_null, sizeof(monetdbe_data_time));
	} else if (bat_type == TYPE_timestamp) {
		timestamp *baseptr;
		GENERATE_BAT_INPUT_BASE(timestamp);
		bat_data->count = (size_t) mres->nrows;
		if (bat_data->count) {
			bat_data->data = GDKmalloc(sizeof(bat_data->null_value) * bat_data->count);
			if (!bat_data->data) {
				mdbe->msg = createException(MAL, "monetdbe.monetdbe_result_fetch", MAL_MALLOC_FAIL);
				goto cleanup;
			}
		}

		baseptr = (timestamp *)Tloc(b, 0);
		for (j = 0; j < bat_data->count; j++)
			data_from_timestamp(baseptr[j], bat_data->data + j);
		memcpy(&bat_data->null_value, &mdbe->timestamp_null, sizeof(monetdbe_data_timestamp));
	} else if (bat_type == TYPE_blob) {
		BATiter li;
		BUN p = 0, q = 0;
		GENERATE_BAT_INPUT_BASE(blob);
		bat_data->count = (size_t) mres->nrows;
		if (bat_data->count) {
			bat_data->data = GDKmalloc(sizeof(monetdbe_data_blob) * bat_data->count);
			if (!bat_data->data) {
				mdbe->msg = createException(MAL, "monetdbe.monetdbe_result_fetch", MAL_MALLOC_FAIL);
				goto cleanup;
			}
		}
		j = 0;

		li = bat_iterator(b);
		BATloop(b, p, q)
		{
			blob *t = (blob *)BUNtail(li, p);
			if (t->nitems == ~(size_t)0) {
				bat_data->data[j].size = 0;
				bat_data->data[j].data = NULL;
			} else {
				bat_data->data[j].size = t->nitems;
				bat_data->data[j].data = GDKmalloc(t->nitems);
				if (!bat_data->data[j].data) {
					mdbe->msg = createException(MAL, "monetdbe.monetdbe_result_fetch", MAL_MALLOC_FAIL);
					goto cleanup;
				}
				memcpy(bat_data->data[j].data, t->data, t->nitems);
			}
			j++;
		}
		bat_data->null_value.size = 0;
		bat_data->null_value.data = NULL;
	} else {
		// unsupported type: convert to string
		BATiter li;
		BUN p = 0, q = 0;
		GENERATE_BAT_INPUT_BASE(str);
		bat_data->count = (size_t) mres->nrows;
		if (bat_data->count) {
			bat_data->null_value = NULL;
			bat_data->data = GDKzalloc(sizeof(char *) * bat_data->count);
			if (!bat_data->data) {
				mdbe->msg = createException(MAL, "monetdbe.monetdbe_result_fetch", MAL_MALLOC_FAIL);
				goto cleanup;
			}
		}
		j = 0;

		li = bat_iterator(b);
		BATloop(b, p, q)
		{
			void *t = BUNtail(li, p);
			if (BATatoms[bat_type].atomCmp(t, BATatoms[bat_type].atomNull) == 0) {
				bat_data->data[j] = NULL;
			} else {
				char *sresult = NULL;
				size_t length = 0;
				if (BATatoms[bat_type].atomToStr(&sresult, &length, t, true) == 0) {
					mdbe->msg = createException(MAL, "monetdbe.monetdbe_result_fetch", "Failed to convert element to string");
					goto cleanup;
				}
				bat_data->data[j] = sresult;
			}
			j++;
		}
	}
	if (column_result)
		column_result->name = result->monetdbe_resultset->cols[column_index].name;
cleanup:
	if (b)
		BBPunfix(b->batCacheid);
	if (mdbe->msg) {
		if (res)
			*res = NULL;
		monetdbe_destroy_column(column_result);
	} else if (res) {
		result->converted_columns[column_index] = column_result;
		*res = result->converted_columns[column_index];
	}
	mdbe->msg = commit_action(m, mdbe, NULL, NULL);

	return mdbe->msg;
}

static void
data_from_date(date d, monetdbe_data_date *ptr)
{
	ptr->day = date_day(d);
	ptr->month = date_month(d);
	ptr->year = date_year(d);
}

static date
date_from_data(monetdbe_data_date *ptr)
{
	return date_create(ptr->year, ptr->month, ptr->day);
}

static void
data_from_time(daytime d, monetdbe_data_time *ptr)
{
	ptr->hours = daytime_hour(d);
	ptr->minutes = daytime_min(d);
	ptr->seconds = daytime_sec(d);
	ptr->ms = daytime_usec(d) / 1000;
}

static daytime
time_from_data(monetdbe_data_time *ptr)
{
	return daytime_create(ptr->hours, ptr->minutes, ptr->seconds, ptr->ms * 1000);
}

static void
data_from_timestamp(timestamp d, monetdbe_data_timestamp *ptr)
{
	daytime tm = timestamp_daytime(d);
	date dt = timestamp_date(d);

	ptr->date.day = date_day(dt);
	ptr->date.month = date_month(dt);
	ptr->date.year = date_year(dt);
	ptr->time.hours = daytime_hour(tm);
	ptr->time.minutes = daytime_min(tm);
	ptr->time.seconds = daytime_sec(tm);
	ptr->time.ms = daytime_usec(tm) / 1000;
}

static timestamp
timestamp_from_data(monetdbe_data_timestamp *ptr)
{
	return timestamp_create(
		date_create(ptr->date.year, ptr->date.month, ptr->date.day),
		daytime_create(ptr->time.hours, ptr->time.minutes, ptr->time.seconds, ptr->time.ms * 1000));
}

static int
date_is_null(monetdbe_data_date *value)
{
	monetdbe_data_date null_value;
	data_from_date(date_nil, &null_value);
	return value->year == null_value.year && value->month == null_value.month &&
		   value->day == null_value.day;
}

static int
time_is_null(monetdbe_data_time *value)
{
	monetdbe_data_time null_value;
	data_from_time(daytime_nil, &null_value);
	return value->hours == null_value.hours &&
		   value->minutes == null_value.minutes &&
		   value->seconds == null_value.seconds && value->ms == null_value.ms;
}

static int
timestamp_is_null(monetdbe_data_timestamp *value)
{
	return is_timestamp_nil(timestamp_from_data(value));
}

static int
str_is_null(char **value)
{
	return !value || *value == NULL;
}

static int
blob_is_null(monetdbe_data_blob *value)
{
	return !value || value->data == NULL;
}<|MERGE_RESOLUTION|>--- conflicted
+++ resolved
@@ -389,13 +389,7 @@
 	if (query_stream)
 		close_stream(query_stream);
 
-<<<<<<< HEAD
-	char* msg = commit_action(m, mdbe, result, result?(monetdbe_result_internal*) result:NULL);
-
-	return msg;
-=======
 	return commit_action(m, mdbe, result, result?*(monetdbe_result_internal**) result:NULL);
->>>>>>> ba7eada8
 }
 
 static int
@@ -1299,17 +1293,11 @@
 
 	int prepare_id = 0;
 
-	if (!stmt) {
+	if (!stmt)
 		mdbe->msg = createException(MAL, "monetdbe.monetdbe_prepare", "Parameter stmt is NULL");
-<<<<<<< HEAD
-	else if (mdbe->mid) {
+	else if (mdbe->mid)
 		mdbe->msg = monetdbe_query_remote(mdbe, query, NULL, NULL, &prepare_id);
-	}
 	else {
-=======
-		assert(mdbe->msg != MAL_SUCCEED); /* help Coverity */
-	} else {
->>>>>>> ba7eada8
 		*stmt = NULL;
 		mdbe->msg = monetdbe_query_internal(mdbe, query, NULL, NULL, &prepare_id, 'S');
 	}
