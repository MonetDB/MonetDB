/*
 * This Source Code Form is subject to the terms of the Mozilla Public
 * License, v. 2.0.  If a copy of the MPL was not distributed with this
 * file, You can obtain one at http://mozilla.org/MPL/2.0/.
 *
 * Copyright 1997 - July 2008 CWI, August 2008 - 2021 MonetDB B.V.
 */

#include "monetdb_config.h"

#include "monetdbe.h"
#include "gdk.h"
#include "mal.h"
#include "mal_client.h"
#include "mal_embedded.h"
#include "mal_backend.h"
#include "mal_builder.h"
#include "opt_prelude.h"
#include "blob.h"
#include "sql_mvc.h"
#include "sql_catalog.h"
#include "sql_gencode.h"
#include "sql_semantic.h"
#include "sql_scenario.h"
#include "sql_optimizer.h"
#include "rel_exp.h"
#include "rel_rel.h"
#include "rel_updates.h"
#include "monet_options.h"
#include "mapi.h"
#include "monetdbe_mapi.h"
#include "remote.h"
#include "sql.h"
#include "sql_result.h"

#define UNUSED(x) (void)(x)

static int
monetdbe_type(monetdbe_types t) {
	switch(t) {
	case monetdbe_bool: return TYPE_bit;
	case monetdbe_int8_t: return TYPE_bte;
	case monetdbe_int16_t: return TYPE_sht;
	case monetdbe_int32_t: return TYPE_int;
	case monetdbe_int64_t: return TYPE_lng;
#ifdef HAVE_HGE
	case monetdbe_int128_t: return TYPE_hge;
#endif
	case monetdbe_size_t: return TYPE_oid;
	case monetdbe_float: return TYPE_flt;
	case monetdbe_double: return TYPE_dbl;
	case monetdbe_str: return TYPE_str;
	case monetdbe_blob: return TYPE_blob;
	case monetdbe_date: return TYPE_date;
	case monetdbe_time: return TYPE_daytime;
	case monetdbe_timestamp: return TYPE_timestamp;
	default:
		return -1;
	}
}

static monetdbe_types
embedded_type(int t) {
	switch(t) {
	case TYPE_bit: return monetdbe_bool;
	case TYPE_bte: return monetdbe_int8_t;
	case TYPE_sht: return monetdbe_int16_t;
	case TYPE_int: return monetdbe_int32_t;
	case TYPE_lng: return monetdbe_int64_t;
#ifdef HAVE_HGE
	case TYPE_hge: return monetdbe_int128_t;
#endif
	case TYPE_oid: return monetdbe_size_t;
	case TYPE_flt: return monetdbe_float;
	case TYPE_dbl: return monetdbe_double;
	case TYPE_str: return monetdbe_str;
	case TYPE_date: return monetdbe_date;
	case TYPE_daytime: return monetdbe_time;
	case TYPE_timestamp: return monetdbe_timestamp;
	default:
		if (t==TYPE_blob)
			return monetdbe_blob;
		return monetdbe_type_unknown;
	}
}

typedef struct {
	Client c;
	char *msg;
	monetdbe_data_blob blob_null;
	monetdbe_data_date date_null;
	monetdbe_data_time time_null;
	monetdbe_data_timestamp timestamp_null;
	str mid;
} monetdbe_database_internal;

typedef struct {
	monetdbe_result res;
	int type;
	res_table *monetdbe_resultset;
	monetdbe_column **converted_columns;
	monetdbe_database_internal *mdbe;
} monetdbe_result_internal;

typedef struct {
	monetdbe_statement res;
	ValRecord *data;
	ValPtr *args;	/* only used during calls */
	int retc;
	monetdbe_database_internal *mdbe;
	cq *q;
} monetdbe_stmt_internal;

static MT_Lock embedded_lock = MT_LOCK_INITIALIZER(embedded_lock);
static bool monetdbe_embedded_initialized = false;
static char *monetdbe_embedded_url = NULL;
static int open_dbs = 0;

static void data_from_date(date d, monetdbe_data_date *ptr);
static void data_from_time(daytime d, monetdbe_data_time *ptr);
static void data_from_timestamp(timestamp d, monetdbe_data_timestamp *ptr);
static timestamp timestamp_from_data(monetdbe_data_timestamp *ptr);
static date date_from_data(monetdbe_data_date *ptr);
static daytime time_from_data(monetdbe_data_time *ptr);

static char* monetdbe_cleanup_result_internal(monetdbe_database_internal *mdbe, monetdbe_result_internal* res);

static int
date_is_null(monetdbe_data_date *value)
{
	monetdbe_data_date null_value;
	data_from_date(date_nil, &null_value);
	return value->year == null_value.year && value->month == null_value.month &&
		   value->day == null_value.day;
}

static int
time_is_null(monetdbe_data_time *value)
{
	monetdbe_data_time null_value;
	data_from_time(daytime_nil, &null_value);
	return value->hours == null_value.hours &&
		   value->minutes == null_value.minutes &&
		   value->seconds == null_value.seconds && value->ms == null_value.ms;
}

static int
timestamp_is_null(monetdbe_data_timestamp *value)
{
	return is_timestamp_nil(timestamp_from_data(value));
}

static int
str_is_null(char **value)
{
	return !value || *value == NULL;
}

static int
blob_is_null(monetdbe_data_blob *value)
{
	return !value || value->data == NULL;
}

const char *
monetdbe_version(void)
{
	return MONETDBE_VERSION;
}

static void
clear_error( monetdbe_database_internal *mdbe)
{
	if (mdbe->msg)
		freeException(mdbe->msg);
	mdbe->msg = NULL;
}

static char*
set_error( monetdbe_database_internal *mdbe, char *err)
{
	if (!err)
		return err;
	if (mdbe->msg) /* keep first error */
		freeException(err);
	else
		mdbe->msg = err;
	return mdbe->msg;
}

static char*
commit_action(mvc* m, monetdbe_database_internal *mdbe, monetdbe_result **result, monetdbe_result_internal *res_internal)
{
	char *commit_msg = MAL_SUCCEED;

	/* if an error already exists from MonetDBe set the session status to dirty */
	if (mdbe->msg != MAL_SUCCEED && m->session->tr->active && !m->session->status)
		m->session->status = -1;
	commit_msg = SQLautocommit(m); /* handle autocommit */

	if (mdbe->msg != MAL_SUCCEED || commit_msg != MAL_SUCCEED) {
		if (res_internal) {
			char* other = monetdbe_cleanup_result_internal(mdbe, res_internal);
			if (other)
				freeException(other);
		}
		if (result)
			*result = NULL;
		(void)set_error(mdbe, commit_msg);
	}
	return mdbe->msg;
}

static int
validate_database_handle_noerror(monetdbe_database_internal *mdbe)
{
	if (!monetdbe_embedded_initialized || !MCvalid(mdbe->c))
		return 0;
	clear_error(mdbe);
	return 1;
}

// Call this function always inside the embedded_lock
static char*
validate_database_handle(monetdbe_database_internal *mdbe, const char* call)
{
	if (!monetdbe_embedded_initialized)
		return createException(MAL, call, "MonetDBe has not yet started");
	if (!MCvalid(mdbe->c))
		return createException(MAL, call, "Invalid database handle");
	clear_error(mdbe);
	return MAL_SUCCEED;
}

static void
monetdbe_destroy_column(monetdbe_column* column)
{
	size_t j;

	if (!column)
		return;

	if (column->type == monetdbe_str) {
		// FIXME: clean up individual strings
		char** data = (char**)column->data;
		for(j = 0; j < column->count; j++) {
			if (data[j])
				GDKfree(data[j]);
		}
	} else if (column->type == monetdbe_blob) {
		monetdbe_data_blob* data = (monetdbe_data_blob*)column->data;
		for(j = 0; j < column->count; j++) {
			if (data[j].data)
				GDKfree(data[j].data);
		}
	}
	GDKfree(column->data);
	GDKfree(column);
}

static char*
monetdbe_cleanup_result_internal(monetdbe_database_internal *mdbe, monetdbe_result_internal* result)
{
	mvc *m = NULL;

	assert(!result || !result->mdbe || result->mdbe == mdbe);
	if ((mdbe->msg = validate_database_handle(mdbe, "monetdbe.monetdbe_cleanup_result_internal")) != MAL_SUCCEED)
		return mdbe->msg;
	if ((mdbe->msg = getSQLContext(mdbe->c, NULL, &m, NULL)) != MAL_SUCCEED)
		goto cleanup;

	if (result->monetdbe_resultset)
		res_tables_destroy(result->monetdbe_resultset);

	if (result->converted_columns) {
		for (size_t i = 0; i < result->res.ncols; i++)
			monetdbe_destroy_column(result->converted_columns[i]);
		GDKfree(result->converted_columns);
	}
	GDKfree(result);
cleanup:
	return commit_action(m, mdbe, NULL, NULL);
}

static char*
monetdbe_get_results(monetdbe_result** result, monetdbe_database_internal *mdbe) {

	backend *be = NULL;

	*result = NULL;
	if ((mdbe->msg = getBackendContext(mdbe->c, &be)) != NULL)
		return mdbe->msg;

	mvc *m = be->mvc;
	monetdbe_result_internal* res_internal;

	if (!(res_internal = GDKzalloc(sizeof(monetdbe_result_internal)))) {
		mdbe->msg = createException(MAL, "monetdbe.monetdbe_get_results", MAL_MALLOC_FAIL);
		return mdbe->msg;
	}
	// TODO: set type of result outside.
	res_internal->res.last_id = be->last_id;
	res_internal->mdbe = mdbe;
	*result = (monetdbe_result*) res_internal;
	m->reply_size = -2; /* do not clean up result tables */

	if (be->results) {
		res_internal->res.ncols = (size_t) be->results->nr_cols;
		res_internal->monetdbe_resultset = be->results;
		if (be->results->nr_cols > 0)
			res_internal->res.nrows = be->results->nr_rows;
		be->results = NULL;
		res_internal->converted_columns = GDKzalloc(sizeof(monetdbe_column*) * res_internal->res.ncols);
		if (!res_internal->converted_columns) {
			GDKfree(res_internal);
			*result = NULL;
			mdbe->msg = createException(MAL, "monetdbe.monetdbe_get_results", MAL_MALLOC_FAIL);
			return mdbe->msg;
		}
	}

	return MAL_SUCCEED;
}

static char*
monetdbe_query_internal(monetdbe_database_internal *mdbe, char* query, monetdbe_result** result, monetdbe_cnt* affected_rows, int *prepare_id, char language)
{
	char *nq = NULL;
	Client c = mdbe->c;
	mvc* m = NULL;
	backend *b;
	size_t query_len, input_query_len, prep_len = 0;
	buffer query_buf;
	stream *query_stream = NULL;
	bstream *old_bstream = c->fdin;
	stream *fdout = c->fdout;
	bool fdin_changed = false;

	if (result)
		*result = NULL;

	if ((mdbe->msg = validate_database_handle(mdbe, "monetdbe.monetdbe_query_internal")) != MAL_SUCCEED)
		return mdbe->msg;

	if ((mdbe->msg = getSQLContext(c, NULL, &m, NULL)) != MAL_SUCCEED)
		goto cleanup;
	b = (backend *) c->sqlcontext;

	if (!query) {
		mdbe->msg = createException(MAL, "monetdbe.monetdbe_query_internal", "Query missing");
		goto cleanup;
	}
	if (!(query_stream = buffer_rastream(&query_buf, "sqlstatement"))) {
		mdbe->msg = createException(MAL, "monetdbe.monetdbe_query_internal", "Could not setup query stream");
		goto cleanup;
	}
	input_query_len = strlen(query);
	query_len = input_query_len + 3;
	if (prepare_id) {
		prep_len = sizeof("PREPARE ")-1;
		query_len += prep_len;
	}
	if (!(nq = GDKmalloc(query_len))) {
		mdbe->msg = createException(MAL, "monetdbe.monetdbe_query_internal", MAL_MALLOC_FAIL);
		goto cleanup;
	}
	if (prepare_id)
		strcpy(nq, "PREPARE ");
	strcpy(nq + prep_len, query);
	strcpy(nq + prep_len + input_query_len, "\n;");

	query_buf.pos = 0;
	query_buf.len = query_len;
	query_buf.buf = nq;

	fdin_changed = true;
	if (!(c->fdin = bstream_create(query_stream, query_len))) {
		mdbe->msg = createException(MAL, "monetdbe.monetdbe_query_internal", "Could not setup query stream");
		goto cleanup;
	}
	query_stream = NULL;
	if (bstream_next(c->fdin) < 0) {
		mdbe->msg = createException(MAL, "monetdbe.monetdbe_query_internal", "Internal error while starting the query");
		goto cleanup;
	}

	assert(language);
	b->language = language;
	b->output_format = OFMT_NONE;
	b->no_mitosis = 0;
	m->user_id = m->role_id = USER_MONETDB;
	m->errstr[0] = '\0';
	m->params = NULL;
	m->sym = NULL;
	m->label = 0;
	if (m->sa)
		m->sa = sa_reset(m->sa);
	m->scanner.mode = LINE_N;
	m->scanner.rs = c->fdin;
	scanner_query_processed(&(m->scanner));

	if ((mdbe->msg = MSinitClientPrg(c, "user", "main")) != MAL_SUCCEED)
		goto cleanup;
	if (prepare_id)
		m->emode = m_prepare;
	if ((mdbe->msg = SQLparser(c)) != MAL_SUCCEED)
		goto cleanup;
	if (m->emode == m_prepare && prepare_id)
		*prepare_id = b->q->id;
	c->fdout = NULL;
	if ((mdbe->msg = SQLengine(c)) != MAL_SUCCEED)
		goto cleanup;
	if (!b->results && b->rowcnt >= 0 && affected_rows)
		*affected_rows = b->rowcnt;

	if (result) {
		if ((mdbe->msg = monetdbe_get_results(result, mdbe)) != MAL_SUCCEED) {
			goto cleanup;
		}

		if (m->emode & m_prepare)
			(*(monetdbe_result_internal**) result)->type = Q_PREPARE;
		else
			(*(monetdbe_result_internal**) result)->type = (b->results) ? b->results->query_type : m->type;
	}

cleanup:
	c->fdout = fdout;
	if (nq)
		GDKfree(nq);
	MSresetInstructions(c->curprg->def, 1);
	if (fdin_changed) { //c->fdin was set
		bstream_destroy(c->fdin);
		c->fdin = old_bstream;
	}
	if (query_stream)
		close_stream(query_stream);

	return commit_action(m, mdbe, result, result?*(monetdbe_result_internal**) result:NULL);
}

static int
monetdbe_close_remote(monetdbe_database_internal *mdbe)
{
	assert(mdbe && mdbe->mid);

	int err = 0;

	if (mdbe->msg) {
		err = 1;
		clear_error(mdbe);
	}

	if ( (mdbe->msg = RMTdisconnect(NULL, &(mdbe->mid))) != MAL_SUCCEED) {
		err = 1;
		clear_error(mdbe);
	}

	GDKfree(mdbe->mid);
	mdbe->mid = NULL;

	return err;
}

static int
monetdbe_close_internal(monetdbe_database_internal *mdbe)
{
	assert(mdbe);

	if (validate_database_handle_noerror(mdbe)) {
		open_dbs--;
		char *msg = SQLexitClient(mdbe->c);
		if (msg)
			freeException(msg);
		MCcloseClient(mdbe->c);
	}
	GDKfree(mdbe);
	return 0;
}

static int
monetdbe_workers_internal(monetdbe_database_internal *mdbe, monetdbe_options *opts)
{
	int workers = 0;
	if (opts && opts->nr_threads) {
		if (opts->nr_threads < 0)
			mdbe->msg = createException(MAL, "monetdbe.monetdbe_startup", "Nr_threads should be positive");
		else
			workers = GDKnr_threads = opts->nr_threads;
	}
	return workers;
}

static int
monetdbe_memory_internal(monetdbe_database_internal *mdbe, monetdbe_options *opts)
{
	int memory = 0;
	if (opts && opts->memorylimit) {
		if (opts->memorylimit < 0)
			mdbe->msg = createException(MAL, "monetdbe.monetdbe_startup", "Memorylimit should be positive");
		else /* Memory limit is session specific */
			memory = opts->memorylimit;
	}
	return memory;
}

static int
monetdbe_querytimeout_internal(monetdbe_database_internal *mdbe, monetdbe_options *opts)
{
	int querytimeout = 0;
	if (opts && opts->querytimeout) {
		if (opts->querytimeout < 0)
			mdbe->msg = createException(MAL, "monetdbe.monetdbe_startup", "Query timeout should be positive (in sec)");
		else
			querytimeout = opts->querytimeout;
	}
	return querytimeout;
}

static int
monetdbe_sessiontimeout_internal(monetdbe_database_internal *mdbe, monetdbe_options *opts)
{
	int sessiontimeout = 0;
	if (opts && opts->sessiontimeout) {
		if (opts->sessiontimeout < 0)
			mdbe->msg = createException(MAL, "monetdbe.monetdbe_startup", "Session timeout should be positive (in sec)");
		else
			sessiontimeout = opts->sessiontimeout;
	}
	return sessiontimeout;
}

static int
monetdbe_open_internal(monetdbe_database_internal *mdbe, monetdbe_options *opts )
{
	mvc *m;

	if (!mdbe)
		return -1;
	if (!monetdbe_embedded_initialized) {
		mdbe->msg = createException(MAL, "monetdbe.monetdbe_open_internal", "Embedded MonetDB is not started");
		goto cleanup;
	}
	mdbe->c = MCinitClient((oid) 0, 0, 0);
	if (!MCvalid(mdbe->c)) {
		mdbe->msg = createException(MAL, "monetdbe.monetdbe_open_internal", "Failed to initialize client");
		goto cleanup;
	}
	mdbe->c->curmodule = mdbe->c->usermodule = userModule();
	mdbe->c->workerlimit = monetdbe_workers_internal(mdbe, opts);
	mdbe->c->memorylimit = monetdbe_memory_internal(mdbe, opts);
	mdbe->c->querytimeout = monetdbe_querytimeout_internal(mdbe, opts);
	mdbe->c->sessiontimeout = monetdbe_sessiontimeout_internal(mdbe, opts);
	if (mdbe->msg)
		goto cleanup;
	if (mdbe->c->usermodule == NULL) {
		mdbe->msg = createException(MAL, "monetdbe.monetdbe_open_internal", "Failed to initialize client MAL module");
		goto cleanup;
	}
	if ((mdbe->msg = SQLinitClient(mdbe->c)) != MAL_SUCCEED ||
		(mdbe->msg = getSQLContext(mdbe->c, NULL, &m, NULL)) != MAL_SUCCEED)
		goto cleanup;
	m->session->auto_commit = 1;
	if (!m->pa)
		m->pa = sa_create(NULL);
	if (!m->sa)
		m->sa = sa_create(m->pa);
	if (!m->ta)
		m->ta = sa_create(m->pa);
	if (!m->pa || !m->sa || !m->ta) {
		mdbe->msg = createException(SQL, "monetdbe.monetdbe_open_internal", MAL_MALLOC_FAIL);
		goto cleanup;
	}
cleanup:
	if (mdbe->msg)
		return -2;
	mdbe->blob_null.data = NULL;
	data_from_date(date_nil, &mdbe->date_null);
	data_from_time(daytime_nil, &mdbe->time_null);
	data_from_timestamp(timestamp_nil, &mdbe->timestamp_null);
	open_dbs++;
	return 0;
}

static void
monetdbe_shutdown_internal(void) // Call this function always inside the embedded_lock
{
	if (monetdbe_embedded_initialized && (open_dbs == 0)) {
		malEmbeddedReset();
		monetdbe_embedded_initialized = false;
		if (monetdbe_embedded_url)
			GDKfree(monetdbe_embedded_url);
		monetdbe_embedded_url = NULL;
	}
}

static void
monetdbe_startup(monetdbe_database_internal *mdbe, const char* dbdir, monetdbe_options *opts)
{
	// Only call monetdbe_startup when there is no monetdb internal yet initialized.
	assert(!monetdbe_embedded_initialized);

	opt *set = NULL;
	int setlen;
	bool with_mapi_server;
	int workers, memory;
	gdk_return gdk_res;

	GDKfataljumpenable = 1;

	if(setjmp(GDKfataljump) != 0) {
		assert(0);
		mdbe->msg = GDKfatalmsg;
		// we will get here if GDKfatal was called.
		if (mdbe->msg == NULL)
			mdbe->msg = createException(MAL, "monetdbe.monetdbe_startup", "GDKfatal() with unspecified error");
		goto cleanup;
	}

	 with_mapi_server = false;

	if (monetdbe_embedded_initialized) {
		mdbe->msg = createException(MAL, "monetdbe.monetdbe_startup", "MonetDBe is already initialized");
		return;
	}

	if ((setlen = mo_builtin_settings(&set)) == 0) {
		mdbe->msg = createException(MAL, "monetdbe.monetdbe_startup", MAL_MALLOC_FAIL);
		goto cleanup;
	}
	if (dbdir && (setlen = mo_add_option(&set, setlen, opt_cmdline, "gdk_dbpath", dbdir)) == 0) {
		mo_free_options(set, setlen);
		mdbe->msg = createException(MAL, "monetdbe.monetdbe_startup", MAL_MALLOC_FAIL);
		goto cleanup;
	}
	if (opts && opts->nr_threads == 1)
		setlen = mo_add_option(&set, setlen, opt_cmdline, "sql_optimizer", "sequential_pipe");
	else
		setlen = mo_add_option(&set, setlen, opt_cmdline, "sql_optimizer", "default_pipe");

	if (setlen == 0) {
		mo_free_options(set, setlen);
		mdbe->msg = createException(MAL, "monetdbe.monetdbe_startup", MAL_MALLOC_FAIL);
		goto cleanup;
	}

	if (opts && opts->mapi_server) {
		/*This monetdbe instance wants to listen to external mapi client connections.*/
		with_mapi_server = true;
		if (opts->mapi_server->port) {
			int psetlen = setlen;
			setlen = mo_add_option(&set, setlen, opt_cmdline, "mapi_port", opts->mapi_server->port);
			if (setlen == psetlen) {
				mo_free_options(set, setlen);
				mdbe->msg = createException(MAL, "monetdbe.monetdbe_startup", MAL_MALLOC_FAIL);
				goto cleanup;
			}
		}
		if (opts->mapi_server->usock) {
			int psetlen = setlen;
			setlen = mo_add_option(&set, setlen, opt_cmdline, "mapi_usock", opts->mapi_server->usock);
			if (setlen == psetlen) {
				mo_free_options(set, setlen);
				mdbe->msg = createException(MAL, "monetdbe.monetdbe_startup", MAL_MALLOC_FAIL);
				goto cleanup;
			}
		}
	}

	/* set the output of GDKtracer logs */
	if (opts && opts->trace_file) {
		/* if file specified, use it */
		if (GDKtracer_set_tracefile(opts->trace_file) != GDK_SUCCEED) {
			mo_free_options(set, setlen);
			mdbe->msg = createException(MAL, "monetdbe.monetdbe_startup", GDK_EXCEPTION);
			goto cleanup;
		}
		GDKtracer_set_adapter("BASIC");
	} else {
		/* otherwise no trace output */
		GDKtracer_set_adapter("MBEDDED");
	}

	workers = monetdbe_workers_internal(mdbe, opts);
	memory = monetdbe_memory_internal(mdbe, opts);
	if (memory)
			GDK_vm_maxsize = (size_t) memory << 20; /* convert from MiB to bytes */
	if (mdbe->msg)
			goto cleanup;

	if (!dbdir) { /* in-memory */
		if (BBPaddfarm(NULL, (1U << PERSISTENT) | (1U << TRANSIENT), false) != GDK_SUCCEED) {
			mo_free_options(set, setlen);
			mdbe->msg = createException(MAL, "monetdbe.monetdbe_startup", "Cannot add in-memory farm");
			goto cleanup;
		}
	} else {
		if (BBPaddfarm(dbdir, 1U << PERSISTENT, false) != GDK_SUCCEED ||
			BBPaddfarm(/*dbextra ? dbextra : */dbdir, 1U << TRANSIENT, false) != GDK_SUCCEED) {
			mo_free_options(set, setlen);
			mdbe->msg = createException(MAL, "monetdbe.monetdbe_startup", "Cannot add farm %s", dbdir);
			goto cleanup;
		}
		if (GDKcreatedir(dbdir) != GDK_SUCCEED) {
			mo_free_options(set, setlen);
			mdbe->msg = createException(MAL, "monetdbe.monetdbe_startup", "Cannot create directory %s", dbdir);
			goto cleanup;
		}
	}
	gdk_res = GDKinit(set, setlen, true);
	mo_free_options(set, setlen);
	if (gdk_res != GDK_SUCCEED) {
		mdbe->msg = createException(MAL, "monetdbe.monetdbe_startup", "GDKinit() failed");
		goto cleanup;
	}

	if ((mdbe->msg = malEmbeddedBoot(workers, memory, 0, 0, with_mapi_server)) != MAL_SUCCEED)
		goto cleanup;

	monetdbe_embedded_initialized = true;
	monetdbe_embedded_url = dbdir?GDKstrdup(dbdir):NULL;
	if (dbdir && !monetdbe_embedded_url)
		mdbe->msg = createException(MAL, "monetdbe.monetdbe_startup", MAL_MALLOC_FAIL);
	GDKfataljumpenable = 0;
cleanup:
	if (mdbe->msg)
		monetdbe_shutdown_internal();
}

static bool urls_matches(const char* l, const char* r) {
	return (l && r && (strcmp(l, r) == 0)) || (l == NULL && r == NULL);
}

static inline str
monetdbe_create_uri(const char* host, const int port, const char* database) {
	const char* protocol = "mapi:monetdb://";

	const size_t sl_protocol = strlen(protocol);
	const size_t sl_host = strlen(host);
	const size_t sl_max_port = 6; // 2^16-1 < 100 000 = 10^5, i.e. always less then 6 digits.
	const size_t sl_database = strlen(database);
	const size_t sl_total = sl_protocol + sl_host + 1 /* : */ + sl_max_port + 1 + /* / */ + sl_database;

	str uri_buffer = GDKmalloc(sl_total + 1 /* terminator */);
	if (!uri_buffer)
		return NULL;

	snprintf(uri_buffer, sl_total, "%s%s:%d/%s", protocol, host, port, database);

	return uri_buffer;
}

static int
monetdbe_open_remote(monetdbe_database_internal *mdbe, monetdbe_options *opts) {
	assert(opts);

	monetdbe_remote* remote = opts->remote;
	if (!remote) {
		mdbe->msg = createException(MAL, "monetdbe.monetdbe_open_remote", "Missing remote proxy settings");
		return -1;
	}

	Client c = mdbe->c;

	assert(!c->curprg);

	const char *mod = "user";
	char nme[16];
	const char *name = number2name(nme, sizeof(nme), ++((backend*)  c->sqlcontext)->remote);
	c->curprg = newFunction(putName(mod), putName(name), FUNCTIONsymbol);

	if (c->curprg == NULL) {
		mdbe->msg = createException(MAL, "monetdbe.monetdbe_open_remote", MAL_MALLOC_FAIL);
		return -2;
	}

	char* url;
	if ((url = monetdbe_create_uri(remote->host, remote->port, remote->database)) == NULL) {
		mdbe->msg = createException(MAL, "monetdbe.monetdbe_open_remote", MAL_MALLOC_FAIL);
		return -2;
	}

	MalBlkPtr mb = c->curprg->def;

	InstrPtr q = getInstrPtr(mb, 0);
	q->argc = q->retc = 0;
	q = pushReturn(mb, q, newTmpVariable(mb, TYPE_str));

	InstrPtr p = newFcnCall(mb, remoteRef, connectRef);
	p = pushStr(mb, p, url);
	p = pushStr(mb, p, remote->username);
	p = pushStr(mb, p, remote->password);
	p = pushStr(mb, p, "msql");
	p = pushBit(mb, p, 1);

	GDKfree(url);
	url = NULL;

	q = newInstruction(mb, NULL, NULL);
	q->barrier= RETURNsymbol;
	q = pushReturn(mb, q, getArg(p, 0));

	pushInstruction(mb, q);

	if (p == NULL) {
		mdbe->msg = createException(MAL, "monetdbe.monetdbe_open_remote", MAL_MALLOC_FAIL);
		freeSymbol(c->curprg);
		c->curprg= NULL;
		return -2;
	}
	if ( (mdbe->msg = chkProgram(c->usermodule, mb)) != MAL_SUCCEED ) {
		freeSymbol(c->curprg);
		c->curprg= NULL;
		return -2;
	}
	MalStkPtr stk = prepareMALstack(mb, mb->vsize);
	if (!stk) {
		mdbe->msg = createException(MAL, "monetdbe.monetdbe_open_remote", MAL_MALLOC_FAIL);
		freeSymbol(c->curprg);
		c->curprg= NULL;
		return -2;
	}
	stk->keepAlive = TRUE;
	if ( (mdbe->msg = runMALsequence(c, mb, 1, 0, stk, 0, 0)) != MAL_SUCCEED ) {
		freeStack(stk);
		freeSymbol(c->curprg);
		c->curprg= NULL;
		return -2;
	}

	if ((mdbe->mid = GDKstrdup(*getArgReference_str(stk, p, 0))) == NULL) {
		mdbe->msg = createException(MAL, "monetdbe.monetdbe_open_remote", MAL_MALLOC_FAIL);
		freeStack(stk);
		freeSymbol(c->curprg);
		c->curprg= NULL;
		return -2;
	}

	garbageCollector(c, mb, stk, TRUE);
	freeStack(stk);

	freeSymbol(c->curprg);
	c->curprg= NULL;

	return 0;
}

int
monetdbe_open(monetdbe_database *dbhdl, char *url, monetdbe_options *opts)
{
	int res = 0;

	if (!dbhdl)
		return -1;
	if (url &&
		(strcmp(url, "in-memory") == 0 ||
		 /* backward compatibility: */ strcmp(url, ":memory:") == 0))
		url = NULL;
	MT_lock_set(&embedded_lock);
	monetdbe_database_internal *mdbe = (monetdbe_database_internal*)GDKzalloc(sizeof(monetdbe_database_internal));
	if (!mdbe) {
		MT_lock_unset(&embedded_lock);
		return -1;
	}
	*dbhdl = (monetdbe_database)mdbe;
	mdbe->msg = NULL;
	mdbe->c = NULL;

	bool is_remote = (opts && (opts->remote != NULL));
	if (!monetdbe_embedded_initialized) {
		/* When used as a remote mapi proxy,
		 * it is still necessary to have an initialized monetdbe. E.g. for BAT life cycle management.
		 * Use an ephemeral/anonymous dbfarm when there is no initialized monetdbe yet.
		 */
		assert(!is_remote||url==NULL);
		monetdbe_startup(mdbe, url, opts);
	} else if (!is_remote && !urls_matches(monetdbe_embedded_url, url)) {
		mdbe->msg = createException(MAL, "monetdbe.monetdbe_open", "monetdbe_open currently only one active database is supported");
	}
	if (!mdbe->msg)
		res = monetdbe_open_internal(mdbe, opts);

	if (res == 0 && is_remote)
		res = monetdbe_open_remote(mdbe, opts);

	MT_lock_unset(&embedded_lock);
	if (mdbe->msg)
		return -2;
	return res;
}

int
monetdbe_close(monetdbe_database dbhdl)
{
	if (!dbhdl)
		return 0;

	monetdbe_database_internal *mdbe = (monetdbe_database_internal*)dbhdl;

	int err = 0;

	MT_lock_set(&embedded_lock);
	if (mdbe->mid)
		err = monetdbe_close_remote(mdbe);

	err = (monetdbe_close_internal(mdbe) || err);

	if (!open_dbs)
		monetdbe_shutdown_internal();
	MT_lock_unset(&embedded_lock);

	if (err) {
		return -2;
	}

	return 0;
}

char *
monetdbe_error(monetdbe_database dbhdl)
{
	if (!dbhdl)
		return NULL;

	monetdbe_database_internal *mdbe = (monetdbe_database_internal*)dbhdl;
	return mdbe->msg;
}

char*
monetdbe_dump_database(monetdbe_database dbhdl, const char *filename)
{
	if (!dbhdl)
		return NULL;

	monetdbe_database_internal *mdbe = (monetdbe_database_internal*)dbhdl;

	if (mdbe->mid) {
		mdbe->msg = createException(MAL, "monetdbe.monetdbe_dump_database", PROGRAM_NYI);
		return mdbe->msg;
	}

	if ((mdbe->msg = validate_database_handle(mdbe, "embedded.monetdbe_dump_database")) != MAL_SUCCEED) {

		return mdbe->msg;
	}

	mdbe->msg = monetdbe_mapi_dump_database(dbhdl, filename);

	return mdbe->msg;
}

char*
monetdbe_dump_table(monetdbe_database dbhdl, const char *sname, const char *tname, const char *filename)
{
	if (!dbhdl)
		return NULL;

	monetdbe_database_internal *mdbe = (monetdbe_database_internal*)dbhdl;

	if (mdbe->mid) {
		mdbe->msg = createException(MAL, "monetdbe.monetdbe_dump_database", PROGRAM_NYI);
		return mdbe->msg;
	}

	if ((mdbe->msg = validate_database_handle(mdbe, "embedded.monetdbe_dump_table")) != MAL_SUCCEED) {

		return mdbe->msg;
	}

	mdbe->msg = monetdbe_mapi_dump_table(dbhdl, sname, tname, filename);

	return mdbe->msg;
}

char*
monetdbe_get_autocommit(monetdbe_database dbhdl, int* result)
{
	if (!dbhdl)
		return NULL;

	monetdbe_database_internal *mdbe = (monetdbe_database_internal*)dbhdl;

	if ((mdbe->msg = validate_database_handle(mdbe, "monetdbe.monetdbe_get_autocommit")) != MAL_SUCCEED) {

		return mdbe->msg;
	}

	if (!result) {
		mdbe->msg = createException(MAL, "monetdbe.monetdbe_get_autocommit", "Parameter result is NULL");
	} else {
		mvc *m = ((backend *) mdbe->c->sqlcontext)->mvc;
		*result = m->session->auto_commit;
	}

	return mdbe->msg;
}

char*
monetdbe_set_autocommit(monetdbe_database dbhdl, int value)
{
	if (!dbhdl)
		return NULL;

	monetdbe_database_internal *mdbe = (monetdbe_database_internal*)dbhdl;

	if (!validate_database_handle_noerror(mdbe)) {

		return 0;
	}

	mvc *m = ((backend *) mdbe->c->sqlcontext)->mvc;
	int commit = !m->session->auto_commit && value;

	m->session->auto_commit = value;
	m->session->ac_on_commit = m->session->auto_commit;
	if (m->session->tr->active) {
		if (commit) {
			mdbe->msg = mvc_commit(m, 0, NULL, true);
		} else {
			mdbe->msg = mvc_rollback(m, 0, NULL, true);
		}
	}

	return mdbe->msg;
}

int
monetdbe_in_transaction(monetdbe_database dbhdl)
{
	if (!dbhdl)
		return 0;
	monetdbe_database_internal *mdbe = (monetdbe_database_internal*)dbhdl;

	if (!validate_database_handle_noerror(mdbe)) {

		return 0;
	}

	mvc *m = ((backend *) mdbe->c->sqlcontext)->mvc;
	int result = 0;

	if (m->session->tr)
		result = m->session->tr->active;

	return result;
}

struct callback_context {
	monetdbe_database_internal *mdbe;
};

static str
monetdbe_set_remote_results(backend *be, char* tblname, columnar_result* results, size_t nr_results) {

	char* error = NULL;

	if (nr_results == 0)
		return MAL_SUCCEED; // No work to do.

	BAT* b_0 = BATdescriptor(results[0].id); // Fetch the first column to get the count.
	if (!b_0) {
		error = createException(MAL,"monetdbe.monetdbe_set_remote_results",SQLSTATE(HY005) "Cannot access column descriptor ");
		return error;
	}

	BAT* order = BATdense(0, 0, BATcount(b_0));
	if (mvc_result_table(be, 0, (int) nr_results, Q_TABLE, order) < 0) {
		BBPreclaim(order);
		BBPunfix(b_0->batCacheid);
		error = createException(MAL,"monetdbe.monetdbe_set_remote_results",SQLSTATE(HY005) "Cannot create result table");
		return error;
	}

	unsigned  i = 0;
	for (i = 0; i < nr_results; i++) {
		BAT *b = NULL;
		if (i > 0) {
			b = BATdescriptor(results[i].id);
		}
		else
			b = b_0; // We already fetched this first column

		char* colname	= results[i].colname;
		char* tpename	= results[i].tpename;
		int digits		= results[i].digits;
		int scale		= results[i].scale;

		if ( b == NULL) {
			error= createException(MAL,"monetdbe.monetdbe_set_remote_results",SQLSTATE(HY005) "Cannot access column descriptor ");
			break;
		}
		else if (mvc_result_column(be, tblname, colname, tpename, digits, scale, b)) {
			error = createException(SQL, "monetdbe.monetdbe_set_remote_results", SQLSTATE(42000) "Cannot access column descriptor %s.%s",tblname,colname);
			BBPunfix(b->batCacheid);
			break;
		}
		BBPunfix(b->batCacheid);
	}

	BBPunfix(order->batCacheid);

	if (error) {
		res_table_destroy(be->results);
		return error;
	}

	return MAL_SUCCEED;
}

static str
monetdbe_result_cb(void* context, char* tblname, columnar_result* results, size_t nr_results) {
	monetdbe_database_internal *mdbe = ((struct callback_context*) context)->mdbe;

	backend *be = NULL;
	if ((mdbe->msg = getBackendContext(mdbe->c, &be)) != NULL)
		return mdbe->msg;

	return monetdbe_set_remote_results(be, tblname, results, nr_results);
}

struct prepare_callback_context {
	int* prepare_id;
	monetdbe_database_internal *mdbe;
};

static str
monetdbe_prepare_cb(void* context, char* tblname, columnar_result* results, size_t nr_results) {
	(void) tblname;
	monetdbe_database_internal *mdbe	= ((struct prepare_callback_context*) context)->mdbe;
	int *prepare_id						= ((struct prepare_callback_context*) context)->prepare_id;

	if (nr_results != 7) // 1) btype 2) bdigits 3) bscale 4) bschema 5) btable 6) bcolumn 7) bimpl
		return createException(SQL, "monetdbe.monetdbe_prepare_cb", SQLSTATE(42000) "result table for prepared statement is wrong.");

	backend *be = NULL;
	if ((mdbe->msg = getBackendContext(mdbe->c, &be)) != NULL)
		return mdbe->msg;

	if ( (mdbe->msg =  monetdbe_set_remote_results(be, tblname, results, nr_results)) != NULL)
		return mdbe->msg;

	BAT* btype = NULL;
	BAT* bdigits = NULL;
	BAT* bscale = NULL;
	BAT* bschema = NULL;
	BAT* btable = NULL;
	BAT* bcolumn = NULL;
	BAT* bimpl = NULL;

	size_t nparams = 0;
	BATiter btype_iter = {0};
	BATiter bcolumn_iter = {0};
	BATiter btable_iter = {0};
	BATiter bimpl_iter = {0};
	char* function = NULL;
	Symbol prg = NULL;
	MalBlkPtr mb = NULL;
	InstrPtr o = NULL, e = NULL, r = NULL;
	sql_rel* rel = NULL;
	list *args = NULL, *rets = NULL;
	sql_allocator* sa = NULL;
	ValRecord v = { .len=0 };
	ptr vp = NULL;
	struct callback_context* ccontext= NULL;
	columnar_result_callback* rcb = NULL;

	str msg = MAL_SUCCEED;
	if (!(btype		= BATdescriptor(results[0].id))	||
		!(bdigits	= BATdescriptor(results[1].id))	||
		!(bscale	= BATdescriptor(results[2].id))	||
		!(bschema	= BATdescriptor(results[3].id))	||
		!(btable	= BATdescriptor(results[4].id))	||
		!(bcolumn	= BATdescriptor(results[5].id))	||
		!(bimpl		= BATdescriptor(results[6].id)))
	{
		msg = createException(SQL, "monetdbe.monetdbe_prepare_cb", SQLSTATE(42000) "Cannot access prepare result");
		goto cleanup;
	}

	nparams = BATcount(btype);

	if (nparams 	!= BATcount(bdigits) ||
		nparams 	!= BATcount(bimpl) ||
		nparams 	!= BATcount(bscale) ||
		nparams 	!= BATcount(bschema) ||
		nparams 	!= BATcount(btable) ||
		nparams 	!= BATcount(bcolumn))
	{
		msg = createException(SQL, "monetdbe.monetdbe_prepare_cb", SQLSTATE(42000) "prepare results are incorrect.");
		goto cleanup;
	}

	btype_iter		= bat_iterator(btype);
	bcolumn_iter		= bat_iterator(bcolumn);
	btable_iter		= bat_iterator(btable);
	bimpl_iter		= bat_iterator(bimpl);
	function		=  BUNtvar(btable_iter, BATcount(btable)-1);

	{
		assert (((backend*)  mdbe->c->sqlcontext)->remote < INT_MAX);
		char nme[16]		= {0};
		const char* name	= number2name(nme, sizeof(nme), ++((backend*)  mdbe->c->sqlcontext)->remote);
		prg					= newFunction(userRef, putName(name), FUNCTIONsymbol);
	}

	resizeMalBlk(prg->def, (int) nparams + 3 /*function declaration + remote.exec + return statement*/);
	mb = prg->def;

	o = getInstrPtr(mb, 0);
	o->retc = o->argc = 0;

	e = newInstructionArgs(mb, remoteRef, execRef, (int)(nparams + 5));
	setDestVar(e, newTmpVariable(mb, TYPE_any));
	e = pushStr(mb, e, mdbe->mid);
	e = pushStr(mb, e, userRef);
	e = pushStr(mb, e, function);

	rcb = GDKmalloc(sizeof(columnar_result_callback));
	if (rcb == NULL) {
		msg = createException(MAL, "monetdbe.monetdbe_prepare_cb", MAL_MALLOC_FAIL);
		goto cleanup;
	}

	ccontext = GDKzalloc(sizeof(struct callback_context));
	if (ccontext == NULL) {
		msg = createException(MAL, "monetdbe.monetdbe_prepare_cb", MAL_MALLOC_FAIL);
		goto cleanup;
	}

	ccontext->mdbe = mdbe;

	rcb->context = ccontext;
	rcb->call = monetdbe_result_cb;

	vp = (ptr) rcb;

	VALset(&v, TYPE_ptr, &vp);
	e = pushValue(mb, e, &v);

	r = newInstruction(mb, NULL, NULL);
	r->barrier= RETURNsymbol;
	r->argc= r->retc=0;

	sa = be->mvc->sa;

	args = new_exp_list(sa);
	rets = new_exp_list(sa);

	for (size_t i = 0; i < nparams; i++) {

		char* table	= BUNtvar(btable_iter, i);

		sql_type *t = SA_ZNEW(sa, sql_type);
		char* name = BUNtvar(btype_iter, i);
		t->base.name = GDKstrdup(name);
		char* impl = BUNtvar(bimpl_iter, i);
		t->impl	= GDKstrdup(impl);
		t->localtype = ATOMindex(t->impl);

		sql_subtype *st = SA_ZNEW(sa, sql_subtype);
		sql_init_subtype(st, t, (unsigned) *(int*) Tloc(bdigits, i), (unsigned) *(int*) Tloc(bscale, i));

		if (strNil(table)) {
			// input argument

			sql_arg *a = SA_ZNEW(sa, sql_arg);
			a->type = *st;
			append(args, a);

			int idx = newVariable(mb, NULL, 0, t->localtype);
			o = pushArgument(mb, o, idx);

			InstrPtr p = newFcnCall(mb, remoteRef, putRef);
			setArgType(mb, p, 0, TYPE_str);
			p = pushStr(mb, p, mdbe->mid);
			p = pushArgument(mb, p, idx);

			e = pushArgument(mb, e, getArg(p, 0));
		}
		else {
			// output argument

			char* column = BUNtvar(bcolumn_iter, i);
			sql_exp * c = exp_column(sa, table, column, st, CARD_MULTI, true, false);
			append(rets, c);
		}
	}
	pushInstruction(mb, e);
	pushInstruction(mb, r);

	if ( (mdbe->msg = chkProgram(mdbe->c->usermodule, mb)) != MAL_SUCCEED ) {
		msg = mdbe->msg;
		goto cleanup;
	}

	rel = rel_project(sa, NULL, rets);
	be->q = qc_insert(be->mvc->qc, sa, rel, NULL, args, be->mvc->type, NULL, be->no_mitosis);
	*prepare_id = be->q->id;

	/*
	 * HACK: we need to rename the Symbol aka MAL function to the query cache name.
	 * Basically we keep the MALblock but we destroy the containing old Symbol
	 * and create a new one with the correct name and set its MAL block pointer to
	 * point to the mal block we have created in this function.
	 */
	prg->def = NULL;
	freeSymbol(prg);
	if ((prg = newFunction(userRef, putName(be->q->name), FUNCTIONsymbol)) == NULL) {
		msg = createException(MAL, "monetdbe.monetdbe_prepare_cb", MAL_MALLOC_FAIL);
		goto cleanup;
	}
	prg->def = mb;
	setFunctionId(getSignature(prg), be->q->name);

	// finally add this beautiful new function to the local user module.
	insertSymbol(mdbe->c->usermodule, prg);

cleanup:
	if (bcolumn) {
		bat_iterator_end(&btype_iter);
		bat_iterator_end(&bcolumn_iter);
		bat_iterator_end(&btable_iter);
		bat_iterator_end(&bimpl_iter);
	}
	// clean these up
	if (btype)		BBPunfix(btype->batCacheid);
	if (bimpl)		BBPunfix(bimpl->batCacheid);
	if (bdigits)	BBPunfix(bdigits->batCacheid);
	if (bscale)		BBPunfix(bscale->batCacheid);
	if (bschema)	BBPunfix(bschema->batCacheid);
	if (btable)		BBPunfix(btable->batCacheid);
	if (bcolumn)	BBPunfix(bcolumn->batCacheid);

	if (msg && rcb) GDKfree(rcb);
	if (msg && ccontext) GDKfree(ccontext);

	return msg;
}

static char*
monetdbe_query_remote(monetdbe_database_internal *mdbe, char* query, monetdbe_result** result, monetdbe_cnt* affected_rows, int *prepare_id)
{
	const char *mod = "user";
	char nme[16];

	Client c = mdbe->c;

	const char *name = number2name(nme, sizeof(nme), ++((backend*)  c->sqlcontext)->remote);
	Symbol prg = newFunction(putName(mod), putName(name), FUNCTIONsymbol);

	if (prg == NULL) {
		mdbe->msg = createException(MAL, "monetdbe.monetdbe_query_remote", MAL_MALLOC_FAIL);
		return mdbe->msg;
	}

	MalBlkPtr mb = prg->def;

	InstrPtr f = getInstrPtr(mb, 0);
	f->retc = f->argc = 0;

	InstrPtr o = newStmt(mb, remoteRef, putRef);
	o = pushStr(mb, o, mdbe->mid);
	o = pushBit(mb, o, TRUE);


	if (prepare_id) {
		size_t query_len, input_query_len, prep_len = 0;
		input_query_len = strlen(query);
		query_len = input_query_len + 3;
		const char PREPARE[] = "PREPARE ";
		prep_len = sizeof(PREPARE)-1;
		query_len += prep_len;
		char *nq = NULL;
		if (!(nq = GDKmalloc(query_len))) {
			mdbe->msg = createException(MAL, "monetdbe.monetdbe_query_remote", "Could not setup query stream");
			return mdbe->msg;
		}
		strcpy(nq, PREPARE);
		strcpy(nq + prep_len, query);
		strcpy(nq + prep_len + input_query_len, "\n;");
		query = nq;
	}

	InstrPtr p = newStmt(mb, remoteRef, putRef);
	p = pushStr(mb, p, mdbe->mid);
	p = pushStr(mb, p, query);


	InstrPtr e = newInstruction(mb, remoteRef, execRef);
	setDestVar(e, newTmpVariable(mb, TYPE_any));
	e = pushStr(mb, e, mdbe->mid);
	e = pushStr(mb, e, sqlRef);
	e = pushStr(mb, e, evalRef);

	/*
	 * prepare the call back routine and its context
	 * and pass it over as a pointer to remote.exec.
	 */
	columnar_result_callback* rcb = GDKzalloc(sizeof(columnar_result_callback));
	if (!prepare_id) {
		struct callback_context* ccontext;
		ccontext		= GDKzalloc(sizeof(struct callback_context));
		ccontext->mdbe	= mdbe;
		rcb->context	= ccontext;
		rcb->call		= monetdbe_result_cb;
	}
	else {
		struct prepare_callback_context* ccontext;
		ccontext				= GDKzalloc(sizeof(struct prepare_callback_context));
		ccontext->mdbe			= mdbe;
		ccontext->prepare_id	= prepare_id;
		rcb->context			= ccontext;
		rcb->call				= monetdbe_prepare_cb;
	}

	ValRecord v;
	ptr vp = (ptr) rcb;

	VALset(&v, TYPE_ptr, &vp);
	e = pushValue(mb, e, &v);

	e = pushArgument(mb, e, getArg(p, 0));
	e = pushArgument(mb, e, getArg(o, 0));

	pushInstruction(mb, e);

	InstrPtr r = newInstruction(mb, NULL, NULL);
	r->barrier= RETURNsymbol;
	r->argc= r->retc=0;
	pushInstruction(mb, r);

	if ( (mdbe->msg = chkProgram(c->usermodule, mb)) != MAL_SUCCEED )
		goto finalize;

	if ( (mdbe->msg = runMAL(c, mb, 0, NULL)) != MAL_SUCCEED )
		goto finalize;

	if (result) {
		if ((mdbe->msg = monetdbe_get_results(result, mdbe)) != MAL_SUCCEED)
			goto finalize;

		mvc* m = NULL;
		backend * be = NULL;
		if ((mdbe->msg = getSQLContext(c, NULL, &m, &be)) != MAL_SUCCEED)
			goto finalize;

		if (m->emode & m_prepare)
			((monetdbe_result_internal*) *result)->type = Q_PREPARE;
		else
			((monetdbe_result_internal*) *result)->type = (be->results) ? be->results->query_type : m->type;


		if (!be->results && be->rowcnt >= 0 && affected_rows)
			*affected_rows = be->rowcnt;
	}

finalize:
	freeSymbol(prg);
	return mdbe->msg;
}

char*
monetdbe_query(monetdbe_database dbhdl, char* query, monetdbe_result** result, monetdbe_cnt* affected_rows)
{
	if (!dbhdl)
		return NULL;
	monetdbe_database_internal *mdbe = (monetdbe_database_internal*)dbhdl;

	if (mdbe->mid) {
		mdbe->msg = monetdbe_query_remote(mdbe, query, result, affected_rows, NULL);
	}
	else {
		mdbe->msg = monetdbe_query_internal(mdbe, query, result, affected_rows, NULL, 'S');
	}

	return mdbe->msg;
}

char*
monetdbe_prepare(monetdbe_database dbhdl, char* query, monetdbe_statement **stmt, monetdbe_result** result)
{
	if (!dbhdl)
		return NULL;
	monetdbe_database_internal *mdbe = (monetdbe_database_internal*)dbhdl;

	int prepare_id = 0;

	if (!stmt) {
		mdbe->msg = createException(MAL, "monetdbe.monetdbe_prepare", "Parameter stmt is NULL");
		assert(mdbe->msg != MAL_SUCCEED); /* help Coverity */
	} else if (mdbe->mid) {
		mdbe->msg = monetdbe_query_remote(mdbe, query, result, NULL, &prepare_id);
	} else {
		*stmt = NULL;
		mdbe->msg = monetdbe_query_internal(mdbe, query, result, NULL, &prepare_id, 'S');
	}

	if (mdbe->msg == MAL_SUCCEED) {
		mvc *m = ((backend *) mdbe->c->sqlcontext)->mvc;
		monetdbe_stmt_internal *stmt_internal = (monetdbe_stmt_internal*)GDKzalloc(sizeof(monetdbe_stmt_internal));
		cq *q = qc_find(m->qc, prepare_id);

		if (q && stmt_internal) {
			Symbol s = findSymbolInModule(mdbe->c->usermodule, q->f->imp);
			InstrPtr p = s->def->stmt[0];
			stmt_internal->mdbe = mdbe;
			stmt_internal->q = q;
			stmt_internal->retc = p->retc;
			stmt_internal->res.nparam = list_length(q->f->ops);
			stmt_internal->args = (ValPtr*)GDKmalloc(sizeof(ValPtr) * (stmt_internal->res.nparam + stmt_internal->retc));
			stmt_internal->data = (ValRecord*)GDKzalloc(sizeof(ValRecord) * (stmt_internal->res.nparam+1));
			stmt_internal->res.type = (monetdbe_types*)GDKmalloc(sizeof(monetdbe_types) * (stmt_internal->res.nparam+1));
			if (!stmt_internal->res.type || !stmt_internal->data || !stmt_internal->args) {
				mdbe->msg = createException(MAL, "monetdbe.monetdbe_prepare", MAL_MALLOC_FAIL);
			} else if (q->f->ops) {
				int i = 0;
				for (node *n = q->f->ops->h; n; n = n->next, i++) {
					sql_arg *a = n->data;
					sql_subtype *t = &a->type;
					stmt_internal->res.type[i] = embedded_type(t->type->localtype);
					stmt_internal->args[i+stmt_internal->retc] = &stmt_internal->data[i];
				}
			}
		} else if (!stmt_internal)
			mdbe->msg = createException(MAL, "monetdbe.monetdbe_prepare", MAL_MALLOC_FAIL);

		if (mdbe->msg == MAL_SUCCEED)
			*stmt = (monetdbe_statement*)stmt_internal;
		else if (stmt_internal) {
			GDKfree(stmt_internal->data);
			GDKfree(stmt_internal->args);
			GDKfree(stmt_internal->res.type);
			GDKfree(stmt_internal);
			*stmt = NULL;
		}
	}

	return mdbe->msg;
}

char*
monetdbe_bind(monetdbe_statement *stmt, void *data, size_t i)
{
	monetdbe_stmt_internal *stmt_internal = (monetdbe_stmt_internal*)stmt;

	if (i >= stmt->nparam)
		return createException(MAL, "monetdbe.monetdbe_bind", "Parameter %zu not bound to a value", i);
	sql_arg *a = (sql_arg*)list_fetch(stmt_internal->q->f->ops, (int) i);
	assert(a);
	int tpe = a->type.type->localtype;
	stmt_internal->data[i].vtype = tpe;

	const void* nil = (tpe>=0)?ATOMnilptr(tpe):NULL;
	if (!data) {
		VALset(&stmt_internal->data[i], tpe, (ptr)nil);
	} else if (tpe == TYPE_timestamp) {
		monetdbe_data_timestamp* ts = (monetdbe_data_timestamp*)data;
		timestamp t = *(timestamp*) nil;
		if(!timestamp_is_null(ts))
			t = timestamp_from_data(ts);
		VALset(&stmt_internal->data[i], tpe, &t);
	} else if (tpe == TYPE_date) {
		monetdbe_data_date* de = (monetdbe_data_date*)data;
		date d = *(date*) nil;
		if(!date_is_null(de))
			d = date_from_data(de);
		VALset(&stmt_internal->data[i], tpe, &d);
	} else if (tpe == TYPE_daytime) {
		monetdbe_data_time* t = (monetdbe_data_time*)data;
		daytime dt = *(daytime*) nil;

		if(!time_is_null(t))
			dt = time_from_data(t);
		VALset(&stmt_internal->data[i], tpe, &dt);
	} else if (tpe == TYPE_blob) {
		monetdbe_data_blob *be = (monetdbe_data_blob*)data;
		blob *b = (blob*)nil;
		if (!blob_is_null(be)) {
			size_t len = be->size;
			b = (blob*) GDKmalloc(blobsize(len));
			if (b == NULL) {
				stmt_internal->mdbe->msg = createException(MAL, "monetdbe.monetdbe_bind", MAL_MALLOC_FAIL);
				return stmt_internal->mdbe->msg;
			}
			b->nitems = len;
			memcpy(b->data, be->data, len);
		}
		VALset(&stmt_internal->data[i], tpe, b);
	} else {
		VALset(&stmt_internal->data[i], tpe, data);
	}
	return MAL_SUCCEED;
}

char*
monetdbe_execute(monetdbe_statement *stmt, monetdbe_result **result, monetdbe_cnt *affected_rows)
{
	monetdbe_result_internal *res_internal = NULL;
	monetdbe_stmt_internal *stmt_internal = (monetdbe_stmt_internal*)stmt;
	backend *b = (backend *) stmt_internal->mdbe->c->sqlcontext;
	mvc *m = b->mvc;
	monetdbe_database_internal *mdbe = stmt_internal->mdbe;
	MalStkPtr glb = NULL;
	cq *q = stmt_internal->q;
	Symbol s = NULL;

	if ((mdbe->msg = SQLtrans(m)) != MAL_SUCCEED)
		return mdbe->msg;

	/* check if all inputs are bound */
	for(int i = 0; i< list_length(stmt_internal->q->f->ops); i++){
		if (!stmt_internal->data[i].vtype) {
			mdbe->msg = createException(MAL, "monetdbe.monetdbe_execute", "Parameter %d not bound to a value", i);
			goto cleanup;
		}
	}

	s = findSymbolInModule(mdbe->c->usermodule, q->f->imp);
	if ((mdbe->msg = callMAL(mdbe->c, s->def, &glb, stmt_internal->args, 0)) != MAL_SUCCEED)
		goto cleanup;

	if (!b->results && b->rowcnt >= 0 && affected_rows)
		*affected_rows = b->rowcnt;

	if (result) {
		if ((mdbe->msg = monetdbe_get_results(result, mdbe)) != MAL_SUCCEED) {
			goto cleanup;
		}

		(*(monetdbe_result_internal**) result)->type = (b->results) ? Q_TABLE : Q_UPDATE;
		res_internal = *(monetdbe_result_internal**)result;
	}

cleanup:
	GDKfree(glb);
	return commit_action(m, stmt_internal->mdbe, result, res_internal);
}

char*
monetdbe_cleanup_statement(monetdbe_database dbhdl, monetdbe_statement *stmt)
{
	monetdbe_stmt_internal *stmt_internal = (monetdbe_stmt_internal*)stmt;
	monetdbe_database_internal *mdbe = (monetdbe_database_internal*)dbhdl;
	mvc *m = ((backend *) mdbe->c->sqlcontext)->mvc;
	cq *q = stmt_internal->q;

	assert(!stmt_internal->mdbe || mdbe == stmt_internal->mdbe);
	GDKfree(stmt_internal->data);
	GDKfree(stmt_internal->args);
	GDKfree(stmt_internal->res.type);
	GDKfree(stmt_internal);

	if (q)
		qc_delete(m->qc, q);
	return MAL_SUCCEED;
}

char*
monetdbe_cleanup_result(monetdbe_database dbhdl, monetdbe_result* result)
{
	monetdbe_database_internal *mdbe = (monetdbe_database_internal*)dbhdl;
	monetdbe_result_internal* res = (monetdbe_result_internal *) result;


	if (!result) {
		mdbe->msg = createException(MAL, "monetdbe.monetdbe_cleanup_result_internal", "Parameter result is NULL");
	} else {
		mdbe->msg = monetdbe_cleanup_result_internal(mdbe, res);
	}

	return mdbe->msg;
}

static inline void
cleanup_get_columns_result(size_t column_count, char ** column_names, int *column_types)
{
		if (column_names) for (size_t c = 0; c < column_count; c++) GDKfree(column_names[c]);

		GDKfree(column_names);
		GDKfree(column_types);

		column_names = NULL;
		column_types = NULL;
}

static char *
escape_identifier(const char *s) /* Escapes a SQL identifier string, ie the " and \ characters */
{
	char *ret = NULL, *q;
	const char *p = s;

	/* At most we will need 2*strlen(s) + 1 characters */
	if (!(ret = (char *)GDKmalloc(2*strlen(s) + 1)))
		return NULL;

	for (q = ret; *p; p++, q++) {
		*q = *p;
		if (*p == '"')
			*(++q) = '"';
		else if (*p == '\\')
			*(++q) = '\\';
	}

	*q = '\0';
	return ret;
}

static char*
monetdbe_get_columns_remote(monetdbe_database_internal *mdbe, const char* schema_name, const char *table_name, size_t *column_count,
					char ***column_names, int **column_types)
{
	char buf[1024], *escaped_schema_name = NULL, *escaped_table_name = NULL;

	if (schema_name && !(escaped_schema_name = escape_identifier(schema_name))) {
		mdbe->msg = createException(MAL, "monetdbe.monetdbe_get_columns", MAL_MALLOC_FAIL);
		return mdbe->msg;
	}
	if (!(escaped_table_name = escape_identifier(table_name))) {
		GDKfree(escaped_schema_name);
		mdbe->msg = createException(MAL, "monetdbe.monetdbe_get_columns", MAL_MALLOC_FAIL);
		return mdbe->msg;
	}

	int len = snprintf(buf, 1024, "SELECT * FROM %s%s%s\"%s\" WHERE FALSE;",
					   escaped_schema_name ? "\"" : "",  escaped_schema_name ? escaped_schema_name : "",
					   escaped_schema_name ? escaped_schema_name : "\".", escaped_table_name);
	GDKfree(escaped_schema_name);
	GDKfree(escaped_table_name);
	if (len == -1 || len >= 1024) {
		mdbe->msg = createException(MAL, "monetdbe.monetdbe_get_columns", "Schema and table path is too large");
		return mdbe->msg;
	}

	monetdbe_result* result = NULL;

	if ((mdbe->msg = monetdbe_query_remote(mdbe, buf, &result, NULL, NULL)) != MAL_SUCCEED) {
		return mdbe->msg;
	}

	*column_count = result->ncols;
	*column_names = GDKzalloc(sizeof(char*) * result->ncols);
	*column_types = GDKzalloc(sizeof(int) * result->ncols);


	if (*column_names == NULL || *column_types == NULL)
		mdbe->msg = createException(MAL, "monetdbe.monetdbe_get_columns", MAL_MALLOC_FAIL);

	if (!mdbe->msg)
		for (size_t c = 0; c < result->ncols; c++) {
			monetdbe_column* rcol;
			if ((mdbe->msg = monetdbe_result_fetch(result, &rcol, c)) != NULL) {
				break;
			}

			if (((*column_names)[c] = GDKstrdup(rcol->name)) == NULL) {
				mdbe->msg = createException(MAL, "monetdbe.monetdbe_get_columns", MAL_MALLOC_FAIL);
				break;
			}
			(*column_types)[c] = rcol->type;
		}

	// cleanup
	if  (result) {
		char* msg = monetdbe_cleanup_result_internal(mdbe, (monetdbe_result_internal*) result);

		if (msg && mdbe->msg) {
			mdbe->msg = createException(MAL, "monetdbe.monetdbe_get_columns", "multiple errors: %s; %s", mdbe->msg, msg);
		}
		else if (msg) {
			mdbe->msg = msg;
		}
	}

	if (mdbe->msg ) {
		cleanup_get_columns_result(*column_count, *column_names, *column_types);
	}

	return mdbe->msg;
}

char*
monetdbe_get_columns(monetdbe_database dbhdl, const char *schema_name, const char *table_name, size_t *column_count,
					char ***column_names, int **column_types)
{
	monetdbe_database_internal *mdbe = (monetdbe_database_internal*)dbhdl;
	mvc *m = NULL;
	sql_table *t = NULL;
	int columns = 0;

	if ((mdbe->msg = validate_database_handle(mdbe, "monetdbe.monetdbe_get_columns")) != MAL_SUCCEED) {
		return mdbe->msg;
	}
	if (!column_count) {
		mdbe->msg = createException(MAL, "monetdbe.monetdbe_get_columns", "Parameter column_count is NULL");
		return mdbe->msg;
	}
	if (!column_names) {
		mdbe->msg = createException(MAL, "monetdbe.monetdbe_get_columns", "Parameter column_names is NULL");
		return mdbe->msg;
	}
	if (!column_types) {
		mdbe->msg = createException(MAL, "monetdbe.monetdbe_get_columns", "Parameter column_types is NULL");
		return mdbe->msg;
	}
	if (!table_name) {
		mdbe->msg = createException(MAL, "monetdbe.monetdbe_get_columns", "Parameter table_name is NULL");
		return mdbe->msg;
	}

	if (mdbe->mid) {
		return monetdbe_get_columns_remote(mdbe, schema_name, table_name, column_count, column_names, column_types);
	}

	if ((mdbe->msg = getSQLContext(mdbe->c, NULL, &m, NULL)) != MAL_SUCCEED)
		return mdbe->msg;
	if ((mdbe->msg = SQLtrans(m)) != MAL_SUCCEED)
		return mdbe->msg;
	if (!(t = find_table_or_view_on_scope(m, NULL, schema_name, table_name, "CATALOG", false))) {
		mdbe->msg = createException(SQL, "monetdbe.monetdbe_get_columns", "%s", m->errstr + 6); /* Skip error code */
		goto cleanup;
	}

	columns = ol_length(t->columns);
	*column_count = columns;
	*column_names = GDKzalloc(sizeof(char*) * columns);
	*column_types = GDKzalloc(sizeof(int) * columns);
	if (*column_names == NULL || *column_types == NULL) {
		if (*column_names) {
			GDKfree(*column_names);
			*column_names = NULL;
		}
		if (*column_types) {
			GDKfree(*column_types);
			*column_types = NULL;
		}
		mdbe->msg = createException(MAL, "monetdbe.monetdbe_get_columns", MAL_MALLOC_FAIL);
		goto cleanup;
	}

	for (node *n = ol_first_node(t->columns); n; n = n->next) {
		sql_column *col = n->data;
		(*column_names)[col->colnr] = col->base.name;
		(*column_types)[col->colnr] = embedded_type(col->type.type->localtype);
	}

cleanup:
	mdbe->msg = commit_action(m, mdbe, NULL, NULL);

	return mdbe->msg;
}

#define GENERATE_BASE_HEADERS(type, tpename) \
	static int tpename##_is_null(type *value)

#define GENERATE_BASE_FUNCTIONS(tpe, tpename, mname) \
	GENERATE_BASE_HEADERS(tpe, tpename); \
	static int tpename##_is_null(tpe *value) { return *value == mname##_nil; }

#ifdef bool
#undef bool
#endif

GENERATE_BASE_FUNCTIONS(int8_t, bool, bit)
GENERATE_BASE_FUNCTIONS(int8_t, int8_t, bte)
GENERATE_BASE_FUNCTIONS(int16_t, int16_t, sht)
GENERATE_BASE_FUNCTIONS(int32_t, int32_t, int)
GENERATE_BASE_FUNCTIONS(int64_t, int64_t, lng)
#ifdef HAVE_HGE
GENERATE_BASE_FUNCTIONS(__int128, int128_t, hge)
#endif
GENERATE_BASE_FUNCTIONS(size_t, size_t, oid)

GENERATE_BASE_FUNCTIONS(float, float, flt)
GENERATE_BASE_FUNCTIONS(double, double, dbl)

GENERATE_BASE_HEADERS(char*, str);
GENERATE_BASE_HEADERS(monetdbe_data_blob, blob);

GENERATE_BASE_HEADERS(monetdbe_data_date, date);
GENERATE_BASE_HEADERS(monetdbe_data_time, time);
GENERATE_BASE_HEADERS(monetdbe_data_timestamp, timestamp);

#define GENERATE_BAT_INPUT_BASE(tpe)									\
	monetdbe_column_##tpe *bat_data = GDKzalloc(sizeof(monetdbe_column_##tpe));	\
	if (!bat_data) {													\
		mdbe->msg = createException(MAL, "monetdbe.monetdbe_result_fetch", MAL_MALLOC_FAIL); \
		goto cleanup;													\
	}																	\
	bat_data->type = monetdbe_##tpe;									\
	bat_data->is_null = tpe##_is_null;									\
	if (sqltpe->type->radix == 10) bat_data->scale = pow(10, sqltpe->scale); \
	column_result = (monetdbe_column*) bat_data;

#define GENERATE_BAT_INPUT(b, tpe, tpe_name, mtype)						\
	{																	\
		GENERATE_BAT_INPUT_BASE(tpe_name);								\
		bat_data->count = (size_t) mres->nrows;							\
		bat_data->null_value = mtype##_nil;								\
		if (bat_data->count) {											\
			bat_data->data = GDKzalloc(bat_data->count * sizeof(bat_data->null_value)); \
			if (!bat_data->data) {										\
				mdbe->msg = createException(MAL, "monetdbe.monetdbe_result_fetch", MAL_MALLOC_FAIL); \
				goto cleanup;											\
			}															\
		}																\
		size_t it = 0;													\
		mtype* val = (mtype*)Tloc(b, 0);								\
		/* bat is dense, materialize it */								\
		for (it = 0; it < bat_data->count; it++, val++)					\
			bat_data->data[it] = (tpe) *val;							\
	}

static char*
append_create_remote_append_mal_program(
	Symbol* prg,
	sql_schema **s,
	sql_table **t,
	Client c, const char* schema, const char* table, size_t ccount, char** cnames, int* ctypes) {

	char* msg					= MAL_SUCCEED;
	char buf[16]				= {0};
	char* remote_program_name	= number2name(buf, sizeof(buf), ++((backend*) c->sqlcontext)->remote);

	assert(s && t);
	assert(c->sqlcontext && ((backend *) c->sqlcontext)->mvc);
	mvc* m = ((backend *) c->sqlcontext)->mvc;

	Symbol _prg;
	MalBlkPtr mb = NULL;
	InstrPtr f = NULL, v = NULL, a = NULL, r = NULL;
	int mvc_id = -1;

	if (!(*s = mvc_bind_schema(m, "tmp"))) {
		return createException(MAL, "monetdbe.monetdbe_append", MAL_MALLOC_FAIL);
	}

	if (!(*t = sql_trans_create_table(m->session->tr, *s, table, NULL, tt_table, false, SQL_DECLARED_TABLE, CA_COMMIT, -1, 0))) {
		return createException(SQL, "monetdbe.monetdbe_append", "Cannot create temporary table");
	}

	assert(prg);

	*prg	= NULL;
	_prg	= newFunction(userRef, putName(remote_program_name), FUNCTIONsymbol); // remote program
	mb		= _prg->def;

	{ // START OF HACK
		/*
		 * This is a hack to make sure that the serialized remote program is correctly parsed on the remote side.
		 * Since the mal serializer (mal_listing) on the local side will use generated variable names,
		 * The parsing process on the remote side can and will clash with generated variable names on the remote side.
		 * Because serialiser and the parser will both use the same namespace of generated variable names.
		 * Adding an offset to the counter that generates the variable names on the local side
		 * circumvents this shortcoming in the MAL parser.
		 */

		assert(mb->vid == 0);

		/*
			* Comments generate variable names during parsing:
			* sql.mvc has one comment and for each column there is one sql.append statement plus comment.
			*/
		const int nr_of_comments = (int) (1 + ccount);
		/*
			* constant terms generate variable names during parsing:
			* Each sql.append has three constant terms: schema + table + column_name.
			* There is one sql.append stmt for each column.
			*/
		const int nr_of_constant_terms =  (int)  (3 * ccount);
		mb->vid = nr_of_comments + nr_of_constant_terms;
	} // END OF HACK

	f = getInstrPtr(mb, 0);
	f->retc = f->argc = 0;
	f = pushReturn(mb, f, newTmpVariable(mb, TYPE_int));
	v = newFcnCall(mb, sqlRef, mvcRef);
	setArgType(mb, v, 0, TYPE_int);

	mvc_id = getArg(v, 0);

	sqlstore *store = m->session->tr->store;
	for (size_t i = 0; i < ccount; i++) {

		sql_type *tpe = SA_ZNEW(m->sa, sql_type);
		tpe->localtype = monetdbe_type((monetdbe_types) ctypes[i]);
		sql_subtype *st = SA_ZNEW(m->sa, sql_subtype);
		sql_init_subtype(st, tpe, 0, 0);

		sql_column* col;
		if (!(col = mvc_create_column(m, *t, cnames[i], st))) {
			msg = createException(MAL, "monetdbe.monetdbe_append", MAL_MALLOC_FAIL);
			goto cleanup;
		}

		if (store->storage_api.create_col(m->session->tr, col) != LOG_OK) {
			msg = createException(MAL, "monetdbe.monetdbe_append", MAL_MALLOC_FAIL);
			goto cleanup;
		}

		int idx = newTmpVariable(mb, newBatType(tpe->localtype));
		f = pushArgument(mb, f, idx);

		a = newFcnCall(mb, sqlRef, appendRef);
		setArgType(mb, a, 0, TYPE_int);
		a = pushArgument(mb, a, mvc_id);
		a = pushStr(mb, a, schema ? schema : "sys"); /* TODO this should be better */
		a = pushStr(mb, a, table);
		a = pushStr(mb, a, cnames[i]);
		a = pushArgument(mb, a, idx);

		mvc_id = getArg(a, 0);
	}

	r = newInstruction(mb, NULL, NULL);
	r->barrier= RETURNsymbol;
	r->retc = r->argc = 0;
	r = pushReturn(mb, r, mvc_id);
	r = pushArgument(mb, r, mvc_id);
	pushInstruction(mb, r);

	pushEndInstruction(mb);

	if ( (msg = chkProgram(c->usermodule, mb)) != MAL_SUCCEED ) {
		goto cleanup;
	}

	assert(msg == MAL_SUCCEED);
	*prg = _prg;
	return msg;

cleanup:
	assert(msg != MAL_SUCCEED);
	freeSymbol(_prg);
	*prg = NULL;
	return msg;
}

char*
monetdbe_append(monetdbe_database dbhdl, const char *schema, const char *table, monetdbe_column **input, size_t column_count)
{
	monetdbe_database_internal *mdbe = (monetdbe_database_internal*)dbhdl;
	mvc *m = NULL;
	sql_table *t = NULL;
	size_t i, cnt;
	node *n;
	Symbol remote_prg = NULL;
	BAT *pos = NULL;
	BUN offset;

	if ((mdbe->msg = validate_database_handle(mdbe, "monetdbe.monetdbe_append")) != MAL_SUCCEED) {
		return mdbe->msg;
	}

	if ((mdbe->msg = getSQLContext(mdbe->c, NULL, &m, NULL)) != MAL_SUCCEED) {
		mdbe->msg = commit_action(m, mdbe, NULL, NULL);
		return mdbe->msg;
	}
	sqlstore *store = m->session->tr->store;

	if (table == NULL) {
		mdbe->msg = createException(MAL, "monetdbe.monetdbe_append", "table parameter is NULL");
		goto cleanup;
	}
	if (input == NULL) {
		mdbe->msg = createException(MAL, "monetdbe.monetdbe_append", "input parameter is NULL");
		goto cleanup;
	}
	if (column_count < 1) {
		mdbe->msg = createException(MAL, "monetdbe.monetdbe_append", "column_count must be higher than 0");
		goto cleanup;
	}

	if (mdbe->mid) {
		// We are going to insert the data into a temporary table which is used in the coming remote logic.

		size_t actual_column_count = 0;
		char** actual_column_names = NULL;
		int* actual_column_types = NULL;
		sql_schema* s = NULL;

		if ((mdbe->msg = monetdbe_get_columns_remote(
				mdbe,
				schema,
				table,
				&actual_column_count,
				&actual_column_names,
				&actual_column_types)) != MAL_SUCCEED) {
			goto remote_cleanup;
		}

		if ((mdbe->msg = SQLtrans(m)) != MAL_SUCCEED) {
			goto remote_cleanup;
		}

		if ((mdbe->msg = append_create_remote_append_mal_program
							(&remote_prg,
							&s,
							&t,
							mdbe->c,
							schema,
							table,
							actual_column_count,
							actual_column_names,
							actual_column_types)) != MAL_SUCCEED) {
			goto remote_cleanup;
		}

		insertSymbol(mdbe->c->usermodule, remote_prg);

remote_cleanup:
		if (mdbe->msg) {
			cleanup_get_columns_result(actual_column_count, actual_column_names, actual_column_types);
			freeSymbol(remote_prg);
			goto cleanup;
		}
	} else {
		// !mdbe->mid
		// inserting into existing local table.
		sql_part *pt = NULL;

		if ((mdbe->msg = SQLtrans(m)) != MAL_SUCCEED)
			goto cleanup;
		if (!(t = find_table_or_view_on_scope(m, NULL, schema, table, "CATALOG", false))) {
			mdbe->msg = createException(SQL, "monetdbe.monetdbe_append", "%s", m->errstr + 6); /* Skip error code */
			goto cleanup;
		}
		if (!insert_allowed(m, t, t->base.name, "APPEND", "append")) {
			mdbe->msg = createException(SQL, "monetdbe.monetdbe_append", "%s", m->errstr + 6); /* Skip error code */
			goto cleanup;
		}
		if ((t->s && t->s->parts && (pt = partition_find_part(m->session->tr, t, NULL))) || isRangePartitionTable(t) || isListPartitionTable(t)) {
			mdbe->msg = createException(SQL, "monetdbe.monetdbe_append", "Appending to a table from a merge table hierarchy via 'monetdbe_append' is not possible at the moment");
			goto cleanup;
		}
		if (t->idxs) {
			for (node *n = ol_first_node(t->idxs); n; n = n->next) {
				sql_idx *i = n->data;

				if (i->key) {
					mdbe->msg = createException(SQL, "monetdbe.monetdbe_append",
								"Appending to a table with key constraints via 'monetdbe_append' is not possible at the moment");
					goto cleanup;
				} else if (hash_index(i->type) && list_length(i->columns) > 1) {
					mdbe->msg = createException(SQL, "monetdbe.monetdbe_append",
								"Appending to a table with hash indexes referring to more than one column via 'monetdbe_append' is not possible at the moment");
					goto cleanup;
				} else if (i->type == join_idx) {
					mdbe->msg = createException(SQL, "monetdbe.monetdbe_append",
								"Appending to a table with join indexes via 'monetdbe_append' is not possible at the moment");
					goto cleanup;
				}
			}
		}
		if (t->triggers) {
			for (n = ol_first_node(t->triggers); n; n = n->next) {
				sql_trigger *trigger = n->data;

				if (trigger->event == 0) { /* insert event */
					mdbe->msg = createException(SQL, "monetdbe.monetdbe_append",
								"Appending to a table with triggers at the insert event via 'monetdbe_append' is not possible at the moment");
					goto cleanup;
				}
			}
		}
	}

	/* for now no default values, ie user should supply all columns */
	if (column_count != (size_t)ol_length(t->columns)) {
		mdbe->msg = createException(SQL, "monetdbe.monetdbe_append", "Incorrect number of columns");
		goto cleanup;
	}

	cnt = input[0]->count;
	if (store->storage_api.claim_tab(m->session->tr, t, cnt, &offset, &pos) != LOG_OK) {
		mdbe->msg = createException(MAL, "monetdbe.monetdbe_append", "Claim failed");
		goto cleanup;
	}
	/* signal an insert was made on the table */
	if (!isNew(t) && isGlobal(t) && !isGlobalTemp(t) && sql_trans_add_dependency_change(m->session->tr, t->base.id, dml) != LOG_OK) {
		mdbe->msg = createException(SQL, "monetdbe.monetdbe_append", MAL_MALLOC_FAIL);
		goto cleanup;
	}

	for (i = 0, n = ol_first_node(t->columns); i < column_count && n; i++, n = n->next) {
		sql_column *c = n->data;
		int mtype = monetdbe_type(input[i]->type);
		const void* nil = (mtype>=0)?ATOMnilptr(mtype):NULL;
		char *v = input[i]->data;

		if (mtype < 0) {
			mdbe->msg = createException(SQL, "monetdbe.monetdbe_append", "Cannot find type for column %zu", i);
			goto cleanup;
		} else if (input[i]->count != cnt) {
			mdbe->msg = createException(SQL, "monetdbe.monetdbe_append", "Number of values don't match between columns");
			goto cleanup;
		}
		if (mtype >= TYPE_bit && mtype <=
#ifdef HAVE_HGE
	TYPE_hge
#else
	TYPE_lng
#endif
		) {
			//-------------------------------------
			BAT *bn = NULL;

			if (mtype != c->type.type->localtype) {
				mdbe->msg = createException(SQL, "monetdbe.monetdbe_append", "Cannot append %d into column '%s'", input[i]->type, c->base.name);
				goto cleanup;
			}

			if ((bn = COLnew(0, mtype, 0, TRANSIENT)) == NULL) {
				mdbe->msg = createException(SQL, "monetdbe.monetdbe_append", "Cannot create append column");
				goto cleanup;
			}

			//save prev heap pointer
			char *prev_base;
			size_t prev_size;
			prev_base = bn->theap->base;
			prev_size = bn->theap->size;

			//BAT heap base to input[i]->data
			bn->theap->base = input[i]->data;
			bn->theap->size = tailsize(bn, cnt);

			//BATsetdims(bn); called in COLnew
			BATsetcapacity(bn, cnt);
			BATsetcount(bn, cnt);

			//set default flags
			BATsettrivprop(bn);

			if (cnt > 1) {
				bn->tsorted = bn->trevsorted = false;
				bn->tnosorted = bn->tnorevsorted = 0;
				bn->tkey = false;
				bn->tnonil = false;
				bn->tnil = false;
			}

			if (store->storage_api.append_col(m->session->tr, c, offset, pos, bn, cnt, TYPE_bat) != 0) {
				bn->theap->base = prev_base;
				bn->theap->size = prev_size;
				BBPreclaim(bn);
				mdbe->msg = createException(SQL, "monetdbe.monetdbe_append", "Cannot append BAT");
				goto cleanup;
			}

			bn->theap->base = prev_base;
			bn->theap->size = prev_size;
			BBPreclaim(bn);
		} else if (mtype == TYPE_str) {
			char **d = (char**)v;

			for (size_t j=0; j<cnt; j++) {
				if (!d[j]) {
					d[j] = (char*) nil;
				} else if (!checkUTF8(d[j])) {
					mdbe->msg = createException(SQL, "monetdbe.monetdbe_append", "Incorrectly encoded UTF-8");
					goto cleanup;
				}
			}
			if (store->storage_api.append_col(m->session->tr, c, offset, pos, d, cnt, mtype) != 0) {
				mdbe->msg = createException(SQL, "monetdbe.monetdbe_append", "Cannot append values");
				goto cleanup;
			}
		} else if (mtype == TYPE_timestamp) {
			int err = 0;
			timestamp *d = GDKmalloc(sizeof(timestamp)*cnt);
			if (!d) {
				mdbe->msg = createException(SQL, "monetdbe.monetdbe_append", "Cannot append values");
				goto cleanup;
			}
			monetdbe_data_timestamp* ts = (monetdbe_data_timestamp*)v;

			for (size_t j=0; j<cnt; j++){
				monetdbe_data_timestamp mdt = ts[j];

				if (timestamp_is_null(&mdt)) {
					d[j] = *(timestamp*) nil;
				} else {
					d[j] = timestamp_from_data(&mdt);
				}
			}
			if (store->storage_api.append_col(m->session->tr, c, offset, pos, d, cnt, mtype) != 0) {
				mdbe->msg = createException(SQL, "monetdbe.monetdbe_append", "Cannot append values");
				err = 1;
			}
			GDKfree(d);
			if (err)
				goto cleanup;
		} else if (mtype == TYPE_date) {
			int err = 0;
			date *d = GDKmalloc(sizeof(date)*cnt);
			if (!d) {
				mdbe->msg = createException(SQL, "monetdbe.monetdbe_append", "Cannot append values");
				goto cleanup;
			}
			monetdbe_data_date* de = (monetdbe_data_date*)v;

			for (size_t j=0; j<cnt; j++){
				monetdbe_data_date mdt = de[j];

				if (date_is_null(&mdt)) {
					d[j] = *(date*) nil;
				} else {
					d[j] = date_from_data(&mdt);
				}
			}
			if (store->storage_api.append_col(m->session->tr, c, offset, pos, d, cnt, mtype) != 0) {
				mdbe->msg = createException(SQL, "monetdbe.monetdbe_append", "Cannot append values");
				err = 1;
			}
			GDKfree(d);
			if (err)
				goto cleanup;
		} else if (mtype == TYPE_daytime) {
			int err = 0;
			daytime *d = GDKmalloc(sizeof(daytime)*cnt);
			if (!d) {
				mdbe->msg = createException(SQL, "monetdbe.monetdbe_append", "Cannot append values");
				goto cleanup;
			}
			monetdbe_data_time* t = (monetdbe_data_time*)v;

			for (size_t j=0; j<cnt; j++){
				monetdbe_data_time mdt = t[j];

				if (time_is_null(&mdt)) {
					d[j] = *(daytime*) nil;
				} else {
					d[j] = time_from_data(&mdt);
				}
			}
			if (store->storage_api.append_col(m->session->tr, c, offset, pos, d, cnt, mtype) != 0) {
				mdbe->msg = createException(SQL, "monetdbe.monetdbe_append", "Cannot append values");
				err = 1;
			}
			GDKfree(d);
			if (err)
				goto cleanup;
		} else if (mtype == TYPE_blob) {
			int err = 0;
			size_t j = 0;
			blob **d = GDKmalloc(sizeof(blob*)*cnt);
			if (!d) {
				mdbe->msg = createException(SQL, "monetdbe.monetdbe_append", "Cannot append values");
				goto cleanup;
			}
			monetdbe_data_blob* be = (monetdbe_data_blob*)v;

			for (j=0; j<cnt; j++){
				if (blob_is_null(be+j)) {
					d[j] = (blob*)nil;
				} else {
					size_t len = be[j].size;
					var_t nlen = blobsize(len);
					blob *b = (blob*)GDKmalloc(nlen);
					if (!b) {
						mdbe->msg = createException(MAL, "monetdbe.monetdbe_append", MAL_MALLOC_FAIL);
						err = 1;
						break;
					}
					b->nitems = len;
					memcpy(b->data, be[j].data, len);
					d[j] = b;
				}
			}
			if (!err && store->storage_api.append_col(m->session->tr, c, offset, pos, d, cnt, mtype) != 0) {
				mdbe->msg = createException(SQL, "monetdbe.monetdbe_append", "Cannot append values");
				err = 1;
			}
			for (size_t k=0; k<j; k++){
				if (d[k] != nil)
					GDKfree(d[k]);
			}
			GDKfree(d);
			if (err)
				goto cleanup;
		} else {
			mdbe->msg = createException(SQL, "monetdbe.monetdbe_append", "The internal type '%s' is not supported on monetdbe append at the moment", ATOMname(mtype));
			goto cleanup;
		}
	}

	if (mdbe->mid) {
		char nme[16];
		const char *name	= number2name(nme, sizeof(nme), ++((backend*)  mdbe->c->sqlcontext)->remote);
		Symbol prg; // local program

		if ( (prg = newFunction(userRef, putName(name), FUNCTIONsymbol)) == NULL ) {
			mdbe->msg = createException(MAL, "monetdbe.monetdbe_append", MAL_MALLOC_FAIL);
			goto cleanup;
		}

		MalBlkPtr mb = prg->def;
		InstrPtr f = getInstrPtr(mb, 0);
		f->retc = f->argc = 0;

		InstrPtr r = newFcnCall(mb, remoteRef, registerRef);
		setArgType(mb, r, 0, TYPE_str);
		r = pushStr(mb, r, mdbe->mid);
		r = pushStr(mb, r, userRef);
		r = pushStr(mb, r, putName(remote_prg->name));

		InstrPtr e = newInstructionArgs(mb, remoteRef, execRef, 4 + ol_length(t->columns));
		setDestVar(e, newTmpVariable(mb, TYPE_any));
		e = pushStr(mb, e, mdbe->mid);
		e = pushStr(mb, e, userRef);
		e = pushArgument(mb, e, getArg(r, 0));

		for (i = 0, n = ol_first_node(t->columns); i < (unsigned) ol_length(t->columns); i++, n = n->next) {
			sql_column *c = n->data;
			BAT* b = store->storage_api.bind_col(m->session->tr, c, RDONLY);
			if (b == NULL) {
				mdbe->msg = createException(MAL, "monetdbe.monetdbe_append", MAL_MALLOC_FAIL);
				freeSymbol(prg);
				goto cleanup;
			}

			int idx = newTmpVariable(mb, newBatType(c->type.type->localtype));
			ValRecord v = { .vtype = TYPE_bat, .len = ATOMlen(TYPE_bat, &b->batCacheid), .val.bval = b->batCacheid};
			getVarConstant(mb, idx) = v;
			setVarConstant(mb, idx);
			BBPunfix(b->batCacheid);

			InstrPtr p = newFcnCall(mb, remoteRef, putRef);
			;
			setArgType(mb, p, 0, TYPE_str);
			p = pushStr(mb, p, mdbe->mid);
			p = pushArgument(mb, p, idx);

			e = pushArgument(mb, e, getArg(p, 0));
		}

		pushInstruction(mb, e);

		InstrPtr ri = newInstruction(mb, NULL, NULL);
		ri->barrier= RETURNsymbol;
		ri->retc = ri->argc = 0;
		pushInstruction(mb, ri);

		if ( (mdbe->msg = chkProgram(mdbe->c->usermodule, mb)) != MAL_SUCCEED ) {
			freeSymbol(prg);
			goto cleanup;
		}

		mdbe->msg = runMAL(mdbe->c, mb, 0, NULL);
		freeSymbol(prg);
	}

cleanup:
<<<<<<< HEAD
=======
	if (pos)
		BBPreclaim(pos);
>>>>>>> 4c6e3691
	mdbe->msg = commit_action(m, mdbe, NULL, NULL);
	return mdbe->msg;
}

const void *
monetdbe_null(monetdbe_database dbhdl, monetdbe_types t)
{
	monetdbe_database_internal *mdbe = (monetdbe_database_internal*)dbhdl;
	int mtype = monetdbe_type(t);

	if (mtype < 0)
		return NULL;

	if ((mtype >= TYPE_bit && mtype <=
#ifdef HAVE_HGE
	TYPE_hge
#else
	TYPE_lng
#endif
			))
		return ATOMnilptr(mtype);
	else if (mtype == TYPE_str)
		return NULL;
	else if (mtype == TYPE_blob)
		return &mdbe->blob_null;
	else if (mtype == TYPE_date)
		return &mdbe->date_null;
	else if (mtype == TYPE_daytime)
		return &mdbe->time_null;
	else if (mtype == TYPE_timestamp)
		return &mdbe->timestamp_null;
	return NULL;
}

char*
monetdbe_result_fetch(monetdbe_result* mres, monetdbe_column** res, size_t column_index)
{
	BAT* b = NULL;
	int bat_type;
	mvc* m;
	monetdbe_result_internal* result = (monetdbe_result_internal*) mres;
	sql_subtype* sqltpe = NULL;
	monetdbe_column* column_result = NULL;
	size_t j = 0;
	monetdbe_database_internal *mdbe = result->mdbe;
	Client c = mdbe->c;


	if ((mdbe->msg = validate_database_handle(mdbe, "monetdbe.monetdbe_result_fetch")) != MAL_SUCCEED) {

		return mdbe->msg;
	}

	if ((mdbe->msg = getSQLContext(c, NULL, &m, NULL)) != MAL_SUCCEED)
		goto cleanup;
	if (!res) {
		mdbe->msg = createException(MAL, "monetdbe.monetdbe_result_fetch", "Parameter res is NULL");
		goto cleanup;
	}
	if (column_index >= mres->ncols) {
		mdbe->msg = createException(MAL, "monetdbe.monetdbe_result_fetch", "Index out of range");
		goto cleanup;
	}
	// check if we have the column converted already
	if (result->converted_columns[column_index]) {
		*res = result->converted_columns[column_index];

		return MAL_SUCCEED;
	}

	// otherwise we have to convert the column
	b = BATdescriptor(result->monetdbe_resultset->cols[column_index].b);
	if (!b) {
		mdbe->msg = createException(MAL, "monetdbe.monetdbe_result_fetch", RUNTIME_OBJECT_MISSING);
		goto cleanup;
	}
	bat_type = b->ttype;
	sqltpe = &result->monetdbe_resultset->cols[column_index].type;

	if (bat_type == TYPE_bit) {
		GENERATE_BAT_INPUT(b, int8_t, bool, bit);
	} else if (bat_type == TYPE_bte) {
		GENERATE_BAT_INPUT(b, int8_t, int8_t, bte);
	} else if (bat_type == TYPE_sht) {
		GENERATE_BAT_INPUT(b, int16_t, int16_t, sht);
	} else if (bat_type == TYPE_int) {
		GENERATE_BAT_INPUT(b, int32_t, int32_t, int);
	} else if (bat_type == TYPE_oid) {
		GENERATE_BAT_INPUT(b, size_t, size_t, oid);
	} else if (bat_type == TYPE_lng) {
		GENERATE_BAT_INPUT(b, int64_t, int64_t, lng);
#ifdef HAVE_HGE
	} else if (bat_type == TYPE_hge) {
		GENERATE_BAT_INPUT(b, __int128, int128_t, hge);
#endif
	} else if (bat_type == TYPE_flt) {
		GENERATE_BAT_INPUT(b, float, float, flt);
	} else if (bat_type == TYPE_dbl) {
		GENERATE_BAT_INPUT(b, double, double, dbl);
	} else if (bat_type == TYPE_str) {
		BATiter li;
		BUN p = 0, q = 0;
		GENERATE_BAT_INPUT_BASE(str);
		bat_data->count = (size_t) mres->nrows;
		if (bat_data->count) {
			bat_data->data = GDKzalloc(sizeof(char *) * bat_data->count);
			bat_data->null_value = NULL;
			if (!bat_data->data) {
				mdbe->msg = createException(MAL, "monetdbe.monetdbe_result_fetch", MAL_MALLOC_FAIL);
				goto cleanup;
			}
		}

		j = 0;
		li = bat_iterator(b);
		BATloop(b, p, q)
		{
			char *t = (char *)BUNtail(li, p);
			if (strcmp(t, str_nil) == 0) {
				bat_data->data[j] = NULL;
			} else {
				bat_data->data[j] = GDKstrdup(t);
				if (!bat_data->data[j]) {
					goto cleanup;
				}
			}
			j++;
		}
	} else if (bat_type == TYPE_date) {
		date *baseptr;
		GENERATE_BAT_INPUT_BASE(date);
		bat_data->count = (size_t) mres->nrows;
		if (bat_data->count) {
			bat_data->data = GDKmalloc(sizeof(bat_data->null_value) * bat_data->count);
			if (!bat_data->data) {
				mdbe->msg = createException(MAL, "monetdbe.monetdbe_result_fetch", MAL_MALLOC_FAIL);
				goto cleanup;
			}
		}

		baseptr = (date *)Tloc(b, 0);
		for (j = 0; j < bat_data->count; j++)
			data_from_date(baseptr[j], bat_data->data + j);
		memcpy(&bat_data->null_value, &mdbe->date_null, sizeof(monetdbe_data_date));
	} else if (bat_type == TYPE_daytime) {
		daytime *baseptr;
		GENERATE_BAT_INPUT_BASE(time);
		bat_data->count = (size_t) mres->nrows;
		if (bat_data->count) {
			bat_data->data = GDKmalloc(sizeof(bat_data->null_value) * bat_data->count);
			if (!bat_data->data) {
				mdbe->msg = createException(MAL, "monetdbe.monetdbe_result_fetch", MAL_MALLOC_FAIL);
				goto cleanup;
			}
		}

		baseptr = (daytime *)Tloc(b, 0);
		for (j = 0; j < bat_data->count; j++)
			data_from_time(baseptr[j], bat_data->data + j);
		memcpy(&bat_data->null_value, &mdbe->time_null, sizeof(monetdbe_data_time));
	} else if (bat_type == TYPE_timestamp) {
		timestamp *baseptr;
		GENERATE_BAT_INPUT_BASE(timestamp);
		bat_data->count = (size_t) mres->nrows;
		if (bat_data->count) {
			bat_data->data = GDKmalloc(sizeof(bat_data->null_value) * bat_data->count);
			if (!bat_data->data) {
				mdbe->msg = createException(MAL, "monetdbe.monetdbe_result_fetch", MAL_MALLOC_FAIL);
				goto cleanup;
			}
		}

		baseptr = (timestamp *)Tloc(b, 0);
		for (j = 0; j < bat_data->count; j++)
			data_from_timestamp(baseptr[j], bat_data->data + j);
		memcpy(&bat_data->null_value, &mdbe->timestamp_null, sizeof(monetdbe_data_timestamp));
	} else if (bat_type == TYPE_blob) {
		BATiter li;
		BUN p = 0, q = 0;
		GENERATE_BAT_INPUT_BASE(blob);
		bat_data->count = (size_t) mres->nrows;
		if (bat_data->count) {
			bat_data->data = GDKmalloc(sizeof(monetdbe_data_blob) * bat_data->count);
			if (!bat_data->data) {
				mdbe->msg = createException(MAL, "monetdbe.monetdbe_result_fetch", MAL_MALLOC_FAIL);
				goto cleanup;
			}
		}
		j = 0;

		li = bat_iterator(b);
		BATloop(b, p, q)
		{
			blob *t = (blob *)BUNtail(li, p);
			if (t->nitems == ~(size_t)0) {
				bat_data->data[j].size = 0;
				bat_data->data[j].data = NULL;
			} else {
				bat_data->data[j].size = t->nitems;
				bat_data->data[j].data = GDKmalloc(t->nitems);
				if (!bat_data->data[j].data) {
					bat_iterator_end(&li);
					mdbe->msg = createException(MAL, "monetdbe.monetdbe_result_fetch", MAL_MALLOC_FAIL);
					goto cleanup;
				}
				memcpy(bat_data->data[j].data, t->data, t->nitems);
			}
			j++;
		}
		bat_iterator_end(&li);
		bat_data->null_value.size = 0;
		bat_data->null_value.data = NULL;
	} else {
		// unsupported type: convert to string
		BATiter li;
		BUN p = 0, q = 0;
		GENERATE_BAT_INPUT_BASE(str);
		bat_data->count = (size_t) mres->nrows;
		if (bat_data->count) {
			bat_data->null_value = NULL;
			bat_data->data = GDKzalloc(sizeof(char *) * bat_data->count);
			if (!bat_data->data) {
				mdbe->msg = createException(MAL, "monetdbe.monetdbe_result_fetch", MAL_MALLOC_FAIL);
				goto cleanup;
			}
		}
		j = 0;

		li = bat_iterator(b);
		BATloop(b, p, q)
		{
			void *t = BUNtail(li, p);
			if (BATatoms[bat_type].atomCmp(t, BATatoms[bat_type].atomNull) == 0) {
				bat_data->data[j] = NULL;
			} else {
				char *sresult = NULL;
				size_t length = 0;
				if (BATatoms[bat_type].atomToStr(&sresult, &length, t, true) == 0) {
					bat_iterator_end(&li);
					mdbe->msg = createException(MAL, "monetdbe.monetdbe_result_fetch", "Failed to convert element to string");
					goto cleanup;
				}
				bat_data->data[j] = sresult;
			}
			j++;
		}
		bat_iterator_end(&li);
	}
	if (column_result)
		column_result->name = result->monetdbe_resultset->cols[column_index].name;
cleanup:
	if (b)
		BBPunfix(b->batCacheid);
	if (mdbe->msg) {
		if (res)
			*res = NULL;
		monetdbe_destroy_column(column_result);
	} else if (res) {
		result->converted_columns[column_index] = column_result;
		*res = result->converted_columns[column_index];
	}
	mdbe->msg = commit_action(m, mdbe, NULL, NULL);

	return mdbe->msg;
}

static void
data_from_date(date d, monetdbe_data_date *ptr)
{
	ptr->day = date_day(d);
	ptr->month = date_month(d);
	ptr->year = date_year(d);
}

static date
date_from_data(monetdbe_data_date *ptr)
{
	return date_create(ptr->year, ptr->month, ptr->day);
}

static void
data_from_time(daytime d, monetdbe_data_time *ptr)
{
	ptr->hours = daytime_hour(d);
	ptr->minutes = daytime_min(d);
	ptr->seconds = daytime_sec(d);
	ptr->ms = daytime_usec(d) / 1000;
}

static daytime
time_from_data(monetdbe_data_time *ptr)
{
	return daytime_create(ptr->hours, ptr->minutes, ptr->seconds, ptr->ms * 1000);
}

static void
data_from_timestamp(timestamp d, monetdbe_data_timestamp *ptr)
{
	daytime tm = timestamp_daytime(d);
	date dt = timestamp_date(d);

	ptr->date.day = date_day(dt);
	ptr->date.month = date_month(dt);
	ptr->date.year = date_year(dt);
	ptr->time.hours = daytime_hour(tm);
	ptr->time.minutes = daytime_min(tm);
	ptr->time.seconds = daytime_sec(tm);
	ptr->time.ms = daytime_usec(tm) / 1000;
}

static timestamp
timestamp_from_data(monetdbe_data_timestamp *ptr)
{
	return timestamp_create(
		date_create(ptr->date.year, ptr->date.month, ptr->date.day),
		daytime_create(ptr->time.hours, ptr->time.minutes, ptr->time.seconds, ptr->time.ms * 1000));
}<|MERGE_RESOLUTION|>--- conflicted
+++ resolved
@@ -2451,11 +2451,8 @@
 	}
 
 cleanup:
-<<<<<<< HEAD
-=======
 	if (pos)
 		BBPreclaim(pos);
->>>>>>> 4c6e3691
 	mdbe->msg = commit_action(m, mdbe, NULL, NULL);
 	return mdbe->msg;
 }
