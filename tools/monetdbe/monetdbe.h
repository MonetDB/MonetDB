--- conflicted
+++ resolved
@@ -101,12 +101,8 @@
 	int memorylimit;  // top off the amount of RAM to be used, in MB
 	int querytimeout;  // graceful terminate query after a few seconds
 	int sessiontimeout;  // graceful terminate the session after a few seconds
-<<<<<<< HEAD
-	int nr_threads;				// maximum number of worker treads, limits level of parallalism
+	int nr_threads;  // maximum number of worker treads, limits level of parallelism
 	monetdbe_remote* remote;
-=======
-	int nr_threads;  // maximum number of worker treads, limits level of parallelism
->>>>>>> 2ca48ab5
 } monetdbe_options;
 
 #define DEFAULT_STRUCT_DEFINITION(ctype, typename)         \
