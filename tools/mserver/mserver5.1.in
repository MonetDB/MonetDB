--- conflicted
+++ resolved
@@ -72,11 +72,7 @@
 If the value of
 .I path
 is
-<<<<<<< HEAD
-.BR :inmemory ,
-=======
 .BR :memory: ,
->>>>>>> 69529a75
 transient data is not stored on disk at all but kept in memory at all
 times.
 .TP
