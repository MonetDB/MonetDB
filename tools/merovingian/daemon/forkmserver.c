/*
 * SPDX-License-Identifier: MPL-2.0
 *
 * This Source Code Form is subject to the terms of the Mozilla Public
 * License, v. 2.0.  If a copy of the MPL was not distributed with this
 * file, You can obtain one at http://mozilla.org/MPL/2.0/.
 *
 * Copyright 1997 - July 2008 CWI, August 2008 - 2023 MonetDB B.V.
 */

#include "monetdb_config.h"
#include <sys/types.h>
#include <sys/un.h>
#include <sys/stat.h>
#include <signal.h>
#include <unistd.h>
#include <string.h> /* char ** */
#include <time.h> /* localtime */

#include "msabaoth.h"
#include "utils/utils.h"
#include "utils/glob.h"
#include "utils/properties.h"
#include "mutils.h"

#include "merovingian.h"
#include "discoveryrunner.h" /* remotedb */
#include "multiplex-funnel.h" /* multiplexInit */
#include "forkmserver.h"

#ifndef S_ISDIR
#define S_ISDIR(mode)	(((mode) & _S_IFMT) == _S_IFDIR)
#endif

/**
 * The terminateProcess function tries to let the given mserver process
 * shut down gracefully within a given time-out.  If that fails, it
 * sends the deadly SIGKILL signal to the mserver process and returns.
 */
bool
terminateProcess(char *dbname, pid_t pid, mtype type)
{
	sabdb *stats;
	char *er;
	int i;
	confkeyval *kv;

	er = msab_getStatus(&stats, dbname);
	if (er != NULL) {
		Mlevelfprintf(ERROR, stderr, "cannot terminate process %lld: %s\n",
				 (long long int)pid, er);
		free(er);
		return false;
	}

	if (stats == NULL) {
		Mlevelfprintf(ERROR, stderr, "strange, process %lld serves database '%s' "
				 "which does not exist\n", (long long int)pid, dbname);
		return false;
	}

	if (pid == -1) {
		/* it's already dead */
		msab_freeStatus(&stats);
		return true;
	}

	if (stats->pid != pid) {
		Mlevelfprintf(ERROR, stderr,
			"strange, trying to kill process %lld to stop database '%s' "
			"which seems to be served by process %lld instead\n",
			(long long int)stats->pid,
			dbname,
			(long long int)pid
		);
		if (stats->pid >= 1 && pid < 1) {
			/* assume the server was started by a previous merovingian */
			pid = stats->pid;
		} else {
			msab_freeStatus(&stats);
			return false;
		}
	}
	assert(stats->pid == pid);

	switch (stats->state) {
	case SABdbRunning:
		/* ok, what we expect */
		break;
	case SABdbCrashed:
		Mlevelfprintf(ERROR, stderr, "cannot shut down database '%s', mserver "
				 "(pid %lld) has crashed\n",
				 dbname, (long long int)pid);
		msab_freeStatus(&stats);
		return false;
	case SABdbInactive:
		Mlevelfprintf(ERROR, stderr, "database '%s' appears to have shut down already\n",
				 dbname);
		msab_freeStatus(&stats);
		return false;
	case SABdbStarting:
		Mlevelfprintf(WARNING, stderr, "database '%s' appears to be starting up\n",
				 dbname);
		/* starting up, so we'll go to the shut down phase */
		break;
	default:
		Mlevelfprintf(ERROR, stderr, "unknown state: %d\n", (int)stats->state);
		msab_freeStatus(&stats);
		return false;
	}

	if (type == MEROFUN) {
		multiplexDestroy(dbname);
		msab_freeStatus(&stats);
		return true;
	} else if (type != MERODB) {
		/* barf */
		Mlevelfprintf(ERROR, stderr, "cannot stop merovingian process role: %s\n",
				 dbname);
		msab_freeStatus(&stats);
		return false;
	}

	/* ok, once we get here, we'll be shutting down the server */
	Mlevelfprintf(WARNING, stdout, "sending process %lld (database '%s') the "
			 "TERM signal\n", (long long int)pid, dbname);
	if (kill(pid, SIGTERM) < 0) {
		/* barf */
		Mlevelfprintf(ERROR, stderr, "cannot send TERM signal to process (database '%s'): %s\n",
				 dbname, strerror(errno));
		msab_freeStatus(&stats);
		return false;
	}
	kv = findConfKey(_mero_props, "exittimeout");
	int exittimeout = atoi(kv->val);
	for (i = 0; exittimeout < 0 || i < exittimeout * 2; i++) {
		if (stats != NULL)
			msab_freeStatus(&stats);
		sleep_ms(500);
		er = msab_getStatus(&stats, dbname);
		if (er != NULL) {
			Mlevelfprintf(ERROR, stderr, "unexpected problem: %s\n", er);
			free(er);
			/* don't die, just continue, so we KILL in the end */
		} else if (stats == NULL) {
			Mlevelfprintf(ERROR, stderr, "hmmmm, database '%s' suddenly doesn't exist "
					 "any more\n", dbname);
		} else {
			switch (stats->state) {
			case SABdbRunning:
			case SABdbStarting:
				/* ok, try again */
				break;
			case SABdbCrashed:
				Mlevelfprintf(ERROR, stderr, "database '%s' crashed after SIGTERM\n",
						  dbname);
				msab_freeStatus(&stats);
				return true;
			case SABdbInactive:
				Mlevelfprintf(INFORMATION, stdout, "database '%s' has shut down\n", dbname);
				msab_freeStatus(&stats);
				return true;
			default:
				Mlevelfprintf(ERROR, stderr, "unknown state: %d\n", (int)stats->state);
				break;
			}
		}
	}
	Mlevelfprintf(WARNING, stderr, "timeout of %s seconds expired, sending process %lld"
			 " (database '%s') the KILL signal\n",
			 kv->val, (long long int)pid, dbname);
	kill(pid, SIGKILL);
	msab_freeStatus(&stats);
	return true;
}

/**
 * Fork an mserver and detach.  Before forking off, Sabaoth is consulted
 * to see if forking makes sense, or whether it is necessary at all, or
 * forbidden by restart policy, e.g. when in maintenance.
 */

#define MAX_NR_ARGS 511

err
forkMserver(const char *database, sabdb** stats, bool force)
{
	pid_t pid;
	char *er;
	sabuplog info;
	struct tm *t;
	char tstr[20];
	int pfdo[2];
	int pfde[2];
	dpair dp;
	char vaultkey[512];
	struct stat statbuf;
	char upmin[8];
	char upavg[8];
	char upmax[8];
	confkeyval *ckv, *kv, *list;
	SABdbState state;
	char *sabdbfarm;
	char dbpath[1024];
	char dbextra_path[1024];
	char dbtrace_path[1024];
	char listenaddr[512];
	char muri[512]; /* possibly undersized */
	char usock[512];
	bool mydoproxy;
	char nthreads[32];
	char tabthreads[32];
	char nclients[32];
	char pipeline[512];
	char memmaxsize[64];
	char vmmaxsize[64];
	char *dbextra = NULL;
	char *dbtrace = NULL;
	char *mserver5_extra = NULL;
	char *mserver5_extra_token = NULL;
	char *argv[MAX_NR_ARGS+1];	/* for the exec arguments */
	char property_other[1024];
	int c = 0;
	int freec = 0;				/* from where to free entries in argv */
	unsigned int mport;

	/* Find or allocate a dpair entry for this database */
	pthread_mutex_lock(&_mero_topdp_lock);
	dp = _mero_topdp->next;
	while (strcmp(dp->dbname, database) != 0) {
		if (dp->next == NULL) {
			dp = dp->next = malloc(sizeof(struct _dpair));
			*dp = (struct _dpair) {
				.dbname = strdup(database),
				.fork_lock = PTHREAD_MUTEX_INITIALIZER,
			};
			break;
		}
		dp = dp->next;
	}
	pthread_mutex_unlock(&_mero_topdp_lock);

	/* Make sure we only start one mserver5 at the same time. */
	pthread_mutex_lock(&dp->fork_lock);

	er = msab_getStatus(stats, database);
	if (er != NULL) {
		pthread_mutex_unlock(&dp->fork_lock);
		err e = newErr("%s", er);
		free(er);
		return(e);
	}

	/* NOTE: remotes also include locals through self announcement */
	if (*stats == NULL) {
		*stats = getRemoteDB(database);
		pthread_mutex_unlock(&dp->fork_lock);

		if (*stats != NULL)
			return(NO_ERR);

		return(newErr("no such database: %s", database));
	}

	/* Since we ask for a specific database, it should be either there
	 * or not there.  Since we checked the latter case above, it should
	 * just be there, and be the right one.  There also shouldn't be
	 * more than one entry in the list, so we assume we have the right
	 * one here. */

	if ((*stats)->state == SABdbRunning) {
		/* return before doing expensive stuff, when this db just seems
		 * to be running */
		pthread_mutex_unlock(&dp->fork_lock);
		return(NO_ERR);
	}

	ckv = getDefaultProps();
	readAllProps(ckv, (*stats)->path);
	kv = findConfKey(ckv, "type");
	if (kv->val == NULL)
		kv = findConfKey(_mero_db_props, "type");

	if ((*stats)->locked) {
		if (!force) {
			Mlevelfprintf(WARNING, stdout, "%s '%s' is under maintenance\n",
					 kv->val, database);
			freeConfFile(ckv);
			free(ckv);
			pthread_mutex_unlock(&dp->fork_lock);
			return(NO_ERR);
		} else {
			Mlevelfprintf(WARNING, stdout, "startup of %s under maintenance "
					 "'%s' forced\n", kv->val, database);
		}
	}

	/* retrieve uplog information to print a short conclusion */
	er = msab_getUplogInfo(&info, *stats);
	if (er != NULL) {
		err e = newErr("could not retrieve uplog information: %s", er);
		free(er);
		msab_freeStatus(stats);
		freeConfFile(ckv);
		free(ckv);
		pthread_mutex_unlock(&dp->fork_lock);
		return(e);
	}

	switch ((*stats)->state) {
	case SABdbRunning:
		freeConfFile(ckv);
		free(ckv);
		pthread_mutex_unlock(&dp->fork_lock);
		return(NO_ERR);
	case SABdbCrashed:
		t = localtime(&info.lastcrash);
		strftime(tstr, sizeof(tstr), "%Y-%m-%d %H:%M:%S", t);
		secondsToString(upmin, info.minuptime, 1);
		secondsToString(upavg, info.avguptime, 1);
		secondsToString(upmax, info.maxuptime, 1);
		Mlevelfprintf(ERROR, stdout, "%s '%s' has crashed after start on %s, "
				 "attempting restart, "
				 "up min/avg/max: %s/%s/%s, "
				 "crash average: %d.00 %.2f %.2f (%d-%d=%d)\n",
				 kv->val, database, tstr,
				 upmin, upavg, upmax,
				 info.crashavg1, info.crashavg10, info.crashavg30,
				 info.startcntr, info.stopcntr, info.crashcntr);
		break;
	case SABdbInactive:
		secondsToString(upmin, info.minuptime, 1);
		secondsToString(upavg, info.avguptime, 1);
		secondsToString(upmax, info.maxuptime, 1);
		Mlevelfprintf(INFORMATION, stdout, "starting %s '%s', "
				 "up min/avg/max: %s/%s/%s, "
				 "crash average: %d.00 %.2f %.2f (%d-%d=%d)\n",
				 kv->val, database,
				 upmin, upavg, upmax,
				 info.crashavg1, info.crashavg10, info.crashavg30,
				 info.startcntr, info.stopcntr, info.crashcntr);
		break;
	default:
		/* this also includes SABdbStarting, which we shouldn't ever
		 * see due to the global starting lock
		 *
		 * if SABdbStarting: a process (presumably mserver5) has locked
		 * the database (i.e. the .gdk_lock file), but the server is not
		 * ready to accept connections (i.e. there is no .started
		 * file) */
		state = (*stats)->state;
		msab_freeStatus(stats);
		freeConfFile(ckv);
		free(ckv);
		pthread_mutex_unlock(&dp->fork_lock);
		if (state == SABdbStarting)
			return(newErr("unexpected state: database is locked but not yet started"));
		else
			return(newErr("unknown or impossible state: %d",
						  (int)state));
	}

	/* create the pipes (filedescriptors) now, such that we and the
	 * child have the same descriptor set */
	if (pipe(pfdo) == -1) {
		int e = errno;
		msab_freeStatus(stats);
		freeConfFile(ckv);
		free(ckv);
		pthread_mutex_unlock(&dp->fork_lock);
		return(newErr("unable to create pipe: %s", strerror(e)));
	}
	if (pipe(pfde) == -1) {
		int e = errno;
		close(pfdo[0]);
		close(pfdo[1]);
		msab_freeStatus(stats);
		freeConfFile(ckv);
		free(ckv);
		pthread_mutex_unlock(&dp->fork_lock);
		return(newErr("unable to create pipe: %s", strerror(e)));
	}

	/* a multiplex-funnel means starting a separate thread */
	if (strcmp(kv->val, "mfunnel") == 0) {
		FILE *f1, *f2;
		/* fill in the rest of the dpair entry */
		pthread_mutex_lock(&_mero_topdp_lock);

		dp->input[0].fd = pfdo[0];
		dp->input[1].fd = pfde[0];
		dp->type = MEROFUN;
		dp->pid = getpid();
		dp->flag = 0;

		pthread_mutex_unlock(&_mero_topdp_lock);

		kv = findConfKey(ckv, "mfunnel");
		if (!(f1 = fdopen(pfdo[1], "a"))) {
			msab_freeStatus(stats);
			freeConfFile(ckv);
			free(ckv);
			pthread_mutex_unlock(&dp->fork_lock);
			close(pfdo[1]);
			close(pfde[1]);
			return newErr("Failed to open file descriptor\n");
		}
		if (!(f2 = fdopen(pfde[1], "a"))) {
			fclose(f1);
			close(pfde[1]);
			msab_freeStatus(stats);
			freeConfFile(ckv);
			free(ckv);
			pthread_mutex_unlock(&dp->fork_lock);
			return newErr("Failed to open file descriptor\n");
		}
		if ((er = multiplexInit(database, kv->val, f1, f2)) != NO_ERR) {
			Mlevelfprintf(ERROR, stderr, "failed to create multiplex-funnel: %s\n",
					 getErrMsg(er));
			msab_freeStatus(stats);
			freeConfFile(ckv);
			free(ckv);
			pthread_mutex_unlock(&dp->fork_lock);
			return(er);
		}
		freeConfFile(ckv);
		free(ckv);

		/* refresh stats, now we will have a connection registered */
		msab_freeStatus(stats);
		er = msab_getStatus(stats, database);
		pthread_mutex_unlock(&dp->fork_lock);
		if (er != NULL) {
			/* since the client mserver lives its own life anyway,
			 * it's not really a problem we exit here */
			err e = newErr("%s", er);
			free(er);
			return(e);
		}
		return(NO_ERR);
	}

	/* check if the vaultkey is there, otherwise abort early (value
	 * later on reused when server is started) */
	snprintf(vaultkey, sizeof(vaultkey), "%s/.vaultkey", (*stats)->path);
	if (stat(vaultkey, &statbuf) == -1) {
		msab_freeStatus(stats);
		freeConfFile(ckv);
		free(ckv);
		pthread_mutex_unlock(&dp->fork_lock);
		close(pfdo[0]);
		close(pfdo[1]);
		close(pfde[0]);
		close(pfde[1]);
		return(newErr("cannot start database '%s': no .vaultkey found "
					  "(did you create the database with `monetdb create %s`?)",
					  database, database));
	}

	er = msab_getDBfarm(&sabdbfarm);
	if (er != NULL) {
		msab_freeStatus(stats);
		freeConfFile(ckv);
		free(ckv);
		pthread_mutex_unlock(&dp->fork_lock);
		close(pfdo[0]);
		close(pfdo[1]);
		close(pfde[0]);
		close(pfde[1]);
		return(er);
	}

	mydoproxy = strcmp(getConfVal(_mero_props, "forward"), "proxy") == 0;

<<<<<<< HEAD
=======
	kv = findConfKey(ckv, "nthreads");
	if (kv->val == NULL)
		kv = findConfKey(_mero_db_props, "nthreads");
	if (kv->val != NULL) {
		snprintf(nthreads, sizeof(nthreads), "gdk_nr_threads=%s", kv->val);
	} else {
		nthreads[0] = '\0';
	}

	kv = findConfKey(ckv, "ncopyintothreads");
	if (kv->val == NULL)
		kv = findConfKey(_mero_db_props, "ncopyintothreads");
	if (kv->val != NULL) {
		snprintf(tabthreads, sizeof(tabthreads), "tablet_threads=%s", kv->val);
	} else {
		tabthreads[0] = '\0';
	}

	kv = findConfKey(ckv, "nclients");
	if (kv->val == NULL)
		kv = findConfKey(_mero_db_props, "nclients");
	if (kv->val != NULL) {
		snprintf(nclients, sizeof(nclients), "max_clients=%s", kv->val);
	} else {
		nclients[0] = '\0';
	}

	kv = findConfKey(ckv, "optpipe");
	if (kv->val == NULL)
		kv = findConfKey(_mero_db_props, "optpipe");
	if (kv->val != NULL) {
		snprintf(pipeline, sizeof(pipeline), "sql_optimizer=%s", kv->val);
	} else {
		pipeline[0] = '\0';
	}

	kv = findConfKey(ckv, "memmaxsize");
	if (kv->val != NULL) {
		snprintf(memmaxsize, sizeof(memmaxsize), "gdk_mem_maxsize=%s", kv->val);
	} else {
		memmaxsize[0] = '\0';
	}

	kv = findConfKey(ckv, "vmmaxsize");
	if (kv->val != NULL) {
		snprintf(vmmaxsize, sizeof(vmmaxsize), "gdk_vm_maxsize=%s", kv->val);
	} else {
		vmmaxsize[0] = '\0';
	}

	kv = findConfKey(ckv, "readonly");
	if (kv->val != NULL && strcmp(kv->val, "no") != 0)
		readonly = "--readonly";

	kv = findConfKey(ckv, "embedr");
	if (kv->val != NULL && strcmp(kv->val, "no") != 0)
		embeddedr = "embedded_r=true";

	kv = findConfKey(ckv, "embedpy3");
	if (kv->val != NULL && strcmp(kv->val, "no") != 0) {
		if (embeddedpy) {
			// only one python version can be active at a time
			msab_freeStatus(stats);
			freeConfFile(ckv);
			free(ckv);
			pthread_mutex_unlock(&dp->fork_lock);
			free(sabdbfarm);
			return newErr("attempting to start mserver with both embedded python2 and embedded python3; only one python version can be active at a time\n");
		}
		embeddedpy = "embedded_py=3";
	}
	kv = findConfKey(ckv, "embedc");
	if (kv->val != NULL && strcmp(kv->val, "no") != 0)
		embeddedc = "embedded_c=true";
>>>>>>> 9d8807f0
	kv = findConfKey(ckv, "dbextra");
	if (kv != NULL && kv->val != NULL) {
		dbextra = kv->val;
	}

	kv = findConfKey(ckv, "dbtrace");
	if (kv != NULL && kv->val != NULL)
		dbtrace = kv->val;

	kv = findConfKey(ckv, "listenaddr");
	if (!mydoproxy && kv->val != NULL) {
		snprintf(listenaddr, sizeof(listenaddr), "--set=mapi_listenaddr=%s", kv->val);
	} else {
		listenaddr[0] = '\0';
	}

	mport = (unsigned int)getConfNum(_mero_props, "port");

	/* ok, now exec that mserver we want */
	snprintf(dbpath, sizeof(dbpath),
			 "--dbpath=%s/%s", sabdbfarm, database);
	free(sabdbfarm);
	snprintf(vaultkey, sizeof(vaultkey),
			 "--set=monet_vault_key=%s/.vaultkey", (*stats)->path);
	snprintf(muri, sizeof(muri),
			 "--set=merovingian_uri=mapi:monetdb://%s:%u/%s",
			 _mero_hostname, mport, database);
	argv[c++] = _mero_mserver;
	argv[c++] = dbpath;
	argv[c++] = muri;
	if (dbextra != NULL) {
		snprintf(dbextra_path, sizeof(dbextra_path),
				 "--dbextra=%s", dbextra);
		argv[c++] = dbextra_path;
	}

	if (dbtrace != NULL) {
		snprintf(dbtrace_path, sizeof(dbtrace_path),
				 "--dbtrace=%s", dbtrace);
		argv[c++] = dbtrace_path;
	}

	if (mydoproxy) {
		/* we "proxy", so we can just solely use UNIX domain sockets
		 * internally.  Before we hit our head, check if we can
		 * actually use a UNIX socket (due to pathlength) */
		if (strlen((*stats)->path) + 11 < sizeof(((struct sockaddr_un *) 0)->sun_path)) {
			argv[c++] = "--set=mapi_listenaddr=none";
			snprintf(usock, sizeof(usock), "--set=mapi_usock=%s/.mapi.sock",
					 (*stats)->path);
			argv[c++] = usock;
		} else {
			/* for logic here, see comment below */
			argv[c++] = "--set=mapi_port=0";
			argv[c++] = "--set=mapi_listenaddr=localhost";
			snprintf(usock, sizeof(usock), "--set=mapi_usock=");
			argv[c++] = usock;
		}
	} else {
		if (listenaddr[0] != '\0') {
			argv[c++] = listenaddr;
		} else {
			argv[c++] = "--set=mapi_listenaddr=localhost";
		}
		argv[c++] = "--set=mapi_port=0";
		/* avoid this mserver binding to the same port as merovingian
		 * but on another interface, (INADDR_ANY ... sigh) causing
		 * endless redirects since 0.0.0.0 is not a valid address to
		 * connect to, and hence the hostname is advertised instead */
		snprintf(usock, sizeof(usock), "--set=mapi_usock=");
		argv[c++] = usock;
	}
<<<<<<< HEAD
	argv[c++] = vaultkey;

	kv = findConfKey(ckv, "nthreads");
	if (kv->val == NULL)
		kv = findConfKey(_mero_db_props, "nthreads");
	if (kv->val != NULL) {
		snprintf(nthreads, sizeof(nthreads), "--set=gdk_nr_threads=%s", kv->val);
		argv[c++] = nthreads;
=======
	argv[c++] = set; argv[c++] = vaultkey;
	if (nthreads[0] != '\0') {
		argv[c++] = set; argv[c++] = nthreads;
	}
	if (tabthreads[0] != '\0') {
		argv[c++] = set; argv[c++] = tabthreads;
	}
	if (nclients[0] != '\0') {
		argv[c++] = set; argv[c++] = nclients;
>>>>>>> 9d8807f0
	}

	kv = findConfKey(ckv, "nclients");
	if (kv->val == NULL)
		kv = findConfKey(_mero_db_props, "nclients");
	if (kv->val != NULL) {
		snprintf(nclients, sizeof(nclients), "--set=max_clients=%s", kv->val);
		argv[c++] = nclients;
	}

	kv = findConfKey(ckv, "optpipe");
	if (kv->val == NULL)
		kv = findConfKey(_mero_db_props, "optpipe");
	if (kv->val != NULL) {
		snprintf(pipeline, sizeof(pipeline), "--set=sql_optimizer=%s", kv->val);
		argv[c++] = pipeline;
	}

	kv = findConfKey(ckv, "memmaxsize");
	if (kv->val != NULL) {
		snprintf(memmaxsize, sizeof(memmaxsize), "--set=gdk_mem_maxsize=%s", kv->val);
		argv[c++] = memmaxsize;
	}

	kv = findConfKey(ckv, "vmmaxsize");
	if (kv->val != NULL) {
		snprintf(vmmaxsize, sizeof(vmmaxsize), "--set=gdk_vm_maxsize=%s", kv->val);
		argv[c++] = vmmaxsize;
	}

	kv = findConfKey(ckv, "embedr");
	if (kv->val != NULL && strcmp(kv->val, "no") != 0) {
		argv[c++] = "--set=embedded_r=true";
	}

	kv = findConfKey(ckv, "embedpy3");
	if (kv->val != NULL && strcmp(kv->val, "no") != 0) {
		argv[c++] = "--set=embedded_py=3";
	}

	kv = findConfKey(ckv, "embedc");
	if (kv->val != NULL && strcmp(kv->val, "no") != 0) {
		argv[c++] = "--set=embedded_c=true";
	}

	kv = findConfKey(ckv, "readonly");
	if (kv->val != NULL && strcmp(kv->val, "no") != 0)
		argv[c++] = "--readonly";

	kv = findConfKey(ckv, "raw_strings");
	if (kv->val != NULL && strcmp(kv->val, "no") != 0) {
		argv[c++] = "--set=raw_strings=true";
	}

	/* get the rest (non-default) mserver props set in the conf file */
	list = ckv;
	freec = c;					/* following entries to be freed */

	kv = findConfKey(ckv, "loadmodules");
	if (kv->val == NULL)
		kv = findConfKey(_mero_db_props, "loadmodules");
	if (kv->val != NULL) {
		size_t modlen;
		for (const char *val = kv->val; *val; val += modlen) {
			modlen = strcspn(val, ", \t");
			if (modlen > 0) {
				char *arg = malloc(modlen + 14);
				snprintf(arg, modlen + 14, "--loadmodule=%.*s", (int) modlen, val);
				argv[c++] = arg;
			}
			modlen += strspn(val + modlen, ", \t");
		}
	}

	while (list->key != NULL) {
		if (list->val != NULL && !defaultProperty(list->key)) {
			if (strcmp(list->key, "gdk_debug") == 0) {
				snprintf(property_other, sizeof(property_other), "-d%s", list->val);
			} else {
				snprintf(property_other, sizeof(property_other), "--set=%s=%s", list->key, list->val);
			}
			argv[c++] = strdup(property_other);
		}
		list++;
	}

	/* Let's get extra mserver5 args from the environment */
	mserver5_extra = getenv("MSERVER5_EXTRA_ARGS");
	if (mserver5_extra != NULL) {
		/* work on copy of the environment value since strtok_r changes it */
		mserver5_extra = strdup(mserver5_extra);
		if (mserver5_extra != NULL) {
			char *sp = NULL;
			mserver5_extra_token = strtok_r(mserver5_extra, " ", &sp);
			while (c < MAX_NR_ARGS && mserver5_extra_token != NULL) {
				argv[c++] = strdup(mserver5_extra_token);
				mserver5_extra_token = strtok_r(NULL, " ", &sp);
			}
			free(mserver5_extra);
		}
	}

	argv[c++] = NULL;

	freeConfFile(ckv);
	free(ckv); /* can make ckv static and reuse it all the time */

	/* make sure we're not inside childhandler() fiddling with our
	 * dpair instance */
	pthread_mutex_lock(&_mero_topdp_lock);

	pid = fork();
	if (pid == 0) {
		/* redirect stdout and stderr to a new pair of fds for
		 * logging help */
		ssize_t write_error;	/* to avoid compiler warning */
		int dup_err;
		close(pfdo[0]);
		dup_err = dup2(pfdo[1], 1);
		if (dup_err == -1)
			perror("dup2");
		close(pfdo[1]);

		close(pfde[0]);
		dup_err = dup2(pfde[1], 2);
		if (dup_err == -1)
			perror("dup2");
		close(pfde[1]);

		write_error = write(1, "arguments:", 10);
		for (c = 0; argv[c] != NULL; c++) {
			/* very stupid heuristic to make copy/paste easier from
			 * merovingian's log */
			int q = strchr(argv[c], ' ') != NULL;
			write_error |= write(1, " \"", 1 + q);
			write_error |= write(1, argv[c], strlen(argv[c]));
			if (q)
				write_error |= write(1, "\"", 1);
		}
		write_error |= write(1, "\n", 1);
		if (write_error < 0)
			perror("write");

		execv(_mero_mserver, argv);
		/* if the exec returns, it is because of a failure */
		perror("executing failed");
		exit(1);
	} else if (pid > 0) {
		/* parent: fine, let's add the pipes for this child */
		dp->input[0].fd = pfdo[0];
		close(pfdo[1]);
		dp->input[1].fd = pfde[0];
		close(pfde[1]);
		dp->type = MERODB;
		dp->pid = pid;
		dp->flag = 0;
		pthread_mutex_unlock(&_mero_topdp_lock);

		while (argv[freec] != NULL) {
			free(argv[freec++]);
		}

		/* wait for the child to finish starting, at some point we
		 * decided that we should wait indefinitely here because if the
		 * mserver needs time to start up, we shouldn't interrupt it,
		 * and if it hangs, we're just doomed, with the drawback that we
		 * completely kill the functionality of monetdbd too */
		do {
			/* give the database a break */
			sleep_ms(500);

			/* stats cannot be NULL, as we don't allow starting non
			 * existing databases, note that we need to run this loop at
			 * least once not to leak */
			msab_freeStatus(stats);
			er = msab_getStatus(stats, database);
			if (er != NULL) {
				/* since the client mserver lives its own life anyway,
				 * it's not really a problem we exit here */
				err e = newErr("%s", er);
				free(er);
				pthread_mutex_unlock(&dp->fork_lock);
				return(e);
			}

			/* in the meanwhile, if the server has stopped (and been
			 * waited for), the pid will have been set to -1, so check
			 * that. */
			pthread_mutex_lock(&_mero_topdp_lock);
			if (dp->pid == -1) {
				pthread_mutex_unlock(&_mero_topdp_lock);
				break;
			}
			pthread_mutex_unlock(&_mero_topdp_lock);
		} while ((*stats)->state != SABdbRunning);

		/* check if the SQL scenario was loaded */
		if (dp->pid != -1 && (*stats)->state == SABdbRunning &&
			(*stats)->conns != NULL &&
			(*stats)->conns->val != NULL &&
			(*stats)->scens != NULL &&
			(*stats)->scens->val != NULL) {
			sablist *scen = (*stats)->scens;
			do {
				if (scen->val != NULL && strcmp(scen->val, "sql") == 0)
					break;
			} while ((scen = scen->next) != NULL);
			if (scen == NULL) {
				/* we don't know what it's doing, but we don't like it
				 * any case, so kill it */
				(void) terminateProcess(dp->dbname, dp->pid, MERODB);
				msab_freeStatus(stats);
				pthread_mutex_unlock(&dp->fork_lock);
				return(newErr("database '%s' did not initialise the sql "
							  "scenario", database));
			}
		} else if (dp->pid != -1) {
			(void) terminateProcess(dp->dbname, dp->pid, MERODB);
			msab_freeStatus(stats);
			pthread_mutex_unlock(&dp->fork_lock);
			return(newErr(
					   "database '%s' started up, but failed to open up "
					   "a communication channel", database));
		}

		/* try to be clear on why starting the database failed */
		if (dp->pid == -1) {
			state = (*stats)->state;

			pthread_mutex_unlock(&dp->fork_lock);

			/* starting failed */
			msab_freeStatus(stats);

			switch ((int)state) {
			case SABdbRunning:
				/* right, it's not there, but it's running */
				return(newErr(
						   "database '%s' has inconsistent state "
						   "(sabaoth administration reports running, "
						   "but process seems gone), "
						   "review monetdbd's "
						   "logfile (%s) for any peculiarities", database,
						   getConfVal(_mero_props, "logfile")));
			case SABdbCrashed:
				return(newErr(
						   "database '%s' has crashed after starting, "
						   "manual intervention needed, "
						   "check monetdbd's logfile (%s) for details",
						   database, getConfVal(_mero_props, "logfile")));
			case SABdbInactive:
				return(newErr(
						   "database '%s' appears to shut "
						   "itself down after starting, "
						   "check monetdbd's logfile (%s) for possible "
						   "hints", database,
						   getConfVal(_mero_props, "logfile")));
			case SABdbStarting:
				return(newErr(
						   "database '%s' has inconsistent state "
						   "(sabaoth administration reports starting up, "
						   "but process seems gone), "
						   "review monetdbd's "
						   "logfile (%s) for any peculiarities", database,
						   getConfVal(_mero_props, "logfile")));
			default:
				return(newErr("unknown state: %d", (int)state));
			}
		}

		pthread_mutex_unlock(&dp->fork_lock);

		if ((*stats)->locked) {
			Mlevelfprintf(INFORMATION, stdout, "database '%s' has been put into maintenance "
					 "mode during startup\n", database);
		}

		return(NO_ERR);
	}
	/* pid < 0: fork failed */
	int e = errno;

	/* forking failed somehow, cleanup the pipes */
	close(pfdo[0]);
	close(pfdo[1]);
	close(pfde[0]);
	close(pfde[1]);
	msab_freeStatus(stats);
	pthread_mutex_unlock(&dp->fork_lock);
	pthread_mutex_unlock(&_mero_topdp_lock);
	return(newErr("%s", strerror(e)));
}<|MERGE_RESOLUTION|>--- conflicted
+++ resolved
@@ -472,83 +472,6 @@
 
 	mydoproxy = strcmp(getConfVal(_mero_props, "forward"), "proxy") == 0;
 
-<<<<<<< HEAD
-=======
-	kv = findConfKey(ckv, "nthreads");
-	if (kv->val == NULL)
-		kv = findConfKey(_mero_db_props, "nthreads");
-	if (kv->val != NULL) {
-		snprintf(nthreads, sizeof(nthreads), "gdk_nr_threads=%s", kv->val);
-	} else {
-		nthreads[0] = '\0';
-	}
-
-	kv = findConfKey(ckv, "ncopyintothreads");
-	if (kv->val == NULL)
-		kv = findConfKey(_mero_db_props, "ncopyintothreads");
-	if (kv->val != NULL) {
-		snprintf(tabthreads, sizeof(tabthreads), "tablet_threads=%s", kv->val);
-	} else {
-		tabthreads[0] = '\0';
-	}
-
-	kv = findConfKey(ckv, "nclients");
-	if (kv->val == NULL)
-		kv = findConfKey(_mero_db_props, "nclients");
-	if (kv->val != NULL) {
-		snprintf(nclients, sizeof(nclients), "max_clients=%s", kv->val);
-	} else {
-		nclients[0] = '\0';
-	}
-
-	kv = findConfKey(ckv, "optpipe");
-	if (kv->val == NULL)
-		kv = findConfKey(_mero_db_props, "optpipe");
-	if (kv->val != NULL) {
-		snprintf(pipeline, sizeof(pipeline), "sql_optimizer=%s", kv->val);
-	} else {
-		pipeline[0] = '\0';
-	}
-
-	kv = findConfKey(ckv, "memmaxsize");
-	if (kv->val != NULL) {
-		snprintf(memmaxsize, sizeof(memmaxsize), "gdk_mem_maxsize=%s", kv->val);
-	} else {
-		memmaxsize[0] = '\0';
-	}
-
-	kv = findConfKey(ckv, "vmmaxsize");
-	if (kv->val != NULL) {
-		snprintf(vmmaxsize, sizeof(vmmaxsize), "gdk_vm_maxsize=%s", kv->val);
-	} else {
-		vmmaxsize[0] = '\0';
-	}
-
-	kv = findConfKey(ckv, "readonly");
-	if (kv->val != NULL && strcmp(kv->val, "no") != 0)
-		readonly = "--readonly";
-
-	kv = findConfKey(ckv, "embedr");
-	if (kv->val != NULL && strcmp(kv->val, "no") != 0)
-		embeddedr = "embedded_r=true";
-
-	kv = findConfKey(ckv, "embedpy3");
-	if (kv->val != NULL && strcmp(kv->val, "no") != 0) {
-		if (embeddedpy) {
-			// only one python version can be active at a time
-			msab_freeStatus(stats);
-			freeConfFile(ckv);
-			free(ckv);
-			pthread_mutex_unlock(&dp->fork_lock);
-			free(sabdbfarm);
-			return newErr("attempting to start mserver with both embedded python2 and embedded python3; only one python version can be active at a time\n");
-		}
-		embeddedpy = "embedded_py=3";
-	}
-	kv = findConfKey(ckv, "embedc");
-	if (kv->val != NULL && strcmp(kv->val, "no") != 0)
-		embeddedc = "embedded_c=true";
->>>>>>> 9d8807f0
 	kv = findConfKey(ckv, "dbextra");
 	if (kv != NULL && kv->val != NULL) {
 		dbextra = kv->val;
@@ -621,7 +544,6 @@
 		snprintf(usock, sizeof(usock), "--set=mapi_usock=");
 		argv[c++] = usock;
 	}
-<<<<<<< HEAD
 	argv[c++] = vaultkey;
 
 	kv = findConfKey(ckv, "nthreads");
@@ -630,17 +552,14 @@
 	if (kv->val != NULL) {
 		snprintf(nthreads, sizeof(nthreads), "--set=gdk_nr_threads=%s", kv->val);
 		argv[c++] = nthreads;
-=======
-	argv[c++] = set; argv[c++] = vaultkey;
-	if (nthreads[0] != '\0') {
-		argv[c++] = set; argv[c++] = nthreads;
-	}
-	if (tabthreads[0] != '\0') {
-		argv[c++] = set; argv[c++] = tabthreads;
-	}
-	if (nclients[0] != '\0') {
-		argv[c++] = set; argv[c++] = nclients;
->>>>>>> 9d8807f0
+	}
+
+	kv = findConfKey(ckv, "ncopyintothreads");
+	if (kv->val == NULL)
+		kv = findConfKey(_mero_db_props, "ncopyintothreads");
+	if (kv->val != NULL) {
+		snprintf(tabthreads, sizeof(tabthreads), "--set=tablet_threads=%s", kv->val);
+		argv[c++] = tabthreads;
 	}
 
 	kv = findConfKey(ckv, "nclients");
