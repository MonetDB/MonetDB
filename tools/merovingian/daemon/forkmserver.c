/*
 * This Source Code Form is subject to the terms of the Mozilla Public
 * License, v. 2.0.  If a copy of the MPL was not distributed with this
 * file, You can obtain one at http://mozilla.org/MPL/2.0/.
 *
 * Copyright 1997 - July 2008 CWI, August 2008 - 2017 MonetDB B.V.
 */

#include "monetdb_config.h"
#include <stdio.h>
#include <stdlib.h>
#include <sys/types.h>
#include <sys/un.h>
#include <sys/stat.h>
#include <signal.h>
#include <unistd.h>
#include <string.h> /* char ** */
#include <time.h> /* localtime */
#include <errno.h>

#include <msabaoth.h>
#include <utils/utils.h>
#include <utils/glob.h>
#include <utils/properties.h>
#include <mutils.h>

#include "merovingian.h"
#include "discoveryrunner.h" /* remotedb */
#include "multiplex-funnel.h" /* multiplexInit */
#include "forkmserver.h"

static pthread_mutex_t fork_lock = PTHREAD_MUTEX_INITIALIZER;

/**
 * The terminateProcess function tries to let the given mserver process
 * shut down gracefully within a given time-out.  If that fails, it
 * sends the deadly SIGKILL signal to the mserver process and returns.
 */
void
terminateProcess(pid_t pid, char *dbname, mtype type, int lock)
{
	sabdb *stats;
	char *er;
	int i;
	confkeyval *kv;

	if (lock)
		pthread_mutex_lock(&fork_lock);

	er = msab_getStatus(&stats, dbname);
	if (er != NULL) {
		if (lock)
			pthread_mutex_unlock(&fork_lock);
<<<<<<< HEAD
		Mfprintf(stderr, "cannot terminate process %lld: %s\n",
				(long long int)pid, er);
=======
		Mfprintf(stderr, "cannot terminate process " LLFMT ": %s\n",
				 (long long int)pid, er);
>>>>>>> db1fed22
		free(er);
		free(dbname);
		return;
	}

	if (stats == NULL) {
		if (lock)
			pthread_mutex_unlock(&fork_lock);
<<<<<<< HEAD
		Mfprintf(stderr, "strange, process %lld serves database '%s' "
				"which does not exist\n", (long long int)pid, dbname);
=======
		Mfprintf(stderr, "strange, process " LLFMT " serves database '%s' "
				 "which does not exist\n", (long long int)pid, dbname);
>>>>>>> db1fed22
		free(dbname);
		return;
	}

	switch (stats->state) {
	case SABdbRunning:
		/* ok, what we expect */
		break;
<<<<<<< HEAD
		case SABdbCrashed:
			if (lock)
				pthread_mutex_unlock(&fork_lock);
			Mfprintf(stderr, "cannot shut down database '%s', mserver "
					"(pid %lld) has crashed\n",
					dbname, (long long int)pid);
			msab_freeStatus(&stats);
			free(dbname);
			return;
		case SABdbInactive:
			if (lock)
				pthread_mutex_unlock(&fork_lock);
			Mfprintf(stdout, "database '%s' appears to have shut down already\n",
					dbname);
			fflush(stdout);
			msab_freeStatus(&stats);
			free(dbname);
			return;
		case SABdbStarting:
			if (lock)
				pthread_mutex_unlock(&fork_lock);
			Mfprintf(stderr, "database '%s' appears to be starting up\n",
					 dbname);
			/* starting up, so we'll go to the shut down phase */
			break;
		default:
			if (lock)
				pthread_mutex_unlock(&fork_lock);
			Mfprintf(stderr, "unknown state: %d\n", (int)stats->state);
			msab_freeStatus(&stats);
			free(dbname);
			return;
=======
	case SABdbCrashed:
		if (lock)
			pthread_mutex_unlock(&fork_lock);
		Mfprintf(stderr, "cannot shut down database '%s', mserver "
				 "(pid " LLFMT ") has crashed\n",
				 dbname, (long long int)pid);
		msab_freeStatus(&stats);
		free(dbname);
		return;
	case SABdbInactive:
		if (lock)
			pthread_mutex_unlock(&fork_lock);
		Mfprintf(stdout, "database '%s' appears to have shut down already\n",
				 dbname);
		fflush(stdout);
		msab_freeStatus(&stats);
		free(dbname);
		return;
	case SABdbStarting:
		if (lock)
			pthread_mutex_unlock(&fork_lock);
		Mfprintf(stderr, "database '%s' appears to be starting up\n",
				 dbname);
		/* starting up, so we'll go to the shut down phase */
		break;
	default:
		if (lock)
			pthread_mutex_unlock(&fork_lock);
		Mfprintf(stderr, "unknown state: %d\n", (int)stats->state);
		msab_freeStatus(&stats);
		free(dbname);
		return;
>>>>>>> db1fed22
	}

	if (type == MEROFUN) {
		if (lock)
			pthread_mutex_unlock(&fork_lock);
		multiplexDestroy(dbname);
		msab_freeStatus(&stats);
		free(dbname);
		return;
	} else if (type != MERODB) {
		/* barf */
		if (lock)
			pthread_mutex_unlock(&fork_lock);
		Mfprintf(stderr, "cannot stop merovingian process role: %s\n", dbname);
		msab_freeStatus(&stats);
		free(dbname);
		return;
	}

	/* ok, once we get here, we'll be shutting down the server */
<<<<<<< HEAD
	Mfprintf(stdout, "sending process %lld (database '%s') the "
			"TERM signal\n", (long long int)pid, dbname);
=======
	Mfprintf(stdout, "sending process " LLFMT " (database '%s') the "
			 "TERM signal\n", (long long int)pid, dbname);
>>>>>>> db1fed22
	kill(pid, SIGTERM);
	kv = findConfKey(_mero_props, "exittimeout");
	for (i = 0; i < atoi(kv->val) * 2; i++) {
		if (stats != NULL)
			msab_freeStatus(&stats);
		sleep_ms(500);
		er = msab_getStatus(&stats, dbname);
		if (er != NULL) {
			Mfprintf(stderr, "unexpected problem: %s\n", er);
			free(er);
			/* don't die, just continue, so we KILL in the end */
		} else if (stats == NULL) {
			Mfprintf(stderr, "hmmmm, database '%s' suddenly doesn't exist "
					 "any more\n", dbname);
		} else {
			switch (stats->state) {
			case SABdbRunning:
			case SABdbStarting:
				/* ok, try again */
				break;
			case SABdbCrashed:
				if (lock)
					pthread_mutex_unlock(&fork_lock);
				Mfprintf (stderr, "database '%s' crashed after SIGTERM\n",
						  dbname);
				msab_freeStatus(&stats);
				free(dbname);
				return;
			case SABdbInactive:
				if (lock)
					pthread_mutex_unlock(&fork_lock);
				Mfprintf(stdout, "database '%s' has shut down\n", dbname);
				fflush(stdout);
				msab_freeStatus(&stats);
				free(dbname);
				return;
			default:
				Mfprintf(stderr, "unknown state: %d\n", (int)stats->state);
				break;
			}
		}
	}
<<<<<<< HEAD
	Mfprintf(stderr, "timeout of %s seconds expired, sending process %lld"
			" (database '%s') the KILL signal\n",
			kv->val, (long long int)pid, dbname);
=======
	Mfprintf(stderr, "timeout of %s seconds expired, sending process " LLFMT
			 " (database '%s') the KILL signal\n",
			 kv->val, (long long int)pid, dbname);
>>>>>>> db1fed22
	kill(pid, SIGKILL);
	msab_freeStatus(&stats);
	free(dbname);
	if (lock)
		pthread_mutex_unlock(&fork_lock);
}

/**
 * Fork an mserver and detach.  Before forking off, Sabaoth is consulted
 * to see if forking makes sense, or whether it is necessary at all, or
 * forbidden by restart policy, e.g. when in maintenance.
 */
err
forkMserver(char *database, sabdb** stats, int force)
{
	pid_t pid;
	char *er;
	sabuplog info;
	struct tm *t;
	char tstr[20];
	int pfdo[2];
	int pfde[2];
	dpair dp;
	char vaultkey[512];
	struct stat statbuf;
	char upmin[8];
	char upavg[8];
	char upmax[8];
	confkeyval *ckv, *kv, *list;
	SABdbState state;
	char *sabdbfarm;
	char dbpath[1024];
	char dbextra_path[1024];
	char port[24];
	char muri[512]; /* possibly undersized */
	char usock[512];
	char mydoproxy;
	char nthreads[24];
	char nclients[24];
	char pipeline[512];
	char *readonly = NULL;
	char *embeddedr = NULL;
	char *embeddedpy = NULL;
	char *dbextra = NULL;
	char *argv[512];	/* for the exec arguments */
	char property_other[1024];
	int c = 0;
	unsigned int mport;

	er = msab_getStatus(stats, database);
	if (er != NULL) {
		err e = newErr("%s", er);
		free(er);
		return(e);
	}

	/* NOTE: remotes also include locals through self announcement */
	if (*stats == NULL) {
		*stats = getRemoteDB(database);

		if (*stats != NULL)
			return(NO_ERR);

		return(newErr("no such database: %s", database));
	}

	/* Since we ask for a specific database, it should be either there
	 * or not there.  Since we checked the latter case above, it should
	 * just be there, and be the right one.  There also shouldn't be
	 * more than one entry in the list, so we assume we have the right
	 * one here. */

	if ((*stats)->state == SABdbRunning)
		/* return before doing expensive stuff, when this db just seems
		 * to be running */
		return(NO_ERR);

	/* Make sure we only start one mserver5 at the same time, this is a
	 * horsedrug for preventing race-conditions where two or more
	 * clients start the same database at the same time, because they
	 * were all identified as being SABdbInactive.  If this "global"
	 * lock ever becomes a problem, we can reduce it to a per-database
	 * lock instead. */
	pthread_mutex_lock(&fork_lock);

	/* refetch the status, as it may have changed */
	msab_freeStatus(stats);
	er = msab_getStatus(stats, database);
	if (er != NULL) {
		err e = newErr("%s", er);
		free(er);
		pthread_mutex_unlock(&fork_lock);
		return(e);
	}

	ckv = getDefaultProps();
	readAllProps(ckv, (*stats)->path);
	kv = findConfKey(ckv, "type");
	if (kv->val == NULL)
		kv = findConfKey(_mero_db_props, "type");

	if ((*stats)->locked == 1) {
		if (force == 0) {
			Mfprintf(stdout, "%s '%s' is under maintenance\n",
					 kv->val, database);
			freeConfFile(ckv);
			free(ckv);
			pthread_mutex_unlock(&fork_lock);
			return(NO_ERR);
		} else {
			Mfprintf(stdout, "startup of %s under maintenance "
					 "'%s' forced\n", kv->val, database);
		}
	}

	/* retrieve uplog information to print a short conclusion */
	er = msab_getUplogInfo(&info, *stats);
	if (er != NULL) {
		err e = newErr("could not retrieve uplog information: %s", er);
		free(er);
		msab_freeStatus(stats);
		freeConfFile(ckv);
		free(ckv);
		pthread_mutex_unlock(&fork_lock);
		return(e);
	}

	switch ((*stats)->state) {
	case SABdbRunning:
		freeConfFile(ckv);
		free(ckv);
		pthread_mutex_unlock(&fork_lock);
		return(NO_ERR);
	case SABdbCrashed:
		t = localtime(&info.lastcrash);
		strftime(tstr, sizeof(tstr), "%Y-%m-%d %H:%M:%S", t);
		secondsToString(upmin, info.minuptime, 1);
		secondsToString(upavg, info.avguptime, 1);
		secondsToString(upmax, info.maxuptime, 1);
		Mfprintf(stdout, "%s '%s' has crashed after start on %s, "
				 "attempting restart, "
				 "up min/avg/max: %s/%s/%s, "
				 "crash average: %d.00 %.2f %.2f (%d-%d=%d)\n",
				 kv->val, database, tstr,
				 upmin, upavg, upmax,
				 info.crashavg1, info.crashavg10, info.crashavg30,
				 info.startcntr, info.stopcntr, info.crashcntr);
		break;
	case SABdbInactive:
		secondsToString(upmin, info.minuptime, 1);
		secondsToString(upavg, info.avguptime, 1);
		secondsToString(upmax, info.maxuptime, 1);
		Mfprintf(stdout, "starting %s '%s', "
				 "up min/avg/max: %s/%s/%s, "
				 "crash average: %d.00 %.2f %.2f (%d-%d=%d)\n",
				 kv->val, database,
				 upmin, upavg, upmax,
				 info.crashavg1, info.crashavg10, info.crashavg30,
				 info.startcntr, info.stopcntr, info.crashcntr);
		break;
	default:
		/* this also includes SABdbStarting, which we shouldn't ever
		 * see due to the global starting lock */
		state = (*stats)->state;
		msab_freeStatus(stats);
		freeConfFile(ckv);
		free(ckv);
		pthread_mutex_unlock(&fork_lock);
		return(newErr("unknown or impossible state: %d",
					  (int)state));
	}

	/* create the pipes (filedescriptors) now, such that we and the
	 * child have the same descriptor set */
	if (pipe(pfdo) == -1) {
		msab_freeStatus(stats);
		freeConfFile(ckv);
		free(ckv);
		pthread_mutex_unlock(&fork_lock);
		return(newErr("unable to create pipe: %s", strerror(errno)));
	}
	if (pipe(pfde) == -1) {
		close(pfdo[0]);
		close(pfdo[1]);
		msab_freeStatus(stats);
		freeConfFile(ckv);
		free(ckv);
		pthread_mutex_unlock(&fork_lock);
		return(newErr("unable to create pipe: %s", strerror(errno)));
	}

	/* a multiplex-funnel means starting a separate thread */
	if (strcmp(kv->val, "mfunnel") == 0) {
		/* create a dpair entry */
		pthread_mutex_lock(&_mero_topdp_lock);

		dp = _mero_topdp;
		while (dp->next != NULL)
			dp = dp->next;
		dp = dp->next = malloc(sizeof(struct _dpair));
		dp->out = pfdo[0];
		dp->err = pfde[0];
		dp->next = NULL;
		dp->type = MEROFUN;
		dp->pid = getpid();
		dp->dbname = strdup(database);
		dp->flag = 0;

		pthread_mutex_unlock(&_mero_topdp_lock);

		kv = findConfKey(ckv, "mfunnel");
		if ((er = multiplexInit(database, kv->val,
								fdopen(pfdo[1], "a"), fdopen(pfde[1], "a"))) != NO_ERR) {
			Mfprintf(stderr, "failed to create multiplex-funnel: %s\n",
					 getErrMsg(er));
			freeConfFile(ckv);
			free(ckv);
			pthread_mutex_unlock(&fork_lock);
			return(er);
		}
		freeConfFile(ckv);
		free(ckv);

		/* refresh stats, now we will have a connection registered */
		msab_freeStatus(stats);
		er = msab_getStatus(stats, database);
		if (er != NULL) {
			/* since the client mserver lives its own life anyway,
			 * it's not really a problem we exit here */
			err e = newErr("%s", er);
			free(er);
			pthread_mutex_unlock(&fork_lock);
			return(e);
		}
		pthread_mutex_unlock(&fork_lock);
		return(NO_ERR);
	}

	/* check if the vaultkey is there, otherwise abort early (value
	 * lateron reused when server is started) */
	snprintf(vaultkey, sizeof(vaultkey), "%s/.vaultkey", (*stats)->path);
	if (stat(vaultkey, &statbuf) == -1) {
		msab_freeStatus(stats);
		freeConfFile(ckv);
		free(ckv);
		pthread_mutex_unlock(&fork_lock);
		return(newErr("cannot start database '%s': no .vaultkey found "
					  "(did you create the database with `monetdb create %s`?)",
					  database, database));
	}

	er = msab_getDBfarm(&sabdbfarm);
	if (er != NULL) {
		err e = newErr("%s", er);
		free(er);
		return(e);
	}

	mydoproxy = strcmp(getConfVal(_mero_props, "forward"), "proxy") == 0;

	kv = findConfKey(ckv, "nthreads");
	if (kv->val == NULL)
		kv = findConfKey(_mero_db_props, "nthreads");
	if (kv->val != NULL) {
		snprintf(nthreads, sizeof(nthreads), "gdk_nr_threads=%s", kv->val);
	} else {
		nthreads[0] = '\0';
	}

	kv = findConfKey(ckv, "nclients");
	if (kv->val == NULL)
		kv = findConfKey(_mero_db_props, "nclients");
	if (kv->val != NULL) {
		snprintf(nclients, sizeof(nclients), "max_clients=%s", kv->val);
	} else {
		nclients[0] = '\0';
	}

	kv = findConfKey(ckv, "optpipe");
	if (kv->val == NULL)
		kv = findConfKey(_mero_db_props, "optpipe");
	if (kv->val != NULL) {
		snprintf(pipeline, sizeof(pipeline), "sql_optimizer=%s", kv->val);
	} else {
		pipeline[0] = '\0';
	}

	kv = findConfKey(ckv, "readonly");
	if (kv->val != NULL && strcmp(kv->val, "no") != 0)
		readonly = "--readonly";

	kv = findConfKey(ckv, "embedr");
	if (kv->val != NULL && strcmp(kv->val, "no") != 0)
		embeddedr = "embedded_r=true";

	kv = findConfKey(ckv, "embedpy");
	if (kv->val != NULL && strcmp(kv->val, "no") != 0)
		embeddedpy = "embedded_py=true";

	kv = findConfKey(ckv, "embedpy3");
	if (kv->val != NULL && strcmp(kv->val, "no") != 0) {
		if (embeddedpy) {
			// only one python version can be active at a time
			return newErr("attempting to start mserver with both embedded python2 and embedded python3; only one python version can be active at a time\n");
		}
		embeddedpy = "embedded_py=3";
	}
	kv = findConfKey(ckv, "dbextra");
	if (kv != NULL && kv->val != NULL) {
		dbextra = kv->val;
	}


	mport = (unsigned int)getConfNum(_mero_props, "port");

	/* ok, now exec that mserver we want */
	snprintf(dbpath, sizeof(dbpath),
			 "--dbpath=%s/%s", sabdbfarm, database);
	snprintf(vaultkey, sizeof(vaultkey),
			 "monet_vault_key=%s/.vaultkey", (*stats)->path);
	snprintf(muri, sizeof(muri),
			 "merovingian_uri=mapi:monetdb://%s:%u/%s",
			 _mero_hostname, mport, database);
	argv[c++] = _mero_mserver;
	argv[c++] = dbpath;
	argv[c++] = "--set"; argv[c++] = muri;
	if (dbextra != NULL) {
		snprintf(dbextra_path, sizeof(dbextra_path),
				 "--dbextra=%s", dbextra);
		argv[c++] = dbextra_path;
	}
	if (mydoproxy == 1) {
		struct sockaddr_un s; /* only for sizeof(s.sun_path) :( */
		argv[c++] = "--set"; argv[c++] = "mapi_open=false";
		/* we "proxy", so we can just solely use UNIX domain sockets
		 * internally.  Before we hit our head, check if we can
		 * actually use a UNIX socket (due to pathlength) */
		if (strlen((*stats)->path) + 11 < sizeof(s.sun_path)) {
			snprintf(port, sizeof(port), "mapi_port=0");
			snprintf(usock, sizeof(usock), "mapi_usock=%s/.mapi.sock",
					 (*stats)->path);
		} else {
			argv[c++] = "--set"; argv[c++] = "mapi_autosense=true";
			/* for logic here, see comment below */
			snprintf(port, sizeof(port), "mapi_port=%u", mport + 1);
			snprintf(usock, sizeof(usock), "mapi_usock=");
		}
	} else {
		argv[c++] = "--set"; argv[c++] = "mapi_open=true";
		argv[c++] = "--set"; argv[c++] = "mapi_autosense=true";
		/* avoid this mserver binding to the same port as merovingian
		 * but on another interface, (INADDR_ANY ... sigh) causing
		 * endless redirects since 0.0.0.0 is not a valid address to
		 * connect to, and hence the hostname is advertised instead */
		snprintf(port, sizeof(port), "mapi_port=%u", mport + 1);
		snprintf(usock, sizeof(usock), "mapi_usock=");
	}
	argv[c++] = "--set"; argv[c++] = port;
	argv[c++] = "--set"; argv[c++] = usock;
	argv[c++] = "--set"; argv[c++] = vaultkey;
	if (nthreads[0] != '\0') {
		argv[c++] = "--set"; argv[c++] = nthreads;
	}
	if (nclients[0] != '\0') {
		argv[c++] = "--set"; argv[c++] = nclients;
	}
	if (pipeline[0] != '\0') {
		argv[c++] = "--set"; argv[c++] = pipeline;
	}
	if (embeddedr != NULL) {
		argv[c++] = "--set"; argv[c++] = embeddedr;
	}
	if (embeddedpy != NULL) {
		argv[c++] = "--set"; argv[c++] = embeddedpy;
	}
	if (readonly != NULL) {
		argv[c++] = readonly;
	}
	/* get the rest (non-default) mserver props set in the conf file */
	list = ckv;
	while (list->key != NULL) {
		if (list->val != NULL && !defaultProperty(list->key)) {
			argv[c++] = "--set";
			snprintf(property_other, sizeof(property_other), "%s=%s", list->key, list->val);
			argv[c++] = strdup(property_other);
		}
		list++;
	}

	/* keep this one last for easy copy/paste with gdb */
	argv[c++] = "--set"; argv[c++] = "monet_daemon=yes";

	argv[c++] = NULL;

	freeConfFile(ckv);
	free(ckv); /* can make ckv static and reuse it all the time */

	/* make sure no entries are shot while adding and that we
	 * deliver a consistent state */
	pthread_mutex_lock(&_mero_topdp_lock);

	pid = fork();
	if (pid == 0) {
		/* redirect stdout and stderr to a new pair of fds for
		 * logging help */
		ssize_t write_error;	/* to avoid compiler warning */
		close(pfdo[0]);
		dup2(pfdo[1], 1);
		close(pfdo[1]);

		close(pfde[0]);
		dup2(pfde[1], 2);
		close(pfde[1]);

		write_error = write(1, "arguments:", 10);
		for (c = 0; argv[c] != NULL; c++) {
			/* very stupid heuristic to make copy/paste easier from
			 * merovingian's log */
			int q = strchr(argv[c], ' ') != NULL;
			write_error |= write(1, " \"", 1 + q);
			write_error |= write(1, argv[c], strlen(argv[c]));
			if (q)
				write_error |= write(1, "\"", 1);
		}
		write_error |= write(1, "\n", 1);
		if (write_error < 0)
			perror("write");

		execv(_mero_mserver, argv);
		/* if the exec returns, it is because of a failure */
		perror("executing failed");
		exit(1);
	} else if (pid > 0) {
		/* parent: fine, let's add the pipes for this child */
		dp = _mero_topdp;
		while (dp->next != NULL)
			dp = dp->next;
		dp = dp->next = malloc(sizeof(struct _dpair));
		dp->out = pfdo[0];
		close(pfdo[1]);
		dp->err = pfde[0];
		close(pfde[1]);
		dp->next = NULL;
		dp->type = MERODB;
		dp->pid = pid;
		dp->dbname = strdup(database);
		dp->flag = 0;

		pthread_mutex_unlock(&_mero_topdp_lock);

		/* wait for the child to finish starting, at some point we
		 * decided that we should wait indefinitely here because if the
		 * mserver needs time to start up, we shouldn't interrupt it,
		 * and if it hangs, we're just doomed, with the drawback that we
		 * completely kill the functionality of monetdbd too */
		do {
			/* give the database a break */
			sleep_ms(500);

			/* in the meanwhile, if the server has stopped, it will
			 * have been removed from the dpair list, so check if
			 * it's still there. */
			pthread_mutex_lock(&_mero_topdp_lock);
			dp = _mero_topdp;
			while (dp != NULL && dp->pid != pid)
				dp = dp->next;
			pthread_mutex_unlock(&_mero_topdp_lock);

			/* stats cannot be NULL, as we don't allow starting non
			 * existing databases, note that we need to run this loop at
			 * least once not to leak */
			msab_freeStatus(stats);
			er = msab_getStatus(stats, database);
			if (er != NULL) {
				/* since the client mserver lives its own life anyway,
				 * it's not really a problem we exit here */
				err e = newErr("%s", er);
				free(er);
				pthread_mutex_unlock(&fork_lock);
				return(e);
			}

			/* server doesn't run, no need to wait any longer */
			if (dp == NULL)
				break;
		} while ((*stats)->state != SABdbRunning);

		/* check if the SQL scenario was loaded */
		if (dp != NULL && (*stats)->state == SABdbRunning &&
			(*stats)->conns != NULL &&
			(*stats)->conns->val != NULL &&
			(*stats)->scens != NULL &&
			(*stats)->scens->val != NULL) {
			sablist *scen = (*stats)->scens;
			do {
				if (scen->val != NULL && strcmp(scen->val, "sql") == 0)
					break;
			} while ((scen = scen->next) != NULL);
			if (scen == NULL) {
				/* we don't know what it's doing, but we don't like it
				 * any case, so kill it */
				terminateProcess(pid, strdup(database), MERODB, 0);
				msab_freeStatus(stats);
				pthread_mutex_unlock(&fork_lock);
				return(newErr("database '%s' did not initialise the sql "
							  "scenario", database));
			}
		} else if (dp != NULL) {
			terminateProcess(pid, strdup(database), MERODB, 0);
			msab_freeStatus(stats);
			pthread_mutex_unlock(&fork_lock);
			return(newErr(
					   "database '%s' started up, but failed to open up "
					   "a communication channel", database));
		}

		pthread_mutex_unlock(&fork_lock);

		/* try to be clear on why starting the database failed */
		if (dp == NULL) {
			state = (*stats)->state;

			/* starting failed */
			msab_freeStatus(stats);

			switch ((int)state) {
			case SABdbRunning:
				/* right, it's not there, but it's running */
				return(newErr(
						   "database '%s' has inconsistent state "
						   "(sabaoth administration reports running, "
						   "but process seems gone), "
						   "review monetdbd's "
						   "logfile (%s) for any peculiarities", database,
						   getConfVal(_mero_props, "logfile")));
			case SABdbCrashed:
				return(newErr(
						   "database '%s' has crashed after starting, "
						   "manual intervention needed, "
						   "check monetdbd's logfile (%s) for details",
						   database, getConfVal(_mero_props, "logfile")));
			case SABdbInactive:
				return(newErr(
						   "database '%s' appears to shut "
						   "itself down after starting, "
						   "check monetdbd's logfile (%s) for possible "
						   "hints", database,
						   getConfVal(_mero_props, "logfile")));
			case SABdbStarting:
				return(newErr(
						   "database '%s' has inconsistent state "
						   "(sabaoth administration reports starting up, "
						   "but process seems gone), "
						   "review monetdbd's "
						   "logfile (%s) for any peculiarities", database,
						   getConfVal(_mero_props, "logfile")));
			default:
				return(newErr("unknown state: %d", (int)state));
			}
		}

		if ((*stats)->locked == 1) {
			Mfprintf(stdout, "database '%s' has been put into maintenance "
					 "mode during startup\n", database);
		}

		return(NO_ERR);
	} else
		pthread_mutex_unlock(&_mero_topdp_lock);
	/* forking failed somehow, cleanup the pipes */
	close(pfdo[0]);
	close(pfdo[1]);
	close(pfde[0]);
	close(pfde[1]);
	pthread_mutex_unlock(&fork_lock);
	return(newErr("%s", strerror(errno)));
}

/**
 * Fork stethoscope and detatch, after performing sanity checks. The assumption
 * is that each mserver5 process can have at most one stethoscope process
 * attached to it.
 */
err
fork_profiler(char *dbname, sabdb **stats, char **log_path)
{
	pid_t pid;
	char *error = NO_ERR;
	char *pidfilename = NULL;
	confkeyval *ckv = NULL, *kv;
	size_t pidfnlen;
	FILE *pidfile;
	char *profiler_executable;
	char *tmp_exe;
	struct stat path_info;
	int error_code;

	error = msab_getStatus(stats, dbname);
	if (error != NULL) {
		return error;
	}

	if (*stats == NULL) {
		/* TODO: What now? */
		error = newErr("Null stats for db %s", dbname);
		return error;
	}

	/* Find the profiler executable. The mserver is running as
	 * /path/to/installation/mserver5
	 * and the profiler executable should be:
	 * /path/to/installation/stethoscope
	 */
	tmp_exe = strdup(_mero_mserver);
	if (tmp_exe == NULL) {
		error = newErr("Cannot find the profiler executable");
		return error;
	} else {
		char *server_filename = "mserver5";
		char *profiler_filename = "stethoscope";
		char *s = strstr(tmp_exe, server_filename);
		size_t executable_len = 0;

		if (s == NULL || strncmp(s, server_filename, strlen(server_filename)) != 0) {
			error = newErr("Unexpected executable (missing the string \"%s\")", server_filename);
			free(tmp_exe);
			return error;
		}

		executable_len = strlen(tmp_exe) + strlen(profiler_filename) - strlen(server_filename) + 1;
		*s = '\0';
		profiler_executable = malloc(executable_len);
		snprintf(profiler_executable, executable_len, "%s%s%s",
				 tmp_exe, profiler_filename, s + 8);
		free(tmp_exe);
		if (stat(profiler_executable, &path_info) == -1) {
			error = newErr("Cannot find profiler executable");
			goto cleanup;
		}
		/* free(tmp_exe); */
	}

	pthread_mutex_lock(&fork_lock);

	/* Verify that the requested db is running */
	if ((*stats)->state != SABdbRunning) {
		/* server is not running, shoo */
		error = newErr("Database %s is not running.", dbname);
		goto cleanup;
	}

	/* find the path that the profiler will be storing files */
	ckv = getDefaultProps();
	readAllProps(ckv, (*stats)->path);
	kv = findConfKey(ckv, PROFILERLOGPROPERTY);

	if (kv == NULL) {
		error = newErr("Property '"PROFILERLOGPROPERTY"' not set for db %s\n",
					   dbname);
		goto cleanup;
	}

	*log_path = strdup(kv->val);

	/* Check that the log_path exists and create it if it does not */
	error_code = stat(*log_path, &path_info);
	if (error_code == -1) {  /* stat failed */
		if (errno == ENOENT) {  /* dir does not exist, create it */
			mode_t mode = 0755;
			if (mkdir(*log_path, mode) == -1) {  /* mkdir failed, bail out */
				char error_message[BUFSIZ];
				if (strerror_r(errno, error_message, BUFSIZ) != 0)
					strcpy(error_message, "unknown error");
				error = newErr("%s", error_message);
				free(*log_path);
				*log_path = NULL;
				goto cleanup;
			}
		} else {  /* Something else went wrong, can't handle the heat */
			char error_message[BUFSIZ];
			if (strerror_r(errno, error_message, BUFSIZ) != 0)
				strcpy(error_message, "unknown error");
			error = newErr("%s", error_message);
			free(*log_path);
			*log_path = NULL;
			goto cleanup;
		}
	} else {  /* stat succeeded */
		if(!S_ISDIR(path_info.st_mode)) {  /* file exists but is not a directory, bail out */
			error = newErr("File %s exists but is not a directory.", *log_path);
			free(*log_path);
			*log_path = NULL;
			goto cleanup;
		}
	}

	/* construct the filename of the pid file */
	pidfnlen = strlen(*log_path) + strlen("/profiler.pid") + 1;
	pidfilename = malloc(pidfnlen);
	if (pidfilename == NULL) {
		error = newErr("Cannot allocate buffer while starting profiler");
		goto cleanup;
	}
	snprintf(pidfilename, pidfnlen, "%s/profiler.pid", *log_path);

	/* Make sure that the pid file is does not exist */
	error_code = stat(pidfilename, &path_info);
	if (error_code != -1) {
		error = newErr("pid file %s already exists. Is the profiler already running?",
					   pidfilename);
		free(*log_path);
		*log_path = NULL;
		goto cleanup;
	}

	/* TODO: if the pid file exists read it and check if stethoscope with the
	 * given pid is running */
	/* Open the pid file */
	if ((pidfile = fopen(pidfilename, "w")) == NULL) {
		error = newErr("unable to open %s for writing", pidfilename);
		free(*log_path);
		*log_path = NULL;
		goto cleanup;
	}

	pid = fork();
	if (pid == 0) {
		char timestamp[20];
		char *argv[512];
		int arg_idx = 0;
		size_t log_filename_len;
		char *log_filename;
		time_t current_time;
		struct tm *tm_ctime;

		fclose(pidfile);
		/* construct the log output file */
		log_filename_len = strlen(*log_path) + strlen("/proflog_") + strlen(dbname) + 26;
		log_filename = malloc(log_filename_len);
		if (log_filename == NULL) {
			/* TODO What now? */
			Mfprintf(stderr, "failed to allocate buffer\n");
			exit(1);
		}
		current_time = time(NULL);
		tm_ctime = localtime(&current_time);
		strftime(timestamp, sizeof(timestamp), "%Y-%m-%d_%H:%M:%S", tm_ctime);
		snprintf(log_filename, log_filename_len, "%s/proflog_%s_%s.json",
				 *log_path, dbname, timestamp);

		/* build the arguments */
		argv[arg_idx++] = profiler_executable;
		argv[arg_idx++] = "-j";  /* JSON output */
		argv[arg_idx++] = "-d";
		argv[arg_idx++] = dbname;
		argv[arg_idx++] = "-o";
		argv[arg_idx++] = log_filename;
		/* execute */
		execv(profiler_executable, argv);
		exit(1);
	} else {
		/* write pid of stethoscope */
		Mfprintf(pidfile, "%d", (int)pid);
		fclose(pidfile);
	}

  cleanup:
	freeConfFile(ckv);
	free(ckv);
	free(profiler_executable);
	free(pidfilename);
	pthread_mutex_unlock(&fork_lock);
	return error;
}

err
shutdown_profiler(char *dbname, sabdb **stats)
{
	err error=NO_ERR;
	confkeyval *ckv = NULL, *kv;
	size_t pidfnlen = 0;
	char *pidfilename = NULL;
	FILE *pidfile;
	char buf[BUFSIZ];
	size_t nbytes;
	pid_t pid;

	error = msab_getStatus(stats, dbname);
	if (error != NULL) {
		return error;
	}

	if (*stats == NULL) {
		/* TODO: What now? */
		error = newErr("Null stats for db %s", dbname);
		return error;
	}

	/* Verify that the requested db is running */
	if ((*stats)->state != SABdbRunning) {
		/* server is not running, shoo */
		error = newErr("Database %s is not running.", dbname);
		goto cleanup;
	}

	/* Find the pid file and make sure the profiler is running */
	ckv = getDefaultProps();
	readAllProps(ckv, (*stats)->path);
	kv = findConfKey(ckv, PROFILERLOGPROPERTY);

	if (kv == NULL) {
		error = newErr("Property '"PROFILERLOGPROPERTY"' not set for db %s\n",
					   dbname);
		goto cleanup;
	}

	/* construct the filename of the pid file */
	pidfnlen = strlen(kv->val) + strlen("/profiler.pid") + 1;
	pidfilename = malloc(pidfnlen);
	if (pidfilename == NULL) {
		error = newErr("Cannot allocate buffer while shutting down of profiler");
		goto cleanup;
	}
	snprintf(pidfilename, pidfnlen, "%s/profiler.pid", kv->val);

	if ((pidfile = fopen(pidfilename, "r")) == NULL) {
		error = newErr("Unable to open %s for reading", pidfilename);
		goto cleanup;
	}

	clearerr(pidfile);
	nbytes = fread(buf, 1, BUFSIZ, pidfile);

	if (ferror(pidfile)) {
		error = newErr("Cannot read pid (%s) from file %s", buf, pidfilename);
		fclose(pidfile);
		goto cleanup;
	}
	fclose(pidfile);

	if (buf[nbytes - 1] == '\n') {
		buf[nbytes - 1] = '\0';
	}

	pid = (pid_t)strtol(buf, NULL, 10);
	if (pid == 0 && errno == EINVAL) {
		error = newErr("File contents %s not a valid pid", buf);
		goto cleanup;
	}

	if (kill(pid, SIGTERM) == -1) {
		char error_message[BUFSIZ];
		if (strerror_r(errno, error_message, BUFSIZ) != 0)
			strcpy(error_message, "unknown error");
		error = newErr("%s", error_message);
		goto cleanup;
	}

	/* All went well. Remove the pidfile */
	if (remove(pidfilename) != 0) {
		error = newErr("Profiler seems to have stopped, but cannot remove pid file.");
	}

  cleanup:
	freeConfFile(ckv);
	free(pidfilename);
	return error;
}

/* vim:set ts=4 sw=4 noexpandtab: */<|MERGE_RESOLUTION|>--- conflicted
+++ resolved
@@ -51,13 +51,8 @@
 	if (er != NULL) {
 		if (lock)
 			pthread_mutex_unlock(&fork_lock);
-<<<<<<< HEAD
 		Mfprintf(stderr, "cannot terminate process %lld: %s\n",
-				(long long int)pid, er);
-=======
-		Mfprintf(stderr, "cannot terminate process " LLFMT ": %s\n",
 				 (long long int)pid, er);
->>>>>>> db1fed22
 		free(er);
 		free(dbname);
 		return;
@@ -66,13 +61,8 @@
 	if (stats == NULL) {
 		if (lock)
 			pthread_mutex_unlock(&fork_lock);
-<<<<<<< HEAD
 		Mfprintf(stderr, "strange, process %lld serves database '%s' "
-				"which does not exist\n", (long long int)pid, dbname);
-=======
-		Mfprintf(stderr, "strange, process " LLFMT " serves database '%s' "
 				 "which does not exist\n", (long long int)pid, dbname);
->>>>>>> db1fed22
 		free(dbname);
 		return;
 	}
@@ -81,45 +71,11 @@
 	case SABdbRunning:
 		/* ok, what we expect */
 		break;
-<<<<<<< HEAD
-		case SABdbCrashed:
-			if (lock)
-				pthread_mutex_unlock(&fork_lock);
-			Mfprintf(stderr, "cannot shut down database '%s', mserver "
-					"(pid %lld) has crashed\n",
-					dbname, (long long int)pid);
-			msab_freeStatus(&stats);
-			free(dbname);
-			return;
-		case SABdbInactive:
-			if (lock)
-				pthread_mutex_unlock(&fork_lock);
-			Mfprintf(stdout, "database '%s' appears to have shut down already\n",
-					dbname);
-			fflush(stdout);
-			msab_freeStatus(&stats);
-			free(dbname);
-			return;
-		case SABdbStarting:
-			if (lock)
-				pthread_mutex_unlock(&fork_lock);
-			Mfprintf(stderr, "database '%s' appears to be starting up\n",
-					 dbname);
-			/* starting up, so we'll go to the shut down phase */
-			break;
-		default:
-			if (lock)
-				pthread_mutex_unlock(&fork_lock);
-			Mfprintf(stderr, "unknown state: %d\n", (int)stats->state);
-			msab_freeStatus(&stats);
-			free(dbname);
-			return;
-=======
 	case SABdbCrashed:
 		if (lock)
 			pthread_mutex_unlock(&fork_lock);
 		Mfprintf(stderr, "cannot shut down database '%s', mserver "
-				 "(pid " LLFMT ") has crashed\n",
+				 "(pid %lld) has crashed\n",
 				 dbname, (long long int)pid);
 		msab_freeStatus(&stats);
 		free(dbname);
@@ -147,7 +103,6 @@
 		msab_freeStatus(&stats);
 		free(dbname);
 		return;
->>>>>>> db1fed22
 	}
 
 	if (type == MEROFUN) {
@@ -168,13 +123,8 @@
 	}
 
 	/* ok, once we get here, we'll be shutting down the server */
-<<<<<<< HEAD
 	Mfprintf(stdout, "sending process %lld (database '%s') the "
-			"TERM signal\n", (long long int)pid, dbname);
-=======
-	Mfprintf(stdout, "sending process " LLFMT " (database '%s') the "
 			 "TERM signal\n", (long long int)pid, dbname);
->>>>>>> db1fed22
 	kill(pid, SIGTERM);
 	kv = findConfKey(_mero_props, "exittimeout");
 	for (i = 0; i < atoi(kv->val) * 2; i++) {
@@ -217,15 +167,9 @@
 			}
 		}
 	}
-<<<<<<< HEAD
 	Mfprintf(stderr, "timeout of %s seconds expired, sending process %lld"
-			" (database '%s') the KILL signal\n",
-			kv->val, (long long int)pid, dbname);
-=======
-	Mfprintf(stderr, "timeout of %s seconds expired, sending process " LLFMT
 			 " (database '%s') the KILL signal\n",
 			 kv->val, (long long int)pid, dbname);
->>>>>>> db1fed22
 	kill(pid, SIGKILL);
 	msab_freeStatus(&stats);
 	free(dbname);
