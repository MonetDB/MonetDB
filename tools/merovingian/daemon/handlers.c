/*
 * This Source Code Form is subject to the terms of the Mozilla Public
 * License, v. 2.0.  If a copy of the MPL was not distributed with this
 * file, You can obtain one at http://mozilla.org/MPL/2.0/.
 *
 * Copyright 1997 - July 2008 CWI, August 2008 - 2022 MonetDB B.V.
 */

#include "monetdb_config.h"
#include <signal.h>
#include <unistd.h> /* isatty */
#include <time.h> /* time, localtime */
#include <string.h> /* str* */
#include <sys/types.h> /* open */
#include <sys/wait.h> /* wait */
#include <sys/stat.h> /* open */
#include <fcntl.h> /* open */

#include "utils/properties.h"

#include "merovingian.h"
#include "handlers.h"

#ifndef O_CLOEXEC
#define O_CLOEXEC 0
#endif


static const char *
sigtostr(int sig)
{
	switch (sig) {
#ifdef SIGABRT
	case SIGABRT:
		return "SIGABRT";		/* Aborted */
#endif
#ifdef SIGALRM
	case SIGALRM:
		return "SIGALRM";		/* Alarm clock */
#endif
#ifdef SIGBUS
	case SIGBUS:
		return "SIGBUS";		/* Bus error */
#endif
#ifdef SIGCHLD
	case SIGCHLD:
		return "SIGCHLD";		/* Child exited */
#endif
#ifdef SIGCONT
	case SIGCONT:
		return "SIGCONT";		/* Continued */
#endif
#ifdef SIGFPE
	case SIGFPE:
		return "SIGFPE";		/* Floating point exception */
#endif
#ifdef SIGHUP
	case SIGHUP:
		return "SIGHUP";		/* Hangup */
#endif
#ifdef SIGILL
	case SIGILL:
		return "SIGILL";		/* Illegal instruction */
#endif
#ifdef SIGINT
	case SIGINT:
		return "SIGINT";		/* Interrupt */
#endif
#ifdef SIGKILL
	case SIGKILL:
		return "SIGKILL";		/* Killed */
#endif
#ifdef SIGPIPE
	case SIGPIPE:
		return "SIGPIPE";		/* Broken pipe */
#endif
#ifdef SIGPOLL
	case SIGPOLL:
		return "SIGPOLL";		/* Pollable event */
#endif
#ifdef SIGPROF
	case SIGPROF:
		return "SIGPROF";		/* Profiling timer expired */
#endif
#ifdef SIGPWR
	case SIGPWR:
		return "SIGPWR";		/* Power fail */
#endif
#ifdef SIGQUIT
	case SIGQUIT:
		return "SIGQUIT";		/* Quit */
#endif
#ifdef SIGSEGV
	case SIGSEGV:
		return "SIGSEGV";		/* Segmentation fault */
#endif
#ifdef SIGSTKFLT
	case SIGSTKFLT:
		return "SIGSTKFLT";		/* Stack fault */
#endif
#ifdef SIGSTOP
	case SIGSTOP:
		return "SIGSTOP";		/* Stopped (signal) */
#endif
#ifdef SIGSYS
	case SIGSYS:
		return "SIGSYS";		/* Bad system call */
#endif
#ifdef SIGTERM
	case SIGTERM:
		return "SIGTERM";		/* Terminated */
#endif
#ifdef SIGTRAP
	case SIGTRAP:
		return "SIGTRAP";		/* Trace/breakpoint trap */
#endif
#ifdef SIGTSTP
	case SIGTSTP:
		return "SIGTSTP";		/* Stopped */
#endif
#ifdef SIGTTIN
	case SIGTTIN:
		return "SIGTTIN";		/* Stopped (tty input) */
#endif
#ifdef SIGTTOU
	case SIGTTOU:
		return "SIGTTOU";		/* Stopped (tty output) */
#endif
#ifdef SIGURG
	case SIGURG:
		return "SIGURG";		/* Urgent I/O condition */
#endif
#ifdef SIGUSR1
	case SIGUSR1:
		return "SIGUSR1";		/* User defined signal 1 */
#endif
#ifdef SIGUSR2
	case SIGUSR2:
		return "SIGUSR2";		/* User defined signal 2 */
#endif
#ifdef SIGVTALRM
	case SIGVTALRM:
		return "SIGVTALRM";		/* Virtual timer expired */
#endif
#ifdef SIGWINCH
	case SIGWINCH:
		return "SIGWINCH";		/* Window changed */
#endif
#ifdef SIGXCPU
	case SIGXCPU:
		return "SIGXCPU";		/* CPU time limit exceeded */
#endif
#ifdef SIGXFSZ
	case SIGXFSZ:
		return "SIGXFSZ";		/* File size limit exceeded */
#endif
	default:
		return NULL;
	}
}

/**
 * Handler for SIGINT, SIGTERM and SIGQUIT.  This starts a graceful
 * shutdown of merovingian.
 */
void
handler(int sig)
{
	const char *signame = sigtostr(sig);

	if (write(1, "caught ", 7) < 0 ||
		(signame ? write(1, signame, strlen(signame)) : write(1, "some signal", 11)) < 0 ||
		write(1, ", starting shutdown sequence\n", 29) < 0)
		perror("write failed");
	_mero_keep_listening = 0;
}

/* we're not using a lock for setting, reading and clearing this flag
 * (deadlock!), but we should use atomic instructions */
static volatile sig_atomic_t hupflag = 0;

/**
 * Handler for SIGHUP, causes a re-read of the .merovingian_properties
 * file and the logfile to be reopened.
 */
void
huphandler(int sig)
{
	(void) sig;

	hupflag = 1;
}

void reinitialize(void)
{
	int t;
	time_t now;
	struct tm *tmp;
	char mytime[20];
	char *f;
	confkeyval *kv;

	if (!hupflag)
		return;

	hupflag = 0;

	now = time(NULL);
	tmp = localtime(&now);

	/* re-read properties, we're in our dbfarm */
	readProps(_mero_props, ".");

	/* sync the cached  _mero_loglevel  value */
	kv = findConfKey(_mero_props, "loglevel");
	if (kv->val != NULL) {
		setLogLevel(kv->ival);
	}

	/* check and trim the hash-algo from the passphrase for easy use
	 * later on */
	kv = findConfKey(_mero_props, "passphrase");
	if (kv->val != NULL) {
		char *h = kv->val + 1;
		if ((f = strchr(h, '}')) == NULL) {
			Mlevelfprintf(WARNING, stderr, "ignoring invalid passphrase: %s\n", kv->val);
			setConfVal(kv, NULL);
		} else {
			*f++ = '\0';
			if (strcmp(h, MONETDB5_PASSWDHASH) != 0) {
				Mlevelfprintf(WARNING, stderr, "ignoring passphrase with incompatible "
						"password hash: %s\n", h);
				setConfVal(kv, NULL);
			} else {
				setConfVal(kv, f);
			}
		}
	}

	/* have to make sure the logger is not logging anything */
	pthread_mutex_lock(&_mero_topdp_lock);

	strftime(mytime, sizeof(mytime), "%Y-%m-%d %H:%M:%S", tmp);

	f = getConfVal(_mero_props, "logfile");
	/* reopen (or open new) file */
	t = open(f, O_WRONLY | O_APPEND | O_CREAT | O_CLOEXEC, S_IRUSR | S_IWUSR);
	if (t == -1) {
		Mlevelfprintf(ERROR, stderr, "forced to ignore SIGHUP: unable to open "
				"'%s': %s\n", f, strerror(errno));
	} else {
#if O_CLOEXEC == 0
		(void) fcntl(t, F_SETFD, FD_CLOEXEC);
#endif
		Mlevelfprintf(INFORMATION, _mero_logfile, "%s END merovingian[%lld]: "
				"caught SIGHUP, closing logfile\n",
				mytime, (long long int)_mero_topdp->next->pid);
		_mero_topdp->out = _mero_topdp->err = t;
<<<<<<< HEAD
		_mero_logfile = fdopen(t, "a");
		Mlevelfprintf(INFORMATION, _mero_logfile, "%s BEG merovingian[%lld]: "
				"reopening logfile\n",
				mytime, (long long int)_mero_topdp->next->pid);
=======
		FILE *f = _mero_logfile;
		if ((_mero_logfile = fdopen(t, "a")) == NULL) {
			/* revert to old log so that we have something */
			Mfprintf(f, "%s ERR merovingian[%lld]: "
					 "failed to reopen logfile",
					 mytime, (long long int)_mero_topdp->next->pid);
			_mero_topdp->out = _mero_topdp->err = fileno(f);
			_mero_logfile = f;
		} else {
			fclose(f);
			Mfprintf(_mero_logfile, "%s BEG merovingian[%lld]: "
					 "reopening logfile\n",
					 mytime, (long long int)_mero_topdp->next->pid);
		}
>>>>>>> 8e5f9e2a
	}

	/* logger go ahead! */
	pthread_mutex_unlock(&_mero_topdp_lock);
}

/**
 * Wait for and deal with any children that may have exited.  This
 * handler deals with terminated children, by deregistering them from
 * the internal administration (_mero_topdp) with the necessary
 * cleanup.
 */
void
childhandler(void)
{
	dpair p, q;
	pid_t pid;
	int wstatus;

	while ((pid = waitpid(-1, &wstatus, WNOHANG)) > 0) {
		pthread_mutex_lock(&_mero_topdp_lock);

		/* get the pid from the former child, and locate it in our list */
		q = _mero_topdp->next;
		p = q->next;
		while (p != NULL) {
			if (p->pid == pid) {
				/* log everything that's still in the pipes */
				logFD(p->out, "MSG", p->dbname, (long long int)p->pid, _mero_logfile, 1);
				p->pid = -1;	/* indicate the process is dead */

				/* close the descriptors */
				close(p->out);
				close(p->err);
				p->out = -1;
				p->err = -1;
				if (WIFEXITED(wstatus)) {
					Mlevelfprintf(INFORMATION, stdout, "database '%s' (%lld) has exited with "
							 "exit status %d\n", p->dbname,
							 (long long int)p->pid, WEXITSTATUS(wstatus));
				} else if (WIFSIGNALED(wstatus)) {
					const char *sigstr = sigtostr(WTERMSIG(wstatus));
					char signum[8];
					if (sigstr == NULL) {
						snprintf(signum, 8, "%d", WTERMSIG(wstatus));
						sigstr = signum;
					}
					if (WCOREDUMP(wstatus)) {
						Mlevelfprintf(ERROR, stdout, "database '%s' (%lld) has crashed "
								 "with signal %s (dumped core)\n",
								 p->dbname, (long long int)p->pid, sigstr);
					} else {
						Mlevelfprintf(WARNING, stdout, "database '%s' (%lld) was killed "
								 "by signal %s\n",
								 p->dbname, (long long int)p->pid, sigstr);
					}
				}
				break;
			}
			q = p;
			p = q->next;
		}

		pthread_mutex_unlock(&_mero_topdp_lock);
	}
}

/**
 * Last resort handler to give a message in the log.
 */
void
segvhandler(int sig) {
	struct sigaction sa;

	(void)sig;

	/* (try to) ignore any further segfaults */
	(void) sigemptyset(&sa.sa_mask);
	sa.sa_flags = 0;
	sa.sa_handler = SIG_IGN;
	sigaction(SIGSEGV, &sa, NULL);

	if (_mero_topdp != NULL) {
		const char errmsg[] = "\nSEGMENTATION FAULT OCCURRED\n"
				"\nA fatal error has occurred which prevents monetdbd from operating."
				"\nThis is likely a bug in monetdbd, please report it on https://github.com/MonetDB/MonetDB/issues/"
				"\nand include the tail of this log in your bugreport with your explanation of "
				"\nwhat you were doing, if possible.\n"
				"\nABORTING NOW, YOU HAVE TO MANUALLY KILL ALL REMAINING mserver5 PROCESSES\n";
		if (write(_mero_topdp->err, errmsg, sizeof(errmsg) - 1) >= 0)
			sync();
	}
	abort();
}<|MERGE_RESOLUTION|>--- conflicted
+++ resolved
@@ -256,27 +256,20 @@
 				"caught SIGHUP, closing logfile\n",
 				mytime, (long long int)_mero_topdp->next->pid);
 		_mero_topdp->out = _mero_topdp->err = t;
-<<<<<<< HEAD
-		_mero_logfile = fdopen(t, "a");
-		Mlevelfprintf(INFORMATION, _mero_logfile, "%s BEG merovingian[%lld]: "
-				"reopening logfile\n",
-				mytime, (long long int)_mero_topdp->next->pid);
-=======
 		FILE *f = _mero_logfile;
 		if ((_mero_logfile = fdopen(t, "a")) == NULL) {
 			/* revert to old log so that we have something */
-			Mfprintf(f, "%s ERR merovingian[%lld]: "
+			Mlevelfprintf(ERROR, f, "%s ERR merovingian[%lld]: "
 					 "failed to reopen logfile",
 					 mytime, (long long int)_mero_topdp->next->pid);
 			_mero_topdp->out = _mero_topdp->err = fileno(f);
 			_mero_logfile = f;
 		} else {
 			fclose(f);
-			Mfprintf(_mero_logfile, "%s BEG merovingian[%lld]: "
+			Mlevelfprintf(INFORMATION, _mero_logfile, "%s BEG merovingian[%lld]: "
 					 "reopening logfile\n",
 					 mytime, (long long int)_mero_topdp->next->pid);
 		}
->>>>>>> 8e5f9e2a
 	}
 
 	/* logger go ahead! */
