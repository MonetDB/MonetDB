--- conflicted
+++ resolved
@@ -306,77 +306,4 @@
 	}
 
 	return(NO_ERR);
-}
-
-<<<<<<< HEAD
-/* vim:set ts=4 sw=4 noexpandtab: */
-=======
-#ifdef MYSQL_EMULATION_BLEEDING_EDGE_STUFF
-static err
-handleMySQLClient(int sock)
-{
-	stream *fdin, *fout;
-	str buf[8096];
-	str p;
-	int len;
-
-	fdin = socket_rstream(sock, "merovingian<-mysqlclient (read)");
-	if (fdin == 0)
-		return(newErr("merovingian-mysqlclient inputstream problems: %s", mnstr_peek_error(NULL)));
-
-	fout = socket_wstream(sock, "merovingian->mysqlclient (write)");
-	if (fout == 0) {
-		close_stream(fdin);
-		return(newErr("merovingian-mysqlclient outputstream problems: %s", mnstr_peek_error(NULL)));
-	}
-
-#ifdef WORDS_BIGENDIAN
-#define le_int(P, X) \
-	*(P)++ = (unsigned int)X & 255; \
-	*(P)++ = ((unsigned int)X >> 8) & 255; \
-	*(P)++ = ((unsigned int)X >> 16) & 255; \
-	*(P)++ = ((unsigned int)X >> 24) & 255;
-#define le_sht(P, X) \
-	*(P)++ = (unsigned short)X & 255; \
-	*(P)++ = ((unsigned short)X >> 8) & 255;
-#else
-#define le_int(P, X) \
-	*(P)++ = ((unsigned int)X >> 24) & 255; \
-	*(P)++ = ((unsigned int)X >> 16) & 255; \
-	*(P)++ = ((unsigned int)X >> 8) & 255; \
-	*(P)++ = (unsigned int)X & 255;
-#define le_sht(P, X) \
-	*(P)++ = ((unsigned short)X >> 8) & 255; \
-	*(P)++ = (unsigned short)X & 255;
-#endif
-
-	/* Handshake Initialization Packet */
-	p = buf + 4;   /* skip bytes for package header */
-	*p++ = 0x10;   /* protocol_version */
-	p += sprintf(p, MONETDB_VERSION "-merovingian") + 1; /* server_version\0 */
-	le_int(p, 0);  /* thread_number */
-	p += sprintf(p, "voidvoid"); /* scramble_buff */
-	*p++ = 0x00;   /* filler */
-	/* server_capabilities:
-	 * CLIENT_CONNECT_WITH_DB CLIENT_NO_SCHEMA CLIENT_PROTOCOL_41
-	 * CLIENT_INTERACTIVE CLIENT_MULTI_STATEMENTS CLIENT_MULTI_RESULTS
-	 */
-	le_sht(p, (8 | 16 | 512 | 1024 | 8192 | 65536 | 131072));
-	*p++ = 0x33;   /* server_language = utf8_general_ci */
-	le_sht(p, 2);  /* server_status = SERVER_STATUS_AUTOCOMMIT */
-	p += sprintf(p, "             ");  /* filler 14 bytes */
-
-	/* packet header */
-	len = p - buf;
-	p = buf;
-	le_int(p, len);
-	*p = *(p + 1); p++;
-	*p = *(p + 1); p++;
-	*p = *(p + 1); p++;
-	*p = 0x00;   /* packet number */
-	mnstr_flush(fout, MNSTR_FLUSH_DATA);
-
-	return(NO_ERR);
-}
-#endif
->>>>>>> 6ca3c70e
+}