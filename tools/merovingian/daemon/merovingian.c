--- conflicted
+++ resolved
@@ -314,11 +314,7 @@
 {
 	dpair dp = p;
 	pthread_mutex_lock(&dp->fork_lock);
-<<<<<<< HEAD
-	terminateProcess(dp->dbname, dp->pid, dp->type);
-=======
-	(void) terminateProcess(dp, dp->type);
->>>>>>> a9badd3a
+	(void) terminateProcess(dp->dbname, dp->pid, dp->type);
 	pthread_mutex_unlock(&dp->fork_lock);
 	return NULL;
 }
