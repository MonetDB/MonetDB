/*
 * This Source Code Form is subject to the terms of the Mozilla Public
 * License, v. 2.0.  If a copy of the MPL was not distributed with this
 * file, You can obtain one at http://mozilla.org/MPL/2.0/.
 *
 * Copyright 1997 - July 2008 CWI, August 2008 - 2022 MonetDB B.V.
 */

#include "monetdb_config.h"

#include <sys/types.h>
#include <sys/socket.h>
#include <sys/un.h>
#include <sys/wait.h>
#include <netdb.h>
#include <netinet/in.h>
#ifdef HAVE_POLL_H
#include <poll.h>
#endif
#include <inttypes.h>
#include <time.h>
#include <string.h>  /* strerror */
#include <unistd.h>  /* select */
#include <signal.h>
#include <fcntl.h>

#include "monet_options.h"
#include "stream.h"
#include "stream_socket.h"
#include "msabaoth.h"
#include "mcrypt.h"
#include "utils/utils.h"
#include "utils/properties.h"
#include "utils/database.h"
#include "utils/control.h"

#include "merovingian.h"
#include "discoveryrunner.h" /* broadcast, remotedb */
#include "forkmserver.h"
#include "controlrunner.h"
#include "snapshot.h"
#include "multiplex-funnel.h"

#if !defined(HAVE_ACCEPT4) || !defined(SOCK_CLOEXEC)
#define accept4(sockfd, addr, addrlen, flags)	accept(sockfd, addr, addrlen)
#endif

static void
leavedb(char *name)
{
	char buf[128];
	snprintf(buf, sizeof(buf),
			"LEAV %s mapi:monetdb://%s:%u/",
			name, _mero_hostname,
			(unsigned int)getConfNum(_mero_props, "port"));
	broadcast(buf);
}

static void
leavedbS(sabdb *stats)
{
	confkeyval *props = getDefaultProps();
	char *shared;
	readProps(props, stats->path);
	shared = getConfVal(props, "shared");
	if (!stats->locked && (shared == NULL || strcmp(shared, "no") != 0))
		leavedb(stats->dbname);
	freeConfFile(props);
	free(props);
}

static char _internal_uri_buf[256];
static void
setURI(sabdb *stats)
{
	confkeyval *props = getDefaultProps();
	char *shared;
	readProps(props, stats->path);
	shared = getConfVal(props, "shared");
	if (!stats->locked && (shared == NULL || strcmp(shared, "no") != 0)) {
		snprintf(_internal_uri_buf, sizeof(_internal_uri_buf),
				"mapi:monetdb://%s:%u/%s%s%s",
				_mero_hostname,
				(unsigned int)getConfNum(_mero_props, "port"),
				stats->dbname,
				shared == NULL ? "" : "/",
				shared == NULL ? "" : shared);
		stats->uri = _internal_uri_buf;
	}
	freeConfFile(props);
	free(props);
}

static void
anncdbS(sabdb *stats)
{
	char buf[128];
	confkeyval *props = getDefaultProps();
	char *shared;
	readProps(props, stats->path);
	shared = getConfVal(props, "shared");
	if (!stats->locked && (shared == NULL || strcmp(shared, "no") != 0)) {
		snprintf(buf, sizeof(buf),
				"ANNC %s%s%s mapi:monetdb://%s:%u/ %d",
				stats->dbname,
				shared == NULL ? "" : "/",
				shared == NULL ? "" : shared,
				_mero_hostname,
				(unsigned int)getConfNum(_mero_props, "port"),
				getConfNum(_mero_props, "discoveryttl") + 60);
		broadcast(buf);
	}
	freeConfFile(props);
	free(props);
}

inline static int
recvWithTimeout(int msgsock, stream *fdin, char *buf, size_t buflen)
{
	int retval;
#ifdef HAVE_POLL
	struct pollfd pfd = (struct pollfd) {.fd = msgsock, .events = POLLIN};

	/* Wait up to 1 second.  If a client doesn't make this, it's too slow */
	retval = poll(&pfd, 1, 1000);
#else
	fd_set fds;
	struct timeval tv;

	FD_ZERO(&fds);
	FD_SET(msgsock, &fds);

	/* Wait up to 1 second.  If a client doesn't make this, it's too slow */
	tv = struct timeval) {.tv_sec = 1};
	retval = select(msgsock + 1, &fds, NULL, NULL, &tv);
#endif
	if (retval <= 0) {
		/* nothing interesting has happened */
		return(-2);
	}

	if (fdin != NULL) {
		ssize_t ret;
		/* stream.h is sooo broken :( */
		memset(buf, '\0', buflen);
		ret = mnstr_read_block(fdin, buf, buflen - 1, 1);
		return(ret >= 0 ? (int)strlen(buf) : mnstr_errnr(fdin) != 0 ? -1 : 0);
	} else {
		return(recv(msgsock, buf, buflen, 0));
	}
}

bool
control_authorise(
		const char *host,
		const char *chal,
		const char *algo,
		const char *passwd,
		stream *fout)
{
	char *pwd;

	if (getConfNum(_mero_props, "control") == 0 ||
			getConfVal(_mero_props, "passphrase") == NULL)
	{
		Mlevelfprintf(INFORMATION, _mero_ctlout, "%s: remote control disabled\n", host);
		mnstr_printf(fout, "!access denied\n");
		mnstr_flush(fout, MNSTR_FLUSH_DATA);
		return false;
	}

	pwd = mcrypt_hashPassword(algo,
			getConfVal(_mero_props, "passphrase"), chal);
	if (!pwd) {
		Mlevelfprintf(ERROR, _mero_ctlout, "%s: Allocation failure during authentication\n", host);
		mnstr_printf(fout, "!allocation failure\n");
		mnstr_flush(fout, MNSTR_FLUSH_DATA);
		return false;
	}
	if (strcmp(pwd, passwd) != 0) {
		free(pwd);
		Mlevelfprintf(ERROR, _mero_ctlout, "%s: permission denied "
				"(bad passphrase)\n", host);
		mnstr_printf(fout, "!access denied\n");
		mnstr_flush(fout, MNSTR_FLUSH_DATA);
		return false;
	}
	free(pwd);

	mnstr_printf(fout, "=OK\n");
	mnstr_flush(fout, MNSTR_FLUSH_DATA);

	return true;
}

#define send_client(P)								\
	do {											\
		if (fout != NULL) {							\
			mnstr_printf(fout, P "%s", buf2);		\
			mnstr_flush(fout, MNSTR_FLUSH_DATA);						\
		} else {									\
			if (send(msgsock, buf2, len, 0) < 0)	\
				senderror = errno;					\
		}											\
	} while (0)

#define send_list()											\
	do {													\
		len = snprintf(buf2, sizeof(buf2), "OK\n");			\
		if (fout == NULL) {									\
			if (send(msgsock, buf2, strlen(buf2), 0) < 0 ||	\
				send(msgsock, pbuf, strlen(pbuf), 0) < 0)	\
				senderror = errno;							\
		} else {											\
			char *p, *q = pbuf;								\
			mnstr_printf(fout, "=OK\n");					\
			while ((p = strchr(q, '\n')) != NULL) {			\
				*p++ = '\0';								\
				mnstr_printf(fout, "=%s\n", q);				\
				q = p;										\
			}												\
			if (*q != '\0')									\
				mnstr_printf(fout, "=%s\n", q);				\
			mnstr_flush(fout, MNSTR_FLUSH_DATA);								\
		}													\
	} while (0)

static void ctl_handle_client(
		const char *origin,
		int msgsock,
		stream *fdin,
		stream *fout)
{
	/* TODO: this function may actually stall the entire client
	 * handler, so we should probably at some point implement a take
	 * over of the socket such that a separate (controlrunner) thread is
	 * going to handle the traffic and negotiations, instead of the
	 * client thread that just goes inside this program here. */
	char buf[8096];
	char buf2[8096];
	char *p, *q;
	sabdb *stats;
	int pos = 0;
	size_t len;
	err e;
	int senderror = 0;

	while (_mero_keep_listening && !senderror) {
		if (pos == 0) {
			if ((pos = recvWithTimeout(msgsock, fdin, buf, sizeof(buf))) == 0) {
				/* EOF */
				break;
			} else if (pos == -1) {
				/* we got interrupted ... so what? */
				if (errno == EINTR) {
					pos = 0;
					continue;
				}
				/* hmmm error ... give up */
				Mlevelfprintf(ERROR, _mero_ctlerr, "%s: error reading from control "
						"channel: %s\n", origin, strerror(errno));
				break;
			} else if (pos == -2) {
				Mlevelfprintf(ERROR, _mero_ctlerr, "%s: time-out reading from "
						"control channel, disconnecting client\n", origin);
				break;
			} else {
				buf[pos] = '\0';
				pos = 0;
			}
		}
		q = buf + pos;
		p = strchr(q, '\n');
		if (p == NULL) {
			/* skip, must be garbage */
			Mlevelfprintf(WARNING, _mero_ctlerr, "%s: skipping garbage on control "
					"channel: %s\n", origin, buf);
			pos = 0;
			continue;
		}
		*p++ = '\0';
		if (*p == '\0') {
			pos = 0;
		} else {
			pos = p - buf;
		}

		/* format is simple: database<space>command */
		if ((p = strchr(q, ' ')) == NULL) {
			Mlevelfprintf(ERROR, _mero_ctlerr, "%s: malformed control signal: %s\n",
					origin, q);
		} else {
			*p++ = '\0';
			if (strcmp(p, "ping") == 0) {
				len = snprintf(buf2, sizeof(buf2), "OK\n");
				send_client("=");
			} else if (strcmp(p, "start") == 0) {
				err e;
				if ((e = msab_getStatus(&stats, q)) != NULL) {
					len = snprintf(buf2, sizeof(buf2),
							"internal error, please review the logs\n");
					send_client("!");
					Mlevelfprintf(ERROR, _mero_ctlerr, "%s: start: msab_getStatus: "
							"%s\n", origin, e);
					freeErr(e);
					continue;
				} else {
					if (stats == NULL) {
						Mlevelfprintf(ERROR, _mero_ctlerr, "%s: received start signal "
								"for database not under merovingian "
								"control: %s\n", origin, q);
						len = snprintf(buf2, sizeof(buf2),
								"no such database: %s\n", q);
						send_client("!");
						continue;
					}

					if (stats->state == SABdbRunning) {
						Mlevelfprintf(ERROR, _mero_ctlerr, "%s: received start signal "
								"for already running database: %s\n",
								origin, q);
						len = snprintf(buf2, sizeof(buf2),
								"database is already running: %s\n", q);
						send_client("!");
						msab_freeStatus(&stats);
						continue;
					}

					msab_freeStatus(&stats);
				}
				if ((e = forkMserver(q, &stats, true)) != NO_ERR) {
					Mlevelfprintf(ERROR, _mero_ctlerr, "%s: failed to fork mserver: "
							"%s\n", origin, getErrMsg(e));
					len = snprintf(buf2, sizeof(buf2),
							"starting '%s' failed: %s\n",
							q, getErrMsg(e));
					send_client("!");
					freeErr(e);
					stats = NULL;
				} else {
					len = snprintf(buf2, sizeof(buf2), "OK\n");
					send_client("=");
					Mlevelfprintf(INFORMATION, _mero_ctlout, "%s: started '%s'\n",
							origin, q);
				}

				if (stats != NULL)
					msab_freeStatus(&stats);
			} else if (strcmp(p, "stop") == 0 ||
					strcmp(p, "kill") == 0)
			{
				mtype mtype = 0;
				pid_t pid = 0;
				bool terminated = false;

				// First look for something started by ourself.
				pthread_mutex_lock(&_mero_topdp_lock);
				dpair dp = _mero_topdp->next;  /* don't need the console/log */
				for (; dp != NULL; dp = dp->next)
					if (strcmp(dp->dbname, q) == 0) {
						mtype = dp->type;
						pid = dp->pid;
						break;
					}
				pthread_mutex_unlock(&_mero_topdp_lock);
				// after releasing the lock we can no longer access *dp but
				// checking dp's nullity is fine.
				if (dp != NULL && mtype == MEROFUN) {
					multiplexDestroy(q);
					len = snprintf(buf2, sizeof(buf2), "OK\n");
					send_client("=");
					break;
				}

				// it wasn't started by us but maybe it was already there
				if (dp == NULL) {
					if ((e = msab_getStatus(&stats, q)) != NULL) {
						len = snprintf(buf2, sizeof(buf2),
								"internal error, please review the logs\n");
						send_client("!");
						Mlevelfprintf(ERROR, _mero_ctlerr, "%s: start: msab_getStatus: "
								"%s\n", origin, e);
						freeErr(e);
						continue;
					}
					if (stats != NULL) {
						pid = stats->pid;
						mtype = MERODB;
						msab_freeStatus(&stats);
					}
				}
				// At this point pid may have been set from a dpair or from msab_getStatus()
				if (pid <= 0) {
					Mlevelfprintf(ERROR, _mero_ctlerr, "%s: received stop signal for "
							"non running database: %s\n", origin, q);
					len = snprintf(buf2, sizeof(buf2),
							"database is not running: %s\n", q);
					send_client("!");
					break;
				}

				// Kill it appropriately
				if (strcmp(p, "stop") == 0) {
					if (stats != NULL)
						msab_freeStatus(&stats);
					/* then kill it */
					if (dp)
						pthread_mutex_lock(&dp->fork_lock);
					terminated = terminateProcess(q, pid, mtype);
					if (dp)
						pthread_mutex_unlock(&dp->fork_lock);
					Mlevelfprintf(INFORMATION, _mero_ctlout, "%s: stopped "
							"database '%s'\n", origin, q);
				} else {
					terminated = kill(pid, SIGKILL) == 0;
					Mlevelfprintf(INFORMATION, _mero_ctlout, "%s: killed "
							"database '%s'\n", origin, q);
				}
				if (terminated) {
					len = snprintf(buf2, sizeof(buf2), "OK\n");
					send_client("=");
				} else {
					Mlevelfprintf(ERROR, _mero_ctlerr, "%s: received stop signal for "
							"non running database: %s\n", origin, q);
					len = snprintf(buf2, sizeof(buf2),
							"database is not running: %s\n", q);
					send_client("!");
					break;
				}
			} else if (strcmp(p, "create") == 0 ||
					strncmp(p, "create password=", strlen("create password=")) == 0) {
				err e;

				p += strlen("create");
				if (*p == ' ')
					p += strlen(" password=");

				e = db_create(q);
				if (e != NO_ERR) {
					Mlevelfprintf(ERROR, _mero_ctlerr, "%s: failed to create "
							"database '%s': %s\n", origin, q, getErrMsg(e));
					len = snprintf(buf2, sizeof(buf2),
							"%s\n", getErrMsg(e));
					send_client("!");
					free(e);
				} else {
					if (*p != '\0') {
						pid_t child;
						int pipes[2];
						if (pipe(pipes) == -1) {
							Mlevelfprintf(ERROR, _mero_ctlerr, "%s: creating pipe failed\n",
									 origin);
						} else if ((child = fork()) == 0) {
							/* this is the child process; exit non-zero
							 * on failure */
							char *err;
							char *sadbfarm;
							char buf3[8092];

							close(pipes[1]);
							dup2(pipes[0], 0);
							close(pipes[0]);

							if ((err = msab_getDBfarm(&sadbfarm)) != NULL) {
								Mlevelfprintf(ERROR, _mero_ctlerr,
										 "%s: internal error: %s\n",
										 origin, err);
								exit(EXIT_FAILURE);
							}
							snprintf(buf2, sizeof(buf2),
									 "monet_vault_key=%s/%s/.vaultkey",
									 sadbfarm, q);
							snprintf(buf3, sizeof(buf3), "--dbpath=%s/%s",
									 sadbfarm, q);
							free(sadbfarm);
							execl(_mero_mserver,
								  _mero_mserver,
								  "--set",
								  buf2,
								  buf3,
								  "--read-password-initialize-and-exit",
								  NULL);
							Mlevelfprintf(ERROR, _mero_ctlerr,
									 "%s: cannot start mserver5\n", origin);
							exit(EXIT_FAILURE);
						} else if (child > 0) {
							/* this is the parent process */
							close(pipes[0]);
							bool error = write(pipes[1], p, strlen(p)) < 0 || write(pipes[1], "\n", 1) < 0;
							close(pipes[1]);
							/* wait for the child to finish */
							int status;
							waitpid(child, &status, 0);
							if (error || !WIFEXITED(status) || WEXITSTATUS(status) != 0) {
								Mlevelfprintf(ERROR, _mero_ctlerr,
										 "%s: initialization of database '%s' failed\n",
										 origin, q);
								len = snprintf(buf2, sizeof(buf2),
											   "initialization of database '%s' failed\n", q);
								send_client("!");
								continue;
							}
							e = db_release(q);
							if (e != NO_ERR) {
								Mlevelfprintf(ERROR, _mero_ctlerr,
										 "%s: could not release database '%s': %sd\n",
										 origin, q, e);
								free(e);
							}
						} else {
							close(pipes[0]);
							close(pipes[1]);
							Mlevelfprintf(ERROR, _mero_ctlerr, "%s: forking failed\n",
									 origin);
						}
					}

					Mlevelfprintf(INFORMATION, _mero_ctlout, "%s: created database '%s'\n",
							origin, q);
					len = snprintf(buf2, sizeof(buf2), "OK\n");
					send_client("=");
				}
			} else if (strncmp(p, "create mfunnel=", strlen("create mfunnel=")) == 0) {
				err e = NO_ERR;
				char *r;

				/* check mfunnel definition for correctness first */
				p += strlen("create mfunnel=");
				/* user+pass@pattern,user+pass@pattern,... */
				r = p;
				do {
					for (; *r != '\0' && *r != '+'; r++)
						;
					if (*r == '\0' || *(r - 1) == ',' || (*(r - 1) == '=')) {
						e = "missing user";
						break;
					}
					for (r++; *r != '\0' && *r != '@'; r++)
						;
					if (*r == '\0' || *(r - 1) == '+') {
						e = "missing password";
						break;
					}
					for (r++; *r != '\0' && *r != ','; r++)
						;
					if (*(r - 1) == '@') {
						e = "missing pattern";
						break;
					}
					if (*r == '\0')
						break;
					r++;
				} while(1);
				if (e != NO_ERR) {
					Mlevelfprintf(ERROR, _mero_ctlerr, "%s: invalid multiplex-funnel "
							"specification '%s': %s at char %zu\n",
							origin, p, getErrMsg(e), (size_t)(r - p));
					len = snprintf(buf2, sizeof(buf2),
							"invalid pattern: %s\n", getErrMsg(e));
					send_client("!");
				} else if ((e = db_create(q)) != NO_ERR) {
					Mlevelfprintf(ERROR, _mero_ctlerr, "%s: failed to create "
							"multiplex-funnel '%s': %s\n",
							origin, q, getErrMsg(e));
					len = snprintf(buf2, sizeof(buf2),
							"%s\n", getErrMsg(e));
					send_client("!");
					free(e);
				} else {
					confkeyval *props = getDefaultProps();
					confkeyval *kv;
					char *dbfarm;
					/* write the funnel config */
					kv = findConfKey(props, "type");
					setConfVal(kv, "mfunnel");
					kv = findConfKey(props, "mfunnel");
					setConfVal(kv, p);
					if ((e = msab_getDBfarm(&dbfarm)) != NULL) {
						Mlevelfprintf(ERROR, _mero_ctlerr, "%s: failed to retrieve "
								"dbfarm: %s\n", origin, e);
						free(e);
						/* try, hopefully this succeeds */
						if ((e = db_destroy(q)) != NO_ERR) {
							Mlevelfprintf(ERROR, _mero_ctlerr, "%s: could not destroy: "
									"%s\n", origin, getErrMsg(e));
							free(e);
						}
						len = snprintf(buf2, sizeof(buf2),
								"failed to prepare multiplex-funnel\n");
						send_client("!");
					} else {
						snprintf(buf2, sizeof(buf2), "%s/%s", dbfarm, q);
						free(dbfarm);
						writeProps(props, buf2);
						Mlevelfprintf(INFORMATION, _mero_ctlout,
								"%s: created multiplex-funnel '%s'\n",
								origin, q);
						len = snprintf(buf2, sizeof(buf2), "OK\n");
						send_client("!");
					}
					freeConfFile(props);
					free(props);
				}
			} else if (strcmp(p, "destroy") == 0) {
				err e = db_destroy(q);
				if (e != NO_ERR) {
					Mlevelfprintf(ERROR, _mero_ctlerr, "%s: failed to destroy "
							"database '%s': %s\n", origin, q, getErrMsg(e));
					len = snprintf(buf2, sizeof(buf2),
							"%s\n", getErrMsg(e));
					send_client("!");
					free(e);
				} else {
					/* we can leave without tag, will remove all,
					 * generates an "leave request for unknown
					 * database" if not shared (e.g. when under
					 * maintenance) */
					leavedb(q);
					Mlevelfprintf(INFORMATION, _mero_ctlout, "%s: destroyed database '%s'\n",
							origin, q);
					len = snprintf(buf2, sizeof(buf2), "OK\n");
					send_client("=");
				}
			} else if (strcmp(p, "lock") == 0) {
				char *e = db_lock(q);
				if (e != NULL) {
					Mlevelfprintf(ERROR, _mero_ctlerr, "%s: failed to lock "
							"database '%s': %s\n", origin, q, getErrMsg(e));
					len = snprintf(buf2, sizeof(buf2),
							"%s\n", getErrMsg(e));
					send_client("!");
					free(e);
				} else {
					/* we go under maintenance, unshare it, take
					 * spam if database happened to be unshared "for
					 * love" */
					leavedb(q);
					Mlevelfprintf(INFORMATION, _mero_ctlout, "%s: locked database '%s'\n",
							origin, q);
					len = snprintf(buf2, sizeof(buf2), "OK\n");
					send_client("=");
				}
			} else if (strcmp(p, "release") == 0) {
				char *e = db_release(q);
				if (e != NULL) {
					Mlevelfprintf(ERROR, _mero_ctlerr, "%s: failed to release "
							"database '%s': %s\n", origin, q, getErrMsg(e));
					len = snprintf(buf2, sizeof(buf2),
							"%s\n", getErrMsg(e));
					send_client("!");
					free(e);
				} else {
					/* announce database, but need to do it the
					 * right way so we don't accidentially announce
					 * an unshared database */
					if ((e = msab_getStatus(&stats, q)) != NULL) {
						len = snprintf(buf2, sizeof(buf2),
								"internal error, please review the logs\n");
						send_client("!");
						Mlevelfprintf(ERROR, _mero_ctlerr, "%s: release: "
								"msab_getStatus: %s\n", origin, e);
						freeErr(e);
						/* we need to OK regardless, as releasing
						 * succeed */
					} else {
						anncdbS(stats);
						msab_freeStatus(&stats);
					}
					Mlevelfprintf(INFORMATION, _mero_ctlout, "%s: released database '%s'\n",
							origin, q);
					len = snprintf(buf2, sizeof(buf2), "OK\n");
					send_client("=");
				}
			} else if (strncmp(p, "snapshot create adhoc ", strlen("snapshot create adhoc ")) == 0) {
				char *dest = p + strlen("snapshot create adhoc ");
				Mlevelfprintf(INFORMATION, _mero_ctlout, "Start snapshot of database '%s' to file '%s'\n", q, dest);
				char *e = snapshot_database_to(q, dest);
				if (e != NULL) {
					Mlevelfprintf(ERROR, _mero_ctlerr, "%s: snapshot database '%s' to %s failed: %s",
						origin, q, dest, getErrMsg(e));
					len = snprintf(buf2, sizeof(buf2), "%s\n", getErrMsg(e));
					send_client("!");
					freeErr(e);
				} else {
					len = snprintf(buf2, sizeof(buf2), "OK\n");
					send_client("=");
					Mlevelfprintf(INFORMATION, _mero_ctlout, "%s: completed snapshot of database '%s' to '%s'\n",
						origin, q, dest);
				}
			} else if (strcmp(p, "snapshot create automatic") == 0) {
				char *dest = NULL;
				char *e = snapshot_default_filename(&dest, q);
				if (e != NULL) {
					Mlevelfprintf(INFORMATION, _mero_ctlerr, "%s: snapshot database '%s': %s",
						origin, q, getErrMsg(e));
					len = snprintf(buf2, sizeof(buf2), "%s\n", getErrMsg(e));
					send_client("!");
					freeErr(e);
				} else {
					Mlevelfprintf(INFORMATION, _mero_ctlout, "Start snapshot of database '%s' to file '%s'\n", q, dest);
					e = snapshot_database_to(q, dest);
					if (e != NULL) {
						Mlevelfprintf(ERROR, _mero_ctlerr, "%s: snapshot database '%s' to %s failed: %s",
							origin, q, dest, getErrMsg(e));
						len = snprintf(buf2, sizeof(buf2), "%s\n", getErrMsg(e));
						send_client("!");
						freeErr(e);
					} else {
						len = snprintf(buf2, sizeof(buf2), "OK\n");
						send_client("=");
						Mlevelfprintf(INFORMATION, _mero_ctlout, "%s: completed snapshot of database '%s' to '%s'\n",
							origin, q, dest);
					}
					free(dest);
				}
			} else if (strcmp(p, "snapshot stream") == 0) {

				Mlevelfprintf(INFORMATION, _mero_ctlout, "Start streaming snapshot of database '%s'\n", q);

				stream *wrapper = NULL;
				stream *bs = NULL;
				stream *s = NULL; // aliases either bs or fout
				do {
					if (fout) {
						if (!isa_block_stream(fout)) {
							e = newErr("internal error: expected fout to be a block stream");
							break;
						}
						s = fout;
					} else {
						wrapper = socket_wstream(msgsock, "sockwrapper");
						if (!wrapper) {
							e = newErr("internal error: could not create sock wrapper");
							break;
						}
						bs = block_stream(wrapper);
						if (!bs) {
							e = newErr("internal error: could not wrap block_stream");
							break;
						}
						wrapper = NULL; // will be cleanup through bs
						s = bs;
						//
					}
					e = snapshot_database_stream(q, s);
					mnstr_flush(s, MNSTR_FLUSH_DATA);
				} while (0);
				if (bs)
					mnstr_destroy(bs);
				if (wrapper)
					mnstr_destroy(wrapper);
				if (e != NULL) {
					Mlevelfprintf(ERROR, _mero_ctlerr, "%s: streaming snapshot database '%s' failed: %s",
						origin, q, getErrMsg(e));
					len = snprintf(buf2, sizeof(buf2), "%s\n", getErrMsg(e));
					send_client("!");
					freeErr(e);
				} else {
					len = snprintf(buf2, sizeof(buf2), "OK\n");
					send_client("=");
					Mlevelfprintf(INFORMATION, _mero_ctlout, "%s: completed streaming snapshot of database '%s'\n",
						origin, q);
				}
				break;
			} else if (strncmp(p, "snapshot restore adhoc ", strlen("snapshot restore adhoc ")) == 0) {
				char *source = p + strlen("snapshot restore adhoc ");
				Mlevelfprintf(INFORMATION, _mero_ctlout, "Start restore snapshot of database '%s' from file '%s'\n", q, source);
				char *e = snapshot_restore_from(q, source);
				if (e != NULL) {
					Mlevelfprintf(ERROR, _mero_ctlerr, "%s: restore  database '%s' from snapshot %s failed: %s",
						origin, q, source, getErrMsg(e));
					len = snprintf(buf2, sizeof(buf2), "%s\n", getErrMsg(e));
					send_client("!");
					freeErr(e);
				} else {
					len = snprintf(buf2, sizeof(buf2), "OK\n");
					send_client("=");
					Mlevelfprintf(INFORMATION, _mero_ctlout, "%s: restored database '%s' from snapshot '%s'\n",
						origin, q, source);
				}
			} else if (strncmp(p, "snapshot destroy ", strlen("snapshot destroy ")) == 0) {
				char *path = p + strlen("snapshot destroy ");
				Mlevelfprintf(INFORMATION, _mero_ctlout, "%s: drop snapshot '%s'\n", origin, path);
				char *e = snapshot_destroy_file(path);
				if (e != NULL) {
					Mlevelfprintf(ERROR, _mero_ctlerr, "%s: drop snapshot '%s' failed: %s\n", origin, path, e);
					len = snprintf(buf2, sizeof(buf2), "%s\n", e);
					send_client("!");
					freeErr(e);
				} else {
					len = snprintf(buf2, sizeof(buf2), "OK\n");
					send_client("=");
				}
			} else if (strcmp(p, "snapshot list") == 0) {
				Mlevelfprintf(INFORMATION, _mero_ctlout, "Start snapshot list\n");
				int nsnaps = 0;
				struct snapshot *snaps = NULL;
				char *e = snapshot_list(&nsnaps, &snaps);
				if (e != NULL) {
					Mlevelfprintf(ERROR, _mero_ctlerr, "%s: snapshot list failed: %s", origin, getErrMsg(e));
					len = snprintf(buf2, sizeof(buf2), "%s\n", getErrMsg(e));
					send_client("!");
					freeErr(e);
					break; // <================== DISCONNECT!!!!
				}
				len = snprintf(buf2, sizeof(buf2), "OK1\n");
				send_client("=");
				for (int i = 0; i < nsnaps; i++) {
					struct tm tm = { 0 };
					char datebuf[100];
					struct snapshot *snap = &snaps[i];
					gmtime_r(&snap->time, &tm);
					strftime(datebuf, sizeof(datebuf), "%Y%m%dT%H%M%S", &tm);
					len = snprintf(buf2, sizeof(buf2), "%s %" PRIu64 " %s %s\n",
						datebuf,
						(uint64_t)snap->size,
						snap->dbname,
						snap->path != NULL ? snap->path : "");
					send_client("=");
				}
				free_snapshots(snaps, nsnaps);
				Mlevelfprintf(INFORMATION, _mero_ctlout, "Returned %d snapshots\n", nsnaps);
				break; // <==================== DISCONNECT!!!!
			} else if (strncmp(p, "name=", strlen("name=")) == 0) {
				char *e;

				p += strlen("name=");
				e = db_rename(q, p);
				if (e != NULL) {
					Mlevelfprintf(ERROR, _mero_ctlerr, "%s: %s\n", origin, e);
					len = snprintf(buf2, sizeof(buf2), "%s\n", e);
					send_client("!");
					free(e);
				} else {
					if ((e = msab_getStatus(&stats, p)) != NULL) {
						Mlevelfprintf(ERROR, _mero_ctlerr, "%s: name: msab_getStatus:"
								" %s\n", origin, e);
						freeErr(e);
						/* should not fail, since the rename was
						 * already successful */
					} else {
						leavedb(q); /* could be spam, but shouldn't harm */
						anncdbS(stats);
						msab_freeStatus(&stats);
					}
					Mlevelfprintf(INFORMATION, _mero_ctlout, "%s: renamed database '%s' "
							"to '%s'\n", origin, q, p);
					len = snprintf(buf2, sizeof(buf2), "OK\n");
					send_client("=");
				}
			} else if (strchr(p, '=') != NULL) { /* set */
				char *val;
				bool doshare = false;

				if ((e = msab_getStatus(&stats, q)) != NULL) {
					len = snprintf(buf2, sizeof(buf2),
							"internal error, please review the logs\n");
					send_client("!");
					Mlevelfprintf(ERROR, _mero_ctlerr, "%s: set: msab_getStatus: "
							"%s\n", origin, e);
					freeErr(e);
					continue;
				}
				if (stats == NULL) {
					Mlevelfprintf(ERROR, _mero_ctlerr, "%s: received property signal "
							"for unknown database: %s\n", origin, q);
					len = snprintf(buf2, sizeof(buf2),
							"unknown database: %s\n", q);
					send_client("!");
					continue;
				}

				val = strchr(p, '=');
				assert(val != NULL); /* see above */
				*val++ = '\0';
				if (*val == '\0')
					val = NULL;

				if ((doshare = strcmp(p, "shared") == 0)) {
					/* bail out if we don't do discovery at all */
					if (getConfNum(_mero_props, "discovery") == 0) {
						len = snprintf(buf2, sizeof(buf2),
								"discovery service is globally disabled, "
								"enable it first\n");
						send_client("!");
						Mlevelfprintf(ERROR, _mero_ctlerr, "%s: set: cannot perform "
								"client share request: discovery service "
								"is globally disabled\n", origin);
						msab_freeStatus(&stats);
						continue;
					}

					/* we're going to change the way it is shared,
					 * so remove it now in its old form */
					leavedbS(stats);
				} else if (stats->state == SABdbRunning) {
					Mlevelfprintf(ERROR, _mero_ctlerr, "%s: cannot set property '%s' "
							"on running database\n", origin, p);
					len = snprintf(buf2, sizeof(buf2),
							"cannot set property '%s' on running "
							"database\n", p);
					send_client("!");
					msab_freeStatus(&stats);
					continue;
				}

				if ((e = setProp(stats->path, p, val)) != NULL) {
					if (doshare)
						/* reannounce again, there was an error */
						anncdbS(stats);
					Mlevelfprintf(ERROR, _mero_ctlerr, "%s: setting property failed: "
							"%s\n", origin, e);
					len = snprintf(buf2, sizeof(buf2),
							"%s\n", e);
					send_client("!");
					free(e);
					msab_freeStatus(&stats);
					continue;
				} else if (doshare) {
					/* announce in new personality */
					anncdbS(stats);
				}

				msab_freeStatus(&stats);

				if (val != NULL) {
					Mlevelfprintf(INFORMATION, _mero_ctlout, "%s: set property '%s' for "
							"database '%s' to '%s'\n", origin, p, q, val);
				} else {
					Mlevelfprintf(INFORMATION, _mero_ctlout, "%s: inherited property '%s' "
							"for database '%s'\n", origin, p, q);
				}
				len = snprintf(buf2, sizeof(buf2), "OK\n");
				send_client("=");

	/* comands below this point are multi line and hence you can't
	 * combine them, so they disconnect the client afterwards */

			} else if (strcmp(p, "version") == 0) {
				len = snprintf(buf2, sizeof(buf2), "OK\n");
				send_client("=");
				len = snprintf(buf2, sizeof(buf2), "%s (%s)\n",
							   MONETDB_VERSION,
#ifdef MONETDB_RELEASE
							   MONETDB_RELEASE
#else
							   "unreleased"
#endif
					);
				send_client("=");
				break;
			} else if (strcmp(p, "mserver") == 0) {
				len = snprintf(buf2, sizeof(buf2), "OK\n");
				send_client("=");
				len = snprintf(buf2, sizeof(buf2), "%s\n", _mero_mserver);
				send_client("=");
				break;
			} else if (strcmp(p, "get") == 0) {
				confkeyval *props = getDefaultProps();
				char *pbuf;

				if (strcmp(q, "#defaults") == 0) {
					/* send defaults to client */
					writePropsBuf(_mero_db_props, &pbuf);
					send_list();

					Mlevelfprintf(INFORMATION, _mero_ctlout, "%s: served default property "
							"list\n", origin);
					freeConfFile(props);
					free(props);
					free(pbuf);
					break;
				}

				if ((e = msab_getStatus(&stats, q)) != NULL) {
					len = snprintf(buf2, sizeof(buf2),
							"internal error, please review the logs\n");
					send_client("!");
					Mlevelfprintf(ERROR, _mero_ctlerr, "%s: get: msab_getStatus: "
							"%s\n", origin, e);
					freeErr(e);
					freeConfFile(props);
					free(props);
					break;
				}
				if (stats == NULL) {
					Mlevelfprintf(ERROR, _mero_ctlerr, "%s: received get signal for "
							"unknown database: %s\n", origin, q);
					len = snprintf(buf2, sizeof(buf2),
							"unknown database: %s\n", q);
					send_client("!");
					freeConfFile(props);
					free(props);
					break;
				}

				/* from here we'll always succeed, even if we don't
				 * send anything */
				readProps(props, stats->path);
				writePropsBuf(props, &pbuf);
				send_list();
				freeConfFile(props);
				free(props);
				free(pbuf);
				msab_freeStatus(&stats);

				Mlevelfprintf(INFORMATION, _mero_ctlout, "%s: served property list for "
						"database '%s'\n", origin, q);
				break;
			} else if (strcmp(p, "status") == 0) {
				sabdb *stats;
				sabdb *topdb;
				char *sdb = NULL;

				if (strcmp(q, "#all") == 0)
					/* list all */
					q = NULL;

				/* return a list of sabdb structs for our local
				 * databases */
				if ((e = msab_getStatus(&stats, q)) != NULL) {
					len = snprintf(buf2, sizeof(buf2),
							"internal error, please review the logs\n");
					send_client("!");
					Mlevelfprintf(ERROR, _mero_ctlerr, "%s: status: msab_getStatus: "
							"%s\n", origin, e);
					freeErr(e);
					break;
				}

				if (stats == NULL && q != NULL) {
					Mlevelfprintf(ERROR, _mero_ctlerr, "%s: received status signal for "
							"unknown database: %s\n", origin, q);
					len = snprintf(buf2, sizeof(buf2),
							"unknown database: %s\n", q);
					len = snprintf(buf2, sizeof(buf2), "no such database '%s'\n", q);
					send_client("!");
					break;
				}

				len = snprintf(buf2, sizeof(buf2), "OK\n");
				if (fout == NULL) {
					if (send(msgsock, buf2, len, 0) < 0)
						senderror = errno;
				} else {
					mnstr_printf(fout, "=%s", buf2);
				}

				for (topdb = stats; stats != NULL; stats = stats->next) {
					/* set uri */
					setURI(stats);
					/* currently never fails (just crashes) */
					if ((e = msab_serialise(&sdb, stats)) != NULL)
						break;
					stats->uri = NULL;
					len = snprintf(buf2, sizeof(buf2), "%s\n", sdb);
					if (fout == NULL) {
						if (send(msgsock, buf2, len, 0) < 0)
							senderror = errno;
					} else {
						mnstr_printf(fout, "=%s", buf2);
					}
					free(sdb);
				}
				if (e != NULL) {
					len = snprintf(buf2, sizeof(buf2),
							"internal error, please review the logs\n");
					send_client("!");
					Mlevelfprintf(ERROR, _mero_ctlerr, "%s: status: msab_getStatus: "
							"%s\n", origin, e);
					msab_freeStatus(&topdb);
					freeErr(e);
					break;
				}

				if (fout != NULL)
					mnstr_flush(fout, MNSTR_FLUSH_DATA);

				if (q == NULL) {
					Mlevelfprintf(INFORMATION, _mero_ctlout, "%s: served status list\n",
							origin);
				} else {
					Mlevelfprintf(INFORMATION, _mero_ctlout, "%s: returned status for "
							"'%s'\n", origin, q);
				}

				msab_freeStatus(&topdb);
				break;
			} else if (strcmp(q, "anelosimus") == 0 &&
					strcmp(p, "eximius") == 0)
			{
				/* return a list of remote databases from our Aranita */
				remotedb rdb;

				pthread_mutex_lock(&_mero_remotedb_lock);

				/* this never fails */
				len = snprintf(buf2, sizeof(buf2), "OK\n");
				if (fout == NULL) {
					if (send(msgsock, buf2, len, 0) < 0)
						senderror = errno;
				} else {
					mnstr_printf(fout, "=%s", buf2);
				}

				rdb = _mero_remotedbs;
				while (rdb != NULL && !senderror) {
					len = snprintf(buf2, sizeof(buf2), "%s\t%s\n",
							rdb->fullname,
							rdb->conn);
					if (fout == NULL) {
						if (send(msgsock, buf2, len, 0) < 0)
							senderror = errno;
					} else {
						mnstr_printf(fout, "=%s", buf2);
					}
					rdb = rdb->next;
				}

				if (fout != NULL)
					mnstr_flush(fout, MNSTR_FLUSH_DATA);

				pthread_mutex_unlock(&_mero_remotedb_lock);

				Mlevelfprintf(INFORMATION, _mero_ctlout, "%s: served neighbour list\n",
						origin);
				break;
			} else {
				Mlevelfprintf(ERROR, _mero_ctlerr, "%s: unknown control command: %s\n",
						origin, p);
				len = snprintf(buf2, sizeof(buf2),
						"unknown command: %s\n", p);
				send_client("!");
				break;
			}
		}
	}
	if (senderror)
		Mlevelfprintf(ERROR, _mero_ctlerr, "%s: error sending to control "
				 "channel: %s\n", origin, strerror(senderror));
}

void
control_handleclient(const char *host, int sock, stream *fdin, stream *fout)
{
	ctl_handle_client(host, sock, fdin, fout);
}

static void *
handle_client(void *p)
{
	int msgsock = * (int *) p;

	free(p);
	ctl_handle_client("(local)", msgsock, NULL, NULL);
	shutdown(msgsock, SHUT_RDWR);
	closesocket(msgsock);
	return NULL;
}

void *
controlRunner(void *d)
{
	int usock = *(int *)d;
	int retval;
#ifdef HAVE_POLL
	struct pollfd pfd;
#else
	fd_set fds;
	struct timeval tv;
#endif
	int msgsock;
	pthread_t tid;
	int *p;

	do {
		if ((p = malloc(sizeof(int))) == NULL) {
			Mlevelfprintf(ERROR, _mero_ctlerr, "malloc failed");
			break;
		}
		/* limit waiting time in order to check whether we need to exit */
#ifdef HAVE_POLL
		pfd = (struct pollfd) {.fd = usock, .events = POLLIN};
		retval = poll(&pfd, 1, 1000);
#else
		FD_ZERO(&fds);
		FD_SET(usock, &fds);

		tv = (struct timeval) {.tv_sec = 1};
		retval = select(usock + 1, &fds, NULL, NULL, &tv);
#endif
		if (retval == 0) {
			/* nothing interesting has happened */
			free(p);
			continue;
		}
		if (retval == -1) {
			free(p);
			continue;
		}

#ifdef HAVE_POLL
		if ((pfd.revents & POLLIN) == 0) {
			free(p);
			continue;
		}
#else
		if (!FD_ISSET(usock, &fds)) {
			free(p);
			continue;
		}
#endif

		if ((msgsock = accept4(usock, NULL, NULL, SOCK_CLOEXEC)) == -1) {
			free(p);
			if (_mero_keep_listening == 0)
				break;
<<<<<<< HEAD
			if (errno != EINTR) {
				Mlevelfprintf(ERROR, _mero_ctlerr, "error during accept: %s",
=======
			switch (errno) {
			case EMFILE:
			case ENFILE:
			case ENOBUFS:
			case ENOMEM:
				/* transient failure, wait a little and continue */
				Mfprintf(_mero_ctlerr, "error during accept: %s",
>>>>>>> 8e5f9e2a
						strerror(errno));
				sleep_ms(500);
				break;
			case EINTR:
				/* interrupted */
				break;
			default:
				/* anything else */
				Mfprintf(_mero_ctlerr, "error during accept: %s",
						strerror(errno));
				break;
			}
			continue;
		}
#if defined(HAVE_FCNTL) && (!defined(SOCK_CLOEXEC) || !defined(HAVE_ACCEPT4))
		(void) fcntl(msgsock, F_SETFD, FD_CLOEXEC);
#endif

		*p = msgsock;
		if (pthread_create(&tid, NULL, handle_client, p) != 0) {
			closesocket(msgsock);
			free(p);
		} else
			pthread_detach(tid);
	} while (_mero_keep_listening);
	shutdown(usock, SHUT_RDWR);
	closesocket(usock);
	Mlevelfprintf(INFORMATION, _mero_ctlout, "control channel closed\n");
	return NULL;
}<|MERGE_RESOLUTION|>--- conflicted
+++ resolved
@@ -1215,18 +1215,13 @@
 			free(p);
 			if (_mero_keep_listening == 0)
 				break;
-<<<<<<< HEAD
-			if (errno != EINTR) {
-				Mlevelfprintf(ERROR, _mero_ctlerr, "error during accept: %s",
-=======
 			switch (errno) {
 			case EMFILE:
 			case ENFILE:
 			case ENOBUFS:
 			case ENOMEM:
 				/* transient failure, wait a little and continue */
-				Mfprintf(_mero_ctlerr, "error during accept: %s",
->>>>>>> 8e5f9e2a
+				Mlevelfprintf(ERROR, _mero_ctlerr, "error during accept: %s",
 						strerror(errno));
 				sleep_ms(500);
 				break;
@@ -1235,7 +1230,7 @@
 				break;
 			default:
 				/* anything else */
-				Mfprintf(_mero_ctlerr, "error during accept: %s",
+				Mlevelfprintf(ERROR, _mero_ctlerr, "error during accept: %s",
 						strerror(errno));
 				break;
 			}
