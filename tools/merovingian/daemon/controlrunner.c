/*
 * This Source Code Form is subject to the terms of the Mozilla Public
 * License, v. 2.0.  If a copy of the MPL was not distributed with this
 * file, You can obtain one at http://mozilla.org/MPL/2.0/.
 *
 * Copyright 1997 - July 2008 CWI, August 2008 - 2022 MonetDB B.V.
 */

#include "monetdb_config.h"

#include <sys/types.h>
#include <sys/socket.h>
#include <sys/un.h>
#include <sys/wait.h>
#include <netdb.h>
#include <netinet/in.h>
#ifdef HAVE_POLL_H
#include <poll.h>
#endif
#include <inttypes.h>
#include <time.h>
#include <string.h>  /* strerror */
#include <unistd.h>  /* select */
#include <signal.h>
#include <fcntl.h>

#include "monet_options.h"
#include "stream.h"
#include "stream_socket.h"
#include "msabaoth.h"
#include "mcrypt.h"
#include "utils/utils.h"
#include "utils/properties.h"
#include "utils/database.h"
#include "utils/control.h"

#include "merovingian.h"
#include "discoveryrunner.h" /* broadcast, remotedb */
#include "forkmserver.h"
#include "controlrunner.h"
#include "snapshot.h"
#include "multiplex-funnel.h"

#if !defined(HAVE_ACCEPT4) || !defined(SOCK_CLOEXEC)
#define accept4(sockfd, addr, addrlen, flags)	accept(sockfd, addr, addrlen)
#endif

static void
leavedb(char *name)
{
	char buf[128];
	snprintf(buf, sizeof(buf),
			"LEAV %s mapi:monetdb://%s:%u/",
			name, _mero_hostname,
			(unsigned int)getConfNum(_mero_props, "port"));
	broadcast(buf);
}

static void
leavedbS(sabdb *stats)
{
	confkeyval *props = getDefaultProps();
	char *shared;
	readProps(props, stats->path);
	shared = getConfVal(props, "shared");
	if (!stats->locked && (shared == NULL || strcmp(shared, "no") != 0))
		leavedb(stats->dbname);
	freeConfFile(props);
	free(props);
}

static char _internal_uri_buf[256];
static void
setURI(sabdb *stats)
{
	confkeyval *props = getDefaultProps();
	char *shared;
	readProps(props, stats->path);
	shared = getConfVal(props, "shared");
	if (!stats->locked && (shared == NULL || strcmp(shared, "no") != 0)) {
		snprintf(_internal_uri_buf, sizeof(_internal_uri_buf),
				"mapi:monetdb://%s:%u/%s%s%s",
				_mero_hostname,
				(unsigned int)getConfNum(_mero_props, "port"),
				stats->dbname,
				shared == NULL ? "" : "/",
				shared == NULL ? "" : shared);
		stats->uri = _internal_uri_buf;
	}
	freeConfFile(props);
	free(props);
}

static void
anncdbS(sabdb *stats)
{
	char buf[128];
	confkeyval *props = getDefaultProps();
	char *shared;
	readProps(props, stats->path);
	shared = getConfVal(props, "shared");
	if (!stats->locked && (shared == NULL || strcmp(shared, "no") != 0)) {
		snprintf(buf, sizeof(buf),
				"ANNC %s%s%s mapi:monetdb://%s:%u/ %d",
				stats->dbname,
				shared == NULL ? "" : "/",
				shared == NULL ? "" : shared,
				_mero_hostname,
				(unsigned int)getConfNum(_mero_props, "port"),
				getConfNum(_mero_props, "discoveryttl") + 60);
		broadcast(buf);
	}
	freeConfFile(props);
	free(props);
}

inline static int
recvWithTimeout(int msgsock, stream *fdin, char *buf, size_t buflen)
{
	int retval;
#ifdef HAVE_POLL
	struct pollfd pfd = (struct pollfd) {.fd = msgsock, .events = POLLIN};

	/* Wait up to 1 second.  If a client doesn't make this, it's too slow */
	retval = poll(&pfd, 1, 1000);
#else
	fd_set fds;
	struct timeval tv;

	FD_ZERO(&fds);
	FD_SET(msgsock, &fds);

	/* Wait up to 1 second.  If a client doesn't make this, it's too slow */
	tv = struct timeval) {.tv_sec = 1};
	retval = select(msgsock + 1, &fds, NULL, NULL, &tv);
#endif
	if (retval <= 0) {
		/* nothing interesting has happened */
		return(-2);
	}

	if (fdin != NULL) {
		ssize_t ret;
		/* stream.h is sooo broken :( */
		memset(buf, '\0', buflen);
		ret = mnstr_read_block(fdin, buf, buflen - 1, 1);
		return(ret >= 0 ? (int)strlen(buf) : mnstr_errnr(fdin) != 0 ? -1 : 0);
	} else {
		return(recv(msgsock, buf, buflen, 0));
	}
}

bool
control_authorise(
		const char *host,
		const char *chal,
		const char *algo,
		const char *passwd,
		stream *fout)
{
	char *pwd;

	if (getConfNum(_mero_props, "control") == 0 ||
			getConfVal(_mero_props, "passphrase") == NULL)
	{
		Mlevelfprintf(INFORMATION, _mero_ctlout, "%s: remote control disabled\n", host);
		mnstr_printf(fout, "!access denied\n");
		mnstr_flush(fout, MNSTR_FLUSH_DATA);
		return false;
	}

	pwd = mcrypt_hashPassword(algo,
			getConfVal(_mero_props, "passphrase"), chal);
	if (!pwd) {
		Mlevelfprintf(ERROR, _mero_ctlout, "%s: Allocation failure during authentication\n", host);
		mnstr_printf(fout, "!allocation failure\n");
		mnstr_flush(fout, MNSTR_FLUSH_DATA);
		return false;
	}
	if (strcmp(pwd, passwd) != 0) {
		free(pwd);
		Mlevelfprintf(ERROR, _mero_ctlout, "%s: permission denied "
				"(bad passphrase)\n", host);
		mnstr_printf(fout, "!access denied\n");
		mnstr_flush(fout, MNSTR_FLUSH_DATA);
		return false;
	}
	free(pwd);

	mnstr_printf(fout, "=OK\n");
	mnstr_flush(fout, MNSTR_FLUSH_DATA);

	return true;
}

#define send_client(P)								\
	do {											\
		if (fout != NULL) {							\
			mnstr_printf(fout, P "%s", buf2);		\
			mnstr_flush(fout, MNSTR_FLUSH_DATA);						\
		} else {									\
			if (send(msgsock, buf2, len, 0) < 0)	\
				senderror = errno;					\
		}											\
	} while (0)

#define send_list()											\
	do {													\
		len = snprintf(buf2, sizeof(buf2), "OK\n");			\
		if (fout == NULL) {									\
			if (send(msgsock, buf2, strlen(buf2), 0) < 0 ||	\
				send(msgsock, pbuf, strlen(pbuf), 0) < 0)	\
				senderror = errno;							\
		} else {											\
			char *p, *q = pbuf;								\
			mnstr_printf(fout, "=OK\n");					\
			while ((p = strchr(q, '\n')) != NULL) {			\
				*p++ = '\0';								\
				mnstr_printf(fout, "=%s\n", q);				\
				q = p;										\
			}												\
			if (*q != '\0')									\
				mnstr_printf(fout, "=%s\n", q);				\
			mnstr_flush(fout, MNSTR_FLUSH_DATA);								\
		}													\
	} while (0)

static void ctl_handle_client(
		const char *origin,
		int msgsock,
		stream *fdin,
		stream *fout)
{
	/* TODO: this function may actually stall the entire client
	 * handler, so we should probably at some point implement a take
	 * over of the socket such that a separate (controlrunner) thread is
	 * going to handle the traffic and negotiations, instead of the
	 * client thread that just goes inside this program here. */
	char buf[8096];
	char buf2[8096];
	char *p, *q;
	sabdb *stats;
	int pos = 0;
	size_t len;
	err e;
	int senderror = 0;

	while (_mero_keep_listening && !senderror) {
		if (pos == 0) {
			if ((pos = recvWithTimeout(msgsock, fdin, buf, sizeof(buf))) == 0) {
				/* EOF */
				break;
			} else if (pos == -1) {
				/* we got interrupted ... so what? */
				if (errno == EINTR) {
					pos = 0;
					continue;
				}
				/* hmmm error ... give up */
				Mlevelfprintf(ERROR, _mero_ctlerr, "%s: error reading from control "
						"channel: %s\n", origin, strerror(errno));
				break;
			} else if (pos == -2) {
				Mlevelfprintf(ERROR, _mero_ctlerr, "%s: time-out reading from "
						"control channel, disconnecting client\n", origin);
				break;
			} else {
				buf[pos] = '\0';
				pos = 0;
			}
		}
		q = buf + pos;
		p = strchr(q, '\n');
		if (p == NULL) {
			/* skip, must be garbage */
			Mlevelfprintf(WARNING, _mero_ctlerr, "%s: skipping garbage on control "
					"channel: %s\n", origin, buf);
			pos = 0;
			continue;
		}
		*p++ = '\0';
		if (*p == '\0') {
			pos = 0;
		} else {
			pos = p - buf;
		}

		/* format is simple: database<space>command */
		if ((p = strchr(q, ' ')) == NULL) {
			Mlevelfprintf(ERROR, _mero_ctlerr, "%s: malformed control signal: %s\n",
					origin, q);
		} else {
			*p++ = '\0';
			if (strcmp(p, "ping") == 0) {
				len = snprintf(buf2, sizeof(buf2), "OK\n");
				send_client("=");
			} else if (strcmp(p, "start") == 0) {
				err e;
				if ((e = msab_getStatus(&stats, q)) != NULL) {
					len = snprintf(buf2, sizeof(buf2),
							"internal error, please review the logs\n");
					send_client("!");
					Mlevelfprintf(ERROR, _mero_ctlerr, "%s: start: msab_getStatus: "
							"%s\n", origin, e);
					freeErr(e);
					continue;
				} else {
					if (stats == NULL) {
						Mlevelfprintf(ERROR, _mero_ctlerr, "%s: received start signal "
								"for database not under merovingian "
								"control: %s\n", origin, q);
						len = snprintf(buf2, sizeof(buf2),
								"no such database: %s\n", q);
						send_client("!");
						continue;
					}

					if (stats->state == SABdbRunning) {
						Mlevelfprintf(ERROR, _mero_ctlerr, "%s: received start signal "
								"for already running database: %s\n",
								origin, q);
						len = snprintf(buf2, sizeof(buf2),
								"database is already running: %s\n", q);
						send_client("!");
						msab_freeStatus(&stats);
						continue;
					}

					msab_freeStatus(&stats);
				}
				if ((e = forkMserver(q, &stats, true)) != NO_ERR) {
					Mlevelfprintf(ERROR, _mero_ctlerr, "%s: failed to fork mserver: "
							"%s\n", origin, getErrMsg(e));
					len = snprintf(buf2, sizeof(buf2),
							"starting '%s' failed: %s\n",
							q, getErrMsg(e));
					send_client("!");
					freeErr(e);
					stats = NULL;
				} else {
					len = snprintf(buf2, sizeof(buf2), "OK\n");
					send_client("=");
					Mlevelfprintf(INFORMATION, _mero_ctlout, "%s: started '%s'\n",
							origin, q);
				}

				if (stats != NULL)
					msab_freeStatus(&stats);
			} else if (strcmp(p, "stop") == 0 ||
					strcmp(p, "kill") == 0)
			{
				mtype mtype = 0;
				pid_t pid = 0;
				bool terminated = false;

				// First look for something started by ourself.
				pthread_mutex_lock(&_mero_topdp_lock);
				dpair dp = _mero_topdp->next;  /* don't need the console/log */
				for (; dp != NULL; dp = dp->next)
					if (strcmp(dp->dbname, q) == 0) {
						mtype = dp->type;
						pid = dp->pid;
						break;
					}
				pthread_mutex_unlock(&_mero_topdp_lock);
				// after releasing the lock we can no longer access *dp but
				// checking dp's nullity is fine.
				if (dp != NULL && mtype == MEROFUN) {
					multiplexDestroy(q);
					len = snprintf(buf2, sizeof(buf2), "OK\n");
					send_client("=");
					break;
				}

				// it wasn't started by us but maybe it was already there
				if (dp == NULL) {
					if ((e = msab_getStatus(&stats, q)) != NULL) {
						len = snprintf(buf2, sizeof(buf2),
								"internal error, please review the logs\n");
						send_client("!");
						Mlevelfprintf(ERROR, _mero_ctlerr, "%s: start: msab_getStatus: "
								"%s\n", origin, e);
						freeErr(e);
						continue;
					}
					if (stats != NULL) {
						pid = stats->pid;
						mtype = MERODB;
						msab_freeStatus(&stats);
					}
				}
				// At this point pid may have been set from a dpair or from msab_getStatus()
				if (pid <= 0) {
					Mlevelfprintf(ERROR, _mero_ctlerr, "%s: received stop signal for "
							"non running database: %s\n", origin, q);
					len = snprintf(buf2, sizeof(buf2),
							"database is not running: %s\n", q);
					send_client("!");
					break;
				}

				// Kill it appropriately
				if (strcmp(p, "stop") == 0) {
					if (stats != NULL)
						msab_freeStatus(&stats);
					/* then kill it */
					if (dp)
						pthread_mutex_lock(&dp->fork_lock);
					terminated = terminateProcess(q, pid, mtype);
					if (dp)
						pthread_mutex_unlock(&dp->fork_lock);
					Mlevelfprintf(INFORMATION, _mero_ctlout, "%s: stopped "
							"database '%s'\n", origin, q);
				} else {
					terminated = kill(pid, SIGKILL) == 0;
					Mlevelfprintf(INFORMATION, _mero_ctlout, "%s: killed "
							"database '%s'\n", origin, q);
				}
				if (terminated) {
					len = snprintf(buf2, sizeof(buf2), "OK\n");
					send_client("=");
				} else {
					Mlevelfprintf(ERROR, _mero_ctlerr, "%s: received stop signal for "
							"non running database: %s\n", origin, q);
					len = snprintf(buf2, sizeof(buf2),
							"database is not running: %s\n", q);
					send_client("!");
					break;
				}
			} else if (strcmp(p, "create") == 0 ||
					strncmp(p, "create password=", strlen("create password=")) == 0) {
				err e;

				p += strlen("create");
				if (*p == ' ')
					p += strlen(" password=");

				e = db_create(q);
				if (e != NO_ERR) {
					Mlevelfprintf(ERROR, _mero_ctlerr, "%s: failed to create "
							"database '%s': %s\n", origin, q, getErrMsg(e));
					len = snprintf(buf2, sizeof(buf2),
							"%s\n", getErrMsg(e));
					send_client("!");
					free(e);
				} else {
					if (*p != '\0') {
						pid_t child;
						int pipes[2];
						if (pipe(pipes) == -1) {
							Mlevelfprintf(ERROR, _mero_ctlerr, "%s: creating pipe failed\n",
									 origin);
						} else if ((child = fork()) == 0) {
							/* this is the child process; exit non-zero
							 * on failure */
							char *err;
							char *sadbfarm;
							char buf3[8092];

							close(pipes[1]);
							dup2(pipes[0], 0);
							close(pipes[0]);

							if ((err = msab_getDBfarm(&sadbfarm)) != NULL) {
								Mlevelfprintf(ERROR, _mero_ctlerr,
										 "%s: internal error: %s\n",
										 origin, err);
								exit(EXIT_FAILURE);
							}
							snprintf(buf2, sizeof(buf2),
									 "monet_vault_key=%s/%s/.vaultkey",
									 sadbfarm, q);
							snprintf(buf3, sizeof(buf3), "--dbpath=%s/%s",
									 sadbfarm, q);
							free(sadbfarm);
							execl(_mero_mserver,
								  _mero_mserver,
								  "--set",
								  buf2,
								  buf3,
								  "--read-password-initialize-and-exit",
								  NULL);
							Mlevelfprintf(ERROR, _mero_ctlerr,
									 "%s: cannot start mserver5\n", origin);
							exit(EXIT_FAILURE);
						} else if (child > 0) {
							/* this is the parent process */
							close(pipes[0]);
							bool error = write(pipes[1], p, strlen(p)) < 0 || write(pipes[1], "\n", 1) < 0;
							close(pipes[1]);
							/* wait for the child to finish */
							int status;
							waitpid(child, &status, 0);
							if (error || !WIFEXITED(status) || WEXITSTATUS(status) != 0) {
								Mlevelfprintf(ERROR, _mero_ctlerr,
										 "%s: initialization of database '%s' failed\n",
										 origin, q);
								len = snprintf(buf2, sizeof(buf2),
											   "initialization of database '%s' failed\n", q);
								send_client("!");
								continue;
							}
							e = db_release(q);
							if (e != NO_ERR) {
								Mlevelfprintf(ERROR, _mero_ctlerr,
										 "%s: could not release database '%s': %sd\n",
										 origin, q, e);
								free(e);
							}
						} else {
							close(pipes[0]);
							close(pipes[1]);
							Mlevelfprintf(ERROR, _mero_ctlerr, "%s: forking failed\n",
									 origin);
						}
					}

					Mlevelfprintf(INFORMATION, _mero_ctlout, "%s: created database '%s'\n",
							origin, q);
					len = snprintf(buf2, sizeof(buf2), "OK\n");
					send_client("=");
				}
			} else if (strncmp(p, "create mfunnel=", strlen("create mfunnel=")) == 0) {
				err e = NO_ERR;
				char *r;

				/* check mfunnel definition for correctness first */
				p += strlen("create mfunnel=");
				/* user+pass@pattern,user+pass@pattern,... */
				r = p;
				do {
					for (; *r != '\0' && *r != '+'; r++)
						;
					if (*r == '\0' || *(r - 1) == ',' || (*(r - 1) == '=')) {
						e = "missing user";
						break;
					}
					for (r++; *r != '\0' && *r != '@'; r++)
						;
					if (*r == '\0' || *(r - 1) == '+') {
						e = "missing password";
						break;
					}
					for (r++; *r != '\0' && *r != ','; r++)
						;
					if (*(r - 1) == '@') {
						e = "missing pattern";
						break;
					}
					if (*r == '\0')
						break;
					r++;
				} while(1);
				if (e != NO_ERR) {
					Mlevelfprintf(ERROR, _mero_ctlerr, "%s: invalid multiplex-funnel "
							"specification '%s': %s at char %zu\n",
							origin, p, getErrMsg(e), (size_t)(r - p));
					len = snprintf(buf2, sizeof(buf2),
							"invalid pattern: %s\n", getErrMsg(e));
					send_client("!");
				} else if ((e = db_create(q)) != NO_ERR) {
					Mlevelfprintf(ERROR, _mero_ctlerr, "%s: failed to create "
							"multiplex-funnel '%s': %s\n",
							origin, q, getErrMsg(e));
					len = snprintf(buf2, sizeof(buf2),
							"%s\n", getErrMsg(e));
					send_client("!");
					free(e);
				} else {
					confkeyval *props = getDefaultProps();
					confkeyval *kv;
					char *dbfarm;
					/* write the funnel config */
					kv = findConfKey(props, "type");
					setConfVal(kv, "mfunnel");
					kv = findConfKey(props, "mfunnel");
					setConfVal(kv, p);
					if ((e = msab_getDBfarm(&dbfarm)) != NULL) {
						Mlevelfprintf(ERROR, _mero_ctlerr, "%s: failed to retrieve "
								"dbfarm: %s\n", origin, e);
						free(e);
						/* try, hopefully this succeeds */
						if ((e = db_destroy(q)) != NO_ERR) {
							Mlevelfprintf(ERROR, _mero_ctlerr, "%s: could not destroy: "
									"%s\n", origin, getErrMsg(e));
							free(e);
						}
						len = snprintf(buf2, sizeof(buf2),
								"failed to prepare multiplex-funnel\n");
						send_client("!");
					} else {
						snprintf(buf2, sizeof(buf2), "%s/%s", dbfarm, q);
						free(dbfarm);
						writeProps(props, buf2);
						Mlevelfprintf(INFORMATION, _mero_ctlout,
								"%s: created multiplex-funnel '%s'\n",
								origin, q);
						len = snprintf(buf2, sizeof(buf2), "OK\n");
						send_client("!");
					}
					freeConfFile(props);
					free(props);
				}
			} else if (strcmp(p, "destroy") == 0) {
				err e = db_destroy(q);
				if (e != NO_ERR) {
					Mlevelfprintf(ERROR, _mero_ctlerr, "%s: failed to destroy "
							"database '%s': %s\n", origin, q, getErrMsg(e));
					len = snprintf(buf2, sizeof(buf2),
							"%s\n", getErrMsg(e));
					send_client("!");
					free(e);
				} else {
					/* we can leave without tag, will remove all,
					 * generates an "leave request for unknown
					 * database" if not shared (e.g. when under
					 * maintenance) */
					leavedb(q);
					Mlevelfprintf(INFORMATION, _mero_ctlout, "%s: destroyed database '%s'\n",
							origin, q);
					len = snprintf(buf2, sizeof(buf2), "OK\n");
					send_client("=");
				}
			} else if (strcmp(p, "lock") == 0) {
				char *e = db_lock(q);
				if (e != NULL) {
					Mlevelfprintf(ERROR, _mero_ctlerr, "%s: failed to lock "
							"database '%s': %s\n", origin, q, getErrMsg(e));
					len = snprintf(buf2, sizeof(buf2),
							"%s\n", getErrMsg(e));
					send_client("!");
					free(e);
				} else {
					/* we go under maintenance, unshare it, take
					 * spam if database happened to be unshared "for
					 * love" */
					leavedb(q);
					Mlevelfprintf(INFORMATION, _mero_ctlout, "%s: locked database '%s'\n",
							origin, q);
					len = snprintf(buf2, sizeof(buf2), "OK\n");
					send_client("=");
				}
			} else if (strcmp(p, "release") == 0) {
				char *e = db_release(q);
				if (e != NULL) {
					Mlevelfprintf(ERROR, _mero_ctlerr, "%s: failed to release "
							"database '%s': %s\n", origin, q, getErrMsg(e));
					len = snprintf(buf2, sizeof(buf2),
							"%s\n", getErrMsg(e));
					send_client("!");
					free(e);
				} else {
					/* announce database, but need to do it the
					 * right way so we don't accidentially announce
					 * an unshared database */
					if ((e = msab_getStatus(&stats, q)) != NULL) {
						len = snprintf(buf2, sizeof(buf2),
								"internal error, please review the logs\n");
						send_client("!");
						Mlevelfprintf(ERROR, _mero_ctlerr, "%s: release: "
								"msab_getStatus: %s\n", origin, e);
						freeErr(e);
						/* we need to OK regardless, as releasing
						 * succeed */
					} else {
						anncdbS(stats);
						msab_freeStatus(&stats);
					}
					Mlevelfprintf(INFORMATION, _mero_ctlout, "%s: released database '%s'\n",
							origin, q);
					len = snprintf(buf2, sizeof(buf2), "OK\n");
					send_client("=");
				}
			} else if (strncmp(p, "snapshot create adhoc ", strlen("snapshot create adhoc ")) == 0) {
				char *dest = p + strlen("snapshot create adhoc ");
				Mlevelfprintf(INFORMATION, _mero_ctlout, "Start snapshot of database '%s' to file '%s'\n", q, dest);
				char *e = snapshot_database_to(q, dest);
				if (e != NULL) {
<<<<<<< HEAD
					Mlevelfprintf(ERROR, _mero_ctlerr, "%s: snapshot database '%s' to %s failed: %s",
=======
					Mfprintf(_mero_ctlerr, "%s: snapshot database '%s' to %s failed: %s\n",
>>>>>>> e3f1782f
						origin, q, dest, getErrMsg(e));
					len = snprintf(buf2, sizeof(buf2), "%s\n", getErrMsg(e));
					send_client("!");
					freeErr(e);
				} else {
					len = snprintf(buf2, sizeof(buf2), "OK\n");
					send_client("=");
					Mlevelfprintf(INFORMATION, _mero_ctlout, "%s: completed snapshot of database '%s' to '%s'\n",
						origin, q, dest);
				}
			} else if (strcmp(p, "snapshot create automatic") == 0) {
				char *dest = NULL;
				char *e = snapshot_default_filename(&dest, q);
				if (e != NULL) {
<<<<<<< HEAD
					Mlevelfprintf(INFORMATION, _mero_ctlerr, "%s: snapshot database '%s': %s",
=======
					Mfprintf(_mero_ctlerr, "%s: snapshot database '%s': %s\n",
>>>>>>> e3f1782f
						origin, q, getErrMsg(e));
					len = snprintf(buf2, sizeof(buf2), "%s\n", getErrMsg(e));
					send_client("!");
					freeErr(e);
				} else {
					Mlevelfprintf(INFORMATION, _mero_ctlout, "Start snapshot of database '%s' to file '%s'\n", q, dest);
					e = snapshot_database_to(q, dest);
					if (e != NULL) {
<<<<<<< HEAD
						Mlevelfprintf(ERROR, _mero_ctlerr, "%s: snapshot database '%s' to %s failed: %s",
=======
						Mfprintf(_mero_ctlerr, "%s: snapshot database '%s' to %s failed: %s\n",
>>>>>>> e3f1782f
							origin, q, dest, getErrMsg(e));
						len = snprintf(buf2, sizeof(buf2), "%s\n", getErrMsg(e));
						send_client("!");
						freeErr(e);
					} else {
						len = snprintf(buf2, sizeof(buf2), "OK\n");
						send_client("=");
						Mlevelfprintf(INFORMATION, _mero_ctlout, "%s: completed snapshot of database '%s' to '%s'\n",
							origin, q, dest);
					}
					free(dest);
				}
			} else if (strcmp(p, "snapshot stream") == 0) {

				Mlevelfprintf(INFORMATION, _mero_ctlout, "Start streaming snapshot of database '%s'\n", q);

				stream *wrapper = NULL;
				stream *bs = NULL;
				stream *s = NULL; // aliases either bs or fout
				do {
					if (fout) {
						if (!isa_block_stream(fout)) {
							e = newErr("internal error: expected fout to be a block stream");
							break;
						}
						s = fout;
					} else {
						wrapper = socket_wstream(msgsock, "sockwrapper");
						if (!wrapper) {
							e = newErr("internal error: could not create sock wrapper");
							break;
						}
						bs = block_stream(wrapper);
						if (!bs) {
							e = newErr("internal error: could not wrap block_stream");
							break;
						}
						wrapper = NULL; // will be cleanup through bs
						s = bs;
						//
					}
					e = snapshot_database_stream(q, s);
					mnstr_flush(s, MNSTR_FLUSH_DATA);
				} while (0);
				if (bs)
					mnstr_destroy(bs);
				if (wrapper)
					mnstr_destroy(wrapper);
				if (e != NULL) {
<<<<<<< HEAD
					Mlevelfprintf(ERROR, _mero_ctlerr, "%s: streaming snapshot database '%s' failed: %s",
=======
					Mfprintf(_mero_ctlerr, "%s: streaming snapshot database '%s' failed: %s\n",
>>>>>>> e3f1782f
						origin, q, getErrMsg(e));
					len = snprintf(buf2, sizeof(buf2), "%s\n", getErrMsg(e));
					send_client("!");
					freeErr(e);
				} else {
					len = snprintf(buf2, sizeof(buf2), "OK\n");
					send_client("=");
					Mlevelfprintf(INFORMATION, _mero_ctlout, "%s: completed streaming snapshot of database '%s'\n",
						origin, q);
				}
				break;
			} else if (strncmp(p, "snapshot restore adhoc ", strlen("snapshot restore adhoc ")) == 0) {
				char *source = p + strlen("snapshot restore adhoc ");
				Mlevelfprintf(INFORMATION, _mero_ctlout, "Start restore snapshot of database '%s' from file '%s'\n", q, source);
				char *e = snapshot_restore_from(q, source);
				if (e != NULL) {
<<<<<<< HEAD
					Mlevelfprintf(ERROR, _mero_ctlerr, "%s: restore  database '%s' from snapshot %s failed: %s",
=======
					Mfprintf(_mero_ctlerr, "%s: restore  database '%s' from snapshot %s failed: %s\n",
>>>>>>> e3f1782f
						origin, q, source, getErrMsg(e));
					len = snprintf(buf2, sizeof(buf2), "%s\n", getErrMsg(e));
					send_client("!");
					freeErr(e);
				} else {
					len = snprintf(buf2, sizeof(buf2), "OK\n");
					send_client("=");
					Mlevelfprintf(INFORMATION, _mero_ctlout, "%s: restored database '%s' from snapshot '%s'\n",
						origin, q, source);
				}
			} else if (strncmp(p, "snapshot destroy ", strlen("snapshot destroy ")) == 0) {
				char *path = p + strlen("snapshot destroy ");
				Mlevelfprintf(INFORMATION, _mero_ctlout, "%s: drop snapshot '%s'\n", origin, path);
				char *e = snapshot_destroy_file(path);
				if (e != NULL) {
					Mlevelfprintf(ERROR, _mero_ctlerr, "%s: drop snapshot '%s' failed: %s\n", origin, path, e);
					len = snprintf(buf2, sizeof(buf2), "%s\n", e);
					send_client("!");
					freeErr(e);
				} else {
					len = snprintf(buf2, sizeof(buf2), "OK\n");
					send_client("=");
				}
			} else if (strcmp(p, "snapshot list") == 0) {
				Mlevelfprintf(INFORMATION, _mero_ctlout, "Start snapshot list\n");
				int nsnaps = 0;
				struct snapshot *snaps = NULL;
				char *e = snapshot_list(&nsnaps, &snaps);
				if (e != NULL) {
<<<<<<< HEAD
					Mlevelfprintf(ERROR, _mero_ctlerr, "%s: snapshot list failed: %s", origin, getErrMsg(e));
=======
					Mfprintf(_mero_ctlerr, "%s: snapshot list failed: %s\n", origin, getErrMsg(e));
>>>>>>> e3f1782f
					len = snprintf(buf2, sizeof(buf2), "%s\n", getErrMsg(e));
					send_client("!");
					freeErr(e);
					break; // <================== DISCONNECT!!!!
				}
				len = snprintf(buf2, sizeof(buf2), "OK1\n");
				send_client("=");
				for (int i = 0; i < nsnaps; i++) {
					struct tm tm = { 0 };
					char datebuf[100];
					struct snapshot *snap = &snaps[i];
					gmtime_r(&snap->time, &tm);
					strftime(datebuf, sizeof(datebuf), "%Y%m%dT%H%M%S", &tm);
					len = snprintf(buf2, sizeof(buf2), "%s %" PRIu64 " %s %s\n",
						datebuf,
						(uint64_t)snap->size,
						snap->dbname,
						snap->path != NULL ? snap->path : "");
					send_client("=");
				}
				free_snapshots(snaps, nsnaps);
				Mlevelfprintf(INFORMATION, _mero_ctlout, "Returned %d snapshots\n", nsnaps);
				break; // <==================== DISCONNECT!!!!
			} else if (strncmp(p, "name=", strlen("name=")) == 0) {
				char *e;

				p += strlen("name=");
				e = db_rename(q, p);
				if (e != NULL) {
					Mlevelfprintf(ERROR, _mero_ctlerr, "%s: %s\n", origin, e);
					len = snprintf(buf2, sizeof(buf2), "%s\n", e);
					send_client("!");
					free(e);
				} else {
					if ((e = msab_getStatus(&stats, p)) != NULL) {
						Mlevelfprintf(ERROR, _mero_ctlerr, "%s: name: msab_getStatus:"
								" %s\n", origin, e);
						freeErr(e);
						/* should not fail, since the rename was
						 * already successful */
					} else {
						leavedb(q); /* could be spam, but shouldn't harm */
						anncdbS(stats);
						msab_freeStatus(&stats);
					}
					Mlevelfprintf(INFORMATION, _mero_ctlout, "%s: renamed database '%s' "
							"to '%s'\n", origin, q, p);
					len = snprintf(buf2, sizeof(buf2), "OK\n");
					send_client("=");
				}
			} else if (strchr(p, '=') != NULL) { /* set */
				char *val;
				bool doshare = false;

				if ((e = msab_getStatus(&stats, q)) != NULL) {
					len = snprintf(buf2, sizeof(buf2),
							"internal error, please review the logs\n");
					send_client("!");
					Mlevelfprintf(ERROR, _mero_ctlerr, "%s: set: msab_getStatus: "
							"%s\n", origin, e);
					freeErr(e);
					continue;
				}
				if (stats == NULL) {
					Mlevelfprintf(ERROR, _mero_ctlerr, "%s: received property signal "
							"for unknown database: %s\n", origin, q);
					len = snprintf(buf2, sizeof(buf2),
							"unknown database: %s\n", q);
					send_client("!");
					continue;
				}

				val = strchr(p, '=');
				assert(val != NULL); /* see above */
				*val++ = '\0';
				if (*val == '\0')
					val = NULL;

				if ((doshare = strcmp(p, "shared") == 0)) {
					/* bail out if we don't do discovery at all */
					if (getConfNum(_mero_props, "discovery") == 0) {
						len = snprintf(buf2, sizeof(buf2),
								"discovery service is globally disabled, "
								"enable it first\n");
						send_client("!");
						Mlevelfprintf(ERROR, _mero_ctlerr, "%s: set: cannot perform "
								"client share request: discovery service "
								"is globally disabled\n", origin);
						msab_freeStatus(&stats);
						continue;
					}

					/* we're going to change the way it is shared,
					 * so remove it now in its old form */
					leavedbS(stats);
				} else if (stats->state == SABdbRunning) {
					Mlevelfprintf(ERROR, _mero_ctlerr, "%s: cannot set property '%s' "
							"on running database\n", origin, p);
					len = snprintf(buf2, sizeof(buf2),
							"cannot set property '%s' on running "
							"database\n", p);
					send_client("!");
					msab_freeStatus(&stats);
					continue;
				}

				if ((e = setProp(stats->path, p, val)) != NULL) {
					if (doshare)
						/* reannounce again, there was an error */
						anncdbS(stats);
					Mlevelfprintf(ERROR, _mero_ctlerr, "%s: setting property failed: "
							"%s\n", origin, e);
					len = snprintf(buf2, sizeof(buf2),
							"%s\n", e);
					send_client("!");
					free(e);
					msab_freeStatus(&stats);
					continue;
				} else if (doshare) {
					/* announce in new personality */
					anncdbS(stats);
				}

				msab_freeStatus(&stats);

				if (val != NULL) {
					Mlevelfprintf(INFORMATION, _mero_ctlout, "%s: set property '%s' for "
							"database '%s' to '%s'\n", origin, p, q, val);
				} else {
					Mlevelfprintf(INFORMATION, _mero_ctlout, "%s: inherited property '%s' "
							"for database '%s'\n", origin, p, q);
				}
				len = snprintf(buf2, sizeof(buf2), "OK\n");
				send_client("=");

	/* comands below this point are multi line and hence you can't
	 * combine them, so they disconnect the client afterwards */

			} else if (strcmp(p, "version") == 0) {
				len = snprintf(buf2, sizeof(buf2), "OK\n");
				send_client("=");
				len = snprintf(buf2, sizeof(buf2), "%s (%s)\n",
							   MONETDB_VERSION,
#ifdef MONETDB_RELEASE
							   MONETDB_RELEASE
#else
							   "unreleased"
#endif
					);
				send_client("=");
				break;
			} else if (strcmp(p, "mserver") == 0) {
				len = snprintf(buf2, sizeof(buf2), "OK\n");
				send_client("=");
				len = snprintf(buf2, sizeof(buf2), "%s\n", _mero_mserver);
				send_client("=");
				break;
			} else if (strcmp(p, "get") == 0) {
				confkeyval *props = getDefaultProps();
				char *pbuf;

				if (strcmp(q, "#defaults") == 0) {
					/* send defaults to client */
					writePropsBuf(_mero_db_props, &pbuf);
					send_list();

					Mlevelfprintf(INFORMATION, _mero_ctlout, "%s: served default property "
							"list\n", origin);
					freeConfFile(props);
					free(props);
					free(pbuf);
					break;
				}

				if ((e = msab_getStatus(&stats, q)) != NULL) {
					len = snprintf(buf2, sizeof(buf2),
							"internal error, please review the logs\n");
					send_client("!");
					Mlevelfprintf(ERROR, _mero_ctlerr, "%s: get: msab_getStatus: "
							"%s\n", origin, e);
					freeErr(e);
					freeConfFile(props);
					free(props);
					break;
				}
				if (stats == NULL) {
					Mlevelfprintf(ERROR, _mero_ctlerr, "%s: received get signal for "
							"unknown database: %s\n", origin, q);
					len = snprintf(buf2, sizeof(buf2),
							"unknown database: %s\n", q);
					send_client("!");
					freeConfFile(props);
					free(props);
					break;
				}

				/* from here we'll always succeed, even if we don't
				 * send anything */
				readProps(props, stats->path);
				writePropsBuf(props, &pbuf);
				send_list();
				freeConfFile(props);
				free(props);
				free(pbuf);
				msab_freeStatus(&stats);

				Mlevelfprintf(INFORMATION, _mero_ctlout, "%s: served property list for "
						"database '%s'\n", origin, q);
				break;
			} else if (strcmp(p, "status") == 0) {
				sabdb *stats;
				sabdb *topdb;
				char *sdb = NULL;

				if (strcmp(q, "#all") == 0)
					/* list all */
					q = NULL;

				/* return a list of sabdb structs for our local
				 * databases */
				if ((e = msab_getStatus(&stats, q)) != NULL) {
					len = snprintf(buf2, sizeof(buf2),
							"internal error, please review the logs\n");
					send_client("!");
					Mlevelfprintf(ERROR, _mero_ctlerr, "%s: status: msab_getStatus: "
							"%s\n", origin, e);
					freeErr(e);
					break;
				}

				if (stats == NULL && q != NULL) {
					Mlevelfprintf(ERROR, _mero_ctlerr, "%s: received status signal for "
							"unknown database: %s\n", origin, q);
					len = snprintf(buf2, sizeof(buf2),
							"unknown database: %s\n", q);
					len = snprintf(buf2, sizeof(buf2), "no such database '%s'\n", q);
					send_client("!");
					break;
				}

				len = snprintf(buf2, sizeof(buf2), "OK\n");
				if (fout == NULL) {
					if (send(msgsock, buf2, len, 0) < 0)
						senderror = errno;
				} else {
					mnstr_printf(fout, "=%s", buf2);
				}

				for (topdb = stats; stats != NULL; stats = stats->next) {
					/* set uri */
					setURI(stats);
					/* currently never fails (just crashes) */
					if ((e = msab_serialise(&sdb, stats)) != NULL)
						break;
					stats->uri = NULL;
					len = snprintf(buf2, sizeof(buf2), "%s\n", sdb);
					if (fout == NULL) {
						if (send(msgsock, buf2, len, 0) < 0)
							senderror = errno;
					} else {
						mnstr_printf(fout, "=%s", buf2);
					}
					free(sdb);
				}
				if (e != NULL) {
					len = snprintf(buf2, sizeof(buf2),
							"internal error, please review the logs\n");
					send_client("!");
					Mlevelfprintf(ERROR, _mero_ctlerr, "%s: status: msab_getStatus: "
							"%s\n", origin, e);
					msab_freeStatus(&topdb);
					freeErr(e);
					break;
				}

				if (fout != NULL)
					mnstr_flush(fout, MNSTR_FLUSH_DATA);

				if (q == NULL) {
					Mlevelfprintf(INFORMATION, _mero_ctlout, "%s: served status list\n",
							origin);
				} else {
					Mlevelfprintf(INFORMATION, _mero_ctlout, "%s: returned status for "
							"'%s'\n", origin, q);
				}

				msab_freeStatus(&topdb);
				break;
			} else if (strcmp(q, "anelosimus") == 0 &&
					strcmp(p, "eximius") == 0)
			{
				/* return a list of remote databases from our Aranita */
				remotedb rdb;

				pthread_mutex_lock(&_mero_remotedb_lock);

				/* this never fails */
				len = snprintf(buf2, sizeof(buf2), "OK\n");
				if (fout == NULL) {
					if (send(msgsock, buf2, len, 0) < 0)
						senderror = errno;
				} else {
					mnstr_printf(fout, "=%s", buf2);
				}

				rdb = _mero_remotedbs;
				while (rdb != NULL && !senderror) {
					len = snprintf(buf2, sizeof(buf2), "%s\t%s\n",
							rdb->fullname,
							rdb->conn);
					if (fout == NULL) {
						if (send(msgsock, buf2, len, 0) < 0)
							senderror = errno;
					} else {
						mnstr_printf(fout, "=%s", buf2);
					}
					rdb = rdb->next;
				}

				if (fout != NULL)
					mnstr_flush(fout, MNSTR_FLUSH_DATA);

				pthread_mutex_unlock(&_mero_remotedb_lock);

				Mlevelfprintf(INFORMATION, _mero_ctlout, "%s: served neighbour list\n",
						origin);
				break;
			} else {
				Mlevelfprintf(ERROR, _mero_ctlerr, "%s: unknown control command: %s\n",
						origin, p);
				len = snprintf(buf2, sizeof(buf2),
						"unknown command: %s\n", p);
				send_client("!");
				break;
			}
		}
	}
	if (senderror)
		Mlevelfprintf(ERROR, _mero_ctlerr, "%s: error sending to control "
				 "channel: %s\n", origin, strerror(senderror));
}

void
control_handleclient(const char *host, int sock, stream *fdin, stream *fout)
{
	ctl_handle_client(host, sock, fdin, fout);
}

static void *
handle_client(void *p)
{
	int msgsock = * (int *) p;

	free(p);
	ctl_handle_client("(local)", msgsock, NULL, NULL);
	shutdown(msgsock, SHUT_RDWR);
	closesocket(msgsock);
	return NULL;
}

void *
controlRunner(void *d)
{
	int usock = *(int *)d;
	int retval;
#ifdef HAVE_POLL
	struct pollfd pfd;
#else
	fd_set fds;
	struct timeval tv;
#endif
	int msgsock;
	pthread_t tid;
	int *p;

	do {
		if ((p = malloc(sizeof(int))) == NULL) {
<<<<<<< HEAD
			Mlevelfprintf(ERROR, _mero_ctlerr, "malloc failed");
=======
			Mfprintf(_mero_ctlerr, "malloc failed\n");
>>>>>>> e3f1782f
			break;
		}
		/* limit waiting time in order to check whether we need to exit */
#ifdef HAVE_POLL
		pfd = (struct pollfd) {.fd = usock, .events = POLLIN};
		retval = poll(&pfd, 1, 1000);
#else
		FD_ZERO(&fds);
		FD_SET(usock, &fds);

		tv = (struct timeval) {.tv_sec = 1};
		retval = select(usock + 1, &fds, NULL, NULL, &tv);
#endif
		if (retval == 0) {
			/* nothing interesting has happened */
			free(p);
			continue;
		}
		if (retval == -1) {
			free(p);
			continue;
		}

#ifdef HAVE_POLL
		if ((pfd.revents & POLLIN) == 0) {
			free(p);
			continue;
		}
#else
		if (!FD_ISSET(usock, &fds)) {
			free(p);
			continue;
		}
#endif

		if ((msgsock = accept4(usock, NULL, NULL, SOCK_CLOEXEC)) == -1) {
			free(p);
			if (_mero_keep_listening == 0)
				break;
			switch (errno) {
			case EMFILE:
			case ENFILE:
			case ENOBUFS:
			case ENOMEM:
				/* transient failure, wait a little and continue */
<<<<<<< HEAD
				Mlevelfprintf(ERROR, _mero_ctlerr, "error during accept: %s",
=======
				Mfprintf(_mero_ctlerr, "error during accept: %s\n",
>>>>>>> e3f1782f
						strerror(errno));
				sleep_ms(500);
				break;
			case EINTR:
				/* interrupted */
				break;
			default:
				/* anything else */
<<<<<<< HEAD
				Mlevelfprintf(ERROR, _mero_ctlerr, "error during accept: %s",
=======
				Mfprintf(_mero_ctlerr, "error during accept: %s\n",
>>>>>>> e3f1782f
						strerror(errno));
				break;
			}
			continue;
		}
#if defined(HAVE_FCNTL) && (!defined(SOCK_CLOEXEC) || !defined(HAVE_ACCEPT4))
		(void) fcntl(msgsock, F_SETFD, FD_CLOEXEC);
#endif

		*p = msgsock;
		if (pthread_create(&tid, NULL, handle_client, p) != 0) {
			closesocket(msgsock);
			free(p);
		} else
			pthread_detach(tid);
	} while (_mero_keep_listening);
	shutdown(usock, SHUT_RDWR);
	closesocket(usock);
	Mlevelfprintf(INFORMATION, _mero_ctlout, "control channel closed\n");
	return NULL;
}<|MERGE_RESOLUTION|>--- conflicted
+++ resolved
@@ -676,11 +676,7 @@
 				Mlevelfprintf(INFORMATION, _mero_ctlout, "Start snapshot of database '%s' to file '%s'\n", q, dest);
 				char *e = snapshot_database_to(q, dest);
 				if (e != NULL) {
-<<<<<<< HEAD
-					Mlevelfprintf(ERROR, _mero_ctlerr, "%s: snapshot database '%s' to %s failed: %s",
-=======
-					Mfprintf(_mero_ctlerr, "%s: snapshot database '%s' to %s failed: %s\n",
->>>>>>> e3f1782f
+					Mlevelfprintf(ERROR, _mero_ctlerr, "%s: snapshot database '%s' to %s failed: %s\n",
 						origin, q, dest, getErrMsg(e));
 					len = snprintf(buf2, sizeof(buf2), "%s\n", getErrMsg(e));
 					send_client("!");
@@ -695,11 +691,7 @@
 				char *dest = NULL;
 				char *e = snapshot_default_filename(&dest, q);
 				if (e != NULL) {
-<<<<<<< HEAD
-					Mlevelfprintf(INFORMATION, _mero_ctlerr, "%s: snapshot database '%s': %s",
-=======
-					Mfprintf(_mero_ctlerr, "%s: snapshot database '%s': %s\n",
->>>>>>> e3f1782f
+					Mlevelfprintf(INFORMATION, _mero_ctlerr, "%s: snapshot database '%s': %s\n",
 						origin, q, getErrMsg(e));
 					len = snprintf(buf2, sizeof(buf2), "%s\n", getErrMsg(e));
 					send_client("!");
@@ -708,11 +700,7 @@
 					Mlevelfprintf(INFORMATION, _mero_ctlout, "Start snapshot of database '%s' to file '%s'\n", q, dest);
 					e = snapshot_database_to(q, dest);
 					if (e != NULL) {
-<<<<<<< HEAD
-						Mlevelfprintf(ERROR, _mero_ctlerr, "%s: snapshot database '%s' to %s failed: %s",
-=======
-						Mfprintf(_mero_ctlerr, "%s: snapshot database '%s' to %s failed: %s\n",
->>>>>>> e3f1782f
+						Mlevelfprintf(ERROR, _mero_ctlerr, "%s: snapshot database '%s' to %s failed: %s\n",
 							origin, q, dest, getErrMsg(e));
 						len = snprintf(buf2, sizeof(buf2), "%s\n", getErrMsg(e));
 						send_client("!");
@@ -762,11 +750,7 @@
 				if (wrapper)
 					mnstr_destroy(wrapper);
 				if (e != NULL) {
-<<<<<<< HEAD
-					Mlevelfprintf(ERROR, _mero_ctlerr, "%s: streaming snapshot database '%s' failed: %s",
-=======
-					Mfprintf(_mero_ctlerr, "%s: streaming snapshot database '%s' failed: %s\n",
->>>>>>> e3f1782f
+					Mlevelfprintf(ERROR, _mero_ctlerr, "%s: streaming snapshot database '%s' failed: %s\n",
 						origin, q, getErrMsg(e));
 					len = snprintf(buf2, sizeof(buf2), "%s\n", getErrMsg(e));
 					send_client("!");
@@ -783,11 +767,7 @@
 				Mlevelfprintf(INFORMATION, _mero_ctlout, "Start restore snapshot of database '%s' from file '%s'\n", q, source);
 				char *e = snapshot_restore_from(q, source);
 				if (e != NULL) {
-<<<<<<< HEAD
-					Mlevelfprintf(ERROR, _mero_ctlerr, "%s: restore  database '%s' from snapshot %s failed: %s",
-=======
-					Mfprintf(_mero_ctlerr, "%s: restore  database '%s' from snapshot %s failed: %s\n",
->>>>>>> e3f1782f
+					Mlevelfprintf(ERROR, _mero_ctlerr, "%s: restore  database '%s' from snapshot %s failed: %s\n",
 						origin, q, source, getErrMsg(e));
 					len = snprintf(buf2, sizeof(buf2), "%s\n", getErrMsg(e));
 					send_client("!");
@@ -817,11 +797,7 @@
 				struct snapshot *snaps = NULL;
 				char *e = snapshot_list(&nsnaps, &snaps);
 				if (e != NULL) {
-<<<<<<< HEAD
-					Mlevelfprintf(ERROR, _mero_ctlerr, "%s: snapshot list failed: %s", origin, getErrMsg(e));
-=======
-					Mfprintf(_mero_ctlerr, "%s: snapshot list failed: %s\n", origin, getErrMsg(e));
->>>>>>> e3f1782f
+					Mlevelfprintf(ERROR, _mero_ctlerr, "%s: snapshot list failed: %s\n", origin, getErrMsg(e));
 					len = snprintf(buf2, sizeof(buf2), "%s\n", getErrMsg(e));
 					send_client("!");
 					freeErr(e);
@@ -1199,11 +1175,7 @@
 
 	do {
 		if ((p = malloc(sizeof(int))) == NULL) {
-<<<<<<< HEAD
-			Mlevelfprintf(ERROR, _mero_ctlerr, "malloc failed");
-=======
-			Mfprintf(_mero_ctlerr, "malloc failed\n");
->>>>>>> e3f1782f
+			Mlevelfprintf(ERROR, _mero_ctlerr, "malloc failed\n");
 			break;
 		}
 		/* limit waiting time in order to check whether we need to exit */
@@ -1249,11 +1221,7 @@
 			case ENOBUFS:
 			case ENOMEM:
 				/* transient failure, wait a little and continue */
-<<<<<<< HEAD
-				Mlevelfprintf(ERROR, _mero_ctlerr, "error during accept: %s",
-=======
-				Mfprintf(_mero_ctlerr, "error during accept: %s\n",
->>>>>>> e3f1782f
+				Mlevelfprintf(ERROR, _mero_ctlerr, "error during accept: %s\n",
 						strerror(errno));
 				sleep_ms(500);
 				break;
@@ -1262,11 +1230,7 @@
 				break;
 			default:
 				/* anything else */
-<<<<<<< HEAD
-				Mlevelfprintf(ERROR, _mero_ctlerr, "error during accept: %s",
-=======
-				Mfprintf(_mero_ctlerr, "error during accept: %s\n",
->>>>>>> e3f1782f
+				Mlevelfprintf(ERROR, _mero_ctlerr, "error during accept: %s\n",
 						strerror(errno));
 				break;
 			}
