/*
 * This Source Code Form is subject to the terms of the Mozilla Public
 * License, v. 2.0.  If a copy of the MPL was not distributed with this
 * file, You can obtain one at http://mozilla.org/MPL/2.0/.
 *
 * Copyright 1997 - July 2008 CWI, August 2008 - 2020 MonetDB B.V.
 */

#include "monetdb_config.h"

#include <sys/types.h>
#include <sys/socket.h>
#include <sys/un.h>
#include <sys/wait.h>
#include <netdb.h>
#include <netinet/in.h>
#ifdef HAVE_POLL_H
#include <poll.h>
#endif
#include <inttypes.h>
#include <time.h>
#include <string.h>  /* strerror */
#include <unistd.h>  /* select */
#include <signal.h>
#include <fcntl.h>

#include "monet_options.h"
#include "stream.h"
#include "stream_socket.h"
#include "msabaoth.h"
#include "mcrypt.h"
#include "utils/utils.h"
#include "utils/properties.h"
#include "utils/database.h"
#include "utils/control.h"

#include "merovingian.h"
#include "discoveryrunner.h" /* broadcast, remotedb */
#include "forkmserver.h"
#include "controlrunner.h"
#include "snapshot.h"
#include "multiplex-funnel.h"

#if !defined(HAVE_ACCEPT4) || !defined(SOCK_CLOEXEC)
#define accept4(sockfd, addr, addrlen, flags)	accept(sockfd, addr, addrlen)
#endif

static void
leavedb(char *name)
{
	char buf[128];
	snprintf(buf, sizeof(buf),
			"LEAV %s mapi:monetdb://%s:%u/",
			name, _mero_hostname,
			(unsigned int)getConfNum(_mero_props, "port"));
	broadcast(buf);
}

static void
leavedbS(sabdb *stats)
{
	confkeyval *props = getDefaultProps();
	char *shared;
	readProps(props, stats->path);
	shared = getConfVal(props, "shared");
	if (!stats->locked && (shared == NULL || strcmp(shared, "no") != 0))
		leavedb(stats->dbname);
	freeConfFile(props);
	free(props);
}

static char _internal_uri_buf[256];
static void
setURI(sabdb *stats)
{
	confkeyval *props = getDefaultProps();
	char *shared;
	readProps(props, stats->path);
	shared = getConfVal(props, "shared");
	if (!stats->locked && (shared == NULL || strcmp(shared, "no") != 0)) {
		snprintf(_internal_uri_buf, sizeof(_internal_uri_buf),
				"mapi:monetdb://%s:%u/%s%s%s",
				_mero_hostname,
				(unsigned int)getConfNum(_mero_props, "port"),
				stats->dbname,
				shared == NULL ? "" : "/",
				shared == NULL ? "" : shared);
		stats->uri = _internal_uri_buf;
	}
	freeConfFile(props);
	free(props);
}

static void
anncdbS(sabdb *stats)
{
	char buf[128];
	confkeyval *props = getDefaultProps();
	char *shared;
	readProps(props, stats->path);
	shared = getConfVal(props, "shared");
	if (!stats->locked && (shared == NULL || strcmp(shared, "no") != 0)) {
		snprintf(buf, sizeof(buf),
				"ANNC %s%s%s mapi:monetdb://%s:%u/ %d",
				stats->dbname,
				shared == NULL ? "" : "/",
				shared == NULL ? "" : shared,
				_mero_hostname,
				(unsigned int)getConfNum(_mero_props, "port"),
				getConfNum(_mero_props, "discoveryttl") + 60);
		broadcast(buf);
	}
	freeConfFile(props);
	free(props);
}

inline static int
recvWithTimeout(int msgsock, stream *fdin, char *buf, size_t buflen)
{
	int retval;
#ifdef HAVE_POLL
	struct pollfd pfd = (struct pollfd) {.fd = msgsock, .events = POLLIN};

	/* Wait up to 1 second.  If a client doesn't make this, it's too slow */
	retval = poll(&pfd, 1, 1000);
#else
	fd_set fds;
	struct timeval tv;

	FD_ZERO(&fds);
	FD_SET(msgsock, &fds);

	/* Wait up to 1 second.  If a client doesn't make this, it's too slow */
	tv = struct timeval) {.tv_sec = 1};
	retval = select(msgsock + 1, &fds, NULL, NULL, &tv);
#endif
	if (retval <= 0) {
		/* nothing interesting has happened */
		return(-2);
	}

	if (fdin != NULL) {
		ssize_t ret;
		/* stream.h is sooo broken :( */
		memset(buf, '\0', buflen);
		ret = mnstr_read_block(fdin, buf, buflen - 1, 1);
		return(ret >= 0 ? (int)strlen(buf) : mnstr_errnr(fdin) < 0 ? -1 : 0);
	} else {
		return(recv(msgsock, buf, buflen, 0));
	}
}

char
control_authorise(
		const char *host,
		const char *chal,
		const char *algo,
		const char *passwd,
		stream *fout)
{
	char *pwd;

	if (getConfNum(_mero_props, "control") == 0 ||
			getConfVal(_mero_props, "passphrase") == NULL)
	{
		Mfprintf(_mero_ctlout, "%s: remote control disabled\n", host);
		mnstr_printf(fout, "!access denied\n");
		mnstr_flush(fout, MNSTR_FLUSH_DATA);
		return 0;
	}

	pwd = mcrypt_hashPassword(algo,
			getConfVal(_mero_props, "passphrase"), chal);
	if (!pwd) {
		Mfprintf(_mero_ctlout, "%s: Allocation failure during authentication\n", host);
		mnstr_printf(fout, "!allocation failure\n");
		mnstr_flush(fout, MNSTR_FLUSH_DATA);
		return 0;
	}
	if (strcmp(pwd, passwd) != 0) {
		free(pwd);
		Mfprintf(_mero_ctlout, "%s: permission denied "
				"(bad passphrase)\n", host);
		mnstr_printf(fout, "!access denied\n");
		mnstr_flush(fout, MNSTR_FLUSH_DATA);
		return 0;
	}
	free(pwd);

	mnstr_printf(fout, "=OK\n");
	mnstr_flush(fout, MNSTR_FLUSH_DATA);

	return 1;
}

#define send_client(P)								\
	do {											\
		if (fout != NULL) {							\
			mnstr_printf(fout, P "%s", buf2);		\
			mnstr_flush(fout, MNSTR_FLUSH_DATA);						\
		} else {									\
			if (send(msgsock, buf2, len, 0) < 0)	\
				senderror = errno;					\
		}											\
	} while (0)

#define send_list()											\
	do {													\
		len = snprintf(buf2, sizeof(buf2), "OK\n");			\
		if (fout == NULL) {									\
			if (send(msgsock, buf2, strlen(buf2), 0) < 0 ||	\
				send(msgsock, pbuf, strlen(pbuf), 0) < 0)	\
				senderror = errno;							\
		} else {											\
			char *p, *q = pbuf;								\
			mnstr_printf(fout, "=OK\n");					\
			while ((p = strchr(q, '\n')) != NULL) {			\
				*p++ = '\0';								\
				mnstr_printf(fout, "=%s\n", q);				\
				q = p;										\
			}												\
			if (*q != '\0')									\
				mnstr_printf(fout, "=%s\n", q);				\
			mnstr_flush(fout, MNSTR_FLUSH_DATA);								\
		}													\
	} while (0)

static void ctl_handle_client(
		const char *origin,
		int msgsock,
		stream *fdin,
		stream *fout)
{
	/* TODO: this function may actually stall the entire client
	 * handler, so we should probably at some point implement a take
	 * over of the socket such that a separate (controlrunner) thread is
	 * going to handle the traffic and negotiations, instead of the
	 * client thread that just goes inside this program here. */
	char buf[8096];
	char buf2[8096];
	char *p, *q;
	sabdb *stats;
	int pos = 0;
	size_t len;
	err e;
	int senderror = 0;

	while (_mero_keep_listening && !senderror) {
		if (pos == 0) {
			if ((pos = recvWithTimeout(msgsock, fdin, buf, sizeof(buf))) == 0) {
				/* EOF */
				break;
			} else if (pos == -1) {
				/* we got interrupted ... so what? */
				if (errno == EINTR) {
					pos = 0;
					continue;
				}
				/* hmmm error ... give up */
				Mfprintf(_mero_ctlerr, "%s: error reading from control "
						"channel: %s\n", origin, strerror(errno));
				break;
			} else if (pos == -2) {
				Mfprintf(_mero_ctlerr, "%s: time-out reading from "
						"control channel, disconnecting client\n", origin);
				break;
			} else {
				buf[pos] = '\0';
				pos = 0;
			}
		}
		q = buf + pos;
		p = strchr(q, '\n');
		if (p == NULL) {
			/* skip, must be garbage */
			Mfprintf(_mero_ctlerr, "%s: skipping garbage on control "
					"channel: %s\n", origin, buf);
			pos = 0;
			continue;
		}
		*p++ = '\0';
		if (*p == '\0') {
			pos = 0;
		} else {
			pos = p - buf;
		}

		/* format is simple: database<space>command */
		if ((p = strchr(q, ' ')) == NULL) {
			Mfprintf(_mero_ctlerr, "%s: malformed control signal: %s\n",
					origin, q);
		} else {
			*p++ = '\0';
			if (strcmp(p, "ping") == 0) {
				len = snprintf(buf2, sizeof(buf2), "OK\n");
				send_client("=");
			} else if (strcmp(p, "start") == 0) {
				err e;
				if ((e = msab_getStatus(&stats, q)) != NULL) {
					len = snprintf(buf2, sizeof(buf2),
							"internal error, please review the logs\n");
					send_client("!");
					Mfprintf(_mero_ctlerr, "%s: start: msab_getStatus: "
							"%s\n", origin, e);
					freeErr(e);
					continue;
				} else {
					if (stats == NULL) {
						Mfprintf(_mero_ctlerr, "%s: received start signal "
								"for database not under merovingian "
								"control: %s\n", origin, q);
						len = snprintf(buf2, sizeof(buf2),
								"no such database: %s\n", q);
						send_client("!");
						continue;
					}

					if (stats->state == SABdbRunning) {
						Mfprintf(_mero_ctlerr, "%s: received start signal "
								"for already running database: %s\n",
								origin, q);
						len = snprintf(buf2, sizeof(buf2),
								"database is already running: %s\n", q);
						send_client("!");
						msab_freeStatus(&stats);
						continue;
					}

					msab_freeStatus(&stats);
				}
				if ((e = forkMserver(q, &stats, true)) != NO_ERR) {
					Mfprintf(_mero_ctlerr, "%s: failed to fork mserver: "
							"%s\n", origin, getErrMsg(e));
					len = snprintf(buf2, sizeof(buf2),
							"starting '%s' failed: %s\n",
							q, getErrMsg(e));
					send_client("!");
					freeErr(e);
					stats = NULL;
				} else {
					len = snprintf(buf2, sizeof(buf2), "OK\n");
					send_client("=");
					Mfprintf(_mero_ctlout, "%s: started '%s'\n",
							origin, q);
				}

				if (stats != NULL)
					msab_freeStatus(&stats);
			} else if (strcmp(p, "stop") == 0 ||
					strcmp(p, "kill") == 0)
			{
				mtype mtype = 0;
				pid_t pid = 0;

				// First look for something started by ourself.
				pthread_mutex_lock(&_mero_topdp_lock);
<<<<<<< HEAD
				dpair dp = _mero_topdp->next;  /* don't need the console/log */
				for (; dp != NULL; dp = dp->next)
					if (strcmp(dp->dbname, q) == 0) {
						mtype = dp->type;
						pid = dp->pid;
=======
				dp = _mero_topdp->next; /* don't need the console/log */
				while (dp != NULL) {
					if (dp->type == MERODB && strcmp(dp->dbname, q) == 0) {
						bool terminated = false;
						if (dp->pid <= 0) {
							dp = NULL;
							/* unlock happens below */
							break;
						}
						if (strcmp(p, "stop") == 0) {
							mtype type = dp->type;
							pthread_mutex_unlock(&_mero_topdp_lock);
							/* Try to shutdown the profiler before the DB.
							 * If we are unable to shutdown the profiler, we
							 * should still try to shutdown the server. In
							 * other words: ignore any errors that shutdown_profiler
							 * may have encountered.
							 */
							if ((e = shutdown_profiler(dp->dbname, &stats)) != NULL) {
								free(e);
							} else if (stats != NULL)
								msab_freeStatus(&stats);
							pthread_mutex_lock(&dp->fork_lock);
							terminated = terminateProcess(dp, type);
							pthread_mutex_unlock(&dp->fork_lock);
							Mfprintf(_mero_ctlout, "%s: stopped "
									"database '%s'\n", origin, q);
						} else {
							terminated = kill(dp->pid, SIGKILL) == 0;
							Mfprintf(_mero_ctlout, "%s: killed "
									"database '%s'\n", origin, q);
						}
						if (terminated) {
							len = snprintf(buf2, sizeof(buf2), "OK\n");
							send_client("=");
						} else {
							dp = NULL; /* message generated below */
						}
						break;
					} else if (dp->type == MEROFUN && strcmp(dp->dbname, q) == 0) {
						/* multiplexDestroy needs topdp lock to remove itself */
						char *dbname = strdup(dp->dbname);
						pthread_mutex_unlock(&_mero_topdp_lock);
						multiplexDestroy(dbname);
						pthread_mutex_lock(&_mero_topdp_lock);
						free(dbname);
						len = snprintf(buf2, sizeof(buf2), "OK\n");
						send_client("=");
>>>>>>> a9badd3a
						break;
					}
				pthread_mutex_unlock(&_mero_topdp_lock);
				// after releasing the lock we can no longer access *dp but
				// checking dp's nullity is fine.
				if (dp != NULL && mtype == MEROFUN) {
					multiplexDestroy(q);
					len = snprintf(buf2, sizeof(buf2), "OK\n");
					send_client("=");
					break;
				}
<<<<<<< HEAD

				// it wasn't started by us but maybe it was already there
				if (dp == NULL) {
					if ((e = msab_getStatus(&stats, q)) != NULL) {
						len = snprintf(buf2, sizeof(buf2),
								"internal error, please review the logs\n");
						send_client("!");
						Mfprintf(_mero_ctlerr, "%s: start: msab_getStatus: "
								"%s\n", origin, e);
						freeErr(e);
						continue;
					}
					if (stats != NULL) {
						pid = stats->pid;
						mtype = MERODB;
						msab_freeStatus(&stats);
					}
				}
				// At this point pid may have been set from a dpair or from msab_getStatus()
				if (pid <= 0) {
=======
				pthread_mutex_unlock(&_mero_topdp_lock);
				if (dp == NULL) {
>>>>>>> a9badd3a
					Mfprintf(_mero_ctlerr, "%s: received stop signal for "
							"non running database: %s\n", origin, q);
					len = snprintf(buf2, sizeof(buf2),
							"database is not running: %s\n", q);
					send_client("!");
					break;
				}

				// Kill it appropriately
				if (strcmp(p, "stop") == 0) {
					/* make an attempt to shut down the profiler first. */
					if ((e = shutdown_profiler(q, &stats)) != NULL) {
						free(e);
					} else if (stats != NULL)
						msab_freeStatus(&stats);
					/* then kill it */
					if (dp)
						pthread_mutex_lock(&dp->fork_lock);
					terminateProcess(q, pid, mtype);
					if (dp)
						pthread_mutex_unlock(&dp->fork_lock);
					Mfprintf(_mero_ctlout, "%s: stopped "
							"database '%s'\n", origin, q);
				} else {
					kill(pid, SIGKILL);
					Mfprintf(_mero_ctlout, "%s: killed "
							"database '%s'\n", origin, q);
				}
				len = snprintf(buf2, sizeof(buf2), "OK\n");
				send_client("=");
			} else if (strcmp(p, "create") == 0 ||
					strncmp(p, "create password=", strlen("create password=")) == 0) {
				err e;

				p += strlen("create");
				if (*p == ' ')
					p += strlen(" password=");

				e = db_create(q);
				if (e != NO_ERR) {
					Mfprintf(_mero_ctlerr, "%s: failed to create "
							"database '%s': %s\n", origin, q, getErrMsg(e));
					len = snprintf(buf2, sizeof(buf2),
							"%s\n", getErrMsg(e));
					send_client("!");
					free(e);
				} else {
					if (*p != '\0') {
						pid_t child;
						int pipes[2];
						if (pipe(pipes) == -1) {
							Mfprintf(_mero_ctlerr, "%s: creating pipe failed\n",
									 origin);
						} else if ((child = fork()) == 0) {
							/* this is the child process; exit non-zero
							 * on failure */
							char *err;
							char *sadbfarm;
							char buf3[8092];

							close(pipes[1]);
							dup2(pipes[0], 0);
							close(pipes[0]);

							if ((err = msab_getDBfarm(&sadbfarm)) != NULL) {
								Mfprintf(_mero_ctlerr,
										 "%s: internal error: %s\n",
										 origin, err);
								exit(EXIT_FAILURE);
							}
							snprintf(buf2, sizeof(buf2),
									 "monet_vault_key=%s/%s/.vaultkey",
									 sadbfarm, q);
							snprintf(buf3, sizeof(buf3), "--dbpath=%s/%s",
									 sadbfarm, q);
							free(sadbfarm);
							execl(_mero_mserver,
								  _mero_mserver,
								  "--set",
								  buf2,
								  buf3,
								  "--read-password-initialize-and-exit",
								  NULL);
							Mfprintf(_mero_ctlerr,
									 "%s: cannot start mserver5\n", origin);
							exit(EXIT_FAILURE);
						} else if (child > 0) {
							/* this is the parent process */
							close(pipes[0]);
							if (write(pipes[1], p, strlen(p)) < 0 || write(pipes[1], "\n", 1) < 0) {
								close(pipes[1]);
								Mfprintf(_mero_ctlerr,
										 "%s: initial communication with database '%s' failed: %s\n",
										 origin, q, strerror(errno));
								len = snprintf(buf2, sizeof(buf2),
										"initial communication with database '%s' failed: %s\n",
										q, strerror(errno));
								send_client("!");
								continue;
							} else {
								close(pipes[1]);
								/* wait for the child to finish */
								int status;
								waitpid(child, &status, 0);
								if (!WIFEXITED(status) || WEXITSTATUS(status) != 0) {
									Mfprintf(_mero_ctlerr,
											"%s: initialization of database '%s' failed\n",
											origin, q);
									len = snprintf(buf2, sizeof(buf2),
											"initialization of database '%s' failed\n", q);
									send_client("!");
									continue;
								}
							}
						} else {
							close(pipes[0]);
							close(pipes[1]);
							Mfprintf(_mero_ctlerr, "%s: forking failed\n",
									 origin);
						}
					}

					Mfprintf(_mero_ctlout, "%s: created database '%s'\n",
							origin, q);
					len = snprintf(buf2, sizeof(buf2), "OK\n");
					send_client("=");
				}
			} else if (strncmp(p, "create mfunnel=", strlen("create mfunnel=")) == 0) {
				err e = NO_ERR;
				char *r;

				/* check mfunnel definition for correctness first */
				p += strlen("create mfunnel=");
				/* user+pass@pattern,user+pass@pattern,... */
				r = p;
				do {
					for (; *r != '\0' && *r != '+'; r++)
						;
					if (*r == '\0' || *(r - 1) == ',' || (*(r - 1) == '=')) {
						e = "missing user";
						break;
					}
					for (r++; *r != '\0' && *r != '@'; r++)
						;
					if (*r == '\0' || *(r - 1) == '+') {
						e = "missing password";
						break;
					}
					for (r++; *r != '\0' && *r != ','; r++)
						;
					if (*(r - 1) == '@') {
						e = "missing pattern";
						break;
					}
					if (*r == '\0')
						break;
					r++;
				} while(1);
				if (e != NO_ERR) {
					Mfprintf(_mero_ctlerr, "%s: invalid multiplex-funnel "
							"specification '%s': %s at char %zu\n",
							origin, p, getErrMsg(e), (size_t)(r - p));
					len = snprintf(buf2, sizeof(buf2),
							"invalid pattern: %s\n", getErrMsg(e));
					send_client("!");
				} else if ((e = db_create(q)) != NO_ERR) {
					Mfprintf(_mero_ctlerr, "%s: failed to create "
							"multiplex-funnel '%s': %s\n",
							origin, q, getErrMsg(e));
					len = snprintf(buf2, sizeof(buf2),
							"%s\n", getErrMsg(e));
					send_client("!");
					free(e);
				} else {
					confkeyval *props = getDefaultProps();
					confkeyval *kv;
					char *dbfarm;
					/* write the funnel config */
					kv = findConfKey(props, "type");
					setConfVal(kv, "mfunnel");
					kv = findConfKey(props, "mfunnel");
					setConfVal(kv, p);
					if ((e = msab_getDBfarm(&dbfarm)) != NULL) {
						Mfprintf(_mero_ctlerr, "%s: failed to retrieve "
								"dbfarm: %s\n", origin, e);
						free(e);
						/* try, hopefully this succeeds */
						if ((e = db_destroy(q)) != NO_ERR) {
							Mfprintf(_mero_ctlerr, "%s: could not destroy: "
									"%s\n", origin, getErrMsg(e));
							free(e);
						}
						len = snprintf(buf2, sizeof(buf2),
								"failed to prepare multiplex-funnel\n");
						send_client("!");
					} else {
						snprintf(buf2, sizeof(buf2), "%s/%s", dbfarm, q);
						free(dbfarm);
						writeProps(props, buf2);
						Mfprintf(_mero_ctlout,
								"%s: created multiplex-funnel '%s'\n",
								origin, q);
						len = snprintf(buf2, sizeof(buf2), "OK\n");
						send_client("!");
					}
					freeConfFile(props);
					free(props);
				}
			} else if (strcmp(p, "destroy") == 0) {
				err e = db_destroy(q);
				if (e != NO_ERR) {
					Mfprintf(_mero_ctlerr, "%s: failed to destroy "
							"database '%s': %s\n", origin, q, getErrMsg(e));
					len = snprintf(buf2, sizeof(buf2),
							"%s\n", getErrMsg(e));
					send_client("!");
					free(e);
				} else {
					/* we can leave without tag, will remove all,
					 * generates an "leave request for unknown
					 * database" if not shared (e.g. when under
					 * maintenance) */
					leavedb(q);
					Mfprintf(_mero_ctlout, "%s: destroyed database '%s'\n",
							origin, q);
					len = snprintf(buf2, sizeof(buf2), "OK\n");
					send_client("=");
				}
			} else if (strcmp(p, "lock") == 0) {
				char *e = db_lock(q);
				if (e != NULL) {
					Mfprintf(_mero_ctlerr, "%s: failed to lock "
							"database '%s': %s\n", origin, q, getErrMsg(e));
					len = snprintf(buf2, sizeof(buf2),
							"%s\n", getErrMsg(e));
					send_client("!");
					free(e);
				} else {
					/* we go under maintenance, unshare it, take
					 * spam if database happened to be unshared "for
					 * love" */
					leavedb(q);
					Mfprintf(_mero_ctlout, "%s: locked database '%s'\n",
							origin, q);
					len = snprintf(buf2, sizeof(buf2), "OK\n");
					send_client("=");
				}
			} else if (strcmp(p, "release") == 0) {
				char *e = db_release(q);
				if (e != NULL) {
					Mfprintf(_mero_ctlerr, "%s: failed to release "
							"database '%s': %s\n", origin, q, getErrMsg(e));
					len = snprintf(buf2, sizeof(buf2),
							"%s\n", getErrMsg(e));
					send_client("!");
					free(e);
				} else {
					/* announce database, but need to do it the
					 * right way so we don't accidentially announce
					 * an unshared database */
					if ((e = msab_getStatus(&stats, q)) != NULL) {
						len = snprintf(buf2, sizeof(buf2),
								"internal error, please review the logs\n");
						send_client("!");
						Mfprintf(_mero_ctlerr, "%s: release: "
								"msab_getStatus: %s\n", origin, e);
						freeErr(e);
						/* we need to OK regardless, as releasing
						 * succeed */
					} else {
						anncdbS(stats);
						msab_freeStatus(&stats);
					}
					Mfprintf(_mero_ctlout, "%s: released database '%s'\n",
							origin, q);
					len = snprintf(buf2, sizeof(buf2), "OK\n");
					send_client("=");
				}
			} else if (strncmp(p, "profilerstart", strlen("profilerstart")) == 0) {
				char *log_path = NULL;
				char *e = fork_profiler(q, &stats, &log_path);
				if (e != NULL) {
					Mfprintf(_mero_ctlerr, "%s: failed to start the profiler "
							 "database '%s': %s\n", origin, q, getErrMsg(e));
					len = snprintf(buf2, sizeof(buf2),
								   "%s\n", getErrMsg(e));
					send_client("!");
					freeErr(e);
				} else {
					len = snprintf(buf2, sizeof(buf2), "OK\n");
					send_client("=");
					Mfprintf(_mero_ctlout, "%s: started profiler for '%s'\n",
							 origin, q);
					Mfprintf(_mero_ctlout, "%s: logs at: %s\n",
							 origin, log_path);
				}
				msab_freeStatus(&stats);
				if (log_path)
					free(log_path);
			}  else if (strncmp(p, "profilerstop", strlen("profilerstop")) == 0) {
				char *e = shutdown_profiler(q, &stats);
				if (e != NULL) {
					Mfprintf(_mero_ctlerr, "%s: failed to shutdown the profiler "
							 "database '%s': %s\n", origin, q, getErrMsg(e));
					len = snprintf(buf2, sizeof(buf2),
								   "%s\n", getErrMsg(e));
					send_client("!");
					freeErr(e);
				} else {
					len = snprintf(buf2, sizeof(buf2), "OK\n");
					send_client("=");
					Mfprintf(_mero_ctlout, "%s: profiler shut down for '%s'\n",
							 origin, q);
				}
				msab_freeStatus(&stats);
			} else if (strncmp(p, "snapshot create adhoc ", strlen("snapshot create adhoc ")) == 0) {
				char *dest = p + strlen("snapshot create adhoc ");
				Mfprintf(_mero_ctlout, "Start snapshot of database '%s' to file '%s'\n", q, dest);
				char *e = snapshot_database_to(q, dest);
				if (e != NULL) {
					Mfprintf(_mero_ctlerr, "%s: snapshot database '%s' to %s failed: %s",
						origin, q, dest, getErrMsg(e));
					len = snprintf(buf2, sizeof(buf2), "%s\n", getErrMsg(e));
					send_client("!");
					freeErr(e);
				} else {
					len = snprintf(buf2, sizeof(buf2), "OK\n");
					send_client("=");
					Mfprintf(_mero_ctlout, "%s: completed snapshot of database '%s' to '%s'\n",
						origin, q, dest);
				}
			} else if (strcmp(p, "snapshot create automatic") == 0) {
				char *dest = NULL;
				char *e = snapshot_default_filename(&dest, q);
				if (e != NULL) {
					Mfprintf(_mero_ctlerr, "%s: snapshot database '%s': %s",
						origin, q, getErrMsg(e));
					len = snprintf(buf2, sizeof(buf2), "%s\n", getErrMsg(e));
					send_client("!");
					freeErr(e);
				} else {
					Mfprintf(_mero_ctlout, "Start snapshot of database '%s' to file '%s'\n", q, dest);
					e = snapshot_database_to(q, dest);
					if (e != NULL) {
						Mfprintf(_mero_ctlerr, "%s: snapshot database '%s' to %s failed: %s",
							origin, q, dest, getErrMsg(e));
						len = snprintf(buf2, sizeof(buf2), "%s\n", getErrMsg(e));
						send_client("!");
						freeErr(e);
					} else {
						len = snprintf(buf2, sizeof(buf2), "OK\n");
						send_client("=");
						Mfprintf(_mero_ctlout, "%s: completed snapshot of database '%s' to '%s'\n",
							origin, q, dest);
					}
					free(dest);
				}
			} else if (strcmp(p, "snapshot stream") == 0) {

				Mfprintf(_mero_ctlout, "Start streaming snapshot of database '%s'\n", q);

				stream *wrapper = NULL;
				stream *bs = NULL;
				stream *s = NULL; // aliases either bs or fout
				do {
					if (fout) {
						if (!isa_block_stream(fout)) {
							e = newErr("internal error: expected fout to be a block stream");
							break;
						}
						s = fout;
					} else {
						wrapper = socket_wstream(msgsock, "sockwrapper");
						if (!wrapper) {
							e = newErr("internal error: could not create sock wrapper");
							break;
						}
						bs = block_stream(wrapper);
						if (!bs) {
							e = newErr("internal error: could not wrap block_stream");
							break;
						}
						wrapper = NULL; // will be cleanup through bs
						s = bs;
						//
					}
					e = snapshot_database_stream(q, s);
					mnstr_flush(s, MNSTR_FLUSH_DATA);
				} while (0);
				if (bs)
					mnstr_destroy(bs);
				if (wrapper)
					mnstr_destroy(wrapper);
				if (e != NULL) {
					Mfprintf(_mero_ctlerr, "%s: streaming snapshot database '%s' failed: %s",
						origin, q, getErrMsg(e));
					len = snprintf(buf2, sizeof(buf2), "%s\n", getErrMsg(e));
					send_client("!");
					freeErr(e);
				} else {
					len = snprintf(buf2, sizeof(buf2), "OK\n");
					send_client("=");
					Mfprintf(_mero_ctlout, "%s: completed streaming snapshot of database '%s'\n",
						origin, q);
				}
				break;
			} else if (strncmp(p, "snapshot restore adhoc ", strlen("snapshot restore adhoc ")) == 0) {
				char *source = p + strlen("snapshot restore adhoc ");
				Mfprintf(_mero_ctlout, "Start restore snapshot of database '%s' from file '%s'\n", q, source);
				char *e = snapshot_restore_from(q, source);
				if (e != NULL) {
					Mfprintf(_mero_ctlerr, "%s: restore  database '%s' from snapshot %s failed: %s",
						origin, q, source, getErrMsg(e));
					len = snprintf(buf2, sizeof(buf2), "%s\n", getErrMsg(e));
					send_client("!");
					freeErr(e);
				} else {
					len = snprintf(buf2, sizeof(buf2), "OK\n");
					send_client("=");
					Mfprintf(_mero_ctlout, "%s: restored database '%s' from snapshot '%s'\n",
						origin, q, source);
				}
			} else if (strncmp(p, "snapshot destroy ", strlen("snapshot destroy ")) == 0) {
				char *path = p + strlen("snapshot destroy ");
				Mfprintf(_mero_ctlout, "%s: drop snapshot '%s'\n", origin, path);
				char *e = snapshot_destroy_file(path);
				if (e != NULL) {
					Mfprintf(_mero_ctlerr, "%s: drop snapshot '%s' failed: %s\n", origin, path, e);
					len = snprintf(buf2, sizeof(buf2), "%s\n", e);
					send_client("!");
					freeErr(e);
				} else {
					len = snprintf(buf2, sizeof(buf2), "OK\n");
					send_client("=");
				}
			} else if (strcmp(p, "snapshot list") == 0) {
				Mfprintf(_mero_ctlout, "Start snapshot list\n");
				int nsnaps = 0;
				struct snapshot *snaps = NULL;
				char *e = snapshot_list(&nsnaps, &snaps);
				if (e != NULL) {
					Mfprintf(_mero_ctlerr, "%s: snapshot list failed: %s", origin, getErrMsg(e));
					len = snprintf(buf2, sizeof(buf2), "%s\n", getErrMsg(e));
					send_client("!");
					freeErr(e);
					break; // <================== DISCONNECT!!!!
				}
				len = snprintf(buf2, sizeof(buf2), "OK1\n");
				send_client("=");
				for (int i = 0; i < nsnaps; i++) {
					struct tm tm = { 0 };
					char datebuf[100];
					struct snapshot *snap = &snaps[i];
					gmtime_r(&snap->time, &tm);
					strftime(datebuf, sizeof(datebuf), "%Y%m%dT%H%M%S", &tm);
					len = snprintf(buf2, sizeof(buf2), "%s %" PRIu64 " %s %s\n",
						datebuf,
						(uint64_t)snap->size,
						snap->dbname,
						snap->path != NULL ? snap->path : "");
					send_client("=");
				}
				free_snapshots(snaps, nsnaps);
				Mfprintf(_mero_ctlout, "Returned %d snapshots\n", nsnaps);
				break; // <==================== DISCONNECT!!!!
			} else if (strncmp(p, "name=", strlen("name=")) == 0) {
				char *e;

				p += strlen("name=");
				e = db_rename(q, p);
				if (e != NULL) {
					Mfprintf(_mero_ctlerr, "%s: %s\n", origin, e);
					len = snprintf(buf2, sizeof(buf2), "%s\n", e);
					send_client("!");
					free(e);
				} else {
					if ((e = msab_getStatus(&stats, p)) != NULL) {
						Mfprintf(_mero_ctlerr, "%s: name: msab_getStatus:"
								" %s\n", origin, e);
						freeErr(e);
						/* should not fail, since the rename was
						 * already successful */
					} else {
						leavedb(q); /* could be spam, but shouldn't harm */
						anncdbS(stats);
						msab_freeStatus(&stats);
					}
					Mfprintf(_mero_ctlout, "%s: renamed database '%s' "
							"to '%s'\n", origin, q, p);
					len = snprintf(buf2, sizeof(buf2), "OK\n");
					send_client("=");
				}
			} else if (strchr(p, '=') != NULL) { /* set */
				char *val;
				bool doshare = false;

				if ((e = msab_getStatus(&stats, q)) != NULL) {
					len = snprintf(buf2, sizeof(buf2),
							"internal error, please review the logs\n");
					send_client("!");
					Mfprintf(_mero_ctlerr, "%s: set: msab_getStatus: "
							"%s\n", origin, e);
					freeErr(e);
					continue;
				}
				if (stats == NULL) {
					Mfprintf(_mero_ctlerr, "%s: received property signal "
							"for unknown database: %s\n", origin, q);
					len = snprintf(buf2, sizeof(buf2),
							"unknown database: %s\n", q);
					send_client("!");
					continue;
				}

				val = strchr(p, '=');
				assert(val != NULL); /* see above */
				*val++ = '\0';
				if (*val == '\0')
					val = NULL;

				if ((doshare = strcmp(p, "shared") == 0)) {
					/* bail out if we don't do discovery at all */
					if (getConfNum(_mero_props, "discovery") == 0) {
						len = snprintf(buf2, sizeof(buf2),
								"discovery service is globally disabled, "
								"enable it first\n");
						send_client("!");
						Mfprintf(_mero_ctlerr, "%s: set: cannot perform "
								"client share request: discovery service "
								"is globally disabled\n", origin);
						msab_freeStatus(&stats);
						continue;
					}

					/* we're going to change the way it is shared,
					 * so remove it now in its old form */
					leavedbS(stats);
				} else if (stats->state == SABdbRunning) {
					Mfprintf(_mero_ctlerr, "%s: cannot set property '%s' "
							"on running database\n", origin, p);
					len = snprintf(buf2, sizeof(buf2),
							"cannot set property '%s' on running "
							"database\n", p);
					send_client("!");
					msab_freeStatus(&stats);
					continue;
				}

				if ((e = setProp(stats->path, p, val)) != NULL) {
					if (doshare)
						/* reannounce again, there was an error */
						anncdbS(stats);
					Mfprintf(_mero_ctlerr, "%s: setting property failed: "
							"%s\n", origin, e);
					len = snprintf(buf2, sizeof(buf2),
							"%s\n", e);
					send_client("!");
					free(e);
					msab_freeStatus(&stats);
					continue;
				} else if (doshare) {
					/* announce in new personality */
					anncdbS(stats);
				}

				msab_freeStatus(&stats);

				if (val != NULL) {
					Mfprintf(_mero_ctlout, "%s: set property '%s' for "
							"database '%s' to '%s'\n", origin, p, q, val);
				} else {
					Mfprintf(_mero_ctlout, "%s: inherited property '%s' "
							"for database '%s'\n", origin, p, q);
				}
				len = snprintf(buf2, sizeof(buf2), "OK\n");
				send_client("=");

	/* comands below this point are multi line and hence you can't
	 * combine them, so they disconnect the client afterwards */

			} else if (strcmp(p, "version") == 0) {
				len = snprintf(buf2, sizeof(buf2), "OK\n");
				send_client("=");
				len = snprintf(buf2, sizeof(buf2), "%s (%s)\n",
							   VERSION,
#ifdef MONETDB_RELEASE
							   MONETDB_RELEASE
#else
							   "unreleased"
#endif
					);
				send_client("=");
				break;
			} else if (strcmp(p, "mserver") == 0) {
				len = snprintf(buf2, sizeof(buf2), "OK\n");
				send_client("=");
				len = snprintf(buf2, sizeof(buf2), "%s\n", _mero_mserver);
				send_client("=");
				break;
			} else if (strcmp(p, "get") == 0) {
				confkeyval *props = getDefaultProps();
				char *pbuf;

				if (strcmp(q, "#defaults") == 0) {
					/* send defaults to client */
					writePropsBuf(_mero_db_props, &pbuf);
					send_list();

					Mfprintf(_mero_ctlout, "%s: served default property "
							"list\n", origin);
					freeConfFile(props);
					free(props);
					free(pbuf);
					break;
				}

				if ((e = msab_getStatus(&stats, q)) != NULL) {
					len = snprintf(buf2, sizeof(buf2),
							"internal error, please review the logs\n");
					send_client("!");
					Mfprintf(_mero_ctlerr, "%s: get: msab_getStatus: "
							"%s\n", origin, e);
					freeErr(e);
					freeConfFile(props);
					free(props);
					break;
				}
				if (stats == NULL) {
					Mfprintf(_mero_ctlerr, "%s: received get signal for "
							"unknown database: %s\n", origin, q);
					len = snprintf(buf2, sizeof(buf2),
							"unknown database: %s\n", q);
					send_client("!");
					freeConfFile(props);
					free(props);
					break;
				}

				/* from here we'll always succeed, even if we don't
				 * send anything */
				readProps(props, stats->path);
				writePropsBuf(props, &pbuf);
				send_list();
				freeConfFile(props);
				free(props);
				free(pbuf);
				msab_freeStatus(&stats);

				Mfprintf(_mero_ctlout, "%s: served property list for "
						"database '%s'\n", origin, q);
				break;
			} else if (strcmp(p, "status") == 0) {
				sabdb *stats;
				sabdb *topdb;
				char *sdb = NULL;

				if (strcmp(q, "#all") == 0)
					/* list all */
					q = NULL;

				/* return a list of sabdb structs for our local
				 * databases */
				if ((e = msab_getStatus(&stats, q)) != NULL) {
					len = snprintf(buf2, sizeof(buf2),
							"internal error, please review the logs\n");
					send_client("!");
					Mfprintf(_mero_ctlerr, "%s: status: msab_getStatus: "
							"%s\n", origin, e);
					freeErr(e);
					break;
				}

				if (stats == NULL && q != NULL) {
					Mfprintf(_mero_ctlerr, "%s: received status signal for "
							"unknown database: %s\n", origin, q);
					len = snprintf(buf2, sizeof(buf2),
							"unknown database: %s\n", q);
					len = snprintf(buf2, sizeof(buf2), "no such database '%s'\n", q);
					send_client("!");
					break;
				}

				len = snprintf(buf2, sizeof(buf2), "OK\n");
				if (fout == NULL) {
					if (send(msgsock, buf2, len, 0) < 0)
						senderror = errno;
				} else {
					mnstr_printf(fout, "=%s", buf2);
				}

				for (topdb = stats; stats != NULL; stats = stats->next) {
					/* set uri */
					setURI(stats);
					/* currently never fails (just crashes) */
					if ((e = msab_serialise(&sdb, stats)) != NULL)
						break;
					stats->uri = NULL;
					len = snprintf(buf2, sizeof(buf2), "%s\n", sdb);
					if (fout == NULL) {
						if (send(msgsock, buf2, len, 0) < 0)
							senderror = errno;
					} else {
						mnstr_printf(fout, "=%s", buf2);
					}
					free(sdb);
				}
				if (e != NULL) {
					len = snprintf(buf2, sizeof(buf2),
							"internal error, please review the logs\n");
					send_client("!");
					Mfprintf(_mero_ctlerr, "%s: status: msab_getStatus: "
							"%s\n", origin, e);
					msab_freeStatus(&topdb);
					freeErr(e);
					break;
				}

				if (fout != NULL)
					mnstr_flush(fout, MNSTR_FLUSH_DATA);

				if (q == NULL) {
					Mfprintf(_mero_ctlout, "%s: served status list\n",
							origin);
				} else {
					Mfprintf(_mero_ctlout, "%s: returned status for "
							"'%s'\n", origin, q);
				}

				msab_freeStatus(&topdb);
				break;
			} else if (strcmp(q, "anelosimus") == 0 &&
					strcmp(p, "eximius") == 0)
			{
				/* return a list of remote databases from our Aranita */
				remotedb rdb;

				pthread_mutex_lock(&_mero_remotedb_lock);

				/* this never fails */
				len = snprintf(buf2, sizeof(buf2), "OK\n");
				if (fout == NULL) {
					if (send(msgsock, buf2, len, 0) < 0)
						senderror = errno;
				} else {
					mnstr_printf(fout, "=%s", buf2);
				}

				rdb = _mero_remotedbs;
				while (rdb != NULL && !senderror) {
					len = snprintf(buf2, sizeof(buf2), "%s\t%s\n",
							rdb->fullname,
							rdb->conn);
					if (fout == NULL) {
						if (send(msgsock, buf2, len, 0) < 0)
							senderror = errno;
					} else {
						mnstr_printf(fout, "=%s", buf2);
					}
					rdb = rdb->next;
				}

				if (fout != NULL)
					mnstr_flush(fout, MNSTR_FLUSH_DATA);

				pthread_mutex_unlock(&_mero_remotedb_lock);

				Mfprintf(_mero_ctlout, "%s: served neighbour list\n",
						origin);
				break;
			} else {
				Mfprintf(_mero_ctlerr, "%s: unknown control command: %s\n",
						origin, p);
				len = snprintf(buf2, sizeof(buf2),
						"unknown command: %s\n", p);
				send_client("!");
				break;
			}
		}
	}
	if (senderror)
		Mfprintf(_mero_ctlerr, "%s: error sending to control "
				 "channel: %s\n", origin, strerror(senderror));
}

void
control_handleclient(const char *host, int sock, stream *fdin, stream *fout)
{
	ctl_handle_client(host, sock, fdin, fout);
}

static void *
handle_client(void *p)
{
	int msgsock = * (int *) p;

	free(p);
	ctl_handle_client("(local)", msgsock, NULL, NULL);
	shutdown(msgsock, SHUT_RDWR);
	closesocket(msgsock);
	return NULL;
}

void *
controlRunner(void *d)
{
	int usock = *(int *)d;
	int retval;
#ifdef HAVE_POLL
	struct pollfd pfd;
#else
	fd_set fds;
	struct timeval tv;
#endif
	int msgsock;
	pthread_t tid;
	int *p;

	do {
		if ((p = malloc(sizeof(int))) == NULL) {
			Mfprintf(_mero_ctlerr, "malloc failed");
			break;
		}
		/* limit waiting time in order to check whether we need to exit */
#ifdef HAVE_POLL
		pfd = (struct pollfd) {.fd = usock, .events = POLLIN};
		retval = poll(&pfd, 1, 1000);
#else
		FD_ZERO(&fds);
		FD_SET(usock, &fds);

		tv = (struct timeval) {.tv_sec = 1};
		retval = select(usock + 1, &fds, NULL, NULL, &tv);
#endif
		if (retval == 0) {
			/* nothing interesting has happened */
			free(p);
			continue;
		}
		if (retval == -1) {
			free(p);
			continue;
		}

#ifdef HAVE_POLL
		if ((pfd.revents & POLLIN) == 0) {
			free(p);
			continue;
		}
#else
		if (!FD_ISSET(usock, &fds)) {
			free(p);
			continue;
		}
#endif

		if ((msgsock = accept4(usock, NULL, NULL, SOCK_CLOEXEC)) == -1) {
			free(p);
			if (_mero_keep_listening == 0)
				break;
			if (errno != EINTR) {
				Mfprintf(_mero_ctlerr, "error during accept: %s",
						strerror(errno));
			}
			continue;
		}
#if defined(HAVE_FCNTL) && (!defined(SOCK_CLOEXEC) || !defined(HAVE_ACCEPT4))
		(void) fcntl(msgsock, F_SETFD, FD_CLOEXEC);
#endif

		*p = msgsock;
		if (pthread_create(&tid, NULL, handle_client, p) != 0) {
			closesocket(msgsock);
			free(p);
		} else
			pthread_detach(tid);
	} while (_mero_keep_listening);
	shutdown(usock, SHUT_RDWR);
	closesocket(usock);
	Mfprintf(_mero_ctlout, "control channel closed\n");
	return NULL;
}

/* vim:set ts=4 sw=4 noexpandtab: */<|MERGE_RESOLUTION|>--- conflicted
+++ resolved
@@ -351,65 +351,15 @@
 			{
 				mtype mtype = 0;
 				pid_t pid = 0;
+				bool terminated = false;
 
 				// First look for something started by ourself.
 				pthread_mutex_lock(&_mero_topdp_lock);
-<<<<<<< HEAD
 				dpair dp = _mero_topdp->next;  /* don't need the console/log */
 				for (; dp != NULL; dp = dp->next)
 					if (strcmp(dp->dbname, q) == 0) {
 						mtype = dp->type;
 						pid = dp->pid;
-=======
-				dp = _mero_topdp->next; /* don't need the console/log */
-				while (dp != NULL) {
-					if (dp->type == MERODB && strcmp(dp->dbname, q) == 0) {
-						bool terminated = false;
-						if (dp->pid <= 0) {
-							dp = NULL;
-							/* unlock happens below */
-							break;
-						}
-						if (strcmp(p, "stop") == 0) {
-							mtype type = dp->type;
-							pthread_mutex_unlock(&_mero_topdp_lock);
-							/* Try to shutdown the profiler before the DB.
-							 * If we are unable to shutdown the profiler, we
-							 * should still try to shutdown the server. In
-							 * other words: ignore any errors that shutdown_profiler
-							 * may have encountered.
-							 */
-							if ((e = shutdown_profiler(dp->dbname, &stats)) != NULL) {
-								free(e);
-							} else if (stats != NULL)
-								msab_freeStatus(&stats);
-							pthread_mutex_lock(&dp->fork_lock);
-							terminated = terminateProcess(dp, type);
-							pthread_mutex_unlock(&dp->fork_lock);
-							Mfprintf(_mero_ctlout, "%s: stopped "
-									"database '%s'\n", origin, q);
-						} else {
-							terminated = kill(dp->pid, SIGKILL) == 0;
-							Mfprintf(_mero_ctlout, "%s: killed "
-									"database '%s'\n", origin, q);
-						}
-						if (terminated) {
-							len = snprintf(buf2, sizeof(buf2), "OK\n");
-							send_client("=");
-						} else {
-							dp = NULL; /* message generated below */
-						}
-						break;
-					} else if (dp->type == MEROFUN && strcmp(dp->dbname, q) == 0) {
-						/* multiplexDestroy needs topdp lock to remove itself */
-						char *dbname = strdup(dp->dbname);
-						pthread_mutex_unlock(&_mero_topdp_lock);
-						multiplexDestroy(dbname);
-						pthread_mutex_lock(&_mero_topdp_lock);
-						free(dbname);
-						len = snprintf(buf2, sizeof(buf2), "OK\n");
-						send_client("=");
->>>>>>> a9badd3a
 						break;
 					}
 				pthread_mutex_unlock(&_mero_topdp_lock);
@@ -421,7 +371,6 @@
 					send_client("=");
 					break;
 				}
-<<<<<<< HEAD
 
 				// it wasn't started by us but maybe it was already there
 				if (dp == NULL) {
@@ -442,10 +391,6 @@
 				}
 				// At this point pid may have been set from a dpair or from msab_getStatus()
 				if (pid <= 0) {
-=======
-				pthread_mutex_unlock(&_mero_topdp_lock);
-				if (dp == NULL) {
->>>>>>> a9badd3a
 					Mfprintf(_mero_ctlerr, "%s: received stop signal for "
 							"non running database: %s\n", origin, q);
 					len = snprintf(buf2, sizeof(buf2),
@@ -464,18 +409,27 @@
 					/* then kill it */
 					if (dp)
 						pthread_mutex_lock(&dp->fork_lock);
-					terminateProcess(q, pid, mtype);
+					terminated = terminateProcess(q, pid, mtype);
 					if (dp)
 						pthread_mutex_unlock(&dp->fork_lock);
 					Mfprintf(_mero_ctlout, "%s: stopped "
 							"database '%s'\n", origin, q);
 				} else {
-					kill(pid, SIGKILL);
+					terminated = kill(pid, SIGKILL) == 0;
 					Mfprintf(_mero_ctlout, "%s: killed "
 							"database '%s'\n", origin, q);
 				}
-				len = snprintf(buf2, sizeof(buf2), "OK\n");
-				send_client("=");
+				if (terminated) {
+					len = snprintf(buf2, sizeof(buf2), "OK\n");
+					send_client("=");
+				} else {
+					Mfprintf(_mero_ctlerr, "%s: received stop signal for "
+							"non running database: %s\n", origin, q);
+					len = snprintf(buf2, sizeof(buf2),
+							"database is not running: %s\n", q);
+					send_client("!");
+					break;
+				}
 			} else if (strcmp(p, "create") == 0 ||
 					strncmp(p, "create password=", strlen("create password=")) == 0) {
 				err e;
