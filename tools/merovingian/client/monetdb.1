--- conflicted
+++ resolved
@@ -1,17 +1,11 @@
-<<<<<<< HEAD
-=======
 .\" SPDX-License-Identifier: MPL-2.0
 .\"
->>>>>>> 4aa54648
 .\" This Source Code Form is subject to the terms of the Mozilla Public
 .\" License, v. 2.0.  If a copy of the MPL was not distributed with this
 .\" file, You can obtain one at http://mozilla.org/MPL/2.0/.
 .\"
 .\" Copyright 1997 - July 2008 CWI, August 2008 - 2022 MonetDB B.V.
-<<<<<<< HEAD
-=======
 .\"
->>>>>>> 4aa54648
 .\" Process this file with
 .\" groff -man -Tascii foo.1
 .\"
