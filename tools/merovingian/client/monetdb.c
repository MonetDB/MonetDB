--- conflicted
+++ resolved
@@ -586,18 +586,10 @@
 			if (premsg != NULL && !monetdb_quiet)
 				printf("FAILED\n");
 			fprintf(stderr, "%s: %s\n", cmd, out);
-<<<<<<< HEAD
 			state |= 1;
 		}
-=======
-
-			state |= 1;
-		}
 		free(out);
-
->>>>>>> cd043195
 		hadwork = 1;
-		free(out);
 	}
 
 	if (hadwork == 0) {
