# -*- makefile -*-

# This Source Code Form is subject to the terms of the Mozilla Public
# License, v. 2.0.  If a copy of the MPL was not distributed with this
# file, You can obtain one at http://mozilla.org/MPL/2.0/.
#
# Copyright 1997 - July 2008 CWI, August 2008 - 2020 MonetDB B.V.

<<<<<<< HEAD
VERSION=11.37a.12
=======
VERSION=11.37.14
>>>>>>> ed55ebf3

!IFDEF MAKE_INCLUDEFILE
!INCLUDE $(MAKE_INCLUDEFILE)
!ENDIF

!IFNDEF bits
!IF defined(BITS32)
bits=32
!ELSEIF defined(BITS64)
bits=64
!ELSE
# default:
bits=32
!ENDIF
!ENDIF

!IF $(bits) == 32
!IFNDEF BITS32
BITS32=True
BITSMCHN=X86
!ENDIF
!ELSEIF $(bits) == 64
!IFNDEF BITS64
BITS64=True
BITSMCHN=X64
!ENDIF
!ENDIF

!IFDEF DEBUG
# force W_CFLAGS off in debug builds: using icc, you get way more
# warnings about casts which results in the code being uncompilable
W_CFLAGS =
HAVE_MAL_DEBUGGER = 1
!ENDIF
!IFDEF ENABLE_STRICT
# strict mode: treat warnings as errors
W_CFLAGS = -WX
!ENDIF

# This is the location of pthreads for Win32, 
# see http://sources.redhat.com/pthreads-win32/
# Note that pthreads are no longer used to compile MonetDB (although
# it might still work).
PTHREAD =
!IFNDEF PTHREAD_INCS
PTHREAD_INCS =
!ENDIF
!IFNDEF PTHREAD_LIBS
PTHREAD_LIBS =
!ENDIF

ODBCINST_LIBS = odbccp32.lib user32.lib $(LEGACY_STDIO_DEFINITIONS)
ODBC_LIBS = odbc32.lib

!IFNDEF PY3VER
PY3VER=7
!ENDIF
!IFNDEF PYTHON3BASE
PYTHON3BASE=C:\Python3$(PY3VER)
!ENDIF
!IFNDEF PYTHON3LIB
PYTHON3LIB=python3$(PY3VER).lib
!ENDIF

PYTHON_LIBDIR=share\MonetDB\python

!IFDEF HAVE_PCRE
# This is the location of the PCRE library
!IFNDEF LIBPCRE
LIBPCRE = C:\Program Files\PCRE
!ENDIF
pcre_LIBS = "$(LIBPCRE)\lib\pcre.lib"
pcre_CFLAGS = -DHAVE_LIBPCRE "-I$(LIBPCRE)\include"
!ENDIF

!IFDEF HAVE_OPENSSL
# This is the location of the OpenSSL library
!IFNDEF LIBOPENSSL
LIBOPENSSL = C:\openssl-1.1.0g.win$(bits)
!ENDIF
openssl_LIBS = "$(LIBOPENSSL)\lib\libcrypto.lib"
openssl_CFLAGS = -DHAVE_OPENSSL "-I$(LIBOPENSSL)\include"
!ENDIF

!IFDEF HAVE_ICONV
# This is the location of the ICONV library
!IFNDEF LIBICONV
LIBICONV = C:\iconv-1.9.2.win$(bits)
!ENDIF
LTLIBICONV = "$(LIBICONV)\lib\iconv.dll.lib"
ICONV_CFLAGS = -DHAVE_ICONV "-I$(LIBICONV)\include"
!ENDIF

!IFDEF HAVE_LIBZ
# This is the location of the ZLIB library
!IFNDEF LIBZLIB
LIBZLIB = C:\zlib-1.2.3.win$(bits)
!ENDIF
!IFNDEF LIBZLIBFILE
LIBZLIBFILE=zlib1
!ENDIF
zlib_LIBS = "$(LIBZLIB)\lib\$(LIBZLIBFILE).lib"
zlib_CFLAGS = -DHAVE_LIBZ "-I$(LIBZLIB)\include"
!ENDIF

!IFDEF HAVE_LIBBZ2
# This is the location of the BZIP2 library
!IFNDEF LIBBZIP2
LIBBZIP2 = C:\bzip2-1.0.5.win$(bits)
!ENDIF
!IFDEF DEBUG
# in a debug build of MonetDB, we need to use a debug build of libbz2
# since it seems that the FILE pointer cannot be carried over from a
# debug build to a non-debug build.
BZIPDEBUGEXT = d
!endif
bzip2_LIBS = "$(LIBBZIP2)\lib\libbz2$(BZIPDEBUGEXT).lib"
bzip2_CFLAGS = -DHAVE_LIBBZ2 "-I$(LIBBZIP2)\include"
!ENDIF

!IFDEF HAVE_LIBXML
# This is the location of the libxml2 library
!IFNDEF LIBXML2
LIBXML2 = C:\libxml2-2.6.30.win$(bits)
!ENDIF
# by default libxml2 include files get installed in ...\include\libxml2\libxml
# but this has sometimes been moved to ...\include\libxml
libxml2_CFLAGS = -DHAVE_LIBXML "-I$(LIBXML2)\include\libxml2" "-I$(LIBXML2)\include" $(zlib_CFLAGS) $(ICONV_CFLAGS)
libxml2_LIBS = "$(LIBXML2)\lib\libxml2.lib" $(zlib_LIBS) $(ICONV_LIBS)
!ENDIF

!IFNDEF LIBGEOS
LIBGEOS = C:\geos-3.0.win$(bits)
!ENDIF
!IFNDEF GEOSFILE
GEOSFILE = geos_c
!ENDIF
GEOS_LIBS = $(LIBGEOS)\lib\$(GEOSFILE).lib
GEOS_INCS = -I$(LIBGEOS)\include

!IFDEF HAVE_LIBR
# This is the location of the R library
libr_LIBDEP = R.lib
!IFNDEF LIBR
LIBR = c:\Program Files\R\R-3.1.0
!ENDIF
!IFDEF BITS32
RDLL=bin\i386\R.dll
!ELSE
RDLL=bin\x64\R.dll
!ENDIF
libr_DLL=$(LIBR)\$(RDLL)
libr_LIBS = $(libr_LIBDEP)
libr_CFLAGS = -DHAVE_LIBR "-I$(LIBR)\include"

# generate R.lib from R.dll, needed for linking
R.lib: "$(libr_DLL)"
	dumpbin /exports "$(libr_DLL)" | "$(PYTHON)" "$(TOPDIR)\..\NT\makelibdef.py" > R.def
	lib /machine:$(BITSMCHN) /def:R.def /out:R.lib
!ENDIF

!IFDEF HAVE_LIBPY3
libpy3_LIBS = "$(PYTHON3DIR)\libs\$(PYTHON3LIB)"
libpy3_CFLAGS = -DHAVE_LIBPY3 "-I$(PYTHON3DIR)\include" "-I$(PYTHON3DIR)\Lib\site-packages\numpy\core\include"
!ENDIF

# some programs we use, probably no need to edit

# install python, flex and bison on your systems
# PYTHON may be either a version 2 or a version 3
# here we let %Path% determine which version we get
PYTHON = python
BISON = bison

ARCHIVER = lib /nologo
GENDLL =
RC = rc

MT = mt /nologo

# no need to edit beyond here..

CONFIGURE_PY = "$(TOPDIR)\..\NT\winconfig.py"
WINCONFIG_INCS = "-I$(TOPDIR)\..\buildtools\conf"

!IFDEF DEBUG
COMPILERFLAGS = -GF -W3 $(W_CFLAGS) -MDd -nologo -Od -D_DEBUG -RTC1 -Zi -Oi
!ELSE
# add -Zi flag (implies -debug, not -D_DEBUG) to get symbol info in .pdb files
COMPILERFLAGS = -GF -W3 $(W_CFLAGS) -MD -nologo -Ox -Zi -Oi
!ENDIF
CFLAGS = $(COMPILERFLAGS)  -I. -I$(TOPDIR) $(LIBC_INCS) $(INCLUDES) $(WINCONFIG_INCS) $(ICONV_CFLAGS)

# No general LDFLAGS needed
INSTALL = copy
# TODO
# replace this hack by something like configure ...
MKDIR = mkdir
ECHO = echo
CD = cd

exec_prefix = $(prefix)

bindir = $(exec_prefix)\bin
sbindir = $(exec_prefix)\sbin
libexecdir = $(exec_prefix)\libexec
datadir = $(prefix)\share
sysconfdir = $(prefix)\etc
localstatedir = $(prefix)\var
libdir = $(exec_prefix)\lib
infodir = $(prefix)\info
mandir = $(prefix)\man
includedir = $(prefix)\include
oldincludedir = \usr\include
pkgdatadir = $(datadir)\$(pkg)
pkglibdir = $(libdir)\$(pkg)
pkgincludedir = $(includedir)\$(pkg)

LIBC_INCS = $(PTHREAD_INCS)
MATH_LIBS =
SOCKET_LIBS = wsock32.lib Ws2_32.lib

CP=copy
MV=copy
DEL=del
EDITBIN=editbin /nologo
NATIVE_WIN32 = 1

# we can't use the Windows utility find since it prints the file name
# we could use the Unix utility grep, but we can also use the Windows
# utility findstr, but with some care and feeding.
FILTER=findstr /v /l
FILTERPREF=/c:

# To avoid a too long commandline when calling winconfig.py ($(CONFIGURE)),
# we called the settings for AM_CONDITIONALS defined in configure.ag into
# a file ($(TOPDIR)\winconfig_conds.py) where winconfig.py reads these
# settings from, and make each call of winconfig.py (via $(CONFIGURE))
# depend on this file.
# To avoid unnecessary identical re-creation of $(TOPDIR)\winconfig_conds.py
# (and thus unnecessary identical re-conversion of *.in files by winconfig.py,
#  and thus unnecessary re-compilation of the resulting code files),
# we first create a temporary $(TOPDIR)\winconfig_conds_new.py with each
# nmake call, and then update the actual $(TOPDIR)\winconfig_conds.py
# only if the new $(TOPDIR)\winconfig_conds_new.py is different.

# These should cover all AM_CONDITIONALS defined in configure.ag, i.e.,
# `grep AM_CONDITIONAL configure.ag | sed 's|^AM_CONDITIONAL(\([^,]*\),.*$|\1|' | sort -u`
create_winconfig_conds_new_py:
	$(ECHO) # > "$(TOPDIR)\winconfig_conds_new.py"
!IFDEF BITS32
	$(ECHO) BITS32_FALSE='#' >> "$(TOPDIR)\winconfig_conds_new.py"
	$(ECHO) BITS64_FALSE='' >> "$(TOPDIR)\winconfig_conds_new.py"
!ELSE
	$(ECHO) BITS32_FALSE='' >> "$(TOPDIR)\winconfig_conds_new.py"
!IFDEF BITS64
	$(ECHO) BITS64_FALSE='#' >> "$(TOPDIR)\winconfig_conds_new.py"
!ELSE
	$(ECHO) BITS64_FALSE='' >> "$(TOPDIR)\winconfig_conds_new.py"
!ENDIF
!ENDIF
!IFDEF CROSS_COMPILING
	$(ECHO) CROSS_COMPILING_FALSE='#' >> "$(TOPDIR)\winconfig_conds_new.py"
!ELSE
	$(ECHO) CROSS_COMPILING_FALSE='' >> "$(TOPDIR)\winconfig_conds_new.py"
!ENDIF
!IFDEF HAVE_CURL
	$(ECHO) HAVE_CURL_FALSE='#' >> "$(TOPDIR)\winconfig_conds_new.py"
!ELSE
	$(ECHO) HAVE_CURL_FALSE='' >> "$(TOPDIR)\winconfig_conds_new.py"
!ENDIF
!IFDEF HAVE_DEVELOPER
	$(ECHO) HAVE_DEVELOPER_FALSE='#' >> "$(TOPDIR)\winconfig_conds_new.py"
!ELSE
	$(ECHO) HAVE_DEVELOPER_FALSE='' >> "$(TOPDIR)\winconfig_conds_new.py"
!ENDIF
!IFDEF HAVE_FITS
	$(ECHO) HAVE_FITS_FALSE='#' >> "$(TOPDIR)\winconfig_conds_new.py"
!ELSE
	$(ECHO) HAVE_FITS_FALSE='' >> "$(TOPDIR)\winconfig_conds_new.py"
!ENDIF
!IFDEF HAVE_GEOM
	$(ECHO) HAVE_GEOM_FALSE='#' >> "$(TOPDIR)\winconfig_conds_new.py"
!ELSE
	$(ECHO) HAVE_GEOM_FALSE='' >> "$(TOPDIR)\winconfig_conds_new.py"
!ENDIF
!IFDEF HAVE_HGE
	$(ECHO) HAVE_HGE_FALSE='#' >> "$(TOPDIR)\winconfig_conds_new.py"
!ELSE
	$(ECHO) HAVE_HGE_FALSE='' >> "$(TOPDIR)\winconfig_conds_new.py"
!ENDIF
!IFDEF HAVE_LIBBZ2
	$(ECHO) HAVE_LIBBZ2_FALSE='#' >> "$(TOPDIR)\winconfig_conds_new.py"
!ELSE
	$(ECHO) HAVE_LIBBZ2_FALSE='' >> "$(TOPDIR)\winconfig_conds_new.py"
!ENDIF
!IFDEF HAVE_LIBLZ4
	$(ECHO) HAVE_LIBLZ4_FALSE='#' >> "$(TOPDIR)\winconfig_conds_new.py"
!ELSE
	$(ECHO) HAVE_LIBLZ4_FALSE='' >> "$(TOPDIR)\winconfig_conds_new.py"
!ENDIF
!IFDEF HAVE_LIBLZMA
	$(ECHO) HAVE_LIBLZMA_FALSE='#' >> "$(TOPDIR)\winconfig_conds_new.py"
!ELSE
	$(ECHO) HAVE_LIBLZMA_FALSE='' >> "$(TOPDIR)\winconfig_conds_new.py"
!ENDIF
!IFDEF HAVE_LIBPY3
	$(ECHO) HAVE_LIBPY3_FALSE='#' >> "$(TOPDIR)\winconfig_conds_new.py"
!ELSE
	$(ECHO) HAVE_LIBPY3_FALSE='' >> "$(TOPDIR)\winconfig_conds_new.py"
!ENDIF
!IFDEF HAVE_LIBR
	$(ECHO) HAVE_LIBR_FALSE='#' >> "$(TOPDIR)\winconfig_conds_new.py"
!ELSE
	$(ECHO) HAVE_LIBR_FALSE='' >> "$(TOPDIR)\winconfig_conds_new.py"
!ENDIF
!IFDEF HAVE_LIBXML
	$(ECHO) HAVE_LIBXML_FALSE='#' >> "$(TOPDIR)\winconfig_conds_new.py"
!ELSE
	$(ECHO) HAVE_LIBXML_FALSE='' >> "$(TOPDIR)\winconfig_conds_new.py"
!ENDIF
!IFDEF HAVE_LIBZ
	$(ECHO) HAVE_LIBZ_FALSE='#' >> "$(TOPDIR)\winconfig_conds_new.py"
!ELSE
	$(ECHO) HAVE_LIBZ_FALSE='' >> "$(TOPDIR)\winconfig_conds_new.py"
!ENDIF
!IFDEF HAVE_LIDAR
	$(ECHO) HAVE_LIDAR_FALSE='#' >> "$(TOPDIR)\winconfig_conds_new.py"
!ELSE
	$(ECHO) HAVE_LIDAR_FALSE='' >> "$(TOPDIR)\winconfig_conds_new.py"
!ENDIF
!IFDEF HAVE_NETCDF
	$(ECHO) HAVE_NETCDF_FALSE='#' >> "$(TOPDIR)\winconfig_conds_new.py"
!ELSE
	$(ECHO) HAVE_NETCDF_FALSE='' >> "$(TOPDIR)\winconfig_conds_new.py"
!ENDIF
!IFDEF HAVE_ODBC
	$(ECHO) HAVE_ODBC_FALSE='#' >> "$(TOPDIR)\winconfig_conds_new.py"
!ELSE
	$(ECHO) HAVE_ODBC_FALSE='' >> "$(TOPDIR)\winconfig_conds_new.py"
!ENDIF
!IFDEF HAVE_PCRE
	$(ECHO) HAVE_PCRE_FALSE='#' >> "$(TOPDIR)\winconfig_conds_new.py"
!ELSE
	$(ECHO) HAVE_PCRE_FALSE='' >> "$(TOPDIR)\winconfig_conds_new.py"
!ENDIF
!IFDEF HAVE_PROJ
	$(ECHO) HAVE_PROJ_FALSE='#' >> "$(TOPDIR)\winconfig_conds_new.py"
!ELSE
	$(ECHO) HAVE_PROJ_FALSE='' >> "$(TOPDIR)\winconfig_conds_new.py"
!ENDIF
!IFDEF HAVE_SHP
	$(ECHO) HAVE_SHP_FALSE='#' >> "$(TOPDIR)\winconfig_conds_new.py"
!ELSE
	$(ECHO) HAVE_SHP_FALSE='' >> "$(TOPDIR)\winconfig_conds_new.py"
!ENDIF
!IFDEF HAVE_MAL_DEBUGGER
	$(ECHO) HAVE_MAL_DEBUGGER_FALSE='#' >> "$(TOPDIR)\winconfig_conds_new.py"
!ELSE
	$(ECHO) HAVE_MAL_DEBUGGER_FALSE='' >> "$(TOPDIR)\winconfig_conds_new.py"
!ENDIF
!IFDEF HAVE_TESTING
	$(ECHO) HAVE_TESTING_FALSE='#' >> "$(TOPDIR)\winconfig_conds_new.py"
!ELSE
	$(ECHO) HAVE_TESTING_FALSE='' >> "$(TOPDIR)\winconfig_conds_new.py"
!ENDIF
!IFDEF NATIVE_WIN32
	$(ECHO) NATIVE_WIN32_FALSE='#' >> "$(TOPDIR)\winconfig_conds_new.py"
!ELSE
	$(ECHO) NATIVE_WIN32_FALSE='' >> "$(TOPDIR)\winconfig_conds_new.py"
!ENDIF
!IFDEF NOT_WIN32
	$(ECHO) NOT_WIN32_FALSE='#' >> "$(TOPDIR)\winconfig_conds_new.py"
!ELSE
	$(ECHO) NOT_WIN32_FALSE='' >> "$(TOPDIR)\winconfig_conds_new.py"
!ENDIF

update_winconfig_conds_py: create_winconfig_conds_new_py
	if not exist "$(TOPDIR)\winconfig_conds.py" $(CP) "$(TOPDIR)\winconfig_conds_new.py" "$(TOPDIR)\winconfig_conds.py"
	cmp -s "$(TOPDIR)\winconfig_conds_new.py" "$(TOPDIR)\winconfig_conds.py" || \
	$(CP) "$(TOPDIR)\winconfig_conds_new.py" "$(TOPDIR)\winconfig_conds.py"

CONFIGURE="$(PYTHON)" $(CONFIGURE_PY) \
	"$(TOPDIR)\winconfig_conds.py" \
	"prefix=$(prefix)" \
	"LIBICONV=$(LIBICONV)" \
	"LIBXML2=$(LIBXML2)" \
	"LIBZLIB=$(LIBZLIB)" \
	"PACKAGE=$(pkg)" \
	"PYTHON=$(PYTHON)" \
	"PYTHON_LIBDIR=$(PYTHON_LIBDIR)" \
	"PY3VER=$(PY3VER)" \
	"PYTHON3=$(PYTHON3)" \
	"TOPDIR=$(TOPDIR)" \
	"VERSION=$(VERSION)" \
	"builtby=%USER%@%COMPUTERNAME%" \
	"compilercall=$(CC) $(COMPILERFLAGS)" \
	"linkercall=$(CC) $(COMPILERFLAGS)" \
	"pcreversion=" \
	"opensslversion=" \
	"libxml2version="

# Use "nmake DEBUG=1" to get a debug build (assertions enabled);
# use "nmake NDEBUG=1" to get a release build (assertions disabled);
# use plain "nmake" to get the default.
!IFNDEF DEBUG
!IFDEF NDEBUG
CFLAGS = $(CFLAGS) -DNDEBUG
MAKEDEBUG=NDEBUG=1
!ELSE
# default in case neither NDEBUG nor DEBUG are defined
CFLAGS = $(CFLAGS)
MAKEDEBUG=
!ENDIF
!ELSE
# CFLAGS = $(CFLAGS) -Wp64
MAKEDEBUG=DEBUG=1
!ENDIF

PSAPILIB = psapi.lib

CONFIG_H = monetdb_config.h

{$(srcdir)}.c.obj:
	$(CC) $(CFLAGS) -c $<

.c.obj:
	$(CC) $(CFLAGS) -c $<

{$(srcdir)}.syms.def:
	echo EXPORTS > $@
	type $< >> $@

.syms.def:
	echo EXPORTS > $@
	type $< >> $@

.SUFFIXES: .syms .def<|MERGE_RESOLUTION|>--- conflicted
+++ resolved
@@ -6,11 +6,7 @@
 #
 # Copyright 1997 - July 2008 CWI, August 2008 - 2020 MonetDB B.V.
 
-<<<<<<< HEAD
-VERSION=11.37a.12
-=======
-VERSION=11.37.14
->>>>>>> ed55ebf3
+VERSION=11.37a.14
 
 !IFDEF MAKE_INCLUDEFILE
 !INCLUDE $(MAKE_INCLUDEFILE)
