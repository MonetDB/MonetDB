/*
 * This Source Code Form is subject to the terms of the Mozilla Public
 * License, v. 2.0.  If a copy of the MPL was not distributed with this
 * file, You can obtain one at http://mozilla.org/MPL/2.0/.
 *
 * Copyright 1997 - July 2008 CWI, August 2008 - 2020 MonetDB B.V.
 */

/* Manual config.h. needed for win32 .  */

/* We use the value of _MSC_VER to distinguish the various versions of
 * Microsoft Visual Studio:
 * _MSC_VER = 1200: Visual Studio 6
 * _MSC_VER = 1310: Visual Studio .NET 2003 (a.k.a. Visual Studio 7)
 * _MSC_VER = 1400: Visual Studio 8
 * _MSC_VER = 1500: Visual Studio 9.0
 * _MSC_VER = 1600: Visual Studio 10.0
 * _MSC_VER = 1800: Visual Studio 12.0
 * _MSC_VER = 1900: Visual Studio 14.0
 *
 * versions below Visual Studio 12.0 are not supported: they lack
 * required C-99 functionality.
 */

#if defined(_MSC_VER) && _MSC_VER < 1800
#error old versions of Visual Studio are no longer supported
#endif

#ifndef _SEEN_MONETDB_CONFIG_H
#define _SEEN_MONETDB_CONFIG_H 1

/* Prevent pollution through excessive inclusion of include files by
 * Windows.h. */
#ifndef WIN32_LEAN_AND_MEAN
#define WIN32_LEAN_AND_MEAN 1
#endif

/* Visual Studio 8 has deprecated lots of stuff: suppress warnings */
#ifndef _CRT_SECURE_NO_DEPRECATE
#define _CRT_SECURE_NO_DEPRECATE 1
#endif

#include <stdlib.h>
#if defined(_DEBUG) && defined(_CRTDBG_MAP_ALLOC)
/* In this case, malloc and friends are redefined in crtdbg.h to debug
 * versions.  We need to include stdlib.h first or else we get
 * conflicting declarations. */
#include <crtdbg.h>
#endif

/* standard C-99 include files */
#include <assert.h>
#include <errno.h>
#include <inttypes.h>
#include <stdarg.h>
#include <stdbool.h>
#include <stddef.h>
#include <stdio.h>

/* Windows include files */
#include <process.h>
#include <windows.h>
#include <ws2tcpip.h>

/* and one more include */
#include <sys/types.h>

/* indicate to sqltypes.h that windows.h has already been included and
   that it doesn't have to define Windows constants */
#define ALREADY_HAVE_WINDOWS_TYPE 1

#define NATIVE_WIN32 1

#ifdef __INTEL_COMPILER
/* Definition of NAN is seriously broken on Intel compiler (at least
 * in some versions), so we work around it. */
#define NAN_CANNOT_BE_USED_AS_INITIALIZER
#endif

/* Define if building universal (internal helper macro) */
/* #undef AC_APPLE_UNIVERSAL_BUILD */

/* read-only architecture-independent data */
#define DATA_DIR PREFIX "\\share"

/* Directory separator */
#define DIR_SEP '\\'

/* Directory separator */
#define DIR_SEP_STR "\\"

/* architecture-dependent files */
#define EXEC_PREFIX PREFIX

/* location where binaries are installed */
#define BINDIR EXEC_PREFIX "\\bin"

/* Define to nothing if C supports flexible array members, and to 1 if it does
   not. That way, with a declaration like `struct s { int n; double
   d[FLEXIBLE_ARRAY_MEMBER]; };', the struct hack can be used with pre-C99
   compilers. When computing the size of such an object, don't use 'sizeof
   (struct s)' as it overestimates the size. Use 'offsetof (struct s, d)'
   instead. Don't use 'offsetof (struct s, d[0])', as this doesn't work with
   MSVC and with C++ compilers. */
#define FLEXIBLE_ARRAY_MEMBER

/* Define to 1 if you have the `asctime_r' function. */
#define HAVE_ASCTIME_R 1

/* Define if you have asctime_r(struct tm*,char *buf,size_t s) */
#define HAVE_ASCTIME_R3 1
/* there is something very similar to asctime_r on Windows: */
#define asctime_r(t,b,s)	(asctime_s(b,s,t) == 0 ? (b) : NULL)

/* Define to 1 if you have the `cbrt' function. */
#define HAVE_CBRT 1

/* Define to 1 if you have the `clock_gettime' function. */
/* #undef HAVE_CLOCK_GETTIME */

/* Define if you have the CommonCrypto library */
/* #undef HAVE_COMMONCRYPTO */

/* Define to 1 if you have the `ctime_r' function. */
#define HAVE_CTIME_R 1

/* Define if you have ctime_r(time_t*,char *buf,size_t s) */
#define HAVE_CTIME_R3 1
/* there is something very similar to ctime_r on Windows: */
#define ctime_r(t,b,s)	(ctime_s(b,s,t) == 0 ? (b) : NULL)

/* Define if you have the cURL library */
/* #undef HAVE_CURL */

/* Define to 1 if you have the declaration of `tzname', and to 0 if you don't.
   */
/* #undef HAVE_DECL_TZNAME */

/* Define to 1 if you have the <dirent.h> header file. */
/* #undef HAVE_DIRENT_H */

/* Define to 1 if you have the <dlfcn.h> header file. */
/* #undef HAVE_DLFCN_H */

/* Support for MonetDB as a library */
/* #undef HAVE_EMBEDDED */

/* Support for MonetDB as a library for R */
/* #undef HAVE_EMBEDDED_R */

/* Define to 1 if you have the `fallocate' function. */
/* #undef HAVE_FALLOCATE */

/* Define to 1 if you have the `fcntl' function. */
/* #undef HAVE_FCNTL */

/* Define to 1 if you have the <fcntl.h> header file. */
#define HAVE_FCNTL_H 1

/* If the system has a working fdatasync */
/* #undef HAVE_FDATASYNC */

/* Define if the fits module is to be enabled */
/* #undef HAVE_FITS */

/* Define if fork exists */
/* #undef HAVE_FORK */

/* Define to 1 if fseeko (and presumably ftello) exists and is declared. */
/* #undef HAVE_FSEEKO */

/* Define to 1 if you have the `fsync' function. */
/* #undef HAVE_FSYNC */

/* Define to 1 if you have the `ftime' function. */
#define HAVE_FTIME 1

#define ftruncate(fd, sz)	(-(_chsize_s((fd), (__int64) (sz)) != 0))

/* Define if you have the gdal library */
/* #undef HAVE_GDAL */

/* Define to 1 if you have the `getaddrinfo' function. */
#define HAVE_GETADDRINFO 1

/* Define to 1 if you have the `GetDynamicTimeZoneInformation' function. */
#define HAVE_GETDYNAMICTIMEZONEINFORMATION 1

/* Define to 1 if you have the `getexecname' function. */
/* #undef HAVE_GETEXECNAME */

/* Define to 1 if you have the `getlogin' function. */
/* #undef HAVE_GETLOGIN */

/* Define to 1 if you have the `getopt' function. */
/* #undef HAVE_GETOPT */

/* Define to 1 if you have the <getopt.h> header file. */
/* #undef HAVE_GETOPT_H */

/* Define to 1 if you have the `getopt_long' function. */
/* #undef HAVE_GETOPT_LONG */

/* Define to 1 if you have the `gettimeofday' function. */
/* #undef HAVE_GETTIMEOFDAY */

/* Define to 1 if you have the `getuid' function. */
/* #undef HAVE_GETUID */

/* Define to 1 if you have the `gmtime_r' function. */
#define HAVE_GMTIME_R 1
/* there is something very similar to gmtime_r on Windows: */
#define gmtime_r(tp,tm)	(gmtime_s(tm,tp) == 0 ? (tm) : NULL)

/* Define if you have the iconv() function and it works. */
/* #undef HAVE_ICONV */		/* optionally defined in rules.msc */

/* Define to 1 if you have the <iconv.h> header file. */
#ifdef HAVE_ICONV
#define HAVE_ICONV_H 1
#endif

/* Define to 1 if you have the <io.h> header file. */
#define HAVE_IO_H 1

/* Define to 1 if you have the <kvm.h> header file. */
/* #undef HAVE_KVM_H */

/* Define to 1 if you have the <langinfo.h> header file. */
/* #undef HAVE_LANGINFO_H */

/* Define if you have the bz2 library */
/* #undef HAVE_LIBBZ2 */

/* Define to 1 if you have the <libgen.h> header file. */
/* #undef HAVE_LIBGEN_H */

/* Define to 1 if you have the <libintl.h> header file. */
/* #undef HAVE_LIBINTL_H */

/* Define if you have the lz4 library */
/* #undef HAVE_LIBLZ4 */

/* Define if you have the lzma library */
/* #undef HAVE_LIBLZMA */

/* Define if you have the pcre library */
/* #undef HAVE_LIBPCRE */

/* Define if you have the pthread library */
/* #undef HAVE_LIBPTHREAD */

/* Define if we can link to python */
/* #undef HAVE_LIBPY3 */

/* Define if you have libR installed */
/* #undef HAVE_LIBR */

/* Define if you have the readline library */
/* #undef HAVE_LIBREADLINE */

/* Define if you have the snappy library */
/* #undef HAVE_LIBSNAPPY */

/* Define if you have the xml library */
/* #undef HAVE_LIBXML */

/* Define if you have the z library */
/* #undef HAVE_LIBZ */

/* Define to 1 if you have the `localtime_r' function. */
#define HAVE_LOCALTIME_R 1
/* there is something very similar to localtime_r on Windows: */
<<<<<<< HEAD
#define localtime_r(tp,tm)	localtime_s(tm,tp)
#define gmtime_r(tp,tm)		gmtime_s(tm,tp)
=======
#define localtime_r(tp,tm)	(localtime_s(tm,tp) == 0 ? (tm) : NULL)
>>>>>>> d8b9fb3a

/* Define to 1 if you have the `lockf' function. */
/* #undef HAVE_LOCKF */

/* Define to 1 if you have the <mach/mach_init.h> header file. */
/* #undef HAVE_MACH_MACH_INIT_H */

/* Define to 1 if you have the <mach-o/dyld.h> header file. */
/* #undef HAVE_MACH_O_DYLD_H */

/* Define to 1 if you have the <mach/task.h> header file. */
/* #undef HAVE_MACH_TASK_H */

/* Define to 1 if you have the `madvise' function. */
/* #undef HAVE_MADVISE */

/* Define to 1 if you have the <memory.h> header file. */
#define HAVE_MEMORY_H 1

/* Define to 1 if you have the `mremap' function. */
/* #undef HAVE_MREMAP */

/* Define if the netcdf module is to be enabled */
/* #undef HAVE_NETCDF */

/* Define to 1 if you have the <netdb.h> header file. */
/* #undef HAVE_NETDB_H */

/* Define to 1 if you have the <netinet/in.h> header file. */
/* #undef HAVE_NETINET_IN_H */

/* Define to 1 if you have the `nl_langinfo' function. */
/* #undef HAVE_NL_LANGINFO */

/* Define to 1 if you have the <odbcinst.h> header file. */
#define HAVE_ODBCINST_H 1

/* Define if you have the OpenSSL library */
/* #undef HAVE_OPENSSL */

#ifdef pipe
#undef pipe
#endif
#define pipe(p) _pipe(p, 8192, O_BINARY)

/* Define to 1 if you have the `popen' function. */
/* #undef HAVE_POPEN */

/* Define to 1 if you have the `posix_fadvise' function. */
/* #undef HAVE_POSIX_FADVISE */

/* Define to 1 if you have the `posix_fallocate' function. */
/* #undef HAVE_POSIX_FALLOCATE */

/* Define to 1 if you have the `posix_madvise' function. */
/* #undef HAVE_POSIX_MADVISE */

/* Define to 1 if you have the <procfs.h> header file. */
/* #undef HAVE_PROCFS_H */

/* Define if the proj library exists */
/* #undef HAVE_PROJ */

/* Define to 1 if you have the <pthread.h> header file. */
/* #undef HAVE_PTHREAD_H */

/* Define if you have the pthread_kill function */
/* #undef HAVE_PTHREAD_KILL */

/* Define if you have the pthread_sigmask function */
/* #undef HAVE_PTHREAD_SIGMASK */

/* Define to 1 if the system has the type `ptrdiff_t'. */
#define HAVE_PTRDIFF_T 1

/* Define to 1 if you have the `putenv' function. */
#define HAVE_PUTENV 1

/* Define to 1 if you have the <pwd.h> header file. */
/* #undef HAVE_PWD_H */

/* Define to 1 if you have the <sched.h> header file. */
/* #undef HAVE_SCHED_H */

/* Define to 1 if you have the <semaphore.h> header file. */
/* #undef HAVE_SEMAPHORE_H */

/* Define if semtimedop exists */
/* #undef HAVE_SEMTIMEDOP */

/* Define to 1 if you have the `setsid' function. */
/* #undef HAVE_SETSID */

#ifdef HAVE_OPENSSL
/* Define to 1 if you have the `MD5_Update' function. */
#define HAVE_MD5_UPDATE 1

/* Define to 1 if you have the `RIPEMD160_Update' function. */
#define HAVE_RIPEMD160_UPDATE 1

/* Define to 1 if you have the `SHA1_Update' function. */
#define HAVE_SHA1_UPDATE 1

/* Define to 1 if you have the `SHA224_Update' function. */
#define HAVE_SHA224_UPDATE 1

/* Define to 1 if you have the `SHA256_Update' function. */
#define HAVE_SHA256_UPDATE 1

/* Define to 1 if you have the `SHA384_Update' function. */
#define HAVE_SHA384_UPDATE 1

/* Define to 1 if you have the `SHA512_Update' function. */
#define HAVE_SHA512_UPDATE 1
#endif

/* Define to 1 if you have the `shutdown' function. */
#define HAVE_SHUTDOWN 1

/* Define to 1 if you have the `sigaction' function. */
/* #undef HAVE_SIGACTION */

/* Define to 1 if the system has the type `socklen_t'. */
#define HAVE_SOCKLEN_T 1

/* Define if you have the SQLGetPrivateProfileString function */
#define HAVE_SQLGETPRIVATEPROFILESTRING 1

/* Define to 1 if stdatomic.h conforms to C11. */
#if defined(__INTEL_COMPILER) && (__INTEL_COMPILER >= 1800)
#define HAVE_STDATOMIC_H 1
#endif

/* Define to 1 if stdbool.h conforms to C99. */
#define HAVE_STDBOOL_H 1

/* Define to 1 if you have the <stddef.h> header file. */
#define HAVE_STDDEF_H 1

/* Define to 1 if you have the <stdlib.h> header file. */
#define HAVE_STDLIB_H 1

#define strdup(s)	_strdup(s)

#ifndef strcasecmp
#define strcasecmp(x,y) _stricmp(x,y)
#endif

/* Define to 1 if you have the `strcasestr' function. */
/* #undef HAVE_STRCASESTR */

/* Define to 1 if you have the `strcpy_s' function. */
#define HAVE_STRCPY_S 1

/* Define to 1 if you have the <strings.h> header file. */
/* #undef HAVE_STRINGS_H */

/* Define to 1 if you have the `strncasecmp' function. */
#define HAVE_STRNCASECMP 1
#ifndef strncasecmp
#define strncasecmp(x,y,z) _strnicmp(x,y,z)
#endif

/* Define to 1 if you have the <stropts.h> header file. */
/* #undef HAVE_STROPTS_H */

/* Define to 1 if you have the `strptime' function. */
/* #undef HAVE_STRPTIME */

/* Define to 1 if you have the `strsignal' function. */
/* #undef HAVE_STRSIGNAL */

#define strtok_r(t,d,c) strtok_s(t,d,c)

/* Define to 1 if `tm_zone' is a member of `struct tm'. */
/* #undef HAVE_STRUCT_TM_TM_ZONE */

/* Define to 1 if you have the `sysconf' function. */
/* #undef HAVE_SYSCONF */

/* Define to 1 if you have the <sys/file.h> header file. */
/* #undef HAVE_SYS_FILE_H */

/* Define to 1 if you have the <sys/ioctl.h> header file. */
/* #undef HAVE_SYS_IOCTL_H */

/* Define to 1 if you have the <sys/mman.h> header file. */
/* #undef HAVE_SYS_MMAN_H */

/* Define to 1 if you have the <sys/param.h> header file. */
/* #undef HAVE_SYS_PARAM_H */

/* Define to 1 if you have the <sys/resource.h> header file. */
/* #undef HAVE_SYS_RESOURCE_H */

/* Define to 1 if you have the <sys/socket.h> header file. */
/* #undef HAVE_SYS_SOCKET_H */

/* Define to 1 if you have the <sys/stat.h> header file. */
#define HAVE_SYS_STAT_H 1

/* Define to 1 if you have the <sys/times.h> header file. */
/* #undef HAVE_SYS_TIMES_H */

/* Define to 1 if you have the <sys/time.h> header file. */
/* #undef HAVE_SYS_TIME_H */

/* Define to 1 if you have the <sys/types.h> header file. */
#define HAVE_SYS_TYPES_H 1

/* Define to 1 if you have the <sys/uio.h> header file. */
/* #undef HAVE_SYS_UIO_H */

/* Define to 1 if you have the <sys/un.h> header file. */
/* #undef HAVE_SYS_UN_H */

/* Define to 1 if you have the <sys/utime.h> header file. */
#define HAVE_SYS_UTIME_H 1

/* Define to 1 if you have the <sys/wait.h> header file. */
/* #undef HAVE_SYS_WAIT_H */

/* Define to 1 if you have the `task_info' function. */
/* #undef HAVE_TASK_INFO */

/* Define to 1 if you have the <termios.h> header file. */
/* #undef HAVE_TERMIOS_H */

/* Define to 1 if you have the `times' function. */
/* #undef HAVE_TIMES */

/* Define to 1 if you have the `uname' function. */
/* #undef HAVE_UNAME */

/* Define to 1 if you have the <unistd.h> header file. */
#define HAVE_UNISTD_H 1		/* generate by the Makefile */

/* uuid */
/* #undef HAVE_UUID */

/* Define to 1 if you have the <uuid/uuid.h> header file. */
/* #undef HAVE_UUID_UUID_H */

/* Define if you have valgrind installed and want to use it */
/* #undef HAVE_VALGRIND */

/* Define to 1 if you have the `_wfopen' function. */
#define HAVE__WFOPEN 1

/* Define to 1 if you have the <winsock.h> header file. */
#define HAVE_WINSOCK_H 1

/* Define to 1 if the system has the type `_Bool'. */
#define HAVE__BOOL 1

/* Define to 1 if you have the `_mul128' function. */
#ifdef _WIN64
#define HAVE__MUL128 1
#endif

/* Define to 1 if you have the `_NSGetExecutablePath' function. */
/* #undef HAVE__NSGETEXECUTABLEPATH */

/* Define if you have _sys_siglist */
/* #undef HAVE__SYS_SIGLIST */

/* Define if you have the `__builtin_{add,sub,mul}_overflow' functions. */
/* #undef HAVE___BUILTIN_ADD_OVERFLOW */

/* Define to 1 if the system has the type `__int128'. */
/* #undef HAVE___INT128 */

/* Define to 1 if the system has the type `__int128_t'. */
/* #undef HAVE___INT128_T */

/* Define to 1 if the system has the type `__uint128_t'. */
/* #undef HAVE___UINT128_T */

/* Host identifier */
#ifdef _WIN64
#define HOST "x86_64-pc-winnt"
#else
#define HOST "i686-pc-winnt"
#endif

/* Define as const if the declaration of iconv() needs const. */
#define ICONV_CONST /* const */

/* Define as SQLLEN * or SQLPOINTER depending on the include file */
#ifdef _WIN64
#define LENP_OR_POINTER_T SQLLEN *
#else
#define LENP_OR_POINTER_T SQLPOINTER
#endif

/* object code libraries */
#define LIBDIR EXEC_PREFIX "\\lib"

/* modifiable single-machine data */
#define LOCALSTATEDIR PREFIX "\\var"

#include <sys/stat.h>
#define lstat _stat64
#ifdef stat
#undef stat
#endif
#define stat _stat64
#ifdef fstat
#undef fstat
#endif
#define fstat _fstat64
#ifndef S_ISREG
#define S_ISREG(mode)	(((mode) & _S_IFMT) == _S_IFREG)
#endif
#ifndef S_ISDIR
#define S_ISDIR(mode)	(((mode) & _S_IFMT) == _S_IFDIR)
#endif

/* Define to the sub-directory where libtool stores uninstalled libraries. */
/* #undef LT_OBJDIR */

/* The used password hash algorithm */
#define MONETDB5_PASSWDHASH "SHA512"

/* The used password hash algorithm */
#define MONETDB5_PASSWDHASH_TOKEN SHA512

/* Release name or "unreleased" */
/* #define MONETDB_RELEASE "unreleased" */

/* Define if you do not want assertions */
/* #undef NDEBUG */

/* Name of package */
#define PACKAGE "MonetDB"

/* Define to the address where bug reports for this package should be sent. */
#define PACKAGE_BUGREPORT "https://bugs.monetdb.org/"

/* Define to the full name of this package. */
#define PACKAGE_NAME "MonetDB"

/* Define to the full name and version of this package. */
#define PACKAGE_STRING PACKAGE " " PACKAGE_VERSION

/* Define to the one symbol short name of this package. */
#define PACKAGE_TARNAME "MonetDB"

/* Define to the home page for this package. */
#define PACKAGE_URL "https://www.monetdb.org/"

/* Define to the version of this package. */
#define PACKAGE_VERSION "11.36.0"

/* Path separator */
#define PATH_SEP ';'

/* Path separator */
#define PATH_SEP_STR ";"

/* architecture-independent files */
#define PREFIX "@QXprefix@"

/* The size of `char', as computed by sizeof. */
#define SIZEOF_CHAR 1

/* The size of `int', as computed by sizeof. */
#define SIZEOF_INT 4

/* The size of `long', as computed by sizeof. */
#define SIZEOF_LONG 4

/* The size of `ptrdiff_t', as computed by sizeof. */
#ifdef _WIN64
#define SIZEOF_PTRDIFF_T 8
#else
#define SIZEOF_PTRDIFF_T 4
#endif

/* The size of `short', as computed by sizeof. */
#define SIZEOF_SHORT 2

/* The size of `size_t', as computed by sizeof. */
#ifdef _WIN64
#define SIZEOF_SIZE_T 8
#else
#define SIZEOF_SIZE_T 4
#endif

/* The size of `ssize_t', as computed by sizeof. */
#define SIZEOF_SSIZE_T SIZEOF_SIZE_T

/* The size of `void *', as computed by sizeof. */
#define SIZEOF_VOID_P SIZEOF_SIZE_T

/* The size of `wchar_t', as computed by sizeof. */
#define SIZEOF_WCHAR_T 2

/* The size of `__int64', as computed by sizeof. */
#define SIZEOF___INT64 8

/* type used for sockets */
/* #undef SOCKET */

/* Shared Object extension */
#define SO_EXT ".dll"

/* Shared Object prefix */
#define SO_PREFIX "lib"

/* compiling for static code analysis */
/* #undef STATIC_CODE_ANALYSIS */

/* read-only single-machine data */
#define SYSCONFDIR PREFIX "\\etc"

/* Enable extensions on AIX 3, Interix.  */
#ifndef _ALL_SOURCE
# undef _ALL_SOURCE
#endif
/* Enable GNU extensions on systems that have them.  */
#ifndef _GNU_SOURCE
# undef _GNU_SOURCE
#endif
/* Enable threading extensions on Solaris.  */
#ifndef _POSIX_PTHREAD_SEMANTICS
# undef _POSIX_PTHREAD_SEMANTICS
#endif
/* Enable extensions on HP NonStop.  */
#ifndef _TANDEM_SOURCE
# undef _TANDEM_SOURCE
#endif
/* Enable general extensions on Solaris.  */
#ifndef __EXTENSIONS__
# undef __EXTENSIONS__
#endif


/* Version number of package */
#define VERSION "@VERSION@"

/* Define on Microsoft Windows (also under Cygwin) */
#ifndef WIN32
#define WIN32 1
#endif

/* Define WORDS_BIGENDIAN to 1 if your processor stores words with the most
   significant byte first (like Motorola and SPARC, unlike Intel). */
#if defined AC_APPLE_UNIVERSAL_BUILD
# if defined __BIG_ENDIAN__
#  define WORDS_BIGENDIAN 1
# endif
#else
# ifndef WORDS_BIGENDIAN
#  undef WORDS_BIGENDIAN
# endif
#endif

/* Needed to compile bison-generated code. */
/* #undef YYENABLE_NLS */

/* Needed to compile bison-generated code. */
/* #undef YYLTYPE_IS_TRIVIAL */

/* Number of bits in a file offset, on hosts where this is settable. */
/* #undef _FILE_OFFSET_BITS */

/* Define to 1 to make fseeko visible on some hosts (e.g. glibc 2.2). */
/* #undef _LARGEFILE_SOURCE */

/* Define for large files, on AIX-style hosts. */
/* #undef _LARGE_FILES */

/* Define to 1 if on MINIX. */
/* #undef _MINIX */

/* Define to 2 if the system does not provide POSIX.1 features except with
   this defined. */
/* #undef _POSIX_1_SOURCE */

/* Define to 1 if you need to in order for `stat' and other things to work. */
/* #undef _POSIX_SOURCE */

/* Define to 1 if type `char' is unsigned and you are not using gcc.  */
#ifndef __CHAR_UNSIGNED__
# undef __CHAR_UNSIGNED__
#endif

/* libxml2 enable threading compiler flag */
/* #undef __MT__ */

/* If the compiler does not support function attributes via __attribute__,
   we just define __attribute__(a) to nothing. */
#define __attribute__(a)

/* Does your compiler support the `__hidden' specifier? */
#define __hidden

/* function to close a socket */
/* #undef closesocket */

/* Define to empty if `const' does not conform to ANSI C. */
/* #undef const */

/* Define to `__inline__' or `__inline' if that's what the C compiler
   calls it, or to nothing if 'inline' is not supported under any name.  */
#ifndef __cplusplus
#ifndef inline
#define inline __inline
#endif
#endif

/* Define to `__restrict__' or `__restrict' if that's what the C compiler
   calls it, or to nothing if 'restrict' is not supported under any name.  */
#ifndef __cplusplus
#ifndef restrict
#define restrict __restrict
#endif
#endif

#define _Noreturn __declspec(noreturn)

/* Define to `long int' if <sys/types.h> does not define. */
/* #undef off_t */

/* Define to `int' if <sys/types.h> does not define. */
/* #undef pid_t */

/* Define to `unsigned int' if <sys/types.h> does not define. */
/* #undef size_t */

#if defined(_MSC_VER) && _MSC_VER < 1900
#define snprintf c99_snprintf
#define vsnprintf c99_vsnprintf

/* Microsoft _snprintf returns -1 and does not null-terminate when the
 * buffer is too small, so work around that */

static inline int
c99_vsnprintf(char *outBuf, size_t size, const char *format, va_list ap)
{
    int count = -1;

    if (size != 0)
        count = _vsnprintf_s(outBuf, size, _TRUNCATE, format, ap);
    if (count == -1)
        count = _vscprintf(format, ap);

    return count;
}

static inline int
c99_snprintf(char *outBuf, size_t size, const char *format, ...)
{
    int count;
    va_list ap;

    va_start(ap, format);
    count = c99_vsnprintf(outBuf, size, format, ap);
    va_end(ap);

    return count;
}
#endif

static inline char *
stpcpy(char *restrict dst, const char *restrict src)
{
	size_t i;
	for (i = 0; src[i]; i++)
		dst[i] = src[i];
	dst[i] = 0;
	return dst + i;
}

/* type used by connect */
#define socklen_t int

/* Define to `int' if <sys/types.h> does not define. */
#ifdef _WIN64
#define ssize_t int64_t
#else
#define ssize_t int
#endif

#ifdef HAVE___INT128
typedef __int128 hge;
typedef unsigned __int128 uhge;
# define HAVE_HGE 1
# define SIZEOF_HGE SIZEOF___INT128
#else
# if defined(HAVE___INT128_T) && defined(HAVE___UINT128_T)
typedef __int128_t hge;
typedef __uint128_t uhge;
#  define HAVE_HGE 1
#  define SIZEOF_HGE SIZEOF___INT128_T
# endif
#endif

#ifdef HAVE_EMBEDDED_R
#define _MSC_EXTENSIONS 1
#undef HAVE_CTIME_R
#else
#define HAVE_MAPI 1
#endif

#endif /* _SEEN_MONETDB_CONFIG_H */<|MERGE_RESOLUTION|>--- conflicted
+++ resolved
@@ -271,12 +271,7 @@
 /* Define to 1 if you have the `localtime_r' function. */
 #define HAVE_LOCALTIME_R 1
 /* there is something very similar to localtime_r on Windows: */
-<<<<<<< HEAD
-#define localtime_r(tp,tm)	localtime_s(tm,tp)
-#define gmtime_r(tp,tm)		gmtime_s(tm,tp)
-=======
 #define localtime_r(tp,tm)	(localtime_s(tm,tp) == 0 ? (tm) : NULL)
->>>>>>> d8b9fb3a
 
 /* Define to 1 if you have the `lockf' function. */
 /* #undef HAVE_LOCKF */
