--- conflicted
+++ resolved
@@ -631,11 +631,7 @@
 #define PACKAGE_URL "https://www.monetdb.org/"
 
 /* Define to the version of this package. */
-<<<<<<< HEAD
-#define PACKAGE_VERSION "11.37a.12"
-=======
-#define PACKAGE_VERSION "11.37.14"
->>>>>>> ed55ebf3
+#define PACKAGE_VERSION "11.37a.14"
 
 /* Path separator */
 #define PATH_SEP ';'
