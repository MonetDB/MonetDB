/*
 * This Source Code Form is subject to the terms of the Mozilla Public
 * License, v. 2.0.  If a copy of the MPL was not distributed with this
 * file, You can obtain one at http://mozilla.org/MPL/2.0/.
 *
 * Copyright 1997 - July 2008 CWI, August 2008 - 2016 MonetDB B.V.
 */

/* Manual config.h. needed for win32 .  */

/* We use the value of _MSC_VER to distinguish the various versions of
 * Microsoft Visual Studio:
 * _MSC_VER = 1200: Visual Studio 6
 * _MSC_VER = 1310: Visual Studio .NET 2003 (a.k.a. Visual Studio 7)
 * _MSC_VER = 1400: Visual Studio 8
 * _MSC_VER = 1500: Visual Studio 9.0
 * _MSC_VER = 1600: Visual Studio 10.0
 * _MSC_VER = 1800: Visual Studio 12.0
 * _MSC_VER = 1900: Visual Studio 14.0
 */

#ifndef _SEEN_MONETDB_CONFIG_H
#define _SEEN_MONETDB_CONFIG_H 1

/* Prevent pollution through excessive inclusion of include files by
 * Windows.h. */
#ifndef WIN32_LEAN_AND_MEAN
#define WIN32_LEAN_AND_MEAN 1
#endif

/* Visual Studio 8 has deprecated lots of stuff: suppress warnings */
#ifndef _CRT_SECURE_NO_DEPRECATE
#define _CRT_SECURE_NO_DEPRECATE 1
#endif

#include <malloc.h>

#if defined(_DEBUG) && defined(_CRTDBG_MAP_ALLOC)
/* In this case, malloc and friends are redefined in crtdbg.h to debug
   versions.  We need to include stdlib.h and malloc.h first or else
   we get conflicting declarations.
*/
#include <stdlib.h>
#include <crtdbg.h>
#endif

#include <process.h>
#include <windows.h>
#include <stddef.h>
#include <ws2tcpip.h>

#include <sys/types.h>
#include <stdio.h>		/* NULL, printf etc. */
#include <stdlib.h>
#include <errno.h>
#include <stdarg.h>		/* va_alist.. */

#include <assert.h>

#define __func__ __FUNCTION__

/* indicate to sqltypes.h that windows.h has already been included and
   that it doesn't have to define Windows constants */
#define ALREADY_HAVE_WINDOWS_TYPE 1

#define NATIVE_WIN32 1

/* Define if building universal (internal helper macro) */
/* #undef AC_APPLE_UNIVERSAL_BUILD */

/* location where binaries are installed */
/* #undef BINDIR */

/* read-only architecture-independent data */
#define DATA_DIR PREFIX "\\share"

/* Directory separator */
#define DIR_SEP '\\'

/* Directory separator */
#define DIR_SEP_STR "\\"

/* architecture-dependent files */
#define EXEC_PREFIX PREFIX

/* Define to 1 if you have the `asctime_r' function. */
#define HAVE_ASCTIME_R 1

/* Define if you have asctime_r(struct tm*,char *buf,size_t s) */
#define HAVE_ASCTIME_R3 1
/* there is something very similar to asctime_r on Windows: */
#define asctime_r(t,b,s)	asctime_s(b,s,t)

/* Define to nothing if C supports flexible array members, and to 1 if it does
   not. That way, with a declaration like `struct s { int n; double
   d[FLEXIBLE_ARRAY_MEMBER]; };', the struct hack can be used with pre-C99
   compilers. When computing the size of such an object, don't use 'sizeof
   (struct s)' as it overestimates the size. Use 'offsetof (struct s, d)'
   instead. Don't use 'offsetof (struct s, d[0])', as this doesn't work with
   MSVC and with C++ compilers. */
#define FLEXIBLE_ARRAY_MEMBER

/* If the console should be used */
#define HAVE_CONSOLE 1

/* crypt */
/* #undef HAVE_CRYPT */

/* Define to 1 if you have the <crypt.h> header file. */
/* #undef HAVE_CRYPT_H */

/* Define to 1 if you have the `ctime_r' function. */
#define HAVE_CTIME_R 1

#ifdef _MSC_VER
/* Define if you have ctime_r(time_t*,char *buf,size_t s) */
#define HAVE_CTIME_R3 1
/* there is something very similar to ctime_r on Windows: */
#define ctime_r(t,b,s)	(ctime_s(b,s,t) ? NULL : (b))
#endif

/* Define if you have the cURL library */
/* #undef HAVE_CURL */

/* Define to 1 if you have the <dirent.h> header file, and it defines `DIR'.
   */
/* #undef HAVE_DIRENT_H */

/* Define to 1 if you have the <dlfcn.h> header file. */
/* #undef HAVE_DLFCN_H */

/* Define to 1 if you have the <execinfo.h> header file. */
/* #undef HAVE_EXECINFO_H */

/* Define to 1 if you have the `fabsf' function. */
#define HAVE_FABSF 1

/* Define to 1 if you have the `fallocate' function. */
/* #undef HAVE_FALLOCATE */

/* Define to 1 if you have the `fcntl' function. */
/* #undef HAVE_FCNTL */

/* Define to 1 if you have the <fcntl.h> header file. */
#define HAVE_FCNTL_H 1

/* If the system has a working fdatasync */
/* #undef HAVE_FDATASYNC */

/* Define to 1 if you have the <fenv.h> header file. */
#if !defined(_MSC_VER) || _MSC_VER >= 1800
#define HAVE_FENV_H 1
#endif

/* Define if the fits module is to be enabled */
/* #undef HAVE_FITS */

/* Define to 1 if you have the `fpclass' function. */
#define HAVE_FPCLASS 1		/* uses _fpclass, see mmath.c */

/* Define to 1 if you have the `fpclassify' function. */
#if defined(_MSC_VER) && _MSC_VER > 1600
#define HAVE_FPCLASSIFY 1
#endif

/* Define to 1 if fseeko (and presumably ftello) exists and is declared. */
/* #undef HAVE_FSEEKO */

/* Define to 1 if you have the `fsync' function. */
/* #undef HAVE_FSYNC */

/* Define to 1 if you have the `ftime' function. */
#define HAVE_FTIME 1

/* Define to 1 if you have the `ftruncate' function. */
#define HAVE_FTRUNCATE 1
#ifdef _MSC_VER
#define ftruncate(fd, sz)	(-(_chsize_s((fd), (__int64) (sz)) != 0))
#endif

/* Define if you use garbage collection */
/* #undef HAVE_GC */

/* Define to 1 if you have the <geos_c.h> header file. */
/* #undef HAVE_GEOS_C_H */

/* Define to 1 if you have the `getaddrinfo' function. */
#define HAVE_GETADDRINFO 1

/* Define to 1 if you have the `GetDynamicTimeZoneInformation' function. */
#ifdef _MSC_VER
#define HAVE_GETDYNAMICTIMEZONEINFORMATION 1
#endif

/* Define to 1 if you have the `getexecname' function. */
/* #undef HAVE_GETEXECNAME */

/* Define to 1 if you have the `getlogin' function. */
/* #undef HAVE_GETLOGIN */

/* Define to 1 if you have the `getopt' function. */
/* #undef HAVE_GETOPT */

/* Define to 1 if you have the <getopt.h> header file. */
/* #undef HAVE_GETOPT_H */

/* Define to 1 if you have the `getopt_long' function. */
/* #undef HAVE_GETOPT_LONG */

/* Define to 1 if you have the `gettimeofday' function. */
/* #undef HAVE_GETTIMEOFDAY */

<<<<<<< HEAD
/* Define to 1 if you have the `_get_timezone' function. */
#ifdef _MSC_VER
#define HAVE__GET_TIMEZONE 1
#endif
=======
/* Define if you have the gsl library */
/* #undef HAVE_GSL */
>>>>>>> 546d23c7

/* Define to 1 if you have the `getuid' function. */
/* #undef HAVE_GETUID */

/* Define if you have the iconv() function and it works. */
/* #undef HAVE_ICONV */		/* optionally defined in rules.msc */

/* Define to 1 if you have the <iconv.h> header file. */
#ifdef HAVE_ICONV
#define HAVE_ICONV_H 1
#endif

/* Define to 1 if you have the <ieeefp.h> header file. */
/* #undef HAVE_IEEEFP_H */

/* Define to 1 if you have the <inttypes.h> header file. */
#if !defined(_MSC_VER) || _MSC_VER >= 1800
#define HAVE_INTTYPES_H 1
#endif

/* Define to 1 if you have the <io.h> header file. */
#define HAVE_IO_H 1

/* Define to 1 if you have the `isinf' function. */
#if !defined(_MSC_VER) || _MSC_VER > 1600
#define HAVE_ISINF 1
#endif

/* Define to 1 if you have the <kvm.h> header file. */
/* #undef HAVE_KVM_H */

/* Define to 1 if you have the <langinfo.h> header file. */
/* #undef HAVE_LANGINFO_H */

/* Define if you have the atomic_ops library */
/* #undef HAVE_LIBATOMIC_OPS */

/* Define if you have the bz2 library */
/* #undef HAVE_LIBBZ2 */

/* Define if you have the cpc library */
/* #undef HAVE_LIBCPC */

/* Define to 1 if you have the <libcpc.h> header file. */
/* #undef HAVE_LIBCPC_H */

/* Define to 1 if you have the <libgen.h> header file. */
/* #undef HAVE_LIBGEN_H */

/* Define to 1 if you have the <libintl.h> header file. */
/* #undef HAVE_LIBINTL_H */

/* Define if you have the pcl library */
/* #undef HAVE_LIBPCL */

/* Define if you have the pcre library */
/* #undef HAVE_LIBPCRE */

/* Define if you have the perfctr library */
/* #undef HAVE_LIBPERFCTR */

/* Define to 1 if you have the <libperfctr.h> header file. */
/* #undef HAVE_LIBPERFCTR_H */

/* Define if you have the perfmon library */
/* #undef HAVE_LIBPERFMON */

/* Define if you have the pfm library */
/* #undef HAVE_LIBPFM */

/* Define if you have the pperf library */
/* #undef HAVE_LIBPPERF */

/* Define to 1 if you have the <libpperf.h> header file. */
/* #undef HAVE_LIBPPERF_H */

/* Define if you have the pthread library */
/* #undef HAVE_LIBPTHREAD */

/* Define if you have the readline library */
/* #undef HAVE_LIBREADLINE */

/* Define if you have the z library */
/* #undef HAVE_LIBZ */

/* Define to 1 if you have the <limits.h> header file. */
#define HAVE_LIMITS_H 1

/* Define to 1 if you have the `llabs' function. */
#define HAVE_LLABS 1
#if defined(_MSC_VER) && _MSC_VER <= 1500
#define llabs _abs64
#endif

/* Define to 1 if you have the <locale.h> header file. */
#define HAVE_LOCALE_H 1
#ifdef _MSC_VER
/* Define to 1 if you have the `localtime_r' function. */
#define HAVE_LOCALTIME_R 1
/* there is something very similar to localtime_r on Windows: */
#define localtime_r(tp,tm)	localtime_s(tm,tp)
#endif

/* Define to 1 if you have the `lockf' function. */
/* #undef HAVE_LOCKF */

/* Define to 1 if the system has the type `long long'. */
#if (defined(_MSC_VER) && _MSC_VER > 1600) || (defined(__ICL) && __ICL >= 1010) || defined(__MINGW32__)
#define HAVE_LONG_LONG 1
#else
#if defined(_MSC_VER) && _MSC_VER >= 1300
/* Visual Studio .NET 2003 does have long long, but the printf %lld
 * format is interpreted the same as %ld, i.e. useless
 */
/* #define HAVE_LONG_LONG 1 */
#endif
#endif

/* Define to 1 if you have the <mach/mach_init.h> header file. */
/* #undef HAVE_MACH_MACH_INIT_H */

/* Define to 1 if you have the <mach-o/dyld.h> header file. */
/* #undef HAVE_MACH_O_DYLD_H */

/* Define to 1 if you have the <mach/task.h> header file. */
/* #undef HAVE_MACH_TASK_H */

/* Define to 1 if you have the `madvise' function. */
/* #undef HAVE_MADVISE */

/* Define to 1 if you have the <malloc.h> header file. */
#define HAVE_MALLOC_H 1

/* Define to 1 if you have the `mallopt' function. */
/* #undef HAVE_MALLOPT */

/* Define to 1 if you have the `MD5' function. */
#define HAVE_MD5 1

/* Define to 1 if you have the <memory.h> header file. */
#define HAVE_MEMORY_H 1

/* Define to 1 if you have the `mremap' function. */
/* #undef HAVE_MREMAP */

/* Define to 1 if you have the <ndir.h> header file, and it defines `DIR'. */
/* #undef HAVE_NDIR_H */

/* Define if you have netcdf installed */
/* #undef HAVE_NETCDF */

/* Define to 1 if you have the <netdb.h> header file. */
/* #undef HAVE_NETDB_H */

/* Define to 1 if you have the <netinet/in.h> header file. */
/* #undef HAVE_NETINET_IN_H */

/* Define to 1 if you have the `nl_langinfo' function. */
/* #undef HAVE_NL_LANGINFO */

/* Define to 1 if you have the `nextafterf' function. */
#if !defined(_MSC_VER) || _MSC_VER > 1600
#define HAVE_NEXTAFTERF 1
#endif

/* Define to 1 if you have the `_NSGetExecutablePath' function. */
/* #undef HAVE__NSGETEXECUTABLEPATH */

/* Define to 1 if you have the <odbcinst.h> header file. */
#define HAVE_ODBCINST_H 1

/* Define if you have the OpenSSL library */
/* #undef HAVE_OPENSSL */

/* Define to 1 if you have the <perfmon.h> header file. */
/* #undef HAVE_PERFMON_H */

/* Define to 1 if you have the <perfmon/pfmlib.h> header file. */
/* #undef HAVE_PERFMON_PFMLIB_H */

#ifdef pipe
#undef pipe
#endif
#define pipe(p) _pipe(p, 8192, O_BINARY)

/* Define to 1 if you have the `popen' function. */
/* #undef HAVE_POPEN */

/* Define to 1 if you have the `posix_fadvise' function. */
/* #undef HAVE_POSIX_FADVISE */

/* Define to 1 if you have the `posix_madvise' function. */
/* #undef HAVE_POSIX_MADVISE */

/* Define to 1 if you have the <procfs.h> header file. */
/* #undef HAVE_PROCFS_H */

/* Define if you have the proj library */
/* #undef HAVE_PROJ */

/* Define to 1 if you have the <pthread.h> header file. */
/* #undef HAVE_PTHREAD_H */

/* Define if you have the pthread_kill function */
/* #undef HAVE_PTHREAD_KILL */

/* Define if you have the pthread_sigmask function */
/* #undef HAVE_PTHREAD_SIGMASK */

/* Define to 1 if the system has the type `ptrdiff_t'. */
#define HAVE_PTRDIFF_T 1

/* Define to 1 if you have the `putenv' function. */
#define HAVE_PUTENV 1

/* Define to 1 if you have the <pwd.h> header file. */
/* #undef HAVE_PWD_H */

/* Define if the compiler supports the restrict keyword */
/* #undef HAVE_RESTRICT */

/* Define to 1 if you have the `RIPEMD160' function. */
#define HAVE_RIPEMD160 1

/* Define to 1 if you have the `round' function. */
#if !defined(_MSC_VER) || _MSC_VER > 1600
#define HAVE_ROUND 1
#endif

/* Define if you have the samtools (providing the bam library) */
/* #undef HAVE_SAMTOOLS */

/* Define to 1 if you have the <samtools/kstring.h> header file. */
/* #undef HAVE_SAMTOOLS_KSTRING_H */

/* Define to 1 if you have the <sched.h> header file. */
/* #undef HAVE_SCHED_H */

/* Define to 1 if you have the <semaphore.h> header file. */
/* #undef HAVE_SEMAPHORE_H */

/* Define to 1 if you have the `setenv' function. */
/* #undef HAVE_SETENV */

/* Define to 1 if you have the `setlocale' function. */
#define HAVE_SETLOCALE 1

/* Define to 1 if you have the `setsid' function. */
/* #undef HAVE_SETSID */

/* Define to 1 if you have the `SHA1' function. */
#define HAVE_SHA1 1

/* Define to 1 if you have the `SHA224' function. */
#define HAVE_SHA224 1

/* Define to 1 if you have the `SHA256' function. */
#define HAVE_SHA256 1

/* Define to 1 if you have the `SHA384' function. */
#define HAVE_SHA384 1

/* Define to 1 if you have the `SHA512' function. */
#define HAVE_SHA512 1

/* Define to 1 if you have the `shutdown' function. */
#define HAVE_SHUTDOWN 1

/* Define to 1 if you have the `sigaction' function. */
/* #undef HAVE_SIGACTION */

/* Define to 1 if you have the <signal.h> header file. */
#define HAVE_SIGNAL_H 1

/* Define to 1 if the system has the type `socklen_t'. */
#define HAVE_SOCKLEN_T 1

/* Define if you have the sphinxclient library */
/* #undef HAVE_SPHINXCLIENT */

/* Define if you have the SQLGetPrivateProfileString function */
#define HAVE_SQLGETPRIVATEPROFILESTRING 1

/* Define to 1 if stdbool.h conforms to C99. */
#if !defined(_MSC_VER) || _MSC_VER >= 1800
#define HAVE_STDBOOL_H 1
#endif

/* Define to 1 if you have the <stddef.h> header file. */
#define HAVE_STDDEF_H 1

/* Define to 1 if you have the <stdint.h> header file. */
#if !defined(_MSC_VER) || _MSC_VER >= 1600
#define HAVE_STDINT_H 1
#endif

/* Define to 1 if you have the <stdlib.h> header file. */
#define HAVE_STDLIB_H 1

#define strdup(s)	_strdup(s)

#ifndef strcasecmp
#define strcasecmp(x,y) _stricmp(x,y)
#endif

/* Define to 1 if you have the `strcasestr' function. */
/* #undef HAVE_STRCASESTR */

/* Define to 1 if you have the `strftime' function. */
#if !defined(_MSC_VER) || _MSC_VER >= 1500
#define HAVE_STRFTIME 1
#endif

/* Define to 1 if you have the <strings.h> header file. */
/* #undef HAVE_STRINGS_H */

/* Define to 1 if you have the <string.h> header file. */
#define HAVE_STRING_H 1

/* Define to 1 if you have the `strncasecmp' function. */
#define HAVE_STRNCASECMP 1
#ifndef strncasecmp
#define strncasecmp(x,y,z) _strnicmp(x,y,z)
#endif

/* Define to 1 if you have the <stropts.h> header file. */
/* #undef HAVE_STROPTS_H */

/* Define to 1 if you have the `strptime' function. */
/* #undef HAVE_STRPTIME */

/* Define to 1 if you have the `strsignal' function. */
/* #undef HAVE_STRSIGNAL */

/* Define to 1 if you have the `strtod' function. */
#define HAVE_STRTOD 1

/* Define to 1 if you have the `strtof' function. */
#if !defined(_MSC_VER) || _MSC_VER > 1600
#define HAVE_STRTOF 1
#endif

#define strtok_r(t,d,c) strtok_s(t,d,c)

/* Define to 1 if you have the `strtoll' function. */
#if !defined(_MSC_VER) || _MSC_VER >= 1300
#define HAVE_STRTOLL 1
#if defined(_MSC_VER) && _MSC_VER <= 1600 && !defined(strtoll)
#define strtoll _strtoi64
#endif
#endif

/* Define to 1 if you have the `strtoull' function. */
#if !defined(_MSC_VER) || _MSC_VER >= 1300
#define HAVE_STRTOULL 1
#if defined(_MSC_VER) && _MSC_VER <= 1600 && !defined(strtoull)
#define strtoull _strtoui64
#endif
#endif

/* Define to 1 if you have the `sysconf' function. */
/* #undef HAVE_SYSCONF */

/* Define to 1 if you have the <sys/dir.h> header file, and it defines `DIR'.
   */
/* #undef HAVE_SYS_DIR_H */

/* Define to 1 if you have the <sys/file.h> header file. */
/* #undef HAVE_SYS_FILE_H */

/* Define to 1 if you have the <sys/ioctl.h> header file. */
/* #undef HAVE_SYS_IOCTL_H */

/* Define to 1 if you have the <sys/mman.h> header file. */
/* #undef HAVE_SYS_MMAN_H */

/* Define to 1 if you have the <sys/ndir.h> header file, and it defines `DIR'.
   */
/* #undef HAVE_SYS_NDIR_H */

/* Define to 1 if you have the <sys/param.h> header file. */
/* #undef HAVE_SYS_PARAM_H */

/* Define to 1 if you have the <sys/resource.h> header file. */
/* #undef HAVE_SYS_RESOURCE_H */

/* Define to 1 if you have the <sys/socket.h> header file. */
/* #undef HAVE_SYS_SOCKET_H */

/* Define to 1 if you have the <sys/stat.h> header file. */
#define HAVE_SYS_STAT_H 1

/* Define to 1 if you have the <sys/sysctl.h> header file. */
/* #undef HAVE_SYS_SYSCTL_H */

/* Define to 1 if you have the <sys/times.h> header file. */
/* #undef HAVE_SYS_TIMES_H */

/* Define to 1 if you have the <sys/time.h> header file. */
/* #undef HAVE_SYS_TIME_H */

/* Define to 1 if you have the <sys/types.h> header file. */
#define HAVE_SYS_TYPES_H 1

/* Define to 1 if you have the <sys/uio.h> header file. */
/* #undef HAVE_SYS_UIO_H */

/* Define to 1 if you have the <sys/un.h> header file. */
/* #undef HAVE_SYS_UN_H */

/* Define to 1 if you have the <sys/utime.h> header file. */
#define HAVE_SYS_UTIME_H 1

/* Define to 1 if you have the <sys/wait.h> header file. */
/* #undef HAVE_SYS_WAIT_H */

/* Define to 1 if you have the `task_info' function. */
/* #undef HAVE_TASK_INFO */

/* Define to 1 if you have the <termios.h> header file. */
/* #undef HAVE_TERMIOS_H */

/* Define to 1 if you have the `times' function. */
/* #undef HAVE_TIMES */

/* Define to 1 if you have the <time.h> header file. */
#define HAVE_TIME_H 1

/* Define to 1 if you have the `trunc' function. */
#if !defined(_MSC_VER) || _MSC_VER > 1600
#define HAVE_TRUNC 1
#endif

/* Define to 1 if you have the `uname' function. */
/* #undef HAVE_UNAME */

/* Define to 1 if you have the <unistd.h> header file. */
#define HAVE_UNISTD_H 1		/* generate by the Makefile */

/* Define if you have mallinfo */
/* #undef HAVE_USEFUL_MALLINFO */

/* Define if you have the LibUriParser library */
/* #undef HAVE_URIPARSER */

/* uuid */
/* #undef HAVE_UUID */

/* Define to 1 if you have the <uuid/uuid.h> header file. */
/* #undef HAVE_UUID_UUID_H */

/* Define if you have valgrind installed and want to use it */
/* #undef HAVE_VALGRIND */

#ifdef _MSC_VER
/* Define to 1 if you have the `_wfopen' function. */
#define HAVE__WFOPEN 1
#endif

/* Define to 1 if you have the <winsock.h> header file. */
#define HAVE_WINSOCK_H 1

/* Define to 1 if the system has the type `_Bool'. */
/* #undef HAVE__BOOL */

#ifdef _WIN64
/* Define to 1 if you have the `_mul128' function. */
#define HAVE__MUL128 1
#endif

/* Define if you have _sys_siglist */
/* #undef HAVE__SYS_SIGLIST */

/* Define to 1 if the system has the type `__int128'. */
/* #undef HAVE___INT128 */

/* Define to 1 if the system has the type `__int128_t'. */
/* #undef HAVE___INT128_T */

/* Define to 1 if the system has the type `__uint128_t'. */
/* #undef HAVE___UINT128_T */

/* Define to 1 if the system has the type `__int64'. */
#define HAVE___INT64 1

/* Define if the compiler supports the __restrict__ keyword */
/* #undef HAVE___RESTRICT__ */

/* Host identifier */
#ifdef _WIN64
#define HOST "x86_64-pc-winnt"
#else
#define HOST "i686-pc-winnt"
#endif

/* Define as const if the declaration of iconv() needs const. */
#define ICONV_CONST const

/* Define as SQLLEN * or SQLPOINTER depending on the include file */
#ifdef _WIN64
#define LENP_OR_POINTER_T SQLLEN *
#else
#define LENP_OR_POINTER_T SQLPOINTER
#endif

/* object code libraries */
#define LIBDIR EXEC_PREFIX "\\lib"

/* modifiable single-machine data */
#define LOCALSTATEDIR PREFIX "\\var"

#include <sys/stat.h>
#define lstat _stat64
#ifdef stat
#undef stat
#endif
#define stat _stat64
#ifdef fstat
#undef fstat
#endif
#define fstat _fstat64
#ifndef S_ISREG
#define S_ISREG(mode)	(((mode) & _S_IFMT) == _S_IFREG)
#endif
#ifndef S_ISDIR
#define S_ISDIR(mode)	(((mode) & _S_IFMT) == _S_IFDIR)
#endif

/* Define to the sub-directory in which libtool stores uninstalled libraries.
   */
/* #undef LT_OBJDIR */

/* where Merovingian will store its logs by default */
/* #undef MERO_LOG */

/* The used password hash algorithm */
#define MONETDB5_PASSWDHASH "SHA512"

/* Release name or "unreleased" */
#define MONETDB_RELEASE "unreleased"

/* Suffix for C++ files */
#define MX_CXX_SUFFIX "cxx"

/* Define if you do not want assertions */
/* #undef NDEBUG */

/* Name of package */
#define PACKAGE "MonetDB"

/* Define to the address where bug reports for this package should be sent. */
#define PACKAGE_BUGREPORT "info@monetdb.org"

/* Define to the full name of this package. */
#define PACKAGE_NAME "MonetDB"

/* Define to the full name and version of this package. */
#define PACKAGE_STRING "MonetDB 11.24.0"

/* Define to the one symbol short name of this package. */
#define PACKAGE_TARNAME "MonetDB"

/* Define to the version of this package. */
#define PACKAGE_VERSION "11.24.0"

/* Define to the home page for this package. */
#define PACKAGE_URL ""

/* Path separator */
#define PATH_SEP ';'

/* Path separator */
#define PATH_SEP_STR ";"

/* architecture-independent files */
#define PREFIX "@QXprefix@"

/* Compiler flag */
/* #undef PROFILE */

/* The size of `char', as computed by sizeof. */
#define SIZEOF_CHAR 1

/* The size of `int', as computed by sizeof. */
#define SIZEOF_INT 4

/* The size of `long', as computed by sizeof. */
#define SIZEOF_LONG 4

/* The size of `long long', as computed by sizeof. */
#ifdef HAVE_LONG_LONG
#define SIZEOF_LONG_LONG 8
#endif

/* The size of `short', as computed by sizeof. */
#define SIZEOF_SHORT 2

/* The size of `size_t', as computed by sizeof. */
#ifdef _WIN64
#define SIZEOF_SIZE_T 8
#else
#define SIZEOF_SIZE_T 4
#endif

/* The size of `ssize_t', as computed by sizeof. */
#define SIZEOF_SSIZE_T SIZEOF_SIZE_T

/* The size of `void *', as computed by sizeof. */
#define SIZEOF_VOID_P SIZEOF_SIZE_T

/* The size of `__int64', as computed by sizeof. */
#define SIZEOF___INT64 8

/* type used for sockets */
/* #undef SOCKET */

/* Shared Object extension */
#define SO_EXT ".dll"

/* Shared Object prefix */
#define SO_PREFIX "lib"

/* If using the C implementation of alloca, define if you know the
   direction of stack growth for your system; otherwise it will be
   automatically deduced at runtime.
	STACK_DIRECTION > 0 => grows toward higher addresses
	STACK_DIRECTION < 0 => grows toward lower addresses
	STACK_DIRECTION = 0 => direction of growth unknown */
/* #undef STACK_DIRECTION */

/* Define to 1 if you have the ANSI C header files. */
#define STDC_HEADERS 1

/* read-only single-machine data */
#define SYSCONFDIR PREFIX "\\etc"

/* Define to 1 if you can safely include both <sys/time.h> and <time.h>. */
/* #undef TIME_WITH_SYS_TIME */

/* Enable extensions on AIX 3, Interix.  */
#ifndef _ALL_SOURCE
# undef _ALL_SOURCE
#endif
/* Enable GNU extensions on systems that have them.  */
#ifndef _GNU_SOURCE
# undef _GNU_SOURCE
#endif
/* Enable threading extensions on Solaris.  */
#ifndef _POSIX_PTHREAD_SEMANTICS
# undef _POSIX_PTHREAD_SEMANTICS
#endif
/* Enable extensions on HP NonStop.  */
#ifndef _TANDEM_SOURCE
# undef _TANDEM_SOURCE
#endif
/* Enable general extensions on Solaris.  */
#ifndef __EXTENSIONS__
# undef __EXTENSIONS__
#endif


/* Version number of package */
#define VERSION "@VERSION@"

/* Define on Microsoft Windows (also under Cygwin) */
#ifndef WIN32
#define WIN32 1
#endif

/* Define WORDS_BIGENDIAN to 1 if your processor stores words with the most
   significant byte first (like Motorola and SPARC, unlike Intel). */
#if defined AC_APPLE_UNIVERSAL_BUILD
# if defined __BIG_ENDIAN__
#  define WORDS_BIGENDIAN 1
# endif
#else
# ifndef WORDS_BIGENDIAN
#  undef WORDS_BIGENDIAN
# endif
#endif

/* Needed to compile bison-generated code. */
/* #undef YYENABLE_NLS */

/* Needed to compile bison-generated code. */
/* #undef YYLTYPE_IS_TRIVIAL */

/* Number of bits in a file offset, on hosts where this is settable. */
/* #undef _FILE_OFFSET_BITS */

/* Define to 1 to make fseeko visible on some hosts (e.g. glibc 2.2). */
/* #undef _LARGEFILE_SOURCE */

/* Define for large files, on AIX-style hosts. */
/* #undef _LARGE_FILES */

/* Define to 1 if on MINIX. */
/* #undef _MINIX */

/* Define to 2 if the system does not provide POSIX.1 features except with
   this defined. */
/* #undef _POSIX_1_SOURCE */

/* Define to 1 if you need to in order for `stat' and other things to work. */
/* #undef _POSIX_SOURCE */

/* Define to 1 if type `char' is unsigned and you are not using gcc.  */
#ifndef __CHAR_UNSIGNED__
# undef __CHAR_UNSIGNED__
#endif

/* libxml2 enable threading compiler flag */
/* #undef __MT__ */

/* If the compiler does not support function attributes via __attribute__,
   we just define __attribute__(a) to nothing. */
#define __attribute__(a)

/* Does your compiler support the `__hidden' specifier? */
#define __hidden

/* function to close a socket */
/* #undef closesocket */

/* Define to empty if `const' does not conform to ANSI C. */
/* #undef const */

/* Define to `__inline__' or `__inline' if that's what the C compiler
   calls it, or to nothing if 'inline' is not supported under any name.  */
#ifndef __cplusplus
#ifndef inline
#define inline __inline
#endif
#endif

/* Define to `__restrict__' or `__restrict' if that's what the C compiler
   calls it, or to nothing if 'restrict' is not supported under any name.  */
#ifndef __cplusplus
#ifndef restrict
#define restrict __restrict
#endif
#endif

/* Define to `long int' if <sys/types.h> does not define. */
/* #undef off_t */

/* Define to `int' if <sys/types.h> does not define. */
/* #undef pid_t */

/* Define to `unsigned int' if <sys/types.h> does not define. */
/* #undef size_t */

#if defined(_MSC_VER) && _MSC_VER < 1900
#define snprintf c99_snprintf
#define vsnprintf c99_vsnprintf

/* Microsoft _snprintf returns -1 and does not null-terminate when the
 * buffer is too small, so work around that */

static inline int
c99_vsnprintf(char *outBuf, size_t size, const char *format, va_list ap)
{
    int count = -1;

    if (size != 0)
        count = _vsnprintf_s(outBuf, size, _TRUNCATE, format, ap);
    if (count == -1)
        count = _vscprintf(format, ap);

    return count;
}

static inline int
c99_snprintf(char *outBuf, size_t size, const char *format, ...)
{
    int count;
    va_list ap;

    va_start(ap, format);
    count = c99_vsnprintf(outBuf, size, format, ap);
    va_end(ap);

    return count;
}
#endif

/* type used by connect */
#define socklen_t int

/* Define to `int' if <sys/types.h> does not define. */
#ifdef _WIN64
#define ssize_t __int64
#else
#define ssize_t int
#endif

#if defined(_MSC_VER) && _MSC_VER <= 1600
/* no va_copy in win32 */
#define va_copy(x,y) ((x) = (y))
#endif

typedef unsigned char uint8_t;
typedef unsigned short uint16_t;
typedef unsigned int uint32_t;
typedef unsigned __int64 uint64_t;

/* normally defined in stdbool.h, but that doesn't exist on Windows */
#define true 1
#define false 0
#define __bool_true_false_are_defined 1


#ifdef HAVE_LONG_LONG
typedef long long lng;
typedef unsigned long long ulng;
# define SIZEOF_LNG SIZEOF_LONG_LONG
#else
typedef __int64 lng;
typedef unsigned __int64 ulng;
# define SIZEOF_LNG SIZEOF___INT64
#endif

#ifdef HAVE___INT128
typedef __int128 hge;
typedef unsigned __int128 uhge;
# define HAVE_HGE 1
# define SIZEOF_HGE SIZEOF___INT128
#else
# if defined(HAVE___INT128_T) && defined(HAVE___UINT128_T)
typedef __int128_t hge;
typedef __uint128_t uhge;
#  define HAVE_HGE 1
#  define SIZEOF_HGE SIZEOF___INT128_T
# endif
#endif

/* Format to print 64 bit signed integers. */
#define LLFMT "%I64d"

/* Format to print 64 bit unsigned integers. */
#define ULLFMT "%I64u"

/* define printf formats for printing size_t and ssize_t variables */
#if SIZEOF_SIZE_T == SIZEOF_INT
# define SZFMT "%u"
# define SSZFMT "%d"
#elif SIZEOF_SIZE_T == SIZEOF_LONG
# define SZFMT "%lu"
# define SSZFMT "%ld"
#elif SIZEOF_SIZE_T == SIZEOF_LONG_LONG || SIZEOF_SIZE_T == SIZEOF___INT64
# define SZFMT ULLFMT
# define SSZFMT LLFMT
#else
# error no definition for SZFMT/SSZFMT
#endif

#define PDFMT SSZFMT

#define PTRFMT		"%p"
#define PTRFMTCAST

#ifdef HAVE_EMBEDDED_R
#define _MSC_EXTENSIONS 1
#undef HAVE_CTIME_R
#else
#define HAVE_MAPI 1
#endif

#define PROMPT1		"\001\001\n"	/* prompt: ready for new query */
#define PROMPT2		"\001\002\n"	/* prompt: more data needed */

#endif /* _SEEN_MONETDB_CONFIG_H */<|MERGE_RESOLUTION|>--- conflicted
+++ resolved
@@ -209,16 +209,6 @@
 
 /* Define to 1 if you have the `gettimeofday' function. */
 /* #undef HAVE_GETTIMEOFDAY */
-
-<<<<<<< HEAD
-/* Define to 1 if you have the `_get_timezone' function. */
-#ifdef _MSC_VER
-#define HAVE__GET_TIMEZONE 1
-#endif
-=======
-/* Define if you have the gsl library */
-/* #undef HAVE_GSL */
->>>>>>> 546d23c7
 
 /* Define to 1 if you have the `getuid' function. */
 /* #undef HAVE_GETUID */
