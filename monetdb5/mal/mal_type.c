--- conflicted
+++ resolved
@@ -153,23 +153,16 @@
 			if (qt("lng"))
 				return TYPE_lng;
 			break;
-<<<<<<< HEAD
+		case 'p':
+			if (qt("ptr"))
+				return TYPE_ptr;
+			break;
 #ifdef HAVE_HGE
 		case 'h':
 			if (qt("hge"))
 				return TYPE_hge;
 			break;
 #endif
-		case 'o':
-			if (qt("oid"))
-				return TYPE_oid;
-			break;
-=======
->>>>>>> 44a730e7
-		case 'p':
-			if (qt("ptr"))
-				return TYPE_ptr;
-			break;
 		case 'o':
 			if (qt("oid"))
 				return TYPE_oid;
