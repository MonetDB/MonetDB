@/
The contents of this file are subject to the MonetDB Public License
Version 1.1 (the "License"); you may not use this file except in
compliance with the License. You may obtain a copy of the License at
http://monetdb.cwi.nl/Legal/MonetDBLicense-1.1.html

Software distributed under the License is distributed on an "AS IS"
basis, WITHOUT WARRANTY OF ANY KIND, either express or implied. See the
License for the specific language governing rights and limitations
under the License.

The Original Code is the MonetDB Database System.

The Initial Developer of the Original Code is CWI.
Portions created by CWI are Copyright (C) 1997-July 2008 CWI.
Copyright August 2008-2011 MonetDB B.V.
All Rights Reserved.
@

@a M.L.Kersten
@- User Defined Types
MonetDB supports an extensible type system to accomodate a wide
spectrum of database kernels and application needs.
The type administration keeps track of their properties and
provides access to the underlying implementations.

MAL recognizes the definition of a new
type by replacing the @sc{module} keyword with @sc{atom}.
Atoms definitions require special care, because their definition and 
properties should be communicated with the kernel library.
The commands defined in an @sc{atom } block are screened as of interest 
to the library. 

MonetDB comes with the hardwired types @sc{bit, chr, sht, int, lng, oid, flt, 
dbl, str} and @sc{bat}, the representation of a bat identifier.
The kernel code has been optimized to deal with these types efficiently,
i.e. without unnecessary function call overheads.

A small collection of user-defined @sc{atom} types is shipped with the sysem.
They implement types considered essential for end-user applications,
such as @sc{color, date, daytime,  time, timestamp, timezone, blob}, 
and @sc{inet, url}.
They are implemented using the type extension mechanism described below.
As such, they provide examples for future extensions.
A concrete example is the 'blob' datatype in the MonetDB atom module
library(see ../modules/atoms/blob.mx)

@- Defining your own types
For the courageous at heart, you may enter the difficult world
of extending the kernel library. The easiest way is to derive
the atom modules from one shipped in the source distributed.
More involved atomary types require a study of the
documentation associated with the atom structures (gdk_atoms),
because you have to develop a handful routines complying with the
signatures required in the kernel library.
They are registered upon loading the @sc{atom} module.
@{
@-
The atom registration functions perform the necessary
type checks, but relies on the user to comply with this signature in
its C-implementation. The ruler calls are part of a module
initialization routine.
@-
Functions passed to the GDK kernel are not directly accessible
as MAL routines, because their implementation requires a
GDK-specific signature. (See GDK documentation)
They are renamed to an non-parseable function, effectively shielding
them from the MAL programmer.
@-
This feature is of particular interest to system experts. 
It is not meant for end-users trying to intruduce record- or 
struct-like objects in the database. They better decompose
the complex object structure and represent the components in
different BATs.
@h
#ifndef _MAL_ATOM_H
#define _MAL_ATOM_H

/* #define MAL_ATOM_DEBUG  */

#include "mal_instruction.h"
mal_export void malAtomDefinition(str name,int tpe);
mal_export int malAtomProperty(MalBlkPtr mb, InstrPtr pci);
mal_export int malAtomArray(int tpe, int idx);
mal_export int malAtomFixed(int size, int align, char *name);
mal_export int malAtomSize(int size, int align, char *name);
mal_export void showAtoms(stream *fd);  /* used in src/mal/mal_debugger.c */

#endif /*  _MAL_ATOM_H*/
@+
Every MAL command introduced in an atom module should be checked
to detect overloading of a predefined function.
Subsequently, we update the BAT atom structure.
The function signatures should be parameter-less, which
enables additional functions with the same name to appear
as ordinary mal operators.

@-
A few fields are set only once, at creation time.
They should be implemented with parameter-less functions.
@= setItem
if (idcmp(@1, name) || pci->argc != 1)
	return 0;
else {
	BATatoms[tpe].@2 = (*(@4 (*)(void))pci->fcn)();
	setAtomName(pci);
	return 1;
}
@-

@= setItemInt
if (idcmp(@1, name) || pci->argc != 1)
	return 0;
BATatoms[tpe].@2 = (*pci->fcn)();
setAtomName(pci);
return 1;
@c
#include "monetdb_config.h"
#include "mal_atom.h"
#include "mal_namespace.h"
#include "mal_exception.h"

#ifndef MAXPATHLEN
#define MAXPATHLEN 1024
#endif

void setAtomName(InstrPtr pci)
{
	char buf[MAXPATHLEN];
	snprintf(buf, MAXPATHLEN, "#%s", getFunctionId(pci));
	setFunctionId(pci, putName(buf, strlen(buf)));
}

int malAtomProperty(MalBlkPtr mb, InstrPtr pci)
{
	str name;
	int tpe;
	(void)mb;  /* fool compilers */
	assert(pci != 0);
	name = getFunctionId(pci);
	tpe = getTypeIndex(getModuleId(pci), (int)strlen(getModuleId(pci)), TYPE_any);
	if (tpe < 0 || tpe >= GDKatomcnt)
		return 0;
	switch (name[0]) {
	case 'd':
		if (idcmp("del", name) == 0 && pci->argc == 1) {
			BATatoms[tpe].atomDel = (void (*)(Heap *, var_t *))pci->fcn;
			setAtomName(pci);
			return 1;
		}
		break;
	case 'c':
		if (idcmp("cmp", name) == 0 && pci->argc == 1) {
			BATatoms[tpe].atomCmp = (int (*)(ptr, ptr))pci->fcn;
			setAtomName(pci);
			return 1;
		}
		if (idcmp("convert", name) == 0 && pci->argc == 1) {
			BATatoms[tpe].atomConvert = (void (*)(ptr, int))pci->fcn;
			setAtomName(pci);
			return 1;
		}
		break;
	case 'f':
		if (idcmp("fromstr", name) == 0 && pci->argc == 1) {
			BATatoms[tpe].atomFromStr = (int (*)(str, int *, ptr *))pci->fcn;
			setAtomName(pci);
			return 1;
		}
		if (idcmp("fix", name) == 0 && pci->argc == 1) {
			BATatoms[tpe].atomFix = (int (*)(ptr))pci->fcn;
			setAtomName(pci);
			return 1;
		}
		break;
	case 'h':
		if (idcmp("heap", name) == 0 && pci->argc == 1) {
			/* heap function makes an atom varsized */
			BATatoms[tpe].size = sizeof(var_t);
			assert_shift_width(ATOMelmshift(BATatoms[tpe].size), BATatoms[tpe].size);
			BATatoms[tpe].varsized = 1;
			BATatoms[tpe].align = sizeof(var_t);
			BATatoms[tpe].atomHeap = (void (*)(Heap *, size_t))pci->fcn;
			setAtomName(pci);
			return 1;
		}
		if (idcmp("heapconvert", name) == 0 && pci->argc == 1) {
			BATatoms[tpe].atomHeapConvert = (void (*)(Heap *, int))pci->fcn;
			setAtomName(pci);
			return 1;
		}
		if (idcmp("hash", name) == 0 && pci->argc == 1) {
			BATatoms[tpe].atomHash = (BUN (*)(ptr))pci->fcn;
			setAtomName(pci);
			return 1;
		}
		if (idcmp("heapcheck", name) == 0 && pci->argc == 1) {
			BATatoms[tpe].atomHeapCheck = (int (*)(Heap *, HeapRepair *))pci->fcn;
			setAtomName(pci);
			return 1;
		}
		break;
	case 'l':
		if (idcmp("length", name) == 0 && pci->argc == 1) {
			BATatoms[tpe].atomLen = (int (*)(ptr))pci->fcn;
			setAtomName(pci);
			return 1;
		}
		break;
	case 'n':
		if (idcmp("null", name) == 0 && pci->argc == 1) {
			ptr atmnull = ((ptr (*)(void))pci->fcn)();

			BATatoms[tpe].atomNull = atmnull;
			setAtomName(pci);
			return 1;
		}
		if (idcmp("nequal", name) == 0 && pci->argc == 1) {
			BATatoms[tpe].atomCmp = (int (*)(ptr, ptr))pci->fcn;
			setAtomName(pci);
			return 1;
		}
		break;
	case 'p':
		if (idcmp("put", name) == 0 && pci->argc == 1) {
			BATatoms[tpe].atomPut = (var_t (*)(Heap *, var_t *, ptr))pci->fcn;
			setAtomName(pci);
			return 1;
		}
		break;
	case 's':
<<<<<<< HEAD
		@ : setItem("storage", storage, TYPE_int, long) @;
=======
		@:setItem("storage", storage, TYPE_int, long)@;
>>>>>>> 2282fa96
		break;
	case 't':
		if (idcmp("tostr", name) == 0 && pci->argc == 1) {
			BATatoms[tpe].atomToStr = (int (*)(str *, int *, ptr))pci->fcn;
			setAtomName(pci);
			return 1;
		}
		break;
	case 'u':
		if (idcmp("unfix", name) == 0 && pci->argc == 1) {
			BATatoms[tpe].atomUnfix = (int (*)(ptr))pci->fcn;
			setAtomName(pci);
			return 1;
		}
		break;
	case 'v':
<<<<<<< HEAD
		@ : setItem("varsized", varsized, TYPE_int, long) @
=======
		@:setItem("varsized", varsized, TYPE_int, long)@
>>>>>>> 2282fa96
		break;
	case 'r':
		if (idcmp("read", name) == 0 && pci->argc == 1) {
			BATatoms[tpe].atomRead = (void *(*)(void *, stream *, size_t))pci->fcn;
			setAtomName(pci);
			return 1;
		}
		break;
	case 'w':
		if (idcmp("write", name) == 0 && pci->argc == 1) {
			BATatoms[tpe].atomWrite = (int (*)(void *, stream *, size_t))pci->fcn;
			setAtomName(pci);
			return 1;
		}
		break;
	}
	return 0;
}
@-
Atoms are constructed incrementally in the kernel using the
ATOMproperty function. It takes an existing type as a base
to derive a new one.
The most tedisous work is to check the signature types of the functions
acceptable for the kernel.
@c

void malAtomDefinition(str name, int tpe)
{
	int i;

	if (strlen(name) >= IDLENGTH) {
		showException(SYNTAX, "atomDefinition", "Atom name '%s' too long", name);
		return;
	}
	if (ATOMindex(name) >= 0) {
		showException(TYPE, "atomDefinition", "Redefinition of atom '%s'", name);
		return;
	}
	if (tpe < 0 || tpe >= GDKatomcnt) {
		showException(TYPE, "atomDefinition", "Undefined atom inheritance '%s'", name);
		return;
	}

	ATOMproperty(name, "", (int (*)()) 0, 0);
	if (strlen(name) >= sizeof(BATatoms[0].name))
		return;
	i = ATOMindex(name);
	/* overload atom ? */
	if (tpe) {
		BATatoms[i] = BATatoms[tpe];
		strncpy(BATatoms[i].name, name, sizeof(BATatoms[i].name));
		BATatoms[i].storage = BATatoms[tpe].storage;
	} else { /* cannot overload void atoms */
		BATatoms[i].storage = i;
	}
}
@-
User defined modules may introduce fixed sized types
to store information in BATs.
@c
int malAtomFixed(int size, int align, char *name)
{
	int i = 0;

	ATOMproperty(name, "", (int (*)()) 0, 0);
	if (strlen(name) >= sizeof(BATatoms[0].name))
		return -1;
	i = ATOMindex(name);
	BATatoms[i] = BATatoms[TYPE_chr];
	strncpy(BATatoms[i].name, name, sizeof(BATatoms[i].name));
	BATatoms[i].storage = i;
	BATatoms[i].size = size;
	assert_shift_width(ATOMelmshift(BATatoms[i].size), BATatoms[i].size);
	BATatoms[i].align = align;
	BATatoms[i].linear = FALSE;
	return i;
}
int malAtomSize(int size, int align, char *name)
{
	int i = 0;

	i = ATOMindex(name);
	BATatoms[i].storage = i;
	BATatoms[i].size = size;
	assert_shift_width(ATOMelmshift(BATatoms[i].size), BATatoms[i].size);
	BATatoms[i].align = align;
	return i;
}
int malAtomArray(int tpe, int size)
{
	int i;
	char name[IDLENGTH];
	str nme;

	nme = getTypeName(tpe);
	snprintf(name, IDLENGTH, "%s_", nme);
	i = (int)strlen(name);
	snprintf(name + i, IDLENGTH - i, "%d", size);
	GDKfree(nme);
	if (strlen(name) >= IDLENGTH) {
		showException(SYNTAX, "atomArray", "Atom name '%s' too long", name);
		return -1;  /* ERROR! */
	}
	ATOMproperty(name, "", (int (*)()) 0, 0);
	if (strlen(name) >= sizeof(BATatoms[0].name))
		return -1;
	i = ATOMindex(name);
	BATatoms[i] = BATatoms[tpe];
	strncpy(BATatoms[i].name, name, sizeof(BATatoms[i].name));
	BATatoms[i].storage = tpe;
	BATatoms[i].size *= size;
	assert_shift_width(ATOMelmshift(BATatoms[i].size), BATatoms[i].size);
	BATatoms[i].linear = FALSE;
	return i;
}

void showAtoms(stream *fd)
{
	int i;
	for (i = 0; BATatoms[i].name[0] && i < TYPE_any; i++) {
		mnstr_printf(fd, "%s", BATatoms[i].name);
		if (BATatoms[i + 1].name[0]) mnstr_printf(fd, ",");
	}
	mnstr_printf(fd, "\n");
}
@}<|MERGE_RESOLUTION|>--- conflicted
+++ resolved
@@ -229,11 +229,7 @@
 		}
 		break;
 	case 's':
-<<<<<<< HEAD
-		@ : setItem("storage", storage, TYPE_int, long) @;
-=======
 		@:setItem("storage", storage, TYPE_int, long)@;
->>>>>>> 2282fa96
 		break;
 	case 't':
 		if (idcmp("tostr", name) == 0 && pci->argc == 1) {
@@ -250,11 +246,7 @@
 		}
 		break;
 	case 'v':
-<<<<<<< HEAD
-		@ : setItem("varsized", varsized, TYPE_int, long) @
-=======
 		@:setItem("varsized", varsized, TYPE_int, long)@
->>>>>>> 2282fa96
 		break;
 	case 'r':
 		if (idcmp("read", name) == 0 && pci->argc == 1) {
