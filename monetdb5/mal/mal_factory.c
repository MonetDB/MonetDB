--- conflicted
+++ resolved
@@ -20,109 +20,80 @@
 #include "mal_namespace.h"
 #include "mal_private.h"
 
+typedef struct {
+	int id;			/* unique plant number */
+	MalBlkPtr factory;
+	MalStkPtr stk;		/* private state */
+	int pc;			/* where we are */
+	int inuse;		/* able to handle it */
+	int next;		/* next plant of same factory */
+	int policy;		/* flags to control behavior */
+
+	Client client;		/* who called it */
+	MalBlkPtr caller;	/* from routine */
+	MalStkPtr env;		/* with the stack  */
+	InstrPtr pci;		/* with the instruction */
+} PlantRecord, *Plant;
+
+#define MAXPLANTS 256
+static PlantRecord plants[MAXPLANTS];
+static int lastPlant= 0;
+static int plantId = 1;
+
+mal_export Plant newPlant(MalBlkPtr mb);
+
 static int
-findPlant(Client cntxt, MalBlkPtr mb){
-	int i, lastplant= cntxt->lastPlant;
-	Plant cpl = cntxt->plants;
-
-	for(i=0; i< lastplant; i++)
-		if( cpl[i].factory == mb)
-			return i;
+findPlant(MalBlkPtr mb){
+	int i;
+	for(i=0; i<lastPlant; i++)
+	if( plants[i].factory == mb)
+		return i;
 	return -1;
-}
-
-mal_export Plant newPlant(Client cntxt, MalBlkPtr mb);
-
-/*
- * A new plant is constructed. The properties of the factory
- * should be known upon compile time. They are retrieved from
- * the signature of the factory definition.
- */
-Plant
-newPlant(Client cntxt, MalBlkPtr mb)
-{
-	Plant p, plim;
-	MalStkPtr stk;
-
-	plim = cntxt->plants + cntxt->lastPlant;
-	for (p = cntxt->plants; p < plim && p->factory; p++)
-		;
-	stk = newGlobalStack(mb->vsize);
-	if (cntxt->lastPlant == MAXPLANTS || stk == NULL){
-		if( stk) GDKfree(stk);
-		return 0;
-	}
-	if (p == plim)
-		cntxt->lastPlant++;
-	p->factory = mb;
-	p->id = cntxt->plantId++;
-
-	p->pc = 1;		/* where we start */
-	p->stk = stk;
-	p->stk->blk = mb;
-	p->stk->keepAlive = TRUE;
-	return p;
 }
 
 str
 runFactory(Client cntxt, MalBlkPtr mb, MalBlkPtr mbcaller, MalStkPtr stk, InstrPtr pci)
 {
-	Plant pl=0, cpl;
+	Plant pl=0;
 	int firstcall= TRUE, i, k;
 	InstrPtr psig = getInstrPtr(mb, 0);
 	ValPtr lhs, rhs;
 	char cmd;
 	str msg;
 
-<<<<<<< HEAD
-#ifdef DEBUG_MAL_FACTORY
-	fprintf(stderr, "#factoryMgr called\n");
-#endif
-	if(!cntxt->plants){
-		cntxt->plants = GDKzalloc(MAXPLANTS * sizeof(PlantRecord));
-		if(!cntxt->plants)
-			throw(MAL, "factory.call", SQLSTATE(HY001) MAL_MALLOC_FAIL);
-	}
-	cpl = cntxt->plants;
-=======
->>>>>>> cd043195
-
 	/* the lookup can be largely avoided by handing out the index
 	   upon factory definition. todo
 		Alternative is to move them to the front
 	 */
-	for(i=0; i< cntxt->lastPlant; i++)
-	if( cpl[i].factory == mb){
-		if(i > 0 && i< cntxt->lastPlant ){
-			PlantRecord prec= cpl[i-1];
-			cpl[i-1] = cpl[i];
-			cpl[i]= prec;
+	for(i=0; i< lastPlant; i++)
+	if( plants[i].factory == mb){
+		if(i > 0 && i< lastPlant ){
+			PlantRecord prec= plants[i-1];
+			plants[i-1] = plants[i];
+			plants[i]= prec;
 			i--;
 		}
-		pl= cpl+i;
+		pl= plants+i;
 		firstcall= FALSE;
 		break;
 	}
 	if (pl == 0) {
 		/* compress the plant table*/
-		for(k=i=0;i<=cntxt->lastPlant; i++)
-		if( cpl[i].inuse)
-			cpl[k++]= cpl[i];
-		cntxt->lastPlant = k;
+		for(k=i=0;i<=lastPlant; i++)
+		if( plants[i].inuse)
+			plants[k++]= plants[i];
+		lastPlant = k;
 		/* initialize a new plant using the owner policy */
-		pl = newPlant(cntxt, mb);
+		pl = newPlant(mb);
 		if (pl == NULL)
-<<<<<<< HEAD
-			throw(MAL, "factory.call", SQLSTATE(HY001) MAL_MALLOC_FAIL);
-=======
 			throw(MAL, "factory.new", SQLSTATE(HY013) MAL_MALLOC_FAIL);
->>>>>>> cd043195
 	}
 	/*
 	 * We have found a factory to process the request.
 	 * Let's call it as a synchronous action, without concern on parallelism.
 	 */
 	/* remember context */
+	pl->client = cntxt;
 	pl->caller = mbcaller;
 	pl->env = stk;
 	pl->pci = pci;
@@ -130,7 +101,7 @@
 	/* inherit debugging */
 	cmd = stk->cmd;
 	if ( pl->stk == NULL)
-		throw(MAL, "factory.call", "internal error, stack frame missing");
+		throw(MAL, "factory.new", "internal error, stack frame missing");
 
 	/* copy the calling arguments onto the stack
 	   of the factory */
@@ -168,22 +139,9 @@
 		pl->stk->stktop = mb->vtop;
 		pl->stk->stkbot= mb->vtop;	/* stack already initialized */
 		msg = runMAL(cntxt, mb, 0, pl->stk);
-	} else {
+	 } else {
 		msg = reenterMAL(cntxt, mb, pl->pc, -1, pl->stk);
 	}
-	/*if(pl->stk) { TODO check the memory leaks in factories
-		i = psig->retc;
-		for (k = pci->retc; i < pci->argc; i++, k++) { //for subsequent calls, the previous arguments must be freed
-			lhs = &pl->stk->stk[psig->argv[k]];
-			 variable arguments ?
-			if (k == psig->argc - 1)
-				k--;
-			if (lhs->vtype == TYPE_str) {
-				GDKfree(lhs->val.sval);
-				lhs->val.sval = NULL;
-			}
-		}
-	}*/
 	/* propagate change in debugging status */
 	if (cmd && pl->stk && pl->stk->cmd != cmd && cmd != 'x')
 		for (; stk; stk = stk->up)
@@ -203,20 +161,14 @@
 	MalStkPtr stk;
 	str ret;
 
-	if(!cntxt->plants){
-		cntxt->plants = GDKzalloc(MAXPLANTS * sizeof(PlantRecord));
-		if(!cntxt->plants)
-			throw(MAL, "factory.call", SQLSTATE(HY001) MAL_MALLOC_FAIL);
-		memset((void*) (cntxt->plants), 0, MAXPLANTS * sizeof(PlantRecord));
-	}
-
-	i= findPlant(cntxt, mb);
+	i= findPlant(mb);
 	if( i< 0) {
 		/* first call? prepare the factory */
-		pl = newPlant(cntxt, mb);
+		pl = newPlant(mb);
 		if (pl == NULL)
 			throw(MAL, "factory.call", SQLSTATE(HY013) MAL_MALLOC_FAIL);
 		/* remember context, which does not exist. */
+		pl->client = cntxt;
 		pl->caller = 0;
 		pl->env = 0;
 		pl->pci = 0;
@@ -241,7 +193,7 @@
 		}
 		pl->stk= stk;
 	} else  {
-		pl= cntxt->plants + i;
+		pl= plants+i;
 		/*
 		 * When you re-enter the factory the old arguments should be
 		 * released to make room for the new ones.
@@ -269,6 +221,36 @@
 	*/
 	return ret;
 }
+/*
+ * A new plant is constructed. The properties of the factory
+ * should be known upon compile time. They are retrieved from
+ * the signature of the factory definition.
+ */
+Plant
+newPlant(MalBlkPtr mb)
+{
+	Plant p, plim;
+	MalStkPtr stk;
+
+	plim = plants + lastPlant;
+	for (p = plants; p < plim && p->factory; p++)
+		;
+	stk = newGlobalStack(mb->vsize);
+	if (lastPlant == MAXPLANTS || stk == NULL){
+		if( stk) GDKfree(stk);
+		return 0;
+	}
+	if (p == plim)
+		lastPlant++;
+	p->factory = mb;
+	p->id = plantId++;
+
+	p->pc = 1;		/* where we start */
+	p->stk = stk;
+	p->stk->blk = mb;
+	p->stk->keepAlive = TRUE;
+	return p;
+}
 
 /*
  * Upon reaching the yield operator, the factory is
@@ -277,40 +259,41 @@
  * to the caller stack frame.
  */
 int
-yieldResult(Client cntxt, MalBlkPtr mb, InstrPtr p, int pc)
-{
-	Plant pl, cpl = cntxt->plants, plim = cntxt->plants + cntxt->lastPlant;
+yieldResult(MalBlkPtr mb, InstrPtr p, int pc)
+{
+	Plant pl, plim = plants + lastPlant;
 	ValPtr lhs, rhs;
 	int i;
 
 	(void) p;
 	(void) pc;
-	for (pl = cpl; pl < plim; pl++)
+	for (pl = plants; pl < plim; pl++)
 		if (pl->factory == mb ) {
 			if( pl->env == NULL)
-				return(int) (pl - cpl);
+				return(int) (pl-plants);
 			for (i = 0; i < p->retc; i++) {
 				rhs = &pl->stk->stk[getArg(p, i)];
 				lhs = &pl->env->stk[getArg(pl->pci, i)];
 				if (VALcopy(lhs, rhs) == NULL)
 					return -1;
 			}
-			return (int) (pl - cpl);
+			return (int) (pl-plants);
 		}
 	return -1;
 }
 
 str
-yieldFactory(Client cntxt, MalBlkPtr mb, InstrPtr p, int pc)
+yieldFactory(MalBlkPtr mb, InstrPtr p, int pc)
 {
 	Plant pl;
 	int i;
 
-	i = yieldResult(cntxt, mb, p, pc);
+	i = yieldResult(mb, p, pc);
 
 	if (i>=0) {
-		pl = cntxt->plants+i;
+		pl = plants+i;
 		pl->pc = pc + 1;
+		pl->client = NULL;
 		pl->caller = NULL;
 		pl->pci = NULL;
 		pl->env = NULL;
@@ -331,27 +314,30 @@
 {
 	Plant pl, plim;
 
-	if(!cntxt->plants)
-		return MAL_SUCCEED;
-
-	plim = cntxt->plants + cntxt->lastPlant;
-	for (pl = cntxt->plants; pl < plim; pl++)
+	plim = plants + lastPlant;
+	for (pl = plants; pl < plim; pl++)
 		if (pl->factory == mb) {
 			/* MSresetVariables(mb, pl->stk, 0);*/
 			/* freeStack(pl->stk); there may be a reference?*/
 			/* we are inside the body of the factory and about to return */
 			pl->factory = 0;
-			if (pl->stk) {
+			if (pl->stk)
 				pl->stk->keepAlive = FALSE;
+			if ( pl->stk) {
 				garbageCollector(cntxt, mb, pl->stk,TRUE);
 				GDKfree(pl->stk);
 			}
 			pl->stk=0;
 			pl->pc = 0;
 			pl->inuse = 0;
+			pl->client = NULL;
 			pl->caller = NULL;
 			pl->pci = NULL;
 			pl->env = NULL;
+			pl->client = NULL;
+			pl->caller = NULL;
+			pl->env= NULL;
+			pl->pci = NULL;
 		}
 	return MAL_SUCCEED;
 }
@@ -362,11 +348,8 @@
 	InstrPtr p;
 	Symbol s;
 
-	if(!cntxt->plants)
-		return MAL_SUCCEED;
-
-	plim = cntxt->plants + cntxt->lastPlant;
-	for (pl = cntxt->plants; pl < plim; pl++)
+	plim = plants + lastPlant;
+	for (pl = plants; pl < plim; pl++)
 		if (pl->factory ) {
 			MalStkPtr stk;
 
@@ -388,31 +371,33 @@
 	return MAL_SUCCEED;
 }
 
-void mal_factory_reset(Client cntxt) {
+void mal_factory_reset(void)
+{
 	Plant pl, plim;
 
-	if (cntxt->plants) {
-		plim = cntxt->plants + cntxt->lastPlant;
-		for (pl = cntxt->plants; pl < plim; pl++){
+	plim = plants + lastPlant;
+	for (pl = plants; pl < plim; pl++){
 			/* MSresetVariables(mb, pl->stk, 0);*/
 			/* freeStack(pl->stk); there may be a reference?*/
 			/* we are inside the body of the factory and about to return */
 			if (pl->stk) {
 				pl->stk->keepAlive = FALSE;
-				//garbageCollector(NULL, pl->factory, pl->stk, TRUE); /* this will be freed by the freeModule call */
+				garbageCollector(NULL, pl->factory, pl->stk, TRUE);
 				GDKfree(pl->stk);
 			}
 			pl->factory = 0;
 			pl->stk=0;
 			pl->pc = 0;
 			pl->inuse = 0;
+			pl->client = NULL;
 			pl->caller = NULL;
 			pl->pci = NULL;
 			pl->env = NULL;
-		}
-		GDKfree(cntxt->plants);
-		cntxt->plants = 0;
-	}
-	cntxt->plantId = 1;
-	cntxt->lastPlant = 0;
+			pl->client = NULL;
+			pl->caller = NULL;
+			pl->env= NULL;
+			pl->pci = NULL;
+	}
+	plantId = 1;
+	lastPlant = 0;
 }