/*
 * This Source Code Form is subject to the terms of the Mozilla Public
 * License, v. 2.0.  If a copy of the MPL was not distributed with this
 * file, You can obtain one at http://mozilla.org/MPL/2.0/.
 *
 * Copyright 1997 - July 2008 CWI, August 2008 - 2020 MonetDB B.V.
 */

/*
 * (c) F. Groffen, M. Kersten
 * For documentation see website
 */
#include "monetdb_config.h"
#include "mal_exception.h"
#include "mal_private.h"

static char *exceptionNames[] = {
/* 0 */	"MALException",
/* 1 */	"IllegalArgumentException",
/* 2 */	"OutOfBoundsException",
/* 3 */	"IOException",
/* 4 */	"InvalidCredentialsException",
/* 5 */	"OptimizerException",
/* 6 */	"StackOverflowException",
/* 7 */	"SyntaxException",
/* 8 */	"TypeException",
/* 9 */	"LoaderException",
/*10 */	"ParseException",
/*11 */	"ArithmeticException",
/*12 */	"PermissionDeniedException",
/*13 */	"SQLException",
/*14 */	"Deprecated operation",
/*EOE*/	NULL
};

int
isExceptionVariable(str nme){
	int i;
	if( nme)
		for(i=0; exceptionNames[i]; i++)
		if( strcmp(exceptionNames[i],nme)==0)
			return 1;
	return 0;
}

static char *M5OutOfMemory = MAL_MALLOC_FAIL;

/**
 * Internal helper function for createException and
 * showException such that they share the same code, because reuse
 * is good.
 */
static str createExceptionInternal(enum malexception type, const char *fcn, const char *format, va_list ap)
	__attribute__((__format__(__printf__, 3, 0)))
	__attribute__((__returns_nonnull__));
static str
createExceptionInternal(enum malexception type, const char *fcn, const char *format, va_list ap)
{
	char *message, local[GDKMAXERRLEN];
	int len;
	// if there is an error we allow memory allocation once again
#ifndef NDEBUG
	GDKsetmallocsuccesscount(-1);
#endif
	message = GDKmalloc(GDKMAXERRLEN);
	if (message == NULL){
		/* Leave a message behind in the logging system */
<<<<<<< HEAD
		len = snprintf(local, GDKMAXERRLEN, "%s:%s:", exceptionNames[type], fcn);
		len = vsnprintf(local + len, GDKMAXERRLEN, format, ap);
		TRC_ERROR(MAL_EXCEPTION, "%s\n", local);
=======
		len = snprintf(local, GDKMAXERRLEN - 1, "%s:%s:", exceptionNames[type], fcn);
		len = vsnprintf(local + len, GDKMAXERRLEN -1, format, ap);
		fprintf(stderr, "%s", local);
>>>>>>> 60405a58
		return M5OutOfMemory;	/* last resort */
	}
	len = snprintf(message, GDKMAXERRLEN, "%s:%s:", exceptionNames[type], fcn);
	if (len >= GDKMAXERRLEN)	/* shouldn't happen */
		return message;
	len += vsnprintf(message + len, GDKMAXERRLEN - len, format, ap);
	/* realloc to reduce amount of allocated memory (GDKMAXERRLEN is
	 * way more than what is normally needed) */
	if (len < GDKMAXERRLEN) {
		/* in the extremely unlikely case that GDKrealloc fails, the
		 * original pointer is still valid, so use that and don't
		 * overwrite */
		char *newmsg = GDKrealloc(message, len + 1);
		if (newmsg != NULL)
			message = newmsg;
	}
	char *q = message;
	for (char *p = strchr(q, '\n'); p; q = p + 1, p = strchr(q, '\n'))
		TRC_ERROR(MAL_EXCEPTION, "%.*s\n", (int) (p - q), q);
	if (*q)
		TRC_ERROR(MAL_EXCEPTION, "%s\n", q);
	return message;
}

/**
 * Returns an exception string for the given type of exception, function
 * and additional formatting parameters.  This function will crash the
 * system or return bogus when the malexception enum is not aligned with
 * the exceptionNames array.
 */
str
createException(enum malexception type, const char *fcn, const char *format, ...)
{
	va_list ap;
	str ret;

	if (GDKerrbuf &&
		(ret = strstr(format, MAL_MALLOC_FAIL)) != NULL &&
		ret[strlen(MAL_MALLOC_FAIL)] != ':' &&
		(strncmp(GDKerrbuf, "GDKmalloc", 9) == 0 ||
		 strncmp(GDKerrbuf, "GDKrealloc", 10) == 0 ||
		 strncmp(GDKerrbuf, "GDKzalloc", 9) == 0 ||
		 strncmp(GDKerrbuf, "GDKstrdup", 9) == 0 ||
		 strncmp(GDKerrbuf, "allocating too much virtual address space", 41) == 0)) {
		/* override errors when the underlying error is memory
		 * exhaustion, but include whatever it is that the GDK level
		 * reported */
		ret = createException(type, fcn, SQLSTATE(HY013) MAL_MALLOC_FAIL ": %s", GDKerrbuf);
		GDKclrerr();
		return ret;
	}
	if (strcmp(format, GDK_EXCEPTION) == 0 && GDKerrbuf[0]) {
		/* for GDK errors, report the underlying error */
		char *p = GDKerrbuf;
		if (strncmp(p, GDKERROR, strlen(GDKERROR)) == 0)
			p += strlen(GDKERROR);
		if (strlen(p) > 6 && p[5] == '!')
			ret = createException(type, fcn, "%s", p);
		else
			ret = createException(type, fcn, "GDK reported error: %s", p);
		GDKclrerr();
		return ret;
	}
	va_start(ap, format);
	ret = createExceptionInternal(type, fcn, format, ap);
	va_end(ap);
	GDKclrerr();

	return ret;
}

void
freeException(str msg)
{
	if (msg != MAL_SUCCEED && msg != M5OutOfMemory)
		GDKfree(msg);
}

/**
 * Internal helper function for createMalException and
 * showScriptException such that they share the same code, because reuse
 * is good.
 */
static str
createMalExceptionInternal(MalBlkPtr mb, int pc, enum malexception type, char *prev, const char *format, va_list ap)
	__attribute__((__format__(__printf__, 5, 0)))
	__attribute__((__returns_nonnull__));
static str
createMalExceptionInternal(MalBlkPtr mb, int pc, enum malexception type, char *prev, const char *format, va_list ap)
{
	char buf[GDKMAXERRLEN];
	size_t i;
	str s, fcn;

	s = mb ? getModName(mb) : "unknown";
	fcn = mb ? getFcnName(mb) : "unknown";
	i = 0;

	if (prev){
		if( *prev){
			i += snprintf(buf + i, GDKMAXERRLEN - 1 - i, "%s", prev);
			if( buf[i-1] != '\n')
				buf[i++]= '\n';
		}
		i += snprintf(buf + i, GDKMAXERRLEN - 1 - i, "!%s:%s.%s[%d]:",
				exceptionNames[type], s, fcn, pc);
		freeException(prev);
	} else if( type == SYNTAX)
		i += snprintf(buf + i, GDKMAXERRLEN - 1 - i, "%s:",
				exceptionNames[type]);
	else
		i += snprintf(buf + i, GDKMAXERRLEN - 1 - i, "%s:%s.%s[%d]:",
				exceptionNames[type], s, fcn, pc);
	i += vsnprintf(buf + i, GDKMAXERRLEN - 1 - i, format, ap);
	if( buf[i-1] != '\n')
		buf[i++]= '\n';
	buf[i] = '\0';

	s = GDKstrdup(buf);
	if (s == NULL)				/* make sure we always return something */
		s = M5OutOfMemory;
	return s;
}

/**
 * Returns an exception string for the MAL instructions.  These
 * exceptions are newline terminated, and determine module and function
 * from the given MalBlkPtr.  An old exception can be given, such that
 * this exception is chained to the previous one.  Conceptually this
 * creates a "stack" of exceptions.
 * This function will crash the system or return bogus when the
 * malexception enum is not aligned with the exceptionNames array.
 */
str
createMalException(MalBlkPtr mb, int pc, enum malexception type, const char *format, ...)
{
	va_list ap;
	str ret;

	va_start(ap, format);
	ret = createMalExceptionInternal(mb, pc, type, mb->errors, format, ap);
	va_end(ap);

	return(ret);
}

/**
 * Returns the malexception number for the given exception string.  If no
 * exception could be found in the string, MAL is returned indicating a
 * generic MALException.
 */
enum malexception
getExceptionType(const char *exception)
{
	enum malexception ret = MAL;
	const char *s;
	size_t len;
	enum malexception i;

	if ((s = strchr(exception, ':')) != NULL)
		len = s - exception;
	else
		len = strlen(exception);

	for (i = MAL; exceptionNames[i] != NULL; i++) {
		if (strncmp(exceptionNames[i], exception, len) == 0 &&
			exceptionNames[i][len] == '\0') {
			ret = i;
			break;
		}
	}

	return(ret);
}

/**
 * Returns the location the exception was raised, if known.  It
 * depends on how the exception was created, what the location looks
 * like.  The returned string is mallocced with GDKmalloc, and hence
 * needs to be GDKfreed.
 */
str
getExceptionPlace(const char *exception)
{
	str ret;
	const char *s, *t;
	enum malexception i;
	size_t l;

	for (i = MAL; exceptionNames[i] != NULL; i++) {
		l = strlen(exceptionNames[i]);
		if (strncmp(exceptionNames[i], exception, l) == 0 &&
			exception[l] == ':') {
			s = exception + l + 1;
			if ((t = strchr(s, ':')) != NULL) {
				if ((ret = GDKmalloc(t - s + 1)) == NULL)
					return NULL;
				strcpy_len(ret, s, t - s + 1);
				return ret;
			}
			break;
		}
	}
	return GDKstrdup("(unknown)");
}

/**
 * Returns the informational message of the exception given.
 */
str
getExceptionMessageAndState(const char *exception)
{
	const char *s, *t;
	enum malexception i;
	size_t l;

	for (i = MAL; exceptionNames[i] != NULL; i++) {
		l = strlen(exceptionNames[i]);
		if (strncmp(exceptionNames[i], exception, l) == 0 &&
			exception[l] == ':') {
			s = exception + l + 1;
			if ((t = strpbrk(s, ":\n")) != NULL && *t == ':')
				return (str) (t + 1);
			return (str) s;
		}
	}
	if (strncmp(exception, "!ERROR: ", 8) == 0)
		return (str) (exception + 8);
	return (str) exception;
}

str
getExceptionMessage(const char *exception)
{
	char *msg = getExceptionMessageAndState(exception);

	if (strlen(msg) > 6 && msg[5] == '!' &&
		(isdigit((unsigned char) msg[0]) ||
	     (msg[0] >= 'A' && msg[0] <= 'Z')) &&
	    (isdigit((unsigned char) msg[1]) ||
	     (msg[1] >= 'A' && msg[1] <= 'Z')) &&
	    (isdigit((unsigned char) msg[2]) ||
	     (msg[2] >= 'A' && msg[2] <= 'Z')) &&
	    (isdigit((unsigned char) msg[3]) ||
	     (msg[3] >= 'A' && msg[3] <= 'Z')) &&
	    (isdigit((unsigned char) msg[4]) ||
	     (msg[4] >= 'A' && msg[4] <= 'Z')))
		msg += 6;
	return msg;
}<|MERGE_RESOLUTION|>--- conflicted
+++ resolved
@@ -65,15 +65,9 @@
 	message = GDKmalloc(GDKMAXERRLEN);
 	if (message == NULL){
 		/* Leave a message behind in the logging system */
-<<<<<<< HEAD
-		len = snprintf(local, GDKMAXERRLEN, "%s:%s:", exceptionNames[type], fcn);
-		len = vsnprintf(local + len, GDKMAXERRLEN, format, ap);
-		TRC_ERROR(MAL_EXCEPTION, "%s\n", local);
-=======
 		len = snprintf(local, GDKMAXERRLEN - 1, "%s:%s:", exceptionNames[type], fcn);
 		len = vsnprintf(local + len, GDKMAXERRLEN -1, format, ap);
-		fprintf(stderr, "%s", local);
->>>>>>> 60405a58
+		TRC_ERROR(MAL_EXCEPTION, "%s\n", local);
 		return M5OutOfMemory;	/* last resort */
 	}
 	len = snprintf(message, GDKMAXERRLEN, "%s:%s:", exceptionNames[type], fcn);
