--- conflicted
+++ resolved
@@ -17,11 +17,6 @@
 #define REFMARKER 'X'
 
 #define newBatType(H,T)  (1<<16 | (((H & 0377) <<8) | (T & 0377) ))
-<<<<<<< HEAD
-#define getHeadType(X)  ((X>>8) & 0377 )
-#define getTailType(X)  ((X) & 0377 )
-=======
->>>>>>> c16cae5b
 #define isaBatType(X)   ((1<<16) & (X) && (X)!= TYPE_any)
 #define setAnyHeadIndex(X,I) X |= ((I & 017)<<22);
 #define isAnyExpression(X) ((X) >> 17)
