/*
 * This Source Code Form is subject to the terms of the Mozilla Public
 * License, v. 2.0.  If a copy of the MPL was not distributed with this
 * file, You can obtain one at http://mozilla.org/MPL/2.0/.
 *
 * Copyright 1997 - July 2008 CWI, August 2008 - 2020 MonetDB B.V.
 */

#ifndef _MAL_CLIENT_H_
#define _MAL_CLIENT_H_

#include "mal.h"

#include "mal_resolve.h"

#define SCENARIO_PROPERTIES 8

enum clientmode {
	FREECLIENT,
	FINISHCLIENT,
	RUNCLIENT,
	BLOCKCLIENT
};

<<<<<<< HEAD
#define PROCESSTIMEOUT  2   /* seconds */
#define MAXPLANTS 256

=======
>>>>>>> cd043195
/*
 * The prompt structure is designed to simplify recognition of the
 * language framework for interaction. For access through an API we 
 * assume the prompt is an ASCII string surrounded by a \001 character. This
 * simplifies recognition.  The information between the prompt brackets
 * can be used to pass the mode to the front-end. Moreover, the prompt
 * can be dropped if a single stream of information is expected from the
 * server (see mal_profiler.c).
 *
 * The user can request server-side compilation as part of the
 * initialization string. See the documentation on Scenarios.
 */
typedef struct CLIENT_INPUT {
	bstream             *fdin;
	size_t              yycur;
	int                 listing;
	char                *prompt;
	struct CLIENT_INPUT *next;    
} ClientInput;

<<<<<<< HEAD
typedef struct CURRENT_INSTR{
	MalBlkPtr	mb;
	MalStkPtr	stk;
	InstrPtr	pci;
} Workset;

/*
 * MAL factories definition.
 */
typedef struct {
	int id;			/* unique plant number */
	MalBlkPtr factory;
	MalStkPtr stk;		/* private state */
	int pc;			/* where we are */
	int inuse;		/* able to handle it */
	int next;		/* next plant of same factory */
	int policy;		/* flags to control behavior */

	MalBlkPtr caller;	/* from routine */
	MalStkPtr env;		/* with the stack  */
	InstrPtr pci;		/* with the instruction */
} PlantRecord, *Plant;

=======
>>>>>>> cd043195
typedef struct CLIENT {
	int idx;        /* entry in mal_clients */
	oid user;       /* user id in the auth administration */
	str username;	/* for event processor */
	int iscqscheduleruser; /* is the continious query client? */
	/*
	 * The actions for a client is separated into several stages:
	 * parsing, strategic optimization, tactical optimization, and
	 * execution.  The routines to handle them are obtained once the
	 * scenario is chosen.  Each stage carries a state descriptor, but
	 * they share the IO state description. A backup structure is
	 * provided to temporarily switch to another scenario.
	 */
	str     scenario;  /* scenario management references */
	str     oldscenario;
	void    *state[SCENARIO_PROPERTIES], *oldstate[SCENARIO_PROPERTIES];
	MALfcn  phase[SCENARIO_PROPERTIES], oldphase[SCENARIO_PROPERTIES];
	char    itrace;    /* trace execution using interactive mdb */
						/* if set to 'S' it will put the process to sleep */
	bit		sqlprofiler;		/* control off-line sql performance monitoring */
	/*
	 * Each session comes with resource limitations and predefined settings.
	 */
	char	optimizer[IDLENGTH];/* The optimizer pipe preferred for this session */
	int 	workerlimit;		/* maximum number of workthreads processing a query */
	int		memorylimit;		/* Memory claim highwater mark, 0 = no limit */
	lng 	querytimeout;		/* query abort after x usec, 0 = no limit*/
	lng	    sessiontimeout;		/* session abort after x usec, 0 = no limit */

	time_t  login;  	/* Time when this session started */
	lng 	session;	/* usec since start of server */
	time_t  idle;		/* Time when the session became idle */  

	/*
	 * For program debugging and performance trace we keep the actual resource claims.
	 */
	time_t  lastcmd;	/* set when query is received */

	/* The user can request a TRACE SQL statement, calling for collecting the events locally */
	BAT *profticks;				
	BAT *profstmt;

	ATOMIC_TYPE	lastprint;	/* when we last printed the query, to be depricated */
	/*
	 * Communication channels for the interconnect are stored here.
	 * It is perfectly legal to have a client without input stream.
	 * It will simply terminate after consuming the input buffer.
	 */
	str       srcFile;  /* NULL for stdin, or file name */
	bstream  *fdin;
	size_t    yycur;    /* the scanners current position */
	/*
	 * Keeping track of instructions executed is a valuable tool for
	 * script processing and debugging.  It can be changed at runtime
	 * for individual clients using the operation clients.listing(mask).
	 * A listing bit controls the level of detail to be generated during
	 * program execution tracing.  The lowest level (1) simply dumps the
	 * input, (2) also demonstrates the MAL internal structure, (4) adds
	 * the type information.
	 */
	int  listing;        
	str prompt;         /* acknowledge prompt */
	size_t promptlength;
	ClientInput *bak;   /* used for recursive script and string execution */

	stream   *fdout;    /* streams from and to user. */
	/*
	 * In interactive mode, reading one line at a time, we should be
	 * aware of parsing compound structures, such as functions and
	 * barrier blocks. The level of nesting is maintained in blkmode,
	 * which is reset to zero upon encountering an end instruction, or
	 * the closing bracket has been detected. Once the complete
	 * structure has been parsed the program can be checked and
	 * executed.  Nesting is indicated using a '+' before the prompt.
	 */
	int blkmode;        /* control block parsing */
	/*
	 * The MAL debugger uses the client record to keep track of any
	 * pervasive debugger command. For detailed information on the
	 * debugger features.
	 */
	int debug;
	enum clientmode mode;  /* FREECLIENT..BLOCKED */
	/*
	 * Client records are organized into a two-level dependency tree,
	 * where children may be created to deal with parallel processing
	 * activities. Each client runs in its own process thread. Its
	 * identity is retained here for access by others (=father).
	 */
	MT_Sema 	s;	    /* sema to (de)activate thread */
	Thread      	mythread;
	str     	errbuf;     /* location of GDK exceptions */
	struct CLIENT   *father;    
	/*
	 * Each client has a private entry point into the namespace and
	 * object space (the global variables).  Moreover, the parser needs
	 * some administration variables to keep track of critical elements.
	 */
	Module      usermodule;     /* private user scope */
	Module		curmodule;		/* where to deliver the symbol, used by parser , only freed globally */
	Symbol      curprg;     /* container for the malparser */
	Symbol      backup;     /* saving the parser context for functions,commands/patterns */
	MalStkPtr   glb;        /* global variable stack */
	/*
	 * Some statistics on client behavior becomes relevant for server
	 * maintenance. The scenario loop is used as a frame of reference.
	 * We measure the elapsed time after a request has been received and
	 * we have to wait for the next one.
	 */
	int		actions;

	/*
	 * Here are pointers to scenario backends contexts.  For the time
	 * being just SQL.  We need a pointer for each of them, since they
	 * have to be able to interoperate with each other, e.g.  both
	 * contexts at the same time are in use.
	 */
	void *sqlcontext;

	/*
	 * The workload for replication/replay is saved initially as a MAL block.
	 * It is split into the capturing part (wlc) and the replay part (wlr).
	 * This allows a single server to act as both a master and a replica.
	 */
	int wlc_kind;	// used by master to characterise the compound transaction
	MalBlkPtr wlc;

	/*	
	 *	Errors during copy into are collected in a user specific column set
	 */
	BAT *error_row;
	BAT *error_fld;
	BAT *error_msg;
	BAT *error_input;

	size_t blocksize;
	protocol_version protocol;
<<<<<<< HEAD
	bool filetrans;				/* whether the client can read files for us */

	PlantRecord *plants;
	int lastPlant;
	int plantId;
=======
	bool filetrans;			/* whether the client can read files for us */
	const char *(*getquery)(struct CLIENT *);
>>>>>>> cd043195
} *Client, ClientRec;

mal_export bool    MCinit(void);

mal_export int MAL_MAXCLIENTS;
mal_export ClientRec *mal_clients;

mal_export Client  MCgetClient(int id);
mal_export Client  MCinitClient(oid user, bstream *fin, stream *fout);
mal_export int     MCinitClientThread(Client c);
mal_export Client  MCforkClient(Client father);
mal_export void	   MCstopClients(Client c);
mal_export int     MCshutdowninprogress(void);
mal_export int	   MCactiveClients(void);
mal_export void    MCcloseClient(Client c);
mal_export str     MCsuspendClient(int id);
mal_export str     MCawakeClient(int id);
mal_export int     MCpushClientInput(Client c, bstream *new_input, int listing, char *prompt);
mal_export int	   MCvalid(Client c);

mal_export str PROFinitClient(Client c);
mal_export str PROFexitClient(Client c);
#endif /* _MAL_CLIENT_H_ */<|MERGE_RESOLUTION|>--- conflicted
+++ resolved
@@ -22,12 +22,8 @@
 	BLOCKCLIENT
 };
 
-<<<<<<< HEAD
-#define PROCESSTIMEOUT  2   /* seconds */
 #define MAXPLANTS 256
 
-=======
->>>>>>> cd043195
 /*
  * The prompt structure is designed to simplify recognition of the
  * language framework for interaction. For access through an API we 
@@ -48,32 +44,6 @@
 	struct CLIENT_INPUT *next;    
 } ClientInput;
 
-<<<<<<< HEAD
-typedef struct CURRENT_INSTR{
-	MalBlkPtr	mb;
-	MalStkPtr	stk;
-	InstrPtr	pci;
-} Workset;
-
-/*
- * MAL factories definition.
- */
-typedef struct {
-	int id;			/* unique plant number */
-	MalBlkPtr factory;
-	MalStkPtr stk;		/* private state */
-	int pc;			/* where we are */
-	int inuse;		/* able to handle it */
-	int next;		/* next plant of same factory */
-	int policy;		/* flags to control behavior */
-
-	MalBlkPtr caller;	/* from routine */
-	MalStkPtr env;		/* with the stack  */
-	InstrPtr pci;		/* with the instruction */
-} PlantRecord, *Plant;
-
-=======
->>>>>>> cd043195
 typedef struct CLIENT {
 	int idx;        /* entry in mal_clients */
 	oid user;       /* user id in the auth administration */
@@ -211,16 +181,9 @@
 
 	size_t blocksize;
 	protocol_version protocol;
-<<<<<<< HEAD
-	bool filetrans;				/* whether the client can read files for us */
-
-	PlantRecord *plants;
-	int lastPlant;
-	int plantId;
-=======
+
 	bool filetrans;			/* whether the client can read files for us */
 	const char *(*getquery)(struct CLIENT *);
->>>>>>> cd043195
 } *Client, ClientRec;
 
 mal_export bool    MCinit(void);
