--- conflicted
+++ resolved
@@ -1441,11 +1441,8 @@
 		msg = chkProgram(cntxt->usermodule, cntxt->curprg->def);
 		if( errors == NULL)
 			errors = msg;
-<<<<<<< HEAD
-=======
 		else
 			freeException(msg);
->>>>>>> 3cc428dc
 		if (errors == NULL){
 			errors = cntxt->curprg->def->errors;
 			cntxt->curprg->def->errors=0;
