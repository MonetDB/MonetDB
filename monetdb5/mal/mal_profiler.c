--- conflicted
+++ resolved
@@ -384,13 +384,8 @@
 					ok = logadd(&logbuf, ",\"file\":\"%s\"", cv + 1);
 					GDKfree(cv);
 					if (!ok)
-<<<<<<< HEAD
 						goto cleanup_and_exit;
-					total += cnt * d->twidth;
-=======
-						return;
 					total += cnt << d->tshift;
->>>>>>> 3e286694
 					if (!logadd(&logbuf, ",\"width\":%d", d->twidth))
 						goto cleanup_and_exit;
 					/* keeping information about the individual auxiliary heaps is helpful during analysis. */
