--- conflicted
+++ resolved
@@ -180,7 +180,7 @@
     }
 	logadd("\"state\":\"%s\",", start?"start":"done");
 	logadd("\"usec\":"LLFMT",", pci->ticks);
-	
+
 	/* generate actual call statement */
 	stmt = instruction2str(mb, stk, pci, LIST_MAL_ALL);
 	if (stmt) {
@@ -296,13 +296,10 @@
 					GDKfree(cv);
 					GDKfree(stmtq);
 				}
-<<<<<<< HEAD
-=======
-				logadd("\"eol\":%d"PRET, getVarEolife(mb,getArg(pci,j)));
-				logadd("\"used\":%d"PRET, isVarUsed(mb,getArg(pci,j)));
-				logadd("\"fixed\":%d"PRET, isVarFixed(mb,getArg(pci,j)));
-				logadd("\"udf\":%d"PRET, isVarUDFtype(mb,getArg(pci,j)));
->>>>>>> 927c118f
+				logadd("\"eol\":%d", getVarEolife(mb,getArg(pci,j)));
+				logadd("\"used\":%d", isVarUsed(mb,getArg(pci,j)));
+				logadd("\"fixed\":%d", isVarFixed(mb,getArg(pci,j)));
+				logadd("\"udf\":%d", isVarUDFtype(mb,getArg(pci,j)));
 				GDKfree(tname);
 				logadd("}%s", (j< pci->argc-1?",":""));
 			}
@@ -357,15 +354,9 @@
 			if (s == NULL)		/* unexpected format of file */
 				break;
 
-<<<<<<< HEAD
-			while(*s && isspace((unsigned char)*s)) s++;
-			i= sscanf(s,LLFMT" "LLFMT" "LLFMT" "LLFMT" "LLFMT,  &user, &nice, &system, &idle, &iowait);
-			if (i != 5)
-=======
 			while( *s && isspace((unsigned char)*s)) s++;
 			i= sscanf(s,LLSCN" "LLSCN" "LLSCN" "LLSCN" "LLSCN,  &user, &nice, &system, &idle, &iowait);
 			if ( i != 5 )
->>>>>>> 927c118f
 				goto skip;
 			newload = (user - corestat[cpu].user + nice - corestat[cpu].nice + system - corestat[cpu].system);
 			if ( newload)
