--- conflicted
+++ resolved
@@ -776,12 +776,8 @@
 {
 	MT_lock_set(&mal_profileLock);
 	if (TRACE_init == 0) {
-<<<<<<< HEAD
-		MT_lock_unset(&mal_contextLock);
+		MT_lock_unset(&mal_profileLock);
 		initTrace();
-=======
-		MT_lock_unset(&mal_profileLock);
->>>>>>> 108b2a71
 		return;     /* not initialized */
 	}
 	/* drop all trace tables */
