/*
 * This Source Code Form is subject to the terms of the Mozilla Public
 * License, v. 2.0.  If a copy of the MPL was not distributed with this
 * file, You can obtain one at http://mozilla.org/MPL/2.0/.
 *
 * Copyright 1997 - July 2008 CWI, August 2008 - 2017 MonetDB B.V.
 */

/* (c) M.L. Kersten
 * Performance tracing
 * The stethoscope/tachograph and tomograph performance monitors have exclusive access 
 * to a single event stream, which avoids concurrency conflicts amongst clients. 
 * It also avoid cluthered event records on the stream. Since this event stream is owned
 * by a client, we should ensure that the profiler is automatically 
 * reset once the owner leaves. 
 */
#include "monetdb_config.h"
#include "mal_function.h"
#include "mal_listing.h"
#include "mal_profiler.h"
#include "mal_runtime.h"
#include "mal_debugger.h"
#include "mal_resource.h"

#ifdef HAVE_SYS_TIME_H
#include <sys/time.h>
#endif

static void cachedProfilerEvent(MalBlkPtr mb, MalStkPtr stk, InstrPtr pci);

stream *eventstream = 0;

static int sqlProfiling = FALSE;
static str myname = 0;	// avoid tracing the profiler module
static int eventcounter = 0;
static str prettify = "\n"; /* or ' ' for single line json output */

static int highwatermark = 5;	// conservative initialization

static int TRACE_init = 0;
int malProfileMode = 0;     /* global flag to indicate profiling mode */

static struct timeval startup_time;

static volatile ATOMIC_TYPE hbdelay = 0;

#ifdef HAVE_SYS_RESOURCE_H
struct rusage infoUsage;
static struct rusage prevUsage;
#endif

static struct{
	lng user, nice, system, idle, iowait;
	double load;
} corestat[256];

/* the heartbeat process produces a ping event once every X milliseconds */
//#ifdef ATOMIC_LOCK
//static MT_Lock mal_beatLock MT_LOCK_INITIALIZER("beatLock");
//#endif

#define LOGLEN 8192
#define lognew()  loglen = 0; logbase = logbuffer; *logbase = 0;

#define logadd(...) {													\
	do {																\
		if (loglen < LOGLEN)											\
			loglen += snprintf(logbase+loglen, LOGLEN - loglen, __VA_ARGS__); \
	} while (0);}


// The heart beat events should be sent to all outstanding channels.
static void logjsonInternal(char *logbuffer)
{	
	size_t len;

	len = strlen(logbuffer);

	MT_lock_set(&mal_profileLock);
	if (eventstream) {
	// upon request the log record is sent over the profile stream
		(void) mnstr_write(eventstream, logbuffer, 1, len);
		(void) mnstr_flush(eventstream);
	}
	MT_lock_unset(&mal_profileLock);
}

/* JSON rendering method of performance data. 
 * The eventparser may assume this layout for ease of parsing
EXAMPLE:
{
"event":6        ,
"time":"15:37:13.799706",
"thread":3,
"function":"user.s3_1",
"pc":1,
"tag":10397,
"state":"start",
"usec":0,
"rss":215,
"size":0,
"oublock":8,
"stmt":"X_41=0@0:void := querylog.define(\"select count(*) from tables;\":str,\"default_pipe\":str,30:int);",
"short":"define( \"select count(*) from tables;\",\"default_pipe\",30 )",
"prereq":[]
}
*/
static void
renderProfilerEvent(MalBlkPtr mb, MalStkPtr stk, InstrPtr pci, int start, str usrname)
{
	char logbuffer[LOGLEN], *logbase;
	int loglen;
	str stmt, c;
	str stmtq;
	lng usec= GDKusec();
	lng sec = (lng)startup_time.tv_sec + usec/1000000;
	long microseconds = (long)startup_time.tv_usec + (usec % 1000000);

	assert (microseconds / 1000000 >= 0 && microseconds / 1000000 < 2);
	sec += (microseconds / 1000000);
	microseconds %= 1000000;

	// ignore generation of events for instructions that are called too often
	if(highwatermark && highwatermark + (start == 0) < pci->calls)
		return;

	/* make profile event tuple  */
	lognew();
	logadd("{%s",prettify); // fill in later with the event counter

	if( usrname)
		logadd("\"user\":\"%s\",%s",usrname, prettify);
	logadd("\"clk\":"LLFMT",%s",usec,prettify);
	logadd("\"ctime\":"LLFMT".%06ld,%s", sec, microseconds, prettify);
	logadd("\"thread\":%d,%s", THRgettid(),prettify);

	logadd("\"function\":\"%s.%s\",%s", getModuleId(getInstrPtr(mb, 0)), getFunctionId(getInstrPtr(mb, 0)), prettify);
	logadd("\"pc\":%d,%s", mb?getPC(mb,pci):0, prettify);
	logadd("\"tag\":%d,%s", stk?stk->tag:0, prettify);
	if( mal_session_uuid)
		logadd("\"session\":\"%s\",%s",mal_session_uuid,prettify);

	if( start){
		logadd("\"state\":\"start\",%s", prettify);
		// determine the Estimated Time of Completion
		if ( pci->calls){
			logadd("\"usec\":"LLFMT",%s", pci->totticks/pci->calls, prettify);
		} else{
			logadd("\"usec\":"LLFMT",%s", pci->ticks, prettify);
		}
	} else {
		logadd("\"state\":\"done\",%s", prettify);
		logadd("\"usec\":"LLFMT",%s", pci->ticks, prettify);
	}
	logadd("\"rss\":"SZFMT ",%s", MT_getrss()/1024/1024, prettify);

#ifdef NUMAprofiling
		logadd("\"numa\":[");
		if(mb)
		for( i= pci->retc ; i < pci->argc; i++)
		if( !isVarConstant(mb, getArg(pci,i)) && mb->var[getArg(pci,i)]->worker)
			logadd("%c %d", (i?',':' '), mb->var[getArg(pci,i)]->worker);
		logadd("],%s", prettify);
#endif

#ifdef HAVE_SYS_RESOURCE_H
	getrusage(RUSAGE_SELF, &infoUsage);
	if(infoUsage.ru_inblock - prevUsage.ru_inblock)
		logadd("\"inblock\":%ld,%s", infoUsage.ru_inblock - prevUsage.ru_inblock, prettify);
	if(infoUsage.ru_oublock - prevUsage.ru_oublock)
		logadd("\"oublock\":%ld,%s", infoUsage.ru_oublock - prevUsage.ru_oublock, prettify);
	if(infoUsage.ru_majflt - prevUsage.ru_majflt)
		logadd("\"majflt\":%ld,%s", infoUsage.ru_majflt - prevUsage.ru_majflt, prettify);
	if(infoUsage.ru_nswap - prevUsage.ru_nswap)
		logadd("\"nswap\":%ld,s%sn", infoUsage.ru_nswap - prevUsage.ru_nswap, prettify);
	if(infoUsage.ru_nvcsw - prevUsage.ru_nvcsw)
		logadd("\"nvcsw\":%ld,%s", infoUsage.ru_nvcsw - prevUsage.ru_nvcsw +infoUsage.ru_nivcsw - prevUsage.ru_nivcsw, prettify);
	prevUsage = infoUsage;
#endif

	if( mb){
		char prereq[BUFSIZ];
		size_t len;
		int i,j,k,comma;
		InstrPtr q;

		/* generate actual call statement */
		stmt = instruction2str(mb, stk, pci, LIST_MAL_ALL);
		if (stmt) {
			c = stmt;

			while (*c && isspace((int)*c))
				c++;
			if( *c){
				stmtq = mal_quote(c, strlen(c));
				if (stmtq != NULL) {
					logadd("\"stmt\":\"%s\",%s", stmtq,prettify);
					GDKfree(stmtq);
				}
			}
			GDKfree(stmt);
		}

		// ship the beautified version as well

		stmt = shortStmtRendering(mb, stk, pci);
		stmtq = mal_quote(stmt, strlen(stmt));
		if (stmtq != NULL) {
			logadd("\"short\":\"%s\",%s", stmtq, prettify);
			GDKfree(stmtq);
		} 
		GDKfree(stmt);


		// collect the prerequisite pre-requisite statements
		prereq[0]='[';
		prereq[1]=0;
		len = 1;
		comma=0;
		for(i= pci->retc; i < pci->argc; i++){
			for( j = pci->pc-1; j > 0; j--){
				q= getInstrPtr(mb,j);
				for( k=0; k < q->retc; k++)
					if( getArg(q,k) == getArg(pci,i))
						break;
				if( k < q->retc){
					snprintf(prereq + len, BUFSIZ-len,"%s%d", (comma?",":""), j);
					len = strlen(prereq);
					comma++;
					break;
				}
			}
		}
#define MALARGUMENTDETAILS
#ifdef MALARGUMENTDETAILS
		logadd("\"prereq\":%s],%s", prereq, prettify);
#else
		logadd("\"prereq\":%s]%s", prereq, prettify);
#endif
		
/* EXAMPLE MAL statement argument decomposition
 * The eventparser may assume this layout for ease of parsing
{
... as above ...
"result":{"clk":"173297139,"pc":1,"index":0,,"name":"X_6","type":"void","value":"0@0","eol":0}
...
"argument":{"clk":173297139,"pc":1,"index":"2","type":"str","value":"\"default_pipe\"","eol":0},
}
This information can be used to determine memory footprint and variable life times.
 */
#ifdef MALARGUMENTDETAILS
		// Also show details of the arguments for modelling
		if(mb){
			logadd("\"ret\":[");
			for( j=0; j< pci->argc; j++){
				int tpe = getVarType(mb, getArg(pci,j));
				str tname = 0, cv;
				lng total = 0;
				BUN cnt = 0;
				bat bid=0;
				str pret = ""; // or prettify
				int p = getPC(mb,pci);

				if( j == pci->retc ){
					logadd("],%s\"arg\":[",prettify);
				} 
				logadd("{");
				logadd("\"index\":\"%d\",%s", j,pret);
				logadd("\"name\":\"%s\",%s", getVarName(mb, getArg(pci,j)), pret);
				if( getVarSTC(mb,getArg(pci,j))){
					InstrPtr stc = getInstrPtr(mb, getVarSTC(mb,getArg(pci,j)));
					if(stc && strcmp(getModuleId(stc),"sql") ==0  && strncmp(getFunctionId(stc),"bind",4)==0)
						logadd("\"alias\":\"%s.%s.%s\",%s", 
							getVarConstant(mb, getArg(stc,stc->retc +1)).val.sval,
							getVarConstant(mb, getArg(stc,stc->retc +2)).val.sval,
							getVarConstant(mb, getArg(stc,stc->retc +3)).val.sval, pret);
				}
				if( isaBatType(tpe) ){
					BAT *d= BATdescriptor( bid = stk->stk[getArg(pci,j)].val.bval);
					tname = getTypeName(getBatType(tpe));
					logadd("\"type\":\"bat[:%s]\",%s", tname,pret);
					if( d) {
						BAT *v;
						cnt = BATcount(d);
						if( isVIEW(d)){
							logadd("\"view\":\"true\",%s", pret);
							logadd("\"parent\":\"%d\",%s", VIEWtparent(d), pret);
							logadd("\"seqbase\":\""BUNFMT"\",%s", d->hseqbase, pret);
							logadd("\"hghbase\":\""BUNFMT"\",%s", d->hseqbase + cnt, pret);
							v= BBPquickdesc(VIEWtparent(d),0);
							logadd("\"kind\":\"%s\",%s", (v &&  v->batPersistence == PERSISTENT ? "persistent":"transient"), pret);
						} else
							logadd("\"kind\":\"%s\",%s", ( d->batPersistence == PERSISTENT ? "persistent":"transient"), pret);
						total += cnt * d->twidth;
						total += heapinfo(d->tvheap, d->batCacheid); 
						total += hashinfo(d->thash, d->batCacheid); 
						total += IMPSimprintsize(d);
						BBPunfix(d->batCacheid);
					} 
					logadd("\"bid\":\"%d\",%s", bid,pret);
					logadd("\"count\":\""BUNFMT"\",%s",cnt,pret);
					logadd("\"size\":" LLFMT",%s", total,pret);
				} else{
					tname = getTypeName(tpe);
					logadd("\"type\":\"%s\",%s", tname,pret);
					cv = 0;
					VALformat(&cv, &stk->stk[getArg(pci,j)]);
					stmtq = mal_quote(cv, strlen(cv));
					logadd("\"value\":\"%s\",%s", stmtq,pret);
					GDKfree(cv);
					GDKfree(stmtq);
				}
				logadd("\"eol\":%d%s", p == getEndScope(mb,getArg(pci,j)) , pret);
				GDKfree(tname);
				logadd("}%s%s", (j< pci->argc-1 && j != pci->retc -1?",":""), pret);
			}
			logadd("]%s",prettify); // end marker for arguments
		}
	}
#endif
	logadd("}\n"); // end marker
	logjsonInternal(logbuffer);
}

static int
getCPULoad(char cpuload[BUFSIZ]){
    int cpu, len = 0, i;
	lng user, nice, system, idle, iowait;
	size_t n;
    char buf[BUFSIZ+1], *s;
	static FILE *proc= NULL;
	lng newload;

	if ( proc == NULL || ferror(proc))
		proc = fopen("/proc/stat","r");
	else rewind(proc);
	if ( proc == NULL) {
		/* unexpected */
		return -1;
	}
	/* read complete file to avoid concurrent write issues */
	if ((n = fread(buf, 1, BUFSIZ,proc)) == 0 )
		return -1;
	buf[n] = 0;
	for ( s= buf; *s; s++) {
		if ( strncmp(s,"cpu",3)== 0){
			s +=3;
			if ( *s == ' ') {
				s++;
				cpu = 255; // the cpu totals stored here
			}  else {
				cpu = atoi(s);
				if (cpu < 0 || cpu > 255)
					cpu = 255;
			}
			s= strchr(s,' ');
			if (s == NULL)		/* unexpected format of file */
				break;

			while( *s && isspace((int)*s)) s++;
			i= sscanf(s,LLFMT" "LLFMT" "LLFMT" "LLFMT" "LLFMT,  &user, &nice, &system, &idle, &iowait);
			if ( i != 5 )
				goto skip;
			newload = (user - corestat[cpu].user + nice - corestat[cpu].nice + system - corestat[cpu].system);
			if (  newload)
				corestat[cpu].load = (double) newload / (newload + idle - corestat[cpu].idle + iowait - corestat[cpu].iowait);
			corestat[cpu].user = user;
			corestat[cpu].nice = nice;
			corestat[cpu].system = system;
			corestat[cpu].idle = idle;
			corestat[cpu].iowait = iowait;
		} 
	  skip:
		while (*s && *s != '\n')
			s++;
	}

	if( cpuload == 0)
		return 0;
	// identify core processing
	len += snprintf(cpuload, BUFSIZ, "[ ");
	for ( cpu = 0; cpuload && cpu < 255 && corestat[cpu].user; cpu++) {
		len +=snprintf(cpuload + len, BUFSIZ - len, "%c %.2f", (cpu?',':' '), corestat[cpu].load);
	}
	(void) snprintf(cpuload + len, BUFSIZ - len, "]");
	return 0;
}

void
profilerHeartbeatEvent(char *alter)
{
	char cpuload[BUFSIZ];
	char logbuffer[LOGLEN], *logbase;
	int loglen;

	if (ATOMIC_GET(hbdelay, mal_beatLock) == 0 || eventstream  == NULL)
		return;

	/* get CPU load on beat boundaries only */
	if ( getCPULoad(cpuload) )
		return;

	lognew();
	logadd("{%s",prettify); // fill in later with the event counter
	logadd("\"user\":\"heartbeat\",%s", prettify);
	logadd("\"rss\":"SZFMT ",%s", MT_getrss()/1024/1024, prettify);
#ifdef HAVE_SYS_RESOURCE_H
	getrusage(RUSAGE_SELF, &infoUsage);
	if(infoUsage.ru_inblock - prevUsage.ru_inblock)
		logadd("\"inblock\":%ld,%s", infoUsage.ru_inblock - prevUsage.ru_inblock, prettify);
	if(infoUsage.ru_oublock - prevUsage.ru_oublock)
		logadd("\"oublock\":%ld,%s", infoUsage.ru_oublock - prevUsage.ru_oublock, prettify);
	if(infoUsage.ru_majflt - prevUsage.ru_majflt)
		logadd("\"majflt\":%ld,%s", infoUsage.ru_majflt - prevUsage.ru_majflt, prettify);
	if(infoUsage.ru_nswap - prevUsage.ru_nswap)
		logadd("\"nswap\":%ld,%s", infoUsage.ru_nswap - prevUsage.ru_nswap, prettify);
	if(infoUsage.ru_nvcsw - prevUsage.ru_nvcsw)
		logadd("\"nvcsw\":%ld,%s", infoUsage.ru_nvcsw - prevUsage.ru_nvcsw +infoUsage.ru_nivcsw - prevUsage.ru_nivcsw, prettify);
	prevUsage = infoUsage;
#endif
	logadd("\"state\":\"%s\",%s",alter,prettify);
	logadd("\"cpuload\":\"%s\",%s",cpuload,prettify);
	logadd("}\n"); // end marker
	logjsonInternal(logbuffer);
}

void
profilerEvent(MalBlkPtr mb, MalStkPtr stk, InstrPtr pci, int start, str usrname)
{
	if (stk == NULL) return;
	if (pci == NULL) return;
	if (getModuleId(pci) == myname) // ignore profiler commands from monitoring
		return;

	if( sqlProfiling && !start )
		cachedProfilerEvent(mb, stk, pci);

	if( eventstream) {
		renderProfilerEvent(mb, stk, pci, start, usrname);
		if ( start && pci->pc ==0)
			profilerHeartbeatEvent("ping");
		if ( !start && pci->token == ENDsymbol)
			profilerHeartbeatEvent("ping");
	}
}

/* The first scheme dumps the events
 * on a stream (and in the pool)
 * The mode encodes two flags: 
 * - showing all running instructions
 * - single line json
 */
#define PROFSHOWRUNNING	1
#define PROFSINGLELINE 2
str
openProfilerStream(stream *fd, int mode)
{
	int i,j;
	Client c;

#ifdef HAVE_SYS_RESOURCE_H
	getrusage(RUSAGE_SELF, &infoUsage);
	prevUsage = infoUsage;
#endif
	if (myname == 0){
		myname = putName("profiler");
		eventcounter = 0;
		logjsonInternal(monet_characteristics);
	}
	if( eventstream)
		closeProfilerStream();
	malProfileMode = -1;
	eventstream = fd;
	prettify = (mode & PROFSINGLELINE) ? "": "\n";

	/* show all in progress instructions for stethoscope startup */
	if( (mode & PROFSHOWRUNNING) > 0){
		for (i = 0; i < MAL_MAXCLIENTS; i++) {
			c = mal_clients+i;
			if ( c->active ) 
				for(j = 0; j <THREADS; j++)
				if( c->inprogress[j].mb)
				/* show the event */
					profilerEvent(c->inprogress[j].mb, c->inprogress[j].stk, c->inprogress[j].pci, 1, c->username);
		}
	}
	return MAL_SUCCEED;
}

str
closeProfilerStream(void)
{
	eventstream = NULL;
	malProfileMode = 0;
	return MAL_SUCCEED;
}

/* the second scheme is to collect the profile
 * events in a local table for direct SQL inspection
 */
str
startProfiler(void)
{
#ifdef HAVE_SYS_RESOURCE_H
	getrusage(RUSAGE_SELF, &infoUsage);
	prevUsage = infoUsage;
#endif

	if( eventstream){
		throw(MAL,"profiler.start","Profiler already running, stream not available");
	}
	MT_lock_set(&mal_profileLock );
	if (myname == 0){
		myname = putName("profiler");
		eventcounter = 0;
	}
	malProfileMode = 1;
	MT_lock_unset(&mal_profileLock);
	logjsonInternal(monet_characteristics);
	// reset the trace table
	clearTrace();

	return MAL_SUCCEED;
}

/* SQL queries can be traced without obstructing the stream */
/* A hard limit is currently imposed */
#define MAXTRACEFILES 50
static int offlinestore = 0;
static int tracecounter = 0;
str
startTrace(str path)
{
	char buf[PATHLENGTH];

	if( path && eventstream == NULL){
		// create a file to keep the events, unless we
		// already have a profiler stream
		MT_lock_set(&mal_profileLock );
		if(eventstream == NULL && offlinestore ==0){
			snprintf(buf,PATHLENGTH,"%s%c%s",GDKgetenv("gdk_dbname"), DIR_SEP, path);
			(void) mkdir(buf,0755);
			snprintf(buf,PATHLENGTH,"%s%c%s%ctrace_%d",GDKgetenv("gdk_dbname"), DIR_SEP, path,DIR_SEP,tracecounter++ % MAXTRACEFILES);
			eventstream = open_wastream(buf);
			offlinestore++;
		}
		MT_lock_unset(&mal_profileLock );
	}
	malProfileMode = 1;
	sqlProfiling = TRUE;
	clearTrace();
	return MAL_SUCCEED;
}

str
stopTrace(str path)
{
	MT_lock_set(&mal_profileLock );
	if( path &&  offlinestore){
		(void) close_stream(eventstream);
		eventstream = 0;
		offlinestore =0;
	}
	MT_lock_unset(&mal_profileLock );
	
	malProfileMode = eventstream != NULL;
	sqlProfiling = FALSE;
	return MAL_SUCCEED;
}

str
stopProfiler(void)
{
	MT_lock_set(&mal_profileLock);
	malProfileMode = 0;
	setHeartbeat(0); // stop heartbeat
	closeProfilerStream();
	MT_lock_unset(&mal_profileLock);
	return MAL_SUCCEED;
}

/*
 * The resetProfiler is called when the owner of the event stream
 * leaves the scene. (Unclear if parallelism may cause errors)
 */
void
MPresetProfiler(stream *fdout)
{
	if (fdout != eventstream)
		return;
	if (mal_trace) // already traced on console
		return;
	MT_lock_set(&mal_profileLock);
	eventstream = 0;
	MT_lock_unset(&mal_profileLock);
}

/*
 * Offline tracing
 * The events being captured are stored in separate BATs.
 * They are made persistent to accumate information over
 * multiple sessions. This means it has to be explicitly reset
 * to avoid disc overflow using profiler.reset().
 *
 * All properties identified below are maintained, because this allows
 * for easy integration with SQL.
 */
static int TRACE_event = 0;
static BAT *TRACE_id_event = 0;
static BAT *TRACE_id_time = 0;
static BAT *TRACE_id_pc = 0;
static BAT *TRACE_id_thread = 0;
static BAT *TRACE_id_ticks = 0;
static BAT *TRACE_id_inblock = 0;
static BAT *TRACE_id_oublock = 0;
static BAT *TRACE_id_rssMB = 0;
static BAT *TRACE_id_tmpspace = 0;
static BAT *TRACE_id_minflt = 0;
static BAT *TRACE_id_majflt = 0;
static BAT *TRACE_id_nvcsw = 0;
static BAT *TRACE_id_stmt = 0;

int
TRACEtable(BAT **r)
{
	initTrace();
	MT_lock_set(&mal_profileLock);
	if (TRACE_init == 0) {
		MT_lock_unset(&mal_profileLock);
		return -1;       /* not initialized */
	}
	r[0] = COLcopy(TRACE_id_event, TRACE_id_event->ttype, 0, TRANSIENT);
	r[1] = COLcopy(TRACE_id_time, TRACE_id_time->ttype, 0, TRANSIENT);
	r[2] = COLcopy(TRACE_id_pc, TRACE_id_pc->ttype, 0, TRANSIENT);
	r[3] = COLcopy(TRACE_id_thread, TRACE_id_thread->ttype, 0, TRANSIENT);
	r[4] = COLcopy(TRACE_id_ticks, TRACE_id_ticks->ttype, 0, TRANSIENT);
	r[5] = COLcopy(TRACE_id_rssMB, TRACE_id_rssMB->ttype, 0, TRANSIENT);
	r[6] = COLcopy(TRACE_id_tmpspace, TRACE_id_tmpspace->ttype, 0, TRANSIENT);
	r[7] = COLcopy(TRACE_id_inblock, TRACE_id_inblock->ttype, 0, TRANSIENT);
	r[8] = COLcopy(TRACE_id_oublock, TRACE_id_oublock->ttype, 0, TRANSIENT);
	r[9] = COLcopy(TRACE_id_minflt, TRACE_id_minflt->ttype, 0, TRANSIENT);
	r[10] = COLcopy(TRACE_id_majflt, TRACE_id_majflt->ttype, 0, TRANSIENT);
	r[11] = COLcopy(TRACE_id_nvcsw, TRACE_id_nvcsw->ttype, 0, TRANSIENT);
	r[12] = COLcopy(TRACE_id_stmt, TRACE_id_stmt->ttype, 0, TRANSIENT);
	MT_lock_unset(&mal_profileLock);
	return 13;
}

BAT *
getTrace(const char *nme)
{
	BAT *bn = NULL;

	MT_lock_set(&mal_profileLock);
	if (TRACE_init) {
		if (strcmp(nme, "event") == 0)
			bn = COLcopy(TRACE_id_event, TRACE_id_event->ttype, 0, TRANSIENT);
		else if (strcmp(nme, "time") == 0)
			bn = COLcopy(TRACE_id_time, TRACE_id_time->ttype, 0, TRANSIENT);
		else if (strcmp(nme, "pc") == 0)
			bn = COLcopy(TRACE_id_pc, TRACE_id_pc->ttype, 0, TRANSIENT);
		else if (strcmp(nme, "thread") == 0)
			bn = COLcopy(TRACE_id_thread, TRACE_id_thread->ttype, 0, TRANSIENT);
		else if (strcmp(nme, "usec") == 0)
			bn = COLcopy(TRACE_id_ticks, TRACE_id_ticks->ttype, 0, TRANSIENT);
		else if (strcmp(nme, "rssMB") == 0)
			bn = COLcopy(TRACE_id_rssMB, TRACE_id_rssMB->ttype, 0, TRANSIENT);
		else if (strcmp(nme, "tmpspace") == 0)
			bn = COLcopy(TRACE_id_tmpspace, TRACE_id_tmpspace->ttype, 0, TRANSIENT);
		else if (strcmp(nme, "reads") == 0)
			bn = COLcopy(TRACE_id_inblock, TRACE_id_inblock->ttype, 0, TRANSIENT);
		else if (strcmp(nme, "writes") == 0)
			bn = COLcopy(TRACE_id_oublock, TRACE_id_oublock->ttype, 0, TRANSIENT);
		else if (strcmp(nme, "minflt") == 0)
			bn = COLcopy(TRACE_id_minflt, TRACE_id_minflt->ttype, 0, TRANSIENT);
		else if (strcmp(nme, "majflt") == 0)
			bn = COLcopy(TRACE_id_majflt, TRACE_id_majflt->ttype, 0, TRANSIENT);
		else if (strcmp(nme, "nvcsw") == 0)
			bn = COLcopy(TRACE_id_nvcsw, TRACE_id_nvcsw->ttype, 0, TRANSIENT);
		else if (strcmp(nme, "stmt") == 0)
			bn = COLcopy(TRACE_id_stmt, TRACE_id_stmt->ttype, 0, TRANSIENT);
	}
	MT_lock_unset(&mal_profileLock);
	return bn;
}

static BAT *
TRACEcreate(const char *hnme, const char *tnme, int tt)
{
	BAT *b;
	char buf[BUFSIZ];

	snprintf(buf, BUFSIZ, "trace_%s_%s", hnme, tnme);

	b = COLnew(0, tt, 1 << 16, TRANSIENT);
	if (b == NULL)
		return NULL;
	if (BBPrename(b->batCacheid, buf) != 0) {
		BBPreclaim(b);
		return NULL;
	}
	return b;
}


#define CLEANUPprofile(X)  if (X) { BBPunfix((X)->batCacheid); } (X) = NULL;

static void
_cleanupProfiler(void)
{
	CLEANUPprofile(TRACE_id_event);
	CLEANUPprofile(TRACE_id_time);
	CLEANUPprofile(TRACE_id_pc);
	CLEANUPprofile(TRACE_id_thread);
	CLEANUPprofile(TRACE_id_ticks);
	CLEANUPprofile(TRACE_id_rssMB);
	CLEANUPprofile(TRACE_id_tmpspace);
	CLEANUPprofile(TRACE_id_inblock);
	CLEANUPprofile(TRACE_id_oublock);
	CLEANUPprofile(TRACE_id_minflt);
	CLEANUPprofile(TRACE_id_majflt);
	CLEANUPprofile(TRACE_id_nvcsw);
	CLEANUPprofile(TRACE_id_stmt);
	TRACE_init = 0;
}

int
initTrace(void)
{
	int ret = -1;

	MT_lock_set(&mal_profileLock);
	if (TRACE_init) {
		MT_lock_unset(&mal_profileLock);
		return 0;       /* already initialized */
	}
	TRACE_id_event = TRACEcreate("id", "event", TYPE_int);
	TRACE_id_time = TRACEcreate("id", "time", TYPE_str);
	// TODO split pc into its components fcn,pc,tag
	TRACE_id_pc = TRACEcreate("id", "pc", TYPE_str);
	TRACE_id_thread = TRACEcreate("id", "thread", TYPE_int);
	TRACE_id_ticks = TRACEcreate("id", "usec", TYPE_lng);
	TRACE_id_rssMB = TRACEcreate("id", "rssMB", TYPE_lng);
	// rename to size
	TRACE_id_tmpspace = TRACEcreate("id", "tmpspace", TYPE_lng);
	TRACE_id_inblock = TRACEcreate("id", "read", TYPE_lng);
	TRACE_id_oublock = TRACEcreate("id", "write", TYPE_lng);
	TRACE_id_minflt = TRACEcreate("id", "minflt", TYPE_lng);
	TRACE_id_majflt = TRACEcreate("id", "majflt", TYPE_lng);
	TRACE_id_nvcsw = TRACEcreate("id", "nvcsw", TYPE_lng);
	TRACE_id_stmt = TRACEcreate("id", "stmt", TYPE_str);
	if (TRACE_id_event == NULL ||
		TRACE_id_time == NULL ||
		TRACE_id_ticks == NULL ||
		TRACE_id_pc == NULL ||
		TRACE_id_stmt == NULL ||
		TRACE_id_rssMB == NULL ||
		TRACE_id_tmpspace == NULL ||
		TRACE_id_inblock == NULL ||
		TRACE_id_oublock == NULL ||
		TRACE_id_minflt == NULL ||
		TRACE_id_majflt == NULL ||
		TRACE_id_nvcsw == NULL ||
		TRACE_id_thread == NULL 
	)
		_cleanupProfiler();
	else
		TRACE_init = 1;
	ret = TRACE_init;
	MT_lock_unset(&mal_profileLock);
	return ret;
}

void
clearTrace(void)
{
	MT_lock_set(&mal_profileLock);
	if (TRACE_init == 0) {
		MT_lock_unset(&mal_profileLock);
		initTrace();
		return;     /* not initialized */
	}
	/* drop all trace tables */
	_cleanupProfiler();
	TRACE_init = 0;
	MT_lock_unset(&mal_profileLock);
	initTrace();
}

str
cleanupTraces(void)
{
	clearTrace();
	return MAL_SUCCEED;
}

void
cachedProfilerEvent(MalBlkPtr mb, MalStkPtr stk, InstrPtr pci)
{
	char buf[BUFSIZ]= {0};
	int tid = (int)THRgettid();
	lng v1 = 0, v2= 0, v3=0, v4=0, v5=0;
	str stmt, c;
	lng clock;
	lng rssMB = MT_getrss()/1024/1024;
	lng tmpspace = 0;
	int errors = 0;

	clock = GDKusec();
#ifdef HAVE_SYS_RESOURCE_H
	getrusage(RUSAGE_SELF, &infoUsage);
#endif
	if (TRACE_init == 0)
		return;

	/* update the Trace tables */
	snprintf(buf, BUFSIZ, "%s.%s[%d]%d",
	getModuleId(getInstrPtr(mb, 0)),
	getFunctionId(getInstrPtr(mb, 0)), getPC(mb, pci), stk->tag);

	/* generate actual call statement */
	stmt = instruction2str(mb, stk, pci, LIST_MAL_ALL);
	c = stmt;

	while (c && *c && (isspace((int)*c) || *c == '!'))
		c++;

#ifdef HAVE_SYS_RESOURCE_H
	getrusage(RUSAGE_SELF, &infoUsage);
	v1= infoUsage.ru_inblock - prevUsage.ru_inblock;
	v2= infoUsage.ru_oublock - prevUsage.ru_oublock;
	v3= infoUsage.ru_majflt - prevUsage.ru_majflt;
	v4= infoUsage.ru_nswap - prevUsage.ru_nswap;
	v5= infoUsage.ru_nvcsw - prevUsage.ru_nvcsw +infoUsage.ru_nivcsw - prevUsage.ru_nivcsw;
	prevUsage = infoUsage;
#endif

	// keep it a short transaction
	MT_lock_set(&mal_profileLock);
 	if (TRACE_init == 0) {
		MT_lock_unset(&mal_profileLock);
		return;
	}
	errors += BUNappend(TRACE_id_event, &TRACE_event, FALSE) != GDK_SUCCEED;
	errors += BUNappend(TRACE_id_pc, buf, FALSE) != GDK_SUCCEED;
	snprintf(buf, sizeof(buf), LLFMT ".%06ld", clock / 1000000, (long) (clock % 1000000));
	errors += BUNappend(TRACE_id_time, buf, FALSE) != GDK_SUCCEED;
	errors += BUNappend(TRACE_id_thread, &tid, FALSE) != GDK_SUCCEED;
	errors += BUNappend(TRACE_id_ticks, &pci->ticks, FALSE) != GDK_SUCCEED;
	errors += BUNappend(TRACE_id_rssMB, &rssMB, FALSE) != GDK_SUCCEED;
	errors += BUNappend(TRACE_id_tmpspace, &tmpspace, FALSE) != GDK_SUCCEED;
	errors += BUNappend(TRACE_id_inblock, &v1, FALSE) != GDK_SUCCEED;
	errors += BUNappend(TRACE_id_oublock, &v2, FALSE) != GDK_SUCCEED;
	errors += BUNappend(TRACE_id_minflt, &v3, FALSE) != GDK_SUCCEED;
	errors += BUNappend(TRACE_id_majflt, &v4, FALSE) != GDK_SUCCEED;
	errors += BUNappend(TRACE_id_nvcsw, &v5, FALSE) != GDK_SUCCEED;
	errors += BUNappend(TRACE_id_stmt, c, FALSE) != GDK_SUCCEED;
	if (errors > 0) {
		/* stop profiling if an error occurred */
		sqlProfiling = FALSE;
	} else {
		TRACE_event++;
		eventcounter++;
	}
	MT_lock_unset(&mal_profileLock);
	GDKfree(stmt);
}

int getprofilerlimit(void)
{
	return highwatermark;
}

void setprofilerlimit(int limit)
{
	// dont lock, it is advisary anyway
	highwatermark = limit;
}

lng
getDiskWrites(void)
{
#ifdef HAVE_SYS_RESOURCE_H
	struct rusage infoUsage;
	getrusage(RUSAGE_SELF, &infoUsage);
	return infoUsage.ru_oublock;
#else
	return 0;
#endif
}

lng
getDiskReads(void)
{
#ifdef HAVE_SYS_RESOURCE_H
	struct rusage infoUsage;
	getrusage(RUSAGE_SELF, &infoUsage);
	return infoUsage.ru_inblock;
#else
	return 0;
#endif
}

lng
getUserTime(void)
{
#ifdef HAVE_TIMES
	struct tms newTms;
	times(&newTms);
	return newTms.tms_utime;
#else
	return 0;
#endif
}

lng
getSystemTime(void)
{
#ifdef HAVE_TIMES
	struct tms newTms;
	times(&newTms);
	return newTms.tms_stime;
#else
	return 0;
#endif
}

lng
getDiskSpace(void)
{
	BAT *b;
	bat i;
	lng size = 0;

	for (i = 1; i < getBBPsize(); i++)
		if (BBP_logical(i) && (BBP_refs(i) || BBP_lrefs(i))) {
			b = BATdescriptor(i);
			if (b) {
				size += sizeof(BAT);
				if (!isVIEW(b)) {
					BUN cnt = BATcount(b);

					size += tailsize(b, cnt);
					/* the upperbound is used for the heaps */
					if (b->tvheap)
						size += b->tvheap->size;
					if (b->thash)
						size += sizeof(BUN) * cnt;
				}
				BBPunfix(i);
			}
		}
	return size;
}

<<<<<<< HEAD
=======
//
// Retrieve the io statistics for the complete process group
// This information can only be obtained using root-permissions.
//
#ifdef GETIOSTAT
static str getIOactivity(void){
	Thread t,s;
	FILE *fd;
	char fnme[BUFSIZ], *buf;
	int n,i=0;
	size_t len=0;

	buf= GDKzalloc(BUFSIZ);
	if ( buf == NULL)
		return 0;
	buf[len++]='"';
	//MT_lock_set(&GDKthreadLock);
	for (t = GDKthreads, s = t + THREADS; t < s; t++, i++)
		if (t->pid ){
			(void) snprintf(fnme,BUFSIZ,"/proc/"SZFMT"/io",t->pid);
			fd = fopen(fnme,"r");
			if ( fd == NULL)
				return buf;
			(void) snprintf(buf+len, BUFSIZ-len-2,"thr %d ",i);
			n = fread(buf+len, 1, BUFSIZ-len-2,fd);
			(void) fclose(fd);
			if (n == 0)
				return buf;
			// extract the properties
			mnstr_printf(GDKout,"#got io stat:%s\n",buf);
		 }
	//MT_lock_unset(&GDKthreadLock);
	buf[len++]='"';
	return buf;
}
#endif
>>>>>>> 1ee5ba0e

void profilerGetCPUStat(lng *user, lng *nice, lng *sys, lng *idle, lng *iowait)
{
	(void) getCPULoad(0);
	*user = corestat[255].user;
	*nice = corestat[255].nice;
	*sys = corestat[255].system;
	*idle = corestat[255].idle;
	*iowait = corestat[255].iowait;
}

static MT_Id hbthread;
static volatile ATOMIC_TYPE hbrunning;

static void profilerHeartbeat(void *dummy)
{
	int t;
	const int timeout = GDKdebug & FORCEMITOMASK ? 10 : 25;

	(void) dummy;
	for (;;) {
		/* wait until you need this info */
		while (ATOMIC_GET(hbdelay, mal_beatLock) == 0 || eventstream == NULL) {
			if (GDKexiting() || !ATOMIC_GET(hbrunning, mal_beatLock))
				return;
			MT_sleep_ms(timeout);
		}
		for (t = (int) ATOMIC_GET(hbdelay, mal_beatLock); t > 0; t -= timeout) {
			if (GDKexiting() || !ATOMIC_GET(hbrunning, mal_beatLock))
				return;
			MT_sleep_ms(t > timeout ? timeout : t);
		}
		profilerHeartbeatEvent("ping");
	}
	ATOMIC_SET(hbdelay, 0, mal_beatLock);
}

void setHeartbeat(int delay)
{
	if (delay < 0 ){
		ATOMIC_SET(hbrunning, 0, mal_beatLock);
		if (hbthread)
			MT_join_thread(hbthread);
		return;
	}
	if ( delay > 0 &&  delay <= 10)
		delay = 10;
	ATOMIC_SET(hbdelay, (ATOMIC_TYPE) delay, mal_beatLock);
}

void initProfiler(void)
{
	gettimeofday(&startup_time, NULL);
	if( mal_trace)
		openProfilerStream(mal_clients[0].fdout,0);
}

void initHeartbeat(void)
{
#ifdef NEED_MT_LOCK_INIT
	ATOMIC_INIT(mal_beatLock, "beatLock");
#endif
	ATOMIC_SET(hbrunning, 1, mal_beatLock);
	if (MT_create_thread(&hbthread, profilerHeartbeat, NULL, MT_THR_JOINABLE) < 0) {
		/* it didn't happen */
		hbthread = 0;
		ATOMIC_SET(hbrunning, 0, mal_beatLock);
	}
}
<|MERGE_RESOLUTION|>--- conflicted
+++ resolved
@@ -153,6 +153,7 @@
 		logadd("\"usec\":"LLFMT",%s", pci->ticks, prettify);
 	}
 	logadd("\"rss\":"SZFMT ",%s", MT_getrss()/1024/1024, prettify);
+	logadd("\"size\":"LLFMT ",%s", pci? pci->wbytes/1024/1024:0, prettify);	// result size
 
 #ifdef NUMAprofiling
 		logadd("\"numa\":[");
@@ -953,45 +954,6 @@
 	return size;
 }
 
-<<<<<<< HEAD
-=======
-//
-// Retrieve the io statistics for the complete process group
-// This information can only be obtained using root-permissions.
-//
-#ifdef GETIOSTAT
-static str getIOactivity(void){
-	Thread t,s;
-	FILE *fd;
-	char fnme[BUFSIZ], *buf;
-	int n,i=0;
-	size_t len=0;
-
-	buf= GDKzalloc(BUFSIZ);
-	if ( buf == NULL)
-		return 0;
-	buf[len++]='"';
-	//MT_lock_set(&GDKthreadLock);
-	for (t = GDKthreads, s = t + THREADS; t < s; t++, i++)
-		if (t->pid ){
-			(void) snprintf(fnme,BUFSIZ,"/proc/"SZFMT"/io",t->pid);
-			fd = fopen(fnme,"r");
-			if ( fd == NULL)
-				return buf;
-			(void) snprintf(buf+len, BUFSIZ-len-2,"thr %d ",i);
-			n = fread(buf+len, 1, BUFSIZ-len-2,fd);
-			(void) fclose(fd);
-			if (n == 0)
-				return buf;
-			// extract the properties
-			mnstr_printf(GDKout,"#got io stat:%s\n",buf);
-		 }
-	//MT_lock_unset(&GDKthreadLock);
-	buf[len++]='"';
-	return buf;
-}
-#endif
->>>>>>> 1ee5ba0e
 
 void profilerGetCPUStat(lng *user, lng *nice, lng *sys, lng *idle, lng *iowait)
 {
