--- conflicted
+++ resolved
@@ -389,17 +389,12 @@
 					if (!logadd(&logbuf, ",\"width\":%d", d->twidth))
 						goto cleanup_and_exit;
 					/* keeping information about the individual auxiliary heaps is helpful during analysis. */
-<<<<<<< HEAD
-					if( d->thash && !logadd(&logbuf, ",\"hash\":" LLFMT, (lng) hashinfo(d->thash, d->batCacheid)))
-						goto cleanup_and_exit;
-=======
 					MT_rwlock_rdlock(&d->thashlock);
 					if( d->thash && !logadd(&logbuf, ",\"hash\":" LLFMT, (lng) hashinfo(d->thash, d->batCacheid))) {
 						MT_rwlock_rdunlock(&d->thashlock);
-						return;
+						goto cleanup_and_exit;
 					}
 					MT_rwlock_rdunlock(&d->thashlock);
->>>>>>> 3c446769
 					if( d->tvheap && !logadd(&logbuf, ",\"vheap\":" LLFMT, (lng) heapinfo(d->tvheap, d->batCacheid)))
 						goto cleanup_and_exit;
 					if( d->timprints && !logadd(&logbuf, ",\"imprints\":" LLFMT, (lng) IMPSimprintsize(d)))
