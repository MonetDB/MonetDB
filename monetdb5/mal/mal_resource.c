--- conflicted
+++ resolved
@@ -81,14 +81,10 @@
 		t = IMPSimprintsize(b);
 		if( t > itotal)
 			itotal = t;
-<<<<<<< HEAD
 		/* We should also consider the ordered index size */
-=======
 		t = b->torderidx && b->torderidx != (Heap *) 1 ? (lng) b->torderidx->free : 0;
 		if( t > itotal)
 			itotal = t;
-		/* We should also consider the mosaic */
->>>>>>> c3f9bcc8
 		//total = total > (lng)(MEMORY_THRESHOLD ) ? (lng)(MEMORY_THRESHOLD ) : total;
 		BBPunfix(b->batCacheid);
 		if ( total < itotal)
