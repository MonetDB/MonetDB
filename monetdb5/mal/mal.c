/*
 * SPDX-License-Identifier: MPL-2.0
 *
 * This Source Code Form is subject to the terms of the Mozilla Public
 * License, v. 2.0.  If a copy of the MPL was not distributed with this
 * file, You can obtain one at http://mozilla.org/MPL/2.0/.
 *
 * Copyright 1997 - July 2008 CWI, August 2008 - 2023 MonetDB B.V.
 */

/* (author) M. Kersten */
#include "monetdb_config.h"
#include "mal.h"

char 	monet_cwd[FILENAME_MAX] = { 0 };
char 	monet_characteristics[4096];
stream *maleventstream = 0;

/* The compile time debugging flags are turned into bit masks, akin to GDK */
lng MALdebug;

#include "mal_stack.h"
#include "mal_linker.h"
#include "mal_authorize.h"
#include "mal_session.h"
#include "mal_scenario.h"
#include "mal_parser.h"
#include "mal_interpreter.h"
#include "mal_namespace.h"  /* for initNamespace() */
#include "mal_profiler.h"
#include "mal_client.h"
#include "msabaoth.h"
#include "mal_dataflow.h"
#include "mal_private.h"
#include "mal_internal.h"
#include "mal_runtime.h"
#include "mal_resource.h"
#include "mal_atom.h"

MT_Lock     mal_contextLock = MT_LOCK_INITIALIZER(mal_contextLock);
MT_Lock     mal_profileLock = MT_LOCK_INITIALIZER(mal_profileLock);
MT_Lock     mal_copyLock = MT_LOCK_INITIALIZER(mal_copyLock);
MT_Lock     mal_delayLock = MT_LOCK_INITIALIZER(mal_delayLock);


/* declared in mal_interpreter.h so MAL operators can access it */
Client
getClientContext(void)
{
	return NULL;
}

const char *
mal_version(void)
{
	return MONETDB5_VERSION;
}

/*
 * Initialization of the MAL context
 */

int
mal_init(char *modules[], bool embedded, const char *initpasswd)
{
/* Any error encountered here terminates the process
 * with a message sent to stderr
 */
	str err;

	/* check that library that we're linked against is compatible with
	 * the one we were compiled with */
	int maj, min, patch;
	const char *version = GDKlibversion();
	sscanf(version, "%d.%d.%d", &maj, &min, &patch);
	if (maj != GDK_VERSION_MAJOR || min < GDK_VERSION_MINOR) {
		TRC_CRITICAL(MAL_SERVER, "Linked GDK library not compatible with the one this was compiled with\n");
		TRC_CRITICAL(MAL_SERVER, "Linked version: %s, compiled version: %s\n",
					 version, GDK_VERSION);
		return -1;
	}

<<<<<<< HEAD
	if (initialize_tl_client_key() != 0)
		return -1;
=======
	if ((err = AUTHinitTables()) != MAL_SUCCEED) {
		freeException(err);
		return -1;
	}
>>>>>>> 732ee3e4

	if (!MCinit())
		return -1;
#ifndef NDEBUG
	if (!mdbInit()) {
		mal_client_reset();
		return -1;
	}
#endif
	initNamespace();

	err = malBootstrap(modules, embedded, initpasswd);
	if (err != MAL_SUCCEED) {
		mal_client_reset();
#ifndef NDEBUG
		mdbExit();
#endif
		TRC_CRITICAL(MAL_SERVER, "%s\n", err);
		freeException(err);
		return -1;
	}
	initProfiler();
	initHeartbeat();
	return 0;
}

/*
 * Upon exit we should attempt to remove all allocated memory explicitly.
 * This seemingly superflous action is necessary to simplify analyis of
 * memory leakage problems later ons and to allow an embedded server to
 * restart the server properly.
 *
 * It is the responsibility of the enclosing application to finish/cease all
 * activity first.
 * This function should be called after you have issued sql_reset();
 */
void mal_reset(void)
{
	GDKprepareExit();
	MCstopClients(0);
	setHeartbeat(-1);
	stopProfiler(0);
	AUTHreset();
	if (!GDKinmemory(0) && !GDKembedded()) {
		str err = 0;

		if ((err = msab_wildRetreat()) != NULL) {
			TRC_ERROR(MAL_SERVER, "%s\n", err);
			free(err);
		}
		if ((err = msab_registerStop()) != NULL) {
			TRC_ERROR(MAL_SERVER, "%s\n", err);
			free(err);
		}
	}
	mal_factory_reset();
	mal_dataflow_reset();
	mal_client_reset();
  	mal_linker_reset();
	mal_resource_reset();
	mal_runtime_reset();
	mal_module_reset();
	mal_atom_reset();
#ifndef NDEBUG
	mdbExit();
#endif

	memset((char*)monet_cwd, 0, sizeof(monet_cwd));
	memset((char*)monet_characteristics,0, sizeof(monet_characteristics));
	mal_namespace_reset();
	/* No need to clean up the namespace, it will simply be extended
	 * upon restart mal_namespace_reset(); */
	GDKreset(0);	// terminate all other threads
}


/* stopping clients should be done with care, as they may be in the mids of
 * transactions. One safe place is between MAL instructions, which would
 * abort the transaction by raising an exception. All sessions are
 * terminate this way.
 * We should also ensure that no new client enters the scene while shutting down.
 * For this we mark the client records as BLOCKCLIENT.
 */

void mal_exit(int status)
{
	mal_reset();
	exit(status);				/* properly end GDK */
}<|MERGE_RESOLUTION|>--- conflicted
+++ resolved
@@ -43,13 +43,6 @@
 MT_Lock     mal_delayLock = MT_LOCK_INITIALIZER(mal_delayLock);
 
 
-/* declared in mal_interpreter.h so MAL operators can access it */
-Client
-getClientContext(void)
-{
-	return NULL;
-}
-
 const char *
 mal_version(void)
 {
@@ -79,16 +72,6 @@
 					 version, GDK_VERSION);
 		return -1;
 	}
-
-<<<<<<< HEAD
-	if (initialize_tl_client_key() != 0)
-		return -1;
-=======
-	if ((err = AUTHinitTables()) != MAL_SUCCEED) {
-		freeException(err);
-		return -1;
-	}
->>>>>>> 732ee3e4
 
 	if (!MCinit())
 		return -1;
