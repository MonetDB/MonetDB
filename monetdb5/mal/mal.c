--- conflicted
+++ resolved
@@ -71,10 +71,6 @@
 	initHeartbeat();
 #endif
 	initResource();
-<<<<<<< HEAD
-	malBootstrap();
-	initBitMasks();
-=======
 	str err = malBootstrap();
 	if (err != MAL_SUCCEED) {
 		mal_client_reset();
@@ -83,7 +79,7 @@
 		freeException(err);
 		return -1;
 	}
->>>>>>> 2af84563
+	initBitMasks();
 	initProfiler();
 	return 0;
 }
