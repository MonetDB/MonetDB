--- conflicted
+++ resolved
@@ -34,7 +34,6 @@
 #include "mal_private.h"
 #include "mal_runtime.h"
 #include "mal_resource.h"
-
 
 
 MT_Lock     mal_contextLock MT_LOCK_INITIALIZER("mal_contextLock");
@@ -168,71 +167,6 @@
  */
 
 void mal_exit(void){
-<<<<<<< HEAD
-	str err;
-
-	/*
-	 * Before continuing we should make sure that all clients
-	 * (except the console) have left the scene.
-	 */
-	MCstopClients(0);
-#if 0
-{
-	int reruns=0, go_on;
-	do{
-		if ( (go_on = MCactiveClients() -1) )
-			MT_sleep_ms(1000);
-		mnstr_printf(mal_clients->fdout,"#MALexit: %d clients still active\n", go_on);
-	} while (++reruns < SERVERSHUTDOWNDELAY && go_on > 1);
-}
-#endif
-	setHeartbeat(0);
-	stopMALdataflow();
-	stopProfiler();
-	RECYCLEdrop(mal_clients); /* remove any left over intermediates */
-	unloadLibraries();
-
-#if 0
-	/* skip this to solve random crashes, needs work */
-	freeModuleList(mal_clients->nspace);
-
-	finishNamespace();
-	if( mal_clients->prompt)
-		GDKfree(mal_clients->prompt);
-	if( mal_clients->errbuf)
-		GDKfree(mal_clients->errbuf);
-	if( mal_clients->bak)
-		GDKfree(mal_clients->bak);
-	if( mal_clients->fdin){
-		/* missing protection against closing stdin stream */
-		mnstr_close(mal_clients->fdin->s);
-		bstream_destroy(mal_clients->fdin);
-	}
-	if( mal_clients->fdout && mal_clients->fdout != GDKstdout) {
-		mnstr_close(mal_clients->fdout);
-		mnstr_destroy(mal_clients->fdout);
-	}
-#endif
-	/* deregister everything that was registered, ignore errors */
-	if ((err = msab_wildRetreat()) != NULL) {
-		fprintf(stderr, "!%s", err);
-		free(err);
-	}
-	/* the server will now be shut down */
-	if ((err = msab_registerStop()) != NULL) {
-		fprintf(stderr, "!%s", err);
-		free(err);
-	}
-#ifdef HAVE_EMBEDDED
-	//freeModuleList(mal_clients->nspace);
-	freeModuleList(NULL);
-	finishNamespace();
-	// FIXME: this required?
-	// MTIMEreset();
-
-#endif
-=======
 	mserver_reset();
->>>>>>> e416437c
 	GDKexit(0); 	/* properly end GDK */
 }