/*
 * SPDX-License-Identifier: MPL-2.0
 *
 * This Source Code Form is subject to the terms of the Mozilla Public
 * License, v. 2.0.  If a copy of the MPL was not distributed with this
 * file, You can obtain one at http://mozilla.org/MPL/2.0/.
 *
 * Copyright 1997 - July 2008 CWI, August 2008 - 2023 MonetDB B.V.
 */

/*
 * (author)  Author M. Kersten
 * For documentation see website
 */
#include "monetdb_config.h"
#include "mal_instruction.h"
#include "mal_function.h"		/* for getPC() */
#include "mal_utils.h"
#include "mal_exception.h"
#include "mal_private.h"

/* to avoid memory fragmentation stmt and var blocks are allocated in chunks */
#define MALCHUNK 256

/* If we encounter an error it can be left behind in the MalBlk
 * for the upper layers to abandon the track
 */
void
addMalException(MalBlkPtr mb, str msg)
{
	if( msg == NULL)
		return;
	if( mb->errors){
		mb->errors = concatErrors(mb->errors, msg);
	} else {
		mb->errors = dupError(msg);
	}
}

Symbol
newSymbol(const char *nme, int kind)
{
	Symbol cur;

	if (nme == NULL)
		return NULL;
	cur = (Symbol) GDKzalloc(sizeof(SymRecord));
	if (cur == NULL)
		return NULL;
	cur->name = putName(nme);
	if(cur->name == NULL) {
		GDKfree(cur);
		return NULL;
	}
	cur->kind = kind;
	cur->peer = NULL;
	cur->def = newMalBlk(kind == FUNCTIONsymbol? STMT_INCREMENT : 2);
	if (cur->def == NULL){
		GDKfree(cur);
		return NULL;
	}
	return cur;
}

void
freeSymbol(Symbol s)
{
	if (s == NULL)
		return;
	if (s->def) {
		freeMalBlk(s->def);
		s->def = NULL;
	}
	GDKfree(s);
}

void
freeSymbolList(Symbol s)
{
	Symbol t = s;

	while (s) {
		t = s->peer;
		s->peer = NULL;
		freeSymbol(s);
		s = t;
	}
}

int
newMalBlkStmt(MalBlkPtr mb, int maxstmts)
{
	InstrPtr *p;
	maxstmts= maxstmts % MALCHUNK == 0 ? maxstmts : ((maxstmts / MALCHUNK) + 1) * MALCHUNK;

	p = (InstrPtr *) GDKzalloc(sizeof(InstrPtr) * maxstmts);
	if (p == NULL)
		return -1;
	mb->stmt = p;
	mb->stop = 0;
	mb->ssize = maxstmts;
	return 0;
}

MalBlkPtr
newMalBlk(int elements)
{
	MalBlkPtr mb;
	VarRecord *v;

	mb = (MalBlkPtr) GDKmalloc(sizeof(MalBlkRecord));
	if (mb == NULL)
		return NULL;

	/* each MAL instruction implies at least one variable
 	 * we reserve some extra for constants */
	assert(elements >= 0);
	elements += 8;
	if (elements % MALCHUNK != 0)
		elements = (elements / MALCHUNK + 1) * MALCHUNK;
	v = (VarRecord *) GDKzalloc(sizeof(VarRecord) * elements );
	if (v == NULL) {
		GDKfree(mb);
		return NULL;
	}
	*mb = (MalBlkRecord) {
		.var = v,
		.vsize = elements,
		.maxarg = MAXARG,		/* the minimum for each instruction */
	};
	if (newMalBlkStmt(mb, elements) < 0) {
		GDKfree(mb->var);
		GDKfree(mb->stmt);
		GDKfree(mb);
		return NULL;
	}
	ATOMIC_INIT(&mb->workers, 1);
	return mb;
}

int
resizeMalBlk(MalBlkPtr mb, int elements)
{
	int i;
	assert(elements >= 0);
	if (elements % MALCHUNK != 0)
		elements = (elements / MALCHUNK + 1) * MALCHUNK;

	if( elements > mb->ssize){
		InstrPtr *ostmt = mb->stmt;
		mb->stmt = (InstrPtr *) GDKrealloc(mb->stmt, elements * sizeof(InstrPtr));
		if ( mb->stmt ){
			for ( i = mb->ssize; i < elements; i++)
				mb->stmt[i] = 0;
			mb->ssize = elements;
		} else {
			mb->stmt = ostmt;	/* reinstate old pointer */
			mb->errors = createMalException(mb,0, TYPE,  SQLSTATE(HY013) MAL_MALLOC_FAIL);
			return -1;
		}
	}


	if( elements > mb->vsize){
		VarRecord *ovar = mb->var;
		mb->var = (VarRecord*) GDKrealloc(mb->var, elements * sizeof (VarRecord));
		if ( mb->var ){
			memset( ((char*) mb->var) + sizeof(VarRecord) * mb->vsize, 0, (elements - mb->vsize) * sizeof(VarRecord));
			mb->vsize = elements;
		} else{
			mb->var = ovar;
			mb->errors = createMalException(mb,0, TYPE,  SQLSTATE(HY013) MAL_MALLOC_FAIL);
			return -1;
		}
	}
	return 0;
}
/* For a MAL session we have to keep the variables around
 * and only need to reset the instruction pointer
 */
void
resetMalTypes(MalBlkPtr mb, int stop)
{
	int i;

	for(i=0; i<stop; i++)
		mb->stmt[i] ->typechk = TYPE_UNKNOWN;
	mb->stop = stop;
	mb->errors = NULL;
}

/* For SQL operations we have to cleanup variables and trim the space
 * A portion is retained for the next query */
void
resetMalBlk(MalBlkPtr mb)
{
	int i;
	InstrPtr *new;
	VarRecord *vnew;

	for(i=MALCHUNK; i<mb->ssize; i++) {
		freeInstruction(mb->stmt[i]);
		mb->stmt[i] = NULL;
	}
	if( mb->ssize != MALCHUNK){
		new = (InstrPtr*) GDKrealloc(mb->stmt, sizeof(InstrPtr) * MALCHUNK);
		if( new == NULL){
			// the only place to return an error signal at this stage.
			// The Client context should be passed around more deeply
			mb->errors = createMalException(mb,0,TYPE, SQLSTATE(HY013) MAL_MALLOC_FAIL);
			return ;
		}
		mb->stmt = new;
		mb->ssize = MALCHUNK;
	}
	/* Reuse the initial function statement */
	mb->stop = 0;

	for(i=0; i< mb->vtop; i++){
		if (isVarConstant(mb, i))
			VALclear(&getVarConstant(mb,i));
	}

	if(mb->vsize != MALCHUNK){
		vnew = (VarRecord*) GDKrealloc(mb->var, sizeof(VarRecord) * MALCHUNK);
		if (vnew == NULL) {
			// the only place to return an error signal at this stage.
			// The Client context should be passed around more deeply
			mb->errors = createMalException(mb,0,TYPE, SQLSTATE(HY013) MAL_MALLOC_FAIL);
			return;
		}
		mb->var = vnew;
		mb->vsize = MALCHUNK;
	}
    mb->vtop = 0;
    mb->vid = 0;
}


/* The freeMalBlk code is quite defensive. It is used to localize an
 * illegal re-use of a MAL blk. */
void
freeMalBlk(MalBlkPtr mb)
{
	int i;

	for (i = 0; i < mb->ssize; i++)
		if (mb->stmt[i]) {
			freeInstruction(mb->stmt[i]);
			mb->stmt[i] = NULL;
		}
	mb->stop = 0;
	for(i=0; i< mb->vtop; i++)
	if( isVarConstant(mb,i))
		VALclear(&getVarConstant(mb,i));
	mb->vtop = 0;
	mb->vid = 0;
	GDKfree(mb->stmt);
	mb->stmt = 0;
	GDKfree(mb->var);
	mb->var = 0;

	if (mb->history){
		freeMalBlk(mb->history);
		mb->history = NULL;
	}
	mb->binding[0] = 0;
	mb->tag = 0;
	mb->memory = 0;
	if (mb->help && mb->statichelp != mb->help)
		GDKfree(mb->help);
	mb->help = 0;
	mb->statichelp = 0;
	mb->inlineProp = 0;
	mb->unsafeProp = 0;
	freeException(mb->errors);
	ATOMIC_DESTROY(&mb->workers);
	GDKfree(mb);
}

/* The routine below should assure that all referenced structures are
 * private. The copying is memory conservative. */
MalBlkPtr
copyMalBlk(MalBlkPtr old)
{
	MalBlkPtr mb;
	int i;

	mb = (MalBlkPtr) GDKzalloc(sizeof(MalBlkRecord));
	if (mb == NULL)
		return NULL;
	mb->alternative = old->alternative;
	mb->history = NULL;
	mb->keephistory = old->keephistory;

	mb->var = (VarRecord *) GDKzalloc(sizeof(VarRecord) * old->vsize);
	if (mb->var == NULL) {
		GDKfree(mb);
		return NULL;
	}

	mb->vsize = old->vsize;
	mb->vtop = old->vtop;
	mb->vid = old->vid;

	// copy all variable records
	for (i = 0; i < old->vtop; i++) {
		mb->var[i]=  old->var[i];
		if (!VALcopy(&(mb->var[i].value), &(old->var[i].value))) {
			while (--i >= 0)
				VALclear(&mb->var[i].value);
			GDKfree(mb->var);
			GDKfree(mb);
			return NULL;
		}
	}

	mb->stmt = (InstrPtr *) GDKzalloc(sizeof(InstrPtr) * old->ssize);

	if (mb->stmt == NULL) {
		for (i = 0; i < old->vtop; i++)
			VALclear(&mb->var[i].value);
		GDKfree(mb->var);
		GDKfree(mb);
		return NULL;
	}

	mb->stop = old->stop;
	mb->ssize = old->ssize;
	assert(old->stop < old->ssize);
	for (i = 0; i < old->stop; i++) {
		mb->stmt[i] = copyInstruction(old->stmt[i]);
		if(!mb->stmt[i]) {
			while (--i >= 0){
				freeInstruction(mb->stmt[i]);
				mb->stmt[i]= NULL;
			}
			for (i = 0; i < old->vtop; i++)
				VALclear(&mb->var[i].value);
			GDKfree(mb->var);
			GDKfree(mb->stmt);
			GDKfree(mb);
			return NULL;
		}
	}
	mb->help = old->help ? GDKstrdup(old->help) : NULL;
	if (old->help && !mb->help) {
		for (i = 0; i < old->stop; i++){
			freeInstruction(mb->stmt[i]);
			mb->stmt[i]= NULL;
		}
		for (i = 0; i < old->vtop; i++)
			VALclear(&mb->var[i].value);
		GDKfree(mb->var);
		GDKfree(mb->stmt);
		GDKfree(mb);
		return NULL;
	}
	strcpy_len(mb->binding,  old->binding, sizeof(mb->binding));
	mb->errors = old->errors? GDKstrdup(old->errors):0;
	mb->tag = old->tag;
	mb->runtime = old->runtime;
	mb->calls = old->calls;
	mb->optimize = old->optimize;
	mb->replica = old->replica;
	mb->maxarg = old->maxarg;
	mb->inlineProp = old->inlineProp;
	mb->unsafeProp = old->unsafeProp;
	return mb;
}

void
addtoMalBlkHistory(MalBlkPtr mb)
{
	MalBlkPtr cpy, h;
	if (mb->keephistory) {
		cpy = copyMalBlk(mb);
		if (cpy == NULL)
			return;				/* ignore history */
		cpy->history = NULL;
		if (mb->history == NULL)
			mb->history = cpy;
		else {
			for (h = mb; h->history; h = h->history)
				;
			h->history = cpy;
		}
	}
}

void
removeMalBlkHistory(MalBlkPtr mb)
{
	if(mb->history){
		removeMalBlkHistory(mb->history);
		freeMalBlk(mb->history);
		mb->history = NULL;
	}
}

MalBlkPtr
getMalBlkHistory(MalBlkPtr mb, int idx)
{
	MalBlkPtr h = mb;

	while (h && idx-- >= 0)
		h = h->history;
	return h ? h : mb;
}

// Localize the plan using the optimizer name
MalBlkPtr
getMalBlkOptimized(MalBlkPtr mb, const char *name)
{
	MalBlkPtr h = mb->history;
	InstrPtr p;
	int i= 0;
	char buf[IDLENGTH]= {0}, *n;
	size_t nlen;

	if( name == 0)
		return mb;

	nlen = strlen(name);
	if (nlen >= sizeof(buf)) {
		mb->errors = createMalException(mb,0, TYPE, "Optimizer name is too large");
		return NULL;
	}
	memcpy(buf, name, nlen + 1);
	n = strchr(buf,']');
	if( n) *n = 0;

	while (h ){
		for( i = 1; i< h->stop; i++){
			p = getInstrPtr(h,i);
			if( p->token == REMsymbol && strstr(getVarConstant(h, getArg(p,0)).val.sval, buf)  )
				return h;
		}
		h = h->history;
	}
	return 0;
}

/* The MAL records should be managed from a pool to
 * avoid repeated alloc/free and reduce probability of
 * memory fragmentation. (todo)
 * The complicating factor is their variable size,
 * which leads to growing records as a result of pushArguments
 * Allocation of an instruction should always succeed.
 */
InstrPtr
newInstructionArgs(MalBlkPtr mb, const char *modnme, const char *fcnnme, int args)
{
	InstrPtr p = NULL;

	(void) mb;

	p = GDKzalloc(args * sizeof(p->argv[0]) + offsetof(InstrRecord, argv));
	if (p == NULL) {
#if 0
		/* We are facing an hard problem.
		 * The upper layers of the code base assume that this routine will always produce a structure.
		 * Furthermore, failure to allocate such a small data structure indicates we are in serious trouble.
		 * The only way out is declare it a fatal error, terminate the system to avoid crashes in all kind of places.
		 */
		GDKfatal(SQLSTATE(HY013) MAL_MALLOC_FAIL);
		exit(1);
<<<<<<< HEAD
#else
		return NULL;
#endif
=======
>>>>>>> 91e6a1d6
	}
	p->maxarg = args;
	p->typechk = TYPE_UNKNOWN;
	setModuleId(p, modnme);
	setFunctionId(p, fcnnme);
	p->argc = 1;
	p->retc = 1;
	p->argv[0] = -1;			/* watch out for direct use in variable table */
	/* Flow of control instructions are always marked as an assignment
	 * with modifier */
	p->token = ASSIGNsymbol;
	return p;
}

InstrPtr
newInstruction(MalBlkPtr mb, const char *modnme, const char *fcnnme)
{
	return newInstructionArgs(mb, modnme, fcnnme, MAXARG);
}

/* Moving instructions around calls for care, because all dependent
 * information should also be updated. */
static void
oldmoveInstruction(InstrPtr new, InstrPtr p)
{
	int space;

	space = offsetof(InstrRecord, argv) + p->maxarg * sizeof(p->argv[0]);
	memcpy((char *) new, (char *) p, space);
	setFunctionId(new, getFunctionId(p));
	setModuleId(new, getModuleId(p));
	new->typechk = TYPE_UNKNOWN;
}

/* Copying an instruction is space conservative. */
InstrPtr
copyInstructionArgs(InstrPtr p, int args)
{
	if (p->maxarg > args)
		args = p->maxarg;
	InstrPtr new = (InstrPtr) GDKmalloc(offsetof(InstrRecord, argv) + args * sizeof(p->argv[0]));
	if(new == NULL)
		return new;
	oldmoveInstruction(new, p);
	new->maxarg = args;
	if (args > p->maxarg)
		memset(new->argv + p->maxarg, 0, (args - p->maxarg) * sizeof(new->argv[0]));
	return new;
}

InstrPtr
copyInstruction(InstrPtr p)
{
	return copyInstructionArgs(p, p->maxarg);
}

void
clrFunction(InstrPtr p)
{
	p->token = ASSIGNsymbol;
	p->fcn = 0;
	p->blk = 0;
	p->typechk = TYPE_UNKNOWN;
	setModuleId(p, NULL);
	setFunctionId(p, NULL);
}

void
clrInstruction(InstrPtr p)
{
	clrFunction(p);
	memset((char *) p, 0, offsetof(InstrRecord, argv) + p->maxarg * sizeof(p->argv[0]));
}

void
freeInstruction(InstrPtr p)
{
	GDKfree(p);
}

/* Query optimizers walk their way through a MAL program block. They
 * require some primitives to move instructions around and to remove
 * superflous instructions. The removal is based on the assumption
 * that indeed the instruction belonged to the block. */
void
removeInstruction(MalBlkPtr mb, InstrPtr p)
{
	int i;

	for (i = 0; i < mb->stop - 1; i++)
		if (mb->stmt[i] == p)
			break;

	if (i == mb->stop)
		return;

	for (; i < mb->stop - 1; i++)
		mb->stmt[i] = mb->stmt[i + 1];
	mb->stmt[i] = 0;
	mb->stop--;
	assert(i == mb->stop);

	/* move statement after stop */
	mb->stmt[i] = p;
}

void
removeInstructionBlock(MalBlkPtr mb, int pc, int cnt)
{
	int i;
	InstrPtr p;

	for (i = pc; i < pc + cnt; i++) {
		p = getInstrPtr(mb, i);
		freeInstruction(p);
		mb->stmt[i]= NULL;
	}

	for (i = pc; i < mb->stop - cnt; i++)
		mb->stmt[i] = mb->stmt[i + cnt];

	mb->stop -= cnt;
	for (; i < mb->stop; i++)
		mb->stmt[i] = 0;
}

void
moveInstruction(MalBlkPtr mb, int pc, int target)
{
	InstrPtr p;
	int i;

	p = getInstrPtr(mb, pc);
	if (pc > target) {
		for (i = pc; i > target; i--)
			mb->stmt[i] = mb->stmt[i - 1];
		mb->stmt[i] = p;
	} else {
		for (i = target; i > pc; i--)
			mb->stmt[i] = mb->stmt[i - 1];
		mb->stmt[i] = p;
	}
}

/* Beware that the first argument of a signature is reserved for the
 * function return type , which should be equal to the destination
 * variable type.
 */

int
findVariable(MalBlkPtr mb, const char *name)
{
	int i;

	if (name == NULL)
		return -1;
	for (i = mb->vtop - 1; i >= 0; i--)
		if (idcmp(name, getVarName(mb, i)) == 0)
			return i;
	return -1;
}

/* The second version of findVariable assumes you have not yet
 * allocated a private structure. This is particularly useful during
 * parsing, because most variables are already defined. This way we
 * safe GDKmalloc/GDKfree. */
int
findVariableLength(MalBlkPtr mb, const char *name, int len)
{
	int i;

	for (i = mb->vtop - 1; i >= 0; i--) {
		const char *s = mb->var[i].name;

		if (s && strncmp(name, s, len) == 0 && s[len] == 0)
			return i;
	}
	return -1;
}

/* Note that getType also checks for type names directly. They have
 * preference over variable names. */
malType
getType(MalBlkPtr mb, const char *nme)
{
	int i;

	i = findVariable(mb, nme);
	if (i < 0)
		return getAtomIndex(nme, strlen(nme), TYPE_any);
	return getVarType(mb, i);
}

str
getArgDefault(MalBlkPtr mb, InstrPtr p, int idx)
{
	ValPtr v = &getVarConstant(mb, getArg(p, idx));

	if (v->vtype == TYPE_str)
		return v->val.sval;
	return NULL;
}

/* All variables are implicitly declared upon their first assignment.
 *
 * Lexical constants require some care. They typically appear as
 * arguments in operator/function calls. To simplify program analysis
 * later on, we stick to the situation that function/operator
 * arguments are always references to by variables.
 *
 * Reserved words
 * Although MAL has been designed as a minimal language, several
 * identifiers are not eligible as variables. The encoding below is
 * geared at simple and speed. */
#if 0
int
isReserved(str nme)
{
	switch (*nme) {
	case 'A':
	case 'a':
		if (idcmp("atom", nme) == 0)
			return 1;
		break;
	case 'B':
	case 'b':
		if (idcmp("barrier", nme) == 0)
			return 1;
		break;
	case 'C':
	case 'c':
		if (idcmp("command", nme) == 0)
			return 1;
		break;
	case 'E':
	case 'e':
		if (idcmp("exit", nme) == 0)
			return 1;
		if (idcmp("end", nme) == 0)
			return 1;
		break;
	case 'F':
	case 'f':
		if (idcmp("false", nme) == 0)
			return 1;
		if (idcmp("function", nme) == 0)
			return 1;
		if (idcmp("factory", nme) == 0)
			return 1;
		break;
	case 'I':
	case 'i':
		if (idcmp("include", nme) == 0)
			return 1;
		break;
	case 'M':
	case 'm':
		if (idcmp("module", nme) == 0)
			return 1;
		if (idcmp("macro", nme) == 0)
			return 1;
		break;
	case 'O':
	case 'o':
		if (idcmp("orcam", nme) == 0)
			return 1;
		break;
	case 'P':
	case 'p':
		if (idcmp("pattern", nme) == 0)
			return 1;
		break;
	case 'T':
	case 't':
		if (idcmp("thread", nme) == 0)
			return 1;
		if (idcmp("true", nme) == 0)
			return 1;
		break;
	}
	return 0;
}
#endif

/* Beware, the symbol table structure assumes that it is relatively
 * cheap to perform a linear search to a variable or constant. */
static int
makeVarSpace(MalBlkPtr mb)
{
	if (mb->vtop >= mb->vsize) {
		VarRecord *new;
		int s = (mb->vtop / MALCHUNK + 1) * MALCHUNK;
		new = (VarRecord*) GDKrealloc(mb->var, s * sizeof(VarRecord));
		if (new == NULL) {
			// the only place to return an error signal at this stage.
			// The Client context should be passed around more deeply
			mb->errors = createMalException(mb,0,TYPE, SQLSTATE(HY013) MAL_MALLOC_FAIL);
			return -1;
		}
		memset(new + mb->vsize, 0, (s - mb->vsize) * sizeof(VarRecord));
		mb->vsize = s;
		mb->var = new;
	}
	return 0;
}

/* create and initialize a variable record*/
void
setVariableType(MalBlkPtr mb, const int n, malType type)
{
	assert( n >= 0 && n <mb->vtop);
	setVarType(mb, n, type);
	setRowCnt(mb,n,0);
	clrVarFixed(mb, n);
	clrVarUsed(mb, n);
	clrVarInit(mb, n);
	clrVarDisabled(mb, n);
	clrVarConstant(mb, n);
	clrVarCleanup(mb, n);
}


char *
getVarName(MalBlkPtr mb, int idx)
{
	char *s = mb->var[idx].name;
	if( getVarKind(mb,idx) == 0)
		setVarKind(mb,idx, REFMARKER);

	if (*s == 0)
		(void) snprintf(s, IDLENGTH,"%c_%d", getVarKind(mb, idx), mb->vid++);
	return s;
}

int
newVariable(MalBlkPtr mb, const char *name, size_t len, malType type)
{
	int n;
	int kind = REFMARKER;

	if( len >= IDLENGTH){
		mb->errors = createMalException(mb,0,TYPE, "newVariable: id too long");
		return -1;
	}
	if (makeVarSpace(mb)) {
		/* no space for a new variable */
		return -1;
	}
	n = mb->vtop;
	if( name == 0 || len == 0){
		mb->var[n].name[0] = 0;
	} else {
		/* avoid calling strcpy_len since we're not interested in the
		 * source length, and that may be very large */
		char *nme = mb->var[n].name;
		for (size_t i = 0; i < len; i++)
			nme[i] = name[i];
		nme[len] = 0;
		kind = nme[0];
	}

	mb->vtop++;
	setVarKind(mb, n, kind);
	setVariableType(mb, n, type);
	return n;
}

/* Simplified cloning. */
int
cloneVariable(MalBlkPtr tm, MalBlkPtr mb, int x)
{
	int res;
	if (isVarConstant(mb, x))
		res = cpyConstant(tm, getVar(mb, x));
	else {
		res = newTmpVariable(tm, getVarType(mb, x));
		if( *mb->var[x].name)
			strcpy(tm->var[x].name, mb->var[x].name);
		//res = newVariable(tm, getVarName(mb, x), strlen(getVarName(mb,x)), getVarType(mb, x));
	}
	if (res < 0)
		return res;
	if (isVarFixed(mb, x))
		setVarFixed(tm, res);
	if (isVarUsed(mb, x))
		setVarUsed(tm, res);
	if (isVarInit(mb, x))
		setVarInit(tm, res);
	if (isVarDisabled(mb, x))
		setVarDisabled(tm, res);
	if (isVarCleanup(mb, x))
		setVarCleanup(tm, res);
	getVarSTC(tm,x) = getVarSTC(mb,x);
	setVarKind(tm,x, getVarKind(mb,x));
	return res;
}

int
newTmpVariable(MalBlkPtr mb, malType type)
{
	return newVariable(mb,0,0,type);
}

int
newTypeVariable(MalBlkPtr mb, malType type)
{
	int n, i;
	for (i = 0; i < mb->vtop; i++)
		if (isVarTypedef(mb, i) && getVarType(mb, i) == type)
			break;

	if( i < mb->vtop )
		return i;
	n = newTmpVariable(mb, type);
	if (n >= 0)
		setVarTypedef(mb, n);
	return n;
}

void
clearVariable(MalBlkPtr mb, int varid)
{
	VarPtr v;

	v = getVar(mb, varid);
	if (isVarConstant(mb, varid) || isVarDisabled(mb, varid))
		VALclear(&v->value);
	v->type = 0;
	v->constant= 0;
	v->typevar= 0;
	v->fixedtype= 0;
	v->cleanup= 0;
	v->initialized= 0;
	v->used= 0;
	v->rowcnt = 0;
	v->eolife = 0;
	v->stc = 0;
}

void
freeVariable(MalBlkPtr mb, int varid)
{
	clearVariable(mb, varid);
}

/* A special action is to reduce the variable space by removing all
 * that do not contribute.
 * All temporary variables are renamed in the process to trim the varid.
 */
void
trimMalVariables_(MalBlkPtr mb, MalStkPtr glb)
{
	int *alias, cnt = 0, i, j;
	InstrPtr q;

	if( mb->vtop == 0)
		return;
	alias = (int *) GDKzalloc(mb->vtop * sizeof(int));
	if (alias == NULL)
		return;					/* forget it if we run out of memory */

	/* build the alias table */
	for (i = 0; i < mb->vtop; i++) {
		if ( isVarUsed(mb,i) == 0) {
			if (glb && i < glb->stktop && isVarConstant(mb, i))
				VALclear(&glb->stk[i]);
			freeVariable(mb, i);
			continue;
		}
		if (i > cnt) {
			/* remap temporary variables */
			VarRecord t = mb->var[cnt];
			mb->var[cnt] = mb->var[i];
			mb->var[i] = t;
		}

		/* valgrind finds a leak when we move these variable record
		 * pointers around. */
		alias[i] = cnt;
		if (glb && i < glb->stktop && i != cnt) {
			glb->stk[cnt] = glb->stk[i];
			VALempty(&glb->stk[i]);
		}
		cnt++;
	}

	/* remap all variable references to their new position. */
	if (cnt < mb->vtop) {
		for (i = 0; i < mb->stop; i++) {
			q = getInstrPtr(mb, i);
			for (j = 0; j < q->argc; j++){
				getArg(q, j) = alias[getArg(q, j)];
			}
		}
		mb->vtop = cnt;
	}
	/* rename the temporary variable */
	mb->vid = 0;
/* Obsolete, name generation is postponed until needed
	for( i =0; i< cnt; i++)
	if( isTmpVar(mb,i))
		(void) snprintf(getVarName(mb,i), IDLENGTH,"%c_%d", getVarKind(mb,i), mb->vid++);
*/

	GDKfree(alias);
}

void
trimMalVariables(MalBlkPtr mb, MalStkPtr stk)
{
	int i, j;
	InstrPtr q;

	/* reset the use bit for all non-signature arguments */
	for (i = 0; i < mb->vtop; i++)
		clrVarUsed(mb,i);
	/* build the use table */
	for (i = 0; i < mb->stop; i++) {
		q = getInstrPtr(mb, i);

		for (j = 0; j < q->argc; j++)
			setVarUsed(mb,getArg(q,j));
	}
	trimMalVariables_(mb, stk);
}

/* MAL constants
 * Constants are stored in the symbol table and referenced by a
 * variable identifier. This means that per MAL instruction, we may
 * end up with MAXARG entries in the symbol table. This may lead to
 * long searches for variables. An optimization strategy deployed in
 * the current implementation is to look around for a similar
 * (constant) definition and to reuse its identifier. This avoids an
 * exploding symbol table with a lot of temporary variables (as in
 * tst400cHuge)
 *
 * But then the question becomes how far to search? Searching through
 * all variables is only useful when the list remains short or when
 * the constant-variable-name is easily derivable from its literal
 * value and a hash-based index leads you quickly to it.
 *
 * For the time being, we use a MAL system parameter, MAL_VAR_WINDOW,
 * to indicate the number of symbol table entries to consider. Setting
 * it to >= MAXARG will at least capture repeated use of a constant
 * within a single function call or repeated use within a small block
 * of code.
 *
 * The final step is to prepare a GDK value record, from which the
 * internal representation can be obtained during MAL interpretation.
 *
 * The constant values are linked together to improve searching
 * them. This start of the constant list is kept in the MalBlk.
 *
 * Conversion of a constant to another type is limited to well-known
 * coercion rules. Errors are reported and the nil value is set. */

/* Converts the constant in vr to the MAL type type.  Conversion is
 * done in the vr struct. */
str
convertConstant(int type, ValPtr vr)
{
	if( type > GDKatomcnt )
		throw(SYNTAX, "convertConstant", "type index out of bound");
	if (vr->vtype == type)
		return MAL_SUCCEED;
	if (type == TYPE_bat || isaBatType(type)) {
		/* BAT variables can only be set to nil */
		if( vr->vtype != TYPE_void)
			throw(SYNTAX, "convertConstant", "BAT conversion error");
		VALclear(vr);
		vr->vtype = type;
		vr->val.bval = bat_nil;
		return MAL_SUCCEED;
	}
	if (type == TYPE_ptr) {
		/* all coercions should be avoided to protect against memory probing */
		if (vr->vtype == TYPE_void) {
			VALclear(vr);
			vr->vtype = type;
			vr->val.pval = NULL;
			return MAL_SUCCEED;
		}
		if (vr->vtype != type)
			throw(SYNTAX, "convertConstant", "pointer conversion error");
		return MAL_SUCCEED;
	}
	if (type == TYPE_any) {
#ifndef DEBUG_MAL_INSTR
		assert(0);
#endif
		throw(SYNTAX, "convertConstant", "missing type");
	}
	if (VALconvert(type, vr) == NULL) {
		if (vr->vtype == TYPE_str)
			throw(SYNTAX, "convertConstant", "parse error in '%s'", vr->val.sval);
		throw(SYNTAX, "convertConstant", "coercion failed");
	}
	return MAL_SUCCEED;
}

int
fndConstant(MalBlkPtr mb, const ValRecord *cst, int depth)
{
	int i, k;
	const void *p;

	/* pointers never match */
	if (ATOMstorage(cst->vtype) == TYPE_ptr)
		return -1;

	p = VALptr(cst);
	k = mb->vtop - depth;
	if (k < 0)
		k = 0;
	for (i=k; i < mb->vtop - 1; i++){
		VarPtr v = getVar(mb, i);
		if (v->constant){
			if (v && v->type == cst->vtype && v->value.len == cst->len && ATOMcmp(cst->vtype, VALptr(&v->value), p) == 0)
				return i;
		}
	}
	return -1;
}

int
cpyConstant(MalBlkPtr mb, VarPtr vr)
{
	int i;
	ValRecord cst;

	if (VALcopy(&cst, &vr->value) == NULL)
		return -1;

	i = defConstant(mb, vr->type, &cst);
	if( i<0)
		return -1;
	return i;
}

int
defConstant(MalBlkPtr mb, int type, ValPtr cst)
{
	int k;
	str msg;

	if (isaBatType(type)){
		 if( cst->vtype == TYPE_void) {
			cst->vtype = TYPE_bat;
			cst->val.bval = bat_nil;
		} else {
			mb->errors = createMalException(mb, 0, TYPE, "BAT coercion error");
			VALclear(cst);	// it could contain allocated space
			return -1;
		}
	} else if (cst->vtype != type && !isPolyType(type)) {
		int otype = cst->vtype;
		assert(type != TYPE_any);	/* help Coverity */
		msg = convertConstant(getBatType(type), cst);
		if (msg) {
			str ft, tt;

			/* free old value */
			ft = getTypeName(otype);
			tt = getTypeName(type);
			mb->errors = createMalException(mb, 0, TYPE, "constant coercion error from %s to %s", ft, tt);
			GDKfree(ft);
			GDKfree(tt);
			freeException(msg);
			VALclear(cst);	// it could contain allocated space
			return -1;
		} else {
			assert(cst->vtype == type);
		}
	}
	k = fndConstant(mb, cst, MAL_VAR_WINDOW);
	if (k >= 0) {
		/* protect against leaks coming from constant reuse */
		VALclear(cst);
		return k;
	}
	k = newTmpVariable(mb, type);
	setVarConstant(mb, k);
	setVarFixed(mb, k);
	if (type >= 0 && type < GDKatomcnt && ATOMextern(type))
		setVarCleanup(mb, k);
	else
		clrVarCleanup(mb, k);
	/* if cst is external, we give its allocated buffer away, so clear
	 * it to avoid confusion */
	getVarConstant(mb, k) = *cst;
	VALempty(cst);
	return k;
}

/* Argument handling
 * The number of arguments for procedures is currently
 * limited. Furthermore, we should assure that no variable is
 * referenced before being assigned. Failure to obey should mark the
 * instruction as type-error. */

static InstrPtr
extendInstruction(MalBlkPtr mb, InstrPtr p)
{
	InstrPtr pn = p;

	if (p->argc == p->maxarg) {
		int space = p->maxarg * sizeof(p->argv[0]) + offsetof(InstrRecord, argv);
		pn = (InstrPtr) GDKrealloc(p,space + MAXARG * sizeof(p->argv[0]));

		if (pn == NULL) {
			/* In the exceptional case we can not allocate more space
			 * then we show an exception, mark the block as erroneous
			 * and leave the instruction as is.
			*/
			mb->errors = createMalException(mb,0, TYPE, SQLSTATE(HY013) MAL_MALLOC_FAIL);
			return p;
		}
		memset( ((char*)pn) + space, 0, MAXARG * sizeof(pn->argv[0]));
		pn->maxarg += MAXARG;
	}
	return pn;
}

InstrPtr
pushArgument(MalBlkPtr mb, InstrPtr p, int varid)
{
	if (p == NULL)
		return NULL;
	if (varid < 0) {
		/* leave everything as is in this exceptional programming error */
		mb->errors = createMalException(mb, 0, TYPE,"improper variable id");
		return p;
	}

	if (p->argc == p->maxarg) {
#ifndef NDEBUG
		for (int i = 0; i < mb->stop; i++)
			assert(mb->stmt[i] != p);
#endif
		p = extendInstruction(mb, p);
		if (mb->errors)
			return p;
	}
	/* protect against the case that the instruction is malloced in isolation */
	if( mb->maxarg < p->maxarg)
		mb->maxarg= p->maxarg;

	p->argv[p->argc++] = varid;
	return p;
}

InstrPtr
setArgument(MalBlkPtr mb, InstrPtr p, int idx, int varid)
{
	int i;

	if (p == NULL)
		return NULL;
	p = pushArgument(mb, p, varid);	/* make space */
	if (p == NULL)
		return NULL;
	for (i = p->argc - 1; i > idx; i--)
		getArg(p, i) = getArg(p, i - 1);
	getArg(p, i) = varid;
	return p;
}

InstrPtr
pushReturn(MalBlkPtr mb, InstrPtr p, int varid)
{
	if (p == NULL)
		return NULL;
	if (p->retc == 1 && p->argv[0] == -1) {
		p->argv[0] = varid;
		return p;
	}
	if ((p = setArgument(mb, p, p->retc, varid)) == NULL)
		return NULL;
	p->retc++;
	return p;
}

/* Store the information of a destination variable in the signature
 * structure of each instruction. This code is largely equivalent to
 * pushArgument, but it is more efficient in searching and collecting
 * the information.
 * TODO */
/* swallows name argument */
InstrPtr
pushArgumentId(MalBlkPtr mb, InstrPtr p, const char *name)
{
	int v;

	if (p == NULL)
		return NULL;
	v = findVariable(mb, name);
	if (v < 0) {
		size_t namelen = strlen(name);
		if ((v = newVariable(mb, name, namelen, getAtomIndex(name, namelen, TYPE_any))) < 0) {
			/* set the MAL block to erroneous and simply return without doing anything */
			/* mb->errors already set */
			return p;
		}
	}
	return pushArgument(mb, p, v);
}

/* The alternative is to remove arguments from an instruction
 * record. This is typically part of instruction constructions. */
void
delArgument(InstrPtr p, int idx)
{
	int i;

	for (i = idx; i < p->argc - 1; i++)
		p->argv[i] = p->argv[i + 1];
	p->argc--;
	if (idx < p->retc)
		p->retc--;
}

void
setArgType(MalBlkPtr mb, InstrPtr p, int i, int tpe)
{
	assert(p->argv[i] < mb->vsize);
	setVarType(mb,getArg(p, i),tpe);
}

void
setReturnArgument(InstrPtr p, int i)
{
	setDestVar(p, i);
}

malType
destinationType(MalBlkPtr mb, InstrPtr p)
{
	if (p->argc > 0)
		return getVarType(mb, getDestVar(p));
	return TYPE_any;
}

/* For polymorphic instructions we should keep around the maximal
 * index to later allocate sufficient space for type resolutions maps.
 * Beware, that we should only consider the instruction polymorphic if
 * it has a positive index or belongs to the signature.
 * BATs can only have a polymorphic type at the tail.
 */
inline void
setPolymorphic(InstrPtr p, int tpe, int force)
{
	int c1 = 0, c2 = 0;

	if (force == FALSE && tpe == TYPE_any)
		return;
	if (isaBatType(tpe))
		c1= TYPE_oid;
	if (getTypeIndex(tpe) > 0)
		c2 = getTypeIndex(tpe);
	else if (getBatType(tpe) == TYPE_any)
		c2 = 1;
	c1 = c1 > c2 ? c1 : c2;
	if (c1 > 0 && c1 >= p->polymorphic)
		p->polymorphic = c1 + 1;
}

/* Instructions are simply appended to a MAL block. It should always succeed.
 * The assumption is to push it when you are completely done with its preparation.
 */

void
pushInstruction(MalBlkPtr mb, InstrPtr p)
{
	int i;
	int extra;
	InstrPtr q;

	if (p == NULL)
		return;

	extra = mb->vsize - mb->vtop; // the extra variables already known
	if (mb->stop + 1 >= mb->ssize) {
		int s = ((mb->ssize + extra) / MALCHUNK + 1) * MALCHUNK;
		if( resizeMalBlk(mb, s) < 0 ){
			/* perhaps we can continue with a smaller increment.
			 * But the block remains marked as faulty.
			 */
			if( resizeMalBlk(mb,mb->ssize + 1) < 0){
				/* we are now left with the situation that the new instruction is dangling .
				 * The hack is to take an instruction out of the block that is likely not referenced independently
				 * The last resort is to take the first, which should always be there
				 * This assumes that no references are kept elsewhere to the statement
				 */
				for( i = 1; i < mb->stop; i++){
					q= getInstrPtr(mb,i);
					if( q->token == REMsymbol){
						freeInstruction(q);
						mb->stmt[i] = p;
						return;
					}
				}
				freeInstruction(getInstrPtr(mb,0));
				mb->stmt[0] = p;
				return;
			}
		}
	}
	if (mb->stmt[mb->stop])
		freeInstruction(mb->stmt[mb->stop]);
	p->pc = mb->stop;
	mb->stmt[mb->stop++] = p;
}<|MERGE_RESOLUTION|>--- conflicted
+++ resolved
@@ -465,12 +465,9 @@
 		 */
 		GDKfatal(SQLSTATE(HY013) MAL_MALLOC_FAIL);
 		exit(1);
-<<<<<<< HEAD
 #else
 		return NULL;
 #endif
-=======
->>>>>>> 91e6a1d6
 	}
 	p->maxarg = args;
 	p->typechk = TYPE_UNKNOWN;
