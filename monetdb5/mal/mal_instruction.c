/*
 * SPDX-License-Identifier: MPL-2.0
 *
 * This Source Code Form is subject to the terms of the Mozilla Public
 * License, v. 2.0.  If a copy of the MPL was not distributed with this
 * file, You can obtain one at http://mozilla.org/MPL/2.0/.
 *
 * Copyright 2024 MonetDB Foundation;
 * Copyright August 2008 - 2023 MonetDB B.V.;
 * Copyright 1997 - July 2008 CWI.
 */

/*
 * (author)  Author M. Kersten
 * For documentation see website
 */
#include "monetdb_config.h"
#include "mal_instruction.h"
#include "mal_function.h"		/* for getPC() */
#include "mal_utils.h"
#include "mal_exception.h"
#include "mal_private.h"

/* to avoid memory fragmentation stmt and var blocks are allocated in chunks */
#define MALCHUNK 256

/* If we encounter an error it can be left behind in the MalBlk
 * for the upper layers to abandon the track
 */
void
addMalException(MalBlkPtr mb, str msg)
{
	if (msg == NULL)
		return;
	if (mb->errors) {
		mb->errors = concatErrors(mb->errors, msg);
	} else {
		mb->errors = dupError(msg);
	}
}

Symbol
newSymbol(const char *nme, int kind)
{
	Symbol cur;

	assert(kind == COMMANDsymbol || kind == PATTERNsymbol || kind == FUNCTIONsymbol);
	if (nme == NULL)
		return NULL;
	cur = (Symbol) GDKzalloc(sizeof(SymRecord));
	if (cur == NULL)
		return NULL;
	cur->name = putName(nme);
	if (cur->name == NULL) {
		GDKfree(cur);
		return NULL;
	}
	cur->kind = kind;
	cur->peer = NULL;
	if (kind == FUNCTIONsymbol) {
		cur->def = newMalBlk(STMT_INCREMENT);
		if (cur->def == NULL) {
			GDKfree(cur);
			return NULL;
		}
	}
	return cur;
}

void
freeSymbol(Symbol s)
{
	if (s == NULL)
		return;
	if (s->def) {
		freeMalBlk(s->def);
		s->def = NULL;
	} else if (s->allocated && s->func) {
		GDKfree(s->func->comment);
		GDKfree((char*)s->func->cname);
		GDKfree(s->func->args);
		GDKfree(s->func);
	}
	GDKfree(s);
}

void
freeSymbolList(Symbol s)
{
	Symbol t = s;

	while (s) {
		t = s->peer;
		s->peer = NULL;
		freeSymbol(s);
		s = t;
	}
}

int
newMalBlkStmt(MalBlkPtr mb, int maxstmts)
{
	InstrPtr *p;
	maxstmts = maxstmts % MALCHUNK == 0 ? maxstmts : ((maxstmts / MALCHUNK) + 1) * MALCHUNK;

	p = (InstrPtr *) GDKzalloc(sizeof(InstrPtr) * maxstmts);
	if (p == NULL)
		return -1;
	mb->stmt = p;
	mb->stop = 0;
	mb->ssize = maxstmts;
	return 0;
}

MalBlkPtr
newMalBlk(int elements)
{
	MalBlkPtr mb;
	VarRecord *v;

	mb = (MalBlkPtr) GDKmalloc(sizeof(MalBlkRecord));
	if (mb == NULL)
		return NULL;

	/* each MAL instruction implies at least one variable
	 * we reserve some extra for constants */
	assert(elements >= 0);
	elements += 8;
	if (elements % MALCHUNK != 0)
		elements = (elements / MALCHUNK + 1) * MALCHUNK;
	v = (VarRecord *) GDKzalloc(sizeof(VarRecord) * elements);
	if (v == NULL) {
		GDKfree(mb);
		return NULL;
	}
	*mb = (MalBlkRecord) {
		.var = v,
		.vsize = elements,
		.maxarg = MAXARG,		/* the minimum for each instruction */
		.workers = ATOMIC_VAR_INIT(1),
	};
	if (newMalBlkStmt(mb, elements) < 0) {
		GDKfree(mb->var);
		GDKfree(mb);
		return NULL;
	}
	return mb;
}

int
resizeMalBlk(MalBlkPtr mb, int elements)
{
	int i;
	assert(elements >= 0);
	if (elements % MALCHUNK != 0)
		elements = (elements / MALCHUNK + 1) * MALCHUNK;

	if (elements > mb->ssize) {
		InstrPtr *ostmt = mb->stmt;
		mb->stmt = GDKrealloc(mb->stmt, elements * sizeof(InstrPtr));
		if (mb->stmt) {
			for (i = mb->ssize; i < elements; i++)
				mb->stmt[i] = 0;
			mb->ssize = elements;
		} else {
			mb->stmt = ostmt;	/* reinstate old pointer */
			mb->errors = createMalException(mb, 0, TYPE,
											SQLSTATE(HY013) MAL_MALLOC_FAIL);
			return -1;
		}
	}


	if (elements > mb->vsize) {
		VarRecord *ovar = mb->var;
		mb->var = GDKrealloc(mb->var, elements * sizeof(VarRecord));
		if (mb->var) {
			memset(((char *) mb->var) +sizeof(VarRecord) * mb->vsize, 0,
				   (elements - mb->vsize) * sizeof(VarRecord));
			mb->vsize = elements;
		} else {
			mb->var = ovar;
			mb->errors = createMalException(mb, 0, TYPE,
											SQLSTATE(HY013) MAL_MALLOC_FAIL);
			return -1;
		}
	}
	return 0;
}

/* For a MAL session we have to keep the variables around
 * and only need to reset the instruction pointer
 */
void
resetMalTypes(MalBlkPtr mb, int stop)
{
	int i;

	for (i = 0; i < stop; i++)
		mb->stmt[i]->typeresolved = false;
	mb->stop = stop;
	mb->errors = NULL;
}

/* For SQL operations we have to cleanup variables and trim the space
 * A portion is retained for the next query */
void
resetMalBlk(MalBlkPtr mb)
{
	int i;
	InstrPtr *new;
	VarRecord *vnew;

	for (i = 1/*MALCHUNK*/; i < mb->ssize; i++) {
		freeInstruction(mb->stmt[i]);
		mb->stmt[i] = NULL;
	}
	if (mb->ssize != MALCHUNK) {
		new = GDKrealloc(mb->stmt, sizeof(InstrPtr) * MALCHUNK);
		if (new == NULL) {
			/* the only place to return an error signal at this stage. */
			/* The Client context should be passed around more deeply */
			mb->errors = createMalException(mb, 0, TYPE,
											SQLSTATE(HY013) MAL_MALLOC_FAIL);
			return;
		}
		mb->stmt = new;
		mb->ssize = MALCHUNK;
	}
	/* Reuse the initial function statement */
	mb->stop = 1;

	for (i = 0; i < mb->vtop; i++) {
		if (mb->var[i].name)
			GDKfree(mb->var[i].name);
		mb->var[i].name = NULL;
		if (isVarConstant(mb, i))
			VALclear(&getVarConstant(mb, i));
	}

	if (mb->vsize != MALCHUNK) {
		vnew = GDKrealloc(mb->var, sizeof(VarRecord) * MALCHUNK);
		if (vnew == NULL) {
			/* the only place to return an error signal at this stage. */
			/* The Client context should be passed around more deeply */
			mb->errors = createMalException(mb, 0, TYPE,
											SQLSTATE(HY013) MAL_MALLOC_FAIL);
			return;
		}
		mb->var = vnew;
		mb->vsize = MALCHUNK;
	}
	mb->vtop = 0;
}


/* The freeMalBlk code is quite defensive. It is used to localize an
 * illegal re-use of a MAL blk. */
void
freeMalBlk(MalBlkPtr mb)
{
	int i;

	for (i = 0; i < mb->ssize; i++)
		if (mb->stmt[i]) {
			freeInstruction(mb->stmt[i]);
			mb->stmt[i] = NULL;
		}
	mb->stop = 0;
	for (i = 0; i < mb->vtop; i++) {
		if (mb->var[i].name)
			GDKfree(mb->var[i].name);
		mb->var[i].name = NULL;
		if (isVarConstant(mb, i))
			VALclear(&getVarConstant(mb, i));
	}
	mb->vtop = 0;
	GDKfree(mb->stmt);
	mb->stmt = 0;
	GDKfree(mb->var);
	mb->var = 0;

	mb->binding[0] = 0;
	mb->tag = 0;
	mb->memory = 0;
	if (mb->help)
		GDKfree(mb->help);
	mb->help = 0;
	mb->inlineProp = 0;
	mb->unsafeProp = 0;
	freeException(mb->errors);
	GDKfree(mb);
}

/* The routine below should assure that all referenced structures are
 * private. The copying is memory conservative. */
MalBlkPtr
copyMalBlk(MalBlkPtr old)
{
	MalBlkPtr mb;
	int i;

	mb = (MalBlkPtr) GDKzalloc(sizeof(MalBlkRecord));
	if (mb == NULL)
		return NULL;

	mb->var = (VarRecord *) GDKzalloc(sizeof(VarRecord) * old->vsize);
	if (mb->var == NULL) {
		GDKfree(mb);
		return NULL;
	}

	mb->vsize = old->vsize;

	/* copy all variable records */
	for (i = 0; i < old->vtop; i++) {
		mb->var[i] = old->var[i];
		if (mb->var[i].name) {
			mb->var[i].name = GDKstrdup(mb->var[i].name);
			if (!mb->var[i].name)
				goto bailout;
		}
		if (VALcopy(&(mb->var[i].value), &(old->var[i].value)) == NULL) {
			mb->vtop = i;
			goto bailout;
		}
	}
	mb->vtop = old->vtop;

	mb->stmt = (InstrPtr *) GDKzalloc(sizeof(InstrPtr) * old->ssize);
	if (mb->stmt == NULL) {
		goto bailout;
	}

	mb->ssize = old->ssize;
	assert(old->stop < old->ssize);
	for (i = 0; i < old->stop; i++) {
		mb->stmt[i] = copyInstruction(old->stmt[i]);
		if (mb->stmt[i] == NULL) {
			mb->stop = i;
			goto bailout;
		}
	}
	mb->stop = old->stop;
	if (old->help && (mb->help = GDKstrdup(old->help)) == NULL) {
		goto bailout;
	}

	strcpy_len(mb->binding, old->binding, sizeof(mb->binding));
	mb->errors = old->errors ? GDKstrdup(old->errors) : 0;
	mb->tag = old->tag;
	mb->runtime = old->runtime;
	mb->calls = old->calls;
	mb->optimize = old->optimize;
	mb->maxarg = old->maxarg;
	mb->inlineProp = old->inlineProp;
	mb->unsafeProp = old->unsafeProp;
	return mb;

  bailout:
	for (i = 0; i < old->stop; i++)
		freeInstruction(mb->stmt[i]);
	for (i = 0; i < old->vtop; i++) {
		if (mb->var[i].name)
			GDKfree(mb->var[i].name);
		VALclear(&mb->var[i].value);
	}
	GDKfree(mb->var);
	GDKfree(mb->stmt);
	GDKfree(mb);
	return NULL;
}

/* The MAL records should be managed from a pool to
 * avoid repeated alloc/free and reduce probability of
 * memory fragmentation. (todo)
 * The complicating factor is their variable size,
 * which leads to growing records as a result of pushArguments
 * Allocation of an instruction should always succeed.
 */
InstrPtr
newInstructionArgs(MalBlkPtr mb, const char *modnme, const char *fcnnme,
				   int args)
{
	InstrPtr p;

	if (mb && mb->errors)
		return NULL;
	if (args <= 0)
		args = 1;
	p = GDKmalloc(args * sizeof(p->argv[0]) + offsetof(InstrRecord, argv));
	if (p == NULL) {
		if (mb)
			mb->errors = createMalException(mb, 0, TYPE,
											SQLSTATE(HY013) MAL_MALLOC_FAIL);
		return NULL;
	}
	*p = (InstrRecord) {
		.maxarg = args,
		.typeresolved = false,
		.modname = modnme,
		.fcnname = fcnnme,
		.argc = 1,
		.retc = 1,
		/* Flow of control instructions are always marked as an assignment
		 * with modifier */
		.token = ASSIGNsymbol,
	};
	memset(p->argv, 0, args * sizeof(p->argv[0]));
	p->argv[0] = -1;
	return p;
}

InstrPtr
newInstruction(MalBlkPtr mb, const char *modnme, const char *fcnnme)
{
	return newInstructionArgs(mb, modnme, fcnnme, MAXARG);
}

InstrPtr
copyInstructionArgs(const InstrRecord *p, int args)
{
	if (args < p->maxarg)
		args = p->maxarg;
	InstrPtr new = (InstrPtr) GDKmalloc(offsetof(InstrRecord, argv) +
										args * sizeof(p->argv[0]));
	if (new == NULL)
		return new;
	memcpy(new, p,
		   offsetof(InstrRecord, argv) + p->maxarg * sizeof(p->argv[0]));
	if (args > p->maxarg)
		memset(new->argv + p->maxarg, 0,
			   (args - p->maxarg) * sizeof(new->argv[0]));
	new->typeresolved = false;
	new->maxarg = args;
	return new;
}

InstrPtr
copyInstruction(const InstrRecord *p)
{
	return copyInstructionArgs(p, p->maxarg);
}

void
clrFunction(InstrPtr p)
{
	p->token = ASSIGNsymbol;
	p->fcn = 0;
	p->blk = 0;
	p->typeresolved = false;
	setModuleId(p, NULL);
	setFunctionId(p, NULL);
}

void
clrInstruction(InstrPtr p)
{
	clrFunction(p);
	memset(p, 0, offsetof(InstrRecord, argv) + p->maxarg * sizeof(p->argv[0]));
}

void
freeInstruction(InstrPtr p)
{
	GDKfree(p);
}

/* Query optimizers walk their way through a MAL program block. They
 * require some primitives to move instructions around and to remove
 * superflous instructions. The removal is based on the assumption
 * that indeed the instruction belonged to the block. */
void
removeInstruction(MalBlkPtr mb, InstrPtr p)
{
	int i;
	for (i = 0; i < mb->stop - 1; i++)
		if (mb->stmt[i] == p)
			break;
	if (i == mb->stop)
		return;
	for (; i < mb->stop - 1; i++)
		mb->stmt[i] = mb->stmt[i + 1];
	mb->stmt[i] = 0;
	mb->stop--;
	assert(i == mb->stop);		/* move statement after stop */
	mb->stmt[i] = p;
}

void
removeInstructionBlock(MalBlkPtr mb, int pc, int cnt)
{
	int i;
	InstrPtr p;
	for (i = pc; i < pc + cnt; i++) {
		p = getInstrPtr(mb, i);
		freeInstruction(p);
		mb->stmt[i] = NULL;
	} for (i = pc; i < mb->stop - cnt; i++)
		mb->stmt[i] = mb->stmt[i + cnt];
	mb->stop -= cnt;
	for (; i < mb->stop; i++)
		mb->stmt[i] = 0;
}

void
moveInstruction(MalBlkPtr mb, int pc, int target)
{
	InstrPtr p;
	int i;
	p = getInstrPtr(mb, pc);
	if (pc > target) {
		for (i = pc; i > target; i--)
			mb->stmt[i] = mb->stmt[i - 1];
		mb->stmt[i] = p;
	} else {
		for (i = target; i > pc; i--)
			mb->stmt[i] = mb->stmt[i - 1];
		mb->stmt[i] = p;
	}
}

/* Beware that the first argument of a signature is reserved for the
 * function return type , which should be equal to the destination
 * variable type.
 */
int
findVariable(MalBlkPtr mb, const char *name)
{
	int i;
	if (name == NULL)
		return -1;
	for (i = mb->vtop - 1; i >= 0; i--)
		if (mb->var[i].name && idcmp(name, mb->var[i].name) == 0)
			return i;
	return -1;
}

/* The second version of findVariable assumes you have not yet
 * allocated a private structure. This is particularly useful during
 * parsing, because most variables are already defined. This way we
 * safe GDKmalloc/GDKfree. */
int
findVariableLength(MalBlkPtr mb, const char *name, int len)
{
	int i;
	for (i = mb->vtop - 1; i >= 0; i--) {
		const char *s = mb->var[i].name;
		if (s && strncmp(name, s, len) == 0 && s[len] == 0)
			return i;
	}
	return -1;
}

str
getArgDefault(MalBlkPtr mb, InstrPtr p, int idx)
{
	ValPtr v = &getVarConstant(mb, getArg(p, idx));
	if (v->vtype == TYPE_str)
		return v->val.sval;
	return NULL;
}

/* Beware, the symbol table structure assumes that it is relatively
 * cheap to perform a linear search to a variable or constant. */
static int
makeVarSpace(MalBlkPtr mb)
{
	if (mb->vtop >= mb->vsize) {
		VarRecord *new;
		int s = (mb->vtop / MALCHUNK + 1) * MALCHUNK;
		new = (VarRecord *) GDKrealloc(mb->var, s * sizeof(VarRecord));
		if (new == NULL) {
			/* the only place to return an error signal at this stage. */
			/* The Client context should be passed around more deeply */
			mb->errors = createMalException(mb, 0, TYPE, SQLSTATE(HY013) MAL_MALLOC_FAIL);
			return -1;
		}
		memset(new + mb->vsize, 0, (s - mb->vsize) * sizeof(VarRecord));
		mb->vsize = s;
		mb->var = new;
	}
	return 0;
}

/* create and initialize a variable record*/
void
setVariableType(MalBlkPtr mb, const int n, malType type)
{
	assert(n >= 0 && n < mb->vtop);
	setVarType(mb, n, type);
	setRowCnt(mb, n, 0);
	clrVarFixed(mb, n);
	clrVarUsed(mb, n);
	clrVarInit(mb, n);
	clrVarDisabled(mb, n);
	clrVarConstant(mb, n);
	clrVarCleanup(mb, n);
}

char *
getVarNameIntoBuffer(MalBlkPtr mb, int idx, char *buf)
{
	char *s = mb->var[idx].name;
	if (getVarKind(mb, idx) == 0)
		setVarKind(mb, idx, REFMARKER);
	if (s == NULL) {
		(void) snprintf(buf, IDLENGTH, "%c_%d", getVarKind(mb, idx), idx);
	} else {
		(void) snprintf(buf, IDLENGTH, "%s", s);
	}
	return buf;
}

int
newVariable(MalBlkPtr mb, const char *name, size_t len, malType type)
{
	int n;
	int kind = REFMARKER;
	if (mb->errors)
		return -1;
	if (len >= IDLENGTH) {
		mb->errors = createMalException(mb, 0, TYPE, "newVariable: id too long");
		return -1;
	}
	if (makeVarSpace(mb)) {		/* no space for a new variable */
		return -1;
	}
	n = mb->vtop;
	mb->var[n].name = NULL;
	if (name && len > 0) {
		char *nme = GDKmalloc(len+1);
		if (!nme) {
			mb->errors = createMalException(mb, 0, TYPE, SQLSTATE(HY013) MAL_MALLOC_FAIL);
			return -1;
		}
		mb->var[n].name = nme;
		for (size_t i = 0; i < len; i++)
			nme[i] = name[i];
		nme[len] = 0;
		kind = nme[0];
	}
	mb->vtop++;
	setVarKind(mb, n, kind);
	setVariableType(mb, n, type);
	return n;
}

/* Simplified cloning. */
int
cloneVariable(MalBlkPtr tm, MalBlkPtr mb, int x)
{
	int res;
	if (isVarConstant(mb, x))
		res = cpyConstant(tm, getVar(mb, x));
	else {
		res = newTmpVariable(tm, getVarType(mb, x));
		if (mb->var[x].name)
			tm->var[x].name = GDKstrdup(mb->var[x].name);
	}
	if (res < 0)
		return res;
	if (isVarFixed(mb, x))
		setVarFixed(tm, res);
	if (isVarUsed(mb, x))
		setVarUsed(tm, res);
	if (isVarInit(mb, x))
		setVarInit(tm, res);
	if (isVarDisabled(mb, x))
		setVarDisabled(tm, res);
	if (isVarCleanup(mb, x))
		setVarCleanup(tm, res);
	getVarSTC(tm, x) = getVarSTC(mb, x);
	setVarKind(tm, x, getVarKind(mb, x));
	return res;
}

int
newTmpVariable(MalBlkPtr mb, malType type)
{
	return newVariable(mb, 0, 0, type);
}

int
newTypeVariable(MalBlkPtr mb, malType type)
{
	int n, i;
	for (i = 0; i < mb->vtop; i++)
		if (isVarTypedef(mb, i) && getVarType(mb, i) == type)
			break;
	if (i < mb->vtop)
		return i;
	n = newTmpVariable(mb, type);
	if (n >= 0)
		setVarTypedef(mb, n);
	return n;
}

void
clearVariable(MalBlkPtr mb, int varid)
{
	VarPtr v;
	v = getVar(mb, varid);
	if (isVarConstant(mb, varid) || isVarDisabled(mb, varid))
		VALclear(&v->value);
	if (v->name)
		GDKfree(v->name);
	v->name = NULL;
	v->type = 0;
	v->constant = 0;
	v->typevar = 0;
	v->fixedtype = 0;
	v->cleanup = 0;
	v->initialized = 0;
	v->used = 0;
	v->rowcnt = 0;
	v->eolife = 0;
	v->stc = 0;
}

void
freeVariable(MalBlkPtr mb, int varid)
{
	clearVariable(mb, varid);
}

/* A special action is to reduce the variable space by removing all
 * that do not contribute.
 * All temporary variables are renamed in the process to trim the varid.
 */
void
trimMalVariables_(MalBlkPtr mb, MalStkPtr glb)
{
	int *alias, cnt = 0, i, j;
	InstrPtr q;
	if (mb->vtop == 0)
		return;
	alias = (int *) GDKzalloc(mb->vtop * sizeof(int));
	if (alias == NULL)
		return;					/* forget it if we run out of memory *//* build the alias table */
	for (i = 0; i < mb->vtop; i++) {
		if (isVarUsed(mb, i) == 0) {
			if (glb && i < glb->stktop && isVarConstant(mb, i))
				VALclear(&glb->stk[i]);
			freeVariable(mb, i);
			continue;
		}
		if (i > cnt) {			/* remap temporary variables */
			VarRecord t = mb->var[cnt];
			mb->var[cnt] = mb->var[i];
			mb->var[i] = t;
		}						/* valgrind finds a leak when we move these variable record * pointers around. */
		alias[i] = cnt;
		if (glb && i < glb->stktop && i != cnt) {
			glb->stk[cnt] = glb->stk[i];
			VALempty(&glb->stk[i]);
		}
		cnt++;
	}							/* remap all variable references to their new position. */
	if (cnt < mb->vtop) {
		for (i = 0; i < mb->stop; i++) {
			q = getInstrPtr(mb, i);
			for (j = 0; j < q->argc; j++) {
				getArg(q, j) = alias[getArg(q, j)];
			}
		}
		mb->vtop = cnt;
	}
	GDKfree(alias);
}

void
trimMalVariables(MalBlkPtr mb, MalStkPtr stk)
{
	int i, j;
	InstrPtr q;					/* reset the use bit for all non-signature arguments */
	for (i = 0; i < mb->vtop; i++)
		clrVarUsed(mb, i);		/* build the use table */
	for (i = 0; i < mb->stop; i++) {
		q = getInstrPtr(mb, i);
		for (j = 0; j < q->argc; j++)
			setVarUsed(mb, getArg(q, j));
	}
	trimMalVariables_(mb, stk);
}

/* MAL constants
 * Constants are stored in the symbol table and referenced by a
 * variable identifier. This means that per MAL instruction, we may
 * end up with MAXARG entries in the symbol table. This may lead to
 * long searches for variables. An optimization strategy deployed in
 * the current implementation is to look around for a similar
 * (constant) definition and to reuse its identifier. This avoids an
 * exploding symbol table with a lot of temporary variables (as in
 * tst400cHuge)
 *
 * But then the question becomes how far to search? Searching through
 * all variables is only useful when the list remains short or when
 * the constant-variable-name is easily derivable from its literal
 * value and a hash-based index leads you quickly to it.
 *
 * For the time being, we use a MAL system parameter, MAL_VAR_WINDOW,
 * to indicate the number of symbol table entries to consider. Setting
 * it to >= MAXARG will at least capture repeated use of a constant
 * within a single function call or repeated use within a small block
 * of code.
 *
 * The final step is to prepare a GDK value record, from which the
 * internal representation can be obtained during MAL interpretation.
 *
 * The constant values are linked together to improve searching
 * them. This start of the constant list is kept in the MalBlk.
 *
 * Conversion of a constant to another type is limited to well-known
 * coercion rules. Errors are reported and the nil value is set. */

/* Converts the constant in vr to the MAL type type.  Conversion is
 * done in the vr struct. */
str
convertConstant(int type, ValPtr vr)
{
	if (type > GDKatomcnt)
		throw(SYNTAX, "convertConstant", "type index out of bound");
	if (vr->vtype == type)
		return MAL_SUCCEED;
	if (isaBatType(type)) {	/* BAT variables can only be set to nil */
		if (vr->vtype != TYPE_void)
			throw(SYNTAX, "convertConstant", "BAT conversion error");
		VALclear(vr);
		vr->vtype = getBatType(type);
		vr->bat = true;
		vr->val.bval = bat_nil;
		return MAL_SUCCEED;
	}
	if (type == TYPE_ptr) {		/* all coercions should be avoided to protect against memory probing */
		if (vr->vtype == TYPE_void) {
			VALclear(vr);
			vr->vtype = type;
			vr->val.pval = NULL;
			return MAL_SUCCEED;
		}
		if (vr->vtype != type)
			throw(SYNTAX, "convertConstant", "pointer conversion error");
		return MAL_SUCCEED;
	}
	if (type == TYPE_any) {
#ifndef DEBUG_MAL_INSTR
		assert(0);
#endif
		throw(SYNTAX, "convertConstant", "missing type");
	}
	if (VALconvert(type, vr) == NULL) {
		if (vr->vtype == TYPE_str)
			throw(SYNTAX, "convertConstant", "parse error in '%s'", vr->val.sval);
		throw(SYNTAX, "convertConstant", "coercion failed");
	}
	return MAL_SUCCEED;
}

int
fndConstant(MalBlkPtr mb, const ValRecord *cst, int depth)
{
	int i, k;
	const void *p;				/* pointers never match */
	if (ATOMstorage(cst->vtype) == TYPE_ptr)
		return -1;
	p = VALptr(cst);
	k = mb->vtop - depth;
	if (k < 0)
		k = 0;
	for (i = k; i < mb->vtop - 1; i++) {
		VarPtr v = getVar(mb, i);
		if (v->constant) {
<<<<<<< HEAD
			if (v && v->type == cst->vtype && v->value.len == cst->len
				&& ((!p && !VALptr(&v->value)) || (p && ATOMcmp(cst->vtype, VALptr(&v->value), p) == 0)))
=======
			if (v && v->type == cst->vtype &&
					v->value.len == cst->len &&
					isaBatType(v->type) == cst->bat &&
					ATOMcmp(cst->vtype, VALptr(&v->value), p) == 0)
>>>>>>> d8cd3d3b
				return i;
		}
	}
	return -1;
}

int
cpyConstant(MalBlkPtr mb, VarPtr vr)
{
	int i;
	ValRecord cst;
	if (VALcopy(&cst, &vr->value) == NULL)
		return -1;
	i = defConstant(mb, vr->type, &cst);
	if (i < 0)
		return -1;
	return i;
}

int
defConstant(MalBlkPtr mb, int type, ValPtr cst)
{
	int k;
	str msg;

	assert(!isaBatType(type) || cst->bat);
	cst->bat = false;
	if (isaBatType(type)) {
		if (cst->vtype == TYPE_void) {
			cst->vtype = getBatType(type);
			cst->bat = true;
			cst->val.bval = bat_nil;
		} else {
			mb->errors = createMalException(mb, 0, TYPE, "BAT coercion error");
			VALclear(cst);	// it could contain allocated space
			return -1;
		}
	} else if (cst->vtype != type && !isPolyType(type)) {
		int otype = cst->vtype;
		assert(type != TYPE_any);	/* help Coverity */
		msg = convertConstant(getBatType(type), cst);
		if (msg) {
			str ft, tt;			/* free old value */
			ft = getTypeName(otype);
			tt = getTypeName(type);
			if (ft && tt)
				mb->errors = createMalException(mb, 0, TYPE,
												"constant coercion error from %s to %s",
												ft, tt);
			else
				mb->errors = createMalException(mb, 0, TYPE,
												"constant coercion error");
			GDKfree(ft);
			GDKfree(tt);
			freeException(msg);
			VALclear(cst);		/* it could contain allocated space */
			return -1;
		} else {
			assert(cst->vtype == type);
		}
	}
	if (cst->vtype != TYPE_any) {
		k = fndConstant(mb, cst, MAL_VAR_WINDOW);
		if (k >= 0) {				/* protect against leaks coming from constant reuse */
			VALclear(cst);
			return k;
		}
	}
	k = newTmpVariable(mb, type);
	if (k < 0) {
		VALclear(cst);
		return -1;
	}
	setVarConstant(mb, k);
	setVarFixed(mb, k);
	if (type >= 0 && type < GDKatomcnt && ATOMextern(type))
		setVarCleanup(mb, k);
	else
		clrVarCleanup(mb, k);	/* if cst is external, we give its allocated buffer away, so clear * it to avoid confusion */
	getVarConstant(mb, k) = *cst;
	VALempty(cst);
	return k;
}

/* Argument handling
 * The number of arguments for procedures is currently
 * limited. Furthermore, we should assure that no variable is
 * referenced before being assigned. Failure to obey should mark the
 * instruction as type-error. */
static InstrPtr
extendInstruction(MalBlkPtr mb, InstrPtr p)
{
	InstrPtr pn = p;
	if (p->argc == p->maxarg) {
		int space = p->maxarg * sizeof(p->argv[0]) + offsetof(InstrRecord, argv);
		pn = (InstrPtr) GDKrealloc(p, space + MAXARG * sizeof(p->argv[0]));
		if (pn == NULL) {		/* In the exceptional case we can not allocate more space * then we show an exception, mark the block as erroneous * and leave the instruction as is. */
			mb->errors = createMalException(mb, 0, TYPE,
											SQLSTATE(HY013) MAL_MALLOC_FAIL);
			return p;
		}
		memset(((char *) pn) + space, 0, MAXARG * sizeof(pn->argv[0]));
		pn->maxarg += MAXARG;
	}
	return pn;
}

InstrPtr
pushArgument(MalBlkPtr mb, InstrPtr p, int varid)
{
	if (p == NULL || mb->errors)
		return p;
	if (varid < 0) {			/* leave everything as is in this exceptional programming error */
		mb->errors = createMalException(mb, 0, TYPE, "improper variable id");
		return p;
	}
	if (p->argc == p->maxarg) {
#ifndef NDEBUG
		for (int i = 0; i < mb->stop; i++)
			assert(mb->stmt[i] != p);
#endif
		p = extendInstruction(mb, p);
		if (mb->errors)
			return p;
	}							/* protect against the case that the instruction is malloced in isolation */
	if (mb->maxarg < p->maxarg)
		mb->maxarg = p->maxarg;
	p->argv[p->argc++] = varid;
	return p;
}

InstrPtr
setArgument(MalBlkPtr mb, InstrPtr p, int idx, int varid)
{
	int i;
	if (p == NULL || mb->errors)
		return p;
	p = pushArgument(mb, p, varid);	/* make space */
	for (i = p->argc - 1; i > idx; i--)
		getArg(p, i) = getArg(p, i - 1);
	getArg(p, i) = varid;
	return p;
}

InstrPtr
pushReturn(MalBlkPtr mb, InstrPtr p, int varid)
{
	if (p == NULL || mb->errors)
		return p;
	if (p->retc == 1 && p->argv[0] == -1) {
		p->argv[0] = varid;
		return p;
	}
	p = setArgument(mb, p, p->retc, varid);
	p->retc++;
	return p;
}

/* Store the information of a destination variable in the signature
 * structure of each instruction. This code is largely equivalent to
 * pushArgument, but it is more efficient in searching and collecting
 * the information.
 * TODO */
/* swallows name argument */
InstrPtr
pushArgumentId(MalBlkPtr mb, InstrPtr p, const char *name)
{
	int v;
	if (p == NULL || mb->errors)
		return p;
	v = findVariable(mb, name);
	if (v < 0) {
		size_t namelen = strlen(name);
		if ((v = newVariable(mb, name, namelen, getAtomIndex(name, namelen, TYPE_any))) < 0) {
			/* set the MAL block to erroneous and simply return without
			 * doing anything */
			/* mb->errors already set */
			return p;
		}
	}
	return pushArgument(mb, p, v);
}

/* The alternative is to remove arguments from an instruction
 * record. This is typically part of instruction constructions. */
void
delArgument(InstrPtr p, int idx)
{
	int i;
	for (i = idx; i < p->argc - 1; i++)
		p->argv[i] = p->argv[i + 1];
	p->argc--;
	if (idx < p->retc)
		p->retc--;
}

void
setArgType(MalBlkPtr mb, InstrPtr p, int i, int tpe)
{
	assert(p->argv[i] < mb->vsize);
	setVarType(mb, getArg(p, i), tpe);
}

void
setReturnArgument(InstrPtr p, int i)
{
	setDestVar(p, i);
}

malType
destinationType(MalBlkPtr mb, InstrPtr p)
{
	if (p->argc > 0)
		return getVarType(mb, getDestVar(p));
	return TYPE_any;
}

/* For polymorphic instructions we should keep around the maximal
 * index to later allocate sufficient space for type resolutions maps.
 * Beware, that we should only consider the instruction polymorphic if
 * it has a positive index or belongs to the signature.
 * BATs can only have a polymorphic type at the tail.
 */
inline void
setPolymorphic(InstrPtr p, int tpe, int force /* just any isn't polymorphic */)
{
	int any = isAnyExpression(tpe) || tpe == TYPE_any, index = 0;
	if ((force == FALSE && tpe == TYPE_any) || !any)
		return;
	if (getTypeIndex(tpe) > 0)
		index = getTypeIndex(tpe);
	if (any && (index + 1) >= p->polymorphic)
		p->polymorphic = index + 1;
}

/* Instructions are simply appended to a MAL block. It should always succeed.
 * The assumption is to push it when you are completely done with its preparation.
 */
void
pushInstruction(MalBlkPtr mb, InstrPtr p)
{
	int i;
	int extra;
	InstrPtr q;
	if (p == NULL)
		return;
	extra = mb->vsize - mb->vtop;	/* the extra variables already known */
	if (mb->stop + 1 >= mb->ssize) {
		int s = ((mb->ssize + extra) / MALCHUNK + 1) * MALCHUNK;
		if (resizeMalBlk(mb, s) < 0) {
			/* we are now left with the situation that the new
			 * instruction is dangling.  The hack is to take an
			 * instruction out of the block that is likely not
			 * referenced independently.  The last resort is to take the
			 * first, which should always be there.  This assumes that
			 * no references are kept elsewhere to the statement. */
			assert(mb->errors != NULL);
			for (i = 1; i < mb->stop; i++) {
				q = getInstrPtr(mb, i);
				if (q->token == REMsymbol) {
					freeInstruction(q);
					mb->stmt[i] = p;
					return;
				}
			}
			freeInstruction(getInstrPtr(mb, 0));
			mb->stmt[0] = p;
			return;
		}
	}
	if (mb->stmt[mb->stop])
		freeInstruction(mb->stmt[mb->stop]);
	p->pc = mb->stop;
	mb->stmt[mb->stop++] = p;
}<|MERGE_RESOLUTION|>--- conflicted
+++ resolved
@@ -871,15 +871,10 @@
 	for (i = k; i < mb->vtop - 1; i++) {
 		VarPtr v = getVar(mb, i);
 		if (v->constant) {
-<<<<<<< HEAD
-			if (v && v->type == cst->vtype && v->value.len == cst->len
-				&& ((!p && !VALptr(&v->value)) || (p && ATOMcmp(cst->vtype, VALptr(&v->value), p) == 0)))
-=======
 			if (v && v->type == cst->vtype &&
 					v->value.len == cst->len &&
 					isaBatType(v->type) == cst->bat &&
-					ATOMcmp(cst->vtype, VALptr(&v->value), p) == 0)
->>>>>>> d8cd3d3b
+					((!p && !VALptr(&v->value)) || (p && ATOMcmp(cst->vtype, VALptr(&v->value), p) == 0)))
 				return i;
 		}
 	}
@@ -914,7 +909,7 @@
 			cst->val.bval = bat_nil;
 		} else {
 			mb->errors = createMalException(mb, 0, TYPE, "BAT coercion error");
-			VALclear(cst);	// it could contain allocated space
+			VALclear(cst);		/* it could contain allocated space */
 			return -1;
 		}
 	} else if (cst->vtype != type && !isPolyType(type)) {
