/*
 * SPDX-License-Identifier: MPL-2.0
 *
 * This Source Code Form is subject to the terms of the Mozilla Public
 * License, v. 2.0.  If a copy of the MPL was not distributed with this
 * file, You can obtain one at http://mozilla.org/MPL/2.0/.
 *
 * Copyright 2024 MonetDB Foundation;
 * Copyright August 2008 - 2023 MonetDB B.V.;
 * Copyright 1997 - July 2008 CWI.
 */

/*
 * (author)  Author M. Kersten
 * For documentation see website
 */
#include "monetdb_config.h"
#include "mal_instruction.h"
#include "mal_function.h"		/* for getPC() */
#include "mal_utils.h"
#include "mal_exception.h"
#include "mal_private.h"

/* to avoid memory fragmentation stmt and var blocks are allocated in chunks */
#define MALCHUNK 256

/* If we encounter an error it can be left behind in the MalBlk
 * for the upper layers to abandon the track
 */
void
addMalException(MalBlkPtr mb, str msg)
{
	if (msg == NULL)
		return;
	if (mb->errors) {
		mb->errors = concatErrors(mb->errors, msg);
	} else {
		mb->errors = dupError(msg);
	}
}

Symbol
newSymbol(const char *nme, int kind)
{
	Symbol cur;

	assert(kind == COMMANDsymbol || kind == PATTERNsymbol || kind == FUNCTIONsymbol);
	if (nme == NULL)
		return NULL;
	cur = (Symbol) GDKzalloc(sizeof(SymRecord));
	if (cur == NULL)
		return NULL;
	cur->name = putName(nme);
	if (cur->name == NULL) {
		GDKfree(cur);
		return NULL;
	}
	cur->kind = kind;
	cur->peer = NULL;
	if (kind == FUNCTIONsymbol) {
		cur->def = newMalBlk(STMT_INCREMENT);
		if (cur->def == NULL) {
			GDKfree(cur);
			return NULL;
		}
	}
	return cur;
}

void
freeSymbol(Symbol s)
{
	if (s == NULL)
		return;
	if (s->def) {
		freeMalBlk(s->def);
		s->def = NULL;
	} else if (s->allocated && s->func) {
		GDKfree(s->func->comment);
		GDKfree((char*)s->func->cname);
		GDKfree(s->func->args);
		GDKfree(s->func);
	}
	GDKfree(s);
}

void
freeSymbolList(Symbol s)
{
	Symbol t = s;

	while (s) {
		t = s->peer;
		s->peer = NULL;
		freeSymbol(s);
		s = t;
	}
}

int
newMalBlkStmt(MalBlkPtr mb, int maxstmts)
{
	InstrPtr *p;
	maxstmts = maxstmts % MALCHUNK == 0 ? maxstmts : ((maxstmts / MALCHUNK) + 1) * MALCHUNK;

	p = MA_ZNEW_ARRAY(mb->ma, InstrPtr, maxstmts);
	if (p == NULL)
		return -1;
	mb->stmt = p;
	mb->stop = 0;
	mb->ssize = maxstmts;
	return 0;
}

MalBlkPtr
newMalBlk(int elements)
{
	MalBlkPtr mb;
	VarRecord *v;
	allocator *ma = ma_create(NULL);

	if (!ma)
		return NULL;

	mb = MA_NEW(ma, MalBlkRecord);
	if (mb == NULL) {
		ma_destroy(ma);
		return NULL;
	}

	/* each MAL instruction implies at least one variable
	 * we reserve some extra for constants */
	assert(elements >= 0);
	elements += 8;
	if (elements % MALCHUNK != 0)
		elements = (elements / MALCHUNK + 1) * MALCHUNK;
	v = MA_ZNEW_ARRAY(ma, VarRecord, elements);
	if (v == NULL) {
		ma_destroy(ma);
		return NULL;
	}
	*mb = (MalBlkRecord) {
		.var = v,
		.vsize = elements,
		.maxarg = MAXARG,		/* the minimum for each instruction */
<<<<<<< HEAD
		.ma = ma,
=======
		.workers = ATOMIC_VAR_INIT(1),
>>>>>>> 53f9d56f
	};
	if (newMalBlkStmt(mb, elements) < 0) {
		ma_destroy(ma);
		return NULL;
	}
	return mb;
}

int
resizeMalBlk(MalBlkPtr mb, int elements)
{
	int i;
	assert(elements >= 0);
	if (elements % MALCHUNK != 0)
		elements = (elements / MALCHUNK + 1) * MALCHUNK;

	if (elements > mb->ssize) {
		InstrPtr *ostmt = mb->stmt;
		mb->stmt = MA_RENEW_ARRAY(mb->ma, InstrPtr, mb->stmt, elements, mb->ssize);
		if (mb->stmt) {
			for (i = mb->ssize; i < elements; i++)
				mb->stmt[i] = 0;
			mb->ssize = elements;
		} else {
			mb->stmt = ostmt;	/* reinstate old pointer */
			mb->errors = createMalException(mb, 0, TYPE,
											SQLSTATE(HY013) MAL_MALLOC_FAIL);
			return -1;
		}
	}


	if (elements > mb->vsize) {
		VarRecord *ovar = mb->var;
		mb->var = MA_RENEW_ARRAY(mb->ma, VarRecord, mb->var, elements, mb->vsize);
		if (mb->var) {
			memset(((char *) mb->var) +sizeof(VarRecord) * mb->vsize, 0,
				   (elements - mb->vsize) * sizeof(VarRecord));
			mb->vsize = elements;
		} else {
			mb->var = ovar;
			mb->errors = createMalException(mb, 0, TYPE,
											SQLSTATE(HY013) MAL_MALLOC_FAIL);
			return -1;
		}
	}
	return 0;
}

/* For a MAL session we have to keep the variables around
 * and only need to reset the instruction pointer
 */
void
resetMalTypes(MalBlkPtr mb, int stop)
{
	int i;

	for (i = 0; i < stop; i++)
		mb->stmt[i]->typeresolved = false;
	mb->stop = stop;
	mb->errors = NULL;
}

/* For SQL operations we have to cleanup variables and trim the space
 * A portion is retained for the next query */
void
resetMalBlk(MalBlkPtr mb)
{
	int i;

	for (i = 1/*MALCHUNK*/; i < mb->ssize; i++) {
		//freeInstruction(mb->stmt[i]);
		mb->stmt[i] = NULL;
	}
#if 0
	if (mb->ssize != MALCHUNK) {
		InstrPtr *new = GDKrealloc(mb->stmt, sizeof(InstrPtr) * MALCHUNK);
		if (new == NULL) {
			/* the only place to return an error signal at this stage. */
			/* The Client context should be passed around more deeply */
			mb->errors = createMalException(mb, 0, TYPE,
											SQLSTATE(HY013) MAL_MALLOC_FAIL);
			return;
		}
		mb->stmt = new;
		mb->ssize = MALCHUNK;
	}
#endif
	/* Reuse the initial function statement */
	mb->stop = 1;

	for (i = 0; i < mb->vtop; i++) {
		/*
		if (mb->var[i].name)
			GDKfree(mb->var[i].name);
			*/
		mb->var[i].name = NULL;
		if (isVarConstant(mb, i))
			VALclear(&getVarConstant(mb, i));
	}
#if 0
	if (mb->vsize != MALCHUNK) {
		VarRecord *vnew = GDKrealloc(mb->var, sizeof(VarRecord) * MALCHUNK);
		if (vnew == NULL) {
			/* the only place to return an error signal at this stage. */
			/* The Client context should be passed around more deeply */
			mb->errors = createMalException(mb, 0, TYPE,
											SQLSTATE(HY013) MAL_MALLOC_FAIL);
			return;
		}
		mb->var = vnew;
		mb->vsize = MALCHUNK;
	}
#endif
	mb->vtop = 0;
}


/* The freeMalBlk code is quite defensive. It is used to localize an
 * illegal re-use of a MAL blk. */
void
freeMalBlk(MalBlkPtr mb)
{
	int i;

	/*
	for (i = 0; i < mb->ssize; i++)
		if (mb->stmt[i]) {
			freeInstruction(mb->stmt[i]);
			mb->stmt[i] = NULL;
		}
	mb->stop = 0;
	*/
	for (i = 0; i < mb->vtop; i++) {
		/*
		if (mb->var[i].name)
			GDKfree(mb->var[i].name);
			*/
		//mb->var[i].name = NULL;
		if (isVarConstant(mb, i))
			VALclear(&getVarConstant(mb, i));
	}
	freeException(mb->errors);
	ATOMIC_DESTROY(&mb->workers);
	ma_destroy(mb->ma);
#if 0
	mb->vtop = 0;
	GDKfree(mb->stmt);
	mb->stmt = 0;
	GDKfree(mb->var);
	mb->var = 0;

	mb->binding[0] = 0;
	mb->tag = 0;
	mb->memory = 0;
	if (mb->help)
		GDKfree(mb->help);
	mb->help = 0;
	mb->inlineProp = 0;
	mb->unsafeProp = 0;
	freeException(mb->errors);
	GDKfree(mb);
#endif
}

/* The routine below should assure that all referenced structures are
 * private. The copying is memory conservative. */
MalBlkPtr
copyMalBlk(MalBlkPtr old)
{
	MalBlkPtr mb;
	int i;
	allocator *ma = ma_create(NULL);

	if (!ma)
		return NULL;
	mb = MA_ZNEW(ma, MalBlkRecord);
	if (mb == NULL) {
		ma_destroy(ma);
		return NULL;
	}

	mb->ma = ma;
	mb->var = MA_ZNEW_ARRAY(ma, VarRecord, old->vsize);
	if (mb->var == NULL) {
		ma_destroy(ma);
		return NULL;
	}
	mb->vsize = old->vsize;

	/* copy all variable records */
	for (i = 0; i < old->vtop; i++) {
		mb->var[i] = old->var[i];
		if (mb->var[i].name) {
			mb->var[i].name = MA_STRDUP(ma, mb->var[i].name);
			if (!mb->var[i].name)
				goto bailout;
		}
		if (VALcopy(mb->ma, &(mb->var[i].value), &(old->var[i].value)) == NULL) {
			mb->vtop = i;
			goto bailout;
		}
	}
	mb->vtop = old->vtop;

	mb->stmt = MA_ZNEW_ARRAY(mb->ma, InstrPtr, old->ssize);
	if (mb->stmt == NULL) {
		goto bailout;
	}

	mb->ssize = old->ssize;
	assert(old->stop < old->ssize);
	for (i = 0; i < old->stop; i++) {
		mb->stmt[i] = copyInstruction(mb, old->stmt[i]);
		if (mb->stmt[i] == NULL) {
			mb->stop = i;
			goto bailout;
		}
	}
	mb->stop = old->stop;
	if (old->help && (mb->help = MA_STRDUP(mb->ma, old->help)) == NULL) {
		goto bailout;
	}

	strcpy_len(mb->binding, old->binding, sizeof(mb->binding));
	mb->errors = old->errors ? MA_STRDUP(mb->ma, old->errors) : 0;
	mb->tag = old->tag;
	mb->runtime = old->runtime;
	mb->calls = old->calls;
	mb->optimize = old->optimize;
	mb->maxarg = old->maxarg;
	mb->inlineProp = old->inlineProp;
	mb->unsafeProp = old->unsafeProp;
	return mb;

  bailout:
	/*
	for (i = 0; i < old->stop; i++)
		freeInstruction(mb->stmt[i]);
		*/
	for (i = 0; i < old->vtop; i++) {
		/*
		if (mb->var[i].name)
			GDKfree(mb->var[i].name);
			*/
		VALclear(&mb->var[i].value);
	}
	ma_destroy(ma);
	/*
	GDKfree(mb->var);
	GDKfree(mb->stmt);
	GDKfree(mb);
	*/
	return NULL;
}

/* The MAL records should be managed from a pool to
 * avoid repeated alloc/free and reduce probability of
 * memory fragmentation. (todo)
 * The complicating factor is their variable size,
 * which leads to growing records as a result of pushArguments
 * Allocation of an instruction should always succeed.
 */
InstrPtr
newInstructionArgs(MalBlkPtr mb, const char *modnme, const char *fcnnme,
				   int args)
{
	InstrPtr p;

	assert(mb);
	if (mb && mb->errors)
		return NULL;
	if (args <= 0)
		args = 1;
	p = (InstrPtr)MA_NEW_ARRAY(mb->ma, char, args * sizeof(p->argv[0]) + offsetof(InstrRecord, argv));
	if (p == NULL) {
		if (mb)
			mb->errors = createMalException(mb, 0, TYPE,
											SQLSTATE(HY013) MAL_MALLOC_FAIL);
		return NULL;
	}
	*p = (InstrRecord) {
		.maxarg = args,
		.typeresolved = false,
		.modname = modnme,
		.fcnname = fcnnme,
		.argc = 1,
		.retc = 1,
		/* Flow of control instructions are always marked as an assignment
		 * with modifier */
		.token = ASSIGNsymbol,
	};
	memset(p->argv, 0, args * sizeof(p->argv[0]));
	p->argv[0] = -1;
	return p;
}

InstrPtr
newInstruction(MalBlkPtr mb, const char *modnme, const char *fcnnme)
{
	return newInstructionArgs(mb, modnme, fcnnme, MAXARG);
}

InstrPtr
copyInstructionArgs(MalBlkPtr mb, const InstrRecord *p, int args)
{
	if (args < p->maxarg)
		args = p->maxarg;
	InstrPtr new = (InstrPtr) MA_NEW_ARRAY(mb->ma, char, offsetof(InstrRecord, argv) + args * sizeof(p->argv[0]));
	if (new == NULL)
		return new;
	memcpy(new, p, offsetof(InstrRecord, argv) + p->maxarg * sizeof(p->argv[0]));
	if (args > p->maxarg)
		memset(new->argv + p->maxarg, 0, (args - p->maxarg) * sizeof(new->argv[0]));
	new->typeresolved = false;
	new->maxarg = args;
	return new;
}

InstrPtr
copyInstruction(MalBlkPtr mb, const InstrRecord *p)
{
	return copyInstructionArgs(mb, p, p->maxarg);
}

void
clrFunction(InstrPtr p)
{
	p->token = ASSIGNsymbol;
	p->fcn = 0;
	p->blk = 0;
	p->typeresolved = false;
	setModuleId(p, NULL);
	setFunctionId(p, NULL);
}

void
clrInstruction(InstrPtr p)
{
	clrFunction(p);
	memset(p, 0, offsetof(InstrRecord, argv) + p->maxarg * sizeof(p->argv[0]));
}

void
freeInstruction(InstrPtr p)
{
	(void)p;
	//GDKfree(p);
}

/* Query optimizers walk their way through a MAL program block. They
 * require some primitives to move instructions around and to remove
 * superflous instructions. The removal is based on the assumption
 * that indeed the instruction belonged to the block. */
void
removeInstruction(MalBlkPtr mb, InstrPtr p)
{
	int i;
	for (i = 0; i < mb->stop - 1; i++)
		if (mb->stmt[i] == p)
			break;
	if (i == mb->stop)
		return;
	for (; i < mb->stop - 1; i++)
		mb->stmt[i] = mb->stmt[i + 1];
	mb->stmt[i] = 0;
	mb->stop--;
	assert(i == mb->stop);		/* move statement after stop */
	mb->stmt[i] = p;
}

void
removeInstructionBlock(MalBlkPtr mb, int pc, int cnt)
{
	int i;
	InstrPtr p;
	for (i = pc; i < pc + cnt; i++) {
		p = getInstrPtr(mb, i);
		freeInstruction(p);
		mb->stmt[i] = NULL;
	} for (i = pc; i < mb->stop - cnt; i++)
		mb->stmt[i] = mb->stmt[i + cnt];
	mb->stop -= cnt;
	for (; i < mb->stop; i++)
		mb->stmt[i] = 0;
}

void
moveInstruction(MalBlkPtr mb, int pc, int target)
{
	InstrPtr p;
	int i;
	p = getInstrPtr(mb, pc);
	if (pc > target) {
		for (i = pc; i > target; i--)
			mb->stmt[i] = mb->stmt[i - 1];
		mb->stmt[i] = p;
	} else {
		for (i = target; i > pc; i--)
			mb->stmt[i] = mb->stmt[i - 1];
		mb->stmt[i] = p;
	}
}

/* Beware that the first argument of a signature is reserved for the
 * function return type , which should be equal to the destination
 * variable type.
 */
int
findVariable(MalBlkPtr mb, const char *name)
{
	int i;
	if (name == NULL)
		return -1;
	for (i = mb->vtop - 1; i >= 0; i--)
		if (mb->var[i].name && idcmp(name, mb->var[i].name) == 0)
			return i;
	return -1;
}

/* The second version of findVariable assumes you have not yet
 * allocated a private structure. This is particularly useful during
 * parsing, because most variables are already defined. This way we
 * safe GDKmalloc/GDKfree. */
int
findVariableLength(MalBlkPtr mb, const char *name, int len)
{
	int i;
	for (i = mb->vtop - 1; i >= 0; i--) {
		const char *s = mb->var[i].name;
		if (s && strncmp(name, s, len) == 0 && s[len] == 0)
			return i;
	}
	return -1;
}

str
getArgDefault(MalBlkPtr mb, InstrPtr p, int idx)
{
	ValPtr v = &getVarConstant(mb, getArg(p, idx));
	if (v->vtype == TYPE_str)
		return v->val.sval;
	return NULL;
}

/* Beware, the symbol table structure assumes that it is relatively
 * cheap to perform a linear search to a variable or constant. */
static int
makeVarSpace(MalBlkPtr mb)
{
	if (mb->vtop >= mb->vsize) {
		VarRecord *new;
		int s = (mb->vtop / MALCHUNK + 1) * MALCHUNK;
		new = MA_RENEW_ARRAY(mb->ma, VarRecord, mb->var, s, mb->vsize);
		if (new == NULL) {
			/* the only place to return an error signal at this stage. */
			/* The Client context should be passed around more deeply */
			mb->errors = createMalException(mb, 0, TYPE, SQLSTATE(HY013) MAL_MALLOC_FAIL);
			return -1;
		}
		memset(new + mb->vsize, 0, (s - mb->vsize) * sizeof(VarRecord));
		mb->vsize = s;
		mb->var = new;
	}
	return 0;
}

/* create and initialize a variable record*/
void
setVariableType(MalBlkPtr mb, const int n, malType type)
{
	assert(n >= 0 && n < mb->vtop);
	setVarType(mb, n, type);
	setRowCnt(mb, n, 0);
	clrVarFixed(mb, n);
	clrVarUsed(mb, n);
	clrVarInit(mb, n);
	clrVarDisabled(mb, n);
	clrVarConstant(mb, n);
	clrVarCleanup(mb, n);
}

char *
getVarNameIntoBuffer(MalBlkPtr mb, int idx, char *buf)
{
	char *s = mb->var[idx].name;
	if (getVarKind(mb, idx) == 0)
		setVarKind(mb, idx, REFMARKER);
	if (s == NULL) {
		(void) snprintf(buf, IDLENGTH, "%c_%d", getVarKind(mb, idx), idx);
	} else {
		(void) snprintf(buf, IDLENGTH, "%s", s);
	}
	return buf;
}

int
newVariable(MalBlkPtr mb, const char *name, size_t len, malType type)
{
	int n;
	int kind = REFMARKER;
	if (mb->errors)
		return -1;
	if (len >= IDLENGTH) {
		mb->errors = createMalException(mb, 0, TYPE, "newVariable: id too long");
		return -1;
	}
	if (makeVarSpace(mb)) {		/* no space for a new variable */
		return -1;
	}
	n = mb->vtop;
	mb->var[n].name = NULL;
	if (name && len > 0) {
		char *nme = MA_NEW_ARRAY(mb->ma, char, len+1);
		if (!nme) {
			mb->errors = createMalException(mb, 0, TYPE, SQLSTATE(HY013) MAL_MALLOC_FAIL);
			return -1;
		}
		mb->var[n].name = nme;
		for (size_t i = 0; i < len; i++)
			nme[i] = name[i];
		nme[len] = 0;
		kind = nme[0];
	}
	mb->vtop++;
	setVarKind(mb, n, kind);
	setVariableType(mb, n, type);
	return n;
}

/* Simplified cloning. */
int
cloneVariable(MalBlkPtr tm, MalBlkPtr mb, int x)
{
	int res;
	if (isVarConstant(mb, x))
		res = cpyConstant(tm, getVar(mb, x));
	else {
		res = newTmpVariable(tm, getVarType(mb, x));
		if (mb->var[x].name)
			tm->var[x].name = MA_STRDUP(tm->ma, mb->var[x].name);
	}
	if (res < 0)
		return res;
	if (isVarFixed(mb, x))
		setVarFixed(tm, res);
	if (isVarUsed(mb, x))
		setVarUsed(tm, res);
	if (isVarInit(mb, x))
		setVarInit(tm, res);
	if (isVarDisabled(mb, x))
		setVarDisabled(tm, res);
	if (isVarCleanup(mb, x))
		setVarCleanup(tm, res);
	getVarSTC(tm, x) = getVarSTC(mb, x);
	setVarKind(tm, x, getVarKind(mb, x));
	return res;
}

int
newTmpVariable(MalBlkPtr mb, malType type)
{
	return newVariable(mb, 0, 0, type);
}

int
newTypeVariable(MalBlkPtr mb, malType type)
{
	int n, i;
	for (i = 0; i < mb->vtop; i++)
		if (isVarTypedef(mb, i) && getVarType(mb, i) == type)
			break;
	if (i < mb->vtop)
		return i;
	n = newTmpVariable(mb, type);
	if (n >= 0)
		setVarTypedef(mb, n);
	return n;
}

void
clearVariable(MalBlkPtr mb, int varid)
{
	VarPtr v;
	v = getVar(mb, varid);
	if (isVarConstant(mb, varid) || isVarDisabled(mb, varid))
		VALclear(&v->value);
	/*
	if (v->name)
		GDKfree(v->name);
		*/
	v->name = NULL;
	v->type = 0;
	v->constant = 0;
	v->typevar = 0;
	v->fixedtype = 0;
	v->cleanup = 0;
	v->initialized = 0;
	v->used = 0;
	v->rowcnt = 0;
	v->eolife = 0;
	v->stc = 0;
}

void
freeVariable(MalBlkPtr mb, int varid)
{
	clearVariable(mb, varid);
}

/* A special action is to reduce the variable space by removing all
 * that do not contribute.
 * All temporary variables are renamed in the process to trim the varid.
 */
void
trimMalVariables_(MalBlkPtr mb, MalStkPtr glb)
{
	int *alias, cnt = 0, i, j;
	InstrPtr q;
	if (mb->vtop == 0)
		return;
	alias = (int *) GDKzalloc(mb->vtop * sizeof(int));
	if (alias == NULL)
		return;					/* forget it if we run out of memory *//* build the alias table */
	for (i = 0; i < mb->vtop; i++) {
		if (isVarUsed(mb, i) == 0) {
			if (glb && i < glb->stktop && isVarConstant(mb, i))
				VALclear(&glb->stk[i]);
			freeVariable(mb, i);
			continue;
		}
		if (i > cnt) {			/* remap temporary variables */
			VarRecord t = mb->var[cnt];
			mb->var[cnt] = mb->var[i];
			mb->var[i] = t;
		}						/* valgrind finds a leak when we move these variable record * pointers around. */
		alias[i] = cnt;
		if (glb && i < glb->stktop && i != cnt) {
			glb->stk[cnt] = glb->stk[i];
			VALempty(&glb->stk[i]);
		}
		cnt++;
	}							/* remap all variable references to their new position. */
	if (cnt < mb->vtop) {
		for (i = 0; i < mb->stop; i++) {
			q = getInstrPtr(mb, i);
			for (j = 0; j < q->argc; j++) {
				getArg(q, j) = alias[getArg(q, j)];
			}
		}
		mb->vtop = cnt;
	}
	GDKfree(alias);
}

void
trimMalVariables(MalBlkPtr mb, MalStkPtr stk)
{
	int i, j;
	InstrPtr q;					/* reset the use bit for all non-signature arguments */
	for (i = 0; i < mb->vtop; i++)
		clrVarUsed(mb, i);		/* build the use table */
	for (i = 0; i < mb->stop; i++) {
		q = getInstrPtr(mb, i);
		for (j = 0; j < q->argc; j++)
			setVarUsed(mb, getArg(q, j));
	}
	trimMalVariables_(mb, stk);
}

/* MAL constants
 * Constants are stored in the symbol table and referenced by a
 * variable identifier. This means that per MAL instruction, we may
 * end up with MAXARG entries in the symbol table. This may lead to
 * long searches for variables. An optimization strategy deployed in
 * the current implementation is to look around for a similar
 * (constant) definition and to reuse its identifier. This avoids an
 * exploding symbol table with a lot of temporary variables (as in
 * tst400cHuge)
 *
 * But then the question becomes how far to search? Searching through
 * all variables is only useful when the list remains short or when
 * the constant-variable-name is easily derivable from its literal
 * value and a hash-based index leads you quickly to it.
 *
 * For the time being, we use a MAL system parameter, MAL_VAR_WINDOW,
 * to indicate the number of symbol table entries to consider. Setting
 * it to >= MAXARG will at least capture repeated use of a constant
 * within a single function call or repeated use within a small block
 * of code.
 *
 * The final step is to prepare a GDK value record, from which the
 * internal representation can be obtained during MAL interpretation.
 *
 * The constant values are linked together to improve searching
 * them. This start of the constant list is kept in the MalBlk.
 *
 * Conversion of a constant to another type is limited to well-known
 * coercion rules. Errors are reported and the nil value is set. */

/* Converts the constant in vr to the MAL type type.  Conversion is
 * done in the vr struct. */
str
convertConstant(int type, ValPtr vr)
{
	if (type > GDKatomcnt)
		throw(SYNTAX, "convertConstant", "type index out of bound");
	if (vr->vtype == type)
		return MAL_SUCCEED;
	if (isaBatType(type)) {	/* BAT variables can only be set to nil */
		if (vr->vtype != TYPE_void)
			throw(SYNTAX, "convertConstant", "BAT conversion error");
		VALclear(vr);
		vr->vtype = getBatType(type);
		vr->bat = true;
		vr->val.bval = bat_nil;
		return MAL_SUCCEED;
	}
	if (type == TYPE_ptr) {		/* all coercions should be avoided to protect against memory probing */
		if (vr->vtype == TYPE_void) {
			VALclear(vr);
			vr->vtype = type;
			vr->val.pval = NULL;
			return MAL_SUCCEED;
		}
		if (vr->vtype != type)
			throw(SYNTAX, "convertConstant", "pointer conversion error");
		return MAL_SUCCEED;
	}
	if (type == TYPE_any) {
#ifndef DEBUG_MAL_INSTR
		assert(0);
#endif
		throw(SYNTAX, "convertConstant", "missing type");
	}
	if (VALconvert(type, vr) == NULL) {
		if (vr->vtype == TYPE_str)
			throw(SYNTAX, "convertConstant", "parse error in '%s'", vr->val.sval);
		throw(SYNTAX, "convertConstant", "coercion failed");
	}
	return MAL_SUCCEED;
}

int
fndConstant(MalBlkPtr mb, const ValRecord *cst, int depth)
{
	int i, k;
	const void *p;				/* pointers never match */
	if (ATOMstorage(cst->vtype) == TYPE_ptr)
		return -1;
	p = VALptr(cst);
	k = mb->vtop - depth;
	if (k < 0)
		k = 0;
	for (i = k; i < mb->vtop - 1; i++) {
		VarPtr v = getVar(mb, i);
		if (v->constant) {
			if (v && v->type == cst->vtype &&
					v->value.len == cst->len &&
					isaBatType(v->type) == cst->bat &&
					ATOMcmp(cst->vtype, VALptr(&v->value), p) == 0)
				return i;
		}
	}
	return -1;
}

int
cpyConstant(MalBlkPtr mb, VarPtr vr)
{
	int i;
	ValRecord cst;
	if (VALcopy(mb->ma, &cst, &vr->value) == NULL)
		return -1;
	i = defConstant(mb, vr->type, &cst);
	if (i < 0)
		return -1;
	return i;
}

int
defConstant(MalBlkPtr mb, int type, ValPtr cst)
{
	int k;
	str msg;

	assert(!isaBatType(type) || cst->bat);
	cst->bat = false;
	if (isaBatType(type)) {
		if (cst->vtype == TYPE_void) {
			cst->vtype = getBatType(type);
			cst->bat = true;
			cst->val.bval = bat_nil;
		} else {
			mb->errors = createMalException(mb, 0, TYPE, "BAT coercion error");
			VALclear(cst);	// it could contain allocated space
			return -1;
		}
	} else if (cst->vtype != type && !isPolyType(type)) {
		int otype = cst->vtype;
		assert(type != TYPE_any);	/* help Coverity */
		msg = convertConstant(getBatType(type), cst);
		if (msg) {
			str ft, tt;			/* free old value */
			ft = getTypeName(otype);
			tt = getTypeName(type);
			if (ft && tt)
				mb->errors = createMalException(mb, 0, TYPE,
												"constant coercion error from %s to %s",
												ft, tt);
			else
				mb->errors = createMalException(mb, 0, TYPE,
												"constant coercion error");
			GDKfree(ft);
			GDKfree(tt);
			freeException(msg);
			VALclear(cst);		/* it could contain allocated space */
			return -1;
		} else {
			assert(cst->vtype == type);
		}
	}
	if (cst->vtype != TYPE_any) {
		k = fndConstant(mb, cst, MAL_VAR_WINDOW);
		if (k >= 0) {				/* protect against leaks coming from constant reuse */
			VALclear(cst);
			return k;
		}
	}
	k = newTmpVariable(mb, type);
	if (k < 0) {
		VALclear(cst);
		return -1;
	}
	setVarConstant(mb, k);
	setVarFixed(mb, k);
	if (type >= 0 && type < GDKatomcnt && ATOMextern(type))
		setVarCleanup(mb, k);
	else
		clrVarCleanup(mb, k);	/* if cst is external, we give its allocated buffer away, so clear * it to avoid confusion */
	getVarConstant(mb, k) = *cst;
	VALempty(cst);
	return k;
}

/* Argument handling
 * The number of arguments for procedures is currently
 * limited. Furthermore, we should assure that no variable is
 * referenced before being assigned. Failure to obey should mark the
 * instruction as type-error. */
static InstrPtr
extendInstruction(MalBlkPtr mb, InstrPtr p)
{
	InstrPtr pn = p;
	if (p->argc == p->maxarg) {
		int space = p->maxarg * sizeof(p->argv[0]) + offsetof(InstrRecord, argv);
		pn = (InstrPtr) MA_RENEW_ARRAY(mb->ma, char, p, space + MAXARG * sizeof(p->argv[0]), space);
		if (pn == NULL) {		/* In the exceptional case we can not allocate more space * then we show an exception, mark the block as erroneous * and leave the instruction as is. */
			mb->errors = createMalException(mb, 0, TYPE,
											SQLSTATE(HY013) MAL_MALLOC_FAIL);
			return p;
		}
		memset(((char *) pn) + space, 0, MAXARG * sizeof(pn->argv[0]));
		pn->maxarg += MAXARG;
	}
	return pn;
}

InstrPtr
pushArgument(MalBlkPtr mb, InstrPtr p, int varid)
{
	if (p == NULL || mb->errors)
		return p;
	if (varid < 0) {			/* leave everything as is in this exceptional programming error */
		mb->errors = createMalException(mb, 0, TYPE, "improper variable id");
		return p;
	}
	if (p->argc == p->maxarg) {
#ifndef NDEBUG
		for (int i = 0; i < mb->stop; i++)
			assert(mb->stmt[i] != p);
#endif
		p = extendInstruction(mb, p);
		if (mb->errors)
			return p;
	}							/* protect against the case that the instruction is malloced in isolation */
	if (mb->maxarg < p->maxarg)
		mb->maxarg = p->maxarg;
	p->argv[p->argc++] = varid;
	return p;
}

InstrPtr
setArgument(MalBlkPtr mb, InstrPtr p, int idx, int varid)
{
	int i;
	if (p == NULL || mb->errors)
		return p;
	p = pushArgument(mb, p, varid);	/* make space */
	for (i = p->argc - 1; i > idx; i--)
		getArg(p, i) = getArg(p, i - 1);
	getArg(p, i) = varid;
	return p;
}

InstrPtr
pushReturn(MalBlkPtr mb, InstrPtr p, int varid)
{
	if (p == NULL || mb->errors)
		return p;
	if (p->retc == 1 && p->argv[0] == -1) {
		p->argv[0] = varid;
		return p;
	}
	p = setArgument(mb, p, p->retc, varid);
	p->retc++;
	return p;
}

/* Store the information of a destination variable in the signature
 * structure of each instruction. This code is largely equivalent to
 * pushArgument, but it is more efficient in searching and collecting
 * the information.
 * TODO */
/* swallows name argument */
InstrPtr
pushArgumentId(MalBlkPtr mb, InstrPtr p, const char *name)
{
	int v;
	if (p == NULL || mb->errors)
		return p;
	v = findVariable(mb, name);
	if (v < 0) {
		size_t namelen = strlen(name);
		if ((v = newVariable(mb, name, namelen, getAtomIndex(name, namelen, TYPE_any))) < 0) {
			/* set the MAL block to erroneous and simply return without
			 * doing anything */
			/* mb->errors already set */
			return p;
		}
	}
	return pushArgument(mb, p, v);
}

/* The alternative is to remove arguments from an instruction
 * record. This is typically part of instruction constructions. */
void
delArgument(InstrPtr p, int idx)
{
	int i;
	for (i = idx; i < p->argc - 1; i++)
		p->argv[i] = p->argv[i + 1];
	p->argc--;
	if (idx < p->retc)
		p->retc--;
}

void
setArgType(MalBlkPtr mb, InstrPtr p, int i, int tpe)
{
	assert(p->argv[i] < mb->vsize);
	setVarType(mb, getArg(p, i), tpe);
}

void
setReturnArgument(InstrPtr p, int i)
{
	setDestVar(p, i);
}

malType
destinationType(MalBlkPtr mb, InstrPtr p)
{
	if (p->argc > 0)
		return getVarType(mb, getDestVar(p));
	return TYPE_any;
}

/* For polymorphic instructions we should keep around the maximal
 * index to later allocate sufficient space for type resolutions maps.
 * Beware, that we should only consider the instruction polymorphic if
 * it has a positive index or belongs to the signature.
 * BATs can only have a polymorphic type at the tail.
 */
inline void
setPolymorphic(InstrPtr p, int tpe, int force /* just any isn't polymorphic */)
{
	int any = isAnyExpression(tpe) || tpe == TYPE_any, index = 0;
	if ((force == FALSE && tpe == TYPE_any) || !any)
		return;
	if (getTypeIndex(tpe) > 0)
		index = getTypeIndex(tpe);
	if (any && (index + 1) >= p->polymorphic)
		p->polymorphic = index + 1;
}

/* Instructions are simply appended to a MAL block. It should always succeed.
 * The assumption is to push it when you are completely done with its preparation.
 */
void
pushInstruction(MalBlkPtr mb, InstrPtr p)
{
	int i;
	int extra;
	InstrPtr q;
	if (p == NULL)
		return;
	extra = mb->vsize - mb->vtop;	/* the extra variables already known */
	if (mb->stop + 1 >= mb->ssize) {
		int s = ((mb->ssize + extra) / MALCHUNK + 1) * MALCHUNK;
		if (resizeMalBlk(mb, s) < 0) {
			/* we are now left with the situation that the new
			 * instruction is dangling.  The hack is to take an
			 * instruction out of the block that is likely not
			 * referenced independently.  The last resort is to take the
			 * first, which should always be there.  This assumes that
			 * no references are kept elsewhere to the statement. */
			assert(mb->errors != NULL);
			for (i = 1; i < mb->stop; i++) {
				q = getInstrPtr(mb, i);
				if (q->token == REMsymbol) {
					freeInstruction(q);
					mb->stmt[i] = p;
					return;
				}
			}
			freeInstruction(getInstrPtr(mb, 0));
			mb->stmt[0] = p;
			return;
		}
	}
	if (mb->stmt[mb->stop])
		freeInstruction(mb->stmt[mb->stop]);
	p->pc = mb->stop;
	mb->stmt[mb->stop++] = p;
}<|MERGE_RESOLUTION|>--- conflicted
+++ resolved
@@ -143,16 +143,14 @@
 		.var = v,
 		.vsize = elements,
 		.maxarg = MAXARG,		/* the minimum for each instruction */
-<<<<<<< HEAD
+		.workers = ATOMIC_VAR_INIT(1),
 		.ma = ma,
-=======
-		.workers = ATOMIC_VAR_INIT(1),
->>>>>>> 53f9d56f
 	};
 	if (newMalBlkStmt(mb, elements) < 0) {
 		ma_destroy(ma);
 		return NULL;
 	}
+	ATOMIC_INIT(&mb->workers, 1);
 	return mb;
 }
 
@@ -291,7 +289,6 @@
 			VALclear(&getVarConstant(mb, i));
 	}
 	freeException(mb->errors);
-	ATOMIC_DESTROY(&mb->workers);
 	ma_destroy(mb->ma);
 #if 0
 	mb->vtop = 0;
