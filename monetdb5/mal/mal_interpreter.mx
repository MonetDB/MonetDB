--- conflicted
+++ resolved
@@ -408,10 +408,6 @@
 		if (*env == NULL) {
 			stk = prepareMALstack(mb, mb->vsize);
 			stk->up = 0;
-<<<<<<< HEAD
-			@:initStack(0)@
-=======
->>>>>>> 23350a0a
 			*env = stk;
 		} else stk = *env;
 		assert(stk);
