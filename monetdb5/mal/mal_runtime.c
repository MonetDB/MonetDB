--- conflicted
+++ resolved
@@ -30,7 +30,6 @@
 size_t qsize = 0, qhead = 0, qtail = 0;
 static oid qtag= 1;		// A unique query identifier
 
-<<<<<<< HEAD
 UserStats  USRstats = NULL;
 size_t usrstatscnt = 0;
 
@@ -105,7 +104,7 @@
 	}
 }
 
-void
+static void
 dropUSRstats(void)
 {
 	size_t i;
@@ -123,23 +122,6 @@
 	MT_lock_unset(&mal_delayLock);
 }
 
-void
-mal_runtime_reset(void)
-{
-	GDKfree(QRYqueue);
-	QRYqueue = NULL;
-	qsize = 0;
-	qtag= 1;
-	qhead = 0;
-	qtail = 0;
-
-	GDKfree(USRstats); // FIXME: where should we free the contents of USRstats?
-	USRstats = NULL;
-	usrstatscnt = 0;
-}
-
-=======
->>>>>>> 47e3a440
 static str
 isaSQLquery(MalBlkPtr mb){
 	int i;
@@ -208,17 +190,9 @@
 	size_t i;
 	MT_lock_set(&mal_delayLock);
 	for(i = 0; i < qsize; i++){
-<<<<<<< HEAD
-		if( QRYqueue[i].query)
-			GDKfree(QRYqueue[i].query);
-		if(QRYqueue[i].username)
-			GDKfree(QRYqueue[i].username);
-		clearQRYqueue(i); // FIXME: not needed since it's freed below?
-=======
 		GDKfree(QRYqueue[i].query);
 		GDKfree(QRYqueue[i].username);
 		clearQRYqueue(i);
->>>>>>> 47e3a440
 	}
 	GDKfree(QRYqueue);
 	QRYqueue = NULL;
@@ -233,7 +207,6 @@
 	QueryQueue tmp = NULL;
 
 	MT_lock_set(&mal_delayLock);
-<<<<<<< HEAD
 
 	// FIXME: is this the correct init function to initiate this?
 	if(USRstats == NULL){ // FIXME: isn't USRstats always NULL here?
@@ -247,10 +220,7 @@
 	}
 
 	tmp = QRYqueue;
-	if ( QRYqueue == NULL)
-=======
 	if ( QRYqueue == NULL) {
->>>>>>> 47e3a440
 		QRYqueue = (QueryQueue) GDKzalloc( sizeof (struct QRYQUEUE) * (qsize= 8)); /* for testing */
 
 		if ( QRYqueue == NULL){
@@ -280,10 +250,6 @@
 		tmp = (QueryQueue) GDKrealloc( QRYqueue, sizeof (struct QRYQUEUE) * qsize);
 		if ( tmp == NULL){
 			addMalException(mb,"runtimeProfileInit" MAL_MALLOC_FAIL);
-<<<<<<< HEAD
-			GDKfree(tmp); // FIXME: shouldn't we free the contents of 'tmp'?
-=======
->>>>>>> 47e3a440
 			MT_lock_unset(&mal_delayLock);
 			return;
 		}
@@ -324,11 +290,6 @@
 {
 	size_t i;
 
-<<<<<<< HEAD
-=======
-	(void) cntxt;
-
->>>>>>> 47e3a440
 	MT_lock_set(&mal_delayLock);
 	i=qtail;
 	while (i != qhead){
@@ -365,6 +326,9 @@
 	qtag= 1;
 	qhead = 0;
 	qtail = 0;
+
+	dropUSRstats();
+	usrstatscnt = 0;
 }
 
 /*
