--- conflicted
+++ resolved
@@ -385,8 +385,8 @@
 
 	assert(pci);
 	/* keep track on the instructions taken in progress for stethoscope*/
-<<<<<<< HEAD
-	if( tid < THREADS){
+	if( tid > 0 && tid <= THREADS){
+		tid--;
 		if( malProfileMode) {
 			MT_lock_set(&mal_profileLock);
 			workingset[tid].cntxt = cntxt;
@@ -400,16 +400,6 @@
 			workingset[tid].stk = stk;
 			workingset[tid].pci = pci;
 		}
-=======
-	if( tid > 0 && tid <= THREADS){
-		tid--;
-		MT_lock_set(&mal_delayLock);
-		workingset[tid].cntxt = cntxt;
-		workingset[tid].mb = mb;
-		workingset[tid].stk = stk;
-		workingset[tid].pci = pci;
-		MT_lock_unset(&mal_delayLock);
->>>>>>> 346fe269
 	}
 	/* always collect the MAL instruction execution time */
 	pci->clock = prof->ticks = GDKusec();
@@ -427,8 +417,8 @@
 	lng ticks = GDKusec();
 
 	/* keep track on the instructions in progress*/
-<<<<<<< HEAD
-	if ( tid < THREADS) {
+	if ( tid > 0 && tid <= THREADS) {
+		tid--;
 		if( malProfileMode) {
 			MT_lock_set(&mal_profileLock);
 			workingset[tid].cntxt = 0;
@@ -442,15 +432,6 @@
 			workingset[tid].stk = 0;
 			workingset[tid].pci = 0;
 		}
-=======
-	if ( tid > 0 && tid <= THREADS) {
-		tid--;
-		MT_lock_set(&mal_delayLock);
-		workingset[tid].mb = 0;
-		workingset[tid].stk = 0;
-		workingset[tid].pci = 0;
-		MT_lock_unset(&mal_delayLock);
->>>>>>> 346fe269
 	}
 
 	/* always collect the MAL instruction execution time */
