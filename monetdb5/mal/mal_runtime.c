/*
 * This Source Code Form is subject to the terms of the Mozilla Public
 * License, v. 2.0.  If a copy of the MPL was not distributed with this
 * file, You can obtain one at http://mozilla.org/MPL/2.0/.
 *
 * Copyright 1997 - July 2008 CWI, August 2008 - 2020 MonetDB B.V.
 */

/* Author(s) M.L. Kersten
 * The MAL Runtime Profiler and system queue
 * This little helper module is used to perform instruction based profiling.
 * The QRYqueue is only update at the start/finish of a query. 
 * It is also the place to keep track on the number of workers
 * The current code relies on a scan rather than a hash.
 */

#include "monetdb_config.h"
#include "mal_utils.h"
#include "mal_runtime.h"
#include "mal_interpreter.h"
#include "mal_function.h"
#include "mal_profiler.h"
#include "mal_listing.h"
#include "mal_authorize.h"
#include "mal_resource.h"
#include "mal_private.h"


QueryQueue QRYqueue = NULL;
size_t qsize = 0, qhead = 0, qtail = 0;
static oid qtag= 1;		// A unique query identifier

void
mal_runtime_reset(void)
{
	GDKfree(QRYqueue);
	QRYqueue = NULL;
	qsize = 0;
	qtag= 1;
	qhead = 0;
	qtail = 0;
}

static str 
isaSQLquery(MalBlkPtr mb){
	int i;
	InstrPtr p;
	if (mb)
	for ( i = 1; i< mb->stop; i++){
		p = getInstrPtr(mb,i);
		if ( getModuleId(p) && idcmp(getModuleId(p), "querylog") == 0 && idcmp(getFunctionId(p),"define")==0)
			return getVarConstant(mb,getArg(p,1)).val.sval;
	}
	return NULL;
}

/*
 * Manage the runtime profiling information
 * It is organized as a circular buffer, head/tail. 
 * Elements are removed from the buffer when it becomes full.
 * This way we keep the information a little longer for inspection.
 */

/* clear the next entry for a new call unless it is a running query */
static void
clearQRYqueue(size_t idx)
{
		QRYqueue[idx].query = 0;
		QRYqueue[idx].cntxt = 0;
		QRYqueue[idx].username = 0;
		QRYqueue[idx].idx = 0;
		QRYqueue[idx].memory = 0;
		QRYqueue[idx].tag = 0;
		QRYqueue[idx].status =0;
		QRYqueue[idx].finished = 0;
		QRYqueue[idx].start = 0;
		QRYqueue[idx].stk =0;
		QRYqueue[idx].mb =0;
}

static void
advanceQRYqueue(void)
{
	qhead++;
	if( qhead == qsize)
		qhead = 0;
	if( qtail == qhead)
		qtail++;
	if( qtail == qsize)
		qtail = 0;
	/* clean out the element */
	str s = QRYqueue[qhead].query;
	if( s){
		/* don;t wipe them when they are still running, prepared, or paused */
		/* The upper layer has assured there is at least one slot available */
		if(QRYqueue[qhead].status == 0 || (QRYqueue[qhead].status[0] != 'r' && QRYqueue[qhead].status[0] != 'p')){
			advanceQRYqueue();
			return;
		}
		GDKfree(s);
		GDKfree(QRYqueue[qhead].username);
		clearQRYqueue(qhead);
	}
}

void
dropQRYqueue(void)
{
	size_t i;
	MT_lock_set(&mal_delayLock);
	for(i = 0; i < qsize; i++){
		if( QRYqueue[i].query)
			GDKfree(QRYqueue[i].query);
		if(QRYqueue[i].username)
			GDKfree(QRYqueue[i].username);
		clearQRYqueue(i);
	}
	GDKfree(QRYqueue);
	QRYqueue = NULL;
	MT_lock_unset(&mal_delayLock);
}

void
runtimeProfileInit(Client cntxt, MalBlkPtr mb, MalStkPtr stk)
{
	size_t i, paused = 0;
	str q;
	QueryQueue tmp;

	MT_lock_set(&mal_delayLock);
	tmp = QRYqueue;
	if ( QRYqueue == NULL)
		QRYqueue = (QueryQueue) GDKzalloc( sizeof (struct QRYQUEUE) * (qsize= 8)); /* for testing */

	if ( QRYqueue == NULL){
		addMalException(mb,"runtimeProfileInit" MAL_MALLOC_FAIL);
		GDKfree(tmp);			
		MT_lock_unset(&mal_delayLock);
		return;
	}
	// check for recursive call, which does not change the number of workers
	i=qtail;
	while (i != qhead){
		if (QRYqueue[i].mb && QRYqueue[i].mb == mb &&  stk->up == QRYqueue[i].stk){
			QRYqueue[i].stk = stk;
			mb->tag = stk->tag = qtag++;
			MT_lock_unset(&mal_delayLock);
			return;
		}
		if ( QRYqueue[i].status)
			paused += (QRYqueue[i].status[0] == 'p' || QRYqueue[i].status[0] == 'r'); /* running, prepared or paused */
		i++;
		if ( i >= qsize)
			i = 0;
	}
	assert(qhead < qsize);
	if( (int) (qsize - paused) < MAL_MAXCLIENTS){
		qsize += MAL_MAXCLIENTS;
		QRYqueue = (QueryQueue) GDKrealloc( QRYqueue, sizeof (struct QRYQUEUE) * qsize);
		if ( QRYqueue == NULL){
			addMalException(mb,"runtimeProfileInit" MAL_MALLOC_FAIL);
			GDKfree(tmp);			
			MT_lock_unset(&mal_delayLock);
			return;
		}
		for(i = qsize - MAL_MAXCLIENTS; i < qsize; i++)
			clearQRYqueue(i);
	}

	// add new invocation
	cntxt->idle = 0;
	QRYqueue[qhead].mb = mb;
	QRYqueue[qhead].tag = qtag++;
	QRYqueue[qhead].stk = stk;				// for status pause 'p'/running '0'/ quiting 'q'
	QRYqueue[qhead].finished = 
	QRYqueue[qhead].start = time(0);
	q = isaSQLquery(mb);
	QRYqueue[qhead].query = q? GDKstrdup(q):0;
	GDKfree(QRYqueue[qhead].username);
	AUTHgetUsername(&QRYqueue[qhead].username, cntxt);
	QRYqueue[qhead].idx = cntxt->idx;
	QRYqueue[qhead].memory = (int) (stk->memory / LL_CONSTANT(1048576)); /* Convert to MB */
	QRYqueue[qhead].workers = (int) stk->workers;
	QRYqueue[qhead].status = "running";
	QRYqueue[qhead].cntxt = cntxt;
	stk->tag = mb->tag = QRYqueue[qhead].tag;
	advanceQRYqueue();
	MT_lock_unset(&mal_delayLock);
}

/* 
 * Returning from a recursive call does not change the number of workers.
 */

void
runtimeProfileFinish(Client cntxt, MalBlkPtr mb, MalStkPtr stk)
{
	size_t i;

	(void) cntxt;
	(void) mb;

	MT_lock_set(&mal_delayLock);
<<<<<<< HEAD
	for( i=qtail; i != qhead; i++){
		if ( i >= qsize){
			i = -1;
			continue;
		}
=======
	i=qtail;
	while (i != qhead){
>>>>>>> 13eaa807
		if ( QRYqueue[i].stk == stk){
			if( stk->up){
				// recursive call
				QRYqueue[i].stk = stk->up;
				mb->tag = stk->tag;
				break;
			}
			QRYqueue[i].status = "finished";
			QRYqueue[i].finished = time(0);
			QRYqueue[i].cntxt = 0;
			QRYqueue[i].stk = 0;
			QRYqueue[i].mb = 0;
			// assume that the user is now idle
			cntxt->idle = time(0);
			break;
		}
		i++;
		if ( i >= qsize)
			i = 0;
	}
	MT_lock_unset(&mal_delayLock);
}

/*
 * Each MAL instruction is executed by a single thread, which means we can
 * keep a simple working set around to make Stethscope attachement easy.
 * It can also be used to later shutdown each thread safely.
 */
Workingset workingset[THREADS];

void
runtimeProfileBegin(Client cntxt, MalBlkPtr mb, MalStkPtr stk, InstrPtr pci, RuntimeProfile prof)
{
	int tid = THRgettid();

	assert(pci);
	/* keep track on the instructions taken in progress for stethoscope*/
	if( tid < THREADS){
		MT_lock_set(&mal_delayLock);
		workingset[tid].cntxt = cntxt;
		workingset[tid].mb = mb;
		workingset[tid].stk = stk;
		workingset[tid].pci = pci;
		MT_lock_unset(&mal_delayLock);
	}
	/* always collect the MAL instruction execution time */
	pci->clock = prof->ticks = GDKusec();

	/* emit the instruction upon start as well */
	if(malProfileMode > 0 )
		profilerEvent(cntxt, mb, stk, pci, TRUE);
}

void
runtimeProfileExit(Client cntxt, MalBlkPtr mb, MalStkPtr stk, InstrPtr pci, RuntimeProfile prof)
{
	int tid = THRgettid();
	lng ticks = GDKusec();

	/* keep track on the instructions in progress*/
	if ( tid < THREADS) {
		MT_lock_set(&mal_delayLock);
		workingset[tid].mb = 0;
		workingset[tid].stk = 0;
		workingset[tid].pci = 0;
		MT_lock_unset(&mal_delayLock);
	}

	/* always collect the MAL instruction execution time */
	pci->clock = ticks;
	pci->ticks = ticks - prof->ticks;
	pci->totticks += pci->ticks;
	pci->calls++;
	
	if(malProfileMode > 0 )
		profilerEvent(cntxt, mb, stk, pci, FALSE);
	if( cntxt->sqlprofiler )
		sqlProfilerEvent(cntxt, mb, stk, pci);
	if( malProfileMode < 0){
		/* delay profiling until you encounter start of MAL function */
		if( getInstrPtr(mb,0) == pci)
			malProfileMode = 1;
	}
}

/*
 * For performance evaluation it is handy to estimate the
 * amount of bytes produced by an instruction.
 * The actual amount is harder to guess, because an instruction
 * may trigger a side effect, such as creating a hash-index.
 * Side effects are ignored.
 */

lng
getBatSpace(BAT *b){
	lng space=0;
	if( b == NULL)
		return 0;
	space += BATcount(b) * b->twidth;
	if( space){
		if( b->tvheap) space += heapinfo(b->tvheap, b->batCacheid); 
		space += hashinfo(b->thash, b->batCacheid); 
		space += IMPSimprintsize(b);
	}
	return space;
}

lng getVolume(MalStkPtr stk, InstrPtr pci, int rd)
{
	int i, limit;
	lng vol = 0;
	BAT *b;

	if( stk == NULL)
		return 0;
	limit = rd ? pci->argc : pci->retc;
	i = rd ? pci->retc : 0;

	for (; i < limit; i++) {
		if (stk->stk[getArg(pci, i)].vtype == TYPE_bat) {
			oid cnt = 0;

			b = BBPquickdesc(stk->stk[getArg(pci, i)].val.bval, true);
			if (b == NULL)
				continue;
			cnt = BATcount(b);
			/* Usually reading views cost as much as full bats.
			   But when we output a slice that is not the case. */
			if( rd)
				vol += (!isVIEW(b) && !VIEWtparent(b)) ? tailsize(b, cnt) : 0;
			else
			if( !isVIEW(b))
				vol += tailsize(b, cnt);
		}
	}
	return vol;
}<|MERGE_RESOLUTION|>--- conflicted
+++ resolved
@@ -201,16 +201,8 @@
 	(void) mb;
 
 	MT_lock_set(&mal_delayLock);
-<<<<<<< HEAD
-	for( i=qtail; i != qhead; i++){
-		if ( i >= qsize){
-			i = -1;
-			continue;
-		}
-=======
 	i=qtail;
 	while (i != qhead){
->>>>>>> 13eaa807
 		if ( QRYqueue[i].stk == stk){
 			if( stk->up){
 				// recursive call
