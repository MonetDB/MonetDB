--- conflicted
+++ resolved
@@ -636,13 +636,6 @@
 	GDKfree(msg);
 	if( i == 0){
 		msg = getHelp(m,txt,0);
-<<<<<<< HEAD
-		for(i=0; msg[i]; i++){
-			mnstr_printf(fs,"%s\n",msg[i]);
-			GDKfree(msg[i]);
-		}
-		GDKfree(msg);
-=======
 		if (msg) {
 			for(i=0; msg[i]; i++) {
 				mnstr_printf(fs,"%s\n",msg[i]);
@@ -650,7 +643,6 @@
 			}
 			GDKfree(msg);
 		}
->>>>>>> cc89a7a8
 	}
 }
 /*
