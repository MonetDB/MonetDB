--- conflicted
+++ resolved
@@ -243,12 +243,7 @@
 			(void)ret;
 		}
 	}
-<<<<<<< HEAD
-#ifdef _DEBUG_MODULE_
-	fprintf(stderr,"#freeModule %s \n", m->name);
-#endif
-=======
->>>>>>> cd043195
+
 	freeSubScope(m);	
 	if (strcmp(m->name, "user")) {
 		clrModuleIndex(m);
