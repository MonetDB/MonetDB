/*
 * This Source Code Form is subject to the terms of the Mozilla Public
 * License, v. 2.0.  If a copy of the MPL was not distributed with this
 * file, You can obtain one at http://mozilla.org/MPL/2.0/.
 *
 * Copyright 1997 - July 2008 CWI, August 2008 - 2019 MonetDB B.V.
 */

/*
 * (author) M. L. Kersten
 * All symbols are collected in modules. Modules are either global
 * or private for the user. The latter are known as 'user' module functions
 * and reside within the Client record.
 */

#include "monetdb_config.h"
#include "mal_module.h"
#include "mal_function.h"   /* for printFunction() */
#include "mal_namespace.h"
#include "mal_client.h"
#include "mal_interpreter.h"
#include "mal_listing.h"
#include "mal_private.h"

/*
 * Definition of a new module may interfere with concurrent actions.
 * A jump table is mainted to provide a quick start in the module
 * table to find the correct one. 
 *
 * All modules are persistent during a server session
 */

#define MODULE_HASH_SIZE 1024
Module moduleIndex[MODULE_HASH_SIZE] = { NULL };

void
listModules(stream *out, Module s)
{
	while(s){
		mnstr_printf(out,"Unexpected module %s\n",  s->name);
		s= s->link;
	}
}

// perform sanity check on duplicate occurrences as well
void
dumpModules(stream *out)
{
	int i;
	Module s,n;
	for( i = 0; i< MODULE_HASH_SIZE; i++){
		s= moduleIndex[i];
		while(s){
			mnstr_printf(out,"[%d] module %s\n", i,  s->name);
			n = s->link;
			while(n){
				if( n == s)
					mnstr_printf(out,"ASSERTION error, double occurrence of symbol in symbol table\n");
				n= n->link;
			}
			s= s->link;
		}
	}
}

/* Remove all globally known functions */
void
mal_module_reset(void)
{
	int i;
	Module m;

	for(i = 0; i < MODULE_HASH_SIZE; i++) {
		m= moduleIndex[i];
		moduleIndex[i] = 0;
		while(m) {
			Module next = m->link;
			freeModule(m);
			m = next;
		}
	}
}

static int getModuleIndex(str name) {
	return (int) (strHash(name) % MODULE_HASH_SIZE);
}

static void clrModuleIndex(Module cur){
	int index = getModuleIndex(cur->name);
	Module prev = NULL;
	Module m = moduleIndex[index];
	while(m) {
		if (m == cur) {
			if (!prev) {
				moduleIndex[index] = m->link;
			} else {
				prev->link = m->link;
			}
			return;
		}
		prev = m;
		m = m->link;
	}
}

static void addModuleToIndex(Module cur){
	int index = getModuleIndex(cur->name);
	cur->link = moduleIndex[index];
	moduleIndex[index] = cur;
}

Module getModule(str name) {
	int index = getModuleIndex(name);
	Module m = moduleIndex[index];
	while(m) {
		if (name == m->name)
			return m;
		m = m->link;
	}
	return NULL;
}

void getModuleList(Module** out, int* length) {
	int i;
	int moduleCount = 0;
	int currentIndex = 0;
	for(i = 0; i < MODULE_HASH_SIZE; i++) {
		Module m = moduleIndex[i];
		while(m) {
			moduleCount++;
			m = m->link;
		}
	}
	*out = GDKzalloc(moduleCount * sizeof(Module));
	if (*out == NULL) {
		return;
	}
	*length = moduleCount;

	for(i = 0; i < MODULE_HASH_SIZE; i++) {
		Module m = moduleIndex[i];
		while(m) {
			(*out)[currentIndex++] = m;
			m = m->link;
		}
	}
}

void freeModuleList(Module* list) {
	GDKfree(list);
}

/*
 * Module scope management
 * It will contain the symbol table of all globally accessible functions.
 */
Module globalModule(str nme)
{	Module cur;

	// Global modules are not named 'user'
	assert (strcmp(nme, "user"));
<<<<<<< HEAD

=======
>>>>>>> eb66093c
	nme = putName(nme);
	cur = (Module) GDKzalloc(sizeof(ModuleRecord));
	if (cur == NULL)
		return NULL;
	cur->name = nme;
	cur->link = NULL;
	cur->isAtomModule = FALSE;
	cur->space = (Symbol *) GDKzalloc(MAXSCOPE * sizeof(Symbol));
	if (cur->space == NULL) {
		GDKfree(cur);
		return NULL;
	}
	addModuleToIndex(cur);
	return cur;
}

/* Every client record has a private module name 'user' 
 * for keeping around non-shared functions */
Module userModule(void){
	Module cur;

	cur = (Module) GDKzalloc(sizeof(ModuleRecord));
	if (cur == NULL)
		return NULL;
	cur->name = putName("user");
	cur->link = NULL;
	cur->space = NULL;
	cur->isAtomModule = FALSE;
	cur->space = (Symbol *) GDKzalloc(MAXSCOPE * sizeof(Symbol));
	if (cur->space == NULL) {
		GDKfree(cur);
		return NULL;
	}
	return cur;
}
/*
 * The scope can be fixed. This is used by the parser.
 * Reading a module often calls for creation first.
 */
Module fixModule(str nme) {
	Module m;

	m = getModule(nme);
	if (m) return m;
	return globalModule(nme);
}
/*
 * The freeModule operation throws away a symbol without
 * concerns on it whereabouts in the scope structure.
 */
static void freeSubScope(Module scope)
{
	int i;
	Symbol s;

	if (scope->space == NULL) 
		return;
<<<<<<< HEAD

=======
>>>>>>> eb66093c
	for(i = 0; i < MAXSCOPE; i++) {
		if( scope->space[i]){
			s= scope->space[i];
			scope->space[i] = NULL;
			freeSymbolList(s);
		}
	}
	GDKfree(scope->space);
	scope->space = 0;
}

void freeModule(Module m)
{
	Symbol s;

	if (m == NULL) 
		return;
	if ((s = findSymbolInModule(m, "epilogue")) != NULL) {
		InstrPtr pci = getInstrPtr(s->def,0);
		if (pci && pci->token == COMMANDsymbol && pci->argc == 1) {
			int ret = 0;

			assert(pci->fcn != NULL);
			(*pci->fcn)(&ret);
			(void)ret;
		}
	}
<<<<<<< HEAD

=======
>>>>>>> eb66093c
	freeSubScope(m);	
	if (strcmp(m->name, "user")) {
		clrModuleIndex(m);
	}
	if (m->help)
		GDKfree(m->help);
	GDKfree(m);
}

/*
 * After filling in a structure it is added to the multi-level symbol
 * table.  We keep a skip list of similarly named function symbols.
 * This speeds up searching provided the modules adhere to the
 * structure and group the functions as well.
 */
void insertSymbol(Module scope, Symbol prg){
	InstrPtr sig;
	int t;
	Module c;

	assert(scope);
	sig = getSignature(prg);
<<<<<<< HEAD

=======
>>>>>>> eb66093c
	if(getModuleId(sig) && getModuleId(sig)!= scope->name){
		/* move the definition to the proper place */
		/* default scope is the last resort */
		c= findModule(scope,getModuleId(sig));
		if ( c )
			scope = c;
	}
	t = getSymbolIndex(getFunctionId(sig));
	if( scope->space == NULL) {
		scope->space = (Symbol *) GDKzalloc(MAXSCOPE * sizeof(Symbol));
		if (scope->space == NULL)
			return;
	}
	assert(scope->space);
	if (scope->space[t] == prg){
		/* already known, last inserted */
	} else {
		prg->peer= scope->space[t];
		scope->space[t] = prg;
		if( prg->peer &&
			idcmp(prg->name,prg->peer->name) == 0)
			prg->skip = prg->peer->skip;
		else
			prg->skip = prg->peer;
	}
	assert(prg != prg->peer);
}
/*
 * Removal of elements from the symbol table should be
 * done with care. For, it should be assured that
 * there are no references to the definition at the
 * moment of removal. This situation can not easily
 * checked at runtime, without tremendous overhead.
 */
void deleteSymbol(Module scope, Symbol prg){
	InstrPtr sig;
	int t;

	sig = getSignature(prg);
<<<<<<< HEAD

=======
>>>>>>> eb66093c
	if (getModuleId(sig) && getModuleId(sig)!= scope->name ){
		/* move the definition to the proper place */
		/* default scope is the last resort */
		Module c= findModule(scope, getModuleId(sig));
		if(c )
			scope = c;
	}
	t = getSymbolIndex(getFunctionId(sig));
	if (scope->space[t] == prg) {
		scope->space[t] = scope->space[t]->peer;
		freeSymbol(prg);
	} else {
		Symbol nxt = scope->space[t];
		while (nxt->peer != NULL) {
			if (nxt->peer == prg) {
				nxt->peer = prg->peer;
				nxt->skip = prg->peer;
				freeSymbol(prg);
				return;
			}
			nxt = nxt->peer;
		}
	}
}

/*
 * Searching the scope structure.
 * Finding a scope is unrestricted. For modules we explicitly look for
 * the start of a new module scope.
 * All core modules are accessed through the jumptable.
 * The 'user' module is an alias for the scope attached
 * to the current user.
 */
Module findModule(Module scope, str name){
	Module def = scope;
	Module m;
	if (name == NULL) return scope;
<<<<<<< HEAD
=======

>>>>>>> eb66093c
	m = getModule(name);
	if (m) return m;

	/* default is always matched with current */
	if (def->name == NULL) return NULL;
	return def;
}

/*
 * The routine findSymbolInModule starts at a MAL scope level and searches
 * an element amongst the peers. 
 *
 * In principal, external variables are subject to synchronization actions
 * to avoid concurrency conflicts. This also implies, that any parallel
 * block introduces a temporary scope.
 *
 * The variation on this routine is to dump the definition of
 * all matching definitions.
 */
Symbol findSymbolInModule(Module v, str fcn) {
	Symbol s;
	if (v == NULL || fcn == NULL) return NULL;
	s = v->space[(int)(*fcn)];
	while (s != NULL) {
		if (idcmp(s->name,fcn)==0) return s;
		s = s->skip;
	}
	return NULL;
}

Symbol findSymbol(Module usermodule, str mod, str fcn) {
	Module m = findModule(usermodule, mod);
	return findSymbolInModule(m, fcn);
}<|MERGE_RESOLUTION|>--- conflicted
+++ resolved
@@ -159,10 +159,6 @@
 
 	// Global modules are not named 'user'
 	assert (strcmp(nme, "user"));
-<<<<<<< HEAD
-
-=======
->>>>>>> eb66093c
 	nme = putName(nme);
 	cur = (Module) GDKzalloc(sizeof(ModuleRecord));
 	if (cur == NULL)
@@ -220,10 +216,6 @@
 
 	if (scope->space == NULL) 
 		return;
-<<<<<<< HEAD
-
-=======
->>>>>>> eb66093c
 	for(i = 0; i < MAXSCOPE; i++) {
 		if( scope->space[i]){
 			s= scope->space[i];
@@ -251,10 +243,6 @@
 			(void)ret;
 		}
 	}
-<<<<<<< HEAD
-
-=======
->>>>>>> eb66093c
 	freeSubScope(m);	
 	if (strcmp(m->name, "user")) {
 		clrModuleIndex(m);
@@ -277,10 +265,6 @@
 
 	assert(scope);
 	sig = getSignature(prg);
-<<<<<<< HEAD
-
-=======
->>>>>>> eb66093c
 	if(getModuleId(sig) && getModuleId(sig)!= scope->name){
 		/* move the definition to the proper place */
 		/* default scope is the last resort */
@@ -320,10 +304,6 @@
 	int t;
 
 	sig = getSignature(prg);
-<<<<<<< HEAD
-
-=======
->>>>>>> eb66093c
 	if (getModuleId(sig) && getModuleId(sig)!= scope->name ){
 		/* move the definition to the proper place */
 		/* default scope is the last resort */
@@ -361,10 +341,6 @@
 	Module def = scope;
 	Module m;
 	if (name == NULL) return scope;
-<<<<<<< HEAD
-=======
-
->>>>>>> eb66093c
 	m = getModule(name);
 	if (m) return m;
 
