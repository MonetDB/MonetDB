/*
 * SPDX-License-Identifier: MPL-2.0
 *
 * This Source Code Form is subject to the terms of the Mozilla Public
 * License, v. 2.0.  If a copy of the MPL was not distributed with this
 * file, You can obtain one at http://mozilla.org/MPL/2.0/.
 *
 * Copyright 1997 - July 2008 CWI, August 2008 - 2023 MonetDB B.V.
 */

/*
 * Author M. Kersten
 * The MAL Interpreter
 */
#include "monetdb_config.h"
#include "mal_runtime.h"
#include "mal_interpreter.h"
#include "mal_resource.h"
#include "mal_listing.h"
#include "mal_type.h"
#include "mal_private.h"
#include "mal_internal.h"
#include "mal_function.h"

static lng qptimeout = 0; /* how often we print still running queries (usec) */

void
setqptimeout(lng usecs)
{
	qptimeout = usecs;
}

inline ptr
getArgReference(MalStkPtr stk, InstrPtr pci, int k)
{
	/* the C standard says: "A pointer to a union object, suitably
	 * converted, points to each of its members (or if a member is a
	 * bit-field, then to the unit in which it resides), and vice
	 * versa." */
	return (ptr) &stk->stk[pci->argv[k]].val;
}

static str
malCommandCall(MalStkPtr stk, InstrPtr pci)
{
	str ret= MAL_SUCCEED;

	switch (pci->argc) {
	case 0:
		ret = (*pci->fcn)();
		break;
	case 1:
		ret = (*pci->fcn)(
			getArgReference(stk, pci, 0));
		break;
	case 2:
		ret = (*pci->fcn)(
			getArgReference(stk, pci, 0),
			getArgReference(stk, pci, 1));
		break;
	case 3:
		ret = (*pci->fcn)(
			getArgReference(stk, pci, 0),
			getArgReference(stk, pci, 1),
			getArgReference(stk, pci, 2));
		break;
	case 4:
		ret = (*pci->fcn)(
			getArgReference(stk, pci, 0),
			getArgReference(stk, pci, 1),
			getArgReference(stk, pci, 2),
			getArgReference(stk, pci, 3));
		break;
	case 5:
		ret = (*pci->fcn)(
			getArgReference(stk, pci, 0),
			getArgReference(stk, pci, 1),
			getArgReference(stk, pci, 2),
			getArgReference(stk, pci, 3),
			getArgReference(stk, pci, 4));
		break;
	case 6:
		ret = (*pci->fcn)(
			getArgReference(stk, pci, 0),
			getArgReference(stk, pci, 1),
			getArgReference(stk, pci, 2),
			getArgReference(stk, pci, 3),
			getArgReference(stk, pci, 4),
			getArgReference(stk, pci, 5));
		break;
	case 7:
		ret = (*pci->fcn)(
			getArgReference(stk, pci, 0),
			getArgReference(stk, pci, 1),
			getArgReference(stk, pci, 2),
			getArgReference(stk, pci, 3),
			getArgReference(stk, pci, 4),
			getArgReference(stk, pci, 5),
			getArgReference(stk, pci, 6));
		break;
	case 8:
		ret = (*pci->fcn)(
			getArgReference(stk, pci, 0),
			getArgReference(stk, pci, 1),
			getArgReference(stk, pci, 2),
			getArgReference(stk, pci, 3),
			getArgReference(stk, pci, 4),
			getArgReference(stk, pci, 5),
			getArgReference(stk, pci, 6),
			getArgReference(stk, pci, 7));
		break;
	case 9:
		ret = (*pci->fcn)(
			getArgReference(stk, pci, 0),
			getArgReference(stk, pci, 1),
			getArgReference(stk, pci, 2),
			getArgReference(stk, pci, 3),
			getArgReference(stk, pci, 4),
			getArgReference(stk, pci, 5),
			getArgReference(stk, pci, 6),
			getArgReference(stk, pci, 7),
			getArgReference(stk, pci, 8));
		break;
	case 10:
		ret = (*pci->fcn)(
			getArgReference(stk, pci, 0),
			getArgReference(stk, pci, 1),
			getArgReference(stk, pci, 2),
			getArgReference(stk, pci, 3),
			getArgReference(stk, pci, 4),
			getArgReference(stk, pci, 5),
			getArgReference(stk, pci, 6),
			getArgReference(stk, pci, 7),
			getArgReference(stk, pci, 8),
			getArgReference(stk, pci, 9));
		break;
	case 11:
		ret = (*pci->fcn)(
			getArgReference(stk, pci, 0),
			getArgReference(stk, pci, 1),
			getArgReference(stk, pci, 2),
			getArgReference(stk, pci, 3),
			getArgReference(stk, pci, 4),
			getArgReference(stk, pci, 5),
			getArgReference(stk, pci, 6),
			getArgReference(stk, pci, 7),
			getArgReference(stk, pci, 8),
			getArgReference(stk, pci, 9),
			getArgReference(stk, pci, 10));
		break;
	case 12:
		ret = (*pci->fcn)(
			getArgReference(stk, pci, 0),
			getArgReference(stk, pci, 1),
			getArgReference(stk, pci, 2),
			getArgReference(stk, pci, 3),
			getArgReference(stk, pci, 4),
			getArgReference(stk, pci, 5),
			getArgReference(stk, pci, 6),
			getArgReference(stk, pci, 7),
			getArgReference(stk, pci, 8),
			getArgReference(stk, pci, 9),
			getArgReference(stk, pci, 10),
			getArgReference(stk, pci, 11));
		break;
	case 13:
		ret = (*pci->fcn)(
			getArgReference(stk, pci, 0),
			getArgReference(stk, pci, 1),
			getArgReference(stk, pci, 2),
			getArgReference(stk, pci, 3),
			getArgReference(stk, pci, 4),
			getArgReference(stk, pci, 5),
			getArgReference(stk, pci, 6),
			getArgReference(stk, pci, 7),
			getArgReference(stk, pci, 8),
			getArgReference(stk, pci, 9),
			getArgReference(stk, pci, 10),
			getArgReference(stk, pci, 11),
			getArgReference(stk, pci, 12));
		break;
	case 14:
		ret = (*pci->fcn)(
			getArgReference(stk, pci, 0),
			getArgReference(stk, pci, 1),
			getArgReference(stk, pci, 2),
			getArgReference(stk, pci, 3),
			getArgReference(stk, pci, 4),
			getArgReference(stk, pci, 5),
			getArgReference(stk, pci, 6),
			getArgReference(stk, pci, 7),
			getArgReference(stk, pci, 8),
			getArgReference(stk, pci, 9),
			getArgReference(stk, pci, 10),
			getArgReference(stk, pci, 11),
			getArgReference(stk, pci, 12),
			getArgReference(stk, pci, 13));
		break;
	case 15:
		ret = (*pci->fcn)(
			getArgReference(stk, pci, 0),
			getArgReference(stk, pci, 1),
			getArgReference(stk, pci, 2),
			getArgReference(stk, pci, 3),
			getArgReference(stk, pci, 4),
			getArgReference(stk, pci, 5),
			getArgReference(stk, pci, 6),
			getArgReference(stk, pci, 7),
			getArgReference(stk, pci, 8),
			getArgReference(stk, pci, 9),
			getArgReference(stk, pci, 10),
			getArgReference(stk, pci, 11),
			getArgReference(stk, pci, 12),
			getArgReference(stk, pci, 13),
			getArgReference(stk, pci, 14));
		break;
	case 16:
		ret = (*pci->fcn)(
			getArgReference(stk, pci, 0),
			getArgReference(stk, pci, 1),
			getArgReference(stk, pci, 2),
			getArgReference(stk, pci, 3),
			getArgReference(stk, pci, 4),
			getArgReference(stk, pci, 5),
			getArgReference(stk, pci, 6),
			getArgReference(stk, pci, 7),
			getArgReference(stk, pci, 8),
			getArgReference(stk, pci, 9),
			getArgReference(stk, pci, 10),
			getArgReference(stk, pci, 11),
			getArgReference(stk, pci, 12),
			getArgReference(stk, pci, 13),
			getArgReference(stk, pci, 14),
			getArgReference(stk, pci, 15));
		break;
	default:
		throw(MAL, "mal.interpreter", "too many arguments for command call");
	}
	return ret;
}

/*
 * Copy the constant values onto the stack frame
 */
#define initStack(S, R)								\
	do {											\
		for (int i = (S); i < mb->vtop; i++) {		\
			lhs = &stk->stk[i];						\
			if (isVarConstant(mb, i) > 0) {			\
				if (!isVarDisabled(mb, i)) {		\
					rhs = &getVarConstant(mb, i);	\
					if(VALcopy(lhs, rhs) == NULL)	\
						R = 0;						\
				}									\
			} else {								\
				lhs->vtype = getVarGDKType(mb, i);	\
				lhs->val.pval = 0;					\
				lhs->len = 0;						\
			}										\
		}											\
	} while (0)

static inline bool
isNotUsedIn(InstrPtr p, int start, int a)
{
	for (int k = start; k < p->argc; k++)
		if (getArg(p, k) == a)
			return false;
	return true;
}

MalStkPtr
prepareMALstack(MalBlkPtr mb, int size)
{
	MalStkPtr stk = NULL;
	int res = 1;
	ValPtr lhs, rhs;

	stk = newGlobalStack(size);
	if (!stk)
		return NULL;
	stk->stktop = mb->vtop;
	stk->blk = mb;
	stk->memory = 0;
	initStack(0, res);
	if(!res) {
		freeStack(stk);
		return NULL;
	}
	return stk;
}

str
runMAL(Client cntxt, MalBlkPtr mb, MalBlkPtr mbcaller, MalStkPtr env)
{
	MalStkPtr stk = NULL;
	ValPtr lhs, rhs;
	str ret;
	(void) mbcaller;

	/* Prepare a new interpreter call. This involves two steps, (1)
	 * allocate the minimum amount of stack space needed, some slack
	 * resources are included to permit code optimizers to add a few
	 * variables at run time, (2) copying the arguments into the new
	 * stack frame.
	 *
	 * The env stackframe is set when a MAL function is called
	 * recursively.  Alternatively, there is no caller but a stk to be
	 * re-used for interpretation.  We assume here that it aligns with
	 * the variable table of the routine being called.
	 *
	 * allocate space for value stack the global stack should be large
	 * enough
	 */
	cntxt->lastcmd= time(0);
	ATOMIC_SET(&cntxt->lastprint, GDKusec());
	if (env != NULL) {
		int res = 1;
		stk = env;
		if (mb != stk->blk)
			throw(MAL, "mal.interpreter","misalignment of symbols");
		if (mb->vtop > stk->stksize)
			throw(MAL, "mal.interpreter","stack too small");
		initStack(env->stkbot, res);
		if(!res)
			throw(MAL, "mal.interpreter", SQLSTATE(HY013) MAL_MALLOC_FAIL);
	} else {
		stk = prepareMALstack(mb, mb->vsize);
		if (stk == 0)
			throw(MAL, "mal.interpreter", MAL_STACK_FAIL);
		stk->blk = mb;
		/*safeguardStack*/
		if( env){
			stk->stkdepth = stk->stksize + env->stkdepth;
			stk->calldepth = env->calldepth + 1;
			stk->up = env;
			if (stk->calldepth > 256)
				throw(MAL, "mal.interpreter", MAL_CALLDEPTH_FAIL);
		}
		/*
		 * An optimization is to copy all constant variables used in
		 * functions immediately onto the value stack. Then we do not
		 * have to check for their location later on any more. At some
		 * point, the effect is optimal, if at least several constants
		 * are referenced in a function (a gain on tst400a of 20% has
		 * been observed due the small size of the function).
		 */
	}
	ret = runMALsequence(cntxt, mb, 1, 0, stk, env, 0);

	if (!stk->keepAlive && garbageControl(getInstrPtr(mb, 0)))
		garbageCollector(cntxt, mb, stk, env != stk);
	if (stk && stk != env)
		freeStack(stk);
	if (ret == MAL_SUCCEED && cntxt->qryctx.querytimeout && cntxt->qryctx.starttime && GDKusec()- cntxt->qryctx.starttime > cntxt->qryctx.querytimeout)
		throw(MAL, "mal.interpreter", SQLSTATE(HYT00) RUNTIME_QRY_TIMEOUT);
	return ret;
}

/* Single instruction
 * It is possible to re-enter the interpreter at a specific place.
 * This is used in the area where we need to support co-routines.
 *
 * A special case for MAL interpretation is to execute just one instruction.
 * This is typically used by optimizers and schedulers that need part of the
 * answer to direct their actions. Or, a dataflow scheduler could step in
 * to enforce a completely different execution order.
 */
str
reenterMAL(Client cntxt, MalBlkPtr mb, int startpc, int stoppc, MalStkPtr stk)
{
	str ret;
	int keepAlive;

	if (stk == NULL)
		throw(MAL, "mal.interpreter", MAL_STACK_FAIL);
	keepAlive = stk->keepAlive;
	ret = runMALsequence(cntxt, mb, startpc, stoppc, stk, 0, 0);

	if (keepAlive == 0 && garbageControl(getInstrPtr(mb, 0)))
		garbageCollector(cntxt, mb, stk, stk != 0);
	return ret;
}

/*
 * Front ends may benefit from a more direct call to any of the MAL
 * procedural abstractions. The argument list points to the arguments
 * for the block to be executed. An old stack frame may be re-used,
 * but it is then up to the caller to ensure it is properly
 * initialized.
 * The call does not return values, they are ignored.
 */
str
callMAL(Client cntxt, MalBlkPtr mb, MalStkPtr *env, ValPtr argv[])
{
	MalStkPtr stk = NULL;
	str ret = MAL_SUCCEED;
	ValPtr lhs;
	InstrPtr pci = getInstrPtr(mb, 0);

	cntxt->lastcmd= time(0);

	switch (pci->token) {
	case FUNCTIONsymbol:
	case FCNcall:
		/*
		 * Prepare the stack frame for this operation. Copy all the arguments
		 * in place. We assume that the caller has supplied pointers for
		 * all arguments and return values.
		 */
		if (*env == NULL) {
			stk = prepareMALstack(mb, mb->vsize);
			if (stk == NULL)
				throw(MAL, "mal.interpreter", SQLSTATE(HY013) MAL_MALLOC_FAIL);
			stk->up = 0;
			*env = stk;
		} else {
			ValPtr lhs, rhs;
			int res = 1;

			stk = *env;
			initStack(0, res);
			if(!res)
				throw(MAL, "mal.interpreter", SQLSTATE(HY013) MAL_MALLOC_FAIL);
		}
		assert(stk);
		for (int i = pci->retc; i < pci->argc; i++) {
			lhs = &stk->stk[pci->argv[i]];
			if (VALcopy(lhs, argv[i]) == NULL)
				throw(MAL, "mal.interpreter", SQLSTATE(HY013) MAL_MALLOC_FAIL);
			if (lhs->vtype == TYPE_bat)
				BBPretain(lhs->val.bval);
		}
		ret = runMALsequence(cntxt, mb, 1, 0, stk, 0, 0);
		break;
	case PATcall:
	case CMDcall:
	default:
		throw(MAL, "mal.interpreter", RUNTIME_UNKNOWN_INSTRUCTION);
	}
	if (stk)
		garbageCollector(cntxt, mb, stk, TRUE);
	if (ret == MAL_SUCCEED && cntxt->qryctx.querytimeout && cntxt->qryctx.starttime && GDKusec()- cntxt->qryctx.starttime > cntxt->qryctx.querytimeout)
		throw(MAL, "mal.interpreter", SQLSTATE(HYT00) RUNTIME_QRY_TIMEOUT);
	return ret;
}

/*
 * The core of the interpreter is presented next. It takes the context
 * information and starts the interpretation at the designated
 * instruction.  Note that the stack frame is aligned and initialized
 * in the enclosing routine.  When we start executing the first
 * instruction, we take the wall-clock time for resource management.
 */
str
runMALsequence(Client cntxt, MalBlkPtr mb, int startpc,
			   int stoppc, MalStkPtr stk, MalStkPtr env, InstrPtr pcicaller)
{
	ValPtr lhs, rhs, v;
	InstrPtr pci = 0;
	int exceptionVar;
	str ret = MAL_SUCCEED, localGDKerrbuf= GDKerrbuf;
	ValRecord backups[16];
	ValPtr backup;
	int garbages[16], *garbage;
	int stkpc = 0;
	RuntimeProfileRecord runtimeProfile, runtimeProfileFunction;
	lng lastcheck = 0;
	bool startedProfileQueue = false;
#define CHECKINTERVAL 1000 /* how often do we check for client disconnect */
	runtimeProfile.ticks = runtimeProfileFunction.ticks = 0;

	if (stk == NULL)
		throw(MAL, "mal.interpreter", MAL_STACK_FAIL);

	/* prepare extended backup and garbage structures */
	if (startpc+1 == stoppc) {
		pci = getInstrPtr(mb, startpc);
		if (pci->argc > 16) {
			backup = GDKmalloc(pci->argc * sizeof(ValRecord));
			garbage = (int*)GDKzalloc(pci->argc * sizeof(int));
			if( backup == NULL || garbage == NULL) {
				GDKfree(backup);
				GDKfree(garbage);
				throw(MAL, "mal.interpreter", SQLSTATE(HY013) MAL_MALLOC_FAIL);
			}
		} else {
			backup = backups;
			garbage = garbages;
			memset(garbages, 0, sizeof(garbages));
		}
	} else if (mb->maxarg > 16 ){
		backup = GDKmalloc(mb->maxarg * sizeof(ValRecord));
		garbage = (int*)GDKzalloc(mb->maxarg * sizeof(int));
		if( backup == NULL || garbage == NULL) {
			GDKfree(backup);
			GDKfree(garbage);
			throw(MAL, "mal.interpreter", SQLSTATE(HY013) MAL_MALLOC_FAIL);
		}
	} else {
		backup = backups;
		garbage = garbages;
		memset(garbages, 0, sizeof(garbages));
	}

	/* also produce event record for start of function */
	if (startpc == 1 &&  startpc < mb->stop ){
		startedProfileQueue = true;
		runtimeProfileInit(cntxt, mb, stk);
		runtimeProfileBegin(cntxt, mb, stk, getInstrPtr(mb,0), &runtimeProfileFunction);
		if (cntxt->sessiontimeout && cntxt->qryctx.starttime - cntxt->session > cntxt->sessiontimeout) {
			runtimeProfileFinish(cntxt, mb, stk);
			if (backup != backups)
				GDKfree(backup);
			if (garbage != garbages)
				GDKfree(garbage);
			throw(MAL, "mal.interpreter", SQLSTATE(HYT00) RUNTIME_SESSION_TIMEOUT);
		}
	}
	stkpc = startpc;
	exceptionVar = -1;

	while (stkpc < mb->stop && stkpc != stoppc) {
		// incomplete block being executed, requires at least signature and end statement
		MT_thread_setalgorithm(NULL);
		pci = getInstrPtr(mb, stkpc);
		if (cntxt->mode == FINISHCLIENT){
			stkpc = stoppc;
			if (ret == MAL_SUCCEED)
				ret= createException(MAL, "mal.interpreter", "prematurely stopped client");
			break;
		}
<<<<<<< HEAD
=======

		if (stk->status) {
			/* pause procedure from SYSMON */
			if (stk->status == 'p') {
				while (stk->status == 'p')
					MT_sleep_ms(50);
				continue;
			}
			/* stop procedure from SYSMON */
			if (stk->status == 'q') {
				stkpc = mb->stop;
				ret = createException(MAL, "mal.interpreter",
									  "Query with tag "OIDFMT" received stop signal",
									  mb->tag);
				break;
			}
		}

#ifndef NDEBUG
		if (cntxt->itrace) {
			if (stk->cmd == 0)
				stk->cmd = cntxt->itrace;
			mdbStep(cntxt, mb, stk, stkpc);
			if (stk->cmd == 'x' ) {
				stk->cmd = 0;
				stkpc = mb->stop;
				ret= createException(MAL, "mal.interpreter", "prematurely stopped client");
				break;
			}
		}
#endif
>>>>>>> def70367

		//Ensure we spread system resources over multiple users as well.
		runtimeProfileBegin(cntxt, mb, stk, pci, &runtimeProfile);
		if (runtimeProfile.ticks > lastcheck + CHECKINTERVAL) {
			if (cntxt->fdin && !mnstr_isalive(cntxt->fdin->s)) {
				cntxt->mode = FINISHCLIENT;
				stkpc = stoppc;
				ret= createException(MAL, "mal.interpreter", "prematurely stopped client");
				break;
			}
			lastcheck = runtimeProfile.ticks;
		}

		if (qptimeout > 0) {
			lng t = GDKusec();
			ATOMIC_BASE_TYPE lp = ATOMIC_GET(&cntxt->lastprint);
			if ((lng) lp + qptimeout < t) {
				/* if still the same, replace lastprint with current
				 * time and print the query */
				if (ATOMIC_CAS(&cntxt->lastprint, &lp, t)) {
					const char *q = cntxt->query ? cntxt->query : NULL;
					TRC_INFO(MAL_SERVER, "%s: query already running "LLFMT"s: %.200s\n",
							 cntxt->mythread->name,
							 (lng) (time(0) - cntxt->lastcmd),
							 q ? q : "");
				}
			}
		}

		/* The interpreter loop
		 * The interpreter is geared towards execution a MAL
		 * procedure together with all its descendant
		 * invocations. As such, it provides the MAL abtract
		 * machine processor.
		 *
		 * The value-stack frame of the surrounding scope is
		 * needed to resolve binding values.  Getting (putting) a
		 * value from (into) a surrounding scope should be guarded
		 * with the exclusive access lock.  This situation is
		 * encapsulated by a bind() function call, whose
		 * parameters contain the access mode required.
		 *
		 * The formal procedure arguments are assumed to always
		 * occupy the first elements in the value stack.
		 *
		 * Before we execute an instruction the variables to be
		 * garbage collected are identified. In the post-execution
		 * phase they are removed.
		 */
		for (int i = 0; i < pci->retc; i++)
			backup[i] = stk->stk[getArg(pci, i)];

		if (garbageControl(pci)) {
			for (int i = 0; i < pci->argc; i++) {
				int a = getArg(pci, i);

				if (stk->stk[a].vtype == TYPE_bat && getEndScope(mb, a) == stkpc && isNotUsedIn(pci, i + 1, a))
					garbage[i] = a;
				else
					garbage[i] = -1;
			}
		}

		freeException(ret);
		ret = MAL_SUCCEED;
		switch (pci->token) {
		case ASSIGNsymbol:
			/* Assignment command
			 * The assignment statement copies values around on
			 * the stack frame, including multiple assignments.
			 *
			 * Pushing constants/initial values onto the stack is
			 * a separate operation.  It takes the constant value
			 * discovered at compile time and stored in the symbol
			 * table and moves it to the stackframe location. This
			 * activity is made part of the start-up procedure.
			 *
			 * The before after calls should be reconsidered here,
			 * because their. They seem superflous and the way
			 * they are used will cause errors in multi-assignment
			 * statements.
			 */
			for (int k = 0, i = pci->retc; k < pci->retc && i < pci->argc; i++, k++) {
				lhs = &stk->stk[pci->argv[k]];
				rhs = &stk->stk[pci->argv[i]];
				if(VALcopy(lhs, rhs) == NULL) {
					ret = createException(MAL, "mal.interpreter", SQLSTATE(HY013) MAL_MALLOC_FAIL);
					break;
				} else if (lhs->vtype == TYPE_bat && !is_bat_nil(lhs->val.bval))
					BBPretain(lhs->val.bval);
			}
			break;
		case PATcall:
			if (pci->fcn == NULL) {
				ret = createException(MAL,"mal.interpreter", "address of pattern %s.%s missing", pci->modname, pci->fcnname);
			} else {
				TRC_DEBUG(ALGO, "calling %s.%s\n", pci->modname ? pci->modname : "<null>", pci->fcnname ? pci->fcnname : "<null>");
				ret = (*pci->fcn)(cntxt, mb, stk, pci);
#ifndef NDEBUG
				if (ret == MAL_SUCCEED) {
					/* check that the types of actual results match
					 * expected results */
					for (int i = 0; i < pci->retc; i++) {
						int a = getArg(pci, i);
						int t = getArgType(mb, pci, i);

						if (isaBatType(t)) {
							bat bid = stk->stk[a].val.bval;
							BAT *_b = BATdescriptor(bid);
							t = getBatType(t);
							assert(stk->stk[a].vtype == TYPE_bat);
							assert(is_bat_nil(bid) ||
								   t == TYPE_any ||
								   ATOMtype(_b->ttype) == ATOMtype(t));
							if(_b)
								BBPunfix(bid);
						} else {
							assert(t == stk->stk[a].vtype);
						}
					}
				}
#endif
			}
			break;
		case CMDcall:
			TRC_DEBUG(ALGO, "calling %s.%s\n", pci->modname ? pci->modname : "<null>", pci->fcnname ? pci->fcnname : "<null>");
			ret = malCommandCall(stk, pci);
#ifndef NDEBUG
			if (ret == MAL_SUCCEED) {
				/* check that the types of actual results match
				 * expected results */
				for (int i = 0; i < pci->retc; i++) {
					int a = getArg(pci, i);
					int t = getArgType(mb, pci, i);

					if (isaBatType(t)) {
						//bat bid = stk->stk[a].val.bval;
						t = getBatType(t);
						assert(stk->stk[a].vtype == TYPE_bat);
						//assert( !is_bat_nil(bid));
					   	assert(t != TYPE_any);
						//assert( ATOMtype(BBP_desc(bid)->ttype) == ATOMtype(t));
					} else {
						assert(t == stk->stk[a].vtype);
					}
				}
			}
#endif
			break;
		case FCNcall: {
			/*
			 * MAL function calls are relatively expensive,
			 * because they have to assemble a new stack frame and
			 * do housekeeping, such as garbagecollection of all
			 * non-returned values.
			 */
			MalStkPtr nstk;
			InstrPtr q;
			int ii, arg;

			nstk = prepareMALstack(pci->blk, pci->blk->vsize);
			if (nstk == 0){
				ret= createException(MAL,"mal.interpreter",MAL_STACK_FAIL);
				break;
			}
			nstk->pcup = stkpc;

			/*safeguardStack*/
			nstk->stkdepth = nstk->stksize + stk->stkdepth;
			nstk->calldepth = stk->calldepth + 1;
			nstk->up = stk;
			if (nstk->calldepth > 256) {
				ret= createException(MAL, "mal.interpreter", MAL_CALLDEPTH_FAIL);
				GDKfree(nstk);
				break;
			}
			if ((unsigned)nstk->stkdepth > THREAD_STACK_SIZE / sizeof(mb->var[0]) / 4 && THRhighwater()){
				/* we are running low on stack space */
				ret= createException(MAL, "mal.interpreter", MAL_STACK_FAIL);
				GDKfree(nstk);
				break;
			}

			/* copy arguments onto destination stack */
			q= getInstrPtr(pci->blk,0);
			arg = q->retc;
			for (ii = pci->retc; ii < pci->argc; ii++,arg++) {
				lhs = &nstk->stk[q->argv[arg]];
				rhs = &stk->stk[pci->argv[ii]];
				if(VALcopy(lhs, rhs) == NULL) {
					GDKfree(nstk);
					ret = createException(MAL, "mal.interpreter", SQLSTATE(HY013) MAL_MALLOC_FAIL);
					break;
				} else if (lhs->vtype == TYPE_bat)
					BBPretain(lhs->val.bval);
			}
			if (ret == MAL_SUCCEED && ii == pci->argc) {
				ret = runMALsequence(cntxt, pci->blk, 1, pci->blk->stop, nstk, stk, pci);
				garbageCollector(cntxt, pci->blk, nstk, 0);
				arg = q->retc;
				for (ii = pci->retc; ii < pci->argc; ii++,arg++) {
					lhs = &nstk->stk[q->argv[arg]];
					if (lhs->vtype == TYPE_bat)
						BBPrelease(lhs->val.bval);
				}
				GDKfree(nstk);
			}
			break;
		}
		case REMsymbol:
			break;
		case ENDsymbol:
			runtimeProfileExit(cntxt, mb, stk, pci, &runtimeProfile);
			runtimeProfileExit(cntxt, mb, stk, getInstrPtr(mb,0), &runtimeProfileFunction);
			if (pcicaller && garbageControl(getInstrPtr(mb, 0)))
				garbageCollector(cntxt, mb, stk, TRUE);
			if (cntxt->qryctx.querytimeout && cntxt->qryctx.starttime && GDKusec()- cntxt->qryctx.starttime > cntxt->qryctx.querytimeout){
				freeException(ret); /* overrule exception */
				ret= createException(MAL, "mal.interpreter", SQLSTATE(HYT00) RUNTIME_QRY_TIMEOUT);
				break;
			}
			stkpc = mb->stop;	// force end of loop
			continue;
		default: {
			str w;
			if (pci->token < 0) {
				/* temporary NOOP instruction */
				break;
			}
			w= instruction2str(mb, 0, pci, FALSE);
			if(w) {
				ret = createException(MAL,"interpreter", "unkown operation:%s", w);
				GDKfree(w);
			} else {
				ret = createException(MAL,"interpreter", "failed instruction2str");
			}
			// runtimeProfileBegin already sets the time in the instruction
			if (cntxt->qryctx.querytimeout && cntxt->qryctx.starttime && GDKusec()- cntxt->qryctx.starttime > cntxt->qryctx.querytimeout){
				freeException(ret);	/* in case it's set */
				ret = createException(MAL, "mal.interpreter", SQLSTATE(HYT00) RUNTIME_QRY_TIMEOUT);
				break;
			}

			stkpc= mb->stop;
			continue;
		}
		}

		/* monitoring information should reflect the input arguments,
		   which may be removed by garbage collection  */
		/* BEWARE, the SQL engine or MAL function could zap the block, leaving garbage behind in pci */
		/* this hack means we loose a closing event */
		if( mb->stop <= 1)
			continue;
		runtimeProfileExit(cntxt, mb, stk, pci, &runtimeProfile);
		/* when we find a timeout situation, then the result is already known
		 * and assigned,  the backup version is not removed*/
		if (ret== MAL_SUCCEED) {
			for (int i = 0; i < pci->retc; i++) {
				lhs = &backup[i];
				if (BATatoms[lhs->vtype].atomUnfix &&
					(*BATatoms[lhs->vtype].atomUnfix)(VALget(lhs)) != GDK_SUCCEED) {
					if (ret == MAL_SUCCEED)
						ret = createException(MAL, "mal.propertyCheck", GDK_EXCEPTION);
				}
				if (ATOMextern(lhs->vtype) &&
					lhs->val.pval &&
					lhs->val.pval != ATOMnilptr(lhs->vtype) &&
					lhs->val.pval != stk->stk[getArg(pci, i)].val.pval)
					GDKfree(lhs->val.pval);
			}
			if (GDKdebug & CHECKMASK && exceptionVar < 0) {
				BAT *b;

				for (int i = 0; i < pci->retc; i++) {
					if (garbage[i] == -1 && stk->stk[getArg(pci, i)].vtype == TYPE_bat &&
						!is_bat_nil(stk->stk[getArg(pci, i)].val.bval)) {
						assert(stk->stk[getArg(pci, i)].val.bval > 0);
						b = BATdescriptor(stk->stk[getArg(pci, i)].val.bval);
						if (b == NULL) {
							if (ret == MAL_SUCCEED)
								ret = createException(MAL, "mal.propertyCheck", SQLSTATE(HY002) RUNTIME_OBJECT_MISSING);
							continue;
						}
						BATassertProps(b);
						BBPunfix(b->batCacheid);
					}
				}
			}

			/* general garbage collection */
			if (ret == MAL_SUCCEED && garbageControl(pci)) {
				for (int i = 0; i < pci->argc; i++) {
					int a = getArg(pci, i);

					if (isaBatType(getArgType(mb, pci, i))) {
						bat bid = stk->stk[a].val.bval;

						if (garbage[i] >= 0) {
							bid = stk->stk[garbage[i]].val.bval;
							if (!is_bat_nil(bid)) {
								stk->stk[garbage[i]].val.bval = bat_nil;
								BBPcold(bid);
								BBPrelease(bid);
							}
						}
					}
				}
			}
		}

		/* Exception handling */
		if (localGDKerrbuf && localGDKerrbuf[0]) {
			if( ret == MAL_SUCCEED)
				ret = createException(MAL,"mal.interpreter",GDK_EXCEPTION);
			// TODO take properly care of the GDK exception
			localGDKerrbuf[0]=0;
		}

		if (ret != MAL_SUCCEED) {
			str msg = 0;

			/* Detect any exception received from the implementation. */
			/* The first identifier is an optional exception name */
			if (strstr(ret, "!skip-to-end")) {
				freeException(ret);
				ret = MAL_SUCCEED;
				stkpc = mb->stop;
				continue;
			}
			/*
			 * Exceptions are caught based on their name, which is part of the
			 * exception message. The ANYexception variable catches all.
			 */
			exceptionVar = -1;
			msg = strchr(ret, ':');
			if (msg) {
				exceptionVar = findVariableLength(mb, ret, (int)(msg - ret));
			}
			if (exceptionVar == -1)
				exceptionVar = findVariableLength(mb, "ANYexception", 12);

			/* unknown exceptions lead to propagation */
			if (exceptionVar == -1) {
				if (cntxt->qryctx.querytimeout && cntxt->qryctx.starttime && GDKusec()- cntxt->qryctx.starttime > cntxt->qryctx.querytimeout) {
					freeException(ret);
					ret = createException(MAL, "mal.interpreter", SQLSTATE(HYT00) RUNTIME_QRY_TIMEOUT);
				}
				stkpc = mb->stop;
				continue;
			}
			/* assure correct variable type */
			if (getVarType(mb, exceptionVar) == TYPE_str) {
				/* watch out for concurrent access */
				MT_lock_set(&mal_contextLock);
				v = &stk->stk[exceptionVar];
				if (v->val.sval)
					freeException(v->val.sval);    /* old exception*/
				VALset(v, TYPE_str, ret);
				ret = MAL_SUCCEED;
				MT_lock_unset(&mal_contextLock);
			} else {
				mnstr_printf(cntxt->fdout, "%s", ret);
				freeException(ret);
				ret = MAL_SUCCEED;
			}
			/* position yourself at the catch instruction for further decisions */
			/* skipToCatch(exceptionVar,@2,@3) */
			/* skip to catch block or end */
			for (; stkpc < mb->stop; stkpc++) {
				InstrPtr l = getInstrPtr(mb, stkpc);
				if (l->barrier == CATCHsymbol) {
					int j;
					for (j = 0; j < l->retc; j++)
						if (getArg(l, j) == exceptionVar)
							break;
						else if (strcmp(getArgName(mb, l, j), "ANYexception") == 0)
							break;
					if (j < l->retc)
						break;
				}
			}
			if (stkpc == mb->stop) {
				if (cntxt->qryctx.querytimeout && cntxt->qryctx.starttime && GDKusec()- cntxt->qryctx.starttime > cntxt->qryctx.querytimeout){
					freeException(ret);
					ret = createException(MAL, "mal.interpreter", SQLSTATE(HYT00) RUNTIME_QRY_TIMEOUT);
					stkpc = mb->stop;
				}
				continue;
			}
			pci = getInstrPtr(mb, stkpc);
		}

		/*
		 * After the expression has been evaluated we should check for
		 * a possible change in the control flow.
		 */
		switch (pci->barrier) {
		case BARRIERsymbol:
			v = &stk->stk[getDestVar(pci)];
			/* skip to end of barrier, depends on the type */
			switch (v->vtype) {
			case TYPE_bit:
				if (v->val.btval == FALSE || is_bit_nil(v->val.btval))
					stkpc = pci->jump;
				break;
			case TYPE_bte:
				if (is_bte_nil(v->val.btval))
					stkpc = pci->jump;
				break;
			case TYPE_oid:
				if (is_oid_nil(v->val.oval))
					stkpc = pci->jump;
				break;
			case TYPE_sht:
				if (is_sht_nil(v->val.shval))
					stkpc = pci->jump;
				break;
			case TYPE_int:
				if (is_int_nil(v->val.ival))
					stkpc = pci->jump;
				break;
			case TYPE_lng:
				if (is_lng_nil(v->val.lval))
					stkpc = pci->jump;
				break;
#ifdef HAVE_HGE
			case TYPE_hge:
				if (is_hge_nil(v->val.hval))
					stkpc = pci->jump;
				break;
#endif
			case TYPE_flt:
				if (is_flt_nil(v->val.fval))
					stkpc = pci->jump;
				break;
			case TYPE_dbl:
				if (is_dbl_nil(v->val.dval))
					stkpc = pci->jump;
				break;
			case TYPE_str:
				if (strNil(v->val.sval))
					stkpc = pci->jump;
				break;
			default:
				ret = createException(MAL,"mal.interpreter", "%s: Unknown barrier type", getVarName(mb, getDestVar(pci)));
			}
			stkpc++;
			break;
		case LEAVEsymbol:
		case REDOsymbol:
			v = &stk->stk[getDestVar(pci)];
			/* skip to end of barrier, depending on the type */
			switch (v->vtype) {
			case TYPE_bit:
				if (v->val.btval == TRUE )
					stkpc = pci->jump;
				else
					stkpc++;
				break;
			case TYPE_str:
				if (!strNil(v->val.sval))
					stkpc = pci->jump;
				else
					stkpc++;
				break;
			case TYPE_oid:
				if (!is_oid_nil(v->val.oval))
					stkpc = pci->jump;
				else
					stkpc++;
				break;
			case TYPE_sht:
				if (!is_sht_nil(v->val.shval))
					stkpc = pci->jump;
				else
					stkpc++;
				break;
			case TYPE_int:
				if (!is_int_nil(v->val.ival))
					stkpc = pci->jump;
				else
					stkpc++;
				break;
			case TYPE_bte:
				if (!is_bte_nil(v->val.btval))
					stkpc = pci->jump;
				else
					stkpc++;
				break;
			case TYPE_lng:
				if (!is_lng_nil(v->val.lval))
					stkpc = pci->jump;
				else
					stkpc++;
				break;
#ifdef HAVE_HGE
			case TYPE_hge:
				if (!is_hge_nil(v->val.hval))
					stkpc = pci->jump;
				else
					stkpc++;
				break;
#endif
			case TYPE_flt:
				if (!is_flt_nil(v->val.fval))
					stkpc = pci->jump;
				else
					stkpc++;
				break;
			case TYPE_dbl:
				if (!is_dbl_nil(v->val.dval))
					stkpc = pci->jump;
				else
					stkpc++;
				break;
			default:
				break;
			}
			break;
		case CATCHsymbol:
			/* catch blocks are skipped unless
			   searched for explicitly*/
			if (exceptionVar < 0) {
				stkpc = pci->jump;
				break;
			}
			exceptionVar = -1;
			stkpc++;
			break;
		case EXITsymbol:
			if (getDestVar(pci) == exceptionVar)
				exceptionVar = -1;
			stkpc++;
			break;
		case RAISEsymbol:
			exceptionVar = getDestVar(pci);
			//freeException(ret);
			ret = MAL_SUCCEED;
			if (getVarType(mb, getDestVar(pci)) == TYPE_str) {
				char nme[256];
				snprintf(nme,256,"%s.%s[%d]", getModuleId(getInstrPtr(mb,0)), getFunctionId(getInstrPtr(mb,0)), stkpc);
				ret = createException(MAL, nme, "%s", stk->stk[getDestVar(pci)].val.sval);
			}
			/* skipToCatch(exceptionVar, @2, stk) */
			/* skip to catch block or end */
			for (; stkpc < mb->stop; stkpc++) {
				InstrPtr l = getInstrPtr(mb, stkpc);
				if (l->barrier == CATCHsymbol) {
					int j;
					for (j = 0; j < l->retc; j++)
						if (getArg(l, j) == exceptionVar)
							break;
						else if (strcmp(getArgName(mb, l, j), "ANYexception") == 0)
							break;
					if (j < l->retc)
						break;
				}
			}
			if (stkpc == mb->stop) {
				runtimeProfileExit(cntxt, mb, stk, pci, &runtimeProfile);
				runtimeProfileExit(cntxt, mb, stk, getInstrPtr(mb,0), &runtimeProfileFunction);
				break;
			}
			break;
		case RETURNsymbol:
			/* a fake multi-assignment */
			if (env != NULL && pcicaller != NULL) {
				InstrPtr pp = pci;
				pci = pcicaller;
				for (int i = 0; i < pci->retc; i++) {
					rhs = &stk->stk[pp->argv[i]];
					lhs = &env->stk[pci->argv[i]];
					if(VALcopy(lhs, rhs) == NULL) {
						ret = createException(MAL, "mal.interpreter", SQLSTATE(HY013) MAL_MALLOC_FAIL);
						break;
					} else if (lhs->vtype == TYPE_bat)
						BBPretain(lhs->val.bval);
				}
				if (garbageControl(getInstrPtr(mb, 0)))
					garbageCollector(cntxt, mb, stk, TRUE);
				/* reset the clock */
				runtimeProfileExit(cntxt, mb, stk, pp, &runtimeProfile);
				runtimeProfileExit(cntxt, mb, stk, getInstrPtr(mb,0), &runtimeProfileFunction);
			}
			stkpc = mb->stop;
			continue;
		default:
			stkpc++;
		}
		if (cntxt->qryctx.querytimeout && cntxt->qryctx.starttime && GDKusec()- cntxt->qryctx.starttime > cntxt->qryctx.querytimeout){
			if (ret == MAL_SUCCEED)
				ret= createException(MAL, "mal.interpreter", SQLSTATE(HYT00) RUNTIME_QRY_TIMEOUT);
			stkpc= mb->stop;
		}
	}

	/* if we could not find the exception variable, cascade a new one */
	/* don't add 'exception not caught' extra message for MAL sequences besides main function calls */
	if (exceptionVar >= 0 && (ret == MAL_SUCCEED || !pcicaller)) {
		char nme[256];
		snprintf(nme,256,"%s.%s[%d]", getModuleId(getInstrPtr(mb,0)), getFunctionId(getInstrPtr(mb,0)), stkpc);
		if (ret != MAL_SUCCEED) {
			str new, n;
			n = createException(MAL,nme,"exception not caught");
			if (n) {
				new = GDKzalloc(strlen(ret) + strlen(n) +16);
				if (new){
					strcpy(new, ret);
					if( new[strlen(new)-1] != '\n')
						strcat(new,"\n");
					strcat(new,"!");
					strcat(new,n);
					freeException(n);
					freeException(ret);
					ret = new;
				} else {
					freeException(ret);
					ret = n;
				}
			}
		} else {
			ret = createException(MAL, nme, "Exception not caught");
		}
	}
	if (startedProfileQueue)
		runtimeProfileFinish(cntxt, mb, stk);
	if (backup != backups)
		GDKfree(backup);
	if (garbage != garbages)
		GDKfree(garbage);
	return ret;
}


/*
 * MAL API
 * The linkage between MAL interpreter and compiled C-routines
 * is kept as simple as possible.
 * Basically we distinguish four kinds of calling conventions:
 * CMDcall, FCNcall and PATcall.
 * The FCNcall indicates calling a MAL procedure, which leads
 * to a recursive call to the interpreter.
 *
 * CMDcall initiates calling a linked function, passing pointers
 * to the parameters and result variable, i.e.  f(ptr a0,..., ptr aN)
 * The function returns a MAL-SUCCEED upon success and a pointer
 * to an exception string upon failure.
 * Failure leads to raise-ing an exception in the interpreter loop,
 * by either looking up the relevant exception message in the module
 * administration or construction of a standard string.
 *
 * The PATcall initiates a call which contains the MAL context,
 * i.e. f(MalBlkPtr mb, MalStkPtr stk, InstrPtr pci)
 * The mb provides access to the code definitions. It is primarilly
 * used by routines intended to manipulate the code base itself, such
 * as the optimizers. The Mal stack frame pointer provides access
 * to the values maintained. The arguments passed are offsets
 * into the stack frame rather than pointers to the actual value.
 *
 * BAT parameters require some care. Ideally, a BAT should not be kept
 * around long. This would mean that each time we access a BAT it has to be
 * pinned in memory and upon leaving the function, it is unpinned.
 * This degrades performance significantly.
 * After the parameters are fixed, we can safely free the destination
 * variable and re-initialize it to nil.
 *
 */

/*
 * The type dispatching table in getArgReference can be removed if we
 * determine at compile time the address offset within a ValRecord.
 * We leave this optimization for the future, it leads to about 10%
 * improvement (100ms for 1M calls).
 *
 * Flow of control statements
 * Each assignment (function call) may be part of the initialization
 * of a barrier- block. In that case we have to test the
 * outcome of the operation and possibly skip the block altogether.
 * The latter is implemented as a linear scan for the corresponding
 * labeled statemtent. This might be optimized later.
 *
 * You can skip to a catch block by searching for the corresponding 'lab'
 * The return value should be set to pass the error automatically upon
 * reaching end of function block.
 */

/*
 * Each time we enter a barrier block, we could keep its position in the
 * interpreter stack frame. It forms the starting point to issue a redo.
 * Unfortunately, this does not easily work in the presence of optimizers, which
 * may change the order/block structure. Therefore, we simple have to search
 * the beginning or ensure that during chkProgram the barrier/redo/leave/catch
 * jumps are re-established.
 *
 * Exception handling
 * Calling a built-in or user-defined routine may lead to an error or a
 * cached status message to be dealt with in MAL.
 * To improve error handling in MAL, an exception handling
 * scheme based on @sc{catch}-@sc{exit} blocks. The @sc{catch}
 * statement identifies a (string-valued) variable, which carries the
 * exception message from
 * the originally failed routine or @sc{raise} exception assignment.
 * During normal processing @sc{catch}-@sc{exit} blocks are simply skipped.
 * Upon receiving an exception status from a function call, we set the
 * exception variable and skip to the first associated @sc{catch}-@sc{exit}
 * block.
 * MAL interpretation then continues until it reaches the end of the block.
 * If no exception variable was defined, we should abandon the function
 * alltogether searching for a catch block at a higher layer.
 *
 * For the time being we have ignored cascaded/stacked exceptions.
 * The policy is to pass the first recognized exception to a context
 * in which it can be handled.
 *
 * Exceptions raised within a linked-in function requires some care.
 * First, the called procedure does not know anything about the MAL
 * interpreter context. Thus, we need to return all relevant information
 * upon leaving the linked library routine.
 *
 * Second, exceptional cases can be handled deeply in the recursion, where they
 * may also be handled, i.e. by issueing an GDKerror message. The upper layers
 * merely receive a negative integer value to indicate occurrence of an
 * error somewhere in the calling sequence.
 * We then have to also look into GDKerrbuf to see if there was
 * an error raised deeply inside the system.
 *
 * The policy is to require all C-functions to return a string-pointer.
 * Upon a successfull call, it is a NULL string. Otherwise it contains an
 * encoding of the exceptional state encountered. This message
 * starts with the exception identifer, followed by contextual details.
 */

/*
 * Garbage collection
 * Garbage collection is relatively straightforward, because most values are
 * retained on the stackframe of an interpreter call. However, two storage
 * types and possibly user-defined type garbage collector definitions
 * require attention: BATs and strings.
 *
 * A key issue is to deal with temporary BATs in an efficient way.
 * References to bats in the buffer pool may cause dangling references
 * at the language level. This appears as soons as your share
 * a reference and delete the BAT from one angle. If not carefull, the
 * dangling pointer may subsequently be associated with another BAT
 *
 * All string values are private to the VALrecord, which means they
 * have to be freed explicitly before a MAL function returns.
 * The first step is to always safe the destination variable
 * before a function call is made.
 */
void
garbageElement(Client cntxt, ValPtr v)
{
	(void) cntxt;
	if (ATOMstorage(v->vtype) == TYPE_str) {
		GDKfree(v->val.sval);
		v->val.sval = NULL;
		v->len = 0;
	} else if (v->vtype == TYPE_bat) {
		/*
		 * All operations are responsible to properly set the
		 * reference count of the BATs being produced or destroyed.
		 * The libraries should not leave the
		 * physical reference count being set. This is only
		 * allowed during the execution of a GDK operation.
		 * All references should be logical.
		 */
		bat bid = v->val.bval;
		/* printf("garbage collecting: %d lrefs=%d refs=%d\n",
		   bid, BBP_lrefs(bid),BBP_refs(bid));*/
		v->val.bval = bat_nil;
		if (is_bat_nil(bid))
			return;
		BBPcold(bid);
		BBPrelease(bid);
	} else if (0 < v->vtype && v->vtype < MAXATOMS && ATOMextern(v->vtype)) {
		GDKfree(v->val.pval);
		v->val.pval = 0;
		v->len = 0;
	}
}

/*
 * Before we return from the interpreter, we should free all
 * dynamically allocated objects and adjust the BAT reference counts.
 * Early experience shows that for small stack frames the overhead
 * is about 200 ms for a 1M function call loop (tst400e). This means that
 * for the time being we do not introduce more complex garbage
 * administration code.
 *
 * Also note that for top-level stack frames (no environment available),
 * we should retain the value stack because it acts as a global variables.
 * This situation is indicated by the 'global' in the stack frame.
 * Upon termination of the session, the stack should be cleared.
 * Beware that variables may be know polymorphic, their actual
 * type should be saved for variables that recide on a global
 * stack frame.
 */
void
garbageCollector(Client cntxt, MalBlkPtr mb, MalStkPtr stk, int flag)
{
	assert(mb->vtop <= mb->vsize);
	assert(stk->stktop <= stk->stksize);
	(void) flag;
	(void)mb;
	(void)cntxt;
	for (int k = 0; k < stk->stktop; k++) {
		//	if (isVarCleanup(mb, k) ){
			ValPtr v;
			garbageElement(cntxt, v = &stk->stk[k]);
			v->vtype = TYPE_int;
			v->val.ival = int_nil;
		//	}
	}
}<|MERGE_RESOLUTION|>--- conflicted
+++ resolved
@@ -530,8 +530,6 @@
 				ret= createException(MAL, "mal.interpreter", "prematurely stopped client");
 			break;
 		}
-<<<<<<< HEAD
-=======
 
 		if (stk->status) {
 			/* pause procedure from SYSMON */
@@ -549,22 +547,6 @@
 				break;
 			}
 		}
-
-#ifndef NDEBUG
-		if (cntxt->itrace) {
-			if (stk->cmd == 0)
-				stk->cmd = cntxt->itrace;
-			mdbStep(cntxt, mb, stk, stkpc);
-			if (stk->cmd == 'x' ) {
-				stk->cmd = 0;
-				stkpc = mb->stop;
-				ret= createException(MAL, "mal.interpreter", "prematurely stopped client");
-				break;
-			}
-		}
-#endif
->>>>>>> def70367
-
 		//Ensure we spread system resources over multiple users as well.
 		runtimeProfileBegin(cntxt, mb, stk, pci, &runtimeProfile);
 		if (runtimeProfile.ticks > lastcheck + CHECKINTERVAL) {
@@ -821,7 +803,7 @@
 		runtimeProfileExit(cntxt, mb, stk, pci, &runtimeProfile);
 		/* when we find a timeout situation, then the result is already known
 		 * and assigned,  the backup version is not removed*/
-		if (ret== MAL_SUCCEED) {
+		if (ret == MAL_SUCCEED) {
 			for (int i = 0; i < pci->retc; i++) {
 				lhs = &backup[i];
 				if (BATatoms[lhs->vtype].atomUnfix &&
