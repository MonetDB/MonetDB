/*
 * SPDX-License-Identifier: MPL-2.0
 *
 * This Source Code Form is subject to the terms of the Mozilla Public
 * License, v. 2.0.  If a copy of the MPL was not distributed with this
 * file, You can obtain one at http://mozilla.org/MPL/2.0/.
 *
 * Copyright 1997 - July 2008 CWI, August 2008 - 2023 MonetDB B.V.
 */

/*
 * Clients gain access to the Monet server through a internet connection.
 * Access through the internet requires a client program at the source,
 * which addresses the default port of a running server. It is a textual
 * interface for expert use.
 *
 * At the server side, each client is represented by a session record
 * with the current status, such as name, file descriptors, namespace,
 * and local stack.  Each client session has a dedicated thread of
 * control.
 *
 * The number of clients permitted concurrent access is a run time
 * option.
 *
 * Client sessions remain in existence until the corresponding
 * communication channels break.
 *
 * A client record is initialized upon acceptance of a connection.  The
 * client runs in his own thread of control until it finds a
 * soft-termination request mode (FINISHCLIENT) or its IO file descriptors
 * are closed. The latter generates an IO error, which leads to a safe
 * termination.
 *
 * The system administrator client runs in the primary thread of control
 * to simplify debugging with external debuggers.
 *
 * Searching a free client record is encapsulated in a critical section
 * to hand them out one-at-a-time.  Marking them as being claimed avoids
 * any interference from parallel actions to obtain client records.
 */

/* (author) M.L. Kersten */
#include "monetdb_config.h"
#include "mal_client.h"
#include "mal_import.h"
#include "mal_parser.h"
#include "mal_namespace.h"
#include "mal_private.h"
#include "mal_internal.h"
#include "mal_interpreter.h"
#include "mal_runtime.h"
#include "mal_authorize.h"
#include "mapi_prompt.h"

int MAL_MAXCLIENTS = 0;
ClientRec *mal_clients = NULL;

void
mal_client_reset(void)
{
	if (mal_clients) {
		for (int i = 0; i < MAL_MAXCLIENTS; i++) {
			ATOMIC_DESTROY(&mal_clients[i].lastprint);
			ATOMIC_DESTROY(&mal_clients[i].workers);
			ATOMIC_DESTROY(&mal_clients[i].qryctx.datasize);
		}
		GDKfree(mal_clients);
		mal_clients = NULL;
	}
	MAL_MAXCLIENTS = 0;
}

bool
MCinit(void)
{
	const char *max_clients = GDKgetenv("max_clients");
	int maxclients = 0;

	if (max_clients != NULL)
		maxclients = atoi(max_clients);
	if (maxclients <= 0) {
		maxclients = 64;
		if (GDKsetenv("max_clients", "64") != GDK_SUCCEED) {
			TRC_CRITICAL(MAL_SERVER, "Initialization failed: " MAL_MALLOC_FAIL "\n");
			return false;
		}
	}

	MAL_MAXCLIENTS = /* client connections */ maxclients;
	mal_clients = GDKzalloc(sizeof(ClientRec) * MAL_MAXCLIENTS);
	if (mal_clients == NULL) {
		TRC_CRITICAL(MAL_SERVER, "Initialization failed: " MAL_MALLOC_FAIL "\n");
		return false;
	}
	for (int i = 0; i < MAL_MAXCLIENTS; i++) {
		ATOMIC_INIT(&mal_clients[i].lastprint, 0);
		ATOMIC_INIT(&mal_clients[i].workers, 1);
		ATOMIC_INIT(&mal_clients[i].qryctx.datasize, 0);
		mal_clients[i].idx = -1; /* indicate it's available */
	}
	return true;
}

/* stack the files from which you read */
int
MCpushClientInput(Client c, bstream *new_input, int listing, const char *prompt)
{
	ClientInput *x = (ClientInput *) GDKmalloc(sizeof(ClientInput));
	if (x == 0)
		return -1;
	x->fdin = c->fdin;
	x->yycur = c->yycur;
	x->listing = c->listing;
	x->prompt = c->prompt;
	x->next = c->bak;
	c->bak = x;
	c->fdin = new_input;
	c->listing = listing;
	c->prompt = prompt ? prompt : "";
	c->promptlength = strlen(c->prompt);
	c->yycur = 0;
	return 0;
}

void
MCpopClientInput(Client c)
{
	ClientInput *x = c->bak;
	if (c->fdin) {
		/* missing protection against closing stdin stream */
		bstream_destroy(c->fdin);
	}
	c->fdin = x->fdin;
	c->yycur = x->yycur;
	c->listing = x->listing;
	c->prompt = x->prompt;
	c->promptlength = strlen(c->prompt);
	c->bak = x->next;
	GDKfree(x);
}

static Client
MCnewClient(void)
{
	for (Client c = mal_clients; c < mal_clients + MAL_MAXCLIENTS; c++) {
		if (c->idx == -1) {
			assert(c->mode == FREECLIENT);
			c->mode = RUNCLIENT;
			c->idx = (int) (c - mal_clients);
			return c;
		}
	}

	return NULL;
}

/*
 * You can always retrieve a client record using the thread identifier,
 * because we maintain a 1-1 mapping between client and thread of
 * control.  Therefore, we don't need locks either.
 * If the number of clients becomes too large, we have to change the
 * allocation and lookup scheme.
 *
 * Finding a client record is tricky when we are spawning threads as
 * co-workers. It is currently passed as an argument.
 */

Client
MCgetClient(int id)
{
	if (id < 0 || id >= MAL_MAXCLIENTS)
		return NULL;
	return mal_clients + id;
}

/*
 * The resetProfiler is called when the owner of the event stream
 * leaves the scene. (Unclear if parallelism may cause errors)
 */

static void
MCresetProfiler(stream *fdout)
{
	if (fdout != maleventstream)
		return;
	MT_lock_set(&mal_profileLock);
	maleventstream = NULL;
	profilerStatus = 0;
	profilerMode = 0;
	MT_lock_unset(&mal_profileLock);
}

static void
MCexitClient(Client c)
{
	MCresetProfiler(c->fdout);
	// Remove any left over constant symbols
	if (c->curprg)
		resetMalBlk(c->curprg->def);
	if (c->father == NULL) { /* normal client */
		if (c->fdout && c->fdout != GDKstdout)
			close_stream(c->fdout);
		assert(c->bak == NULL);
		if (c->fdin) {
			/* protection against closing stdin stream */
			if (c->fdin->s == GDKstdin)
				c->fdin->s = NULL;
			bstream_destroy(c->fdin);
		}
		c->fdout = NULL;
		c->fdin = NULL;
	}
	assert(c->query == NULL);
	if (profilerStatus > 0) {
		lng Tend = GDKusec();
		profilerEvent(NULL,
					  &(struct NonMalEvent)
					  {CLIENT_END, c, Tend,  NULL, NULL, 0, Tend-(c->session)});
	}
}

static Client
MCinitClientRecord(Client c, oid user, bstream *fin, stream *fout)
{
	/* mal_contextLock is held when this is called */
	c->user = user;
	c->username = 0;
	c->scenario = NULL;
	c->oldscenario = NULL;
	c->srcFile = NULL;
	c->blkmode = 0;

	c->fdin = fin ? fin : bstream_create(GDKstdin, 0);
	if (c->fdin == NULL) {
		c->mode = FREECLIENT;
		c->idx = -1;
		TRC_ERROR(MAL_SERVER, "No stdin channel available\n");
		return NULL;
	}
	c->yycur = 0;
	c->bak = NULL;

	c->listing = 0;
	c->fdout = fout ? fout : GDKstdout;
	c->curprg = c->backup = 0;
	c->glb = 0;

	/* remove garbage from previous connection
	 * be aware, a user can introduce several modules
	 * that should be freed to avoid memory leaks */
	c->usermodule = c->curmodule = 0;

	c->father = NULL;
	c->idle  = c->login = c->lastcmd = time(0);
	c->session = GDKusec();
	strcpy_len(c->optimizer, "default_pipe", sizeof(c->optimizer));
	c->workerlimit = 0;
	c->memorylimit = 0;
	c->qryctx.querytimeout = 0;
	c->sessiontimeout = 0;
	c->qryctx.starttime = 0;
	ATOMIC_SET(&c->qryctx.datasize, 0);
	c->qryctx.maxmem = 0;
	c->maxmem = 0;
	c->itrace = 0;
	c->errbuf = 0;

	c->prompt = PROMPT1;
	c->promptlength = strlen(c->prompt);

	c->profticks = c->profstmt = c->profevents = NULL;
	c->error_row = c->error_fld = c->error_msg = c->error_input = NULL;
	c->sqlprofiler = 0;
	c->blocksize = BLOCK;
	c->protocol = PROTOCOL_9;

	c->filetrans = false;
	c->handshake_options = NULL;
	c->query = NULL;

	char name[MT_NAME_LEN];
	snprintf(name, sizeof(name), "Client%d->s", (int) (c - mal_clients));
	MT_sema_init(&c->s, 0, name);
	return c;
}

Client
MCinitClient(oid user, bstream *fin, stream *fout)
{
	Client c = NULL;

	MT_lock_set(&mal_contextLock);
	c = MCnewClient();
	if (c)
		c = MCinitClientRecord(c, user, fin, fout);
<<<<<<< HEAD
		MT_thread_set_qry_ctx(&c->qryctx);
	}
=======
>>>>>>> 732ee3e4
	MT_lock_unset(&mal_contextLock);

	if (c && profilerStatus > 0)
		profilerEvent(NULL,
					  &(struct NonMalEvent)
					  {CLIENT_START, c, c->session,  NULL, NULL, 0, 0});
	return c;
}


/*
 * The administrator should be initialized to enable interpretation of
 * the command line arguments, before it starts servicing statements
 */
int
MCinitClientThread(Client c)
{
	Thread t;

	t = MT_thread_getdata();	/* should succeed */
	if (t == NULL) {
		MCresetProfiler(c->fdout);
		return -1;
	}
	/*
	 * The GDK thread administration should be set to reflect use of
	 * the proper IO descriptors.
	 */
	t->data[1] = c->fdin;
	t->data[0] = c->fdout;
	c->mythread = t;
	c->errbuf = GDKerrbuf;
	if (c->errbuf == NULL) {
		char *n = GDKzalloc(GDKMAXERRLEN);
		if (n == NULL) {
			MCresetProfiler(c->fdout);
			return -1;
		}
		GDKsetbuf(n);
		c->errbuf = GDKerrbuf;
	} else
		c->errbuf[0] = 0;
	return 0;
}

static bool shutdowninprogress = false;

bool
MCshutdowninprogress(void){
	MT_lock_set(&mal_contextLock);
	bool ret = shutdowninprogress;
	MT_lock_unset(&mal_contextLock);
	return ret;
}

/*
 * When a client needs to be terminated then the file descriptors for
 * its input/output are simply closed.  This leads to a graceful
 * degradation, but may take some time when the client is busy.  A more
 * forcefull method is to kill the client thread, but this may leave
 * locks and semaphores in an undesirable state.
 *
 * The routine freeClient ends a single client session, but through side
 * effects of sharing IO descriptors, also its children. Conversely, a
 * child can not close a parent.
 */
void
MCcloseClient(Client c)
{
	MT_lock_set(&mal_contextLock);
	if (c->mode == FREECLIENT) {
		assert(c->idx == -1);
		MT_lock_unset(&mal_contextLock);
		return;
	}
	c->mode = FINISHCLIENT;
	MT_lock_unset(&mal_contextLock);

	MCexitClient(c);

	/* scope list and curprg can not be removed, because the client may
	 * reside in a quit() command. Therefore the scopelist is re-used.
	 */
	c->scenario = NULL;
	c->prompt = NULL;
	c->promptlength = -1;
	if (c->errbuf) {
		/* no client threads in embedded mode */
		//if (!GDKembedded())
		GDKsetbuf(0);
		if (c->father == NULL)
			GDKfree(c->errbuf);
		c->errbuf = 0;
	}
	if (c->usermodule)
		freeModule(c->usermodule);
	c->usermodule = c->curmodule = 0;
	c->father = 0;
	c->idle = c->login = c->lastcmd = 0;
	strcpy_len(c->optimizer, "default_pipe", sizeof(c->optimizer));
	c->workerlimit = 0;
	c->memorylimit = 0;
	c->qryctx.querytimeout = 0;
	c->sessiontimeout = 0;
	c->user = oid_nil;
	if (c->username) {
		GDKfree(c->username);
		c->username = 0;
	}
	c->mythread = 0;
	if (c->glb) {
		freeStack(c->glb);
		c->glb = NULL;
	}
	if (c->profticks) {
		BBPunfix(c->profticks->batCacheid);
		BBPunfix(c->profstmt->batCacheid);
		BBPunfix(c->profevents->batCacheid);
		c->profticks = c->profstmt = c->profevents = NULL;
	}
	if (c->error_row) {
		BBPunfix(c->error_row->batCacheid);
		BBPunfix(c->error_fld->batCacheid);
		BBPunfix(c->error_msg->batCacheid);
		BBPunfix(c->error_input->batCacheid);
		c->error_row = c->error_fld = c->error_msg = c->error_input = NULL;
	}
	c->sqlprofiler = 0;
	free(c->handshake_options);
	c->handshake_options = NULL;
	setClientContext(NULL);
	MT_thread_set_qry_ctx(NULL);
	assert(c->qryctx.datasize == 0);
	MT_sema_destroy(&c->s);
	MT_lock_set(&mal_contextLock);
	if (shutdowninprogress) {
		c->mode = BLOCKCLIENT;
	} else {
		c->mode = FREECLIENT;
		c->idx = -1;
	}
	MT_lock_unset(&mal_contextLock);
}

/*
 * If a client disappears from the scene (eof on stream), we should
 * terminate all its children. This is in principle a forcefull action,
 * because the children may be ignoring the primary IO streams.
 * (Instead they may be blocked in an infinite loop)
 *
 * Special care should be taken by closing the 'adm' thread.  It is
 * permitted to leave only when it is the sole user of the system.
 *
 * Furthermore, once we enter closeClient, the process in which it is
 * raised has already lost its file descriptors.
 *
 * When the server is about to shutdown, we should softly terminate
 * all outstanding session.
 */
void
MCstopClients(Client cntxt)
{
	MT_lock_set(&mal_contextLock);
	for (int i = 0; i < MAL_MAXCLIENTS; i++) {
		Client c = mal_clients + i;
		if (cntxt != c) {
			if (c->mode == RUNCLIENT)
				c->mode = FINISHCLIENT;
			else if (c->mode == FREECLIENT) {
				assert(c->idx == -1);
				c->idx = i;
				c->mode = BLOCKCLIENT;
			}
		}
	}
	shutdowninprogress = true;
	MT_lock_unset(&mal_contextLock);
}

int
MCactiveClients(void)
{
	int active = 0;

	MT_lock_set(&mal_contextLock);
	for (Client cntxt = mal_clients; cntxt<mal_clients+MAL_MAXCLIENTS; cntxt++) {
		active += (cntxt->idle == 0 && cntxt->mode == RUNCLIENT);
	}
	MT_lock_unset(&mal_contextLock);
	return active;
}

str
MCsuspendClient(int id)
{
	if (id < 0 || id >= MAL_MAXCLIENTS)
		throw(INVCRED, "mal.clients", INVCRED_WRONG_ID);
	mal_clients[id].itrace = 'S';
	return MAL_SUCCEED;
}

str
MCawakeClient(int id)
{
	if (id < 0 || id >= MAL_MAXCLIENTS)
		throw(INVCRED, "mal.clients", INVCRED_WRONG_ID);
	mal_clients[id].itrace = 0;
	return MAL_SUCCEED;
}

/*
 * Input to be processed is collected in a Client specific buffer.  It
 * is filled by reading information from a stream, a terminal, or by
 * scheduling strings constructed internally.  The latter involves
 * removing any escape character needed to manipulate the string within
 * the kernel.  The buffer space is automatically expanded to
 * accommodate new information and the read pointers are adjusted.
 *
 * The input is read from a (blocked) stream and stored in the client
 * record input buffer. The storage area grows automatically upon need.
 * The origin of the input stream depends on the connectivity mode.
 *
 * Each operation received from a front-end consists of at least one
 * line.  To simplify misaligned communication with front-ends, we use
 * different prompts structures.
 *
 * The default action is to read information from an ascii-stream one
 * line at a time. This is the preferred mode for reading from terminal.
 *
 * The next statement block is to be read. Send a prompt to warn the
 * front-end to issue the request.
 */
int
MCreadClient(Client c)
{
	bstream *in = c->fdin;

	while (in->pos < in->len &&
		   (isspace((unsigned char) (in->buf[in->pos])) ||
			in->buf[in->pos] == ';' || !in->buf[in->pos]))
		in->pos++;

	if (in->pos >= in->len || in->mode) {
		ssize_t rd;

		if (in->eof || !isa_block_stream(c->fdout)) {
			if (!isa_block_stream(c->fdout) && c->promptlength > 0)
				mnstr_write(c->fdout, c->prompt, c->promptlength, 1);
			mnstr_flush(c->fdout, MNSTR_FLUSH_DATA);
			in->eof = false;
		}
		while ((rd = bstream_next(in)) > 0 && !in->eof) {
			if (!in->mode) /* read one line at a time in line mode */
				break;
		}
		if (in->mode) { /* find last new line */
			char *p = in->buf + in->len - 1;

			while (p > in->buf && *p != '\n') {
				*(p + 1) = *p;
				p--;
			}
			if (p > in->buf)
				*(p + 1) = 0;
			if (p != in->buf + in->len - 1)
				in->len++;
		}
	}
	if (in->pos >= in->len) {
		/* end of stream reached */
		if (c->bak) {
			MCpopClientInput(c);
			if (c->fdin == NULL)
				return 0;
			return MCreadClient(c);
		}
		return 0;
	}
	return 1;
}

int
MCvalid(Client tc)
{
	if (tc == NULL) {
		return 0;
	}
	MT_lock_set(&mal_contextLock);
	for (Client c = mal_clients; c < mal_clients + MAL_MAXCLIENTS; c++) {
		if (c == tc && c->mode == RUNCLIENT) {
			MT_lock_unset(&mal_contextLock);
			return 1;
		}
	}
	MT_lock_unset(&mal_contextLock);
	return 0;
}<|MERGE_RESOLUTION|>--- conflicted
+++ resolved
@@ -291,13 +291,10 @@
 
 	MT_lock_set(&mal_contextLock);
 	c = MCnewClient();
-	if (c)
+	if (c) {
 		c = MCinitClientRecord(c, user, fin, fout);
-<<<<<<< HEAD
 		MT_thread_set_qry_ctx(&c->qryctx);
 	}
-=======
->>>>>>> 732ee3e4
 	MT_lock_unset(&mal_contextLock);
 
 	if (c && profilerStatus > 0)
@@ -428,7 +425,6 @@
 	c->sqlprofiler = 0;
 	free(c->handshake_options);
 	c->handshake_options = NULL;
-	setClientContext(NULL);
 	MT_thread_set_qry_ctx(NULL);
 	assert(c->qryctx.datasize == 0);
 	MT_sema_destroy(&c->s);
