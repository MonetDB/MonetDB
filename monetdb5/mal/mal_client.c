--- conflicted
+++ resolved
@@ -272,19 +272,13 @@
 	c->blocksize = BLOCK;
 	c->protocol = PROTOCOL_9;
 	c->filetrans = false;
+
+	c->filetrans = false;
 	c->getquery = NULL;
 
-<<<<<<< HEAD
-	c->lastPlant = 0;
-	c->plantId = 1;
-	c->plants = 0;
-
-	MT_sema_init(&c->s, 0, "Client->s");
-=======
 	char name[16];
 	snprintf(name, sizeof(name), "Client%d->s", (int) (c - mal_clients));
 	MT_sema_init(&c->s, 0, name);
->>>>>>> cd043195
 	return c;
 }
 
@@ -461,7 +455,7 @@
 	c->wlc_kind = 0;
 	c->wlc = NULL;
 	MT_sema_destroy(&c->s);
-	mal_factory_reset(c);
+	mal_factory_reset();
 	c->mode = MCshutdowninprogress()? BLOCKCLIENT: FREECLIENT;
 }
 
