/*
 * This Source Code Form is subject to the terms of the Mozilla Public
 * License, v. 2.0.  If a copy of the MPL was not distributed with this
 * file, You can obtain one at http://mozilla.org/MPL/2.0/.
 *
 * Copyright 1997 - July 2008 CWI, August 2008 - 2020 MonetDB B.V.
 */

/*
 * Clients gain access to the Monet server through a internet connection.  
 * Access through the internet requires a client program at the source, 
 * which addresses the default port of a running server. It is a textual 
 * interface for expert use.
 *
 * At the server side, each client is represented by a session record
 * with the current status, such as name, file descriptors, namespace,
 * and local stack.  Each client session has a dedicated thread of
 * control.
 *
 * The number of clients permitted concurrent access is a run time
 * option. 
 *
 * Client sessions remain in existence until the corresponding
 * communication channels break.
 *
 * A client record is initialized upon acceptance of a connection.  The
 * client runs in his own thread of control until it finds a
 * soft-termination request mode (FINISHCLIENT) or its IO file descriptors
 * are closed. The latter generates an IO error, which leads to a safe
 * termination.
 *
 * The system administrator client runs in the primary thread of control
 * to simplify debugging with external debuggers.
 *
 * Searching a free client record is encapsulated in a critical section
 * to hand them out one-at-a-time.  Marking them as being claimed avoids
 * any interference from parallel actions to obtain client records.
 */

/* (author) M.L. Kersten */
#include "monetdb_config.h"
#include "mal_client.h"
#include "mal_import.h"
#include "mal_parser.h"
#include "mal_namespace.h"
#include "mal_private.h"
#include "mal_runtime.h"
#include "mal_authorize.h"
#include "mapi_prompt.h"

int MAL_MAXCLIENTS = 0;
ClientRec *mal_clients = NULL;

void 
mal_client_reset(void)
{
	MAL_MAXCLIENTS = 0;
	if (mal_clients) {
		GDKfree(mal_clients);
		mal_clients = NULL;
	}
}

bool
MCinit(void)
{
	const char *max_clients = GDKgetenv("max_clients");
	int maxclients = 0;

	if (max_clients != NULL)
		maxclients = atoi(max_clients);
	if (maxclients <= 0) {
		maxclients = 64;
<<<<<<< HEAD
		GDKsetenv("max_clients", "64");
=======
		if (GDKsetenv("max_clients", "64") != GDK_SUCCEED) {
			fprintf(stderr, "!MCinit: GDKsetenv failed");
			return false;
		}
>>>>>>> 200ebe85
	}

	MAL_MAXCLIENTS = /* client connections */ maxclients;
	mal_clients = GDKzalloc(sizeof(ClientRec) * MAL_MAXCLIENTS);
	if( mal_clients == NULL){
<<<<<<< HEAD
		TRC_CRITICAL(MAL_SERVER, "Initialization failed: " MAL_MALLOC_FAIL "\n");
=======
		fprintf(stderr,"!MCinit:" MAL_MALLOC_FAIL);
>>>>>>> 200ebe85
		return false;
	}
	for (int i = 0; i < MAL_MAXCLIENTS; i++){
		ATOMIC_INIT(&mal_clients[i].lastprint, 0);
	}
	return true;
}

/* stack the files from which you read */
int
MCpushClientInput(Client c, bstream *new_input, int listing, char *prompt)
{
	ClientInput *x = (ClientInput *) GDKmalloc(sizeof(ClientInput));
	if (x == 0)
		return -1;
	x->fdin = c->fdin;
	x->yycur = c->yycur;
	x->listing = c->listing;
	x->prompt = c->prompt;
	x->next = c->bak;
	c->bak = x;
	c->fdin = new_input;
	c->listing = listing;
	c->prompt = prompt ? GDKstrdup(prompt) : GDKstrdup("");
	if(c->prompt == 0) {
		GDKfree(x);
		return -1;
	}
	c->promptlength = strlen(c->prompt);
	c->yycur = 0;
	return 0;
}

void
MCpopClientInput(Client c)
{
	ClientInput *x = c->bak;
	if (c->fdin) {
		/* missing protection against closing stdin stream */
		bstream_destroy(c->fdin);
	}
	GDKfree(c->prompt);
	c->fdin = x->fdin;
	c->yycur = x->yycur;
	c->listing = x->listing;
	c->prompt = x->prompt;
	c->promptlength = strlen(c->prompt);
	c->bak = x->next;
	GDKfree(x);
}

static Client
MCnewClient(void)
{
	Client c;

	for (c = mal_clients; c < mal_clients + MAL_MAXCLIENTS; c++) {
		if (c->mode == FREECLIENT) {
			c->mode = RUNCLIENT;
			break;
		}
	}

	if (c == mal_clients + MAL_MAXCLIENTS)
		return NULL;
	c->idx = (int) (c - mal_clients);
	return c;
}

/*
 * You can always retrieve a client record using the thread identifier,
 * because we maintain a 1-1 mapping between client and thread of
 * control.  Therefore, we don't need locks either.
 * If the number of clients becomes too large, we have to change the
 * allocation and lookup scheme.
 *
 * Finding a client record is tricky when we are spawning threads as
 * co-workers. It is currently passed as an argument.
 */

Client
MCgetClient(int id)
{
	if (id < 0 || id >= MAL_MAXCLIENTS)
		return NULL;
	return mal_clients + id;
}

/*
 * The resetProfiler is called when the owner of the event stream
 * leaves the scene. (Unclear if parallelism may cause errors)
 */

static void
MCresetProfiler(stream *fdout)
{
<<<<<<< HEAD
	if (fdout != maleventstream)
		return;
	MT_lock_set(&mal_profileLock);
	maleventstream = 0;
	MT_lock_unset(&mal_profileLock);
=======
    if (fdout != maleventstream)
        return;
    MT_lock_set(&mal_profileLock);
    maleventstream = 0;
    MT_lock_unset(&mal_profileLock);
>>>>>>> 200ebe85
}

void
MCexitClient(Client c)
{
	finishSessionProfiler(c);
	MCresetProfiler(c->fdout);
	if (c->father == NULL) { /* normal client */
		if (c->fdout && c->fdout != GDKstdout)
			close_stream(c->fdout);
		assert(c->bak == NULL);
		if (c->fdin) {
			/* protection against closing stdin stream */
			if (c->fdin->s == GDKstdin)
				c->fdin->s = NULL;
			bstream_destroy(c->fdin);
		}
		c->fdout = NULL;
		c->fdin = NULL;
	}
}

static Client
MCinitClientRecord(Client c, oid user, bstream *fin, stream *fout)
{
	const char *prompt;

	/* mal_contextLock is held when this is called */
	c->user = user;
	c->username = 0;
	c->scenario = NULL;
	c->oldscenario = NULL;
	c->srcFile = NULL;
	c->blkmode = 0;

	c->fdin = fin ? fin : bstream_create(GDKstdin, 0);
	if ( c->fdin == NULL){
		c->mode = FREECLIENT;
<<<<<<< HEAD
		TRC_ERROR(MAL_SERVER, "No stdin channel available\n");
=======
		fprintf(stderr,"!initClientRecord:" MAL_MALLOC_FAIL);
>>>>>>> 200ebe85
		return NULL;
	}
	c->yycur = 0;
	c->bak = NULL;

	c->listing = 0;
	c->fdout = fout ? fout : GDKstdout;
	c->curprg = c->backup = 0;
	c->glb = 0;

	/* remove garbage from previous connection
	 * be aware, a user can introduce several modules
	 * that should be freed to avoid memory leaks */
	c->usermodule = c->curmodule = 0;

	c->father = NULL;
	c->idle  = c->login = c->lastcmd = time(0);
	c->session = GDKusec();
	strcpy_len(c->optimizer, "default_pipe", sizeof(c->optimizer));
	c->workerlimit = 0;
	c->memorylimit = 0;
	c->querytimeout = 0;
	c->sessiontimeout = 0;
	c->itrace = 0;
	c->errbuf = 0;

	prompt = PROMPT1;
	c->prompt = GDKstrdup(prompt);
	if ( c->prompt == NULL){
		if (fin == NULL) {
			c->fdin->s = NULL;
			bstream_destroy(c->fdin);
			c->mode = FREECLIENT;
		}
<<<<<<< HEAD
=======
		fprintf(stderr, "!initClientRecord:" MAL_MALLOC_FAIL);
>>>>>>> 200ebe85
		return NULL;
	}
	c->promptlength = strlen(prompt);

	c->actions = 0;
	c->profticks = c->profstmt = NULL;
	c->error_row = c->error_fld = c->error_msg = c->error_input = NULL;
	c->sqlprofiler = 0;
	c->wlc_kind = 0;
	c->wlc = NULL;
#ifndef HAVE_EMBEDDED /* no authentication in embedded mode */
	{
		str msg = AUTHgetUsername(&c->username, c);
		if (msg)				/* shouldn't happen */
			freeException(msg);
	}
#endif
	c->blocksize = BLOCK;
	c->protocol = PROTOCOL_9;

	c->filetrans = false;
	c->getquery = NULL;

	char name[MT_NAME_LEN];
	snprintf(name, sizeof(name), "Client%d->s", (int) (c - mal_clients));
	MT_sema_init(&c->s, 0, name);
	return c;
}

Client
MCinitClient(oid user, bstream *fin, stream *fout)
{
	Client c = NULL;

	MT_lock_set(&mal_contextLock);
	c = MCnewClient();
	if (c)
		c = MCinitClientRecord(c, user, fin, fout);
	MT_lock_unset(&mal_contextLock);
	return c;
}


/*
 * The administrator should be initialized to enable interpretation of
 * the command line arguments, before it starts servicing statements
 */
int
MCinitClientThread(Client c)
{
	Thread t;

	t = MT_thread_getdata();	/* should succeed */
	if (t == NULL) {
		MCresetProfiler(c->fdout);
		return -1;
	}
	/*
	 * The GDK thread administration should be set to reflect use of
	 * the proper IO descriptors.
	 */
	t->data[1] = c->fdin;
	t->data[0] = c->fdout;
	c->mythread = t;
	c->errbuf = GDKerrbuf;
	if (c->errbuf == NULL) {
		char *n = GDKzalloc(GDKMAXERRLEN);
		if ( n == NULL){
			MCresetProfiler(c->fdout);
			return -1;
		}
		GDKsetbuf(n);
		c->errbuf = GDKerrbuf;
	} else
		c->errbuf[0] = 0;
	return 0;
}

/*
 * Forking is a relatively cheap way to create a new client.  The new
 * client record shares the IO descriptors.  To avoid interference, we
 * limit children to only produce output by closing the input-side.
 *
 * If the father itself is a temporary client, let the new child depend
 * on the grandfather.
 */
Client
MCforkClient(Client father)
{
	Client son = NULL;
	str prompt;

	if (father == NULL)
		return NULL;
	if (father->father != NULL)
		father = father->father;
	if((prompt = GDKstrdup(father->prompt)) == NULL)
		return NULL;
	if ((son = MCinitClient(father->user, father->fdin, father->fdout))) {
		son->fdin = NULL;
		son->fdout = father->fdout;
		son->bak = NULL;
		son->yycur = 0;
		son->father = father;
		son->login = father->login;
		son->idle = father->idle;
		son->scenario = father->scenario;
		strcpy_len(father->optimizer, son->optimizer, sizeof(father->optimizer));
		son->workerlimit = father->workerlimit;
		son->memorylimit = father->memorylimit;
		son->querytimeout = father->querytimeout;
		son->sessiontimeout = father->sessiontimeout;

		if (son->prompt)
			GDKfree(son->prompt);
		son->prompt = prompt;
		son->promptlength = strlen(prompt);
		/* reuse the scopes wherever possible */
		if (son->usermodule == 0) {
			son->usermodule = userModule();
			if(son->usermodule == 0) {
				MCcloseClient(son);
				return NULL;
			}
		}
	} else {
		GDKfree(prompt);
	}
	return son;
}

/*
 * When a client needs to be terminated then the file descriptors for
 * its input/output are simply closed.  This leads to a graceful
 * degradation, but may take some time when the client is busy.  A more
 * forcefull method is to kill the client thread, but this may leave
 * locks and semaphores in an undesirable state.
 *
 * The routine freeClient ends a single client session, but through side
 * effects of sharing IO descriptors, also its children. Conversely, a
 * child can not close a parent.
 */
void
MCfreeClient(Client c)
{
	if( c->mode == FREECLIENT)
		return;
	c->mode = FINISHCLIENT;

	MCexitClient(c);

	/* scope list and curprg can not be removed, because the client may
	 * reside in a quit() command. Therefore the scopelist is re-used.
	 */
	c->scenario = NULL;
	if (c->prompt)
		GDKfree(c->prompt);
	c->prompt = NULL;
	c->promptlength = -1;
	if (c->errbuf) {
/* no client threads in embedded mode */
#ifndef HAVE_EMBEDDED
		GDKsetbuf(0);
#endif
		if (c->father == NULL)
			GDKfree(c->errbuf);
		c->errbuf = 0;
	}
	if (c->usermodule)
		freeModule(c->usermodule);
	c->usermodule = c->curmodule = 0;
	c->father = 0;
	c->idle = c->login = c->lastcmd = 0;
	strcpy_len(c->optimizer, "default_pipe", sizeof(c->optimizer));
	c->workerlimit = 0;
	c->memorylimit = 0;
	c->querytimeout = 0;
	c->sessiontimeout = 0;
	c->user = oid_nil;
	if( c->username){
		GDKfree(c->username);
		c->username = 0;
	}
	c->mythread = 0;
	if (c->glb) {
		freeStack(c->glb);
		c->glb = NULL;
	}
	if( c->profticks){
		BBPunfix(c->profticks->batCacheid);
		BBPunfix(c->profstmt->batCacheid);
		c->profticks = c->profstmt = NULL;
	}
	if( c->error_row){
		BBPunfix(c->error_row->batCacheid);
		BBPunfix(c->error_fld->batCacheid);
		BBPunfix(c->error_msg->batCacheid);
		BBPunfix(c->error_input->batCacheid);
		c->error_row = c->error_fld = c->error_msg = c->error_input = NULL;
	}
	if( c->wlc)
		freeMalBlk(c->wlc);
	c->sqlprofiler = 0;
	c->wlc_kind = 0;
	c->wlc = NULL;
	MT_sema_destroy(&c->s);
	c->mode = MCshutdowninprogress()? BLOCKCLIENT: FREECLIENT;
}

/*
 * If a client disappears from the scene (eof on stream), we should
 * terminate all its children. This is in principle a forcefull action,
 * because the children may be ignoring the primary IO streams.
 * (Instead they may be blocked in an infinite loop)
 *
 * Special care should be taken by closing the 'adm' thread.  It is
 * permitted to leave only when it is the sole user of the system.
 *
 * Furthermore, once we enter closeClient, the process in which it is
 * raised has already lost its file descriptors.
 *
 * When the server is about to shutdown, we should softly terminate
 * all outstanding session.
 */
static volatile int shutdowninprogress = 0;

int
MCshutdowninprogress(void){
	return shutdowninprogress;
}

void
MCstopClients(Client cntxt)
{
	Client c = mal_clients;

	MT_lock_set(&mal_contextLock);
	for(c = mal_clients;  c < mal_clients+MAL_MAXCLIENTS; c++)
	if (cntxt != c){
		if (c->mode == RUNCLIENT)
			c->mode = FINISHCLIENT; 
		else if (c->mode == FREECLIENT)
			c->mode = BLOCKCLIENT;
	}
	shutdowninprogress =1;
	MT_lock_unset(&mal_contextLock);
}

int
MCactiveClients(void)
{
<<<<<<< HEAD
	int active = 0;
	Client cntxt = mal_clients;

	for(cntxt = mal_clients;  cntxt<mal_clients+MAL_MAXCLIENTS; cntxt++){
		active += (cntxt->idle == 0 && cntxt->mode == RUNCLIENT);
	}
	return active;
=======
	int idles = 0;
	Client cntxt = mal_clients;

	for(cntxt = mal_clients;  cntxt<mal_clients+MAL_MAXCLIENTS; cntxt++){
		idles += (cntxt->idle != 0 && cntxt->mode == RUNCLIENT);
	}
	return idles;
>>>>>>> 200ebe85
}

void
MCcloseClient(Client c)
{
	/* free resources of a single thread */
	MCfreeClient(c);
}

str
MCsuspendClient(int id)
{
	if (id < 0 || id >= MAL_MAXCLIENTS)
		throw(INVCRED, "mal.clients", INVCRED_WRONG_ID);
	mal_clients[id].itrace = 'S';
	return MAL_SUCCEED;
}

str
MCawakeClient(int id)
{
	if (id < 0 || id >= MAL_MAXCLIENTS)
		throw(INVCRED, "mal.clients", INVCRED_WRONG_ID);
	mal_clients[id].itrace = 0;
	return MAL_SUCCEED;
}

/*
 * Input to be processed is collected in a Client specific buffer.  It
 * is filled by reading information from a stream, a terminal, or by
 * scheduling strings constructed internally.  The latter involves
 * removing any escape character needed to manipulate the string within
 * the kernel.  The buffer space is automatically expanded to
 * accommodate new information and the read pointers are adjusted.
 *
 * The input is read from a (blocked) stream and stored in the client
 * record input buffer. The storage area grows automatically upon need.
 * The origin of the input stream depends on the connectivity mode.
 *
 * Each operation received from a front-end consists of at least one
 * line.  To simplify misaligned communication with front-ends, we use
 * different prompts structures.
 *
 * The default action is to read information from an ascii-stream one
 * line at a time. This is the preferred mode for reading from terminal.
 * 
 * The next statement block is to be read. Send a prompt to warn the
 * front-end to issue the request.
 */
int
MCreadClient(Client c)
{
	bstream *in = c->fdin;

	while (in->pos < in->len &&
		   (isspace((unsigned char) (in->buf[in->pos])) ||
			in->buf[in->pos] == ';' || !in->buf[in->pos]))
		in->pos++;

	if (in->pos >= in->len || in->mode) {
		ssize_t rd, sum = 0;

		if (in->eof || !isa_block_stream(c->fdout)) {
			if (!isa_block_stream(c->fdout) && c->promptlength > 0)
				mnstr_write(c->fdout, c->prompt, c->promptlength, 1);
			mnstr_flush(c->fdout);
			in->eof = false;
		}
		while ((rd = bstream_next(in)) > 0 && !in->eof) {
			sum += rd;
			if (!in->mode) /* read one line at a time in line mode */
				break;
		}
		if (in->mode) { /* find last new line */
			char *p = in->buf + in->len - 1;

			while (p > in->buf && *p != '\n') {
				*(p + 1) = *p;
				p--;
			}
			if (p > in->buf)
				*(p + 1) = 0;
			if (p != in->buf + in->len - 1)
				in->len++;
		}
	}
	if (in->pos >= in->len) {
		/* end of stream reached */
		if (c->bak) {
			MCpopClientInput(c);
			if (c->fdin == NULL)
				return 0;
			return MCreadClient(c);
		}
		return 0;
	}
	return 1;
}

int
MCvalid(Client tc)
{
	Client c;
	if (tc == NULL) {
		return 0;
	}
	MT_lock_set(&mal_contextLock);
	for (c = mal_clients; c < mal_clients + MAL_MAXCLIENTS; c++) {
		if (c == tc && c->mode == RUNCLIENT) {
			MT_lock_unset(&mal_contextLock);
			return 1;
		}
	}
	MT_lock_unset(&mal_contextLock);
	return 0;
}<|MERGE_RESOLUTION|>--- conflicted
+++ resolved
@@ -71,24 +71,13 @@
 		maxclients = atoi(max_clients);
 	if (maxclients <= 0) {
 		maxclients = 64;
-<<<<<<< HEAD
 		GDKsetenv("max_clients", "64");
-=======
-		if (GDKsetenv("max_clients", "64") != GDK_SUCCEED) {
-			fprintf(stderr, "!MCinit: GDKsetenv failed");
-			return false;
-		}
->>>>>>> 200ebe85
 	}
 
 	MAL_MAXCLIENTS = /* client connections */ maxclients;
 	mal_clients = GDKzalloc(sizeof(ClientRec) * MAL_MAXCLIENTS);
 	if( mal_clients == NULL){
-<<<<<<< HEAD
 		TRC_CRITICAL(MAL_SERVER, "Initialization failed: " MAL_MALLOC_FAIL "\n");
-=======
-		fprintf(stderr,"!MCinit:" MAL_MALLOC_FAIL);
->>>>>>> 200ebe85
 		return false;
 	}
 	for (int i = 0; i < MAL_MAXCLIENTS; i++){
@@ -185,19 +174,11 @@
 static void
 MCresetProfiler(stream *fdout)
 {
-<<<<<<< HEAD
 	if (fdout != maleventstream)
 		return;
 	MT_lock_set(&mal_profileLock);
 	maleventstream = 0;
 	MT_lock_unset(&mal_profileLock);
-=======
-    if (fdout != maleventstream)
-        return;
-    MT_lock_set(&mal_profileLock);
-    maleventstream = 0;
-    MT_lock_unset(&mal_profileLock);
->>>>>>> 200ebe85
 }
 
 void
@@ -236,11 +217,7 @@
 	c->fdin = fin ? fin : bstream_create(GDKstdin, 0);
 	if ( c->fdin == NULL){
 		c->mode = FREECLIENT;
-<<<<<<< HEAD
 		TRC_ERROR(MAL_SERVER, "No stdin channel available\n");
-=======
-		fprintf(stderr,"!initClientRecord:" MAL_MALLOC_FAIL);
->>>>>>> 200ebe85
 		return NULL;
 	}
 	c->yycur = 0;
@@ -275,10 +252,6 @@
 			bstream_destroy(c->fdin);
 			c->mode = FREECLIENT;
 		}
-<<<<<<< HEAD
-=======
-		fprintf(stderr, "!initClientRecord:" MAL_MALLOC_FAIL);
->>>>>>> 200ebe85
 		return NULL;
 	}
 	c->promptlength = strlen(prompt);
@@ -530,7 +503,6 @@
 int
 MCactiveClients(void)
 {
-<<<<<<< HEAD
 	int active = 0;
 	Client cntxt = mal_clients;
 
@@ -538,15 +510,6 @@
 		active += (cntxt->idle == 0 && cntxt->mode == RUNCLIENT);
 	}
 	return active;
-=======
-	int idles = 0;
-	Client cntxt = mal_clients;
-
-	for(cntxt = mal_clients;  cntxt<mal_clients+MAL_MAXCLIENTS; cntxt++){
-		idles += (cntxt->idle != 0 && cntxt->mode == RUNCLIENT);
-	}
-	return idles;
->>>>>>> 200ebe85
 }
 
 void
