--- conflicted
+++ resolved
@@ -602,16 +602,6 @@
 		} 
 		m= m->history;
 	}
-<<<<<<< HEAD
-	p=getInstrPtr(mb,mb->stop-1);
-	if( p->token == REMsymbol){
-		msg= instruction2str(mb, 0, p, FALSE);
-		if (msg) {
-			mnstr_printf(out,"%s.%s[%2d] %s\n", 
-				getModuleId(sig), getFunctionId(sig),j++,msg+3);
-				GDKfree(msg);
-		}
-	}
 }
 
 void
@@ -678,6 +668,4 @@
 	}
 	for (i = 0; i < mb->stop; i++)
 		printInstruction(fd, mb, stk, getInstrPtr(mb, i), flg);
-=======
->>>>>>> e8bf6d5c
 }