--- conflicted
+++ resolved
@@ -16,7 +16,6 @@
 #include "mal_utils.h"
 #include "mal_exception.h"
 #include "mal_listing.h"
-#include "mal_properties.h"
 
 /* 
  * Since MAL programs can be created on the fly by linked-in query
@@ -31,9 +30,7 @@
  * 
  * The protection against overflow is not tight.
 */
-
-// sometimes we advance without the check
-#define advance(X,B,L)  while(*(X) && B+L- 8 > X)(X)++;
+#define advance(X,B,L)  while(*(X) && B+L>X)(X)++;
 
 static str
 renderTerm(MalBlkPtr mb, MalStkPtr stk, InstrPtr p, int idx, int flg)
@@ -42,10 +39,6 @@
 	char *nme =0;
 	int nameused= 0;
 	size_t len = 0, maxlen = BUFSIZ;
-<<<<<<< HEAD
-	str pstring =0;
-=======
->>>>>>> 15a35558
 	ValRecord *val = 0;
 	char *cv =0;
 	str tpe;
@@ -73,7 +66,6 @@
 			val = &stk->stk[varid];
 
 		VALformat(&cv, val);
-		assert(cv);
 		if (len + strlen(cv) >= maxlen)
 			buf= GDKrealloc(buf, maxlen =len + strlen(cv) + BUFSIZ);
 
@@ -84,6 +76,7 @@
 		if( strcmp(cv,"nil") == 0){
 			strcat(buf+len,cv);
 			len += strlen(buf+len);
+			if( cv) GDKfree(cv);
 			showtype =getColumnType(getVarType(mb,varid)) > TYPE_str || 
 				((isVarUDFtype(mb,varid) || isVarTypedef(mb,varid)) && isVarConstant(mb,varid)) || isaBatType(getVarType(mb,varid)); 
 		} else{
@@ -94,6 +87,7 @@
 			}
 			strcat(buf+len,cv);
 			len += strlen(buf+len);
+			if( cv) GDKfree(cv);
 
 			if( closequote ){
 				strcat(buf+len,"\"");
@@ -108,7 +102,6 @@
 					len += snprintf(buf+len,maxlen-len,"[" BUNFMT "]", BATcount(d));
 			}
 		}
-		GDKfree(cv);
 	}
 
 	// show the type when required or frozen by the user
@@ -136,11 +129,7 @@
 fcnDefinition(MalBlkPtr mb, InstrPtr p, str s, int flg, str base, size_t len)
 {
 	int i;
-<<<<<<< HEAD
-	str arg = NULL, t, tpe= NULL, pstring= NULL;
-=======
 	str arg, t, tpe;
->>>>>>> 15a35558
 
 	t = s;
 	snprintf(t,(len-(t-base)), "%s", (flg ? "" : "#") );
@@ -158,14 +147,7 @@
 	advance(t, base, len);
 	snprintf(t, (len-(t-base)),  "%s.",  getModuleId(p)?getModuleId(p):"user");
 	advance(t, base, len);
-<<<<<<< HEAD
-
-	pstring = varGetPropStr(mb,  getArg(p, 0));
-	snprintf(t, (len-(t-base)), "%s%s(",  getFunctionId(p), pstring?pstring:"");
-	GDKfree(pstring);
-=======
 	snprintf(t, (len-(t-base)), "%s(",  getFunctionId(p));
->>>>>>> 15a35558
 	advance(t, base, len);
 
 	for (i = p->retc; i < p->argc; i++) {
@@ -250,9 +232,8 @@
 	str arg;
 
 	base = s = GDKmalloc(len);
-	if ( base == NULL)
-		return base;
-	*s =0;
+	if ( s == NULL)
+		return s;
 	if (flg) {
 		if( p->token<0){
 			s[0] = '#';
@@ -404,7 +385,6 @@
 	str s, nme;
 	BAT *b;
 	ValRecord *val;
-	VarPtr vr;
 	char *cv =0;
 	int varid = getArg(p,idx);
 
@@ -420,10 +400,8 @@
 	} else {
 		val = &stk->stk[varid];
 		VALformat(&cv, val);
-		vr = varGetProp(mb, varid, PropertyIndex("schematablecolumn"));
-		if( vr) 
-			nme = vr->value.val.sval;
-		else
+		nme = getSTC(mb, varid);
+		if( nme == NULL) 
 			nme = getVarName(mb, varid);
 		if ( isaBatType(getArgType(mb,p,idx))){
 			b = BBPquickdesc(abs(stk->stk[varid].val.ival),TRUE);
