--- conflicted
+++ resolved
@@ -69,10 +69,6 @@
 # 07:33:12 >  "mclient" "-lmal" "-ftest" "-Eutf-8" "-i" "-e" "--host=/var/tmp/mtest-15547" "--port=37088"
 # 07:33:12 >  
 
-<<<<<<< HEAD
-MAPI  = (monetdb) /var/tmp/mtest-15547/.s.monetdb.37088
-QUERY = end tst;
-=======
 MAPI  = (monetdb) /var/tmp/mtest-7831/.s.monetdb.38226
 QUERY = function tst();
         barrier go:=true;
@@ -82,7 +78,6 @@
         	c:=a;
         end tst;
 ERROR = !TypeException:user.tst[5]:'a' may not be used before being initialized
->>>>>>> 242cceaf
 
 
 # 07:33:12 >  
