stdout of test 'parseErrors` in directory 'monetdb5/mal` itself:


# 09:50:18 >  
# 09:50:18 >   mserver5 "--config=/ufs/mk/monet5/Linux/etc/monetdb5.conf" --debug=10 --set "monet_mod_path=/ufs/mk/monet5//Linux/lib/MonetDB5:/ufs/mk/monet5//Linux/lib/MonetDB5/lib:/ufs/mk/monet5//Linux/lib/MonetDB5/bin" --set "gdk_dbfarm=/ufs/mk/monet5//Linux/var/MonetDB5/dbfarm" --set "sql_logdir=/ufs/mk/monet5//Linux/var/MonetDB5/sql_logs"  --set mapi_open=true --set xrpc_open=true --set mapi_port=32125 --set xrpc_port=41074 --set monet_prompt= --trace  --dbname=mTests_src_mal  parseErrors.mal
# 09:50:18 >  

# MonetDB 5 server v11.22.0
# This is an unreleased version
# Serving database 'mTests_monetdb5_mal', using 8 threads
# Compiled for x86_64-unknown-linux-gnu/64bit with 64bit OIDs and 128bit integers dynamically linked
# Found 15.589 GiB available main-memory.
# Copyright (c) 1993-July 2008 CWI.
# Copyright (c) August 2008-2015 MonetDB B.V., all rights reserved
# Visit http://www.monetdb.org/ for further information
# Listening for connection requests on mapi:monetdb://vienna.da.cwi.nl:32905/
# Listening for UNIX domain connection requests on mapi:monetdb:///var/tmp/mtest-23746/.s.monetdb.32905
# MonetDB/GIS module loaded
# Start processing logs sql/sql_logs version 52200
# Start reading the write-ahead log 'sql_logs/sql/log.4'
# Finished reading the write-ahead log 'sql_logs/sql/log.4'
# Finished processing logs sql/sql_logs
# MonetDB/SQL module loaded
# MonetDB/R   module loaded

Ready.

# 21:00:37 >  
# 21:00:37 >  "mclient" "-lmal" "-ftest" "-Eutf-8" "-i" "-e" "--host=/var/tmp/mtest-23746" "--port=32905"
# 21:00:37 >  

<<<<<<< HEAD
#io.print(1);
[ 1	]
#io.print(2);
[ 2	]
=======
>>>>>>> 242cceaf

# 21:00:37 >  
# 21:00:37 >  "Done."
# 21:00:37 >  
<|MERGE_RESOLUTION|>--- conflicted
+++ resolved
@@ -29,13 +29,6 @@
 # 21:00:37 >  "mclient" "-lmal" "-ftest" "-Eutf-8" "-i" "-e" "--host=/var/tmp/mtest-23746" "--port=32905"
 # 21:00:37 >  
 
-<<<<<<< HEAD
-#io.print(1);
-[ 1	]
-#io.print(2);
-[ 2	]
-=======
->>>>>>> 242cceaf
 
 # 21:00:37 >  
 # 21:00:37 >  "Done."
