--- conflicted
+++ resolved
@@ -27,9 +27,6 @@
 # 22:18:45 >  "mclient" "-lmal" "-ftest" "-Eutf-8" "-i" "-e" "--host=/var/tmp/mtest-25410" "--port=39815"
 # 22:18:45 >  
 
-<<<<<<< HEAD
-#user.foo();
-=======
 function user.foo():void;               	#[0]  0 
 barrier l:int := 1:int;                 	#[1]  1 <- 2 
     io.print(l:int);                    	#[2] IOprint_val 3 <- 1 
@@ -40,7 +37,6 @@
 exit m:int := 4:int;                    	#[7]  6 <- 8 
     io.print(m:int);                    	#[8] IOprint_val 9 <- 6 
 end user.foo;                           	#[9]  
->>>>>>> 242cceaf
 [ 1	]
 [ 2	]
 [ 4	]
