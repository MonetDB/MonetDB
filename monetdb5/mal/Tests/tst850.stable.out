--- conflicted
+++ resolved
@@ -29,9 +29,6 @@
 # 12:36:17 >  "mclient" "-lmal" "-ftest" "-Eutf-8" "-i" "-e" "--host=/var/tmp/mtest-11334" "--port=30001"
 # 12:36:17 >  
 
-<<<<<<< HEAD
-#user.foo();
-=======
 function user.foo():void;               	#[0]  0 
     t:bat[:str] := bat.new(:str);       	#[1] CMDBATnewColumn 1 <- 2 
     bat.append(t:bat[:str],"#hello world":str);	#[2] BKCappend_val_wrap 3 <- 1 4 
@@ -40,7 +37,6 @@
     b:bat[:bit] := mal.manifold("str":str,"startsWith":str,t:bat[:str],"#":str);	#[5] MANIFOLDevaluate 8 <- 9 10 1 11 
     io.print(b:bat[:bit]);              	#[6] IOprint_val 12 <- 8 
 end user.foo;                           	#[7]  
->>>>>>> 242cceaf
 #--------------------------#
 # h	t  # name
 # void	str		  # type
