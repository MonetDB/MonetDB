--- conflicted
+++ resolved
@@ -25,9 +25,6 @@
 # 09:00:04 >  "mclient" "-lmal" "-ftest" "-Eutf-8" "-i" "-e" "--host=/var/tmp/mtest-21311" "--port=30157"
 # 09:00:04 >  
 
-<<<<<<< HEAD
-#user.foo();
-=======
 function user.foo():void;               	#[0]  0 
 barrier i:flt := 0:flt;                 	#[1]  1 <- 2 
     io.print(i:flt);                    	#[2] IOprint_val 3 <- 1 
@@ -35,7 +32,6 @@
     redo i:flt := iterator.next(1.3:flt,2.5:flt);	#[4] ITRnext_flt 1 <- 6 7 
 exit i:flt;                             	#[5]  1 
 end user.foo;                           	#[6]  
->>>>>>> 242cceaf
 [ 0 ]
 [ 1.3 ]
 
