stdout of test 'tst802` in directory 'monetdb5/mal` itself:


# 14:58:46 >  
# 14:58:46 >  Mtimeout -timeout 60 mserver5 "--config=/ufs/mk/monet5/Linux/etc/MonetDB5.conf" --debug=10 --set "monet_mod_path=/ufs/mk/monet5/Linux/lib64/MonetDB5:/ufs/mk/opensource/MonetDB/Linux/lib64/MonetDB" --set "gdk_dbfarm=/ufs/mk/monet5/Linux/var/MonetDB5/dbfarm" --set "sql_logdir=/ufs/mk/monet5/Linux/var/MonetDB5/dblogs" --set mapi_port=32222 --set monet_prompt= --trace --dbname=mTests_src_mal  tst802.mal < /dev/null
# 14:58:46 >  

# MonetDB 5 server v11.22.0
# This is an unreleased version
# Serving database 'mTests_monetdb5_mal', using 8 threads
# Compiled for x86_64-unknown-linux-gnu/64bit with 64bit OIDs and 128bit integers dynamically linked
# Found 15.590 GiB available main-memory.
# Copyright (c) 1993-July 2008 CWI.
# Copyright (c) August 2008-2015 MonetDB B.V., all rights reserved
# Visit http://www.monetdb.org/ for further information
# Listening for connection requests on mapi:monetdb://vienna.ins.cwi.nl:33676/
# Listening for UNIX domain connection requests on mapi:monetdb:///var/tmp/mtest-1649/.s.monetdb.33676
# MonetDB/GIS module loaded
# Start processing logs sql/sql_logs version 52200
# Start reading the write-ahead log 'sql_logs/sql/log.4'
# Finished reading the write-ahead log 'sql_logs/sql/log.4'
# Finished processing logs sql/sql_logs
# MonetDB/SQL module loaded
# MonetDB/R   module loaded

Ready.

# 10:38:21 >  
# 10:38:21 >  "mclient" "-lmal" "-ftest" "-Eutf-8" "-i" "-e" "--host=/var/tmp/mtest-864" "--port=33541"
# 10:38:21 >  

<<<<<<< HEAD
=======
function user.foo():void;               	#[0]  0 
    z:bat[:int] := bat.new(:int);       	#[1] CMDBATnewColumn 1 <- 2 
    b:bat[:int] := nil:bat[:int];       	#[2]  3 <- 4 
    b:bat[:int] := z:bat[:int];         	#[3]  3 <- 1 
#io.print(b);                           
    c:bat[:int] := user.tst(b:bat[:int]);	#[5]  6 <- 3 
    io.print(c:bat[:int]);              	#[6] IOprint_val 7 <- 6 
end user.foo;                           	#[7]  
#--------------------------#
# h	t  # name
# void	int  # type
#--------------------------#
>>>>>>> 242cceaf

# 10:38:21 >  
# 10:38:21 >  "Done."
# 10:38:21 >  
<|MERGE_RESOLUTION|>--- conflicted
+++ resolved
@@ -29,8 +29,6 @@
 # 10:38:21 >  "mclient" "-lmal" "-ftest" "-Eutf-8" "-i" "-e" "--host=/var/tmp/mtest-864" "--port=33541"
 # 10:38:21 >  
 
-<<<<<<< HEAD
-=======
 function user.foo():void;               	#[0]  0 
     z:bat[:int] := bat.new(:int);       	#[1] CMDBATnewColumn 1 <- 2 
     b:bat[:int] := nil:bat[:int];       	#[2]  3 <- 4 
@@ -43,7 +41,6 @@
 # h	t  # name
 # void	int  # type
 #--------------------------#
->>>>>>> 242cceaf
 
 # 10:38:21 >  
 # 10:38:21 >  "Done."
