stderr of test 'parseErrors` in directory 'monetdb5/mal` itself:


# 09:50:18 >  
# 09:50:18 >   mserver5 "--config=/ufs/mk/monet5/Linux/etc/monetdb5.conf" --debug=10 --set "monet_mod_path=/ufs/mk/monet5//Linux/lib/MonetDB5:/ufs/mk/monet5//Linux/lib/MonetDB5/lib:/ufs/mk/monet5//Linux/lib/MonetDB5/bin" --set "gdk_dbfarm=/ufs/mk/monet5//Linux/var/MonetDB5/dbfarm" --set "sql_logdir=/ufs/mk/monet5//Linux/var/MonetDB5/sql_logs"  --set mapi_open=true --set xrpc_open=true --set mapi_port=32125 --set xrpc_port=41074 --set monet_prompt= --trace  --dbname=mTests_src_mal  parseErrors.mal
# 09:50:18 >  

#warning: please don't forget to set your vault key!
#(see /ufs/mk/monet5/Linux/etc/monetdb5.conf)

# 21:00:37 >  
# 21:00:37 >  "mclient" "-lmal" "-ftest" "-Eutf-8" "-i" "-e" "--host=/var/tmp/mtest-23746" "--port=32905"
# 21:00:37 >  

<<<<<<< HEAD
MAPI  = (monetdb) /var/tmp/mtest-23746/.s.monetdb.32905
QUERY = K := :=
=======
MAPI  = (monetdb) /var/tmp/mtest-13954/.s.monetdb.38078
QUERY = K := :=
        io.print(1);
        io.print(2);
>>>>>>> 242cceaf
ERROR = !SyntaxException:parseError:K := :=
        !SyntaxException:parseError:     ^Type identifier expected
        !SyntaxException:parseError:K := :=
        !SyntaxException:parseError:     ^';' expected

# 21:00:37 >  
# 21:00:37 >  "Done."
# 21:00:37 >  
<|MERGE_RESOLUTION|>--- conflicted
+++ resolved
@@ -12,15 +12,10 @@
 # 21:00:37 >  "mclient" "-lmal" "-ftest" "-Eutf-8" "-i" "-e" "--host=/var/tmp/mtest-23746" "--port=32905"
 # 21:00:37 >  
 
-<<<<<<< HEAD
-MAPI  = (monetdb) /var/tmp/mtest-23746/.s.monetdb.32905
-QUERY = K := :=
-=======
 MAPI  = (monetdb) /var/tmp/mtest-13954/.s.monetdb.38078
 QUERY = K := :=
         io.print(1);
         io.print(2);
->>>>>>> 242cceaf
 ERROR = !SyntaxException:parseError:K := :=
         !SyntaxException:parseError:     ^Type identifier expected
         !SyntaxException:parseError:K := :=
