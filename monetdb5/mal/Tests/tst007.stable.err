stderr of test 'tst007` in directory 'monetdb5/mal` itself:


<<<<<<< HEAD
# 10:46:01 >  
# 10:46:01 >  "mserver5" "--debug=10" "--set" "gdk_nr_threads=0" "--set" "mapi_open=true" "--set" "mapi_port=36068" "--set" "mapi_usock=/var/tmp/mtest-7848/.s.monetdb.36068" "--set" "monet_prompt=" "--forcemito" "--set" "mal_listing=2" "--dbpath=/export/scratch1/mk/default//Linux/var/MonetDB/mTests_monetdb5_mal" "--set" "mal_listing=2" "--set" "embedded_r=yes"
# 10:46:01 >  
=======
# 13:48:21 >  
# 13:48:21 >  "mserver5" "--debug=10" "--set" "gdk_nr_threads=0" "--set" "mapi_open=true" "--set" "mapi_port=30912" "--set" "mapi_usock=/var/tmp/mtest-24529/.s.monetdb.30912" "--set" "monet_prompt=" "--forcemito" "--set" "mal_listing=2" "--dbpath=/export/scratch1/mk/default//Linux/var/MonetDB/mTests_monetdb5_mal" "--set" "mal_listing=2" "--set" "embedded_r=yes"
# 13:48:21 >  
>>>>>>> 242cceaf

# builtin opt 	gdk_dbpath = /export/scratch1/mk/default//Linux/var/monetdb5/dbfarm/demo
# builtin opt 	gdk_debug = 0
# builtin opt 	gdk_vmtrim = no
# builtin opt 	monet_prompt = >
# builtin opt 	monet_daemon = no
# builtin opt 	mapi_port = 50000
# builtin opt 	mapi_open = false
# builtin opt 	mapi_autosense = false
# builtin opt 	sql_optimizer = default_pipe
# builtin opt 	sql_debug = 0
# cmdline opt 	gdk_nr_threads = 0
# cmdline opt 	mapi_open = true
<<<<<<< HEAD
# cmdline opt 	mapi_port = 36068
# cmdline opt 	mapi_usock = /var/tmp/mtest-7848/.s.monetdb.36068
=======
# cmdline opt 	mapi_port = 30912
# cmdline opt 	mapi_usock = /var/tmp/mtest-24529/.s.monetdb.30912
>>>>>>> 242cceaf
# cmdline opt 	monet_prompt = 
# cmdline opt 	mal_listing = 2
# cmdline opt 	gdk_dbpath = /export/scratch1/mk/default//Linux/var/MonetDB/mTests_monetdb5_mal
# cmdline opt 	mal_listing = 2
# cmdline opt 	embedded_r = yes
# cmdline opt 	gdk_debug = 536870922

<<<<<<< HEAD
# 10:46:01 >  
# 10:46:01 >  "mclient" "-lmal" "-ftest" "-Eutf-8" "-i" "-e" "--host=/var/tmp/mtest-7848" "--port=36068"
# 10:46:01 >  

MAPI  = (monetdb) /var/tmp/mtest-10100/.s.monetdb.34120
QUERY = end foo;
ERROR = !TypeException:user.foo[16]:'entry_or_exittest' may not be used before being initialized



# 10:46:01 >  
# 10:46:01 >  "Done."
# 10:46:01 >  
=======
# 13:48:22 >  
# 13:48:22 >  "mclient" "-lmal" "-ftest" "-Eutf-8" "--host=/var/tmp/mtest-24529" "--port=30912"
# 13:48:22 >  

MAPI  = (monetdb) /var/tmp/mtest-7831/.s.monetdb.38226
QUERY = # A collection of forloops, which should not execute
        function foo();
        	b:= bat.new(:int);
        barrier	H := true;
        	T:= 1;
        	#body
        redo 	H;
        exit	H;
        
        
        # de andere loops zijn eenvoudig. 'goto' is altijd beperkt tot
        # 'randen' van het blok. (redo L, leave L)
        # een while loop
        barrier (h,t) := iterator.new(b);
        	(h,t):= iterator.next(b);
        redo	(h,t);
        exit	(h,t);
        	
        #een do-while loop
        	entry:= true;
        barrier M:= entry_or_exittest;
        	entry:= false;
        	# rest
        redo	M;
        exit	M;
        
        #een for-loop 
        	i:= 1;
        barrier N:= i<10;
        	#body
        	i:=i+1;
        redo	N;
        exit	N;
        
        
        # de if-then en if-then-else constructies
        
        barrier	FT:= false;
        	# thenpart
        exit	FT;
        
        barrier	FTE:= false;
        	# thenpart
        exit	FTE;
        barrier FS:= calc.not(FTE);
        	#elsepart
        exit	FS;
        
        end foo;
ERROR = !TypeException:user.foo[16]:'entry_or_exittest' may not be used before being initialized

# 13:48:22 >  
# 13:48:22 >  "Done."
# 13:48:22 >  
>>>>>>> 242cceaf
<|MERGE_RESOLUTION|>--- conflicted
+++ resolved
@@ -1,15 +1,9 @@
 stderr of test 'tst007` in directory 'monetdb5/mal` itself:
 
 
-<<<<<<< HEAD
-# 10:46:01 >  
-# 10:46:01 >  "mserver5" "--debug=10" "--set" "gdk_nr_threads=0" "--set" "mapi_open=true" "--set" "mapi_port=36068" "--set" "mapi_usock=/var/tmp/mtest-7848/.s.monetdb.36068" "--set" "monet_prompt=" "--forcemito" "--set" "mal_listing=2" "--dbpath=/export/scratch1/mk/default//Linux/var/MonetDB/mTests_monetdb5_mal" "--set" "mal_listing=2" "--set" "embedded_r=yes"
-# 10:46:01 >  
-=======
 # 13:48:21 >  
 # 13:48:21 >  "mserver5" "--debug=10" "--set" "gdk_nr_threads=0" "--set" "mapi_open=true" "--set" "mapi_port=30912" "--set" "mapi_usock=/var/tmp/mtest-24529/.s.monetdb.30912" "--set" "monet_prompt=" "--forcemito" "--set" "mal_listing=2" "--dbpath=/export/scratch1/mk/default//Linux/var/MonetDB/mTests_monetdb5_mal" "--set" "mal_listing=2" "--set" "embedded_r=yes"
 # 13:48:21 >  
->>>>>>> 242cceaf
 
 # builtin opt 	gdk_dbpath = /export/scratch1/mk/default//Linux/var/monetdb5/dbfarm/demo
 # builtin opt 	gdk_debug = 0
@@ -23,13 +17,8 @@
 # builtin opt 	sql_debug = 0
 # cmdline opt 	gdk_nr_threads = 0
 # cmdline opt 	mapi_open = true
-<<<<<<< HEAD
-# cmdline opt 	mapi_port = 36068
-# cmdline opt 	mapi_usock = /var/tmp/mtest-7848/.s.monetdb.36068
-=======
 # cmdline opt 	mapi_port = 30912
 # cmdline opt 	mapi_usock = /var/tmp/mtest-24529/.s.monetdb.30912
->>>>>>> 242cceaf
 # cmdline opt 	monet_prompt = 
 # cmdline opt 	mal_listing = 2
 # cmdline opt 	gdk_dbpath = /export/scratch1/mk/default//Linux/var/MonetDB/mTests_monetdb5_mal
@@ -37,21 +26,6 @@
 # cmdline opt 	embedded_r = yes
 # cmdline opt 	gdk_debug = 536870922
 
-<<<<<<< HEAD
-# 10:46:01 >  
-# 10:46:01 >  "mclient" "-lmal" "-ftest" "-Eutf-8" "-i" "-e" "--host=/var/tmp/mtest-7848" "--port=36068"
-# 10:46:01 >  
-
-MAPI  = (monetdb) /var/tmp/mtest-10100/.s.monetdb.34120
-QUERY = end foo;
-ERROR = !TypeException:user.foo[16]:'entry_or_exittest' may not be used before being initialized
-
-
-
-# 10:46:01 >  
-# 10:46:01 >  "Done."
-# 10:46:01 >  
-=======
 # 13:48:22 >  
 # 13:48:22 >  "mclient" "-lmal" "-ftest" "-Eutf-8" "--host=/var/tmp/mtest-24529" "--port=30912"
 # 13:48:22 >  
@@ -111,4 +85,3 @@
 # 13:48:22 >  
 # 13:48:22 >  "Done."
 # 13:48:22 >  
->>>>>>> 242cceaf
