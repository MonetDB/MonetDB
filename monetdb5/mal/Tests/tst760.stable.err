stderr of test 'tst760` in directory 'monetdb5/mal` itself:


# 09:29:50 >  
# 09:29:50 >  "mserver5" "--debug=10" "--set" "gdk_nr_threads=0" "--set" "mapi_open=true" "--set" "mapi_port=39422" "--set" "mapi_usock=/var/tmp/mtest-25470/.s.monetdb.39422" "--set" "monet_prompt=" "--forcemito" "--set" "mal_listing=2" "--dbpath=/export/scratch1/mk/default//Linux/var/MonetDB/mTests_monetdb5_mal" "--set" "mal_listing=2" "--set" "embedded_r=yes"
# 09:29:50 >  

# builtin opt 	gdk_dbpath = /export/scratch1/mk/default//Linux/var/monetdb5/dbfarm/demo
# builtin opt 	gdk_debug = 0
# builtin opt 	gdk_vmtrim = no
# builtin opt 	monet_prompt = >
# builtin opt 	monet_daemon = no
# builtin opt 	mapi_port = 50000
# builtin opt 	mapi_open = false
# builtin opt 	mapi_autosense = false
# builtin opt 	sql_optimizer = default_pipe
# builtin opt 	sql_debug = 0
# cmdline opt 	gdk_nr_threads = 0
# cmdline opt 	mapi_open = true
# cmdline opt 	mapi_port = 39422
# cmdline opt 	mapi_usock = /var/tmp/mtest-25470/.s.monetdb.39422
# cmdline opt 	monet_prompt = 
# cmdline opt 	mal_listing = 2
# cmdline opt 	gdk_dbpath = /export/scratch1/mk/default//Linux/var/MonetDB/mTests_monetdb5_mal
# cmdline opt 	mal_listing = 2
# cmdline opt 	embedded_r = yes
# cmdline opt 	gdk_debug = 536870922

# 09:29:51 >  
# 09:29:51 >  "mclient" "-lmal" "-ftest" "-Eutf-8" "-i" "-e" "--host=/var/tmp/mtest-25470" "--port=39422"
# 09:29:51 >  

<<<<<<< HEAD
MAPI  = (monetdb) /var/tmp/mtest-25470/.s.monetdb.39422
QUERY = user.test(c,"hello");
ERROR = !TypeException:user.test[1]:'calc.+' undefined in:     k:any := calc.+(1:int,c:str);
        !MALException:user.test[0]:Error in cloned function
        !TypeException:user.main[1]:'user.test' undefined in:     user.test(c:bat[:oid,:str],"hello":str);
=======
MAPI  = (monetdb) /var/tmp/mtest-7831/.s.monetdb.38226
QUERY = # Polymorphic function tests
        # Catching a dynamic error
        function test(b:bat[:any_2],c:any_2);
        	k:= 1+c;
        	io.print(k);
        end test;
        
        c:= bat.new(:str);
        user.test(c,"hello");
ERROR = !TypeException:user.test[1]:'calc.+' undefined in:     k:any := calc.+(1:int,c:str);
        !MALException:user.test[0]:Error in cloned function
        !TypeException:user.main[4]:'user.test' undefined in:     user.test(c:bat[:str],"hello":str);
>>>>>>> 242cceaf

# 09:29:51 >  
# 09:29:51 >  "Done."
# 09:29:51 >  
<|MERGE_RESOLUTION|>--- conflicted
+++ resolved
@@ -30,13 +30,6 @@
 # 09:29:51 >  "mclient" "-lmal" "-ftest" "-Eutf-8" "-i" "-e" "--host=/var/tmp/mtest-25470" "--port=39422"
 # 09:29:51 >  
 
-<<<<<<< HEAD
-MAPI  = (monetdb) /var/tmp/mtest-25470/.s.monetdb.39422
-QUERY = user.test(c,"hello");
-ERROR = !TypeException:user.test[1]:'calc.+' undefined in:     k:any := calc.+(1:int,c:str);
-        !MALException:user.test[0]:Error in cloned function
-        !TypeException:user.main[1]:'user.test' undefined in:     user.test(c:bat[:oid,:str],"hello":str);
-=======
 MAPI  = (monetdb) /var/tmp/mtest-7831/.s.monetdb.38226
 QUERY = # Polymorphic function tests
         # Catching a dynamic error
@@ -50,7 +43,6 @@
 ERROR = !TypeException:user.test[1]:'calc.+' undefined in:     k:any := calc.+(1:int,c:str);
         !MALException:user.test[0]:Error in cloned function
         !TypeException:user.main[4]:'user.test' undefined in:     user.test(c:bat[:str],"hello":str);
->>>>>>> 242cceaf
 
 # 09:29:51 >  
 # 09:29:51 >  "Done."
