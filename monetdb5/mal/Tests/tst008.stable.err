--- conflicted
+++ resolved
@@ -38,11 +38,8 @@
         end foo;
 ERROR = !SyntaxException:parseError:io.printi;
         !SyntaxException:parseError:         ^'(' expected
-<<<<<<< HEAD
-=======
         !SyntaxException:parseError:end foo;
         !SyntaxException:parseError:    ^non matching end label
->>>>>>> 3cc428dc
 
 
 # 10:46:01 >  
