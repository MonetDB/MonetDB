--- conflicted
+++ resolved
@@ -567,13 +567,6 @@
 	}
 	*/
 
-<<<<<<< HEAD
-	if (c->usermodule /*&& strcmp(c->usermodule->name, "user") == 0*/) {
-		freeModule(c->usermodule);
-		c->usermodule = NULL;
-	}
-=======
->>>>>>> d7eef77a
 	MCcloseClient(c);
 	return MAL_SUCCEED;
 }
