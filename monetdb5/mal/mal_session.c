/*
 * SPDX-License-Identifier: MPL-2.0
 *
 * This Source Code Form is subject to the terms of the Mozilla Public
 * License, v. 2.0.  If a copy of the MPL was not distributed with this
 * file, You can obtain one at http://mozilla.org/MPL/2.0/.
 *
 * Copyright 1997 - July 2008 CWI, August 2008 - 2023 MonetDB B.V.
 */

/* (author) M.L. Kersten
 */
#include "monetdb_config.h"
#include "mal_scenario.h"
#include "mal_session.h"
#include "mal_instruction.h" /* for pushEndInstruction() */
#include "mal_interpreter.h" /* for runMAL(), garbageElement() */
#include "mal_parser.h"	     /* for parseMAL() */
#include "mal_namespace.h"
#include "mal_authorize.h"
#include "mal_builder.h"
#include "msabaoth.h"
#include "mal_private.h"
#include "mal_internal.h"
#include "gdk.h"	/* for opendir and friends */

/*
 * The MonetDB server uses a startup script to boot the system.
 * This script is an ordinary MAL program, but will mostly
 * consist of include statements to load modules of general interest.
 * The startup script is run as user Admin.
 */
str
malBootstrap(char *modules[], bool embedded, const char *initpasswd)
{
	Client c;
	str msg = MAL_SUCCEED;

	c = MCinitClient(MAL_ADMIN, NULL, NULL);
	if(c == NULL) {
		throw(MAL, "malBootstrap", "Failed to initialize client");
	}
	MT_thread_set_qry_ctx(NULL);
	assert(c != NULL);
	c->curmodule = c->usermodule = userModule();
	if(c->usermodule == NULL) {
		MCcloseClient(c);
		throw(MAL, "malBootstrap", "Failed to initialize client MAL module");
	}
	if ( (msg = defaultScenario(c)) ) {
		MCcloseClient(c);
		return msg;
	}
	if((msg = MSinitClientPrg(c, "user", "main")) != MAL_SUCCEED) {
		MCcloseClient(c);
		return msg;
	}

	if( MCinitClientThread(c) < 0){
		MCcloseClient(c);
		throw(MAL, "malBootstrap", "Failed to create client thread");
	}
	if ((msg = malIncludeModules(c, modules, 0, embedded, initpasswd)) != MAL_SUCCEED) {
		MCcloseClient(c);
		return msg;
	}
	pushEndInstruction(c->curprg->def);
	msg = chkProgram(c->usermodule, c->curprg->def);
	if ( msg != MAL_SUCCEED || (msg= c->curprg->def->errors) != MAL_SUCCEED ) {
		MCcloseClient(c);
		return msg;
	}
	msg = MALengine(c);
	MCcloseClient(c);
	return msg;
}

/*
 * Every client has a 'main' function to collect the statements.  Once
 * the END instruction has been found, it is added to the symbol table
 * and a fresh container is being constructed.  Note, this scheme makes
 * testing for recursive function calls a little more difficult.
 * Therefore, type checking should be performed afterwards.
 *
 * In interactive mode,  the closing statement is never reached.  The
 * 'main' procedure is typically cleaned between successive external
 * messages except for its variables, which are considerd global.  This
 * storage container is re-used when during the previous call nothing
 * was added.  At the end of the session we have to garbage collect the
 * BATs introduced.
 */
static str
MSresetClientPrg(Client cntxt, const char *mod, const char *fcn)
{
	MalBlkPtr mb;
	InstrPtr p;

	cntxt->itrace = 0;  /* turn off any debugging */
	mb = cntxt->curprg->def;
	mb->stop = 1;
	mb->errors = MAL_SUCCEED;
	p = mb->stmt[0];

	p->gc = 0;
	p->retc = 1;
	p->argc = 1;
	p->argv[0] = 0;

	setModuleId(p, mod);
	setFunctionId(p, fcn);
	if( findVariable(mb,fcn) < 0)
		if ((p->argv[0] = newVariable(mb, fcn, strlen(fcn), TYPE_void)) < 0)
			throw(MAL, "resetClientPrg", SQLSTATE(HY013) MAL_MALLOC_FAIL);

	setVarType(mb, findVariable(mb, fcn), TYPE_void);
	/* remove any MAL history */
	if (mb->history) {
		freeMalBlk(mb->history);
		mb->history = 0;
	}
	return MAL_SUCCEED;
}

/*
 * Create a new container block
 */

str
MSinitClientPrg(Client cntxt, const char *mod, const char *nme)
{
	int idx;

	if (cntxt->curprg  && idcmp(nme, cntxt->curprg->name) == 0)
		return MSresetClientPrg(cntxt, putName(mod), putName(nme));
	cntxt->curprg = newFunction(putName(mod), putName(nme), FUNCTIONsymbol);
	if( cntxt->curprg == 0)
		throw(MAL, "initClientPrg", SQLSTATE(HY013) MAL_MALLOC_FAIL);
	if( (idx= findVariable(cntxt->curprg->def,"main")) >=0)
		setVarType(cntxt->curprg->def, idx, TYPE_void);
	insertSymbol(cntxt->usermodule,cntxt->curprg);

	if (cntxt->glb == NULL )
		cntxt->glb = newGlobalStack(MAXGLOBALS + cntxt->curprg->def->vsize);
	if( cntxt->glb == NULL)
		throw(MAL,"initClientPrg", SQLSTATE(HY013) MAL_MALLOC_FAIL);
	assert(cntxt->curprg->def != NULL);
	assert(cntxt->curprg->def->vtop >0);
	return MAL_SUCCEED;
}

/*
 * The default method to interact with the database server is to connect
 * using a port number. The first line received should contain
 * authorization information, such as user name.
 *
 * The scheduleClient receives a challenge response consisting of
 * endian:user:password:lang:database:
 */
static void
exit_streams( bstream *fin, stream *fout )
{
	if (fout && fout != GDKstdout) {
		mnstr_flush(fout, MNSTR_FLUSH_DATA);
		close_stream(fout);
	}
	if (fin)
		bstream_destroy(fin);
}

const char* mal_enableflag = "mal_for_all";

static bool
is_exiting(void *data)
{
	(void) data;
	return GDKexiting();
}

static str MSserveClient(Client cntxt);


static inline void
cleanUpScheduleClient(Client c, Scenario s, str *command, str *err)
{
	if(c) {
		if (s) {
			str msg = NULL;
			if((msg = s->exitClientCmd(c)) != MAL_SUCCEED) {
				mnstr_printf(c->fdout, "!%s\n", msg);
				freeException(msg);
			}
		}
		MCcloseClient(c);
	}
	if (command) {
		GDKfree(*command);
		*command = NULL;
	}
	if (err) {
		freeException(*err);
		*err = NULL;
	}
}


void
MSscheduleClient(str command, str challenge, bstream *fin, stream *fout, protocol_version protocol, size_t blocksize)
{
	char *user = command, *algo = NULL, *passwd = NULL, *lang = NULL, *handshake_opts = NULL;
	char *database = NULL, *s;
	const char *dbname;
	str msg = MAL_SUCCEED;
	bool filetrans = false;
	Client c;

	MT_thread_set_qry_ctx(NULL);
	setClientContext(NULL);

	/* decode BIG/LIT:user:{cypher}passwordchal:lang:database: line */

	/* byte order */
	s = strchr(user, ':');
	if (s) {
		*s = 0;
		mnstr_set_bigendian(fin->s, strcmp(user, "BIG") == 0);
		user = s + 1;
	} else {
		mnstr_printf(fout, "!incomplete challenge '%s'\n", user);
		exit_streams(fin, fout);
		GDKfree(command);
		return;
	}

	/* passwd */
	s = strchr(user, ':');
	if (s) {
		*s = 0;
		passwd = s + 1;
		/* decode algorithm, i.e. {plain}mypasswordchallenge */
		if (*passwd != '{') {
			mnstr_printf(fout, "!invalid password entry\n");
			exit_streams(fin, fout);
			GDKfree(command);
			return;
		}
		algo = passwd + 1;
		s = strchr(algo, '}');
		if (!s) {
			mnstr_printf(fout, "!invalid password entry\n");
			exit_streams(fin, fout);
			GDKfree(command);
			return;
		}
		*s = 0;
		passwd = s + 1;
	} else {
		mnstr_printf(fout, "!incomplete challenge '%s'\n", user);
		exit_streams(fin, fout);
		GDKfree(command);
		return;
	}

	/* lang */
	s = strchr(passwd, ':');
	if (s) {
		*s = 0;
		lang = s + 1;
	} else {
		mnstr_printf(fout, "!incomplete challenge, missing language\n");
		exit_streams(fin, fout);
		GDKfree(command);
		return;
	}

	/* database */
	s = strchr(lang, ':');
	if (s) {
		*s = 0;
		database = s + 1;
		/* we can have stuff following, make it void */
		s = strchr(database, ':');
		if (s)
			*s++ = 0;
	}

	if (s && strncmp(s, "FILETRANS:", 10) == 0) {
		s += 10;
		filetrans = true;
	} else if (s && s[0] == ':') {
		s += 1;
		filetrans = false;
	}

	if (s && strchr(s, ':') != NULL) {
		handshake_opts = s;
		s = strchr(s, ':');
		*s++ = '\0';
	}
	dbname = GDKgetenv("gdk_dbname");
	if (database != NULL && database[0] != '\0' &&
		strcmp(database, dbname) != 0)
	{
		mnstr_printf(fout, "!request for database '%s', "
						   "but this is database '%s', "
						   "did you mean to connect to monetdbd instead?\n",
				database, dbname);
		/* flush the error to the client, and abort further execution */
		exit_streams(fin, fout);
		GDKfree(command);
		return;
	} else {
		str err;
		oid uid = 0;
		sabdb *stats = NULL;

		if (!GDKinmemory(0) && !GDKembedded()) {
			err = msab_getMyStatus(&stats);
			if (err != NULL) {
				/* this is kind of awful, but we need to get rid of this
				 * message */
				free(err);
				mnstr_printf(fout, "!internal server error, "
							 "please try again later\n");
				exit_streams(fin, fout);
				GDKfree(command);
				return;
			}
			if (stats->locked) {
				if (uid == 0) {
					mnstr_printf(fout, "#server is running in "
								 "maintenance mode\n");
				} else {
					mnstr_printf(fout, "!server is running in "
								 "maintenance mode, please try again later\n");
					exit_streams(fin, fout);
					msab_freeStatus(&stats);
					GDKfree(command);
					return;
				}
			}
			msab_freeStatus(&stats);
		}

		c = MCinitClient(uid, fin, fout);
		if (c == NULL) {
			if ( MCshutdowninprogress())
				mnstr_printf(fout, "!system shutdown in progress, please try again later\n");
			else
				mnstr_printf(fout, "!maximum concurrent client limit reached "
								   "(%d), please try again later\n", MAL_MAXCLIENTS);
			exit_streams(fin, fout);
			GDKfree(command);
			return;
		}
		c->filetrans = filetrans;
		c->handshake_options = handshake_opts ? strdup(handshake_opts) : NULL;
		/* move this back !! */
		if (c->usermodule == 0) {
			c->curmodule = c->usermodule = userModule();
			if(c->curmodule  == NULL) {
				mnstr_printf(fout, "!could not allocate space\n");
				cleanUpScheduleClient(c, NULL, &command, &msg);
				return;
			}
		}

		if ((s = setScenario(c, lang)) != NULL) {
			mnstr_printf(c->fdout, "!%s\n", s);
			mnstr_flush(c->fdout, MNSTR_FLUSH_DATA);
			GDKfree(s);
			MCcloseClient(c);
		}
		if (!GDKgetenv_isyes(mal_enableflag) &&
				(strncasecmp("sql", lang, 3) != 0 && uid != 0)) {

			mnstr_printf(fout, "!only the 'monetdb' user can use non-sql languages. "
					           "run mserver5 with --set %s=yes to change this.\n", mal_enableflag);
<<<<<<< HEAD
			cleanUpScheduleClient(c, NULL, &command, &msg);
=======
			exit_streams(fin, fout);
			GDKfree(command);
			MCcloseClient(c);
>>>>>>> 9c602566
			return;
		}
	}

	if((msg = MSinitClientPrg(c, "user", "main")) != MAL_SUCCEED) {
		mnstr_printf(fout, "!could not allocate space\n");
<<<<<<< HEAD
		cleanUpScheduleClient(c, NULL, &command, &msg);
=======
		exit_streams(fin, fout);
		freeException(msg);
		GDKfree(command);
		MCcloseClient(c);
>>>>>>> 9c602566
		return;
	}

	// at this point username should have being verified
	c->username = GDKstrdup(user);
	if (passwd)
		passwd = GDKstrdup(passwd);
	if (algo)
		algo = GDKstrdup(algo);
	GDKfree(command);

	/* NOTE ABOUT STARTING NEW THREADS
	 * At this point we have conducted experiments (Jun 2012) with
	 * reusing threads.  The implementation used was a lockless array of
	 * semaphores to wake up threads to do work.  Experimentation on
	 * Linux, Solaris and Darwin showed no significant improvements, in
	 * most cases no improvements at all.  Hence the following
	 * conclusion: thread reuse doesn't save up on the costs of just
	 * forking new threads.  Since the latter means no difficulties of
	 * properly maintaining a pool of threads and picking the workers
	 * out of them, it is favourable just to start new threads on
	 * demand. */

	/* fork a new thread to handle this client */

	c->protocol = protocol;
	c->blocksize = blocksize;

	if (!GDKembedded() && c->phase[MAL_SCENARIO_INITCLIENT]) {
		str (*init_client)(Client, const char *, const char *, const char *) = (str (*)(Client, const char *, const char *, const char *)) c->phase[MAL_SCENARIO_INITCLIENT];
		if ((msg = init_client(c, passwd, challenge, algo)) != MAL_SUCCEED) {
			mnstr_printf(fout, "!%s\n", msg);
			if (passwd)
				GDKfree(passwd);
			if (algo)
				GDKfree(algo);
			if (c->phase[MAL_SCENARIO_EXITCLIENT]) {
				c->phase[MAL_SCENARIO_EXITCLIENT](c);
			}
			cleanUpScheduleClient(c, NULL, NULL, &msg);
			return;
		}
	}
	if (passwd)
		GDKfree(passwd);
	if (algo)
		GDKfree(algo);

	mnstr_settimeout(c->fdin->s, 50, is_exiting, NULL);
	msg = MSserveClient(c);
	if (msg != MAL_SUCCEED) {
		mnstr_printf(fout, "!could not serve client\n");
		exit_streams(fin, fout);
		freeException(msg);
	}
}

/*
 * After the client initialization has been finished, we can start the
 * interaction protocol. This involves parsing the input in the context
 * of an already defined procedure and upon success, its execution.
 *
 * In essence, this calls for an incremental parsing operation, because
 * we should wait until a complete basic block has been detected.  Test,
 * first collect the instructions before we take them all.
 *
 * In interactive mode, we should remove the instructions before
 * accepting new ones. The function signature remains the same and the
 * symbol table should also not be affected.  Aside from removing
 * instruction, we should also condense the variable stack, i.e.
 * removing at least the temporary variables, but maybe everything
 * beyond a previous defined point.
 *
 * Beware that we have to cleanup the global stack as well. This to
 * avoid subsequent calls to find garbage information.  However, this
 * action is only required after a successful execution.  Otherwise,
 * garbage collection is not needed.
 */
void
MSresetInstructions(MalBlkPtr mb, int start)
{
	int i;
	InstrPtr p;

	for (i = start; i < mb->ssize; i++) {
		p = getInstrPtr(mb, i);
		if (p)
			freeInstruction(p);
		mb->stmt[i] = NULL;
	}
	mb->stop = start;
}

/*
 * MAL instructions generate variables.
 * The values of temporary variables should be cleaned at the end of a call
 * The values of global variables are retained.
 * Global variables should not start with C_ or X_
 */
void
MSresetStack(Client cntxt, MalBlkPtr mb, MalStkPtr glb)
{
	InstrPtr sig = getInstrPtr(mb, 0);
	int i, k = sig->argc;

	if (mb->errors == MAL_SUCCEED){
		for (i = sig->argc; i < mb->vtop; i++) {
			if (glb && i < glb->stktop && isTmpVar(mb,i) && !glb->keepTmps) {
				/* clean stack entry */
				garbageElement(cntxt, &glb->stk[i]);
				glb->stk[i].vtype = TYPE_int;
				glb->stk[i].len = 0;
				glb->stk[i].val.pval = 0;
				if (isVarConstant(mb, i))
					garbageElement(cntxt, &mb->var[i].value);
			} else {
				/* compress the global variable list and stack */
				mb->var[k] = mb->var[i];
				glb->stk[k] = glb->stk[i];
				setVarUsed(mb, k);
				setVarInit(mb, k);
				if( i != k){
					glb->stk[i].vtype = TYPE_int;
					glb->stk[i].len = 0;
					glb->stk[i].val.pval = 0;
					clrVarConstant(mb,i);
					clrVarCleanup(mb,i);
				}
				k++;
			}
		}
	}
	assert(k <= mb->vsize);
	mb->vtop = k;
}

/* The symbol table be become filled with constant values to be garbage collected
* The signature is always left behind.
*/

void
MSresetVariables(MalBlkPtr mb)
{
	InstrPtr sig = getInstrPtr(mb, 0);
	int i;

	if (mb->errors == MAL_SUCCEED)
		for (i = sig->argc; i < mb->vtop; i++)
			if( isVarConstant(mb,i)){
				VALclear(&getVarConstant(mb,i));
				clrVarConstant(mb, i);
			}
}

/*
 * Here we start the client.  We need to initialize and allocate space
 * for the global variables.  Thereafter it is up to the scenario
 * interpreter to process input.
 */
static str
MSserveClient(Client c)
{
	MalBlkPtr mb;
	str msg = 0;

	if (MCinitClientThread(c) < 0) {
		MCcloseClient(c);
		return MAL_SUCCEED;
	}
	/*
	 * A stack frame is initialized to keep track of global variables.
	 * The scenarios are run until we finally close the last one.
	 */
	mb = c->curprg->def;
	if (c->glb == NULL)
		c->glb = newGlobalStack(MAXGLOBALS + mb->vsize);
	if (c->glb == NULL) {
		MCcloseClient(c);
		throw(MAL, "serveClient", SQLSTATE(HY013) MAL_MALLOC_FAIL);
	} else {
		c->glb->stktop = mb->vtop;
		c->glb->blk = mb;
	}

	if (c->scenario == 0)
		msg = defaultScenario(c);
	if (msg) {
		MCcloseClient(c);
		return msg;
	} else {
		do {
			do {
				MT_thread_setworking("running scenario");
				msg = runScenario(c);
				freeException(msg);
				if (c->mode == FINISHCLIENT)
					break;
				resetScenario(c);
			} while (c->scenario && !GDKexiting());
		} while (c->scenario && c->mode != FINISHCLIENT && !GDKexiting());
	}
	MT_thread_setworking("exiting");
	/* pre announce our exiting: cleaning up may take a while and we
	 * don't want to get killed during that time for fear of
	 * deadlocks */
	MT_exiting_thread();
	/*
	 * At this stage we should clean out the MAL block
	 */
	if (c->backup) {
		assert(0);
		freeSymbol(c->backup);
		c->backup = 0;
	}

	if( c->curprg && c->curprg->def)
		resetMalBlk(c->curprg->def);
	/*
	if (c->curprg) {
		freeSymbol(c->curprg);
		c->curprg = 0;
	}
	*/

	MCcloseClient(c);
	return MAL_SUCCEED;
}

/*
 * The stages of processing user requests are controlled by a scenario.
 * The routines below are the default implementation.  The main issues
 * to deal after parsing it to clean out the Admin.main function from
 * any information added erroneously.
 *
 * Ideally this involves resetting the state of the client 'main'
 * function, i.e. the symbol table is reset and any instruction added
 * should be cleaned. Beware that the instruction table may have grown
 * in size.
 */
str
MALinitClient(Client c)
{
	assert(c->state[0] == NULL);
	c->state[0] = c;
	return NULL;
}

str
MALexitClient(Client c)
{
	if (c->glb && c->curprg->def->errors == MAL_SUCCEED)
		garbageCollector(c, c->curprg->def, c->glb, TRUE);
	c->mode = FINISHCLIENT;
	if (c->backup) {
		assert(0);
		freeSymbol(c->backup);
		c->backup = NULL;
	}
	/* should be in the usermodule */
	c->curprg = NULL;
	if (c->usermodule){
		freeModule(c->usermodule);
		c->usermodule = NULL;
	}
	return NULL;
}

str
MALreader(Client c)
{
	if (MCreadClient(c) > 0)
		return MAL_SUCCEED;
	MT_lock_set(&mal_contextLock);
	c->mode = FINISHCLIENT;
	MT_lock_unset(&mal_contextLock);
	if (c->fdin)
		c->fdin->buf[c->fdin->pos] = 0;
	return MAL_SUCCEED;
}

/* Before compiling a large string, it makes sense to allocate
 * approximately enough space to keep the intermediate
 * code. Otherwise, we end up with a repeated extend on the MAL block,
 * which really consumes a lot of memcpy resources. The average MAL
 * string length could been derived from the test cases. An error in
 * the estimate is more expensive than just counting the lines.
 */
static int
prepareMalBlk(MalBlkPtr mb, str s)
{
	int cnt = STMT_INCREMENT;

	while (s) {
		s = strchr(s, '\n');
		if (s) {
			s++;
			cnt++;
		}
	}
	cnt = (int) (cnt * 1.1);
	return resizeMalBlk(mb, cnt);
}

str
MALparser(Client c)
{
	InstrPtr p;
	str msg= MAL_SUCCEED;

	assert(c->curprg->def->errors == NULL);
	c->curprg->def->errors = 0;

	if( prepareMalBlk(c->curprg->def, CURRENT(c)) < 0)
		throw(MAL, "mal.parser", "Failed to prepare");
	parseMAL(c, c->curprg, 0, INT_MAX, 0);

	/* now the parsing is done we should advance the stream */
	c->fdin->pos += c->yycur;
	c->yycur = 0;
	c->qryctx.starttime = GDKusec();

	/* check for unfinished blocks */
	if(!c->curprg->def->errors && c->blkmode)
		return MAL_SUCCEED;
	/* empty files should be skipped as well */
	if (c->curprg->def->stop == 1){
		if ( (msg =c->curprg->def->errors) )
			c->curprg->def->errors = 0;
		return msg;
	}

	p = getInstrPtr(c->curprg->def, 0);
	if (p->token != FUNCTIONsymbol) {
		msg =c->curprg->def->errors;
		c->curprg->def->errors = 0;
		MSresetStack(c, c->curprg->def, c->glb);
		resetMalTypes(c->curprg->def, 1);
		return msg;
	}
	pushEndInstruction(c->curprg->def);
	msg = chkProgram(c->usermodule, c->curprg->def);
	if (msg !=MAL_SUCCEED || (msg =c->curprg->def->errors) ){
		c->curprg->def->errors = 0;
		MSresetStack(c, c->curprg->def, c->glb);
		resetMalTypes(c->curprg->def, 1);
		return msg;
	}
	return MAL_SUCCEED;
}

int
MALcommentsOnly(MalBlkPtr mb)
{
	int i;

	for (i = 1; i < mb->stop; i++)
		if (mb->stmt[i]->token != REMsymbol)
			return 0;
	return 1;
}

str
MALcallback(Client c, str msg)
{
	if (msg) {
		/* don't print exception decoration, just the message */
		char *n = NULL;
		char *o = msg;
		while ((n = strchr(o, '\n')) != NULL) {
			if (*o == '!')
				o++;
			mnstr_printf(c->fdout, "!%.*s\n", (int) (n - o), o);
			o = ++n;
		}
		if (*o != 0) {
			if (*o == '!')
				o++;
			mnstr_printf(c->fdout, "!%s\n", o);
		}
		freeException(msg);
	}
	return MAL_SUCCEED;
}

str
MALengine(Client c)
{
	Symbol prg;
	str msg = MAL_SUCCEED;

	if (c->blkmode)
		return MAL_SUCCEED;
	prg = c->curprg;
	if (prg == NULL)
		throw(SYNTAX, "mal.engine", SYNTAX_SIGNATURE);
	if (prg->def == NULL)
		throw(SYNTAX, "mal.engine", SYNTAX_SIGNATURE);

	if (prg->def->errors != MAL_SUCCEED) {
		msg = prg->def->errors;
		prg->def->errors = NULL;
		MSresetStack(c, c->curprg->def, c->glb);
		resetMalTypes(c->curprg->def, 1);
		return msg;
	}
	if (prg->def->stop == 1 || MALcommentsOnly(prg->def))
		return 0;   /* empty block */
	if (c->glb) {
		if (prg->def && c->glb->stksize < prg->def->vsize){
			c->glb = reallocGlobalStack(c->glb, prg->def->vsize);
			if( c->glb == NULL)
				throw(MAL, "mal.engine", SQLSTATE(HY013) MAL_MALLOC_FAIL);
		}
		c->glb->stktop = prg->def->vtop;
		c->glb->blk = prg->def;
		c->glb->cmd = (c->itrace && c->itrace != 'C') ? 'n' : 0;
	}

	/*
	 * In interactive mode we should avoid early garbage collection of values.
	 * This can be controlled by the clean up control at the instruction level
	 * and marking all non-temporary variables as being (potentially) used.
	 */
	if (c->glb) {
		c->glb->pcup = 0;
		c->glb->keepAlive = TRUE; /* no garbage collection */
	}
	if (prg->def->errors == MAL_SUCCEED)
		msg = (str) runMAL(c, prg->def, 0, c->glb);
	if (msg) {
		/* ignore "internal" exceptions */
		if (strstr(msg, "client.quit") ) {
			freeException(msg);
			msg = MAL_SUCCEED;
		}
	}
	MSresetStack(c, prg->def, c->glb);
	resetMalTypes(prg->def, 1);
	if (c->glb) {
		/* for global stacks avoid reinitialization from this point */
		c->glb->stkbot = prg->def->vtop;
	}

	if (prg->def->errors)
		freeException(prg->def->errors);
	prg->def->errors = NULL;
	if (c->itrace)
		mnstr_printf(c->fdout, "mdb>#EOD\n");
	return msg;
}<|MERGE_RESOLUTION|>--- conflicted
+++ resolved
@@ -375,27 +375,14 @@
 
 			mnstr_printf(fout, "!only the 'monetdb' user can use non-sql languages. "
 					           "run mserver5 with --set %s=yes to change this.\n", mal_enableflag);
-<<<<<<< HEAD
 			cleanUpScheduleClient(c, NULL, &command, &msg);
-=======
-			exit_streams(fin, fout);
-			GDKfree(command);
-			MCcloseClient(c);
->>>>>>> 9c602566
 			return;
 		}
 	}
 
 	if((msg = MSinitClientPrg(c, "user", "main")) != MAL_SUCCEED) {
 		mnstr_printf(fout, "!could not allocate space\n");
-<<<<<<< HEAD
 		cleanUpScheduleClient(c, NULL, &command, &msg);
-=======
-		exit_streams(fin, fout);
-		freeException(msg);
-		GDKfree(command);
-		MCcloseClient(c);
->>>>>>> 9c602566
 		return;
 	}
 
