--- conflicted
+++ resolved
@@ -15,8 +15,8 @@
 #include "mal_parser.h"	     /* for parseMAL() */
 #include "mal_namespace.h"
 #include "mal_readline.h"
+#include "mal_authorize.h"
 #include "mal_builder.h"
-#include "mal_authorize.h"
 #include "mal_sabaoth.h"
 #include "mal_private.h"
 #include <gdk.h>	/* for opendir and friends */
@@ -574,15 +574,8 @@
 	c->curprg->def->errors = 0;
 	oldstate = *c->curprg->def;
 
-<<<<<<< HEAD
 	prepareMalBlk(c->curprg->def, CURRENT(c));
 	if (parseMAL(c, c->curprg, 0, INT_MAX) || c->curprg->def->errors) {
-=======
-	if( prepareMalBlk(c->curprg->def, CURRENT(c))){
-		throw(MAL, "mal.parser", MAL_MALLOC_FAIL);
-	}
-	if (parseMAL(c, c->curprg, 0) || c->curprg->def->errors) {
->>>>>>> 649bb8a7
 		/* just complete it for visibility */
 		pushEndInstruction(c->curprg->def);
 		/* caught errors */
