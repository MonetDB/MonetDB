/*
 * SPDX-License-Identifier: MPL-2.0
 *
 * This Source Code Form is subject to the terms of the Mozilla Public
 * License, v. 2.0.  If a copy of the MPL was not distributed with this
 * file, You can obtain one at http://mozilla.org/MPL/2.0/.
 *
 * Copyright 2024, 2025 MonetDB Foundation;
 * Copyright August 2008 - 2023 MonetDB B.V.;
 * Copyright 1997 - July 2008 CWI.
 */

/* (author) M.L. Kersten
 */
#include "monetdb_config.h"
#include "mal_scenario.h"
#include "mal_session.h"
#include "mal_instruction.h"	/* for pushEndInstruction() */
#include "mal_interpreter.h"	/* for runMAL(), garbageElement() */
#include "mal_parser.h"			/* for parseMAL() */
#include "mal_namespace.h"
#include "mal_authorize.h"
#include "mal_builder.h"
#include "msabaoth.h"
#include "mal_private.h"
#include "mal_internal.h"
#include "gdk.h"				/* for opendir and friends */

/*
 * The MonetDB server uses a startup script to boot the system.
 * This script is an ordinary MAL program, but will mostly
 * consist of include statements to load modules of general interest.
 * The startup script is run as user Admin.
 */
str
malBootstrap(char *modules[], bool embedded, const char *initpasswd)
{
	Client c;
	str msg = MAL_SUCCEED;

	c = MCinitClient(MAL_ADMIN, NULL, NULL);
	if (c == NULL) {
		throw(MAL, "malBootstrap", "Failed to initialize client");
	}
	MT_thread_set_qry_ctx(NULL);
	assert(c != NULL);
	c->curmodule = c->usermodule = userModule();
	if (c->usermodule == NULL) {
		MCcloseClient(c);
		throw(MAL, "malBootstrap", "Failed to initialize client MAL module");
	}
	if ((msg = defaultScenario(c))) {
		MCcloseClient(c);
		return msg;
	}
	if ((msg = MSinitClientPrg(c, userRef, mainRef)) != MAL_SUCCEED) {
		MCcloseClient(c);
		return msg;
	}

	if (MCinitClientThread(c) < 0) {
		MCcloseClient(c);
		throw(MAL, "malBootstrap", "Failed to create client thread");
	}
	if ((msg = malIncludeModules(c, modules, 0, embedded, initpasswd)) != MAL_SUCCEED) {
		MCcloseClient(c);
		return msg;
	}
	MCcloseClient(c);
	return msg;
}

/*
 * Every client has a 'main' function to collect the statements.  Once
 * the END instruction has been found, it is added to the symbol table
 * and a fresh container is being constructed.  Note, this scheme makes
 * testing for recursive function calls a little more difficult.
 * Therefore, type checking should be performed afterwards.
 *
 * In interactive mode,  the closing statement is never reached.  The
 * 'main' procedure is typically cleaned between successive external
 * messages except for its variables, which are considered global.  This
 * storage container is re-used when during the previous call nothing
 * was added.  At the end of the session we have to garbage collect the
 * BATs introduced.
 */
static str
MSresetClientPrg(Client ctx, const char *mod, const char *fcn)
{
	MalBlkPtr mb;
	InstrPtr p;

	mb = ctx->curprg->def;
	mb->stop = 1;
	mb->errors = MAL_SUCCEED;
	p = mb->stmt[0];

	p->gc = 0;
	p->retc = 1;
	p->argc = 1;
	p->argv[0] = 0;

	setModuleId(p, mod);
	setFunctionId(p, fcn);
	if (findVariable(mb, fcn) < 0)
		if ((p->argv[0] = newVariable(mb, fcn, strlen(fcn), TYPE_void)) < 0)
			throw(MAL, "resetClientPrg", SQLSTATE(HY013) MAL_MALLOC_FAIL);

	setVarType(mb, findVariable(mb, fcn), TYPE_void);
	return MAL_SUCCEED;
}

/*
 * Create a new container block
 */

str
MSinitClientPrg(Client ctx, const char *mod, const char *nme)
{
	int idx;

	if (ctx->curprg && idcmp(nme, ctx->curprg->name) == 0)
		return MSresetClientPrg(ctx, putName(mod), putName(nme));
	ctx->curprg = newFunction(putName(mod), putName(nme), FUNCTIONsymbol);
	if (ctx->curprg == 0)
		throw(MAL, "initClientPrg", SQLSTATE(HY013) MAL_MALLOC_FAIL);
	if ((idx = findVariable(ctx->curprg->def, mainRef)) >= 0)
		setVarType(ctx->curprg->def, idx, TYPE_void);
	insertSymbol(ctx->usermodule, ctx->curprg);

	if (ctx->glb == NULL)
		ctx->glb = newGlobalStack(ctx->ma, MAXGLOBALS + ctx->curprg->def->vsize);
	if (ctx->glb == NULL)
		throw(MAL, "initClientPrg", SQLSTATE(HY013) MAL_MALLOC_FAIL);
	assert(ctx->curprg->def != NULL);
	assert(ctx->curprg->def->vtop > 0);
	return MAL_SUCCEED;
}

/*
<<<<<<< HEAD
 * The default method to interact with the database server is to connect
 * using a port number. The first line received should contain
 * authorization information, such as user name.
 *
 * The scheduleClient receives a challenge response consisting of
 * endian:user:password:lang:database:
 */
static void
exit_streams(bstream *fin, stream *fout)
{
	if (fout && fout != GDKstdout) {
		mnstr_flush(fout, MNSTR_FLUSH_DATA);
		close_stream(fout);
	}
	if (fin)
		bstream_destroy(fin);
}

static const char mal_enableflag[] = "mal_for_all";

static bool
is_exiting(void *data)
{
	(void) data;
	return GDKexiting();
}

static str MSserveClient(Client cntxt);


static inline void
cleanUpScheduleClient(Client c, str *command, str *err)
{
	if (c) {
		MCcloseClient(c);
	}
	if (command) {
		GDKfree(*command);
		*command = NULL;
	}
	if (err) {
		freeException(*err);
		*err = NULL;
	}
}


void
MSscheduleClient(str command, str peer, str challenge, bstream *fin, stream *fout,
				 protocol_version protocol, size_t blocksize)
{
	char *user = command, *algo = NULL, *passwd = NULL, *lang = NULL,
		*handshake_opts = NULL;
	char *database = NULL, *s;
	const char *dbname;
	str msg = MAL_SUCCEED;
	bool filetrans = false;
	Client c;

	MT_thread_set_qry_ctx(NULL);

	/* decode BIG/LIT:user:{cypher}passwordchal:lang:database: line */

	/* byte order */
	s = strchr(user, ':');
	if (s) {
		*s = 0;
		mnstr_set_bigendian(fin->s, strcmp(user, "BIG") == 0);
		user = s + 1;
	} else {
		mnstr_printf(fout, "!incomplete challenge '%s'\n", user);
		exit_streams(fin, fout);
		GDKfree(command);
		return;
	}

	/* passwd */
	s = strchr(user, ':');
	if (s) {
		*s = 0;
		passwd = s + 1;
		/* decode algorithm, i.e. {plain}mypasswordchallenge */
		if (*passwd != '{') {
			mnstr_printf(fout, "!invalid password entry\n");
			exit_streams(fin, fout);
			GDKfree(command);
			return;
		}
		algo = passwd + 1;
		s = strchr(algo, '}');
		if (!s) {
			mnstr_printf(fout, "!invalid password entry\n");
			exit_streams(fin, fout);
			GDKfree(command);
			return;
		}
		*s = 0;
		passwd = s + 1;
	} else {
		mnstr_printf(fout, "!incomplete challenge '%s'\n", user);
		exit_streams(fin, fout);
		GDKfree(command);
		return;
	}

	/* lang */
	s = strchr(passwd, ':');
	if (s) {
		*s = 0;
		lang = s + 1;
	} else {
		mnstr_printf(fout, "!incomplete challenge, missing language\n");
		exit_streams(fin, fout);
		GDKfree(command);
		return;
	}

	/* database */
	s = strchr(lang, ':');
	if (s) {
		*s = 0;
		database = s + 1;
		/* we can have stuff following, make it void */
		s = strchr(database, ':');
		if (s)
			*s++ = 0;
	}

	if (s && strncmp(s, "FILETRANS:", 10) == 0) {
		s += 10;
		filetrans = true;
	} else if (s && s[0] == ':') {
		s += 1;
		filetrans = false;
	}

	if (s && strchr(s, ':') != NULL) {
		handshake_opts = s;
		s = strchr(s, ':');
		*s++ = '\0';
	}
	dbname = GDKgetenv("gdk_dbname");
	if (database != NULL && database[0] != '\0' &&
		strcmp(database, dbname) != 0) {
		mnstr_printf(fout, "!request for database '%s', "
					 "but this is database '%s', "
					 "did you mean to connect to monetdbd instead?\n",
					 database, dbname);
		/* flush the error to the client, and abort further execution */
		exit_streams(fin, fout);
		GDKfree(command);
		return;
	} else {
		c = MCinitClient(0, fin, fout);
		if (c == NULL) {
			if (MCshutdowninprogress())
				mnstr_printf(fout,
							 "!system shutdown in progress, please try again later\n");
			else
				mnstr_printf(fout, "!maximum concurrent client limit reached "
							 "(%d), please try again later\n", MAL_MAXCLIENTS);
			exit_streams(fin, fout);
			GDKfree(command);
			return;
		}
		c->filetrans = filetrans;
		c->handshake_options = handshake_opts ? MA_STRDUP(c->ma, handshake_opts) : NULL;
		/* move this back !! */
		if (c->usermodule == 0) {
			c->curmodule = c->usermodule = userModule();
			if (c->curmodule == NULL) {
				mnstr_printf(fout, "!could not allocate space\n");
				cleanUpScheduleClient(c, &command, &msg);
				return;
			}
		}

		if ((msg = setScenario(c, lang)) != NULL) {
			mnstr_printf(c->fdout, "!%s\n", msg);
			mnstr_flush(c->fdout, MNSTR_FLUSH_DATA);
			cleanUpScheduleClient(c, &command, &msg);
			return;
		}
		if (strncasecmp("sql", lang, strlen(lang)) != 0
			&& strncasecmp("msql", lang, strlen(lang)) != 0
			&& strcmp(user, "monetdb") != 0) {
			mnstr_printf(fout,
						 "!only the 'monetdb' user can use non-sql languages. "
						 "run mserver5 with --set %s=yes to change this.\n",
						 mal_enableflag);
			cleanUpScheduleClient(c, &command, &msg);
			return;
		}
	}

	if ((msg = MSinitClientPrg(c, userRef, mainRef)) != MAL_SUCCEED) {
		mnstr_printf(fout, "!could not allocate space\n");
		cleanUpScheduleClient(c, &command, &msg);
		return;
	}

	// at this point username should have being verified
	c->username = MA_STRDUP(c->ma, user);
	if (peer)
		c->peer = MA_STRDUP(c->ma, peer);

	/* NOTE ABOUT STARTING NEW THREADS
	 * At this point we have conducted experiments (Jun 2012) with
	 * reusing threads.  The implementation used was a lockless array of
	 * semaphores to wake up threads to do work.  Experimentation on
	 * Linux, Solaris and Darwin showed no significant improvements, in
	 * most cases no improvements at all.  Hence the following
	 * conclusion: thread reuse doesn't save up on the costs of just
	 * forking new threads.  Since the latter means no difficulties of
	 * properly maintaining a pool of threads and picking the workers
	 * out of them, it is favourable just to start new threads on
	 * demand. */

	/* fork a new thread to handle this client */

	c->protocol = protocol;
	c->blocksize = blocksize;

	mnstr_settimeout(c->fdin->s, 50, is_exiting, NULL);
	if (c->initClient) {
		if ((msg = c->initClient(c, passwd, challenge, algo)) != MAL_SUCCEED) {
			mnstr_printf(fout, "!%s\n", msg);
			GDKfree(command);
			if (c->exitClient)
				c->exitClient(c);
			cleanUpScheduleClient(c, NULL, &msg);
			return;
		}
	}
	GDKfree(command);

	msg = MSserveClient(c);
	if (msg != MAL_SUCCEED) {
		freeException(msg);
	}
}

/*
=======
>>>>>>> 0292dd3f
 * After the client initialization has been finished, we can start the
 * interaction protocol. This involves parsing the input in the context
 * of an already defined procedure and upon success, its execution.
 *
 * In essence, this calls for an incremental parsing operation, because
 * we should wait until a complete basic block has been detected.  Test,
 * first collect the instructions before we take them all.
 *
 * In interactive mode, we should remove the instructions before
 * accepting new ones. The function signature remains the same and the
 * symbol table should also not be affected.  Aside from removing
 * instruction, we should also condense the variable stack, i.e.
 * removing at least the temporary variables, but maybe everything
 * beyond a previous defined point.
 *
 * Beware that we have to cleanup the global stack as well. This to
 * avoid subsequent calls to find garbage information.  However, this
 * action is only required after a successful execution.  Otherwise,
 * garbage collection is not needed.
 */
void
MSresetInstructions(MalBlkPtr mb, int start)
{
	int i;
	InstrPtr p;

	for (i = start; i < mb->ssize; i++) {
		p = getInstrPtr(mb, i);
		if (p)
			freeInstruction(mb, p);
		mb->stmt[i] = NULL;
	}
	mb->stop = start;
}

/*
 * MAL instructions generate variables.
 * The values of temporary variables should be cleaned at the end of a call
 * The values of global variables are retained.
 * Global variables should not start with C_ or X_
 */
void
MSresetStack(Client cntxt, MalBlkPtr mb, MalStkPtr glb)
{
	InstrPtr sig = getInstrPtr(mb, 0);
	int i, k = sig->argc;

	if (mb->errors == MAL_SUCCEED) {
		for (i = sig->argc; i < mb->vtop; i++) {
			if (glb && i < glb->stktop && isTmpVar(mb, i) && !glb->keepTmps) {
				/*
				if (mb->var[i].name)
					GDKfree(mb->var[i].name);
					*/
				/* clean stack entry */
				garbageElement(cntxt, &glb->stk[i]);
				glb->stk[i].vtype = TYPE_int;
				glb->stk[i].len = 0;
				glb->stk[i].val.pval = 0;
				if (isVarConstant(mb, i))
					garbageElement(cntxt, &mb->var[i].value);
			} else {
				/* compress the global variable list and stack */
				mb->var[k] = mb->var[i];
				glb->stk[k] = glb->stk[i];
				setVarUsed(mb, k);
				setVarInit(mb, k);
				if (i != k) {
					glb->stk[i].vtype = TYPE_int;
					glb->stk[i].len = 0;
					glb->stk[i].val.pval = 0;
					clrVarConstant(mb, i);
					clrVarCleanup(mb, i);
				}
				k++;
			}
		}
	}
	assert(k <= mb->vsize);
	mb->vtop = k;
}

/* The symbol table be become filled with constant values to be garbage collected
* The signature is always left behind.
*/

void
MSresetVariables(MalBlkPtr mb)
{
	InstrPtr sig = getInstrPtr(mb, 0);
	int i;

	if (mb->errors == MAL_SUCCEED)
		for (i = sig->argc; i < mb->vtop; i++)
			if (isVarConstant(mb, i)) {
				VALclear(&getVarConstant(mb, i));
				clrVarConstant(mb, i);
			}
}

/*
<<<<<<< HEAD
 * Here we start the client.  We need to initialize and allocate space
 * for the global variables.  Thereafter it is up to the scenario
 * interpreter to process input.
 */
static str
MSserveClient(Client c)
{
	MalBlkPtr mb;
	str msg = 0;

	if (MCinitClientThread(c) < 0) {
		MCcloseClient(c);
		return MAL_SUCCEED;
	}
	/*
	 * A stack frame is initialized to keep track of global variables.
	 * The scenarios are run until we finally close the last one.
	 */
	mb = c->curprg->def;
	if (c->glb == NULL)
		c->glb = newGlobalStack(c->ma, MAXGLOBALS + mb->vsize);
	if (c->glb == NULL) {
		MCcloseClient(c);
		throw(MAL, "serveClient", SQLSTATE(HY013) MAL_MALLOC_FAIL);
	} else {
		c->glb->stktop = mb->vtop;
		c->glb->blk = mb;
	}

	if (c->scenario == 0)
		msg = defaultScenario(c);
	if (msg) {
		MCcloseClient(c);
		return msg;
	} else {
		do {
			do {
				MT_thread_setworking("running scenario");
				msg = runScenario(c);
				freeException(msg);
				if (c->mode == FINISHCLIENT)
					break;
				resetScenario(c);
			} while (c->scenario && !GDKexiting());
		} while (c->scenario && c->mode != FINISHCLIENT && !GDKexiting());
	}
	MT_thread_setworking("exiting");
	/* pre announce our exiting: cleaning up may take a while and we
	 * don't want to get killed during that time for fear of
	 * deadlocks */
	MT_exiting_thread();
	/*
	 * At this stage we should clean out the MAL block
	 */
	if (c->backup) {
		assert(0);
		freeSymbol(c->backup);
		c->backup = 0;
	}

	//if (c->curprg && c->curprg->def)
	//	resetMalBlk(&c->curprg->def);
	/*
	   if (c->curprg) {
	   freeSymbol(c->curprg);
	   c->curprg = 0;
	   }
	 */

	MCcloseClient(c);
	return MAL_SUCCEED;
}

/*
=======
>>>>>>> 0292dd3f
 * The stages of processing user requests are controlled by a scenario.
 * The routines below are the default implementation.  The main issues
 * to deal after parsing it to clean out the Admin.main function from
 * any information added erroneously.
 *
 * Ideally this involves resetting the state of the client 'main'
 * function, i.e. the symbol table is reset and any instruction added
 * should be cleaned. Beware that the instruction table may have grown
 * in size.
 */
str
MALinitClient(Client c, const char *d1, const char *d2, const char *d3)
{
	str msg = MSinitClientPrg(c, userRef, mainRef);
	if (msg)
		return msg;
	(void) c;
	(void) d1;
	(void) d2;
	(void) d3;
	return MAL_SUCCEED;
}

str
MALexitClient(Client c)
{
	if (c->glb && c->curprg->def && c->curprg->def->errors == MAL_SUCCEED)
		garbageCollector(c, c->curprg->def, c->glb, TRUE);
	c->mode = FINISHCLIENT;
	if (c->backup) {
		assert(0);
		freeSymbol(c->backup);
		c->backup = NULL;
	}
	/* should be in the usermodule */
	c->curprg = NULL;
	if (c->usermodule) {
		freeModule(c->usermodule);
		c->usermodule = NULL;
	}
	return NULL;
}

static str
MALreader(Client c)
{
	if (MCreadClient(c) > 0)
		return MAL_SUCCEED;
	MT_lock_set(&mal_contextLock);
	c->mode = FINISHCLIENT;
	MT_lock_unset(&mal_contextLock);
	if (c->fdin)
		c->fdin->buf[c->fdin->pos] = 0;
	return MAL_SUCCEED;
}

/* Before compiling a large string, it makes sense to allocate
 * approximately enough space to keep the intermediate
 * code. Otherwise, we end up with a repeated extend on the MAL block,
 * which really consumes a lot of memcpy resources. The average MAL
 * string length could been derived from the test cases. An error in
 * the estimate is more expensive than just counting the lines.
 */
static int
prepareMalBlk(MalBlkPtr mb, const char *s)
{
	int cnt = STMT_INCREMENT;

	if (s && *s) {
		while ((s = strchr(s + 1, '\n')) != NULL)
			cnt++;
	}
	cnt = (int) (cnt * 1.1);
	return resizeMalBlk(mb, cnt);
}

str
MALparser(Client c)
{
	InstrPtr p;
	str msg = MAL_SUCCEED;

	assert(c->curprg->def->errors == NULL);
	c->curprg->def->errors = 0;

	if (prepareMalBlk(c->curprg->def, CURRENT(c)) < 0)
		throw(MAL, "mal.parser", "Failed to prepare");
	parseMAL(c, c->curprg, 0, INT_MAX, 0);

	/* now the parsing is done we should advance the stream */
	c->fdin->pos += c->yycur;
	c->yycur = 0;
	c->qryctx.starttime = GDKusec();
	c->qryctx.endtime = c->querytimeout ? c->qryctx.starttime + c->querytimeout : 0;

	/* check for unfinished blocks */
	if (!c->curprg->def->errors && c->blkmode)
		return MAL_SUCCEED;
	/* empty files should be skipped as well */
	if (c->curprg->def->stop == 1) {
		if ((msg = c->curprg->def->errors))
			c->curprg->def->errors = 0;
		return msg;
	}

	p = getInstrPtr(c->curprg->def, 0);
	if (p->token != FUNCTIONsymbol) {
		msg = c->curprg->def->errors;
		c->curprg->def->errors = 0;
		MSresetStack(c, c->curprg->def, c->glb);
		resetMalTypes(c->curprg->def, 1);
		return msg;
	}
	pushEndInstruction(c->curprg->def);
	msg = chkProgram(c->usermodule, c->curprg->def);
	if (msg != MAL_SUCCEED || (msg = c->curprg->def->errors)) {
		c->curprg->def->errors = 0;
		MSresetStack(c, c->curprg->def, c->glb);
		resetMalTypes(c->curprg->def, 1);
		return msg;
	}
	return MAL_SUCCEED;
}

int
MALcommentsOnly(MalBlkPtr mb)
{
	int i;

	for (i = 1; i < mb->stop; i++)
		if (mb->stmt[i]->token != REMsymbol)
			return 0;
	return 1;
}

/*
 * The default MAL optimizer includes a final call to
 * the multiplex expander.
 * We should take care of functions marked as 'inline',
 * because they should be kept in raw form.
 * Their optimization takes place after inlining.
 */
static str
MALoptimizer(Client c)
{
	str msg;

	if (c->curprg->def->inlineProp)
		return MAL_SUCCEED;
	// only a signature statement can be skipped
	if (c->curprg->def->stop == 1)
		return MAL_SUCCEED;
	msg = optimizeMALBlock(c, c->curprg->def);
	/*
	   if( msg == MAL_SUCCEED)
	   msg = OPTmultiplexSimple(c, c->curprg->def);
	 */
	return msg;
}

static str
MALengine_(Client c)
{
	Symbol prg;
	str msg = MAL_SUCCEED;

	do {
		if ((msg = MALreader(c)) != MAL_SUCCEED)
			return msg;
		if (c->mode == FINISHCLIENT)
			return msg;
		if ((msg = MALparser(c)) != MAL_SUCCEED)
			return msg;
	} while (c->blkmode);
	/*
	   if (c->blkmode)
	   return MAL_SUCCEED;
	 */
	if ((msg = MALoptimizer(c)) != MAL_SUCCEED)
		return msg;
	prg = c->curprg;
	if (prg == NULL)
		throw(SYNTAX, "mal.engine", SYNTAX_SIGNATURE);
	if (prg->def == NULL)
		throw(SYNTAX, "mal.engine", SYNTAX_SIGNATURE);

	if (prg->def->errors != MAL_SUCCEED) {
		msg = prg->def->errors;
		prg->def->errors = NULL;
		MSresetStack(c, c->curprg->def, c->glb);
		resetMalTypes(c->curprg->def, 1);
		return msg;
	}
	if (prg->def->stop == 1 || MALcommentsOnly(prg->def))
		return 0;				/* empty block */
	if (c->glb) {
		if (prg->def && c->glb->stksize < prg->def->vsize) {
			c->glb = reallocGlobalStack(c->ma, c->glb, prg->def->vsize);
			if (c->glb == NULL)
				throw(MAL, "mal.engine", SQLSTATE(HY013) MAL_MALLOC_FAIL);
		}
		c->glb->stktop = prg->def->vtop;
		c->glb->blk = prg->def;
	}

	/*
	 * In interactive mode we should avoid early garbage collection of values.
	 * This can be controlled by the clean up control at the instruction level
	 * and marking all non-temporary variables as being (potentially) used.
	 */
	if (c->glb) {
		c->glb->pcup = 0;
		c->glb->keepAlive = TRUE;	/* no garbage collection */
	}
	if (prg->def->errors == MAL_SUCCEED)
		msg = (str) runMAL(c, prg->def, 0, c->glb);
	if (msg) {
		/* ignore "internal" exceptions */
		if (strstr(msg, "client.quit")) {
			freeException(msg);
			msg = MAL_SUCCEED;
		}
	}
	MSresetStack(c, prg->def, c->glb);
	resetMalTypes(prg->def, 1);
	if (c->glb) {
		/* for global stacks avoid reinitialization from this point */
		c->glb->stkbot = prg->def->vtop;
	}

	if (prg->def->errors)
		freeException(prg->def->errors);
	prg->def->errors = NULL;
	return msg;
}

void
MALengine(Client c)
{
	str msg = MALengine_(c);
	if (msg) {
		/* don't print exception decoration, just the message */
		char *n = NULL;
		char *o = msg;
		while ((n = strchr(o, '\n')) != NULL) {
			if (*o == '!')
				o++;
			mnstr_printf(c->fdout, "!%.*s\n", (int) (n - o), o);
			o = ++n;
		}
		if (*o != 0) {
			if (*o == '!')
				o++;
			mnstr_printf(c->fdout, "!%s\n", o);
		}
		freeException(msg);
	}
}

/* Hypothetical, optimizers may massage the plan in such a way
 * that multiple passes are needed.
 * However, the current SQL driven approach only expects a single
 * non-repeating pipeline of optimizer steps stored at the end of the MAL block.
 * A single scan forward over the MAL plan is assumed.
 */
str
optimizeMALBlock(Client cntxt, MalBlkPtr mb)
{
	InstrPtr p;
	int pc, oldstop;
	str msg = MAL_SUCCEED;
	int cnt = 0;
	int actions = 0;
	lng clk = GDKusec();

	/* assume the type and flow have been checked already */
	/* SQL functions intended to be inlined should not be optimized */
	if (mb->inlineProp)
		return 0;

	mb->optimize = 0;
	if (mb->errors)
		throw(MAL, "optimizer.MALoptimizer",
			  SQLSTATE(42000) "Start with inconsistent MAL plan");

	// strong defense line, assure that MAL plan is initially correct
	if (mb->errors == 0 && mb->stop > 1) {
		//resetMalTypes(mb, mb->stop);
		msg = chkTypes(cntxt->usermodule, mb, FALSE);
		if (!msg)
			msg = chkFlow(mb);
		if (!msg)
			msg = chkDeclarations(mb);
		if (msg)
			return msg;
		if (mb->errors != MAL_SUCCEED) {
			msg = mb->errors;
			mb->errors = MAL_SUCCEED;
			return msg;
		}
	}

	oldstop = mb->stop;
	for (pc = 0; pc < mb->stop; pc++) {
		p = getInstrPtr(mb, pc);
		if (getModuleId(p) == optimizerRef && p->fcn && p->token != REMsymbol) {
			actions++;
			msg = (*(str (*)(Client, MalBlkPtr, MalStkPtr, InstrPtr)) p->fcn) (cntxt, mb, 0, p);
			if (mb->errors) {
				freeException(msg);
				msg = mb->errors;
				mb->errors = NULL;
			}
			if (msg) {
				str place = getExceptionPlace(mb->ma, msg);
				str nmsg = NULL;
				if (place) {
					nmsg = createException(getExceptionType(msg), place, "%s",
										   getExceptionMessageAndState(msg));
					//GDKfree(place);
				}
				if (nmsg) {
					freeException(msg);
					msg = nmsg;
				}
				goto wrapup;
			}
			if (cntxt->mode == FINISHCLIENT) {
				mb->optimize = GDKusec() - clk;
				throw(MAL, "optimizeMALBlock",
					  SQLSTATE(42000) "prematurely stopped client");
			}
			/* the MAL block may have changed */
			pc += mb->stop - oldstop - 1;
			oldstop = mb->stop;
		}
	}

  wrapup:
	/* Keep the total time spent on optimizing the plan for inspection */
	if (actions > 0 && msg == MAL_SUCCEED) {
		mb->optimize = GDKusec() - clk;
		p = newStmt(mb, optimizerRef, totalRef);
		if (p == NULL) {
			throw(MAL, "optimizer.MALoptimizer",
				  SQLSTATE(HY013) MAL_MALLOC_FAIL);
		}
		p->token = REMsymbol;
		p = pushInt(mb, p, actions);
		p = pushLng(mb, p, mb->optimize);
		pushInstruction(mb, p);
	}
	if (cnt >= mb->stop)
		throw(MAL, "optimizer.MALoptimizer", SQLSTATE(42000) OPTIMIZER_CYCLE);
	return msg;
}<|MERGE_RESOLUTION|>--- conflicted
+++ resolved
@@ -138,252 +138,6 @@
 }
 
 /*
-<<<<<<< HEAD
- * The default method to interact with the database server is to connect
- * using a port number. The first line received should contain
- * authorization information, such as user name.
- *
- * The scheduleClient receives a challenge response consisting of
- * endian:user:password:lang:database:
- */
-static void
-exit_streams(bstream *fin, stream *fout)
-{
-	if (fout && fout != GDKstdout) {
-		mnstr_flush(fout, MNSTR_FLUSH_DATA);
-		close_stream(fout);
-	}
-	if (fin)
-		bstream_destroy(fin);
-}
-
-static const char mal_enableflag[] = "mal_for_all";
-
-static bool
-is_exiting(void *data)
-{
-	(void) data;
-	return GDKexiting();
-}
-
-static str MSserveClient(Client cntxt);
-
-
-static inline void
-cleanUpScheduleClient(Client c, str *command, str *err)
-{
-	if (c) {
-		MCcloseClient(c);
-	}
-	if (command) {
-		GDKfree(*command);
-		*command = NULL;
-	}
-	if (err) {
-		freeException(*err);
-		*err = NULL;
-	}
-}
-
-
-void
-MSscheduleClient(str command, str peer, str challenge, bstream *fin, stream *fout,
-				 protocol_version protocol, size_t blocksize)
-{
-	char *user = command, *algo = NULL, *passwd = NULL, *lang = NULL,
-		*handshake_opts = NULL;
-	char *database = NULL, *s;
-	const char *dbname;
-	str msg = MAL_SUCCEED;
-	bool filetrans = false;
-	Client c;
-
-	MT_thread_set_qry_ctx(NULL);
-
-	/* decode BIG/LIT:user:{cypher}passwordchal:lang:database: line */
-
-	/* byte order */
-	s = strchr(user, ':');
-	if (s) {
-		*s = 0;
-		mnstr_set_bigendian(fin->s, strcmp(user, "BIG") == 0);
-		user = s + 1;
-	} else {
-		mnstr_printf(fout, "!incomplete challenge '%s'\n", user);
-		exit_streams(fin, fout);
-		GDKfree(command);
-		return;
-	}
-
-	/* passwd */
-	s = strchr(user, ':');
-	if (s) {
-		*s = 0;
-		passwd = s + 1;
-		/* decode algorithm, i.e. {plain}mypasswordchallenge */
-		if (*passwd != '{') {
-			mnstr_printf(fout, "!invalid password entry\n");
-			exit_streams(fin, fout);
-			GDKfree(command);
-			return;
-		}
-		algo = passwd + 1;
-		s = strchr(algo, '}');
-		if (!s) {
-			mnstr_printf(fout, "!invalid password entry\n");
-			exit_streams(fin, fout);
-			GDKfree(command);
-			return;
-		}
-		*s = 0;
-		passwd = s + 1;
-	} else {
-		mnstr_printf(fout, "!incomplete challenge '%s'\n", user);
-		exit_streams(fin, fout);
-		GDKfree(command);
-		return;
-	}
-
-	/* lang */
-	s = strchr(passwd, ':');
-	if (s) {
-		*s = 0;
-		lang = s + 1;
-	} else {
-		mnstr_printf(fout, "!incomplete challenge, missing language\n");
-		exit_streams(fin, fout);
-		GDKfree(command);
-		return;
-	}
-
-	/* database */
-	s = strchr(lang, ':');
-	if (s) {
-		*s = 0;
-		database = s + 1;
-		/* we can have stuff following, make it void */
-		s = strchr(database, ':');
-		if (s)
-			*s++ = 0;
-	}
-
-	if (s && strncmp(s, "FILETRANS:", 10) == 0) {
-		s += 10;
-		filetrans = true;
-	} else if (s && s[0] == ':') {
-		s += 1;
-		filetrans = false;
-	}
-
-	if (s && strchr(s, ':') != NULL) {
-		handshake_opts = s;
-		s = strchr(s, ':');
-		*s++ = '\0';
-	}
-	dbname = GDKgetenv("gdk_dbname");
-	if (database != NULL && database[0] != '\0' &&
-		strcmp(database, dbname) != 0) {
-		mnstr_printf(fout, "!request for database '%s', "
-					 "but this is database '%s', "
-					 "did you mean to connect to monetdbd instead?\n",
-					 database, dbname);
-		/* flush the error to the client, and abort further execution */
-		exit_streams(fin, fout);
-		GDKfree(command);
-		return;
-	} else {
-		c = MCinitClient(0, fin, fout);
-		if (c == NULL) {
-			if (MCshutdowninprogress())
-				mnstr_printf(fout,
-							 "!system shutdown in progress, please try again later\n");
-			else
-				mnstr_printf(fout, "!maximum concurrent client limit reached "
-							 "(%d), please try again later\n", MAL_MAXCLIENTS);
-			exit_streams(fin, fout);
-			GDKfree(command);
-			return;
-		}
-		c->filetrans = filetrans;
-		c->handshake_options = handshake_opts ? MA_STRDUP(c->ma, handshake_opts) : NULL;
-		/* move this back !! */
-		if (c->usermodule == 0) {
-			c->curmodule = c->usermodule = userModule();
-			if (c->curmodule == NULL) {
-				mnstr_printf(fout, "!could not allocate space\n");
-				cleanUpScheduleClient(c, &command, &msg);
-				return;
-			}
-		}
-
-		if ((msg = setScenario(c, lang)) != NULL) {
-			mnstr_printf(c->fdout, "!%s\n", msg);
-			mnstr_flush(c->fdout, MNSTR_FLUSH_DATA);
-			cleanUpScheduleClient(c, &command, &msg);
-			return;
-		}
-		if (strncasecmp("sql", lang, strlen(lang)) != 0
-			&& strncasecmp("msql", lang, strlen(lang)) != 0
-			&& strcmp(user, "monetdb") != 0) {
-			mnstr_printf(fout,
-						 "!only the 'monetdb' user can use non-sql languages. "
-						 "run mserver5 with --set %s=yes to change this.\n",
-						 mal_enableflag);
-			cleanUpScheduleClient(c, &command, &msg);
-			return;
-		}
-	}
-
-	if ((msg = MSinitClientPrg(c, userRef, mainRef)) != MAL_SUCCEED) {
-		mnstr_printf(fout, "!could not allocate space\n");
-		cleanUpScheduleClient(c, &command, &msg);
-		return;
-	}
-
-	// at this point username should have being verified
-	c->username = MA_STRDUP(c->ma, user);
-	if (peer)
-		c->peer = MA_STRDUP(c->ma, peer);
-
-	/* NOTE ABOUT STARTING NEW THREADS
-	 * At this point we have conducted experiments (Jun 2012) with
-	 * reusing threads.  The implementation used was a lockless array of
-	 * semaphores to wake up threads to do work.  Experimentation on
-	 * Linux, Solaris and Darwin showed no significant improvements, in
-	 * most cases no improvements at all.  Hence the following
-	 * conclusion: thread reuse doesn't save up on the costs of just
-	 * forking new threads.  Since the latter means no difficulties of
-	 * properly maintaining a pool of threads and picking the workers
-	 * out of them, it is favourable just to start new threads on
-	 * demand. */
-
-	/* fork a new thread to handle this client */
-
-	c->protocol = protocol;
-	c->blocksize = blocksize;
-
-	mnstr_settimeout(c->fdin->s, 50, is_exiting, NULL);
-	if (c->initClient) {
-		if ((msg = c->initClient(c, passwd, challenge, algo)) != MAL_SUCCEED) {
-			mnstr_printf(fout, "!%s\n", msg);
-			GDKfree(command);
-			if (c->exitClient)
-				c->exitClient(c);
-			cleanUpScheduleClient(c, NULL, &msg);
-			return;
-		}
-	}
-	GDKfree(command);
-
-	msg = MSserveClient(c);
-	if (msg != MAL_SUCCEED) {
-		freeException(msg);
-	}
-}
-
-/*
-=======
->>>>>>> 0292dd3f
  * After the client initialization has been finished, we can start the
  * interaction protocol. This involves parsing the input in the context
  * of an already defined procedure and upon success, its execution.
@@ -485,83 +239,6 @@
 }
 
 /*
-<<<<<<< HEAD
- * Here we start the client.  We need to initialize and allocate space
- * for the global variables.  Thereafter it is up to the scenario
- * interpreter to process input.
- */
-static str
-MSserveClient(Client c)
-{
-	MalBlkPtr mb;
-	str msg = 0;
-
-	if (MCinitClientThread(c) < 0) {
-		MCcloseClient(c);
-		return MAL_SUCCEED;
-	}
-	/*
-	 * A stack frame is initialized to keep track of global variables.
-	 * The scenarios are run until we finally close the last one.
-	 */
-	mb = c->curprg->def;
-	if (c->glb == NULL)
-		c->glb = newGlobalStack(c->ma, MAXGLOBALS + mb->vsize);
-	if (c->glb == NULL) {
-		MCcloseClient(c);
-		throw(MAL, "serveClient", SQLSTATE(HY013) MAL_MALLOC_FAIL);
-	} else {
-		c->glb->stktop = mb->vtop;
-		c->glb->blk = mb;
-	}
-
-	if (c->scenario == 0)
-		msg = defaultScenario(c);
-	if (msg) {
-		MCcloseClient(c);
-		return msg;
-	} else {
-		do {
-			do {
-				MT_thread_setworking("running scenario");
-				msg = runScenario(c);
-				freeException(msg);
-				if (c->mode == FINISHCLIENT)
-					break;
-				resetScenario(c);
-			} while (c->scenario && !GDKexiting());
-		} while (c->scenario && c->mode != FINISHCLIENT && !GDKexiting());
-	}
-	MT_thread_setworking("exiting");
-	/* pre announce our exiting: cleaning up may take a while and we
-	 * don't want to get killed during that time for fear of
-	 * deadlocks */
-	MT_exiting_thread();
-	/*
-	 * At this stage we should clean out the MAL block
-	 */
-	if (c->backup) {
-		assert(0);
-		freeSymbol(c->backup);
-		c->backup = 0;
-	}
-
-	//if (c->curprg && c->curprg->def)
-	//	resetMalBlk(&c->curprg->def);
-	/*
-	   if (c->curprg) {
-	   freeSymbol(c->curprg);
-	   c->curprg = 0;
-	   }
-	 */
-
-	MCcloseClient(c);
-	return MAL_SUCCEED;
-}
-
-/*
-=======
->>>>>>> 0292dd3f
  * The stages of processing user requests are controlled by a scenario.
  * The routines below are the default implementation.  The main issues
  * to deal after parsing it to clean out the Admin.main function from
