--- conflicted
+++ resolved
@@ -119,17 +119,10 @@
 {
 	int idx;
 
-<<<<<<< HEAD
-	if (ctx->curprg && idcmp(nme, ctx->curprg->name) == 0)
+	if (ctx->curprg && strcmp(nme, ctx->curprg->name) == 0)
 		return MSresetClientPrg(ctx, putName(mod), putName(nme));
 	ctx->curprg = newFunction(putName(mod), putName(nme), FUNCTIONsymbol);
 	if (ctx->curprg == 0)
-=======
-	if (cntxt->curprg && strcmp(nme, cntxt->curprg->name) == 0)
-		return MSresetClientPrg(cntxt, putName(mod), putName(nme));
-	cntxt->curprg = newFunction(putName(mod), putName(nme), FUNCTIONsymbol);
-	if (cntxt->curprg == 0)
->>>>>>> 50fa2568
 		throw(MAL, "initClientPrg", SQLSTATE(HY013) MAL_MALLOC_FAIL);
 	if ((idx = findVariable(ctx->curprg->def, mainRef)) >= 0)
 		setVarType(ctx->curprg->def, idx, TYPE_void);
