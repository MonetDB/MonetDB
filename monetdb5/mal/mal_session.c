/*
 * This Source Code Form is subject to the terms of the Mozilla Public
 * License, v. 2.0.  If a copy of the MPL was not distributed with this
 * file, You can obtain one at http://mozilla.org/MPL/2.0/.
 *
 * Copyright 1997 - July 2008 CWI, August 2008 - 2022 MonetDB B.V.
 */

/* (author) M.L. Kersten
 */
#include "monetdb_config.h"
#include "mal_session.h"
#include "mal_instruction.h" /* for pushEndInstruction() */
#include "mal_interpreter.h" /* for runMAL(), garbageElement() */
#include "mal_parser.h"	     /* for parseMAL() */
#include "mal_namespace.h"
#include "mal_authorize.h"
#include "mal_builder.h"
#include "msabaoth.h"
#include "mal_private.h"
#include "gdk.h"	/* for opendir and friends */

/*
 * The MonetDB server uses a startup script to boot the system.
 * This script is an ordinary MAL program, but will mostly
 * consist of include statements to load modules of general interest.
 * The startup script is run as user Admin.
 */
str
malBootstrap(char *modules[], int embedded)
{
	Client c;
	str msg = MAL_SUCCEED;

	c = MCinitClient(MAL_ADMIN, NULL, NULL);
	if(c == NULL) {
		throw(MAL, "malBootstrap", "Failed to initialize client");
	}
	assert(c != NULL);
	c->curmodule = c->usermodule = userModule();
	if(c->usermodule == NULL) {
		MCfreeClient(c);
		throw(MAL, "malBootstrap", "Failed to initialize client MAL module");
	}
	if ( (msg = defaultScenario(c)) ) {
		MCfreeClient(c);
		return msg;
	}
	if((msg = MSinitClientPrg(c, "user", "main")) != MAL_SUCCEED) {
		MCfreeClient(c);
		return msg;
	}
	if( MCinitClientThread(c) < 0){
		MCfreeClient(c);
		throw(MAL, "malBootstrap", "Failed to create client thread");
	}
	if ((msg = malIncludeModules(c, modules, 0, embedded)) != MAL_SUCCEED) {
		MCfreeClient(c);
		return msg;
	}
	pushEndInstruction(c->curprg->def);
	msg = chkProgram(c->usermodule, c->curprg->def);
	if ( msg != MAL_SUCCEED || (msg= c->curprg->def->errors) != MAL_SUCCEED ) {
		MCfreeClient(c);
		return msg;
	}
	msg = MALengine(c);
	MCfreeClient(c);
	return msg;
}

/*
 * Every client has a 'main' function to collect the statements.  Once
 * the END instruction has been found, it is added to the symbol table
 * and a fresh container is being constructed.  Note, this scheme makes
 * testing for recursive function calls a little more difficult.
 * Therefore, type checking should be performed afterwards.
 *
 * In interactive mode,  the closing statement is never reached.  The
 * 'main' procedure is typically cleaned between successive external
 * messages except for its variables, which are considerd global.  This
 * storage container is re-used when during the previous call nothing
 * was added.  At the end of the session we have to garbage collect the
 * BATs introduced.
 */
static str
MSresetClientPrg(Client cntxt, const char *mod, const char *fcn)
{
	MalBlkPtr mb;
	InstrPtr p;

	cntxt->itrace = 0;  /* turn off any debugging */
	mb = cntxt->curprg->def;
	mb->stop = 1;
	mb->errors = MAL_SUCCEED;
	p = mb->stmt[0];

	p->gc = 0;
	p->retc = 1;
	p->argc = 1;
	p->argv[0] = 0;

	setModuleId(p, mod);
	setFunctionId(p, fcn);
	if( findVariable(mb,fcn) < 0)
		p->argv[0] = newVariable(mb, fcn, strlen(fcn), TYPE_void);

	setVarType(mb, findVariable(mb, fcn), TYPE_void);
	/* remove any MAL history */
	if (mb->history) {
		freeMalBlk(mb->history);
		mb->history = 0;
	}
	return MAL_SUCCEED;
}

/*
 * Create a new container block
 */

str
MSinitClientPrg(Client cntxt, const char *mod, const char *nme)
{
	int idx;

	if (cntxt->curprg  && idcmp(nme, cntxt->curprg->name) == 0)
		return MSresetClientPrg(cntxt, putName(mod), putName(nme));
	cntxt->curprg = newFunction(putName(mod), putName(nme), FUNCTIONsymbol);
	if( cntxt->curprg == 0)
		throw(MAL, "initClientPrg", SQLSTATE(HY013) MAL_MALLOC_FAIL);
	if( (idx= findVariable(cntxt->curprg->def,"main")) >=0)
		setVarType(cntxt->curprg->def, idx, TYPE_void);
	insertSymbol(cntxt->usermodule,cntxt->curprg);

	if (cntxt->glb == NULL )
		cntxt->glb = newGlobalStack(MAXGLOBALS + cntxt->curprg->def->vsize);
	if( cntxt->glb == NULL)
		throw(MAL,"initClientPrg", SQLSTATE(HY013) MAL_MALLOC_FAIL);
	assert(cntxt->curprg->def != NULL);
	assert(cntxt->curprg->def->vtop >0);
	return MAL_SUCCEED;
}

/*
 * The default method to interact with the database server is to connect
 * using a port number. The first line received should contain
 * authorization information, such as user name.
 *
 * The scheduleClient receives a challenge response consisting of
 * endian:user:password:lang:database:
 */
static void
exit_streams( bstream *fin, stream *fout )
{
	if (fout && fout != GDKstdout) {
		mnstr_flush(fout, MNSTR_FLUSH_DATA);
		close_stream(fout);
	}
	if (fin)
		bstream_destroy(fin);
}

const char* mal_enableflag = "mal_for_all";

static bool
is_exiting(void *data)
{
	(void) data;
	return GDKexiting();
}

void
MSscheduleClient(str command, str challenge, bstream *fin, stream *fout, protocol_version protocol, size_t blocksize)
{
	char *user = command, *algo = NULL, *passwd = NULL, *lang = NULL, *handshake_opts = NULL;
	char *database = NULL, *s;
	const char *dbname;
	str msg = MAL_SUCCEED;
	bool filetrans = false;
	Client c;

	/* decode BIG/LIT:user:{cypher}passwordchal:lang:database: line */

	/* byte order */
	s = strchr(user, ':');
	if (s) {
		*s = 0;
		mnstr_set_bigendian(fin->s, strcmp(user, "BIG") == 0);
		user = s + 1;
	} else {
		mnstr_printf(fout, "!incomplete challenge '%s'\n", user);
		exit_streams(fin, fout);
		GDKfree(command);
		return;
	}

	/* passwd */
	s = strchr(user, ':');
	if (s) {
		*s = 0;
		passwd = s + 1;
		/* decode algorithm, i.e. {plain}mypasswordchallenge */
		if (*passwd != '{') {
			mnstr_printf(fout, "!invalid password entry\n");
			exit_streams(fin, fout);
			GDKfree(command);
			return;
		}
		algo = passwd + 1;
		s = strchr(algo, '}');
		if (!s) {
			mnstr_printf(fout, "!invalid password entry\n");
			exit_streams(fin, fout);
			GDKfree(command);
			return;
		}
		*s = 0;
		passwd = s + 1;
	} else {
		mnstr_printf(fout, "!incomplete challenge '%s'\n", user);
		exit_streams(fin, fout);
		GDKfree(command);
		return;
	}

	/* lang */
	s = strchr(passwd, ':');
	if (s) {
		*s = 0;
		lang = s + 1;
	} else {
		mnstr_printf(fout, "!incomplete challenge, missing language\n");
		exit_streams(fin, fout);
		GDKfree(command);
		return;
	}

	/* database */
	s = strchr(lang, ':');
	if (s) {
		*s = 0;
		database = s + 1;
		/* we can have stuff following, make it void */
		s = strchr(database, ':');
		if (s)
			*s++ = 0;
	}

	if (s && strncmp(s, "FILETRANS:", 10) == 0) {
		s += 10;
		filetrans = true;
	} else if (s && s[0] == ':') {
		s += 1;
		filetrans = false;
	}

	if (s && strchr(s, ':') != NULL) {
		handshake_opts = s;
		s = strchr(s, ':');
		*s++ = '\0';
	}
	dbname = GDKgetenv("gdk_dbname");
	if (database != NULL && database[0] != '\0' &&
		strcmp(database, dbname) != 0)
	{
		mnstr_printf(fout, "!request for database '%s', "
						   "but this is database '%s', "
						   "did you mean to connect to monetdbd instead?\n",
				database, dbname);
		/* flush the error to the client, and abort further execution */
		exit_streams(fin, fout);
		GDKfree(command);
		return;
	} else {
		str err;
		oid uid;
		sabdb *stats = NULL;

		/* access control: verify the credentials supplied by the user,
		 * no need to check for database stuff, because that is done per
		 * database itself (one gets a redirect) */
		err = AUTHcheckCredentials(&uid, NULL, user, passwd, challenge, algo);
		if (err != MAL_SUCCEED) {
			mnstr_printf(fout, "!%s\n", err);
			exit_streams(fin, fout);
			freeException(err);
			GDKfree(command);
			return;
		}

		if (!GDKinmemory(0) && !GDKembedded()) {
			err = msab_getMyStatus(&stats);
			if (err != NULL) {
				/* this is kind of awful, but we need to get rid of this
				 * message */
				free(err);
				mnstr_printf(fout, "!internal server error, "
							 "please try again later\n");
				exit_streams(fin, fout);
				GDKfree(command);
				return;
			}
			if (stats->locked) {
				if (uid == 0) {
					mnstr_printf(fout, "#server is running in "
								 "maintenance mode\n");
				} else {
					mnstr_printf(fout, "!server is running in "
								 "maintenance mode, please try again later\n");
					exit_streams(fin, fout);
					msab_freeStatus(&stats);
					GDKfree(command);
					return;
				}
			}
			msab_freeStatus(&stats);
		}

		c = MCinitClient(uid, fin, fout);
		if (c == NULL) {
			if ( MCshutdowninprogress())
				mnstr_printf(fout, "!system shutdown in progress, please try again later\n");
			else
				mnstr_printf(fout, "!maximum concurrent client limit reached "
								   "(%d), please try again later\n", MAL_MAXCLIENTS);
			exit_streams(fin, fout);
			GDKfree(command);
			return;
		}
		c->filetrans = filetrans;
		c->handshake_options = handshake_opts ? strdup(handshake_opts) : NULL;
		/* move this back !! */
		if (c->usermodule == 0) {
			c->curmodule = c->usermodule = userModule();
			if(c->curmodule  == NULL) {
				mnstr_printf(fout, "!could not allocate space\n");
				exit_streams(fin, fout);
				GDKfree(command);
				MCcloseClient(c);
				return;
			}
		}

		if ((s = setScenario(c, lang)) != NULL) {
			mnstr_printf(c->fdout, "!%s\n", s);
			mnstr_flush(c->fdout, MNSTR_FLUSH_DATA);
			GDKfree(s);
			exit_streams(fin, fout);
			GDKfree(command);
			MCcloseClient(c);
			return;
		}
		if (!GDKgetenv_isyes(mal_enableflag) &&
				(strncasecmp("sql", lang, 3) != 0 && uid != 0)) {

			mnstr_printf(fout, "!only the 'monetdb' user can use non-sql languages. "
					           "run mserver5 with --set %s=yes to change this.\n", mal_enableflag);
			exit_streams(fin, fout);
			GDKfree(command);
			MCcloseClient(c);
			return;
		}
	}

	if((msg = MSinitClientPrg(c, "user", "main")) != MAL_SUCCEED) {
		mnstr_printf(fout, "!could not allocate space\n");
		exit_streams(fin, fout);
		freeException(msg);
		GDKfree(command);
		MCcloseClient(c);
		return;
	}

	GDKfree(command);

	/* NOTE ABOUT STARTING NEW THREADS
	 * At this point we have conducted experiments (Jun 2012) with
	 * reusing threads.  The implementation used was a lockless array of
	 * semaphores to wake up threads to do work.  Experimentation on
	 * Linux, Solaris and Darwin showed no significant improvements, in
	 * most cases no improvements at all.  Hence the following
	 * conclusion: thread reuse doesn't save up on the costs of just
	 * forking new threads.  Since the latter means no difficulties of
	 * properly maintaining a pool of threads and picking the workers
	 * out of them, it is favourable just to start new threads on
	 * demand. */

	/* fork a new thread to handle this client */

	c->protocol = protocol;
	c->blocksize = blocksize;

	mnstr_settimeout(c->fdin->s, 50, is_exiting, NULL);
	msg = MSserveClient(c);
	if (msg != MAL_SUCCEED) {
		mnstr_printf(fout, "!could not serve client\n");
		exit_streams(fin, fout);
		freeException(msg);
	}
}

/*
 * After the client initialization has been finished, we can start the
 * interaction protocol. This involves parsing the input in the context
 * of an already defined procedure and upon success, its execution.
 *
 * In essence, this calls for an incremental parsing operation, because
 * we should wait until a complete basic block has been detected.  Test,
 * first collect the instructions before we take them all.
 *
 * In interactive mode, we should remove the instructions before
 * accepting new ones. The function signature remains the same and the
 * symbol table should also not be affected.  Aside from removing
 * instruction, we should also condense the variable stack, i.e.
 * removing at least the temporary variables, but maybe everything
 * beyond a previous defined point.
 *
 * Beware that we have to cleanup the global stack as well. This to
 * avoid subsequent calls to find garbage information.  However, this
 * action is only required after a successful execution.  Otherwise,
 * garbage collection is not needed.
 */
void
MSresetInstructions(MalBlkPtr mb, int start)
{
	int i;
	InstrPtr p;

	for (i = start; i < mb->ssize; i++) {
		p = getInstrPtr(mb, i);
		if (p)
			freeInstruction(p);
		mb->stmt[i] = NULL;
	}
	mb->stop = start;
}

/*
 * MAL instructions generate variables.
 * The values of temporary variables should be cleaned at the end of a call
 * The values of global variables are retained.
 * Global variables should not start with C_ or X_
 */
void
MSresetStack(Client cntxt, MalBlkPtr mb, MalStkPtr glb)
{
	InstrPtr sig = getInstrPtr(mb, 0);
	int i, k = sig->argc;

	if (mb->errors == MAL_SUCCEED){
		for (i = sig->argc; i < mb->vtop; i++) {
			if (glb && i < glb->stktop && isTmpVar(mb,i) ) {
				/* clean stack entry */
				garbageElement(cntxt, &glb->stk[i]);
				glb->stk[i].vtype = TYPE_int;
				glb->stk[i].len = 0;
				glb->stk[i].val.pval = 0;
				if (isVarConstant(mb, i))
					garbageElement(cntxt, &mb->var[i].value);
			} else {
				/* compress the global variable list and stack */
				mb->var[k] = mb->var[i];
				glb->stk[k] = glb->stk[i];
				setVarUsed(mb, k);
				setVarInit(mb, k);
				if( i != k){
					glb->stk[i].vtype = TYPE_int;
					glb->stk[i].len = 0;
					glb->stk[i].val.pval = 0;
					clrVarConstant(mb,i);
					clrVarCleanup(mb,i);
				}
				k++;
			}
		}
	}
	mb->vtop = k;
}

/* The symbol table be become filled with constant values to be garbage collected
* The signature is always left behind.
*/

void
MSresetVariables(MalBlkPtr mb)
{
	InstrPtr sig = getInstrPtr(mb, 0);
	int i;

	if (mb->errors == MAL_SUCCEED)
		for (i = sig->argc; i < mb->vtop; i++)
			if( isVarConstant(mb,i)){
				VALclear(&getVarConstant(mb,i));
				clrVarConstant(mb, i);
			}
}

/*
 * Here we start the client.  We need to initialize and allocate space
 * for the global variables.  Thereafter it is up to the scenario
 * interpreter to process input.
 */
str
MSserveClient(Client c)
{
	MalBlkPtr mb;
	str msg = 0;

	if (MCinitClientThread(c) < 0) {
		MCcloseClient(c);
		return MAL_SUCCEED;
	}
	/*
	 * A stack frame is initialized to keep track of global variables.
	 * The scenarios are run until we finally close the last one.
	 */
	mb = c->curprg->def;
	if (c->glb == NULL)
		c->glb = newGlobalStack(MAXGLOBALS + mb->vsize);
	if (c->glb == NULL) {
		c->mode = RUNCLIENT;
		MCcloseClient(c);
		throw(MAL, "serveClient", SQLSTATE(HY013) MAL_MALLOC_FAIL);
	} else {
		c->glb->stktop = mb->vtop;
		c->glb->blk = mb;
	}

	if (c->scenario == 0)
		msg = defaultScenario(c);
	if (msg) {
		c->mode = RUNCLIENT;
		MCcloseClient(c);
		return msg;
	} else {
		do {
			do {
				MT_thread_setworking("running scenario");
				msg = runScenario(c,0);
				freeException(msg);
				if (c->mode == FINISHCLIENT)
					break;
				resetScenario(c);
			} while (c->scenario && !GDKexiting());
		} while (c->scenario && c->mode != FINISHCLIENT && !GDKexiting());
	}
	MT_thread_setworking("exiting");
	/* pre announce our exiting: cleaning up may take a while and we
	 * don't want to get killed during that time for fear of
	 * deadlocks */
	MT_exiting_thread();
	/*
	 * At this stage we should clean out the MAL block
	 */
	if (c->backup) {
		assert(0);
		freeSymbol(c->backup);
		c->backup = 0;
	}

	if( c->curprg && c->curprg->def)
		resetMalBlk(c->curprg->def);
	/*
	if (c->curprg) {
		freeSymbol(c->curprg);
		c->curprg = 0;
	}
	*/

<<<<<<< HEAD
	if (c->usermodule /*&& strcmp(c->usermodule->name, "user") == 0*/) {
		freeModule(c->usermodule);
		c->usermodule = NULL;
	}
=======
>>>>>>> 9e482546
	MCcloseClient(c);
	return MAL_SUCCEED;
}

/*
 * The stages of processing user requests are controlled by a scenario.
 * The routines below are the default implementation.  The main issues
 * to deal after parsing it to clean out the Admin.main function from
 * any information added erroneously.
 *
 * Ideally this involves resetting the state of the client 'main'
 * function, i.e. the symbol table is reset and any instruction added
 * should be cleaned. Beware that the instruction table may have grown
 * in size.
 */
str
MALinitClient(Client c)
{
	assert(c->state[0] == NULL);
	c->state[0] = c;
	return NULL;
}

str
MALexitClient(Client c)
{
	if (c->glb && c->curprg->def->errors == MAL_SUCCEED)
		garbageCollector(c, c->curprg->def, c->glb, TRUE);
	c->mode = FINISHCLIENT;
	if (c->backup) {
		assert(0);
		freeSymbol(c->backup);
		c->backup = NULL;
	}
	/* should be in the usermodule */
	c->curprg = NULL;
	if (c->usermodule){
		freeModule(c->usermodule);
		c->usermodule = NULL;
	}
	return NULL;
}

str
MALreader(Client c)
{
	if (MCreadClient(c) > 0)
		return MAL_SUCCEED;
	MT_lock_set(&mal_contextLock);
	c->mode = FINISHCLIENT;
	MT_lock_unset(&mal_contextLock);
	if (c->fdin)
		c->fdin->buf[c->fdin->pos] = 0;
	return MAL_SUCCEED;
}

/* Before compiling a large string, it makes sense to allocate
 * approximately enough space to keep the intermediate
 * code. Otherwise, we end up with a repeated extend on the MAL block,
 * which really consumes a lot of memcpy resources. The average MAL
 * string length could been derived from the test cases. An error in
 * the estimate is more expensive than just counting the lines.
 */
static int
prepareMalBlk(MalBlkPtr mb, str s)
{
	int cnt = STMT_INCREMENT;

	while (s) {
		s = strchr(s, '\n');
		if (s) {
			s++;
			cnt++;
		}
	}
	cnt = (int) (cnt * 1.1);
	return resizeMalBlk(mb, cnt);
}

str
MALparser(Client c)
{
	InstrPtr p;
	str msg= MAL_SUCCEED;

	assert(c->curprg->def->errors == NULL);
	c->curprg->def->errors = 0;

	if( prepareMalBlk(c->curprg->def, CURRENT(c)) < 0)
		throw(MAL, "mal.parser", "Failed to prepare");
	parseMAL(c, c->curprg, 0, INT_MAX, 0);

	/* now the parsing is done we should advance the stream */
	c->fdin->pos += c->yycur;
	c->yycur = 0;

	/* check for unfinished blocks */
	if(!c->curprg->def->errors && c->blkmode)
		return MAL_SUCCEED;
	/* empty files should be skipped as well */
	if (c->curprg->def->stop == 1){
		if ( (msg =c->curprg->def->errors) )
			c->curprg->def->errors = 0;
		return msg;
	}

	p = getInstrPtr(c->curprg->def, 0);
	if (p->token != FUNCTIONsymbol) {
		msg =c->curprg->def->errors;
		c->curprg->def->errors = 0;
		MSresetStack(c, c->curprg->def, c->glb);
		resetMalTypes(c->curprg->def, 1);
		return msg;
	}
	pushEndInstruction(c->curprg->def);
	msg = chkProgram(c->usermodule, c->curprg->def);
	if (msg !=MAL_SUCCEED || (msg =c->curprg->def->errors) ){
		c->curprg->def->errors = 0;
		MSresetStack(c, c->curprg->def, c->glb);
		resetMalTypes(c->curprg->def, 1);
		return msg;
	}
	return MAL_SUCCEED;
}

int
MALcommentsOnly(MalBlkPtr mb)
{
	int i;

	for (i = 1; i < mb->stop; i++)
		if (mb->stmt[i]->token != REMsymbol)
			return 0;
	return 1;
}

str
MALcallback(Client c, str msg)
{
	if (msg) {
		/* don't print exception decoration, just the message */
		char *n = NULL;
		char *o = msg;
		while ((n = strchr(o, '\n')) != NULL) {
			if (*o == '!')
				o++;
			mnstr_printf(c->fdout, "!%.*s\n", (int) (n - o), o);
			o = ++n;
		}
		if (*o != 0) {
			if (*o == '!')
				o++;
			mnstr_printf(c->fdout, "!%s\n", o);
		}
		freeException(msg);
	}
	return MAL_SUCCEED;
}

str
MALengine(Client c)
{
	Symbol prg;
	str msg = MAL_SUCCEED;

	if (c->blkmode)
		return MAL_SUCCEED;
	prg = c->curprg;
	if (prg == NULL)
		throw(SYNTAX, "mal.engine", SYNTAX_SIGNATURE);
	if (prg->def == NULL)
		throw(SYNTAX, "mal.engine", SYNTAX_SIGNATURE);

	if (prg->def->errors != MAL_SUCCEED) {
		msg = prg->def->errors;
		prg->def->errors = NULL;
		MSresetStack(c, c->curprg->def, c->glb);
		resetMalTypes(c->curprg->def, 1);
		return msg;
	}
	if (prg->def->stop == 1 || MALcommentsOnly(prg->def))
		return 0;   /* empty block */
	if (c->glb) {
		if (prg->def && c->glb->stksize < prg->def->vsize){
			c->glb = reallocGlobalStack(c->glb, prg->def->vsize);
			if( c->glb == NULL)
				throw(MAL, "mal.engine", SQLSTATE(HY013) MAL_MALLOC_FAIL);
		}
		c->glb->stktop = prg->def->vtop;
		c->glb->blk = prg->def;
		c->glb->cmd = (c->itrace && c->itrace != 'C') ? 'n' : 0;
	}

	/*
	 * In interactive mode we should avoid early garbage collection of values.
	 * This can be controlled by the clean up control at the instruction level
	 * and marking all non-temporary variables as being (potentially) used.
	 */
	if (c->glb) {
		c->glb->pcup = 0;
		c->glb->keepAlive = TRUE; /* no garbage collection */
	}
	if (prg->def->errors == MAL_SUCCEED)
		msg = (str) runMAL(c, prg->def, 0, c->glb);
	if (msg) {
		/* ignore "internal" exceptions */
		if (strstr(msg, "client.quit") ) {
			freeException(msg);
			msg = MAL_SUCCEED;
		}
	}
	MSresetStack(c, prg->def, c->glb);
	resetMalTypes(prg->def, 1);
	if (c->glb) {
		/* for global stacks avoid reinitialization from this point */
		c->glb->stkbot = prg->def->vtop;
	}

	if (prg->def->errors)
		freeException(prg->def->errors);
	prg->def->errors = NULL;
	if (c->itrace)
		mnstr_printf(c->fdout, "mdb>#EOD\n");
	return msg;
}<|MERGE_RESOLUTION|>--- conflicted
+++ resolved
@@ -567,13 +567,6 @@
 	}
 	*/
 
-<<<<<<< HEAD
-	if (c->usermodule /*&& strcmp(c->usermodule->name, "user") == 0*/) {
-		freeModule(c->usermodule);
-		c->usermodule = NULL;
-	}
-=======
->>>>>>> 9e482546
 	MCcloseClient(c);
 	return MAL_SUCCEED;
 }
