--- conflicted
+++ resolved
@@ -320,23 +320,11 @@
 				return cleanUpScheduleClient(c, scenario, fin, fout, &command, &msg);
 			}
 			/* access control: verify the credentials supplied by the user,
-<<<<<<< HEAD
-			* no need to check for database stuff, because that is done per
-			* database itself (one gets a redirect) */
+			 * no need to check for database stuff, because that is done per
+			 * database itself (one gets a redirect) */
 			if ((msg = AUTHcheckCredentials(&uid, c, user, passwd, challenge, algo)) != MAL_SUCCEED) {
 				mnstr_printf(fout, "!%s\n", msg);
 				return cleanUpScheduleClient(c, scenario, fin, fout, &command, &msg);
-=======
-			 * no need to check for database stuff, because that is done per
-			 * database itself (one gets a redirect) */
-			err = AUTHcheckCredentials(&uid, NULL, user, passwd, challenge, algo);
-			if (err != MAL_SUCCEED) {
-				mnstr_printf(fout, "!%s\n", err);
-				exit_streams(fin, fout);
-				freeException(err);
-				GDKfree(command);
-				return;
->>>>>>> 1e3e10cf
 			}
 			cleanUpScheduleClient(c, scenario, NULL, NULL, NULL, NULL);
 		}
