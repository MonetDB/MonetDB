--- conflicted
+++ resolved
@@ -55,13 +55,8 @@
 		}
 		break;
 	case 'f':
-<<<<<<< HEAD
-		if (idcmp("fromstr", name) == 0 && f->argc == 1) {
+		if (strcmp("fromstr", name) == 0 && f->argc == 1) {
 			BATatoms[tpe].atomFromStr = (ssize_t (*)(allocator *, const char *, size_t *, ptr *, bool)) f->imp;
-=======
-		if (strcmp("fromstr", name) == 0 && f->argc == 1) {
-			BATatoms[tpe].atomFromStr = (ssize_t (*)(const char *, size_t *, ptr *, bool)) f->imp;
->>>>>>> 50fa2568
 			return MAL_SUCCEED;
 		}
 		break;
@@ -109,24 +104,14 @@
 		}
 		break;
 	case 't':
-<<<<<<< HEAD
-		if (idcmp("tostr", name) == 0 && f->argc == 1) {
+		if (strcmp("tostr", name) == 0 && f->argc == 1) {
 			BATatoms[tpe].atomToStr = (ssize_t (*)(allocator *, str *, size_t *, const void *, bool)) f->imp;
-=======
-		if (strcmp("tostr", name) == 0 && f->argc == 1) {
-			BATatoms[tpe].atomToStr = (ssize_t (*)(str *, size_t *, const void *, bool)) f->imp;
->>>>>>> 50fa2568
 			return MAL_SUCCEED;
 		}
 		break;
 	case 'r':
-<<<<<<< HEAD
-		if (idcmp("read", name) == 0 && f->argc == 1) {
+		if (strcmp("read", name) == 0 && f->argc == 1) {
 			BATatoms[tpe].atomRead = (void *(*)(allocator *, void *, size_t *, stream *, size_t)) f->imp;
-=======
-		if (strcmp("read", name) == 0 && f->argc == 1) {
-			BATatoms[tpe].atomRead = (void *(*)(void *, size_t *, stream *, size_t)) f->imp;
->>>>>>> 50fa2568
 			return MAL_SUCCEED;
 		}
 		break;
