/*
 * The contents of this file are subject to the MonetDB Public License
 * Version 1.1 (the "License"); you may not use this file except in
 * compliance with the License. You may obtain a copy of the License at
 * http://www.monetdb.org/Legal/MonetDBLicense
 * 
 * Software distributed under the License is distributed on an "AS IS"
 * basis, WITHOUT WARRANTY OF ANY KIND, either express or implied. See the
 * License for the specific language governing rights and limitations
 * under the License.
 * 
 * The Original Code is the MonetDB Database System.
 * 
 * The Initial Developer of the Original Code is CWI.
 * Portions created by CWI are Copyright (C) 1997-July 2008 CWI.
 * Copyright August 2008-2013 MonetDB B.V.
 * All Rights Reserved.
*/

/*
 * Out of order execution
 * The alternative is to execute the instructions out of order
 * using dataflow dependencies and as an independent process.
 * Dataflow processing only works on a code
 * sequence that does not include additional (implicit) flow of control
 * statements and, ideally, consist of expensive BAT operations.
 * The dataflow interpreter selects cheap instructions
 * using a simple costfunction based on the size of the BATs involved.
 *
 * The dataflow portion is identified as a guarded block,
 * whose entry is controlled by the function language.dataflow();
 * This way the function can inform the caller to skip the block
 * when dataflow execution was performed.
 *
 * The flow graphs should be organized such that parallel threads can
 * access it mostly without expensive locking.
 */
#include "mal_dataflow.h"

#define DFLOWpending 0		/* runnable */
#define DFLOWrunning 1		/* currently in progress */
#define DFLOWwrapup  2		/* done! */
#define DFLOWretry   3		/* reschedule */
#define DFLOWskipped 4		/* due to errors */

/* The per instruction status of execution */
typedef struct FLOWEVENT {
	struct DATAFLOW *flow;/* execution context */
	int pc;         /* pc in underlying malblock */
	int blocks;     /* awaiting for variables */
	sht state;      /* of execution */
	lng clk;
	sht cost;
	lng hotclaim;   /* memory foot print of result variables */
	lng argclaim;   /* memory foot print of arguments */
} *FlowEvent, FlowEventRec;

typedef struct queue {
	int size;	/* size of queue */
	int last;	/* last element in the queue */
	FlowEvent *data;
	MT_Lock l;	/* its a shared resource, ie we need locks */
	MT_Sema s;	/* threads wait on empty queues */
} queue;

/*
 * The dataflow dependency is administered in a graph list structure.
 * For each instruction we keep the list of instructions that
 * should be checked for eligibility once we are finished with it.
 */
typedef struct DATAFLOW {
	Client cntxt;   /* for debugging and client resolution */
	MalBlkPtr mb;   /* carry the context */
	MalStkPtr stk;
	int start, stop;    /* guarded block under consideration*/
	FlowEvent status;   /* status of each instruction */
	str error;          /* error encountered */
	int *nodes;         /* dependency graph nodes */
	int *edges;         /* dependency graph */
	MT_Lock flowlock;   /* lock to protect the above */
	queue *done;        /* instructions handled */
} *DataFlow, DataFlowRec;

static MT_Id workers[THREADS];
static queue *todo = 0;	/* pending instructions */
static int volatile exiting;

/*
 * Calculate the size of the dataflow dependency graph.
 */
static int
DFLOWgraphSize(MalBlkPtr mb, int start, int stop)
{
	int cnt = 0;
	int i;

	for (i = start; i < stop; i++)
		cnt += getInstrPtr(mb, i)->argc;
	return cnt;
}

/*
 * The dataflow execution is confined to a barrier block.
 * Within the block there are multiple flows, which, in principle,
 * can be executed in parallel.
 */

static queue*
q_create(int sz, const char *name)
{
	queue *q = (queue*)GDKmalloc(sizeof(queue));

	(void) name;
	if (q == NULL)
		return NULL;
	q->size = ((sz << 1) >> 1); /* we want a multiple of 2 */
	q->last = 0;
	q->data = (void*)GDKmalloc(sizeof(FlowEvent) * q->size);
	if (q->data == NULL) {
		GDKfree(q);
		return NULL;
	}

	MT_lock_init(&q->l, name);
	MT_sema_init(&q->s, 0, name);
	return q;
}

static void
q_destroy(queue *q)
{
	MT_lock_destroy(&q->l);
	MT_sema_destroy(&q->s);
	GDKfree(q->data);
	GDKfree(q);
}

/* keep a simple LIFO queue. It won't be a large one, so shuffles of requeue is possible */
/* we might actually sort it for better scheduling behavior */
static void
q_enqueue_(queue *q, FlowEvent d)
{
	assert(d);
	if (q->last == q->size) {
		q->size <<= 1;
		q->data = GDKrealloc(q->data, sizeof(FlowEvent) * q->size);
	}
	q->data[q->last++] = d;
}
static void
q_enqueue(queue *q, FlowEvent d)
{
	MT_lock_set(&q->l, "q_enqueue");
	q_enqueue_(q, d);
	MT_lock_unset(&q->l, "q_enqueue");
	MT_sema_up(&q->s, "q_enqueue");
}

/*
 * A priority queue over the hot claims of memory may
 * be more effective. It priorizes those instructions
 * that want to use a big recent result
 */

#ifdef USE_MAL_ADMISSION
static void
q_requeue_(queue *q, FlowEvent d)
{
	int i;

	assert(d);
	if (q->last == q->size) {
		/* enlarge buffer */
		q->size <<= 1;
		q->data = GDKrealloc(q->data, sizeof(void*) * q->size);
	}
	for (i = q->last; i > 0; i--)
		q->data[i] = q->data[i - 1];
	q->data[0] = (void*)d;
	q->last++;
}
static void
q_requeue(queue *q, FlowEvent d)
{
	assert(d);
	MT_lock_set(&q->l, "q_requeue");
	q_requeue_(q, d);
	MT_lock_unset(&q->l, "q_requeue");
	MT_sema_up(&q->s, "q_requeue");
}
#endif

static void *
q_dequeue(queue *q)
{
	void *r = NULL;

	MT_sema_down(&q->s, "q_dequeue");
<<<<<<< HEAD
	if (exiting)
		return NULL;
	assert(q->last);
=======
>>>>>>> 67d6be40
	MT_lock_set(&q->l, "q_dequeue");
	assert(q->last);
	if (q->last > 0) {
		/* LIFO favors garbage collection */
		r = q->data[--q->last];
		q->data[q->last] = 0;
	}
	/* else: terminating */
	/* try out random draw *
	{
		int i;
		i = rand() % q->last;
		r = q->data[i];
		for (i++; i < q->last; i++)
			q->data[i - 1] = q->data[i];
		q->last--; i
	}
	 */

	MT_lock_unset(&q->l, "q_dequeue");
	assert(r);
	return r;
}

/*
 * We simply move an instruction into the front of the queue.
 * Beware, we assume that variables are assigned a value once, otherwise
 * the order may really create errors.
 * The order of the instructions should be retained as long as possible.
 * Delay processing when we run out of memory.  Push the instruction back
 * on the end of queue, waiting for another attempt. Problem might become
 * that all threads but one are cycling through the queue, each time
 * finding an eligible instruction, but without enough space.
 * Therefore, we wait for a few milliseconds as an initial punishment.
 *
 * The process could be refined by checking for cheap operations,
 * i.e. those that would require no memory at all (aggr.count)
 * This, however, would lead to a dependency to the upper layers,
 * because in the kernel we don't know what routines are available
 * with this property. Nor do we maintain such properties.
 */

static void
DFLOWworker(void *t)
{
	DataFlow flow;
	FlowEvent fe = 0, fnxt = 0;
	int id = (int) ((MT_Id *) t - workers), last = 0;
	Thread thr;
	str error = 0;

	int i;
	lng usec = 0;

	thr = THRnew("DFLOWworker");

	GDKsetbuf(GDKmalloc(GDKMAXERRLEN)); /* where to leave errors */
	GDKerrbuf[0] = 0;
	while (1) {
		if (fnxt == 0)
			fe = q_dequeue(todo);
		else
			fe = fnxt;
		if (exiting) {
			break;
		}
		fnxt = 0;
		assert(fe);
		flow = fe->flow;

		/* whenever we have a (concurrent) error, skip it */
		if (flow->error) {
			q_enqueue(flow->done, fe);
			continue;
		}

		usec = GDKusec();
		/* skip all instructions when we have encontered an error */
		if (flow->error == 0) {
#ifdef USE_MAL_ADMISSION
			if (MALadmission(fe->argclaim, fe->hotclaim)) {
				fe->hotclaim = 0;   /* don't assume priority anymore */
				if (todo->last == 0)
					MT_sleep_ms(DELAYUNIT);
				q_requeue(todo, fe);
				continue;
			}
#endif
			error = runMALsequence(flow->cntxt, flow->mb, fe->pc, fe->pc + 1, flow->stk, 0, 0);
			PARDEBUG mnstr_printf(GDKstdout, "#executed pc= %d wrk= %d claim= " LLFMT "," LLFMT " %s\n",
								  fe->pc, id, fe->argclaim, fe->hotclaim, error ? error : "");
#ifdef USE_MAL_ADMISSION
			/* release the memory claim */
			MALadmission(-fe->argclaim, -fe->hotclaim);
#endif

			fe->state = DFLOWwrapup;
			if (error) {
				MT_lock_set(&flow->flowlock, "runMALdataflow");
				/* only collect one error (from one thread, needed for stable testing) */
				if (!flow->error) 
					flow->error = error;
				MT_lock_unset(&flow->flowlock, "runMALdataflow");
				/* after an error we skip the rest of the block */
				q_enqueue(flow->done, fe);
				continue;
			}
		}

		/* see if you can find an eligible instruction that uses the
		 * result just produced. Then we can continue with it right away.
		 * We are just looking forward for the last block, which means we
		 * are safe from concurrent actions. No other thread can steal it,
		 * because we hold the logical lock.
		 * All eligible instructions are queued
		 */
#ifdef USE_MAL_ADMISSION
		{
		InstrPtr p = getInstrPtr(flow->mb, fe->pc);
		fe->hotclaim = 0;
		for (i = 0; i < p->retc; i++)
			fe->hotclaim += getMemoryClaim(flow->mb, flow->stk, fe->pc, i, FALSE);
		}
#endif
		MT_lock_set(&flow->flowlock, "MALworker");
	
		for (last = fe->pc - flow->start; last >= 0 && (i = flow->nodes[last]) > 0; last = flow->edges[last])
			if (flow->status[i].state == DFLOWpending &&
				flow->status[i].blocks == 1) {
				flow->status[i].state = DFLOWrunning;
				flow->status[i].blocks = 0;
				flow->status[i].hotclaim = fe->hotclaim;
				flow->status[i].argclaim += fe->hotclaim;
				fnxt = flow->status + i;
				break;
			}
		MT_lock_unset(&flow->flowlock, "MALworker");

		q_enqueue(flow->done, fe);
		if ( fnxt == 0) {
			if (todo->last == 0)
				profilerHeartbeatEvent("wait");
			else
				MALresourceFairness(usec);
		}
	}
	GDKfree(GDKerrbuf);
	GDKsetbuf(0);
	THRdel(thr);
}

/* 
 * Create a set of DFLOW interpreters.
 * One worker will adaptively be available for each client.
 * The remainder are taken from the GDKnr_threads argument and
 * typically is equal to the number of cores.
 * A recursive MAL function call would make for one worker less,
 * which limits the number of cores for parallel processing.
 * The workers are assembled in a local table to enable debugging.
 */
static str
DFLOWinitialize(void)
{
	int i, limit;

	MT_lock_set(&mal_contextLock, "DFLOWinitialize");
	if (todo) {
		MT_lock_unset(&mal_contextLock, "DFLOWinitialize");
		return MAL_SUCCEED;
	}
	todo = q_create(2048, "todo");
	limit = GDKnr_threads ? GDKnr_threads : 1;
	for (i = 0; i < limit && i < THREADS; i++) {
		if (MT_create_thread(&workers[i], DFLOWworker, (void *) &workers[i], MT_THR_JOINABLE) < 0) {
			MT_lock_unset(&mal_contextLock, "DFLOWinitialize");
			throw(MAL, "dataflow", "Can not create interpreter thread");
		}
	}
	MT_lock_unset(&mal_contextLock, "DFLOWinitialize");
	return MAL_SUCCEED;
}
 
/*
 * The dataflow administration is based on administration of
 * how many variables are still missing before it can be executed.
 * For each instruction we keep a list of instructions whose
 * blocking counter should be decremented upon finishing it.
 */
static void
DFLOWinitBlk(DataFlow flow, MalBlkPtr mb, int size)
{
	int pc, i, j, k, l, n, etop = 0;
	int *assign;
	InstrPtr p;

	PARDEBUG printf("Initialize dflow block\n");
	assign = (int *) GDKzalloc(mb->vtop * sizeof(int));
	etop = flow->stop - flow->start;
	for (n = 0, pc = flow->start; pc < flow->stop; pc++, n++) {
		p = getInstrPtr(mb, pc);

		/* initial state, ie everything can run */
		flow->status[n].flow = flow;
		flow->status[n].pc = pc;
		flow->status[n].state = DFLOWpending;
		flow->status[n].cost = -1;
		flow->status[n].flow->error = NULL;

		/* administer flow dependencies */
		for (j = p->retc; j < p->argc; j++) {
			/* list of instructions that wake n-th instruction up */
			if (!isVarConstant(mb, getArg(p, j)) && (k = assign[getArg(p, j)])) {
				assert(k < pc); /* only dependencies on earlier instructions */
				/* add edge to the target instruction for wakeup call */
				k -= flow->start;
				if (flow->nodes[k]) {
					/* add wakeup to tail of list */
					for (i = k; flow->edges[i] > 0; i = flow->edges[i])
						;
					flow->nodes[etop] = n;
					flow->edges[etop] = -1;
					flow->edges[i] = etop;
					etop++;
					(void) size;
					assert(etop < size);
				} else {
					flow->nodes[k] = n;
					flow->edges[k] = -1;
				}

				flow->status[n].blocks++;
			}

			/* list of instructions to be woken up explicitly */
			if (!isVarConstant(mb, getArg(p, j))) {
				/* be careful, watch out for garbage collection interference */
				/* those should be scheduled after all its other uses */
				l = getEndOfLife(mb, getArg(p, j));
				if (l != pc && l < flow->stop && l > flow->start) {
					/* add edge to the target instruction for wakeup call */
					PARDEBUG mnstr_printf(GDKstdout, "endoflife for %s is %d -> %d\n", getVarName(mb, getArg(p, j)), n + flow->start, l);
					assert(pc < l); /* only dependencies on earlier instructions */
					l -= flow->start;
					if (flow->nodes[n]) {
						/* add wakeup to tail of list */
						for (i = n; flow->edges[i] > 0; i = flow->edges[i])
							;
						flow->nodes[etop] = l;
						flow->edges[etop] = -1;
						flow->edges[i] = etop;
						etop++;
						assert(etop < size);
					} else {
						flow->nodes[n] = l;
						flow->edges[n] = -1;
					}
					flow->status[l].blocks++;
				}
			}
		}

		for (j = 0; j < p->retc; j++)
			assign[getArg(p, j)] = pc;  /* ensure recognition of dependency on first instruction and constant */
	}
	GDKfree(assign);
	PARDEBUG
	for (n = 0; n < flow->stop - flow->start; n++) {
		mnstr_printf(GDKstdout, "#[%d] %d: ", flow->start + n, n);
		printInstruction(GDKstdout, mb, 0, getInstrPtr(mb, n + flow->start), LIST_MAL_STMT | LIST_MAPI);
		mnstr_printf(GDKstdout, "#[%d]Dependents block count %d wakeup", flow->start + n, flow->status[n].blocks);
		for (j = n; flow->edges[j]; j = flow->edges[j]) {
			mnstr_printf(GDKstdout, "%d ", flow->start + flow->nodes[j]);
			if (flow->edges[j] == -1)
				break;
		}
		mnstr_printf(GDKstdout, "\n");
	}
#ifdef USE_MAL_ADMISSION
	memorypool = memoryclaims = 0;
#endif
}

/*
 * Parallel processing is mostly driven by dataflow, but within this context
 * there may be different schemes to take instructions into execution.
 * The admission scheme (and wrapup) are the necessary scheduler hooks.
 * A scheduler registers the functions needed and should release them
 * at the end of the parallel block.
 * They take effect after we have ensured that the basic properties for
 * execution hold.
 */
/*
static void showFlowEvent(DataFlow flow, int pc)
{
	int i;
	FlowEvent fe = flow->status;

	mnstr_printf(GDKstdout, "#end of data flow %d done %d \n", pc, flow->stop - flow->start);
	for (i = 0; i < flow->stop - flow->start; i++)
		if (fe[i].state != DFLOWwrapup && fe[i].pc >= 0) {
			mnstr_printf(GDKstdout, "#missed pc %d status %d %d  blocks %d", fe[i].state, i, fe[i].pc, fe[i].blocks);
			printInstruction(GDKstdout, fe[i].flow->mb, 0, getInstrPtr(fe[i].flow->mb, fe[i].pc), LIST_MAL_STMT | LIST_MAPI);
		}
}
*/

static str
DFLOWscheduler(DataFlow flow)
{
	int last;
	int i;
#ifdef USE_MAL_ADMISSION
	int j;
	InstrPtr p;
#endif
	int tasks=0, actions = flow->stop - flow->start;
	str ret = MAL_SUCCEED;
	FlowEvent fe, f = 0;

	if (actions == 0)
		throw(MAL, "dataflow", "Empty dataflow block");
	/* initialize the eligible statements */
	fe = flow->status;

	MT_lock_set(&flow->flowlock, "MALworker");
	for (i = 0; i < actions; i++)
		if (fe[i].blocks == 0) {
#ifdef USE_MAL_ADMISSION
			p = getInstrPtr(flow->mb,fe[i].pc);
			for (j = p->retc; j < p->argc; j++)
				fe[i].argclaim = getMemoryClaim(fe[0].flow->mb, fe[0].flow->stk, fe[i].pc, j, FALSE);
#endif
			q_enqueue(todo, flow->status + i);
			flow->status[i].state = DFLOWrunning;
			PARDEBUG mnstr_printf(GDKstdout, "#enqueue pc=%d claim=" LLFMT "\n", flow->status[i].pc, flow->status[i].argclaim);
		}
	MT_lock_unset(&flow->flowlock, "MALworker");

	PARDEBUG mnstr_printf(GDKstdout, "#run %d instructions in dataflow block\n", actions);

	while (actions != tasks ) {
		f = q_dequeue(flow->done);
		if (exiting)
			break;

		/*
		 * When an instruction is finished we have to reduce the blocked
		 * counter for all dependent instructions.  for those where it
		 * drops to zero we can scheduler it we do it here instead of the scheduler
		 */

		MT_lock_set(&flow->flowlock, "MALworker");
		tasks++;
		for (last = f->pc - flow->start; last >= 0 && (i = flow->nodes[last]) > 0; last = flow->edges[last])
			if (flow->status[i].state == DFLOWpending) {
				flow->status[i].argclaim += f->hotclaim;
				if (flow->status[i].blocks == 1 ) {
					flow->status[i].state = DFLOWrunning;
					flow->status[i].blocks--;
					q_enqueue(todo, flow->status + i);
					PARDEBUG
					mnstr_printf(GDKstdout, "#enqueue pc=%d claim= " LLFMT "\n", flow->status[i].pc, flow->status[i].argclaim);
				} else {
					flow->status[i].blocks--;
				}
			} 
		MT_lock_unset(&flow->flowlock, "MALworker");
	}
	/* wrap up errors */
	assert(flow->done->last == 0);
	if (flow->error ) {
		PARDEBUG mnstr_printf(GDKstdout, "#errors encountered %s ", flow->error ? flow->error : "unknown");
		ret = flow->error;
	}
	return ret;
}

str
runMALdataflow(Client cntxt, MalBlkPtr mb, int startpc, int stoppc, MalStkPtr stk)
{
	DataFlow flow = NULL;
	str ret = MAL_SUCCEED;
	int size;

#ifdef DEBUG_FLOW
	mnstr_printf(GDKstdout, "runMALdataflow for block %d - %d\n", startpc, stoppc);
	printFunction(GDKstdout, mb, 0, LIST_MAL_STMT | LIST_MAPI);
#endif

	/* in debugging mode we should not start multiple threads */
	if (stk->cmd)
		return MAL_SUCCEED;

	assert(stoppc > startpc);

	/* check existence of workers */
	if (workers[0] == 0)
		ret = DFLOWinitialize();
	if ( ret != MAL_SUCCEED)
		return ret;
	assert(workers[0]);
	assert(todo);

	flow = (DataFlow)GDKzalloc(sizeof(DataFlowRec));

	flow->cntxt = cntxt;
	flow->mb = mb;
	flow->stk = stk;
	flow->error = 0;

	/* keep real block count, exclude brackets */
	flow->start = startpc + 1;
	flow->stop = stoppc;

	MT_lock_init(&flow->flowlock, "DFLOWworker");
	flow->done = q_create(stoppc- startpc+1, "flow->done");

	flow->status = (FlowEvent)GDKzalloc((stoppc - startpc + 1) * sizeof(FlowEventRec));
	size = DFLOWgraphSize(mb, startpc, stoppc);
	size += stoppc - startpc;
	flow->nodes = (int*)GDKzalloc(sizeof(int) * size);
	flow->edges = (int*)GDKzalloc(sizeof(int) * size);
	DFLOWinitBlk(flow, mb, size);

	ret = DFLOWscheduler(flow);

	GDKfree(flow->status);
	GDKfree(flow->edges);
	GDKfree(flow->nodes);
	q_destroy(flow->done);
	MT_lock_destroy(&flow->flowlock);
	GDKfree(flow);
	return ret;
}

void
stopMALdataflow(void)
{
	int i;

	exiting = 1;
	if (todo) {
		for (i = 0; i < THREADS; i++)
			MT_sema_up(&todo->s, "stopMALdataflow");
		for (i = 0; i < THREADS; i++) {
			if (workers[i])
				MT_join_thread(workers[i]);
			workers[i] = 0;
		}
	}
}<|MERGE_RESOLUTION|>--- conflicted
+++ resolved
@@ -196,12 +196,8 @@
 	void *r = NULL;
 
 	MT_sema_down(&q->s, "q_dequeue");
-<<<<<<< HEAD
 	if (exiting)
 		return NULL;
-	assert(q->last);
-=======
->>>>>>> 67d6be40
 	MT_lock_set(&q->l, "q_dequeue");
 	assert(q->last);
 	if (q->last > 0) {
