/*
 * SPDX-License-Identifier: MPL-2.0
 *
 * This Source Code Form is subject to the terms of the Mozilla Public
 * License, v. 2.0.  If a copy of the MPL was not distributed with this
 * file, You can obtain one at http://mozilla.org/MPL/2.0/.
 *
 * Copyright 1997 - July 2008 CWI, August 2008 - 2023 MonetDB B.V.
 */

/*
 * (author) M Kersten, S Mullender
 * Dataflow processing only works on a code
 * sequence that does not include additional (implicit) flow of control
 * statements and, ideally, consist of expensive BAT operations.
 * The dataflow portion is identified as a guarded block,
 * whose entry is controlled by the function language.dataflow();
 *
 * The dataflow worker tries to follow the sequence of actions
 * as layed out in the plan, but abandon this track when it hits
 * a blocking operator, or an instruction for which not all arguments
 * are available or resources become scarce.
 *
 * The flow graphs is organized such that parallel threads can
 * access it mostly without expensive locking and dependent
 * variables are easy to find..
 */
#include "monetdb_config.h"
#include "mal_dataflow.h"
#include "mal_exception.h"
#include "mal_private.h"
#include "mal_internal.h"
#include "mal_runtime.h"
#include "mal_resource.h"
#include "mal_function.h"

#define DFLOWpending 0		/* runnable */
#define DFLOWrunning 1		/* currently in progress */
#define DFLOWwrapup  2		/* done! */
#define DFLOWretry   3		/* reschedule */
#define DFLOWskipped 4		/* due to errors */

/* The per instruction status of execution */
typedef struct FLOWEVENT {
	struct DATAFLOW *flow;/* execution context */
	int pc;         /* pc in underlying malblock */
	int blocks;     /* awaiting for variables */
	sht state;      /* of execution */
	lng clk;
	sht cost;
	lng hotclaim;   /* memory foot print of result variables */
	lng argclaim;   /* memory foot print of arguments */
<<<<<<< HEAD
	lng maxclaim;   /* memory foot print of largest argument, could be used to indicate result size */
=======
	lng maxclaim;   /* memory foot print of  largest argument, counld be used to indicate result size */
	struct FLOWEVENT *next;		/* linked list for queues */
>>>>>>> cea0f225
} *FlowEvent, FlowEventRec;

typedef struct queue {
	int exitcount;	/* how many threads should exit */
	FlowEvent first, last;		/* first and last element of the queue */
	MT_Lock l;	/* it's a shared resource, ie we need locks */
	MT_Sema s;	/* threads wait on empty queues */
} Queue;

/*
 * The dataflow dependency is administered in a graph list structure.
 * For each instruction we keep the list of instructions that
 * should be checked for eligibility once we are finished with it.
 */
typedef struct DATAFLOW {
	Client cntxt;   /* for debugging and client resolution */
	MalBlkPtr mb;   /* carry the context */
	MalStkPtr stk;
	int start, stop;    /* guarded block under consideration*/
	FlowEvent status;   /* status of each instruction */
	ATOMIC_PTR_TYPE error;		/* error encountered */
	int *nodes;         /* dependency graph nodes */
	int *edges;         /* dependency graph */
	MT_Lock flowlock;   /* lock to protect the above */
	Queue *done;        /* instructions handled */
	bool set_qry_ctx;
} *DataFlow, DataFlowRec;

static struct worker {
	MT_Id id;
	enum {IDLE, WAITING, RUNNING, FREE, EXITED } flag;
	ATOMIC_PTR_TYPE cntxt; /* client we do work for (NULL -> any) */
	char *errbuf;		   /* GDKerrbuf so that we can allocate before fork */
	MT_Sema s;
	int self;
	int next;
} workers[THREADS];
/* heads of two mutually exclusive linked lists, both using the .next
 * field in the worker struct */
static int exited_workers = -1;	/* to be joined threads */
static int idle_workers = -1;	/* idle workers (no thread associated) */
static int free_workers = -1;	/* free workers (thread doing nothing) */
static int free_count = 0;		/* number of free threads */
static int free_max = 0;		/* max number of spare free threads */

static Queue *todo = 0;	/* pending instructions */

static ATOMIC_TYPE exiting = ATOMIC_VAR_INIT(0);
static MT_Lock dataflowLock = MT_LOCK_INITIALIZER(dataflowLock);
static void stopMALdataflow(void);

void
mal_dataflow_reset(void)
{
	stopMALdataflow();
	memset((char*) workers, 0,  sizeof(workers));
	idle_workers = -1;
	exited_workers = -1;
	if( todo) {
		MT_lock_destroy(&todo->l);
		MT_sema_destroy(&todo->s);
		GDKfree(todo);
	}
	todo = 0;	/* pending instructions */
	ATOMIC_SET(&exiting, 0);
}

/*
 * Calculate the size of the dataflow dependency graph.
 */
static int
DFLOWgraphSize(MalBlkPtr mb, int start, int stop)
{
	int cnt = 0;
	int i;

	for (i = start; i < stop; i++)
		cnt += getInstrPtr(mb, i)->argc;
	return cnt;
}

/*
 * The dataflow execution is confined to a barrier block.
 * Within the block there are multiple flows, which, in principle,
 * can be executed in parallel.
 */

static Queue*
q_create(const char *name)
{
	Queue *q = GDKzalloc(sizeof(Queue));

	if (q == NULL)
		return NULL;
<<<<<<< HEAD
	*q = (Queue) {
		.size = (sz + 1) & ~1,	/* we want a multiple of 2 */
	};
	q->data = (FlowEvent*) GDKmalloc(sizeof(FlowEvent) * q->size);
	if (q->data == NULL) {
		GDKfree(q);
		return NULL;
	}

=======
>>>>>>> cea0f225
	MT_lock_init(&q->l, name);
	MT_sema_init(&q->s, 0, name);
	return q;
}

static void
q_destroy(Queue *q)
{
	assert(q);
	MT_lock_destroy(&q->l);
	MT_sema_destroy(&q->s);
	GDKfree(q);
}

/* keep a simple LIFO queue. It won't be a large one, so shuffles of requeue is possible */
/* we might actually sort it for better scheduling behavior */
static void
q_enqueue(Queue *q, FlowEvent d)
{
	assert(q);
	assert(d);
	MT_lock_set(&q->l);
<<<<<<< HEAD
	if (q->last == q->size) {
		q->size <<= 1;
		q->data = (FlowEvent*) GDKrealloc(q->data, sizeof(FlowEvent) * q->size);
		assert(q->data);
	}
	q->data[q->last++] = d;
=======
	if (q->first == NULL) {
		assert(q->last == NULL);
		q->first = q->last = d;
	} else {
		assert(q->last != NULL);
		q->last->next = d;
		q->last = d;
	}
	d->next = NULL;
>>>>>>> cea0f225
	MT_lock_unset(&q->l);
	MT_sema_up(&q->s);
}

/*
 * A priority queue over the hot claims of memory may
 * be more effective. It priorizes those instructions
 * that want to use a big recent result
 */

static void
q_requeue(Queue *q, FlowEvent d)
{
	assert(q);
	assert(d);
	MT_lock_set(&q->l);
<<<<<<< HEAD
	if (q->last == q->size) {
		/* enlarge buffer */
		q->size <<= 1;
		q->data = (FlowEvent*) GDKrealloc(q->data, sizeof(FlowEvent) * q->size);
		assert(q->data);
	}
	for (int i = q->last; i > 0; i--)
		q->data[i] = q->data[i - 1];
	q->data[0] = d;
	q->last++;
=======
	if (q->first == NULL) {
		assert(q->last == NULL);
		q->first = q->last = d;
		d->next = NULL;
	} else {
		assert(q->last != NULL);
		d->next = q->first;
		q->first = d;
	}
>>>>>>> cea0f225
	MT_lock_unset(&q->l);
	MT_sema_up(&q->s);
}

static FlowEvent
q_dequeue(Queue *q, Client cntxt)
{
<<<<<<< HEAD
	FlowEvent r = NULL, s = NULL;

=======
>>>>>>> cea0f225
	assert(q);
	MT_sema_down(&q->s);
	if (ATOMIC_GET(&exiting))
		return NULL;
	MT_lock_set(&q->l);
	if (cntxt == NULL && q->exitcount > 0) {
		q->exitcount--;
		MT_lock_unset(&q->l);
		return NULL;
	}
<<<<<<< HEAD
	{
		int minpc;

		minpc = q->last -1;
		s = q->data[minpc];
		/* for long "queues", just grab the first eligible entry we encounter */
		if (s && q->last < 1024) {
			for (int i = q->last - 1; i >= 0; i--) {
				if (cntxt ==  NULL || q->data[i]->flow->cntxt == cntxt) {
					/* for shorter "queues", find the oldest eligible entry */
					r = q->data[i];
					if (r && s->pc > r->pc) {
						minpc = i;
						s = r;
					}
				}
			}
		}
		if (minpc >= 0) {
			r = q->data[minpc];
			q->last--;
			if (minpc < q->last)
				memmove(q->data + minpc, q->data + minpc + 1,
						(q->last - minpc) * sizeof(q->data[0]));
=======

	FlowEvent *dp = &q->first;
	FlowEvent pd = NULL;
	/* if cntxt == NULL, return the first event, if cntxt != NULL, find
	 * the first event in the queue with matching cntxt value and return
	 * that */
	if (cntxt != NULL) {
		while (*dp && (*dp)->flow->cntxt != cntxt) {
			pd = *dp;
			dp = &pd->next;
>>>>>>> cea0f225
		}
	}
	FlowEvent d = *dp;
	if (d) {
		*dp = d->next;
		d->next = NULL;
		if (*dp == NULL)
			q->last = pd;
	}
	MT_lock_unset(&q->l);
	return d;
}

/*
 * We simply move an instruction into the front of the queue.
 * Beware, we assume that variables are assigned a value once, otherwise
 * the order may really create errors.
 * The order of the instructions should be retained as long as possible.
 * Delay processing when we run out of memory.  Push the instruction back
 * on the end of queue, waiting for another attempt. Problem might become
 * that all threads but one are cycling through the queue, each time
 * finding an eligible instruction, but without enough space.
 * Therefore, we wait for a few milliseconds as an initial punishment.
 *
 * The process could be refined by checking for cheap operations,
 * i.e. those that would require no memory at all (aggr.count)
 * This, however, would lead to a dependency to the upper layers,
 * because in the kernel we don't know what routines are available
 * with this property. Nor do we maintain such properties.
 */

static void
DFLOWworker(void *T)
{
	struct worker *t = (struct worker *) T;
#ifdef _MSC_VER
	srand((unsigned int) GDKusec());
#endif
	assert(t->errbuf != NULL);
	t->errbuf[0] = 0;
	GDKsetbuf(t->errbuf);		/* where to leave errors */
	t->errbuf = NULL;

	for (;;) {
		DataFlow flow;
		FlowEvent fe = 0, fnxt = 0;
		str error = 0;
		int i;
		lng claim;
		Client cntxt;
		InstrPtr p;

		GDKclrerr();

		if (t->flag == WAITING) {
			/* wait until we are allowed to start working */
			MT_sema_down(&t->s);
			t->flag = RUNNING;
			if (ATOMIC_GET(&exiting)) {
				break;
			}
		}
		assert(t->flag == RUNNING);
		cntxt = ATOMIC_PTR_GET(&t->cntxt);
		while (1) {
			MT_thread_set_qry_ctx(NULL);
			if (fnxt == 0) {
				MT_thread_setworking(NULL);
				cntxt = ATOMIC_PTR_GET(&t->cntxt);
				fe = q_dequeue(todo, cntxt);
				if (fe == NULL) {
					if (cntxt) {
						/* we're not done yet with work for the current
						 * client (as far as we know), so give up the CPU
						 * and let the scheduler enter some more work, but
						 * first compensate for the down we did in
						 * dequeue */
						MT_sema_up(&todo->s);
						MT_sleep_ms(1);
						continue;
					}
					/* no more work to be done: exit */
					break;
				}
				if (fe->flow->cntxt && fe->flow->cntxt->mythread)
					MT_thread_setworking(fe->flow->cntxt->mythread->name);
			} else
				fe = fnxt;
			if (ATOMIC_GET(&exiting)) {
				break;
			}
			fnxt = 0;
			assert(fe);
			flow = fe->flow;
			assert(flow);
			MT_thread_set_qry_ctx(flow->set_qry_ctx ? &flow->cntxt->qryctx : NULL);

			/* whenever we have a (concurrent) error, skip it */
			if (ATOMIC_PTR_GET(&flow->error)) {
				q_enqueue(flow->done, fe);
				continue;
			}

			p= getInstrPtr(flow->mb,fe->pc);
			claim = fe->argclaim;
			if (p->fcn != (MALfcn) deblockdataflow && /* never block on deblockdataflow() */
				!MALadmission_claim(flow->cntxt, flow->mb, flow->stk, p, claim)) {
				fe->hotclaim = 0;   /* don't assume priority anymore */
				fe->maxclaim = 0;
				MT_lock_set(&todo->l);
				int last = todo->last;
				MT_lock_unset(&todo->l);
				if (last == 0)
					MT_sleep_ms(DELAYUNIT);
				q_requeue(todo, fe);
				continue;
			}
			ATOMIC_BASE_TYPE wrks = ATOMIC_INC(&flow->cntxt->workers);
			ATOMIC_BASE_TYPE mwrks = ATOMIC_GET(&flow->mb->workers);
			while (wrks > mwrks) {
				if (ATOMIC_CAS(&flow->mb->workers, &mwrks, wrks))
					break;
			}
			error = runMALsequence(flow->cntxt, flow->mb, fe->pc, fe->pc + 1, flow->stk, 0, 0);
			(void) ATOMIC_DEC(&flow->cntxt->workers);
			/* release the memory claim */
			MALadmission_release(flow->cntxt, flow->mb, flow->stk, p, claim);

			MT_lock_set(&flow->flowlock);
			fe->state = DFLOWwrapup;
			MT_lock_unset(&flow->flowlock);
			if (error) {
				void *null = NULL;
				/* only collect one error (from one thread, needed for stable testing) */
				if (!ATOMIC_PTR_CAS(&flow->error, &null, error))
					freeException(error);
				/* after an error we skip the rest of the block */
				q_enqueue(flow->done, fe);
				continue;
			}

			/* see if you can find an eligible instruction that uses the
			 * result just produced. Then we can continue with it right away.
			 * We are just looking forward for the last block, which means we
			 * are safe from concurrent actions. No other thread can steal it,
			 * because we hold the logical lock.
			 * All eligible instructions are queued
			 */
			p = getInstrPtr(flow->mb, fe->pc);
			assert(p);
			fe->hotclaim = 0;
			fe->maxclaim = 0;

			for (i = 0; i < p->retc; i++){
				lng footprint;
				footprint = getMemoryClaim(flow->mb, flow->stk, p, i, FALSE);
				fe->hotclaim += footprint;
				if( footprint > fe->maxclaim)
					fe->maxclaim = footprint;
			}

/* Try to get rid of the hot potato or locate an alternative to proceed.
 */
#define HOTPOTATO
#ifdef HOTPOTATO
			/* HOT potato choice */
			int last = 0, nxt = -1;
			lng nxtclaim = -1;

			MT_lock_set(&flow->flowlock);
			for (last = fe->pc - flow->start; last >= 0 && (i = flow->nodes[last]) > 0; last = flow->edges[last]){
				if (flow->status[i].state == DFLOWpending && flow->status[i].blocks == 1) {
					/* find the one with the largest footprint */
					if (nxt == -1 || flow->status[i].argclaim > nxtclaim) {
						nxt = i;
						nxtclaim = flow->status[i].argclaim;
					}
				}
			}
			/* hot potato can not be removed, use alternative to proceed */
			if( nxt >= 0){
				flow->status[nxt].state = DFLOWrunning;
				flow->status[nxt].blocks = 0;
				flow->status[nxt].hotclaim = fe->hotclaim;
				flow->status[nxt].argclaim += fe->hotclaim;
				if( flow->status[nxt].maxclaim < fe->maxclaim)
					flow->status[nxt].maxclaim = fe->maxclaim;
				fnxt = flow->status + nxt;
			}
			MT_lock_unset(&flow->flowlock);
#endif

			q_enqueue(flow->done, fe);
			if ( fnxt == 0 && profilerStatus) {
				profilerHeartbeatEvent("wait");
			}
		}
		MT_lock_set(&dataflowLock);
		if (GDKexiting() || ATOMIC_GET(&exiting)) {
			MT_lock_unset(&dataflowLock);
			break;
		}
		if (free_count >= free_max) {
			t->flag = EXITED;
			t->next = exited_workers;
			exited_workers = t->self;
			MT_lock_unset(&dataflowLock);
			break;
		}
		free_count++;
		t->flag = FREE;
		assert(free_workers != t->self);
		t->next = free_workers;
		free_workers = t->self;
		MT_lock_unset(&dataflowLock);
		MT_sema_down(&t->s);
		if (GDKexiting() || ATOMIC_GET(&exiting))
			break;
		assert(t->flag == WAITING);
	}
	GDKfree(GDKerrbuf);
	GDKsetbuf(0);
}

/*
 * Create an interpreter pool.
 * One worker will adaptively be available for each client.
 * The remainder are taken from the GDKnr_threads argument and
 * typically is equal to the number of cores
 * The workers are assembled in a local table to enable debugging.
 */
static int
DFLOWinitialize(void)
{
	int i, limit;
	int created = 0;
	static bool first = true;

	MT_lock_set(&mal_contextLock);
	MT_lock_set(&dataflowLock);
	if (todo) {
		/* somebody else beat us to it */
		MT_lock_unset(&dataflowLock);
		MT_lock_unset(&mal_contextLock);
		return 0;
	}
	free_max = GDKgetenv_int("dataflow_max_free", GDKnr_threads < 4 ? 4 : GDKnr_threads);
	todo = q_create("todo");
	if (todo == NULL) {
		MT_lock_unset(&dataflowLock);
		MT_lock_unset(&mal_contextLock);
		return -1;
	}
	assert(idle_workers == -1);
	for (i = 0; i < THREADS; i++) {
		char name[MT_NAME_LEN];
		snprintf(name, sizeof(name), "DFLOWsema%d", i);
		MT_sema_init(&workers[i].s, 0, name);
		workers[i].flag = IDLE;
		workers[i].self = i;
		workers[i].id = 0;
		workers[i].next = idle_workers;
		idle_workers = i;
		if (first)				/* only initialize once */
			ATOMIC_PTR_INIT(&workers[i].cntxt, NULL);
	}
	first = false;
	limit = GDKnr_threads ? GDKnr_threads - 1 : 0;
	if (limit > THREADS)
		limit = THREADS;
	while (limit > 0) {
		limit--;
		i = idle_workers;
		workers[i].errbuf = GDKmalloc(GDKMAXERRLEN);
		if (workers[i].errbuf == NULL) {
			TRC_CRITICAL(MAL_SERVER, "cannot allocate error buffer for worker");
			continue;
		}
		idle_workers = workers[i].next;
		workers[i].flag = RUNNING;
		ATOMIC_PTR_SET(&workers[i].cntxt, NULL);
		char name[MT_NAME_LEN];
		snprintf(name, sizeof(name), "DFLOWworker%d", i);
		if ((workers[i].id = THRcreate(DFLOWworker, (void *) &workers[i], MT_THR_JOINABLE, name)) == 0) {
			GDKfree(workers[i].errbuf);
			workers[i].errbuf = NULL;
			workers[i].flag = IDLE;
			workers[i].next = idle_workers;
			idle_workers = i;
		} else {
			created++;
		}
	}
	if (created == 0) {
		/* no threads created */
		q_destroy(todo);
		todo = NULL;
		MT_lock_unset(&dataflowLock);
		MT_lock_unset(&mal_contextLock);
		return -1;
	}
	MT_lock_unset(&dataflowLock);
	MT_lock_unset(&mal_contextLock);
	return 0;
}

/*
 * The dataflow administration is based on administration of
 * how many variables are still missing before it can be executed.
 * For each instruction we keep a list of instructions whose
 * blocking counter should be decremented upon finishing it.
 */
static str
DFLOWinitBlk(DataFlow flow, MalBlkPtr mb, int size)
{
	int pc, i, j, k, l, n, etop = 0;
	int *assign;
	InstrPtr p;

	if (flow == NULL)
		throw(MAL, "dataflow", "DFLOWinitBlk(): Called with flow == NULL");
	if (mb == NULL)
		throw(MAL, "dataflow", "DFLOWinitBlk(): Called with mb == NULL");
	assign = (int *) GDKzalloc(mb->vtop * sizeof(int));
	if (assign == NULL)
		throw(MAL, "dataflow", SQLSTATE(HY013) MAL_MALLOC_FAIL);
	etop = flow->stop - flow->start;
	for (n = 0, pc = flow->start; pc < flow->stop; pc++, n++) {
		p = getInstrPtr(mb, pc);
		if (p == NULL) {
			GDKfree(assign);
			throw(MAL, "dataflow", "DFLOWinitBlk(): getInstrPtr() returned NULL");
		}

		/* initial state, ie everything can run */
		flow->status[n].flow = flow;
		flow->status[n].pc = pc;
		flow->status[n].state = DFLOWpending;
		flow->status[n].cost = -1;
		ATOMIC_PTR_SET(&flow->status[n].flow->error, NULL);

		/* administer flow dependencies */
		for (j = p->retc; j < p->argc; j++) {
			/* list of instructions that wake n-th instruction up */
			if (!isVarConstant(mb, getArg(p, j)) && (k = assign[getArg(p, j)])) {
				assert(k < pc); /* only dependencies on earlier instructions */
				/* add edge to the target instruction for wakeup call */
				k -= flow->start;
				if (flow->nodes[k]) {
					/* add wakeup to tail of list */
					for (i = k; flow->edges[i] > 0; i = flow->edges[i])
						;
					flow->nodes[etop] = n;
					flow->edges[etop] = -1;
					flow->edges[i] = etop;
					etop++;
					(void) size;
					if( etop == size){
						int *tmp;
						/* in case of realloc failure, the original
						 * pointers will be freed by the caller */
						tmp = (int*) GDKrealloc(flow->nodes, sizeof(int) * 2 * size);
						if (tmp == NULL) {
							GDKfree(assign);
							throw(MAL, "dataflow", SQLSTATE(HY013) MAL_MALLOC_FAIL);
						}
						flow->nodes = tmp;
						tmp = (int*) GDKrealloc(flow->edges, sizeof(int) * 2 * size);
						if (tmp == NULL) {
							GDKfree(assign);
							throw(MAL, "dataflow", SQLSTATE(HY013) MAL_MALLOC_FAIL);
						}
						flow->edges = tmp;
						size *=2;
					}
				} else {
					flow->nodes[k] = n;
					flow->edges[k] = -1;
				}

				flow->status[n].blocks++;
			}

			/* list of instructions to be woken up explicitly */
			if (!isVarConstant(mb, getArg(p, j))) {
				/* be careful, watch out for garbage collection interference */
				/* those should be scheduled after all its other uses */
				l = getEndScope(mb, getArg(p, j));
				if (l != pc && l < flow->stop && l > flow->start) {
					/* add edge to the target instruction for wakeup call */
					assert(pc < l); /* only dependencies on earlier instructions */
					l -= flow->start;
					if (flow->nodes[n]) {
						/* add wakeup to tail of list */
						for (i = n; flow->edges[i] > 0; i = flow->edges[i])
							;
						flow->nodes[etop] = l;
						flow->edges[etop] = -1;
						flow->edges[i] = etop;
						etop++;
						if( etop == size){
							int *tmp;
							/* in case of realloc failure, the original
							 * pointers will be freed by the caller */
							tmp = (int*) GDKrealloc(flow->nodes, sizeof(int) * 2 * size);
							if (tmp == NULL) {
								GDKfree(assign);
								throw(MAL, "dataflow", SQLSTATE(HY013) MAL_MALLOC_FAIL);
							}
							flow->nodes = tmp;
							tmp = (int*) GDKrealloc(flow->edges, sizeof(int) * 2 * size);
							if (tmp == NULL) {
								GDKfree(assign);
								throw(MAL, "dataflow", SQLSTATE(HY013) MAL_MALLOC_FAIL);
							}
							flow->edges = tmp;
							size *=2;
						}
					} else {
						flow->nodes[n] = l;
						flow->edges[n] = -1;
					}
					flow->status[l].blocks++;
				}
			}
		}

		for (j = 0; j < p->retc; j++)
			assign[getArg(p, j)] = pc;  /* ensure recognition of dependency on first instruction and constant */
	}
	GDKfree(assign);

	return MAL_SUCCEED;
}

/*
 * Parallel processing is mostly driven by dataflow, but within this context
 * there may be different schemes to take instructions into execution.
 * The admission scheme (and wrapup) are the necessary scheduler hooks.
 * A scheduler registers the functions needed and should release them
 * at the end of the parallel block.
 * They take effect after we have ensured that the basic properties for
 * execution hold.
 */
static str
DFLOWscheduler(DataFlow flow, struct worker *w)
{
	int last;
	int i;
	int j;
	InstrPtr p;
	int tasks=0, actions = 0;
	str ret = MAL_SUCCEED;
	FlowEvent fe, f = 0;

	if (flow == NULL)
		throw(MAL, "dataflow", "DFLOWscheduler(): Called with flow == NULL");
	actions = flow->stop - flow->start;
	if (actions == 0)
		throw(MAL, "dataflow", "Empty dataflow block");
	/* initialize the eligible statements */
	fe = flow->status;

	(void) ATOMIC_DEC(&flow->cntxt->workers);
	MT_lock_set(&flow->flowlock);
	for (i = 0; i < actions; i++)
		if (fe[i].blocks == 0) {
			p = getInstrPtr(flow->mb,fe[i].pc);
			if (p == NULL) {
				MT_lock_unset(&flow->flowlock);
				(void) ATOMIC_INC(&flow->cntxt->workers);
				throw(MAL, "dataflow", "DFLOWscheduler(): getInstrPtr(flow->mb,fe[i].pc) returned NULL");
			}
			fe[i].argclaim = 0;
			for (j = p->retc; j < p->argc; j++)
				fe[i].argclaim += getMemoryClaim(fe[0].flow->mb, fe[0].flow->stk, p, j, FALSE);
			flow->status[i].state = DFLOWrunning;
			q_enqueue(todo, flow->status + i);
		}
	MT_lock_unset(&flow->flowlock);
	MT_sema_up(&w->s);

	while (actions != tasks ) {
		f = q_dequeue(flow->done, NULL);
		if (ATOMIC_GET(&exiting))
			break;
		if (f == NULL) {
			(void) ATOMIC_INC(&flow->cntxt->workers);
			throw(MAL, "dataflow", "DFLOWscheduler(): q_dequeue(flow->done) returned NULL");
		}

		/*
		 * When an instruction is finished we have to reduce the blocked
		 * counter for all dependent instructions.  for those where it
		 * drops to zero we can scheduler it we do it here instead of the scheduler
		 */

		MT_lock_set(&flow->flowlock);
		tasks++;
		for (last = f->pc - flow->start; last >= 0 && (i = flow->nodes[last]) > 0; last = flow->edges[last])
			if (flow->status[i].state == DFLOWpending) {
				flow->status[i].argclaim += f->hotclaim;
				if (flow->status[i].blocks == 1 ) {
					flow->status[i].blocks--;
					flow->status[i].state = DFLOWrunning;
					q_enqueue(todo, flow->status + i);
				} else {
					flow->status[i].blocks--;
				}
			}
		MT_lock_unset(&flow->flowlock);
	}
	/* release the worker from its specific task (turn it into a
	 * generic worker) */
	ATOMIC_PTR_SET(&w->cntxt, NULL);
	(void) ATOMIC_INC(&flow->cntxt->workers);
	/* wrap up errors */
	assert(flow->done->last == 0);
	if ((ret = ATOMIC_PTR_XCG(&flow->error, NULL)) != NULL ) {
		TRC_DEBUG(MAL_SERVER, "Errors encountered: %s\n", ret);
	}
	return ret;
}

/* We create a pool of GDKnr_threads-1 generic workers, that is,
 * workers that will take on jobs from any clients.  In addition, we
 * create a single specific worker per client (i.e. each time we enter
 * here).  This specific worker will only do work for the client for
 * which it was started.  In this way we can guarantee that there will
 * always be progress for the client, even if all other workers are
 * doing something big.
 *
 * When all jobs for a client have been done (there are no more
 * entries for the client in the queue), the specific worker turns
 * itself into a generic worker.  At the same time, we signal that one
 * generic worker should exit and this function returns.  In this way
 * we make sure that there are once again GDKnr_threads-1 generic
 * workers. */
str
runMALdataflow(Client cntxt, MalBlkPtr mb, int startpc, int stoppc, MalStkPtr stk)
{
	DataFlow flow = NULL;
	str msg = MAL_SUCCEED;
	int size;
	bit *ret;
	int i;

	/* in debugging mode we should not start multiple threads */
	if (stk == NULL)
		throw(MAL, "dataflow", "runMALdataflow(): Called with stk == NULL");
	ret = getArgReference_bit(stk,getInstrPtr(mb,startpc),0);
	*ret = FALSE;
	if (stk->cmd) {
		*ret = TRUE;
		return MAL_SUCCEED;
	}

	assert(stoppc > startpc);

	/* check existence of workers */
	if (todo == NULL) {
		/* create thread pool */
		if (GDKnr_threads <= 1 || DFLOWinitialize() < 0) {
			/* no threads created, run serially */
			*ret = TRUE;
			return MAL_SUCCEED;
		}
	}
	assert(todo);
	/* in addition, create one more worker that will only execute
	 * tasks for the current client to compensate for our waiting
	 * until all work is done */
	MT_lock_set(&dataflowLock);
	/* join with already exited threads */
	while ((i = exited_workers) >= 0) {
		assert(workers[i].flag == EXITED);
		exited_workers = workers[i].next;
		workers[i].flag = IDLE;
		MT_lock_unset(&dataflowLock);
		MT_join_thread(workers[i].id);
		MT_lock_set(&dataflowLock);
		workers[i].id = 0;
		workers[i].next = idle_workers;
		idle_workers = i;
	}
	assert(cntxt != NULL);
	if ((i = free_workers) >= 0) {
		assert(workers[i].flag == FREE);
		assert(free_count > 0);
		free_count--;
		free_workers = workers[i].next;
		workers[i].flag = WAITING;
		ATOMIC_PTR_SET(&workers[i].cntxt, cntxt);
		if (stk->calldepth > 1) {
			MT_Id pid = MT_getpid();

			/* doing a recursive call: copy specificity from
			 * current worker to new worker */
			for (int j = 0; j < THREADS; j++) {
				if (workers[j].id == pid && workers[j].flag == RUNNING) {
					ATOMIC_PTR_SET(&workers[i].cntxt,
								   ATOMIC_PTR_GET(&workers[j].cntxt));
					break;
				}
			}
		}
		MT_sema_up(&workers[i].s);
	} else if ((i = idle_workers) >= 0) {
		assert(workers[i].flag == IDLE);
		ATOMIC_PTR_SET(&workers[i].cntxt, cntxt);
		/* only create specific worker if we are not doing a
		 * recursive call */
		if (stk->calldepth > 1) {
			MT_Id pid = MT_getpid();

			/* doing a recursive call: copy specificity from
			 * current worker to new worker */
			for (int j = 0; j < THREADS; j++) {
				if (workers[j].flag == RUNNING && workers[j].id == pid) {
					ATOMIC_PTR_SET(&workers[i].cntxt,
								   ATOMIC_PTR_GET(&workers[j].cntxt));
					break;
				}
			}
		}
		idle_workers = workers[i].next;
		workers[i].flag = WAITING;
		char name[MT_NAME_LEN];
		snprintf(name, sizeof(name), "DFLOWworker%d", i);
		if ((workers[i].errbuf = GDKmalloc(GDKMAXERRLEN)) == NULL ||
			(workers[i].id = THRcreate(DFLOWworker, (void *) &workers[i],
									   MT_THR_JOINABLE, name)) == 0) {
			/* cannot start new thread, run serially */
			*ret = TRUE;
			GDKfree(workers[i].errbuf);
			workers[i].errbuf = NULL;
			workers[i].flag = IDLE;
			workers[i].next = idle_workers;
			idle_workers = i;
			MT_lock_unset(&dataflowLock);
			return MAL_SUCCEED;
		}
	}
	MT_lock_unset(&dataflowLock);
	if (i < 0) {
		/* no empty thread slots found, run serially */
		*ret = TRUE;
		return MAL_SUCCEED;
	}

	flow = (DataFlow)GDKzalloc(sizeof(DataFlowRec));
	if (flow == NULL)
		throw(MAL, "dataflow", SQLSTATE(HY013) MAL_MALLOC_FAIL);

	flow->cntxt = cntxt;
	flow->mb = mb;
	flow->stk = stk;
	flow->set_qry_ctx = MT_thread_get_qry_ctx() != NULL;

	/* keep real block count, exclude brackets */
	flow->start = startpc + 1;
	flow->stop = stoppc;

<<<<<<< HEAD
	flow->done = q_create((unsigned) (stoppc - startpc) + 1, "flow->done");
=======
	flow->done = q_create("flow->done");
>>>>>>> cea0f225
	if (flow->done == NULL) {
		GDKfree(flow);
		throw(MAL, "dataflow", "runMALdataflow(): Failed to create flow->done queue");
	}

	flow->status = (FlowEvent)GDKzalloc((stoppc - startpc + 1) * sizeof(FlowEventRec));
	if (flow->status == NULL) {
		q_destroy(flow->done);
		GDKfree(flow);
		throw(MAL, "dataflow", SQLSTATE(HY013) MAL_MALLOC_FAIL);
	}
	size = DFLOWgraphSize(mb, startpc, stoppc);
	size += stoppc - startpc;
	flow->nodes = (int*)GDKzalloc(sizeof(int) * size);
	if (flow->nodes == NULL) {
		GDKfree(flow->status);
		q_destroy(flow->done);
		GDKfree(flow);
		throw(MAL, "dataflow", SQLSTATE(HY013) MAL_MALLOC_FAIL);
	}
	flow->edges = (int*)GDKzalloc(sizeof(int) * size);
	if (flow->edges == NULL) {
		GDKfree(flow->nodes);
		GDKfree(flow->status);
		q_destroy(flow->done);
		GDKfree(flow);
		throw(MAL, "dataflow", SQLSTATE(HY013) MAL_MALLOC_FAIL);
	}
	MT_lock_init(&flow->flowlock, "flow->flowlock");
	ATOMIC_PTR_INIT(&flow->error, NULL);
	msg = DFLOWinitBlk(flow, mb, size);

	if (msg == MAL_SUCCEED)
		msg = DFLOWscheduler(flow, &workers[i]);

	GDKfree(flow->status);
	GDKfree(flow->edges);
	GDKfree(flow->nodes);
	q_destroy(flow->done);
	MT_lock_destroy(&flow->flowlock);
	ATOMIC_PTR_DESTROY(&flow->error);
	GDKfree(flow);

	/* we created one worker, now tell one worker to exit again */
	MT_lock_set(&todo->l);
	todo->exitcount++;
	MT_lock_unset(&todo->l);
	MT_sema_up(&todo->s);

	return msg;
}

str
deblockdataflow( Client cntxt, MalBlkPtr mb, MalStkPtr stk, InstrPtr pci)
{
    int *ret = getArgReference_int(stk,pci,0);
    int *val = getArgReference_int(stk,pci,1);
    (void) cntxt;
    (void) mb;
    *ret = *val;
    return MAL_SUCCEED;
}

static void
stopMALdataflow(void)
{
	int i;

	ATOMIC_SET(&exiting, 1);
	if (todo) {
		MT_lock_set(&dataflowLock);
		/* first wake up all running threads */
		for (i = 0; i < THREADS; i++) {
			MT_sema_up(&todo->s);
		}
		for (i = free_workers; i >= 0; i = workers[i].next) {
			MT_sema_up(&workers[i].s);
		}
		free_workers = -1;
		for (i = 0; i < THREADS; i++) {
			if (workers[i].id != 0) {
				MT_lock_unset(&dataflowLock);
				MT_join_thread(workers[i].id);
				MT_lock_set(&dataflowLock);
				workers[i].id = 0;
				workers[i].flag = IDLE;
				workers[i].next = idle_workers;
				idle_workers = i;
			}
		}
		MT_lock_unset(&dataflowLock);
	}
}<|MERGE_RESOLUTION|>--- conflicted
+++ resolved
@@ -50,12 +50,8 @@
 	sht cost;
 	lng hotclaim;   /* memory foot print of result variables */
 	lng argclaim;   /* memory foot print of arguments */
-<<<<<<< HEAD
 	lng maxclaim;   /* memory foot print of largest argument, could be used to indicate result size */
-=======
-	lng maxclaim;   /* memory foot print of  largest argument, counld be used to indicate result size */
 	struct FLOWEVENT *next;		/* linked list for queues */
->>>>>>> cea0f225
 } *FlowEvent, FlowEventRec;
 
 typedef struct queue {
@@ -150,18 +146,6 @@
 
 	if (q == NULL)
 		return NULL;
-<<<<<<< HEAD
-	*q = (Queue) {
-		.size = (sz + 1) & ~1,	/* we want a multiple of 2 */
-	};
-	q->data = (FlowEvent*) GDKmalloc(sizeof(FlowEvent) * q->size);
-	if (q->data == NULL) {
-		GDKfree(q);
-		return NULL;
-	}
-
-=======
->>>>>>> cea0f225
 	MT_lock_init(&q->l, name);
 	MT_sema_init(&q->s, 0, name);
 	return q;
@@ -184,14 +168,6 @@
 	assert(q);
 	assert(d);
 	MT_lock_set(&q->l);
-<<<<<<< HEAD
-	if (q->last == q->size) {
-		q->size <<= 1;
-		q->data = (FlowEvent*) GDKrealloc(q->data, sizeof(FlowEvent) * q->size);
-		assert(q->data);
-	}
-	q->data[q->last++] = d;
-=======
 	if (q->first == NULL) {
 		assert(q->last == NULL);
 		q->first = q->last = d;
@@ -201,7 +177,6 @@
 		q->last = d;
 	}
 	d->next = NULL;
->>>>>>> cea0f225
 	MT_lock_unset(&q->l);
 	MT_sema_up(&q->s);
 }
@@ -218,18 +193,6 @@
 	assert(q);
 	assert(d);
 	MT_lock_set(&q->l);
-<<<<<<< HEAD
-	if (q->last == q->size) {
-		/* enlarge buffer */
-		q->size <<= 1;
-		q->data = (FlowEvent*) GDKrealloc(q->data, sizeof(FlowEvent) * q->size);
-		assert(q->data);
-	}
-	for (int i = q->last; i > 0; i--)
-		q->data[i] = q->data[i - 1];
-	q->data[0] = d;
-	q->last++;
-=======
 	if (q->first == NULL) {
 		assert(q->last == NULL);
 		q->first = q->last = d;
@@ -239,7 +202,6 @@
 		d->next = q->first;
 		q->first = d;
 	}
->>>>>>> cea0f225
 	MT_lock_unset(&q->l);
 	MT_sema_up(&q->s);
 }
@@ -247,11 +209,6 @@
 static FlowEvent
 q_dequeue(Queue *q, Client cntxt)
 {
-<<<<<<< HEAD
-	FlowEvent r = NULL, s = NULL;
-
-=======
->>>>>>> cea0f225
 	assert(q);
 	MT_sema_down(&q->s);
 	if (ATOMIC_GET(&exiting))
@@ -262,32 +219,6 @@
 		MT_lock_unset(&q->l);
 		return NULL;
 	}
-<<<<<<< HEAD
-	{
-		int minpc;
-
-		minpc = q->last -1;
-		s = q->data[minpc];
-		/* for long "queues", just grab the first eligible entry we encounter */
-		if (s && q->last < 1024) {
-			for (int i = q->last - 1; i >= 0; i--) {
-				if (cntxt ==  NULL || q->data[i]->flow->cntxt == cntxt) {
-					/* for shorter "queues", find the oldest eligible entry */
-					r = q->data[i];
-					if (r && s->pc > r->pc) {
-						minpc = i;
-						s = r;
-					}
-				}
-			}
-		}
-		if (minpc >= 0) {
-			r = q->data[minpc];
-			q->last--;
-			if (minpc < q->last)
-				memmove(q->data + minpc, q->data + minpc + 1,
-						(q->last - minpc) * sizeof(q->data[0]));
-=======
 
 	FlowEvent *dp = &q->first;
 	FlowEvent pd = NULL;
@@ -298,7 +229,6 @@
 		while (*dp && (*dp)->flow->cntxt != cntxt) {
 			pd = *dp;
 			dp = &pd->next;
->>>>>>> cea0f225
 		}
 	}
 	FlowEvent d = *dp;
@@ -409,9 +339,9 @@
 				fe->hotclaim = 0;   /* don't assume priority anymore */
 				fe->maxclaim = 0;
 				MT_lock_set(&todo->l);
-				int last = todo->last;
+				FlowEvent last = todo->last;
 				MT_lock_unset(&todo->l);
-				if (last == 0)
+				if (last == NULL)
 					MT_sleep_ms(DELAYUNIT);
 				q_requeue(todo, fe);
 				continue;
@@ -962,11 +892,7 @@
 	flow->start = startpc + 1;
 	flow->stop = stoppc;
 
-<<<<<<< HEAD
-	flow->done = q_create((unsigned) (stoppc - startpc) + 1, "flow->done");
-=======
 	flow->done = q_create("flow->done");
->>>>>>> cea0f225
 	if (flow->done == NULL) {
 		GDKfree(flow);
 		throw(MAL, "dataflow", "runMALdataflow(): Failed to create flow->done queue");
