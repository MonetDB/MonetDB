--- conflicted
+++ resolved
@@ -120,13 +120,8 @@
 		MCcloseClient(c);
 		return msg;
 	}
-<<<<<<< HEAD
-	char *modules[3] = { "embedded", "sql" };
+	char *modules[5] = { "embedded", "sql", "generator", "udf" };
 	if ((msg = malIncludeModules(c, modules, 0, !with_mapi_server)) != MAL_SUCCEED) {
-=======
-	char *modules[5] = { "embedded", "sql", "generator", "udf" };
-	if ((msg = malIncludeModules(c, modules, 0, 1)) != MAL_SUCCEED) {
->>>>>>> ad0e90ec
 		MCcloseClient(c);
 		return msg;
 	}
