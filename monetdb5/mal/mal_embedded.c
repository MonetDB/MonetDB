/*
 * SPDX-License-Identifier: MPL-2.0
 *
 * This Source Code Form is subject to the terms of the Mozilla Public
 * License, v. 2.0.  If a copy of the MPL was not distributed with this
 * file, You can obtain one at http://mozilla.org/MPL/2.0/.
 *
 * Copyright 1997 - July 2008 CWI, August 2008 - 2023 MonetDB B.V.
 */

/*
 * (author) M.L. Kersten
 * These routines assume that the signatures for all MAL files are defined as text in mal_embedded.h
 * They are parsed upon system restart without access to their source files.
 * This way the definitions are part of the library upon compilation.
 * It assumes that all necessary libraries are already loaded.
 * A failure to bind the address in the context of an embedded version is not considered an error.
 */

#include "monetdb_config.h"

#include "mal_embedded.h"
#include "mal_builder.h"
#include "mal_stack.h"
#include "mal_linker.h"
#include "mal_session.h"
#include "mal_scenario.h"
#include "mal_parser.h"
#include "mal_interpreter.h"
#include "mal_namespace.h"  /* for initNamespace() */
#include "mal_client.h"
#include "mal_dataflow.h"
#include "mal_private.h"
#include "mal_internal.h"
#include "mal_runtime.h"
#include "mal_atom.h"
#include "mal_resource.h"
#include "mal_atom.h"
#include "msabaoth.h"
#include "mal_authorize.h"
#include "mal_profiler.h"
#include "mutils.h"

static bool embeddedinitialized = false;

str
malEmbeddedBoot(int workerlimit, int memorylimit, int querytimeout, int sessiontimeout, bool with_mapi_server)
{
<<<<<<< HEAD
	Client c, c_old;
	QryCtx *qc_old;
=======
	Client c;
>>>>>>> 1707bb5b
	str msg = MAL_SUCCEED;

	if( embeddedinitialized )
		return MAL_SUCCEED;

	{
		/* unlock the vault, first see if we can find the file which
		 * holds the secret */
		char secret[1024];
		FILE *secretf;
		size_t len;

		if (GDKinmemory(0) || GDKgetenv("monet_vault_key") == NULL) {
			/* use a default (hard coded, non safe) key */
			snprintf(secret, sizeof(secret), "%s", "Xas632jsi2whjds8");
		} else {
			if ((secretf = MT_fopen(GDKgetenv("monet_vault_key"), "r")) == NULL) {
				throw(MAL, "malEmbeddedBoot",
					"unable to open vault_key_file %s: %s\n",
					GDKgetenv("monet_vault_key"), strerror(errno));
			}
			len = fread(secret, 1, sizeof(secret), secretf);
			fclose(secretf);
			secret[len] = '\0';
			len = strlen(secret); /* secret can contain null-bytes */
			if (len == 0) {
				throw(MAL, "malEmbeddedBoot", "vault key has zero-length!\n");
			} else if (len < 5) {
				throw(MAL, "malEmbeddedBoot",
					"#warning: your vault key is too short "
					"(%zu), enlarge your vault key!\n", len);
			}
		}
		if ((msg = AUTHunlockVault(secret)) != MAL_SUCCEED) {
			/* don't show this as a crash */
			return msg;
		}
	}

	if (!MCinit())
		throw(MAL, "malEmbeddedBoot", "MAL debugger failed to start");
#ifndef NDEBUG
	if (!mdbInit()) {
		mal_client_reset();
		throw(MAL, "malEmbeddedBoot", "MAL debugger failed to start");
	}
#endif
	// monet_memory = MT_npages() * MT_pagesize();
	initNamespace();
	initHeartbeat();
	// initResource();
<<<<<<< HEAD
	c_old = setClientContext(NULL); //save context
	qc_old = MT_thread_get_qry_ctx();
=======
>>>>>>> 1707bb5b
	c = MCinitClient((oid) 0, 0, 0);
	if(c == NULL)
		throw(MAL, "malEmbeddedBoot", "Failed to initialize client");
	c->workerlimit = workerlimit;
	c->memorylimit = memorylimit;
	c->qryctx.querytimeout = querytimeout * 1000000;	// from sec to usec
	c->sessiontimeout = sessiontimeout * 1000000;
	c->curmodule = c->usermodule = userModule();
	if(c->usermodule == NULL) {
		MCcloseClient(c);
<<<<<<< HEAD
		setClientContext(c_old); // restore context
		MT_thread_set_qry_ctx(qc_old);
=======
>>>>>>> 1707bb5b
		throw(MAL, "malEmbeddedBoot", "Failed to initialize client MAL module");
	}
	if ( (msg = defaultScenario(c)) ) {
		MCcloseClient(c);
<<<<<<< HEAD
		setClientContext(c_old); // restore context
		MT_thread_set_qry_ctx(qc_old);
=======
>>>>>>> 1707bb5b
		return msg;
	}
	if ((msg = MSinitClientPrg(c, "user", "main")) != MAL_SUCCEED) {
		MCcloseClient(c);
<<<<<<< HEAD
		setClientContext(c_old); // restore context
		MT_thread_set_qry_ctx(qc_old);
=======
>>>>>>> 1707bb5b
		return msg;
	}
	char *modules[5] = { "embedded", "sql", "generator", "udf" };
	if ((msg = malIncludeModules(c, modules, 0, !with_mapi_server, NULL)) != MAL_SUCCEED) {
		MCcloseClient(c);
<<<<<<< HEAD
		setClientContext(c_old); // restore context
		MT_thread_set_qry_ctx(qc_old);
=======
>>>>>>> 1707bb5b
		return msg;
	}
	pushEndInstruction(c->curprg->def);
	msg = chkProgram(c->usermodule, c->curprg->def);
	if ( msg != MAL_SUCCEED || (msg= c->curprg->def->errors) != MAL_SUCCEED ) {
		MCcloseClient(c);
<<<<<<< HEAD
		setClientContext(c_old); // restore context
		MT_thread_set_qry_ctx(qc_old);
=======
>>>>>>> 1707bb5b
		return msg;
	}
	msg = MALengine(c);
	if (msg == MAL_SUCCEED)
		embeddedinitialized = true;
	MCcloseClient(c);
<<<<<<< HEAD
	setClientContext(c_old); // restore context
	MT_thread_set_qry_ctx(qc_old);
=======
>>>>>>> 1707bb5b
	initProfiler();
	return msg;
}

/*
 * Upon exit we should attempt to remove all allocated memory explicitly.
 * This seemingly superflous action is necessary to simplify analyis of
 * memory leakage problems later ons and to allow an embedded server to
 * restart the server properly.
 *
 * It is the responsibility of the enclosing application to finish/cease all
 * activity first.
 * This function should be called after you have issued sql_reset();
 */

void
malEmbeddedReset(void) //remove extra modules and set to non-initialized again
{
	if (!embeddedinitialized)
		return;

	GDKprepareExit();
	MCstopClients(0);
	setHeartbeat(-1);
	stopProfiler(0);
	AUTHreset();
	if (!GDKinmemory(0) && !GDKembedded()) {
		str err = 0;

		if ((err = msab_wildRetreat()) != NULL) {
			TRC_ERROR(MAL_SERVER, "%s\n", err);
			free(err);
 		}
		if ((err = msab_registerStop()) != NULL) {
			TRC_ERROR(MAL_SERVER, "%s\n", err);
			free(err);
 		}
	}
	mal_factory_reset();
	mal_dataflow_reset();
	mal_client_reset();
  	mal_linker_reset();
	mal_resource_reset();
	mal_runtime_reset();
	mal_module_reset();
	mal_atom_reset();
#ifndef NDEBUG
	mdbExit();
#endif

	memset((char*)monet_cwd, 0, sizeof(monet_cwd));
	memset((char*)monet_characteristics,0, sizeof(monet_characteristics));
	mal_namespace_reset();
	/* No need to clean up the namespace, it will simply be extended
	 * upon restart mal_namespace_reset(); */
	GDKreset(0);	// terminate all other threads
	embeddedinitialized = false;
}

/* stopping clients should be done with care, as they may be in the mids of
 * transactions. One safe place is between MAL instructions, which would
 * abort the transaction by raising an exception. All sessions are
 * terminate this way.
 * We should also ensure that no new client enters the scene while shutting down.
 * For this we mark the client records as BLOCKCLIENT.
 */

void
malEmbeddedStop(int status)
{
	malEmbeddedReset();
	exit(status); /* properly end GDK */
}<|MERGE_RESOLUTION|>--- conflicted
+++ resolved
@@ -46,12 +46,8 @@
 str
 malEmbeddedBoot(int workerlimit, int memorylimit, int querytimeout, int sessiontimeout, bool with_mapi_server)
 {
-<<<<<<< HEAD
-	Client c, c_old;
+	Client c;
 	QryCtx *qc_old;
-=======
-	Client c;
->>>>>>> 1707bb5b
 	str msg = MAL_SUCCEED;
 
 	if( embeddedinitialized )
@@ -103,11 +99,7 @@
 	initNamespace();
 	initHeartbeat();
 	// initResource();
-<<<<<<< HEAD
-	c_old = setClientContext(NULL); //save context
 	qc_old = MT_thread_get_qry_ctx();
-=======
->>>>>>> 1707bb5b
 	c = MCinitClient((oid) 0, 0, 0);
 	if(c == NULL)
 		throw(MAL, "malEmbeddedBoot", "Failed to initialize client");
@@ -118,61 +110,37 @@
 	c->curmodule = c->usermodule = userModule();
 	if(c->usermodule == NULL) {
 		MCcloseClient(c);
-<<<<<<< HEAD
-		setClientContext(c_old); // restore context
-		MT_thread_set_qry_ctx(qc_old);
-=======
->>>>>>> 1707bb5b
+		MT_thread_set_qry_ctx(qc_old);
 		throw(MAL, "malEmbeddedBoot", "Failed to initialize client MAL module");
 	}
 	if ( (msg = defaultScenario(c)) ) {
 		MCcloseClient(c);
-<<<<<<< HEAD
-		setClientContext(c_old); // restore context
-		MT_thread_set_qry_ctx(qc_old);
-=======
->>>>>>> 1707bb5b
+		MT_thread_set_qry_ctx(qc_old);
 		return msg;
 	}
 	if ((msg = MSinitClientPrg(c, "user", "main")) != MAL_SUCCEED) {
 		MCcloseClient(c);
-<<<<<<< HEAD
-		setClientContext(c_old); // restore context
-		MT_thread_set_qry_ctx(qc_old);
-=======
->>>>>>> 1707bb5b
+		MT_thread_set_qry_ctx(qc_old);
 		return msg;
 	}
 	char *modules[5] = { "embedded", "sql", "generator", "udf" };
 	if ((msg = malIncludeModules(c, modules, 0, !with_mapi_server, NULL)) != MAL_SUCCEED) {
 		MCcloseClient(c);
-<<<<<<< HEAD
-		setClientContext(c_old); // restore context
-		MT_thread_set_qry_ctx(qc_old);
-=======
->>>>>>> 1707bb5b
+		MT_thread_set_qry_ctx(qc_old);
 		return msg;
 	}
 	pushEndInstruction(c->curprg->def);
 	msg = chkProgram(c->usermodule, c->curprg->def);
 	if ( msg != MAL_SUCCEED || (msg= c->curprg->def->errors) != MAL_SUCCEED ) {
 		MCcloseClient(c);
-<<<<<<< HEAD
-		setClientContext(c_old); // restore context
-		MT_thread_set_qry_ctx(qc_old);
-=======
->>>>>>> 1707bb5b
+		MT_thread_set_qry_ctx(qc_old);
 		return msg;
 	}
 	msg = MALengine(c);
 	if (msg == MAL_SUCCEED)
 		embeddedinitialized = true;
 	MCcloseClient(c);
-<<<<<<< HEAD
-	setClientContext(c_old); // restore context
 	MT_thread_set_qry_ctx(qc_old);
-=======
->>>>>>> 1707bb5b
 	initProfiler();
 	return msg;
 }
