/*
 * SPDX-License-Identifier: MPL-2.0
 *
 * This Source Code Form is subject to the terms of the Mozilla Public
 * License, v. 2.0.  If a copy of the MPL was not distributed with this
 * file, You can obtain one at http://mozilla.org/MPL/2.0/.
 *
 * Copyright 1997 - July 2008 CWI, August 2008 - 2023 MonetDB B.V.
 */

/* Author(s) M.L. Kersten, N. Nes
 * This module takes the statically defined modules, atoms, commands and patterns
 * and populate the internal structures.
 *
 */

#include "monetdb_config.h"
#include "mal_import.h"
#include "mal_interpreter.h"	/* for showErrors() */
#include "mal_linker.h"			/* for loadModuleLibrary() */
#include "mal_scenario.h"
#include "mal_parser.h"
#include "mal_authorize.h"
#include "mal_private.h"
#include "mutils.h"

#include "mal_prelude.h"

#define MAX_MAL_MODULES 128
static int mel_modules = 0;
static struct mel_module {
	const char *name;
	mel_atom *atoms;
	mel_func *funcs;
	mel_init inits;
	const char *code;
} mel_module[MAX_MAL_MODULES];

int
mal_startup(void)
{
	/* clean up the MAL internal structures before restart */
	return 0;
}

/* all MAL related functions register themselves
 * the order in which these registrations happen is significant
 * because there may be dependencies among the definitions.
 * For example, you better know the atoms before you use them
 */

void
mal_module2(const char *name, mel_atom *atoms, mel_func *funcs,
			mel_init initfunc, const char *code)
{
	assert(mel_modules < MAX_MAL_MODULES);
	mel_module[mel_modules].name = name;
	mel_module[mel_modules].atoms = atoms;
	mel_module[mel_modules].funcs = funcs;
	mel_module[mel_modules].inits = initfunc;
	mel_module[mel_modules].code = code;
	mel_modules++;
}

void
mal_module(const char *name, mel_atom *atoms, mel_func *funcs)
{
	assert(mel_modules < MAX_MAL_MODULES);
	mel_module[mel_modules].name = name;
	mel_module[mel_modules].atoms = atoms;
	mel_module[mel_modules].funcs = funcs;
	mel_module[mel_modules].inits = NULL;
	mel_module[mel_modules].code = NULL;
	mel_modules++;
}

static char *
initModule(Client c, const char *name, const char *initpasswd)
{
	char *msg = MAL_SUCCEED;

	if (!getName(name))
		return msg;
	if ((name = putName(name)) == NULL)
		throw(LOADER, __func__, SQLSTATE(HY013) MAL_MALLOC_FAIL);
	Module m = getModule(name);
	if (m) {					/* run prelude */
		const char *prelude = putName("prelude");
		if (prelude == NULL)
			throw(LOADER, __func__, SQLSTATE(HY013) MAL_MALLOC_FAIL);
		Symbol s = findSymbolInModule(m, prelude);

		if (s) {
			InstrPtr pci = getInstrPtr(s->def, 0);

			if (pci && pci->token == COMMANDsymbol && pci->argc == 1) {
				int ret = 0;

				assert(pci->fcn != NULL);
				msg = (*(str (*)(int *)) pci->fcn) (&ret);
				(void) ret;
			} else if (pci && pci->token == PATTERNsymbol) {
				void *mb = NULL;
				assert(pci->fcn != NULL);
				if (strcmp(name, "sql") == 0) {
					/* HACK ALERT: temporarily use sqlcontext to pass
					 * the initial password to the prelude function */
					assert(c->sqlcontext == NULL);
					c->sqlcontext = (void *) initpasswd;
					/* HACK ALERT: use mb (MalBlkPtr) to pass revision
					 * string in order to check that in the callee */
					mb = (void *) mercurial_revision();
				}
				msg = (*(str (*)(Client, MalBlkPtr, MalStkPtr, InstrPtr)) pci->
					   fcn) (c, mb, NULL, NULL);
			}
		}
	}
	return msg;
}

/*
 * The statically description of the MAL structures call for a translation into
 * their underlying structure.
 */
static str
addAtom(mel_atom *atoms)
{
	for (; atoms && atoms->name[0]; atoms++) {
		int i = ATOMallocate(atoms->name);
		if (is_int_nil(i))
			throw(TYPE, __func__, GDK_EXCEPTION);
		if (atoms->basetype[0]) {
			int tpe = ATOMindex(atoms->basetype);
			if (tpe < 0)
				throw(TYPE, __func__, TYPE_NOT_SUPPORTED);
			BATatoms[i] = BATatoms[tpe];
			strcpy_len(BATatoms[i].name, atoms->name, sizeof(BATatoms[i].name));
			BATatoms[i].storage = ATOMstorage(tpe);
<<<<<<< HEAD
		} else { /* cannot overload void atoms */
=======
		} else {				/* cannot overload void atoms */
>>>>>>> aaa34bab
			BATatoms[i].storage = i;
			BATatoms[i].linear = false;
			if (atoms->size)
				BATatoms[i].size = atoms->size;
		}
		if (atoms->del)
			BATatoms[i].atomDel = atoms->del;
		if (atoms->cmp) {
			BATatoms[i].atomCmp = atoms->cmp;
			BATatoms[i].linear = true;
		}
		if (atoms->fromstr)
			BATatoms[i].atomFromStr = atoms->fromstr;
		if (atoms->tostr)
			BATatoms[i].atomToStr = atoms->tostr;
		if (atoms->fix)
			BATatoms[i].atomFix = atoms->fix;
		if (atoms->unfix)
			BATatoms[i].atomUnfix = atoms->unfix;
		if (atoms->heap) {
			BATatoms[i].size = sizeof(var_t);
			assert_shift_width(ATOMelmshift(ATOMsize(i)), ATOMsize(i));
			BATatoms[i].atomHeap = atoms->heap;
		}
		if (atoms->hash)
			BATatoms[i].atomHash = atoms->hash;
		if (atoms->length)
			BATatoms[i].atomLen = atoms->length;
		if (atoms->null) {
			const void *atmnull = (*atoms->null) ();

			BATatoms[i].atomNull = atmnull;
		}
		if (atoms->nequal)
			BATatoms[i].atomCmp = atoms->nequal;
		if (atoms->put)
			BATatoms[i].atomPut = atoms->put;
		if (atoms->storage)
			BATatoms[i].storage = (*atoms->storage) ();
		if (atoms->read)
			BATatoms[i].atomRead = atoms->read;
		if (atoms->write)
			BATatoms[i].atomWrite = atoms->write;
	}
	return MAL_SUCCEED;
}

static str
makeArgument(MalBlkPtr mb, const mel_arg *a, int *idx)
{
	int tpe = TYPE_any;			//, l;

	if (
#ifdef MEL_STR
		   !a->type[0]
#else
		   a->type == TYPE_any
#endif
			) {
		if (a->isbat)
			tpe = newBatType(tpe);
		if (a->nr > 0)
			setTypeIndex(tpe, a->nr);
	} else {
		int mask = 0;
#ifdef MEL_STR
		tpe = getAtomIndex(a->type, strlen(a->type), -1);
#else
		tpe = a->type;
#endif
		if (a->isbat)
			tpe = newBatType(tpe) | mask;
	}
	/*
	  if (a->name) {
	  *idx = findVariableLength(mb, a->name, l = strlen(a->name));
	  if (*idx != -1)
	  throw(LOADER, __func__, "Duplicate argument name %s", a->name);
	  *idx = newVariable(mb, a->name, l, tpe);
	  } else
	*/
	*idx = newTmpVariable(mb, tpe);
	if (*idx < 0) {
		char *msg = mb->errors;
		mb->errors = NULL;
		if (msg)
			return msg;
		throw(LOADER, __func__, SQLSTATE(HY013) MAL_MALLOC_FAIL);
	}
	return MAL_SUCCEED;
}

static str
addFunctions(mel_func *fcn)
{
	str msg = MAL_SUCCEED;
	const char *mod;
	int idx;
	Module c;
	Symbol s;
	MalBlkPtr mb;
	InstrPtr sig;

	for (; fcn && fcn->mod[0]; fcn++) {
		assert(fcn->mod);
		mod = putName(fcn->mod);
		if (mod == NULL)
			throw(LOADER, __func__, SQLSTATE(HY013) MAL_MALLOC_FAIL);
		c = getModule(mod);
		if (c == NULL && (c = globalModule(mod)) == NULL)
			throw(LOADER, __func__, "Module %s can not be created", fcn->mod);

		s = newSymbol(fcn->fcn, fcn->command ? COMMANDsymbol : PATTERNsymbol);
		if (s == NULL)
			throw(LOADER, __func__,
				  "Can not create symbol for %s.%s missing", fcn->mod,
				  fcn->fcn);
		mb = s->def;
		assert(mb);				/* if this is NULL, s should have been NULL */

		if (fcn->cname && fcn->cname[0])
			strcpy_len(mb->binding, fcn->cname, sizeof(mb->binding));
		/* keep the comment around, setting the static avoids freeing
		 * the string accidentally, saving on duplicate documentation in
		 * the code. */
		mb->statichelp = mb->help = fcn->comment;

		sig = newInstructionArgs(mb, mod, putName(fcn->fcn),
								 fcn->argc + (fcn->retc == 0));
		if (sig == NULL) {
			freeSymbol(s);
			throw(LOADER, __func__, SQLSTATE(HY013) MAL_MALLOC_FAIL);
		}
		sig->retc = 0;
		sig->argc = 0;
		sig->token = fcn->command ? COMMANDsymbol : PATTERNsymbol;
		sig->fcn = fcn->imp;
		if (fcn->unsafe)
			mb->unsafeProp = 1;

		/* add the return variables */
		if (fcn->retc == 0) {
			int idx = newTmpVariable(mb, TYPE_void);
			if (idx < 0) {
				freeInstruction(sig);
				freeSymbol(s);
				throw(LOADER, __func__, MAL_MALLOC_FAIL);
			}
			sig = pushReturn(mb, sig, idx);
		}
		int i;
		for (i = 0; i < fcn->retc; i++) {
			const mel_arg *a = fcn->args + i;
			msg = makeArgument(mb, a, &idx);
			if (msg) {
				freeInstruction(sig);
				freeSymbol(s);
				return msg;
			}
			sig = pushReturn(mb, sig, idx);
			int tpe = TYPE_any;
			if (a->nr > 0) {
				if (a->isbat)
					tpe = newBatType(tpe);
				setPolymorphic(sig, tpe, TRUE);
			}
			if (a->vargs) {
				sig->varargs |= VARRETS;
				setPolymorphic(sig, TYPE_any, TRUE);
			}
		}
		/* add the arguments */
		for (i = fcn->retc; i < fcn->argc; i++) {
			const mel_arg *a = fcn->args + i;
			msg = makeArgument(mb, a, &idx);
			if (msg) {
				freeInstruction(sig);
				freeSymbol(s);
				return msg;
			}
			sig = pushArgument(mb, sig, idx);
			int tpe = TYPE_any;
			if (a->nr > 0) {
				if (a->isbat)
					tpe = newBatType(tpe);
				setPolymorphic(sig, tpe, TRUE);
			}
			if (a->vargs) {
				sig->varargs |= VARARGS;
				setPolymorphic(sig, TYPE_any, TRUE);
			}
		}
		if (mb->errors) {
			freeInstruction(sig);
			freeSymbol(s);
			msg = mb->errors;
			mb->errors = NULL;
			return msg;
		}
		assert(sig->retc > 0);
		pushInstruction(mb, sig);
		if (mb->errors) {
			freeSymbol(s);
			msg = mb->errors;
			mb->errors = NULL;
			return msg;
		}
		insertSymbol(c, s);
	}
	return msg;
}

static int
makeFuncArgument(MalBlkPtr mb, mel_func_arg *a)
{
	int tpe = TYPE_any;

	if (a->type == TYPE_any) {
		if (a->isbat)
			tpe = newBatType(tpe);
		if (a->nr > 0)
			setTypeIndex(tpe, a->nr);
	} else {
		tpe = a->type;
		if (a->isbat)
			tpe = newBatType(tpe);
	}
	return newTmpVariable(mb, tpe);
}

int
melFunction(bool command, const char *mod, const char *fcn, MALfcn imp,
			const char *fname, bool unsafe, const char *comment, int retc,
			int argc, ...)
{
	int i, idx;
	Module c;
	Symbol s;
	MalBlkPtr mb;
	InstrPtr sig;
	va_list va;

	assert(mod);
	mod = putName(mod);
	c = getModule(mod);
	if (c == NULL && (c = globalModule(mod)) == NULL)
		return MEL_ERR;

	s = newSymbol(fcn, command ? COMMANDsymbol : PATTERNsymbol);
	if (s == NULL)
		return MEL_ERR;
	fcn = s->name;
	mb = s->def;
	(void) comment;
	if (fname)
		strcpy_len(mb->binding, fname, sizeof(mb->binding));
	if (mb == NULL) {
		freeSymbol(s);
		return MEL_ERR;
	}
	sig = newInstructionArgs(mb, mod, fcn, argc + (retc == 0));
	if (sig == NULL) {
		freeSymbol(s);
		return MEL_ERR;
	}
	sig->retc = 0;
	sig->argc = 0;
	sig->token = command ? COMMANDsymbol : PATTERNsymbol;
	sig->fcn = imp;
	if (unsafe)
		mb->unsafeProp = 1;
	/* add the return variables */
	if (retc == 0) {
		idx = newTmpVariable(mb, TYPE_void);
		if (idx < 0) {
			freeInstruction(sig);
			freeSymbol(s);
			return MEL_ERR;
		}
		sig = pushReturn(mb, sig, idx);
	}

	va_start(va, argc);
	for (i = 0; i < retc; i++) {
		mel_func_arg a = va_arg(va, mel_func_arg);
		idx = makeFuncArgument(mb, &a);
		if (idx < 0) {
			freeInstruction(sig);
			freeSymbol(s);
			va_end(va);
			return MEL_ERR;
		}
		sig = pushReturn(mb, sig, idx);
		int tpe = TYPE_any;
		if (a.nr > 0) {
			if (a.isbat)
				tpe = newBatType(tpe);
			setPolymorphic(sig, tpe, TRUE);
		}
		if (a.vargs) {
			sig->varargs |= VARRETS;
			setPolymorphic(sig, TYPE_any, TRUE);
		}
	}
	/* add the arguments */
	for (i = retc; i < argc; i++) {
		mel_func_arg a = va_arg(va, mel_func_arg);
		idx = makeFuncArgument(mb, &a);
		if (idx < 0) {
			freeInstruction(sig);
			freeSymbol(s);
			va_end(va);
			return MEL_ERR;
		}
		sig = pushArgument(mb, sig, idx);
		int tpe = TYPE_any;
		if (a.nr > 0) {
			if (a.isbat)
				tpe = newBatType(tpe);
			setPolymorphic(sig, tpe, TRUE);
		}
		if (a.vargs) {
			sig->varargs |= VARARGS;
			setPolymorphic(sig, TYPE_any, TRUE);
		}
	}
	assert(sig->retc > 0);
	pushInstruction(mb, sig);
	insertSymbol(c, s);
	va_end(va);
	return MEL_OK;
}

static str
malPrelude(Client c, int listing, int *sql, int *mapi)
{
	int i;
	str msg = MAL_SUCCEED;

	(void) listing;
	/* Add all atom definitions */
	for (i = 0; i < mel_modules; i++) {
		if (mel_module[i].atoms) {
			msg = addAtom(mel_module[i].atoms);
			if (msg)
				return msg;
		}
	}

	/* Add the signatures, where we now have access to all atoms */
	for (i = 0; i < mel_modules; i++) {
		const char *name = putName(mel_module[i].name);
		if (!malLibraryEnabled(name))
			continue;
		if (mel_module[i].funcs) {
			msg = addFunctions(mel_module[i].funcs);
			if (!msg && mel_module[i].code) /* some modules may also have some function definitions */
				msg = malIncludeString(c, name, (str) mel_module[i].code, listing, NULL);
			if (msg)
				return msg;

			/* mapi should be last, and sql last before mapi */
			if (strcmp(name, "sql") == 0) {
				*sql = i;
				continue;
			}
			if (strcmp(name, "mapi") == 0) {
				*mapi = i;
				continue;
			}
			if (!mel_module[i].inits) {
				msg = initModule(c, name, NULL);
				if (msg)
					return msg;
			}
		}
		if (mel_module[i].inits) {
			/* mapi should be last, and sql last before mapi */
			if (strcmp(name, "sql") == 0 || strcmp(name, "mapi") == 0)
				continue;
			msg = mel_module[i].inits();
			if (msg)
				return msg;
		}
	}
	return MAL_SUCCEED;
}

str
malIncludeModules(Client c, char *modules[], int listing, bool no_mapi_server,
				  const char *initpasswd)
{
	str msg;
	int sql = -1, mapi = -1;

	for (int i = 0; modules[i]; i++) {
		/* load library */
		if (!malLibraryEnabled(modules[i]))
			continue;
		if ((msg = loadLibrary(modules[i], listing)) != NULL)
			return msg;
	}
	/* load the mal code for these modules and execute preludes */
	if ((msg = malPrelude(c, listing, &sql, &mapi)) != NULL)
		return msg;
	/* mapi should be last, and sql last before mapi */
	if (sql >= 0) {
		if (mel_module[sql].inits)
			msg = mel_module[sql].inits();
		else
			msg = initModule(c, "sql", initpasswd);
		if (msg)
			return msg;
	}
	if (!no_mapi_server && mapi >= 0 && initpasswd == NULL) {
		if (mel_module[mapi].inits)
			msg = mel_module[mapi].inits();
		else
			msg = initModule(c, "mapi", NULL);
		if (msg)
			return msg;
	}
	return MAL_SUCCEED;
}<|MERGE_RESOLUTION|>--- conflicted
+++ resolved
@@ -137,11 +137,7 @@
 			BATatoms[i] = BATatoms[tpe];
 			strcpy_len(BATatoms[i].name, atoms->name, sizeof(BATatoms[i].name));
 			BATatoms[i].storage = ATOMstorage(tpe);
-<<<<<<< HEAD
-		} else { /* cannot overload void atoms */
-=======
 		} else {				/* cannot overload void atoms */
->>>>>>> aaa34bab
 			BATatoms[i].storage = i;
 			BATatoms[i].linear = false;
 			if (atoms->size)
