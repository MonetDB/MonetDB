--- conflicted
+++ resolved
@@ -236,10 +236,7 @@
 		if (s == NULL)
 			throw(LOADER, "addFunctions", "Can not create symbol for %s.%s missing", fcn->mod, fcn->fcn);
 		mb = s->def;
-<<<<<<< HEAD
 		assert(mb);				/* if this is NULL, s should have been NULL */
-=======
->>>>>>> f4e05e76
 
 		if (fcn->cname && fcn->cname[0])
 			strcpy_len(mb->binding, fcn->cname, sizeof(mb->binding));
@@ -278,12 +275,8 @@
 		for (i = 0; i<fcn->retc; i++) {
 			const mel_arg *a = fcn->args+i;
 			msg = makeArgument(mb, a, &idx);
-<<<<<<< HEAD
-			if (msg)
-=======
 			if( msg) {
 				freeSymbol(s);
->>>>>>> f4e05e76
 				return msg;
 			}
 			sig = pushReturn(mb, sig, idx);
@@ -307,12 +300,8 @@
 		for (i = fcn->retc; i<fcn->argc; i++) {
 			const mel_arg *a = fcn->args+i;
 			msg = makeArgument(mb, a, &idx);
-<<<<<<< HEAD
-			if (msg)
-=======
 			if( msg) {
 				freeSymbol(s);
->>>>>>> f4e05e76
 				return msg;
 			}
 			sig = pushArgument(mb, sig, idx);
