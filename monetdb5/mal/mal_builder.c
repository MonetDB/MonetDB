/*
 * SPDX-License-Identifier: MPL-2.0
 *
 * This Source Code Form is subject to the terms of the Mozilla Public
 * License, v. 2.0.  If a copy of the MPL was not distributed with this
 * file, You can obtain one at http://mozilla.org/MPL/2.0/.
 *
 * Copyright 2024 MonetDB Foundation;
 * Copyright August 2008 - 2023 MonetDB B.V.;
 * Copyright 1997 - July 2008 CWI.
 */

/*
 * (authors) M. Kersten
 *
 * MAL builder
 * The MAL builder library containst the primitives to simplify construction
 * of programs by compilers. It has grown out of the MonetDB/SQL code generator.
 * The strings being passed as arguments are copied in the process.
 *
 */
#include "monetdb_config.h"
#include "mal_builder.h"
#include "mal_function.h"
#include "mal_namespace.h"

InstrPtr
newAssignmentArgs(MalBlkPtr mb, int args)
{
	InstrPtr q = newInstructionArgs(mb, NULL, NULL, args);
	int k;

	if (q == NULL)
		return NULL;
	k = newTmpVariable(mb, TYPE_any);
	if (k < 0) {
		// construct an exception message to be passed to upper layers using ->errors
		str msg = createException(MAL, "newAssignment",
								  "Can not allocate variable");
		addMalException(mb, msg);
		freeException(msg);
		freeInstruction(q);
		return NULL;
	}
	getArg(q, 0) = k;
	return q;
}

InstrPtr
newAssignment(MalBlkPtr mb)
{
	return newAssignmentArgs(mb, MAXARG);
}

InstrPtr
newStmt(MalBlkPtr mb, const char *module, const char *name)
{
	return newStmtArgs(mb, module, name, MAXARG);
}

InstrPtr
newStmtArgs(MalBlkPtr mb, const char *module, const char *name, int args)
{
	InstrPtr q;
	const char *mName = putName(module), *nName = putName(name);

	if (mName == NULL || nName == NULL)
		return NULL;

	q = newInstructionArgs(mb, mName, nName, args);
	if (q == NULL)
		return NULL;

	setDestVar(q, newTmpVariable(mb, TYPE_any));
	if (getDestVar(q) < 0) {
		str msg = createException(MAL, "newStmtArgs",
								  "Can not allocate variable");
		addMalException(mb, msg);
		freeException(msg);
		freeInstruction(q);
		return NULL;
	}
	return q;
}

InstrPtr
newReturnStmt(MalBlkPtr mb)
{
	InstrPtr q = newAssignment(mb);

	if (q != NULL)
		q->barrier = RETURNsymbol;
	return q;
}

InstrPtr
newFcnCallArgs(MalBlkPtr mb, const char *mod, const char *fcn, int args)
{
	const char *fcnName, *modName;
	modName = putName(mod);
	fcnName = putName(fcn);
	if (modName == NULL || fcnName == NULL)
		return NULL;

	InstrPtr q = newAssignmentArgs(mb, args);

	if (q != NULL) {
		setModuleId(q, modName);
		setFunctionId(q, fcnName);
	}
	return q;
}

InstrPtr
newFcnCall(MalBlkPtr mb, const char *mod, const char *fcn)
{
	return newFcnCallArgs(mb, mod, fcn, MAXARG);
}

InstrPtr
newComment(MalBlkPtr mb, const char *val)
{
	InstrPtr q = newInstruction(mb, NULL, NULL);
	ValRecord cst;
	int k;

	if (q == NULL)
		return NULL;
	q->token = REMsymbol;
	q->barrier = 0;
	if (VALinit(&cst, TYPE_str, val) == NULL) {
		str msg = createException(MAL, "newComment", "Can not allocate comment");
		addMalException(mb, msg);
		freeException(msg);
		freeInstruction(q);
		return NULL;
	}
	k = defConstant(mb, TYPE_str, &cst);
	if (k < 0) {
		freeInstruction(q);
		return NULL;
	}
	getArg(q, 0) = k;
	clrVarConstant(mb, getArg(q, 0));
	setVarDisabled(mb, getArg(q, 0));
	return q;
}

InstrPtr
newCatchStmt(MalBlkPtr mb, const char *nme)
{
	InstrPtr q = newAssignment(mb);
	int i = findVariable(mb, nme);

	if (q == NULL)
		return NULL;
	q->barrier = CATCHsymbol;
	if (i < 0) {
		i = newVariable(mb, nme, strlen(nme), TYPE_str);
		if (i < 0) {
			str msg = createException(MAL, "newCatchStmt",
									  "Can not allocate variable");
			addMalException(mb, msg);
			freeException(msg);
			freeInstruction(q);
			return NULL;
		}
	}
	getArg(q, 0) = i;
	return q;
}

InstrPtr
newRaiseStmt(MalBlkPtr mb, const char *nme)
{
	InstrPtr q = newAssignment(mb);
	int i = findVariable(mb, nme);

	if (q == NULL)
		return NULL;
	q->barrier = RAISEsymbol;
	if (i < 0) {
		i = newVariable(mb, nme, strlen(nme), TYPE_str);
		if (i < 0) {
			str msg = createException(MAL, "newRaiseStmt",
									  "Can not allocate variable");
			addMalException(mb, msg);
			freeException(msg);
			freeInstruction(q);
			return NULL;
		}
	}
	getArg(q, 0) = i;
	return q;
}

InstrPtr
newExitStmt(MalBlkPtr mb, const char *nme)
{
	InstrPtr q = newAssignment(mb);
	int i = findVariable(mb, nme);

	if (q == NULL)
		return NULL;
	q->barrier = EXITsymbol;
	if (i < 0) {
		i = newVariable(mb, nme, strlen(nme), TYPE_str);
		if (i < 0) {
			str msg = createException(MAL, "newExitStmt",
									  "Can not allocate variable");
			addMalException(mb, msg);
			freeException(msg);
			freeInstruction(q);
			return NULL;
		}
	}
	getArg(q, 0) = i;
	return q;
}

InstrPtr
pushEndInstruction(MalBlkPtr mb)
{
	if (mb->errors)
		return NULL;
	InstrPtr q = newInstruction(mb, NULL, NULL);

	if (q == NULL)
		return NULL;
	q->token = ENDsymbol;
	q->barrier = 0;
	q->argc = 0;
	q->retc = 0;
	q->argv[0] = 0;
	pushInstruction(mb, q);
	if (mb->errors)
		return NULL;
	return q;
}

int
getIntConstant(MalBlkPtr mb, int val)
{
	int _t;
	ValRecord cst = { .vtype = TYPE_int, .val.ival = val };

	_t = fndConstant(mb, &cst, MAL_VAR_WINDOW);
	if (_t < 0)
		_t = defConstant(mb, TYPE_int, &cst);
	return _t;
}

InstrPtr
pushInt(MalBlkPtr mb, InstrPtr q, int val)
{
	int _t;

	if (q == NULL || mb->errors)
		return q;
	ValRecord cst = { .vtype = TYPE_int, .val.ival = val };
	_t = defConstant(mb, TYPE_int, &cst);
	if (_t >= 0)
		return pushArgument(mb, q, _t);
	return q;
}

int
getBteConstant(MalBlkPtr mb, bte val)
{
	int _t;
	ValRecord cst = { .vtype = TYPE_bte, .val.btval = val };

	_t = fndConstant(mb, &cst, MAL_VAR_WINDOW);
	if (_t < 0)
		_t = defConstant(mb, TYPE_bte, &cst);
	return _t;
}

InstrPtr
pushBte(MalBlkPtr mb, InstrPtr q, bte val)
{
	int _t;

	if (q == NULL || mb->errors)
		return q;
	ValRecord cst = { .vtype = TYPE_bte, .val.btval = val };
	_t = defConstant(mb, TYPE_bte, &cst);
	if (_t >= 0)
		return pushArgument(mb, q, _t);
	return q;
}

int
getOidConstant(MalBlkPtr mb, oid val)
{
	int _t;

	ValRecord cst = { .vtype = TYPE_oid, .val.oval = val };
	_t = fndConstant(mb, &cst, MAL_VAR_WINDOW);
	if (_t < 0)
		_t = defConstant(mb, TYPE_oid, &cst);
	return _t;
}

InstrPtr
pushOid(MalBlkPtr mb, InstrPtr q, oid val)
{
	int _t;

	if (q == NULL || mb->errors)
		return q;
	ValRecord cst = { .vtype = TYPE_oid, .val.oval = val };
	_t = defConstant(mb, TYPE_oid, &cst);
	if (_t >= 0)
		return pushArgument(mb, q, _t);
	return q;
}

InstrPtr
pushVoid(MalBlkPtr mb, InstrPtr q)
{
	int _t;

	if (q == NULL || mb->errors)
		return q;
	ValRecord cst = { .vtype = TYPE_void, .val.oval = oid_nil };
	_t = defConstant(mb, TYPE_void, &cst);
	if (_t >= 0)
		return pushArgument(mb, q, _t);
	return q;
}

int
getLngConstant(MalBlkPtr mb, lng val)
{
	int _t;

	ValRecord cst = { .vtype = TYPE_lng, .val.lval = val };
	_t = fndConstant(mb, &cst, MAL_VAR_WINDOW);
	if (_t < 0)
		_t = defConstant(mb, TYPE_lng, &cst);
	return _t;
}

InstrPtr
pushLng(MalBlkPtr mb, InstrPtr q, lng val)
{
	int _t;

	if (q == NULL || mb->errors)
		return q;
	ValRecord cst = { .vtype = TYPE_lng, .val.lval = val };
	_t = defConstant(mb, TYPE_lng, &cst);
	if (_t >= 0)
		return pushArgument(mb, q, _t);
	return q;
}

int
getShtConstant(MalBlkPtr mb, sht val)
{
	int _t;

	ValRecord cst = { .vtype = TYPE_sht, .val.shval = val };
	_t = fndConstant(mb, &cst, MAL_VAR_WINDOW);
	if (_t < 0)
		_t = defConstant(mb, TYPE_sht, &cst);
	return _t;
}

InstrPtr
pushSht(MalBlkPtr mb, InstrPtr q, sht val)
{
	int _t;

	if (q == NULL || mb->errors)
		return q;
	ValRecord cst = { .vtype = TYPE_sht, .val.shval = val };
	_t = defConstant(mb, TYPE_sht, &cst);
	if (_t >= 0)
		return pushArgument(mb, q, _t);
	return q;
}

#ifdef HAVE_HGE
int
getHgeConstant(MalBlkPtr mb, hge val)
{
	int _t;

	ValRecord cst = { .vtype = TYPE_hge, .val.hval = val };
	_t = fndConstant(mb, &cst, MAL_VAR_WINDOW);
	if (_t < 0)
		_t = defConstant(mb, TYPE_hge, &cst);
	return _t;
}

InstrPtr
pushHge(MalBlkPtr mb, InstrPtr q, hge val)
{
	int _t;

	if (q == NULL || mb->errors)
		return q;
	ValRecord cst = { .vtype = TYPE_hge, .val.hval = val };
	_t = defConstant(mb, TYPE_hge, &cst);
	if (_t >= 0)
		return pushArgument(mb, q, _t);
	return q;
}
#endif

int
getDblConstant(MalBlkPtr mb, dbl val)
{
	int _t;

	ValRecord cst = { .vtype = TYPE_dbl, .val.dval = val };
	_t = fndConstant(mb, &cst, MAL_VAR_WINDOW);
	if (_t < 0)
		_t = defConstant(mb, TYPE_dbl, &cst);
	return _t;
}

InstrPtr
pushDbl(MalBlkPtr mb, InstrPtr q, dbl val)
{
	int _t;

	if (q == NULL || mb->errors)
		return q;
	ValRecord cst = { .vtype = TYPE_dbl, .val.dval = val };
	_t = defConstant(mb, TYPE_dbl, &cst);
	if (_t >= 0)
		return pushArgument(mb, q, _t);
	return q;
}

int
getFltConstant(MalBlkPtr mb, flt val)
{
	int _t;

	ValRecord cst = { .vtype = TYPE_flt, .val.fval = val };
	_t = fndConstant(mb, &cst, MAL_VAR_WINDOW);
	if (_t < 0)
		_t = defConstant(mb, TYPE_flt, &cst);
	return _t;
}

InstrPtr
pushFlt(MalBlkPtr mb, InstrPtr q, flt val)
{
	int _t;

	if (q == NULL || mb->errors)
		return q;
	ValRecord cst = { .vtype = TYPE_flt, .val.fval = val };
	_t = defConstant(mb, TYPE_flt, &cst);
	if (_t >= 0)
		return pushArgument(mb, q, _t);
	return q;
}

int
getStrConstant(MalBlkPtr mb, str val)
{
	int _t;
	ValRecord cst;

	VALset(&cst, TYPE_str, val);
	_t = fndConstant(mb, &cst, MAL_VAR_WINDOW);
	if (_t < 0) {
		if ((cst.val.sval = GDKmalloc(cst.len)) == NULL)
			return -1;
		memcpy(cst.val.sval, val, cst.len);	/* includes terminating \0 */
		_t = defConstant(mb, TYPE_str, &cst);
	}
	return _t;
}

InstrPtr
pushStr(MalBlkPtr mb, InstrPtr q, const char *Val)
{
	int _t;
	ValRecord cst;

	if (q == NULL || mb->errors)
		return q;
	if (VALinit(&cst, TYPE_str, Val) == NULL) {
		str msg = createException(MAL, "pushStr",
								  "Can not allocate string variable");
		addMalException(mb, msg);
		freeException(msg);
	} else {
		_t = defConstant(mb, TYPE_str, &cst);
		if (_t >= 0)
			return pushArgument(mb, q, _t);
	}
	return q;
}

int
getBitConstant(MalBlkPtr mb, bit val)
{
	int _t;

	ValRecord cst = { .vtype = TYPE_bit, .val.btval = val };
	_t = fndConstant(mb, &cst, MAL_VAR_WINDOW);
	if (_t < 0)
		_t = defConstant(mb, TYPE_bit, &cst);
	return _t;
}

InstrPtr
pushMsk(MalBlkPtr mb, InstrPtr q, bit val)
{
	int _t;
	ValRecord cst;

	if (q == NULL || mb->errors)
		return q;
	cst.vtype = TYPE_msk;
	cst.val.btval = val;
	cst.len = 0;
	_t = defConstant(mb, TYPE_msk, &cst);
	if (_t >= 0)
		return pushArgument(mb, q, _t);
	return q;
}

InstrPtr
pushBit(MalBlkPtr mb, InstrPtr q, bit val)
{
	int _t;

	if (q == NULL || mb->errors)
		return q;
	ValRecord cst = { .vtype = TYPE_bit, .val.btval = val };
	_t = defConstant(mb, TYPE_bit, &cst);
	if (_t >= 0)
		return pushArgument(mb, q, _t);
	return q;
}

InstrPtr
pushNil(MalBlkPtr mb, InstrPtr q, int tpe)
{
	int _t;
	ValRecord cst = { .len = 0 };

	if (q == NULL || mb->errors)
		return q;
	if (!isaBatType(tpe)) {
		assert(tpe < MAXATOMS);	/* in particular, tpe!=TYPE_any */
		if (tpe == TYPE_void) {
			cst.vtype = TYPE_void;
			cst.val.oval = oid_nil;
		} else {
			if (VALinit(&cst, tpe, ATOMnilptr(tpe)) == NULL) {
				str msg = createException(MAL, "pushNil",
										  "Can not allocate nil variable");
				addMalException(mb, msg);
				freeException(msg);
			}
		}
		_t = defConstant(mb, tpe, &cst);
	} else {
		cst.vtype = TYPE_void;
		cst.bat = true;
		cst.val.bval = bat_nil;
		_t = defConstant(mb, newBatType(TYPE_void), &cst);
		getVarType(mb, _t) = tpe;
	}
	if (_t >= 0) {
		q = pushArgument(mb, q, _t);
	}
	return q;
}

InstrPtr
pushNilBat(MalBlkPtr mb, InstrPtr q)
{
	int _t;
	ValRecord cst = { .bat = true, .vtype = TYPE_void, .val.bval = bat_nil };

	if (q == NULL || mb->errors)
		return q;
	_t = defConstant(mb, newBatType(TYPE_void), &cst);
	getVarType(mb, _t) = newBatType(TYPE_any);
	if (_t >= 0) {
		q = pushArgument(mb, q, _t);
	}
	return q;
}


InstrPtr
pushNilType(MalBlkPtr mb, InstrPtr q, char *tpe)
{
	int _t, idx;
	str msg;

	if (q == NULL || mb->errors)
		return q;
	idx = getAtomIndex(tpe, strlen(tpe), TYPE_any);
	if (idx < 0 || idx >= GDKatomcnt || idx >= MAXATOMS) {
		msg = createException(MAL, "pushNilType",
							  "Can not allocate type variable");
	} else {
		ValRecord cst = { .vtype = TYPE_void, .val.oval = oid_nil };

		msg = convertConstant(idx, &cst);
		if (msg == MAL_SUCCEED) {
			_t = defConstant(mb, idx, &cst);
			if (_t >= 0) {
				return pushArgument(mb, q, _t);
			}
		}
	}
	if (msg) {
		addMalException(mb, msg);
		freeException(msg);
	}
	return q;
}

InstrPtr
pushType(MalBlkPtr mb, InstrPtr q, int tpe)
{
	int _t;
<<<<<<< HEAD
	ValRecord cst = { 0 };
	//str msg;

	if (q == NULL || mb->errors)
		return q;
	cst.vtype = tpe;
	//cst.vtype = TYPE_void;
	//cst.val.oval = oid_nil;
	//cst.len = 0;
	//msg = convertConstant(tpe, &cst);
	//if (msg != MAL_SUCCEED){
		//addMalException(mb, msg);
		//freeException(msg);
	//} else {
=======
	str msg;

	if (q == NULL || mb->errors)
		return q;
	ValRecord cst = { .vtype = TYPE_void, .val.oval = oid_nil };
	msg = convertConstant(tpe, &cst);
	if (msg != MAL_SUCCEED) {
		addMalException(mb, msg);
		freeException(msg);
	} else {
>>>>>>> d8cd3d3b
		_t = defConstant(mb, tpe, &cst);
		if (_t >= 0) {
			return pushArgument(mb, q, _t);
		}
	//}
	return q;
}

InstrPtr
pushZero(MalBlkPtr mb, InstrPtr q, int tpe)
{
	int _t;
	str msg;

	if (q == NULL || mb->errors)
		return q;
	ValRecord cst = { .vtype = TYPE_int, .val.ival = 0 };
	msg = convertConstant(tpe, &cst);
	if (msg != MAL_SUCCEED) {
		addMalException(mb, msg);
		freeException(msg);
	} else {
		_t = defConstant(mb, tpe, &cst);
		if (_t >= 0)
			return pushArgument(mb, q, _t);
	}
	return q;
}

InstrPtr
pushValue(MalBlkPtr mb, InstrPtr q, const ValRecord *vr)
{
	int _t;
	ValRecord cst;

	if (q == NULL || mb->errors)
		return q;
	if (VALcopy(&cst, vr) == NULL) {
		str msg = createException(MAL, "pushValue", "Can not allocate variable");
		addMalException(mb, msg);
		freeException(msg);
	} else {
		int type = cst.bat?newBatType(cst.vtype):cst.vtype;
		_t = defConstant(mb, type, &cst);
		if (_t >= 0)
			return pushArgument(mb, q, _t);
	}
	return q;
}<|MERGE_RESOLUTION|>--- conflicted
+++ resolved
@@ -516,13 +516,10 @@
 pushMsk(MalBlkPtr mb, InstrPtr q, bit val)
 {
 	int _t;
-	ValRecord cst;
-
-	if (q == NULL || mb->errors)
-		return q;
-	cst.vtype = TYPE_msk;
-	cst.val.btval = val;
-	cst.len = 0;
+
+	if (q == NULL || mb->errors)
+		return q;
+	ValRecord cst = { .vtype = TYPE_msk, .val.btval = val };
 	_t = defConstant(mb, TYPE_msk, &cst);
 	if (_t >= 0)
 		return pushArgument(mb, q, _t);
@@ -629,33 +626,16 @@
 pushType(MalBlkPtr mb, InstrPtr q, int tpe)
 {
 	int _t;
-<<<<<<< HEAD
-	ValRecord cst = { 0 };
 	//str msg;
 
 	if (q == NULL || mb->errors)
 		return q;
-	cst.vtype = tpe;
-	//cst.vtype = TYPE_void;
-	//cst.val.oval = oid_nil;
-	//cst.len = 0;
+	ValRecord cst = { .vtype = TYPE_void, .val.oval = oid_nil };
 	//msg = convertConstant(tpe, &cst);
 	//if (msg != MAL_SUCCEED){
 		//addMalException(mb, msg);
 		//freeException(msg);
 	//} else {
-=======
-	str msg;
-
-	if (q == NULL || mb->errors)
-		return q;
-	ValRecord cst = { .vtype = TYPE_void, .val.oval = oid_nil };
-	msg = convertConstant(tpe, &cst);
-	if (msg != MAL_SUCCEED) {
-		addMalException(mb, msg);
-		freeException(msg);
-	} else {
->>>>>>> d8cd3d3b
 		_t = defConstant(mb, tpe, &cst);
 		if (_t >= 0) {
 			return pushArgument(mb, q, _t);
