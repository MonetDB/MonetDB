/*
 * The contents of this file are subject to the MonetDB Public License
 * Version 1.1 (the "License"); you may not use this file except in
 * compliance with the License. You may obtain a copy of the License at
 * http://www.monetdb.org/Legal/MonetDBLicense
 *
 * Software distributed under the License is distributed on an "AS IS"
 * basis, WITHOUT WARRANTY OF ANY KIND, either express or implied. See the
 * License for the specific language governing rights and limitations
 * under the License.
 *
 * The Original Code is the MonetDB Database System.
 *
 * The Initial Developer of the Original Code is CWI.
 * Portions created by CWI are Copyright (C) 1997-July 2008 CWI.
 * Copyright August 2008-2014 MonetDB B.V.
 * All Rights Reserved.
 */

/*
 * (author) M. Ivanova, M. Kersten, N. Nes
 * Caveats:
 * Updates in general should immediately invalidate the cache lines depending on the updated Bats. 
 * These are all instructions directly operating on the updates, as well as all instructions consuming the result of the first.
 * 
 * Unlike the background publication, we keep a single focus for the released functionality
 * ADM_ALL: infinite case, admission of all instructions subject to cache limits
 * REUSE_COVER: exploit potential range overlap
 * RCACHE_PROFIT: use semantic driven LRU§
 */
#include "monetdb_config.h"
#include "mal_recycle.h"
#include "mal_exception.h"
#include "mal_interpreter.h"
#include "mal_function.h"
#include "mal_resource.h"
#include "mal_listing.h"
#include "mal_runtime.h"

static MT_Lock recycleLock MT_LOCK_INITIALIZER("recycleLock");
MalBlkPtr recycleBlk = NULL;

#define set1(x,i) ( x | ((lng)1 << i) )
#define set0(x,i) ( x & ~((lng)1 << i) )
#define getbit(x,i) ( x & ((lng)1 << i) )
#define neg(x) ( (x)?FALSE:TRUE)

int recycleCacheLimit=0; /* No limit by default */

/*
 * Monitoring the Recycler
 */
static lng recyclerMemoryUsed = 0;
static lng recyclerSavings = 0;
static lng recycled=0;
#ifdef ATOMIC_LOCK
static MT_Lock statementsLock MT_LOCK_INITIALIZER("statementsLock");
#endif
static volatile ATOMIC_TYPE statements = 0;
static lng recycleSearchTime =0;	/* cache search time in ms*/
static lng recycleSearchCalls =0;	

/*
 * The profiler record is re-used to store recycler information.
 * The clk is used by the LRU scheme, counter is the number of
 * times this pattern was used, ticks is the clock ticks
 * used to produce the result. wbytes is the best approximation
 * of the amount of storage needed for the intermediate.
 * The read cost depends on too many factors.
 *
 * For each intermediate we have to assume that at some point
 * it is written to disk. This is the most expensive cost involved.
 * For it means we also have to read it back in again.
 * This leads to a cost estimate C =2 * writecost(Bytes)
 * If this number is smaller the the inital cpu cost it is
 * worth considering to keep the result. Otherwise we simply
 * recalculate it.
 * Once stored, an intermediate becomes more valuable as it is
 * reused more often.
 *
 * If we don't write the intermediate, then its actual read time
 * is the normalised cost.
 */

#define MB (1024*1024)
#define USECperMB (75/1000000.0) /* 75MB per second, should be determined once */
#define IOcost(B)  (B/(MB) * USECperMB)
//#define recycleProfit2(X)  (recycleBlk->stmt[X]->wbytes? IOcost(recycleBlk->stmt[X]->wbytes + recycleBlk->stmt[X]->rbytes): recycleBlk->stmt[X]->ticks) 
#define recycleProfit2(X)  (double)(recycleBlk->stmt[X]->ticks)

#define recycleCost(X) (recycleBlk->stmt[X]->wbytes)
#define recycleW(X)  ((recycleBlk->stmt[X]->calls >1 ) ? recycleBlk->stmt[X]->calls : 0.1 )

#define recycleLife(X) ((GDKusec() - recycleBlk->stmt[X]->rbytes)/ 1000.0)
#define recycleProfit(X) recycleCost(X) * recycleW(X) 
/*
 * The new cost function is focussed on minimizing the IO overhead
 */

static str bindRef = 0, bind_idxRef = 0, sqlRef = 0;
static str subselectRef = 0, thetasubselectRef = 0, likesubselectRef = 0;
static void RECYCLEdumpInternal(stream *s);

/*
 * The Recycle catalog is a global structure, which should be
 * protected with locks when updated.
 * The recycle statistics can be kept in the performance table
 * associated with the recycle MAL block without problems, because
 * the block is never executed.
 */
static void RECYCLEspace(void)
{
	if (recycleBlk == NULL) 
		recycleBlk = newMalBlk(MAXVARS, STMT_INCREMENT);
}

void RECYCLEinit(void){
#ifdef NEED_MT_LOCK_INIT
	MT_lock_init(&recycleLock,"recycleLock");
	ATOMIC_INIT(statementsLock, "statementsLock");
#endif
	sqlRef = putName("sql",3);
	bindRef = putName("bind",4);
	bind_idxRef = putName("bind_idxbat",11);
	subselectRef = putName("subselect",9);
	thetasubselectRef = putName("thetasubselect",14);
	likesubselectRef= putName("likesubselect",14);
	recycleCacheLimit=HARDLIMIT_STMT;
}

/*
 * The cache of recycled instructions can be kept low.
 * Once the cache is filled, we have to drop instructions
 * and associated variables. At the same time we should
 * invalidate the cache version, such that others can
 * re-synchronize.
 *
 * For the recycle cache LRU scheme we mis-use a field in
 * the performance record.
 *
 * Removal of instructions should be done with care.
 * First, there may be references kept around to
 * variables in the recycle cache. They should be
 * invalidated.
 * Second, for each (BAT) variable removed, we
 * should also remove the dependent instructions.
 */
static void
RECYCLEgarbagecollect(MalBlkPtr mb, InstrPtr q, bte *used){
	int j;
	ValPtr v;

	for(j=0; j< q->argc; j++){
		v= &getVarConstant(mb,getArg(q,j));
		if(isaBatType(getArgType(mb, q,j)) ){
			if( v->val.bval ){
				BBPdecref(abs(v->val.bval), TRUE);
				if (!BBP_lrefs(v->val.bval)){
					v->vtype= TYPE_int;
					v->val.ival= 0;
				}
			}
		}
		if( v->vtype == TYPE_str && used[getArg(q,j)]<=1) {
			if(v->val.sval) {
				GDKfree(v->val.sval);
				v->val.sval = NULL;
			}
			v->len = 0;
		}
	}
}

/* leaves : array of indices of leaf instructions */
/* choose victims based on what's required */

static
int chooseVictims(Client cntxt, int *leaves, int ltop)
{
	int i,j,l;
	lng freed, sz;
	lng target = (lng) MT_getrss() - (lng) (MEMORY_THRESHOLD * monet_memory);

#ifdef _DEBUG_CACHE_
	mnstr_printf(cntxt->fdout,"#chooseVictims %d mem "LLFMT, ltop, (lng) (MEMORY_THRESHOLD * monet_memory));
	mnstr_printf(cntxt->fdout," RSS "LLFMT, (lng) MT_getrss());
	mnstr_printf(cntxt->fdout," " LLFMT" srch %5.2f\n",
		target, ((double)recycleSearchTime)/recycleSearchCalls);
#endif

	if ( target > 0 ){
		/* reduce the memory footprint */
		for( i=0; i < ltop; i++)
			for( j= i+1; j<ltop; j++)
			if ( recycleBlk->stmt[leaves[j]]->wbytes > recycleBlk->stmt[leaves[i]]->wbytes){
					l = leaves[i];
					leaves[i] = leaves[j];
					leaves[j] = l;
				}
	} else {
		/* free up some entries using LRU on leaves */
		for( i=0; i < ltop; i++){
			for( j= i+1; j<ltop; j++){
				if (recycleBlk->stmt[leaves[j]]->calls < recycleBlk->stmt[leaves[i]]->calls){
					l = leaves[i];
					leaves[i] = leaves[j];
					leaves[j] = l;
				}
			}
		}
	}
	/* throw out all instructions until you fit */
	freed =0;
	if ( target > 0) {
		for(i=0; i< ltop; i++)
			if( ( sz = recycleBlk->stmt[leaves[i]]->wbytes)){
				freed += sz;
#ifdef _DEBUG_CACHE_
				mnstr_printf(cntxt->fdout,"#leaf[%d], size "LLFMT" benefit %6.2f\n" ,leaves[i], sz, recycleProfit2(leaves[i]));
#endif
				if ( freed > target){
					i++;
					break;
				}
			} else break; 
	} else{
		i=1;	/* at least one instruction removed */
		if ( ltop > 20) /* reduce 5% of the pool */
			i = ltop/20;
	}
#ifdef _DEBUG_CACHE_
		mnstr_printf(cntxt->fdout,"#To be evicted based on space %d and time %5.2f\n" ,i, ((double)recycleSearchTime) / recycleSearchCalls);
		mnstr_printf(cntxt->fdout,"#leaf[%d], cheap benefit %6.2f\n" ,leaves[0], recycleProfit2(leaves[0]));
#endif

	/* throw out all cheap leaf instructions as well */
	for(l = i ; l< ltop; l++){
		if ( (double) recycleBlk->stmt[leaves[l]]->ticks < ((double)recycleSearchTime)/recycleSearchCalls){
			leaves[i++] = leaves[l];
#ifdef _DEBUG_CACHE_
			mnstr_printf(cntxt->fdout,"#leaf[%d], cheap benefit %6.2f\n" ,leaves[l], recycleProfit2(leaves[l]));
#endif
		}
	}
#ifdef _DEBUG_CACHE_
		mnstr_printf(cntxt->fdout,"#To be evicted based on space +cheap %d\n" ,i);
#endif
	
	return i;
}


static void RECYCLEcleanCache(Client cntxt){
	int j,i,l,ltop,v,vtop;
	InstrPtr p;
	InstrPtr *old, *newstmt;
	bit  *lmask, *dmask;
	int *leaves;
	int limit;
	bte *used;

#ifdef _DEBUG_RESET_
	//mnstr_printf(cntxt->fdout,"#CACHE BEFORE CLEANUP %d\n",recycleCacheLimit);
	//RECYCLEdumpInternal(cntxt->fdout);
#endif
	if ( recycleBlk == 0 || recycleBlk->stop == 0)
		return;
newpass:
	if ( recycleBlk->stop < recycleCacheLimit)
		return;

	used = (bte*)GDKzalloc(recycleBlk->vtop);
	if( used == NULL){
		GDKerror("RECYCLEcleanCache" MAL_MALLOC_FAIL);
		return;
	}

	/* set all variables used */
	for (i = 0; i < recycleBlk->stop; i++){
		p = recycleBlk->stmt[i];
		for( j = p->retc ; j< p->argc; j++)
			if (used[getArg(p,j)]<2)  used[getArg(p,j)]++;
	}

	/* find the leafs */
	lmask = (bit*)GDKzalloc(recycleBlk->stop);
	if( lmask == NULL){
		GDKfree(used);
		GDKerror("RECYCLEcleanCache"MAL_MALLOC_FAIL);
		return;
	}
	ltop = 0; 
	for (i = 0; i < recycleBlk->stop; i++){
		p = recycleBlk->stmt[i];
		for( j = 0; j < p->retc ; j++)
			if (used[getArg(p,j)]) break;
		if ( j == p->retc ){
			lmask[i] = 1;
			ltop++;
		}
	}

	if (ltop == 0 ){  
#ifdef _DEBUG_RESET_
		mnstr_printf(cntxt->fdout,"#CACHE NOTHING TO CLEANUP %d\n",recycleCacheLimit);
		RECYCLEdumpInternal(cntxt->fdout);
#endif
		GDKfree(lmask);
		GDKfree(used);
		return;
	}
	leaves = (int *)GDKzalloc(sizeof(int)*ltop);
	if( leaves == NULL){
		GDKerror("RECYCLEcleanCache" MAL_MALLOC_FAIL);
		GDKfree(lmask);
		GDKfree(used);
		return;
	}
	l = 0;
	for (i = 0; i < recycleBlk->stop; i++)
		if (lmask[i]) 
			leaves[l++] = i;
	GDKfree(lmask);

#ifdef _DEBUG_CACHE_
	mnstr_printf(cntxt->fdout,"#RECYCLEcleanCache: usedmem="LLFMT"\n", recyclerMemoryUsed);
	//mnstr_printf(cntxt->fdout,"#Candidates for eviction\n#LRU\tclk\t\tticks\t\twbytes\tCalls\tProfit\n");
	//for (l = 0; l < ltop; l++)
		//mnstr_printf(cntxt->fdout,"#%3d\t"LLFMT"\t\t "LLFMT"\t%3d\t%5.1f\n",
				//leaves[l],
				//recycleBlk->stmt[leaves[l]]->ticks,
				//recycleBlk->stmt[leaves[l]]->wbytes,
				//recycleBlk->stmt[leaves[l]]->calls,
				//recycleProfit2(leaves[l]));
#endif

	/* find entries to evict */
	vtop = chooseVictims(cntxt,leaves, ltop);

#ifdef _DEBUG_CACHE_
	mnstr_printf(cntxt->fdout,"#Evicted ltop %d vtop %d instruction(s) \n",ltop,vtop);
	for(v=0; v<vtop;v++){
		mnstr_printf(cntxt->fdout,"#%d\t " LLFMT" ",leaves[v],recycleBlk->stmt[leaves[v]]->ticks);
		printInstruction(cntxt->fdout,recycleBlk,0,recycleBlk->stmt[leaves[v]], LIST_MAL_ALL);
	}
#endif

	/* drop victims in one pass */
	dmask = (bit *)GDKzalloc(recycleBlk->stop);
	if( dmask == NULL){
		GDKerror("RECYCLEcleanCache" MAL_MALLOC_FAIL);
		GDKfree(leaves);
		GDKfree(used);
		return;
	}
	for (v = 0; v < vtop; v++)
		dmask[leaves[v]] = 1;
	(void) newstmt;

	old = recycleBlk->stmt;
	limit = recycleBlk->stop;

    newstmt = (InstrPtr *) GDKzalloc(sizeof(InstrPtr) * recycleBlk->ssize);
    if (newstmt == NULL){
		GDKerror("RECYCLEcleanCache" MAL_MALLOC_FAIL);
		GDKfree(leaves);
		GDKfree(used);
		GDKfree(dmask);
        return;
    }
    recycleBlk->stmt = newstmt;
    recycleBlk->stop = 0;

	for (i = 0; i < limit ; i++){
		p = old[i];
		if( dmask[i] ) {
			RECYCLEgarbagecollect(recycleBlk,p,used);
			recyclerMemoryUsed -= p->wbytes;
			freeInstruction(p);
		}
		else 
			pushInstruction(recycleBlk,p);
	}
#ifdef _DEBUG_CACHE_
	mnstr_printf(cntxt->fdout,"#EVICTED entries %d\n", limit - recycleBlk->stop);
#endif

	GDKfree(leaves);
	GDKfree(old);
	GDKfree(used);
	/* remove all un-used variables as well */
	trimMalVariables(recycleBlk,0);

	GDKfree(dmask);
	/* check if a new pass of cache cleaning is needed */
	if ( recyclerMemoryUsed > (lng) (MEMORY_THRESHOLD * monet_memory) )
	goto newpass;
}

static void
RECYCLEkeep(Client cntxt, MalBlkPtr mb, MalStkPtr s, InstrPtr p, RuntimeProfile prof)
{
	int i, j, c;
	ValRecord *v;
	ValRecord cst;
	InstrPtr q;
	lng rd, wr;
	lng clk= prof? prof->ticks:0;
	lng ticks= GDKusec() - clk;

	if ( recycleBlk->stop >= recycleCacheLimit)
		return ; /* no more caching */
	if ( recyclerMemoryUsed + p->wbytes > (lng) (MEMORY_THRESHOLD * monet_memory))
		return ; /* no more caching */

	rd = 0;
	for( j=p->retc;  j < p->argc; j++)
		rd += getMemoryClaim(mb,s,p,j,TRUE);
	wr = 0;
	for( j=0;j < p->retc; j++)
		wr += getMemoryClaim(mb,s,p,j,TRUE);
	/*
	 * The instruction is copied and the variables are
	 * all assigned to the symbol table. This means the
	 * link with their source disappears. We can later only
	 * compare by value.
	 */
	q = copyInstruction(p);
	for (i = p->argc-1; i>= 0; i--) {
		j= getArg(p,i);
		v = &s->stk[j];
		VALcopy(&cst,v);

		if ( i >= p->retc){
			c = fndConstant(recycleBlk, &cst, recycleBlk->vtop);
			if (c<0)
				c = defConstant(recycleBlk, v->vtype, &cst);
		} else {
			c = newTmpVariable(recycleBlk, v->vtype);
			setVarConstant(recycleBlk, c);
			setVarFixed(recycleBlk, c);
			if (v->vtype >= 0 && ATOMextern(v->vtype))
				setVarCleanup(recycleBlk, c);
			else
				clrVarCleanup(recycleBlk, c);
			v = &getVarConstant(recycleBlk, c);
			VALcopy(v,&cst);
		}
		if (v->vtype == TYPE_bat)
			BBPincref( *(const int*)VALptr(v), TRUE);
		setVarUsed(recycleBlk,c);
	 	setArg(q,i,c);
	}
	pushInstruction(recycleBlk,q);
	i = recycleBlk->stop-1;
	recycleBlk->stmt[i]->calls =1;
	recycleBlk->stmt[i]->ticks = ticks;
	recycleBlk->stmt[i]->rbytes = rd;
	recycleBlk->stmt[i]->wbytes = wr;
	recyclerMemoryUsed += wr;
#ifdef _DEBUG_RECYCLE_
	mnstr_printf(cntxt->fdout,"#RECYCLE [%3d] cost "LLFMT" mem "LLFMT" srch %5.2f ",
		recycleBlk->stop-1, recycleBlk->stmt[i]->ticks, wr, ((double)recycleSearchTime)/recycleSearchCalls);
	printInstruction( cntxt->fdout,recycleBlk, 0, q, LIST_MAL_DEBUG);
#else
	(void) cntxt;
#endif
}

/*
 * The generic wrappers for accessing the recycled instructions.
 * Before the interpreter loop is allowed to execute the instruction
 * we check the recycle table for available variables.
 *
 * Searching for useful recycle instructions is the real challenge.
 * There are two major approaches. The first approach is to search
 * for an identical operation as the target under investigation and
 * reuse its result if possible.
 * The second approach uses the semantics of operations and
 * replaces the arguments of the target to make it cheaper to execute.
 * For example, a previous result of a scan may be used instead
 * or it can be small compared to the target.
 *
 * We should avoid adding the same operation twice, which
 * means it should be easy to find them in the first place.
 * Furthermore, we should only search for instructions if
 * we are dealing with a function call.
 */
static int
RECYCLEfind(Client cntxt, MalBlkPtr mb, MalStkPtr s, InstrPtr p)
{
	int i, j;
	InstrPtr q;

	(void) mb;
	if( recycleBlk == 0 || recycleBlk->stop == 0)
		return -1;

	(void) cntxt;
	for (i=0; i<recycleBlk->stop; i++) {
		q = getInstrPtr(recycleBlk,i);
		if (getFunctionId(p) != getFunctionId(q) ||
			getModuleId(p) != getModuleId(q) ||
			p->argc != q->argc ||
			p->retc != q->retc )
				continue;
		for (j=p->retc; j<p->argc; j++)
			if( VALcmp( &s->stk[getArg(p,j)], &getVarConstant(recycleBlk,getArg(q,j))))
				break;
		if (j == p->argc){
			return i;
		}
	}
	return -1;
}


#define boundcheck(flag,a) ((flag)?a<=0:a<0)
/* check if instruction p at the stack is a subset selection of the RecyclerPool instruction q 
algebra.mal:command subselect(b:bat[:oid,:any_1],                   low:any_1, high:any_1, li:bit, hi:bit, anti:bit) :bat[:oid,:oid]
algebra.mal:command subselect(b:bat[:oid,:any_1], s:bat[:oid,:oid], low:any_1, high:any_1, li:bit, hi:bit, anti:bit) :bat[:oid,:oid]
*/

static bit
selectSubsume(InstrPtr p, InstrPtr q, MalStkPtr s)
{
	int lcomp, rcomp;
	bit liq, hiq, fiq, lip, hip, fip;
	int base;
	if( p->argc >7)
		base = 3;
	else base = 2;

	fiq = *(bit*)getVarValue(recycleBlk,getArg(q,base+4));
	fip = *(const bit*)VALptr(&s->stk[getArg(p,base+4)]);
	if (fiq != fip)
		return FALSE;

	lcomp = VALcmp(&getVar(recycleBlk,getArg(q,base))->value, &s->stk[getArg(p,base)]);
	rcomp = VALcmp( &s->stk[getArg(p,base+1)], &getVar(recycleBlk,getArg(q,base+1))->value);

	liq = *(bit*)getVarValue(recycleBlk,getArg(q,base+2));
	lip = *(const bit*)VALptr(&s->stk[getArg(p,base+2)]);

	hiq = *(bit*)getVarValue(recycleBlk,getArg(q,base+3));
	hip = *(const bit*)VALptr(&s->stk[getArg(p,base+3)]);

	if( lcomp <=0 && rcomp <=0 )
		return TRUE;
	return (liq == lip && lcomp == 0) && (hiq == hip && rcomp == 0);
	//return ( boundcheck(liq || neg(lip), lcomp) && boundcheck(hiq || neg(hip), rcomp) );
}


static bit
likeSubsume(InstrPtr p, InstrPtr q, MalStkPtr s)
{
	str ps, qs, pd, qd, ps0, qs0;
	size_t pl, ql;
	bit first = 1, endp = 0, stop = 0, cover = 0;

	ps = GDKstrdup(s->stk[getArg(p,2)].val.sval);
	qs = GDKstrdup(getVar(recycleBlk,getArg(q,2))->value.val.sval);

	ps0 = ps; qs0 = qs;

	while ((qd = strchr(qs,'%')) != NULL && !stop && !endp){
		*qd = 0;
		if ((pd = strchr(ps,'%')) == NULL)
			endp = 1;
		else *pd = 0;
		ql = strlen(qs);
   	    pl = strlen(ps);
	    if (ql > pl ){
			stop = 1;
			break;
	    }
		if (first){
			if (strncmp(ps,qs,ql) != 0) {
				stop = 1;
				break;
			}
			first = 0;
		}
		else {
	 		if (strstr(ps,qs) == NULL) {
				stop = 1;
				break;
			}
		}
		if (!endp) ps = pd+1;
		qs = qd+1;
 	}

	if (stop) cover = 0;
	else  /* compare remainders after the last % in some of the strings*/
		if (strcmp(ps,"")==0 && strcmp(qs,"")==0) { /*printf("Successful subsumption\n");*/
      cover = 1;
   } else {
	    ql = strlen(qs);
        pl = strlen(ps);
   	if (ql > pl ){			/* printf("No subsumption\n"); */
      	cover = 0;
   	}
		else if (strncmp(ps+pl-ql,qs,ql) != 0) {/*printf("No subsumption\n"); */
			cover = 0;
		}
		else cover = 1;
	}
	GDKfree(ps0);
	GDKfree(qs0);
	return cover;
}


/* p,q margins of 2 intervals. Returns true if p is less than q:
- p is nil (incl q and p are nil)
- p and q != nil and p < q
- if eq is TRUE also checks for equality
*/


static bit
lessEq(ValPtr p, bit pi, ValPtr q, bit qi, bit eq)
{

    int (*cmp) (const void *, const void *);
    int tpe, c;
    const void *nilptr, *pp, *pq;

    if( p == 0 || q == 0 ) return  0;
    if( (tpe = p ->vtype) != q->vtype ) return  0;

    cmp = BATatoms[tpe].atomCmp;
    nilptr = ATOMnilptr(tpe);
    pp = VALptr(p);
    pq = VALptr(q);
    if( (*cmp)(pp, nilptr) == 0 ) return 1; /* p is nil */
    if( (*cmp)(pq, nilptr) == 0 )  return 0;
    c = (*cmp)(pp, pq);
	 if ( c < 0 ) return 1;
	 if (c == 0 ) {
			if ( eq ) return (pi || neg(qi)); /* less or eq */
			else return (pi && neg(qi));		/* strict less */
	 }
	 return 0;
}

/* p,q margins of 2 intervals. Returns true if p is greater than q:
- p is nil (incl q and p are nil)
- p and q != nil and p > q
- if eq is TRUE also checks for equality
*/

static bit
greaterEq(ValPtr p, bit pi, ValPtr q, bit qi, bit eq)
{

    int (*cmp) (const void *, const void *);
    int tpe, c;
    const void *nilptr, *pp, *pq;

    if( p == 0 || q == 0 ) return  0;
    if( (tpe = p ->vtype) != q->vtype ) return  0;

    cmp = BATatoms[tpe].atomCmp;
    nilptr = ATOMnilptr(tpe);
    pp = VALptr(p);
    pq = VALptr(q);
    if( (*cmp)(pp, nilptr) == 0 ) return 1; /* p is nil */
    if( (*cmp)(pq, nilptr) == 0 )  return 0;
    c = (*cmp)(pp, pq);
	 if ( c > 0 ) return 1;
	 if (c == 0 ){
			if ( eq ) return (pi || neg(qi)); /* greater or eq */
			else return (pi && neg(qi));		/* strict greater */
	}
	return 0;
}

static bit
thetaselectSubsume(InstrPtr p, InstrPtr q, MalStkPtr s)
{
	ValPtr pval, qval;
	const char *pop, *qop;
	bit pi, qi;

	qval = &getVar(recycleBlk,getArg(q,2))->value;
	qop = (const char *)getVarValue(recycleBlk,getArg(q,3));

	pval = &s->stk[getArg(p,2)];
	pop = (const char *)VALptr(&s->stk[getArg(p,3)]);

	if ( pop[0] != qop[0] ) return 0;
	pi = ( pop[1] == '=' );
	qi = ( qop[1] == '=' );

	if ( qop[0] == '<' ) {
		if ( lessEq(pval,pi,qval,qi,FALSE) )
			return 1;
		else return 0;
	} else
	if ( qop[0] == '>' ) {
		if ( greaterEq(pval,pi,qval,qi,FALSE) )
			return 1;
		else return 0;
	}
	return 0;
}

static int
RECYCLEreuse(Client cntxt, MalBlkPtr mb, MalStkPtr stk, InstrPtr p, RuntimeProfile outerprof)
{
    int i, j, pc= -1;
    bat bid= 0, nbid= 0;
    InstrPtr q;

    MT_lock_set(&recycleLock, "recycle");

	for (i = 0; i < recycleBlk->stop; i++){
		q = getInstrPtr(recycleBlk,i);

		if ((getFunctionId(p) != getFunctionId(q)) ||
			(getModuleId(p) != getModuleId(q)))
			continue;
		if (p->argc != q->argc || p->retc != q->retc) 
			continue;

		/* 1: reuse smallest range covering in select operations */
		if (q->argc > 3 &&
			( 	getFunctionId(p) == subselectRef ||
				getFunctionId(p) == likesubselectRef ||
				getFunctionId(p) == thetasubselectRef ) &&
				getVarConstant(recycleBlk, getArg(q,1)).val.bval == stk->stk[getArg(p,1)].val.bval &&
				BATatoms[getArgType(recycleBlk,q,2)].linear )
		{ 	bit	subsmp = 0;
			/* Time to check for the inclusion constraint */
			if ( getFunctionId(p) == subselectRef )
				subsmp = selectSubsume(p,q,stk);
			else if ( getFunctionId(p) == likesubselectRef )
				subsmp = likeSubsume(p,q,stk);
			else if ( getFunctionId(p) == thetasubselectRef )
				subsmp = thetaselectSubsume(p,q,stk);

			/* select the smallest candidate list */
			if (subsmp){
				BAT *b1, *b2;
				nbid = getVarConstant(recycleBlk, getArg(q,0)).val.bval;
				if( bid == 0){
					bid = nbid;
					pc = i;
				} else {
					b1 = BBPquickdesc(abs(bid), FALSE);
					b2 = BBPquickdesc(abs(nbid), FALSE);
					if (b1 && b2 && BATcount(b1) > BATcount(b2)){
						bid = nbid;
						pc = i;
					}
				}
			}
		}
		/* 2: exact covering required */
		for (j = p->retc; j < p->argc; j++)
			if (VALcmp(&stk->stk[getArg(p,j)], &getVarConstant(recycleBlk,    getArg(q,j))))
				break;
		if ( j == p->argc)
		{
			pc = i;

			/* found an exact match, get the results on the stack */
			for( j=0; j<p->retc; j++){
				VALcopy(&stk->stk[getArg(p,j)], &getVarConstant(recycleBlk,getArg(q,j)) );
				if (stk->stk[getArg(p,j)].vtype == TYPE_bat)
					BBPincref( stk->stk[getArg(p,j)].val.bval , TRUE);
			}
			recycleBlk->stmt[i]->calls++;
			recycleBlk->stmt[i]->ticks = GDKusec();
			recycled++;
/* TODO*/
			recyclerSavings += recycleBlk->stmt[i]->ticks;
			MT_lock_unset(&recycleLock, "recycle");
		return pc;
		}
    }
    /*
     * We have a candidate table 
     */
    if (bid ) {
        int k;
		RuntimeProfileRecord prof;

        i= getPC(mb,p);
#ifdef _DEBUG_RECYCLE_
		//mnstr_printf(cntxt->fdout,"#RECYCLEreuse subselect using candidate list");
		//printInstruction(cntxt->fdout, recycleBlk, 0,getInstrPtr(recycleBlk,pc),    LIST_MAL_STMT);
#endif
		nbid = stk->stk[getArg(p,2)].val.bval;
        stk->stk[getArg(p,2)].val.bval = bid;
        BBPincref(abs(bid), TRUE);
        /* make sure the garbage collector is not called, it is taken care of by the current call */
        j = stk->keepAlive ;
        stk->keepAlive = TRUE;
        k = p->recycle;
        p->recycle = NO_RECYCLING; /* No recycling for instructions with subsumption */
		runtimeProfileInit(cntxt, mb, stk);
<<<<<<< HEAD
        runtimeProfileBegin(cntxt, mb, stk, p, &prof);
        (void) reenterMAL(cntxt,mb,i,i+1,stk);
=======
        runtimeProfileBegin(cntxt, mb, stk, i, &prof, 1);
		if ( i >=0 && i < mb->stop)
			(void) reenterMAL(cntxt,mb,i,i+1,stk);
>>>>>>> 5a784e08
		runtimeProfileExit(cntxt, mb, stk, p, &prof);
        p->recycle= k;
        stk->keepAlive= j;
        BBPdecref(bid, TRUE);
        MT_lock_unset(&recycleLock, "recycle");
        RECYCLEexit(cntxt, mb, stk, p, &prof);
        stk->stk[getArg(p,2)].val.bval = nbid;
        return pc;
    }

    MT_lock_unset(&recycleLock, "recycle");
	if ( pc >= 0 ) 		/* successful multi-subsumption */
		RECYCLEexit(cntxt,mb,stk,p, outerprof);
	recycled++;
    return pc;
}

lng
RECYCLEentry(Client cntxt, MalBlkPtr mb, MalStkPtr stk, InstrPtr p, RuntimeProfile prof)
{
	int i=0;

	(void) ATOMIC_INC(statements, statementsLock, "RECYCLEentry");
	if ( !RECYCLEinterest(p) )  /* don't scan RecyclerPool for non-monitored instructions */
		return 0;
	if ( recycleBlk == NULL ){
		RECYCLEspace();
		if ( recycleBlk == NULL )
			return 0;
	}
	i = RECYCLEreuse(cntxt,mb,stk,p,prof);
#ifdef _DEBUG_RECYCLE_
	if ( i>=0 ){
		MT_lock_set(&recycleLock, "recycle");
		p = getInstrPtr(recycleBlk,i);
		mnstr_printf(cntxt->fdout,"#REUSED  [%3d]  "LLFMT" (usec) ",i, recycleBlk->stmt[i]->ticks);
		if ( p)
			printInstruction(cntxt->fdout,recycleBlk,0, p, LIST_MAL_DEBUG);
		else
			mnstr_printf(cntxt->fdout,"instruction already garbage collected\n");
		MT_lock_unset(&recycleLock, "recycle");
	}
#endif
	return i>=0;
}

/*
 * The 'exit' instruction is called after the interpreter loop
 * itself and has to decide on the results obtained.
 * We simply look at the memory footprint to ensure it remains low
 */
void
RECYCLEexit(Client cntxt, MalBlkPtr mb, MalStkPtr stk, InstrPtr p, RuntimeProfile prof)
{
	lng clk;

	if (recycleBlk == NULL )
		return;

	if ( !RECYCLEinterest(p))
		return;
	assert(recyclerMemoryUsed >=0);
	MT_lock_set(&recycleLock, "recycle");
	clk = GDKusec();
	if ( recyclerMemoryUsed >  (lng) (MEMORY_THRESHOLD * monet_memory)  || recycleBlk->stop >= recycleCacheLimit)
		RECYCLEcleanCache(cntxt);

	/* infinite case, admit all new instructions */
	if (RECYCLEfind(cntxt,mb,stk,p)<0 )
		(void) RECYCLEkeep(cntxt,mb, stk, p, prof);
	recycleSearchTime += GDKusec()-clk;
	recycleSearchCalls++;
	MT_lock_unset(&recycleLock, "recycle");
}

/*
 * At the end of session we should remove all
 * knowledge from the recycle cache.
 */
void
RECYCLEdrop(Client cntxt){
	MalBlkPtr mb = recycleBlk;
	int i;
	bte *used;

	if( recycleBlk == NULL)
		return ;

	MT_lock_set(&recycleLock, "recycle");
	used = (bte*)GDKzalloc(recycleBlk->vtop);
	if ( used == NULL){
		GDKerror("RECYCLEdrop" MAL_MALLOC_FAIL);
		return;
	}
#ifdef _DEBUG_RECYCLE_
	if( cntxt) {
		mnstr_printf(cntxt->fdout,"#RECYCLE drop\n");
		RECYCLEdumpInternal(cntxt->fdout);
	}
#else
	(void) cntxt;
#endif

	recycleBlk = NULL;
	recycleSearchTime = 0;
	recycleSearchCalls = 0;
	recyclerMemoryUsed = 0;
	MT_lock_unset(&recycleLock, "recycle");
	for (i=mb->stop-1; i>=0; i--)
		RECYCLEgarbagecollect(mb, getInstrPtr(mb,i),used);
	freeMalBlk(mb);
	GDKfree(used);
}

/*
 * Once we encounter an update we check and clean the recycle cache from
 * instructions dependent on the updated bat.
 */

str 
RECYCLEcolumn(Client cntxt,str sch,str tbl, str col)
{
	int sid= 0,tid= 0,cid =0,i,j;
	char *release;
	InstrPtr *old,p;
	int limit;
	ValRecord *v,vr;
	
	MT_lock_set(&recycleLock, "recycle");
#ifdef _DEBUG_RESET_
	//mnstr_printf(cntxt->fdout,"#POOL BEFORE CLEANUP\n");
	//RECYCLEdumpInternal(cntxt->fdout);
#endif
	release= (char*) GDKzalloc(recycleBlk->vtop);
	if ( release == NULL){
		GDKerror("RECYCLEcolumn" MAL_MALLOC_FAIL);
		return MAL_SUCCEED;
	}
	vr.vtype = TYPE_str;
	vr.len  = (int) strlen(sch);
	vr.val.sval = sch;
	sid = fndConstant(recycleBlk,&vr, recycleBlk->vtop);
	vr.val.sval = tbl;
	vr.len  = (int) strlen(tbl);
	tid = fndConstant(recycleBlk,&vr, recycleBlk->vtop);
	if ( col){
		vr.val.sval = col;
		vr.len  = (int) strlen(col);
		cid = fndConstant(recycleBlk,&vr,recycleBlk->vtop);
	}
#ifdef _DEBUG_RESET_
		mnstr_printf(cntxt->fdout,"#RECYCLEcolumn %d %d %d\n",sid,tid,cid);
#endif

	limit= recycleBlk->stop;
	old= recycleBlk->stmt;
	// locate the bind instruction to drop
	for(j= i= 0; i < limit; i++){
		p= old[i];
		if ( getModuleId(p)== sqlRef &&
			 (getFunctionId(p) == bindRef || getFunctionId(p) == bind_idxRef) &&
			getArg(p,2) == sid && getArg(p,3)==tid && (col== 0 ||getArg(p,4)==cid))
		j= release[getArg(p,0)]= 1;
	}
	if ( j ==0){ // Nothing found
		MT_lock_unset(&recycleLock, "recycle");
		GDKfree(release);
		return MAL_SUCCEED;
	}

	if( newMalBlkStmt(recycleBlk,recycleBlk->ssize) < 0){
		MT_lock_unset(&recycleLock, "recycle");
		GDKfree(release);
		throw(MAL,"recycler.reset",MAL_MALLOC_FAIL);
	}

	for(i= 0; i < limit; i++){
		p= old[i];
		for(j=0;j<p->argc;j++)
			if( release[getArg(p,j)] ) break;

		if ( j == p->argc) {
			pushInstruction(recycleBlk,p);
			continue;
		}
#ifdef _DEBUG_RESET_
		mnstr_printf(cntxt->fdout,"#Marked for eviction [%d]",i);
		printInstruction(cntxt->fdout,recycleBlk,0,p, LIST_MAL_DEBUG);
#endif
		for(j=0;j<p->argc;j++) {
			release[getArg(p,j)]=1;//propagate the removal request
			if (j < p->retc && isaBatType(getArgType(recycleBlk,p,j)) ){
				v = &getVarConstant(recycleBlk,getArg(p,j));
				BBPdecref(abs(v->val.bval), TRUE);
			}
		}
		freeInstruction(p);
	}
#ifdef _DEBUG_RESET_
	//mnstr_printf(cntxt->fdout,"#POOL AFTER CLEANUP\n");
	//RECYCLEdumpInternal(cntxt->fdout);
#endif
	MT_lock_unset(&recycleLock, "recycle");
	GDKfree(release);
	GDKfree(old);
	return MAL_SUCCEED;
}

str 
RECYCLEresetBAT(Client cntxt, int bid)
{
	int i,j, actions =0;
	char *release;
	InstrPtr *old,p;
	int limit;
	ValRecord *v;
	
	MT_lock_set(&recycleLock, "recycle");
#ifdef _DEBUG_RESET_
	//mnstr_printf(cntxt->fdout,"#POOL RESET BAT %d\n",bid);
	//RECYCLEdumpInternal(cntxt->fdout);
#endif
	release= (char*) GDKzalloc(recycleBlk->vtop);
	if(release == NULL){
		GDKerror("RECYCLEresetBAT" MAL_MALLOC_FAIL);
		return MAL_SUCCEED;
	}
	limit= recycleBlk->stop;
	old= recycleBlk->stmt;
	if( newMalBlkStmt(recycleBlk,recycleBlk->ssize) < 0){
		MT_lock_unset(&recycleLock, "recycle");
		GDKfree(release);
		throw(MAL,"recycler.reset",MAL_MALLOC_FAIL);
	}

	for(i= 0; i < limit; i++){
		p= old[i];
		
		for(j=0;j<p->argc;j++)
			if( isaBatType(getArgType(recycleBlk,p,j)) && 
				getVarConstant(recycleBlk, getArg(p,j)).val.bval == bid)
			release[getArg(p,j)]= 1;
		
		for(j=0;j<p->argc;j++)
			if( release[getArg(p,j)] ) break;

		if ( j == p->argc) {
			pushInstruction(recycleBlk,p);
			continue;
		}
#ifdef _DEBUG_RESET_
		mnstr_printf(cntxt->fdout,"#EVICT [%d]",i);
		printInstruction(cntxt->fdout,recycleBlk,0,p, LIST_MAL_DEBUG);
#endif
		for(j=0;j<p->argc;j++) {
			release[getArg(p,j)]=1;//propagate the removal request
			if (j < p->retc && isaBatType(getArgType(recycleBlk,p,j)) ){
				v = &getVarConstant(recycleBlk,getArg(p,j));
				BBPdecref(abs(v->val.bval), TRUE);
			}
		}
		actions++;
		freeInstruction(p);
	}
#ifdef _DEBUG_RESET_
	if( actions){
		mnstr_printf(cntxt->fdout,"#POOL AFTER CLEANUP\n");
		RECYCLEdumpInternal(cntxt->fdout);
	}
#else
	(void) actions;
#endif
	MT_lock_unset(&recycleLock, "recycle");
	GDKfree(release);
	GDKfree(old);
	return MAL_SUCCEED;
}

void
RECYCLEdumpInternal(stream *s)
{
    int i;

    if (!recycleBlk) return;

    mnstr_printf(s,"#RECYCLER CATALOG cached %d instructions, ", recycleBlk->stop);
    mnstr_printf(s,"MAL recycled = "LLFMT" total MAL executed = "LLFMT" memory= "LLFMT" total searchtime=%5.2f(usec) savings="LLFMT"\n",
				 recycled- recycleBlk->stop, (lng) ATOMIC_GET(statements, statementsLock, "RECYCLEdumpInternal"), recyclerMemoryUsed, ((double)recycleSearchTime)/recycleSearchCalls,  recyclerSavings);

#ifdef _DEBUG_CACHE_
    /* and dump the statistics per instruction*/
	mnstr_printf(s,"# CL\t   lru\t\tcnt\t ticks\t rd\t wr\t Instr\n");
    for(i=0; i< recycleBlk->stop; i++){
        mnstr_printf(s,"#%d\t%d\t"LLFMT"\t"LLFMT"\t"LLFMT"\t%s\n", i,
            recycleBlk->stmt[i]->calls,
            recycleBlk->stmt[i]->ticks,
            recycleBlk->stmt[i]->rbytes,
            recycleBlk->stmt[i]->wbytes,
            instruction2str(recycleBlk,0,getInstrPtr(recycleBlk,i),LIST_MAL_DEBUG));
    }
#else
	(void) i;
#endif
}

void 
RECYCLEdump(stream *s)
{
	MT_lock_set(&recycleLock, "recycle");
	RECYCLEdumpInternal(s);
	MT_lock_unset(&recycleLock, "recycle");
}<|MERGE_RESOLUTION|>--- conflicted
+++ resolved
@@ -803,14 +803,9 @@
         k = p->recycle;
         p->recycle = NO_RECYCLING; /* No recycling for instructions with subsumption */
 		runtimeProfileInit(cntxt, mb, stk);
-<<<<<<< HEAD
         runtimeProfileBegin(cntxt, mb, stk, p, &prof);
-        (void) reenterMAL(cntxt,mb,i,i+1,stk);
-=======
-        runtimeProfileBegin(cntxt, mb, stk, i, &prof, 1);
 		if ( i >=0 && i < mb->stop)
 			(void) reenterMAL(cntxt,mb,i,i+1,stk);
->>>>>>> 5a784e08
 		runtimeProfileExit(cntxt, mb, stk, p, &prof);
         p->recycle= k;
         stk->keepAlive= j;
