/*
 * This Source Code Form is subject to the terms of the Mozilla Public
 * License, v. 2.0.  If a copy of the MPL was not distributed with this
 * file, You can obtain one at http://mozilla.org/MPL/2.0/.
 *
 * Copyright 1997 - July 2008 CWI, August 2008 - 2019 MonetDB B.V.
 */

/* Author(s) M.L. Kersten
 * Module import
 * The import statement simple switches the parser to a new input file, which
 * takes precedence. The context for which the file should be interpreted
 * is determined by the module name supplied.
 * Typically this involves a module, whose definitions are stored at
 * a known location.
 * The import context is located. If the module already exists,
 * we should silently skip parsing the file. This is handled at the parser level.
 * The files are extracted from a default location,
 * namely the DBHOME/modules directory.
 *
 * If the string starts with '/' or '~' the context is not changed.
 *
 * Every IMPORT statement denotes a possible dynamic load library.
 * Make sure it is loaded as well.
*/

#include "monetdb_config.h"
#include "mal_import.h"
#include "mal_interpreter.h"	/* for showErrors() */
#include "mal_linker.h"		/* for loadModuleLibrary() */
#include "mal_scenario.h"
#include "mal_parser.h"
#include "mal_private.h"

void
slash_2_dir_sep(str fname)
{
	char *s;

	for (s = fname; *s; s++)
		if (*s == '/')
			*s = DIR_SEP;
}

static str
malResolveFile(str fname)
{
	char path[FILENAME_MAX];
	str script;

	snprintf(path, FILENAME_MAX, "%s", fname);
	slash_2_dir_sep(path);
	if ((script = MSP_locate_script(path)) == NULL) {
		/* this function is also called for scripts that are not located
		 * in the modpath, so if we can't find it, just default to
		 * whatever was given, as it can be in current dir, or an
		 * absolute location to somewhere */
		script = GDKstrdup(fname);
	}
	return script;
}

static stream *
malOpenSource(str file)
{
	stream *fd = NULL;

	if (file)
		fd = open_rastream(file);
	return fd;
}

#ifndef HAVE_EMBEDDED
/*
 * The malLoadScript routine merely reads the contents of a file into
 * the input buffer of the client. It is typically used in situations
 * where an intermediate file is used to pass commands around.
 * Since the parser needs access to the complete block, we first have
 * to find out how long the input is.
*/
static str
malLoadScript(str name, bstream **fdin)
{
	stream *fd;
	size_t sz;

	fd = malOpenSource(name);
	if (fd == NULL || mnstr_errnr(fd) == MNSTR_OPEN_ERROR) {
		close_stream(fd);
		throw(MAL, "malInclude", "could not open file: %s", name);
	}
	sz = getFileSize(fd);
	if (sz > (size_t) 1 << 29) {
		close_stream(fd);
		throw(MAL, "malInclude", "file %s too large to process", name);
	}
	*fdin = bstream_create(fd, sz == 0 ? (size_t) (2 * 128 * BLOCK) : sz);
	if(*fdin == NULL) {
		close_stream(fd);
		throw(MAL, "malInclude", MAL_MALLOC_FAIL);
	}
	if (bstream_next(*fdin) < 0) {
		bstream_destroy(*fdin);
		*fdin = NULL;
		throw(MAL, "malInclude", "could not read %s", name);
	}
	return MAL_SUCCEED;
}
#endif

/*
 * Beware that we have to isolate the execution of the source file
 * in its own environment. E.g. we have to remove the execution
 * state until we are finished.
 * The script being read may contain errors, such as non-balanced
 * brackets as indicated by blkmode.
 * It should be reset before continuing.
*/
#define restoreClient1 \
	if (c->fdin)  \
		bstream_destroy(c->fdin); \
	c->fdin = oldfdin;  \
	c->yycur = oldyycur;  \
	c->listing = oldlisting; \
	c->mode = oldmode; \
	c->blkmode = oldblkmode; \
	c->bak = oldbak; \
	c->srcFile = oldsrcFile; \
	if(c->prompt) GDKfree(c->prompt); \
	c->prompt = oldprompt; \
	c->promptlength= (int)strlen(c->prompt);
#define restoreClient2 \
	assert(c->glb == 0 || c->glb == oldglb); /* detect leak */ \
	c->glb = oldglb; \
	c->usermodule = oldusermodule; \
	c->curmodule = oldcurmodule;; \
	c->curprg = oldprg;
#define restoreClient \
	restoreClient1 \
	restoreClient2

#ifdef HAVE_EMBEDDED
extern char* mal_init_inline;
#endif
/*
 * The include operation parses the file indentified and
 * leaves the MAL code behind in the 'main' function.
 */
str
malInclude(Client c, str name, int listing)
{
	str msg = MAL_SUCCEED;
	str filename;
	str p;

	bstream *oldfdin = c->fdin;
	int oldyycur = c->yycur;
	int oldlisting = c->listing;
	enum clientmode oldmode = c->mode;
	int oldblkmode = c->blkmode;
	ClientInput *oldbak = c->bak;
	str oldprompt = c->prompt;
	str oldsrcFile = c->srcFile;

	MalStkPtr oldglb = c->glb;
	Module oldusermodule = c->usermodule;
	Module oldcurmodule = c->curmodule; 
	Symbol oldprg = c->curprg;

	c->prompt = GDKstrdup("");	/* do not produce visible prompts */
	c->promptlength = 0;
	c->listing = listing;
	c->fdin = NULL;

#ifdef HAVE_EMBEDDED
	(void) filename;
	(void) p;
	{
		size_t mal_init_len = strlen(mal_init_inline);
		buffer* mal_init_buf;
		stream* mal_init_stream;

		if ((mal_init_buf = GDKmalloc(sizeof(buffer))) == NULL)
			throw(MAL, "malInclude", MAL_MALLOC_FAIL);
		if ((mal_init_stream = buffer_rastream(mal_init_buf, name)) == NULL) {
			GDKfree(mal_init_buf);
			throw(MAL, "malInclude", MAL_MALLOC_FAIL);
		}
		buffer_init(mal_init_buf, mal_init_inline, mal_init_len);
		c->srcFile = name;
		c->yycur = 0;
		c->bak = NULL;
		if ((c->fdin = bstream_create(mal_init_stream, mal_init_len)) == NULL) {
			mnstr_destroy(mal_init_stream);
			GDKfree(mal_init_buf);
			throw(MAL, "malInclude", MAL_MALLOC_FAIL);
		}
		bstream_next(c->fdin);
		parseMAL(c, c->curprg, 1, INT_MAX);
		free(mal_init_buf);
		free(mal_init_stream);
		free(c->fdin);
		c->fdin = NULL;
		GDKfree(mal_init_buf);
	}
#else
	if ((filename = malResolveFile(name)) != NULL) {
		name = filename;
		do {
			p = strchr(filename, PATH_SEP);
			if (p)
				*p = '\0';
			c->srcFile = filename;
			c->yycur = 0;
			c->bak = NULL;
			if ((msg = malLoadScript(filename, &c->fdin)) == MAL_SUCCEED) {
				parseMAL(c, c->curprg, 1, INT_MAX);
				bstream_destroy(c->fdin);
			} else {
				/* TODO output msg ? */
				freeException(msg);
				msg = MAL_SUCCEED;
			}
			if (p)
				filename = p + 1;
		} while (p);
		GDKfree(name);
		c->fdin = NULL;
	}
#endif
	restoreClient;
	return msg;
}

/*File and input processing
 * A recurring situation is to execute a stream of simple MAL instructions
 * stored on a file or comes from standard input. We parse one MAL
 * instruction line at a time and attempt to execute it immediately.
 * Note, this precludes entering complex MAL structures on the primary
 * input channel, because 1) this requires complex code to keep track
 * that we are in 'definition mode' 2) this requires (too) careful
 * typing by the user, because he cannot make a typing error
 *
 * Therefore, all compound code fragments should be loaded and executed
 * using the evalFile and callString command. It will parse the complete
 * file into a MAL program block and execute it.
 *
 * Running looks much like an Import operation, except for the execution
 * phase. This is performed in the context of an a priori defined
 * stack frame. Life becomes a little complicated when the script contains
 * a definition.
 */
str
evalFile(str fname, int listing)
{	
	Client c;
	stream *fd;
	str filename;
	str msg = MAL_SUCCEED;

	filename = malResolveFile(fname);
	if (filename == NULL) 
		throw(MAL, "mal.eval","could not open file: %s\n", fname);
	fd = malOpenSource(filename);
	GDKfree(filename);
	if (fd == 0 || mnstr_errnr(fd) == MNSTR_OPEN_ERROR) {
		if (fd)
<<<<<<< HEAD
			close_stream(fd);
		throw(MAL,"mal.eval", "WARNING: could not open file\n");
=======
			mnstr_destroy(fd);
		throw(MAL,"mal.eval", "WARNING: could not open file '%s'\n", fname);
>>>>>>> 104b9a29
	} 

	c= MCinitClient((oid)0, bstream_create(fd, 128 * BLOCK),0);
	if( c == NULL){
		throw(MAL,"mal.eval","Can not create user context");
	}
	c->curmodule = c->usermodule = userModule();
	if(c->curmodule == NULL) {
		MCcloseClient(c);
		throw(MAL,"mal.eval",SQLSTATE(HY001) MAL_MALLOC_FAIL);
	}
	c->promptlength = 0;
	c->listing = listing;

	if ( (msg = defaultScenario(c)) ) {
		MCcloseClient(c);
		return msg;
	}
	if((msg = MSinitClientPrg(c, "user", "main")) != MAL_SUCCEED) {
		MCcloseClient(c);
		return msg;
	}

	msg = runScenario(c,0);
	MCcloseClient(c);
	return msg;
}

/* patch a newline character if needed */
static str mal_cmdline(char *s, int *len)
{
	if (s[*len - 1] != '\n') {
		char *n = GDKmalloc(*len + 1 + 1);
		if (n == NULL)
			return s;
		strncpy(n, s, *len);
		n[*len] = '\n';
		n[*len + 1] = 0;
		(*len)++;
		return n;
	}
	return s;
}

str
compileString(Symbol *fcn, Client cntxt, str s)
{	
	Client c;
	int len = (int) strlen(s);
	buffer *b;
	str msg = MAL_SUCCEED;
	str qry;
	str old = s;
	stream *bs;
	bstream *fdin = NULL;

	s = mal_cmdline(s, &len);
	qry = s;
	if (old == s) {
		qry = GDKstrdup(s);
		if(!qry)
			throw(MAL,"mal.eval",SQLSTATE(HY001) MAL_MALLOC_FAIL);
	}

	mal_unquote(qry);
	b = (buffer *) GDKzalloc(sizeof(buffer));
	if (b == NULL) {
		GDKfree(qry);
		throw(MAL,"mal.eval",SQLSTATE(HY001) MAL_MALLOC_FAIL);
	}

	buffer_init(b, qry, len);
	bs = buffer_rastream(b, "compileString");
	if (bs == NULL) {
		GDKfree(qry);
		GDKfree(b);
		throw(MAL,"mal.eval",SQLSTATE(HY001) MAL_MALLOC_FAIL);
	}
	fdin = bstream_create(bs, b->len);
	if (fdin == NULL) {
		GDKfree(qry);
		GDKfree(b);
		throw(MAL,"mal.eval",SQLSTATE(HY001) MAL_MALLOC_FAIL);
	}
	strncpy(fdin->buf, qry, len+1);

	// compile in context of called for
	c= MCinitClient((oid)0, fdin, 0);
	if( c == NULL){
		GDKfree(qry);
		GDKfree(b);
		throw(MAL,"mal.eval","Can not create user context");
	}
	c->curmodule = c->usermodule = cntxt->usermodule;
	c->promptlength = 0;
	c->listing = 0;

	if ( (msg = defaultScenario(c)) ) {
		GDKfree(qry);
		GDKfree(b);
		c->usermodule= 0;
		MCcloseClient(c);
		return msg;
	}

	msg = MSinitClientPrg(c, "user", "main");/* create new context */
	if(msg == MAL_SUCCEED && c->phase[MAL_SCENARIO_PARSER])
		msg = (str) (*c->phase[MAL_SCENARIO_PARSER])(c);
	if(msg == MAL_SUCCEED && c->phase[MAL_SCENARIO_OPTIMIZE])
		msg = (str) (*c->phase[MAL_SCENARIO_OPTIMIZE])(c);

	*fcn = c->curprg;
	c->curprg = 0;
	c->usermodule= 0;
	/* restore IO channel */
	MCcloseClient(c);
	GDKfree(qry);
	GDKfree(b);
	return msg;
}

str
callString(Client cntxt, str s, int listing)
{	Client c;
	int i, len = (int) strlen(s);
	buffer *b;
	str old =s;
	str msg = MAL_SUCCEED, qry;
	bstream *bs;

	s = mal_cmdline(s, &len);
	qry = s;
	if (old == s) {
		qry = GDKstrdup(s);
		if(!qry)
			throw(MAL,"callstring", SQLSTATE(HY001) MAL_MALLOC_FAIL);
	}

	mal_unquote(qry);
	b = (buffer *) GDKzalloc(sizeof(buffer));
	if (b == NULL){
		GDKfree(qry);
		throw(MAL,"callstring", SQLSTATE(HY001) MAL_MALLOC_FAIL);
	}

	buffer_init(b, qry, len);
	bs = bstream_create(buffer_rastream(b, "callString"), b->len);
	if (bs == NULL){
		GDKfree(b);
		GDKfree(qry);
		throw(MAL,"callstring", SQLSTATE(HY001) MAL_MALLOC_FAIL);
	}
	c= MCinitClient((oid)0, bs,0);
	if( c == NULL){
		GDKfree(b);
		GDKfree(qry);
		throw(MAL,"mal.call","Can not create user context");
	}
	strncpy(c->fdin->buf, qry, len+1);
	c->curmodule = c->usermodule =  cntxt->usermodule;
	c->promptlength = 0;
	c->listing = listing;

	if ( (msg = defaultScenario(c)) ) {
		c->usermodule = 0;
		GDKfree(b);
		GDKfree(qry);
		MCcloseClient(c);
		return msg;
	}

	if((msg = MSinitClientPrg(c, "user", "main")) != MAL_SUCCEED) {/* create new context */
		c->usermodule = 0;
		GDKfree(b);
		GDKfree(qry);
		MCcloseClient(c);
		return msg;
	}
	if((msg = runScenario(c,1)) != MAL_SUCCEED) {
		c->usermodule = 0;
		GDKfree(b);
		GDKfree(qry);
		MCcloseClient(c);
		return msg;
	}
	// The command may have changed the environment of the calling client.
	// These settings should be propagated for further use.
	//if( msg == MAL_SUCCEED){
		cntxt->scenario = c->scenario;
		c->scenario = 0;
		cntxt->sqlcontext = c->sqlcontext;
		c->sqlcontext = 0;
		for(i=1; i< SCENARIO_PROPERTIES; i++){
			cntxt->state[i] = c->state[i];
			c->state[i]  = 0;
			cntxt->phase[i] = c->phase[i];
			c->phase[i]  = 0;
		}
		if(msg == MAL_SUCCEED && cntxt->phase[0] != c->phase[0]){
			cntxt->phase[0] = c->phase[0];
			cntxt->state[0] = c->state[0];
			msg = (str) (*cntxt->phase[0])(cntxt); 	// force re-initialize client context
		}
	//}
	c->usermodule = 0; // keep it around
	bstream_destroy(c->fdin);
	c->fdin = 0;
	MCcloseClient(c);
	GDKfree(qry);
	GDKfree(b);
	return msg;
}<|MERGE_RESOLUTION|>--- conflicted
+++ resolved
@@ -265,13 +265,8 @@
 	GDKfree(filename);
 	if (fd == 0 || mnstr_errnr(fd) == MNSTR_OPEN_ERROR) {
 		if (fd)
-<<<<<<< HEAD
 			close_stream(fd);
-		throw(MAL,"mal.eval", "WARNING: could not open file\n");
-=======
-			mnstr_destroy(fd);
 		throw(MAL,"mal.eval", "WARNING: could not open file '%s'\n", fname);
->>>>>>> 104b9a29
 	} 
 
 	c= MCinitClient((oid)0, bstream_create(fd, 128 * BLOCK),0);
