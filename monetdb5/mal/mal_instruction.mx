--- conflicted
+++ resolved
@@ -2556,16 +2556,11 @@
 				GDKfree(s);
 				s = ns;
 			}
-<<<<<<< HEAD
-			if ( cv ) 
-				strcat(t, cv);
-=======
 			if ( cv )  {
 				if ( !isVarConstant(mb, getArg(p, i)) )
 					strcat(t,"=");
 				strcat(t, cv);
 			}
->>>>>>> 23350a0a
 			
 			advance(t,base,len);
 			if ( (cv && strlen(cv)==0) || isVarUDFtype(mb, getArg(p, i)) ||
