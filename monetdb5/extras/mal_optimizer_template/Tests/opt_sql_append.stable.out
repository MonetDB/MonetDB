--- conflicted
+++ resolved
@@ -63,24 +63,15 @@
 % clob # type
 % 153 # length
 function user.s2_1{autoCommit=true}():void;
-barrier X_34 := language.dataflow();
+barrier X_32 := language.dataflow();
     X_2 := sql.mvc();
-<<<<<<< HEAD
-    (X_5:bat[:oid,:int] ,X_6:bat[:oid,:int] ,X_7:bat[:oid,:int] ) := sql.copy_from("sys":str,"ttt":str,"|":str,"\\n":str,nil:str,"null":str,"/:\\tmp/xyz":str,-1:lng,0:lng,0:int);
-exit X_34;
-    X_9 := sql.append(X_2,"sys","ttt","a",X_5);
-    X_11 := sql.append(X_9,"sys","ttt","b",X_6);
-    X_15 := sql.append(X_11,"sys","ttt","c",X_7);
-    X_16 := aggr.count(X_7);
-    sql.affectedRows(X_15,X_16,"");
-=======
     (X_13:bat[:oid,:int] ,X_14:bat[:oid,:int] ,X_15:bat[:oid,:int] ) := sql.copy_from("sys","ttt","|","\\n",nil:str,"null","/:\\tmp/xyz",-1:lng,0:lng,0);
+exit X_32;
     X_17 := sql.append(X_2,"sys","ttt","a",X_13);
     X_19 := sql.append(X_17,"sys","ttt","b",X_14);
     X_23 := sql.append(X_19,"sys","ttt","c",X_15);
     X_24 := aggr.count(X_15);
     sql.affectedRows(X_23,X_24,"");
->>>>>>> 29aeb984
 end s2_1;
 # optimizer.mitosis()
 # optimizer.dataflow()
@@ -102,24 +93,15 @@
 % clob # type
 % 153 # length
 function user.s5_1{autoCommit=true}():void;
-barrier X_35 := language.dataflow();
+barrier X_33 := language.dataflow();
     X_2 := sql.mvc();
-<<<<<<< HEAD
-    (X_5:bat[:oid,:int] ,X_6:bat[:oid,:int] ,X_7:bat[:oid,:int] ) := sql.copy_from("sys":str,"ttt":str,"|":str,"\\n":str,nil:str,"null":str,"/:\\tmp/xyz":str,-1:lng,0:lng,0:int);
-exit X_35;
-    X_9 := sql.append(X_2,"sys","ttt","a",X_5);
-    X_11 := sql.append(X_9,"sys","ttt","b",X_6);
-    X_16 := aggr.count(X_7);
-    X_15 := sql.append(X_11,"sys","ttt","c",X_7);
-    sql.affectedRows(X_15,X_16,"");
-=======
     (X_13:bat[:oid,:int] ,X_14:bat[:oid,:int] ,X_15:bat[:oid,:int] ) := sql.copy_from("sys","ttt","|","\\n",nil:str,"null","/:\\tmp/xyz",-1:lng,0:lng,0);
+exit X_33;
     X_17 := sql.append(X_2,"sys","ttt","a",X_13);
     X_19 := sql.append(X_17,"sys","ttt","b",X_14);
     X_24 := aggr.count(X_15);
     X_23 := sql.append(X_19,"sys","ttt","c",X_15);
     sql.affectedRows(X_23,X_24,"");
->>>>>>> 29aeb984
 end s5_1;
 # optimizer.mitosis()
 # optimizer.dataflow()
