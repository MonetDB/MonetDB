stdout of test 'opt_sql_append` in directory 'monetdb5/extras/mal_optimizer_template` itself:


# 22:58:57 >  
# 22:58:57 >  "mserver5" "--debug=10" "--set" "gdk_nr_threads=0" "--set" "gdk_dbfarm=/ufs/manegold/_/Monet/HG/default/prefix/_/var/MonetDB" "--set" "mapi_open=true" "--set" "mapi_port=36275" "--set" "monet_prompt=" "--trace" "--forcemito" "--set" "mal_listing=2" "--dbname=mTests_extras_mal_optimizer_template" "--set" "mal_listing=0"
# 22:58:57 >  

# MonetDB 5 server v11.8.0
# This is an unreleased version
# Serving database 'mTests_extras_mal_optimizer_template', using 8 threads
# Compiled for x86_64-unknown-linux-gnu/64bit with 64bit OIDs dynamically linked
# Found 15.630 GiB available main-memory.
# Copyright (c) 1993-July 2008 CWI.
# Copyright (c) August 2008-2015 MonetDB B.V., all rights reserved
# Visit http://www.monetdb.org/ for further information
# Listening for connection requests on mapi:monetdb://rome.ins.cwi.nl:36275/
# MonetDB/GIS module loaded
# MonetDB/SQL module loaded

Ready.
# SQL catalog created, loading sql scripts once
# loading sql script: 09_like.sql
# loading sql script: 10_math.sql
# loading sql script: 11_times.sql
# loading sql script: 12_url.sql
# loading sql script: 13_date.sql
# loading sql script: 14_inet.sql
# loading sql script: 15_history.sql
# loading sql script: 16_tracelog.sql
# loading sql script: 17_compress.sql
# loading sql script: 18_dictionary.sql
# loading sql script: 19_cluster.sql
# loading sql script: 20_vacuum.sql
# loading sql script: 21_dependency_functions.sql
# loading sql script: 22_clients.sql
# loading sql script: 23_skyserver.sql
# loading sql script: 24_zorder.sql
# loading sql script: 25_debug.sql
# loading sql script: 40_geom.sql
# loading sql script: 80_udf.sql
# loading sql script: 99_system.sql

# 22:58:57 >  
# 22:58:57 >  "mclient" "-lsql" "-ftest" "-Eutf-8" "-i" "-e" "--host=rome" "--port=36275"
# 22:58:57 >  

#create table ttt (a int, b int, c int);
#select optimizer;
% .L2 # table_name
% L2 # name
% varchar # type
% 12 # length
[ "default_pipe"	]
#select def from optimizers() where name = optimizer;
% .L1 # table_name
% def # name
% clob # type
% 563 # length
[ "optimizer.inline();optimizer.remap();optimizer.costModel();optimizer.coercions();optimizer.evaluate();optimizer.emptybind();optimizer.pushselect();optimizer.aliases();optimizer.mitosis();optimizer.mergetable();optimizer.deadcode();optimizer.aliases();optimizer.constants();optimizer.commonTerms();optimizer.projectionpath();optimizer.deadcode();optimizer.reorder();optimizer.matpack();optimizer.dataflow();optimizer.querylog();optimizer.multiplex();optimizer.generator();optimizer.mosaic();optimizer.profiler();optimizer.candidates();optimizer.garbageCollector();"	]
#explain copy into ttt from '/tmp/xyz';
% .explain # table_name
% mal # name
% clob # type
% 158 # length
function user.s8_1():void;
<<<<<<< HEAD
    X_0:void := querylog.define("explain copy into ttt from \\'/tmp/xyz\\';", "default_pipe", 21:int);
    X_3 := sql.mvc();
    (X_24:bat[:int], X_25:bat[:int], X_26:bat[:int]) := sql.copy_from(nil:ptr, "|", "\\n", nil:str, "null", "/tmp/xyz", -1:lng, 0:lng, 0:int, 0:int, nil:str);
# querylog.define("explain copy into ttt from \\'/tmp/xyz\\';","default_pipe")
    X_28 := sql.append(X_3, "sys", "ttt", "a", X_24);
    X_33 := sql.append(X_28, "sys", "ttt", "b", X_25);
    X_36 := sql.append(X_33, "sys", "ttt", "c", X_26);
    X_38 := aggr.count(X_26);
    sql.affectedRows(X_36, X_38);
=======
    X_1:void := querylog.define("explain copy into ttt from \\'/tmp/xyz\\';", "default_pipe", 21:int);
    X_4 := sql.mvc();
    (X_25:bat[:int], X_26:bat[:int], X_27:bat[:int]) := sql.copy_from(nil:ptr, "|", "\\n", nil:str, "null", "/tmp/xyz", -1:lng, 0:lng, 0:int, 0:int, nil:str);
    X_29 := sql.append(X_4, "sys", "ttt", "a", X_25);
    X_34 := sql.append(X_29, "sys", "ttt", "b", X_26);
    X_37 := sql.append(X_34, "sys", "ttt", "c", X_27);
    X_39 := aggr.count(X_27);
    sql.affectedRows(X_37, X_39);
>>>>>>> e7032be2
end user.s8_1;
#inline               actions= 0 time=1 usec 
#candidates           actions= 1 time=14 usec 
#remap                actions= 0 time=3 usec 
#costModel            actions= 1 time=12 usec 
#coercions            actions=10 time=13 usec 
#evaluate             actions= 0 time=2 usec 
#emptybind            actions= 0 time=4 usec 
#pushselect           actions= 0 time=3 usec 
#aliases              actions= 0 time=4 usec 
#mitosis              actions= 0 time=2 usec 
#mergetable           actions= 0 time=17 usec 
#deadcode             actions= 0 time=5 usec 
#aliases              actions= 0 time=4 usec 
#constants            actions= 0 time=5 usec 
#commonTerms          actions= 0 time=4 usec 
#projectionpath       actions= 0 time=3 usec 
#deadcode             actions= 0 time=4 usec 
#reorder              actions= 1 time=19 usec 
#reduce               actions=33 time=23 usec 
#matpack              actions= 0 time=3 usec 
#dataflow             actions=31 time=20 usec 
#querylog             actions= 0 time=0 usec 
#multiplex            actions= 0 time=3 usec 
#generator            actions= 0 time=1 usec 
#profiler             actions= 1 time=6 usec 
#garbageCollector     actions= 1 time=13 usec 
#total                actions= 1 time=245 usec 
#declare opt_pipe_name string;
#set opt_pipe_name = ( select optimizer );
#declare opt_pipe_def  string;
#set opt_pipe_def  = ( select def from optimizers() where name = opt_pipe_name );
#set optimizer = substring(opt_pipe_def,0,length(opt_pipe_def)-length('optimizer.garbageCollector();')) || 'optimizer.sql_append();optimizer.garbageCollector();';
#select optimizer;
% .L2 # table_name
% L2 # name
% varchar # type
% 6 # length
[ "user_1"	]
#select def from optimizers() where name = optimizer;
% .L1 # table_name
% def # name
% clob # type
% 586 # length
[ "optimizer.inline();optimizer.remap();optimizer.costModel();optimizer.coercions();optimizer.evaluate();optimizer.emptybind();optimizer.pushselect();optimizer.aliases();optimizer.mitosis();optimizer.mergetable();optimizer.deadcode();optimizer.aliases();optimizer.constants();optimizer.commonTerms();optimizer.projectionpath();optimizer.deadcode();optimizer.reorder();optimizer.matpack();optimizer.dataflow();optimizer.querylog();optimizer.multiplex();optimizer.generator();optimizer.mosaic();optimizer.profiler();optimizer.candidates();optimizer.sql_append();optimizer.garbageCollector();"	]
#explain copy into ttt from '/tmp/xyz';
% .explain # table_name
% mal # name
% clob # type
% 158 # length
function user.s24_1():void;
<<<<<<< HEAD
    X_0:void := querylog.define("explain copy into ttt from \\'/tmp/xyz\\';", "user_1", 21:int);
    X_3 := sql.mvc();
    (X_24:bat[:int], X_25:bat[:int], X_26:bat[:int]) := sql.copy_from(nil:ptr, "|", "\\n", nil:str, "null", "/tmp/xyz", -1:lng, 0:lng, 0:int, 0:int, nil:str);
# querylog.define("explain copy into ttt from \\'/tmp/xyz\\';","user_1")
    X_28 := sql.append(X_3, "sys", "ttt", "a", X_24);
    X_33 := sql.append(X_28, "sys", "ttt", "b", X_25);
    X_38 := aggr.count(X_26);
    X_36 := sql.append(X_33, "sys", "ttt", "c", X_26);
    sql.affectedRows(X_36, X_38);
=======
    X_1:void := querylog.define("explain copy into ttt from \\'/tmp/xyz\\';", "user_1", 21:int);
    X_4 := sql.mvc();
    (X_25:bat[:int], X_26:bat[:int], X_27:bat[:int]) := sql.copy_from(nil:ptr, "|", "\\n", nil:str, "null", "/tmp/xyz", -1:lng, 0:lng, 0:int, 0:int, nil:str);
    X_29 := sql.append(X_4, "sys", "ttt", "a", X_25);
    X_34 := sql.append(X_29, "sys", "ttt", "b", X_26);
    X_39 := aggr.count(X_27);
    X_37 := sql.append(X_34, "sys", "ttt", "c", X_27);
    sql.affectedRows(X_37, X_39);
>>>>>>> e7032be2
end user.s24_1;
#inline               actions= 0 time=1 usec 
#candidates           actions= 1 time=14 usec 
#remap                actions= 0 time=3 usec 
#costModel            actions= 1 time=13 usec 
#coercions            actions=10 time=14 usec 
#evaluate             actions= 0 time=3 usec 
#emptybind            actions= 0 time=3 usec 
#pushselect           actions= 0 time=3 usec 
#aliases              actions= 0 time=4 usec 
#mitosis              actions= 0 time=2 usec 
#mergetable           actions= 0 time=16 usec 
#deadcode             actions= 0 time=4 usec 
#aliases              actions= 0 time=4 usec 
#constants            actions= 0 time=4 usec 
#commonTerms          actions= 0 time=4 usec 
#projectionpath       actions= 0 time=3 usec 
#deadcode             actions= 0 time=4 usec 
#reorder              actions= 1 time=19 usec 
#reduce               actions=33 time=23 usec 
#matpack              actions= 0 time=3 usec 
#dataflow             actions=32 time=19 usec 
#querylog             actions= 0 time=1 usec 
#multiplex            actions= 0 time=3 usec 
#generator            actions= 0 time=1 usec 
#profiler             actions= 1 time=7 usec 
#optimizer.sql_append actions= 1 time=8 usec 
#garbageCollector     actions= 1 time=19 usec 
#total                actions= 1 time=261 usec 
#drop table ttt;

# 22:58:58 >  
# 22:58:58 >  "Done."
# 22:58:58 >  
<|MERGE_RESOLUTION|>--- conflicted
+++ resolved
@@ -63,17 +63,6 @@
 % clob # type
 % 158 # length
 function user.s8_1():void;
-<<<<<<< HEAD
-    X_0:void := querylog.define("explain copy into ttt from \\'/tmp/xyz\\';", "default_pipe", 21:int);
-    X_3 := sql.mvc();
-    (X_24:bat[:int], X_25:bat[:int], X_26:bat[:int]) := sql.copy_from(nil:ptr, "|", "\\n", nil:str, "null", "/tmp/xyz", -1:lng, 0:lng, 0:int, 0:int, nil:str);
-# querylog.define("explain copy into ttt from \\'/tmp/xyz\\';","default_pipe")
-    X_28 := sql.append(X_3, "sys", "ttt", "a", X_24);
-    X_33 := sql.append(X_28, "sys", "ttt", "b", X_25);
-    X_36 := sql.append(X_33, "sys", "ttt", "c", X_26);
-    X_38 := aggr.count(X_26);
-    sql.affectedRows(X_36, X_38);
-=======
     X_1:void := querylog.define("explain copy into ttt from \\'/tmp/xyz\\';", "default_pipe", 21:int);
     X_4 := sql.mvc();
     (X_25:bat[:int], X_26:bat[:int], X_27:bat[:int]) := sql.copy_from(nil:ptr, "|", "\\n", nil:str, "null", "/tmp/xyz", -1:lng, 0:lng, 0:int, 0:int, nil:str);
@@ -82,7 +71,6 @@
     X_37 := sql.append(X_34, "sys", "ttt", "c", X_27);
     X_39 := aggr.count(X_27);
     sql.affectedRows(X_37, X_39);
->>>>>>> e7032be2
 end user.s8_1;
 #inline               actions= 0 time=1 usec 
 #candidates           actions= 1 time=14 usec 
@@ -134,17 +122,6 @@
 % clob # type
 % 158 # length
 function user.s24_1():void;
-<<<<<<< HEAD
-    X_0:void := querylog.define("explain copy into ttt from \\'/tmp/xyz\\';", "user_1", 21:int);
-    X_3 := sql.mvc();
-    (X_24:bat[:int], X_25:bat[:int], X_26:bat[:int]) := sql.copy_from(nil:ptr, "|", "\\n", nil:str, "null", "/tmp/xyz", -1:lng, 0:lng, 0:int, 0:int, nil:str);
-# querylog.define("explain copy into ttt from \\'/tmp/xyz\\';","user_1")
-    X_28 := sql.append(X_3, "sys", "ttt", "a", X_24);
-    X_33 := sql.append(X_28, "sys", "ttt", "b", X_25);
-    X_38 := aggr.count(X_26);
-    X_36 := sql.append(X_33, "sys", "ttt", "c", X_26);
-    sql.affectedRows(X_36, X_38);
-=======
     X_1:void := querylog.define("explain copy into ttt from \\'/tmp/xyz\\';", "user_1", 21:int);
     X_4 := sql.mvc();
     (X_25:bat[:int], X_26:bat[:int], X_27:bat[:int]) := sql.copy_from(nil:ptr, "|", "\\n", nil:str, "null", "/tmp/xyz", -1:lng, 0:lng, 0:int, 0:int, nil:str);
@@ -153,7 +130,6 @@
     X_39 := aggr.count(X_27);
     X_37 := sql.append(X_34, "sys", "ttt", "c", X_27);
     sql.affectedRows(X_37, X_39);
->>>>>>> e7032be2
 end user.s24_1;
 #inline               actions= 0 time=1 usec 
 #candidates           actions= 1 time=14 usec 
