--- conflicted
+++ resolved
@@ -65,18 +65,11 @@
 function user.s8_1():void;
     X_0:void := querylog.define("explain copy into ttt from \\'/tmp/xyz\\';", "default_pipe", 21:int);
     X_3 := sql.mvc();
-<<<<<<< HEAD
-    (X_24:bat[:int],X_25:bat[:int],X_26:bat[:int]) := sql.copy_from(nil:ptr,"|","\\n",nil:str,"null","/tmp/xyz",-1:lng,0:lng,0:int,0:int,nil:str);
+    (X_24:bat[:int], X_25:bat[:int], X_26:bat[:int]) := sql.copy_from(nil:ptr, "|", "\\n", nil:str, "null", "/tmp/xyz", -1:lng, 0:lng, 0:int, 0:int, nil:str);
 # querylog.define("explain copy into ttt from \\'/tmp/xyz\\';","default_pipe")
-    X_28 := sql.append(X_3,"sys","ttt","a",X_24);
-    X_33 := sql.append(X_28,"sys","ttt","b",X_25);
-    X_36 := sql.append(X_33,"sys","ttt","c",X_26);
-=======
-    (X_24:bat[:int], X_25:bat[:int], X_26:bat[:int]) := sql.copy_from(nil:ptr, "|", "\\n", nil:str, "null", "/tmp/xyz", -1:lng, 0:lng, 0:int, 0:int, nil:str);
     X_28 := sql.append(X_3, "sys", "ttt", "a", X_24);
     X_33 := sql.append(X_28, "sys", "ttt", "b", X_25);
     X_36 := sql.append(X_33, "sys", "ttt", "c", X_26);
->>>>>>> feea92a8
     X_38 := aggr.count(X_26);
     sql.affectedRows(X_36, X_38);
 end user.s8_1;
@@ -132,16 +125,10 @@
 function user.s24_1():void;
     X_0:void := querylog.define("explain copy into ttt from \\'/tmp/xyz\\';", "user_1", 21:int);
     X_3 := sql.mvc();
-<<<<<<< HEAD
-    (X_24:bat[:int],X_25:bat[:int],X_26:bat[:int]) := sql.copy_from(nil:ptr,"|","\\n",nil:str,"null","/tmp/xyz",-1:lng,0:lng,0:int,0:int,nil:str);
+    (X_24:bat[:int], X_25:bat[:int], X_26:bat[:int]) := sql.copy_from(nil:ptr, "|", "\\n", nil:str, "null", "/tmp/xyz", -1:lng, 0:lng, 0:int, 0:int, nil:str);
 # querylog.define("explain copy into ttt from \\'/tmp/xyz\\';","user_1")
-    X_28 := sql.append(X_3,"sys","ttt","a",X_24);
-    X_33 := sql.append(X_28,"sys","ttt","b",X_25);
-=======
-    (X_24:bat[:int], X_25:bat[:int], X_26:bat[:int]) := sql.copy_from(nil:ptr, "|", "\\n", nil:str, "null", "/tmp/xyz", -1:lng, 0:lng, 0:int, 0:int, nil:str);
     X_28 := sql.append(X_3, "sys", "ttt", "a", X_24);
     X_33 := sql.append(X_28, "sys", "ttt", "b", X_25);
->>>>>>> feea92a8
     X_38 := aggr.count(X_26);
     X_36 := sql.append(X_33, "sys", "ttt", "c", X_26);
     sql.affectedRows(X_36, X_38);
