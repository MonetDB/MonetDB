--- conflicted
+++ resolved
@@ -103,7 +103,6 @@
 #deadcode             actions= 0 time=2 usec 
 #reorder              actions= 1 time=6 usec 
 #matpack              actions= 0 time=0 usec 
-<<<<<<< HEAD
 #multiplex            actions= 0 time=1 usec 
 #profiler             actions= 1 time=0 usec 
 #candidates           actions= 1 time=0 usec 
@@ -113,20 +112,4 @@
 #optimizer.sql_append actions= 0 time=2 usec 
 #garbagecollector     actions= 1 time=13 usec 
 #total                actions=28 time=93 usec 
-#drop table ttt;
-
-# 22:58:58 >  
-# 22:58:58 >  "Done."
-# 22:58:58 >  
-=======
-#multiplex            actions= 0 time=11 usec 
-#profiler             actions= 1 time=3 usec 
-#candidates           actions= 1 time=3 usec 
-#deadcode             actions= 0 time=13 usec 
-#postfix              actions= 0 time=10 usec 
-#wlc                  actions= 0 time=2 usec 
-#optimizer.sql_append actions= 1 time=10 usec 
-#garbagecollector     actions= 1 time=69 usec 
-#total                actions=28 time=638 usec 
-#drop table ttt;
->>>>>>> feca49be
+#drop table ttt;