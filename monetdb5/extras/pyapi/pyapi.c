/*
 * This Source Code Form is subject to the terms of the Mozilla Public
 * License, v. 2.0.  If a copy of the MPL was not distributed with this
 * file, You can obtain one at http://mozilla.org/MPL/2.0/.
 *
 * Copyright 2008-2015 MonetDB B.V.
 */

#include "pyapi.h"
#include "connection.h"

#include "unicode.h"
#include "pytypes.h"
#include "interprocess.h"
#include "type_conversion.h"
#include "formatinput.h"

#ifdef HAVE_FORK
// These libraries are used for PYTHON_MAP when forking is enabled [to start new processes and wait on them]
#include <sys/types.h>
#include <sys/wait.h>
#endif

#if PY_MAJOR_VERSION >= 3
#define IS_PY3K
#define PyString_FromString PyUnicode_FromString
#define PyString_Check PyUnicode_Check
#define PyString_CheckExact PyUnicode_CheckExact
#define PyString_AsString PyUnicode_AsUTF8
#define PyString_AS_STRING PyUnicode_AsUTF8
#define PyInt_FromLong PyLong_FromLong
#define PyInt_Check PyLong_Check
#define PythonUnicodeType char
#else
#define PythonUnicodeType Py_UNICODE
#endif

static char* pyapi_enableflag = "embedded_py";
const char* verbose_enableflag = "enable_pyverbose";
const char* warning_enableflag = "enable_pywarnings";
const char* debug_enableflag = "enable_pydebug";
#ifdef _PYAPI_VERBOSE_
static bool option_verbose;
#endif
#ifdef _PYAPI_DEBUG_
static bool option_debug;
#endif
#ifdef _PYAPI_WARNINGS_
bool option_warning;
#endif

static PyObject *marshal_module = NULL;
PyObject *marshal_loads = NULL;

const int utf8string_minlength = 256;

static int PyAPIEnabled(void);
static int PyAPIEnabled(void) {
    return (GDKgetenv_istrue(pyapi_enableflag)
            || GDKgetenv_isyes(pyapi_enableflag));
}

struct _AggrParams{
    PyInput **pyinput_values;
    void ****split_bats;
    size_t **group_counts;
    str **args;
    PyObject **connection;
    PyObject **function;
    PyObject **column_types_dict;
    PyObject **result_objects;
    str *pycall;
    str msg;
    size_t base;
    size_t additional_columns;
    size_t named_columns;
    size_t columns;
    size_t group_count;
    size_t group_start;
    size_t group_end;
    MT_Id thread;
};
#define AggrParams struct _AggrParams
static void ComputeParallelAggregation(AggrParams *p);

static char* FunctionBasePath(void);
static char* FunctionBasePath(void) {
    char *basepath = GDKgetenv("function_basepath");
    if (basepath == NULL) {
        basepath = getenv("HOME");
    }
    if (basepath == NULL) {
        basepath = "";
    }
    return basepath;
}

CREATE_SQL_FUNCTION_PTR(str,batbte_dec2_dbl,(bat*, int*, bat*));
CREATE_SQL_FUNCTION_PTR(str,batsht_dec2_dbl,(bat*, int*, bat*));
CREATE_SQL_FUNCTION_PTR(str,batint_dec2_dbl,(bat*, int*, bat*));
CREATE_SQL_FUNCTION_PTR(str,batlng_dec2_dbl,(bat*, int*, bat*));
CREATE_SQL_FUNCTION_PTR(str,bathge_dec2_dbl,(bat*, int*, bat*));
CREATE_SQL_FUNCTION_PTR(str,batstr_2time_timestamp,(bat*, bat*, int*));
CREATE_SQL_FUNCTION_PTR(str,batstr_2time_daytime,(bat*, bat*, int*));
CREATE_SQL_FUNCTION_PTR(str,batstr_2_date,(bat*, bat*));
CREATE_SQL_FUNCTION_PTR(str,batdbl_num2dec_lng,(bat*, bat*, int*,int*));
CREATE_SQL_FUNCTION_PTR(str,SQLbatstr_cast,(Client, MalBlkPtr, MalStkPtr, InstrPtr));

static MT_Lock pyapiLock;
static MT_Lock queryLock;
static int pyapiInitialized = FALSE;

#ifdef HAVE_FORK
static bool python_call_active = false;
#endif

#ifdef WIN32
static bool enable_zerocopy_input = true;
static bool enable_zerocopy_output = false;
#else
static bool enable_zerocopy_input = true;
static bool enable_zerocopy_output = true;
#endif

#define BAT_TO_NP(bat, mtpe, nptpe)                                                                                                 \
        if (copy) {                                                                                                                 \
            vararray = PyArray_EMPTY(1, elements, nptpe, 0);                        \
            memcpy(PyArray_DATA((PyArrayObject*)vararray), Tloc(bat, BUNfirst(bat)), sizeof(mtpe) * (t_end - t_start));             \
        } else {                                                                                                                    \
            vararray = PyArray_New(&PyArray_Type, 1, elements,                                               \
            nptpe, NULL, &((mtpe*) Tloc(bat, BUNfirst(bat)))[t_start], 0,                                                           \
            NPY_ARRAY_CARRAY || !NPY_ARRAY_WRITEABLE, NULL);                                                                        \
        }

// This #define creates a new BAT with the internal data and mask from a Numpy array, without copying the data
// 'bat' is a BAT* pointer, which will contain the new BAT. TYPE_'mtpe' is the BAT type, and 'batstore' is the heap storage type of the BAT (this should be STORE_CMEM or STORE_SHARED)
#ifdef HAVE_FORK
#define CREATE_BAT_ZEROCOPY(bat, mtpe, batstore) {                                                                      \
        bat = BATnew(TYPE_void, TYPE_##mtpe, 0, TRANSIENT);                                                             \
        BATseqbase(bat, seqbase); bat->T->nil = 0; bat->T->nonil = 1;                                                   \
        bat->tkey = 0; bat->tsorted = 0; bat->trevsorted = 0;                                                           \
        /*Change nil values to the proper values, if they exist*/                                                       \
        if (mask != NULL)                                                                                               \
        {                                                                                                               \
            for (iu = 0; iu < ret->count; iu++)                                                                         \
            {                                                                                                           \
                if (mask[index_offset * ret->count + iu] == TRUE)                                                       \
                {                                                                                                       \
                    (*(mtpe*)(&data[(index_offset * ret->count + iu) * ret->memory_size])) = mtpe##_nil;                \
                    bat->T->nil = 1;                                                                                    \
                }                                                                                                       \
            }                                                                                                           \
        }                                                                                                               \
        bat->T->nonil = 1 - bat->T->nil;                                                                                \
        /*When we create a BAT a small part of memory is allocated, free it*/                                           \
        GDKfree(bat->T->heap.base);                                                                                     \
        bat->T->heap.base = &data[(index_offset * ret->count) * ret->memory_size];                                      \
        bat->T->heap.size = ret->count * ret->memory_size;                                                              \
        bat->T->heap.free = bat->T->heap.size;  /*There are no free places in the array*/                               \
        /*If index_offset > 0, we are mapping part of a multidimensional array.*/                                       \
        /*The entire array will be cleared when the part with index_offset=0 is freed*/                                 \
        /*So we set this part of the mapping to 'NOWN'*/                                                                \
        if (index_offset > 0) bat->T->heap.storage = STORE_NOWN;                                                        \
        else {                                                                                                          \
            bat->T->heap.storage = batstore;                                                                            \
            if (batstore == STORE_MMAPABS) {                                                                            \
                /* If we are taking data from a MMAP file, set the filename to the absolute path */                     \
                char address[999];                                                                                      \
                snprintf_mmap_file(address, 999, ret->mmap_id);                                                         \
                bat->T->heap.filename = GDKfilepath(NOFARM, BATDIR, address, "tmp");                                    \
                ret->mmap_id = -1;                                                                                      \
            }                                                                                                           \
        }                                                                                                               \
        bat->T->heap.newstorage = STORE_MEM;                                                                            \
        bat->S->count = ret->count;                                                                                     \
        bat->S->capacity = ret->count;                                                                                  \
        bat->S->copiedtodisk = false;                                                                                   \
        /*Take over the data from the numpy array*/                                                                     \
        if (ret->numpy_array != NULL) PyArray_CLEARFLAGS((PyArrayObject*)ret->numpy_array, NPY_ARRAY_OWNDATA);          \
    }
#else
#define CREATE_BAT_ZEROCOPY(bat, mtpe, batstore) {                                                                      \
        bat = BATnew(TYPE_void, TYPE_##mtpe, 0, TRANSIENT);                                                             \
        BATseqbase(bat, seqbase); bat->T->nil = 0; bat->T->nonil = 1;                                                   \
        bat->tkey = 0; bat->tsorted = 0; bat->trevsorted = 0;                                                           \
        /*Change nil values to the proper values, if they exist*/                                                       \
        if (mask != NULL)                                                                                               \
        {                                                                                                               \
            for (iu = 0; iu < ret->count; iu++)                                                                         \
            {                                                                                                           \
                if (mask[index_offset * ret->count + iu] == TRUE)                                                       \
                {                                                                                                       \
                    (*(mtpe*)(&data[(index_offset * ret->count + iu) * ret->memory_size])) = mtpe##_nil;                \
                    bat->T->nil = 1;                                                                                    \
                }                                                                                                       \
            }                                                                                                           \
        }                                                                                                               \
        bat->T->nonil = 1 - bat->T->nil;                                                                                \
        /*When we create a BAT a small part of memory is allocated, free it*/                                           \
        GDKfree(bat->T->heap.base);                                                                                     \
        bat->T->heap.base = &data[(index_offset * ret->count) * ret->memory_size];                                      \
        bat->T->heap.size = ret->count * ret->memory_size;                                                              \
        bat->T->heap.free = bat->T->heap.size;  /*There are no free places in the array*/                               \
        /*If index_offset > 0, we are mapping part of a multidimensional array.*/                                       \
        /*The entire array will be cleared when the part with index_offset=0 is freed*/                                 \
        /*So we set this part of the mapping to 'NOWN'*/                                                                \
        if (index_offset > 0) bat->T->heap.storage = STORE_NOWN;                                                        \
        else {                                                                                                          \
            bat->T->heap.storage = batstore;                                                                            \
        }                                                                                                               \
        bat->T->heap.newstorage = STORE_MEM;                                                                            \
        bat->S->count = (BUN) ret->count;                                                                                     \
        bat->S->capacity = (BUN) ret->count;                                                                                  \
        bat->S->copiedtodisk = false;                                                                                   \
        /*Take over the data from the numpy array*/                                                                     \
        if (ret->numpy_array != NULL) PyArray_CLEARFLAGS((PyArrayObject*)ret->numpy_array, NPY_ARRAY_OWNDATA);          \
    }
#endif

// This #define converts a Numpy Array to a BAT by copying the internal data to the BAT. It assumes the BAT 'bat' is already created with the proper size.
// This should only be used with integer data that can be cast. It assumes the Numpy Array has an internal array of type 'mtpe_from', and the BAT has an internal array of type 'mtpe_to'.
// it then does the cast by simply doing BAT[i] = (mtpe_to) ((mtpe_from*)NUMPY_ARRAY[i]), which only works if both mtpe_to and mtpe_from are integers
#define NP_COL_BAT_LOOP(bat, mtpe_to, mtpe_from) {                                                                                               \
    if (mask == NULL)                                                                                                                            \
    {                                                                                                                                            \
        for (iu = 0; iu < ret->count; iu++)                                                                                                      \
        {                                                                                                                                        \
            ((mtpe_to*) Tloc(bat, BUNfirst(bat)))[iu] = (mtpe_to)(*(mtpe_from*)(&data[(index_offset * ret->count + iu) * ret->memory_size]));    \
        }                                                                                                                                        \
    }                                                                                                                                            \
    else                                                                                                                                         \
    {                                                                                                                                            \
        for (iu = 0; iu < ret->count; iu++)                                                                                                      \
        {                                                                                                                                        \
            if (mask[index_offset * ret->count + iu] == TRUE)                                                                                    \
            {                                                                                                                                    \
                bat->T->nil = 1;                                                                                                                 \
                ((mtpe_to*) Tloc(bat, BUNfirst(bat)))[iu] = mtpe_to##_nil;                                                                       \
            }                                                                                                                                    \
            else                                                                                                                                 \
            {                                                                                                                                    \
                ((mtpe_to*) Tloc(bat, BUNfirst(bat)))[iu] = (mtpe_to)(*(mtpe_from*)(&data[(index_offset * ret->count + iu) * ret->memory_size]));\
            }                                                                                                                                    \
        }                                                                                                                                        \
    } }

// This #define converts a Numpy Array to a BAT by copying the internal data to the BAT. It converts the data from the Numpy Array to the BAT using a function
// This function has to have the prototype 'bool function(void *data, size_t memory_size, mtpe_to *resulting_value)', and either return False (if conversion fails)
//  or write the value into the 'resulting_value' pointer. This is used convertring strings/unicodes/python objects to numeric values.
#define NP_COL_BAT_LOOP_FUNC(bat, mtpe_to, func, ptrtpe) {                                                                                                    \
    mtpe_to value;                                                                                                                                    \
    if (mask == NULL)                                                                                                                                 \
    {                                                                                                                                                 \
        for (iu = 0; iu < ret->count; iu++)                                                                                                           \
        {                                                                                                                                             \
            msg = func((ptrtpe*)&data[(index_offset * ret->count + iu) * ret->memory_size], ret->memory_size, &value);                                \
            if (msg != MAL_SUCCEED) {                                                                                                                 \
                goto wrapup;                                                                                                                          \
            }                                                                                                                                         \
            ((mtpe_to*) Tloc(bat, BUNfirst(bat)))[iu] = value;                                                                                        \
        }                                                                                                                                             \
    }                                                                                                                                                 \
    else                                                                                                                                              \
    {                                                                                                                                                 \
        for (iu = 0; iu < ret->count; iu++)                                                                                                           \
        {                                                                                                                                             \
            if (mask[index_offset * ret->count + iu] == TRUE)                                                                                         \
            {                                                                                                                                         \
                bat->T->nil = 1;                                                                                                                      \
                ((mtpe_to*) Tloc(bat, BUNfirst(bat)))[iu] = mtpe_to##_nil;                                                                            \
            }                                                                                                                                         \
            else                                                                                                                                      \
            {                                                                                                                                         \
                msg = func((ptrtpe*)&data[(index_offset * ret->count + iu) * ret->memory_size], ret->memory_size, &value);                            \
                if (msg != MAL_SUCCEED) {                                                                                                             \
                    goto wrapup;                                                                                                                      \
                }                                                                                                                                     \
                ((mtpe_to*) Tloc(bat, BUNfirst(bat)))[iu] = value;                                                                                    \
            }                                                                                                                                         \
        }                                                                                                                                             \
    } }


// This #define is for converting a numeric numpy array into a string BAT. 'conv' is a function that turns a numeric value of type 'mtpe' to a char* array.
#define NP_COL_BAT_STR_LOOP(bat, mtpe, fmt)                                                                                                           \
    if (mask == NULL)                                                                                                                                 \
    {                                                                                                                                                 \
        for (iu = 0; iu < ret->count; iu++)                                                                                                           \
        {                                                                                                                                             \
            snprintf(utf8_string, utf8string_minlength, fmt, *((mtpe*)&data[(index_offset * ret->count + iu) * ret->memory_size]));                   \
            BUNappend(bat, utf8_string, FALSE);                                                                                                       \
        }                                                                                                                                             \
    }                                                                                                                                                 \
    else                                                                                                                                              \
    {                                                                                                                                                 \
        for (iu = 0; iu < ret->count; iu++)                                                                                                           \
        {                                                                                                                                             \
            if (mask[index_offset * ret->count + iu] == TRUE)                                                                                         \
            {                                                                                                                                         \
                bat->T->nil = 1;                                                                                                                      \
                BUNappend(b, str_nil, FALSE);                                                                                                         \
            }                                                                                                                                         \
            else                                                                                                                                      \
            {                                                                                                                                         \
                snprintf(utf8_string, utf8string_minlength, fmt, *((mtpe*)&data[(index_offset * ret->count + iu) * ret->memory_size]));               \
                BUNappend(bat, utf8_string, FALSE);                                                                                                   \
            }                                                                                                                                         \
        }                                                                                                                                             \
    }

// This is here so we can remove the option_zerocopyoutput from the zero copy conditionals if testing is disabled

#ifdef HAVE_HGE
#define NOT_HGE(mtpe) TYPE_##mtpe != TYPE_hge
#else
#define NOT_HGE(mtpe) true
#endif

// This very big #define combines all the previous #defines for one big #define that is responsible for converting a Numpy array (described in the PyReturn object 'ret')
// to a BAT of type 'mtpe'. This should only be used for numeric BATs (but can be used for any Numpy Array). The resulting BAT will be stored in 'bat'.
#define NP_CREATE_BAT(bat, mtpe) {                                                                                                                             \
        bool *mask = NULL;                                                                                                                                     \
        char *data = NULL;                                                                                                                                     \
        if (ret->mask_data != NULL) {                                                                                                                          \
            mask = (bool*) ret->mask_data;                                                                                                                     \
        }                                                                                                                                                      \
        if (ret->array_data == NULL) {                                                                                                                         \
            msg = createException(MAL, "pyapi.eval", "No return value stored in the structure.\n");                                                            \
            goto wrapup;                                                                                                                                       \
        }                                                                                                                                                      \
        data = (char*) ret->array_data;                                                                                                                        \
        if (!copy && ret->count > 0 && TYPE_##mtpe == PyType_ToBat(ret->result_type) && (ret->count * ret->memory_size < BUN_MAX) &&           \
             (ret->numpy_array == NULL || PyArray_FLAGS((PyArrayObject*)ret->numpy_array) & NPY_ARRAY_OWNDATA)) {                      \
            /*We can only create a direct map if the numpy array type and target BAT type*/                                                                    \
            /*are identical, otherwise we have to do a conversion.*/                                                                                           \
            if (ret->numpy_array == NULL) {                                                                                                                    \
                VERBOSE_MESSAGE("- Zero copy (Map)!\n");                                                                                                       \
                CREATE_BAT_ZEROCOPY(bat, mtpe, STORE_MMAPABS);                                                                                                 \
                ret->array_data = NULL;                                                                                                                        \
            } else {                                                                                                                                           \
                VERBOSE_MESSAGE("- Zero copy!\n");                                                                                                             \
                CREATE_BAT_ZEROCOPY(bat, mtpe, STORE_CMEM);                                                                                                    \
            }                                                                                                                                                  \
        } else {                                                                                                                                               \
            bat = BATnew(TYPE_void, TYPE_##mtpe, (BUN) ret->count, TRANSIENT);                                                                                       \
            BATseqbase(bat, seqbase); bat->T->nil = 0; bat->T->nonil = 1;                                                                                      \
            if (NOT_HGE(mtpe) && TYPE_##mtpe != PyType_ToBat(ret->result_type)) WARNING_MESSAGE("!PERFORMANCE WARNING: You are returning a Numpy Array of type %s, which has to be converted to a BAT of type %s. If you return a Numpy\
Array of type %s no copying will be needed.\n", PyType_Format(ret->result_type), BatType_Format(TYPE_##mtpe), PyType_Format(BatType_ToPyType(TYPE_##mtpe)));   \
            bat->tkey = 0; bat->tsorted = 0; bat->trevsorted = 0;                                                                                              \
            switch(ret->result_type)                                                                                                                           \
            {                                                                                                                                                  \
                case NPY_BOOL:       NP_COL_BAT_LOOP(bat, mtpe, char); break;                                                                                   \
                case NPY_BYTE:       NP_COL_BAT_LOOP(bat, mtpe, char); break;                                                                                   \
                case NPY_SHORT:      NP_COL_BAT_LOOP(bat, mtpe, short); break;                                                                                   \
                case NPY_INT:        NP_COL_BAT_LOOP(bat, mtpe, int); break;                                                                                   \
                case NPY_LONG:       NP_COL_BAT_LOOP(bat, mtpe, long); break;                                                                                   \
                case NPY_LONGLONG:   NP_COL_BAT_LOOP(bat, mtpe, long long); break;                                                                                   \
                case NPY_UBYTE:      NP_COL_BAT_LOOP(bat, mtpe, unsigned char); break;                                                                         \
                case NPY_USHORT:     NP_COL_BAT_LOOP(bat, mtpe, unsigned short); break;                                                                        \
                case NPY_UINT:       NP_COL_BAT_LOOP(bat, mtpe, unsigned int); break;                                                                          \
                case NPY_ULONG:      NP_COL_BAT_LOOP(bat, mtpe, unsigned long); break;                                                                         \
                case NPY_ULONGLONG:  NP_COL_BAT_LOOP(bat, mtpe, unsigned long long); break;                                                                         \
                case NPY_FLOAT16:                                                                                                                              \
                case NPY_FLOAT:      NP_COL_BAT_LOOP(bat, mtpe, float); break;                                                                                   \
                case NPY_DOUBLE:     NP_COL_BAT_LOOP(bat, mtpe, double); break;                                                                                   \
                case NPY_LONGDOUBLE: NP_COL_BAT_LOOP(bat, mtpe, long double); break;                                                                                   \
                case NPY_STRING:     NP_COL_BAT_LOOP_FUNC(bat, mtpe, str_to_##mtpe, char); break;                                                                    \
                case NPY_UNICODE:    NP_COL_BAT_LOOP_FUNC(bat, mtpe, unicode_to_##mtpe, PythonUnicodeType); break;                                                                \
                case NPY_OBJECT:     NP_COL_BAT_LOOP_FUNC(bat, mtpe, pyobject_to_##mtpe, PyObject*); break;                                                               \
                default:                                                                                                                                       \
                    msg = createException(MAL, "pyapi.eval", "Unrecognized type. Could not convert to %s.\n", BatType_Format(TYPE_##mtpe));                    \
                    goto wrapup;                                                                                                                               \
            }                                                                                                                                                  \
            bat->T->nonil = 1 - bat->T->nil;                                                                                                                   \
            BATsetcount(bat, (BUN) ret->count);                                                                                                                      \
            BATsettrivprop(bat);                                                                                                                               \
        }                                                                                                                                                      \
    }

#define NP_SPLIT_BAT(tpe) {                                                       \
    tpe ***ptr = (tpe***)split_bats;                                              \
    size_t *temp_indices;                                                         \
    tpe *batcontent = (tpe*)basevals;                                             \
    /* allocate space for split BAT */                                            \
    for(group_it = 0; group_it < group_count; group_it++) {                       \
        ptr[group_it][i] = GDKzalloc(group_counts[group_it] * sizeof(tpe));       \
    }                                                                             \
    /*iterate over the elements of the current BAT*/                              \
    temp_indices = GDKzalloc(sizeof(lng) * group_count);                          \
    for(element_it = 0; element_it < elements; element_it++) {                    \
        /*group of current element*/                                              \
        oid group = aggr_group_arr[element_it];                                   \
        /*append current element to proper group*/                                \
        ptr[group][i][temp_indices[group]++] = batcontent[element_it];            \
    }                                                                             \
    GDKfree(temp_indices);                                                        \
} 

static str
PyAPIeval(Client cntxt, MalBlkPtr mb, MalStkPtr stk, InstrPtr pci, bit grouped, bit mapped);

str
PYFUNCNAME(PyAPIevalStd)(Client cntxt, MalBlkPtr mb, MalStkPtr stk, InstrPtr pci)
{
    return PyAPIeval(cntxt, mb, stk, pci, 0, 0);
}

str
PYFUNCNAME(PyAPIevalStdMap)(Client cntxt, MalBlkPtr mb, MalStkPtr stk, InstrPtr pci)
{
    return PyAPIeval(cntxt, mb, stk, pci, 0, 1);
}

str
PYFUNCNAME(PyAPIevalAggr)(Client cntxt, MalBlkPtr mb, MalStkPtr stk, InstrPtr pci)
{
    return PyAPIeval(cntxt, mb, stk, pci, 1, 0);
}

str
PYFUNCNAME(PyAPIevalAggrMap)(Client cntxt, MalBlkPtr mb, MalStkPtr stk, InstrPtr pci)
{
    return PyAPIeval(cntxt, mb, stk, pci, 1, 1);
}

static char *PyError_CreateException(char *error_text, char *pycall);

int GetSQLType(sql_subtype *sql_subtype);
bit ConvertableSQLType(sql_subtype *sql_subtype);
str ConvertFromSQLType(Client cntxt, BAT *b, sql_subtype *sql_subtype, BAT **ret_bat, int *ret_type);
str ConvertToSQLType(Client cntxt, BAT *b, sql_subtype *sql_subtype, BAT **ret_bat, int *ret_type);

//! The main PyAPI function, this function does everything PyAPI related
//! It takes as argument a bunch of input BATs, a python function, and outputs a number of BATs
//! This function follows the following pipeline
//! [PARSE_CODE] Step 1: It parses the Python source code and corrects any wrong indentation, or converts the source code into a PyCodeObject if the source code is encoded as such
//! [CONVERT_BAT] Step 2: It converts the input BATs into Numpy Arrays
//! [EXECUTE_CODE] Step 3: It executes the Python code using the Numpy arrays as arguments
//! [RETURN_VALUES] Step 4: It collects the return values and converts them back into BATs
//! If 'mapped' is set to True, it will fork a separate process at [FORK_PROCESS] that executes Step 1-3, the process will then write the return values into memory mapped files and exit, then Step 4 is executed by the main process
<<<<<<< HEAD
static str PyAPIeval(Client cntxt, MalBlkPtr mb, MalStkPtr stk, InstrPtr pci, bit grouped, bit mapped) {
    sql_func * sqlfun = *(sql_func**) getArgReference(stk, pci, pci->retc);
    str exprStr = *getArgReference_str(stk, pci, pci->retc + 1);
=======
str PyAPIeval(Client cntxt, MalBlkPtr mb, MalStkPtr stk, InstrPtr pci, bit grouped, bit mapped) {
    sql_func * sqlfun;
    str exprStr;
>>>>>>> f11a7eb3

    const int additional_columns = 3;
    int i = 1, ai = 0;
    char* pycall = NULL;
    str *args;
    char *msg = MAL_SUCCEED;
    BAT *b = NULL;
    node * argnode;
    int seengrp = FALSE;
    PyObject *pArgs = NULL, *pColumns = NULL, *pColumnTypes = NULL, *pConnection, *pResult = NULL; // this is going to be the parameter tuple
    PyObject *code_object = NULL;
    PyReturn *pyreturn_values = NULL;
    PyInput *pyinput_values = NULL;
    oid seqbase = 0;
#ifdef HAVE_FORK
    char *mmap_ptr;
    QueryStruct *query_ptr = NULL;
    int query_sem = -1;
    int mmap_id = -1;
    size_t memory_size = 0;
    bool child_process = false;
    bool holds_gil = !mapped;
    void **mmap_ptrs = NULL;
    size_t *mmap_sizes = NULL;
#endif
    bit varres;
    int retcols;
    bool gstate = 0;
    int unnamedArgs = 0;
    bit parallel_aggregation = grouped && mapped;
    int argcount = pci->argc;

    mapped = 0;

#ifndef HAVE_FORK
    (void) mapped;
#endif

    if (!PyAPIEnabled()) {
        throw(MAL, "pyapi.eval",
              "Embedded Python has not been enabled. Start server with --set %s=true",
              pyapi_enableflag);
    }

    if (!pyapiInitialized) {
        throw(MAL, "pyapi.eval",
              "Embedded Python is enabled but an error was thrown during initialization.");
    }

    sqlfun = *(sql_func**) getArgReference(stk, pci, pci->retc);
    exprStr = *getArgReference_str(stk, pci, pci->retc + 1);
    varres = sqlfun ? sqlfun->varres : 0;
    retcols = !varres ? pci->retc : -1;

    VERBOSE_MESSAGE("PyAPI Start\n");

    args = (str*) GDKzalloc(pci->argc * sizeof(str));
    pyreturn_values = GDKzalloc(pci->retc * sizeof(PyReturn));
    if (args == NULL || pyreturn_values == NULL) {
        throw(MAL, "pyapi.eval", MAL_MALLOC_FAIL" arguments.");
    }

    if ((pci->argc - (pci->retc + 2)) * sizeof(PyInput) > 0) {
        pyinput_values = GDKzalloc((pci->argc - (pci->retc + 2)) * sizeof(PyInput));

        if (pyinput_values == NULL) {
            GDKfree(args); GDKfree(pyreturn_values);
            throw(MAL, "pyapi.eval", MAL_MALLOC_FAIL" input values.");
        }
    }

    // Analyse the SQL_Func structure to get the parameter names
    if (sqlfun != NULL && sqlfun->ops->cnt > 0) {
        unnamedArgs = pci->retc + 2;
        argnode = sqlfun->ops->h;
        while (argnode) {
            char* argname = ((sql_arg*) argnode->data)->name;
            args[unnamedArgs++] = GDKstrdup(argname);
            argnode = argnode->next;
        }
        if (parallel_aggregation && unnamedArgs < pci->argc) {
            argcount = unnamedArgs;
        } else {
            parallel_aggregation = 0;
        }
    } else {
        parallel_aggregation = 0;
    }

    // We name all the unknown arguments, if grouping is enabled the first unknown argument that is the group variable, we name this 'aggr_group'
    for (i = pci->retc + 2; i < argcount; i++) {
        if (args[i] == NULL) {
            if (!seengrp && grouped) {
                args[i] = GDKstrdup("aggr_group");
                seengrp = TRUE;
            } else {
                char argbuf[64];
                snprintf(argbuf, sizeof(argbuf), "arg%i", i - pci->retc - 1);
                args[i] = GDKstrdup(argbuf);
            }
        }
    }

    // Construct PyInput objects, we do this before any multiprocessing because there is some locking going on in there, and locking + forking = bad idea (a thread can fork while another process is in the lock, which means we can get stuck permanently)
    argnode = sqlfun && sqlfun->ops->cnt > 0 ? sqlfun->ops->h : NULL;
    for (i = pci->retc + 2; i < argcount; i++) {
        PyInput *inp = &pyinput_values[i - (pci->retc + 2)];
        if (!isaBatType(getArgType(mb,pci,i))) {
            inp->scalar = true;
            inp->bat_type = getArgType(mb, pci, i);
            inp->count = 1;
            if (inp->bat_type == TYPE_str) {
                inp->dataptr = getArgReference_str(stk, pci, i);
            }
            else {
                inp->dataptr = getArgReference(stk, pci, i);
            }
        } else {
            b = BATdescriptor(*getArgReference_bat(stk, pci, i));
            if (b == NULL) {
                msg = createException(MAL, "pyapi.eval", "The BAT passed to the function (argument #%d) is NULL.\n", i - (pci->retc + 2) + 1);
                goto wrapup;
            }
            seqbase = b->H->seq;
            inp->count = BATcount(b);
            inp->bat_type = ATOMstorage(getColumnType(getArgType(mb,pci,i)));
            inp->bat = b;
        }
        if (argnode) {
            inp->sql_subtype = &((sql_arg*)argnode->data)->type;

            if (ConvertableSQLType(inp->sql_subtype)) { // if the sql type is set, we have to do some conversion
                if (inp->scalar) {
                    // todo: scalar SQL types
                    msg = PyError_CreateException("Scalar SQL types haven't been implemented yet... sorry", NULL);
                    goto wrapup;
                } else {
                    BAT *ret_bat = NULL;
                    msg = ConvertFromSQLType(cntxt, inp->bat, inp->sql_subtype, &ret_bat, &inp->bat_type);
                    if (msg != MAL_SUCCEED) {
                        goto wrapup;
                    }
                    inp->bat = ret_bat;
                }
            }
            b = inp->bat;
            argnode = argnode->next;
        }
    }

#ifdef HAVE_FORK
    if (!mapped) {
        MT_lock_set(&pyapiLock);
        if (python_call_active) {
            mapped = true;
            holds_gil = false;
        }
        else {
            python_call_active = true;
        }
        MT_lock_unset(&pyapiLock);
    }
#endif

#ifdef HAVE_FORK
    /*[FORK_PROCESS]*/
    if (mapped)
    {
        lng pid;
        //we need 3 + pci->retc * 2 shared memory spaces
        //the first is for the header information
        //the second for query struct information
        //the third is for query results
        //the remaining pci->retc * 2 is one for each return BAT, and one for each return mask array
        int mmap_count = 4 + pci->retc * 2;

        //create initial shared memory
        MT_lock_set(&pyapiLock);
        mmap_id = get_unique_id(mmap_count); 
        MT_lock_unset(&pyapiLock);

        mmap_ptrs = GDKzalloc(mmap_count * sizeof(void*));
        mmap_sizes = GDKzalloc(mmap_count * sizeof(size_t));
        if (mmap_ptrs == NULL || mmap_sizes == NULL) {
            msg = createException(MAL, "pyapi.eval", MAL_MALLOC_FAIL" mmap values.");
            goto wrapup;
        }

        VERBOSE_MESSAGE("Creating multiple processes.\n");

        memory_size = pci->retc * sizeof(ReturnBatDescr); //the memory size for the header files, each process has one per return value

        VERBOSE_MESSAGE("Initializing shared memory.\n");

        assert(memory_size > 0);
        //create the shared memory for the header
        MT_lock_set(&pyapiLock);
        msg = init_mmap_memory(mmap_id, 0, memory_size, &mmap_ptrs, &mmap_sizes, NULL);
        MT_lock_unset(&pyapiLock);
        if (msg != MAL_SUCCEED) {
            goto wrapup;
        }
        mmap_ptr = mmap_ptrs[0];

        //create the cross-process semaphore used for signaling queries
        //we need two semaphores
        //the main process waits on the first one (exiting when a query is requested or the child process is done)
        //the forked process waits for the second one when it requests a query (waiting for the result of the query)
        msg = create_process_semaphore(mmap_id, 2, &query_sem);
        if (msg != MAL_SUCCEED) {
            goto wrapup;
        }

        //create the shared memory space for queries
        MT_lock_set(&pyapiLock);
        msg = init_mmap_memory(mmap_id, 1, sizeof(QueryStruct), &mmap_ptrs, &mmap_sizes, NULL);
        MT_lock_unset(&pyapiLock);
        if (msg != MAL_SUCCEED) {
            goto wrapup;
        }
        query_ptr = mmap_ptrs[1];
        query_ptr->pending_query = false;
        query_ptr->query[0] = '\0';
        query_ptr->mmapid = -1;
        query_ptr->memsize = 0;

        VERBOSE_MESSAGE("Waiting to fork.\n");
        //fork
        MT_lock_set(&pyapiLock);
        gstate = Python_ObtainGIL(); // we need the GIL before forking, otherwise it can get stuck in the forked child
        VERBOSE_MESSAGE("Start forking.\n");
        if ((pid = fork()) < 0)
        {
            msg = createException(MAL, "pyapi.eval", "Failed to fork process");
            MT_lock_unset(&pyapiLock);

            goto wrapup;
        }
        else if (pid == 0)
        {
            child_process = true;
            query_ptr = NULL;
            msg = init_mmap_memory(mmap_id, 1, sizeof(QueryStruct), NULL, NULL, (char**)&query_ptr);
            if (msg != MAL_SUCCEED) {
                goto wrapup;
            }
        } else {
            gstate = Python_ReleaseGIL(gstate);
        }
        if (!child_process) {
            //main process
            int status;
            bool success = true;
            bool sem_success = false;
            pid_t retcode = 0;

            // release the GIL in the main process
            MT_lock_unset(&pyapiLock);

            while (true) {
                //wait for the child to finish
                //note that we use a timeout here in case the child crashes for some reason
                //in this case the semaphore value is never increased, so we would be stuck otherwise
                msg = change_semaphore_value_timeout(query_sem, 0, -1, 100, &sem_success); 
                if (msg != MAL_SUCCEED){
                    goto wrapup;
                }
                if (sem_success) 
                {
                    if (query_ptr->pending_query) {
                        // we have to handle a query for the forked process
                        res_table *output = NULL;
                        // we only perform one query at a time, otherwise bad things happen
                        // todo: we might only have to limit this to 'one query per client', rather than 'one query per pyapi'
                        MT_lock_set(&queryLock);
                        // execute the query
                        msg = _connection_query(cntxt, query_ptr->query , &output);
                        if (msg != MAL_SUCCEED) {
                            MT_lock_unset(&queryLock);
                            change_semaphore_value(query_sem, 1, 1); // free the forked process so it can exit in case of failure
                            goto wrapup;
                        }
                        MT_lock_unset(&queryLock);

                        query_ptr->memsize = 0;
                        query_ptr->nr_cols = 0;
                        query_ptr->mmapid = -1;

                        if (output != NULL && output->nr_cols > 0) 
                        {
                            // copy the return values into shared memory if there are any
                            size_t size = 0;
                            size_t position = 0;
                            char *result_ptr;

                            for (i = 0; i < output->nr_cols; i++) {
                                res_col col = output->cols[i];
                                BAT *b = BATdescriptor(col.b);
                                sql_subtype *subtype = &col.type;

                                // if the sql type is set, we have to do some conversion
                                // we do this before sending the BATs to the other process, otherwise there are complaints about not being able to find a BATdescriptor
                                if (ConvertableSQLType(subtype)) {
                                    BAT *ret_bat = NULL;
                                    int ret_type;
                                    msg = ConvertFromSQLType(cntxt, b, subtype, &ret_bat, &ret_type);
                                    if (msg != MAL_SUCCEED) {
                                        goto wrapup;
                                    }
                                    output->cols[i].b = ret_bat->batCacheid;
                                }
                                BBPunfix(col.b);
                            }

                            // first obtain the total size of the shared memory region
                            // the region is structured as [COLNAME][BAT][COLREC][BATREC][DATA]([VHEAP][VHEAPDATA])
                            for (i = 0; i < output->nr_cols; i++) {
                                res_col col = output->cols[i];
                                BAT* b = BATdescriptor(col.b);
                                size_t batsize = b->T->width * BATcount(b);
                                char *colname = col.name;

                                size += strlen(colname) + 1;                                          //[COLNAME]
                                size += sizeof(BAT);                                                  //[BAT]
                                size += sizeof(COLrec);                                               //[COLrec]
                                size += sizeof(BATrec);                                               //[BATrec]
                                size += batsize;                                                      //[DATA]
                                
                                if (b->T->vheap != NULL) {
                                    size += sizeof(Heap);                                             //[VHEAP]
                                    size += b->T->vheap->size;                                        //[VHEAPDATA]
                                }
                                BBPunfix(b->batCacheid);
                            }

                            query_ptr->memsize = size;
                            query_ptr->nr_cols = output->nr_cols;

                            // create the actual shared memory region
                            MT_lock_set(&pyapiLock);
                            query_ptr->mmapid = get_unique_id(1); 
                            MT_lock_unset(&pyapiLock);

                            msg = init_mmap_memory(query_ptr->mmapid, 0, size, NULL, NULL, &result_ptr);

                            if (msg != MAL_SUCCEED) {
                                _connection_cleanup_result(output);
                                change_semaphore_value(query_sem, 1, 1);
                                goto wrapup;
                            }

                            // copy the data into the shared memory region
                            for (i = 0; i < output->nr_cols; i++) {
                                res_col col = output->cols[i];
                                BAT* b = BATdescriptor(col.b);
                                char *colname = col.name;
                                size_t batsize = b->T->width * BATcount(b);

                                //[COLNAME]
                                memcpy(result_ptr + position, colname, strlen(colname) + 1); 
                                position += strlen(colname) + 1;
                                //[BAT]
                                memcpy(result_ptr + position, b, sizeof(BAT)); 
                                position += sizeof(BAT);
                                //[COLREC]
                                memcpy(result_ptr + position, b->T, sizeof(COLrec)); 
                                position += sizeof(COLrec);
                                //[BATREC]
                                memcpy(result_ptr + position, b->S, sizeof(BATrec)); 
                                position += sizeof(BATrec);
                                //[DATA]
                                memcpy(result_ptr + position, Tloc(b, BUNfirst(b)), batsize);
                                position += batsize;
                                if (b->T->vheap != NULL) {
                                    //[VHEAP]
                                    memcpy(result_ptr + position, b->T->vheap, sizeof(Heap));
                                    position += sizeof(Heap);
                                    //[VHEAPDATA]
                                    memcpy(result_ptr + position, b->T->vheap->base, b->T->vheap->size);
                                    position += b->T->vheap->size;
                                }
                                BBPunfix(b->batCacheid);
                            }
                            //detach the main process from this piece of shared memory so the child process can delete it
                            _connection_cleanup_result(output);
                        }
                        //signal that we are finished processing this query
                        query_ptr->pending_query = false;
                        //after putting the return values in shared memory return control to the other process
                        change_semaphore_value(query_sem, 1, 1);
                        continue;
                    } else {
                        break;
                    }
                }
                retcode = waitpid(pid, &status, WNOHANG);
                if (retcode > 0) break; //we have successfully waited for the child to exit
                if (retcode < 0) {
                    // error message
                    char *err = strerror(errno);
                    sem_success = 0;
                    errno = 0;
                    msg = createException(MAL, "waitpid", "Error calling waitpid(%llu, &status, WNOHANG): %s", pid, err);
                    break;
                }
            }
            if (sem_success)
                waitpid(pid, &status, 0);

            if (status != 0)
                success = false;

            if (!success)
            {
                //a child failed, get the error message from the child
                ReturnBatDescr *descr = &(((ReturnBatDescr*)mmap_ptr)[0]);
                char *err_ptr;

                if (descr->bat_size == 0) {
                    msg = createException(MAL, "pyapi.eval", "Failure in child process with unknown error.");
                } else {
                    msg = init_mmap_memory(mmap_id, 3, descr->bat_size, &mmap_ptrs, &mmap_sizes, &err_ptr);
                    if (msg == MAL_SUCCEED) {
                        msg = createException(MAL, "pyapi.eval", "%s", err_ptr);
                    }
                }
                goto wrapup;
            }
            VERBOSE_MESSAGE("Finished waiting for child process.\n");

            //collect return values
            for(i = 0; i < pci->retc; i++)
            {
                PyReturn *ret = &pyreturn_values[i];
                ReturnBatDescr *descr = &(((ReturnBatDescr*)mmap_ptr)[i]);
                size_t total_size = 0;
                bool has_mask = false;
                ret->count = 0;
                ret->mmap_id = mmap_id + i + 3;
                ret->memory_size = 0;
                ret->result_type = 0;

                ret->count = descr->bat_count;
                total_size = descr->bat_size;

                ret->memory_size = descr->element_size;
                ret->result_type = descr->npy_type;
                has_mask = has_mask || descr->has_mask;

                //get the shared memory address for this return value
                VERBOSE_MESSAGE("Parent requesting memory at id %d of size %zu\n", mmap_id + (i + 3), total_size);

                assert(total_size > 0);
                MT_lock_set(&pyapiLock);
                msg = init_mmap_memory(mmap_id, i + 3, total_size, &mmap_ptrs, &mmap_sizes, NULL);
                MT_lock_unset(&pyapiLock);
                if (msg != MAL_SUCCEED) {
                    goto wrapup;
                }
                ret->array_data = mmap_ptrs[i + 3];
                ret->mask_data = NULL;
                ret->numpy_array = NULL;
                ret->numpy_mask = NULL;
                ret->multidimensional = FALSE;
                if (has_mask)
                {
                    size_t mask_size = ret->count * sizeof(bool);

                    assert(mask_size > 0);
                    MT_lock_set(&pyapiLock);
                    msg = init_mmap_memory(mmap_id, pci->retc + (i + 3), mask_size, &mmap_ptrs, &mmap_sizes, NULL);
                    MT_lock_unset(&pyapiLock);
                    if (msg != MAL_SUCCEED) {
                        goto wrapup;
                    }
                    ret->mask_data = mmap_ptrs[pci->retc + (i + 3)];
                }
            }
            msg = MAL_SUCCEED;

            goto returnvalues;
        }
    }
#endif

    //After this point we will execute Python Code, so we need to acquire the GIL
    if (!mapped) { 
        gstate = Python_ObtainGIL();
    }

    if (sqlfun) {
        // Check if exprStr references to a file path or if it contains the Python code itself
        // There is no easy way to check, so the rule is if it starts with '/' it is always a file path,
        // Otherwise it's a (relative) file path only if it ends with '.py'
        size_t length = strlen(exprStr);
        if (exprStr[0] == '/' || (exprStr[length - 3] == '.' && exprStr[length - 2] == 'p' && exprStr[length - 1] == 'y')) {
            FILE *fp;
            char address[1000];
            struct stat buffer;
            size_t length;
            if (exprStr[0] == '/') { 
                // absolute path
                snprintf(address, 1000, "%s", exprStr);
            } else {
                // relative path
                snprintf(address, 1000, "%s/%s", FunctionBasePath(), exprStr);
            }
            if (stat(address, &buffer) < 0) { 
                msg = createException(MAL, "pyapi.eval", "Could not find Python source file \"%s\".", address);
                goto wrapup;
            }
            fp = fopen(address, "r");
            if (fp == NULL) {
                msg = createException(MAL, "pyapi.eval", "Could not open Python source file \"%s\".", address);
                goto wrapup;
            }
            fseek(fp, 0, SEEK_END);
            length = ftell(fp);
            fseek(fp, 0, SEEK_SET);
            exprStr = GDKzalloc(length + 1);
            if (exprStr == NULL) {
                msg = createException(MAL, "pyapi.eval", MAL_MALLOC_FAIL" function body string.");
                goto wrapup;
            }
            if (fread(exprStr, 1, length, fp) != length) {
                msg = createException(MAL, "pyapi.eval", "Failed to read from file \"%s\".", address);
                goto wrapup;
            }
            fclose(fp);
        }
    }

    /*[PARSE_CODE]*/
    VERBOSE_MESSAGE("Formatting python code.\n");
    pycall = FormatCode(exprStr, args, argcount, 4, &code_object, &msg);
    if (pycall == NULL && code_object == NULL) {
        if (msg == NULL) { msg = createException(MAL, "pyapi.eval", "Error while parsing Python code."); }
        goto wrapup;
    }

    /*[CONVERT_BAT]*/
    VERBOSE_MESSAGE("Loading data from the database into Python.\n");

    // Now we will do the input handling (aka converting the input BATs to numpy arrays)
    // We will put the python arrays in a PyTuple object, we will use this PyTuple object as the set of arguments to call the Python function
    pArgs = PyTuple_New(argcount - (pci->retc + 2) + (code_object == NULL ? additional_columns : 0));
    pColumns = PyDict_New();
    pColumnTypes = PyDict_New();
#ifdef HAVE_FORK
    pConnection = Py_Connection_Create(cntxt, mapped, query_ptr, query_sem);
#else
    pConnection = Py_Connection_Create(cntxt, 0, 0, 0);
#endif

    // Now we will loop over the input BATs and convert them to python objects
    for (i = pci->retc + 2; i < argcount; i++) {
        PyObject *result_array;
         // t_start and t_end hold the part of the BAT we will convert to a Numpy array, by default these hold the entire BAT [0 - BATcount(b)]
        size_t t_start = 0, t_end = pyinput_values[i - (pci->retc + 2)].count;

        // There are two possibilities, either the input is a BAT, or the input is a scalar
        // If the input is a scalar we will convert it to a python scalar
        // If the input is a BAT, we will convert it to a numpy array
        if (pyinput_values[i - (pci->retc + 2)].scalar) {
            result_array = PyArrayObject_FromScalar(&pyinput_values[i - (pci->retc + 2)], &msg);
        } else {
            result_array = PyMaskedArray_FromBAT(&pyinput_values[i - (pci->retc + 2)], t_start, t_end, &msg, !enable_zerocopy_input);
        }
        if (result_array == NULL) {
            if (msg == MAL_SUCCEED) {
                msg = createException(MAL, "pyapi.eval", "Failed to create Numpy Array from BAT.");
            }
            goto wrapup;
        }
        if (code_object == NULL) {
            PyObject *arg_type = PyString_FromString(BatType_Format(pyinput_values[i - (pci->retc + 2)].bat_type));
            PyDict_SetItemString(pColumns, args[i], result_array);
            PyDict_SetItemString(pColumnTypes, args[i], arg_type);
            Py_DECREF(arg_type);
        }
        pyinput_values[i - (pci->retc + 2)].result = result_array;
        PyTuple_SetItem(pArgs, ai++, result_array);
    }
    if (code_object == NULL) {
        PyTuple_SetItem(pArgs, ai++, pColumns);
        PyTuple_SetItem(pArgs, ai++, pColumnTypes);
        PyTuple_SetItem(pArgs, ai++, pConnection);
    }

    /*[EXECUTE_CODE]*/
    VERBOSE_MESSAGE("Executing python code.\n");

    // Now it is time to actually execute the python code
    {
        PyObject *pFunc, *pModule, *v, *d;

        // First we will load the main module, this is required
        pModule = PyImport_AddModule("__main__");
        if (!pModule) {
            msg = PyError_CreateException("Failed to load module", NULL);
            goto wrapup;
        }

        // Now we will add the UDF to the main module
        d = PyModule_GetDict(pModule);
        if (code_object == NULL) {
            v = PyRun_StringFlags(pycall, Py_file_input, d, d, NULL);
            if (v == NULL) {
                msg = PyError_CreateException("Could not parse Python code", pycall);
                goto wrapup;
            }
            Py_DECREF(v);

            // Now we need to obtain a pointer to the function, the function is called "pyfun"
            pFunc = PyObject_GetAttrString(pModule, "pyfun");
            if (!pFunc || !PyCallable_Check(pFunc)) {
                msg = PyError_CreateException("Failed to load function", NULL);
                goto wrapup;
            }
        } else {
            pFunc = PyFunction_New(code_object, d);
            if (!pFunc || !PyCallable_Check(pFunc)) {
                msg = PyError_CreateException("Failed to load function", NULL);
                goto wrapup;
            }
        }


        if (parallel_aggregation) {
            // parallel aggregation, we run the function once for every group in parallel
            BAT *aggr_group = NULL, *group_first_occurrence = NULL;
            size_t group_count, elements, element_it, group_it;
            size_t *group_counts = NULL;
            oid *aggr_group_arr = NULL;
            void ***split_bats = NULL;
            int named_columns = unnamedArgs - (pci->retc + 2);
            PyObject *aggr_result;

            // release the GIL
            gstate = Python_ReleaseGIL(gstate);

            // the first unnamed argument has the group numbers for every row
            aggr_group = BATdescriptor(*getArgReference_bat(stk, pci, unnamedArgs));
            // the second unnamed argument has the first occurrence of every group number, we just use this to get the total amount of groups quickly
            group_first_occurrence = BATdescriptor(*getArgReference_bat(stk, pci, unnamedArgs + 1));
            group_count = BATcount(group_first_occurrence);
            BBPunfix(group_first_occurrence->batCacheid);
            elements = BATcount(aggr_group); // get the amount of groups

            // now we count, for every group, how many elements it has
            group_counts = GDKzalloc(group_count * sizeof(size_t));
            if (group_counts == NULL) {
                msg = createException(MAL, "pyapi.eval", MAL_MALLOC_FAIL" group count array.");
                goto aggrwrapup;
            }

            aggr_group_arr = (oid*) aggr_group->T->heap.base;
            for(element_it = 0; element_it < elements; element_it++) {
                group_counts[aggr_group_arr[element_it]]++;
            }

            //now perform the actual splitting of the data, first construct room for splits for every group
            // elements are structured as follows: 
            // split_bats [groupnr] [columnnr] [elementnr]
            split_bats = GDKzalloc(group_count * sizeof(void*));
            for(group_it = 0; group_it < group_count; group_it++) {
                split_bats[group_it] = GDKzalloc(sizeof(void*) * named_columns);
            }

            // now split the columns one by one
            for(i = 0; i < named_columns; i++) {
                PyInput input = pyinput_values[i];
                void *basevals = input.bat->T->heap.base;

                if (!input.scalar) {
                    switch(input.bat_type) {
                        case TYPE_bit:
                            NP_SPLIT_BAT(bit);
                            break;
                        case TYPE_bte:
                            NP_SPLIT_BAT(bte);
                            break;
                        case TYPE_sht:
                            NP_SPLIT_BAT(sht);
                            break;
                        case TYPE_int:
                            NP_SPLIT_BAT(int);
                            break;
                        case TYPE_oid:
                            NP_SPLIT_BAT(oid);
                            break;
                        case TYPE_lng:
                            NP_SPLIT_BAT(lng);
                            break;
                        case TYPE_flt:
                            NP_SPLIT_BAT(flt);
                            break;
                        case TYPE_dbl:
                            NP_SPLIT_BAT(dbl);
                            break;
                    #ifdef HAVE_HGE
                        case TYPE_hge:
                            basevals = PyArray_BYTES((PyArrayObject*)input.result);
                            NP_SPLIT_BAT(dbl);
                            break;
                    #endif
                        case TYPE_str:
                        {
                            PyObject ****ptr = (PyObject****)split_bats;
                            size_t *temp_indices;
                            PyObject **batcontent = (PyObject**)PyArray_DATA((PyArrayObject*)input.result);
                            // allocate space for split BAT
                            for(group_it = 0; group_it < group_count; group_it++) {
                                ptr[group_it][i] = GDKzalloc(group_counts[group_it] * sizeof(PyObject*));
                            }
                            // iterate over the elements of the current BAT
                            temp_indices = GDKzalloc(sizeof(PyObject*) * group_count);
                            for(element_it = 0; element_it < elements; element_it++) {
                                //group of current element
                                oid group = aggr_group_arr[element_it]; 
                                //append current element to proper group
                                ptr[group][i][temp_indices[group]++] = batcontent[element_it];
                            }
                            GDKfree(temp_indices);
                            break;
                        }
                        default:
                            msg = createException(MAL, "pyapi.eval", "Unrecognized BAT type %s", BatType_Format(input.bat_type));
                            goto aggrwrapup;
                            break;
                    }
                }
            }

            {
                int res = 0;
                size_t threads = 8; //GDKgetenv("gdk_nr_threads");
                size_t thread_it;
                size_t result_it;
                AggrParams *parameters;
                PyObject **results;
                double current = 0.0;
                double increment;

                // if there are less groups than threads, limit threads to amount of groups
                threads = group_count < threads ? group_count : threads; 

                increment = (double) group_count / (double) threads;
                // start running the threads
                parameters = GDKzalloc(threads * sizeof(AggrParams));
                results = GDKzalloc(group_count * sizeof(PyObject*));
                for(thread_it = 0; thread_it < threads; thread_it++) {
                    AggrParams *params = &parameters[thread_it];
                    params->named_columns = named_columns;
                    params->additional_columns = additional_columns;
                    params->group_count = group_count;
                    params->group_counts = &group_counts;
                    params->pyinput_values = &pyinput_values;
                    params->column_types_dict = &pColumnTypes;
                    params->split_bats = &split_bats;
                    params->base = pci->retc + 2;
                    params->function = &pFunc;
                    params->connection = &pConnection;
                    params->pycall = &pycall;
                    params->group_start = (size_t)floor(current);
                    params->group_end = (size_t)floor(current += increment);
                    params->args = &args;
                    params->msg = NULL;
                    params->result_objects = results;
                    res = MT_create_thread(&params->thread, (void (*)(void *))&ComputeParallelAggregation, params, MT_THR_JOINABLE);
                    if (res != 0) {
                        msg = createException(MAL, "pyapi.eval", "Failed to start thread.");
                        goto aggrwrapup;
                    }
                }
                for(thread_it = 0; thread_it < threads; thread_it++) {
                    AggrParams params = parameters[thread_it];
                    int res = MT_join_thread(params.thread);
                    if (res != 0) {
                        msg = createException(MAL, "pyapi.eval", "Failed to join thread.");
                        goto aggrwrapup;
                    }
                }

                for(thread_it = 0; thread_it < threads; thread_it++) {
                    AggrParams params = parameters[thread_it];
                    if (results[thread_it] == NULL || params.msg != NULL) {
                        msg = params.msg;
                        goto wrapup;
                    }
                }

                // we need the GIL again to group the parameters
                gstate = Python_ObtainGIL();

                aggr_result = PyList_New(group_count);
                for(result_it = 0; result_it < group_count; result_it++) {
                    PyList_SetItem(aggr_result, result_it, results[result_it]);
                }
                GDKfree(parameters);
                GDKfree(results);
            }
            pResult = PyList_New(1);
            PyList_SetItem(pResult, 0, aggr_result);

aggrwrapup:
            if (group_counts != NULL) {
                GDKfree(group_counts);
            }
            if (split_bats != NULL) {
                for(group_it = 0; group_it < group_count; group_it++) {
                    if (split_bats[group_it] != NULL) {
                        for(i = 0; i < named_columns; i++) {
                            if (split_bats[group_it][i] != NULL) {
                                GDKfree(split_bats[group_it][i]);
                            }
                        }
                        GDKfree(split_bats[group_it]);
                    }
                }
                GDKfree(split_bats);
            }
            if (aggr_group != NULL) {
                BBPunfix(aggr_group->batCacheid);
            }
            if (msg != MAL_SUCCEED) {
                goto wrapup;
            }
        } else {
            // The function has been successfully created/compiled, all that remains is to actually call the function
            pResult = PyObject_CallObject(pFunc, pArgs);
        }


        Py_DECREF(pFunc);
        Py_DECREF(pArgs);

        if (PyErr_Occurred()) {
            msg = PyError_CreateException("Python exception", pycall);
            if (code_object == NULL) { PyRun_SimpleString("del pyfun"); }
            goto wrapup;
        }

        //if (code_object == NULL) { PyRun_SimpleString("del pyfun"); }

        if (PyDict_Check(pResult)) { // Handle dictionary returns
            // For dictionary returns we need to map each of the (key,value) pairs to the proper return value
            // We first analyze the SQL Function structure for a list of return value names
            char **retnames = NULL;
            if (!varres)
            {
                if (sqlfun != NULL) {
                    retnames = GDKzalloc(sizeof(char*) * sqlfun->res->cnt);
                    argnode = sqlfun->res->h;
                    for(i = 0; i < sqlfun->res->cnt; i++) {
                        retnames[i] = ((sql_arg*)argnode->data)->name;
                        argnode = argnode->next;
                    }
                } else {
                    msg = createException(MAL, "pyapi.eval", "Return value is a dictionary, but there is no sql function object, so we don't know the return value names and mapping cannot be done.");
                    goto wrapup;
                }
            } else {
                // If there are a variable number of return types, we take the column names from the dictionary
                PyObject *keys = PyDict_Keys(pResult);
                retcols = (int)PyList_Size(keys);
                retnames = GDKzalloc(sizeof(char*) * retcols);
                for(i = 0; i < retcols; i++) {
                    PyObject *colname = PyList_GetItem(keys, i);
                    if (!PyString_CheckExact(colname)) {
                        msg = createException(MAL, "pyapi.eval", "Expected a string key in the dictionary, but received an object of type %s", colname->ob_type->tp_name);
                        goto wrapup;
                    }
#ifndef IS_PY3K
                    retnames[i] = ((PyStringObject*)colname)->ob_sval;
#else
                    retnames[i] = PyUnicode_AsUTF8(colname);
#endif
                }
            }
            pResult = PyDict_CheckForConversion(pResult, retcols, retnames, &msg);
            if (retnames != NULL) GDKfree(retnames);
        } else if (varres) {
            msg = createException(MAL, "pyapi.eval", "Expected a variable number return values, but the return type was not a dictionary. We require the return type to be a dictionary for column naming purposes.");
            goto wrapup;
        }
        else {
            // Now we need to do some error checking on the result object, because the result object has to have the correct type/size
            // We will also do some converting of result objects to a common type (such as scalar -> [[scalar]])
            pResult = PyObject_CheckForConversion(pResult, retcols, NULL, &msg);
        }
        if (pResult == NULL) {
            goto wrapup;
        }
    }
    VERBOSE_MESSAGE("Collecting return values.\n");

    if (varres) {
        GDKfree(pyreturn_values);
        pyreturn_values = GDKzalloc(retcols * sizeof(PyReturn));
    }

    // Now we have executed the Python function, we have to collect the return values and convert them to BATs
    // We will first collect header information about the Python return objects and extract the underlying C arrays
    // We will store this header information in a PyReturn object

    // The reason we are doing this as a separate step is because this preprocessing requires us to call the Python API
    // Whereas the actual returning does not require us to call the Python API
    // This means we can do the actual returning without holding the GIL
    if (!PyObject_PreprocessObject(pResult, pyreturn_values, retcols, &msg)) {
        goto wrapup;
    }


#ifdef HAVE_FORK
    /*[FORKED]*/
    // This is where the child process stops executing
    // We have successfully executed the Python function and converted the result object to a C array
    // Now all that is left is to copy the C array to shared memory so the main process can read it and return it
    if (mapped && child_process) {
        char *mmap_ptr;
        ReturnBatDescr *ptr;

        // First we will fill in the header information, we will need to get a pointer to the header data first
        // The main process has already created the header data for the child process
        VERBOSE_MESSAGE("Getting shared memory.\n");
        msg = init_mmap_memory(mmap_id, 0, memory_size, &mmap_ptrs, &mmap_sizes, &mmap_ptr);
        if (msg != MAL_SUCCEED) {
            goto wrapup;
        }

        VERBOSE_MESSAGE("Writing headers.\n");

        // Now we will write data about our result (memory size, type, number of elements) to the header
        ptr = (ReturnBatDescr*)mmap_ptr;
        for (i = 0; i < retcols; i++)
        {
            PyReturn *ret = &pyreturn_values[i];
            ReturnBatDescr *descr = &ptr[i];

            if (ret->result_type == NPY_OBJECT) {
                // We can't deal with NPY_OBJECT arrays, because these are 'arrays of pointers', so we can't just copy the content of the array into shared memory
                // So if we're dealing with a NPY_OBJECT array, we convert them to a Numpy Array of type NPY_<TYPE> that corresponds with the desired BAT type
                // WARNING: Because we could be converting to a NPY_STRING or NPY_UNICODE array (if the desired type is TYPE_str or TYPE_hge), this means that memory usage can explode
                //   because NPY_STRING/NPY_UNICODE arrays are 2D string arrays with fixed string length (so if there's one very large string the size explodes quickly)
                //   if someone has some problem with memory size exploding when using PYTHON_MAP but it being fine in regular PYTHON this is probably the issue
                int bat_type = getColumnType(getArgType(mb,pci,i));
                PyObject *new_array = PyArray_FromAny(ret->numpy_array, PyArray_DescrFromType(BatType_ToPyType(bat_type)), 1, 1, NPY_ARRAY_CARRAY | NPY_ARRAY_FORCECAST, NULL);
                if (new_array == NULL) {
                    msg = createException(MAL, "pyapi.eval", "Could not convert the returned NPY_OBJECT array to the desired array of type %s.\n", BatType_Format(bat_type));
                    goto wrapup;
                }
                Py_DECREF(ret->numpy_array); //do we really care about cleaning this up, considering this only happens in a separate process that will be exited soon anyway?
                ret->numpy_array = new_array;
                ret->result_type = PyArray_DESCR((PyArrayObject*)ret->numpy_array)->type_num;
                ret->memory_size = PyArray_DESCR((PyArrayObject*)ret->numpy_array)->elsize;
                ret->count = PyArray_DIMS((PyArrayObject*)ret->numpy_array)[0];
                ret->array_data = PyArray_DATA((PyArrayObject*)ret->numpy_array);
            }

            descr->npy_type = ret->result_type;
            descr->element_size =   ret->memory_size;
            descr->bat_count = ret->count;
            descr->bat_size = ret->memory_size * ret->count;
            descr->has_mask = ret->mask_data != NULL;

            if (ret->count > 0)
            {
                int memory_size = ret->memory_size * ret->count;
                char *mem_ptr;
                //now create shared memory for the return value and copy the actual values
                assert(memory_size > 0);
                if (init_mmap_memory(mmap_id, i + 3, memory_size, &mmap_ptrs, &mmap_sizes, NULL) != MAL_SUCCEED)
                {
                    msg = createException(MAL, "pyapi.eval", "Failed to allocate shared memory for returning data.\n");
                    goto wrapup;
                }
                mem_ptr = mmap_ptrs[i + 3];
                assert(mem_ptr);
                memcpy(mem_ptr, PyArray_DATA((PyArrayObject*)ret->numpy_array), memory_size);

                if (descr->has_mask)
                {
                    bool *mask_ptr;
                    int mask_size = ret->count * sizeof(bool);
                    assert(mask_size > 0);
                    if (init_mmap_memory(mmap_id, retcols + (i + 3), mask_size, &mmap_ptrs, &mmap_sizes, NULL) != MAL_SUCCEED) //create a memory space for the mask
                    {
                        msg = createException(MAL, "pyapi.eval", "Failed to allocate shared memory for returning mask.\n");
                        goto wrapup;
                    }
                    mask_ptr = mmap_ptrs[retcols + i + 3];
                    assert(mask_ptr);
                    memcpy(mask_ptr, ret->mask_data, mask_size);
                }
            }
        }
        //now free the main process from the semaphore
        msg = change_semaphore_value(query_sem, 0, 1);
        if (msg != MAL_SUCCEED)
            goto wrapup;
        // Exit child process without an error code
        exit(0);
    }
#endif
    // We are done executing Python code (aside from cleanup), so we can release the GIL
    gstate = Python_ReleaseGIL(gstate);

#ifdef HAVE_FORK // This goto is only used for multiprocessing, if HAVE_FORK is set to 0 this is unused
returnvalues:
#endif
    /*[RETURN_VALUES]*/
    VERBOSE_MESSAGE("Returning values.\n");

    argnode = sqlfun && sqlfun->res ? sqlfun->res->h : NULL;
    for (i = 0; i < retcols; i++)
    {
        PyReturn *ret = &pyreturn_values[i];
        int bat_type = TYPE_any;
        sql_subtype *sql_subtype = argnode ? &((sql_arg*)argnode->data)->type : NULL;
        if (!varres) {
            bat_type = getColumnType(getArgType(mb,pci,i));

            if (bat_type == TYPE_any || bat_type == TYPE_void) {
                bat_type = PyType_ToBat(ret->result_type);
                getArgType(mb,pci,i) = bat_type;
            }
        } else {
            bat_type = PyType_ToBat(ret->result_type);
        }

        b = PyObject_ConvertToBAT(ret, sql_subtype, bat_type, i, seqbase, &msg, !enable_zerocopy_output);
        if (b == NULL) {
            goto wrapup;
        }

        if (isaBatType(getArgType(mb,pci,i)))
        {
            *getArgReference_bat(stk, pci, i) = b->batCacheid;
            BBPkeepref(b->batCacheid);
        }
        else
        { // single value return, only for non-grouped aggregations
            VALinit(&stk->stk[pci->argv[i]], bat_type, Tloc(b, BUNfirst(b)));
        }
        if (argnode) {
            argnode = argnode->next;
        }
        msg = MAL_SUCCEED;
    }
wrapup:

#ifdef HAVE_FORK
    if (mapped && child_process)
    {
        // If we get here, something went wrong in a child process
        char *error_mem, *tmp_msg;
        ReturnBatDescr *ptr;

        // Now we exit the program with an error code
        VERBOSE_MESSAGE("Failure in child process: %s\n", msg);
        tmp_msg = change_semaphore_value(query_sem, 0, 1);
        if (tmp_msg != MAL_SUCCEED) {
            VERBOSE_MESSAGE("Failed to increase value of semaphore in child process: %s\n", tmp_msg);
            exit(1);
        }

        assert(memory_size > 0);
        tmp_msg = init_mmap_memory(mmap_id, 0, memory_size, &mmap_ptrs, &mmap_sizes, NULL);
        if (tmp_msg != MAL_SUCCEED) {
            VERBOSE_MESSAGE("Failed to get shared memory in child process: %s\n", tmp_msg);
            exit(1);
        }

        // To indicate that we failed, we will write information to our header
        ptr = (ReturnBatDescr*)mmap_ptrs[0];
        for (i = 0; i < retcols; i++) {
            ReturnBatDescr *descr = &ptr[i];
            // We will write descr->npy_type to -1, so other processes can see that we failed
            descr->npy_type = -1;
            // We will write the memory size of our error message to the bat_size, so the main process can access the shared memory
            descr->bat_size = (strlen(msg) + 1) * sizeof(char);
        }

        // Now create the shared memory to write our error message to
        // We can simply use the slot mmap_id + 3, even though this is normally used for query return values
        // This is because, if the process fails, no values will be returned
        tmp_msg = init_mmap_memory(mmap_id, 3, (strlen(msg) + 1) * sizeof(char), NULL, NULL, &error_mem);
        if (tmp_msg != MAL_SUCCEED) {
            VERBOSE_MESSAGE("Failed to create shared memory in child process: %s\n", tmp_msg);
            exit(1);
        }
        strcpy(error_mem, msg);
        exit(1);
    }
#endif

    VERBOSE_MESSAGE("Cleaning up.\n");

#ifdef HAVE_FORK
    if (holds_gil){
        MT_lock_set(&pyapiLock);
        python_call_active = false;
        MT_lock_unset(&pyapiLock);
    }

    if (mapped)
    {
        for(i = 0; i < retcols; i++) {
            PyReturn *ret = &pyreturn_values[i];
            if (ret->mmap_id < 0) {
                // if we directly give the mmap file to a BAT, don't delete the MMAP file
                mmap_ptrs[i + 3] = NULL;
            }
        }
        for(i = 0; i < 3 + pci->retc * 2; i++) {
            if (mmap_ptrs[i] != NULL) {
                release_mmap_memory(mmap_ptrs[i], mmap_sizes[i], mmap_id + i);
            }
        }
        if (query_sem > 0)
            release_process_semaphore(query_sem);
    }
#endif
    // Actual cleanup
    // Cleanup input BATs
    for (i = pci->retc + 2; i < pci->argc; i++)
    {
        PyInput *inp = &pyinput_values[i - (pci->retc + 2)];
        if (inp->bat != NULL) BBPunfix(inp->bat->batCacheid);
    }
    if (pResult != NULL && gstate == 0) {
        //if there is a pResult here, we are running single threaded (LANGUAGE PYTHON),
        //thus we need to free python objects, thus we need to obtain the GIL
        gstate = Python_ObtainGIL();
    }
    for (i = 0; i < retcols; i++) {
        PyReturn *ret = &pyreturn_values[i];
        // First clean up any return values
        if (!ret->multidimensional) {
            // Clean up numpy arrays, if they are there
            if (ret->numpy_array != NULL) {
                Py_DECREF(ret->numpy_array);
            }
            if (ret->numpy_mask != NULL) {
                Py_DECREF(ret->numpy_mask);
            }
        }
    }
    if (pResult != NULL) {
        Py_DECREF(pResult);
    }
    if (gstate != 0) {
        gstate = Python_ReleaseGIL(gstate);
    }

    // Now release some GDK memory we allocated for strings and input values
    GDKfree(pyreturn_values);
    GDKfree(pyinput_values);
    for (i = 0; i < pci->argc; i++)
        if (args[i] != NULL)
            GDKfree(args[i]);
    GDKfree(args);
    GDKfree(pycall);

    VERBOSE_MESSAGE("Finished cleaning up.\n");
    return msg;
}

str
PYFUNCNAME(PyAPIprelude)(void *ret) {
    (void) ret;
#ifndef _EMBEDDED_MONETDB_MONETDB_LIB_
    MT_lock_init(&pyapiLock, "pyapi_lock");
    MT_lock_init(&queryLock, "query_lock");
    if (PyAPIEnabled()) {
        MT_lock_set(&pyapiLock);
        if (!pyapiInitialized) {
            str msg = MAL_SUCCEED;
            char* iar = NULL;
            Py_Initialize();
            PyRun_SimpleString("import numpy");
            import_array1(iar);
            msg = _connection_init();
            marshal_module = PyImport_Import(PyString_FromString("marshal"));
            if (marshal_module == NULL) {
                return createException(MAL, "pyapi.eval", "Failed to load Marshal module.");
            }
            marshal_loads = PyObject_GetAttrString(marshal_module, "loads");
            if (marshal_loads == NULL) {
                return createException(MAL, "pyapi.eval", "Failed to load function \"loads\" from Marshal module.");
            }
            PyEval_SaveThread();
            LOAD_SQL_FUNCTION_PTR(batbte_dec2_dbl, "lib_sql.dll");
            LOAD_SQL_FUNCTION_PTR(batsht_dec2_dbl, "lib_sql.dll");
            LOAD_SQL_FUNCTION_PTR(batint_dec2_dbl, "lib_sql.dll");
            LOAD_SQL_FUNCTION_PTR(batlng_dec2_dbl, "lib_sql.dll");
#ifdef HAVE_HGE
            LOAD_SQL_FUNCTION_PTR(bathge_dec2_dbl, "lib_sql.dll");
            LOAD_SQL_FUNCTION_PTR(bathge_dec2_dbl, "lib_sql.dll");
#endif
            LOAD_SQL_FUNCTION_PTR(batstr_2time_timestamp, "lib_sql.dll");
            LOAD_SQL_FUNCTION_PTR(batstr_2time_daytime, "lib_sql.dll");
            LOAD_SQL_FUNCTION_PTR(batstr_2_date, "lib_sql.dll");
            LOAD_SQL_FUNCTION_PTR(batdbl_num2dec_lng, "lib_sql.dll");
            LOAD_SQL_FUNCTION_PTR(SQLbatstr_cast, "lib_sql.dll");
            if (msg != MAL_SUCCEED) {
                MT_lock_unset(&pyapiLock);
                return msg;
            }
            pyapiInitialized++;
        }
        MT_lock_unset(&pyapiLock);
#ifdef IS_PY3K
        fprintf(stdout, "# MonetDB/Python3 module loaded\n");
#else
        fprintf(stdout, "# MonetDB/Python module loaded\n");
#endif
    }
#else
    if (!pyapiInitialized) {
        char* iar = NULL;
        import_array1(iar);
        pyapiInitialized++;
        marshal_module = PyImport_Import(PyString_FromString("marshal"));
        if (marshal_module == NULL) {
            return createException(MAL, "pyapi.eval", "Failed to load Marshal module.");
        }
        marshal_loads = PyObject_GetAttrString(marshal_module, "loads");
        if (marshal_loads == NULL) {
            return createException(MAL, "pyapi.eval", "Failed to load function \"loads\" from Marshal module.");
        }
    }
#endif
#ifdef _PYAPI_VERBOSE_
    option_verbose = GDKgetenv_isyes(verbose_enableflag) || GDKgetenv_istrue(verbose_enableflag);
#endif
#ifdef _PYAPI_DEBUG_
    option_debug = GDKgetenv_isyes(debug_enableflag) || GDKgetenv_istrue(debug_enableflag);
    (void) option_debug;
#endif
#ifdef _PYAPI_WARNINGS_
    option_warning = GDKgetenv_isyes(warning_enableflag) || GDKgetenv_istrue(warning_enableflag);
#endif
    return MAL_SUCCEED;
}

//Returns true if the type of [object] is a scalar (i.e. numeric scalar or string, basically "not an array but a single value")
bool PyType_IsPyScalar(PyObject *object)
{
    if (object == NULL) return false;
    return (PyArray_CheckScalar(object) || PyInt_Check(object) || PyFloat_Check(object) || PyLong_Check(object) || PyString_Check(object) || PyBool_Check(object) || PyUnicode_Check(object) || PyByteArray_Check(object)
#ifdef IS_PY3K   
        || PyBytes_Check(object)
#endif
        );
}


static char *PyError_CreateException(char *error_text, char *pycall)
{
    PyObject *py_error_type = NULL, *py_error_value = NULL, *py_error_traceback = NULL;
    char *py_error_string = NULL;
    lng line_number = -1;

    PyErr_Fetch(&py_error_type, &py_error_value, &py_error_traceback);
    if (py_error_value) {
        PyObject *error;
        PyErr_NormalizeException(&py_error_type, &py_error_value, &py_error_traceback);
        error = PyObject_Str(py_error_value);

        py_error_string = PyString_AS_STRING(error);
        Py_XDECREF(error);
        if (pycall != NULL && strlen(pycall) > 0) {
            if (py_error_traceback == NULL) {
                //no traceback info, this means we are dealing with a parsing error
                //line information should be in the error message
                sscanf(py_error_string, "%*[^0-9]"LLFMT, &line_number);
                if (line_number < 0) goto finally;
            } else {
                line_number = ((PyTracebackObject*)py_error_traceback)->tb_lineno;
            }

            // Now only display the line numbers around the error message, we display 5 lines around the error message
            {
                char linenr[32];
                size_t nrpos, pos, i, j;
                char lineinformation[5000]; //we only support 5000 characters for 5 lines of the program, should be enough
                nrpos = 0; // Current line number
                pos = 0; //Current position in the lineinformation result array
                for(i = 0; i < strlen(pycall); i++) {
                    if (pycall[i] == '\n' || i == 0) {
                        // Check if we have arrived at a new line, if we have increment the line count
                        nrpos++;
                        // Now check if we should display this line
                        if (nrpos >= ((size_t)line_number - 2) && nrpos <= ((size_t)line_number + 2) && pos < 4997) {
                            // We shouldn't put a newline on the first line we encounter, only on subsequent lines
                            if (nrpos > ((size_t)line_number - 2)) lineinformation[pos++] = '\n';
                            if ((size_t)line_number == nrpos) {
                                // If this line is the 'error' line, add an arrow before it, otherwise just add spaces
                                lineinformation[pos++] = '>';
                                lineinformation[pos++] = ' ';
                            } else {
                                lineinformation[pos++] = ' ';
                                lineinformation[pos++] = ' ';
                            }
                            snprintf(linenr, 32, SZFMT, nrpos);
                            for(j = 0; j < strlen(linenr); j++) {
                                lineinformation[pos++] = linenr[j];
                            }
                            lineinformation[pos++] = '.';
                            lineinformation[pos++] = ' ';
                        }
                    }
                    if (pycall[i] != '\n' && nrpos >= (size_t)line_number - 2 && nrpos <= (size_t)line_number + 2 && pos < 4999) {
                        // If we are on a line number that we have to display, copy the text from this line for display
                        lineinformation[pos++] = pycall[i];
                    }
                }
                lineinformation[pos] = '\0';
                return createException(MAL, "pyapi.eval", "%s\n%s\n%s", error_text, lineinformation, py_error_string);
            }
        }
    }
    else {
        py_error_string = "";
    }
finally:
    if (pycall == NULL) return createException(MAL, "pyapi.eval", "%s\n%s", error_text, py_error_string);
    return createException(MAL, "pyapi.eval", "%s\n%s\n%s", error_text, pycall, py_error_string);
}

PyObject *PyArrayObject_FromScalar(PyInput* inp, char **return_message)
{
    PyObject *vararray = NULL;
    char *msg = NULL;
    assert(inp->scalar); //input has to be a scalar
    VERBOSE_MESSAGE("- Loading a scalar of type %s (%i)", BatType_Format(inp->bat_type), inp->bat_type);

    switch(inp->bat_type)
    {
        case TYPE_bit:
            vararray = PyInt_FromLong((long)(*(bit*)inp->dataptr));
            VERBOSE_MESSAGE(" [Value: %ld]\n", (long)(*(bit*)inp->dataptr));
            break;
        case TYPE_bte:
            vararray = PyInt_FromLong((long)(*(bte*)inp->dataptr));
            VERBOSE_MESSAGE(" [Value: %ld]\n", (long)(*(bte*)inp->dataptr));
            break;
        case TYPE_sht:
            vararray = PyInt_FromLong((long)(*(sht*)inp->dataptr));
            VERBOSE_MESSAGE(" [Value: %ld]\n", (long)(*(sht*)inp->dataptr));
            break;
        case TYPE_int:
            vararray = PyInt_FromLong((long)(*(int*)inp->dataptr));
            VERBOSE_MESSAGE(" [Value: %ld]\n", (long)(*(int*)inp->dataptr));
            break;
        case TYPE_lng:
            vararray = PyLong_FromLong((long)(*(lng*)inp->dataptr));
            VERBOSE_MESSAGE(" [Value: %ld]\n", (long)(*(lng*)inp->dataptr));
            break;
        case TYPE_flt:
            vararray = PyFloat_FromDouble((double)(*(flt*)inp->dataptr));
            VERBOSE_MESSAGE(" [Value: %lf]\n", (double)(*(flt*)inp->dataptr));
            break;
        case TYPE_dbl:
            vararray = PyFloat_FromDouble((double)(*(dbl*)inp->dataptr));
            VERBOSE_MESSAGE(" [Value: %lf]\n", (double)(*(dbl*)inp->dataptr));
            break;
#ifdef HAVE_HGE
        case TYPE_hge:
            vararray = PyLong_FromHge(*((hge *) inp->dataptr));
            VERBOSE_MESSAGE(" [Value: Huge]\n");
            break;
#endif
        case TYPE_str:
            vararray = PyUnicode_FromString(*((char**) inp->dataptr));
            VERBOSE_MESSAGE(" [Value: %s]\n", *((char**) inp->dataptr));
            break;
        default:
            VERBOSE_MESSAGE(" [Value: Unknown]\n");
            msg = createException(MAL, "pyapi.eval", "Unsupported scalar type %i.", inp->bat_type);
            goto wrapup;
    }
    if (vararray == NULL)
    {
        msg = createException(MAL, "pyapi.eval", "Something went wrong converting the MonetDB scalar to a Python scalar.");
        goto wrapup;
    }
wrapup:
    *return_message = msg;
    return vararray;
}

PyObject *PyMaskedArray_FromBAT(PyInput *inp, size_t t_start, size_t t_end, char **return_message, bool copy)
{
    BAT *b = inp->bat;
    char *msg;
    PyObject *vararray;

    vararray = PyArrayObject_FromBAT(inp, t_start, t_end, return_message, copy);
    if (vararray == NULL) {
        return NULL;
    }
    // To deal with null values, we use the numpy masked array structure
    // The masked array structure is an object with two arrays of equal size, a data array and a mask array
    // The mask array is a boolean array that has the value 'True' when the element is NULL, and 'False' otherwise
    // If the BAT has Null values, we construct this masked array
    if (!(b->T->nil == 0 && b->T->nonil == 1))
    {
        PyObject *mask;
        PyObject *mafunc = PyObject_GetAttrString(PyImport_Import(PyString_FromString("numpy.ma")), "masked_array");
        PyObject *maargs;
        PyObject *nullmask = PyNullMask_FromBAT(b, t_start, t_end);

        if (nullmask == Py_None) {
            maargs = PyTuple_New(1);
            PyTuple_SetItem(maargs, 0, vararray);
        } else {
            maargs = PyTuple_New(2);
            PyTuple_SetItem(maargs, 0, vararray);
            PyTuple_SetItem(maargs, 1, (PyObject*) nullmask);
        }

        // Now we will actually construct the mask by calling the masked array constructor
        mask = PyObject_CallObject(mafunc, maargs);
        if (!mask) {
            msg = PyError_CreateException("Failed to create mask", NULL);
            goto wrapup;
        }
        Py_DECREF(maargs);
        Py_DECREF(mafunc);

        vararray = mask;
    }
    return vararray;
wrapup:
    *return_message = msg;
    return NULL;
}

PyObject *PyArrayObject_FromBAT(PyInput *inp, size_t t_start, size_t t_end, char **return_message, bool copy)
{
    // This variable will hold the converted Python object
    PyObject *vararray = NULL;
    char *msg;
    size_t j = 0;
    BUN p = 0, q = 0;
    BATiter li;
    BAT *b = inp->bat;
    npy_intp elements[1] = { t_end-t_start };

    assert(!inp->scalar); //input has to be a BAT

    if (b == NULL)
    {
        // No BAT was found, we can't do anything in this case
        msg = createException(MAL, "pyapi.eval", MAL_MALLOC_FAIL" bat.");
        goto wrapup;
    }

    VERBOSE_MESSAGE("- Loading a BAT of type %s (%d) [Size: %zu]\n", BatType_Format(inp->bat_type), inp->bat_type, inp->count);

    switch (inp->bat_type) {
    case TYPE_bte:
        BAT_TO_NP(b, bte, NPY_INT8);
        break;
    case TYPE_sht:
        BAT_TO_NP(b, sht, NPY_INT16);
        break;
    case TYPE_int:
        BAT_TO_NP(b, int, NPY_INT32);
        break;
    case TYPE_lng:
        BAT_TO_NP(b, lng, NPY_INT64);
        break;
    case TYPE_flt:
        BAT_TO_NP(b, flt, NPY_FLOAT32);
        break;
    case TYPE_dbl:
        BAT_TO_NP(b, dbl, NPY_FLOAT64);
        break;
    case TYPE_str:
        {
            bool unicode = false;
            li = bat_iterator(b);
            //create a NPY_OBJECT array object
            vararray = PyArray_New(
                &PyArray_Type,
                1,
                elements,
                NPY_OBJECT,
                NULL,
                NULL,
                0,
                0,
                NULL);

            BATloop(b, p, q) {
                char *t = (char *) BUNtail(li, p);
                for(; *t != 0; t++) {
                    if (*t < 0) {
                        unicode = true;
                        break;
                    }
                }
                if (unicode) {
                    break;
                }
            }

            {
                PyObject **data = ((PyObject**)PyArray_DATA((PyArrayObject*)vararray));
                PyObject *obj;
                j = 0;
                if (unicode) {                    
                    if (GDK_ELIMDOUBLES(b->T->vheap)) {
                        PyObject** pyptrs = GDKzalloc(b->T->vheap->free * sizeof(PyObject*));
                        if (!pyptrs) {
                            msg = createException(MAL, "pyapi.eval", MAL_MALLOC_FAIL" PyObject strings.");
                            goto wrapup;
                        }
                        BATloop(b, p, q) {
                            const char *t = (const char *) BUNtail(li, p);
                            ptrdiff_t offset = t - b->T->vheap->base;
                            if (!pyptrs[offset]) {
                                if (strcmp(t, str_nil) == 0) {
                                     //str_nil isn't a valid UTF-8 character (it's 0x80), so we can't decode it as UTF-8 (it will throw an error)
                                    pyptrs[offset] = PyUnicode_FromString("-");
                                } else {
                                    //otherwise we can just decode the string as UTF-8
                                    pyptrs[offset] = PyUnicode_FromString(t);
                                }
                                if (!pyptrs[offset]) {
                                    msg = createException(MAL, "pyapi.eval", "Failed to create string.");
                                    goto wrapup;
                                }
                            } else {
                                Py_INCREF(pyptrs[offset]);
                            }
                            data[j++] = pyptrs[offset];
                        }
                        GDKfree(pyptrs);
                    }
                    else {
                    BATloop(b, p, q) {
                            char *t = (char *) BUNtail(li, p);
                            if (strcmp(t, str_nil) == 0) {
                                 //str_nil isn't a valid UTF-8 character (it's 0x80), so we can't decode it as UTF-8 (it will throw an error)
                                obj = PyUnicode_FromString("-");
                            } else {
                                //otherwise we can just decode the string as UTF-8
                                obj = PyUnicode_FromString(t);
                            }

                            if (obj == NULL) {
                                msg = createException(MAL, "pyapi.eval", "Failed to create string.");
                                goto wrapup;
                            }
                            data[j++] = obj;
                        }
                    }
                } else {
                    /* special case where we exploit the duplicate-eliminated string heap */
                    if (GDK_ELIMDOUBLES(b->T->vheap)) {
                        PyObject** pyptrs = GDKzalloc(b->T->vheap->free * sizeof(PyObject*));
                        if (!pyptrs) {
                            msg = createException(MAL, "pyapi.eval", MAL_MALLOC_FAIL" PyObject strings.");
                            goto wrapup;
                        }
                        BATloop(b, p, q) {
                            const char *t = (const char *) BUNtail(li, p);
                            ptrdiff_t offset = t - b->T->vheap->base;
                            if (!pyptrs[offset]) {
                                pyptrs[offset] = PyString_FromString(t);
                            } else {
                                Py_INCREF(pyptrs[offset]);
                            }
                            data[j++] = pyptrs[offset];
                        }
                        GDKfree(pyptrs);
                    }
                    else {
                        BATloop(b, p, q) {
                            char *t = (char *) BUNtail(li, p);
                            obj = PyString_FromString(t);
                            if (obj == NULL) {
                                msg = createException(MAL, "pyapi.eval", "Failed to create string.");
                                goto wrapup;
                            }
                            data[j++] = obj;
                        }
                    }
                }
            }
        }
        break;
#ifdef HAVE_HGE
    case TYPE_hge:
    {
        WARNING_MESSAGE("!ACCURACY WARNING: Type \"hge\" (128 bit) is unsupported by Numpy. The numbers are instead converted to float64, which results in loss of accuracy.\n");
        li = bat_iterator(b);
        //create a NPY_FLOAT64 array to hold the huge type
        vararray = PyArray_New(
            &PyArray_Type,
            1,
            (npy_intp[1]) { t_end - t_start },
            NPY_FLOAT64,
            NULL,
            NULL,
            0,
            0,
            NULL);

        j = 0;
        {
            dbl *data = (dbl*)PyArray_DATA((PyArrayObject*)vararray);
            BATloop(b, p, q) {
                const hge *t = (const hge *) BUNtail(li, p);
                data[j++] = (dbl) *t;
            }
        }
        break;
    }
#endif
    default:
        if (!inp->sql_subtype || !inp->sql_subtype->type) {
            msg = createException(MAL, "pyapi.eval", "unknown argument type");
        } else {
            msg = createException(MAL, "pyapi.eval", "Unsupported SQL Type: %s", inp->sql_subtype->type->sqlname);
        }
        goto wrapup;
    }
    if (vararray == NULL) {
        msg = PyError_CreateException("Failed to convert BAT to Numpy array.", NULL);
        goto wrapup;
    }
    return vararray;
wrapup:
    *return_message = msg;
    return NULL;
}

#define CreateNullMask(tpe) {                                       \
    tpe *bat_ptr = (tpe*)b->T->heap.base;                           \
    for(j = 0; j < count; j++) {                                    \
        mask_data[j] = bat_ptr[j] == tpe##_nil;                     \
        found_nil = found_nil || mask_data[j];                      \
    } }

PyObject *PyNullMask_FromBAT(BAT *b, size_t t_start, size_t t_end)
{
    // We will now construct the Masked array, we start by setting everything to False
    size_t count = t_end - t_start;
    npy_intp elements[1] = { count };
    PyArrayObject* nullmask = (PyArrayObject*) PyArray_EMPTY(1, elements, NPY_BOOL, 0);
    const void *nil = ATOMnilptr(b->ttype);
    size_t j;
    bool found_nil = false;
    BATiter bi = bat_iterator(b);
    bool *mask_data = (bool*)PyArray_DATA(nullmask);

    switch(ATOMstorage(getColumnType(b->T->type)))
    {
        case TYPE_bit: CreateNullMask(bit); break;
        case TYPE_bte: CreateNullMask(bte); break;
        case TYPE_sht: CreateNullMask(sht); break;
        case TYPE_int: CreateNullMask(int); break;
        case TYPE_lng: CreateNullMask(lng); break;
        case TYPE_flt: CreateNullMask(flt); break;
        case TYPE_dbl: CreateNullMask(dbl); break;
#ifdef HAVE_HGE
        case TYPE_hge: CreateNullMask(hge); break;
#endif
        case TYPE_str:
        {
            int (*atomcmp)(const void *, const void *) = ATOMcompare(b->ttype);
            for (j = 0; j < count; j++) {
                mask_data[j] = (*atomcmp)(BUNtail(bi, (BUN)(BUNfirst(b) + j)), nil) == 0;
                found_nil = found_nil || mask_data[j];
            }
            break;
        }
        default:
            //todo: do something with the error?
            return NULL;
    }

    if (!found_nil) {
        Py_DECREF(nullmask);
        Py_RETURN_NONE;
    }

    return (PyObject*)nullmask;
}


PyObject *PyDict_CheckForConversion(PyObject *pResult, int expected_columns, char **retcol_names, char **return_message)
{
    char *msg = MAL_SUCCEED;
    PyObject *result = PyList_New(expected_columns), *keys = PyDict_Keys(pResult);
    int i;

    if (PyList_Size(keys) != expected_columns) {
#ifdef _PYAPI_WARNINGS_
        if (PyList_Size(keys) > expected_columns) {
            WARNING_MESSAGE("WARNING: Expected %d return values, but a dictionary with "SSZFMT" values was returned instead.\n", expected_columns, PyList_Size(keys));
        }
#endif
    }

    for(i = 0; i < expected_columns; i++) {
        PyObject *object = PyDict_GetItemString(pResult, retcol_names[i]);
        if (object == NULL) {
            msg = createException(MAL, "pyapi.eval", "Expected a return value with name \"%s\", but this key was not present in the dictionary.", retcol_names[i]);
            goto wrapup;
        }
        Py_INCREF(object);
        object = PyObject_CheckForConversion(object, 1, NULL, return_message);
        if (object == NULL) {
            msg = createException(MAL, "pyapi.eval", "Error converting dict return value \"%s\": %s.", retcol_names[i], *return_message);
            GDKfree(*return_message);
            goto wrapup;
        }
        if (PyList_CheckExact(object)) {
            PyObject *item = PyList_GetItem(object, 0);
            PyList_SetItem(result, i, item);
            Py_INCREF(item);
            Py_DECREF(object);
        } else {
            msg = createException(MAL, "pyapi.eval", "Why is this not a list?");
            goto wrapup;
        }
    }
    Py_DECREF(keys);
    Py_DECREF(pResult);
    //Py_INCREF(result);
    return result;
wrapup:
    *return_message = msg;
    Py_DECREF(result);
    Py_DECREF(keys);
    Py_DECREF(pResult);
    return NULL;
}

PyObject *PyObject_CheckForConversion(PyObject *pResult, int expected_columns, int *actual_columns, char **return_message)
{
    char *msg;
    int columns = 0;
    if (pResult) {
        PyObject * pColO = NULL;
        if (PyType_IsPandasDataFrame(pResult)) {
            //the result object is a Pandas data frame
            //we can convert the pandas data frame to a numpy array by simply accessing the "values" field (as pandas dataframes are numpy arrays internally)
            pResult = PyObject_GetAttrString(pResult, "values");
            if (pResult == NULL) {
                msg = createException(MAL, "pyapi.eval", "Invalid Pandas data frame.");
                goto wrapup;
            }
            //we transpose the values field so it's aligned correctly for our purposes
            pResult = PyObject_GetAttrString(pResult, "T");
            if (pResult == NULL) {
                msg = createException(MAL, "pyapi.eval", "Invalid Pandas data frame.");
                goto wrapup;
            }
        }

        if (PyType_IsPyScalar(pResult)) { //check if the return object is a scalar
            if (expected_columns == 1 || expected_columns <= 0)  {
                //if we only expect a single return value, we can accept scalars by converting it into an array holding an array holding the element (i.e. [[pResult]])
                PyObject *list = PyList_New(1);
                PyList_SetItem(list, 0, pResult);
                pResult = list;

                list = PyList_New(1);
                PyList_SetItem(list, 0, pResult);
                pResult = list;

                columns = 1;
            }
            else {
                //the result object is a scalar, yet we expect more than one return value. We can only convert the result into a list with a single element, so the output is necessarily wrong.
                msg = createException(MAL, "pyapi.eval", "A single scalar was returned, yet we expect a list of %d columns. We can only convert a single scalar into a single column, thus the result is invalid.", expected_columns);
                goto wrapup;
            }
        }
        else {
            //if it is not a scalar, we check if it is a single array
            bool IsSingleArray = TRUE;
            PyObject *data = pResult;
            if (PyType_IsNumpyMaskedArray(data)) {
                data = PyObject_GetAttrString(pResult, "data");
                if (data == NULL) {
                    msg = createException(MAL, "pyapi.eval", "Invalid masked array.");
                    goto wrapup;
                }
            }
            if (PyType_IsNumpyArray(data)) {
                if (PyArray_NDIM((PyArrayObject*)data) != 1) {
                    IsSingleArray = FALSE;
                }
                else {
                    pColO = PyArray_GETITEM((PyArrayObject*)data, PyArray_GETPTR1((PyArrayObject*)data, 0));
                    IsSingleArray = PyType_IsPyScalar(pColO);
                }
            }
            else if (PyList_Check(data)) {
                pColO = PyList_GetItem(data, 0);
                IsSingleArray = PyType_IsPyScalar(pColO);
            } else if (!PyType_IsNumpyMaskedArray(data)) {
                //it is neither a python array, numpy array or numpy masked array, thus the result is unsupported! Throw an exception!
                msg = createException(MAL, "pyapi.eval", "Unsupported result object. Expected either a list, dictionary, a numpy array, a numpy masked array or a pandas data frame, but received an object of type \"%s\"", PyString_AsString(PyObject_Str(PyObject_Type(data))));
                goto wrapup;
            }

            if (IsSingleArray) {
                if (expected_columns == 1 || expected_columns <= 0) {
                    //if we only expect a single return value, we can accept a single array by converting it into an array holding an array holding the element (i.e. [pResult])
                    PyObject *list = PyList_New(1);
                    PyList_SetItem(list, 0, pResult);
                    pResult = list;

                    columns = 1;
                }
                else {
                    //the result object is a single array, yet we expect more than one return value. We can only convert the result into a list with a single array, so the output is necessarily wrong.
                    msg = createException(MAL, "pyapi.eval", "A single array was returned, yet we expect a list of %d columns. The result is invalid.", expected_columns);
                    goto wrapup;
                }
            }
            else {
                //the return value is an array of arrays, all we need to do is check if it is the correct size
                int results = 0;
                if (PyList_Check(data)) results = (int)PyList_Size(data);
                else results = (int)PyArray_DIMS((PyArrayObject*)data)[0];
                columns = results;
                if (results != expected_columns && expected_columns > 0) {
                    //wrong return size, we expect pci->retc arrays
                    msg = createException(MAL, "pyapi.eval", "An array of size %d was returned, yet we expect a list of %d columns. The result is invalid.", results, expected_columns);
                    goto wrapup;
                }
            }
        }
    } else {
        msg = createException(MAL, "pyapi.eval", "Invalid result object. No result object could be generated.");
        goto wrapup;
    }

    if (actual_columns != NULL) *actual_columns = columns;
    return pResult;
wrapup:
    if (actual_columns != NULL) *actual_columns = columns;
    *return_message = msg;
    return NULL;
}


bool PyObject_PreprocessObject(PyObject *pResult, PyReturn *pyreturn_values, int column_count, char **return_message)
{
    int i;
    char *msg;
    for (i = 0; i < column_count; i++) {
        // Refers to the current Numpy mask (if it exists)
        PyObject *pMask = NULL;
        // Refers to the current Numpy array
        PyObject * pColO = NULL;
        // This is the PyReturn header information for the current return value, we will fill this now
        PyReturn *ret = &pyreturn_values[i];

        ret->multidimensional = FALSE;
        // There are three possibilities (we have ensured this right after executing the Python call by calling PyObject_CheckForConversion)
        // 1: The top level result object is a PyList or Numpy Array containing pci->retc Numpy Arrays
        // 2: The top level result object is a (pci->retc x N) dimensional Numpy Array [Multidimensional]
        // 3: The top level result object is a (pci->retc x N) dimensional Numpy Masked Array [Multidimensional]
        if (PyList_Check(pResult)) {
            // If it is a PyList, we simply get the i'th Numpy array from the PyList
            pColO = PyList_GetItem(pResult, i);
        }
        else {
            // If it isn't, the result object is either a Nump Masked Array or a Numpy Array
            PyObject *data = pResult;
            if (PyType_IsNumpyMaskedArray(data)) {
                data = PyObject_GetAttrString(pResult, "data"); // If it is a Masked array, the data is stored in the masked_array.data attribute
                pMask = PyObject_GetAttrString(pResult, "mask");
            }

            // We can either have a multidimensional numpy array, or a single dimensional numpy array
            if (PyArray_NDIM((PyArrayObject*)data) != 1) {
                // If it is a multidimensional numpy array, we have to convert the i'th dimension to a NUMPY array object
                ret->multidimensional = TRUE;
                ret->result_type = PyArray_DESCR((PyArrayObject*)data)->type_num;
            }
            else {
                // If it is a single dimensional Numpy array, we get the i'th Numpy array from the Numpy Array
                pColO = PyArray_GETITEM((PyArrayObject*)data, PyArray_GETPTR1((PyArrayObject*)data, i));
            }
        }

        // Now we have to do some preprocessing on the data
        if (ret->multidimensional) {
            // If it is a multidimensional Numpy array, we don't need to do any conversion, we can just do some pointers
            ret->count = PyArray_DIMS((PyArrayObject*)pResult)[1];
            ret->numpy_array = pResult;
            ret->numpy_mask = pMask;
            ret->array_data = PyArray_DATA((PyArrayObject*)ret->numpy_array);
            if (ret->numpy_mask != NULL) ret->mask_data = PyArray_DATA((PyArrayObject*)ret->numpy_mask);
            ret->memory_size = PyArray_DESCR((PyArrayObject*)ret->numpy_array)->elsize;
        }
        else {
            // If it isn't we need to convert pColO to the expected Numpy Array type
            ret->numpy_array = PyArray_FromAny(pColO, NULL, 1, 1, NPY_ARRAY_CARRAY | NPY_ARRAY_FORCECAST, NULL);
            if (ret->numpy_array == NULL) {
                msg = createException(MAL, "pyapi.eval", "Could not create a Numpy array from the return type.\n");
                goto wrapup;
            }

            ret->result_type = PyArray_DESCR((PyArrayObject*)ret->numpy_array)->type_num; // We read the result type from the resulting array
            ret->memory_size = PyArray_DESCR((PyArrayObject*)ret->numpy_array)->elsize;
            ret->count = PyArray_DIMS((PyArrayObject*)ret->numpy_array)[0];
            ret->array_data = PyArray_DATA((PyArrayObject*)ret->numpy_array);
            // If pColO is a Masked array, we convert the mask to a NPY_BOOL numpy array
            if (PyObject_HasAttrString(pColO, "mask")) {
                pMask = PyObject_GetAttrString(pColO, "mask");
                if (pMask != NULL) {
                    ret->numpy_mask = PyArray_FromAny(pMask, PyArray_DescrFromType(NPY_BOOL), 1, 1,  NPY_ARRAY_CARRAY, NULL);
                    if (ret->numpy_mask == NULL || PyArray_DIMS((PyArrayObject*)ret->numpy_mask)[0] != (int)ret->count)
                    {
                        PyErr_Clear();
                        pMask = NULL;
                        ret->numpy_mask = NULL;
                    }
                }
            }
            if (ret->numpy_mask != NULL) ret->mask_data = PyArray_DATA((PyArrayObject*)ret->numpy_mask);
        }
    }
    return TRUE;
wrapup:
    *return_message = msg;
    return FALSE;
}

BAT *PyObject_ConvertToBAT(PyReturn *ret, sql_subtype *type, int bat_type, int i, oid seqbase, char **return_message, bool copy)
{
    BAT *b = NULL;
    size_t index_offset = 0;
    char *msg;
    size_t iu;

    if (ret->multidimensional) index_offset = i;

    switch(GetSQLType(type))
    {
        case EC_TIMESTAMP:
        case EC_TIME:
        case EC_DATE:
            bat_type = TYPE_str;
            break;
        case EC_DEC:
            bat_type = TYPE_dbl;
            break;
        default: 
            break;
    }

    VERBOSE_MESSAGE("- Returning a Numpy Array of type %s of size %zu and storing it in a BAT of type %s\n", PyType_Format(ret->result_type), ret->count,  BatType_Format(bat_type));
    switch (bat_type)
    {
    case TYPE_bit:
        NP_CREATE_BAT(b, bit);
        break;
    case TYPE_bte:
        NP_CREATE_BAT(b, bte);
        break;
    case TYPE_sht:
        NP_CREATE_BAT(b, sht);
        break;
    case TYPE_int:
        NP_CREATE_BAT(b, int);
        break;
    case TYPE_oid:
        NP_CREATE_BAT(b, oid);
        break;
    case TYPE_lng:
        NP_CREATE_BAT(b, lng);
        break;
    case TYPE_flt:
        NP_CREATE_BAT(b, flt);
        break;
    case TYPE_dbl:
        NP_CREATE_BAT(b, dbl);
        break;
#ifdef HAVE_HGE
    case TYPE_hge:
        NP_CREATE_BAT(b, hge);
        break;
#endif
    case TYPE_str:
        {
            bool *mask = NULL;
            char *data = NULL;
            char *utf8_string = NULL;
            if (ret->mask_data != NULL)
            {
                mask = (bool*)ret->mask_data;
            }
            if (ret->array_data == NULL)
            {
                msg = createException(MAL, "pyapi.eval", "No return value stored in the structure.  n");
                goto wrapup;
            }
            data = (char*) ret->array_data;

            if (ret->result_type != NPY_OBJECT) {
                utf8_string = GDKzalloc(utf8string_minlength + ret->memory_size + 1);
                utf8_string[utf8string_minlength + ret->memory_size] = '\0';
            }

            b = BATnew(TYPE_void, TYPE_str, (BUN) ret->count, TRANSIENT);
            BATseqbase(b, seqbase); b->T->nil = 0; b->T->nonil = 1;
            b->tkey = 0; b->tsorted = 0; b->trevsorted = 0;
            VERBOSE_MESSAGE("- Collecting return values of type %s.\n", PyType_Format(ret->result_type));
            switch(ret->result_type)
            {
                case NPY_BOOL:      NP_COL_BAT_STR_LOOP(b, bit, "%hhd"); break;
                case NPY_BYTE:      NP_COL_BAT_STR_LOOP(b, bte, "%hhd"); break;
                case NPY_SHORT:     NP_COL_BAT_STR_LOOP(b, sht, "%hd"); break;
                case NPY_INT:       NP_COL_BAT_STR_LOOP(b, int, "%d"); break;
                case NPY_LONG:      NP_COL_BAT_STR_LOOP(b, long, "%ld"); break;
                case NPY_LONGLONG:  NP_COL_BAT_STR_LOOP(b, lng, LLFMT); break;
                case NPY_UBYTE:     NP_COL_BAT_STR_LOOP(b, unsigned char, "%hhu"); break;
                case NPY_USHORT:    NP_COL_BAT_STR_LOOP(b, unsigned short, "%hu"); break;
                case NPY_UINT:      NP_COL_BAT_STR_LOOP(b, unsigned int, "%u"); break;
                case NPY_ULONG:     NP_COL_BAT_STR_LOOP(b, unsigned long, "%lu"); break;
                case NPY_ULONGLONG: NP_COL_BAT_STR_LOOP(b, unsigned long long, ULLFMT); break;
                case NPY_FLOAT16:
                case NPY_FLOAT:     NP_COL_BAT_STR_LOOP(b, flt, "%f"); break;
                case NPY_DOUBLE:
                case NPY_LONGDOUBLE: NP_COL_BAT_STR_LOOP(b, dbl, "%lf"); break;
                case NPY_STRING:
                    for (iu = 0; iu < ret->count; iu++) {
                        if (mask != NULL && (mask[index_offset * ret->count + iu]) == TRUE) {
                            b->T->nil = 1;
                            BUNappend(b, str_nil, FALSE);
                        }  else {
                            if (!string_copy(&data[(index_offset * ret->count + iu) * ret->memory_size], utf8_string, ret->memory_size, FALSE)) {
                                msg = createException(MAL, "pyapi.eval", "Invalid string encoding used. Please return a regular ASCII string, or a Numpy_Unicode object.\n");
                                goto wrapup;
                            }
                            BUNappend(b, utf8_string, FALSE);
                        }
                    }
                    break;
                case NPY_UNICODE:
                    for (iu = 0; iu < ret->count; iu++) {
                        if (mask != NULL && (mask[index_offset * ret->count + iu]) == TRUE) {
                            b->T->nil = 1;
                            BUNappend(b, str_nil, FALSE);
                        }  else {
                            utf32_to_utf8(0, ret->memory_size / 4, utf8_string, (const Py_UNICODE*)(&data[(index_offset * ret->count + iu) * ret->memory_size]));
                            BUNappend(b, utf8_string, FALSE);
                        }
                    }
                    break;
                case NPY_OBJECT:
                {
                    //The resulting array is an array of pointers to various python objects
                    //Because the python objects can be of any size, we need to allocate a different size utf8_string for every object
                    //we will first loop over all the objects to get the maximum size needed, so we only need to do one allocation
                    size_t utf8_size = utf8string_minlength;
                    for (iu = 0; iu < ret->count; iu++) {
                        size_t size = utf8string_minlength;
                        PyObject *obj;
                        if (mask != NULL && (mask[index_offset * ret->count + iu]) == TRUE) continue;
                        obj = *((PyObject**) &data[(index_offset * ret->count + iu) * ret->memory_size]);
                        if (PyString_CheckExact(obj) || PyByteArray_CheckExact(obj)) {
                            size = Py_SIZE(obj);     //Normal strings are 1 string per character
                        } else if (PyUnicode_CheckExact(obj)) {
                            size = Py_SIZE(obj) * 4; //UTF32 is 4 bytes per character
                        }
                        if (size > utf8_size) utf8_size = size;
                    }
                    utf8_string = GDKzalloc(utf8_size);
                    for (iu = 0; iu < ret->count; iu++) {
                        if (mask != NULL && (mask[index_offset * ret->count + iu]) == TRUE) {
                            b->T->nil = 1;
                            BUNappend(b, str_nil, FALSE);
                        } else {
                            //we try to handle as many types as possible
                            PyObject *obj = *((PyObject**) &data[(index_offset * ret->count + iu) * ret->memory_size]);
#ifndef IS_PY3K             
                            if (PyString_CheckExact(obj)) {
                                char *str = ((PyStringObject*)obj)->ob_sval;
                                if (!string_copy(str, utf8_string, strlen(str) + 1, false)) {
                                    msg = createException(MAL, "pyapi.eval", "Invalid string encoding used. Please return a regular ASCII string, or a Numpy_Unicode object.\n");
                                    goto wrapup;
                                }
                            } else 
#endif
                            if (PyByteArray_CheckExact(obj)) {
                                char *str = ((PyByteArrayObject*)obj)->ob_bytes;
                                if (!string_copy(str, utf8_string, strlen(str) + 1, false)) {
                                    msg = createException(MAL, "pyapi.eval", "Invalid string encoding used. Please return a regular ASCII string, or a Numpy_Unicode object.\n");
                                    goto wrapup;
                                }
                            } else if (PyUnicode_CheckExact(obj)) {
#ifndef IS_PY3K
                                Py_UNICODE *str = (Py_UNICODE*)((PyUnicodeObject*)obj)->str;
#if Py_UNICODE_SIZE >= 4
                                utf32_to_utf8(0, ((PyUnicodeObject*)obj)->length, utf8_string, str);
#else
                                ucs2_to_utf8(0, ((PyUnicodeObject*)obj)->length, utf8_string, str);
#endif
#else
                                char *str = PyUnicode_AsUTF8(obj);
                                if (!string_copy(str, utf8_string, strlen(str) + 1, true)) {
                                    msg = createException(MAL, "pyapi.eval", "Invalid string encoding used. Please return a regular ASCII string, or a Numpy_Unicode object.\n");
                                    goto wrapup;
                                }
#endif
                            } else if (PyBool_Check(obj) || PyLong_Check(obj) || PyInt_Check(obj) || PyFloat_Check(obj)) {
#ifdef HAVE_HGE
                                hge h;
                                pyobject_to_hge(&obj, 0, &h);
                                hge_to_string(utf8_string, h);
#else
                                lng h;
                                pyobject_to_lng(&obj, 0, &h);
                                snprintf(utf8_string, utf8string_minlength, LLFMT, h);
#endif
                            } else {
                                msg = createException(MAL, "pyapi.eval", "Unrecognized Python object. Could not convert to NPY_UNICODE.\n");
                                goto wrapup;
                            }
                            BUNappend(b, utf8_string, FALSE);
                        }
                    }
                    break;
                }
                default:
                    msg = createException(MAL, "pyapi.eval", "Unrecognized type. Could not convert to NPY_UNICODE.\n");
                    goto wrapup;
            }
            GDKfree(utf8_string);

            b->T->nonil = 1 - b->T->nil;
            BATsetcount(b, (BUN) ret->count);
            BATsettrivprop(b);
            break;
        }
    default:
        msg = createException(MAL, "pyapi.eval", "Unrecognized BAT type %s.\n", BatType_Format(bat_type));
        goto wrapup;
    }

    if (ConvertableSQLType(type)) {
        BAT *result;
        msg = ConvertToSQLType(NULL, b, type, &result, &bat_type);
        if (msg != MAL_SUCCEED) { 
            goto wrapup;
        }
        b = result;
    }

    return b;
wrapup:
    *return_message = msg;
    return NULL;
}

bit ConvertableSQLType(sql_subtype *sql_subtype) {
    switch(GetSQLType(sql_subtype)) {
        case EC_DATE:
        case EC_TIME:
        case EC_TIMESTAMP:
        case EC_DEC:
            return 1;
    }
    return 0;
}

int GetSQLType(sql_subtype *sql_subtype) {
    if (!sql_subtype) return -1;
    if (!sql_subtype->type) return -1;
    return sql_subtype->type->eclass;
}

str ConvertFromSQLType(Client cntxt, BAT *b, sql_subtype *sql_subtype, BAT **ret_bat,  int *ret_type)
{
    str res = MAL_SUCCEED;
    int conv_type; 

    assert(sql_subtype);
    assert(sql_subtype->type);

    switch(sql_subtype->type->eclass)
    {
        case EC_DATE:
        case EC_TIME:
        case EC_TIMESTAMP:
            conv_type = TYPE_str;
            break;
        case EC_DEC:
            conv_type = TYPE_dbl;
            break;
        default: 
            return createException(MAL, "pyapi.eval", "Convert From SQL Type: Unrecognized SQL type %s (%d).", sql_subtype->type->sqlname, sql_subtype->type->eclass);
    }

    if (conv_type == TYPE_str)
    {
        // maybe there's a more elegant way for obj->str conversion than calling this MAL function? probably not
        int eclass = sql_subtype->type->eclass;
        int d1 = 0;
        int s1 = 0;
        int has_tz = 0;
        bat bid = b->batCacheid;
        int digits = 0;

        int i;
        int nvar = 7; // variables we need to fill in
        MalBlkRecord mb;
        MalStack*     stk = NULL;
        InstrRecord*  pci = NULL;

        switch(eclass)
        {
            case EC_DATE:
                d1 = 0;
                break;
            case EC_TIME:
                d1 = 1;
                break;
            case EC_TIMESTAMP:
                d1 = 7;
                break;
            default: 
                break;
        }

        // very black MAL magic below
        stk = GDKmalloc(sizeof(MalStack) + nvar * sizeof(ValRecord));
        pci = GDKmalloc(sizeof(InstrRecord) + nvar * sizeof(int));
        assert(stk != NULL && pci != NULL); // cough, cough
        for (i = 0; i < nvar; i++) {
            pci->argv[i] = i;
        }

        stk->stk[0].vtype = TYPE_bat;
        stk->stk[1].val.ival = eclass;
        stk->stk[1].vtype = TYPE_int;
        stk->stk[2].val.ival = d1;
        stk->stk[2].vtype = TYPE_int;
        stk->stk[3].val.ival = s1;
        stk->stk[3].vtype = TYPE_int;
        stk->stk[4].val.ival = has_tz;
        stk->stk[4].vtype = TYPE_int;
        stk->stk[5].val.bval = bid;
        stk->stk[5].vtype = TYPE_bat;
        stk->stk[6].val.ival = digits;
        stk->stk[6].vtype = TYPE_int;

        res = (*SQLbatstr_cast_ptr)(cntxt, &mb, stk, pci);

        if (res == MAL_SUCCEED) {
            *ret_bat = BATdescriptor(stk->stk[0].val.bval);
            *ret_type = TYPE_str;
        } else {
            *ret_bat = NULL;
        }
        
        GDKfree(stk);
        GDKfree(pci);
        return res;
    } 
    else if (conv_type == TYPE_dbl)
    {
        int bat_type = ATOMstorage(b->T->type);
        int hpos = sql_subtype->scale; //this value isn't right, it's always 3. todo: find the right scale value (i.e. where the decimal point is)
        bat result = 0;
        //decimal values can be stored in various numeric fields, so check the numeric field and convert the one it's actually stored in
        switch(bat_type) 
        {
            case TYPE_bte:
                res = (*batbte_dec2_dbl_ptr)(&result, &hpos, &b->batCacheid);
                break;
            case TYPE_sht:
                res = (*batsht_dec2_dbl_ptr)(&result, &hpos, &b->batCacheid);
                break;
            case TYPE_int:
                res = (*batint_dec2_dbl_ptr)(&result, &hpos, &b->batCacheid);
                break;
            case TYPE_lng:
                res = (*batlng_dec2_dbl_ptr)(&result, &hpos, &b->batCacheid);
                break;
#ifdef HAVE_HGE
            case TYPE_hge:
                res = (*bathge_dec2_dbl_ptr)(&result, &hpos, &b->batCacheid);
                break;
#endif
            default: 
                return createException(MAL, "pyapi.eval", "Unsupported decimal storage type.");
        }
        if (res == MAL_SUCCEED) {
            *ret_bat = BATdescriptor(result);
            *ret_type = TYPE_dbl;
        } else {
            *ret_bat = NULL;
        }
        return res;
    }
    return createException(MAL, "pyapi.eval", "Unrecognized conv type.");
}

str 
ConvertToSQLType(Client cntxt, BAT *b, sql_subtype *sql_subtype, BAT **ret_bat, int *ret_type)
{
    str res = MAL_SUCCEED;
    bat result_bat = 0;
    int digits = sql_subtype->digits;
    int scale = sql_subtype->scale;
    (void) cntxt;

    assert(sql_subtype);
    assert(sql_subtype->type);

    switch(sql_subtype->type->eclass)
    {
        case EC_TIMESTAMP:
            res = (*batstr_2time_timestamp_ptr)(&result_bat, &b->batCacheid, &digits);
            break;
        case EC_TIME:
            res = (*batstr_2time_daytime_ptr)(&result_bat, &b->batCacheid, &digits);
            break;
        case EC_DATE:
            res = (*batstr_2_date_ptr)(&result_bat, &b->batCacheid);
            break;
        case EC_DEC:
            res = (*batdbl_num2dec_lng_ptr)(&result_bat, &b->batCacheid, &digits, &scale);
            break;
        default: 
            return createException(MAL, "pyapi.eval", "Convert To SQL Type: Unrecognized SQL type %s (%d).", sql_subtype->type->sqlname, sql_subtype->type->eclass);
    }
    if (res == MAL_SUCCEED) {
        *ret_bat = BATdescriptor(result_bat);
        *ret_type = (*ret_bat)->T->type;
    }

    return res;
}

static 
void ComputeParallelAggregation(AggrParams *p)
{
    int i;
    size_t group_it, ai;
    bool gstate = 0;
    //now perform the actual aggregation
    //we perform one aggregation per group

    //we need the GIL to execute the functions
    gstate = Python_ObtainGIL();
    for(group_it = p->group_start; group_it < p->group_end; group_it++) {
        // we first have to construct new 
        PyObject *pArgsPartial = PyTuple_New(p->named_columns + p->additional_columns);
        PyObject *pColumnsPartial = PyDict_New();
        PyObject *result;
        size_t group_elements = (*p->group_counts)[group_it];
        ai = 0;
        // iterate over columns
        for(i = 0; i < (int)p->named_columns; i++) {
            PyObject *vararray = NULL;
            PyInput input = (*p->pyinput_values)[i];
            if (input.scalar) {
                // scalar not handled yet
                vararray = input.result;
            } else {
                npy_intp elements[1] = { group_elements };
                switch(input.bat_type) {
                    case TYPE_bte:
                        vararray = PyArray_New(&PyArray_Type, 1, 
                            elements, 
                            NPY_INT8, 
                            NULL, ((bte***)(*p->split_bats))[group_it][i], 0, 
                            NPY_ARRAY_CARRAY || !NPY_ARRAY_WRITEABLE, NULL);
                        break;
                    case TYPE_sht:
                        vararray = PyArray_New(&PyArray_Type, 1, 
                            elements, 
                            NPY_INT16, 
                            NULL, ((sht***)(*p->split_bats))[group_it][i], 0, 
                            NPY_ARRAY_CARRAY || !NPY_ARRAY_WRITEABLE, NULL);
                        break;
                    case TYPE_int:
                        vararray = PyArray_New(&PyArray_Type, 1, 
                            elements, 
                            NPY_INT32, 
                            NULL, ((int***)(*p->split_bats))[group_it][i], 0, 
                            NPY_ARRAY_CARRAY || !NPY_ARRAY_WRITEABLE, NULL);
                        break;
                    case TYPE_lng:
                        vararray = PyArray_New(&PyArray_Type, 1, 
                            elements, 
                            NPY_INT64, 
                            NULL, ((lng***)(*p->split_bats))[group_it][i], 0, 
                            NPY_ARRAY_CARRAY || !NPY_ARRAY_WRITEABLE, NULL);
                        break;
                    case TYPE_flt:
                        vararray = PyArray_New(&PyArray_Type, 1, 
                            elements, 
                            NPY_FLOAT32, 
                            NULL, ((flt***)(*p->split_bats))[group_it][i], 0, 
                            NPY_ARRAY_CARRAY || !NPY_ARRAY_WRITEABLE, NULL);
                        break;
                #ifdef HAVE_HGE
                    case TYPE_hge:
                #endif
                    case TYPE_dbl:
                        vararray = PyArray_New(&PyArray_Type, 1, 
                            elements, 
                            NPY_FLOAT64, 
                            NULL, ((dbl***)(*p->split_bats))[group_it][i], 0, 
                            NPY_ARRAY_CARRAY || !NPY_ARRAY_WRITEABLE, NULL);
                        break;
                    case TYPE_str:
                        vararray = PyArray_New(&PyArray_Type, 1, 
                            elements, 
                            NPY_OBJECT, 
                            NULL, ((PyObject****)(*p->split_bats))[group_it][i], 0, 
                            NPY_ARRAY_CARRAY || !NPY_ARRAY_WRITEABLE, NULL);
                        break;
                }

                if (vararray == NULL) {
                    p->msg = createException(MAL, "pyapi.eval", MAL_MALLOC_FAIL" to create NumPy array.");
                    goto wrapup;
                }
            }
            // fill in _columns array
            PyDict_SetItemString(pColumnsPartial, (*p->args)[p->base + i], vararray);

            PyTuple_SetItem(pArgsPartial, ai++, vararray);
        }

        // additional parameters
        PyTuple_SetItem(pArgsPartial, ai++, pColumnsPartial);
        PyTuple_SetItem(pArgsPartial, ai++, *p->column_types_dict); Py_INCREF(*p->column_types_dict);
        PyTuple_SetItem(pArgsPartial, ai++, *p->connection); Py_INCREF(*p->connection);

        // call the aggregation function
        result = PyObject_CallObject(*p->function, pArgsPartial);
        Py_DECREF(pArgsPartial);

        if (result == NULL) {
            p->msg = PyError_CreateException("Python exception", *p->pycall);
            goto wrapup;
        }
        // gather results
        p->result_objects[group_it] = result;
    }
    //release the GIL again   
wrapup: 
    gstate = Python_ReleaseGIL(gstate);
}

bool PyType_IsNumpyArray(PyObject *object)
{
    return PyArray_CheckExact(object);
}

bool Python_ObtainGIL(void)
{
    PyGILState_STATE gstate = PyGILState_Ensure();
    return gstate == PyGILState_LOCKED ? 0 : 1;
}

bool Python_ReleaseGIL(bool state)
{
    PyGILState_STATE gstate = state == 0 ? PyGILState_LOCKED : PyGILState_UNLOCKED;
    PyGILState_Release(gstate);
    return 0;
}

void* lookup_function(char *func, char* library) {
    void *dl, *fun;
    dl = mdlopen(library, RTLD_NOW | RTLD_GLOBAL);
    if (dl == NULL) {
        return NULL;
    }
    fun = dlsym(dl, func);
    dlclose(dl);
    return fun;
}
<|MERGE_RESOLUTION|>--- conflicted
+++ resolved
@@ -438,15 +438,9 @@
 //! [EXECUTE_CODE] Step 3: It executes the Python code using the Numpy arrays as arguments
 //! [RETURN_VALUES] Step 4: It collects the return values and converts them back into BATs
 //! If 'mapped' is set to True, it will fork a separate process at [FORK_PROCESS] that executes Step 1-3, the process will then write the return values into memory mapped files and exit, then Step 4 is executed by the main process
-<<<<<<< HEAD
-static str PyAPIeval(Client cntxt, MalBlkPtr mb, MalStkPtr stk, InstrPtr pci, bit grouped, bit mapped) {
-    sql_func * sqlfun = *(sql_func**) getArgReference(stk, pci, pci->retc);
-    str exprStr = *getArgReference_str(stk, pci, pci->retc + 1);
-=======
 str PyAPIeval(Client cntxt, MalBlkPtr mb, MalStkPtr stk, InstrPtr pci, bit grouped, bit mapped) {
     sql_func * sqlfun;
     str exprStr;
->>>>>>> f11a7eb3
 
     const int additional_columns = 3;
     int i = 1, ai = 0;
