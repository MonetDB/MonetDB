--- conflicted
+++ resolved
@@ -43,12 +43,7 @@
 	int *varisfor = NULL, *varforvalue = NULL;
 	str msg = MAL_SUCCEED;
 
-<<<<<<< HEAD
-	(void) stk;					/* to fool compilers */
-=======
-	(void) cntxt;
 	(void) stk;
->>>>>>> a4ec2020
 
 	if (mb->inlineProp)
 		goto wrapup1;
