--- conflicted
+++ resolved
@@ -73,18 +73,11 @@
 
 	/* Defense line against incorrect plans */
 	/* Plan is unaffected */
-<<<<<<< HEAD
-	// if( msg == MAL_SUCCEED) msg = chkTypes(cntxt->usermodule, mb, FALSE);
-	// if ( msg == MAL_SUCCEED) msg = chkFlow(mb);
-	// if ( msg == MAL_SUCCEED) msg = chkDeclarations(mb);
-	//
-=======
 	// msg = chkTypes(cntxt->usermodule, mb, FALSE);
 	// if ( msg == MAL_SUCCEED) 
 	//	msg = chkFlow(mb);
 	// if ( msg == MAL_SUCCEED) 
 	// 	msg = chkDeclarations(mb);
->>>>>>> 3cc428dc
     /* keep all actions taken as a post block comment
 	 * and update statics */
 	usec= GDKusec() - usec;
