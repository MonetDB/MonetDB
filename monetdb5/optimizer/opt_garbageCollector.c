/*
 * This Source Code Form is subject to the terms of the Mozilla Public
 * License, v. 2.0.  If a copy of the MPL was not distributed with this
 * file, You can obtain one at http://mozilla.org/MPL/2.0/.
 *
 * Copyright 1997 - July 2008 CWI, August 2008 - 2019 MonetDB B.V.
 */

#include "monetdb_config.h"
#include "opt_garbageCollector.h"
#include "mal_interpreter.h"
#include "mal_builder.h"
#include "mal_function.h"
#include "opt_prelude.h"

/* The garbage collector is focused on removing temporary BATs only.
 * Leaving some garbage on the stack is an issue.
 *
 * The end-of-life of a BAT may lay within block bracket. This calls
 * for care, as the block may trigger a loop and then the BATs should
 * still be there.
 *
 * The life time of such BATs is forcefully terminated after the block exit.
 */
str
OPTgarbageCollectorImplementation(Client cntxt, MalBlkPtr mb, MalStkPtr stk, InstrPtr pci)
{
	int i, limit;
	InstrPtr p;
	int actions = 0;
	char buf[256];
	lng usec = GDKusec();
	str msg = MAL_SUCCEED;
	char *used;

	(void) pci;
	(void) stk;
	if ( mb->inlineProp)
		return 0;
	
	used = (char*) GDKzalloc(sizeof(char) * mb->vtop);
	if ( used == NULL)
		throw(MAL, "optimizer.garbagecollector", SQLSTATE(HY013) MAL_MALLOC_FAIL);

	limit = mb->stop;

	/* variables get their name from the position */
	/* rename all temporaries used for ease of variable table interpretation */
	/* this code should not be necessary is variables always keep their position */
 	for( i = 0; i < mb->vtop; i++){
		//strcpy(buf, getVarName(mb,i));
		if (getVarName(mb,i)[0] == 'X' && getVarName(mb,i)[1] == '_')
			snprintf(getVarName(mb,i),IDLENGTH,"X_%d",i);
		else
		if (getVarName(mb,i)[0] == 'C' && getVarName(mb,i)[1] == '_')
			snprintf(getVarName(mb,i),IDLENGTH,"C_%d",i);
		//if(strcmp(buf, getVarName(mb,i)) )
			//fprintf(stderr, "non-matching name/entry %s %s\n", buf, getVarName(mb,i));
	}

	// move SQL query definition to the front for event profiling tools
	p = NULL;
	for(i = 0; i < limit; i++)
		if(mb->stmt[i] && getModuleId(mb->stmt[i]) == querylogRef && getFunctionId(mb->stmt[i]) == defineRef ){
			p = getInstrPtr(mb,i);
			break;
		}
	
	if( p != NULL){
		for(  ; i > 1; i--)
			mb->stmt[i] = mb->stmt[i-1];
		mb->stmt[1] = p;
		actions = 1;
	}
<<<<<<< HEAD
=======
*/

	if ( newMalBlkStmt(mb,mb->ssize) < 0) 
		throw(MAL, "optimizer.garbagecollector", SQLSTATE(HY013) MAL_MALLOC_FAIL);
>>>>>>> c28d38a7

	// Actual garbage collection stuff, just mark them for re-assessment
	p = NULL;
	for (i = 0; i < limit; i++) {
		p = getInstrPtr(mb, i);
		p->gc &=  ~GARBAGECONTROL;
		p->typechk = TYPE_UNKNOWN;
		/* Set the program counter to ease profiling */
		p->pc = i;
		if ( p->token == ENDsymbol)
			break;
	}
	/* A good MAL plan should end with an END instruction */
	if( p && p->token != ENDsymbol){
		throw(MAL, "optimizer.garbagecollector", SQLSTATE(42000) "Incorrect MAL plan encountered");
	}
	getInstrPtr(mb,0)->gc |= GARBAGECONTROL;
	GDKfree(used);
    if( OPTdebug &  OPTgarbagecollector)
	{ 	int k;
		fprintf(stderr, "#Garbage collected BAT variables \n");
		for ( k =0; k < mb->vtop; k++)
		fprintf(stderr,"%10s eolife %3d  begin %3d lastupd %3d end %3d\n",
			getVarName(mb,k), getVarEolife(mb,k),
			getBeginScope(mb,k), getLastUpdate(mb,k), getEndScope(mb,k));
		chkFlow(mb);
		if ( mb->errors != MAL_SUCCEED ){
			fprintf(stderr,"%s\n",mb->errors);
			freeException(mb->errors);
			mb->errors = MAL_SUCCEED;
		}
		fprintFunction(stderr,mb, 0, LIST_MAL_ALL);
		fprintf(stderr, "End of GCoptimizer\n");
	}

	/* leave a consistent scope admin behind */
	setVariableScope(mb);
	/* Defense line against incorrect plans */
	if( actions > 0){
		chkTypes(cntxt->usermodule, mb, FALSE);
		chkFlow(mb);
		chkDeclarations(mb);
	}

	/* keep all actions taken as a post block comment */
	usec = GDKusec()- usec;
	snprintf(buf,256,"%-20s actions=%2d time=" LLFMT " usec","garbagecollector",actions, usec);
	newComment(mb,buf);
	if( actions > 0)
		addtoMalBlkHistory(mb);
	return msg;
}
<|MERGE_RESOLUTION|>--- conflicted
+++ resolved
@@ -72,13 +72,6 @@
 		mb->stmt[1] = p;
 		actions = 1;
 	}
-<<<<<<< HEAD
-=======
-*/
-
-	if ( newMalBlkStmt(mb,mb->ssize) < 0) 
-		throw(MAL, "optimizer.garbagecollector", SQLSTATE(HY013) MAL_MALLOC_FAIL);
->>>>>>> c28d38a7
 
 	// Actual garbage collection stuff, just mark them for re-assessment
 	p = NULL;
