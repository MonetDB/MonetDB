--- conflicted
+++ resolved
@@ -36,17 +36,6 @@
 	(void) stk;
 	if ( mb->inlineProp)
 		return 0;
-
-	limit = mb->stop;
-	
-<<<<<<< HEAD
-	TRC_DEBUG(MAL_OPT_GC, "GARBAGECOLLECTOR optimizer enter\n");
-
-	used = (char*) GDKzalloc(sizeof(char) * mb->vtop);
-	if ( used == NULL)
-		throw(MAL, "optimizer.garbagecollector", SQLSTATE(HY001) MAL_MALLOC_FAIL);
-=======
->>>>>>> b5ff0369
 
 	limit = mb->stop;
 
@@ -95,41 +84,23 @@
 		throw(MAL, "optimizer.garbagecollector", SQLSTATE(42000) "Incorrect MAL plan encountered");
 	}
 	getInstrPtr(mb,0)->gc |= GARBAGECONTROL;
-<<<<<<< HEAD
-	GDKfree(used);
-
-	/* CHECK */
-	// From here
-	int k;
-	TRC_DEBUG(MAL_OPT_GC, "Garbage collected BAT variables\n");
-	for ( k =0; k < mb->vtop; k++)
-	TRC_DEBUG(MAL_OPT_GC, "%10s eolife %3d begin %3d lastupd %3d end %3d\n",
-					getVarName(mb,k), getVarEolife(mb,k),
-					getBeginScope(mb,k), getLastUpdate(mb,k), getEndScope(mb,k));
-	chkFlow(mb);
-	if ( mb->errors != MAL_SUCCEED ){
-		TRC_DEBUG(MAL_OPT_GC, "%s\n", mb->errors);
-		freeException(mb->errors);
-		mb->errors = MAL_SUCCEED;
-=======
-    if( OPTdebug &  OPTgarbagecollector)
-	{ 	int k;
-		fprintf(stderr, "#Garbage collected BAT variables \n");
+	TRC_DEBUG_IF(MAL_OPT_GC)
+    {
+		int k;
+		TRC_DEBUG_ENDIF(MAL_OPT_GC, "Garbage collected BAT variables \n");
 		for ( k =0; k < mb->vtop; k++)
-		fprintf(stderr,"%10s eolife %3d  begin %3d lastupd %3d end %3d\n",
+		TRC_DEBUG_ENDIF(MAL_OPT_GC, "%10s eolife %3d begin %3d lastupd %3d end %3d\n",
 			getVarName(mb,k), getVarEolife(mb,k),
 			getBeginScope(mb,k), getLastUpdate(mb,k), getEndScope(mb,k));
 		chkFlow(mb);
 		if ( mb->errors != MAL_SUCCEED ){
-			fprintf(stderr,"%s\n",mb->errors);
+			TRC_DEBUG_ENDIF(MAL_OPT_GC, "%s\n", mb->errors);
 			freeException(mb->errors);
 			mb->errors = MAL_SUCCEED;
 		}
-		fprintFunction(stderr,mb, 0, LIST_MAL_ALL);
-		fprintf(stderr, "End of GCoptimizer\n");
->>>>>>> b5ff0369
-	}
-	// To here is in DEBUG MAL_OPT_GC
+		debugFunction(MAL_OPT_GC, mb, 0, LIST_MAL_ALL);
+		TRC_DEBUG_ENDIF(MAL_OPT_GC, "End of GCoptimizer\n");
+    }
 
 	/* leave a consistent scope admin behind */
 	setVariableScope(mb);
