--- conflicted
+++ resolved
@@ -136,7 +136,6 @@
 	{ 	int k;
 		fprintf(stderr, "#Garbage collected BAT variables \n");
 		for ( k =0; k < vlimit; k++)
-<<<<<<< HEAD
 		fprintf(stderr,"%10s eolife %3d  begin %3d lastupd %3d end %3d\n",
 			getVarName(mb,k), mb->var[k]->eolife,
 			getBeginScope(mb,k), getLastUpdate(mb,k), getEndScope(mb,k));
@@ -146,12 +145,6 @@
 			GDKfree(mb->errors);
 			mb->errors = MAL_SUCCEED;
 		}
-=======
-			fprintf(stderr,"%10s eolife %3d  begin %3d lastupd %3d end %3d\n",
-				getVarName(mb,k), mb->var[k]->eolife,
-				getBeginScope(mb,k), getLastUpdate(mb,k), getEndScope(mb,k));
-		chkFlow(cntxt->fdout,mb);
->>>>>>> 5d5aec42
 		fprintFunction(stderr,mb, 0, LIST_MAL_ALL);
 		fprintf(stderr, "End of GCoptimizer\n");
 	}
@@ -159,33 +152,24 @@
 
 	/* rename all temporaries for ease of debugging */
 	for( i = 0; i < mb->vtop; i++)
-		if( sscanf(getVarName(mb,i),"X_%d", &j) == 1)
-			snprintf(getVarName(mb,i),IDLENGTH,"X_%d",i);
-		else if( sscanf(getVarName(mb,i),"C_%d", &j) == 1)
-			snprintf(getVarName(mb,i),IDLENGTH,"C_%d",i);
+	if( sscanf(getVarName(mb,i),"X_%d", &j) == 1)
+		snprintf(getVarName(mb,i),IDLENGTH,"X_%d",i);
+	else
+	if( sscanf(getVarName(mb,i),"C_%d", &j) == 1)
+		snprintf(getVarName(mb,i),IDLENGTH,"C_%d",i);
 
 	/* leave a consistent scope admin behind */
 	setVariableScope(mb);
-<<<<<<< HEAD
     /* Defense line against incorrect plans */
-    if( actions+1 > 0){
+    if( actions > 0){
         chkTypes(cntxt->usermodule, mb, FALSE);
         chkFlow(mb);
         chkDeclarations(mb);
     }
     /* keep all actions taken as a post block comment */
-=======
-	/* Defense line against incorrect plans */
-	if (actions > 0) {
-		chkTypes(cntxt->fdout, cntxt->nspace, mb, FALSE);
-		chkFlow(cntxt->fdout, mb);
-		chkDeclarations(cntxt->fdout, mb);
-	}
-	/* keep all actions taken as a post block comment */
->>>>>>> 5d5aec42
 	usec = GDKusec()- usec;
-	snprintf(buf,256,"%-20s actions=%2d time=" LLFMT " usec","garbagecollector",actions, usec);
-	newComment(mb,buf);
+    snprintf(buf,256,"%-20s actions=%2d time=" LLFMT " usec","garbagecollector",actions, usec);
+    newComment(mb,buf);
 	if( actions >= 0)
 		addtoMalBlkHistory(mb);
 
