/*
 * This Source Code Form is subject to the terms of the Mozilla Public
 * License, v. 2.0.  If a copy of the MPL was not distributed with this
 * file, You can obtain one at http://mozilla.org/MPL/2.0/.
 *
 * Copyright 1997 - July 2008 CWI, August 2008 - 2019 MonetDB B.V.
 */

/*
 * Selectively inject serialization operations when we know the
 * raw footprint of the query exceeds 80% of RAM.
 */

#include "monetdb_config.h"
#include "mal_instruction.h"
#include "opt_volcano.h"

// delaying the startup should not be continued throughout the plan
// after the startup phase there should be intermediate work to do
//A heuristic to check it
#define MAXdelays 128

str
OPTvolcanoImplementation(Client cntxt, MalBlkPtr mb, MalStkPtr stk, InstrPtr pci)
{
	int i, limit;
	int mvcvar = -1;
	int count=0;
	InstrPtr p,q, *old = mb->stmt;
	char buf[256];
	lng usec = GDKusec();
	str msg = MAL_SUCCEED;

	(void) pci;
	(void) cntxt;
	(void) stk;		/* to fool compilers */

    if ( mb->inlineProp )
        return MAL_SUCCEED;

	TRC_DEBUG(MAL_OPT_VOLCANO, "VOLCANO optimizer enter\n");

    limit= mb->stop;
    if ( newMalBlkStmt(mb, mb->ssize + 20) < 0)
		throw(MAL,"optimizer.volcano", SQLSTATE(HY001) MAL_MALLOC_FAIL);
	for (i = 0; i < limit; i++) {
		p = old[i];

		pushInstruction(mb,p);
		if( getModuleId(p) == sqlRef && getFunctionId(p)== mvcRef ){
			mvcvar = getArg(p,0);
			continue;
		}

		if( count < MAXdelays && getModuleId(p) == algebraRef ){
			if( getFunctionId(p) == selectRef ||
				getFunctionId(p) == thetaselectRef ||
				getFunctionId(p) == likeselectRef ||
				getFunctionId(p) == joinRef
			){
				q= newInstruction(0,languageRef,blockRef);
				setDestVar(q, newTmpVariable(mb,TYPE_any));
				q =  addArgument(mb,q,mvcvar);
				q =  addArgument(mb,q,getArg(p,0));
				mvcvar=  getArg(q,0);
				pushInstruction(mb,q);
				count++;
			}
			continue;
		}
		if( count < MAXdelays && getModuleId(p) == groupRef ){
			if( getFunctionId(p) == subgroupdoneRef || getFunctionId(p) == groupdoneRef ){
				q= newInstruction(0,languageRef,blockRef);
				setDestVar(q, newTmpVariable(mb,TYPE_any));
				q =  addArgument(mb,q,mvcvar);
				q =  addArgument(mb,q,getArg(p,0));
				mvcvar=  getArg(q,0);
				pushInstruction(mb,q);
				count++;
			}
		}
		if( getModuleId(p) == sqlRef){
			if ( getFunctionId(p) == bindRef ||
				getFunctionId(p) == bindidxRef || 
				getFunctionId(p)== tidRef ||
				getFunctionId(p)== appendRef ||
				getFunctionId(p)== updateRef ||
				getFunctionId(p)== deleteRef
			){
				setArg(p,p->retc,mvcvar);
			}
		}
	} 
	GDKfree(old);

    /* Defense line against incorrect plans */
    if( count){
        chkTypes(cntxt->usermodule, mb, FALSE);
        chkFlow(mb);
        chkDeclarations(mb);
    }
    /* keep all actions taken as a post block comment */
	usec = GDKusec()- usec;
    snprintf(buf,256,"%-20s actions=%2d time=" LLFMT " usec","volcano",count,usec);
    newComment(mb,buf);
	if( count > 0)
		addtoMalBlkHistory(mb);
<<<<<<< HEAD

	debugFunction(MAL_OPT_VOLCANO, mb, 0, LIST_MAL_ALL);
	TRC_DEBUG(MAL_OPT_VOLCANO, "VOLCANO optimizer exit\n");

=======
>>>>>>> eb66093c
	return msg;
}<|MERGE_RESOLUTION|>--- conflicted
+++ resolved
@@ -105,12 +105,5 @@
     newComment(mb,buf);
 	if( count > 0)
 		addtoMalBlkHistory(mb);
-<<<<<<< HEAD
-
-	debugFunction(MAL_OPT_VOLCANO, mb, 0, LIST_MAL_ALL);
-	TRC_DEBUG(MAL_OPT_VOLCANO, "VOLCANO optimizer exit\n");
-
-=======
->>>>>>> eb66093c
 	return msg;
 }