/*
 * This Source Code Form is subject to the terms of the Mozilla Public
 * License, v. 2.0.  If a copy of the MPL was not distributed with this
 * file, You can obtain one at http://mozilla.org/MPL/2.0/.
 *
 * Copyright 1997 - July 2008 CWI, August 2008 - 2019 MonetDB B.V.
 */

#include "monetdb_config.h"
#include "opt_remoteQueries.h"
#include "mal_interpreter.h"	/* for showErrors() */
#include "mal_builder.h"

/*
 * The instruction sent is produced with a variation of call2str
 * from the debugger.
 */
static str
RQcall2str(MalBlkPtr mb, InstrPtr p)
{
	int k;
	size_t len=1;
	str msg;
	str s,cv= NULL;

	msg = (str) GDKmalloc(BUFSIZ);
	if (msg == NULL)
		return NULL;
	msg[0]='#';
	msg[1]=0;
	if( p->barrier)
		strcat(msg, operatorName(p->barrier));
	
	if( p->retc > 1) strcat(msg,"(");
	len = strlen(msg);
	for (k = 0; k < p->retc; k++) {
		if( isVarUDFtype(mb, getArg(p,k)) ){
			str tpe = getTypeName(getVarType(mb, getArg(p, k)));
			sprintf(msg+len, "%s:%s ", getVarName(mb, getArg(p,k)), tpe);
			GDKfree(tpe);
		} else
			sprintf(msg+len, "%s", getVarName(mb,getArg(p,k)));
		if (k < p->retc - 1)
			strcat(msg,",");
		len = strlen(msg);
	}
	if( p->retc > 1) strcat(msg,")");
	sprintf(msg+len,":= %s.%s(",getModuleId(p),getFunctionId(p));
	s = strchr(msg, '(');
	if (s) {
		s++;
		*s = 0;
		len = strlen(msg);
		for (k = p->retc; k < p->argc; k++) {
			VarPtr v = getVar(mb, getArg(p, k));
			if( isVarConstant(mb, getArg(p,k)) ){
				if( v->type == TYPE_void) {
					sprintf(msg+len, "nil");
				} else {
					if ((cv = VALformat(&v->value)) == NULL) {
						GDKfree(msg);
						return NULL;
					}
					sprintf(msg+len,"%s:%s",cv, ATOMname(v->type));
					GDKfree(cv);
				}

			} else
				sprintf(msg+len, "%s", v->id);
			if (k < p->argc - 1)
				strcat(msg,",");
			len = strlen(msg);
		}
		strcat(msg,");");
	}
/* printf("#RQcall:%s\n",msg);*/
	return msg;
}
/*
 * The algorithm follows the common scheme used so far.
 * Instructions are taken out one-by-one and copied
 * to the new block.
 *
 * A local cache of connections is established, because
 * the statements related to a single remote database
 * should be executed in the same stack context.
 * A pitfall is to create multiple connections with
 * their isolated runtime environment.
 */
#define lookupServer(X)\
	/* lookup the server connection */\
	if( location[getArg(p,0)] == 0){\
		db = 0;\
		if( isVarConstant(mb,getArg(p,X)) )\
			db= getVarConstant(mb, getArg(p,X)).val.sval;\
		for(k=0; k<dbtop; k++)\
			if( strcmp(db, dbalias[k].dbname)== 0)\
				break;\
		\
		if( k== dbtop){\
			r= newInstruction(mb,mapiRef,lookupRef);\
			j= getArg(r,0)= newTmpVariable(mb, TYPE_int);\
			r= pushArgument(mb,r, getArg(p,X));\
			pushInstruction(mb,r);\
			dbalias[dbtop].dbhdl= j;\
			dbalias[dbtop++].dbname= db;\
			if( dbtop== 127) dbtop--;\
		} else j= dbalias[k].dbhdl;\
		location[getArg(p,0)]= j;\
	} else j= location[getArg(p,0)];

#define prepareRemote(X)\
	r= newInstruction(mb,mapiRef,rpcRef);\
	getArg(r,0)= newTmpVariable(mb, X);\
	r= pushArgument(mb,r,j);

#define putRemoteVariables()\
	for(j=p->retc; j<p->argc; j++)\
	if( location[getArg(p,j)] == 0 && !isVarConstant(mb,getArg(p,j)) ){\
		q= newInstruction(0, mapiRef, putRef);\
		getArg(q,0)= newTmpVariable(mb, TYPE_void);\
		q= pushArgument(mb,q,location[getArg(p,j)]);\
		q= pushStr(mb,q, getVarName(mb,getArg(p,j)));\
		(void) pushArgument(mb,q,getArg(p,j));\
		pushInstruction(mb,q);\
	}

#define remoteAction()\
	s= RQcall2str(mb,p);\
	r= pushStr(mb,r,s+1);\
	GDKfree(s);\
	pushInstruction(mb,r);\
	freeInstruction(p);\
	doit++;

typedef struct{
	str dbname;
	int dbhdl;
} DBalias;

str
OPTremoteQueriesImplementation(Client cntxt, MalBlkPtr mb, MalStkPtr stk, InstrPtr pci)
{
	InstrPtr p, q, r, *old;
	int i, j, cnt, limit, slimit, doit=0;
	int remoteSite,collectFirst;
	int *location;
	DBalias *dbalias;
	int dbtop,k;
	char buf[BUFSIZ],*s, *db;
	ValRecord cst;
	lng usec = GDKusec();
	str msg = MAL_SUCCEED;

	cst.vtype= TYPE_int;
	cst.val.ival= 0;
	cst.len = 0;

	(void) cntxt;
	(void) stk;
	(void) pci;

	TRC_DEBUG(MAL_OPT_REMOTE, "REMOTEQUERIES optimizer enter\n");

	limit = mb->stop;
	slimit = mb->ssize;
	old = mb->stmt;

	location= (int*) GDKzalloc(mb->vsize * sizeof(int));
	if ( location == NULL)
		throw(MAL, "optimizer.remote", SQLSTATE(HY001) MAL_MALLOC_FAIL);
	dbalias= (DBalias*) GDKzalloc(128 * sizeof(DBalias));
	if (dbalias == NULL){
		GDKfree(location);
		throw(MAL, "optimizer.remote", SQLSTATE(HY001) MAL_MALLOC_FAIL);
	}
	dbtop= 0;

	if ( newMalBlkStmt(mb, mb->ssize) < 0){
		GDKfree(dbalias);
		GDKfree(location);
		throw(MAL, "optimizer.remote", SQLSTATE(HY001) MAL_MALLOC_FAIL);
	}

	for (i = 0; i < limit; i++) {
		p = old[i];

		/* detect remote instructions */
		cnt=0;
		for(j=0; j<p->argc; j++)
			if (location[getArg(p,j)])
				cnt++;

		/* detect remote variable binding */
		
		if( (getModuleId(p)== mapiRef && getFunctionId(p)==bindRef)){
			if( p->argc == 3 && getArgType(mb,p,1) == TYPE_int ) {
				int tpe;
				setVarUDFtype(mb,getArg(p,0));
				j = getArg(p,1); /* lookupServer with key */
				tpe = getArgType(mb,p,0);
				/* result is remote */
				location[getArg(p,0)]= j;

				/* turn the instruction into a local one */
				/* one argument less */
				p->argc--;
				/* only use the second argument (string) */
				getArg(p,1)= getArg(p,2);

				getModuleId(p) = bbpRef;

				prepareRemote(tpe)
				putRemoteVariables()
				remoteAction()
			} else
				pushInstruction(mb,p);
		} else if( (getModuleId(p)== sqlRef && getFunctionId(p)==evalRef) ){
			if( p->argc == 3){
				/* a remote sql eval is needed */
				lookupServer(1)

				/* turn the instruction into a local one */
				/* one argument less */
				p->argc--;
				/* only use the second argument (string) */
				getArg(p,1)= getArg(p,2);

				prepareRemote(TYPE_void)

				s= RQcall2str(mb,p);
				r= pushStr(mb,r,s+1);
				GDKfree(s);
				pushInstruction(mb,r);
				freeInstruction(p);
				doit++;
			}
		} else if( (getModuleId(p)== sqlRef && getFunctionId(p)==bindRef) ){

			if( p->argc == 6 && getArgType(mb,p,4) == TYPE_str ) {
				int tpe;
				setVarUDFtype(mb,getArg(p,0));
				j = getArg(p,1); /* lookupServer with key */
				tpe = getArgType(mb,p,0);

				lookupServer(4)

				/* turn the instruction into a local one */
				getArg(p,4)= defConstant(mb, TYPE_int, &cst);

				prepareRemote(tpe)
				putRemoteVariables()
				remoteAction()
			} else
				pushInstruction(mb,p);
		} else
		if(getModuleId(p)== sqlRef && getFunctionId(p)== binddbatRef) {

			if( p->argc == 5 && getArgType(mb,p,3) == TYPE_str ) {
				lookupServer(3)

				/* turn the instruction into a local one */
				getArg(p,3)= defConstant(mb, TYPE_int, &cst);

				prepareRemote(TYPE_void)
				putRemoteVariables()
				remoteAction()
			} else {
<<<<<<< HEAD
				TRC_DEBUG(MAL_OPT_REMOTE, "Found remote variable %s ad %d\n",
										getVarName(mb,getArg(p,0)), location[getArg(p,0)]);
=======
>>>>>>> eb66093c
				pushInstruction(mb,p);
			}
		} else
		if( getModuleId(p) && strcmp(getModuleId(p),"optimizer")==0 &&
		    getFunctionId(p) && strcmp(getFunctionId(p),"remoteQueries")==0 )
			freeInstruction(p);
		else if (cnt == 0 || p->barrier) /* local only or flow control statement */
			pushInstruction(mb,p);
		else {
			/*
			 * The hard part is to decide what to do with instructions that
			 * contain a reference to a remote variable.
			 * In the first implementation we use the following policy.
			 * If there are multiple sites involved, all arguments are
			 * moved local for processing. Moreover, all local arguments
			 * to be shipped should be simple.
			 */
			remoteSite=0;
			collectFirst= FALSE;
			for(j=0; j<p->argc; j++)
			if( location[getArg(p,j)]){
				if (remoteSite == 0)
					remoteSite= location[getArg(p,j)];
				else if( remoteSite != location[getArg(p,j)])
					collectFirst= TRUE;
			}
			if( getModuleId(p)== ioRef || (getModuleId(p)== sqlRef
		            && (getFunctionId(p)== resultSetRef ||
				getFunctionId(p)== rsColumnRef)))
				 collectFirst= TRUE;

			/* local BATs are not shipped */
			if( remoteSite && collectFirst== FALSE)
				for(j=p->retc; j<p->argc; j++)
				if( location[getArg(p,j)] == 0 &&
					isaBatType(getVarType(mb,getArg(p,j))))
						collectFirst= TRUE;

			if (collectFirst){
				/* perform locally */
				for(j=p->retc; j<p->argc; j++)
				if( location[getArg(p,j)]){
					q= newInstruction(0,mapiRef,rpcRef);
					getArg(q,0)= getArg(p,j);
					q= pushArgument(mb,q,location[getArg(p,j)]);
					snprintf(buf,BUFSIZ,"io.print(%s);",
						getVarName(mb,getArg(p,j)) );
					q=  pushStr(mb,q,buf);
					pushInstruction(mb,q);
				}
				pushInstruction(mb,p);
				/* as of now all the targets are also local */
				for(j=0; j<p->retc; j++)
					location[getArg(p,j)]= 0;
				doit++;
			} else if (remoteSite){
				/* single remote site involved */
				r= newInstruction(mb,mapiRef,rpcRef);
				getArg(r,0)= newTmpVariable(mb, TYPE_void);
				r= pushArgument(mb, r, remoteSite);

				for(j=p->retc; j<p->argc; j++)
				if( location[getArg(p,j)] == 0 && !isVarConstant(mb,getArg(p,j)) ){
					q= newInstruction(0,mapiRef,putRef);
					getArg(q,0)= newTmpVariable(mb, TYPE_void);
					q= pushArgument(mb, q, remoteSite);
					q= pushStr(mb,q, getVarName(mb,getArg(p,j)));
					(void) pushArgument(mb, q, getArg(p,j));
					pushInstruction(mb,q);
				}
				s= RQcall2str(mb, p);
				pushInstruction(mb,r);
				(void) pushStr(mb,r,s+1);
				GDKfree(s);
				for(j=0; j<p->retc; j++)
					location[getArg(p,j)]= remoteSite;
				freeInstruction(p);
				doit++;
			} else
				pushInstruction(mb,p);
		}
	}
	for(; i<slimit; i++)
	if( old[i])
		freeInstruction(old[i]);
	GDKfree(old);
	GDKfree(location);
	GDKfree(dbalias);

    /* Defense line against incorrect plans */
    if( doit){
        chkTypes(cntxt->usermodule, mb, FALSE);
        chkFlow(mb);
        chkDeclarations(mb);
    }
    /* keep all actions taken as a post block comment */
	usec = GDKusec()- usec;
    snprintf(buf,256,"%-20s actions=%2d time=" LLFMT " usec","remoteQueries",doit,  usec);
    newComment(mb,buf);
	if( doit > 0)
		addtoMalBlkHistory(mb);
<<<<<<< HEAD
	debugFunction(MAL_OPT_REMOTE, mb, 0, LIST_MAL_ALL);
    TRC_DEBUG(MAL_OPT_REMOTE, "REMOTEQUERIES optimizer exit\n");
        
=======
>>>>>>> eb66093c
	return msg;
}<|MERGE_RESOLUTION|>--- conflicted
+++ resolved
@@ -266,11 +266,6 @@
 				putRemoteVariables()
 				remoteAction()
 			} else {
-<<<<<<< HEAD
-				TRC_DEBUG(MAL_OPT_REMOTE, "Found remote variable %s ad %d\n",
-										getVarName(mb,getArg(p,0)), location[getArg(p,0)]);
-=======
->>>>>>> eb66093c
 				pushInstruction(mb,p);
 			}
 		} else
@@ -372,11 +367,5 @@
     newComment(mb,buf);
 	if( doit > 0)
 		addtoMalBlkHistory(mb);
-<<<<<<< HEAD
-	debugFunction(MAL_OPT_REMOTE, mb, 0, LIST_MAL_ALL);
-    TRC_DEBUG(MAL_OPT_REMOTE, "REMOTEQUERIES optimizer exit\n");
-        
-=======
->>>>>>> eb66093c
 	return msg;
 }