--- conflicted
+++ resolved
@@ -243,13 +243,8 @@
 			}
 		}
 		/* left hand side */
-<<<<<<< HEAD
-		if ( (GDKdebug & (1<<15)) &&
-			 isMatJoinOp(p) && p->retc == 2) {
-=======
 		if ( (GDKdebug & PUSHCANDMASK) &&
 		     isMatJoinOp(p) && p->retc == 2) {
->>>>>>> f46491e4
 			int i1 = getArg(p, 2), tid = 0;
 			InstrPtr q = old[vars[i1]];
 
@@ -278,13 +273,8 @@
 			}
 		}
 		/* right hand side */
-<<<<<<< HEAD
-		if ( (GDKdebug & (1<<15)) &&
-			 isMatJoinOp(p) && p->retc == 2) {
-=======
 		if ( (GDKdebug & PUSHCANDMASK) &&
 		     isMatJoinOp(p) && p->retc == 2) {
->>>>>>> f46491e4
 			int i1 = getArg(p, 3), tid = 0;
 			InstrPtr q = old[vars[i1]];
 
