--- conflicted
+++ resolved
@@ -325,22 +325,13 @@
 				InstrPtr q = mb->stmt[vars[var]]; /* BEWARE: the optimizer may not add or remove statements ! */
 
 				if (isLikeOp(q) &&
-<<<<<<< HEAD
-						 isaBatType(getArgType(mb, q, 1)) && /* input is a column */
-						!isaBatType(getArgType(mb, q, 2)) && /* pattern is a value */
-						!isaBatType(getArgType(mb, q, 3)) && /* escape is a value */
-						!isaBatType(getArgType(mb, q, 4)) && /* isensitive flag is a value */
-						strcmp(getVarName(mb, getArg(q,0)), getVarName(mb, getArg(p,1))) == 0 /* the output variable from batalgebra.like is the input one for [theta]select */) {
-					int has_cand = (getArgType(mb, p, 2) == newBatType(TYPE_oid)), anti = (getFunctionId(q)[0] == 'n');
-					bit selectok = TRUE;
-=======
+					isaBatType(getArgType(mb, q, 1)) && /* input is a column */
 					!isaBatType(getArgType(mb, q, 2)) && isVarConstant(mb, getArg(q, 2)) && /* pattern is a value */
 					isVarConstant(mb, getArg(q, 3)) && /* escape is a value */
 					isVarConstant(mb, getArg(q, 4)) && /* isensitive flag is a value */
 					strcmp(getVarName(mb, getArg(q,0)), getVarName(mb, getArg(p,1))) == 0 /* the output variable from batalgebra.like is the input one for [theta]select */) {
-					int has_cand = (getArgType(mb, p, 2) == newBatType(TYPE_oid)), offset = 0, anti = (getFunctionId(q)[0] == 'n');
-					bit ignore_case = *(bit*)getVarValue(mb, getArg(q, 4)), selectok = TRUE;
->>>>>>> a854cad6
+					int has_cand = (getArgType(mb, p, 2) == newBatType(TYPE_oid)), anti = (getFunctionId(q)[0] == 'n');
+					bit selectok = TRUE;
 
 					/* TODO at the moment we cannot convert if the select statement has NULL semantics
 						we can convert it into VAL is NULL or PATTERN is NULL or ESCAPE is NULL
