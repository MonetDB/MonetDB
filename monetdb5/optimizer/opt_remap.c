/*
 * This Source Code Form is subject to the terms of the Mozilla Public
 * License, v. 2.0.  If a copy of the MPL was not distributed with this
 * file, You can obtain one at http://mozilla.org/MPL/2.0/.
 *
 * Copyright 1997 - July 2008 CWI, August 2008 - 2020 MonetDB B.V.
 */

/*
 * The first attempt of the multiplex optimizer is to locate
 * a properly typed multi-plexed implementation.
 * The policy is to search for bat<mod>.<fcn> before going
 * into the iterator code generation.
 */
#include "monetdb_config.h"
#include "opt_remap.h"
#include "opt_macro.h"
#include "opt_multiplex.h"

static int
OPTremapDirect(Client cntxt, MalBlkPtr mb, MalStkPtr stk, InstrPtr pci, int idx, Module scope){
	str mod,fcn;
	char buf[1024];
	int i, retc = pci->retc;
	InstrPtr p;
	str bufName, fcnName;

	(void) cntxt;
	(void) stk;
	mod = VALget(&getVar(mb, getArg(pci, retc+0))->value);
	fcn = VALget(&getVar(mb, getArg(pci, retc+1))->value);

	if(strncmp(mod,"bat",3)==0)
		mod+=3;

	snprintf(buf,1024,"bat%s",mod);
	bufName = putName(buf);
	fcnName = putName(fcn);
	if(bufName == NULL || fcnName == NULL)
		return 0;

	p= newInstruction(mb, bufName, fcnName);

	for(i=0; i<pci->retc; i++)
		if (i<1)
			getArg(p,i) = getArg(pci,i);
		else
			p = pushReturn(mb, p, getArg(pci,i));
	p->retc= p->argc= pci->retc;
	for(i= pci->retc+2; i<pci->argc; i++)
		p= addArgument(mb,p,getArg(pci,i));

	/* now see if we can resolve the instruction */
	typeChecker(scope,mb,p,idx,TRUE);
	if( p->typechk== TYPE_UNKNOWN) {
		freeInstruction(p);
		return 0;
	}
	pushInstruction(mb,p);
	return 1;
}

/*
 * Multiplex inline functions should be done with care.
 * The approach taken is to make a temporary copy of the function to be inlined.
 * To change all the statements to reflect the new situation
 * and, if no error occurs, replaces the target instruction
 * with this new block.
 *
 * By the time we get here, we know that function is
 * side-effect free.
 *
 * The multiplex upgrade is targeted at all function
 * arguments whose actual is a BAT and its formal
 * is a scalar.
 * This seems sufficient for the SQL generated PSM code,
 * but does in general not hold.
 * For example,
 *
 * function foo(b:int,c:bat[:oid,:int])
 * 	... d:= batcalc.+(b,c)
 * and
 * multiplex("user","foo",ba:bat[:oid,:int],ca:bat[:oid,:int])
 * upgrades the first argument. The naive upgrade of
 * the statement that would fail. The code below catches
 * most of them by simple prepending "bat" to the MAL function
 * name and leave it to the type resolver to generate the
 * error.
 *
 * The process terminates as soon as we
 * find an instruction that does not have a multiplex
 * counterpart.
 */
static int 
OPTmultiplexInline(Client cntxt, MalBlkPtr mb, InstrPtr p, int pc )
{
	MalBlkPtr mq;
	InstrPtr q = NULL, sig;
	char buf[1024];
	int i,j,k,m, actions=0;
	int refbat=0, retc = p->retc;
	bit *upgrade;
	Symbol s;
	str msg;


	s= findSymbol(cntxt->usermodule, 
			VALget(&getVar(mb, getArg(p, retc+0))->value),
			VALget(&getVar(mb, getArg(p, retc+1))->value));

	if( s== NULL || !isSideEffectFree(s->def) || 
		getInstrPtr(s->def,0)->retc != p->retc ) {
		return 0;
	}
	/*
	 * Determine the variables to be upgraded and adjust their type
	 */
	if((mq = copyMalBlk(s->def)) == NULL) {
		return 0;
	}
	sig= getInstrPtr(mq,0);

	upgrade = (bit*) GDKzalloc(sizeof(bit)*mq->vtop);
	if( upgrade == NULL) {
		freeMalBlk(mq);
		return 0;
	}

	setVarType(mq, 0,newBatType(getArgType(mb,p,0)));
	clrVarFixed(mq,getArg(getInstrPtr(mq,0),0)); /* for typing */
	upgrade[getArg(getInstrPtr(mq,0),0)] = TRUE;

	for(i=3; i<p->argc; i++){
		if( !isaBatType( getArgType(mq,sig,i-2)) &&
			isaBatType( getArgType(mb,p,i)) ){

			if( getBatType(getArgType(mb,p,i)) != getArgType(mq,sig,i-2)){
				goto terminateMX;
			}

			setVarType(mq, i-2,newBatType(getArgType(mb,p,i)));
			upgrade[getArg(sig,i-2)]= TRUE;
			refbat= getArg(sig,i-2);
		}
	}
	/*
	 * The next step is to check each instruction of the
	 * to-be-inlined function for arguments that require
	 * an upgrade and resolve it afterwards.
	 */
	for(i=1; i<mq->stop; i++) {
		int fnd = 0;

		q = getInstrPtr(mq,i);
		if (q->token == ENDsymbol)
			break;
		for(j=0; j<q->argc && !fnd; j++) 
			if (upgrade[getArg(q,j)]) {
				for(k=0; k<q->retc; k++){
					setVarType(mq,getArg(q,j),newBatType(getArgType(mq, q, j)));
					/* for typing */
					clrVarFixed(mq,getArg(q,k)); 
					if (!upgrade[getArg(q,k)]) {
						upgrade[getArg(q,k)]= TRUE;
						/* lets restart */
						i = 0;
					}
				}
				fnd = 1;
			}
		/* nil:type -> nil:bat[:oid,:type] */
		if (!getModuleId(q) && q->token == ASSIGNsymbol &&
		    q->argc == 2 && isVarConstant(mq, getArg(q,1)) && 
		    upgrade[getArg(q,0)] &&
			getArgType(mq,q,0) == TYPE_void &&
		    !isaBatType(getArgType(mq, q, 1)) ){
				/* handle nil assignment */
				if( ATOMcmp(getArgGDKType(mq, q, 1),
					VALptr(&getVar(mq, getArg(q,1))->value),
					ATOMnilptr(getArgType(mq, q, 1))) == 0) {
				ValRecord cst;
				int tpe = newBatType(getArgType(mq, q, 1));

				setVarType(mq,getArg(q,0),tpe);
				cst.vtype = TYPE_bat;
				cst.val.bval = bat_nil;
				cst.len = 0;
				m =defConstant(mq, tpe, &cst);
				if( m >= 0){
					getArg(q,1) = m;
					setVarType(mq, getArg(q,1), tpe);
				}
			} else{
				/* handle constant tail setting */
				int tpe = newBatType(getArgType(mq, q, 1));

				setVarType(mq,getArg(q,0),tpe);
				setModuleId(q,algebraRef);
				setFunctionId(q,projectRef);
				q= addArgument(mb,q, getArg(q,1));
				mq->stmt[i] = q;
				getArg(q,1)= refbat;
			}
		}
	}

	/* now upgrade the statements */
	for(i=1; i<mq->stop; i++){
		q= getInstrPtr(mq,i);
		if( q->token== ENDsymbol)
			break;
		for(j=0; j<q->argc; j++)
			if ( upgrade[getArg(q,j)]){
				if ( blockStart(q) || 
					 q->barrier== REDOsymbol || q->barrier==LEAVEsymbol )
					goto terminateMX;
				if (getModuleId(q)){
					snprintf(buf,1024,"bat%s",getModuleId(q));
					setModuleId(q,putName(buf));
					q->typechk = TYPE_UNKNOWN;

					/* now see if we can resolve the instruction */
					typeChecker(cntxt->usermodule,mq,q,i,TRUE);
					if( q->typechk== TYPE_UNKNOWN)
						goto terminateMX;
					actions++;
					break;
				}
				/* handle simple upgraded assignments as well */
				if ( q->token== ASSIGNsymbol &&
					 q->argc == 2  &&
					!(isaBatType( getArgType(mq,q,1))) ){
					setModuleId(q,algebraRef);
					setFunctionId(q,projectRef);
					q= addArgument(mq,q, getArg(q,1));
					mq->stmt[i] = q;
					getArg(q,1)= refbat;
				
					q->typechk = TYPE_UNKNOWN;
					typeChecker(cntxt->usermodule,mq,q,i,TRUE);
					if( q->typechk== TYPE_UNKNOWN)
						goto terminateMX;
					actions++;
					break;
				}
		}
	}


	if(mq->errors){
terminateMX:

		freeMalBlk(mq);
		GDKfree(upgrade);

		/* ugh ugh, fallback to non inline, but optimized code */
		msg = OPTmultiplexSimple(cntxt, s->def);
		if(msg) 
			freeException(msg);
		s->def->inlineProp = 0;
		return 0;
	}
	/*
	 * We have successfully constructed a variant
	 * of the to-be-inlined function. Put it in place
	 * of the original multiplex.
	 * But first, shift the arguments of the multiplex.
	 */
	delArgument(p,2);
	delArgument(p,1);
	inlineMALblock(mb,pc,mq);

	freeMalBlk(mq);
	GDKfree(upgrade);
	return 1;
}
/*
 * The comparison multiplex operations with a constant head may be supported
 * by reverse of the operation.
 */
static struct{
	char *src, *dst;
	int len;
}OperatorMap[]={
{"<", ">",1},
{">", "<",1},
{">=", "<=",2},
{"<=", ">=",2},
{"==", "==",2},
{"!=", "!=",2},
{0,0,0}};

static int
OPTremapSwitched(Client cntxt, MalBlkPtr mb, MalStkPtr stk, InstrPtr pci, int idx, Module scope){
	char *fcn;
	int r,i;
	(void) stk;
	(void) scope;

	if( !isMultiplex(pci) &&
	    !isVarConstant(mb,getArg(pci,1)) &&
	    !isVarConstant(mb,getArg(pci,2)) &&
	    !isVarConstant(mb,getArg(pci,4)) &&
		pci->argc != 5) 
			return 0;
	fcn = VALget(&getVar(mb, getArg(pci, 2))->value);
	for(i=0;OperatorMap[i].src;i++)
	if( strcmp(fcn,OperatorMap[i].src)==0){
		/* found a candidate for a switch */
		getVarConstant(mb, getArg(pci, 2)).val.sval = putNameLen(OperatorMap[i].dst,OperatorMap[i].len);
		getVarConstant(mb, getArg(pci, 2)).len = OperatorMap[i].len;
		r= getArg(pci,3); getArg(pci,3)=getArg(pci,4);getArg(pci,4)=r;
		r= OPTremapDirect(cntxt,mb, stk, pci, idx, scope);

		/* always restore the allocated function name */
		getVarConstant(mb, getArg(pci, 2)).val.sval= fcn;
		assert(strlen(fcn) <= INT_MAX);
		getVarConstant(mb, getArg(pci, 2)).len = strlen(fcn);

		if (r) return 1;

		/* restore the arguments */
		r= getArg(pci,3); getArg(pci,3)=getArg(pci,4);getArg(pci,4)=r;
	}
	return 0;
}

str
OPTremapImplementation(Client cntxt, MalBlkPtr mb, MalStkPtr stk, InstrPtr pci)
{

	InstrPtr *old, p;
	int i, limit, slimit, doit= 0;
	Module scope = cntxt->usermodule;
	lng usec = GDKusec();
	char buf[256];
	str msg = MAL_SUCCEED;

	(void) pci;

	old = mb->stmt;
	limit = mb->stop;
	slimit = mb->ssize;
	if ( newMalBlkStmt(mb, mb->ssize) < 0 )
		throw(MAL,"optmizer.remap", SQLSTATE(HY013) MAL_MALLOC_FAIL);

	for (i = 0; i < limit; i++) {
		p = old[i];
		if (isMultiplex(p)){
			/*
			 * The next step considered is to handle inlined functions.
			 * It means we have already skipped the most obvious ones,
			 * such as the calculator functions. It is particularly
			 * geared at handling the PSM code.
			 */
			str mod = VALget(&getVar(mb, getArg(p, 1))->value);
			str fcn = VALget(&getVar(mb, getArg(p, 2))->value);
			Symbol s = findSymbol(cntxt->usermodule, mod,fcn);

			if (s && s->def->inlineProp ){
				pushInstruction(mb, p);
				if( OPTmultiplexInline(cntxt,mb,p,mb->stop-1) ){
					doit++;
				}
			} else if (OPTremapDirect(cntxt, mb, stk, p, i, scope) ||
				OPTremapSwitched(cntxt, mb, stk, p, i, scope)) {
				freeInstruction(p); 
				doit++;
			} else {
				pushInstruction(mb, p);
			}
		} else if (p->argc == 4 && 
			getModuleId(p) == aggrRef && 
			getFunctionId(p) == avgRef) {
			/* group aggr.avg -> aggr.sum/aggr.count */	
			InstrPtr sum, avg,t, iszero;
			InstrPtr cnt;
			sum = copyInstruction(p);
			if( sum == NULL)
				throw(MAL, "remap", SQLSTATE(HY013) MAL_MALLOC_FAIL);
			cnt = copyInstruction(p);
			if( cnt == NULL){
				freeInstruction(sum);
				throw(MAL, "remap", SQLSTATE(HY013) MAL_MALLOC_FAIL);
			}
			setFunctionId(sum, sumRef);
			setFunctionId(cnt, countRef);
			getArg(sum,0) = newTmpVariable(mb, getArgType(mb, p, 1));
			getArg(cnt,0) = newTmpVariable(mb, newBatType(TYPE_lng));
			pushInstruction(mb, sum);
			pushInstruction(mb, cnt);

			t = newInstruction(mb, batcalcRef, putName("=="));
			getArg(t,0) = newTmpVariable(mb, newBatType(TYPE_bit));
			t = addArgument(mb, t, getDestVar(cnt));
			t = pushLng(mb, t, 0);
			pushInstruction(mb, t);
			iszero = t;

			t = newInstruction(mb, batcalcRef, dblRef);
			getArg(t,0) = newTmpVariable(mb, getArgType(mb, p, 0));
			t = addArgument(mb, t, getDestVar(sum));
			pushInstruction(mb, t);
			sum = t;

			t = newInstruction(mb, batcalcRef, putName("ifthenelse"));
			getArg(t,0) = newTmpVariable(mb, getArgType(mb, p, 0));
			t = addArgument(mb, t, getDestVar(iszero));
			t = pushNil(mb, t, TYPE_dbl);
			t = addArgument(mb, t, getDestVar(sum));
			pushInstruction(mb, t);
			sum = t;

			t = newInstruction(mb, batcalcRef, dblRef);
			getArg(t,0) = newTmpVariable(mb, getArgType(mb, p, 0));
			t = addArgument(mb, t, getDestVar(cnt));
			pushInstruction(mb, t);
			cnt = t;

			avg = newInstruction(mb, batcalcRef, divRef);
			getArg(avg, 0) = getArg(p, 0);
			avg = addArgument(mb, avg, getDestVar(sum));
			avg = addArgument(mb, avg, getDestVar(cnt));
			freeInstruction(p);
			pushInstruction(mb, avg);
		} else {
			pushInstruction(mb, p);
		}
	}
	for(; i<slimit; i++)
		if( old[i])
			freeInstruction(old[i]);
	GDKfree(old);

	if (doit) 
		msg = chkTypes(cntxt->usermodule,mb,TRUE);
    /* Defense line against incorrect plans */
<<<<<<< HEAD
    if( msg == MAL_SUCCEED && doit > 0){
        msg = chkTypes(cntxt->usermodule, mb, FALSE);
        if( msg == MAL_SUCCEED) 
			msg = chkFlow(mb);
        if( msg == MAL_SUCCEED) 
			msg = chkDeclarations(mb);
=======
    if( mb->errors == MAL_SUCCEED && doit > 0){
        msg = chkTypes(cntxt->usermodule, mb, FALSE);
	if (!msg)
        	msg = chkFlow(mb);
	if (!msg)
        	msg = chkDeclarations(mb);
>>>>>>> 3cc428dc
    }
    /* keep all actions taken as a post block comment */
	usec = GDKusec()- usec;
    snprintf(buf,256,"%-20s actions=%2d time=" LLFMT " usec","remap",doit, usec);
    newComment(mb,buf);
	if( doit >= 0)
		addtoMalBlkHistory(mb);
	return msg;
}<|MERGE_RESOLUTION|>--- conflicted
+++ resolved
@@ -32,6 +32,7 @@
 
 	if(strncmp(mod,"bat",3)==0)
 		mod+=3;
+
 
 	snprintf(buf,1024,"bat%s",mod);
 	bufName = putName(buf);
@@ -337,7 +338,6 @@
 	str msg = MAL_SUCCEED;
 
 	(void) pci;
-
 	old = mb->stmt;
 	limit = mb->stop;
 	slimit = mb->ssize;
@@ -435,21 +435,12 @@
 	if (doit) 
 		msg = chkTypes(cntxt->usermodule,mb,TRUE);
     /* Defense line against incorrect plans */
-<<<<<<< HEAD
     if( msg == MAL_SUCCEED && doit > 0){
-        msg = chkTypes(cntxt->usermodule, mb, FALSE);
-        if( msg == MAL_SUCCEED) 
-			msg = chkFlow(mb);
-        if( msg == MAL_SUCCEED) 
-			msg = chkDeclarations(mb);
-=======
-    if( mb->errors == MAL_SUCCEED && doit > 0){
         msg = chkTypes(cntxt->usermodule, mb, FALSE);
 	if (!msg)
         	msg = chkFlow(mb);
 	if (!msg)
         	msg = chkDeclarations(mb);
->>>>>>> 3cc428dc
     }
     /* keep all actions taken as a post block comment */
 	usec = GDKusec()- usec;
