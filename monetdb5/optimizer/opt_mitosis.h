/*
 * This Source Code Form is subject to the terms of the Mozilla Public
 * License, v. 2.0.  If a copy of the MPL was not distributed with this
 * file, You can obtain one at http://mozilla.org/MPL/2.0/.
 *
 * Copyright 1997 - July 2008 CWI, August 2008 - 2016 MonetDB B.V.
 */

#ifndef _OPT_MITOSIS_
#define _OPT_MITOSIS_
#include "opt_prelude.h"
#include "opt_support.h"

#define MAXSLICES 256		/* to be refined */
#define MINPARTCNT 100000	/* minimal record count per partition */

<<<<<<< HEAD
opt_export int OPTmitosisImplementation(Client cntxt, MalBlkPtr mb, MalStkPtr stk, InstrPtr p);
=======
mal_export int OPTmitosisImplementation(Client cntxt, MalBlkPtr mb, MalStkPtr stk, InstrPtr p);
mal_export int OPTmitosisPlanOverdue(Client cntxt, str fname);
>>>>>>> f5c1bf59

#define OPTDEBUGmitosis  if ( optDebug & ((lng)1 <<DEBUG_OPT_MITOSIS) )

#endif<|MERGE_RESOLUTION|>--- conflicted
+++ resolved
@@ -14,12 +14,7 @@
 #define MAXSLICES 256		/* to be refined */
 #define MINPARTCNT 100000	/* minimal record count per partition */
 
-<<<<<<< HEAD
-opt_export int OPTmitosisImplementation(Client cntxt, MalBlkPtr mb, MalStkPtr stk, InstrPtr p);
-=======
 mal_export int OPTmitosisImplementation(Client cntxt, MalBlkPtr mb, MalStkPtr stk, InstrPtr p);
-mal_export int OPTmitosisPlanOverdue(Client cntxt, str fname);
->>>>>>> f5c1bf59
 
 #define OPTDEBUGmitosis  if ( optDebug & ((lng)1 <<DEBUG_OPT_MITOSIS) )
 
