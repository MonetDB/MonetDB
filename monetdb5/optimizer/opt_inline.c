--- conflicted
+++ resolved
@@ -60,7 +60,7 @@
 
 	(void) p;
 	(void)stk;
-	
+
 	for (i = 1; i < mb->stop; i++) {
 		q = getInstrPtr(mb, i);
 		if( q->blk ){
@@ -87,17 +87,10 @@
     /* Defense line against incorrect plans */
     if( actions > 0){
         msg = chkTypes(cntxt->usermodule, mb, FALSE);
-<<<<<<< HEAD
-        if( msg == MAL_SUCCEED)
-			msg = chkFlow(mb);
-        if(msg == MAL_SUCCEED)
-			msg = chkDeclarations(mb);
-=======
 	if (!msg)
         	msg = chkFlow(mb);
 	if (!msg)
         	msg = chkDeclarations(mb);
->>>>>>> 3cc428dc
     }
     /* keep all actions taken as a post block comment */
 	usec = GDKusec()- usec;
