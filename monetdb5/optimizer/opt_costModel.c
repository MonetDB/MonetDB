/*
 * This Source Code Form is subject to the terms of the Mozilla Public
 * License, v. 2.0.  If a copy of the MPL was not distributed with this
 * file, You can obtain one at http://mozilla.org/MPL/2.0/.
 *
 * Copyright 1997 - July 2008 CWI, August 2008 - 2020 MonetDB B.V.
 */

#include "monetdb_config.h"
#include "opt_costModel.h"

/*
 * The cost formula are repetative
 */
#define newRows(W,X,Y,Z) {\
		c1 = getRowCnt(mb, getArg(p,W));\
		c2 = getRowCnt(mb, getArg(p,X));\
		/* just to ensure that rowcnt was/is never set to -1 */\
		assert(c1 != (BUN) -1);\
		assert(c2 != (BUN) -1);\
		if (c1 == BUN_NONE || c2 == BUN_NONE) \
			continue;\
		setRowCnt(mb, getArg(p,Z), (Y));\
}
/*
 * The cost will be used in many places to make decisions.
 * Access should be fast.
 * The SQL front-end also makes the BAT index available as the
 * property bid. This can be used to access the BAT and involve
 * more properties into the decision procedure.
 * [to be done]
 * Also make sure you don't re-use variables, because then the
 * row count becomes non-deterministic.
 */
str
OPTcostModelImplementation(Client cntxt, MalBlkPtr mb, MalStkPtr stk, InstrPtr pci)
{
	int i;
	BUN c1, c2;
	InstrPtr p;
	char buf[256];
	lng usec = GDKusec();
	str msg = MAL_SUCCEED;

	(void) cntxt;
	(void) stk;
	(void) pci;
	if ( mb->inlineProp )
		return MAL_SUCCEED;

	for (i = 0; i < mb->stop; i++) {
		p = getInstrPtr(mb, i);
		if (getModuleId(p)==algebraRef) {
			 if (getFunctionId(p) == selectRef ||
				getFunctionId(p) == thetaselectRef) {
				newRows(1,2, (c1 > 2 ? c2 / 2 +1: c1/2+1),0);
			} else if (
				getFunctionId(p) == selectNotNilRef  ||
				getFunctionId(p) == sortRef  ||
				getFunctionId(p) == projectRef  ){
				newRows(1,1,c1,0);
			} else if (getFunctionId(p) == joinRef ||
				getFunctionId(p) == projectionRef ||
				getFunctionId(p) == bandjoinRef ||
				getFunctionId(p) == projectionpathRef ) {
				/* assume 1-1 joins */
				newRows(1,2,(c1 < c2 ? c1 : c2),0);
			} else
			if (getFunctionId(p) == crossRef) {
				newRows(1,2,((log((double) c1) + log((double) c2) > log(INT_MAX) ? INT_MAX : c1 * c2 +1)),0);
				/* log sets errno if it cannot compute the log. This will then screw with code that checks errno */
				if (errno == ERANGE || errno == EDOM) {
					errno = 0;
				}
			}
		} else if (getModuleId(p) == batcalcRef) {
			if( getFunctionId(p) == ifthenelseRef) {
				if( isaBatType(getArgType(mb,p,2) ) ) {
					newRows(2,2, c1,0);
				} else {
					newRows(3,3, c1,0);
				}
			} else if( isaBatType(getArgType(mb,p,1)) ){
					newRows(1,1, c1,0);
				} else {
					newRows(2, 2, c2,0);
				}
		} else if (getModuleId(p) == batstrRef) {
				newRows(1,1, c1,0);
		} else if (getModuleId(p) == batRef) {
			if (getFunctionId(p) == appendRef ){
				/*
				 * Updates are a little more complicated, because you have to
				 * propagate changes in the expected size up the expression tree.
				 * For example, the SQL snippet:
				 *     _49:bat[:oid,:oid]{rows=0,bid=622}  := sql.bind_dbat("sys","example",3);
				 *     _54 := bat.setWriteMode(_49);
				 *     bat.append(_54,_47,true);
				 * shows what is produced when it encounters a deletion. If a non-empty
				 * append is not properly passed back to _49, the emptySet
				 * optimizer might remove the complete deletion code.
				 * The same holds for replacement operations, which add information to
				 * an initially empty insertion BAT.
				 */
				if( isaBatType(getArgType(mb,p,2)) ){
					/* insert BAT */
					newRows(1,2, (c1 + c2+1),1);
				} else {
					/* insert scalars */
					newRows(1,1, (c1 +1),1);
				}
			} else if (getFunctionId(p) == deleteRef){
				if( isaBatType(getArgType(mb,p,2)) ){
					/* delete BAT */
					newRows(1, 2, (c2 >= c1 ? 1 : c1 - c2), 1);
				} else {
					/* insert scalars */
					newRows(1, 1, (c1 <= 1 ? 1 : c1 - 1), 1);
				}
			} 
		} else if (getModuleId(p)==groupRef) {
			if (getFunctionId(p) ==subgroupRef || getFunctionId(p) ==groupRef ) {
				newRows(1,1,( c1 / 10+1),0);
			} else {
				newRows(1,1, c1,0);
			}
		} else if (getModuleId(p)== aggrRef) {
			if (getFunctionId(p) == sumRef ||
				getFunctionId(p) == minRef ||
				getFunctionId(p) == maxRef ||
				getFunctionId(p) == avgRef) {
				newRows(1, 1, (c1 != 0 ? c1 : 1), 0);
			} else	if (getFunctionId(p) == countRef){
				newRows(1,1, 1,0);
			}
		} else if( p->token == ASSIGNsymbol && p->argc== 2){
			/* copy the rows property */
			c1 = getRowCnt(mb, getArg(p,1));
			/* just to ensure that rowcnt was/is never set to -1 */
			assert(c1 != (BUN) -1);
			if (c1 != BUN_NONE)
				setRowCnt(mb, getArg(p,0), c1);
		}
	}
    /* Defense line against incorrect plans */
	/* plan remains unaffected */
<<<<<<< HEAD
	//c msg = hkTypes(cntxt->usermodule, mb, FALSE);
	// if( msg == MAL_SUCCEED)  msg = chkFlow(mb);
	// if( msg == MAL_SUCCEED) msg = chkDeclarations(mb);
=======
	// msg = chkTypes(cntxt->usermodule, mb, FALSE);
	// if (!msg)
	// 	msg = chkFlow(mb);
	// if (!msg)
	// 	msg = chkDeclarations(mb);
>>>>>>> 3cc428dc
    /* keep all actions taken as a post block comment */
	usec = GDKusec()- usec;
    snprintf(buf,256,"%-20s actions= 1 time=" LLFMT " usec","costmodel",usec);
    newComment(mb,buf);
	addtoMalBlkHistory(mb);
	return msg;
}<|MERGE_RESOLUTION|>--- conflicted
+++ resolved
@@ -45,6 +45,7 @@
 	(void) cntxt;
 	(void) stk;
 	(void) pci;
+
 	if ( mb->inlineProp )
 		return MAL_SUCCEED;
 
@@ -144,17 +145,11 @@
 	}
     /* Defense line against incorrect plans */
 	/* plan remains unaffected */
-<<<<<<< HEAD
-	//c msg = hkTypes(cntxt->usermodule, mb, FALSE);
-	// if( msg == MAL_SUCCEED)  msg = chkFlow(mb);
-	// if( msg == MAL_SUCCEED) msg = chkDeclarations(mb);
-=======
 	// msg = chkTypes(cntxt->usermodule, mb, FALSE);
 	// if (!msg)
 	// 	msg = chkFlow(mb);
 	// if (!msg)
 	// 	msg = chkDeclarations(mb);
->>>>>>> 3cc428dc
     /* keep all actions taken as a post block comment */
 	usec = GDKusec()- usec;
     snprintf(buf,256,"%-20s actions= 1 time=" LLFMT " usec","costmodel",usec);
