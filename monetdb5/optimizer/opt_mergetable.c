--- conflicted
+++ resolved
@@ -475,48 +475,6 @@
 static int
 mat_apply(MalBlkPtr mb, InstrPtr p, matlist_t *ml, int nrmats)
 {
-<<<<<<< HEAD
-	int k, l, is_select = isSelect(p);
-	InstrPtr *r = NULL;
-	r = (InstrPtr*) GDKmalloc(sizeof(InstrPtr)* p->retc);
-	if(!r)
-		return -1;
-	for(k=0; k < p->retc; k++) {
-		if((r[k] = newInstructionArgs(mb, matRef, packRef, mat[m].mi->argc)) == NULL) {
-			for(l=0; l < k; l++)
-				freeInstruction(r[l]);
-			GDKfree(r);
-			return -1;
-		}
-		getArg(r[k],0) = getArg(p,k);
-	}
-
-	for(k=1; k < mat[m].mi->argc; k++) {
-		int tpe;
-		InstrPtr q = copyInstruction(p);
-		if(!q) {
-			GDKfree(r);
-			return -1;
-		}
-
-		for(l=0; l < p->retc; l++) {
-			tpe = getArgType(mb,p,l);
-			getArg(q, l) = newTmpVariable(mb, tpe);
-		}
-		getArg(q, mvar) = getArg(mat[m].mi, k);
-		getArg(q, nvar) = getArg(mat[n].mi, k);
-		pushInstruction(mb, q);
-		for(l=0; l < p->retc; l++) {
-			int res = 0;
-			if (is_select)
-				res = propagatePartnr(ml, getArg(q,p->retc+1), getArg(q,l), k);
-			else
-				res = propagatePartnr(ml, -1, getArg(q,l), k);
-			if(res) {
-				for(l=0; l < k; l++)
-					freeInstruction(r[l]);
-				GDKfree(r);
-=======
 	int matvar[8], fargument[8], k, l, parts = 0;
 
 	assert(nrmats <= 8);
@@ -530,7 +488,6 @@
 			if (parts==0)
 				parts = ml->v[mv].mi->argc;
 			if (parts != ml->v[mv].mi->argc)
->>>>>>> 63fc01d4
 				return -1;
 		}
 	}
@@ -540,7 +497,7 @@
 	if(!r)
 		return -1;
 	for(k=0; k < p->retc; k++) {
-		if((r[k] = newInstructionArgs(mb, matRef, packRef, ml->v[m].mi->argc)) == NULL) {
+		if((r[k] = newInstructionArgs(mb, matRef, packRef, parts)) == NULL) {
 			for(l=0; l < k; l++)
 				freeInstruction(r[l]);
 			GDKfree(r);
@@ -587,66 +544,6 @@
 	return 0;
 }
 
-<<<<<<< HEAD
-static int
-mat_apply4(MalBlkPtr mb, InstrPtr p, matlist_t *ml, int m, int n, int o, int e, int mvar, int nvar, int ovar, int evar)
-{
-	int k, l;
-	InstrPtr *r = NULL;
-	r = (InstrPtr*) GDKmalloc(sizeof(InstrPtr)* p->retc);
-	if(!r)
-		return -1;
-	for(k=0; k < p->retc; k++) {
-		if((r[k] = newInstructionArgs(mb, matRef, packRef, ml->v[m].mi->argc)) == NULL) {
-			for(l=0; l < k; l++)
-				freeInstruction(r[l]);
-			GDKfree(r);
-			return -1;
-		}
-		getArg(r[k],0) = getArg(p,k);
-	}
-
-	for(k = 1; k < ml->v[m].mi->argc; k++) {
-		int tpe;
-		InstrPtr q = copyInstruction(p);
-		if(!q) {
-			GDKfree(r);
-			return -1;
-		}
-
-		for(l=0; l < p->retc; l++) {
-			tpe = getArgType(mb,p,l);
-			getArg(q, l) = newTmpVariable(mb, tpe);
-		}
-		getArg(q, mvar) = getArg(ml->v[m].mi, k);
-		getArg(q, nvar) = getArg(ml->v[n].mi, k);
-		getArg(q, ovar) = getArg(ml->v[o].mi, k);
-		getArg(q, evar) = getArg(ml->v[e].mi, k);
-		pushInstruction(mb, q);
-		for(l=0; l < p->retc; l++) {
-			if(setPartnr(ml, -1, getArg(q,l), k)) {
-				for(l=0; l < k; l++)
-					freeInstruction(r[l]);
-				GDKfree(r);
-				return -1;
-			}
-			r[l] = addArgument(mb, r[l], getArg(q, l));
-		}
-	}
-	for(k=0; k < p->retc; k++) {
-		if(mat_add_var(ml, r[k], NULL, getArg(r[k], 0), mat_type(ml->v, m),  -1, -1, 1)) {
-			for(l=0; l < k; l++)
-				freeInstruction(r[l]);
-			GDKfree(r);
-			return -1;
-		}
-		pushInstruction(mb, r[k]);
-	}
-	GDKfree(r);
-	return 0;
-}
-=======
->>>>>>> 63fc01d4
 
 static int
 mat_setop(MalBlkPtr mb, InstrPtr p, matlist_t *ml, int m, int n, int o)
