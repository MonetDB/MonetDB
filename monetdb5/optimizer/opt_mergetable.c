--- conflicted
+++ resolved
@@ -2276,13 +2276,9 @@
 	char *group_input;
 	str msg = MAL_SUCCEED;
 
-<<<<<<< HEAD
 	ma_open(cntxt->ta);
 
-	if (isOptimizerUsed(mb, pci, mitosisRef) <= 0)
-=======
 	if (!isOptimizerUsed(mb, pci, mitosisRef))
->>>>>>> a4ec2020
 		goto cleanup2;
 	old = mb->stmt;
 	oldtop = mb->stop;
