--- conflicted
+++ resolved
@@ -2224,7 +2224,6 @@
 		   (getFunctionId(p) == subgroupRef || getFunctionId(p) == subgroupdoneRef || getFunctionId(p) == groupRef || getFunctionId(p) == groupdoneRef) &&
 		   ((m=is_a_mat(getArg(p,p->retc), &ml)) >= 0) &&
 		   ((n=is_a_mat(getArg(p,p->retc+1), &ml)) >= 0) &&
-<<<<<<< HEAD
 		     ml.v[n].im >= 0 /* not packed */) {
 			if(mat_group_derive(mb, p, &ml, m, -1, n)) {
 				msg = createException(MAL,"optimizer.mergetable",SQLSTATE(HY013) MAL_MALLOC_FAIL);
@@ -2241,10 +2240,6 @@
 		   ((o=is_a_mat(getArg(p,p->retc+2), &ml)) >= 0) &&
 		     ml.v[o].im >= 0 /* not packed */) {
 			if(mat_group_derive(mb, p, &ml, m, n, o)) {
-=======
-			 ml.v[n].im >= 0 /* not packed */) {
-			if(mat_group_derive(mb, p, &ml, m, n)) {
->>>>>>> 71f15651
 				msg = createException(MAL,"optimizer.mergetable",SQLSTATE(HY013) MAL_MALLOC_FAIL);
 				goto cleanup;
 			}
@@ -2254,21 +2249,12 @@
 		/* 'aggr' */
 		if (match == 3 && bats == 3 && getModuleId(p) == aggrRef && p->argc >= 4 &&
 		   (getFunctionId(p) == subcountRef ||
-<<<<<<< HEAD
 		    getFunctionId(p) == subminRef ||
 		    getFunctionId(p) == submaxRef ||
 		    getFunctionId(p) == subavgRef ||
 		    getFunctionId(p) == subsumRef ||
 		    getFunctionId(p) == subprodRef) &&
 		   ((m=is_a_mat_none(getArg(p,p->retc+0), &ml)) >= 0) &&
-=======
-			getFunctionId(p) == subminRef ||
-			getFunctionId(p) == submaxRef ||
-			getFunctionId(p) == subavgRef ||
-			getFunctionId(p) == subsumRef ||
-			getFunctionId(p) == subprodRef) &&
-		   ((m=is_a_mat(getArg(p,p->retc+0), &ml)) >= 0) &&
->>>>>>> 71f15651
 		   ((n=is_a_mat(getArg(p,p->retc+1), &ml)) >= 0) &&
 		   ((o=is_a_mat(getArg(p,p->retc+2), &ml)) >= 0)) {
 			if(mat_group_aggr(mb, p, ml.v, m, n, o, -1)) {
