/*
 * This Source Code Form is subject to the terms of the Mozilla Public
 * License, v. 2.0.  If a copy of the MPL was not distributed with this
 * file, You can obtain one at http://mozilla.org/MPL/2.0/.
 *
 * Copyright 1997 - July 2008 CWI, August 2008 - 2019 MonetDB B.V.
 */

/* (c) Martin Kersten
 */
#include "monetdb_config.h"
#include "opt_deadcode.h"

str 
OPTdeadcodeImplementation(Client cntxt, MalBlkPtr mb, MalStkPtr stk, InstrPtr pci)
{
	int i, k, se,limit, slimit;
	InstrPtr p=0, *old= mb->stmt;
	int actions = 0;
	int *varused=0;
	char buf[256];
	lng usec = GDKusec();
	str msg= MAL_SUCCEED;

	(void) cntxt;
	(void) pci;
	(void) stk;		/* to fool compilers */

	if ( mb->inlineProp )
		return MAL_SUCCEED;

	varused = GDKzalloc(mb->vtop * sizeof(int));
	if (varused == NULL)
		return MAL_SUCCEED;

	TRC_DEBUG(MAL_OPT_DEADCODE, "DEADCODE optimizer enter\n");
	
	limit = mb->stop;
	slimit = mb->ssize;
	if (newMalBlkStmt(mb, mb->ssize) < 0) {
		msg= createException(MAL,"optimizer.deadcode", SQLSTATE(HY001) MAL_MALLOC_FAIL);
		goto wrapup;
	}

	// Calculate the instructions in which a variable is used.
	// Variables can be used multiple times in an instruction.
	for (i = 1; i < limit; i++) {
		p = old[i];
		for( k=p->retc; k<p->argc; k++)
			varused[getArg(p,k)]++;
		if ( blockCntrl(p) )
			for( k= 0; k < p->retc; k++)
				varused[getArg(p,k)]++;
	}

	// Consolidate the actual need for variables
	for (i = limit; i >= 0; i--) {
		p = old[i];
		if( p == 0)
			continue; //left behind by others?

	/* catched by the hasSideEffects
		if( getModuleId(p)== sqlRef && getFunctionId(p)== assertRef ){
			varused[getArg(p,0)]++; // force keeping 
			continue;
		}
*/
		if ( getModuleId(p) == batRef && isUpdateInstruction(p) && !p->barrier){
			/* bat.append and friends are intermediates that need not be retained 
			 * unless they are not used outside of an update */
			if( varused[getArg(p,1)] > 1 )
				varused[getArg(p,0)]++; // force keeping it
		} else
		if (hasSideEffects(mb, p, FALSE) || !isLinearFlow(p) || 
				(p->retc == 1 && mb->unsafeProp) || p->barrier /* ==side-effect */){
			varused[getArg(p,0)]++; // force keeping it
			continue;
		}
			
		// The results should be used somewhere
		se = 0;
		for ( k=0; k < p->retc; k++)
			se += varused[getArg(p,k)] > 0;
		
		// Reduce input variable count when garbage is detected
		if (se == 0 )
			for ( k=p->retc; k < p->argc; k++)
				varused[getArg(p,k)]--;
	}
	
	// Now we can simply copy the intructions and discard useless ones.
	pushInstruction(mb, old[0]);
	for (i = 1; i < limit; i++) {
		if ((p = old[i]) != NULL) {
			if( p->token == ENDsymbol){
				pushInstruction(mb,p);
				// Also copy the optimizer trace information
				for(i++; i<limit; i++)
					if(old[i])
						pushInstruction(mb,old[i]);
				break;
			}

			// Is the instruction still relevant?
			se = 0;
			for ( k=0; k < p->retc; k++)
				se += varused[getArg(p,k)] > 0;
	
			if (se)
				pushInstruction(mb,p);
			else {
				freeInstruction(p);
				actions ++;
			}
			/* Enable when bugTracker-2012/Tests/mal_errors survives it
			if ( getModuleId(p) == groupRef && p->retc == 3 && varused[getArg(p,2)] == 0 &&
				(getFunctionId(p) == groupRef || 
				 getFunctionId(p) == subgroupRef || 
				 getFunctionId(p) == groupdoneRef || 
				 getFunctionId(p) == subgroupdoneRef)){
				// remove the histogram unless needed
				delArgument(p,2);
				actions++;
			}
			*/
		}
	}
	for(; i<slimit; i++)
		if( old[i])
			freeInstruction(old[i]);
    /* Defense line against incorrect plans */
	/* we don't create or change existing structures */
    //if( actions > 0){
        chkTypes(cntxt->usermodule, mb, FALSE);
        chkFlow(mb);
        chkDeclarations(mb);
    //}
    /* keep all actions taken as a post block comment */
	usec = GDKusec()- usec;
    snprintf(buf,256,"%-20s actions=%2d time=" LLFMT " usec","deadcode",actions, usec);
    newComment(mb,buf);
	if( actions > 0)
		addtoMalBlkHistory(mb);

wrapup:
	if(old) GDKfree(old);
	if(varused) GDKfree(varused);
<<<<<<< HEAD

	debugFunction(MAL_OPT_DEADCODE, mb, 0, LIST_MAL_ALL);
	TRC_DEBUG(MAL_OPT_DEADCODE, "DEADCODE optimizer exit\n");

=======
>>>>>>> eb66093c
	return msg;
}<|MERGE_RESOLUTION|>--- conflicted
+++ resolved
@@ -145,12 +145,5 @@
 wrapup:
 	if(old) GDKfree(old);
 	if(varused) GDKfree(varused);
-<<<<<<< HEAD
-
-	debugFunction(MAL_OPT_DEADCODE, mb, 0, LIST_MAL_ALL);
-	TRC_DEBUG(MAL_OPT_DEADCODE, "DEADCODE optimizer exit\n");
-
-=======
->>>>>>> eb66093c
 	return msg;
 }