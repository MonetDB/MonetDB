--- conflicted
+++ resolved
@@ -26,7 +26,6 @@
 	(void) pci;
 	(void) cntxt;
 	(void) stk;		/* to fool compilers */
-
 	for (i = 0; i < mb->stop; i++) {
 		p = getInstrPtr(mb,i);
 		if( p->token == ASSIGNsymbol) {
@@ -82,18 +81,11 @@
 
     /* Defense line against incorrect plans */
 	/* plan remains unaffected */
-<<<<<<< HEAD
-	// if( msg == MAL_SUCCEED) msg = chkTypes(cntxt->usermodule, mb, FALSE);
-	// if( msg == MAL_SUCCEED) msg = chkFlow(mb);
-	// if( msg == MAL_SUCCEED) msg = chkDeclarations(mb);
-
-=======
 	// msg = chkTypes(cntxt->usermodule, mb, FALSE);
 	// if( ms== MAL_SUCCEED)
 	//	msg = chkFlow(mb);
 	// if( ms== MAL_SUCCEED)
 	// 	msg = chkDeclarations(mb);
->>>>>>> 3cc428dc
 	/* keep all actions taken as a post block comment */
 	usec = GDKusec()- usec;
 	snprintf(buf,256,"%-20s actions= 1 time=" LLFMT " usec","candidates",usec);
