--- conflicted
+++ resolved
@@ -92,12 +92,5 @@
 	snprintf(buf,256,"%-20s actions= 1 time=" LLFMT " usec","candidates",usec);
 	newComment(mb,buf);
 	addtoMalBlkHistory(mb);
-<<<<<<< HEAD
-
-	debugFunction(MAL_OPT_CANDIDATES, mb, 0, LIST_MAL_ALL);
-	TRC_DEBUG(MAL_OPT_CANDIDATES, "CANDIDATES optimizer exit\n");
-
-=======
->>>>>>> eb66093c
 	return MAL_SUCCEED;
 }