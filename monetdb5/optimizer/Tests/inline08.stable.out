--- conflicted
+++ resolved
@@ -49,11 +49,7 @@
     z:bat[:str] := X_11:bat[:str];	#[4] (0)  5 <- 14 
 end user.qry;	#[19] (0)  
 #inline               actions= 0 time=3 usec 
-<<<<<<< HEAD
-#remap                actions= 1 time=153 usec 
-=======
 #remap                actions= 1 time=117 usec 
->>>>>>> 716c6489
 
 # 20:02:17 >  
 # 20:02:17 >  Done.
