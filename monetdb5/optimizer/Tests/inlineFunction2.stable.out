stdout of test 'inlineFunction2` in directory 'monetdb5/optimizer` itself:


# 23:12:12 >  
# 23:12:12 >   mserver5  --debug=10 --set gdk_nr_threads=0  --set "gdk_dbfarm=/ufs/mk/current//Linux/var/MonetDB" --set mapi_open=true --set mapi_port=35482 --set monet_prompt= --trace --forcemito --set mal_listing=2  --dbname=mTests_optimizer  inlineFunction2.mal
# 23:12:12 >  

# MonetDB 5 server v11.4.0
# This is an unreleased version
# Serving database 'mTests_optimizer', using 4 threads
# Compiled for x86_64-unknown-linux-gnu/64bit with 64bit OIDs dynamically linked
# Found 7.749 GiB available main-memory.
# Copyright (c) 1993-July 2008 CWI.
# Copyright (c) August 2008-2015 MonetDB B.V., all rights reserved
# Visit http://monetdb.cwi.nl/ for further information
# Listening for connection requests on mapi:monetdb://eir.ins.cwi.nl:35482/
# MonetDB/GIS module loaded
# MonetDB/SQL module loaded
<<<<<<< HEAD
# MonetDB/R   module loaded

Ready.
#WARNING To speedup user.my a bulk operator implementation is needed
#    z:bat[:oid,:int] := mal.multiplex("user":str,"my":str,b:any,1:int);
#WARNING To speedup user.my a bulk operator implementation is needed
#    z:bat[:oid,:int] := mal.multiplex("user":str,"my":str,b:bat[:oid,:int],1:int);

# 16:09:45 >  
# 16:09:45 >  "mclient" "-lmal" "-ftest" "-Eutf-8" "-i" "-e" "--host=/var/tmp/mtest-32223" "--port=39816"
# 16:09:45 >  

#io.printf("#result of inline\n");
=======
function user.my{inline}(A:int,B:int):int;
    X3 := calc.+(A,B);
    return my := X3;
end user.my;
function user.tst():void;
    b := bat.new(:oid,:int);
    z:bat[:oid,:int]  := mal.multiplex("user","my",b,1);
end user.tst;
function user.main():void;
    io.printf("#result of inline\n");
    mdb.list("user","tst");
end user.main;
>>>>>>> dd324d59
#result of inline
function user.tst():void;
    b := bat.new(:oid,:int);
    X_8 := bat.new(nil:oid,nil:int);
barrier (X_12,X_13) := iterator.new(b);
    X_23 := calc.+(X_13,1);
    X_15 := X_23;
    bat.append(X_8,X_15);
    redo (X_12,X_13) := iterator.next(b);
exit (X_12,X_13);
    z:bat[:int] := X_8;
end user.tst;

# 23:12:13 >  
# 23:12:13 >  Done.
# 23:12:13 >  
<|MERGE_RESOLUTION|>--- conflicted
+++ resolved
@@ -16,34 +16,15 @@
 # Listening for connection requests on mapi:monetdb://eir.ins.cwi.nl:35482/
 # MonetDB/GIS module loaded
 # MonetDB/SQL module loaded
-<<<<<<< HEAD
 # MonetDB/R   module loaded
 
 Ready.
-#WARNING To speedup user.my a bulk operator implementation is needed
-#    z:bat[:oid,:int] := mal.multiplex("user":str,"my":str,b:any,1:int);
-#WARNING To speedup user.my a bulk operator implementation is needed
-#    z:bat[:oid,:int] := mal.multiplex("user":str,"my":str,b:bat[:oid,:int],1:int);
 
 # 16:09:45 >  
 # 16:09:45 >  "mclient" "-lmal" "-ftest" "-Eutf-8" "-i" "-e" "--host=/var/tmp/mtest-32223" "--port=39816"
 # 16:09:45 >  
 
 #io.printf("#result of inline\n");
-=======
-function user.my{inline}(A:int,B:int):int;
-    X3 := calc.+(A,B);
-    return my := X3;
-end user.my;
-function user.tst():void;
-    b := bat.new(:oid,:int);
-    z:bat[:oid,:int]  := mal.multiplex("user","my",b,1);
-end user.tst;
-function user.main():void;
-    io.printf("#result of inline\n");
-    mdb.list("user","tst");
-end user.main;
->>>>>>> dd324d59
 #result of inline
 function user.tst():void;
     b := bat.new(:oid,:int);
