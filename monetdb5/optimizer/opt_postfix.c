/*
 * This Source Code Form is subject to the terms of the Mozilla Public
 * License, v. 2.0.  If a copy of the MPL was not distributed with this
 * file, You can obtain one at http://mozilla.org/MPL/2.0/.
 *
 * Copyright 1997 - July 2008 CWI, August 2008 - 2019 MonetDB B.V.
 */

/* The SQL code generator can not always look ahead to avoid
 * generation of intermediates.
 * Some of these patterns are captured in a postfix optimalisation.
 */
#include "monetdb_config.h"
#include "mal_instruction.h"
#include "opt_postfix.h"

#define isCandidateList(M,P,I) ((M)->var[getArg(P,I)].id[0]== 'C')
str
OPTpostfixImplementation(Client cntxt, MalBlkPtr mb, MalStkPtr stk, InstrPtr p)
{
	int i, slimit, actions = 0;
	lng usec = GDKusec();
	char buf[256];

	(void) cntxt;
	(void) stk;
	
	slimit = mb->stop;
	setVariableScope(mb);
<<<<<<< HEAD
	TRC_DEBUG(MAL_OPT_POSTFIX, "POSTFIX optimizer start\n");
	debugFunction(MAL_OPT_POSTFIX, mb, 0,  LIST_MAL_ALL);

=======
>>>>>>> eb66093c
	/* Remove the result from any join/group instruction when it is not used later on */
	for( i = 0; i< slimit; i++){
/* POSTFIX ACTION FOR THE JOIN CASE  */
		p= getInstrPtr(mb, i);
		if ( getModuleId(p) == algebraRef && getFunctionId(p) == joinRef && getVarEolife(mb, getArg(p, p->retc -1)) == i){
			delArgument(p, p->retc -1);
			typeChecker(cntxt->usermodule, mb, p, TRUE);
			actions++;
			continue;
		}
		if ( getModuleId(p) == algebraRef && getFunctionId(p) == leftjoinRef && getVarEolife(mb, getArg(p, p->retc -1)) == i){
			delArgument(p, p->retc -1);
			typeChecker(cntxt->usermodule, mb, p, TRUE);
			actions++;
			continue;
		}
/* POSTFIX ACTION FOR THE EXTENT CASE  */
		if ( getModuleId(p) == groupRef && getFunctionId(p) == groupRef && getVarEolife(mb, getArg(p, p->retc -1)) == i){
			delArgument(p, p->retc -1);
			typeChecker(cntxt->usermodule, mb, p, TRUE);
			actions++;
			continue;
		}
		if ( getModuleId(p) == groupRef && getFunctionId(p) == subgroupRef && getVarEolife(mb, getArg(p, p->retc -1)) == i){
			delArgument(p, p->retc -1);
			typeChecker(cntxt->usermodule, mb, p, TRUE);
			actions++;
			continue;
		}
		if ( getModuleId(p) == groupRef && getFunctionId(p) == subgroupdoneRef && getVarEolife(mb, getArg(p, p->retc -1)) == i){
			delArgument(p, p->retc -1);
			typeChecker(cntxt->usermodule, mb, p, TRUE);
			actions++;
			continue;
		}
		if ( getModuleId(p) == groupRef && getFunctionId(p) == groupdoneRef && getVarEolife(mb, getArg(p, p->retc -1)) == i){
			delArgument(p, p->retc -1);
			typeChecker(cntxt->usermodule, mb, p, TRUE);
			actions++;
			continue;
		}
	}
	/* Defense line against incorrect plans */
	if( actions ){
		//chkTypes(cntxt->usermodule, mb, FALSE);
		//chkFlow(mb);
		//chkDeclarations(mb);
	}
	usec= GDKusec() - usec;
    snprintf(buf,256,"%-20s actions=%2d time=" LLFMT " usec", "postfix", actions, usec);
    newComment(mb,buf);
<<<<<<< HEAD
	debugFunction(MAL_OPT_POSTFIX, mb, 0, LIST_MAL_ALL);
	TRC_DEBUG(MAL_OPT_POSTFIX, "POSTFIX optimizer exit\n");
	
	addtoMalBlkHistory(mb);
=======
	if( actions > 0)
		addtoMalBlkHistory(mb);
>>>>>>> eb66093c
	return MAL_SUCCEED;
}<|MERGE_RESOLUTION|>--- conflicted
+++ resolved
@@ -27,12 +27,6 @@
 	
 	slimit = mb->stop;
 	setVariableScope(mb);
-<<<<<<< HEAD
-	TRC_DEBUG(MAL_OPT_POSTFIX, "POSTFIX optimizer start\n");
-	debugFunction(MAL_OPT_POSTFIX, mb, 0,  LIST_MAL_ALL);
-
-=======
->>>>>>> eb66093c
 	/* Remove the result from any join/group instruction when it is not used later on */
 	for( i = 0; i< slimit; i++){
 /* POSTFIX ACTION FOR THE JOIN CASE  */
@@ -84,14 +78,7 @@
 	usec= GDKusec() - usec;
     snprintf(buf,256,"%-20s actions=%2d time=" LLFMT " usec", "postfix", actions, usec);
     newComment(mb,buf);
-<<<<<<< HEAD
-	debugFunction(MAL_OPT_POSTFIX, mb, 0, LIST_MAL_ALL);
-	TRC_DEBUG(MAL_OPT_POSTFIX, "POSTFIX optimizer exit\n");
-	
-	addtoMalBlkHistory(mb);
-=======
 	if( actions > 0)
 		addtoMalBlkHistory(mb);
->>>>>>> eb66093c
 	return MAL_SUCCEED;
 }