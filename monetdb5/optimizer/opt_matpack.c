--- conflicted
+++ resolved
@@ -29,7 +29,6 @@
 	(void) pci;
 	(void) cntxt;
 	(void) stk;		/* to fool compilers */
-
 	for( i = 1; i < mb->stop; i++)
 		if( getModuleId(getInstrPtr(mb,i)) == matRef  && getFunctionId(getInstrPtr(mb,i)) == packRef && isaBatType(getArgType(mb,getInstrPtr(mb,i),1))) 
 			break;
@@ -75,17 +74,11 @@
 
     /* Defense line against incorrect plans */
     if( actions > 0){
-<<<<<<< HEAD
-        //if( msg == MAL_SUCCEED) msg = chkTypes(cntxt->usermodule, mb, FALSE);
-        //if( msg == MAL_SUCCEED) msg = chkFlow(mb);
-        // if(msg == MAL_SUCCEED) msg = chkDeclarations(mb);
-=======
         msg = chkTypes(cntxt->usermodule, mb, FALSE);
 	if (!msg)
         	msg = chkFlow(mb);
 	if (!msg)
         	msg = chkDeclarations(mb);
->>>>>>> 3cc428dc
     }
     /* keep all actions taken as a post block comment */
 wrapup:
