--- conflicted
+++ resolved
@@ -53,9 +53,5 @@
 extern int isMultiplex(InstrPtr q);
 extern int isUnion(InstrPtr q);
 extern int isOptimizerEnabled(MalBlkPtr mb, const char *opt);
-<<<<<<< HEAD
-extern bool isOptimizerUsed(MalBlkPtr mb, InstrPtr p, const char *opt);
-=======
->>>>>>> 28a34ddc
 
 #endif /* _OPT_SUPPORT_H */