/*
 * SPDX-License-Identifier: MPL-2.0
 *
 * This Source Code Form is subject to the terms of the Mozilla Public
 * License, v. 2.0.  If a copy of the MPL was not distributed with this
 * file, You can obtain one at http://mozilla.org/MPL/2.0/.
 *
 * Copyright 2024, 2025 MonetDB Foundation;
 * Copyright August 2008 - 2023 MonetDB B.V.;
 * Copyright 1997 - July 2008 CWI.
 */

 /* (c) M. Kersten
  */
#include "monetdb_config.h"
#include "opt_support.h"
#include "mal_interpreter.h"
#include "mal_listing.h"
#include "opt_multiplex.h"
#include "optimizer_private.h"
#include "manifold.h"

/* Some optimizers can/need only be applied once.
 * The optimizer trace at the end of the MAL block
 * can be used to check for this.
 */
int
optimizerIsApplied(MalBlkPtr mb, const char *opt)
{
	InstrPtr p;
	int i;
	for (i = mb->stop; i < mb->ssize; i++) {
		p = getInstrPtr(mb, i);
		if (p && getModuleId(p) == optimizerRef && p->token == REMsymbol
			&& getFunctionId(p) == opt)
			return 1;
	}
	return 0;
}

/*
 * Some optimizers are interdependent (e.g. mitosis ), which
 * requires inspection of the pipeline attached to a MAL block.
 */
int
isOptimizerEnabled(MalBlkPtr mb, const char *opt)
{
	int i;
	InstrPtr q;

	for (i = mb->stop - 1; i > 0; i--) {
		q = getInstrPtr(mb, i);
		if (q->token == ENDsymbol)
			break;
		if (q->token != REMsymbol && getModuleId(q) == optimizerRef
			&& getFunctionId(q) == opt)
			return 1;
	}
	return 0;
}

<<<<<<< HEAD
/*
 * Find if an optimizer 'opt' has run before the instruction 'p'.
 */
bool
isOptimizerUsed(MalBlkPtr mb, InstrPtr p, const char *opt)
{
	bool p_found = false;

	if (getModuleId(p) == optimizerRef && getFunctionId(p) == defaultfastRef)
		return true;
	for (int i = mb->stop - 1; i > 0; i--) {
		InstrPtr q = getInstrPtr(mb, i);

		p_found |= q == p;		/* the optimizer to find must come before p */
		if (q && q->token == ENDsymbol)
			return false;
		if (p_found && q && q != p && getModuleId(q) == optimizerRef
			&& getFunctionId(q) == opt)
			return true;
	}
	return false;
}

=======
>>>>>>> 28a34ddc
/* Simple insertion statements do not require complex optimizer steps */
int
isSimpleSQL(MalBlkPtr mb)
{
	int cnt = 0;

	for (int i = 0; i < mb->stop; i++) {
		InstrPtr p = getInstrPtr(mb, i);

		if (p && getModuleId(p) == sqlRef && getFunctionId(p) == appendRef)
			cnt++;
		if (p && getModuleId(p) == sqlRef && getFunctionId(p) == setVariableRef)
			return 1;
		if (p && getModuleId(p) == sqlcatalogRef)
			return 1;
	}
	return cnt > 0.63 * mb->stop;
}

/* Only used by opt_commonTerms! */
int
hasSameSignature(MalBlkPtr mb, InstrPtr p, InstrPtr q)
{
	int i;

	if (q->retc != p->retc || q->argc != p->argc)
		return FALSE;
	for (i = 0; i < p->argc; i++)
		if (getArgType(mb, p, i) != getArgType(mb, q, i))
			return FALSE;
	return TRUE;
}

/* Only used by opt_commonTerms! */
int
hasSameArguments(MalBlkPtr mb, InstrPtr p, InstrPtr q)
{
	int k;
	int (*cmp)(const void *, const void *);
	VarPtr w, u;

	(void) mb;
	if (p->retc != q->retc || p->argc != q->argc)
		return FALSE;
	/* heuristic, because instructions are linked using last constant argument */
	for (k = p->argc - 1; k >= p->retc; k--)
		if (q->argv[k] != p->argv[k]) {
			if (isVarConstant(mb, getArg(p, k))
				&& isVarConstant(mb, getArg(q, k))) {
				w = getVar(mb, getArg(p, k));
				u = getVar(mb, getArg(q, k));
				cmp = ATOMcompare(w->value.vtype);
				if (w->value.vtype == u->value.vtype
					&& (*cmp) (VALptr(&w->value), VALptr(&u->value)) == 0)
					continue;
			}
			return FALSE;
		}
	return TRUE;
}

/*
 * If two instructions have elements in common in their target list,
 * it means a variable is re-initialized and should not be considered
 * an alias.
 */
int
hasCommonResults(InstrPtr p, InstrPtr q)
{
	int k, l;

	for (k = 0; k < p->retc; k++)
		for (l = 0; l < q->retc; l++)
			if (p->argv[k] == q->argv[l])
				return TRUE;
	return FALSE;
}

/*
 * Dependency between target variables and arguments can be
 * checked with isDependent().
 */
static int
isDependent(InstrPtr p, InstrPtr q)
{
	int i, j;
	for (i = 0; i < q->retc; i++)
		for (j = p->retc; j < p->argc; j++)
			if (getArg(q, i) == getArg(p, j))
				return TRUE;
	return FALSE;
}

/*
 * The safety property should be relatively easy to determine for
 * each MAL function. This calls for accessing the function MAL block
 * and to inspect the arguments of the signature.
 */
inline int
isUnsafeFunction(InstrPtr q)
{
	InstrPtr p;

	if (q->unsafeProp)
		return TRUE;
	if (q->fcn == 0 || getFunctionId(q) == 0 || q->blk == NULL)
		return FALSE;
	p = getInstrPtr(q->blk, 0);
	if (p->retc == 0)
		return TRUE;
	return FALSE;
}

/*
 * Instructions are unsafe if one of the arguments is also mentioned
 * in the result list. Alternatively, the 'unsafe' property is set
 * for the function call itself.
 */
int
isUnsafeInstruction(InstrPtr q)
{
	int j, k;

	for (j = 0; j < q->retc; j++)
		for (k = q->retc; k < q->argc; k++)
			if (q->argv[k] == q->argv[j])
				return TRUE;
	return FALSE;
}

/*
 * Any instruction may block identification of a common
 * subexpression. It suffices to stumble upon an unsafe function
 * whose parameter lists has a non-empty intersection with the
 * targeted instruction.
 * To illustrate, consider the sequence
 * @example
 * L1 := f(A,B,C);
 * ...
 * G1 := g(D,E,F);
 * ...
 * l2:= f(A,B,C);
 * ...
 * L2:= h()
 * @end example
 *
 * The instruction G1:=g(D,E,F) is blocking if G1 is an alias
 * for @verb{ { }A,B,C@verb{ } }.
 * Alternatively, function g() may be unsafe and @verb{ { }D,E,F@verb{ } }
 * has a non-empty intersection with @verb{ { }A,B,C@verb{ } }.
 * An alias can only be used later on for readonly (and not be used for a function with side effects).
 */
int
safetyBarrier(InstrPtr p, InstrPtr q)
{
	int i, j;
	if (isDependent(q, p))
		return TRUE;
	if (isUnsafeFunction(q)) {
		for (i = p->retc; i < p->argc; i++)
			for (j = q->retc; j < q->argc; j++)
				if (p->argv[i] == q->argv[j]) {
					/* TODO check safety property of the argument */
					return TRUE;
				}
	}
	return FALSE;
}

inline int
isUpdateInstruction(InstrPtr p)
{
	if (getModuleId(p) == sqlRef &&
		(getFunctionId(p) == appendRef || getFunctionId(p) == updateRef
		 || getFunctionId(p) == deleteRef || getFunctionId(p) == claimRef
		 || getFunctionId(p) == growRef || getFunctionId(p) == clear_tableRef
		 || getFunctionId(p) == setVariableRef || getFunctionId(p) == dependRef
		 || getFunctionId(p) == predicateRef))
		return TRUE;
	if (getModuleId(p) == batRef
		&& (getFunctionId(p) == appendRef || getFunctionId(p) == replaceRef
			|| getFunctionId(p) == deleteRef))
		return TRUE;
	return FALSE;
}

int
hasSideEffects(MalBlkPtr mb, InstrPtr p, int strict)
{
	if (getFunctionId(p) == NULL)
		return FALSE;

/*
 * Void-returning operations have side-effects and
 * should be considered as such
 */
	if (p->retc == 0 || (p->retc == 1 && getArgType(mb, p, 0) == TYPE_void))
		return TRUE;

/*
 * Any function marked as unsafe can not be moved around without
 * affecting its behavior on the program. For example, because they
 * check for volatile resource levels.
 */
	if (isUnsafeFunction(p))
		return TRUE;

	/* update instructions have side effects, they can be marked as unsafe */
	if (isUpdateInstruction(p))
		return TRUE;

	if ((getModuleId(p) == batRef || getModuleId(p) == sqlRef)
		&& (getFunctionId(p) == setAccessRef))
		return TRUE;

	if (getModuleId(p) == malRef && getFunctionId(p) == multiplexRef)
		return FALSE;

	if (getModuleId(p) == ioRef ||
		getModuleId(p) == streamsRef ||
		getModuleId(p) == bstreamRef ||
		getModuleId(p) == mdbRef ||
		getModuleId(p) == malRef ||
		getModuleId(p) == remapRef ||
		getModuleId(p) == optimizerRef ||
		getModuleId(p) == lockRef ||
		getModuleId(p) == semaRef ||
		getModuleId(p) == alarmRef)
		return TRUE;

	if( getModuleId(p) == pyapi3Ref ||
		getModuleId(p) == rapiRef ||
		getModuleId(p) == capiRef)
		return TRUE;

	if (getModuleId(p) == sqlcatalogRef)
		return TRUE;
	if (getModuleId(p) == sqlRef) {
		if (getFunctionId(p) == tidRef)
			return FALSE;
		if (getFunctionId(p) == deltaRef)
			return FALSE;
		if (getFunctionId(p) == subdeltaRef)
			return FALSE;
		if (getFunctionId(p) == projectdeltaRef)
			return FALSE;
		if (getFunctionId(p) == bindRef)
			return FALSE;
		if (getFunctionId(p) == bindidxRef)
			return FALSE;
		if (getFunctionId(p) == binddbatRef)
			return FALSE;
		if (getFunctionId(p) == columnBindRef)
			return FALSE;
		if (getFunctionId(p) == copy_fromRef)
			return FALSE;
		/* assertions are the end-point of a flow path */
		if (getFunctionId(p) == not_uniqueRef)
			return FALSE;
		if (getFunctionId(p) == zero_or_oneRef)
			return FALSE;
		if (getFunctionId(p) == mvcRef)
			return FALSE;
		if (getFunctionId(p) == singleRef)
			return FALSE;
		if (getFunctionId(p) == importColumnRef)
			return FALSE;
		return TRUE;
	}
	if (getModuleId(p) == mapiRef) {
		if (getFunctionId(p) == rpcRef)
			return TRUE;
		if (getFunctionId(p) == reconnectRef)
			return TRUE;
		if (getFunctionId(p) == disconnectRef)
			return TRUE;
	}
	if (strict && getFunctionId(p) == newRef && getModuleId(p) != groupRef)
		return TRUE;

	if (getModuleId(p) == sqlcatalogRef)
		return TRUE;
	if (getModuleId(p) == remoteRef)
		return TRUE;
	return FALSE;
}

/* Void returning functions always have side-effects.
 */
int
mayhaveSideEffects(Client cntxt, MalBlkPtr mb, InstrPtr p, int strict)
{
	int tpe;
	tpe = getVarType(mb, getArg(p, 0));
	if (tpe == TYPE_void)
		return TRUE;
	if (getModuleId(p) != malRef || getFunctionId(p) != multiplexRef)
		return hasSideEffects(mb, p, strict);
	//  a manifold instruction can also have side effects.
	//  for this to check we need the function signature, not its function address.
	//  The easy way out now is to consider all manifold instructions as potentially having side effects.
	if (getModuleId(p) == malRef && getFunctionId(p) == manifoldRef)
		return TRUE;
	if (MANIFOLDtypecheck(cntxt, mb, p, 1) == NULL)
		return TRUE;
	return FALSE;
}

/*
 * Side-effect free functions are crucial for several operators.
 */
int
isSideEffectFree(MalBlkPtr mb)
{
	int i;
	for (i = 1; i < mb->stop && getInstrPtr(mb, i)->token != ENDsymbol; i++) {
		if (hasSideEffects(mb, getInstrPtr(mb, i), TRUE))
			return FALSE;
	}
	return TRUE;
}

/*
 * Breaking up a MAL program into pieces for distributed processing requires
 * identification of (partial) blocking instructions. A conservative
 * definition can be used.
 */
inline int
isBlocking(InstrPtr p)
{
	if (blockStart(p) || blockExit(p) || blockCntrl(p))
		return TRUE;

	if (getFunctionId(p) == sortRef)
		return TRUE;

	if (getModuleId(p) == aggrRef || getModuleId(p) == groupRef
		|| getModuleId(p) == sqlcatalogRef)
		return TRUE;
	return FALSE;
}

/*
 * Used in the merge table optimizer. It is built incrementally
 * and should be conservative.
 */

static int
isOrderDepenent(InstrPtr p)
{
	if (getModuleId(p) != batsqlRef)
		return 0;
	if (getFunctionId(p) == differenceRef || getFunctionId(p) == window_boundRef
		|| getFunctionId(p) == row_numberRef || getFunctionId(p) == rankRef
		|| getFunctionId(p) == dense_rankRef
		|| getFunctionId(p) == percent_rankRef
		|| getFunctionId(p) == cume_distRef || getFunctionId(p) == ntileRef
		|| getFunctionId(p) == first_valueRef
		|| getFunctionId(p) == last_valueRef || getFunctionId(p) == nth_valueRef
		|| getFunctionId(p) == lagRef || getFunctionId(p) == leadRef
		|| getFunctionId(p) == corrRef)
		return 1;
	return 0;
}

inline int
isMapOp(InstrPtr p)
{
	if (isUnsafeFunction(p))
		return 0;
	return getModuleId(p)
			&& ((getModuleId(p) == malRef && getFunctionId(p) == multiplexRef)
				|| (getModuleId(p) == malRef && getFunctionId(p) == manifoldRef)
				|| (getModuleId(p) == batcalcRef)
				|| (getModuleId(p) != batcalcRef && getModuleId(p) != batRef
					&& strncmp(getModuleId(p), "bat", 3) == 0)
				|| (getModuleId(p) == batmkeyRef)) && !isOrderDepenent(p)
			&& getModuleId(p) != batrapiRef && getModuleId(p) != batpyapi3Ref
			&& getModuleId(p) != batcapiRef;
}

inline int
isMap2Op(InstrPtr p)
{
	if (isUnsafeFunction(p))
		return 0;
	return getModuleId(p)
			&& ((getModuleId(p) == malRef && getFunctionId(p) == multiplexRef)
				|| (getModuleId(p) == malRef && getFunctionId(p) == manifoldRef)
				|| (getModuleId(p) == batcalcRef)
				|| (getModuleId(p) != batcalcRef && getModuleId(p) != batRef
					&& strncmp(getModuleId(p), "bat", 3) == 0)
				|| (getModuleId(p) == batmkeyRef)) && !isOrderDepenent(p)
			&& getModuleId(p) != batrapiRef && getModuleId(p) != batpyapi3Ref
			&& getModuleId(p) != batcapiRef;
}

inline int
isLikeOp(InstrPtr p)
{
	return (getModuleId(p) == batalgebraRef
			&& (getFunctionId(p) == likeRef
				|| getFunctionId(p) == not_likeRef));
}

inline int
isTopn(InstrPtr p)
{
	return ((getModuleId(p) == algebraRef && getFunctionId(p) == firstnRef)
			|| isSlice(p));
}

inline int
isSlice(InstrPtr p)
{
	return (getModuleId(p) == algebraRef
			&& (getFunctionId(p) == subsliceRef
				|| getFunctionId(p) == sliceRef));
}

int
isSample(InstrPtr p)
{
	return (getModuleId(p) == sampleRef && getFunctionId(p) == subuniformRef);
}

inline int
isOrderby(InstrPtr p)
{
	return getModuleId(p) == algebraRef && getFunctionId(p) == sortRef;
}

inline int
isMatJoinOp(InstrPtr p)
{
	return (isSubJoin(p)
			|| (getModuleId(p) == algebraRef
				&& (getFunctionId(p) == crossRef || getFunctionId(p) == joinRef
					|| getFunctionId(p) == thetajoinRef
					|| getFunctionId(p) == bandjoinRef
					|| getFunctionId(p) == rangejoinRef)
			));
}

inline int
isMatLeftJoinOp(InstrPtr p)
{
	return (getModuleId(p) == algebraRef
			&& (getFunctionId(p) == leftjoinRef
				|| getFunctionId(p) == outerjoinRef
				|| getFunctionId(p) == markjoinRef));
}

inline int
isDelta(InstrPtr p)
{
	return (getModuleId(p) == sqlRef
			&& (getFunctionId(p) == deltaRef
				|| getFunctionId(p) == projectdeltaRef
				|| getFunctionId(p) == subdeltaRef)
			);
}

int
isFragmentGroup2(InstrPtr p)
{
	if (getModuleId(p) == batRef && getFunctionId(p) == replaceRef)
		return TRUE;
	return (getModuleId(p) == algebraRef && (getFunctionId(p) == projectionRef))
			|| (getModuleId(p) == batRef
				&& (getFunctionId(p) == mergecandRef
					|| getFunctionId(p) == intersectcandRef
					|| getFunctionId(p) == diffcandRef)
			);
}

inline int
isSelect(InstrPtr p)
{
	const char *func = getFunctionId(p);
	size_t l = func ? strlen(func) : 0;

	return (l >= 6 && strcmp(func + l - 6, "select") == 0);
}

inline int
isSubJoin(InstrPtr p)
{
	const char *func = getFunctionId(p);
	size_t l = func ? strlen(func) : 0;

	return (l >= 4 && strcmp(func + l - 4, "join") == 0);
}

inline int
isMultiplex(InstrPtr p)
{
	return ((getModuleId(p) == malRef || getModuleId(p) == batmalRef)
			&& getFunctionId(p) == multiplexRef);
}

inline int
isUnion(InstrPtr p)
{
	return ((getModuleId(p) == malRef || getModuleId(p) == batmalRef)
			&& getFunctionId(p) == multiplexRef) ||
		   (getModuleId(p) == sqlRef && getFunctionId(p) == unionfuncRef);
}

int
isFragmentGroup(InstrPtr p)
{
	return (getModuleId(p) == algebraRef
			&& (getFunctionId(p) == projectRef
				|| getFunctionId(p) == selectNotNilRef)) || isSelect(p)
			|| (getModuleId(p) == batRef && (getFunctionId(p) == mirrorRef));
}<|MERGE_RESOLUTION|>--- conflicted
+++ resolved
@@ -59,32 +59,6 @@
 	return 0;
 }
 
-<<<<<<< HEAD
-/*
- * Find if an optimizer 'opt' has run before the instruction 'p'.
- */
-bool
-isOptimizerUsed(MalBlkPtr mb, InstrPtr p, const char *opt)
-{
-	bool p_found = false;
-
-	if (getModuleId(p) == optimizerRef && getFunctionId(p) == defaultfastRef)
-		return true;
-	for (int i = mb->stop - 1; i > 0; i--) {
-		InstrPtr q = getInstrPtr(mb, i);
-
-		p_found |= q == p;		/* the optimizer to find must come before p */
-		if (q && q->token == ENDsymbol)
-			return false;
-		if (p_found && q && q != p && getModuleId(q) == optimizerRef
-			&& getFunctionId(q) == opt)
-			return true;
-	}
-	return false;
-}
-
-=======
->>>>>>> 28a34ddc
 /* Simple insertion statements do not require complex optimizer steps */
 int
 isSimpleSQL(MalBlkPtr mb)
