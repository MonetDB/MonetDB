--- conflicted
+++ resolved
@@ -18,51 +18,6 @@
 #include "optimizer_private.h"
 #include "manifold.h"
 
-<<<<<<< HEAD
-/*
- * Optimizer catalog with runtime statistics;
- */
-struct OPTcatalog {
-	char *name;
-	int enabled;
-	int calls;
-	int actions;
-} optcatalog[]= {
-{"aliases",		0,	0,	0},
-{"coercions",	0,	0,	0},
-{"commonTerms",	0,	0,	0},
-{"constants",	0,	0,	0},
-{"costModel",	0,	0,	0},
-{"dataflow",	0,	0,	0},
-{"deadcode",	0,	0,	0},
-{"emptybind",	0,	0,	0},
-{"evaluate",	0,	0,	0},
-{"garbage",		0,	0,	0},
-{"generator",	0,	0,	0},
-{"history",		0,	0,	0},
-{"inline",		0,	0,	0},
-{"projectionpath",	0,	0,	0},
-{"jit",			0,	0,	0},
-{"json",		0,	0,	0},
-{"macro",		0,	0,	0},
-{"matpack",		0,	0,	0},
-{"mergetable",	0,	0,	0},
-{"mitosis",		0,	0,	0},
-{"mosaic",		0,	0,	0},
-{"multiplex",	0,	0,	0},
-{"oltp",		0,	0,	0},
-{"postfix",		0,	0,	0},
-{"reduce",		0,	0,	0},
-{"remap",		0,	0,	0},
-{"remote",		0,	0,	0},
-{"reorder",		0,	0,	0},
-{"wlcr",		0,	0,	0},
-{"pushselect",	0,	0,	0},
-{ 0,	0,	0,	0}
-};
-
-=======
->>>>>>> 1979db48
 /* some optimizers can only be applied once.
  * The optimizer trace at the end of the MAL block
  * can be used to check for this.
