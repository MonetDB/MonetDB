/*
 * This Source Code Form is subject to the terms of the Mozilla Public
 * License, v. 2.0.  If a copy of the MPL was not distributed with this
 * file, You can obtain one at http://mozilla.org/MPL/2.0/.
 *
 * Copyright 1997 - July 2008 CWI, August 2008 - 2020 MonetDB B.V.
 */

 /* (c) M. Kersten
 */
#include "monetdb_config.h"
#include "opt_prelude.h"
#include "opt_support.h"
#include "mal_interpreter.h"
#include "mal_listing.h"
#include "mal_debugger.h"
#include "opt_multiplex.h"
#include "optimizer_private.h"
#include "manifold.h"

/*
 * Optimizer catalog with runtime statistics;
 */
struct OPTcatalog {
	char *name;
	int enabled;
	int calls;
	int actions;
} optcatalog[]= {
{"aliases",		0,	0,	0},
{"coercions",	0,	0,	0},
{"commonTerms",	0,	0,	0},
{"constants",	0,	0,	0},
{"costModel",	0,	0,	0},
{"dataflow",	0,	0,	0},
{"deadcode",	0,	0,	0},
{"emptybind",	0,	0,	0},
{"evaluate",	0,	0,	0},
{"garbage",		0,	0,	0},
{"generator",	0,	0,	0},
{"history",		0,	0,	0},
{"inline",		0,	0,	0},
{"projectionpath",	0,	0,	0},
{"jit",			0,	0,	0},
{"json",		0,	0,	0},
{"macro",		0,	0,	0},
{"matpack",		0,	0,	0},
{"mergetable",	0,	0,	0},
{"mitosis",		0,	0,	0},
{"multiplex",	0,	0,	0},
{"oltp",		0,	0,	0},
{"postfix",		0,	0,	0},
{"reduce",		0,	0,	0},
{"remap",		0,	0,	0},
{"remote",		0,	0,	0},
{"reorder",		0,	0,	0},
{"wlcr",		0,	0,	0},
{"pushselect",	0,	0,	0},
{ 0,	0,	0,	0}
};

/* some optimizers can only be applied once.
 * The optimizer trace at the end of the MAL block
 * can be used to check for this.
 */
int
optimizerIsApplied(MalBlkPtr mb, str optname)
{
	InstrPtr p;
	int i;
	for( i = mb->stop; i < mb->ssize; i++){
		p = getInstrPtr(mb,i);
		if (p && getModuleId(p) == optimizerRef && p->token == REMsymbol && strcmp(getFunctionId(p),optname) == 0) 
			return 1;
	}
	return 0;
}

/*
 * Limit the loop count in the optimizer to guard against indefinite
 * recursion, provided the optimizer does not itself generate
 * a growing list.
 */
str
optimizeMALBlock(Client cntxt, MalBlkPtr mb)
{
	InstrPtr p;
	int pc;
	int qot = 0;
	str msg = MAL_SUCCEED;
	int cnt = 0;
	int actions = 0;
	lng clk = GDKusec();
	char buf[256];

	/* assume the type and flow have been checked already */
	/* SQL functions intended to be inlined should not be optimized */
	if ( mb->inlineProp)
		return 0;

	mb->optimize = 0;
	if (mb->errors)
		throw(MAL, "optimizer.MALoptimizer", SQLSTATE(42000) "Start with inconsistent MAL plan");

	// strong defense line, assure that MAL plan is initially correct
	if( mb->errors == 0 && mb->stop > 1){
		resetMalBlk(mb, mb->stop);
		msg = chkTypes(cntxt->usermodule, mb, FALSE);
<<<<<<< HEAD
		if( msg == MAL_SUCCEED)
			msg = chkFlow(mb);
		if( msg == MAL_SUCCEED)
			msg = chkDeclarations(mb);
		if( msg) 
=======
		if (!msg)
			msg = chkFlow(mb);
		if (!msg)
			msg = chkDeclarations(mb);
		if (msg) 
>>>>>>> 3cc428dc
			return msg;
		if (mb->errors != MAL_SUCCEED){
			msg = mb->errors;
			mb->errors = MAL_SUCCEED;
			return msg;
		}
	}

	/* Optimizers may massage the plan in such a way that a new pass is needed.
     * When no optimzer call is found, then terminate. */
	do {
		qot = 0;
		for (pc = 0; pc < mb->stop; pc++) {
			p = getInstrPtr(mb, pc);
			if (getModuleId(p) == optimizerRef && p->fcn && p->token != REMsymbol) {
				/* all optimizers should behave like patterns */
				/* However, we don't have a stack now */
				qot++;
				actions++;
				msg = (str) (*p->fcn) (cntxt, mb, 0, p);
				if (msg) {
					str place = getExceptionPlace(msg);
					str nmsg = NULL;
					if (place){
						nmsg = createException(getExceptionType(msg), place, "%s", getExceptionMessageAndState(msg));
						GDKfree(place);
					}
					if (nmsg ) {
						freeException(msg);
						msg = nmsg;
					} 
					goto wrapup;
				}
				if (cntxt->mode == FINISHCLIENT){
					mb->optimize = GDKusec() - clk;
					throw(MAL, "optimizeMALBlock", SQLSTATE(42000) "prematurely stopped client");
				}
				pc= -1;
			}
		}
	} while (qot && cnt++ < mb->stop);

wrapup:
	/* Keep the total time spent on optimizing the plan for inspection */
	if(actions > 0 && msg == MAL_SUCCEED){
		mb->optimize = GDKusec() - clk;
		snprintf(buf, 256, "%-20s actions=%2d time=" LLFMT " usec", "total", actions, mb->optimize);
		newComment(mb, buf);
	}
	if (cnt >= mb->stop)
		throw(MAL, "optimizer.MALoptimizer", SQLSTATE(42000) OPTIMIZER_CYCLE);
	return msg;
}

/*
 * The default MAL optimizer includes a final call to
 * the multiplex expander.
 * We should take care of functions marked as 'inline',
 * because they should be kept in raw form.
 * Their optimization takes place after inlining.
 */
str
MALoptimizer(Client c)
{
	str msg;

	if ( c->curprg->def->inlineProp)
		return MAL_SUCCEED;
	// only a signature statement can be skipped
	if (c ->curprg->def->stop == 1)
		return MAL_SUCCEED;
	msg= optimizeMALBlock(c, c->curprg->def);
	if( msg == MAL_SUCCEED)
		msg = OPTmultiplexSimple(c, c->curprg->def);
	return msg;
}

/* Only used by opt_commonTerms! */
int hasSameSignature(MalBlkPtr mb, InstrPtr p, InstrPtr q){
	int i;

	if( q->retc != p->retc || q->argc != p->argc) 
		return FALSE;
	for( i=0; i < p->argc; i++)
		if (getArgType(mb,p,i) != getArgType(mb,q,i))
			return FALSE;
	return TRUE;
}

/* Only used by opt_commonTerms! */
int hasSameArguments(MalBlkPtr mb, InstrPtr p, InstrPtr q)
{   int k;
	int (*cmp)(const void *, const void *);
	VarPtr w,u;

	(void) mb;
	if( p->retc != q->retc || p->argc != q->argc)
		return FALSE;
	/* heuristic, because instructions are linked using last constant argument */
	for(k=p->argc-1; k >= p->retc; k--)
		if( q->argv[k]!= p->argv[k]){
			if( isVarConstant(mb,getArg(p,k)) &&
				isVarConstant(mb,getArg(q,k)) ) {
					w= getVar(mb,getArg(p,k));
					u= getVar(mb,getArg(q,k));
					cmp = ATOMcompare(w->value.vtype);
					if ( w->value.vtype == u->value.vtype &&
						(*cmp)(VALptr(&w->value), VALptr(&u->value)) == 0)
						continue;
			}
			return FALSE;
		}
	return TRUE;
}

/*
 * If two instructions have elements in common in their target list,
 * it means a variable is re-initialized and should not be considered
 * an alias.
 */
int
hasCommonResults(InstrPtr p, InstrPtr q)
{
	int k, l;

	for (k = 0; k < p->retc; k++)
		for (l = 0; l < q->retc; l++)
			if (p->argv[k] == q->argv[l])
				return TRUE;
	return FALSE;
}
/*
 * Dependency between target variables and arguments can be
 * checked with isDependent().
 */
static int
isDependent(InstrPtr p, InstrPtr q){
	int i,j;
	for(i= 0; i<q->retc; i++)
	for(j= p->retc; j<p->argc; j++)
		if( getArg(q,i)== getArg(p,j)) return TRUE;
	return FALSE;
}
/*
 * The safety property should be relatively easy to determine for
 * each MAL function. This calls for accessing the function MAL block
 * and to inspect the arguments of the signature.
 */
int
isUnsafeFunction(InstrPtr q)
{
	InstrPtr p;

	if (q->fcn == 0 || getFunctionId(q) == 0 || q->blk == NULL)
		return FALSE;
	p= getInstrPtr(q->blk,0);
	if( p->retc== 0)
		return TRUE;
	return q->blk->unsafeProp;
}

int
isSealedFunction(InstrPtr q)
{
	InstrPtr p;

	if (q->fcn == 0 || getFunctionId(q) == 0 || q->blk == NULL)
		return FALSE;
	p= getInstrPtr(q->blk,0);
	if( p->retc== 0)
		return TRUE;
	return q->blk->sealedProp;
}

/*
 * Instructions are unsafe if one of the arguments is also mentioned
 * in the result list. Alternatively, the 'unsafe' property is set
 * for the function call itself.
 */
int
isUnsafeInstruction(InstrPtr q)
{
	int j, k;

	for (j = 0; j < q->retc; j++)
		for (k = q->retc; k < q->argc; k++)
			if (q->argv[k] == q->argv[j])
				return TRUE;
	return FALSE;
}

/*
 * Any instruction may block identification of a common
 * subexpression. It suffices to stumble upon an unsafe function
 * whose parameter lists has a non-empty intersection with the
 * targeted instruction.
 * To illustrate, consider the sequence
 * @example
 * L1 := f(A,B,C);
 * ...
 * G1 := g(D,E,F);
 * ...
 * l2:= f(A,B,C);
 * ...
 * L2:= h()
 * @end example
 *
 * The instruction G1:=g(D,E,F) is blocking if G1 is an alias
 * for @verb{ { }A,B,C@verb{ } }.
 * Alternatively, function g() may be unsafe and @verb{ { }D,E,F@verb{ } }
 * has a non-empty intersection with @verb{ { }A,B,C@verb{ } }.
 * An alias can only be used later on for readonly (and not be used for a function with side effects).
 */
int
safetyBarrier(InstrPtr p, InstrPtr q)
{
	int i,j;
	if( isDependent(q,p))
		return TRUE;
	if (isUnsafeFunction(q)) {
		for (i = p->retc; i < p->argc; i++)
			for (j = q->retc; j < q->argc; j++)
				if (p->argv[i] == q->argv[j]) {
					/* TODO check safety property of the argument */
					return TRUE;
				}
	}
	return FALSE;
}


int
isUpdateInstruction(InstrPtr p){
	if ( getModuleId(p) == sqlRef &&
	   ( getFunctionId(p) == inplaceRef ||
		getFunctionId(p) == appendRef ||
		getFunctionId(p) == updateRef ||
		getFunctionId(p) == replaceRef ||
		getFunctionId(p) == clear_tableRef))
			return TRUE;
	if ( getModuleId(p) == batRef &&
	   ( getFunctionId(p) == inplaceRef ||
		getFunctionId(p) == appendRef ||
		getFunctionId(p) == updateRef ||
		getFunctionId(p) == replaceRef ||
		getFunctionId(p) == clear_tableRef))
			return TRUE;
	return FALSE;
}
int
hasSideEffects(MalBlkPtr mb, InstrPtr p, int strict)
{
	if( getFunctionId(p) == NULL) return FALSE;

/* 
 * Void-returning operations have side-effects and
 * should be considered as such
 */
	if (p->retc == 0 || (p->retc == 1 && getArgType(mb,p,0) == TYPE_void))
		return TRUE;

/*
 * Any function marked as unsafe can not be moved around without
 * affecting its behavior on the program. For example, because they
 * check for volatile resource levels.
 */
	if ( isUnsafeFunction(p))
		return TRUE;

	/* update instructions have side effects, they can be marked as unsafe */
	if (isUpdateInstruction(p))
		return TRUE;

	if ( (getModuleId(p) == batRef || getModuleId(p)==sqlRef) &&
	     (getFunctionId(p) == setAccessRef ||
	 	  getFunctionId(p) == setWriteModeRef ))
		return TRUE;

	if (getModuleId(p) == malRef && getFunctionId(p) == multiplexRef)
		return FALSE;

	if( getModuleId(p) == ioRef ||
		getModuleId(p) == streamsRef ||
		getModuleId(p) == bstreamRef ||
		getModuleId(p) == mdbRef ||
		getModuleId(p) == malRef ||
		getModuleId(p) == remapRef ||
		getModuleId(p) == optimizerRef ||
		getModuleId(p) == lockRef ||
		getModuleId(p) == semaRef ||
		getModuleId(p) == alarmRef)
		return TRUE;
		
	if( getModuleId(p) == pyapiRef ||
		getModuleId(p) == pyapimapRef ||
		getModuleId(p) == pyapi3Ref ||
		getModuleId(p) == pyapi3mapRef ||
		getModuleId(p) == rapiRef || 
		getModuleId(p) == capiRef)
		return TRUE;

	if (getModuleId(p) == sqlcatalogRef)
		return TRUE;
	if (getModuleId(p) == sqlRef){
		if (getFunctionId(p) == tidRef) return FALSE;
		if (getFunctionId(p) == deltaRef) return FALSE;
		if (getFunctionId(p) == subdeltaRef) return FALSE;
		if (getFunctionId(p) == projectdeltaRef) return FALSE;
		if (getFunctionId(p) == bindRef) return FALSE;
		if (getFunctionId(p) == bindidxRef) return FALSE;
		if (getFunctionId(p) == binddbatRef) return FALSE;
		if (getFunctionId(p) == columnBindRef) return FALSE;
		if (getFunctionId(p) == copy_fromRef) return FALSE;
		/* assertions are the end-point of a flow path */
		if (getFunctionId(p) == not_uniqueRef) return FALSE;
		if (getFunctionId(p) == zero_or_oneRef) return FALSE;
		if (getFunctionId(p) == mvcRef) return FALSE;
		if (getFunctionId(p) == singleRef) return FALSE;
		return TRUE;
	}
	if( getModuleId(p) == mapiRef){
		if( getFunctionId(p) == rpcRef)
			return TRUE;
		if( getFunctionId(p) == reconnectRef)
			return TRUE;
		if( getFunctionId(p) == disconnectRef)
			return TRUE;
	}
	if (strict &&  getFunctionId(p) == newRef &&
		getModuleId(p) != groupRef )
		return TRUE;

	if ( getModuleId(p) == sqlcatalogRef)
		return TRUE;
	if ( getModuleId(p) == oltpRef)
		return TRUE;
	if ( getModuleId(p) == wlrRef)
		return TRUE;
	if ( getModuleId(p) == wlcRef)
		return TRUE;
	if ( getModuleId(p) == remoteRef)
		return TRUE;
	return FALSE;
}

/* Void returning functions always have side-effects.
 */
int
mayhaveSideEffects(Client cntxt, MalBlkPtr mb, InstrPtr p, int strict)
{
	int tpe;
	tpe= getVarType(mb,getArg(p,0));
	if( tpe == TYPE_void)
		return TRUE;
	if (getModuleId(p) != malRef || getFunctionId(p) != multiplexRef) 
		return hasSideEffects(mb, p, strict);
	//  a manifold instruction can also have side effects.
	//  for this to check we need the function signature, not its function address.
	//  The easy way out now is to consider all manifold instructions as potentially having side effects.
	if ( getModuleId(p) == malRef && getFunctionId(p) == manifoldRef)
		return TRUE;
	if (MANIFOLDtypecheck(cntxt,mb,p,1) == NULL)
		return TRUE;
	return FALSE;
}

/*
 * Side-effect free functions are crucial for several operators.
 */
int
isSideEffectFree(MalBlkPtr mb){
	int i;
	for(i=1; i< mb->stop && getInstrPtr(mb,i)->token != ENDsymbol; i++){
		if( hasSideEffects(mb,getInstrPtr(mb,i), TRUE))
			return FALSE;
	}
	return TRUE;
}

/*
 * Breaking up a MAL program into pieces for distributed processing requires
 * identification of (partial) blocking instructions. A conservative
 * definition can be used.
 */
int
isBlocking(InstrPtr p)
{
	if (blockStart(p) || blockExit(p) || blockCntrl(p))
		return TRUE;

	if ( getFunctionId(p) == sortRef )
		return TRUE;

	if( getModuleId(p) == aggrRef ||
		getModuleId(p) == groupRef ||
		getModuleId(p) == sqlcatalogRef )
			return TRUE;
	return FALSE;
}

/*
 * Used in the merge table optimizer. It is built incrementally
 * and should be conservative.
 */

static int 
isOrderDepenent(InstrPtr p)
{
	if( getModuleId(p) != batsqlRef)
		return 0;
	if ( getFunctionId(p) == differenceRef ||
		getFunctionId(p) == window_boundRef ||
		getFunctionId(p) == row_numberRef ||
		getFunctionId(p) == rankRef ||
		getFunctionId(p) == dense_rankRef ||
		getFunctionId(p) == percent_rankRef ||
		getFunctionId(p) == cume_distRef ||
		getFunctionId(p) == ntileRef ||
		getFunctionId(p) == first_valueRef ||
		getFunctionId(p) == last_valueRef ||
		getFunctionId(p) == nth_valueRef ||
		getFunctionId(p) == lagRef ||
		getFunctionId(p) == leadRef)
		return 1;
	return 0;
}

int isMapOp(InstrPtr p){
	if (isUnsafeFunction(p) || isSealedFunction(p))
		return 0;
	return	getModuleId(p) &&
		((getModuleId(p) == malRef && getFunctionId(p) == multiplexRef) ||
		 (getModuleId(p) == malRef && getFunctionId(p) == manifoldRef) ||
		 (getModuleId(p) == batcalcRef) ||
		 (getModuleId(p) != batcalcRef && getModuleId(p) != batRef && strncmp(getModuleId(p), "bat", 3) == 0) ||
		 (getModuleId(p) == mkeyRef)) && !isOrderDepenent(p) &&
		 getModuleId(p) != batrapiRef &&
		 getModuleId(p) != batpyapiRef &&
		 getModuleId(p) != batpyapi3Ref &&
		 getModuleId(p) != batcapiRef;
}

int isLikeOp(InstrPtr p){
	return	(getModuleId(p) == batalgebraRef &&
		(getFunctionId(p) == likeRef || 
		 getFunctionId(p) == not_likeRef || 
		 getFunctionId(p) == ilikeRef ||
		 getFunctionId(p) == not_ilikeRef));
}

int 
isTopn(InstrPtr p)
{
	return ((getModuleId(p) == algebraRef && getFunctionId(p) == firstnRef) ||
			isSlice(p));
}

int 
isSlice(InstrPtr p)
{
	return (getModuleId(p) == algebraRef &&
	   (getFunctionId(p) == subsliceRef || getFunctionId(p) == sliceRef)); 
}

int 
isSample(InstrPtr p)
{
	return (getModuleId(p) == sampleRef && getFunctionId(p) == subuniformRef);
}

int isOrderby(InstrPtr p){
	return getModuleId(p) == algebraRef &&
		getFunctionId(p) == sortRef;
}

int 
isMatJoinOp(InstrPtr p)
{
	return (isSubJoin(p) || (getModuleId(p) == algebraRef &&
				(getFunctionId(p) == crossRef ||
				 getFunctionId(p) == joinRef ||
				 getFunctionId(p) == antijoinRef || /* is not mat save */
				 getFunctionId(p) == thetajoinRef ||
				 getFunctionId(p) == bandjoinRef ||
				 getFunctionId(p) == rangejoinRef)
		));
}

int 
isMatLeftJoinOp(InstrPtr p)
{
	return (getModuleId(p) == algebraRef && 
		getFunctionId(p) == leftjoinRef);
}

int isDelta(InstrPtr p){
	return
			(getModuleId(p)== sqlRef && (
				getFunctionId(p)== deltaRef ||
				getFunctionId(p)== projectdeltaRef ||
				getFunctionId(p)== subdeltaRef 
			) 
		);
}

int isFragmentGroup2(InstrPtr p){
	return
			(getModuleId(p)== algebraRef && (
				getFunctionId(p)== projectionRef
			)) ||
			(getModuleId(p)== batRef && (
				getFunctionId(p)== mergecandRef ||
				getFunctionId(p)== intersectcandRef ||
				getFunctionId(p)== diffcandRef
			) 
		);
}

int isSelect(InstrPtr p)
{
	char *func = getFunctionId(p);
	size_t l = func?strlen(func):0;
	
	return (l >= 6 && strcmp(func+l-6,"select") == 0);
}

int isSubJoin(InstrPtr p)
{
	char *func = getFunctionId(p);
	size_t l = func?strlen(func):0;
	
	return (l >= 7 && strcmp(func+l-7,"join") == 0);
}

int isMultiplex(InstrPtr p)
{
	return (malRef && (getModuleId(p) == malRef || getModuleId(p) == batmalRef) &&
		getFunctionId(p) == multiplexRef);
}

int isFragmentGroup(InstrPtr p){
	return
			(getModuleId(p)== algebraRef && (
				getFunctionId(p)== projectRef ||
				getFunctionId(p)== selectNotNilRef
			))  ||
			isSelect(p) ||
			(getModuleId(p)== batRef && (
				getFunctionId(p)== mirrorRef 
			));
}

/*
 * Some optimizers are interdependent (e.g. mitosis ), which
 * requires inspection of the pipeline attached to a MAL block.
 */
int
isOptimizerEnabled(MalBlkPtr mb, str opt)
{
	int i;
	InstrPtr q;

	for (i= mb->stop-1; i > 0; i--){
		q= getInstrPtr(mb,i);
		if ( q->token == ENDsymbol)
			break;
		if ( getModuleId(q) == optimizerRef &&
			 getFunctionId(q) == opt)
			return 1;
	}
	return 0;
}
<|MERGE_RESOLUTION|>--- conflicted
+++ resolved
@@ -106,19 +106,11 @@
 	if( mb->errors == 0 && mb->stop > 1){
 		resetMalBlk(mb, mb->stop);
 		msg = chkTypes(cntxt->usermodule, mb, FALSE);
-<<<<<<< HEAD
-		if( msg == MAL_SUCCEED)
-			msg = chkFlow(mb);
-		if( msg == MAL_SUCCEED)
-			msg = chkDeclarations(mb);
-		if( msg) 
-=======
 		if (!msg)
 			msg = chkFlow(mb);
 		if (!msg)
 			msg = chkDeclarations(mb);
 		if (msg) 
->>>>>>> 3cc428dc
 			return msg;
 		if (mb->errors != MAL_SUCCEED){
 			msg = mb->errors;
