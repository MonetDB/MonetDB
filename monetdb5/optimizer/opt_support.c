--- conflicted
+++ resolved
@@ -50,22 +50,13 @@
 {"matpack",		0,	0,	0},
 {"mergetable",	0,	0,	0},
 {"mitosis",		0,	0,	0},
-<<<<<<< HEAD
 {"mosaic",		0,	0,	0},
-{"origin",		0,	0,	0},
 {"peephole",	0,	0,	0},
-=======
-{"multiplex",	0,	0,	0},
-{"oltp",		0,	0,	0},
->>>>>>> 82cfb524
 {"reduce",		0,	0,	0},
 {"remap",		0,	0,	0},
 {"remote",		0,	0,	0},
 {"reorder",		0,	0,	0},
 {"replication",	0,	0,	0},
-{"selcrack",	0,	0,	0},
-{"sidcrack",	0,	0,	0},
-{"strengthreduction",	0,	0,	0},
 {"pushselect",	0,	0,	0},
 { 0,	0,	0,	0}
 };
