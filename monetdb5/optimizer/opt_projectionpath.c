--- conflicted
+++ resolved
@@ -143,11 +143,11 @@
 
 	(void) cntxt;
 	(void) stk;
-
 	if ( mb->inlineProp)
 		return MAL_SUCCEED;
 	//if ( optimizerIsApplied(mb,"projectionpath") )
 		//return 0;
+
 
 
 	old= mb->stmt;
@@ -271,17 +271,10 @@
     /* Defense line against incorrect plans */
     if( actions > 0){
         msg = chkTypes(cntxt->usermodule, mb, FALSE);
-<<<<<<< HEAD
-        if( msg == MAL_SUCCEED) 
-			msg = chkFlow(mb);
-        if(msg == MAL_SUCCEED) 
-			msg = chkDeclarations(mb);
-=======
 	if (!msg)
         	msg = chkFlow(mb);
 	if (!msg)
         	msg = chkDeclarations(mb);
->>>>>>> 3cc428dc
     }
     /* keep all actions taken as a post block comment */
 wrapupall:
