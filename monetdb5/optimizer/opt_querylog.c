--- conflicted
+++ resolved
@@ -203,12 +203,5 @@
 	snprintf(buf,256,"%-20s actions= 1 time=" LLFMT " usec","querylog", usec);
 	newComment(mb,buf);
 	addtoMalBlkHistory(mb);
-<<<<<<< HEAD
-	
-	debugFunction(MAL_OPT_QUERYLOG, mb, 0, LIST_MAL_ALL);
-	TRC_DEBUG(MAL_OPT_QUERYLOG, "QUERYLOG optimizer exit\n");
-
-=======
->>>>>>> eb66093c
 	return msg;
 }