--- conflicted
+++ resolved
@@ -233,220 +233,6 @@
 {
 #ifndef HAVE_EMBEDDED
 	assert(batRef == NULL);
-<<<<<<< HEAD
-	abortRef = putName("abort",5);
-	affectedRowsRef = putName("affectedRows",12);
-	aggrRef = putName("aggr",4);
-	alarmRef = putName("alarm",5);
-	algebraRef = putName("algebra",7);
-	batalgebraRef = putName("batalgebra",10);
-	appendidxRef = putName("append_idxbat",13);
-	appendRef = putName("append",6);
-	assertRef = putName("assert",6);
-	attachRef = putName("attach",6);
-	avgRef = putName("avg",3);
-	arrayRef = putName("array",4);
-	batcalcRef = putName("batcalc",7);
-	basketRef = putName("basket",6);
-	batstrRef = putName("batstr",6);
-	batmtimeRef = putName("batmtime",8);
-	batmmathRef = putName("batmmath",8);
-	batxmlRef = putName("batxml",6);
-	batsqlRef = putName("batsql",6);
-	blockRef = putName("block",5);
-	bbpRef = putName("bbp",3);
-	tidRef = putName("tid",3);
-	deltaRef = putName("delta",5);
-	subdeltaRef = putName("subdelta",8);
-	projectdeltaRef = putName("projectdelta",12);
-	binddbatRef = putName("bind_dbat",9);
-	bindidxRef = putName("bind_idxbat",11);
-	bindRef = putName("bind",4);
-	bpmRef = putName("bpm",3);
-	bstreamRef = putName("bstream",7);
-	calcRef = putName("calc",4);
-	catalogRef = putName("catalog",7);
-	clear_tableRef = putName("clear_table",11);
-	closeRef = putName("close",5);
-	columnRef = putName("column",6);
-	columnBindRef = putName("columnBind",10);
-	commitRef = putName("commit",6);
-	connectRef = putName("connect",7);
-	constraintsRef = putName("constraints",11);
-	countRef = putName("count",5);
-	subcountRef = putName("subcount",8);
-	copyRef = putName("copy",4);
-	copy_fromRef = putName("copy_from",9);
-	export_tableRef = putName("export_table",12);
-	count_no_nilRef = putName("count_no_nil",12);
-	crossRef = putName("crossproduct",12);
-	createRef = putName("create",6);
-	dateRef = putName("date",4);
-	dataflowRef = putName("dataflow",8);
-	datacyclotronRef = putName("datacyclotron",13);
-	dblRef = putName("dbl",3);
-	defineRef = putName("define",6);
-	deleteRef = putName("delete",6);
-	depositRef = putName("deposit",7);
-	subdiffRef = putName("subdiff",7);
-	diffRef = putName("diff",4);
-	subinterRef = putName("subinter",8);
-	mergecandRef= putName("mergecand",9);
-	mergepackRef= putName("mergepack",9);
-	intersectcandRef= putName("intersectcand",13);
-	eqRef = putName("==",2);
-	disconnectRef= putName("disconnect",10);
-	evalRef = putName("eval",4);
-	execRef = putName("exec",4);
-	expandRef = putName("expand",6);
-	exportOperationRef = putName("exportOperation",15);
-	finishRef = putName("finish",6);
-	firstnRef = putName("firstn",6);
-	getRef = putName("get",3);
-	generatorRef = putName("generator",9);
-	grabRef = putName("grab",4);
-	groupRef = putName("group",5);
-	subgroupRef = putName("subgroup",8);
-	subgroupdoneRef= putName("subgroupdone",12);
-	groupbyRef = putName("groupby",7);
-	hgeRef = putName("hge",3);
-	hashRef = putName("hash",4);
-	identityRef = putName("identity",8);
-	ifthenelseRef = putName("ifthenelse",10);
-	inplaceRef = putName("inplace",7);
-	intRef = putName("int",3);
-	ioRef = putName("io",2);
-	iteratorRef = putName("iterator",8);
-	projectionpathRef = putName("projectionpath",14);
-	subjoinRef = putName("subjoin",7);
-	subleftjoinRef = putName("subleftjoin",11);
-	subantijoinRef = putName("subantijoin",11);
-	subbandjoinRef = putName("subbandjoin",11);
-	subrangejoinRef = putName("subrangejoin",12);
-	subthetajoinRef = putName("subthetajoin",12);
-	jsonRef = putName("json",4);
-	languageRef= putName("language",8);
-	projectionRef = putName("projection",10);
-	likesubselectRef = putName("likesubselect",13);
-	ilikesubselectRef = putName("ilikesubselect",14);
-	listRef = putName("list",4);
-	likeRef = putName("like",4);
-	ilikeRef = putName("ilike",5);
-	not_likeRef = putName("not_like",8);
-	not_ilikeRef = putName("not_ilike",9);
-	lockRef = putName("lock",4);
-	lookupRef = putName("lookup",6);
-	malRef = putName("mal", 3);
-	batmalRef = putName("batmal", 6);
-	mapiRef = putName("mapi", 4);
-	markRef = putName("mark", 4);
-	mtimeRef = putName("mtime", 5);
-	multicolumnRef = putName("multicolumn", 11);
-	matRef = putName("mat", 3);
-	max_no_nilRef = putName("max_no_nil", 10);
-	maxRef = putName("max", 3);
-	submaxRef = putName("submax", 6);
-	submedianRef = putName("submedian", 9);
-	mdbRef = putName("mdb", 3);
-	min_no_nilRef = putName("min_no_nil", 10);
-	minRef = putName("min", 3);
-	subminRef = putName("submin", 6);
-	mirrorRef = putName("mirror", 6);
-	mitosisRef = putName("mitosis", 7);
-	mkeyRef = putName("mkey", 4);
-	mmathRef = putName("mmath", 5);
-	multiplexRef = putName("multiplex", 9);
-	manifoldRef = putName("manifold", 8);
-	mvcRef = putName("mvc", 3);
-	newRef = putName("new",3);
-	notRef = putName("not",3);
-	nextRef = putName("next",4);
-	oidRef = putName("oid",3);
-	optimizerRef = putName("optimizer",9);
-	openRef = putName("open",4);
-	parametersRef = putName("parameters",10);
-	packRef = putName("pack",4);
-	pack2Ref = putName("pack2",5);
-	passRef = putName("pass",4);
-	partitionRef = putName("partition",9);
-	pcreRef = putName("pcre",4);
-	pinRef = putName("pin",3);
-	plusRef = putName("+",1);
-	minusRef = putName("-",1);
-	mulRef = putName("*",1);
-	divRef = putName("/",1);
-	printRef = putName("print",5);
-	preludeRef = putName("prelude",7);
-	prodRef = putName("prod",4);
-	subprodRef = putName("subprod",7);
-	profilerRef = putName("profiler",8);
-	postludeRef = putName("postlude",8);
-	projectRef = putName("project",7);
-	putRef = putName("put",3);
-	querylogRef = putName("querylog",8);
-	queryRef = putName("query",5);
-	rapiRef = putName("rapi", 4);
-	batrapiRef = putName("batrapi", 7);
-	subeval_aggrRef = putName("subeval_aggr", 12);
-	rankRef = putName("rank", 4);
-	dense_rankRef = putName("dense_rank", 10);
-	reconnectRef = putName("reconnect",9);
-	recycleRef = putName("recycle",7);
-	refineRef = putName("refine",6);
-	registerRef = putName("register",8);
-	remapRef = putName("remap",5);
-	remoteRef = putName("remote",6);
-	replaceRef = putName("replace",7);
-	replicatorRef = putName("replicator",10);
-	resultSetRef = putName("resultSet",9);
-	reuseRef = putName("reuse",5);
-	row_numberRef = putName("row_number",10);
-	rpcRef = putName("rpc",3);
-	rsColumnRef = putName("rsColumn",8);
-	schedulerRef = putName("scheduler",9);
-	selectNotNilRef = putName("selectNotNil",12);
-	seriesRef = putName("series",6);
-	semaRef = putName("sema",4);
-	setAccessRef = putName("setAccess",9);
-	setWriteModeRef= putName("setWriteMode",12);
-	sinkRef = putName("sink",4);
-	sliceRef = putName("slice",5);
-	subsliceRef = putName("subslice",8);
-	singleRef = putName("single",6);
-	sortRef = putName("sort",4);
-	sortReverseRef = putName("sortReverse",15);
-	sqlRef = putName("sql",3);
-	srvpoolRef = putName("srvpool",7);
-	streamsRef = putName("streams",7);
-	startRef = putName("start",5);
-	starttraceRef = putName("starttrace",10);
-	stopRef = putName("stop",4);
-	stoptraceRef = putName("stoptrace",9);
-	strRef = putName("str",3);
-	sumRef = putName("sum",3);
-	subsumRef = putName("subsum",6);
-	subavgRef = putName("subavg",6);
-	subsortRef = putName("subsort",7);
-	takeRef= putName("take",5);
-	timestampRef = putName("timestamp", 9);
-	not_uniqueRef= putName("not_unique",10);
-	sampleRef= putName("sample",6);
-	subuniqueRef= putName("subunique",9);
-	subuniformRef= putName("subuniform",10);
-	unlockRef= putName("unlock",6);
-	unpackRef = putName("unpack",6);
-	unpinRef = putName("unpin",5);
-	updateRef = putName("update",6);
-	subselectRef = putName("subselect",9);
-	thetasubselectRef = putName("thetasubselect",14);
-	likesubselectRef = putName("likesubselect",13);
-	likethetasubselectRef = putName("likethetasubselect",18);
-	ilikesubselectRef = putName("ilikesubselect",14);
-	ilikethetasubselectRef = putName("ilikethetasubselect",19);
-	vectorRef = putName("vector",6);
-	zero_or_oneRef = putName("zero_or_one",11);
-	userRef = putName("user",4);
-=======
 #endif
 	abortRef = putName("abort");
 	affectedRowsRef = putName("affectedRows");
@@ -528,7 +314,6 @@
 	identityRef = putName("identity");
 	ifthenelseRef = putName("ifthenelse");
 	inplaceRef = putName("inplace");
-	insertRef = putName("insert");
 	intRef = putName("int");
 	ioRef = putName("io");
 	iteratorRef = putName("iterator");
@@ -661,7 +446,6 @@
 	vectorRef = putName("vector");
 	zero_or_oneRef = putName("zero_or_one");
 	userRef = putName("user");
->>>>>>> 32125f0e
 
 	/*
 	 * Set the optimizer debugging flag
