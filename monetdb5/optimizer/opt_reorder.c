--- conflicted
+++ resolved
@@ -57,13 +57,9 @@
 
 	for (i = 0; i < MAXSLICES; i++)
 		top[i] = 0;
-<<<<<<< HEAD
-	if (!isOptimizerUsed(mb, pci, mitosisRef) || MB_LARGE(mb)) {
+	if (MB_LARGE(mb)) {
 		goto wrapup;
 	}
-=======
-	(void) cntxt;
->>>>>>> 422ed15f
 	(void) stk;
 
 	limit = mb->stop;
@@ -170,15 +166,8 @@
 	/* keep all actions taken as a post block comment */
 	//mnstr_printf(cntxt->fdout,"REORDER RESULT ");
 	//printFunction(cntxt->fdout, mb, 0, LIST_MAL_ALL);
-<<<<<<< HEAD
 	ma_close(cntxt->ta);
   wrapup:
-=======
-	for (i = 0; i <= blkcnt; i++)
-		if (top[i])
-			GDKfree(blocks[i]);
-
->>>>>>> 422ed15f
 	/* keep actions taken as a fake argument */
 	(void) pushInt(mb, pci, actions);
 	//GDKfree(old);
