/*
 * SPDX-License-Identifier: MPL-2.0
 *
 * This Source Code Form is subject to the terms of the Mozilla Public
 * License, v. 2.0.  If a copy of the MPL was not distributed with this
 * file, You can obtain one at http://mozilla.org/MPL/2.0/.
 *
 * Copyright 2024, 2025 MonetDB Foundation;
 * Copyright August 2008 - 2023 MonetDB B.V.;
 * Copyright 1997 - July 2008 CWI.
 */

/*
 * The dataflow reorder
 * MAL programs are largely logical descriptions of an execution plan.
 * After the mitosis and mergetable optimizers we have a large program, which when
 * executed as is, does not necessarily benefit from the locality
 * of data and operations. The problem is that the execution plan is
 * a DAG for which a topological order should be found that
 * minimizes the life time of variables and maximizes parallel execution.
 * This is an NP hard optimization problem. Therefore, we have
 * to rely on an affordable heuristic steps.
 *
 * The reorder optimizer transfers the breadth-first plans of
 * the mergetable into a multi-phase execution plan.
 * This increases cohesion for parallel execution.
 * A subquery is processed completely as quickly as possible.
 * Only when the subquery is stalled for available input, the
 * threads may start working on another subquery.
 *
 */
#include "monetdb_config.h"
#include "opt_reorder.h"
#include "mal_instruction.h"
#include "mal_interpreter.h"
#include "opt_mitosis.h"


#define MAXSLICES 1024			/* to be refined */

/* Insert the instruction immediately after a previous instruction that
 * generated an argument needed.
 * If non can be found, add it to the end.
 * Be aware of side-effect instructions, they may not be skipped.
 */
str
OPTreorderImplementation(Client cntxt, MalBlkPtr mb, MalStkPtr stk,
						 InstrPtr pci)
{
	int i, j, k, blkcnt = 1, pc = 0, actions = 0;
	InstrPtr p = NULL, *old = NULL;
	int limit, slimit, *depth = NULL;
	str msg = MAL_SUCCEED;
	InstrPtr *blocks[MAXSLICES] = { 0 };
	int top[MAXSLICES] = { 0 };
	int barriers[MAXSLICES] = { 0 }, btop = 0, off = 0;

	for (i = 0; i < MAXSLICES; i++)
		top[i] = 0;
<<<<<<< HEAD
	if (isOptimizerUsed(mb, pci, mitosisRef) <= 0 || MB_LARGE(mb)) {
=======
	if (!isOptimizerUsed(mb, pci, mitosisRef)) {
>>>>>>> a4ec2020
		goto wrapup;
	}
	(void) stk;

	limit = mb->stop;
	slimit = mb->ssize;
	old = mb->stmt;

	ma_open(cntxt->ta);
	depth = (int *) ma_zalloc(cntxt->ta, mb->vtop * sizeof(int));
	if (depth == NULL || newMalBlkStmt(mb, mb->ssize) < 0) {
		ma_close(cntxt->ta);
		throw(MAL, "optimizer.reorder", SQLSTATE(HY013) MAL_MALLOC_FAIL);
	}

	actions = 1;
	/* Mark the parameters as constants as belonging to depth 0; */
	for (i = 0; i < limit; i++) {
		p = old[i];
		if (!p) {
			//mnstr_printf(cntxt->fdout, "empty stmt:pc %d \n", i);
			continue;
		}
		if (p->token == ENDsymbol)
			break;
		k = off;
		if (getModuleId(p) == sqlRef && getFunctionId(p) == tidRef
			&& p->argc == 6) {
			if (depth[getArg(p, 0)] == 0) {
				k = getVarConstant(mb, getArg(p, p->argc - 2)).val.ival;
				assert(k < MAXSLICES);
				depth[getArg(p, 0)] = k;
				depth[getArg(p, p->retc)] = k;	/* keep order of mvc input var */
			}
		} else if (getModuleId(p) == sqlRef && getFunctionId(p) == bindRef
				   && p->argc == 8) {
			if (depth[getArg(p, 0)] == 0) {
				k = getVarConstant(mb, getArg(p, p->argc - 2)).val.ival;
				assert(k < MAXSLICES);
				depth[getArg(p, 0)] = k;
				depth[getArg(p, p->retc)] = k;	/* keep order of mvc input var */
			}
		} else {
			for (j = p->retc; j < p->argc; j++) {
				if (depth[getArg(p, j)] > k)
					k = depth[getArg(p, j)];
			}
			assert(k < MAXSLICES);
			for (j = 0; j < p->retc; j++)
				if (depth[getArg(p, j)] == 0)
					depth[getArg(p, j)] = k;
			/* In addition to the input variables of the statements al statements within a barrier also
			 * depend on the barriers variable */
			if (blockStart(p)) {
				assert(btop < MAXSLICES);
				barriers[btop++] = k;
				off = k;
			}
			if (blockExit(p)) {
				off = 0;
				if (btop--)
					off = barriers[btop];
			}
		}

		if (top[k] == 0) {
			blocks[k] = ma_zalloc(cntxt->ta, limit * sizeof(InstrPtr));
			if (blocks[k] == NULL) {
				ma_close(cntxt->ta);
				//GDKfree(mb->stmt);
				mb->stop = limit;
				mb->ssize = slimit;
				mb->stmt = old;
				throw(MAL, "optimizer.reorder",
					  SQLSTATE(HY013) MAL_MALLOC_FAIL);
			}
		}
		blocks[k][top[k]] = p;
		top[k] = top[k] + 1;
		//mnstr_printf(cntxt->fdout, "block[%d] :%d:",i, k);
		//printInstruction(cntxt->fdout, mb, stk, p, LIST_MAL_DEBUG);
		if (k > blkcnt)
			blkcnt = k;
	}

	for (k = 0; k <= blkcnt; k++)
		for (j = 0; j < top[k]; j++) {
			p = blocks[k][j];
			p->pc = pc++;
			pushInstruction(mb, p);
		}

	for (; i < limit; i++)
		if (old[i])
			pushInstruction(mb, old[i]);
	for (; i < slimit; i++)
		if (old[i])
			pushInstruction(mb, old[i]);

	/* Defense line against incorrect plans */
	msg = chkTypes(cntxt->usermodule, mb, FALSE);
	if (!msg)
		msg = chkFlow(mb);
	if (!msg)
		msg = chkDeclarations(mb);
	/* keep all actions taken as a post block comment */
	//mnstr_printf(cntxt->fdout,"REORDER RESULT ");
	//printFunction(cntxt->fdout, mb, 0, LIST_MAL_ALL);
	ma_close(cntxt->ta);
  wrapup:
	/* keep actions taken as a fake argument */
	(void) pushInt(mb, pci, actions);
	//GDKfree(old);
	return msg;
}<|MERGE_RESOLUTION|>--- conflicted
+++ resolved
@@ -57,11 +57,7 @@
 
 	for (i = 0; i < MAXSLICES; i++)
 		top[i] = 0;
-<<<<<<< HEAD
-	if (isOptimizerUsed(mb, pci, mitosisRef) <= 0 || MB_LARGE(mb)) {
-=======
-	if (!isOptimizerUsed(mb, pci, mitosisRef)) {
->>>>>>> a4ec2020
+	if (!isOptimizerUsed(mb, pci, mitosisRef) || MB_LARGE(mb)) {
 		goto wrapup;
 	}
 	(void) stk;
