/*
 * This Source Code Form is subject to the terms of the Mozilla Public
 * License, v. 2.0.  If a copy of the MPL was not distributed with this
 * file, You can obtain one at http://mozilla.org/MPL/2.0/.
 *
 * Copyright 1997 - July 2008 CWI, August 2008 - 2021 MonetDB B.V.
 */

/* Author(s) Martin Kersten
 * This module contains the framework for inclusion query transformers, i.e.
 * C-programs geared at optimizing a piece of MAL.
 * The query transformer appears at the language level as an ordinary function,
 * but it is effective only at a specific execution phase.
 *
 * Each optimizer function has access to the runtime scope of the
 * routine in which it is called. This can be used to maintain status
 * information between successive calls.
 *
 * The routines below are linked with the kernel by default
*/
#include "monetdb_config.h"
#include "optimizer.h"
#include "mal_debugger.h"
#include "optimizer_private.h"
#include "opt_pipes.h"

/*
 * Upon loading the module it should inspect the scenario table
 * for any unresolved references to the MALoptimizer and set the
 * callback function.
*/
str
optimizer_prelude(Client cntxt, MalBlkPtr mb, MalStkPtr stk, InstrPtr p)
{
	(void) cntxt;
	(void) stk;
	(void) mb;
	(void) p;
	updateScenario("mal", "MALoptimizer", (MALfcn) MALoptimizer);
	optimizerInit();
	//return compileAllOptimizers(cntxt); causes problems
	return MAL_SUCCEED;
}

str
optimizer_epilogue(void *ret)
{
	(void)ret;
	opt_pipes_reset();
	return MAL_SUCCEED;
}

/*
 * MAL functions can be optimized explicitly using the routines below.
 * Beware, the function names should be known as literal strings, because
 * you may not know the runtime situation.
*/

str
QOToptimize(Client cntxt, MalBlkPtr mb, MalStkPtr stk, InstrPtr pci)
{
	str modnme;
	str fcnnme;
	Symbol s;

	(void) stk;
	if (stk != 0) {
		modnme = *getArgReference_str(stk, pci, 1);
		fcnnme = *getArgReference_str(stk, pci, 2);
	} else {
		modnme = getArgDefault(mb, pci, 1);
		fcnnme = getArgDefault(mb, pci, 2);
	}
	s = findSymbol(cntxt->usermodule, putName(modnme), fcnnme);
	if (s == NULL)
		throw(MAL, "optimizer.optimize", SQLSTATE(HY002) SEMANTIC_OPERATION_MISSING);
	removeInstruction(mb, pci);
	addtoMalBlkHistory(s->def);
	return optimizeMALBlock(cntxt, s->def);
}

#include "opt_macro.h"

#define optwrapper_pattern(NAME, DESC) \
	pattern("optimizer", NAME, OPTwrapper, false, "", args(1,1, arg("",str))), \
	pattern("optimizer", NAME, OPTwrapper, false, DESC, args(1,3, arg("",str),arg("mod",str),arg("fcn",str)))


#include "mel.h"
static mel_func optimizer_init_funcs[] = {
 optwrapper_pattern("aliases", "Alias removal optimizer"),
 optwrapper_pattern("bincopyfrom", "Parallellize column loading"),
 optwrapper_pattern("coercions", "Handle simple type coercions"),
 optwrapper_pattern("commonTerms", "Common sub-expression optimizer"),
 optwrapper_pattern("candidates", "Mark candidate list variables"),
 optwrapper_pattern("volcano", "Simulate volcano style execution"),
 optwrapper_pattern("constants", "Duplicate constant removal optimizer"),
 optwrapper_pattern("profiler", "Collect properties for the profiler"),
 optwrapper_pattern("costModel", "Estimate the cost of a relational expression"),
 optwrapper_pattern("dataflow", "Dataflow bracket code injection"),
 optwrapper_pattern("deadcode", "Dead code optimizer"),
 optwrapper_pattern("emptybind", "Evaluate empty set expressions"),
 optwrapper_pattern("jit", "Propagate candidate lists in just-in-time optimization"),
 optwrapper_pattern("evaluate", "Evaluate constant expressions once"),
 optwrapper_pattern("garbageCollector", "Garbage collector optimizer"),
 optwrapper_pattern("generator", "Sequence generator optimizer"),
 optwrapper_pattern("querylog", "Collect SQL query statistics"),
 optwrapper_pattern("minimalfast", "Fast compound minimal optimizer pipe"),
 optwrapper_pattern("defaultfast", "Fast compound default optimizer pipe"),
 optwrapper_pattern("wrapper", "Fake optimizer"),
 pattern("optimizer", "prelude", optimizer_prelude, false, "Initialize the optimizer", noargs),
 command("optimizer", "epilogue", optimizer_epilogue, false, "release the resources held by the optimizer module", args(1,1, arg("",void))),
 pattern("optimizer", "optimize", QOToptimize, false, "Optimize a specific operation", args(0,2, arg("mod",str),arg("fcn",str))),
 optwrapper_pattern("inline", "Expand inline functions"),
 optwrapper_pattern("projectionpath", "Join path constructor"),
 pattern("optimizer", "macro", OPTmacro, false, "Inline the code of the target function.", args(1,3, arg("",void),arg("targetmod",str),arg("targetfcn",str))),
 pattern("optimizer", "macro", OPTmacro, false, "Inline a target function used in a specific function.", args(1,5, arg("",void),arg("mod",str),arg("fcn",str),arg("targetmod",str),arg("targetfcn",str))),
 pattern("optimizer", "orcam", OPTorcam, false, "Inverse macro processor for current function", args(1,3, arg("",void),arg("targetmod",str),arg("targetfcn",str))),
 pattern("optimizer", "orcam", OPTorcam, false, "Inverse macro, find pattern and replace with a function call.", args(1,5, arg("",void),arg("mod",str),arg("fcn",str),arg("targetmod",str),arg("targetfcn",str))),
 optwrapper_pattern("mergetable", "Resolve the multi-table definitions"),
 optwrapper_pattern("mitosis", "Modify the plan to exploit parallel processing on multiple cores"),
 optwrapper_pattern("multiplex", "Compiler for multiplexed instructions"),
 optwrapper_pattern("matpack", "Unroll the mat.pack operation"),
 optwrapper_pattern("json", "Unroll the mat.pack operation"),
 optwrapper_pattern("reduce", "Reduce the stack space claims"),
 optwrapper_pattern("remap", "Remapping function calls to a their multiplex variant"),
 optwrapper_pattern("remoteQueries", "Resolve the multi-table definitions"),
 optwrapper_pattern("reorder", "Reorder by dataflow dependencies"),
 pattern("inspect", "optimizer_stats", OPTstatistics, false, "Get optimizer use statistics, i.e. calls and total time", args(3,3, batarg("",str),batarg("",int),batarg("",lng))),
 optwrapper_pattern("pushselect", "Push selects down projections"),
 optwrapper_pattern("oltp", "Inject the OLTP locking primitives"),
 optwrapper_pattern("wlc", "Inject the workload capture-replay primitives"),
 optwrapper_pattern("postfix", "Postfix the plan,e.g. pushing projections"),
<<<<<<< HEAD
 optwrapper_pattern("strimps", "Use strimps index if appropriate"),
=======
 optwrapper_pattern("for", "Push for decompress down"),
 optwrapper_pattern("dict", "Push dict decompress down"),
>>>>>>> 399bd2a3
 pattern("optimizer", "mask", OPTwrapper, false, "", args(1,1, arg("",str))),
 pattern("optimizer", "mask", OPTwrapper, false, "Manipulate the MSK objects", args(1,3, arg("",str),arg("mod",str),arg("fcn",str))),
 { .imp=NULL }
};
#include "mal_import.h"
#ifdef _MSC_VER
#undef read
#pragma section(".CRT$XCU",read)
#endif
LIB_STARTUP_FUNC(init_optimizer_mal)
{ mal_module("optimizer", NULL, optimizer_init_funcs); }<|MERGE_RESOLUTION|>--- conflicted
+++ resolved
@@ -131,12 +131,9 @@
  optwrapper_pattern("oltp", "Inject the OLTP locking primitives"),
  optwrapper_pattern("wlc", "Inject the workload capture-replay primitives"),
  optwrapper_pattern("postfix", "Postfix the plan,e.g. pushing projections"),
-<<<<<<< HEAD
  optwrapper_pattern("strimps", "Use strimps index if appropriate"),
-=======
  optwrapper_pattern("for", "Push for decompress down"),
  optwrapper_pattern("dict", "Push dict decompress down"),
->>>>>>> 399bd2a3
  pattern("optimizer", "mask", OPTwrapper, false, "", args(1,1, arg("",str))),
  pattern("optimizer", "mask", OPTwrapper, false, "Manipulate the MSK objects", args(1,3, arg("",str),arg("mod",str),arg("fcn",str))),
  { .imp=NULL }
