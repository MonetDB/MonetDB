/*
 * This Source Code Form is subject to the terms of the Mozilla Public
 * License, v. 2.0.  If a copy of the MPL was not distributed with this
 * file, You can obtain one at http://mozilla.org/MPL/2.0/.
 *
 * Copyright 1997 - July 2008 CWI, August 2008 - 2019 MonetDB B.V.
 */

/* author M.Kersten
 * This optimizer prepares a MAL block for delayed locking
 * The objects are mapped to a fixed hash table to speedup testing later.
 * We don't need the actual name of the objects
 */
#include "monetdb_config.h"
#include "opt_oltp.h"

static void
addLock(Client cntxt, OLTPlocks locks, MalBlkPtr mb, InstrPtr p, int sch, int tbl)
{	BUN hash;
	char *r,*s;

	(void) cntxt;
	r =(sch?getVarConstant(mb, getArg(p,sch)).val.sval : "sqlcatalog");
	s =(tbl? getVarConstant(mb, getArg(p,tbl)).val.sval : "");
	hash = (strHash(r)  ^ strHash(s)) % MAXOLTPLOCKS ;
	hash += (hash == 0);
	locks[hash] = 1;
}

str
OPToltpImplementation(Client cntxt, MalBlkPtr mb, MalStkPtr stk, InstrPtr pci)
{	int i, limit, slimit, updates=0;
	InstrPtr p, q, lcks;
	int actions = 0;
	InstrPtr *old;
	lng usec = GDKusec();
	OLTPlocks wlocks, rlocks;
	char buf[256];
	str msg = MAL_SUCCEED;

	(void) pci;
	(void) cntxt;
	(void) stk;		/* to fool compilers */

	TRC_DEBUG(MAL_OPT_OLTP, "OLTP optimizer enter\n");
	
	old= mb->stmt;
	limit= mb->stop;
	slimit = mb->ssize;
	
	// We use a fake collection of objects to speed up the checking later.
	OLTPclear(wlocks);
	OLTPclear(rlocks);

	for (i = 0; i < limit; i++) {
		p = old[i];
		if( getModuleId(p) == sqlRef && getFunctionId(p) == bindRef)
			addLock(cntxt,rlocks, mb, p, p->retc + 1, p->retc + 2);
		else
		if( getModuleId(p) == sqlRef && getFunctionId(p) == bindidxRef)
			addLock(cntxt,rlocks, mb, p, p->retc + 1, p->retc + 2);
		else
		if( getModuleId(p) == sqlRef && getFunctionId(p) == appendRef ){
			addLock(cntxt,wlocks, mb, p, p->retc + 1, p->retc + 2);
			updates++;
		} else
		if( getModuleId(p) == sqlRef && getFunctionId(p) == updateRef ){
			addLock(cntxt,wlocks, mb, p, p->retc + 1, p->retc + 2);
			updates++;
		} else
		if( getModuleId(p) == sqlRef && getFunctionId(p) == deleteRef ){
			addLock(cntxt,wlocks, mb, p, p->retc + 1, p->retc + 2);
			updates++;
		} else
		if( getModuleId(p) == sqlcatalogRef ){
			addLock(cntxt,wlocks, mb, p, 0,0);
			updates++;
		}
	}
	
	if( updates == 0)
		return 0;

	// Get a free instruction, don't get it from mb
	lcks= newInstruction(0, oltpRef,lockRef);
	getArg(lcks,0)= newTmpVariable(mb, TYPE_void);

	for( i = 0; i< MAXOLTPLOCKS; i++)
	if( wlocks[i])
		lcks = pushInt(mb, lcks, i);
	else 
	if( rlocks[i])
		lcks = pushInt(mb, lcks, -i);

	if( lcks->argc == 1 ){
		freeInstruction(lcks);
		return MAL_SUCCEED;
	}

	// Now optimize the code
	if ( newMalBlkStmt(mb,mb->ssize + 6) < 0) {
		freeInstruction(lcks);
		return 0;
	}
	pushInstruction(mb,old[0]);
	pushInstruction(mb,lcks);
	for (i = 1; i < limit; i++) {
		p = old[i];
		if( p->token == ENDsymbol){
			// unlock all if there is an error
			q= newCatchStmt(mb,"MALexception");
			q= newExitStmt(mb,"MALexception");
			q= newCatchStmt(mb,"SQLexception");
			q= newExitStmt(mb,"SQLexception");
			q= copyInstruction(lcks);
			if( q == NULL){
				for(; i<slimit; i++)
					if( old[i])
						freeInstruction(old[i]);
				GDKfree(old);
				throw(MAL,"optimizer.oltp", SQLSTATE(HY001) MAL_MALLOC_FAIL);
			}
			setFunctionId(q, releaseRef);
			pushInstruction(mb,q);
		}
		pushInstruction(mb,p);
	} 
	for(; i<slimit; i++)
		if( old[i])
			freeInstruction(old[i]);
	GDKfree(old);

    /* Defense line against incorrect plans */
	chkTypes(cntxt->usermodule, mb, FALSE);
	//chkFlow(mb);
	//chkDeclarations(mb);
    /* keep all actions taken as a post block comment */
	usec = GDKusec()- usec;
    snprintf(buf,256,"%-20s actions=%2d time=" LLFMT " usec","oltp",actions, usec);
    newComment(mb,buf);
	if( actions > 0)
		addtoMalBlkHistory(mb);
<<<<<<< HEAD

	debugFunction(MAL_OPT_OLTP, mb, 0, LIST_MAL_ALL);
	TRC_DEBUG(MAL_OPT_OLTP, "OLTP optimizer exit\n");

=======
>>>>>>> eb66093c
	return msg;
}<|MERGE_RESOLUTION|>--- conflicted
+++ resolved
@@ -140,12 +140,5 @@
     newComment(mb,buf);
 	if( actions > 0)
 		addtoMalBlkHistory(mb);
-<<<<<<< HEAD
-
-	debugFunction(MAL_OPT_OLTP, mb, 0, LIST_MAL_ALL);
-	TRC_DEBUG(MAL_OPT_OLTP, "OLTP optimizer exit\n");
-
-=======
->>>>>>> eb66093c
 	return msg;
 }