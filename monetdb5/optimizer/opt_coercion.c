--- conflicted
+++ resolved
@@ -98,11 +98,6 @@
 	int i, k, t;
 	InstrPtr p;
 	int actions = 0;
-<<<<<<< HEAD
-	const char *calcRef = putName("calc");
-=======
-	Coercion *coerce = GDKzalloc(sizeof(Coercion) * mb->vtop);
->>>>>>> cf3c355c
 	str msg = MAL_SUCCEED;
 
 	if (MB_LARGE(mb))
