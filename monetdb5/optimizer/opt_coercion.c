/*
 * SPDX-License-Identifier: MPL-2.0
 *
 * This Source Code Form is subject to the terms of the Mozilla Public
 * License, v. 2.0.  If a copy of the MPL was not distributed with this
 * file, You can obtain one at http://mozilla.org/MPL/2.0/.
 *
 * Copyright 2024, 2025 MonetDB Foundation;
 * Copyright August 2008 - 2023 MonetDB B.V.;
 * Copyright 1997 - July 2008 CWI.
 */

/* (c) M. Kersten
 * Also include down-casting decisions on the SQL code produced
 */

#include "monetdb_config.h"
#include "opt_coercion.h"
#include "opt_aliases.h"

typedef struct {
	int pc;
	int fromtype;
	int totype;
	int src;
} Coercion;

/* Check coercions for numeric types towards :hge that can be handled with smaller ones.
 * For now, limit to +,-,/,*,% hge expressions
 * Not every combination may be available in the MAL layer, which calls
 * for a separate type check before fixing it.
 * Superfluous coercion statements will be garbagecollected later on in the pipeline
 */
static void
coercionOptimizerCalcStep(Client cntxt, MalBlkPtr mb, int i, Coercion *coerce)
{
	InstrPtr p = getInstrPtr(mb, i);
	int r, a, b, varid;

	r = getBatType(getVarType(mb, getArg(p, 0)));
#ifdef HAVE_HGE
	if (r != TYPE_hge)
		return;
#endif
	if (getModuleId(p) != batcalcRef || getFunctionId(p) == 0)
		return;
	if ((getFunctionId(p) != plusRef && getFunctionId(p) != minusRef
		 && getFunctionId(p) != mulRef && getFunctionId(p) != divRef
		 && getFunctionId(p) != modRef) || p->argc != 3)
		return;

	a = getBatType(getVarType(mb, getArg(p, 1)));
	b = getBatType(getVarType(mb, getArg(p, 2)));
	varid = getArg(p, 1);
	if (a == r && coerce[varid].src && coerce[varid].fromtype < r) {
		// Remove upcast on first argument
		getArg(p, 1) = coerce[varid].src;
		if (chkInstruction(cntxt->usermodule, mb, p) || !p->typeresolved)
			getArg(p, 1) = varid;
	}
	varid = getArg(p, 2);
	if (b == r && coerce[varid].src && coerce[varid].fromtype < r) {
		// Remove upcast on second argument
		getArg(p, 2) = coerce[varid].src;
		if (chkInstruction(cntxt->usermodule, mb, p) || !p->typeresolved)
			getArg(p, 2) = varid;
	}
	return;
}

static void
coercionOptimizerAggrStep(Client cntxt, MalBlkPtr mb, int i, Coercion *coerce)
{
	InstrPtr p = getInstrPtr(mb, i);
	int r, k;

	(void) cntxt;

	if (getModuleId(p) != aggrRef || getFunctionId(p) == 0)
		return;
	if (!(getFunctionId(p) == subavgRef) || p->argc != 6)
		return;

	r = getBatType(getVarType(mb, getArg(p, 0)));
	k = getArg(p, 1);
	if (r == TYPE_dbl && coerce[k].src) {
		getArg(p, 1) = coerce[k].src;
		if (chkInstruction(cntxt->usermodule, mb, p) || !p->typeresolved)
			getArg(p, 1) = k;
	}
	return;
}

str
OPTcoercionImplementation(Client cntxt, MalBlkPtr mb, MalStkPtr stk,
						  InstrPtr pci)
{
	int i, k, t;
	InstrPtr p;
	int actions = 0;
	str msg = MAL_SUCCEED;

	if (MB_LARGE(mb))
		goto wrapup;

	ma_open(cntxt->ta);
	Coercion *coerce = ma_zalloc(cntxt->ta, sizeof(Coercion) * mb->vtop);
	if (coerce == NULL) {
		ma_close(cntxt->ta);
		throw(MAL, "optimizer.coercion", SQLSTATE(HY013) MAL_MALLOC_FAIL);
<<<<<<< HEAD
	}
	(void) stk;					/* to fool compilers */
=======
	(void) cntxt;
	(void) stk;
>>>>>>> a4ec2020

	for (i = 1; i < mb->stop; i++) {
		p = getInstrPtr(mb, i);
		if (getModuleId(p) == NULL)
			continue;
/* Downscale the type, avoiding hge storage when lng would be sufficient.
 */
#ifdef HAVE_HGE
		if (getModuleId(p) == batcalcRef
			&& getFunctionId(p) == hgeRef
			&& p->retc == 1 && p->argc == 5 && isVarConstant(mb, getArg(p, 1))
			&& getArgType(mb, p, 1) == TYPE_int
			&& isVarConstant(mb, getArg(p, 3))
			&& getArgType(mb, p, 3) == TYPE_int
			&& isVarConstant(mb, getArg(p, 4))
			&& getArgType(mb, p, 4) == TYPE_int
			/* from-scale == to-scale, i.e., no scale change */
			&& *(int *) getVarValue(mb, getArg(p, 1)) == *(int *) getVarValue(mb, getArg (p, 4)))
		{
			k = getArg(p, 0);
			coerce[k].pc = i;
			coerce[k].totype = TYPE_hge;
			coerce[k].src = getArg(p, 2);
			coerce[k].fromtype = getBatType(getArgType(mb, p, 2));
		}
#endif
		if (getModuleId(p) == batcalcRef
			&& getFunctionId(p) == dblRef
			&& p->retc == 1
			&& (p->argc == 2
				|| (p->argc == 3 && isVarConstant(mb, getArg(p, 1))
					&& getArgType(mb, p, 1) == TYPE_int
					//to-scale == 0, i.e., no scale change
					&& *(int *) getVarValue(mb, getArg(p, 1)) == 0))) {
			k = getArg(p, 0);
			coerce[k].pc = i;
			coerce[k].totype = TYPE_dbl;
			coerce[k].src = getArg(p, 1 + (p->argc == 3));
			coerce[k].fromtype = getBatType(getArgType(mb, p, 1 + (p->argc == 3)));
		}
		coercionOptimizerAggrStep(cntxt, mb, i, coerce);
		coercionOptimizerCalcStep(cntxt, mb, i, coerce);
		if (getModuleId(p) == calcRef && p->argc == 2) {
			t = getVarType(mb, getArg(p, 1));
			if (getVarType(mb, getArg(p, 0)) == t
				&& strcmp(getFunctionId(p), ATOMname(t)) == 0) {
				/* turn it into an assignment */
				clrFunction(p);
				actions++;
			}
		}
	}
	/*
	 * This optimizer affects the flow, but not the type and declaration
	 * structure. A cheaper optimizer is sufficient.
	 */
	ma_close(cntxt->ta);

	/* Defense line against incorrect plans */
	if (actions > 0) {
		msg = chkTypes(cntxt->usermodule, mb, FALSE);
		if (!msg)
			msg = chkFlow(mb);
		if (!msg)
			msg = chkDeclarations(mb);
	}
wrapup:
	/* keep actions taken as a fake argument */
	(void) pushInt(mb, pci, actions);
	return msg;
}<|MERGE_RESOLUTION|>--- conflicted
+++ resolved
@@ -108,13 +108,8 @@
 	if (coerce == NULL) {
 		ma_close(cntxt->ta);
 		throw(MAL, "optimizer.coercion", SQLSTATE(HY013) MAL_MALLOC_FAIL);
-<<<<<<< HEAD
 	}
-	(void) stk;					/* to fool compilers */
-=======
-	(void) cntxt;
 	(void) stk;
->>>>>>> a4ec2020
 
 	for (i = 1; i < mb->stop; i++) {
 		p = getInstrPtr(mb, i);
