/*
 * This Source Code Form is subject to the terms of the Mozilla Public
 * License, v. 2.0.  If a copy of the MPL was not distributed with this
 * file, You can obtain one at http://mozilla.org/MPL/2.0/.
 *
 * Copyright 1997 - July 2008 CWI, August 2008 - 2019 MonetDB B.V.
 */

/* (c) M. Kersten
 * Also include down-casting decisions on the SQL code produced
 */

#include "monetdb_config.h"
#include "opt_coercion.h"
#include "opt_aliases.h"

typedef struct{
	int pc;
	int fromtype;
	int totype;
	int src;
} Coercion;

/* Check coercions for numeric types towards :hge that can be handled with smaller ones.
 * For now, limit to +,-,/,*,% hge expressions
 * Not every combination may be available in the MAL layer, which calls
 * for a separate type check before fixing it.
 * Superflous coercion statements will be garbagecollected later on in the pipeline
 */
static void
coercionOptimizerCalcStep(Client cntxt, MalBlkPtr mb, int i, Coercion *coerce)
{
	InstrPtr p = getInstrPtr(mb,i);
	int r, a, b, varid;

	r = getBatType(getVarType(mb, getArg(p,0)));
#ifdef HAVE_HGE
	if ( r != TYPE_hge)
		return;
#endif
	if( getModuleId(p) != batcalcRef || getFunctionId(p) == 0) return;
	if( ! (getFunctionId(p) == plusRef || getFunctionId(p) == minusRef || getFunctionId(p) == mulRef || getFunctionId(p) == divRef || *getFunctionId(p) =='%') || p->argc !=3)
		return;

	a = getBatType(getVarType(mb, getArg(p,1)));
	b = getBatType(getVarType(mb, getArg(p,2)));
	varid = getArg(p,1);
	if ( a == r && coerce[varid].src && coerce[varid].fromtype < r ) 
	{
		TRC_DEBUG(MAL_OPT_COERCION, "Remove upcast on first argument %d\n", varid);
		debugInstruction(MAL_OPT_COERCION, mb, 0, p, LIST_MAL_ALL);
		getArg(p,1) = coerce[varid].src;
		if ( chkInstruction(cntxt->usermodule, mb, p) || p->typechk == TYPE_UNKNOWN)
			getArg(p,1) = varid;
	}
	varid = getArg(p,2);
	if ( b == r && coerce[varid].src &&  coerce[varid].fromtype < r ) 
	{
		TRC_DEBUG(MAL_OPT_COERCION, "Remove upcast on second argument %d\n", varid);
		debugInstruction(MAL_OPT_COERCION, mb, 0, p, LIST_MAL_ALL);
		getArg(p,2) = coerce[varid].src;
		if ( chkInstruction(cntxt->usermodule, mb, p) || p->typechk == TYPE_UNKNOWN)
			getArg(p,2) = varid;
	}
	
	TRC_DEBUG(MAL_OPT_COERCION, "Final instruction\n");
	debugInstruction(MAL_OPT_COERCION, mb, 0, p, LIST_MAL_ALL);

	return;
}

static void
coercionOptimizerAggrStep(Client cntxt, MalBlkPtr mb, int i, Coercion *coerce)
{
	InstrPtr p = getInstrPtr(mb,i);
	int r, k;

	(void) cntxt;

	if( getModuleId(p) != aggrRef || getFunctionId(p) == 0) return;
	if( ! (getFunctionId(p) == subavgRef ) || p->argc !=6)
		return;

	r = getBatType(getVarType(mb, getArg(p,0)));
	k = getArg(p,1);
	if( r == TYPE_dbl &&  coerce[k].src ){
		getArg(p,1) = coerce[k].src;
		if ( chkInstruction(cntxt->usermodule, mb, p) || p->typechk == TYPE_UNKNOWN)
			getArg(p,1)= k;
	}
	return;
}

str
OPTcoercionImplementation(Client cntxt,MalBlkPtr mb, MalStkPtr stk, InstrPtr pci)
{
	int i, k, t;
	InstrPtr p;
	int actions = 0;
	str calcRef= putName("calc");
	Coercion *coerce = GDKzalloc(sizeof(Coercion) * mb->vtop);
	char buf[256];
	lng usec = GDKusec();
	str msg = MAL_SUCCEED;

	TRC_DEBUG(MAL_OPT_COERCION, "COERCION optimizer enter\n");
	
	if( coerce == NULL)
		throw(MAL,"optimizer.coercion", SQLSTATE(HY001) MAL_MALLOC_FAIL);
	(void) cntxt;
	(void) pci;
	(void) stk;		/* to fool compilers */

	for (i = 1; i < mb->stop; i++) {
		p = getInstrPtr(mb, i);
		if (getModuleId(p) == NULL)
			continue;
/* Downscale the type, avoiding hge storage when lng would be sufficient.
 */
#ifdef HAVE_HGE
		if ( getModuleId(p) == batcalcRef
		     && getFunctionId(p) == hgeRef
		     && p->retc == 1
		     && ( p->argc == 5
				   && isVarConstant(mb,getArg(p,1))
				   && getArgType(mb,p,1) == TYPE_int
				   && isVarConstant(mb,getArg(p,3))
				   && getArgType(mb,p,3) == TYPE_int
				   && isVarConstant(mb,getArg(p,4))
				   && getArgType(mb,p,4) == TYPE_int
				   /* from-scale == to-scale, i.e., no scale change */
				   && *(int*) getVarValue(mb, getArg(p,1)) == *(int*) getVarValue(mb, getArg(p,4)) ) ){
			k = getArg(p,0);
			coerce[k].pc= i;
			coerce[k].totype= TYPE_hge;
			coerce[k].src= getArg(p,2);
			coerce[k].fromtype= getBatType(getArgType(mb,p,2));
		}
#endif
		if ( getModuleId(p) == batcalcRef
		     && getFunctionId(p) == dblRef
		     && p->retc == 1
		     && ( p->argc == 2
		          || ( p->argc == 3
		               && isVarConstant(mb,getArg(p,1))
		               && getArgType(mb,p,1) == TYPE_int
		               //to-scale == 0, i.e., no scale change 
		               && *(int*) getVarValue(mb, getArg(p,1)) == 0 ) ) ) {
			k = getArg(p,0);
			coerce[k].pc= i;
			coerce[k].totype= TYPE_dbl;
			coerce[k].src= getArg(p,1 + (p->argc ==3));
			coerce[k].fromtype= getBatType(getArgType(mb,p,1 + (p->argc ==3)));
		}
		coercionOptimizerAggrStep(cntxt,mb, i, coerce);
		coercionOptimizerCalcStep(cntxt,mb, i, coerce);
		if (getModuleId(p)==calcRef && p->argc == 2) {
			t = getVarType(mb, getArg(p,1));
			if (getVarType(mb, getArg(p,0)) == t && strcmp(getFunctionId(p), ATOMname(t)) == 0) {
				/* turn it into an assignment */
				clrFunction(p);
				actions ++;
			}
		}
	}
	/*
	 * This optimizer affects the flow, but not the type and declaration
	 * structure. A cheaper optimizer is sufficient.
	 */
	GDKfree(coerce);

    /* Defense line against incorrect plans */
    if( actions > 0){
        chkTypes(cntxt->usermodule, mb, FALSE);
        chkFlow(mb);
        chkDeclarations(mb);
    } 
    /* keep all actions taken as a post block comment */
	usec = GDKusec()- usec;
    snprintf(buf,256,"%-20s actions=%2d time=" LLFMT " usec","coercion",actions, usec);
    newComment(mb,buf);
	if( actions > 0)
		addtoMalBlkHistory(mb);
<<<<<<< HEAD
	/* else we can also remove the request to apply the next alias optimizer */
	
	debugFunction(MAL_OPT_COERCION, mb, 0, LIST_MAL_ALL);
	TRC_DEBUG(MAL_OPT_COERCION, "COERCION optimizer exit\n");

=======
>>>>>>> eb66093c
	return msg;
}<|MERGE_RESOLUTION|>--- conflicted
+++ resolved
@@ -181,13 +181,5 @@
     newComment(mb,buf);
 	if( actions > 0)
 		addtoMalBlkHistory(mb);
-<<<<<<< HEAD
-	/* else we can also remove the request to apply the next alias optimizer */
-	
-	debugFunction(MAL_OPT_COERCION, mb, 0, LIST_MAL_ALL);
-	TRC_DEBUG(MAL_OPT_COERCION, "COERCION optimizer exit\n");
-
-=======
->>>>>>> eb66093c
 	return msg;
 }