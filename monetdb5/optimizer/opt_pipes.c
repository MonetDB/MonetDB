/*
 * This Source Code Form is subject to the terms of the Mozilla Public
 * License, v. 2.0.  If a copy of the MPL was not distributed with this
 * file, You can obtain one at http://mozilla.org/MPL/2.0/.
 *
 * Copyright 1997 - July 2008 CWI, August 2008 - 2021 MonetDB B.V.
 */

/*
 * author M.L. Kersten
 * The default SQL optimizer pipeline can be set per server.  See the
 * optpipe setting in monetdb(1) when using merovingian.  During SQL
 * initialization, the optimizer pipeline is checked against the
 * dependency information maintained in the optimizer library to ensure
 * there are no conflicts and at least the pre-requisite optimizers are
 * used.  The setting of sql_optimizer can be either the list of
 * optimizers to run, or one or more variables containing the optimizer
 * pipeline to run.  The latter is provided for readability purposes
 * only.
 */
#include "monetdb_config.h"
#include "opt_pipes.h"
#include "opt_support.h"
#include "mal_client.h"
#include "mal_instruction.h"
#include "mal_function.h"
#include "mal_listing.h"
#include "mal_linker.h"

#define MAXOPTPIPES 64

static struct PIPELINES {
	char *name;
	char *def;
	char *status;
	MalBlkPtr mb;
	char builtin;
} pipes[MAXOPTPIPES] = {
/* The minimal pipeline necessary by the server to operate correctly
 *
 * NOTE:
 * If you change the minimal pipe, please also update the man page
 * (see tools/mserver/mserver5.1) accordingly!
 */
	{"minimal_pipe",
	 "optimizer.inline();"
	 "optimizer.remap();"
	 "optimizer.bincopyfrom();"
	 "optimizer.deadcode();"
	 "optimizer.multiplex();"
	 "optimizer.generator();"
<<<<<<< HEAD
	 "optimizer.profiler();"
	 //"optimizer.candidates();" only for decoration in explain
	 //"optimizer.mask();"
	 "optimizer.garbageCollector();",
	 "stable", NULL, 1},
	{"minimal_strimps_pipe",
	 "optimizer.inline();"
	 "optimizer.remap();"
	 "optimizer.bincopyfrom();"
	 "optimizer.aliases();"
	 "optimizer.constants();"
	 "optimizer.deadcode();"
	 "optimizer.multiplex();"
	 "optimizer.strimps();"
	 "optimizer.generator();"
	 "optimizer.profiler();"
=======
>>>>>>> 7e650ba7
	 //"optimizer.candidates();" only for decoration in explain
	 //"optimizer.mask();"
	 "optimizer.garbageCollector();",
	 "optimizer.profiler();"
	 "stable", NULL, 1},
	{"minimal_fast",
	 "optimizer.minimalfast()",
	 "stable", NULL, 1},
/* The default pipe line contains as of Feb2010
 * mitosis-mergetable-reorder, aimed at large tables and improved
 * access locality.
 *
 * NOTE:
 * If you change the default pipe, please also update the no_mitosis pipe
 * and sequential pipe (see below, as well as the man page (see
 * tools/mserver/mserver5.1) accordingly!
 */
	{"default_pipe",
	 "optimizer.inline();"
	 "optimizer.remap();"
	 "optimizer.costModel();"
	 "optimizer.coercions();"
	 "optimizer.aliases();"
	 "optimizer.evaluate();"
	 "optimizer.emptybind();"
	 "optimizer.deadcode();" /* Feb2021 update, I pushed deadcode optimizer earlier in the pipeline so it runs before mitosis, thus removing less instructions */
	 "optimizer.pushselect();"
	 "optimizer.aliases();"
	 "optimizer.mitosis();"
	 "optimizer.mergetable();"
	 "optimizer.bincopyfrom();"
	 "optimizer.aliases();"
	 "optimizer.constants();"
	 "optimizer.commonTerms();"
	 "optimizer.projectionpath();"
	 "optimizer.deadcode();"
	 "optimizer.matpack();"
	 "optimizer.reorder();"
	 "optimizer.dataflow();"
	 "optimizer.querylog();"
	 "optimizer.multiplex();"
	 "optimizer.generator();"
	 "optimizer.candidates();"
	 //"optimizer.mask();"
	 "optimizer.deadcode();"
	 "optimizer.postfix();"
//	 "optimizer.jit();" awaiting the new batcalc api
	 "optimizer.wlc();"
	 "optimizer.garbageCollector();",
	 "optimizer.profiler();"
	 "stable", NULL, 1},
	{"strimps_pipe",
	 "optimizer.inline();"
	 "optimizer.remap();"
	 "optimizer.costModel();"
	 "optimizer.coercions();"
	 "optimizer.aliases();"
	 "optimizer.evaluate();"
	 "optimizer.emptybind();"
	 "optimizer.deadcode();" /* Feb2021 update, I pushed deadcode optimizer earlier in the pipeline so it runs before mitosis, thus removing less instructions */
	 "optimizer.pushselect();"
	 "optimizer.aliases();"
	 "optimizer.mitosis();"
	 "optimizer.mergetable();"
	 "optimizer.bincopyfrom();"
	 "optimizer.aliases();"
	 "optimizer.constants();"
	 "optimizer.commonTerms();"
	 "optimizer.projectionpath();"
	 "optimizer.deadcode();"
	 "optimizer.matpack();"
	 "optimizer.reorder();"
	 "optimizer.dataflow();"
	 "optimizer.querylog();"
	 "optimizer.multiplex();"
	 "optimizer.strimps();"
	 "optimizer.generator();"
	 "optimizer.profiler();"
	 "optimizer.candidates();"
	 //"optimizer.mask();"
	 "optimizer.deadcode();"
	 "optimizer.postfix();"
//	 "optimizer.jit();" awaiting the new batcalc api
	 "optimizer.wlc();"
	 "optimizer.garbageCollector();",
	 "stable", NULL, 1},
	{"default_fast",
	 "optimizer.defaultfast()",
	 "stable", NULL, 1},
/*
 * Optimistic concurreny control in general leads to more transaction failures
 * in an OLTP setting. The partial solution provided is to give out
 * advisory locks and delay updates until they are released or timeout.
 */
	{"oltp_pipe",
	 "optimizer.inline();"
	 "optimizer.remap();"
	 "optimizer.costModel();"
	 "optimizer.coercions();"
	 "optimizer.evaluate();"
	 "optimizer.emptybind();"
	 "optimizer.deadcode();" /* Feb2021 update, I pushed deadcode optimizer earlier in the pipeline so it runs before mitosis, thus removing less instructions */
	 "optimizer.pushselect();"
	 "optimizer.aliases();"
	 "optimizer.mitosis();"
	 "optimizer.mergetable();"
	 "optimizer.bincopyfrom();"
	 "optimizer.aliases();"
	 "optimizer.constants();"
	 "optimizer.commonTerms();"
	 "optimizer.projectionpath();"
	 "optimizer.deadcode();"
	 "optimizer.matpack();"
	 "optimizer.reorder();"
	 "optimizer.dataflow();"
	 "optimizer.querylog();"
	 "optimizer.multiplex();"
	 "optimizer.generator();"
	 "optimizer.candidates();"
	 //"optimizer.mask();"
	 "optimizer.deadcode();"
	 "optimizer.postfix();"
//	 "optimizer.jit();" awaiting the new batcalc api
	 "optimizer.oltp();"
	 "optimizer.wlc();"
	 "optimizer.garbageCollector();",
	 "optimizer.profiler();"
	 "stable", NULL, 1},
/*
 * Volcano style execution produces a sequence of blocks from the source relation
 */
	{"volcano_pipe",
	 "optimizer.inline();"
	 "optimizer.remap();"
	 "optimizer.costModel();"
	 "optimizer.coercions();"
	 "optimizer.aliases();"
	 "optimizer.evaluate();"
	 "optimizer.emptybind();"
	 "optimizer.deadcode();" /* Feb2021 update, I pushed deadcode optimizer earlier in the pipeline so it runs before mitosis, thus removing less instructions */
	 "optimizer.pushselect();"
	 "optimizer.aliases();"
	 "optimizer.mitosis();"
	 "optimizer.mergetable();"
	 "optimizer.bincopyfrom();"
	 "optimizer.aliases();"
	 "optimizer.constants();"
	 "optimizer.commonTerms();"
	 "optimizer.projectionpath();"
	 "optimizer.deadcode();"
	 "optimizer.matpack();"
	 "optimizer.reorder();"
	 "optimizer.dataflow();"
	 "optimizer.querylog();"
	 "optimizer.multiplex();"
	 "optimizer.generator();"
	 "optimizer.volcano();"
	 "optimizer.candidates();"
	 //"optimizer.mask();"
	 "optimizer.deadcode();"
	 "optimizer.postfix();"
//	 "optimizer.jit();" awaiting the new batcalc api
	 "optimizer.wlc();"
	 "optimizer.garbageCollector();",
	 "optimizer.profiler();"
	 "stable", NULL, 1},
/* The no_mitosis pipe line is (and should be kept!) identical to the
 * default pipeline, except that optimizer mitosis is omitted.  It is
 * used mainly to make some tests work deterministically, and to check
 * / debug whether "unexpected" problems are related to mitosis
 * (and/or mergetable).
 *
 * NOTE:
 * If you change the no_mitosis pipe, please also update the man page
 * (see tools/mserver/mserver5.1) accordingly!
 */
	{"no_mitosis_pipe",
	 "optimizer.inline();"
	 "optimizer.remap();"
	 "optimizer.costModel();"
	 "optimizer.coercions();"
	 "optimizer.aliases();"
	 "optimizer.evaluate();"
	 "optimizer.emptybind();"
	 "optimizer.deadcode();" /* Feb2021 update, I pushed deadcode optimizer earlier in the pipeline so it runs before mitosis, thus removing less instructions */
	 "optimizer.pushselect();"
	 "optimizer.aliases();"
	 "optimizer.mergetable();"
	 "optimizer.bincopyfrom();"
	 "optimizer.aliases();"
	 "optimizer.constants();"
	 "optimizer.commonTerms();"
	 "optimizer.projectionpath();"
	 "optimizer.deadcode();"
	 "optimizer.matpack();"
	 "optimizer.reorder();"
	 "optimizer.dataflow();"
	 "optimizer.querylog();"
	 "optimizer.multiplex();"
	 "optimizer.generator();"
	 "optimizer.candidates();"
	 //"optimizer.mask();"
	 "optimizer.deadcode();"
	 "optimizer.postfix();"
//	 "optimizer.jit();" awaiting the new batcalc api
	 "optimizer.wlc();"
	 "optimizer.garbageCollector();",
	 "optimizer.profiler();"
	 "stable", NULL, 1},
/* The sequential pipe line is (and should be kept!) identical to the
 * default pipeline, except that optimizers mitosis & dataflow are
 * omitted.  It is use mainly to make some tests work
 * deterministically, i.e., avoid ambigious output, by avoiding
 * parallelism.
 *
 * NOTE:
 * If you change the sequential pipe, please also update the man page
 * (see tools/mserver/mserver5.1) accordingly!
 */
	{"sequential_pipe",
	 "optimizer.inline();"
	 "optimizer.remap();"
	 "optimizer.costModel();"
	 "optimizer.coercions();"
	 "optimizer.aliases();"
	 "optimizer.evaluate();"
	 "optimizer.emptybind();"
	 "optimizer.deadcode();" /* Feb2021 update, I pushed deadcode optimizer earlier in the pipeline so it runs before mitosis, thus removing less instructions */
	 "optimizer.pushselect();"
	 "optimizer.aliases();"
	 "optimizer.mergetable();"
	 "optimizer.bincopyfrom();"
	 "optimizer.aliases();"
	 "optimizer.constants();"
	 "optimizer.commonTerms();"
	 "optimizer.projectionpath();"
	 "optimizer.deadcode();"
	 "optimizer.matpack();"
	 "optimizer.reorder();"
	 "optimizer.querylog();"
	 "optimizer.multiplex();"
	 "optimizer.generator();"
	 "optimizer.candidates();"
	 //"optimizer.mask();"
	 "optimizer.deadcode();"
	 "optimizer.postfix();"
//	 "optimizer.jit();" awaiting the new batcalc api
	 "optimizer.wlc();"
	 "optimizer.garbageCollector();",
	 "optimizer.profiler();"
	 "stable", NULL, 1},
/* Experimental pipelines stressing various components under
 * development.  Do not use any of these pipelines in production
 * settings!
 */
/* sentinel */
	{NULL, NULL, NULL, NULL, 0}
};

/*
 * Debugging the optimizer pipeline",
 * The best way is to use mdb and inspect the information gathered",
 * during the optimization phase.  Several optimizers produce more",
 * intermediate information, which may shed light on the details.  The",
 * opt_debug bitvector controls their output. It can be set to a",
 * pipeline or a comma separated list of optimizers you would like to",
 * trace. It is a server wide property and can not be set dynamically,",
 * as it is intended for internal use.",
 */
#include "optimizer_private.h"

static MT_Lock pipeLock = MT_LOCK_INITIALIZER(pipeLock);

/* the session_pipe is the one defined by the user */
str
addPipeDefinition(Client cntxt, const char *name, const char *pipe)
{
	int i;
	str msg;
	struct PIPELINES oldpipe;

	MT_lock_set(&pipeLock);
	for (i = 0; i < MAXOPTPIPES && pipes[i].name; i++)
		if (strcmp(name, pipes[i].name) == 0)
			break;

	if (i == MAXOPTPIPES) {
		MT_lock_unset(&pipeLock);
		throw(MAL, "optimizer.addPipeDefinition", SQLSTATE(HY013) "Out of slots");
	}
	if (pipes[i].name && pipes[i].builtin) {
		MT_lock_unset(&pipeLock);
		throw(MAL, "optimizer.addPipeDefinition", SQLSTATE(42000) "No overwrite of built in allowed");
	}

	/* save old value */
	oldpipe = pipes[i];
	pipes[i].name = GDKstrdup(name);
	pipes[i].def = GDKstrdup(pipe);
	pipes[i].status = GDKstrdup("experimental");
	if(pipes[i].name == NULL || pipes[i].def == NULL || pipes[i].status == NULL) {
		GDKfree(pipes[i].name);
		GDKfree(pipes[i].def);
		GDKfree(pipes[i].status);
		pipes[i].name = oldpipe.name;
		pipes[i].def = oldpipe.def;
		pipes[i].status = oldpipe.status;
		MT_lock_unset(&pipeLock);
		throw(MAL, "optimizer.addPipeDefinition", SQLSTATE(HY013) MAL_MALLOC_FAIL);
	}
	pipes[i].mb = NULL;
	MT_lock_unset(&pipeLock);
	msg = compileOptimizer(cntxt, name);
	if (msg) {
		/* failed: restore old value */
		MT_lock_set(&pipeLock);
		GDKfree(pipes[i].name);
		GDKfree(pipes[i].def);
		GDKfree(pipes[i].status);
		pipes[i] = oldpipe;
		MT_lock_unset(&pipeLock);
	} else {
		/* succeeded: destroy old value */
		if (oldpipe.name)
			GDKfree(oldpipe.name);
		if (oldpipe.def)
			GDKfree(oldpipe.def);
		if (oldpipe.mb)
			freeMalBlk(oldpipe.mb);
		if (oldpipe.status)
			GDKfree(oldpipe.status);
	}
	return msg;
}

int
isOptimizerPipe(const char *name)
{
	int i;

	for (i = 0; i < MAXOPTPIPES && pipes[i].name; i++)
		if (strcmp(name, pipes[i].name) == 0)
			return TRUE;
	return FALSE;
}

str
getPipeDefinition(str name)
{
	int i;

	for (i = 0; i < MAXOPTPIPES && pipes[i].name; i++)
		if (strcmp(name, pipes[i].name) == 0)
			return GDKstrdup(pipes[i].def);
	return NULL;
}

str
getPipeCatalog(bat *nme, bat *def, bat *stat)
{
	BAT *b, *bn, *bs;
	int i;

	b = COLnew(0, TYPE_str, 20, TRANSIENT);
	bn = COLnew(0, TYPE_str, 20, TRANSIENT);
	bs = COLnew(0, TYPE_str, 20, TRANSIENT);
	if (b == NULL || bn == NULL || bs == NULL) {
		BBPreclaim(b);
		BBPreclaim(bn);
		BBPreclaim(bs);
		throw(MAL, "optimizer.getpipeDefinition", SQLSTATE(HY013) MAL_MALLOC_FAIL);
	}

	for (i = 0; i < MAXOPTPIPES && pipes[i].name; i++) {
		if (BUNappend(b, pipes[i].name, false) != GDK_SUCCEED ||
			BUNappend(bn, pipes[i].def, false) != GDK_SUCCEED ||
			BUNappend(bs, pipes[i].status, false) != GDK_SUCCEED) {
			BBPreclaim(b);
			BBPreclaim(bn);
			BBPreclaim(bs);
			throw(MAL, "optimizer.getpipeDefinition", SQLSTATE(HY013) MAL_MALLOC_FAIL);
		}
	}

	BBPkeepref(*nme = b->batCacheid);
	BBPkeepref(*def = bn->batCacheid);
	BBPkeepref(*stat = bs->batCacheid);
	return MAL_SUCCEED;
}

static str
validatePipe(MalBlkPtr mb)
{
	int mitosis = FALSE, deadcode = FALSE, mergetable = FALSE, multiplex = FALSE;
	int bincopyfrom = FALSE, garbage = FALSE, generator = FALSE, remap =  FALSE;
	int i;
	InstrPtr p;

	if (mb == NULL )
		throw(MAL, "optimizer.validate", SQLSTATE(42000) "missing optimizer mal block\n");
	p = getInstrPtr(mb,1);

	if (getFunctionId(p) && (idcmp(getFunctionId(p), "defaultfast") == 0 || (idcmp(getFunctionId(p), "minimalfast") == 0)))
		return MAL_SUCCEED;

	if (getFunctionId(p) == NULL || idcmp(getFunctionId(p), "inline") != 0)
		throw(MAL, "optimizer.validate", SQLSTATE(42000) "'inline' should be the first\n");

	for (i = 1; i < mb->stop - 1; i++){
		p = getInstrPtr(mb, i);
		const char *fname = getFunctionId(p);
		if (fname != NULL) {
			if (strcmp(fname, "deadcode") == 0)
				deadcode = TRUE;
			else if (strcmp(fname, "remap") == 0)
				remap = TRUE;
			else if (strcmp(fname, "mitosis") == 0)
				mitosis = TRUE;
			else if (strcmp(fname, "bincopyfrom") == 0)
				bincopyfrom = TRUE;
			else if (strcmp(fname, "mergetable") == 0)
				mergetable = TRUE;
			else if (strcmp(fname, "multiplex") == 0)
				multiplex = TRUE;
			else if (strcmp(fname, "generator") == 0)
				generator = TRUE;
			else if (strcmp(fname, "garbageCollector") == 0)
				garbage = TRUE;
		} else
			throw(MAL, "optimizer.validate", SQLSTATE(42000) "Missing optimizer call\n");
	}

	if (mitosis == TRUE && mergetable == FALSE)
		throw(MAL, "optimizer.validate", SQLSTATE(42000) "'mitosis' needs 'mergetable'\n");

	/* several optimizer should be used */
	if (multiplex == 0)
		throw(MAL, "optimizer.validate", SQLSTATE(42000) "'multiplex' should be used\n");
	if (deadcode == FALSE)
		throw(MAL, "optimizer.validate", SQLSTATE(42000) "'deadcode' should be used at least once\n");
	if (garbage == FALSE)
		throw(MAL, "optimizer.validate", SQLSTATE(42000) "'garbageCollector' should be used as the last one\n");
	if (remap == FALSE)
		throw(MAL, "optimizer.validate", SQLSTATE(42000) "'remap' should be used\n");
	if (generator == FALSE)
		throw(MAL, "optimizer.validate", SQLSTATE(42000) "'generator' should be used\n");
	if (bincopyfrom == FALSE)
		throw(MAL, "optimizer.validate", SQLSTATE(42000) "'bincopyfrom' should be used\n");

	return MAL_SUCCEED;
}

static str
validateOptimizerPipes(void)
{
	int i;
	str msg = MAL_SUCCEED;

	for (i = 0; i < MAXOPTPIPES && pipes[i].def; i++)
		if (pipes[i].mb) {
			msg = validatePipe(pipes[i].mb);
			if (msg != MAL_SUCCEED)
				break;
		}
	return msg;
}

/*
 * Compile (the first time) an optimizer pipe string
 * then copy the statements to the end of the MAL plan
*/
str
compileOptimizer(Client cntxt, const char *name)
{
	int i, j;
	char buf[2048];
	str msg = MAL_SUCCEED;
	Symbol fcn, compiled;

	MT_lock_set(&pipeLock);
	for (i = 0; i < MAXOPTPIPES && pipes[i].name; i++)
		if (strcmp(pipes[i].name, name) == 0 && pipes[i].mb == 0) {
			/* precompile a pipeline as MAL string */
			for (j = 0; j < MAXOPTPIPES && pipes[j].def; j++) {
				if (pipes[j].mb == NULL) {
					snprintf(buf,2048,"function optimizer.%s(); %s;end %s;", pipes[j].name,pipes[j].def,pipes[j].name);
					msg = compileString(&fcn,cntxt, buf);
					if( msg == MAL_SUCCEED){
						compiled = findSymbol(cntxt->usermodule,getName("optimizer"), getName(pipes[j].name));
						if( compiled)
							pipes[j].mb = compiled->def;
					} else break;
				}
			}
			if (msg != MAL_SUCCEED ||
				(msg = validateOptimizerPipes()) != MAL_SUCCEED)
				break;
		}
	MT_lock_unset(&pipeLock);
	return msg;
}

str
compileAllOptimizers(Client cntxt)
{
	int i;
	str msg = MAL_SUCCEED;

	for(i=0;pipes[i].def && msg == MAL_SUCCEED; i++){
		msg =compileOptimizer(cntxt,pipes[i].name);
	}
	return msg;
}

/*
 * Add a new components of the optimizer pipe to the plan
 */
str
addOptimizerPipe(Client cntxt, MalBlkPtr mb, const char *name)
{
	int i, j, k;
	InstrPtr p,q;
	str msg = MAL_SUCCEED;

	if (strcmp(name, "default_fast") == 0 && isSimpleSQL(mb)){
		for (i = 0; i < MAXOPTPIPES && pipes[i].name; i++)
			if (strcmp(pipes[i].name, "minimal_fast") == 0)
				break;
	} else {
		for (i = 0; i < MAXOPTPIPES && pipes[i].name; i++)
			if (strcmp(pipes[i].name, name) == 0)
				break;
	}

	if (i == MAXOPTPIPES)
		throw(MAL, "optimizer.addOptimizerPipe", SQLSTATE(HY013) "Out of slots");

	if (pipes[i].mb == NULL){
		if (strcmp(name, "default_fast") == 0  && isSimpleSQL(mb))
			msg = compileOptimizer(cntxt, name);
		else
			msg = compileOptimizer(cntxt, "minimal_fast");
	}

	if (pipes[i].mb && pipes[i].mb->stop) {
		for (j = 1; j < pipes[i].mb->stop - 1; j++) {
			q= getInstrPtr(pipes[i].mb,j);
			if( getModuleId(q) != optimizerRef)
				continue;
			p = copyInstruction(q);
			if (!p)
				throw(MAL, "optimizer.addOptimizerPipe", SQLSTATE(HY013) MAL_MALLOC_FAIL);
			for (k = 0; k < p->argc; k++)
				getArg(p, k) = cloneVariable(mb, pipes[i].mb, getArg(p, k));
			// typecheck to get its internal address typeChecker(cntxt->usermodule, mb, p, j, FALSE);
			pushInstruction(mb, p);
		}
	}
	return msg;
}

void
opt_pipes_reset(void)
{
	int i;

	for (i = 0; i < MAXOPTPIPES; i++)
		pipes[i].mb = NULL;
}<|MERGE_RESOLUTION|>--- conflicted
+++ resolved
@@ -49,8 +49,6 @@
 	 "optimizer.deadcode();"
 	 "optimizer.multiplex();"
 	 "optimizer.generator();"
-<<<<<<< HEAD
-	 "optimizer.profiler();"
 	 //"optimizer.candidates();" only for decoration in explain
 	 //"optimizer.mask();"
 	 "optimizer.garbageCollector();",
@@ -66,8 +64,7 @@
 	 "optimizer.strimps();"
 	 "optimizer.generator();"
 	 "optimizer.profiler();"
-=======
->>>>>>> 7e650ba7
+	 "optimizer.profiler();"
 	 //"optimizer.candidates();" only for decoration in explain
 	 //"optimizer.mask();"
 	 "optimizer.garbageCollector();",
