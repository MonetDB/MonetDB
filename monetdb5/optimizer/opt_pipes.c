/*
 * This Source Code Form is subject to the terms of the Mozilla Public
 * License, v. 2.0.  If a copy of the MPL was not distributed with this
 * file, You can obtain one at http://mozilla.org/MPL/2.0/.
 *
 * Copyright 1997 - July 2008 CWI, August 2008 - 2017 MonetDB B.V.
 */

/*
 * author M.L. Kersten
 * The default SQL optimizer pipeline can be set per server.  See the
 * optpipe setting in monetdb(1) when using merovingian.  During SQL
 * initialization, the optimizer pipeline is checked against the
 * dependency information maintained in the optimizer library to ensure
 * there are no conflicts and at least the pre-requisite optimizers are
 * used.  The setting of sql_optimizer can be either the list of
 * optimizers to run, or one or more variables containing the optimizer
 * pipeline to run.  The latter is provided for readability purposes
 * only.
 */
#include "monetdb_config.h"
#include "opt_pipes.h"
#include "mal_client.h"
#include "mal_instruction.h"
#include "mal_function.h"
#include "mal_listing.h"
#include "mal_linker.h"

#define MAXOPTPIPES 64

static struct PIPELINES {
	char *name;
	char *def;
	char *status;
	char *prerequisite;
	MalBlkPtr mb;
	char builtin;
} pipes[MAXOPTPIPES] = {
/* The minimal pipeline necessary by the server to operate correctly
 *
 * NOTE:
 * If you change the minimal pipe, please also update the man page
 * (see tools/mserver/mserver5.1) accordingly!
 */
	{"minimal_pipe",
	 "optimizer.inline();"
	 "optimizer.remap();"
	 "optimizer.deadcode();"
	 "optimizer.multiplex();"
	 "optimizer.generator();"
	 "optimizer.mosaic();"
	 "optimizer.profiler();"
	 "optimizer.candidates();"
	 "optimizer.garbageCollector();",
	 "stable", NULL, NULL, 1},
/* The default pipe line contains as of Feb2010
 * mitosis-mergetable-reorder, aimed at large tables and improved
 * access locality.
 *
 * NOTE:
 * If you change the default pipe, please also update the no_mitosis pipe
 * and sequential pipe (see below, as well as the man page (see
 * tools/mserver/mserver5.1) accordingly!
 */
	{"default_pipe",
	 "optimizer.inline();"
	 "optimizer.remap();"
	 "optimizer.costModel();"
	 "optimizer.coercions();"
	 "optimizer.evaluate();"
	 "optimizer.emptybind();"
	 "optimizer.pushselect();"
	 "optimizer.aliases();"
	 "optimizer.mitosis();"
	 "optimizer.mergetable();"
	 "optimizer.deadcode();"
	 "optimizer.aliases();"
	 "optimizer.constants();"
	 "optimizer.commonTerms();"
	 "optimizer.projectionpath();"
	 "optimizer.deadcode();"
	 "optimizer.reorder();"
//	 "optimizer.reduce();" deprecated
	 "optimizer.matpack();"
	 "optimizer.dataflow();"
	 "optimizer.querylog();"
	 "optimizer.multiplex();"
	 "optimizer.generator();"
	 "optimizer.mosaic();"
	 "optimizer.profiler();"
	 "optimizer.candidates();"
//	 "optimizer.jit();" awaiting the new batcalc api
//	 "optimizer.oltp();"awaiting the autocommit front-end changes
	 "optimizer.garbageCollector();",
	 "stable", NULL, NULL, 1},
/*
 * Volcano style execution produces a sequence of blocks from the source relation
 */
	{"volcano_pipe",
	 "optimizer.inline();"
	 "optimizer.remap();"
	 "optimizer.costModel();"
	 "optimizer.coercions();"
	 "optimizer.evaluate();"
	 "optimizer.emptybind();"
	 "optimizer.pushselect();"
	 "optimizer.aliases();"
	 "optimizer.mitosis();"
	 "optimizer.mergetable();"
	 "optimizer.deadcode();"
	 "optimizer.aliases();"
	 "optimizer.constants();"
	 "optimizer.commonTerms();"
	 "optimizer.projectionpath();"
	 "optimizer.deadcode();"
	 "optimizer.reorder();"
//	 "optimizer.reduce();" deprecated
	 "optimizer.matpack();"
	 "optimizer.dataflow();"
	 "optimizer.querylog();"
	 "optimizer.multiplex();"
	 "optimizer.generator();"
	 "optimizer.volcano();"
	 "optimizer.mosaic();"
	 "optimizer.profiler();"
	 "optimizer.candidates();"
//	 "optimizer.jit();" awaiting the new batcalc api
//	 "optimizer.oltp();"awaiting the autocommit front-end changes
	 "optimizer.garbageCollector();",
	 "stable", NULL, NULL, 1},
/* The no_mitosis pipe line is (and should be kept!) identical to the
 * default pipeline, except that optimizer mitosis is omitted.  It is
 * used mainly to make some tests work deterministically, and to check
 * / debug whether "unexpected" problems are related to mitosis
 * (and/or mergetable).
 *
 * NOTE:
 * If you change the no_mitosis pipe, please also update the man page
 * (see tools/mserver/mserver5.1) accordingly!
 */
	{"no_mitosis_pipe",
	 "optimizer.inline();"
	 "optimizer.remap();"
	 "optimizer.costModel();"
	 "optimizer.coercions();"
	 "optimizer.evaluate();"
	 "optimizer.emptybind();"
	 "optimizer.pushselect();"
	 "optimizer.aliases();"
	 "optimizer.mergetable();"
	 "optimizer.deadcode();"
	 "optimizer.aliases();"
	 "optimizer.constants();"
	 "optimizer.commonTerms();"
	 "optimizer.projectionpath();"
	 "optimizer.reorder();"
	 "optimizer.deadcode();"
//	 "optimizer.reduce();" deprecated
	 "optimizer.matpack();"
	 "optimizer.dataflow();"
	 "optimizer.querylog();"
	 "optimizer.multiplex();"
	 "optimizer.profiler();"
	 "optimizer.generator();"
	 "optimizer.candidates();"
//	 "optimizer.jit();" awaiting the new batcalc api
<<<<<<< HEAD
	 "optimizer.mosaic();"
=======
//	 "optimizer.oltp();"awaiting the autocommit front-end changes
>>>>>>> 82cfb524
	 "optimizer.garbageCollector();",
	 "stable", NULL, NULL, 1},
/* The sequential pipe line is (and should be kept!) identical to the
 * default pipeline, except that optimizers mitosis & dataflow are
 * omitted.  It is use mainly to make some tests work
 * deterministically, i.e., avoid ambigious output, by avoiding
 * parallelism.
 *
 * NOTE:
 * If you change the sequential pipe, please also update the man page
 * (see tools/mserver/mserver5.1) accordingly!
 */
	{"sequential_pipe",
	 "optimizer.inline();"
	 "optimizer.remap();"
	 "optimizer.costModel();"
	 "optimizer.coercions();"
	 "optimizer.evaluate();"
	 "optimizer.emptybind();"
	 "optimizer.pushselect();"
	 "optimizer.aliases();"
	 "optimizer.mergetable();"
	 "optimizer.deadcode();"
	 "optimizer.aliases();"
	 "optimizer.constants();"
	 "optimizer.commonTerms();"
	 "optimizer.projectionpath();"
	 "optimizer.reorder();"
	 "optimizer.deadcode();"
//	 "optimizer.reduce();" deprecated
	 "optimizer.matpack();"
	 "optimizer.querylog();"
	 "optimizer.multiplex();"
	 "optimizer.generator();"
	 "optimizer.mosaic();"
	 "optimizer.profiler();"
	 "optimizer.candidates();"
//	 "optimizer.jit();" awaiting the new batcalc api
//	 "optimizer.oltp();"awaiting the autocommit front-end changes
	 "optimizer.garbageCollector();",
	 "stable", NULL, NULL, 1},
/* Experimental pipelines stressing various components under
 * development.  Do not use any of these pipelines in production
 * settings!
	 "optimizer.mosaic();"
 */
/* sentinel */
	{NULL, NULL, NULL, NULL, NULL, 0}
};

/*
 * Debugging the optimizer pipeline",
 * The best way is to use mdb and inspect the information gathered",
 * during the optimization phase.  Several optimizers produce more",
 * intermediate information, which may shed light on the details.  The",
 * opt_debug bitvector controls their output. It can be set to a",
 * pipeline or a comma separated list of optimizers you would like to",
 * trace. It is a server wide property and can not be set dynamically,",
 * as it is intended for internal use.",
 */
#include "opt_pipes.h"
#include "optimizer_private.h"

static MT_Lock pipeLock MT_LOCK_INITIALIZER("pipeLock");

void
optPipeInit(void)
{
#ifdef NEED_MT_LOCK_INIT
	MT_lock_init(&pipeLock, "pipeLock");
#endif
}

/* the session_pipe is the one defined by the user */
str
addPipeDefinition(Client cntxt, str name, str pipe)
{
	int i;
	str msg;
	struct PIPELINES oldpipe;

	MT_lock_set(&pipeLock);
	for (i = 0; i < MAXOPTPIPES && pipes[i].name; i++)
		if (strcmp(name, pipes[i].name) == 0)
			break;

	if (i == MAXOPTPIPES) {
		MT_lock_unset(&pipeLock);
		throw(MAL, "optimizer.addPipeDefinition", "Out of slots");
	}
	if (pipes[i].name && pipes[i].builtin) {
		MT_lock_unset(&pipeLock);
		throw(MAL, "optimizer.addPipeDefinition", "No overwrite of built in allowed");
	}

	/* save old value */
	oldpipe = pipes[i];
	pipes[i].name = GDKstrdup(name);
	pipes[i].def = GDKstrdup(pipe);
	pipes[i].status = GDKstrdup("experimental");
	pipes[i].mb = NULL;
	MT_lock_unset(&pipeLock);
	msg = compileOptimizer(cntxt, name);
	if (msg) {
		/* failed: restore old value */
		MT_lock_set(&pipeLock);
		GDKfree(pipes[i].name);
		GDKfree(pipes[i].def);
		if (pipes[i].mb)
			freeMalBlk(pipes[i].mb);
		GDKfree(pipes[i].status);
		pipes[i] = oldpipe;
		MT_lock_unset(&pipeLock);
	} else {
		/* succeeded: destroy old value */
		if (oldpipe.name)
			GDKfree(oldpipe.name);
		if (oldpipe.def)
			GDKfree(oldpipe.def);
		if (oldpipe.mb)
			freeMalBlk(oldpipe.mb);
		if (oldpipe.status)
			GDKfree(oldpipe.status);
	}
	return msg;
}

int
isOptimizerPipe(str name)
{
	int i;

	for (i = 0; i < MAXOPTPIPES && pipes[i].name; i++)
		if (strcmp(name, pipes[i].name) == 0)
			return TRUE;
	return FALSE;
}

str
getPipeDefinition(str name)
{
	int i;

	for (i = 0; i < MAXOPTPIPES && pipes[i].name; i++)
		if (strcmp(name, pipes[i].name) == 0)
			return GDKstrdup(pipes[i].def);
	return NULL;
}

str
getPipeCatalog(bat *nme, bat *def, bat *stat)
{
	BAT *b, *bn, *bs;
	int i;

	b = COLnew(0, TYPE_str, 20, TRANSIENT);
	if (b == NULL)
		throw(MAL, "optimizer.getpipeDefinition", MAL_MALLOC_FAIL);

	bn = COLnew(0, TYPE_str, 20, TRANSIENT);
	if (bn == NULL) {
		BBPunfix(b->batCacheid);
		throw(MAL, "optimizer.getpipeDefinition", MAL_MALLOC_FAIL);
	}

	bs = COLnew(0, TYPE_str, 20, TRANSIENT);
	if (bs == NULL) {
		BBPunfix(b->batCacheid);
		BBPunfix(bn->batCacheid);
		throw(MAL, "optimizer.getpipeDefinition", MAL_MALLOC_FAIL);
	}

	for (i = 0; i < MAXOPTPIPES && pipes[i].name; i++) {
		if (pipes[i].prerequisite && getAddress(GDKout, NULL, pipes[i].prerequisite, TRUE) == NULL)
			continue;
		BUNappend(b, pipes[i].name, FALSE);
		BUNappend(bn, pipes[i].def, FALSE);
		BUNappend(bs, pipes[i].status, FALSE);
	}

	BBPkeepref(*nme = b->batCacheid);
	BBPkeepref(*def = bn->batCacheid);
	BBPkeepref(*stat = bs->batCacheid);
	return MAL_SUCCEED;
}

static str
validatePipe(MalBlkPtr mb)
{
	int mitosis = FALSE, deadcode = FALSE, mergetable = FALSE, multiplex = FALSE, garbage = FALSE, generator = FALSE, remap =  FALSE;
	int i;

	if (mb == NULL || getInstrPtr(mb, 1) == 0)
		throw(MAL, "optimizer.validate", "improper optimizer mal block\n");
	if (getFunctionId(getInstrPtr(mb, 1)) == NULL || idcmp(getFunctionId(getInstrPtr(mb, 1)), "inline"))
		throw(MAL, "optimizer.validate", "'inline' should be the first\n");

	for (i = 1; i < mb->stop - 1; i++)
		if (getFunctionId(getInstrPtr(mb, i)) != NULL) {
			if (strcmp(getFunctionId(getInstrPtr(mb, i)), "deadcode") == 0)
				deadcode = TRUE;
			else if (strcmp(getFunctionId(getInstrPtr(mb, i)), "remap") == 0)
				remap = TRUE;
			else if (strcmp(getFunctionId(getInstrPtr(mb, i)), "mitosis") == 0)
				mitosis = TRUE;
			else if (strcmp(getFunctionId(getInstrPtr(mb, i)), "mergetable") == 0)
				mergetable = TRUE;
			else if (strcmp(getFunctionId(getInstrPtr(mb, i)), "multiplex") == 0)
				multiplex = TRUE;
			else if (strcmp(getFunctionId(getInstrPtr(mb, i)), "generator") == 0)
				generator = TRUE;
			else if (strcmp(getFunctionId(getInstrPtr(mb, i)), "garbageCollector") == 0)
				garbage = TRUE;
		} else
			throw(MAL, "optimizer.validate", "Missing optimizer call\n");

	if (mitosis == TRUE && mergetable == FALSE)
		throw(MAL, "optimizer.validate", "'mitosis' needs 'mergetable'\n");

	/* several optimizer should be used */
	if (multiplex == 0)
		throw(MAL, "optimizer.validate", "'multiplex' should be used\n");
	if (deadcode == FALSE)
		throw(MAL, "optimizer.validate", "'deadcode' should be used at least once\n");
	if (garbage == FALSE)
		throw(MAL, "optimizer.validate", "'garbageCollector' should be used as the last one\n");
	if (remap == FALSE)
		throw(MAL, "optimizer.validate", "'remap' should be used\n");
	if (generator == FALSE)
		throw(MAL, "optimizer.validate", "'generator' should be used\n");

	return MAL_SUCCEED;
}

static str
validateOptimizerPipes(void)
{
	int i;
	str msg = MAL_SUCCEED;

	MT_lock_set(&mal_contextLock);
	for (i = 0; i < MAXOPTPIPES && pipes[i].def; i++)
		if (pipes[i].mb) {
			msg = validatePipe(pipes[i].mb);
			if (msg != MAL_SUCCEED)
				break;
		}
	MT_lock_unset(&mal_contextLock);
	return msg;
}

/*
 * Compile (the first time) an optimizer pipe string
 * then copy the statements to the end of the MAL plan
*/
str
compileOptimizer(Client cntxt, str name)
{
	int i, j;
	Symbol sym;
	str msg = MAL_SUCCEED;
	ClientRec c;

	memset((char*)&c, 0, sizeof(c));
	MT_lock_set(&pipeLock);
	for (i = 0; i < MAXOPTPIPES && pipes[i].name; i++) {
		if (strcmp(pipes[i].name, name) == 0 && pipes[i].mb == 0) {
			/* precompile the pipeline as MAL string */
			MCinitClientRecord(&c, cntxt->user, 0, 0);
			c.nspace = newModule(NULL, putName("user"));
			c.father = cntxt;	/* to avoid conflicts on GDKin */
			c.fdout = cntxt->fdout;
			if (setScenario(&c, "mal")) {
				MT_lock_unset(&pipeLock);
				throw(MAL, "optimizer.addOptimizerPipe", "failed to set scenario");
			}
			if( MCinitClientThread(&c) < 0){
				MT_lock_unset(&pipeLock);
				throw(MAL, "optimizer.addOptimizerPipe", "failed to create client thread");
			}
			for (j = 0; j < MAXOPTPIPES && pipes[j].def; j++) {
				if (pipes[j].mb == NULL) {
					if (pipes[j].prerequisite && getAddress(c.fdout, NULL, pipes[j].prerequisite, TRUE) == NULL)
						continue;
					MSinitClientPrg(&c, "user", pipes[j].name);
					msg = compileString(&sym, &c, pipes[j].def);
					if (msg != MAL_SUCCEED) 
						break;
					pipes[j].mb = copyMalBlk(sym->def);
				}
			}
			/* don't cleanup thread info since the thread continues to
			 * exist, just this client record is closed */
			c.errbuf = NULL;
			/* we must clear c.mythread because we're reusing a Thread
			 * and must not delete that one */
			c.mythread = 0;
			/* destroy bstream using free */
			free(c.fdin->buf);
			free(c.fdin);
			/* remove garbage from previous connection */
			if (c.nspace) {
				freeModule(c.nspace);
				c.nspace = 0;
			}
			MCcloseClient(&c);
			if (msg != MAL_SUCCEED ||
				(msg = validateOptimizerPipes()) != MAL_SUCCEED)
				break;
		}
	}
	MT_lock_unset(&pipeLock);
	return msg;
}

str
addOptimizerPipe(Client cntxt, MalBlkPtr mb, str name)
{
	int i, j, k;
	InstrPtr p;
	str msg = MAL_SUCCEED;

	for (i = 0; i < MAXOPTPIPES && pipes[i].name; i++)
		if (strcmp(pipes[i].name, name) == 0)
			break;

	if (i == MAXOPTPIPES)
		throw(MAL, "optimizer.addOptimizerPipe", "Out of slots");

	if (pipes[i].mb == NULL)
		msg = compileOptimizer(cntxt, name);

	if (pipes[i].mb) {
		for (j = 1; j < pipes[i].mb->stop - 1; j++) {
			p = copyInstruction(pipes[i].mb->stmt[j]);
			for (k = 0; k < p->argc; k++)
				getArg(p, k) = cloneVariable(mb, pipes[i].mb, getArg(p, k));
			typeChecker(cntxt->fdout, cntxt->nspace, mb, p, FALSE);
			pushInstruction(mb, p);
		}
	}
	return msg;
}<|MERGE_RESOLUTION|>--- conflicted
+++ resolved
@@ -164,11 +164,7 @@
 	 "optimizer.generator();"
 	 "optimizer.candidates();"
 //	 "optimizer.jit();" awaiting the new batcalc api
-<<<<<<< HEAD
 	 "optimizer.mosaic();"
-=======
-//	 "optimizer.oltp();"awaiting the autocommit front-end changes
->>>>>>> 82cfb524
 	 "optimizer.garbageCollector();",
 	 "stable", NULL, NULL, 1},
 /* The sequential pipe line is (and should be kept!) identical to the
