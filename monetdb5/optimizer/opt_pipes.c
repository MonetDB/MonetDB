--- conflicted
+++ resolved
@@ -51,10 +51,6 @@
 	 "optimizer.dict();"
 	 "optimizer.multiplex();"
 	 "optimizer.generator();"
-<<<<<<< HEAD
-	 "optimizer.profiler();"
-=======
->>>>>>> 8df8591d
 	 //"optimizer.candidates();" only for decoration in explain
 	 //"optimizer.mask();"
 	 "optimizer.garbageCollector();",
