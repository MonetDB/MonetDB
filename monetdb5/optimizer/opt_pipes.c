--- conflicted
+++ resolved
@@ -88,6 +88,7 @@
 	 "optimizer.querylog();"
 	 "optimizer.multiplex();"
 	 "optimizer.generator();"
+//	 "optimizer.mosaic();"
 	 "optimizer.profiler();"
 	 "optimizer.candidates();"
 	 "optimizer.postfix();"
@@ -97,44 +98,7 @@
 	 "optimizer.garbageCollector();",
 	 "stable", NULL, NULL, 1},
 /*
- * Optimistic concurreny control in general leads to more transaction failures 
- * in an OLTP setting. The partial solution provided is to give out 
- * advisory locks and delay updates until they are released or timeout.
- */
-	{"oltp_pipe",
-	 "optimizer.inline();"
-	 "optimizer.remap();"
-	 "optimizer.costModel();"
-	 "optimizer.coercions();"
-	 "optimizer.evaluate();"
-	 "optimizer.emptybind();"
-	 "optimizer.pushselect();"
-	 "optimizer.aliases();"
-	 "optimizer.mitosis();"
-	 "optimizer.mergetable();"
-	 "optimizer.deadcode();"
-	 "optimizer.aliases();"
-	 "optimizer.constants();"
-	 "optimizer.commonTerms();"
-	 "optimizer.projectionpath();"
-	 "optimizer.deadcode();"
-	 "optimizer.reorder();"
-	 "optimizer.matpack();"
-	 "optimizer.dataflow();"
-	 "optimizer.querylog();"
-	 "optimizer.multiplex();"
-	 "optimizer.generator();"
-//	 "optimizer.mosaic();"
-	 "optimizer.profiler();"
-	 "optimizer.candidates();"
-	 "optimizer.postfix();"
-	 "optimizer.deadcode();"
-//	 "optimizer.jit();" awaiting the new batcalc api
-//	 "optimizer.oltp();"awaiting the autocommit front-end changes
-	 "optimizer.wlc();"
-	 "optimizer.garbageCollector();",
-	 "stable", NULL, NULL, 1},
-/*	The mosaic pipeline is the only pipeline that uses the mosaic optimizer.
+ *	The mosaic pipeline is the only pipeline that uses the mosaic optimizer.
  *	It is based on the sequential pipeline.
 */
 	 {"mosaic_pipe",
@@ -161,6 +125,43 @@
 	 "optimizer.multiplex();"
 	 "optimizer.generator();"
 	 "optimizer.mosaic();"
+	 "optimizer.profiler();"
+	 "optimizer.candidates();"
+	 "optimizer.postfix();"
+	 "optimizer.deadcode();"
+//	 "optimizer.jit();" awaiting the new batcalc api
+//	 "optimizer.oltp();"awaiting the autocommit front-end changes
+	 "optimizer.wlc();"
+	 "optimizer.garbageCollector();",
+	 "stable", NULL, NULL, 1},
+/*
+ * Optimistic concurreny control in general leads to more transaction failures 
+ * in an OLTP setting. The partial solution provided is to give out 
+ * advisory locks and delay updates until they are released or timeout.
+ */
+	{"oltp_pipe",
+	 "optimizer.inline();"
+	 "optimizer.remap();"
+	 "optimizer.costModel();"
+	 "optimizer.coercions();"
+	 "optimizer.evaluate();"
+	 "optimizer.emptybind();"
+	 "optimizer.pushselect();"
+	 "optimizer.aliases();"
+	 "optimizer.mitosis();"
+	 "optimizer.mergetable();"
+	 "optimizer.deadcode();"
+	 "optimizer.aliases();"
+	 "optimizer.constants();"
+	 "optimizer.commonTerms();"
+	 "optimizer.projectionpath();"
+	 "optimizer.deadcode();"
+	 "optimizer.reorder();"
+	 "optimizer.matpack();"
+	 "optimizer.dataflow();"
+	 "optimizer.querylog();"
+	 "optimizer.multiplex();"
+	 "optimizer.generator();"
 	 "optimizer.profiler();"
 	 "optimizer.candidates();"
 	 "optimizer.postfix();"
@@ -245,11 +246,7 @@
 	 "optimizer.postfix();"
 	 "optimizer.deadcode();"
 //	 "optimizer.jit();" awaiting the new batcalc api
-<<<<<<< HEAD
-//	 "optimizer.oltp();"awaiting the autocommit front-end changes
 //	 "optimizer.mosaic();"
-=======
->>>>>>> 2af84563
 	 "optimizer.wlc();"
 	 "optimizer.garbageCollector();",
 	 "stable", NULL, NULL, 1},
@@ -297,7 +294,7 @@
 /* Experimental pipelines stressing various components under
  * development.  Do not use any of these pipelines in production
  * settings!
-	 "optimizer.mosaic();"
+ *	 "optimizer.mosaic();"
  */
 /* sentinel */
 	{NULL, NULL, NULL, NULL, NULL, 0}
