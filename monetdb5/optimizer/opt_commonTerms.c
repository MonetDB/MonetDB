--- conflicted
+++ resolved
@@ -26,8 +26,6 @@
  * Speed up simple insert operations by skipping the common terms.
 */
 
-<<<<<<< HEAD
-=======
 __attribute__((__pure__))
 static inline bool
 isProjectConst(const InstrRecord *p)
@@ -35,7 +33,6 @@
 	return (getModuleId(p) == algebraRef && getFunctionId(p) == projectRef);
 }
 
->>>>>>> edebebcb
 static int __attribute__((__pure__))
 hashInstruction(const MalBlkRecord *mb, const InstrRecord *p)
 {
@@ -49,7 +46,8 @@
 }
 
 str
-OPTcommonTermsImplementation(Client cntxt, MalBlkPtr mb, MalStkPtr stk, InstrPtr pci)
+OPTcommonTermsImplementation(Client cntxt, MalBlkPtr mb, MalStkPtr stk,
+							 InstrPtr pci)
 {
 	int i, j, k, barrier = 0, bailout = 0;
 	InstrPtr p, q;
@@ -64,15 +62,15 @@
 	InstrPtr *old = NULL;
 
 	/* catch simple insert operations */
-	if (isSimpleSQL(mb) || MB_LARGE(mb)) {
-		goto wrapup1;
-	}
-
+	if (isSimpleSQL(mb)) {
+		goto wrapup;
+	}
+
+	(void) cntxt;
 	(void) stk;
-	ma_open(cntxt->ta);
-	alias = (int *) ma_zalloc(cntxt->ta, sizeof(int) * mb->vtop);
-	list = (int *) ma_zalloc(cntxt->ta, sizeof(int) * mb->stop);
-	hash = (int *) ma_zalloc(cntxt->ta, sizeof(int) * mb->vtop);
+	alias = (int *) GDKzalloc(sizeof(int) * mb->vtop);
+	list = (int *) GDKzalloc(sizeof(int) * mb->stop);
+	hash = (int *) GDKzalloc(sizeof(int) * mb->vtop);
 	if (alias == NULL || list == NULL || hash == NULL) {
 		msg = createException(MAL, "optimizer.commonTerms",
 							  SQLSTATE(HY013) MAL_MALLOC_FAIL);
@@ -193,9 +191,8 @@
 					&& !hasCommonResults(p, q)
 					&& !isUnsafeFunction(q)
 					&& !isUpdateInstruction(q)
-					/* disable project(x,val), as its used for the result of case statements */
-					&& !(getModuleId(q) == algebraRef && getFunctionId(q) == projectRef)
-					&& isLinearFlow(q)) {
+					&& !isProjectConst(q) &&	/* disable project(x,val), as its used for the result of case statements */
+					isLinearFlow(q)) {
 					if (safetyBarrier(p, q)) {
 						TRC_DEBUG(MAL_OPTIMIZER, "Safety barrier reached\n");
 						break;
@@ -256,14 +253,16 @@
 			msg = chkDeclarations(mb);
 	}
   wrapup:
-	ma_close(cntxt->ta);
-  wrapup1:
 	/* keep actions taken as a fake argument */
 	(void) pushInt(mb, pci, actions);
 
-	/*
+	if (alias)
+		GDKfree(alias);
+	if (list)
+		GDKfree(list);
+	if (hash)
+		GDKfree(hash);
 	if (old)
-		//GDKfree(old);
-		*/
+		GDKfree(old);
 	return msg;
 }