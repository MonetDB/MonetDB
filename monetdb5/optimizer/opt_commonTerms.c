--- conflicted
+++ resolved
@@ -26,9 +26,6 @@
  * Speed up simple insert operations by skipping the common terms.
 */
 
-<<<<<<< HEAD
-static int __attribute__((__pure__))
-=======
 __attribute__((__pure__))
 static inline bool
 isProjectConst(const InstrRecord *p)
@@ -38,7 +35,6 @@
 
 __attribute__((__pure__))
 static int
->>>>>>> cf3c355c
 hashInstruction(const MalBlkRecord *mb, const InstrRecord *p)
 {
 	int i;
@@ -51,7 +47,8 @@
 }
 
 str
-OPTcommonTermsImplementation(Client cntxt, MalBlkPtr mb, MalStkPtr stk, InstrPtr pci)
+OPTcommonTermsImplementation(Client cntxt, MalBlkPtr mb, MalStkPtr stk,
+							 InstrPtr pci)
 {
 	int i, j, k, barrier = 0, bailout = 0;
 	InstrPtr p, q;
@@ -195,9 +192,8 @@
 					&& !hasCommonResults(p, q)
 					&& !isUnsafeFunction(q)
 					&& !isUpdateInstruction(q)
-					/* disable project(x,val), as its used for the result of case statements */
-					&& !(getModuleId(q) == algebraRef && getFunctionId(q) == projectRef)
-					&& isLinearFlow(q)) {
+					&& !isProjectConst(q) &&	/* disable project(x,val), as its used for the result of case statements */
+					isLinearFlow(q)) {
 					if (safetyBarrier(p, q)) {
 						TRC_DEBUG(MAL_OPTIMIZER, "Safety barrier reached\n");
 						break;
