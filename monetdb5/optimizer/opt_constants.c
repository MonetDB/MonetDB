/*
 * This Source Code Form is subject to the terms of the Mozilla Public
 * License, v. 2.0.  If a copy of the MPL was not distributed with this
 * file, You can obtain one at http://mozilla.org/MPL/2.0/.
 *
 * Copyright 1997 - July 2008 CWI, August 2008 - 2019 MonetDB B.V.
 */

/*
 * Constant Duplicate Removal
 * The compilers may generate an abundance of constants on
 * the stack. This simple optimizer merges them into a single reference.
 * This makes it easier to search for statement duplicates
 * and alias their variables.
 */

/*
 * We have to keep an alias table to reorganize the program
 * after the variable stack has changed.
 * The plan may contain many constants and to check them all would be quadratic 
 * in the size of the constant list.
 * The heuristic is to look back into the list only partially.
 * A hash structure could help out with further reduction.
 */
#include "monetdb_config.h"
#include "mal_instruction.h"
#include "opt_constants.h"

str
OPTconstantsImplementation(Client cntxt, MalBlkPtr mb, MalStkPtr stk, InstrPtr p)
{
	int i, k = 1, n  = 0, fnd = 0, actions  = 0, limit = 0;
	int *alias, *index;
	VarPtr x,y, *cst;
	char buf[256];
	lng usec = GDKusec();
	str msg = MAL_SUCCEED;
<<<<<<< HEAD
	
=======

>>>>>>> eb66093c
	alias= (int*) GDKzalloc(sizeof(int) * mb->vtop);
	cst= (VarPtr*) GDKzalloc(sizeof(VarPtr) * mb->vtop);
	index= (int*) GDKzalloc(sizeof(int) * mb->vtop);

	TRC_DEBUG(MAL_OPT_CONSTANTS, "CONSTANTS optimizer enter\n");

	if ( alias == NULL || cst == NULL || index == NULL){
		msg = createException(MAL,"optimizer.constants", SQLSTATE(HY001) MAL_MALLOC_FAIL);
		goto wrapup;
	}

	(void) stk;
	(void) cntxt;

	for (i=0; i< mb->vtop; i++)
		alias[ i]= i;
	for (i=0; i< mb->vtop; i++)
		if ( isVarConstant(mb,i)  && isVarFixed(mb,i)  && getVarType(mb,i) != TYPE_ptr){
			x= getVar(mb,i); 
			fnd = 0;
			limit = n - 128; // don't look to far back
			if ( x->type && x->value.vtype)
			for( k = n-1; k >= 0 && k > limit; k--){
				y= cst[k];
				if ( x->type == y->type &&
					 x->rowcnt == y->rowcnt &&
					 x->value.vtype == y->value.vtype &&
					ATOMcmp(x->value.vtype, VALptr(&x->value), VALptr(&y->value)) == 0){
					TRC_DEBUG(MAL_OPT_CONSTANTS, "Matching elements '%s': %d %d\n", getVarName(mb, i), i, k);

					/* re-use a constant */
					alias[i]= index[k];
					fnd=1;
					actions++;
					break;
				}
			}
			if ( fnd == 0){
				TRC_DEBUG(MAL_OPT_CONSTANTS, "Switch elements: %d %d\n", i, n);
				cst[n]= x;
				index[n]= i;
				n++;
			} 
		} 

	if (actions)
		for (i = 0; i < mb->stop; i++){
			p= getInstrPtr(mb,i);
			for (k=0; k < p->argc; k++)
				getArg(p,k) = alias[getArg(p,k)];
		}

    /* Defense line against incorrect plans */
	/* Plan remains unaffected */
	//chkTypes(cntxt->usermodule, mb, FALSE);
	//chkFlow(mb);
	//chkDeclarations(mb);
    
    /* keep all actions taken as a post block comment */
	usec = GDKusec()- usec;
	snprintf(buf,256,"%-20s actions=%2d time=" LLFMT " usec","constants",actions,usec);
	newComment(mb,buf);
	if (actions > 0)
		addtoMalBlkHistory(mb);

wrapup:
	if( alias) GDKfree(alias);
	if( cst) GDKfree(cst);
	if( index) GDKfree(index);
<<<<<<< HEAD

	debugFunction(MAL_OPT_CONSTANTS, mb, 0, LIST_MAL_ALL);
	TRC_DEBUG(MAL_OPT_CONSTANTS, "CONSTANTS optimizer exit\n");
    
=======
>>>>>>> eb66093c
	return msg;
}<|MERGE_RESOLUTION|>--- conflicted
+++ resolved
@@ -35,11 +35,6 @@
 	char buf[256];
 	lng usec = GDKusec();
 	str msg = MAL_SUCCEED;
-<<<<<<< HEAD
-	
-=======
-
->>>>>>> eb66093c
 	alias= (int*) GDKzalloc(sizeof(int) * mb->vtop);
 	cst= (VarPtr*) GDKzalloc(sizeof(VarPtr) * mb->vtop);
 	index= (int*) GDKzalloc(sizeof(int) * mb->vtop);
@@ -109,12 +104,5 @@
 	if( alias) GDKfree(alias);
 	if( cst) GDKfree(cst);
 	if( index) GDKfree(index);
-<<<<<<< HEAD
-
-	debugFunction(MAL_OPT_CONSTANTS, mb, 0, LIST_MAL_ALL);
-	TRC_DEBUG(MAL_OPT_CONSTANTS, "CONSTANTS optimizer exit\n");
-    
-=======
->>>>>>> eb66093c
 	return msg;
 }