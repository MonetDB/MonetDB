/*
 * SPDX-License-Identifier: MPL-2.0
 *
 * This Source Code Form is subject to the terms of the Mozilla Public
 * License, v. 2.0.  If a copy of the MPL was not distributed with this
 * file, You can obtain one at http://mozilla.org/MPL/2.0/.
 *
 * Copyright 2024, 2025 MonetDB Foundation;
 * Copyright August 2008 - 2023 MonetDB B.V.;
 * Copyright 1997 - July 2008 CWI.
 */

#include "monetdb_config.h"
#include "opt_dict.h"

static inline InstrPtr
ReplaceWithNil(MalBlkPtr mb, InstrPtr p, int pos)
{
	p = pushNilBat(mb, p);	/* push at end */
	getArg(p, pos) = getArg(p, p->argc - 1);
	p->argc--;
	return p;
}

static inline bool
allConstExcept(MalBlkPtr mb, InstrPtr p, int except)
{
	for (int j = p->retc; j < p->argc; j++) {
		if (j != except && getArgType(mb, p, j) >= TYPE_any)
			return false;
	}
	return true;
}

str
OPTdictImplementation(Client cntxt, MalBlkPtr mb, MalStkPtr stk, InstrPtr pci)
{
	int i, j, k, limit, slimit;
	InstrPtr p = NULL, *old = NULL;
	int actions = 0;
	int *varisdict = NULL, *vardictvalue = NULL;
	bit *dictunique = NULL;
	str msg = MAL_SUCCEED;

<<<<<<< HEAD
	(void) stk;					/* to fool compilers */
=======
	(void) cntxt;
	(void) stk;
>>>>>>> a4ec2020

	if (mb->inlineProp || MB_LARGE(mb))
		goto wrapup1;

	ma_open(cntxt->ta);
	varisdict = ma_zalloc(cntxt->ta, 2 * mb->vtop * sizeof(int));
	vardictvalue = ma_zalloc(cntxt->ta, 2 * mb->vtop * sizeof(int));
	dictunique = ma_zalloc(cntxt->ta, 2 * mb->vtop * sizeof(bit));
	if (varisdict == NULL || vardictvalue == NULL || dictunique == NULL)
		goto wrapup;

	limit = mb->stop;
	slimit = mb->ssize;
	old = mb->stmt;
	if (newMalBlkStmt(mb, mb->ssize) < 0) {
		ma_close(cntxt->ta);
		throw(MAL, "optimizer.dict", SQLSTATE(HY013) MAL_MALLOC_FAIL);
	}
	/* Consolidate the actual need for variables */
	for (i = 0; mb->errors == NULL && i < limit; i++) {
		p = old[i];
		if (p == NULL)
			continue;			/* left behind by others? */
		if (p->retc == 1 && getModuleId(p) == dictRef
			&& getFunctionId(p) == decompressRef) {
			/* remember we have encountered a dict decompress function */
			k = getArg(p, 0);
			varisdict[k] = getArg(p, 1);
			vardictvalue[k] = getArg(p, 2);
			dictunique[k] = 1;
			freeInstruction(mb, p);
			old[i] = NULL;
			continue;
		}
		bool done = false;
		for (j = p->retc; j < p->argc; j++) {
			k = getArg(p, j);
			if (varisdict[k]) {	/* maybe we could delay this usage */
				if (getModuleId(p) == algebraRef
					&& getFunctionId(p) == projectionRef) {
					/* projection(cand, col) with col = dict.decompress(o,u)
					 * v1 = projection(cand, o)
					 * dict.decompress(v1, u) */
					InstrPtr r = copyInstruction(mb, p);
					if (r == NULL) {
						msg = createException(MAL, "optimizer.dict",
											  SQLSTATE(HY013) MAL_MALLOC_FAIL);
						break;
					}
					int tpe = getVarType(mb, varisdict[k]);
					int l = getArg(r, 0);
					getArg(r, 0) = newTmpVariable(mb, tpe);
					getArg(r, j) = varisdict[k];
					varisdict[l] = getArg(r, 0);
					vardictvalue[l] = vardictvalue[k];
					dictunique[l] = dictunique[k];
					pushInstruction(mb, r);
					freeInstruction(mb, p);
					old[i] = NULL;
					done = true;
					break;
				} else if (p->argc == 2 && p->retc == 1
						   && p->barrier == ASSIGNsymbol) {
					/* a = b */
					int l = getArg(p, 0);
					varisdict[l] = varisdict[k];
					vardictvalue[l] = vardictvalue[k];
					dictunique[l] = dictunique[k];
					freeInstruction(mb, p);
					old[i] = NULL;
					done = true;
					break;
				} else if (getModuleId(p) == algebraRef
						   && getFunctionId(p) == subsliceRef) {
					/* pos = subslice(col, l, h) with col = dict.decompress(o,u)
					 * pos = subslice(o, l, h) */
					InstrPtr r = copyInstruction(mb, p);
					if (r == NULL) {
						msg = createException(MAL, "optimizer.dict",
											  SQLSTATE(HY013) MAL_MALLOC_FAIL);
						break;
					}
					getArg(r, j) = varisdict[k];
					pushInstruction(mb, r);
					freeInstruction(mb, p);
					old[i] = NULL;
					done = true;
					break;
				} else if ((getModuleId(p) == batRef
							&& getFunctionId(p) == mirrorRef)
						   || (getModuleId(p) == batcalcRef
							   && getFunctionId(p) == identityRef)) {
					/* id = mirror/identity(col) with col = dict.decompress(o,u)
					 * id = mirror/identity(o) */
					InstrPtr r = copyInstruction(mb, p);
					if (r == NULL) {
						msg = createException(MAL, "optimizer.dict",
											  SQLSTATE(HY013) MAL_MALLOC_FAIL);
						break;
					}
					getArg(r, j) = varisdict[k];
					pushInstruction(mb, r);
					freeInstruction(mb, p);
					old[i] = NULL;
					done = true;
					break;
				} else if (isSelect(p)) {
					if (getFunctionId(p) == thetaselectRef) {
						InstrPtr r = newInstructionArgs(mb, dictRef, thetaselectRef, 6);
						if (r == NULL) {
							msg = createException(MAL, "optimizer.dict",
												  SQLSTATE(HY013)
												  MAL_MALLOC_FAIL);
							break;
						}

						getArg(r, 0) = getArg(p, 0);
						r = pushArgument(mb, r, varisdict[k]);
						r = pushArgument(mb, r, getArg(p, 2));	/* cand */
						r = pushArgument(mb, r, vardictvalue[k]);
						r = pushArgument(mb, r, getArg(p, 3));	/* val */
						r = pushArgument(mb, r, getArg(p, 4));	/* op */
						pushInstruction(mb, r);
					} else if (getFunctionId(p) == selectRef && p->argc == 9) {
						/* select (c, s, l, h, li, hi, anti, unknown ) */
						InstrPtr r = newInstructionArgs(mb, dictRef, selectRef, 10);
						if (r == NULL) {
							msg = createException(MAL, "optimizer.dict",
												  SQLSTATE(HY013)
												  MAL_MALLOC_FAIL);
							break;
						}

						getArg(r, 0) = getArg(p, 0);
						r = pushArgument(mb, r, varisdict[k]);
						r = pushArgument(mb, r, getArg(p, 2));	/* cand */
						r = pushArgument(mb, r, vardictvalue[k]);
						r = pushArgument(mb, r, getArg(p, 3));	/* l */
						r = pushArgument(mb, r, getArg(p, 4));	/* h */
						r = pushArgument(mb, r, getArg(p, 5));	/* li */
						r = pushArgument(mb, r, getArg(p, 6));	/* hi */
						r = pushArgument(mb, r, getArg(p, 7));	/* anti */
						r = pushArgument(mb, r, getArg(p, 8));	/* unknown */
						pushInstruction(mb, r);
					} else {
						/* pos = select(col, cand, l, h, ...) with col = dict.decompress(o,u)
						 * tp = select(u, nil, l, h, ...)
						 * tp2 = batcalc.bte/sht/int(tp)
						 * pos = intersect(o, tp2, cand, nil) */

						int has_cand = getArgType(mb, p, 2) == newBatType(TYPE_oid);
						InstrPtr r = copyInstruction(mb, p);
						InstrPtr s = newInstructionArgs(mb, dictRef, putName("convert"), 3);
						InstrPtr t = newInstructionArgs(mb, algebraRef, intersectRef, 9);
						if (r == NULL || s == NULL || t == NULL) {
							freeInstruction(mb, r);
							freeInstruction(mb, s);
							freeInstruction(mb, t);
							msg = createException(MAL, "optimizer.dict",
												  SQLSTATE(HY013)
												  MAL_MALLOC_FAIL);
							break;
						}

						getArg(r, 0) = newTmpVariable(mb, newBatType(TYPE_oid));
						getArg(r, j) = vardictvalue[k];
						if (has_cand)
							r = ReplaceWithNil(mb, r, 2);	/* no candidate list */
						pushInstruction(mb, r);

						int tpe = getVarType(mb, varisdict[k]);
						getArg(s, 0) = newTmpVariable(mb, tpe);
						s = pushArgument(mb, s, getArg(r, 0));
						pushInstruction(mb, s);

						getArg(t, 0) = getArg(p, 0);
						t = pushArgument(mb, t, varisdict[k]);
						t = pushArgument(mb, t, getArg(s, 0));
						if (has_cand)
							t = pushArgument(mb, t, getArg(p, 2));
						else
							t = pushNilBat(mb, t);
						t = pushNilBat(mb, t);
						t = pushBit(mb, t, TRUE);	/* nil matches */
						t = pushBit(mb, t, TRUE);	/* max_one */
						t = pushNil(mb, t, TYPE_lng);	/* estimate */
						pushInstruction(mb, t);
					}
					freeInstruction(mb, p);
					old[i] = NULL;
					done = true;
					break;
				} else if (j == 2 && p->argc > j + 1
						   && getModuleId(p) == algebraRef
						   && getFunctionId(p) == joinRef
						   && varisdict[getArg(p, j + 1)]
						   && vardictvalue[k] == vardictvalue[getArg(p, j + 1)]) {
					/* (r1, r2) = join(col1, col2, cand1, cand2, ...) with
					 *              col1 = dict.decompress(o1,u1), col2 = dict.decompress(o2,u2)
					 *              iff u1 == u2
					 *                      (r1, r2) = algebra.join(o1, o2, cand1, cand2, ...) */
					int l = getArg(p, j + 1);
					InstrPtr r = copyInstruction(mb, p);
					if (r == NULL) {
						msg = createException(MAL, "optimizer.dict",
											  SQLSTATE(HY013) MAL_MALLOC_FAIL);
						break;
					}
					getArg(r, j + 0) = varisdict[k];
					getArg(r, j + 1) = varisdict[l];
					pushInstruction(mb, r);
					freeInstruction(mb, p);
					old[i] = NULL;
					done = true;
					break;
				} else if (j == 2 && p->argc > j + 1
						   && getModuleId(p) == algebraRef
						   && getFunctionId(p) == joinRef
						   && varisdict[getArg(p, j + 1)]
						   && vardictvalue[k] != vardictvalue[getArg(p, j + 1)]) {
					/* (r1, r2) = join(col1, col2, cand1, cand2, ...) with
					 *              col1 = dict.decompress(o1,u1), col2 = dict.decompress(o2,u2)
					 * (r1, r2) = dict.join(o1, u1, o2, u2, cand1, cand2, ...) */
					int l = getArg(p, j + 1);
					InstrPtr r = newInstructionArgs(mb, dictRef, joinRef, 10);
					if (r == NULL) {
						msg = createException(MAL, "optimizer.dict",
											  SQLSTATE(HY013) MAL_MALLOC_FAIL);
						break;
					}
					assert(p->argc == 8);
					getArg(r, 0) = getArg(p, 0);
					r = pushReturn(mb, r, getArg(p, 1));
					r = pushArgument(mb, r, varisdict[k]);
					r = pushArgument(mb, r, vardictvalue[k]);
					r = pushArgument(mb, r, varisdict[l]);
					r = pushArgument(mb, r, vardictvalue[l]);
					r = pushArgument(mb, r, getArg(p, 4));
					r = pushArgument(mb, r, getArg(p, 5));
					r = pushArgument(mb, r, getArg(p, 6));
					r = pushArgument(mb, r, getArg(p, 7));
					pushInstruction(mb, r);
					freeInstruction(mb, p);
					old[i] = NULL;
					done = true;
					break;
				} else if ((isMapOp(p) || isMap2Op(p))
						   && allConstExcept(mb, p, j)) {
					/* batcalc.-(1, col) with col = dict.decompress(o,u)
					 * v1 = batcalc.-(1, u)
					 * dict.decompress(o, v1) */
					InstrPtr r = copyInstruction(mb, p);
					if (r == NULL) {
						msg = createException(MAL, "optimizer.dict",
											  SQLSTATE(HY013) MAL_MALLOC_FAIL);
						break;
					}
					int tpe = getVarType(mb, getArg(p, 0));
					int l = getArg(r, 0), m = getArg(p, 0);
					getArg(r, 0) = newTmpVariable(mb, tpe);
					getArg(r, j) = vardictvalue[k];

					/* new and old result are now dicts */
					varisdict[l] = varisdict[m] = varisdict[k];
					vardictvalue[l] = vardictvalue[m] = getArg(r, 0);
					dictunique[l] = 0;
					pushInstruction(mb, r);
					freeInstruction(mb, p);
					old[i] = NULL;
					done = true;
					break;
				} else if (getModuleId(p) == groupRef
						   && (getFunctionId(p) == subgroupRef
							   || getFunctionId(p) == subgroupdoneRef
							   || getFunctionId(p) == groupRef
							   || getFunctionId(p) == groupdoneRef)) {
					/* group.group[done](col) | group.subgroup[done](col, grp) with col = dict.decompress(o,u)
					 * v1 = group.group[done](o) | group.subgroup[done](o, grp) */
					int input = varisdict[k];
					if (!dictunique[k]) {
						/* make new dict and renumber the inputs */

						int tpe = getVarType(mb, varisdict[k]);
						/*(o,v) = compress(vardictvalue[k]); */
						InstrPtr r = newInstructionArgs(mb, dictRef, compressRef, 3);
						InstrPtr s = newInstructionArgs(mb, dictRef, renumberRef, 3);
						if (r == NULL || s == NULL) {
							freeInstruction(mb, r);
							freeInstruction(mb, s);
							msg = createException(MAL, "optimizer.dict",
												  SQLSTATE(HY013)
												  MAL_MALLOC_FAIL);
							break;
						}
						/* dynamic type problem ie could be bte or sht, use same type as input dict */
						getArg(r, 0) = newTmpVariable(mb, tpe);
						r = pushReturn(mb, r,
									   newTmpVariable(mb,
													  getArgType(mb, p, j)));
						r = pushArgument(mb, r, vardictvalue[k]);
						pushInstruction(mb, r);

						/* newvar = renumber(varisdict[k], o); */
						getArg(s, 0) = newTmpVariable(mb, tpe);
						s = pushArgument(mb, s, varisdict[k]);
						s = pushArgument(mb, s, getArg(r, 0));
						pushInstruction(mb, s);

						input = getArg(s, 0);
					}
					InstrPtr r = copyInstruction(mb, p);
					if (r == NULL) {
						msg = createException(MAL, "optimizer.dict",
											  SQLSTATE(HY013) MAL_MALLOC_FAIL);
						break;
					}
					getArg(r, j) = input;
					pushInstruction(mb, r);
					freeInstruction(mb, p);
					old[i] = NULL;
					done = true;
					break;
				} else {
					/* need to decompress */
					int tpe = getArgType(mb, p, j);
					InstrPtr r = newInstructionArgs(mb, dictRef, decompressRef, 3);
					if (r == NULL) {
						msg = createException(MAL, "optimizer.dict",
											  SQLSTATE(HY013) MAL_MALLOC_FAIL);
						break;
					}
					getArg(r, 0) = newTmpVariable(mb, tpe);
					r = pushArgument(mb, r, varisdict[k]);
					r = pushArgument(mb, r, vardictvalue[k]);
					pushInstruction(mb, r);

					getArg(p, j) = getArg(r, 0);
					actions++;
				}
			}
		}
		if (msg)
			break;
		if (done)
			actions++;
		else {
			pushInstruction(mb, p);
			old[i] = NULL;
		}
	}

	for (; i < slimit; i++)
		if (old[i])
			freeInstruction(mb, old[i]);
	/* Defense line against incorrect plans */
	if (msg == MAL_SUCCEED && actions > 0) {
		msg = chkTypes(cntxt->usermodule, mb, FALSE);
		if (!msg)
			msg = chkFlow(mb);
		if (!msg)
			msg = chkDeclarations(mb);
	}
	/* keep all actions taken as a post block comment */
  wrapup:
	ma_close(cntxt->ta);
	//GDKfree(old);
  wrapup1:
	/* keep actions taken as a fake argument */
	(void) pushInt(mb, pci, actions);

	return msg;
}<|MERGE_RESOLUTION|>--- conflicted
+++ resolved
@@ -42,12 +42,7 @@
 	bit *dictunique = NULL;
 	str msg = MAL_SUCCEED;
 
-<<<<<<< HEAD
-	(void) stk;					/* to fool compilers */
-=======
-	(void) cntxt;
 	(void) stk;
->>>>>>> a4ec2020
 
 	if (mb->inlineProp || MB_LARGE(mb))
 		goto wrapup1;
