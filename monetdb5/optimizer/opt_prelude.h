/*
 * This Source Code Form is subject to the terms of the Mozilla Public
 * License, v. 2.0.  If a copy of the MPL was not distributed with this
 * file, You can obtain one at http://mozilla.org/MPL/2.0/.
 *
 * Copyright 1997 - July 2008 CWI, August 2008 - 2020 MonetDB B.V.
 */

#ifndef MAL_PRELUDE
#define MAL_PRELUDE
#include "opt_support.h"

/* cf., gdk/gdk.h */
/* ! please keep this list sorted for easier maintenance ! */
mal_export  str abortRef;
mal_export  str actionRef;
mal_export  str affectedRowsRef;
mal_export  str aggrRef;
mal_export  str alarmRef;
mal_export  str algebraRef;
mal_export  str alter_add_range_partitionRef;
mal_export  str alter_add_tableRef;
mal_export  str alter_add_value_partitionRef;
mal_export  str alter_constraintRef;
mal_export  str alter_del_tableRef;
mal_export  str alter_functionRef;
mal_export  str alter_indexRef;
mal_export  str alter_roleRef;
mal_export  str alter_schemaRef;
mal_export  str alter_seqRef;
mal_export  str alter_set_tableRef;
mal_export  str alter_stream_tableRef;
mal_export  str alter_tableRef;
mal_export  str alter_triggerRef;
mal_export  str alter_typeRef;
mal_export  str alter_userRef;
mal_export  str alter_viewRef;
mal_export  str andRef;
mal_export  str antijoinRef;
mal_export  str appendRef;
mal_export  str appendidxRef;
mal_export  str arrayRef;
mal_export  str assertRef;
mal_export  str attachRef;
mal_export  str avgRef;
mal_export  str bandjoinRef;
mal_export  str basketRef;
mal_export  str batRef;
mal_export  str batalgebraRef;
mal_export  str batcalcRef;
mal_export  str batcapiRef;
mal_export  str batmalRef;
mal_export  str batmmathRef;
mal_export  str batmtimeRef;
mal_export  str batpyapi3Ref;
mal_export  str batrapiRef;
mal_export  str batsqlRef;
mal_export  str batstrRef;
mal_export  str batxmlRef;
mal_export  str bbpRef;
mal_export  str betweenRef;
mal_export  str bindRef;
mal_export  str binddbatRef;
mal_export  str bindidxRef;
mal_export  str blockRef;
mal_export  str bpmRef;
mal_export  str bstreamRef;
mal_export  str calcRef;
mal_export  str capiRef;
mal_export  str catalogRef;
mal_export  str change_all_cpRef;
mal_export  str change_single_cpRef;
mal_export  str clear_tableRef;
mal_export  str closeRef;
mal_export  str columnBindRef;
mal_export  str columnRef;
mal_export  str comment_onRef;
mal_export  str commitRef;
mal_export  str connectRef;
mal_export  str contextRef;
mal_export  str copyRef;
mal_export  str copy_fromRef;
mal_export  str countRef;
mal_export  str count_no_nilRef;
mal_export  str cqueryRef;
mal_export  str createRef;
mal_export  str create_constraintRef;
mal_export  str create_functionRef;
mal_export  str create_indexRef;
mal_export  str create_roleRef;
mal_export  str create_schemaRef;
mal_export  str create_seqRef;
mal_export  str create_tableRef;
mal_export  str create_triggerRef;
mal_export  str create_typeRef;
mal_export  str create_userRef;
mal_export  str create_viewRef;
mal_export  str crossRef;
mal_export  str cume_distRef;
mal_export  str dataflowRef;
mal_export  str dateRef;
mal_export  str dblRef;
mal_export  str defineRef;
mal_export  str deleteRef;
mal_export  str deltaRef;
mal_export  str dense_rankRef;
mal_export  str diffcandRef;
mal_export  str differenceRef;
mal_export  str disconnectRef;
mal_export  str divRef;
mal_export  str drop_constraintRef;
mal_export  str drop_functionRef;
mal_export  str drop_indexRef;
mal_export  str drop_roleRef;
mal_export  str drop_schemaRef;
mal_export  str drop_seqRef;
mal_export  str drop_tableRef;
mal_export  str drop_triggerRef;
mal_export  str drop_typeRef;
mal_export  str drop_userRef;
mal_export  str drop_viewRef;
mal_export  str emptybindRef;
mal_export  str emptybindidxRef;
mal_export  str eqRef;
mal_export  str errorRef;
mal_export  str evalRef;
mal_export  str execRef;
mal_export  str expandRef;
mal_export  str exportOperationRef;
mal_export  str export_tableRef;
mal_export  str fetchRef;
mal_export  str findRef;
mal_export  str finishRef;
mal_export  str first_valueRef;
mal_export  str firstnRef;
mal_export  str generatorRef;
mal_export  str getRef;
mal_export  str getTraceRef;
mal_export  str grantRef;
mal_export  str grant_functionRef;
mal_export  str grant_rolesRef;
mal_export  str groupRef;
mal_export  str group_concatRef;
mal_export  str groupbyRef;
mal_export  str groupdoneRef;
mal_export  str hashRef;
mal_export  str hgeRef;
mal_export  str identityRef;
mal_export  str ifthenelseRef;
mal_export  str ilikeRef;
mal_export  str ilikeselectRef;
mal_export  str ilikethetaselectRef;
mal_export  str inplaceRef;
mal_export  str intRef;
mal_export  str intersectRef;
mal_export  str intersectcandRef;
mal_export  str ioRef;
mal_export  str iteratorRef;
mal_export  str jitRef;
mal_export  str joinRef;
mal_export  str jsonRef;
mal_export  str lagRef;
mal_export  str languageRef;
mal_export  str last_valueRef;
mal_export  str leadRef;
mal_export  str leftjoinRef;
mal_export  str likeRef;
mal_export  str likeselectRef;
mal_export  str likethetaselectRef;
mal_export  str listRef;
mal_export  str lockRef;
mal_export  str lookupRef;
mal_export  str malRef;
mal_export  str manifoldRef;
mal_export  str mapiRef;
mal_export  str markRef;
mal_export  str matRef;
mal_export  str maxRef;
mal_export  str max_no_nilRef;
mal_export  str mdbRef;
mal_export  str mergecandRef;
mal_export  str mergepackRef;
mal_export  str minRef;
mal_export  str min_no_nilRef;
mal_export  str minusRef;
mal_export  str mirrorRef;
mal_export  str mitosisRef;
mal_export  str mkeyRef;
mal_export  str mmathRef;
mal_export  str mtimeRef;
mal_export  str mulRef;
mal_export  str multicolumnRef;
mal_export  str multiplexRef;
mal_export  str mvcRef;
mal_export  str newRef;
mal_export  str nextRef;
mal_export  str notRef;
mal_export  str not_ilikeRef;
mal_export  str not_likeRef;
mal_export  str not_uniqueRef;
mal_export  str nth_valueRef;
mal_export  str ntileRef;
mal_export  str oidRef;
mal_export  str oltpRef;
mal_export  str openRef;
mal_export  str optimizerRef;
mal_export  str outputRef;
mal_export  str pack2Ref;
mal_export  str packIncrementRef;
mal_export  str packRef;
mal_export  str parametersRef;
mal_export  str partitionRef;
mal_export  str passRef;
mal_export  str pcreRef;
mal_export  str percent_rankRef;
mal_export  str pinRef;
mal_export  str plusRef;
mal_export  str postludeRef;
mal_export  str preludeRef;
mal_export  str printRef;
mal_export  str prodRef;
mal_export  str profilerRef;
mal_export  str projectRef;
mal_export  str projectdeltaRef;
mal_export  str projectionRef;
mal_export  str projectionpathRef;
mal_export  str putRef;
mal_export  str pyapi3Ref;
<<<<<<< HEAD
mal_export  str pyapi3mapRef;
mal_export  str pyapiRef;
mal_export  str pyapimapRef;
=======
mal_export  str querylogRef;
>>>>>>> 4f051c6a
mal_export  str queryRef;
mal_export  str querylogRef;
mal_export  str raiseRef;
mal_export  str rangejoinRef;
mal_export  str rankRef;
mal_export  str rapiRef;
mal_export  str reconnectRef;
mal_export  str refineRef;
mal_export  str registerRef;
mal_export  str register_supervisorRef;
mal_export  str releaseRef;
mal_export  str remapRef;
mal_export  str remoteRef;
mal_export  str rename_columnRef;
mal_export  str rename_schemaRef;
mal_export  str rename_tableRef;
mal_export  str rename_userRef;
mal_export  str replaceRef;
mal_export  str replicatorRef;
mal_export  str resultSetRef;
mal_export  str reuseRef;
mal_export  str revokeRef;
mal_export  str revoke_functionRef;
mal_export  str revoke_rolesRef;
mal_export  str rollbackRef;
mal_export  str row_numberRef;
mal_export  str rpcRef;
mal_export  str rsColumnRef;
mal_export  str sampleRef;
mal_export  str schedulerRef;
mal_export  str selectNotNilRef;
mal_export  str selectRef;
mal_export  str semaRef;
mal_export  str semijoinRef;
mal_export  str seriesRef;
mal_export  str setAccessRef;
mal_export  str setVariableRef;
mal_export  str setWriteModeRef;
mal_export  str singleRef;
mal_export  str sinkRef;
mal_export  str sliceRef;
mal_export  str sortRef;
mal_export  str sqlRef;
mal_export  str sqlcatalogRef;
mal_export  str startRef;
mal_export  str start_cpRef;
mal_export  str starttraceRef;
mal_export  str stopRef;
mal_export  str stoptraceRef;
mal_export  str strRef;
mal_export  str streamRef;
mal_export  str streamsRef;
mal_export  str subavgRef;
mal_export  str subcountRef;
mal_export  str subdeltaRef;
mal_export  str subeval_aggrRef;
mal_export  str subgroupRef;
mal_export  str subgroupdoneRef;
mal_export  str subinterRef;
mal_export  str submaxRef;
mal_export  str submedianRef;
mal_export  str subminRef;
mal_export  str subprodRef;
mal_export  str subsliceRef;
mal_export  str subsumRef;
mal_export  str subuniformRef;
mal_export  str sumRef;
mal_export  str takeRef;
mal_export  str thetajoinRef;
mal_export  str thetaselectRef;
mal_export  str tidRef;
mal_export  str timestampRef;
mal_export  str transactionRef;
mal_export  str transaction_abortRef;
mal_export  str transaction_beginRef;
mal_export  str transaction_commitRef;
mal_export  str transaction_releaseRef;
mal_export  str transaction_rollbackRef;
mal_export  str tumbleRef;
mal_export  str uniqueRef;
mal_export  str unlockRef;
mal_export  str unpackRef;
mal_export  str unpinRef;
mal_export  str updateRef;
mal_export  str userRef;
mal_export  str vectorRef;
mal_export  str window_boundRef;
mal_export  str wlcRef;
mal_export  str wlrRef;
mal_export  str zero_or_oneRef;
/* ! please keep this list sorted for easier maintenance ! */
#endif<|MERGE_RESOLUTION|>--- conflicted
+++ resolved
@@ -226,13 +226,7 @@
 mal_export  str projectionpathRef;
 mal_export  str putRef;
 mal_export  str pyapi3Ref;
-<<<<<<< HEAD
 mal_export  str pyapi3mapRef;
-mal_export  str pyapiRef;
-mal_export  str pyapimapRef;
-=======
-mal_export  str querylogRef;
->>>>>>> 4f051c6a
 mal_export  str queryRef;
 mal_export  str querylogRef;
 mal_export  str raiseRef;
