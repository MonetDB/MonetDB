--- conflicted
+++ resolved
@@ -13,236 +13,6 @@
 /* cf., gdk/gdk.mx */
 #define DEBUGoptimizers     if (GDKdebug & GRPoptimizers)
 
-<<<<<<< HEAD
-opt_export  str abortRef;
-opt_export  str affectedRowsRef;
-opt_export  str aggrRef;
-opt_export  str alarmRef;
-opt_export  str algebraRef;
-opt_export	str andRef;
-opt_export  str batalgebraRef;
-opt_export  str appendidxRef;
-opt_export  str appendRef;
-opt_export  str assertRef;
-opt_export  str attachRef;
-opt_export  str avgRef;
-opt_export  str arrayRef;
-opt_export  str basketRef;
-opt_export  str batcalcRef;
-opt_export  str batRef;
-opt_export  str batstrRef;
-opt_export  str batmtimeRef;
-opt_export  str batmmathRef;
-opt_export  str batxmlRef;
-opt_export  str batsqlRef;
-opt_export  str betweenRef;
-opt_export  str betweensymmetricRef;
-opt_export  str blockRef;
-opt_export  str bbpRef;
-opt_export  str tidRef;
-opt_export  str dateRef;
-opt_export  str deltaRef;
-opt_export  str subdeltaRef;
-opt_export  str projectdeltaRef;
-opt_export  str binddbatRef;
-opt_export  str bindidxRef;
-opt_export  str bindRef;
-opt_export  str emptycolumnRef;
-opt_export	str emptycolumnidxRef;
-opt_export  str bpmRef;
-opt_export  str bstreamRef;
-opt_export  str calcRef;
-opt_export  str catalogRef;
-opt_export  str clear_tableRef;
-opt_export  str closeRef;
-opt_export  str columnRef;
-opt_export  str commitRef;
-opt_export  str columnBindRef;
-opt_export  str connectRef;
-opt_export  str constraintsRef;
-opt_export  str countRef;
-opt_export  str subcountRef;
-opt_export  str copyRef;
-opt_export  str copy_fromRef;
-opt_export  str export_tableRef;
-opt_export  str count_no_nilRef;
-opt_export  str crossRef;
-opt_export  str createRef;
-opt_export  str dataflowRef;
-opt_export  str datacyclotronRef;
-opt_export  str dblRef;
-opt_export  str defineRef;
-opt_export  str deleteRef;
-opt_export  str depositRef;
-opt_export  str subdiffRef;
-opt_export  str diffRef;
-opt_export  str subinterRef;
-opt_export  str mergecandRef;
-opt_export  str mergepackRef;
-opt_export  str intersectcandRef;
-opt_export  str eqRef;
-opt_export  str disconnectRef;
-opt_export  str evalRef;
-opt_export  str execRef;
-opt_export  str expandRef;
-opt_export  str exportOperationRef;
-opt_export  str findRef;
-opt_export  str finishRef;
-opt_export  str firstnRef;
-opt_export  str getRef;
-opt_export  str getTraceRef;
-opt_export  str generatorRef;
-opt_export  str grabRef;
-opt_export  str groupRef;
-opt_export  str subgroupRef;
-opt_export  str subgroupdoneRef;
-opt_export  str groupbyRef;
-opt_export  str hgeRef;
-opt_export  str hashRef;
-opt_export  str identityRef;
-opt_export  str ifthenelseRef;
-opt_export  str inplaceRef;
-opt_export  str intRef;
-opt_export  str ioRef;
-opt_export  str iteratorRef;
-opt_export  str projectionpathRef;
-opt_export  str jsonRef;
-opt_export  str subjoinRef;
-opt_export  str subleftjoinRef;
-opt_export  str subantijoinRef;
-opt_export  str subbandjoinRef;
-opt_export  str subrangejoinRef;
-opt_export  str subthetajoinRef;
-opt_export  str languageRef;
-opt_export  str projectionRef;
-opt_export  str likeselectRef;
-opt_export  str ilikeselectRef;
-opt_export  str likeuselectRef;
-opt_export  str ilikeuselectRef;
-opt_export  str listRef;
-opt_export  str lockRef;
-opt_export  str lookupRef;
-opt_export  str malRef;
-opt_export  str batmalRef;
-opt_export  str mapiRef;
-opt_export  str markRef;
-opt_export  str mtimeRef;
-opt_export  str matRef;
-opt_export  str max_no_nilRef;
-opt_export  str maxRef;
-opt_export  str submaxRef;
-opt_export  str submedianRef;
-opt_export  str mdbRef;
-opt_export  str min_no_nilRef;
-opt_export  str minRef;
-opt_export  str subminRef;
-opt_export  str mirrorRef;
-opt_export  str mitosisRef;
-opt_export  str mkeyRef;
-opt_export  str mmathRef;
-opt_export  str multiplexRef;
-opt_export  str manifoldRef;
-opt_export  str multicolumnRef;
-opt_export  str mvcRef;
-opt_export  str newRef;
-opt_export  str notRef;
-opt_export  str nextRef;
-opt_export  str oidRef;
-opt_export  str openRef;
-opt_export  str optimizerRef;
-opt_export  str parametersRef;
-opt_export  str packRef;
-opt_export  str pack2Ref;
-opt_export  str passRef;
-opt_export  str partitionRef;
-opt_export  str pcreRef;
-opt_export  str pinRef;
-opt_export  str plusRef;
-opt_export  str minusRef;
-opt_export  str mulRef;
-opt_export  str divRef;
-opt_export  str printRef;
-opt_export  str preludeRef;
-opt_export  str prodRef;
-opt_export  str subprodRef;
-opt_export  str postludeRef;
-opt_export  str profilerRef;
-opt_export  str projectRef;
-opt_export  str putRef;
-opt_export  str querylogRef;
-opt_export  str queryRef;
-opt_export  str rapiRef;
-opt_export  str batrapiRef;
-opt_export  str pyapiRef;
-opt_export  str batpyapiRef;
-opt_export  str pyapimapRef;
-opt_export  str subeval_aggrRef;
-opt_export  str rankRef;
-opt_export  str dense_rankRef;
-opt_export	str raiseRef;
-opt_export  str reconnectRef;
-opt_export  str recycleRef;
-opt_export  str refineRef;
-opt_export  str registerRef;
-opt_export  str remapRef;
-opt_export  str remoteRef;
-opt_export  str replaceRef;
-opt_export  str replicatorRef;
-opt_export  str resultSetRef;
-opt_export  str reuseRef;
-opt_export  str row_numberRef;
-opt_export  str rpcRef;
-opt_export  str rsColumnRef;
-opt_export  str schedulerRef;
-opt_export  str selectNotNilRef;
-opt_export  str seriesRef;
-opt_export  str semaRef;
-opt_export  str setAccessRef;
-opt_export  str setVariableRef;
-opt_export  str setWriteModeRef;
-opt_export  str sinkRef;
-opt_export  str sliceRef;
-opt_export  str subsliceRef;
-opt_export  str singleRef;
-opt_export  str sortRef;
-opt_export  str sortReverseRef;
-opt_export  str sqlRef;
-opt_export  str srvpoolRef;
-opt_export  str streamsRef;
-opt_export  str startRef;
-opt_export  str starttraceRef;
-opt_export  str stopRef;
-opt_export  str stoptraceRef;
-opt_export  str strRef;
-opt_export  str sumRef;
-opt_export  str subsumRef;
-opt_export  str subavgRef;
-opt_export  str subsortRef;
-opt_export  str timestampRef;
-opt_export  str takeRef;
-opt_export  str transRef;
-opt_export  str not_uniqueRef;
-opt_export  str sampleRef;
-opt_export  str subuniqueRef;
-opt_export  str subuniformRef;
-opt_export  str unpackRef;
-opt_export  str unpinRef;
-opt_export  str unlockRef;
-opt_export  str updateRef;
-opt_export  str subselectRef;
-opt_export  str thetasubselectRef;
-opt_export  str likesubselectRef;
-opt_export  str likethetasubselectRef;
-opt_export  str ilikesubselectRef;
-opt_export  str ilikethetasubselectRef;
-opt_export  str likeRef;
-opt_export  str ilikeRef;
-opt_export  str not_likeRef;
-opt_export  str not_ilikeRef;
-opt_export  str userRef;
-opt_export  str vectorRef;
-opt_export  str zero_or_oneRef;
-=======
 mal_export  str abortRef;
 mal_export  str affectedRowsRef;
 mal_export  str aggrRef;
@@ -276,6 +46,8 @@
 mal_export  str binddbatRef;
 mal_export  str bindidxRef;
 mal_export  str bindRef;
+mal_export  str emptycolumnRef;
+mal_export	str emptycolumnidxRef;
 mal_export  str bpmRef;
 mal_export  str bstreamRef;
 mal_export  str calcRef;
@@ -469,5 +241,4 @@
 mal_export  str userRef;
 mal_export  str vectorRef;
 mal_export  str zero_or_oneRef;
->>>>>>> 5987d916
 #endif