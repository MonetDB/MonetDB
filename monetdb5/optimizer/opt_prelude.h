/*
 * This Source Code Form is subject to the terms of the Mozilla Public
 * License, v. 2.0.  If a copy of the MPL was not distributed with this
 * file, You can obtain one at http://mozilla.org/MPL/2.0/.
 *
 * Copyright 1997 - July 2008 CWI, August 2008 - 2018 MonetDB B.V.
 */

#ifndef MAL_PRELUDE
#define MAL_PRELUDE
#include "opt_support.h"

/* cf., gdk/gdk.h */
#define DEBUGoptimizers     if (GDKdebug & GRPoptimizers)

/* ! please keep this list sorted for easier maintenance ! */
mal_export  str abortRef;
mal_export  str actionRef;
mal_export  str affectedRowsRef;
mal_export  str aggrRef;
mal_export  str alarmRef;
mal_export  str algebraRef;
mal_export  str alter_add_range_partitionRef;
mal_export  str alter_add_tableRef;
mal_export  str alter_add_value_partitionRef;
mal_export  str alter_constraintRef;
mal_export  str alter_del_tableRef;
mal_export  str alter_functionRef;
mal_export  str alter_indexRef;
mal_export  str alter_roleRef;
mal_export  str alter_schemaRef;
mal_export  str alter_seqRef;
mal_export  str alter_set_tableRef;
mal_export  str alter_tableRef;
mal_export  str alter_triggerRef;
mal_export  str alter_typeRef;
mal_export  str alter_userRef;
mal_export  str alter_stream_tableRef;
mal_export  str alter_viewRef;
mal_export  str andRef;
mal_export  str antijoinRef;
mal_export  str appendidxRef;
mal_export  str appendRef;
mal_export  str arrayRef;
mal_export  str assertRef;
mal_export  str attachRef;
mal_export  str avgRef;
mal_export  str bandjoinRef;
mal_export  str basketRef;
mal_export  str batalgebraRef;
mal_export  str batcalcRef;
mal_export  str batcapiRef;
mal_export  str batmalRef;
mal_export  str batmmathRef;
mal_export  str batmtimeRef;
mal_export  str batpyapi3Ref;
mal_export  str batpyapiRef;
mal_export  str batrapiRef;
mal_export  str batRef;
mal_export  str batsqlRef;
mal_export  str batstrRef;
mal_export  str batxmlRef;
mal_export  str bbpRef;
mal_export  str betweenRef;
mal_export  str betweensymmetricRef;
mal_export  str binddbatRef;
mal_export  str bindidxRef;
mal_export  str bindRef;
mal_export  str blockRef;
mal_export  str bpmRef;
mal_export  str bstreamRef;
mal_export  str calcRef;
mal_export  str capiRef;
mal_export  str catalogRef;
mal_export  str clear_tableRef;
mal_export  str closeRef;
mal_export  str change_single_cpRef;
mal_export  str change_all_cpRef;
mal_export  str columnBindRef;
mal_export  str columnRef;
mal_export  str comment_onRef;
mal_export  str commitRef;
mal_export  str connectRef;
mal_export  str copy_fromRef;
mal_export  str copyRef;
mal_export  str count_no_nilRef;
mal_export  str countRef;
mal_export  str create_constraintRef;
mal_export  str create_functionRef;
mal_export  str create_indexRef;
mal_export  str createRef;
mal_export  str create_roleRef;
mal_export  str create_schemaRef;
mal_export  str create_seqRef;
mal_export  str create_tableRef;
mal_export  str create_triggerRef;
mal_export  str create_typeRef;
mal_export  str create_userRef;
mal_export  str create_viewRef;
mal_export  str crossRef;
mal_export  str cume_distRef;
mal_export  str dataflowRef;
mal_export  str dateRef;
mal_export  str dblRef;
mal_export  str defineRef;
mal_export  str deleteRef;
mal_export  str deltaRef;
mal_export  str dense_rankRef;
mal_export  str differenceRef;
mal_export  str diffRef;
mal_export  str disconnectRef;
mal_export  str divRef;
mal_export  str drop_constraintRef;
mal_export  str drop_functionRef;
mal_export  str drop_indexRef;
mal_export  str drop_roleRef;
mal_export  str drop_schemaRef;
mal_export  str drop_seqRef;
mal_export  str drop_tableRef;
mal_export  str drop_triggerRef;
mal_export  str drop_typeRef;
mal_export  str drop_userRef;
mal_export  str drop_viewRef;
mal_export  str emptybindidxRef;
mal_export  str emptybindRef;
mal_export  str eqRef;
mal_export  str evalRef;
mal_export  str execRef;
mal_export  str expandRef;
mal_export  str errorRef;
mal_export  str exportOperationRef;
mal_export  str export_tableRef;
mal_export  str findRef;
mal_export  str finishRef;
mal_export  str firstnRef;
mal_export  str first_valueRef;
mal_export  str generatorRef;
mal_export  str getRef;
mal_export  str getTraceRef;
mal_export  str grant_functionRef;
mal_export  str grantRef;
mal_export  str grant_rolesRef;
mal_export  str groupbyRef;
mal_export  str group_concatRef;
mal_export  str groupdoneRef;
mal_export  str groupRef;
mal_export  str hashRef;
mal_export  str hgeRef;
mal_export  str identityRef;
mal_export  str ifthenelseRef;
mal_export  str ilikeRef;
mal_export  str ilikeselectRef;
mal_export  str ilikethetaselectRef;
mal_export  str ilikeuselectRef;
mal_export  str inplaceRef;
mal_export  str intersectcandRef;
mal_export  str intersectRef;
mal_export  str intRef;
mal_export  str ioRef;
mal_export  str inputRef;
mal_export  str iteratorRef;
mal_export  str jitRef;
mal_export  str joinRef;
mal_export  str jsonRef;
mal_export  str lagRef;
mal_export  str languageRef;
mal_export  str last_valueRef;
mal_export  str leadRef;
mal_export  str leftjoinRef;
mal_export  str likeRef;
mal_export  str likeselectRef;
mal_export  str likethetaselectRef;
mal_export  str likeuselectRef;
mal_export  str listRef;
mal_export  str lockRef;
mal_export  str lookupRef;
mal_export  str malRef;
mal_export  str manifoldRef;
mal_export  str mapiRef;
mal_export  str markRef;
mal_export  str matRef;
mal_export  str max_no_nilRef;
mal_export  str maxRef;
mal_export  str mdbRef;
mal_export  str mergecandRef;
mal_export  str mergepackRef;
mal_export  str min_no_nilRef;
mal_export  str minRef;
mal_export  str minusRef;
mal_export  str mirrorRef;
mal_export  str mitosisRef;
mal_export  str mkeyRef;
mal_export  str mmathRef;
mal_export  str mtimeRef;
mal_export  str mulRef;
mal_export  str multicolumnRef;
mal_export  str multiplexRef;
mal_export  str mvcRef;
mal_export  str newRef;
mal_export  str nextRef;
mal_export  str not_ilikeRef;
mal_export  str not_likeRef;
mal_export  str notRef;
mal_export  str not_uniqueRef;
mal_export  str nth_valueRef;
mal_export  str ntileRef;
mal_export  str oidRef;
mal_export  str oltpRef;
mal_export  str openRef;
mal_export  str optimizerRef;
mal_export  str outputRef;
mal_export  str pack2Ref;
mal_export  str packIncrementRef;
mal_export  str packRef;
mal_export  str parametersRef;
mal_export  str partitionRef;
mal_export  str passRef;
mal_export  str pcreRef;
mal_export  str percent_rankRef;
mal_export  str pinRef;
mal_export  str plusRef;
mal_export  str postludeRef;
mal_export  str preludeRef;
mal_export  str printRef;
mal_export  str prodRef;
mal_export  str profilerRef;
mal_export  str projectdeltaRef;
mal_export  str projectionpathRef;
mal_export  str projectionRef;
mal_export  str projectRef;
mal_export  str putRef;
mal_export  str pyapi3mapRef;
mal_export  str pyapi3Ref;
mal_export  str pyapimapRef;
mal_export  str pyapiRef;
mal_export  str querylogRef;
mal_export  str queryRef;
mal_export  str raiseRef;
mal_export  str rangejoinRef;
mal_export  str rankRef;
mal_export  str rapiRef;
mal_export  str reconnectRef;
mal_export  str refineRef;
mal_export  str registerRef;
mal_export  str register_supervisorRef;
mal_export  str releaseRef;
mal_export  str remapRef;
mal_export  str remoteRef;
mal_export  str rename_columnRef;
mal_export  str rename_schemaRef;
mal_export  str rename_tableRef;
mal_export  str rename_userRef;
mal_export  str replaceRef;
mal_export  str replicatorRef;
mal_export  str resultSetRef;
mal_export  str reuseRef;
mal_export  str revoke_functionRef;
mal_export  str revokeRef;
mal_export  str revoke_rolesRef;
mal_export  str rollbackRef;
mal_export  str row_numberRef;
mal_export  str rpcRef;
mal_export  str rsColumnRef;
mal_export  str sampleRef;
mal_export  str schedulerRef;
mal_export  str selectNotNilRef;
mal_export  str selectRef;
mal_export  str semaRef;
mal_export  str semijoinRef;
mal_export  str seriesRef;
mal_export  str setAccessRef;
mal_export  str setVariableRef;
mal_export  str setWriteModeRef;
mal_export  str singleRef;
mal_export  str sinkRef;
mal_export  str sliceRef;
mal_export  str sortRef;
mal_export  str sortReverseRef;
mal_export  str sqlcatalogRef;
mal_export  str sqlRef;
mal_export  str startRef;
mal_export  str starttraceRef;
mal_export  str start_cpRef;
mal_export  str stopRef;
mal_export  str stoptraceRef;
mal_export  str streamsRef;
mal_export  str strRef;
mal_export  str subavgRef;
mal_export  str cqueryRef;
mal_export  str subcountRef;
mal_export  str subdeltaRef;
mal_export  str subdiffRef;
mal_export  str subeval_aggrRef;
mal_export  str subgroupdoneRef;
mal_export  str subgroupRef;
mal_export  str subinterRef;
mal_export  str submaxRef;
mal_export  str submedianRef;
mal_export  str subminRef;
mal_export  str subprodRef;
mal_export  str subsliceRef;
mal_export  str subsumRef;
mal_export  str subuniformRef;
mal_export  str sumRef;
mal_export  str takeRef;
mal_export  str thetajoinRef;
mal_export  str thetaselectRef;
mal_export  str tidRef;
mal_export  str timestampRef;
<<<<<<< HEAD
mal_export	str tumbleRef;
mal_export	str transaction_abortRef;
mal_export	str transaction_beginRef;
mal_export	str transaction_commitRef;
=======
mal_export  str transaction_abortRef;
mal_export  str transaction_beginRef;
mal_export  str transaction_commitRef;
>>>>>>> a0915387
mal_export  str transactionRef;
mal_export  str transaction_releaseRef;
mal_export  str transaction_rollbackRef;
mal_export  str uniqueRef;
mal_export  str unlockRef;
mal_export  str unpackRef;
mal_export  str unpinRef;
mal_export  str updateRef;
mal_export  str userRef;
mal_export  str vectorRef;
mal_export  str window_boundRef;
mal_export  str wlcRef;
mal_export  str wlrRef;
mal_export  str windowRef;
mal_export  str zero_or_oneRef;
/* ! please keep this list sorted for easier maintenance ! */
#endif<|MERGE_RESOLUTION|>--- conflicted
+++ resolved
@@ -31,11 +31,11 @@
 mal_export  str alter_schemaRef;
 mal_export  str alter_seqRef;
 mal_export  str alter_set_tableRef;
+mal_export  str alter_stream_tableRef;
 mal_export  str alter_tableRef;
 mal_export  str alter_triggerRef;
 mal_export  str alter_typeRef;
 mal_export  str alter_userRef;
-mal_export  str alter_stream_tableRef;
 mal_export  str alter_viewRef;
 mal_export  str andRef;
 mal_export  str antijoinRef;
@@ -72,10 +72,10 @@
 mal_export  str calcRef;
 mal_export  str capiRef;
 mal_export  str catalogRef;
+mal_export  str change_all_cpRef;
+mal_export  str change_single_cpRef;
 mal_export  str clear_tableRef;
 mal_export  str closeRef;
-mal_export  str change_single_cpRef;
-mal_export  str change_all_cpRef;
 mal_export  str columnBindRef;
 mal_export  str columnRef;
 mal_export  str comment_onRef;
@@ -85,6 +85,7 @@
 mal_export  str copyRef;
 mal_export  str count_no_nilRef;
 mal_export  str countRef;
+mal_export  str cqueryRef;
 mal_export  str create_constraintRef;
 mal_export  str create_functionRef;
 mal_export  str create_indexRef;
@@ -107,7 +108,6 @@
 mal_export  str deltaRef;
 mal_export  str dense_rankRef;
 mal_export  str differenceRef;
-mal_export  str diffRef;
 mal_export  str disconnectRef;
 mal_export  str divRef;
 mal_export  str drop_constraintRef;
@@ -151,13 +151,11 @@
 mal_export  str ilikeRef;
 mal_export  str ilikeselectRef;
 mal_export  str ilikethetaselectRef;
-mal_export  str ilikeuselectRef;
 mal_export  str inplaceRef;
 mal_export  str intersectcandRef;
 mal_export  str intersectRef;
 mal_export  str intRef;
 mal_export  str ioRef;
-mal_export  str inputRef;
 mal_export  str iteratorRef;
 mal_export  str jitRef;
 mal_export  str joinRef;
@@ -170,7 +168,6 @@
 mal_export  str likeRef;
 mal_export  str likeselectRef;
 mal_export  str likethetaselectRef;
-mal_export  str likeuselectRef;
 mal_export  str listRef;
 mal_export  str lockRef;
 mal_export  str lookupRef;
@@ -181,6 +178,7 @@
 mal_export  str matRef;
 mal_export  str max_no_nilRef;
 mal_export  str maxRef;
+mal_export  str streamRef;
 mal_export  str mdbRef;
 mal_export  str mergecandRef;
 mal_export  str mergepackRef;
@@ -207,8 +205,8 @@
 mal_export  str oidRef;
 mal_export  str oltpRef;
 mal_export  str openRef;
+mal_export  str outputRef;
 mal_export  str optimizerRef;
-mal_export  str outputRef;
 mal_export  str pack2Ref;
 mal_export  str packIncrementRef;
 mal_export  str packRef;
@@ -275,7 +273,6 @@
 mal_export  str sinkRef;
 mal_export  str sliceRef;
 mal_export  str sortRef;
-mal_export  str sortReverseRef;
 mal_export  str sqlcatalogRef;
 mal_export  str sqlRef;
 mal_export  str startRef;
@@ -286,10 +283,8 @@
 mal_export  str streamsRef;
 mal_export  str strRef;
 mal_export  str subavgRef;
-mal_export  str cqueryRef;
 mal_export  str subcountRef;
 mal_export  str subdeltaRef;
-mal_export  str subdiffRef;
 mal_export  str subeval_aggrRef;
 mal_export  str subgroupdoneRef;
 mal_export  str subgroupRef;
@@ -307,19 +302,13 @@
 mal_export  str thetaselectRef;
 mal_export  str tidRef;
 mal_export  str timestampRef;
-<<<<<<< HEAD
-mal_export	str tumbleRef;
-mal_export	str transaction_abortRef;
-mal_export	str transaction_beginRef;
-mal_export	str transaction_commitRef;
-=======
 mal_export  str transaction_abortRef;
 mal_export  str transaction_beginRef;
 mal_export  str transaction_commitRef;
->>>>>>> a0915387
 mal_export  str transactionRef;
 mal_export  str transaction_releaseRef;
 mal_export  str transaction_rollbackRef;
+mal_export  str tumbleRef;
 mal_export  str uniqueRef;
 mal_export  str unlockRef;
 mal_export  str unpackRef;
@@ -330,7 +319,6 @@
 mal_export  str window_boundRef;
 mal_export  str wlcRef;
 mal_export  str wlrRef;
-mal_export  str windowRef;
 mal_export  str zero_or_oneRef;
 /* ! please keep this list sorted for easier maintenance ! */
 #endif