/*
 * SPDX-License-Identifier: MPL-2.0
 *
 * This Source Code Form is subject to the terms of the Mozilla Public
 * License, v. 2.0.  If a copy of the MPL was not distributed with this
 * file, You can obtain one at http://mozilla.org/MPL/2.0/.
 *
 * Copyright 2024, 2025 MonetDB Foundation;
 * Copyright August 2008 - 2023 MonetDB B.V.;
 * Copyright 1997 - July 2008 CWI.
 */

/*
 * (c) Peter Boncz, Martin Kersten, Niels Nes, Sjoerd Mullender
 * BAT Algebra
 * This modules contains the most common algebraic BAT manipulation
 * commands. We call them algebra, because all operations take
 * values as parameters, and produce new result values, but
 * do not modify their parameters.
 *
 * Unlike the previous Monet versions, we reduce the number
 * of functions returning a BAT reference. This was previously needed
 * to simplify recursive bat-expression and manage reference counts.
 * In the current version we return only a BAT identifier when a new
 * bat is being created.
 *
 * All parameters to the modules are passed by reference.
 * In particular, this means that
 * string values are passed to the module layer as (str *)
 * and we have to de-reference them before entering the gdk library.
 * This calls for knowledge on the underlying BAT typs`s
 */
#define derefStr(b, v)							\
	do {										\
		int _tpe= ATOMstorage((b)->ttype);		\
		if (_tpe >= TYPE_str) {					\
			if ((v) == 0 || *(str*) (v) == 0)	\
				(v) = (str) str_nil;			\
			else								\
				(v) = *(str *) (v);				\
		}										\
	} while (0)

#include "monetdb_config.h"
#include "algebra.h"

/*
 * Command Implementations in C
 * This module contains just a wrapper implementations; since all described
 * operations are part of the GDK kernel.
 *
 * BAT sum operation
 * The sum aggregate only works for int and float fields.
 * The routines below assumes that the caller knows what type
 * is large enough to prevent overflow.
 */

static gdk_return
CMDgen_group(BAT **result, BAT *gids, BAT *cnts)
{
	BUN j;
	BATiter gi = bat_iterator(gids);
	BAT *r = COLnew(0, TYPE_oid, gi.count * 2, TRANSIENT);

	if (r == NULL) {
		bat_iterator_end(&gi);
		return GDK_FAIL;
	}
	BATiter ci = bat_iterator(cnts);
	if (gi.type == TYPE_void) {
		oid id = gi.tseq;
		lng *cnt = (lng *) ci.base;
		for (j = 0; j < gi.count; j++) {
			lng i, sz = cnt[j];
			for (i = 0; i < sz; i++) {
				if (BUNappend(r, &id, false) != GDK_SUCCEED) {
					BBPreclaim(r);
					bat_iterator_end(&ci);
					bat_iterator_end(&gi);
					return GDK_FAIL;
				}
			}
			id ++;
		}
	} else {
		oid *id = (oid *) gi.base;
		lng *cnt = (lng *) ci.base;
		for (j = 0; j < gi.count; j++) {
			lng i, sz = cnt[j];
			for (i = 0; i < sz; i++) {
				if (BUNappend(r, id, false) != GDK_SUCCEED) {
					BBPreclaim(r);
					bat_iterator_end(&ci);
					bat_iterator_end(&gi);
					return GDK_FAIL;
				}
			}
			id ++;
		}
	}
	bat_iterator_end(&ci);
	r->tkey = false;
	r->tseqbase = oid_nil;
	r->tsorted = gi.sorted;
	r->trevsorted = gi.revsorted;
	r->tnonil = gi.nonil;
	bat_iterator_end(&gi);
	*result = r;
	return GDK_SUCCEED;
}


static gdk_return
slice(BAT **retval, BAT *b, lng start, lng end)
{
	/* the internal BATslice requires exclusive end */
	if (start < 0) {
		GDKerror("start position of slice should >= 0\n");
		return GDK_FAIL;
	}
	if (is_lng_nil(end))
		end = BATcount(b);

	return (*retval = BATslice(b, (BUN) start, (BUN) end + 1)) ? GDK_SUCCEED : GDK_FAIL;
}

/*
 *
 * The remainder of this file contains the wrapper around the V4 code base
 * The BAT identifiers passed through this module may indicate
 * that the 'reverse' view applies. This should be taken into
 * account while resolving them.
 *
 * The sum aggregate only works for int and float fields.
 * The routines below assumes that the caller knows what type
 * is large enough to prevent overflow.
 */

static str
ALGminany_skipnil(Client ctx, ptr result, const bat *bid, const bit *skipnil)
{
	(void) ctx;
	allocator *ma = ctx->curprg->def->ma;
	BAT *b;
	ptr p;
	str msg = MAL_SUCCEED;

	if (result == NULL || (b = BATdescriptor(*bid)) == NULL)
		throw(MAL, "algebra.min", SQLSTATE(HY002) RUNTIME_OBJECT_MISSING);

	if (!ATOMlinear(b->ttype)) {
		msg = createException(MAL, "algebra.min",
							  "atom '%s' cannot be ordered linearly",
							  ATOMname(b->ttype));
	} else {
		if (ATOMextern(b->ttype)) {
			*(ptr *) result = p = BATmin_skipnil(ma, b, NULL, *skipnil);
		} else {
			p = BATmin_skipnil(ma, b, result, *skipnil);
			if (p != result)
				msg = createException(MAL, "algebra.min",
									  SQLSTATE(HY002) "INTERNAL ERROR");
		}
		if (msg == MAL_SUCCEED && p == NULL)
			msg = createException(MAL, "algebra.min", GDK_EXCEPTION);
	}
	BBPunfix(b->batCacheid);
	return msg;
}

static str
ALGminany(Client ctx, ptr result, const bat *bid)
{
	(void) ctx;
	bit skipnil = TRUE;
	return ALGminany_skipnil(ctx, result, bid, &skipnil);
}

static str
ALGmaxany_skipnil(Client ctx, ptr result, const bat *bid, const bit *skipnil)
{
	allocator *ma = ctx->curprg->def->ma;
	BAT *b;
	ptr p;
	str msg = MAL_SUCCEED;

	if (result == NULL || (b = BATdescriptor(*bid)) == NULL)
		throw(MAL, "algebra.max", SQLSTATE(HY002) RUNTIME_OBJECT_MISSING);

	if (!ATOMlinear(b->ttype)) {
		msg = createException(MAL, "algebra.max",
							  "atom '%s' cannot be ordered linearly",
							  ATOMname(b->ttype));
	} else {
		if (ATOMextern(b->ttype)) {
			*(ptr *) result = p = BATmax_skipnil(ma, b, NULL, *skipnil);
		} else {
			p = BATmax_skipnil(ma, b, result, *skipnil);
			if (p != result)
				msg = createException(MAL, "algebra.max",
									  SQLSTATE(HY002) "INTERNAL ERROR");
		}
		if (msg == MAL_SUCCEED && p == NULL)
			msg = createException(MAL, "algebra.max", GDK_EXCEPTION);
	}
	BBPunfix(b->batCacheid);
	return msg;
}

static str
ALGmaxany(Client ctx, ptr result, const bat *bid)
{
	(void) ctx;
	bit skipnil = TRUE;
	return ALGmaxany_skipnil(ctx, result, bid, &skipnil);
}

static str
ALGgroupby(Client ctx, bat *res, const bat *gids, const bat *cnts)
{
	(void) ctx;
	BAT *bn, *g, *c;

	g = BATdescriptor(*gids);
	if (g == NULL) {
		throw(MAL, "algebra.groupby", SQLSTATE(HY002) RUNTIME_OBJECT_MISSING);
	}
	c = BATdescriptor(*cnts);
	if (c == NULL) {
		BBPunfix(g->batCacheid);
		throw(MAL, "algebra.groupby", SQLSTATE(HY002) RUNTIME_OBJECT_MISSING);
	}
	if (CMDgen_group(&bn, g, c) != GDK_SUCCEED) {
		BBPunfix(g->batCacheid);
		BBPunfix(c->batCacheid);
		throw(MAL, "algebra.groupby", GDK_EXCEPTION);
	}
	*res = bn->batCacheid;
	BBPkeepref(bn);
	BBPunfix(g->batCacheid);
	BBPunfix(c->batCacheid);
	return MAL_SUCCEED;
}

static str
ALGcard(Client ctx, lng *result, const bat *bid)
{
	(void) ctx;
	BAT *b, *en;

	if ((b = BATdescriptor(*bid)) == NULL) {
		throw(MAL, "algebra.card", SQLSTATE(HY002) RUNTIME_OBJECT_MISSING);
	}
	en = BATunique(b, NULL);
	BBPunfix(b->batCacheid);
	if (en == NULL) {
		throw(MAL, "algebra.card", GDK_EXCEPTION);
	}
	struct canditer ci;
	canditer_init(&ci, NULL, en);
	*result = (lng) ci.ncand;
	BBPunfix(en->batCacheid);
	return MAL_SUCCEED;
}

static str
ALGselect2nil(Client ctx, bat *result, const bat *bid, const bat *sid, const void *low,
			  const void *high, const bit *li, const bit *hi, const bit *anti,
			  const bit *unknown)
{
	(void) ctx;
	BAT *b, *s = NULL, *bn;

	if ((*li != 0 && *li != 1) ||
		(*hi != 0 && *hi != 1) || (*anti != 0 && *anti != 1)) {
		throw(MAL, "algebra.select", ILLEGAL_ARGUMENT);
	}

	if ((b = BATdescriptor(*bid)) == NULL) {
		throw(MAL, "algebra.select", SQLSTATE(HY002) RUNTIME_OBJECT_MISSING);
	}
	if (sid && !is_bat_nil(*sid) && (s = BATdescriptor(*sid)) == NULL) {
		BBPunfix(b->batCacheid);
		throw(MAL, "algebra.select", SQLSTATE(HY002) RUNTIME_OBJECT_MISSING);
	}
	derefStr(b, low);
	derefStr(b, high);

	bool nanti = *anti, nli = *li, nhi = *hi;

	/* here we don't need open ended parts with nil */
	if (!nanti && *unknown) {
		const void *nilptr = ATOMnilptr(b->ttype);
		if (nilptr) {
			if (nli && ATOMcmp(b->ttype, low, nilptr) == 0) {
				low = high;
				nli = false;
			}
			if (nhi && ATOMcmp(b->ttype, high, nilptr) == 0) {
				high = low;
				nhi = false;
			}
			if (ATOMcmp(b->ttype, low, high) == 0 && ATOMcmp(b->ttype, high, nilptr) == 0)	/* ugh sql nil != nil */
				nanti = true;
		}
	} else if (!*unknown) {
		const void *nilptr = ATOMnilptr(b->ttype);
		if (nli && nhi && nilptr != NULL &&
			ATOMcmp(b->ttype, low, nilptr) == 0 &&
			ATOMcmp(b->ttype, high, nilptr) == 0) {
			/* special case: equi-select for NIL */
			high = NULL;
		}
	}

	bn = BATselect(b, s, low, high, nli, nhi, nanti, false);
	BBPunfix(b->batCacheid);
	BBPreclaim(s);
	if (bn == NULL)
		throw(MAL, "algebra.select", GDK_EXCEPTION);
	*result = bn->batCacheid;
	BBPkeepref(bn);
	return MAL_SUCCEED;
}

static str
ALGselect2(Client ctx, bat *result, const bat *bid, const bat *sid, const void *low,
		   const void *high, const bit *li, const bit *hi, const bit *anti)
{
	(void) ctx;
	return ALGselect2nil(ctx, result, bid, sid, low, high, li, hi, anti, &(bit){0});
}

static str
ALGselect1(Client ctx, bat *result, const bat *bid, const void *low, const void *high,
		   const bit *li, const bit *hi, const bit *anti)
{
	(void) ctx;
	return ALGselect2nil(ctx, result, bid, NULL, low, high, li, hi, anti, &(bit){0});
}

static str
ALGselect1nil(Client ctx, bat *result, const bat *bid, const void *low, const void *high,
			  const bit *li, const bit *hi, const bit *anti, const bit *unknown)
{
	(void) ctx;
	return ALGselect2nil(ctx, result, bid, NULL, low, high, li, hi, anti, unknown);
}

static str
ALGthetaselect2(Client ctx, bat *result, const bat *bid, const bat *sid, const void *val,
				const char **op)
{
	(void) ctx;
	BAT *b, *s = NULL, *bn;

	if ((b = BATdescriptor(*bid)) == NULL) {
		throw(MAL, "algebra.thetaselect",
			  SQLSTATE(HY002) RUNTIME_OBJECT_MISSING);
	}
	if (sid && !is_bat_nil(*sid) && (s = BATdescriptor(*sid)) == NULL) {
		BBPunfix(b->batCacheid);
		throw(MAL, "algebra.thetaselect",
			  SQLSTATE(HY002) RUNTIME_OBJECT_MISSING);
	}
	derefStr(b, val);
	bn = BATthetaselect(b, s, val, *op);
	BBPunfix(b->batCacheid);
	BBPreclaim(s);
	if (bn == NULL)
		throw(MAL, "algebra.select", GDK_EXCEPTION);
	*result = bn->batCacheid;
	BBPkeepref(bn);
	return MAL_SUCCEED;
}

static str
ALGmarkselect(Client ctx, bat *r1, bat *r2, const bat *gid, const bat *mid, const bat *pid, const bit *Any)
{
	(void) ctx;
	BAT *g = BATdescriptor(*gid); /* oid */
	BAT *m = BATdescriptor(*mid); /* bit, true: match, false: empty set, nil: nil on left */
	BAT *p = BATdescriptor(*pid); /* bit */
	BAT *res1 = NULL, *res2 = NULL;
	bit any = *Any; /* any or normal comparison semantics */

	if (!g || !m || !p) {
		if (g) BBPreclaim(g);
		if (m) BBPreclaim(m);
		if (p) BBPreclaim(p);
		throw(MAL, "algebra.markselect", SQLSTATE(HY002) RUNTIME_OBJECT_MISSING);
	}
	BUN nr = BATcount(g), q = 0;

	if ((res1 = COLnew(0, TYPE_oid, nr, TRANSIENT)) == NULL || (res2 = COLnew(0, TYPE_bit, nr, TRANSIENT)) == NULL) {
		BBPreclaim(g);
		BBPreclaim(m);
		BBPreclaim(p);
		if (res1) BBPreclaim(res1);
		throw(MAL, "algebra.markselect", SQLSTATE(HY002) RUNTIME_OBJECT_MISSING);
	}
	assert(g->tsorted);
	oid *ri1 = Tloc(res1, 0);
	bit *ri2 = Tloc(res2, 0);
	bit *mi = Tloc(m, 0);
	bit *pi = Tloc(p, 0);
	oid cur = oid_nil;

	if (g->ttype == TYPE_void) { /* void case ? */
		oid c = g->hseqbase;
		for (BUN n = 0; n < nr; n++, c++) {
			ri1[q] = c;
			ri2[q] = FALSE;
			if (pi[n] == TRUE && mi[n] == TRUE)
				ri2[q] = TRUE;
			else if ((mi[n] == bit_nil && pi[n] != bit_nil && !any) || (mi[n] != FALSE && pi[n] == bit_nil && any))
				ri2[q] = bit_nil;
			q++;
		}
	} else {
		oid *gi = Tloc(g, 0);
		oid c = g->hseqbase;
		if (nr)
			cur = gi[0];
		bit m = FALSE;
		bool has_nil = false;
		for (BUN n = 0; n < nr; n++, c++) {
			if (c && cur != gi[n]) {
				ri1[q] = c-1;
				ri2[q] = (m == TRUE)?TRUE:(has_nil)?bit_nil:FALSE;
				q++;
				cur = gi[n];
				m = FALSE;
				has_nil = false;
			}
			if (m == TRUE)
				continue;

			if (pi[n] == TRUE && mi[n] == TRUE)
				m = TRUE;
			else if ((mi[n] == bit_nil && pi[n] != bit_nil && !any) || (mi[n] != FALSE && pi[n] == bit_nil && any))
				has_nil = true;
		}
		if (nr) {
			ri1[q] = c-1;
			ri2[q] = (m == TRUE)?TRUE:(has_nil)?bit_nil:FALSE;
		}
		q++;
	}
	BATsetcount(res1, q);
	BATsetcount(res2, q);
	res1->tsorted = true;
	res1->tkey = true;
	res1->trevsorted = false;
	res2->tsorted = false;
	res2->trevsorted = false;
	res1->tnil = false;
	res1->tnonil = true;
	res2->tnonil = false;
	res2->tkey = false;

	BBPreclaim(g);
	BBPreclaim(m);
	BBPreclaim(p);

	BBPkeepref(res1);
	BBPkeepref(res2);
	*r1 = res1->batCacheid;
	*r2 = res2->batCacheid;
	return MAL_SUCCEED;
}

static str
ALGouterselect(Client ctx, bat *r1, bat *r2, const bat *gid, const bat *mid, const bat *pid, const bit *Any)
{
	(void) ctx;
	BAT *g = BATdescriptor(*gid); /* oid */
	BAT *m = BATdescriptor(*mid); /* bit, true: match, false: empty set, nil: nil on left */
	BAT *p = BATdescriptor(*pid); /* bit */
	BAT *res1 = NULL, *res2 = NULL;
	bit any = *Any; /* any or normal comparison semantics */

	if (!g || !m || !p) {
		if (g) BBPreclaim(g);
		if (m) BBPreclaim(m);
		if (p) BBPreclaim(p);
		throw(MAL, "algebra.outerselect", SQLSTATE(HY002) RUNTIME_OBJECT_MISSING);
	}
	BUN nr = BATcount(g), q = 0;

	if ((res1 = COLnew(0, TYPE_oid, nr, TRANSIENT)) == NULL || (res2 = COLnew(0, TYPE_bit, nr, TRANSIENT)) == NULL) {
		BBPreclaim(g);
		BBPreclaim(m);
		BBPreclaim(p);
		if (res1) BBPreclaim(res1);
		throw(MAL, "algebra.outerselect", SQLSTATE(HY002) RUNTIME_OBJECT_MISSING);
	}
	assert(g->tsorted);
	oid *ri1 = Tloc(res1, 0);
	bit *ri2 = Tloc(res2, 0);
	bit *mi = Tloc(m, 0);
	bit *pi = Tloc(p, 0);
	oid cur = oid_nil;

	if (g->ttype == TYPE_void) { /* void case ? */
		oid c = g->hseqbase;
		for (BUN n = 0; n < nr; n++, c++) {
			ri1[q] = c;
			ri2[q] = (any && (mi[n] == bit_nil || pi[n] == bit_nil))?bit_nil:(mi[n] == TRUE && pi[n] == TRUE)?TRUE:FALSE;
			q++;
		}
	} else {
		oid *gi = Tloc(g, 0);
		oid c = g->hseqbase;
		if (nr)
			cur = gi[0];
		bool used = false;
		for (BUN n = 0; n < nr; n++, c++) {
			if (c && cur != gi[n]) {
				if (!used) {
					ri1[q] = c-1;
					ri2[q] = false;
					q++;
				}
				used = false;
				cur = gi[n];
			}
			if (mi[n] == TRUE && pi[n] == TRUE) {
				ri1[q] = c;
				ri2[q] = TRUE;
				used = true;
				q++;
			} else if (mi[n] == FALSE) { /* empty */
				ri1[q] = c;
				ri2[q] = FALSE;
				used = true;
				q++;
			} else if (any && (mi[n] == bit_nil /* ie has nil */ || pi[n] == bit_nil)) {
				ri1[q] = c;
				ri2[q] = bit_nil;
				used = true;
				q++;
			}
		}
		if (nr && !used) {
			ri1[q] = c-1;
			ri2[q] = FALSE;
			q++;
		}
	}
	BATsetcount(res1, q);
	BATsetcount(res2, q);
	res1->tsorted = true;
	res1->tkey = true;
	res1->trevsorted = false;
	res2->tsorted = false;
	res2->trevsorted = false;
	res1->tnil = false;
	res1->tnonil = true;
	res2->tnonil = false;
	res2->tkey = false;

	BBPreclaim(g);
	BBPreclaim(m);
	BBPreclaim(p);

	BBPkeepref(res1);
	BBPkeepref(res2);
	*r1 = res1->batCacheid;
	*r2 = res2->batCacheid;
	return MAL_SUCCEED;
}


static str
ALGselectNotNil(Client ctx, bat *result, const bat *bid)
{
	(void) ctx;
	BAT *b;

	if ((b = BATdescriptor(*bid)) == NULL)
		throw(MAL, "algebra.selectNotNil",
			  SQLSTATE(HY002) RUNTIME_OBJECT_MISSING);

	MT_lock_set(&b->theaplock);
	bool bnonil = b->tnonil || b->ttype == TYPE_msk;
	MT_lock_unset(&b->theaplock);
	if (!bnonil) {
		BAT *s;
		s = BATselect(b, NULL, ATOMnilptr(b->ttype), NULL, true, true, true, false);
		if (s) {
			BAT *bn = BATproject(s, b);
			BBPunfix(s->batCacheid);
			if (bn) {
				BBPunfix(b->batCacheid);
				*result = bn->batCacheid;
				BBPkeepref(bn);
				return MAL_SUCCEED;
			}
		}
		BBPunfix(b->batCacheid);
		throw(MAL, "algebra.selectNotNil", GDK_EXCEPTION);
	}
	/* just pass on the result */
	*result = b->batCacheid;
	BBPkeepref(b);
	return MAL_SUCCEED;
}

static str
do_join(bat *r1, bat *r2, bat *r3, const bat *lid, const bat *rid, const bat *r2id, const bat *slid, const bat *srid, int op, const void *c1, const void *c2, bool li, bool hi, bool anti, bool symmetric,	/* these two only for rangejoin */
		const bit *nil_matches, const bit *not_in, const bit *max_one,
		const lng *estimate,
		gdk_return (*joinfunc)(BAT **, BAT **, BAT *, BAT *, BAT *, BAT *,
							   bool, BUN),
		gdk_return (*semifunc)(BAT **, BAT **, BAT *, BAT *, BAT *, BAT *,
							  bool, bool, BUN),
		gdk_return (*markfunc)(BAT **, BAT **, BAT **,
							   BAT *, BAT *, BAT *, BAT *, bool, BUN),
		gdk_return (*thetafunc)(BAT **, BAT **, BAT *, BAT *, BAT *, BAT *,
							   int, bool, BUN),
		gdk_return (*bandfunc)(BAT **, BAT **, BAT *, BAT *, BAT *, BAT *,
							  const void *, const void *, bool, bool, BUN),
		gdk_return (*rangefunc)(BAT **, BAT **, BAT *, BAT *, BAT *,
							   BAT *, BAT *, bool, bool, bool, bool, BUN),
		BAT * (*difffunc)(BAT *, BAT *, BAT *, BAT *, bool, bool, BUN),
		BAT * (*interfunc)(BAT *, BAT *, BAT *, BAT *, bool, bool, BUN),
		const char *funcname)
{
	BAT *left = NULL, *right = NULL, *right2 = NULL;
	BAT *candleft = NULL, *candright = NULL;
	BAT *result1 = NULL, *result2 = NULL, *result3 = NULL;
	BUN est;
	const char *err = SQLSTATE(HY002) RUNTIME_OBJECT_MISSING;

	assert(r2id == NULL || rangefunc != NULL);

	if ((left = BATdescriptor(*lid)) == NULL)
		goto fail;
	if ((right = BATdescriptor(*rid)) == NULL)
		goto fail;
	if (slid && !is_bat_nil(*slid) && (candleft = BATdescriptor(*slid)) == NULL)
		goto fail;
	if (srid && !is_bat_nil(*srid)
		&& (candright = BATdescriptor(*srid)) == NULL)
		goto fail;
	if (estimate == NULL || *estimate < 0 || is_lng_nil(*estimate)
		|| *estimate > (lng) BUN_MAX)
		est = BUN_NONE;
	else
		est = (BUN) *estimate;

	err = NULL;					/* most likely error now is GDK_EXCEPTION */

	if (thetafunc) {
		assert(joinfunc == NULL);
		assert(semifunc == NULL);
		assert(markfunc == NULL);
		assert(bandfunc == NULL);
		assert(rangefunc == NULL);
		assert(difffunc == NULL);
		assert(interfunc == NULL);
		if ((*thetafunc)
			(&result1, r2 ? &result2 : NULL, left, right, candleft, candright,
			 op, *nil_matches, est) != GDK_SUCCEED)
			goto fail;
	} else if (joinfunc) {
		assert(semifunc == NULL);
		assert(markfunc == NULL);
		assert(bandfunc == NULL);
		assert(rangefunc == NULL);
		assert(difffunc == NULL);
		assert(interfunc == NULL);
		if ((*joinfunc)
			(&result1, r2 ? &result2 : NULL, left, right, candleft, candright,
			 *nil_matches, est) != GDK_SUCCEED)
			goto fail;
	} else if (semifunc) {
		assert(markfunc == NULL);
		assert(bandfunc == NULL);
		assert(rangefunc == NULL);
		assert(difffunc == NULL);
		assert(interfunc == NULL);
		if ((*semifunc)
			(&result1, r2 ? &result2 : NULL, left, right, candleft, candright,
			 *nil_matches, *max_one, est) != GDK_SUCCEED)
			goto fail;
	} else if (markfunc) {
		assert(bandfunc == NULL);
		assert(rangefunc == NULL);
		assert(difffunc == NULL);
		assert(interfunc == NULL);
		if ((*markfunc) (&result1, r2 ? &result2 : NULL, &result3,
						 left, right, candleft, candright, *nil_matches, est) != GDK_SUCCEED)
			goto fail;
	} else if (bandfunc) {
		assert(rangefunc == NULL);
		assert(difffunc == NULL);
		assert(interfunc == NULL);
		if ((*bandfunc)
			(&result1, r2 ? &result2 : NULL, left, right, candleft, candright,
			 c1, c2, li, hi, est) != GDK_SUCCEED)
			goto fail;
	} else if (rangefunc) {
		assert(difffunc == NULL);
		assert(interfunc == NULL);
		if ((right2 = BATdescriptor(*r2id)) == NULL) {
			err = SQLSTATE(HY002) RUNTIME_OBJECT_MISSING;
			goto fail;
		}
		if ((*rangefunc)
			(&result1, r2 ? &result2 : NULL, left, right, right2, candleft,
			 candright, li, hi, anti, symmetric, est) != GDK_SUCCEED)
			goto fail;
		BBPunfix(right2->batCacheid);
	} else if (difffunc) {
		assert(r2 == NULL);
		assert(interfunc == NULL);
		if ((result1 = (*difffunc) (left, right, candleft, candright,
									*nil_matches, *not_in, est)) == NULL)
			goto fail;
	} else {
		assert(r2 == NULL);
		if ((result1 = (*interfunc) (left, right, candleft, candright,
									 *nil_matches, *max_one, est)) == NULL)
			goto fail;
	}
	*r1 = result1->batCacheid;
	BBPkeepref(result1);
	if (r2) {
		*r2 = result2->batCacheid;
		BBPkeepref(result2);
	}
	if (r3) {
		*r3 = result3->batCacheid;
		BBPkeepref(result3);
	}
	BBPunfix(left->batCacheid);
	BBPunfix(right->batCacheid);
	BBPreclaim(candleft);
	BBPreclaim(candright);
	return MAL_SUCCEED;

  fail:
	BBPreclaim(left);
	BBPreclaim(right);
	BBPreclaim(right2);
	BBPreclaim(candleft);
	BBPreclaim(candright);
	if (err == NULL)
		throw(MAL, funcname, GDK_EXCEPTION);
	throw(MAL, funcname, "%s", err);
}

static str
ALGjoin(Client ctx, bat *r1, bat *r2, const bat *lid, const bat *rid, const bat *slid,
		const bat *srid, const bit *nil_matches, const lng *estimate)
{
	(void) ctx;
	return do_join(r1, r2, NULL, lid, rid, NULL, slid, srid, 0, NULL, NULL,
				   false, false, false, false, nil_matches, NULL, NULL,
				   estimate, BATjoin, NULL, NULL, NULL, NULL, NULL, NULL, NULL,
				   "algebra.join");
}

static str
ALGjoin1(Client ctx, bat *r1, const bat *lid, const bat *rid, const bat *slid,
		 const bat *srid, const bit *nil_matches, const lng *estimate)
{
	(void) ctx;
	return do_join(r1, NULL, NULL, lid, rid, NULL, slid, srid, 0, NULL, NULL,
				   false, false, false, false, nil_matches, NULL, NULL,
				   estimate, BATjoin, NULL, NULL, NULL, NULL, NULL, NULL, NULL,
				   "algebra.join");
}

static str
ALGleftjoin(Client ctx, bat *r1, bat *r2, const bat *lid, const bat *rid, const bat *slid,
			const bat *srid, const bit *nil_matches, const lng *estimate)
{
	(void) ctx;
	return do_join(r1, r2, NULL, lid, rid, NULL, slid, srid, 0, NULL, NULL,
				   false, false, false, false, nil_matches, NULL, NULL,
				   estimate, BATleftjoin, NULL, NULL, NULL, NULL, NULL, NULL, NULL,
				   "algebra.leftjoin");
}

static str
ALGleftjoin1(Client ctx, bat *r1, const bat *lid, const bat *rid, const bat *slid,
			 const bat *srid, const bit *nil_matches, const lng *estimate)
{
	(void) ctx;
	return do_join(r1, NULL, NULL, lid, rid, NULL, slid, srid, 0, NULL, NULL,
				   false, false, false, false, nil_matches, NULL, NULL,
				   estimate, BATleftjoin, NULL, NULL, NULL, NULL, NULL, NULL, NULL,
				   "algebra.leftjoin");
}

static str
ALGouterjoin(Client ctx, bat *r1, bat *r2, const bat *lid, const bat *rid, const bat *slid,
			 const bat *srid, const bit *nil_matches, const bit *match_one,
			 const lng *estimate)
{
	(void) ctx;
	return do_join(r1, r2, NULL, lid, rid, NULL, slid, srid, 0, NULL, NULL,
				   false, false, false, false, nil_matches, NULL, match_one,
				   estimate, NULL, BATouterjoin, NULL, NULL, NULL, NULL, NULL, NULL,
				   "algebra.outerjoin");
}

static str
ALGouterjoin1(Client ctx, bat *r1, const bat *lid, const bat *rid, const bat *slid,
			  const bat *srid, const bit *nil_matches, const bit *match_one,
			  const lng *estimate)
{
	(void) ctx;
	return do_join(r1, NULL, NULL, lid, rid, NULL, slid, srid, 0, NULL, NULL,
				   false, false, false, false, nil_matches, NULL, match_one,
				   estimate, NULL, BATouterjoin, NULL, NULL, NULL, NULL, NULL, NULL,
				   "algebra.outerjoin");
}

static str
ALGsemijoin(Client ctx, bat *r1, bat *r2, const bat *lid, const bat *rid, const bat *slid,
			const bat *srid, const bit *nil_matches, const bit *max_one,
			const lng *estimate)
{
	(void) ctx;
	return do_join(r1, r2, NULL, lid, rid, NULL, slid, srid, 0, NULL, NULL,
				   false, false, false, false, nil_matches, NULL, max_one,
				   estimate, NULL, BATsemijoin, NULL, NULL, NULL, NULL, NULL, NULL,
				   "algebra.semijoin");
}

static str
<<<<<<< HEAD
ALGmark2join(Client ctx, bat *r1, bat *r3, const bat *lid, const bat *rid,
			 const bat *slid, const bat *srid, const lng *estimate)
=======
ALGmark2join(bat *r1, bat *r3, const bat *lid, const bat *rid,
			 const bat *slid, const bat *srid, const bit *nil_matches, const lng *estimate)
>>>>>>> 0292dd3f
{
	(void) ctx;
	return do_join(r1, NULL, r3, lid, rid, NULL, slid, srid, 0, NULL, NULL,
				   false, false, false, false, nil_matches, NULL, NULL,
				   estimate, NULL, NULL, BATmarkjoin, NULL, NULL, NULL, NULL, NULL,
				   "algebra.markjoin");
}

static str
<<<<<<< HEAD
ALGmark3join(Client ctx, bat *r1, bat *r2, bat *r3, const bat *lid, const bat *rid,
			 const bat *slid, const bat *srid, const lng *estimate)
=======
ALGmark3join(bat *r1, bat *r2, bat *r3, const bat *lid, const bat *rid,
			 const bat *slid, const bat *srid, const bit *nil_matches, const lng *estimate)
>>>>>>> 0292dd3f
{
	(void) ctx;
	return do_join(r1, r2, r3, lid, rid, NULL, slid, srid, 0, NULL, NULL,
				   false, false, false, false, nil_matches, NULL, NULL,
				   estimate, NULL, NULL, BATmarkjoin, NULL, NULL, NULL, NULL, NULL,
				   "algebra.markjoin");
}

static str
ALGthetajoin(Client ctx, bat *r1, bat *r2, const bat *lid, const bat *rid, const bat *slid,
			 const bat *srid, const int *op, const bit *nil_matches,
			 const lng *estimate)
{
	(void) ctx;
	return do_join(r1, r2, NULL, lid, rid, NULL, slid, srid, *op, NULL, NULL,
				   false, false, false, false, nil_matches, NULL, NULL,
				   estimate, NULL, NULL, NULL, BATthetajoin, NULL, NULL, NULL, NULL,
				   "algebra.thetajoin");
}

static str
ALGthetajoin1(Client ctx, bat *r1, const bat *lid, const bat *rid, const bat *slid,
			  const bat *srid, const int *op, const bit *nil_matches,
			  const lng *estimate)
{
	(void) ctx;
	return do_join(r1, NULL, NULL, lid, rid, NULL, slid, srid, *op, NULL, NULL,
				   false, false, false, false, nil_matches, NULL, NULL,
				   estimate, NULL, NULL, NULL, BATthetajoin, NULL, NULL, NULL, NULL,
				   "algebra.thetajoin");
}

static str
ALGbandjoin(Client ctx, bat *r1, bat *r2, const bat *lid, const bat *rid, const bat *slid,
			const bat *srid, const void *c1, const void *c2, const bit *li,
			const bit *hi, const lng *estimate)
{
	(void) ctx;
	return do_join(r1, r2, NULL, lid, rid, NULL, slid, srid, 0, c1, c2,
				   *li, *hi, false, false, NULL, NULL, NULL, estimate,
				   NULL, NULL, NULL, NULL, BATbandjoin, NULL, NULL, NULL,
				   "algebra.bandjoin");
}

static str
ALGbandjoin1(Client ctx, bat *r1, const bat *lid, const bat *rid, const bat *slid,
			 const bat *srid, const void *c1, const void *c2, const bit *li,
			 const bit *hi, const lng *estimate)
{
	(void) ctx;
	return do_join(r1, NULL, NULL, lid, rid, NULL, slid, srid, 0, c1, c2,
				   *li, *hi, false, false, NULL, NULL, NULL, estimate,
				   NULL, NULL, NULL, NULL, BATbandjoin, NULL, NULL, NULL,
				   "algebra.bandjoin");
}

static str
ALGrangejoin(Client ctx, bat *r1, bat *r2, const bat *lid, const bat *rlid, const bat *rhid,
			 const bat *slid, const bat *srid, const bit *li, const bit *hi,
			 const bit *anti, const bit *symmetric, const lng *estimate)
{
	(void) ctx;
	return do_join(r1, r2, NULL, lid, rlid, rhid, slid, srid, 0, NULL, NULL,
				   *li, *hi, *anti, *symmetric, NULL, NULL, NULL, estimate,
				   NULL, NULL, NULL, NULL, NULL, BATrangejoin, NULL, NULL,
				   "algebra.rangejoin");
}

static str
ALGrangejoin1(Client ctx, bat *r1, const bat *lid, const bat *rlid, const bat *rhid,
			  const bat *slid, const bat *srid, const bit *li, const bit *hi,
			  const bit *anti, const bit *symmetric, const lng *estimate)
{
	(void) ctx;
	return do_join(r1, NULL, NULL, lid, rlid, rhid, slid, srid, 0, NULL, NULL,
				   *li, *hi, *anti, *symmetric, NULL, NULL, NULL, estimate,
				   NULL, NULL, NULL, NULL, NULL, BATrangejoin, NULL, NULL,
				   "algebra.rangejoin");
}

static str
ALGdifference(Client ctx, bat *r1, const bat *lid, const bat *rid, const bat *slid,
			  const bat *srid, const bit *nil_matches, const bit *not_in,
			  const lng *estimate)
{
	(void) ctx;
	return do_join(r1, NULL, NULL, lid, rid, NULL, slid, srid, 0, NULL, NULL,
				   false, false, false, false, nil_matches, not_in, NULL,
				   estimate, NULL, NULL, NULL, NULL, NULL, NULL, BATdiff, NULL,
				   "algebra.difference");
}

static str
ALGintersect(Client ctx, bat *r1, const bat *lid, const bat *rid, const bat *slid,
			 const bat *srid, const bit *nil_matches, const bit *max_one,
			 const lng *estimate)
{
	(void) ctx;
	return do_join(r1, NULL, NULL, lid, rid, NULL, slid, srid, 0, NULL, NULL,
				   false, false, false, false, nil_matches, NULL, max_one,
				   estimate, NULL, NULL, NULL, NULL, NULL, NULL, NULL, BATintersect,
				   "algebra.intersect");
}

/* algebra.firstn(b:bat[:any],
 *                [ s:bat[:oid],
 *                [ g:bat[:oid], ] ]
 *                n:lng,
 *                asc:bit,
 *                nilslast:bit,
 *                distinct:bit)
 * returns :bat[:oid] [ , :bat[:oid] ]
 */
static str
ALGfirstn(Client cntxt, MalBlkPtr mb, MalStkPtr stk, InstrPtr pci)
{
	bat *ret1, *ret2 = NULL;
	bat bid, sid, gid;
	BAT *b, *s = NULL, *g = NULL;
	BAT *bn = NULL, *gn = NULL;
	lng n;
	bit asc, nilslast, distinct;
	gdk_return rc;

	(void) cntxt;
	(void) mb;

	assert(pci->retc == 1 || pci->retc == 2);
	assert(pci->argc - pci->retc >= 5 && pci->argc - pci->retc <= 7);

	n = *getArgReference_lng(stk, pci, pci->argc - 4);
	if (n < 0)
		throw(MAL, "algebra.firstn", ILLEGAL_ARGUMENT);
	if (n > (lng) BUN_MAX)
		n = BUN_MAX;
	ret1 = getArgReference_bat(stk, pci, 0);
	if (pci->retc == 2)
		ret2 = getArgReference_bat(stk, pci, 1);
	bid = *getArgReference_bat(stk, pci, pci->retc);
	if ((b = BATdescriptor(bid)) == NULL)
		throw(MAL, "algebra.firstn", SQLSTATE(HY002) RUNTIME_OBJECT_MISSING);
	if (pci->argc - pci->retc > 5) {
		sid = *getArgReference_bat(stk, pci, pci->retc + 1);
		if (!is_bat_nil(sid) && (s = BATdescriptor(sid)) == NULL) {
			BBPunfix(bid);
			throw(MAL, "algebra.firstn",
				  SQLSTATE(HY002) RUNTIME_OBJECT_MISSING);
		}
		if (pci->argc - pci->retc > 6) {
			gid = *getArgReference_bat(stk, pci, pci->retc + 2);
			if (!is_bat_nil(gid) && (g = BATdescriptor(gid)) == NULL) {
				BBPunfix(bid);
				BBPunfix(sid);
				throw(MAL, "algebra.firstn",
					  SQLSTATE(HY002) RUNTIME_OBJECT_MISSING);
			}
		}
	}
	asc = *getArgReference_bit(stk, pci, pci->argc - 3);
	nilslast = *getArgReference_bit(stk, pci, pci->argc - 2);
	distinct = *getArgReference_bit(stk, pci, pci->argc - 1);
	rc = BATfirstn(&bn, ret2 ? &gn : NULL, b, s, g, (BUN) n, asc, nilslast,
				   distinct);
	BBPunfix(b->batCacheid);
	BBPreclaim(s);
	BBPreclaim(g);
	if (rc != GDK_SUCCEED)
		throw(MAL, "algebra.firstn", GDK_EXCEPTION);
	*ret1 = bn->batCacheid;
	BBPkeepref(bn);
	if (ret2) {
		*ret2 = gn->batCacheid;
		BBPkeepref(gn);
	}
	return MAL_SUCCEED;
}

static str
ALGgroupedfirstn(Client cntxt, MalBlkPtr mb, MalStkPtr stk, InstrPtr pci)
{
	bat *ret;
	bat sid, gid;
	BAT *s = NULL, *g = NULL;
	BAT *bn = NULL;
	lng n;

	(void) cntxt;
	(void) mb;

	n = *getArgReference_lng(stk, pci, 1);
	if (n < 0)
		throw(MAL, "algebra.groupedfirstn", ILLEGAL_ARGUMENT);
	ret = getArgReference_bat(stk, pci, 0);
	sid = *getArgReference_bat(stk, pci, 2);
	gid = *getArgReference_bat(stk, pci, 3);
	int nbats = pci->argc - 4;
	if (nbats % 3 != 0)
		throw(MAL, "algebra.groupedfirstn", ILLEGAL_ARGUMENT);
	nbats /= 3;
	BAT **bats = ma_alloc(mb->ma, nbats * sizeof(BAT *));
	bool *ascs = ma_alloc(mb->ma, nbats * sizeof(bool));
	bool *nlss = ma_alloc(mb->ma, nbats * sizeof(bool));
	if (bats == NULL || ascs == NULL || nlss == NULL) {
		//GDKfree(bats);
		//GDKfree(ascs);
		//GDKfree(nlss);
		throw(MAL, "algebra.groupedfirstn", MAL_MALLOC_FAIL);
	}
	if (!is_bat_nil(sid) && (s = BATdescriptor(sid)) == NULL) {
		//GDKfree(bats);
		//GDKfree(ascs);
		//GDKfree(nlss);
		throw(MAL, "algebra.groupedfirstn", SQLSTATE(HY002) RUNTIME_OBJECT_MISSING);
	}
	if (!is_bat_nil(gid) && (g = BATdescriptor(gid)) == NULL) {
		BBPreclaim(s);
		//GDKfree(bats);
		//GDKfree(ascs);
		//GDKfree(nlss);
		throw(MAL, "algebra.groupedfirstn", SQLSTATE(HY002) RUNTIME_OBJECT_MISSING);
	}
	for (int i = 0; i < nbats; i++) {
		bats[i] = BATdescriptor(*getArgReference_bat(stk, pci, i * 3 + 4));
		if (bats[i] == NULL) {
			while (i > 0)
				BBPreclaim(bats[--i]);
			BBPreclaim(g);
			BBPreclaim(s);
			//GDKfree(bats);
			//GDKfree(ascs);
			//GDKfree(nlss);
			throw(MAL, "algebra.groupedfirstn", SQLSTATE(HY002) RUNTIME_OBJECT_MISSING);
		}
		ascs[i] = *getArgReference_bit(stk, pci, i * 3 + 5);
		nlss[i] = *getArgReference_bit(stk, pci, i * 3 + 6);
	}
	bn = BATgroupedfirstn((BUN) n, s, g, nbats, bats, ascs, nlss);
	BBPreclaim(s);
	BBPreclaim(g);
	for (int i = 0; i < nbats; i++)
		BBPreclaim(bats[i]);
	//GDKfree(bats);
	//GDKfree(ascs);
	//GDKfree(nlss);
	if (bn == NULL)
		throw(MAL, "algebra.groupedfirstn", GDK_EXCEPTION);
	*ret = bn->batCacheid;
	BBPkeepref(bn);
	return MAL_SUCCEED;
}

static str
ALGunary(bat *result, const bat *bid, BAT *(*func)(BAT *), const char *name)
{
	BAT *b, *bn;

	if ((b = BATdescriptor(*bid)) == NULL) {
		throw(MAL, name, SQLSTATE(HY002) RUNTIME_OBJECT_MISSING);
	}
	bn = (*func) (b);
	BBPunfix(b->batCacheid);
	if (bn == NULL)
		throw(MAL, name, GDK_EXCEPTION);
	*result = bn->batCacheid;
	BBPkeepref(bn);
	return MAL_SUCCEED;
}

static inline BAT *
BATwcopy(BAT *b)
{
	return COLcopy(b, b->ttype, true, TRANSIENT);
}

static str
ALGcopy(Client ctx, bat *result, const bat *bid)
{
	(void) ctx;
	return ALGunary(result, bid, BATwcopy, "algebra.copy");
}

static str
ALGunique(Client ctx, bat *result, const bat *bid, const bat *sid)
{
	(void) ctx;
	BAT *b, *s = NULL, *bn = NULL;

	if ((b = BATdescriptor(*bid)) == NULL) {
		throw(MAL, "algebra.unique", SQLSTATE(HY002) RUNTIME_OBJECT_MISSING);
	}
	if (sid && !is_bat_nil(*sid) && (s = BATdescriptor(*sid)) == NULL) {
		BBPunfix(b->batCacheid);
		throw(MAL, "algebra.unique", SQLSTATE(HY002) RUNTIME_OBJECT_MISSING);
	}
	bn = BATunique(b, s);
	BBPunfix(b->batCacheid);
	BBPreclaim(s);
	if (bn == NULL)
		throw(MAL, "algebra.unique", GDK_EXCEPTION);
	*result = bn->batCacheid;
	BBPkeepref(bn);
	return MAL_SUCCEED;
}

static str
ALGcrossproduct(bat *l, bat *r, const bat *left, const bat *right,
				const bat *slid, const bat *srid, const bit *max_one)
{
	BAT *L, *R, *bn1, *bn2 = NULL;
	BAT *sl = NULL, *sr = NULL;
	gdk_return ret;

	L = BATdescriptor(*left);
	R = BATdescriptor(*right);
	if (L == NULL || R == NULL) {
		BBPreclaim(L);
		BBPreclaim(R);
		throw(MAL, "algebra.crossproduct",
			  SQLSTATE(HY002) RUNTIME_OBJECT_MISSING);
	}
	if ((slid && !is_bat_nil(*slid) && (sl = BATdescriptor(*slid)) == NULL) ||
		(srid && !is_bat_nil(*srid) && (sr = BATdescriptor(*srid)) == NULL)) {
		BBPunfix(L->batCacheid);
		BBPunfix(R->batCacheid);
		BBPreclaim(sl);
		/* sr == NULL, so no need to unfix */
		throw(MAL, "algebra.crossproduct",
			  SQLSTATE(HY002) RUNTIME_OBJECT_MISSING);
	}
	ret = BATsubcross(&bn1, r ? &bn2 : NULL, L, R, sl, sr,
					  max_one && !is_bit_nil(*max_one) && *max_one);
	BBPunfix(L->batCacheid);
	BBPunfix(R->batCacheid);
	BBPreclaim(sl);
	BBPreclaim(sr);
	if (ret != GDK_SUCCEED)
		throw(MAL, "algebra.crossproduct", GDK_EXCEPTION);
	*l = bn1->batCacheid;
	BBPkeepref(bn1);
	if (r) {
		*r = bn2->batCacheid;
		BBPkeepref(bn2);
	}
	return MAL_SUCCEED;
}

static str
ALGcrossproduct1(Client ctx, bat *l, const bat *left, const bat *right, const bit *max_one)
{
	(void) ctx;
	return ALGcrossproduct(l, NULL, left, right, NULL, NULL, max_one);
}

static str
ALGcrossproduct2(Client ctx, bat *l, bat *r, const bat *left, const bat *right,
				 const bit *max_one)
{
	(void) ctx;
	return ALGcrossproduct(l, r, left, right, NULL, NULL, max_one);
}

static str
ALGcrossproduct3(Client ctx, bat *l, bat *r, const bat *left, const bat *right,
				 const bat *sl, const bat *sr, const bit *max_one)
{
	(void) ctx;
	return ALGcrossproduct(l, r, left, right, sl, sr, max_one);
}

static str
ALGcrossproduct4(Client ctx, bat *l, const bat *left, const bat *right, const bat *sl,
				 const bat *sr, const bit *max_one)
{
	(void) ctx;
	return ALGcrossproduct(l, NULL, left, right, sl, sr, max_one);
}

static str
ALGoutercrossproduct3(Client ctx, bat *l, bat *r, const bat *left, const bat *right, const bat *slid, const bat *srid, const bit *max_one)
{
	(void) ctx;
	BAT *L, *R, *bn1, *bn2 = NULL;
	BAT *sl = NULL, *sr = NULL;
	gdk_return ret;

	L = BATdescriptor(*left);
	R = BATdescriptor(*right);
	if (L == NULL || R == NULL) {
		BBPreclaim(L);
		BBPreclaim(R);
		throw(MAL, "algebra.crossproduct", SQLSTATE(HY002) RUNTIME_OBJECT_MISSING);
	}
	if ((slid && !is_bat_nil(*slid) && (sl = BATdescriptor(*slid)) == NULL) ||
		(srid && !is_bat_nil(*srid) && (sr = BATdescriptor(*srid)) == NULL)) {
		BBPunfix(L->batCacheid);
		BBPunfix(R->batCacheid);
		BBPreclaim(sl);
		/* sr == NULL, so no need to unfix */
		throw(MAL, "algebra.crossproduct", SQLSTATE(HY002) RUNTIME_OBJECT_MISSING);
	}
	ret = BAToutercross(&bn1, r ? &bn2 : NULL, L, R, sl, sr,
					  max_one && !is_bit_nil(*max_one) && *max_one);
	BBPunfix(L->batCacheid);
	BBPunfix(R->batCacheid);
	BBPreclaim(sl);
	BBPreclaim(sr);
	if (ret != GDK_SUCCEED)
		throw(MAL, "algebra.crossproduct", GDK_EXCEPTION);
	*l = bn1->batCacheid;
	BBPkeepref(bn1);
	if (r) {
		*r = bn2->batCacheid;
		BBPkeepref(bn2);
	}
	return MAL_SUCCEED;
}

static str
ALGprojection2(Client ctx, bat *result, const bat *lid, const bat *r1id, const bat *r2id)
{
	(void) ctx;
	BAT *l, *r1, *r2 = NULL, *bn;

	if ((l = BATdescriptor(*lid)) == NULL) {
		throw(MAL, "algebra.projection",
			  SQLSTATE(HY002) RUNTIME_OBJECT_MISSING);
	}
	if ((r1 = BATdescriptor(*r1id)) == NULL) {
		BBPunfix(l->batCacheid);
		throw(MAL, "algebra.projection",
			  SQLSTATE(HY002) RUNTIME_OBJECT_MISSING);
	}
	if (r2id && !is_bat_nil(*r2id) && (r2 = BATdescriptor(*r2id)) == NULL) {
		BBPunfix(l->batCacheid);
		BBPunfix(r1->batCacheid);
		throw(MAL, "algebra.projection",
			  SQLSTATE(HY002) RUNTIME_OBJECT_MISSING);
	}
	bn = BATproject2(l, r1, r2);
	BBPunfix(l->batCacheid);
	BBPunfix(r1->batCacheid);
	BBPreclaim(r2);
	if (bn == NULL)
		throw(MAL, "algebra.projection", GDK_EXCEPTION);
	*result = bn->batCacheid;
	BBPkeepref(bn);
	return MAL_SUCCEED;
}

str
ALGprojection(Client ctx, bat *result, const bat *lid, const bat *rid)
{
	(void) ctx;
	return ALGprojection2(ctx, result, lid, rid, NULL);
}

static str
ALGsort33(Client ctx, bat *result, bat *norder, bat *ngroup, const bat *bid,
		  const bat *order, const bat *group, const bit *reverse,
		  const bit *nilslast, const bit *stable)
{
	(void) ctx;
	BAT *bn = NULL, *on = NULL, *gn = NULL;
	BAT *b = NULL, *o = NULL, *g = NULL;

	if ((b = BATdescriptor(*bid)) == NULL)
		throw(MAL, "algebra.sort", SQLSTATE(HY002) RUNTIME_OBJECT_MISSING);
	if (order && !is_bat_nil(*order) && (o = BATdescriptor(*order)) == NULL) {
		BBPunfix(b->batCacheid);
		throw(MAL, "algebra.sort", SQLSTATE(HY002) RUNTIME_OBJECT_MISSING);
	}
	if (group &&!is_bat_nil(*group) && (g = BATdescriptor(*group)) == NULL) {
		BBPreclaim(o);
		BBPunfix(b->batCacheid);
		throw(MAL, "algebra.sort", SQLSTATE(HY002) RUNTIME_OBJECT_MISSING);
	}
	if (BATsort(result ? &bn : NULL,
				norder ? &on : NULL,
				ngroup ? &gn : NULL,
				b, o, g, *reverse, *nilslast, *stable) != GDK_SUCCEED) {
		BBPreclaim(o);
		BBPreclaim(g);
		BBPunfix(b->batCacheid);
		throw(MAL, "algebra.sort", GDK_EXCEPTION);
	}
	BBPunfix(b->batCacheid);
	BBPreclaim(o);
	BBPreclaim(g);
	if (result) {
		*result = bn->batCacheid;
		BBPkeepref(bn);
	}
	if (norder) {
		*norder = on->batCacheid;
		BBPkeepref(on);
	}
	if (ngroup) {
		*ngroup = gn->batCacheid;
		BBPkeepref(gn);
	}
	return MAL_SUCCEED;
}

static str
ALGsort32(Client ctx, bat *result, bat *norder, const bat *bid, const bat *order,
		  const bat *group, const bit *reverse, const bit *nilslast,
		  const bit *stable)
{
	(void) ctx;
	return ALGsort33(ctx, result, norder, NULL, bid, order, group, reverse, nilslast,
					 stable);
}

static str
ALGsort31(Client ctx, bat *result, const bat *bid, const bat *order, const bat *group,
		  const bit *reverse, const bit *nilslast, const bit *stable)
{
	(void) ctx;
	return ALGsort33(ctx, result, NULL, NULL, bid, order, group, reverse, nilslast,
					 stable);
}

static str
ALGsort23(Client ctx, bat *result, bat *norder, bat *ngroup, const bat *bid,
		  const bat *order, const bit *reverse, const bit *nilslast,
		  const bit *stable)
{
	(void) ctx;
	return ALGsort33(ctx, result, norder, ngroup, bid, order, NULL, reverse,
					 nilslast, stable);
}

static str
ALGsort22(Client ctx, bat *result, bat *norder, const bat *bid, const bat *order,
		  const bit *reverse, const bit *nilslast, const bit *stable)
{
	(void) ctx;
	return ALGsort33(ctx, result, norder, NULL, bid, order, NULL, reverse, nilslast,
					 stable);
}

static str
ALGsort21(Client ctx, bat *result, const bat *bid, const bat *order, const bit *reverse,
		  const bit *nilslast, const bit *stable)
{
	(void) ctx;
	return ALGsort33(ctx, result, NULL, NULL, bid, order, NULL, reverse, nilslast,
					 stable);
}

static str
ALGsort13(Client ctx, bat *result, bat *norder, bat *ngroup, const bat *bid,
		  const bit *reverse, const bit *nilslast, const bit *stable)
{
	(void) ctx;
	return ALGsort33(ctx, result, norder, ngroup, bid, NULL, NULL, reverse, nilslast,
					 stable);
}

static str
ALGsort12(Client ctx, bat *result, bat *norder, const bat *bid, const bit *reverse,
		  const bit *nilslast, const bit *stable)
{
	(void) ctx;
	return ALGsort33(ctx, result, norder, NULL, bid, NULL, NULL, reverse, nilslast,
					 stable);
}

static str
ALGsort11(Client ctx, bat *result, const bat *bid, const bit *reverse, const bit *nilslast,
		  const bit *stable)
{
	(void) ctx;
	return ALGsort33(ctx, result, NULL, NULL, bid, NULL, NULL, reverse, nilslast,
					 stable);
}

static str
ALGcountCND_nil(Client ctx, lng *result, const bat *bid, const bat *cnd,
				const bit *ignore_nils)
{
	(void) ctx;
	BAT *b, *s = NULL;

	if ((b = BATdescriptor(*bid)) == NULL) {
		throw(MAL, "aggr.count", SQLSTATE(HY002) RUNTIME_OBJECT_MISSING);
	}
	if (cnd && !is_bat_nil(*cnd) && (s = BATdescriptor(*cnd)) == NULL) {
		BBPunfix(b->batCacheid);
		throw(MAL, "aggr.count", SQLSTATE(HY002) RUNTIME_OBJECT_MISSING);
	}
	if (b->ttype == TYPE_msk || mask_cand(b)) {
		BATsum(result, TYPE_lng, b, s, *ignore_nils, false);
	} else if (*ignore_nils) {
		*result = (lng) BATcount_no_nil(b, s);
	} else {
		struct canditer ci;
		canditer_init(&ci, b, s);
		*result = (lng) ci.ncand;
	}
	BBPreclaim(s);
	BBPunfix(b->batCacheid);
	return MAL_SUCCEED;
}

static str
ALGcount_nil(Client ctx, lng *result, const bat *bid, const bit *ignore_nils)
{
	(void) ctx;
	return ALGcountCND_nil(ctx, result, bid, NULL, ignore_nils);
}

static str
ALGcountCND_bat(Client ctx, lng *result, const bat *bid, const bat *cnd)
{
	(void) ctx;
	return ALGcountCND_nil(ctx, result, bid, cnd, &(bit) { 0 });
}

static str
ALGcount_bat(Client ctx, lng *result, const bat *bid)
{
	(void) ctx;
	return ALGcountCND_nil(ctx, result, bid, NULL, &(bit) { 0 });
}

static str
ALGcountCND_no_nil(Client ctx, lng *result, const bat *bid, const bat *cnd)
{
	(void) ctx;
	return ALGcountCND_nil(ctx, result, bid, cnd, &(bit) { 1 });
}

static str
ALGcount_no_nil(Client ctx, lng *result, const bat *bid)
{
	(void) ctx;
	return ALGcountCND_nil(ctx, result, bid, NULL, &(bit) { 1 });
}

static str
ALGslice(bat *ret, const bat *bid, const lng *start, const lng *end)
{
	BAT *b, *bn = NULL;

	if ((b = BATdescriptor(*bid)) == NULL) {
		throw(MAL, "algebra.slice", SQLSTATE(HY002) RUNTIME_OBJECT_MISSING);
	}
	if (slice(&bn, b, *start, *end) == GDK_SUCCEED) {
		*ret = bn->batCacheid;
		BBPkeepref(bn);
		BBPunfix(b->batCacheid);
		return MAL_SUCCEED;
	}
	BBPunfix(b->batCacheid);
	throw(MAL, "algebra.slice", GDK_EXCEPTION);
}

static str
ALGslice_int(Client ctx, bat *ret, const bat *bid, const int *start, const int *end)
{
	(void) ctx;
	lng s = *start;
	lng e = (is_int_nil(*end) ? lng_nil : *end);

	return ALGslice(ret, bid, &s, &e);
}

static str
ALGslice_lng(Client ctx, bat *ret, const bat *bid, const lng *start, const lng *end)
{
	(void) ctx;
	lng s = *start;
	lng e = *end;

	return ALGslice(ret, bid, &s, &e);
}

/* carve out a slice based on the OIDs */
/* beware that BATs may have different OID bases */
static str
ALGslice_oid(Client ctx, bat *ret, const bat *bid, const oid *start, const oid *end)
{
	(void) ctx;
	lng s = (lng) (is_oid_nil(*start) ? 0 : (lng) *start);
	lng e = (is_oid_nil(*end) ? lng_nil : (lng) *end);

	return ALGslice(ret, bid, &s, &e);
}

static str
ALGsubslice_lng(Client ctx, bat *ret, const bat *bid, const lng *start, const lng *end)
{
	(void) ctx;
	BAT *b, *bn;
	BUN s, e;

	if (*start < 0 || (*end < 0 && !is_lng_nil(*end)))
		throw(MAL, "algebra.subslice", ILLEGAL_ARGUMENT);
	if ((b = BBPquickdesc(*bid)) == NULL)
		throw(MAL, "algebra.subslice", SQLSTATE(HY002) RUNTIME_OBJECT_MISSING);
	s = (BUN) *start;
	if (s > BATcount(b))
		s = BATcount(b);
	e = is_lng_nil(*end) ? BATcount(b) : (BUN) *end + 1;
	if (e > BATcount(b))
		e = BATcount(b);
	if (e < s)
		e = s;
	bn = BATdense(0, b->hseqbase + s, e - s);
	if (bn == NULL)
		throw(MAL, "algebra.subslice", SQLSTATE(HY013) MAL_MALLOC_FAIL);
	*ret = bn->batCacheid;
	BBPkeepref(bn);
	return MAL_SUCCEED;
}

/*
 * BUN Get/Fetch
 */

static str
doALGfetch(allocator *alloc, ptr ret, BAT *b, BUN pos)
{
	assert(pos <= BUN_MAX);
	BATiter bi = bat_iterator(b);
	if (ATOMextern(b->ttype)) {
		ptr _src = BUNtail(bi, pos);
		size_t _len = ATOMlen(b->ttype, _src);
		ptr _dst = ma_alloc(alloc, _len);
		if (_dst == NULL) {
			bat_iterator_end(&bi);
			throw(MAL, "doAlgFetch", SQLSTATE(HY013) MAL_MALLOC_FAIL);
		}
		memcpy(_dst, _src, _len);
		*(ptr *) ret = _dst;
	} else {
		size_t _s = ATOMsize(ATOMtype(b->ttype));
		if (b->ttype == TYPE_void) {
			*(oid *) ret = b->tseqbase;
			if (!is_oid_nil(b->tseqbase))
				*(oid *) ret += pos;
		} else if (_s == 4) {
			*(int *) ret = ((int *) bi.base)[pos];
		} else if (_s == 1) {
			*(bte *) ret = ((bte *) bi.base)[pos];
		} else if (_s == 2) {
			*(sht *) ret = ((sht *) bi.base)[pos];
		} else if (_s == 8) {
			*(lng *) ret = ((lng *) bi.base)[pos];
#ifdef HAVE_HGE
		} else if (_s == 16) {
			*(hge *) ret = ((hge *) bi.base)[pos];
#endif
		} else {
			memcpy(ret, (const char *) bi.base + (pos << bi.shift), _s);
		}
	}
	bat_iterator_end(&bi);
	return MAL_SUCCEED;
}

static str
ALGfetch(allocator *alloc, ptr ret, const bat *bid, const lng *pos)
{
	BAT *b;
	str msg;

	if ((b = BATdescriptor(*bid)) == NULL) {
		throw(MAL, "algebra.fetch", SQLSTATE(HY002) RUNTIME_OBJECT_MISSING);
	}
	if (*pos < (lng) 0) {
		BBPunfix(b->batCacheid);
		throw(MAL, "algebra.fetch",
			  ILLEGAL_ARGUMENT ": row index to fetch must be non negative\n");
	}
	if (BATcount(b) == 0) {
		BBPunfix(b->batCacheid);
		throw(MAL, "algebra.fetch",
			  ILLEGAL_ARGUMENT
			  ": cannot fetch a single row from an empty input\n");
	}
	if (*pos >= (lng) BATcount(b)) {
		BBPunfix(b->batCacheid);
		throw(MAL, "algebra.fetch",
			  ILLEGAL_ARGUMENT ": row index to fetch is out of range\n");
	}
	msg = doALGfetch(alloc, ret, b, (BUN) *pos);
	BBPunfix(b->batCacheid);
	return msg;
}

str
ALGfetchoid(Client ctx, ptr ret, const bat *bid, const oid *pos)
{
	allocator *ma = ctx->curprg->def->ma;
	lng o = *pos;

	return ALGfetch(ma, ret, bid, &o);
}

static str
ALGexist(Client ctx, bit *ret, const bat *bid, const void *val)
{
	(void) ctx;
	BAT *b;
	BUN q;

	if ((b = BATdescriptor(*bid)) == NULL) {
		throw(MAL, "algebra.exist", SQLSTATE(HY002) RUNTIME_OBJECT_MISSING);
	}
	derefStr(b, val);
	q = BUNfnd(b, val);
	*ret = (q != BUN_NONE);
	BBPunfix(b->batCacheid);
	return MAL_SUCCEED;
}

static str
ALGfind(Client ctx, oid *ret, const bat *bid, ptr val)
{
	(void) ctx;
	BAT *b;
	BUN q;
	str msg = MAL_SUCCEED;

	if ((b = BATdescriptor(*bid)) == NULL) {
		throw(MAL, "algebra.find", SQLSTATE(HY002) RUNTIME_OBJECT_MISSING);
	}
	derefStr(b, val);
	q = BUNfnd(b, val);

	if (q == BUN_NONE) {
		*ret = oid_nil;
	} else
		*ret = (oid) q;
	BBPunfix(b->batCacheid);
	return msg;
}


static str
ALGprojecttail(Client cntxt, MalBlkPtr mb, MalStkPtr stk, InstrPtr pci)
{
	bat *ret = getArgReference_bat(stk, pci, 0);
	bat bid = *getArgReference_bat(stk, pci, 1);
	const ValRecord *v = &stk->stk[getArg(pci, 2)];
	BAT *b, *bn;

	(void) cntxt;
	(void) mb;
	if (isaBatType(getArgType(mb, pci, 2)))
		throw(MAL, "algebra.project", "Scalar value expected");
	if ((b = BBPquickdesc(bid)) == NULL)
		throw(MAL, "algebra.project", SQLSTATE(HY002) RUNTIME_OBJECT_MISSING);
	bn = BATconstant(b->hseqbase, v->vtype, VALptr(v), BATcount(b), TRANSIENT);
	if (bn == NULL) {
		*ret = bat_nil;
		throw(MAL, "algebra.project", SQLSTATE(HY013) MAL_MALLOC_FAIL);
	}
	*ret = bn->batCacheid;
	BBPkeepref(bn);
	return MAL_SUCCEED;
}


static str
ALGreuse(Client ctx, bat *ret, const bat *bid)
{
	(void) ctx;
	BAT *b, *bn;
	if ((b = BATdescriptor(*bid)) == NULL)
		throw(MAL, "algebra.reuse", SQLSTATE(HY002) RUNTIME_OBJECT_MISSING);

	if (!b->batTransient || b->batRestricted != BAT_WRITE) {
		if (ATOMvarsized(b->ttype)) {
			bn = BATwcopy(b);
			if (bn == NULL) {
				BBPunfix(b->batCacheid);
				throw(MAL, "algebra.reuse", SQLSTATE(HY013) MAL_MALLOC_FAIL);
			}
		} else {
			bn = COLnew(b->hseqbase, b->ttype, BATcount(b), TRANSIENT);
			if (bn == NULL) {
				BBPunfix(b->batCacheid);
				throw(MAL, "algebra.reuse", SQLSTATE(HY013) MAL_MALLOC_FAIL);
			}
			BATsetcount(bn, BATcount(b));
			bn->tsorted = false;
			bn->trevsorted = false;
			BATkey(bn, false);
		}
		*ret = bn->batCacheid;
		BBPkeepref(bn);
		BBPunfix(b->batCacheid);
	} else
		BBPkeepref(b);
	return MAL_SUCCEED;
}

/*
 * BAT standard deviation
 */
static str
ALGstdev(Client ctx, dbl *res, const bat *bid)
{
	(void) ctx;
	BAT *b;
	dbl stdev;

	if ((b = BATdescriptor(*bid)) == NULL)
		throw(MAL, "aggr.stdev", SQLSTATE(HY002) RUNTIME_OBJECT_MISSING);
	stdev = BATcalcstdev_sample(NULL, b);
	BBPunfix(b->batCacheid);
	if (is_dbl_nil(stdev) && GDKerrbuf && GDKerrbuf[0])
		throw(MAL, "aggr.stdev", GDK_EXCEPTION);
	*res = stdev;
	return MAL_SUCCEED;
}

static str
ALGstdevp(Client ctx, dbl *res, const bat *bid)
{
	(void) ctx;
	BAT *b;
	dbl stdev;

	if ((b = BATdescriptor(*bid)) == NULL)
		throw(MAL, "aggr.stdevp", SQLSTATE(HY002) RUNTIME_OBJECT_MISSING);
	stdev = BATcalcstdev_population(NULL, b);
	BBPunfix(b->batCacheid);
	if (is_dbl_nil(stdev) && GDKerrbuf && GDKerrbuf[0])
		throw(MAL, "aggr.stdevp", GDK_EXCEPTION);
	*res = stdev;
	return MAL_SUCCEED;
}

/*
 * BAT variance
 */
static str
ALGvariance(Client ctx, dbl *res, const bat *bid)
{
	(void) ctx;
	BAT *b;
	dbl variance;

	if ((b = BATdescriptor(*bid)) == NULL)
		throw(MAL, "aggr.variance", SQLSTATE(HY002) RUNTIME_OBJECT_MISSING);
	variance = BATcalcvariance_sample(NULL, b);
	BBPunfix(b->batCacheid);
	if (is_dbl_nil(variance) && GDKerrbuf && GDKerrbuf[0])
		throw(MAL, "aggr.variance", GDK_EXCEPTION);
	*res = variance;
	return MAL_SUCCEED;
}

static str
ALGvariancep(Client ctx, dbl *res, const bat *bid)
{
	(void) ctx;
	BAT *b;
	dbl variance;

	if ((b = BATdescriptor(*bid)) == NULL)
		throw(MAL, "aggr.variancep", SQLSTATE(HY002) RUNTIME_OBJECT_MISSING);
	variance = BATcalcvariance_population(NULL, b);
	BBPunfix(b->batCacheid);
	if (is_dbl_nil(variance) && GDKerrbuf && GDKerrbuf[0])
		throw(MAL, "aggr.variancep", GDK_EXCEPTION);
	*res = variance;
	return MAL_SUCCEED;
}

/*
 * BAT covariance
 */
static str
ALGcovariance(Client ctx, dbl *res, const bat *bid1, const bat *bid2)
{
	(void) ctx;
	BAT *b1, *b2;
	dbl covariance;

	if ((b1 = BATdescriptor(*bid1)) == NULL)
		throw(MAL, "aggr.covariance", SQLSTATE(HY002) RUNTIME_OBJECT_MISSING);
	if ((b2 = BATdescriptor(*bid2)) == NULL) {
		BBPunfix(b1->batCacheid);
		throw(MAL, "aggr.covariance", SQLSTATE(HY002) RUNTIME_OBJECT_MISSING);
	}

	covariance = BATcalccovariance_sample(b1, b2);
	BBPunfix(b1->batCacheid);
	BBPunfix(b2->batCacheid);
	if (is_dbl_nil(covariance) && GDKerrbuf && GDKerrbuf[0])
		throw(MAL, "aggr.covariance", GDK_EXCEPTION);
	*res = covariance;
	return MAL_SUCCEED;
}

static str
ALGcovariancep(Client ctx, dbl *res, const bat *bid1, const bat *bid2)
{
	(void) ctx;
	BAT *b1, *b2;
	dbl covariance;

	if ((b1 = BATdescriptor(*bid1)) == NULL)
		throw(MAL, "aggr.covariancep", SQLSTATE(HY002) RUNTIME_OBJECT_MISSING);
	if ((b2 = BATdescriptor(*bid2)) == NULL) {
		BBPunfix(b1->batCacheid);
		throw(MAL, "aggr.covariancep", SQLSTATE(HY002) RUNTIME_OBJECT_MISSING);
	}

	covariance = BATcalccovariance_population(b1, b2);
	BBPunfix(b1->batCacheid);
	BBPunfix(b2->batCacheid);
	if (is_dbl_nil(covariance) && GDKerrbuf && GDKerrbuf[0])
		throw(MAL, "aggr.covariancep", GDK_EXCEPTION);
	*res = covariance;
	return MAL_SUCCEED;
}

/*
 * BAT correlation
 */
static str
ALGcorr(Client ctx, dbl *res, const bat *bid1, const bat *bid2)
{
	(void) ctx;
	BAT *b1, *b2;
	dbl covariance;

	if ((b1 = BATdescriptor(*bid1)) == NULL)
		throw(MAL, "aggr.corr", SQLSTATE(HY002) RUNTIME_OBJECT_MISSING);
	if ((b2 = BATdescriptor(*bid2)) == NULL) {
		BBPunfix(b1->batCacheid);
		throw(MAL, "aggr.corr", SQLSTATE(HY002) RUNTIME_OBJECT_MISSING);
	}

	covariance = BATcalccorrelation(b1, b2);
	BBPunfix(b1->batCacheid);
	BBPunfix(b2->batCacheid);
	if (is_dbl_nil(covariance) && GDKerrbuf && GDKerrbuf[0])
		throw(MAL, "aggr.corr", GDK_EXCEPTION);
	*res = covariance;
	return MAL_SUCCEED;
}

#include "mel.h"
mel_func algebra_init_funcs[] = {
 command("algebra", "groupby", ALGgroupby, false, "Produces a new BAT with groups identified by the head column. The result contains tail times the head value, ie the tail contains the result group sizes.", args(1,3, batarg("",oid),batarg("gids",oid),batarg("cnts",lng))),
 command("algebra", "find", ALGfind, false, "Returns the index position of a value.  If no such BUN exists return OID-nil.", args(1,3, arg("",oid),batargany("b",1),argany("t",1))),
 command("algebra", "fetch", ALGfetchoid, false, "Returns the value of the BUN at x-th position with 0 <= x < b.count", args(1,3, argany("",1),batargany("b",1),arg("x",oid))),
 pattern("algebra", "project", ALGprojecttail, false, "Fill the tail with a constant", args(1,3, batargany("",2),batargany("b",1),argany("v",2))),
 command("algebra", "projection", ALGprojection, false, "Project left input onto right input.", args(1,3, batargany("",1),batarg("left",oid),batargany("right",1))),
 command("algebra", "projection", ALGprojection2, false, "Project left input onto right inputs which should be consecutive.", args(1,4, batargany("",1),batarg("left",oid),batargany("right1",1),batargany("right2",1))),
 command("algebra", "copy", ALGcopy, false, "Returns physical copy of a BAT.", args(1,2, batargany("",1),batargany("b",1))),
 command("algebra", "exist", ALGexist, false, "Returns whether 'val' occurs in b.", args(1,3, arg("",bit),batargany("b",1),argany("val",1))),
 command("algebra", "select", ALGselect1, false, "Select all head values for which the tail value is in range.\nInput is a dense-headed BAT, output is a dense-headed BAT with in\nthe tail the head value of the input BAT for which the tail value\nis between the values low and high (inclusive if li respectively\nhi is set).  The output BAT is sorted on the tail value.  If low\nor high is nil, the boundary is not considered (effectively - and\n+ infinity).  If anti is set, the result is the complement.  Nil\nvalues in the tail are never matched, unless low=nil, high=nil,\nli=1, hi=1, anti=0.  All non-nil values are returned if low=nil,\nhigh=nil, and li, hi are not both 1, or anti=1.\nNote that the output is suitable as second input for the other\nversion of this function.", args(1,7, batarg("",oid),batargany("b",1),argany("low",1),argany("high",1),arg("li",bit),arg("hi",bit),arg("anti",bit))),
 command("algebra", "select", ALGselect2, false, "Select all head values of the first input BAT for which the tail value\nis in range and for which the head value occurs in the tail of the\nsecond input BAT.\nThe first input is a dense-headed BAT, the second input is a\ndense-headed BAT with sorted tail, output is a dense-headed BAT\nwith in the tail the head value of the input BAT for which the\ntail value is between the values low and high (inclusive if li\nrespectively hi is set).  The output BAT is sorted on the tail\nvalue.  If low or high is nil, the boundary is not considered\n(effectively - and + infinity).  If anti is set, the result is the\ncomplement.  Nil values in the tail are never matched, unless\nlow=nil, high=nil, li=1, hi=1, anti=0.  All non-nil values are\nreturned if low=nil, high=nil, and li, hi are not both 1, or anti=1.\nNote that the output is suitable as second input for this\nfunction.", args(1,8, batarg("",oid),batargany("b",1),batarg("s",oid),argany("low",1),argany("high",1),arg("li",bit),arg("hi",bit),arg("anti",bit))),
 command("algebra", "select", ALGselect1nil, false, "With unknown set, each nil != nil", args(1,8, batarg("",oid),batargany("b",1),argany("low",1),argany("high",1),arg("li",bit),arg("hi",bit),arg("anti",bit),arg("unknown",bit))),
 command("algebra", "select", ALGselect2nil, false, "With unknown set, each nil != nil", args(1,9, batarg("",oid),batargany("b",1),batarg("s",oid),argany("low",1),argany("high",1),arg("li",bit),arg("hi",bit),arg("anti",bit),arg("unknown",bit))),
 command("algebra", "thetaselect", ALGthetaselect2, false, "Select all head values of the first input BAT for which the tail value\nobeys the relation value OP VAL and for which the head value occurs in\nthe tail of the second input BAT.\nInput is a dense-headed BAT, output is a dense-headed BAT with in\nthe tail the head value of the input BAT for which the\nrelationship holds.  The output BAT is sorted on the tail value.", args(1,5, batarg("",oid),batargany("b",1),batarg("s",oid),argany("val",1),arg("op",str))),
 command("algebra", "markselect", ALGmarkselect, false, "Group on group-ids, return aggregated anyequal or allnotequal", args(2,6, batarg("",oid), batarg("", bit), batarg("gid",oid), batarg("m", bit), batarg("p", bit), arg("any", bit))),
 command("algebra", "outerselect", ALGouterselect, false, "Per input lid return at least one row, if none of the predicates (p) hold, return a nil, else 'all' true cases.", args(2,6, batarg("",oid), batarg("", bit), batarg("lid", oid), batarg("rid", bit), batarg("predicate", bit), arg("any", bit))),
 command("algebra", "selectNotNil", ALGselectNotNil, false, "Select all not-nil values", args(1,2, batargany("",1),batargany("b",1))),
 command("algebra", "sort", ALGsort11, false, "Returns a copy of the BAT sorted on tail values.\nThe order is descending if the reverse bit is set.\nThis is a stable sort if the stable bit is set.", args(1,5, batargany("",1),batargany("b",1),arg("reverse",bit),arg("nilslast",bit),arg("stable",bit))),
 command("algebra", "sort", ALGsort12, false, "Returns a copy of the BAT sorted on tail values and a BAT that\nspecifies how the input was reordered.\nThe order is descending if the reverse bit is set.\nThis is a stable sort if the stable bit is set.", args(2,6, batargany("",1),batarg("",oid),batargany("b",1),arg("reverse",bit),arg("nilslast",bit),arg("stable",bit))),
 command("algebra", "sort", ALGsort13, false, "Returns a copy of the BAT sorted on tail values, a BAT that specifies\nhow the input was reordered, and a BAT with group information.\nThe order is descending if the reverse bit is set.\nThis is a stable sort if the stable bit is set.", args(3,7, batargany("",1),batarg("",oid),batarg("",oid),batargany("b",1),arg("reverse",bit),arg("nilslast",bit),arg("stable",bit))),
 command("algebra", "sort", ALGsort21, false, "Returns a copy of the BAT sorted on tail values.\nThe order is descending if the reverse bit is set.\nThis is a stable sort if the stable bit is set.", args(1,6, batargany("",1),batargany("b",1),batarg("o",oid),arg("reverse",bit),arg("nilslast",bit),arg("stable",bit))),
 command("algebra", "sort", ALGsort22, false, "Returns a copy of the BAT sorted on tail values and a BAT that\nspecifies how the input was reordered.\nThe order is descending if the reverse bit is set.\nThis is a stable sort if the stable bit is set.", args(2,7, batargany("",1),batarg("",oid),batargany("b",1),batarg("o",oid),arg("reverse",bit),arg("nilslast",bit),arg("stable",bit))),
 command("algebra", "sort", ALGsort23, false, "Returns a copy of the BAT sorted on tail values, a BAT that specifies\nhow the input was reordered, and a BAT with group information.\nThe order is descending if the reverse bit is set.\nThis is a stable sort if the stable bit is set.", args(3,8, batargany("",1),batarg("",oid),batarg("",oid),batargany("b",1),batarg("o",oid),arg("reverse",bit),arg("nilslast",bit),arg("stable",bit))),
 command("algebra", "sort", ALGsort31, false, "Returns a copy of the BAT sorted on tail values.\nThe order is descending if the reverse bit is set.\nThis is a stable sort if the stable bit is set.", args(1,7, batargany("",1),batargany("b",1),batarg("o",oid),batarg("g",oid),arg("reverse",bit),arg("nilslast",bit),arg("stable",bit))),
 command("algebra", "sort", ALGsort32, false, "Returns a copy of the BAT sorted on tail values and a BAT that\nspecifies how the input was reordered.\nThe order is descending if the reverse bit is set.\nThis is a stable sort if the stable bit is set.", args(2,8, batargany("",1),batarg("",oid),batargany("b",1),batarg("o",oid),batarg("g",oid),arg("reverse",bit),arg("nilslast",bit),arg("stable",bit))),
 command("algebra", "sort", ALGsort33, false, "Returns a copy of the BAT sorted on tail values, a BAT that specifies\nhow the input was reordered, and a BAT with group information.\nThe order is descending if the reverse bit is set.\nThis is a stable sort if the stable bit is set.", args(3,9, batargany("",1),batarg("",oid),batarg("",oid),batargany("b",1),batarg("o",oid),batarg("g",oid),arg("reverse",bit),arg("nilslast",bit),arg("stable",bit))),
 command("algebra", "unique", ALGunique, false, "Select all unique values from the tail of the first input.\nInput is a dense-headed BAT, the second input is a\ndense-headed BAT with sorted tail, output is a dense-headed\nBAT with in the tail the head value of the input BAT that was\nselected.  The output BAT is sorted on the tail value.  The\nsecond input BAT is a list of candidates.", args(1,3, batarg("",oid),batargany("b",1),batarg("s",oid))),
 command("algebra", "crossproduct", ALGcrossproduct2, false, "Returns 2 columns with all BUNs, consisting of the head-oids\nfrom 'left' and 'right' for which there are BUNs in 'left'\nand 'right' with equal tails", args(2,5, batarg("l",oid),batarg("r",oid),batargany("left",1),batargany("right",2),arg("max_one",bit))),
 command("algebra", "crossproduct", ALGcrossproduct1, false, "Compute the cross product of both input bats; but only produce left output", args(1,4, batarg("",oid),batargany("left",1),batargany("right",2),arg("max_one",bit))),
 command("algebra", "crossproduct", ALGcrossproduct3, false, "Compute the cross product of both input bats", args(2,7, batarg("l",oid),batarg("r",oid),batargany("left",1),batargany("right",2),batarg("sl",oid),batarg("sr",oid),arg("max_one",bit))),
 command("algebra", "crossproduct", ALGcrossproduct4, false, "Compute the cross product of both input bats; but only produce left output", args(1,6, batarg("",oid),batargany("left",1),batargany("right",2),batarg("sl",oid),batarg("sr",oid),arg("max_one",bit))),
 command("algebra", "outercrossproduct", ALGoutercrossproduct3, false, "Compute the outer cross product of both input bats", args(2,7, batarg("l",oid),batarg("r",oid),batargany("left",1),batargany("right",2),batarg("sl",oid),batarg("sr",oid),arg("max_one",bit))),
 command("algebra", "join", ALGjoin, false, "Join", args(2,8, batarg("",oid),batarg("",oid),batargany("l",1),batargany("r",1),batarg("sl",oid),batarg("sr",oid),arg("nil_matches",bit),arg("estimate",lng))),
 command("algebra", "join", ALGjoin1, false, "Join; only produce left output", args(1,7, batarg("",oid),batargany("l",1),batargany("r",1),batarg("sl",oid),batarg("sr",oid),arg("nil_matches",bit),arg("estimate",lng))),
 command("algebra", "leftjoin", ALGleftjoin, false, "Left join with candidate lists", args(2,8, batarg("",oid),batarg("",oid),batargany("l",1),batargany("r",1),batarg("sl",oid),batarg("sr",oid),arg("nil_matches",bit),arg("estimate",lng))),
 command("algebra", "leftjoin", ALGleftjoin1, false, "Left join with candidate lists; only produce left output", args(1,7, batarg("",oid),batargany("l",1),batargany("r",1),batarg("sl",oid),batarg("sr",oid),arg("nil_matches",bit),arg("estimate",lng))),
 command("algebra", "outerjoin", ALGouterjoin, false, "Left outer join with candidate lists", args(2,9, batarg("",oid),batarg("",oid),batargany("l",1),batargany("r",1),batarg("sl",oid),batarg("sr",oid),arg("nil_matches",bit),arg("match_one",bit),arg("estimate",lng))),
 command("algebra", "outerjoin", ALGouterjoin1, false, "Left outer join with candidate lists; only produce left output", args(1,8,batarg("",oid),batargany("l",1),batargany("r",1),batarg("sl",oid),batarg("sr",oid),arg("nil_matches",bit),arg("match_one",bit),arg("estimate",lng))),
 command("algebra", "semijoin", ALGsemijoin, false, "Semi join with candidate lists", args(2,9, batarg("",oid),batarg("",oid),batargany("l",1),batargany("r",1),batarg("sl",oid),batarg("sr",oid),arg("nil_matches",bit),arg("max_one",bit),arg("estimate",lng))),
 command("algebra", "markjoin", ALGmark2join, false, "Mark join with candidate lists", args(2,8, batarg("",oid),batarg("",bit),batargany("l",1),batargany("r",1),batarg("sl",oid),batarg("sr",oid),arg("nil_matches", bit), arg("estimate",lng))),
 command("algebra", "markjoin", ALGmark3join, false, "Mark join with candidate lists", args(3,9, batarg("",oid),batarg("",oid),batarg("",bit),batargany("l",1),batargany("r",1),batarg("sl",oid),batarg("sr",oid),arg("nil_matches", bit), arg("estimate",lng))),
 command("algebra", "thetajoin", ALGthetajoin, false, "Theta join with candidate lists", args(2,9, batarg("",oid),batarg("",oid),batargany("l",1),batargany("r",1),batarg("sl",oid),batarg("sr",oid),arg("op",int),arg("nil_matches",bit),arg("estimate",lng))),
 command("algebra", "thetajoin", ALGthetajoin1, false, "Theta join with candidate lists; only produce left output", args(1,8, batarg("",oid),batargany("l",1),batargany("r",1),batarg("sl",oid),batarg("sr",oid),arg("op",int),arg("nil_matches",bit),arg("estimate",lng))),
 command("algebra", "bandjoin", ALGbandjoin, false, "Band join: values in l and r match if r - c1 <[=] l <[=] r + c2", args(2,11, batarg("",oid),batarg("",oid),batargany("l",1),batargany("r",1),batarg("sl",oid),batarg("sr",oid),argany("c1",1),argany("c2",1),arg("li",bit),arg("hi",bit),arg("estimate",lng))),
 command("algebra", "bandjoin", ALGbandjoin1, false, "Band join: values in l and r match if r - c1 <[=] l <[=] r + c2; only produce left output", args(1,10, batarg("",oid),batargany("l",1),batargany("r",1),batarg("sl",oid),batarg("sr",oid),argany("c1",1),argany("c2",1),arg("li",bit),arg("hi",bit),arg("estimate",lng))),
 command("algebra", "rangejoin", ALGrangejoin, false, "Range join: values in l and r1/r2 match if r1 <[=] l <[=] r2", args(2,12, batarg("",oid),batarg("",oid),batargany("l",1),batargany("r1",1),batargany("r2",1),batarg("sl",oid),batarg("sr",oid),arg("li",bit),arg("hi",bit),arg("anti",bit),arg("symmetric",bit),arg("estimate",lng))),
 command("algebra", "rangejoin", ALGrangejoin1, false, "Range join: values in l and r1/r2 match if r1 <[=] l <[=] r2; only produce left output", args(1,11,batarg("",oid),batargany("l",1),batargany("r1",1),batargany("r2",1),batarg("sl",oid),batarg("sr",oid),arg("li",bit),arg("hi",bit),arg("anti",bit),arg("symmetric",bit),arg("estimate",lng))),
 command("algebra", "difference", ALGdifference, false, "Difference of l and r with candidate lists", args(1,8, batarg("",oid),batargany("l",1),batargany("r",1),batarg("sl",oid),batarg("sr",oid),arg("nil_matches",bit),arg("nil_clears",bit),arg("estimate",lng))),
 command("algebra", "intersect", ALGintersect, false, "Intersection of l and r with candidate lists (i.e. half of semi-join)", args(1,8, batarg("",oid),batargany("l",1),batargany("r",1),batarg("sl",oid),batarg("sr",oid),arg("nil_matches",bit),arg("max_one",bit),arg("estimate",lng))),
 pattern("algebra", "firstn", ALGfirstn, false, "Calculate first N values of B with candidate list S", args(1,8, batarg("",oid),batargany("b",0),batarg("s",oid),batarg("g",oid),arg("n",lng),arg("asc",bit),arg("nilslast",bit),arg("distinct",bit))),
 pattern("algebra", "firstn", ALGfirstn, false, "Calculate first N values of B with candidate list S", args(2,9, batarg("",oid),batarg("",oid),batargany("b",0),batarg("s",oid),batarg("g",oid),arg("n",lng),arg("asc",bit),arg("nilslast",bit),arg("distinct",bit))),
 pattern("algebra", "groupedfirstn", ALGgroupedfirstn, false, "Grouped firstn", args(1,5, batarg("",oid),arg("n",lng),batarg("s",oid),batarg("g",oid),varargany("arg",0))),
 command("algebra", "reuse", ALGreuse, false, "Reuse a temporary BAT if you can. Otherwise,\nallocate enough storage to accept result of an\noperation (not involving the heap)", args(1,2, batargany("",1),batargany("b",1))),
 command("algebra", "slice", ALGslice_oid, false, "Return the slice based on head oid x till y (exclusive).", args(1,4, batargany("",1),batargany("b",1),arg("x",oid),arg("y",oid))),
 command("algebra", "slice", ALGslice_int, false, "Return the slice with the BUNs at position x till y.", args(1,4, batargany("",1),batargany("b",1),arg("x",int),arg("y",int))),
 command("algebra", "slice", ALGslice_lng, false, "Return the slice with the BUNs at position x till y.", args(1,4, batargany("",1),batargany("b",1),arg("x",lng),arg("y",lng))),
 command("algebra", "subslice", ALGsubslice_lng, false, "Return the oids of the slice with the BUNs at position x till y.", args(1,4, batarg("",oid),batargany("b",1),arg("x",lng),arg("y",lng))),
 command("aggr", "count", ALGcount_bat, false, "Return the current size (in number of elements) in a BAT.", args(1,2, arg("",lng),batargany("b",0))),
 command("aggr", "count", ALGcount_nil, false, "Return the number of elements currently in a BAT ignores\nBUNs with nil-tail iff ignore_nils==TRUE.", args(1,3, arg("",lng),batargany("b",0),arg("ignore_nils",bit))),
 command("aggr", "count_no_nil", ALGcount_no_nil, false, "Return the number of elements currently\nin a BAT ignoring BUNs with nil-tail", args(1,2, arg("",lng),batargany("b",2))),
 command("aggr", "count", ALGcountCND_bat, false, "Return the current size (in number of elements) in a BAT.", args(1,3, arg("",lng),batargany("b",0),batarg("cnd",oid))),
 command("aggr", "count", ALGcountCND_nil, false, "Return the number of elements currently in a BAT ignores\nBUNs with nil-tail iff ignore_nils==TRUE.", args(1,4, arg("",lng),batargany("b",0),batarg("cnd",oid),arg("ignore_nils",bit))),
 command("aggr", "count_no_nil", ALGcountCND_no_nil, false, "Return the number of elements currently\nin a BAT ignoring BUNs with nil-tail", args(1,3, arg("",lng),batargany("b",2),batarg("cnd",oid))),
 command("aggr", "cardinality", ALGcard, false, "Return the cardinality of the BAT tail values.", args(1,2, arg("",lng),batargany("b",2))),
 command("aggr", "min", ALGminany, false, "Return the lowest tail value or nil.", args(1,2, argany("",2),batargany("b",2))),
 command("aggr", "min", ALGminany_skipnil, false, "Return the lowest tail value or nil.", args(1,3, argany("",2),batargany("b",2),arg("skipnil",bit))),
 command("aggr", "max", ALGmaxany, false, "Return the highest tail value or nil.", args(1,2, argany("",2),batargany("b",2))),
 command("aggr", "max", ALGmaxany_skipnil, false, "Return the highest tail value or nil.", args(1,3, argany("",2),batargany("b",2),arg("skipnil",bit))),
 command("aggr", "stdev", ALGstdev, false, "Gives the standard deviation of all tail values", args(1,2, arg("",dbl),batargany("b",2))),
 command("aggr", "stdevp", ALGstdevp, false, "Gives the standard deviation of all tail values", args(1,2, arg("",dbl),batargany("b",2))),
 command("aggr", "variance", ALGvariance, false, "Gives the variance of all tail values", args(1,2, arg("",dbl),batargany("b",2))),
 command("aggr", "variancep", ALGvariancep, false, "Gives the variance of all tail values", args(1,2, arg("",dbl),batargany("b",2))),
 command("aggr", "covariance", ALGcovariance, false, "Gives the covariance of all tail values", args(1,3, arg("",dbl),batargany("b1",2),batargany("b2",2))),
 command("aggr", "covariancep", ALGcovariancep, false, "Gives the covariance of all tail values", args(1,3, arg("",dbl),batargany("b1",2),batargany("b2",2))),
 command("aggr", "corr", ALGcorr, false, "Gives the correlation of all tail values", args(1,3, arg("",dbl),batargany("b1",2),batargany("b2",2))),
 // sql
 command("aggr", "exist", ALGexist, false, "", args(1,3, arg("",bit),batargany("b",2),argany("h",1))),
 { .imp=NULL }
};
#include "mal_import.h"
#ifdef _MSC_VER
#undef read
#pragma section(".CRT$XCU",read)
#endif
LIB_STARTUP_FUNC(init_algebra_mal)
{ mal_module("algebra", NULL, algebra_init_funcs); }<|MERGE_RESOLUTION|>--- conflicted
+++ resolved
@@ -833,13 +833,8 @@
 }
 
 static str
-<<<<<<< HEAD
 ALGmark2join(Client ctx, bat *r1, bat *r3, const bat *lid, const bat *rid,
-			 const bat *slid, const bat *srid, const lng *estimate)
-=======
-ALGmark2join(bat *r1, bat *r3, const bat *lid, const bat *rid,
 			 const bat *slid, const bat *srid, const bit *nil_matches, const lng *estimate)
->>>>>>> 0292dd3f
 {
 	(void) ctx;
 	return do_join(r1, NULL, r3, lid, rid, NULL, slid, srid, 0, NULL, NULL,
@@ -849,13 +844,8 @@
 }
 
 static str
-<<<<<<< HEAD
 ALGmark3join(Client ctx, bat *r1, bat *r2, bat *r3, const bat *lid, const bat *rid,
-			 const bat *slid, const bat *srid, const lng *estimate)
-=======
-ALGmark3join(bat *r1, bat *r2, bat *r3, const bat *lid, const bat *rid,
 			 const bat *slid, const bat *srid, const bit *nil_matches, const lng *estimate)
->>>>>>> 0292dd3f
 {
 	(void) ctx;
 	return do_join(r1, r2, r3, lid, rid, NULL, slid, srid, 0, NULL, NULL,
@@ -1578,14 +1568,14 @@
  */
 
 static str
-doALGfetch(allocator *alloc, ptr ret, BAT *b, BUN pos)
+doALGfetch(allocator *ma, ptr ret, BAT *b, BUN pos)
 {
 	assert(pos <= BUN_MAX);
 	BATiter bi = bat_iterator(b);
 	if (ATOMextern(b->ttype)) {
 		ptr _src = BUNtail(bi, pos);
 		size_t _len = ATOMlen(b->ttype, _src);
-		ptr _dst = ma_alloc(alloc, _len);
+		ptr _dst = ma_alloc(ma, _len);
 		if (_dst == NULL) {
 			bat_iterator_end(&bi);
 			throw(MAL, "doAlgFetch", SQLSTATE(HY013) MAL_MALLOC_FAIL);
@@ -1619,7 +1609,7 @@
 }
 
 static str
-ALGfetch(allocator *alloc, ptr ret, const bat *bid, const lng *pos)
+ALGfetch(allocator *ma, ptr ret, const bat *bid, const lng *pos)
 {
 	BAT *b;
 	str msg;
@@ -1643,7 +1633,7 @@
 		throw(MAL, "algebra.fetch",
 			  ILLEGAL_ARGUMENT ": row index to fetch is out of range\n");
 	}
-	msg = doALGfetch(alloc, ret, b, (BUN) *pos);
+	msg = doALGfetch(ma, ret, b, (BUN) *pos);
 	BBPunfix(b->batCacheid);
 	return msg;
 }
