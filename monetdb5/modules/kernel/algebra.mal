# This Source Code Form is subject to the terms of the Mozilla Public
# License, v. 2.0.  If a copy of the MPL was not distributed with this
# file, You can obtain one at http://mozilla.org/MPL/2.0/.
#
# Copyright 2008-2015 MonetDB B.V.

# 
module algebra;

# TO BE REMOVED OR CHANGED FOR HEADLESS

command groupby(gids:bat[:oid,:oid], cnts:bat[:oid,:wrd]) :bat[:oid,:oid]
address ALGgroupby
comment "Produces a new BAT with groups identified by the head column. The result contains tail times the head value, ie the tail contains the result group sizes.";

command leftjoin( left:bat[:oid,:any_2], right:bat[:any_2,:any_3]) :bat[:oid,:any_3]
address ALGleftjoin;
command leftjoin( left:bat[:oid,:any_2], right:bat[:any_2,:any_3], estimate:lng) :bat[:oid,:any_3]
address ALGleftjoinestimate;

#END OF HEADLESS PLANS

command find(b:bat[:oid,:any_1], t:any_1):oid
address ALGfind
comment "Returns the index position of a value.  If no such BUN exists return OID-nil." ;

command fetch(b:bat[:oid,:any_1], x:oid) :any_1
address ALGfetchoid
comment "Returns the value of the BUN at x-th position with 0 <= x < b.count";

command leftfetchjoin ( left:bat[:oid,:oid], right:bat[:oid,:any_3] ) :bat[:oid,:any_3]
address ALGleftfetchjoin
comment "Hook directly into the left fetch join implementation.";

# BAT copying
command copy( b:bat[:oid,:any_1]) :bat[:oid,:any_1]
address ALGcopy
comment "Returns physical copy of a BAT.";

command exist(b:bat[:oid,:any_1], val:any_1):bit
address ALGexist
comment "Returns whether 'val' occurs in b.";

# The range selections are targeted at the tail of the BAT.
command subselect(b:bat[:oid,:any_1], low:any_1, high:any_1, li:bit, hi:bit, anti:bit) :bat[:oid,:oid]
address ALGsubselect1
comment "Select all head values for which the tail value is in range.
	Input is a dense-headed BAT, output is a dense-headed BAT with in
	the tail the head value of the input BAT for which the tail value
	is between the values low and high (inclusive if li respectively
	hi is set).  The output BAT is sorted on the tail value.  If low
	or high is nil, the boundary is not considered (effectively - and
	+ infinity).  If anti is set, the result is the complement.  Nil
	values in the tail are never matched, unless low=nil, high=nil,
	li=1, hi=1, anti=0.  All non-nil values are returned if low=nil,
	high=nil, and li, hi are not both 1, or anti=1.
	Note that the output is suitable as second input for the other
	version of this function.";

command subselect(b:bat[:oid,:any_1], s:bat[:oid,:oid], low:any_1, high:any_1, li:bit, hi:bit, anti:bit) :bat[:oid,:oid]
address ALGsubselect2
comment "Select all head values of the first input BAT for which the tail value
	is in range and for which the head value occurs in the tail of the
	second input BAT.
	The first input is a dense-headed BAT, the second input is a
	dense-headed BAT with sorted tail, output is a dense-headed BAT
	with in the tail the head value of the input BAT for which the
	tail value is between the values low and high (inclusive if li
	respectively hi is set).  The output BAT is sorted on the tail
	value.  If low or high is nil, the boundary is not considered
	(effectively - and + infinity).  If anti is set, the result is the
	complement.  Nil values in the tail are never matched, unless
	low=nil, high=nil, li=1, hi=1, anti=0.  All non-nil values are
	returned if low=nil, high=nil, and li, hi are not both 1, or anti=1.
	Note that the output is suitable as second input for this
	function.";

command thetasubselect(b:bat[:oid,:any_1], val:any_1, op:str) :bat[:oid,:oid]
address ALGthetasubselect1
comment "Select all head values for which the tail value obeys the relation
	value OP VAL.
	Input is a dense-headed BAT, output is a dense-headed BAT with in
	the tail the head value of the input BAT for which the
	relationship holds.  The output BAT is sorted on the tail value.";

command thetasubselect(b:bat[:oid,:any_1], s:bat[:oid,:oid], val:any_1, op:str) :bat[:oid,:oid]
address ALGthetasubselect2
comment "Select all head values of the first input BAT for which the tail value
	obeys the relation value OP VAL and for which the head value occurs in
	the tail of the second input BAT.
	Input is a dense-headed BAT, output is a dense-headed BAT with in
	the tail the head value of the input BAT for which the
	relationship holds.  The output BAT is sorted on the tail value.";

<<<<<<< HEAD
command select(b:bat[:oid,:any_2], low:any_2, high:any_2):bat[:oid,:any_2]
address ALGselect
comment "Select all BUNs that have tail values: {v| low <= v <= high}.
	NIL boundary values have a special meaning.
		+ low  == nil means: no lower bound
		+ high == nil means: no upper bound.
		NOTE 1: you should cast the nil to the appropriate type,
				e.g. int(nil) in order to circumvent type clashes.
		NOTE 2: as the 'nil' element has no clear place in the
				ordered domain of values, tuples with 'nil' values
				are NEVER returned by the range select.";

command select(b:bat[:oid,:any_2], low:any_2, high:any_2, li:bit, hi:bit) :bat[:oid,:any_2]
address ALGselectInclusive
comment "Select all BUNs that have tail values: {v| low <{=} v <{=} high}.
	Boundary inclusion is indicated separately.
	NIL boundary values have a special meaning.
	+ low  == nil means: no lower bound
	+ high == nil means: no upper bound.";

command select(b:bat[:oid,:any_2],value:any_2) :bat[:oid,:any_2]
address ALGselect1
comment "Select all BUNs of a BAT with a certain
	tail value. Selection on NIL is also
	possible (it should be properly casted,
	e.g.:int(nil)).";
=======
>>>>>>> 54d1a732

command selectNotNil(b:bat[:oid,:any_2]):bat[:oid,:any_2]
address ALGselectNotNil
comment "Select all not-nil values";

# Pattern matching
command like(b:bat[:oid,:str], substr:str) :bat[:oid,:oid]
address ALGlike
comment "Selects all elements that have 'substr' as in the tail.";

command subsort(b:bat[:oid,:any_1], reverse:bit, stable:bit) :bat[:oid,:any_1]
address ALGsubsort11
comment "Returns a copy of the BAT sorted on tail values.
         The input and output are (must be) dense headed.
         The order is descending if the reverse bit is set.
		 This is a stable sort if the stable bit is set.";
command subsort(b:bat[:oid,:any_1], reverse:bit, stable:bit) (:bat[:oid,:any_1], :bat[:oid,:oid])
address ALGsubsort12
comment "Returns a copy of the BAT sorted on tail values and a BAT that
         specifies how the input was reordered.
         The input and output are (must be) dense headed.
         The order is descending if the reverse bit is set.
		 This is a stable sort if the stable bit is set.";
command subsort(b:bat[:oid,:any_1], reverse:bit, stable:bit) (:bat[:oid,:any_1], :bat[:oid,:oid], :bat[:oid,:oid])
address ALGsubsort13
comment "Returns a copy of the BAT sorted on tail values, a BAT that specifies
         how the input was reordered, and a BAT with group information.
         The input and output are (must be) dense headed.
         The order is descending if the reverse bit is set.
		 This is a stable sort if the stable bit is set.";
command subsort(b:bat[:oid,:any_1], o:bat[:oid,:oid], reverse:bit, stable:bit) :bat[:oid,:any_1]
address ALGsubsort21
comment "Returns a copy of the BAT sorted on tail values.
         The input and output are (must be) dense headed.
         The order is descending if the reverse bit is set.
		 This is a stable sort if the stable bit is set.";
command subsort(b:bat[:oid,:any_1], o:bat[:oid,:oid], reverse:bit, stable:bit) (:bat[:oid,:any_1], :bat[:oid,:oid])
address ALGsubsort22
comment "Returns a copy of the BAT sorted on tail values and a BAT that
         specifies how the input was reordered.
         The input and output are (must be) dense headed.
         The order is descending if the reverse bit is set.
		 This is a stable sort if the stable bit is set.";
command subsort(b:bat[:oid,:any_1], o:bat[:oid,:oid], reverse:bit, stable:bit) (:bat[:oid,:any_1], :bat[:oid,:oid], :bat[:oid,:oid])
address ALGsubsort23
comment "Returns a copy of the BAT sorted on tail values, a BAT that specifies
         how the input was reordered, and a BAT with group information.
         The input and output are (must be) dense headed.
         The order is descending if the reverse bit is set.
		 This is a stable sort if the stable bit is set.";
command subsort(b:bat[:oid,:any_1], o:bat[:oid,:oid], g:bat[:oid,:oid], reverse:bit, stable:bit) :bat[:oid,:any_1]
address ALGsubsort31
comment "Returns a copy of the BAT sorted on tail values.
         The input and output are (must be) dense headed.
         The order is descending if the reverse bit is set.
		 This is a stable sort if the stable bit is set.";
command subsort(b:bat[:oid,:any_1], o:bat[:oid,:oid], g:bat[:oid,:oid], reverse:bit, stable:bit) (:bat[:oid,:any_1], :bat[:oid,:oid])
address ALGsubsort32
comment "Returns a copy of the BAT sorted on tail values and a BAT that
         specifies how the input was reordered.
         The input and output are (must be) dense headed.
         The order is descending if the reverse bit is set.
		 This is a stable sort if the stable bit is set.";
command subsort(b:bat[:oid,:any_1], o:bat[:oid,:oid], g:bat[:oid,:oid], reverse:bit, stable:bit) (:bat[:oid,:any_1], :bat[:oid,:oid], :bat[:oid,:oid])
address ALGsubsort33
comment "Returns a copy of the BAT sorted on tail values, a BAT that specifies
         how the input was reordered, and a BAT with group information.
         The input and output are (must be) dense headed.
         The order is descending if the reverse bit is set.
		 This is a stable sort if the stable bit is set.";

command subunique(b:bat[:oid,:any_1], s:bat[:oid,:oid]) :bat[:oid,:oid]
address ALGsubunique2
comment "Select all unique values from the tail of the first input.
	Input is a dense-headed BAT, the second input is a
	dense-headed BAT with sorted tail, output is a dense-headed
	BAT with in the tail the head value of the input BAT that was
	selected.  The output BAT is sorted on the tail value.  The
	second input BAT is a list of candidates.";
command subunique(b:bat[:oid,:any_1]) :bat[:oid,:oid]
address ALGsubunique1
comment "Select all unique values from the tail of the input.
	Input is a dense-headed BAT, output is a dense-headed BAT with
	in the tail the head value of the input BAT that was selected.
	The output BAT is sorted on the tail value.";


command tinter( left:bat[:oid,:oid], right:bat[:oid,:oid] ) :bat[:oid,:oid]
address ALGtinter
comment "Deprecated, see algebra.semijoin";

command tdiff( left:bat[:oid,:oid], right:bat[:oid,:oid] ) :bat[:oid,:oid]
address ALGtdiff
comment "Deprecated, see algebra.subdiff";

# @+ Join operations
# The core of every relational engine.
# The join collection provided by the GDK kernel.
command antijoin( left:bat[:oid,:any_1], right:bat[:oid,:any_1]) (l:bat[:oid,:oid],r:bat[:oid,:oid])
address ALGantijoin2
comment "Returns 2 columns with all BUNs, consisting of the head-oids
	  from 'left' and 'right' for which there are BUNs in 'left'
	  and 'right' with equal tails";

command join( left:bat[:oid,:any_1], right:bat[:oid,:any_1])
		(l:bat[:oid,:oid],r:bat[:oid,:oid])
address ALGjoin2
comment "Returns 2 columns with all BUNs, consisting of the head-oids
	  from 'left' and 'right' for which there are BUNs in 'left'
	  and 'right' with equal tails";

command crossproduct( left:bat[:oid,:any_1], right:bat[:oid,:any_2])
		(l:bat[:oid,:oid],r:bat[:oid,:oid])
address ALGcrossproduct2
comment "Returns 2 columns with all BUNs, consisting of the head-oids
	  from 'left' and 'right' for which there are BUNs in 'left'
	  and 'right' with equal tails";

command join(left:bat[:oid,:any_2], rl:bat[:oid,:any_2], rh:bat[:oid,:any_2], li:bit, hi:bit)
		(l:bat[:oid,:oid],r:bat[:oid,:oid])
address ALGrangejoin2
comment "Deprecated, see algebra.subrangejoin. Range join";

command subjoin(l:bat[:oid,:any_1],r:bat[:oid,:any_1],sl:bat[:oid,:oid],sr:bat[:oid,:oid],nil_matches:bit,estimate:lng) (:bat[:oid,:oid],:bat[:oid,:oid])
address ALGsubjoin
comment "Join";

command subleftjoin(l:bat[:oid,:any_1],r:bat[:oid,:any_1],sl:bat[:oid,:oid],sr:bat[:oid,:oid],nil_matches:bit,estimate:lng) (:bat[:oid,:oid],:bat[:oid,:oid])
address ALGsubleftjoin
comment "Left join with candidate lists";

command subouterjoin(l:bat[:oid,:any_1],r:bat[:oid,:any_1],sl:bat[:oid,:oid],sr:bat[:oid,:oid],nil_matches:bit,estimate:lng) (:bat[:oid,:oid],:bat[:oid,:oid])
address ALGsubouterjoin
comment "Left outer join with candidate lists";

command subsemijoin(l:bat[:oid,:any_1],r:bat[:oid,:any_1],sl:bat[:oid,:oid],sr:bat[:oid,:oid],nil_matches:bit,estimate:lng) (:bat[:oid,:oid],:bat[:oid,:oid])
address ALGsubsemijoin
comment "Semi join with candidate lists";

command subthetajoin(l:bat[:oid,:any_1],r:bat[:oid,:any_1],sl:bat[:oid,:oid],sr:bat[:oid,:oid],op:int,nil_matches:bit,estimate:lng) (:bat[:oid,:oid],:bat[:oid,:oid])
address ALGsubthetajoin
comment "Theta join with candidate lists";

function subantijoin(l:bat[:oid,:any_1],r:bat[:oid,:any_1],sl:bat[:oid,:oid],sr:bat[:oid,:oid],nil_matches:bit,estimate:lng) (:bat[:oid,:oid],:bat[:oid,:oid]);
	 # JOIN_NE == -3
	(r1,r2) := subthetajoin(l,r,sl,sr,-3:int,nil_matches,estimate);
	return (r1,r2);
end subantijoin;

command subbandjoin(l:bat[:oid,:any_1],r:bat[:oid,:any_1],sl:bat[:oid,:oid],sr:bat[:oid,:oid],c1:any_1,c2:any_1,li:bit,hi:bit,estimate:lng) (:bat[:oid,:oid],:bat[:oid,:oid])
address ALGsubbandjoin
comment "Band join: values in l and r match if r - c1 <[=] l <[=] r + c2";

command subrangejoin(l:bat[:oid,:any_1],r1:bat[:oid,:any_1],r2:bat[:oid,:any_1],sl:bat[:oid,:oid],sr:bat[:oid,:oid],li:bit,hi:bit,estimate:lng) (:bat[:oid,:oid],:bat[:oid,:oid])
address ALGsubrangejoin
comment "Range join: values in l and r1/r2 match if r1 <[=] l <[=] r2";

command subdiff(l:bat[:oid,:any_1],r:bat[:oid,:any_1],sl:bat[:oid,:oid],sr:bat[:oid,:oid],nil_matches:bit,estimate:lng) :bat[:oid,:oid]
address ALGsubdiff
comment "Difference of l and r with candidate lists";

command subinter(l:bat[:oid,:any_1],r:bat[:oid,:any_1],sl:bat[:oid,:oid],sr:bat[:oid,:oid],nil_matches:bit,estimate:lng) :bat[:oid,:oid]
address ALGsubinter
comment "Intersection of l and r with candidate lists (i.e. half of semi-join)";

# @+ Projection operations
pattern project(b:bat[:oid,:any_1],v:any_3) :bat[:oid,:any_3]
address ALGprojecttail
comment "Fill the tail with a constant";

pattern firstn(b:bat[:oid,:any], n:wrd, asc:bit, distinct:bit) :bat[:oid,:oid]
address ALGfirstn
comment "Calculate first N values of B";
pattern firstn(b:bat[:oid,:any], s:bat[:oid,:oid], n:wrd, asc:bit, distinct:bit) :bat[:oid,:oid]
address ALGfirstn
comment "Calculate first N values of B with candidate list S";
pattern firstn(b:bat[:oid,:any], s:bat[:oid,:oid], g:bat[:oid,:oid], n:wrd, asc:bit, distinct:bit) :bat[:oid,:oid]
address ALGfirstn
comment "Calculate first N values of B with candidate list S";
pattern firstn(b:bat[:oid,:any], n:wrd, asc:bit, distinct:bit) (:bat[:oid,:oid],:bat[:oid,:oid])
address ALGfirstn
comment "Calculate first N values of B";
pattern firstn(b:bat[:oid,:any], s:bat[:oid,:oid], n:wrd, asc:bit, distinct:bit) (:bat[:oid,:oid],:bat[:oid,:oid])
address ALGfirstn
comment "Calculate first N values of B with candidate list S";
pattern firstn(b:bat[:oid,:any], s:bat[:oid,:oid], g:bat[:oid,:oid], n:wrd, asc:bit, distinct:bit) (:bat[:oid,:oid],:bat[:oid,:oid])
address ALGfirstn
comment "Calculate first N values of B with candidate list S";

command reuse(b:bat[:oid,:any_1]):bat[:oid,:any_1]
address ALGreuse
comment "Reuse a temporary BAT if you can. Otherwise,
	allocate enough storage to accept result of an
 	operation (not involving the heap)";

# The second group uses the head to perform the range selection
command slice(b:bat[:oid,:any_1], x:oid, y:oid) :bat[:oid,:any_1]
address ALGslice_oid
comment "Return the slice based on head oid x till y (exclusive).";

command slice(b:bat[:oid,:any_1], x:lng, y:lng) :bat[:oid,:any_1]
address ALGslice
comment "Return the slice with the BUNs at position x till y.";

command slice(b:bat[:oid,:any_1], x:int, y:int) :bat[:oid,:any_1]
address ALGslice_int
comment "Return the slice with the BUNs at position x till y.";

command slice(b:bat[:oid,:any_1], x:wrd, y:wrd) :bat[:oid,:any_1]
address ALGslice_wrd
comment "Return the slice with the BUNs at position x till y.";

command subslice(b:bat[:oid,:any_1], x:wrd, y:wrd) :bat[:oid,:oid]
address ALGsubslice_wrd
comment "Return the oids of the slice with the BUNs at position x till y.";

# @+ Common BAT Aggregates
# These operations examine a BAT, and compute some simple aggregate result
# over it.
#  BAT size
module aggr;

command count( b:bat[:oid,:any] ) :wrd
address ALGcount_bat
comment "Return the current size (in number of elements) in a BAT.";
command count ( b:bat[:oid,:any], ignore_nils:bit ) :wrd
address ALGcount_nil
comment "Return the number of elements currently in a BAT ignores
		BUNs with nil-tail iff ignore_nils==TRUE.";
command count_no_nil ( b:bat[:oid,:any_2]) :wrd
address ALGcount_no_nil
comment "Return the number of elements currently
	in a BAT ignoring BUNs with nil-tail";

#  Default Min and Max
# Implementations a generic Min and Max routines get declared first. The
# @emph{min()} and @emph{max()} routines below catch any tail-type.
# The type-specific routines defined later are faster, and will
# override these any implementations.
command cardinality( b:bat[:oid,:any_2] ) :lng
address ALGcard
comment "Return the cardinality of the BAT tail values.";
# Implementations a generic Min and Max routines get declared first. The
# @emph{ min()} and @emph{ max()} routines below catch any tail-type.
# The type-specific routines defined later are faster, and will
# override these any implementations.

#SQL uses variable head types
command min(b:bat[:oid,:any_2]):any_2
address ALGminany
comment "Return the lowest tail value or nil.";

command max(b:bat[:oid,:any_2]):any_2
address ALGmaxany
comment "Return the highest tail value or nil.";

pattern avg (b:bat[:oid,:any_2] ) :dbl
address CMDcalcavg
comment "Gives the avg of all tail values";

# Standard deviation
# The standard deviation of a set is the square root of its variance.
# The variance is the sum of squares of the deviation of each value in the set
# from the mean (average) value, divided by the population of the set.
command stdev(b:bat[:oid,:any_2]) :dbl
address ALGstdev
comment "Gives the standard deviation of all tail values";
command stdevp(b:bat[:oid,:any_2]) :dbl
address ALGstdevp
comment "Gives the standard deviation of all tail values";
command variance(b:bat[:oid,:any_2]) :dbl
address ALGvariance
comment "Gives the variance of all tail values";
command variancep(b:bat[:oid,:any_2]) :dbl
address ALGvariancep
comment "Gives the variance of all tail values";

include arrays;<|MERGE_RESOLUTION|>--- conflicted
+++ resolved
@@ -92,36 +92,6 @@
 	the tail the head value of the input BAT for which the
 	relationship holds.  The output BAT is sorted on the tail value.";
 
-<<<<<<< HEAD
-command select(b:bat[:oid,:any_2], low:any_2, high:any_2):bat[:oid,:any_2]
-address ALGselect
-comment "Select all BUNs that have tail values: {v| low <= v <= high}.
-	NIL boundary values have a special meaning.
-		+ low  == nil means: no lower bound
-		+ high == nil means: no upper bound.
-		NOTE 1: you should cast the nil to the appropriate type,
-				e.g. int(nil) in order to circumvent type clashes.
-		NOTE 2: as the 'nil' element has no clear place in the
-				ordered domain of values, tuples with 'nil' values
-				are NEVER returned by the range select.";
-
-command select(b:bat[:oid,:any_2], low:any_2, high:any_2, li:bit, hi:bit) :bat[:oid,:any_2]
-address ALGselectInclusive
-comment "Select all BUNs that have tail values: {v| low <{=} v <{=} high}.
-	Boundary inclusion is indicated separately.
-	NIL boundary values have a special meaning.
-	+ low  == nil means: no lower bound
-	+ high == nil means: no upper bound.";
-
-command select(b:bat[:oid,:any_2],value:any_2) :bat[:oid,:any_2]
-address ALGselect1
-comment "Select all BUNs of a BAT with a certain
-	tail value. Selection on NIL is also
-	possible (it should be properly casted,
-	e.g.:int(nil)).";
-=======
->>>>>>> 54d1a732
-
 command selectNotNil(b:bat[:oid,:any_2]):bat[:oid,:any_2]
 address ALGselectNotNil
 comment "Select all not-nil values";
