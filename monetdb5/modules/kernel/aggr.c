/*
 * SPDX-License-Identifier: MPL-2.0
 *
 * This Source Code Form is subject to the terms of the Mozilla Public
 * License, v. 2.0.  If a copy of the MPL was not distributed with this
 * file, You can obtain one at http://mozilla.org/MPL/2.0/.
 *
 * Copyright 2024, 2025 MonetDB Foundation;
 * Copyright August 2008 - 2023 MonetDB B.V.;
 * Copyright 1997 - July 2008 CWI.
 */

#include "monetdb_config.h"
#include "mal.h"
#include "mal_exception.h"
#include "aggr.h"

/*
 * grouped aggregates
 */
static str
AGGRgrouped_bat_or_val(bat *retval1, bat *retval2, const bat *bid,
					   const bat *gid, const bat *eid, const bat *sid,
					   bool skip_nils, int scale, int tp,
					   BAT *(*grpfunc1)(BAT *, BAT *, BAT *, BAT *, int, bool),
					   gdk_return (*grpfunc2)(BAT **, BAT **, BAT *, BAT *,
											  BAT *, BAT *, int, bool, int),
					   BAT *(*quantilefunc)(BAT *, BAT *, BAT *, BAT *, int,
											double, bool),
					   const bat *quantile, const double *quantile_val,
					   const char *malfunc)
{
	BAT *b, *g = NULL, *e = NULL, *s = NULL, *bn = NULL, *cnts = NULL, *q = NULL;
	double qvalue;

	/* exactly one of grpfunc1, grpfunc2 and quantilefunc is non-NULL */
	assert((grpfunc1 != NULL) + (grpfunc2 != NULL) + (quantilefunc != NULL) == 1);

	/* if retval2 is non-NULL, we must have grpfunc2 */
	assert(retval2 == NULL || grpfunc2 != NULL);
	/* only quantiles need a quantile BAT */
	assert((quantilefunc == NULL) == (quantile == NULL && quantile_val == NULL));

	b = BATdescriptor(*bid);
	if (b == NULL ||
		(gid && !is_bat_nil(*gid) && (g = BATdescriptor(*gid)) == NULL) ||
		(eid && !is_bat_nil(*eid) && (e = BATdescriptor(*eid)) == NULL) ||
		(sid && !is_bat_nil(*sid) && (s = BATdescriptor(*sid)) == NULL) ||
		(quantile && !is_bat_nil(*quantile) &&
		 (q = BATdescriptor(*quantile)) == NULL)) {
		BBPreclaim(b);
		BBPreclaim(g);
		BBPreclaim(e);
		BBPreclaim(s);
		BBPreclaim(q);
		throw(MAL, malfunc, SQLSTATE(HY002) RUNTIME_OBJECT_MISSING);
	}
	if (tp == TYPE_any &&
		(grpfunc1 == BATgroupmedian ||
		 grpfunc1 == BATgroupmedian_avg ||
		 quantilefunc == BATgroupquantile ||
		 quantilefunc == BATgroupquantile_avg))
		tp = b->ttype;

	if (grpfunc1) {
		bn = (*grpfunc1) (b, g, e, s, tp, skip_nils);
	} else if (quantilefunc) {
		if (!quantile_val) {
			assert(BATcount(q) > 0 || BATcount(b) == 0);
			assert(q->ttype == TYPE_dbl);
			if (BATcount(q) == 0) {
				qvalue = 0.5;
			} else {
				MT_lock_set(&q->theaplock);
				qvalue = ((const dbl *) Tloc(q, 0))[0];
				MT_lock_unset(&q->theaplock);
				if (qvalue < 0 || qvalue > 1) {
					BBPunfix(b->batCacheid);
					BBPreclaim(g);
					BBPreclaim(e);
					BBPreclaim(s);
					BBPunfix(q->batCacheid);
					throw(MAL, malfunc,
						  "quantile value of %f is not in range [0,1]", qvalue);
				}
			}
			BBPunfix(q->batCacheid);
		} else {
			qvalue = *(quantile_val);
		}
		bn = (*quantilefunc) (b, g, e, s, tp, qvalue, skip_nils);
	} else if ((*grpfunc2) (&bn, retval2 ? &cnts : NULL, b, g, e, s, tp,
							skip_nils, scale) != GDK_SUCCEED) {
		bn = NULL;
	}

	BBPunfix(b->batCacheid);
	BBPreclaim(g);
	BBPreclaim(e);
	BBPreclaim(s);
	if (bn == NULL)
		throw(MAL, malfunc, GDK_EXCEPTION);
	*retval1 = bn->batCacheid;
	BBPkeepref(bn);
	if (retval2) {
		*retval2 = cnts->batCacheid;
		BBPkeepref(cnts);
	}
	return MAL_SUCCEED;
}

static str
AGGRgrouped(bat *retval1, bat *retval2, const bat *bid, const bat *gid,
			const bat *eid, const bat *sid, bool skip_nils, int scale, int tp,
			BAT *(*grpfunc1)(BAT *, BAT *, BAT *, BAT *, int, bool),
			gdk_return (*grpfunc2)(BAT **, BAT **, BAT *, BAT *, BAT *, BAT *,
								   int, bool, int),
			BAT *(*quantilefunc)(BAT *, BAT *, BAT *, BAT *, int, double, bool),
			const bat *quantile, const char *malfunc)
{
	return AGGRgrouped_bat_or_val(retval1, retval2, bid, gid, eid, sid,
								  skip_nils, scale, tp, grpfunc1, grpfunc2,
								  quantilefunc, quantile, NULL, malfunc);
}

static str
AGGRsum3_bte(Client ctx, bat *retval, const bat *bid, const bat *gid, const bat *eid)
{
	(void) ctx;
	return AGGRgrouped(retval, NULL, bid, gid, eid, NULL, true, 0, TYPE_bte,
					   BATgroupsum, NULL, NULL, NULL, "aggr.sum");
}

static str
AGGRsum3_sht(Client ctx, bat *retval, const bat *bid, const bat *gid, const bat *eid)
{
	(void) ctx;
	return AGGRgrouped(retval, NULL, bid, gid, eid, NULL, true, 0, TYPE_sht,
					   BATgroupsum, NULL, NULL, NULL, "aggr.sum");
}

static str
AGGRsum3_int(Client ctx, bat *retval, const bat *bid, const bat *gid, const bat *eid)
{
	(void) ctx;
	return AGGRgrouped(retval, NULL, bid, gid, eid, NULL, true, 0, TYPE_int,
					   BATgroupsum, NULL, NULL, NULL, "aggr.sum");
}

str
AGGRsum3_lng(Client ctx, bat *retval, const bat *bid, const bat *gid, const bat *eid)
{
	(void) ctx;
	return AGGRgrouped(retval, NULL, bid, gid, eid, NULL, true, 0, TYPE_lng,
					   BATgroupsum, NULL, NULL, NULL, "aggr.sum");
}

#ifdef HAVE_HGE
str
AGGRsum3_hge(Client ctx, bat *retval, const bat *bid, const bat *gid, const bat *eid)
{
	(void) ctx;
	return AGGRgrouped(retval, NULL, bid, gid, eid, NULL, true, 0, TYPE_hge,
					   BATgroupsum, NULL, NULL, NULL, "aggr.sum");
}
#endif

static str
AGGRsum3_flt(Client ctx, bat *retval, const bat *bid, const bat *gid, const bat *eid)
{
	(void) ctx;
	return AGGRgrouped(retval, NULL, bid, gid, eid, NULL, true, 0, TYPE_flt,
					   BATgroupsum, NULL, NULL, NULL, "aggr.sum");
}

static str
AGGRsum3_dbl(Client ctx, bat *retval, const bat *bid, const bat *gid, const bat *eid)
{
	(void) ctx;
	return AGGRgrouped(retval, NULL, bid, gid, eid, NULL, true, 0, TYPE_dbl,
					   BATgroupsum, NULL, NULL, NULL, "aggr.sum");
}

static str
AGGRprod3_bte(Client ctx, bat *retval, const bat *bid, const bat *gid, const bat *eid)
{
	(void) ctx;
	return AGGRgrouped(retval, NULL, bid, gid, eid, NULL, true, 0, TYPE_bte,
					   BATgroupprod, NULL, NULL, NULL, "aggr.prod");
}

static str
AGGRprod3_sht(Client ctx, bat *retval, const bat *bid, const bat *gid, const bat *eid)
{
	(void) ctx;
	return AGGRgrouped(retval, NULL, bid, gid, eid, NULL, true, 0, TYPE_sht,
					   BATgroupprod, NULL, NULL, NULL, "aggr.prod");
}

static str
AGGRprod3_int(Client ctx, bat *retval, const bat *bid, const bat *gid, const bat *eid)
{
	(void) ctx;
	return AGGRgrouped(retval, NULL, bid, gid, eid, NULL, true, 0, TYPE_int,
					   BATgroupprod, NULL, NULL, NULL, "aggr.prod");
}

static str
AGGRprod3_lng(Client ctx, bat *retval, const bat *bid, const bat *gid, const bat *eid)
{
	(void) ctx;
	return AGGRgrouped(retval, NULL, bid, gid, eid, NULL, true, 0, TYPE_lng,
					   BATgroupprod, NULL, NULL, NULL, "aggr.prod");
}

#ifdef HAVE_HGE
static str
AGGRprod3_hge(Client ctx, bat *retval, const bat *bid, const bat *gid, const bat *eid)
{
	(void) ctx;
	return AGGRgrouped(retval, NULL, bid, gid, eid, NULL, true, 0, TYPE_hge,
					   BATgroupprod, NULL, NULL, NULL, "aggr.prod");
}
#endif

static str
AGGRprod3_flt(Client ctx, bat *retval, const bat *bid, const bat *gid, const bat *eid)
{
	(void) ctx;
	return AGGRgrouped(retval, NULL, bid, gid, eid, NULL, true, 0, TYPE_flt,
					   BATgroupprod, NULL, NULL, NULL, "aggr.prod");
}

static str
AGGRprod3_dbl(Client ctx, bat *retval, const bat *bid, const bat *gid, const bat *eid)
{
	(void) ctx;
	return AGGRgrouped(retval, NULL, bid, gid, eid, NULL, true, 0, TYPE_dbl,
					   BATgroupprod, NULL, NULL, NULL, "aggr.prod");
}

static str
AGGRavg13_dbl(Client ctx, bat *retval, const bat *bid, const bat *gid, const bat *eid)
{
	(void) ctx;
	return AGGRgrouped(retval, NULL, bid, gid, eid, NULL, true, 0, TYPE_dbl,
					   NULL, BATgroupavg, NULL, NULL, "aggr.avg");
}

static str
AGGRavg23_dbl(Client ctx, bat *retval1, bat *retval2, const bat *bid, const bat *gid,
			  const bat *eid)
{
	(void) ctx;
	return AGGRgrouped(retval1, retval2, bid, gid, eid, NULL, true, 0, TYPE_dbl,
					   NULL, BATgroupavg, NULL, NULL, "aggr.avg");
}

static str
AGGRavg14_dbl(Client ctx, bat *retval, const bat *bid, const bat *gid, const bat *eid,
			  int *scale)
{
	(void) ctx;
	return AGGRgrouped(retval, NULL, bid, gid, eid, NULL, true, *scale,
					   TYPE_dbl, NULL, BATgroupavg, NULL, NULL, "aggr.avg");
}

static str
AGGRavg24_dbl(Client ctx, bat *retval1, bat *retval2, const bat *bid, const bat *gid,
			  const bat *eid, int *scale)
{
	(void) ctx;
	return AGGRgrouped(retval1, retval2, bid, gid, eid, NULL, true, *scale,
					   TYPE_dbl, NULL, BATgroupavg, NULL, NULL, "aggr.avg");
}

static str
AGGRstdev3_dbl(Client ctx, bat *retval, const bat *bid, const bat *gid, const bat *eid)
{
	(void) ctx;
	return AGGRgrouped(retval, NULL, bid, gid, eid, NULL, true, 0, TYPE_dbl,
					   BATgroupstdev_sample, NULL, NULL, NULL, "aggr.stdev");
}

static str
AGGRstdevp3_dbl(Client ctx, bat *retval, const bat *bid, const bat *gid, const bat *eid)
{
	(void) ctx;
	return AGGRgrouped(retval, NULL, bid, gid, eid, NULL, true, 0, TYPE_dbl,
					   BATgroupstdev_population, NULL, NULL, NULL,
					   "aggr.stdevp");
}

static str
AGGRvariance3_dbl(Client ctx, bat *retval, const bat *bid, const bat *gid, const bat *eid)
{
	(void) ctx;
	return AGGRgrouped(retval, NULL, bid, gid, eid, NULL, true, 0, TYPE_dbl,
					   BATgroupvariance_sample, NULL, NULL, NULL,
					   "aggr.variance");
}

static str
AGGRvariancep3_dbl(Client ctx, bat *retval, const bat *bid, const bat *gid, const bat *eid)
{
	(void) ctx;
	return AGGRgrouped(retval, NULL, bid, gid, eid, NULL, true, 0, TYPE_dbl,
					   BATgroupvariance_population, NULL, NULL, NULL,
					   "aggr.variancep");
}

static str
AGGRcount3(Client ctx, bat *retval, const bat *bid, const bat *gid, const bat *eid,
		   const bit *ignorenils)
{
	(void) ctx;
	return AGGRgrouped(retval, NULL, bid, gid, eid, NULL, *ignorenils, 0,
					   TYPE_lng, BATgroupcount, NULL, NULL, NULL, "aggr.count");
}

static str
AGGRcount3nonils(Client ctx, bat *retval, const bat *bid, const bat *gid, const bat *eid)
{
	(void) ctx;
	return AGGRgrouped(retval, NULL, bid, gid, eid, NULL, true, 0, TYPE_lng,
					   BATgroupcount, NULL, NULL, NULL, "aggr.count");
}

static str
AGGRcount3nils(Client ctx, bat *retval, const bat *bid, const bat *gid, const bat *eid)
{
	(void) ctx;
	return AGGRgrouped(retval, NULL, bid, gid, eid, NULL, false, 0, TYPE_lng,
					   BATgroupcount, NULL, NULL, NULL, "aggr.count");
}

#include "algebra.h"			/* for ALGprojection */
static str
AGGRmin3(Client ctx, bat *retval, const bat *bid, const bat *gid, const bat *eid)
{
	bat tmpid;
	str err;

	err = AGGRgrouped(&tmpid, NULL, bid, gid, eid, NULL, false, 0, TYPE_oid,
					  BATgroupmin, NULL, NULL, NULL, "aggr.min");
	if (err == MAL_SUCCEED) {
		err = ALGprojection(ctx, retval, &tmpid, bid);
		BBPrelease(tmpid);
	}
	return err;
}

static str
AGGRmax3(Client ctx, bat *retval, const bat *bid, const bat *gid, const bat *eid)
{
	bat tmpid;
	str err;

	err = AGGRgrouped(&tmpid, NULL, bid, gid, eid, NULL, false, 0, TYPE_oid,
					  BATgroupmax, NULL, NULL, NULL, "aggr.max");
	if (err == MAL_SUCCEED) {
		err = ALGprojection(ctx, retval, &tmpid, bid);
		BBPrelease(tmpid);
	}
	return err;
}

static str
AGGRsubsum_bte(Client ctx, bat *retval, const bat *bid, const bat *gid, const bat *eid,
			   const bit *skip_nils)
{
	(void) ctx;
	return AGGRgrouped(retval, NULL, bid, gid, eid, NULL, *skip_nils,
					   0, TYPE_bte, BATgroupsum, NULL,
					   NULL, NULL, "aggr.subsum");
}

static str
AGGRsubsum_sht(Client ctx, bat *retval, const bat *bid, const bat *gid, const bat *eid,
			   const bit *skip_nils)
{
	(void) ctx;
	return AGGRgrouped(retval, NULL, bid, gid, eid, NULL, *skip_nils,
					   0, TYPE_sht, BATgroupsum, NULL,
					   NULL, NULL, "aggr.subsum");
}

static str
AGGRsubsum_int(Client ctx, bat *retval, const bat *bid, const bat *gid, const bat *eid,
			   const bit *skip_nils)
{
	(void) ctx;
	return AGGRgrouped(retval, NULL, bid, gid, eid, NULL, *skip_nils,
					   0, TYPE_int, BATgroupsum, NULL,
					   NULL, NULL, "aggr.subsum");
}

static str
AGGRsubsum_lng(Client ctx, bat *retval, const bat *bid, const bat *gid, const bat *eid,
			   const bit *skip_nils)
{
	(void) ctx;
	return AGGRgrouped(retval, NULL, bid, gid, eid, NULL, *skip_nils,
					   0, TYPE_lng, BATgroupsum, NULL,
					   NULL, NULL, "aggr.subsum");
}

#ifdef HAVE_HGE
static str
AGGRsubsum_hge(Client ctx, bat *retval, const bat *bid, const bat *gid, const bat *eid,
			   bit *skip_nils)
{
	(void) ctx;
	return AGGRgrouped(retval, NULL, bid, gid, eid, NULL, *skip_nils,
					   0, TYPE_hge, BATgroupsum, NULL,
					   NULL, NULL, "aggr.subsum");
}
#endif

static str
AGGRsubsum_flt(Client ctx, bat *retval, const bat *bid, const bat *gid, const bat *eid,
			   const bit *skip_nils)
{
	(void) ctx;
	return AGGRgrouped(retval, NULL, bid, gid, eid, NULL, *skip_nils,
					   0, TYPE_flt, BATgroupsum, NULL,
					   NULL, NULL, "aggr.subsum");
}

static str
AGGRsubsum_dbl(Client ctx, bat *retval, const bat *bid, const bat *gid, const bat *eid,
			   const bit *skip_nils)
{
	(void) ctx;
	return AGGRgrouped(retval, NULL, bid, gid, eid, NULL, *skip_nils,
					   0, TYPE_dbl, BATgroupsum, NULL,
					   NULL, NULL, "aggr.subsum");
}

static str
AGGRsubsumcand_bte(Client ctx, bat *retval, const bat *bid, const bat *gid, const bat *eid,
				   const bat *sid, const bit *skip_nils)
{
	(void) ctx;
	return AGGRgrouped(retval, NULL, bid, gid, eid, sid, *skip_nils,
					   0, TYPE_bte, BATgroupsum, NULL,
					   NULL, NULL, "aggr.subsum");
}

static str
AGGRsubsumcand_sht(Client ctx, bat *retval, const bat *bid, const bat *gid, const bat *eid,
				   const bat *sid, const bit *skip_nils)
{
	(void) ctx;
	return AGGRgrouped(retval, NULL, bid, gid, eid, sid, *skip_nils,
					   0, TYPE_sht, BATgroupsum, NULL,
					   NULL, NULL, "aggr.subsum");
}

static str
AGGRsubsumcand_int(Client ctx, bat *retval, const bat *bid, const bat *gid, const bat *eid,
				   const bat *sid, const bit *skip_nils)
{
	(void) ctx;
	return AGGRgrouped(retval, NULL, bid, gid, eid, sid, *skip_nils,
					   0, TYPE_int, BATgroupsum, NULL,
					   NULL, NULL, "aggr.subsum");
}

static str
AGGRsubsumcand_lng(Client ctx, bat *retval, const bat *bid, const bat *gid, const bat *eid,
				   const bat *sid, const bit *skip_nils)
{
	(void) ctx;
	return AGGRgrouped(retval, NULL, bid, gid, eid, sid, *skip_nils,
					   0, TYPE_lng, BATgroupsum, NULL,
					   NULL, NULL, "aggr.subsum");
}

#ifdef HAVE_HGE
static str
AGGRsubsumcand_hge(Client ctx, bat *retval, const bat *bid, const bat *gid, const bat *eid,
				   const bat *sid, const bit *skip_nils)
{
	(void) ctx;
	return AGGRgrouped(retval, NULL, bid, gid, eid, sid, *skip_nils,
					   0, TYPE_hge, BATgroupsum, NULL,
					   NULL, NULL, "aggr.subsum");
}
#endif

static str
AGGRsubsumcand_flt(Client ctx, bat *retval, const bat *bid, const bat *gid, const bat *eid,
				   const bat *sid, const bit *skip_nils)
{
	(void) ctx;
	return AGGRgrouped(retval, NULL, bid, gid, eid, sid, *skip_nils,
					   0, TYPE_flt, BATgroupsum, NULL,
					   NULL, NULL, "aggr.subsum");
}

static str
AGGRsubsumcand_dbl(Client ctx, bat *retval, const bat *bid, const bat *gid, const bat *eid,
				   const bat *sid, const bit *skip_nils)
{
	(void) ctx;
	return AGGRgrouped(retval, NULL, bid, gid, eid, sid, *skip_nils,
					   0, TYPE_dbl, BATgroupsum, NULL,
					   NULL, NULL, "aggr.subsum");
}

static str
AGGRsubprod_bte(Client ctx, bat *retval, const bat *bid, const bat *gid, const bat *eid,
				const bit *skip_nils)
{
	(void) ctx;
	return AGGRgrouped(retval, NULL, bid, gid, eid, NULL, *skip_nils,
					   0, TYPE_bte, BATgroupprod, NULL,
					   NULL, NULL, "aggr.subprod");
}

static str
AGGRsubprod_sht(Client ctx, bat *retval, const bat *bid, const bat *gid, const bat *eid,
				const bit *skip_nils)
{
	(void) ctx;
	return AGGRgrouped(retval, NULL, bid, gid, eid, NULL, *skip_nils,
					   0, TYPE_sht, BATgroupprod, NULL,
					   NULL, NULL, "aggr.subprod");
}

static str
AGGRsubprod_int(Client ctx, bat *retval, const bat *bid, const bat *gid, const bat *eid,
				const bit *skip_nils)
{
	(void) ctx;
	return AGGRgrouped(retval, NULL, bid, gid, eid, NULL, *skip_nils,
					   0, TYPE_int, BATgroupprod, NULL,
					   NULL, NULL, "aggr.subprod");
}

static str
AGGRsubprod_lng(Client ctx, bat *retval, const bat *bid, const bat *gid, const bat *eid,
				const bit *skip_nils)
{
	(void) ctx;
	return AGGRgrouped(retval, NULL, bid, gid, eid, NULL, *skip_nils,
					   0, TYPE_lng, BATgroupprod, NULL,
					   NULL, NULL, "aggr.subprod");
}

#ifdef HAVE_HGE
static str
AGGRsubprod_hge(Client ctx, bat *retval, const bat *bid, const bat *gid, const bat *eid,
				const bit *skip_nils)
{
	(void) ctx;
	return AGGRgrouped(retval, NULL, bid, gid, eid, NULL, *skip_nils,
					   0, TYPE_hge, BATgroupprod, NULL,
					   NULL, NULL, "aggr.subprod");
}
#endif

static str
AGGRsubprod_flt(Client ctx, bat *retval, const bat *bid, const bat *gid, const bat *eid,
				const bit *skip_nils)
{
	(void) ctx;
	return AGGRgrouped(retval, NULL, bid, gid, eid, NULL, *skip_nils,
					   0, TYPE_flt, BATgroupprod, NULL,
					   NULL, NULL, "aggr.subprod");
}

static str
AGGRsubprod_dbl(Client ctx, bat *retval, const bat *bid, const bat *gid, const bat *eid,
				const bit *skip_nils)
{
	(void) ctx;
	return AGGRgrouped(retval, NULL, bid, gid, eid, NULL, *skip_nils,
					   0, TYPE_dbl, BATgroupprod, NULL,
					   NULL, NULL, "aggr.subprod");
}

static str
AGGRsubprodcand_bte(Client ctx, bat *retval, const bat *bid, const bat *gid, const bat *eid,
					const bat *sid, const bit *skip_nils)
{
	(void) ctx;
	return AGGRgrouped(retval, NULL, bid, gid, eid, sid, *skip_nils,
					   0, TYPE_bte, BATgroupprod, NULL,
					   NULL, NULL, "aggr.subprod");
}

static str
AGGRsubprodcand_sht(Client ctx, bat *retval, const bat *bid, const bat *gid, const bat *eid,
					const bat *sid, const bit *skip_nils)
{
	(void) ctx;
	return AGGRgrouped(retval, NULL, bid, gid, eid, sid, *skip_nils,
					   0, TYPE_sht, BATgroupprod, NULL,
					   NULL, NULL, "aggr.subprod");
}

static str
AGGRsubprodcand_int(Client ctx, bat *retval, const bat *bid, const bat *gid, const bat *eid,
					const bat *sid, const bit *skip_nils)
{
	(void) ctx;
	return AGGRgrouped(retval, NULL, bid, gid, eid, sid, *skip_nils,
					   0, TYPE_int, BATgroupprod, NULL,
					   NULL, NULL, "aggr.subprod");
}

static str
AGGRsubprodcand_lng(Client ctx, bat *retval, const bat *bid, const bat *gid, const bat *eid,
					const bat *sid, const bit *skip_nils)
{
	(void) ctx;
	return AGGRgrouped(retval, NULL, bid, gid, eid, sid, *skip_nils,
					   0, TYPE_lng, BATgroupprod, NULL,
					   NULL, NULL, "aggr.subprod");
}

#ifdef HAVE_HGE
static str
AGGRsubprodcand_hge(Client ctx, bat *retval, const bat *bid, const bat *gid, const bat *eid,
					const bat *sid, const bit *skip_nils)
{
	(void) ctx;
	return AGGRgrouped(retval, NULL, bid, gid, eid, sid, *skip_nils,
					   0, TYPE_hge, BATgroupprod, NULL,
					   NULL, NULL, "aggr.subprod");
}
#endif

static str
AGGRsubprodcand_flt(Client ctx, bat *retval, const bat *bid, const bat *gid, const bat *eid,
					const bat *sid, const bit *skip_nils)
{
	(void) ctx;
	return AGGRgrouped(retval, NULL, bid, gid, eid, sid, *skip_nils,
					   0, TYPE_flt, BATgroupprod, NULL,
					   NULL, NULL, "aggr.subprod");
}

static str
AGGRsubprodcand_dbl(Client ctx, bat *retval, const bat *bid, const bat *gid, const bat *eid,
					const bat *sid, const bit *skip_nils)
{
	(void) ctx;
	return AGGRgrouped(retval, NULL, bid, gid, eid, sid, *skip_nils,
					   0, TYPE_dbl, BATgroupprod, NULL,
					   NULL, NULL, "aggr.subprod");
}

static str
AGGRsubavg1_dbl(Client ctx, bat *retval, const bat *bid, const bat *gid, const bat *eid,
				const bit *skip_nils)
{
	(void) ctx;
	return AGGRgrouped(retval, NULL, bid, gid, eid, NULL, *skip_nils,
					   0, TYPE_dbl, NULL, BATgroupavg,
					   NULL, NULL, "aggr.subavg");
}

static str
AGGRsubavg1cand_dbl(Client ctx, bat *retval, const bat *bid, const bat *gid, const bat *eid,
					const bat *sid, const bit *skip_nils)
{
	(void) ctx;
	return AGGRgrouped(retval, NULL, bid, gid, eid, sid, *skip_nils,
					   0, TYPE_dbl, NULL, BATgroupavg,
					   NULL, NULL, "aggr.subavg");
}

static str
AGGRsubavg2_dbl(Client ctx, bat *retval1, bat *retval2, const bat *bid, const bat *gid,
				const bat *eid, const bit *skip_nils)
{
	(void) ctx;
	return AGGRgrouped(retval1, retval2, bid, gid, eid, NULL, *skip_nils,
					   0, TYPE_dbl, NULL, BATgroupavg,
					   NULL, NULL, "aggr.subavg");
}

static str
AGGRsubavg2cand_dbl(Client ctx, bat *retval1, bat *retval2, const bat *bid, const bat *gid,
					const bat *eid, const bat *sid, const bit *skip_nils)
{
	(void) ctx;
	return AGGRgrouped(retval1, retval2, bid, gid, eid, sid, *skip_nils,
					   0, TYPE_dbl, NULL, BATgroupavg,
					   NULL, NULL, "aggr.subavg");
}

static str
AGGRsubavg1s_dbl(Client ctx, bat *retval, const bat *bid, const bat *gid, const bat *eid,
				 const bit *skip_nils, const int *scale)
{
	(void) ctx;
	return AGGRgrouped(retval, NULL, bid, gid, eid, NULL, *skip_nils,
					   *scale, TYPE_dbl, NULL, BATgroupavg,
					   NULL, NULL, "aggr.subavg");
}

static str
AGGRsubavg1scand_dbl(Client ctx, bat *retval, const bat *bid, const bat *gid,
					 const bat *eid, const bat *sid, const bit *skip_nils,
					 const int *scale)
{
	(void) ctx;
	return AGGRgrouped(retval, NULL, bid, gid, eid, sid, *skip_nils,
					   *scale, TYPE_dbl, NULL, BATgroupavg,
					   NULL, NULL, "aggr.subavg");
}

static str
AGGRsubavg2s_dbl(Client ctx, bat *retval1, bat *retval2, const bat *bid, const bat *gid,
				 const bat *eid, const bit *skip_nils, const int *scale)
{
	(void) ctx;
	return AGGRgrouped(retval1, retval2, bid, gid, eid, NULL, *skip_nils,
					   *scale, TYPE_dbl, NULL, BATgroupavg,
					   NULL, NULL, "aggr.subavg");
}

static str
AGGRsubavg2scand_dbl(Client ctx, bat *retval1, bat *retval2, const bat *bid, const bat *gid,
					 const bat *eid, const bat *sid, const bit *skip_nils,
					 const int *scale)
{
	(void) ctx;
	return AGGRgrouped(retval1, retval2, bid, gid, eid, sid, *skip_nils,
					   *scale, TYPE_dbl, NULL, BATgroupavg,
					   NULL, NULL, "aggr.subavg");
}

static str
AGGRavg3(Client ctx, bat *retval1, bat *retval2, bat *retval3, const bat *bid,
		 const bat *gid, const bat *eid, const bat *sid, const bit *skip_nils)
{
	(void) ctx;
	BAT *b, *g, *e, *s, *avgs, *cnts, *rems;
	gdk_return rc;

	b = BATdescriptor(*bid);
	g = gid != NULL && !is_bat_nil(*gid) ? BATdescriptor(*gid) : NULL;
	e = eid != NULL && !is_bat_nil(*eid) ? BATdescriptor(*eid) : NULL;
	s = sid != NULL && !is_bat_nil(*sid) ? BATdescriptor(*sid) : NULL;

	if (b == NULL ||
		(gid != NULL && !is_bat_nil(*gid) && g == NULL) ||
		(eid != NULL && !is_bat_nil(*eid) && e == NULL) ||
		(sid != NULL && !is_bat_nil(*sid) && s == NULL)) {
		BBPreclaim(b);
		BBPreclaim(g);
		BBPreclaim(e);
		BBPreclaim(s);
		throw(MAL, "aggr.subavg", SQLSTATE(HY002) RUNTIME_OBJECT_MISSING);
	}

	rc = BATgroupavg3(&avgs, &rems, &cnts, b, g, e, s, *skip_nils);

	BBPunfix(b->batCacheid);
	BBPreclaim(g);
	BBPreclaim(e);
	BBPreclaim(s);
	if (rc != GDK_SUCCEED)
		throw(MAL, "aggr.subavg", GDK_EXCEPTION);
	*retval1 = avgs->batCacheid;
	BBPkeepref(avgs);
	*retval2 = rems->batCacheid;
	BBPkeepref(rems);
	*retval3 = cnts->batCacheid;
	BBPkeepref(cnts);
	return MAL_SUCCEED;
}

static str
AGGRavg3comb(Client ctx, bat *retval1, const bat *bid, const bat *rid, const bat *cid,
			 const bat *gid, const bat *eid, const bit *skip_nils)
{
	(void) ctx;
	BAT *b, *r, *c, *g, *e, *bn;

	b = BATdescriptor(*bid);
	r = BATdescriptor(*rid);
	c = BATdescriptor(*cid);
	g = gid != NULL && !is_bat_nil(*gid) ? BATdescriptor(*gid) : NULL;
	e = eid != NULL && !is_bat_nil(*eid) ? BATdescriptor(*eid) : NULL;

	if (b == NULL ||
		r == NULL ||
		c == NULL ||
		(gid != NULL && !is_bat_nil(*gid) && g == NULL) ||
		(eid != NULL && !is_bat_nil(*eid) && e == NULL)) {
		BBPreclaim(b);
		BBPreclaim(r);
		BBPreclaim(c);
		BBPreclaim(g);
		BBPreclaim(e);
		throw(MAL, "aggr.subavg", SQLSTATE(HY002) RUNTIME_OBJECT_MISSING);
	}

	bn = BATgroupavg3combine(b, r, c, g, e, *skip_nils);

	BBPunfix(b->batCacheid);
	BBPunfix(r->batCacheid);
	BBPunfix(c->batCacheid);
	BBPreclaim(g);
	BBPreclaim(e);
	if (bn == NULL)
		throw(MAL, "aggr.subavg", GDK_EXCEPTION);
	*retval1 = bn->batCacheid;
	BBPkeepref(bn);
	return MAL_SUCCEED;
}

static str
AGGRsubstdev_dbl(Client ctx, bat *retval, const bat *bid, const bat *gid, const bat *eid,
				 const bit *skip_nils)
{
	(void) ctx;
	return AGGRgrouped(retval, NULL, bid, gid, eid, NULL, *skip_nils,
					   0, TYPE_dbl, BATgroupstdev_sample,
					   NULL, NULL, NULL, "aggr.substdev");
}

static str
AGGRsubstdevcand_dbl(Client ctx, bat *retval, const bat *bid, const bat *gid,
					 const bat *eid, const bat *sid, const bit *skip_nils)
{
	(void) ctx;
	return AGGRgrouped(retval, NULL, bid, gid, eid, sid, *skip_nils,
					   0, TYPE_dbl, BATgroupstdev_sample,
					   NULL, NULL, NULL, "aggr.substdev");
}

static str
AGGRsubstdevp_dbl(Client ctx, bat *retval, const bat *bid, const bat *gid, const bat *eid,
				  const bit *skip_nils)
{
	(void) ctx;
	return AGGRgrouped(retval, NULL, bid, gid, eid, NULL, *skip_nils,
					   0, TYPE_dbl,
					   BATgroupstdev_population, NULL, NULL, NULL,
					   "aggr.substdevp");
}

static str
AGGRsubstdevpcand_dbl(Client ctx, bat *retval, const bat *bid, const bat *gid,
					  const bat *eid, const bat *sid, const bit *skip_nils)
{
	(void) ctx;
	return AGGRgrouped(retval, NULL, bid, gid, eid, sid, *skip_nils,
					   0, TYPE_dbl,
					   BATgroupstdev_population,
					   NULL, NULL, NULL, "aggr.substdevp");
}

static str
AGGRsubvariance_dbl(Client ctx, bat *retval, const bat *bid, const bat *gid, const bat *eid,
					const bit *skip_nils)
{
	(void) ctx;
	return AGGRgrouped(retval, NULL, bid, gid, eid, NULL, *skip_nils,
					   0, TYPE_dbl, BATgroupvariance_sample,
					   NULL, NULL, NULL, "aggr.subvariance");
}

static str
AGGRsubvariancecand_dbl(Client ctx, bat *retval, const bat *bid, const bat *gid,
						const bat *eid, const bat *sid, const bit *skip_nils)
{
	(void) ctx;
	return AGGRgrouped(retval, NULL, bid, gid, eid, sid, *skip_nils,
					   0, TYPE_dbl, BATgroupvariance_sample,
					   NULL, NULL, NULL, "aggr.subvariance");
}

static str
AGGRsubvariancep_dbl(Client ctx, bat *retval, const bat *bid, const bat *gid,
					 const bat *eid, const bit *skip_nils)
{
	(void) ctx;
	return AGGRgrouped(retval, NULL, bid, gid, eid, NULL, *skip_nils,
					   0, TYPE_dbl,
					   BATgroupvariance_population, NULL,
					   NULL, NULL, "aggr.subvariancep");
}

static str
AGGRsubvariancepcand_dbl(Client ctx, bat *retval, const bat *bid, const bat *gid,
						 const bat *eid, const bat *sid, const bit *skip_nils)
{
	(void) ctx;
	return AGGRgrouped(retval, NULL, bid, gid, eid, sid, *skip_nils,
					   0, TYPE_dbl,
					   BATgroupvariance_population, NULL,
					   NULL, NULL, "aggr.subvariancep");
}

static str
AGGRsubcount(Client ctx, bat *retval, const bat *bid, const bat *gid, const bat *eid,
			 const bit *skip_nils)
{
	(void) ctx;
	return AGGRgrouped(retval, NULL, bid, gid, eid, NULL, *skip_nils,
					   0, TYPE_lng, BATgroupcount, NULL, NULL,
					   NULL, "aggr.subcount");
}

static str
AGGRsubcountcand(Client ctx, bat *retval, const bat *bid, const bat *gid, const bat *eid,
				 const bat *sid, const bit *skip_nils)
{
	(void) ctx;
	return AGGRgrouped(retval, NULL, bid, gid, eid, sid, *skip_nils,
					   0, TYPE_lng, BATgroupcount, NULL,
					   NULL, NULL, "aggr.subcount");
}

static str
AGGRsubmin(Client ctx, bat *retval, const bat *bid, const bat *gid, const bat *eid,
		   const bit *skip_nils)
{
	(void) ctx;
	return AGGRgrouped(retval, NULL, bid, gid, eid, NULL, *skip_nils,
					   0, TYPE_oid, BATgroupmin, NULL,
					   NULL, NULL, "aggr.submin");
}

static str
AGGRsubmincand(Client ctx, bat *retval, const bat *bid, const bat *gid, const bat *eid,
			   const bat *sid, const bit *skip_nils)
{
	(void) ctx;
	return AGGRgrouped(retval, NULL, bid, gid, eid, sid, *skip_nils,
					   0, TYPE_oid, BATgroupmin, NULL,
					   NULL, NULL, "aggr.submin");
}

static str
AGGRsubmax(Client ctx, bat *retval, const bat *bid, const bat *gid, const bat *eid,
		   const bit *skip_nils)
{
	(void) ctx;
	return AGGRgrouped(retval, NULL, bid, gid, eid, NULL, *skip_nils,
					   0, TYPE_oid, BATgroupmax, NULL,
					   NULL, NULL, "aggr.submax");
}

static str
AGGRsubmaxcand(Client ctx, bat *retval, const bat *bid, const bat *gid, const bat *eid,
			   const bat *sid, const bit *skip_nils)
{
	(void) ctx;
	return AGGRgrouped(retval, NULL, bid, gid, eid, sid, *skip_nils,
					   0, TYPE_oid, BATgroupmax, NULL,
					   NULL, NULL, "aggr.submax");
}

static str
AGGRsubmincand_val(Client ctx, bat *retval, const bat *bid, const bat *gid, const bat *eid,
				   const bat *sid, const bit *skip_nils)
{
	bat tmpid;
	str err;

	err = AGGRgrouped(&tmpid, NULL, bid, gid, eid, sid, *skip_nils,
					  0, TYPE_oid, BATgroupmin, NULL, NULL, NULL,
					  "aggr.submin");
	if (err == MAL_SUCCEED) {
		err = ALGprojection(ctx, retval, &tmpid, bid);
		BBPrelease(tmpid);
	}
	return err;
}

static str
AGGRsubmin_val(Client ctx, bat *retval, const bat *bid, const bat *gid, const bat *eid,
			   const bit *skip_nils)
{
	(void) ctx;
	return AGGRsubmincand_val(ctx, retval, bid, gid, eid, NULL, skip_nils);
}

static str
AGGRsubmaxcand_val(Client ctx, bat *retval, const bat *bid, const bat *gid, const bat *eid,
				   const bat *sid, const bit *skip_nils)
{
	bat tmpid;
	str err;

	err = AGGRgrouped(&tmpid, NULL, bid, gid, eid, sid, *skip_nils,
					  0, TYPE_oid, BATgroupmax, NULL, NULL, NULL,
					  "aggr.submax");
	if (err == MAL_SUCCEED) {
		err = ALGprojection(ctx, retval, &tmpid, bid);
		BBPrelease(tmpid);
	}
	return err;
}

static str
AGGRsubmax_val(Client ctx, bat *retval, const bat *bid, const bat *gid, const bat *eid,
			   const bit *skip_nils)
{
	return AGGRsubmaxcand_val(ctx, retval, bid, gid, eid, NULL, skip_nils);
}

static str
AGGRmedian(Client ctx, void *retval, const bat *bid)
{
	str err;
	bat rval;
	if ((err = AGGRgrouped(&rval, NULL, bid, NULL, NULL, NULL, true,
						   0, TYPE_any, BATgroupmedian, NULL,
						   NULL, NULL, "aggr.submedian")) == MAL_SUCCEED) {
		oid pos = 0;
		err = ALGfetchoid(ctx, retval, &rval, &pos);
		BBPrelease(rval);
	}
	return err;
}

static str
AGGRsubmedian(Client ctx, bat *retval, const bat *bid, const bat *gid, const bat *eid,
			  const bit *skip_nils)
{
	(void) ctx;
	return AGGRgrouped(retval, NULL, bid, gid, eid, NULL, *skip_nils,
					   0, TYPE_any, BATgroupmedian, NULL,
					   NULL, NULL, "aggr.submedian");
}

static str
AGGRsubmediancand(Client ctx, bat *retval, const bat *bid, const bat *gid, const bat *eid,
				  const bat *sid, const bit *skip_nils)
{
	(void) ctx;
	return AGGRgrouped(retval, NULL, bid, gid, eid, sid, *skip_nils,
					   0, TYPE_any, BATgroupmedian, NULL,
					   NULL, NULL, "aggr.submedian");
}

/* quantile functions, could make median functions obsolete completely */
static str
AGGRquantile(Client ctx, void *retval, const bat *bid, const bat *qid)
{
	str err;
	bat rval;
	if ((err = AGGRgrouped(&rval, NULL, bid, NULL, NULL, NULL, true,
						   0, TYPE_any, NULL, NULL, BATgroupquantile,
						   qid, "aggr.subquantile")) == MAL_SUCCEED) {
		oid pos = 0;
		err = ALGfetchoid(ctx, retval, &rval, &pos);
		BBPrelease(rval);
	}
	return err;
}

static str
AGGRquantile_cst(Client ctx, void *retval, const bat *bid, const dbl *q)
{
	str err;
	bat rval;
	if ((err = AGGRgrouped_bat_or_val(&rval, NULL, bid, NULL, NULL, NULL, true,
									  0, TYPE_any, NULL, NULL, BATgroupquantile,
									  NULL, q,
									  "aggr.subquantile")) == MAL_SUCCEED) {
		oid pos = 0;
		err = ALGfetchoid(ctx, retval, &rval, &pos);
		BBPrelease(rval);
	}
	return err;
}

static str
AGGRsubquantile(Client ctx, bat *retval, const bat *bid, const bat *quantile,
				const bat *gid, const bat *eid, const bit *skip_nils)
{
	(void) ctx;
	return AGGRgrouped(retval, NULL, bid, gid, eid, NULL, *skip_nils,
					   0, TYPE_any, NULL, NULL, BATgroupquantile,
					   quantile, "aggr.subquantile");
}

static str
AGGRsubquantilecand(Client ctx, bat *retval, const bat *bid, const bat *quantile,
					const bat *gid, const bat *eid, const bat *sid,
					const bit *skip_nils)
{
	(void) ctx;
	return AGGRgrouped(retval, NULL, bid, gid, eid, sid, *skip_nils,
					   0, TYPE_any, NULL, NULL, BATgroupquantile,
					   quantile, "aggr.subquantile");
}

static str
AGGRmedian_avg(Client ctx, dbl *retval, const bat *bid)
{
	str err;
	bat rval;
	if ((err = AGGRgrouped(&rval, NULL, bid, NULL, NULL, NULL, true,
						   0, TYPE_any, BATgroupmedian_avg, NULL,
						   NULL, NULL, "aggr.submedian_avg")) == MAL_SUCCEED) {
		oid pos = 0;
		err = ALGfetchoid(ctx, retval, &rval, &pos);
		BBPrelease(rval);
	}
	return err;
}

static str
AGGRsubmedian_avg(Client ctx, bat *retval, const bat *bid, const bat *gid, const bat *eid,
				  const bit *skip_nils)
{
	(void) ctx;
	return AGGRgrouped(retval, NULL, bid, gid, eid, NULL, *skip_nils,
					   0, TYPE_any, BATgroupmedian_avg, NULL,
					   NULL, NULL, "aggr.submedian_avg");
}

static str
AGGRsubmediancand_avg(Client ctx, bat *retval, const bat *bid, const bat *gid,
					  const bat *eid, const bat *sid, const bit *skip_nils)
{
	(void) ctx;
	return AGGRgrouped(retval, NULL, bid, gid, eid, sid, *skip_nils,
					   0, TYPE_any, BATgroupmedian_avg, NULL,
					   NULL, NULL, "aggr.submedian_avg");
}

/* quantile functions, could make median functions obsolete completely */
static str
AGGRquantile_avg(Client ctx, dbl *retval, const bat *bid, const bat *qid)
{
	str err;
	bat rval;
	if ((err = AGGRgrouped(&rval, NULL, bid, NULL, NULL, NULL, true,
						   0, TYPE_any, NULL, NULL, BATgroupquantile_avg,
						   qid, "aggr.subquantile_avg")) == MAL_SUCCEED) {
		oid pos = 0;
		err = ALGfetchoid(ctx, retval, &rval, &pos);
		BBPrelease(rval);
	}
	return err;
}

static str
AGGRquantile_avg_cst(Client ctx, dbl *retval, const bat *bid, const dbl *q)
{
	str err;
	bat rval;
	if ((err = AGGRgrouped_bat_or_val(&rval, NULL, bid, NULL, NULL, NULL, true,
									  0, TYPE_any, NULL, NULL,
									  BATgroupquantile_avg, NULL, q,
									  "aggr.subquantile_avg")) == MAL_SUCCEED) {
		oid pos = 0;
		err = ALGfetchoid(ctx, retval, &rval, &pos);
		BBPrelease(rval);
	}
	return err;
}

static str
AGGRsubquantile_avg(Client ctx, bat *retval, const bat *bid, const bat *quantile,
					const bat *gid, const bat *eid, const bit *skip_nils)
{
	(void) ctx;
	return AGGRgrouped(retval, NULL, bid, gid, eid, NULL, *skip_nils,
					   0, TYPE_any, NULL, NULL, BATgroupquantile_avg,
					   quantile, "aggr.subquantile_avg");
}

static str
AGGRsubquantilecand_avg(Client ctx, bat *retval, const bat *bid, const bat *quantile,
						const bat *gid, const bat *eid, const bat *sid,
						const bit *skip_nils)
{
	(void) ctx;
	return AGGRgrouped(retval, NULL, bid, gid, eid, sid, *skip_nils,
					   0, TYPE_any, NULL, NULL, BATgroupquantile_avg,
					   quantile, "aggr.subquantile_avg");
}

static str
AGGRgroup_str_concat(bat *retval1, str *retval2, /* one or the other! */
					 const bat *bid, const bat *gid,
					 const bat *eid, bool skip_nils,
					 const bat *sepid, const char *separator,
					 const char *malfunc)
{
	BAT *b, *g, *e, *sep, *bn = NULL;

	b = BATdescriptor(*bid);
	g = gid ? BATdescriptor(*gid) : NULL;
	e = eid ? BATdescriptor(*eid) : NULL;
	sep = sepid ? BATdescriptor(*sepid) : NULL;

	if (b == NULL || (gid != NULL && g == NULL) || (eid != NULL && e == NULL) ||
		(sepid != NULL && sep == NULL)) {
		BBPreclaim(b);
		BBPreclaim(g);
		BBPreclaim(e);
		BBPreclaim(sep);
		throw(MAL, malfunc, SQLSTATE(HY002) RUNTIME_OBJECT_MISSING);
	}

	if (retval1) {
		bn = BATgroupstr_group_concat(b, g, e, NULL, sep, skip_nils, separator);
	} else {
		ValRecord res;
		if (BATstr_group_concat(&res, b, NULL, sep, true, true, separator) == GDK_SUCCEED)
			*retval2 = res.val.sval;
		else
			*retval2 = NULL;
	}

	BBPunfix(b->batCacheid);
	BBPreclaim(g);
	BBPreclaim(e);
	BBPreclaim(sep);
	if (retval1) {
		if (bn == NULL)
			throw(MAL, malfunc, GDK_EXCEPTION);
		*retval1 = bn->batCacheid;
		BBPkeepref(bn);
	} else {
		if (*retval2 == NULL)
			throw(MAL, malfunc, GDK_EXCEPTION);
	}
	return MAL_SUCCEED;
}

#define DEFAULT_SEPARATOR ","

static str
<<<<<<< HEAD
AGGRstr_group_concat(Client ctx, bat *retval, const bat *bid, const bat *gid,
					 const bat *eid)
{
	(void) ctx;
	return AGGRgroup_str_concat(retval, bid, gid, eid, NULL, true, NULL,
=======
AGGRstr_group_concat(str *retval, const bat *bid)
{
	return AGGRgroup_str_concat(NULL, retval, bid, NULL, NULL, true, NULL,
>>>>>>> df08c433
								DEFAULT_SEPARATOR, "aggr.str_group_concat");
}

static str
AGGRsubstr_group_concat(Client ctx, bat *retval, const bat *bid, const bat *gid,
						const bat *eid, const bit *skip_nils)
{
<<<<<<< HEAD
	(void) ctx;
	return AGGRgroup_str_concat(retval, bid, gid, eid, NULL, *skip_nils, NULL,
								DEFAULT_SEPARATOR, "aggr.substr_group_concat");
}

static str
AGGRsubstr_group_concatcand(Client ctx, bat *retval, const bat *bid, const bat *gid,
							const bat *eid, const bat *sid,
							const bit *skip_nils)
{
	(void) ctx;
	return AGGRgroup_str_concat(retval, bid, gid, eid, sid, *skip_nils, NULL,
								DEFAULT_SEPARATOR, "aggr.substr_group_concat");
}

static str
AGGRstr_group_concat_sep(Client ctx, bat *retval, const bat *bid, const bat *sep,
						 const bat *gid, const bat *eid)
{
	(void) ctx;
	return AGGRgroup_str_concat(retval, bid, gid, eid, NULL, true, sep, NULL,
								"aggr.str_group_concat_sep");
=======
	return AGGRgroup_str_concat(retval, NULL, bid, gid, eid, *skip_nils,
								NULL, DEFAULT_SEPARATOR,
								"aggr.substr_group_concat");
}

static str
AGGRstr_group_concat_sep(str *retval, const bat *bid, const bat *sep)
{
	return AGGRgroup_str_concat(NULL, retval, bid, NULL, NULL, true, sep,
								NULL, "aggr.str_group_concat_sep");;
>>>>>>> df08c433
}

static str
AGGRsubstr_group_concat_sep(Client ctx, bat *retval, const bat *bid, const bat *sep,
							const bat *gid, const bat *eid,
							const bit *skip_nils)
{
<<<<<<< HEAD
	(void) ctx;
	return AGGRgroup_str_concat(retval, bid, gid, eid, NULL, *skip_nils, sep,
								NULL, "aggr.substr_group_concat_sep");
}

static str
AGGRsubstr_group_concatcand_sep(Client ctx, bat *retval, const bat *bid, const bat *sep,
								const bat *gid, const bat *eid, const bat *sid,
								const bit *skip_nils)
{
	(void) ctx;
	return AGGRgroup_str_concat(retval, bid, gid, eid, sid, *skip_nils, sep,
								NULL, "aggr.substr_group_concat_sep");
=======
	return AGGRgroup_str_concat(retval, NULL, bid, gid, eid, *skip_nils,
								sep, NULL, "aggr.substr_group_concat_sep");
>>>>>>> df08c433
}

static str
AGGRgrouped2(bat *retval, const bat *bid1, const bat *bid2, const bat *gid,
			 const bat *eid, const bat *sid, bool skip_nils, int tp,
			 BAT *(*func)(BAT *, BAT *, BAT *, BAT *, BAT *, int tp,
						  bool skip_nils), const char *malfunc)
{
	BAT *b1, *b2, *g, *e, *s, *bn = NULL;

	assert(func != NULL);

	b1 = BATdescriptor(*bid1);
	b2 = BATdescriptor(*bid2);
	g = gid ? BATdescriptor(*gid) : NULL;
	e = eid ? BATdescriptor(*eid) : NULL;
	s = sid ? BATdescriptor(*sid) : NULL;

	if (b1 == NULL || b2 == NULL || (gid != NULL && g == NULL)
		|| (eid != NULL && e == NULL) || (sid != NULL && s == NULL)) {
		BBPreclaim(b1);
		BBPreclaim(b2);
		BBPreclaim(g);
		BBPreclaim(e);
		BBPreclaim(s);
		throw(MAL, malfunc, SQLSTATE(HY002) RUNTIME_OBJECT_MISSING);
	}

	if (b1->ttype != b2->ttype) {
		BBPunfix(b1->batCacheid);
		BBPunfix(b2->batCacheid);
		BBPreclaim(g);
		BBPreclaim(e);
		BBPreclaim(s);
		throw(MAL, malfunc,
			  SQLSTATE(42000) "%s requires both arguments of the same type",
			  malfunc);
	}

	bn = (*func) (b1, b2, g, e, s, tp, skip_nils);

	BBPunfix(b1->batCacheid);
	BBPunfix(b2->batCacheid);
	BBPreclaim(g);
	BBPreclaim(e);
	BBPreclaim(s);
	if (bn == NULL)
		throw(MAL, malfunc, GDK_EXCEPTION);
	*retval = bn->batCacheid;
	BBPkeepref(bn);
	return MAL_SUCCEED;
}

static str
AGGRcovariance(Client ctx, bat *retval, const bat *b1, const bat *b2, const bat *gid,
			   const bat *eid)
{
	(void) ctx;
	return AGGRgrouped2(retval, b1, b2, gid, eid, NULL, true, TYPE_dbl,
						BATgroupcovariance_sample, "aggr.covariance");
}

static str
AGGRsubcovariance(Client ctx, bat *retval, const bat *b1, const bat *b2, const bat *gid,
				  const bat *eid, const bit *skip_nils)
{
	(void) ctx;
	return AGGRgrouped2(retval, b1, b2, gid, eid, NULL, *skip_nils, TYPE_dbl,
						BATgroupcovariance_sample, "aggr.subcovariance");
}

static str
AGGRsubcovariancecand(Client ctx, bat *retval, const bat *b1, const bat *b2, const bat *gid,
					  const bat *eid, const bat *sid, const bit *skip_nils)
{
	(void) ctx;
	return AGGRgrouped2(retval, b1, b2, gid, eid, sid, *skip_nils, TYPE_dbl,
						BATgroupcovariance_sample, "aggr.subcovariance");
}

static str
AGGRcovariancep(Client ctx, bat *retval, const bat *b1, const bat *b2, const bat *gid,
				const bat *eid)
{
	(void) ctx;
	return AGGRgrouped2(retval, b1, b2, gid, eid, NULL, true, TYPE_dbl,
						BATgroupcovariance_population, "aggr.covariancep");
}

static str
AGGRsubcovariancep(Client ctx, bat *retval, const bat *b1, const bat *b2, const bat *gid,
				   const bat *eid, const bit *skip_nils)
{
	(void) ctx;
	return AGGRgrouped2(retval, b1, b2, gid, eid, NULL, *skip_nils, TYPE_dbl,
						BATgroupcovariance_population, "aggr.subcovariancep");
}

static str
AGGRsubcovariancepcand(Client ctx, bat *retval, const bat *b1, const bat *b2,
					   const bat *gid, const bat *eid, const bat *sid,
					   const bit *skip_nils)
{
	(void) ctx;
	return AGGRgrouped2(retval, b1, b2, gid, eid, sid, *skip_nils, TYPE_dbl,
						BATgroupcovariance_population, "aggr.subcovariancep");
}

static str
AGGRcorr(Client ctx, bat *retval, const bat *b1, const bat *b2, const bat *gid,
		 const bat *eid)
{
	(void) ctx;
	return AGGRgrouped2(retval, b1, b2, gid, eid, NULL, true, TYPE_dbl,
						BATgroupcorrelation, "aggr.corr");
}

static str
AGGRsubcorr(Client ctx, bat *retval, const bat *b1, const bat *b2, const bat *gid,
			const bat *eid, const bit *skip_nils)
{
	(void) ctx;
	return AGGRgrouped2(retval, b1, b2, gid, eid, NULL, *skip_nils, TYPE_dbl,
						BATgroupcorrelation, "aggr.subcorr");
}

static str
AGGRsubcorrcand(Client ctx, bat *retval, const bat *b1, const bat *b2, const bat *gid,
				const bat *eid, const bat *sid, const bit *skip_nils)
{
	(void) ctx;
	return AGGRgrouped2(retval, b1, b2, gid, eid, sid, *skip_nils, TYPE_dbl,
						BATgroupcorrelation, "aggr.subcorr");
}

#include "mel.h"
mel_func aggr_init_funcs[] = {
 command("aggr", "sum", AGGRsum3_dbl, false, "Grouped tail sum on bte", args(1,4, batarg("",dbl),batarg("b",bte),batarg("g",oid),batargany("e",1))),
 command("aggr", "sum", AGGRsum3_bte, false, "Grouped tail sum on bte", args(1,4, batarg("",bte),batarg("b",bte),batarg("g",oid),batargany("e",1))),
 command("aggr", "subsum", AGGRsubsum_bte, false, "Grouped sum aggregate", args(1,5, batarg("",bte),batarg("b",bte),batarg("g",oid),batargany("e",1),arg("skip_nils",bit))),
 command("aggr", "subsum", AGGRsubsumcand_bte, false, "Grouped sum aggregate with candidates list", args(1,6, batarg("",bte),batarg("b",bte),batarg("g",oid),batargany("e",1),batarg("s",oid),arg("skip_nils",bit))),
 command("aggr", "prod", AGGRprod3_bte, false, "Grouped tail product on bte", args(1,4, batarg("",bte),batarg("b",bte),batarg("g",oid),batargany("e",1))),
 command("aggr", "subprod", AGGRsubprod_bte, false, "Grouped product aggregate", args(1,5, batarg("",bte),batarg("b",bte),batarg("g",oid),batargany("e",1),arg("skip_nils",bit))),
 command("aggr", "subprod", AGGRsubprodcand_bte, false, "Grouped product aggregate with candidates list", args(1,6, batarg("",bte),batarg("b",bte),batarg("g",oid),batargany("e",1),batarg("s",oid),arg("skip_nils",bit))),
 command("aggr", "sum", AGGRsum3_sht, false, "Grouped tail sum on bte", args(1,4, batarg("",sht),batarg("b",bte),batarg("g",oid),batargany("e",1))),
 command("aggr", "subsum", AGGRsubsum_sht, false, "Grouped sum aggregate", args(1,5, batarg("",sht),batarg("b",bte),batarg("g",oid),batargany("e",1),arg("skip_nils",bit))),
 command("aggr", "subsum", AGGRsubsumcand_sht, false, "Grouped sum aggregate with candidates list", args(1,6, batarg("",sht),batarg("b",bte),batarg("g",oid),batargany("e",1),batarg("s",oid),arg("skip_nils",bit))),
 command("aggr", "prod", AGGRprod3_sht, false, "Grouped tail product on bte", args(1,4, batarg("",sht),batarg("b",bte),batarg("g",oid),batargany("e",1))),
 command("aggr", "subprod", AGGRsubprod_sht, false, "Grouped product aggregate", args(1,5, batarg("",sht),batarg("b",bte),batarg("g",oid),batargany("e",1),arg("skip_nils",bit))),
 command("aggr", "subprod", AGGRsubprodcand_sht, false, "Grouped product aggregate with candidates list", args(1,6, batarg("",sht),batarg("b",bte),batarg("g",oid),batargany("e",1),batarg("s",oid),arg("skip_nils",bit))),
 command("aggr", "sum", AGGRsum3_int, false, "Grouped tail sum on bte", args(1,4, batarg("",int),batarg("b",bte),batarg("g",oid),batargany("e",1))),
 command("aggr", "subsum", AGGRsubsum_int, false, "Grouped sum aggregate", args(1,5, batarg("",int),batarg("b",bte),batarg("g",oid),batargany("e",1),arg("skip_nils",bit))),
 command("aggr", "subsum", AGGRsubsumcand_int, false, "Grouped sum aggregate with candidates list", args(1,6, batarg("",int),batarg("b",bte),batarg("g",oid),batargany("e",1),batarg("s",oid),arg("skip_nils",bit))),
 command("aggr", "prod", AGGRprod3_int, false, "Grouped tail product on bte", args(1,4, batarg("",int),batarg("b",bte),batarg("g",oid),batargany("e",1))),
 command("aggr", "subprod", AGGRsubprod_int, false, "Grouped product aggregate", args(1,5, batarg("",int),batarg("b",bte),batarg("g",oid),batargany("e",1),arg("skip_nils",bit))),
 command("aggr", "subprod", AGGRsubprodcand_int, false, "Grouped product aggregate with candidates list", args(1,6, batarg("",int),batarg("b",bte),batarg("g",oid),batargany("e",1),batarg("s",oid),arg("skip_nils",bit))),
 command("aggr", "sum", AGGRsum3_lng, false, "Grouped tail sum on bte", args(1,4, batarg("",lng),batarg("b",bte),batarg("g",oid),batargany("e",1))),
 command("aggr", "subsum", AGGRsubsum_lng, false, "Grouped sum aggregate", args(1,5, batarg("",lng),batarg("b",bte),batarg("g",oid),batargany("e",1),arg("skip_nils",bit))),
 command("aggr", "subsum", AGGRsubsumcand_lng, false, "Grouped sum aggregate with candidates list", args(1,6, batarg("",lng),batarg("b",bte),batarg("g",oid),batargany("e",1),batarg("s",oid),arg("skip_nils",bit))),
 command("aggr", "prod", AGGRprod3_lng, false, "Grouped tail product on bte", args(1,4, batarg("",lng),batarg("b",bte),batarg("g",oid),batargany("e",1))),
 command("aggr", "subprod", AGGRsubprod_lng, false, "Grouped product aggregate", args(1,5, batarg("",lng),batarg("b",bte),batarg("g",oid),batargany("e",1),arg("skip_nils",bit))),
 command("aggr", "subprod", AGGRsubprodcand_lng, false, "Grouped product aggregate with candidates list", args(1,6, batarg("",lng),batarg("b",bte),batarg("g",oid),batargany("e",1),batarg("s",oid),arg("skip_nils",bit))),
 command("aggr", "sum", AGGRsum3_dbl, false, "Grouped tail sum on sht", args(1,4, batarg("",dbl),batarg("b",sht),batarg("g",oid),batargany("e",1))),
 command("aggr", "sum", AGGRsum3_sht, false, "Grouped tail sum on sht", args(1,4, batarg("",sht),batarg("b",sht),batarg("g",oid),batargany("e",1))),
 command("aggr", "subsum", AGGRsubsum_sht, false, "Grouped sum aggregate", args(1,5, batarg("",sht),batarg("b",sht),batarg("g",oid),batargany("e",1),arg("skip_nils",bit))),
 command("aggr", "subsum", AGGRsubsumcand_sht, false, "Grouped sum aggregate with candidates list", args(1,6, batarg("",sht),batarg("b",sht),batarg("g",oid),batargany("e",1),batarg("s",oid),arg("skip_nils",bit))),
 command("aggr", "prod", AGGRprod3_sht, false, "Grouped tail product on sht", args(1,4, batarg("",sht),batarg("b",sht),batarg("g",oid),batargany("e",1))),
 command("aggr", "subprod", AGGRsubprod_sht, false, "Grouped product aggregate", args(1,5, batarg("",sht),batarg("b",sht),batarg("g",oid),batargany("e",1),arg("skip_nils",bit))),
 command("aggr", "subprod", AGGRsubprodcand_sht, false, "Grouped product aggregate with candidates list", args(1,6, batarg("",sht),batarg("b",sht),batarg("g",oid),batargany("e",1),batarg("s",oid),arg("skip_nils",bit))),
 command("aggr", "sum", AGGRsum3_int, false, "Grouped tail sum on sht", args(1,4, batarg("",int),batarg("b",sht),batarg("g",oid),batargany("e",1))),
 command("aggr", "subsum", AGGRsubsum_int, false, "Grouped sum aggregate", args(1,5, batarg("",int),batarg("b",sht),batarg("g",oid),batargany("e",1),arg("skip_nils",bit))),
 command("aggr", "subsum", AGGRsubsumcand_int, false, "Grouped sum aggregate with candidates list", args(1,6, batarg("",int),batarg("b",sht),batarg("g",oid),batargany("e",1),batarg("s",oid),arg("skip_nils",bit))),
 command("aggr", "prod", AGGRprod3_int, false, "Grouped tail product on sht", args(1,4, batarg("",int),batarg("b",sht),batarg("g",oid),batargany("e",1))),
 command("aggr", "subprod", AGGRsubprod_int, false, "Grouped product aggregate", args(1,5, batarg("",int),batarg("b",sht),batarg("g",oid),batargany("e",1),arg("skip_nils",bit))),
 command("aggr", "subprod", AGGRsubprodcand_int, false, "Grouped product aggregate with candidates list", args(1,6, batarg("",int),batarg("b",sht),batarg("g",oid),batargany("e",1),batarg("s",oid),arg("skip_nils",bit))),
 command("aggr", "sum", AGGRsum3_lng, false, "Grouped tail sum on sht", args(1,4, batarg("",lng),batarg("b",sht),batarg("g",oid),batargany("e",1))),
 command("aggr", "subsum", AGGRsubsum_lng, false, "Grouped sum aggregate", args(1,5, batarg("",lng),batarg("b",sht),batarg("g",oid),batargany("e",1),arg("skip_nils",bit))),
 command("aggr", "subsum", AGGRsubsumcand_lng, false, "Grouped sum aggregate with candidates list", args(1,6, batarg("",lng),batarg("b",sht),batarg("g",oid),batargany("e",1),batarg("s",oid),arg("skip_nils",bit))),
 command("aggr", "prod", AGGRprod3_lng, false, "Grouped tail product on sht", args(1,4, batarg("",lng),batarg("b",sht),batarg("g",oid),batargany("e",1))),
 command("aggr", "subprod", AGGRsubprod_lng, false, "Grouped product aggregate", args(1,5, batarg("",lng),batarg("b",sht),batarg("g",oid),batargany("e",1),arg("skip_nils",bit))),
 command("aggr", "subprod", AGGRsubprodcand_lng, false, "Grouped product aggregate with candidates list", args(1,6, batarg("",lng),batarg("b",sht),batarg("g",oid),batargany("e",1),batarg("s",oid),arg("skip_nils",bit))),
 command("aggr", "sum", AGGRsum3_dbl, false, "Grouped tail sum on int", args(1,4, batarg("",dbl),batarg("b",int),batarg("g",oid),batargany("e",1))),
 command("aggr", "sum", AGGRsum3_int, false, "Grouped tail sum on int", args(1,4, batarg("",int),batarg("b",int),batarg("g",oid),batargany("e",1))),
 command("aggr", "subsum", AGGRsubsum_int, false, "Grouped sum aggregate", args(1,5, batarg("",int),batarg("b",int),batarg("g",oid),batargany("e",1),arg("skip_nils",bit))),
 command("aggr", "subsum", AGGRsubsumcand_int, false, "Grouped sum aggregate with candidates list", args(1,6, batarg("",int),batarg("b",int),batarg("g",oid),batargany("e",1),batarg("s",oid),arg("skip_nils",bit))),
 command("aggr", "prod", AGGRprod3_int, false, "Grouped tail product on int", args(1,4, batarg("",int),batarg("b",int),batarg("g",oid),batargany("e",1))),
 command("aggr", "subprod", AGGRsubprod_int, false, "Grouped product aggregate", args(1,5, batarg("",int),batarg("b",int),batarg("g",oid),batargany("e",1),arg("skip_nils",bit))),
 command("aggr", "subprod", AGGRsubprodcand_int, false, "Grouped product aggregate with candidates list", args(1,6, batarg("",int),batarg("b",int),batarg("g",oid),batargany("e",1),batarg("s",oid),arg("skip_nils",bit))),
 command("aggr", "sum", AGGRsum3_lng, false, "Grouped tail sum on int", args(1,4, batarg("",lng),batarg("b",int),batarg("g",oid),batargany("e",1))),
 command("aggr", "subsum", AGGRsubsum_lng, false, "Grouped sum aggregate", args(1,5, batarg("",lng),batarg("b",int),batarg("g",oid),batargany("e",1),arg("skip_nils",bit))),
 command("aggr", "subsum", AGGRsubsumcand_lng, false, "Grouped sum aggregate with candidates list", args(1,6, batarg("",lng),batarg("b",int),batarg("g",oid),batargany("e",1),batarg("s",oid),arg("skip_nils",bit))),
 command("aggr", "prod", AGGRprod3_lng, false, "Grouped tail product on int", args(1,4, batarg("",lng),batarg("b",int),batarg("g",oid),batargany("e",1))),
 command("aggr", "subprod", AGGRsubprod_lng, false, "Grouped product aggregate", args(1,5, batarg("",lng),batarg("b",int),batarg("g",oid),batargany("e",1),arg("skip_nils",bit))),
 command("aggr", "subprod", AGGRsubprodcand_lng, false, "Grouped product aggregate with candidates list", args(1,6, batarg("",lng),batarg("b",int),batarg("g",oid),batargany("e",1),batarg("s",oid),arg("skip_nils",bit))),
 command("aggr", "sum", AGGRsum3_dbl, false, "Grouped tail sum on lng", args(1,4, batarg("",dbl),batarg("b",lng),batarg("g",oid),batargany("e",1))),
 command("aggr", "sum", AGGRsum3_lng, false, "Grouped tail sum on lng", args(1,4, batarg("",lng),batarg("b",lng),batarg("g",oid),batargany("e",1))),
 command("aggr", "subsum", AGGRsubsum_lng, false, "Grouped sum aggregate", args(1,5, batarg("",lng),batarg("b",lng),batarg("g",oid),batargany("e",1),arg("skip_nils",bit))),
 command("aggr", "subsum", AGGRsubsumcand_lng, false, "Grouped sum aggregate with candidates list", args(1,6, batarg("",lng),batarg("b",lng),batarg("g",oid),batargany("e",1),batarg("s",oid),arg("skip_nils",bit))),
 command("aggr", "prod", AGGRprod3_lng, false, "Grouped tail product on lng", args(1,4, batarg("",lng),batarg("b",lng),batarg("g",oid),batargany("e",1))),
 command("aggr", "subprod", AGGRsubprod_lng, false, "Grouped product aggregate", args(1,5, batarg("",lng),batarg("b",lng),batarg("g",oid),batargany("e",1),arg("skip_nils",bit))),
 command("aggr", "subprod", AGGRsubprodcand_lng, false, "Grouped product aggregate with candidates list", args(1,6, batarg("",lng),batarg("b",lng),batarg("g",oid),batargany("e",1),batarg("s",oid),arg("skip_nils",bit))),
 command("aggr", "sum", AGGRsum3_flt, false, "Grouped tail sum on flt", args(1,4, batarg("",flt),batarg("b",flt),batarg("g",oid),batargany("e",1))),
 command("aggr", "subsum", AGGRsubsum_flt, false, "Grouped sum aggregate", args(1,5, batarg("",flt),batarg("b",flt),batarg("g",oid),batargany("e",1),arg("skip_nils",bit))),
 command("aggr", "subsum", AGGRsubsumcand_flt, false, "Grouped sum aggregate with candidates list", args(1,6, batarg("",flt),batarg("b",flt),batarg("g",oid),batargany("e",1),batarg("s",oid),arg("skip_nils",bit))),
 command("aggr", "prod", AGGRprod3_flt, false, "Grouped tail product on flt", args(1,4, batarg("",flt),batarg("b",flt),batarg("g",oid),batargany("e",1))),
 command("aggr", "subprod", AGGRsubprod_flt, false, "Grouped product aggregate", args(1,5, batarg("",flt),batarg("b",flt),batarg("g",oid),batargany("e",1),arg("skip_nils",bit))),
 command("aggr", "subprod", AGGRsubprodcand_flt, false, "Grouped product aggregate with candidates list", args(1,6, batarg("",flt),batarg("b",flt),batarg("g",oid),batargany("e",1),batarg("s",oid),arg("skip_nils",bit))),
 command("aggr", "sum", AGGRsum3_dbl, false, "Grouped tail sum on flt", args(1,4, batarg("",dbl),batarg("b",flt),batarg("g",oid),batargany("e",1))),
 command("aggr", "subsum", AGGRsubsum_dbl, false, "Grouped sum aggregate", args(1,5, batarg("",dbl),batarg("b",flt),batarg("g",oid),batargany("e",1),arg("skip_nils",bit))),
 command("aggr", "subsum", AGGRsubsumcand_dbl, false, "Grouped sum aggregate with candidates list", args(1,6, batarg("",dbl),batarg("b",flt),batarg("g",oid),batargany("e",1),batarg("s",oid),arg("skip_nils",bit))),
 command("aggr", "prod", AGGRprod3_dbl, false, "Grouped tail product on flt", args(1,4, batarg("",dbl),batarg("b",flt),batarg("g",oid),batargany("e",1))),
 command("aggr", "subprod", AGGRsubprod_dbl, false, "Grouped product aggregate", args(1,5, batarg("",dbl),batarg("b",flt),batarg("g",oid),batargany("e",1),arg("skip_nils",bit))),
 command("aggr", "subprod", AGGRsubprodcand_dbl, false, "Grouped product aggregate with candidates list", args(1,6, batarg("",dbl),batarg("b",flt),batarg("g",oid),batargany("e",1),batarg("s",oid),arg("skip_nils",bit))),
 command("aggr", "sum", AGGRsum3_dbl, false, "Grouped tail sum on dbl", args(1,4, batarg("",dbl),batarg("b",dbl),batarg("g",oid),batargany("e",1))),
 command("aggr", "subsum", AGGRsubsum_dbl, false, "Grouped sum aggregate", args(1,5, batarg("",dbl),batarg("b",dbl),batarg("g",oid),batargany("e",1),arg("skip_nils",bit))),
 command("aggr", "subsum", AGGRsubsumcand_dbl, false, "Grouped sum aggregate with candidates list", args(1,6, batarg("",dbl),batarg("b",dbl),batarg("g",oid),batargany("e",1),batarg("s",oid),arg("skip_nils",bit))),
 command("aggr", "prod", AGGRprod3_dbl, false, "Grouped tail product on dbl", args(1,4, batarg("",dbl),batarg("b",dbl),batarg("g",oid),batargany("e",1))),
 command("aggr", "subprod", AGGRsubprod_dbl, false, "Grouped product aggregate", args(1,5, batarg("",dbl),batarg("b",dbl),batarg("g",oid),batargany("e",1),arg("skip_nils",bit))),
 command("aggr", "subprod", AGGRsubprodcand_dbl, false, "Grouped product aggregate with candidates list", args(1,6, batarg("",dbl),batarg("b",dbl),batarg("g",oid),batargany("e",1),batarg("s",oid),arg("skip_nils",bit))),
 command("aggr", "avg", AGGRavg13_dbl, false, "Grouped tail average on bte", args(1,4, batarg("",dbl),batarg("b",bte),batarg("g",oid),batargany("e",1))),
 command("aggr", "avg", AGGRavg23_dbl, false, "Grouped tail average on bte, also returns count", args(2,5, batarg("",dbl),batarg("",lng),batarg("b",bte),batarg("g",oid),batargany("e",1))),
 command("aggr", "avg", AGGRavg14_dbl, false, "Grouped tail average on bte", args(1,5, batarg("",dbl),batarg("b",bte),batarg("g",oid),batargany("e",1),arg("scale",int))),
 command("aggr", "avg", AGGRavg24_dbl, false, "Grouped tail average on bte, also returns count", args(2,6, batarg("",dbl),batarg("",lng),batarg("b",bte),batarg("g",oid),batargany("e",1),arg("scale",int))),
 command("aggr", "subavg", AGGRsubavg1_dbl, false, "Grouped average aggregate", args(1,5, batarg("",dbl),batarg("b",bte),batarg("g",oid),batargany("e",1),arg("skip_nils",bit))),
 command("aggr", "subavg", AGGRsubavg1cand_dbl, false, "Grouped average aggregate with candidates list", args(1,6, batarg("",dbl),batarg("b",bte),batarg("g",oid),batargany("e",1),batarg("s",oid),arg("skip_nils",bit))),
 command("aggr", "subavg", AGGRsubavg2_dbl, false, "Grouped average aggregate, also returns count", args(2,6, batarg("",dbl),batarg("",lng),batarg("b",bte),batarg("g",oid),batargany("e",1),arg("skip_nils",bit))),
 command("aggr", "subavg", AGGRsubavg2cand_dbl, false, "Grouped average aggregate with candidates list, also returns count", args(2,7, batarg("",dbl),batarg("",lng),batarg("b",bte),batarg("g",oid),batargany("e",1),batarg("s",oid),arg("skip_nils",bit))),
 command("aggr", "subavg", AGGRsubavg1s_dbl, false, "Grouped average aggregate", args(1,6, batarg("",dbl),batarg("b",bte),batarg("g",oid),batargany("e",1),arg("skip_nils",bit),arg("scale",int))),
 command("aggr", "subavg", AGGRsubavg1scand_dbl, false, "Grouped average aggregate with candidates list", args(1,7, batarg("",dbl),batarg("b",bte),batarg("g",oid),batargany("e",1),batarg("s",oid),arg("skip_nils",bit),arg("scale",int))),
 command("aggr", "subavg", AGGRsubavg2s_dbl, false, "Grouped average aggregate, also returns count", args(2,7, batarg("",dbl),batarg("",lng),batarg("b",bte),batarg("g",oid),batargany("e",1),arg("skip_nils",bit),arg("scale",int))),
 command("aggr", "subavg", AGGRsubavg2scand_dbl, false, "Grouped average aggregate with candidates list, also returns count", args(2,8, batarg("",dbl),batarg("",lng),batarg("b",bte),batarg("g",oid),batargany("e",1),batarg("s",oid),arg("skip_nils",bit),arg("scale",int))),
 command("aggr", "stdev", AGGRstdev3_dbl, false, "Grouped tail standard deviation (sample/non-biased) on bte", args(1,4, batarg("",dbl),batarg("b",bte),batarg("g",oid),batargany("e",1))),
 command("aggr", "substdev", AGGRsubstdev_dbl, false, "Grouped standard deviation (sample/non-biased) aggregate", args(1,5, batarg("",dbl),batarg("b",bte),batarg("g",oid),batargany("e",1),arg("skip_nils",bit))),
 command("aggr", "substdev", AGGRsubstdevcand_dbl, false, "Grouped standard deviation (sample/non-biased) aggregate with candidates list", args(1,6, batarg("",dbl),batarg("b",bte),batarg("g",oid),batargany("e",1),batarg("s",oid),arg("skip_nils",bit))),
 command("aggr", "stdevp", AGGRstdevp3_dbl, false, "Grouped tail standard deviation (population/biased) on bte", args(1,4, batarg("",dbl),batarg("b",bte),batarg("g",oid),batargany("e",1))),
 command("aggr", "substdevp", AGGRsubstdevp_dbl, false, "Grouped standard deviation (population/biased) aggregate", args(1,5, batarg("",dbl),batarg("b",bte),batarg("g",oid),batargany("e",1),arg("skip_nils",bit))),
 command("aggr", "substdevp", AGGRsubstdevpcand_dbl, false, "Grouped standard deviation (population/biased) aggregate with candidates list", args(1,6, batarg("",dbl),batarg("b",bte),batarg("g",oid),batargany("e",1),batarg("s",oid),arg("skip_nils",bit))),
 command("aggr", "variance", AGGRvariance3_dbl, false, "Grouped tail variance (sample/non-biased) on bte", args(1,4, batarg("",dbl),batarg("b",bte),batarg("g",oid),batargany("e",1))),
 command("aggr", "subvariance", AGGRsubvariance_dbl, false, "Grouped variance (sample/non-biased) aggregate", args(1,5, batarg("",dbl),batarg("b",bte),batarg("g",oid),batargany("e",1),arg("skip_nils",bit))),
 command("aggr", "subvariance", AGGRsubvariancecand_dbl, false, "Grouped variance (sample/non-biased) aggregate with candidates list", args(1,6, batarg("",dbl),batarg("b",bte),batarg("g",oid),batargany("e",1),batarg("s",oid),arg("skip_nils",bit))),
 command("aggr", "variancep", AGGRvariancep3_dbl, false, "Grouped tail variance (population/biased) on bte", args(1,4, batarg("",dbl),batarg("b",bte),batarg("g",oid),batargany("e",1))),
 command("aggr", "subvariancep", AGGRsubvariancep_dbl, false, "Grouped variance (population/biased) aggregate", args(1,5, batarg("",dbl),batarg("b",bte),batarg("g",oid),batargany("e",1),arg("skip_nils",bit))),
 command("aggr", "subvariancep", AGGRsubvariancepcand_dbl, false, "Grouped variance (population/biased) aggregate with candidates list", args(1,6, batarg("",dbl),batarg("b",bte),batarg("g",oid),batargany("e",1),batarg("s",oid),arg("skip_nils",bit))),
 command("aggr", "covariance", AGGRcovariance, false, "Covariance sample aggregate", args(1,5, batarg("",dbl),batarg("b1",bte),batarg("b2",bte),batarg("g",oid),batargany("e",1))),
 command("aggr", "subcovariance", AGGRsubcovariance, false, "Grouped covariance sample aggregate", args(1,6, batarg("",dbl),batarg("b1",bte),batarg("b2",bte),batarg("g",oid),batargany("e",1),arg("skip_nils",bit))),
 command("aggr", "subcovariance", AGGRsubcovariancecand, false, "Grouped covariance sample aggregate with candidate list", args(1,7, batarg("",dbl),batarg("b1",bte),batarg("b2",bte),batarg("g",oid),batargany("e",1),batarg("s",oid),arg("skip_nils",bit))),
 command("aggr", "covariancep", AGGRcovariancep, false, "Covariance population aggregate", args(1,5, batarg("",dbl),batarg("b1",bte),batarg("b2",bte),batarg("g",oid),batargany("e",1))),
 command("aggr", "subcovariancep", AGGRsubcovariancep, false, "Grouped covariance population aggregate", args(1,6, batarg("",dbl),batarg("b1",bte),batarg("b2",bte),batarg("g",oid),batargany("e",1),arg("skip_nils",bit))),
 command("aggr", "subcovariancep", AGGRsubcovariancepcand, false, "Grouped covariance population aggregate with candidate list", args(1,7, batarg("",dbl),batarg("b1",bte),batarg("b2",bte),batarg("g",oid),batargany("e",1),batarg("s",oid),arg("skip_nils",bit))),
 command("aggr", "corr", AGGRcorr, false, "Correlation aggregate", args(1,5, batarg("",dbl),batarg("b1",bte),batarg("b2",bte),batarg("g",oid),batargany("e",1))),
 command("aggr", "subcorr", AGGRsubcorr, false, "Grouped correlation aggregate", args(1,6, batarg("",dbl),batarg("b1",bte),batarg("b2",bte),batarg("g",oid),batargany("e",1),arg("skip_nils",bit))),
 command("aggr", "subcorr", AGGRsubcorrcand, false, "Grouped correlation aggregate with candidate list", args(1,7, batarg("",dbl),batarg("b1",bte),batarg("b2",bte),batarg("g",oid),batargany("e",1),batarg("s",oid),arg("skip_nils",bit))),
 command("aggr", "avg", AGGRavg13_dbl, false, "Grouped tail average on sht", args(1,4, batarg("",dbl),batarg("b",sht),batarg("g",oid),batargany("e",1))),
 command("aggr", "avg", AGGRavg23_dbl, false, "Grouped tail average on sht, also returns count", args(2,5, batarg("",dbl),batarg("",lng),batarg("b",sht),batarg("g",oid),batargany("e",1))),
 command("aggr", "avg", AGGRavg14_dbl, false, "Grouped tail average on sht", args(1,5, batarg("",dbl),batarg("b",sht),batarg("g",oid),batargany("e",1),arg("scale",int))),
 command("aggr", "avg", AGGRavg24_dbl, false, "Grouped tail average on sht, also returns count", args(2,6, batarg("",dbl),batarg("",lng),batarg("b",sht),batarg("g",oid),batargany("e",1),arg("scale",int))),
 command("aggr", "subavg", AGGRsubavg1_dbl, false, "Grouped average aggregate", args(1,5, batarg("",dbl),batarg("b",sht),batarg("g",oid),batargany("e",1),arg("skip_nils",bit))),
 command("aggr", "subavg", AGGRsubavg1cand_dbl, false, "Grouped average aggregate with candidates list", args(1,6, batarg("",dbl),batarg("b",sht),batarg("g",oid),batargany("e",1),batarg("s",oid),arg("skip_nils",bit))),
 command("aggr", "subavg", AGGRsubavg2_dbl, false, "Grouped average aggregate, also returns count", args(2,6, batarg("",dbl),batarg("",lng),batarg("b",sht),batarg("g",oid),batargany("e",1),arg("skip_nils",bit))),
 command("aggr", "subavg", AGGRsubavg2cand_dbl, false, "Grouped average aggregate with candidates list, also returns count", args(2,7, batarg("",dbl),batarg("",lng),batarg("b",sht),batarg("g",oid),batargany("e",1),batarg("s",oid),arg("skip_nils",bit))),
 command("aggr", "subavg", AGGRsubavg1s_dbl, false, "Grouped average aggregate", args(1,6, batarg("",dbl),batarg("b",sht),batarg("g",oid),batargany("e",1),arg("skip_nils",bit),arg("scale",int))),
 command("aggr", "subavg", AGGRsubavg1scand_dbl, false, "Grouped average aggregate with candidates list", args(1,7, batarg("",dbl),batarg("b",sht),batarg("g",oid),batargany("e",1),batarg("s",oid),arg("skip_nils",bit),arg("scale",int))),
 command("aggr", "subavg", AGGRsubavg2s_dbl, false, "Grouped average aggregate, also returns count", args(2,7, batarg("",dbl),batarg("",lng),batarg("b",sht),batarg("g",oid),batargany("e",1),arg("skip_nils",bit),arg("scale",int))),
 command("aggr", "subavg", AGGRsubavg2scand_dbl, false, "Grouped average aggregate with candidates list, also returns count", args(2,8, batarg("",dbl),batarg("",lng),batarg("b",sht),batarg("g",oid),batargany("e",1),batarg("s",oid),arg("skip_nils",bit),arg("scale",int))),
 command("aggr", "stdev", AGGRstdev3_dbl, false, "Grouped tail standard deviation (sample/non-biased) on sht", args(1,4, batarg("",dbl),batarg("b",sht),batarg("g",oid),batargany("e",1))),
 command("aggr", "substdev", AGGRsubstdev_dbl, false, "Grouped standard deviation (sample/non-biased) aggregate", args(1,5, batarg("",dbl),batarg("b",sht),batarg("g",oid),batargany("e",1),arg("skip_nils",bit))),
 command("aggr", "substdev", AGGRsubstdevcand_dbl, false, "Grouped standard deviation (sample/non-biased) aggregate with candidates list", args(1,6, batarg("",dbl),batarg("b",sht),batarg("g",oid),batargany("e",1),batarg("s",oid),arg("skip_nils",bit))),
 command("aggr", "stdevp", AGGRstdevp3_dbl, false, "Grouped tail standard deviation (population/biased) on sht", args(1,4, batarg("",dbl),batarg("b",sht),batarg("g",oid),batargany("e",1))),
 command("aggr", "substdevp", AGGRsubstdevp_dbl, false, "Grouped standard deviation (population/biased) aggregate", args(1,5, batarg("",dbl),batarg("b",sht),batarg("g",oid),batargany("e",1),arg("skip_nils",bit))),
 command("aggr", "substdevp", AGGRsubstdevpcand_dbl, false, "Grouped standard deviation (population/biased) aggregate with candidates list", args(1,6, batarg("",dbl),batarg("b",sht),batarg("g",oid),batargany("e",1),batarg("s",oid),arg("skip_nils",bit))),
 command("aggr", "variance", AGGRvariance3_dbl, false, "Grouped tail variance (sample/non-biased) on sht", args(1,4, batarg("",dbl),batarg("b",sht),batarg("g",oid),batargany("e",1))),
 command("aggr", "subvariance", AGGRsubvariance_dbl, false, "Grouped variance (sample/non-biased) aggregate", args(1,5, batarg("",dbl),batarg("b",sht),batarg("g",oid),batargany("e",1),arg("skip_nils",bit))),
 command("aggr", "subvariance", AGGRsubvariancecand_dbl, false, "Grouped variance (sample/non-biased) aggregate with candidates list", args(1,6, batarg("",dbl),batarg("b",sht),batarg("g",oid),batargany("e",1),batarg("s",oid),arg("skip_nils",bit))),
 command("aggr", "variancep", AGGRvariancep3_dbl, false, "Grouped tail variance (population/biased) on sht", args(1,4, batarg("",dbl),batarg("b",sht),batarg("g",oid),batargany("e",1))),
 command("aggr", "subvariancep", AGGRsubvariancep_dbl, false, "Grouped variance (population/biased) aggregate", args(1,5, batarg("",dbl),batarg("b",sht),batarg("g",oid),batargany("e",1),arg("skip_nils",bit))),
 command("aggr", "subvariancep", AGGRsubvariancepcand_dbl, false, "Grouped variance (population/biased) aggregate with candidates list", args(1,6, batarg("",dbl),batarg("b",sht),batarg("g",oid),batargany("e",1),batarg("s",oid),arg("skip_nils",bit))),
 command("aggr", "covariance", AGGRcovariance, false, "Covariance sample aggregate", args(1,5, batarg("",dbl),batarg("b1",sht),batarg("b2",sht),batarg("g",oid),batargany("e",1))),
 command("aggr", "subcovariance", AGGRsubcovariance, false, "Grouped covariance sample aggregate", args(1,6, batarg("",dbl),batarg("b1",sht),batarg("b2",sht),batarg("g",oid),batargany("e",1),arg("skip_nils",bit))),
 command("aggr", "subcovariance", AGGRsubcovariancecand, false, "Grouped covariance sample aggregate with candidate list", args(1,7, batarg("",dbl),batarg("b1",sht),batarg("b2",sht),batarg("g",oid),batargany("e",1),batarg("s",oid),arg("skip_nils",bit))),
 command("aggr", "covariancep", AGGRcovariancep, false, "Covariance population aggregate", args(1,5, batarg("",dbl),batarg("b1",sht),batarg("b2",sht),batarg("g",oid),batargany("e",1))),
 command("aggr", "subcovariancep", AGGRsubcovariancep, false, "Grouped covariance population aggregate", args(1,6, batarg("",dbl),batarg("b1",sht),batarg("b2",sht),batarg("g",oid),batargany("e",1),arg("skip_nils",bit))),
 command("aggr", "subcovariancep", AGGRsubcovariancepcand, false, "Grouped covariance population aggregate with candidate list", args(1,7, batarg("",dbl),batarg("b1",sht),batarg("b2",sht),batarg("g",oid),batargany("e",1),batarg("s",oid),arg("skip_nils",bit))),
 command("aggr", "corr", AGGRcorr, false, "Correlation aggregate", args(1,5, batarg("",dbl),batarg("b1",sht),batarg("b2",sht),batarg("g",oid),batargany("e",1))),
 command("aggr", "subcorr", AGGRsubcorr, false, "Grouped correlation aggregate", args(1,6, batarg("",dbl),batarg("b1",sht),batarg("b2",sht),batarg("g",oid),batargany("e",1),arg("skip_nils",bit))),
 command("aggr", "subcorr", AGGRsubcorrcand, false, "Grouped correlation aggregate with candidate list", args(1,7, batarg("",dbl),batarg("b1",sht),batarg("b2",sht),batarg("g",oid),batargany("e",1),batarg("s",oid),arg("skip_nils",bit))),
 command("aggr", "avg", AGGRavg13_dbl, false, "Grouped tail average on int", args(1,4, batarg("",dbl),batarg("b",int),batarg("g",oid),batargany("e",1))),
 command("aggr", "avg", AGGRavg23_dbl, false, "Grouped tail average on int, also returns count", args(2,5, batarg("",dbl),batarg("",lng),batarg("b",int),batarg("g",oid),batargany("e",1))),
 command("aggr", "avg", AGGRavg14_dbl, false, "Grouped tail average on int", args(1,5, batarg("",dbl),batarg("b",int),batarg("g",oid),batargany("e",1),arg("scale",int))),
 command("aggr", "avg", AGGRavg24_dbl, false, "Grouped tail average on int, also returns count", args(2,6, batarg("",dbl),batarg("",lng),batarg("b",int),batarg("g",oid),batargany("e",1),arg("scale",int))),
 command("aggr", "subavg", AGGRsubavg1_dbl, false, "Grouped average aggregate", args(1,5, batarg("",dbl),batarg("b",int),batarg("g",oid),batargany("e",1),arg("skip_nils",bit))),
 command("aggr", "subavg", AGGRsubavg1cand_dbl, false, "Grouped average aggregate with candidates list", args(1,6, batarg("",dbl),batarg("b",int),batarg("g",oid),batargany("e",1),batarg("s",oid),arg("skip_nils",bit))),
 command("aggr", "subavg", AGGRsubavg2_dbl, false, "Grouped average aggregate, also returns count", args(2,6, batarg("",dbl),batarg("",lng),batarg("b",int),batarg("g",oid),batargany("e",1),arg("skip_nils",bit))),
 command("aggr", "subavg", AGGRsubavg2cand_dbl, false, "Grouped average aggregate with candidates list, also returns count", args(2,7, batarg("",dbl),batarg("",lng),batarg("b",int),batarg("g",oid),batargany("e",1),batarg("s",oid),arg("skip_nils",bit))),
 command("aggr", "subavg", AGGRsubavg1s_dbl, false, "Grouped average aggregate", args(1,6, batarg("",dbl),batarg("b",int),batarg("g",oid),batargany("e",1),arg("skip_nils",bit),arg("scale",int))),
 command("aggr", "subavg", AGGRsubavg1scand_dbl, false, "Grouped average aggregate with candidates list", args(1,7, batarg("",dbl),batarg("b",int),batarg("g",oid),batargany("e",1),batarg("s",oid),arg("skip_nils",bit),arg("scale",int))),
 command("aggr", "subavg", AGGRsubavg2s_dbl, false, "Grouped average aggregate, also returns count", args(2,7, batarg("",dbl),batarg("",lng),batarg("b",int),batarg("g",oid),batargany("e",1),arg("skip_nils",bit),arg("scale",int))),
 command("aggr", "subavg", AGGRsubavg2scand_dbl, false, "Grouped average aggregate with candidates list, also returns count", args(2,8, batarg("",dbl),batarg("",lng),batarg("b",int),batarg("g",oid),batargany("e",1),batarg("s",oid),arg("skip_nils",bit),arg("scale",int))),
 command("aggr", "stdev", AGGRstdev3_dbl, false, "Grouped tail standard deviation (sample/non-biased) on int", args(1,4, batarg("",dbl),batarg("b",int),batarg("g",oid),batargany("e",1))),
 command("aggr", "substdev", AGGRsubstdev_dbl, false, "Grouped standard deviation (sample/non-biased) aggregate", args(1,5, batarg("",dbl),batarg("b",int),batarg("g",oid),batargany("e",1),arg("skip_nils",bit))),
 command("aggr", "substdev", AGGRsubstdevcand_dbl, false, "Grouped standard deviation (sample/non-biased) aggregate with candidates list", args(1,6, batarg("",dbl),batarg("b",int),batarg("g",oid),batargany("e",1),batarg("s",oid),arg("skip_nils",bit))),
 command("aggr", "stdevp", AGGRstdevp3_dbl, false, "Grouped tail standard deviation (population/biased) on int", args(1,4, batarg("",dbl),batarg("b",int),batarg("g",oid),batargany("e",1))),
 command("aggr", "substdevp", AGGRsubstdevp_dbl, false, "Grouped standard deviation (population/biased) aggregate", args(1,5, batarg("",dbl),batarg("b",int),batarg("g",oid),batargany("e",1),arg("skip_nils",bit))),
 command("aggr", "substdevp", AGGRsubstdevpcand_dbl, false, "Grouped standard deviation (population/biased) aggregate with candidates list", args(1,6, batarg("",dbl),batarg("b",int),batarg("g",oid),batargany("e",1),batarg("s",oid),arg("skip_nils",bit))),
 command("aggr", "variance", AGGRvariance3_dbl, false, "Grouped tail variance (sample/non-biased) on int", args(1,4, batarg("",dbl),batarg("b",int),batarg("g",oid),batargany("e",1))),
 command("aggr", "subvariance", AGGRsubvariance_dbl, false, "Grouped variance (sample/non-biased) aggregate", args(1,5, batarg("",dbl),batarg("b",int),batarg("g",oid),batargany("e",1),arg("skip_nils",bit))),
 command("aggr", "subvariance", AGGRsubvariancecand_dbl, false, "Grouped variance (sample/non-biased) aggregate with candidates list", args(1,6, batarg("",dbl),batarg("b",int),batarg("g",oid),batargany("e",1),batarg("s",oid),arg("skip_nils",bit))),
 command("aggr", "variancep", AGGRvariancep3_dbl, false, "Grouped tail variance (population/biased) on int", args(1,4, batarg("",dbl),batarg("b",int),batarg("g",oid),batargany("e",1))),
 command("aggr", "subvariancep", AGGRsubvariancep_dbl, false, "Grouped variance (population/biased) aggregate", args(1,5, batarg("",dbl),batarg("b",int),batarg("g",oid),batargany("e",1),arg("skip_nils",bit))),
 command("aggr", "subvariancep", AGGRsubvariancepcand_dbl, false, "Grouped variance (population/biased) aggregate with candidates list", args(1,6, batarg("",dbl),batarg("b",int),batarg("g",oid),batargany("e",1),batarg("s",oid),arg("skip_nils",bit))),
 command("aggr", "covariance", AGGRcovariance, false, "Covariance sample aggregate", args(1,5, batarg("",dbl),batarg("b1",int),batarg("b2",int),batarg("g",oid),batargany("e",1))),
 command("aggr", "subcovariance", AGGRsubcovariance, false, "Grouped covariance sample aggregate", args(1,6, batarg("",dbl),batarg("b1",int),batarg("b2",int),batarg("g",oid),batargany("e",1),arg("skip_nils",bit))),
 command("aggr", "subcovariance", AGGRsubcovariancecand, false, "Grouped covariance sample aggregate with candidate list", args(1,7, batarg("",dbl),batarg("b1",int),batarg("b2",int),batarg("g",oid),batargany("e",1),batarg("s",oid),arg("skip_nils",bit))),
 command("aggr", "covariancep", AGGRcovariancep, false, "Covariance population aggregate", args(1,5, batarg("",dbl),batarg("b1",int),batarg("b2",int),batarg("g",oid),batargany("e",1))),
 command("aggr", "subcovariancep", AGGRsubcovariancep, false, "Grouped covariance population aggregate", args(1,6, batarg("",dbl),batarg("b1",int),batarg("b2",int),batarg("g",oid),batargany("e",1),arg("skip_nils",bit))),
 command("aggr", "subcovariancep", AGGRsubcovariancepcand, false, "Grouped covariance population aggregate with candidate list", args(1,7, batarg("",dbl),batarg("b1",int),batarg("b2",int),batarg("g",oid),batargany("e",1),batarg("s",oid),arg("skip_nils",bit))),
 command("aggr", "corr", AGGRcorr, false, "Correlation aggregate", args(1,5, batarg("",dbl),batarg("b1",int),batarg("b2",int),batarg("g",oid),batargany("e",1))),
 command("aggr", "subcorr", AGGRsubcorr, false, "Grouped correlation aggregate", args(1,6, batarg("",dbl),batarg("b1",int),batarg("b2",int),batarg("g",oid),batargany("e",1),arg("skip_nils",bit))),
 command("aggr", "subcorr", AGGRsubcorrcand, false, "Grouped correlation aggregate with candidate list", args(1,7, batarg("",dbl),batarg("b1",int),batarg("b2",int),batarg("g",oid),batargany("e",1),batarg("s",oid),arg("skip_nils",bit))),
 command("aggr", "avg", AGGRavg13_dbl, false, "Grouped tail average on lng", args(1,4, batarg("",dbl),batarg("b",lng),batarg("g",oid),batargany("e",1))),
 command("aggr", "avg", AGGRavg23_dbl, false, "Grouped tail average on lng, also returns count", args(2,5, batarg("",dbl),batarg("",lng),batarg("b",lng),batarg("g",oid),batargany("e",1))),
 command("aggr", "avg", AGGRavg14_dbl, false, "Grouped tail average on lng", args(1,5, batarg("",dbl),batarg("b",lng),batarg("g",oid),batargany("e",1),arg("scale",int))),
 command("aggr", "avg", AGGRavg24_dbl, false, "Grouped tail average on lng, also returns count", args(2,6, batarg("",dbl),batarg("",lng),batarg("b",lng),batarg("g",oid),batargany("e",1),arg("scale",int))),
 command("aggr", "subavg", AGGRsubavg1_dbl, false, "Grouped average aggregate", args(1,5, batarg("",dbl),batarg("b",lng),batarg("g",oid),batargany("e",1),arg("skip_nils",bit))),
 command("aggr", "subavg", AGGRsubavg1cand_dbl, false, "Grouped average aggregate with candidates list", args(1,6, batarg("",dbl),batarg("b",lng),batarg("g",oid),batargany("e",1),batarg("s",oid),arg("skip_nils",bit))),
 command("aggr", "subavg", AGGRsubavg2_dbl, false, "Grouped average aggregate, also returns count", args(2,6, batarg("",dbl),batarg("",lng),batarg("b",lng),batarg("g",oid),batargany("e",1),arg("skip_nils",bit))),
 command("aggr", "subavg", AGGRsubavg2cand_dbl, false, "Grouped average aggregate with candidates list, also returns count", args(2,7, batarg("",dbl),batarg("",lng),batarg("b",lng),batarg("g",oid),batargany("e",1),batarg("s",oid),arg("skip_nils",bit))),
 command("aggr", "subavg", AGGRsubavg1s_dbl, false, "Grouped average aggregate", args(1,6, batarg("",dbl),batarg("b",lng),batarg("g",oid),batargany("e",1),arg("skip_nils",bit),arg("scale",int))),
 command("aggr", "subavg", AGGRsubavg1scand_dbl, false, "Grouped average aggregate with candidates list", args(1,7, batarg("",dbl),batarg("b",lng),batarg("g",oid),batargany("e",1),batarg("s",oid),arg("skip_nils",bit),arg("scale",int))),
 command("aggr", "subavg", AGGRsubavg2s_dbl, false, "Grouped average aggregate, also returns count", args(2,7, batarg("",dbl),batarg("",lng),batarg("b",lng),batarg("g",oid),batargany("e",1),arg("skip_nils",bit),arg("scale",int))),
 command("aggr", "subavg", AGGRsubavg2scand_dbl, false, "Grouped average aggregate with candidates list, also returns count", args(2,8, batarg("",dbl),batarg("",lng),batarg("b",lng),batarg("g",oid),batargany("e",1),batarg("s",oid),arg("skip_nils",bit),arg("scale",int))),
 command("aggr", "stdev", AGGRstdev3_dbl, false, "Grouped tail standard deviation (sample/non-biased) on lng", args(1,4, batarg("",dbl),batarg("b",lng),batarg("g",oid),batargany("e",1))),
 command("aggr", "substdev", AGGRsubstdev_dbl, false, "Grouped standard deviation (sample/non-biased) aggregate", args(1,5, batarg("",dbl),batarg("b",lng),batarg("g",oid),batargany("e",1),arg("skip_nils",bit))),
 command("aggr", "substdev", AGGRsubstdevcand_dbl, false, "Grouped standard deviation (sample/non-biased) aggregate with candidates list", args(1,6, batarg("",dbl),batarg("b",lng),batarg("g",oid),batargany("e",1),batarg("s",oid),arg("skip_nils",bit))),
 command("aggr", "stdevp", AGGRstdevp3_dbl, false, "Grouped tail standard deviation (population/biased) on lng", args(1,4, batarg("",dbl),batarg("b",lng),batarg("g",oid),batargany("e",1))),
 command("aggr", "substdevp", AGGRsubstdevp_dbl, false, "Grouped standard deviation (population/biased) aggregate", args(1,5, batarg("",dbl),batarg("b",lng),batarg("g",oid),batargany("e",1),arg("skip_nils",bit))),
 command("aggr", "substdevp", AGGRsubstdevpcand_dbl, false, "Grouped standard deviation (population/biased) aggregate with candidates list", args(1,6, batarg("",dbl),batarg("b",lng),batarg("g",oid),batargany("e",1),batarg("s",oid),arg("skip_nils",bit))),
 command("aggr", "variance", AGGRvariance3_dbl, false, "Grouped tail variance (sample/non-biased) on lng", args(1,4, batarg("",dbl),batarg("b",lng),batarg("g",oid),batargany("e",1))),
 command("aggr", "subvariance", AGGRsubvariance_dbl, false, "Grouped variance (sample/non-biased) aggregate", args(1,5, batarg("",dbl),batarg("b",lng),batarg("g",oid),batargany("e",1),arg("skip_nils",bit))),
 command("aggr", "subvariance", AGGRsubvariancecand_dbl, false, "Grouped variance (sample/non-biased) aggregate with candidates list", args(1,6, batarg("",dbl),batarg("b",lng),batarg("g",oid),batargany("e",1),batarg("s",oid),arg("skip_nils",bit))),
 command("aggr", "variancep", AGGRvariancep3_dbl, false, "Grouped tail variance (population/biased) on lng", args(1,4, batarg("",dbl),batarg("b",lng),batarg("g",oid),batargany("e",1))),
 command("aggr", "subvariancep", AGGRsubvariancep_dbl, false, "Grouped variance (population/biased) aggregate", args(1,5, batarg("",dbl),batarg("b",lng),batarg("g",oid),batargany("e",1),arg("skip_nils",bit))),
 command("aggr", "subvariancep", AGGRsubvariancepcand_dbl, false, "Grouped variance (population/biased) aggregate with candidates list", args(1,6, batarg("",dbl),batarg("b",lng),batarg("g",oid),batargany("e",1),batarg("s",oid),arg("skip_nils",bit))),
 command("aggr", "covariance", AGGRcovariance, false, "Covariance sample aggregate", args(1,5, batarg("",dbl),batarg("b1",lng),batarg("b2",lng),batarg("g",oid),batargany("e",1))),
 command("aggr", "subcovariance", AGGRsubcovariance, false, "Grouped covariance sample aggregate", args(1,6, batarg("",dbl),batarg("b1",lng),batarg("b2",lng),batarg("g",oid),batargany("e",1),arg("skip_nils",bit))),
 command("aggr", "subcovariance", AGGRsubcovariancecand, false, "Grouped covariance sample aggregate with candidate list", args(1,7, batarg("",dbl),batarg("b1",lng),batarg("b2",lng),batarg("g",oid),batargany("e",1),batarg("s",oid),arg("skip_nils",bit))),
 command("aggr", "covariancep", AGGRcovariancep, false, "Covariance population aggregate", args(1,5, batarg("",dbl),batarg("b1",lng),batarg("b2",lng),batarg("g",oid),batargany("e",1))),
 command("aggr", "subcovariancep", AGGRsubcovariancep, false, "Grouped covariance population aggregate", args(1,6, batarg("",dbl),batarg("b1",lng),batarg("b2",lng),batarg("g",oid),batargany("e",1),arg("skip_nils",bit))),
 command("aggr", "subcovariancep", AGGRsubcovariancepcand, false, "Grouped covariance population aggregate with candidate list", args(1,7, batarg("",dbl),batarg("b1",lng),batarg("b2",lng),batarg("g",oid),batargany("e",1),batarg("s",oid),arg("skip_nils",bit))),
 command("aggr", "corr", AGGRcorr, false, "Correlation aggregate", args(1,5, batarg("",dbl),batarg("b1",lng),batarg("b2",lng),batarg("g",oid),batargany("e",1))),
 command("aggr", "subcorr", AGGRsubcorr, false, "Grouped correlation aggregate", args(1,6, batarg("",dbl),batarg("b1",lng),batarg("b2",lng),batarg("g",oid),batargany("e",1),arg("skip_nils",bit))),
 command("aggr", "subcorr", AGGRsubcorrcand, false, "Grouped correlation aggregate with candidate list", args(1,7, batarg("",dbl),batarg("b1",lng),batarg("b2",lng),batarg("g",oid),batargany("e",1),batarg("s",oid),arg("skip_nils",bit))),
 command("aggr", "avg", AGGRavg13_dbl, false, "Grouped tail average on flt", args(1,4, batarg("",dbl),batarg("b",flt),batarg("g",oid),batargany("e",1))),
 command("aggr", "avg", AGGRavg23_dbl, false, "Grouped tail average on flt, also returns count", args(2,5, batarg("",dbl),batarg("",lng),batarg("b",flt),batarg("g",oid),batargany("e",1))),
 command("aggr", "avg", AGGRavg14_dbl, false, "Grouped tail average on flt", args(1,5, batarg("",dbl),batarg("b",flt),batarg("g",oid),batargany("e",1),arg("scale",int))),
 command("aggr", "avg", AGGRavg24_dbl, false, "Grouped tail average on flt, also returns count", args(2,6, batarg("",dbl),batarg("",lng),batarg("b",flt),batarg("g",oid),batargany("e",1),arg("scale",int))),
 command("aggr", "subavg", AGGRsubavg1_dbl, false, "Grouped average aggregate", args(1,5, batarg("",dbl),batarg("b",flt),batarg("g",oid),batargany("e",1),arg("skip_nils",bit))),
 command("aggr", "subavg", AGGRsubavg1cand_dbl, false, "Grouped average aggregate with candidates list", args(1,6, batarg("",dbl),batarg("b",flt),batarg("g",oid),batargany("e",1),batarg("s",oid),arg("skip_nils",bit))),
 command("aggr", "subavg", AGGRsubavg2_dbl, false, "Grouped average aggregate, also returns count", args(2,6, batarg("",dbl),batarg("",lng),batarg("b",flt),batarg("g",oid),batargany("e",1),arg("skip_nils",bit))),
 command("aggr", "subavg", AGGRsubavg2cand_dbl, false, "Grouped average aggregate with candidates list, also returns count", args(2,7, batarg("",dbl),batarg("",lng),batarg("b",flt),batarg("g",oid),batargany("e",1),batarg("s",oid),arg("skip_nils",bit))),
 command("aggr", "subavg", AGGRsubavg1s_dbl, false, "Grouped average aggregate", args(1,6, batarg("",dbl),batarg("b",flt),batarg("g",oid),batargany("e",1),arg("skip_nils",bit),arg("scale",int))),
 command("aggr", "subavg", AGGRsubavg1scand_dbl, false, "Grouped average aggregate with candidates list", args(1,7, batarg("",dbl),batarg("b",flt),batarg("g",oid),batargany("e",1),batarg("s",oid),arg("skip_nils",bit),arg("scale",int))),
 command("aggr", "subavg", AGGRsubavg2s_dbl, false, "Grouped average aggregate, also returns count", args(2,7, batarg("",dbl),batarg("",lng),batarg("b",flt),batarg("g",oid),batargany("e",1),arg("skip_nils",bit),arg("scale",int))),
 command("aggr", "subavg", AGGRsubavg2scand_dbl, false, "Grouped average aggregate with candidates list, also returns count", args(2,8, batarg("",dbl),batarg("",lng),batarg("b",flt),batarg("g",oid),batargany("e",1),batarg("s",oid),arg("skip_nils",bit),arg("scale",int))),
 command("aggr", "stdev", AGGRstdev3_dbl, false, "Grouped tail standard deviation (sample/non-biased) on flt", args(1,4, batarg("",dbl),batarg("b",flt),batarg("g",oid),batargany("e",1))),
 command("aggr", "substdev", AGGRsubstdev_dbl, false, "Grouped standard deviation (sample/non-biased) aggregate", args(1,5, batarg("",dbl),batarg("b",flt),batarg("g",oid),batargany("e",1),arg("skip_nils",bit))),
 command("aggr", "substdev", AGGRsubstdevcand_dbl, false, "Grouped standard deviation (sample/non-biased) aggregate with candidates list", args(1,6, batarg("",dbl),batarg("b",flt),batarg("g",oid),batargany("e",1),batarg("s",oid),arg("skip_nils",bit))),
 command("aggr", "stdevp", AGGRstdevp3_dbl, false, "Grouped tail standard deviation (population/biased) on flt", args(1,4, batarg("",dbl),batarg("b",flt),batarg("g",oid),batargany("e",1))),
 command("aggr", "substdevp", AGGRsubstdevp_dbl, false, "Grouped standard deviation (population/biased) aggregate", args(1,5, batarg("",dbl),batarg("b",flt),batarg("g",oid),batargany("e",1),arg("skip_nils",bit))),
 command("aggr", "substdevp", AGGRsubstdevpcand_dbl, false, "Grouped standard deviation (population/biased) aggregate with candidates list", args(1,6, batarg("",dbl),batarg("b",flt),batarg("g",oid),batargany("e",1),batarg("s",oid),arg("skip_nils",bit))),
 command("aggr", "variance", AGGRvariance3_dbl, false, "Grouped tail variance (sample/non-biased) on flt", args(1,4, batarg("",dbl),batarg("b",flt),batarg("g",oid),batargany("e",1))),
 command("aggr", "subvariance", AGGRsubvariance_dbl, false, "Grouped variance (sample/non-biased) aggregate", args(1,5, batarg("",dbl),batarg("b",flt),batarg("g",oid),batargany("e",1),arg("skip_nils",bit))),
 command("aggr", "subvariance", AGGRsubvariancecand_dbl, false, "Grouped variance (sample/non-biased) aggregate with candidates list", args(1,6, batarg("",dbl),batarg("b",flt),batarg("g",oid),batargany("e",1),batarg("s",oid),arg("skip_nils",bit))),
 command("aggr", "variancep", AGGRvariancep3_dbl, false, "Grouped tail variance (population/biased) on flt", args(1,4, batarg("",dbl),batarg("b",flt),batarg("g",oid),batargany("e",1))),
 command("aggr", "subvariancep", AGGRsubvariancep_dbl, false, "Grouped variance (population/biased) aggregate", args(1,5, batarg("",dbl),batarg("b",flt),batarg("g",oid),batargany("e",1),arg("skip_nils",bit))),
 command("aggr", "subvariancep", AGGRsubvariancepcand_dbl, false, "Grouped variance (population/biased) aggregate with candidates list", args(1,6, batarg("",dbl),batarg("b",flt),batarg("g",oid),batargany("e",1),batarg("s",oid),arg("skip_nils",bit))),
 command("aggr", "covariance", AGGRcovariance, false, "Covariance sample aggregate", args(1,5, batarg("",dbl),batarg("b1",flt),batarg("b2",flt),batarg("g",oid),batargany("e",1))),
 command("aggr", "subcovariance", AGGRsubcovariance, false, "Grouped covariance sample aggregate", args(1,6, batarg("",dbl),batarg("b1",flt),batarg("b2",flt),batarg("g",oid),batargany("e",1),arg("skip_nils",bit))),
 command("aggr", "subcovariance", AGGRsubcovariancecand, false, "Grouped covariance sample aggregate with candidate list", args(1,7, batarg("",dbl),batarg("b1",flt),batarg("b2",flt),batarg("g",oid),batargany("e",1),batarg("s",oid),arg("skip_nils",bit))),
 command("aggr", "covariancep", AGGRcovariancep, false, "Covariance population aggregate", args(1,5, batarg("",dbl),batarg("b1",flt),batarg("b2",flt),batarg("g",oid),batargany("e",1))),
 command("aggr", "subcovariancep", AGGRsubcovariancep, false, "Grouped covariance population aggregate", args(1,6, batarg("",dbl),batarg("b1",flt),batarg("b2",flt),batarg("g",oid),batargany("e",1),arg("skip_nils",bit))),
 command("aggr", "subcovariancep", AGGRsubcovariancepcand, false, "Grouped covariance population aggregate with candidate list", args(1,7, batarg("",dbl),batarg("b1",flt),batarg("b2",flt),batarg("g",oid),batargany("e",1),batarg("s",oid),arg("skip_nils",bit))),
 command("aggr", "corr", AGGRcorr, false, "Correlation aggregate", args(1,5, batarg("",dbl),batarg("b1",flt),batarg("b2",flt),batarg("g",oid),batargany("e",1))),
 command("aggr", "subcorr", AGGRsubcorr, false, "Grouped correlation aggregate", args(1,6, batarg("",dbl),batarg("b1",flt),batarg("b2",flt),batarg("g",oid),batargany("e",1),arg("skip_nils",bit))),
 command("aggr", "subcorr", AGGRsubcorrcand, false, "Grouped correlation aggregate with candidate list", args(1,7, batarg("",dbl),batarg("b1",flt),batarg("b2",flt),batarg("g",oid),batargany("e",1),batarg("s",oid),arg("skip_nils",bit))),
 command("aggr", "avg", AGGRavg13_dbl, false, "Grouped tail average on dbl", args(1,4, batarg("",dbl),batarg("b",dbl),batarg("g",oid),batargany("e",1))),
 command("aggr", "avg", AGGRavg23_dbl, false, "Grouped tail average on dbl, also returns count", args(2,5, batarg("",dbl),batarg("",lng),batarg("b",dbl),batarg("g",oid),batargany("e",1))),
 command("aggr", "avg", AGGRavg14_dbl, false, "Grouped tail average on dbl", args(1,5, batarg("",dbl),batarg("b",dbl),batarg("g",oid),batargany("e",1),arg("scale",int))),
 command("aggr", "avg", AGGRavg24_dbl, false, "Grouped tail average on dbl, also returns count", args(2,6, batarg("",dbl),batarg("",lng),batarg("b",dbl),batarg("g",oid),batargany("e",1),arg("scale",int))),
 command("aggr", "subavg", AGGRsubavg1_dbl, false, "Grouped average aggregate", args(1,5, batarg("",dbl),batarg("b",dbl),batarg("g",oid),batargany("e",1),arg("skip_nils",bit))),
 command("aggr", "subavg", AGGRsubavg1cand_dbl, false, "Grouped average aggregate with candidates list", args(1,6, batarg("",dbl),batarg("b",dbl),batarg("g",oid),batargany("e",1),batarg("s",oid),arg("skip_nils",bit))),
 command("aggr", "subavg", AGGRsubavg2_dbl, false, "Grouped average aggregate, also returns count", args(2,6, batarg("",dbl),batarg("",lng),batarg("b",dbl),batarg("g",oid),batargany("e",1),arg("skip_nils",bit))),
 command("aggr", "subavg", AGGRsubavg2cand_dbl, false, "Grouped average aggregate with candidates list, also returns count", args(2,7, batarg("",dbl),batarg("",lng),batarg("b",dbl),batarg("g",oid),batargany("e",1),batarg("s",oid),arg("skip_nils",bit))),
 command("aggr", "subavg", AGGRsubavg1s_dbl, false, "Grouped average aggregate", args(1,6, batarg("",dbl),batarg("b",dbl),batarg("g",oid),batargany("e",1),arg("skip_nils",bit),arg("scale",int))),
 command("aggr", "subavg", AGGRsubavg1scand_dbl, false, "Grouped average aggregate with candidates list", args(1,7, batarg("",dbl),batarg("b",dbl),batarg("g",oid),batargany("e",1),batarg("s",oid),arg("skip_nils",bit),arg("scale",int))),
 command("aggr", "subavg", AGGRsubavg2s_dbl, false, "Grouped average aggregate, also returns count", args(2,7, batarg("",dbl),batarg("",lng),batarg("b",dbl),batarg("g",oid),batargany("e",1),arg("skip_nils",bit),arg("scale",int))),
 command("aggr", "subavg", AGGRsubavg2scand_dbl, false, "Grouped average aggregate with candidates list, also returns count", args(2,8, batarg("",dbl),batarg("",lng),batarg("b",dbl),batarg("g",oid),batargany("e",1),batarg("s",oid),arg("skip_nils",bit),arg("scale",int))),
 command("aggr", "stdev", AGGRstdev3_dbl, false, "Grouped tail standard deviation (sample/non-biased) on dbl", args(1,4, batarg("",dbl),batarg("b",dbl),batarg("g",oid),batargany("e",1))),
 command("aggr", "substdev", AGGRsubstdev_dbl, false, "Grouped standard deviation (sample/non-biased) aggregate", args(1,5, batarg("",dbl),batarg("b",dbl),batarg("g",oid),batargany("e",1),arg("skip_nils",bit))),
 command("aggr", "substdev", AGGRsubstdevcand_dbl, false, "Grouped standard deviation (sample/non-biased) aggregate with candidates list", args(1,6, batarg("",dbl),batarg("b",dbl),batarg("g",oid),batargany("e",1),batarg("s",oid),arg("skip_nils",bit))),
 command("aggr", "stdevp", AGGRstdevp3_dbl, false, "Grouped tail standard deviation (population/biased) on dbl", args(1,4, batarg("",dbl),batarg("b",dbl),batarg("g",oid),batargany("e",1))),
 command("aggr", "substdevp", AGGRsubstdevp_dbl, false, "Grouped standard deviation (population/biased) aggregate", args(1,5, batarg("",dbl),batarg("b",dbl),batarg("g",oid),batargany("e",1),arg("skip_nils",bit))),
 command("aggr", "substdevp", AGGRsubstdevpcand_dbl, false, "Grouped standard deviation (population/biased) aggregate with candidates list", args(1,6, batarg("",dbl),batarg("b",dbl),batarg("g",oid),batargany("e",1),batarg("s",oid),arg("skip_nils",bit))),
 command("aggr", "variance", AGGRvariance3_dbl, false, "Grouped tail variance (sample/non-biased) on dbl", args(1,4, batarg("",dbl),batarg("b",dbl),batarg("g",oid),batargany("e",1))),
 command("aggr", "subvariance", AGGRsubvariance_dbl, false, "Grouped variance (sample/non-biased) aggregate", args(1,5, batarg("",dbl),batarg("b",dbl),batarg("g",oid),batargany("e",1),arg("skip_nils",bit))),
 command("aggr", "subvariance", AGGRsubvariancecand_dbl, false, "Grouped variance (sample/non-biased) aggregate with candidates list", args(1,6, batarg("",dbl),batarg("b",dbl),batarg("g",oid),batargany("e",1),batarg("s",oid),arg("skip_nils",bit))),
 command("aggr", "variancep", AGGRvariancep3_dbl, false, "Grouped tail variance (population/biased) on dbl", args(1,4, batarg("",dbl),batarg("b",dbl),batarg("g",oid),batargany("e",1))),
 command("aggr", "subvariancep", AGGRsubvariancep_dbl, false, "Grouped variance (population/biased) aggregate", args(1,5, batarg("",dbl),batarg("b",dbl),batarg("g",oid),batargany("e",1),arg("skip_nils",bit))),
 command("aggr", "subvariancep", AGGRsubvariancepcand_dbl, false, "Grouped variance (population/biased) aggregate with candidates list", args(1,6, batarg("",dbl),batarg("b",dbl),batarg("g",oid),batargany("e",1),batarg("s",oid),arg("skip_nils",bit))),
 command("aggr", "covariance", AGGRcovariance, false, "Covariance sample aggregate", args(1,5, batarg("",dbl),batarg("b1",dbl),batarg("b2",dbl),batarg("g",oid),batargany("e",1))),
 command("aggr", "subcovariance", AGGRsubcovariance, false, "Grouped covariance sample aggregate", args(1,6, batarg("",dbl),batarg("b1",dbl),batarg("b2",dbl),batarg("g",oid),batargany("e",1),arg("skip_nils",bit))),
 command("aggr", "subcovariance", AGGRsubcovariancecand, false, "Grouped covariance sample aggregate with candidate list", args(1,7, batarg("",dbl),batarg("b1",dbl),batarg("b2",dbl),batarg("g",oid),batargany("e",1),batarg("s",oid),arg("skip_nils",bit))),
 command("aggr", "covariancep", AGGRcovariancep, false, "Covariance population aggregate", args(1,5, batarg("",dbl),batarg("b1",dbl),batarg("b2",dbl),batarg("g",oid),batargany("e",1))),
 command("aggr", "subcovariancep", AGGRsubcovariancep, false, "Grouped covariance population aggregate", args(1,6, batarg("",dbl),batarg("b1",dbl),batarg("b2",dbl),batarg("g",oid),batargany("e",1),arg("skip_nils",bit))),
 command("aggr", "subcovariancep", AGGRsubcovariancepcand, false, "Grouped covariance population aggregate with candidate list", args(1,7, batarg("",dbl),batarg("b1",dbl),batarg("b2",dbl),batarg("g",oid),batargany("e",1),batarg("s",oid),arg("skip_nils",bit))),
 command("aggr", "corr", AGGRcorr, false, "Correlation aggregate", args(1,5, batarg("",dbl),batarg("b1",dbl),batarg("b2",dbl),batarg("g",oid),batargany("e",1))),
 command("aggr", "subcorr", AGGRsubcorr, false, "Grouped correlation aggregate", args(1,6, batarg("",dbl),batarg("b1",dbl),batarg("b2",dbl),batarg("g",oid),batargany("e",1),arg("skip_nils",bit))),
 command("aggr", "subcorr", AGGRsubcorrcand, false, "Grouped correlation aggregate with candidate list", args(1,7, batarg("",dbl),batarg("b1",dbl),batarg("b2",dbl),batarg("g",oid),batargany("e",1),batarg("s",oid),arg("skip_nils",bit))),
 command("aggr", "min", AGGRmin3, false, "", args(1,4, batargany("",1),batargany("b",1),batarg("g",oid),batargany("e",2))),
 command("aggr", "max", AGGRmax3, false, "", args(1,4, batargany("",1),batargany("b",1),batarg("g",oid),batargany("e",2))),
 command("aggr", "submin", AGGRsubmin, false, "Grouped minimum aggregate", args(1,5, batarg("",oid),batargany("b",1),batarg("g",oid),batargany("e",2),arg("skip_nils",bit))),
 command("aggr", "submin", AGGRsubmincand, false, "Grouped minimum aggregate with candidates list", args(1,6, batarg("",oid),batargany("b",1),batarg("g",oid),batargany("e",2),batarg("s",oid),arg("skip_nils",bit))),
 command("aggr", "submax", AGGRsubmax, false, "Grouped maximum aggregate", args(1,5, batarg("",oid),batargany("b",1),batarg("g",oid),batargany("e",2),arg("skip_nils",bit))),
 command("aggr", "submax", AGGRsubmaxcand, false, "Grouped maximum aggregate with candidates list", args(1,6, batarg("",oid),batargany("b",1),batarg("g",oid),batargany("e",2),batarg("s",oid),arg("skip_nils",bit))),
 command("aggr", "submin", AGGRsubmin_val, false, "Grouped minimum aggregate", args(1,5, batargany("",1),batargany("b",1),batarg("g",oid),batargany("e",2),arg("skip_nils",bit))),
 command("aggr", "submin", AGGRsubmincand_val, false, "Grouped minimum aggregate with candidates list", args(1,6, batargany("",1),batargany("b",1),batarg("g",oid),batargany("e",2),batarg("s",oid),arg("skip_nils",bit))),
 command("aggr", "submax", AGGRsubmax_val, false, "Grouped maximum aggregate", args(1,5, batargany("",1),batargany("b",1),batarg("g",oid),batargany("e",2),arg("skip_nils",bit))),
 command("aggr", "submax", AGGRsubmaxcand_val, false, "Grouped maximum aggregate with candidates list", args(1,6, batargany("",1),batargany("b",1),batarg("g",oid),batargany("e",2),batarg("s",oid),arg("skip_nils",bit))),
 command("aggr", "count", AGGRcount3, false, "", args(1,5, batarg("",lng),batargany("b",1),batarg("g",oid),batargany("e",2),arg("ignorenils",bit))),
 command("aggr", "count", AGGRcount3nils, false, "Grouped count", args(1,4, batarg("",lng),batargany("b",1),batarg("g",oid),batargany("e",2))),
 command("aggr", "count_no_nil", AGGRcount3nonils, false, "", args(1,4, batarg("",lng),batargany("b",1),batarg("g",oid),batargany("e",2))),
 command("aggr", "subcount", AGGRsubcount, false, "Grouped count aggregate", args(1,5, batarg("",lng),batargany("b",1),batarg("g",oid),batargany("e",2),arg("skip_nils",bit))),
 command("aggr", "subcount", AGGRsubcountcand, false, "Grouped count aggregate with candidates list", args(1,6, batarg("",lng),batargany("b",1),batarg("g",oid),batargany("e",2),batarg("s",oid),arg("skip_nils",bit))),
 command("aggr", "median", AGGRmedian, false, "Median aggregate", args(1,2, argany("",1),batargany("b",1))),
 command("aggr", "submedian", AGGRsubmedian, false, "Grouped median aggregate", args(1,5, batargany("",1),batargany("b",1),batarg("g",oid),batargany("e",2),arg("skip_nils",bit))),
 command("aggr", "submedian", AGGRsubmediancand, false, "Grouped median aggregate with candidate list", args(1,6, batargany("",1),batargany("b",1),batarg("g",oid),batargany("e",2),batarg("s",oid),arg("skip_nils",bit))),
 command("aggr", "quantile", AGGRquantile, false, "Quantile aggregate", args(1,3, argany("",1),batargany("b",1),batarg("q",dbl))),
 command("aggr", "quantile", AGGRquantile_cst, false, "Quantile aggregate", args(1,3, argany("",1),batargany("b",1),arg("q",dbl))),
 command("aggr", "subquantile", AGGRsubquantile, false, "Grouped quantile aggregate", args(1,6, batargany("",1),batargany("b",1),batarg("q",dbl),batarg("g",oid),batargany("e",2),arg("skip_nils",bit))),
 command("aggr", "subquantile", AGGRsubquantilecand, false, "Grouped quantile aggregate with candidate list", args(1,7, batargany("",1),batargany("b",1),batarg("q",dbl),batarg("g",oid),batargany("e",2),batarg("s",oid),arg("skip_nils",bit))),
 command("aggr", "median_avg", AGGRmedian_avg, false, "Median aggregate", args(1,2, arg("",dbl),batargany("b",1))),
 command("aggr", "submedian_avg", AGGRsubmedian_avg, false, "Grouped median aggregate", args(1,5, batarg("",dbl),batargany("b",1),batarg("g",oid),batargany("e",2),arg("skip_nils",bit))),
 command("aggr", "submedian_avg", AGGRsubmediancand_avg, false, "Grouped median aggregate with candidate list", args(1,6, batarg("",dbl),batargany("b",1),batarg("g",oid),batargany("e",2),batarg("s",oid),arg("skip_nils",bit))),
 command("aggr", "quantile_avg", AGGRquantile_avg, false, "Quantile aggregate", args(1,3, arg("",dbl),batargany("b",1),batarg("q",dbl))),
 command("aggr", "quantile_avg", AGGRquantile_avg_cst, false, "Quantile aggregate", args(1,3, arg("",dbl),batargany("b",1),arg("q",dbl))),
 command("aggr", "subquantile_avg", AGGRsubquantile_avg, false, "Grouped quantile aggregate", args(1,6, batarg("",dbl),batargany("b",1),batarg("q",dbl),batarg("g",oid),batargany("e",2),arg("skip_nils",bit))),
 command("aggr", "subquantile_avg", AGGRsubquantilecand_avg, false, "Grouped quantile aggregate with candidate list", args(1,7, batarg("",dbl),batargany("b",1),batarg("q",dbl),batarg("g",oid),batargany("e",2),batarg("s",oid),arg("skip_nils",bit))),
 command("aggr", "str_group_concat", AGGRstr_group_concat, false, "Ungrouped string tail concat", args(1,2, arg("",str),batarg("b",str))),
 command("aggr", "substr_group_concat", AGGRsubstr_group_concat, false, "Grouped string concat", args(1,5, batarg("",str),batarg("b",str),batarg("g",oid),batargany("e",1),arg("skip_nils",bit))),
 command("aggr", "str_group_concat", AGGRstr_group_concat_sep, false, "Ungrouped string tail concat with custom separator", args(1,3, arg("",str),batarg("b",str),batarg("sep",str))),
 command("aggr", "substr_group_concat", AGGRsubstr_group_concat_sep, false, "Grouped string concat with custom separator", args(1,6, batarg("",str),batarg("b",str),batarg("sep",str),batarg("g",oid),batargany("e",1),arg("skip_nils",bit))),

 command("aggr", "subavg", AGGRavg3, false, "Grouped average aggregation", args(3,8, batarg("",bte),batarg("",lng),batarg("",lng),batarg("b",bte),batarg("g",oid),batargany("e",1),batarg("s",oid),arg("skip_nils",bit))),
 command("aggr", "subavg", AGGRavg3, false, "Grouped average aggregation", args(3,8, batarg("",sht),batarg("",lng),batarg("",lng),batarg("b",sht),batarg("g",oid),batargany("e",1),batarg("s",oid),arg("skip_nils",bit))),
 command("aggr", "subavg", AGGRavg3, false, "Grouped average aggregation", args(3,8, batarg("",int),batarg("",lng),batarg("",lng),batarg("b",int),batarg("g",oid),batargany("e",1),batarg("s",oid),arg("skip_nils",bit))),
 command("aggr", "subavg", AGGRavg3, false, "Grouped average aggregation", args(3,8, batarg("",lng),batarg("",lng),batarg("",lng),batarg("b",lng),batarg("g",oid),batargany("e",1),batarg("s",oid),arg("skip_nils",bit))),
#ifdef HAVE_HGE
 command("aggr", "subavg", AGGRavg3, false, "Grouped average aggregation", args(3,8, batarg("",hge),batarg("",lng),batarg("",lng),batarg("b",hge),batarg("g",oid),batargany("e",1),batarg("s",oid),arg("skip_nils",bit))),
#endif
 command("aggr", "subavg", AGGRavg3comb, false, "Grouped average aggregation combiner", args(1,7, batarg("",bte),batarg("b",bte),batarg("r",lng),batarg("c",lng),batarg("g",oid),batargany("e",1),arg("skip_nils",bit))),
 command("aggr", "subavg", AGGRavg3comb, false, "Grouped average aggregation combiner", args(1,7, batarg("",sht),batarg("b",sht),batarg("r",lng),batarg("c",lng),batarg("g",oid),batargany("e",1),arg("skip_nils",bit))),
 command("aggr", "subavg", AGGRavg3comb, false, "Grouped average aggregation combiner", args(1,7, batarg("",int),batarg("b",int),batarg("r",lng),batarg("c",lng),batarg("g",oid),batargany("e",1),arg("skip_nils",bit))),
 command("aggr", "subavg", AGGRavg3comb, false, "Grouped average aggregation combiner", args(1,7, batarg("",lng),batarg("b",lng),batarg("r",lng),batarg("c",lng),batarg("g",oid),batargany("e",1),arg("skip_nils",bit))),
#ifdef HAVE_HGE
 command("aggr", "subavg", AGGRavg3comb, false, "Grouped average aggregation combiner", args(1,7, batarg("",hge),batarg("b",hge),batarg("r",lng),batarg("c",lng),batarg("g",oid),batargany("e",1),arg("skip_nils",bit))),
#endif

#ifdef HAVE_HGE
 command("aggr", "sum", AGGRsum3_hge, false, "Grouped tail sum on bte", args(1,4, batarg("",hge),batarg("b",bte),batarg("g",oid),batargany("e",1))),
 command("aggr", "subsum", AGGRsubsum_hge, false, "Grouped sum aggregate", args(1,5, batarg("",hge),batarg("b",bte),batarg("g",oid),batargany("e",1),arg("skip_nils",bit))),
 command("aggr", "subsum", AGGRsubsumcand_hge, false, "Grouped sum aggregate with candidates list", args(1,6, batarg("",hge),batarg("b",bte),batarg("g",oid),batargany("e",1),batarg("s",oid),arg("skip_nils",bit))),
 command("aggr", "prod", AGGRprod3_hge, false, "Grouped tail product on bte", args(1,4, batarg("",hge),batarg("b",bte),batarg("g",oid),batargany("e",1))),
 command("aggr", "subprod", AGGRsubprod_hge, false, "Grouped product aggregate", args(1,5, batarg("",hge),batarg("b",bte),batarg("g",oid),batargany("e",1),arg("skip_nils",bit))),
 command("aggr", "subprod", AGGRsubprodcand_hge, false, "Grouped product aggregate with candidates list", args(1,6, batarg("",hge),batarg("b",bte),batarg("g",oid),batargany("e",1),batarg("s",oid),arg("skip_nils",bit))),
 command("aggr", "sum", AGGRsum3_hge, false, "Grouped tail sum on sht", args(1,4, batarg("",hge),batarg("b",sht),batarg("g",oid),batargany("e",1))),
 command("aggr", "subsum", AGGRsubsum_hge, false, "Grouped sum aggregate", args(1,5, batarg("",hge),batarg("b",sht),batarg("g",oid),batargany("e",1),arg("skip_nils",bit))),
 command("aggr", "subsum", AGGRsubsumcand_hge, false, "Grouped sum aggregate with candidates list", args(1,6, batarg("",hge),batarg("b",sht),batarg("g",oid),batargany("e",1),batarg("s",oid),arg("skip_nils",bit))),
 command("aggr", "prod", AGGRprod3_hge, false, "Grouped tail product on sht", args(1,4, batarg("",hge),batarg("b",sht),batarg("g",oid),batargany("e",1))),
 command("aggr", "subprod", AGGRsubprod_hge, false, "Grouped product aggregate", args(1,5, batarg("",hge),batarg("b",sht),batarg("g",oid),batargany("e",1),arg("skip_nils",bit))),
 command("aggr", "subprod", AGGRsubprodcand_hge, false, "Grouped product aggregate with candidates list", args(1,6, batarg("",hge),batarg("b",sht),batarg("g",oid),batargany("e",1),batarg("s",oid),arg("skip_nils",bit))),
 command("aggr", "sum", AGGRsum3_hge, false, "Grouped tail sum on int", args(1,4, batarg("",hge),batarg("b",int),batarg("g",oid),batargany("e",1))),
 command("aggr", "subsum", AGGRsubsum_hge, false, "Grouped sum aggregate", args(1,5, batarg("",hge),batarg("b",int),batarg("g",oid),batargany("e",1),arg("skip_nils",bit))),
 command("aggr", "subsum", AGGRsubsumcand_hge, false, "Grouped sum aggregate with candidates list", args(1,6, batarg("",hge),batarg("b",int),batarg("g",oid),batargany("e",1),batarg("s",oid),arg("skip_nils",bit))),
 command("aggr", "prod", AGGRprod3_hge, false, "Grouped tail product on int", args(1,4, batarg("",hge),batarg("b",int),batarg("g",oid),batargany("e",1))),
 command("aggr", "subprod", AGGRsubprod_hge, false, "Grouped product aggregate", args(1,5, batarg("",hge),batarg("b",int),batarg("g",oid),batargany("e",1),arg("skip_nils",bit))),
 command("aggr", "subprod", AGGRsubprodcand_hge, false, "Grouped product aggregate with candidates list", args(1,6, batarg("",hge),batarg("b",int),batarg("g",oid),batargany("e",1),batarg("s",oid),arg("skip_nils",bit))),
 command("aggr", "sum", AGGRsum3_hge, false, "Grouped tail sum on lng", args(1,4, batarg("",hge),batarg("b",lng),batarg("g",oid),batargany("e",1))),
 command("aggr", "subsum", AGGRsubsum_hge, false, "Grouped sum aggregate", args(1,5, batarg("",hge),batarg("b",lng),batarg("g",oid),batargany("e",1),arg("skip_nils",bit))),
 command("aggr", "subsum", AGGRsubsumcand_hge, false, "Grouped sum aggregate with candidates list", args(1,6, batarg("",hge),batarg("b",lng),batarg("g",oid),batargany("e",1),batarg("s",oid),arg("skip_nils",bit))),
 command("aggr", "prod", AGGRprod3_hge, false, "Grouped tail product on lng", args(1,4, batarg("",hge),batarg("b",lng),batarg("g",oid),batargany("e",1))),
 command("aggr", "subprod", AGGRsubprod_hge, false, "Grouped product aggregate", args(1,5, batarg("",hge),batarg("b",lng),batarg("g",oid),batargany("e",1),arg("skip_nils",bit))),
 command("aggr", "subprod", AGGRsubprodcand_hge, false, "Grouped product aggregate with candidates list", args(1,6, batarg("",hge),batarg("b",lng),batarg("g",oid),batargany("e",1),batarg("s",oid),arg("skip_nils",bit))),
 command("aggr", "sum", AGGRsum3_hge, false, "Grouped tail sum on hge", args(1,4, batarg("",hge),batarg("b",hge),batarg("g",oid),batargany("e",1))),
 command("aggr", "subsum", AGGRsubsum_hge, false, "Grouped sum aggregate", args(1,5, batarg("",hge),batarg("b",hge),batarg("g",oid),batargany("e",1),arg("skip_nils",bit))),
 command("aggr", "subsum", AGGRsubsumcand_hge, false, "Grouped sum aggregate with candidates list", args(1,6, batarg("",hge),batarg("b",hge),batarg("g",oid),batargany("e",1),batarg("s",oid),arg("skip_nils",bit))),
 command("aggr", "prod", AGGRprod3_hge, false, "Grouped tail product on hge", args(1,4, batarg("",hge),batarg("b",hge),batarg("g",oid),batargany("e",1))),
 command("aggr", "subprod", AGGRsubprod_hge, false, "Grouped product aggregate", args(1,5, batarg("",hge),batarg("b",hge),batarg("g",oid),batargany("e",1),arg("skip_nils",bit))),
 command("aggr", "subprod", AGGRsubprodcand_hge, false, "Grouped product aggregate with candidates list", args(1,6, batarg("",hge),batarg("b",hge),batarg("g",oid),batargany("e",1),batarg("s",oid),arg("skip_nils",bit))),
 command("aggr", "avg", AGGRavg13_dbl, false, "Grouped tail average on hge", args(1,4, batarg("",dbl),batarg("b",hge),batarg("g",oid),batargany("e",1))),
 command("aggr", "avg", AGGRavg23_dbl, false, "Grouped tail average on hge, also returns count", args(2,5, batarg("",dbl),batarg("",lng),batarg("b",hge),batarg("g",oid),batargany("e",1))),
 command("aggr", "subavg", AGGRsubavg1_dbl, false, "Grouped average aggregate", args(1,5, batarg("",dbl),batarg("b",hge),batarg("g",oid),batargany("e",1),arg("skip_nils",bit))),
 command("aggr", "subavg", AGGRsubavg1cand_dbl, false, "Grouped average aggregate with candidates list", args(1,6, batarg("",dbl),batarg("b",hge),batarg("g",oid),batargany("e",1),batarg("s",oid),arg("skip_nils",bit))),
 command("aggr", "subavg", AGGRsubavg2_dbl, false, "Grouped average aggregate, also returns count", args(2,6, batarg("",dbl),batarg("",lng),batarg("b",hge),batarg("g",oid),batargany("e",1),arg("skip_nils",bit))),
 command("aggr", "subavg", AGGRsubavg2cand_dbl, false, "Grouped average aggregate with candidates list, also returns count", args(2,7, batarg("",dbl),batarg("",lng),batarg("b",hge),batarg("g",oid),batargany("e",1),batarg("s",oid),arg("skip_nils",bit))),
 command("aggr", "stdev", AGGRstdev3_dbl, false, "Grouped tail standard deviation (sample/non-biased) on hge", args(1,4, batarg("",dbl),batarg("b",hge),batarg("g",oid),batargany("e",1))),
 command("aggr", "substdev", AGGRsubstdev_dbl, false, "Grouped standard deviation (sample/non-biased) aggregate", args(1,5, batarg("",dbl),batarg("b",hge),batarg("g",oid),batargany("e",1),arg("skip_nils",bit))),
 command("aggr", "substdev", AGGRsubstdevcand_dbl, false, "Grouped standard deviation (sample/non-biased) aggregate with candidates list", args(1,6, batarg("",dbl),batarg("b",hge),batarg("g",oid),batargany("e",1),batarg("s",oid),arg("skip_nils",bit))),
 command("aggr", "stdevp", AGGRstdevp3_dbl, false, "Grouped tail standard deviation (population/biased) on hge", args(1,4, batarg("",dbl),batarg("b",hge),batarg("g",oid),batargany("e",1))),
 command("aggr", "substdevp", AGGRsubstdevp_dbl, false, "Grouped standard deviation (population/biased) aggregate", args(1,5, batarg("",dbl),batarg("b",hge),batarg("g",oid),batargany("e",1),arg("skip_nils",bit))),
 command("aggr", "substdevp", AGGRsubstdevpcand_dbl, false, "Grouped standard deviation (population/biased) aggregate with candidates list", args(1,6, batarg("",dbl),batarg("b",hge),batarg("g",oid),batargany("e",1),batarg("s",oid),arg("skip_nils",bit))),
 command("aggr", "variance", AGGRvariance3_dbl, false, "Grouped tail variance (sample/non-biased) on hge", args(1,4, batarg("",dbl),batarg("b",hge),batarg("g",oid),batargany("e",1))),
 command("aggr", "subvariance", AGGRsubvariance_dbl, false, "Grouped variance (sample/non-biased) aggregate", args(1,5, batarg("",dbl),batarg("b",hge),batarg("g",oid),batargany("e",1),arg("skip_nils",bit))),
 command("aggr", "subvariance", AGGRsubvariancecand_dbl, false, "Grouped variance (sample/non-biased) aggregate with candidates list", args(1,6, batarg("",dbl),batarg("b",hge),batarg("g",oid),batargany("e",1),batarg("s",oid),arg("skip_nils",bit))),
 command("aggr", "variancep", AGGRvariancep3_dbl, false, "Grouped tail variance (population/biased) on hge", args(1,4, batarg("",dbl),batarg("b",hge),batarg("g",oid),batargany("e",1))),
 command("aggr", "subvariancep", AGGRsubvariancep_dbl, false, "Grouped variance (population/biased) aggregate", args(1,5, batarg("",dbl),batarg("b",hge),batarg("g",oid),batargany("e",1),arg("skip_nils",bit))),
 command("aggr", "subvariancep", AGGRsubvariancepcand_dbl, false, "Grouped variance (population/biased) aggregate with candidates list", args(1,6, batarg("",dbl),batarg("b",hge),batarg("g",oid),batargany("e",1),batarg("s",oid),arg("skip_nils",bit))),
 command("aggr", "covariance", AGGRcovariance, false, "Covariance sample aggregate", args(1,5, batarg("",dbl),batarg("b1",hge),batarg("b2",hge),batarg("g",oid),batargany("e",1))),
 command("aggr", "subcovariance", AGGRsubcovariance, false, "Grouped covariance sample aggregate", args(1,6, batarg("",dbl),batarg("b1",hge),batarg("b2",hge),batarg("g",oid),batargany("e",1),arg("skip_nils",bit))),
 command("aggr", "subcovariance", AGGRsubcovariancecand, false, "Grouped covariance sample aggregate with candidate list", args(1,7, batarg("",dbl),batarg("b1",hge),batarg("b2",hge),batarg("g",oid),batargany("e",1),batarg("s",oid),arg("skip_nils",bit))),
 command("aggr", "covariancep", AGGRcovariancep, false, "Covariance population aggregate", args(1,5, batarg("",dbl),batarg("b1",hge),batarg("b2",hge),batarg("g",oid),batargany("e",1))),
 command("aggr", "subcovariancep", AGGRsubcovariancep, false, "Grouped covariance population aggregate", args(1,6, batarg("",dbl),batarg("b1",hge),batarg("b2",hge),batarg("g",oid),batargany("e",1),arg("skip_nils",bit))),
 command("aggr", "subcovariancep", AGGRsubcovariancepcand, false, "Grouped covariance population aggregate with candidate list", args(1,7, batarg("",dbl),batarg("b1",hge),batarg("b2",hge),batarg("g",oid),batargany("e",1),batarg("s",oid),arg("skip_nils",bit))),
 command("aggr", "corr", AGGRcorr, false, "Correlation aggregate", args(1,5, batarg("",dbl),batarg("b1",hge),batarg("b2",hge),batarg("g",oid),batargany("e",1))),
 command("aggr", "subcorr", AGGRsubcorr, false, "Grouped correlation aggregate", args(1,6, batarg("",dbl),batarg("b1",hge),batarg("b2",hge),batarg("g",oid),batargany("e",1),arg("skip_nils",bit))),
 command("aggr", "subcorr", AGGRsubcorrcand, false, "Grouped correlation aggregate with candidate list", args(1,7, batarg("",dbl),batarg("b1",hge),batarg("b2",hge),batarg("g",oid),batargany("e",1),batarg("s",oid),arg("skip_nils",bit))),
#endif
 { .imp=NULL }
};
#include "mal_import.h"
#ifdef _MSC_VER
#undef read
#pragma section(".CRT$XCU",read)
#endif
LIB_STARTUP_FUNC(init_aggr_mal)
{ mal_module("aggr", NULL, aggr_init_funcs); }<|MERGE_RESOLUTION|>--- conflicted
+++ resolved
@@ -1186,7 +1186,8 @@
 }
 
 static str
-AGGRgroup_str_concat(bat *retval1, str *retval2, /* one or the other! */
+AGGRgroup_str_concat(Client ctx,
+					 bat *retval1, str *retval2, /* one or the other! */
 					 const bat *bid, const bat *gid,
 					 const bat *eid, bool skip_nils,
 					 const bat *sepid, const char *separator,
@@ -1212,7 +1213,8 @@
 		bn = BATgroupstr_group_concat(b, g, e, NULL, sep, skip_nils, separator);
 	} else {
 		ValRecord res;
-		if (BATstr_group_concat(&res, b, NULL, sep, true, true, separator) == GDK_SUCCEED)
+		if (BATstr_group_concat(ctx->curprg->def->ma, &res, b, NULL, sep,
+								true, true, separator) == GDK_SUCCEED)
 			*retval2 = res.val.sval;
 		else
 			*retval2 = NULL;
@@ -1237,17 +1239,9 @@
 #define DEFAULT_SEPARATOR ","
 
 static str
-<<<<<<< HEAD
-AGGRstr_group_concat(Client ctx, bat *retval, const bat *bid, const bat *gid,
-					 const bat *eid)
-{
-	(void) ctx;
-	return AGGRgroup_str_concat(retval, bid, gid, eid, NULL, true, NULL,
-=======
-AGGRstr_group_concat(str *retval, const bat *bid)
-{
-	return AGGRgroup_str_concat(NULL, retval, bid, NULL, NULL, true, NULL,
->>>>>>> df08c433
+AGGRstr_group_concat(Client ctx, str *retval, const bat *bid)
+{
+	return AGGRgroup_str_concat(ctx, NULL, retval, bid, NULL, NULL, true, NULL,
 								DEFAULT_SEPARATOR, "aggr.str_group_concat");
 }
 
@@ -1255,41 +1249,16 @@
 AGGRsubstr_group_concat(Client ctx, bat *retval, const bat *bid, const bat *gid,
 						const bat *eid, const bit *skip_nils)
 {
-<<<<<<< HEAD
-	(void) ctx;
-	return AGGRgroup_str_concat(retval, bid, gid, eid, NULL, *skip_nils, NULL,
-								DEFAULT_SEPARATOR, "aggr.substr_group_concat");
-}
-
-static str
-AGGRsubstr_group_concatcand(Client ctx, bat *retval, const bat *bid, const bat *gid,
-							const bat *eid, const bat *sid,
-							const bit *skip_nils)
-{
-	(void) ctx;
-	return AGGRgroup_str_concat(retval, bid, gid, eid, sid, *skip_nils, NULL,
-								DEFAULT_SEPARATOR, "aggr.substr_group_concat");
-}
-
-static str
-AGGRstr_group_concat_sep(Client ctx, bat *retval, const bat *bid, const bat *sep,
-						 const bat *gid, const bat *eid)
-{
-	(void) ctx;
-	return AGGRgroup_str_concat(retval, bid, gid, eid, NULL, true, sep, NULL,
-								"aggr.str_group_concat_sep");
-=======
-	return AGGRgroup_str_concat(retval, NULL, bid, gid, eid, *skip_nils,
+	return AGGRgroup_str_concat(ctx, retval, NULL, bid, gid, eid, *skip_nils,
 								NULL, DEFAULT_SEPARATOR,
 								"aggr.substr_group_concat");
 }
 
 static str
-AGGRstr_group_concat_sep(str *retval, const bat *bid, const bat *sep)
-{
-	return AGGRgroup_str_concat(NULL, retval, bid, NULL, NULL, true, sep,
+AGGRstr_group_concat_sep(Client ctx, str *retval, const bat *bid, const bat *sep)
+{
+	return AGGRgroup_str_concat(ctx, NULL, retval, bid, NULL, NULL, true, sep,
 								NULL, "aggr.str_group_concat_sep");;
->>>>>>> df08c433
 }
 
 static str
@@ -1297,24 +1266,8 @@
 							const bat *gid, const bat *eid,
 							const bit *skip_nils)
 {
-<<<<<<< HEAD
-	(void) ctx;
-	return AGGRgroup_str_concat(retval, bid, gid, eid, NULL, *skip_nils, sep,
-								NULL, "aggr.substr_group_concat_sep");
-}
-
-static str
-AGGRsubstr_group_concatcand_sep(Client ctx, bat *retval, const bat *bid, const bat *sep,
-								const bat *gid, const bat *eid, const bat *sid,
-								const bit *skip_nils)
-{
-	(void) ctx;
-	return AGGRgroup_str_concat(retval, bid, gid, eid, sid, *skip_nils, sep,
-								NULL, "aggr.substr_group_concat_sep");
-=======
-	return AGGRgroup_str_concat(retval, NULL, bid, gid, eid, *skip_nils,
+	return AGGRgroup_str_concat(ctx, retval, NULL, bid, gid, eid, *skip_nils,
 								sep, NULL, "aggr.substr_group_concat_sep");
->>>>>>> df08c433
 }
 
 static str
