--- conflicted
+++ resolved
@@ -51,11 +51,7 @@
 	SOURCES = bat5.mal algebra.mx status.mal unix.mal \
 		mmath.mal lock.mal sema.mal alarm.mal batstr.mal \
 		batcolor.mal batmmath.mal \
-<<<<<<< HEAD
-		group.mx aggr.mx \
-=======
-		group.mx aggr.mal array.mal \
->>>>>>> 923fec74
+		group.mx aggr.mal \
 		counters.mal logger.mal microbenchmark.mal
 }
 
