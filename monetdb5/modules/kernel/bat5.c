/*
 * This Source Code Form is subject to the terms of the Mozilla Public
 * License, v. 2.0.  If a copy of the MPL was not distributed with this
 * file, You can obtain one at http://mozilla.org/MPL/2.0/.
 *
 * Copyright 1997 - July 2008 CWI, August 2008 - 2020 MonetDB B.V.
 */

/*
 * Peter Boncz, M.L. Kersten
 * Binary Association Tables
 * This module contains the commands and patterns to manage Binary
 * Association Tables (BATs). The relational operations you can execute
 * on BATs have the form of a neat algebra, described in algebra.c
 *
 * But a database system needs more that just this algebra, since often it
 * is crucial to do table-updates (this would not be permitted in a strict
 * algebra).
 *
 * All commands needed for BAT updates, property management, basic I/O,
 * persistence, and storage options can be found in this module.
 *
 * All parameters to the modules are passed by reference.
 * In particular, this means that string values are passed to the module
 * layer as (str *)
 * and we have to de-reference them before entering the gdk library.
 * (Actual a design error in gdk to differentiate passing int/str)
 * This calls for knowledge on the underlying BAT types`s
 */

#include "monetdb_config.h"
#include "bat5.h"
#include "mal_exception.h"

/* set access mode to bat, replacing input with output */
static BAT *
setaccess(BAT *b, restrict_t mode)
{
	BAT *bn = b;

	if (BATsetaccess(b, mode) != GDK_SUCCEED) {
		if (b->batSharecnt && mode != BAT_READ) {
			bn = COLcopy(b, b->ttype, true, TRANSIENT);
			if (bn != NULL &&
				BATsetaccess(bn, mode) != GDK_SUCCEED) {
				BBPreclaim(bn);
				bn = NULL;
			}
		} else {
			bn = NULL;
		}
		BBPunfix(b->batCacheid);
	}
	return bn;
}

static char *
pre(str s1, str s2)
{
	static char buf[64];

	snprintf(buf, 64, "%s%s", s1, s2);
	return buf;
}
static char *
local_itoa(ssize_t i)
{
	static char buf[32];

	snprintf(buf, 32, "%zd", i);
	return buf;
}
static char *
local_utoa(size_t i, char *buf)
{
	snprintf(buf, 32, "%zu", i);
	return buf;
}

#define COLLISION (8 * sizeof(size_t))

static gdk_return
HASHinfo(BAT *bk, BAT *bv, Hash *h, str s)
{
	BUN i;
	BUN j;
	BUN k;
	BUN cnt[COLLISION + 1];
	char buf[32];

	if (BUNappend(bk, pre(s, "type"), false) != GDK_SUCCEED ||
	    BUNappend(bv, ATOMname(h->type),false) != GDK_SUCCEED ||
	    BUNappend(bk, pre(s, "mask"), false) != GDK_SUCCEED ||
<<<<<<< HEAD
	    BUNappend(bv, local_utoa(NHASHBUCKETS(h), buf),false) != GDK_SUCCEED)
=======
	    BUNappend(bv, local_utoa(h->nbucket, buf),false) != GDK_SUCCEED)
>>>>>>> 0434975f
		return GDK_FAIL;

	for (i = 0; i < COLLISION + 1; i++) {
		cnt[i] = 0;
	}
<<<<<<< HEAD
	for (i = 0; i < NHASHBUCKETS(h); i++) {
=======
	for (i = 0; i < h->nbucket; i++) {
>>>>>>> 0434975f
		j = HASHlist(h, i);
		for (k = 0; j; k++)
			j >>= 1;
		cnt[k]++;
	}

	for (i = 0; i < COLLISION + 1; i++)
		if (cnt[i]) {
			if (BUNappend(bk, pre(s, local_utoa(i?(((size_t)1)<<(i-1)):0, buf)), false) != GDK_SUCCEED ||
			    BUNappend(bv, local_utoa((size_t) cnt[i], buf), false) != GDK_SUCCEED)
				return GDK_FAIL;
		}
	return GDK_SUCCEED;
}

static gdk_return
infoHeap(BAT *bk, BAT*bv, Heap *hp, str nme)
{
	char buf[1024], *p = buf;

	if (!hp)
		return GDK_SUCCEED;
	while (*nme)
		*p++ = *nme++;
	strcpy(p, "free");
	if (BUNappend(bk, buf, false) != GDK_SUCCEED ||
		BUNappend(bv, local_utoa(hp->free, buf), false) != GDK_SUCCEED)
		return GDK_FAIL;
	strcpy(p, "size");
	if (BUNappend(bk, buf, false) != GDK_SUCCEED ||
		BUNappend(bv, local_utoa(hp->size, buf), false) != GDK_SUCCEED)
		return GDK_FAIL;
	strcpy(p, "storage");
	if (BUNappend(bk, buf, false) != GDK_SUCCEED ||
		BUNappend(bv, (hp->base == NULL || hp->base == (char*)1) ? "absent" : (hp->storage == STORE_MMAP) ? (hp->filename[0] ? "memory mapped" : "anonymous vm") : (hp->storage == STORE_PRIV) ? "private map" : "malloced", false) != GDK_SUCCEED)
		return GDK_FAIL;
	strcpy(p, "newstorage");
	if (BUNappend(bk, buf, false) != GDK_SUCCEED ||
		BUNappend(bv, (hp->newstorage == STORE_MEM) ? "malloced" : (hp->newstorage == STORE_PRIV) ? "private map" : "memory mapped", false) != GDK_SUCCEED)
		return GDK_FAIL;
	strcpy(p, "filename");
	if (BUNappend(bk, buf, false) != GDK_SUCCEED ||
		BUNappend(bv, hp->filename[0] ? hp->filename : "no file", false) != GDK_SUCCEED)
		return GDK_FAIL;
	return GDK_SUCCEED;
}

static inline char *
oidtostr(oid i, char *p, size_t len)
{
	if (OIDtoStr(&p, &len, &i, false) < 0)
		return NULL;
	return p;
}

/*
 * The remainder contains the wrapper code over the mserver version 4
 * InformationFunctions
 * In most cases we pass a BAT identifier, which should be unified
 * with a BAT descriptor. Upon failure we can simply abort the function.
 *
 * The logical head type :oid is mapped to a TYPE_void
 * with sequenceBase. It represents the old fashioned :vid
 */


str
BKCnewBAT(bat *res, const int *tt, const BUN *cap, role_t role)
{
	BAT *bn;

	bn = COLnew(0, *tt, *cap, role);
	if (bn == NULL)
		throw(MAL, "bat.new", GDK_EXCEPTION);
	*res = bn->batCacheid;
	BBPkeepref(*res);
	return MAL_SUCCEED;
}

str
BKCattach(bat *ret, const int *tt, const char * const *heapfile)
{
	BAT *bn;

	bn = BATattach(*tt, *heapfile, TRANSIENT);
	if (bn == NULL)
		throw(MAL, "bat.attach", GDK_EXCEPTION);
	if( !bn->batTransient)
		BATmsync(bn);
	*ret = bn->batCacheid;
	BBPkeepref(*ret);
	return MAL_SUCCEED;
}

str
BKCdensebat(bat *ret, const lng *size)
{
	BAT *bn;
	lng sz = *size;

	if (sz < 0)
		sz = 0;
	if (sz > (lng) BUN_MAX)
		sz = (lng) BUN_MAX;
	bn = BATdense(0, 0, (BUN) sz);
	if (bn == NULL)
		throw(MAL, "bat.densebat", GDK_EXCEPTION);
	*ret = bn->batCacheid;
	BBPkeepref(*ret);
	return MAL_SUCCEED;
}

str
BKCmirror(bat *ret, const bat *bid)
{
	BAT *b, *bn;

	*ret = 0;
	if ((b = BATdescriptor(*bid)) == NULL) {
		throw(MAL, "bat.mirror", SQLSTATE(HY002) RUNTIME_OBJECT_MISSING);
	}
	bn = BATdense(b->hseqbase, b->hseqbase, BATcount(b));
	BBPunfix(b->batCacheid);
	if (bn == NULL) {
		throw(MAL, "bat.mirror", GDK_EXCEPTION);
	}
	*ret = bn->batCacheid;
	BBPkeepref(*ret);
	return MAL_SUCCEED;
}

char *
BKCdelete(bat *r, const bat *bid, const oid *h)
{
	BAT *b;

	if ((b = BATdescriptor(*bid)) == NULL)
		throw(MAL, "bat.delete", SQLSTATE(HY002) RUNTIME_OBJECT_MISSING);
	if ((b = setaccess(b, BAT_WRITE)) == NULL)
		throw(MAL, "bat.delete", OPERATION_FAILED);
	if (BUNdelete(b, *h) != GDK_SUCCEED) {
		BBPunfix(b->batCacheid);
		throw(MAL, "bat.delete", GDK_EXCEPTION);
	}
	BBPkeepref(*r = b->batCacheid);
	return MAL_SUCCEED;
}

str
BKCdelete_multi(bat *r, const bat *bid, const bat *sid)
{
	BAT *b, *s;
	gdk_return ret;

	if ((b = BATdescriptor(*bid)) == NULL)
		throw(MAL, "bat.delete", SQLSTATE(HY002) RUNTIME_OBJECT_MISSING);
	if ((s = BATdescriptor(*sid)) == NULL) {
		BBPunfix(b->batCacheid);
		throw(MAL, "bat.delete", SQLSTATE(HY002) RUNTIME_OBJECT_MISSING);
	}
	ret = BATdel(b, s);
	BBPunfix(s->batCacheid);
	if (ret != GDK_SUCCEED) {
		BBPunfix(b->batCacheid);
		throw(MAL, "bat.delete", GDK_EXCEPTION);
	}
	BBPkeepref(*r = b->batCacheid);
	return MAL_SUCCEED;
}

str
BKCdelete_all(bat *r, const bat *bid)
{
	BAT *b;

	if ((b = BATdescriptor(*bid)) == NULL)
		throw(MAL, "bat.delete", SQLSTATE(HY002) RUNTIME_OBJECT_MISSING);
	if (BATclear(b, false) != GDK_SUCCEED) {
		BBPunfix(b->batCacheid);
		throw(MAL, "bat.delete_all", GDK_EXCEPTION);
	}
	if( !b->batTransient)
		BATmsync(b);
	BBPkeepref(*r = b->batCacheid);
	return MAL_SUCCEED;
}

char *
BKCappend_cand_force_wrap(bat *r, const bat *bid, const bat *uid, const bat *sid, const bit *force)
{
	BAT *b, *u, *s = NULL;
	gdk_return ret;

	if ((b = BATdescriptor(*bid)) == NULL)
		throw(MAL, "bat.append", SQLSTATE(HY002) RUNTIME_OBJECT_MISSING);
	if ((b = setaccess(b, BAT_WRITE)) == NULL)
		throw(MAL, "bat.append", OPERATION_FAILED);
	if ((u = BATdescriptor(*uid)) == NULL) {
		BBPunfix(b->batCacheid);
		throw(MAL, "bat.append", SQLSTATE(HY002) RUNTIME_OBJECT_MISSING);
	}
	if (sid && *sid && (s = BATdescriptor(*sid)) == NULL) {
		BBPunfix(b->batCacheid);
		BBPunfix(u->batCacheid);
		throw(MAL, "bat.append", SQLSTATE(HY002) RUNTIME_OBJECT_MISSING);
	}
	ret = BATappend(b, u, s, force ? *force : false);
	BBPunfix(u->batCacheid);
	if (s)
		BBPunfix(s->batCacheid);
	if (ret != GDK_SUCCEED) {
		BBPunfix(b->batCacheid);
		throw(MAL, "bat.append", GDK_EXCEPTION);
	}
	if( !b->batTransient)
		BATmsync(b);
	BBPkeepref(*r = b->batCacheid);
	return MAL_SUCCEED;
}

char *
BKCappend_cand_wrap(bat *r, const bat *bid, const bat *uid, const bat *sid)
{
	return BKCappend_cand_force_wrap(r, bid, uid, sid, NULL);
}

char *
BKCappend_wrap(bat *r, const bat *bid, const bat *uid)
{
	return BKCappend_cand_force_wrap(r, bid, uid, NULL, NULL);
}

char *
BKCappend_force_wrap(bat *r, const bat *bid, const bat *uid, const bit *force)
{
	return BKCappend_cand_force_wrap(r, bid, uid, NULL, force);
}

str
BKCappend_val_force_wrap(bat *r, const bat *bid, const void *u, const bit *force)
{
	BAT *b;

	if ((b = BATdescriptor(*bid)) == NULL)
		throw(MAL, "bat.append", SQLSTATE(HY002) RUNTIME_OBJECT_MISSING);
	if ((b = setaccess(b, BAT_WRITE)) == NULL)
		throw(MAL, "bat.append", OPERATION_FAILED);
	if (b->ttype >= TYPE_str && ATOMstorage(b->ttype) >= TYPE_str) {
		if (u == 0 || *(str*)u == 0)
			u = (ptr) str_nil;
		else
			u = (ptr) *(str *)u;
	}
	if (BUNappend(b, u, force ? *force : false) != GDK_SUCCEED) {
		BBPunfix(b->batCacheid);
		throw(MAL, "bat.append", GDK_EXCEPTION);
	}
	BBPkeepref(*r = b->batCacheid);
	return MAL_SUCCEED;
}

str
BKCappend_val_wrap(bat *r, const bat *bid, const void *u)
{
	return BKCappend_val_force_wrap(r, bid, u, NULL);
}

str
BKCbun_inplace(bat *r, const bat *bid, const oid *id, const void *t)
{
	BAT *b;

	if ((b = BATdescriptor(*bid)) == NULL)
		throw(MAL, "bat.inplace", SQLSTATE(HY002) RUNTIME_OBJECT_MISSING);
	if (void_inplace(b, *id, t, false) != GDK_SUCCEED) {
		BBPunfix(b->batCacheid);
		throw(MAL, "bat.inplace", GDK_EXCEPTION);
	}
	BBPkeepref(*r = b->batCacheid);
	return MAL_SUCCEED;
}

str
BKCbun_inplace_force(bat *r, const bat *bid, const oid *id, const void *t, const bit *force)
{
	BAT *b;

	if ((b = BATdescriptor(*bid)) == NULL)
		throw(MAL, "bat.inplace", SQLSTATE(HY002) RUNTIME_OBJECT_MISSING);
	if (void_inplace(b, *id, t, *force) != GDK_SUCCEED) {
		BBPunfix(b->batCacheid);
		throw(MAL, "bat.inplace", GDK_EXCEPTION);
	}
	BBPkeepref(*r = b->batCacheid);
	return MAL_SUCCEED;
}


str
BKCbat_inplace_force(bat *r, const bat *bid, const bat *rid, const bat *uid, const bit *force)
{
	BAT *b, *p, *u;

	if ((b = BATdescriptor(*bid)) == NULL)
		throw(MAL, "bat.inplace", SQLSTATE(HY002) RUNTIME_OBJECT_MISSING);
	if ((p = BATdescriptor(*rid)) == NULL) {
		BBPunfix(b->batCacheid);
		throw(MAL, "bat.inplace", SQLSTATE(HY002) RUNTIME_OBJECT_MISSING);
	}
	if ((u = BATdescriptor(*uid)) == NULL) {
		BBPunfix(b->batCacheid);
		BBPunfix(p->batCacheid);
		throw(MAL, "bat.inplace", SQLSTATE(HY002) RUNTIME_OBJECT_MISSING);
	}
	if (BATreplace(b, p, u, *force) != GDK_SUCCEED) {
		BBPunfix(b->batCacheid);
		BBPunfix(p->batCacheid);
		BBPunfix(u->batCacheid);
		throw(MAL, "bat.inplace", GDK_EXCEPTION);
	}
	BBPkeepref(*r = b->batCacheid);
	BBPunfix(p->batCacheid);
	BBPunfix(u->batCacheid);
	return MAL_SUCCEED;
}

str
BKCbat_inplace(bat *r, const bat *bid, const bat *rid, const bat *uid)
{
	bit F = FALSE;

	return BKCbat_inplace_force(r, bid, rid, uid, &F);
}

/*end of SQL enhancement */

str
BKCgetCapacity(lng *res, const bat *bid)
{
	*res = lng_nil;
	if (BBPcheck(*bid, "bat.getCapacity")) {
		BAT *b = BBPquickdesc(*bid, false);

		if (b != NULL)
			*res = (lng) BATcapacity(b);
	}
	return MAL_SUCCEED;
}

str
BKCgetColumnType(str *res, const bat *bid)
{
	const char *ret = str_nil;

	if (BBPcheck(*bid, "bat.getColumnType")) {
		BAT *b = BBPquickdesc(*bid, false);

		if (b) {
			ret = *bid < 0 ? ATOMname(TYPE_void) : ATOMname(b->ttype);
		}
	}
	*res = GDKstrdup(ret);
	if(*res == NULL)
		throw(MAL,"bat.getColumnType", SQLSTATE(HY013) MAL_MALLOC_FAIL);
	return MAL_SUCCEED;
}

str
BKCgetRole(str *res, const bat *bid)
{
	BAT *b;

	if ((b = BATdescriptor(*bid)) == NULL) {
		throw(MAL, "bat.getRole", SQLSTATE(HY002) RUNTIME_OBJECT_MISSING);
	}
	*res = GDKstrdup(b->tident);
	BBPunfix(b->batCacheid);
	if(*res == NULL)
		throw(MAL,"bat.getRole", SQLSTATE(HY013) MAL_MALLOC_FAIL);
	return MAL_SUCCEED;
}

str
BKCisSorted(bit *res, const bat *bid)
{
	BAT *b;

	if ((b = BATdescriptor(*bid)) == NULL) {
		throw(MAL, "bat.isSorted", SQLSTATE(HY002) RUNTIME_OBJECT_MISSING);
	}
	*res = BATordered(b);
	BBPunfix(b->batCacheid);
	return MAL_SUCCEED;
}

str
BKCisSortedReverse(bit *res, const bat *bid)
{
	BAT *b;

	if ((b = BATdescriptor(*bid)) == NULL) {
		throw(MAL, "bat.isSorted", SQLSTATE(HY002) RUNTIME_OBJECT_MISSING);
	}
	*res = BATordered_rev(b);
	BBPunfix(b->batCacheid);
	return MAL_SUCCEED;
}

/*
 * We must take care of the special case of a nil column (TYPE_void,seqbase=nil)
 * such nil columns never set tkey
 * a nil column of a BAT with <= 1 entries does not contain doubles => return TRUE.
 */

str
BKCgetKey(bit *ret, const bat *bid)
{
	BAT *b;

	if ((b = BATdescriptor(*bid)) == NULL) 
		throw(MAL, "bat.setPersistence", SQLSTATE(HY002) RUNTIME_OBJECT_MISSING);
	*ret = BATkeyed(b);
	BBPunfix(b->batCacheid);
	return MAL_SUCCEED;
}

static str
BKCpersists(void *r, const bat *bid, const bit *flg)
{
	BAT *b;

	(void) r;
	if ((b = BATdescriptor(*bid)) == NULL) {
		throw(MAL, "bat.setPersistence", SQLSTATE(HY002) RUNTIME_OBJECT_MISSING);
	}
	if (BATmode(b, (*flg != TRUE)) != GDK_SUCCEED) {
		BBPunfix(b->batCacheid);
		throw(MAL, "bat.setPersistence", ILLEGAL_ARGUMENT);
	}
	BBPunfix(b->batCacheid);
	return MAL_SUCCEED;
}

str
BKCsetPersistent(void *r, const bat *bid)
{
	bit flag= TRUE;
	return BKCpersists(r, bid, &flag);
}

str
BKCisPersistent(bit *res, const bat *bid)
{
	BAT *b;

	if ((b = BATdescriptor(*bid)) == NULL) {
		throw(MAL, "bat.setPersistence", SQLSTATE(HY002) RUNTIME_OBJECT_MISSING);
	}
	*res = !b->batTransient;
	BBPunfix(b->batCacheid);
	return MAL_SUCCEED;
}

str
BKCsetTransient(void *r, const bat *bid)
{
	bit flag = FALSE;
	return BKCpersists(r, bid, &flag);
}

str
BKCisTransient(bit *res, const bat *bid)
{
	BAT *b;

	if ((b = BATdescriptor(*bid)) == NULL) {
		throw(MAL, "bat.setTransient", SQLSTATE(HY002) RUNTIME_OBJECT_MISSING);
	}
	*res = b->batTransient;
	BBPunfix(b->batCacheid);
	return MAL_SUCCEED;
}

str
BKCsetAccess(bat *res, const bat *bid, const char * const *param)
{
	BAT *b;
	restrict_t m;

	if ((b = BATdescriptor(*bid)) == NULL)
		throw(MAL, "bat.setAccess", SQLSTATE(HY002) RUNTIME_OBJECT_MISSING);
	switch (*param[0]) {
	case 'r':
		m = BAT_READ;
		break;
	case 'a':
		m = BAT_APPEND;
		break;
	case 'w':
		m = BAT_WRITE;
		break;
	default:
		*res = 0;
		BBPunfix(b->batCacheid);
		throw(MAL, "bat.setAccess", ILLEGAL_ARGUMENT " Got %c" " expected 'r','a', or 'w'", *param[0]);
	}
	if ((b = setaccess(b, m)) == NULL)
		throw(MAL, "bat.setAccess", OPERATION_FAILED);
	BBPkeepref(*res = b->batCacheid);
	return MAL_SUCCEED;
}

str
BKCgetAccess(str *res, const bat *bid)
{
	BAT *b;

	if ((b = BATdescriptor(*bid)) == NULL)
		throw(MAL, "bat.getAccess", SQLSTATE(HY002) RUNTIME_OBJECT_MISSING);
	switch (BATgetaccess(b)) {
	case BAT_READ:
		*res = GDKstrdup("read");
		break;
	case BAT_APPEND:
		*res = GDKstrdup("append");
		break;
	case BAT_WRITE:
		*res = GDKstrdup("write");
		break;
	}
	BBPunfix(b->batCacheid);
	if(*res == NULL)
		throw(MAL,"bat.getAccess", SQLSTATE(HY013) MAL_MALLOC_FAIL);
	return MAL_SUCCEED;
}

/*
 * Property management
 * All property operators should ensure exclusive access to the BAT
 * descriptor.
 * Where necessary use the primary view to access the properties
 */
str
BKCinfo(bat *ret1, bat *ret2, const bat *bid)
{
	const char *mode, *accessmode;
	BAT *bk = NULL, *bv= NULL, *b;
	char bf[oidStrlen];
	char buf[32];

	if ((b = BATdescriptor(*bid)) == NULL) {
		throw(MAL, "bat.getInfo", SQLSTATE(HY002) RUNTIME_OBJECT_MISSING);
	}

	bk = COLnew(0, TYPE_str, 128, TRANSIENT);
	bv = COLnew(0, TYPE_str, 128, TRANSIENT);
	if (bk == NULL || bv == NULL) {
		BBPreclaim(bk);
		BBPreclaim(bv);
		BBPunfix(b->batCacheid);
		throw(MAL, "bat.getInfo", SQLSTATE(HY013) MAL_MALLOC_FAIL);
	}

	if (b->batTransient) {
		mode = "transient";
	} else {
		mode = "persistent";
	}

	switch (b->batRestricted) {
	case BAT_READ:
		accessmode = "read-only";
		break;
	case BAT_WRITE:
		accessmode = "updatable";
		break;
	case BAT_APPEND:
		accessmode = "append-only";
		break;
	default:
		accessmode = "unknown";
	}

	if (BUNappend(bk, "batId", false) != GDK_SUCCEED ||
	    BUNappend(bv, BATgetId(b), false) != GDK_SUCCEED ||
	    BUNappend(bk, "batCacheid", false) != GDK_SUCCEED ||
	    BUNappend(bv, local_itoa((ssize_t)(b->batCacheid)), false) != GDK_SUCCEED ||
	    BUNappend(bk, "tparentid", false) != GDK_SUCCEED ||
	    BUNappend(bv, local_itoa((ssize_t)(b->theap.parentid)), false) != GDK_SUCCEED ||
	    BUNappend(bk, "batSharecnt", false) != GDK_SUCCEED ||
	    BUNappend(bv, local_itoa((ssize_t)(b->batSharecnt)), false) != GDK_SUCCEED ||
	    BUNappend(bk, "batCount", false) != GDK_SUCCEED ||
	    BUNappend(bv, local_utoa((size_t)b->batCount, buf), false) != GDK_SUCCEED ||
	    BUNappend(bk, "batCapacity", false) != GDK_SUCCEED ||
	    BUNappend(bv, local_utoa((size_t)b->batCapacity, buf), false) != GDK_SUCCEED ||
	    BUNappend(bk, "head", false) != GDK_SUCCEED ||
	    BUNappend(bv, ATOMname(TYPE_void), false) != GDK_SUCCEED ||
	    BUNappend(bk, "tail", false) != GDK_SUCCEED ||
	    BUNappend(bv, ATOMname(b->ttype), false) != GDK_SUCCEED ||
	    BUNappend(bk, "batPersistence", false) != GDK_SUCCEED ||
	    BUNappend(bv, mode, false) != GDK_SUCCEED ||
	    BUNappend(bk, "batRestricted", false) != GDK_SUCCEED ||
	    BUNappend(bv, accessmode, false) != GDK_SUCCEED ||
	    BUNappend(bk, "batRefcnt", false) != GDK_SUCCEED ||
	    BUNappend(bv, local_itoa((ssize_t)(BBP_refs(b->batCacheid))), false) != GDK_SUCCEED ||
	    BUNappend(bk, "batLRefcnt", false) != GDK_SUCCEED ||
	    BUNappend(bv, local_itoa((ssize_t)(BBP_lrefs(b->batCacheid))), false) != GDK_SUCCEED ||
	    BUNappend(bk, "batDirty", false) != GDK_SUCCEED ||
	    BUNappend(bv, BATdirty(b) ? "dirty" : "clean", false) != GDK_SUCCEED ||

	    BUNappend(bk, "hseqbase", false) != GDK_SUCCEED ||
	    BUNappend(bv, oidtostr(b->hseqbase, bf, sizeof(bf)), FALSE) != GDK_SUCCEED ||

	    BUNappend(bk, "tident", false) != GDK_SUCCEED ||
	    BUNappend(bv, b->tident, false) != GDK_SUCCEED ||
	    BUNappend(bk, "tdense", false) != GDK_SUCCEED ||
	    BUNappend(bv, local_itoa((ssize_t)BATtdense(b)), false) != GDK_SUCCEED ||
	    BUNappend(bk, "tseqbase", false) != GDK_SUCCEED ||
	    BUNappend(bv, oidtostr(b->tseqbase, bf, sizeof(bf)), FALSE) != GDK_SUCCEED ||
	    BUNappend(bk, "tsorted", false) != GDK_SUCCEED ||
	    BUNappend(bv, local_itoa((ssize_t)BATtordered(b)), false) != GDK_SUCCEED ||
	    BUNappend(bk, "trevsorted", false) != GDK_SUCCEED ||
	    BUNappend(bv, local_itoa((ssize_t)BATtrevordered(b)), false) != GDK_SUCCEED ||
	    BUNappend(bk, "tkey", false) != GDK_SUCCEED ||
	    BUNappend(bv, local_itoa((ssize_t)(b->tkey)), false) != GDK_SUCCEED ||
	    BUNappend(bk, "tvarsized", false) != GDK_SUCCEED ||
	    BUNappend(bv, local_itoa((ssize_t)(b->tvarsized)), false) != GDK_SUCCEED ||
	    BUNappend(bk, "tnosorted", false) != GDK_SUCCEED ||
	    BUNappend(bv, local_utoa(b->tnosorted, buf), false) != GDK_SUCCEED ||
	    BUNappend(bk, "tnorevsorted", false) != GDK_SUCCEED ||
	    BUNappend(bv, local_utoa(b->tnorevsorted, buf), false) != GDK_SUCCEED ||
	    BUNappend(bk, "tnokey[0]", false) != GDK_SUCCEED ||
	    BUNappend(bv, local_utoa(b->tnokey[0], buf), false) != GDK_SUCCEED ||
	    BUNappend(bk, "tnokey[1]", false) != GDK_SUCCEED ||
	    BUNappend(bv, local_utoa(b->tnokey[1], buf), false) != GDK_SUCCEED ||
	    BUNappend(bk, "tnonil", false) != GDK_SUCCEED ||
	    BUNappend(bv, local_utoa(b->tnonil, buf), false) != GDK_SUCCEED ||
	    BUNappend(bk, "tnil", false) != GDK_SUCCEED ||
	    BUNappend(bv, local_utoa(b->tnil, buf), false) != GDK_SUCCEED ||

	    BUNappend(bk, "batInserted", false) != GDK_SUCCEED ||
	    BUNappend(bv, local_utoa(b->batInserted, buf), false) != GDK_SUCCEED ||
	    BUNappend(bk, "ttop", false) != GDK_SUCCEED ||
	    BUNappend(bv, local_utoa(b->theap.free, buf), false) != GDK_SUCCEED ||
	    BUNappend(bk, "batCopiedtodisk", false) != GDK_SUCCEED ||
	    BUNappend(bv, local_itoa((ssize_t)(b->batCopiedtodisk)), false) != GDK_SUCCEED ||
	    BUNappend(bk, "batDirtydesc", false) != GDK_SUCCEED ||
	    BUNappend(bv, b->batDirtydesc ? "dirty" : "clean", false) != GDK_SUCCEED ||

	    BUNappend(bk, "theap.dirty", false) != GDK_SUCCEED ||
	    BUNappend(bv, b->theap.dirty ? "dirty" : "clean", false) != GDK_SUCCEED ||
		infoHeap(bk, bv, &b->theap, "tail.") != GDK_SUCCEED ||

	    BUNappend(bk, "tvheap->dirty", false) != GDK_SUCCEED ||
	    BUNappend(bv, (b->tvheap && b->tvheap->dirty) ? "dirty" : "clean", false) != GDK_SUCCEED ||
		infoHeap(bk, bv, b->tvheap, "theap.") != GDK_SUCCEED ||

		/* dump index information */
		(b->thash &&
		 HASHinfo(bk, bv, b->thash, "thash->") != GDK_SUCCEED)) {
		BBPreclaim(bk);
		BBPreclaim(bv);
		BBPunfix(b->batCacheid);
		throw(MAL, "bat.getInfo", SQLSTATE(HY013) MAL_MALLOC_FAIL);
	}

	assert(BATcount(bk) == BATcount(bv));

	BBPunfix(*bid);
	BBPkeepref(*ret1 = bk->batCacheid);
	BBPkeepref(*ret2 = bv->batCacheid);
	return MAL_SUCCEED;
}

// get the actual size of all constituents, also for views
#define ROUND_UP(x,y) ((y)*(((x)+(y)-1)/(y)))

str
BKCgetSize(lng *tot, const bat *bid){
	BAT *b;
	lng size = 0;
	lng blksize = (lng) MT_pagesize();
	if ((b = BATdescriptor(*bid)) == NULL) {
		throw(MAL, "bat.getDiskSize", SQLSTATE(HY002) RUNTIME_OBJECT_MISSING);
	}

	size = sizeof (bat);
	if ( !isVIEW(b)) {
		BUN cnt = BATcapacity(b);
		size += ROUND_UP(b->theap.free, blksize);
		if (b->tvheap)
			size += ROUND_UP(b->tvheap->free, blksize);
		if (b->thash)
			size += ROUND_UP(sizeof(BUN) * cnt, blksize);
		size += IMPSimprintsize(b);
	} 
	*tot = size;
	BBPunfix(*bid);
	return MAL_SUCCEED;
}

/*
 * Synced BATs
 */
str
BKCisSynced(bit *ret, const bat *bid1, const bat *bid2)
{
	BAT *b1, *b2;

	if ((b1 = BATdescriptor(*bid1)) == NULL) {
		throw(MAL, "bat.isSynced", SQLSTATE(HY002) RUNTIME_OBJECT_MISSING);
	}
	if ((b2 = BATdescriptor(*bid2)) == NULL) {
		BBPunfix(b1->batCacheid);
		throw(MAL, "bat.isSynced", SQLSTATE(HY002) RUNTIME_OBJECT_MISSING);
	}
	*ret = ALIGNsynced(b1, b2) != 0;
	BBPunfix(b1->batCacheid);
	BBPunfix(b2->batCacheid);
	return MAL_SUCCEED;
}

/*
 * Role Management
 */
str
BKCsetColumn(void *r, const bat *bid, const char * const *tname)
{
	BAT *b;

	(void) r;
	if ((b = BATdescriptor(*bid)) == NULL) {
		throw(MAL, "bat.setColumn", SQLSTATE(HY002) RUNTIME_OBJECT_MISSING);
	}
	if (tname == 0 || *tname == 0 || **tname == 0){
		BBPunfix(b->batCacheid);
		throw(MAL, "bat.setColumn", ILLEGAL_ARGUMENT " Column name missing");
	}
	if (BATroles(b, *tname) != GDK_SUCCEED) {
		BBPunfix(b->batCacheid);
		throw(MAL, "bat.setColumn", SQLSTATE(HY013) MAL_MALLOC_FAIL);
	}
	BBPunfix(b->batCacheid);
	return MAL_SUCCEED;
}

str
BKCsetName(void *r, const bat *bid, const char * const *s)
{
	BAT *b;
	int ret;
	int c;
	const char *t = *s;

	(void) r;
	if ((b = BATdescriptor(*bid)) == NULL)
		throw(MAL, "bat.setName", SQLSTATE(HY002) RUNTIME_OBJECT_MISSING);

	for ( ; (c = *t) != 0; t++)
		if (c != '_' && !GDKisalnum(c)) {
			BBPunfix(b->batCacheid);
			throw(MAL, "bat.setName", ILLEGAL_ARGUMENT ": identifier expected: %s", *s);
		}

	t = *s;
	ret = BBPrename(b->batCacheid, t);
	BBPunfix(b->batCacheid);
	switch (ret) {
	case BBPRENAME_ILLEGAL:
		GDKclrerr();
		throw(MAL, "bat.setName", ILLEGAL_ARGUMENT ": illegal temporary name: '%s'", t);
	case BBPRENAME_LONG:
		GDKclrerr();
		throw(MAL, "bat.setName", ILLEGAL_ARGUMENT ": name too long: '%s'", t);
	case BBPRENAME_ALREADY:
		GDKclrerr();
		/* fall through */
	case 0:
		break;
	}
	return MAL_SUCCEED;
}

str
BKCgetBBPname(str *ret, const bat *bid)
{
	BAT *b;

	if ((b = BATdescriptor(*bid)) == NULL) {
		throw(MAL, "bat.getName", SQLSTATE(HY002) RUNTIME_OBJECT_MISSING);
	}
	*ret = GDKstrdup(BBPname(b->batCacheid));
	BBPunfix(b->batCacheid);
	return *ret ? MAL_SUCCEED : createException(MAL, "bat.getName", SQLSTATE(HY013) MAL_MALLOC_FAIL);
}

str
BKCsave(bit *res, const char * const *input)
{
	bat bid = BBPindex(*input);
	BAT *b;

	*res = FALSE;
	if (!is_bat_nil(bid)) {
		if (BBPfix(bid) > 0) {
			b = BBP_cache(bid);
			if (b && BATdirty(b)) {
				if (BBPsave(b) == GDK_SUCCEED)
					*res = TRUE;
			}
			BBPunfix(bid);
			return MAL_SUCCEED;
		}
		throw(MAL, "bat.save", "fix failed");
	}
	return MAL_SUCCEED;
}

str
BKCsave2(void *r, const bat *bid)
{
	BAT *b;

	(void) r;
	if ((b = BATdescriptor(*bid)) == NULL) {
		throw(MAL, "bat.save", SQLSTATE(HY002) RUNTIME_OBJECT_MISSING);
	}
	if ( !b->batTransient){
		BBPunfix(b->batCacheid);
		throw(MAL, "bat.save", "Only save transient columns.");
	}

	if (b && BATdirty(b))
		BBPsave(b);
	BBPunfix(b->batCacheid);
	return MAL_SUCCEED;
}

/*
 * Accelerator Control
 */
str
BKCsetHash(bit *ret, const bat *bid)
{
	BAT *b;

	(void) ret;
	if ((b = BATdescriptor(*bid)) == NULL) {
		throw(MAL, "bat.setHash", SQLSTATE(HY002) RUNTIME_OBJECT_MISSING);
	}
	*ret = BAThash(b) == GDK_SUCCEED;
	BBPunfix(b->batCacheid);
	return MAL_SUCCEED;
}

str
BKCsetImprints(bit *ret, const bat *bid)
{
	BAT *b;

	(void) ret;
	if ((b = BATdescriptor(*bid)) == NULL) {
		throw(MAL, "bat.setImprints", SQLSTATE(HY002) RUNTIME_OBJECT_MISSING);
	}
	*ret = BATimprints(b) == GDK_SUCCEED;
	BBPunfix(b->batCacheid);
	return MAL_SUCCEED;
}

str
BKCgetSequenceBase(oid *r, const bat *bid)
{
	BAT *b;

	if ((b = BATdescriptor(*bid)) == NULL) {
		throw(MAL, "bat.setSequenceBase", SQLSTATE(HY002) RUNTIME_OBJECT_MISSING);
	}
	*r = b->hseqbase;
	BBPunfix(b->batCacheid);
	return MAL_SUCCEED;
}

/*
 * Shrinking a void-headed BAT using a list of oids to ignore.
 */
#define shrinkloop(Type)							\
	do {											\
		Type *p = (Type*)Tloc(b, 0);				\
		Type *q = (Type*)Tloc(b, BUNlast(b));		\
		Type *r = (Type*)Tloc(bn, 0);				\
		cnt=0;										\
		for (;p<q; oidx++, p++) {					\
			if ( o < ol && *o == oidx ){			\
				o++;								\
			} else {								\
				cnt++;								\
				*r++ = *p;							\
			}										\
		}											\
	} while (0)

str
BKCshrinkBAT(bat *ret, const bat *bid, const bat *did)
{
	BAT *b, *d, *bn, *bs;
	BUN cnt =0;
	oid oidx = 0, *o, *ol;
	gdk_return res;

	if ((b = BATdescriptor(*bid)) == NULL) {
		throw(MAL, "bat.shrink", SQLSTATE(HY002) RUNTIME_OBJECT_MISSING);
	}
	if ((d = BATdescriptor(*did)) == NULL) {
		BBPunfix(b->batCacheid);
		throw(MAL, "bat.shrink", SQLSTATE(HY002) RUNTIME_OBJECT_MISSING);
	}
	bn= COLnew(0, b->ttype, BATcount(b) - BATcount(d), b->batRole);
	if (bn == NULL) {
		BBPunfix(b->batCacheid);
		BBPunfix(d->batCacheid);
		throw(MAL, "bat.shrink", SQLSTATE(HY013) MAL_MALLOC_FAIL );
	}
	res = BATsort(&bs, NULL, NULL, d, NULL, NULL, false, false, false);
	BBPunfix(d->batCacheid);
	if (res != GDK_SUCCEED) {
		BBPunfix(b->batCacheid);
		BBPunfix(bn->batCacheid);
		throw(MAL, "bat.shrink", SQLSTATE(HY013) MAL_MALLOC_FAIL );
	}

	o = (oid*)Tloc(bs, 0);
	ol= (oid*)Tloc(bs, BUNlast(bs));

	switch(ATOMstorage(b->ttype) ){
	case TYPE_bte: shrinkloop(bte); break;
	case TYPE_sht: shrinkloop(sht); break;
	case TYPE_int: shrinkloop(int); break;
	case TYPE_lng: shrinkloop(lng); break;
#ifdef HAVE_HGE
	case TYPE_hge: shrinkloop(hge); break;
#endif
	case TYPE_flt: shrinkloop(flt); break;
	case TYPE_dbl: shrinkloop(dbl); break;
	case TYPE_oid: shrinkloop(oid); break;
	default:
		if (ATOMvarsized(bn->ttype)) {
			BUN p = 0;
			BUN q = BUNlast(b);
			BATiter bi = bat_iterator(b);

			cnt=0;
			for (;p<q; oidx++, p++) {
				if ( o < ol && *o == oidx ){
					o++;
				} else {
					if (BUNappend(bn, BUNtail(bi, p), false) != GDK_SUCCEED) {
						BBPunfix(b->batCacheid);
						BBPunfix(bn->batCacheid);
						throw(MAL, "bat.shrink", SQLSTATE(HY013) MAL_MALLOC_FAIL);
					}
					cnt++;
				}
			}
		} else {
			switch( b->twidth){
			case 1:shrinkloop(bte); break;
			case 2:shrinkloop(sht); break;
			case 4:shrinkloop(int); break;
			case 8:shrinkloop(lng); break;
#ifdef HAVE_HGE
			case 16:shrinkloop(hge); break;
#endif
			default:
				BBPunfix(b->batCacheid);
				BBPunfix(bn->batCacheid);
				throw(MAL, "bat.shrink", "Illegal argument type");
			}
		}
	}

	BATsetcount(bn, cnt);
	bn->tsorted = false;
	bn->trevsorted = false;
	bn->tseqbase = oid_nil;
	bn->tkey = b->tkey;
	bn->tnonil = b->tnonil;
	bn->tnil = b->tnil;


	BBPunfix(b->batCacheid);
	BBPunfix(bs->batCacheid);
	BBPkeepref(*ret= bn->batCacheid);
	return MAL_SUCCEED;
}

#if 0
str
BKCshrinkBATmap(bat *ret, const bat *bid, const bat *did)
{
	BAT *b, *d, *bn, *bs;
	oid lim,oidx = 0, *o, *ol;
	oid *r;
	gdk_return res;

	if ((b = BATdescriptor(*bid)) == NULL) {
		throw(MAL, "bat.shrinkMap", SQLSTATE(HY002) RUNTIME_OBJECT_MISSING);
	}
	if ((d = BATdescriptor(*did)) == NULL) {
		BBPunfix(b->batCacheid);
		throw(MAL, "bat.shrinkMap", SQLSTATE(HY002) RUNTIME_OBJECT_MISSING);
	}

	bn= COLnew(b->hseqbase, TYPE_oid, BATcount(b) , TRANSIENT);
	if (bn == NULL) {
		BBPunfix(b->batCacheid);
		BBPunfix(d->batCacheid);
		throw(MAL, "bat.shrinkMap", SQLSTATE(HY013) MAL_MALLOC_FAIL );
	}
	res = BATsort(&bs, NULL, NULL, d, NULL, NULL, false, false, false);
	BBPunfix(d->batCacheid);
	if (res != GDK_SUCCEED) {
		BBPunfix(b->batCacheid);
		BBPunfix(bn->batCacheid);
		throw(MAL, "bat.shrinkMap", SQLSTATE(HY013) MAL_MALLOC_FAIL );
	}

	o = (oid*)Tloc(bs, 0);
	ol= (oid*)Tloc(bs, BUNlast(bs));
	r = (oid*)Tloc(bn, 0);

	lim = BATcount(b);

	for (;oidx<lim; oidx++) {
		if ( o < ol && *o == oidx ){
			o++;
		} else {
			*r++ = oidx;
		}
	}

    BATsetcount(bn, BATcount(b)-BATcount(bs));
    bn->tsorted = false;
    bn->trevsorted = false;
	bn->tseqbase = oid_nil;


	BBPunfix(b->batCacheid);
	BBPunfix(bs->batCacheid);
	BBPkeepref(*ret= bn->batCacheid);
	return MAL_SUCCEED;
}
#endif	/* unused */

/*
 * Shrinking a void-headed BAT using a list of oids to ignore.
 */
#define reuseloop(Type)								\
	do {											\
		Type *p = (Type*)Tloc(b, 0);				\
		Type *q = (Type*)Tloc(b, BUNlast(b));		\
		Type *r = (Type*)Tloc(bn, 0);				\
		for (;p<q; oidx++, p++) {					\
			if ( *o == oidx ){						\
				while ( ol>o && ol[-1] == bidx) {	\
					bidx--;							\
					q--;							\
					ol--;							\
				}									\
				*r++ = *(--q);						\
				o += (o < ol);						\
				bidx--;								\
			} else									\
				*r++ = *p;							\
		}											\
	} while (0)

str
BKCreuseBAT(bat *ret, const bat *bid, const bat *did)
{
	BAT *b, *d, *bn, *bs;
	oid oidx = 0, bidx, *o, *ol;
	gdk_return res;

	if ((b = BATdescriptor(*bid)) == NULL) {
		throw(MAL, "bat.reuse", SQLSTATE(HY002) RUNTIME_OBJECT_MISSING);
	}
	if ((d = BATdescriptor(*did)) == NULL) {
		BBPunfix(b->batCacheid);
		throw(MAL, "bat.reuse", SQLSTATE(HY002) RUNTIME_OBJECT_MISSING);
	}
	bn= COLnew(b->hseqbase, b->ttype, BATcount(b) - BATcount(d), b->batRole);
	if (bn == NULL) {
		BBPunfix(b->batCacheid);
		BBPunfix(d->batCacheid);
		throw(MAL, "bat.reuse", SQLSTATE(HY013) MAL_MALLOC_FAIL );
	}
	res = BATsort(&bs, NULL, NULL, d, NULL, NULL, false, false, false);
	BBPunfix(d->batCacheid);
	if (res != GDK_SUCCEED) {
		BBPunfix(b->batCacheid);
		BBPunfix(bn->batCacheid);
		throw(MAL, "bat.reuse", SQLSTATE(HY013) MAL_MALLOC_FAIL );
	}

	oidx = b->hseqbase;
	bidx = oidx + BATcount(b)-1;
	o = (oid*)Tloc(bs, 0);
	ol= (oid*)Tloc(bs, BUNlast(bs));

	switch(ATOMstorage(b->ttype) ){
	case TYPE_bte: reuseloop(bte); break;
	case TYPE_sht: reuseloop(sht); break;
	case TYPE_int: reuseloop(int); break;
	case TYPE_lng: reuseloop(lng); break;
#ifdef HAVE_HGE
	case TYPE_hge: reuseloop(hge); break;
#endif
	case TYPE_flt: reuseloop(flt); break;
	case TYPE_dbl: reuseloop(dbl); break;
	case TYPE_oid: reuseloop(oid); break;
	case TYPE_str: /* to be done based on its index width */
	default:
		if (ATOMvarsized(bn->ttype)) {
			BUN p = 0;
			BUN q = BUNlast(b);
			BATiter bi = bat_iterator(b);

			for (;p<q; oidx++, p++) {
				if ( *o == oidx ){
					while ( ol > o && ol[-1] == bidx) {
						bidx--;
						q--;
						ol--;
					}
					if (BUNappend(bn, BUNtail(bi, --q), false) != GDK_SUCCEED) {
						BBPunfix(b->batCacheid);
						BBPunfix(bn->batCacheid);
						throw(MAL, "bat.shrink", SQLSTATE(HY013) MAL_MALLOC_FAIL);
					}
					o += (o < ol);
					bidx--;
				} else {
					if (BUNappend(bn, BUNtail(bi, p), false) != GDK_SUCCEED) {
						BBPunfix(b->batCacheid);
						BBPunfix(bn->batCacheid);
						throw(MAL,  "bat.shrink", SQLSTATE(HY013) MAL_MALLOC_FAIL);
					}
				}
			}
		} else {
			switch( b->twidth){
			case 1:reuseloop(bte); break;
			case 2:reuseloop(sht); break;
			case 4:reuseloop(int); break;
			case 8:reuseloop(lng); break;
#ifdef HAVE_HGE
			case 16:reuseloop(hge); break;
#endif
			default:
				BBPunfix(b->batCacheid);
				BBPunfix(bn->batCacheid);
				throw(MAL, "bat.shrink", "Illegal argument type");
			}
		}
	}

    BATsetcount(bn, BATcount(b) - BATcount(bs));
    bn->tsorted = false;
    bn->trevsorted = false;
	bn->tseqbase = oid_nil;
	bn->tkey = b->tkey;


	BBPunfix(b->batCacheid);
	BBPunfix(bs->batCacheid);
	BBPkeepref(*ret= bn->batCacheid);
	return MAL_SUCCEED;
}

str
BKCreuseBATmap(bat *ret, const bat *bid, const bat *did)
{
	BAT *b, *d, *bn, *bs;
	oid bidx, oidx = 0, *o, *ol;
	oid *r;
	gdk_return res;

	if ((b = BATdescriptor(*bid)) == NULL) {
		throw(MAL, "bat.shrinkMap", SQLSTATE(HY002) RUNTIME_OBJECT_MISSING);
	}
	if ((d = BATdescriptor(*did)) == NULL) {
		BBPunfix(b->batCacheid);
		throw(MAL, "bat.shrinkMap", SQLSTATE(HY002) RUNTIME_OBJECT_MISSING);
	}
	bn= COLnew(b->hseqbase, TYPE_oid, BATcount(b) - BATcount(d), TRANSIENT);
	if (bn == NULL) {
		BBPunfix(b->batCacheid);
		BBPunfix(d->batCacheid);
		throw(MAL, "bat.shrinkMap", SQLSTATE(HY013) MAL_MALLOC_FAIL );
	}
	res = BATsort(&bs, NULL, NULL, d, NULL, NULL, false, false, false);
	BBPunfix(d->batCacheid);
	if (res != GDK_SUCCEED) {
		BBPunfix(b->batCacheid);
		BBPunfix(bn->batCacheid);
		throw(MAL, "bat.shrinkMap", SQLSTATE(HY013) MAL_MALLOC_FAIL );
	}

	oidx = b->hseqbase;
	bidx = oidx + BATcount(b)-1;
	o  = (oid*)Tloc(bs, 0);
	ol = (oid*)Tloc(bs, BUNlast(bs));
	r  = (oid*)Tloc(bn, 0);

	for (; oidx <= bidx; oidx++) {
		if ( *o == oidx ){
			while ( ol > o && ol[-1] == bidx) {
				bidx--;
				ol--;
			}
			*r++ = bidx;
			o += (o < ol);
			bidx--;
		} else {
			*r++ = oidx;
		}
	}

    BATsetcount(bn, BATcount(b)-BATcount(bs));
    bn->tsorted = false;
    bn->trevsorted = false;
	bn->tseqbase = oid_nil;


	BBPunfix(b->batCacheid);
	BBPunfix(bs->batCacheid);
	BBPkeepref(*ret= bn->batCacheid);
	return MAL_SUCCEED;
}

str
BKCmergecand(bat *ret, const bat *aid, const bat *bid)
{
	BAT *a, *b, *bn;

	if ((a = BATdescriptor(*aid)) == NULL) {
		throw(MAL, "bat.mergecand", SQLSTATE(HY002) RUNTIME_OBJECT_MISSING);
	}
	if ((b = BATdescriptor(*bid)) == NULL) {
		BBPunfix(a->batCacheid);
		throw(MAL, "bat.mergecand", SQLSTATE(HY002) RUNTIME_OBJECT_MISSING);
	}
	bn = BATmergecand(a, b);
	BBPunfix(a->batCacheid);
	BBPunfix(b->batCacheid);
	if (bn == NULL)
		throw(MAL, "bat.mergecand", OPERATION_FAILED);
	*ret = bn->batCacheid;
	BBPkeepref(*ret);
	return MAL_SUCCEED;
}

str
BKCintersectcand(bat *ret, const bat *aid, const bat *bid)
{
	BAT *a, *b, *bn;

	if ((a = BATdescriptor(*aid)) == NULL) {
		throw(MAL, "bat.intersectcand", SQLSTATE(HY002) RUNTIME_OBJECT_MISSING);
	}
	if ((b = BATdescriptor(*bid)) == NULL) {
		BBPunfix(a->batCacheid);
		throw(MAL, "bat.intersectcand", SQLSTATE(HY002) RUNTIME_OBJECT_MISSING);
	}
	bn = BATintersectcand(a, b);
	BBPunfix(a->batCacheid);
	BBPunfix(b->batCacheid);
	if (bn == NULL)
		throw(MAL, "bat.intersectcand", OPERATION_FAILED);
	*ret = bn->batCacheid;
	BBPkeepref(*ret);
	return MAL_SUCCEED;
}

str
BKCdiffcand(bat *ret, const bat *aid, const bat *bid)
{
	BAT *a, *b, *bn;

	if ((a = BATdescriptor(*aid)) == NULL) {
		throw(MAL, "bat.diffcand", SQLSTATE(HY002) RUNTIME_OBJECT_MISSING);
	}
	if ((b = BATdescriptor(*bid)) == NULL) {
		BBPunfix(a->batCacheid);
		throw(MAL, "bat.diffcand", SQLSTATE(HY002) RUNTIME_OBJECT_MISSING);
	}
	bn = BATdiffcand(a, b);
	BBPunfix(a->batCacheid);
	BBPunfix(b->batCacheid);
	if (bn == NULL)
		throw(MAL, "bat.diffcand", OPERATION_FAILED);
	*ret = bn->batCacheid;
	BBPkeepref(*ret);
	return MAL_SUCCEED;
}<|MERGE_RESOLUTION|>--- conflicted
+++ resolved
@@ -91,21 +91,13 @@
 	if (BUNappend(bk, pre(s, "type"), false) != GDK_SUCCEED ||
 	    BUNappend(bv, ATOMname(h->type),false) != GDK_SUCCEED ||
 	    BUNappend(bk, pre(s, "mask"), false) != GDK_SUCCEED ||
-<<<<<<< HEAD
-	    BUNappend(bv, local_utoa(NHASHBUCKETS(h), buf),false) != GDK_SUCCEED)
-=======
 	    BUNappend(bv, local_utoa(h->nbucket, buf),false) != GDK_SUCCEED)
->>>>>>> 0434975f
 		return GDK_FAIL;
 
 	for (i = 0; i < COLLISION + 1; i++) {
 		cnt[i] = 0;
 	}
-<<<<<<< HEAD
-	for (i = 0; i < NHASHBUCKETS(h); i++) {
-=======
 	for (i = 0; i < h->nbucket; i++) {
->>>>>>> 0434975f
 		j = HASHlist(h, i);
 		for (k = 0; j; k++)
 			j >>= 1;
