/*
 * This Source Code Form is subject to the terms of the Mozilla Public
 * License, v. 2.0.  If a copy of the MPL was not distributed with this
 * file, You can obtain one at http://mozilla.org/MPL/2.0/.
 *
 * Copyright 1997 - July 2008 CWI, August 2008 - 2021 MonetDB B.V.
 */

/*
 * Peter Boncz, M.L. Kersten
 * Binary Association Tables
 * This module contains the commands and patterns to manage Binary
 * Association Tables (BATs). The relational operations you can execute
 * on BATs have the form of a neat algebra, described in algebra.c
 *
 * But a database system needs more that just this algebra, since often it
 * is crucial to do table-updates (this would not be permitted in a strict
 * algebra).
 *
 * All commands needed for BAT updates, property management, basic I/O,
 * persistence, and storage options can be found in this module.
 *
 * All parameters to the modules are passed by reference.
 * In particular, this means that string values are passed to the module
 * layer as (str *)
 * and we have to de-reference them before entering the gdk library.
 * (Actual a design error in gdk to differentiate passing int/str)
 * This calls for knowledge on the underlying BAT types`s
 */

#include "monetdb_config.h"
#include "bat5.h"
#include "mal_exception.h"
#include "mal_debugger.h"

/* set access mode to bat, replacing input with output */
static BAT *
setaccess(BAT *b, restrict_t mode)
{
	BAT *bn = b;

	if (BATsetaccess(b, mode) != GDK_SUCCEED) {
		if (b->batSharecnt && mode != BAT_READ) {
			bn = COLcopy(b, b->ttype, true, TRANSIENT);
			if (bn != NULL &&
				BATsetaccess(bn, mode) != GDK_SUCCEED) {
				BBPreclaim(bn);
				bn = NULL;
			}
		} else {
			bn = NULL;
		}
		BBPunfix(b->batCacheid);
	}
	return bn;
}

/*
 * The remainder contains the wrapper code over the mserver version 4
 * InformationFunctions
 * In most cases we pass a BAT identifier, which should be unified
 * with a BAT descriptor. Upon failure we can simply abort the function.
 *
 * The logical head type :oid is mapped to a TYPE_void
 * with sequenceBase. It represents the old fashioned :vid
 */


str
BKCnewBAT(bat *res, const int *tt, const BUN *cap, role_t role)
{
	BAT *bn;

	bn = COLnew(0, *tt, *cap, role);
	if (bn == NULL)
		throw(MAL, "bat.new", GDK_EXCEPTION);
	*res = bn->batCacheid;
	BATsettrivprop(bn);
	BBPretain(bn->batCacheid);
	BBPunfix(bn->batCacheid);
	return MAL_SUCCEED;
}

static str
BKCattach(bat *ret, const int *tt, const char * const *heapfile)
{
	BAT *bn;

	bn = BATattach(*tt, *heapfile, TRANSIENT);
	if (bn == NULL)
		throw(MAL, "bat.attach", GDK_EXCEPTION);
	if( !bn->batTransient)
		BATmsync(bn);
	*ret = bn->batCacheid;
	BBPkeepref(*ret);
	return MAL_SUCCEED;
}

static str
BKCdensebat(bat *ret, const lng *size)
{
	BAT *bn;
	lng sz = *size;

	if (sz < 0)
		sz = 0;
	if (sz > (lng) BUN_MAX)
		sz = (lng) BUN_MAX;
	bn = BATdense(0, 0, (BUN) sz);
	if (bn == NULL)
		throw(MAL, "bat.densebat", GDK_EXCEPTION);
	*ret = bn->batCacheid;
	BBPkeepref(*ret);
	return MAL_SUCCEED;
}

str
BKCmirror(bat *ret, const bat *bid)
{
	BAT *b, *bn;

	*ret = 0;
<<<<<<< HEAD
	if ((b = BBPquickdesc(*bid, false)) == NULL)
=======
	if (!(b = BBPquickdesc(*bid, false)))
>>>>>>> c595c8de
		throw(MAL, "bat.mirror", SQLSTATE(HY002) RUNTIME_OBJECT_MISSING);
	if (!(bn = BATdense(b->hseqbase, b->hseqbase, BATcount(b))))
		throw(MAL, "bat.mirror", GDK_EXCEPTION);
	BBPkeepref(*ret = bn->batCacheid);
	return MAL_SUCCEED;
}

static str
BKCdelete(bat *r, const bat *bid, const oid *h)
{
	BAT *b;

	if ((b = BATdescriptor(*bid)) == NULL)
		throw(MAL, "bat.delete", SQLSTATE(HY002) RUNTIME_OBJECT_MISSING);
	if (BUNdelete(b, *h) != GDK_SUCCEED) {
		BBPunfix(b->batCacheid);
		throw(MAL, "bat.delete", GDK_EXCEPTION);
	}
	*r = b->batCacheid;
	BATsettrivprop(b);
	BBPretain(b->batCacheid);
	BBPunfix(b->batCacheid);
	return MAL_SUCCEED;
}

static str
BKCdelete_multi(bat *r, const bat *bid, const bat *sid)
{
	BAT *b, *s;
	gdk_return ret;

	if ((b = BATdescriptor(*bid)) == NULL)
		throw(MAL, "bat.delete", SQLSTATE(HY002) RUNTIME_OBJECT_MISSING);
	if ((s = BATdescriptor(*sid)) == NULL) {
		BBPunfix(b->batCacheid);
		throw(MAL, "bat.delete", SQLSTATE(HY002) RUNTIME_OBJECT_MISSING);
	}
	ret = BATdel(b, s);
	BBPunfix(s->batCacheid);
	if (ret != GDK_SUCCEED) {
		BBPunfix(b->batCacheid);
		throw(MAL, "bat.delete", GDK_EXCEPTION);
	}
	*r = b->batCacheid;
	BATsettrivprop(b);
	BBPretain(b->batCacheid);
	BBPunfix(b->batCacheid);
	return MAL_SUCCEED;
}

static str
BKCdelete_all(bat *r, const bat *bid)
{
	BAT *b;

	if ((b = BATdescriptor(*bid)) == NULL)
		throw(MAL, "bat.delete", SQLSTATE(HY002) RUNTIME_OBJECT_MISSING);
	if (BATclear(b, false) != GDK_SUCCEED) {
		BBPunfix(b->batCacheid);
		throw(MAL, "bat.delete", GDK_EXCEPTION);
	}
	if( !b->batTransient)
		BATmsync(b);
	*r = b->batCacheid;
	BATsettrivprop(b);
	BBPretain(b->batCacheid);
	BBPunfix(b->batCacheid);
	return MAL_SUCCEED;
}

static str
BKCappend_cand_force_wrap(bat *r, const bat *bid, const bat *uid, const bat *sid, const bit *force)
{
	BAT *b, *u, *s = NULL;
	gdk_return ret;

	if ((b = BATdescriptor(*bid)) == NULL)
		throw(MAL, "bat.append", SQLSTATE(HY002) RUNTIME_OBJECT_MISSING);
	if ((b = setaccess(b, BAT_WRITE)) == NULL)
		throw(MAL, "bat.append", OPERATION_FAILED);
	if ((u = BATdescriptor(*uid)) == NULL) {
		BBPunfix(b->batCacheid);
		throw(MAL, "bat.append", SQLSTATE(HY002) RUNTIME_OBJECT_MISSING);
	}
	if (sid && !is_bat_nil(*sid) && (s = BATdescriptor(*sid)) == NULL) {
		BBPunfix(b->batCacheid);
		BBPunfix(u->batCacheid);
		throw(MAL, "bat.append", SQLSTATE(HY002) RUNTIME_OBJECT_MISSING);
	}
	ret = BATappend(b, u, s, force ? *force : false);
	BBPunfix(u->batCacheid);
	if (s)
		BBPunfix(s->batCacheid);
	if (ret != GDK_SUCCEED) {
		BBPunfix(b->batCacheid);
		throw(MAL, "bat.append", GDK_EXCEPTION);
	}
	if( !b->batTransient)
		BATmsync(b);
	*r = b->batCacheid;
	BATsettrivprop(b);
	BBPretain(b->batCacheid);
	BBPunfix(b->batCacheid);
	return MAL_SUCCEED;
}

static str
BKCappend_cand_wrap(bat *r, const bat *bid, const bat *uid, const bat *sid)
{
	return BKCappend_cand_force_wrap(r, bid, uid, sid, NULL);
}

static str
BKCappend_wrap(bat *r, const bat *bid, const bat *uid)
{
	return BKCappend_cand_force_wrap(r, bid, uid, NULL, NULL);
}

static str
BKCappend_force_wrap(bat *r, const bat *bid, const bat *uid, const bit *force)
{
	return BKCappend_cand_force_wrap(r, bid, uid, NULL, force);
}

static str
BKCappend_val_force_wrap(bat *r, const bat *bid, const void *u, const bit *force)
{
	BAT *b;

	if ((b = BATdescriptor(*bid)) == NULL)
		throw(MAL, "bat.append", SQLSTATE(HY002) RUNTIME_OBJECT_MISSING);
	if ((b = setaccess(b, BAT_WRITE)) == NULL)
		throw(MAL, "bat.append", OPERATION_FAILED);
	if (b->ttype >= TYPE_str && ATOMstorage(b->ttype) >= TYPE_str) {
		if (u == 0 || *(str*)u == 0)
			u = (ptr) str_nil;
		else
			u = (ptr) *(str *)u;
	}
	if (BUNappend(b, u, force ? *force : false) != GDK_SUCCEED) {
		BBPunfix(b->batCacheid);
		throw(MAL, "bat.append", GDK_EXCEPTION);
	}
	*r = b->batCacheid;
	BATsettrivprop(b);
	BBPretain(b->batCacheid);
	BBPunfix(b->batCacheid);
	return MAL_SUCCEED;
}

static str
BKCappend_val_wrap(bat *r, const bat *bid, const void *u)
{
	return BKCappend_val_force_wrap(r, bid, u, NULL);
}

static str
BKCbun_inplace(bat *r, const bat *bid, const oid *id, const void *t)
{
	BAT *b;

	if ((b = BATdescriptor(*bid)) == NULL)
		throw(MAL, "bat.inplace", SQLSTATE(HY002) RUNTIME_OBJECT_MISSING);
	if (void_inplace(b, *id, t, false) != GDK_SUCCEED) {
		BBPunfix(b->batCacheid);
		throw(MAL, "bat.inplace", GDK_EXCEPTION);
	}
	*r = b->batCacheid;
	BATsettrivprop(b);
	BBPretain(b->batCacheid);
	BBPunfix(b->batCacheid);
	return MAL_SUCCEED;
}

static str
BKCbun_inplace_force(bat *r, const bat *bid, const oid *id, const void *t, const bit *force)
{
	BAT *b;

	if ((b = BATdescriptor(*bid)) == NULL)
		throw(MAL, "bat.inplace", SQLSTATE(HY002) RUNTIME_OBJECT_MISSING);
	if (void_inplace(b, *id, t, *force) != GDK_SUCCEED) {
		BBPunfix(b->batCacheid);
		throw(MAL, "bat.inplace", GDK_EXCEPTION);
	}
	*r = b->batCacheid;
	BATsettrivprop(b);
	BBPretain(b->batCacheid);
	BBPunfix(b->batCacheid);
	return MAL_SUCCEED;
}


static str
BKCbat_inplace_force(bat *r, const bat *bid, const bat *rid, const bat *uid, const bit *force)
{
	BAT *b, *p, *u;

	if ((b = BATdescriptor(*bid)) == NULL)
		throw(MAL, "bat.inplace", SQLSTATE(HY002) RUNTIME_OBJECT_MISSING);
	if ((p = BATdescriptor(*rid)) == NULL) {
		BBPunfix(b->batCacheid);
		throw(MAL, "bat.inplace", SQLSTATE(HY002) RUNTIME_OBJECT_MISSING);
	}
	if ((u = BATdescriptor(*uid)) == NULL) {
		BBPunfix(b->batCacheid);
		BBPunfix(p->batCacheid);
		throw(MAL, "bat.inplace", SQLSTATE(HY002) RUNTIME_OBJECT_MISSING);
	}
	if (BATreplace(b, p, u, *force) != GDK_SUCCEED) {
		BBPunfix(b->batCacheid);
		BBPunfix(p->batCacheid);
		BBPunfix(u->batCacheid);
		throw(MAL, "bat.inplace", GDK_EXCEPTION);
	}
	*r = b->batCacheid;
	BATsettrivprop(b);
	BBPretain(b->batCacheid);
	BBPunfix(b->batCacheid);
	BBPunfix(p->batCacheid);
	BBPunfix(u->batCacheid);
	return MAL_SUCCEED;
}

static str
BKCbat_inplace(bat *r, const bat *bid, const bat *rid, const bat *uid)
{
	bit F = FALSE;

	return BKCbat_inplace_force(r, bid, rid, uid, &F);
}

/*end of SQL enhancement */

static str
BKCgetCapacity(lng *res, const bat *bid)
{
	*res = lng_nil;
	if (BBPcheck(*bid, "bat.getCapacity")) {
		BAT *b = BBPquickdesc(*bid, false);

		if (b != NULL)
			*res = (lng) BATcapacity(b);
	}
	return MAL_SUCCEED;
}

static str
BKCgetColumnType(str *res, const bat *bid)
{
	const char *ret = str_nil;

	if (BBPcheck(*bid, "bat.getColumnType")) {
		BAT *b = BBPquickdesc(*bid, false);

		if (b) {
			ret = *bid < 0 ? ATOMname(TYPE_void) : ATOMname(b->ttype);
		}
	}
	*res = GDKstrdup(ret);
	if(*res == NULL)
		throw(MAL,"bat.getColumnType", SQLSTATE(HY013) MAL_MALLOC_FAIL);
	return MAL_SUCCEED;
}

static str
BKCgetRole(str *res, const bat *bid)
{
	BAT *b;

	if ((b = BATdescriptor(*bid)) == NULL) {
		throw(MAL, "bat.getRole", SQLSTATE(HY002) RUNTIME_OBJECT_MISSING);
	}
	*res = GDKstrdup(b->tident);
	BBPunfix(b->batCacheid);
	if(*res == NULL)
		throw(MAL,"bat.getRole", SQLSTATE(HY013) MAL_MALLOC_FAIL);
	return MAL_SUCCEED;
}

static str
BKCisSorted(bit *res, const bat *bid)
{
	BAT *b;

	if ((b = BATdescriptor(*bid)) == NULL) {
		throw(MAL, "bat.isSorted", SQLSTATE(HY002) RUNTIME_OBJECT_MISSING);
	}
	*res = BATordered(b);
	BBPunfix(b->batCacheid);
	return MAL_SUCCEED;
}

static str
BKCisSortedReverse(bit *res, const bat *bid)
{
	BAT *b;

	if ((b = BATdescriptor(*bid)) == NULL) {
		throw(MAL, "bat.isSorted", SQLSTATE(HY002) RUNTIME_OBJECT_MISSING);
	}
	*res = BATordered_rev(b);
	BBPunfix(b->batCacheid);
	return MAL_SUCCEED;
}

/*
 * We must take care of the special case of a nil column (TYPE_void,seqbase=nil)
 * such nil columns never set tkey
 * a nil column of a BAT with <= 1 entries does not contain doubles => return TRUE.
 */

static str
BKCgetKey(bit *ret, const bat *bid)
{
	BAT *b;

	if ((b = BATdescriptor(*bid)) == NULL)
		throw(MAL, "bat.setPersistence", SQLSTATE(HY002) RUNTIME_OBJECT_MISSING);
	*ret = BATkeyed(b);
	BBPunfix(b->batCacheid);
	return MAL_SUCCEED;
}

static str
BKCpersists(void *r, const bat *bid, const bit *flg)
{
	BAT *b;

	(void) r;
	if ((b = BATdescriptor(*bid)) == NULL) {
		throw(MAL, "bat.setPersistence", SQLSTATE(HY002) RUNTIME_OBJECT_MISSING);
	}
	if (BATmode(b, (*flg != TRUE)) != GDK_SUCCEED) {
		BBPunfix(b->batCacheid);
		throw(MAL, "bat.setPersistence", ILLEGAL_ARGUMENT);
	}
	BBPunfix(b->batCacheid);
	return MAL_SUCCEED;
}

str
BKCsetPersistent(void *r, const bat *bid)
{
	bit flag= TRUE;
	return BKCpersists(r, bid, &flag);
}

static str
BKCisPersistent(bit *res, const bat *bid)
{
	BAT *b;

	if ((b = BATdescriptor(*bid)) == NULL) {
		throw(MAL, "bat.setPersistence", SQLSTATE(HY002) RUNTIME_OBJECT_MISSING);
	}
	*res = !b->batTransient;
	BBPunfix(b->batCacheid);
	return MAL_SUCCEED;
}

static str
BKCsetTransient(void *r, const bat *bid)
{
	bit flag = FALSE;
	return BKCpersists(r, bid, &flag);
}

static str
BKCisTransient(bit *res, const bat *bid)
{
	BAT *b;

	if ((b = BATdescriptor(*bid)) == NULL) {
		throw(MAL, "bat.setTransient", SQLSTATE(HY002) RUNTIME_OBJECT_MISSING);
	}
	*res = b->batTransient;
	BBPunfix(b->batCacheid);
	return MAL_SUCCEED;
}

static str
BKCsetAccess(bat *res, const bat *bid, const char * const *param)
{
	BAT *b;
	restrict_t m;

	if ((b = BATdescriptor(*bid)) == NULL)
		throw(MAL, "bat.setAccess", SQLSTATE(HY002) RUNTIME_OBJECT_MISSING);
	switch (*param[0]) {
	case 'r':
		m = BAT_READ;
		break;
	case 'a':
		m = BAT_APPEND;
		break;
	case 'w':
		m = BAT_WRITE;
		break;
	default:
		*res = 0;
		BBPunfix(b->batCacheid);
		throw(MAL, "bat.setAccess", ILLEGAL_ARGUMENT " Got %c" " expected 'r','a', or 'w'", *param[0]);
	}
	if ((b = setaccess(b, m)) == NULL)
		throw(MAL, "bat.setAccess", OPERATION_FAILED);
	*res = b->batCacheid;
	BATsettrivprop(b);
	BBPretain(b->batCacheid);
	BBPunfix(b->batCacheid);
	return MAL_SUCCEED;
}

static str
BKCgetAccess(str *res, const bat *bid)
{
	BAT *b;

	if ((b = BATdescriptor(*bid)) == NULL)
		throw(MAL, "bat.getAccess", SQLSTATE(HY002) RUNTIME_OBJECT_MISSING);
	switch (BATgetaccess(b)) {
	case BAT_READ:
		*res = GDKstrdup("read");
		break;
	case BAT_APPEND:
		*res = GDKstrdup("append");
		break;
	case BAT_WRITE:
		*res = GDKstrdup("write");
		break;
	}
	BBPunfix(b->batCacheid);
	if(*res == NULL)
		throw(MAL,"bat.getAccess", SQLSTATE(HY013) MAL_MALLOC_FAIL);
	return MAL_SUCCEED;
}

/*
 * Property management
 * All property operators should ensure exclusive access to the BAT
 * descriptor.
 * Where necessary use the primary view to access the properties
 */
static str
BKCinfo(bat *ret1, bat *ret2, const bat *bid)
{
	BAT *bv, *bk;
	str msg;

	if ((msg = BATinfo(&bk, &bv, *bid)) != NULL)
		return msg;
	BBPkeepref(*ret1 = bk->batCacheid);
	BBPkeepref(*ret2 = bv->batCacheid);
	return MAL_SUCCEED;
}

// get the actual size of all constituents, also for views
#define ROUND_UP(x,y) ((y)*(((x)+(y)-1)/(y)))

static str
BKCgetSize(lng *tot, const bat *bid){
	BAT *b;
	lng size = 0;
	lng blksize = (lng) MT_pagesize();
	if ((b = BATdescriptor(*bid)) == NULL) {
		throw(MAL, "bat.getDiskSize", SQLSTATE(HY002) RUNTIME_OBJECT_MISSING);
	}

	size = sizeof (bat);
	if ( !isVIEW(b)) {
		BUN cnt = BATcapacity(b);
		size += ROUND_UP(b->theap->free, blksize);
		if (b->tvheap)
			size += ROUND_UP(b->tvheap->free, blksize);
		if (b->thash)
			size += ROUND_UP(sizeof(BUN) * cnt, blksize);
		size += IMPSimprintsize(b);
	}
	*tot = size;
	BBPunfix(*bid);
	return MAL_SUCCEED;
}

/*
 * Synced BATs
 */
static str
BKCisSynced(bit *ret, const bat *bid1, const bat *bid2)
{
	BAT *b1, *b2;

	if ((b1 = BATdescriptor(*bid1)) == NULL) {
		throw(MAL, "bat.isSynced", SQLSTATE(HY002) RUNTIME_OBJECT_MISSING);
	}
	if ((b2 = BATdescriptor(*bid2)) == NULL) {
		BBPunfix(b1->batCacheid);
		throw(MAL, "bat.isSynced", SQLSTATE(HY002) RUNTIME_OBJECT_MISSING);
	}
	*ret = ALIGNsynced(b1, b2) != 0;
	BBPunfix(b1->batCacheid);
	BBPunfix(b2->batCacheid);
	return MAL_SUCCEED;
}

/*
 * Role Management
 */
static str
BKCsetColumn(void *r, const bat *bid, const char * const *tname)
{
	BAT *b;

	(void) r;
	if ((b = BATdescriptor(*bid)) == NULL) {
		throw(MAL, "bat.setColumn", SQLSTATE(HY002) RUNTIME_OBJECT_MISSING);
	}
	if (tname == 0 || *tname == 0 || **tname == 0){
		BBPunfix(b->batCacheid);
		throw(MAL, "bat.setColumn", ILLEGAL_ARGUMENT " Column name missing");
	}
	if (BATroles(b, *tname) != GDK_SUCCEED) {
		BBPunfix(b->batCacheid);
		throw(MAL, "bat.setColumn", SQLSTATE(HY013) MAL_MALLOC_FAIL);
	}
	BBPunfix(b->batCacheid);
	return MAL_SUCCEED;
}

str
BKCsetName(void *r, const bat *bid, const char * const *s)
{
	BAT *b;
	int ret;
	int c;
	const char *t = *s;

	(void) r;
	if ((b = BATdescriptor(*bid)) == NULL)
		throw(MAL, "bat.setName", SQLSTATE(HY002) RUNTIME_OBJECT_MISSING);

	for ( ; (c = *t) != 0; t++)
		if (c != '_' && !GDKisalnum(c)) {
			BBPunfix(b->batCacheid);
			throw(MAL, "bat.setName", ILLEGAL_ARGUMENT ": identifier expected: %s", *s);
		}

	t = *s;
	ret = BBPrename(b->batCacheid, t);
	BBPunfix(b->batCacheid);
	switch (ret) {
	case BBPRENAME_ILLEGAL:
		GDKclrerr();
		throw(MAL, "bat.setName", ILLEGAL_ARGUMENT ": illegal temporary name: '%s'", t);
	case BBPRENAME_LONG:
		GDKclrerr();
		throw(MAL, "bat.setName", ILLEGAL_ARGUMENT ": name too long: '%s'", t);
	case BBPRENAME_MEMORY:
		GDKclrerr();
		throw(MAL, "bat.setName", SQLSTATE(HY013) MAL_MALLOC_FAIL);
	case BBPRENAME_ALREADY:
		GDKclrerr();
		/* fall through */
	case 0:
		break;
	}
	return MAL_SUCCEED;
}

static str
BKCgetBBPname(str *ret, const bat *bid)
{
	BAT *b;

	if ((b = BATdescriptor(*bid)) == NULL) {
		throw(MAL, "bat.getName", SQLSTATE(HY002) RUNTIME_OBJECT_MISSING);
	}
	*ret = GDKstrdup(BBPname(b->batCacheid));
	BBPunfix(b->batCacheid);
	return *ret ? MAL_SUCCEED : createException(MAL, "bat.getName", SQLSTATE(HY013) MAL_MALLOC_FAIL);
}

static str
BKCsave(bit *res, const char * const *input)
{
	bat bid = BBPindex(*input);
	BAT *b;

	*res = FALSE;
	if (!is_bat_nil(bid)) {
		if (BBPfix(bid) > 0) {
			b = BBP_cache(bid);
			if (b && BATdirty(b)) {
				if (BBPsave(b) == GDK_SUCCEED)
					*res = TRUE;
			}
			BBPunfix(bid);
			return MAL_SUCCEED;
		}
		throw(MAL, "bat.save", "fix failed");
	}
	return MAL_SUCCEED;
}

static str
BKCsave2(void *r, const bat *bid)
{
	BAT *b;

	(void) r;
	if ((b = BATdescriptor(*bid)) == NULL) {
		throw(MAL, "bat.save", SQLSTATE(HY002) RUNTIME_OBJECT_MISSING);
	}
	if ( !b->batTransient){
		BBPunfix(b->batCacheid);
		throw(MAL, "bat.save", "Only save transient columns.");
	}

	if (b && BATdirty(b))
		BBPsave(b);
	BBPunfix(b->batCacheid);
	return MAL_SUCCEED;
}

/*
 * Accelerator Control
 */
static str
BKCsetHash(bit *ret, const bat *bid)
{
	BAT *b;

	(void) ret;
	if ((b = BATdescriptor(*bid)) == NULL) {
		throw(MAL, "bat.setHash", SQLSTATE(HY002) RUNTIME_OBJECT_MISSING);
	}
	*ret = BAThash(b) == GDK_SUCCEED;
	BBPunfix(b->batCacheid);
	return MAL_SUCCEED;
}

static str
BKCsetImprints(bit *ret, const bat *bid)
{
	BAT *b;

	(void) ret;
	if ((b = BATdescriptor(*bid)) == NULL) {
		throw(MAL, "bat.setImprints", SQLSTATE(HY002) RUNTIME_OBJECT_MISSING);
	}
	*ret = BATimprints(b) == GDK_SUCCEED;
	BBPunfix(b->batCacheid);
	return MAL_SUCCEED;
}

static str
BKCgetSequenceBase(oid *r, const bat *bid)
{
	BAT *b;

	if ((b = BATdescriptor(*bid)) == NULL) {
		throw(MAL, "bat.setSequenceBase", SQLSTATE(HY002) RUNTIME_OBJECT_MISSING);
	}
	*r = b->hseqbase;
	BBPunfix(b->batCacheid);
	return MAL_SUCCEED;
}

/*
 * Shrinking a void-headed BAT using a list of oids to ignore.
 */
#define shrinkloop(Type)							\
	do {											\
		Type *p = (Type*)Tloc(b, 0);				\
		Type *q = (Type*)Tloc(b, BUNlast(b));		\
		Type *r = (Type*)Tloc(bn, 0);				\
		cnt=0;										\
		for (;p<q; oidx++, p++) {					\
			if ( o < ol && *o == oidx ){			\
				o++;								\
			} else {								\
				cnt++;								\
				*r++ = *p;							\
			}										\
		}											\
	} while (0)

str
BKCshrinkBAT(bat *ret, const bat *bid, const bat *did)
{
	BAT *b, *d, *bn, *bs;
	BUN cnt =0;
	oid oidx = 0, *o, *ol;
	gdk_return res;

	if ((b = BATdescriptor(*bid)) == NULL) {
		throw(MAL, "bat.shrink", SQLSTATE(HY002) RUNTIME_OBJECT_MISSING);
	}
	if ((d = BATdescriptor(*did)) == NULL) {
		BBPunfix(b->batCacheid);
		throw(MAL, "bat.shrink", SQLSTATE(HY002) RUNTIME_OBJECT_MISSING);
	}
	bn= COLnew(0, b->ttype, BATcount(b) - BATcount(d), b->batRole);
	if (bn == NULL) {
		BBPunfix(b->batCacheid);
		BBPunfix(d->batCacheid);
		throw(MAL, "bat.shrink", SQLSTATE(HY013) MAL_MALLOC_FAIL );
	}
	res = BATsort(&bs, NULL, NULL, d, NULL, NULL, false, false, false);
	BBPunfix(d->batCacheid);
	if (res != GDK_SUCCEED) {
		BBPunfix(b->batCacheid);
		BBPunfix(bn->batCacheid);
		throw(MAL, "bat.shrink", GDK_EXCEPTION);
	}

	o = (oid*)Tloc(bs, 0);
	ol= (oid*)Tloc(bs, BUNlast(bs));

	switch(ATOMstorage(b->ttype) ){
	case TYPE_bte: shrinkloop(bte); break;
	case TYPE_sht: shrinkloop(sht); break;
	case TYPE_int: shrinkloop(int); break;
	case TYPE_lng: shrinkloop(lng); break;
#ifdef HAVE_HGE
	case TYPE_hge: shrinkloop(hge); break;
#endif
	case TYPE_flt: shrinkloop(flt); break;
	case TYPE_dbl: shrinkloop(dbl); break;
	case TYPE_oid: shrinkloop(oid); break;
	default:
		if (ATOMvarsized(bn->ttype)) {
			BUN p = 0;
			BUN q = BUNlast(b);
			BATiter bi = bat_iterator(b);

			cnt=0;
			for (;p<q; oidx++, p++) {
				if ( o < ol && *o == oidx ){
					o++;
				} else {
					if (BUNappend(bn, BUNtail(bi, p), false) != GDK_SUCCEED) {
						BBPunfix(b->batCacheid);
						BBPunfix(bn->batCacheid);
						throw(MAL, "bat.shrink", GDK_EXCEPTION);
					}
					cnt++;
				}
			}
		} else {
			switch( b->twidth){
			case 1:shrinkloop(bte); break;
			case 2:shrinkloop(sht); break;
			case 4:shrinkloop(int); break;
			case 8:shrinkloop(lng); break;
#ifdef HAVE_HGE
			case 16:shrinkloop(hge); break;
#endif
			default:
				BBPunfix(b->batCacheid);
				BBPunfix(bn->batCacheid);
				throw(MAL, "bat.shrink", "Illegal argument type");
			}
		}
	}

	BATsetcount(bn, cnt);
	bn->tsorted = false;
	bn->trevsorted = false;
	bn->tseqbase = oid_nil;
	bn->tkey = b->tkey;
	bn->tnonil = b->tnonil;
	bn->tnil = false;		/* can't be sure if values deleted */

	BBPunfix(b->batCacheid);
	BBPunfix(bs->batCacheid);
	BBPkeepref(*ret= bn->batCacheid);
	return MAL_SUCCEED;
}

#if 0
str
BKCshrinkBATmap(bat *ret, const bat *bid, const bat *did)
{
	BAT *b, *d, *bn, *bs;
	oid lim,oidx = 0, *o, *ol;
	oid *r;
	gdk_return res;

	if ((b = BATdescriptor(*bid)) == NULL) {
		throw(MAL, "bat.shrinkMap", SQLSTATE(HY002) RUNTIME_OBJECT_MISSING);
	}
	if ((d = BATdescriptor(*did)) == NULL) {
		BBPunfix(b->batCacheid);
		throw(MAL, "bat.shrinkMap", SQLSTATE(HY002) RUNTIME_OBJECT_MISSING);
	}

	bn= COLnew(b->hseqbase, TYPE_oid, BATcount(b) , TRANSIENT);
	if (bn == NULL) {
		BBPunfix(b->batCacheid);
		BBPunfix(d->batCacheid);
		throw(MAL, "bat.shrinkMap", SQLSTATE(HY013) MAL_MALLOC_FAIL );
	}
	res = BATsort(&bs, NULL, NULL, d, NULL, NULL, false, false, false);
	BBPunfix(d->batCacheid);
	if (res != GDK_SUCCEED) {
		BBPunfix(b->batCacheid);
		BBPunfix(bn->batCacheid);
		throw(MAL, "bat.shrinkMap", GDK_EXCEPTION);
	}

	o = (oid*)Tloc(bs, 0);
	ol= (oid*)Tloc(bs, BUNlast(bs));
	r = (oid*)Tloc(bn, 0);

	lim = BATcount(b);

	for (;oidx<lim; oidx++) {
		if ( o < ol && *o == oidx ){
			o++;
		} else {
			*r++ = oidx;
		}
	}

    BATsetcount(bn, BATcount(b)-BATcount(bs));
    bn->tsorted = false;
    bn->trevsorted = false;
	bn->tseqbase = oid_nil;


	BBPunfix(b->batCacheid);
	BBPunfix(bs->batCacheid);
	BBPkeepref(*ret= bn->batCacheid);
	return MAL_SUCCEED;
}
#endif	/* unused */

/*
 * Shrinking a void-headed BAT using a list of oids to ignore.
 */
#define reuseloop(Type)										\
	do {													\
		Type *dst = (Type *) Tloc(bn, 0);					\
		const Type *src = (const Type *) Tloc(b, 0);		\
		for (BUN p = 0; p < b->batCount; p++, src++) {		\
			if (o < ol && b->hseqbase + p == *o) {			\
				do											\
					o++;									\
				while (o < ol && b->hseqbase + p == *o);	\
			} else {										\
				*dst++ = *src;								\
				n++;										\
			}												\
		}													\
	} while (0)

str
BKCreuseBAT(bat *ret, const bat *bid, const bat *did)
{
	BAT *b, *d, *bn, *bs;
	gdk_return res;

	if ((b = BATdescriptor(*bid)) == NULL) {
		throw(MAL, "bat.reuse", SQLSTATE(HY002) RUNTIME_OBJECT_MISSING);
	}
	if ((d = BATdescriptor(*did)) == NULL) {
		BBPunfix(b->batCacheid);
		throw(MAL, "bat.reuse", SQLSTATE(HY002) RUNTIME_OBJECT_MISSING);
	}
	bn= COLnew(b->hseqbase, b->ttype, BATcount(b) - BATcount(d), b->batRole);
	if (bn == NULL) {
		BBPunfix(b->batCacheid);
		BBPunfix(d->batCacheid);
		throw(MAL, "bat.reuse", SQLSTATE(HY013) MAL_MALLOC_FAIL );
	}
	res = BATsort(&bs, NULL, NULL, d, NULL, NULL, false, false, false);
	BBPunfix(d->batCacheid);
	if (res != GDK_SUCCEED) {
		BBPunfix(b->batCacheid);
		BBPunfix(bn->batCacheid);
		throw(MAL, "bat.reuse", GDK_EXCEPTION);
	}

	const oid *o = (const oid *) Tloc(bs, 0);
	const oid *ol = o + bs->batCount;
	while (o < ol && *o < b->hseqbase)
		o++;
	if (b->tvarsized) {
		BATiter bi = bat_iterator(b);
		for (BUN p = 0; p < b->batCount; p++) {
			if (o < ol && b->hseqbase + p == *o) {
				do
					o++;
				while (o < ol && b->hseqbase + p == *o);
			} else if (BUNappend(bn, BUNtail(bi, p), false) != GDK_SUCCEED) {
				BBPunfix(bn->batCacheid);
				BBPunfix(b->batCacheid);
				BBPunfix(bs->batCacheid);
				throw(MAL, "bat.shrink", GDK_EXCEPTION);
			}
		}
	} else {
		BUN n = 0;
		switch (b->twidth) {
		case 1:
			reuseloop(bte);
			break;
		case 2:
			reuseloop(sht);
			break;
		case 4:
			reuseloop(int);
			break;
		case 8:
			reuseloop(lng);
			break;
#ifdef HAVE_HGE
		case 16:
			reuseloop(hge);
			break;
#endif
		default: {
			char *dst = (char *) Tloc(bn, 0);
			const char *src = (const char *) Tloc(b, 0);
			for (BUN p = 0; p < b->batCount; p++) {
				if (o < ol && b->hseqbase + p == *o) {
					do
						o++;
					while (o < ol && b->hseqbase + p == *o);
				} else {
					memcpy(dst, src, b->twidth);
					dst += b->twidth;
					n++;
				}
				src += b->twidth;
			}
			break;
		}
		}
		BATsetcount(bn, n);
		bn->tkey = b->tkey;
		bn->tsorted = b->tsorted;
		bn->trevsorted = b->trevsorted;
		bn->tnonil = b->tnonil;
		bn->tnil = false;		/* can't be sure if values deleted */
	}

	BBPunfix(b->batCacheid);
	BBPunfix(bs->batCacheid);
	BBPkeepref(*ret= bn->batCacheid);
	return MAL_SUCCEED;
}

static str
BKCreuseBATmap(bat *ret, const bat *bid, const bat *did)
{
	BAT *b, *d, *bn, *bs;
	gdk_return res;

	if ((b = BATdescriptor(*bid)) == NULL) {
		throw(MAL, "bat.shrinkMap", SQLSTATE(HY002) RUNTIME_OBJECT_MISSING);
	}
	if ((d = BATdescriptor(*did)) == NULL) {
		BBPunfix(b->batCacheid);
		throw(MAL, "bat.shrinkMap", SQLSTATE(HY002) RUNTIME_OBJECT_MISSING);
	}
	bn= COLnew(b->hseqbase, TYPE_oid, BATcount(b) - BATcount(d), TRANSIENT);
	if (bn == NULL) {
		BBPunfix(b->batCacheid);
		BBPunfix(d->batCacheid);
		throw(MAL, "bat.shrinkMap", SQLSTATE(HY013) MAL_MALLOC_FAIL );
	}
	res = BATsort(&bs, NULL, NULL, d, NULL, NULL, false, false, false);
	BBPunfix(d->batCacheid);
	if (res != GDK_SUCCEED) {
		BBPunfix(b->batCacheid);
		BBPunfix(bn->batCacheid);
		throw(MAL, "bat.shrinkMap", GDK_EXCEPTION);
	}

	const oid *o = (const oid *) Tloc(bs, 0);
	const oid *ol = o + bs->batCount;
	while (o < ol && *o < b->hseqbase)
		o++;
	oid *dst = (oid *) Tloc(bn, 0);
	BUN n = 0;
	for (BUN p = 0; p < b->batCount; p++) {
		if (o < ol && b->hseqbase + p == *o) {
			do
				o++;
			while (o < ol && b->hseqbase + p == *o);
		} else {
			*dst++ = b->hseqbase + p;
			n++;
		}
	}
	BATsetcount(bn, n);
	bn->tkey = true;
	bn->tsorted = true;
	bn->trevsorted = n <= 1;
	bn->tnil = false;
	bn->tnonil = true;
	bn->tseqbase = oid_nil;

	BBPunfix(b->batCacheid);
	BBPunfix(bs->batCacheid);
	BBPkeepref(*ret= bn->batCacheid);
	return MAL_SUCCEED;
}

static str
BKCmergecand(bat *ret, const bat *aid, const bat *bid)
{
	BAT *a, *b, *bn;

	if ((a = BATdescriptor(*aid)) == NULL) {
		throw(MAL, "bat.mergecand", SQLSTATE(HY002) RUNTIME_OBJECT_MISSING);
	}
	if ((b = BATdescriptor(*bid)) == NULL) {
		BBPunfix(a->batCacheid);
		throw(MAL, "bat.mergecand", SQLSTATE(HY002) RUNTIME_OBJECT_MISSING);
	}
	bn = BATmergecand(a, b);
	BBPunfix(a->batCacheid);
	BBPunfix(b->batCacheid);
	if (bn == NULL)
		throw(MAL, "bat.mergecand", GDK_EXCEPTION);
	*ret = bn->batCacheid;
	BBPkeepref(*ret);
	return MAL_SUCCEED;
}

static str
BKCintersectcand(bat *ret, const bat *aid, const bat *bid)
{
	BAT *a, *b, *bn;

	if ((a = BATdescriptor(*aid)) == NULL) {
		throw(MAL, "bat.intersectcand", SQLSTATE(HY002) RUNTIME_OBJECT_MISSING);
	}
	if ((b = BATdescriptor(*bid)) == NULL) {
		BBPunfix(a->batCacheid);
		throw(MAL, "bat.intersectcand", SQLSTATE(HY002) RUNTIME_OBJECT_MISSING);
	}
	bn = BATintersectcand(a, b);
	BBPunfix(a->batCacheid);
	BBPunfix(b->batCacheid);
	if (bn == NULL)
		throw(MAL, "bat.intersectcand", GDK_EXCEPTION);
	*ret = bn->batCacheid;
	BBPkeepref(*ret);
	return MAL_SUCCEED;
}

static str
BKCdiffcand(bat *ret, const bat *aid, const bat *bid)
{
	BAT *a, *b, *bn;

	if ((a = BATdescriptor(*aid)) == NULL) {
		throw(MAL, "bat.diffcand", SQLSTATE(HY002) RUNTIME_OBJECT_MISSING);
	}
	if ((b = BATdescriptor(*bid)) == NULL) {
		BBPunfix(a->batCacheid);
		throw(MAL, "bat.diffcand", SQLSTATE(HY002) RUNTIME_OBJECT_MISSING);
	}
	bn = BATdiffcand(a, b);
	BBPunfix(a->batCacheid);
	BBPunfix(b->batCacheid);
	if (bn == NULL)
		throw(MAL, "bat.diffcand", GDK_EXCEPTION);
	*ret = bn->batCacheid;
	BBPkeepref(*ret);
	return MAL_SUCCEED;
}

#include "mel.h"
mel_func bat5_init_funcs[] = {
 command("bat", "mirror", BKCmirror, false, "Returns the head-mirror image of a BAT (two head columns).", args(1,2, batarg("",oid),batargany("b",2))),
 command("bat", "delete", BKCdelete, false, "Delete BUN indicated by head value, exchanging with last BUN", args(1,3, batargany("",1),batargany("b",1),arg("h",oid))),
 command("bat", "delete", BKCdelete_multi, false, "Delete multiple BUN, shifting BUNs up", args(1,3, batargany("",1),batargany("b",1),batarg("d",oid))),
 command("bat", "delete", BKCdelete_all, false, "Delete all entries.", args(1,2, batargany("",1),batargany("b",1))),
 command("bat", "replace", BKCbun_inplace, false, "Replace the tail value of one BUN that has some head value.", args(1,4, batargany("",1),batargany("b",1),arg("h",oid),argany("t",1))),
 command("bat", "replace", BKCbun_inplace_force, false, "Replace the tail value of one BUN that has some head value.", args(1,5, batargany("",1),batargany("b",1),arg("h",oid),argany("t",1),arg("force",bit))),
 command("bat", "replace", BKCbat_inplace, false, "Perform replace for all BUNs of the second BAT into the first.", args(1,4, batargany("",1),batargany("b",1),batarg("rid",oid),batargany("val",1))),
 command("bat", "replace", BKCbat_inplace_force, false, "Perform replace for all BUNs of the second BAT into the first.", args(1,5, batargany("",1),batargany("b",1),batarg("rid",oid),batargany("val",1),arg("force",bit))),
 command("bat", "append", BKCappend_wrap, false, "append the content of u to i", args(1,3, batargany("",1),batargany("i",1),batargany("u",1))),
 command("bat", "append", BKCappend_force_wrap, false, "append the content of u to i", args(1,4, batargany("",1),batargany("i",1),batargany("u",1),arg("force",bit))),
 command("bat", "append", BKCappend_cand_wrap, false, "append the content of u with candidate list s to i", args(1,4, batargany("",1),batargany("i",1),batargany("u",1),batarg("s",oid))),
 command("bat", "append", BKCappend_cand_force_wrap, false, "append the content of u with candidate list s to i", args(1,5, batargany("",1),batargany("i",1),batargany("u",1),batarg("s",oid),arg("force",bit))),
 command("bat", "append", BKCappend_val_force_wrap, false, "append the value u to i", args(1,4, batargany("",1),batargany("i",1),argany("u",1),arg("force",bit))),
 command("bat", "attach", BKCattach, false, "Returns a new BAT with dense head and tail of the given type and uses\nthe given file to initialize the tail. The file will be owned by the\nserver.", args(1,3, batargany("",1),arg("tt",int),arg("heapfile",str))),
 command("bat", "densebat", BKCdensebat, false, "Creates a new [void,void] BAT of size 'sz'.", args(1,2, batarg("",oid),arg("sz",lng))),
 command("bat", "info", BKCinfo, false, "Produce a table containing information about a BAT in [attribute,value] format. \nIt contains all properties of the BAT record. ", args(2,3, batarg("",str),batarg("",str),batargany("b",1))),
 command("bat", "getSize", BKCgetSize, false, "Calculate the actual size of the BAT descriptor, heaps, hashes and imprint indices in bytes\nrounded to the memory page size (see bbp.getPageSize()).", args(1,2, arg("",lng),batargany("b",1))),
 command("bat", "getCapacity", BKCgetCapacity, false, "Returns the current allocation size (in max number of elements) of a BAT.", args(1,2, arg("",lng),batargany("b",1))),
 command("bat", "getColumnType", BKCgetColumnType, false, "Returns the type of the tail column of a BAT, as an integer type number.", args(1,2, arg("",str),batargany("b",1))),
 command("bat", "getRole", BKCgetRole, false, "Returns the rolename of the head column of a BAT.", args(1,2, arg("",str),batargany("bid",1))),
 command("bat", "isaKey", BKCgetKey, false, "Return whether the column tail values are unique (key).", args(1,2, arg("",bit),batargany("b",1))),
 command("bat", "setAccess", BKCsetAccess, false, "Try to change the update access priviliges \nto this BAT. Mode:\nr[ead-only]      - allow only read access.\na[append-only]   - allow reads and update.\nw[riteable]      - allow all operations.\nBATs are updatable by default. On making a BAT read-only, \nall subsequent updates fail with an error message.\nReturns the BAT itself.", args(1,3, batargany("",1),batargany("b",1),arg("mode",str))),
 command("bat", "getAccess", BKCgetAccess, false, "Return the access mode attached to this BAT as a character.", args(1,2, arg("",str),batargany("b",1))),
 command("bat", "getSequenceBase", BKCgetSequenceBase, false, "Get the sequence base for the void column of a BAT.", args(1,2, arg("",oid),batargany("b",1))),
 command("bat", "isSorted", BKCisSorted, false, "Returns true if BAT values are ordered.", args(1,2, arg("",bit),batargany("b",1))),
 command("bat", "isSortedReverse", BKCisSortedReverse, false, "Returns true if BAT values are reversely ordered.", args(1,2, arg("",bit),batargany("b",1))),
 command("bat", "append", BKCappend_val_wrap, false, "append the value u to i", args(1,3, batargany("",1),batargany("i",1),argany("u",1))),
 command("bat", "setName", BKCsetName, false, "Give a logical name to a BAT. ", args(1,3, arg("",void),batargany("b",1),arg("s",str))),
 command("bat", "getName", BKCgetBBPname, false, "Gives back the logical name of a BAT.", args(1,2, arg("",str),batargany("b",1))),
 command("bat", "setColumn", BKCsetColumn, false, "Give a logical name to the tail column of a BAT.", args(1,3, arg("",void),batargany("b",1),arg("t",str))),
 command("bat", "isTransient", BKCisTransient, false, "", args(1,2, arg("",bit),batargany("b",1))),
 command("bat", "setTransient", BKCsetTransient, false, "Make the BAT transient.  Returns \nboolean which indicates if the\nBAT administration has indeed changed.", args(1,2, arg("",void),batargany("b",1))),
 command("bat", "isPersistent", BKCisPersistent, false, "", args(1,2, arg("",bit),batargany("b",1))),
 command("bat", "setPersistent", BKCsetPersistent, false, "Make the BAT persistent.", args(1,2, arg("",void),batargany("b",1))),
 command("bat", "save", BKCsave2, false, "", args(1,2, arg("",void),batargany("nme",1))),
 command("bat", "save", BKCsave, false, "Save a BAT to storage, if it was loaded and dirty.  \nReturns whether IO was necessary.  Please realize that \ncalling this function violates the atomic commit protocol!!", args(1,2, arg("",bit),arg("nme",str))),
 command("bat", "setHash", BKCsetHash, false, "Create a hash structure on the column", args(1,2, arg("",bit),batargany("b",1))),
 command("bat", "setImprints", BKCsetImprints, false, "Create an imprints structure on the column", args(1,2, arg("",bit),batargany("b",1))),
 command("bat", "isSynced", BKCisSynced, false, "Tests whether two BATs are synced or not. ", args(1,3, arg("",bit),batargany("b1",1),batargany("b2",2))),
 command("bat", "reuse", BKCreuseBAT, false, "Shuffle the values around to restore a dense representation of buns.", args(1,3, batargany("",1),batargany("b",1),batarg("del",oid))),
 command("bat", "reuseMap", BKCreuseBATmap, false, "Derive the oid mapping for reuse BAT based on list of to-be-deleted", args(1,3, batarg("",oid),batargany("b",1),batarg("del",oid))),
 command("bat", "mergecand", BKCmergecand, false, "Merge two candidate lists into one", args(1,3, batarg("",oid),batarg("a",oid),batarg("b",oid))),
 command("bat", "intersectcand", BKCintersectcand, false, "Intersect two candidate lists into one", args(1,3, batarg("",oid),batarg("a",oid),batarg("b",oid))),
 command("bat", "diffcand", BKCdiffcand, false, "Calculate difference of two candidate lists", args(1,3, batarg("",oid),batarg("a",oid),batarg("b",oid))),
 { .imp=NULL }
};
#include "mal_import.h"
#ifdef _MSC_VER
#undef read
#pragma section(".CRT$XCU",read)
#endif
LIB_STARTUP_FUNC(init_bat5_mal)
{ mal_module("bat5", NULL, bat5_init_funcs); }<|MERGE_RESOLUTION|>--- conflicted
+++ resolved
@@ -120,11 +120,7 @@
 	BAT *b, *bn;
 
 	*ret = 0;
-<<<<<<< HEAD
-	if ((b = BBPquickdesc(*bid, false)) == NULL)
-=======
 	if (!(b = BBPquickdesc(*bid, false)))
->>>>>>> c595c8de
 		throw(MAL, "bat.mirror", SQLSTATE(HY002) RUNTIME_OBJECT_MISSING);
 	if (!(bn = BATdense(b->hseqbase, b->hseqbase, BATcount(b))))
 		throw(MAL, "bat.mirror", GDK_EXCEPTION);
