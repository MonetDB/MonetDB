query T rowsort
select name from tables where endswith(name, 'keys') order by name
----
dependency_columns_on_keys
dependency_keys_on_foreignkeys
dependency_tables_on_foreignkeys
describe_foreign_keys
dump_foreign_keys
fkeys
keys
keys

statement ok
create table foo(x string)

statement ok
insert into foo values ('johndoe'),('janedoe'),('robertdoe')

query I nosort
select endswith(x, '') from foo
----
1
1
1

query I nosort
select endswith('', x) from foo
----
0
0
0

statement ok
drop table foo

statement ok
create table bar(x string, y string)

statement ok
insert into bar values ('johndoe','doe'),('Müller Thomas', 'Thomas Müller'),('Thomas Müller', 'Müller Thomas')

query I nosort
select endswith(x, 'Müller') from bar
----
0
0
1

statement ok
drop table bar

statement ok
create table baz(x string)

statement ok
create table bazbaz(x string)

statement ok
insert into baz values ('john doe'),('jane doe'),('robert doe')

statement ok
insert into bazbaz values ('doe'),('doe'),('doe')

query T nosort
select * from baz where [baz.x] endswith ['john', true]
----

query T nosort
select * from baz where [baz.x] endswith ['doe', true]
----
john doe
jane doe
robert doe

<<<<<<< HEAD
=======
query T rowsort
select baz.x from baz,bazbaz where [baz.x] endswith [bazbaz.x, true]
----
jane doe
jane doe
jane doe
john doe
john doe
john doe
robert doe
robert doe
robert doe

>>>>>>> 639293df
statement ok
drop table baz

statement ok
drop table bazbaz
<|MERGE_RESOLUTION|>--- conflicted
+++ resolved
@@ -1,5 +1,5 @@
 query T rowsort
-select name from tables where endswith(name, 'keys') order by name
+SELECT name FROM tables WHERE endswith(name, 'keys') ORDER BY name
 ----
 dependency_columns_on_keys
 dependency_keys_on_foreignkeys
@@ -11,85 +11,54 @@
 keys
 
 statement ok
-create table foo(x string)
+CREATE TABLE foo(x string)
 
 statement ok
-insert into foo values ('johndoe'),('janedoe'),('robertdoe')
+INSERT INTO foo VALUES ('johndoe'),('janedoe'),('robertdoe')
 
 query I nosort
-select endswith(x, '') from foo
+SELECT endswith(x, '') FROM foo
 ----
 1
 1
 1
 
 query I nosort
-select endswith('', x) from foo
+SELECT endswith('', x) FROM foo
 ----
 0
 0
 0
 
 statement ok
-drop table foo
+TRUNCATE TABLE foo
 
 statement ok
-create table bar(x string, y string)
-
-statement ok
-insert into bar values ('johndoe','doe'),('Müller Thomas', 'Thomas Müller'),('Thomas Müller', 'Müller Thomas')
+INSERT INTO foo VALUES ('johndoe'),('Müller Thomas'),('Thomas Müller')
 
 query I nosort
-select endswith(x, 'Müller') from bar
+SELECT endswith(x, 'Müller') FROM foo
 ----
 0
 0
 1
 
 statement ok
-drop table bar
+TRUNCATE TABLE foo
 
 statement ok
-create table baz(x string)
-
-statement ok
-create table bazbaz(x string)
-
-statement ok
-insert into baz values ('john doe'),('jane doe'),('robert doe')
-
-statement ok
-insert into bazbaz values ('doe'),('doe'),('doe')
+INSERT INTO foo VALUES ('john doe'),('jane doe'),('robert doe')
 
 query T nosort
-select * from baz where [baz.x] endswith ['john', true]
+SELECT * FROM foo WHERE [foo.x] endswith ['john', true]
 ----
 
 query T nosort
-select * from baz where [baz.x] endswith ['doe', true]
+SELECT * FROM foo WHERE [foo.x] endswith ['doe', true]
 ----
 john doe
 jane doe
 robert doe
 
-<<<<<<< HEAD
-=======
-query T rowsort
-select baz.x from baz,bazbaz where [baz.x] endswith [bazbaz.x, true]
-----
-jane doe
-jane doe
-jane doe
-john doe
-john doe
-john doe
-robert doe
-robert doe
-robert doe
-
->>>>>>> 639293df
 statement ok
-drop table baz
-
-statement ok
-drop table bazbaz
+DROP TABLE foo