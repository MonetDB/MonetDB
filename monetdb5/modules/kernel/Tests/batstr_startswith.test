--- conflicted
+++ resolved
@@ -1,92 +1,64 @@
 query T nosort
-select name from tables where startswith(name, 'id')
+SELECT name FROM tables WHERE startswith(name, 'id')
 ----
 idxs
 idxs
 ids
 
 statement ok
-create table foo(x string)
+CREATE TABLE foo(x string)
 
 statement ok
-insert into foo values ('johndoe'),('janedoe'),('robertdoe')
+INSERT INTO foo VALUES ('johndoe'),('janedoe'),('robertdoe')
 
 query I nosort
-select startswith(x, '') from foo
+SELECT startswith(x, '') FROM foo
 ----
 1
 1
 1
 
 query I nosort
-select startswith('', x) from foo
+SELECT startswith('', x) FROM foo
 ----
 0
 0
 0
 
 statement ok
-drop table foo
+TRUNCATE TABLE foo
 
 statement ok
-create table bar(x string, y string)
-
-statement ok
-insert into bar values ('johndoe','doe'),('Müller Thomas', 'Thomas Müller'),('Thomas Müller', 'Müller Thomas')
+INSERT INTO foo VALUES ('johndoe'),('Müller Thomas'),('Thomas Müller')
 
 query I nosort
-select startswith(x, 'Müller') from bar
+SELECT startswith(x, 'Müller') FROM foo
 ----
 0
 1
 0
 
 query I nosort
-select startswith('Müller', x) from bar
+SELECT startswith('Müller', x) FROM foo
 ----
 0
 0
 0
 
 statement ok
-drop table bar
+TRUNCATE TABLE foo
 
 statement ok
-create table baz(x string)
-
-statement ok
-create table bazbaz(x string)
-
-statement ok
-insert into baz values ('john doe'),('jane doe'),('robert doe')
-
-statement ok
-insert into bazbaz values ('john'),('jane'),('robert')
+INSERT INTO foo VALUES ('john doe'),('jane doe'),('robert doe')
 
 query T nosort
-select * from baz where [baz.x] startswith ['john', true]
+SELECT * FROM foo WHERE [foo.x] startswith ['john', true]
 ----
 john doe
 
 query T nosort
-select * from baz where [baz.x] startswith ['doe', true]
+SELECT * FROM foo WHERE [foo.x] startswith ['doe', true]
 ----
 
-<<<<<<< HEAD
-=======
-query TT nosort
-select * from baz,bazbaz where [baz.x] startswith [bazbaz.x, true]
-----
-john doe
-john
-jane doe
-jane
-robert doe
-robert
-
->>>>>>> 639293df
 statement ok
-drop table baz
-
-statement ok
-drop table bazbaz
+drop table foo