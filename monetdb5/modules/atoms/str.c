/*
 * SPDX-License-Identifier: MPL-2.0
 *
 * This Source Code Form is subject to the terms of the Mozilla Public
 * License, v. 2.0.  If a copy of the MPL was not distributed with this
 * file, You can obtain one at http://mozilla.org/MPL/2.0/.
 *
 * Copyright 2024 MonetDB Foundation;
 * Copyright August 2008 - 2023 MonetDB B.V.;
 * Copyright 1997 - July 2008 CWI.
 */

/*
 *  N.J. Nes, M.L. Kersten
 * The String Module
 * Strings can be created in many ways. Already in the built-in
 * operations each atom can be cast to a string using the str(atom)
 * mil command.  The string module gives the possibility of
 * construction string as a substring of the a given string (s). There
 * are two such construction functions.  The first is the substring
 * from some position (offset) until the end of the string. The second
 * start again on the given offset position but only copies count
 * number of bytes. The functions fail when the position and count
 * fall out of bounds. A negative position indicates that the position
 * is computed from the end of the source string.
 *
 * The strings can be compared using the "=" and "!=" operators.
 *
 * The operator "+" concatenates a string and an atom. The atom will
 * be converted to a string using the atom to string c function. The
 * string and the result of the conversion are concatenated to form a
 * new string. This string is returned.
 *
 * The length function returns the length of the string. The length is
 * the number of characters in the string. The maximum string length
 * handled by the kernel is 32-bits long.
 *
 * chrAt() returns the character at position index in the string
 * s. The function will fail when the index is out of range. The range
 * is from 0 to length(s)-1.
 *
 * The startsWith and endsWith functions test if the string s starts
 * with or ends with the given prefix or suffix.
 *
 * The toLower and toUpper functions cast the string to lower or upper
 * case characters.
 *
 * The search(str,chr) function searches for the first occurrence of a
 * character from the begining of the string. The search(chr,str)
 * searches for the last occurrence (or first from the end of the
 * string). The last search function locates the position of first
 * occurrence of the string s2 in string s. All search functions
 * return -1 when the search failed.  Otherwise the position is
 * returned.
 *
 * All string functions fail when an incorrect string (NULL pointer)
 * is given.  In the current implementation, a fail is signaled by
 * returning nil, since this facilitates the use of the string module
 * in bulk operations.
 *
 * All functions in the module have now been converted to
 * Unicode. Internally, we use UTF-8 to store strings as Unicode in
 * zero-terminated byte-sequences.
 */
#include "monetdb_config.h"
#include "str.h"
#include <string.h>
#ifdef HAVE_ICONV
#include <iconv.h>
#include <locale.h>
#endif
#ifdef HAVE_WCWIDTH
#include <wchar.h>
#endif
#include "mal_interpreter.h"

#define UTF8_assert(s)		assert(checkUTF8(s))

/* return the number of codepoints in `s' before `end'. */
static inline int
UTF8_strpos(const char *s, const char *end)
{
	int pos = 0;

	UTF8_assert(s);

	if (s > end) {
		return -1;
	}
	while (s < end) {
		/* just count leading bytes of encoded code points; only works
		 * for correctly encoded UTF-8 */
		pos += (*s++ & 0xC0) != 0x80;
	}
	return pos;
}

/* return a pointer to the byte that starts the pos'th (0-based)
 * codepoint in s */
static inline char *
UTF8_strtail(const char *s, int pos)
{
	UTF8_assert(s);
	while (*s) {
		if ((*s & 0xC0) != 0x80) {
			if (pos <= 0)
				break;
			pos--;
		}
		s++;
	}
	return (char *) s;
}

/* copy n Unicode codepoints from s to dst, return pointer to new end */
static inline str
UTF8_strncpy(char *restrict dst, const char *restrict s, int n)
{
	UTF8_assert(s);
	while (*s && n) {
		if ((*s & 0xF8) == 0xF0) {
			/* 4 byte UTF-8 sequence */
			*dst++ = *s++;
			*dst++ = *s++;
			*dst++ = *s++;
			*dst++ = *s++;
		} else if ((*s & 0xF0) == 0xE0) {
			/* 3 byte UTF-8 sequence */
			*dst++ = *s++;
			*dst++ = *s++;
			*dst++ = *s++;
		} else if ((*s & 0xE0) == 0xC0) {
			/* 2 byte UTF-8 sequence */
			*dst++ = *s++;
			*dst++ = *s++;
		} else {
			/* 1 byte UTF-8 "sequence" */
			*dst++ = *s++;
		}
		n--;
	}
	*dst = '\0';
	return dst;
}

/* return number of Unicode codepoints in s; s is not nil */
int
UTF8_strlen(const char *s)
{								/* This function assumes, s is never nil */
	size_t pos = 0;

	UTF8_assert(s);
	assert(!strNil(s));

	while (*s) {
		/* just count leading bytes of encoded code points; only works
		 * for correctly encoded UTF-8 */
		pos += (*s++ & 0xC0) != 0x80;
	}
	assert(pos < INT_MAX);
	return (int) pos;
}

/* return (int) strlen(s); s is not nil */
int
str_strlen(const char *s)
{								/* This function assumes s is never nil */
	UTF8_assert(s);
	assert(!strNil(s));

	return (int) strlen(s);
}

#ifndef HAVE_WCWIDTH
struct interval {
	int first;
	int last;
};

static const struct interval zero_width[] = {
	/* sorted list of non-overlapping ranges; ranges represent all
	 * codepoints with general_category Me, Mn or Cf except U+00AD (SOFT
	 * HYPHEN), all codepoints \U+1160 through U+11FF (Hangul Jamo
	 * medial vowels and final consonants) -- see
	 * https://www.cl.cam.ac.uk/~mgk25/ucs/wcwidth.c from which this is
	 * derived */
	{ 0x0300, 0x036F }, { 0x0483, 0x0489 }, { 0x0591, 0x05BD },
	{ 0x05BF, 0x05BF }, { 0x05C1, 0x05C2 }, { 0x05C4, 0x05C5 },
	{ 0x05C7, 0x05C7 }, { 0x0600, 0x0605 }, { 0x0610, 0x061A },
	{ 0x061C, 0x061C }, { 0x064B, 0x065F }, { 0x0670, 0x0670 },
	{ 0x06D6, 0x06DD }, { 0x06DF, 0x06E4 }, { 0x06E7, 0x06E8 },
	{ 0x06EA, 0x06ED }, { 0x070F, 0x070F }, { 0x0711, 0x0711 },
	{ 0x0730, 0x074A }, { 0x07A6, 0x07B0 }, { 0x07EB, 0x07F3 },
	{ 0x07FD, 0x07FD }, { 0x0816, 0x0819 }, { 0x081B, 0x0823 },
	{ 0x0825, 0x0827 }, { 0x0829, 0x082D }, { 0x0859, 0x085B },
	{ 0x0890, 0x0891 }, { 0x0898, 0x089F }, { 0x08CA, 0x0902 },
	{ 0x093A, 0x093A }, { 0x093C, 0x093C }, { 0x0941, 0x0948 },
	{ 0x094D, 0x094D }, { 0x0951, 0x0957 }, { 0x0962, 0x0963 },
	{ 0x0981, 0x0981 }, { 0x09BC, 0x09BC }, { 0x09C1, 0x09C4 },
	{ 0x09CD, 0x09CD }, { 0x09E2, 0x09E3 }, { 0x09FE, 0x09FE },
	{ 0x0A01, 0x0A02 }, { 0x0A3C, 0x0A3C }, { 0x0A41, 0x0A42 },
	{ 0x0A47, 0x0A48 }, { 0x0A4B, 0x0A4D }, { 0x0A51, 0x0A51 },
	{ 0x0A70, 0x0A71 }, { 0x0A75, 0x0A75 }, { 0x0A81, 0x0A82 },
	{ 0x0ABC, 0x0ABC }, { 0x0AC1, 0x0AC5 }, { 0x0AC7, 0x0AC8 },
	{ 0x0ACD, 0x0ACD }, { 0x0AE2, 0x0AE3 }, { 0x0AFA, 0x0AFF },
	{ 0x0B01, 0x0B01 }, { 0x0B3C, 0x0B3C }, { 0x0B3F, 0x0B3F },
	{ 0x0B41, 0x0B44 }, { 0x0B4D, 0x0B4D }, { 0x0B55, 0x0B56 },
	{ 0x0B62, 0x0B63 }, { 0x0B82, 0x0B82 }, { 0x0BC0, 0x0BC0 },
	{ 0x0BCD, 0x0BCD }, { 0x0C00, 0x0C00 }, { 0x0C04, 0x0C04 },
	{ 0x0C3C, 0x0C3C }, { 0x0C3E, 0x0C40 }, { 0x0C46, 0x0C48 },
	{ 0x0C4A, 0x0C4D }, { 0x0C55, 0x0C56 }, { 0x0C62, 0x0C63 },
	{ 0x0C81, 0x0C81 }, { 0x0CBC, 0x0CBC }, { 0x0CBF, 0x0CBF },
	{ 0x0CC6, 0x0CC6 }, { 0x0CCC, 0x0CCD }, { 0x0CE2, 0x0CE3 },
	{ 0x0D00, 0x0D01 }, { 0x0D3B, 0x0D3C }, { 0x0D41, 0x0D44 },
	{ 0x0D4D, 0x0D4D }, { 0x0D62, 0x0D63 }, { 0x0D81, 0x0D81 },
	{ 0x0DCA, 0x0DCA }, { 0x0DD2, 0x0DD4 }, { 0x0DD6, 0x0DD6 },
	{ 0x0E31, 0x0E31 }, { 0x0E34, 0x0E3A }, { 0x0E47, 0x0E4E },
	{ 0x0EB1, 0x0EB1 }, { 0x0EB4, 0x0EBC }, { 0x0EC8, 0x0ECE },
	{ 0x0F18, 0x0F19 }, { 0x0F35, 0x0F35 }, { 0x0F37, 0x0F37 },
	{ 0x0F39, 0x0F39 }, { 0x0F71, 0x0F7E }, { 0x0F80, 0x0F84 },
	{ 0x0F86, 0x0F87 }, { 0x0F8D, 0x0F97 }, { 0x0F99, 0x0FBC },
	{ 0x0FC6, 0x0FC6 }, { 0x102D, 0x1030 }, { 0x1032, 0x1037 },
	{ 0x1039, 0x103A }, { 0x103D, 0x103E }, { 0x1058, 0x1059 },
	{ 0x105E, 0x1060 }, { 0x1071, 0x1074 }, { 0x1082, 0x1082 },
	{ 0x1085, 0x1086 }, { 0x108D, 0x108D }, { 0x109D, 0x109D },
	{ 0x1160, 0x11FF }, { 0x135D, 0x135F }, { 0x1712, 0x1714 },
	{ 0x1732, 0x1733 }, { 0x1752, 0x1753 }, { 0x1772, 0x1773 },
	{ 0x17B4, 0x17B5 }, { 0x17B7, 0x17BD }, { 0x17C6, 0x17C6 },
	{ 0x17C9, 0x17D3 }, { 0x17DD, 0x17DD }, { 0x180B, 0x180F },
	{ 0x1885, 0x1886 }, { 0x18A9, 0x18A9 }, { 0x1920, 0x1922 },
	{ 0x1927, 0x1928 }, { 0x1932, 0x1932 }, { 0x1939, 0x193B },
	{ 0x1A17, 0x1A18 }, { 0x1A1B, 0x1A1B }, { 0x1A56, 0x1A56 },
	{ 0x1A58, 0x1A5E }, { 0x1A60, 0x1A60 }, { 0x1A62, 0x1A62 },
	{ 0x1A65, 0x1A6C }, { 0x1A73, 0x1A7C }, { 0x1A7F, 0x1A7F },
	{ 0x1AB0, 0x1ACE }, { 0x1B00, 0x1B03 }, { 0x1B34, 0x1B34 },
	{ 0x1B36, 0x1B3A }, { 0x1B3C, 0x1B3C }, { 0x1B42, 0x1B42 },
	{ 0x1B6B, 0x1B73 }, { 0x1B80, 0x1B81 }, { 0x1BA2, 0x1BA5 },
	{ 0x1BA8, 0x1BA9 }, { 0x1BAB, 0x1BAD }, { 0x1BE6, 0x1BE6 },
	{ 0x1BE8, 0x1BE9 }, { 0x1BED, 0x1BED }, { 0x1BEF, 0x1BF1 },
	{ 0x1C2C, 0x1C33 }, { 0x1C36, 0x1C37 }, { 0x1CD0, 0x1CD2 },
	{ 0x1CD4, 0x1CE0 }, { 0x1CE2, 0x1CE8 }, { 0x1CED, 0x1CED },
	{ 0x1CF4, 0x1CF4 }, { 0x1CF8, 0x1CF9 }, { 0x1DC0, 0x1DFF },
	{ 0x200B, 0x200F }, { 0x202A, 0x202E }, { 0x2060, 0x2064 },
	{ 0x2066, 0x206F }, { 0x20D0, 0x20F0 }, { 0x2CEF, 0x2CF1 },
	{ 0x2D7F, 0x2D7F }, { 0x2DE0, 0x2DFF }, { 0x302A, 0x302D },
	{ 0x3099, 0x309A }, { 0xA66F, 0xA672 }, { 0xA674, 0xA67D },
	{ 0xA69E, 0xA69F }, { 0xA6F0, 0xA6F1 }, { 0xA802, 0xA802 },
	{ 0xA806, 0xA806 }, { 0xA80B, 0xA80B }, { 0xA825, 0xA826 },
	{ 0xA82C, 0xA82C }, { 0xA8C4, 0xA8C5 }, { 0xA8E0, 0xA8F1 },
	{ 0xA8FF, 0xA8FF }, { 0xA926, 0xA92D }, { 0xA947, 0xA951 },
	{ 0xA980, 0xA982 }, { 0xA9B3, 0xA9B3 }, { 0xA9B6, 0xA9B9 },
	{ 0xA9BC, 0xA9BD }, { 0xA9E5, 0xA9E5 }, { 0xAA29, 0xAA2E },
	{ 0xAA31, 0xAA32 }, { 0xAA35, 0xAA36 }, { 0xAA43, 0xAA43 },
	{ 0xAA4C, 0xAA4C }, { 0xAA7C, 0xAA7C }, { 0xAAB0, 0xAAB0 },
	{ 0xAAB2, 0xAAB4 }, { 0xAAB7, 0xAAB8 }, { 0xAABE, 0xAABF },
	{ 0xAAC1, 0xAAC1 }, { 0xAAEC, 0xAAED }, { 0xAAF6, 0xAAF6 },
	{ 0xABE5, 0xABE5 }, { 0xABE8, 0xABE8 }, { 0xABED, 0xABED },
	{ 0xFB1E, 0xFB1E }, { 0xFE00, 0xFE0F }, { 0xFE20, 0xFE2F },
	{ 0xFEFF, 0xFEFF }, { 0xFFF9, 0xFFFB }, { 0x101FD, 0x101FD },
	{ 0x102E0, 0x102E0 }, { 0x10376, 0x1037A }, { 0x10A01, 0x10A03 },
	{ 0x10A05, 0x10A06 }, { 0x10A0C, 0x10A0F }, { 0x10A38, 0x10A3A },
	{ 0x10A3F, 0x10A3F }, { 0x10AE5, 0x10AE6 }, { 0x10D24, 0x10D27 },
	{ 0x10EAB, 0x10EAC }, { 0x10EFD, 0x10EFF }, { 0x10F46, 0x10F50 },
	{ 0x10F82, 0x10F85 }, { 0x11001, 0x11001 }, { 0x11038, 0x11046 },
	{ 0x11070, 0x11070 }, { 0x11073, 0x11074 }, { 0x1107F, 0x11081 },
	{ 0x110B3, 0x110B6 }, { 0x110B9, 0x110BA }, { 0x110BD, 0x110BD },
	{ 0x110C2, 0x110C2 }, { 0x110CD, 0x110CD }, { 0x11100, 0x11102 },
	{ 0x11127, 0x1112B }, { 0x1112D, 0x11134 }, { 0x11173, 0x11173 },
	{ 0x11180, 0x11181 }, { 0x111B6, 0x111BE }, { 0x111C9, 0x111CC },
	{ 0x111CF, 0x111CF }, { 0x1122F, 0x11231 }, { 0x11234, 0x11234 },
	{ 0x11236, 0x11237 }, { 0x1123E, 0x1123E }, { 0x11241, 0x11241 },
	{ 0x112DF, 0x112DF }, { 0x112E3, 0x112EA }, { 0x11300, 0x11301 },
	{ 0x1133B, 0x1133C }, { 0x11340, 0x11340 }, { 0x11366, 0x1136C },
	{ 0x11370, 0x11374 }, { 0x11438, 0x1143F }, { 0x11442, 0x11444 },
	{ 0x11446, 0x11446 }, { 0x1145E, 0x1145E }, { 0x114B3, 0x114B8 },
	{ 0x114BA, 0x114BA }, { 0x114BF, 0x114C0 }, { 0x114C2, 0x114C3 },
	{ 0x115B2, 0x115B5 }, { 0x115BC, 0x115BD }, { 0x115BF, 0x115C0 },
	{ 0x115DC, 0x115DD }, { 0x11633, 0x1163A }, { 0x1163D, 0x1163D },
	{ 0x1163F, 0x11640 }, { 0x116AB, 0x116AB }, { 0x116AD, 0x116AD },
	{ 0x116B0, 0x116B5 }, { 0x116B7, 0x116B7 }, { 0x1171D, 0x1171F },
	{ 0x11722, 0x11725 }, { 0x11727, 0x1172B }, { 0x1182F, 0x11837 },
	{ 0x11839, 0x1183A }, { 0x1193B, 0x1193C }, { 0x1193E, 0x1193E },
	{ 0x11943, 0x11943 }, { 0x119D4, 0x119D7 }, { 0x119DA, 0x119DB },
	{ 0x119E0, 0x119E0 }, { 0x11A01, 0x11A0A }, { 0x11A33, 0x11A38 },
	{ 0x11A3B, 0x11A3E }, { 0x11A47, 0x11A47 }, { 0x11A51, 0x11A56 },
	{ 0x11A59, 0x11A5B }, { 0x11A8A, 0x11A96 }, { 0x11A98, 0x11A99 },
	{ 0x11C30, 0x11C36 }, { 0x11C38, 0x11C3D }, { 0x11C3F, 0x11C3F },
	{ 0x11C92, 0x11CA7 }, { 0x11CAA, 0x11CB0 }, { 0x11CB2, 0x11CB3 },
	{ 0x11CB5, 0x11CB6 }, { 0x11D31, 0x11D36 }, { 0x11D3A, 0x11D3A },
	{ 0x11D3C, 0x11D3D }, { 0x11D3F, 0x11D45 }, { 0x11D47, 0x11D47 },
	{ 0x11D90, 0x11D91 }, { 0x11D95, 0x11D95 }, { 0x11D97, 0x11D97 },
	{ 0x11EF3, 0x11EF4 }, { 0x11F00, 0x11F01 }, { 0x11F36, 0x11F3A },
	{ 0x11F40, 0x11F40 }, { 0x11F42, 0x11F42 }, { 0x13430, 0x13440 },
	{ 0x13447, 0x13455 }, { 0x16AF0, 0x16AF4 }, { 0x16B30, 0x16B36 },
	{ 0x16F4F, 0x16F4F }, { 0x16F8F, 0x16F92 }, { 0x16FE4, 0x16FE4 },
	{ 0x1BC9D, 0x1BC9E }, { 0x1BCA0, 0x1BCA3 }, { 0x1CF00, 0x1CF2D },
	{ 0x1CF30, 0x1CF46 }, { 0x1D167, 0x1D169 }, { 0x1D173, 0x1D182 },
	{ 0x1D185, 0x1D18B }, { 0x1D1AA, 0x1D1AD }, { 0x1D242, 0x1D244 },
	{ 0x1DA00, 0x1DA36 }, { 0x1DA3B, 0x1DA6C }, { 0x1DA75, 0x1DA75 },
	{ 0x1DA84, 0x1DA84 }, { 0x1DA9B, 0x1DA9F }, { 0x1DAA1, 0x1DAAF },
	{ 0x1E000, 0x1E006 }, { 0x1E008, 0x1E018 }, { 0x1E01B, 0x1E021 },
	{ 0x1E023, 0x1E024 }, { 0x1E026, 0x1E02A }, { 0x1E08F, 0x1E08F },
	{ 0x1E130, 0x1E136 }, { 0x1E2AE, 0x1E2AE }, { 0x1E2EC, 0x1E2EF },
	{ 0x1E4EC, 0x1E4EF }, { 0x1E8D0, 0x1E8D6 }, { 0x1E944, 0x1E94A },
	{ 0xE0001, 0xE0001 }, { 0xE0020, 0xE007F }, { 0xE0100, 0xE01EF },
};

static const struct interval double_width[] = {
	/* sorted list of non-overlapping ranges; ranges represent all
	 * codepoints in the East Asian Wide (W) or East Asian Full-width
	 * (F) category as defined in the EastAsianWidth.txt file */
	{ 0x1100, 0x115F }, { 0x231A, 0x231B }, { 0x2329, 0x232A },
	{ 0x23E9, 0x23EC }, { 0x23F0, 0x23F0 }, { 0x23F3, 0x23F3 },
	{ 0x25FD, 0x25FE }, { 0x2614, 0x2615 }, { 0x2648, 0x2653 },
	{ 0x267F, 0x267F }, { 0x2693, 0x2693 }, { 0x26A1, 0x26A1 },
	{ 0x26AA, 0x26AB }, { 0x26BD, 0x26BE }, { 0x26C4, 0x26C5 },
	{ 0x26CE, 0x26CE }, { 0x26D4, 0x26D4 }, { 0x26EA, 0x26EA },
	{ 0x26F2, 0x26F3 }, { 0x26F5, 0x26F5 }, { 0x26FA, 0x26FA },
	{ 0x26FD, 0x26FD }, { 0x2705, 0x2705 }, { 0x270A, 0x270B },
	{ 0x2728, 0x2728 }, { 0x274C, 0x274C }, { 0x274E, 0x274E },
	{ 0x2753, 0x2755 }, { 0x2757, 0x2757 }, { 0x2795, 0x2797 },
	{ 0x27B0, 0x27B0 }, { 0x27BF, 0x27BF }, { 0x2B1B, 0x2B1C },
	{ 0x2B50, 0x2B50 }, { 0x2B55, 0x2B55 }, { 0x2E80, 0x2E99 },
	{ 0x2E9B, 0x2EF3 }, { 0x2F00, 0x2FD5 }, { 0x2FF0, 0x303E },
	{ 0x3041, 0x3096 }, { 0x3099, 0x30FF }, { 0x3105, 0x312F },
	{ 0x3131, 0x318E }, { 0x3190, 0x31E3 }, { 0x31EF, 0x321E },
	{ 0x3220, 0x3247 }, { 0x3250, 0x3400 }, { 0x4DBF, 0x4DBF },
	{ 0x4E00, 0x4E00 }, { 0x9FFF, 0xA48C }, { 0xA490, 0xA4C6 },
	{ 0xA960, 0xA97C }, { 0xAC00, 0xAC00 }, { 0xD7A3, 0xD7A3 },
	{ 0xF900, 0xFA6D }, { 0xFA70, 0xFAD9 }, { 0xFE10, 0xFE19 },
	{ 0xFE30, 0xFE52 }, { 0xFE54, 0xFE66 }, { 0xFE68, 0xFE6B },
	{ 0xFF01, 0xFF60 }, { 0xFFE0, 0xFFE6 }, { 0x16FE0, 0x16FE4 },
	{ 0x16FF0, 0x16FF1 }, { 0x17000, 0x17000 }, { 0x187F7, 0x187F7 },
	{ 0x18800, 0x18CD5 }, { 0x18D00, 0x18D00 }, { 0x18D08, 0x18D08 },
	{ 0x1AFF0, 0x1AFF3 }, { 0x1AFF5, 0x1AFFB }, { 0x1AFFD, 0x1AFFE },
	{ 0x1B000, 0x1B122 }, { 0x1B132, 0x1B132 }, { 0x1B150, 0x1B152 },
	{ 0x1B155, 0x1B155 }, { 0x1B164, 0x1B167 }, { 0x1B170, 0x1B2FB },
	{ 0x1F004, 0x1F004 }, { 0x1F0CF, 0x1F0CF }, { 0x1F18E, 0x1F18E },
	{ 0x1F191, 0x1F19A }, { 0x1F200, 0x1F202 }, { 0x1F210, 0x1F23B },
	{ 0x1F240, 0x1F248 }, { 0x1F250, 0x1F251 }, { 0x1F260, 0x1F265 },
	{ 0x1F300, 0x1F320 }, { 0x1F32D, 0x1F335 }, { 0x1F337, 0x1F37C },
	{ 0x1F37E, 0x1F393 }, { 0x1F3A0, 0x1F3CA }, { 0x1F3CF, 0x1F3D3 },
	{ 0x1F3E0, 0x1F3F0 }, { 0x1F3F4, 0x1F3F4 }, { 0x1F3F8, 0x1F43E },
	{ 0x1F440, 0x1F440 }, { 0x1F442, 0x1F4FC }, { 0x1F4FF, 0x1F53D },
	{ 0x1F54B, 0x1F54E }, { 0x1F550, 0x1F567 }, { 0x1F57A, 0x1F57A },
	{ 0x1F595, 0x1F596 }, { 0x1F5A4, 0x1F5A4 }, { 0x1F5FB, 0x1F64F },
	{ 0x1F680, 0x1F6C5 }, { 0x1F6CC, 0x1F6CC }, { 0x1F6D0, 0x1F6D2 },
	{ 0x1F6D5, 0x1F6D7 }, { 0x1F6DC, 0x1F6DF }, { 0x1F6EB, 0x1F6EC },
	{ 0x1F6F4, 0x1F6FC }, { 0x1F7E0, 0x1F7EB }, { 0x1F7F0, 0x1F7F0 },
	{ 0x1F90C, 0x1F93A }, { 0x1F93C, 0x1F945 }, { 0x1F947, 0x1F9FF },
	{ 0x1FA70, 0x1FA7C }, { 0x1FA80, 0x1FA88 }, { 0x1FA90, 0x1FABD },
	{ 0x1FABF, 0x1FAC5 }, { 0x1FACE, 0x1FADB }, { 0x1FAE0, 0x1FAE8 },
	{ 0x1FAF0, 0x1FAF8 }, { 0x20000, 0x20000 }, { 0x2A6DF, 0x2A6DF },
	{ 0x2A700, 0x2A700 }, { 0x2B739, 0x2B739 }, { 0x2B740, 0x2B740 },
	{ 0x2B81D, 0x2B81D }, { 0x2B820, 0x2B820 }, { 0x2CEA1, 0x2CEA1 },
	{ 0x2CEB0, 0x2CEB0 }, { 0x2EBE0, 0x2EBE0 }, { 0x2EBF0, 0x2EBF0 },
	{ 0x2EE5D, 0x2EE5D }, { 0x2F800, 0x2FA1D }, { 0x30000, 0x30000 },
	{ 0x3134A, 0x3134A }, { 0x31350, 0x31350 }, { 0x323AF, 0x323AF },
};

static inline bool
binsearch(int c, int max, const struct interval *tab)
{
	int min = 0;

	if (c >= tab[min].first && c <= tab[max].last) {
		while (max >= min) {
			int mid = (min + max) / 2;
			if (c > tab[mid].last)
				min = mid + 1;
			else if (c < tab[mid].first)
				max = mid - 1;
			else
				return true;
		}
	}
	return false;
}

static inline bool
iszerowidth(int c)
{
	return binsearch(c, (int) (sizeof(zero_width) / sizeof(zero_width[0])) - 1, zero_width);
}

static inline bool
isdoublewidth(int c)
{
	return binsearch(c, (int) (sizeof(double_width) / sizeof(double_width[0])) - 1, zero_width);
}

static int
wcwidth(int c)
{
	if (c == 0)
		return 0;
	if ((c & ~0x80) <= 0x1F || c == 0x007F)
		return -1;				/* control character or DELETE */
	if (iszerowidth(c))
		return 0;
	if (isdoublewidth(c))
		return 2;
	return 1;
}
#endif

/* return the display width of s */
int
UTF8_strwidth(const char *s)
{
	int len = 0;
	int c;
	int n;

	if (strNil(s))
		return int_nil;
	c = 0;
	n = 0;
	while (*s != 0) {
		if ((*s & 0x80) == 0) {
			assert(n == 0);
			len++;
			n = 0;
		} else if ((*s & 0xC0) == 0x80) {
			c = (c << 6) | (*s & 0x3F);
			if (--n == 0) {
				/* last byte of a multi-byte character */
				n = wcwidth(c);
				if (n >= 0)
					len += n;
				else
					len++;		/* assume width 1 if unprintable */
				n = 0;
			}
		} else if ((*s & 0xE0) == 0xC0) {
			assert(n == 0);
			n = 1;
			c = *s & 0x1F;
		} else if ((*s & 0xF0) == 0xE0) {
			assert(n == 0);
			n = 2;
			c = *s & 0x0F;
		} else if ((*s & 0xF8) == 0xF0) {
			assert(n == 0);
			n = 3;
			c = *s & 0x07;
		} else if ((*s & 0xFC) == 0xF8) {
			assert(n == 0);
			n = 4;
			c = *s & 0x03;
		} else {
			assert(0);
			n = 0;
		}
		s++;
	}
	return len;
}

/*
 * Here you find the wrappers around the version 4 library code
 * It also contains the direct implementation of the string
 * matching support routines.
 */
#include "mal_exception.h"

/*
 * The SQL like function return a boolean
 */
static bool
STRlike(const char *s, const char *pat, const char *esc)
{
	const char *t, *p;

	t = s;
	for (p = pat; *p && *t; p++) {
		if (esc && *p == *esc) {
			p++;
			if (*p != *t)
				return false;
			t++;
		} else if (*p == '_')
			t++;
		else if (*p == '%') {
			p++;
			while (*p == '%')
				p++;
			if (*p == 0)
				return true;	/* tail is acceptable */
			for (; *p && *t; t++)
				if (STRlike(t, p, esc))
					return true;
			if (*p == 0 && *t == 0)
				return true;
			return false;
		} else if (*p == *t)
			t++;
		else
			return false;
	}
	if (*p == '%' && *(p + 1) == 0)
		return true;
	return *t == 0 && *p == 0;
}

static str
STRlikewrap3(bit *ret, const str *s, const str *pat, const str *esc)
{
	if (strNil(*s) || strNil(*pat) || strNil(*esc))
		*ret = bit_nil;
	else
		*ret = (bit) STRlike(*s, *pat, *esc);
	return MAL_SUCCEED;
}

static str
STRlikewrap(bit *ret, const str *s, const str *pat)
{
	if (strNil(*s) || strNil(*pat))
		*ret = bit_nil;
	else
		*ret = (bit) STRlike(*s, *pat, NULL);
	return MAL_SUCCEED;
}

static str
STRtostr(str *res, const str *src)
{
	if (*src == 0)
		*res = GDKstrdup(str_nil);
	else
		*res = GDKstrdup(*src);
	if (*res == NULL)
		throw(MAL, "str.str", SQLSTATE(HY013) MAL_MALLOC_FAIL);
	return MAL_SUCCEED;
}

static str
STRLength(int *res, const str *arg1)
{
	const char *s = *arg1;

	*res = strNil(s) ? int_nil : UTF8_strlen(s);
	return MAL_SUCCEED;
}

static str
STRBytes(int *res, const str *arg1)
{
	const char *s = *arg1;

	*res = strNil(s) ? int_nil : str_strlen(s);
	return MAL_SUCCEED;
}

str
str_tail(str *buf, size_t *buflen, const char *s, int off)
{
	if (off < 0) {
		off += UTF8_strlen(s);
		if (off < 0)
			off = 0;
	}
	const char *tail = UTF8_strtail(s, off);
	size_t nextlen = strlen(tail) + 1;
	CHECK_STR_BUFFER_LENGTH(buf, buflen, nextlen, "str.tail");
	strcpy(*buf, tail);
	return MAL_SUCCEED;
}

static str
STRTail(str *res, const str *arg1, const int *offset)
{
	str buf = NULL, msg = MAL_SUCCEED;
	const char *s = *arg1;
	int off = *offset;

	if (strNil(s) || is_int_nil(off)) {
		*res = GDKstrdup(str_nil);
	} else {
		size_t buflen = INITIAL_STR_BUFFER_LENGTH;

		*res = NULL;
		if (!(buf = GDKmalloc(buflen)))
			throw(MAL, "str.tail", SQLSTATE(HY013) MAL_MALLOC_FAIL);
		if ((msg = str_tail(&buf, &buflen, s, off)) != MAL_SUCCEED) {
			GDKfree(buf);
			return msg;
		}
		*res = GDKstrdup(buf);
	}

	GDKfree(buf);
	if (!*res)
		msg = createException(MAL, "str.tail", SQLSTATE(HY013) MAL_MALLOC_FAIL);
	return msg;
}

/* copy the substring s[off:off+l] into *buf, replacing *buf with a
 * freshly allocated buffer if the substring doesn't fit; off is 0
 * based, and both off and l count in Unicode codepoints (i.e. not
 * bytes); if off < 0, off counts from the end of the string */
str
str_Sub_String(str *buf, size_t *buflen, const char *s, int off, int l)
{
	size_t len;

	if (off < 0) {
		off += UTF8_strlen(s);
		if (off < 0) {
			l += off;
			off = 0;
		}
	}
	/* here, off >= 0 */
	if (l < 0) {
		strcpy(*buf, "");
		return MAL_SUCCEED;
	}
	s = UTF8_strtail(s, off);
	len = (size_t) (UTF8_strtail(s, l) - s + 1);
	CHECK_STR_BUFFER_LENGTH(buf, buflen, len, "str.substring");
	strcpy_len(*buf, s, len);
	return MAL_SUCCEED;
}

static str
STRSubString(str *res, const str *arg1, const int *offset, const int *length)
{
	str buf = NULL, msg = MAL_SUCCEED;
	const char *s = *arg1;
	int off = *offset, len = *length;

	if (strNil(s) || is_int_nil(off) || is_int_nil(len)) {
		*res = GDKstrdup(str_nil);
	} else {
		size_t buflen = INITIAL_STR_BUFFER_LENGTH;

		*res = NULL;
		if (!(buf = GDKmalloc(buflen)))
			throw(MAL, "str.substring", SQLSTATE(HY013) MAL_MALLOC_FAIL);
		if ((msg = str_Sub_String(&buf, &buflen, s, off, len)) != MAL_SUCCEED) {
			GDKfree(buf);
			return msg;
		}
		*res = GDKstrdup(buf);
	}

	GDKfree(buf);
	if (!*res)
		msg = createException(MAL, "str.substring",
							  SQLSTATE(HY013) MAL_MALLOC_FAIL);
	return msg;
}

str
str_from_wchr(str *buf, size_t *buflen, int c)
{
	CHECK_STR_BUFFER_LENGTH(buf, buflen, 5, "str.unicode");
	str s = *buf;
	UTF8_PUTCHAR(c, s);
	*s = 0;
	return MAL_SUCCEED;
  illegal:
	throw(MAL, "str.unicode", SQLSTATE(42000) "Illegal Unicode code point");
}

static str
STRFromWChr(str *res, const int *c)
{
	str buf = NULL, msg = MAL_SUCCEED;
	int cc = *c;

	if (is_int_nil(cc)) {
		*res = GDKstrdup(str_nil);
	} else {
		size_t buflen = MAX(strlen(str_nil) + 1, 8);

		*res = NULL;
		if (!(buf = GDKmalloc(buflen)))
			throw(MAL, "str.unicode", SQLSTATE(HY013) MAL_MALLOC_FAIL);
		if ((msg = str_from_wchr(&buf, &buflen, cc)) != MAL_SUCCEED) {
			GDKfree(buf);
			return msg;
		}
		*res = GDKstrdup(buf);
	}

	GDKfree(buf);
	if (!*res)
		msg = createException(MAL, "str.unicode",
							  SQLSTATE(HY013) MAL_MALLOC_FAIL);
	return msg;
}

/* return the Unicode code point of arg1 at position at */
str
str_wchr_at(int *res, const char *s, int at)
{
	/* 64bit: should have lng arg */
	if (strNil(s) || is_int_nil(at) || at < 0) {
		*res = int_nil;
		return MAL_SUCCEED;
	}
	s = UTF8_strtail(s, at);
	if (s == NULL || *s == 0) {
		*res = int_nil;
		return MAL_SUCCEED;
	}
	UTF8_GETCHAR(*res, s);
	return MAL_SUCCEED;
  illegal:
	throw(MAL, "str.unicodeAt", SQLSTATE(42000) "Illegal Unicode code point");
}

static str
STRWChrAt(int *res, const str *arg1, const int *at)
{
	return str_wchr_at(res, *arg1, *at);
}

static inline str
STRlower(str *res, const str *arg1)
{
	str buf = NULL, msg = MAL_SUCCEED;
	const char *s = *arg1;

	if (strNil(s)) {
		*res = GDKstrdup(str_nil);
	} else {
		size_t buflen = INITIAL_STR_BUFFER_LENGTH;

		*res = NULL;
		if (!(buf = GDKmalloc(buflen)))
			throw(MAL, "str.lower", SQLSTATE(HY013) MAL_MALLOC_FAIL);
		if (GDKtolower(&buf, &buflen, s) != GDK_SUCCEED) {
			GDKfree(buf);
			throw(MAL, "str.lower", GDK_EXCEPTION);
		}
		*res = GDKstrdup(buf);
	}

	GDKfree(buf);
	if (!*res)
		msg = createException(MAL, "str.lower",
							  SQLSTATE(HY013) MAL_MALLOC_FAIL);
	return msg;
}

static str
STRupper(str *res, const str *arg1)
{
	str buf = NULL, msg = MAL_SUCCEED;
	const char *s = *arg1;

	if (strNil(s)) {
		*res = GDKstrdup(str_nil);
	} else {
		size_t buflen = INITIAL_STR_BUFFER_LENGTH;

		*res = NULL;
		if (!(buf = GDKmalloc(buflen)))
			throw(MAL, "str.upper", SQLSTATE(HY013) MAL_MALLOC_FAIL);
		if (GDKtoupper(&buf, &buflen, s) != GDK_SUCCEED) {
			GDKfree(buf);
			throw(MAL, "str.upper", GDK_EXCEPTION);
		}
		*res = GDKstrdup(buf);
	}

	GDKfree(buf);
	if (!*res)
		msg = createException(MAL, "str.upper",
							  SQLSTATE(HY013) MAL_MALLOC_FAIL);
	return msg;
}

/* returns whether arg1 starts with arg2 */
int
str_is_prefix(const char *s, const char *prefix, int plen)
{
	return strncmp(s, prefix, plen);
}

int
str_is_iprefix(const char *s, const char *prefix, int plen)
{
	return GDKstrncasecmp(s, prefix, SIZE_MAX, plen);
}

int
str_is_suffix(const char *s, const char *suffix, int sul)
{
	int sl = str_strlen(s);

	if (sl < sul)
		return -1;
	else
		return strcmp(s + sl - sul, suffix);
}

/* case insensitive endswith check */
int
str_is_isuffix(const char *s, const char *suffix, int sul)
{
	const char *e = s + strlen(s);
	const char *sf;

	(void) sul;
	/* note that the uppercase and lowercase forms of a character aren't
	 * necessarily the same length in their UTF-8 encodings */
	for (sf = suffix; *sf && e > s; sf++) {
		if ((*sf & 0xC0) != 0x80) {
			while ((*--e & 0xC0) == 0x80)
				;
		}
	}
<<<<<<< HEAD
	return *sf != 0 || GDKstrcasecmp(e, suffix) != 0;
=======
	while ((*sf & 0xC0) == 0x80)
		sf++;
	return *sf != 0 || utf8casecmp(e, suffix) != 0;
>>>>>>> b02d3dc1
}

int
str_contains(const char *h, const char *n, int nlen)
{
	(void) nlen;
	return strstr(h, n) == NULL;
}

int
str_icontains(const char *h, const char *n, int nlen)
{
	(void) nlen;
	return GDKstrcasestr(h, n) == NULL;
}

#define STR_MAPARGS(STK, PCI, R, S1, S2, ICASE)							\
	do{																	\
		R = getArgReference(STK, PCI, 0);								\
		S1 = *getArgReference_str(STK, PCI, 1);							\
		S2 = *getArgReference_str(STK, PCI, 2);							\
		icase = PCI->argc == 4 && *getArgReference_bit(STK, PCI, 3);	\
	} while(0)

static str
STRstartswith(Client cntxt, MalBlkPtr mb, MalStkPtr stk, InstrPtr pci)
{
	(void) cntxt;
	(void) mb;

	str s1, s2;
	bit *r, icase;

	STR_MAPARGS(stk, pci, r, s1, s2, icase);

	if (strNil(s1) || strNil(s2)) {
		*r = bit_nil;
	} else {
		int s2_len = str_strlen(s2);
		*r = icase ?
			str_is_iprefix(s1, s2, s2_len) == 0 :
			str_is_prefix(s1, s2, s2_len) == 0;
	}
	return MAL_SUCCEED;
}

static str
STRendswith(Client cntxt, MalBlkPtr mb, MalStkPtr stk, InstrPtr pci)
{
	(void) cntxt;
	(void) mb;

	str s1, s2;
	bit *r, icase;

	STR_MAPARGS(stk, pci, r, s1, s2, icase);

	if (strNil(s1) || strNil(s2)) {
		*r = bit_nil;
	} else {
		int s2_len = str_strlen(s2);
		*r = icase ?
			str_is_isuffix(s1, s2, s2_len) == 0 :
			str_is_suffix(s1, s2, s2_len) == 0;
	}
	return MAL_SUCCEED;
}

/* returns whether haystack contains needle */
static str
STRcontains(Client cntxt, MalBlkPtr mb, MalStkPtr stk, InstrPtr pci)
{
	(void) cntxt;
	(void) mb;

	str s1, s2;
	bit *r, icase;

	STR_MAPARGS(stk, pci, r, s1, s2, icase);

	if (strNil(s1) || strNil(s2)) {
		*r = bit_nil;
	} else {
		int s2_len = str_strlen(s2);
		*r = icase ?
			str_icontains(s1, s2, s2_len) == 0 :
			str_contains(s1, s2, s2_len) == 0;
	}
	return MAL_SUCCEED;
}

int
str_search(const char *haystack, const char *needle)
{
	needle = strstr(haystack, needle);
	if (needle == NULL)
		return -1;

	return UTF8_strpos(haystack, needle);
}

int
str_isearch(const char *haystack, const char *needle)
{
	needle = GDKstrcasestr(haystack, needle);
	if (needle == NULL)
		return -1;

	return UTF8_strpos(haystack, needle);
}

/* find first occurrence of needle in haystack */
static str
STRstr_search(Client cntxt, MalBlkPtr mb, MalStkPtr stk, InstrPtr pci)
{
	(void) cntxt;
	(void) mb;
	bit *res = getArgReference(stk, pci, 0);
	const str *haystack = getArgReference(stk, pci, 1),
		*needle = getArgReference(stk, pci, 2);
	bit icase = pci->argc == 4 && *getArgReference_bit(stk, pci, 3);
	str s = *haystack, h = *needle, msg = MAL_SUCCEED;
	if (strNil(s) || strNil(h)) {
		*res = bit_nil;
	} else {
		*res = icase ?
			str_isearch(s, h) :
			str_search(s, h);
	}
	return msg;
}

int
str_reverse_str_search(const char *haystack, const char *needle)
{
	int nulen = UTF8_strlen(needle);
	size_t nlen = strlen(needle);

	for (int pos = str_strlen(haystack) - 1; pos >= 0; pos--) {
		if ((haystack[pos] & 0xC0) != 0x80) {
			if (nulen > 0)
				nulen--;
			else if (strncmp(haystack + pos, needle, nlen) == 0)
				return pos;
		}
	}
	return -1;
}

int
str_reverse_str_isearch(const char *haystack, const char *needle)
{
	int nulen = UTF8_strlen(needle);
	size_t nlen = strlen(needle);

	for (int pos = str_strlen(haystack) - 1; pos >= 0; pos--) {
		if ((haystack[pos] & 0xC0) != 0x80) {
			if (nulen > 0)
				nulen--;
			else if (GDKstrncasecmp(haystack + pos, needle, SIZE_MAX, nlen) == 0)
				return pos;
		}
	}
	return -1;
}

/* find last occurrence of arg2 in arg1 */
static str
STRrevstr_search(Client cntxt, MalBlkPtr mb, MalStkPtr stk, InstrPtr pci)
{
	(void) cntxt;
	(void) mb;
	int *res = getArgReference_int(stk, pci, 0);
	const str haystack = *getArgReference_str(stk, pci, 1);
	const str needle = *getArgReference_str(stk, pci, 2);
	bit icase = pci->argc == 4 && *getArgReference_bit(stk, pci, 3);

	if (strNil(haystack) || strNil(needle)) {
		*res = bit_nil;
	} else {
		*res = icase ?
			str_reverse_str_isearch(haystack, needle) :
			str_reverse_str_search(haystack, needle);
	}
	return MAL_SUCCEED;
}

str
str_splitpart(str *buf, size_t *buflen, const char *s, const char *s2, int f)
{
	size_t len;
	char *p = NULL;

	if (f <= 0)
		throw(MAL, "str.splitpart",
			  SQLSTATE(42000) "field position must be greater than zero");

	len = strlen(s2);
	if (len) {
		while ((p = strstr(s, s2)) != NULL && f > 1) {
			s = p + len;
			f--;
		}
	}

	if (f != 1) {
		strcpy(*buf, "");
		return MAL_SUCCEED;
	}

	if (p == NULL) {
		len = strlen(s);
	} else {
		len = (size_t) (p - s);
	}

	len++;
	CHECK_STR_BUFFER_LENGTH(buf, buflen, len, "str.splitpart");
	strcpy_len(*buf, s, len);
	return MAL_SUCCEED;
}

static str
STRsplitpart(str *res, str *haystack, str *needle, int *field)
{
	str buf = NULL, msg = MAL_SUCCEED;
	const char *s = *haystack, *s2 = *needle;
	int f = *field;

	if (strNil(s) || strNil(s2) || is_int_nil(f)) {
		*res = GDKstrdup(str_nil);
	} else {
		size_t buflen = INITIAL_STR_BUFFER_LENGTH;

		*res = NULL;
		if (!(buf = GDKmalloc(buflen)))
			throw(MAL, "str.splitpart", SQLSTATE(HY013) MAL_MALLOC_FAIL);
		if ((msg = str_splitpart(&buf, &buflen, s, s2, f)) != MAL_SUCCEED) {
			GDKfree(buf);
			return msg;
		}
		*res = GDKstrdup(buf);
	}

	GDKfree(buf);
	if (!*res)
		msg = createException(MAL, "str.splitpart",
							  SQLSTATE(HY013) MAL_MALLOC_FAIL);
	return msg;
}

/* returns number of bytes to remove from left to strip the codepoints in rm */
static size_t
lstrip(const char *s, size_t len, const int *rm, size_t nrm)
{
	int c;
	size_t i, n, skip = 0;

	while (len > 0) {
		UTF8_NEXTCHAR(c, n, s);
		assert(n > 0 && n <= len);
		for (i = 0; i < nrm; i++) {
			if (rm[i] == c) {
				s += n;
				skip += n;
				len -= n;
				break;
			}
		}
		if (i == nrm)
			break;
	}
	return skip;
}

/* returns the resulting length of s after stripping codepoints in rm
 * from the right */
static size_t
rstrip(const char *s, size_t len, const int *rm, size_t nrm)
{
	int c;
	size_t i, n;

	while (len > 0) {
		UTF8_LASTCHAR(c, n, s, len);
		assert(n > 0 && n <= len);
		for (i = 0; i < nrm; i++) {
			if (rm[i] == c) {
				len -= n;
				break;
			}
		}
		if (i == nrm)
			break;
	}
	return len;
}

const int whitespace[] = {
	' ',						/* space */
	'\t',						/* tab (character tabulation) */
	'\n',						/* line feed */
	'\r',						/* carriage return */
	'\f',						/* form feed */
	'\v',						/* vertical tab (line tabulation) */
/* below the code points that have the Unicode Zs (space separator) property */
	0x00A0,						/* no-break space */
	0x1680,						/* ogham space mark */
	0x2000,						/* en quad */
	0x2001,						/* em quad */
	0x2002,						/* en space */
	0x2003,						/* em space */
	0x2004,						/* three-per-em space */
	0x2005,						/* four-per-em space */
	0x2006,						/* six-per-em space */
	0x2007,						/* figure space */
	0x2008,						/* punctuation space */
	0x2009,						/* thin space */
	0x200A,						/* hair space */
	0x202F,						/* narrow no-break space */
	0x205F,						/* medium mathematical space */
	0x3000,						/* ideographic space */
};

#define NSPACES		(sizeof(whitespace) / sizeof(whitespace[0]))

str
str_strip(str *buf, size_t *buflen, const char *s)
{
	size_t len = strlen(s);
	size_t n = lstrip(s, len, whitespace, NSPACES);
	s += n;
	len -= n;
	n = rstrip(s, len, whitespace, NSPACES);

	n++;
	CHECK_STR_BUFFER_LENGTH(buf, buflen, n, "str.strip");
	strcpy_len(*buf, s, n);
	return MAL_SUCCEED;
}

/* remove all whitespace from either side of arg1 */
static str
STRStrip(str *res, const str *arg1)
{
	str buf = NULL, msg = MAL_SUCCEED;
	const char *s = *arg1;

	if (strNil(s)) {
		*res = GDKstrdup(str_nil);
	} else {
		size_t buflen = INITIAL_STR_BUFFER_LENGTH;

		*res = NULL;
		if (!(buf = GDKmalloc(buflen)))
			throw(MAL, "str.strip", SQLSTATE(HY013) MAL_MALLOC_FAIL);
		if ((msg = str_strip(&buf, &buflen, s)) != MAL_SUCCEED) {
			GDKfree(buf);
			return msg;
		}
		*res = GDKstrdup(buf);
	}

	GDKfree(buf);
	if (!*res)
		msg = createException(MAL, "str.strip",
							  SQLSTATE(HY013) MAL_MALLOC_FAIL);
	return msg;
}

str
str_ltrim(str *buf, size_t *buflen, const char *s)
{
	size_t len = strlen(s);
	size_t n = lstrip(s, len, whitespace, NSPACES);
	size_t nallocate = len - n + 1;

	CHECK_STR_BUFFER_LENGTH(buf, buflen, nallocate, "str.ltrim");
	strcpy_len(*buf, s + n, nallocate);
	return MAL_SUCCEED;
}

/* remove all whitespace from the start (left) of arg1 */
static str
STRLtrim(str *res, const str *arg1)
{
	str buf = NULL, msg = MAL_SUCCEED;
	const char *s = *arg1;

	if (strNil(s)) {
		*res = GDKstrdup(str_nil);
	} else {
		size_t buflen = INITIAL_STR_BUFFER_LENGTH;

		*res = NULL;
		if (!(buf = GDKmalloc(buflen)))
			throw(MAL, "str.ltrim", SQLSTATE(HY013) MAL_MALLOC_FAIL);
		if ((msg = str_ltrim(&buf, &buflen, s)) != MAL_SUCCEED) {
			GDKfree(buf);
			return msg;
		}
		*res = GDKstrdup(buf);
	}

	GDKfree(buf);
	if (!*res)
		msg = createException(MAL, "str.ltrim",
							  SQLSTATE(HY013) MAL_MALLOC_FAIL);
	return msg;
}

str
str_rtrim(str *buf, size_t *buflen, const char *s)
{
	size_t len = strlen(s);
	size_t n = rstrip(s, len, whitespace, NSPACES);

	n++;
	CHECK_STR_BUFFER_LENGTH(buf, buflen, n, "str.rtrim");
	strcpy_len(*buf, s, n);
	return MAL_SUCCEED;
}

/* remove all whitespace from the end (right) of arg1 */
static str
STRRtrim(str *res, const str *arg1)
{
	str buf = NULL, msg = MAL_SUCCEED;
	const char *s = *arg1;

	if (strNil(s)) {
		*res = GDKstrdup(str_nil);
	} else {
		size_t buflen = INITIAL_STR_BUFFER_LENGTH;

		*res = NULL;
		if (!(buf = GDKmalloc(buflen)))
			throw(MAL, "str.rtrim", SQLSTATE(HY013) MAL_MALLOC_FAIL);
		if ((msg = str_rtrim(&buf, &buflen, s)) != MAL_SUCCEED) {
			GDKfree(buf);
			return msg;
		}
		*res = GDKstrdup(buf);
	}

	GDKfree(buf);
	if (!*res)
		msg = createException(MAL, "str.rtrim",
							  SQLSTATE(HY013) MAL_MALLOC_FAIL);
	return msg;
}

/* return a list of codepoints in s */
static str
trimchars(str *buf, size_t *buflen, size_t *n, const char *s, size_t len_s,
		  const char *malfunc)
{
	size_t len = 0, nlen = len_s * sizeof(int);
	int c, *cbuf;

	assert(s);
	CHECK_STR_BUFFER_LENGTH(buf, buflen, nlen, malfunc);
	cbuf = *(int **) buf;

	while (*s) {
		UTF8_GETCHAR(c, s);
		assert(!is_int_nil(c));
		cbuf[len++] = c;
	}
	*n = len;
	return MAL_SUCCEED;
  illegal:
	throw(MAL, malfunc, SQLSTATE(42000) "Illegal Unicode code point");
}

str
str_strip2(str *buf, size_t *buflen, const char *s, const char *s2)
{
	str msg = MAL_SUCCEED;
	size_t len, n, n2, n3;

	if ((n2 = strlen(s2)) == 0) {
		len = strlen(s) + 1;
		CHECK_STR_BUFFER_LENGTH(buf, buflen, len, "str.strip2");
		strcpy(*buf, s);
		return MAL_SUCCEED;
	} else {
		if ((msg = trimchars(buf, buflen, &n3, s2, n2, "str.strip2")) != MAL_SUCCEED)
			return msg;
		len = strlen(s);
		n = lstrip(s, len, *(int **) buf, n3);
		s += n;
		len -= n;
		n = rstrip(s, len, *(int **) buf, n3);

		n++;
		CHECK_STR_BUFFER_LENGTH(buf, buflen, n, "str.strip2");
		strcpy_len(*buf, s, n);
		return MAL_SUCCEED;
	}
}

/* remove the longest string containing only characters from arg2 from
 * either side of arg1 */
static str
STRStrip2(str *res, const str *arg1, const str *arg2)
{
	str buf = NULL, msg = MAL_SUCCEED;
	const char *s = *arg1, *s2 = *arg2;

	if (strNil(s) || strNil(s2)) {
		*res = GDKstrdup(str_nil);
	} else {
		size_t buflen = INITIAL_STR_BUFFER_LENGTH * sizeof(int);

		*res = NULL;
		if (!(buf = GDKmalloc(buflen)))
			throw(MAL, "str.strip2", SQLSTATE(HY013) MAL_MALLOC_FAIL);
		if ((msg = str_strip2(&buf, &buflen, s, s2)) != MAL_SUCCEED) {
			GDKfree(buf);
			return msg;
		}
		*res = GDKstrdup(buf);
	}

	GDKfree(buf);
	if (!*res)
		msg = createException(MAL, "str.strip2",
							  SQLSTATE(HY013) MAL_MALLOC_FAIL);
	return msg;
}

str
str_ltrim2(str *buf, size_t *buflen, const char *s, const char *s2)
{
	str msg = MAL_SUCCEED;
	size_t len, n, n2, n3, nallocate;

	if ((n2 = strlen(s2)) == 0) {
		len = strlen(s) + 1;
		CHECK_STR_BUFFER_LENGTH(buf, buflen, len, "str.ltrim2");
		strcpy(*buf, s);
		return MAL_SUCCEED;
	} else {
		if ((msg = trimchars(buf, buflen, &n3, s2, n2, "str.ltrim2")) != MAL_SUCCEED)
			return msg;
		len = strlen(s);
		n = lstrip(s, len, *(int **) buf, n3);
		nallocate = len - n + 1;

		CHECK_STR_BUFFER_LENGTH(buf, buflen, nallocate, "str.ltrim2");
		strcpy_len(*buf, s + n, nallocate);
		return MAL_SUCCEED;
	}
}

/* remove the longest string containing only characters from arg2 from
 * the start (left) of arg1 */
static str
STRLtrim2(str *res, const str *arg1, const str *arg2)
{
	str buf = NULL, msg = MAL_SUCCEED;
	const char *s = *arg1, *s2 = *arg2;

	if (strNil(s) || strNil(s2)) {
		*res = GDKstrdup(str_nil);
	} else {
		size_t buflen = INITIAL_STR_BUFFER_LENGTH * sizeof(int);

		*res = NULL;
		if (!(buf = GDKmalloc(buflen)))
			throw(MAL, "str.ltrim2", SQLSTATE(HY013) MAL_MALLOC_FAIL);
		if ((msg = str_ltrim2(&buf, &buflen, s, s2)) != MAL_SUCCEED) {
			GDKfree(buf);
			return msg;
		}
		*res = GDKstrdup(buf);
	}

	GDKfree(buf);
	if (!*res)
		msg = createException(MAL, "str.ltrim2",
							  SQLSTATE(HY013) MAL_MALLOC_FAIL);
	return msg;
}

str
str_rtrim2(str *buf, size_t *buflen, const char *s, const char *s2)
{
	str msg = MAL_SUCCEED;
	size_t len, n, n2, n3;

	if ((n2 = strlen(s2)) == 0) {
		len = strlen(s) + 1;
		CHECK_STR_BUFFER_LENGTH(buf, buflen, len, "str.rtrim2");
		strcpy(*buf, s);
		return MAL_SUCCEED;
	} else {
		if ((msg = trimchars(buf, buflen, &n3, s2, n2, "str.ltrim2")) != MAL_SUCCEED)
			return msg;
		len = strlen(s);
		n = rstrip(s, len, *(int **) buf, n3);
		n++;

		CHECK_STR_BUFFER_LENGTH(buf, buflen, n, "str.rtrim2");
		strcpy_len(*buf, s, n);
		return MAL_SUCCEED;
	}
}

/* remove the longest string containing only characters from arg2 from
 * the end (right) of arg1 */
static str
STRRtrim2(str *res, const str *arg1, const str *arg2)
{
	str buf = NULL, msg = MAL_SUCCEED;
	const char *s = *arg1, *s2 = *arg2;

	if (strNil(s) || strNil(s2)) {
		*res = GDKstrdup(str_nil);
	} else {
		size_t buflen = INITIAL_STR_BUFFER_LENGTH * sizeof(int);

		*res = NULL;
		if (!(buf = GDKmalloc(buflen)))
			throw(MAL, "str.rtrim2", SQLSTATE(HY013) MAL_MALLOC_FAIL);
		if ((msg = str_rtrim2(&buf, &buflen, s, s2)) != MAL_SUCCEED) {
			GDKfree(buf);
			return msg;
		}
		*res = GDKstrdup(buf);
	}

	GDKfree(buf);
	if (!*res)
		msg = createException(MAL, "str.rtrim2",
							  SQLSTATE(HY013) MAL_MALLOC_FAIL);
	return msg;
}

static str
pad(str *buf, size_t *buflen, const char *s, const char *pad, int len, int left,
	const char *malfunc)
{
	size_t slen, padlen, repeats, residual, i, nlen;
	char *res;

	if (len < 0)
		len = 0;

	slen = (size_t) UTF8_strlen(s);
	if (slen > (size_t) len) {
		/* truncate */
		pad = UTF8_strtail(s, len);
		slen = pad - s + 1;

		CHECK_STR_BUFFER_LENGTH(buf, buflen, slen, malfunc);
		strcpy_len(*buf, s, slen);
		return MAL_SUCCEED;
	}

	padlen = (size_t) UTF8_strlen(pad);
	if (slen == (size_t) len || padlen == 0) {
		/* nothing to do (no padding if there is no pad string) */
		slen = strlen(s) + 1;
		CHECK_STR_BUFFER_LENGTH(buf, buflen, slen, malfunc);
		strcpy(*buf, s);
		return MAL_SUCCEED;
	}

	repeats = ((size_t) len - slen) / padlen;
	residual = ((size_t) len - slen) % padlen;
	if (residual > 0)
		residual = (size_t) (UTF8_strtail(pad, (int) residual) - pad);
	padlen = strlen(pad);
	slen = strlen(s);

	nlen = slen + repeats * padlen + residual + 1;
	CHECK_STR_BUFFER_LENGTH(buf, buflen, nlen, malfunc);
	res = *buf;
	if (left) {
		for (i = 0; i < repeats; i++)
			memcpy(res + i * padlen, pad, padlen);
		if (residual > 0)
			memcpy(res + repeats * padlen, pad, residual);
		if (slen > 0)
			memcpy(res + repeats * padlen + residual, s, slen);
	} else {
		if (slen > 0)
			memcpy(res, s, slen);
		for (i = 0; i < repeats; i++)
			memcpy(res + slen + i * padlen, pad, padlen);
		if (residual > 0)
			memcpy(res + slen + repeats * padlen, pad, residual);
	}
	res[repeats * padlen + residual + slen] = 0;
	return MAL_SUCCEED;
}

str
str_lpad(str *buf, size_t *buflen, const char *s, int len)
{
	return pad(buf, buflen, s, " ", len, 1, "str.lpad");
}

/* Fill up 'arg1' to length 'len' by prepending whitespaces.
 * If 'arg1' is already longer than 'len', then it's truncated on the right
 * (NB: this is the PostgreSQL definition).
 *
 * Example: lpad('hi', 5)
 * Result: '   hi'
 */
static str
STRLpad(str *res, const str *arg1, const int *len)
{
	str buf = NULL, msg = MAL_SUCCEED;
	const char *s = *arg1;
	int l = *len;

	if (strNil(s) || is_int_nil(l)) {
		*res = GDKstrdup(str_nil);
	} else {
		size_t buflen = INITIAL_STR_BUFFER_LENGTH;

		*res = NULL;
		if (!(buf = GDKmalloc(buflen)))
			throw(MAL, "str.lpad", SQLSTATE(HY013) MAL_MALLOC_FAIL);
		if ((msg = str_lpad(&buf, &buflen, s, l)) != MAL_SUCCEED) {
			GDKfree(buf);
			return msg;
		}
		*res = GDKstrdup(buf);
	}

	GDKfree(buf);
	if (!*res)
		msg = createException(MAL, "str.lpad", SQLSTATE(HY013) MAL_MALLOC_FAIL);
	return msg;
}

str
str_rpad(str *buf, size_t *buflen, const char *s, int len)
{
	return pad(buf, buflen, s, " ", len, 0, "str.lpad");
}

/* Fill up 'arg1' to length 'len' by appending whitespaces.
 * If 'arg1' is already longer than 'len', then it's truncated (on the right)
 * (NB: this is the PostgreSQL definition).
 *
 * Example: rpad('hi', 5)
 * Result: 'hi   '
 */
static str
STRRpad(str *res, const str *arg1, const int *len)
{
	str buf = NULL, msg = MAL_SUCCEED;
	const char *s = *arg1;
	int l = *len;

	if (strNil(s) || is_int_nil(l)) {
		*res = GDKstrdup(str_nil);
	} else {
		size_t buflen = INITIAL_STR_BUFFER_LENGTH;

		*res = NULL;
		if (!(buf = GDKmalloc(buflen)))
			throw(MAL, "str.rpad", SQLSTATE(HY013) MAL_MALLOC_FAIL);
		if ((msg = str_rpad(&buf, &buflen, s, l)) != MAL_SUCCEED) {
			GDKfree(buf);
			return msg;
		}
		*res = GDKstrdup(buf);
	}

	GDKfree(buf);
	if (!*res)
		msg = createException(MAL, "str.rpad", SQLSTATE(HY013) MAL_MALLOC_FAIL);
	return msg;
}

str
str_lpad3(str *buf, size_t *buflen, const char *s, int len, const char *s2)
{
	return pad(buf, buflen, s, s2, len, 1, "str.lpad2");
}

/* Fill up 'arg1' to length 'len' by prepending characters from 'arg2'
 * If 'arg1' is already longer than 'len', then it's truncated on the right
 * (NB: this is the PostgreSQL definition).
 *
 * Example: lpad('hi', 5, 'xy')
 * Result: xyxhi
 */
static str
STRLpad3(str *res, const str *arg1, const int *len, const str *arg2)
{
	str buf = NULL, msg = MAL_SUCCEED;
	const char *s = *arg1, *s2 = *arg2;
	int l = *len;

	if (strNil(s) || strNil(s2) || is_int_nil(l)) {
		*res = GDKstrdup(str_nil);
	} else {
		size_t buflen = INITIAL_STR_BUFFER_LENGTH;

		*res = NULL;
		if (!(buf = GDKmalloc(buflen)))
			throw(MAL, "str.lpad2", SQLSTATE(HY013) MAL_MALLOC_FAIL);
		if ((msg = str_lpad3(&buf, &buflen, s, l, s2)) != MAL_SUCCEED) {
			GDKfree(buf);
			return msg;
		}
		*res = GDKstrdup(buf);
	}

	GDKfree(buf);
	if (!*res)
		msg = createException(MAL, "str.lpad2",
							  SQLSTATE(HY013) MAL_MALLOC_FAIL);
	return msg;
}

str
str_rpad3(str *buf, size_t *buflen, const char *s, int len, const char *s2)
{
	return pad(buf, buflen, s, s2, len, 0, "str.rpad2");
}

/* Fill up 'arg1' to length 'len' by appending characters from 'arg2'
 * If 'arg1' is already longer than 'len', then it's truncated (on the right)
 * (NB: this is the PostgreSQL definition).
 *
 * Example: rpad('hi', 5, 'xy')
 * Result: hixyx
 */
static str
STRRpad3(str *res, const str *arg1, const int *len, const str *arg2)
{
	str buf = NULL, msg = MAL_SUCCEED;
	const char *s = *arg1, *s2 = *arg2;
	int l = *len;

	if (strNil(s) || strNil(s2) || is_int_nil(l)) {
		*res = GDKstrdup(str_nil);
	} else {
		size_t buflen = INITIAL_STR_BUFFER_LENGTH;

		*res = NULL;
		if (!(buf = GDKmalloc(buflen)))
			throw(MAL, "str.rpad2", SQLSTATE(HY013) MAL_MALLOC_FAIL);
		if ((msg = str_rpad3(&buf, &buflen, s, l, s2)) != MAL_SUCCEED) {
			GDKfree(buf);
			return msg;
		}
		*res = GDKstrdup(buf);
	}

	GDKfree(buf);
	if (!*res)
		msg = createException(MAL, "str.rpad2",
							  SQLSTATE(HY013) MAL_MALLOC_FAIL);
	return msg;
}

str
str_substitute(str *buf, size_t *buflen, const char *s, const char *src,
			   const char *dst, bit repeat)
{
	size_t lsrc = strlen(src), ldst = strlen(dst), n, l = strlen(s);
	char *b, *fnd;
	const char *pfnd;

	if (!lsrc || !l) {			/* s/src is an empty string, there's nothing to substitute */
		l++;
		CHECK_STR_BUFFER_LENGTH(buf, buflen, l, "str.substitute");
		strcpy(*buf, s);
		return MAL_SUCCEED;
	}

	n = l + ldst;
	if (repeat && ldst > lsrc)
		n = (ldst * l) / lsrc;	/* max length */

	n++;
	CHECK_STR_BUFFER_LENGTH(buf, buflen, n, "str.substitute");
	b = *buf;
	pfnd = s;
	do {
		fnd = strstr(pfnd, src);
		if (fnd == NULL)
			break;
		n = fnd - pfnd;
		if (n > 0) {
			strcpy_len(b, pfnd, n + 1);
			b += n;
		}
		if (ldst > 0) {
			strcpy_len(b, dst, ldst + 1);
			b += ldst;
		}
		if (*fnd == 0)
			break;
		pfnd = fnd + lsrc;
	} while (repeat);
	strcpy(b, pfnd);
	return MAL_SUCCEED;
}

static str
STRSubstitute(str *res, const str *arg1, const str *arg2, const str *arg3,
			  const bit *g)
{
	str buf = NULL, msg = MAL_SUCCEED;
	const char *s = *arg1, *s2 = *arg2, *s3 = *arg3;

	if (strNil(s) || strNil(s2) || strNil(s3)) {
		*res = GDKstrdup(str_nil);
	} else {
		size_t buflen = INITIAL_STR_BUFFER_LENGTH;

		*res = NULL;
		if (!(buf = GDKmalloc(buflen)))
			throw(MAL, "str.substitute", SQLSTATE(HY013) MAL_MALLOC_FAIL);
		if ((msg = str_substitute(&buf, &buflen, s, s2, s3, *g)) != MAL_SUCCEED) {
			GDKfree(buf);
			return msg;
		}
		*res = GDKstrdup(buf);
	}

	GDKfree(buf);
	if (!*res)
		msg = createException(MAL, "str.substitute",
							  SQLSTATE(HY013) MAL_MALLOC_FAIL);
	return msg;
}

static str
STRascii(int *ret, const str *s)
{
	return str_wchr_at(ret, *s, 0);
}

str
str_substring_tail(str *buf, size_t *buflen, const char *s, int start)
{
	if (start < 1)
		start = 1;
	start--;
	return str_tail(buf, buflen, s, start);
}

static str
STRsubstringTail(str *res, const str *arg1, const int *start)
{
	str buf = NULL, msg = MAL_SUCCEED;
	const char *s = *arg1;
	int st = *start;

	if (strNil(s) || is_int_nil(st)) {
		*res = GDKstrdup(str_nil);
	} else {
		size_t buflen = INITIAL_STR_BUFFER_LENGTH;

		*res = NULL;
		if (!(buf = GDKmalloc(buflen)))
			throw(MAL, "str.substringTail", SQLSTATE(HY013) MAL_MALLOC_FAIL);
		if ((msg = str_substring_tail(&buf, &buflen, s, st)) != MAL_SUCCEED) {
			GDKfree(buf);
			return msg;
		}
		*res = GDKstrdup(buf);
	}

	GDKfree(buf);
	if (!*res)
		msg = createException(MAL, "str.substringTail",
							  SQLSTATE(HY013) MAL_MALLOC_FAIL);
	return msg;
}

str
str_sub_string(str *buf, size_t *buflen, const char *s, int start, int l)
{
	if (start < 1)
		start = 1;
	start--;
	return str_Sub_String(buf, buflen, s, start, l);
}

static str
STRsubstring(str *res, const str *arg1, const int *start, const int *ll)
{
	str buf = NULL, msg = MAL_SUCCEED;
	const char *s = *arg1;
	int st = *start, l = *ll;

	if (strNil(s) || is_int_nil(st) || is_int_nil(l)) {
		*res = GDKstrdup(str_nil);
	} else {
		size_t buflen = INITIAL_STR_BUFFER_LENGTH;

		*res = NULL;
		if (!(buf = GDKmalloc(buflen)))
			throw(MAL, "str.substring", SQLSTATE(HY013) MAL_MALLOC_FAIL);
		if ((msg = str_sub_string(&buf, &buflen, s, st, l)) != MAL_SUCCEED) {
			GDKfree(buf);
			return msg;
		}
		*res = GDKstrdup(buf);
	}

	GDKfree(buf);
	if (!*res)
		msg = createException(MAL, "str.substring",
							  SQLSTATE(HY013) MAL_MALLOC_FAIL);
	return msg;
}

static str
STRprefix(str *res, const str *arg1, const int *ll)
{
	str buf = NULL, msg = MAL_SUCCEED;
	const char *s = *arg1;
	int l = *ll;

	if (strNil(s) || is_int_nil(l)) {
		*res = GDKstrdup(str_nil);
	} else {
		size_t buflen = INITIAL_STR_BUFFER_LENGTH;

		*res = NULL;
		if (!(buf = GDKmalloc(buflen)))
			throw(MAL, "str.prefix", SQLSTATE(HY013) MAL_MALLOC_FAIL);
		if ((msg = str_Sub_String(&buf, &buflen, s, 0, l)) != MAL_SUCCEED) {
			GDKfree(buf);
			return msg;
		}
		*res = GDKstrdup(buf);
	}

	GDKfree(buf);
	if (!*res)
		msg = createException(MAL, "str.prefix",
							  SQLSTATE(HY013) MAL_MALLOC_FAIL);
	return msg;
}

str
str_suffix(str *buf, size_t *buflen, const char *s, int l)
{
	int start = (int) (strlen(s) - l);
	return str_Sub_String(buf, buflen, s, start, l);
}

static str
STRsuffix(str *res, const str *arg1, const int *ll)
{
	str buf = NULL, msg = MAL_SUCCEED;
	const char *s = *arg1;
	int l = *ll;

	if (strNil(s) || is_int_nil(l)) {
		*res = GDKstrdup(str_nil);
	} else {
		size_t buflen = INITIAL_STR_BUFFER_LENGTH;

		*res = NULL;
		if (!(buf = GDKmalloc(buflen)))
			throw(MAL, "str.suffix", SQLSTATE(HY013) MAL_MALLOC_FAIL);
		if ((msg = str_suffix(&buf, &buflen, s, l)) != MAL_SUCCEED) {
			GDKfree(buf);
			return msg;
		}
		*res = GDKstrdup(buf);
	}

	GDKfree(buf);
	if (!*res)
		msg = createException(MAL, "str.suffix",
							  SQLSTATE(HY013) MAL_MALLOC_FAIL);
	return msg;
}

int
str_locate2(const char *needle, const char *haystack, int start)
{
	int off, res;
	const char *s;

	off = start <= 0 ? 1 : start;
	s = UTF8_strtail(haystack, off - 1);
	res = str_search(s, needle);
	return res >= 0 ? res + off : 0;
}

static str
STRlocate3(int *ret, const str *needle, const str *haystack, const int *start)
{
	const char *s = *needle, *s2 = *haystack;
	int st = *start;

	*ret = (strNil(s) || strNil(s2) || is_int_nil(st)) ?
		int_nil :
		str_locate2(s, s2, st);
	return MAL_SUCCEED;
}

static str
STRlocate(int *ret, const str *needle, const str *haystack)
{
	const char *s = *needle, *s2 = *haystack;

	*ret = (strNil(s) || strNil(s2)) ? int_nil : str_locate2(s, s2, 1);
	return MAL_SUCCEED;
}

str
str_insert(str *buf, size_t *buflen, const char *s, int strt, int l,
		   const char *s2)
{
	str v;
	int l1 = UTF8_strlen(s);
	size_t nextlen;

	if (l < 0)
		throw(MAL, "str.insert",
			  SQLSTATE(42000)
			  "The number of characters for insert function must be non negative");
	if (strt < 0) {
		if (-strt <= l1)
			strt = l1 + strt;
		else
			strt = 0;
	}
	if (strt > l1)
		strt = l1;

	nextlen = strlen(s) + strlen(s2) + 1;
	CHECK_STR_BUFFER_LENGTH(buf, buflen, nextlen, "str.insert");
	v = *buf;
	if (strt > 0)
		v = UTF8_strncpy(v, s, strt);
	strcpy(v, s2);
	if (strt + l < l1)
		strcat(v, UTF8_strtail(s, strt + l));
	return MAL_SUCCEED;
}

static str
STRinsert(str *res, const str *input, const int *start, const int *nchars,
		  const str *input2)
{
	str buf = NULL, msg = MAL_SUCCEED;
	const char *s = *input, *s2 = *input2;
	int st = *start, n = *nchars;

	if (strNil(s) || is_int_nil(st) || is_int_nil(n) || strNil(s2)) {
		*res = GDKstrdup(str_nil);
	} else {
		size_t buflen = INITIAL_STR_BUFFER_LENGTH;

		*res = NULL;
		if (!(buf = GDKmalloc(buflen)))
			throw(MAL, "str.insert", SQLSTATE(HY013) MAL_MALLOC_FAIL);
		if ((msg = str_insert(&buf, &buflen, s, st, n, s2)) != MAL_SUCCEED) {
			GDKfree(buf);
			return msg;
		}
		*res = GDKstrdup(buf);
	}

	GDKfree(buf);
	if (!*res)
		msg = createException(MAL, "str.insert",
							  SQLSTATE(HY013) MAL_MALLOC_FAIL);
	return msg;
}

static str
STRreplace(str *ret, const str *s1, const str *s2, const str *s3)
{
	bit flag = TRUE;
	return STRSubstitute(ret, s1, s2, s3, &flag);
}

str
str_repeat(str *buf, size_t *buflen, const char *s, int c)
{
	size_t l = strlen(s), nextlen;

	if (l >= INT_MAX)
		throw(MAL, "str.repeat", SQLSTATE(HY013) MAL_MALLOC_FAIL);
	nextlen = (size_t) c *l + 1;

	CHECK_STR_BUFFER_LENGTH(buf, buflen, nextlen, "str.repeat");
	str t = *buf;
	*t = 0;
	for (int i = c; i > 0; i--, t += l)
		strcpy(t, s);
	return MAL_SUCCEED;
}

static str
STRrepeat(str *res, const str *arg1, const int *c)
{
	str buf = NULL, msg = MAL_SUCCEED;
	const char *s = *arg1;
	int cc = *c;

	if (strNil(s) || is_int_nil(cc) || cc < 0) {
		*res = GDKstrdup(str_nil);
	} else {
		size_t buflen = INITIAL_STR_BUFFER_LENGTH;

		*res = NULL;
		if (!(buf = GDKmalloc(buflen)))
			throw(MAL, "str.repeat", SQLSTATE(HY013) MAL_MALLOC_FAIL);
		if ((msg = str_repeat(&buf, &buflen, s, cc)) != MAL_SUCCEED) {
			GDKfree(buf);
			return msg;
		}
		*res = GDKstrdup(buf);
	}

	GDKfree(buf);
	if (!*res)
		msg = createException(MAL, "str.repeat",
							  SQLSTATE(HY013) MAL_MALLOC_FAIL);
	return msg;
}

static str
STRspace(str *res, const int *ll)
{
	str buf = NULL, msg = MAL_SUCCEED;
	int l = *ll;

	if (is_int_nil(l) || l < 0) {
		*res = GDKstrdup(str_nil);
	} else {
		const char space[] = " ", *s = space;
		size_t buflen = INITIAL_STR_BUFFER_LENGTH;

		*res = NULL;
		if (!(buf = GDKmalloc(buflen)))
			throw(MAL, "str.space", SQLSTATE(HY013) MAL_MALLOC_FAIL);
		if ((msg = str_repeat(&buf, &buflen, s, l)) != MAL_SUCCEED) {
			GDKfree(buf);
			return msg;
		}
		*res = GDKstrdup(buf);
	}

	GDKfree(buf);
	if (!*res)
		msg = createException(MAL, "str.space",
							  SQLSTATE(HY013) MAL_MALLOC_FAIL);
	return msg;
}

static str
STRasciify(str *r, const str *s)
{
#ifdef HAVE_ICONV

	if (strNil(*s)) {
		if ((*r = GDKstrdup(str_nil)) == NULL)
			throw(MAL, "str.asciify", SQLSTATE(HY013) MAL_MALLOC_FAIL);
		else
			return MAL_SUCCEED;
	}

	iconv_t cd;
	const str f = "UTF-8", t = "ASCII//TRANSLIT";
	str in = *s, out;
	size_t in_len = strlen(in), out_len = in_len * 4; /* oversized as a single utf8 char could change into multiple ascii char */

	if ((cd = iconv_open(t, f)) == (iconv_t) (-1))
		throw(MAL, "str.asciify", "ICONV: cannot convert from (%s) to (%s).", f, t);

	if ((*r = out = GDKmalloc(out_len)) == NULL) {
		iconv_close(cd);
		throw(MAL, "str.asciify", SQLSTATE(HY013) MAL_MALLOC_FAIL);
	}

	str o = out;

	if (iconv(cd, &in, &in_len, &o, &out_len) == (size_t) -1) {
		GDKfree(out);
		*r = NULL;
		iconv_close(cd);
		throw(MAL, "str.asciify", "Conversion failed, possibly due to system locale %s.", setlocale(0, NULL));
	}

	*o = '\0';
	iconv_close(cd);
	return MAL_SUCCEED;

#else
	throw(MAL, "str.asciify", "ICONV library not available.");
#endif
}

static inline void
BBPnreclaim(int nargs, ...)
{
	va_list valist;
	va_start(valist, nargs);
	for (int i = 0; i < nargs; i++) {
		BAT *b = va_arg(valist, BAT *);
		BBPreclaim(b);
	}
	va_end(valist);
}

/* scan select loop with or without candidates */
#define scanloop(TEST, KEEP_NULLS)									    \
	do {																\
		TRC_DEBUG(ALGO,													\
				  "scanselect(b=%s#"BUNFMT",anti=%d): "					\
				  "scanselect %s\n", BATgetId(b), BATcount(b),			\
				  anti, #TEST);											\
		if (!s || BATtdense(s)) {										\
			for (; p < q; p++) {										\
				GDK_CHECK_TIMEOUT(qry_ctx, counter,						\
								  GOTO_LABEL_TIMEOUT_HANDLER(bailout, qry_ctx)); \
				const char *restrict v = BUNtvar(bi, p - off);			\
				if ((TEST) || ((KEEP_NULLS) && *v == '\200'))			\
					vals[cnt++] = p;									\
			}															\
		} else {														\
			for (; p < ncands; p++) {									\
				GDK_CHECK_TIMEOUT(qry_ctx, counter,						\
								  GOTO_LABEL_TIMEOUT_HANDLER(bailout, qry_ctx)); \
				oid o = canditer_next(ci);								\
				const char *restrict v = BUNtvar(bi, o - off);			\
				if ((TEST) || ((KEEP_NULLS) && *v == '\200'))			\
					vals[cnt++] = o;									\
			}															\
		}																\
	} while (0)

/* scan select loop with or without candidates */
#define scanloop_anti(TEST, KEEP_NULLS)									\
	do {																\
		TRC_DEBUG(ALGO,													\
				  "scanselect(b=%s#"BUNFMT",anti=%d): "					\
				  "scanselect %s\n", BATgetId(b), BATcount(b),			\
				  anti, #TEST);											\
		if (!s || BATtdense(s)) {										\
			for (; p < q; p++) {										\
				GDK_CHECK_TIMEOUT(qry_ctx, counter,						\
								  GOTO_LABEL_TIMEOUT_HANDLER(bailout, qry_ctx)); \
				const char *restrict v = BUNtvar(bi, p - off);			\
				if ((TEST) || ((KEEP_NULLS) && *v == '\200'))			\
					vals[cnt++] = p;									\
			}															\
		} else {														\
			for (; p < ncands; p++) {									\
				GDK_CHECK_TIMEOUT(qry_ctx, counter,						\
								  GOTO_LABEL_TIMEOUT_HANDLER(bailout, qry_ctx)); \
				oid o = canditer_next(ci);								\
				const char *restrict v = BUNtvar(bi, o - off);			\
				if ((TEST) || ((KEEP_NULLS) && *v == '\200'))			\
					vals[cnt++] = o;									\
			}															\
		}																\
	} while (0)

static str
str_select(BAT *bn, BAT *b, BAT *s, struct canditer *ci, BUN p, BUN q,
				 BUN *rcnt, const char *key, bool anti,
				 int (*str_cmp)(const char *, const char *, int),
				 bool keep_nulls)
{
	if (strNil(key))
		return MAL_SUCCEED;

	BATiter bi = bat_iterator(b);
	BUN cnt = 0, ncands = ci->ncand;
	oid off = b->hseqbase, *restrict vals = Tloc(bn, 0);
	str msg = MAL_SUCCEED;
	int klen = str_strlen(key);

	size_t counter = 0;
	QryCtx *qry_ctx = MT_thread_get_qry_ctx();
	qry_ctx = qry_ctx ? qry_ctx : &(QryCtx) {.endtime = 0};

	if (anti)					/* keep nulls ? (use false for now) */
		scanloop_anti(!strNil(v) && str_cmp(v, key, klen) != 0, keep_nulls);
	else
		scanloop(!strNil(v) && str_cmp(v, key, klen) == 0, keep_nulls);

  bailout:
	bat_iterator_end(&bi);
	*rcnt = cnt;
	return msg;
}

static str
STRselect(bat *r_id, const bat *b_id, const bat *cb_id, const char *key,
			  const bit anti, int (*str_cmp)(const char *, const char *, int),
			  const str fname)
{
	str msg = MAL_SUCCEED;

	BAT *b, *cb = NULL, *r = NULL, *old_s = NULL;;
	BUN p = 0, q = 0, rcnt = 0;
	struct canditer ci;
	bool with_strimps = false,
		with_strimps_anti = false;

	if (!(b = BATdescriptor(*b_id)))
		throw(MAL, fname, RUNTIME_OBJECT_MISSING);

	if (cb_id && !is_bat_nil(*cb_id) && !(cb = BATdescriptor(*cb_id))) {
		BBPreclaim(b);
		throw(MAL, fname, RUNTIME_OBJECT_MISSING);
	}

	assert(ATOMstorage(b->ttype) == TYPE_str);

	if (BAThasstrimps(b)) {
		if (STRMPcreate(b, NULL) == GDK_SUCCEED) {
			BAT *tmp_s = STRMPfilter(b, cb, key, anti);
			if (tmp_s) {
				old_s = cb;
				cb = tmp_s;
				if (!anti)
					with_strimps = true;
				else
					with_strimps_anti = true;
			}
		} else {
			GDKclrerr();
		}
	}

	MT_thread_setalgorithm(with_strimps ?
						   "string_select: strcmp function using strimps" :
						   (with_strimps_anti ?
							"string_select: strcmp function using strimps anti"
							: "string_select: strcmp function with no accelerator"));

	canditer_init(&ci, b, cb);
	if (!(r = COLnew(0, TYPE_oid, ci.ncand, TRANSIENT))) {
		BBPnreclaim(2, b, cb);
		throw(MAL, fname, SQLSTATE(HY013) MAL_MALLOC_FAIL);
	}

	if (!cb || BATtdense(cb)) {
		if (cb) {
			assert(BATtdense(cb));
			p = (BUN) cb->tseqbase;
			q = p + BATcount(cb);
			if ((oid) p < b->hseqbase)
				p = b->hseqbase;
			if ((oid) q > b->hseqbase + BATcount(b))
				q = b->hseqbase + BATcount(b);
		} else {
			p = b->hseqbase;
			q = BATcount(b) + b->hseqbase;
		}
	}

	msg = str_select(r, b, cb, &ci, p, q, &rcnt, key, anti
					 && !with_strimps_anti, str_cmp, with_strimps_anti);

	if (!msg) {
		BATsetcount(r, rcnt);
		r->tsorted = r->batCount <= 1;
		r->trevsorted = r->batCount <= 1;
		r->tkey = false;
		r->tnil = false;
		r->tnonil = true;
		r->tseqbase = rcnt == 0 ?
			0 : rcnt == 1 ?
			*(const oid *) Tloc(r, 0) : rcnt == b->batCount ? b->hseqbase : oid_nil;

		if (with_strimps_anti) {
			BAT *rev;
			if (old_s) {
				rev = BATdiffcand(old_s, r);
#ifndef NDEBUG
				BAT *is = BATintersectcand(old_s, r);
				if (is) {
					assert(is->batCount == r->batCount);
					BBPreclaim(is);
				}
				assert(rev->batCount == old_s->batCount - r->batCount);
#endif
			} else
				rev = BATnegcands(b->batCount, r);

			BBPreclaim(r);
			r = rev;
			if (r == NULL)
				msg = createException(MAL, fname, SQLSTATE(HY013) MAL_MALLOC_FAIL);
		}
	}

	if (r && !msg) {
		*r_id = r->batCacheid;
		BBPkeepref(r);
	} else {
		BBPreclaim(r);
	}

	BBPnreclaim(3, b, cb, old_s);
	return msg;
}

#define STRSELECT_MAPARGS(STK, PCI, R_ID, B_ID, CB_ID, KEY, ICASE, ANTI) \
	do {																\
		R_ID = getArgReference(STK, PCI, 0);							\
		B_ID = getArgReference(STK, PCI, 1);							\
		CB_ID = getArgReference(STK, PCI, 2);							\
		KEY = *getArgReference_str(STK, PCI, 3);						\
		ICASE = PCI->argc != 5;											\
		ANTI = PCI->argc == 5 ? *getArgReference_bit(STK, PCI, 4) :		\
			*getArgReference_bit(STK, PCI, 5);							\
	} while (0)

/**
 * @r_id: result oid
 * @b_id: input bat oid
 * @cb_id: input bat candidates oid
 * @key: input string
 * @icase: ignore case
 * @anti: anti join
 */
static str
STRstartswithselect(Client cntxt, MalBlkPtr mb, MalStkPtr stk, InstrPtr pci)
{
	(void) cntxt;
	(void) mb;

	bat *r_id = NULL, *b_id = NULL, *cb_id = NULL;
	char *key = NULL;
	bit icase = 0, anti = 0;

	STRSELECT_MAPARGS(stk, pci, r_id, b_id, cb_id, key, icase, anti);
	return STRselect(r_id, b_id, cb_id, key, anti,
					 icase ? str_is_iprefix : str_is_prefix, "str.startswithselect");
}

/**
 * @r_id: result oid
 * @b_id: input bat oid
 * @cb_id: input bat candidates oid
 * @key: input string
 * @icase: ignore case
 * @anti: anti join
 */
static str
STRendswithselect(Client cntxt, MalBlkPtr mb, MalStkPtr stk, InstrPtr pci)
{
	(void) cntxt;
	(void) mb;

	bat *r_id = NULL, *b_id = NULL, *cb_id = NULL;
	char *key = NULL;
	bit icase = 0, anti = 0;

	STRSELECT_MAPARGS(stk, pci, r_id, b_id, cb_id, key, icase, anti);
	return STRselect(r_id, b_id, cb_id, key, anti,
					 icase ? str_is_isuffix : str_is_suffix, "str.endswithselect");
}

/**
 * @r_id: result oid
 * @b_id: input bat oid
 * @cb_id: input bat candidates oid
 * @key: input string
 * @icase: ignore case
 * @anti: anti join
 */
static str
STRcontainsselect(Client cntxt, MalBlkPtr mb, MalStkPtr stk, InstrPtr pci)
{
	(void) cntxt;
	(void) mb;

	bat *r_id = NULL, *b_id = NULL, *cb_id = NULL;
	char *key = NULL;
	bit icase = 0, anti = 0;

	STRSELECT_MAPARGS(stk, pci, r_id, b_id, cb_id, key, icase, anti);
	return STRselect(r_id, b_id, cb_id, key, anti,
					 icase ? str_icontains : str_contains, "str.containsselect");
}

#define APPEND(b, o) (((oid *) b->theap->base)[b->batCount++] = (o))
#define VALUE(s, x)  (s##vars + VarHeapVal(s##vals, (x), s##i.width))

#define set_empty_bat_props(B)					\
	do {										\
		B->tnil = false;						\
		B->tnonil = true;						\
		B->tkey = true;							\
		B->tsorted = true;						\
		B->trevsorted = true;					\
		B->tseqbase = 0;						\
	} while (0)

#define CONTAINS_JOIN_LOOP(STR_CMP, STR_LEN)							\
	do {																\
		canditer_init(&rci, r, cr);										\
		for (BUN ridx = 0; ridx < rci.ncand; ridx++) {					\
			BAT *filtered_sl = NULL;									\
			GDK_CHECK_TIMEOUT(qry_ctx, counter, GOTO_LABEL_TIMEOUT_HANDLER(exit, qry_ctx)); \
			ro = canditer_next(&rci);									\
			vr = VALUE(r, ro - rbase);									\
			matches = 0;												\
			if (!strNil(vr)) {											\
				vr_len = STR_LEN;										\
				if (with_strimps)										\
					filtered_sl = STRMPfilter(l, cl, vr, anti);			\
				if (filtered_sl)										\
					canditer_init(&lci, l, filtered_sl);				\
				else													\
					canditer_init(&lci, l, cl);							\
				for (BUN lidx = 0; lidx < lci.ncand; lidx++) {			\
					lo = canditer_next(&lci);							\
					vl = VALUE(l, lo - lbase);							\
					if (strNil(vl))										\
						continue;										\
					if (STR_CMP)										\
						continue;										\
					if (BATcount(rl) == BATcapacity(rl)) {				\
						newcap = BATgrows(rl);							\
						BATsetcount(rl, BATcount(rl));					\
						if (rr)											\
							BATsetcount(rr, BATcount(rr));				\
						if (BATextend(rl, newcap) != GDK_SUCCEED ||		\
							(rr && BATextend(rr, newcap) != GDK_SUCCEED)) { \
							msg = createException(MAL, fname, SQLSTATE(HY013) MAL_MALLOC_FAIL);	\
							goto exit;									\
						}												\
						assert(!rr || BATcapacity(rl) == BATcapacity(rr)); \
					}													\
					if (BATcount(rl) > 0) {								\
						if (lastl + 1 != lo)							\
							rl->tseqbase = oid_nil;						\
						if (matches == 0) {								\
							if (rr)										\
								rr->trevsorted = false;					\
							if (lastl > lo) {							\
								rl->tsorted = false;					\
								rl->tkey = false;						\
							} else if (lastl < lo) {					\
								rl->trevsorted = false;					\
							} else {									\
								rl->tkey = false;						\
							}											\
						}												\
					}													\
					APPEND(rl, lo);										\
					if (rr)												\
						APPEND(rr, ro);									\
					lastl = lo;											\
					matches++;											\
				}														\
				BBPreclaim(filtered_sl);								\
			}															\
			if (rr) {													\
				if (matches > 1) {										\
					rr->tkey = false;									\
					rr->tseqbase = oid_nil;								\
					rl->trevsorted = false;								\
				} else if (matches == 0) {								\
					rskipped = BATcount(rr) > 0;						\
				} else if (rskipped) {									\
					rr->tseqbase = oid_nil;								\
				}														\
			} else if (matches > 1) {									\
				rl->trevsorted = false;									\
			}															\
		}																\
	} while (0)

#define STR_JOIN_NESTED_LOOP(STR_CMP, STR_LEN, FNAME)					\
	do {																\
		canditer_init(&rci, r, cr);										\
		for (BUN ridx = 0; ridx < rci.ncand; ridx++) {					\
			GDK_CHECK_TIMEOUT(qry_ctx, counter, GOTO_LABEL_TIMEOUT_HANDLER(exit, qry_ctx)); \
			ro = canditer_next(&rci);									\
			vr = VALUE(r, ro - rbase);									\
			matches = 0;												\
			if (!strNil(vr)) {											\
				vr_len = STR_LEN;										\
				canditer_init(&lci, l, cl);								\
				for (BUN lidx = 0; lidx < lci.ncand; lidx++) {			\
					lo = canditer_next(&lci);							\
					vl = VALUE(l, lo - lbase);							\
					if (strNil(vl))										\
						continue;										\
					if (!(STR_CMP))										\
						continue;										\
					if (BATcount(rl) == BATcapacity(rl)) {				\
						newcap = BATgrows(rl);							\
						BATsetcount(rl, BATcount(rl));					\
						if (rr)											\
							BATsetcount(rr, BATcount(rr));				\
						if (BATextend(rl, newcap) != GDK_SUCCEED ||		\
							(rr && BATextend(rr, newcap) != GDK_SUCCEED)) { \
							msg = createException(MAL, FNAME, SQLSTATE(HY013) MAL_MALLOC_FAIL); \
							goto exit;									\
						}												\
						assert(!rr || BATcapacity(rl) == BATcapacity(rr)); \
					}													\
					if (BATcount(rl) > 0) {								\
						if (last_lo + 1 != lo)							\
							rl->tseqbase = oid_nil;						\
						if (matches == 0) {								\
							if (rr)										\
								rr->trevsorted = false;					\
							if (last_lo > lo) {							\
								rl->tsorted = false;					\
								rl->tkey = false;						\
							} else if (last_lo < lo) {					\
								rl->trevsorted = false;					\
							} else {									\
								rl->tkey = false;						\
							}											\
						}												\
					}													\
					APPEND(rl, lo);										\
					if (rr)												\
						APPEND(rr, ro);									\
					last_lo = lo;										\
					matches++;											\
				}														\
			}															\
			if (rr) {													\
				if (matches > 1) {										\
					rr->tkey = false;									\
					rr->tseqbase = oid_nil;								\
					rl->trevsorted = false;								\
				} else if (matches == 0) {								\
					rskipped = BATcount(rr) > 0;						\
				} else if (rskipped) {									\
					rr->tseqbase = oid_nil;								\
				}														\
			} else if (matches > 1) {									\
				rl->trevsorted = false;									\
			}															\
		}																\
	} while (0)

#define STARTSWITH_SORTED_LOOP(STR_CMP, STR_LEN, FNAME)					\
	do {																\
		canditer_init(&rci, sorted_r, sorted_cr);						\
		canditer_init(&lci, sorted_l, sorted_cl);						\
		for (lx = 0; lx < lci.ncand; lx++) {							\
			lo = canditer_next(&lci);									\
			vl = VALUE(l, lo - lbase);									\
			if (!strNil(vl))											\
				break;													\
		}																\
		for (rx = 0; rx < rci.ncand; rx++) {							\
			ro = canditer_next(&rci);									\
			vr = VALUE(r, ro - rbase);									\
			if (!strNil(vr)) {											\
				canditer_setidx(&rci, rx);								\
				break;													\
			}															\
		}																\
		for (; rx < rci.ncand; rx++) {									\
			GDK_CHECK_TIMEOUT(qry_ctx, counter, GOTO_LABEL_TIMEOUT_HANDLER(exit, qry_ctx)); \
			ro = canditer_next(&rci);									\
			vr = VALUE(r, ro - rbase);									\
			vr_len = STR_LEN;											\
			matches = 0;												\
			for (canditer_setidx(&lci, lx), n = lx; n < lci.ncand; n++) { \
				lo = canditer_next_dense(&lci);							\
				vl = VALUE(l, lo - lbase);								\
				cmp = STR_CMP;											\
				if (cmp < 0) {											\
					lx++;												\
					continue;											\
				}														\
				else if (cmp > 0)										\
					break;												\
				if (BATcount(rl) == BATcapacity(rl)) {					\
					newcap = BATgrows(rl);								\
					BATsetcount(rl, BATcount(rl));						\
					if (rr)												\
						BATsetcount(rr, BATcount(rr));					\
					if (BATextend(rl, newcap) != GDK_SUCCEED ||			\
						(rr && BATextend(rr, newcap) != GDK_SUCCEED)) { \
						msg = createException(MAL, FNAME, SQLSTATE(HY013) MAL_MALLOC_FAIL); \
						goto exit;										\
					}													\
					assert(!rr || BATcapacity(rl) == BATcapacity(rr));	\
				}														\
				if (BATcount(rl) > 0) {									\
					if (last_lo + 1 != lo)								\
						rl->tseqbase = oid_nil;							\
					if (matches == 0) {									\
						if (rr)											\
							rr->trevsorted = false;						\
						if (last_lo > lo) {								\
							rl->tsorted = false;						\
							rl->tkey = false;							\
						} else if (last_lo < lo) {						\
							rl->trevsorted = false;						\
						} else {										\
							rl->tkey = false;							\
						}												\
					}													\
				}														\
				APPEND(rl, lo);											\
				if (rr)													\
					APPEND(rr, ro);										\
				last_lo = lo;											\
				matches++;												\
			}															\
			if (rr) {													\
				if (matches > 1) {										\
					rr->tkey = false;									\
					rr->tseqbase = oid_nil;								\
					rl->trevsorted = false;								\
				} else if (matches == 0) {								\
					rskipped = BATcount(rr) > 0;						\
				} else if (rskipped) {									\
					rr->tseqbase = oid_nil;								\
				}														\
			} else if (matches > 1) {									\
				rl->trevsorted = false;									\
			}															\
		}																\
	} while (0)

static void
do_strrev(char *dst, const char *src, size_t len)
{
	dst[len] = 0;
	if (strNil(src)) {
		assert(len == strlen(str_nil));
		strcpy(dst, str_nil);
		return;
	}
	while (*src) {
		if ((*src & 0xF8) == 0xF0) {
			assert(len >= 4);
			dst[len - 4] = *src++;
			assert((*src & 0xC0) == 0x80);
			dst[len - 3] = *src++;
			assert((*src & 0xC0) == 0x80);
			dst[len - 2] = *src++;
			assert((*src & 0xC0) == 0x80);
			dst[len - 1] = *src++;
			len -= 4;
		} else if ((*src & 0xF0) == 0xE0) {
			assert(len >= 3);
			dst[len - 3] = *src++;
			assert((*src & 0xC0) == 0x80);
			dst[len - 2] = *src++;
			assert((*src & 0xC0) == 0x80);
			dst[len - 1] = *src++;
			len -= 3;
		} else if ((*src & 0xE0) == 0xC0) {
			assert(len >= 2);
			dst[len - 2] = *src++;
			assert((*src & 0xC0) == 0x80);
			dst[len - 1] = *src++;
			len -= 2;
		} else {
			assert(len >= 1);
			assert((*src & 0x80) == 0);
			dst[--len] = *src++;
		}
	}
	assert(len == 0);
}

static BAT *
batstr_strrev(BAT *b)
{
	BAT *bn = NULL;
	BATiter bi;
	BUN p, q;
	const char *src;
	size_t len;
	char *dst;
	size_t dstlen;

	dstlen = 1024;
	dst = GDKmalloc(dstlen);
	if (dst == NULL)
		return NULL;

	assert(b->ttype == TYPE_str);

	bn = COLnew(b->hseqbase, TYPE_str, BATcount(b), TRANSIENT);
	if (bn == NULL) {
		GDKfree(dst);
		return NULL;
	}

	bi = bat_iterator(b);
	BATloop(b, p, q) {
		src = (const char *) BUNtail(bi, p);
		len = strlen(src);
		if (len >= dstlen) {
			char *ndst;
			dstlen = len + 1024;
			ndst = GDKrealloc(dst, dstlen);
			if (ndst == NULL) {
				bat_iterator_end(&bi);
				BBPreclaim(bn);
				GDKfree(dst);
				return NULL;
			}
			dst = ndst;
		}
		do_strrev(dst, src, len);
		if (BUNappend(bn, dst, false) != GDK_SUCCEED) {
			bat_iterator_end(&bi);
			BBPreclaim(bn);
			GDKfree(dst);
			return NULL;
		}
	}

	bat_iterator_end(&bi);
	GDKfree(dst);
	return bn;
}

static BAT *
batstr_strlower(BAT *b)
{
	BAT *bn = NULL;
	BATiter bi;
	BUN p, q;

	assert(b->ttype == TYPE_str);

	bn = COLnew(b->hseqbase, TYPE_str, BATcount(b), TRANSIENT);
	if (bn == NULL)
		return NULL;

	bi = bat_iterator(b);
	BATloop(b, p, q) {
		str vb = BUNtail(bi, p), vb_low = NULL;
		if (STRlower(&vb_low, &vb)) {
			bat_iterator_end(&bi);
			BBPreclaim(bn);
			return NULL;
		}
		if (BUNappend(bn, vb_low, false) != GDK_SUCCEED) {
			GDKfree(vb_low);
			bat_iterator_end(&bi);
			BBPreclaim(bn);
			return NULL;
		}
		GDKfree(vb_low);
	}
	bat_iterator_end(&bi);
	return bn;
}

static str
str_join_nested(BAT *rl, BAT *rr, BAT *l, BAT *r, BAT *cl, BAT *cr,
				bit anti, int (*str_cmp)(const char *, const char *, int), str fname)
{
	str msg = MAL_SUCCEED;

	size_t counter = 0;
	QryCtx *qry_ctx = MT_thread_get_qry_ctx();
	qry_ctx = qry_ctx ? qry_ctx : &(QryCtx) {.endtime = 0};

	TRC_DEBUG(ALGO,
			  "(%s, %s, l=%s#" BUNFMT "[%s]%s%s,"
			  "r=%s#" BUNFMT "[%s]%s%s,sl=%s#" BUNFMT "%s%s,"
			  "sr=%s#" BUNFMT "%s%s)\n",
			  fname, "nested loop",
			  BATgetId(l), BATcount(l), ATOMname(l->ttype),
			  l->tsorted ? "-sorted" : "",
			  l->trevsorted ? "-revsorted" : "",
			  BATgetId(r), BATcount(r), ATOMname(r->ttype),
			  r->tsorted ? "-sorted" : "",
			  r->trevsorted ? "-revsorted" : "",
			  cl ? BATgetId(cl) : "NULL", cl ? BATcount(cl) : 0,
			  cl && cl->tsorted ? "-sorted" : "",
			  cl && cl->trevsorted ? "-revsorted" : "",
			  cr ? BATgetId(cr) : "NULL", cr ? BATcount(cr) : 0,
			  cr && cr->tsorted ? "-sorted" : "",
			  cr && cr->trevsorted ? "-revsorted" : "");

	assert(ATOMtype(l->ttype) == ATOMtype(r->ttype));
	assert(ATOMtype(l->ttype) == TYPE_str);

	BATiter li = bat_iterator(l);
	BATiter ri = bat_iterator(r);
	assert(ri.vh && r->ttype);

	struct canditer lci, rci;
	oid lbase = l->hseqbase,
		rbase = r->hseqbase,
		lo, ro, last_lo = 0;
	const char *lvals = (const char *) li.base,
		*rvals = (const char *) ri.base,
		*lvars = li.vh->base,
		*rvars = ri.vh->base,
		*vl, *vr;
	BUN matches, newcap;
	int rskipped = 0, vr_len = 0;

	if (anti)
		STR_JOIN_NESTED_LOOP((str_cmp(vl, vr, vr_len) != 0), str_strlen(vr), fname);
	else
		STR_JOIN_NESTED_LOOP((str_cmp(vl, vr, vr_len) == 0), str_strlen(vr), fname);

	assert(!rr || BATcount(rl) == BATcount(rr));
	BATsetcount(rl, BATcount(rl));
	if (rr)
		BATsetcount(rr, BATcount(rr));

	if (BATcount(rl) > 0) {
		if (BATtdense(rl))
			rl->tseqbase = ((oid *) rl->theap->base)[0];
		if (rr && BATtdense(rr))
			rr->tseqbase = ((oid *) rr->theap->base)[0];
	} else {
		rl->tseqbase = 0;
		if (rr)
			rr->tseqbase = 0;
	}

	TRC_DEBUG(ALGO,
			  "(%s, l=%s,r=%s)=(%s#" BUNFMT "%s%s,%s#" BUNFMT "%s%s\n",
			  fname,
			  BATgetId(l), BATgetId(r), BATgetId(rl), BATcount(rl),
			  rl->tsorted ? "-sorted" : "",
			  rl->trevsorted ? "-revsorted" : "",
			  rr ? BATgetId(rr) : NULL, rr ? BATcount(rr) : 0,
			  rr && rr->tsorted ? "-sorted" : "",
			  rr && rr->trevsorted ? "-revsorted" : "");

exit:
	bat_iterator_end(&li);
	bat_iterator_end(&ri);
	return msg;
}

static str
contains_join(BAT *rl, BAT *rr, BAT *l, BAT *r, BAT *cl, BAT *cr, bit anti,
			  int (*str_cmp)(const char *, const char *, int), const str fname)
{
	str msg = MAL_SUCCEED;

	size_t counter = 0;
	QryCtx *qry_ctx = MT_thread_get_qry_ctx();
	qry_ctx = qry_ctx ? qry_ctx : &(QryCtx) {.endtime = 0};

	TRC_DEBUG(ALGO,
			  "(%s, l=%s#" BUNFMT "[%s]%s%s,"
			  "r=%s#" BUNFMT "[%s]%s%s,sl=%s#" BUNFMT "%s%s,"
			  "sr=%s#" BUNFMT "%s%s)\n",
			  fname,
			  BATgetId(l), BATcount(l), ATOMname(l->ttype),
			  l->tsorted ? "-sorted" : "",
			  l->trevsorted ? "-revsorted" : "",
			  BATgetId(r), BATcount(r), ATOMname(r->ttype),
			  r->tsorted ? "-sorted" : "",
			  r->trevsorted ? "-revsorted" : "",
			  cl ? BATgetId(cl) : "NULL", cl ? BATcount(cl) : 0,
			  cl && cl->tsorted ? "-sorted" : "",
			  cl && cl->trevsorted ? "-revsorted" : "",
			  cr ? BATgetId(cr) : "NULL", cr ? BATcount(cr) : 0,
			  cr && cr->tsorted ? "-sorted" : "",
			  cr && cr->trevsorted ? "-revsorted" : "");

	bool with_strimps = false;

	if (BAThasstrimps(l)) {
		with_strimps = true;
		if (STRMPcreate(l, NULL) != GDK_SUCCEED) {
			GDKclrerr();
			with_strimps = false;
		}
	}

	assert(ATOMtype(l->ttype) == ATOMtype(r->ttype));
	assert(ATOMtype(l->ttype) == TYPE_str);

	BATiter li = bat_iterator(l);
	BATiter ri = bat_iterator(r);
	assert(ri.vh && r->ttype);

	struct canditer lci, rci;
	oid lbase = l->hseqbase,
		rbase = r->hseqbase,
		lo, ro, lastl = 0;
	const char *lvals = (const char *) li.base,
		*rvals = (const char *) ri.base,
		*lvars = li.vh->base,
		*rvars = ri.vh->base,
		*vl, *vr;
	int rskipped = 0, vr_len = 0;
	BUN matches, newcap;

	if (anti)
		CONTAINS_JOIN_LOOP(str_cmp(vl, vr, vr_len) == 0, str_strlen(vr));
	else
		CONTAINS_JOIN_LOOP(str_cmp(vl, vr, vr_len) != 0, str_strlen(vr));

	assert(!rr || BATcount(rl) == BATcount(rr));
	BATsetcount(rl, BATcount(rl));
	if (rr)
		BATsetcount(rr, BATcount(rr));
	if (BATcount(rl) > 0) {
		if (BATtdense(rl))
			rl->tseqbase = ((oid *) rl->theap->base)[0];
		if (rr && BATtdense(rr))
			rr->tseqbase = ((oid *) rr->theap->base)[0];
	} else {
		rl->tseqbase = 0;
		if (rr)
			rr->tseqbase = 0;
	}

	TRC_DEBUG(ALGO,
			  "(%s, l=%s,r=%s)=(%s#" BUNFMT "%s%s,%s#" BUNFMT "%s%s\n",
			  fname,
			  BATgetId(l), BATgetId(r), BATgetId(rl), BATcount(rl),
			  rl->tsorted ? "-sorted" : "",
			  rl->trevsorted ? "-revsorted" : "",
			  rr ? BATgetId(rr) : NULL, rr ? BATcount(rr) : 0,
			  rr && rr->tsorted ? "-sorted" : "",
			  rr && rr->trevsorted ? "-revsorted" : "");
exit:
	bat_iterator_end(&li);
	bat_iterator_end(&ri);
	return msg;
}

static str
startswith_join(BAT **rl_ptr, BAT **rr_ptr, BAT *l, BAT *r, BAT *cl, BAT *cr,
				bit anti, int (*str_cmp)(const char *, const char *, int), str fname)
{
	str msg = MAL_SUCCEED;
	gdk_return rc;

	size_t counter = 0;
	QryCtx *qry_ctx = MT_thread_get_qry_ctx();
	qry_ctx = qry_ctx ? qry_ctx : &(QryCtx) {.endtime = 0};

	assert(*rl_ptr && *rr_ptr);

	BAT *sorted_l = NULL, *sorted_r = NULL,
		*sorted_cl = NULL, *sorted_cr = NULL,
		*ord_sorted_l = NULL, *ord_sorted_r = NULL,
		*proj_rl = NULL, *proj_rr = NULL,
		*rl = *rl_ptr, *rr = *rr_ptr;

	TRC_DEBUG(ALGO,
			  "(%s, %s, l=%s#" BUNFMT "[%s]%s%s,"
			  "r=%s#" BUNFMT "[%s]%s%s,sl=%s#" BUNFMT "%s%s,"
			  "sr=%s#" BUNFMT "%s%s)\n",
			  fname, "sorted inputs",
			  BATgetId(l), BATcount(l), ATOMname(l->ttype),
			  l->tsorted ? "-sorted" : "",
			  l->trevsorted ? "-revsorted" : "",
			  BATgetId(r), BATcount(r), ATOMname(r->ttype),
			  r->tsorted ? "-sorted" : "",
			  r->trevsorted ? "-revsorted" : "",
			  cl ? BATgetId(cl) : "NULL", cl ? BATcount(cl) : 0,
			  cl && cl->tsorted ? "-sorted" : "",
			  cl && cl->trevsorted ? "-revsorted" : "",
			  cr ? BATgetId(cr) : "NULL", cr ? BATcount(cr) : 0,
			  cr && cr->tsorted ? "-sorted" : "",
			  cr && cr->trevsorted ? "-revsorted" : "");

	bool l_sorted = BATordered(l);
	bool r_sorted = BATordered(r);

	if (l_sorted == FALSE) {
		rc = BATsort(&sorted_l, &ord_sorted_l, NULL,
					 l, NULL, NULL, false, false, false);
		if (rc != GDK_SUCCEED) {
			throw(MAL, fname, "Sorting left input failed");
		} else {
			if (cl) {
				rc = BATsort(&sorted_cl, NULL, NULL,
							 cl, ord_sorted_l, NULL, false, false, false);
				if (rc != GDK_SUCCEED) {
					BBPnreclaim(2, sorted_l, ord_sorted_l);
					throw(MAL, fname, "Sorting left candidates input failed");
				}
			}
		}
	} else {
		sorted_l = l;
		sorted_cl = cl;
	}

	if (r_sorted == FALSE) {
		rc = BATsort(&sorted_r, &ord_sorted_r, NULL,
					 r, NULL, NULL, false, false, false);
		if (rc != GDK_SUCCEED) {
			BBPnreclaim(3, sorted_l, ord_sorted_l, sorted_cl);
			throw(MAL, fname, "Sorting right input failed");
		} else {
			if (cr) {
				rc = BATsort(&sorted_cr, NULL, NULL,
							 cr, ord_sorted_r, NULL, false, false, false);
				if (rc != GDK_SUCCEED) {
					BBPnreclaim(5, sorted_l, ord_sorted_l, sorted_cl, sorted_r, ord_sorted_r);
					throw(MAL, fname, "Sorting right candidates input failed");
				}
			}
		}
	} else {
		sorted_r = r;
		sorted_cr = cr;
	}

	assert(BATordered(sorted_l) && BATordered(sorted_r));

	BATiter li = bat_iterator(sorted_l);
	BATiter ri = bat_iterator(sorted_r);
	assert(ri.vh && r->ttype);

	struct canditer lci, rci;
	oid lbase = sorted_l->hseqbase,
		rbase = sorted_r->hseqbase,
		lo, ro, last_lo = 0;
	const char *lvals = (const char *) li.base,
		*rvals = (const char *) ri.base,
		*lvars = li.vh->base,
		*rvars = ri.vh->base,
		*vl, *vr;
	BUN matches, newcap, n = 0, rx = 0, lx = 0;
	int rskipped = 0, vr_len = 0, cmp = 0;

	if (anti)
		STR_JOIN_NESTED_LOOP(str_cmp(vl, vr, vr_len) != 0, str_strlen(vr), fname);
	else
		STARTSWITH_SORTED_LOOP(str_cmp(vl, vr, vr_len), str_strlen(vr), fname);

	assert(!rr || BATcount(rl) == BATcount(rr));
	BATsetcount(rl, BATcount(rl));
	if (rr)
		BATsetcount(rr, BATcount(rr));

	if (BATcount(rl) > 0) {
		if (BATtdense(rl))
			rl->tseqbase = ((oid *) rl->theap->base)[0];
		if (rr && BATtdense(rr))
			rr->tseqbase = ((oid *) rr->theap->base)[0];
	} else {
		rl->tseqbase = 0;
		if (rr)
			rr->tseqbase = 0;
	}

	if (l_sorted == FALSE) {
		proj_rl = BATproject(rl, ord_sorted_l);
		if (!proj_rl) {
			msg = createException(MAL, fname, "Project left pre-sort order failed");
			goto exit;
		} else {
			BBPreclaim(rl);
			*rl_ptr = proj_rl;
		}
	}

	if (rr && r_sorted == FALSE) {
		proj_rr = BATproject(rr, ord_sorted_r);
		if (!proj_rr) {
			BBPreclaim(proj_rl);
			msg = createException(MAL, fname, "Project right pre-sort order failed");
			goto exit;
		} else {
			BBPreclaim(rr);
			*rr_ptr = proj_rr;
		}
	}

	TRC_DEBUG(ALGO,
			  "(%s, l=%s,r=%s)=(%s#" BUNFMT "%s%s,%s#" BUNFMT "%s%s\n",
			  fname,
			  BATgetId(l), BATgetId(r), BATgetId(rl), BATcount(rl),
			  rl->tsorted ? "-sorted" : "",
			  rl->trevsorted ? "-revsorted" : "",
			  rr ? BATgetId(rr) : NULL, rr ? BATcount(rr) : 0,
			  rr && rr->tsorted ? "-sorted" : "",
			  rr && rr->trevsorted ? "-revsorted" : "");

exit:
	if (l_sorted == FALSE)
		BBPnreclaim(3, sorted_l, ord_sorted_l, sorted_cl);

	if (r_sorted == FALSE)
		BBPnreclaim(3, sorted_r, ord_sorted_r, sorted_cr);

	bat_iterator_end(&li);
	bat_iterator_end(&ri);
	return msg;
}

static str
STRjoin(bat *rl_id, bat *rr_id, const bat l_id, const bat r_id,
		const bat cl_id, const bat cr_id, const bit anti, bool icase,
		int (*str_cmp)(const char *, const char *, int), const str fname)
{
	str msg = MAL_SUCCEED;

	BAT *rl = NULL, *rr = NULL, *l = NULL, *r = NULL, *cl = NULL, *cr = NULL;

	if (!(l = BATdescriptor(l_id)) || !(r = BATdescriptor(r_id))) {
		BBPnreclaim(2, l, r);
		throw(MAL, fname, RUNTIME_OBJECT_MISSING);
	}

	if ((cl_id && !is_bat_nil(cl_id) && (cl = BATdescriptor(cl_id)) == NULL) ||
		(cr_id && !is_bat_nil(cr_id) && (cr = BATdescriptor(cr_id)) == NULL)) {
		BBPnreclaim(4, l, r, cl, cr);
		throw(MAL, fname, RUNTIME_OBJECT_MISSING);
	}

	rl = COLnew(0, TYPE_oid, BATcount(l), TRANSIENT);
	if (rr_id)
		rr = COLnew(0, TYPE_oid, BATcount(l), TRANSIENT);

	if (!rl || (rr_id && !rr)) {
		BBPnreclaim(6, l, r, cl, cr, rl, rr);
		throw(MAL, fname, SQLSTATE(HY013) MAL_MALLOC_FAIL);
	}

	set_empty_bat_props(rl);
	if (rr_id)
		set_empty_bat_props(rr);

	assert(ATOMtype(l->ttype) == ATOMtype(r->ttype));
	assert(ATOMtype(l->ttype) == TYPE_str);

	BAT *nl = l, *nr = r;

	if (strcmp(fname, "str.containsjoin") == 0) {
		msg = contains_join(rl, rr, l, r, cl, cr, anti, str_cmp, fname);
		if (msg) {
			BBPnreclaim(6, rl, rr, l, r, cl, cr);
			return msg;
		}
	} else {
		struct canditer lci, rci;
		canditer_init(&lci, l, cl);
		canditer_init(&rci, r, cr);
		BUN lcnt = lci.ncand, rcnt = rci.ncand;
		BUN nl_cost = lci.ncand * rci.ncand,
			sorted_cost =
			(BUN) floor(0.8 * (lcnt*log2((double)lcnt)
							   + rcnt*log2((double)rcnt)));

		if (nl_cost < sorted_cost) {
			msg = str_join_nested(rl, rr, nl, nr, cl, cr, anti, str_cmp, fname);
		} else {
			BAT *l_low = NULL, *r_low = NULL, *l_rev = NULL, *r_rev = NULL;
			if (icase) {
				l_low = batstr_strlower(nl);
				if (l_low == NULL) {
					BBPnreclaim(6, rl, rr, nl, nr, cl, cr);
					throw(MAL, fname, "Failed lowering strings of left input");
				}
				r_low = batstr_strlower(nr);
				if (r_low == NULL) {
					BBPnreclaim(7, rl, rr, nl, nr, cl, cr, l_low);
					throw(MAL, fname, "Failed lowering strings of right input");
				}
				BBPnreclaim(2, nl, nr);
				nl = l_low;
				nr = r_low;
			}
			if (strcmp(fname, "str.endswithjoin") == 0) {
				l_rev = batstr_strrev(nl);
				if (l_rev == NULL) {
					BBPnreclaim(6, rl, rr, nl, nr, cl, cr);
					throw(MAL, fname, "Failed reversing strings of left input");
				}
				r_rev = batstr_strrev(nr);
				if (r_rev == NULL) {
					BBPnreclaim(7, rl, rr, nl, nr, cl, cr, l_rev);
					throw(MAL, fname, "Failed reversing strings of right input");
				}
				BBPnreclaim(2, nl, nr);
				nl = l_rev;
				nr = r_rev;
			}
			msg = startswith_join(&rl, &rr, nl, nr, cl, cr, anti, str_is_prefix, fname);
		}
	}

	if (!msg) {
		*rl_id = rl->batCacheid;
		BBPkeepref(rl);
		if (rr_id) {
			*rr_id = rr->batCacheid;
			BBPkeepref(rr);
		}
	} else {
		BBPnreclaim(2, rl, rr);
	}

	BBPnreclaim(4, nl, nr, cl, cr);
	return msg;
}

#define STRJOIN_MAPARGS(STK, PCI, RL_ID, RR_ID, L_ID, R_ID, CL_ID, CR_ID, IC_ID, ANTI) \
	do {																\
		RL_ID = getArgReference(STK, PCI, 0);							\
		RR_ID = PCI->retc == 1 ? 0 : getArgReference(STK, PCI, 1);		\
		int i = PCI->retc == 1 ? 1 : 2;									\
		L_ID = getArgReference(STK, PCI, i++);							\
		R_ID = getArgReference(STK, PCI, i++);							\
		IC_ID = PCI->argc - PCI->retc == 7 ?							\
			NULL : getArgReference(stk, pci, i++);						\
		CL_ID = getArgReference(STK, PCI, i++);							\
		CR_ID = getArgReference(STK, PCI, i++);							\
		ANTI = PCI->argc - PCI->retc == 7 ?								\
			getArgReference(STK, PCI, 8) : getArgReference(STK, PCI, 9); \
	} while (0)

static inline str
ignorecase(const bat *ic_id, bool *icase, str fname)
{
	BAT *c = NULL;

	if ((c = BATdescriptor(*ic_id)) == NULL)
		throw(MAL, fname, SQLSTATE(HY002) RUNTIME_OBJECT_MISSING);

	assert(BATcount(c) == 1);

	BATiter bi = bat_iterator(c);
	*icase = *(bit *) BUNtloc(bi, 0);
	bat_iterator_end(&bi);

	BBPreclaim(c);
	return MAL_SUCCEED;
}

/**
 * @rl_id: result left oid
 * @rr_id: result right oid
 * @l_id: left oid
 * @r_id: right oid
 * @cl_id: candidates left oid
 * @cr_id: candidates right oid
 * @ic_id: ignore case oid
 * @anti: anti join oid
 */
static str
STRstartswithjoin(Client cntxt, MalBlkPtr mb, MalStkPtr stk, InstrPtr pci)
{
	(void)cntxt;
	(void)mb;

	str msg = MAL_SUCCEED;
	bat *rl_id = NULL, *rr_id = NULL, *l_id = NULL, *r_id = NULL,
		*cl_id = NULL, *cr_id = NULL, *ic_id = NULL;
	bit *anti = NULL;
	bool icase = false;

	STRJOIN_MAPARGS(stk, pci, rl_id, rr_id, l_id, r_id, cl_id, cr_id, ic_id, anti);

	if (pci->argc - pci->retc == 8)
		msg = ignorecase(ic_id, &icase, "str.startswithjoin");

	return msg ? msg : STRjoin(rl_id, rr_id, *l_id, *r_id,
							   cl_id ? *cl_id : 0,
							   cr_id ? *cr_id : 0,
							   *anti, icase, icase ? str_is_iprefix : str_is_prefix,
							   "str.startswithjoin");
}

/**
 * @rl_id: result left oid
 * @rr_id: result right oid
 * @l_id: left oid
 * @r_id: right oid
 * @cl_id: candidates left oid
 * @cr_id: candidates right oid
 * @ic_id: ignore case oid
 * @anti: anti join oid
 */
static str
STRendswithjoin(Client cntxt, MalBlkPtr mb, MalStkPtr stk, InstrPtr pci)
{
	(void) cntxt;
	(void) mb;

	str msg = MAL_SUCCEED;
	bat *rl_id = NULL, *rr_id = NULL, *l_id = NULL, *r_id = NULL,
		*cl_id = NULL, *cr_id = NULL, *ic_id = NULL;
	bit *anti = NULL;
	bool icase = false;

	STRJOIN_MAPARGS(stk, pci, rl_id, rr_id, l_id, r_id, cl_id, cr_id, ic_id, anti);

	if (pci->argc - pci->retc == 8)
		msg = ignorecase(ic_id, &icase, "str.endswithjoin");

	return msg ? msg : STRjoin(rl_id, rr_id, *l_id, *r_id,
							   cl_id ? *cl_id : 0, cr_id ? *cr_id : 0,
							   *anti, icase, icase ? str_is_isuffix : str_is_suffix,
							   "str.endswithjoin");
}

/**
 * @rl_id: result left oid
 * @rr_id: result right oid
 * @l_id: left oid
 * @r_id: right oid
 * @cl_id: candidates left oid
 * @cr_id: candidates right oid
 * @ic_id: ignore case oid
 * @anti: anti join oid
 */
static str
STRcontainsjoin(Client cntxt, MalBlkPtr mb, MalStkPtr stk, InstrPtr pci)
{
	(void) cntxt;
	(void) mb;

	str msg = MAL_SUCCEED;
	bat *rl_id = NULL, *rr_id = NULL, *l_id = NULL, *r_id = NULL,
		*cl_id = NULL, *cr_id = NULL, *ic_id = NULL;
	bit *anti = NULL;
	bool icase = false;

	STRJOIN_MAPARGS(stk, pci, rl_id, rr_id, l_id, r_id, cl_id, cr_id, ic_id, anti);

	if (pci->argc - pci->retc == 8)
		msg = ignorecase(ic_id, &icase, "str.containsjoin");

	return msg ? msg : STRjoin(rl_id, rr_id, *l_id, *r_id,
							   cl_id ? *cl_id : 0, cr_id ? *cr_id : 0,
							   *anti, icase, icase ? str_icontains : str_contains,
							   "str.containsjoin");
}

#include "mel.h"
mel_func str_init_funcs[] = {
 command("str", "str", STRtostr, false, "Noop routine.", args(1,2, arg("",str),arg("s",str))),
 command("str", "string", STRTail, false, "Return the tail s[offset..n]\nof a string s[0..n].", args(1,3, arg("",str),arg("s",str),arg("offset",int))),
 command("str", "string3", STRSubString, false, "Return substring s[offset..offset+count] of a string s[0..n]", args(1,4, arg("",str),arg("s",str),arg("offset",int),arg("count",int))),
 command("str", "length", STRLength, false, "Return the length of a string.", args(1,2, arg("",int),arg("s",str))),
 command("str", "nbytes", STRBytes, false, "Return the string length in bytes.", args(1,2, arg("",int),arg("s",str))),
 command("str", "unicodeAt", STRWChrAt, false, "get a unicode character\n(as an int) from a string position.", args(1,3, arg("",int),arg("s",str),arg("index",int))),
 command("str", "unicode", STRFromWChr, false, "convert a unicode to a character.", args(1,2, arg("",str),arg("wchar",int))),
 pattern("str", "startswith", STRstartswith, false, "Check if string starts with substring.", args(1,3, arg("",bit),arg("s",str),arg("prefix",str))),
 pattern("str", "startswith", STRstartswith, false, "Check if string starts with substring, icase flag.", args(1,4, arg("",bit),arg("s",str),arg("prefix",str),arg("icase",bit))),
 pattern("str", "endswith", STRendswith, false, "Check if string ends with substring.", args(1,3, arg("",bit),arg("s",str),arg("suffix",str))),
 pattern("str", "endswith", STRendswith, false, "Check if string ends with substring, icase flag.", args(1,4, arg("",bit),arg("s",str),arg("suffix",str),arg("icase",bit))),
 pattern("str", "contains", STRcontains, false, "Check if string haystack contains string needle.", args(1,3, arg("",bit),arg("haystack",str),arg("needle",str))),
 pattern("str", "contains", STRcontains, false, "Check if string haystack contains string needle, icase flag.", args(1,4, arg("",bit),arg("haystack",str),arg("needle",str),arg("icase",bit))),
 command("str", "toLower", STRlower, false, "Convert a string to lower case.", args(1,2, arg("",str),arg("s",str))),
 command("str", "toUpper", STRupper, false, "Convert a string to upper case.", args(1,2, arg("",str),arg("s",str))),
 pattern("str", "search", STRstr_search, false, "Search for a substring. Returns\nposition, -1 if not found.", args(1,3, arg("",int),arg("s",str),arg("c",str))),
 pattern("str", "search", STRstr_search, false, "Search for a substring, icase flag. Returns\nposition, -1 if not found.", args(1,4, arg("",int),arg("s",str),arg("c",str),arg("icase",bit))),
 pattern("str", "r_search", STRrevstr_search, false, "Reverse search for a substring. Returns\nposition, -1 if not found.", args(1,3, arg("",int),arg("s",str),arg("c",str))),
 pattern("str", "r_search", STRrevstr_search, false, "Reverse search for a substring, icase flag. Returns\nposition, -1 if not found.", args(1,4, arg("",int),arg("s",str),arg("c",str),arg("icase",bit))),
 command("str", "splitpart", STRsplitpart, false, "Split string on delimiter. Returns\ngiven field (counting from one.)", args(1,4, arg("",str),arg("s",str),arg("needle",str),arg("field",int))),
 command("str", "trim", STRStrip, false, "Strip whitespaces around a string.", args(1,2, arg("",str),arg("s",str))),
 command("str", "ltrim", STRLtrim, false, "Strip whitespaces from start of a string.", args(1,2, arg("",str),arg("s",str))),
 command("str", "rtrim", STRRtrim, false, "Strip whitespaces from end of a string.", args(1,2, arg("",str),arg("s",str))),
 command("str", "trim2", STRStrip2, false, "Remove the longest string containing only characters from the second string around the first string.", args(1,3, arg("",str),arg("s",str),arg("s2",str))),
 command("str", "ltrim2", STRLtrim2, false, "Remove the longest string containing only characters from the second string from the start of the first string.", args(1,3, arg("",str),arg("s",str),arg("s2",str))),
 command("str", "rtrim2", STRRtrim2, false, "Remove the longest string containing only characters from the second string from the end of the first string.", args(1,3, arg("",str),arg("s",str),arg("s2",str))),
 command("str", "lpad", STRLpad, false, "Fill up a string to the given length prepending the whitespace character.", args(1,3, arg("",str),arg("s",str),arg("len",int))),
 command("str", "rpad", STRRpad, false, "Fill up a string to the given length appending the whitespace character.", args(1,3, arg("",str),arg("s",str),arg("len",int))),
 command("str", "lpad3", STRLpad3, false, "Fill up the first string to the given length prepending characters of the second string.", args(1,4, arg("",str),arg("s",str),arg("len",int),arg("s2",str))),
 command("str", "rpad3", STRRpad3, false, "Fill up the first string to the given length appending characters of the second string.", args(1,4, arg("",str),arg("s",str),arg("len",int),arg("s2",str))),
 command("str", "substitute", STRSubstitute, false, "Substitute first occurrence of 'src' by\n'dst'.  Iff repeated = true this is\nrepeated while 'src' can be found in the\nresult string. In order to prevent\nrecursion and result strings of unlimited\nsize, repeating is only done iff src is\nnot a substring of dst.", args(1,5, arg("",str),arg("s",str),arg("src",str),arg("dst",str),arg("rep",bit))),
 command("str", "like", STRlikewrap, false, "SQL pattern match function", args(1,3, arg("",bit),arg("s",str),arg("pat",str))),
 command("str", "like3", STRlikewrap3, false, "SQL pattern match function", args(1,4, arg("",bit),arg("s",str),arg("pat",str),arg("esc",str))),
 command("str", "ascii", STRascii, false, "Return unicode of head of string", args(1,2, arg("",int),arg("s",str))),
 command("str", "substring", STRsubstringTail, false, "Extract the tail of a string", args(1,3, arg("",str),arg("s",str),arg("start",int))),
 command("str", "substring3", STRsubstring, false, "Extract a substring from str starting at start, for length len", args(1,4, arg("",str),arg("s",str),arg("start",int),arg("len",int))),
 command("str", "prefix", STRprefix, false, "Extract the prefix of a given length", args(1,3, arg("",str),arg("s",str),arg("l",int))),
 command("str", "suffix", STRsuffix, false, "Extract the suffix of a given length", args(1,3, arg("",str),arg("s",str),arg("l",int))),
 command("str", "stringleft", STRprefix, false, "", args(1,3, arg("",str),arg("s",str),arg("l",int))),
 command("str", "stringright", STRsuffix, false, "", args(1,3, arg("",str),arg("s",str),arg("l",int))),
 command("str", "locate", STRlocate, false, "Locate the start position of a string", args(1,3, arg("",int),arg("s1",str),arg("s2",str))),
 command("str", "locate3", STRlocate3, false, "Locate the start position of a string", args(1,4, arg("",int),arg("s1",str),arg("s2",str),arg("start",int))),
 command("str", "insert", STRinsert, false, "Insert a string into another", args(1,5, arg("",str),arg("s",str),arg("start",int),arg("l",int),arg("s2",str))),
 command("str", "replace", STRreplace, false, "Insert a string into another", args(1,4, arg("",str),arg("s",str),arg("pat",str),arg("s2",str))),
 command("str", "repeat", STRrepeat, false, "", args(1,3, arg("",str),arg("s2",str),arg("c",int))),
 command("str", "space", STRspace, false, "", args(1,2, arg("",str),arg("l",int))),
 command("str", "asciify", STRasciify, false, "Transform string from UTF8 to ASCII", args(1, 2, arg("out",str), arg("in",str))),
 pattern("str", "startswithselect", STRstartswithselect, false, "Select all head values of the first input BAT for which the\ntail value starts with the given prefix.", args(1,5, batarg("",oid),batarg("b",str),batarg("s",oid),arg("prefix",str),arg("anti",bit))),
 pattern("str", "startswithselect", STRstartswithselect, false, "Select all head values of the first input BAT for which the\ntail value starts with the given prefix + icase.", args(1,6, batarg("",oid),batarg("b",str),batarg("s",oid),arg("prefix",str),arg("caseignore",bit),arg("anti",bit))),
 pattern("str", "endswithselect", STRendswithselect, false, "Select all head values of the first input BAT for which the\ntail value end with the given suffix.", args(1,5, batarg("",oid),batarg("b",str),batarg("s",oid),arg("suffix",str),arg("anti",bit))),
 pattern("str", "endswithselect", STRendswithselect, false, "Select all head values of the first input BAT for which the\ntail value end with the given suffix + icase.", args(1,6, batarg("",oid),batarg("b",str),batarg("s",oid),arg("suffix",str),arg("caseignore",bit),arg("anti",bit))),
 pattern("str", "containsselect", STRcontainsselect, false, "Select all head values of the first input BAT for which the\ntail value contains the given needle.", args(1,5, batarg("",oid),batarg("b",str),batarg("s",oid),arg("needle",str),arg("anti",bit))),
 pattern("str", "containsselect", STRcontainsselect, false, "Select all head values of the first input BAT for which the\ntail value contains the given needle + icase.", args(1,6, batarg("",oid),batarg("b",str),batarg("s",oid),arg("needle",str),arg("caseignore",bit),arg("anti",bit))),
 pattern("str", "startswithjoin", STRstartswithjoin, false, "Join the string bat L with the prefix bat R\nwith optional candidate lists SL and SR\nThe result is two aligned bats with oids of matching rows.", args(2,9, batarg("",oid),batarg("",oid),batarg("l",str),batarg("r",str),batarg("sl",oid),batarg("sr",oid),arg("nil_matches",bit),arg("estimate",lng),arg("anti",bit))),
 pattern("str", "startswithjoin", STRstartswithjoin, false, "Join the string bat L with the prefix bat R\nwith optional candidate lists SL and SR\nThe result is two aligned bats with oids of matching rows + icase.", args(2,10, batarg("",oid),batarg("",oid),batarg("l",str),batarg("r",str),batarg("caseignore",bit),batarg("sl",oid),batarg("sr",oid),arg("nil_matches",bit),arg("estimate",lng),arg("anti",bit))),
 pattern("str", "startswithjoin", STRstartswithjoin, false, "The same as STRstartswithjoin, but only produce one output.", args(1,8,batarg("",oid),batarg("l",str),batarg("r",str),batarg("sl",oid),batarg("sr",oid),arg("nil_matches",bit),arg("estimate",lng), arg("anti",bit))),
 pattern("str", "startswithjoin", STRstartswithjoin, false, "The same as STRstartswithjoin, but only produce one output + icase.", args(1,9,batarg("",oid),batarg("l",str),batarg("r",str),batarg("caseignore",bit),batarg("sl",oid),batarg("sr",oid),arg("nil_matches",bit),arg("estimate",lng), arg("anti",bit))),
 pattern("str", "endswithjoin", STRendswithjoin, false, "Join the string bat L with the suffix bat R\nwith optional candidate lists SL and SR\nThe result is two aligned bats with oids of matching rows.", args(2,9, batarg("",oid),batarg("",oid),batarg("l",str),batarg("r",str),batarg("sl",oid),batarg("sr",oid),arg("nil_matches",bit),arg("estimate",lng),arg("anti",bit))),
 pattern("str", "endswithjoin", STRendswithjoin, false, "Join the string bat L with the suffix bat R\nwith optional candidate lists SL and SR\nThe result is two aligned bats with oids of matching rows + icase.", args(2,10, batarg("",oid),batarg("",oid),batarg("l",str),batarg("r",str),batarg("caseignore",bit),batarg("sl",oid),batarg("sr",oid),arg("nil_matches",bit),arg("estimate",lng),arg("anti",bit))),
 pattern("str", "endswithjoin", STRendswithjoin, false, "The same as STRendswithjoin, but only produce one output.", args(1,8,batarg("",oid),batarg("l",str),batarg("r",str),batarg("sl",oid),batarg("sr",oid),arg("nil_matches",bit),arg("estimate",lng), arg("anti",bit))),
 pattern("str", "endswithjoin", STRendswithjoin, false, "The same as STRendswithjoin, but only produce one output + icase.", args(1,9,batarg("",oid),batarg("l",str),batarg("r",str),batarg("caseignore",bit),batarg("sl",oid),batarg("sr",oid),arg("nil_matches",bit),arg("estimate",lng), arg("anti",bit))),
 pattern("str", "containsjoin", STRcontainsjoin, false, "Join the string bat L with the bat R if L contains the string of R\nwith optional candidate lists SL and SR\nThe result is two aligned bats with oids of matching rows.", args(2,9, batarg("",oid),batarg("",oid),batarg("l",str),batarg("r",str),batarg("sl",oid),batarg("sr",oid),arg("nil_matches",bit),arg("estimate",lng),arg("anti",bit))),
 pattern("str", "containsjoin", STRcontainsjoin, false, "Join the string bat L with the bat R if L contains the string of R\nwith optional candidate lists SL and SR\nThe result is two aligned bats with oids of matching rows + icase.", args(2,10, batarg("",oid),batarg("",oid),batarg("l",str),batarg("r",str),batarg("caseignore",bit),batarg("sl",oid),batarg("sr",oid),arg("nil_matches",bit),arg("estimate",lng),arg("anti",bit))),
 pattern("str", "containsjoin", STRcontainsjoin, false, "The same as STRcontainsjoin, but only produce one output.", args(1,8,batarg("",oid),batarg("l",str),batarg("r",str),batarg("sl",oid),batarg("sr",oid),arg("nil_matches",bit),arg("estimate",lng), arg("anti",bit))),
 pattern("str", "containsjoin", STRcontainsjoin, false, "The same as STRcontainsjoin, but only produce one output + icase.", args(1,9,batarg("",oid),batarg("l",str),batarg("r",str),batarg("caseignore",bit),batarg("sl",oid),batarg("sr",oid),arg("nil_matches",bit),arg("estimate",lng), arg("anti",bit))),
 { .imp=NULL }
};
#include "mal_import.h"
#ifdef _MSC_VER
#undef read
#pragma section(".CRT$XCU",read)
#endif
LIB_STARTUP_FUNC(init_str_mal)
{ mal_module2("str", NULL, str_init_funcs, NULL, NULL); }<|MERGE_RESOLUTION|>--- conflicted
+++ resolved
@@ -815,13 +815,9 @@
 				;
 		}
 	}
-<<<<<<< HEAD
-	return *sf != 0 || GDKstrcasecmp(e, suffix) != 0;
-=======
 	while ((*sf & 0xC0) == 0x80)
 		sf++;
-	return *sf != 0 || utf8casecmp(e, suffix) != 0;
->>>>>>> b02d3dc1
+	return *sf != 0 || GDKstrcasecmp(e, suffix) != 0;
 }
 
 int
