/*
 * SPDX-License-Identifier: MPL-2.0
 *
 * This Source Code Form is subject to the terms of the Mozilla Public
 * License, v. 2.0.  If a copy of the MPL was not distributed with this
 * file, You can obtain one at http://mozilla.org/MPL/2.0/.
 *
 * Copyright 2024 MonetDB Foundation;
 * Copyright August 2008 - 2023 MonetDB B.V.;
 * Copyright 1997 - July 2008 CWI.
 */

/*
 *  N.J. Nes, M.L. Kersten
 * The String Module
 * Strings can be created in many ways. Already in the built-in
 * operations each atom can be cast to a string using the str(atom)
 * mil command.  The string module gives the possibility of
 * construction string as a substring of the a given string (s). There
 * are two such construction functions.  The first is the substring
 * from some position (offset) until the end of the string. The second
 * start again on the given offset position but only copies count
 * number of bytes. The functions fail when the position and count
 * fall out of bounds. A negative position indicates that the position
 * is computed from the end of the source string.
 *
 * The strings can be compared using the "=" and "!=" operators.
 *
 * The operator "+" concatenates a string and an atom. The atom will
 * be converted to a string using the atom to string c function. The
 * string and the result of the conversion are concatenated to form a
 * new string. This string is returned.
 *
 * The length function returns the length of the string. The length is
 * the number of characters in the string. The maximum string length
 * handled by the kernel is 32-bits long.
 *
 * chrAt() returns the character at position index in the string
 * s. The function will fail when the index is out of range. The range
 * is from 0 to length(s)-1.
 *
 * The startsWith and endsWith functions test if the string s starts
 * with or ends with the given prefix or suffix.
 *
 * The toLower and toUpper functions cast the string to lower or upper
 * case characters.
 *
 * The search(str,chr) function searches for the first occurrence of a
 * character from the begining of the string. The search(chr,str)
 * searches for the last occurrence (or first from the end of the
 * string). The last search function locates the position of first
 * occurrence of the string s2 in string s. All search functions
 * return -1 when the search failed.  Otherwise the position is
 * returned.
 *
 * All string functions fail when an incorrect string (NULL pointer)
 * is given.  In the current implementation, a fail is signaled by
 * returning nil, since this facilitates the use of the string module
 * in bulk operations.
 *
 * All functions in the module have now been converted to
 * Unicode. Internally, we use UTF-8 to store strings as Unicode in
 * zero-terminated byte-sequences.
 */
#include "monetdb_config.h"
#include "str.h"
#include <string.h>
#include "mal_interpreter.h"

#define UTF8_assert(s)		assert(checkUTF8(s))

/* return the number of codepoints in `s' before `end'. */
static inline int
UTF8_strpos(const char *s, const char *end)
{
	int pos = 0;

	UTF8_assert(s);

	if (s > end) {
		return -1;
	}
	while (s < end) {
		/* just count leading bytes of encoded code points; only works
		 * for correctly encoded UTF-8 */
		pos += (*s++ & 0xC0) != 0x80;
	}
	return pos;
}

/* return a pointer to the byte that starts the pos'th (0-based)
 * codepoint in s */
static inline char *
UTF8_strtail(const char *s, int pos)
{
	UTF8_assert(s);
	while (*s) {
		if ((*s & 0xC0) != 0x80) {
			if (pos <= 0)
				break;
			pos--;
		}
		s++;
	}
	return (char *) s;
}

/* copy n Unicode codepoints from s to dst, return pointer to new end */
static inline str
UTF8_strncpy(char *restrict dst, const char *restrict s, int n)
{
	UTF8_assert(s);
	while (*s && n) {
		if ((*s & 0xF8) == 0xF0) {
			/* 4 byte UTF-8 sequence */
			*dst++ = *s++;
			*dst++ = *s++;
			*dst++ = *s++;
			*dst++ = *s++;
		} else if ((*s & 0xF0) == 0xE0) {
			/* 3 byte UTF-8 sequence */
			*dst++ = *s++;
			*dst++ = *s++;
			*dst++ = *s++;
		} else if ((*s & 0xE0) == 0xC0) {
			/* 2 byte UTF-8 sequence */
			*dst++ = *s++;
			*dst++ = *s++;
		} else {
			/* 1 byte UTF-8 "sequence" */
			*dst++ = *s++;
		}
		n--;
	}
	*dst = '\0';
	return dst;
}

/* return number of Unicode codepoints in s; s is not nil */
int
UTF8_strlen(const char *s)
{								/* This function assumes, s is never nil */
	size_t pos = 0;

	UTF8_assert(s);
	assert(!strNil(s));

	while (*s) {
		/* just count leading bytes of encoded code points; only works
		 * for correctly encoded UTF-8 */
		pos += (*s++ & 0xC0) != 0x80;
	}
	assert(pos < INT_MAX);
	return (int) pos;
}

/* return (int) strlen(s); s is not nil */
int
str_strlen(const char *s)
{								/* This function assumes s is never nil */
	UTF8_assert(s);
	assert(!strNil(s));

	return (int) strlen(s);
}

struct interval {
	uint32_t first;
	uint32_t last;
	int width;
};

static const struct interval intervals[] = {
	/* sorted list of non-overlapping ranges;
	 * ranges with width==0 represent all codepoints with
	 * general_category Me, Mn or Cf except U+00AD (SOFT HYPHEN), all
	 * codepoints \U+1160 through U+11FF (Hangul Jamo medial vowels and
	 * final consonants) -- see
	 * https://www.cl.cam.ac.uk/~mgk25/ucs/wcwidth.c from which this is
	 * derived;
	 * ranges with width==2 represent all codepoints in the East Asian
	 * Wide (W) or East Asian Full-width (F) category as defined in the
	 * EastAsianWidth.txt file;
	 * also see clients/mapiclient/mclient.c which has a copy of this */
	{ 0x0300, 0x036F, 0 }, { 0x0483, 0x0489, 0 }, { 0x0591, 0x05BD, 0 },
	{ 0x05BF, 0x05BF, 0 }, { 0x05C1, 0x05C2, 0 }, { 0x05C4, 0x05C5, 0 },
	{ 0x05C7, 0x05C7, 0 }, { 0x0600, 0x0605, 0 }, { 0x0610, 0x061A, 0 },
	{ 0x061C, 0x061C, 0 }, { 0x064B, 0x065F, 0 }, { 0x0670, 0x0670, 0 },
	{ 0x06D6, 0x06DD, 0 }, { 0x06DF, 0x06E4, 0 }, { 0x06E7, 0x06E8, 0 },
	{ 0x06EA, 0x06ED, 0 }, { 0x070F, 0x070F, 0 }, { 0x0711, 0x0711, 0 },
	{ 0x0730, 0x074A, 0 }, { 0x07A6, 0x07B0, 0 }, { 0x07EB, 0x07F3, 0 },
	{ 0x07FD, 0x07FD, 0 }, { 0x0816, 0x0819, 0 }, { 0x081B, 0x0823, 0 },
	{ 0x0825, 0x0827, 0 }, { 0x0829, 0x082D, 0 }, { 0x0859, 0x085B, 0 },
	{ 0x0890, 0x0891, 0 }, { 0x0898, 0x089F, 0 }, { 0x08CA, 0x0902, 0 },
	{ 0x093A, 0x093A, 0 }, { 0x093C, 0x093C, 0 }, { 0x0941, 0x0948, 0 },
	{ 0x094D, 0x094D, 0 }, { 0x0951, 0x0957, 0 }, { 0x0962, 0x0963, 0 },
	{ 0x0981, 0x0981, 0 }, { 0x09BC, 0x09BC, 0 }, { 0x09C1, 0x09C4, 0 },
	{ 0x09CD, 0x09CD, 0 }, { 0x09E2, 0x09E3, 0 }, { 0x09FE, 0x09FE, 0 },
	{ 0x0A01, 0x0A02, 0 }, { 0x0A3C, 0x0A3C, 0 }, { 0x0A41, 0x0A42, 0 },
	{ 0x0A47, 0x0A48, 0 }, { 0x0A4B, 0x0A4D, 0 }, { 0x0A51, 0x0A51, 0 },
	{ 0x0A70, 0x0A71, 0 }, { 0x0A75, 0x0A75, 0 }, { 0x0A81, 0x0A82, 0 },
	{ 0x0ABC, 0x0ABC, 0 }, { 0x0AC1, 0x0AC5, 0 }, { 0x0AC7, 0x0AC8, 0 },
	{ 0x0ACD, 0x0ACD, 0 }, { 0x0AE2, 0x0AE3, 0 }, { 0x0AFA, 0x0AFF, 0 },
	{ 0x0B01, 0x0B01, 0 }, { 0x0B3C, 0x0B3C, 0 }, { 0x0B3F, 0x0B3F, 0 },
	{ 0x0B41, 0x0B44, 0 }, { 0x0B4D, 0x0B4D, 0 }, { 0x0B55, 0x0B56, 0 },
	{ 0x0B62, 0x0B63, 0 }, { 0x0B82, 0x0B82, 0 }, { 0x0BC0, 0x0BC0, 0 },
	{ 0x0BCD, 0x0BCD, 0 }, { 0x0C00, 0x0C00, 0 }, { 0x0C04, 0x0C04, 0 },
	{ 0x0C3C, 0x0C3C, 0 }, { 0x0C3E, 0x0C40, 0 }, { 0x0C46, 0x0C48, 0 },
	{ 0x0C4A, 0x0C4D, 0 }, { 0x0C55, 0x0C56, 0 }, { 0x0C62, 0x0C63, 0 },
	{ 0x0C81, 0x0C81, 0 }, { 0x0CBC, 0x0CBC, 0 }, { 0x0CBF, 0x0CBF, 0 },
	{ 0x0CC6, 0x0CC6, 0 }, { 0x0CCC, 0x0CCD, 0 }, { 0x0CE2, 0x0CE3, 0 },
	{ 0x0D00, 0x0D01, 0 }, { 0x0D3B, 0x0D3C, 0 }, { 0x0D41, 0x0D44, 0 },
	{ 0x0D4D, 0x0D4D, 0 }, { 0x0D62, 0x0D63, 0 }, { 0x0D81, 0x0D81, 0 },
	{ 0x0DCA, 0x0DCA, 0 }, { 0x0DD2, 0x0DD4, 0 }, { 0x0DD6, 0x0DD6, 0 },
	{ 0x0E31, 0x0E31, 0 }, { 0x0E34, 0x0E3A, 0 }, { 0x0E47, 0x0E4E, 0 },
	{ 0x0EB1, 0x0EB1, 0 }, { 0x0EB4, 0x0EBC, 0 }, { 0x0EC8, 0x0ECE, 0 },
	{ 0x0F18, 0x0F19, 0 }, { 0x0F35, 0x0F35, 0 }, { 0x0F37, 0x0F37, 0 },
	{ 0x0F39, 0x0F39, 0 }, { 0x0F71, 0x0F7E, 0 }, { 0x0F80, 0x0F84, 0 },
	{ 0x0F86, 0x0F87, 0 }, { 0x0F8D, 0x0F97, 0 }, { 0x0F99, 0x0FBC, 0 },
	{ 0x0FC6, 0x0FC6, 0 }, { 0x102D, 0x1030, 0 }, { 0x1032, 0x1037, 0 },
	{ 0x1039, 0x103A, 0 }, { 0x103D, 0x103E, 0 }, { 0x1058, 0x1059, 0 },
	{ 0x105E, 0x1060, 0 }, { 0x1071, 0x1074, 0 }, { 0x1082, 0x1082, 0 },
	{ 0x1085, 0x1086, 0 }, { 0x108D, 0x108D, 0 }, { 0x109D, 0x109D, 0 },
	{ 0x1100, 0x115F, 2 }, { 0x1160, 0x11FF, 0 }, { 0x135D, 0x135F, 0 },
	{ 0x1712, 0x1714, 0 }, { 0x1732, 0x1733, 0 }, { 0x1752, 0x1753, 0 },
	{ 0x1772, 0x1773, 0 }, { 0x17B4, 0x17B5, 0 }, { 0x17B7, 0x17BD, 0 },
	{ 0x17C6, 0x17C6, 0 }, { 0x17C9, 0x17D3, 0 }, { 0x17DD, 0x17DD, 0 },
	{ 0x180B, 0x180F, 0 }, { 0x1885, 0x1886, 0 }, { 0x18A9, 0x18A9, 0 },
	{ 0x1920, 0x1922, 0 }, { 0x1927, 0x1928, 0 }, { 0x1932, 0x1932, 0 },
	{ 0x1939, 0x193B, 0 }, { 0x1A17, 0x1A18, 0 }, { 0x1A1B, 0x1A1B, 0 },
	{ 0x1A56, 0x1A56, 0 }, { 0x1A58, 0x1A5E, 0 }, { 0x1A60, 0x1A60, 0 },
	{ 0x1A62, 0x1A62, 0 }, { 0x1A65, 0x1A6C, 0 }, { 0x1A73, 0x1A7C, 0 },
	{ 0x1A7F, 0x1A7F, 0 }, { 0x1AB0, 0x1ACE, 0 }, { 0x1B00, 0x1B03, 0 },
	{ 0x1B34, 0x1B34, 0 }, { 0x1B36, 0x1B3A, 0 }, { 0x1B3C, 0x1B3C, 0 },
	{ 0x1B42, 0x1B42, 0 }, { 0x1B6B, 0x1B73, 0 }, { 0x1B80, 0x1B81, 0 },
	{ 0x1BA2, 0x1BA5, 0 }, { 0x1BA8, 0x1BA9, 0 }, { 0x1BAB, 0x1BAD, 0 },
	{ 0x1BE6, 0x1BE6, 0 }, { 0x1BE8, 0x1BE9, 0 }, { 0x1BED, 0x1BED, 0 },
	{ 0x1BEF, 0x1BF1, 0 }, { 0x1C2C, 0x1C33, 0 }, { 0x1C36, 0x1C37, 0 },
	{ 0x1CD0, 0x1CD2, 0 }, { 0x1CD4, 0x1CE0, 0 }, { 0x1CE2, 0x1CE8, 0 },
	{ 0x1CED, 0x1CED, 0 }, { 0x1CF4, 0x1CF4, 0 }, { 0x1CF8, 0x1CF9, 0 },
	{ 0x1DC0, 0x1DFF, 0 }, { 0x200B, 0x200F, 0 }, { 0x202A, 0x202E, 0 },
	{ 0x2060, 0x2064, 0 }, { 0x2066, 0x206F, 0 }, { 0x20D0, 0x20F0, 0 },
	{ 0x231A, 0x231B, 2 }, { 0x2329, 0x232A, 2 }, { 0x23E9, 0x23EC, 2 },
	{ 0x23F0, 0x23F0, 2 }, { 0x23F3, 0x23F3, 2 }, { 0x25FD, 0x25FE, 2 },
	{ 0x2614, 0x2615, 2 }, { 0x2648, 0x2653, 2 }, { 0x267F, 0x267F, 2 },
	{ 0x2693, 0x2693, 2 }, { 0x26A1, 0x26A1, 2 }, { 0x26AA, 0x26AB, 2 },
	{ 0x26BD, 0x26BE, 2 }, { 0x26C4, 0x26C5, 2 }, { 0x26CE, 0x26CE, 2 },
	{ 0x26D4, 0x26D4, 2 }, { 0x26EA, 0x26EA, 2 }, { 0x26F2, 0x26F3, 2 },
	{ 0x26F5, 0x26F5, 2 }, { 0x26FA, 0x26FA, 2 }, { 0x26FD, 0x26FD, 2 },
	{ 0x2705, 0x2705, 2 }, { 0x270A, 0x270B, 2 }, { 0x2728, 0x2728, 2 },
	{ 0x274C, 0x274C, 2 }, { 0x274E, 0x274E, 2 }, { 0x2753, 0x2755, 2 },
	{ 0x2757, 0x2757, 2 }, { 0x2795, 0x2797, 2 }, { 0x27B0, 0x27B0, 2 },
	{ 0x27BF, 0x27BF, 2 }, { 0x2B1B, 0x2B1C, 2 }, { 0x2B50, 0x2B50, 2 },
	{ 0x2B55, 0x2B55, 2 }, { 0x2CEF, 0x2CF1, 0 }, { 0x2D7F, 0x2D7F, 0 },
	{ 0x2DE0, 0x2DFF, 0 }, { 0x2E80, 0x2E99, 2 }, { 0x2E9B, 0x2EF3, 2 },
	{ 0x2F00, 0x2FD5, 2 }, { 0x2FF0, 0x303E, 2 }, { 0x302A, 0x302D, 0 },
	{ 0x3041, 0x3096, 2 }, { 0x3099, 0x309A, 0 }, { 0x3099, 0x30FF, 2 },
	{ 0x3105, 0x312F, 2 }, { 0x3131, 0x318E, 2 }, { 0x3190, 0x31E3, 2 },
	{ 0x31EF, 0x321E, 2 }, { 0x3220, 0x3247, 2 }, { 0x3250, 0x3400, 2 },
	{ 0x4DBF, 0x4DBF, 2 }, { 0x4E00, 0x4E00, 2 }, { 0x9FFF, 0xA48C, 2 },
	{ 0xA490, 0xA4C6, 2 }, { 0xA66F, 0xA672, 0 }, { 0xA674, 0xA67D, 0 },
	{ 0xA69E, 0xA69F, 0 }, { 0xA6F0, 0xA6F1, 0 }, { 0xA802, 0xA802, 0 },
	{ 0xA806, 0xA806, 0 }, { 0xA80B, 0xA80B, 0 }, { 0xA825, 0xA826, 0 },
	{ 0xA82C, 0xA82C, 0 }, { 0xA8C4, 0xA8C5, 0 }, { 0xA8E0, 0xA8F1, 0 },
	{ 0xA8FF, 0xA8FF, 0 }, { 0xA926, 0xA92D, 0 }, { 0xA947, 0xA951, 0 },
	{ 0xA960, 0xA97C, 2 }, { 0xA980, 0xA982, 0 }, { 0xA9B3, 0xA9B3, 0 },
	{ 0xA9B6, 0xA9B9, 0 }, { 0xA9BC, 0xA9BD, 0 }, { 0xA9E5, 0xA9E5, 0 },
	{ 0xAA29, 0xAA2E, 0 }, { 0xAA31, 0xAA32, 0 }, { 0xAA35, 0xAA36, 0 },
	{ 0xAA43, 0xAA43, 0 }, { 0xAA4C, 0xAA4C, 0 }, { 0xAA7C, 0xAA7C, 0 },
	{ 0xAAB0, 0xAAB0, 0 }, { 0xAAB2, 0xAAB4, 0 }, { 0xAAB7, 0xAAB8, 0 },
	{ 0xAABE, 0xAABF, 0 }, { 0xAAC1, 0xAAC1, 0 }, { 0xAAEC, 0xAAED, 0 },
	{ 0xAAF6, 0xAAF6, 0 }, { 0xABE5, 0xABE5, 0 }, { 0xABE8, 0xABE8, 0 },
	{ 0xABED, 0xABED, 0 }, { 0xAC00, 0xAC00, 2 }, { 0xD7A3, 0xD7A3, 2 },
	{ 0xF900, 0xFA6D, 2 }, { 0xFA70, 0xFAD9, 2 }, { 0xFB1E, 0xFB1E, 0 },
	{ 0xFE00, 0xFE0F, 0 }, { 0xFE10, 0xFE19, 2 }, { 0xFE20, 0xFE2F, 0 },
	{ 0xFE30, 0xFE52, 2 }, { 0xFE54, 0xFE66, 2 }, { 0xFE68, 0xFE6B, 2 },
	{ 0xFEFF, 0xFEFF, 0 }, { 0xFF01, 0xFF60, 2 }, { 0xFFE0, 0xFFE6, 2 },
	{ 0xFFF9, 0xFFFB, 0 }, { 0x101FD, 0x101FD, 0 }, { 0x102E0, 0x102E0, 0 },
	{ 0x10376, 0x1037A, 0 }, { 0x10A01, 0x10A03, 0 }, { 0x10A05, 0x10A06, 0 },
	{ 0x10A0C, 0x10A0F, 0 }, { 0x10A38, 0x10A3A, 0 }, { 0x10A3F, 0x10A3F, 0 },
	{ 0x10AE5, 0x10AE6, 0 }, { 0x10D24, 0x10D27, 0 }, { 0x10EAB, 0x10EAC, 0 },
	{ 0x10EFD, 0x10EFF, 0 }, { 0x10F46, 0x10F50, 0 }, { 0x10F82, 0x10F85, 0 },
	{ 0x11001, 0x11001, 0 }, { 0x11038, 0x11046, 0 }, { 0x11070, 0x11070, 0 },
	{ 0x11073, 0x11074, 0 }, { 0x1107F, 0x11081, 0 }, { 0x110B3, 0x110B6, 0 },
	{ 0x110B9, 0x110BA, 0 }, { 0x110BD, 0x110BD, 0 }, { 0x110C2, 0x110C2, 0 },
	{ 0x110CD, 0x110CD, 0 }, { 0x11100, 0x11102, 0 }, { 0x11127, 0x1112B, 0 },
	{ 0x1112D, 0x11134, 0 }, { 0x11173, 0x11173, 0 }, { 0x11180, 0x11181, 0 },
	{ 0x111B6, 0x111BE, 0 }, { 0x111C9, 0x111CC, 0 }, { 0x111CF, 0x111CF, 0 },
	{ 0x1122F, 0x11231, 0 }, { 0x11234, 0x11234, 0 }, { 0x11236, 0x11237, 0 },
	{ 0x1123E, 0x1123E, 0 }, { 0x11241, 0x11241, 0 }, { 0x112DF, 0x112DF, 0 },
	{ 0x112E3, 0x112EA, 0 }, { 0x11300, 0x11301, 0 }, { 0x1133B, 0x1133C, 0 },
	{ 0x11340, 0x11340, 0 }, { 0x11366, 0x1136C, 0 }, { 0x11370, 0x11374, 0 },
	{ 0x11438, 0x1143F, 0 }, { 0x11442, 0x11444, 0 }, { 0x11446, 0x11446, 0 },
	{ 0x1145E, 0x1145E, 0 }, { 0x114B3, 0x114B8, 0 }, { 0x114BA, 0x114BA, 0 },
	{ 0x114BF, 0x114C0, 0 }, { 0x114C2, 0x114C3, 0 }, { 0x115B2, 0x115B5, 0 },
	{ 0x115BC, 0x115BD, 0 }, { 0x115BF, 0x115C0, 0 }, { 0x115DC, 0x115DD, 0 },
	{ 0x11633, 0x1163A, 0 }, { 0x1163D, 0x1163D, 0 }, { 0x1163F, 0x11640, 0 },
	{ 0x116AB, 0x116AB, 0 }, { 0x116AD, 0x116AD, 0 }, { 0x116B0, 0x116B5, 0 },
	{ 0x116B7, 0x116B7, 0 }, { 0x1171D, 0x1171F, 0 }, { 0x11722, 0x11725, 0 },
	{ 0x11727, 0x1172B, 0 }, { 0x1182F, 0x11837, 0 }, { 0x11839, 0x1183A, 0 },
	{ 0x1193B, 0x1193C, 0 }, { 0x1193E, 0x1193E, 0 }, { 0x11943, 0x11943, 0 },
	{ 0x119D4, 0x119D7, 0 }, { 0x119DA, 0x119DB, 0 }, { 0x119E0, 0x119E0, 0 },
	{ 0x11A01, 0x11A0A, 0 }, { 0x11A33, 0x11A38, 0 }, { 0x11A3B, 0x11A3E, 0 },
	{ 0x11A47, 0x11A47, 0 }, { 0x11A51, 0x11A56, 0 }, { 0x11A59, 0x11A5B, 0 },
	{ 0x11A8A, 0x11A96, 0 }, { 0x11A98, 0x11A99, 0 }, { 0x11C30, 0x11C36, 0 },
	{ 0x11C38, 0x11C3D, 0 }, { 0x11C3F, 0x11C3F, 0 }, { 0x11C92, 0x11CA7, 0 },
	{ 0x11CAA, 0x11CB0, 0 }, { 0x11CB2, 0x11CB3, 0 }, { 0x11CB5, 0x11CB6, 0 },
	{ 0x11D31, 0x11D36, 0 }, { 0x11D3A, 0x11D3A, 0 }, { 0x11D3C, 0x11D3D, 0 },
	{ 0x11D3F, 0x11D45, 0 }, { 0x11D47, 0x11D47, 0 }, { 0x11D90, 0x11D91, 0 },
	{ 0x11D95, 0x11D95, 0 }, { 0x11D97, 0x11D97, 0 }, { 0x11EF3, 0x11EF4, 0 },
	{ 0x11F00, 0x11F01, 0 }, { 0x11F36, 0x11F3A, 0 }, { 0x11F40, 0x11F40, 0 },
	{ 0x11F42, 0x11F42, 0 }, { 0x13430, 0x13440, 0 }, { 0x13447, 0x13455, 0 },
	{ 0x16AF0, 0x16AF4, 0 }, { 0x16B30, 0x16B36, 0 }, { 0x16F4F, 0x16F4F, 0 },
	{ 0x16F8F, 0x16F92, 0 }, { 0x16FE0, 0x16FE4, 2 }, { 0x16FE4, 0x16FE4, 0 },
	{ 0x16FF0, 0x16FF1, 2 }, { 0x17000, 0x17000, 2 }, { 0x187F7, 0x187F7, 2 },
	{ 0x18800, 0x18CD5, 2 }, { 0x18D00, 0x18D00, 2 }, { 0x18D08, 0x18D08, 2 },
	{ 0x1AFF0, 0x1AFF3, 2 }, { 0x1AFF5, 0x1AFFB, 2 }, { 0x1AFFD, 0x1AFFE, 2 },
	{ 0x1B000, 0x1B122, 2 }, { 0x1B132, 0x1B132, 2 }, { 0x1B150, 0x1B152, 2 },
	{ 0x1B155, 0x1B155, 2 }, { 0x1B164, 0x1B167, 2 }, { 0x1B170, 0x1B2FB, 2 },
	{ 0x1BC9D, 0x1BC9E, 0 }, { 0x1BCA0, 0x1BCA3, 0 }, { 0x1CF00, 0x1CF2D, 0 },
	{ 0x1CF30, 0x1CF46, 0 }, { 0x1D167, 0x1D169, 0 }, { 0x1D173, 0x1D182, 0 },
	{ 0x1D185, 0x1D18B, 0 }, { 0x1D1AA, 0x1D1AD, 0 }, { 0x1D242, 0x1D244, 0 },
	{ 0x1DA00, 0x1DA36, 0 }, { 0x1DA3B, 0x1DA6C, 0 }, { 0x1DA75, 0x1DA75, 0 },
	{ 0x1DA84, 0x1DA84, 0 }, { 0x1DA9B, 0x1DA9F, 0 }, { 0x1DAA1, 0x1DAAF, 0 },
	{ 0x1E000, 0x1E006, 0 }, { 0x1E008, 0x1E018, 0 }, { 0x1E01B, 0x1E021, 0 },
	{ 0x1E023, 0x1E024, 0 }, { 0x1E026, 0x1E02A, 0 }, { 0x1E08F, 0x1E08F, 0 },
	{ 0x1E130, 0x1E136, 0 }, { 0x1E2AE, 0x1E2AE, 0 }, { 0x1E2EC, 0x1E2EF, 0 },
	{ 0x1E4EC, 0x1E4EF, 0 }, { 0x1E8D0, 0x1E8D6, 0 }, { 0x1E944, 0x1E94A, 0 },
	{ 0x1F004, 0x1F004, 2 }, { 0x1F0CF, 0x1F0CF, 2 }, { 0x1F18E, 0x1F18E, 2 },
	{ 0x1F191, 0x1F19A, 2 }, { 0x1F200, 0x1F202, 2 }, { 0x1F210, 0x1F23B, 2 },
	{ 0x1F240, 0x1F248, 2 }, { 0x1F250, 0x1F251, 2 }, { 0x1F260, 0x1F265, 2 },
	{ 0x1F300, 0x1F320, 2 }, { 0x1F32D, 0x1F335, 2 }, { 0x1F337, 0x1F37C, 2 },
	{ 0x1F37E, 0x1F393, 2 }, { 0x1F3A0, 0x1F3CA, 2 }, { 0x1F3CF, 0x1F3D3, 2 },
	{ 0x1F3E0, 0x1F3F0, 2 }, { 0x1F3F4, 0x1F3F4, 2 }, { 0x1F3F8, 0x1F43E, 2 },
	{ 0x1F440, 0x1F440, 2 }, { 0x1F442, 0x1F4FC, 2 }, { 0x1F4FF, 0x1F53D, 2 },
	{ 0x1F54B, 0x1F54E, 2 }, { 0x1F550, 0x1F567, 2 }, { 0x1F57A, 0x1F57A, 2 },
	{ 0x1F595, 0x1F596, 2 }, { 0x1F5A4, 0x1F5A4, 2 }, { 0x1F5FB, 0x1F64F, 2 },
	{ 0x1F680, 0x1F6C5, 2 }, { 0x1F6CC, 0x1F6CC, 2 }, { 0x1F6D0, 0x1F6D2, 2 },
	{ 0x1F6D5, 0x1F6D7, 2 }, { 0x1F6DC, 0x1F6DF, 2 }, { 0x1F6EB, 0x1F6EC, 2 },
	{ 0x1F6F4, 0x1F6FC, 2 }, { 0x1F7E0, 0x1F7EB, 2 }, { 0x1F7F0, 0x1F7F0, 2 },
	{ 0x1F90C, 0x1F93A, 2 }, { 0x1F93C, 0x1F945, 2 }, { 0x1F947, 0x1F9FF, 2 },
	{ 0x1FA70, 0x1FA7C, 2 }, { 0x1FA80, 0x1FA88, 2 }, { 0x1FA90, 0x1FABD, 2 },
	{ 0x1FABF, 0x1FAC5, 2 }, { 0x1FACE, 0x1FADB, 2 }, { 0x1FAE0, 0x1FAE8, 2 },
	{ 0x1FAF0, 0x1FAF8, 2 }, { 0x20000, 0x20000, 2 }, { 0x2A6DF, 0x2A6DF, 2 },
	{ 0x2A700, 0x2A700, 2 }, { 0x2B739, 0x2B739, 2 }, { 0x2B740, 0x2B740, 2 },
	{ 0x2B81D, 0x2B81D, 2 }, { 0x2B820, 0x2B820, 2 }, { 0x2CEA1, 0x2CEA1, 2 },
	{ 0x2CEB0, 0x2CEB0, 2 }, { 0x2EBE0, 0x2EBE0, 2 }, { 0x2EBF0, 0x2EBF0, 2 },
	{ 0x2EE5D, 0x2EE5D, 2 }, { 0x2F800, 0x2FA1D, 2 }, { 0x30000, 0x30000, 2 },
	{ 0x3134A, 0x3134A, 2 }, { 0x31350, 0x31350, 2 }, { 0x323AF, 0x323AF, 2 },
	{ 0xE0001, 0xE0001, 0 }, { 0xE0020, 0xE007F, 0 }, { 0xE0100, 0xE01EF, 0 },
};

static int
charwidth(uint32_t c)
{
	if (c == 0)
		return 0;
	if ((c & ~0x80) <= 0x1F || c == 0x007F)
		return -1;				/* control character or DELETE */

	size_t min = 0;
	size_t max = (sizeof(intervals) / sizeof(intervals[0])) - 1;

	if (c >= intervals[min].first && c <= intervals[max].last) {
		while (max >= min) {
			size_t mid = (min + max) / 2;
			if (c > intervals[mid].last)
				min = mid + 1;
			else if (c < intervals[mid].first)
				max = mid - 1;
			else
				return intervals[mid].width;
		}
	}
	return 1;
}

/* return the display width of s */
int
UTF8_strwidth(const char *S)
{
	if (strNil(S))
		return int_nil;

	int len = 0;
	uint32_t c = 0;
	int n = 0;
	const uint8_t *s = (const uint8_t *) S;

	while (*s != 0) {
		if ((*s & 0x80) == 0) {
			assert(n == 0);
			len++;
			n = 0;
		} else if ((*s & 0xC0) == 0x80) {
			c = (c << 6) | (*s & 0x3F);
			if (--n == 0) {
				/* last byte of a multi-byte character */
				n = charwidth(c);
				if (n >= 0)
					len += n;
				else
					len++;		/* assume width 1 if unprintable */
				n = 0;
			}
		} else if ((*s & 0xE0) == 0xC0) {
			assert(n == 0);
			n = 1;
			c = *s & 0x1F;
		} else if ((*s & 0xF0) == 0xE0) {
			assert(n == 0);
			n = 2;
			c = *s & 0x0F;
		} else if ((*s & 0xF8) == 0xF0) {
			assert(n == 0);
			n = 3;
			c = *s & 0x07;
		} else if ((*s & 0xFC) == 0xF8) {
			assert(n == 0);
			n = 4;
			c = *s & 0x03;
		} else {
			assert(0);
			n = 0;
		}
		s++;
	}
	return len;
}

/*
 * Here you find the wrappers around the version 4 library code
 * It also contains the direct implementation of the string
 * matching support routines.
 */
#include "mal_exception.h"

/*
 * The SQL like function return a boolean
 */
static bool
STRlike(const char *s, const char *pat, const char *esc)
{
	const char *t, *p;

	t = s;
	for (p = pat; *p && *t; p++) {
		if (esc && *p == *esc) {
			p++;
			if (*p != *t)
				return false;
			t++;
		} else if (*p == '_')
			t++;
		else if (*p == '%') {
			p++;
			while (*p == '%')
				p++;
			if (*p == 0)
				return true;	/* tail is acceptable */
			for (; *p && *t; t++)
				if (STRlike(t, p, esc))
					return true;
			if (*p == 0 && *t == 0)
				return true;
			return false;
		} else if (*p == *t)
			t++;
		else
			return false;
	}
	if (*p == '%' && *(p + 1) == 0)
		return true;
	return *t == 0 && *p == 0;
}

static str
STRlikewrap3(bit *ret, const char *const *s, const char *const *pat, const char *const *esc)
{
	if (strNil(*s) || strNil(*pat) || strNil(*esc))
		*ret = bit_nil;
	else
		*ret = (bit) STRlike(*s, *pat, *esc);
	return MAL_SUCCEED;
}

static str
STRlikewrap(bit *ret, const char *const *s, const char *const *pat)
{
	if (strNil(*s) || strNil(*pat))
		*ret = bit_nil;
	else
		*ret = (bit) STRlike(*s, *pat, NULL);
	return MAL_SUCCEED;
}

static str
STRtostr(str *res, const char *const *src)
{
	if (*src == 0)
		*res = GDKstrdup(str_nil);
	else
		*res = GDKstrdup(*src);
	if (*res == NULL)
		throw(MAL, "str.str", SQLSTATE(HY013) MAL_MALLOC_FAIL);
	return MAL_SUCCEED;
}

static str
STRLength(int *res, const char *const *arg1)
{
	const char *s = *arg1;

	*res = strNil(s) ? int_nil : UTF8_strlen(s);
	return MAL_SUCCEED;
}

static str
STRBytes(int *res, const char *const *arg1)
{
	const char *s = *arg1;

	*res = strNil(s) ? int_nil : str_strlen(s);
	return MAL_SUCCEED;
}

str
str_tail(str *buf, size_t *buflen, const char *s, int off)
{
	if (off < 0) {
		off += UTF8_strlen(s);
		if (off < 0)
			off = 0;
	}
	const char *tail = UTF8_strtail(s, off);
	size_t nextlen = strlen(tail) + 1;
	CHECK_STR_BUFFER_LENGTH(buf, buflen, nextlen, "str.tail");
	strcpy(*buf, tail);
	return MAL_SUCCEED;
}

static str
STRTail(str *res, const char *const *arg1, const int *offset)
{
	str buf = NULL, msg = MAL_SUCCEED;
	const char *s = *arg1;
	int off = *offset;

	if (strNil(s) || is_int_nil(off)) {
		*res = GDKstrdup(str_nil);
	} else {
		size_t buflen = INITIAL_STR_BUFFER_LENGTH;

		*res = NULL;
		if (!(buf = GDKmalloc(buflen)))
			throw(MAL, "str.tail", SQLSTATE(HY013) MAL_MALLOC_FAIL);
		if ((msg = str_tail(&buf, &buflen, s, off)) != MAL_SUCCEED) {
			GDKfree(buf);
			return msg;
		}
		*res = GDKstrdup(buf);
	}

	GDKfree(buf);
	if (!*res)
		msg = createException(MAL, "str.tail", SQLSTATE(HY013) MAL_MALLOC_FAIL);
	return msg;
}

/* copy the substring s[off:off+l] into *buf, replacing *buf with a
 * freshly allocated buffer if the substring doesn't fit; off is 0
 * based, and both off and l count in Unicode codepoints (i.e. not
 * bytes); if off < 0, off counts from the end of the string */
str
str_Sub_String(str *buf, size_t *buflen, const char *s, int off, int l)
{
	size_t len;

	if (off < 0) {
		off += UTF8_strlen(s);
		if (off < 0) {
			l += off;
			off = 0;
		}
	}
	/* here, off >= 0 */
	if (l < 0) {
		strcpy(*buf, "");
		return MAL_SUCCEED;
	}
	s = UTF8_strtail(s, off);
	len = (size_t) (UTF8_strtail(s, l) - s + 1);
	CHECK_STR_BUFFER_LENGTH(buf, buflen, len, "str.substring");
	strcpy_len(*buf, s, len);
	return MAL_SUCCEED;
}

static str
STRSubString(str *res, const char *const *arg1, const int *offset, const int *length)
{
	str buf = NULL, msg = MAL_SUCCEED;
	const char *s = *arg1;
	int off = *offset, len = *length;

	if (strNil(s) || is_int_nil(off) || is_int_nil(len)) {
		*res = GDKstrdup(str_nil);
	} else {
		size_t buflen = INITIAL_STR_BUFFER_LENGTH;

		*res = NULL;
		if (!(buf = GDKmalloc(buflen)))
			throw(MAL, "str.substring", SQLSTATE(HY013) MAL_MALLOC_FAIL);
		if ((msg = str_Sub_String(&buf, &buflen, s, off, len)) != MAL_SUCCEED) {
			GDKfree(buf);
			return msg;
		}
		*res = GDKstrdup(buf);
	}

	GDKfree(buf);
	if (!*res)
		msg = createException(MAL, "str.substring",
							  SQLSTATE(HY013) MAL_MALLOC_FAIL);
	return msg;
}

str
str_from_wchr(str *buf, size_t *buflen, int c)
{
	CHECK_STR_BUFFER_LENGTH(buf, buflen, 5, "str.unicode");
	str s = *buf;
	UTF8_PUTCHAR(c, s);
	*s = 0;
	return MAL_SUCCEED;
  illegal:
	throw(MAL, "str.unicode", SQLSTATE(42000) "Illegal Unicode code point");
}

static str
STRFromWChr(str *res, const int *c)
{
	str buf = NULL, msg = MAL_SUCCEED;
	int cc = *c;

	if (is_int_nil(cc)) {
		*res = GDKstrdup(str_nil);
	} else {
		size_t buflen = MAX(strlen(str_nil) + 1, 8);

		*res = NULL;
		if (!(buf = GDKmalloc(buflen)))
			throw(MAL, "str.unicode", SQLSTATE(HY013) MAL_MALLOC_FAIL);
		if ((msg = str_from_wchr(&buf, &buflen, cc)) != MAL_SUCCEED) {
			GDKfree(buf);
			return msg;
		}
		*res = GDKstrdup(buf);
	}

	GDKfree(buf);
	if (!*res)
		msg = createException(MAL, "str.unicode",
							  SQLSTATE(HY013) MAL_MALLOC_FAIL);
	return msg;
}

/* return the Unicode code point of arg1 at position at */
str
str_wchr_at(int *res, const char *s, int at)
{
	/* 64bit: should have lng arg */
	if (strNil(s) || is_int_nil(at) || at < 0) {
		*res = int_nil;
		return MAL_SUCCEED;
	}
	s = UTF8_strtail(s, at);
	if (s == NULL || *s == 0) {
		*res = int_nil;
		return MAL_SUCCEED;
	}
	UTF8_GETCHAR(*res, s);
	return MAL_SUCCEED;
  illegal:
	throw(MAL, "str.unicodeAt", SQLSTATE(42000) "Illegal Unicode code point");
}

static str
STRWChrAt(int *res, const char *const *arg1, const int *at)
{
	return str_wchr_at(res, *arg1, *at);
}

static inline str
<<<<<<< HEAD
doStrConvert(str *res, const str *arg1, gdk_return (*func)(char **restrict, size_t *restrict, const char *restrict))
=======
STRlower(str *res, const char *const *arg1)
>>>>>>> d883a3a0
{
	str buf = NULL, msg = MAL_SUCCEED;
	const char *s = *arg1;

	if (strNil(s)) {
		*res = GDKstrdup(str_nil);
	} else {
		size_t buflen = INITIAL_STR_BUFFER_LENGTH;

		*res = NULL;
		if (!(buf = GDKmalloc(buflen)))
			throw(MAL, "str.lower", SQLSTATE(HY013) MAL_MALLOC_FAIL);
		if ((*func)(&buf, &buflen, s) != GDK_SUCCEED) {
			GDKfree(buf);
			throw(MAL, "str.lower", GDK_EXCEPTION);
		}
		*res = GDKstrdup(buf);
	}

	GDKfree(buf);
	if (!*res)
		msg = createException(MAL, "str.lower",
							  SQLSTATE(HY013) MAL_MALLOC_FAIL);
	return msg;
}

static inline str
STRlower(str *res, const str *arg1)
{
	return doStrConvert(res, arg1, GDKtolower);
}

<<<<<<< HEAD
static inline str
STRupper(str *res, const str *arg1)
=======
static str
STRupper(str *res, const char *const *arg1)
>>>>>>> d883a3a0
{
	return doStrConvert(res, arg1, GDKtoupper);
}

static inline str
STRcasefold(str *res, const str *arg1)
{
	return doStrConvert(res, arg1, GDKcasefold);
}

/* returns whether arg1 starts with arg2 */
int
str_is_prefix(const char *s, const char *prefix, int plen)
{
	return strncmp(s, prefix, plen);
}

int
str_is_iprefix(const char *s, const char *prefix, int plen)
{
	return GDKstrncasecmp(s, prefix, SIZE_MAX, plen);
}

int
str_is_suffix(const char *s, const char *suffix, int sul)
{
	int sl = str_strlen(s);

	if (sl < sul)
		return -1;
	else
		return strcmp(s + sl - sul, suffix);
}

/* case insensitive endswith check */
int
str_is_isuffix(const char *s, const char *suffix, int sul)
{
	const char *e = s + strlen(s);
	const char *sf;

	(void) sul;
	/* note that the uppercase and lowercase forms of a character aren't
	 * necessarily the same length in their UTF-8 encodings */
	for (sf = suffix; *sf && e > s; sf++) {
		if ((*sf & 0xC0) != 0x80) {
			while ((*--e & 0xC0) == 0x80)
				;
		}
	}
	while ((*sf & 0xC0) == 0x80)
		sf++;
	return *sf != 0 || GDKstrcasecmp(e, suffix) != 0;
}

int
str_contains(const char *h, const char *n, int nlen)
{
	(void) nlen;
	return strstr(h, n) == NULL;
}

int
str_icontains(const char *h, const char *n, int nlen)
{
	(void) nlen;
	return GDKstrcasestr(h, n) == NULL;
}

#define STR_MAPARGS(STK, PCI, R, S1, S2, ICASE)							\
	do{																	\
		R = getArgReference(STK, PCI, 0);								\
		S1 = *getArgReference_str(STK, PCI, 1);							\
		S2 = *getArgReference_str(STK, PCI, 2);							\
		icase = PCI->argc == 4 && *getArgReference_bit(STK, PCI, 3);	\
	} while(0)

static str
STRstartswith(Client cntxt, MalBlkPtr mb, MalStkPtr stk, InstrPtr pci)
{
	(void) cntxt;
	(void) mb;

	str s1, s2;
	bit *r, icase;

	STR_MAPARGS(stk, pci, r, s1, s2, icase);

	if (strNil(s1) || strNil(s2)) {
		*r = bit_nil;
	} else {
		int s2_len = str_strlen(s2);
		*r = icase ?
			str_is_iprefix(s1, s2, s2_len) == 0 :
			str_is_prefix(s1, s2, s2_len) == 0;
	}
	return MAL_SUCCEED;
}

static str
STRendswith(Client cntxt, MalBlkPtr mb, MalStkPtr stk, InstrPtr pci)
{
	(void) cntxt;
	(void) mb;

	str s1, s2;
	bit *r, icase;

	STR_MAPARGS(stk, pci, r, s1, s2, icase);

	if (strNil(s1) || strNil(s2)) {
		*r = bit_nil;
	} else {
		int s2_len = str_strlen(s2);
		*r = icase ?
			str_is_isuffix(s1, s2, s2_len) == 0 :
			str_is_suffix(s1, s2, s2_len) == 0;
	}
	return MAL_SUCCEED;
}

/* returns whether haystack contains needle */
static str
STRcontains(Client cntxt, MalBlkPtr mb, MalStkPtr stk, InstrPtr pci)
{
	(void) cntxt;
	(void) mb;

	str s1, s2;
	bit *r, icase;

	STR_MAPARGS(stk, pci, r, s1, s2, icase);

	if (strNil(s1) || strNil(s2)) {
		*r = bit_nil;
	} else {
		int s2_len = str_strlen(s2);
		*r = icase ?
			str_icontains(s1, s2, s2_len) == 0 :
			str_contains(s1, s2, s2_len) == 0;
	}
	return MAL_SUCCEED;
}

int
str_search(const char *haystack, const char *needle)
{
	needle = strstr(haystack, needle);
	if (needle == NULL)
		return -1;

	return UTF8_strpos(haystack, needle);
}

int
str_isearch(const char *haystack, const char *needle)
{
	needle = GDKstrcasestr(haystack, needle);
	if (needle == NULL)
		return -1;

	return UTF8_strpos(haystack, needle);
}

/* find first occurrence of needle in haystack */
static str
STRstr_search(Client cntxt, MalBlkPtr mb, MalStkPtr stk, InstrPtr pci)
{
	(void) cntxt;
	(void) mb;
	bit *res = getArgReference(stk, pci, 0);
	const char *const *haystack = getArgReference(stk, pci, 1);
	const char *const *needle = getArgReference(stk, pci, 2);
	bit icase = pci->argc == 4 && *getArgReference_bit(stk, pci, 3);
	const char *s = *haystack, *h = *needle;
	char *msg = MAL_SUCCEED;
	if (strNil(s) || strNil(h)) {
		*res = bit_nil;
	} else {
		*res = icase ?
			str_isearch(s, h) :
			str_search(s, h);
	}
	return msg;
}

int
str_reverse_str_search(const char *haystack, const char *needle)
{
	int nulen = UTF8_strlen(needle);
	size_t nlen = strlen(needle);

	for (int pos = str_strlen(haystack) - 1; pos >= 0; pos--) {
		if ((haystack[pos] & 0xC0) != 0x80) {
			if (nulen > 0)
				nulen--;
			else if (strncmp(haystack + pos, needle, nlen) == 0)
				return pos;
		}
	}
	return -1;
}

int
str_reverse_str_isearch(const char *haystack, const char *needle)
{
	int nulen = UTF8_strlen(needle);
	size_t nlen = strlen(needle);

	for (int pos = str_strlen(haystack) - 1; pos >= 0; pos--) {
		if ((haystack[pos] & 0xC0) != 0x80) {
			if (nulen > 0)
				nulen--;
			else if (GDKstrncasecmp(haystack + pos, needle, SIZE_MAX, nlen) == 0)
				return pos;
		}
	}
	return -1;
}

/* find last occurrence of arg2 in arg1 */
static str
STRrevstr_search(Client cntxt, MalBlkPtr mb, MalStkPtr stk, InstrPtr pci)
{
	(void) cntxt;
	(void) mb;
<<<<<<< HEAD
	int *res = getArgReference_int(stk, pci, 0);
	const str haystack = *getArgReference_str(stk, pci, 1);
	const str needle = *getArgReference_str(stk, pci, 2);
	bit icase = pci->argc == 4 && *getArgReference_bit(stk, pci, 3);

	if (strNil(haystack) || strNil(needle)) {
=======
	bit *res = getArgReference(stk, pci, 0);
	const char *const *haystack = getArgReference(stk, pci, 1);
	const char *const *needle = getArgReference(stk, pci, 2);
	bit icase = pci->argc == 4 && *getArgReference_bit(stk, pci, 3);
	const char *s = *haystack, *h = *needle;
	char *msg = MAL_SUCCEED;
	if (strNil(s) || strNil(h)) {
>>>>>>> d883a3a0
		*res = bit_nil;
	} else {
		*res = icase ?
			str_reverse_str_isearch(haystack, needle) :
			str_reverse_str_search(haystack, needle);
	}
	return MAL_SUCCEED;
}

str
str_splitpart(str *buf, size_t *buflen, const char *s, const char *s2, int f)
{
	size_t len;
	char *p = NULL;

	if (f <= 0)
		throw(MAL, "str.splitpart",
			  SQLSTATE(42000) "field position must be greater than zero");

	len = strlen(s2);
	if (len) {
		while ((p = strstr(s, s2)) != NULL && f > 1) {
			s = p + len;
			f--;
		}
	}

	if (f != 1) {
		strcpy(*buf, "");
		return MAL_SUCCEED;
	}

	if (p == NULL) {
		len = strlen(s);
	} else {
		len = (size_t) (p - s);
	}

	len++;
	CHECK_STR_BUFFER_LENGTH(buf, buflen, len, "str.splitpart");
	strcpy_len(*buf, s, len);
	return MAL_SUCCEED;
}

static str
STRsplitpart(str *res, str *haystack, str *needle, int *field)
{
	str buf = NULL, msg = MAL_SUCCEED;
	const char *s = *haystack, *s2 = *needle;
	int f = *field;

	if (strNil(s) || strNil(s2) || is_int_nil(f)) {
		*res = GDKstrdup(str_nil);
	} else {
		size_t buflen = INITIAL_STR_BUFFER_LENGTH;

		*res = NULL;
		if (!(buf = GDKmalloc(buflen)))
			throw(MAL, "str.splitpart", SQLSTATE(HY013) MAL_MALLOC_FAIL);
		if ((msg = str_splitpart(&buf, &buflen, s, s2, f)) != MAL_SUCCEED) {
			GDKfree(buf);
			return msg;
		}
		*res = GDKstrdup(buf);
	}

	GDKfree(buf);
	if (!*res)
		msg = createException(MAL, "str.splitpart",
							  SQLSTATE(HY013) MAL_MALLOC_FAIL);
	return msg;
}

/* returns number of bytes to remove from left to strip the codepoints in rm */
static size_t
lstrip(const char *s, size_t len, const uint32_t *rm, size_t nrm)
{
	uint32_t c;
	size_t i, n, skip = 0;

	while (len > 0) {
		UTF8_NEXTCHAR(c, n, s);
		assert(n > 0 && n <= len);
		for (i = 0; i < nrm; i++) {
			if (rm[i] == c) {
				s += n;
				skip += n;
				len -= n;
				break;
			}
		}
		if (i == nrm)
			break;
	}
	return skip;
}

/* returns the resulting length of s after stripping codepoints in rm
 * from the right */
static size_t
rstrip(const char *s, size_t len, const uint32_t *rm, size_t nrm)
{
	uint32_t c;
	size_t i, n;

	while (len > 0) {
		UTF8_LASTCHAR(c, n, s, len);
		assert(n > 0 && n <= len);
		for (i = 0; i < nrm; i++) {
			if (rm[i] == c) {
				len -= n;
				break;
			}
		}
		if (i == nrm)
			break;
	}
	return len;
}

const uint32_t whitespace[] = {
	' ',						/* space */
	'\t',						/* tab (character tabulation) */
	'\n',						/* line feed */
	'\r',						/* carriage return */
	'\f',						/* form feed */
	'\v',						/* vertical tab (line tabulation) */
/* below the code points that have the Unicode Zs (space separator) property */
	0x00A0,						/* no-break space */
	0x1680,						/* ogham space mark */
	0x2000,						/* en quad */
	0x2001,						/* em quad */
	0x2002,						/* en space */
	0x2003,						/* em space */
	0x2004,						/* three-per-em space */
	0x2005,						/* four-per-em space */
	0x2006,						/* six-per-em space */
	0x2007,						/* figure space */
	0x2008,						/* punctuation space */
	0x2009,						/* thin space */
	0x200A,						/* hair space */
	0x202F,						/* narrow no-break space */
	0x205F,						/* medium mathematical space */
	0x3000,						/* ideographic space */
/* below the code points that have the Unicode Zl (line separator) property */
	0x2028,						/* line separator */
/* below the code points that have the Unicode Zp (paragraph separator)
 * property */
	0x2029,						/* paragraph separator */
};

#define NSPACES		(sizeof(whitespace) / sizeof(whitespace[0]))

str
str_strip(str *buf, size_t *buflen, const char *s)
{
	size_t len = strlen(s);
	size_t n = lstrip(s, len, whitespace, NSPACES);
	s += n;
	len -= n;
	n = rstrip(s, len, whitespace, NSPACES);

	n++;
	CHECK_STR_BUFFER_LENGTH(buf, buflen, n, "str.strip");
	strcpy_len(*buf, s, n);
	return MAL_SUCCEED;
}

/* remove all whitespace from either side of arg1 */
static str
STRStrip(str *res, const char *const *arg1)
{
	str buf = NULL, msg = MAL_SUCCEED;
	const char *s = *arg1;

	if (strNil(s)) {
		*res = GDKstrdup(str_nil);
	} else {
		size_t buflen = INITIAL_STR_BUFFER_LENGTH;

		*res = NULL;
		if (!(buf = GDKmalloc(buflen)))
			throw(MAL, "str.strip", SQLSTATE(HY013) MAL_MALLOC_FAIL);
		if ((msg = str_strip(&buf, &buflen, s)) != MAL_SUCCEED) {
			GDKfree(buf);
			return msg;
		}
		*res = GDKstrdup(buf);
	}

	GDKfree(buf);
	if (!*res)
		msg = createException(MAL, "str.strip",
							  SQLSTATE(HY013) MAL_MALLOC_FAIL);
	return msg;
}

str
str_ltrim(str *buf, size_t *buflen, const char *s)
{
	size_t len = strlen(s);
	size_t n = lstrip(s, len, whitespace, NSPACES);
	size_t nallocate = len - n + 1;

	CHECK_STR_BUFFER_LENGTH(buf, buflen, nallocate, "str.ltrim");
	strcpy_len(*buf, s + n, nallocate);
	return MAL_SUCCEED;
}

/* remove all whitespace from the start (left) of arg1 */
static str
STRLtrim(str *res, const char *const *arg1)
{
	str buf = NULL, msg = MAL_SUCCEED;
	const char *s = *arg1;

	if (strNil(s)) {
		*res = GDKstrdup(str_nil);
	} else {
		size_t buflen = INITIAL_STR_BUFFER_LENGTH;

		*res = NULL;
		if (!(buf = GDKmalloc(buflen)))
			throw(MAL, "str.ltrim", SQLSTATE(HY013) MAL_MALLOC_FAIL);
		if ((msg = str_ltrim(&buf, &buflen, s)) != MAL_SUCCEED) {
			GDKfree(buf);
			return msg;
		}
		*res = GDKstrdup(buf);
	}

	GDKfree(buf);
	if (!*res)
		msg = createException(MAL, "str.ltrim",
							  SQLSTATE(HY013) MAL_MALLOC_FAIL);
	return msg;
}

str
str_rtrim(str *buf, size_t *buflen, const char *s)
{
	size_t len = strlen(s);
	size_t n = rstrip(s, len, whitespace, NSPACES);

	n++;
	CHECK_STR_BUFFER_LENGTH(buf, buflen, n, "str.rtrim");
	strcpy_len(*buf, s, n);
	return MAL_SUCCEED;
}

/* remove all whitespace from the end (right) of arg1 */
static str
STRRtrim(str *res, const char *const *arg1)
{
	str buf = NULL, msg = MAL_SUCCEED;
	const char *s = *arg1;

	if (strNil(s)) {
		*res = GDKstrdup(str_nil);
	} else {
		size_t buflen = INITIAL_STR_BUFFER_LENGTH;

		*res = NULL;
		if (!(buf = GDKmalloc(buflen)))
			throw(MAL, "str.rtrim", SQLSTATE(HY013) MAL_MALLOC_FAIL);
		if ((msg = str_rtrim(&buf, &buflen, s)) != MAL_SUCCEED) {
			GDKfree(buf);
			return msg;
		}
		*res = GDKstrdup(buf);
	}

	GDKfree(buf);
	if (!*res)
		msg = createException(MAL, "str.rtrim",
							  SQLSTATE(HY013) MAL_MALLOC_FAIL);
	return msg;
}

/* return a list of codepoints in s */
static str
trimchars(str *buf, size_t *buflen, size_t *n, const char *s, size_t len_s,
		  const char *malfunc)
{
	size_t len = 0, nlen = len_s * sizeof(int);
	int c, *cbuf;

	assert(s);
	CHECK_STR_BUFFER_LENGTH(buf, buflen, nlen, malfunc);
	cbuf = *(int **) buf;

	while (*s) {
		UTF8_GETCHAR(c, s);
		assert(!is_int_nil(c));
		cbuf[len++] = c;
	}
	*n = len;
	return MAL_SUCCEED;
  illegal:
	throw(MAL, malfunc, SQLSTATE(42000) "Illegal Unicode code point");
}

str
str_strip2(str *buf, size_t *buflen, const char *s, const char *s2)
{
	str msg = MAL_SUCCEED;
	size_t len, n, n2, n3;

	if ((n2 = strlen(s2)) == 0) {
		len = strlen(s) + 1;
		CHECK_STR_BUFFER_LENGTH(buf, buflen, len, "str.strip2");
		strcpy(*buf, s);
		return MAL_SUCCEED;
	} else {
		if ((msg = trimchars(buf, buflen, &n3, s2, n2, "str.strip2")) != MAL_SUCCEED)
			return msg;
		len = strlen(s);
		n = lstrip(s, len, *(uint32_t **) buf, n3);
		s += n;
		len -= n;
		n = rstrip(s, len, *(uint32_t **) buf, n3);

		n++;
		CHECK_STR_BUFFER_LENGTH(buf, buflen, n, "str.strip2");
		strcpy_len(*buf, s, n);
		return MAL_SUCCEED;
	}
}

/* remove the longest string containing only characters from arg2 from
 * either side of arg1 */
static str
STRStrip2(str *res, const char *const *arg1, const char *const *arg2)
{
	str buf = NULL, msg = MAL_SUCCEED;
	const char *s = *arg1, *s2 = *arg2;

	if (strNil(s) || strNil(s2)) {
		*res = GDKstrdup(str_nil);
	} else {
		size_t buflen = INITIAL_STR_BUFFER_LENGTH * sizeof(int);

		*res = NULL;
		if (!(buf = GDKmalloc(buflen)))
			throw(MAL, "str.strip2", SQLSTATE(HY013) MAL_MALLOC_FAIL);
		if ((msg = str_strip2(&buf, &buflen, s, s2)) != MAL_SUCCEED) {
			GDKfree(buf);
			return msg;
		}
		*res = GDKstrdup(buf);
	}

	GDKfree(buf);
	if (!*res)
		msg = createException(MAL, "str.strip2",
							  SQLSTATE(HY013) MAL_MALLOC_FAIL);
	return msg;
}

str
str_ltrim2(str *buf, size_t *buflen, const char *s, const char *s2)
{
	str msg = MAL_SUCCEED;
	size_t len, n, n2, n3, nallocate;

	if ((n2 = strlen(s2)) == 0) {
		len = strlen(s) + 1;
		CHECK_STR_BUFFER_LENGTH(buf, buflen, len, "str.ltrim2");
		strcpy(*buf, s);
		return MAL_SUCCEED;
	} else {
		if ((msg = trimchars(buf, buflen, &n3, s2, n2, "str.ltrim2")) != MAL_SUCCEED)
			return msg;
		len = strlen(s);
		n = lstrip(s, len, *(uint32_t **) buf, n3);
		nallocate = len - n + 1;

		CHECK_STR_BUFFER_LENGTH(buf, buflen, nallocate, "str.ltrim2");
		strcpy_len(*buf, s + n, nallocate);
		return MAL_SUCCEED;
	}
}

/* remove the longest string containing only characters from arg2 from
 * the start (left) of arg1 */
static str
STRLtrim2(str *res, const char *const *arg1, const char *const *arg2)
{
	str buf = NULL, msg = MAL_SUCCEED;
	const char *s = *arg1, *s2 = *arg2;

	if (strNil(s) || strNil(s2)) {
		*res = GDKstrdup(str_nil);
	} else {
		size_t buflen = INITIAL_STR_BUFFER_LENGTH * sizeof(int);

		*res = NULL;
		if (!(buf = GDKmalloc(buflen)))
			throw(MAL, "str.ltrim2", SQLSTATE(HY013) MAL_MALLOC_FAIL);
		if ((msg = str_ltrim2(&buf, &buflen, s, s2)) != MAL_SUCCEED) {
			GDKfree(buf);
			return msg;
		}
		*res = GDKstrdup(buf);
	}

	GDKfree(buf);
	if (!*res)
		msg = createException(MAL, "str.ltrim2",
							  SQLSTATE(HY013) MAL_MALLOC_FAIL);
	return msg;
}

str
str_rtrim2(str *buf, size_t *buflen, const char *s, const char *s2)
{
	str msg = MAL_SUCCEED;
	size_t len, n, n2, n3;

	if ((n2 = strlen(s2)) == 0) {
		len = strlen(s) + 1;
		CHECK_STR_BUFFER_LENGTH(buf, buflen, len, "str.rtrim2");
		strcpy(*buf, s);
		return MAL_SUCCEED;
	} else {
		if ((msg = trimchars(buf, buflen, &n3, s2, n2, "str.ltrim2")) != MAL_SUCCEED)
			return msg;
		len = strlen(s);
		n = rstrip(s, len, *(uint32_t **) buf, n3);
		n++;

		CHECK_STR_BUFFER_LENGTH(buf, buflen, n, "str.rtrim2");
		strcpy_len(*buf, s, n);
		return MAL_SUCCEED;
	}
}

/* remove the longest string containing only characters from arg2 from
 * the end (right) of arg1 */
static str
STRRtrim2(str *res, const char *const *arg1, const char *const *arg2)
{
	str buf = NULL, msg = MAL_SUCCEED;
	const char *s = *arg1, *s2 = *arg2;

	if (strNil(s) || strNil(s2)) {
		*res = GDKstrdup(str_nil);
	} else {
		size_t buflen = INITIAL_STR_BUFFER_LENGTH * sizeof(int);

		*res = NULL;
		if (!(buf = GDKmalloc(buflen)))
			throw(MAL, "str.rtrim2", SQLSTATE(HY013) MAL_MALLOC_FAIL);
		if ((msg = str_rtrim2(&buf, &buflen, s, s2)) != MAL_SUCCEED) {
			GDKfree(buf);
			return msg;
		}
		*res = GDKstrdup(buf);
	}

	GDKfree(buf);
	if (!*res)
		msg = createException(MAL, "str.rtrim2",
							  SQLSTATE(HY013) MAL_MALLOC_FAIL);
	return msg;
}

static str
pad(str *buf, size_t *buflen, const char *s, const char *pad, int len, int left,
	const char *malfunc)
{
	size_t slen, padlen, repeats, residual, i, nlen;
	char *res;

	if (len < 0)
		len = 0;

	slen = (size_t) UTF8_strlen(s);
	if (slen > (size_t) len) {
		/* truncate */
		pad = UTF8_strtail(s, len);
		slen = pad - s + 1;

		CHECK_STR_BUFFER_LENGTH(buf, buflen, slen, malfunc);
		strcpy_len(*buf, s, slen);
		return MAL_SUCCEED;
	}

	padlen = (size_t) UTF8_strlen(pad);
	if (slen == (size_t) len || padlen == 0) {
		/* nothing to do (no padding if there is no pad string) */
		slen = strlen(s) + 1;
		CHECK_STR_BUFFER_LENGTH(buf, buflen, slen, malfunc);
		strcpy(*buf, s);
		return MAL_SUCCEED;
	}

	repeats = ((size_t) len - slen) / padlen;
	residual = ((size_t) len - slen) % padlen;
	if (residual > 0)
		residual = (size_t) (UTF8_strtail(pad, (int) residual) - pad);
	padlen = strlen(pad);
	slen = strlen(s);

	nlen = slen + repeats * padlen + residual + 1;
	CHECK_STR_BUFFER_LENGTH(buf, buflen, nlen, malfunc);
	res = *buf;
	if (left) {
		for (i = 0; i < repeats; i++)
			memcpy(res + i * padlen, pad, padlen);
		if (residual > 0)
			memcpy(res + repeats * padlen, pad, residual);
		if (slen > 0)
			memcpy(res + repeats * padlen + residual, s, slen);
	} else {
		if (slen > 0)
			memcpy(res, s, slen);
		for (i = 0; i < repeats; i++)
			memcpy(res + slen + i * padlen, pad, padlen);
		if (residual > 0)
			memcpy(res + slen + repeats * padlen, pad, residual);
	}
	res[repeats * padlen + residual + slen] = 0;
	return MAL_SUCCEED;
}

str
str_lpad(str *buf, size_t *buflen, const char *s, int len)
{
	return pad(buf, buflen, s, " ", len, 1, "str.lpad");
}

/* Fill up 'arg1' to length 'len' by prepending whitespaces.
 * If 'arg1' is already longer than 'len', then it's truncated on the right
 * (NB: this is the PostgreSQL definition).
 *
 * Example: lpad('hi', 5)
 * Result: '   hi'
 */
static str
STRLpad(str *res, const char *const *arg1, const int *len)
{
	str buf = NULL, msg = MAL_SUCCEED;
	const char *s = *arg1;
	int l = *len;

	if (strNil(s) || is_int_nil(l)) {
		*res = GDKstrdup(str_nil);
	} else {
		size_t buflen = INITIAL_STR_BUFFER_LENGTH;

		*res = NULL;
		if (!(buf = GDKmalloc(buflen)))
			throw(MAL, "str.lpad", SQLSTATE(HY013) MAL_MALLOC_FAIL);
		if ((msg = str_lpad(&buf, &buflen, s, l)) != MAL_SUCCEED) {
			GDKfree(buf);
			return msg;
		}
		*res = GDKstrdup(buf);
	}

	GDKfree(buf);
	if (!*res)
		msg = createException(MAL, "str.lpad", SQLSTATE(HY013) MAL_MALLOC_FAIL);
	return msg;
}

str
str_rpad(str *buf, size_t *buflen, const char *s, int len)
{
	return pad(buf, buflen, s, " ", len, 0, "str.lpad");
}

/* Fill up 'arg1' to length 'len' by appending whitespaces.
 * If 'arg1' is already longer than 'len', then it's truncated (on the right)
 * (NB: this is the PostgreSQL definition).
 *
 * Example: rpad('hi', 5)
 * Result: 'hi   '
 */
static str
STRRpad(str *res, const char *const *arg1, const int *len)
{
	str buf = NULL, msg = MAL_SUCCEED;
	const char *s = *arg1;
	int l = *len;

	if (strNil(s) || is_int_nil(l)) {
		*res = GDKstrdup(str_nil);
	} else {
		size_t buflen = INITIAL_STR_BUFFER_LENGTH;

		*res = NULL;
		if (!(buf = GDKmalloc(buflen)))
			throw(MAL, "str.rpad", SQLSTATE(HY013) MAL_MALLOC_FAIL);
		if ((msg = str_rpad(&buf, &buflen, s, l)) != MAL_SUCCEED) {
			GDKfree(buf);
			return msg;
		}
		*res = GDKstrdup(buf);
	}

	GDKfree(buf);
	if (!*res)
		msg = createException(MAL, "str.rpad", SQLSTATE(HY013) MAL_MALLOC_FAIL);
	return msg;
}

str
str_lpad3(str *buf, size_t *buflen, const char *s, int len, const char *s2)
{
	return pad(buf, buflen, s, s2, len, 1, "str.lpad2");
}

/* Fill up 'arg1' to length 'len' by prepending characters from 'arg2'
 * If 'arg1' is already longer than 'len', then it's truncated on the right
 * (NB: this is the PostgreSQL definition).
 *
 * Example: lpad('hi', 5, 'xy')
 * Result: xyxhi
 */
static str
STRLpad3(str *res, const char *const *arg1, const int *len, const char *const *arg2)
{
	str buf = NULL, msg = MAL_SUCCEED;
	const char *s = *arg1, *s2 = *arg2;
	int l = *len;

	if (strNil(s) || strNil(s2) || is_int_nil(l)) {
		*res = GDKstrdup(str_nil);
	} else {
		size_t buflen = INITIAL_STR_BUFFER_LENGTH;

		*res = NULL;
		if (!(buf = GDKmalloc(buflen)))
			throw(MAL, "str.lpad2", SQLSTATE(HY013) MAL_MALLOC_FAIL);
		if ((msg = str_lpad3(&buf, &buflen, s, l, s2)) != MAL_SUCCEED) {
			GDKfree(buf);
			return msg;
		}
		*res = GDKstrdup(buf);
	}

	GDKfree(buf);
	if (!*res)
		msg = createException(MAL, "str.lpad2",
							  SQLSTATE(HY013) MAL_MALLOC_FAIL);
	return msg;
}

str
str_rpad3(str *buf, size_t *buflen, const char *s, int len, const char *s2)
{
	return pad(buf, buflen, s, s2, len, 0, "str.rpad2");
}

/* Fill up 'arg1' to length 'len' by appending characters from 'arg2'
 * If 'arg1' is already longer than 'len', then it's truncated (on the right)
 * (NB: this is the PostgreSQL definition).
 *
 * Example: rpad('hi', 5, 'xy')
 * Result: hixyx
 */
static str
STRRpad3(str *res, const char *const *arg1, const int *len, const char *const *arg2)
{
	str buf = NULL, msg = MAL_SUCCEED;
	const char *s = *arg1, *s2 = *arg2;
	int l = *len;

	if (strNil(s) || strNil(s2) || is_int_nil(l)) {
		*res = GDKstrdup(str_nil);
	} else {
		size_t buflen = INITIAL_STR_BUFFER_LENGTH;

		*res = NULL;
		if (!(buf = GDKmalloc(buflen)))
			throw(MAL, "str.rpad2", SQLSTATE(HY013) MAL_MALLOC_FAIL);
		if ((msg = str_rpad3(&buf, &buflen, s, l, s2)) != MAL_SUCCEED) {
			GDKfree(buf);
			return msg;
		}
		*res = GDKstrdup(buf);
	}

	GDKfree(buf);
	if (!*res)
		msg = createException(MAL, "str.rpad2",
							  SQLSTATE(HY013) MAL_MALLOC_FAIL);
	return msg;
}

str
str_substitute(str *buf, size_t *buflen, const char *s, const char *src,
			   const char *dst, bit repeat)
{
	size_t lsrc = strlen(src), ldst = strlen(dst), n, l = strlen(s);
	char *b, *fnd;
	const char *pfnd;

	if (!lsrc || !l) {			/* s/src is an empty string, there's nothing to substitute */
		l++;
		CHECK_STR_BUFFER_LENGTH(buf, buflen, l, "str.substitute");
		strcpy(*buf, s);
		return MAL_SUCCEED;
	}

	n = l + ldst;
	if (repeat && ldst > lsrc)
		n = (ldst * l) / lsrc;	/* max length */

	n++;
	CHECK_STR_BUFFER_LENGTH(buf, buflen, n, "str.substitute");
	b = *buf;
	pfnd = s;
	do {
		fnd = strstr(pfnd, src);
		if (fnd == NULL)
			break;
		n = fnd - pfnd;
		if (n > 0) {
			strcpy_len(b, pfnd, n + 1);
			b += n;
		}
		if (ldst > 0) {
			strcpy_len(b, dst, ldst + 1);
			b += ldst;
		}
		if (*fnd == 0)
			break;
		pfnd = fnd + lsrc;
	} while (repeat);
	strcpy(b, pfnd);
	return MAL_SUCCEED;
}

static str
STRSubstitute(str *res, const char *const *arg1, const char *const *arg2, const char *const *arg3,
			  const bit *g)
{
	str buf = NULL, msg = MAL_SUCCEED;
	const char *s = *arg1, *s2 = *arg2, *s3 = *arg3;

	if (strNil(s) || strNil(s2) || strNil(s3)) {
		*res = GDKstrdup(str_nil);
	} else {
		size_t buflen = INITIAL_STR_BUFFER_LENGTH;

		*res = NULL;
		if (!(buf = GDKmalloc(buflen)))
			throw(MAL, "str.substitute", SQLSTATE(HY013) MAL_MALLOC_FAIL);
		if ((msg = str_substitute(&buf, &buflen, s, s2, s3, *g)) != MAL_SUCCEED) {
			GDKfree(buf);
			return msg;
		}
		*res = GDKstrdup(buf);
	}

	GDKfree(buf);
	if (!*res)
		msg = createException(MAL, "str.substitute",
							  SQLSTATE(HY013) MAL_MALLOC_FAIL);
	return msg;
}

static str
STRascii(int *ret, const char *const *s)
{
	return str_wchr_at(ret, *s, 0);
}

str
str_substring_tail(str *buf, size_t *buflen, const char *s, int start)
{
	if (start < 1)
		start = 1;
	start--;
	return str_tail(buf, buflen, s, start);
}

static str
STRsubstringTail(str *res, const char *const *arg1, const int *start)
{
	str buf = NULL, msg = MAL_SUCCEED;
	const char *s = *arg1;
	int st = *start;

	if (strNil(s) || is_int_nil(st)) {
		*res = GDKstrdup(str_nil);
	} else {
		size_t buflen = INITIAL_STR_BUFFER_LENGTH;

		*res = NULL;
		if (!(buf = GDKmalloc(buflen)))
			throw(MAL, "str.substringTail", SQLSTATE(HY013) MAL_MALLOC_FAIL);
		if ((msg = str_substring_tail(&buf, &buflen, s, st)) != MAL_SUCCEED) {
			GDKfree(buf);
			return msg;
		}
		*res = GDKstrdup(buf);
	}

	GDKfree(buf);
	if (!*res)
		msg = createException(MAL, "str.substringTail",
							  SQLSTATE(HY013) MAL_MALLOC_FAIL);
	return msg;
}

str
str_sub_string(str *buf, size_t *buflen, const char *s, int start, int l)
{
	if (start < 1)
		start = 1;
	start--;
	return str_Sub_String(buf, buflen, s, start, l);
}

static str
STRsubstring(str *res, const char *const *arg1, const int *start, const int *ll)
{
	str buf = NULL, msg = MAL_SUCCEED;
	const char *s = *arg1;
	int st = *start, l = *ll;

	if (strNil(s) || is_int_nil(st) || is_int_nil(l)) {
		*res = GDKstrdup(str_nil);
	} else {
		size_t buflen = INITIAL_STR_BUFFER_LENGTH;

		*res = NULL;
		if (!(buf = GDKmalloc(buflen)))
			throw(MAL, "str.substring", SQLSTATE(HY013) MAL_MALLOC_FAIL);
		if ((msg = str_sub_string(&buf, &buflen, s, st, l)) != MAL_SUCCEED) {
			GDKfree(buf);
			return msg;
		}
		*res = GDKstrdup(buf);
	}

	GDKfree(buf);
	if (!*res)
		msg = createException(MAL, "str.substring",
							  SQLSTATE(HY013) MAL_MALLOC_FAIL);
	return msg;
}

static str
STRprefix(str *res, const char *const *arg1, const int *ll)
{
	str buf = NULL, msg = MAL_SUCCEED;
	const char *s = *arg1;
	int l = *ll;

	if (strNil(s) || is_int_nil(l)) {
		*res = GDKstrdup(str_nil);
	} else {
		size_t buflen = INITIAL_STR_BUFFER_LENGTH;

		*res = NULL;
		if (!(buf = GDKmalloc(buflen)))
			throw(MAL, "str.prefix", SQLSTATE(HY013) MAL_MALLOC_FAIL);
		if ((msg = str_Sub_String(&buf, &buflen, s, 0, l)) != MAL_SUCCEED) {
			GDKfree(buf);
			return msg;
		}
		*res = GDKstrdup(buf);
	}

	GDKfree(buf);
	if (!*res)
		msg = createException(MAL, "str.prefix",
							  SQLSTATE(HY013) MAL_MALLOC_FAIL);
	return msg;
}

str
str_suffix(str *buf, size_t *buflen, const char *s, int l)
{
	int start = (int) (strlen(s) - l);
	return str_Sub_String(buf, buflen, s, start, l);
}

static str
STRsuffix(str *res, const char *const *arg1, const int *ll)
{
	str buf = NULL, msg = MAL_SUCCEED;
	const char *s = *arg1;
	int l = *ll;

	if (strNil(s) || is_int_nil(l)) {
		*res = GDKstrdup(str_nil);
	} else {
		size_t buflen = INITIAL_STR_BUFFER_LENGTH;

		*res = NULL;
		if (!(buf = GDKmalloc(buflen)))
			throw(MAL, "str.suffix", SQLSTATE(HY013) MAL_MALLOC_FAIL);
		if ((msg = str_suffix(&buf, &buflen, s, l)) != MAL_SUCCEED) {
			GDKfree(buf);
			return msg;
		}
		*res = GDKstrdup(buf);
	}

	GDKfree(buf);
	if (!*res)
		msg = createException(MAL, "str.suffix",
							  SQLSTATE(HY013) MAL_MALLOC_FAIL);
	return msg;
}

int
str_locate2(const char *needle, const char *haystack, int start)
{
	int off, res;
	const char *s;

	off = start <= 0 ? 1 : start;
	s = UTF8_strtail(haystack, off - 1);
	res = str_search(s, needle);
	return res >= 0 ? res + off : 0;
}

static str
STRlocate3(int *ret, const char *const *needle, const char *const *haystack, const int *start)
{
	const char *s = *needle, *s2 = *haystack;
	int st = *start;

	*ret = (strNil(s) || strNil(s2) || is_int_nil(st)) ?
		int_nil :
		str_locate2(s, s2, st);
	return MAL_SUCCEED;
}

static str
STRlocate(int *ret, const char *const *needle, const char *const *haystack)
{
	const char *s = *needle, *s2 = *haystack;

	*ret = (strNil(s) || strNil(s2)) ? int_nil : str_locate2(s, s2, 1);
	return MAL_SUCCEED;
}

str
str_insert(str *buf, size_t *buflen, const char *s, int strt, int l,
		   const char *s2)
{
	str v;
	int l1 = UTF8_strlen(s);
	size_t nextlen;

	if (l < 0)
		throw(MAL, "str.insert",
			  SQLSTATE(42000)
			  "The number of characters for insert function must be non negative");
	if (strt < 0) {
		if (-strt <= l1)
			strt = l1 + strt;
		else
			strt = 0;
	}
	if (strt > l1)
		strt = l1;

	nextlen = strlen(s) + strlen(s2) + 1;
	CHECK_STR_BUFFER_LENGTH(buf, buflen, nextlen, "str.insert");
	v = *buf;
	if (strt > 0)
		v = UTF8_strncpy(v, s, strt);
	strcpy(v, s2);
	if (strt + l < l1)
		strcat(v, UTF8_strtail(s, strt + l));
	return MAL_SUCCEED;
}

static str
STRinsert(str *res, const char *const *input, const int *start, const int *nchars,
		  const char *const *input2)
{
	str buf = NULL, msg = MAL_SUCCEED;
	const char *s = *input, *s2 = *input2;
	int st = *start, n = *nchars;

	if (strNil(s) || is_int_nil(st) || is_int_nil(n) || strNil(s2)) {
		*res = GDKstrdup(str_nil);
	} else {
		size_t buflen = INITIAL_STR_BUFFER_LENGTH;

		*res = NULL;
		if (!(buf = GDKmalloc(buflen)))
			throw(MAL, "str.insert", SQLSTATE(HY013) MAL_MALLOC_FAIL);
		if ((msg = str_insert(&buf, &buflen, s, st, n, s2)) != MAL_SUCCEED) {
			GDKfree(buf);
			return msg;
		}
		*res = GDKstrdup(buf);
	}

	GDKfree(buf);
	if (!*res)
		msg = createException(MAL, "str.insert",
							  SQLSTATE(HY013) MAL_MALLOC_FAIL);
	return msg;
}

static str
STRreplace(str *ret, const char *const *s1, const char *const *s2, const char *const *s3)
{
	bit flag = TRUE;
	return STRSubstitute(ret, s1, s2, s3, &flag);
}

str
str_repeat(str *buf, size_t *buflen, const char *s, int c)
{
	size_t l = strlen(s), nextlen;

	if (l >= INT_MAX)
		throw(MAL, "str.repeat", SQLSTATE(HY013) MAL_MALLOC_FAIL);
	nextlen = (size_t) c *l + 1;

	CHECK_STR_BUFFER_LENGTH(buf, buflen, nextlen, "str.repeat");
	str t = *buf;
	*t = 0;
	for (int i = c; i > 0; i--, t += l)
		strcpy(t, s);
	return MAL_SUCCEED;
}

static str
STRrepeat(str *res, const char *const *arg1, const int *c)
{
	str buf = NULL, msg = MAL_SUCCEED;
	const char *s = *arg1;
	int cc = *c;

	if (strNil(s) || is_int_nil(cc) || cc < 0) {
		*res = GDKstrdup(str_nil);
	} else {
		size_t buflen = INITIAL_STR_BUFFER_LENGTH;

		*res = NULL;
		if (!(buf = GDKmalloc(buflen)))
			throw(MAL, "str.repeat", SQLSTATE(HY013) MAL_MALLOC_FAIL);
		if ((msg = str_repeat(&buf, &buflen, s, cc)) != MAL_SUCCEED) {
			GDKfree(buf);
			return msg;
		}
		*res = GDKstrdup(buf);
	}

	GDKfree(buf);
	if (!*res)
		msg = createException(MAL, "str.repeat",
							  SQLSTATE(HY013) MAL_MALLOC_FAIL);
	return msg;
}

static str
STRspace(str *res, const int *ll)
{
	str buf = NULL, msg = MAL_SUCCEED;
	int l = *ll;

	if (is_int_nil(l) || l < 0) {
		*res = GDKstrdup(str_nil);
	} else {
		const char space[] = " ", *s = space;
		size_t buflen = INITIAL_STR_BUFFER_LENGTH;

		*res = NULL;
		if (!(buf = GDKmalloc(buflen)))
			throw(MAL, "str.space", SQLSTATE(HY013) MAL_MALLOC_FAIL);
		if ((msg = str_repeat(&buf, &buflen, s, l)) != MAL_SUCCEED) {
			GDKfree(buf);
			return msg;
		}
		*res = GDKstrdup(buf);
	}

	GDKfree(buf);
	if (!*res)
		msg = createException(MAL, "str.space",
							  SQLSTATE(HY013) MAL_MALLOC_FAIL);
	return msg;
}

static str
STRasciify(str *r, const char *const *s)
{
<<<<<<< HEAD
	char *buf = NULL;
	size_t buflen = 0;
	if (GDKasciify(&buf, &buflen, *s) != GDK_SUCCEED)
		throw(MAL, "str.asciify", GDK_EXCEPTION);
	*r = buf;
=======
#ifdef HAVE_ICONV

	if (strNil(*s)) {
		if ((*r = GDKstrdup(str_nil)) == NULL)
			throw(MAL, "str.asciify", SQLSTATE(HY013) MAL_MALLOC_FAIL);
		else
			return MAL_SUCCEED;
	}

	iconv_t cd;
	const char *f = "UTF-8", *t = "ASCII//TRANSLIT";
	char *in = (char *) *s;		/* loose const for iconv */
	char *out;
	size_t in_len = strlen(in), out_len = in_len * 4; /* oversized as a single utf8 char could change into multiple ascii char */

	if ((cd = iconv_open(t, f)) == (iconv_t) (-1))
		throw(MAL, "str.asciify", "ICONV: cannot convert from (%s) to (%s).", f, t);

	if ((*r = out = GDKmalloc(out_len)) == NULL) {
		iconv_close(cd);
		throw(MAL, "str.asciify", SQLSTATE(HY013) MAL_MALLOC_FAIL);
	}

	str o = out;

	if (iconv(cd, &in, &in_len, &o, &out_len) == (size_t) -1) {
		GDKfree(out);
		*r = NULL;
		iconv_close(cd);
		throw(MAL, "str.asciify", "Conversion failed, possibly due to system locale %s.", setlocale(0, NULL));
	}

	*o = '\0';
	iconv_close(cd);
>>>>>>> d883a3a0
	return MAL_SUCCEED;
}

static inline void
BBPnreclaim(int nargs, ...)
{
	va_list valist;
	va_start(valist, nargs);
	for (int i = 0; i < nargs; i++) {
		BAT *b = va_arg(valist, BAT *);
		BBPreclaim(b);
	}
	va_end(valist);
}

/* scan select loop with or without candidates */
#define scanloop(TEST, KEEP_NULLS)									    \
	do {																\
		TRC_DEBUG(ALGO,													\
				  "scanselect(b=%s#"BUNFMT",anti=%d): "					\
				  "scanselect %s\n", BATgetId(b), BATcount(b),			\
				  anti, #TEST);											\
		if (!s || BATtdense(s)) {										\
			for (; p < q; p++) {										\
				GDK_CHECK_TIMEOUT(qry_ctx, counter,						\
								  GOTO_LABEL_TIMEOUT_HANDLER(bailout, qry_ctx)); \
				const char *restrict v = BUNtvar(bi, p - off);			\
				if ((TEST) || ((KEEP_NULLS) && *v == '\200'))			\
					vals[cnt++] = p;									\
			}															\
		} else {														\
			for (; p < ncands; p++) {									\
				GDK_CHECK_TIMEOUT(qry_ctx, counter,						\
								  GOTO_LABEL_TIMEOUT_HANDLER(bailout, qry_ctx)); \
				oid o = canditer_next(ci);								\
				const char *restrict v = BUNtvar(bi, o - off);			\
				if ((TEST) || ((KEEP_NULLS) && *v == '\200'))			\
					vals[cnt++] = o;									\
			}															\
		}																\
	} while (0)

/* scan select loop with or without candidates */
#define scanloop_anti(TEST, KEEP_NULLS)									\
	do {																\
		TRC_DEBUG(ALGO,													\
				  "scanselect(b=%s#"BUNFMT",anti=%d): "					\
				  "scanselect %s\n", BATgetId(b), BATcount(b),			\
				  anti, #TEST);											\
		if (!s || BATtdense(s)) {										\
			for (; p < q; p++) {										\
				GDK_CHECK_TIMEOUT(qry_ctx, counter,						\
								  GOTO_LABEL_TIMEOUT_HANDLER(bailout, qry_ctx)); \
				const char *restrict v = BUNtvar(bi, p - off);			\
				if ((TEST) || ((KEEP_NULLS) && *v == '\200'))			\
					vals[cnt++] = p;									\
			}															\
		} else {														\
			for (; p < ncands; p++) {									\
				GDK_CHECK_TIMEOUT(qry_ctx, counter,						\
								  GOTO_LABEL_TIMEOUT_HANDLER(bailout, qry_ctx)); \
				oid o = canditer_next(ci);								\
				const char *restrict v = BUNtvar(bi, o - off);			\
				if ((TEST) || ((KEEP_NULLS) && *v == '\200'))			\
					vals[cnt++] = o;									\
			}															\
		}																\
	} while (0)

static str
str_select(BAT *bn, BAT *b, BAT *s, struct canditer *ci, BUN p, BUN q,
				 BUN *rcnt, const char *key, bool anti,
				 int (*str_cmp)(const char *, const char *, int),
				 bool keep_nulls)
{
	if (strNil(key))
		return MAL_SUCCEED;

	BATiter bi = bat_iterator(b);
	BUN cnt = 0, ncands = ci->ncand;
	oid off = b->hseqbase, *restrict vals = Tloc(bn, 0);
	str msg = MAL_SUCCEED;
	int klen = str_strlen(key);

	size_t counter = 0;
	QryCtx *qry_ctx = MT_thread_get_qry_ctx();

	if (anti)					/* keep nulls ? (use false for now) */
		scanloop_anti(!strNil(v) && str_cmp(v, key, klen) != 0, keep_nulls);
	else
		scanloop(!strNil(v) && str_cmp(v, key, klen) == 0, keep_nulls);

  bailout:
	bat_iterator_end(&bi);
	*rcnt = cnt;
	return msg;
}

static str
STRselect(bat *r_id, const bat *b_id, const bat *cb_id, const char *key,
			  const bit anti, int (*str_cmp)(const char *, const char *, int),
			  const char *fname)
{
	str msg = MAL_SUCCEED;

	BAT *b, *cb = NULL, *r = NULL, *old_s = NULL;;
	BUN p = 0, q = 0, rcnt = 0;
	struct canditer ci;
	bool with_strimps = false,
		with_strimps_anti = false;

	if (!(b = BATdescriptor(*b_id)))
		throw(MAL, fname, RUNTIME_OBJECT_MISSING);

	if (cb_id && !is_bat_nil(*cb_id) && !(cb = BATdescriptor(*cb_id))) {
		BBPreclaim(b);
		throw(MAL, fname, RUNTIME_OBJECT_MISSING);
	}

	assert(ATOMstorage(b->ttype) == TYPE_str);

	if (BAThasstrimps(b)) {
		if (STRMPcreate(b, NULL) == GDK_SUCCEED) {
			BAT *tmp_s = STRMPfilter(b, cb, key, anti);
			if (tmp_s) {
				old_s = cb;
				cb = tmp_s;
				if (!anti)
					with_strimps = true;
				else
					with_strimps_anti = true;
			}
		} else {
			GDKclrerr();
		}
	}

	MT_thread_setalgorithm(with_strimps ?
						   "string_select: strcmp function using strimps" :
						   (with_strimps_anti ?
							"string_select: strcmp function using strimps anti"
							: "string_select: strcmp function with no accelerator"));

	canditer_init(&ci, b, cb);
	if (!(r = COLnew(0, TYPE_oid, ci.ncand, TRANSIENT))) {
		BBPnreclaim(2, b, cb);
		throw(MAL, fname, SQLSTATE(HY013) MAL_MALLOC_FAIL);
	}

	if (!cb || BATtdense(cb)) {
		if (cb) {
			assert(BATtdense(cb));
			p = (BUN) cb->tseqbase;
			q = p + BATcount(cb);
			if ((oid) p < b->hseqbase)
				p = b->hseqbase;
			if ((oid) q > b->hseqbase + BATcount(b))
				q = b->hseqbase + BATcount(b);
		} else {
			p = b->hseqbase;
			q = BATcount(b) + b->hseqbase;
		}
	}

	msg = str_select(r, b, cb, &ci, p, q, &rcnt, key, anti
					 && !with_strimps_anti, str_cmp, with_strimps_anti);

	if (!msg) {
		BATsetcount(r, rcnt);
		r->tsorted = true;
		r->trevsorted = r->batCount <= 1;
		r->tkey = true;
		r->tnil = false;
		r->tnonil = true;
		r->tseqbase = rcnt == 0 ?
			0 : rcnt == 1 ?
			*(const oid *) Tloc(r, 0) : rcnt == b->batCount ? b->hseqbase : oid_nil;

		if (with_strimps_anti) {
			BAT *rev;
			if (old_s) {
				rev = BATdiffcand(old_s, r);
#ifndef NDEBUG
				BAT *is = BATintersectcand(old_s, r);
				if (is) {
					assert(is->batCount == r->batCount);
					BBPreclaim(is);
				}
				assert(rev->batCount == old_s->batCount - r->batCount);
#endif
			} else
				rev = BATnegcands(b->batCount, r);

			BBPreclaim(r);
			r = rev;
			if (r == NULL)
				msg = createException(MAL, fname, SQLSTATE(HY013) MAL_MALLOC_FAIL);
		}
	}

	if (r && !msg) {
		*r_id = r->batCacheid;
		BBPkeepref(r);
	} else {
		BBPreclaim(r);
	}

	BBPnreclaim(3, b, cb, old_s);
	return msg;
}

#define STRSELECT_MAPARGS(STK, PCI, R_ID, B_ID, CB_ID, KEY, ICASE, ANTI) \
	do {																\
		R_ID = getArgReference(STK, PCI, 0);							\
		B_ID = getArgReference(STK, PCI, 1);							\
		CB_ID = getArgReference(STK, PCI, 2);							\
		KEY = *getArgReference_str(STK, PCI, 3);						\
		ICASE = PCI->argc != 5;											\
		ANTI = PCI->argc == 5 ? *getArgReference_bit(STK, PCI, 4) :		\
			*getArgReference_bit(STK, PCI, 5);							\
	} while (0)

/**
 * @r_id: result oid
 * @b_id: input bat oid
 * @cb_id: input bat candidates oid
 * @key: input string
 * @icase: ignore case
 * @anti: anti join
 */
static str
STRstartswithselect(Client cntxt, MalBlkPtr mb, MalStkPtr stk, InstrPtr pci)
{
	(void) cntxt;
	(void) mb;

	bat *r_id = NULL, *b_id = NULL, *cb_id = NULL;
	char *key = NULL;
	bit icase = 0, anti = 0;

	STRSELECT_MAPARGS(stk, pci, r_id, b_id, cb_id, key, icase, anti);
	return STRselect(r_id, b_id, cb_id, key, anti,
					 icase ? str_is_iprefix : str_is_prefix, "str.startswithselect");
}

/**
 * @r_id: result oid
 * @b_id: input bat oid
 * @cb_id: input bat candidates oid
 * @key: input string
 * @icase: ignore case
 * @anti: anti join
 */
static str
STRendswithselect(Client cntxt, MalBlkPtr mb, MalStkPtr stk, InstrPtr pci)
{
	(void) cntxt;
	(void) mb;

	bat *r_id = NULL, *b_id = NULL, *cb_id = NULL;
	char *key = NULL;
	bit icase = 0, anti = 0;

	STRSELECT_MAPARGS(stk, pci, r_id, b_id, cb_id, key, icase, anti);
	return STRselect(r_id, b_id, cb_id, key, anti,
					 icase ? str_is_isuffix : str_is_suffix, "str.endswithselect");
}

/**
 * @r_id: result oid
 * @b_id: input bat oid
 * @cb_id: input bat candidates oid
 * @key: input string
 * @icase: ignore case
 * @anti: anti join
 */
static str
STRcontainsselect(Client cntxt, MalBlkPtr mb, MalStkPtr stk, InstrPtr pci)
{
	(void) cntxt;
	(void) mb;

	bat *r_id = NULL, *b_id = NULL, *cb_id = NULL;
	char *key = NULL;
	bit icase = 0, anti = 0;

	STRSELECT_MAPARGS(stk, pci, r_id, b_id, cb_id, key, icase, anti);
	return STRselect(r_id, b_id, cb_id, key, anti,
					 icase ? str_icontains : str_contains, "str.containsselect");
}

#define APPEND(b, o) (((oid *) b->theap->base)[b->batCount++] = (o))
#define VALUE(s, x)  (s##vars + VarHeapVal(s##vals, (x), s##i.width))

#define set_empty_bat_props(B)					\
	do {										\
		B->tnil = false;						\
		B->tnonil = true;						\
		B->tkey = true;							\
		B->tsorted = true;						\
		B->trevsorted = true;					\
		B->tseqbase = 0;						\
	} while (0)

#define CONTAINS_JOIN_LOOP(STR_CMP, STR_LEN)							\
	do {																\
		canditer_init(&rci, r, cr);										\
		for (BUN ridx = 0; ridx < rci.ncand; ridx++) {					\
			BAT *filtered_sl = NULL;									\
			GDK_CHECK_TIMEOUT(qry_ctx, counter, GOTO_LABEL_TIMEOUT_HANDLER(exit, qry_ctx)); \
			ro = canditer_next(&rci);									\
			vr = VALUE(r, ro - rbase);									\
			matches = 0;												\
			if (!strNil(vr)) {											\
				vr_len = STR_LEN;										\
				if (with_strimps)										\
					filtered_sl = STRMPfilter(l, cl, vr, anti);			\
				if (filtered_sl)										\
					canditer_init(&lci, l, filtered_sl);				\
				else													\
					canditer_init(&lci, l, cl);							\
				for (BUN lidx = 0; lidx < lci.ncand; lidx++) {			\
					lo = canditer_next(&lci);							\
					vl = VALUE(l, lo - lbase);							\
					if (strNil(vl))										\
						continue;										\
					if (STR_CMP)										\
						continue;										\
					if (BATcount(rl) == BATcapacity(rl)) {				\
						newcap = BATgrows(rl);							\
						BATsetcount(rl, BATcount(rl));					\
						if (rr)											\
							BATsetcount(rr, BATcount(rr));				\
						if (BATextend(rl, newcap) != GDK_SUCCEED ||		\
							(rr && BATextend(rr, newcap) != GDK_SUCCEED)) { \
							msg = createException(MAL, fname, SQLSTATE(HY013) MAL_MALLOC_FAIL);	\
							goto exit;									\
						}												\
						assert(!rr || BATcapacity(rl) == BATcapacity(rr)); \
					}													\
					if (BATcount(rl) > 0) {								\
						if (lastl + 1 != lo)							\
							rl->tseqbase = oid_nil;						\
						if (matches == 0) {								\
							if (rr)										\
								rr->trevsorted = false;					\
							if (lastl > lo) {							\
								rl->tsorted = false;					\
								rl->tkey = false;						\
							} else if (lastl < lo) {					\
								rl->trevsorted = false;					\
							} else {									\
								rl->tkey = false;						\
							}											\
						}												\
					}													\
					APPEND(rl, lo);										\
					if (rr)												\
						APPEND(rr, ro);									\
					lastl = lo;											\
					matches++;											\
				}														\
				BBPreclaim(filtered_sl);								\
			}															\
			if (rr) {													\
				if (matches > 1) {										\
					rr->tkey = false;									\
					rr->tseqbase = oid_nil;								\
					rl->trevsorted = false;								\
				} else if (matches == 0) {								\
					rskipped = BATcount(rr) > 0;						\
				} else if (rskipped) {									\
					rr->tseqbase = oid_nil;								\
				}														\
			} else if (matches > 1) {									\
				rl->trevsorted = false;									\
			}															\
		}																\
	} while (0)

#define STR_JOIN_NESTED_LOOP(STR_CMP, STR_LEN, FNAME)					\
	do {																\
		canditer_init(&rci, r, cr);										\
		for (BUN ridx = 0; ridx < rci.ncand; ridx++) {					\
			GDK_CHECK_TIMEOUT(qry_ctx, counter, GOTO_LABEL_TIMEOUT_HANDLER(exit, qry_ctx)); \
			ro = canditer_next(&rci);									\
			vr = VALUE(r, ro - rbase);									\
			matches = 0;												\
			if (!strNil(vr)) {											\
				vr_len = STR_LEN;										\
				canditer_init(&lci, l, cl);								\
				for (BUN lidx = 0; lidx < lci.ncand; lidx++) {			\
					lo = canditer_next(&lci);							\
					vl = VALUE(l, lo - lbase);							\
					if (strNil(vl))										\
						continue;										\
					if (!(STR_CMP))										\
						continue;										\
					if (BATcount(rl) == BATcapacity(rl)) {				\
						newcap = BATgrows(rl);							\
						BATsetcount(rl, BATcount(rl));					\
						if (rr)											\
							BATsetcount(rr, BATcount(rr));				\
						if (BATextend(rl, newcap) != GDK_SUCCEED ||		\
							(rr && BATextend(rr, newcap) != GDK_SUCCEED)) { \
							msg = createException(MAL, FNAME, SQLSTATE(HY013) MAL_MALLOC_FAIL); \
							goto exit;									\
						}												\
						assert(!rr || BATcapacity(rl) == BATcapacity(rr)); \
					}													\
					if (BATcount(rl) > 0) {								\
						if (last_lo + 1 != lo)							\
							rl->tseqbase = oid_nil;						\
						if (matches == 0) {								\
							if (rr)										\
								rr->trevsorted = false;					\
							if (last_lo > lo) {							\
								rl->tsorted = false;					\
								rl->tkey = false;						\
							} else if (last_lo < lo) {					\
								rl->trevsorted = false;					\
							} else {									\
								rl->tkey = false;						\
							}											\
						}												\
					}													\
					APPEND(rl, lo);										\
					if (rr)												\
						APPEND(rr, ro);									\
					last_lo = lo;										\
					matches++;											\
				}														\
			}															\
			if (rr) {													\
				if (matches > 1) {										\
					rr->tkey = false;									\
					rr->tseqbase = oid_nil;								\
					rl->trevsorted = false;								\
				} else if (matches == 0) {								\
					rskipped = BATcount(rr) > 0;						\
				} else if (rskipped) {									\
					rr->tseqbase = oid_nil;								\
				}														\
			} else if (matches > 1) {									\
				rl->trevsorted = false;									\
			}															\
		}																\
	} while (0)

#define STARTSWITH_SORTED_LOOP(STR_CMP, STR_LEN, FNAME)					\
	do {																\
		canditer_init(&rci, sorted_r, sorted_cr);						\
		canditer_init(&lci, sorted_l, sorted_cl);						\
		for (lx = 0; lx < lci.ncand; lx++) {							\
			lo = canditer_next(&lci);									\
			vl = VALUE(l, lo - lbase);									\
			if (!strNil(vl))											\
				break;													\
		}																\
		for (rx = 0; rx < rci.ncand; rx++) {							\
			ro = canditer_next(&rci);									\
			vr = VALUE(r, ro - rbase);									\
			if (!strNil(vr)) {											\
				canditer_setidx(&rci, rx);								\
				break;													\
			}															\
		}																\
		for (; rx < rci.ncand; rx++) {									\
			GDK_CHECK_TIMEOUT(qry_ctx, counter, GOTO_LABEL_TIMEOUT_HANDLER(exit, qry_ctx)); \
			ro = canditer_next(&rci);									\
			vr = VALUE(r, ro - rbase);									\
			vr_len = STR_LEN;											\
			matches = 0;												\
			for (canditer_setidx(&lci, lx), n = lx; n < lci.ncand; n++) { \
				lo = canditer_next_dense(&lci);							\
				vl = VALUE(l, lo - lbase);								\
				cmp = STR_CMP;											\
				if (cmp < 0) {											\
					lx++;												\
					continue;											\
				}														\
				else if (cmp > 0)										\
					break;												\
				if (BATcount(rl) == BATcapacity(rl)) {					\
					newcap = BATgrows(rl);								\
					BATsetcount(rl, BATcount(rl));						\
					if (rr)												\
						BATsetcount(rr, BATcount(rr));					\
					if (BATextend(rl, newcap) != GDK_SUCCEED ||			\
						(rr && BATextend(rr, newcap) != GDK_SUCCEED)) { \
						msg = createException(MAL, FNAME, SQLSTATE(HY013) MAL_MALLOC_FAIL); \
						goto exit;										\
					}													\
					assert(!rr || BATcapacity(rl) == BATcapacity(rr));	\
				}														\
				if (BATcount(rl) > 0) {									\
					if (last_lo + 1 != lo)								\
						rl->tseqbase = oid_nil;							\
					if (matches == 0) {									\
						if (rr)											\
							rr->trevsorted = false;						\
						if (last_lo > lo) {								\
							rl->tsorted = false;						\
							rl->tkey = false;							\
						} else if (last_lo < lo) {						\
							rl->trevsorted = false;						\
						} else {										\
							rl->tkey = false;							\
						}												\
					}													\
				}														\
				APPEND(rl, lo);											\
				if (rr)													\
					APPEND(rr, ro);										\
				last_lo = lo;											\
				matches++;												\
			}															\
			if (rr) {													\
				if (matches > 1) {										\
					rr->tkey = false;									\
					rr->tseqbase = oid_nil;								\
					rl->trevsorted = false;								\
				} else if (matches == 0) {								\
					rskipped = BATcount(rr) > 0;						\
				} else if (rskipped) {									\
					rr->tseqbase = oid_nil;								\
				}														\
			} else if (matches > 1) {									\
				rl->trevsorted = false;									\
			}															\
		}																\
	} while (0)

static void
do_strrev(char *dst, const char *src, size_t len)
{
	dst[len] = 0;
	if (strNil(src)) {
		assert(len == strlen(str_nil));
		strcpy(dst, str_nil);
		return;
	}
	while (*src) {
		if ((*src & 0xF8) == 0xF0) {
			assert(len >= 4);
			dst[len - 4] = *src++;
			assert((*src & 0xC0) == 0x80);
			dst[len - 3] = *src++;
			assert((*src & 0xC0) == 0x80);
			dst[len - 2] = *src++;
			assert((*src & 0xC0) == 0x80);
			dst[len - 1] = *src++;
			len -= 4;
		} else if ((*src & 0xF0) == 0xE0) {
			assert(len >= 3);
			dst[len - 3] = *src++;
			assert((*src & 0xC0) == 0x80);
			dst[len - 2] = *src++;
			assert((*src & 0xC0) == 0x80);
			dst[len - 1] = *src++;
			len -= 3;
		} else if ((*src & 0xE0) == 0xC0) {
			assert(len >= 2);
			dst[len - 2] = *src++;
			assert((*src & 0xC0) == 0x80);
			dst[len - 1] = *src++;
			len -= 2;
		} else {
			assert(len >= 1);
			assert((*src & 0x80) == 0);
			dst[--len] = *src++;
		}
	}
	assert(len == 0);
}

static BAT *
batstr_strrev(BAT *b)
{
	BAT *bn = NULL;
	BATiter bi;
	BUN p, q;
	const char *src;
	size_t len;
	char *dst;
	size_t dstlen;

	dstlen = 1024;
	dst = GDKmalloc(dstlen);
	if (dst == NULL)
		return NULL;

	assert(b->ttype == TYPE_str);

	bn = COLnew(b->hseqbase, TYPE_str, BATcount(b), TRANSIENT);
	if (bn == NULL) {
		GDKfree(dst);
		return NULL;
	}

	bi = bat_iterator(b);
	BATloop(b, p, q) {
		src = (const char *) BUNtail(bi, p);
		len = strlen(src);
		if (len >= dstlen) {
			char *ndst;
			dstlen = len + 1024;
			ndst = GDKrealloc(dst, dstlen);
			if (ndst == NULL) {
				bat_iterator_end(&bi);
				BBPreclaim(bn);
				GDKfree(dst);
				return NULL;
			}
			dst = ndst;
		}
		do_strrev(dst, src, len);
		if (BUNappend(bn, dst, false) != GDK_SUCCEED) {
			bat_iterator_end(&bi);
			BBPreclaim(bn);
			GDKfree(dst);
			return NULL;
		}
	}

	bat_iterator_end(&bi);
	GDKfree(dst);
	return bn;
}

static BAT *
batstr_strlower(BAT *b)
{
	BAT *bn = NULL;
	BATiter bi;
	BUN p, q;

	assert(b->ttype == TYPE_str);

	bn = COLnew(b->hseqbase, TYPE_str, BATcount(b), TRANSIENT);
	if (bn == NULL)
		return NULL;

	bi = bat_iterator(b);
	BATloop(b, p, q) {
		const char *vb = BUNtail(bi, p);
		char *vb_low = NULL;
		if (STRlower(&vb_low, &vb)) {
			bat_iterator_end(&bi);
			BBPreclaim(bn);
			return NULL;
		}
		if (BUNappend(bn, vb_low, false) != GDK_SUCCEED) {
			GDKfree(vb_low);
			bat_iterator_end(&bi);
			BBPreclaim(bn);
			return NULL;
		}
		GDKfree(vb_low);
	}
	bat_iterator_end(&bi);
	return bn;
}

static str
str_join_nested(BAT *rl, BAT *rr, BAT *l, BAT *r, BAT *cl, BAT *cr,
				bit anti, int (*str_cmp)(const char *, const char *, int),
				const char *fname)
{
	str msg = MAL_SUCCEED;

	size_t counter = 0;
	QryCtx *qry_ctx = MT_thread_get_qry_ctx();

	TRC_DEBUG(ALGO,
			  "(%s, %s, l=%s#" BUNFMT "[%s]%s%s,"
			  "r=%s#" BUNFMT "[%s]%s%s,sl=%s#" BUNFMT "%s%s,"
			  "sr=%s#" BUNFMT "%s%s)\n",
			  fname, "nested loop",
			  BATgetId(l), BATcount(l), ATOMname(l->ttype),
			  l->tsorted ? "-sorted" : "",
			  l->trevsorted ? "-revsorted" : "",
			  BATgetId(r), BATcount(r), ATOMname(r->ttype),
			  r->tsorted ? "-sorted" : "",
			  r->trevsorted ? "-revsorted" : "",
			  cl ? BATgetId(cl) : "NULL", cl ? BATcount(cl) : 0,
			  cl && cl->tsorted ? "-sorted" : "",
			  cl && cl->trevsorted ? "-revsorted" : "",
			  cr ? BATgetId(cr) : "NULL", cr ? BATcount(cr) : 0,
			  cr && cr->tsorted ? "-sorted" : "",
			  cr && cr->trevsorted ? "-revsorted" : "");

	assert(ATOMtype(l->ttype) == ATOMtype(r->ttype));
	assert(ATOMtype(l->ttype) == TYPE_str);

	BATiter li = bat_iterator(l);
	BATiter ri = bat_iterator(r);
	assert(ri.vh && r->ttype);

	struct canditer lci, rci;
	oid lbase = l->hseqbase,
		rbase = r->hseqbase,
		lo, ro, last_lo = 0;
	const char *lvals = (const char *) li.base,
		*rvals = (const char *) ri.base,
		*lvars = li.vh->base,
		*rvars = ri.vh->base,
		*vl, *vr;
	BUN matches, newcap;
	int rskipped = 0, vr_len = 0;

	if (anti)
		STR_JOIN_NESTED_LOOP((str_cmp(vl, vr, vr_len) != 0), str_strlen(vr), fname);
	else
		STR_JOIN_NESTED_LOOP((str_cmp(vl, vr, vr_len) == 0), str_strlen(vr), fname);

	assert(!rr || BATcount(rl) == BATcount(rr));
	BATsetcount(rl, BATcount(rl));
	if (rr)
		BATsetcount(rr, BATcount(rr));

	if (BATcount(rl) > 0) {
		if (BATtdense(rl))
			rl->tseqbase = ((oid *) rl->theap->base)[0];
		if (rr && BATtdense(rr))
			rr->tseqbase = ((oid *) rr->theap->base)[0];
	} else {
		rl->tseqbase = 0;
		if (rr)
			rr->tseqbase = 0;
	}

	TRC_DEBUG(ALGO,
			  "(%s, l=%s,r=%s)=(%s#" BUNFMT "%s%s,%s#" BUNFMT "%s%s\n",
			  fname,
			  BATgetId(l), BATgetId(r), BATgetId(rl), BATcount(rl),
			  rl->tsorted ? "-sorted" : "",
			  rl->trevsorted ? "-revsorted" : "",
			  rr ? BATgetId(rr) : NULL, rr ? BATcount(rr) : 0,
			  rr && rr->tsorted ? "-sorted" : "",
			  rr && rr->trevsorted ? "-revsorted" : "");

exit:
	bat_iterator_end(&li);
	bat_iterator_end(&ri);
	return msg;
}

static str
contains_join(BAT *rl, BAT *rr, BAT *l, BAT *r, BAT *cl, BAT *cr, bit anti,
			  int (*str_cmp)(const char *, const char *, int),
			  const char *fname)
{
	str msg = MAL_SUCCEED;

	size_t counter = 0;
	QryCtx *qry_ctx = MT_thread_get_qry_ctx();

	TRC_DEBUG(ALGO,
			  "(%s, l=%s#" BUNFMT "[%s]%s%s,"
			  "r=%s#" BUNFMT "[%s]%s%s,sl=%s#" BUNFMT "%s%s,"
			  "sr=%s#" BUNFMT "%s%s)\n",
			  fname,
			  BATgetId(l), BATcount(l), ATOMname(l->ttype),
			  l->tsorted ? "-sorted" : "",
			  l->trevsorted ? "-revsorted" : "",
			  BATgetId(r), BATcount(r), ATOMname(r->ttype),
			  r->tsorted ? "-sorted" : "",
			  r->trevsorted ? "-revsorted" : "",
			  cl ? BATgetId(cl) : "NULL", cl ? BATcount(cl) : 0,
			  cl && cl->tsorted ? "-sorted" : "",
			  cl && cl->trevsorted ? "-revsorted" : "",
			  cr ? BATgetId(cr) : "NULL", cr ? BATcount(cr) : 0,
			  cr && cr->tsorted ? "-sorted" : "",
			  cr && cr->trevsorted ? "-revsorted" : "");

	bool with_strimps = false;

	if (BAThasstrimps(l)) {
		with_strimps = true;
		if (STRMPcreate(l, NULL) != GDK_SUCCEED) {
			GDKclrerr();
			with_strimps = false;
		}
	}

	assert(ATOMtype(l->ttype) == ATOMtype(r->ttype));
	assert(ATOMtype(l->ttype) == TYPE_str);

	BATiter li = bat_iterator(l);
	BATiter ri = bat_iterator(r);
	assert(ri.vh && r->ttype);

	struct canditer lci, rci;
	oid lbase = l->hseqbase,
		rbase = r->hseqbase,
		lo, ro, lastl = 0;
	const char *lvals = (const char *) li.base,
		*rvals = (const char *) ri.base,
		*lvars = li.vh->base,
		*rvars = ri.vh->base,
		*vl, *vr;
	int rskipped = 0, vr_len = 0;
	BUN matches, newcap;

	if (anti)
		CONTAINS_JOIN_LOOP(str_cmp(vl, vr, vr_len) == 0, str_strlen(vr));
	else
		CONTAINS_JOIN_LOOP(str_cmp(vl, vr, vr_len) != 0, str_strlen(vr));

	assert(!rr || BATcount(rl) == BATcount(rr));
	BATsetcount(rl, BATcount(rl));
	if (rr)
		BATsetcount(rr, BATcount(rr));
	if (BATcount(rl) > 0) {
		if (BATtdense(rl))
			rl->tseqbase = ((oid *) rl->theap->base)[0];
		if (rr && BATtdense(rr))
			rr->tseqbase = ((oid *) rr->theap->base)[0];
	} else {
		rl->tseqbase = 0;
		if (rr)
			rr->tseqbase = 0;
	}

	TRC_DEBUG(ALGO,
			  "(%s, l=%s,r=%s)=(%s#" BUNFMT "%s%s,%s#" BUNFMT "%s%s\n",
			  fname,
			  BATgetId(l), BATgetId(r), BATgetId(rl), BATcount(rl),
			  rl->tsorted ? "-sorted" : "",
			  rl->trevsorted ? "-revsorted" : "",
			  rr ? BATgetId(rr) : NULL, rr ? BATcount(rr) : 0,
			  rr && rr->tsorted ? "-sorted" : "",
			  rr && rr->trevsorted ? "-revsorted" : "");
exit:
	bat_iterator_end(&li);
	bat_iterator_end(&ri);
	return msg;
}

static str
startswith_join(BAT **rl_ptr, BAT **rr_ptr, BAT *l, BAT *r, BAT *cl, BAT *cr,
				bit anti, int (*str_cmp)(const char *, const char *, int),
				const char *fname)
{
	str msg = MAL_SUCCEED;
	gdk_return rc;

	size_t counter = 0;
	QryCtx *qry_ctx = MT_thread_get_qry_ctx();

	assert(*rl_ptr && *rr_ptr);

	BAT *sorted_l = NULL, *sorted_r = NULL,
		*sorted_cl = NULL, *sorted_cr = NULL,
		*ord_sorted_l = NULL, *ord_sorted_r = NULL,
		*proj_rl = NULL, *proj_rr = NULL,
		*rl = *rl_ptr, *rr = *rr_ptr;

	TRC_DEBUG(ALGO,
			  "(%s, %s, l=%s#" BUNFMT "[%s]%s%s,"
			  "r=%s#" BUNFMT "[%s]%s%s,sl=%s#" BUNFMT "%s%s,"
			  "sr=%s#" BUNFMT "%s%s)\n",
			  fname, "sorted inputs",
			  BATgetId(l), BATcount(l), ATOMname(l->ttype),
			  l->tsorted ? "-sorted" : "",
			  l->trevsorted ? "-revsorted" : "",
			  BATgetId(r), BATcount(r), ATOMname(r->ttype),
			  r->tsorted ? "-sorted" : "",
			  r->trevsorted ? "-revsorted" : "",
			  cl ? BATgetId(cl) : "NULL", cl ? BATcount(cl) : 0,
			  cl && cl->tsorted ? "-sorted" : "",
			  cl && cl->trevsorted ? "-revsorted" : "",
			  cr ? BATgetId(cr) : "NULL", cr ? BATcount(cr) : 0,
			  cr && cr->tsorted ? "-sorted" : "",
			  cr && cr->trevsorted ? "-revsorted" : "");

	bool l_sorted = BATordered(l);
	bool r_sorted = BATordered(r);

	if (l_sorted == FALSE) {
		rc = BATsort(&sorted_l, &ord_sorted_l, NULL,
					 l, NULL, NULL, false, false, false);
		if (rc != GDK_SUCCEED) {
			throw(MAL, fname, "Sorting left input failed");
		} else {
			if (cl) {
				rc = BATsort(&sorted_cl, NULL, NULL,
							 cl, ord_sorted_l, NULL, false, false, false);
				if (rc != GDK_SUCCEED) {
					BBPnreclaim(2, sorted_l, ord_sorted_l);
					throw(MAL, fname, "Sorting left candidates input failed");
				}
			}
		}
	} else {
		sorted_l = l;
		sorted_cl = cl;
	}

	if (r_sorted == FALSE) {
		rc = BATsort(&sorted_r, &ord_sorted_r, NULL,
					 r, NULL, NULL, false, false, false);
		if (rc != GDK_SUCCEED) {
			BBPnreclaim(3, sorted_l, ord_sorted_l, sorted_cl);
			throw(MAL, fname, "Sorting right input failed");
		} else {
			if (cr) {
				rc = BATsort(&sorted_cr, NULL, NULL,
							 cr, ord_sorted_r, NULL, false, false, false);
				if (rc != GDK_SUCCEED) {
					BBPnreclaim(5, sorted_l, ord_sorted_l, sorted_cl, sorted_r, ord_sorted_r);
					throw(MAL, fname, "Sorting right candidates input failed");
				}
			}
		}
	} else {
		sorted_r = r;
		sorted_cr = cr;
	}

	assert(BATordered(sorted_l) && BATordered(sorted_r));

	BATiter li = bat_iterator(sorted_l);
	BATiter ri = bat_iterator(sorted_r);
	assert(ri.vh && r->ttype);

	struct canditer lci, rci;
	oid lbase = sorted_l->hseqbase,
		rbase = sorted_r->hseqbase,
		lo, ro, last_lo = 0;
	const char *lvals = (const char *) li.base,
		*rvals = (const char *) ri.base,
		*lvars = li.vh->base,
		*rvars = ri.vh->base,
		*vl, *vr;
	BUN matches, newcap, n = 0, rx = 0, lx = 0;
	int rskipped = 0, vr_len = 0, cmp = 0;

	if (anti)
		STR_JOIN_NESTED_LOOP(str_cmp(vl, vr, vr_len) != 0, str_strlen(vr), fname);
	else
		STARTSWITH_SORTED_LOOP(str_cmp(vl, vr, vr_len), str_strlen(vr), fname);

	assert(!rr || BATcount(rl) == BATcount(rr));
	BATsetcount(rl, BATcount(rl));
	if (rr)
		BATsetcount(rr, BATcount(rr));

	if (BATcount(rl) > 0) {
		if (BATtdense(rl))
			rl->tseqbase = ((oid *) rl->theap->base)[0];
		if (rr && BATtdense(rr))
			rr->tseqbase = ((oid *) rr->theap->base)[0];
	} else {
		rl->tseqbase = 0;
		if (rr)
			rr->tseqbase = 0;
	}

	if (l_sorted == FALSE) {
		proj_rl = BATproject(rl, ord_sorted_l);
		if (!proj_rl) {
			msg = createException(MAL, fname, "Project left pre-sort order failed");
			goto exit;
		} else {
			BBPreclaim(rl);
			*rl_ptr = proj_rl;
		}
	}

	if (rr && r_sorted == FALSE) {
		proj_rr = BATproject(rr, ord_sorted_r);
		if (!proj_rr) {
			BBPreclaim(proj_rl);
			msg = createException(MAL, fname, "Project right pre-sort order failed");
			goto exit;
		} else {
			BBPreclaim(rr);
			*rr_ptr = proj_rr;
		}
	}

	TRC_DEBUG(ALGO,
			  "(%s, l=%s,r=%s)=(%s#" BUNFMT "%s%s,%s#" BUNFMT "%s%s\n",
			  fname,
			  BATgetId(l), BATgetId(r), BATgetId(rl), BATcount(rl),
			  rl->tsorted ? "-sorted" : "",
			  rl->trevsorted ? "-revsorted" : "",
			  rr ? BATgetId(rr) : NULL, rr ? BATcount(rr) : 0,
			  rr && rr->tsorted ? "-sorted" : "",
			  rr && rr->trevsorted ? "-revsorted" : "");

exit:
	if (l_sorted == FALSE)
		BBPnreclaim(3, sorted_l, ord_sorted_l, sorted_cl);

	if (r_sorted == FALSE)
		BBPnreclaim(3, sorted_r, ord_sorted_r, sorted_cr);

	bat_iterator_end(&li);
	bat_iterator_end(&ri);
	return msg;
}

static str
STRjoin(bat *rl_id, bat *rr_id, const bat l_id, const bat r_id,
		const bat cl_id, const bat cr_id, const bit anti, bool icase,
		int (*str_cmp)(const char *, const char *, int), const char *fname)
{
	str msg = MAL_SUCCEED;

	BAT *rl = NULL, *rr = NULL, *l = NULL, *r = NULL, *cl = NULL, *cr = NULL;

	if (!(l = BATdescriptor(l_id)) || !(r = BATdescriptor(r_id))) {
		BBPnreclaim(2, l, r);
		throw(MAL, fname, RUNTIME_OBJECT_MISSING);
	}

	if ((cl_id && !is_bat_nil(cl_id) && (cl = BATdescriptor(cl_id)) == NULL) ||
		(cr_id && !is_bat_nil(cr_id) && (cr = BATdescriptor(cr_id)) == NULL)) {
		BBPnreclaim(4, l, r, cl, cr);
		throw(MAL, fname, RUNTIME_OBJECT_MISSING);
	}

	rl = COLnew(0, TYPE_oid, BATcount(l), TRANSIENT);
	if (rr_id)
		rr = COLnew(0, TYPE_oid, BATcount(l), TRANSIENT);

	if (!rl || (rr_id && !rr)) {
		BBPnreclaim(6, l, r, cl, cr, rl, rr);
		throw(MAL, fname, SQLSTATE(HY013) MAL_MALLOC_FAIL);
	}

	set_empty_bat_props(rl);
	if (rr_id)
		set_empty_bat_props(rr);

	assert(ATOMtype(l->ttype) == ATOMtype(r->ttype));
	assert(ATOMtype(l->ttype) == TYPE_str);

	BAT *nl = l, *nr = r;

	if (strcmp(fname, "str.containsjoin") == 0) {
		msg = contains_join(rl, rr, l, r, cl, cr, anti, str_cmp, fname);
		if (msg) {
			BBPnreclaim(6, rl, rr, l, r, cl, cr);
			return msg;
		}
	} else {
		struct canditer lci, rci;
		canditer_init(&lci, l, cl);
		canditer_init(&rci, r, cr);
		BUN lcnt = lci.ncand, rcnt = rci.ncand;
		BUN nl_cost = lci.ncand * rci.ncand,
			sorted_cost =
			(BUN) floor(0.8 * (lcnt*log2((double)lcnt)
							   + rcnt*log2((double)rcnt)));

		if (nl_cost < sorted_cost) {
			msg = str_join_nested(rl, rr, nl, nr, cl, cr, anti, str_cmp, fname);
		} else {
			BAT *l_low = NULL, *r_low = NULL, *l_rev = NULL, *r_rev = NULL;
			if (icase) {
				l_low = batstr_strlower(nl);
				if (l_low == NULL) {
					BBPnreclaim(6, rl, rr, nl, nr, cl, cr);
					throw(MAL, fname, "Failed lowering strings of left input");
				}
				r_low = batstr_strlower(nr);
				if (r_low == NULL) {
					BBPnreclaim(7, rl, rr, nl, nr, cl, cr, l_low);
					throw(MAL, fname, "Failed lowering strings of right input");
				}
				BBPnreclaim(2, nl, nr);
				nl = l_low;
				nr = r_low;
			}
			if (strcmp(fname, "str.endswithjoin") == 0) {
				l_rev = batstr_strrev(nl);
				if (l_rev == NULL) {
					BBPnreclaim(6, rl, rr, nl, nr, cl, cr);
					throw(MAL, fname, "Failed reversing strings of left input");
				}
				r_rev = batstr_strrev(nr);
				if (r_rev == NULL) {
					BBPnreclaim(7, rl, rr, nl, nr, cl, cr, l_rev);
					throw(MAL, fname, "Failed reversing strings of right input");
				}
				BBPnreclaim(2, nl, nr);
				nl = l_rev;
				nr = r_rev;
			}
			msg = startswith_join(&rl, &rr, nl, nr, cl, cr, anti, str_is_prefix, fname);
		}
	}

	if (!msg) {
		*rl_id = rl->batCacheid;
		BBPkeepref(rl);
		if (rr_id) {
			*rr_id = rr->batCacheid;
			BBPkeepref(rr);
		}
	} else {
		BBPnreclaim(2, rl, rr);
	}

	BBPnreclaim(4, nl, nr, cl, cr);
	return msg;
}

#define STRJOIN_MAPARGS(STK, PCI, RL_ID, RR_ID, L_ID, R_ID, CL_ID, CR_ID, IC_ID, ANTI) \
	do {																\
		RL_ID = getArgReference(STK, PCI, 0);							\
		RR_ID = PCI->retc == 1 ? 0 : getArgReference(STK, PCI, 1);		\
		int i = PCI->retc == 1 ? 1 : 2;									\
		L_ID = getArgReference(STK, PCI, i++);							\
		R_ID = getArgReference(STK, PCI, i++);							\
		IC_ID = PCI->argc - PCI->retc == 7 ?							\
			NULL : getArgReference(stk, pci, i++);						\
		CL_ID = getArgReference(STK, PCI, i++);							\
		CR_ID = getArgReference(STK, PCI, i++);							\
		ANTI = PCI->argc - PCI->retc == 7 ?								\
			getArgReference(STK, PCI, 8) : getArgReference(STK, PCI, 9); \
	} while (0)

static inline str
ignorecase(const bat *ic_id, bool *icase, str fname)
{
	BAT *c = NULL;

	if ((c = BATdescriptor(*ic_id)) == NULL)
		throw(MAL, fname, SQLSTATE(HY002) RUNTIME_OBJECT_MISSING);

	assert(BATcount(c) == 1);

	BATiter bi = bat_iterator(c);
	*icase = *(bit *) BUNtloc(bi, 0);
	bat_iterator_end(&bi);

	BBPreclaim(c);
	return MAL_SUCCEED;
}

/**
 * @rl_id: result left oid
 * @rr_id: result right oid
 * @l_id: left oid
 * @r_id: right oid
 * @cl_id: candidates left oid
 * @cr_id: candidates right oid
 * @ic_id: ignore case oid
 * @anti: anti join oid
 */
static str
STRstartswithjoin(Client cntxt, MalBlkPtr mb, MalStkPtr stk, InstrPtr pci)
{
	(void)cntxt;
	(void)mb;

	str msg = MAL_SUCCEED;
	bat *rl_id = NULL, *rr_id = NULL, *l_id = NULL, *r_id = NULL,
		*cl_id = NULL, *cr_id = NULL, *ic_id = NULL;
	bit *anti = NULL;
	bool icase = false;

	STRJOIN_MAPARGS(stk, pci, rl_id, rr_id, l_id, r_id, cl_id, cr_id, ic_id, anti);

	if (pci->argc - pci->retc == 8)
		msg = ignorecase(ic_id, &icase, "str.startswithjoin");

	return msg ? msg : STRjoin(rl_id, rr_id, *l_id, *r_id,
							   cl_id ? *cl_id : 0,
							   cr_id ? *cr_id : 0,
							   *anti, icase, icase ? str_is_iprefix : str_is_prefix,
							   "str.startswithjoin");
}

/**
 * @rl_id: result left oid
 * @rr_id: result right oid
 * @l_id: left oid
 * @r_id: right oid
 * @cl_id: candidates left oid
 * @cr_id: candidates right oid
 * @ic_id: ignore case oid
 * @anti: anti join oid
 */
static str
STRendswithjoin(Client cntxt, MalBlkPtr mb, MalStkPtr stk, InstrPtr pci)
{
	(void) cntxt;
	(void) mb;

	str msg = MAL_SUCCEED;
	bat *rl_id = NULL, *rr_id = NULL, *l_id = NULL, *r_id = NULL,
		*cl_id = NULL, *cr_id = NULL, *ic_id = NULL;
	bit *anti = NULL;
	bool icase = false;

	STRJOIN_MAPARGS(stk, pci, rl_id, rr_id, l_id, r_id, cl_id, cr_id, ic_id, anti);

	if (pci->argc - pci->retc == 8)
		msg = ignorecase(ic_id, &icase, "str.endswithjoin");

	return msg ? msg : STRjoin(rl_id, rr_id, *l_id, *r_id,
							   cl_id ? *cl_id : 0, cr_id ? *cr_id : 0,
							   *anti, icase, icase ? str_is_isuffix : str_is_suffix,
							   "str.endswithjoin");
}

/**
 * @rl_id: result left oid
 * @rr_id: result right oid
 * @l_id: left oid
 * @r_id: right oid
 * @cl_id: candidates left oid
 * @cr_id: candidates right oid
 * @ic_id: ignore case oid
 * @anti: anti join oid
 */
static str
STRcontainsjoin(Client cntxt, MalBlkPtr mb, MalStkPtr stk, InstrPtr pci)
{
	(void) cntxt;
	(void) mb;

	str msg = MAL_SUCCEED;
	bat *rl_id = NULL, *rr_id = NULL, *l_id = NULL, *r_id = NULL,
		*cl_id = NULL, *cr_id = NULL, *ic_id = NULL;
	bit *anti = NULL;
	bool icase = false;

	STRJOIN_MAPARGS(stk, pci, rl_id, rr_id, l_id, r_id, cl_id, cr_id, ic_id, anti);

	if (pci->argc - pci->retc == 8)
		msg = ignorecase(ic_id, &icase, "str.containsjoin");

	return msg ? msg : STRjoin(rl_id, rr_id, *l_id, *r_id,
							   cl_id ? *cl_id : 0, cr_id ? *cr_id : 0,
							   *anti, icase, icase ? str_icontains : str_contains,
							   "str.containsjoin");
}

#include "mel.h"
mel_func str_init_funcs[] = {
 command("str", "str", STRtostr, false, "Noop routine.", args(1,2, arg("",str),arg("s",str))),
 command("str", "string", STRTail, false, "Return the tail s[offset..n]\nof a string s[0..n].", args(1,3, arg("",str),arg("s",str),arg("offset",int))),
 command("str", "string3", STRSubString, false, "Return substring s[offset..offset+count] of a string s[0..n]", args(1,4, arg("",str),arg("s",str),arg("offset",int),arg("count",int))),
 command("str", "length", STRLength, false, "Return the length of a string.", args(1,2, arg("",int),arg("s",str))),
 command("str", "nbytes", STRBytes, false, "Return the string length in bytes.", args(1,2, arg("",int),arg("s",str))),
 command("str", "unicodeAt", STRWChrAt, false, "get a unicode character\n(as an int) from a string position.", args(1,3, arg("",int),arg("s",str),arg("index",int))),
 command("str", "unicode", STRFromWChr, false, "convert a unicode to a character.", args(1,2, arg("",str),arg("wchar",int))),
 pattern("str", "startswith", STRstartswith, false, "Check if string starts with substring.", args(1,3, arg("",bit),arg("s",str),arg("prefix",str))),
 pattern("str", "startswith", STRstartswith, false, "Check if string starts with substring, icase flag.", args(1,4, arg("",bit),arg("s",str),arg("prefix",str),arg("icase",bit))),
 pattern("str", "endswith", STRendswith, false, "Check if string ends with substring.", args(1,3, arg("",bit),arg("s",str),arg("suffix",str))),
 pattern("str", "endswith", STRendswith, false, "Check if string ends with substring, icase flag.", args(1,4, arg("",bit),arg("s",str),arg("suffix",str),arg("icase",bit))),
 pattern("str", "contains", STRcontains, false, "Check if string haystack contains string needle.", args(1,3, arg("",bit),arg("haystack",str),arg("needle",str))),
 pattern("str", "contains", STRcontains, false, "Check if string haystack contains string needle, icase flag.", args(1,4, arg("",bit),arg("haystack",str),arg("needle",str),arg("icase",bit))),
 command("str", "toLower", STRlower, false, "Convert a string to lower case.", args(1,2, arg("",str),arg("s",str))),
 command("str", "toUpper", STRupper, false, "Convert a string to upper case.", args(1,2, arg("",str),arg("s",str))),
 command("str", "caseFold", STRcasefold, false, "Fold the case of a string.", args(1,2, arg("",str),arg("s",str))),
 pattern("str", "search", STRstr_search, false, "Search for a substring. Returns\nposition, -1 if not found.", args(1,3, arg("",int),arg("s",str),arg("c",str))),
 pattern("str", "search", STRstr_search, false, "Search for a substring, icase flag. Returns\nposition, -1 if not found.", args(1,4, arg("",int),arg("s",str),arg("c",str),arg("icase",bit))),
 pattern("str", "r_search", STRrevstr_search, false, "Reverse search for a substring. Returns\nposition, -1 if not found.", args(1,3, arg("",int),arg("s",str),arg("c",str))),
 pattern("str", "r_search", STRrevstr_search, false, "Reverse search for a substring, icase flag. Returns\nposition, -1 if not found.", args(1,4, arg("",int),arg("s",str),arg("c",str),arg("icase",bit))),
 command("str", "splitpart", STRsplitpart, false, "Split string on delimiter. Returns\ngiven field (counting from one.)", args(1,4, arg("",str),arg("s",str),arg("needle",str),arg("field",int))),
 command("str", "trim", STRStrip, false, "Strip whitespaces around a string.", args(1,2, arg("",str),arg("s",str))),
 command("str", "ltrim", STRLtrim, false, "Strip whitespaces from start of a string.", args(1,2, arg("",str),arg("s",str))),
 command("str", "rtrim", STRRtrim, false, "Strip whitespaces from end of a string.", args(1,2, arg("",str),arg("s",str))),
 command("str", "trim2", STRStrip2, false, "Remove the longest string containing only characters from the second string around the first string.", args(1,3, arg("",str),arg("s",str),arg("s2",str))),
 command("str", "ltrim2", STRLtrim2, false, "Remove the longest string containing only characters from the second string from the start of the first string.", args(1,3, arg("",str),arg("s",str),arg("s2",str))),
 command("str", "rtrim2", STRRtrim2, false, "Remove the longest string containing only characters from the second string from the end of the first string.", args(1,3, arg("",str),arg("s",str),arg("s2",str))),
 command("str", "lpad", STRLpad, false, "Fill up a string to the given length prepending the whitespace character.", args(1,3, arg("",str),arg("s",str),arg("len",int))),
 command("str", "rpad", STRRpad, false, "Fill up a string to the given length appending the whitespace character.", args(1,3, arg("",str),arg("s",str),arg("len",int))),
 command("str", "lpad3", STRLpad3, false, "Fill up the first string to the given length prepending characters of the second string.", args(1,4, arg("",str),arg("s",str),arg("len",int),arg("s2",str))),
 command("str", "rpad3", STRRpad3, false, "Fill up the first string to the given length appending characters of the second string.", args(1,4, arg("",str),arg("s",str),arg("len",int),arg("s2",str))),
 command("str", "substitute", STRSubstitute, false, "Substitute first occurrence of 'src' by\n'dst'.  Iff repeated = true this is\nrepeated while 'src' can be found in the\nresult string. In order to prevent\nrecursion and result strings of unlimited\nsize, repeating is only done iff src is\nnot a substring of dst.", args(1,5, arg("",str),arg("s",str),arg("src",str),arg("dst",str),arg("rep",bit))),
 command("str", "like", STRlikewrap, false, "SQL pattern match function", args(1,3, arg("",bit),arg("s",str),arg("pat",str))),
 command("str", "like3", STRlikewrap3, false, "SQL pattern match function", args(1,4, arg("",bit),arg("s",str),arg("pat",str),arg("esc",str))),
 command("str", "ascii", STRascii, false, "Return unicode of head of string", args(1,2, arg("",int),arg("s",str))),
 command("str", "substring", STRsubstringTail, false, "Extract the tail of a string", args(1,3, arg("",str),arg("s",str),arg("start",int))),
 command("str", "substring3", STRsubstring, false, "Extract a substring from str starting at start, for length len", args(1,4, arg("",str),arg("s",str),arg("start",int),arg("len",int))),
 command("str", "prefix", STRprefix, false, "Extract the prefix of a given length", args(1,3, arg("",str),arg("s",str),arg("l",int))),
 command("str", "suffix", STRsuffix, false, "Extract the suffix of a given length", args(1,3, arg("",str),arg("s",str),arg("l",int))),
 command("str", "stringleft", STRprefix, false, "", args(1,3, arg("",str),arg("s",str),arg("l",int))),
 command("str", "stringright", STRsuffix, false, "", args(1,3, arg("",str),arg("s",str),arg("l",int))),
 command("str", "locate", STRlocate, false, "Locate the start position of a string", args(1,3, arg("",int),arg("s1",str),arg("s2",str))),
 command("str", "locate3", STRlocate3, false, "Locate the start position of a string", args(1,4, arg("",int),arg("s1",str),arg("s2",str),arg("start",int))),
 command("str", "insert", STRinsert, false, "Insert a string into another", args(1,5, arg("",str),arg("s",str),arg("start",int),arg("l",int),arg("s2",str))),
 command("str", "replace", STRreplace, false, "Insert a string into another", args(1,4, arg("",str),arg("s",str),arg("pat",str),arg("s2",str))),
 command("str", "repeat", STRrepeat, false, "", args(1,3, arg("",str),arg("s2",str),arg("c",int))),
 command("str", "space", STRspace, false, "", args(1,2, arg("",str),arg("l",int))),
 command("str", "asciify", STRasciify, false, "Transform string from UTF8 to ASCII", args(1, 2, arg("out",str), arg("in",str))),
 pattern("str", "startswithselect", STRstartswithselect, false, "Select all head values of the first input BAT for which the\ntail value starts with the given prefix.", args(1,5, batarg("",oid),batarg("b",str),batarg("s",oid),arg("prefix",str),arg("anti",bit))),
 pattern("str", "startswithselect", STRstartswithselect, false, "Select all head values of the first input BAT for which the\ntail value starts with the given prefix + icase.", args(1,6, batarg("",oid),batarg("b",str),batarg("s",oid),arg("prefix",str),arg("caseignore",bit),arg("anti",bit))),
 pattern("str", "endswithselect", STRendswithselect, false, "Select all head values of the first input BAT for which the\ntail value end with the given suffix.", args(1,5, batarg("",oid),batarg("b",str),batarg("s",oid),arg("suffix",str),arg("anti",bit))),
 pattern("str", "endswithselect", STRendswithselect, false, "Select all head values of the first input BAT for which the\ntail value end with the given suffix + icase.", args(1,6, batarg("",oid),batarg("b",str),batarg("s",oid),arg("suffix",str),arg("caseignore",bit),arg("anti",bit))),
 pattern("str", "containsselect", STRcontainsselect, false, "Select all head values of the first input BAT for which the\ntail value contains the given needle.", args(1,5, batarg("",oid),batarg("b",str),batarg("s",oid),arg("needle",str),arg("anti",bit))),
 pattern("str", "containsselect", STRcontainsselect, false, "Select all head values of the first input BAT for which the\ntail value contains the given needle + icase.", args(1,6, batarg("",oid),batarg("b",str),batarg("s",oid),arg("needle",str),arg("caseignore",bit),arg("anti",bit))),
 pattern("str", "startswithjoin", STRstartswithjoin, false, "Join the string bat L with the prefix bat R\nwith optional candidate lists SL and SR\nThe result is two aligned bats with oids of matching rows.", args(2,9, batarg("",oid),batarg("",oid),batarg("l",str),batarg("r",str),batarg("sl",oid),batarg("sr",oid),arg("nil_matches",bit),arg("estimate",lng),arg("anti",bit))),
 pattern("str", "startswithjoin", STRstartswithjoin, false, "Join the string bat L with the prefix bat R\nwith optional candidate lists SL and SR\nThe result is two aligned bats with oids of matching rows + icase.", args(2,10, batarg("",oid),batarg("",oid),batarg("l",str),batarg("r",str),batarg("caseignore",bit),batarg("sl",oid),batarg("sr",oid),arg("nil_matches",bit),arg("estimate",lng),arg("anti",bit))),
 pattern("str", "startswithjoin", STRstartswithjoin, false, "The same as STRstartswithjoin, but only produce one output.", args(1,8,batarg("",oid),batarg("l",str),batarg("r",str),batarg("sl",oid),batarg("sr",oid),arg("nil_matches",bit),arg("estimate",lng), arg("anti",bit))),
 pattern("str", "startswithjoin", STRstartswithjoin, false, "The same as STRstartswithjoin, but only produce one output + icase.", args(1,9,batarg("",oid),batarg("l",str),batarg("r",str),batarg("caseignore",bit),batarg("sl",oid),batarg("sr",oid),arg("nil_matches",bit),arg("estimate",lng), arg("anti",bit))),
 pattern("str", "endswithjoin", STRendswithjoin, false, "Join the string bat L with the suffix bat R\nwith optional candidate lists SL and SR\nThe result is two aligned bats with oids of matching rows.", args(2,9, batarg("",oid),batarg("",oid),batarg("l",str),batarg("r",str),batarg("sl",oid),batarg("sr",oid),arg("nil_matches",bit),arg("estimate",lng),arg("anti",bit))),
 pattern("str", "endswithjoin", STRendswithjoin, false, "Join the string bat L with the suffix bat R\nwith optional candidate lists SL and SR\nThe result is two aligned bats with oids of matching rows + icase.", args(2,10, batarg("",oid),batarg("",oid),batarg("l",str),batarg("r",str),batarg("caseignore",bit),batarg("sl",oid),batarg("sr",oid),arg("nil_matches",bit),arg("estimate",lng),arg("anti",bit))),
 pattern("str", "endswithjoin", STRendswithjoin, false, "The same as STRendswithjoin, but only produce one output.", args(1,8,batarg("",oid),batarg("l",str),batarg("r",str),batarg("sl",oid),batarg("sr",oid),arg("nil_matches",bit),arg("estimate",lng), arg("anti",bit))),
 pattern("str", "endswithjoin", STRendswithjoin, false, "The same as STRendswithjoin, but only produce one output + icase.", args(1,9,batarg("",oid),batarg("l",str),batarg("r",str),batarg("caseignore",bit),batarg("sl",oid),batarg("sr",oid),arg("nil_matches",bit),arg("estimate",lng), arg("anti",bit))),
 pattern("str", "containsjoin", STRcontainsjoin, false, "Join the string bat L with the bat R if L contains the string of R\nwith optional candidate lists SL and SR\nThe result is two aligned bats with oids of matching rows.", args(2,9, batarg("",oid),batarg("",oid),batarg("l",str),batarg("r",str),batarg("sl",oid),batarg("sr",oid),arg("nil_matches",bit),arg("estimate",lng),arg("anti",bit))),
 pattern("str", "containsjoin", STRcontainsjoin, false, "Join the string bat L with the bat R if L contains the string of R\nwith optional candidate lists SL and SR\nThe result is two aligned bats with oids of matching rows + icase.", args(2,10, batarg("",oid),batarg("",oid),batarg("l",str),batarg("r",str),batarg("caseignore",bit),batarg("sl",oid),batarg("sr",oid),arg("nil_matches",bit),arg("estimate",lng),arg("anti",bit))),
 pattern("str", "containsjoin", STRcontainsjoin, false, "The same as STRcontainsjoin, but only produce one output.", args(1,8,batarg("",oid),batarg("l",str),batarg("r",str),batarg("sl",oid),batarg("sr",oid),arg("nil_matches",bit),arg("estimate",lng), arg("anti",bit))),
 pattern("str", "containsjoin", STRcontainsjoin, false, "The same as STRcontainsjoin, but only produce one output + icase.", args(1,9,batarg("",oid),batarg("l",str),batarg("r",str),batarg("caseignore",bit),batarg("sl",oid),batarg("sr",oid),arg("nil_matches",bit),arg("estimate",lng), arg("anti",bit))),
 { .imp=NULL }
};
#include "mal_import.h"
#ifdef _MSC_VER
#undef read
#pragma section(".CRT$XCU",read)
#endif
LIB_STARTUP_FUNC(init_str_mal)
{ mal_module2("str", NULL, str_init_funcs, NULL, NULL); }<|MERGE_RESOLUTION|>--- conflicted
+++ resolved
@@ -691,11 +691,7 @@
 }
 
 static inline str
-<<<<<<< HEAD
-doStrConvert(str *res, const str *arg1, gdk_return (*func)(char **restrict, size_t *restrict, const char *restrict))
-=======
-STRlower(str *res, const char *const *arg1)
->>>>>>> d883a3a0
+doStrConvert(str *res, const char *const *arg1, gdk_return (*func)(char **restrict, size_t *restrict, const char *restrict))
 {
 	str buf = NULL, msg = MAL_SUCCEED;
 	const char *s = *arg1;
@@ -723,24 +719,19 @@
 }
 
 static inline str
-STRlower(str *res, const str *arg1)
+STRlower(str *res, const char *const *arg1)
 {
 	return doStrConvert(res, arg1, GDKtolower);
 }
 
-<<<<<<< HEAD
 static inline str
-STRupper(str *res, const str *arg1)
-=======
-static str
 STRupper(str *res, const char *const *arg1)
->>>>>>> d883a3a0
 {
 	return doStrConvert(res, arg1, GDKtoupper);
 }
 
 static inline str
-STRcasefold(str *res, const str *arg1)
+STRcasefold(str *res, const char *const *arg1)
 {
 	return doStrConvert(res, arg1, GDKcasefold);
 }
@@ -906,17 +897,16 @@
 	(void) cntxt;
 	(void) mb;
 	bit *res = getArgReference(stk, pci, 0);
-	const char *const *haystack = getArgReference(stk, pci, 1);
-	const char *const *needle = getArgReference(stk, pci, 2);
+	const char *haystack = *getArgReference_str(stk, pci, 1);
+	const char *needle = *getArgReference_str(stk, pci, 2);
 	bit icase = pci->argc == 4 && *getArgReference_bit(stk, pci, 3);
-	const char *s = *haystack, *h = *needle;
 	char *msg = MAL_SUCCEED;
-	if (strNil(s) || strNil(h)) {
+	if (strNil(haystack) || strNil(needle)) {
 		*res = bit_nil;
 	} else {
 		*res = icase ?
-			str_isearch(s, h) :
-			str_search(s, h);
+			str_isearch(haystack, needle) :
+			str_search(haystack, needle);
 	}
 	return msg;
 }
@@ -961,22 +951,12 @@
 {
 	(void) cntxt;
 	(void) mb;
-<<<<<<< HEAD
 	int *res = getArgReference_int(stk, pci, 0);
 	const str haystack = *getArgReference_str(stk, pci, 1);
 	const str needle = *getArgReference_str(stk, pci, 2);
 	bit icase = pci->argc == 4 && *getArgReference_bit(stk, pci, 3);
 
 	if (strNil(haystack) || strNil(needle)) {
-=======
-	bit *res = getArgReference(stk, pci, 0);
-	const char *const *haystack = getArgReference(stk, pci, 1);
-	const char *const *needle = getArgReference(stk, pci, 2);
-	bit icase = pci->argc == 4 && *getArgReference_bit(stk, pci, 3);
-	const char *s = *haystack, *h = *needle;
-	char *msg = MAL_SUCCEED;
-	if (strNil(s) || strNil(h)) {
->>>>>>> d883a3a0
 		*res = bit_nil;
 	} else {
 		*res = icase ?
@@ -1022,7 +1002,7 @@
 }
 
 static str
-STRsplitpart(str *res, str *haystack, str *needle, int *field)
+STRsplitpart(str *res, const char *const *haystack, const char *const *needle, const int *field)
 {
 	str buf = NULL, msg = MAL_SUCCEED;
 	const char *s = *haystack, *s2 = *needle;
@@ -2069,48 +2049,11 @@
 static str
 STRasciify(str *r, const char *const *s)
 {
-<<<<<<< HEAD
 	char *buf = NULL;
 	size_t buflen = 0;
 	if (GDKasciify(&buf, &buflen, *s) != GDK_SUCCEED)
 		throw(MAL, "str.asciify", GDK_EXCEPTION);
 	*r = buf;
-=======
-#ifdef HAVE_ICONV
-
-	if (strNil(*s)) {
-		if ((*r = GDKstrdup(str_nil)) == NULL)
-			throw(MAL, "str.asciify", SQLSTATE(HY013) MAL_MALLOC_FAIL);
-		else
-			return MAL_SUCCEED;
-	}
-
-	iconv_t cd;
-	const char *f = "UTF-8", *t = "ASCII//TRANSLIT";
-	char *in = (char *) *s;		/* loose const for iconv */
-	char *out;
-	size_t in_len = strlen(in), out_len = in_len * 4; /* oversized as a single utf8 char could change into multiple ascii char */
-
-	if ((cd = iconv_open(t, f)) == (iconv_t) (-1))
-		throw(MAL, "str.asciify", "ICONV: cannot convert from (%s) to (%s).", f, t);
-
-	if ((*r = out = GDKmalloc(out_len)) == NULL) {
-		iconv_close(cd);
-		throw(MAL, "str.asciify", SQLSTATE(HY013) MAL_MALLOC_FAIL);
-	}
-
-	str o = out;
-
-	if (iconv(cd, &in, &in_len, &o, &out_len) == (size_t) -1) {
-		GDKfree(out);
-		*r = NULL;
-		iconv_close(cd);
-		throw(MAL, "str.asciify", "Conversion failed, possibly due to system locale %s.", setlocale(0, NULL));
-	}
-
-	*o = '\0';
-	iconv_close(cd);
->>>>>>> d883a3a0
 	return MAL_SUCCEED;
 }
 
