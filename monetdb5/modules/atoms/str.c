--- conflicted
+++ resolved
@@ -2097,10 +2097,6 @@
 	return bn;
 }
 
-<<<<<<< HEAD
-static BAT *
-batstr_strlower(Client ctx, BAT *b)
-=======
 #define NESTED_LOOP(STR_CMP)											\
 	do {																\
 		canditer_reset(lci);											\
@@ -2133,7 +2129,6 @@
 					struct canditer *lci, struct canditer *rci,
 					int (*str_cmp)(const char *, const char *, int),
 					bool anti, const char *fname, QryCtx *qry_ctx)
->>>>>>> 64da9ea6
 {
 	size_t new_cap;
 	oid lbase = li->b->hseqbase, rbase = ri->b->hseqbase, or, ol;
@@ -2148,24 +2143,6 @@
 	else
 		NESTED_LOOP(str_cmp(ls, rs, str_strlen(rs)) == 0);
 
-<<<<<<< HEAD
-	bi = bat_iterator(b);
-	BATloop(b, p, q) {
-		const char *vb = BUNtail(bi, p);
-		char *vb_low = NULL;
-		if (STRlower(ctx, &vb_low, &vb)) {
-			bat_iterator_end(&bi);
-			BBPreclaim(bn);
-			return NULL;
-		}
-		if (BUNappend(bn, vb_low, false) != GDK_SUCCEED) {
-			// GDKfree(vb_low);
-			bat_iterator_end(&bi);
-			BBPreclaim(bn);
-			return NULL;
-		}
-		// GDKfree(vb_low);
-=======
 	BATsetcount(rl, BATcount(rl));
 	if (rr) BATsetcount(rr, BATcount(rr));
 
@@ -2180,7 +2157,7 @@
 			rr->tsorted = ri->sorted;
 			rr->trevsorted = ri->revsorted;
 		}
->>>>>>> 64da9ea6
+		// GDKfree(vb_low);
 	}
 
 	TRC_DEBUG(ALGO, "(%s, %s, l=%s #%zu [%s], r=%s #%zu [%s], cl=%s #%zu, cr=%s #%zu, time="LLFMT"usecs)\n",
@@ -2627,14 +2604,8 @@
 }
 
 static str
-<<<<<<< HEAD
-STRjoin(Client ctx, bat *rl_id, bat *rr_id, const bat l_id, const bat r_id,
-		const bat cl_id, const bat cr_id, const bit anti, bool icase,
-		int (*str_cmp)(const char *, const char *, int), const char *fname)
-=======
 STRjoin(MalStkPtr stk, InstrPtr pci, const str fname,
 		int (*str_cmp)(const char *, const char *, int))
->>>>>>> 64da9ea6
 {
 	str msg = MAL_SUCCEED;
 	int offset = pci->retc;
@@ -2697,41 +2668,11 @@
 		}
 		msg = nested_loop_strjoin(rl, rr, &li, &ri, &lci, &rci, str_cmp, anti, fname, qry_ctx);
 	} else {
-<<<<<<< HEAD
-		struct canditer lci, rci;
-		canditer_init(&lci, l, cl);
-		canditer_init(&rci, r, cr);
-		BUN lcnt = lci.ncand, rcnt = rci.ncand;
-		BUN nl_cost = lci.ncand * rci.ncand,
-			sorted_cost =
-			(BUN) floor(0.8 * (lcnt*log2((double)lcnt)
-							   + rcnt*log2((double)rcnt)));
-
-		if (nl_cost < sorted_cost) {
-			msg = str_join_nested(rl, rr, nl, nr, cl, cr, anti, str_cmp, fname);
-		} else {
-			BAT *l_low = NULL, *r_low = NULL, *l_rev = NULL, *r_rev = NULL;
-			if (icase) {
-				l_low = batstr_strlower(ctx, nl);
-				if (l_low == NULL) {
-					BBPnreclaim(6, rl, rr, nl, nr, cl, cr);
-					throw(MAL, fname, "Failed lowering strings of left input");
-				}
-				r_low = batstr_strlower(ctx, nr);
-				if (r_low == NULL) {
-					BBPnreclaim(7, rl, rr, nl, nr, cl, cr, l_low);
-					throw(MAL, fname, "Failed lowering strings of right input");
-				}
-				BBPnreclaim(2, nl, nr);
-				nl = l_low;
-				nr = r_low;
-=======
 		if (icase) {
 			BAT *l_low = NULL, *r_low = NULL;
 			if (!(l_low = BATcasefold(l, NULL)) || !(r_low = BATcasefold(r, NULL))) {
 				BBPreclaim_n(5, l, r, cl, cr, l_low);
 				throw(MAL, fname, "Failed string lowering input bats");
->>>>>>> 64da9ea6
 			}
 			bat_iterator_end(&li);
 			bat_iterator_end(&ri);
@@ -2785,85 +2726,23 @@
 {
 	(void)cntxt;
 	(void)mb;
-<<<<<<< HEAD
-
-	str msg = MAL_SUCCEED;
-	bat *rl_id = NULL, *rr_id = NULL, *l_id = NULL, *r_id = NULL,
-		*cl_id = NULL, *cr_id = NULL, *ic_id = NULL;
-	bit *anti = NULL;
-	bool icase = false;
-
-	STRJOIN_MAPARGS(stk, pci, rl_id, rr_id, l_id, r_id, cl_id, cr_id, ic_id, anti);
-
-	if (pci->argc - pci->retc == 8)
-		msg = ignorecase(ic_id, &icase, "str.startswithjoin");
-
-	return msg ? msg : STRjoin(cntxt, rl_id, rr_id, *l_id, *r_id,
-							   cl_id ? *cl_id : 0,
-							   cr_id ? *cr_id : 0,
-							   *anti, icase, icase ? str_is_iprefix : str_is_prefix,
-							   "str.startswithjoin");
-=======
 	return STRjoin(stk, pci, "str.startswithjoin", str_is_prefix);
->>>>>>> 64da9ea6
 }
 
 static str
 STRendswithjoin(Client cntxt, MalBlkPtr mb, MalStkPtr stk, InstrPtr pci)
 {
-<<<<<<< HEAD
-	(void) cntxt;
-	(void) mb;
-
-	str msg = MAL_SUCCEED;
-	bat *rl_id = NULL, *rr_id = NULL, *l_id = NULL, *r_id = NULL,
-		*cl_id = NULL, *cr_id = NULL, *ic_id = NULL;
-	bit *anti = NULL;
-	bool icase = false;
-
-	STRJOIN_MAPARGS(stk, pci, rl_id, rr_id, l_id, r_id, cl_id, cr_id, ic_id, anti);
-
-	if (pci->argc - pci->retc == 8)
-		msg = ignorecase(ic_id, &icase, "str.endswithjoin");
-
-	return msg ? msg : STRjoin(cntxt, rl_id, rr_id, *l_id, *r_id,
-							   cl_id ? *cl_id : 0, cr_id ? *cr_id : 0,
-							   *anti, icase, icase ? str_is_isuffix : str_is_suffix,
-							   "str.endswithjoin");
-=======
 	(void)cntxt;
 	(void)mb;
 	return STRjoin(stk, pci, "str.endswithjoin", str_is_suffix);
->>>>>>> 64da9ea6
 }
 
 static str
 STRcontainsjoin(Client cntxt, MalBlkPtr mb, MalStkPtr stk, InstrPtr pci)
 {
-<<<<<<< HEAD
-	(void) cntxt;
-	(void) mb;
-
-	str msg = MAL_SUCCEED;
-	bat *rl_id = NULL, *rr_id = NULL, *l_id = NULL, *r_id = NULL,
-		*cl_id = NULL, *cr_id = NULL, *ic_id = NULL;
-	bit *anti = NULL;
-	bool icase = false;
-
-	STRJOIN_MAPARGS(stk, pci, rl_id, rr_id, l_id, r_id, cl_id, cr_id, ic_id, anti);
-
-	if (pci->argc - pci->retc == 8)
-		msg = ignorecase(ic_id, &icase, "str.containsjoin");
-
-	return msg ? msg : STRjoin(cntxt, rl_id, rr_id, *l_id, *r_id,
-							   cl_id ? *cl_id : 0, cr_id ? *cr_id : 0,
-							   *anti, icase, icase ? str_icontains : str_contains,
-							   "str.containsjoin");
-=======
 	(void)cntxt;
 	(void)mb;
 	return STRjoin(stk, pci, "str.containsjoin", str_contains);
->>>>>>> 64da9ea6
 }
 
 #include "mel.h"
