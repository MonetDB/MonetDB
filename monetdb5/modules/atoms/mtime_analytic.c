--- conflicted
+++ resolved
@@ -19,62 +19,6 @@
 #include "mtime.h"
 #include "mtime_private.h"
 
-<<<<<<< HEAD
-#define MTIME_SUB_WITH_CHECK(lft, rgt, TYPE, dst, min, max, on_overflow) \
-	do { \
-		if ((rgt) < 1) { \
-			if ((max) + (rgt) < (lft)) \
-				on_overflow; \
-			else \
-				(dst) = (TYPE) (lft) - (rgt); \
-		} else { \
-			if ((min) + (rgt) > (lft)) \
-				on_overflow; \
-			else \
-				(dst) = (TYPE) (lft) - (rgt); \
-		} \
-	} while (0)
-
-#define MABSOLUTE(X) ((X) < 0 ? -(X) : (X))
-
-#define DATE_RANGE_MONTH_DIFF(X,Y,R) \
-	do { \
-		MTIME_SUB_WITH_CHECK(X, Y, date, R, DATE_MIN, DATE_MAX, goto calc_overflow); \
-		R = MABSOLUTE(R); \
-		R /= 30; /* days in a month */ \
-		R += (X != Y); /* in a '0' month interval, the rows don't belong to the same frame if the difference is less than one month */ \
-	} while (0)
-
-#define TIMESTAMP_RANGE_MONTH_DIFF(X,Y,R) \
-	do { \
-		MTIME_SUB_WITH_CHECK(X.days, Y.days, date, R, DATE_MIN, DATE_MAX, goto calc_overflow); \
-		R = MABSOLUTE(R); \
-		R /= 30; /* days in a month */ \
-		R += (X.days != Y.days); /* same reason as above */ \
-	} while (0)
-
-#define DAYTIME_RANGE_SEC_DIFF(X,Y,R) \
-	do { \
-		R = MABSOLUTE(X - Y); /* never overflows */ \
-	} while (0)
-
-#define DATE_RANGE_SEC_DIFF(X,Y,R) \
-	do { \
-		MTIME_SUB_WITH_CHECK(X, Y, date, R, DATE_MIN, DATE_MAX, goto calc_overflow); \
-		R = MABSOLUTE(R); \
-		R *= 86400000; /* days in milliseconds */ \
-	} while (0)
-
-#define TIMESTAMP_RANGE_SEC_DIFF(X,Y,R) \
-	do { \
-		MTIME_SUB_WITH_CHECK(X.days, Y.days, date, R, DATE_MIN, DATE_MAX, goto calc_overflow); \
-		R = MABSOLUTE(R); \
-		R *= 86400000; /* days in milliseconds */ \
-		R += MABSOLUTE(X.msecs - Y.msecs); /* never overflows */ \
-	} while (0)
-
-#define ANALYTICAL_WINDOW_BOUNDS_FIXED_RANGE_MTIME_PRECEDING(TPE1, LIMIT, TPE2, CMP) \
-=======
 static inline date
 date_add_month(date D, int M)
 {
@@ -121,7 +65,6 @@
 #define timestamp_sub_msec(T,M)		timestamp_add_msec(T, -(M))
 
 #define ANALYTICAL_WINDOW_BOUNDS_FIXED_RANGE_MTIME_PRECEDING(TPE1, LIMIT, TPE2, SUB, ADD) \
->>>>>>> a7dcc164
 	do {																\
 		lng m = k - 1;													\
 		TPE1 v, vmin, vmax;												\
