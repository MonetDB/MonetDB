# This Source Code Form is subject to the terms of the Mozilla Public
# License, v. 2.0.  If a copy of the MPL was not distributed with this
# file, You can obtain one at http://mozilla.org/MPL/2.0/.
#
# Copyright 1997 - July 2008 CWI, August 2008 - 2020 MonetDB B.V.

module str;

command str(s:str):str
address STRtostr
comment "Noop routine.";
command string(s:str,offset:int) :str
address STRTail
comment "Return the tail s[offset..n]
	 of a string s[0..n].";
command string(s:str,offset:int,count:int):str
address STRSubString
comment "Return substring s[offset..offset+count] of a string s[0..n]";
command +( l:str, r:str) :str
address STRConcat
comment "Concatenate two strings.";

command length( s:str ) :int
address STRLength
comment "Return the length of a string.";

command nbytes( s:str ) :int
address STRBytes
comment "Return the string length in bytes.";

command unicodeAt(s:str, index:int) :int
address STRWChrAt
comment "get a unicode character
	(as an int) from a string position.";
command unicode(wchar:int) :str
address STRFromWChr
comment "convert a unicode to a character.";

command startsWith(s:str,prefix:str):bit
address STRPrefix
comment "Prefix check.";
command endsWith( s:str, suffix:str ) :bit
address STRSuffix
comment "Suffix check.";

command toLower( s:str ) :str
address STRLower
comment "Convert a string to lower case.";
command toUpper( s:str ) :str
address STRUpper
comment "Convert a string to upper case.";

command search( s:str, c:str ) :int
address STRstrSearch
comment "Search for a substring. Returns
	 position, -1 if not found.";
command r_search( s:str, c:str ) :int
address STRReverseStrSearch
comment "Reverse search for a substring. Returns
	 position, -1 if not found.";

command splitpart( s:str, needle:str, field:int ) :str
address STRsplitpart
comment "Split string on delimiter. Returns
	 given field (counting from one.)";

command trim( s:str ) :str
address STRStrip
comment "Strip whitespaces around a string.";
command ltrim( s:str ) :str
address STRLtrim
comment "Strip whitespaces from start of a string.";
command rtrim( s:str ) :str
address STRRtrim
comment "Strip whitespaces from end of a string.";

command trim( s:str, s2:str ) :str
address STRStrip2
comment "Remove the longest string containing only characters from the second string around the first string.";
command ltrim( s:str, s2:str ) :str
address STRLtrim2
comment "Remove the longest string containing only characters from the second string from the start of the first string.";
command rtrim( s:str, s2:str ) :str
address STRRtrim2
comment "Remove the longest string containing only characters from the second string from the end of the first string.";

command lpad( s:str, len:int ) :str
address STRLpad
comment "Fill up a string to the given length prepending the whitespace character.";
command rpad( s:str, len:int ) :str
address STRRpad
comment "Fill up a string to the given length appending the whitespace character.";

command lpad( s:str, len:int, s2:str ) :str
address STRLpad2
comment "Fill up the first string to the given length prepending characters of the second string.";
command rpad( s:str, len:int, s2:str ) :str
address STRRpad2
comment "Fill up the first string to the given length appending characters of the second string.";

command substitute(s:str,src:str,dst:str,rep:bit) :str
address STRSubstitute
comment "Substitute first occurrence of 'src' by
	'dst'.  Iff repeated = true this is
	repeated while 'src' can be found in the
	result string. In order to prevent
	recursion and result strings of unlimited
	size, repeating is only done iff src is
	not a substring of dst.";

command like(s:str,pat:str):bit
address STRlikewrap2
comment "SQL pattern match function";
command like(s:str,pat:str,esc:str):bit
address STRlikewrap
comment "SQL pattern match function";

command ascii(s:str):int
address STRascii
comment "Return unicode of head of string";

command substring(s:str, start:int):str
address STRsubstringTail
comment "Extract the tail of a string";

command substring(s:str, start:int, len:int):str
address STRsubstring
comment "Extract a substring from str starting at start, for length len";

command prefix(s:str,l:int):str
address STRprefix
comment "Extract the prefix of a given length";
command suffix(s:str,l:int):str
address STRsuffix
comment "Extract the suffix of a given length";

command stringleft(s:str,l:int):str
address STRprefix;
command stringright(s:str,l:int):str
address STRsuffix;

command locate(s1:str,s2:str):int
address STRlocate
comment "Locate the start position of a string";

command locate(s1:str,s2:str,start:int):int
address STRlocate2
comment "Locate the start position of a string";

command insert(s:str,start:int,l:int,s2:str):str
address STRinsert
comment "Insert a string into another";

command replace(s:str,pat:str,s2:str):str
address STRreplace
comment "Insert a string into another";

command repeat(s2:str,c:int):str
address STRrepeat;

command space(l:int):str
address STRspace;

command prelude() :void
<<<<<<< HEAD
address strPrelude;

command STRepilogue() :void
address strEpilogue;
=======
address STRprelude;

command epilogue() :void
address STRepilogue;
>>>>>>> 69529a75
<|MERGE_RESOLUTION|>--- conflicted
+++ resolved
@@ -162,14 +162,7 @@
 address STRspace;
 
 command prelude() :void
-<<<<<<< HEAD
-address strPrelude;
-
-command STRepilogue() :void
-address strEpilogue;
-=======
 address STRprelude;
 
 command epilogue() :void
-address STRepilogue;
->>>>>>> 69529a75
+address STRepilogue;