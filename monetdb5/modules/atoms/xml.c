/*
 * SPDX-License-Identifier: MPL-2.0
 *
 * This Source Code Form is subject to the terms of the Mozilla Public
 * License, v. 2.0.  If a copy of the MPL was not distributed with this
 * file, You can obtain one at http://mozilla.org/MPL/2.0/.
 *
 * Copyright 2024, 2025 MonetDB Foundation;
 * Copyright August 2008 - 2023 MonetDB B.V.;
 * Copyright 1997 - July 2008 CWI.
 */

/*
 * @f xml
 * @a Sjoerd Mullender, Niels Nes, Martin Kersten
 * @v 0.1
 * @+ MAL support for XQL
 * This module contains the primitives needed in the SQL
 * front-end to support SQL/XML.
 */
#include "monetdb_config.h"
#include "xml.h"
#include "mal_interpreter.h"

#ifdef HAVE_LIBXML
#include <libxml/parser.h>
#include <libxml/xmlmemory.h>

/* The xml atom is used to represent XML data.  It is implemented as a
   subtype of str.  The first character of the string representation
   indicates the type of XML data.  There are three possibilities:
   * D - an XML document (possibly including <?xml?> and DOCTYPE);
   * C - XML content, i.e. something that can occur inside an XML element;
   * A - XML name/attribute pair.
*/

size_t
XMLquotestring(const char *s, char *buf, size_t len)
{
	size_t i = 0;

	assert(len > 0);
	while (*s && i + 6 < len) {
		if (*s == '&') {
			buf[i++] = '&';
			buf[i++] = 'a';
			buf[i++] = 'm';
			buf[i++] = 'p';
			buf[i++] = ';';
		} else if (*s == '<') {
			buf[i++] = '&';
			buf[i++] = 'l';
			buf[i++] = 't';
			buf[i++] = ';';
		} else if (*s == '>') {
			buf[i++] = '&';
			buf[i++] = 'g';
			buf[i++] = 't';
			buf[i++] = ';';
		} else if (*s == '"') {
			buf[i++] = '&';
			buf[i++] = 'q';
			buf[i++] = 'u';
			buf[i++] = 'o';
			buf[i++] = 't';
			buf[i++] = ';';
		} else if (*s == '\'') {
			buf[i++] = '&';
			buf[i++] = 'a';
			buf[i++] = 'p';
			buf[i++] = 'o';
			buf[i++] = 's';
			buf[i++] = ';';
		} else if ((*s & 0xFF) < 0x20) {
			int n = snprintf(buf, len - i, "&#%d;", *s & 0xFF);

			if (n < 0)
				break;
			i += n;
		} else {
			buf[i++] = *s;
		}
		s++;
	}
	if (i < len)
		buf[i] = 0;
	else
		buf[len - 1] = 0;
	return i;
}

size_t
XMLunquotestring(const char **p, char q, char *buf)
{
	const char *s = *p;
	size_t i = 0;

	while (*s && *s != q) {
		if (*s == '&') {
			s++;
			if (strncmp(s, "lt;", 3) == 0) {
				buf[i++] = '<';
				s += 3;
			} else if (strncmp(s, "gt;", 3) == 0) {
				buf[i++] = '>';
				s += 3;
			} else if (strncmp(s, "apos;", 5) == 0) {
				buf[i++] = '\'';
				s += 5;
			} else if (strncmp(s, "quot;", 5) == 0) {
				buf[i++] = '"';
				s += 5;
			} else if (strncmp(s, "amp;", 4) == 0) {
				buf[i++] = '&';
				s += 4;
			} else if (*s == '#') {
				char *e;
				int base;
				unsigned long n;	/* type unsigned long returned by strtoul() */

				s++;
				if (*s == 'x' || *s == 'X') {
					s++;
					base = 16;
				} else
					base = 10;
				n = strtoul(s, &e, base);
				assert(e > s && *e == ';');
				assert(n <= 0x7FFFFFFF);
				s = e + 1;
				if (n <= 0x7F)
					buf[i++] = (char) n;
				else if (n <= 0x7FF) {
					buf[i++] = (char) (0xC0 | (n >> 6));
					buf[i++] = (char) (0x80 | (n & 0x3F));
				} else if (n <= 0xFFFF) {
					buf[i++] = (char) (0xE0 | (n >> 12));
					buf[i++] = (char) (0x80 | ((n >> 6) & 0x3F));
					buf[i++] = (char) (0x80 | (n & 0x3F));
				} else if (n <= 0x1FFFFF) {
					buf[i++] = (char) (0xF0 | (n >> 18));
					buf[i++] = (char) (0x80 | ((n >> 12) & 0x3F));
					buf[i++] = (char) (0x80 | ((n >> 6) & 0x3F));
					buf[i++] = (char) (0x80 | (n & 0x3F));
				} else if (n <= 0x3FFFFFF) {
					buf[i++] = (char) (0xF8 | (n >> 24));
					buf[i++] = (char) (0x80 | ((n >> 18) & 0x3F));
					buf[i++] = (char) (0x80 | ((n >> 12) & 0x3F));
					buf[i++] = (char) (0x80 | ((n >> 6) & 0x3F));
					buf[i++] = (char) (0x80 | (n & 0x3F));
				} else if (n <= 0x7FFFFFFF) {
					buf[i++] = (char) (0xFC | (n >> 30));
					buf[i++] = (char) (0x80 | ((n >> 24) & 0x3F));
					buf[i++] = (char) (0x80 | ((n >> 18) & 0x3F));
					buf[i++] = (char) (0x80 | ((n >> 12) & 0x3F));
					buf[i++] = (char) (0x80 | ((n >> 6) & 0x3F));
					buf[i++] = (char) (0x80 | (n & 0x3F));
				}
			} else {
				/* unrecognized entity: just leave it */
				buf[i++] = '&';
			}
		} else
			buf[i++] = *s++;
	}
	buf[i] = 0;
	*p = s;
	return i;
}

str
XMLxml2str(Client ctx, str *s, const xml *x)
{
	(void) ctx;
	if (strNil(*x)) {
		*s = GDKstrdup(str_nil);
		return MAL_SUCCEED;
	}
	assert(**x == 'A' || **x == 'C' || **x == 'D');
	*s = GDKstrdup(*x + 1);
	return MAL_SUCCEED;
}

str
XMLstr2xml(Client ctx, xml *x, const char *const*val)
{
	(void) ctx;
	const char *t = *val;
	str buf;
	size_t len;

	if (strNil(t)) {
		*x = (xml) GDKstrdup(str_nil);
		if (*x == NULL)
			throw(MAL, "xml.xml", SQLSTATE(HY013) MAL_MALLOC_FAIL);
		return MAL_SUCCEED;
	}
	len = 6 * strlen(t) + 1;
	buf = GDKmalloc(len + 1);
	if (buf == NULL)
		throw(MAL, "xml.xml", SQLSTATE(HY013) MAL_MALLOC_FAIL);
	buf[0] = 'C';
	XMLquotestring(t, buf + 1, len);
	*x = buf;
	return MAL_SUCCEED;
}

str
XMLxmltext(Client ctx, str *s, const xml *x)
{
	(void) ctx;
	xmlDocPtr doc;
	xmlNodePtr elem;
	str content = NULL;

	if (strNil(*x)) {
		*s = GDKstrdup(str_nil);
		if (*s == NULL)
			throw(MAL, "xml.text", SQLSTATE(HY013) MAL_MALLOC_FAIL);
		return MAL_SUCCEED;
	}
	if (**x == 'D') {
		doc = xmlParseMemory(*x + 1, (int) strlen(*x + 1));
		elem = xmlDocGetRootElement(doc);
		xmlChar *cont = xmlNodeGetContent(elem);
		xmlFreeDoc(doc);
		content = GDKstrdup((const char *) cont);
		xmlFree(cont);
	} else if (**x == 'C') {
		doc = xmlParseMemory("<doc/>", 6);
		xmlParseInNodeContext(xmlDocGetRootElement(doc), *x + 1,
							  (int) strlen(*x + 1), 0, &elem);
		xmlChar *cont = xmlNodeGetContent(elem);
		xmlFreeNodeList(elem);
		xmlFreeDoc(doc);
		content = GDKstrdup((const char *) cont);
		xmlFree(cont);
	} else if (**x == 'A') {
		const char *t = *x + 1;

		content = GDKmalloc(strlen(*x) + 1);
		if (content) {
			str p = content;
			while (*t) {
				if (*t == '"' || *t == '\'') {
					char q = *t++;

					p += XMLunquotestring(&t, q, p);
				}
				t++;
			}
			*p = 0;
		}
	} else {
		content = GDKstrdup("");
	}
	if (content == NULL)
		throw(MAL, "xml.text", SQLSTATE(HY013) MAL_MALLOC_FAIL);
	else
		*s = (str) content;
	return MAL_SUCCEED;
}

str
XMLxml2xml(Client ctx, xml *s, const xml *x)
{
	(void) ctx;
	*s = GDKstrdup(*x);
	if (*s == NULL)
		throw(MAL, "xml.xml", SQLSTATE(HY013) MAL_MALLOC_FAIL);
	return MAL_SUCCEED;
}

str
XMLdocument(Client ctx, xml *x, const char * const *val)
{
	(void) ctx;
	xmlDocPtr doc;

	if (strNil(*val)) {
		*x = (xml) GDKstrdup(str_nil);
		if (*x == NULL)
			throw(MAL, "xml.document", SQLSTATE(HY013) MAL_MALLOC_FAIL);
		return MAL_SUCCEED;
	}
	/* call the libxml2 library to perform the test */
	doc = xmlParseMemory(*val, (int) strlen(*val));
	if (doc) {
		int len;
		xmlChar *buf;

		xmlDocDumpMemory(doc, &buf, &len);
		xmlFreeDoc(doc);
		*x = GDKmalloc(len + 2);
		if (*x == NULL)
			throw(MAL, "xml.document", SQLSTATE(HY013) MAL_MALLOC_FAIL);
		snprintf(*x, len + 2, "D%s", (char *) buf);
		xmlFree(buf);
		return MAL_SUCCEED;
	}
	throw(MAL, "xml.document", "Document parse error");
}

str
XMLcontent(Client ctx, xml *x, const char * const *val)
{
	(void) ctx;
	xmlDocPtr doc;
	xmlNodePtr elem;
	xmlParserErrors err;
	xmlBufferPtr buf;
	const xmlChar *s;
	size_t len;

	if (strNil(*val)) {
		*x = (xml) GDKstrdup(str_nil);
		if (*x == NULL)
			throw(MAL, "xml.content", SQLSTATE(HY013) MAL_MALLOC_FAIL);
		return MAL_SUCCEED;
	}
	/* call the libxml2 library to perform the test */
	doc = xmlParseMemory("<doc/>", 6);
	err = xmlParseInNodeContext(xmlDocGetRootElement(doc), *val,
								(int) strlen(*val), 0, &elem);
	if (err != XML_ERR_OK) {
		xmlFreeDoc(doc);
		throw(MAL, "xml.content", "Content parse error");
	}
	buf = xmlBufferCreate();
	xmlNodeDump(buf, doc, elem, 0, 0);
	s = xmlBufferContent(buf);
	len = strlen((const char *) s) + 2;
	*x = GDKmalloc(len);
	if (*x == NULL)
		throw(MAL, "xml.content", SQLSTATE(HY013) MAL_MALLOC_FAIL);
	snprintf(*x, len, "C%s", (const char *) s);
	xmlBufferFree(buf);
	xmlFreeNodeList(elem);
	xmlFreeDoc(doc);
	return MAL_SUCCEED;
}

str
XMLisdocument(Client ctx, bit *x, const char * const *s)
{
	(void) ctx;
	xmlDocPtr doc;

	/* call the libxml2 library to perform the test */
	if (strNil(*s))
		*x = bit_nil;
	else {
		doc = xmlParseMemory(*s, (int) strlen(*s));
		*x = doc != NULL;
		if (doc)
			xmlFreeDoc(doc);
	}
	return MAL_SUCCEED;
}

str
XMLcomment(Client ctx, xml *x, const char * const *s)
{
	(void) ctx;
	size_t len;
	str buf;

	if (strNil(*s)) {
		*x = (xml) GDKstrdup(str_nil);
		if (*x == NULL)
			throw(MAL, "xml.comment", SQLSTATE(HY013) MAL_MALLOC_FAIL);
		return MAL_SUCCEED;
	}
	if (strstr(*s, "--") != NULL)
		throw(MAL, "xml.comment", "comment may not contain `--'");
	len = strlen(*s) + 9;
	buf = (str) GDKmalloc(len);
	if (buf == NULL)
		throw(MAL, "xml.comment", SQLSTATE(HY013) MAL_MALLOC_FAIL);
	snprintf(buf, len, "C<!--%s-->", *s);
	*x = buf;
	return MAL_SUCCEED;
}

str
XMLparse(Client ctx, xml *x, const char * const *doccont, const char * const *val, const char * const *option)
{
	(void) ctx;
	(void) option;
	if (strcmp(*doccont, "content") == 0)
		return XMLcontent(ctx, x, val);
	if (strcmp(*doccont, "document") == 0)
		return XMLdocument(ctx, x, val);
	throw(MAL, "xml.parse", "invalid parameter");
}

str
XMLpi(Client ctx, xml *ret, const char * const *target, const char * const *value)
{
	(void) ctx;
	size_t len;
	str buf;
	str val = NULL;

	if (strNil(*target)) {
		*ret = GDKstrdup(str_nil);
		if (*ret == NULL)
			throw(MAL, "xml.attribute", SQLSTATE(HY013) MAL_MALLOC_FAIL);
		return MAL_SUCCEED;
	}
	if (xmlValidateName((xmlChar *) *target, 0) != 0
		|| strcasecmp(*target, "xml") == 0)
		throw(MAL, "xml.attribute", "invalid processing instruction target");
	len = strlen(*target) + 6;
	if (strNil(*value) || **value == 0) {
		size_t n = 6 * strlen(*value) + 1;

		val = GDKmalloc(n);
		if (val == NULL)
			throw(MAL, "xml.attribute", SQLSTATE(HY013) MAL_MALLOC_FAIL);
		len += XMLquotestring(*value, val, n) + 1;
	}
	buf = GDKmalloc(len);
	if (buf == NULL) {
		if (val)
			GDKfree(val);
		throw(MAL, "xml.attribute", SQLSTATE(HY013) MAL_MALLOC_FAIL);
	}
	if (val == NULL) {
		snprintf(buf, len, "C<?%s?>", *target);
	} else {
		snprintf(buf, len, "C<?%s %s?>", *target, val);
		GDKfree(val);
	}
	*ret = buf;
	return MAL_SUCCEED;
}

str
XMLroot(Client ctx, xml *ret, const xml *val, const char * const *version, const char * const *standalone)
{
	(void) ctx;
	size_t len = 0, i = 0;
	str buf;
	bit isdoc = 0;

	if (strNil(*val)) {
		*ret = GDKstrdup(str_nil);
		if (*ret == NULL)
			throw(MAL, "xml.root", SQLSTATE(HY013) MAL_MALLOC_FAIL);
		return MAL_SUCCEED;
	}
	if (**val != 'C')
		throw(MAL, "xml.root", "value must be an XML node");
	len = 8;
	len = strlen(*val);
	if (!strNil(*version) && **version) {
		if (strcmp(*version, "1.0") != 0 && strcmp(*version, "1.1") != 0)
			throw(MAL, "xml.root", "illegal XML version");
		len += 11 + strlen(*version);	/* strlen(" version=\"\"") */
	}
	if (!strNil(*standalone) && **standalone) {
		if (strcmp(*standalone, "yes") != 0 && strcmp(*standalone, "no") != 0)
			throw(MAL, "xml.root", "illegal XML standalone value");
		len += 14 + strlen(*standalone);	/* strlen(" standalone=\"\"") */
	}
	buf = GDKmalloc(len);
	if (buf == NULL)
		throw(MAL, "xml.root", SQLSTATE(HY013) MAL_MALLOC_FAIL);
	strcpy(buf, "D<?xml");
	i = strlen(buf);
	if (!strNil(*version) && **version)
		i += snprintf(buf + i, len - i, " version=\"%s\"", *version);
	if (!strNil(*standalone) && **standalone)
		i += snprintf(buf + i, len - i, " standalone=\"%s\"", *standalone);
	snprintf(buf + i, len - i, "?>%s", *val + 1);
<<<<<<< HEAD
	buf++;
	XMLisdocument(ctx, &isdoc, &(const char *){buf});	/* check well-formedness */
	buf--;
=======
	XMLisdocument(&isdoc, &(const char *){buf + 1});	/* check well-formedness */
>>>>>>> 422ed15f
	if (!isdoc) {
		GDKfree(buf);
		throw(MAL, "xml.root", "resulting document not well-formed");
	}
	*ret = buf;
	return MAL_SUCCEED;
}

str
XMLattribute(Client ctx, xml *x, const char * const *name, const char * const *val)
{
	(void) ctx;
	const char *t = *val;
	str buf;
	size_t len;

	if (strNil(t) || strNil(*name)) {
		*x = (xml) GDKstrdup(str_nil);
		if (*x == NULL)
			throw(MAL, "xml.attribute", SQLSTATE(HY013) MAL_MALLOC_FAIL);
		return MAL_SUCCEED;
	}
	if (xmlValidateName((xmlChar *) *name, 0) != 0)
		throw(MAL, "xml.attribute", "invalid attribute name");
	len = 6 * strlen(t) + 1;
	buf = GDKmalloc(len);
	if (buf == NULL)
		throw(MAL, "xml.attribute", SQLSTATE(HY013) MAL_MALLOC_FAIL);
	len = XMLquotestring(t, buf, len);
	len += strlen(*name) + 5;
	*x = GDKmalloc(len);
	if (*x == NULL) {
		GDKfree(buf);
		throw(MAL, "xml.attribute", SQLSTATE(HY013) MAL_MALLOC_FAIL);
	}
	snprintf(*x, len, "A%s=\"%s\"", *name, buf);
	GDKfree(buf);
	return MAL_SUCCEED;
}

str
XMLelement(Client ctx, xml *ret, const char * const *name, const xml *nspace, const xml *attr, const xml *val)
{
	(void) ctx;
	size_t len, i, namelen;
	str buf;

	if (strNil(*name))
		throw(MAL, "xml.element", "no element name specified");
	if (xmlValidateName((xmlChar *) *name, 0) != 0)
		throw(MAL, "xml.element", "invalid element name");
	/* len is composed of several parts:
	   "C" + "<" + name + (nspace ? " " + nspace : "") + (attr ? " " + attr : "") + (val ? ">" + val + "</" + name + ">" : "/>")
	 */
	namelen = strlen(*name);
	len = namelen + 5;			/* "C", "<", "/", ">", terminating NUL */
	if (nspace && !strNil(*nspace)) {
		if (**nspace != 'A')
			throw(MAL, "xml.element", "illegal namespace");
		len += strlen(*nspace);	/* " " + nspace (nspace contains initial 'A' which is replaced by space) */
	}
	if (attr && !strNil(*attr)) {
		if (**attr != 'A')
			throw(MAL, "xml.element", "illegal attribute");
		len += strlen(*attr);	/* " " + attr (attr contains initial 'A' which is replaced by space) */
	}
	if (!strNil(*val) && **val != 0) {
		if (**val != 'C')
			throw(MAL, "xml.element", "illegal content");
		len += strlen(*val + 1) + namelen + 2;	/* extra "<", ">", and name ("/" already counted) */
	}
	buf = GDKmalloc(len);
	if (buf == NULL)
		throw(MAL, "xml.element", SQLSTATE(HY013) MAL_MALLOC_FAIL);
	if (strNil(*val) && (!attr || strNil(*attr))) {
		strcpy(buf, str_nil);
	} else {
		i = snprintf(buf, len, "C<%s", *name);
		if (nspace && !strNil(*nspace))
			i += snprintf(buf + i, len - i, " %s", *nspace + 1);
		if (attr && !strNil(*attr))
			i += snprintf(buf + i, len - i, " %s", *attr + 1);
		if (!strNil(*val))
			i += snprintf(buf + i, len - i, ">%s</%s>", *val + 1, *name);
		else
			i += snprintf(buf + i, len - i, "/>");
	}
	*ret = buf;
	return MAL_SUCCEED;
}

str
XMLelementSmall(Client ctx, xml *ret, const char * const *name, const xml *val)
{
	(void) ctx;
	return XMLelement(ctx, ret, name, NULL, NULL, val);
}

str
XMLconcat(Client ctx, xml *ret, const xml *left, const xml *right)
{
	(void) ctx;
	size_t len;
	str buf;

	/* if either side is nil, return the other, otherwise concatenate */
	if (strNil(*left))
		buf = GDKstrdup(*right);
	else if (strNil(*right))
		buf = GDKstrdup(*left);
	else if (**left != **right)
		throw(MAL, "xml.concat", "arguments not compatible");
	else if (**left == 'A') {
		len = strlen(*left) + strlen(*right) + 1;
		buf = GDKmalloc(len);
		if (buf == NULL)
			throw(MAL, "xml.concat", SQLSTATE(HY013) MAL_MALLOC_FAIL);
		snprintf(buf, len, "A%s %s", *left + 1, *right + 1);
	} else if (**left == 'C') {
		len = strlen(*left) + strlen(*right) + 2;
		buf = GDKmalloc(len);
		if (buf == NULL)
			throw(MAL, "xml.concat", SQLSTATE(HY013) MAL_MALLOC_FAIL);
		snprintf(buf, len, "C%s%s", *left + 1, *right + 1);
	} else
		throw(MAL, "xml.concat",
			  "can only concatenate attributes and element content");
	if (buf == NULL)
		throw(MAL, "xml.concat", SQLSTATE(HY013) MAL_MALLOC_FAIL);
	*ret = buf;
	return MAL_SUCCEED;
}

str
XMLforest(Client cntxt, MalBlkPtr mb, MalStkPtr stk, InstrPtr p)
{
	xml *ret = getArgReference_TYPE(stk, p, 0, xml);
	int i;
	size_t len;
	str buf;
	xml x;

	(void) cntxt;
	(void) mb;

	len = 2;
	for (i = p->retc; i < p->argc; i++) {
		x = *getArgReference_TYPE(stk, p, i, xml);
		if (!strNil(x))
			if (*x != 'C')
				throw(MAL, "xml.forest", "arguments must be element content");
		len += strlen(x + 1);
	}
	buf = (str) GDKmalloc(len);
	if (buf == NULL)
		throw(MAL, "xml.forest", SQLSTATE(HY013) MAL_MALLOC_FAIL);
	*ret = buf;
	*buf++ = 'C';
	*buf = 0;

	for (i = p->retc; i < p->argc; i++) {
		x = *getArgReference_TYPE(stk, p, i, xml);
		if (!strNil(x)) {
			len = strlen(x + 1);
			strcpy(buf, x + 1);
			buf += len;
		}
	}
	return MAL_SUCCEED;
}

int TYPE_xml;

static str
XMLprelude(void)
{
	TYPE_xml = ATOMindex("xml");
	xmlInitParser();
	return MAL_SUCCEED;
}

str
XMLepilogue(Client ctx, void *ret)
{
	(void) ctx;
	(void) ret;
	xmlCleanupParser();
	return MAL_SUCCEED;
}

static ssize_t
XMLfromString(const char *src, size_t *len, void **X, bool external)
{
	xml *x = (xml *) X;
	if (*x) {
		GDKfree(*x);
		*x = NULL;
	}
	if (external && strcmp(src, "nil") == 0) {
		*x = GDKstrdup(str_nil);
		if (*x == NULL)
			return -1;
		return 3;
	} else if (strNil(src)) {
		*x = GDKstrdup(str_nil);
		if (*x == NULL)
			return -1;
		return 1;
	} else {
		char *err = XMLstr2xml(/*ctx*/NULL, x, &src);
		if (err !=MAL_SUCCEED) {
			GDKerror("%s", getExceptionMessageAndState(err));
			freeException(err);
			return -1;
		}
	}
	*len = strlen(*x) + 1;
	return (ssize_t) *len - 1;
}

static ssize_t
XMLtoString(str *s, size_t *len, const void *SRC, bool external)
{
	const char *src = SRC;
	size_t l;

	if (strNil(src))
		src = external ? "nil" : str_nil;
	else
		src++;
	l = strlen(src) + 1;
	if (l >= *len || *s == NULL) {
		GDKfree(*s);
		*s = GDKmalloc(l);
		if (*s == NULL)
			return -1;
		*len = l;
	}
	strcpy(*s, src);
	return (ssize_t) l - 1;
}

#else

#define NO_LIBXML_FATAL "xml: MonetDB was built without libxml, but what you are trying to do requires it."

static ssize_t
XMLfromString(const char *src, size_t *len, void **x, bool external)
{
	(void) src;
	(void) len;
	(void) x;
	(void) external;
	GDKerror("not implemented\n");
	return -1;
}

static ssize_t
XMLtoString(str *s, size_t *len, const void *src, bool external)
{
	(void) s;
	(void) len;
	(void) src;
	(void) external;
	GDKerror("not implemented\n");
	return -1;
}

str
XMLxml2str(Client ctx, str *s, const xml *x)
{
	(void) ctx;
	(void) s;
	(void) x;
	return createException(MAL, "xml.xml2str", SQLSTATE(HY005) NO_LIBXML_FATAL);
}

str
XMLstr2xml(Client ctx, xml *x, const char *const*val)
{
	(void) ctx;
	(void) val;
	(void) x;
	return createException(MAL, "xml.xml2str", SQLSTATE(HY005) NO_LIBXML_FATAL);
}

str
XMLxmltext(Client ctx, str *s, const xml *x)
{
	(void) ctx;
	(void) s;
	(void) x;
	return createException(MAL, "xml.xmltext", SQLSTATE(HY005) NO_LIBXML_FATAL);
}

str
XMLxml2xml(Client ctx, xml *x, const xml *s)
{
	(void) ctx;
	(void) s;
	(void) x;
	return createException(MAL, "xml.xml2xml", SQLSTATE(HY005) NO_LIBXML_FATAL);
}

str
XMLdocument(Client ctx, xml *x, const char * const *s)
{
	(void) ctx;
	(void) s;
	(void) x;
	return createException(MAL, "xml.document",
						   SQLSTATE(HY005) NO_LIBXML_FATAL);
}

str
XMLcontent(Client ctx, xml *x, const char * const *s)
{
	(void) ctx;
	(void) s;
	(void) x;
	return createException(MAL, "xml.content", SQLSTATE(HY005) NO_LIBXML_FATAL);
}

str
XMLisdocument(Client ctx, bit *x, const char * const *s)
{
	(void) ctx;
	(void) s;
	(void) x;
	return createException(MAL, "xml.isdocument",
						   SQLSTATE(HY005) NO_LIBXML_FATAL);
}

str
XMLcomment(Client ctx, xml *x, const char * const *s)
{
	(void) ctx;
	(void) s;
	(void) x;
	return createException(MAL, "xml.comment", SQLSTATE(HY005) NO_LIBXML_FATAL);
}

str
XMLpi(Client ctx, xml *x, const char * const *target, const char * const *s)
{
	(void) ctx;
	(void) s;
	(void) target;
	(void) x;
	return createException(MAL, "xml.pi", SQLSTATE(HY005) NO_LIBXML_FATAL);
}

str
XMLroot(Client ctx, xml *x, const xml *v, const char * const *version, const char * const *standalone)
{
	(void) ctx;
	(void) x;
	(void) v;
	(void) version;
	(void) standalone;
	return createException(MAL, "xml.root", SQLSTATE(HY005) NO_LIBXML_FATAL);
}

str
XMLparse(Client ctx, xml *x, const char * const *doccont, const char * const *s, const char * const *option)
{
	(void) ctx;
	(void) x;
	(void) doccont;
	(void) s;
	(void) option;
	return createException(MAL, "xml.parse", SQLSTATE(HY005) NO_LIBXML_FATAL);
}

str
XMLattribute(Client ctx, xml *ret, const char * const *name, const char * const *val)
{
	(void) ctx;
	(void) ret;
	(void) name;
	(void) val;
	return createException(MAL, "xml.attribute",
						   SQLSTATE(HY005) NO_LIBXML_FATAL);
}

str
XMLelement(Client ctx, xml *ret, const char * const *name, const xml *nspace, const xml *attr, const xml *val)
{
	(void) ctx;
	(void) ret;
	(void) name;
	(void) nspace;
	(void) attr;
	(void) val;
	return createException(MAL, "xml.element", SQLSTATE(HY005) NO_LIBXML_FATAL);
}

str
XMLelementSmall(Client ctx, xml *ret, const char * const *name, const xml *val)
{
	(void) ctx;
	(void) ret;
	(void) name;
	(void) val;
	return createException(MAL, "xml.elementSmall",
						   SQLSTATE(HY005) NO_LIBXML_FATAL);
}

str
XMLconcat(Client ctx, xml *ret, const xml *left, const xml *right)
{
	(void) ctx;
	(void) ret;
	(void) left;
	(void) right;
	return createException(MAL, "xml.concat", SQLSTATE(HY005) NO_LIBXML_FATAL);
}

str
XMLforest(Client cntxt, MalBlkPtr mb, MalStkPtr stk, InstrPtr p)
{
	(void) cntxt;
	(void) mb;
	(void) stk;
	(void) p;
	return createException(MAL, "xml.forest", SQLSTATE(HY005) NO_LIBXML_FATAL);
}

size_t
XMLquotestring(const char *s, char *buf, size_t len)
{
	(void) s;
	(void) buf;
	(void) len;
	return 0;
}

size_t
XMLunquotestring(const char **p, char q, char *buf)
{
	(void) p;
	(void) q;
	(void) buf;
	return 0;
}

static str
XMLprelude(void)
{
	return MAL_SUCCEED;			/* to not break init */
}

str
XMLepilogue(Client ctx, void *ret)
{
	(void) ctx;
	(void) ret;
	return MAL_SUCCEED;
}

#endif /* HAVE_LIBXML */

#include "mel.h"
mel_atom xml_init_atoms[] = {
 { .name="xml", .basetype="str", .fromstr=XMLfromString, .tostr=XMLtoString, },  { .cmp=NULL }
};
mel_func xml_init_funcs[] = {
 command("xml", "xml", XMLstr2xml, false, "Cast the string to an xml compliant string", args(1,2, arg("",xml),arg("src",str))),
 command("xml", "str", XMLxml2str, false, "Cast the string to an xml compliant string", args(1,2, arg("",str),arg("src",xml))),
 command("xml", "text", XMLxmltext, false, "Extract text from an xml atom", args(1,2, arg("",str),arg("src",xml))),
 command("xml", "comment", XMLcomment, false, "Construct an comment struction ", args(1,2, arg("",xml),arg("val",str))),
 command("xml", "parse", XMLparse, false, "Parse the XML document or element string values ", args(1,4, arg("",xml),arg("doccont",str),arg("val",str),arg("option",str))),
 command("xml", "pi", XMLpi, false, "Construct a processing instruction", args(1,3, arg("",xml),arg("target",str),arg("val",str))),
 command("xml", "document", XMLdocument, false, "Check the value for compliance as XML document", args(1,2, arg("",xml),arg("val",str))),
 command("xml", "content", XMLcontent, false, "Check the value for compliance as content, i.e.  it may contain multiple roots and character data.", args(1,2, arg("",xml),arg("val",str))),
 command("xml", "root", XMLroot, false, "Construct the root nodes", args(1,4, arg("",xml),arg("val",xml),arg("version",str),arg("standalone",str))),
 command("xml", "attribute", XMLattribute, false, "Construct an attribute value pair", args(1,3, arg("",xml),arg("name",str),arg("val",str))),
 command("xml", "element", XMLelement, false, "The basic building block for XML elements are namespaces, attributes and a sequence of xml elements. The name space and the attributes may be left unspecified(=nil:bat).", args(1,5, arg("",xml),arg("name",str),arg("ns",xml),arg("attr",xml),arg("s",xml))),
 command("xml", "element", XMLelementSmall, false, "The basic building block for XML elements are namespaces, attributes and a sequence of xml elements. The name space and the attributes may be left unspecified(=nil:bat).", args(1,3, arg("",xml),arg("name",str),arg("s",xml))),
 command("xml", "concat", XMLconcat, false, "Concatenate the xml values", args(1,3, arg("",xml),arg("val1",xml),arg("val2",xml))),
 pattern("xml", "forest", XMLforest, false, "Construct an element list", args(1,2, arg("",xml),vararg("val",xml))),
 command("xml", "isdocument", XMLisdocument, false, "Validate the string as a document", args(1,2, arg("",bit),arg("val",str))),
 command("xml", "epilogue", XMLepilogue, false, "", args(1,1, arg("",void))),
 command("calc", "xml", XMLstr2xml, false, "", args(1,2, arg("",xml),arg("src",str))),
 command("calc", "xml", XMLxml2xml, false, "", args(1,2, arg("",xml),arg("src",xml))),
 { .imp=NULL }
};
#include "mal_import.h"
#ifdef _MSC_VER
#undef read
#pragma section(".CRT$XCU",read)
#endif
LIB_STARTUP_FUNC(init_xml_mal)
{ mal_module2("xml", xml_init_atoms, xml_init_funcs, XMLprelude, NULL); }<|MERGE_RESOLUTION|>--- conflicted
+++ resolved
@@ -474,13 +474,7 @@
 	if (!strNil(*standalone) && **standalone)
 		i += snprintf(buf + i, len - i, " standalone=\"%s\"", *standalone);
 	snprintf(buf + i, len - i, "?>%s", *val + 1);
-<<<<<<< HEAD
-	buf++;
-	XMLisdocument(ctx, &isdoc, &(const char *){buf});	/* check well-formedness */
-	buf--;
-=======
-	XMLisdocument(&isdoc, &(const char *){buf + 1});	/* check well-formedness */
->>>>>>> 422ed15f
+	XMLisdocument(ctx, &isdoc, &(const char *){buf + 1});	/* check well-formedness */
 	if (!isdoc) {
 		GDKfree(buf);
 		throw(MAL, "xml.root", "resulting document not well-formed");
