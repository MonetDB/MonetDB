/*
 * SPDX-License-Identifier: MPL-2.0
 *
 * This Source Code Form is subject to the terms of the Mozilla Public
 * License, v. 2.0.  If a copy of the MPL was not distributed with this
 * file, You can obtain one at http://mozilla.org/MPL/2.0/.
 *
 * Copyright 2024, 2025 MonetDB Foundation;
 * Copyright August 2008 - 2023 MonetDB B.V.;
 * Copyright 1997 - July 2008 CWI.
 */

/*
 * @f inet
 * @a Fabian Groffen
 * @v 1.0
 * @* The inet module
 * The inet module contains a collection of functions that operate on IPv4
 * addresses.  The most relevant functions are the `containment' functions
 * that deal with subnet masks.  The functionality of this module is
 * greatly inspired by the PostgreSQL inet atom.
 *
 */
#include "monetdb_config.h"
#include "gdk.h"
#include "mal.h"
#include "mal_exception.h"
#include "mal_client.h"

/*
 * @* Implementation Code
 * The first 4 bytes of the used lng are in use by the four quads of the
 * IPv4 address, stored in network order.  In the four bytes left,
 * additional information is stored.
 * Currently the fifth byte holds the number of bits from the IPv4 address
 * that should match (ie. /8, /16, /24, /32) also known as subnet mask.
 * The last byte holds whether inet atom represents the value nil or not.
 * The value nil is represented as (per byte) 0000 0001.
 *
 */
typedef struct _inet {
	/* use a union to force alignment compatible with lng */
	union {
		struct {
			unsigned char q1;
			unsigned char q2;
			unsigned char q3;
			unsigned char q4;
			unsigned char mask;
			unsigned char filler1;
			unsigned char filler2;
			unsigned char isnil;
		};
		lng alignment;
	};
} inet;

#ifdef WORDS_BIGENDIAN
/* HACK ALERT: once upon a time, lng_nil was used as inet_nil, but on
 * big endian hardware, the byte that is not zero is on the other end;
 * luckily, a mask of 0 is pretty useless, so we regard 128.0.0.0/0
 * also as nil */
#define is_inet_nil(i) ((((i)->q1 == 0 && (i)->isnil != 0) || ((i)->q1 == 128 && (i)->isnil == 0 && (i)->filler1 == 0 && (i)->filler2 == 0)) && (i)->q2 == 0 && (i)->q3 == 0 && (i)->q4 == 0 && (i)->mask == 0)
#else
#define is_inet_nil(i) ((i)->q1 == 0 && (i)->q2 == 0 && (i)->q3 == 0 && (i)->q4 == 0 && (i)->mask == 0 && (i)->isnil != 0)
#endif
#define in_setnil(i) (*(i) = (inet) {.isnil = 1})

static const inet inet_nil = {.isnil = 1};

/**
 * Creates a new inet from the given string.
 * Warning: GDK function, does NOT pass a string by reference, and wants
 * a pointer to a pointer for the retval!
 * Returns the number of chars read
 */
static ssize_t
INETfromString(const char *src, size_t *len, void **RETVAL, bool external)
{
	inet **retval = (inet **) RETVAL;
	int i, last, type;
	long parse;					/* type long returned by strtol() */
	char *endptr;
	char sep = '.';

	last = 0;
	type = 0;

	if (*len < sizeof(inet) || *retval == NULL) {
		// GDKfree(*retval);
		allocator *ma = MT_thread_getallocator();
		assert(ma);
		*retval = ma_zalloc(ma, sizeof(inet));
		if (*retval == NULL) {
			*len = 0;
			return -1;
		}
		*len = sizeof(inet);
	} else {
		**retval = (inet) {.q1 = 0, };
	}

	/* handle the nil string */
	if (external && strcmp(src, "nil") == 0) {
		in_setnil(*retval);
		return 3;
	}
	if (strNil(src)) {
		in_setnil(*retval);
		return 1;
	}

	/* use the DIY technique to guarantee maximum cross-platform
	 * portability */
	for (i = 0; src[i] != '\0'; i++) {
		if (src[i] == '.' || src[i] == '/') {
			sep = src[i];
			parse = strtol(src + last, &endptr, 10);
			if (*endptr != sep || last >= i) {
				GDKerror("Error while parsing, unexpected string '%s'", endptr);
				goto error;
			}
			if (parse > 255 || parse < 0) {
				GDKerror("Illegal quad value: %ld", parse);
				goto error;
			}
			switch (type) {
			case 0:
				(*retval)->q1 = (unsigned char) parse;
				break;
			case 1:
				(*retval)->q2 = (unsigned char) parse;
				break;
			case 2:
				(*retval)->q3 = (unsigned char) parse;
				break;
			case 3:
				(*retval)->q4 = (unsigned char) parse;
				break;
			}

			last = i + 1;
			type++;

			if (sep == '/') {
				/* zero out (default) unused bytes */
				switch (type) {
				case 1:
					(*retval)->q2 = (unsigned char) 0;
					/* fall through */
				case 2:
					(*retval)->q3 = (unsigned char) 0;
					/* fall through */
				case 3:
					(*retval)->q4 = (unsigned char) 0;
					break;
				}
				/* force evaluation of the mask below when we break
				 * out of this loop */
				type = 4;
				break;
			}
		}
	}
	/* parse the last quad
	 * the contract is that the caller makes sure the string is
	 * null-terminated here */
	parse = strtol(src + last, &endptr, 10);
	if (*endptr != '\0' || (sep != '/' && last >= i)) {
		GDKerror("Error while parsing, unexpected string '%s'", endptr);
		goto error;
	}
	if (type == 3) {
		if (parse > 255 || parse < 0) {
			GDKerror("Illegal quad value: %ld", parse);
			goto error;
		}
		(*retval)->q4 = (unsigned char) parse;
		/* default to an exact match (all bits) */
		(*retval)->mask = (unsigned char) 32;
	} else if (type == 4) {
		if (parse < 0 || parse > 32) {
			GDKerror("Illegal mask value: %ld", parse);
			goto error;
		}
		(*retval)->mask = (unsigned char) parse;
	} else {
		GDKerror("Error while parsing, unexpected string '%s'", endptr);
		goto error;
	}

	return (ssize_t) (endptr - src);

  error:
	in_setnil(*retval);
	return -1;
}

/**
 * Returns the string representation of the given inet value.
 * Warning: GDK function
 * Returns the length of the string
 */
static ssize_t
INETtoString(str *retval, size_t *len, const void *handle, bool external)
{
	const inet *value = (const inet *) handle;

	if (*len < 20 || *retval == NULL) {
		// GDKfree(*retval);
		allocator *ma = MT_thread_getallocator();
		assert(ma);
		*retval = ma_alloc(ma, sizeof(char) * (*len = 20));
		if (*retval == NULL)
			return -1;
	}
	if (is_inet_nil(value)) {
		if (external)
			return snprintf(*retval, *len, "nil");
		strcpy(*retval, str_nil);
		return 1;
	} else if (value->mask == 32) {
		return snprintf(*retval, *len, "%d.%d.%d.%d",
						value->q1, value->q2, value->q3, value->q4);
	} else {
		return snprintf(*retval, *len, "%d.%d.%d.%d/%d",
						value->q1, value->q2, value->q3, value->q4,
						value->mask);
	}
}

/**
 * Returns a inet, parsed from a string.  The fromStr function is used
 * to parse the string.
 */
static str
INETnew(Client ctx, inet *retval, const char *const *in)
{
	(void) ctx;
	ssize_t pos;
	size_t len = sizeof(inet);

	pos = INETfromString(*in, &len, (void **) &retval, false);
	if (pos < 0)
		throw(PARSE, "inet.new", GDK_EXCEPTION);

	return (MAL_SUCCEED);
}

/* === Operators === */
/**
 * Returns whether val represents a nil inet value
 */
static str
INET_isnil(Client ctx, bit *retval, const inet *val)
{
	(void) ctx;
	*retval = is_inet_nil(val);

	return (MAL_SUCCEED);
}

/**
 * Returns whether val1 and val2 are equal.
 */
static str
INET_comp_EQ(Client ctx, bit *retval, const inet *val1, const inet *val2)
{
	(void) ctx;
	if (is_inet_nil(val1) || is_inet_nil(val2)) {
		*retval = bit_nil;
	} else if (val1->q1 == val2->q1 && val1->q2 == val2->q2 &&
			   val1->q3 == val2->q3 && val1->q4 == val2->q4 &&
			   val1->mask == val2->mask) {
		*retval = 1;
	} else {
		*retval = 0;
	}

	return (MAL_SUCCEED);
}

/**
 * Returns whether val1 and val2 are not equal.
 */
static str
INET_comp_NEQ(Client ctx, bit *retval, const inet *val1, const inet *val2)
{
	(void) ctx;
	if (is_inet_nil(val1) || is_inet_nil(val2)) {
		*retval = bit_nil;
	} else if (val1->q1 == val2->q1 && val1->q2 == val2->q2 &&
			   val1->q3 == val2->q3 && val1->q4 == val2->q4 &&
			   val1->mask == val2->mask) {
		*retval = 0;
	} else {
		*retval = 1;
	}

	return (MAL_SUCCEED);
}

/**
 * Returns whether val1 is smaller than val2.
 */
static str
INET_comp_LT(Client ctx, bit *retval, const inet *val1, const inet *val2)
{
	(void) ctx;
	if (is_inet_nil(val1) || is_inet_nil(val2)) {
		*retval = bit_nil;
	} else if (val1->q1 < val2->q1) {
		*retval = 1;
	} else if (val1->q1 > val2->q1) {
		*retval = 0;
	} else if (val1->q2 < val2->q2) {
		*retval = 1;
	} else if (val1->q2 > val2->q2) {
		*retval = 0;
	} else if (val1->q3 < val2->q3) {
		*retval = 1;
	} else if (val1->q3 > val2->q3) {
		*retval = 0;
	} else if (val1->q4 < val2->q4) {
		*retval = 1;
	} else if (val1->q4 > val2->q4) {
		*retval = 0;
	} else if (val1->mask < val2->mask) {
		*retval = 1;
	} else {
		*retval = 0;
	}

	return (MAL_SUCCEED);
}

/**
 * Returns whether val1 is greater than val2.
 */
static str
INET_comp_GT(Client ctx, bit *retval, const inet *val1, const inet *val2)
{
	(void) ctx;
	return (INET_comp_LT(ctx, retval, val2, val1));
}

/**
 * Returns whether val1 is smaller than or equal to val2.
 */
static str
INET_comp_LE(Client ctx, bit *retval, const inet *val1, const inet *val2)
{
	(void) ctx;
	bit ret;

	INET_comp_LT(ctx, &ret, val1, val2);
	if (ret == 0)
		INET_comp_EQ(ctx, &ret, val1, val2);

	*retval = ret;
	return (MAL_SUCCEED);
}

/**
 * Returns whether val1 is smaller than or equal to val2.
 */
static str
INET_comp_GE(Client ctx, bit *retval, const inet *val1, const inet *val2)
{
	(void) ctx;
	bit ret;

	/* warning: we use LT here with swapped arguments to avoid one
	 * method invocation, since inet_comp_GT does the same */
	INET_comp_LT(ctx, &ret, val2, val1);
	if (ret == 0)
		INET_comp_EQ(ctx, &ret, val1, val2);

	*retval = ret;
	return (MAL_SUCCEED);
}

/**
 * Returns whether val1 is contained within val2
 */
static str
INET_comp_CW(Client ctx, bit *retval, const inet *val1, const inet *val2)
{
	(void) ctx;
	if (is_inet_nil(val1) || is_inet_nil(val2)) {
		*retval = bit_nil;
	} else if (val1->mask <= val2->mask) {
		/* if the mask is bigger (less specific) or equal it can never
		 * be contained within */
		*retval = 0;
	} else {
		unsigned int mask;
		unsigned char m[4];

		if (val2->mask > 0)
			mask = ~0U << (32 - val2->mask);
		else
			mask = 0;

		m[0] = (mask >> 24) & 0xFF;
		m[1] = (mask >> 16) & 0xFF;
		m[2] = (mask >> 8) & 0xFF;
		m[3] = mask & 0xFF;

		/* all operations here are done byte based, to avoid byte sex
		 * problems */
		/*
		   TRC_DEBUG(MAL_SERVER,
		   "%x %x %x %x => %x %x %x %x  %x %x %x %x\n",
		   m[0], m[1], m[2], m[3], val1->q1, val1->q2,
		   val1->q3, val1->q4, val2->q1, val2->q2, val2->q3,
		   val2->q4);
		 */

		if ((val1->q1 & m[0]) == (val2->q1 & m[0]) &&
			(val1->q2 & m[1]) == (val2->q2 & m[1]) &&
			(val1->q3 & m[2]) == (val2->q3 & m[2]) &&
			(val1->q4 & m[3]) == (val2->q4 & m[3])) {
			*retval = 1;
		} else {
			*retval = 0;
		}

		/* example: (hex notation)
		 * inet1: 10.0.0.0/24
		 * IP1:   10 00 00 00
		 * mask1: ff ff ff 00
		 * &1:    10 00 00 00
		 * inet2: 10.0.0.254
		 * IP2:   10 00 00 ef
		 * mask1: ff ff ff 00
		 * &2:    10 00 00 00
		 * &1 and &2 are equal, so inet2 is within inet1
		 */
	}
	return (MAL_SUCCEED);
}

/**
 * Returns whether val1 is contained within or equal to val2
 */
static str
INET_comp_CWE(Client ctx, bit *retval, const inet *val1, const inet *val2)
{
	(void) ctx;
	bit ret;

	/* use existing code, not fully optimal, but cheap enough */
	INET_comp_CW(ctx, &ret, val1, val2);
	if (!ret)
		INET_comp_EQ(ctx, &ret, val1, val2);

	*retval = ret;
	return (MAL_SUCCEED);
}

/**
 * Returns whether val1 is contains val2
 */
static str
INET_comp_CS(Client ctx, bit *retval, const inet *val1, const inet *val2)
{
	(void) ctx;
	/* swap the input arguments and call the contained within function */
	return (INET_comp_CW(ctx, retval, val2, val1));
}

/**
 * Returns whether val1 contains or is equal to val2
 */
static str
INET_comp_CSE(Client ctx, bit *retval, const inet *val1, const inet *val2)
{
	(void) ctx;
	/* swap the input arguments and call the contained within function */
	return (INET_comp_CWE(ctx, retval, val2, val1));
}


static int
INETcompare(const void *L, const void *R)
{
	const inet *l = L, *r = R;
	bit res = 0;
	if (is_inet_nil(l))
		return is_inet_nil(r) ? 0 : -1;
	if (is_inet_nil(r))
		return 1;
	INET_comp_EQ(/*ctx*/NULL, &res, l, r);
	if (res)
		return 0;
	INET_comp_LT(/*ctx*/NULL, &res, l, r);
	if (res)
		return -1;
	return 1;
}

/* === Functions === */
/**
 * Returns the broadcast address for the network the inet represents.
 * If the subnet mask is 32, the given input inet is returned.
 */
static str
INETbroadcast(Client ctx, inet *retval, const inet *val)
{
	(void) ctx;
	*retval = *val;
	if (!is_inet_nil(val) && val->mask != 32) {
		unsigned int mask;
		unsigned char m[4];

		if (val->mask > 0)
			mask = ~0U << (32 - val->mask);
		else
			mask = 0;

		mask = ~mask;			/* invert the mask */
		m[0] = (mask >> 24) & 0xFF;
		m[1] = (mask >> 16) & 0xFF;
		m[2] = (mask >> 8) & 0xFF;
		m[3] = mask & 0xFF;

		/*
		   TRC_DEBUG(MAL_SERVER,
		   "%x %x %x %x => %x %x %x %x\n",
		   m[0], m[1], m[2], m[3], val->q1, val->q2,
		   val->q3, val->q4);
		 */

		/* apply the inverted mask, so we get the broadcast */
		retval->q1 |= m[0];
		retval->q2 |= m[1];
		retval->q3 |= m[2];
		retval->q4 |= m[3];

		/* example: (hex notation)
		 * inet: 10.0.0.1/24
		 * IP:   10 00 00 01
		 * mask: 00 00 00 ff
		 * &:    10 00 00 ff
		 * results in 10.0.0.255
		 */
	}
	return (MAL_SUCCEED);
}

/**
 * Extract only the IP address as text.  Unlike the toString function,
 * this function never returns the netmask length.
 */
static str
INEThost(Client ctx, str *retval, const inet *val)
{
	allocator *ma = ctx->curprg->def->ma;
	str ip;

	if (is_inet_nil(val)) {
		*retval = MA_STRDUP(ma, str_nil);
		if (*retval == NULL)
			throw(MAL, "INEThost", SQLSTATE(HY013) MAL_MALLOC_FAIL);
	} else {
<<<<<<< HEAD
		ip = ma_alloc(ma, sizeof(char) * 16);
=======
		ip = GDKmalloc(16);
>>>>>>> 4e203498
		if (ip == NULL)
			throw(MAL, "INEThost", SQLSTATE(HY013) MAL_MALLOC_FAIL);
		snprintf(ip, 16, "%d.%d.%d.%d", val->q1, val->q2, val->q3, val->q4);
		*retval = ip;
	}
	return (MAL_SUCCEED);
}

/**
 * Extract netmask length.
 */
static str
INETmasklen(Client ctx, int *retval, const inet *val)
{
	(void) ctx;
	if (is_inet_nil(val)) {
		*retval = int_nil;
	} else {
		*retval = val->mask;
	}
	return (MAL_SUCCEED);
}

/**
 * Set netmask length for inet value.
 */
static str
INETsetmasklen(Client ctx, inet *retval, const inet *val, const int *mask)
{
	(void) ctx;
	if (*mask < 0 || *mask > 32)
		throw(ILLARG, "inet.setmask", "Illegal netmask length value: %d",
			  *mask);

	*retval = *val;
	if (!is_inet_nil(val))
		retval->mask = *mask;

	return (MAL_SUCCEED);
}

/**
 * Construct netmask for network.
 */
static str
INETnetmask(Client ctx, inet *retval, const inet *val)
{
	(void) ctx;
	*retval = *val;
	if (!is_inet_nil(val)) {
		unsigned int mask;
		unsigned char m[4];

		if (val->mask > 0)
			mask = ~0U << (32 - val->mask);
		else
			mask = 0;

		m[0] = (mask >> 24) & 0xFF;
		m[1] = (mask >> 16) & 0xFF;
		m[2] = (mask >> 8) & 0xFF;
		m[3] = mask & 0xFF;

		retval->q1 = m[0];
		retval->q2 = m[1];
		retval->q3 = m[2];
		retval->q4 = m[3];
		retval->mask = 32;

		/* example: (hex notation)
		 * inet: 10.0.0.1/24
		 * mask: ff ff ff 00
		 * results in 255.255.255.0
		 */
	}
	return (MAL_SUCCEED);
}

/**
 * Construct host mask for network.
 */
static str
INEThostmask(Client ctx, inet *retval, const inet *val)
{
	(void) ctx;
	INETnetmask(ctx, retval, val);
	/* invert the netmask to obtain the host mask */
	if (!is_inet_nil(retval)) {
		retval->q1 = ~retval->q1;
		retval->q2 = ~retval->q2;
		retval->q3 = ~retval->q3;
		retval->q4 = ~retval->q4;
	}

	/* example: (hex notation)
	 * netmask: 255.255.255.0
	 * IP:      ff ff ff 00
	 * ~:       00 00 00 ff
	 * results in 0.0.0.255
	 */

	return (MAL_SUCCEED);
}

/**
 * Extract network part of address, returns the same inet if the netmask
 * is equal to 32.  This function basically zeros out values that are
 * not covered by the netmask.
 */
static str
INETnetwork(Client ctx, inet *retval, const inet *val)
{
	(void) ctx;
	*retval = *val;
	if (!is_inet_nil(val)) {
		unsigned int mask;
		unsigned char m[4];

		if (val->mask > 0)
			mask = ~0U << (32 - val->mask);
		else
			mask = 0;

		m[0] = (mask >> 24) & 0xFF;
		m[1] = (mask >> 16) & 0xFF;
		m[2] = (mask >> 8) & 0xFF;
		m[3] = mask & 0xFF;

		retval->q1 &= m[0];
		retval->q2 &= m[1];
		retval->q3 &= m[2];
		retval->q4 &= m[3];

		/* example: (hex notation)
		 * inet: 10.0.0.1/24
		 * IP:   10 00 00 01
		 * mask: ff ff ff 00
		 * &:    10 00 00 00
		 * results in 10.0.0.0/24
		 */
	}
	return (MAL_SUCCEED);
}

/**
 * Extract IP address and netmask length as text.  Unlike the toStr
 * function, this function always prints the netmask length.
 */
static str
INETtext(Client ctx, str *retval, const inet *val)
{
	allocator *ma = ctx->curprg->def->ma;
	str ip;

	if (is_inet_nil(val)) {
		*retval = MA_STRDUP(ma, str_nil);
		if (*retval == NULL)
			throw(MAL, "INETtext", SQLSTATE(HY013) MAL_MALLOC_FAIL);
	} else {
		ip = ma_alloc(ma, sizeof(char) * 20);
		if (ip == NULL)
			throw(MAL, "INETtext", SQLSTATE(HY013) MAL_MALLOC_FAIL);

		snprintf(ip, sizeof(char) * 20, "%d.%d.%d.%d/%d",
				 val->q1, val->q2, val->q3, val->q4, val->mask);
		*retval = ip;
	}
	return (MAL_SUCCEED);
}

/**
 * Abbreviated display format as text.  The abbreviation is only made if
 * the value has no bits set to right of mask.  Otherwise the return of
 * this function is equal to the function text.
 */
static str
INETabbrev(Client ctx, str *retval, const inet *val)
{
	allocator *ma = ctx->curprg->def->ma;
	str ip;

	if (is_inet_nil(val)) {
		*retval = MA_STRDUP(ma, str_nil);
		if (*retval == NULL)
			throw(MAL, "inet.abbrev", SQLSTATE(HY013) MAL_MALLOC_FAIL);
	} else {
		unsigned int mask;
		unsigned char m[4];

		if (val->mask > 0)
			mask = ~0U << (32 - val->mask);
		else
			mask = 0;
		mask = ~mask;			/* invert the mask */

		m[0] = (mask >> 24) & 0xFF;
		m[1] = (mask >> 16) & 0xFF;
		m[2] = (mask >> 8) & 0xFF;
		m[3] = mask & 0xFF;

		if ((val->q1 & m[0]) != 0 ||
			(val->q2 & m[1]) != 0 ||
			(val->q3 & m[2]) != 0 || (val->q4 & m[3]) != 0) {
			mask = 32;
		} else {
			mask = val->mask;
		}

		/* example: (hex notation)
		 * inet: 10.1.0.0/16
		 * IP:   10 01 00 00
		 * mask: 00 00 ff ff
		 * &:    00 00 00 00
		 * all zero, thus no bits on the right side of the mask
		 */

		ip = ma_alloc(ma, sizeof(char) * 20);
		if (ip == NULL)
			throw(MAL, "inet.abbrev", SQLSTATE(HY013) MAL_MALLOC_FAIL);

		if (mask > 24) {
			snprintf(ip, sizeof(char) * 20, "%d.%d.%d.%d/%d",
					 val->q1, val->q2, val->q3, val->q4, val->mask);
		} else if (mask > 16) {
			snprintf(ip, sizeof(char) * 20, "%d.%d.%d/%d",
					 val->q1, val->q2, val->q3, val->mask);
		} else if (mask > 8) {
			snprintf(ip, sizeof(char) * 20, "%d.%d/%d",
					 val->q1, val->q2, val->mask);
		} else if (mask > 0) {
			snprintf(ip, sizeof(char) * 20, "%d/%d", val->q1, val->mask);
		} else {
			snprintf(ip, sizeof(char) * 20, "/0");
		}

		*retval = ip;
	}
	return (MAL_SUCCEED);
}

static str
INET_inet(Client ctx, inet *d, const inet *s)
{
	(void) ctx;
	*d = *s;
	return MAL_SUCCEED;
}

static str
INET_fromstr(Client ctx, inet *ret, const char *const *s)
{
	(void) ctx;
	size_t len = sizeof(inet);
	if (INETfromString(*s, &len, (void **) &ret, false) < 0)
		throw(MAL, "inet.inet", GDK_EXCEPTION);
	return MAL_SUCCEED;
}

static const void *
INETnull(void)
{
	return &inet_nil;
}

#include "mel.h"
mel_atom inet_init_atoms[] = {
 { .name="inet", .basetype="lng", .size=sizeof(inet), .null=INETnull, .cmp=INETcompare, .fromstr=INETfromString, .tostr=INETtoString, },  { .cmp=NULL }
};
mel_func inet_init_funcs[] = {
 command("inet", "new", INETnew, false, "Create an inet from a string literal", args(1,2, arg("",inet),arg("s",str))),
 command("inet", "isnil", INET_isnil, false, "Nil test for inet value", args(1,2, arg("",bit),arg("v",inet))),
 command("inet", "=", INET_comp_EQ, false, "Equality of two inets", args(1,3, arg("",bit),arg("v",inet),arg("w",inet))),
 command("inet", "!=", INET_comp_NEQ, false, "Inequality of two inets", args(1,3, arg("",bit),arg("v",inet),arg("w",inet))),
 command("inet", "<", INET_comp_LT, false, "Whether v is less than w", args(1,3, arg("",bit),arg("v",inet),arg("w",inet))),
 command("inet", ">", INET_comp_GT, false, "Whether v is greater than w", args(1,3, arg("",bit),arg("v",inet),arg("w",inet))),
 command("inet", "<=", INET_comp_LE, false, "Whether v is less than or equal to w", args(1,3, arg("",bit),arg("v",inet),arg("w",inet))),
 command("inet", ">=", INET_comp_GE, false, "Whether v is equal to or greater than w", args(1,3, arg("",bit),arg("v",inet),arg("w",inet))),
 command("inet", "<<", INET_comp_CW, false, "Whether v is contained within w", args(1,3, arg("",bit),arg("v",inet),arg("w",inet))),
 command("inet", "<<=", INET_comp_CWE, false, "Whether v is contained within or is equal to w", args(1,3, arg("",bit),arg("v",inet),arg("w",inet))),
 command("inet", ">>", INET_comp_CS, false, "Whether v contains w", args(1,3, arg("",bit),arg("v",inet),arg("w",inet))),
 command("inet", ">>=", INET_comp_CSE, false, "Whether v contains or is equal to w", args(1,3, arg("",bit),arg("v",inet),arg("w",inet))),
 command("inet", "broadcast", INETbroadcast, false, "Returns the broadcast address for network", args(1,2, arg("",inet),arg("",inet))),
 command("inet", "host", INEThost, false, "Extract IP address as text", args(1,2, arg("",str),arg("",inet))),
 command("inet", "masklen", INETmasklen, false, "Extract netmask length", args(1,2, arg("",int),arg("",inet))),
 command("inet", "setmasklen", INETsetmasklen, false, "Set netmask length for inet value", args(1,3, arg("",inet),arg("",inet),arg("",int))),
 command("inet", "netmask", INETnetmask, false, "Construct netmask for network", args(1,2, arg("",inet),arg("",inet))),
 command("inet", "hostmask", INEThostmask, false, "Construct host mask for network", args(1,2, arg("",inet),arg("",inet))),
 command("inet", "network", INETnetwork, false, "Extract network part of address", args(1,2, arg("",inet),arg("",inet))),
 command("inet", "text", INETtext, false, "Extract IP address and netmask length as text", args(1,2, arg("",str),arg("",inet))),
 command("inet", "abbrev", INETabbrev, false, "Abbreviated display format as text", args(1,2, arg("",str),arg("",inet))),
 command("calc", "inet", INET_inet, false, "Convert a inet to an inet", args(1,2, arg("",inet),arg("s",inet))),
 command("calc", "inet", INET_fromstr, false, "Convert a string to an inet", args(1,2, arg("",inet),arg("s",str))),
 { .imp=NULL }
};
#include "mal_import.h"
#ifdef _MSC_VER
#undef read
#pragma section(".CRT$XCU",read)
#endif
LIB_STARTUP_FUNC(init_inet_mal)
{ mal_module("inet", inet_init_atoms, inet_init_funcs); }<|MERGE_RESOLUTION|>--- conflicted
+++ resolved
@@ -340,7 +340,6 @@
 static str
 INET_comp_GT(Client ctx, bit *retval, const inet *val1, const inet *val2)
 {
-	(void) ctx;
 	return (INET_comp_LT(ctx, retval, val2, val1));
 }
 
@@ -350,7 +349,6 @@
 static str
 INET_comp_LE(Client ctx, bit *retval, const inet *val1, const inet *val2)
 {
-	(void) ctx;
 	bit ret;
 
 	INET_comp_LT(ctx, &ret, val1, val2);
@@ -367,7 +365,6 @@
 static str
 INET_comp_GE(Client ctx, bit *retval, const inet *val1, const inet *val2)
 {
-	(void) ctx;
 	bit ret;
 
 	/* warning: we use LT here with swapped arguments to avoid one
@@ -447,7 +444,6 @@
 static str
 INET_comp_CWE(Client ctx, bit *retval, const inet *val1, const inet *val2)
 {
-	(void) ctx;
 	bit ret;
 
 	/* use existing code, not fully optimal, but cheap enough */
@@ -465,7 +461,6 @@
 static str
 INET_comp_CS(Client ctx, bit *retval, const inet *val1, const inet *val2)
 {
-	(void) ctx;
 	/* swap the input arguments and call the contained within function */
 	return (INET_comp_CW(ctx, retval, val2, val1));
 }
@@ -476,7 +471,6 @@
 static str
 INET_comp_CSE(Client ctx, bit *retval, const inet *val1, const inet *val2)
 {
-	(void) ctx;
 	/* swap the input arguments and call the contained within function */
 	return (INET_comp_CWE(ctx, retval, val2, val1));
 }
@@ -564,14 +558,10 @@
 		if (*retval == NULL)
 			throw(MAL, "INEThost", SQLSTATE(HY013) MAL_MALLOC_FAIL);
 	} else {
-<<<<<<< HEAD
 		ip = ma_alloc(ma, sizeof(char) * 16);
-=======
-		ip = GDKmalloc(16);
->>>>>>> 4e203498
 		if (ip == NULL)
 			throw(MAL, "INEThost", SQLSTATE(HY013) MAL_MALLOC_FAIL);
-		snprintf(ip, 16, "%d.%d.%d.%d", val->q1, val->q2, val->q3, val->q4);
+		sprintf(ip, "%d.%d.%d.%d", val->q1, val->q2, val->q3, val->q4);
 		*retval = ip;
 	}
 	return (MAL_SUCCEED);
@@ -653,7 +643,6 @@
 static str
 INEThostmask(Client ctx, inet *retval, const inet *val)
 {
-	(void) ctx;
 	INETnetmask(ctx, retval, val);
 	/* invert the netmask to obtain the host mask */
 	if (!is_inet_nil(retval)) {
