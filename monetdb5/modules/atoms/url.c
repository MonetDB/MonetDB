--- conflicted
+++ resolved
@@ -231,12 +231,7 @@
 	if (!s)
 		throw(ILLARG, "url.escape", "url missing");
 
-<<<<<<< HEAD
 	if (!(res = (str) ma_alloc(ma, strlen(s) * 3)))
-=======
-	size_t reslen = strlen(s) * 3;
-	if (!(res = (str) GDKmalloc(reslen)))
->>>>>>> 4e203498
 		throw(MAL, "url.escape", SQLSTATE(HY013) MAL_MALLOC_FAIL);
 	for (x = 0, y = 0; s[x]; ++x, ++y) {
 		if (needEscape(s[x])) {
@@ -732,14 +727,9 @@
 			throw(ILLARG, "url.getQuery", "bad url");
 		l = s - *val;
 
-<<<<<<< HEAD
-		if ((*retval = ma_alloc(ma, l + sizeof("/robots.txt"))) != NULL) {
-			sprintf(*retval, "%.*s/robots.txt", (int) l, *val);
-=======
 		size_t retlen = l + sizeof("/robots.txt");
-		if ((*retval = GDKmalloc(retlen)) != NULL) {
+		if ((*retval = ma_alloc(ma, retlen)) != NULL) {
 			snprintf(*retval, retlen, "%.*s/robots.txt", (int) l, *val);
->>>>>>> 4e203498
 		}
 	}
 
