/*
 * SPDX-License-Identifier: MPL-2.0
 *
 * This Source Code Form is subject to the terms of the Mozilla Public
 * License, v. 2.0.  If a copy of the MPL was not distributed with this
 * file, You can obtain one at http://mozilla.org/MPL/2.0/.
 *
 * Copyright 2024, 2025 MonetDB Foundation;
 * Copyright August 2008 - 2023 MonetDB B.V.;
 * Copyright 1997 - July 2008 CWI.
 */

/*
 * (c) 2013 Martin Kersten
 */
#include "monetdb_config.h"
#include "gdk.h"
#include "mal.h"
#include "mal_client.h"
#include "mal_instruction.h"
#include "mal_exception.h"
#include "mal_interpreter.h"

#include "json.h"

typedef str json;

// just validate the string according to www.json.org
// A straightforward recursive solution
#define skipblancs(J)							\
	do {										\
		for(; *(J); (J)++)						\
			if (*(J) != ' ' &&					\
				*(J) != '\n' &&					\
				*(J) != '\t' &&					\
				*(J) != '\r')					\
				break;							\
	} while (0)

#define CHECK_JSON(jt)													\
	do {																\
		if (jt == NULL || jt->error) {									\
			char *msg;													\
			if (jt) {													\
				msg = jt->error;										\
				jt->error = NULL;										\
				JSONfree(jt);											\
			} else {													\
				msg = createException(MAL, "json.new", SQLSTATE(HY013) MAL_MALLOC_FAIL); \
			}															\
			return msg;													\
		}																\
	} while (0)

static int TYPE_json;

/* Internal constructors. */
static int jsonhint = 8;
<<<<<<< HEAD
=======
static JSON *JSONparse(allocator *ma, const char *j);
>>>>>>> be8b89d6

static JSON *
JSONnewtree(allocator *ma)
{
	JSON *js;

	js = ma_zalloc(ma, sizeof(JSON));
	if (js == NULL)
		return NULL;
	js->elm = ma_zalloc(ma, sizeof(JSONterm) * jsonhint);
	if (js->elm == NULL) {
		//GDKfree(js);
		return NULL;
	}
	js->size = jsonhint;
	return js;
}

static int
JSONnew(allocator *ma, JSON *js)
{
	JSONterm *term;

	size_t osz = sizeof(JSONterm) * js->size;
	if (js->free == js->size) {
		size_t nsz = sizeof(JSONterm) * (js->size + 8);
		term = ma_realloc(ma, js->elm, nsz, osz);
		if (term == NULL) {
			js->error = createException(MAL, "json.new",
										SQLSTATE(HY013) MAL_MALLOC_FAIL);
			return js->free - 1;
		}
		js->elm = term;
		memset(term + js->size, 0, 8 * sizeof(JSONterm));
		js->size += 8;
		if (jsonhint < js->size)
			jsonhint = js->size;
	}
	return js->free++;
}

/* Delete a JSON structure. */
void
JSONfree(JSON *c)
{
	if (c == 0)
		return;
	freeException(c->error);
	//GDKfree(c->elm);
	//GDKfree(c);
}

static str
JSONtoStorageString(JSON *jt, int idx, json *ret, size_t *out_size)
{
	char *p = *ret;
	size_t sz = 0;
	str msg = MAL_SUCCEED;

	if (THRhighwater()) {
		msg = createException(MAL, "json.new",
									SQLSTATE(42000)
									"JSON object too complex to render into string.");
		return msg;
	}


	switch(jt->elm[idx].kind) {
	case JSON_OBJECT:
		*p++ = '{';
		*out_size += 1;
		for(int i = jt->elm[idx].next; i != 0; i = jt->elm[i].next) {
			sz = 0;
			if (i != jt->elm[idx].next) {
				*p++ = ',';
				*out_size += 1;
			}
			msg = JSONtoStorageString(jt, i, &p, &sz);
			if (msg != MAL_SUCCEED) {
				return msg;
			}
			*out_size += sz;
			p += sz;
		}
		*p++ = '}';
		*out_size += 1;
		break;
	case JSON_ARRAY:
		*p++ = '[';
		*out_size += 1;
		for(int i = jt->elm[idx].next; i != 0; i = jt->elm[i].next) {
			sz = 0;
			if (i != jt->elm[idx].next) {
				*p++ = ',';
				*out_size += 1;
			}
			msg = JSONtoStorageString(jt, i, &p, &sz);
			if (msg != MAL_SUCCEED) {
				return msg;
			}
			*out_size += sz;
			p += sz;
		}
		*p++ = ']';
		*out_size += 1;
		break;
	case JSON_ELEMENT:
		*p++ = '"';
		strncpy(p, jt->elm[idx].value, jt->elm[idx].valuelen);
		p += jt->elm[idx].valuelen;
		*p++ = '"';
		*p++ = ':';
		*out_size = jt->elm[idx].valuelen + 3;
		msg = JSONtoStorageString(jt, jt->elm[idx].child, &p, &sz);
		if (msg != MAL_SUCCEED) {
			return msg;
		}
		*out_size += sz;
		p += sz;
		break;
	case JSON_NUMBER:
		/* fall through */
	case JSON_STRING:
		strncpy(p, jt->elm[idx].value, jt->elm[idx].valuelen);
		*out_size += jt->elm[idx].valuelen;
		p += *out_size;
		break;
	case JSON_VALUE:
		msg = JSONtoStorageString(jt, jt->elm[idx].child, &p, &sz);
		if (msg != MAL_SUCCEED) {
			return msg;
		}
		*out_size += sz;
		p += sz;
		break;
	case JSON_NULL:
		strncpy(p, "null", 5);
		*out_size += 4;
		p += *out_size;
		break;
	default:
		msg = createException(MAL, "json.new", SQLSTATE(HY013) MAL_MALLOC_FAIL);
		break;
	}

	*p = 0;

	return msg;
}

static str JSONstr2json_intern(allocator *ma, json *ret, size_t *len, const char *const*j);

static ssize_t
JSONfromString(allocator *ma, const char *src, size_t *len, void **J, bool external)
{
	json *buf = (json *) J;
	if (strNil(src) || (external && strncmp(src, "nil", 3) == 0)) {
		if (*buf || *len < 3)
			*buf = ma_alloc(ma, strlen(str_nil)+1);
		if (*buf == NULL)
			return -1;
		strcpy(*buf, str_nil);
		*len = 2;
		return strNil(src) ? 1 : 3;
	} else {
		str msg = JSONstr2json_intern(ma, buf, len, &src);
		if (msg != MAL_SUCCEED) {
			GDKerror("%s", getExceptionMessageAndState(msg));
			freeException(msg);
			return -1;
		}
	}
	return (ssize_t) strlen(*buf);
}

static ssize_t
JSONtoString(allocator *ma, str *s, size_t *len, const void *SRC, bool external)
{
	const char *src = SRC;
	size_t cnt;
	const char *c;
	char *dst;

	if (strNil(src)) {
		if (*s == NULL || *len < 4) {
			//GDKfree(*s);
			*len = 4;
			*s = ma_alloc(ma, 4);
			if (*s == NULL)
				return -1;
		}
		if (external) {
			assert(*len >= strlen("nil") + 1);
			strcpy(*s, "nil");
			return 3;
		}
		assert(*len >= strlen(str_nil) + 1);
		strcpy(*s, str_nil);
		return 1;
	}
	/* count how much space we need for the output string */
	if (external) {
		cnt = 3;				/* two times " plus \0 */
		for (c = src; *c; c++)
			switch (*c) {
			case '"':
			case '\\':
			case '\n':
				cnt++;
				/* fall through */
			default:
				cnt++;
				break;
			}
	} else {
		cnt = strlen(src) + 1;	/* just the \0 */
	}

	if (cnt > (size_t) *len) {
		// GDKfree(*s);
		*s = ma_alloc(ma, cnt);
		if (*s == NULL)
			return -1;
		*len = cnt;
	}
	dst = *s;
	if (external) {
		*dst++ = '"';
		for (c = src; *c; c++) {
			switch (*c) {
			case '"':
			case '\\':
				*dst++ = '\\';
				/* fall through */
			default:
				*dst++ = *c;
				break;
			case '\n':
				*dst++ = '\\';
				*dst++ = 'n';
				break;
			}
		}
		*dst++ = '"';
		*dst = 0;
	} else {
		dst += snprintf(dst, cnt, "%s", src);
	}
	return (ssize_t) (dst - *s);
}

static BAT *
JSONdumpInternal(allocator *ma, Client ctx, const JSON *jt, int depth)
{
	(void) ctx;
	assert(ma);
	int i, idx;
	JSONterm *je;
	size_t buflen = 1024;
	char *buffer = ma_alloc(ma, buflen);
	BAT *bn = COLnew(0, TYPE_str, 0, TRANSIENT);

	if (!buffer || !bn) {
		//GDKfree(buffer);
		BBPreclaim(bn);
		return NULL;
	}

	for (idx = 0; idx < jt->free; idx++) {
		size_t datlen = 0;
		je = jt->elm + idx;

		if (datlen + depth * 4 + 512 > buflen) {
			size_t osz = buflen;
			do {
				buflen += 1024;
			} while (datlen + depth * 4 + 512 > buflen);
			char *newbuf = ma_realloc(ma, buffer, buflen, osz);
			if (newbuf == NULL) {
				//GDKfree(buffer);
				BBPreclaim(bn);
				return NULL;
			}
			buffer = newbuf;
		}
		datlen += snprintf(buffer + datlen, buflen - datlen, "%*s", depth * 4,
						   "");
		datlen += snprintf(buffer + datlen, buflen - datlen, "[%d] ", idx);
		switch (je->kind) {
		case JSON_OBJECT:
			datlen += snprintf(buffer + datlen, buflen - datlen, "object ");
			break;
		case JSON_ARRAY:
			datlen += snprintf(buffer + datlen, buflen - datlen, "array ");
			break;
		case JSON_ELEMENT:
			datlen += snprintf(buffer + datlen, buflen - datlen, "element ");
			break;
		case JSON_VALUE:
			datlen += snprintf(buffer + datlen, buflen - datlen, "value ");
			break;
		case JSON_STRING:
			datlen += snprintf(buffer + datlen, buflen - datlen, "string ");
			break;
		case JSON_NUMBER:
			datlen += snprintf(buffer + datlen, buflen - datlen, "number ");
			break;
		case JSON_BOOL:
			datlen += snprintf(buffer + datlen, buflen - datlen, "bool ");
			break;
		case JSON_NULL:
			datlen += snprintf(buffer + datlen, buflen - datlen, "null ");
			break;
		default:
			datlen += snprintf(buffer + datlen, buflen - datlen, "unknown %d ",
							   (int) je->kind);
		}
		datlen += snprintf(buffer + datlen, buflen - datlen, "child %d list ",
						   je->child);
		for (i = je->next; i; i = jt->elm[i].next) {
			size_t osz = buflen;
			if (datlen + 10 > buflen) {
				buflen += 1024;
				char *newbuf = ma_realloc(ma, buffer, buflen, osz);
				if (newbuf == NULL) {
					//GDKfree(buffer);
					BBPreclaim(bn);
					return NULL;
				}
				buffer = newbuf;
			}
			datlen += snprintf(buffer + datlen, buflen - datlen, "%d ", i);
		}
		if (je->name) {
			if (datlen + 10 + je->namelen > buflen) {
				size_t osz = buflen;
				do {
					buflen += 1024;
				} while (datlen + 10 + je->namelen > buflen);
				char *newbuf = ma_realloc(ma, buffer, buflen, osz);
				if (newbuf == NULL) {
					//GDKfree(buffer);
					BBPreclaim(bn);
					return NULL;
				}
				buffer = newbuf;
			}
			datlen += snprintf(buffer + datlen, buflen - datlen, "%.*s : ",
							   (int) je->namelen, je->name);
		}
		if (je->value) {
			if (datlen + 10 + je->valuelen > buflen) {
				size_t osz = buflen;
				do {
					buflen += 1024;
				} while (datlen + 10 + je->valuelen > buflen);
				char *newbuf = ma_realloc(ma, buffer, buflen, osz);
				if (newbuf == NULL) {
					//GDKfree(buffer);
					BBPreclaim(bn);
					return NULL;
				}
				buffer = newbuf;
			}
			datlen += snprintf(buffer + datlen, buflen - datlen, "%.*s",
							   (int) je->valuelen, je->value);
		}
		if (BUNappend(bn, buffer, false) != GDK_SUCCEED) {
			BBPreclaim(bn);
			//GDKfree(buffer);
			return NULL;
		}
	}
	//GDKfree(buffer);
	return bn;
}

static str
JSONdump(Client ctx, MalBlkPtr mb, MalStkPtr stk, InstrPtr pci)
{
	(void) mb;
	allocator *ma = MT_thread_getallocator();
	allocator_state ma_state = ma_open(ma);

	bat *ret = getArgReference_bat(stk, pci, 0);
	const json *val = (json *) getArgReference(stk, pci, 1);
	JSON *jt = JSONparse(ma, *val);

	CHECK_JSON(jt);
	BAT *bn = JSONdumpInternal(ma, ctx, jt, 0);
	JSONfree(jt);
	ma_close(ma, &ma_state);
	if (bn == NULL)
		throw(MAL, "json.dump", SQLSTATE(HY013) MAL_MALLOC_FAIL);
	*ret = bn->batCacheid;
	BBPkeepref(bn);
	return MAL_SUCCEED;
}

static str
JSONjson2str(Client ctx, str *ret, json *j)
{
	allocator *ma = ctx->curprg->def->ma;
	char *s = *j, *c;

	if (*s == '"')
		s++;
	if ((s = MA_STRDUP(ma, s)) == NULL)
		throw(MAL, "json.str", SQLSTATE(HY013) MAL_MALLOC_FAIL);
	c = s + strlen(s) - 1;
	if (*c == '"')
		*c = 0;
	*ret = s;
	return MAL_SUCCEED;
}

static str
JSON2json(Client ctx, json *ret, const json *j)
{
	allocator *ma = ctx->curprg->def->ma;
	*ret = MA_STRDUP(ma, *j);
	if (*ret == NULL)
		throw(MAL, "json.json", SQLSTATE(HY013) MAL_MALLOC_FAIL);
	return MAL_SUCCEED;
}

static str
JSONstr2json_intern(allocator *ma, json *ret, size_t *len, const char *const*j)
{
	assert(ma);
	str msg = MAL_SUCCEED;
	json buf = *ret;
	size_t ln = strlen(*j)+1;
	size_t out_size = 0;
	allocator *ta = MT_thread_getallocator();
	allocator_state ta_state = {0};
	if (ta != ma)
		ta_state = ma_open(ta);

	JSON *jt = NULL;

	if (strNil(*j)) {
		if (!buf || *len < strLen(*j)) {
			*len = strLen(*j);
			buf = (json)ma_alloc(ma, *len);
		}
		buf = strcpy(buf, *j);
	} else {
		jt = JSONparse(ta, *j);
		if (jt == NULL || jt->error) {
			if (jt) {
				msg = jt->error;
				jt->error = NULL;
			} else {
				msg = createException(MAL, "json.new", SQLSTATE(HY013) MAL_MALLOC_FAIL);
			}
			goto bailout;
		}

		if (!buf || *len < ln) {
			*len = ln;
			buf = (json)ma_alloc(ma, ln);
		}
	}
	if (buf == NULL) {
		msg = createException(MAL, "json.new", SQLSTATE(HY013) MAL_MALLOC_FAIL);
		goto bailout;
	}

	if (jt != NULL) {
		msg = JSONtoStorageString(jt, 0, &buf, &out_size);
		if (msg != MAL_SUCCEED) {
			//GDKfree(buf);
			goto bailout;
		}
	}
	*ret = buf;
 bailout:
	JSONfree(jt);
	if (ta != ma)
		ma_close(ta, &ta_state);
	return msg;
}

static str
JSONstr2json(Client ctx, json *ret, const char *const*j)
{
	allocator *ma = ctx ? ctx->curprg->def->ma : MT_thread_getallocator();
	return JSONstr2json_intern(ma, ret, &(size_t){0}, j);
}

static str
JSONisvalid(Client ctx, bit *ret, const char *const *j)
{
	(void) ctx;
	allocator *ta = MT_thread_getallocator();
	if (strNil(*j)) {
		*ret = bit_nil;
	} else {
		allocator_state ta_state = ma_open(ta);
		JSON *jt = JSONparse(ta, *j);
		if (jt == NULL) {
			ma_close(ta, &ta_state);
			throw(MAL, "json.isvalid", SQLSTATE(HY013) MAL_MALLOC_FAIL);
		}
		*ret = jt->error == MAL_SUCCEED;
		JSONfree(jt);
		ma_close(ta, &ta_state);
	}
	return MAL_SUCCEED;
}

static str
JSONisobject(Client ctx, bit *ret, const json *js)
{
	(void) ctx;
	if (strNil(*js)) {
		*ret = bit_nil;
	} else {
		const char *j = *js;

		skipblancs(j);
		*ret = *j == '{';
	}
	return MAL_SUCCEED;
}

static str
JSONisarray(Client ctx, bit *ret, const json *js)
{
	(void) ctx;
	if (strNil(*js)) {
		*ret = bit_nil;
	} else {
		const char *j = *js;

		skipblancs(j);
		*ret = *j == '[';
	}
	return MAL_SUCCEED;
}

#ifdef GDKLIBRARY_JSON
static gdk_return
upgradeJSONStorage(char **out, const char **in)
{
	str msg;
	allocator *ma = MT_thread_getallocator();
	if ((msg = JSONstr2json_intern(ma, out, &(size_t){0}, in)) != MAL_SUCCEED) {
		freeException(msg);
		return GDK_FAIL;
	}
	return GDK_SUCCEED;
}

static str
jsonRead(allocator *ma, str a, size_t *dstlen, stream *s, size_t cnt)
{
	str out = NULL;
	str msg;

	if ((a = BATatoms[TYPE_str].atomRead(ma, a, dstlen, s, cnt)) == NULL)
		return NULL;

	msg = JSONstr2json_intern(ma, &out, &(size_t){0}, &(const char *){a});
	if (ma == NULL)
		GDKfree(a);
	if (msg != MAL_SUCCEED) {
		freeException(msg);
		return NULL;
	}
	*dstlen = strlen(out) + 1;

	return out;
}

#endif


static str
JSONprelude(void)
{
	TYPE_json = ATOMindex("json");
#ifdef GDKLIBRARY_JSON
/* Run the gdk upgrade library function with a callback that
 * performs the actual upgrade.
 */
	char jsonupgrade[MAXPATH];
	struct stat st;
	if (GDKfilepath(jsonupgrade, sizeof(jsonupgrade), 0, BATDIR, "jsonupgradeneeded", NULL) != GDK_SUCCEED)
		throw(MAL, "json.prelude", "cannot allocate filename for json upgrade signal file");
	int r = stat(jsonupgrade, &st);
	if (r == 0) {
		allocator *ma = MT_thread_getallocator();
		allocator_state ma_state = ma_open(ma);
		/* The file exists so we need to run the upgrade code */
		if (BBPjson_upgrade(upgradeJSONStorage) != GDK_SUCCEED) {
			throw(MAL, "json.prelude", "JSON storage upgrade failed");
		}
		ma_close(ma, &ma_state);
		/* Change the read function of the json atom so that any values in the WAL
		 * will also be upgraded.
		 */
		BATatoms[TYPE_json].atomRead = (void *(*)(allocator *, void *, size_t *, stream *, size_t)) jsonRead;
	}
#endif
	return MAL_SUCCEED;
}

static void
JSONappend(allocator *ma, JSON *jt, int idx, int nxt)
{
	int chld;

	if (jt->elm[nxt].kind == JSON_OBJECT || jt->elm[nxt].kind == JSON_ARRAY) {
		chld = JSONnew(ma, jt);
		if (jt->error)
			return;
		jt->elm[chld].kind = jt->elm[nxt].kind;
		jt->elm[chld].name = jt->elm[nxt].name;
		jt->elm[chld].namelen = jt->elm[nxt].namelen;
		jt->elm[chld].value = jt->elm[nxt].value;
		jt->elm[chld].valuelen = jt->elm[nxt].valuelen;
		jt->elm[chld].child = jt->elm[nxt].child;
		jt->elm[chld].next = jt->elm[nxt].next;
		jt->elm[chld].tail = jt->elm[nxt].tail;
		jt->elm[chld].child = nxt;

		jt->elm[nxt].child = 0;
		jt->elm[nxt].next = 0;
		jt->elm[nxt].tail = 0;
		nxt = chld;
	}
	if (jt->elm[idx].next == 0)
		jt->elm[idx].next = jt->elm[idx].tail = nxt;
	else {
		jt->elm[jt->elm[idx].tail].next = nxt;
		jt->elm[idx].tail = nxt;
	}
}

/*
 * The JSON filter operation takes a path expression which is
 * purposely kept simple, It provides step (.), multistep (..) and
 * indexed ([nr]) access to the JSON elements.  A wildcard * can be
 * used as placeholder for a step identifier.
 *
 * A path expression is always validated upfront and can only be
 * applied to valid json strings.
 * Path samples:
 * .store.book
 * .store.book[0]
 * .store.book.author
 * ..author
 */
#define MAXTERMS 256

typedef enum path_token {
	ROOT_STEP,					/* $ */
	CHILD_STEP,					/* . */
	INDEX_STEP,					/* [n] */
	ANY_STEP,					/* .. */
	END_STEP					/* end of expression */
} path_token;

typedef struct {
	path_token token;			/* Token kind */
	char *name;					/* specific key */
	size_t namelen;				/* the size of the key */
	int index;					/* if index == INT_MAX we got [*] */
	int first, last;
} pattern;

static str
JSONcompile(Client ctx, const char *expr, pattern terms[])
{
	allocator *ma = ctx->curprg->def->ma;
	int t = 0;
	const char *s, *beg;

	for (s = expr; *s; s++) {
		terms[t].token = CHILD_STEP;
		terms[t].index = INT_MAX;
		terms[t].first = INT_MAX;
		terms[t].last = INT_MAX;
		if (*s == '$') {
			if (t && terms[t - 1].token != END_STEP)
				throw(MAL, "json.compile", "Root node must be first");
			if (!(*(s + 1) == '.' || *(s + 1) == '[' || *(s + 1) == 0))
				throw(MAL, "json.compile", "Root node must be first");
			s++;
			if (*s == 0)
				terms[t].token = ROOT_STEP;
		}
		if (*s == '.' && *(s + 1) == '.') {
			terms[t].token = ANY_STEP;
			s += 2;
			if (*s == '.')
				throw(MAL, "json.compile", "Step identifier expected");
		} else if (*s == '.')
			s++;

		// child step
		if (*s != '[') {
			for (beg = s; *s; s++)
				if (*s == '.' || *s == '[' || *s == ',')
					break;
			terms[t].name = ma_zalloc(ma, s - beg + 1);
			if (terms[t].name == NULL)
				throw(MAL, "json.compile", SQLSTATE(HY013) MAL_MALLOC_FAIL);
			terms[t].namelen = s - beg;
			strncpy(terms[t].name, beg, s - beg);
			if (*s == '.')
				s--;
			if (*s == 0) {
				t++;
				break;
			}
		}
		if (*s == '[') {
			// array step
			bool closed = false;
			s++;
			skipblancs(s);
			if (*s != '*') {
				/* TODO: Implement [start:step:end] indexing */
				if (isdigit((unsigned char) *s)) {
					terms[t].index = atoi(s);
					terms[t].first = terms[t].last = atoi(s);
				} else
					throw(MAL, "json.path", "'*' or digit expected");
			}
			for (; *s; s++)
				if (*s == ']') {
					closed = true;
					break;
				}
			if (*s == 0) {
				if (!closed) {
					throw(MAL, "json.path", "] expected");
				}
				t++;
				break;
			}
			if (*s != ']')
				throw(MAL, "json.path", "] expected");
		}
		if (*s == ',') {
			if (++t == MAXTERMS)
				throw(MAL, "json.path", "too many terms");
			terms[t].token = END_STEP;
		}
		if (++t == MAXTERMS)
			throw(MAL, "json.path", "too many terms");
	}
	if (t >= MAXTERMS - 1)
		throw(MAL, "json.path", "too many terms");
	terms[t].token = END_STEP;
	return MAL_SUCCEED;
}

static str
JSONgetValue(allocator *ma, const JSON *jt, int idx)
{
	str s;

	if (jt->elm[idx].valuelen == 0)
		return MA_STRDUP(ma, str_nil);
	s = ma_alloc(ma, jt->elm[idx].valuelen + 1);
	if (s)
		strcpy_len(s, jt->elm[idx].value, jt->elm[idx].valuelen + 1);
	return s;
}

/* eats res and r */
static str
JSONglue(allocator *ma, str res, str r, char sep)
{
	size_t len, l;
	str n;

	if (r == 0 || *r == 0) {
		//GDKfree(r);
		return res;
	}
	len = strlen(r);
	if (res == 0)
		return r;
	l = strlen(res);
	n = ma_alloc(ma, l + len + 3);
	if (n == NULL) {
		//GDKfree(res);
		//GDKfree(r);
		return NULL;
	}
	snprintf(n, l + len + 3, "%s%s%s", res, sep ? "," : "", r);
	//GDKfree(res);
	//GDKfree(r);
	return n;
}

/* return NULL on no match, return (str) -1 on (malloc) failure, (str) -2 on stack overflow */
static str
JSONmatch(allocator *ma, JSON *jt, int ji, const pattern *terms, int ti, bool accumulate)
{
	str r = NULL, res = NULL;
	int i;
	int cnt;

	if (THRhighwater())
		return (str) -2;
	if (ti >= MAXTERMS)
		return res;

	if (terms[ti].token == ROOT_STEP) {
		if (ti + 1 == MAXTERMS)
			return NULL;
		if (terms[ti + 1].token == END_STEP) {
			res = JSONgetValue(ma, jt, 0);
			if (res == NULL)
				res = (str) -1;
			return res;
		}
		ti++;
	}

	switch (jt->elm[ji].kind) {
	case JSON_ARRAY:
		if (terms[ti].name != 0 && terms[ti].token != ANY_STEP) {
			if (terms[ti].token == END_STEP) {
				res = JSONgetValue(ma, jt, ji);
				if (res == NULL)
					res = (str) -1;
			}
			return res;
		}
		cnt = 0;
		for (i = jt->elm[ji].next; i && cnt >= 0; i = jt->elm[i].next, cnt++) {
			if (terms[ti].index == INT_MAX
				|| (cnt >= terms[ti].first && cnt <= terms[ti].last)) {
				if (terms[ti].token == ANY_STEP) {
					if (jt->elm[i].child)
						r = JSONmatch(ma, jt, jt->elm[i].child, terms, ti, true);
					else
						r = 0;
				} else if (ti + 1 == MAXTERMS) {
					return NULL;
				} else if (terms[ti + 1].token == END_STEP) {
					if (jt->elm[i].kind == JSON_VALUE)
						r = JSONgetValue(ma, jt, jt->elm[i].child);
					else
						r = JSONgetValue(ma, jt, i);
					if (r == NULL)
						r = (str) -1;
				} else {
					r = JSONmatch(ma, jt, jt->elm[i].child, terms, ti + 1, terms[ti].index == INT_MAX);
				}
				if (r == (str) -1 || r == (str) -2) {
					//GDKfree(res);
					return r;
				}
				res = JSONglue(ma, res, r, ',');
			}
		}
		break;
	case JSON_OBJECT:
		cnt = 0;
		for (i = jt->elm[ji].next; i && cnt >= 0; i = jt->elm[i].next) {
			// check the element label
			if ((terms[ti].name && jt->elm[i].valuelen == terms[ti].namelen
				 && strncmp(terms[ti].name, jt->elm[i].value,
							terms[ti].namelen) == 0) || terms[ti].name == 0
				|| terms[ti].name[0] == '*') {
				if (terms[ti].index == INT_MAX
					|| (cnt >= terms[ti].first && cnt <= terms[ti].last)) {
					if (ti + 1 == MAXTERMS)
						return NULL;
					if (terms[ti + 1].token == END_STEP) {
						r = JSONgetValue(ma, jt, jt->elm[i].child);
						if (r == NULL)
							r = (str) -1;
					} else {
						r = JSONmatch(ma, jt, jt->elm[i].child, terms, ti + 1, terms[ti].index == INT_MAX);
					}
					if (r == (str) -1 || r == (str) -2) {
						//GDKfree(res);
						return r;
					}
					if (accumulate) {
						res = JSONglue(ma, res, r, ',');
					} else {  // Keep the last matching value
						//if (res)
						//	GDKfree(res);
						res = r;
					}
				}
				cnt++;
			} else if (terms[ti].token == ANY_STEP && jt->elm[i].child) {
				r = JSONmatch(ma, jt, jt->elm[i].child, terms, ti, true);
				if (r == (str) -1 || r == (str) -2) {
					//GDKfree(res);
					return r;
				}
				res = JSONglue(ma, res, r, ',');
				cnt++;
			}
		}
		break;
	default:
		res = NULL;
	}
	return res;
}

static str
JSONfilterInternal(Client ctx, json *ret, const json *js, const char *const *expr, const char *other)
{
	allocator *ma = ctx->curprg->def->ma;
	allocator *ta = MT_thread_getallocator();
	assert(ta);
	pattern terms[MAXTERMS];
	int tidx = 0;
	JSON *jt;
	str j = *js, msg = MAL_SUCCEED, s;
	json result = 0;
	size_t l;

	(void) other;
	if (strNil(j)) {
		*ret = MA_STRDUP(ma, j);
		if (*ret == NULL)
			throw(MAL, "JSONfilterInternal", SQLSTATE(HY013) MAL_MALLOC_FAIL);
		return MAL_SUCCEED;
	}
	allocator_state ta_state = ma_open(ta);
	jt = JSONparse(ta, j);
	CHECK_JSON(jt);
	memset(terms, 0, sizeof(terms));
	msg = JSONcompile(ctx, *expr, terms);
	if (msg)
		goto bailout;

	bool accumulate = terms[tidx].token == ANY_STEP || (terms[tidx].name && terms[tidx].name[0] == '*');
	s = JSONmatch(ma, jt, 0, terms, tidx, accumulate);
	if (s == (char *) -1) {
		msg = createException(MAL, "JSONfilterInternal",
							  SQLSTATE(HY013) MAL_MALLOC_FAIL);
		goto bailout;
	}
	if (s == (char *) -2) {
		msg = createException(MAL, "JSONfilterInternal",
							  SQLSTATE(42000)
							  "Expression too complex to parse");
		goto bailout;
	}
	result = s;
	bool return_array = false;
	// process all other PATH expression
	for (tidx++; tidx < MAXTERMS && terms[tidx].token; tidx++)
		if (terms[tidx].token == END_STEP && tidx + 1 < MAXTERMS
			&& terms[tidx + 1].token) {
			tidx += 1;
			accumulate = terms[tidx].token == ANY_STEP || (terms[tidx].name && terms[tidx].name[0] == '*');
			s = JSONmatch(ma, jt, 0, terms, tidx, accumulate);
			if (s == (char *) -1) {
				msg = createException(MAL, "JSONfilterInternal",
									  SQLSTATE(HY013) MAL_MALLOC_FAIL);
				goto bailout;
			}
			if (s == (char *) -2) {
				msg = createException(MAL, "JSONfilterInternal",
									  SQLSTATE(42000)
									  "Expression too complex to parse");
				goto bailout;
			}
			return_array = true;
			result = JSONglue(ma, result, s, ',');
		}
	if (result) {
		l = strlen(result);
		if (result[l - 1] == ',')
			result[l - 1] = 0;
	} else
		l = 3;

	for (int i = 0; i < MAXTERMS && terms[i].token; i++) {
		// pattern contains the .. operator
		if (terms[i].token == ANY_STEP ||
			// pattern contains the [*] operator
			(terms[i].token == CHILD_STEP && terms[i].index == INT_MAX && terms[i].name == NULL) ||
			(terms[i].token == CHILD_STEP && terms[i].index == INT_MAX && *terms[i].name == '*')) {

			return_array = true;
			break;
		}
	}
	if (return_array || accumulate) {
		s = ma_alloc(ma, l + 3);
		if (s)
			snprintf(s, l + 3, "[%s]", (result ? result : ""));
	}
	else if (result == NULL || *result == 0) {
		s = MA_STRDUP(ma, "[]");
	}
	else {
		s = ma_alloc(ma, l + 1);
		if (s)
			snprintf(s, l + 1, "%s", (result ? result : ""));
	}
	if (s == NULL) {
		msg = createException(MAL, "JSONfilterInternal", SQLSTATE(HY013) MAL_MALLOC_FAIL);
		goto bailout;
	}
	*ret = s;

  bailout:
	//GDKfree(result);
	//for (l = 0; l < MAXTERMS; l++)
	//	if (terms[l].name)
	//		GDKfree(terms[l].name);
	JSONfree(jt);
	ma_close(ta, &ta_state);
	return msg;
}


static str
JSONstringParser(const char *j, const char **next)
{
	unsigned int u;
	bool seensurrogate = false;

	assert(*j == '"');
	j++;
	for (; *j; j++) {
		switch (*j) {
		case '\\':
			// parse all escapes
			j++;
			switch (*j) {
			case '"':
			case '\\':
			case '/':
			case 'b':
			case 'f':
			case 'n':
			case 'r':
			case 't':
				if (seensurrogate)
					throw(MAL, "json.parser", "illegal escape char");
				continue;
			case 'u':
				u = 0;
				for (int i = 0; i < 4; i++) {
					u <<= 4;
					j++;
					if ('0' <= *j && *j <= '9')
						u |= *j - '0';
					else if ('a' <= *j && *j <= 'f')
						u |= *j - 'a' + 10;
					else if ('A' <= *j && *j <= 'F')
						u |= *j - 'A' + 10;
					else
						throw(MAL, "json.parser", "illegal escape char");
				}
				if (seensurrogate) {
					if ((u & 0xFC00) == 0xDC00)
						seensurrogate = false;
					else
						throw(MAL, "json.parser", "illegal escape char");
				} else {
					if ((u & 0xFC00) == 0xD800)
						seensurrogate = true;
					else if ((u & 0xFC00) == 0xDC00)
						throw(MAL, "json.parser", "illegal escape char");
				}
				break;
			default:
				*next = j;
				throw(MAL, "json.parser", "illegal escape char");
			}
			break;
		case '"':
			if (seensurrogate)
				throw(MAL, "json.parser", "illegal escape char");
			j++;
			*next = j;
			return MAL_SUCCEED;
		default:
			if ((unsigned char) *j < ' ')
				throw(MAL, "json.parser", "illegal control char");
			if (seensurrogate)
				throw(MAL, "json.parser", "illegal escape char");
			break;
		}
	}
	*next = j;
	throw(MAL, "json.parser", "Nonterminated string");
}

static bool
JSONintegerParser(const char *j, const char **next)
{
	if (*j == '-')
		j++;

	// skipblancs(j);
	if (!isdigit((unsigned char) *j)) {
		*next = j;
		return false;
	}

	if (*j == '0') {
		*next = ++j;
		return true;
	}

	for (; *j; j++)
		if (!(isdigit((unsigned char) *j)))
			break;
	*next = j;

	return true;
}

static bool
JSONfractionParser(const char *j, const char **next)
{
	if (*j != '.')
		return false;

	// skip the period character
	j++;
	// must be followed by more digits
	if (!isdigit((unsigned char) *j))
		return false;
	for (; *j; j++)
		if (!isdigit((unsigned char) *j))
			break;
	*next = j;

	return true;
}

static bool
JSONexponentParser(const char *j, const char **next)
{
	const char *s = j;
	bool saw_digit = false;

	if (*j != 'e' && *j != 'E') {
		return false;
	}

	j++;
	if (*j == '-' || *j == '+')
		j++;

	for (; *j; j++) {
		if (!isdigit((unsigned char) *j))
			break;
		saw_digit = true;
	}


	if (!saw_digit) {
		j = s;
		return false;
	}


	*next = j;

	return true;
}

static str
JSONnumberParser(const char *j, const char **next)
{
	if (!JSONintegerParser(j, next)) {
		throw(MAL, "json.parser", "Number expected");
	}

	j = *next;
	// backup = j;
	// skipblancs(j);

	if (!JSONfractionParser(j, next)) {
		*next = j;
	}

	j = *next;

	if (!JSONexponentParser(j, next)) {
		*next = j;
	}
	return MAL_SUCCEED;
}

static int
JSONtoken(allocator *ma, JSON *jt, const char *j, const char **next)
{
	str msg;
	int nxt, idx = JSONnew(ma, jt);
	const char *string_start = j;
	int pidx;

	if (jt->error)
		return idx;
	if (THRhighwater()) {
		jt->error = createException(MAL, "json.parser",
									SQLSTATE(42000)
									"Expression too complex to parse");
		return idx;
	}
	skipblancs(j);
	switch (*j) {
	case '{':
		jt->elm[idx].kind = JSON_OBJECT;
		jt->elm[idx].value = j;
		j++;
		while (*j) {
			skipblancs(j);
			if (*j == '}')
				break;
			nxt = JSONtoken(ma, jt, j, next);
			if (jt->error)
				return idx;
			j = *next;
			skipblancs(j);
			if (jt->elm[nxt].kind != JSON_STRING || *j != ':') {
				jt->error = createException(MAL, "json.parser",
											"JSON syntax error: element expected at offset %td",
											jt->elm[nxt].value - string_start);
				return idx;
			}
			j++;
			skipblancs(j);
			jt->elm[nxt].kind = JSON_ELEMENT;
			/* do in two steps since JSONtoken may realloc jt->elm */
			int chld = JSONtoken(ma, jt, j, next);
			if (jt->error)
				return idx;

			/* Search for a duplicate key */
			for(pidx = jt->elm[idx].next; pidx != 0; pidx = jt->elm[pidx].next) {
				if (jt->elm[pidx].kind == JSON_ELEMENT &&
					jt->elm[pidx].valuelen == jt->elm[nxt].valuelen - 2 &&
					strncmp(jt->elm[pidx].value, jt->elm[nxt].value + 1,
							jt->elm[nxt].valuelen) == 0) {
					break;
				}
			}

			/* Duplicate found: Change the value of the previous key. */
			if (pidx > 0) {
				jt->elm[pidx].child = chld;
				/* Note that we do not call JSONappend here.
				 *
				 * Normally we would de-allocate the old child value and the new key,
				 * but since we are using an arena provided by JSONnew, we don't need to.
				 * This might get expensive for big objects with lagre values for
				 * repeated keys.
				 */

			} else {
				jt->elm[nxt].child = chld;
				jt->elm[nxt].value++;
				jt->elm[nxt].valuelen -= 2;
				JSONappend(ma, jt, idx, nxt);
				if (jt->error)
					return idx;
			}
			j = *next;
			skipblancs(j);
			if (*j == '}')
				break;
			if (*j != ',') {
				jt->error = createException(MAL, "json.parser",
											"JSON syntax error: ',' or '}' expected at offset %td",
											j - string_start);
				return idx;
			}
			j++;
			skipblancs(j);
			if (*j == '}') {
				jt->error = createException(MAL, "json.parser",
											"JSON syntax error: '}' not expected at offset %td",
											j - string_start);
				return idx;
			}
		}
		if (*j != '}') {
			jt->error = createException(MAL, "json.parser",
										"JSON syntax error: '}' expected at offset %td",
										j - string_start);
			return idx;
		} else
			j++;
		*next = j;
		jt->elm[idx].valuelen = *next - jt->elm[idx].value;
		return idx;
	case '[':
		jt->elm[idx].kind = JSON_ARRAY;
		jt->elm[idx].value = j;
		j++;
		while (*j) {
			skipblancs(j);
			if (*j == ']')
				break;
			nxt = JSONtoken(ma, jt, j, next);
			if (jt->error)
				return idx;
			switch (jt->elm[nxt].kind) {
			case JSON_ELEMENT:{
				int k = JSONnew(ma, jt);
				if (jt->error)
					return idx;
				jt->elm[k].kind = JSON_OBJECT;
				jt->elm[k].child = nxt;
				nxt = k;
			}
				/* fall through */
			case JSON_OBJECT:
			case JSON_ARRAY:
				if (jt->elm[nxt].kind == JSON_OBJECT
					|| jt->elm[nxt].kind == JSON_ARRAY) {
					int k = JSONnew(ma, jt);
					if (jt->error)
						return idx;
					JSONappend(ma, jt, idx, k);
					if (jt->error)
						return idx;
					jt->elm[k].kind = JSON_VALUE;
					jt->elm[k].child = nxt;
				}
				break;
			default:
				JSONappend(ma, jt, idx, nxt);
				if (jt->error)
					return idx;
			}
			j = *next;
			skipblancs(j);
			if (*j == ']')
				break;
			if (jt->elm[nxt].kind == JSON_ELEMENT) {
				jt->error = createException(MAL, "json.parser",
											"JSON syntax error: Array value expected at offset %td",
											j - string_start);
				return idx;
			}
			if (*j != ',') {
				jt->error = createException(MAL, "json.parser",
											"JSON syntax error: ',' or ']' expected at offset %td (context: %c%c%c)",
											j - string_start, *(j - 1), *j,
											*(j + 1));
				return idx;
			}
			j++;
			skipblancs(j);
			if (*j == ']') {
				jt->error = createException(MAL, "json.parser",
											"JSON syntax error: '}' not expected at offset %td",
											j - string_start);
				return idx;
			}
		}
		if (*j != ']') {
			jt->error = createException(MAL, "json.parser",
										"JSON syntax error: ']' expected at offset %td",
										j - string_start);
		} else
			j++;
		*next = j;
		jt->elm[idx].valuelen = *next - jt->elm[idx].value;
		return idx;
	case '"':
		msg = JSONstringParser(j, next);
		if (msg) {
			jt->error = msg;
			return idx;
		}
		jt->elm[idx].kind = JSON_STRING;
		jt->elm[idx].value = j;
		jt->elm[idx].valuelen = *next - j;
		return idx;
	case 'n':
		if (strncmp("null", j, 4) == 0) {
			*next = j + 4;
			jt->elm[idx].kind = JSON_NULL;
			jt->elm[idx].value = j;
			jt->elm[idx].valuelen = 4;
			return idx;
		}
		jt->error = createException(MAL, "json.parser",
									"JSON syntax error: NULL expected at offset %td",
									j - string_start);
		return idx;
	case 't':
		if (strncmp("true", j, 4) == 0) {
			*next = j + 4;
			jt->elm[idx].kind = JSON_NUMBER;
			jt->elm[idx].value = j;
			jt->elm[idx].valuelen = 4;
			return idx;
		}
		jt->error = createException(MAL, "json.parser",
									"JSON syntax error: True expected at offset %td",
									j - string_start);
		return idx;
	case 'f':
		if (strncmp("false", j, 5) == 0) {
			*next = j + 5;
			jt->elm[idx].kind = JSON_NUMBER;
			jt->elm[idx].value = j;
			jt->elm[idx].valuelen = 5;
			return idx;
		}
		jt->error = createException(MAL, "json.parser",
									"JSON syntax error: False expected at offset %td",
									j - string_start);
		return idx;
	default:
		if (*j == '-' || isdigit((unsigned char) *j)) {
			jt->elm[idx].value = j;
			msg = JSONnumberParser(j, next);
			if (msg)
				jt->error = msg;
			jt->elm[idx].kind = JSON_NUMBER;
			jt->elm[idx].valuelen = *next - jt->elm[idx].value;
			return idx;
		}
		jt->error = createException(MAL, "json.parser",
									"JSON syntax error: value expected at offset %td",
									j - string_start);
		return idx;
	}
}


<<<<<<< HEAD
JSON *
JSONparse(const char *j)
=======
static JSON *
JSONparse(allocator *ma, const char *j)
>>>>>>> be8b89d6
{
	JSON *jt = JSONnewtree(ma);

	if (jt == NULL)
		return NULL;
	skipblancs(j);
	JSONtoken(ma, jt, j, &j); if (jt->error)
		return jt;
	skipblancs(j);
	if (*j)
		jt->error = createException(MAL, "json.parser",
									"JSON syntax error: json parse failed");
	return jt;
}

static str
JSONlength(Client ctx, int *ret, const json *j)
{
	(void) ctx;
	allocator *ta = MT_thread_getallocator();
	int i, cnt = 0;
	JSON *jt;

	if (strNil(*j)) {
		*ret = int_nil;
		return MAL_SUCCEED;
	}
	allocator_state ta_state = ma_open(ta);
	jt = JSONparse(ta, *j);
	CHECK_JSON(jt);
	for (i = jt->elm[0].next; i; i = jt->elm[i].next)
		cnt++;
	*ret = cnt;
	JSONfree(jt);
	ma_close(ta, &ta_state);
	return MAL_SUCCEED;
}

static str
JSONfilterArrayDefault(Client ctx, json *ret, const json *js, lng index, const char *other)
{
	char expr[BUFSIZ], *s = expr;

	if (index < 0)
		throw(MAL, "json.filter",
			  SQLSTATE(42000) "Filter index cannot be negative");
	snprintf(expr, BUFSIZ, "[" LLFMT "]", index);
	return JSONfilterInternal(ctx, ret, js, &(const char *){s}, other);
}

static str
JSONfilterArray_bte(Client ctx, json *ret, const json *js, const bte *index)
{
	allocator *ma = ctx->curprg->def->ma;
	if (strNil(*js) || is_bte_nil(*index)) {
		if (!(*ret = MA_STRDUP(ma, str_nil)))
			throw(MAL, "json.filter", SQLSTATE(HY013) MAL_MALLOC_FAIL);
		return MAL_SUCCEED;
	}
	return JSONfilterArrayDefault(ctx, ret, js, (lng) *index, 0);
}

static str
JSONfilterArrayDefault_bte(Client ctx, json *ret, const json *js, const bte *index, const char *const *other)
{
	allocator *ma = ctx->curprg->def->ma;
	if (strNil(*js) || is_bte_nil(*index) || strNil(*other)) {
		if (!(*ret = MA_STRDUP(ma, str_nil)))
			throw(MAL, "json.filter", SQLSTATE(HY013) MAL_MALLOC_FAIL);
		return MAL_SUCCEED;
	}
	return JSONfilterArrayDefault(ctx, ret, js, (lng) *index, *other);
}

static str
JSONfilterArray_sht(Client ctx, json *ret, const json *js, const sht *index)
{
	allocator *ma = ctx->curprg->def->ma;
	if (strNil(*js) || is_sht_nil(*index)) {
		if (!(*ret = MA_STRDUP(ma, str_nil)))
			throw(MAL, "json.filter", SQLSTATE(HY013) MAL_MALLOC_FAIL);
		return MAL_SUCCEED;
	}
	return JSONfilterArrayDefault(ctx, ret, js, (lng) *index, 0);
}

static str
JSONfilterArrayDefault_sht(Client ctx, json *ret, const json *js, const sht *index, const char *const *other)
{
	allocator *ma = ctx->curprg->def->ma;
	if (strNil(*js) || is_sht_nil(*index) || strNil(*other)) {
		if (!(*ret = MA_STRDUP(ma, str_nil)))
			throw(MAL, "json.filter", SQLSTATE(HY013) MAL_MALLOC_FAIL);
		return MAL_SUCCEED;
	}
	return JSONfilterArrayDefault(ctx, ret, js, (lng) *index, *other);
}

static str
JSONfilterArray_int(Client ctx, json *ret, const json *js, const int *index)
{
	allocator *ma = ctx->curprg->def->ma;
	if (strNil(*js) || is_int_nil(*index)) {
		if (!(*ret = MA_STRDUP(ma, str_nil)))
			throw(MAL, "json.filter", SQLSTATE(HY013) MAL_MALLOC_FAIL);
		return MAL_SUCCEED;
	}
	return JSONfilterArrayDefault(ctx, ret, js, (lng) *index, 0);
}

static str
JSONfilterArrayDefault_int(Client ctx, json *ret, const json *js, const int *index, const char *const *other)
{
	allocator *ma = ctx->curprg->def->ma;
	if (strNil(*js) || is_int_nil(*index) || strNil(*other)) {
		if (!(*ret = MA_STRDUP(ma, str_nil)))
			throw(MAL, "json.filter", SQLSTATE(HY013) MAL_MALLOC_FAIL);
		return MAL_SUCCEED;
	}
	return JSONfilterArrayDefault(ctx, ret, js, (lng) *index, *other);
}

static str
JSONfilterArray_lng(Client ctx, json *ret, const json *js, const lng *index)
{
	allocator *ma = ctx->curprg->def->ma;
	if (strNil(*js) || is_lng_nil(*index)) {
		if (!(*ret = MA_STRDUP(ma, str_nil)))
			throw(MAL, "json.filter", SQLSTATE(HY013) MAL_MALLOC_FAIL);
		return MAL_SUCCEED;
	}
	return JSONfilterArrayDefault(ctx, ret, js, (lng) *index, 0);
}

static str
JSONfilterArrayDefault_lng(Client ctx, json *ret, const json *js, const lng *index, const char *const *other)
{
	allocator *ma = ctx->curprg->def->ma;
	if (strNil(*js) || is_lng_nil(*index) || strNil(*other)) {
		if (!(*ret = MA_STRDUP(ma, str_nil)))
			throw(MAL, "json.filter", SQLSTATE(HY013) MAL_MALLOC_FAIL);
		return MAL_SUCCEED;
	}
	return JSONfilterArrayDefault(ctx, ret, js, (lng) *index, *other);
}

#ifdef HAVE_HGE
static str
JSONfilterArray_hge(Client ctx, json *ret, const json *js, const hge *index)
{
	allocator *ma = ctx->curprg->def->ma;
	if (strNil(*js) || is_hge_nil(*index)) {
		if (!(*ret = MA_STRDUP(ma, str_nil)))
			throw(MAL, "json.filter", SQLSTATE(HY013) MAL_MALLOC_FAIL);
		return MAL_SUCCEED;
	}
	if (*index < (hge) GDK_lng_min || *index > (hge) GDK_lng_max)
		throw(MAL, "json.filter", "index out of range");
	return JSONfilterArrayDefault(ctx, ret, js, (lng) *index, 0);
}

static str
JSONfilterArrayDefault_hge(Client ctx, json *ret, const json *js, const hge *index, const char *const *other)
{
	allocator *ma = ctx->curprg->def->ma;
	if (strNil(*js) || is_hge_nil(*index) || strNil(*other)) {
		if (!(*ret = MA_STRDUP(ma, str_nil)))
			throw(MAL, "json.filter", SQLSTATE(HY013) MAL_MALLOC_FAIL);
		return MAL_SUCCEED;
	}
	if (*index < (hge) GDK_lng_min || *index > (hge) GDK_lng_max)
		throw(MAL, "json.filter", "index out of range");
	return JSONfilterArrayDefault(ctx, ret, js, (lng) *index, *other);
}
#endif

static str
JSONfilter(Client ctx, json *ret, const json *js, const char *const *expr)
{
	allocator *ma = ctx->curprg->def->ma;
	if (strNil(*js) || strNil(*expr)) {
		if (!(*ret = MA_STRDUP(ma, str_nil)))
			throw(MAL, "json.filter", SQLSTATE(HY013) MAL_MALLOC_FAIL);
		return MAL_SUCCEED;
	}
	return JSONfilterInternal(ctx, ret, js, expr, 0);
}

// glue all values together with an optional separator
// The json string should be valid

static str
JSONplaintext(allocator *ma, char **r, size_t *l, size_t *ilen, const JSON *jt, int idx, const char *sep,
			  size_t sep_len)
{
	int i;
	size_t j, next_len, next_concat_len;
	unsigned int u;
	str msg = MAL_SUCCEED;

	if (THRhighwater()) {
		*r = *r - (*ilen - *l);
		throw(MAL, "JSONplaintext",
			  SQLSTATE(42000) "Expression too complex to parse");
	}

	switch (jt->elm[idx].kind) {
	case JSON_OBJECT:
		for (i = jt->elm[idx].next; i; i = jt->elm[i].next)
			if (jt->elm[i].child
				&& (msg = JSONplaintext(ma, r, l, ilen, jt, jt->elm[i].child, sep,
										sep_len)))
				return msg;
		break;
	case JSON_ARRAY:
		for (i = jt->elm[idx].next; i; i = jt->elm[i].next)
			if ((msg = JSONplaintext(ma, r, l, ilen, jt, i, sep, sep_len)))
				return msg;
		break;
	case JSON_ELEMENT:
	case JSON_VALUE:
		if (jt->elm[idx].child
			&& (msg = JSONplaintext(ma, r, l, ilen, jt, jt->elm[idx].child, sep,
									sep_len)))
			return msg;
		break;
	case JSON_STRING:
		// Make sure there is enough space for the value plus the separator plus the NULL byte
		next_len = jt->elm[idx].valuelen;
		next_concat_len = next_len - 2 + sep_len + 1;
		if (*l < next_concat_len) {
			size_t prev_ilen = *ilen, prev_l = *l;
			char *p = *r - (prev_ilen - prev_l), *nr;

			*ilen = (prev_ilen * 2) + next_concat_len;	/* make sure sep_len + 1 is always included */
			if (!(nr = ma_realloc(ma, p, *ilen, prev_ilen))) {
				*r = p;
				throw(MAL, "JSONplaintext", SQLSTATE(HY013) MAL_MALLOC_FAIL);
			}
			*r = nr + (prev_ilen - prev_l);
			*l = *ilen - prev_ilen + prev_l;
		}
		assert(next_len >= 2);
		next_len--;
		for (j = 1; j < next_len; j++) {
			if (jt->elm[idx].value[j] == '\\') {
				switch (jt->elm[idx].value[++j]) {
				case '"':
				case '\\':
				case '/':
					*(*r)++ = jt->elm[idx].value[j];
					(*l)--;
					break;
				case 'b':
					*(*r)++ = '\b';
					(*l)--;
					break;
				case 'f':
					*(*r)++ = '\f';
					(*l)--;
					break;
				case 'r':
					*(*r)++ = '\r';
					(*l)--;
					break;
				case 'n':
					*(*r)++ = '\n';
					(*l)--;
					break;
				case 't':
					*(*r)++ = '\t';
					(*l)--;
					break;
				case 'u':
					u = 0;
					for (int i = 0; i < 4; i++) {
						char c = jt->elm[idx].value[++j];
						u <<= 4;
						if ('0' <= c && c <= '9')
							u |= c - '0';
						else if ('a' <= c && c <= 'f')
							u |= c - 'a' + 10;
						else	/* if ('A' <= c && c <= 'F') */
							u |= c - 'A' + 10;
					}
					if (u <= 0x7F) {
						*(*r)++ = (char) u;
						(*l)--;
					} else if (u <= 0x7FF) {
						*(*r)++ = 0xC0 | (u >> 6);
						*(*r)++ = 0x80 | (u & 0x3F);
						(*l) -= 2;
					} else if ((u & 0xFC00) == 0xD800) {
						/* high surrogate; must be followed by low surrogate */
						*(*r)++ = 0xF0 | (((u & 0x03C0) + 0x0040) >> 8);
						*(*r)++ = 0x80 | ((((u & 0x3FF) + 0x0040) >> 2) & 0x3F);
						**r = 0x80 | ((u & 0x0003) << 4);	/* no increment */
						(*l) -= 2;
					} else if ((u & 0xFC00) == 0xDC00) {
						/* low surrogate; must follow high surrogate */
						*(*r)++ |= (u & 0x03C0) >> 6;	/* amend last value */
						*(*r)++ = 0x80 | (u & 0x3F);
						(*l) -= 2;
					} else {	/* if (u <= 0xFFFF) */
						*(*r)++ = 0xE0 | (u >> 12);
						*(*r)++ = 0x80 | ((u >> 6) & 0x3F);
						*(*r)++ = 0x80 | (u & 0x3F);
						(*l) -= 3;
					}
				}
			} else {
				*(*r)++ = jt->elm[idx].value[j];
				(*l)--;
			}
		}
		memcpy(*r, sep, sep_len);
		*l -= sep_len;
		*r += sep_len;
		break;
	default:
		next_len = jt->elm[idx].valuelen;
		next_concat_len = next_len + sep_len + 1;
		if (*l < next_concat_len) {
			size_t prev_ilen = *ilen, prev_l = *l;
			char *p = *r - (prev_ilen - prev_l), *nr;

			*ilen = (prev_ilen * 2) + next_concat_len;	/* make sure sep_len + 1 is always included */
			if (!(nr = ma_realloc(ma, p, *ilen, prev_ilen))) {
				*r = p;
				throw(MAL, "JSONplaintext", SQLSTATE(HY013) MAL_MALLOC_FAIL);
			}
			*r = nr + (prev_ilen - prev_l);
			*l = *ilen - prev_ilen + prev_l;
		}
		memcpy(*r, jt->elm[idx].value, next_len);
		*l -= next_len;
		*r += next_len;
		memcpy(*r, sep, sep_len);
		*l -= sep_len;
		*r += sep_len;
	}
	assert(*l > 0);
	**r = 0;
	return MAL_SUCCEED;
}

static str
JSONjson2textSeparator(Client ctx, str *ret, const json *js, const char *const *sep)
{
	allocator *ma = ctx->curprg->def->ma;
	allocator *ta = MT_thread_getallocator();
	assert(ta);
	size_t l, ilen, sep_len;
	str s, msg;
	JSON *jt;

	if (strNil(*js) || strNil(*sep)) {
		if (!(*ret = MA_STRDUP(ma, str_nil)))
			throw(MAL, "json2txt", SQLSTATE(HY013) MAL_MALLOC_FAIL);
		return MAL_SUCCEED;
	}
	allocator_state ta_state = ma_open(ta);
	jt = JSONparse(ta, *js);
	CHECK_JSON(jt);
	sep_len = strlen(*sep);
	ilen = l = strlen(*js) + 1;
	if (!(s = ma_alloc(ma, l))) {
		JSONfree(jt);
		ma_close(ta, &ta_state);
		throw(MAL, "json2txt", SQLSTATE(HY013) MAL_MALLOC_FAIL);
	}
	msg = JSONplaintext(ma, &s, &l, &ilen, jt, 0, *sep, sep_len);
	JSONfree(jt);
	ma_close(ta, &ta_state);
	if (msg) {
		//GDKfree(s);
		return msg;
	}
	s -= ilen - l;
	l = strlen(s);
	if (l && sep_len)
		s[l - sep_len] = 0;
	*ret = s;
	return MAL_SUCCEED;
}

static str
JSONjson2text(Client ctx, str *ret, const json *js)
{
	(void) ctx;
	const char *sep = " ";
	return JSONjson2textSeparator(ctx, ret, js, &sep);
}

static str
JSONjson2numberInternal(Client ctx, void **ret, const json *js,
						void (*str2num)(void **ret, const char *nptr,
										size_t len))
{
	(void) ctx;
	allocator *ta = MT_thread_getallocator();
	JSON *jt;
	allocator_state ta_state = ma_open(ta);
	jt = JSONparse(ta, *js);
	CHECK_JSON(jt);
	switch (jt->elm[0].kind) {
	case JSON_NUMBER:
		str2num(ret, jt->elm[0].value, jt->elm[0].valuelen);
		break;
	case JSON_ARRAY:
		if (jt->free == 2) {
			str2num(ret, jt->elm[1].value, jt->elm[1].valuelen);
		} else {
			*ret = NULL;
		}
		break;
	case JSON_OBJECT:
		if (jt->free == 3) {
			str2num(ret, jt->elm[2].value, jt->elm[2].valuelen);
		} else {
			*ret = NULL;
		}
		break;
	default:
		*ret = NULL;
	}
	JSONfree(jt);
	ma_close(ta, &ta_state);

	return MAL_SUCCEED;
}

static void
strtod_wrapper(void **ret, const char *nptr, size_t len)
{
	char *rest;
	dbl val;

	val = strtod(nptr, &rest);
	if (rest && (size_t) (rest - nptr) != len) {
		*ret = NULL;
	} else {
		**(dbl **) ret = val;
	}
}

static void
strtol_wrapper(void **ret, const char *nptr, size_t len)
{
	char *rest;
	lng val;

	val = strtol(nptr, &rest, 0);
	if (rest && (size_t) (rest - nptr) != len) {
		*ret = NULL;
	} else {
		**(lng **) ret = val;
	}
}

static str
JSONjson2number(Client ctx, dbl *ret, const json *js)
{
	(void) ctx;
	dbl val = 0;
	dbl *val_ptr = &val;
	str tmp;

	if (strNil(*js)) {
		*ret = dbl_nil;
		return MAL_SUCCEED;
	}

	rethrow(__func__, tmp,
			JSONjson2numberInternal(ctx, (void **) &val_ptr, js, strtod_wrapper));
	if (val_ptr == NULL)
		*ret = dbl_nil;
	else
		*ret = val;

	return MAL_SUCCEED;
}

static str
JSONjson2integer(Client ctx, lng *ret, const json *js)
{
	(void) ctx;
	lng val = 0;
	lng *val_ptr = &val;
	str tmp;

	if (strNil(*js)) {
		*ret = lng_nil;
		return MAL_SUCCEED;
	}

	rethrow(__func__, tmp,
			JSONjson2numberInternal(ctx, (void **) &val_ptr, js, strtol_wrapper));
	if (val_ptr == NULL)
		*ret = lng_nil;
	else
		*ret = val;

	return MAL_SUCCEED;
}

static str
JSONunfoldContainer(allocator *ma, JSON *jt, int idx, BAT *bo, BAT *bk, BAT *bv, oid *o)
{
	int i, last;
	char *r;

	last = jt->elm[idx].tail;
	if (jt->elm[idx].kind == JSON_OBJECT) {
		for (i = jt->elm[idx].next; i; i = jt->elm[i].next) {
			if ((r = JSONgetValue(ma, jt, i)) == NULL)
				goto memfail;
			if (BUNappend(bk, r, false) != GDK_SUCCEED) {
				//GDKfree(r);
				goto memfail;
			}
			//GDKfree(r);
			if ((r = JSONgetValue(ma, jt, jt->elm[i].child)) == NULL)
				goto memfail;
			if (BUNappend(bv, r, false) != GDK_SUCCEED) {
				//GDKfree(r);
				goto memfail;
			}
			//GDKfree(r);
			if (bo) {
				if (BUNappend(bo, o, false) != GDK_SUCCEED)
					goto memfail;
			}
			(*o)++;
			if (i == last)
				break;
		}
	} else if (jt->elm[idx].kind == JSON_ARRAY) {
		for (i = jt->elm[idx].next; i; i = jt->elm[i].next) {
			if (BUNappend(bk, str_nil, false) != GDK_SUCCEED)
				goto memfail;
			if (jt->elm[i].kind == JSON_VALUE)
				r = JSONgetValue(ma, jt, jt->elm[i].child);
			else
				r = JSONgetValue(ma, jt, i);
			if (r == NULL)
				goto memfail;
			if (BUNappend(bv, r, false) != GDK_SUCCEED) {
				//GDKfree(r);
				goto memfail;
			}
			//GDKfree(r);
			if (bo) {
				if (BUNappend(bo, o, false) != GDK_SUCCEED)
					goto memfail;
			}
			(*o)++;
			if (i == last)
				break;
		}
	}
	return MAL_SUCCEED;

  memfail:
	throw(MAL, "json.unfold", SQLSTATE(HY013) MAL_MALLOC_FAIL);
}

static str
JSONunfoldInternal(Client ctx, bat *od, bat *key, bat *val, const json *js)
{
	(void) ctx;
	allocator *ta = MT_thread_getallocator();
	BAT *bo = NULL, *bk, *bv;
	oid o = 0;
	str msg = MAL_SUCCEED;

	allocator_state ta_state = ma_open(ta);
	JSON *jt = JSONparse(ta, *js);

	CHECK_JSON(jt);
	bk = COLnew(0, TYPE_str, 64, TRANSIENT);
	if (bk == NULL) {
		JSONfree(jt);
		ma_close(ta, &ta_state);
		throw(MAL, "json.unfold", SQLSTATE(HY013) MAL_MALLOC_FAIL);
	}

	if (od) {
		bo = COLnew(0, TYPE_oid, 64, TRANSIENT);
		if (bo == NULL) {
			BBPreclaim(bk);
			JSONfree(jt);
			ma_close(ta, &ta_state);
			throw(MAL, "json.unfold", SQLSTATE(HY013) MAL_MALLOC_FAIL);
		}
	}

	bv = COLnew(0, TYPE_json, 64, TRANSIENT);
	if (bv == NULL) {
		JSONfree(jt);
		ma_close(ta, &ta_state);
		BBPreclaim(bo);
		BBPreclaim(bk);
		throw(MAL, "json.unfold", SQLSTATE(HY013) MAL_MALLOC_FAIL);
	}

	if (jt->elm[0].kind == JSON_ARRAY || jt->elm[0].kind == JSON_OBJECT)
		msg = JSONunfoldContainer(ta, jt, 0, (od ? bo : 0), bk, bv, &o);
	else
		msg = createException(MAL, "json.unfold",
							  "JSON object or array expected");
	JSONfree(jt);
	ma_close(ta, &ta_state);
	if (msg) {
		BBPreclaim(bk);
		BBPreclaim(bo);
		BBPreclaim(bv);
	} else {
		*key = bk->batCacheid;
		BBPkeepref(bk);
		*val = bv->batCacheid;
		BBPkeepref(bv);
		if (od) {
			*od = bo->batCacheid;
			BBPkeepref(bo);
		}
	}
	return msg;
}



static str
JSONkeyTable(Client ctx, bat *ret, const json *js)
{
	(void) ctx;
	allocator *ta = MT_thread_getallocator();
	assert(ta);
	BAT *bn;
	char *r;
	int i;
	JSON *jt;

	allocator_state ta_state = ma_open(ta);
	jt = JSONparse(ta, *js);		// already validated
	CHECK_JSON(jt);
	bn = COLnew(0, TYPE_str, 64, TRANSIENT);
	if (bn == NULL) {
		JSONfree(jt);
		ma_close(ta, &ta_state);
		throw(MAL, "json.keys", SQLSTATE(HY013) MAL_MALLOC_FAIL);
	}

	for (i = jt->elm[0].next; i; i = jt->elm[i].next) {
		r = JSONgetValue(ta, jt, i);
		if (r == NULL || BUNappend(bn, r, false) != GDK_SUCCEED) {
			//GDKfree(r);
			JSONfree(jt);
			ma_close(ta, &ta_state);
			BBPreclaim(bn);
			throw(MAL, "json.keys", SQLSTATE(HY013) MAL_MALLOC_FAIL);
		}
		//GDKfree(r);
	}
	JSONfree(jt);
	ma_close(ta, &ta_state);
	*ret = bn->batCacheid;
	BBPkeepref(bn);
	return MAL_SUCCEED;
}

static str
JSONkeyArray(Client ctx, json *ret, const json *js)
{
	allocator *ma = ctx->curprg->def->ma;
	allocator *ta = MT_thread_getallocator();
	assert(ta);
	char *result = NULL;
	str r;
	int i;
	JSON *jt;

	if (strNil(*js)) {
		if (!(*ret = MA_STRDUP(ma, str_nil)))
			throw(MAL, "json.keyarray", SQLSTATE(HY013) MAL_MALLOC_FAIL);
		return MAL_SUCCEED;
	}

	allocator_state ta_state = ma_open(ta);
	jt = JSONparse(ta, *js);		// already validated

	CHECK_JSON(jt);
	if (jt->elm[0].kind == JSON_OBJECT) {
		for (i = jt->elm[0].next; i; i = jt->elm[i].next) {
			if (jt->elm[i].valuelen) {
				r = ma_alloc(ma, jt->elm[i].valuelen + 3);
				if (r == NULL) {
					JSONfree(jt);
					ma_close(ta, &ta_state);
					goto memfail;
				}
				strcpy_len(r, jt->elm[i].value - 1, jt->elm[i].valuelen + 3);
			} else {
				r = MA_STRDUP(ma, "\"\"");
				if (r == NULL) {
					JSONfree(jt);
					ma_close(ta, &ta_state);
					goto memfail;
				}
			}
			result = JSONglue(ma, result, r, ',');
			if (result == NULL) {
				JSONfree(jt);
				ma_close(ta, &ta_state);
				goto memfail;
			}
		}
		JSONfree(jt);
		ma_close(ta, &ta_state);
	} else {
		JSONfree(jt);
		ma_close(ta, &ta_state);
		throw(MAL, "json.keyarray", "Object expected");
	}
	r = MA_STRDUP(ma, "[");
	if (r == NULL)
		goto memfail;
	result = JSONglue(ma, r, result, 0);
	if (result == NULL)
		goto memfail;
	r = MA_STRDUP(ma, "]");
	if (r == NULL)
		goto memfail;
	result = JSONglue(ma, result, r, 0);
	if (result == NULL)
		goto memfail;
	*ret = result;
	return MAL_SUCCEED;

  memfail:
	//GDKfree(result);
	throw(MAL, "json.keyarray", SQLSTATE(HY013) MAL_MALLOC_FAIL);
}


static str
JSONvalueTable(Client ctx, bat *ret, const json *js)
{
	(void) ctx;
	allocator *ta = MT_thread_getallocator();
	BAT *bn;
	char *r;
	int i;
	JSON *jt;

	allocator_state ta_state = ma_open(ta);
	jt = JSONparse(ta, *js);		// already validated
	CHECK_JSON(jt);
	bn = COLnew(0, TYPE_json, 64, TRANSIENT);
	if (bn == NULL) {
		JSONfree(jt);
		ma_close(ta, &ta_state);
		throw(MAL, "json.values", SQLSTATE(HY013) MAL_MALLOC_FAIL);
	}

	for (i = jt->elm[0].next; i; i = jt->elm[i].next) {
		if (jt->elm[i].kind == JSON_ELEMENT)
			r = JSONgetValue(ta, jt, jt->elm[i].child);
		else
			r = JSONgetValue(ta, jt, i);
		if (r == NULL || BUNappend(bn, r, false) != GDK_SUCCEED) {
			//GDKfree(r);
			BBPreclaim(bn);
			JSONfree(jt);
			ma_close(ta, &ta_state);
			throw(MAL, "json.values", SQLSTATE(HY013) MAL_MALLOC_FAIL);
		}
		//GDKfree(r);
	}
	JSONfree(jt);
	ma_close(ta, &ta_state);
	*ret = bn->batCacheid;
	BBPkeepref(bn);
	return MAL_SUCCEED;
}

static str
JSONvalueArray(Client ctx, json *ret, const json *js)
{
	allocator *ma = ctx->curprg->def->ma;
	allocator *ta = MT_thread_getallocator();
	char *result = NULL;
	str r;
	int i;
	JSON *jt;

	if (strNil(*js)) {
		if (!(*ret = MA_STRDUP(ma, str_nil)))
			throw(MAL, "json.valuearray", SQLSTATE(HY013) MAL_MALLOC_FAIL);
		return MAL_SUCCEED;
	}

	allocator_state ta_state = ma_open(ta);
	jt = JSONparse(ta, *js);		// already validated

	CHECK_JSON(jt);
	if (jt->elm[0].kind == JSON_OBJECT) {
		for (i = jt->elm[0].next; i; i = jt->elm[i].next) {
			r = JSONgetValue(ma, jt, jt->elm[i].child);
			if (r == NULL) {
				JSONfree(jt);
				goto memfail;
			}
			result = JSONglue(ma, result, r, ',');
			if (result == NULL) {
				JSONfree(jt);
				goto memfail;
			}
		}
		JSONfree(jt);
		ma_close(ta, &ta_state);
	} else {
		JSONfree(jt);
		ma_close(ta, &ta_state);
		throw(MAL, "json.valuearray", "Object expected");
	}
	r = MA_STRDUP(ma, "[");
	if (r == NULL)
		goto memfail;
	result = JSONglue(ma, r, result, 0);
	if (result == NULL)
		goto memfail;
	r = MA_STRDUP(ma, "]");
	if (r == NULL)
		goto memfail;
	result = JSONglue(ma, result, r, 0);
	if (result == NULL)
		goto memfail;
	*ret = result;
	return MAL_SUCCEED;

  memfail:
	//GDKfree(result);
	throw(MAL, "json.valuearray", SQLSTATE(HY013) MAL_MALLOC_FAIL);
}

static BAT **
JSONargumentlist(MalBlkPtr mb, MalStkPtr stk, InstrPtr pci)
{
	int i, error = 0, bats = 0;
	BUN cnt = 0;
	BAT **bl;

	bl = ma_zalloc(mb->ma, sizeof(*bl) * pci->argc);
	if (bl == NULL)
		return NULL;
	for (i = pci->retc; i < pci->argc; i++)
		if (isaBatType(getArgType(mb, pci, i))) {
			bats++;
			bl[i] = BATdescriptor(stk->stk[getArg(pci, i)].val.bval);
			if (bl[i] == NULL || (cnt > 0 && BATcount(bl[i]) != cnt)) {
				error = 1;
				break;
			}
			cnt = BATcount(bl[i]);
		}
	if (error || bats == 0) {
		for (i = pci->retc; i < pci->argc; i++)
			BBPreclaim(bl[i]);
		//GDKfree(bl);
		return NULL;
	}
	return bl;
}

static void
JSONfreeArgumentlist(BAT **bl, InstrPtr pci)
{
	int i;

	for (i = pci->retc; i < pci->argc; i++)
		BBPreclaim(bl[i]);
	//GDKfree(bl);
}

static str
JSONrenderRowObject(allocator *ma, BAT **bl, MalBlkPtr mb, MalStkPtr stk, InstrPtr pci,
					BUN idx)
{
	int i, tpe;
	char *row, *row2, *name = 0, *val = 0;
	size_t len, lim, l;
	void *p;
	BATiter bi;

	row = ma_alloc(ma, lim = BUFSIZ);
	if (row == NULL)
		return NULL;
	row[0] = '{';
	row[1] = 0;
	len = 1;
	for (i = pci->retc; i < pci->argc; i += 2) {
		name = stk->stk[getArg(pci, i)].val.sval;
		tpe = getBatType(getArgType(mb, pci, i + 1));
		bi = bat_iterator(bl[i + 1]);
		p = BUNtail(bi, idx);
		val = ATOMformat(mb->ma, tpe, p);
		bat_iterator_end(&bi);
		if (val == NULL) {
			//GDKfree(row);
			return NULL;
		}
		if (strncmp(val, "nil", 3) == 0) {
			//GDKfree(val);
			val = NULL;
			l = 4;
		} else {
			l = strlen(val);
		}
		l += strlen(name) + 4;
		size_t osz = lim;
		while (l > lim - len)
			lim += BUFSIZ;
		row2 = ma_realloc(ma, row, lim, osz);
		if (row2 == NULL) {
			//GDKfree(row);
			//GDKfree(val);
			return NULL;
		}
		row = row2;
		snprintf(row + len, lim - len, "\"%s\":%s,", name, val ? val : "null");
		len += l;
		//GDKfree(val);
	}
	if (row[1])
		row[len - 1] = '}';
	else {
		row[1] = '}';
		row[2] = 0;
	}
	return row;
}

static str
JSONrenderobject(Client ctx, MalBlkPtr mb, MalStkPtr stk, InstrPtr pci)
{
	BAT **bl;
	char *result, *row;
	int i;
	size_t len, lim, l;
	json *ret;
	BUN j, cnt;

	allocator *ma = ctx->curprg->def->ma;
	bl = JSONargumentlist(mb, stk, pci);
	if (bl == 0)
		throw(MAL, "json.renderobject", "Non-aligned BAT sizes");
	for (i = pci->retc; i < pci->argc; i += 2) {
		if (getArgType(mb, pci, i) != TYPE_str) {
			JSONfreeArgumentlist(bl, pci);
			throw(MAL, "json.renderobject", "Keys missing");
		}
	}

	cnt = BATcount(bl[pci->retc + 1]);
	result = ma_alloc(ma, lim = BUFSIZ);
	if (result == NULL) {
		JSONfreeArgumentlist(bl, pci);
		throw(MAL, "json.renderobject", SQLSTATE(HY013) MAL_MALLOC_FAIL);
	}
	result[0] = '[';
	result[1] = 0;
	len = 1;

	allocator *ta = MT_thread_getallocator();
	allocator_state ta_state = ma_open(ta);
	for (j = 0; j < cnt; j++) {
		char *result2;
		row = JSONrenderRowObject(ta, bl, mb, stk, pci, j);
		if (row == NULL)
			goto memfail;
		l = strlen(row);
		size_t osz = lim;
		while (l + 2 > lim - len)
			lim = cnt * l <= lim ? cnt * l : lim + BUFSIZ;
		result2 = ma_realloc(ma, result, lim, osz);
		if (result2 == NULL)
			goto memfail;
		result = result2;
		strcpy(result + len, row);
		//GDKfree(row);
		len += l;
		result[len++] = ',';
		result[len] = 0;
	}
	ma_close(ta, &ta_state);
	result[len - 1] = ']';
	ret = getArgReference_TYPE(stk, pci, 0, json);
	*ret = result;
	JSONfreeArgumentlist(bl, pci);
	return MAL_SUCCEED;

  memfail:
	//GDKfree(result);
	//GDKfree(row);
	JSONfreeArgumentlist(bl, pci);
	throw(MAL, "json.renderobject", SQLSTATE(HY013) MAL_MALLOC_FAIL);
}

static str
JSONrenderRowArray(Client ctx, BAT **bl, MalBlkPtr mb, InstrPtr pci, BUN idx)
{
	(void) ctx;
	int i, tpe;
	char *row, *row2, *val = 0;
	size_t len, lim, l;
	void *p;
	BATiter bi;
	allocator *ma = mb->ma;

	row = ma_alloc(ma, lim = BUFSIZ);
	if (row == NULL)
		return NULL;
	row[0] = '[';
	row[1] = 0;
	len = 1;
	for (i = pci->retc; i < pci->argc; i++) {
		tpe = getBatType(getArgType(mb, pci, i));
		bi = bat_iterator(bl[i]);
		p = BUNtail(bi, idx);
		val = ATOMformat(ma, tpe, p);
		bat_iterator_end(&bi);
		if (val == NULL)
			goto memfail;
		if (strcmp(val, "nil") == 0) {
			//GDKfree(val);
			val = NULL;
			l = 4;
		} else {
			l = strlen(val);
		}
		size_t osz = lim;
		while (len + l > lim)
			lim += BUFSIZ;
		row2 = ma_realloc(ma, row, lim, osz);
		if (row2 == NULL)
			goto memfail;
		row = row2;
		snprintf(row + len, lim - len, "%s,", val ? val : "null");
		len += l + 1;
		//GDKfree(val);
		val = NULL;
	}
	if (row[1])
		row[len - 1] = ']';
	else {
		row[1] = '}';
		row[2] = 0;
	}
	return row;

  memfail:
	//GDKfree(row);
	//GDKfree(val);
	return NULL;
}

static str
JSONrenderarray(Client ctx, MalBlkPtr mb, MalStkPtr stk, InstrPtr pci)
{
	BAT **bl;
	char *result, *row;
	size_t len, lim, l;
	str *ret;
	BUN j, cnt;

	(void) ctx;
	bl = JSONargumentlist(mb, stk, pci);
	if (bl == 0)
		throw(MAL, "json.renderrray", "Non-aligned BAT sizes");

	cnt = BATcount(bl[pci->retc + 1]);
	result = ma_alloc(mb->ma, lim = BUFSIZ);
	if (result == NULL) {
		goto memfail;
	}
	result[0] = '[';
	result[1] = 0;
	len = 1;

	for (j = 0; j < cnt; j++) {
		char *result2;
		row = JSONrenderRowArray(ctx, bl, mb, pci, j);
		if (row == NULL) {
			goto memfail;
		}
		l = strlen(row);
		size_t osz = lim;
		while (l + 2 > lim - len)
			lim = cnt * l <= lim ? cnt * l : lim + BUFSIZ;
		result2 = ma_realloc(mb->ma, result, lim, osz);
		if (result2 == NULL) {
			//GDKfree(row);
			goto memfail;
		}
		result = result2;
		strcpy(result + len, row);
		//GDKfree(row);
		len += l;
		result[len++] = ',';
		result[len] = 0;
	}
	result[len - 1] = ']';
	ret = getArgReference_TYPE(stk, pci, 0, json);
	*ret = result;
	JSONfreeArgumentlist(bl, pci);
	return MAL_SUCCEED;

  memfail:
	//GDKfree(result);
	JSONfreeArgumentlist(bl, pci);
	throw(MAL, "json.renderArray", SQLSTATE(HY013) MAL_MALLOC_FAIL);
}

static str
JSONfoldKeyValue(Client ctx, str *ret, const bat *id, const bat *key, const bat *values)
{
	BAT *bo = 0, *bk = 0, *bv;
	BATiter bki, bvi;
	int tpe;
	char *row, *val = 0, *nme = 0;
	BUN i, cnt;
	size_t len, lim, l;
	void *p;
	oid o = 0;
	allocator *ma = ctx->curprg->def->ma;

	if (key) {
		bk = BATdescriptor(*key);
		if (bk == NULL) {
			throw(MAL, "json.fold", SQLSTATE(HY002) RUNTIME_OBJECT_MISSING);
		}
	}

	bv = BATdescriptor(*values);
	if (bv == NULL) {
		BBPreclaim(bk);
		throw(MAL, "json.fold", SQLSTATE(HY002) RUNTIME_OBJECT_MISSING);
	}
	tpe = bv->ttype;
	cnt = BATcount(bv);
	if (id) {
		bo = BATdescriptor(*id);
		if (bo == NULL) {
			BBPreclaim(bk);
			BBPunfix(bv->batCacheid);
			throw(MAL, "json.nest", SQLSTATE(HY002) RUNTIME_OBJECT_MISSING);
		}
	}

	row = ma_alloc(ma, lim = BUFSIZ);
	if (row == NULL) {
		goto memfail;
	}
	row[0] = '[';
	row[1] = 0;
	len = 1;
	if (id) {
		o = BUNtoid(bo, 0);
	}

	bki = bat_iterator(bk);
	bvi = bat_iterator(bv);
	for (i = 0; i < cnt; i++) {
		if (id && bk) {
			if (BUNtoid(bo, i) != o) {
				snprintf(row + len, lim - len, ", ");
				len += 2;
				o = BUNtoid(bo, i);
			}
		}

		if (bk) {
			nme = (str) BUNtvar(bki, i);
			l = strlen(nme);
			size_t osz = lim;
			while (l + 3 > lim - len)
				lim = (lim / (i + 1)) * cnt + BUFSIZ + l + 3;
			p = ma_realloc(ma, row, lim, osz);
			if (p == NULL) {
				bat_iterator_end(&bki);
				bat_iterator_end(&bvi);
				goto memfail;
			}
			row = p;
			if (!strNil(nme)) {
				snprintf(row + len, lim - len, "\"%s\":", nme);
				len += l + 3;
			}
		}

		p = BUNtail(bvi, i);
		if (tpe == TYPE_json)
			val = p;
		else {
			if ((val = ATOMformat(ma, tpe, p)) == NULL) {
				bat_iterator_end(&bki);
				bat_iterator_end(&bvi);
				goto memfail;
			}
			if (strcmp(val, "nil") == 0) {
				//GDKfree(val);
				val = NULL;
			}
		}
		l = val ? strlen(val) : 4;
		size_t osz = lim;
		while (l > lim - len)
			lim = (lim / (i + 1)) * cnt + BUFSIZ + l + 3;
		p = ma_realloc(ma, row, lim, osz);
		if (p == NULL) {
			//if (tpe != TYPE_json)
				//GDKfree(val);
			bat_iterator_end(&bki);
			bat_iterator_end(&bvi);
			goto memfail;
		}
		row = p;
		strncpy(row + len, val ? val : "null", l);
		len += l;
		row[len++] = ',';
		row[len] = 0;
		//if (tpe != TYPE_json)
			//GDKfree(val);
	}
	bat_iterator_end(&bki);
	bat_iterator_end(&bvi);
	if (row[1]) {
		row[len - 1] = ']';
		row[len] = 0;
	} else {
		row[1] = ']';
		row[2] = 0;
	}
	BBPreclaim(bo);
	BBPreclaim(bk);
	BBPunfix(bv->batCacheid);
	*ret = row;
	return MAL_SUCCEED;

  memfail:
	//GDKfree(row);
	BBPreclaim(bo);
	BBPreclaim(bk);
	BBPunfix(bv->batCacheid);
	throw(MAL, "json.fold", SQLSTATE(HY013) MAL_MALLOC_FAIL);
}

static str
JSONunfold(Client ctx, MalBlkPtr mb, MalStkPtr stk, InstrPtr pci)
{
	bat *id = 0, *key = 0, *val = 0;
	json *js;

	(void) ctx;
	(void) mb;

	switch (pci->retc) {
	case 2:
		key = getArgReference_bat(stk, pci, 0);
		val = getArgReference_bat(stk, pci, 1);
		break;
	case 3:
		id = getArgReference_bat(stk, pci, 0);
		key = getArgReference_bat(stk, pci, 1);
		val = getArgReference_bat(stk, pci, 2);
		break;
	default:
		assert(0);
		throw(MAL, "json.unfold", ILLEGAL_ARGUMENT);
	}
	js = getArgReference_TYPE(stk, pci, pci->retc, json);
	return JSONunfoldInternal(ctx, id, key, val, js);
}

static str
JSONfold(Client ctx, MalBlkPtr mb, MalStkPtr stk, InstrPtr pci)
{
	bat *id = 0, *key = 0, *val = 0;
	str *ret;

	(void) ctx;
	(void) mb;

	assert(pci->retc == 1);
	switch (pci->argc - pci->retc) {
	case 1:
		val = getArgReference_bat(stk, pci, 1);
		break;
	case 2:
		key = getArgReference_bat(stk, pci, 1);
		val = getArgReference_bat(stk, pci, 2);
		break;
	case 3:
		id = getArgReference_bat(stk, pci, 1);
		key = getArgReference_bat(stk, pci, 2);
		val = getArgReference_bat(stk, pci, 3);
		break;
	default:
		assert(0);
		throw(MAL, "json.fold", ILLEGAL_ARGUMENT);
	}
	ret = getArgReference_TYPE(stk, pci, 0, json);
	return JSONfoldKeyValue(ctx, ret, id, key, val);
}

#define JSON_STR_CPY	\
	do {	\
		for (; *v; v++) {	\
			switch (*v) {	\
			case '"':	\
			case '\\':	\
				*dst++ = '\\';	\
				/* fall through */	\
			default:	\
				*dst++ = *v;	\
				break;	\
			case '\n':	\
				*dst++ = '\\';	\
				*dst++ = 'n';	\
				break;	\
			}	\
		}	\
	} while (0)

#define JSON_AGGR_CHECK_NEXT_LENGTH(CALC)	\
	do {	\
		len = CALC;	\
		size_t osz = maxlen; \
		if (len >= maxlen - buflen) {	\
			maxlen = maxlen + len + BUFSIZ;	\
			buf2 = ma_realloc(ma, buf, maxlen, osz);	\
			if (buf2 == NULL) {	\
				err = SQLSTATE(HY013) MAL_MALLOC_FAIL;	\
				goto bunins_failed;	\
			}	\
			buf = buf2;	\
		}	\
	} while (0)

static str
JSONgroupStr(Client ctx, str *ret, const bat *bid)
{
	allocator *ma = MT_thread_getallocator();
	assert(ma);
	BAT *b;
	BUN p, q;
	size_t len, maxlen = BUFSIZ, buflen = 0;
	allocator_state ma_state = ma_open(ma);
	char *buf = ma_alloc(ma, maxlen), *buf2;
	BATiter bi;
	const char *err = NULL;
	dbl *restrict vals;

	if (buf == NULL)
		throw(MAL, "json.group", SQLSTATE(HY013) MAL_MALLOC_FAIL);
	if ((b = BATdescriptor(*bid)) == NULL) {
		//GDKfree(buf);
		ma_close(ma, &ma_state);
		throw(MAL, "json.group", SQLSTATE(HY002) RUNTIME_OBJECT_MISSING);
	}
	assert(maxlen > 256);		/* make sure every floating point fits on the dense case */
	assert(b->ttype == TYPE_str || b->ttype == TYPE_dbl);

	bi = bat_iterator(b);
	vals = (dbl *) Tloc(b, 0);
	switch (b->ttype) {
	case TYPE_str:
		for (p = 0, q = BATcount(b); p < q; p++) {
			const char *v = (const char *) BUNtvar(bi, p);

			if (strNil(v))
				continue;
			/* '[' or ',' plus space and null terminator and " ]" final string */
			JSON_AGGR_CHECK_NEXT_LENGTH(strlen(v) * 2 + 7);
			char *dst = buf + buflen, *odst = dst;
			if (buflen == 0)
				*dst++ = '[';
			else
				*dst++ = ',';
			*dst++ = ' ';
			*dst++ = '"';
			JSON_STR_CPY;
			*dst++ = '"';
			buflen += (dst - odst);
		}
		break;
	case TYPE_dbl:
		for (p = 0, q = BATcount(b); p < q; p++) {
			dbl val = vals[p];

			if (is_dbl_nil(val))
				continue;
			/* '[' or ',' plus space and null terminator and " ]" final string */
			JSON_AGGR_CHECK_NEXT_LENGTH(130 + 6);
			char *dst = buf + buflen;
			if (buflen == 0)
				*dst++ = '[';
			else
				*dst++ = ',';
			*dst++ = ' ';
			buflen += 2;
			buflen += snprintf(buf + buflen, maxlen - buflen, "%f", val);
		}
		break;
	default:
		assert(0);
	}
	bat_iterator_end(&bi);
	BBPunfix(b->batCacheid);
	if (buflen > 0)
		strcpy(buf + buflen, " ]");
	else
		strcpy(buf, str_nil);
	*ret = MA_STRDUP(ctx->curprg->def->ma, buf);
	//GDKfree(buf);
	ma_close(ma, &ma_state);
	if (!*ret)					/* Don't return a too large string */
		throw(MAL, "json.group", SQLSTATE(HY013) MAL_MALLOC_FAIL);
	return MAL_SUCCEED;
  bunins_failed:
	bat_iterator_end(&bi);
	BBPunfix(b->batCacheid);
	//GDKfree(buf);
	ma_close(ma, &ma_state);
	throw(MAL, "json.group", "%s", err);
}

static const char *
JSONjsonaggr(Client ctx, BAT **bnp, BAT *b, BAT *g, BAT *e, BAT *s, int skip_nils)
{
	(void) ctx;
	BAT *bn = NULL, *t1, *t2 = NULL;
	BATiter bi;
	oid min, max, mapoff = 0, prev;
	BUN ngrp, nils = 0, p, q;
	struct canditer ci;
	const char *err = NULL;
	const oid *grps, *map;
	int freeb = 0, freeg = 0, isnil = 0;
	char *buf = NULL, *buf2;
	size_t buflen, maxlen = BUFSIZ, len;
	dbl *restrict vals;
	allocator *ma = MT_thread_getallocator();
	assert(ma);
	allocator_state ma_state = ma_open(ma);

	assert(maxlen > 256);		/* make sure every floating point fits on the dense case */
	assert(b->ttype == TYPE_str || b->ttype == TYPE_dbl);
	if ((err = BATgroupaggrinit(b, g, e, s, &min, &max, &ngrp, &ci)) != NULL) {
		return err;
	}
	if (BATcount(b) == 0 || ngrp == 0) {
		bn = BATconstant(ngrp == 0 ? 0 : min, TYPE_str, ATOMnilptr(TYPE_str),
						 ngrp, TRANSIENT);
		if (bn == NULL)
			return SQLSTATE(HY013) MAL_MALLOC_FAIL;
		*bnp = bn;
		return NULL;
	}
	if (s) {
		b = BATproject(s, b);
		if (b == NULL) {
			err = GDK_EXCEPTION;
			goto out;
		}
		freeb = 1;
		if (g) {
			g = BATproject(s, g);
			if (g == NULL) {
				err = GDK_EXCEPTION;
				goto out;
			}
			freeg = 1;
		}
	}

	if ((buf = ma_alloc(ma, maxlen)) == NULL) {
		err = SQLSTATE(HY013) MAL_MALLOC_FAIL;
		goto out;
	}
	buflen = 0;
	bn = COLnew(min, TYPE_str, ngrp, TRANSIENT);
	if (bn == NULL) {
		err = SQLSTATE(HY013) MAL_MALLOC_FAIL;
		goto out;
	}
	bi = bat_iterator(b);
	vals = (dbl *) Tloc(b, 0);
	if (g) {
		/* stable sort g */
		if (BATsort(&t1, &t2, NULL, g, NULL, NULL, false, false, true) != GDK_SUCCEED) {
			err = GDK_EXCEPTION;
			bat_iterator_end(&bi);
			goto out;
		}
		if (freeg)
			BBPunfix(g->batCacheid);
		g = t1;
		freeg = 1;
		if (t2->ttype == TYPE_void) {
			map = NULL;
		} else {
			map = (const oid *) Tloc(t2, 0);
			mapoff = t2->tseqbase;
		}
		if (g && BATtdense(g)) {
			switch (b->ttype) {
			case TYPE_str:
				for (p = 0, q = BATcount(g); p < q; p++) {
					const char *v = (const char *) BUNtvar(bi,
														   (map ? (BUN) map[p] -
															mapoff : p));
					if (strNil(v)) {
						if (skip_nils) {
							/*
							 * if q is 1 and the value is
							 * null, then we need to fill
							 * in a value. Otherwise
							 * BATproject will fail.
							 */
							if (p == 0 && q == 1)
								strcpy(buf, "[ null ]");
							else
								continue;
						} else {
							strcpy(buf, str_nil);
							nils = 1;
						}
					} else {
						JSON_AGGR_CHECK_NEXT_LENGTH(strlen(v) * 2 + 7);
						char *dst = buf;
						*dst++ = '[';
						*dst++ = ' ';
						*dst++ = '"';
						JSON_STR_CPY;
						*dst++ = '"';
						*dst++ = ' ';
						*dst++ = ']';
						*dst = '\0';
					}
					if (bunfastapp_nocheckVAR(bn, buf) != GDK_SUCCEED)
						goto bunins_failed;
				}
				break;
			case TYPE_dbl:
				for (p = 0, q = BATcount(g); p < q; p++) {
					dbl val = vals[(map ? (BUN) map[p] - mapoff : p)];
					if (is_dbl_nil(val)) {
						if (skip_nils) {
							if (p == 0 && q == 1)
								strcpy(buf, "[ null ]");
							else
								continue;
						} else {
							strcpy(buf, str_nil);
							nils = 1;
						}
					} else {
						char *dst = buf;
						*dst++ = '[';
						*dst++ = ' ';
						dst += snprintf(dst, maxlen - 5, "%f", val);
						*dst++ = ' ';
						*dst++ = ']';
						*dst = '\0';
					}
					if (bunfastapp_nocheckVAR(bn, buf) != GDK_SUCCEED)
						goto bunins_failed;
				}
				break;
			default:
				assert(0);
			}
		} else {
			grps = (const oid *) Tloc(g, 0);
			prev = grps[0];
			for (p = 0, q = BATcount(g); p <= q; p++) {
				if (p == q || grps[p] != prev) {
					if (isnil) {
						strcpy(buf, str_nil);
						nils = 1;
					} else if (buflen == 0) {
						strcpy(buf, "[  ]");
					} else {
						strcpy(buf + buflen, " ]");
					}
					while (BATcount(bn) < prev - min) {
						if (bunfastapp_nocheckVAR(bn, str_nil) != GDK_SUCCEED)
							goto bunins_failed;
						nils = 1;
					}
					if (bunfastapp_nocheckVAR(bn, buf) != GDK_SUCCEED)
						goto bunins_failed;
					if (p == q)
						break;
					buflen = 0;
					isnil = 0;
					prev = grps[p];
				}
				if (isnil)
					continue;
				switch (b->ttype) {
				case TYPE_str:{
					const char *v = (const char *) BUNtvar(bi, p);
					if (strNil(v)) {
						if (skip_nils)
							continue;
						isnil = 1;
					} else {
						/* '[' or ',' plus space and null terminator and " ]" final string */
						JSON_AGGR_CHECK_NEXT_LENGTH(strlen(v) * 2 + 7);
						char *dst = buf + buflen, *odst = dst;
						if (buflen == 0)
							*dst++ = '[';
						else
							*dst++ = ',';
						*dst++ = ' ';
						*dst++ = '"';
						JSON_STR_CPY;
						*dst++ = '"';
						buflen += (dst - odst);
					}
					break;
				}
				case TYPE_dbl:{
					dbl val = vals[p];
					if (is_dbl_nil(val)) {
						if (skip_nils)
							continue;
						isnil = 1;
					} else {
						/* '[' or ',' plus space and null terminator and " ]" final string */
						JSON_AGGR_CHECK_NEXT_LENGTH(130 + 6);
						char *dst = buf + buflen;
						if (buflen == 0)
							*dst++ = '[';
						else
							*dst++ = ',';
						*dst++ = ' ';
						buflen += 2;
						buflen += snprintf(buf + buflen, maxlen - buflen, "%f",
										   val);
					}
					break;
				}
				default:
					assert(0);
				}
			}
			BBPunfix(t2->batCacheid);
			t2 = NULL;
		}
	} else {
		switch (b->ttype) {
		case TYPE_str:
			for (p = 0, q = p + BATcount(b); p < q; p++) {
				const char *v = (const char *) BUNtvar(bi, p);
				if (strNil(v)) {
					if (skip_nils)
						continue;
					nils = 1;
					break;
				}
				/* '[' or ',' plus space and null terminator and " ]" final string */
				JSON_AGGR_CHECK_NEXT_LENGTH(strlen(v) * 2 + 7);
				char *dst = buf + buflen, *odst = dst;
				if (buflen == 0)
					*dst++ = '[';
				else
					*dst++ = ',';
				*dst++ = ' ';
				*dst++ = '"';
				JSON_STR_CPY;
				*dst++ = '"';
				buflen += (dst - odst);
			}
			break;
		case TYPE_dbl:
			for (p = 0, q = p + BATcount(b); p < q; p++) {
				dbl val = vals[p];
				if (is_dbl_nil(val)) {
					if (skip_nils)
						continue;
					nils = 1;
					break;
				}
				/* '[' or ',' plus space and null terminator and " ]" final string */
				JSON_AGGR_CHECK_NEXT_LENGTH(130 + 6);
				char *dst = buf + buflen;
				if (buflen == 0)
					*dst++ = '[';
				else
					*dst++ = ',';
				*dst++ = ' ';
				buflen += 2;
				buflen += snprintf(buf + buflen, maxlen - buflen, "%f", val);
			}
			break;
		default:
			assert(0);
		}
		if (nils) {
			strcpy(buf, str_nil);
		} else if (buflen == 0) {
			strcpy(buf, "[  ]");
		} else {
			strcpy(buf + buflen, " ]");
		}
		if (bunfastapp_nocheckVAR(bn, buf) != GDK_SUCCEED)
			goto bunins_failed;
	}
	bat_iterator_end(&bi);
	bn->tnil = nils != 0;
	bn->tnonil = nils == 0;
	bn->tsorted = BATcount(bn) <= 1;
	bn->trevsorted = BATcount(bn) <= 1;
	bn->tkey = BATcount(bn) <= 1;

  out:
	if (bn)
		bn->theap->dirty |= BATcount(bn) > 0;
	BBPreclaim(t2);
	if (freeb)
		BBPunfix(b->batCacheid);
	if (freeg)
		BBPunfix(g->batCacheid);
	//GDKfree(buf);
	ma_close(ma, &ma_state);
	if (err && bn) {
		BBPreclaim(bn);
		bn = NULL;
	}
	*bnp = bn;
	return err;

  bunins_failed:
	ma_close(ma, &ma_state);
	bat_iterator_end(&bi);
	if (err == NULL)
		err = SQLSTATE(HY013) MAL_MALLOC_FAIL;	/* insertion into result BAT failed */
	goto out;
}

static str
JSONsubjsoncand(Client ctx, bat *retval, const bat *bid, const bat *gid, const bat *eid,
				const bat *sid, const bit *skip_nils)
{
	(void) ctx;
	BAT *b, *g, *e, *s, *bn = NULL;
	const char *err;

	b = BATdescriptor(*bid);
	g = gid ? BATdescriptor(*gid) : NULL;
	e = eid ? BATdescriptor(*eid) : NULL;
	s = sid ? BATdescriptor(*sid) : NULL;
	if (b == NULL || (gid != NULL && g == NULL) || (eid != NULL && e == NULL)
		|| (sid != NULL && s == NULL)) {
		err = SQLSTATE(HY002) RUNTIME_OBJECT_MISSING;
	} else {
		err = JSONjsonaggr(ctx, &bn, b, g, e, s, *skip_nils);
	}
	BBPreclaim(b);
	BBPreclaim(g);
	BBPreclaim(e);
	BBPreclaim(s);
	if (err != NULL)
		throw(MAL, "aggr.subjson", "%s", err);

	*retval = bn->batCacheid;
	BBPkeepref(bn);
	return MAL_SUCCEED;
}

static str
JSONsubjson(Client ctx, bat *retval, const bat *bid, const bat *gid, const bat *eid,
			const bit *skip_nils)
{
	(void) ctx;
	return JSONsubjsoncand(ctx, retval, bid, gid, eid, NULL, skip_nils);
}


#include "mel.h"
static mel_atom json_init_atoms[] = {
	{ .name="json", .basetype="str", .fromstr=JSONfromString, .tostr=JSONtoString },  { .cmp=NULL },
};
static mel_func json_init_funcs[] = {
 command("json", "new", JSONstr2json, false, "Convert string to its JSON. Dealing with escape characters", args(1,2, arg("",json),arg("j",str))),
 command("calc", "json", JSON2json, false, "Convert JSON to JSON", args(1,2, arg("",json),arg("s",json))),
 command("calc", "json", JSONstr2json, false, "Convert string to its JSON. Dealing with escape characters", args(1,2, arg("",json),arg("j",str))),
 command("json", "str", JSONjson2str, false, "Convert JSON to its string equivalent. Dealing with escape characters", args(1,2, arg("",str),arg("j",json))),
 command("json", "text", JSONjson2text, false, "Convert JSON values to their plain string equivalent.", args(1,2, arg("",str),arg("j",json))),
 command("json", "text", JSONjson2textSeparator, false, "Convert JSON values to their plain string equivalent, injecting a separator.", args(1,3, arg("",str),arg("j",json),arg("s",str))),
 command("json", "number", JSONjson2number, false, "Convert simple JSON values to a double, return nil upon error.", args(1,2, arg("",dbl),arg("j",json))),
 command("json", "integer", JSONjson2integer, false, "Convert simple JSON values to an integer, return nil upon error.", args(1,2, arg("",lng),arg("j",json))),
 pattern("json", "dump", JSONdump, false, "", args(1,2, batarg("",str),arg("j",json))),
 command("json", "filter", JSONfilter, false, "Filter all members of an object by a path expression, returning an array.\nNon-matching elements are skipped.", args(1,3, arg("",json),arg("name",json),arg("pathexpr",str))),
 command("json", "filter", JSONfilterArray_bte, false, "", args(1,3, arg("",json),arg("name",json),arg("idx",bte))),
 command("json", "filter", JSONfilterArrayDefault_bte, false, "", args(1,4, arg("",json),arg("name",json),arg("idx",bte),arg("other",str))),
 command("json", "filter", JSONfilterArray_sht, false, "", args(1,3, arg("",json),arg("name",json),arg("idx",sht))),
 command("json", "filter", JSONfilterArrayDefault_sht, false, "", args(1,4, arg("",json),arg("name",json),arg("idx",sht),arg("other",str))),
 command("json", "filter", JSONfilterArray_int, false, "", args(1,3, arg("",json),arg("name",json),arg("idx",int))),
 command("json", "filter", JSONfilterArrayDefault_int, false, "", args(1,4, arg("",json),arg("name",json),arg("idx",int),arg("other",str))),
 command("json", "filter", JSONfilterArray_lng, false, "", args(1,3, arg("",json),arg("name",json),arg("idx",lng))),
 command("json", "filter", JSONfilterArrayDefault_lng, false, "Extract a single array element", args(1,4, arg("",json),arg("name",json),arg("idx",lng),arg("other",str))),
#ifdef HAVE_HGE
 command("json", "filter", JSONfilterArray_hge, false, "", args(1,3, arg("",json),arg("name",json),arg("idx",hge))),
 command("json", "filter", JSONfilterArrayDefault_hge, false, "Extract a single array element", args(1,4, arg("",json),arg("name",json),arg("idx",hge),arg("other",str))),
#endif
 command("json", "isobject", JSONisobject, false, "Validate the string as a valid JSON object", args(1,2, arg("",bit),arg("val",json))),
 command("json", "isarray", JSONisarray, false, "Validate the string as a valid JSON array", args(1,2, arg("",bit),arg("val",json))),
 command("json", "isvalid", JSONisvalid, false, "Validate the string as a valid JSON document", args(1,2, arg("",bit),arg("val",str))),
 command("json", "length", JSONlength, false, "Returns the number of elements in the outermost JSON object.", args(1,2, arg("",int),arg("val",json))),
 pattern("json", "unfold", JSONunfold, false, "Expands the outermost JSON object into key-value pairs.", args(2,3, batarg("k",str),batarg("v",json),arg("val",json))),
 pattern("json", "unfold", JSONunfold, false, "Expands the outermost JSON object into key-value pairs.", args(3,4, batarg("o",oid),batarg("k",str),batarg("v",json),arg("val",json))),
 pattern("json", "fold", JSONfold, false, "Combine the key-value pairs into a single json object list.", args(1,4, arg("",json),batarg("o",oid),batarg("k",str),batargany("v",0))),
 pattern("json", "fold", JSONfold, false, "Combine the key-value pairs into a single json object list.", args(1,3, arg("",json),batarg("k",str),batargany("v",0))),
 pattern("json", "fold", JSONfold, false, "Combine the value list into a single json array object.", args(1,2, arg("",json),batargany("v",0))),
 command("json", "keyarray", JSONkeyArray, false, "Expands the outermost JSON object keys into a JSON value array.", args(1,2, arg("",json),arg("val",json))),
 command("json", "valuearray", JSONvalueArray, false, "Expands the outermost JSON object values into a JSON value array.", args(1,2, arg("",json),arg("val",json))),
 command("json", "keys", JSONkeyTable, false, "Expands the outermost JSON object names.", args(1,2, batarg("",str),arg("val",json))),
 command("json", "values", JSONvalueTable, false, "Expands the outermost JSON values.", args(1,2, batarg("",json),arg("val",json))),
 pattern("json", "renderobject", JSONrenderobject, false, "", args(1,2, arg("",json),varargany("val",0))),
 pattern("json", "renderarray", JSONrenderarray, false, "", args(1,2, arg("",json),varargany("val",0))),
 command("aggr", "jsonaggr", JSONgroupStr, false, "Aggregate the string values to array.", args(1,2, arg("",str),batarg("val",str))),
 command("aggr", "jsonaggr", JSONgroupStr, false, "Aggregate the double values to array.", args(1,2, arg("",str),batarg("val",dbl))),
 command("aggr", "subjsonaggr", JSONsubjson, false, "Grouped aggregation of values.", args(1,5, batarg("",str),batarg("val",str),batarg("g",oid),batargany("e",1),arg("skip_nils",bit))),
 command("aggr", "subjsonaggr", JSONsubjson, false, "Grouped aggregation of values.", args(1,5, batarg("",str),batarg("val",dbl),batarg("g",oid),batargany("e",1),arg("skip_nils",bit))),
 command("aggr", "subjsonaggr", JSONsubjsoncand, false, "Grouped aggregation of values with candidates list.", args(1,6, batarg("",str),batarg("val",str),batarg("g",oid),batargany("e",1),batarg("s",oid),arg("skip_nils",bit))),
 command("aggr", "subjsonaggr", JSONsubjsoncand, false, "Grouped aggregation of values with candidates list.", args(1,6, batarg("",str),batarg("val",dbl),batarg("g",oid),batargany("e",1),batarg("s",oid),arg("skip_nils",bit))),
 { .imp=NULL }
};
#include "mal_import.h"
#ifdef _MSC_VER
#undef read
#pragma section(".CRT$XCU",read)
#endif
LIB_STARTUP_FUNC(init_json_mal)
{ mal_module2("json", json_init_atoms, json_init_funcs, JSONprelude, NULL); }<|MERGE_RESOLUTION|>--- conflicted
+++ resolved
@@ -56,10 +56,6 @@
 
 /* Internal constructors. */
 static int jsonhint = 8;
-<<<<<<< HEAD
-=======
-static JSON *JSONparse(allocator *ma, const char *j);
->>>>>>> be8b89d6
 
 static JSON *
 JSONnewtree(allocator *ma)
@@ -1501,13 +1497,8 @@
 }
 
 
-<<<<<<< HEAD
 JSON *
-JSONparse(const char *j)
-=======
-static JSON *
 JSONparse(allocator *ma, const char *j)
->>>>>>> be8b89d6
 {
 	JSON *jt = JSONnewtree(ma);
 
