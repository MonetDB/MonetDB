--- conflicted
+++ resolved
@@ -54,11 +54,6 @@
 static int TYPE_json;
 
 /* Internal constructors. */
-<<<<<<< HEAD
-static int jsonhint = 8;
-=======
-static JSON *JSONparse(allocator *ma, const char *j);
->>>>>>> 13d9c6b8
 
 static JSON *
 JSONnewtree(allocator *ma)
@@ -97,20 +92,6 @@
 	return js->free++;
 }
 
-<<<<<<< HEAD
-/* Delete a JSON structure. */
-void
-JSONfree(JSON *c)
-{
-	if (c == 0)
-		return;
-	freeException(c->error);
-	//GDKfree(c->elm);
-	//GDKfree(c);
-}
-
-=======
->>>>>>> 13d9c6b8
 static str
 JSONtoStorageString(JSON *jt, int idx, json *ret, size_t *out_size)
 {
@@ -921,6 +902,8 @@
 					if (accumulate) {
 						res = JSONglue(ma, res, r, ',');
 					} else {  // Keep the last matching value
+						//if (res)
+						//	GDKfree(res);
 						res = r;
 					}
 				}
