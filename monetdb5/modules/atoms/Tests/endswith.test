query I nosort
select endsWith(NULL, '')
----
NULL

query I nosort
select endsWith('', NULL)
----
NULL

query I nosort
select endsWith('', '')
----
1

query I nosort
select endsWith('johndoe', '')
----
1

query I nosort
select endsWith('', 'johndoe')
----
0

query I nosort
select endsWith('johndoe', 'doe')
----
1

query I nosort
select endswith('one two three', 'three', true)
----
1

query I nosort
select endswith('Thomas Müller', 'müller', true)
----
1

query I nosort
select endswith('Thomas Müller', 'müller', false)
----
0

statement ok
create table foo(x string)

statement ok
insert into foo values ('johnleft'),('janeright'),('robertright'),('timup'),('lexleft'),('joeleft')

<<<<<<< HEAD
query T
=======
statement ok
insert into bar values ('left'),('right'),('up'),('down')

query I nosort
>>>>>>> 639293df
select endswith(x, 'left') from foo
----
1
0
0
0
1
1

statement ok
<<<<<<< HEAD
drop table foo
=======
drop table bar
>>>>>>> 639293df
<|MERGE_RESOLUTION|>--- conflicted
+++ resolved
@@ -1,74 +1,44 @@
 query I nosort
-select endsWith(NULL, '')
+SELECT endswith(NULL, '')
 ----
 NULL
 
 query I nosort
-select endsWith('', NULL)
+SELECT endswith('', NULL)
 ----
 NULL
 
 query I nosort
-select endsWith('', '')
+SELECT endswith('', '')
 ----
 1
 
 query I nosort
-select endsWith('johndoe', '')
+SELECT endswith('johndoe', '')
 ----
 1
 
 query I nosort
-select endsWith('', 'johndoe')
+SELECT endswith('', 'johndoe')
 ----
 0
 
 query I nosort
-select endsWith('johndoe', 'doe')
+SELECT endswith('johndoe', 'doe')
 ----
 1
 
 query I nosort
-select endswith('one two three', 'three', true)
+SELECT endswith('one two three', 'three', true)
 ----
 1
 
 query I nosort
-select endswith('Thomas Müller', 'müller', true)
+SELECT endswith('Thomas Müller', 'müller', true)
 ----
 1
 
 query I nosort
-select endswith('Thomas Müller', 'müller', false)
+SELECT endswith('Thomas Müller', 'müller', false)
 ----
-0
-
-statement ok
-create table foo(x string)
-
-statement ok
-insert into foo values ('johnleft'),('janeright'),('robertright'),('timup'),('lexleft'),('joeleft')
-
-<<<<<<< HEAD
-query T
-=======
-statement ok
-insert into bar values ('left'),('right'),('up'),('down')
-
-query I nosort
->>>>>>> 639293df
-select endswith(x, 'left') from foo
-----
-1
-0
-0
-0
-1
-1
-
-statement ok
-<<<<<<< HEAD
-drop table foo
-=======
-drop table bar
->>>>>>> 639293df
+0