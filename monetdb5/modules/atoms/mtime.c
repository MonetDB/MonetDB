/*
 * SPDX-License-Identifier: MPL-2.0
 *
 * This Source Code Form is subject to the terms of the Mozilla Public
 * License, v. 2.0.  If a copy of the MPL was not distributed with this
 * file, You can obtain one at http://mozilla.org/MPL/2.0/.
 *
 * Copyright 2024 MonetDB Foundation;
 * Copyright August 2008 - 2023 MonetDB B.V.;
 * Copyright 1997 - July 2008 CWI.
 */

/* In this file we implement three new types with supporting code.
 * The types are:
 *
 * - daytime - representing a time-of-day between 00:00:00 (included)
 *   and 24:00:00 (not included);
 * - date - representing a date between the year -4712 and 170050;
 * - timestamp - a combination of date and daytime, representing an
 *   exact point in time.
 *
 * Dates, both in the date and the timestamp types, are represented in
 * the so-called proleptic Gregorian calendar, that is to say, the
 * Gregorian calendar (which is in common use today) is extended
 * backwards.  See e.g.
 * <https://en.wikipedia.org/wiki/Proleptic_Gregorian_calendar>.
 *
 * Times, both in the daytime and the timestamp types, are recorded
 * with microsecond precision.
 *
 * Times and timestamps are all in UTC.  Conversion from the system
 * time zone where appropriate is done automatically.
 */

#include "monetdb_config.h"
#include "mtime.h"
#include "mal_client.h"


#ifndef HAVE_STRPTIME
extern char *strptime(const char *, const char *, struct tm *);
#endif

/* interfaces callable from MAL, not used from any C code */

static str
MTIMEcurrent_date(date *ret)
{
	*ret = timestamp_date(timestamp_current());
	return MAL_SUCCEED;
}

static str
MTIMEcurrent_time(daytime *ret)
{
	*ret = timestamp_daytime(timestamp_current());
	return MAL_SUCCEED;
}

static str
MTIMEcurrent_timestamp(timestamp *ret)
{
	*ret = timestamp_current();
	return MAL_SUCCEED;
}

#define is_str_nil strNil

#define MTIME_STR_BUFFER_LENGTH MAX(strlen(str_nil) + 1, 512)


#define DEC_VAR_R(TYPE, ARG) TYPE *restrict ptr##ARG

#define DEC_VAR(TYPE, ARG) TYPE *ptr##ARG

#define DEC_ITER(TYPE, ARG)

#define DEC_BUFFER(OUTTYPE, RES, MALFUNC) \
	OUTTYPE RES = GDKmalloc(MTIME_STR_BUFFER_LENGTH); \
	if (!res) {	\
		msg = createException(MAL, "batmtime." MALFUNC, SQLSTATE(HY013) MAL_MALLOC_FAIL); \
		goto bailout; \
	}

#define DEC_INT(OUTTYPE, RES, MALFUNC) OUTTYPE RES = (OUTTYPE){0}

#define INIT_VAROUT(ARG) ptr##ARG = Tloc(b##ARG, 0)
#define INIT_VARIN(ARG) ptr##ARG = b##ARG##i.base
#define INIT_ITERIN(ARG)

#define APPEND_VAR(MALFUNC) ptrn[i] = res

#define GET_NEXT_VAR(ARG, OFF) ptr##ARG[OFF]

#define APPEND_STR(MALFUNC) \
	if (tfastins_nocheckVAR(bn, i, res) != GDK_SUCCEED) { \
		msg = createException(SQL, "batmtime." MALFUNC, SQLSTATE(HY013) MAL_MALLOC_FAIL); \
		break; \
	}

#define GET_NEXT_ITER(ARG, OFF) BUNtvar(b##ARG##i, OFF)

#define DEC_NOTHING(TYPE, ARG)
#define INIT_NOTHING(ARG)

#define FINISH_BUFFER_SINGLE(MALFUNC) \
bailout: \
	*ret = NULL; \
	if (!msg && res && !(*ret = GDKstrdup(res))) \
		msg = createException(MAL, "batmtime." MALFUNC, SQLSTATE(HY013) MAL_MALLOC_FAIL); \
	GDKfree(res)

#define FINISH_INT_SINGLE(MALFUNC) *ret = res

#define FINISH_BUFFER_MULTI(RES) GDKfree(RES)

#define CLEAR_NOTHING(RES)


#define COPYFLAGS(n)	do { bn->tsorted = b1i.sorted; bn->trevsorted = b1i.revsorted; } while (0)
#define SETFLAGS(n)	do { bn->tsorted = bn->trevsorted = n < 2; } while (0)
#define func1(NAME, MALFUNC, INTYPE, OUTTYPE,							\
			  FUNC, SETFLAGS, FUNC_CALL,								\
			  DEC_SRC, DEC_OUTPUT,										\
			  INIT_SRC, INIT_OUTPUT, GET_NEXT_SRC)						\
static str																\
NAME(OUTTYPE *ret, const INTYPE *src)									\
{																		\
	str msg = MAL_SUCCEED;												\
	do {																\
		FUNC_CALL(FUNC, (*ret), *src);									\
	} while (0);														\
	return msg;															\
}																		\
static str																\
NAME##_bulk(Client cntxt, MalBlkPtr mb, MalStkPtr stk, InstrPtr pci)	\
{																		\
	str msg = MAL_SUCCEED;												\
	BAT *b1 = NULL, *s = NULL, *bn = NULL;								\
	struct canditer ci = {0};											\
	oid off;															\
	bool nils = false;													\
	bat *ret = getArgReference_bat(stk, pci, 0),						\
		*bid = getArgReference_bat(stk, pci, 1),						\
		*sid = pci->argc == 3 ? getArgReference_bat(stk, pci, 2) : NULL; \
	BATiter b1i;														\
	DEC_SRC(INTYPE, 1);													\
	DEC_OUTPUT(OUTTYPE, n);												\
																		\
	(void) cntxt;														\
	(void) mb;															\
	if ((b1 = BATdescriptor(*bid)) == NULL)	{							\
		msg = createException(MAL, "batmtime." MALFUNC,					\
			  SQLSTATE(HY002) RUNTIME_OBJECT_MISSING);					\
		goto bailout;													\
	}																	\
	b1i = bat_iterator(b1);												\
	if (sid && !is_bat_nil(*sid) && (s = BATdescriptor(*sid)) == NULL) { \
		msg = createException(MAL, "batmtime." MALFUNC,					\
			  SQLSTATE(HY002) RUNTIME_OBJECT_MISSING);					\
		goto bailout;													\
	}																	\
	off = b1->hseqbase;													\
	canditer_init(&ci, b1, s);											\
	if ((bn = COLnew(ci.hseq, TYPE_##OUTTYPE, ci.ncand, TRANSIENT)) == NULL) { \
		msg = createException(MAL, "batmtime." MALFUNC,					\
			  SQLSTATE(HY013) MAL_MALLOC_FAIL);							\
		goto bailout;													\
	}																	\
	INIT_SRC(1);														\
	INIT_OUTPUT(n);														\
	if (ci.tpe == cand_dense) {											\
		for (BUN i = 0; i < ci.ncand; i++) {							\
			oid p = (canditer_next_dense(&ci) - off);					\
			FUNC_CALL(FUNC, ptrn[i], GET_NEXT_SRC(1, p));				\
			nils |= is_##OUTTYPE##_nil(ptrn[i]);						\
		}																\
	} else {															\
		for (BUN i = 0; i < ci.ncand; i++) {							\
			oid p = (canditer_next(&ci) - off);							\
			FUNC_CALL(FUNC, ptrn[i], GET_NEXT_SRC(1, p));				\
			nils |= is_##OUTTYPE##_nil(ptrn[i]);						\
		}																\
	}																	\
	BATsetcount(bn, ci.ncand);											\
	bn->tnonil = !nils;													\
	bn->tnil = nils;													\
	bn->tkey = ci.ncand < 2;											\
	SETFLAGS(ci.ncand);													\
bailout:																\
	if (b1) {															\
		bat_iterator_end(&b1i);											\
		BBPunfix(b1->batCacheid);										\
	}																	\
	BBPreclaim(s);														\
	if (bn) {															\
		if (msg)														\
			BBPreclaim(bn);												\
		else {															\
			*ret = bn->batCacheid;										\
			BBPkeepref(bn);												\
		}																\
	}																	\
	return msg;															\
}

#define func1_noexcept(FUNC, RET, PARAM) RET = FUNC(PARAM)
#define func1_except(FUNC, RET, PARAM) msg = FUNC(&RET, PARAM); if (msg) break

#define func2(NAME, MALFUNC,											\
			  INTYPE1, INTYPE2, OUTTYPE, FUNC, FUNC_CALL,				\
			  DEC_SRC1, DEC_SRC2, DEC_OUTPUT, DEC_EXTRA,				\
			  INIT_SRC1, INIT_SRC2, INIT_OUTPUT,						\
			  GET_NEXT_SRC1, GET_NEXT_SRC2,								\
			  APPEND_NEXT, CLEAR_EXTRA_SINGLE, CLEAR_EXTRA_MULTI)		\
static str																\
NAME(OUTTYPE *ret, const INTYPE1 *v1, const INTYPE2 *v2)				\
{																		\
	str msg = MAL_SUCCEED;												\
	DEC_EXTRA(OUTTYPE, res, MALFUNC);									\
																		\
	do {																\
		FUNC_CALL(FUNC, res, *v1, *v2);									\
	} while (0);														\
	CLEAR_EXTRA_SINGLE(MALFUNC);										\
	return msg;															\
}																		\
static str																\
NAME##_bulk(Client cntxt, MalBlkPtr mb, MalStkPtr stk, InstrPtr pci)	\
{																		\
	str msg = MAL_SUCCEED;												\
	BAT *b1 = NULL, *b2 = NULL, *s1 = NULL, *s2 = NULL, *bn = NULL;		\
	oid off1, off2;														\
	struct canditer ci1 = {0}, ci2 = {0};								\
	bool nils = false;													\
	bat *ret = getArgReference_bat(stk, pci, 0),						\
		*bid1 = getArgReference_bat(stk, pci, 1),						\
		*bid2 = getArgReference_bat(stk, pci, 2),						\
		*sid1 = pci->argc == 5 ? getArgReference_bat(stk, pci, 3) : NULL, \
		*sid2 = pci->argc == 5 ? getArgReference_bat(stk, pci, 4) : NULL; \
	BATiter b1i, b2i = (BATiter){ .vh = NULL };							\
	DEC_SRC1(INTYPE1, 1);												\
	DEC_SRC2(INTYPE2, 2);												\
	DEC_OUTPUT(OUTTYPE, n);												\
																		\
	(void) cntxt;														\
	(void) mb;															\
	b1 = BATdescriptor(*bid1);											\
	b2 = BATdescriptor(*bid2);											\
	b1i = bat_iterator(b1);												\
	b2i = bat_iterator(b2);												\
	DEC_EXTRA(OUTTYPE, res, MALFUNC);									\
	if (b1 == NULL || b2 == NULL) {										\
		msg = createException(MAL, "batmtime." MALFUNC,					\
			  SQLSTATE(HY002) RUNTIME_OBJECT_MISSING);					\
		goto bailout;													\
	}																	\
	if (sid1 && !is_bat_nil(*sid1) && (s1 = BATdescriptor(*sid1)) == NULL) { \
		msg = createException(MAL, "batmtime." MALFUNC,					\
			  SQLSTATE(HY002) RUNTIME_OBJECT_MISSING);					\
		goto bailout;													\
	}																	\
	if (sid2 && !is_bat_nil(*sid2) && (s2 = BATdescriptor(*sid2)) == NULL) { \
		msg = createException(MAL, "batmtime." MALFUNC,					\
			  SQLSTATE(HY002) RUNTIME_OBJECT_MISSING);					\
		goto bailout;													\
	}																	\
	canditer_init(&ci1, b1, s1);										\
	canditer_init(&ci2, b2, s2);										\
	if (ci2.ncand != ci1.ncand || ci1.hseq != ci2.hseq) {				\
		msg = createException(MAL, "batmtime." MALFUNC,					\
			  "inputs not the same size");								\
		goto bailout;													\
	}																	\
	if ((bn = COLnew(ci1.hseq, TYPE_##OUTTYPE, ci1.ncand, TRANSIENT)) == NULL) { \
		msg = createException(MAL, "batmtime." MALFUNC,					\
			  SQLSTATE(HY013) MAL_MALLOC_FAIL);							\
		goto bailout;													\
	}																	\
	off1 = b1->hseqbase;												\
	off2 = b2->hseqbase;												\
	INIT_SRC1(1);														\
	INIT_SRC2(2);														\
	INIT_OUTPUT(n);														\
	if (ci1.tpe == cand_dense && ci2.tpe == cand_dense) {				\
		for (BUN i = 0; i < ci1.ncand; i++) {							\
			oid p1 = (canditer_next_dense(&ci1) - off1);				\
			oid p2 = (canditer_next_dense(&ci2) - off2);				\
			FUNC_CALL(FUNC, res, GET_NEXT_SRC1(1, p1), GET_NEXT_SRC2(2, p2)); \
			APPEND_NEXT(MALFUNC);										\
			nils |= is_##OUTTYPE##_nil(res);							\
		}																\
	} else {															\
		for (BUN i = 0; i < ci1.ncand; i++) {							\
			oid p1 = (canditer_next(&ci1) - off1);						\
			oid p2 = (canditer_next(&ci2) - off2);						\
			FUNC_CALL(FUNC, res, GET_NEXT_SRC1(1, p1), GET_NEXT_SRC2(2, p2)); \
			APPEND_NEXT(MALFUNC);										\
			nils |= is_##OUTTYPE##_nil(res);							\
		}																\
	}																	\
	BATsetcount(bn, ci1.ncand);											\
	bn->tnonil = !nils;													\
	bn->tnil = nils;													\
	bn->tsorted = ci1.ncand < 2;										\
	bn->trevsorted = ci1.ncand < 2;										\
	bn->tkey = ci1.ncand < 2;											\
bailout:																\
	CLEAR_EXTRA_MULTI(res);												\
	bat_iterator_end(&b1i);												\
	bat_iterator_end(&b2i);												\
	BBPreclaim(b1);														\
	BBPreclaim(b2);														\
	BBPreclaim(s1);														\
	BBPreclaim(s2);														\
	if (bn) {															\
		if (msg)														\
			BBPreclaim(bn);												\
		else {															\
			*ret = bn->batCacheid;										\
			BBPkeepref(bn);												\
		}																\
	}																	\
	return msg;															\
}																		\
static str																\
NAME##_bulk_p1(Client cntxt, MalBlkPtr mb, MalStkPtr stk, InstrPtr pci)	\
{																		\
	str msg = MAL_SUCCEED;												\
	BAT *b2 = NULL, *s2 = NULL, *bn = NULL;								\
	oid off2;															\
	struct canditer ci2 = {0};											\
	bool nils = false;													\
	bat *ret = getArgReference_bat(stk, pci, 0),						\
		*bid2 = getArgReference_bat(stk, pci, 2),						\
		*sid2 = pci->argc == 4 ? getArgReference_bat(stk, pci, 3) : NULL; \
	const INTYPE1 src1 = *(INTYPE1*)getArgReference(stk, pci, 1);		\
	BATiter b2i;														\
	DEC_SRC2(INTYPE2, 2);												\
	DEC_OUTPUT(OUTTYPE, n);												\
	DEC_EXTRA(OUTTYPE, res, MALFUNC);									\
																		\
	(void) cntxt;														\
	(void) mb;															\
	if ((b2 = BATdescriptor(*bid2)) == NULL) {							\
		throw(MAL, "batmtime." MALFUNC,									\
			  SQLSTATE(HY002) RUNTIME_OBJECT_MISSING);					\
	}																	\
	b2i = bat_iterator(b2);												\
	if (sid2 && !is_bat_nil(*sid2) && (s2 = BATdescriptor(*sid2)) == NULL) { \
		msg = createException(MAL, "batmtime." MALFUNC,					\
			  SQLSTATE(HY002) RUNTIME_OBJECT_MISSING);					\
		goto bailout;													\
	}																	\
	canditer_init(&ci2, b2, s2);										\
	if ((bn = COLnew(ci2.hseq, TYPE_##OUTTYPE, ci2.ncand, TRANSIENT)) == NULL) { \
		msg = createException(MAL, "batmtime." MALFUNC,					\
			  SQLSTATE(HY013) MAL_MALLOC_FAIL);							\
		goto bailout;													\
	}																	\
	off2 = b2->hseqbase;												\
	INIT_SRC2(2);														\
	INIT_OUTPUT(n);														\
	if (ci2.tpe == cand_dense) {										\
		for (BUN i = 0; i < ci2.ncand; i++) {							\
			oid p2 = (canditer_next_dense(&ci2) - off2);				\
			FUNC_CALL(FUNC, res, src1, GET_NEXT_SRC2(2, p2));			\
			APPEND_NEXT(MALFUNC);										\
			nils |= is_##OUTTYPE##_nil(res);							\
		}																\
	} else {															\
		for (BUN i = 0; i < ci2.ncand; i++) {							\
			oid p2 = (canditer_next(&ci2) - off2);						\
			FUNC_CALL(FUNC, res, src1, GET_NEXT_SRC2(2, p2));			\
			APPEND_NEXT(MALFUNC);										\
			nils |= is_##OUTTYPE##_nil(res);							\
		}																\
	}																	\
	BATsetcount(bn, ci2.ncand);											\
	bn->tnonil = !nils;													\
	bn->tnil = nils;													\
	bn->tsorted = ci2.ncand < 2;										\
	bn->trevsorted = ci2.ncand < 2;										\
	bn->tkey = ci2.ncand < 2;											\
bailout:																\
	CLEAR_EXTRA_MULTI(res);												\
	if (b2) {															\
		bat_iterator_end(&b2i);											\
		BBPunfix(b2->batCacheid);										\
	}																	\
	BBPreclaim(s2);														\
	if (bn) {															\
		if (msg)														\
			BBPreclaim(bn);												\
		else {															\
			*ret = bn->batCacheid;										\
			BBPkeepref(bn);												\
		}																\
	}																	\
	return msg;															\
}																		\
static str																\
NAME##_bulk_p2(Client cntxt, MalBlkPtr mb, MalStkPtr stk, InstrPtr pci)	\
{																		\
	str msg = MAL_SUCCEED;												\
	BAT *b1 = NULL, *s1 = NULL, *bn = NULL;								\
	oid off1;															\
	struct canditer ci1 = {0};											\
	bool nils = false;													\
	bat *ret = getArgReference_bat(stk, pci, 0),						\
		*bid1 = getArgReference_bat(stk, pci, 1),						\
		*sid1 = pci->argc == 4 ? getArgReference_bat(stk, pci, 3) : NULL; \
	BATiter b1i;														\
	DEC_SRC1(INTYPE1, 1);												\
	const INTYPE2 src2 = *(INTYPE2*)getArgReference(stk, pci, 2);		\
	DEC_OUTPUT(OUTTYPE, n);												\
	DEC_EXTRA(OUTTYPE, res, MALFUNC);									\
																		\
	(void) cntxt;														\
	(void) mb;															\
	if ((b1 = BATdescriptor(*bid1)) == NULL) {							\
		msg = createException(MAL, "batmtime." MALFUNC,					\
			  SQLSTATE(HY002) RUNTIME_OBJECT_MISSING);					\
		goto bailout;													\
	}																	\
	b1i = bat_iterator(b1);												\
	if (sid1 && !is_bat_nil(*sid1) && (s1 = BATdescriptor(*sid1)) == NULL) { \
		msg = createException(MAL, "batmtime." MALFUNC,					\
			  SQLSTATE(HY002) RUNTIME_OBJECT_MISSING);					\
		goto bailout;													\
	}																	\
	canditer_init(&ci1, b1, s1);										\
	if ((bn = COLnew(ci1.hseq, TYPE_##OUTTYPE, ci1.ncand, TRANSIENT)) == NULL) { \
		msg = createException(MAL, "batmtime." MALFUNC,					\
			  SQLSTATE(HY013) MAL_MALLOC_FAIL);							\
		goto bailout;													\
	}																	\
	off1 = b1->hseqbase;												\
	INIT_SRC1(1);														\
	INIT_OUTPUT(n);														\
	if (ci1.tpe == cand_dense) {										\
		for (BUN i = 0; i < ci1.ncand; i++) {							\
			oid p1 = (canditer_next_dense(&ci1) - off1);				\
			FUNC_CALL(FUNC, res, GET_NEXT_SRC1(1, p1), src2);			\
			APPEND_NEXT(MALFUNC);										\
			nils |= is_##OUTTYPE##_nil(res);							\
		}																\
	} else {															\
		for (BUN i = 0; i < ci1.ncand; i++) {							\
			oid p1 = (canditer_next(&ci1) - off1);						\
			FUNC_CALL(FUNC, res, GET_NEXT_SRC1(1, p1), src2);			\
			APPEND_NEXT(MALFUNC);										\
			nils |= is_##OUTTYPE##_nil(res);							\
		}																\
	}																	\
	BATsetcount(bn, ci1.ncand);											\
	bn->tnonil = !nils;													\
	bn->tnil = nils;													\
	bn->tsorted = ci1.ncand < 2;										\
	bn->trevsorted = ci1.ncand < 2;										\
	bn->tkey = ci1.ncand < 2;											\
bailout:																\
	CLEAR_EXTRA_MULTI(res);												\
	if (b1) {															\
		bat_iterator_end(&b1i);											\
		BBPunfix(b1->batCacheid);										\
	}																	\
	BBPreclaim(s1);														\
	if (bn) {															\
		if (msg)														\
			BBPreclaim(bn);												\
		else {															\
			*ret = bn->batCacheid;										\
			BBPkeepref(bn);												\
		}																\
	}																	\
	return msg;															\
}

#define func2_noexcept(FUNC, RET, PARAM1, PARAM2) RET = FUNC(PARAM1, PARAM2)
#define func2_except(FUNC, RET, PARAM1, PARAM2) msg = FUNC(&RET, PARAM1, PARAM2); if (msg) break

#define func3(NAME, MALFUNC,											\
			  INTYPE1, INTYPE2, OUTTYPE, FUNC, FUNC_CALL,				\
			  DEC_SRC1, DEC_SRC2, DEC_OUTPUT, DEC_EXTRA,				\
			  INIT_SRC1, INIT_SRC2, INIT_OUTPUT,						\
			  GET_NEXT_SRC1, GET_NEXT_SRC2,								\
			  APPEND_NEXT, CLEAR_EXTRA_SINGLE, CLEAR_EXTRA_MULTI)		\
static str																\
NAME(OUTTYPE *ret, const INTYPE1 *v1, const INTYPE2 *v2, const lng *extra)				\
{																		\
	str msg = MAL_SUCCEED;												\
	DEC_EXTRA(OUTTYPE, res, MALFUNC);									\
																		\
	do {																\
		FUNC_CALL(FUNC, res, *v1, *v2, *extra);									\
	} while (0);														\
	CLEAR_EXTRA_SINGLE(MALFUNC);										\
	return msg;															\
}																		\
static str																\
NAME##_bulk(Client cntxt, MalBlkPtr mb, MalStkPtr stk, InstrPtr pci)	\
{																		\
	str msg = MAL_SUCCEED;												\
	BAT *b1 = NULL, *b2 = NULL, *s1 = NULL, *s2 = NULL, *bn = NULL;		\
	oid off1, off2;														\
	struct canditer ci1 = {0}, ci2 = {0};								\
	bool nils = false;													\
	bat *ret = getArgReference_bat(stk, pci, 0),						\
		*bid1 = getArgReference_bat(stk, pci, 1),						\
		*bid2 = getArgReference_bat(stk, pci, 2),						\
		*sid1 = pci->argc == 6 ? getArgReference_bat(stk, pci, 3) : NULL, \
		*sid2 = pci->argc == 6 ? getArgReference_bat(stk, pci, 4) : NULL; \
	lng *extra = getArgReference_lng(stk, pci, pci->argc-1);						\
	BATiter b1i, b2i = (BATiter){ .vh = NULL };							\
	DEC_SRC1(INTYPE1, 1);												\
	DEC_SRC2(INTYPE2, 2);												\
	DEC_OUTPUT(OUTTYPE, n);												\
																		\
	(void) cntxt;														\
	(void) mb;															\
	b1 = BATdescriptor(*bid1);											\
	b2 = BATdescriptor(*bid2);											\
	b1i = bat_iterator(b1);												\
	b2i = bat_iterator(b2);												\
	DEC_EXTRA(OUTTYPE, res, MALFUNC);									\
	if (b1 == NULL || b2 == NULL) {										\
		msg = createException(MAL, "batmtime." MALFUNC,					\
			  SQLSTATE(HY002) RUNTIME_OBJECT_MISSING);					\
		goto bailout;													\
	}																	\
	if (sid1 && !is_bat_nil(*sid1) && (s1 = BATdescriptor(*sid1)) == NULL) { \
		msg = createException(MAL, "batmtime." MALFUNC,					\
			  SQLSTATE(HY002) RUNTIME_OBJECT_MISSING);					\
		goto bailout;													\
	}																	\
	if (sid2 && !is_bat_nil(*sid2) && (s2 = BATdescriptor(*sid2)) == NULL) { \
		msg = createException(MAL, "batmtime." MALFUNC,					\
			  SQLSTATE(HY002) RUNTIME_OBJECT_MISSING);					\
		goto bailout;													\
	}																	\
	canditer_init(&ci1, b1, s1);										\
	canditer_init(&ci2, b2, s2);										\
	if (ci2.ncand != ci1.ncand || ci1.hseq != ci2.hseq) {				\
		msg = createException(MAL, "batmtime." MALFUNC,					\
			  "inputs not the same size");								\
		goto bailout;													\
	}																	\
	if ((bn = COLnew(ci1.hseq, TYPE_##OUTTYPE, ci1.ncand, TRANSIENT)) == NULL) { \
		msg = createException(MAL, "batmtime." MALFUNC,					\
			  SQLSTATE(HY013) MAL_MALLOC_FAIL);							\
		goto bailout;													\
	}																	\
	off1 = b1->hseqbase;												\
	off2 = b2->hseqbase;												\
	INIT_SRC1(1);														\
	INIT_SRC2(2);														\
	INIT_OUTPUT(n);														\
	if (ci1.tpe == cand_dense && ci2.tpe == cand_dense) {				\
		for (BUN i = 0; i < ci1.ncand; i++) {							\
			oid p1 = (canditer_next_dense(&ci1) - off1);				\
			oid p2 = (canditer_next_dense(&ci2) - off2);				\
			FUNC_CALL(FUNC, res, GET_NEXT_SRC1(1, p1), GET_NEXT_SRC2(2, p2), *extra); \
			APPEND_NEXT(MALFUNC);										\
			nils |= is_##OUTTYPE##_nil(res);							\
		}																\
	} else {															\
		for (BUN i = 0; i < ci1.ncand; i++) {							\
			oid p1 = (canditer_next(&ci1) - off1);						\
			oid p2 = (canditer_next(&ci2) - off2);						\
			FUNC_CALL(FUNC, res, GET_NEXT_SRC1(1, p1), GET_NEXT_SRC2(2, p2), *extra); \
			APPEND_NEXT(MALFUNC);										\
			nils |= is_##OUTTYPE##_nil(res);							\
		}																\
	}																	\
	BATsetcount(bn, ci1.ncand);											\
	bn->tnonil = !nils;													\
	bn->tnil = nils;													\
	bn->tsorted = ci1.ncand < 2;										\
	bn->trevsorted = ci1.ncand < 2;										\
	bn->tkey = ci1.ncand < 2;											\
bailout:																\
	CLEAR_EXTRA_MULTI(res);												\
	bat_iterator_end(&b1i);												\
	bat_iterator_end(&b2i);												\
	BBPreclaim(b1);														\
	BBPreclaim(b2);														\
	BBPreclaim(s1);														\
	BBPreclaim(s2);														\
	if (bn) {															\
		if (msg)														\
			BBPreclaim(bn);												\
		else {															\
			*ret = bn->batCacheid;										\
			BBPkeepref(bn);												\
		}																\
	}																	\
	return msg;															\
}																		\
static str																\
NAME##_bulk_p1(Client cntxt, MalBlkPtr mb, MalStkPtr stk, InstrPtr pci)	\
{																		\
	str msg = MAL_SUCCEED;												\
	BAT *b2 = NULL, *s2 = NULL, *bn = NULL;								\
	oid off2;															\
	struct canditer ci2 = {0};											\
	bool nils = false;													\
	bat *ret = getArgReference_bat(stk, pci, 0),						\
		*bid2 = getArgReference_bat(stk, pci, 2),						\
		*sid2 = pci->argc == 5 ? getArgReference_bat(stk, pci, 3) : NULL; \
	lng *extra = getArgReference_lng(stk, pci, pci->argc-1);						\
	const INTYPE1 src1 = *(INTYPE1*)getArgReference(stk, pci, 1);		\
	BATiter b2i;														\
	DEC_SRC2(INTYPE2, 2);												\
	DEC_OUTPUT(OUTTYPE, n);												\
	DEC_EXTRA(OUTTYPE, res, MALFUNC);									\
																		\
	(void) cntxt;														\
	(void) mb;															\
	if ((b2 = BATdescriptor(*bid2)) == NULL) {							\
		throw(MAL, "batmtime." MALFUNC,									\
			  SQLSTATE(HY002) RUNTIME_OBJECT_MISSING);					\
	}																	\
	b2i = bat_iterator(b2);												\
	if (sid2 && !is_bat_nil(*sid2) && (s2 = BATdescriptor(*sid2)) == NULL) { \
		msg = createException(MAL, "batmtime." MALFUNC,					\
			  SQLSTATE(HY002) RUNTIME_OBJECT_MISSING);					\
		goto bailout;													\
	}																	\
	canditer_init(&ci2, b2, s2);										\
	if ((bn = COLnew(ci2.hseq, TYPE_##OUTTYPE, ci2.ncand, TRANSIENT)) == NULL) { \
		msg = createException(MAL, "batmtime." MALFUNC,					\
			  SQLSTATE(HY013) MAL_MALLOC_FAIL);							\
		goto bailout;													\
	}																	\
	off2 = b2->hseqbase;												\
	INIT_SRC2(2);														\
	INIT_OUTPUT(n);														\
	if (ci2.tpe == cand_dense) {										\
		for (BUN i = 0; i < ci2.ncand; i++) {							\
			oid p2 = (canditer_next_dense(&ci2) - off2);				\
			FUNC_CALL(FUNC, res, src1, GET_NEXT_SRC2(2, p2), *extra);	\
			APPEND_NEXT(MALFUNC);										\
			nils |= is_##OUTTYPE##_nil(res);							\
		}																\
	} else {															\
		for (BUN i = 0; i < ci2.ncand; i++) {							\
			oid p2 = (canditer_next(&ci2) - off2);						\
			FUNC_CALL(FUNC, res, src1, GET_NEXT_SRC2(2, p2), *extra);	\
			APPEND_NEXT(MALFUNC);										\
			nils |= is_##OUTTYPE##_nil(res);							\
		}																\
	}																	\
	BATsetcount(bn, ci2.ncand);											\
	bn->tnonil = !nils;													\
	bn->tnil = nils;													\
	bn->tsorted = ci2.ncand < 2;										\
	bn->trevsorted = ci2.ncand < 2;										\
	bn->tkey = ci2.ncand < 2;											\
bailout:																\
	CLEAR_EXTRA_MULTI(res);												\
	if (b2) {															\
		bat_iterator_end(&b2i);											\
		BBPunfix(b2->batCacheid);										\
	}																	\
	BBPreclaim(s2);														\
	if (bn) {															\
		if (msg)														\
			BBPreclaim(bn);												\
		else {															\
			*ret = bn->batCacheid;										\
			BBPkeepref(bn);												\
		}																\
	}																	\
	return msg;															\
}																		\
static str																\
NAME##_bulk_p2(Client cntxt, MalBlkPtr mb, MalStkPtr stk, InstrPtr pci)	\
{																		\
	str msg = MAL_SUCCEED;												\
	BAT *b1 = NULL, *s1 = NULL, *bn = NULL;								\
	oid off1;															\
	struct canditer ci1 = {0};											\
	bool nils = false;													\
	bat *ret = getArgReference_bat(stk, pci, 0),						\
		*bid1 = getArgReference_bat(stk, pci, 1),						\
		*sid1 = pci->argc == 5 ? getArgReference_bat(stk, pci, 3) : NULL; \
	lng *extra = getArgReference_lng(stk, pci, pci->argc-1);						\
	BATiter b1i;														\
	DEC_SRC1(INTYPE1, 1);												\
	const INTYPE2 src2 = *(INTYPE2*)getArgReference(stk, pci, 2);		\
	DEC_OUTPUT(OUTTYPE, n);												\
	DEC_EXTRA(OUTTYPE, res, MALFUNC);									\
																		\
	(void) cntxt;														\
	(void) mb;															\
	if ((b1 = BATdescriptor(*bid1)) == NULL) {							\
		msg = createException(MAL, "batmtime." MALFUNC,					\
			  SQLSTATE(HY002) RUNTIME_OBJECT_MISSING);					\
		goto bailout;													\
	}																	\
	b1i = bat_iterator(b1);												\
	if (sid1 && !is_bat_nil(*sid1) && (s1 = BATdescriptor(*sid1)) == NULL) { \
		msg = createException(MAL, "batmtime." MALFUNC,					\
			  SQLSTATE(HY002) RUNTIME_OBJECT_MISSING);					\
		goto bailout;													\
	}																	\
	canditer_init(&ci1, b1, s1);										\
	if ((bn = COLnew(ci1.hseq, TYPE_##OUTTYPE, ci1.ncand, TRANSIENT)) == NULL) { \
		msg = createException(MAL, "batmtime." MALFUNC,					\
			  SQLSTATE(HY013) MAL_MALLOC_FAIL);							\
		goto bailout;													\
	}																	\
	off1 = b1->hseqbase;												\
	INIT_SRC1(1);														\
	INIT_OUTPUT(n);														\
	if (ci1.tpe == cand_dense) {										\
		for (BUN i = 0; i < ci1.ncand; i++) {							\
			oid p1 = (canditer_next_dense(&ci1) - off1);				\
			FUNC_CALL(FUNC, res, GET_NEXT_SRC1(1, p1), src2, *extra);	\
			APPEND_NEXT(MALFUNC);										\
			nils |= is_##OUTTYPE##_nil(res);							\
		}																\
	} else {															\
		for (BUN i = 0; i < ci1.ncand; i++) {							\
			oid p1 = (canditer_next(&ci1) - off1);						\
			FUNC_CALL(FUNC, res, GET_NEXT_SRC1(1, p1), src2, *extra);	\
			APPEND_NEXT(MALFUNC);										\
			nils |= is_##OUTTYPE##_nil(res);							\
		}																\
	}																	\
	BATsetcount(bn, ci1.ncand);											\
	bn->tnonil = !nils;													\
	bn->tnil = nils;													\
	bn->tsorted = ci1.ncand < 2;										\
	bn->trevsorted = ci1.ncand < 2;										\
	bn->tkey = ci1.ncand < 2;											\
bailout:																\
	CLEAR_EXTRA_MULTI(res);												\
	if (b1) {															\
		bat_iterator_end(&b1i);											\
		BBPunfix(b1->batCacheid);										\
	}																	\
	BBPreclaim(s1);														\
	if (bn) {															\
		if (msg)														\
			BBPreclaim(bn);												\
		else {															\
			*ret = bn->batCacheid;										\
			BBPkeepref(bn);												\
		}																\
	}																	\
	return msg;															\
}

#define func3_noexcept(FUNC, RET, PARAM1, PARAM2, E) RET = FUNC(PARAM1, PARAM2, E)
#define func3_except(FUNC, RET, PARAM1, PARAM2, E) msg = FUNC(&RET, PARAM1, PARAM2, E); if (msg) break

func2(MTIMEdate_diff, "diff",
	  date, date, lng, date_diff_imp, func2_noexcept,
	  DEC_VAR, DEC_VAR, DEC_VAR_R, DEC_INT,
	  INIT_VARIN, INIT_VARIN, INIT_VAROUT,
	  GET_NEXT_VAR, GET_NEXT_VAR, APPEND_VAR, FINISH_INT_SINGLE, CLEAR_NOTHING)
func2(MTIMEdaytime_diff_msec, "diff",
	  daytime, daytime, lng, daytime_diff, func2_noexcept,
	  DEC_VAR, DEC_VAR, DEC_VAR_R, DEC_INT,
	  INIT_VARIN, INIT_VARIN, INIT_VAROUT,
	  GET_NEXT_VAR, GET_NEXT_VAR, APPEND_VAR, FINISH_INT_SINGLE, CLEAR_NOTHING)
func2(MTIMEdate_sub_msec_interval, "date_sub_msec_interval",
	  date, lng, date, date_sub_msec_interval, func2_except,
	  DEC_VAR_R, DEC_VAR_R, DEC_VAR_R, DEC_INT,
	  INIT_VARIN, INIT_VARIN, INIT_VAROUT,
	  GET_NEXT_VAR, GET_NEXT_VAR, APPEND_VAR, FINISH_INT_SINGLE, CLEAR_NOTHING)
func2(MTIMEdate_add_msec_interval, "date_add_msec_interval",
	  date, lng, date, date_add_msec_interval, func2_except,
	  DEC_VAR_R, DEC_VAR_R, DEC_VAR_R, DEC_INT,
	  INIT_VARIN, INIT_VARIN, INIT_VAROUT,
	  GET_NEXT_VAR, GET_NEXT_VAR, APPEND_VAR, FINISH_INT_SINGLE, CLEAR_NOTHING)
func2(MTIMEtimestamp_sub_msec_interval, "timestamp_sub_msec_interval",
	  timestamp, lng, timestamp, timestamp_sub_msec_interval, func2_except,
	  DEC_VAR_R, DEC_VAR_R, DEC_VAR_R, DEC_INT,
	  INIT_VARIN, INIT_VARIN, INIT_VAROUT,
	  GET_NEXT_VAR, GET_NEXT_VAR, APPEND_VAR, FINISH_INT_SINGLE, CLEAR_NOTHING)
func2(MTIMEtimestamp_add_msec_interval, "timestamp_add_msec_interval",
	  timestamp, lng, timestamp, timestamp_add_msec_interval, func2_except,
	  DEC_VAR_R, DEC_VAR_R, DEC_VAR_R, DEC_INT,
	  INIT_VARIN, INIT_VARIN, INIT_VAROUT,
	  GET_NEXT_VAR, GET_NEXT_VAR, APPEND_VAR, FINISH_INT_SINGLE, CLEAR_NOTHING)
func2(MTIMEodbc_timestamp_add_msec_interval_time,
	  "odbc_timestamp_add_msec_time", daytime, lng, timestamp,
	  odbc_timestamp_add_msec_interval_time, func2_except, DEC_VAR_R, DEC_VAR_R,
	  DEC_VAR_R, DEC_INT, INIT_VARIN, INIT_VARIN, INIT_VAROUT, GET_NEXT_VAR,
	  GET_NEXT_VAR, APPEND_VAR, FINISH_INT_SINGLE, CLEAR_NOTHING)
func2(MTIMEodbc_timestamp_add_month_interval_time,
	  "odbc_timestamp_add_month_time", daytime, int, timestamp,
	  odbc_timestamp_add_month_interval_time, func2_except, DEC_VAR_R,
	  DEC_VAR_R, DEC_VAR_R, DEC_INT, INIT_VARIN, INIT_VARIN, INIT_VAROUT,
	  GET_NEXT_VAR, GET_NEXT_VAR, APPEND_VAR, FINISH_INT_SINGLE, CLEAR_NOTHING)
func2(MTIMEodbc_timestamp_add_msec_interval_date,
	  "odbc_timestamp_add_msec_date", date, lng, timestamp,
	  odbc_timestamp_add_msec_interval_date, func2_except, DEC_VAR_R, DEC_VAR_R,
	  DEC_VAR_R, DEC_INT, INIT_VARIN, INIT_VARIN, INIT_VAROUT, GET_NEXT_VAR,
	  GET_NEXT_VAR, APPEND_VAR, FINISH_INT_SINGLE, CLEAR_NOTHING)
func2(MTIMEtimestamp_sub_month_interval, "timestamp_sub_month_interval",
	  timestamp, int, timestamp, timestamp_sub_month_interval, func2_except,
	  DEC_VAR_R, DEC_VAR_R, DEC_VAR_R, DEC_INT, INIT_VARIN, INIT_VARIN,
	  INIT_VAROUT, GET_NEXT_VAR, GET_NEXT_VAR, APPEND_VAR, FINISH_INT_SINGLE,
	  CLEAR_NOTHING)
func2(MTIMEtimestamp_add_month_interval, "timestamp_add_month_interval",
	  timestamp, int, timestamp, timestamp_add_month_interval, func2_except,
	  DEC_VAR_R, DEC_VAR_R, DEC_VAR_R, DEC_INT, INIT_VARIN, INIT_VARIN,
	  INIT_VAROUT, GET_NEXT_VAR, GET_NEXT_VAR, APPEND_VAR, FINISH_INT_SINGLE,
	  CLEAR_NOTHING)
func2(MTIMEtime_sub_msec_interval, "time_sub_msec_interval", daytime, lng,
	  daytime, time_sub_msec_interval, func2_noexcept, DEC_VAR_R, DEC_VAR_R,
	  DEC_VAR_R, DEC_INT, INIT_VARIN, INIT_VARIN, INIT_VAROUT, GET_NEXT_VAR,
	  GET_NEXT_VAR, APPEND_VAR, FINISH_INT_SINGLE, CLEAR_NOTHING)
func2(MTIMEtime_add_msec_interval, "time_add_msec_interval", daytime, lng,
	  daytime, time_add_msec_interval, func2_noexcept, DEC_VAR_R, DEC_VAR_R,
	  DEC_VAR_R, DEC_INT, INIT_VARIN, INIT_VARIN, INIT_VAROUT, GET_NEXT_VAR,
	  GET_NEXT_VAR, APPEND_VAR, FINISH_INT_SINGLE, CLEAR_NOTHING)
func2(MTIMEdate_submonths, "date_sub_month_interval", date, int, date, date_submonths,
	  func2_except, DEC_VAR_R, DEC_VAR_R, DEC_VAR_R, DEC_INT, INIT_VARIN,
	  INIT_VARIN, INIT_VAROUT, GET_NEXT_VAR, GET_NEXT_VAR, APPEND_VAR,
	  FINISH_INT_SINGLE, CLEAR_NOTHING)
func2(MTIMEdate_addmonths, "addmonths", date, int, date, date_addmonths,
	  func2_except, DEC_VAR_R, DEC_VAR_R, DEC_VAR_R, DEC_INT, INIT_VARIN,
	  INIT_VARIN, INIT_VAROUT, GET_NEXT_VAR, GET_NEXT_VAR, APPEND_VAR,
	  FINISH_INT_SINGLE, CLEAR_NOTHING)
func1(MTIMEdate_extract_century, "century", date, int, date_century,
	  COPYFLAGS, func1_noexcept, DEC_VAR_R, DEC_VAR_R, INIT_VARIN, INIT_VAROUT,
	  GET_NEXT_VAR)
func1(MTIMEdate_extract_decade, "decade", date, int, date_decade,
	  COPYFLAGS, func1_noexcept, DEC_VAR_R, DEC_VAR_R, INIT_VARIN, INIT_VAROUT,
	  GET_NEXT_VAR)
func1(MTIMEdate_extract_year, "year", date, int, date_year, COPYFLAGS,
	  func1_noexcept, DEC_VAR_R, DEC_VAR_R, INIT_VARIN, INIT_VAROUT,
	  GET_NEXT_VAR)
func1(MTIMEdate_extract_quarter, "quarter", date, bte, date_quarter,
	  SETFLAGS, func1_noexcept, DEC_VAR_R, DEC_VAR_R, INIT_VARIN, INIT_VAROUT,
	  GET_NEXT_VAR)
func1(MTIMEdate_extract_month, "month", date, bte, date_month, SETFLAGS,
	  func1_noexcept, DEC_VAR_R, DEC_VAR_R, INIT_VARIN, INIT_VAROUT,
	  GET_NEXT_VAR)
func1(MTIMEdate_extract_day, "day", date, bte, date_day, SETFLAGS,
	  func1_noexcept, DEC_VAR_R, DEC_VAR_R, INIT_VARIN, INIT_VAROUT,
	  GET_NEXT_VAR)
func1(MTIMEdate_extract_dayofyear, "dayofyear", date, sht, date_dayofyear,
	  SETFLAGS, func1_noexcept, DEC_VAR_R, DEC_VAR_R, INIT_VARIN, INIT_VAROUT,
	  GET_NEXT_VAR)
func1(MTIMEdate_extract_weekofyear, "weekofyear", date, bte,
	  date_weekofyear, SETFLAGS, func1_noexcept, DEC_VAR_R, DEC_VAR_R,
	  INIT_VARIN, INIT_VAROUT, GET_NEXT_VAR)
func1(MTIMEdate_extract_usweekofyear, "usweekofyear", date, bte,
	  date_usweekofyear, SETFLAGS, func1_noexcept, DEC_VAR_R, DEC_VAR_R,
	  INIT_VARIN, INIT_VAROUT, GET_NEXT_VAR)
func1(MTIMEdate_extract_dayofweek, "dayofweek", date, bte, date_dayofweek,
	  SETFLAGS, func1_noexcept, DEC_VAR_R, DEC_VAR_R, INIT_VARIN, INIT_VAROUT,
	  GET_NEXT_VAR)
func1(MTIMEdate_extract_epoch_ms, "epoch_ms", date, lng,
	  date_to_msec_since_epoch, COPYFLAGS, func1_noexcept, DEC_VAR_R, DEC_VAR_R,
	  INIT_VARIN, INIT_VAROUT, GET_NEXT_VAR)
func1(MTIMEdaytime_extract_hours, "hours", daytime, bte, daytime_hour,
	  COPYFLAGS, func1_noexcept, DEC_VAR_R, DEC_VAR_R, INIT_VARIN, INIT_VAROUT,
	  GET_NEXT_VAR)
func1(MTIMEdaytime_extract_minutes, "minutes", daytime, bte,
	  daytime_min, SETFLAGS, func1_noexcept, DEC_VAR_R, DEC_VAR_R, INIT_VARIN,
	  INIT_VAROUT, GET_NEXT_VAR)
func1(MTIMEdaytime_extract_sql_seconds, "sql_seconds", daytime, int,
	  daytime_sec_usec, SETFLAGS, func1_noexcept, DEC_VAR_R, DEC_VAR_R,
	  INIT_VARIN, INIT_VAROUT, GET_NEXT_VAR)
func1(MTIMEdaytime_extract_epoch_ms, "epoch_ms", daytime, lng,
	  daytime_to_msec_since_epoch, COPYFLAGS, func1_noexcept, DEC_VAR_R,
	  DEC_VAR_R, INIT_VARIN, INIT_VAROUT, GET_NEXT_VAR)
func2(MTIMEtimestamp_diff_msec, "diff", timestamp, timestamp, lng, TSDIFF,
	  func2_noexcept, DEC_VAR, DEC_VAR, DEC_VAR_R, DEC_INT, INIT_VARIN,
	  INIT_VARIN, INIT_VAROUT, GET_NEXT_VAR, GET_NEXT_VAR, APPEND_VAR,
	  FINISH_INT_SINGLE, CLEAR_NOTHING)
func1(MTIMEtimestamp_century, "century", timestamp, int,
	  timestamp_century, COPYFLAGS, func1_noexcept, DEC_VAR_R, DEC_VAR_R,
	  INIT_VARIN, INIT_VAROUT, GET_NEXT_VAR)
func1(MTIMEtimestamp_decade, "decade", timestamp, int,
	  timestamp_decade, COPYFLAGS, func1_noexcept, DEC_VAR_R, DEC_VAR_R,
	  INIT_VARIN, INIT_VAROUT, GET_NEXT_VAR)
func1(MTIMEtimestamp_year, "year", timestamp, int, timestamp_year,
	  COPYFLAGS, func1_noexcept, DEC_VAR_R, DEC_VAR_R, INIT_VARIN, INIT_VAROUT,
	  GET_NEXT_VAR)
func1(MTIMEtimestamp_quarter, "quarter", timestamp, bte,
	  timestamp_quarter, SETFLAGS, func1_noexcept, DEC_VAR_R, DEC_VAR_R,
	  INIT_VARIN, INIT_VAROUT, GET_NEXT_VAR)
func1(MTIMEtimestamp_month, "month", timestamp, bte, timestamp_month,
	  SETFLAGS, func1_noexcept, DEC_VAR_R, DEC_VAR_R, INIT_VARIN, INIT_VAROUT,
	  GET_NEXT_VAR)
func1(MTIMEtimestamp_day, "day", timestamp, bte, timestamp_day,
	  SETFLAGS, func1_noexcept, DEC_VAR_R, DEC_VAR_R, INIT_VARIN, INIT_VAROUT,
	  GET_NEXT_VAR)
func1(MTIMEtimestamp_hours, "hours", timestamp, bte, timestamp_hours,
	  SETFLAGS, func1_noexcept, DEC_VAR_R, DEC_VAR_R, INIT_VARIN, INIT_VAROUT,
	  GET_NEXT_VAR)
func1(MTIMEtimestamp_minutes, "minutes", timestamp, bte,
	  timestamp_minutes, SETFLAGS, func1_noexcept, DEC_VAR_R, DEC_VAR_R,
	  INIT_VARIN, INIT_VAROUT, GET_NEXT_VAR)
func1(MTIMEtimestamp_sql_seconds, "sql_seconds", timestamp, int,
	  timestamp_extract_usecond, SETFLAGS, func1_noexcept, DEC_VAR_R, DEC_VAR_R,
	  INIT_VARIN, INIT_VAROUT, GET_NEXT_VAR)
func1(MTIMEtimestamp_extract_epoch_ms, "epoch_ms", timestamp, lng,
	  timestamp_to_msec_since_epoch, COPYFLAGS, func1_noexcept, DEC_VAR_R,
	  DEC_VAR_R, INIT_VARIN, INIT_VAROUT, GET_NEXT_VAR)
func1(MTIMEsql_year, "year", int, int, sql_year, COPYFLAGS, func1_noexcept,
	  DEC_VAR_R, DEC_VAR_R, INIT_VARIN, INIT_VAROUT, GET_NEXT_VAR)
func1(MTIMEsql_month, "month", int, int, sql_month, SETFLAGS,
	  func1_noexcept, DEC_VAR_R, DEC_VAR_R, INIT_VARIN, INIT_VAROUT,
	  GET_NEXT_VAR)
func1(MTIMEsql_day, "day", lng, lng, sql_day, COPYFLAGS, func1_noexcept,
	  DEC_VAR_R, DEC_VAR_R, INIT_VARIN, INIT_VAROUT, GET_NEXT_VAR)
func1(MTIMEsql_hours, "hours", lng, int, sql_hours, SETFLAGS,
	  func1_noexcept, DEC_VAR_R, DEC_VAR_R, INIT_VARIN, INIT_VAROUT,
	  GET_NEXT_VAR)
func1(MTIMEsql_minutes, "minutes", lng, int, sql_minutes, SETFLAGS,
	  func1_noexcept, DEC_VAR_R, DEC_VAR_R, INIT_VARIN, INIT_VAROUT,
	  GET_NEXT_VAR)
func1(MTIMEsql_seconds, "seconds", lng, int, sql_seconds, SETFLAGS,
	  func1_noexcept, DEC_VAR_R, DEC_VAR_R, INIT_VARIN, INIT_VAROUT,
	  GET_NEXT_VAR)
func1(MTIMEmsec_extract_epoch_ms, "epoch_ms", lng, lng, msec_since_epoch,
	  COPYFLAGS, func1_noexcept, DEC_VAR_R, DEC_VAR_R, INIT_VARIN, INIT_VAROUT,
	  GET_NEXT_VAR)
static inline str
date_fromstr_func(date *ret, const char *s)
{
	if (date_fromstr(s, &(size_t) { sizeof(date) }, &ret, false) < 0) {
		if (strNil(s))
			throw(MAL, "mtime.date_fromstr",
				  SQLSTATE(42000) "Conversion of NULL string to date failed");
		throw(MAL, "mtime.date_fromstr",
			  SQLSTATE(22007) "Conversion of string '%s' to date failed", s);
	}
	return MAL_SUCCEED;
}

func1(MTIMEdate_fromstr, "date", char * const, date,
	  date_fromstr_func, SETFLAGS, func1_except,
	  DEC_ITER, DEC_VAR_R, INIT_ITERIN, INIT_VAROUT, GET_NEXT_ITER)
#define date_date(m) m
func1(MTIMEdate_date, "date", date, date,
	  date_date, COPYFLAGS, func1_noexcept,
	  DEC_VAR_R, DEC_VAR_R, INIT_VARIN, INIT_VAROUT, GET_NEXT_VAR)
func1(MTIMEtimestamp_extract_date, "date", timestamp, date,
	  timestamp_date, COPYFLAGS, func1_noexcept,
	  DEC_VAR_R, DEC_VAR_R, INIT_VARIN, INIT_VAROUT, GET_NEXT_VAR)

static inline date
timestamp_tz_date(timestamp ts, lng tz_msec)
{
	ts = timestamp_add_usec(ts, tz_msec * LL_CONSTANT(1000));
	return timestamp_date(ts);
}

func2(MTIMEtimestamp_tz_extract_date, "date",
	  timestamp, lng, date, timestamp_tz_date, func2_noexcept,
	  DEC_VAR, DEC_VAR, DEC_VAR_R, DEC_INT,
	  INIT_VARIN, INIT_VARIN, INIT_VAROUT,
	  GET_NEXT_VAR, GET_NEXT_VAR, APPEND_VAR, FINISH_INT_SINGLE, CLEAR_NOTHING)

static inline str
timestamp_fromstr_func(timestamp *ret, const char *s)
{
	if (timestamp_fromstr(s, &(size_t) { sizeof(timestamp) }, &ret, false) < 0)
		throw(MAL, "mtime.timestamp_fromstr", GDK_EXCEPTION);
	return MAL_SUCCEED;
}

func1(MTIMEtimestamp_fromstr, "timestamp", char * const, timestamp,
	  timestamp_fromstr_func, SETFLAGS, func1_except,
	  DEC_ITER, DEC_VAR_R, INIT_ITERIN, INIT_VAROUT, GET_NEXT_ITER)
#define timestamp_timestamp(m) m
func1(MTIMEtimestamp_timestamp, "timestamp", timestamp, timestamp,
	  timestamp_timestamp, COPYFLAGS, func1_noexcept,
	  DEC_VAR_R, DEC_VAR_R, INIT_VARIN, INIT_VAROUT, GET_NEXT_VAR)
#define mkts(dt)	timestamp_create(dt, daytime_create(0, 0, 0, 0))
func1(MTIMEtimestamp_fromdate, "timestamp", date, timestamp,
	  mkts, COPYFLAGS, func1_noexcept,
	  DEC_VAR_R, DEC_VAR_R, INIT_VARIN, INIT_VAROUT, GET_NEXT_VAR)
#define seconds_since_epoch(t) is_timestamp_nil(t) ? int_nil : (int) (timestamp_diff(t, unixepoch) / 1000000);
func1(MTIMEseconds_since_epoch, "epoch", timestamp, int,
	  seconds_since_epoch, COPYFLAGS, func1_noexcept,
	  DEC_VAR_R, DEC_VAR_R, INIT_VARIN, INIT_VAROUT, GET_NEXT_VAR)
#define mktsfromsec(sec)	(is_int_nil(sec) ?							\
							 timestamp_nil :							\
							 timestamp_add_usec(unixepoch,				\
												(sec) * LL_CONSTANT(1000000)))
#define mktsfrommsec(msec)	(is_lng_nil(msec) ?							\
							 timestamp_nil :							\
							 timestamp_add_usec(unixepoch,				\
												(msec) * LL_CONSTANT(1000)))
/* TODO later I have to remove this call */
func1(MTIMEtimestamp_fromsecond_epoch, "epoch", int,
	  timestamp, mktsfromsec, COPYFLAGS, func1_noexcept, DEC_VAR_R, DEC_VAR_R,
	  INIT_VARIN, INIT_VAROUT, GET_NEXT_VAR)
func1(MTIMEtimestamp_fromsecond, "timestamp", int, timestamp,
	  mktsfromsec, COPYFLAGS, func1_noexcept, DEC_VAR_R, DEC_VAR_R, INIT_VARIN,
	  INIT_VAROUT, GET_NEXT_VAR)
/* TODO later I have to remove this call */
func1(MTIMEtimestamp_frommsec_epoch, "epoch", lng, timestamp,
	  mktsfrommsec, COPYFLAGS, func1_noexcept,
	  DEC_VAR_R, DEC_VAR_R, INIT_VARIN, INIT_VAROUT, GET_NEXT_VAR)
func1(MTIMEtimestamp_frommsec, "timestamp", lng, timestamp,
	  mktsfrommsec, COPYFLAGS, func1_noexcept,
	  DEC_VAR_R, DEC_VAR_R, INIT_VARIN, INIT_VAROUT, GET_NEXT_VAR)
static inline str
daytime_fromstr_func(daytime *ret, const char *s)
{
	if (daytime_fromstr(s, &(size_t) { sizeof(daytime) }, &ret, false) < 0)
		throw(MAL, "mtime.daytime_fromstr", GDK_EXCEPTION);
	return MAL_SUCCEED;
}

func1(MTIMEdaytime_fromstr, "daytime", char * const, daytime,
	  daytime_fromstr_func, SETFLAGS, func1_except,
	  DEC_ITER, DEC_VAR_R, INIT_ITERIN, INIT_VAROUT, GET_NEXT_ITER)
#define daytime_daytime(m) m
func1(MTIMEdaytime_daytime, "daytime", daytime, daytime,
	  daytime_daytime, COPYFLAGS, func1_noexcept,
	  DEC_VAR_R, DEC_VAR_R, INIT_VARIN, INIT_VAROUT, GET_NEXT_VAR)
static inline str
daytime_fromseconds(daytime *ret, lng secs)
{
	if (is_lng_nil(secs))
		*ret = daytime_nil;
	else if (secs < 0 || secs >= 24 * 60 * 60)
		throw(MAL, "mtime.daytime_fromseconds",
			  SQLSTATE(42000) ILLEGAL_ARGUMENT);
	else
		*ret = (daytime) (secs * 1000000);
	return MAL_SUCCEED;
}

func1(MTIMEdaytime_fromseconds, "daytime", lng, daytime,
	  daytime_fromseconds, COPYFLAGS, func1_except,
	  DEC_VAR_R, DEC_VAR_R, INIT_VARIN, INIT_VAROUT, GET_NEXT_VAR)
func1(MTIMEtimestamp_extract_daytime, "daytime", timestamp,
	  daytime, timestamp_daytime, SETFLAGS, func1_noexcept, DEC_VAR_R,
	  DEC_VAR_R, INIT_VARIN, INIT_VAROUT, GET_NEXT_VAR)
/* return current system time zone offset in seconds East of Greenwich */
static int
local_timezone(int *isdstp)
{
	int tzone = 0;
	int isdst = -1;

#if defined(_MSC_VER)
	DYNAMIC_TIME_ZONE_INFORMATION tzinf;

	/* documentation says: UTC = localtime + Bias (in minutes),
	 * but experimentation during DST period says, UTC = localtime
	 * + Bias + DaylightBias, and presumably during non DST
	 * period, UTC = localtime + Bias */
	switch (GetDynamicTimeZoneInformation(&tzinf)) {
	case TIME_ZONE_ID_STANDARD:	/* using standard time */
	case TIME_ZONE_ID_UNKNOWN:	/* no daylight saving time in this zone */
		isdst = 0;
		tzone = -(int) tzinf.Bias * 60;
		break;
	case TIME_ZONE_ID_DAYLIGHT:	/* using daylight saving time */
		isdst = 1;
		tzone = -(int) (tzinf.Bias + tzinf.DaylightBias) * 60;
		break;
	default:					/* aka TIME_ZONE_ID_INVALID */
		/* call failed, we don't know the time zone */
		tzone = 0;
		break;
	}
#elif defined(HAVE_TM_GMTOFF)
	time_t t;
	struct tm tm = (struct tm) { 0 };

	if ((t = time(NULL)) != (time_t) - 1 && localtime_r(&t, &tm)) {
		tzone = (int) tm.tm_gmtoff;
		isdst = tm.tm_isdst;
	}
#else
	time_t t;
	struct tm tm = (struct tm) { 0 };

	if ((t = time(NULL)) != (time_t) - 1 && gmtime_r(&t, &tm)) {
		timestamp lt, gt;
		gt = timestamp_create(date_create(tm.tm_year + 1900,
										  tm.tm_mon + 1,
										  tm.tm_mday),
							  daytime_create(tm.tm_hour,
											 tm.tm_min,
											 tm.tm_sec == 60 ? 59 : tm.tm_sec,
											 0));
		if (localtime_r(&t, &tm)) {
			isdst = tm.tm_isdst;
			lt = timestamp_create(date_create(tm.tm_year + 1900,
											  tm.tm_mon + 1,
											  tm.tm_mday),
								  daytime_create(tm.tm_hour,
												 tm.tm_min,
												 tm.tm_sec == 60 ? 59 : tm.tm_sec, 0));
			tzone = (int) (timestamp_diff(lt, gt) / 1000000);
		}
	}
#endif
	if (isdstp)
		*isdstp = isdst;
	return tzone;
}

static str
MTIMElocal_timezone_msec(lng *ret)
{
	int tzone = local_timezone(NULL);
	*ret = (lng) tzone *1000;
	return MAL_SUCCEED;
}

static str
<<<<<<< HEAD
timestamp_to_str_withtz(str *buf, const timestamp *d, str *format, const char *type,
				 const char *malfunc, long gmtoff)
=======
timestamp_to_str(str *buf, const timestamp *d, const char *const *format, const char *type,
				 const char *malfunc)
>>>>>>> 9527aade
{
	date dt;
	daytime t;
	struct tm tm;

	if (is_timestamp_nil(*d) || strNil(*format)) {
		strcpy(*buf, str_nil);
		return MAL_SUCCEED;
	}
	dt = timestamp_date(*d);
	t = timestamp_daytime(*d);
	tm = (struct tm) {
		.tm_year = date_year(dt) - 1900,
		.tm_mon = date_month(dt) - 1,
		.tm_mday = date_day(dt),
		.tm_wday = date_dayofweek(dt) % 7,
		.tm_yday = date_dayofyear(dt) - 1,
		.tm_hour = daytime_hour(t),
		.tm_min = daytime_min(t),
		.tm_sec = daytime_sec(t),
#if defined(HAVE_TM_GMTOFF)
		.tm_gmtoff = gmtoff,
#endif
	};
	if (strftime(*buf, MTIME_STR_BUFFER_LENGTH, *format, &tm) == 0)
		throw(MAL, malfunc, "cannot convert %s", type);
	return MAL_SUCCEED;
}

static str
<<<<<<< HEAD
timestamp_to_str(str *buf, const timestamp *d, str *format, const char *type,
				 const char *malfunc)
{
	return timestamp_to_str_withtz( buf, d, format, type, malfunc, 0);
}

static str
timestamptz_to_str(str *buf, const timestamp *d, str *format, const char *type,
				 const char *malfunc, long gmtoff)
{
	timestamp t = *d;
	t = timestamp_add_usec(t, gmtoff * LL_CONSTANT(1000000));
	return timestamp_to_str_withtz( buf, &t, format, type, malfunc, gmtoff);
}


static str
str_to_timestamp(timestamp *ret, str *s, str *format, const long gmtoff, const char *type,
=======
str_to_timestamp(timestamp *ret, const char *const *s, const char *const *format, const char *type,
>>>>>>> 9527aade
				 const char *malfunc)
{
	struct tm tm = (struct tm) { 0 };

	if (strNil(*s) || strNil(*format)) {
		*ret = timestamp_nil;
		return MAL_SUCCEED;
	}
	tm.tm_sec = tm.tm_min = tm.tm_hour = 0;
	tm.tm_isdst = -1;
	tm.tm_mday = 1;
	if (strptime(*s, *format, &tm) == NULL)
		throw(MAL, malfunc,
			  "format '%s', doesn't match %s '%s'", *format, type, *s);
	*ret = timestamp_create(date_create(tm.tm_year + 1900,
										tm.tm_mon + 1,
										tm.tm_mday),
							daytime_create(tm.tm_hour,
										   tm.tm_min,
										   tm.tm_sec == 60 ? 59 : tm.tm_sec,
										   0));
	/* if strptime filled in DST information (tm_isdst >= 0), then the
	 * time is in system local time and we convert to GMT by
	 * subtracting the time zone offset, else we don't touch the time
	 * returned because it is assumed to already be in GMT */
	if (tm.tm_isdst >= 0) {
		int isdst = 0;
		int tz = local_timezone(&isdst);
		/* if strptime's information doesn't square with our own
		 * information about having or not having DST, we compensate
		 * an hour */
		if (tm.tm_isdst > 0 && isdst == 0) {
			tz += 3600;
		} else if (tm.tm_isdst == 0 && isdst > 0) {
			tz -= 3600;
		}

		*ret = timestamp_add_usec(*ret, -tz * LL_CONSTANT(1000000));
	} else {
		*ret = timestamp_add_usec(*ret, -gmtoff * LL_CONSTANT(1000000));
	}
	if (is_timestamp_nil(*ret))
		throw(MAL, malfunc, "bad %s '%s'", type, *s);
	return MAL_SUCCEED;
}

static inline str
<<<<<<< HEAD
str_to_date(date *ret, str s, str format, lng tz_msec)
=======
str_to_date(date *ret, const char *s, const char *format)
>>>>>>> 9527aade
{
	str msg = MAL_SUCCEED;
	timestamp ts;
	(void)tz_msec;
	if ((msg = str_to_timestamp(&ts, &s, &format, /*tz_msec/1000*/0, "date",
								"mtime.str_to_date")) != MAL_SUCCEED)
		return msg;
	*ret = timestamp_date(ts);
	return MAL_SUCCEED;
}

<<<<<<< HEAD
func3(MTIMEstr_to_date, "str_to_date",
	  str, str, date, str_to_date, func3_except,
=======
func2(MTIMEstr_to_date, "str_to_date",
	  char * const, char * const, date, str_to_date, func2_except,
>>>>>>> 9527aade
	  DEC_ITER, DEC_ITER, DEC_VAR_R, DEC_INT,
	  INIT_ITERIN, INIT_ITERIN, INIT_VAROUT,
	  GET_NEXT_ITER, GET_NEXT_ITER,
	  APPEND_VAR, FINISH_INT_SINGLE, CLEAR_NOTHING)

static inline str
<<<<<<< HEAD
str_to_time(daytime *ret, str s, str format, lng tz_msec)
=======
str_to_time(daytime *ret, const char *s, const char *format)
>>>>>>> 9527aade
{
	str msg = MAL_SUCCEED;
	timestamp ts;
	if ((msg = str_to_timestamp(&ts, &s, &format, (long)(tz_msec/1000), "time",
								"mtime.str_to_time")) != MAL_SUCCEED)
		return msg;
	*ret = timestamp_daytime(ts);
	return MAL_SUCCEED;
}

<<<<<<< HEAD
func3(MTIMEstr_to_time, "str_to_time",
	  str, str, daytime, str_to_time, func3_except,
=======
func2(MTIMEstr_to_time, "str_to_time",
	  char * const, char * const, daytime, str_to_time, func2_except,
>>>>>>> 9527aade
	  DEC_ITER, DEC_ITER, DEC_VAR_R, DEC_INT,
	  INIT_ITERIN, INIT_ITERIN, INIT_VAROUT,
	  GET_NEXT_ITER, GET_NEXT_ITER,
	  APPEND_VAR, FINISH_INT_SINGLE, CLEAR_NOTHING)

static inline str
<<<<<<< HEAD
str_to_timestamp_func(timestamp *ret, str s, str format, lng tz_msec)
=======
str_to_timestamp_func(timestamp *ret, const char *s, const char *format)
>>>>>>> 9527aade
{
	return str_to_timestamp(ret, &s, &format, (long)(tz_msec/1000), "timestamp",
							"mtime.str_to_timestamp");
}

<<<<<<< HEAD
func3(MTIMEstr_to_timestamp, "str_to_timestamp",
	  str, str, timestamp, str_to_timestamp_func, func3_except,
=======
func2(MTIMEstr_to_timestamp, "str_to_timestamp",
	  char * const, char * const, timestamp, str_to_timestamp_func, func2_except,
>>>>>>> 9527aade
	  DEC_ITER, DEC_ITER, DEC_VAR_R, DEC_INT,
	  INIT_ITERIN, INIT_ITERIN, INIT_VAROUT,
	  GET_NEXT_ITER, GET_NEXT_ITER,
	  APPEND_VAR, FINISH_INT_SINGLE, CLEAR_NOTHING)

static inline str
date_to_str(str *ret, date d, const char *format)
{
	timestamp ts = timestamp_create(d, timestamp_daytime(timestamp_current()));
	return timestamp_to_str(ret, &ts, &format, "date", "mtime.date_to_str");
}

func2(MTIMEdate_to_str, "date_to_str",
	  date, char * const, str, date_to_str, func2_except,
	  DEC_VAR, DEC_ITER, DEC_NOTHING, DEC_BUFFER,
	  INIT_VARIN, INIT_ITERIN, INIT_NOTHING,
	  GET_NEXT_VAR, GET_NEXT_ITER,
	  APPEND_STR, FINISH_BUFFER_SINGLE, FINISH_BUFFER_MULTI)

static inline str
time_to_str(str *ret, daytime d, const char *format)
{
	timestamp ts = timestamp_create(timestamp_date(timestamp_current()), d);
	return timestamp_to_str(ret, &ts, &format, "time", "mtime.time_to_str");
}

func2(MTIMEtime_to_str, "time_to_str",
	  daytime, char * const, str, time_to_str, func2_except,
	  DEC_VAR, DEC_ITER, DEC_NOTHING, DEC_BUFFER,
	  INIT_VARIN, INIT_ITERIN, INIT_NOTHING,
	  GET_NEXT_VAR, GET_NEXT_ITER,
	  APPEND_STR, FINISH_BUFFER_SINGLE, FINISH_BUFFER_MULTI)

static inline str
timetz_to_str(str *ret, daytime d, str format, lng tz_msec)
{
	timestamp ts = timestamp_create(timestamp_date(timestamp_current()), d);
	return timestamptz_to_str(ret, &ts, &format, "time", "mtime.timetz_to_str", (long)(tz_msec/1000));
}
func3(MTIMEtimetz_to_str, "timetz_to_str",
	  daytime, str, str, timetz_to_str, func3_except,
	  DEC_VAR, DEC_ITER, DEC_NOTHING, DEC_BUFFER,
	  INIT_VARIN, INIT_ITERIN, INIT_NOTHING,
	  GET_NEXT_VAR, GET_NEXT_ITER,
	  APPEND_STR, FINISH_BUFFER_SINGLE, FINISH_BUFFER_MULTI)

static inline str
timestamp_to_str_func(str *ret, timestamp d, const char *format)
{
	return timestamp_to_str(ret, &d, &format, "timestamp", "mtime.timestamp_to_str");
}

func2(MTIMEtimestamp_to_str, "timestamp_to_str",
	  timestamp, char * const, str, timestamp_to_str_func, func2_except,
	  DEC_VAR, DEC_ITER, DEC_NOTHING, DEC_BUFFER,
	  INIT_VARIN, INIT_ITERIN, INIT_NOTHING,
	  GET_NEXT_VAR, GET_NEXT_ITER,
	  APPEND_STR, FINISH_BUFFER_SINGLE, FINISH_BUFFER_MULTI)

static inline str
timestamptz_to_str_func(str *ret, timestamp d, str format, lng tz_msec)
{
	return timestamptz_to_str(ret, &d, &format, "timestamp", "mtime.timestamptz_to_str", (long)(tz_msec/1000));
}

func3(MTIMEtimestamptz_to_str, "timestamptz_to_str",
	  timestamp, str, str, timestamptz_to_str_func, func3_except,
	  DEC_VAR, DEC_ITER, DEC_NOTHING, DEC_BUFFER,
	  INIT_VARIN, INIT_ITERIN, INIT_NOTHING,
	  GET_NEXT_VAR, GET_NEXT_ITER,
	  APPEND_STR, FINISH_BUFFER_SINGLE, FINISH_BUFFER_MULTI)

static inline lng
timestampdiff_sec(timestamp t1, timestamp t2)
{
	return TSDIFF(t1, t2) / 1000;
}

static inline lng
timestampdiff_sec_date_timestamp(date d, timestamp ts)
{
	return timestampdiff_sec(timestamp_fromdate(d), ts);
}

static inline lng
timestampdiff_sec_timestamp_date(timestamp ts, date d)
{
	return timestampdiff_sec(ts, timestamp_fromdate(d));
}

static inline lng
timestampdiff_min(timestamp t1, timestamp t2)
{
	return TSDIFF(t1, t2) / 1000 / 60;
}

static inline lng
timestampdiff_min_date_timestamp(date d, timestamp ts)
{
	return timestampdiff_min(timestamp_fromdate(d), ts);
}

static inline lng
timestampdiff_min_timestamp_date(timestamp ts, date d)
{
	return timestampdiff_min(ts, timestamp_fromdate(d));
}

static inline lng
timestampdiff_hour(timestamp t1, timestamp t2)
{
	return TSDIFF(t1, t2) / 1000 / 60 / 60;
}

static inline lng
timestampdiff_hour_date_timestamp(date d, timestamp ts)
{
	return timestampdiff_hour(timestamp_fromdate(d), ts);
}

static inline lng
timestampdiff_hour_timestamp_date(timestamp ts, date d)
{
	return timestampdiff_hour(ts, timestamp_fromdate(d));
}

static inline int
timestampdiff_day(timestamp t1, timestamp t2)
{
	return date_diff(timestamp_date(t1), timestamp_date(t2));
}

static inline int
timestampdiff_day_time_timestamp(daytime t, timestamp ts)
{
	date today = timestamp_date(timestamp_current());
	return timestampdiff_day(timestamp_create(today, t), ts);
}

static inline int
timestampdiff_day_timestamp_time(timestamp ts, daytime t)
{
	date today = timestamp_date(timestamp_current());
	return timestampdiff_day(ts, timestamp_create(today, t));
}

static inline int
timestampdiff_week(timestamp t1, timestamp t2)
{
	return date_diff(timestamp_date(t1), timestamp_date(t2)) / 7;
}

static inline int
timestampdiff_week_time_timestamp(daytime t, timestamp ts)
{
	date today = timestamp_date(timestamp_current());
	return timestampdiff_week(timestamp_create(today, t), ts);
}

static inline int
timestampdiff_week_timestamp_time(timestamp ts, daytime t)
{
	date today = timestamp_date(timestamp_current());
	return timestampdiff_week(ts, timestamp_create(today, t));
}

static inline int
timestampdiff_month(timestamp t1, timestamp t2)
{
	date d1 = timestamp_date(t1);
	date d2 = timestamp_date(t2);
	return ((date_year(d1) - date_year(d2)) * 12) + (date_month(d1) -
													 date_month(d2));
}

static inline int
timestampdiff_month_time_timestamp(daytime t, timestamp ts)
{
	date today = timestamp_date(timestamp_current());
	return timestampdiff_month(timestamp_create(today, t), ts);
}

static inline int
timestampdiff_month_timestamp_time(timestamp ts, daytime t)
{
	date today = timestamp_date(timestamp_current());
	return timestampdiff_month(ts, timestamp_create(today, t));
}

static inline int
timestampdiff_quarter(timestamp t1, timestamp t2)
{
	date d1 = timestamp_date(t1);
	date d2 = timestamp_date(t2);
	return ((date_year(d1) - date_year(d2)) * 4) + (date_quarter(d1) -
													date_quarter(d2));
}

static inline int
timestampdiff_quarter_time_timestamp(daytime t, timestamp ts)
{
	date today = timestamp_date(timestamp_current());
	return timestampdiff_quarter(timestamp_create(today, t), ts);
}

static inline int
timestampdiff_quarter_timestamp_time(timestamp ts, daytime t)
{
	date today = timestamp_date(timestamp_current());
	return timestampdiff_quarter(ts, timestamp_create(today, t));
}

static inline int
timestampdiff_year(timestamp t1, timestamp t2)
{
	date d1 = timestamp_date(t1);
	date d2 = timestamp_date(t2);
	return date_year(d1) - date_year(d2);
}

static inline int
timestampdiff_year_time_timestamp(daytime t, timestamp ts)
{
	date today = timestamp_date(timestamp_current());
	return timestampdiff_year(timestamp_create(today, t), ts);
}

static inline int
timestampdiff_year_timestamp_time(timestamp ts, daytime t)
{
	date today = timestamp_date(timestamp_current());
	return timestampdiff_year(ts, timestamp_create(today, t));
}

// odbc timestampdiff variants
func2(MTIMEtimestampdiff_sec, "timestampdiff_sec",
	  timestamp, timestamp, lng, timestampdiff_sec, func2_noexcept,
	  DEC_VAR, DEC_VAR, DEC_VAR_R, DEC_INT,
	  INIT_VARIN, INIT_VARIN, INIT_VAROUT,
	  GET_NEXT_VAR, GET_NEXT_VAR, APPEND_VAR, FINISH_INT_SINGLE, CLEAR_NOTHING)
func2(MTIMEtimestampdiff_sec_d_ts, "timestampdiff_sec",
	  date, timestamp, lng, timestampdiff_sec_date_timestamp, func2_noexcept,
	  DEC_VAR, DEC_VAR, DEC_VAR_R, DEC_INT,
	  INIT_VARIN, INIT_VARIN, INIT_VAROUT,
	  GET_NEXT_VAR, GET_NEXT_VAR, APPEND_VAR, FINISH_INT_SINGLE, CLEAR_NOTHING)
func2(MTIMEtimestampdiff_sec_ts_d, "timestampdiff_sec",
	  timestamp, date, lng, timestampdiff_sec_timestamp_date, func2_noexcept,
	  DEC_VAR, DEC_VAR, DEC_VAR_R, DEC_INT,
	  INIT_VARIN, INIT_VARIN, INIT_VAROUT,
	  GET_NEXT_VAR, GET_NEXT_VAR, APPEND_VAR, FINISH_INT_SINGLE, CLEAR_NOTHING)
func2(MTIMEtimestampdiff_min, "timestampdiff_min",
	  timestamp, timestamp, lng, timestampdiff_min, func2_noexcept,
	  DEC_VAR, DEC_VAR, DEC_VAR_R, DEC_INT,
	  INIT_VARIN, INIT_VARIN, INIT_VAROUT,
	  GET_NEXT_VAR, GET_NEXT_VAR, APPEND_VAR, FINISH_INT_SINGLE, CLEAR_NOTHING)
func2(MTIMEtimestampdiff_min_d_ts, "timestampdiff_min",
	  date, timestamp, lng, timestampdiff_min_date_timestamp, func2_noexcept,
	  DEC_VAR, DEC_VAR, DEC_VAR_R, DEC_INT,
	  INIT_VARIN, INIT_VARIN, INIT_VAROUT,
	  GET_NEXT_VAR, GET_NEXT_VAR, APPEND_VAR, FINISH_INT_SINGLE, CLEAR_NOTHING)
func2(MTIMEtimestampdiff_min_ts_d, "timestampdiff_min",
	  timestamp, date, lng, timestampdiff_min_timestamp_date, func2_noexcept,
	  DEC_VAR, DEC_VAR, DEC_VAR_R, DEC_INT,
	  INIT_VARIN, INIT_VARIN, INIT_VAROUT,
	  GET_NEXT_VAR, GET_NEXT_VAR, APPEND_VAR, FINISH_INT_SINGLE, CLEAR_NOTHING)
func2(MTIMEtimestampdiff_hour, "timestampdiff_hour",
	  timestamp, timestamp, lng, timestampdiff_hour, func2_noexcept,
	  DEC_VAR, DEC_VAR, DEC_VAR_R, DEC_INT,
	  INIT_VARIN, INIT_VARIN, INIT_VAROUT,
	  GET_NEXT_VAR, GET_NEXT_VAR, APPEND_VAR, FINISH_INT_SINGLE, CLEAR_NOTHING)
func2(MTIMEtimestampdiff_hour_d_ts, "timestampdiff_hour",
	  date, timestamp, lng, timestampdiff_hour_date_timestamp, func2_noexcept,
	  DEC_VAR, DEC_VAR, DEC_VAR_R, DEC_INT,
	  INIT_VARIN, INIT_VARIN, INIT_VAROUT,
	  GET_NEXT_VAR, GET_NEXT_VAR, APPEND_VAR, FINISH_INT_SINGLE, CLEAR_NOTHING)
func2(MTIMEtimestampdiff_hour_ts_d, "timestampdiff_hour",
	  timestamp, date, lng, timestampdiff_hour_timestamp_date, func2_noexcept,
	  DEC_VAR, DEC_VAR, DEC_VAR_R, DEC_INT,
	  INIT_VARIN, INIT_VARIN, INIT_VAROUT,
	  GET_NEXT_VAR, GET_NEXT_VAR, APPEND_VAR, FINISH_INT_SINGLE, CLEAR_NOTHING)
func2(MTIMEtimestampdiff_day, "timestampdiff_day",
	  timestamp, timestamp, int, timestampdiff_day, func2_noexcept,
	  DEC_VAR, DEC_VAR, DEC_VAR_R, DEC_INT,
	  INIT_VARIN, INIT_VARIN, INIT_VAROUT,
	  GET_NEXT_VAR, GET_NEXT_VAR, APPEND_VAR, FINISH_INT_SINGLE, CLEAR_NOTHING)
func2(MTIMEtimestampdiff_day_t_ts, "timestampdiff_day",
	  daytime, timestamp, int, timestampdiff_day_time_timestamp, func2_noexcept,
	  DEC_VAR, DEC_VAR, DEC_VAR_R, DEC_INT,
	  INIT_VARIN, INIT_VARIN, INIT_VAROUT,
	  GET_NEXT_VAR, GET_NEXT_VAR, APPEND_VAR, FINISH_INT_SINGLE, CLEAR_NOTHING)
func2(MTIMEtimestampdiff_day_ts_t, "timestampdiff_day",
	  timestamp, daytime, int, timestampdiff_day_timestamp_time, func2_noexcept,
	  DEC_VAR, DEC_VAR, DEC_VAR_R, DEC_INT,
	  INIT_VARIN, INIT_VARIN, INIT_VAROUT,
	  GET_NEXT_VAR, GET_NEXT_VAR, APPEND_VAR, FINISH_INT_SINGLE, CLEAR_NOTHING)
func2(MTIMEtimestampdiff_week, "timestampdiff_week",
	  timestamp, timestamp, int, timestampdiff_week, func2_noexcept,
	  DEC_VAR, DEC_VAR, DEC_VAR_R, DEC_INT,
	  INIT_VARIN, INIT_VARIN, INIT_VAROUT,
	  GET_NEXT_VAR, GET_NEXT_VAR, APPEND_VAR, FINISH_INT_SINGLE, CLEAR_NOTHING)
func2(MTIMEtimestampdiff_week_t_ts, "timestampdiff_week",
	  daytime, timestamp, int, timestampdiff_week_time_timestamp,
	  func2_noexcept, DEC_VAR, DEC_VAR, DEC_VAR_R, DEC_INT, INIT_VARIN,
	  INIT_VARIN, INIT_VAROUT, GET_NEXT_VAR, GET_NEXT_VAR, APPEND_VAR,
	  FINISH_INT_SINGLE, CLEAR_NOTHING)
func2(MTIMEtimestampdiff_week_ts_t, "timestampdiff_week", timestamp,
	  daytime, int, timestampdiff_week_timestamp_time, func2_noexcept, DEC_VAR,
	  DEC_VAR, DEC_VAR_R, DEC_INT, INIT_VARIN, INIT_VARIN, INIT_VAROUT,
	  GET_NEXT_VAR, GET_NEXT_VAR, APPEND_VAR, FINISH_INT_SINGLE, CLEAR_NOTHING)
func2(MTIMEtimestampdiff_month, "timestampdiff_month", timestamp, timestamp,
	  int, timestampdiff_month, func2_noexcept, DEC_VAR, DEC_VAR, DEC_VAR_R,
	  DEC_INT, INIT_VARIN, INIT_VARIN, INIT_VAROUT, GET_NEXT_VAR, GET_NEXT_VAR,
	  APPEND_VAR, FINISH_INT_SINGLE, CLEAR_NOTHING)
func2(MTIMEtimestampdiff_month_t_ts, "timestampdiff_month",
	  daytime, timestamp, int, timestampdiff_month_time_timestamp,
	  func2_noexcept, DEC_VAR, DEC_VAR, DEC_VAR_R, DEC_INT, INIT_VARIN,
	  INIT_VARIN, INIT_VAROUT, GET_NEXT_VAR, GET_NEXT_VAR, APPEND_VAR,
	  FINISH_INT_SINGLE, CLEAR_NOTHING)
func2(MTIMEtimestampdiff_month_ts_t, "timestampdiff_month",
	  timestamp, daytime, int, timestampdiff_month_timestamp_time,
	  func2_noexcept, DEC_VAR, DEC_VAR, DEC_VAR_R, DEC_INT, INIT_VARIN,
	  INIT_VARIN, INIT_VAROUT, GET_NEXT_VAR, GET_NEXT_VAR, APPEND_VAR,
	  FINISH_INT_SINGLE, CLEAR_NOTHING)
func2(MTIMEtimestampdiff_quarter, "timestampdiff_quarter", timestamp, timestamp,
	  int, timestampdiff_quarter, func2_noexcept, DEC_VAR, DEC_VAR, DEC_VAR_R,
	  DEC_INT, INIT_VARIN, INIT_VARIN, INIT_VAROUT, GET_NEXT_VAR, GET_NEXT_VAR,
	  APPEND_VAR, FINISH_INT_SINGLE, CLEAR_NOTHING)
func2(MTIMEtimestampdiff_quarter_t_ts, "timestampdiff_quarter",
	  daytime, timestamp, int, timestampdiff_quarter_time_timestamp,
	  func2_noexcept, DEC_VAR, DEC_VAR, DEC_VAR_R, DEC_INT, INIT_VARIN,
	  INIT_VARIN, INIT_VAROUT, GET_NEXT_VAR, GET_NEXT_VAR, APPEND_VAR,
	  FINISH_INT_SINGLE, CLEAR_NOTHING)
func2(MTIMEtimestampdiff_quarter_ts_t, "timestampdiff_quarter",
	  timestamp, daytime, int, timestampdiff_quarter_timestamp_time,
	  func2_noexcept, DEC_VAR, DEC_VAR, DEC_VAR_R, DEC_INT, INIT_VARIN,
	  INIT_VARIN, INIT_VAROUT, GET_NEXT_VAR, GET_NEXT_VAR, APPEND_VAR,
	  FINISH_INT_SINGLE, CLEAR_NOTHING)
func2(MTIMEtimestampdiff_year, "timestampdiff_year", timestamp, timestamp, int,
	  timestampdiff_year, func2_noexcept, DEC_VAR, DEC_VAR, DEC_VAR_R, DEC_INT,
	  INIT_VARIN, INIT_VARIN, INIT_VAROUT, GET_NEXT_VAR, GET_NEXT_VAR,
	  APPEND_VAR, FINISH_INT_SINGLE, CLEAR_NOTHING)
func2(MTIMEtimestampdiff_year_t_ts, "timestampdiff_year",
	  daytime, timestamp, int, timestampdiff_year_time_timestamp,
	  func2_noexcept, DEC_VAR, DEC_VAR, DEC_VAR_R, DEC_INT, INIT_VARIN,
	  INIT_VARIN, INIT_VAROUT, GET_NEXT_VAR, GET_NEXT_VAR, APPEND_VAR,
	  FINISH_INT_SINGLE, CLEAR_NOTHING)
func2(MTIMEtimestampdiff_year_ts_t, "timestampdiff_year",
	  timestamp, daytime, int, timestampdiff_year_timestamp_time,
	  func2_noexcept, DEC_VAR, DEC_VAR, DEC_VAR_R, DEC_INT, INIT_VARIN,
	  INIT_VARIN, INIT_VAROUT, GET_NEXT_VAR, GET_NEXT_VAR, APPEND_VAR,
	  FINISH_INT_SINGLE, CLEAR_NOTHING)

#include "mel.h"
static mel_func mtime_init_funcs[] = {
 command("mtime", "epoch", MTIMEseconds_since_epoch, false, "unix-time (epoch) support: seconds since epoch", args(1,2, arg("",int),arg("t",timestamp))),
 pattern("batmtime", "epoch", MTIMEseconds_since_epoch_bulk, false, "", args(1,2, batarg("",int),batarg("t",timestamp))),
 pattern("batmtime", "epoch", MTIMEseconds_since_epoch_bulk, false, "", args(1,3, batarg("",int),batarg("t",timestamp),batarg("s",oid))),
 command("mtime", "epoch", MTIMEtimestamp_fromsecond_epoch, false, "convert seconds since epoch into a timestamp", args(1,2, arg("",timestamp),arg("t",int))),
 pattern("batmtime", "epoch", MTIMEtimestamp_fromsecond_epoch_bulk, false, "", args(1,2, batarg("",timestamp),batarg("t",int))),
 pattern("batmtime", "epoch", MTIMEtimestamp_fromsecond_epoch_bulk, false, "", args(1,3, batarg("",timestamp),batarg("t",int),batarg("s",oid))),
 command("mtime", "epoch", MTIMEtimestamp_frommsec_epoch, false, "convert milliseconds since epoch into a timestamp", args(1,2, arg("",timestamp),arg("t",lng))),
 pattern("batmtime", "epoch", MTIMEtimestamp_frommsec_epoch_bulk, false, "", args(1,2, batarg("",timestamp),batarg("t",lng))),
 pattern("batmtime", "epoch", MTIMEtimestamp_frommsec_epoch_bulk, false, "", args(1,3, batarg("",timestamp),batarg("t",lng),batarg("s",oid))),
 command("mtime", "date_sub_msec_interval", MTIMEdate_sub_msec_interval, false, "", args(1,3, arg("",date),arg("t",date),arg("ms",lng))),
 pattern("batmtime", "date_sub_msec_interval", MTIMEdate_sub_msec_interval_bulk, false, "", args(1,3, batarg("",date),batarg("t",date),batarg("ms",lng))),
 pattern("batmtime", "date_sub_msec_interval", MTIMEdate_sub_msec_interval_bulk_p1, false, "", args(1,3, batarg("",date),arg("t",date),batarg("ms",lng))),
 pattern("batmtime", "date_sub_msec_interval", MTIMEdate_sub_msec_interval_bulk_p2, false, "", args(1,3, batarg("",date),batarg("t",date),arg("ms",lng))),
 pattern("batmtime", "date_sub_msec_interval", MTIMEdate_sub_msec_interval_bulk, false, "", args(1,5, batarg("",date),batarg("t",date),batarg("ms",lng),batarg("s1",oid),batarg("s2",oid))),
 pattern("batmtime", "date_sub_msec_interval", MTIMEdate_sub_msec_interval_bulk_p1, false, "", args(1,4, batarg("",date),arg("t",date),batarg("ms",lng),batarg("s",oid))),
 pattern("batmtime", "date_sub_msec_interval", MTIMEdate_sub_msec_interval_bulk_p2, false, "", args(1,4, batarg("",date),batarg("t",date),arg("ms",lng),batarg("s",oid))),
 command("mtime", "date_add_msec_interval", MTIMEdate_add_msec_interval, false, "", args(1,3, arg("",date),arg("t",date),arg("ms",lng))),
 pattern("batmtime", "date_add_msec_interval", MTIMEdate_add_msec_interval_bulk, false, "", args(1,3, batarg("",date),batarg("t",date),batarg("ms",lng))),
 pattern("batmtime", "date_add_msec_interval", MTIMEdate_add_msec_interval_bulk_p1, false, "", args(1,3, batarg("",date),arg("t",date),batarg("ms",lng))),
 pattern("batmtime", "date_add_msec_interval", MTIMEdate_add_msec_interval_bulk_p2, false, "", args(1,3, batarg("",date),batarg("t",date),arg("ms",lng))),
 pattern("batmtime", "date_add_msec_interval", MTIMEdate_add_msec_interval_bulk, false, "", args(1,5, batarg("",date),batarg("t",date),batarg("ms",lng),batarg("s1",oid),batarg("s2",oid))),
 pattern("batmtime", "date_add_msec_interval", MTIMEdate_add_msec_interval_bulk_p1, false, "", args(1,4, batarg("",date),arg("t",date),batarg("ms",lng),batarg("s",oid))),
 pattern("batmtime", "date_add_msec_interval", MTIMEdate_add_msec_interval_bulk_p2, false, "", args(1,4, batarg("",date),batarg("t",date),arg("ms",lng),batarg("s",oid))),
 command("mtime", "timestamp_sub_msec_interval", MTIMEtimestamp_sub_msec_interval, false, "", args(1,3, arg("",timestamp),arg("t",timestamp),arg("ms",lng))),
 pattern("batmtime", "timestamp_sub_msec_interval", MTIMEtimestamp_sub_msec_interval_bulk, false, "", args(1,3, batarg("",timestamp),batarg("t",timestamp),batarg("ms",lng))),
 pattern("batmtime", "timestamp_sub_msec_interval", MTIMEtimestamp_sub_msec_interval_bulk_p1, false, "", args(1,3, batarg("",timestamp),arg("t",timestamp),batarg("ms",lng))),
 pattern("batmtime", "timestamp_sub_msec_interval", MTIMEtimestamp_sub_msec_interval_bulk_p2, false, "", args(1,3, batarg("",timestamp),batarg("t",timestamp),arg("ms",lng))),
 pattern("batmtime", "timestamp_sub_msec_interval", MTIMEtimestamp_sub_msec_interval_bulk, false, "", args(1,5, batarg("",timestamp),batarg("t",timestamp),batarg("ms",lng),batarg("s1",oid),batarg("s2",oid))),
 pattern("batmtime", "timestamp_sub_msec_interval", MTIMEtimestamp_sub_msec_interval_bulk_p1, false, "", args(1,4, batarg("",timestamp),arg("t",timestamp),batarg("ms",lng),batarg("s",oid))),
 pattern("batmtime", "timestamp_sub_msec_interval", MTIMEtimestamp_sub_msec_interval_bulk_p2, false, "", args(1,4, batarg("",timestamp),batarg("t",timestamp),arg("ms",lng),batarg("s",oid))),
 command("mtime", "timestamp_add_msec_interval", MTIMEtimestamp_add_msec_interval, false, "", args(1,3, arg("",timestamp),arg("t",timestamp),arg("ms",lng))),
 pattern("batmtime", "timestamp_add_msec_interval", MTIMEtimestamp_add_msec_interval_bulk, false, "", args(1,3, batarg("",timestamp),batarg("t",timestamp),batarg("ms",lng))),
 pattern("batmtime", "timestamp_add_msec_interval", MTIMEtimestamp_add_msec_interval_bulk_p1, false, "", args(1,3, batarg("",timestamp),arg("t",timestamp),batarg("ms",lng))),
 pattern("batmtime", "timestamp_add_msec_interval", MTIMEtimestamp_add_msec_interval_bulk_p2, false, "", args(1,3, batarg("",timestamp),batarg("t",timestamp),arg("ms",lng))),
 pattern("batmtime", "timestamp_add_msec_interval", MTIMEtimestamp_add_msec_interval_bulk, false, "", args(1,5, batarg("",timestamp),batarg("t",timestamp),batarg("ms",lng),batarg("s1",oid),batarg("s2",oid))),
 pattern("batmtime", "timestamp_add_msec_interval", MTIMEtimestamp_add_msec_interval_bulk_p1, false, "", args(1,4, batarg("",timestamp),arg("t",timestamp),batarg("ms",lng),batarg("s",oid))),
 pattern("batmtime", "timestamp_add_msec_interval", MTIMEtimestamp_add_msec_interval_bulk_p2, false, "", args(1,4, batarg("",timestamp),batarg("t",timestamp),arg("ms",lng),batarg("s",oid))),
 command("mtime", "timestamp_sub_month_interval", MTIMEtimestamp_sub_month_interval, false, "Subtract months from a timestamp", args(1,3, arg("",timestamp),arg("t",timestamp),arg("s",int))),
 pattern("batmtime", "timestamp_sub_month_interval", MTIMEtimestamp_sub_month_interval_bulk, false, "", args(1,3, batarg("",timestamp),batarg("t",timestamp),batarg("s",int))),
 pattern("batmtime", "timestamp_sub_month_interval", MTIMEtimestamp_sub_month_interval_bulk_p1, false, "", args(1,3, batarg("",timestamp),arg("t",timestamp),batarg("s",int))),
 pattern("batmtime", "timestamp_sub_month_interval", MTIMEtimestamp_sub_month_interval_bulk_p2, false, "", args(1,3, batarg("",timestamp),batarg("t",timestamp),arg("s",int))),
 pattern("batmtime", "timestamp_sub_month_interval", MTIMEtimestamp_sub_month_interval_bulk, false, "", args(1,5, batarg("",timestamp),batarg("t",timestamp),batarg("s",int),batarg("s1",oid),batarg("s2",oid))),
 pattern("batmtime", "timestamp_sub_month_interval", MTIMEtimestamp_sub_month_interval_bulk_p1, false, "", args(1,4, batarg("",timestamp),arg("t",timestamp),batarg("s",int),batarg("s",oid))),
 pattern("batmtime", "timestamp_sub_month_interval", MTIMEtimestamp_sub_month_interval_bulk_p2, false, "", args(1,4, batarg("",timestamp),batarg("t",timestamp),arg("s",int),batarg("s",oid))),
 // --
 command("mtime", "timestamp_add_month_interval", MTIMEtimestamp_add_month_interval, false, "Add months to a timestamp", args(1,3, arg("",timestamp),arg("t",timestamp),arg("s",int))),
 pattern("batmtime", "timestamp_add_month_interval", MTIMEtimestamp_add_month_interval_bulk, false, "", args(1,3, batarg("",timestamp),batarg("t",timestamp),batarg("s",int))),
 pattern("batmtime", "timestamp_add_month_interval", MTIMEtimestamp_add_month_interval_bulk_p1, false, "", args(1,3, batarg("",timestamp),arg("t",timestamp),batarg("s",int))),
 pattern("batmtime", "timestamp_add_month_interval", MTIMEtimestamp_add_month_interval_bulk_p2, false, "", args(1,3, batarg("",timestamp),batarg("t",timestamp),arg("s",int))),
 pattern("batmtime", "timestamp_add_month_interval", MTIMEtimestamp_add_month_interval_bulk, false, "", args(1,5, batarg("",timestamp),batarg("t",timestamp),batarg("s",int),batarg("s1",oid),batarg("s2",oid))),
 pattern("batmtime", "timestamp_add_month_interval", MTIMEtimestamp_add_month_interval_bulk_p1, false, "", args(1,4, batarg("",timestamp),arg("t",timestamp),batarg("s",int),batarg("s",oid))),
 pattern("batmtime", "timestamp_add_month_interval", MTIMEtimestamp_add_month_interval_bulk_p2, false, "", args(1,4, batarg("",timestamp),batarg("t",timestamp),arg("s",int),batarg("s",oid))),
// odbc timestampadd corner cases
 command("mtime", "odbc_timestamp_add_msec_time", MTIMEodbc_timestamp_add_msec_interval_time, false, "", args(1,3, arg("",timestamp),arg("t",daytime),arg("ms",lng))),
 pattern("batmtime", "odbc_timestamp_add_msec_time", MTIMEodbc_timestamp_add_msec_interval_time_bulk, false, "", args(1,3, batarg("",timestamp),batarg("t",daytime),batarg("ms",lng))),
 pattern("batmtime", "odbc_timestamp_add_msec_time", MTIMEodbc_timestamp_add_msec_interval_time_bulk_p1, false, "", args(1,3, batarg("",timestamp),arg("t",daytime),batarg("ms",lng))),
 pattern("batmtime", "odbc_timestamp_add_msec_time", MTIMEodbc_timestamp_add_msec_interval_time_bulk_p2, false, "", args(1,3, batarg("",timestamp),batarg("t",daytime),arg("ms",lng))),
 pattern("batmtime", "odbc_timestamp_add_msec_time", MTIMEodbc_timestamp_add_msec_interval_time_bulk, false, "", args(1,5, batarg("",timestamp),batarg("t",daytime),batarg("ms",lng),batarg("s1",oid),batarg("s2",oid))),
 pattern("batmtime", "odbc_timestamp_add_msec_time", MTIMEodbc_timestamp_add_msec_interval_time_bulk_p1, false, "", args(1,4, batarg("",timestamp),arg("t",daytime),batarg("ms",lng),batarg("s",oid))),
 pattern("batmtime", "odbc_timestamp_add_msec_time", MTIMEodbc_timestamp_add_msec_interval_time_bulk_p2, false, "", args(1,4, batarg("",timestamp),batarg("t",daytime),arg("ms",lng),batarg("s",oid))),
 // --
 command("mtime", "odbc_timestamp_add_month_time", MTIMEodbc_timestamp_add_month_interval_time, false, "Add months to a time", args(1,3, arg("",timestamp),arg("t",daytime),arg("s",int))),
 pattern("batmtime", "odbc_timestamp_add_month_time", MTIMEodbc_timestamp_add_month_interval_time_bulk, false, "", args(1,3, batarg("",timestamp),batarg("t",daytime),batarg("s",int))),
 pattern("batmtime", "odbc_timestamp_add_month_time", MTIMEodbc_timestamp_add_month_interval_time_bulk_p1, false, "", args(1,3, batarg("",timestamp),arg("t",daytime),batarg("s",int))),
 pattern("batmtime", "odbc_timestamp_add_month_time", MTIMEodbc_timestamp_add_month_interval_time_bulk_p2, false, "", args(1,3, batarg("",timestamp),batarg("t",daytime),arg("s",int))),
 pattern("batmtime", "odbc_timestamp_add_month_time", MTIMEodbc_timestamp_add_month_interval_time_bulk, false, "", args(1,5, batarg("",timestamp),batarg("t",daytime),batarg("s",int),batarg("s1",oid),batarg("s2",oid))),
 pattern("batmtime", "odbc_timestamp_add_month_time", MTIMEodbc_timestamp_add_month_interval_time_bulk_p1, false, "", args(1,4, batarg("",timestamp),arg("t",daytime),batarg("s",int),batarg("s",oid))),
 pattern("batmtime", "odbc_timestamp_add_month_time", MTIMEodbc_timestamp_add_month_interval_time_bulk_p2, false, "", args(1,4, batarg("",timestamp),batarg("t",daytime),arg("s",int),batarg("s",oid))),
 // --
 command("mtime", "odbc_timestamp_add_msec_date", MTIMEodbc_timestamp_add_msec_interval_date, false, "", args(1,3, arg("",timestamp),arg("d",date),arg("ms",lng))),
 pattern("batmtime", "odbc_timestamp_add_msec_date", MTIMEodbc_timestamp_add_msec_interval_date_bulk, false, "", args(1,3, batarg("",timestamp),batarg("d",date),batarg("ms",lng))),
 pattern("batmtime", "odbc_timestamp_add_msec_date", MTIMEodbc_timestamp_add_msec_interval_date_bulk_p1, false, "", args(1,3, batarg("",timestamp),arg("d",date),batarg("ms",lng))),
 pattern("batmtime", "odbc_timestamp_add_msec_date", MTIMEodbc_timestamp_add_msec_interval_date_bulk_p2, false, "", args(1,3, batarg("",timestamp),batarg("d",date),arg("ms",lng))),
 pattern("batmtime", "odbc_timestamp_add_msec_date", MTIMEodbc_timestamp_add_msec_interval_date_bulk, false, "", args(1,5, batarg("",timestamp),batarg("d",date),batarg("ms",lng),batarg("s1",oid),batarg("s2",oid))),
 pattern("batmtime", "odbc_timestamp_add_msec_date", MTIMEodbc_timestamp_add_msec_interval_date_bulk_p1, false, "", args(1,4, batarg("",timestamp),arg("d",date),batarg("ms",lng),batarg("s",oid))),
 pattern("batmtime", "odbc_timestamp_add_msec_date", MTIMEodbc_timestamp_add_msec_interval_date_bulk_p2, false, "", args(1,4, batarg("",timestamp),batarg("d",date),arg("ms",lng),batarg("s",oid))),
// end odbc timestampadd corner cases
 command("mtime", "time_sub_msec_interval", MTIMEtime_sub_msec_interval, false, "Subtract seconds from a time", args(1,3, arg("",daytime),arg("t",daytime),arg("ms",lng))),
 pattern("batmtime", "time_sub_msec_interval", MTIMEtime_sub_msec_interval_bulk, false, "", args(1,3, batarg("",daytime),batarg("t",daytime),batarg("ms",lng))),
 pattern("batmtime", "time_sub_msec_interval", MTIMEtime_sub_msec_interval_bulk_p1, false, "", args(1,3, batarg("",daytime),arg("t",daytime),batarg("ms",lng))),
 pattern("batmtime", "time_sub_msec_interval", MTIMEtime_sub_msec_interval_bulk_p2, false, "", args(1,3, batarg("",daytime),batarg("t",daytime),arg("ms",lng))),
 pattern("batmtime", "time_sub_msec_interval", MTIMEtime_sub_msec_interval_bulk, false, "", args(1,5, batarg("",daytime),batarg("t",daytime),batarg("ms",lng),batarg("s1",oid),batarg("s2",oid))),
 pattern("batmtime", "time_sub_msec_interval", MTIMEtime_sub_msec_interval_bulk_p1, false, "", args(1,4, batarg("",daytime),arg("t",daytime),batarg("ms",lng),batarg("s",oid))),
 pattern("batmtime", "time_sub_msec_interval", MTIMEtime_sub_msec_interval_bulk_p2, false, "", args(1,4, batarg("",daytime),batarg("t",daytime),arg("ms",lng),batarg("s",oid))),
 command("mtime", "time_add_msec_interval", MTIMEtime_add_msec_interval, false, "Add seconds to a time", args(1,3, arg("",daytime),arg("t",daytime),arg("ms",lng))),
 pattern("batmtime", "time_add_msec_interval", MTIMEtime_add_msec_interval_bulk, false, "", args(1,3, batarg("",daytime),batarg("t",daytime),batarg("ms",lng))),
 pattern("batmtime", "time_add_msec_interval", MTIMEtime_add_msec_interval_bulk_p1, false, "", args(1,3, batarg("",daytime),arg("t",daytime),batarg("ms",lng))),
 pattern("batmtime", "time_add_msec_interval", MTIMEtime_add_msec_interval_bulk_p2, false, "", args(1,3, batarg("",daytime),batarg("t",daytime),arg("ms",lng))),
 pattern("batmtime", "time_add_msec_interval", MTIMEtime_add_msec_interval_bulk, false, "", args(1,5, batarg("",daytime),batarg("t",daytime),batarg("ms",lng),batarg("s1",oid),batarg("s2",oid))),
 pattern("batmtime", "time_add_msec_interval", MTIMEtime_add_msec_interval_bulk_p1, false, "", args(1,4, batarg("",daytime),arg("t",daytime),batarg("ms",lng),batarg("s",oid))),
 pattern("batmtime", "time_add_msec_interval", MTIMEtime_add_msec_interval_bulk_p2, false, "", args(1,4, batarg("",daytime),batarg("t",daytime),arg("ms",lng),batarg("s",oid))),
 command("mtime", "diff", MTIMEdaytime_diff_msec, false, "returns the number of msec between 'val1' and 'val2'.", args(1,3, arg("",lng),arg("val1",daytime),arg("val2",daytime))),
 pattern("batmtime", "diff", MTIMEdaytime_diff_msec_bulk, false, "", args(1,3, batarg("",lng),batarg("val1",daytime),batarg("val2",daytime))),
 pattern("batmtime", "diff", MTIMEdaytime_diff_msec_bulk_p1, false, "", args(1,3, batarg("",lng),arg("val1",daytime),batarg("val2",daytime))),
 pattern("batmtime", "diff", MTIMEdaytime_diff_msec_bulk_p2, false, "", args(1,3, batarg("",lng),batarg("val1",daytime),arg("val2",daytime))),
 pattern("batmtime", "diff", MTIMEdaytime_diff_msec_bulk, false, "", args(1,5, batarg("",lng),batarg("val1",daytime),batarg("val2",daytime),batarg("s1",oid),batarg("s2",oid))),
 pattern("batmtime", "diff", MTIMEdaytime_diff_msec_bulk_p1, false, "", args(1,4, batarg("",lng),arg("val1",daytime),batarg("val2",daytime),batarg("s",oid))),
 pattern("batmtime", "diff", MTIMEdaytime_diff_msec_bulk_p2, false, "", args(1,4, batarg("",lng),batarg("val1",daytime),arg("val2",daytime),batarg("s",oid))),
 command("mtime", "date_sub_month_interval", MTIMEdate_submonths, false, "Subtract months from a date", args(1,3, arg("",date),arg("t",date),arg("months",int))),
 pattern("batmtime", "date_sub_month_interval", MTIMEdate_submonths_bulk, false, "", args(1,3, batarg("",date),batarg("t",date),batarg("months",int))),
 pattern("batmtime", "date_sub_month_interval", MTIMEdate_submonths_bulk_p1, false, "", args(1,3, batarg("",date),arg("t",date),batarg("months",int))),
 pattern("batmtime", "date_sub_month_interval", MTIMEdate_submonths_bulk_p2, false, "", args(1,3, batarg("",date),batarg("t",date),arg("months",int))),
 pattern("batmtime", "date_sub_month_interval", MTIMEdate_submonths_bulk, false, "", args(1,5, batarg("",date),batarg("t",date),batarg("months",int),batarg("s1",oid),batarg("s2",oid))),
 pattern("batmtime", "date_sub_month_interval", MTIMEdate_submonths_bulk_p1, false, "", args(1,4, batarg("",date),arg("t",date),batarg("months",int),batarg("s",oid))),
 pattern("batmtime", "date_sub_month_interval", MTIMEdate_submonths_bulk_p2, false, "", args(1,4, batarg("",date),batarg("t",date),arg("months",int),batarg("s",oid))),
 command("mtime", "local_timezone", MTIMElocal_timezone_msec, false, "get the local timezone in seconds", args(1,1, arg("",lng))),
 command("mtime", "century", MTIMEdate_extract_century, false, "extracts century from date.", args(1,2, arg("",int),arg("d",date))),
 pattern("batmtime", "century", MTIMEdate_extract_century_bulk, false, "", args(1,2, batarg("",int),batarg("d",date))),
 pattern("batmtime", "century", MTIMEdate_extract_century_bulk, false, "", args(1,3, batarg("",int),batarg("d",date),batarg("s",oid))),
 command("mtime", "decade", MTIMEdate_extract_decade, false, "extracts decade from date.", args(1,2, arg("",int),arg("d",date))),
 pattern("batmtime", "decade", MTIMEdate_extract_decade_bulk, false, "", args(1,2, batarg("",int),batarg("d",date))),
 pattern("batmtime", "decade", MTIMEdate_extract_decade_bulk, false, "", args(1,3, batarg("",int),batarg("d",date),batarg("s",oid))),
 command("mtime", "year", MTIMEdate_extract_year, false, "extracts year from date.", args(1,2, arg("",int),arg("d",date))),
 pattern("batmtime", "year", MTIMEdate_extract_year_bulk, false, "", args(1,2, batarg("",int),batarg("d",date))),
 pattern("batmtime", "year", MTIMEdate_extract_year_bulk, false, "", args(1,3, batarg("",int),batarg("d",date),batarg("s",oid))),
 command("mtime", "quarter", MTIMEdate_extract_quarter, false, "extracts quarter from date", args(1,2, arg("",bte),arg("d",date))),
 pattern("batmtime", "quarter", MTIMEdate_extract_quarter_bulk, false, "", args(1,2, batarg("",bte),batarg("d",date))),
 pattern("batmtime", "quarter", MTIMEdate_extract_quarter_bulk, false, "", args(1,3, batarg("",bte),batarg("d",date),batarg("s",oid))),
 command("mtime", "month", MTIMEdate_extract_month, false, "extracts month from date", args(1,2, arg("",bte),arg("d",date))),
 pattern("batmtime", "month", MTIMEdate_extract_month_bulk, false, "", args(1,2, batarg("",bte),batarg("d",date))),
 pattern("batmtime", "month", MTIMEdate_extract_month_bulk, false, "", args(1,3, batarg("",bte),batarg("d",date),batarg("s",oid))),
 command("mtime", "day", MTIMEdate_extract_day, false, "extracts day from date ", args(1,2, arg("",bte),arg("d",date))),
 pattern("batmtime", "day", MTIMEdate_extract_day_bulk, false, "", args(1,2, batarg("",bte),batarg("d",date))),
 pattern("batmtime", "day", MTIMEdate_extract_day_bulk, false, "", args(1,3, batarg("",bte),batarg("d",date),batarg("s",oid))),
 command("mtime", "epoch_ms", MTIMEdate_extract_epoch_ms, false, "", args(1,2, arg("",lng),arg("d",date))),
 pattern("batmtime", "epoch_ms", MTIMEdate_extract_epoch_ms_bulk, false, "", args(1,2, batarg("",lng),batarg("d",date))),
 pattern("batmtime", "epoch_ms", MTIMEdate_extract_epoch_ms_bulk, false, "", args(1,3, batarg("",lng),batarg("d",date),batarg("s",oid))),
 command("mtime", "hours", MTIMEdaytime_extract_hours, false, "extracts hour from daytime", args(1,2, arg("",bte),arg("h",daytime))),
 pattern("batmtime", "hours", MTIMEdaytime_extract_hours_bulk, false, "", args(1,2, batarg("",bte),batarg("d",daytime))),
 pattern("batmtime", "hours", MTIMEdaytime_extract_hours_bulk, false, "", args(1,3, batarg("",bte),batarg("d",daytime),batarg("s",oid))),
 command("mtime", "minutes", MTIMEdaytime_extract_minutes, false, "extracts minutes from daytime", args(1,2, arg("",bte),arg("d",daytime))),
 pattern("batmtime", "minutes", MTIMEdaytime_extract_minutes_bulk, false, "", args(1,2, batarg("",bte),batarg("d",daytime))),
 pattern("batmtime", "minutes", MTIMEdaytime_extract_minutes_bulk, false, "", args(1,3, batarg("",bte),batarg("d",daytime),batarg("s",oid))),
 command("mtime", "sql_seconds", MTIMEdaytime_extract_sql_seconds, false, "extracts seconds (with fractional milliseconds) from daytime", args(1,2, arg("",int),arg("d",daytime))),
 pattern("batmtime", "sql_seconds", MTIMEdaytime_extract_sql_seconds_bulk, false, "", args(1,2, batarg("",int),batarg("d",daytime))),
 pattern("batmtime", "sql_seconds", MTIMEdaytime_extract_sql_seconds_bulk, false, "", args(1,3, batarg("",int),batarg("d",daytime),batarg("s",oid))),
 command("mtime", "epoch_ms", MTIMEdaytime_extract_epoch_ms, false, "", args(1,2, arg("",lng),arg("d",daytime))),
 pattern("batmtime", "epoch_ms", MTIMEdaytime_extract_epoch_ms_bulk, false, "", args(1,2, batarg("",lng),batarg("d",daytime))),
 pattern("batmtime", "epoch_ms", MTIMEdaytime_extract_epoch_ms_bulk, false, "", args(1,3, batarg("",lng),batarg("d",daytime),batarg("s",oid))),
 command("mtime", "addmonths", MTIMEdate_addmonths, false, "returns the date after a number of\nmonths (possibly negative).", args(1,3, arg("",date),arg("value",date),arg("months",int))),
 pattern("batmtime", "addmonths", MTIMEdate_addmonths_bulk, false, "", args(1,3, batarg("",date),batarg("value",date),batarg("months",int))),
 pattern("batmtime", "addmonths", MTIMEdate_addmonths_bulk_p1, false, "", args(1,3, batarg("",date),arg("value",date),batarg("months",int))),
 pattern("batmtime", "addmonths", MTIMEdate_addmonths_bulk_p2, false, "", args(1,3, batarg("",date),batarg("value",date),arg("months",int))),
 pattern("batmtime", "addmonths", MTIMEdate_addmonths_bulk, false, "", args(1,5, batarg("",date),batarg("value",date),batarg("months",int),batarg("s1",oid),batarg("s2",oid))),
 pattern("batmtime", "addmonths", MTIMEdate_addmonths_bulk_p1, false, "", args(1,4, batarg("",date),arg("value",date),batarg("months",int),batarg("s",oid))),
 pattern("batmtime", "addmonths", MTIMEdate_addmonths_bulk_p2, false, "", args(1,4, batarg("",date),batarg("value",date),arg("months",int),batarg("s",oid))),
 command("mtime", "diff", MTIMEdate_diff, false, "returns the number of days\nbetween 'val1' and 'val2'.", args(1,3, arg("",lng),arg("val1",date),arg("val2",date))),
 pattern("batmtime", "diff", MTIMEdate_diff_bulk, false, "", args(1,3, batarg("",lng),batarg("val1",date),batarg("val2",date))),
 pattern("batmtime", "diff", MTIMEdate_diff_bulk_p1, false, "", args(1,3, batarg("",lng),arg("val1",date),batarg("val2",date))),
 pattern("batmtime", "diff", MTIMEdate_diff_bulk_p2, false, "", args(1,3, batarg("",lng),batarg("val1",date),arg("val2",date))),
 pattern("batmtime", "diff", MTIMEdate_diff_bulk, false, "", args(1,5, batarg("",lng),batarg("val1",date),batarg("val2",date),batarg("s1",oid),batarg("s2",oid))),
 pattern("batmtime", "diff", MTIMEdate_diff_bulk_p1, false, "", args(1,4, batarg("",lng),arg("val1",date),batarg("val2",date),batarg("s",oid))),
 pattern("batmtime", "diff", MTIMEdate_diff_bulk_p2, false, "", args(1,4, batarg("",lng),batarg("val1",date),arg("val2",date),batarg("s",oid))),
 command("mtime", "dayofyear", MTIMEdate_extract_dayofyear, false, "Returns N where d is the Nth day\nof the year (january 1 returns 1)", args(1,2, arg("",sht),arg("d",date))),
 pattern("batmtime", "dayofyear", MTIMEdate_extract_dayofyear_bulk, false, "", args(1,2, batarg("",sht),batarg("d",date))),
 pattern("batmtime", "dayofyear", MTIMEdate_extract_dayofyear_bulk, false, "", args(1,3, batarg("",sht),batarg("d",date),batarg("s",oid))),
 command("mtime", "weekofyear", MTIMEdate_extract_weekofyear, false, "Returns the week number in the year.", args(1,2, arg("",bte),arg("d",date))),
 pattern("batmtime", "weekofyear", MTIMEdate_extract_weekofyear_bulk, false, "", args(1,2, batarg("",bte),batarg("d",date))),
 pattern("batmtime", "weekofyear", MTIMEdate_extract_weekofyear_bulk, false, "", args(1,3, batarg("",bte),batarg("d",date),batarg("s",oid))),
 command("mtime", "usweekofyear", MTIMEdate_extract_usweekofyear, false, "Returns the week number in the year, US style.", args(1,2, arg("",bte),arg("d",date))),
 pattern("batmtime", "usweekofyear", MTIMEdate_extract_usweekofyear_bulk, false, "", args(1,2, batarg("",bte),batarg("d",date))),
 pattern("batmtime", "usweekofyear", MTIMEdate_extract_usweekofyear_bulk, false, "", args(1,3, batarg("",bte),batarg("d",date),batarg("s",oid))),
 command("mtime", "dayofweek", MTIMEdate_extract_dayofweek, false, "Returns the current day of the week\nwhere 1=monday, .., 7=sunday", args(1,2, arg("",bte),arg("d",date))),
 pattern("batmtime", "dayofweek", MTIMEdate_extract_dayofweek_bulk, false, "", args(1,2, batarg("",bte),batarg("d",date))),
 pattern("batmtime", "dayofweek", MTIMEdate_extract_dayofweek_bulk, false, "", args(1,3, batarg("",bte),batarg("d",date),batarg("s",oid))),
 command("mtime", "diff", MTIMEtimestamp_diff_msec, false, "returns the number of milliseconds\nbetween 'val1' and 'val2'.", args(1,3, arg("",lng),arg("val1",timestamp),arg("val2",timestamp))),
 pattern("batmtime", "diff", MTIMEtimestamp_diff_msec_bulk, false, "", args(1,3, batarg("",lng),batarg("val1",timestamp),batarg("val2",timestamp))),
 pattern("batmtime", "diff", MTIMEtimestamp_diff_msec_bulk_p1, false, "", args(1,3, batarg("",lng),arg("val1",timestamp),batarg("val2",timestamp))),
 pattern("batmtime", "diff", MTIMEtimestamp_diff_msec_bulk_p2, false, "", args(1,3, batarg("",lng),batarg("val1",timestamp),arg("val2",timestamp))),
 pattern("batmtime", "diff", MTIMEtimestamp_diff_msec_bulk, false, "", args(1,5, batarg("",lng),batarg("val1",timestamp),batarg("val2",timestamp),batarg("s1",oid),batarg("s2",oid))),
 pattern("batmtime", "diff", MTIMEtimestamp_diff_msec_bulk_p1, false, "", args(1,4, batarg("",lng),arg("val1",timestamp),batarg("val2",timestamp),batarg("s",oid))),
 pattern("batmtime", "diff", MTIMEtimestamp_diff_msec_bulk_p2, false, "", args(1,4, batarg("",lng),batarg("val1",timestamp),arg("val2",timestamp),batarg("s",oid))),
 command("mtime", "str_to_date", MTIMEstr_to_date, false, "create a date from the string, using the specified format (see man strptime)", args(1,4, arg("",date),arg("s",str),arg("format",str),arg("tz_msec",lng))),
 pattern("batmtime", "str_to_date", MTIMEstr_to_date_bulk, false, "", args(1,4, batarg("",date),batarg("s",str),batarg("format",str),arg("tz_msec",lng))),
 pattern("batmtime", "str_to_date", MTIMEstr_to_date_bulk_p1, false, "", args(1,4, batarg("",date),arg("s",str),batarg("format",str),arg("tz_msec",lng))),
 pattern("batmtime", "str_to_date", MTIMEstr_to_date_bulk_p2, false, "", args(1,4, batarg("",date),batarg("s",str),arg("format",str),arg("tz_msec",lng))),
 pattern("batmtime", "str_to_date", MTIMEstr_to_date_bulk, false, "", args(1,6, batarg("",date),batarg("s",str),batarg("format",str),batarg("s1",oid),batarg("s2",oid),arg("tz_msec",lng))),
 pattern("batmtime", "str_to_date", MTIMEstr_to_date_bulk_p1, false, "", args(1,5, batarg("",date),arg("s",str),batarg("format",str),batarg("s",oid),arg("tz_msec",lng))),
 pattern("batmtime", "str_to_date", MTIMEstr_to_date_bulk_p2, false, "", args(1,5, batarg("",date),batarg("s",str),arg("format",str),batarg("s",oid),arg("tz_msec",lng))),
 command("mtime", "date_to_str", MTIMEdate_to_str, false, "create a string from the date, using the specified format (see man strftime)", args(1,3, arg("",str),arg("d",date),arg("format",str))),
 pattern("batmtime", "date_to_str", MTIMEdate_to_str_bulk, false, "", args(1,3, batarg("",str),batarg("d",date),batarg("format",str))),
 pattern("batmtime", "date_to_str", MTIMEdate_to_str_bulk_p1, false, "", args(1,3, batarg("",str),arg("d",date),batarg("format",str))),
 pattern("batmtime", "date_to_str", MTIMEdate_to_str_bulk_p2, false, "", args(1,3, batarg("",str),batarg("d",date),arg("format",str))),
 pattern("batmtime", "date_to_str", MTIMEdate_to_str_bulk, false, "", args(1,5, batarg("",str),batarg("d",date),batarg("format",str),batarg("s1",oid),batarg("s2",oid))),
 pattern("batmtime", "date_to_str", MTIMEdate_to_str_bulk_p1, false, "", args(1,4, batarg("",str),arg("d",date),batarg("format",str),batarg("s",oid))),
 pattern("batmtime", "date_to_str", MTIMEdate_to_str_bulk_p2, false, "", args(1,4, batarg("",str),batarg("d",date),arg("format",str),batarg("s",oid))),
 command("mtime", "str_to_time", MTIMEstr_to_time, false, "create a time from the string, using the specified format (see man strptime)", args(1,4, arg("",daytime),arg("s",str),arg("format",str),arg("tz_msec",lng))),
 pattern("batmtime", "str_to_time", MTIMEstr_to_time_bulk, false, "", args(1,4, batarg("",daytime),batarg("s",str),batarg("format",str),arg("tz_msec",lng))),
 pattern("batmtime", "str_to_time", MTIMEstr_to_time_bulk_p1, false, "", args(1,4, batarg("",daytime),arg("s",str),batarg("format",str),arg("tz_msec",lng))),
 pattern("batmtime", "str_to_time", MTIMEstr_to_time_bulk_p2, false, "", args(1,4, batarg("",daytime),batarg("s",str),arg("format",str),arg("tz_msec",lng))),
 pattern("batmtime", "str_to_time", MTIMEstr_to_time_bulk, false, "", args(1,6, batarg("",daytime),batarg("s",str),batarg("format",str),batarg("s1",oid),batarg("s2",oid),arg("tz_msec",lng))),
 pattern("batmtime", "str_to_time", MTIMEstr_to_time_bulk_p1, false, "", args(1,5, batarg("",daytime),arg("s",str),batarg("format",str),batarg("s",oid),arg("tz_msec",lng))),
 pattern("batmtime", "str_to_time", MTIMEstr_to_time_bulk_p2, false, "", args(1,5, batarg("",daytime),batarg("s",str),arg("format",str),batarg("s",oid),arg("tz_msec",lng))),
 command("mtime", "time_to_str", MTIMEtime_to_str, false, "create a string from the time, using the specified format (see man strftime)", args(1,3, arg("",str),arg("d",daytime),arg("format",str))),
 pattern("batmtime", "time_to_str", MTIMEtime_to_str_bulk, false, "", args(1,3, batarg("",str),batarg("d",daytime),batarg("format",str))),
 pattern("batmtime", "time_to_str", MTIMEtime_to_str_bulk_p1, false, "", args(1,3, batarg("",str),arg("d",daytime),batarg("format",str))),
 pattern("batmtime", "time_to_str", MTIMEtime_to_str_bulk_p2, false, "", args(1,3, batarg("",str),batarg("d",daytime),arg("format",str))),
 pattern("batmtime", "time_to_str", MTIMEtime_to_str_bulk, false, "", args(1,5, batarg("",str),batarg("d",daytime),batarg("format",str),batarg("s1",oid),batarg("s2",oid))),
 pattern("batmtime", "time_to_str", MTIMEtime_to_str_bulk_p1, false, "", args(1,4, batarg("",str),arg("d",daytime),batarg("format",str),batarg("s",oid))),
 pattern("batmtime", "time_to_str", MTIMEtime_to_str_bulk_p2, false, "", args(1,4, batarg("",str),batarg("d",daytime),arg("format",str),batarg("s",oid))),
 command("mtime", "timetz_to_str", MTIMEtimetz_to_str, false, "create a string from the time, using the specified format (see man strftime)", args(1,4, arg("",str),arg("d",daytime),arg("format",str),arg("tz_msec",lng))),
 pattern("batmtime", "timetz_to_str", MTIMEtimetz_to_str_bulk, false, "", args(1,4, batarg("",str),batarg("d",daytime),batarg("format",str),arg("tz_msec",lng))),
 pattern("batmtime", "timetz_to_str", MTIMEtimetz_to_str_bulk_p1, false, "", args(1,4, batarg("",str),arg("d",daytime),batarg("format",str),arg("tz_msec",lng))),
 pattern("batmtime", "timetz_to_str", MTIMEtimetz_to_str_bulk_p2, false, "", args(1,4, batarg("",str),batarg("d",daytime),arg("format",str),arg("tz_msec",lng))),
 pattern("batmtime", "timetz_to_str", MTIMEtimetz_to_str_bulk, false, "", args(1,6, batarg("",str),batarg("d",daytime),batarg("format",str),batarg("s1",oid),batarg("s2",oid),arg("tz_msec",lng))),
 pattern("batmtime", "timetz_to_str", MTIMEtimetz_to_str_bulk_p1, false, "", args(1,5, batarg("",str),arg("d",daytime),batarg("format",str),batarg("s",oid),arg("tz_msec",lng))),
 pattern("batmtime", "timetz_to_str", MTIMEtimetz_to_str_bulk_p2, false, "", args(1,5, batarg("",str),batarg("d",daytime),arg("format",str),batarg("s",oid),arg("tz_msec",lng))),
 command("mtime", "str_to_timestamp", MTIMEstr_to_timestamp, false, "create a timestamp from the string, using the specified format (see man strptime)", args(1,4, arg("",timestamp),arg("s",str),arg("format",str),arg("tz_msec",lng))),
 pattern("batmtime", "str_to_timestamp", MTIMEstr_to_timestamp_bulk, false, "", args(1,4, batarg("",timestamp),batarg("d",str),batarg("format",str),arg("tz_msec",lng))),
 pattern("batmtime", "str_to_timestamp", MTIMEstr_to_timestamp_bulk_p1, false, "", args(1,4, batarg("",timestamp),arg("s",str),batarg("format",str),arg("tz_msec",lng))),
 pattern("batmtime", "str_to_timestamp", MTIMEstr_to_timestamp_bulk_p2, false, "", args(1,4, batarg("",timestamp),batarg("s",str),arg("format",str),arg("tz_msec",lng))),
 pattern("batmtime", "str_to_timestamp", MTIMEstr_to_timestamp_bulk, false, "", args(1,6, batarg("",timestamp),batarg("d",str),batarg("format",str),batarg("s1",oid),batarg("s2",oid),arg("tz_msec",lng))),
 pattern("batmtime", "str_to_timestamp", MTIMEstr_to_timestamp_bulk_p1, false, "", args(1,5, batarg("",timestamp),arg("s",str),batarg("format",str),batarg("s",oid),arg("tz_msec",lng))),
 pattern("batmtime", "str_to_timestamp", MTIMEstr_to_timestamp_bulk_p2, false, "", args(1,5, batarg("",timestamp),batarg("s",str),arg("format",str),batarg("s",oid),arg("tz_msec",lng))),
 command("mtime", "timestamp_to_str", MTIMEtimestamp_to_str, false, "create a string from the time, using the specified format (see man strftime)", args(1,3, arg("",str),arg("d",timestamp),arg("format",str))),
 pattern("batmtime", "timestamp_to_str", MTIMEtimestamp_to_str_bulk, false, "", args(1,3, batarg("",str),batarg("d",timestamp),batarg("format",str))),
 pattern("batmtime", "timestamp_to_str", MTIMEtimestamp_to_str_bulk_p1, false, "", args(1,3, batarg("",str),arg("d",timestamp),batarg("format",str))),
 pattern("batmtime", "timestamp_to_str", MTIMEtimestamp_to_str_bulk_p2, false, "", args(1,3, batarg("",str),batarg("d",timestamp),arg("format",str))),
 pattern("batmtime", "timestamp_to_str", MTIMEtimestamp_to_str_bulk, false, "", args(1,5, batarg("",str),batarg("d",timestamp),batarg("format",str),batarg("s1",oid),batarg("s2",oid))),
 pattern("batmtime", "timestamp_to_str", MTIMEtimestamp_to_str_bulk_p1, false, "", args(1,4, batarg("",str),arg("d",timestamp),batarg("format",str),batarg("s",oid))),
 pattern("batmtime", "timestamp_to_str", MTIMEtimestamp_to_str_bulk_p2, false, "", args(1,4, batarg("",str),batarg("d",timestamp),arg("format",str),batarg("s",oid))),
 command("mtime", "timestamptz_to_str", MTIMEtimestamptz_to_str, false, "create a string from the time, using the specified format (see man strftime)", args(1,4, arg("",str),arg("d",timestamp),arg("format",str),arg("tz_msec",lng))),
 pattern("batmtime", "timestamptz_to_str", MTIMEtimestamptz_to_str_bulk, false, "", args(1,4, batarg("",str),batarg("d",timestamp),batarg("format",str),arg("tz_msec",lng))),
 pattern("batmtime", "timestamptz_to_str", MTIMEtimestamptz_to_str_bulk_p1, false, "", args(1,4, batarg("",str),arg("d",timestamp),batarg("format",str),arg("tz_msec",lng))),
 pattern("batmtime", "timestamptz_to_str", MTIMEtimestamptz_to_str_bulk_p2, false, "", args(1,4, batarg("",str),batarg("d",timestamp),arg("format",str),arg("tz_msec",lng))),
 pattern("batmtime", "timestamptz_to_str", MTIMEtimestamptz_to_str_bulk, false, "", args(1,6, batarg("",str),batarg("d",timestamp),batarg("format",str),batarg("s1",oid),batarg("s2",oid),arg("tz_msec",lng))),
 pattern("batmtime", "timestamptz_to_str", MTIMEtimestamptz_to_str_bulk_p1, false, "", args(1,5, batarg("",str),arg("d",timestamp),batarg("format",str),batarg("s",oid),arg("tz_msec",lng))),
 pattern("batmtime", "timestamptz_to_str", MTIMEtimestamptz_to_str_bulk_p2, false, "", args(1,5, batarg("",str),batarg("d",timestamp),arg("format",str),batarg("s",oid),arg("tz_msec",lng))),
 command("mtime", "current_timestamp", MTIMEcurrent_timestamp, false, "", args(1,1, arg("",timestamp))),
 command("mtime", "current_date", MTIMEcurrent_date, false, "", args(1,1, arg("",date))),
 command("mtime", "current_time", MTIMEcurrent_time, false, "", args(1,1, arg("",daytime))),
 command("mtime", "century", MTIMEtimestamp_century, false, "", args(1,2, arg("",int),arg("t",timestamp))),
 pattern("batmtime", "century", MTIMEtimestamp_century_bulk, false, "", args(1,2, batarg("",int),batarg("t",timestamp))),
 pattern("batmtime", "century", MTIMEtimestamp_century_bulk, false, "", args(1,3, batarg("",int),batarg("t",timestamp),batarg("s",oid))),
 command("mtime", "decade", MTIMEtimestamp_decade, false, "", args(1,2, arg("",int),arg("t",timestamp))),
 pattern("batmtime", "decade", MTIMEtimestamp_decade_bulk, false, "", args(1,2, batarg("",int),batarg("t",timestamp))),
 pattern("batmtime", "decade", MTIMEtimestamp_decade_bulk, false, "", args(1,3, batarg("",int),batarg("t",timestamp),batarg("s",oid))),
 command("mtime", "year", MTIMEtimestamp_year, false, "", args(1,2, arg("",int),arg("t",timestamp))),
 pattern("batmtime", "year", MTIMEtimestamp_year_bulk, false, "", args(1,2, batarg("",int),batarg("t",timestamp))),
 pattern("batmtime", "year", MTIMEtimestamp_year_bulk, false, "", args(1,3, batarg("",int),batarg("t",timestamp),batarg("s",oid))),
 command("mtime", "quarter", MTIMEtimestamp_quarter, false, "", args(1,2, arg("",bte),arg("t",timestamp))),
 pattern("batmtime", "quarter", MTIMEtimestamp_quarter_bulk, false, "", args(1,2, batarg("",bte),batarg("t",timestamp))),
 pattern("batmtime", "quarter", MTIMEtimestamp_quarter_bulk, false, "", args(1,3, batarg("",bte),batarg("t",timestamp),batarg("s",oid))),
 command("mtime", "month", MTIMEtimestamp_month, false, "", args(1,2, arg("",bte),arg("t",timestamp))),
 pattern("batmtime", "month", MTIMEtimestamp_month_bulk, false, "", args(1,2, batarg("",bte),batarg("t",timestamp))),
 pattern("batmtime", "month", MTIMEtimestamp_month_bulk, false, "", args(1,3, batarg("",bte),batarg("t",timestamp),batarg("s",oid))),
 command("mtime", "day", MTIMEtimestamp_day, false, "", args(1,2, arg("",bte),arg("t",timestamp))),
 pattern("batmtime", "day", MTIMEtimestamp_day_bulk, false, "", args(1,2, batarg("",bte),batarg("t",timestamp))),
 pattern("batmtime", "day", MTIMEtimestamp_day_bulk, false, "", args(1,3, batarg("",bte),batarg("t",timestamp),batarg("s",oid))),
 command("mtime", "hours", MTIMEtimestamp_hours, false, "", args(1,2, arg("",bte),arg("t",timestamp))),
 pattern("batmtime", "hours", MTIMEtimestamp_hours_bulk, false, "", args(1,2, batarg("",bte),batarg("t",timestamp))),
 pattern("batmtime", "hours", MTIMEtimestamp_hours_bulk, false, "", args(1,3, batarg("",bte),batarg("t",timestamp),batarg("s",oid))),
 command("mtime", "minutes", MTIMEtimestamp_minutes, false, "", args(1,2, arg("",bte),arg("t",timestamp))),
 pattern("batmtime", "minutes", MTIMEtimestamp_minutes_bulk, false, "", args(1,2, batarg("",bte),batarg("t",timestamp))),
 pattern("batmtime", "minutes", MTIMEtimestamp_minutes_bulk, false, "", args(1,3, batarg("",bte),batarg("t",timestamp),batarg("s",oid))),
 command("mtime", "sql_seconds", MTIMEtimestamp_sql_seconds, false, "", args(1,2, arg("",int),arg("t",timestamp))),
 pattern("batmtime", "sql_seconds", MTIMEtimestamp_sql_seconds_bulk, false, "", args(1,2, batarg("",int),batarg("d",timestamp))),
 pattern("batmtime", "sql_seconds", MTIMEtimestamp_sql_seconds_bulk, false, "", args(1,3, batarg("",int),batarg("d",timestamp),batarg("s",oid))),
 command("mtime", "epoch_ms", MTIMEtimestamp_extract_epoch_ms, false, "", args(1,2, arg("",lng),arg("t",timestamp))),
 pattern("batmtime", "epoch_ms", MTIMEtimestamp_extract_epoch_ms_bulk, false, "", args(1,2, batarg("",lng),batarg("t",timestamp))),
 pattern("batmtime", "epoch_ms", MTIMEtimestamp_extract_epoch_ms_bulk, false, "", args(1,3, batarg("",lng),batarg("t",timestamp),batarg("s",oid))),
 command("mtime", "year", MTIMEsql_year, false, "", args(1,2, arg("",int),arg("months",int))),
 pattern("batmtime", "year", MTIMEsql_year_bulk, false, "", args(1,2, batarg("",int),batarg("months",int))),
 pattern("batmtime", "year", MTIMEsql_year_bulk, false, "", args(1,3, batarg("",int),batarg("months",int),batarg("s",oid))),
 command("mtime", "month", MTIMEsql_month, false, "", args(1,2, arg("",int),arg("months",int))),
 pattern("batmtime", "month", MTIMEsql_month_bulk, false, "", args(1,2, batarg("",int),batarg("months",int))),
 pattern("batmtime", "month", MTIMEsql_month_bulk, false, "", args(1,3, batarg("",int),batarg("months",int),batarg("s",oid))),
 command("mtime", "day", MTIMEsql_day, false, "", args(1,2, arg("",lng),arg("msecs",lng))),
 pattern("batmtime", "day", MTIMEsql_day_bulk, false, "", args(1,2, batarg("",lng),batarg("msecs",lng))),
 pattern("batmtime", "day", MTIMEsql_day_bulk, false, "", args(1,3, batarg("",lng),batarg("msecs",lng),batarg("s",oid))),
 command("mtime", "hours", MTIMEsql_hours, false, "", args(1,2, arg("",int),arg("msecs",lng))),
 pattern("batmtime", "hours", MTIMEsql_hours_bulk, false, "", args(1,2, batarg("",int),batarg("msecs",lng))),
 pattern("batmtime", "hours", MTIMEsql_hours_bulk, false, "", args(1,3, batarg("",int),batarg("msecs",lng),batarg("s",oid))),
 command("mtime", "minutes", MTIMEsql_minutes, false, "", args(1,2, arg("",int),arg("msecs",lng))),
 pattern("batmtime", "minutes", MTIMEsql_minutes_bulk, false, "", args(1,2, batarg("",int),batarg("msecs",lng))),
 pattern("batmtime", "minutes", MTIMEsql_minutes_bulk, false, "", args(1,3, batarg("",int),batarg("msecs",lng),batarg("s",oid))),
 command("mtime", "seconds", MTIMEsql_seconds, false, "", args(1,2, arg("",int),arg("msecs",lng))),
 pattern("batmtime", "seconds", MTIMEsql_seconds_bulk, false, "", args(1,2, batarg("",int),batarg("msecs",lng))),
 pattern("batmtime", "seconds", MTIMEsql_seconds_bulk, false, "", args(1,3, batarg("",int),batarg("msecs",lng),batarg("s",oid))),
 command("mtime", "epoch_ms", MTIMEmsec_extract_epoch_ms, false, "", args(1,2, arg("",lng),arg("msecs",lng))),
 pattern("batmtime", "epoch_ms", MTIMEmsec_extract_epoch_ms_bulk, false, "", args(1,2, batarg("",lng),batarg("msecs",lng))),
 pattern("batmtime", "epoch_ms", MTIMEmsec_extract_epoch_ms_bulk, false, "", args(1,3, batarg("",lng),batarg("msecs",lng),batarg("s",oid))),
 command("calc", "date", MTIMEdate_fromstr, false, "", args(1,2, arg("",date),arg("s",str))),
 command("calc", "date", MTIMEdate_date, false, "", args(1,2, arg("",date),arg("d",date))),
 command("calc", "date", MTIMEtimestamp_extract_date, false, "", args(1,2, arg("",date),arg("t",timestamp))),
 command("calc", "datetz", MTIMEtimestamp_tz_extract_date, false, "", args(1,3, arg("",date),arg("t",timestamp),arg("tz_msec",lng))),
 command("calc", "timestamp", MTIMEtimestamp_fromstr, false, "", args(1,2, arg("",timestamp),arg("s",str))),
 command("calc", "timestamp", MTIMEtimestamp_timestamp, false, "", args(1,2, arg("",timestamp),arg("t",timestamp))),
 command("calc", "timestamp", MTIMEtimestamp_fromdate, false, "", args(1,2, arg("",timestamp),arg("d",date))),
 command("calc", "timestamp", MTIMEtimestamp_fromsecond, false, "", args(1,2, arg("",timestamp),arg("secs",int))),
 command("calc", "timestamp", MTIMEtimestamp_frommsec, false, "", args(1,2, arg("",timestamp),arg("msecs",lng))),
 command("calc", "daytime", MTIMEdaytime_fromstr, false, "", args(1,2, arg("",daytime),arg("s",str))),
 command("calc", "daytime", MTIMEdaytime_daytime, false, "", args(1,2, arg("",daytime),arg("d",daytime))),
 command("calc", "daytime", MTIMEdaytime_fromseconds, false, "", args(1,2, arg("",daytime),arg("s",lng))),
 command("calc", "daytime", MTIMEtimestamp_extract_daytime, false, "", args(1,2, arg("",daytime),arg("t",timestamp))),
// pattern("batcalc", "date", MTIMEdate_fromstr_bulk, false, "", args(1,2, batarg("",date),batarg("s",str))),
 pattern("batcalc", "date", MTIMEdate_fromstr_bulk, false, "", args(1,3, batarg("",date),batarg("s",str),batarg("s",oid))),
// pattern("batcalc", "date", MTIMEdate_date_bulk, false, "", args(1,2, batarg("",date),batarg("d",date))),
 pattern("batcalc", "date", MTIMEdate_date_bulk, false, "", args(1,3, batarg("",date),batarg("d",date),batarg("s",oid))),
// pattern("batcalc", "date", MTIMEtimestamp_extract_date_bulk, false, "", args(1,2, batarg("",date),batarg("t",timestamp))),
 pattern("batcalc", "date", MTIMEtimestamp_extract_date_bulk, false, "", args(1,3, batarg("",date),batarg("t",timestamp),batarg("s",oid))),
 pattern("batcalc", "datetz", MTIMEtimestamp_tz_extract_date_bulk, false, "", args(1,3, batarg("",date),batarg("t",timestamp),batarg("tz_msec",lng))),
 pattern("batcalc", "datetz", MTIMEtimestamp_tz_extract_date_bulk, false, "", args(1,5, batarg("",date),batarg("t",timestamp),batarg("tz_msec",lng),batarg("s1",oid),batarg("s2",oid))),
 pattern("batcalc", "datetz", MTIMEtimestamp_tz_extract_date_bulk_p1, false, "", args(1,3, batarg("",date),arg("t",timestamp),batarg("tz_msec",lng))),
 pattern("batcalc", "datetz", MTIMEtimestamp_tz_extract_date_bulk_p1, false, "", args(1,4, batarg("",date),arg("t",timestamp),batarg("tz_msec",lng),batarg("s",oid))),
 pattern("batcalc", "datetz", MTIMEtimestamp_tz_extract_date_bulk_p2, false, "", args(1,3, batarg("",date),batarg("t",timestamp),arg("tz_msec",lng))),
 pattern("batcalc", "datetz", MTIMEtimestamp_tz_extract_date_bulk_p2, false, "", args(1,4, batarg("",date),batarg("t",timestamp),arg("tz_msec",lng),batarg("s",oid))),
// pattern("batcalc", "timestamp", MTIMEtimestamp_fromstr_bulk, false, "", args(1,2, batarg("",timestamp),batarg("s",str))),
 pattern("batcalc", "timestamp", MTIMEtimestamp_fromstr_bulk, false, "", args(1,3, batarg("",timestamp),batarg("s",str),batarg("s",oid))),
// pattern("batcalc", "timestamp", MTIMEtimestamp_timestamp_bulk, false, "", args(1,2, batarg("",timestamp),batarg("t",timestamp))),
 pattern("batcalc", "timestamp", MTIMEtimestamp_timestamp_bulk, false, "", args(1,3, batarg("",timestamp),batarg("t",timestamp),batarg("s",oid))),
// pattern("batcalc", "timestamp", MTIMEtimestamp_fromdate_bulk, false, "", args(1,2, batarg("",timestamp),batarg("d",date))),
 pattern("batcalc", "timestamp", MTIMEtimestamp_fromdate_bulk, false, "", args(1,3, batarg("",timestamp),batarg("d",date),batarg("s",oid))),
// pattern("batcalc", "timestamp", MTIMEtimestamp_fromsecond_bulk, false, "", args(1,2, batarg("",timestamp),batarg("secs",int))),
 pattern("batcalc", "timestamp", MTIMEtimestamp_fromsecond_bulk, false, "", args(1,3, batarg("",timestamp),batarg("secs",int),batarg("s",oid))),
// pattern("batcalc", "timestamp", MTIMEtimestamp_frommsec_bulk, false, "", args(1,2, batarg("",timestamp),batarg("msecs",lng))),
 pattern("batcalc", "timestamp", MTIMEtimestamp_frommsec_bulk, false, "", args(1,3, batarg("",timestamp),batarg("msecs",lng),batarg("s",oid))),
// pattern("batcalc", "daytime", MTIMEdaytime_fromstr_bulk, false, "", args(1,2, batarg("",daytime),batarg("s",str))),
 pattern("batcalc", "daytime", MTIMEdaytime_fromstr_bulk, false, "", args(1,3, batarg("",daytime),batarg("s",str),batarg("s",oid))),
// pattern("batcalc", "daytime", MTIMEdaytime_daytime_bulk, false, "", args(1,2, batarg("",daytime),batarg("d",daytime))),
 pattern("batcalc", "daytime", MTIMEdaytime_daytime_bulk, false, "", args(1,3, batarg("",daytime),batarg("d",daytime),batarg("s",oid))),
// pattern("batcalc", "daytime", MTIMEdaytime_fromseconds_bulk, false, "", args(1,2, batarg("",daytime),batarg("s",lng))),
 pattern("batcalc", "daytime", MTIMEdaytime_fromseconds_bulk, false, "", args(1,3, batarg("",daytime),batarg("s",lng),batarg("s",oid))),
// pattern("batcalc", "daytime", MTIMEtimestamp_extract_daytime_bulk, false, "", args(1,2, batarg("",daytime),batarg("t",timestamp))),
 pattern("batcalc", "daytime", MTIMEtimestamp_extract_daytime_bulk, false, "", args(1,3, batarg("",daytime),batarg("t",timestamp),batarg("s",oid))),
 // -- odbc timestampdiff variants
 command("mtime", "timestampdiff_sec", MTIMEtimestampdiff_sec, false, "diff in seconds between 'val1' and 'val2'.", args(1,3, arg("",lng),arg("val1",timestamp),arg("val2",timestamp))),
 pattern("batmtime", "timestampdiff_sec", MTIMEtimestampdiff_sec_bulk, false, "", args(1,3, batarg("",lng),batarg("val1",timestamp),batarg("val2",timestamp))),
 pattern("batmtime", "timestampdiff_sec", MTIMEtimestampdiff_sec_bulk_p1, false, "", args(1,3, batarg("",lng),arg("val1",timestamp),batarg("val2",timestamp))),
 pattern("batmtime", "timestampdiff_sec", MTIMEtimestampdiff_sec_bulk_p2, false, "", args(1,3, batarg("",lng),batarg("val1",timestamp),arg("val2",timestamp))),
 pattern("batmtime", "timestampdiff_sec", MTIMEtimestampdiff_sec_bulk, false, "", args(1,5, batarg("",lng),batarg("val1",timestamp),batarg("val2",timestamp),batarg("s1",oid),batarg("s2",oid))),
 pattern("batmtime", "timestampdiff_sec", MTIMEtimestampdiff_sec_bulk_p1, false, "", args(1,4, batarg("",lng),arg("val1",timestamp),batarg("val2",timestamp),batarg("s",oid))),
 pattern("batmtime", "timestampdiff_sec", MTIMEtimestampdiff_sec_bulk_p2, false, "", args(1,4, batarg("",lng),batarg("val1",timestamp),arg("val2",timestamp),batarg("s",oid))),
 // --
 command("mtime", "timestampdiff_sec", MTIMEtimestampdiff_sec_d_ts, false, "diff in seconds between 'val1' and 'val2'.", args(1,3, arg("",lng),arg("val1",date),arg("val2",timestamp))),
 pattern("batmtime", "timestampdiff_sec", MTIMEtimestampdiff_sec_d_ts_bulk, false, "", args(1,3, batarg("",lng),batarg("val1",date),batarg("val2",timestamp))),
 pattern("batmtime", "timestampdiff_sec", MTIMEtimestampdiff_sec_d_ts_bulk_p1, false, "", args(1,3, batarg("",lng),arg("val1",date),batarg("val2",timestamp))),
 pattern("batmtime", "timestampdiff_sec", MTIMEtimestampdiff_sec_d_ts_bulk_p2, false, "", args(1,3, batarg("",lng),batarg("val1",date),arg("val2",timestamp))),
 pattern("batmtime", "timestampdiff_sec", MTIMEtimestampdiff_sec_d_ts_bulk, false, "", args(1,5, batarg("",lng),batarg("val1",date),batarg("val2",timestamp),batarg("s1",oid),batarg("s2",oid))),
 pattern("batmtime", "timestampdiff_sec", MTIMEtimestampdiff_sec_d_ts_bulk_p1, false, "", args(1,4, batarg("",lng),arg("val1",date),batarg("val2",timestamp),batarg("s",oid))),
 pattern("batmtime", "timestampdiff_sec", MTIMEtimestampdiff_sec_d_ts_bulk_p2, false, "", args(1,4, batarg("",lng),batarg("val1",date),arg("val2",timestamp),batarg("s",oid))),
 // --
 command("mtime", "timestampdiff_sec", MTIMEtimestampdiff_sec_ts_d, false, "diff in seconds between 'val1' and 'val2'.", args(1,3, arg("",lng),arg("val1",timestamp),arg("val2",date))),
 pattern("batmtime", "timestampdiff_sec", MTIMEtimestampdiff_sec_ts_d_bulk, false, "", args(1,3, batarg("",lng),batarg("val1",timestamp),batarg("val2",date))),
 pattern("batmtime", "timestampdiff_sec", MTIMEtimestampdiff_sec_ts_d_bulk_p1, false, "", args(1,3, batarg("",lng),arg("val1",timestamp),batarg("val2",date))),
 pattern("batmtime", "timestampdiff_sec", MTIMEtimestampdiff_sec_ts_d_bulk_p2, false, "", args(1,3, batarg("",lng),batarg("val1",timestamp),arg("val2",date))),
 pattern("batmtime", "timestampdiff_sec", MTIMEtimestampdiff_sec_ts_d_bulk, false, "", args(1,5, batarg("",lng),batarg("val1",timestamp),batarg("val2",date),batarg("s1",oid),batarg("s2",oid))),
 pattern("batmtime", "timestampdiff_sec", MTIMEtimestampdiff_sec_ts_d_bulk_p1, false, "", args(1,4, batarg("",lng),arg("val1",timestamp),batarg("val2",date),batarg("s",oid))),
 pattern("batmtime", "timestampdiff_sec", MTIMEtimestampdiff_sec_ts_d_bulk_p2, false, "", args(1,4, batarg("",lng),batarg("val1",timestamp),arg("val2",date),batarg("s",oid))),
 // --
 command("mtime", "timestampdiff_min", MTIMEtimestampdiff_min, false, "diff in min between 'val1' and 'val2'.", args(1,3, arg("",lng),arg("val1",timestamp),arg("val2",timestamp))),
 pattern("batmtime", "timestampdiff_min", MTIMEtimestampdiff_min_bulk, false, "", args(1,3, batarg("",lng),batarg("val1",timestamp),batarg("val2",timestamp))),
 pattern("batmtime", "timestampdiff_min", MTIMEtimestampdiff_min_bulk_p1, false, "", args(1,3, batarg("",lng),arg("val1",timestamp),batarg("val2",timestamp))),
 pattern("batmtime", "timestampdiff_min", MTIMEtimestampdiff_min_bulk_p2, false, "", args(1,3, batarg("",lng),batarg("val1",timestamp),arg("val2",timestamp))),
 pattern("batmtime", "timestampdiff_min", MTIMEtimestampdiff_min_bulk, false, "", args(1,5, batarg("",lng),batarg("val1",timestamp),batarg("val2",timestamp),batarg("s1",oid),batarg("s2",oid))),
 pattern("batmtime", "timestampdiff_min", MTIMEtimestampdiff_min_bulk_p1, false, "", args(1,4, batarg("",lng),arg("val1",timestamp),batarg("val2",timestamp),batarg("s",oid))),
 pattern("batmtime", "timestampdiff_min", MTIMEtimestampdiff_min_bulk_p2, false, "", args(1,4, batarg("",lng),batarg("val1",timestamp),arg("val2",timestamp),batarg("s",oid))),
 // --
 command("mtime", "timestampdiff_min", MTIMEtimestampdiff_min_d_ts, false, "diff in min between 'val1' and 'val2'.", args(1,3, arg("",lng),arg("val1",date),arg("val2",timestamp))),
 pattern("batmtime", "timestampdiff_min", MTIMEtimestampdiff_min_d_ts_bulk, false, "", args(1,3, batarg("",lng),batarg("val1",date),batarg("val2",timestamp))),
 pattern("batmtime", "timestampdiff_min", MTIMEtimestampdiff_min_d_ts_bulk_p1, false, "", args(1,3, batarg("",lng),arg("val1",date),batarg("val2",timestamp))),
 pattern("batmtime", "timestampdiff_min", MTIMEtimestampdiff_min_d_ts_bulk_p2, false, "", args(1,3, batarg("",lng),batarg("val1",date),arg("val2",timestamp))),
 pattern("batmtime", "timestampdiff_min", MTIMEtimestampdiff_min_d_ts_bulk, false, "", args(1,5, batarg("",lng),batarg("val1",date),batarg("val2",timestamp),batarg("s1",oid),batarg("s2",oid))),
 pattern("batmtime", "timestampdiff_min", MTIMEtimestampdiff_min_d_ts_bulk_p1, false, "", args(1,4, batarg("",lng),arg("val1",date),batarg("val2",timestamp),batarg("s",oid))),
 pattern("batmtime", "timestampdiff_min", MTIMEtimestampdiff_min_d_ts_bulk_p2, false, "", args(1,4, batarg("",lng),batarg("val1",date),arg("val2",timestamp),batarg("s",oid))),
 // --
 command("mtime", "timestampdiff_min", MTIMEtimestampdiff_min_ts_d, false, "diff in min between 'val1' and 'val2'.", args(1,3, arg("",lng),arg("val1",timestamp),arg("val2",date))),
 pattern("batmtime", "timestampdiff_min", MTIMEtimestampdiff_min_ts_d_bulk, false, "", args(1,3, batarg("",lng),batarg("val1",timestamp),batarg("val2",date))),
 pattern("batmtime", "timestampdiff_min", MTIMEtimestampdiff_min_ts_d_bulk_p1, false, "", args(1,3, batarg("",lng),arg("val1",timestamp),batarg("val2",date))),
 pattern("batmtime", "timestampdiff_min", MTIMEtimestampdiff_min_ts_d_bulk_p2, false, "", args(1,3, batarg("",lng),batarg("val1",timestamp),arg("val2",date))),
 pattern("batmtime", "timestampdiff_min", MTIMEtimestampdiff_min_ts_d_bulk, false, "", args(1,5, batarg("",lng),batarg("val1",timestamp),batarg("val2",date),batarg("s1",oid),batarg("s2",oid))),
 pattern("batmtime", "timestampdiff_min", MTIMEtimestampdiff_min_ts_d_bulk_p1, false, "", args(1,4, batarg("",lng),arg("val1",timestamp),batarg("val2",date),batarg("s",oid))),
 pattern("batmtime", "timestampdiff_min", MTIMEtimestampdiff_min_ts_d_bulk_p2, false, "", args(1,4, batarg("",lng),batarg("val1",timestamp),arg("val2",date),batarg("s",oid))),
 // --
 command("mtime", "timestampdiff_hour", MTIMEtimestampdiff_hour, false, "diff in hours between 'val1' and 'val2'.", args(1,3, arg("",lng),arg("val1",timestamp),arg("val2",timestamp))),
 pattern("batmtime", "timestampdiff_hour", MTIMEtimestampdiff_hour_bulk, false, "", args(1,3, batarg("",lng),batarg("val1",timestamp),batarg("val2",timestamp))),
 pattern("batmtime", "timestampdiff_hour", MTIMEtimestampdiff_hour_bulk_p1, false, "", args(1,3, batarg("",lng),arg("val1",timestamp),batarg("val2",timestamp))),
 pattern("batmtime", "timestampdiff_hour", MTIMEtimestampdiff_hour_bulk_p2, false, "", args(1,3, batarg("",lng),batarg("val1",timestamp),arg("val2",timestamp))),
 pattern("batmtime", "timestampdiff_hour", MTIMEtimestampdiff_hour_bulk, false, "", args(1,5, batarg("",lng),batarg("val1",timestamp),batarg("val2",timestamp),batarg("s1",oid),batarg("s2",oid))),
 pattern("batmtime", "timestampdiff_hour", MTIMEtimestampdiff_hour_bulk_p1, false, "", args(1,4, batarg("",lng),arg("val1",timestamp),batarg("val2",timestamp),batarg("s",oid))),
 pattern("batmtime", "timestampdiff_hour", MTIMEtimestampdiff_hour_bulk_p2, false, "", args(1,4, batarg("",lng),batarg("val1",timestamp),arg("val2",timestamp),batarg("s",oid))),
 // --
 command("mtime", "timestampdiff_hour", MTIMEtimestampdiff_hour_d_ts, false, "diff in hours between 'val1' and 'val2'.", args(1,3, arg("",lng),arg("val1",date),arg("val2",timestamp))),
 pattern("batmtime", "timestampdiff_hour", MTIMEtimestampdiff_hour_d_ts_bulk, false, "", args(1,3, batarg("",lng),batarg("val1",date),batarg("val2",timestamp))),
 pattern("batmtime", "timestampdiff_hour", MTIMEtimestampdiff_hour_d_ts_bulk_p1, false, "", args(1,3, batarg("",lng),arg("val1",date),batarg("val2",timestamp))),
 pattern("batmtime", "timestampdiff_hour", MTIMEtimestampdiff_hour_d_ts_bulk_p2, false, "", args(1,3, batarg("",lng),batarg("val1",date),arg("val2",timestamp))),
 pattern("batmtime", "timestampdiff_hour", MTIMEtimestampdiff_hour_d_ts_bulk, false, "", args(1,5, batarg("",lng),batarg("val1",date),batarg("val2",timestamp),batarg("s1",oid),batarg("s2",oid))),
 pattern("batmtime", "timestampdiff_hour", MTIMEtimestampdiff_hour_d_ts_bulk_p1, false, "", args(1,4, batarg("",lng),arg("val1",date),batarg("val2",timestamp),batarg("s",oid))),
 pattern("batmtime", "timestampdiff_hour", MTIMEtimestampdiff_hour_d_ts_bulk_p2, false, "", args(1,4, batarg("",lng),batarg("val1",date),arg("val2",timestamp),batarg("s",oid))),
 // --
 command("mtime", "timestampdiff_hour", MTIMEtimestampdiff_hour_ts_d, false, "diff in hours between 'val1' and 'val2'.", args(1,3, arg("",lng),arg("val1",timestamp),arg("val2",date))),
 pattern("batmtime", "timestampdiff_hour", MTIMEtimestampdiff_hour_ts_d_bulk, false, "", args(1,3, batarg("",lng),batarg("val1",timestamp),batarg("val2",date))),
 pattern("batmtime", "timestampdiff_hour", MTIMEtimestampdiff_hour_ts_d_bulk_p1, false, "", args(1,3, batarg("",lng),arg("val1",timestamp),batarg("val2",date))),
 pattern("batmtime", "timestampdiff_hour", MTIMEtimestampdiff_hour_ts_d_bulk_p2, false, "", args(1,3, batarg("",lng),batarg("val1",timestamp),arg("val2",date))),
 pattern("batmtime", "timestampdiff_hour", MTIMEtimestampdiff_hour_ts_d_bulk, false, "", args(1,5, batarg("",lng),batarg("val1",timestamp),batarg("val2",date),batarg("s1",oid),batarg("s2",oid))),
 pattern("batmtime", "timestampdiff_hour", MTIMEtimestampdiff_hour_ts_d_bulk_p1, false, "", args(1,4, batarg("",lng),arg("val1",timestamp),batarg("val2",date),batarg("s",oid))),
 pattern("batmtime", "timestampdiff_hour", MTIMEtimestampdiff_hour_ts_d_bulk_p2, false, "", args(1,4, batarg("",lng),batarg("val1",timestamp),arg("val2",date),batarg("s",oid))),
 // --
 command("mtime", "timestampdiff_day", MTIMEtimestampdiff_day, false, "diff in days between 'val1' and 'val2'.", args(1,3, arg("",int),arg("val1",timestamp),arg("val2",timestamp))),
 pattern("batmtime", "timestampdiff_day", MTIMEtimestampdiff_day_bulk, false, "", args(1,3, batarg("",int),batarg("val1",timestamp),batarg("val2",timestamp))),
 pattern("batmtime", "timestampdiff_day", MTIMEtimestampdiff_day_bulk_p1, false, "", args(1,3, batarg("",int),arg("val1",timestamp),batarg("val2",timestamp))),
 pattern("batmtime", "timestampdiff_day", MTIMEtimestampdiff_day_bulk_p2, false, "", args(1,3, batarg("",int),batarg("val1",timestamp),arg("val2",timestamp))),
 pattern("batmtime", "timestampdiff_day", MTIMEtimestampdiff_day_bulk, false, "", args(1,5, batarg("",int),batarg("val1",timestamp),batarg("val2",timestamp),batarg("s1",oid),batarg("s2",oid))),
 pattern("batmtime", "timestampdiff_day", MTIMEtimestampdiff_day_bulk_p1, false, "", args(1,4, batarg("",int),arg("val1",timestamp),batarg("val2",timestamp),batarg("s",oid))),
 pattern("batmtime", "timestampdiff_day", MTIMEtimestampdiff_day_bulk_p2, false, "", args(1,4, batarg("",int),batarg("val1",timestamp),arg("val2",timestamp),batarg("s",oid))),
 // --
 command("mtime", "timestampdiff_day", MTIMEtimestampdiff_day_t_ts, false, "diff in days between 'val1' and 'val2'.", args(1,3, arg("",int),arg("val1",daytime),arg("val2",timestamp))),
 pattern("batmtime", "timestampdiff_day", MTIMEtimestampdiff_day_t_ts_bulk, false, "", args(1,3, batarg("",int),batarg("val1",daytime),batarg("val2",timestamp))),
 pattern("batmtime", "timestampdiff_day", MTIMEtimestampdiff_day_t_ts_bulk_p1, false, "", args(1,3, batarg("",int),arg("val1",daytime),batarg("val2",timestamp))),
 pattern("batmtime", "timestampdiff_day", MTIMEtimestampdiff_day_t_ts_bulk_p2, false, "", args(1,3, batarg("",int),batarg("val1",daytime),arg("val2",timestamp))),
 pattern("batmtime", "timestampdiff_day", MTIMEtimestampdiff_day_t_ts_bulk, false, "", args(1,5, batarg("",int),batarg("val1",daytime),batarg("val2",timestamp),batarg("s1",oid),batarg("s2",oid))),
 pattern("batmtime", "timestampdiff_day", MTIMEtimestampdiff_day_t_ts_bulk_p1, false, "", args(1,4, batarg("",int),arg("val1",daytime),batarg("val2",timestamp),batarg("s",oid))),
 pattern("batmtime", "timestampdiff_day", MTIMEtimestampdiff_day_t_ts_bulk_p2, false, "", args(1,4, batarg("",int),batarg("val1",daytime),arg("val2",timestamp),batarg("s",oid))),
 // --
 command("mtime", "timestampdiff_day", MTIMEtimestampdiff_day_ts_t, false, "diff in days between 'val1' and 'val2'.", args(1,3, arg("",int),arg("val1",timestamp),arg("val2",daytime))),
 pattern("batmtime", "timestampdiff_day", MTIMEtimestampdiff_day_ts_t_bulk, false, "", args(1,3, batarg("",int),batarg("val1",timestamp),batarg("val2",daytime))),
 pattern("batmtime", "timestampdiff_day", MTIMEtimestampdiff_day_ts_t_bulk_p1, false, "", args(1,3, batarg("",int),arg("val1",timestamp),batarg("val2",daytime))),
 pattern("batmtime", "timestampdiff_day", MTIMEtimestampdiff_day_ts_t_bulk_p2, false, "", args(1,3, batarg("",int),batarg("val1",timestamp),arg("val2",daytime))),
 pattern("batmtime", "timestampdiff_day", MTIMEtimestampdiff_day_ts_t_bulk, false, "", args(1,5, batarg("",int),batarg("val1",timestamp),batarg("val2",daytime),batarg("s1",oid),batarg("s2",oid))),
 pattern("batmtime", "timestampdiff_day", MTIMEtimestampdiff_day_ts_t_bulk_p1, false, "", args(1,4, batarg("",int),arg("val1",timestamp),batarg("val2",daytime),batarg("s",oid))),
 pattern("batmtime", "timestampdiff_day", MTIMEtimestampdiff_day_ts_t_bulk_p2, false, "", args(1,4, batarg("",int),batarg("val1",timestamp),arg("val2",daytime),batarg("s",oid))),
 // --
 command("mtime", "timestampdiff_week", MTIMEtimestampdiff_week, false, "diff in weeks between 'val1' and 'val2'.", args(1,3, arg("",int),arg("val1",timestamp),arg("val2",timestamp))),
 pattern("batmtime", "timestampdiff_week", MTIMEtimestampdiff_week_bulk, false, "", args(1,3, batarg("",int),batarg("val1",timestamp),batarg("val2",timestamp))),
 pattern("batmtime", "timestampdiff_week", MTIMEtimestampdiff_week_bulk_p1, false, "", args(1,3, batarg("",int),arg("val1",timestamp),batarg("val2",timestamp))),
 pattern("batmtime", "timestampdiff_week", MTIMEtimestampdiff_week_bulk_p2, false, "", args(1,3, batarg("",int),batarg("val1",timestamp),arg("val2",timestamp))),
 pattern("batmtime", "timestampdiff_week", MTIMEtimestampdiff_week_bulk, false, "", args(1,5, batarg("",int),batarg("val1",timestamp),batarg("val2",timestamp),batarg("s1",oid),batarg("s2",oid))),
 pattern("batmtime", "timestampdiff_week", MTIMEtimestampdiff_week_bulk_p1, false, "", args(1,4, batarg("",int),arg("val1",timestamp),batarg("val2",timestamp),batarg("s",oid))),
 pattern("batmtime", "timestampdiff_week", MTIMEtimestampdiff_week_bulk_p2, false, "", args(1,4, batarg("",int),batarg("val1",timestamp),arg("val2",timestamp),batarg("s",oid))),
 // --
 command("mtime", "timestampdiff_week", MTIMEtimestampdiff_week_t_ts, false, "diff in weeks between 'val1' and 'val2'.", args(1,3, arg("",int),arg("val1",daytime),arg("val2",timestamp))),
 pattern("batmtime", "timestampdiff_week", MTIMEtimestampdiff_week_t_ts_bulk, false, "", args(1,3, batarg("",int),batarg("val1",daytime),batarg("val2",timestamp))),
 pattern("batmtime", "timestampdiff_week", MTIMEtimestampdiff_week_t_ts_bulk_p1, false, "", args(1,3, batarg("",int),arg("val1",daytime),batarg("val2",timestamp))),
 pattern("batmtime", "timestampdiff_week", MTIMEtimestampdiff_week_t_ts_bulk_p2, false, "", args(1,3, batarg("",int),batarg("val1",daytime),arg("val2",timestamp))),
 pattern("batmtime", "timestampdiff_week", MTIMEtimestampdiff_week_t_ts_bulk, false, "", args(1,5, batarg("",int),batarg("val1",daytime),batarg("val2",timestamp),batarg("s1",oid),batarg("s2",oid))),
 pattern("batmtime", "timestampdiff_week", MTIMEtimestampdiff_week_t_ts_bulk_p1, false, "", args(1,4, batarg("",int),arg("val1",daytime),batarg("val2",timestamp),batarg("s",oid))),
 pattern("batmtime", "timestampdiff_week", MTIMEtimestampdiff_week_t_ts_bulk_p2, false, "", args(1,4, batarg("",int),batarg("val1",daytime),arg("val2",timestamp),batarg("s",oid))),
 // --
 command("mtime", "timestampdiff_week", MTIMEtimestampdiff_week_ts_t, false, "diff in weeks between 'val1' and 'val2'.", args(1,3, arg("",int),arg("val1",timestamp),arg("val2",daytime))),
 pattern("batmtime", "timestampdiff_week", MTIMEtimestampdiff_week_ts_t_bulk, false, "", args(1,3, batarg("",int),batarg("val1",timestamp),batarg("val2",daytime))),
 pattern("batmtime", "timestampdiff_week", MTIMEtimestampdiff_week_ts_t_bulk_p1, false, "", args(1,3, batarg("",int),arg("val1",timestamp),batarg("val2",daytime))),
 pattern("batmtime", "timestampdiff_week", MTIMEtimestampdiff_week_ts_t_bulk_p2, false, "", args(1,3, batarg("",int),batarg("val1",timestamp),arg("val2",daytime))),
 pattern("batmtime", "timestampdiff_week", MTIMEtimestampdiff_week_ts_t_bulk, false, "", args(1,5, batarg("",int),batarg("val1",timestamp),batarg("val2",daytime),batarg("s1",oid),batarg("s2",oid))),
 pattern("batmtime", "timestampdiff_week", MTIMEtimestampdiff_week_ts_t_bulk_p1, false, "", args(1,4, batarg("",int),arg("val1",timestamp),batarg("val2",daytime),batarg("s",oid))),
 pattern("batmtime", "timestampdiff_week", MTIMEtimestampdiff_week_ts_t_bulk_p2, false, "", args(1,4, batarg("",int),batarg("val1",timestamp),arg("val2",daytime),batarg("s",oid))),
 // --
 command("mtime", "timestampdiff_month", MTIMEtimestampdiff_month, false, "diff in months between 'val1' and 'val2'.", args(1,3, arg("",int),arg("val1",timestamp),arg("val2",timestamp))),
 pattern("batmtime", "timestampdiff_month", MTIMEtimestampdiff_month_bulk, false, "", args(1,3, batarg("",int),batarg("val1",timestamp),batarg("val2",timestamp))),
 pattern("batmtime", "timestampdiff_month", MTIMEtimestampdiff_month_bulk_p1, false, "", args(1,3, batarg("",int),arg("val1",timestamp),batarg("val2",timestamp))),
 pattern("batmtime", "timestampdiff_month", MTIMEtimestampdiff_month_bulk_p2, false, "", args(1,3, batarg("",int),batarg("val1",timestamp),arg("val2",timestamp))),
 pattern("batmtime", "timestampdiff_month", MTIMEtimestampdiff_month_bulk, false, "", args(1,5, batarg("",int),batarg("val1",timestamp),batarg("val2",timestamp),batarg("s1",oid),batarg("s2",oid))),
 pattern("batmtime", "timestampdiff_month", MTIMEtimestampdiff_month_bulk_p1, false, "", args(1,4, batarg("",int),arg("val1",timestamp),batarg("val2",timestamp),batarg("s",oid))),
 pattern("batmtime", "timestampdiff_month", MTIMEtimestampdiff_month_bulk_p2, false, "", args(1,4, batarg("",int),batarg("val1",timestamp),arg("val2",timestamp),batarg("s",oid))),
 // --
 command("mtime", "timestampdiff_month", MTIMEtimestampdiff_month_t_ts, false, "diff in months between 'val1' and 'val2'.", args(1,3, arg("",int),arg("val1",daytime),arg("val2",timestamp))),
 pattern("batmtime", "timestampdiff_month", MTIMEtimestampdiff_month_t_ts_bulk, false, "", args(1,3, batarg("",int),batarg("val1",daytime),batarg("val2",timestamp))),
 pattern("batmtime", "timestampdiff_month", MTIMEtimestampdiff_month_t_ts_bulk_p1, false, "", args(1,3, batarg("",int),arg("val1",daytime),batarg("val2",timestamp))),
 pattern("batmtime", "timestampdiff_month", MTIMEtimestampdiff_month_t_ts_bulk_p2, false, "", args(1,3, batarg("",int),batarg("val1",daytime),arg("val2",timestamp))),
 pattern("batmtime", "timestampdiff_month", MTIMEtimestampdiff_month_t_ts_bulk, false, "", args(1,5, batarg("",int),batarg("val1",daytime),batarg("val2",timestamp),batarg("s1",oid),batarg("s2",oid))),
 pattern("batmtime", "timestampdiff_month", MTIMEtimestampdiff_month_t_ts_bulk_p1, false, "", args(1,4, batarg("",int),arg("val1",daytime),batarg("val2",timestamp),batarg("s",oid))),
 pattern("batmtime", "timestampdiff_month", MTIMEtimestampdiff_month_t_ts_bulk_p2, false, "", args(1,4, batarg("",int),batarg("val1",daytime),arg("val2",timestamp),batarg("s",oid))),
 // --
 command("mtime", "timestampdiff_month", MTIMEtimestampdiff_month_ts_t, false, "diff in months between 'val1' and 'val2'.", args(1,3, arg("",int),arg("val1",timestamp),arg("val2",daytime))),
 pattern("batmtime", "timestampdiff_month", MTIMEtimestampdiff_month_ts_t_bulk, false, "", args(1,3, batarg("",int),batarg("val1",timestamp),batarg("val2",daytime))),
 pattern("batmtime", "timestampdiff_month", MTIMEtimestampdiff_month_ts_t_bulk_p1, false, "", args(1,3, batarg("",int),arg("val1",timestamp),batarg("val2",daytime))),
 pattern("batmtime", "timestampdiff_month", MTIMEtimestampdiff_month_ts_t_bulk_p2, false, "", args(1,3, batarg("",int),batarg("val1",timestamp),arg("val2",daytime))),
 pattern("batmtime", "timestampdiff_month", MTIMEtimestampdiff_month_ts_t_bulk, false, "", args(1,5, batarg("",int),batarg("val1",timestamp),batarg("val2",daytime),batarg("s1",oid),batarg("s2",oid))),
 pattern("batmtime", "timestampdiff_month", MTIMEtimestampdiff_month_ts_t_bulk_p1, false, "", args(1,4, batarg("",int),arg("val1",timestamp),batarg("val2",daytime),batarg("s",oid))),
 pattern("batmtime", "timestampdiff_month", MTIMEtimestampdiff_month_ts_t_bulk_p2, false, "", args(1,4, batarg("",int),batarg("val1",timestamp),arg("val2",daytime),batarg("s",oid))),
 // --
 command("mtime", "timestampdiff_quarter", MTIMEtimestampdiff_quarter, false, "diff in months between 'val1' and 'val2'.", args(1,3, arg("",int),arg("val1",timestamp),arg("val2",timestamp))),
 pattern("batmtime", "timestampdiff_quarter", MTIMEtimestampdiff_quarter_bulk, false, "", args(1,3, batarg("",int),batarg("val1",timestamp),batarg("val2",timestamp))),
 pattern("batmtime", "timestampdiff_quarter", MTIMEtimestampdiff_quarter_bulk_p1, false, "", args(1,3, batarg("",int),arg("val1",timestamp),batarg("val2",timestamp))),
 pattern("batmtime", "timestampdiff_quarter", MTIMEtimestampdiff_quarter_bulk_p2, false, "", args(1,3, batarg("",int),batarg("val1",timestamp),arg("val2",timestamp))),
 pattern("batmtime", "timestampdiff_quarter", MTIMEtimestampdiff_quarter_bulk, false, "", args(1,5, batarg("",int),batarg("val1",timestamp),batarg("val2",timestamp),batarg("s1",oid),batarg("s2",oid))),
 pattern("batmtime", "timestampdiff_quarter", MTIMEtimestampdiff_quarter_bulk_p1, false, "", args(1,4, batarg("",int),arg("val1",timestamp),batarg("val2",timestamp),batarg("s",oid))),
 pattern("batmtime", "timestampdiff_quarter", MTIMEtimestampdiff_quarter_bulk_p2, false, "", args(1,4, batarg("",int),batarg("val1",timestamp),arg("val2",timestamp),batarg("s",oid))),
 // --
 command("mtime", "timestampdiff_quarter", MTIMEtimestampdiff_quarter_t_ts, false, "diff in months between 'val1' and 'val2'.", args(1,3, arg("",int),arg("val1",daytime),arg("val2",timestamp))),
 pattern("batmtime", "timestampdiff_quarter", MTIMEtimestampdiff_quarter_t_ts_bulk, false, "", args(1,3, batarg("",int),batarg("val1",daytime),batarg("val2",timestamp))),
 pattern("batmtime", "timestampdiff_quarter", MTIMEtimestampdiff_quarter_t_ts_bulk_p1, false, "", args(1,3, batarg("",int),arg("val1",daytime),batarg("val2",timestamp))),
 pattern("batmtime", "timestampdiff_quarter", MTIMEtimestampdiff_quarter_t_ts_bulk_p2, false, "", args(1,3, batarg("",int),batarg("val1",daytime),arg("val2",timestamp))),
 pattern("batmtime", "timestampdiff_quarter", MTIMEtimestampdiff_quarter_t_ts_bulk, false, "", args(1,5, batarg("",int),batarg("val1",daytime),batarg("val2",timestamp),batarg("s1",oid),batarg("s2",oid))),
 pattern("batmtime", "timestampdiff_quarter", MTIMEtimestampdiff_quarter_t_ts_bulk_p1, false, "", args(1,4, batarg("",int),arg("val1",daytime),batarg("val2",timestamp),batarg("s",oid))),
 pattern("batmtime", "timestampdiff_quarter", MTIMEtimestampdiff_quarter_t_ts_bulk_p2, false, "", args(1,4, batarg("",int),batarg("val1",daytime),arg("val2",timestamp),batarg("s",oid))),
 // --
 command("mtime", "timestampdiff_quarter", MTIMEtimestampdiff_quarter_ts_t, false, "diff in months between 'val1' and 'val2'.", args(1,3, arg("",int),arg("val1",timestamp),arg("val2",daytime))),
 pattern("batmtime", "timestampdiff_quarter", MTIMEtimestampdiff_quarter_ts_t_bulk, false, "", args(1,3, batarg("",int),batarg("val1",timestamp),batarg("val2",daytime))),
 pattern("batmtime", "timestampdiff_quarter", MTIMEtimestampdiff_quarter_ts_t_bulk_p1, false, "", args(1,3, batarg("",int),arg("val1",timestamp),batarg("val2",daytime))),
 pattern("batmtime", "timestampdiff_quarter", MTIMEtimestampdiff_quarter_ts_t_bulk_p2, false, "", args(1,3, batarg("",int),batarg("val1",timestamp),arg("val2",daytime))),
 pattern("batmtime", "timestampdiff_quarter", MTIMEtimestampdiff_quarter_ts_t_bulk, false, "", args(1,5, batarg("",int),batarg("val1",timestamp),batarg("val2",daytime),batarg("s1",oid),batarg("s2",oid))),
 pattern("batmtime", "timestampdiff_quarter", MTIMEtimestampdiff_quarter_ts_t_bulk_p1, false, "", args(1,4, batarg("",int),arg("val1",timestamp),batarg("val2",daytime),batarg("s",oid))),
 pattern("batmtime", "timestampdiff_quarter", MTIMEtimestampdiff_quarter_ts_t_bulk_p2, false, "", args(1,4, batarg("",int),batarg("val1",timestamp),arg("val2",daytime),batarg("s",oid))),
 // --
 command("mtime", "timestampdiff_year", MTIMEtimestampdiff_year, false, "diff in months between 'val1' and 'val2'.", args(1,3, arg("",int),arg("val1",timestamp),arg("val2",timestamp))),
 pattern("batmtime", "timestampdiff_year", MTIMEtimestampdiff_year_bulk, false, "", args(1,3, batarg("",int),batarg("val1",timestamp),batarg("val2",timestamp))),
 pattern("batmtime", "timestampdiff_year", MTIMEtimestampdiff_year_bulk_p1, false, "", args(1,3, batarg("",int),arg("val1",timestamp),batarg("val2",timestamp))),
 pattern("batmtime", "timestampdiff_year", MTIMEtimestampdiff_year_bulk_p2, false, "", args(1,3, batarg("",int),batarg("val1",timestamp),arg("val2",timestamp))),
 pattern("batmtime", "timestampdiff_year", MTIMEtimestampdiff_year_bulk, false, "", args(1,5, batarg("",int),batarg("val1",timestamp),batarg("val2",timestamp),batarg("s1",oid),batarg("s2",oid))),
 pattern("batmtime", "timestampdiff_year", MTIMEtimestampdiff_year_bulk_p1, false, "", args(1,4, batarg("",int),arg("val1",timestamp),batarg("val2",timestamp),batarg("s",oid))),
 pattern("batmtime", "timestampdiff_year", MTIMEtimestampdiff_year_bulk_p2, false, "", args(1,4, batarg("",int),batarg("val1",timestamp),arg("val2",timestamp),batarg("s",oid))),
 // --
 command("mtime", "timestampdiff_year", MTIMEtimestampdiff_year_t_ts, false, "diff in months between 'val1' and 'val2'.", args(1,3, arg("",int),arg("val1",daytime),arg("val2",timestamp))),
 pattern("batmtime", "timestampdiff_year", MTIMEtimestampdiff_year_t_ts_bulk, false, "", args(1,3, batarg("",int),batarg("val1",daytime),batarg("val2",timestamp))),
 pattern("batmtime", "timestampdiff_year", MTIMEtimestampdiff_year_t_ts_bulk_p1, false, "", args(1,3, batarg("",int),arg("val1",daytime),batarg("val2",timestamp))),
 pattern("batmtime", "timestampdiff_year", MTIMEtimestampdiff_year_t_ts_bulk_p2, false, "", args(1,3, batarg("",int),batarg("val1",daytime),arg("val2",timestamp))),
 pattern("batmtime", "timestampdiff_year", MTIMEtimestampdiff_year_t_ts_bulk, false, "", args(1,5, batarg("",int),batarg("val1",daytime),batarg("val2",timestamp),batarg("s1",oid),batarg("s2",oid))),
 pattern("batmtime", "timestampdiff_year", MTIMEtimestampdiff_year_t_ts_bulk_p1, false, "", args(1,4, batarg("",int),arg("val1",daytime),batarg("val2",timestamp),batarg("s",oid))),
 pattern("batmtime", "timestampdiff_year", MTIMEtimestampdiff_year_t_ts_bulk_p2, false, "", args(1,4, batarg("",int),batarg("val1",daytime),arg("val2",timestamp),batarg("s",oid))),
 // --
 command("mtime", "timestampdiff_year", MTIMEtimestampdiff_year_ts_t, false, "diff in months between 'val1' and 'val2'.", args(1,3, arg("",int),arg("val1",timestamp),arg("val2",daytime))),
 pattern("batmtime", "timestampdiff_year", MTIMEtimestampdiff_year_ts_t_bulk, false, "", args(1,3, batarg("",int),batarg("val1",timestamp),batarg("val2",daytime))),
 pattern("batmtime", "timestampdiff_year", MTIMEtimestampdiff_year_ts_t_bulk_p1, false, "", args(1,3, batarg("",int),arg("val1",timestamp),batarg("val2",daytime))),
 pattern("batmtime", "timestampdiff_year", MTIMEtimestampdiff_year_ts_t_bulk_p2, false, "", args(1,3, batarg("",int),batarg("val1",timestamp),arg("val2",daytime))),
 pattern("batmtime", "timestampdiff_year", MTIMEtimestampdiff_year_ts_t_bulk, false, "", args(1,5, batarg("",int),batarg("val1",timestamp),batarg("val2",daytime),batarg("s1",oid),batarg("s2",oid))),
 pattern("batmtime", "timestampdiff_year", MTIMEtimestampdiff_year_ts_t_bulk_p1, false, "", args(1,4, batarg("",int),arg("val1",timestamp),batarg("val2",daytime),batarg("s",oid))),
 pattern("batmtime", "timestampdiff_year", MTIMEtimestampdiff_year_ts_t_bulk_p2, false, "", args(1,4, batarg("",int),batarg("val1",timestamp),arg("val2",daytime),batarg("s",oid))),
 { .imp=NULL }
};
#include "mal_import.h"
#ifdef _MSC_VER
#undef read
#pragma section(".CRT$XCU",read)
#endif
LIB_STARTUP_FUNC(init_mtime_mal)
{ mal_module("mtime", NULL, mtime_init_funcs); }<|MERGE_RESOLUTION|>--- conflicted
+++ resolved
@@ -1117,13 +1117,8 @@
 }
 
 static str
-<<<<<<< HEAD
-timestamp_to_str_withtz(str *buf, const timestamp *d, str *format, const char *type,
+timestamp_to_str_withtz(str *buf, const timestamp *d, const char *const *format, const char *type,
 				 const char *malfunc, long gmtoff)
-=======
-timestamp_to_str(str *buf, const timestamp *d, const char *const *format, const char *type,
-				 const char *malfunc)
->>>>>>> 9527aade
 {
 	date dt;
 	daytime t;
@@ -1154,15 +1149,14 @@
 }
 
 static str
-<<<<<<< HEAD
-timestamp_to_str(str *buf, const timestamp *d, str *format, const char *type,
+timestamp_to_str(str *buf, const timestamp *d, const char *const *format, const char *type,
 				 const char *malfunc)
 {
 	return timestamp_to_str_withtz( buf, d, format, type, malfunc, 0);
 }
 
 static str
-timestamptz_to_str(str *buf, const timestamp *d, str *format, const char *type,
+timestamptz_to_str(str *buf, const timestamp *d, const char *const *format, const char *type,
 				 const char *malfunc, long gmtoff)
 {
 	timestamp t = *d;
@@ -1172,10 +1166,7 @@
 
 
 static str
-str_to_timestamp(timestamp *ret, str *s, str *format, const long gmtoff, const char *type,
-=======
-str_to_timestamp(timestamp *ret, const char *const *s, const char *const *format, const char *type,
->>>>>>> 9527aade
+str_to_timestamp(timestamp *ret, const char *const *s, const char *const *format, const long gmtoff, const char *type,
 				 const char *malfunc)
 {
 	struct tm tm = (struct tm) { 0 };
@@ -1223,11 +1214,7 @@
 }
 
 static inline str
-<<<<<<< HEAD
-str_to_date(date *ret, str s, str format, lng tz_msec)
-=======
-str_to_date(date *ret, const char *s, const char *format)
->>>>>>> 9527aade
+str_to_date(date *ret, const char *s, const char *format, lng tz_msec)
 {
 	str msg = MAL_SUCCEED;
 	timestamp ts;
@@ -1239,24 +1226,15 @@
 	return MAL_SUCCEED;
 }
 
-<<<<<<< HEAD
 func3(MTIMEstr_to_date, "str_to_date",
-	  str, str, date, str_to_date, func3_except,
-=======
-func2(MTIMEstr_to_date, "str_to_date",
-	  char * const, char * const, date, str_to_date, func2_except,
->>>>>>> 9527aade
+	  char * const, char * const, date, str_to_date, func3_except,
 	  DEC_ITER, DEC_ITER, DEC_VAR_R, DEC_INT,
 	  INIT_ITERIN, INIT_ITERIN, INIT_VAROUT,
 	  GET_NEXT_ITER, GET_NEXT_ITER,
 	  APPEND_VAR, FINISH_INT_SINGLE, CLEAR_NOTHING)
 
 static inline str
-<<<<<<< HEAD
-str_to_time(daytime *ret, str s, str format, lng tz_msec)
-=======
-str_to_time(daytime *ret, const char *s, const char *format)
->>>>>>> 9527aade
+str_to_time(daytime *ret, const char *s, const char *format, lng tz_msec)
 {
 	str msg = MAL_SUCCEED;
 	timestamp ts;
@@ -1267,36 +1245,22 @@
 	return MAL_SUCCEED;
 }
 
-<<<<<<< HEAD
 func3(MTIMEstr_to_time, "str_to_time",
-	  str, str, daytime, str_to_time, func3_except,
-=======
-func2(MTIMEstr_to_time, "str_to_time",
-	  char * const, char * const, daytime, str_to_time, func2_except,
->>>>>>> 9527aade
+	  char * const, char * const, daytime, str_to_time, func3_except,
 	  DEC_ITER, DEC_ITER, DEC_VAR_R, DEC_INT,
 	  INIT_ITERIN, INIT_ITERIN, INIT_VAROUT,
 	  GET_NEXT_ITER, GET_NEXT_ITER,
 	  APPEND_VAR, FINISH_INT_SINGLE, CLEAR_NOTHING)
 
 static inline str
-<<<<<<< HEAD
-str_to_timestamp_func(timestamp *ret, str s, str format, lng tz_msec)
-=======
-str_to_timestamp_func(timestamp *ret, const char *s, const char *format)
->>>>>>> 9527aade
+str_to_timestamp_func(timestamp *ret, const char *s, const char *format, lng tz_msec)
 {
 	return str_to_timestamp(ret, &s, &format, (long)(tz_msec/1000), "timestamp",
 							"mtime.str_to_timestamp");
 }
 
-<<<<<<< HEAD
 func3(MTIMEstr_to_timestamp, "str_to_timestamp",
-	  str, str, timestamp, str_to_timestamp_func, func3_except,
-=======
-func2(MTIMEstr_to_timestamp, "str_to_timestamp",
-	  char * const, char * const, timestamp, str_to_timestamp_func, func2_except,
->>>>>>> 9527aade
+	  char * const, char * const, timestamp, str_to_timestamp_func, func3_except,
 	  DEC_ITER, DEC_ITER, DEC_VAR_R, DEC_INT,
 	  INIT_ITERIN, INIT_ITERIN, INIT_VAROUT,
 	  GET_NEXT_ITER, GET_NEXT_ITER,
@@ -1331,13 +1295,13 @@
 	  APPEND_STR, FINISH_BUFFER_SINGLE, FINISH_BUFFER_MULTI)
 
 static inline str
-timetz_to_str(str *ret, daytime d, str format, lng tz_msec)
+timetz_to_str(str *ret, daytime d, const char *format, lng tz_msec)
 {
 	timestamp ts = timestamp_create(timestamp_date(timestamp_current()), d);
 	return timestamptz_to_str(ret, &ts, &format, "time", "mtime.timetz_to_str", (long)(tz_msec/1000));
 }
 func3(MTIMEtimetz_to_str, "timetz_to_str",
-	  daytime, str, str, timetz_to_str, func3_except,
+	  daytime, char * const, str, timetz_to_str, func3_except,
 	  DEC_VAR, DEC_ITER, DEC_NOTHING, DEC_BUFFER,
 	  INIT_VARIN, INIT_ITERIN, INIT_NOTHING,
 	  GET_NEXT_VAR, GET_NEXT_ITER,
@@ -1357,13 +1321,13 @@
 	  APPEND_STR, FINISH_BUFFER_SINGLE, FINISH_BUFFER_MULTI)
 
 static inline str
-timestamptz_to_str_func(str *ret, timestamp d, str format, lng tz_msec)
+timestamptz_to_str_func(str *ret, timestamp d, const char *format, lng tz_msec)
 {
 	return timestamptz_to_str(ret, &d, &format, "timestamp", "mtime.timestamptz_to_str", (long)(tz_msec/1000));
 }
 
 func3(MTIMEtimestamptz_to_str, "timestamptz_to_str",
-	  timestamp, str, str, timestamptz_to_str_func, func3_except,
+	  timestamp, char * const, str, timestamptz_to_str_func, func3_except,
 	  DEC_VAR, DEC_ITER, DEC_NOTHING, DEC_BUFFER,
 	  INIT_VARIN, INIT_ITERIN, INIT_NOTHING,
 	  GET_NEXT_VAR, GET_NEXT_ITER,
