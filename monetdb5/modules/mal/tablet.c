/*
 * This Source Code Form is subject to the terms of the Mozilla Public
 * License, v. 2.0.  If a copy of the MPL was not distributed with this
 * file, You can obtain one at http://mozilla.org/MPL/2.0/.
 *
 * Copyright 2008-2015 MonetDB B.V.
 */

/*
 *  Niels Nes, Martin Kersten
 *
 * Parallel bulk load for SQL
 * The COPY INTO command for SQL is heavily CPU bound, which means
 * that ideally we would like to exploit the multi-cores to do that
 * work in parallel.
 * Complicating factors are the initial record offset, the
 * possible variable length of the input, and the original sort order
 * that should preferable be maintained.
 *
 * The code below consists of a file reader, which breaks up the
 * file into chunks of distinct lines. Then multiple parallel threads
 * grab them, and break them on the field boundaries.
 * After all fields are identified this way, the columns are converted
 * and stored in the BATs.
 *
 * The threads get a reference to a private copy of the READERtask.
 * It includes a list of columns they should handle. This is a basis
 * to distributed cheap and expensive columns over threads.
 *
 * The file reader overlaps IO with updates of the BAT.
 * Also the buffer size of the block stream might be a little small for
 * this task (1MB). It has been increased to 8MB, which indeed improved.
 *
 * The work divider allocates subtasks to threads based on the
 * observed time spending so far.
 */

#include "monetdb_config.h"
#include "tablet.h"
#include "algebra.h"

#include <string.h>
#include <ctype.h>

/*#define _DEBUG_TABLET_ */
/*#define _DEBUG_TABLET_CNTRL */

#define MAXWORKERS	64
#define MAXBUFFERS 2
/* We restrict the row length to be 32MB for the time being */
#define MAXROWSIZE(X) (X > 32*1024*1024 ? X : 32*1024*1024)

static MT_Lock errorlock MT_LOCK_INITIALIZER("errorlock");

static BAT *
void_bat_create(int adt, BUN nr)
{
	BAT *b = BATnew(TYPE_void, adt, BATTINY, PERSISTENT);

	/* check for correct structures */
	if (b == NULL)
		return b;
	if (BATmirror(b))
		BATseqbase(b, 0);
	BATsetaccess(b, BAT_APPEND);
	if (nr > BATTINY && adt && BATextend(b, nr) != GDK_SUCCEED) {
		BBPunfix(b->batCacheid);
		return NULL;
	}

	b->hsorted = TRUE;
	b->hrevsorted = FALSE;
	b->H->norevsorted = 1;
	b->hkey = TRUE;
	b->H->nil = FALSE;
	b->H->nonil = TRUE;

	/* disable all properties here */
	b->tsorted = FALSE;
	b->trevsorted = FALSE;
	b->T->nosorted = 0;
	b->T->norevsorted = 0;
	b->tdense = FALSE;
	b->T->nodense = 0;
	b->tkey = FALSE;
	b->T->nokey[0] = 0;
	b->T->nokey[1] = 1;
	return b;
}

static void *
TABLETstrFrStr(Column *c, char *s, char *e)
{
	int len = (int) (e - s + 1);	/* 64bit: should check for overflow */

	if (c->len < len) {
		c->len = len;
		c->data = GDKrealloc(c->data, len);
	}

	if (s == e) {
		*(char *) c->data = 0;
	} else if (GDKstrFromStr(c->data, (unsigned char *) s, (ssize_t) (e - s)) < 0) {
		return NULL;
	}
	return c->data;
}

void *
TABLETadt_frStr(Column *c, int type, char *s, char *e, char quote)
{
	if (s == NULL || (!quote && strcmp(s, "nil") == 0)) {
		memcpy(c->data, ATOMnilptr(type), c->nillen);
	} else if (type == TYPE_str) {
		return TABLETstrFrStr(c, s, e);
	} else if ((*BATatoms[type].atomFromStr) (s, &c->len, (ptr) &c->data) < 0) {
		return NULL;
	}
	return c->data;
}

int
TABLETadt_toStr(void *extra, char **buf, int *len, int type, ptr a)
{
	(void) extra;
	if (type == TYPE_str) {
		char *dst, *src = a;
		int l;

		if (GDK_STRNIL(src)) {
			src = "nil";
		}
		l = (int) strlen(src);
		if (l + 3 > *len) {
			GDKfree(*buf);
			*len = 2 * l + 3;
			*buf = GDKzalloc(*len);
		}
		dst = *buf;
		dst[0] = '"';
		strncpy(dst + 1, src, l);
		dst[l + 1] = '"';
		dst[l + 2] = 0;
		return l + 2;
	} else {
		return (*BATatoms[type].atomToStr) (buf, len, a);
	}
}

void
TABLETdestroy_format(Tablet *as)
{
	BUN p;
	Column *fmt = as->format;

	for (p = 0; p < as->nr_attrs; p++) {
		if (fmt[p].c)
			BBPunfix(fmt[p].c->batCacheid);
		if (fmt[p].data)
			GDKfree(fmt[p].data);
		if (fmt[p].type)
			GDKfree(fmt[p].type);
	}
	GDKfree(fmt);
}

static oid
check_BATs(Tablet *as)
{
	Column *fmt = as->format;
	BUN i = 0;
	BUN cnt;
	oid base;

	if (fmt[i].c == NULL)
		i++;
	cnt = BATcount(fmt[i].c);
	base = fmt[i].c->hseqbase;

	if (!BAThdense(fmt[i].c) || as->nr != cnt)
		return oid_nil;

	for (i = 0; i < as->nr_attrs; i++) {
		BAT *b;
		BUN offset;

		b = fmt[i].c;
		if (b == NULL)
			continue;
		offset = BUNfirst(b) + as->offset;

		if (BATcount(b) != cnt || !BAThdense(b) || b->hseqbase != base)
			return oid_nil;

		fmt[i].p = offset;
	}
	return base;
}

str
TABLETcreate_bats(Tablet *as, BUN est)
{
	Column *fmt = as->format;
	BUN i, j;

	for (i = 0; i < as->nr_attrs; i++) {
		if (fmt[i].skip)
			continue;
		fmt[i].c = void_bat_create(fmt[i].adt, est);
		fmt[i].ci = bat_iterator(fmt[i].c);
		if (!fmt[i].c) {
			for (j = 0; j < i; j++)
				if (!fmt[i].skip)
					BBPdecref(fmt[j].c->batCacheid, FALSE);
			throw(SQL, "copy", "Failed to create bat of size " BUNFMT "\n", as->nr);
		}
	}
	return MAL_SUCCEED;
}

str
TABLETcollect(BAT **bats, Tablet *as)
{
	Column *fmt = as->format;
	BUN i, j;
	BUN cnt = 0;

	if (bats == NULL)
		throw(SQL, "copy", "Missing container");
	for (i = 0; i < as->nr_attrs && !cnt; i++)
		if (!fmt[i].skip)
			cnt = BATcount(fmt[i].c);
	for (i = 0, j = 0; i < as->nr_attrs; i++) {
		if (fmt[i].skip)
			continue;
		bats[j] = fmt[i].c;
		BBPfix(bats[j]->batCacheid);
		BATsetaccess(fmt[i].c, BAT_READ);
		BATderiveProps(fmt[i].c, 0);

		if (cnt != BATcount(fmt[i].c))
			throw(SQL, "copy", "Count " BUNFMT " differs from " BUNFMT "\n", BATcount(fmt[i].c), cnt);
		j++;
	}
	return MAL_SUCCEED;
}

str
TABLETcollect_parts(BAT **bats, Tablet *as, BUN offset)
{
	Column *fmt = as->format;
	BUN i, j;
	BUN cnt = 0;

	for (i = 0; i < as->nr_attrs && !cnt; i++)
		if (!fmt[i].skip)
			cnt = BATcount(fmt[i].c);
	for (i = 0, j = 0; i < as->nr_attrs; i++) {
		BAT *b, *bv = NULL;
		if (fmt[i].skip)
			continue;
		b = fmt[i].c;
		BATsetaccess(b, BAT_READ);
		bv = BATslice(b, (offset > 0) ? offset - 1 : 0, BATcount(b));
		bats[j] = bv;
		BATderiveProps(bv, 0);

		b->tkey = (offset > 0) ? FALSE : bv->tkey;
		b->T->nonil &= bv->T->nonil;
		b->tdense &= bv->tdense;
		if (b->tsorted != bv->tsorted)
			b->tsorted = 0;
		if (b->trevsorted != bv->trevsorted)
			b->trevsorted = 0;
		if (b->tdense)
			b->tkey = TRUE;
		b->batDirty = TRUE;

		if (offset > 0) {
			BBPunfix(bv->batCacheid);
			bats[j] = BATslice(b, offset, BATcount(b));
		}
		if (cnt != BATcount(b))
			throw(SQL, "copy", "Count " BUNFMT " differs from " BUNFMT "\n", BATcount(b), cnt);
		j++;
	}
	return MAL_SUCCEED;
}

// the starting quote character has already been skipped

static char *
tablet_skip_string(char *s, char quote)
{
	while (*s) {
		if (*s == '\\' && s[1] != '\0')
			s++;
		else if (*s == quote) {
			if (s[1] == quote)
				*s++ = '\\';	/* sneakily replace "" with \" */
			else
				break;
		}
		s++;
	}
	assert(*s == quote || *s == '\0');
	if (*s == 0)
		return NULL;
	return s;
}

static int
TABLET_error(stream *s)
{
	if (!mnstr_errnr(GDKerr)) {
		char *err = mnstr_error(s);

		mnstr_printf(GDKout, "#Stream error %s\n", err);
		/* use free as stream allocates out side GDK */
		if (err)
			free(err);
	}
	return -1;
}

/* The output line is first built before being sent. It solves a problem
   with UDP, where you may loose most of the information using short writes
*/
static inline int
output_line(char **buf, int *len, char **localbuf, int *locallen, Column *fmt, stream *fd, BUN nr_attrs, ptr id)
{
	BUN i;
	int fill = 0;

	for (i = 0; i < nr_attrs; i++) {
		if (fmt[i].c == NULL)
			continue;
		fmt[i].p = BUNfnd(BATmirror(fmt[i].c), id);

		if (fmt[i].p == BUN_NONE)
			break;
	}
	if (i == nr_attrs) {
		for (i = 0; i < nr_attrs; i++) {
			Column *f = fmt + i;
			const char *p;
			int l;

			if (f->c) {
				p = BUNtail(f->ci, f->p);

				if (!p || ATOMcmp(f->adt, ATOMnilptr(f->adt), p) == 0) {
					p = f->nullstr;
					l = (int) strlen(f->nullstr);
				} else {
					l = f->tostr(f->extra, localbuf, locallen, f->adt, p);
					p = *localbuf;
				}
				if (fill + l + f->seplen >= *len) {
					/* extend the buffer */
					*buf = GDKrealloc(*buf, fill + l + f->seplen + BUFSIZ);
					*len = fill + l + f->seplen + BUFSIZ;
					if (*buf == NULL)
						return -1;
				}
				strncpy(*buf + fill, p, *len - fill - 1);
				fill += l;
			}
			strncpy(*buf + fill, f->sep, *len - fill - 1);
			fill += f->seplen;
		}
	}
	if (fd && mnstr_write(fd, *buf, 1, fill) != fill)
		return TABLET_error(fd);
	return 0;
}

static inline int
output_line_dense(char **buf, int *len, char **localbuf, int *locallen, Column *fmt, stream *fd, BUN nr_attrs)
{
	BUN i;
	int fill = 0;

	for (i = 0; i < nr_attrs; i++) {
		Column *f = fmt + i;
		const char *p;
		int l;

		if (f->c) {
			p = BUNtail(f->ci, f->p);

			if (!p || ATOMcmp(f->adt, ATOMnilptr(f->adt), p) == 0) {
				p = f->nullstr;
				l = (int) strlen(p);
			} else {
				l = f->tostr(f->extra, localbuf, locallen, f->adt, p);
				p = *localbuf;
			}
			if (fill + l + f->seplen >= *len) {
				/* extend the buffer */
				*buf = GDKrealloc(*buf, fill + l + f->seplen + BUFSIZ);
				*len = fill + l + f->seplen + BUFSIZ;
				if (*buf == NULL)
					return -1;
			}
			strncpy(*buf + fill, p, *len - fill - 1);
			fill += l;
			f->p++;
		}
		strncpy(*buf + fill, f->sep, *len - fill - 1);
		fill += f->seplen;
	}
	if (fd && mnstr_write(fd, *buf, 1, fill) != fill)
		return TABLET_error(fd);
	return 0;
}

static inline int
output_line_lookup(char **buf, int *len, Column *fmt, stream *fd, BUN nr_attrs, BUN id)
{
	BUN i;

	for (i = 0; i < nr_attrs; i++) {
		Column *f = fmt + i;

		if (f->c) {
			char *p = BUNtail(f->ci, id +BUNfirst(f->c));

			if (!p || ATOMcmp(f->adt, ATOMnilptr(f->adt), p) == 0) {
				size_t l = strlen(f->nullstr);
				if (mnstr_write(fd, f->nullstr, 1, l) != (ssize_t) l)
					return TABLET_error(fd);
			} else {
				int l = f->tostr(f->extra, buf, len, f->adt, p);

				if (mnstr_write(fd, *buf, 1, l) != l)
					return TABLET_error(fd);
			}
		}
		if (mnstr_write(fd, f->sep, 1, f->seplen) != f->seplen)
			return TABLET_error(fd);
	}
	return 0;
}

static int
tablet_read_more(bstream *in, stream *out, size_t n)
{
	if (out) {
		do {
			/* query is not finished ask for more */
			/* we need more query text */
			if (bstream_next(in) < 0)
				return EOF;
			if (in->eof) {
				if (out && mnstr_write(out, PROMPT2, sizeof(PROMPT2) - 1, 1) == 1)
					mnstr_flush(out);
				in->eof = 0;
				/* we need more query text */
				if (bstream_next(in) <= 0)
					return EOF;
			}
		} while (in->len <= in->pos);
	} else if (bstream_read(in, n) <= 0) {
		return EOF;
	}
	return 1;
}

/*
 * Fast Load
 * To speedup the CPU intensive loading of files we have to break
 * the file into pieces and perform parallel analysis. Experimentation
 * against lineitem SF1 showed that half of the time goes into very
 * basis atom analysis (41 out of 102 B instructions).
 * Furthermore, the actual insertion into the BATs takes only
 * about 10% of the total. With multi-core processors around
 * it seems we can gain here significantly.
 *
 * The approach taken is to fork a parallel scan over the text file.
 * We assume that the blocked stream is already
 * positioned correctly at the reading position. The start and limit
 * indicates the byte range to search for tuples.
 * If start> 0 then we first skip to the next record separator.
 * If necessary we read more than 'limit' bytes to ensure parsing a complete
 * record and stop at the record boundary.
 * Beware, we should allocate Tablet descriptors for each file segment,
 * otherwise we end up with a gross concurrency control problem.
 * The resulting BATs should be glued at the final phase.
 *
 * Raw Load
 * Front-ends can bypass most of the overhead in loading the BATs
 * by preparing the corresponding files directly and replace those
 * created by e.g. the SQL frontend.
 * This strategy is only advisable for cases where we have very
 * large files >200GB and/or are created by a well debugged code.
 *
 * To experiment with this approach, the code base responds
 * on negative number of cores by dumping the data directly in BAT
 * storage format into a collections of files on disk.
 * It reports on the actions to be taken to replace BATs.
 * This technique is initially only supported for fixed-sized columns.
 * The rawmode() indicator acts as the internal switch.
 */

/*
 * To speed up loading ascii files we have to determine the number of blocks.
 * This depends on the number of cores available.
 * For the time being we hardwire this decision based on our own
 * platforms.
 * Furthermore, we only consider parallel load for file-based requests.
 *
 * To simplify our world, we assume a single producer process.
 */

static int
output_file_default(Tablet *as, BAT *order, stream *fd)
{
	int len = BUFSIZ, locallen = BUFSIZ, res = 0;
	char *buf = GDKzalloc(len);
	char *localbuf = GDKzalloc(len);
	BUN p, q;
	BUN i = 0;
	BUN offset = BUNfirst(order) + as->offset;
	BATiter orderi = bat_iterator(order);

	if (buf == NULL || localbuf == NULL) {
		if (buf)
			GDKfree(buf);
		if (localbuf)
			GDKfree(localbuf);
		return -1;
	}
	for (q = offset + as->nr, p = offset; p < q; p++) {
		ptr h = BUNhead(orderi, p);

		if ((res = output_line(&buf, &len, &localbuf, &locallen, as->format, fd, as->nr_attrs, h)) < 0) {
			GDKfree(buf);
			GDKfree(localbuf);
			return res;
		}
		i++;
#ifdef _DEBUG_TABLET_
		if ((i % 1000000) == 0)
			mnstr_printf(GDKout, "#dumped " BUNFMT " lines\n", i);
#endif
	}
	GDKfree(localbuf);
	GDKfree(buf);
	return res;
}

static int
output_file_dense(Tablet *as, stream *fd)
{
	int len = BUFSIZ, locallen = BUFSIZ, res = 0;
	char *buf = GDKzalloc(len);
	char *localbuf = GDKzalloc(len);
	BUN i = 0;

	if (buf == NULL || localbuf == NULL) {
		if (buf)
			GDKfree(buf);
		if (localbuf)
			GDKfree(localbuf);
		return -1;
	}
	for (i = 0; i < as->nr; i++) {
		if ((res = output_line_dense(&buf, &len, &localbuf, &locallen, as->format, fd, as->nr_attrs)) < 0) {
			GDKfree(buf);
			GDKfree(localbuf);
			return res;
		}
#ifdef _DEBUG_TABLET_
		if ((i % 1000000) == 0)
			mnstr_printf(GDKout, "#dumped " BUNFMT " lines\n", i);
#endif
	}
	GDKfree(localbuf);
	GDKfree(buf);
	return res;
}

static int
output_file_ordered(Tablet *as, BAT *order, stream *fd, oid base)
{
	int len = BUFSIZ, res = 0;
	char *buf = GDKzalloc(len);
	BUN p, q;
	BUN i = 0;
	BUN offset = BUNfirst(order) + as->offset;
	BATiter orderi = bat_iterator(order);

	if (buf == NULL)
		return -1;
	for (q = offset + as->nr, p = offset; p < q; p++, i++) {
		BUN h = (BUN) (*(oid *) BUNhead(orderi, p) - base);

		if ((res = output_line_lookup(&buf, &len, as->format, fd, as->nr_attrs, h)) < 0) {
			GDKfree(buf);
			return res;
		}
#ifdef _DEBUG_TABLET_
		if ((i % 1000000) == 0)
			mnstr_printf(GDKout, "#dumped " BUNFMT " lines\n", i);
#endif
	}
	GDKfree(buf);
	return res;
}

int
TABLEToutput_file(Tablet *as, BAT *order, stream *s)
{
	oid base = oid_nil;
	BUN maxnr = BATcount(order);
	int ret = 0;

	/* only set nr if it is zero or lower (bogus) to the maximum value
	 * possible (BATcount), if already set within BATcount range,
	 * preserve value such that for instance SQL's reply_size still
	 * works
	 */
	if (as->nr == BUN_NONE || as->nr > maxnr)
		as->nr = maxnr;

	if ((base = check_BATs(as)) != oid_nil) {
		if (BAThdense(order) && order->hseqbase == base)
			ret = output_file_dense(as, s);
		else
			ret = output_file_ordered(as, order, s, base);
	} else {
		ret = output_file_default(as, order, s);
	}
	return ret;
}

/*
 *  Niels Nes, Martin Kersten
 *
 * Parallel bulk load for SQL
 * The COPY INTO command for SQL is heavily CPU bound, which means
 * that ideally we would like to exploit the multi-cores to do that
 * work in parallel.
 * Complicating factors are the initial record offset, the
 * possible variable length of the input, and the original sort order
 * that should preferable be maintained.
 *
 * The code below consists of a file reader, which breaks up the
 * file into chunks of distinct lines. Then multiple parallel threads
 * grab them, and break them on the field boundaries.
 * After all fields are identified this way, the columns are converted
 * and stored in the BATs.
 *
 * The threads get a reference to a private copy of the READERtask.
 * It includes a list of columns they should handle. This is a basis
 * to distributed cheap and expensive columns over threads.
 *
 * The file reader overlaps IO with updates of the BAT.
 * Also the buffer size of the block stream might be a little small for
 * this task (1MB). It has been increased to 8MB, which indeed improved.
 *
 * The work divider allocates subtasks to threads based on the
 * observed time spending so far.
 */

/* #define MLOCK_TST did not make a difference on sf10 */

#define BREAKLINE 1
#define UPDATEBAT 2
#define SYNCBAT 3
#define ENDOFCOPY 4

typedef struct {
	Client cntxt;
	int id;						/* for self reference */
	int state;					/* line break=1 , 2 = update bat */
	int workers;				/* how many concurrent ones */
	int error;					/* error during line break */
	int next;
	int limit;
	BUN cnt, maxrow;			/* first row in file chunk. */
	lng skip;					/* number of lines to be skipped */
	lng *time, wtime;			/* time per col + time per thread */
	int rounds;					/* how often did we divide the work */
	int ateof;					/* io control */
	bstream *b;
	stream *out;
	MT_Id tid;
	MT_Sema producer;			/* reader waits for call */
	MT_Sema consumer;			/* reader waits for call */
	MT_Sema sema; /* threads wait for work , negative next implies exit */
	MT_Sema reply;				/* let reader continue */
	Tablet *as;
	char *errbuf;
	char *csep, *rsep;
	size_t seplen, rseplen;
	char quote;

	char *base[MAXBUFFERS], *input[MAXBUFFERS];	/* buffers for line splitter and tokenizer */
	size_t rowlimit[MAXBUFFERS]; /* determines maximal record length buffer */
	char **lines[MAXBUFFERS];
	int top[MAXBUFFERS];		/* number of lines in this buffer */
	int cur;  /* current buffer used by splitter and update threads */

	int *cols;					/* columns to handle */
	char ***fields;
	int besteffort;
	bte *rowerror;
	int errorcnt;
} READERtask;

static void
tablet_error(READERtask *task, lng row, int col, str msg, str fcn)
{
	if (task->cntxt->error_row == NULL) {
		MT_lock_set(&errorlock, "tablet_error");
		BUNappend(task->cntxt->error_row, &row, FALSE);
		BUNappend(task->cntxt->error_fld, &col, FALSE);
		BUNappend(task->cntxt->error_msg, msg, FALSE);
		BUNappend(task->cntxt->error_input, fcn, FALSE);
		if (task->as->error == NULL && (msg == NULL || (task->as->error = GDKstrdup(msg)) == NULL))
			task->as->error = M5OutOfMemory;
		if (row != lng_nil)
			task->rowerror[row - 1]++;
#ifdef _DEBUG_TABLET_
		mnstr_printf(GDKout, "#tablet_error: " LLFMT ",%d:%s:%s\n",
					 row, col, msg, fcn);
#endif
		task->errorcnt++;
		MT_lock_unset(&errorlock, "tablet_error");
	}
}

/*
 * The line is broken into pieces directly on their field separators. It assumes that we have
 * the record in the cache already, so we can do most work quickly.
 * Furthermore, it assume a uniform (SQL) pattern, without whitespace skipping, but with quote and separator.
 */

static str
SQLload_error(READERtask *task, lng idx)
{
	str line;
	size_t sz = 0;
	unsigned int i;

	for (i = 0; i < task->as->nr_attrs; i++)
		if (task->fields[i][idx])
			sz += strlen(task->fields[i][idx]) + task->seplen;
		else
			sz += task->seplen;

	line = (str) GDKzalloc(sz + task->rseplen + 1);
	if (line == 0) {
		tablet_error(task, idx, int_nil, "SQLload malloc error", "SQLload_error");
		return 0;
	}
	line[0] = 0;
	for (i = 0; i < task->as->nr_attrs; i++) {
		if (task->fields[i][idx])
			strcat(line, task->fields[i][idx]);
		if (i < task->as->nr_attrs - 1)
			strcat(line, task->csep);
	}
	strcat(line, task->rsep);
	return line;
}

/*
 * The parsing of the individual values is straightforward. If the value represents
 * the null-replacement string then we grab the underlying nil.
 * If the string starts with the quote identified from SQL, we locate the tail
 * and interpret the body.
 */
static inline int
SQLinsert_val(READERtask *task, int col, int idx)
{
	Column *fmt = task->as->format + col;
	const void *adt;
	char buf[BUFSIZ];
	char *s = task->fields[col][idx];
	ptr key = 0;
	char *err = NULL;
	int ret = 0;

	/* include testing on the terminating null byte !! */
	if (s == 0) {
		adt = fmt->nildata;
		fmt->c->T->nonil = 0;
	} else
		adt = fmt->frstr(fmt, fmt->adt, s);

	if (adt == NULL) {
		lng row = task->cnt + idx + 1;
		snprintf(buf, BUFSIZ, "'%s' expected", fmt->type);
		err = SQLload_error(task, idx);
		if (task->rowerror) {
			MT_lock_set(&errorlock, "insert_val");
			col++;
			BUNappend(task->cntxt->error_row, &row, FALSE);
			BUNappend(task->cntxt->error_fld, &col, FALSE);
			BUNappend(task->cntxt->error_msg, buf, FALSE);
			BUNappend(task->cntxt->error_input, err, FALSE);
			snprintf(buf, BUFSIZ, "line " LLFMT " field %d '%s' expected in '%s'", row, col, fmt->type, s);
			if (task->as->error == NULL && (task->as->error = GDKstrdup(buf)) == NULL)
				task->as->error = M5OutOfMemory;
			task->rowerror[idx]++;
			task->errorcnt++;
			MT_lock_unset(&errorlock, "insert_val");
		}
		ret = -1 * (task->besteffort == 0);
		GDKfree(err);
		/* replace it with a nil */
		adt = fmt->nildata;
		fmt->c->T->nonil = 0;
	}
	/* key may be NULL but that's not a problem, as long as we have void */
	bunfastins(fmt->c, key, adt);
	return ret;
  bunins_failed:
	if (task->rowerror) {
		lng row = BATcount(fmt->c);
		MT_lock_set(&errorlock, "insert_val");
		BUNappend(task->cntxt->error_row, &row, FALSE);
		BUNappend(task->cntxt->error_fld, &col, FALSE);
		BUNappend(task->cntxt->error_msg, "insert failed", FALSE);
		err = SQLload_error(task, idx);
		BUNappend(task->cntxt->error_input, err, FALSE);
		GDKfree(err);
		task->rowerror[row - 1]++;
		task->errorcnt++;
		MT_lock_unset(&errorlock, "insert_val");
	}
	return -1;
}

static int
SQLworker_column(READERtask *task, int col)
{
	int i;
	Column *fmt = task->as->format;

	/* watch out for concurrent threads */
	MT_lock_set(&mal_copyLock, "tablet insert value");
	if (!fmt[col].skip && BATcapacity(fmt[col].c) < BATcount(fmt[col].c) + task->next) {
<<<<<<< HEAD
		if (BATextend(fmt[col].c, BATgrows(fmt[col].c) + task->limit) == GDK_FAIL) {
			tablet_error(task, lng_nil, col, "Failed to extend the BAT, perhaps disk full\n", "SQLworker_column");
=======
		if (BATextend(fmt[col].c, BATgrows(fmt[col].c) + task->limit) != GDK_SUCCEED) {
			MT_lock_set(&errorlock, "SQLworker_column");
			if (task->as->error == NULL)
				task->as->error = GDKstrdup("Failed to extend the BAT, perhaps disk full\n");
			MT_lock_unset(&errorlock, "SQLworker_column");
>>>>>>> 2f31bf0a
			MT_lock_unset(&mal_copyLock, "tablet insert value");
			return -1;
		}
	}
	MT_lock_unset(&mal_copyLock, "tablet insert value");

	for (i = 0; i < task->top[task->cur]; i++) {
		if (!fmt[col].skip && SQLinsert_val(task, col, i) < 0)
			return -1;
	}

	return 0;
}

/*
 * The lines are broken on the column separator. Any error is shown and reflected with
 * setting the reference of the offending row fields to NULL.
 * This allows the loading to continue, skipping the minimal number of rows.
 * The details about the locations can be inspected from the error table.
 * We also trim the quotes around strings.
 */
static int
SQLload_parse_line(READERtask *task, int idx)
{
	BUN i;
	char errmsg[BUFSIZ];
	char ch = *task->csep;
	char *line = task->lines[task->cur][idx];
	Tablet *as = task->as;
	Column *fmt = as->format;
	int error = 0, skip;
	str errline = 0;

#ifdef _DEBUG_TABLET_
	char *s;
	//mnstr_printf(GDKout, "#SQL break line id %d  state %d\n%s", task->id, idx, line);
#endif
	assert(idx < task->top[task->cur]);
	errmsg[0] = 0;

	if (task->quote || task->seplen != 1) {
		for (i = 0; i < as->nr_attrs; i++) {
			task->fields[i][idx] = line;
			skip = 0;
			/* recognize fields starting with a quote, keep them */
			if (*line == task->quote) {
				skip = 1;
#ifdef _DEBUG_TABLET_
				mnstr_printf(GDKout, "before #1 %s\n", s = line);
#endif
				task->fields[i][idx] = line + 1;
				line = tablet_skip_string(line + 1, task->quote);
#ifdef _DEBUG_TABLET_
				mnstr_printf(GDKout, "after #1 %s\n", s);
#endif
				if (!line) {
					str errline = SQLload_error(task, task->top[task->cur]);
					snprintf(errmsg, BUFSIZ, "Quote (%c) missing", task->quote);
					tablet_error(task, idx, (int) i, errmsg, errline);
					GDKfree(errline);
					error++;
					goto errors1;
				} else
					*line++ = 0;
			}

			/* eat away the column separator */
			for (; *line; line++)
				if (*line == '\\') {
					if (line[1])
						line++;
				} else if (*line == ch && (task->seplen == 1 || strncmp(line, task->csep, task->seplen) == 0)) {
					*line = 0;
					line += task->seplen;
					goto endoffieldcheck;
				}

			/* not enough fields */
			if (i < as->nr_attrs - 1) {
				errline = SQLload_error(task, task->top[task->cur]);
				snprintf(errmsg, BUFSIZ, "Separator missing '%s' ", fmt->sep);
				tablet_error(task, idx, (int) i, errmsg, errline);
				GDKfree(errline);
				error++;
			  errors1:
				/* we save all errors detected  as NULL values */
				for (; i < as->nr_attrs; i++)
					task->fields[i][idx] = NULL;
				i--;
			}
		  endoffieldcheck:
			;
			/* check for user defined NULL string */
			if (!skip && fmt->nullstr && task->fields[i][idx] && strncasecmp(task->fields[i][idx], fmt->nullstr, fmt->null_length + 1) == 0)
				task->fields[i][idx] = 0;
		}
#ifdef _DEBUG_TABLET_
		if (error)
			mnstr_printf(GDKout, "#line break failed %d:%s\n", idx, line);
#endif
		return error ? -1 : 0;
	}
	assert(!task->quote);
	assert(task->seplen == 1);
	for (i = 0; i < as->nr_attrs; i++) {
		task->fields[i][idx] = line;
#ifdef _DEBUG_TABLET_
		mnstr_printf(GDKout, "before #2 %s\n", line);
#endif
		/* eat away the column separator */
		for (; *line; line++)
			if (*line == '\\') {
				if (line[1])
					line++;
			} else if (*line == ch) {
				*line = 0;
				line++;
				goto endoffield2;
			}
#ifdef _DEBUG_TABLET_
		mnstr_printf(GDKout, "#after #23 %s\n", line);
#endif
		/* not enough fields */
		if (i < as->nr_attrs - 1) {
			errline = SQLload_error(task, task->top[task->cur]);
			snprintf(errmsg, BUFSIZ, "Separator missing '%s' ", fmt->sep);
			tablet_error(task, idx, (int) i, errmsg, errline);
			GDKfree(errline);
			error++;
			/* we save all errors detected */
			for (; i < as->nr_attrs; i++)
				task->fields[i][idx] = NULL;
			i--;
		}
	  endoffield2:
		;
		/* check for user defined NULL string */
		if (fmt->nullstr && task->fields[i][idx] && strncasecmp(task->fields[i][idx], fmt->nullstr, fmt->null_length + 1) == 0) {
			task->fields[i][idx] = 0;
		}
	}
#ifdef _DEBUG_TABLET_
	if (error)
		mnstr_printf(GDKout, "#line break failed %d:%s\n", idx, line);
#endif
	return error ? -1 : 0;
}

static void
SQLworker(void *arg)
{
	READERtask *task = (READERtask *) arg;
	unsigned int i;
	int j, piece;
	lng t0;
	Thread thr;

	thr = THRnew("SQLworker");
	GDKsetbuf(GDKzalloc(GDKMAXERRLEN));	/* where to leave errors */
	GDKerrbuf[0] = 0;
	task->errbuf = GDKerrbuf;
#ifdef _DEBUG_TABLET_
	mnstr_printf(GDKout, "#SQLworker %d started\n", task->id);
#endif
	while (task->top[task->cur] >= 0) {
		MT_sema_down(&task->sema, "SQLworker");


		/* stage one, break the lines spread the worker over the workers */
		switch (task->state) {
		case BREAKLINE:
			t0 = GDKusec();
			piece = (task->top[task->cur] + task->workers) / task->workers;
#ifdef _DEBUG_TABLET_
			mnstr_printf(GDKout, "#SQLworker id %d %d  piece %d-%d\n",
						 task->id, task->top[task->cur], piece * task->id,
						 (task->id +1) *piece);
#endif
			for (j = piece * task->id; j < task->top[task->cur] && j < piece * (task->id +1); j++)
				if (task->lines[task->cur][j]) {
					if (SQLload_parse_line(task, j) < 0) {
						task->error++;
						break;
					}
				}
			task->wtime = GDKusec() - t0;
			break;
		case UPDATEBAT:
			/* stage two, updating the BATs */
			for (i = 0; i < task->as->nr_attrs; i++)
				if (task->cols[i]) {
					t0 = GDKusec();
					SQLworker_column(task, task->cols[i] - 1);
					t0 = GDKusec() - t0;
					task->time[i] += t0;
					task->wtime += t0;
				}
			break;
		case SYNCBAT:
			for (i = 0; i < task->as->nr_attrs; i++)
				if (task->cols[i]) {
					BAT *b = task->as->format[task->cols[i] - 1].c;
					if (b == NULL)
						continue;
					t0 = GDKusec();
					if (b->batPersistence != PERSISTENT)
						continue;
					BATmsync(b);
					t0 = GDKusec() - t0;
					task->time[i] += t0;
					task->wtime += t0;
				}
			break;
		case ENDOFCOPY:
			MT_sema_up(&task->reply, "SQLworker");
#ifdef _DEBUG_TABLET_
			mnstr_printf(GDKout, "#SQLworker terminated\n");
#endif
			goto do_return;
		}
		MT_sema_up(&task->reply, "SQLworker");
	}
#ifdef _DEBUG_TABLET_
	mnstr_printf(GDKout, "#SQLworker exits\n");
#endif
	MT_sema_up(&task->reply, "SQLworker");

  do_return:
	GDKfree(GDKerrbuf);
	GDKsetbuf(0);
	THRdel(thr);
}

static void
SQLworkdivider(READERtask *task, READERtask *ptask, int nr_attrs, int threads)
{
	int i, j, mi;
	lng loc[MAXWORKERS];

	/* after a few rounds we stick to the work assignment */
	if (task->rounds > 8)
		return;
	/* simple round robin the first time */
	if (threads == 1 || task->rounds++ == 0) {
		for (i = j = 0; i < nr_attrs; i++, j++)
			ptask[j % threads].cols[i] = task->cols[i];
		return;
	}
	memset((char *) loc, 0, sizeof(lng) * MAXWORKERS);
	/* use of load directives */
	for (i = 0; i < nr_attrs; i++)
		for (j = 0; j < threads; j++)
			ptask[j].cols[i] = 0;

	/* now allocate the work to the threads */
	for (i = 0; i < nr_attrs; i++, j++) {
		mi = 0;
		for (j = 1; j < threads; j++)
			if (loc[j] < loc[mi])
				mi = j;

		ptask[mi].cols[i] = task->cols[i];
		loc[mi] += task->time[i];
	}
	/* reset the timer */
	for (i = 0; i < nr_attrs; i++, j++)
		task->time[i] = 0;
}

/*
 * Reading is handled by a separate task as a preparation for more parallelism.
 * A buffer is filled with proper lines.
 * If we are reading from a file then a double buffering scheme ia activated.
 * Reading from the console (stdin) remains single buffered only.
 * If we end up with unfinished records, then the rowlimit will terminate the process.
 */

static void
SQLproducer(void *p)
{
	READERtask *task = (READERtask *) p;
	str msg = 0;
	int consoleinput = 0;
	int cur = 0;		// buffer being filled
	int blocked[MAXBUFFERS] = { 0 };
	int ateof[MAXBUFFERS] = { 0 };
	BUN cnt = 0, bufcnt[MAXBUFFERS] = { 0 };
	char *end, *e, *s, *base;
	const char *rsep = task->rsep;
	size_t rseplen = strlen(rsep), partial = 0;
	char quote = task->quote;
	Thread thr;

	thr = THRnew("SQLproducer");

#ifdef _DEBUG_TABLET_CNTRL
	mnstr_printf(GDKout, "#SQLproducer started size " SZFMT " len " SZFMT "\n",
				 task->b->size, task->b->len);
#endif
	base = end = s = task->input[cur];
	*s = 0;
	task->cur = cur;
	if (task->b == task->cntxt->fdin) {
		consoleinput = 1;
		goto parseSTDIN;
	}
	for (;;) {
		ateof[cur] = tablet_read_more(task->b, task->out, task->b->size) == EOF;
#ifdef _DEBUG_TABLET_CNTRL
		if (ateof[cur] == 0)
			mnstr_printf(GDKout, "#read " SZFMT " bytes pos = " SZFMT " eof=%d offset=" LLFMT " \n",
						 task->b->len, task->b->pos, task->b->eof,
						 (lng) (s - task->input[cur]));
#endif
		// we may be reading from standard input and may be out of input
		// warn the consumers
		if (ateof[cur] && partial) {
			if (partial) {
				char msg[256];
				snprintf(msg, sizeof(msg), "incomplete record at end of file:%s\n", s);
				tablet_error(task, lng_nil, int_nil, "incomplete record at end of file", s);
				task->as->error = GDKstrdup(msg);
				task->b->pos += partial;
			}
			goto reportlackofinput;
		}

		if (task->errbuf && task->errbuf[0]) {
			msg = catchKernelException(task->cntxt, msg);
			if (msg) {
				tablet_error(task, lng_nil, int_nil, msg, "SQLload_file");
#ifdef _DEBUG_TABLET_CNTRL
				mnstr_printf(GDKout, "#bailout on SQLload %s\n", msg);
#endif
				ateof[cur] = 1;
				break;
			}
		}

	  parseSTDIN:
#ifdef _DEBUG_TABLET_
		if (ateof[cur] == 0)
			mnstr_printf(GDKout, "#parse input:%.63s\n",
						 task->b->buf + task->b->pos);
#endif
		/* copy the stream buffer into the input buffer, which is guaranteed larger, but still limited */
		partial = 0;
		task->top[cur] = 0;
		s = task->input[cur];
		base = end;
		/* avoid too long records */
		if (end - s + task->b->len - task->b->pos >= task->rowlimit[cur]) {
			/* the input buffer should be extended, but 'base' is not shared
			   between the threads, which we can not now update.
			   Mimick an ateof instead; */
			tablet_error(task, lng_nil, int_nil, msg, "SQLload_file, record too long");
			ateof[cur] = 1;
#ifdef _DEBUG_TABLET_CNTRL
			mnstr_printf(GDKout, "#bailout on SQLload confronted with too large record\n");
#endif
			break;
		}
		memcpy(end, task->b->buf + task->b->pos, task->b->len - task->b->pos);
		end = end + task->b->len - task->b->pos;
		*end = '\0';	/* this is safe, as the stream ensures an extra byte */
		/* Note that we rescan from the start of a record (the last
		 * partial buffer from the previous iteration), even if in the
		 * previous iteration we have already established that there
		 * is no record separator in the first, perhaps significant,
		 * part of the buffer. This is because if the record separator
		 * is longer than one byte, it is too complex (i.e. would
		 * require more state) to be sure what the state of the quote
		 * status is when we back off a few bytes from where the last
		 * scan ended (we need to back off some since we could be in
		 * the middle of the record separator).  If this is too
		 * costly, we have to rethink the matter. */
		for (e = s; *e && e < end && cnt < task->maxrow;) {
			/* tokenize the record completely the format of the input
			 * should comply to the following grammar rule [
			 * [[quote][[esc]char]*[quote]csep]*rsep]* where quote is
			 * a single user defined character within the quoted
			 * fields a character may be escaped with a backslash The
			 * user should supply the correct number of fields.
			 * In the first phase we simply break the lines at the
			 * record boundary. */
			if (quote == 0) {
				switch (rseplen) {
				case 1:
					for (; *e; e++) {
						if (*e == '\\') {
							if (*++e == 0)
								break;
							continue;
						}
						if (*e == *rsep)
							break;
					}
					break;
				case 2:
					for (; *e; e++) {
						if (*e == '\\') {
							if (*++e == 0)
								break;
							continue;
						}
						if (*e == *rsep && e[1] == rsep[1])
							break;
					}
					break;
				default:
					for (; *e; e++) {
						if (*e == '\\') {
							if (*++e == 0)
								break;
							continue;
						}
						if (*e == *rsep && strncmp(e, rsep, rseplen) == 0)
							break;
					}
				}
				if (*e == 0) {
					partial = e - s;
					e = 0;	/* nonterminated record, we need more */
				}
			} else {
				char q = 0;

				switch (rseplen) {
				case 1:
					for (; *e; e++) {
						if (*e == q)
							q = 0;
						else if (*e == quote)
							q = *e;
						else if (*e == '\\') {
							if (*++e == 0)
								break;
						} else if (!q && *e == *rsep)
							break;
					}
					if (*e == 0) {
						partial = e - s;
						e = 0;	/* nonterminated record, we need more */
					}
					break;
				case 2:
					for (; *e; e++) {
						if (*e == q)
							q = 0;
						else if (*e == quote)
							q = *e;
						else if (*e == '\\') {
							if (e[1])
								e++;
						} else if (!q && e[0] == rsep[0] && e[1] == rsep[1])
							break;
					}
					if (*e == 0) {
						partial = e - s;
						e = 0;	/* nonterminated record, we need more */
					}
					break;
				default:
					for (; *e; e++) {
						if (*e == q)
							q = 0;
						else if (*e == quote)
							q = *e;
						else if (*e == '\\') {
							if (*++e == 0)
								break;
						} else if (!q && *e == *rsep && strncmp(e, rsep, rseplen) == 0)
							break;
					}
					if (*e == 0) {
						partial = e - s;
						e = 0;	/* nonterminated record, we need more */
					}
				}
			}
			/* check for incomplete line and end of buffer condition */
			if (e) {
				/* found a complete record, do we need to skip it? */
				if (--task->skip < 0 && cnt < task->maxrow) {
					task->lines[cur][task->top[cur]++] = s;
					cnt++;
				}
				*e = '\0';
				s = e + rseplen;
				e = s;
				task->b->pos += (size_t) (e - base);
				base = e;
				if (task->top[cur] == task->limit)
					break;
			} else {
				/* found an incomplete record, saved for next round */
				base = e;
				break;
			}
		}

	  reportlackofinput:
#ifdef _DEBUG_TABLET_CNTRL
		mnstr_printf(GDKout, "#SQL producer got buffer %d filled with %d records \n",
					 cur, task->top[cur]);
#endif
		if (consoleinput) {
			task->cur = cur;
			task->ateof = ateof[cur];
			task->cnt = bufcnt[cur];
			/* tell consumer to go ahead */
			MT_sema_up(&task->consumer, "SQLconsumer");
			/* then wait until it is done */
			MT_sema_down(&task->producer, "SQLproducer");
			if (cnt == task->maxrow) {
				THRdel(thr);
				return;
			}
		} else {
			assert(!blocked[cur]);
			if (blocked[(cur + 1) % MAXBUFFERS]) {
				/* first wait until other buffer is done */
#ifdef _DEBUG_TABLET_CNTRL
				mnstr_printf(GDKout, "#wait for consumers to finish buffer %d\n",
							 (cur + 1) % MAXBUFFERS);
#endif
				MT_sema_down(&task->producer, "SQLproducer");
				blocked[(cur + 1) % MAXBUFFERS] = 0;
				if (task->state == ENDOFCOPY) {
					THRdel(thr);
					return;
				}
			}
			/* other buffer is done, proceed with current buffer */
			assert(!blocked[(cur + 1) % MAXBUFFERS]);
			blocked[cur] = 1;
			task->cur = cur;
			task->ateof = ateof[cur];
			task->cnt = bufcnt[cur];
#ifdef _DEBUG_TABLET_CNTRL
			mnstr_printf(GDKout, "#SQL producer got buffer %d filled with %d records \n",
						 cur, task->top[cur]);
#endif
			MT_sema_up(&task->consumer, "SQLconsumer");

			cur = (cur + 1) % MAXBUFFERS;
#ifdef _DEBUG_TABLET_CNTRL
			mnstr_printf(GDKout, "#May continue with buffer %d\n", cur);
#endif
			if (cnt == task->maxrow) {
				MT_sema_down(&task->producer, "SQLproducer");
#ifdef _DEBUG_TABLET_CNTRL
				mnstr_printf(GDKout, "#Producer delivered all\n");
#endif
				THRdel(thr);
				return;
			}
		}
#ifdef _DEBUG_TABLET_CNTRL
		mnstr_printf(GDKout, "#Continue producer buffer %d\n", cur);
#endif
		/* we ran out of input? */
		if (task->ateof) {
#ifdef _DEBUG_TABLET_CNTRL
			mnstr_printf(GDKout, "#Producer encountered eof\n");
#endif
			THRdel(thr);
			return;
		}
		/* consumers ask us to stop? */
		if (task->state == ENDOFCOPY) {
#ifdef _DEBUG_TABLET_CNTRL
			if (ateof[cur] == 0)
				mnstr_printf(GDKout, "#SQL producer early exit %.63s\n",
							 task->b->buf + task->b->pos);
#endif
			THRdel(thr);
			return;
		}
		bufcnt[cur] = cnt;
#ifdef _DEBUG_TABLET_CNTRL
		if (ateof[cur] == 0)
			mnstr_printf(GDKout, "#shuffle " SZFMT ": %.63s\n", strlen(s), s);
#endif
		/* move the non-parsed correct row data to the head of the next buffer */
		s = task->input[cur];
		if (partial == 0 || cnt >= task->maxrow) {
			memcpy(s, task->b->buf + task->b->pos, task->b->len - task->b->pos);
			end = s + task->b->len - task->b->pos;
		} else {
			end = s;
		}
		*end = '\0';	/* this is safe, as the stream ensures an extra byte */
	}
	if (cnt < task->maxrow && task->maxrow != BUN_NONE) {
		char msg[256];
		snprintf(msg, sizeof(msg), "incomplete record at end of file:%s\n", s);
		task->as->error = GDKstrdup(msg);
		tablet_error(task, lng_nil, int_nil, "incomplete record at end of file", s);
		task->b->pos += partial;
	}
}

BUN
SQLload_file(Client cntxt, Tablet *as, bstream *b, stream *out, char *csep, char *rsep, char quote, lng skip, lng maxrow, int best)
{
	BUN cnt = 0, cntstart = 0;
	int res = 0;		/* < 0: error, > 0: success, == 0: continue processing */
	int j;
	BUN i, attr;
	READERtask *task = (READERtask *) GDKzalloc(sizeof(READERtask));
	READERtask ptask[MAXWORKERS];
	int threads = (!maxrow || maxrow > (1 << 16)) ? (GDKnr_threads < MAXWORKERS && GDKnr_threads > 1 ? GDKnr_threads - 1 : MAXWORKERS - 1) : 1;
	lng lio = 0, tio, t1 = 0, total = 0, iototal = 0;
	int vmtrim = GDK_vm_trim;

#ifdef _DEBUG_TABLET_
	mnstr_printf(GDKout, "#Prepare copy work for %d threads col '%s' rec '%s' quot '%c'\n",
				 threads, csep, rsep, quote);
#endif
	memset((char *) ptask, 0, MAXWORKERS * sizeof(READERtask));

	if (task == 0) {
		//SQLload file error
		return BUN_NONE;
	}
	task->cntxt = cntxt;

	/* create the reject tables */
	MT_lock_set(&mal_contextLock, "copy.initialization");
	if (task->cntxt->error_row == NULL) {
		task->cntxt->error_row = BATnew(TYPE_void, TYPE_lng, 0, TRANSIENT);
		BATseqbase(task->cntxt->error_row, 0);
		task->cntxt->error_fld = BATnew(TYPE_void, TYPE_int, 0, TRANSIENT);
		BATseqbase(task->cntxt->error_fld, 0);
		task->cntxt->error_msg = BATnew(TYPE_void, TYPE_str, 0, TRANSIENT);
		BATseqbase(task->cntxt->error_msg, 0);
		task->cntxt->error_input = BATnew(TYPE_void, TYPE_str, 0, TRANSIENT);
		BATseqbase(task->cntxt->error_input, 0);
		if (task->cntxt->error_row == NULL || task->cntxt->error_fld == NULL || task->cntxt->error_msg == NULL || task->cntxt->error_input == NULL) {
			if (task->cntxt->error_row)
				BBPunfix(task->cntxt->error_row->batCacheid);
			if (task->cntxt->error_fld)
				BBPunfix(task->cntxt->error_fld->batCacheid);
			if (task->cntxt->error_msg)
				BBPunfix(task->cntxt->error_msg->batCacheid);
			if (task->cntxt->error_input)
				BBPunfix(task->cntxt->error_input->batCacheid);
		} else {
			BBPkeepref(task->cntxt->error_row->batCacheid);
			BBPkeepref(task->cntxt->error_fld->batCacheid);
			BBPkeepref(task->cntxt->error_msg->batCacheid);
			BBPkeepref(task->cntxt->error_input->batCacheid);
		}
	}
	MT_lock_unset(&mal_contextLock, "copy.initialization");
	if (task->cntxt->error_row == NULL || task->cntxt->error_fld == NULL || task->cntxt->error_msg == NULL || task->cntxt->error_input == NULL) {
		tablet_error(task, lng_nil, int_nil, NULL, "SQLload initialization failed");
		goto bailout;
	}

	/* trimming process should not be active during this process. */
	/* on sf10 experiments it showed a slowdown of a factor 2 on */
	/* large tables. Instead rely on madvise */
	GDK_vm_trim = 0;

	assert(rsep);
	assert(csep);
	assert(maxrow < 0 || maxrow <= (lng) BUN_MAX);
	task->fields = (char ***) GDKzalloc(as->nr_attrs * sizeof(char **));
	task->cols = (int *) GDKzalloc(as->nr_attrs * sizeof(int));
	task->time = (lng *) GDKzalloc(as->nr_attrs * sizeof(lng));
	task->cur = 0;
	for (i = 0; i < MAXBUFFERS; i++) {
		task->base[i] = GDKzalloc(MAXROWSIZE(2 * b->size) + 2);
		task->rowlimit[i] = MAXROWSIZE(2 * b->size);
		if (task->base[i] == 0) {
			tablet_error(task, lng_nil, int_nil, NULL, "SQLload_file");
			goto bailout;
		}
		task->base[i][b->size + 1] = 0;
		task->input[i] = task->base[i] + 1;	/* wrap the buffer with null bytes */
	}
	task->besteffort = best;

	if (maxrow < 0)
		task->maxrow = BUN_MAX;
	else
		task->maxrow = (BUN) maxrow;

	if (task->fields == 0 || task->cols == 0 || task->time == 0 || task->base == 0) {
		tablet_error(task, lng_nil, int_nil, NULL, "SQLload_file");
		goto bailout;
	}

	task->as = as;
	task->skip = skip;
	task->quote = quote;
	task->csep = csep;
	task->seplen = strlen(csep);
	task->rsep = rsep;
	task->rseplen = strlen(rsep);
	task->errbuf = cntxt->errbuf;

	MT_sema_init(&task->producer, 0, "task->producer");
	MT_sema_init(&task->consumer, 0, "task->consumer");
	task->ateof = 0;
	task->b = b;
	task->out = out;

#ifdef MLOCK_TST
	mlock(task->fields, as->nr_attrs * sizeof(char *));
	mlock(task->cols, as->nr_attrs * sizeof(int));
	mlock(task->time, as->nr_attrs * sizeof(lng));
	for (i = 0; i < MAXBUFFERS; i++)
		mlock(task->base[i], b->size + 2);
#endif
	as->error = NULL;

	/* there is no point in creating more threads than we have columns */
	if (as->nr_attrs < (BUN) threads)
		threads = (int) as->nr_attrs;

	/* allocate enough space for pointers into the buffer pool.  */
	/* the record separator is considered a column */
	task->limit = (int) (b->size / as->nr_attrs + as->nr_attrs);
	for (i = 0; i < as->nr_attrs; i++) {
		task->fields[i] = GDKzalloc(sizeof(char *) * task->limit);
		if (task->fields[i] == 0) {
			if (task->as->error == NULL)
				as->error = M5OutOfMemory;
			goto bailout;
		}
#ifdef MLOCK_TST
		mlock(task->fields[i], sizeof(char *) * task->limit);
#endif
		task->cols[i] = (int) (i + 1);	/* to distinguish non initialized later with zero */
	}
	for (i = 0; i < MAXBUFFERS; i++) {
		task->lines[i] = GDKzalloc(sizeof(char *) * task->limit);
		if (task->lines[i] == NULL) {
			tablet_error(task, lng_nil, int_nil, NULL, "SQLload_file:failed to alloc buffers");
			goto bailout;
		}
	}
	task->rowerror = (bte *) GDKzalloc(sizeof(bte) * task->limit);

	MT_create_thread(&task->tid, SQLproducer, (void *) task, MT_THR_JOINABLE);
#ifdef _DEBUG_TABLET_
	mnstr_printf(GDKout, "#parallel bulk load " LLFMT " - " BUNFMT "\n",
				 skip, task->maxrow);
#endif

	task->workers = threads;
	for (j = 0; j < threads; j++) {
		ptask[j] = *task;
		ptask[j].id = j;
		ptask[j].cols = (int *) GDKzalloc(as->nr_attrs * sizeof(int));
		if (ptask[j].cols == 0) {
			tablet_error(task, lng_nil, int_nil, NULL, "SQLload_file:failed to alloc task descriptors");
			goto bailout;
		}
#ifdef MLOCK_TST
		mlock(ptask[j].cols, sizeof(char *) * task->limit);
#endif
		MT_sema_init(&ptask[j].sema, 0, "ptask[j].sema");
		MT_sema_init(&ptask[j].reply, 0, "ptask[j].reply");
		MT_create_thread(&ptask[j].tid, SQLworker, (void *) &ptask[j], MT_THR_JOINABLE);
	}

	tio = GDKusec();
	tio = GDKusec() - tio;
	t1 = GDKusec();
#ifdef MLOCK_TST
	mlock(task->b->buf, task->b->size);
#endif
	while (res == 0 && cnt < task->maxrow) {

		// track how many elements are in the aggregated BATs
		cntstart = BATcount(task->as->format[0].c);
		/* block until the producer has data available */
		MT_sema_down(&task->consumer, "SQLload_file");
		cnt += task->top[task->cur];
		if (task->ateof)
			break;
		t1 = GDKusec() - t1;
		total += t1;
		iototal += tio;
#ifdef _DEBUG_TABLET_
		mnstr_printf(GDKout, "#Break %d lines\n", task->top[task->cur]);
#endif
		t1 = GDKusec();
		if (task->top[task->cur]) {
			/* activate the workers to break lines */
			for (j = 0; j < threads; j++) {
				/* stage one, break the lines in parallel */
				ptask[j].error = 0;
				ptask[j].state = BREAKLINE;
				ptask[j].next = task->top[task->cur];
				ptask[j].fields = task->fields;
				ptask[j].limit = task->limit;
				ptask[j].cnt = task->cnt;
				ptask[j].cur = task->cur;
				ptask[j].top[task->cur] = task->top[task->cur];
				MT_sema_up(&ptask[j].sema, "SQLload_file");
			}
		}
		if (task->top[task->cur]) {
			/* await completion of line break phase */
			for (j = 0; j < threads; j++) {
				MT_sema_down(&ptask[j].reply, "SQLload_file");
				if (ptask[j].error) {
					res = -1;
#ifdef _DEBUG_TABLET_
					mnstr_printf(GDKout, "#Error in task %d %d\n",
								 j, ptask[j].error);
#endif
				}
			}
		}
#ifdef _DEBUG_TABLET_
		mnstr_printf(GDKout, "#fill the BATs %d  " BUNFMT " cap " BUNFMT "\n",
					 task->top[task->cur], task->cnt,
					 BATcapacity(as->format[task->cur].c));
#endif
		lio += GDKusec() - t1;	/* line break done */
		if (task->top[task->cur]) {
			if (res == 0) {
				SQLworkdivider(task, ptask, (int) as->nr_attrs, threads);

				/* activate the workers to update the BATs */
				for (j = 0; j < threads; j++) {
					/* stage two, update the BATs */
					ptask[j].state = UPDATEBAT;
					MT_sema_up(&ptask[j].sema, "SQLload_file");
				}
			}
		}
		tio = GDKusec();
		tio = t1 - tio;

		/* await completion of the BAT updates */
		if (res == 0 && task->top[task->cur])
			for (j = 0; j < threads; j++)
				MT_sema_down(&ptask[j].reply, "SQLload_file");

		/* trim the BATs discarding error tuples */
#define trimerrors(TYPE)												\
		do {															\
			TYPE *src, *dst;											\
			BUN leftover= BATcount(task->as->format[attr].c);			\
			limit = leftover - cntstart;								\
			dst =src= (TYPE *) BUNtloc(task->as->format[attr].ci,cntstart);	\
			for(j = 0; j < (int) limit; j++, src++){					\
				if ( task->rowerror[j]){								\
					leftover--;											\
					continue;											\
				}														\
				*dst++ = *src;											\
			}															\
			BATsetcount(task->as->format[attr].c, leftover );			\
		} while (0)

#ifdef _DEBUG_TABLET_
		mnstr_printf(GDKout, "#Trim bbest %d table size " BUNFMT " rows found so far " BUNFMT "\n",
					 best, BATcount(as->format[0].c), task->cnt);
#endif
		if (best && BATcount(as->format[0].c)) {
			BUN limit;
			for (attr = 0; attr < as->nr_attrs; attr++) {
				switch (ATOMsize(as->format[attr].c->ttype)) {
				case 1:
					trimerrors(unsigned char);
					break;
				case 2:
					trimerrors(unsigned short);
					break;
				case 4:
					trimerrors(unsigned int);
					break;
				case 8:
					trimerrors(unsigned long);
					break;
				}
			}
			// re-initialize the error vector;
			memset(task->rowerror, 0, task->limit);
			task->errorcnt = 0;
		}

		MT_sema_up(&task->producer, "SQLload_file");
	}
#ifdef _DEBUG_TABLET_
	mnstr_printf(GDKout, "#Enf of block stream eof=%d res=%d\n",
				 task->ateof, res);
#endif

	cnt = BATcount(task->as->format[0].c);
	if (GDKdebug & GRPalgorithms) {
		mnstr_printf(GDKout, "#COPY reader time " LLFMT " line break " LLFMT " io " LLFMT "\n",
					 total, lio, iototal);
#ifdef _DEBUG_TABLET_
		for (i = 0; i < as->nr_attrs; i++)
			mnstr_printf(GDKout, LLFMT " ", task->time[i]);
		mnstr_printf(GDKout, "\n");
#endif
		for (j = 0; j < threads; j++)
			mnstr_printf(GDKout, "#COPY thread time " LLFMT "\n",
						 ptask[j].wtime);
	}

	task->ateof = 1;
	task->state = ENDOFCOPY;
#ifdef _DEBUG_TABLET_
	for (i = 0; i < as->nr_attrs; i++) {
		mnstr_printf(GDKout, "column " BUNFMT "\n", i);
		BATprint(task->as->format[i].c);
	}
#endif
#ifdef _DEBUG_TABLET_
	mnstr_printf(GDKout, "#Activate sync on disk \n");
#endif
	// activate the workers to sync the BATs to disk
	for (j = 0; j < threads; j++) {
		// stage three, update the BATs
		ptask[j].state = SYNCBAT;
		MT_sema_up(&ptask[j].sema, "SQLload_file");
	}

	if (!task->ateof || cnt < task->maxrow) {
#ifdef _DEBUG_TABLET_
		mnstr_printf(GDKout, "#Shut down reader\n");
#endif
		MT_sema_up(&task->producer, "SQLload_file");
	}
	MT_join_thread(task->tid);
	// await completion of the BAT syncs
	for (j = 0; j < threads; j++)
		MT_sema_down(&ptask[j].reply, "SQLload_file");

#ifdef _DEBUG_TABLET_
	mnstr_printf(GDKout, "#Activate endofcopy\n");
#endif
	for (j = 0; j < threads; j++) {
		ptask[j].state = ENDOFCOPY;
		MT_sema_up(&ptask[j].sema, "SQLload_file");
	}
	/* wait for their death */
	for (j = 0; j < threads; j++)
		MT_sema_down(&ptask[j].reply, "SQLload_file");

#ifdef _DEBUG_TABLET_
	mnstr_printf(GDKout, "#Kill the workers\n");
#endif
	for (j = 0; j < threads; j++) {
		MT_join_thread(ptask[j].tid);
		GDKfree(ptask[j].cols);
		MT_sema_destroy(&ptask[j].sema);
		MT_sema_destroy(&ptask[j].reply);
	}

#ifdef _DEBUG_TABLET_
	mnstr_printf(GDKout, "#Found " BUNFMT " tuples\n", cnt);
	mnstr_printf(GDKout, "#leftover input:%.63s\n",
				 task->b->buf + task->b->pos);
#endif
	for (i = 0; i < as->nr_attrs; i++)
		GDKfree(task->fields[i]);
	GDKfree(task->fields);
	GDKfree(task->cols);
	GDKfree(task->time);
	GDKfree(task->base[task->cur]);
	GDKfree(task->lines[task->cur]);
	MT_sema_destroy(&task->producer);
	MT_sema_destroy(&task->consumer);
	GDKfree(task);
#ifdef MLOCK_TST
	munlockall();
#endif

	/* restore system setting */
	GDK_vm_trim = vmtrim;
	return res < 0 ? BUN_NONE : cnt;

  bailout:
	if (task) {
		if (task->fields) {
			for (i = 0; i < as->nr_attrs; i++) {
				if (task->fields[i])
					GDKfree(task->fields[i]);
			}
			GDKfree(task->fields);
		}
		if (task->time)
			GDKfree(task->time);
		if (task->cols)
			GDKfree(task->cols);
		if (task->base[task->cur])
			GDKfree(task->base[task->cur]);
		if (task->rowerror)
			GDKfree(task->rowerror);
		GDKfree(task);
	}
	for (i = 0; i < MAXWORKERS; i++)
		if (ptask[i].cols)
			GDKfree(ptask[i].cols);
#ifdef MLOCK_TST
	munlockall();
#endif
	/* restore system setting */
	GDK_vm_trim = vmtrim;
	return BUN_NONE;
}

/* return the latest reject table, to be on the safe side we should
 * actually create copies within a critical section. Ignored for now. */
str
COPYrejects(Client cntxt, MalBlkPtr mb, MalStkPtr stk, InstrPtr pci)
{
	bat *row = getArgReference_bat(stk, pci, 0);
	bat *fld = getArgReference_bat(stk, pci, 1);
	bat *msg = getArgReference_bat(stk, pci, 2);
	bat *inp = getArgReference_bat(stk, pci, 3);
	if (cntxt->error_row == NULL)
		throw(MAL, "sql.rejects", "No reject table available");
	BBPincref(*row = cntxt->error_row->batCacheid, TRUE);
	BBPincref(*fld = cntxt->error_fld->batCacheid, TRUE);
	BBPincref(*msg = cntxt->error_msg->batCacheid, TRUE);
	BBPincref(*inp = cntxt->error_input->batCacheid, TRUE);
	(void) mb;
	return MAL_SUCCEED;
}

str
COPYrejects_clear(Client cntxt, MalBlkPtr mb, MalStkPtr stk, InstrPtr pci)
{
	if (cntxt->error_row) {
		MT_lock_set(&errorlock, "rejects_clear");
		BATclear(cntxt->error_row, TRUE);
		BATclear(cntxt->error_fld, TRUE);
		BATclear(cntxt->error_msg, TRUE);
		BATclear(cntxt->error_input, TRUE);
		MT_lock_unset(&errorlock, "rejects_clear");
	}
	(void) mb;
	(void) stk;
	(void) pci;
	return MAL_SUCCEED;
}

#undef _DEBUG_TABLET_<|MERGE_RESOLUTION|>--- conflicted
+++ resolved
@@ -844,16 +844,8 @@
 	/* watch out for concurrent threads */
 	MT_lock_set(&mal_copyLock, "tablet insert value");
 	if (!fmt[col].skip && BATcapacity(fmt[col].c) < BATcount(fmt[col].c) + task->next) {
-<<<<<<< HEAD
-		if (BATextend(fmt[col].c, BATgrows(fmt[col].c) + task->limit) == GDK_FAIL) {
+		if (BATextend(fmt[col].c, BATgrows(fmt[col].c) + task->limit) != GDK_SUCCEED) {
 			tablet_error(task, lng_nil, col, "Failed to extend the BAT, perhaps disk full\n", "SQLworker_column");
-=======
-		if (BATextend(fmt[col].c, BATgrows(fmt[col].c) + task->limit) != GDK_SUCCEED) {
-			MT_lock_set(&errorlock, "SQLworker_column");
-			if (task->as->error == NULL)
-				task->as->error = GDKstrdup("Failed to extend the BAT, perhaps disk full\n");
-			MT_lock_unset(&errorlock, "SQLworker_column");
->>>>>>> 2f31bf0a
 			MT_lock_unset(&mal_copyLock, "tablet insert value");
 			return -1;
 		}
