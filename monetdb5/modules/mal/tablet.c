--- conflicted
+++ resolved
@@ -1110,13 +1110,9 @@
 
   do_return:
 	GDKfree(GDKerrbuf);
-<<<<<<< HEAD
-	GDKsetbuf(0);
+	GDKsetbuf(NULL);
 	MT_thread_set_qry_ctx(NULL);
 	setClientContext(NULL);
-=======
-	GDKsetbuf(NULL);
->>>>>>> 2d9990e2
 }
 
 static void
