--- conflicted
+++ resolved
@@ -627,6 +627,7 @@
 	lng *time, wtime;			/* time per col + time per thread */
 	int rounds;					/* how often did we divide the work */
 	bool ateof;					/* io control */
+	bool from_stdin;
 	bstream *b;
 	stream *out;
 	MT_Id tid;
@@ -1235,13 +1236,8 @@
 	READERtask *task = (READERtask *) p;
 	int consoleinput = 0;
 	int cur = 0;		// buffer being filled
-<<<<<<< HEAD
-	bool blocked[MAXBUFFERS] = { 0 };
-	bool ateof[MAXBUFFERS] = { 0 };
-=======
-	int blocked[MAXBUFFERS] = { 0 };
+	bool blocked[MAXBUFFERS] = { false };
 	bool ateof[MAXBUFFERS] = { false };
->>>>>>> a80c03ec
 	BUN cnt = 0, bufcnt[MAXBUFFERS] = { 0 };
 	char *end, *e, *s, *base;
 	const char *rsep = task->rsep;
@@ -1340,7 +1336,7 @@
 		 * scan ended (we need to back off some since we could be in
 		 * the middle of the record separator).  If this is too
 		 * costly, we have to rethink the matter. */
-		if (task->out && *s == '\n' && task->maxrow == BUN_NONE) {
+		if (task->from_stdin && *s == '\n' && task->maxrow == BUN_NONE) {
 			ateof[cur] = true;
 			goto reportlackofinput;
 		}
@@ -1606,7 +1602,7 @@
 }
 
 BUN
-SQLload_file(Client cntxt, Tablet *as, bstream *b, stream *out, const char *csep, const char *rsep, char quote, lng skip, lng maxrow, int best)
+SQLload_file(Client cntxt, Tablet *as, bstream *b, stream *out, const char *csep, const char *rsep, char quote, lng skip, lng maxrow, int best, bool from_stdin)
 {
 	BUN cnt = 0, cntstart = 0, leftover = 0;
 	int res = 0;		/* < 0: error, > 0: success, == 0: continue processing */
@@ -1626,6 +1622,7 @@
 	memset(ptask, 0, sizeof(ptask));
 	task = (READERtask) {
 		.cntxt = cntxt,
+		.from_stdin = from_stdin,
 	};
 
 	/* create the reject tables */
