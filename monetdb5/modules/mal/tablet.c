--- conflicted
+++ resolved
@@ -670,14 +670,8 @@
 			BUNappend(task->cntxt->error_msg, msg, false) != GDK_SUCCEED ||
 			BUNappend(task->cntxt->error_input, fcn, false) != GDK_SUCCEED)
 			task->besteffort = 0;
-<<<<<<< HEAD
-		if (!is_lng_nil(row) && task->rowerror) {
-			assert(row < task->limit);
-=======
-		if (!is_lng_nil(row) && task->rowerror && row < task->limit) {
->>>>>>> c04e075d
+		if (!is_lng_nil(row) && task->rowerror && row < task->limit)
 			task->rowerror[row]++;
-		}
 	}
 	if (task->as->error == NULL) {
 		if (msg == NULL)
