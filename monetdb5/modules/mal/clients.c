--- conflicted
+++ resolved
@@ -485,7 +485,7 @@
 	int *mlim=  getArgReference_int(stk,pci,4);
 	(void) mb;
 	if (!(*opt = GDKstrdup(cntxt->optimizer)))
-		throw(MAL, "clients.getProfile", SQLSTATE(HY001) MAL_MALLOC_FAIL);
+		throw(MAL, "clients.getProfile", SQLSTATE(HY013) MAL_MALLOC_FAIL);
 	*qto = (int)(cntxt->querytimeout / 1000000);
 	*sto = (int)(cntxt->sessiontimeout / 1000000);
 	*wlim = cntxt->workerlimit;
@@ -791,7 +791,6 @@
 		if ( id) BBPunfix(id->batCacheid);
 		if ( user) BBPunfix(user->batCacheid);
 		if ( login) BBPunfix(login->batCacheid);
-<<<<<<< HEAD
 		if ( sessiontimeout) BBPunfix(sessiontimeout->batCacheid);
 		if ( querytimeout) BBPunfix(querytimeout->batCacheid);
 		if ( idle) BBPunfix(idle->batCacheid);
@@ -799,14 +798,7 @@
 		if ( opt) BBPunfix(opt->batCacheid);
 		if ( wlimit) BBPunfix(wlimit->batCacheid);
 		if ( mlimit) BBPunfix(mlimit->batCacheid);
-		throw(SQL,"sql.sessions", SQLSTATE(HY001) MAL_MALLOC_FAIL);
-=======
-		if ( stimeout) BBPunfix(stimeout->batCacheid);
-		if ( qtimeout) BBPunfix(qtimeout->batCacheid);
-		if ( last) BBPunfix(last->batCacheid);
-		if ( active) BBPunfix(active->batCacheid);
 		throw(SQL,"sql.sessions", SQLSTATE(HY013) MAL_MALLOC_FAIL);
->>>>>>> c28d38a7
 	}
 
 	MT_lock_set(&mal_contextLock);
