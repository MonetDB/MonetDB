/*
 * SPDX-License-Identifier: MPL-2.0
 *
 * This Source Code Form is subject to the terms of the Mozilla Public
 * License, v. 2.0.  If a copy of the MPL was not distributed with this
 * file, You can obtain one at http://mozilla.org/MPL/2.0/.
 *
 * Copyright 2024 MonetDB Foundation;
 * Copyright August 2008 - 2023 MonetDB B.V.;
 * Copyright 1997 - July 2008 CWI.
 */

/*
 * author Martin Kersten, Fabian Groffen
 * Client Management
 * Each online client is represented with an entry in the clients table.
 * The client may inspect his record at run-time and partially change its properties.
 * The administrator sees all client records and has the right to adjust global properties.
 */


#include "monetdb_config.h"
#include "clients.h"
#include "mcrypt.h"
#include "mal_scenario.h"
#include "mal_instruction.h"
#include "mal_runtime.h"
#include "mal_client.h"
#include "mal_authorize.h"
#include "mal_internal.h"
#include "opt_pipes.h"
#include "gdk_time.h"

static str
CLTsetListing(Client cntxt, MalBlkPtr mb, MalStkPtr stk, InstrPtr pci)
{
	(void) mb;
	*getArgReference_int(stk, pci, 0) = cntxt->listing;
	cntxt->listing = *getArgReference_int(stk, pci, 1);
	return MAL_SUCCEED;
}

static str
CLTgetClientId(Client cntxt, MalBlkPtr mb, MalStkPtr stk, InstrPtr pci)
{
	(void) mb;
	if (cntxt - mal_clients < 0 || cntxt - mal_clients >= MAL_MAXCLIENTS)
		throw(MAL, "clients.getClientId", "Illegal client index");
	*getArgReference_int(stk, pci, 0) = (int) (cntxt - mal_clients);
	return MAL_SUCCEED;
}

static str
CLTgetScenario(Client cntxt, MalBlkPtr mb, MalStkPtr stk, InstrPtr pci)
{
	(void) mb;
	if (cntxt->scenario)
		*getArgReference_str(stk, pci, 0) = GDKstrdup(cntxt->scenario);
	else
		*getArgReference_str(stk, pci, 0) = GDKstrdup("nil");
	if (*getArgReference_str(stk, pci, 0) == NULL)
		throw(MAL, "clients.getScenario", SQLSTATE(HY013) MAL_MALLOC_FAIL);
	return MAL_SUCCEED;
}

static str
CLTsetScenario(Client cntxt, MalBlkPtr mb, MalStkPtr stk, InstrPtr pci)
{
	str msg = MAL_SUCCEED;

	(void) mb;
	msg = setScenario(cntxt, *getArgReference_str(stk, pci, 1));
	*getArgReference_str(stk, pci, 0) = 0;
	if (msg == NULL) {
		*getArgReference_str(stk, pci, 0) = GDKstrdup(cntxt->scenario);
		if (*getArgReference_str(stk, pci, 0) == NULL)
			throw(MAL, "clients.setScenario", SQLSTATE(HY013) MAL_MALLOC_FAIL);
	}
	return msg;
}

static void
CLTtimeConvert(time_t l, char *s)
{
	struct tm localt = (struct tm) { 0 };

	(void) localtime_r(&l, &localt);

#ifdef HAVE_ASCTIME_R3
	asctime_r(&localt, s, 26);
#else
	asctime_r(&localt, s);
#endif
	s[24] = 0;					/* remove newline */
}

static str
CLTInfo(Client cntxt, MalBlkPtr mb, MalStkPtr stk, InstrPtr pci)
{
	bat *ret = getArgReference_bat(stk, pci, 0);
	bat *ret2 = getArgReference_bat(stk, pci, 1);
	BAT *b = COLnew(0, TYPE_str, 12, TRANSIENT);
	BAT *bn = COLnew(0, TYPE_str, 12, TRANSIENT);
	char buf[32];				/* 32 bytes are enough */

	(void) mb;
	if (b == 0 || bn == 0) {
		BBPreclaim(b);
		BBPreclaim(bn);
		throw(MAL, "clients.info", SQLSTATE(HY013) MAL_MALLOC_FAIL);
	}

	(void) snprintf(buf, sizeof(buf), "" LLFMT "", (lng) cntxt->user);
	if (BUNappend(b, "user", false) != GDK_SUCCEED ||
		BUNappend(bn, buf, false) != GDK_SUCCEED)
		goto bailout;

	if (BUNappend(b, "scenario", false) != GDK_SUCCEED ||
		BUNappend(bn, cntxt->scenario, false) != GDK_SUCCEED)
		goto bailout;

	(void) snprintf(buf, sizeof(buf), "%d", cntxt->listing);
	if (BUNappend(b, "listing", false) != GDK_SUCCEED ||
		BUNappend(bn, buf, false) != GDK_SUCCEED)
		goto bailout;

	CLTtimeConvert(cntxt->login, buf);
	if (BUNappend(b, "login", false) != GDK_SUCCEED ||
		BUNappend(bn, buf, false) != GDK_SUCCEED)
		goto bailout;
	*ret = b->batCacheid;
	BBPkeepref(b);
	*ret2 = bn->batCacheid;
	BBPkeepref(bn);
	return MAL_SUCCEED;

  bailout:
	BBPunfix(b->batCacheid);
	BBPunfix(bn->batCacheid);
	throw(MAL, "clients.info", SQLSTATE(HY013) MAL_MALLOC_FAIL);
}

static str
CLTLogin(bat *nme, bat *ret)
{
	BAT *b = COLnew(0, TYPE_str, 12, TRANSIENT);
	BAT *u = COLnew(0, TYPE_oid, 12, TRANSIENT);
	int i;
	char s[32];

	if (b == 0 || u == 0)
		goto bailout;

	for (i = 0; i < MAL_MAXCLIENTS; i++) {
		Client c = mal_clients + i;
		if (c->mode >= RUNCLIENT && !is_oid_nil(c->user)) {
			CLTtimeConvert(c->login, s);
			if (BUNappend(b, s, false) != GDK_SUCCEED ||
				BUNappend(u, &c->user, false) != GDK_SUCCEED)
				goto bailout;
		}
	}
	*ret = b->batCacheid;
	BBPkeepref(b);
	*nme = u->batCacheid;
	BBPkeepref(u);
	return MAL_SUCCEED;

  bailout:
	BBPreclaim(b);
	BBPreclaim(u);
	throw(MAL, "clients.getLogins", SQLSTATE(HY013) MAL_MALLOC_FAIL);
}

static str
CLTquit(Client cntxt, MalBlkPtr mb, MalStkPtr stk, InstrPtr pci)
{
	str msg = MAL_SUCCEED;
	int idx = cntxt->idx;
	(void) mb;					/* fool compiler */

	if (pci->argc == 2) {
		if (cntxt->user == MAL_ADMIN)
			idx = *getArgReference_int(stk, pci, 1);
		else
			throw(MAL, "clients.quit",
				  SQLSTATE(42000) "Administrator rights required");
	}

	if (idx < 0 || idx > MAL_MAXCLIENTS)
		throw(MAL, "clients.quit", "Illegal session id");

	/* A user can only quit a session under the same id */
	MT_lock_set(&mal_contextLock);
	if (mal_clients[idx].mode == FREECLIENT)
		msg = createException(MAL, "clients.stop",
							  "Session not active anymore");
	else
		mal_clients[idx].mode = FINISHCLIENT;
	MT_lock_unset(&mal_contextLock);
	return msg;
}

/* Stopping a client in a soft manner by setting the time out marker */
static str
CLTstop(Client cntxt, MalBlkPtr mb, MalStkPtr stk, InstrPtr pci)
{
	int idx = cntxt->idx;
	str msg = MAL_SUCCEED;

	(void) mb;
	if (cntxt->user != MAL_ADMIN)
		throw(MAL, "clients.stop",
			  SQLSTATE(42000) "Administrator rights required");

	idx = *getArgReference_int(stk, pci, 1);

	if (idx < 0 || idx > MAL_MAXCLIENTS)
		throw(MAL, "clients.stop", "Illegal session id");

	MT_lock_set(&mal_contextLock);
	if (mal_clients[idx].mode == FREECLIENT)
		msg = createException(MAL, "clients.stop",
							  "Session not active anymore");
	else
		mal_clients[idx].qryctx.endtime = 1;	/* stop client now */
	/* this forces the designated client to stop at the next instruction */
	MT_lock_unset(&mal_contextLock);
	return msg;
}

static str
CLTsetoptimizer(Client cntxt, MalBlkPtr mb, MalStkPtr stk, InstrPtr pci)
{
	int idx = cntxt->idx;
	str opt, msg = MAL_SUCCEED;

	(void) mb;
	if (pci->argc == 3) {
		if (cntxt->user == MAL_ADMIN) {
			idx = *getArgReference_int(stk, pci, 1);
			opt = *getArgReference_str(stk, pci, 2);
		} else {
			throw(MAL, "clients.setoptimizer",
				  SQLSTATE(42000) "Administrator rights required");
		}
	} else {
		opt = *getArgReference_str(stk, pci, 1);
	}

	if (idx < 0 || idx > MAL_MAXCLIENTS)
		throw(MAL, "clients.setoptimizer", "Illegal session id");
	if (strNil(opt))
		 throw(MAL, "clients.setoptimizer", "Input string cannot be NULL");
	if (strlen(opt) >= sizeof(mal_clients[idx].optimizer))
		 throw(MAL, "clients.setoptimizer", "Input string is too large");
	if (!isOptimizerPipe(opt))
		 throw(MAL, "clients.setoptimizer", "Valid optimizer pipe expected");

	MT_lock_set(&mal_contextLock);
	if (mal_clients[idx].mode == FREECLIENT)
		msg = createException(MAL, "clients.setoptimizer",
							  "Session not active anymore");
	else
		strcpy_len(mal_clients[idx].optimizer, opt,
				   sizeof(mal_clients[idx].optimizer));
	MT_lock_unset(&mal_contextLock);
	return msg;
}

static str
CLTsetworkerlimit(Client cntxt, MalBlkPtr mb, MalStkPtr stk, InstrPtr pci)
{
	str msg = MAL_SUCCEED;
	int idx = cntxt->idx, limit;

	(void) mb;
	if (pci->argc == 3) {
		if (cntxt->user == MAL_ADMIN) {
			idx = *getArgReference_int(stk, pci, 1);
			limit = *getArgReference_int(stk, pci, 2);
		} else {
			throw(MAL, "clients.setworkerlimit",
				  SQLSTATE(42000) "Administrator rights required");
		}
	} else {
		limit = *getArgReference_int(stk, pci, 1);
	}

	if (idx < 0 || idx > MAL_MAXCLIENTS)
		throw(MAL, "clients.setworkerlimit", "Illegal session id");
	if (is_int_nil(limit))
		throw(MAL, "clients.setworkerlimit",
			  "The number of workers cannot be NULL");
	if (limit < 0)
		throw(MAL, "clients.setworkerlimit",
			  "The number of workers cannot be negative");

	MT_lock_set(&mal_contextLock);
	if (mal_clients[idx].mode == FREECLIENT)
		msg = createException(MAL, "clients.setworkerlimit",
							  "Session not active anymore");
	else {
		if (limit == 0) {
			if (mal_clients[idx].maxworkers > 0)
				limit = mal_clients[idx].maxworkers;
		} else if (cntxt->user != MAL_ADMIN &&
				   mal_clients[idx].maxworkers > 0 &&
				   mal_clients[idx].maxworkers < limit) {
			limit = mal_clients[idx].maxworkers;
		}
		mal_clients[idx].workerlimit = limit;
	}
	MT_lock_unset(&mal_contextLock);
	return msg;
}

static str
CLTsetmemorylimit(Client cntxt, MalBlkPtr mb, MalStkPtr stk, InstrPtr pci)
{
	str msg = MAL_SUCCEED;
	int idx = cntxt->idx, limit;

	(void) mb;
	if (pci->argc == 3) {
		if (cntxt->user == MAL_ADMIN) {
			idx = *getArgReference_sht(stk, pci, 1);
			limit = *getArgReference_int(stk, pci, 2);
		} else {
			throw(MAL, "clients.setmemorylimit",
				  SQLSTATE(42000) "Administrator rights required");
		}
	} else {
		limit = *getArgReference_int(stk, pci, 1);
	}

	if (idx < 0 || idx > MAL_MAXCLIENTS)
		throw(MAL, "clients.setmemorylimit", "Illegal session id");
	if (is_int_nil(limit))
		throw(MAL, "clients.setmemorylimit",
			  "The memmory limit cannot be NULL");
	if (limit < 0)
		throw(MAL, "clients.setmemorylimit",
			  "The memmory limit cannot be negative");

	lng mlimit = (lng) limit << 20;

	MT_lock_set(&mal_contextLock);
	if (mal_clients[idx].mode == FREECLIENT)
		msg = createException(MAL, "clients.setmemorylimit",
							  "Session not active anymore");
	else {
		if (mlimit == 0) {
			if (mal_clients[idx].maxmem > 0)
				mlimit = mal_clients[idx].maxmem;
		} else if (cntxt->user != MAL_ADMIN &&
				   mal_clients[idx].maxmem > 0 &&
				   mal_clients[idx].maxmem < mlimit) {
			mlimit = mal_clients[idx].maxmem;
		}
		mal_clients[idx].memorylimit = (int) (mlimit >> 20);
		mal_clients[idx].qryctx.maxmem = (ATOMIC_BASE_TYPE) mlimit;
	}
	MT_lock_unset(&mal_contextLock);
	return msg;
}

static str
CLTstopSession(Client cntxt, MalBlkPtr mb, MalStkPtr stk, InstrPtr pci)
{
	str msg = MAL_SUCCEED;
	int idx = cntxt->idx;
	(void) mb;

	if (cntxt->user != MAL_ADMIN) {
		throw(MAL, "clients.stopsession",
			  SQLSTATE(42000) "Administrator rights required");
	}
	idx = *getArgReference_int(stk, pci, 1);
	if (idx < 0 || idx > MAL_MAXCLIENTS)
		throw(MAL, "clients.stopSession", "Illegal session id");

	MT_lock_set(&mal_contextLock);
	if (mal_clients[idx].mode == FREECLIENT) {
		msg = createException(MAL, "clients.stopSession",
							  "Session not active anymore");
	} else {
		mal_clients[idx].qryctx.endtime = 1;	/* stop client now */
		mal_clients[idx].sessiontimeout = 1;	/* stop client session */
	}
	MT_lock_unset(&mal_contextLock);
	/* this forces the designated client to stop at the next instruction */
	return msg;
}

/* Queries can be temporarily suspended */
static str
CLTsuspend(Client cntxt, MalBlkPtr mb, MalStkPtr stk, InstrPtr pci)
{
	str msg = MAL_SUCCEED;
	int idx = cntxt->idx;

	if (cntxt->user != MAL_ADMIN)
		throw(MAL, "clients.suspend",
			  SQLSTATE(42000) "Administrator rights required");

	idx = *getArgReference_int(stk, pci, 1);
	(void) mb;

	if (idx < 0 || idx > MAL_MAXCLIENTS)
		throw(MAL, "clients.suspend", "Illegal session id");

	MT_lock_set(&mal_contextLock);
	if (mal_clients[idx].mode == FREECLIENT)
		msg = createException(MAL, "clients.suspend",
							  "Session not active anymore");
	else
		msg = MCsuspendClient(idx);
	MT_lock_unset(&mal_contextLock);
	return msg;
}

static str
CLTwakeup(Client cntxt, MalBlkPtr mb, MalStkPtr stk, InstrPtr pci)
{
	str msg = MAL_SUCCEED;
	int idx = cntxt->idx;

	if (cntxt->user != MAL_ADMIN)
		throw(MAL, "clients.wakeup",
			  SQLSTATE(42000) "Administrator rights required");

	idx = *getArgReference_int(stk, pci, 1);
	(void) mb;

	if (idx < 0 || idx > MAL_MAXCLIENTS)
		throw(MAL, "clients.wakeup", "Illegal session id");

	MT_lock_set(&mal_contextLock);
	if (mal_clients[idx].mode == FREECLIENT)
		msg = createException(MAL, "clients.wakeup",
							  "Session not active anymore");
	else
		msg = MCawakeClient(idx);
	MT_lock_unset(&mal_contextLock);
	return msg;
}

/* set query timeout based in seconds, converted into microseconds */
static str
CLTqueryTimeout(Client cntxt, MalBlkPtr mb, MalStkPtr stk, InstrPtr pci)
{
	str msg = MAL_SUCCEED;
	int qto, idx = cntxt->idx;
	(void) mb;

	if (pci->argc == 3) {
		if (cntxt->user == MAL_ADMIN) {
			idx = *getArgReference_int(stk, pci, 1);
			qto = *getArgReference_int(stk, pci, 2);
		} else {
			throw(MAL, "clients.setquerytimeout",
				  SQLSTATE(42000) "Administrator rights required");
		}
	} else {
		qto = *getArgReference_int(stk, pci, 1);
	}
	if (is_int_nil(qto))
		throw(MAL, "clients.setquerytimeout", "Query timeout cannot be NULL");
	if (qto < 0)
		throw(MAL, "clients.setquerytimeout", "Query timeout should be >= 0");

	MT_lock_set(&mal_contextLock);
	if (mal_clients[idx].mode == FREECLIENT)
		msg = createException(MAL, "clients.setquerytimeout",
							  "Session not active anymore");
	else {
		/* when testing (FORCEMITOMASK), reduce timeout of 1 sec to 1 msec */
		lng timeout_micro = ATOMIC_GET(&GDKdebug) & FORCEMITOMASK
				&& qto == 1 ? 1000 : (lng) qto * 1000000;
<<<<<<< HEAD
		mal_clients[idx].querytimeout = timeout_micro;
		QryCtx *qry_ctx = MT_thread_get_qry_ctx();
		if (qry_ctx) {
			qry_ctx->endtime = qry_ctx->starttime && timeout_micro ? qry_ctx->starttime + timeout_micro : 0;
=======
		mal_clients[idx].qryctx.querytimeout = timeout_micro;
		if (timeout_micro != 1000) {
			/* only set timeout for current query if not setting it to 1
			 * msec during testing: we don't want a timeout during this
			 * query */
			QryCtx *qry_ctx = MT_thread_get_qry_ctx();
			if (qry_ctx)
				qry_ctx->querytimeout = timeout_micro;
>>>>>>> cdb3b0c3
		}
	}
	MT_lock_unset(&mal_contextLock);
	return msg;
}

// set query timeout based in microseconds
static str
CLTqueryTimeoutMicro(Client cntxt, MalBlkPtr mb, MalStkPtr stk, InstrPtr pci)
{
	str msg = MAL_SUCCEED;
	int idx = cntxt->idx;
	lng qto = *getArgReference_lng(stk, pci, 1);
	(void) mb;

	if (is_lng_nil(qto))
		throw(MAL, "clients.queryTimeout", "Query timeout cannot be NULL");
	if (qto < 0)
		throw(MAL, "clients.queryTimeout", "Query timeout should be >= 0");

	MT_lock_set(&mal_contextLock);
	if (mal_clients[idx].mode == FREECLIENT)
		msg = createException(MAL, "clients.queryTimeout",
							  "Session not active anymore");
	else {
		mal_clients[idx].querytimeout = qto;
		QryCtx *qry_ctx = MT_thread_get_qry_ctx();
		if (qry_ctx) {
			qry_ctx->endtime = qry_ctx->starttime && qto ? qry_ctx->starttime + qto : 0;
		}
	}
	MT_lock_unset(&mal_contextLock);
	return msg;
}

/* Set the current session timeout in seconds */
static str
CLTsessionTimeout(Client cntxt, MalBlkPtr mb, MalStkPtr stk, InstrPtr pci)
{
	str msg = MAL_SUCCEED;
	int sto = -1, idx = cntxt->idx;
	(void) mb;

	if (pci->argc == 3) {
		if (cntxt->user == MAL_ADMIN) {
			idx = *getArgReference_int(stk, pci, 1);
			sto = *getArgReference_int(stk, pci, 2);
		} else {
			throw(MAL, "clients.setsessiontimeout",
				  SQLSTATE(42000) "Administrator rights required");
		}
	} else {
		sto = *getArgReference_int(stk, pci, 1);
	}
	if (is_int_nil(sto))
		throw(MAL, "clients.setsessiontimeout",
			  "Session timeout cannot be NULL");
	if (sto < 0)
		throw(MAL, "clients.setsessiontimeout",
			  "Session timeout should be >= 0");
	if (idx < 0 || idx > MAL_MAXCLIENTS)
		throw(MAL, "clients.setsessiontimeout", "Illegal session id %d", idx);

	MT_lock_set(&mal_contextLock);
	if (mal_clients[idx].mode == FREECLIENT)
		msg = createException(MAL, "clients.setsessiontimeout",
							  "Session not active anymore");
	else {
		mal_clients[idx].sessiontimeout = sto > 0 ? (lng) sto *1000000 + (GDKusec() - mal_clients[idx].session) : 0;
		mal_clients[idx].logical_sessiontimeout = (lng) sto;
	}
	MT_lock_unset(&mal_contextLock);
	return msg;
}

/* Retrieve the session time out */
static str
CLTgetProfile(Client cntxt, MalBlkPtr mb, MalStkPtr stk, InstrPtr pci)
{
	str *opt = getArgReference_str(stk, pci, 0);
	int *qto = getArgReference_int(stk, pci, 1);
	int *sto = getArgReference_int(stk, pci, 2);
	int *wlim = getArgReference_int(stk, pci, 3);
	int *mlim = getArgReference_int(stk, pci, 4);
	(void) mb;
	if (!(*opt = GDKstrdup(cntxt->optimizer)))
		throw(MAL, "clients.getProfile", SQLSTATE(HY013) MAL_MALLOC_FAIL);
	*qto = (int) (cntxt->querytimeout / 1000000);
	*sto = (int) (cntxt->sessiontimeout / 1000000);
	*wlim = cntxt->workerlimit;
	*mlim = cntxt->memorylimit;
	return MAL_SUCCEED;
}

/* Long running queries are traced in the logger
 * with a message from the interpreter.
 * This value should be set to minutes to avoid a lengthly log */
static str
CLTsetPrintTimeout(void *ret, const int *secs)
{
	(void) ret;
	if (is_int_nil(*secs))
		setqptimeout(0);
	else
		setqptimeout((lng) *secs * 60 * 1000000);
	return MAL_SUCCEED;
}

static str
CLTmd5sum(str *ret, const char *const *pw)
{
	if (strNil(*pw)) {
		*ret = GDKstrdup(str_nil);
	} else {
		char *mret = mcrypt_MD5Sum(*pw, strlen(*pw));

		if (!mret)
			throw(MAL, "clients.md5sum", SQLSTATE(HY013) MAL_MALLOC_FAIL);
		*ret = GDKstrdup(mret);
		free(mret);
	}
	if (*ret == NULL)
		throw(MAL, "clients.md5sum", SQLSTATE(HY013) MAL_MALLOC_FAIL);
	return MAL_SUCCEED;
}

static str
CLTsha1sum(str *ret, const char *const *pw)
{
	if (strNil(*pw)) {
		*ret = GDKstrdup(str_nil);
	} else {
		char *mret = mcrypt_SHA1Sum(*pw, strlen(*pw));

		if (!mret)
			throw(MAL, "clients.sha1sum", SQLSTATE(HY013) MAL_MALLOC_FAIL);
		*ret = GDKstrdup(mret);
		free(mret);
	}
	if (*ret == NULL)
		throw(MAL, "clients.sha1sum", SQLSTATE(HY013) MAL_MALLOC_FAIL);
	return MAL_SUCCEED;
}

static str
CLTripemd160sum(str *ret, const char *const *pw)
{
	if (strNil(*pw)) {
		*ret = GDKstrdup(str_nil);
	} else {
		char *mret = mcrypt_RIPEMD160Sum(*pw, strlen(*pw));

		if (!mret)
			throw(MAL, "clients.ripemd160sum", SQLSTATE(HY013) MAL_MALLOC_FAIL);
		*ret = GDKstrdup(mret);
		free(mret);
	}
	if (*ret == NULL)
		throw(MAL, "clients.ripemd160sum", SQLSTATE(HY013) MAL_MALLOC_FAIL);
	return MAL_SUCCEED;
}

static str
CLTsha2sum(str *ret, const char *const *pw, const int *bits)
{
	if (strNil(*pw) || is_int_nil(*bits)) {
		*ret = GDKstrdup(str_nil);
	} else {
		char *mret = 0;
		switch (*bits) {
		case 512:
			mret = mcrypt_SHA512Sum(*pw, strlen(*pw));
			break;
		case 384:
			mret = mcrypt_SHA384Sum(*pw, strlen(*pw));
			break;
		case 256:
			mret = mcrypt_SHA256Sum(*pw, strlen(*pw));
			break;
		case 224:
			mret = mcrypt_SHA224Sum(*pw, strlen(*pw));
			break;
		default:
			(void) mret;
			throw(ILLARG, "clients.sha2sum", "wrong number of bits "
				  "for SHA2 sum: %d", *bits);
		}
		if (!mret)
			throw(MAL, "clients.sha2sum", SQLSTATE(HY013) MAL_MALLOC_FAIL);
		*ret = GDKstrdup(mret);
		free(mret);
	}
	if (*ret == NULL)
		throw(MAL, "clients.sha2sum", SQLSTATE(HY013) MAL_MALLOC_FAIL);
	return MAL_SUCCEED;
}

static str
CLTbackendsum(str *ret, const char *const *pw)
{
	if (strNil(*pw)) {
		*ret = GDKstrdup(str_nil);
	} else {
		char *mret = mcrypt_BackendSum(*pw, strlen(*pw));
		if (mret == NULL)
			throw(MAL, "clients.backendsum", SQLSTATE(HY013) MAL_MALLOC_FAIL);
		*ret = GDKstrdup(mret);
		free(mret);
	}
	if (*ret == NULL)
		throw(MAL, "clients.backendsum", SQLSTATE(HY013) MAL_MALLOC_FAIL);
	return MAL_SUCCEED;
}

static str
CLTgetUsername(Client cntxt, MalBlkPtr mb, MalStkPtr stk, InstrPtr pci)
{
	str *ret = getArgReference_str(stk, pci, 0);
	(void) mb;

	*ret = GDKstrdup(cntxt->username);
	return MAL_SUCCEED;
}

static str
CLTgetPasswordHash(Client cntxt, MalBlkPtr mb, MalStkPtr stk, InstrPtr pci)
{
	(void) cntxt;
	(void) mb;
	(void) stk;
	(void) pci;

	throw(MAL, "clients.getPassword",
		  SQLSTATE(0A000) PROGRAM_NYI);
}

static str
CLTcheckPermission(Client cntxt, MalBlkPtr mb, MalStkPtr stk, InstrPtr pci)
{
	(void) cntxt;
	(void) mb;
	(void) stk;
	(void) pci;

	throw(MAL, "clients.checkPermission",
		  SQLSTATE(0A000) PROGRAM_NYI);
}

str
CLTshutdown(Client cntxt, MalBlkPtr mb, MalStkPtr stk, InstrPtr pci)
{
	str *ret = getArgReference_str(stk, pci, 0);
	int delay;
	bit force = FALSE;
	int leftover;
	char buf[1024] = { "safe to stop last connection" };

	if (pci->argc == 3)
		force = *getArgReference_bit(stk, pci, 2);

	(void) mb;

	delay = *getArgReference_bte(stk, pci, 1);

	if (cntxt->user != MAL_ADMIN)
		throw(MAL, "mal.shutdown",
			  SQLSTATE(42000) "Administrator rights required");
	if (is_int_nil(delay))
		throw(MAL, "mal.shutdown", "Delay cannot be NULL");
	if (delay < 0)
		throw(MAL, "mal.shutdown", "Delay cannot be negative");
	if (is_bit_nil(force))
		throw(MAL, "mal.shutdown", "Force cannot be NULL");
	MCstopClients(cntxt);
	do {
		if ((leftover = MCactiveClients() - 1))
			MT_sleep_ms(1000);
		delay--;
	} while (delay > 0 && leftover > 1);
	if (delay == 0 && leftover > 1)
		snprintf(buf, 1024, "%d client sessions still running", leftover);
	*ret = GDKstrdup(buf);
	if (force)
		GDKprepareExit();
	if (*ret == NULL)
		throw(MAL, "mal.shutdown", SQLSTATE(HY013) MAL_MALLOC_FAIL);
	return MAL_SUCCEED;
}

str
CLTsessions(Client cntxt, MalBlkPtr mb, MalStkPtr stk, InstrPtr pci)
{
	BAT *id = NULL, *user = NULL, *login = NULL, *sessiontimeout = NULL,
		*querytimeout = NULL, *idle = NULL;
	BAT *opt = NULL, *wlimit = NULL, *mlimit = NULL;
	bat *idId = getArgReference_bat(stk, pci, 0);
	bat *userId = getArgReference_bat(stk, pci, 1);
	bat *loginId = getArgReference_bat(stk, pci, 2);
	bat *idleId = getArgReference_bat(stk, pci, 3);
	bat *optId = getArgReference_bat(stk, pci, 4);
	bat *sessiontimeoutId = getArgReference_bat(stk, pci, 5);
	bat *querytimeoutId = getArgReference_bat(stk, pci, 6);
	bat *wlimitId = getArgReference_bat(stk, pci, 7);
	bat *mlimitId = getArgReference_bat(stk, pci, 8);
	Client c;
	timestamp ret;
	int timeout;
	str msg = NULL;

	(void) cntxt;
	(void) mb;

	id = COLnew(0, TYPE_int, 0, TRANSIENT);
	user = COLnew(0, TYPE_str, 0, TRANSIENT);
	login = COLnew(0, TYPE_timestamp, 0, TRANSIENT);
	opt = COLnew(0, TYPE_str, 0, TRANSIENT);
	sessiontimeout = COLnew(0, TYPE_int, 0, TRANSIENT);
	querytimeout = COLnew(0, TYPE_int, 0, TRANSIENT);
	wlimit = COLnew(0, TYPE_int, 0, TRANSIENT);
	mlimit = COLnew(0, TYPE_int, 0, TRANSIENT);
	idle = COLnew(0, TYPE_timestamp, 0, TRANSIENT);

	if (id == NULL || user == NULL || login == NULL || sessiontimeout == NULL
		|| idle == NULL || querytimeout == NULL || opt == NULL || wlimit == NULL
		|| mlimit == NULL) {
		BBPreclaim(id);
		BBPreclaim(user);
		BBPreclaim(login);
		BBPreclaim(sessiontimeout);
		BBPreclaim(querytimeout);
		BBPreclaim(idle);

		BBPreclaim(opt);
		BBPreclaim(wlimit);
		BBPreclaim(mlimit);
		throw(SQL, "sql.sessions", SQLSTATE(HY013) MAL_MALLOC_FAIL);
	}

	MT_lock_set(&mal_contextLock);

	for (c = mal_clients; c < mal_clients + MAL_MAXCLIENTS; c++) {
		if (c->mode == RUNCLIENT) {
			const char *username = c->username;
			if (!username)
				username = str_nil;
			if (BUNappend(user, username, false) != GDK_SUCCEED)
				goto bailout;
			ret = timestamp_fromtime(c->login);
			if (is_timestamp_nil(ret)) {
				msg = createException(SQL, "sql.sessions",
									  SQLSTATE(22003)
									  "Failed to convert user logged time");
				goto bailout;
			}
			if (BUNappend(id, &c->idx, false) != GDK_SUCCEED)
				 goto bailout;
			if (BUNappend(login, &ret, false) != GDK_SUCCEED)
				goto bailout;
			timeout = (int) (c->logical_sessiontimeout);
			if (BUNappend(sessiontimeout, &timeout, false) != GDK_SUCCEED)
				goto bailout;
			timeout = (int) (c->querytimeout / 1000000);
			if (BUNappend(querytimeout, &timeout, false) != GDK_SUCCEED)
				goto bailout;
			if (c->idle) {
				ret = timestamp_fromtime(c->idle);
				if (is_timestamp_nil(ret)) {
					msg = createException(SQL, "sql.sessions",
										  SQLSTATE(22003)
										  "Failed to convert user logged time");
					goto bailout;
				}
			} else
				ret = timestamp_nil;
			if (BUNappend(idle, &ret, false) != GDK_SUCCEED)
				goto bailout;
			if (BUNappend(opt, &c->optimizer, false) != GDK_SUCCEED)
				 goto bailout;
			if (BUNappend(wlimit, &c->workerlimit, false) != GDK_SUCCEED)
				goto bailout;
			if (BUNappend(mlimit, &c->memorylimit, false) != GDK_SUCCEED)
				goto bailout;
		}
	}
	MT_lock_unset(&mal_contextLock);
	*idId = id->batCacheid;
	BBPkeepref(id);
	*userId = user->batCacheid;
	BBPkeepref(user);
	*loginId = login->batCacheid;
	BBPkeepref(login);
	*sessiontimeoutId = sessiontimeout->batCacheid;
	BBPkeepref(sessiontimeout);
	*querytimeoutId = querytimeout->batCacheid;
	BBPkeepref(querytimeout);
	*idleId = idle->batCacheid;
	BBPkeepref(idle);

	*optId = opt->batCacheid;
	BBPkeepref(opt);
	*wlimitId = wlimit->batCacheid;
	BBPkeepref(wlimit);
	*mlimitId = mlimit->batCacheid;
	BBPkeepref(mlimit);
	return MAL_SUCCEED;

  bailout:
	MT_lock_unset(&mal_contextLock);
	BBPunfix(id->batCacheid);
	BBPunfix(user->batCacheid);
	BBPunfix(login->batCacheid);
	BBPunfix(sessiontimeout->batCacheid);
	BBPunfix(querytimeout->batCacheid);
	BBPunfix(idle->batCacheid);

	BBPunfix(opt->batCacheid);
	BBPunfix(wlimit->batCacheid);
	BBPunfix(mlimit->batCacheid);
	return msg;
}

static str
CLTgetSessionID(Client cntxt, MalBlkPtr mb, MalStkPtr stk, InstrPtr pci)
{
	(void) mb;
	(void) stk;
	(void) pci;
	*getArgReference_int(stk, pci, 0) = cntxt->idx;
	return MAL_SUCCEED;
}

#include "mel.h"
mel_func clients_init_funcs[] = {
 pattern("clients", "setListing", CLTsetListing, true, "Turn on/off echo of MAL instructions:\n1 - echo input,\n2 - show mal instruction,\n4 - show details of type resolutoin, \n8 - show binding information.", args(1,2, arg("",int),arg("flag",int))),
 pattern("clients", "getId", CLTgetClientId, false, "Return a number that uniquely represents the current client.", args(1,1, arg("",int))),
 pattern("clients", "getInfo", CLTInfo, false, "Pseudo bat with client attributes.", args(2,2, batarg("",str),batarg("",str))),
 pattern("clients", "getScenario", CLTgetScenario, false, "Retrieve current scenario name.", args(1,1, arg("",str))),
 pattern("clients", "setScenario", CLTsetScenario, true, "Switch to other scenario handler, return previous one.", args(1,2, arg("",str),arg("msg",str))),
 pattern("clients", "quit", CLTquit, true, "Terminate the client session.", args(1,1, arg("",void))),
 pattern("clients", "quit", CLTquit, true, "Terminate the session for a single client using a soft error.\nIt is the privilege of the console user.", args(1,2, arg("",void),arg("idx",int))),
 command("clients", "getLogins", CLTLogin, false, "Pseudo bat of client id and login time.", args(2,2, batarg("user",oid),batarg("start",str))),
 pattern("clients", "stop", CLTstop, true, "Stop the query execution at the next eligble statement.", args(0,1, arg("id",int))),
 pattern("clients", "suspend", CLTsuspend, true, "Put a client process to sleep for some time.\nIt will simple sleep for a second at a time, until\nthe awake bit has been set in its descriptor", args(1,2, arg("",void),arg("id",int))),
 pattern("clients", "wakeup", CLTwakeup, true, "Wakeup a client process", args(1,2, arg("",void),arg("id",int))),
 pattern("clients", "getprofile", CLTgetProfile, false, "Retrieve the profile settings for a client", args(5,5, arg("opt",str),arg("q",int),arg("s",int),arg("w",int),arg("m",int))),
 pattern("clients", "setQryTimeoutMicro", CLTqueryTimeoutMicro, true, "", args(1,2, arg("",void),arg("n",lng))),
 pattern("clients", "setquerytimeout", CLTqueryTimeout, true, "", args(1,2, arg("",void),arg("n",int))),
 pattern("clients", "setquerytimeout", CLTqueryTimeout, true, "A query is aborted after q seconds (q=0 means run undisturbed).", args(1,3, arg("",void),arg("sid",int),arg("n",int))),
 pattern("clients", "setsessiontimeout", CLTsessionTimeout, true, "", args(1,2, arg("",void),arg("n",int))),
 pattern("clients", "setsessiontimeout", CLTsessionTimeout, true, "Set the session timeout for a particulat session id", args(1,3, arg("",void),arg("sid",int),arg("n",int))),
 pattern("clients", "setoptimizer", CLTsetoptimizer, true, "", args(1,2, arg("",void),arg("opt",str))),
 pattern("clients", "setoptimizer", CLTsetoptimizer, true, "Set the session optimizer", args(1,3, arg("",void),arg("sid",int),arg("opt",str))),
 pattern("clients", "setworkerlimit", CLTsetworkerlimit, true, "", args(1,2, arg("",void),arg("n",int))),
 pattern("clients", "setworkerlimit", CLTsetworkerlimit, true, "Limit the number of worker threads per query", args(1,3, arg("",void),arg("sid",int),arg("n",int))),
 pattern("clients", "setmemorylimit", CLTsetmemorylimit, true, "", args(1,2, arg("",void),arg("n",int))),
 pattern("clients", "setmemorylimit", CLTsetmemorylimit, true, "Limit the memory claim in MB per query", args(1,3, arg("",void),arg("sid",int),arg("n",int))),
 pattern("clients", "stopsession", CLTstopSession, true, "Stop a particular session", args(1,2, arg("",void),arg("sid",int))),
 command("clients", "setprinttimeout", CLTsetPrintTimeout, true, "Print running query every so many seconds.", args(1,2, arg("",void),arg("n",int))),
 pattern("clients", "shutdown", CLTshutdown, true, "", args(1,2, arg("",str),arg("delay",bte))),
 pattern("clients", "shutdown", CLTshutdown, true, "Close all other client connections. Return if it succeeds.\nIf forced is set then always stop the system the hard way", args(1,3, arg("",str),arg("delay",bte),arg("forced",bit))),
 command("clients", "md5sum", CLTmd5sum, false, "Return hex string representation of the MD5 hash of the given string", args(1,2, arg("",str),arg("pw",str))),
 command("clients", "sha1sum", CLTsha1sum, false, "Return hex string representation of the SHA-1 hash of the given string", args(1,2, arg("",str),arg("pw",str))),
 command("clients", "sha2sum", CLTsha2sum, false, "Return hex string representation of the SHA-2 hash with bits of the given string", args(1,3, arg("",str),arg("pw",str),arg("bits",int))),
 command("clients", "ripemd160sum", CLTripemd160sum, false, "Return hex string representation of the RIPEMD160 hash of the given string", args(1,2, arg("",str),arg("pw",str))),
 command("clients", "backendsum", CLTbackendsum, false, "Return hex string representation of the currently used hash of the given string", args(1,2, arg("",str),arg("pw",str))),
 pattern("clients", "getUsername", CLTgetUsername, false, "Return the username of the currently logged in user", args(1,1, arg("",str))),
 pattern("clients", "getPasswordHash", CLTgetPasswordHash, false, "Return the password hash of the given user", args(1,2, arg("",str),arg("user",str))),
 pattern("clients", "checkPermission", CLTcheckPermission, false, "Check permission for a user, requires hashed password (backendsum)", args(1,3, arg("",void),arg("usr",str),arg("pw",str))),
 pattern("clients", "current_sessionid", CLTgetSessionID, false, "return current session ID", args(1,1, arg("",int))),
 { .imp=NULL }
};
#include "mal_import.h"
#ifdef _MSC_VER
#undef read
#pragma section(".CRT$XCU",read)
#endif
LIB_STARTUP_FUNC(init_clients_mal)
{ mal_module("clients", NULL, clients_init_funcs); }<|MERGE_RESOLUTION|>--- conflicted
+++ resolved
@@ -478,21 +478,12 @@
 		/* when testing (FORCEMITOMASK), reduce timeout of 1 sec to 1 msec */
 		lng timeout_micro = ATOMIC_GET(&GDKdebug) & FORCEMITOMASK
 				&& qto == 1 ? 1000 : (lng) qto * 1000000;
-<<<<<<< HEAD
 		mal_clients[idx].querytimeout = timeout_micro;
-		QryCtx *qry_ctx = MT_thread_get_qry_ctx();
-		if (qry_ctx) {
-			qry_ctx->endtime = qry_ctx->starttime && timeout_micro ? qry_ctx->starttime + timeout_micro : 0;
-=======
-		mal_clients[idx].qryctx.querytimeout = timeout_micro;
 		if (timeout_micro != 1000) {
-			/* only set timeout for current query if not setting it to 1
-			 * msec during testing: we don't want a timeout during this
-			 * query */
 			QryCtx *qry_ctx = MT_thread_get_qry_ctx();
-			if (qry_ctx)
-				qry_ctx->querytimeout = timeout_micro;
->>>>>>> cdb3b0c3
+			if (qry_ctx) {
+				qry_ctx->endtime = qry_ctx->starttime && timeout_micro ? qry_ctx->starttime + timeout_micro : 0;
+			}
 		}
 	}
 	MT_lock_unset(&mal_contextLock);
