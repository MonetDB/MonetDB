/*
 * SPDX-License-Identifier: MPL-2.0
 *
 * This Source Code Form is subject to the terms of the Mozilla Public
 * License, v. 2.0.  If a copy of the MPL was not distributed with this
 * file, You can obtain one at http://mozilla.org/MPL/2.0/.
 *
 * Copyright 2024 MonetDB Foundation;
 * Copyright August 2008 - 2023 MonetDB B.V.;
 * Copyright 1997 - July 2008 CWI.
 */

/*
 * N. Nes
 * PCRE library interface
 * The  PCRE library is a set of functions that implement regular
 * expression pattern matching using the same syntax  and  semantics  as  Perl,
 * with  just  a  few  differences.  The  current  implementation of PCRE
 * (release 4.x) corresponds approximately with Perl 5.8, including  support
 * for  UTF-8  encoded  strings.   However,  this support has to be
 * explicitly enabled; it is not the default.
 *
 * ftp://ftp.csx.cam.ac.uk/pub/software/programming/pcre
 */
#include "monetdb_config.h"
#include <string.h>

#include "mal.h"
#include "mal_client.h"
#include "mal_interpreter.h"
#include "mal_exception.h"

#include <wchar.h>
#include <wctype.h>

#ifdef HAVE_LIBPCRE
#include <pcre.h>
#ifndef PCRE_STUDY_JIT_COMPILE
/* old library version on e.g. EPEL 6 */
#define pcre_free_study(x)		pcre_free(x)
#define PCRE_STUDY_JIT_COMPILE	0
#endif
#define JIT_COMPILE_MIN	1024	/* when to try JIT compilation of patterns */

#else

#include <regex.h>

typedef regex_t pcre;
#endif

/* current implementation assumes simple %keyword% [keyw%]* */
struct RE {
	char *k;
	bool search:1, atend:1, case_ignore:1;
	size_t skip;			/* number of codepoints to skip before matching */
	size_t len;				/* number of bytes in string */
	size_t ulen;			/* number of codepoints in string */
	struct RE *n;
};

/* We cannot use strcasecmp and strncasecmp since they work byte for
 * byte and don't deal with multibyte encodings (such as UTF-8). */

static inline bool
re_is_pattern_properly_escaped(const char *pat, unsigned char esc)
{
	bool escaped = false;

	if (pat == 0)
		return true;
	while (*pat) {
		if (escaped) {
			escaped = false;
		} else if ((unsigned char) *pat == esc) {
			escaped = true;
		}
		pat++;
	}
	return escaped ? false : true;
}

/* returns true if the pattern does not contain wildcard
 * characters ('%' or '_') and no character is escaped
 */
static inline bool
is_strcmpable(const char *pat, const char *esc)
{
	if (pat[strcspn(pat, "%_")])
		return false;
	return strlen(esc) == 0 || strNil(esc) || strstr(pat, esc) == NULL;
}

/* Match regular expression by comparing bytes.
 */
static inline bool
re_match(const char *restrict s, const struct RE *restrict pattern)
{
	const struct RE *r;

	for (r = pattern; r; r = r->n) {
		for (size_t i = 0; i < r->skip; s++) {
			if (*s == 0)
				return false;
			i += (*s & 0xC0) != 0x80;
		}
		if (r->search) {
			if (r->atend) {
				/* we're searching for a string at the end, so just skip
				 * over everything and just compare with the tail of the
				 * haystack */
				size_t slen = strlen(s);
				if (slen < r->ulen) {
					/* remaining string too short: each codepoint
					 * requires at least one byte */
					return false;
				}
				const char *e = s + slen;
				if (!r->case_ignore) {
					if (slen < r->len) {
						/* remaining string is too short to match */
						return false;
					}
					e -= r->len;
					if ((*e & 0xC0) == 0x80) {
						/* not at start of a Unicode character, so
						 * cannot match (this test not strictly
						 * required: the strcmp should also return
						 * unequal) */
						return false;
					}
					return strcmp(e, r->k) == 0;
				}
				size_t ulen = r->ulen;
				while (e > s && ulen != 0) {
					ulen -= (*--e & 0xC0) != 0x80;
				}
				/* ulen != 0 means remaining string is too short */
				return ulen == 0 && GDKstrcasecmp(e, r->k) == 0;
			}
			/* in case we have a pattern consisting of % followed by _,
			 * we need to backtrack, so use recursion; here we know we
			 * have the %, look for an _ in the rest of the pattern
			 * (note %_ and _% are equivalent and is taken care of by
			 * the pattern construction in re_create) */
			for (const struct RE *p = r->n; p; p = p->n) {
				if (p->skip != 0) {
					struct RE pat = *r;
					pat.search = false;
					pat.skip = 0;
					do {
						if (re_match(s, &pat))
							return true;
						do
							s++;
						while (*s && (*s & 0xC0) == 0x80);
					} while (*s != 0);
					return false;
				}
			}
		}
		if (r->k[0] == 0 && (r->search || *s == 0))
			return true;
		if (r->case_ignore) {
			for (;;) {
				if (r->search && (s = GDKstrcasestr(s, r->k)) == NULL)
					return false;
				if (*s == '\0')
					return false;
				/* in "atend" comparison, compare whole string, else
				 * only part */
				if ((!r->search || r->atend) &&
					(r->atend ? GDKstrcasecmp(s, r->k) : GDKstrncasecmp(s, r->k, SIZE_MAX, r->len)) != 0) {
					/* no match */
					if (!r->search)
						return false;
					/* try again with next character */
					do
						s++;
					while (*s != '\0' && (*s & 0xC0) == 0x80);
					continue;
				}
				/* match; find end of match by counting codepoints */
				for (size_t i = 0; *s && i < r->ulen; s++)
					i += (*s & 0xC0) != 0x80;
				break;
			}
		} else {
			for (;;) {
				if (r->search && (s = strstr(s, r->k)) == NULL)
					return false;
				if (*s == '\0')
					return false;
				/* in "atend" comparison, include NUL byte in the compare */
				if ((!r->search || r->atend) &&
					strncmp(s, r->k, r->len + r->atend) != 0) {
					/* no match */
					if (!r->search)
						return false;
					/* try again with next character: have search start
					 * after current first byte */
					if ((s = strchr(s + 1, r->k[0])) == NULL)
						return false;
					continue;
				}
				/* match */
				s += r->len;
				break;
			}
		}
	}
	return true;
}

static void
re_destroy(struct RE *p)
{
	if (p) {
		GDKfree(p->k);
		do {
			struct RE *n = p->n;

			GDKfree(p);
			p = n;
		} while (p);
	}
}

/* Create a linked list of RE structures.  Depending on the
 * caseignore and the ascii_pattern flags, the w
 * (if caseignore == true && ascii_pattern == false) or the k
 * (in every other case) field is used.  These in the first
 * structure are allocated, whereas in all subsequent
 * structures the fields point into the allocated buffer of
 * the first.
 */
static struct RE *
re_create(const char *pat, bool caseignore, uint32_t esc)
{
	struct RE *r = GDKmalloc(sizeof(struct RE)), *n = r;
	bool escaped = false;
	char *p, *q;

	if (r == NULL)
		return NULL;
	*r = (struct RE) {
		.atend = true,
		.case_ignore = caseignore,
	};

	for (;;) {
		if (esc != '%' && *pat == '%') {
			pat++;					/* skip % */
			r->search = true;
		} else if (esc != '_' && *pat == '_') {
			pat++;
			r->skip++;
		} else {
			break;
		}
	}
	if ((p = GDKstrdup(pat)) == NULL) {
		GDKfree(r);
		return NULL;
	}

	r->k = p;
	q = p;
	while (*p) {
		if (escaped) {
			*q++ = *p;
			n->len++;
			n->ulen += (*p & 0xC0) != 0x80;
			escaped = false;
		} else if ((unsigned char) *p == esc) {
			escaped = true;
		} else if (*p == '%' || *p == '_') {
			n->atend = false;
			bool search = false;
			size_t skip = 0;
			for (;;) {
				if (*p == '_')
					skip++;
				else if (*p == '%')
					search = true;
				else
					break;
				p++;
			}
			if (*p || skip != 0) {
				n = n->n = GDKmalloc(sizeof(struct RE));
				if (n == NULL)
					goto bailout;
				*n = (struct RE) {
					.search = search,
					.atend = true,
					.skip = skip,
					.k = p,
					.case_ignore = caseignore,
				};
			}
			*q = 0;
			q = p;
			continue;			/* skip increment, we already did it */
		} else {
			*q++ = *p;
			n->len++;
			n->ulen += (*p & 0xC0) != 0x80;
		}
		p++;
	}
	*q = 0;
	return r;
  bailout:
	re_destroy(r);
	return NULL;
}

#ifdef HAVE_LIBPCRE
static str
pcre_compile_wrap(pcre **res, const char *pattern, bit insensitive)
{
	pcre *r;
	const char *err_p = NULL;
	int errpos = 0;
	int options = PCRE_UTF8 | PCRE_NO_UTF8_CHECK | PCRE_MULTILINE;
	if (insensitive)
		options |= PCRE_CASELESS;

	if ((r = pcre_compile(pattern, options, &err_p, &errpos, NULL)) == NULL) {
		throw(MAL, "pcre.compile", OPERATION_FAILED
			  " with\n'%s'\nat %d in\n'%s'.\n", err_p, errpos, pattern);
	}
	*res = r;
	return MAL_SUCCEED;
}
#endif

/* maximum number of back references and quoted \ or $ in replacement string */
#define MAX_NR_REFS		20

struct backref {
	int idx;
	int start;
	int end;
};

#ifdef HAVE_LIBPCRE
/* fill in parameter backrefs (length maxrefs) with information about
 * back references in the replacement string; a back reference is a
 * dollar or backslash followed by a number */
static int
parse_replacement(const char *replacement, int len_replacement,
				  struct backref *backrefs, int maxrefs)
{
	int nbackrefs = 0;

	for (int i = 0; i < len_replacement && nbackrefs < maxrefs; i++) {
		if (replacement[i] == '$' || replacement[i] == '\\') {
			char *endptr;
			backrefs[nbackrefs].idx = strtol(replacement + i + 1, &endptr, 10);
			if (endptr > replacement + i + 1) {
				int k = (int) (endptr - (replacement + i + 1));
				backrefs[nbackrefs].start = i;
				backrefs[nbackrefs].end = i + k + 1;
				nbackrefs++;
			} else if (replacement[i] == replacement[i + 1]) {
				/* doubled $ or \, we must copy just one to the output */
				backrefs[nbackrefs].idx = INT_MAX;	/* impossible value > 0 */
				backrefs[nbackrefs].start = i;
				backrefs[nbackrefs].end = i + 1;
				i++;			/* don't look at second $ or \ again */
				nbackrefs++;
			}
			/* else: $ or \ followed by something we don't recognize,
			 * so just leave it */
		}
	}
	return nbackrefs;
}

static char *
single_replace(pcre *pcre_code, pcre_extra *extra,
			   const char *origin_str, int len_origin_str,
			   int exec_options, int *ovector, int ovecsize,
			   const char *replacement, int len_replacement,
			   struct backref *backrefs, int nbackrefs,
			   bool global, char *result, int *max_result)
{
	int offset = 0;
	int len_result = 0;
	int addlen;
	char *tmp;

	do {
		int j = pcre_exec(pcre_code, extra, origin_str, len_origin_str, offset,
						  exec_options, ovector, ovecsize);
		if (j <= 0)
			break;
		addlen = ovector[0] - offset + (nbackrefs == 0 ? len_replacement : 0);
		if (len_result + addlen >= *max_result) {
			tmp = GDKrealloc(result, len_result + addlen + 1);
			if (tmp == NULL) {
				GDKfree(result);
				return NULL;
			}
			result = tmp;
			*max_result = len_result + addlen + 1;
		}
		if (ovector[0] > offset) {
			strncpy(result + len_result, origin_str + offset,
					ovector[0] - offset);
			len_result += ovector[0] - offset;
		}
		if (nbackrefs == 0) {
			strncpy(result + len_result, replacement, len_replacement);
			len_result += len_replacement;
		} else {
			int prevend = 0;
			for (int i = 0; i < nbackrefs; i++) {
				int off, len;
				if (backrefs[i].idx >= ovecsize / 3) {
					/* out of bounds, replace with empty string */
					off = 0;
					len = 0;
				} else {
					off = ovector[backrefs[i].idx * 2];
					len = ovector[backrefs[i].idx * 2 + 1] - off;
				}
				addlen = backrefs[i].start - prevend + len;
				if (len_result + addlen >= *max_result) {
					tmp = GDKrealloc(result, len_result + addlen + 1);
					if (tmp == NULL) {
						GDKfree(result);
						return NULL;
					}
					result = tmp;
					*max_result = len_result + addlen + 1;
				}
				if (backrefs[i].start > prevend) {
					strncpy(result + len_result, replacement + prevend,
							backrefs[i].start - prevend);
					len_result += backrefs[i].start - prevend;
				}
				if (len > 0) {
					strncpy(result + len_result, origin_str + off, len);
					len_result += len;
				}
				prevend = backrefs[i].end;
			}
			/* copy rest of replacement string (after last backref) */
			addlen = len_replacement - prevend;
			if (addlen > 0) {
				if (len_result + addlen >= *max_result) {
					tmp = GDKrealloc(result, len_result + addlen + 1);
					if (tmp == NULL) {
						GDKfree(result);
						return NULL;
					}
					result = tmp;
					*max_result = len_result + addlen + 1;
				}
				strncpy(result + len_result, replacement + prevend, addlen);
				len_result += addlen;
			}
		}
		offset = ovector[1];
	} while (offset < len_origin_str && global);
	if (offset < len_origin_str) {
		addlen = len_origin_str - offset;
		if (len_result + addlen >= *max_result) {
			tmp = GDKrealloc(result, len_result + addlen + 1);
			if (tmp == NULL) {
				GDKfree(result);
				return NULL;
			}
			result = tmp;
			*max_result = len_result + addlen + 1;
		}
		strncpy(result + len_result, origin_str + offset, addlen);
		len_result += addlen;
	}
	/* null terminate string */
	result[len_result] = '\0';
	return result;
}
#endif

static str
pcre_replace(str *res, const char *origin_str, const char *pattern,
			 const char *replacement, const char *flags, bool global)
{
#ifdef HAVE_LIBPCRE
	const char *err_p = NULL;
	pcre *pcre_code = NULL;
	pcre_extra *extra;
	char *tmpres;
	int max_result;
	int i, errpos = 0;
	int compile_options = PCRE_UTF8 | PCRE_NO_UTF8_CHECK;
	int exec_options = PCRE_NOTEMPTY | PCRE_NO_UTF8_CHECK;
	int *ovector, ovecsize;
	int len_origin_str = (int) strlen(origin_str);
	int len_replacement = (int) strlen(replacement);
	struct backref backrefs[MAX_NR_REFS];
	int nbackrefs = 0;

	while (*flags) {
		switch (*flags) {
		case 'e':
			exec_options &= ~PCRE_NOTEMPTY;
			break;
		case 'i':
			compile_options |= PCRE_CASELESS;
			break;
		case 'm':
			compile_options |= PCRE_MULTILINE;
			break;
		case 's':
			compile_options |= PCRE_DOTALL;
			break;
		case 'x':
			compile_options |= PCRE_EXTENDED;
			break;
		default:
			throw(MAL, global ? "pcre.replace" : "pcre.replace_first",
				  ILLEGAL_ARGUMENT ": unsupported flag character '%c'\n",
				  *flags);
		}
		flags++;
	}

	if ((pcre_code = pcre_compile(pattern, compile_options, &err_p, &errpos, NULL)) == NULL) {
		throw(MAL, global ? "pcre.replace" : "pcre.replace_first",
			  OPERATION_FAILED
			  ": pcre compile of pattern (%s) failed at %d with\n'%s'.\n",
			  pattern, errpos, err_p);
	}

	/* Since the compiled pattern is going to be used several times, it is
	 * worth spending more time analyzing it in order to speed up the time
	 * taken for matching.
	 */
	extra = pcre_study(pcre_code, 0, &err_p);
	if (err_p != NULL) {
		pcre_free(pcre_code);
		throw(MAL, global ? "pcre.replace" : "pcre.replace_first",
			  OPERATION_FAILED
			  ": pcre study of pattern (%s) failed with '%s'.\n", pattern,
			  err_p);
	}
	pcre_fullinfo(pcre_code, extra, PCRE_INFO_CAPTURECOUNT, &i);
	ovecsize = (i + 1) * 3;
	if ((ovector = (int *) GDKmalloc(sizeof(int) * ovecsize)) == NULL) {
		pcre_free_study(extra);
		pcre_free(pcre_code);
		throw(MAL, global ? "pcre.replace" : "pcre.replace_first",
			  SQLSTATE(HY013) MAL_MALLOC_FAIL);
	}

	/* identify back references in the replacement string */
	nbackrefs = parse_replacement(replacement, len_replacement,
								  backrefs, MAX_NR_REFS);

	max_result = len_origin_str + 1;
	tmpres = GDKmalloc(max_result);
	if (tmpres == NULL) {
		GDKfree(ovector);
		pcre_free_study(extra);
		pcre_free(pcre_code);
		throw(MAL, global ? "pcre.replace" : "pcre.replace_first",
			  SQLSTATE(HY013) MAL_MALLOC_FAIL);
	}

	tmpres = single_replace(pcre_code, extra, origin_str, len_origin_str,
							exec_options, ovector, ovecsize, replacement,
							len_replacement, backrefs, nbackrefs, global,
							tmpres, &max_result);
	GDKfree(ovector);
	pcre_free_study(extra);
	pcre_free(pcre_code);
	if (tmpres == NULL)
		throw(MAL, global ? "pcre.replace" : "pcre.replace_first",
			  SQLSTATE(HY013) MAL_MALLOC_FAIL);

	*res = tmpres;
	return MAL_SUCCEED;
#else
	(void) res;
	(void) origin_str;
	(void) pattern;
	(void) replacement;
	(void) flags;
	(void) global;
	throw(MAL, global ? "pcre.replace" : "pcre.replace_first",
		  "Database was compiled without PCRE support.");
#endif
}

static str
pcre_replace_bat(BAT **res, BAT *origin_strs, const char *pattern,
				 const char *replacement, const char *flags, bool global)
{
#ifdef HAVE_LIBPCRE
	const char *err_p = NULL;
	char *tmpres;
	int i, errpos = 0;
	int compile_options = PCRE_UTF8 | PCRE_NO_UTF8_CHECK;
	int exec_options = PCRE_NOTEMPTY | PCRE_NO_UTF8_CHECK;
	pcre *pcre_code = NULL;
	pcre_extra *extra;
	BAT *tmpbat;
	BUN p, q;
	int *ovector, ovecsize;
	int len_replacement = (int) strlen(replacement);
	struct backref backrefs[MAX_NR_REFS];
	int nbackrefs = 0;
	const char *origin_str;
	int max_dest_size = 0;

	while (*flags) {
		switch (*flags) {
		case 'e':
			exec_options &= ~PCRE_NOTEMPTY;
			break;
		case 'i':
			compile_options |= PCRE_CASELESS;
			break;
		case 'm':
			compile_options |= PCRE_MULTILINE;
			break;
		case 's':
			compile_options |= PCRE_DOTALL;
			break;
		case 'x':
			compile_options |= PCRE_EXTENDED;
			break;
		default:
			throw(MAL, global ? "batpcre.replace" : "batpcre.replace_first",
				  ILLEGAL_ARGUMENT ": unsupported flag character '%c'\n",
				  *flags);
		}
		flags++;
	}

	if ((pcre_code = pcre_compile(pattern, compile_options, &err_p, &errpos, NULL)) == NULL) {
		throw(MAL, global ? "batpcre.replace" : "batpcre.replace_first",
			  OPERATION_FAILED
			  ": pcre compile of pattern (%s) failed at %d with\n'%s'.\n",
			  pattern, errpos, err_p);
	}

	/* Since the compiled pattern is going to be used several times,
	 * it is worth spending more time analyzing it in order to speed
	 * up the time taken for matching.
	 */
	extra = pcre_study(pcre_code,
					   BATcount(origin_strs) >
					   JIT_COMPILE_MIN ? PCRE_STUDY_JIT_COMPILE : 0, &err_p);
	if (err_p != NULL) {
		pcre_free(pcre_code);
		throw(MAL, global ? "batpcre.replace" : "batpcre.replace_first",
			  OPERATION_FAILED);
	}
	pcre_fullinfo(pcre_code, extra, PCRE_INFO_CAPTURECOUNT, &i);
	ovecsize = (i + 1) * 3;
	if ((ovector = (int *) GDKzalloc(sizeof(int) * ovecsize)) == NULL) {
		pcre_free_study(extra);
		pcre_free(pcre_code);
		throw(MAL, global ? "batpcre.replace" : "batpcre.replace_first",
			  SQLSTATE(HY013) MAL_MALLOC_FAIL);
	}

	/* identify back references in the replacement string */
	nbackrefs = parse_replacement(replacement, len_replacement,
								  backrefs, MAX_NR_REFS);

	tmpbat = COLnew(origin_strs->hseqbase, TYPE_str, BATcount(origin_strs),
					TRANSIENT);

	/* the buffer for all destination strings is allocated only once,
	 * and extended when needed */
	max_dest_size = len_replacement + 1;
	tmpres = GDKmalloc(max_dest_size);
	if (tmpbat == NULL || tmpres == NULL) {
		pcre_free_study(extra);
		pcre_free(pcre_code);
		GDKfree(ovector);
		BBPreclaim(tmpbat);
		GDKfree(tmpres);
		throw(MAL, global ? "batpcre.replace" : "batpcre.replace_first",
			  SQLSTATE(HY013) MAL_MALLOC_FAIL);
	}
	BATiter origin_strsi = bat_iterator(origin_strs);
	BATloop(origin_strs, p, q) {
		origin_str = BUNtvar(origin_strsi, p);
		tmpres = single_replace(pcre_code, extra, origin_str,
								(int) strlen(origin_str), exec_options,
								ovector, ovecsize, replacement,
								len_replacement, backrefs, nbackrefs, global,
								tmpres, &max_dest_size);
		if (tmpres == NULL || BUNappend(tmpbat, tmpres, false) != GDK_SUCCEED) {
			bat_iterator_end(&origin_strsi);
			pcre_free_study(extra);
			pcre_free(pcre_code);
			GDKfree(ovector);
			GDKfree(tmpres);
			BBPreclaim(tmpbat);
			throw(MAL, global ? "batpcre.replace" : "batpcre.replace_first",
				  SQLSTATE(HY013) MAL_MALLOC_FAIL);
		}
	}
	bat_iterator_end(&origin_strsi);
	pcre_free_study(extra);
	pcre_free(pcre_code);
	GDKfree(ovector);
	GDKfree(tmpres);
	*res = tmpbat;
	return MAL_SUCCEED;
#else
	(void) res;
	(void) origin_strs;
	(void) pattern;
	(void) replacement;
	(void) flags;
	(void) global;
	throw(MAL, global ? "batpcre.replace" : "batpcre.replace_first",
		  "Database was compiled without PCRE support.");
#endif
}

static str
pcre_match_with_flags(bit *ret, const char *val, const char *pat,
					  const char *flags)
{
	int pos;
#ifdef HAVE_LIBPCRE
	const char *err_p = NULL;
	int errpos = 0;
	int options = PCRE_UTF8 | PCRE_NO_UTF8_CHECK;
	pcre *re;
#else
	int options = REG_NOSUB;
	regex_t re;
	int errcode;
	int retval;
#endif

	while (*flags) {
		switch (*flags) {
		case 'i':
#ifdef HAVE_LIBPCRE
			options |= PCRE_CASELESS;
#else
			options |= REG_ICASE;
#endif
			break;
		case 'm':
#ifdef HAVE_LIBPCRE
			options |= PCRE_MULTILINE;
#else
			options |= REG_NEWLINE;
#endif
			break;
#ifdef HAVE_LIBPCRE
		case 's':
			options |= PCRE_DOTALL;
			break;
#endif
		case 'x':
#ifdef HAVE_LIBPCRE
			options |= PCRE_EXTENDED;
#else
			options |= REG_EXTENDED;
#endif
			break;
		default:
			throw(MAL, "pcre.match", ILLEGAL_ARGUMENT
				  ": unsupported flag character '%c'\n", *flags);
		}
		flags++;
	}
	if (strNil(val)) {
		*ret = FALSE;
		return MAL_SUCCEED;
	}

#ifdef HAVE_LIBPCRE
	if ((re = pcre_compile(pat, options, &err_p, &errpos, NULL)) == NULL)
#else
	if ((errcode = regcomp(&re, pat, options)) != 0)
#endif
	{
		throw(MAL, "pcre.match", OPERATION_FAILED
			  ": compilation of regular expression (%s) failed "
#ifdef HAVE_LIBPCRE
			  "at %d with '%s'", pat, errpos, err_p
#else
			  , pat
#endif
				);
	}
#ifdef HAVE_LIBPCRE
	pos = pcre_exec(re, NULL, val, (int) strlen(val), 0, PCRE_NO_UTF8_CHECK,
					NULL, 0);
	pcre_free(re);
#else
	retval = regexec(&re, val, (size_t) 0, NULL, 0);
	pos = retval == REG_NOMATCH ? -1 : (retval == REG_ENOSYS ? -2 : 0);
	regfree(&re);
#endif
	if (pos >= 0)
		*ret = TRUE;
	else if (pos == -1)
		*ret = FALSE;
	else
		throw(MAL, "pcre.match", OPERATION_FAILED
			  ": matching of regular expression (%s) failed with %d", pat, pos);
	return MAL_SUCCEED;
}

#ifdef HAVE_LIBPCRE
/* special characters in PCRE that need to be escaped */
static const char pcre_specials[] = "$()*+.?[\\]^{|}";
#else
/* special characters in POSIX basic regular expressions that need to
 * be escaped */
static const char pcre_specials[] = "$()*+.?[\\^{|";
#endif

/* change SQL LIKE pattern into PCRE pattern */
static str
sql2pcre(str *r, const char *pat, const char *esc_str)
{
	int escaped = 0;
	int hasWildcard = 0;
	char *ppat;
	int esc = strNil(esc_str) ? 0 : esc_str[0];	/* should change to utf8_convert() */
	int specials;
	int c;

	if (strlen(esc_str) > 1)
		throw(MAL, "pcre.sql2pcre",
			  SQLSTATE(22019) ILLEGAL_ARGUMENT
			  ": ESCAPE string must have length 1");
	if (pat == NULL)
		throw(MAL, "pcre.sql2pcre",
			  SQLSTATE(22019) ILLEGAL_ARGUMENT
			  ": (I)LIKE pattern must not be NULL");
	ppat = GDKmalloc(strlen(pat) * 3 +
					 3 /* 3 = "^'the translated regexp'$0" */ );
	if (ppat == NULL)
		throw(MAL, "pcre.sql2pcre", SQLSTATE(HY013) MAL_MALLOC_FAIL);

	*r = ppat;
	/* The escape character can be a char which is special in a PCRE
	 * expression.  If the user used the "+" char as escape and has "++"
	 * in their pattern, then replacing this with "+" is not correct and
	 * should be "\+" instead. */
	specials = (esc && strchr(pcre_specials, esc) != NULL);

	*ppat++ = '^';
	while ((c = *pat++) != 0) {
		if (c == esc) {
			if (escaped) {
				if (specials) {	/* change ++ into \+ */
					*ppat++ = esc;
				} else {		/* do not escape simple escape symbols */
					ppat[-1] = esc;	/* overwrite backslash */
				}
				escaped = 0;
			} else {
				*ppat++ = '\\';
				escaped = 1;
			}
			hasWildcard = 1;
		} else if (strchr(pcre_specials, c) != NULL) {
			/* escape PCRE special chars, avoid double backslash if the
			 * user uses an invalid escape sequence */
			if (!escaped)
				*ppat++ = '\\';
			*ppat++ = c;
			hasWildcard = 1;
			escaped = 0;
		} else if (c == '%' && !escaped) {
			*ppat++ = '.';
			*ppat++ = '*';
			*ppat++ = '?';
			hasWildcard = 1;
			/* collapse multiple %, but only if it isn't the escape */
			if (esc != '%')
				while (*pat == '%')
					pat++;
		} else if (c == '_' && !escaped) {
			*ppat++ = '.';
			hasWildcard = 1;
		} else {
			if (escaped) {
				ppat[-1] = c;	/* overwrite backslash of invalid escape */
			} else {
				*ppat++ = c;
			}
			escaped = 0;
		}
	}
	/* no wildcard or escape character at end of string */
	if (!hasWildcard || escaped) {
		GDKfree(*r);
		*r = NULL;
		if (escaped)
			throw(MAL, "pcre.sql2pcre",
				  SQLSTATE(22019) ILLEGAL_ARGUMENT
				  ": (I)LIKE pattern must not end with escape character");
		*r = GDKstrdup(str_nil);
		if (*r == NULL)
			throw(MAL, "pcre.sql2pcre", SQLSTATE(HY013) MAL_MALLOC_FAIL);
	} else {
		*ppat++ = '$';
		*ppat = 0;
	}
	return MAL_SUCCEED;
}

#ifdef HAVE_LIBPCRE
/* change SQL PATINDEX pattern into PCRE pattern */
static str
pat2pcre(str *r, const char *pat)
{
	size_t len = strlen(pat);
	char *ppat = GDKmalloc(len * 2 + 3 /* 3 = "^'the translated regexp'$0" */ );
	int start = 0;

	if (ppat == NULL)
		throw(MAL, "pcre.sql2pcre", SQLSTATE(HY013) MAL_MALLOC_FAIL);
	*r = ppat;
	while (*pat) {
		int c = *pat++;

		if (strchr(pcre_specials, c) != NULL) {
			*ppat++ = '\\';
			*ppat++ = c;
		} else if (c == '%') {
			if (start && *pat) {
				*ppat++ = '.';
				*ppat++ = '*';
			}
			start++;
		} else if (c == '_') {
			*ppat++ = '.';
		} else {
			*ppat++ = c;
		}
	}
	*ppat = 0;
	return MAL_SUCCEED;
}
#endif

/*
 * @+ Wrapping
 */

static str
PCREreplace_wrap(str *res, const str *or, const str *pat, const str *repl,
				 const str *flags)
{
	return pcre_replace(res, *or, *pat, *repl, *flags, true);
}

static str
PCREreplacefirst_wrap(str *res, const str *or, const str *pat, const str *repl,
					  const str *flags)
{
	return pcre_replace(res, *or, *pat, *repl, *flags, false);
}

static str
PCREreplace_bat_wrap(bat *res, const bat *bid, const str *pat, const str *repl,
					 const str *flags)
{
	BAT *b, *bn = NULL;
	str msg;
	if ((b = BATdescriptor(*bid)) == NULL)
		throw(MAL, "batpcre.replace", SQLSTATE(HY002) RUNTIME_OBJECT_MISSING);

	msg = pcre_replace_bat(&bn, b, *pat, *repl, *flags, true);
	if (msg == MAL_SUCCEED) {
		*res = bn->batCacheid;
		BBPkeepref(bn);
	}
	BBPunfix(b->batCacheid);
	return msg;
}

static str
PCREreplacefirst_bat_wrap(bat *res, const bat *bid, const str *pat,
						  const str *repl, const str *flags)
{
	BAT *b, *bn = NULL;
	str msg;
	if ((b = BATdescriptor(*bid)) == NULL)
		throw(MAL, "batpcre.replace_first", RUNTIME_OBJECT_MISSING);

	msg = pcre_replace_bat(&bn, b, *pat, *repl, *flags, false);
	if (msg == MAL_SUCCEED) {
		*res = bn->batCacheid;
		BBPkeepref(bn);
	}
	BBPunfix(b->batCacheid);
	return msg;
}

static str
PCREmatch(bit *ret, const str *val, const str *pat)
{
	return pcre_match_with_flags(ret, *val, *pat,
#ifdef HAVE_LIBPCRE
								 "s"
#else
								 "x"
#endif
			);
}

static str
PCREimatch(bit *ret, const str *val, const str *pat)
{
	return pcre_match_with_flags(ret, *val, *pat, "i"
#ifndef HAVE_LIBPCRE
								 "x"
#endif
			);
}

static str
PCREindex(int *res, const pcre *pattern, const str *s)
{
#ifdef HAVE_LIBPCRE
	int v[3];

	v[0] = v[1] = *res = 0;
	if (pcre_exec(pattern, NULL, *s, (int) strlen(*s), 0,
				  PCRE_NO_UTF8_CHECK, v, 3) >= 0) {
		*res = v[1];
	}
	return MAL_SUCCEED;
#else
	(void) res;
	(void) pattern;
	(void) s;
	throw(MAL, "pcre.index", "Database was compiled without PCRE support.");
#endif
}

static str
PCREpatindex(int *ret, const str *pat, const str *val)
{
#ifdef HAVE_LIBPCRE
	pcre *re = NULL;
	char *ppat = NULL, *msg;

	if (strNil(*pat) || strNil(*val)) {
		*ret = int_nil;
		return MAL_SUCCEED;
	}

	if ((msg = pat2pcre(&ppat, *pat)) != MAL_SUCCEED)
		return msg;
	if ((msg = pcre_compile_wrap(&re, ppat, FALSE)) != MAL_SUCCEED) {
		GDKfree(ppat);
		return msg;
	}
	GDKfree(ppat);
	msg = PCREindex(ret, re, val);
	pcre_free(re);
	return msg;
#else
	(void) ret;
	(void) pat;
	(void) val;
	throw(MAL, "pcre.patindex", "Database was compiled without PCRE support.");
#endif
}

static str
PCREquote(str *ret, const str *val)
{
	char *p;
	const char *s = *val;

	*ret = p = GDKmalloc(strlen(s) * 2 + 1);	/* certainly long enough */
	if (p == NULL)
		throw(MAL, "pcre.quote", SQLSTATE(HY013) MAL_MALLOC_FAIL);
	/* quote all non-alphanumeric ASCII characters (i.e. leave
	   non-ASCII and alphanumeric alone) */
	while (*s) {
		if (!((*s & 0x80) != 0 ||
			  ('a' <= *s && *s <= 'z') ||
			  ('A' <= *s && *s <= 'Z') || isdigit((unsigned char) *s)))
			*p++ = '\\';
		*p++ = *s++;
	}
	*p = 0;
	return MAL_SUCCEED;
}

static str
PCREsql2pcre(str *ret, const str *pat, const str *esc)
{
	return sql2pcre(ret, *pat, *esc);
}

static inline str
choose_like_path(bool *use_re, bool *use_strcmp, bool *empty,
				 const char *pat, const char *esc)
{
	str res = MAL_SUCCEED;
	*use_re = false;
	*use_strcmp = false;
	*empty = false;


	if (strNil(pat) || strNil(esc)) {
		*empty = true;
	} else {
		if (!re_is_pattern_properly_escaped(pat, (unsigned char) *esc))
			throw(MAL, "pcre.sql2pcre",
				  SQLSTATE(22019) ILLEGAL_ARGUMENT
				  ": (I)LIKE pattern must not end with escape character");
		if (is_strcmpable(pat, esc)) {
			*use_re = true;
			*use_strcmp = true;
		} else {
			*use_re = true;
		}
	}
	return res;
}

static str
PCRElike_imp(bit *ret, const str *s, const str *pat, const str *esc,
			 const bit *isens)
{
	str res = MAL_SUCCEED;
	bool use_re = false, use_strcmp = false, empty = false;
	struct RE *re = NULL;

	if ((res = choose_like_path(&use_re, &use_strcmp, &empty,
								*pat, *esc)) != MAL_SUCCEED)
		return res;

	MT_thread_setalgorithm(empty ? "pcrelike: trivially empty" : use_strcmp ?
						   "pcrelike: pattern matching using strcmp" : use_re ?
						   "pcrelike: pattern matching using RE" :
						   "pcrelike: pattern matching using pcre");

	if (strNil(*s) || empty) {
		*ret = bit_nil;
	} else {
		if (use_strcmp) {
			*ret = *isens ? GDKstrcasecmp(*s, *pat) == 0
				: strcmp(*s, *pat) == 0;
		} else {
			if (!(re = re_create(*pat, *isens, (unsigned char) **esc)))
				res = createException(MAL, "pcre.like4",
									  SQLSTATE(HY013) MAL_MALLOC_FAIL);
			else
				*ret = re_match(*s, re);
		}
	}

	if (re)
		re_destroy(re);
	return res;
}

static str
PCRElike(bit *ret, const str *s, const str *pat, const str *esc,
		 const bit *isens)
{
	return PCRElike_imp(ret, s, pat, esc, isens);
}

static str
PCREnotlike(bit *ret, const str *s, const str *pat, const str *esc,
			const bit *isens)
{
	str tmp;
	bit r;

	rethrow("str.not_like", tmp, PCRElike(&r, s, pat, esc, isens));
	*ret = r == bit_nil ? bit_nil : !r;
	return MAL_SUCCEED;
}

static inline str
re_like_build(struct RE **re, const char *pat, bool caseignore,
			  bool use_strcmp, uint32_t esc)
{
	if (!use_strcmp) {
		if (!(*re = re_create(pat, caseignore, esc)))
			return createException(MAL, "pcre.re_like_build",
								   SQLSTATE(HY013) MAL_MALLOC_FAIL);
	}
	return MAL_SUCCEED;
}

static inline bit
re_like_proj_apply(const char *s, const struct RE *restrict re,
				   const char *pat,
				   bool caseignore, bool anti, bool use_strcmp)
{
	if (strNil(s))
		return bit_nil;
	if (use_strcmp) {
		if (caseignore) {
			if (anti)
				return GDKstrcasecmp(s, pat) != 0;
			else
				return GDKstrcasecmp(s, pat) == 0;
		} else {
			if (anti)
				return strcmp(s, pat) != 0;
			else
				return strcmp(s, pat) == 0;
		}
	} else {
		if (anti)
			return !re_match(s, re);
		else
			return re_match(s, re);
	}
}

static inline void
re_like_clean(struct RE **re)
{
	if (*re) {
		re_destroy(*re);
		*re = NULL;
	}
}

static str
BATPCRElike_imp(Client cntxt, MalBlkPtr mb, MalStkPtr stk, InstrPtr pci,
				const str *esc, const bit *isens, const bit *not)
{
	str msg = MAL_SUCCEED;
	BAT *b = NULL, *pbn = NULL, *bn = NULL;
	const char *input = NULL;
	bool use_re = false,
		use_strcmp = false,
		empty = false,
		isensitive = (bool) *isens,
		anti = (bool) *not,
		has_nil = false,
		input_is_a_bat = isaBatType(getArgType(mb, pci, 1)),
		pattern_is_a_bat = isaBatType(getArgType(mb, pci, 2));
	bat *r = getArgReference_bat(stk, pci, 0);
	BUN q = 0;
	bit *restrict ret = NULL;
	struct RE *re_simple = NULL;
	BATiter bi = (BATiter) { 0 }, pi;

	(void) cntxt;
	if (input_is_a_bat) {
		bat *bid = getArgReference_bat(stk, pci, 1);
		if (!(b = BATdescriptor(*bid))) {
			msg = createException(MAL, "batalgebra.batpcrelike3",
								  SQLSTATE(HY002) RUNTIME_OBJECT_MISSING);
			goto bailout;
		}
	}
	if (pattern_is_a_bat) {
		bat *pb = getArgReference_bat(stk, pci, 2);
		if (!(pbn = BATdescriptor(*pb))) {
			msg = createException(MAL, "batalgebra.batpcrelike3",
								  SQLSTATE(HY002) RUNTIME_OBJECT_MISSING);
			goto bailout;
		}
	}
	assert((!b || ATOMstorage(b->ttype) == TYPE_str)
		   && (!pbn || ATOMstorage(pbn->ttype) == TYPE_str));

	q = BATcount(b ? b : pbn);
	if (!(bn = COLnew(b ? b->hseqbase : pbn->hseqbase, TYPE_bit, q, TRANSIENT))) {
		msg = createException(MAL, "batalgebra.batpcrelike3",
							  SQLSTATE(HY013) MAL_MALLOC_FAIL);
		goto bailout;
	}
	ret = (bit *) Tloc(bn, 0);

	if (pattern_is_a_bat) {
		pi = bat_iterator(pbn);
		if (b)
			bi = bat_iterator(b);
		else
			input = *getArgReference_str(stk, pci, 1);

		for (BUN p = 0; p < q; p++) {
			const char *next_input = b ? BUNtvar(bi, p) : input,
				*np = BUNtvar(pi, p);

			if ((msg = choose_like_path(&use_re, &use_strcmp, &empty,
										np, *esc)) != MAL_SUCCEED) {
				bat_iterator_end(&pi);
				if (b)
					bat_iterator_end(&bi);
				goto bailout;
			}

			if (empty) {
				ret[p] = bit_nil;
			} else {
				if ((msg = re_like_build(&re_simple, np, isensitive,
										 use_strcmp,
										 (unsigned char) **esc)) != MAL_SUCCEED) {
					bat_iterator_end(&pi);
					if (b)
						bat_iterator_end(&bi);
					goto bailout;
				}
				ret[p] = re_like_proj_apply(next_input, re_simple, np,
											isensitive, anti, use_strcmp);
				re_like_clean(&re_simple);
			}
			has_nil |= is_bit_nil(ret[p]);
		}
		bat_iterator_end(&pi);
		if (b)
			bat_iterator_end(&bi);
	} else {
		const char *pat = *getArgReference_str(stk, pci, 2);
		if ((msg = choose_like_path(&use_re, &use_strcmp, &empty,
									pat, *esc)) != MAL_SUCCEED)
			goto bailout;

		bi = bat_iterator(b);
		MT_thread_setalgorithm(empty ? "pcrelike: trivially empty" : use_strcmp
							   ? "pcrelike: pattern matching using strcmp" :
							   use_re ? "pcrelike: pattern matching using RE" :
							   "pcrelike: pattern matching using pcre");

		if (empty) {
			for (BUN p = 0; p < q; p++)
				ret[p] = bit_nil;
			has_nil = true;
		} else {
			if ((msg = re_like_build(&re_simple, pat, isensitive, use_strcmp,
									 (unsigned char) **esc)) != MAL_SUCCEED) {
				bat_iterator_end(&bi);
				goto bailout;
			}
			for (BUN p = 0; p < q; p++) {
				const char *s = BUNtvar(bi, p);
				ret[p] = re_like_proj_apply(s, re_simple, pat, isensitive,
											anti, use_strcmp);
				has_nil |= is_bit_nil(ret[p]);
			}
		}
		bat_iterator_end(&bi);
	}

  bailout:
	re_like_clean(&re_simple);
	if (bn && !msg) {
		BATsetcount(bn, q);
		bn->tnil = has_nil;
		bn->tnonil = !has_nil;
		bn->tkey = BATcount(bn) <= 1;
		bn->tsorted = BATcount(bn) <= 1;
		bn->trevsorted = BATcount(bn) <= 1;
		*r = bn->batCacheid;
		BBPkeepref(bn);
	} else if (bn)
		BBPreclaim(bn);
	BBPreclaim(b);
	BBPreclaim(pbn);
	return msg;
}

static str
BATPCRElike(Client cntxt, MalBlkPtr mb, MalStkPtr stk, InstrPtr pci)
{
	const str *esc = getArgReference_str(stk, pci, 3);
	const bit *ci = getArgReference_bit(stk, pci, 4);
	bit no = FALSE;

	return BATPCRElike_imp(cntxt, mb, stk, pci, esc, ci, &no);
}

static str
BATPCREnotlike(Client cntxt, MalBlkPtr mb, MalStkPtr stk, InstrPtr pci)
{
	const str *esc = getArgReference_str(stk, pci, 3);
	const bit *ci = getArgReference_bit(stk, pci, 4);
	bit yes = TRUE;

	return BATPCRElike_imp(cntxt, mb, stk, pci, esc, ci, &yes);
}

/* scan select loop with or without candidates */
#define pcrescanloop(TEST, KEEP_NULLS)									\
	do {																\
		TRC_DEBUG(ALGO,													\
				  "PCREselect(b=%s#"BUNFMT",anti=%d): "					\
				  "scanselect %s\n", BATgetId(b), BATcount(b),			\
				  anti, #TEST);											\
		if (!s || BATtdense(s)) {										\
			for (; p < q; p++) {										\
				GDK_CHECK_TIMEOUT(qry_ctx, counter,						\
								  GOTO_LABEL_TIMEOUT_HANDLER(bailout, qry_ctx)); \
				const char *restrict v = BUNtvar(bi, p - off);			\
				if ((TEST) || ((KEEP_NULLS) && strNil(v)))				\
					vals[cnt++] = p;									\
			}															\
		} else {														\
			for (; p < ncands; p++) {									\
				GDK_CHECK_TIMEOUT(qry_ctx, counter,						\
								  GOTO_LABEL_TIMEOUT_HANDLER(bailout, qry_ctx)); \
				oid o = canditer_next(ci);								\
				const char *restrict v = BUNtvar(bi, o - off);			\
				if ((TEST) || ((KEEP_NULLS) && strNil(v)))				\
					vals[cnt++] = o;									\
			}															\
		}																\
	} while (0)

<<<<<<< HEAD
=======
#ifdef HAVE_LIBPCRE
#define PCRE_LIKESELECT_BODY (pcre_exec(re, ex, v, (int) strlen(v), 0, PCRE_NO_UTF8_CHECK, NULL, 0) >= 0)
#else
#define PCRE_LIKESELECT_BODY (regexec(&re, v, (size_t) 0, NULL, 0) != REG_NOMATCH)
#endif

static str
pcre_likeselect(BAT *bn, BAT *b, BAT *s, struct canditer *ci, BUN p, BUN q,
				BUN *rcnt, const char *pat, bool caseignore, bool anti,
				bool keep_nulls)
{
#ifdef HAVE_LIBPCRE
	pcre *re = NULL;
	pcre_extra *ex = NULL;
#else
	regex_t re = (regex_t) { 0 };
	void *ex = NULL;
#endif
	BATiter bi = bat_iterator(b);
	BUN cnt = 0, ncands = ci->ncand;
	oid off = b->hseqbase, *restrict vals = Tloc(bn, 0);
	str msg = MAL_SUCCEED;

	size_t counter = 0;
	QryCtx *qry_ctx = MT_thread_get_qry_ctx();

	if ((msg = pcre_like_build(&re, &ex, pat, caseignore, ci->ncand)) != MAL_SUCCEED)
		goto bailout;

	if (anti)
		pcrescanloop(!strNil(v) && !PCRE_LIKESELECT_BODY, keep_nulls);
	else
		pcrescanloop(!strNil(v) && PCRE_LIKESELECT_BODY, keep_nulls);

  bailout:
	bat_iterator_end(&bi);
	pcre_clean(&re, &ex);
	*rcnt = cnt;
	return msg;
}

>>>>>>> cc5fccde
static str
re_likeselect(BAT *bn, BAT *b, BAT *s, struct canditer *ci, BUN p, BUN q,
			  BUN *rcnt, const char *pat, bool caseignore, bool anti,
			  bool use_strcmp, uint32_t esc, bool keep_nulls)
{
	BATiter bi = bat_iterator(b);
	BUN cnt = 0, ncands = ci->ncand;
	oid off = b->hseqbase, *restrict vals = Tloc(bn, 0);
	struct RE *re = NULL;
	str msg = MAL_SUCCEED;

	size_t counter = 0;
	QryCtx *qry_ctx = MT_thread_get_qry_ctx();

	if ((msg = re_like_build(&re, pat, caseignore, use_strcmp,
							 esc)) != MAL_SUCCEED)
		goto bailout;

	if (use_strcmp) {
		if (caseignore) {
			if (anti)
				pcrescanloop(!strNil(v)
							 && GDKstrcasecmp(v, pat) != 0, keep_nulls);
			else
				pcrescanloop(!strNil(v)
							 && GDKstrcasecmp(v, pat) == 0, keep_nulls);
		} else {
			if (anti)
				pcrescanloop(!strNil(v) && strcmp(v, pat) != 0, keep_nulls);
			else
				pcrescanloop(!strNil(v) && strcmp(v, pat) == 0, keep_nulls);
		}
	} else {
		if (caseignore) {
			if (anti) {
				pcrescanloop(!strNil(v)
							 && !re_match(v, re), keep_nulls);
			} else {
				pcrescanloop(!strNil(v)
							 && re_match(v, re), keep_nulls);
			}
		} else {
			if (anti)
				pcrescanloop(!strNil(v)
							 && !re_match(v, re), keep_nulls);
			else
				pcrescanloop(!strNil(v)
							 && re_match(v, re), keep_nulls);
		}
	}

  bailout:
	bat_iterator_end(&bi);
	re_like_clean(&re);
	*rcnt = cnt;
	return msg;
}

static str
PCRElikeselect(bat *ret, const bat *bid, const bat *sid, const str *pat,
			   const str *esc, const bit *caseignore, const bit *anti)
{
	BAT *b, *s = NULL, *bn = NULL, *old_s = NULL;
	str msg = MAL_SUCCEED;
	bool use_re = false,
		use_strcmp = false,
		empty = false;
	bool with_strimps = false;
	bool with_strimps_anti = false;
	BUN p = 0, q = 0, rcnt = 0;
	struct canditer ci;

	if ((b = BATdescriptor(*bid)) == NULL) {
		msg = createException(MAL, "algebra.likeselect",
							  SQLSTATE(HY002) RUNTIME_OBJECT_MISSING);
		goto bailout;
	}
	if (sid && !is_bat_nil(*sid) && (s = BATdescriptor(*sid)) == NULL) {
		msg = createException(MAL, "algebra.likeselect",
							  SQLSTATE(HY002) RUNTIME_OBJECT_MISSING);
		goto bailout;
	}

	assert(ATOMstorage(b->ttype) == TYPE_str);

	if ((msg = choose_like_path(&use_re, &use_strcmp, &empty,
								*pat, *esc)) != MAL_SUCCEED)
		goto bailout;

	if (empty) {
		if (!(bn = BATdense(0, 0, 0)))
			msg = createException(MAL, "algebra.likeselect",
								  SQLSTATE(HY013) MAL_MALLOC_FAIL);

		goto bailout;
	}
	/* Since the strimp pre-filtering of a LIKE query produces a superset of the actual result the complement of that
	 * set will necessarily reject some of the matching entries in the NOT LIKE query.
	 *
	 * In this case we run the PCRElikeselect as a LIKE query with strimps and return the complement of the result,
	 * taking extra care to not return NULLs. This currently means that we do not run strimps for NOT LIKE queries if
	 * the BAT contains NULLs.
	 */
	if (BAThasstrimps(b)) {
		if (STRMPcreate(b, NULL) == GDK_SUCCEED) {
			BAT *tmp_s = STRMPfilter(b, s, *pat, *anti);
			if (tmp_s) {
				old_s = s;
				s = tmp_s;
				if (!*anti)
					with_strimps = true;
				else
					with_strimps_anti = true;
			}
		} else {				/* If we cannot filter with the strimp just continue normally */
			GDKclrerr();
		}
	}


	MT_thread_setalgorithm(use_strcmp
						   ? (with_strimps ?
							  "pcrelike: pattern matching using strcmp with strimps"
							  : (with_strimps_anti ?
								 "pcrelike: pattern matching using strcmp with strimps anti"
								 : "pcrelike: pattern matching using strcmp")) :
						   use_re ? (with_strimps ?
									 "pcrelike: pattern matching using RE with strimps"
									 : (with_strimps_anti ?
										"pcrelike: patterm matching using RE with strimps anti"
										:
										"pcrelike: pattern matching using RE"))
						   : (with_strimps ?
							  "pcrelike: pattern matching using pcre with strimps"
							  : (with_strimps_anti ?
								 "pcrelike: pattermatching using pcre with strimps anti"
								 : "pcrelike: pattern matching using pcre")));

	canditer_init(&ci, b, s);
	if (!(bn = COLnew(0, TYPE_oid, ci.ncand, TRANSIENT))) {
		msg = createException(MAL, "algebra.likeselect",
							  SQLSTATE(HY013) MAL_MALLOC_FAIL);
		goto bailout;
	}

	if (!s || BATtdense(s)) {
		if (s) {
			assert(BATtdense(s));
			p = (BUN) s->tseqbase;
			q = p + BATcount(s);
			if ((oid) p < b->hseqbase)
				p = b->hseqbase;
			if ((oid) q > b->hseqbase + BATcount(b))
				q = b->hseqbase + BATcount(b);
		} else {
			p = b->hseqbase;
			q = BATcount(b) + b->hseqbase;
		}
	}

	msg = re_likeselect(bn, b, s, &ci, p, q, &rcnt, *pat, *caseignore, *anti
						&& !with_strimps_anti, use_strcmp,
						(unsigned char) **esc, with_strimps_anti);

	if (!msg) {					/* set some properties */
		BATsetcount(bn, rcnt);
		bn->tsorted = true;
		bn->trevsorted = bn->batCount <= 1;
		bn->tkey = true;
		bn->tnil = false;
		bn->tnonil = true;
		bn->tseqbase = rcnt == 0 ? 0 : rcnt == 1 ? *(const oid *) Tloc(bn, 0) : rcnt == b->batCount ? b->hseqbase : oid_nil;
		if (with_strimps_anti) {
			/* Reverse the result taking into account the original candidate list. */
			// BAT *rev = BATdiffcand(BATdense(b->hseqbase, 0, b->batCount), bn);
			BAT *rev;
			if (old_s) {
				rev = BATdiffcand(old_s, bn);
#ifndef NDEBUG
				BAT *is = BATintersectcand(old_s, bn);
				if (is) {
					assert(is->batCount == bn->batCount);
					BBPreclaim(is);
				}
				assert(rev->batCount == old_s->batCount - bn->batCount);
#endif
			}

			else
				rev = BATnegcands(b->batCount, bn);
			/* BAT *rev = BATnegcands(b->batCount, bn); */
			BBPunfix(bn->batCacheid);
			bn = rev;
		}
	}


  bailout:
	BBPreclaim(b);
	BBPreclaim(s);
	BBPreclaim(old_s);
	if (bn && !msg) {
		*ret = bn->batCacheid;
		BBPkeepref(bn);
	} else if (bn)
		BBPreclaim(bn);
	return msg;
}

#define APPEND(b, o)	(((oid *) b->theap->base)[b->batCount++] = (o))
#define VALUE(s, x)		(s##vars + VarHeapVal(s##vals, (x), s##i.width))

/* nested loop implementation for PCRE join */
#define pcre_join_loop(STRCMP, RE_MATCH)								\
	do {																\
		for (BUN ridx = 0; ridx < rci.ncand; ridx++) {					\
			ro = canditer_next(&rci);									\
			vr = VALUE(r, ro - rbase);									\
			nl = 0;														\
			use_re = use_strcmp = empty = false;						\
			if ((msg = choose_like_path(&use_re, &use_strcmp, &empty, vr, esc))) \
				goto bailout;											\
			if (!empty) {												\
				if ((msg = re_like_build(&re, vr, false, use_strcmp, (unsigned char) *esc)) != MAL_SUCCEED) \
					goto bailout;										\
				canditer_reset(&lci);									\
				TIMEOUT_LOOP_IDX_DECL(lidx, lci.ncand, qry_ctx) {		\
					lo = canditer_next(&lci);							\
					vl = VALUE(l, lo - lbase);							\
					if (strNil(vl)) {									\
						continue;										\
					} else {											\
						if (use_strcmp) {								\
							if (STRCMP)									\
								continue;								\
						} else {										\
							assert(re);									\
							if (RE_MATCH)								\
								continue;								\
						}												\
					}													\
					if (BATcount(r1) == BATcapacity(r1)) {				\
						newcap = BATgrows(r1);							\
						BATsetcount(r1, BATcount(r1));					\
						if (r2)											\
							BATsetcount(r2, BATcount(r2));				\
						if (BATextend(r1, newcap) != GDK_SUCCEED || (r2 && BATextend(r2, newcap) != GDK_SUCCEED)) { \
							msg = createException(MAL, "pcre.join", SQLSTATE(HY013) MAL_MALLOC_FAIL); \
							goto bailout;								\
						}												\
						assert(!r2 || BATcapacity(r1) == BATcapacity(r2)); \
					}													\
					if (BATcount(r1) > 0) {								\
						if (lastl + 1 != lo)							\
							r1->tseqbase = oid_nil;						\
						if (nl == 0) {									\
							if (r2)										\
								r2->trevsorted = false;					\
							if (lastl > lo) {							\
								r1->tsorted = false;					\
								r1->tkey = false;						\
							} else if (lastl < lo) {					\
								r1->trevsorted = false;					\
							} else {									\
								r1->tkey = false;						\
							}											\
						}												\
					}													\
					APPEND(r1, lo);										\
					if (r2)												\
						APPEND(r2, ro);									\
					lastl = lo;											\
					nl++;												\
				}														\
				re_like_clean(&re);										\
				TIMEOUT_CHECK(qry_ctx,									\
							  GOTO_LABEL_TIMEOUT_HANDLER(bailout, qry_ctx)); \
			}															\
			if (r2) {													\
				if (nl > 1) {											\
					r2->tkey = false;									\
					r2->tseqbase = oid_nil;								\
					r1->trevsorted = false;								\
				} else if (nl == 0) {									\
					rskipped = BATcount(r2) > 0;						\
				} else if (rskipped) {									\
					r2->tseqbase = oid_nil;								\
				}														\
			} else if (nl > 1) {										\
				r1->trevsorted = false;									\
			}															\
		}																\
	} while (0)

static char *
pcrejoin(BAT *r1, BAT *r2, BAT *l, BAT *r, BAT *sl, BAT *sr, const char *esc,
		 bit caseignore, bit anti)
{
	struct canditer lci, rci;
	const char *lvals, *rvals, *lvars, *rvars, *vl, *vr;
	int rskipped = 0;			/* whether we skipped values in r */
	oid lbase, rbase, lo, ro, lastl = 0;	/* last value inserted into r1 */
	BUN nl, newcap;
	char *msg = MAL_SUCCEED;
	struct RE *re = NULL;
	bool use_re = false,
		use_strcmp = false,
		empty = false;
	lng t0 = 0;

	QryCtx *qry_ctx = MT_thread_get_qry_ctx();

	TRC_DEBUG_IF(ALGO) t0 = GDKusec();

	assert(ATOMtype(l->ttype) == ATOMtype(r->ttype));
	assert(ATOMtype(l->ttype) == TYPE_str);

	BAT *ol = NULL, *or = NULL;
	if (caseignore) {
		ol = l;
		or = r;
		l = BATcasefold(l, NULL);
		r = BATcasefold(r, NULL);
		if (l == NULL || r == NULL) {
			BBPreclaim(l);
			BBPreclaim(r);
			throw(MAL, "pcre.join", GDK_EXCEPTION);
		}
	}

	canditer_init(&lci, l, sl);
	canditer_init(&rci, r, sr);

	BATiter li = bat_iterator(l);
	BATiter ri = bat_iterator(r);
	lbase = l->hseqbase;
	rbase = r->hseqbase;
	lvals = (const char *) li.base;
	rvals = (const char *) ri.base;
	assert(ri.vh && r->ttype);
	lvars = li.vh->base;
	rvars = ri.vh->base;

	r1->tkey = true;
	r1->tsorted = true;
	r1->trevsorted = true;
	r1->tnil = false;
	r1->tnonil = true;
	if (r2) {
		r2->tkey = true;
		r2->tsorted = true;
		r2->trevsorted = true;
		r2->tnil = false;
		r2->tnonil = true;
	}

	if (anti) {
		pcre_join_loop(strcmp(vl, vr) == 0, re_match(vl, re));
	} else {
		pcre_join_loop(strcmp(vl, vr) != 0, !re_match(vl, re));
	}
	bat_iterator_end(&li);
	bat_iterator_end(&ri);
	if (ol) {
		BBPreclaim(l);
		BBPreclaim(r);
		l = ol;
		r = or;
	}

	assert(!r2 || BATcount(r1) == BATcount(r2));
	/* also set other bits of heap to correct value to indicate size */
	BATsetcount(r1, BATcount(r1));
	if (r2)
		BATsetcount(r2, BATcount(r2));
	if (BATcount(r1) > 0) {
		if (BATtdense(r1))
			r1->tseqbase = ((oid *) r1->theap->base)[0];
		if (r2 && BATtdense(r2))
			r2->tseqbase = ((oid *) r2->theap->base)[0];
	} else {
		r1->tseqbase = 0;
		if (r2)
			r2->tseqbase = 0;
	}

	if (r2)
		TRC_DEBUG(ALGO,
				  "l=%s#" BUNFMT "[%s]%s%s,"
				  "r=%s#" BUNFMT "[%s]%s%s,sl=%s#" BUNFMT "%s%s,"
				  "sr=%s#" BUNFMT "%s%s -> "
				  "%s#" BUNFMT "%s%s,%s#" BUNFMT "%s%s (" LLFMT " usec)\n",
				  BATgetId(l), BATcount(l), ATOMname(l->ttype),
				  l->tsorted ? "-sorted" : "",
				  l->trevsorted ? "-revsorted" : "",
				  BATgetId(r), BATcount(r), ATOMname(r->ttype),
				  r->tsorted ? "-sorted" : "",
				  r->trevsorted ? "-revsorted" : "",
				  sl ? BATgetId(sl) : "NULL", sl ? BATcount(sl) : 0,
				  sl && sl->tsorted ? "-sorted" : "",
				  sl && sl->trevsorted ? "-revsorted" : "",
				  sr ? BATgetId(sr) : "NULL", sr ? BATcount(sr) : 0,
				  sr && sr->tsorted ? "-sorted" : "",
				  sr && sr->trevsorted ? "-revsorted" : "",
				  BATgetId(r1), BATcount(r1),
				  r1->tsorted ? "-sorted" : "",
				  r1->trevsorted ? "-revsorted" : "",
				  BATgetId(r2), BATcount(r2),
				  r2->tsorted ? "-sorted" : "",
				  r2->trevsorted ? "-revsorted" : "", GDKusec() - t0);
	else
		TRC_DEBUG(ALGO,
				  "l=%s#" BUNFMT "[%s]%s%s,"
				  "r=%s#" BUNFMT "[%s]%s%s,sl=%s#" BUNFMT "%s%s,"
				  "sr=%s#" BUNFMT "%s%s -> "
				  "%s#" BUNFMT "%s%s (" LLFMT " usec)\n",
				  BATgetId(l), BATcount(l), ATOMname(l->ttype),
				  l->tsorted ? "-sorted" : "",
				  l->trevsorted ? "-revsorted" : "",
				  BATgetId(r), BATcount(r), ATOMname(r->ttype),
				  r->tsorted ? "-sorted" : "",
				  r->trevsorted ? "-revsorted" : "",
				  sl ? BATgetId(sl) : "NULL", sl ? BATcount(sl) : 0,
				  sl && sl->tsorted ? "-sorted" : "",
				  sl && sl->trevsorted ? "-revsorted" : "",
				  sr ? BATgetId(sr) : "NULL", sr ? BATcount(sr) : 0,
				  sr && sr->tsorted ? "-sorted" : "",
				  sr && sr->trevsorted ? "-revsorted" : "",
				  BATgetId(r1), BATcount(r1),
				  r1->tsorted ? "-sorted" : "",
				  r1->trevsorted ? "-revsorted" : "", GDKusec() - t0);
	return MAL_SUCCEED;

  bailout:
	bat_iterator_end(&li);
	bat_iterator_end(&ri);
	re_like_clean(&re);
	assert(msg != MAL_SUCCEED);
	return msg;
}

static str
PCREjoin(bat *r1, bat *r2, bat lid, bat rid, bat slid, bat srid, bat elid,
		 bat ciid, bit anti)
{
	BAT *left = NULL, *right = NULL, *escape = NULL, *caseignore = NULL,
		*candleft = NULL, *candright = NULL;
	BAT *result1 = NULL, *result2 = NULL;
	char *msg = MAL_SUCCEED;
	const char *esc = "";
	bit ci;
	BATiter bi;

	if ((left = BATdescriptor(lid)) == NULL)
		goto fail;
	if ((right = BATdescriptor(rid)) == NULL)
		goto fail;
	if ((escape = BATdescriptor(elid)) == NULL)
		goto fail;
	if ((caseignore = BATdescriptor(ciid)) == NULL)
		goto fail;
	if (!is_bat_nil(slid) && (candleft = BATdescriptor(slid)) == NULL)
		goto fail;
	if (!is_bat_nil(srid) && (candright = BATdescriptor(srid)) == NULL)
		goto fail;
	result1 = COLnew(0, TYPE_oid, BATcount(left), TRANSIENT);
	if (r2)
		result2 = COLnew(0, TYPE_oid, BATcount(left), TRANSIENT);
	if (!result1 || (r2 && !result2)) {
		msg = createException(MAL, "pcre.join",
							  SQLSTATE(HY013) MAL_MALLOC_FAIL);
		goto fail;
	}
	result1->tnil = false;
	result1->tnonil = true;
	result1->tkey = true;
	result1->tsorted = true;
	result1->trevsorted = true;
	result1->tseqbase = 0;
	if (r2) {
		result2->tnil = false;
		result2->tnonil = true;
		result2->tkey = true;
		result2->tsorted = true;
		result2->trevsorted = true;
		result2->tseqbase = 0;
	}
	if (BATcount(escape) != 1) {
		msg = createException(MAL, "pcre.join",
							  SQLSTATE(42000)
							  "At the moment, only one value is allowed for the escape input at pcre join");
		goto fail;
	}
	if (BATcount(caseignore) != 1) {
		msg = createException(MAL, "pcre.join",
							  SQLSTATE(42000)
							  "At the moment, only one value is allowed for the case ignore input at pcre join");
		goto fail;
	}
	bi = bat_iterator(caseignore);
	ci = *(bit *) BUNtloc(bi, 0);
	bat_iterator_end(&bi);
	bi = bat_iterator(escape);
	esc = BUNtvar(bi, 0);
	msg = pcrejoin(result1, result2, left, right, candleft, candright, esc, ci,
				   anti);
	bat_iterator_end(&bi);
	if (msg)
		goto fail;
	*r1 = result1->batCacheid;
	BBPkeepref(result1);
	if (r2) {
		*r2 = result2->batCacheid;
		BBPkeepref(result2);
	}
	BBPunfix(left->batCacheid);
	BBPunfix(right->batCacheid);
	BBPreclaim(escape);
	BBPreclaim(caseignore);
	BBPreclaim(candleft);
	BBPreclaim(candright);
	return MAL_SUCCEED;

  fail:
	BBPreclaim(left);
	BBPreclaim(right);
	BBPreclaim(escape);
	BBPreclaim(caseignore);
	BBPreclaim(candleft);
	BBPreclaim(candright);
	BBPreclaim(result1);
	BBPreclaim(result2);
	if (msg)
		return msg;
	throw(MAL, "pcre.join", SQLSTATE(HY002) RUNTIME_OBJECT_MISSING);
}

static str
LIKEjoin(bat *r1, bat *r2, const bat *lid, const bat *rid, const bat *elid,
		 const bat *cid, const bat *slid, const bat *srid,
		 const bit *nil_matches, const lng *estimate, const bit *anti)
{
	(void) nil_matches;
	(void) estimate;
	return PCREjoin(r1, r2, *lid, *rid, slid ? *slid : 0, srid ? *srid : 0,
					*elid, *cid, *anti);
}

static str
LIKEjoin1(bat *r1, const bat *lid, const bat *rid, const bat *elid,
		  const bat *cid, const bat *slid, const bat *srid,
		  const bit *nil_matches, const lng *estimate, const bit *anti)
{
	(void) nil_matches;
	(void) estimate;
	return PCREjoin(r1, NULL, *lid, *rid, slid ? *slid : 0, srid ? *srid : 0,
					*elid, *cid, *anti);
}

#include "mel.h"
mel_atom pcre_init_atoms[] = {
 { .name="pcre", },  { .cmp=NULL }
};
mel_func pcre_init_funcs[] = {
 command("pcre", "index", PCREindex, false, "match a pattern, return matched position (or 0 when not found)", args(1,3, arg("",int),arg("pat",pcre),arg("s",str))),
 command("pcre", "match", PCREmatch, false, "Perl Compatible Regular Expression pattern matching against a string", args(1,3, arg("",bit),arg("s",str),arg("pat",str))),
 command("pcre", "imatch", PCREimatch, false, "Caseless Perl Compatible Regular Expression pattern matching against a string", args(1,3, arg("",bit),arg("s",str),arg("pat",str))),
 command("pcre", "patindex", PCREpatindex, false, "Location of the first POSIX pattern matching against a string", args(1,3, arg("",int),arg("pat",str),arg("s",str))),
 command("pcre", "replace", PCREreplace_wrap, false, "Replace _all_ matches of \"pattern\" in \"origin_str\" with \"replacement\".\nParameter \"flags\" accept these flags: 'i', 'm', 's', and 'x'.\n'e': if present, an empty string is considered to be a valid match\n'i': if present, the match operates in case-insensitive mode.\nOtherwise, in case-sensitive mode.\n'm': if present, the match operates in multi-line mode.\n's': if present, the match operates in \"dot-all\"\nThe specifications of the flags can be found in \"man pcreapi\"\nThe flag letters may be repeated.\nNo other letters than 'e', 'i', 'm', 's' and 'x' are allowed in \"flags\".\nReturns the replaced string, or if no matches found, the original string.", args(1,5, arg("",str),arg("origin",str),arg("pat",str),arg("repl",str),arg("flags",str))),
 command("pcre", "replace_first", PCREreplacefirst_wrap, false, "Replace _the first_ match of \"pattern\" in \"origin_str\" with \"replacement\".\nParameter \"flags\" accept these flags: 'i', 'm', 's', and 'x'.\n'e': if present, an empty string is considered to be a valid match\n'i': if present, the match operates in case-insensitive mode.\nOtherwise, in case-sensitive mode.\n'm': if present, the match operates in multi-line mode.\n's': if present, the match operates in \"dot-all\"\nThe specifications of the flags can be found in \"man pcreapi\"\nThe flag letters may be repeated.\nNo other letters than 'e', 'i', 'm', 's' and 'x' are allowed in \"flags\".\nReturns the replaced string, or if no matches found, the original string.", args(1,5, arg("",str),arg("origin",str),arg("pat",str),arg("repl",str),arg("flags",str))),
 command("pcre", "pcre_quote", PCREquote, false, "Return a PCRE pattern string that matches the argument exactly.", args(1,2, arg("",str),arg("s",str))),
 command("pcre", "sql2pcre", PCREsql2pcre, false, "Convert a SQL like pattern with the given escape character into a PCRE pattern.", args(1,3, arg("",str),arg("pat",str),arg("esc",str))),
 command("str", "replace", PCREreplace_wrap, false, "", args(1,5, arg("",str),arg("origin",str),arg("pat",str),arg("repl",str),arg("flags",str))),
 command("batpcre", "replace", PCREreplace_bat_wrap, false, "", args(1,5, batarg("",str),batarg("orig",str),arg("pat",str),arg("repl",str),arg("flag",str))),
 command("batpcre", "replace_first", PCREreplacefirst_bat_wrap, false, "", args(1,5, batarg("",str),batarg("orig",str),arg("pat",str),arg("repl",str),arg("flag",str))),
 command("algebra", "like", PCRElike, false, "", args(1,5, arg("",bit),arg("s",str),arg("pat",str),arg("esc",str),arg("caseignore",bit))),
 command("algebra", "not_like", PCREnotlike, false, "", args(1,5, arg("",bit),arg("s",str),arg("pat",str),arg("esc",str),arg("caseignore",bit))),
 pattern("batalgebra", "like", BATPCRElike, false, "", args(1,5, batarg("",bit),batarg("s",str),arg("pat",str),arg("esc",str),arg("caseignore",bit))),
 pattern("batalgebra", "like", BATPCRElike, false, "", args(1,5, batarg("",bit),arg("s",str),batarg("pat",str),arg("esc",str),arg("caseignore",bit))),
 pattern("batalgebra", "like", BATPCRElike, false, "", args(1,5, batarg("",bit),batarg("s",str),batarg("pat",str),arg("esc",str),arg("caseignore",bit))),
 pattern("batalgebra", "not_like", BATPCREnotlike, false, "", args(1,5, batarg("",bit),batarg("s",str),arg("pat",str),arg("esc",str),arg("caseignore",bit))),
 pattern("batalgebra", "not_like", BATPCREnotlike, false, "", args(1,5, batarg("",bit),arg("s",str),batarg("pat",str),arg("esc",str),arg("caseignore",bit))),
 pattern("batalgebra", "not_like", BATPCREnotlike, false, "", args(1,5, batarg("",bit),batarg("s",str),batarg("pat",str),arg("esc",str),arg("caseignore",bit))),
 command("algebra", "likeselect", PCRElikeselect, false, "Select all head values of the first input BAT for which the\ntail value is \"like\" the given (SQL-style) pattern and for\nwhich the head value occurs in the tail of the second input\nBAT.\nInput is a dense-headed BAT, output is a dense-headed BAT with in\nthe tail the head value of the input BAT for which the\nrelationship holds.  The output BAT is sorted on the tail value.", args(1,7, batarg("",oid),batarg("b",str),batarg("s",oid),arg("pat",str),arg("esc",str),arg("caseignore",bit),arg("anti",bit))),
 command("algebra", "likejoin", LIKEjoin, false, "Join the string bat L with the pattern bat R\nwith optional candidate lists SL and SR using pattern escape string ESC\nand doing a case sensitive match.\nThe result is two aligned bats with oids of matching rows.", args(2,11, batarg("",oid),batarg("",oid),batarg("l",str),batarg("r",str),batarg("esc",str),batarg("caseignore",bit),batarg("sl",oid),batarg("sr",oid),arg("nil_matches",bit),arg("estimate",lng),arg("anti",bit))),
 command("algebra", "likejoin", LIKEjoin1, false, "The same as LIKEjoin_esc, but only produce one output", args(1,10,batarg("",oid),batarg("l",str),batarg("r",str),batarg("esc",str),batarg("caseignore",bit),batarg("sl",oid),batarg("sr",oid),arg("nil_matches",bit),arg("estimate",lng), arg("anti",bit))),
 { .imp=NULL }
};
#include "mal_import.h"
#ifdef _MSC_VER
#undef read
#pragma section(".CRT$XCU",read)
#endif
LIB_STARTUP_FUNC(init_pcre_mal)
{ mal_module("pcre", pcre_init_atoms, pcre_init_funcs); }<|MERGE_RESOLUTION|>--- conflicted
+++ resolved
@@ -1426,50 +1426,6 @@
 		}																\
 	} while (0)
 
-<<<<<<< HEAD
-=======
-#ifdef HAVE_LIBPCRE
-#define PCRE_LIKESELECT_BODY (pcre_exec(re, ex, v, (int) strlen(v), 0, PCRE_NO_UTF8_CHECK, NULL, 0) >= 0)
-#else
-#define PCRE_LIKESELECT_BODY (regexec(&re, v, (size_t) 0, NULL, 0) != REG_NOMATCH)
-#endif
-
-static str
-pcre_likeselect(BAT *bn, BAT *b, BAT *s, struct canditer *ci, BUN p, BUN q,
-				BUN *rcnt, const char *pat, bool caseignore, bool anti,
-				bool keep_nulls)
-{
-#ifdef HAVE_LIBPCRE
-	pcre *re = NULL;
-	pcre_extra *ex = NULL;
-#else
-	regex_t re = (regex_t) { 0 };
-	void *ex = NULL;
-#endif
-	BATiter bi = bat_iterator(b);
-	BUN cnt = 0, ncands = ci->ncand;
-	oid off = b->hseqbase, *restrict vals = Tloc(bn, 0);
-	str msg = MAL_SUCCEED;
-
-	size_t counter = 0;
-	QryCtx *qry_ctx = MT_thread_get_qry_ctx();
-
-	if ((msg = pcre_like_build(&re, &ex, pat, caseignore, ci->ncand)) != MAL_SUCCEED)
-		goto bailout;
-
-	if (anti)
-		pcrescanloop(!strNil(v) && !PCRE_LIKESELECT_BODY, keep_nulls);
-	else
-		pcrescanloop(!strNil(v) && PCRE_LIKESELECT_BODY, keep_nulls);
-
-  bailout:
-	bat_iterator_end(&bi);
-	pcre_clean(&re, &ex);
-	*rcnt = cnt;
-	return msg;
-}
-
->>>>>>> cc5fccde
 static str
 re_likeselect(BAT *bn, BAT *b, BAT *s, struct canditer *ci, BUN p, BUN q,
 			  BUN *rcnt, const char *pat, bool caseignore, bool anti,
