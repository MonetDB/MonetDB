/*
 * This Source Code Form is subject to the terms of the Mozilla Public
 * License, v. 2.0.  If a copy of the MPL was not distributed with this
 * file, You can obtain one at http://mozilla.org/MPL/2.0/.
 *
 * Copyright 1997 - July 2008 CWI, August 2008 - 2020 MonetDB B.V.
 */

/*
 * N. Nes
 * PCRE library interface
 * The  PCRE library is a set of functions that implement regular
 * expression pattern matching using the same syntax  and  semantics  as  Perl,
 * with  just  a  few  differences.  The  current  implementation of PCRE
 * (release 4.x) corresponds approximately with Perl 5.8, including  support
 * for  UTF-8  encoded  strings.   However,  this support has to be
 * explicitly enabled; it is not the default.
 *
 * ftp://ftp.csx.cam.ac.uk/pub/software/programming/pcre
 */
#include "monetdb_config.h"
#include <string.h>

#include "mal.h"
#include "mal_exception.h"

#include <wchar.h>
#include <wctype.h>

#ifdef HAVE_LIBPCRE
#include <pcre.h>
#ifndef PCRE_STUDY_JIT_COMPILE
/* old library version on e.g. EPEL 6 */
#define pcre_free_study(x)		pcre_free(x)
#define PCRE_STUDY_JIT_COMPILE	0
#endif
#define JIT_COMPILE_MIN	1024	/* when to try JIT compilation of patterns */

#else

#include <regex.h>

typedef regex_t pcre;
#endif

#define TYPE_pcre TYPE_ptr 

mal_export str pcre_init(void *ret);

mal_export str PCREquote(str *r, const str *v);
mal_export str PCREmatch(bit *ret, const str *val, const str *pat);
mal_export str PCREimatch(bit *ret, const str *val, const str *pat);
mal_export str PCREindex(int *ret, const pcre *pat, const str *val);
mal_export str PCREpatindex(int *ret, const str *pat, const str *val);
mal_export str PCREreplace_wrap(str *res, const str *or, const str *pat, const str *repl, const str *flags);
mal_export str PCREreplace_bat_wrap(bat *res, const bat *or, const str *pat, const str *repl, const str *flags);
mal_export str PCREreplacefirst_wrap(str *res, const str *or, const str *pat, const str *repl, const str *flags);
mal_export str PCREreplacefirst_bat_wrap(bat *res, const bat *or, const str *pat, const str *repl, const str *flags);
mal_export str PCREsql2pcre(str *ret, const str *pat, const str *esc);

mal_export str PCRElike3(bit *ret, const str *s, const str *pat, const str *esc);
mal_export str PCRElike2(bit *ret, const str *s, const str *pat);
mal_export str PCREnotlike3(bit *ret, const str *s, const str *pat, const str *esc);
mal_export str PCREnotlike2(bit *ret, const str *s, const str *pat);
mal_export str BATPCRElike(bat *ret, const bat *b, const str *pat, const str *esc);
mal_export str BATPCRElike2(bat *ret, const bat *b, const str *pat);
mal_export str BATPCREnotlike(bat *ret, const bat *b, const str *pat, const str *esc);
mal_export str BATPCREnotlike2(bat *ret, const bat *b, const str *pat);
mal_export str PCREilike3(bit *ret, const str *s, const str *pat, const str *esc);
mal_export str PCREilike2(bit *ret, const str *s, const str *pat);
mal_export str PCREnotilike3(bit *ret, const str *s, const str *pat, const str *esc);
mal_export str PCREnotilike2(bit *ret, const str *s, const str *pat);
mal_export str BATPCREilike(bat *ret, const bat *b, const str *pat, const str *esc);
mal_export str BATPCREilike2(bat *ret, const bat *b, const str *pat);
mal_export str BATPCREnotilike(bat *ret, const bat *b, const str *pat, const str *esc);
mal_export str BATPCREnotilike2(bat *ret, const bat *b, const str *pat);

mal_export str PCRElikeselect2(bat *ret, const bat *bid, const bat *sid, const str *pat, const str *esc, const bit *caseignore, const bit *anti);
mal_export str PCRElikeselect1(bat *ret, const bat *bid, const bat *cid, const str *pat, const str *esc, const bit *anti);
mal_export str PCRElikeselect3(bat *ret, const bat *bid, const bat *sid, const str *pat, const str *esc, const bit *anti);
mal_export str PCRElikeselect4(bat *ret, const bat *bid, const bat *cid, const str *pat, const bit *anti);
mal_export str PCRElikeselect5(bat *ret, const bat *bid, const bat *sid, const str *pat, const bit *anti);

mal_export str LIKEjoin_esc(bat *r1, bat *r2, const bat *lid, const bat *rid, const str *esc, const bat *slid, const bat *srid, const bit *nil_matches, const lng *estimate, const bit *anti);
mal_export str LIKEjoin_esc1(bat *r1, const bat *lid, const bat *rid, const str *esc, const bat *slid, const bat *srid, const bit *nil_matches, const lng *estimate, const bit *anti);
mal_export str LIKEjoin(bat *r1, bat *r2, const bat *lid, const bat *rid, const bat *slid, const bat *srid, const bit *nil_matches, const lng *estimate, const bit *anti);
mal_export str LIKEjoin1(bat *r1, const bat *lid, const bat *rid, const bat *slid, const bat *srid, const bit *nil_matches, const lng *estimate, const bit *anti);
mal_export str ILIKEjoin_esc(bat *r1, bat *r2, const bat *lid, const bat *rid, const str *esc, const bat *slid, const bat *srid, const bit *nil_matches, const lng *estimate, const bit *anti);
mal_export str ILIKEjoin_esc1(bat *r1, const bat *lid, const bat *rid, const str *esc, const bat *slid, const bat *srid, const bit *nil_matches, const lng *estimate, const bit *anti);
mal_export str ILIKEjoin(bat *r1, bat *r2, const bat *lid, const bat *rid, const bat *slid, const bat *srid, const bit *nil_matches, const lng *estimate, const bit *anti);
mal_export str ILIKEjoin1(bat *r1, const bat *lid, const bat *rid, const bat *slid, const bat *srid, const bit *nil_matches, const lng *estimate, const bit *anti);

/* current implementation assumes simple %keyword% [keyw%]* */
struct RE {
	char *k;
	uint32_t *w;
	bool search:1,
		atend:1;
	size_t len;
	struct RE *n;
};

/* We cannot use strcasecmp and strncasecmp since they work byte for
 * byte and don't deal with multibyte encodings (such as UTF-8).
 *
 * We implement our own conversion from UTF-8 encoding to Unicode code
 * points which we store in uint32_t.  The reason for this is,
 * functions like mbsrtowcs are locale-dependent (so we need a UTF-8
 * locale to use them), and on Windows, wchar_t is only 2 bytes and
 * therefore cannot hold all Unicode code points.  We do use functions
 * such as towlower to convert a Unicode code point to its lower-case
 * equivalent, but again on Windows, if the code point doesn't fit in
 * 2 bytes, we skip this conversion and compare the unconverted code
 * points.
 *
 * Note, towlower is also locale-dependent, but we don't need a UTF-8
 * locale in order to use it. */

/* helper function to convert a UTF-8 multibyte character to a wide
 * character */
static size_t
utfc8touc(uint32_t *restrict dest, const char *restrict src)
{
	if ((src[0] & 0x80) == 0) {
		*dest = src[0];
		return src[0] != 0;
	} else if ((src[0] & 0xE0) == 0xC0
		   && (src[1] & 0xC0) == 0x80
		   && (src[0] & 0x1E) != 0) {
		*dest = (src[0] & 0x1F) << 6
			| (src[1] & 0x3F);
		return 2;
	} else if ((src[0] & 0xF0) == 0xE0
		   && (src[1] & 0xC0) == 0x80
		   && (src[2] & 0xC0) == 0x80
		   && ((src[0] & 0x0F) != 0
		       || (src[1] & 0x20) != 0)) {
		*dest = (src[0] & 0x0F) << 12
			| (src[1] & 0x3F) << 6
			| (src[2] & 0x3F);
		return 3;
	} else if ((src[0] & 0xF8) == 0xF0
		   && (src[1] & 0xC0) == 0x80
		   && (src[2] & 0xC0) == 0x80
		   && (src[3] & 0xC0) == 0x80) {
		uint32_t c = (src[0] & 0x07) << 18
			| (src[1] & 0x3F) << 12
			| (src[2] & 0x3F) << 6
			| (src[3] & 0x3F);
		if (c < 0x10000
		    || c > 0x10FFFF
		    || (c & 0x1FF800) == 0x00D800)
			return (size_t) -1;
		*dest = c;
		return 4;
	}
	return (size_t) -1;
}

/* helper function to convert a UTF-8 string to a wide character
 * string, the wide character string is allocated */
static uint32_t *
utf8stoucs(const char *src)
{
	uint32_t *dest;
	size_t i = 0;
	size_t j = 0;

	/* count how many uint32_t's we need, while also checking for
	 * correctness of the input */
	while (src[j]) {
		i++;
		if ((src[j+0] & 0x80) == 0) {
			j += 1;
		} else if ((src[j+0] & 0xE0) == 0xC0
			   && (src[j+1] & 0xC0) == 0x80
			   && (src[j+0] & 0x1E) != 0) {
			j += 2;
		} else if ((src[j+0] & 0xF0) == 0xE0
			   && (src[j+1] & 0xC0) == 0x80
			   && (src[j+2] & 0xC0) == 0x80
			   && ((src[j+0] & 0x0F) != 0
			       || (src[j+1] & 0x20) != 0)) {
			j += 3;
		} else if ((src[j+0] & 0xF8) == 0xF0
			   && (src[j+1] & 0xC0) == 0x80
			   && (src[j+2] & 0xC0) == 0x80
			   && (src[j+3] & 0xC0) == 0x80) {
			uint32_t c = (src[j+0] & 0x07) << 18
				| (src[j+1] & 0x3F) << 12
				| (src[j+2] & 0x3F) << 6
				| (src[j+3] & 0x3F);
			if (c < 0x10000
			    || c > 0x10FFFF
			    || (c & 0x1FF800) == 0x00D800)
				return NULL;
			j += 4;
		} else {
			return NULL;
		}
	}
	dest = GDKmalloc((i + 1) * sizeof(uint32_t));
	if (dest == NULL)
		return NULL;
	/* go through the source string again, this time we can skip
	 * the correctness tests */
	i = j = 0;
	while (src[j]) {
		if ((src[j+0] & 0x80) == 0) {
			dest[i++] = src[j+0];
			j += 1;
		} else if ((src[j+0] & 0xE0) == 0xC0) {
			dest[i++] = (src[j+0] & 0x1F) << 6
				| (src[j+1] & 0x3F);
			j += 2;
		} else if ((src[j+0] & 0xF0) == 0xE0) {
			dest[i++] = (src[j+0] & 0x0F) << 12
				| (src[j+1] & 0x3F) << 6
				| (src[j+2] & 0x3F);
			j += 3;
		} else if ((src[j+0] & 0xF8) == 0xF0) {
			dest[i++] = (src[j+0] & 0x07) << 18
				| (src[j+1] & 0x3F) << 12
				| (src[j+2] & 0x3F) << 6
				| (src[j+3] & 0x3F);
			j += 4;
		}
	}
	dest[i] = 0;
	return dest;
}

static size_t
myucslen(const uint32_t *ucs)
{
	size_t i = 0;

	while (ucs[i])
		i++;
	return i;
}

static inline bool
mywstrncaseeq(const char *restrict s1, const uint32_t *restrict s2, size_t n2, bool atend)
{
	uint32_t c1;

	while (n2 > 0) {
		size_t nn1 = utfc8touc(&c1, s1);
		if (nn1 == 0 || nn1 == (size_t) -1)
			return (*s2 == 0);
		if (*s2 == 0)
			return false;
		if (nn1 == (size_t) -1 || nn1 == (size_t) -2)
			return true;	 /* actually an error that shouldn't happen */
#if SIZEOF_WCHAR_T == 2
		if (c1 > 0xFFFF || *s2 > 0xFFFF) {
			if (c1 != *s2)
				return false;
		} else
#endif
		if (towlower((wint_t) c1) != towlower((wint_t) *s2))
			return false;
		s1 += nn1;
		n2--;
		s2++;
	}
	return !atend || *s1 == 0;
}

static inline int
mystrcasecmp(const char *s1, const char *s2)
{
	uint32_t c1, c2;

	for (;;) {
		size_t nn1 = utfc8touc(&c1, s1);
		size_t nn2 = utfc8touc(&c2, s2);
		if (nn1 == 0 || nn1 == (size_t) -1)
			return -(nn2 != 0 && nn2 != (size_t) -1);
		if (nn2 == 0 || nn2 == (size_t) -1)
			return 1;
		if (nn1 == (size_t) -1 || nn1 == (size_t) -2 ||
			nn2 == (size_t) -1 || nn2 == (size_t) -2)
			return 0;	 /* actually an error that shouldn't happen */
#if SIZEOF_WCHAR_T == 2
		if (c1 > 0xFFFF || c2 > 0xFFFF) {
			if (c1 != c2)
				return c1 - c2;
		} else
#endif
		if (towlower((wint_t) c1) != towlower((wint_t) c2))
			return towlower((wint_t) c1) - towlower((wint_t) c2);
		s1 += nn1;
		s2 += nn2;
	}
}

static inline int
mywstrcasecmp(const char *restrict s1, const uint32_t *restrict s2)
{
	uint32_t c1;

	for (;;) {
		size_t nn1 = utfc8touc(&c1, s1);
		if (nn1 == 0 || nn1 == (size_t) -1)
			return -(*s2 != 0);
		if (*s2 == 0)
			return 1;
		if (nn1 == (size_t) -1 || nn1 == (size_t) -2)
			return 0;	 /* actually an error that shouldn't happen */
#if SIZEOF_WCHAR_T == 2
		if (c1 > 0xFFFF || *s2 > 0xFFFF) {
			if (c1 != *s2)
				return c1 - *s2;
		} else
#endif
		if (towlower((wint_t) c1) != towlower((wint_t) *s2))
			return towlower((wint_t) c1) - towlower((wint_t) *s2);
		s1 += nn1;
		s2++;
	}
}

static inline const char *
mywstrcasestr(const char *restrict haystack, const uint32_t *restrict wneedle, bool atend)
{
	size_t nlen = myucslen(wneedle);

	if (nlen == 0)
		return atend ? haystack + strlen(haystack) : haystack;

	size_t hlen = strlen(haystack);

	while (*haystack) {
		size_t i;
		size_t h;
		size_t step = 0;
		for (i = h = 0; i < nlen; i++) {
			uint32_t c;
			size_t j = utfc8touc(&c, haystack + h);
			if (j == 0 || j == (size_t) -1)
				return NULL;
			if (i == 0) {
				step = j;
			}
#if SIZEOF_WCHAR_T == 2
			if (c > 0xFFFF || wneedle[i] > 0xFFFF) {
				if (c != wneedle[i])
					break;
			} else
#endif
			if (towlower((wint_t) c) != towlower((wint_t) wneedle[i]))
				break;
			h += j;
		}
		if (i == nlen && (!atend || haystack[h] == 0))
			return haystack;
		haystack += step;
		hlen -= step;
	}
	return NULL;
}

/* returns true if the pattern does not contain unescaped `_' (single
 * character match) and ends with unescaped `%' (any sequence
 * match) */
static inline bool
re_simple(const char *pat, unsigned char esc)
{
	bool escaped = false;

	if (pat == 0)
		return false;
	if (*pat == '%') {
		pat++;
	}
	while (*pat) {
		if (escaped) {
			escaped = false;
		} else if ((unsigned char) *pat == esc) {
			escaped = true;
		} else if (*pat == '_') {
			return false;
		}
		pat++;
	}
	return true;
}

static inline bool
re_is_pattern_properly_escaped(const char *pat, unsigned char esc)
{
	bool escaped = false;

	if (pat == 0)
		return true;
	while (*pat) {
		if (escaped) {
			escaped = false;
		} else if ((unsigned char) *pat == esc) {
			escaped = true;
		}
		pat++;
	}
	return escaped ? false : true;
}

static inline bool
is_strcmpable(const char *pat, const char *esc)
{
	if (pat[strcspn(pat, "%_")])
		return false;
	return strlen(esc) == 0 || strNil(esc) || strstr(pat, esc) == NULL;
}

static inline bool
re_match_ignore(const char *restrict s, const struct RE *restrict pattern)
{
	const struct RE *r;

	for (r = pattern; r; r = r->n) {
		if (*r->w == 0 && (r->search || *s == 0))
			return true;
		if (!*s ||
			(r->search
			 ? (s = mywstrcasestr(s, r->w, r->atend)) == NULL
			 : !mywstrncaseeq(s, r->w, r->len, r->atend)))
			return false;
		s += r->len;
	}
	return true;
}

static inline bool
re_match_no_ignore(const char *restrict s, const struct RE *restrict pattern)
{
	const struct RE *r;
	size_t l;

	for (r = pattern; r; r = r->n) {
		if (*r->k == 0 && (r->search || *s == 0))
			return true;
		if (!*s ||
			(r->search
			 ? (r->atend
				? (l = strlen(s)) < r->len || strcmp(s + l - r->len, r->k) != 0
				: (s = strstr(s, r->k)) == NULL)
			 : (r->atend
				? strcmp(s, r->k) != 0
				: strncmp(s, r->k, r->len) != 0)))
			return false;
		s += r->len;
	}
	return true;
}

static void
re_destroy(struct RE *p)
{
	if (p) {
		GDKfree(p->k);
		GDKfree(p->w);
		do {
			struct RE *n = p->n;

			GDKfree(p);
			p = n;
		} while (p);
	}
}

/* Create a linked list of RE structures.  Depending on the caseignore
 * flag, the w (if true) or the k (if false) field is used.  These
 * fields in the first structure are allocated, whereas in all
 * subsequent structures the fields point into the allocated buffer of
 * the first. */
static struct RE *
re_create(const char *pat, bool caseignore, uint32_t esc)
{
	struct RE *r = GDKmalloc(sizeof(struct RE)), *n = r;
	bool escaped = false;

	if (r == NULL)
		return NULL;
	*r = (struct RE) {.atend = true};

	while (esc != '%' && *pat == '%') {
		pat++; /* skip % */
		r->search = true;
	}
	if (caseignore) {
		uint32_t *wp;
		uint32_t *wq;
		wp = utf8stoucs(pat);
		if (wp == NULL) {
			GDKfree(r);
			return NULL;
		}
		r->w = wp;
		wq = wp;
		while (*wp) {
			if (escaped) {
				*wq++ = *wp;
				n->len++;
				escaped = false;
			} else if (*wp == esc) {
				escaped = true;
			} else if (*wp == '%') {
				n->atend = false;
				while (wp[1] == '%')
					wp++;
				if (wp[1]) {
					n = n->n = GDKmalloc(sizeof(struct RE));
					if (n == NULL)
						goto bailout;
					*n = (struct RE) {.search = true, .atend = true, .w = wp + 1};
				}
				*wq++ = 0;
			} else {
				*wq++ = *wp;
				n->len++;
			}
			wp++;
		}
		*wq = 0;
	} else {
		char *p, *q;
		if ((p = GDKstrdup(pat)) == NULL) {
			GDKfree(r);
			return NULL;
		}
		r->k = p;
		q = p;
		while (*p) {
			if (escaped) {
				*q++ = *p;
				n->len++;
				escaped = false;
			} else if ((unsigned char) *p == esc) {
				escaped = true;
			} else if (*p == '%') {
				n->atend = false;
				while (p[1] == '%')
					p++;
				if (p[1]) {
					n = n->n = GDKmalloc(sizeof(struct RE));
					if (n == NULL)
						goto bailout;
					*n = (struct RE) {.search = true, .atend = true, .k = p + 1};
				}
				*q++ = 0;
			} else {
				*q++ = *p;
				n->len++;
			}
			p++;
		}
		*q = 0;
	}
	return r;
  bailout:
	re_destroy(r);
	return NULL;
}

#ifdef HAVE_LIBPCRE
static str
pcre_compile_wrap(pcre **res, const char *pattern, bit insensitive)
{
	pcre *r;
	const char *err_p = NULL;
	int errpos = 0;
	int options = PCRE_UTF8 | PCRE_MULTILINE;
	if (insensitive)
		options |= PCRE_CASELESS;

	if ((r = pcre_compile(pattern, options, &err_p, &errpos, NULL)) == NULL) {
		throw(MAL, "pcre.compile", OPERATION_FAILED
			  " with\n'%s'\nat %d in\n'%s'.\n",
			  err_p, errpos, pattern);
	}
	*res = r;
	return MAL_SUCCEED;
}
#endif

/* these two defines are copies from gdk_select.c */

/* scan select loop with candidates */
#define candscanloop(TEST)												\
	do {																\
		TRC_DEBUG(ALGO,													\
				  "BATselect(b=%s#"BUNFMT",s=%s,anti=%d): "				\
				  "scanselect %s\n", BATgetId(b), BATcount(b),			\
				  s ? BATgetId(s) : "NULL", anti, #TEST);				\
		for (p = 0; p < ci.ncand; p++) {								\
			o = canditer_next(&ci);										\
			r = (BUN) (o - off);										\
			v = BUNtvar(bi, r);											\
			if (TEST)													\
				if (bunfastappTYPE(oid, bn, &o) != GDK_SUCCEED)			\
					goto bunins_failed;									\
		}																\
	} while (0)

/* scan select loop without candidates */
#define scanloop(TEST)													\
	do {																\
		TRC_DEBUG(ALGO,													\
				  "BATselect(b=%s#"BUNFMT",s=%s,anti=%d): "				\
				  "scanselect %s\n", BATgetId(b), BATcount(b),			\
				  s ? BATgetId(s) : "NULL", anti, #TEST);				\
		while (p < q) {													\
			v = BUNtvar(bi, p-off);										\
			if (TEST) {													\
				o = (oid) p;											\
				if (bunfastappTYPE(oid, bn, &o) != GDK_SUCCEED)			\
					goto bunins_failed;									\
			}															\
			p++;														\
		}																\
	} while (0)

static str
pcre_likeselect(BAT **bnp, BAT *b, BAT *s, const char *pat, bool caseignore, bool anti)
{
#ifdef HAVE_LIBPCRE
	int options = PCRE_UTF8 | PCRE_MULTILINE | PCRE_DOTALL;
	pcre *re;
	pcre_extra *pe;
	const char *error;
	int errpos;
	int ovector[9];
#else
	int options = REG_NEWLINE | REG_NOSUB | REG_EXTENDED;
	regex_t re;
	int errcode;
#endif
	BATiter bi = bat_iterator(b);
	BAT *bn;
	BUN p, q;
	oid o, off;
	const char *v;
	struct canditer ci;

	canditer_init(&ci, b, s);

	assert(ATOMstorage(b->ttype) == TYPE_str);

	if (caseignore) {
#ifdef HAVE_LIBPCRE
		options |= PCRE_CASELESS;
#else
		options |= REG_ICASE;
#endif
	}
#ifdef HAVE_LIBPCRE
	if ((re = pcre_compile(pat, options, &error, &errpos, NULL)) == NULL)
		throw(MAL, "pcre.likeselect",
			  OPERATION_FAILED ": compilation of pattern \"%s\" failed\n", pat);
	pe = pcre_study(re, (s ? BATcount(s) : BATcount(b)) > JIT_COMPILE_MIN ? PCRE_STUDY_JIT_COMPILE : 0, &error);
	if (error != NULL) {
		pcre_free(re);
		throw(MAL, "pcre.likeselect",
			  OPERATION_FAILED ": studying pattern \"%s\" failed\n", pat);
	}
#else
	if ((errcode = regcomp(&re, pat, options)) != 0) {
		throw(MAL, "pcre.likeselect",
			  OPERATION_FAILED ": compilation of pattern \"%s\" failed\n", pat);
	}
#endif
	bn = COLnew(0, TYPE_oid, ci.ncand, TRANSIENT);
	if (bn == NULL) {
#ifdef HAVE_LIBPCRE
		pcre_free_study(pe);
		pcre_free(re);
#else
		regfree(&re);
#endif
		throw(MAL, "pcre.likeselect", SQLSTATE(HY013) MAL_MALLOC_FAIL);
	}
	off = b->hseqbase;

	if (s && !BATtdense(s)) {
		BUN r;

#ifdef HAVE_LIBPCRE
#define BODY     (pcre_exec(re, pe, v, (int) strlen(v), 0, 0, ovector, 9) >= 0)
#else
#define BODY     (regexec(&re, v, (size_t) 0, NULL, 0) != REG_NOMATCH)
#endif
		if (anti)
			candscanloop(v && *v != '\200' && !BODY);
		else
			candscanloop(v && *v != '\200' && BODY);
	} else {
		if (s) {
			assert(BATtdense(s));
			p = (BUN) s->tseqbase;
			q = p + BATcount(s);
			if ((oid) p < b->hseqbase)
				p = b->hseqbase;
			if ((oid) q > b->hseqbase + BATcount(b))
				q = b->hseqbase + BATcount(b);
		} else {
			p = off;
			q = BUNlast(b) + off;
		}
		if (anti)
			scanloop(v && *v != '\200' && !BODY);
		else
			scanloop(v && *v != '\200' && BODY);
	}
#ifdef HAVE_LIBPCRE
	pcre_free_study(pe);
	pcre_free(re);
#else
	regfree(&re);
#endif
	BATsetcount(bn, BATcount(bn)); /* set some properties */
	bn->theap.dirty |= BATcount(bn) > 0;
	bn->tsorted = true;
	bn->trevsorted = bn->batCount <= 1;
	bn->tkey = true;
	bn->tseqbase = bn->batCount == 0 ? 0 : bn->batCount == 1 ? * (oid *) Tloc(bn, 0) : oid_nil;
	*bnp = bn;
	return MAL_SUCCEED;

  bunins_failed:
	BBPreclaim(bn);
#ifdef HAVE_LIBPCRE
	pcre_free_study(pe);
	pcre_free(re);
#else
	regfree(&re);
#endif
	*bnp = NULL;
	throw(MAL, "pcre.likeselect", OPERATION_FAILED);
}

static str
re_likeselect(BAT **bnp, BAT *b, BAT *s, const char *pat, bool caseignore, bool anti, bool use_strcmp, uint32_t esc)
{
	BATiter bi = bat_iterator(b);
	BAT *bn;
	BUN p, q;
	oid o, off;
	const char *v;
	struct RE *re = NULL;
	uint32_t *wpat = NULL;

	assert(ATOMstorage(b->ttype) == TYPE_str);

	bn = COLnew(0, TYPE_oid, s ? BATcount(s) : BATcount(b), TRANSIENT);
	if (bn == NULL)
		throw(MAL, "pcre.likeselect", SQLSTATE(HY013) MAL_MALLOC_FAIL);
	off = b->hseqbase;

	if (!use_strcmp) {
		re = re_create(pat, caseignore, esc);
		if (!re) {
			BBPreclaim(bn);
			*bnp = NULL;
			throw(MAL, "pcre.likeselect", SQLSTATE(HY013) MAL_MALLOC_FAIL);
		}
	}
	if (s && !BATtdense(s)) {
		struct canditer ci;
		BUN r;

		canditer_init(&ci, b, s);

		if (use_strcmp) {
			if (caseignore) {
				wpat = utf8stoucs(pat);
				if (wpat == NULL) {
					BBPreclaim(bn);
					*bnp = NULL;
					throw(MAL, "pcre.likeselect", SQLSTATE(HY013) MAL_MALLOC_FAIL);
				}
				if (anti)
					candscanloop(v && *v != '\200' &&
								 mywstrcasecmp(v, wpat) != 0);
				else
					candscanloop(v && *v != '\200' &&
								 mywstrcasecmp(v, wpat) == 0);
				GDKfree(wpat);
				wpat = NULL;
			} else {
				if (anti)
					candscanloop(v && *v != '\200' &&
								 strcmp(v, pat) != 0);
				else
					candscanloop(v && *v != '\200' &&
								 strcmp(v, pat) == 0);
			}
		} else {
			if (caseignore) {
				if (anti)
					candscanloop(v && *v != '\200' &&
								 !re_match_ignore(v, re));
				else
					candscanloop(v && *v != '\200' &&
								 re_match_ignore(v, re));
			} else {
				if (anti)
					candscanloop(v && *v != '\200' &&
								 !re_match_no_ignore(v, re));
				else
					candscanloop(v && *v != '\200' &&
								 re_match_no_ignore(v, re));
			}
		}
	} else {
		if (s) {
			assert(BATtdense(s));
			p = (BUN) s->tseqbase;
			q = p + BATcount(s);
			if ((oid) p < b->hseqbase)
				p = b->hseqbase;
			if ((oid) q > b->hseqbase + BATcount(b))
				q = b->hseqbase + BATcount(b);
		} else {
			p = off;
			q = BUNlast(b) + off;
		}
		if (use_strcmp) {
			if (caseignore) {
				wpat = utf8stoucs(pat);
				if (wpat == NULL) {
					BBPreclaim(bn);
					*bnp = NULL;
					throw(MAL, "pcre.likeselect", SQLSTATE(HY013) MAL_MALLOC_FAIL);
				}
				if (anti)
					scanloop(v && *v != '\200' &&
							 mywstrcasecmp(v, wpat) != 0);
				else
					scanloop(v && *v != '\200' &&
							 mywstrcasecmp(v, wpat) == 0);
				GDKfree(wpat);
				wpat = NULL;
			} else {
				if (anti)
					scanloop(v && *v != '\200' &&
							 strcmp(v, pat) != 0);
				else
					scanloop(v && *v != '\200' &&
							 strcmp(v, pat) == 0);
			}
		} else {
			if (caseignore) {
				if (anti)
					scanloop(v && *v != '\200' &&
							 !re_match_ignore(v, re));
				else
					scanloop(v && *v != '\200' &&
							 re_match_ignore(v, re));
			} else {
				if (anti)
					scanloop(v && *v != '\200' &&
							 !re_match_no_ignore(v, re));
				else
					scanloop(v && *v != '\200' &&
							 re_match_no_ignore(v, re));
			}
		}
	}
	BATsetcount(bn, BATcount(bn)); /* set some properties */
	bn->tsorted = true;
	bn->trevsorted = bn->batCount <= 1;
	bn->tkey = true;
	bn->tseqbase = bn->batCount == 0 ? 0 : bn->batCount == 1 ? * (oid *) Tloc(bn, 0) : oid_nil;
	*bnp = bn;
	re_destroy(re);
	return MAL_SUCCEED;

  bunins_failed:
	re_destroy(re);
	GDKfree(wpat);
	BBPreclaim(bn);
	*bnp = NULL;
	throw(MAL, "pcre.likeselect", OPERATION_FAILED);
}

#define proj_scanloop(TEST)	\
	do {	\
		if (b->tnonil) { \
			for (BUN p = 0; p < q; p++) {	\
				v = BUNtail(bi, p);	\
				res[p] = TEST; \
			}	\
		} else { \
			for (BUN p = 0; p < q; p++) {	\
				v = BUNtail(bi, p);	\
				if (*v == '\200') { \
					res[p] = bit_nil; \
					bn->tnonil = false; \
					bn->tnil = true; \
				} else \
					res[p] = TEST; \
			}	\
		} \
	} while (0)

static str
re_like_proj(BAT **bnp, BAT *b, const char *pat, bool caseignore, bool anti, bool use_strcmp, uint32_t esc)
{
	BATiter bi = bat_iterator(b);
	BAT *bn;
	const char *restrict v;
	struct RE *re = NULL;
	uint32_t *wpat = NULL;
	BUN q = BATcount(b);
	bit *restrict res;
	str msg = MAL_SUCCEED;

	assert(ATOMstorage(b->ttype) == TYPE_str);

	bn = COLnew(b->hseqbase, TYPE_bit, q, TRANSIENT);
	if (bn == NULL) {
		msg = createException(MAL, "pcre.likeselect", SQLSTATE(HY013) MAL_MALLOC_FAIL);
		goto bailout;
	}
	res = (bit*) Tloc(bn, 0);

	if (!use_strcmp) {
		re = re_create(pat, caseignore, esc);
		if (!re) {
			msg = createException(MAL, "pcre.likeselect", SQLSTATE(HY013) MAL_MALLOC_FAIL);
			goto bailout;
		}
	}

	if (use_strcmp) {
		if (caseignore) {
			wpat = utf8stoucs(pat);
			if (wpat == NULL) {
				msg = createException(MAL, "pcre.likeselect", SQLSTATE(HY013) MAL_MALLOC_FAIL);
				goto bailout;
			}
			if (anti)
				proj_scanloop(mywstrcasecmp(v, wpat) != 0);
			else
				proj_scanloop(mywstrcasecmp(v, wpat) == 0);
		} else {
			if (anti)
				proj_scanloop(strcmp(v, pat) != 0);
			else
				proj_scanloop(strcmp(v, pat) == 0);
		}
	} else {
		if (caseignore) {
			if (anti)
				proj_scanloop(!re_match_ignore(v, re));
			else
				proj_scanloop(re_match_ignore(v, re));
		} else {
			if (anti)
				proj_scanloop(!re_match_no_ignore(v, re));
			else
				proj_scanloop(re_match_no_ignore(v, re));
		}
	}

bailout:
	if (bn) {
		if (msg) {
			BBPreclaim(bn);
		} else {
			BATsetcount(bn, q);
			bn->tsorted = false;
			bn->trevsorted = false;
			*bnp = bn;
		}
	}
	if (re)
		re_destroy(re);
	GDKfree(wpat);
	return msg;
}

/* maximum number of back references and quoted \ or $ in replacement string */
#define MAX_NR_REFS		20

struct backref {
	int idx;
	int start;
	int end;
};

#ifdef HAVE_LIBPCRE
/* fill in parameter backrefs (length maxrefs) with information about
 * back references in the replacement string; a back reference is a
 * dollar or backslash followed by a number */
static int
parse_replacement(const char *replacement, int len_replacement,
				  struct backref *backrefs, int maxrefs)
{
	int nbackrefs = 0;

	for (int i = 0; i < len_replacement && nbackrefs < maxrefs; i++) {
		if (replacement[i] == '$' || replacement[i] == '\\') {
			char *endptr;
			backrefs[nbackrefs].idx = strtol(replacement + i + 1, &endptr, 10);
			if (endptr > replacement + i + 1) {
				int k = (int) (endptr - (replacement + i + 1));
				backrefs[nbackrefs].start = i;
				backrefs[nbackrefs].end = i + k + 1;
				nbackrefs++;
			} else if (replacement[i] == replacement[i + 1]) {
				/* doubled $ or \, we must copy just one to the output */
				backrefs[nbackrefs].idx = INT_MAX; /* impossible value > 0 */
				backrefs[nbackrefs].start = i;
				backrefs[nbackrefs].end = i + 1;
				i++;			/* don't look at second $ or \ again */
				nbackrefs++;
			}
			/* else: $ or \ followed by something we don't recognize,
			 * so just leave it */
		}
	}
	return nbackrefs;
}

static char *
single_replace(pcre *pcre_code, pcre_extra *extra,
			   const char *origin_str, int len_origin_str,
			   int exec_options, int *ovector, int ovecsize,
			   const char *replacement, int len_replacement,
			   struct backref *backrefs, int nbackrefs,
			   bool global, char *result, int *max_result)
{
	int offset = 0;
	int len_result = 0;
	int addlen;
	char *tmp;

	do {
		int j = pcre_exec(pcre_code, extra, origin_str, len_origin_str, offset,
					  exec_options, ovector, ovecsize);
		if (j <= 0)
			break;
		addlen = ovector[0] - offset + (nbackrefs == 0 ? len_replacement : 0);
		if (len_result + addlen >= *max_result) {
			tmp = GDKrealloc(result, len_result + addlen + 1);
			if (tmp == NULL) {
				GDKfree(result);
				return NULL;
			}
			result = tmp;
			*max_result = len_result + addlen + 1;
		}
		if (ovector[0] > offset) {
			strncpy(result + len_result, origin_str + offset,
					ovector[0] - offset);
			len_result += ovector[0] - offset;
		}
		if (nbackrefs == 0) {
			strncpy(result + len_result, replacement, len_replacement);
			len_result += len_replacement;
		} else {
			int prevend = 0;
			for (int i = 0; i < nbackrefs; i++) {
				int off, len;
				if (backrefs[i].idx >= ovecsize / 3) {
					/* out of bounds, replace with empty string */
					off = 0;
					len = 0;
				} else {
					off = ovector[backrefs[i].idx * 2];
					len = ovector[backrefs[i].idx * 2 + 1] - off;
				}
				addlen = backrefs[i].start - prevend + len;
				if (len_result + addlen >= *max_result) {
					tmp = GDKrealloc(result, len_result + addlen + 1);
					if (tmp == NULL) {
						GDKfree(result);
						return NULL;
					}
					result = tmp;
					*max_result = len_result + addlen + 1;
				}
				if (backrefs[i].start > prevend) {
					strncpy(result + len_result, replacement + prevend,
							backrefs[i].start - prevend);
					len_result += backrefs[i].start - prevend;
				}
				if (len > 0) {
					strncpy(result + len_result, origin_str + off, len);
					len_result += len;
				}
				prevend = backrefs[i].end;
			}
			/* copy rest of replacement string (after last backref) */
			addlen = len_replacement - prevend;
			if (addlen > 0) {
				if (len_result + addlen >= *max_result) {
					tmp = GDKrealloc(result, len_result + addlen + 1);
					if (tmp == NULL) {
						GDKfree(result);
						return NULL;
					}
					result = tmp;
					*max_result = len_result + addlen + 1;
				}
				strncpy(result + len_result, replacement + prevend, addlen);
				len_result += addlen;
			}
		}
		offset = ovector[1];
	} while (offset < len_origin_str && global);
	if (offset < len_origin_str) {
		addlen = len_origin_str - offset;
		if (len_result + addlen >= *max_result) {
			tmp = GDKrealloc(result, len_result + addlen + 1);
			if (tmp == NULL) {
				GDKfree(result);
				return NULL;
			}
			result = tmp;
			*max_result = len_result + addlen + 1;
		}
		strncpy(result + len_result, origin_str + offset, addlen);
		len_result += addlen;
	}
	/* null terminate string */
	result[len_result] = '\0';
	return result;
}
#endif

static str
pcre_replace(str *res, const char *origin_str, const char *pattern,
			 const char *replacement, const char *flags, bool global)
{
#ifdef HAVE_LIBPCRE
	const char *err_p = NULL;
	pcre *pcre_code = NULL;
	pcre_extra *extra;
	char *tmpres;
	int max_result;
	int i, errpos = 0;
	int compile_options = PCRE_UTF8, exec_options = PCRE_NOTEMPTY;
	int *ovector, ovecsize;
	int len_origin_str = (int) strlen(origin_str);
	int len_replacement = (int) strlen(replacement);
	struct backref backrefs[MAX_NR_REFS];
	int nbackrefs = 0;

	while (*flags) {
		switch (*flags) {
		case 'e':
			exec_options &= ~PCRE_NOTEMPTY;
			break;
		case 'i':
			compile_options |= PCRE_CASELESS;
			break;
		case 'm':
			compile_options |= PCRE_MULTILINE;
			break;
		case 's':
			compile_options |= PCRE_DOTALL;
			break;
		case 'x':
			compile_options |= PCRE_EXTENDED;
			break;
		default:
			throw(MAL, global ? "pcre.replace" : "pcre.replace_first",
				  ILLEGAL_ARGUMENT ": unsupported flag character '%c'\n",
				  *flags);
		}
		flags++;
	}

	if ((pcre_code = pcre_compile(pattern, compile_options, &err_p, &errpos, NULL)) == NULL) {
		throw(MAL, global ? "pcre.replace" : "pcre.replace_first",
			  OPERATION_FAILED ": pcre compile of pattern (%s) failed at %d with\n'%s'.\n",
			  pattern, errpos, err_p);
	}

	/* Since the compiled pattern is going to be used several times, it is
	 * worth spending more time analyzing it in order to speed up the time
	 * taken for matching.
	 */
	extra = pcre_study(pcre_code, 0, &err_p);
	if (err_p != NULL) {
		pcre_free(pcre_code);
		throw(MAL, global ? "pcre.replace" : "pcre.replace_first",
			  OPERATION_FAILED ": pcre study of pattern (%s) failed with '%s'.\n",
			  pattern, err_p);
	}
	pcre_fullinfo(pcre_code, extra, PCRE_INFO_CAPTURECOUNT, &i);
	ovecsize = (i + 1) * 3;
	if ((ovector = (int *) GDKmalloc(sizeof(int) * ovecsize)) == NULL) {
		pcre_free_study(extra);
		pcre_free(pcre_code);
		throw(MAL, global ? "pcre.replace" : "pcre.replace_first",
			  SQLSTATE(HY013) MAL_MALLOC_FAIL);
	}

	/* identify back references in the replacement string */
	nbackrefs = parse_replacement(replacement, len_replacement,
								  backrefs, MAX_NR_REFS);

	max_result = len_origin_str + 1;
	tmpres = GDKmalloc(max_result);
	if (tmpres == NULL) {
		GDKfree(ovector);
		pcre_free_study(extra);
		pcre_free(pcre_code);
		throw(MAL, global ? "pcre.replace" : "pcre.replace_first",
			  SQLSTATE(HY013) MAL_MALLOC_FAIL);
	}

	tmpres = single_replace(pcre_code, extra, origin_str, len_origin_str,
							exec_options, ovector, ovecsize, replacement,
							len_replacement, backrefs, nbackrefs, global,
							tmpres, &max_result);
	GDKfree(ovector);
	pcre_free_study(extra);
	pcre_free(pcre_code);
	if (tmpres == NULL)
		throw(MAL, global ? "pcre.replace" : "pcre.replace_first",
			  SQLSTATE(HY013) MAL_MALLOC_FAIL);

	*res = tmpres;
	return MAL_SUCCEED;
#else
	(void) res;
	(void) origin_str;
	(void) pattern;
	(void) replacement;
	(void) flags;
	(void) global;
	throw(MAL, global ? "pcre.replace" : "pcre.replace_first",
		  "Database was compiled without PCRE support.");
#endif
}

static str
pcre_replace_bat(BAT **res, BAT *origin_strs, const char *pattern,
				 const char *replacement, const char *flags, bool global)
{
#ifdef HAVE_LIBPCRE
	BATiter origin_strsi = bat_iterator(origin_strs);
	const char *err_p = NULL;
	char *tmpres;
	int i, errpos = 0;
	int compile_options = PCRE_UTF8, exec_options = PCRE_NOTEMPTY;
	pcre *pcre_code = NULL;
	pcre_extra *extra;
	BAT *tmpbat;
	BUN p, q;
	int *ovector, ovecsize;
	int len_replacement = (int) strlen(replacement);
	struct backref backrefs[MAX_NR_REFS];
	int nbackrefs = 0;
	const char *origin_str;
	int max_dest_size = 0;

	while (*flags) {
		switch (*flags) {
		case 'e':
			exec_options &= ~PCRE_NOTEMPTY;
			break;
		case 'i':
			compile_options |= PCRE_CASELESS;
			break;
		case 'm':
			compile_options |= PCRE_MULTILINE;
			break;
		case 's':
			compile_options |= PCRE_DOTALL;
			break;
		case 'x':
			compile_options |= PCRE_EXTENDED;
			break;
		default:
			throw(MAL, global ? "batpcre.replace" : "batpcre.replace_first",
				  ILLEGAL_ARGUMENT ": unsupported flag character '%c'\n",
				  *flags);
		}
		flags++;
	}

	if ((pcre_code = pcre_compile(pattern, compile_options, &err_p, &errpos, NULL)) == NULL) {
		throw(MAL, global ? "batpcre.replace" : "batpcre.replace_first",
			  OPERATION_FAILED
			  ": pcre compile of pattern (%s) failed at %d with\n'%s'.\n",
			  pattern, errpos, err_p);
	}

	/* Since the compiled pattern is going to be used several times,
	 * it is worth spending more time analyzing it in order to speed
	 * up the time taken for matching.
	 */
	extra = pcre_study(pcre_code, BATcount(origin_strs) > JIT_COMPILE_MIN ? PCRE_STUDY_JIT_COMPILE : 0, &err_p);
	if (err_p != NULL) {
		pcre_free(pcre_code);
		throw(MAL, global ? "batpcre.replace" : "batpcre.replace_first",
			  OPERATION_FAILED);
	}
	pcre_fullinfo(pcre_code, extra, PCRE_INFO_CAPTURECOUNT, &i);
	ovecsize = (i + 1) * 3;
	if ((ovector = (int *) GDKzalloc(sizeof(int) * ovecsize)) == NULL) {
		pcre_free_study(extra);
		pcre_free(pcre_code);
		throw(MAL, global ? "batpcre.replace" : "batpcre.replace_first",
			  SQLSTATE(HY013) MAL_MALLOC_FAIL);
	}

	/* identify back references in the replacement string */
	nbackrefs = parse_replacement(replacement, len_replacement,
								  backrefs, MAX_NR_REFS);

	tmpbat = COLnew(origin_strs->hseqbase, TYPE_str, BATcount(origin_strs), TRANSIENT);

	/* the buffer for all destination strings is allocated only once,
	 * and extended when needed */
	max_dest_size = len_replacement + 1;
	tmpres = GDKmalloc(max_dest_size);
	if (tmpbat == NULL || tmpres == NULL) {
		pcre_free_study(extra);
		pcre_free(pcre_code);
		GDKfree(ovector);
		BBPreclaim(tmpbat);
		GDKfree(tmpres);
		throw(MAL, global ? "batpcre.replace" : "batpcre.replace_first",
			  SQLSTATE(HY013) MAL_MALLOC_FAIL);
	}
	BATloop(origin_strs, p, q) {
		origin_str = BUNtvar(origin_strsi, p);
		tmpres = single_replace(pcre_code, extra, origin_str,
								(int) strlen(origin_str), exec_options,
								ovector, ovecsize, replacement,
								len_replacement, backrefs, nbackrefs, global,
								tmpres, &max_dest_size);
		if (tmpres == NULL || BUNappend(tmpbat, tmpres, false) != GDK_SUCCEED) {
			pcre_free_study(extra);
			pcre_free(pcre_code);
			GDKfree(ovector);
			GDKfree(tmpres);
			BBPreclaim(tmpbat);
			throw(MAL, global ? "batpcre.replace" : "batpcre.replace_first",
				  SQLSTATE(HY013) MAL_MALLOC_FAIL);
		}
	}
	pcre_free_study(extra);
	pcre_free(pcre_code);
	GDKfree(ovector);
	GDKfree(tmpres);
	*res = tmpbat;
	return MAL_SUCCEED;
#else
	(void) res;
	(void) origin_strs;
	(void) pattern;
	(void) replacement;
	(void) flags;
	(void) global;
	throw(MAL, global ? "batpcre.replace" : "batpcre.replace_first",
		  "Database was compiled without PCRE support.");
#endif
}

str
pcre_init(void *ret)
{
	(void) ret;
	return NULL;
}

static str
pcre_match_with_flags(bit *ret, const char *val, const char *pat, const char *flags)
{
	int pos;
#ifdef HAVE_LIBPCRE
	const char *err_p = NULL;
	int errpos = 0;
	int options = PCRE_UTF8;
	pcre *re;
#else
	int options = REG_NOSUB;
	regex_t re;
	int errcode;
	int retval;
#endif

	while (*flags) {
		switch (*flags) {
		case 'i':
#ifdef HAVE_LIBPCRE
			options |= PCRE_CASELESS;
#else
			options |= REG_ICASE;
#endif
			break;
		case 'm':
#ifdef HAVE_LIBPCRE
			options |= PCRE_MULTILINE;
#else
			options |= REG_NEWLINE;
#endif
			break;
#ifdef HAVE_LIBPCRE
		case 's':
			options |= PCRE_DOTALL;
			break;
#endif
		case 'x':
#ifdef HAVE_LIBPCRE
			options |= PCRE_EXTENDED;
#else
			options |= REG_EXTENDED;
#endif
			break;
		default:
			throw(MAL, "pcre.match", ILLEGAL_ARGUMENT
				  ": unsupported flag character '%c'\n", *flags);
		}
		flags++;
	}
	if (strNil(val)) {
		*ret = FALSE;
		return MAL_SUCCEED;
	}

#ifdef HAVE_LIBPCRE
	if ((re = pcre_compile(pat, options, &err_p, &errpos, NULL)) == NULL)
#else
		if ((errcode = regcomp(&re, pat, options)) != 0)
#endif
			{
				throw(MAL, "pcre.match", OPERATION_FAILED
					  ": compilation of regular expression (%s) failed "
#ifdef HAVE_LIBPCRE
					  "at %d with '%s'", pat, errpos, err_p
#else
					  , pat
#endif
					);
			}
#ifdef HAVE_LIBPCRE
	pos = pcre_exec(re, NULL, val, (int) strlen(val), 0, 0, NULL, 0);
	pcre_free(re);
#else
	retval = regexec(&re, val, (size_t) 0, NULL, 0);
	pos = retval == REG_NOMATCH ? -1 : (retval == REG_ENOSYS ? -2 : 0);
	regfree(&re);
#endif
	if (pos >= 0)
		*ret = TRUE;
	else if (pos == -1)
		*ret = FALSE;
	else
		throw(MAL, "pcre.match", OPERATION_FAILED
			  ": matching of regular expression (%s) failed with %d",
			  pat, pos);
	return MAL_SUCCEED;
}

#ifdef HAVE_LIBPCRE
/* special characters in PCRE that need to be escaped */
static const char *pcre_specials = ".+?*()[]{}|^$\\";
#else
/* special characters in POSIX basic regular expressions that need to
 * be escaped */
static const char *pcre_specials = ".*[]^$\\";
#endif

/* change SQL LIKE pattern into PCRE pattern */
static str
sql2pcre(str *r, const char *pat, const char *esc_str)
{
	int escaped = 0;
	int hasWildcard = 0;
	char *ppat;
	int esc = esc_str[0] == '\200' ? 0 : esc_str[0]; /* should change to utf8_convert() */
	int specials;
	int c;

	if (strlen(esc_str) > 1)
		throw(MAL, "pcre.sql2pcre", SQLSTATE(22019) ILLEGAL_ARGUMENT ": ESCAPE string must have length 1");
	if (pat == NULL)
		throw(MAL, "pcre.sql2pcre", SQLSTATE(22019) ILLEGAL_ARGUMENT ": (I)LIKE pattern must not be NULL");
	ppat = GDKmalloc(strlen(pat)*3+3 /* 3 = "^'the translated regexp'$0" */);
	if (ppat == NULL)
		throw(MAL, "pcre.sql2pcre", SQLSTATE(HY013) MAL_MALLOC_FAIL);

	*r = ppat;
	/* The escape character can be a char which is special in a PCRE
	 * expression.  If the user used the "+" char as escape and has "++"
	 * in their pattern, then replacing this with "+" is not correct and
	 * should be "\+" instead. */
	specials = (esc && strchr(pcre_specials, esc) != NULL);

	*ppat++ = '^';
	while ((c = *pat++) != 0) {
		if (c == esc) {
			if (escaped) {
				if (specials) { /* change ++ into \+ */
					*ppat++ = esc;
				} else { /* do not escape simple escape symbols */
					ppat[-1] = esc; /* overwrite backslash */
				}
				escaped = 0;
			} else {
				*ppat++ = '\\';
				escaped = 1;
			}
			hasWildcard = 1;
		} else if (strchr(pcre_specials, c) != NULL) {
			/* escape PCRE special chars, avoid double backslash if the
			 * user uses an invalid escape sequence */
			if (!escaped)
				*ppat++ = '\\';
			*ppat++ = c;
			hasWildcard = 1;
			escaped = 0;
		} else if (c == '%' && !escaped) {
			*ppat++ = '.';
			*ppat++ = '*';
			*ppat++ = '?';
			hasWildcard = 1;
			/* collapse multiple %, but only if it isn't the escape */
			if (esc != '%')
				while (*pat == '%')
					pat++;
		} else if (c == '_' && !escaped) {
			*ppat++ = '.';
			hasWildcard = 1;
		} else {
			if (escaped) {
				ppat[-1] = c; /* overwrite backslash of invalid escape */
			} else {
				*ppat++ = c;
			}
			escaped = 0;
		}
	}
	/* no wildcard or escape character at end of string */
	if (!hasWildcard || escaped) {
		GDKfree(*r);
		*r = NULL;
		if (escaped)
			throw(MAL, "pcre.sql2pcre", SQLSTATE(22019) ILLEGAL_ARGUMENT ": (I)LIKE pattern must not end with escape character");
		*r = GDKstrdup(str_nil);
		if (*r == NULL)
			throw(MAL, "pcre.sql2pcre", SQLSTATE(HY013) MAL_MALLOC_FAIL);
	} else {
		*ppat++ = '$';
		*ppat = 0;
	}
	return MAL_SUCCEED;
}

#ifdef HAVE_LIBPCRE
/* change SQL PATINDEX pattern into PCRE pattern */
static str
pat2pcre(str *r, const char *pat)
{
	size_t len = strlen(pat);
	char *ppat = GDKmalloc(len*2+3 /* 3 = "^'the translated regexp'$0" */);
	int start = 0;

	if (ppat == NULL)
		throw(MAL, "pcre.sql2pcre", SQLSTATE(HY013) MAL_MALLOC_FAIL);
	*r = ppat;
	while (*pat) {
		int c = *pat++;

		if (strchr(pcre_specials, c) != NULL) {
			*ppat++ = '\\';
			*ppat++ = c;
		} else if (c == '%') {
			if (start && *pat) {
				*ppat++ = '.';
				*ppat++ = '*';
			}
			start++;
		} else if (c == '_') {
			*ppat++ = '.';
		} else {
			*ppat++ = c;
		}
	}
	*ppat = 0;
	return MAL_SUCCEED;
}
#endif

/*
 * @+ Wrapping
 */
#include "mal.h"
str
PCREreplace_wrap(str *res, const str *or, const str *pat, const str *repl, const str *flags)
{
	return pcre_replace(res, *or, *pat, *repl, *flags, true);
}

str
PCREreplace_bat_wrap(bat *res, const bat *bid, const str *pat, const str *repl, const str *flags)
{
	BAT *b, *bn = NULL;
	str msg;
	if ((b = BATdescriptor(*bid)) == NULL)
		throw(MAL, "batpcre.replace", SQLSTATE(HY002) RUNTIME_OBJECT_MISSING);

	msg = pcre_replace_bat(&bn, b, *pat, *repl, *flags, true);
	if (msg == MAL_SUCCEED) {
		*res = bn->batCacheid;
		BBPkeepref(*res);
	}
	BBPunfix(b->batCacheid);
	return msg;
}

str
PCREreplacefirst_wrap(str *res, const str *or, const str *pat, const str *repl, const str *flags)
{
	return pcre_replace(res, *or, *pat, *repl, *flags, false);
}

str
PCREreplacefirst_bat_wrap(bat *res, const bat *bid, const str *pat, const str *repl, const str *flags)
{
	BAT *b,*bn = NULL;
	str msg;
	if ((b = BATdescriptor(*bid)) == NULL)
		throw(MAL, "batpcre.replace_first", RUNTIME_OBJECT_MISSING);

	msg = pcre_replace_bat(&bn, b, *pat, *repl, *flags, false);
	if (msg == MAL_SUCCEED) {
		*res = bn->batCacheid;
		BBPkeepref(*res);
	}
	BBPunfix(b->batCacheid);
	return msg;
}

str
PCREmatch(bit *ret, const str *val, const str *pat)
{
	return pcre_match_with_flags(ret, *val, *pat,
#ifdef HAVE_LIBPCRE
								 "s"
#else
								 "x"
#endif
		);
}

str
PCREimatch(bit *ret, const str *val, const str *pat)
{
	return pcre_match_with_flags(ret, *val, *pat, "i"
#ifndef HAVE_LIBPCRE
								 "x"
#endif
		);
}

str
PCREindex(int *res, const pcre *pattern, const str *s)
{
#ifdef HAVE_LIBPCRE
	int v[3];

	v[0] = v[1] = *res = 0;
	if (pcre_exec(pattern, NULL, *s, (int) strlen(*s), 0, 0, v, 3) >= 0) {
		*res = v[1];
	}
	return MAL_SUCCEED;
#else
	(void) res;
	(void) pattern;
	(void) s;
	throw(MAL, "pcre.index", "Database was compiled without PCRE support.");
#endif
}

str
PCREpatindex(int *ret, const str *pat, const str *val)
{
#ifdef HAVE_LIBPCRE
	pcre *re = NULL;
	char *ppat = NULL, *msg;

	if (strNil(*pat) || strNil(*val)) {
		*ret = int_nil;
		return MAL_SUCCEED;
	}

	if ((msg = pat2pcre(&ppat, *pat)) != MAL_SUCCEED)
		return msg;
	if ((msg = pcre_compile_wrap(&re, ppat, FALSE)) != MAL_SUCCEED) {
		GDKfree(ppat);
		return msg;
	}
	GDKfree(ppat);
	msg = PCREindex(ret, re, val);
	pcre_free(re);
	return msg;
#else
	(void) ret;
	(void) pat;
	(void) val;
	throw(MAL, "pcre.patindex", "Database was compiled without PCRE support.");
#endif
}

str
PCREquote(str *ret, const str *val)
{
	char *p;
	const char *s = *val;

	*ret = p = GDKmalloc(strlen(s) * 2 + 1); /* certainly long enough */
	if (p == NULL)
		throw(MAL, "pcre.quote", SQLSTATE(HY013) MAL_MALLOC_FAIL);
	/* quote all non-alphanumeric ASCII characters (i.e. leave
	   non-ASCII and alphanumeric alone) */
	while (*s) {
		if (!((*s & 0x80) != 0 ||
		      ('a' <= *s && *s <= 'z') ||
		      ('A' <= *s && *s <= 'Z') ||
		      isdigit((unsigned char) *s)))
			*p++ = '\\';
		*p++ = *s++;
	}
	*p = 0;
	return MAL_SUCCEED;
}

str
PCREsql2pcre(str *ret, const str *pat, const str *esc)
{
	return sql2pcre(ret, *pat, *esc);
}

static inline str
choose_like_path(char **ppat, bool *use_re, bool *use_strcmp, bool *empty, const str *pat, const str *esc)
{
	str res = MAL_SUCCEED;
	*use_re = false;
	*use_strcmp = false;
	*empty = false;

	if (strNil(*pat) || strNil(*esc)) {
		*empty = true;
	} else {
		if (!re_is_pattern_properly_escaped(*pat, (unsigned char) **esc))
			throw(MAL, "pcre.sql2pcre", SQLSTATE(22019) ILLEGAL_ARGUMENT ": (I)LIKE pattern must not end with escape character");
		if (is_strcmpable(*pat, *esc)) {
			*use_re = true;
			*use_strcmp = true;
		} else if (re_simple(*pat, (unsigned char) **esc)) {
			*use_re = true;
		} else {
			if ((res = sql2pcre(ppat, *pat, *esc)) != MAL_SUCCEED)
				return res;
			if (strNil(*ppat)) {
				GDKfree(*ppat);
				*ppat = NULL;
				*use_re = true;
				*use_strcmp = true;
			}
		}
	}
	return res;
}

static str
PCRElike4(bit *ret, const str *s, const str *pat, const str *esc, const bit *isens)
{
	str res = MAL_SUCCEED;
	char *ppat = NULL;
	bool use_re = false, use_strcmp = false, isnull = false;
	struct RE *re = NULL;

	if ((res = choose_like_path(&ppat, &use_re, &use_strcmp, &isnull, pat, esc)) != MAL_SUCCEED)
		return res;

	if (strNil(*s) || isnull) {
		*ret = bit_nil;
	} else if (use_re) {
		if (use_strcmp) {
			*ret = *isens ? mystrcasecmp(*s, *pat) == 0 : strcmp(*s, *pat) == 0;
		} else {
			if (!(re = re_create(*pat, *isens, (unsigned char) **esc)))
				res = createException(MAL, "pcre.like4", SQLSTATE(HY013) MAL_MALLOC_FAIL);
			else
				*ret = *isens ? re_match_ignore(*s, re) : re_match_no_ignore(*s, re);
		}
	} else {
		res = *isens ? PCREimatch(ret, s, &ppat) : PCREmatch(ret, s, &ppat);
	}

	if (re)
		re_destroy(re);
	GDKfree(ppat);
	return res;
}

str
PCRElike3(bit *ret, const str *s, const str *pat, const str *esc)
{
	bit no = FALSE;

	return PCRElike4(ret, s, pat, esc, &no);
}

str
PCRElike2(bit *ret, const str *s, const str *pat)
{
	char *esc = "";

	return PCRElike3(ret, s, pat, &esc);
}

str
PCREnotlike3(bit *ret, const str *s, const str *pat, const str *esc)
{
	str tmp;
	bit r;

	rethrow("str.not_like", tmp, PCRElike3(&r, s, pat, esc));
	*ret = r==bit_nil?bit_nil:!r;
	return MAL_SUCCEED;
}

str
PCREnotlike2(bit *ret, const str *s, const str *pat)
{
	str tmp;
	bit r;

	rethrow("str.not_like", tmp, PCRElike2(&r, s, pat));
	*ret = r==bit_nil?bit_nil:!r;
	return MAL_SUCCEED;
}

str
PCREilike3(bit *ret, const str *s, const str *pat, const str *esc)
{
	bit yes = TRUE;

	return PCRElike4(ret, s, pat, esc, &yes);
}

str
PCREilike2(bit *ret, const str *s, const str *pat)
{
	char *esc = "\\";

	return PCREilike3(ret, s, pat, &esc);
}

str
PCREnotilike3(bit *ret, const str *s, const str *pat, const str *esc)
{
	str tmp;
	bit r;

	rethrow("str.not_ilike", tmp, PCREilike3(&r, s, pat, esc));
	*ret = r==bit_nil?bit_nil:!r;
	return MAL_SUCCEED;
}

str
PCREnotilike2(bit *ret, const str *s, const str *pat)
{
	str tmp;
	bit r;

	rethrow("str.not_ilike", tmp, PCREilike2(&r, s, pat));
	*ret = r==bit_nil?bit_nil:!r;
	return MAL_SUCCEED;
}

#define PCRE_LIKE_BODY(LOOP_BODY, RES1, RES2) \
	do { \
		if (b->tnonil) { \
			for (BUN p = 0; p < q; p++) {	\
				const char *restrict s = BUNtail(bi, p); \
				LOOP_BODY  \
				if (pos >= 0) \
					res[p] = RES1; \
				else if (pos == -1) \
					res[p] = RES2; \
				else { \
					msg = createException(MAL, "pcre.match", OPERATION_FAILED ": matching of regular expression (%s) failed with %d", ppat, pos); \
					goto bailout; \
				} \
			}	\
		} else { \
			for (BUN p = 0; p < q; p++) { \
				const char *restrict s = BUNtail(bi, p); \
				LOOP_BODY  \
				if (*s == '\200') { \
					res[p] = bit_nil; \
					bn->tnonil = false; \
					bn->tnil = true; \
				} else { \
					if (pos >= 0) \
						res[p] = RES1; \
					else if (pos == -1) \
						res[p] = RES2; \
					else { \
						msg = createException(MAL, "pcre.match", OPERATION_FAILED ": matching of regular expression (%s) failed with %d", ppat, pos); \
						goto bailout; \
					} \
				} \
			} \
		} \
	} while(0)

static str
pcre_like(BAT **bnp, BAT *b, const char *ppat, bool caseignore, bool anti)
{
	BATiter bi = bat_iterator(b);
	BUN q = BATcount(b);
	int pos;
	BAT *bn;
	bit *restrict res;
	str msg = MAL_SUCCEED;
#ifdef HAVE_LIBPCRE
	const char *err_p = NULL;
	int errpos = 0;
	int options = PCRE_UTF8 | PCRE_DOTALL;
	pcre *re = NULL;
#else
	regex_t re = (regex_t) {0};
	int options = REG_NEWLINE | REG_NOSUB | REG_EXTENDED;
	int errcode;
#endif

	bn = COLnew(b->hseqbase, TYPE_bit, BATcount(b), TRANSIENT);
	if (bn == NULL) {
		msg = createException(MAL, "pcre.likeselect", SQLSTATE(HY013) MAL_MALLOC_FAIL);
		goto bailout;
	}
	res = (bit*)Tloc(bn, 0);

	if (caseignore) {
#ifdef HAVE_LIBPCRE
		options |= PCRE_CASELESS;
#else
		options |= REG_ICASE;
#endif
	}
	if (
#ifdef HAVE_LIBPCRE
		(re = pcre_compile(ppat, options, &err_p, &errpos, NULL)) == NULL
#else
		(errcode = regcomp(&re, ppat, options)) != 0
#endif
		) {
		msg = createException(MAL, "pcre.match", OPERATION_FAILED
								": compilation of regular expression (%s) failed"
#ifdef HAVE_LIBPCRE
								" at %d with '%s'", ppat, errpos, err_p
#else
								, ppat
#endif
			);
		goto bailout;
	}

#ifdef HAVE_LIBPCRE
#define LOOP_BODY	\
	pos = pcre_exec(re, NULL, s, (int) strlen(s), 0, 0, NULL, 0);
#else
#define LOOP_BODY	\
	int retval = regexec(&re, s, (size_t) 0, NULL, 0); \
	pos = retval == REG_NOMATCH ? -1 : (retval == REG_ENOSYS ? -2 : 0);
#endif

	if (anti)
		PCRE_LIKE_BODY(LOOP_BODY, FALSE, TRUE);
	else
		PCRE_LIKE_BODY(LOOP_BODY, TRUE, FALSE);

bailout:
#ifdef HAVE_LIBPCRE
	if (re)
		pcre_free(re);
#else
	regfree(&re);
#endif
	if (bn) {
		if (msg) {
			BBPreclaim(bn);
		} else {
			BATsetcount(bn, BATcount(b));
			bn->tsorted = false;
			bn->trevsorted = false;
			*bnp = bn;
		}
	}
	return msg;
}

static str
BATPCRElike3(bat *ret, const bat *bid, const str *pat, const str *esc, const bit *isens, const bit *not)
{
	str res = MAL_SUCCEED;
	BAT *b = NULL, *bn = NULL;
	char *ppat = NULL;
	bool use_re = false, use_strcmp = false, allnulls = false;

	if (!(b = BATdescriptor(*bid)))
		throw(MAL, "pcre.like3", SQLSTATE(HY002) RUNTIME_OBJECT_MISSING);

	if ((res = choose_like_path(&ppat, &use_re, &use_strcmp, &allnulls, pat, esc)) != MAL_SUCCEED) {
		BBPunfix(b->batCacheid);
		return res;
	}

	if (use_re) {
		res = re_like_proj(&bn, b, *pat, (bool) *isens, (bool) *not, use_strcmp, (unsigned char) **esc);
	} else if (allnulls) {
		if (!(bn = BATconstant(b->hseqbase, TYPE_bit, ATOMnilptr(TYPE_bit), BATcount(b), TRANSIENT)))
			res = createException(MAL, "pcre.like3", SQLSTATE(HY013) MAL_MALLOC_FAIL);
	} else {
		res = pcre_like(&bn, b, ppat, (bool) *isens, (bool) *not);
	}

	GDKfree(ppat);
	BBPunfix(b->batCacheid);
	if (res != MAL_SUCCEED)
		return res;
	assert(bn);
	BBPkeepref(*ret = bn->batCacheid);
	return MAL_SUCCEED;
}

str
BATPCRElike(bat *ret, const bat *bid, const str *pat, const str *esc)
{
	bit no = FALSE;

	return BATPCRElike3(ret, bid, pat, esc, &no, &no);
}

str
BATPCRElike2(bat *ret, const bat *bid, const str *pat)
{
	char *esc = "\\";

	return BATPCRElike(ret, bid, pat, &esc);
}

str
BATPCREnotlike(bat *ret, const bat *bid, const str *pat, const str *esc)
{
	bit no = FALSE;
	bit yes = TRUE;

	return BATPCRElike3(ret, bid, pat, esc, &no, &yes);
}

str
BATPCREnotlike2(bat *ret, const bat *bid, const str *pat)
{
	char *esc = "\\";

	return BATPCREnotlike(ret, bid, pat, &esc);
}

str
BATPCREilike(bat *ret, const bat *bid, const str *pat, const str *esc)
{
	bit yes = TRUE;
	bit no = FALSE;

	return BATPCRElike3(ret, bid, pat, esc, &yes, &no);
}

str
BATPCREilike2(bat *ret, const bat *bid, const str *pat)
{
	char *esc = "\\";

	return BATPCREilike(ret, bid, pat, &esc);
}

str
BATPCREnotilike(bat *ret, const bat *bid, const str *pat, const str *esc)
{
	bit yes = TRUE;

	return BATPCRElike3(ret, bid, pat, esc, &yes, &yes);
}

str
BATPCREnotilike2(bat *ret, const bat *bid, const str *pat)
{
	char *esc = "\\";

	return BATPCREnotilike(ret, bid, pat, &esc);
}

str
PCRElikeselect2(bat *ret, const bat *bid, const bat *sid, const str *pat, const str *esc, const bit *caseignore, const bit *anti)
{
	BAT *b, *s = NULL, *bn = NULL;
	str res = MAL_SUCCEED;
	char *ppat = NULL;
	bool use_re = false, use_strcmp = false, empty = false;

	if ((b = BATdescriptor(*bid)) == NULL) {
		throw(MAL, "algebra.likeselect", SQLSTATE(HY002) RUNTIME_OBJECT_MISSING);
	}
	if (sid && !is_bat_nil(*sid) && *sid && (s = BATdescriptor(*sid)) == NULL) {
		BBPunfix(b->batCacheid);
		throw(MAL, "algebra.likeselect", SQLSTATE(HY002) RUNTIME_OBJECT_MISSING);
	}

	if ((res = choose_like_path(&ppat, &use_re, &use_strcmp, &empty, pat, esc)) != MAL_SUCCEED) {
		BBPunfix(b->batCacheid);
		return res;
	}

	if (use_re) {
		res = re_likeselect(&bn, b, s, *pat, (bool) *caseignore, (bool) *anti, use_strcmp, (unsigned char) **esc);
	} else if (empty) {
		if (!(bn = BATdense(0, 0, 0)))
			res = createException(MAL, "algebra.likeselect", SQLSTATE(HY013) MAL_MALLOC_FAIL);
	} else {
		res = pcre_likeselect(&bn, b, s, ppat, (bool) *caseignore, (bool) *anti);
	}
	BBPunfix(b->batCacheid);
	if (s)
		BBPunfix(s->batCacheid);
	GDKfree(ppat);
	if (res != MAL_SUCCEED)
		return res;
	assert(bn);
	*ret = bn->batCacheid;
	BBPkeepref(bn->batCacheid);
	return MAL_SUCCEED;
}

str
PCRElikeselect1(bat *ret, const bat *bid, const bat *cid, const str *pat, const str *esc, const bit *anti)
{
	const bit f = TRUE;
	return PCRElikeselect2(ret, bid, cid, pat, esc, &f, anti);
}

str
PCRElikeselect3(bat *ret, const bat *bid, const bat *sid, const str *pat, const str *esc, const bit *anti)
{
	const bit f = FALSE;
	return PCRElikeselect2(ret, bid, sid, pat, esc, &f, anti);
}

str
PCRElikeselect4(bat *ret, const bat *bid, const bat *cid, const str *pat, const bit *anti)
{
	const bit f = TRUE;
	const str esc ="";
	return PCRElikeselect2(ret, bid, cid, pat, &esc, &f, anti);
}

str
PCRElikeselect5(bat *ret, const bat *bid, const bat *sid, const str *pat, const bit *anti)
{
	const bit f = FALSE;
	const str esc ="";
	return PCRElikeselect2(ret, bid, sid, pat, &esc, &f, anti);
}

#define APPEND(b, o)	(((oid *) b->theap.base)[b->batCount++] = (o))
#define VALUE(s, x)		(s##vars + VarHeapVal(s##vals, (x), s##width))

#ifdef HAVE_LIBPCRE
#define PCRE_COMPILE \
	do { \
		pcrere = pcre_compile(pcrepat, pcreopt, &err_p, &errpos, NULL); \
		if (pcrere == NULL) { \
			msg = createException(MAL, "pcre.join", OPERATION_FAILED \
									": pcre compile of pattern (%s) " \
									"failed at %d with '%s'", \
									pcrepat, errpos, err_p); \
			goto bailout; \
		} \
		pcreex = pcre_study(pcrere, pcrestopt, &err_p); \
		if (err_p != NULL) { \
			msg = createException(MAL, "pcre.join", OPERATION_FAILED \
									": pcre study of pattern (%s) " \
									"failed with '%s'", pcrepat, err_p); \
			goto bailout; \
		} \
	} while (0)
#else
#define PCRE_COMPILE \
	do { \
		if ((errcode = regcomp(&regex, pcrepat, options)) != 0) { \
			msg = createException(MAL, "pcre.join", OPERATION_FAILED \
									": pcre compile of pattern (%s)", \
									pcrepat); \
			goto bailout; \
		} \
		pcrere = 1; \
	} while (0)
#endif

#ifdef HAVE_LIBPCRE
#define PCRE_EXEC \
	do { \
		retval = pcre_exec(pcrere, pcreex, vl, (int) strlen(vl), 0, 0, NULL, 0); \
	} while (0)
#define PCRE_EXEC_COND (retval < 0)
#else
#define PCRE_EXEC \
	do { \
		retval = regexec(&regex, vl, (size_t) 0, NULL, 0); \
	} while (0)
#define PCRE_EXEC_COND (retval == REG_NOMATCH || retval == REG_ENOSYS)
#endif

#ifdef HAVE_LIBPCRE
#define PCRE_CLEAN \
	do { \
		pcre_free_study(pcreex); \
		pcre_free(pcrere); \
		pcrere = NULL; \
		pcreex = NULL; \
	} while (0)
#else
#define PCRE_CLEAN \
	do { \
		regfree(&regex); \
		pcrere = 0; \
	} while (0)
#endif

/* nested loop implementation for PCRE join */
#define pcre_join_loop(STRCMP, RE_MATCH, PCRE_COND) \
	do { \
		for (BUN ri = 0; ri < rci.ncand; ri++) { \
			ro = canditer_next(&rci); \
			vr = VALUE(r, ro - r->hseqbase); \
			use_re = false; \
			use_strcmp = false; \
			empty = false; \
			if ((msg = choose_like_path(&pcrepat, &use_re, &use_strcmp, &empty, (const str*)&vr, (const str*)&esc))) \
				goto bailout; \
			if (empty) { \
				continue; \
			} else if (use_re) { \
				if (use_strcmp) { \
					if (caseignore && !(wpat = utf8stoucs(vr))) { \
						msg = createException(MAL, "pcre.join", SQLSTATE(HY013) MAL_MALLOC_FAIL); \
						goto bailout; \
					} \
				} else if (!(re = re_create(vr, caseignore, (unsigned char) *esc))) { \
					msg = createException(MAL, "pcre.join", SQLSTATE(HY013) MAL_MALLOC_FAIL); \
					goto bailout; \
				} \
			} else if (pcrepat) { \
				PCRE_COMPILE; \
				GDKfree(pcrepat); \
				pcrepat = NULL; \
			} \
			nl = 0; \
			canditer_reset(&lci); \
			for (BUN li = 0; li < lci.ncand; li++) { \
				lo = canditer_next(&lci); \
				vl = VALUE(l, lo - l->hseqbase); \
				if (strNil(vl)) { \
					continue; \
				} else if (use_re) { \
					if (use_strcmp) { \
						if (STRCMP) \
							continue; \
					} else { \
						assert(re); \
						if (RE_MATCH) \
							continue; \
					} \
				} else { \
					int retval; \
					assert(pcrere); \
					PCRE_EXEC;  \
					if (PCRE_COND) \
						continue; \
				} \
				if (BUNlast(r1) == BATcapacity(r1)) { \
					newcap = BATgrows(r1); \
					BATsetcount(r1, BATcount(r1)); \
					if (r2) \
						BATsetcount(r2, BATcount(r2)); \
					if (BATextend(r1, newcap) != GDK_SUCCEED || (r2 && BATextend(r2, newcap) != GDK_SUCCEED)) { \
						msg = createException(MAL, "pcre.join", SQLSTATE(HY013) MAL_MALLOC_FAIL); \
						goto bailout; \
					} \
					assert(!r2 || BATcapacity(r1) == BATcapacity(r2)); \
				} \
				if (BATcount(r1) > 0) { \
					if (lastl + 1 != lo) \
						r1->tseqbase = oid_nil; \
					if (nl == 0) { \
						if (r2) \
							r2->trevsorted = false; \
						if (lastl > lo) { \
							r1->tsorted = false; \
							r1->tkey = false; \
						} else if (lastl < lo) { \
							r1->trevsorted = false; \
						} else { \
							r1->tkey = false; \
						} \
					} \
				} \
				APPEND(r1, lo); \
				if (r2) \
					APPEND(r2, ro); \
				lastl = lo; \
				nl++; \
			} \
			if (re) { \
				re_destroy(re); \
				re = NULL; \
			} \
			if (wpat) { \
				GDKfree(wpat); \
				wpat = NULL; \
			} \
			if (pcrere) { \
				PCRE_CLEAN; \
			} \
			if (r2) { \
				if (nl > 1) { \
					r2->tkey = false; \
					r2->tseqbase = oid_nil; \
					r1->trevsorted = false; \
				} else if (nl == 0) { \
					rskipped = BATcount(r2) > 0; \
				} else if (rskipped) { \
					r2->tseqbase = oid_nil; \
				} \
			} else if (nl > 1) { \
				r1->trevsorted = false; \
			} \
		} \
	} while (0)

static char *
pcrejoin(BAT *r1, BAT *r2, BAT *l, BAT *r, BAT *sl, BAT *sr, const char *esc, bool caseignore, bool anti)
{
	struct canditer lci, rci;
	const char *lvals, *rvals;
	const char *lvars, *rvars;
	int lwidth, rwidth;
	const char *vl, *vr;
	oid lastl = 0;		/* last value inserted into r1 */
	BUN nl;
	BUN newcap;
	oid lo, ro;
	int rskipped = 0;	/* whether we skipped values in r */
	char *msg = MAL_SUCCEED;
	struct RE *re = NULL;
	char *pcrepat = NULL;
	bool use_re = false, use_strcmp = false, empty = false;
	uint32_t *wpat = NULL;
#ifdef HAVE_LIBPCRE
	pcre *pcrere = NULL;
	pcre_extra *pcreex = NULL;
	const char *err_p = NULL;
	int errpos;
	int pcreopt = PCRE_UTF8 | PCRE_MULTILINE;
	int pcrestopt = (sl ? BATcount(sl) : BATcount(l)) > JIT_COMPILE_MIN ? PCRE_STUDY_JIT_COMPILE : 0;
#else
	int pcrere = 0;
	regex_t regex;
	int options =  REG_NEWLINE | REG_NOSUB | REG_EXTENDED;
	int errcode = -1;
#endif

	if (caseignore) {
#ifdef HAVE_LIBPCRE
		pcreopt |= PCRE_CASELESS;
#else
		options |= REG_ICASE;
#endif
	}

	TRC_DEBUG(ALGO,
			  "pcrejoin(l=%s#" BUNFMT "[%s]%s%s,"
			  "r=%s#" BUNFMT "[%s]%s%s,sl=%s#" BUNFMT "%s%s,"
			  "sr=%s#" BUNFMT "%s%s)\n",
			  BATgetId(l), BATcount(l), ATOMname(l->ttype),
			  l->tsorted ? "-sorted" : "",
			  l->trevsorted ? "-revsorted" : "",
			  BATgetId(r), BATcount(r), ATOMname(r->ttype),
			  r->tsorted ? "-sorted" : "",
			  r->trevsorted ? "-revsorted" : "",
			  sl ? BATgetId(sl) : "NULL", sl ? BATcount(sl) : 0,
			  sl && sl->tsorted ? "-sorted" : "",
			  sl && sl->trevsorted ? "-revsorted" : "",
			  sr ? BATgetId(sr) : "NULL", sr ? BATcount(sr) : 0,
			  sr && sr->tsorted ? "-sorted" : "",
			  sr && sr->trevsorted ? "-revsorted" : "");

	assert(ATOMtype(l->ttype) == ATOMtype(r->ttype));
	assert(ATOMtype(l->ttype) == TYPE_str);
	assert(sl == NULL || sl->tsorted);
	assert(sr == NULL || sr->tsorted);

	canditer_init(&lci, l, sl);
	canditer_init(&rci, r, sr);

	lvals = (const char *) Tloc(l, 0);
	rvals = (const char *) Tloc(r, 0);
	assert(r->tvarsized && r->ttype);
	lvars = l->tvheap->base;
	rvars = r->tvheap->base;
	lwidth = l->twidth;
	rwidth = r->twidth;

	r1->tkey = true;
	r1->tsorted = true;
	r1->trevsorted = true;
	if (r2) {
		r2->tkey = true;
		r2->tsorted = true;
		r2->trevsorted = true;
	}

	if (anti) {
		if (caseignore) {
			pcre_join_loop(mywstrcasecmp(vl, wpat) == 0, re_match_ignore(vl, re), !PCRE_EXEC_COND);
		} else {
			pcre_join_loop(strcmp(vl, vr) == 0, re_match_no_ignore(vl, re), !PCRE_EXEC_COND);
		}
	} else {
		if (caseignore) {
			pcre_join_loop(mywstrcasecmp(vl, wpat) != 0, !re_match_ignore(vl, re), PCRE_EXEC_COND);
		} else {
			pcre_join_loop(strcmp(vl, vr) != 0, !re_match_no_ignore(vl, re), PCRE_EXEC_COND);
		}
	}

	assert(!r2 || BATcount(r1) == BATcount(r2));
	/* also set other bits of heap to correct value to indicate size */
	BATsetcount(r1, BATcount(r1));
	if (r2)
		BATsetcount(r2, BATcount(r2));
	if (BATcount(r1) > 0) {
		if (BATtdense(r1))
			r1->tseqbase = ((oid *) r1->theap.base)[0];
		if (r2 && BATtdense(r2))
			r2->tseqbase = ((oid *) r2->theap.base)[0];
	} else {
<<<<<<< HEAD
		r1->tseqbase = 0;
		if (r2)
			r2->tseqbase = 0;
	}
	if (r2)
		TRC_DEBUG(ALGO, 
				"pcrejoin(l=%s,r=%s)=(%s#"BUNFMT"%s%s,%s#"BUNFMT"%s%s\n",
				BATgetId(l), BATgetId(r),
				BATgetId(r1), BATcount(r1),
				r1->tsorted ? "-sorted" : "",
				r1->trevsorted ? "-revsorted" : "",
				BATgetId(r2), BATcount(r2),
				r2->tsorted ? "-sorted" : "",
				r2->trevsorted ? "-revsorted" : "");
	else
		TRC_DEBUG(ALGO, 
			"pcrejoin(l=%s,r=%s)=(%s#"BUNFMT"%s%s\n",
			BATgetId(l), BATgetId(r),
			BATgetId(r1), BATcount(r1),
			r1->tsorted ? "-sorted" : "",
			r1->trevsorted ? "-revsorted" : "");
=======
		r1->tseqbase = r2->tseqbase = 0;
	}
	TRC_DEBUG(ALGO,
			  "pcrejoin(l=%s,r=%s)=(%s#"BUNFMT"%s%s,%s#"BUNFMT"%s%s\n",
			  BATgetId(l), BATgetId(r),
			  BATgetId(r1), BATcount(r1),
			  r1->tsorted ? "-sorted" : "",
			  r1->trevsorted ? "-revsorted" : "",
			  BATgetId(r2), BATcount(r2),
			  r2->tsorted ? "-sorted" : "",
			  r2->trevsorted ? "-revsorted" : "");
>>>>>>> 79ba4235
	return MAL_SUCCEED;

  bailout:
	if (re)
		re_destroy(re);
	if (pcrepat)
		GDKfree(pcrepat);
	if (wpat)
		GDKfree(wpat);
#ifdef HAVE_LIBPCRE
	if (pcreex)
		pcre_free_study(pcreex);
	if (pcrere)
		pcre_free(pcrere);
#else
	if (pcrere)
		regfree(&regex);
#endif

	assert(msg != MAL_SUCCEED);
	return msg;
}

static str
PCREjoin(bat *r1, bat *r2, bat lid, bat rid, bat slid, bat srid, const char *esc, bool caseignore, bool anti)
{
	BAT *left = NULL, *right = NULL, *candleft = NULL, *candright = NULL;
	BAT *result1 = NULL, *result2 = NULL;
	char *msg = MAL_SUCCEED;

	if ((left = BATdescriptor(lid)) == NULL)
		goto fail;
	if ((right = BATdescriptor(rid)) == NULL)
		goto fail;
	if (!is_bat_nil(slid) && (candleft = BATdescriptor(slid)) == NULL)
		goto fail;
	if (!is_bat_nil(srid) && (candright = BATdescriptor(srid)) == NULL)
		goto fail;
	result1 = COLnew(0, TYPE_oid, BATcount(left), TRANSIENT);
	if (r2)
		result2 = COLnew(0, TYPE_oid, BATcount(left), TRANSIENT);
	if (!result1 || (r2 && !result2)) {
		msg = createException(MAL, "pcre.join", SQLSTATE(HY013) MAL_MALLOC_FAIL);
		goto fail;
	}
	result1->tnil = false;
	result1->tnonil = true;
	result1->tkey = true;
	result1->tsorted = true;
	result1->trevsorted = true;
	result1->tseqbase = 0;
	if (r2) {
		result2->tnil = false;
		result2->tnonil = true;
		result2->tkey = true;
		result2->tsorted = true;
		result2->trevsorted = true;
		result2->tseqbase = 0;
	}
	msg = pcrejoin(result1, result2, left, right, candleft, candright, esc, caseignore, anti);
	if (msg)
		goto fail;
	*r1 = result1->batCacheid;
	BBPkeepref(*r1);
	if (r2) {
		*r2 = result2->batCacheid;
		BBPkeepref(*r2);
	}
	BBPunfix(left->batCacheid);
	BBPunfix(right->batCacheid);
	if (candleft)
		BBPunfix(candleft->batCacheid);
	if (candright)
		BBPunfix(candright->batCacheid);
	return MAL_SUCCEED;

  fail:
	if (left)
		BBPunfix(left->batCacheid);
	if (right)
		BBPunfix(right->batCacheid);
	if (candleft)
		BBPunfix(candleft->batCacheid);
	if (candright)
		BBPunfix(candright->batCacheid);
	if (result1)
		BBPunfix(result1->batCacheid);
	if (result2)
		BBPunfix(result2->batCacheid);
	if (msg)
		return msg;
	throw(MAL, "pcre.join", SQLSTATE(HY002) RUNTIME_OBJECT_MISSING);
}

str
LIKEjoin_esc(bat *r1, bat *r2, const bat *lid, const bat *rid, const str *esc, const bat *slid, const bat *srid, const bit *nil_matches, const lng *estimate, const bit *anti)
{
	(void) nil_matches;
	(void) estimate;
	return PCREjoin(r1, r2, *lid, *rid, slid ? *slid : 0, srid ? *srid : 0, *esc, 0, *anti);
}

str
LIKEjoin_esc1(bat *r1, const bat *lid, const bat *rid, const str *esc, const bat *slid, const bat *srid, const bit *nil_matches, const lng *estimate, const bit *anti)
{
	(void) nil_matches;
	(void) estimate;
	return PCREjoin(r1, NULL, *lid, *rid, slid ? *slid : 0, srid ? *srid : 0, *esc, 0, *anti);
}

str
LIKEjoin(bat *r1, bat *r2, const bat *lid, const bat *rid, const bat *slid, const bat *srid, const bit *nil_matches, const lng *estimate, const bit *anti)
{
	(void) nil_matches;
	(void) estimate;
	return PCREjoin(r1, r2, *lid, *rid, slid ? *slid : 0, srid ? *srid : 0, "", 0, *anti);
}

str
LIKEjoin1(bat *r1, const bat *lid, const bat *rid, const bat *slid, const bat *srid, const bit *nil_matches, const lng *estimate, const bit *anti)
{
	(void) nil_matches;
	(void) estimate;
	return PCREjoin(r1, NULL, *lid, *rid, slid ? *slid : 0, srid ? *srid : 0, "", 0, *anti);
}

str
ILIKEjoin_esc(bat *r1, bat *r2, const bat *lid, const bat *rid, const str *esc, const bat *slid, const bat *srid, const bit *nil_matches, const lng *estimate, const bit *anti)
{
	(void) nil_matches;
	(void) estimate;
	return PCREjoin(r1, r2, *lid, *rid, slid ? *slid : 0, srid ? *srid : 0, *esc, 1, *anti);
}

str
ILIKEjoin_esc1(bat *r1, const bat *lid, const bat *rid, const str *esc, const bat *slid, const bat *srid, const bit *nil_matches, const lng *estimate, const bit *anti)
{
	(void) nil_matches;
	(void) estimate;
	return PCREjoin(r1, NULL, *lid, *rid, slid ? *slid : 0, srid ? *srid : 0, *esc, 1, *anti);
}

str
ILIKEjoin(bat *r1, bat *r2, const bat *lid, const bat *rid, const bat *slid, const bat *srid, const bit *nil_matches, const lng *estimate, const bit *anti)
{
	(void) nil_matches;
	(void) estimate;
	return PCREjoin(r1, r2, *lid, *rid, slid ? *slid : 0, srid ? *srid : 0, "", 1, *anti);
}

str
ILIKEjoin1(bat *r1, const bat *lid, const bat *rid, const bat *slid, const bat *srid, const bit *nil_matches, const lng *estimate, const bit *anti)
{
	(void) nil_matches;
	(void) estimate;
	return PCREjoin(r1, NULL, *lid, *rid, slid ? *slid : 0, srid ? *srid : 0, "", 1, *anti);
}

#include "mel.h"
mel_atom pcre_init_atoms[] = {
 { .name="pcre", },  { .cmp=NULL } 
};
mel_func pcre_init_funcs[] = {
 command("pcre", "index", PCREindex, false, "match a pattern, return matched position (or 0 when not found)", args(1,3, arg("",int),arg("pat",pcre),arg("s",str))),
 command("pcre", "match", PCREmatch, false, "Perl Compatible Regular Expression pattern matching against a string", args(1,3, arg("",bit),arg("s",str),arg("pat",str))),
 command("pcre", "imatch", PCREimatch, false, "Caseless Perl Compatible Regular Expression pattern matching against a string", args(1,3, arg("",bit),arg("s",str),arg("pat",str))),
 command("pcre", "patindex", PCREpatindex, false, "Location of the first POSIX pattern matching against a string", args(1,3, arg("",int),arg("pat",str),arg("s",str))),
 command("pcre", "replace", PCREreplace_wrap, false, "Replace _all_ matches of \"pattern\" in \"origin_str\" with \"replacement\".\nParameter \"flags\" accept these flags: 'i', 'm', 's', and 'x'.\n'e': if present, an empty string is considered to be a valid match\n'i': if present, the match operates in case-insensitive mode.\nOtherwise, in case-sensitive mode.\n'm': if present, the match operates in multi-line mode.\n's': if present, the match operates in \"dot-all\"\nThe specifications of the flags can be found in \"man pcreapi\"\nThe flag letters may be repeated.\nNo other letters than 'e', 'i', 'm', 's' and 'x' are allowed in \"flags\".\nReturns the replaced string, or if no matches found, the original string.", args(1,5, arg("",str),arg("origin",str),arg("pat",str),arg("repl",str),arg("flags",str))),
 command("pcre", "replace_first", PCREreplace_wrap, false, "Replace _the first_ match of \"pattern\" in \"origin_str\" with \"replacement\".\nParameter \"flags\" accept these flags: 'i', 'm', 's', and 'x'.\n'e': if present, an empty string is considered to be a valid match\n'i': if present, the match operates in case-insensitive mode.\nOtherwise, in case-sensitive mode.\n'm': if present, the match operates in multi-line mode.\n's': if present, the match operates in \"dot-all\"\nThe specifications of the flags can be found in \"man pcreapi\"\nThe flag letters may be repeated.\nNo other letters than 'e', 'i', 'm', 's' and 'x' are allowed in \"flags\".\nReturns the replaced string, or if no matches found, the original string.", args(1,5, arg("",str),arg("origin",str),arg("pat",str),arg("repl",str),arg("flags",str))),
 command("pcre", "pcre_quote", PCREquote, false, "Return a PCRE pattern string that matches the argument exactly.", args(1,2, arg("",str),arg("s",str))),
 command("pcre", "sql2pcre", PCREsql2pcre, false, "Convert a SQL like pattern with the given escape character into a PCRE pattern.", args(1,3, arg("",str),arg("pat",str),arg("esc",str))),
 command("pcre", "prelude", pcre_init, false, "Initialize pcre", args(1,1, arg("",void))),
 command("str", "replace", PCREreplace_wrap, false, "", args(1,5, arg("",str),arg("origin",str),arg("pat",str),arg("repl",str),arg("flags",str))),
 command("algebra", "like", PCRElike3, false, "", args(1,4, arg("",bit),arg("s",str),arg("pat",str),arg("esc",str))),
 command("algebra", "like", PCRElike2, false, "", args(1,3, arg("",bit),arg("s",str),arg("pat",str))),
 command("algebra", "not_like", PCREnotlike3, false, "", args(1,4, arg("",bit),arg("s",str),arg("pat",str),arg("esc",str))),
 command("algebra", "not_like", PCREnotlike2, false, "", args(1,3, arg("",bit),arg("s",str),arg("pat",str))),
 command("algebra", "ilike", PCREilike3, false, "", args(1,4, arg("",bit),arg("s",str),arg("pat",str),arg("esc",str))),
 command("algebra", "ilike", PCREilike2, false, "", args(1,3, arg("",bit),arg("s",str),arg("pat",str))),
 command("algebra", "not_ilike", PCREnotilike3, false, "", args(1,4, arg("",bit),arg("s",str),arg("pat",str),arg("esc",str))),
 command("algebra", "not_ilike", PCREnotilike2, false, "", args(1,3, arg("",bit),arg("s",str),arg("pat",str))),
 command("batpcre", "replace", PCREreplace_bat_wrap, false, "", args(1,5, batarg("",str),batarg("orig",str),arg("pat",str),arg("repl",str),arg("flag",str))),
 command("batpcre", "replace_first", PCREreplacefirst_bat_wrap, false, "", args(1,5, batarg("",str),batarg("orig",str),arg("pat",str),arg("repl",str),arg("flag",str))),
 command("batalgebra", "like", BATPCRElike, false, "", args(1,4, batarg("",bit),batarg("s",str),arg("pat",str),arg("esc",str))),
 command("batalgebra", "like", BATPCRElike2, false, "", args(1,3, batarg("",bit),batarg("s",str),arg("pat",str))),
 command("batalgebra", "not_like", BATPCREnotlike, false, "", args(1,4, batarg("",bit),batarg("s",str),arg("pat",str),arg("esc",str))),
 command("batalgebra", "not_like", BATPCREnotlike2, false, "", args(1,3, batarg("",bit),batarg("s",str),arg("pat",str))),
 command("batalgebra", "ilike", BATPCREilike, false, "", args(1,4, batarg("",bit),batarg("s",str),arg("pat",str),arg("esc",str))),
 command("batalgebra", "ilike", BATPCREilike2, false, "", args(1,3, batarg("",bit),batarg("s",str),arg("pat",str))),
 command("batalgebra", "not_ilike", BATPCREnotilike, false, "", args(1,4, batarg("",bit),batarg("s",str),arg("pat",str),arg("esc",str))),
 command("batalgebra", "not_ilike", BATPCREnotilike2, false, "", args(1,3, batarg("",bit),batarg("s",str),arg("pat",str))),
 command("algebra", "likeselect", PCRElikeselect2, false, "Select all head values of the first input BAT for which the\ntail value is \"like\" the given (SQL-style) pattern and for\nwhich the head value occurs in the tail of the second input\nBAT.\nInput is a dense-headed BAT, output is a dense-headed BAT with in\nthe tail the head value of the input BAT for which the\nrelationship holds.  The output BAT is sorted on the tail value.", args(1,7, batarg("",oid),batarg("b",str),batarg("s",oid),arg("pat",str),arg("esc",str),arg("caseignore",bit),arg("anti",bit))),
 command("algebra", "likeselect", PCRElikeselect3, false, "", args(1,6, batarg("",oid),batarg("b",str),batarg("cand",oid),arg("pat",str),arg("esc",str),arg("anti",bit))),
 command("algebra", "ilikeselect", PCRElikeselect1, false, "", args(1,6, batarg("",oid),batarg("b",str),batarg("cand",oid),arg("pat",str),arg("esc",str),arg("anti",bit))),
 command("algebra", "likeselect", PCRElikeselect5, false, "", args(1,5, batarg("",oid),batarg("b",str),batarg("cand",oid),arg("pat",str),arg("anti",bit))),
 command("algebra", "ilikeselect", PCRElikeselect4, false, "", args(1,5, batarg("",oid),batarg("b",str),batarg("cand",oid),arg("pat",str),arg("anti",bit))),
 command("algebra", "likejoin", LIKEjoin_esc, false, "Join the string bat L with the pattern bat R\nwith optional candidate lists SL and SR using pattern escape string ESC\nand doing a case sensitive match.\nThe result is two aligned bats with oids of matching rows.", args(2,10, batarg("",oid),batarg("",oid),batarg("l",str),batarg("r",str),arg("esc",str),batarg("sl",oid),batarg("sr",oid),arg("nil_matches",bit),arg("estimate",lng),arg("anti",bit))),
 command("algebra", "likejoin", LIKEjoin_esc1, false, "The same as LIKEjoin_esc, but only produce one output", args(1,9,batarg("",oid),batarg("l",str),batarg("r",str),arg("esc",str),batarg("sl",oid),batarg("sr",oid),arg("nil_matches",bit),arg("estimate",lng), arg("anti",bit))),
 command("algebra", "ilikejoin", ILIKEjoin_esc, false, "Join the string bat L with the pattern bat R\nwith optional candidate lists SL and SR using pattern escape string ESC\nand doing a case insensitive match.\nThe result is two aligned bats with oids of matching rows.", args(2,10, batarg("",oid),batarg("",oid),batarg("l",str),batarg("r",str),arg("esc",str),batarg("sl",oid),batarg("sr",oid),arg("nil_matches",bit),arg("estimate",lng),arg("anti",bit))),
 command("algebra", "ilikejoin", ILIKEjoin_esc1, false, "The same as ILIKEjoin_esc, but only produce one output", args(1,9, batarg("",oid),batarg("l",str),batarg("r",str),arg("esc",str),batarg("sl",oid),batarg("sr",oid),arg("nil_matches",bit),arg("estimate",lng),arg("anti",bit))),
 command("algebra", "likejoin", LIKEjoin, false, "", args(2,9, batarg("",oid),batarg("",oid),batarg("l",str),batarg("r",str),batarg("sl",oid),batarg("sr",oid),arg("nil_matches",bit),arg("estimate",lng),arg("anti",bit))),
 command("algebra", "likejoin", LIKEjoin1, false, "", args(1,8, batarg("",oid),batarg("l",str),batarg("r",str),batarg("sl",oid),batarg("sr",oid),arg("nil_matches",bit),arg("estimate",lng),arg("anti",bit))),
 command("algebra", "ilikejoin", ILIKEjoin, false, "", args(2,9, batarg("",oid),batarg("",oid),batarg("l",str),batarg("r",str),batarg("sl",oid),batarg("sr",oid),arg("nil_matches",bit),arg("estimate",lng),arg("anti",bit))),
 command("algebra", "ilikejoin", ILIKEjoin1, false, "", args(1,8, batarg("",oid),batarg("l",str),batarg("r",str),batarg("sl",oid),batarg("sr",oid),arg("nil_matches",bit),arg("estimate",lng),arg("anti",bit))),
 { .imp=NULL }
};
#include "mal_import.h"
#ifdef _MSC_VER
#undef read
#pragma section(".CRT$XCU",read)
#endif
LIB_STARTUP_FUNC(init_pcre_mal)
{ mal_module("pcre", pcre_init_atoms, pcre_init_funcs); }<|MERGE_RESOLUTION|>--- conflicted
+++ resolved
@@ -43,7 +43,7 @@
 typedef regex_t pcre;
 #endif
 
-#define TYPE_pcre TYPE_ptr 
+#define TYPE_pcre TYPE_ptr
 
 mal_export str pcre_init(void *ret);
 
@@ -2459,13 +2459,12 @@
 		if (r2 && BATtdense(r2))
 			r2->tseqbase = ((oid *) r2->theap.base)[0];
 	} else {
-<<<<<<< HEAD
 		r1->tseqbase = 0;
 		if (r2)
 			r2->tseqbase = 0;
 	}
 	if (r2)
-		TRC_DEBUG(ALGO, 
+		TRC_DEBUG(ALGO,
 				"pcrejoin(l=%s,r=%s)=(%s#"BUNFMT"%s%s,%s#"BUNFMT"%s%s\n",
 				BATgetId(l), BATgetId(r),
 				BATgetId(r1), BATcount(r1),
@@ -2475,25 +2474,12 @@
 				r2->tsorted ? "-sorted" : "",
 				r2->trevsorted ? "-revsorted" : "");
 	else
-		TRC_DEBUG(ALGO, 
+		TRC_DEBUG(ALGO,
 			"pcrejoin(l=%s,r=%s)=(%s#"BUNFMT"%s%s\n",
 			BATgetId(l), BATgetId(r),
 			BATgetId(r1), BATcount(r1),
 			r1->tsorted ? "-sorted" : "",
 			r1->trevsorted ? "-revsorted" : "");
-=======
-		r1->tseqbase = r2->tseqbase = 0;
-	}
-	TRC_DEBUG(ALGO,
-			  "pcrejoin(l=%s,r=%s)=(%s#"BUNFMT"%s%s,%s#"BUNFMT"%s%s\n",
-			  BATgetId(l), BATgetId(r),
-			  BATgetId(r1), BATcount(r1),
-			  r1->tsorted ? "-sorted" : "",
-			  r1->trevsorted ? "-revsorted" : "",
-			  BATgetId(r2), BATcount(r2),
-			  r2->tsorted ? "-sorted" : "",
-			  r2->trevsorted ? "-revsorted" : "");
->>>>>>> 79ba4235
 	return MAL_SUCCEED;
 
   bailout:
@@ -2654,7 +2640,7 @@
 
 #include "mel.h"
 mel_atom pcre_init_atoms[] = {
- { .name="pcre", },  { .cmp=NULL } 
+ { .name="pcre", },  { .cmp=NULL }
 };
 mel_func pcre_init_funcs[] = {
  command("pcre", "index", PCREindex, false, "match a pattern, return matched position (or 0 when not found)", args(1,3, arg("",int),arg("pat",pcre),arg("s",str))),
