--- conflicted
+++ resolved
@@ -26,7 +26,6 @@
 #include "mal_exception.h"
 
 #include <wchar.h>
-//#include <wctype.h>
 
 #ifdef HAVE_LIBPCRE
 #define PCRE2_CODE_UNIT_WIDTH 8
@@ -203,20 +202,6 @@
 	return true;
 }
 
-//static void
-//mnre_destroy(struct RE *p)
-//{
-//	if (p) {
-//		GDKfree(p->k);
-//		do {
-//			struct RE *n = p->n;
-//
-//			GDKfree(p);
-//			p = n;
-//		} while (p);
-//	}
-//}
-
 /* Create a linked list of RE structures.  Depending on the
  * caseignore and the ascii_pattern flags, the w
  * (if caseignore == true && ascii_pattern == false) or the k
@@ -251,7 +236,6 @@
 		}
 	}
 	if ((p = ma_strdup(ma, pat)) == NULL) {
-		//GDKfree(r);
 		return NULL;
 	}
 
@@ -303,7 +287,6 @@
 	*q = 0;
 	return r;
   bailout:
-	//mnre_destroy(r);
 	return NULL;
 }
 
@@ -326,7 +309,6 @@
 {
 	int j = pcre2_substitute(pcre_code, origin_str, len_origin_str, 0, exec_options | PCRE2_SUBSTITUTE_OVERFLOW_LENGTH, match_data, NULL, replacement, len_replacement, result, max_result);
 	if (j == PCRE2_ERROR_NOMEMORY) {
-	//	GDKfree(result);
 		result = ma_alloc(ma, *max_result);
 		if (result == NULL)
 			return NULL;
@@ -334,12 +316,8 @@
 		j = pcre2_substitute(pcre_code, origin_str, len_origin_str, 0, exec_options, match_data, NULL, replacement, len_replacement, result, max_result);
 	}
 	if (j < 0) {
-<<<<<<< HEAD
-		//GDKfree(result);
-=======
 		(void)pcre2_get_error_message(j, errbuf, errlen);
 		GDKfree(result);
->>>>>>> b75b20e1
 		return NULL;
 	}
 	return result;
@@ -463,14 +441,10 @@
 	BUN p, q;
 	PCRE2_SIZE len_replacement = (PCRE2_SIZE) strlen(replacement);
 	PCRE2_SPTR origin_str;
-<<<<<<< HEAD
 	PCRE2_SIZE max_dest_size = 0, init_size = 0;
 	allocator *ta = MT_thread_getallocator();
 	allocator_state ta_state = ma_open(ta);
-=======
-	PCRE2_SIZE max_dest_size = 0;
 	PCRE2_UCHAR errbuf[256];
->>>>>>> b75b20e1
 
 	errbuf[0] = 0;
 	while (*flags) {
@@ -529,7 +503,6 @@
 		pcre2_match_data_free(match_data);
 		pcre2_code_free(pcre_code);
 		BBPreclaim(tmpbat);
-		//GDKfree(tmpres);
 		ma_close(&ta_state);
 		throw(MAL, global ? "batpcre.replace" : "batpcre.replace_first",
 			  SQLSTATE(HY013) MAL_MALLOC_FAIL);
@@ -545,13 +518,8 @@
 			bat_iterator_end(&origin_strsi);
 			pcre2_match_data_free(match_data);
 			pcre2_code_free(pcre_code);
-			//GDKfree(tmpres);
 			BBPreclaim(tmpbat);
-<<<<<<< HEAD
 			ma_close(&ta_state);
-			throw(MAL, global ? "batpcre.replace" : "batpcre.replace_first",
-				  SQLSTATE(HY013) MAL_MALLOC_FAIL);
-=======
 			if (errbuf[0]) {
 				throw(MAL, global ? "batpcre.replace" : "batpcre.replace_first",
 					OPERATION_FAILED
@@ -561,7 +529,6 @@
 				throw(MAL, global ? "batpcre.replace" : "batpcre.replace_first",
 					SQLSTATE(HY013) MAL_MALLOC_FAIL);
 			}
->>>>>>> b75b20e1
 		}
 		if (max_dest_size <= init_size)
 			max_dest_size = init_size;
