--- conflicted
+++ resolved
@@ -318,148 +318,25 @@
 
 #ifdef HAVE_LIBPCRE
 static PCRE2_UCHAR *
-single_replace(pcre2_code *pcre_code, pcre2_match_data *match_data,
+single_replace(allocator ma, pcre2_code *pcre_code, pcre2_match_data *match_data,
 			   PCRE2_SPTR origin_str, PCRE2_SIZE len_origin_str,
 			   uint32_t exec_options,
 			   PCRE2_SPTR replacement, PCRE2_SIZE len_replacement,
 			   PCRE2_UCHAR *result, PCRE2_SIZE *max_result)
 {
+	(void) ma;
 	int j = pcre2_substitute(pcre_code, origin_str, len_origin_str, 0, exec_options | PCRE2_SUBSTITUTE_OVERFLOW_LENGTH, match_data, NULL, replacement, len_replacement, result, max_result);
-	if (j == PCRE2_ERROR_NOMEMORY) {
-		GDKfree(result);
-		result = GDKmalloc(*max_result);
-		if (result == NULL)
-			return NULL;
-		/* try again with bigger result buffer */
-		j = pcre2_substitute(pcre_code, origin_str, len_origin_str, 0, exec_options, match_data, NULL, replacement, len_replacement, result, max_result);
-	}
-<<<<<<< HEAD
-	return nbackrefs;
-}
-
-static char *
-single_replace(allocator *ma, pcre *pcre_code, pcre_extra *extra,
-			   const char *origin_str, int len_origin_str,
-			   int exec_options, int *ovector, int ovecsize,
-			   const char *replacement, int len_replacement,
-			   struct backref *backrefs, int nbackrefs,
-			   bool global, char *result, int *max_result)
-{
-	int offset = 0;
-	int len_result = 0;
-	int addlen;
-	int empty_match_correction = 0;
-	char *tmp;
-
-	do {
-		int j = pcre_exec(pcre_code, extra, origin_str, len_origin_str, offset,
-						  exec_options, ovector, ovecsize);
-		if (j <= 0)
-			break;
-
-		empty_match_correction = ovector[0] == ovector[1] ? 1 : 0;
-
-		// calculate the length of the string that will be appended to result
-		addlen = ovector[0] - offset
-				+ (nbackrefs == 0 ? len_replacement : 0) + empty_match_correction;
-		if (len_result + addlen >= *max_result) {
-			tmp = ma_realloc(ma, result, len_result + addlen + 1, len_result);
-			if (tmp == NULL) {
-				//GDKfree(result);
-				return NULL;
-			}
-			result = tmp;
-			*max_result = len_result + addlen + 1;
-		}
-		// append to the result the parts of the original string that are left unchanged
-		if (ovector[0] > offset) {
-			strncpy(result + len_result, origin_str + offset,
-					ovector[0] - offset);
-			len_result += ovector[0] - offset;
-		}
-		// append to the result the replacement of the matched string
-		if (nbackrefs == 0) {
-			strncpy(result + len_result, replacement, len_replacement);
-			len_result += len_replacement;
-		} else {
-			int prevend = 0;
-			for (int i = 0; i < nbackrefs; i++) {
-				int off, len;
-				if (backrefs[i].idx >= ovecsize / 3) {
-					/* out of bounds, replace with empty string */
-					off = 0;
-					len = 0;
-				} else {
-					off = ovector[backrefs[i].idx * 2];
-					len = ovector[backrefs[i].idx * 2 + 1] - off;
-				}
-				addlen = backrefs[i].start - prevend + len;
-				if (len_result + addlen >= *max_result) {
-					tmp = ma_realloc(ma, result, len_result + addlen + 1, len_result);
-					if (tmp == NULL) {
-						//GDKfree(result);
-						return NULL;
-					}
-					result = tmp;
-					*max_result = len_result + addlen + 1;
-				}
-				if (backrefs[i].start > prevend) {
-					strncpy(result + len_result, replacement + prevend,
-							backrefs[i].start - prevend);
-					len_result += backrefs[i].start - prevend;
-				}
-				if (len > 0) {
-					strncpy(result + len_result, origin_str + off, len);
-					len_result += len;
-				}
-				prevend = backrefs[i].end;
-			}
-			/* copy rest of replacement string (after last backref) */
-			addlen = len_replacement - prevend;
-			if (addlen > 0) {
-				if (len_result + addlen >= *max_result) {
-					tmp = ma_realloc(ma, result, len_result + addlen + 1, len_result);
-					if (tmp == NULL) {
-						//GDKfree(result);
-						return NULL;
-					}
-					result = tmp;
-					*max_result = len_result + addlen + 1;
-				}
-				strncpy(result + len_result, replacement + prevend, addlen);
-				len_result += addlen;
-			}
-		}
-		// In case of an empty match just advance the offset by 1
-		offset = ovector[1] + empty_match_correction;
-		// and copy the character that we just advanced over
-		if (empty_match_correction) {
-			strncpy(result + len_result, origin_str + ovector[1], 1);
-			++len_result;
-		}
-		// before we loop around check with the offset - 1 if we had an empty match
-		// since we manually advanced the offset by one. otherwise we gonna skip a
-		// replacement at the end of the string
-	} while ((offset - empty_match_correction) < len_origin_str && global);
-
-	if (offset < len_origin_str) {
-		addlen = len_origin_str - offset;
-		if (len_result + addlen >= *max_result) {
-			tmp = ma_realloc(ma, result, len_result + addlen + 1, len_result);
-			if (tmp == NULL) {
-				//GDKfree(result);
-				return NULL;
-			}
-			result = tmp;
-			*max_result = len_result + addlen + 1;
-		}
-		strncpy(result + len_result, origin_str + offset, addlen);
-		len_result += addlen;
-=======
+	//if (j == PCRE2_ERROR_NOMEMORY) {
+	//	GDKfree(result);
+	//	result = GDKmalloc(*max_result);
+	//	if (result == NULL)
+	//		return NULL;
+	//	/* try again with bigger result buffer */
+	//	j = pcre2_substitute(pcre_code, origin_str, len_origin_str, 0, exec_options, match_data, NULL, replacement, len_replacement, result, max_result);
+	//}
 	if (j < 0) {
-		GDKfree(result);
+		//GDKfree(result);
 		return NULL;
->>>>>>> 0a946052
 	}
 	return result;
 }
@@ -519,53 +396,27 @@
 			  ": pcre compile of pattern (%s) failed at %d with\n'%s'.\n",
 			  pattern, (int) errpos, (char *) errbuf);
 	}
-<<<<<<< HEAD
-	pcre_fullinfo(pcre_code, extra, PCRE_INFO_CAPTURECOUNT, &i);
-	ovecsize = (i + 1) * 3;
-	if ((ovector = (int *) ma_alloc(ma, sizeof(int) * ovecsize)) == NULL) {
-		pcre_free_study(extra);
-		pcre_free(pcre_code);
-		throw(MAL, global ? "pcre.replace" : "pcre.replace_first",
-			  SQLSTATE(HY013) MAL_MALLOC_FAIL);
-=======
 	match_data = pcre2_match_data_create_from_pattern(pcre_code, NULL);
 	if (match_data == NULL) {
 		pcre2_code_free(pcre_code);
 		throw(MAL, "regexp.rematch", MAL_MALLOC_FAIL);
->>>>>>> 0a946052
 	}
 
 	max_result = len_origin_str + 1;
 	tmpres = ma_alloc(ma, max_result);
 	if (tmpres == NULL) {
-<<<<<<< HEAD
-		//GDKfree(ovector);
-		pcre_free_study(extra);
-		pcre_free(pcre_code);
-=======
 		pcre2_match_data_free(match_data);
 		pcre2_code_free(pcre_code);
->>>>>>> 0a946052
 		throw(MAL, global ? "pcre.replace" : "pcre.replace_first",
 			  SQLSTATE(HY013) MAL_MALLOC_FAIL);
 	}
 
-<<<<<<< HEAD
-	tmpres = single_replace(ma, pcre_code, extra, origin_str, len_origin_str,
-							exec_options, ovector, ovecsize, replacement,
-							len_replacement, backrefs, nbackrefs, global,
-							tmpres, &max_result);
-	//GDKfree(ovector);
-	pcre_free_study(extra);
-	pcre_free(pcre_code);
-=======
-	tmpres = single_replace(pcre_code, match_data, (PCRE2_SPTR) origin_str,
+	tmpres = single_replace(ma, pcre_code, match_data, (PCRE2_SPTR) origin_str,
 							len_origin_str, exec_options,
 							(PCRE2_SPTR) replacement, len_replacement,
 							tmpres, &max_result);
 	pcre2_match_data_free(match_data);
 	pcre2_code_free(pcre_code);
->>>>>>> 0a946052
 	if (tmpres == NULL)
 		throw(MAL, global ? "pcre.replace" : "pcre.replace_first",
 			  SQLSTATE(HY013) MAL_MALLOC_FAIL);
@@ -627,8 +478,6 @@
 		}
 		flags++;
 	}
-	if (global)
-		exec_options |= PCRE2_SUBSTITUTE_GLOBAL;
 
 	pcre_code = pcre2_compile((PCRE2_SPTR) pattern, PCRE2_ZERO_TERMINATED,
 							  compile_options, &err, &errpos, NULL);
@@ -640,33 +489,10 @@
 			  ": pcre compile of pattern (%s) failed at %d with\n'%s'.\n",
 			  pattern, (int) errpos, (char *) errbuf);
 	}
-<<<<<<< HEAD
-
-	/* Since the compiled pattern is going to be used several times,
-	 * it is worth spending more time analyzing it in order to speed
-	 * up the time taken for matching.
-	 */
-	extra = pcre_study(pcre_code,
-					   BATcount(origin_strs) >
-					   JIT_COMPILE_MIN ? PCRE_STUDY_JIT_COMPILE : 0, &err_p);
-	if (err_p != NULL) {
-		pcre_free(pcre_code);
-		throw(MAL, global ? "batpcre.replace" : "batpcre.replace_first",
-			  OPERATION_FAILED);
-	}
-	pcre_fullinfo(pcre_code, extra, PCRE_INFO_CAPTURECOUNT, &i);
-	ovecsize = (i + 1) * 3;
-	if ((ovector = (int *) ma_zalloc(ma, sizeof(int) * ovecsize)) == NULL) {
-		pcre_free_study(extra);
-		pcre_free(pcre_code);
-		throw(MAL, global ? "batpcre.replace" : "batpcre.replace_first",
-			  SQLSTATE(HY013) MAL_MALLOC_FAIL);
-=======
 	match_data = pcre2_match_data_create_from_pattern(pcre_code, NULL);
 	if (match_data == NULL) {
 		pcre2_code_free(pcre_code);
 		throw(MAL, "regexp.rematch", MAL_MALLOC_FAIL);
->>>>>>> 0a946052
 	}
 
 	tmpbat = COLnew(origin_strs->hseqbase, TYPE_str, BATcount(origin_strs),
@@ -677,14 +503,8 @@
 	max_dest_size = len_replacement + 1;
 	tmpres = ma_alloc(ma, max_dest_size);
 	if (tmpbat == NULL || tmpres == NULL) {
-<<<<<<< HEAD
-		pcre_free_study(extra);
-		pcre_free(pcre_code);
-		//GDKfree(ovector);
-=======
 		pcre2_match_data_free(match_data);
 		pcre2_code_free(pcre_code);
->>>>>>> 0a946052
 		BBPreclaim(tmpbat);
 		//GDKfree(tmpres);
 		throw(MAL, global ? "batpcre.replace" : "batpcre.replace_first",
@@ -693,20 +513,7 @@
 	BATiter origin_strsi = bat_iterator(origin_strs);
 	BATloop(origin_strs, p, q) {
 		origin_str = BUNtvar(origin_strsi, p);
-<<<<<<< HEAD
-		tmpres = single_replace(ma, pcre_code, extra, origin_str,
-								(int) strlen(origin_str), exec_options,
-								ovector, ovecsize, replacement,
-								len_replacement, backrefs, nbackrefs, global,
-								tmpres, &max_dest_size);
-		if (tmpres == NULL || BUNappend(tmpbat, tmpres, false) != GDK_SUCCEED) {
-			bat_iterator_end(&origin_strsi);
-			pcre_free_study(extra);
-			pcre_free(pcre_code);
-			//GDKfree(ovector);
-			//GDKfree(tmpres);
-=======
-		tmpres = single_replace(pcre_code, match_data, origin_str,
+		tmpres = single_replace(ma, pcre_code, match_data, origin_str,
 								(PCRE2_SIZE) strlen((char *) origin_str), exec_options,
 								(PCRE2_SPTR) replacement, len_replacement,
 								tmpres, &max_dest_size);
@@ -714,24 +521,16 @@
 			bat_iterator_end(&origin_strsi);
 			pcre2_match_data_free(match_data);
 			pcre2_code_free(pcre_code);
-			GDKfree(tmpres);
->>>>>>> 0a946052
+			//GDKfree(tmpres);
 			BBPreclaim(tmpbat);
 			throw(MAL, global ? "batpcre.replace" : "batpcre.replace_first",
 				  SQLSTATE(HY013) MAL_MALLOC_FAIL);
 		}
 	}
 	bat_iterator_end(&origin_strsi);
-<<<<<<< HEAD
-	pcre_free_study(extra);
-	pcre_free(pcre_code);
-	//GDKfree(ovector);
-	//GDKfree(tmpres);
-=======
 	pcre2_match_data_free(match_data);
 	pcre2_code_free(pcre_code);
-	GDKfree(tmpres);
->>>>>>> 0a946052
+	//GDKfree(tmpres);
 	*res = tmpbat;
 	return MAL_SUCCEED;
 #else
@@ -1049,32 +848,7 @@
 }
 
 static str
-<<<<<<< HEAD
-PCREindex(Client ctx, int *res, const pcre *pattern, const char *const *s)
-{
-	(void) ctx;
-#ifdef HAVE_LIBPCRE
-	int v[3];
-
-	v[0] = v[1] = *res = 0;
-	if (pcre_exec(pattern, NULL, *s, (int) strlen(*s), 0,
-				  PCRE_NO_UTF8_CHECK, v, 3) >= 0) {
-		*res = v[1];
-	}
-	return MAL_SUCCEED;
-#else
-	(void) res;
-	(void) pattern;
-	(void) s;
-	throw(MAL, "pcre.index", "Database was compiled without PCRE support.");
-#endif
-}
-
-static str
 PCREpatindex(Client ctx, int *ret, const char *const *pat, const char *const *val)
-=======
-PCREpatindex(int *ret, const char *const *pat, const char *const *val)
->>>>>>> 0a946052
 {
 	(void) ctx;
 #ifdef HAVE_LIBPCRE
@@ -1099,14 +873,10 @@
 		msg = createException(MAL, "pcre.patindex",
 							  "compilation of regular expression (%s) failed at %d with %s",
 							  ppat, (int) errpos, (char *) errbuf);
-		GDKfree(ppat);
+		//GDKfree(ppat);
 		return msg;
 	}
-	GDKfree(ppat);
-<<<<<<< HEAD
-	msg = PCREindex(ctx, ret, re, val);
-	pcre_free(re);
-=======
+	//GDKfree(ppat);
 	match_data = pcre2_match_data_create_from_pattern(re, NULL);
 	if (match_data == NULL) {
 		pcre2_code_free(re);
@@ -1123,7 +893,6 @@
 	}
 	pcre2_match_data_free(match_data);
 	pcre2_code_free(re);
->>>>>>> 0a946052
 	return msg;
 #else
 	(void) ret;
