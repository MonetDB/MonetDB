--- conflicted
+++ resolved
@@ -1628,27 +1628,15 @@
 	if (pattern_is_a_bat) {
 		pi = bat_iterator(pbn);
 
-<<<<<<< HEAD
 		if (b) {
 			bi = bat_iterator(b);
 			off2 = pbn->hseqbase;
 
 			for (BUN p = 0; p < q; p++) {
 				oid p1 = (canditer_next(&ci1) - off1), p2 = (canditer_next(&ci2) - off2);
-				const str input = BUNtvar(bi, p1), np = BUNtvar(pi, p2);
-=======
-		for (BUN p = 0; p < q; p++) {
-			const char *next_input = b ? BUNtail(bi, p) : input, *np = BUNtail(pi, p);
-
-			if ((msg = choose_like_path(&ppat, &use_re, &use_strcmp, &empty, np, *esc)) != MAL_SUCCEED) {
-				bat_iterator_end(&pi);
-				if (b)
-					bat_iterator_end(&bi);
-				goto bailout;
-			}
->>>>>>> 83099941
-
-				if ((msg = choose_like_path(&ppat, &use_re, &use_strcmp, &empty, &np, esc)) != MAL_SUCCEED)
+				const char *input = BUNtvar(bi, p1), *np = BUNtvar(pi, p2);
+
+				if ((msg = choose_like_path(&ppat, &use_re, &use_strcmp, &empty, np, *esc)) != MAL_SUCCEED)
 					goto bailout;
 
 				if (use_re) {
@@ -1670,13 +1658,13 @@
 				ppat = NULL;
 			}
 		} else {
-			const str input = *getArgReference_str(stk, pci, 1);
+			const char *input = *getArgReference_str(stk, pci, 1);
 
 			for (BUN p = 0; p < q; p++) {
 				oid o = (canditer_next(&ci1) - off1);
-				const str np = BUNtvar(pi, o);
-
-				if ((msg = choose_like_path(&ppat, &use_re, &use_strcmp, &empty, &np, esc)) != MAL_SUCCEED)
+				const char *np = BUNtvar(pi, o);
+
+				if ((msg = choose_like_path(&ppat, &use_re, &use_strcmp, &empty, np, *esc)) != MAL_SUCCEED)
 					goto bailout;
 
 				if (use_re) {
@@ -1699,14 +1687,9 @@
 			}
 		}
 	} else {
-<<<<<<< HEAD
-		const str pat = *getArgReference_str(stk, pci, 2);
+		const char *pat = *getArgReference_str(stk, pci, 2);
 		bi = bat_iterator(b);
-		if ((msg = choose_like_path(&ppat, &use_re, &use_strcmp, &empty, &pat, esc)) != MAL_SUCCEED)
-=======
-		pat = *getArgReference_str(stk, pci, 2);
 		if ((msg = choose_like_path(&ppat, &use_re, &use_strcmp, &empty, pat, *esc)) != MAL_SUCCEED)
->>>>>>> 83099941
 			goto bailout;
 
 		MT_thread_setalgorithm(empty ? "pcrelike: trivially empty" : use_strcmp ? "pcrelike: pattern matching using strcmp" :
@@ -1715,28 +1698,20 @@
 		if (use_re) {
 			if ((msg = re_like_build(&re_simple, &wpat, pat, isensitive, use_strcmp, (unsigned char) **esc)) != MAL_SUCCEED)
 				goto bailout;
-<<<<<<< HEAD
 			if (ci1.tpe == cand_dense) {
 				for (BUN p = 0; p < q; p++) {
 					oid o = (canditer_next_dense(&ci1) - off1);
-					const str s = BUNtvar(bi, o);
+					const char *s = BUNtvar(bi, o);
 					ret[p] = re_like_proj_apply(s, re_simple, wpat, pat, isensitive, anti, use_strcmp);
 					has_nil |= is_bit_nil(ret[p]);
 				}
 			} else {
 				for (BUN p = 0; p < q; p++) {
 					oid o = (canditer_next(&ci1) - off1);
-					const str s = BUNtvar(bi, o);
+					const char *s = BUNtvar(bi, o);
 					ret[p] = re_like_proj_apply(s, re_simple, wpat, pat, isensitive, anti, use_strcmp);
 					has_nil |= is_bit_nil(ret[p]);
 				}
-=======
-			}
-			for (BUN p = 0; p < q; p++) {
-				const char *s = BUNtail(bi, p);
-				ret[p] = re_like_proj_apply(s, re_simple, wpat, pat, isensitive, anti, use_strcmp);
-				has_nil |= is_bit_nil(ret[p]);
->>>>>>> 83099941
 			}
 		} else if (empty) {
 			for (BUN p = 0; p < q; p++)
@@ -1745,11 +1720,10 @@
 		} else {
 			if ((msg = pcre_like_build(&re, &ex, ppat, isensitive, q)) != MAL_SUCCEED)
 				goto bailout;
-<<<<<<< HEAD
 			if (ci1.tpe == cand_dense) {
 				for (BUN p = 0; p < q; p++) {
 					oid o = (canditer_next_dense(&ci1) - off1);
-					const str s = BUNtvar(bi, o);
+					const char *s = BUNtvar(bi, o);
 					if ((msg = pcre_like_apply(&(ret[p]), s, re, ex, ppat, anti)) != MAL_SUCCEED)
 						goto bailout;
 					has_nil |= is_bit_nil(ret[p]);
@@ -1757,18 +1731,10 @@
 			} else {
 				for (BUN p = 0; p < q; p++) {
 					oid o = (canditer_next(&ci1) - off1);
-					const str s = BUNtvar(bi, o);
+					const char *s = BUNtvar(bi, o);
 					if ((msg = pcre_like_apply(&(ret[p]), s, re, ex, ppat, anti)) != MAL_SUCCEED)
 						goto bailout;
 					has_nil |= is_bit_nil(ret[p]);
-=======
-			}
-			for (BUN p = 0; p < q; p++) {
-				const char *s = BUNtail(bi, p);
-				if ((msg = pcre_like_apply(&(ret[p]), s, re, ex, ppat, anti)) != MAL_SUCCEED) {
-					bat_iterator_end(&bi);
-					goto bailout;
->>>>>>> 83099941
 				}
 			}
 		}
