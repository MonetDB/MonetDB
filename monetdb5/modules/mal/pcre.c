/*
 * This Source Code Form is subject to the terms of the Mozilla Public
 * License, v. 2.0.  If a copy of the MPL was not distributed with this
 * file, You can obtain one at http://mozilla.org/MPL/2.0/.
 *
 * Copyright 1997 - July 2008 CWI, August 2008 - 2022 MonetDB B.V.
 */

/*
 * N. Nes
 * PCRE library interface
 * The  PCRE library is a set of functions that implement regular
 * expression pattern matching using the same syntax  and  semantics  as  Perl,
 * with  just  a  few  differences.  The  current  implementation of PCRE
 * (release 4.x) corresponds approximately with Perl 5.8, including  support
 * for  UTF-8  encoded  strings.   However,  this support has to be
 * explicitly enabled; it is not the default.
 *
 * ftp://ftp.csx.cam.ac.uk/pub/software/programming/pcre
 */
#include "monetdb_config.h"
#include <string.h>

#include "mal.h"
#include "mal_client.h"
#include "mal_interpreter.h"
#include "mal_exception.h"

#include <wchar.h>
#include <wctype.h>

#include "gdk_strimps.h"

#ifdef HAVE_LIBPCRE
#include <pcre.h>
#ifndef PCRE_STUDY_JIT_COMPILE
/* old library version on e.g. EPEL 6 */
#define pcre_free_study(x)		pcre_free(x)
#define PCRE_STUDY_JIT_COMPILE	0
#endif
#define JIT_COMPILE_MIN	1024	/* when to try JIT compilation of patterns */

#else

#include <regex.h>

typedef regex_t pcre;
#endif

/* current implementation assumes simple %keyword% [keyw%]* */
struct RE {
	char *k;
	uint32_t *w;
	bool search:1,
		atend:1;
	size_t len;
	struct RE *n;
};

/* We cannot use strcasecmp and strncasecmp since they work byte for
 * byte and don't deal with multibyte encodings (such as UTF-8).
 *
 * We implement our own conversion from UTF-8 encoding to Unicode code
 * points which we store in uint32_t.  The reason for this is,
 * functions like mbsrtowcs are locale-dependent (so we need a UTF-8
 * locale to use them), and on Windows, wchar_t is only 2 bytes and
 * therefore cannot hold all Unicode code points.  We do use functions
 * such as towlower to convert a Unicode code point to its lower-case
 * equivalent, but again on Windows, if the code point doesn't fit in
 * 2 bytes, we skip this conversion and compare the unconverted code
 * points.
 *
 * Note, towlower is also locale-dependent, but we don't need a UTF-8
 * locale in order to use it. */

/* helper function to convert a UTF-8 multibyte character to a wide
 * character */
static size_t
utfc8touc(uint32_t *restrict dest, const char *restrict src)
{
	if ((src[0] & 0x80) == 0) {
		*dest = src[0];
		return src[0] != 0;
	} else if ((src[0] & 0xE0) == 0xC0
		   && (src[1] & 0xC0) == 0x80
		   && (src[0] & 0x1E) != 0) {
		*dest = (src[0] & 0x1F) << 6
			| (src[1] & 0x3F);
		return 2;
	} else if ((src[0] & 0xF0) == 0xE0
		   && (src[1] & 0xC0) == 0x80
		   && (src[2] & 0xC0) == 0x80
		   && ((src[0] & 0x0F) != 0
		       || (src[1] & 0x20) != 0)) {
		*dest = (src[0] & 0x0F) << 12
			| (src[1] & 0x3F) << 6
			| (src[2] & 0x3F);
		return 3;
	} else if ((src[0] & 0xF8) == 0xF0
		   && (src[1] & 0xC0) == 0x80
		   && (src[2] & 0xC0) == 0x80
		   && (src[3] & 0xC0) == 0x80) {
		uint32_t c = (src[0] & 0x07) << 18
			| (src[1] & 0x3F) << 12
			| (src[2] & 0x3F) << 6
			| (src[3] & 0x3F);
		if (c < 0x10000
		    || c > 0x10FFFF
		    || (c & 0x1FF800) == 0x00D800)
			return (size_t) -1;
		*dest = c;
		return 4;
	}
	return (size_t) -1;
}

/* helper function to convert a UTF-8 string to a wide character
 * string, the wide character string is allocated */
static uint32_t *
utf8stoucs(const char *src)
{
	uint32_t *dest;
	size_t i = 0;
	size_t j = 0;

	/* count how many uint32_t's we need, while also checking for
	 * correctness of the input */
	while (src[j]) {
		i++;
		if ((src[j+0] & 0x80) == 0) {
			j += 1;
		} else if ((src[j+0] & 0xE0) == 0xC0
			   && (src[j+1] & 0xC0) == 0x80
			   && (src[j+0] & 0x1E) != 0) {
			j += 2;
		} else if ((src[j+0] & 0xF0) == 0xE0
			   && (src[j+1] & 0xC0) == 0x80
			   && (src[j+2] & 0xC0) == 0x80
			   && ((src[j+0] & 0x0F) != 0
			       || (src[j+1] & 0x20) != 0)) {
			j += 3;
		} else if ((src[j+0] & 0xF8) == 0xF0
			   && (src[j+1] & 0xC0) == 0x80
			   && (src[j+2] & 0xC0) == 0x80
			   && (src[j+3] & 0xC0) == 0x80) {
			uint32_t c = (src[j+0] & 0x07) << 18
				| (src[j+1] & 0x3F) << 12
				| (src[j+2] & 0x3F) << 6
				| (src[j+3] & 0x3F);
			if (c < 0x10000
			    || c > 0x10FFFF
			    || (c & 0x1FF800) == 0x00D800)
				return NULL;
			j += 4;
		} else {
			return NULL;
		}
	}
	dest = GDKmalloc((i + 1) * sizeof(uint32_t));
	if (dest == NULL)
		return NULL;
	/* go through the source string again, this time we can skip
	 * the correctness tests */
	i = j = 0;
	while (src[j]) {
		if ((src[j+0] & 0x80) == 0) {
			dest[i++] = src[j+0];
			j += 1;
		} else if ((src[j+0] & 0xE0) == 0xC0) {
			dest[i++] = (src[j+0] & 0x1F) << 6
				| (src[j+1] & 0x3F);
			j += 2;
		} else if ((src[j+0] & 0xF0) == 0xE0) {
			dest[i++] = (src[j+0] & 0x0F) << 12
				| (src[j+1] & 0x3F) << 6
				| (src[j+2] & 0x3F);
			j += 3;
		} else if ((src[j+0] & 0xF8) == 0xF0) {
			dest[i++] = (src[j+0] & 0x07) << 18
				| (src[j+1] & 0x3F) << 12
				| (src[j+2] & 0x3F) << 6
				| (src[j+3] & 0x3F);
			j += 4;
		}
	}
	dest[i] = 0;
	return dest;
}

static size_t
myucslen(const uint32_t *ucs)
{
	size_t i = 0;

	while (ucs[i])
		i++;
	return i;
}

static inline bool
mywstrncaseeq(const char *restrict s1, const uint32_t *restrict s2, size_t n2, bool atend)
{
	uint32_t c1;

	while (n2 > 0) {
		size_t nn1 = utfc8touc(&c1, s1);
		if (nn1 == 0 || nn1 == (size_t) -1)
			return (*s2 == 0);
		if (*s2 == 0)
			return false;
		if (nn1 == (size_t) -1 || nn1 == (size_t) -2)
			return true;	 /* actually an error that shouldn't happen */
#if SIZEOF_WCHAR_T == 2
		if (c1 > 0xFFFF || *s2 > 0xFFFF) {
			if (c1 != *s2)
				return false;
		} else
#endif
		if (towlower((wint_t) c1) != towlower((wint_t) *s2))
			return false;
		s1 += nn1;
		n2--;
		s2++;
	}
	return !atend || *s1 == 0;
}

static inline int
mystrcasecmp(const char *s1, const char *s2)
{
	uint32_t c1 = 0, c2 = 0;

	for (;;) {
		size_t nn1 = utfc8touc(&c1, s1);
		size_t nn2 = utfc8touc(&c2, s2);
		if (nn1 == 0 || nn1 == (size_t) -1)
			return -(nn2 != 0 && nn2 != (size_t) -1);
		if (nn2 == 0 || nn2 == (size_t) -1)
			return 1;
		if (nn1 == (size_t) -1 || nn1 == (size_t) -2 ||
			nn2 == (size_t) -1 || nn2 == (size_t) -2)
			return 0;	 /* actually an error that shouldn't happen */
#if SIZEOF_WCHAR_T == 2
		if (c1 > 0xFFFF || c2 > 0xFFFF) {
			if (c1 != c2)
				return c1 - c2;
		} else
#endif
		if (towlower((wint_t) c1) != towlower((wint_t) c2))
			return towlower((wint_t) c1) - towlower((wint_t) c2);
		s1 += nn1;
		s2 += nn2;
	}
}

static inline int
mywstrcasecmp(const char *restrict s1, const uint32_t *restrict s2)
{
	uint32_t c1 = 0;

	for (;;) {
		size_t nn1 = utfc8touc(&c1, s1);
		if (nn1 == 0 || nn1 == (size_t) -1)
			return -(*s2 != 0);
		if (*s2 == 0)
			return 1;
		if (nn1 == (size_t) -1 || nn1 == (size_t) -2)
			return 0;	 /* actually an error that shouldn't happen */
#if SIZEOF_WCHAR_T == 2
		if (c1 > 0xFFFF || *s2 > 0xFFFF) {
			if (c1 != *s2)
				return c1 - *s2;
		} else
#endif
		if (towlower((wint_t) c1) != towlower((wint_t) *s2))
			return towlower((wint_t) c1) - towlower((wint_t) *s2);
		s1 += nn1;
		s2++;
	}
}

static inline const char *
mywstrcasestr(const char *restrict haystack, const uint32_t *restrict wneedle, bool atend)
{
	size_t nlen = myucslen(wneedle);

	if (nlen == 0)
		return atend ? haystack + strlen(haystack) : haystack;

	while (*haystack) {
		size_t i;
		size_t h;
		size_t step = 0;
		for (i = h = 0; i < nlen; i++) {
			uint32_t c = 0;
			size_t j = utfc8touc(&c, haystack + h);
			if (j == 0 || j == (size_t) -1)
				return NULL;
			if (i == 0) {
				step = j;
			}
#if SIZEOF_WCHAR_T == 2
			if (c > 0xFFFF || wneedle[i] > 0xFFFF) {
				if (c != wneedle[i])
					break;
			} else
#endif
			if (towlower((wint_t) c) != towlower((wint_t) wneedle[i]))
				break;
			h += j;
		}
		if (i == nlen && (!atend || haystack[h] == 0))
			return haystack;
		haystack += step;
	}
	return NULL;
}

/* returns true if the pattern does not contain unescaped `_' (single
 * character match) and ends with unescaped `%' (any sequence
 * match) */
static inline bool
re_simple(const char *pat, unsigned char esc)
{
	bool escaped = false;

	if (pat == 0)
		return false;
	if (*pat == '%') {
		pat++;
	}
	while (*pat) {
		if (escaped) {
			escaped = false;
		} else if ((unsigned char) *pat == esc) {
			escaped = true;
		} else if (*pat == '_') {
			return false;
		}
		pat++;
	}
	return true;
}

static inline bool
re_is_pattern_properly_escaped(const char *pat, unsigned char esc)
{
	bool escaped = false;

	if (pat == 0)
		return true;
	while (*pat) {
		if (escaped) {
			escaped = false;
		} else if ((unsigned char) *pat == esc) {
			escaped = true;
		}
		pat++;
	}
	return escaped ? false : true;
}

static inline bool
is_strcmpable(const char *pat, const char *esc)
{
	if (pat[strcspn(pat, "%_")])
		return false;
	return strlen(esc) == 0 || strNil(esc) || strstr(pat, esc) == NULL;
}

static inline bool
re_match_ignore(const char *restrict s, const struct RE *restrict pattern)
{
	const struct RE *r;

	for (r = pattern; r; r = r->n) {
		if (*r->w == 0 && (r->search || *s == 0))
			return true;
		if (!*s ||
			(r->search
			 ? (s = mywstrcasestr(s, r->w, r->atend)) == NULL
			 : !mywstrncaseeq(s, r->w, r->len, r->atend)))
			return false;
		s += r->len;
	}
	return true;
}

static inline bool
re_match_no_ignore(const char *restrict s, const struct RE *restrict pattern)
{
	const struct RE *r;
	size_t l;

	for (r = pattern; r; r = r->n) {
		if (*r->k == 0 && (r->search || *s == 0))
			return true;
		if (!*s ||
			(r->search
			 ? (r->atend
				? (l = strlen(s)) < r->len || strcmp(s + l - r->len, r->k) != 0
				: (s = strstr(s, r->k)) == NULL)
			 : (r->atend
				? strcmp(s, r->k) != 0
				: strncmp(s, r->k, r->len) != 0)))
			return false;
		s += r->len;
	}
	return true;
}

static void
re_destroy(struct RE *p)
{
	if (p) {
		GDKfree(p->k);
		GDKfree(p->w);
		do {
			struct RE *n = p->n;

			GDKfree(p);
			p = n;
		} while (p);
	}
}

/* Create a linked list of RE structures.  Depending on the caseignore
 * flag, the w (if true) or the k (if false) field is used.  These
 * fields in the first structure are allocated, whereas in all
 * subsequent structures the fields point into the allocated buffer of
 * the first. */
static struct RE *
re_create(const char *pat, bool caseignore, uint32_t esc)
{
	struct RE *r = GDKmalloc(sizeof(struct RE)), *n = r;
	bool escaped = false;

	if (r == NULL)
		return NULL;
	*r = (struct RE) {.atend = true};

	while (esc != '%' && *pat == '%') {
		pat++; /* skip % */
		r->search = true;
	}
	if (caseignore) {
		uint32_t *wp;
		uint32_t *wq;
		wp = utf8stoucs(pat);
		if (wp == NULL) {
			GDKfree(r);
			return NULL;
		}
		r->w = wp;
		wq = wp;
		while (*wp) {
			if (escaped) {
				*wq++ = *wp;
				n->len++;
				escaped = false;
			} else if (*wp == esc) {
				escaped = true;
			} else if (*wp == '%') {
				n->atend = false;
				while (wp[1] == '%')
					wp++;
				if (wp[1]) {
					n = n->n = GDKmalloc(sizeof(struct RE));
					if (n == NULL)
						goto bailout;
					*n = (struct RE) {.search = true, .atend = true, .w = wp + 1};
				}
				*wq++ = 0;
			} else {
				*wq++ = *wp;
				n->len++;
			}
			wp++;
		}
		*wq = 0;
	} else {
		char *p, *q;
		if ((p = GDKstrdup(pat)) == NULL) {
			GDKfree(r);
			return NULL;
		}
		r->k = p;
		q = p;
		while (*p) {
			if (escaped) {
				*q++ = *p;
				n->len++;
				escaped = false;
			} else if ((unsigned char) *p == esc) {
				escaped = true;
			} else if (*p == '%') {
				n->atend = false;
				while (p[1] == '%')
					p++;
				if (p[1]) {
					n = n->n = GDKmalloc(sizeof(struct RE));
					if (n == NULL)
						goto bailout;
					*n = (struct RE) {.search = true, .atend = true, .k = p + 1};
				}
				*q++ = 0;
			} else {
				*q++ = *p;
				n->len++;
			}
			p++;
		}
		*q = 0;
	}
	return r;
  bailout:
	re_destroy(r);
	return NULL;
}

#ifdef HAVE_LIBPCRE
static str
pcre_compile_wrap(pcre **res, const char *pattern, bit insensitive)
{
	pcre *r;
	const char *err_p = NULL;
	int errpos = 0;
	int options = PCRE_UTF8 | PCRE_NO_UTF8_CHECK | PCRE_MULTILINE;
	if (insensitive)
		options |= PCRE_CASELESS;

	if ((r = pcre_compile(pattern, options, &err_p, &errpos, NULL)) == NULL) {
		throw(MAL, "pcre.compile", OPERATION_FAILED
			  " with\n'%s'\nat %d in\n'%s'.\n",
			  err_p, errpos, pattern);
	}
	*res = r;
	return MAL_SUCCEED;
}
#endif

/* maximum number of back references and quoted \ or $ in replacement string */
#define MAX_NR_REFS		20

struct backref {
	int idx;
	int start;
	int end;
};

#ifdef HAVE_LIBPCRE
/* fill in parameter backrefs (length maxrefs) with information about
 * back references in the replacement string; a back reference is a
 * dollar or backslash followed by a number */
static int
parse_replacement(const char *replacement, int len_replacement,
				  struct backref *backrefs, int maxrefs)
{
	int nbackrefs = 0;

	for (int i = 0; i < len_replacement && nbackrefs < maxrefs; i++) {
		if (replacement[i] == '$' || replacement[i] == '\\') {
			char *endptr;
			backrefs[nbackrefs].idx = strtol(replacement + i + 1, &endptr, 10);
			if (endptr > replacement + i + 1) {
				int k = (int) (endptr - (replacement + i + 1));
				backrefs[nbackrefs].start = i;
				backrefs[nbackrefs].end = i + k + 1;
				nbackrefs++;
			} else if (replacement[i] == replacement[i + 1]) {
				/* doubled $ or \, we must copy just one to the output */
				backrefs[nbackrefs].idx = INT_MAX; /* impossible value > 0 */
				backrefs[nbackrefs].start = i;
				backrefs[nbackrefs].end = i + 1;
				i++;			/* don't look at second $ or \ again */
				nbackrefs++;
			}
			/* else: $ or \ followed by something we don't recognize,
			 * so just leave it */
		}
	}
	return nbackrefs;
}

static char *
single_replace(pcre *pcre_code, pcre_extra *extra,
			   const char *origin_str, int len_origin_str,
			   int exec_options, int *ovector, int ovecsize,
			   const char *replacement, int len_replacement,
			   struct backref *backrefs, int nbackrefs,
			   bool global, char *result, int *max_result)
{
	int offset = 0;
	int len_result = 0;
	int addlen;
	char *tmp;

	do {
		int j = pcre_exec(pcre_code, extra, origin_str, len_origin_str, offset,
					  exec_options, ovector, ovecsize);
		if (j <= 0)
			break;
		addlen = ovector[0] - offset + (nbackrefs == 0 ? len_replacement : 0);
		if (len_result + addlen >= *max_result) {
			tmp = GDKrealloc(result, len_result + addlen + 1);
			if (tmp == NULL) {
				GDKfree(result);
				return NULL;
			}
			result = tmp;
			*max_result = len_result + addlen + 1;
		}
		if (ovector[0] > offset) {
			strncpy(result + len_result, origin_str + offset,
					ovector[0] - offset);
			len_result += ovector[0] - offset;
		}
		if (nbackrefs == 0) {
			strncpy(result + len_result, replacement, len_replacement);
			len_result += len_replacement;
		} else {
			int prevend = 0;
			for (int i = 0; i < nbackrefs; i++) {
				int off, len;
				if (backrefs[i].idx >= ovecsize / 3) {
					/* out of bounds, replace with empty string */
					off = 0;
					len = 0;
				} else {
					off = ovector[backrefs[i].idx * 2];
					len = ovector[backrefs[i].idx * 2 + 1] - off;
				}
				addlen = backrefs[i].start - prevend + len;
				if (len_result + addlen >= *max_result) {
					tmp = GDKrealloc(result, len_result + addlen + 1);
					if (tmp == NULL) {
						GDKfree(result);
						return NULL;
					}
					result = tmp;
					*max_result = len_result + addlen + 1;
				}
				if (backrefs[i].start > prevend) {
					strncpy(result + len_result, replacement + prevend,
							backrefs[i].start - prevend);
					len_result += backrefs[i].start - prevend;
				}
				if (len > 0) {
					strncpy(result + len_result, origin_str + off, len);
					len_result += len;
				}
				prevend = backrefs[i].end;
			}
			/* copy rest of replacement string (after last backref) */
			addlen = len_replacement - prevend;
			if (addlen > 0) {
				if (len_result + addlen >= *max_result) {
					tmp = GDKrealloc(result, len_result + addlen + 1);
					if (tmp == NULL) {
						GDKfree(result);
						return NULL;
					}
					result = tmp;
					*max_result = len_result + addlen + 1;
				}
				strncpy(result + len_result, replacement + prevend, addlen);
				len_result += addlen;
			}
		}
		offset = ovector[1];
	} while (offset < len_origin_str && global);
	if (offset < len_origin_str) {
		addlen = len_origin_str - offset;
		if (len_result + addlen >= *max_result) {
			tmp = GDKrealloc(result, len_result + addlen + 1);
			if (tmp == NULL) {
				GDKfree(result);
				return NULL;
			}
			result = tmp;
			*max_result = len_result + addlen + 1;
		}
		strncpy(result + len_result, origin_str + offset, addlen);
		len_result += addlen;
	}
	/* null terminate string */
	result[len_result] = '\0';
	return result;
}
#endif

static str
pcre_replace(str *res, const char *origin_str, const char *pattern,
			 const char *replacement, const char *flags, bool global)
{
#ifdef HAVE_LIBPCRE
	const char *err_p = NULL;
	pcre *pcre_code = NULL;
	pcre_extra *extra;
	char *tmpres;
	int max_result;
	int i, errpos = 0;
	int compile_options = PCRE_UTF8 | PCRE_NO_UTF8_CHECK;
	int exec_options = PCRE_NOTEMPTY | PCRE_NO_UTF8_CHECK;
	int *ovector, ovecsize;
	int len_origin_str = (int) strlen(origin_str);
	int len_replacement = (int) strlen(replacement);
	struct backref backrefs[MAX_NR_REFS];
	int nbackrefs = 0;

	while (*flags) {
		switch (*flags) {
		case 'e':
			exec_options &= ~PCRE_NOTEMPTY;
			break;
		case 'i':
			compile_options |= PCRE_CASELESS;
			break;
		case 'm':
			compile_options |= PCRE_MULTILINE;
			break;
		case 's':
			compile_options |= PCRE_DOTALL;
			break;
		case 'x':
			compile_options |= PCRE_EXTENDED;
			break;
		default:
			throw(MAL, global ? "pcre.replace" : "pcre.replace_first",
				  ILLEGAL_ARGUMENT ": unsupported flag character '%c'\n",
				  *flags);
		}
		flags++;
	}

	if ((pcre_code = pcre_compile(pattern, compile_options, &err_p, &errpos, NULL)) == NULL) {
		throw(MAL, global ? "pcre.replace" : "pcre.replace_first",
			  OPERATION_FAILED ": pcre compile of pattern (%s) failed at %d with\n'%s'.\n",
			  pattern, errpos, err_p);
	}

	/* Since the compiled pattern is going to be used several times, it is
	 * worth spending more time analyzing it in order to speed up the time
	 * taken for matching.
	 */
	extra = pcre_study(pcre_code, 0, &err_p);
	if (err_p != NULL) {
		pcre_free(pcre_code);
		throw(MAL, global ? "pcre.replace" : "pcre.replace_first",
			  OPERATION_FAILED ": pcre study of pattern (%s) failed with '%s'.\n",
			  pattern, err_p);
	}
	pcre_fullinfo(pcre_code, extra, PCRE_INFO_CAPTURECOUNT, &i);
	ovecsize = (i + 1) * 3;
	if ((ovector = (int *) GDKmalloc(sizeof(int) * ovecsize)) == NULL) {
		pcre_free_study(extra);
		pcre_free(pcre_code);
		throw(MAL, global ? "pcre.replace" : "pcre.replace_first",
			  SQLSTATE(HY013) MAL_MALLOC_FAIL);
	}

	/* identify back references in the replacement string */
	nbackrefs = parse_replacement(replacement, len_replacement,
								  backrefs, MAX_NR_REFS);

	max_result = len_origin_str + 1;
	tmpres = GDKmalloc(max_result);
	if (tmpres == NULL) {
		GDKfree(ovector);
		pcre_free_study(extra);
		pcre_free(pcre_code);
		throw(MAL, global ? "pcre.replace" : "pcre.replace_first",
			  SQLSTATE(HY013) MAL_MALLOC_FAIL);
	}

	tmpres = single_replace(pcre_code, extra, origin_str, len_origin_str,
							exec_options, ovector, ovecsize, replacement,
							len_replacement, backrefs, nbackrefs, global,
							tmpres, &max_result);
	GDKfree(ovector);
	pcre_free_study(extra);
	pcre_free(pcre_code);
	if (tmpres == NULL)
		throw(MAL, global ? "pcre.replace" : "pcre.replace_first",
			  SQLSTATE(HY013) MAL_MALLOC_FAIL);

	*res = tmpres;
	return MAL_SUCCEED;
#else
	(void) res;
	(void) origin_str;
	(void) pattern;
	(void) replacement;
	(void) flags;
	(void) global;
	throw(MAL, global ? "pcre.replace" : "pcre.replace_first",
		  "Database was compiled without PCRE support.");
#endif
}

static str
pcre_replace_bat(BAT **res, BAT *origin_strs, const char *pattern,
				 const char *replacement, const char *flags, bool global)
{
#ifdef HAVE_LIBPCRE
	const char *err_p = NULL;
	char *tmpres;
	int i, errpos = 0;
	int compile_options = PCRE_UTF8 | PCRE_NO_UTF8_CHECK;
	int exec_options = PCRE_NOTEMPTY | PCRE_NO_UTF8_CHECK;
	pcre *pcre_code = NULL;
	pcre_extra *extra;
	BAT *tmpbat;
	BUN p, q;
	int *ovector, ovecsize;
	int len_replacement = (int) strlen(replacement);
	struct backref backrefs[MAX_NR_REFS];
	int nbackrefs = 0;
	const char *origin_str;
	int max_dest_size = 0;

	while (*flags) {
		switch (*flags) {
		case 'e':
			exec_options &= ~PCRE_NOTEMPTY;
			break;
		case 'i':
			compile_options |= PCRE_CASELESS;
			break;
		case 'm':
			compile_options |= PCRE_MULTILINE;
			break;
		case 's':
			compile_options |= PCRE_DOTALL;
			break;
		case 'x':
			compile_options |= PCRE_EXTENDED;
			break;
		default:
			throw(MAL, global ? "batpcre.replace" : "batpcre.replace_first",
				  ILLEGAL_ARGUMENT ": unsupported flag character '%c'\n",
				  *flags);
		}
		flags++;
	}

	if ((pcre_code = pcre_compile(pattern, compile_options, &err_p, &errpos, NULL)) == NULL) {
		throw(MAL, global ? "batpcre.replace" : "batpcre.replace_first",
			  OPERATION_FAILED
			  ": pcre compile of pattern (%s) failed at %d with\n'%s'.\n",
			  pattern, errpos, err_p);
	}

	/* Since the compiled pattern is going to be used several times,
	 * it is worth spending more time analyzing it in order to speed
	 * up the time taken for matching.
	 */
	extra = pcre_study(pcre_code, BATcount(origin_strs) > JIT_COMPILE_MIN ? PCRE_STUDY_JIT_COMPILE : 0, &err_p);
	if (err_p != NULL) {
		pcre_free(pcre_code);
		throw(MAL, global ? "batpcre.replace" : "batpcre.replace_first",
			  OPERATION_FAILED);
	}
	pcre_fullinfo(pcre_code, extra, PCRE_INFO_CAPTURECOUNT, &i);
	ovecsize = (i + 1) * 3;
	if ((ovector = (int *) GDKzalloc(sizeof(int) * ovecsize)) == NULL) {
		pcre_free_study(extra);
		pcre_free(pcre_code);
		throw(MAL, global ? "batpcre.replace" : "batpcre.replace_first",
			  SQLSTATE(HY013) MAL_MALLOC_FAIL);
	}

	/* identify back references in the replacement string */
	nbackrefs = parse_replacement(replacement, len_replacement,
								  backrefs, MAX_NR_REFS);

	tmpbat = COLnew(origin_strs->hseqbase, TYPE_str, BATcount(origin_strs), TRANSIENT);

	/* the buffer for all destination strings is allocated only once,
	 * and extended when needed */
	max_dest_size = len_replacement + 1;
	tmpres = GDKmalloc(max_dest_size);
	if (tmpbat == NULL || tmpres == NULL) {
		pcre_free_study(extra);
		pcre_free(pcre_code);
		GDKfree(ovector);
		BBPreclaim(tmpbat);
		GDKfree(tmpres);
		throw(MAL, global ? "batpcre.replace" : "batpcre.replace_first",
			  SQLSTATE(HY013) MAL_MALLOC_FAIL);
	}
	BATiter origin_strsi = bat_iterator(origin_strs);
	BATloop(origin_strs, p, q) {
		origin_str = BUNtvar(origin_strsi, p);
		tmpres = single_replace(pcre_code, extra, origin_str,
								(int) strlen(origin_str), exec_options,
								ovector, ovecsize, replacement,
								len_replacement, backrefs, nbackrefs, global,
								tmpres, &max_dest_size);
		if (tmpres == NULL || BUNappend(tmpbat, tmpres, false) != GDK_SUCCEED) {
			bat_iterator_end(&origin_strsi);
			pcre_free_study(extra);
			pcre_free(pcre_code);
			GDKfree(ovector);
			GDKfree(tmpres);
			BBPreclaim(tmpbat);
			throw(MAL, global ? "batpcre.replace" : "batpcre.replace_first",
				  SQLSTATE(HY013) MAL_MALLOC_FAIL);
		}
	}
	bat_iterator_end(&origin_strsi);
	pcre_free_study(extra);
	pcre_free(pcre_code);
	GDKfree(ovector);
	GDKfree(tmpres);
	*res = tmpbat;
	return MAL_SUCCEED;
#else
	(void) res;
	(void) origin_strs;
	(void) pattern;
	(void) replacement;
	(void) flags;
	(void) global;
	throw(MAL, global ? "batpcre.replace" : "batpcre.replace_first",
		  "Database was compiled without PCRE support.");
#endif
}

static str
pcre_init(void *ret)
{
	(void) ret;
	return NULL;
}

static str
pcre_match_with_flags(bit *ret, const char *val, const char *pat, const char *flags)
{
	int pos;
#ifdef HAVE_LIBPCRE
	const char *err_p = NULL;
	int errpos = 0;
	int options = PCRE_UTF8 | PCRE_NO_UTF8_CHECK;
	pcre *re;
#else
	int options = REG_NOSUB;
	regex_t re;
	int errcode;
	int retval;
#endif

	while (*flags) {
		switch (*flags) {
		case 'i':
#ifdef HAVE_LIBPCRE
			options |= PCRE_CASELESS;
#else
			options |= REG_ICASE;
#endif
			break;
		case 'm':
#ifdef HAVE_LIBPCRE
			options |= PCRE_MULTILINE;
#else
			options |= REG_NEWLINE;
#endif
			break;
#ifdef HAVE_LIBPCRE
		case 's':
			options |= PCRE_DOTALL;
			break;
#endif
		case 'x':
#ifdef HAVE_LIBPCRE
			options |= PCRE_EXTENDED;
#else
			options |= REG_EXTENDED;
#endif
			break;
		default:
			throw(MAL, "pcre.match", ILLEGAL_ARGUMENT
				  ": unsupported flag character '%c'\n", *flags);
		}
		flags++;
	}
	if (strNil(val)) {
		*ret = FALSE;
		return MAL_SUCCEED;
	}

#ifdef HAVE_LIBPCRE
	if ((re = pcre_compile(pat, options, &err_p, &errpos, NULL)) == NULL)
#else
		if ((errcode = regcomp(&re, pat, options)) != 0)
#endif
			{
				throw(MAL, "pcre.match", OPERATION_FAILED
					  ": compilation of regular expression (%s) failed "
#ifdef HAVE_LIBPCRE
					  "at %d with '%s'", pat, errpos, err_p
#else
					  , pat
#endif
					);
			}
#ifdef HAVE_LIBPCRE
	pos = pcre_exec(re, NULL, val, (int) strlen(val), 0, PCRE_NO_UTF8_CHECK, NULL, 0);
	pcre_free(re);
#else
	retval = regexec(&re, val, (size_t) 0, NULL, 0);
	pos = retval == REG_NOMATCH ? -1 : (retval == REG_ENOSYS ? -2 : 0);
	regfree(&re);
#endif
	if (pos >= 0)
		*ret = TRUE;
	else if (pos == -1)
		*ret = FALSE;
	else
		throw(MAL, "pcre.match", OPERATION_FAILED
			  ": matching of regular expression (%s) failed with %d",
			  pat, pos);
	return MAL_SUCCEED;
}

#ifdef HAVE_LIBPCRE
/* special characters in PCRE that need to be escaped */
static const char *pcre_specials = ".+?*()[]{}|^$\\";
#else
/* special characters in POSIX basic regular expressions that need to
 * be escaped */
static const char *pcre_specials = ".*[]^$\\";
#endif

/* change SQL LIKE pattern into PCRE pattern */
static str
sql2pcre(str *r, const char *pat, const char *esc_str)
{
	int escaped = 0;
	int hasWildcard = 0;
	char *ppat;
	int esc = esc_str[0] == '\200' ? 0 : esc_str[0]; /* should change to utf8_convert() */
	int specials;
	int c;

	if (strlen(esc_str) > 1)
		throw(MAL, "pcre.sql2pcre", SQLSTATE(22019) ILLEGAL_ARGUMENT ": ESCAPE string must have length 1");
	if (pat == NULL)
		throw(MAL, "pcre.sql2pcre", SQLSTATE(22019) ILLEGAL_ARGUMENT ": (I)LIKE pattern must not be NULL");
	ppat = GDKmalloc(strlen(pat)*3+3 /* 3 = "^'the translated regexp'$0" */);
	if (ppat == NULL)
		throw(MAL, "pcre.sql2pcre", SQLSTATE(HY013) MAL_MALLOC_FAIL);

	*r = ppat;
	/* The escape character can be a char which is special in a PCRE
	 * expression.  If the user used the "+" char as escape and has "++"
	 * in their pattern, then replacing this with "+" is not correct and
	 * should be "\+" instead. */
	specials = (esc && strchr(pcre_specials, esc) != NULL);

	*ppat++ = '^';
	while ((c = *pat++) != 0) {
		if (c == esc) {
			if (escaped) {
				if (specials) { /* change ++ into \+ */
					*ppat++ = esc;
				} else { /* do not escape simple escape symbols */
					ppat[-1] = esc; /* overwrite backslash */
				}
				escaped = 0;
			} else {
				*ppat++ = '\\';
				escaped = 1;
			}
			hasWildcard = 1;
		} else if (strchr(pcre_specials, c) != NULL) {
			/* escape PCRE special chars, avoid double backslash if the
			 * user uses an invalid escape sequence */
			if (!escaped)
				*ppat++ = '\\';
			*ppat++ = c;
			hasWildcard = 1;
			escaped = 0;
		} else if (c == '%' && !escaped) {
			*ppat++ = '.';
			*ppat++ = '*';
			*ppat++ = '?';
			hasWildcard = 1;
			/* collapse multiple %, but only if it isn't the escape */
			if (esc != '%')
				while (*pat == '%')
					pat++;
		} else if (c == '_' && !escaped) {
			*ppat++ = '.';
			hasWildcard = 1;
		} else {
			if (escaped) {
				ppat[-1] = c; /* overwrite backslash of invalid escape */
			} else {
				*ppat++ = c;
			}
			escaped = 0;
		}
	}
	/* no wildcard or escape character at end of string */
	if (!hasWildcard || escaped) {
		GDKfree(*r);
		*r = NULL;
		if (escaped)
			throw(MAL, "pcre.sql2pcre", SQLSTATE(22019) ILLEGAL_ARGUMENT ": (I)LIKE pattern must not end with escape character");
		*r = GDKstrdup(str_nil);
		if (*r == NULL)
			throw(MAL, "pcre.sql2pcre", SQLSTATE(HY013) MAL_MALLOC_FAIL);
	} else {
		*ppat++ = '$';
		*ppat = 0;
	}
	return MAL_SUCCEED;
}

#ifdef HAVE_LIBPCRE
/* change SQL PATINDEX pattern into PCRE pattern */
static str
pat2pcre(str *r, const char *pat)
{
	size_t len = strlen(pat);
	char *ppat = GDKmalloc(len*2+3 /* 3 = "^'the translated regexp'$0" */);
	int start = 0;

	if (ppat == NULL)
		throw(MAL, "pcre.sql2pcre", SQLSTATE(HY013) MAL_MALLOC_FAIL);
	*r = ppat;
	while (*pat) {
		int c = *pat++;

		if (strchr(pcre_specials, c) != NULL) {
			*ppat++ = '\\';
			*ppat++ = c;
		} else if (c == '%') {
			if (start && *pat) {
				*ppat++ = '.';
				*ppat++ = '*';
			}
			start++;
		} else if (c == '_') {
			*ppat++ = '.';
		} else {
			*ppat++ = c;
		}
	}
	*ppat = 0;
	return MAL_SUCCEED;
}
#endif

/*
 * @+ Wrapping
 */

static str
PCREreplace_wrap(str *res, const str *or, const str *pat, const str *repl, const str *flags)
{
	return pcre_replace(res, *or, *pat, *repl, *flags, true);
}

static str
PCREreplace_bat_wrap(bat *res, const bat *bid, const str *pat, const str *repl, const str *flags)
{
	BAT *b, *bn = NULL;
	str msg;
	if ((b = BATdescriptor(*bid)) == NULL)
		throw(MAL, "batpcre.replace", SQLSTATE(HY002) RUNTIME_OBJECT_MISSING);

	msg = pcre_replace_bat(&bn, b, *pat, *repl, *flags, true);
	if (msg == MAL_SUCCEED) {
		*res = bn->batCacheid;
		BBPkeepref(*res);
	}
	BBPunfix(b->batCacheid);
	return msg;
}

static str
PCREreplacefirst_bat_wrap(bat *res, const bat *bid, const str *pat, const str *repl, const str *flags)
{
	BAT *b,*bn = NULL;
	str msg;
	if ((b = BATdescriptor(*bid)) == NULL)
		throw(MAL, "batpcre.replace_first", RUNTIME_OBJECT_MISSING);

	msg = pcre_replace_bat(&bn, b, *pat, *repl, *flags, false);
	if (msg == MAL_SUCCEED) {
		*res = bn->batCacheid;
		BBPkeepref(*res);
	}
	BBPunfix(b->batCacheid);
	return msg;
}

static str
PCREmatch(bit *ret, const str *val, const str *pat)
{
	return pcre_match_with_flags(ret, *val, *pat,
#ifdef HAVE_LIBPCRE
								 "s"
#else
								 "x"
#endif
		);
}

static str
PCREimatch(bit *ret, const str *val, const str *pat)
{
	return pcre_match_with_flags(ret, *val, *pat, "i"
#ifndef HAVE_LIBPCRE
								 "x"
#endif
		);
}

static str
PCREindex(int *res, const pcre *pattern, const str *s)
{
#ifdef HAVE_LIBPCRE
	int v[3];

	v[0] = v[1] = *res = 0;
	if (pcre_exec(pattern, NULL, *s, (int) strlen(*s), 0, PCRE_NO_UTF8_CHECK, v, 3) >= 0) {
		*res = v[1];
	}
	return MAL_SUCCEED;
#else
	(void) res;
	(void) pattern;
	(void) s;
	throw(MAL, "pcre.index", "Database was compiled without PCRE support.");
#endif
}

static str
PCREpatindex(int *ret, const str *pat, const str *val)
{
#ifdef HAVE_LIBPCRE
	pcre *re = NULL;
	char *ppat = NULL, *msg;

	if (strNil(*pat) || strNil(*val)) {
		*ret = int_nil;
		return MAL_SUCCEED;
	}

	if ((msg = pat2pcre(&ppat, *pat)) != MAL_SUCCEED)
		return msg;
	if ((msg = pcre_compile_wrap(&re, ppat, FALSE)) != MAL_SUCCEED) {
		GDKfree(ppat);
		return msg;
	}
	GDKfree(ppat);
	msg = PCREindex(ret, re, val);
	pcre_free(re);
	return msg;
#else
	(void) ret;
	(void) pat;
	(void) val;
	throw(MAL, "pcre.patindex", "Database was compiled without PCRE support.");
#endif
}

static str
PCREquote(str *ret, const str *val)
{
	char *p;
	const char *s = *val;

	*ret = p = GDKmalloc(strlen(s) * 2 + 1); /* certainly long enough */
	if (p == NULL)
		throw(MAL, "pcre.quote", SQLSTATE(HY013) MAL_MALLOC_FAIL);
	/* quote all non-alphanumeric ASCII characters (i.e. leave
	   non-ASCII and alphanumeric alone) */
	while (*s) {
		if (!((*s & 0x80) != 0 ||
		      ('a' <= *s && *s <= 'z') ||
		      ('A' <= *s && *s <= 'Z') ||
		      isdigit((unsigned char) *s)))
			*p++ = '\\';
		*p++ = *s++;
	}
	*p = 0;
	return MAL_SUCCEED;
}

static str
PCREsql2pcre(str *ret, const str *pat, const str *esc)
{
	return sql2pcre(ret, *pat, *esc);
}

static inline str
choose_like_path(char **ppat, bool *use_re, bool *use_strcmp, bool *empty, const char *pat, const char *esc)
{
	str res = MAL_SUCCEED;
	*use_re = false;
	*use_strcmp = false;
	*empty = false;

	if (strNil(pat) || strNil(esc)) {
		*empty = true;
	} else {
		if (!re_is_pattern_properly_escaped(pat, (unsigned char) *esc))
			throw(MAL, "pcre.sql2pcre", SQLSTATE(22019) ILLEGAL_ARGUMENT ": (I)LIKE pattern must not end with escape character");
		if (is_strcmpable(pat, esc)) {
			*use_re = true;
			*use_strcmp = true;
		} else if (re_simple(pat, (unsigned char) *esc)) {
			*use_re = true;
		} else {
			if ((res = sql2pcre(ppat, pat, esc)) != MAL_SUCCEED)
				return res;
			if (strNil(*ppat)) {
				GDKfree(*ppat);
				*ppat = NULL;
				*use_re = true;
				*use_strcmp = true;
			}
		}
	}
	return res;
}

static str
PCRElike_imp(bit *ret, const str *s, const str *pat, const str *esc, const bit *isens)
{
	str res = MAL_SUCCEED;
	char *ppat = NULL;
	bool use_re = false, use_strcmp = false, empty = false;
	struct RE *re = NULL;

	if ((res = choose_like_path(&ppat, &use_re, &use_strcmp, &empty, *pat, *esc)) != MAL_SUCCEED)
		return res;

	MT_thread_setalgorithm(empty ? "pcrelike: trivially empty" : use_strcmp ? "pcrelike: pattern matching using strcmp" :
						   use_re ? "pcrelike: pattern matching using RE" : "pcrelike: pattern matching using pcre");

	if (strNil(*s) || empty) {
		*ret = bit_nil;
	} else if (use_re) {
		if (use_strcmp) {
			*ret = *isens ? mystrcasecmp(*s, *pat) == 0 : strcmp(*s, *pat) == 0;
		} else {
			if (!(re = re_create(*pat, *isens, (unsigned char) **esc)))
				res = createException(MAL, "pcre.like4", SQLSTATE(HY013) MAL_MALLOC_FAIL);
			else
				*ret = *isens ? re_match_ignore(*s, re) : re_match_no_ignore(*s, re);
		}
	} else {
		res = *isens ? PCREimatch(ret, s, &ppat) : PCREmatch(ret, s, &ppat);
	}

	if (re)
		re_destroy(re);
	GDKfree(ppat);
	return res;
}

static str
PCRElike(bit *ret, const str *s, const str *pat, const str *esc, const bit *isens)
{
	return PCRElike_imp(ret, s, pat, esc, isens);
}

static str
PCREnotlike(bit *ret, const str *s, const str *pat, const str *esc, const bit *isens)
{
	str tmp;
	bit r;

	rethrow("str.not_like", tmp, PCRElike(&r, s, pat, esc, isens));
	*ret = r==bit_nil?bit_nil:!r;
	return MAL_SUCCEED;
}

static inline str
re_like_build(struct RE **re, uint32_t **wpat, const char *pat, bool caseignore, bool use_strcmp, uint32_t esc)
{
	if (!use_strcmp) {
		if (!(*re = re_create(pat, caseignore, esc)))
			return createException(MAL, "pcre.re_like_build", SQLSTATE(HY013) MAL_MALLOC_FAIL);
	} else if (caseignore) {
		if (!(*wpat = utf8stoucs(pat)))
			return createException(MAL, "pcre.re_like_build", SQLSTATE(HY013) MAL_MALLOC_FAIL);
	}
	return MAL_SUCCEED;
}

#define proj_scanloop(TEST)	\
	do {	\
		if (*s == '\200') \
			return bit_nil; \
		else \
			return TEST; \
	} while (0)

static inline bit
re_like_proj_apply(const char *s, const struct RE *restrict re, const uint32_t *restrict wpat, const char *pat, bool caseignore, bool anti, bool use_strcmp)
{
	if (use_strcmp) {
		if (caseignore) {
			if (anti)
				proj_scanloop(mywstrcasecmp(s, wpat) != 0);
			else
				proj_scanloop(mywstrcasecmp(s, wpat) == 0);
		} else {
			if (anti)
				proj_scanloop(strcmp(s, pat) != 0);
			else
				proj_scanloop(strcmp(s, pat) == 0);
		}
	} else {
		if (caseignore) {
			if (anti)
				proj_scanloop(!re_match_ignore(s, re));
			else
				proj_scanloop(re_match_ignore(s, re));
		} else {
			if (anti)
				proj_scanloop(!re_match_no_ignore(s, re));
			else
				proj_scanloop(re_match_no_ignore(s, re));
		}
	}
}

static inline void
re_like_clean(struct RE **re, uint32_t **wpat)
{
	if (*re) {
		re_destroy(*re);
		*re = NULL;
	}
	if (*wpat) {
		GDKfree(*wpat);
		*wpat = NULL;
	}
}

static inline str
pcre_like_build(
#ifdef HAVE_LIBPCRE
	pcre **res,
	pcre_extra **ex
#else
	regex_t *res,
	void *ex
#endif
, const char *ppat, bool caseignore, BUN count)
{
#ifdef HAVE_LIBPCRE
	const char *err_p = NULL;
	int errpos = 0;
	int options = PCRE_UTF8 | PCRE_NO_UTF8_CHECK | PCRE_MULTILINE | PCRE_DOTALL;
	int pcrestopt = count > JIT_COMPILE_MIN ? PCRE_STUDY_JIT_COMPILE : 0;

	*res = NULL;
	*ex = NULL;
#else
	int options = REG_NEWLINE | REG_NOSUB | REG_EXTENDED;
	int errcode;

	*res = (regex_t) {0};
	(void) count;
#endif

	if (caseignore) {
#ifdef HAVE_LIBPCRE
		options |= PCRE_CASELESS;
#else
		options |= REG_ICASE;
#endif
	}
	if (
#ifdef HAVE_LIBPCRE
		(*res = pcre_compile(ppat, options, &err_p, &errpos, NULL)) == NULL
#else
		(errcode = regcomp(res, ppat, options)) != 0
#endif
		)
		return createException(MAL, "pcre.pcre_like_build", OPERATION_FAILED
								": compilation of regular expression (%s) failed"
#ifdef HAVE_LIBPCRE
								" at %d with '%s'", ppat, errpos, err_p
#else
								, ppat
#endif
			);
#ifdef HAVE_LIBPCRE
	*ex = pcre_study(*res, pcrestopt, &err_p);
	if (err_p != NULL)
		return createException(MAL, "pcre.pcre_like_build", OPERATION_FAILED
								": pcre study of pattern (%s) "
								"failed with '%s'", ppat, err_p);
#else
	(void) ex;
#endif
	return MAL_SUCCEED;
}

#define PCRE_LIKE_BODY(LOOP_BODY, RES1, RES2) \
	do { \
		LOOP_BODY  \
		if (*s == '\200') \
			*ret = bit_nil; \
		else if (pos >= 0) \
			*ret = RES1; \
		else if (pos == -1) \
			*ret = RES2; \
		else \
			return createException(MAL, "pcre.match", OPERATION_FAILED ": matching of regular expression (%s) failed with %d", ppat, pos); \
	} while(0)

static inline str
pcre_like_apply(bit *ret, const char *s,
#ifdef HAVE_LIBPCRE
	const pcre *re, const pcre_extra *ex
#else
	regex_t re, void *ex
#endif
, const char *ppat, bool anti)
{
	int pos;

#ifdef HAVE_LIBPCRE
#define LOOP_BODY	\
	pos = pcre_exec(re, ex, s, (int) strlen(s), 0, PCRE_NO_UTF8_CHECK, NULL, 0);
#else
#define LOOP_BODY	\
	int retval = regexec(&re, s, (size_t) 0, NULL, 0); \
	(void) ex; \
	pos = retval == REG_NOMATCH ? -1 : (retval == REG_ENOSYS ? -2 : 0);
#endif

	if (anti)
		PCRE_LIKE_BODY(LOOP_BODY, FALSE, TRUE);
	else
		PCRE_LIKE_BODY(LOOP_BODY, TRUE, FALSE);

	return MAL_SUCCEED;
}

static inline void
pcre_clean(
#ifdef HAVE_LIBPCRE
	pcre **re, pcre_extra **ex) {
	if (*re)
		pcre_free(*re);
	if (*ex)
		pcre_free_study(*ex);
	*re = NULL;
	*ex = NULL;
#else
	regex_t *re, void *ex) {
	regfree(re);
	*re = (regex_t) {0};
	(void) ex;
#endif
}

static str
BATPCRElike_imp(Client cntxt, MalBlkPtr mb, MalStkPtr stk, InstrPtr pci, const str *esc, const bit *isens, const bit *not)
{
	str msg = MAL_SUCCEED;
	BAT *b = NULL, *pbn = NULL, *bn = NULL, *s1 = NULL, *s2 = NULL;
	char *ppat = NULL;
<<<<<<< HEAD
=======
	const char *input = NULL;
>>>>>>> ffa0b4a7
	bool use_re = false, use_strcmp = false, empty = false, isensitive = (bool) *isens, anti = (bool) *not, has_nil = false,
		 input_is_a_bat = isaBatType(getArgType(mb, pci, 1)), pattern_is_a_bat = isaBatType(getArgType(mb, pci, 2));
	bat *r = getArgReference_bat(stk, pci, 0), *sid1 = pci->argc > 5 ? getArgReference_bat(stk, pci, 5) : NULL, *sid2 = pci->argc == 7 ? getArgReference_bat(stk, pci, 6) : NULL;
	BUN q = 0;
	bit *restrict ret = NULL;
	struct canditer ci1 = {0}, ci2 = {0};
	oid off1, off2;
#ifdef HAVE_LIBPCRE
	pcre *re = NULL;
	pcre_extra *ex = NULL;
#else
	regex_t re = (regex_t) {0};
	void *ex = NULL;
#endif
	struct RE *re_simple = NULL;
	uint32_t *wpat = NULL;
	BATiter pi = (BATiter) {0}, bi = (BATiter) {0};

	(void) cntxt;
	if (input_is_a_bat) {
		bat *bid = getArgReference_bat(stk, pci, 1);
		if (!(b = BATdescriptor(*bid))) {
			msg = createException(MAL, "batalgebra.batpcrelike", SQLSTATE(HY002) RUNTIME_OBJECT_MISSING);
			goto bailout;
		}
	}
	if (pattern_is_a_bat) {
		bat *pb = getArgReference_bat(stk, pci, 2);
		if (!(pbn = BATdescriptor(*pb))) {
			msg = createException(MAL, "batalgebra.batpcrelike", SQLSTATE(HY002) RUNTIME_OBJECT_MISSING);
			goto bailout;
		}
	}
	assert((!b || ATOMstorage(b->ttype) == TYPE_str) && (!pbn || ATOMstorage(pbn->ttype) == TYPE_str));
	if (sid1 && !is_bat_nil(*sid1) && !(s1 = BATdescriptor(*sid1))) {
		msg = createException(MAL, "batalgebra.batpcrelike", SQLSTATE(HY005) RUNTIME_OBJECT_MISSING);
		goto bailout;
	}
	if (sid2 && !is_bat_nil(*sid2) && !(s2 = BATdescriptor(*sid2))) {
		msg = createException(MAL, "batalgebra.batpcrelike", SQLSTATE(HY005) RUNTIME_OBJECT_MISSING);
		goto bailout;
	}

	q = canditer_init(&ci1, b ? b : pbn, s1);
	if (b && pbn && (canditer_init(&ci2, pbn, s2) != q || ci1.hseq != ci2.hseq)) {
		msg = createException(MAL, "batalgebra.batpcrelike", ILLEGAL_ARGUMENT " Requires bats of identical size");
		goto bailout;
	}
	if (!(bn = COLnew(ci1.hseq, TYPE_bit, q, TRANSIENT))) {
		msg = createException(MAL, "batalgebra.batpcrelike", SQLSTATE(HY013) MAL_MALLOC_FAIL);
		goto bailout;
	}
	ret = (bit*) Tloc(bn, 0);
	off1 = b ? b->hseqbase : pbn->hseqbase;

	if (pattern_is_a_bat) {
		pi = bat_iterator(pbn);

		if (b) {
			bi = bat_iterator(b);
			off2 = pbn->hseqbase;

			for (BUN p = 0; p < q; p++) {
				oid p1 = (canditer_next(&ci1) - off1), p2 = (canditer_next(&ci2) - off2);
				const char *input = BUNtvar(bi, p1), *np = BUNtvar(pi, p2);

				if ((msg = choose_like_path(&ppat, &use_re, &use_strcmp, &empty, np, *esc)) != MAL_SUCCEED)
					goto bailout;

				if (use_re) {
					if ((msg = re_like_build(&re_simple, &wpat, np, isensitive, use_strcmp, (unsigned char) **esc)) != MAL_SUCCEED)
						goto bailout;
					ret[p] = re_like_proj_apply(input, re_simple, wpat, np, isensitive, anti, use_strcmp);
					re_like_clean(&re_simple, &wpat);
				} else if (empty) {
					ret[p] = bit_nil;
				} else {
					if ((msg = pcre_like_build(&re, &ex, ppat, isensitive, 1)) != MAL_SUCCEED)
						goto bailout;
					if ((msg = pcre_like_apply(&(ret[p]), input, re, ex, ppat, anti)) != MAL_SUCCEED)
						goto bailout;
					pcre_clean(&re, &ex);
				}
				has_nil |= is_bit_nil(ret[p]);
				GDKfree(ppat);
				ppat = NULL;
			}
		} else {
			const char *input = *getArgReference_str(stk, pci, 1);

			for (BUN p = 0; p < q; p++) {
				oid o = (canditer_next(&ci1) - off1);
				const char *np = BUNtvar(pi, o);

				if ((msg = choose_like_path(&ppat, &use_re, &use_strcmp, &empty, np, *esc)) != MAL_SUCCEED)
					goto bailout;

				if (use_re) {
					if ((msg = re_like_build(&re_simple, &wpat, np, isensitive, use_strcmp, (unsigned char) **esc)) != MAL_SUCCEED)
						goto bailout;
					ret[p] = re_like_proj_apply(input, re_simple, wpat, np, isensitive, anti, use_strcmp);
					re_like_clean(&re_simple, &wpat);
				} else if (empty) {
					ret[p] = bit_nil;
				} else {
					if ((msg = pcre_like_build(&re, &ex, ppat, isensitive, 1)) != MAL_SUCCEED)
						goto bailout;
					if ((msg = pcre_like_apply(&(ret[p]), input, re, ex, ppat, anti)) != MAL_SUCCEED)
						goto bailout;
					pcre_clean(&re, &ex);
				}
				has_nil |= is_bit_nil(ret[p]);
				GDKfree(ppat);
				ppat = NULL;
			}
		}
	} else {
		const char *pat = *getArgReference_str(stk, pci, 2);
		bi = bat_iterator(b);
		if ((msg = choose_like_path(&ppat, &use_re, &use_strcmp, &empty, pat, *esc)) != MAL_SUCCEED)
			goto bailout;

		MT_thread_setalgorithm(empty ? "pcrelike: trivially empty" : use_strcmp ? "pcrelike: pattern matching using strcmp" :
							   use_re ? "pcrelike: pattern matching using RE" : "pcrelike: pattern matching using pcre");

		if (use_re) {
			if ((msg = re_like_build(&re_simple, &wpat, pat, isensitive, use_strcmp, (unsigned char) **esc)) != MAL_SUCCEED)
				goto bailout;
			if (ci1.tpe == cand_dense) {
				for (BUN p = 0; p < q; p++) {
					oid o = (canditer_next_dense(&ci1) - off1);
					const char *s = BUNtvar(bi, o);
					ret[p] = re_like_proj_apply(s, re_simple, wpat, pat, isensitive, anti, use_strcmp);
					has_nil |= is_bit_nil(ret[p]);
				}
			} else {
				for (BUN p = 0; p < q; p++) {
					oid o = (canditer_next(&ci1) - off1);
					const char *s = BUNtvar(bi, o);
					ret[p] = re_like_proj_apply(s, re_simple, wpat, pat, isensitive, anti, use_strcmp);
					has_nil |= is_bit_nil(ret[p]);
				}
			}
		} else if (empty) {
			for (BUN p = 0; p < q; p++)
				ret[p] = bit_nil;
			has_nil = true;
		} else {
			if ((msg = pcre_like_build(&re, &ex, ppat, isensitive, q)) != MAL_SUCCEED)
				goto bailout;
			if (ci1.tpe == cand_dense) {
				for (BUN p = 0; p < q; p++) {
					oid o = (canditer_next_dense(&ci1) - off1);
					const char *s = BUNtvar(bi, o);
					if ((msg = pcre_like_apply(&(ret[p]), s, re, ex, ppat, anti)) != MAL_SUCCEED)
						goto bailout;
					has_nil |= is_bit_nil(ret[p]);
				}
			} else {
				for (BUN p = 0; p < q; p++) {
					oid o = (canditer_next(&ci1) - off1);
					const char *s = BUNtvar(bi, o);
					if ((msg = pcre_like_apply(&(ret[p]), s, re, ex, ppat, anti)) != MAL_SUCCEED)
						goto bailout;
					has_nil |= is_bit_nil(ret[p]);
				}
			}
		}
	}

bailout:
	GDKfree(ppat);
	re_like_clean(&re_simple, &wpat);
	pcre_clean(&re, &ex);
	if (bn && !msg) {
		BATsetcount(bn, q);
		bn->tnil = has_nil;
		bn->tnonil = !has_nil;
		bn->tkey = BATcount(bn) <= 1;
		bn->tsorted = BATcount(bn) <= 1;
		bn->trevsorted = BATcount(bn) <= 1;
		BBPkeepref(*r = bn->batCacheid);
	} else if (bn)
		BBPreclaim(bn);
	if (bi.b)
		bat_iterator_end(&bi);
	if (b)
		BBPunfix(b->batCacheid);
	if (pi.b)
		bat_iterator_end(&pi);
	if (pbn)
		BBPunfix(pbn->batCacheid);
	if (s1)
		BBPunfix(s1->batCacheid);
	if (s2)
		BBPunfix(s2->batCacheid);
	return msg;
}

static str
BATPCRElike(Client cntxt, MalBlkPtr mb, MalStkPtr stk, InstrPtr pci)
{
	const str *esc = getArgReference_str(stk, pci, 3);
	const bit *ci = getArgReference_bit(stk, pci, 4);
	bit no = FALSE;

	return BATPCRElike_imp(cntxt, mb, stk, pci, esc, ci, &no);
}

static str
BATPCREnotlike(Client cntxt, MalBlkPtr mb, MalStkPtr stk, InstrPtr pci)
{
	const str *esc = getArgReference_str(stk, pci, 3);
	const bit *ci = getArgReference_bit(stk, pci, 4);
	bit yes = TRUE;

	return BATPCRElike_imp(cntxt, mb, stk, pci, esc, ci, &yes);
}

/* scan select loop with or without candidates */
#define pcrescanloop(TEST)		\
	do {	\
		TRC_DEBUG(ALGO,			\
				  "PCREselect(b=%s#"BUNFMT",anti=%d): "		\
				  "scanselect %s\n", BATgetId(b), BATcount(b),	\
				  anti, #TEST);		\
		if (!s || BATtdense(s)) {	\
			for (; p < q; p++) {	\
                GDK_CHECK_TIMEOUT(timeoffset, counter,						\
                        GOTO_LABEL_TIMEOUT_HANDLER(bailout));				\
				const char *restrict v = BUNtvar(bi, p - off);	\
				if (TEST)	\
					vals[cnt++] = p;	\
			}		\
		} else {		\
			for (; p < ncands; p++) {		\
                GDK_CHECK_TIMEOUT(timeoffset, counter,						\
                        GOTO_LABEL_TIMEOUT_HANDLER(bailout));				\
				oid o = canditer_next(ci);		\
				const char *restrict v = BUNtvar(bi, o - off);	\
				if (TEST) 	\
					vals[cnt++] = o;	\
			}		\
		}		\
	} while (0)

#ifdef HAVE_LIBPCRE
#define PCRE_LIKESELECT_BODY (pcre_exec(re, ex, v, (int) strlen(v), 0, PCRE_NO_UTF8_CHECK, NULL, 0) >= 0)
#else
#define PCRE_LIKESELECT_BODY (regexec(&re, v, (size_t) 0, NULL, 0) != REG_NOMATCH)
#endif

static str
pcre_likeselect(BAT *bn, BAT *b, BAT *s, struct canditer *ci, BUN p, BUN q, BUN *rcnt, const char *pat, bool caseignore, bool anti)
{
#ifdef HAVE_LIBPCRE
	pcre *re = NULL;
	pcre_extra *ex = NULL;
#else
	regex_t re = (regex_t) {0};
	void *ex = NULL;
#endif
	BATiter bi = bat_iterator(b);
	BUN cnt = 0, ncands = ci->ncand;
	oid off = b->hseqbase, *restrict vals = Tloc(bn, 0);
	str msg = MAL_SUCCEED;

	size_t counter = 0;
	lng timeoffset = 0;
	QryCtx *qry_ctx = MT_thread_get_qry_ctx();
	if (qry_ctx != NULL) {
		timeoffset = (qry_ctx->starttime && qry_ctx->querytimeout) ? (qry_ctx->starttime + qry_ctx->querytimeout) : 0;
	}

	if ((msg = pcre_like_build(&re, &ex, pat, caseignore, ci->ncand)) != MAL_SUCCEED)
		goto bailout;

	if (anti)
		pcrescanloop(v && *v != '\200' && !PCRE_LIKESELECT_BODY);
	else
		pcrescanloop(v && *v != '\200' && PCRE_LIKESELECT_BODY);

bailout:
	bat_iterator_end(&bi);
	pcre_clean(&re, &ex);
	*rcnt = cnt;
	return msg;
}

static str
re_likeselect(BAT *bn, BAT *b, BAT *s, struct canditer *ci, BUN p, BUN q, BUN *rcnt, const char *pat, bool caseignore, bool anti, bool use_strcmp, uint32_t esc)
{
	BATiter bi = bat_iterator(b);
	BUN cnt = 0, ncands = ci->ncand;
	oid off = b->hseqbase, *restrict vals = Tloc(bn, 0);
	struct RE *re = NULL;
	uint32_t *wpat = NULL;
	str msg = MAL_SUCCEED;

	size_t counter = 0;
	lng timeoffset = 0;
	QryCtx *qry_ctx = MT_thread_get_qry_ctx();
	if (qry_ctx != NULL) {
		timeoffset = (qry_ctx->starttime && qry_ctx->querytimeout) ? (qry_ctx->starttime + qry_ctx->querytimeout) : 0;
	}
	if ((msg = re_like_build(&re, &wpat, pat, caseignore, use_strcmp, esc)) != MAL_SUCCEED)
		goto bailout;

	if (use_strcmp) {
		if (caseignore) {
			if (anti)
				pcrescanloop(v && *v != '\200' && mywstrcasecmp(v, wpat) != 0);
			else
				pcrescanloop(v && *v != '\200' && mywstrcasecmp(v, wpat) == 0);
		} else {
			if (anti)
				pcrescanloop(v && *v != '\200' && strcmp(v, pat) != 0);
			else
				pcrescanloop(v && *v != '\200' && strcmp(v, pat) == 0);
		}
	} else {
		if (caseignore) {
			if (anti)
				pcrescanloop(v && *v != '\200' && !re_match_ignore(v, re));
			else
				pcrescanloop(v && *v != '\200' && re_match_ignore(v, re));
		} else {
			if (anti)
				pcrescanloop(v && *v != '\200' && !re_match_no_ignore(v, re));
			else
				pcrescanloop(v && *v != '\200' && re_match_no_ignore(v, re));
		}
	}

bailout:
	bat_iterator_end(&bi);
	re_like_clean(&re, &wpat);
	*rcnt = cnt;
	return msg;
}

static str
PCRElikeselect(bat *ret, const bat *bid, const bat *sid, const str *pat, const str *esc, const bit *caseignore, const bit *anti)
{
	BAT *b, *s = NULL, *bn = NULL;
	str msg = MAL_SUCCEED;
	char *ppat = NULL;
	bool use_re = false, use_strcmp = false, empty = false;
	bool with_strimps = false;

	if ((b = BATdescriptor(*bid)) == NULL) {
		msg = createException(MAL, "algebra.likeselect", SQLSTATE(HY002) RUNTIME_OBJECT_MISSING);
		goto bailout;
	}
	if (sid && !is_bat_nil(*sid) && (s = BATdescriptor(*sid)) == NULL) {
		msg = createException(MAL, "algebra.likeselect", SQLSTATE(HY002) RUNTIME_OBJECT_MISSING);
		goto bailout;
	}

	assert(ATOMstorage(b->ttype) == TYPE_str);

	if ((msg = choose_like_path(&ppat, &use_re, &use_strcmp, &empty, *pat, *esc)) != MAL_SUCCEED)
		goto bailout;

	/* Since the strimp pre-filtering of a LIKE query produces a superset of
	 * the actual result the complement of that set will necessarily reject
	 * some of the matching entries in the NOT LIKE query.
	 *
	 * A better solution is to run the PCRElikeselect as a LIKE query with
	 * strimps and return the complement of the result.
	 */
	if (!empty && BAThasstrimps(b) && !*anti) {
		BAT *tmp_s = STRMPfilter(b, s, *pat);
		if (tmp_s) {
			if (s)
				BBPunfix(s->batCacheid);
			s = tmp_s;
			with_strimps = true;
		} else { /* If we cannot create the strimp just continue normally */
			GDKclrerr();
		}
	}

	MT_thread_setalgorithm(empty ? "pcrelike: trivially empty" :
		use_strcmp ? (with_strimps ? "pcrelike: pattern matching using strcmp with strimps" : "pcrelike: pattern matching using strcmp") :
		use_re ? (with_strimps ? "pcrelike: pattern matching using RE with strimps" : "pcrelike: pattern matching using RE") :
		(with_strimps ? "pcrelike: pattern matching using pcre with strimps" : "pcrelike: pattern matching using pcre"));

	if (empty) {
		if (!(bn = BATdense(0, 0, 0)))
			msg = createException(MAL, "algebra.likeselect", SQLSTATE(HY013) MAL_MALLOC_FAIL);
	} else {
		BUN p = 0, q = 0, rcnt = 0;
		struct canditer ci;

		canditer_init(&ci, b, s);
		if (!(bn = COLnew(0, TYPE_oid, ci.ncand, TRANSIENT))) {
			msg = createException(MAL, "algebra.likeselect", SQLSTATE(HY013) MAL_MALLOC_FAIL);
			goto bailout;
		}

		if (!s || BATtdense(s)) {
			if (s) {
				assert(BATtdense(s));
				p = (BUN) s->tseqbase;
				q = p + BATcount(s);
				if ((oid) p < b->hseqbase)
					p = b->hseqbase;
				if ((oid) q > b->hseqbase + BATcount(b))
					q = b->hseqbase + BATcount(b);
			} else {
				p = b->hseqbase;
				q = BUNlast(b) + b->hseqbase;
			}
		}

		if (use_re) {
			msg = re_likeselect(bn, b, s, &ci, p, q, &rcnt, *pat, (bool) *caseignore, (bool) *anti, use_strcmp, (unsigned char) **esc);
		} else {
			msg = pcre_likeselect(bn, b, s, &ci, p, q, &rcnt, ppat, (bool) *caseignore, (bool) *anti);
		}
		if (!msg) { /* set some properties */
			BATsetcount(bn, rcnt);
			bn->tsorted = true;
			bn->trevsorted = bn->batCount <= 1;
			bn->tkey = true;
			bn->tnil = false;
			bn->tnonil = true;
			bn->tseqbase = rcnt == 0 ? 0 : rcnt == 1 || rcnt == b->batCount ? b->hseqbase : oid_nil;
		}
	}

bailout:
	if (b)
		BBPunfix(b->batCacheid);
	if (s)
		BBPunfix(s->batCacheid);
	GDKfree(ppat);
	if (bn && !msg)
		BBPkeepref(*ret = bn->batCacheid);
	else if (bn)
		BBPreclaim(bn);
	return msg;
}

#define APPEND(b, o)	(((oid *) b->theap->base)[b->batCount++] = (o))
#define VALUE(s, x)		(s##vars + VarHeapVal(s##vals, (x), s##i.width))

#ifdef HAVE_LIBPCRE
#define PCRE_EXEC \
	do { \
		retval = pcre_exec(pcrere, pcreex, vl, (int) strlen(vl), 0, PCRE_NO_UTF8_CHECK, NULL, 0); \
	} while (0)
#define PCRE_EXEC_COND (retval < 0)
#else
#define PCRE_EXEC \
	do { \
		retval = regexec(&pcrere, vl, (size_t) 0, NULL, 0); \
	} while (0)
#define PCRE_EXEC_COND (retval == REG_NOMATCH || retval == REG_ENOSYS)
#endif

/* nested loop implementation for PCRE join */
#define pcre_join_loop(STRCMP, RE_MATCH, PCRE_COND) \
	do { \
		for (BUN ridx = 0; ridx < nrcand; ridx++) { \
			GDK_CHECK_TIMEOUT(timeoffset, counter, \
					GOTO_LABEL_TIMEOUT_HANDLER(bailout)); \
			ro = canditer_next(&rci); \
			vr = VALUE(r, ro - rbase); \
			nl = 0; \
			use_re = use_strcmp = empty = false; \
			if ((msg = choose_like_path(&pcrepat, &use_re, &use_strcmp, &empty, vr, esc))) \
				goto bailout; \
			if (!empty) { \
				if (use_re) { \
					if ((msg = re_like_build(&re, &wpat, vr, caseignore, use_strcmp, (unsigned char) *esc)) != MAL_SUCCEED) \
						goto bailout; \
				} else if (pcrepat) { \
					if ((msg = pcre_like_build(&pcrere, &pcreex, pcrepat, caseignore, nlcand)) != MAL_SUCCEED) \
						goto bailout; \
					GDKfree(pcrepat); \
					pcrepat = NULL; \
				} \
				canditer_reset(&lci); \
				for (BUN lidx = 0; lidx < nlcand; lidx++) { \
					lo = canditer_next(&lci); \
					vl = VALUE(l, lo - lbase); \
					if (strNil(vl)) { \
						continue; \
					} else if (use_re) { \
						if (use_strcmp) { \
							if (STRCMP) \
								continue; \
						} else { \
							assert(re); \
							if (RE_MATCH) \
								continue; \
						} \
					} else { \
						int retval; \
						PCRE_EXEC;  \
						if (PCRE_COND) \
							continue; \
					} \
					if (BUNlast(r1) == BATcapacity(r1)) { \
						newcap = BATgrows(r1); \
						BATsetcount(r1, BATcount(r1)); \
						if (r2) \
							BATsetcount(r2, BATcount(r2)); \
						if (BATextend(r1, newcap) != GDK_SUCCEED || (r2 && BATextend(r2, newcap) != GDK_SUCCEED)) { \
							msg = createException(MAL, "pcre.join", SQLSTATE(HY013) MAL_MALLOC_FAIL); \
							goto bailout; \
						} \
						assert(!r2 || BATcapacity(r1) == BATcapacity(r2)); \
					} \
					if (BATcount(r1) > 0) { \
						if (lastl + 1 != lo) \
							r1->tseqbase = oid_nil; \
						if (nl == 0) { \
							if (r2) \
								r2->trevsorted = false; \
							if (lastl > lo) { \
								r1->tsorted = false; \
								r1->tkey = false; \
							} else if (lastl < lo) { \
								r1->trevsorted = false; \
							} else { \
								r1->tkey = false; \
							} \
						} \
					} \
					APPEND(r1, lo); \
					if (r2) \
						APPEND(r2, ro); \
					lastl = lo; \
					nl++; \
				} \
				re_like_clean(&re, &wpat); \
				pcre_clean(&pcrere, &pcreex); \
			} \
			if (r2) { \
				if (nl > 1) { \
					r2->tkey = false; \
					r2->tseqbase = oid_nil; \
					r1->trevsorted = false; \
				} else if (nl == 0) { \
					rskipped = BATcount(r2) > 0; \
				} else if (rskipped) { \
					r2->tseqbase = oid_nil; \
				} \
			} else if (nl > 1) { \
				r1->trevsorted = false; \
			} \
		} \
	} while (0)

static char *
pcrejoin(BAT *r1, BAT *r2, BAT *l, BAT *r, BAT *sl, BAT *sr, const char *esc, bit caseignore, bit anti)
{
	struct canditer lci, rci;
	const char *lvals, *rvals, *lvars, *rvars, *vl, *vr;
	int rskipped = 0;			/* whether we skipped values in r */
	oid lbase, rbase, lo, ro, lastl = 0;		/* last value inserted into r1 */
	BUN nl, newcap, nlcand, nrcand;
	char *pcrepat = NULL, *msg = MAL_SUCCEED;
	struct RE *re = NULL;
	bool use_re = false, use_strcmp = false, empty = false;
	uint32_t *wpat = NULL;
#ifdef HAVE_LIBPCRE
	pcre *pcrere = NULL;
	pcre_extra *pcreex = NULL;
#else
	regex_t pcrere = (regex_t) {0};
	void *pcreex = NULL;
#endif

	size_t counter = 0;
	lng timeoffset = 0;
	QryCtx *qry_ctx = MT_thread_get_qry_ctx();
	if (qry_ctx != NULL) {
		timeoffset = (qry_ctx->starttime && qry_ctx->querytimeout) ? (qry_ctx->starttime + qry_ctx->querytimeout) : 0;
	}

	TRC_DEBUG(ALGO,
			  "pcrejoin(l=%s#" BUNFMT "[%s]%s%s,"
			  "r=%s#" BUNFMT "[%s]%s%s,sl=%s#" BUNFMT "%s%s,"
			  "sr=%s#" BUNFMT "%s%s)\n",
			  BATgetId(l), BATcount(l), ATOMname(l->ttype),
			  l->tsorted ? "-sorted" : "",
			  l->trevsorted ? "-revsorted" : "",
			  BATgetId(r), BATcount(r), ATOMname(r->ttype),
			  r->tsorted ? "-sorted" : "",
			  r->trevsorted ? "-revsorted" : "",
			  sl ? BATgetId(sl) : "NULL", sl ? BATcount(sl) : 0,
			  sl && sl->tsorted ? "-sorted" : "",
			  sl && sl->trevsorted ? "-revsorted" : "",
			  sr ? BATgetId(sr) : "NULL", sr ? BATcount(sr) : 0,
			  sr && sr->tsorted ? "-sorted" : "",
			  sr && sr->trevsorted ? "-revsorted" : "");

	assert(ATOMtype(l->ttype) == ATOMtype(r->ttype));
	assert(ATOMtype(l->ttype) == TYPE_str);

	nlcand = canditer_init(&lci, l, sl);
	nrcand = canditer_init(&rci, r, sr);

	BATiter li = bat_iterator(l);
	BATiter ri = bat_iterator(r);
	lbase = l->hseqbase;
	rbase = r->hseqbase;
	lvals = (const char *) li.base;
	rvals = (const char *) ri.base;
	assert(r->tvarsized && r->ttype);
	lvars = li.vh->base;
	rvars = ri.vh->base;

	r1->tkey = true;
	r1->tsorted = true;
	r1->trevsorted = true;
	r1->tnil = false;
	r1->tnonil = true;
	if (r2) {
		r2->tkey = true;
		r2->tsorted = true;
		r2->trevsorted = true;
		r2->tnil = false;
		r2->tnonil = true;
	}

	if (anti) {
		if (caseignore) {
			pcre_join_loop(mywstrcasecmp(vl, wpat) == 0, re_match_ignore(vl, re), !PCRE_EXEC_COND);
		} else {
			pcre_join_loop(strcmp(vl, vr) == 0, re_match_no_ignore(vl, re), !PCRE_EXEC_COND);
		}
	} else {
		if (caseignore) {
			pcre_join_loop(mywstrcasecmp(vl, wpat) != 0, !re_match_ignore(vl, re), PCRE_EXEC_COND);
		} else {
			pcre_join_loop(strcmp(vl, vr) != 0, !re_match_no_ignore(vl, re), PCRE_EXEC_COND);
		}
	}
	bat_iterator_end(&li);
	bat_iterator_end(&ri);

	assert(!r2 || BATcount(r1) == BATcount(r2));
	/* also set other bits of heap to correct value to indicate size */
	BATsetcount(r1, BATcount(r1));
	if (r2)
		BATsetcount(r2, BATcount(r2));
	if (BATcount(r1) > 0) {
		if (BATtdense(r1))
			r1->tseqbase = ((oid *) r1->theap->base)[0];
		if (r2 && BATtdense(r2))
			r2->tseqbase = ((oid *) r2->theap->base)[0];
	} else {
		r1->tseqbase = 0;
		if (r2)
			r2->tseqbase = 0;
	}
	if (r2)
		TRC_DEBUG(ALGO,
				"pcrejoin(l=%s,r=%s)=(%s#"BUNFMT"%s%s,%s#"BUNFMT"%s%s\n",
				BATgetId(l), BATgetId(r),
				BATgetId(r1), BATcount(r1),
				r1->tsorted ? "-sorted" : "",
				r1->trevsorted ? "-revsorted" : "",
				BATgetId(r2), BATcount(r2),
				r2->tsorted ? "-sorted" : "",
				r2->trevsorted ? "-revsorted" : "");
	else
		TRC_DEBUG(ALGO,
			"pcrejoin(l=%s,r=%s)=(%s#"BUNFMT"%s%s\n",
			BATgetId(l), BATgetId(r),
			BATgetId(r1), BATcount(r1),
			r1->tsorted ? "-sorted" : "",
			r1->trevsorted ? "-revsorted" : "");
	return MAL_SUCCEED;

bailout:
	bat_iterator_end(&li);
	bat_iterator_end(&ri);
	GDKfree(pcrepat);
	re_like_clean(&re, &wpat);
	pcre_clean(&pcrere, &pcreex);
	assert(msg != MAL_SUCCEED);
	return msg;
}

static str
PCREjoin(bat *r1, bat *r2, bat lid, bat rid, bat slid, bat srid, bat elid, bat ciid, bit anti)
{
	BAT *left = NULL, *right = NULL, *escape = NULL, *caseignore = NULL, *candleft = NULL, *candright = NULL;
	BAT *result1 = NULL, *result2 = NULL;
	char *msg = MAL_SUCCEED;
	const char *esc = "";
	bit ci;
	BATiter bi;

	if ((left = BATdescriptor(lid)) == NULL)
		goto fail;
	if ((right = BATdescriptor(rid)) == NULL)
		goto fail;
	if ((escape = BATdescriptor(elid)) == NULL)
		goto fail;
	if ((caseignore = BATdescriptor(ciid)) == NULL)
		goto fail;
	if (!is_bat_nil(slid) && (candleft = BATdescriptor(slid)) == NULL)
		goto fail;
	if (!is_bat_nil(srid) && (candright = BATdescriptor(srid)) == NULL)
		goto fail;
	result1 = COLnew(0, TYPE_oid, BATcount(left), TRANSIENT);
	if (r2)
		result2 = COLnew(0, TYPE_oid, BATcount(left), TRANSIENT);
	if (!result1 || (r2 && !result2)) {
		msg = createException(MAL, "pcre.join", SQLSTATE(HY013) MAL_MALLOC_FAIL);
		goto fail;
	}
	result1->tnil = false;
	result1->tnonil = true;
	result1->tkey = true;
	result1->tsorted = true;
	result1->trevsorted = true;
	result1->tseqbase = 0;
	if (r2) {
		result2->tnil = false;
		result2->tnonil = true;
		result2->tkey = true;
		result2->tsorted = true;
		result2->trevsorted = true;
		result2->tseqbase = 0;
	}
	if (BATcount(escape) != 1) {
		msg = createException(MAL, "pcre.join", SQLSTATE(42000) "At the moment, only one value is allowed for the escape input at pcre join");
		goto fail;
	}
	if (BATcount(caseignore) != 1) {
		msg = createException(MAL, "pcre.join", SQLSTATE(42000) "At the moment, only one value is allowed for the case ignore input at pcre join");
		goto fail;
	}
	bi = bat_iterator(caseignore);
	ci = *(bit*)BUNtail(bi, 0);
	bat_iterator_end(&bi);
	bi = bat_iterator(escape);
	esc = BUNtvar(bi, 0);
	msg = pcrejoin(result1, result2, left, right, candleft, candright, esc, ci, anti);
	bat_iterator_end(&bi);
	if (msg)
		goto fail;
	*r1 = result1->batCacheid;
	BBPkeepref(*r1);
	if (r2) {
		*r2 = result2->batCacheid;
		BBPkeepref(*r2);
	}
	BBPunfix(left->batCacheid);
	BBPunfix(right->batCacheid);
	if (escape)
		BBPunfix(escape->batCacheid);
	if (caseignore)
		BBPunfix(caseignore->batCacheid);
	if (candleft)
		BBPunfix(candleft->batCacheid);
	if (candright)
		BBPunfix(candright->batCacheid);
	return MAL_SUCCEED;

  fail:
	if (left)
		BBPunfix(left->batCacheid);
	if (right)
		BBPunfix(right->batCacheid);
	if (escape)
		BBPunfix(escape->batCacheid);
	if (caseignore)
		BBPunfix(caseignore->batCacheid);
	if (candleft)
		BBPunfix(candleft->batCacheid);
	if (candright)
		BBPunfix(candright->batCacheid);
	if (result1)
		BBPunfix(result1->batCacheid);
	if (result2)
		BBPunfix(result2->batCacheid);
	if (msg)
		return msg;
	throw(MAL, "pcre.join", SQLSTATE(HY002) RUNTIME_OBJECT_MISSING);
}

static str
LIKEjoin(bat *r1, bat *r2, const bat *lid, const bat *rid, const bat *elid, const bat *cid, const bat *slid, const bat *srid, const bit *nil_matches, const lng *estimate, const bit *anti)
{
	(void) nil_matches;
	(void) estimate;
	return PCREjoin(r1, r2, *lid, *rid, slid ? *slid : 0, srid ? *srid : 0, *elid, *cid, *anti);
}

static str
LIKEjoin1(bat *r1, const bat *lid, const bat *rid, const bat *elid, const bat *cid, const bat *slid, const bat *srid, const bit *nil_matches, const lng *estimate, const bit *anti)
{
	(void) nil_matches;
	(void) estimate;
	return PCREjoin(r1, NULL, *lid, *rid, slid ? *slid : 0, srid ? *srid : 0, *elid, *cid, *anti);
}

#include "mel.h"
mel_atom pcre_init_atoms[] = {
 { .name="pcre", },  { .cmp=NULL }
};
mel_func pcre_init_funcs[] = {
 command("pcre", "index", PCREindex, false, "match a pattern, return matched position (or 0 when not found)", args(1,3, arg("",int),arg("pat",pcre),arg("s",str))),
 command("pcre", "match", PCREmatch, false, "Perl Compatible Regular Expression pattern matching against a string", args(1,3, arg("",bit),arg("s",str),arg("pat",str))),
 command("pcre", "imatch", PCREimatch, false, "Caseless Perl Compatible Regular Expression pattern matching against a string", args(1,3, arg("",bit),arg("s",str),arg("pat",str))),
 command("pcre", "patindex", PCREpatindex, false, "Location of the first POSIX pattern matching against a string", args(1,3, arg("",int),arg("pat",str),arg("s",str))),
 command("pcre", "replace", PCREreplace_wrap, false, "Replace _all_ matches of \"pattern\" in \"origin_str\" with \"replacement\".\nParameter \"flags\" accept these flags: 'i', 'm', 's', and 'x'.\n'e': if present, an empty string is considered to be a valid match\n'i': if present, the match operates in case-insensitive mode.\nOtherwise, in case-sensitive mode.\n'm': if present, the match operates in multi-line mode.\n's': if present, the match operates in \"dot-all\"\nThe specifications of the flags can be found in \"man pcreapi\"\nThe flag letters may be repeated.\nNo other letters than 'e', 'i', 'm', 's' and 'x' are allowed in \"flags\".\nReturns the replaced string, or if no matches found, the original string.", args(1,5, arg("",str),arg("origin",str),arg("pat",str),arg("repl",str),arg("flags",str))),
 command("pcre", "replace_first", PCREreplace_wrap, false, "Replace _the first_ match of \"pattern\" in \"origin_str\" with \"replacement\".\nParameter \"flags\" accept these flags: 'i', 'm', 's', and 'x'.\n'e': if present, an empty string is considered to be a valid match\n'i': if present, the match operates in case-insensitive mode.\nOtherwise, in case-sensitive mode.\n'm': if present, the match operates in multi-line mode.\n's': if present, the match operates in \"dot-all\"\nThe specifications of the flags can be found in \"man pcreapi\"\nThe flag letters may be repeated.\nNo other letters than 'e', 'i', 'm', 's' and 'x' are allowed in \"flags\".\nReturns the replaced string, or if no matches found, the original string.", args(1,5, arg("",str),arg("origin",str),arg("pat",str),arg("repl",str),arg("flags",str))),
 command("pcre", "pcre_quote", PCREquote, false, "Return a PCRE pattern string that matches the argument exactly.", args(1,2, arg("",str),arg("s",str))),
 command("pcre", "sql2pcre", PCREsql2pcre, false, "Convert a SQL like pattern with the given escape character into a PCRE pattern.", args(1,3, arg("",str),arg("pat",str),arg("esc",str))),
 command("pcre", "prelude", pcre_init, false, "Initialize pcre", args(1,1, arg("",void))),
 command("str", "replace", PCREreplace_wrap, false, "", args(1,5, arg("",str),arg("origin",str),arg("pat",str),arg("repl",str),arg("flags",str))),
 command("batpcre", "replace", PCREreplace_bat_wrap, false, "", args(1,5, batarg("",str),batarg("orig",str),arg("pat",str),arg("repl",str),arg("flag",str))),
 command("batpcre", "replace_first", PCREreplacefirst_bat_wrap, false, "", args(1,5, batarg("",str),batarg("orig",str),arg("pat",str),arg("repl",str),arg("flag",str))),
 command("algebra", "like", PCRElike, false, "", args(1,5, arg("",bit),arg("s",str),arg("pat",str),arg("esc",str),arg("caseignore",bit))),
 pattern("batalgebra", "like", BATPCRElike, false, "", args(1,6, batarg("",bit),batarg("s",str),arg("pat",str),arg("esc",str),arg("caseignore",bit),batarg("s",oid))),
 pattern("batalgebra", "like", BATPCRElike, false, "", args(1,6, batarg("",bit),arg("s",str),batarg("pat",str),arg("esc",str),arg("caseignore",bit),batarg("s",oid))),
 pattern("batalgebra", "like", BATPCRElike, false, "", args(1,7, batarg("",bit),batarg("s",str),batarg("pat",str),arg("esc",str),arg("caseignore",bit),batarg("s1",oid),batarg("s2",oid))),
 command("algebra", "not_like", PCREnotlike, false, "", args(1,5, arg("",bit),arg("s",str),arg("pat",str),arg("esc",str),arg("caseignore",bit))),
 pattern("batalgebra", "not_like", BATPCREnotlike, false, "", args(1,6, batarg("",bit),batarg("s",str),arg("pat",str),arg("esc",str),arg("caseignore",bit),batarg("s",oid))),
 pattern("batalgebra", "not_like", BATPCREnotlike, false, "", args(1,6, batarg("",bit),arg("s",str),batarg("pat",str),arg("esc",str),arg("caseignore",bit),batarg("s",oid))),
 pattern("batalgebra", "not_like", BATPCREnotlike, false, "", args(1,7, batarg("",bit),batarg("s",str),batarg("pat",str),arg("esc",str),arg("caseignore",bit),batarg("s1",oid),batarg("s2",oid))),
 command("algebra", "likeselect", PCRElikeselect, false, "Select all head values of the first input BAT for which the\ntail value is \"like\" the given (SQL-style) pattern and for\nwhich the head value occurs in the tail of the second input\nBAT.\nInput is a dense-headed BAT, output is a dense-headed BAT with in\nthe tail the head value of the input BAT for which the\nrelationship holds.  The output BAT is sorted on the tail value.", args(1,7, batarg("",oid),batarg("b",str),batarg("s",oid),arg("pat",str),arg("esc",str),arg("caseignore",bit),arg("anti",bit))),
 command("algebra", "likejoin", LIKEjoin, false, "Join the string bat L with the pattern bat R\nwith optional candidate lists SL and SR using pattern escape string ESC\nand doing a case sensitive match.\nThe result is two aligned bats with oids of matching rows.", args(2,11, batarg("",oid),batarg("",oid),batarg("l",str),batarg("r",str),batarg("esc",str),batarg("caseignore",bit),batarg("sl",oid),batarg("sr",oid),arg("nil_matches",bit),arg("estimate",lng),arg("anti",bit))),
 command("algebra", "likejoin", LIKEjoin1, false, "The same as LIKEjoin_esc, but only produce one output", args(1,10,batarg("",oid),batarg("l",str),batarg("r",str),batarg("esc",str),batarg("caseignore",bit),batarg("sl",oid),batarg("sr",oid),arg("nil_matches",bit),arg("estimate",lng), arg("anti",bit))),
 { .imp=NULL }
};
#include "mal_import.h"
#ifdef _MSC_VER
#undef read
#pragma section(".CRT$XCU",read)
#endif
LIB_STARTUP_FUNC(init_pcre_mal)
{ mal_module("pcre", pcre_init_atoms, pcre_init_funcs); }<|MERGE_RESOLUTION|>--- conflicted
+++ resolved
@@ -1572,10 +1572,6 @@
 	str msg = MAL_SUCCEED;
 	BAT *b = NULL, *pbn = NULL, *bn = NULL, *s1 = NULL, *s2 = NULL;
 	char *ppat = NULL;
-<<<<<<< HEAD
-=======
-	const char *input = NULL;
->>>>>>> ffa0b4a7
 	bool use_re = false, use_strcmp = false, empty = false, isensitive = (bool) *isens, anti = (bool) *not, has_nil = false,
 		 input_is_a_bat = isaBatType(getArgType(mb, pci, 1)), pattern_is_a_bat = isaBatType(getArgType(mb, pci, 2));
 	bat *r = getArgReference_bat(stk, pci, 0), *sid1 = pci->argc > 5 ? getArgReference_bat(stk, pci, 5) : NULL, *sid2 = pci->argc == 7 ? getArgReference_bat(stk, pci, 6) : NULL;
