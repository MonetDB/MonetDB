/*
 * This Source Code Form is subject to the terms of the Mozilla Public
 * License, v. 2.0.  If a copy of the MPL was not distributed with this
 * file, You can obtain one at http://mozilla.org/MPL/2.0/.
 *
 * Copyright 1997 - July 2008 CWI, August 2008 - 2021 MonetDB B.V.
 */

/*
 * N. Nes
 * PCRE library interface
 * The  PCRE library is a set of functions that implement regular
 * expression pattern matching using the same syntax  and  semantics  as  Perl,
 * with  just  a  few  differences.  The  current  implementation of PCRE
 * (release 4.x) corresponds approximately with Perl 5.8, including  support
 * for  UTF-8  encoded  strings.   However,  this support has to be
 * explicitly enabled; it is not the default.
 *
 * ftp://ftp.csx.cam.ac.uk/pub/software/programming/pcre
 */
#include "monetdb_config.h"
#include <string.h>

#include "mal.h"
#include "mal_client.h"
#include "mal_interpreter.h"
#include "mal_exception.h"

#include <wchar.h>
#include <wctype.h>

#ifdef HAVE_LIBPCRE
#include <pcre.h>
#ifndef PCRE_STUDY_JIT_COMPILE
/* old library version on e.g. EPEL 6 */
#define pcre_free_study(x)		pcre_free(x)
#define PCRE_STUDY_JIT_COMPILE	0
#endif
#define JIT_COMPILE_MIN	1024	/* when to try JIT compilation of patterns */

#else

#include <regex.h>

typedef regex_t pcre;
#endif

/* current implementation assumes simple %keyword% [keyw%]* */
struct RE {
	char *k;
	uint32_t *w;
	bool search:1,
		atend:1;
	size_t len;
	struct RE *n;
};

/* We cannot use strcasecmp and strncasecmp since they work byte for
 * byte and don't deal with multibyte encodings (such as UTF-8).
 *
 * We implement our own conversion from UTF-8 encoding to Unicode code
 * points which we store in uint32_t.  The reason for this is,
 * functions like mbsrtowcs are locale-dependent (so we need a UTF-8
 * locale to use them), and on Windows, wchar_t is only 2 bytes and
 * therefore cannot hold all Unicode code points.  We do use functions
 * such as towlower to convert a Unicode code point to its lower-case
 * equivalent, but again on Windows, if the code point doesn't fit in
 * 2 bytes, we skip this conversion and compare the unconverted code
 * points.
 *
 * Note, towlower is also locale-dependent, but we don't need a UTF-8
 * locale in order to use it. */

/* helper function to convert a UTF-8 multibyte character to a wide
 * character */
static size_t
utfc8touc(uint32_t *restrict dest, const char *restrict src)
{
	if ((src[0] & 0x80) == 0) {
		*dest = src[0];
		return src[0] != 0;
	} else if ((src[0] & 0xE0) == 0xC0
		   && (src[1] & 0xC0) == 0x80
		   && (src[0] & 0x1E) != 0) {
		*dest = (src[0] & 0x1F) << 6
			| (src[1] & 0x3F);
		return 2;
	} else if ((src[0] & 0xF0) == 0xE0
		   && (src[1] & 0xC0) == 0x80
		   && (src[2] & 0xC0) == 0x80
		   && ((src[0] & 0x0F) != 0
		       || (src[1] & 0x20) != 0)) {
		*dest = (src[0] & 0x0F) << 12
			| (src[1] & 0x3F) << 6
			| (src[2] & 0x3F);
		return 3;
	} else if ((src[0] & 0xF8) == 0xF0
		   && (src[1] & 0xC0) == 0x80
		   && (src[2] & 0xC0) == 0x80
		   && (src[3] & 0xC0) == 0x80) {
		uint32_t c = (src[0] & 0x07) << 18
			| (src[1] & 0x3F) << 12
			| (src[2] & 0x3F) << 6
			| (src[3] & 0x3F);
		if (c < 0x10000
		    || c > 0x10FFFF
		    || (c & 0x1FF800) == 0x00D800)
			return (size_t) -1;
		*dest = c;
		return 4;
	}
	return (size_t) -1;
}

/* helper function to convert a UTF-8 string to a wide character
 * string, the wide character string is allocated */
static uint32_t *
utf8stoucs(const char *src)
{
	uint32_t *dest;
	size_t i = 0;
	size_t j = 0;

	/* count how many uint32_t's we need, while also checking for
	 * correctness of the input */
	while (src[j]) {
		i++;
		if ((src[j+0] & 0x80) == 0) {
			j += 1;
		} else if ((src[j+0] & 0xE0) == 0xC0
			   && (src[j+1] & 0xC0) == 0x80
			   && (src[j+0] & 0x1E) != 0) {
			j += 2;
		} else if ((src[j+0] & 0xF0) == 0xE0
			   && (src[j+1] & 0xC0) == 0x80
			   && (src[j+2] & 0xC0) == 0x80
			   && ((src[j+0] & 0x0F) != 0
			       || (src[j+1] & 0x20) != 0)) {
			j += 3;
		} else if ((src[j+0] & 0xF8) == 0xF0
			   && (src[j+1] & 0xC0) == 0x80
			   && (src[j+2] & 0xC0) == 0x80
			   && (src[j+3] & 0xC0) == 0x80) {
			uint32_t c = (src[j+0] & 0x07) << 18
				| (src[j+1] & 0x3F) << 12
				| (src[j+2] & 0x3F) << 6
				| (src[j+3] & 0x3F);
			if (c < 0x10000
			    || c > 0x10FFFF
			    || (c & 0x1FF800) == 0x00D800)
				return NULL;
			j += 4;
		} else {
			return NULL;
		}
	}
	dest = GDKmalloc((i + 1) * sizeof(uint32_t));
	if (dest == NULL)
		return NULL;
	/* go through the source string again, this time we can skip
	 * the correctness tests */
	i = j = 0;
	while (src[j]) {
		if ((src[j+0] & 0x80) == 0) {
			dest[i++] = src[j+0];
			j += 1;
		} else if ((src[j+0] & 0xE0) == 0xC0) {
			dest[i++] = (src[j+0] & 0x1F) << 6
				| (src[j+1] & 0x3F);
			j += 2;
		} else if ((src[j+0] & 0xF0) == 0xE0) {
			dest[i++] = (src[j+0] & 0x0F) << 12
				| (src[j+1] & 0x3F) << 6
				| (src[j+2] & 0x3F);
			j += 3;
		} else if ((src[j+0] & 0xF8) == 0xF0) {
			dest[i++] = (src[j+0] & 0x07) << 18
				| (src[j+1] & 0x3F) << 12
				| (src[j+2] & 0x3F) << 6
				| (src[j+3] & 0x3F);
			j += 4;
		}
	}
	dest[i] = 0;
	return dest;
}

static size_t
myucslen(const uint32_t *ucs)
{
	size_t i = 0;

	while (ucs[i])
		i++;
	return i;
}

static inline bool
mywstrncaseeq(const char *restrict s1, const uint32_t *restrict s2, size_t n2, bool atend)
{
	uint32_t c1;

	while (n2 > 0) {
		size_t nn1 = utfc8touc(&c1, s1);
		if (nn1 == 0 || nn1 == (size_t) -1)
			return (*s2 == 0);
		if (*s2 == 0)
			return false;
		if (nn1 == (size_t) -1 || nn1 == (size_t) -2)
			return true;	 /* actually an error that shouldn't happen */
#if SIZEOF_WCHAR_T == 2
		if (c1 > 0xFFFF || *s2 > 0xFFFF) {
			if (c1 != *s2)
				return false;
		} else
#endif
		if (towlower((wint_t) c1) != towlower((wint_t) *s2))
			return false;
		s1 += nn1;
		n2--;
		s2++;
	}
	return !atend || *s1 == 0;
}

static inline int
mystrcasecmp(const char *s1, const char *s2)
{
	uint32_t c1, c2;

	for (;;) {
		size_t nn1 = utfc8touc(&c1, s1);
		size_t nn2 = utfc8touc(&c2, s2);
		if (nn1 == 0 || nn1 == (size_t) -1)
			return -(nn2 != 0 && nn2 != (size_t) -1);
		if (nn2 == 0 || nn2 == (size_t) -1)
			return 1;
		if (nn1 == (size_t) -1 || nn1 == (size_t) -2 ||
			nn2 == (size_t) -1 || nn2 == (size_t) -2)
			return 0;	 /* actually an error that shouldn't happen */
#if SIZEOF_WCHAR_T == 2
		if (c1 > 0xFFFF || c2 > 0xFFFF) {
			if (c1 != c2)
				return c1 - c2;
		} else
#endif
		if (towlower((wint_t) c1) != towlower((wint_t) c2))
			return towlower((wint_t) c1) - towlower((wint_t) c2);
		s1 += nn1;
		s2 += nn2;
	}
}

static inline int
mywstrcasecmp(const char *restrict s1, const uint32_t *restrict s2)
{
	uint32_t c1;

	for (;;) {
		size_t nn1 = utfc8touc(&c1, s1);
		if (nn1 == 0 || nn1 == (size_t) -1)
			return -(*s2 != 0);
		if (*s2 == 0)
			return 1;
		if (nn1 == (size_t) -1 || nn1 == (size_t) -2)
			return 0;	 /* actually an error that shouldn't happen */
#if SIZEOF_WCHAR_T == 2
		if (c1 > 0xFFFF || *s2 > 0xFFFF) {
			if (c1 != *s2)
				return c1 - *s2;
		} else
#endif
		if (towlower((wint_t) c1) != towlower((wint_t) *s2))
			return towlower((wint_t) c1) - towlower((wint_t) *s2);
		s1 += nn1;
		s2++;
	}
}

static inline const char *
mywstrcasestr(const char *restrict haystack, const uint32_t *restrict wneedle, bool atend)
{
	size_t nlen = myucslen(wneedle);

	if (nlen == 0)
		return atend ? haystack + strlen(haystack) : haystack;

	size_t hlen = strlen(haystack);

	while (*haystack) {
		size_t i;
		size_t h;
		size_t step = 0;
		for (i = h = 0; i < nlen; i++) {
			uint32_t c;
			size_t j = utfc8touc(&c, haystack + h);
			if (j == 0 || j == (size_t) -1)
				return NULL;
			if (i == 0) {
				step = j;
			}
#if SIZEOF_WCHAR_T == 2
			if (c > 0xFFFF || wneedle[i] > 0xFFFF) {
				if (c != wneedle[i])
					break;
			} else
#endif
			if (towlower((wint_t) c) != towlower((wint_t) wneedle[i]))
				break;
			h += j;
		}
		if (i == nlen && (!atend || haystack[h] == 0))
			return haystack;
		haystack += step;
		hlen -= step;
	}
	return NULL;
}

/* returns true if the pattern does not contain unescaped `_' (single
 * character match) and ends with unescaped `%' (any sequence
 * match) */
static inline bool
re_simple(const char *pat, unsigned char esc)
{
	bool escaped = false;

	if (pat == 0)
		return false;
	if (*pat == '%') {
		pat++;
	}
	while (*pat) {
		if (escaped) {
			escaped = false;
		} else if ((unsigned char) *pat == esc) {
			escaped = true;
		} else if (*pat == '_') {
			return false;
		}
		pat++;
	}
	return true;
}

static inline bool
re_is_pattern_properly_escaped(const char *pat, unsigned char esc)
{
	bool escaped = false;

	if (pat == 0)
		return true;
	while (*pat) {
		if (escaped) {
			escaped = false;
		} else if ((unsigned char) *pat == esc) {
			escaped = true;
		}
		pat++;
	}
	return escaped ? false : true;
}

static inline bool
is_strcmpable(const char *pat, const char *esc)
{
	if (pat[strcspn(pat, "%_")])
		return false;
	return strlen(esc) == 0 || strNil(esc) || strstr(pat, esc) == NULL;
}

static inline bool
re_match_ignore(const char *restrict s, const struct RE *restrict pattern)
{
	const struct RE *r;

	for (r = pattern; r; r = r->n) {
		if (*r->w == 0 && (r->search || *s == 0))
			return true;
		if (!*s ||
			(r->search
			 ? (s = mywstrcasestr(s, r->w, r->atend)) == NULL
			 : !mywstrncaseeq(s, r->w, r->len, r->atend)))
			return false;
		s += r->len;
	}
	return true;
}

static inline bool
re_match_no_ignore(const char *restrict s, const struct RE *restrict pattern)
{
	const struct RE *r;
	size_t l;

	for (r = pattern; r; r = r->n) {
		if (*r->k == 0 && (r->search || *s == 0))
			return true;
		if (!*s ||
			(r->search
			 ? (r->atend
				? (l = strlen(s)) < r->len || strcmp(s + l - r->len, r->k) != 0
				: (s = strstr(s, r->k)) == NULL)
			 : (r->atend
				? strcmp(s, r->k) != 0
				: strncmp(s, r->k, r->len) != 0)))
			return false;
		s += r->len;
	}
	return true;
}

static void
re_destroy(struct RE *p)
{
	if (p) {
		GDKfree(p->k);
		GDKfree(p->w);
		do {
			struct RE *n = p->n;

			GDKfree(p);
			p = n;
		} while (p);
	}
}

/* Create a linked list of RE structures.  Depending on the caseignore
 * flag, the w (if true) or the k (if false) field is used.  These
 * fields in the first structure are allocated, whereas in all
 * subsequent structures the fields point into the allocated buffer of
 * the first. */
static struct RE *
re_create(const char *pat, bool caseignore, uint32_t esc)
{
	struct RE *r = GDKmalloc(sizeof(struct RE)), *n = r;
	bool escaped = false;

	if (r == NULL)
		return NULL;
	*r = (struct RE) {.atend = true};

	while (esc != '%' && *pat == '%') {
		pat++; /* skip % */
		r->search = true;
	}
	if (caseignore) {
		uint32_t *wp;
		uint32_t *wq;
		wp = utf8stoucs(pat);
		if (wp == NULL) {
			GDKfree(r);
			return NULL;
		}
		r->w = wp;
		wq = wp;
		while (*wp) {
			if (escaped) {
				*wq++ = *wp;
				n->len++;
				escaped = false;
			} else if (*wp == esc) {
				escaped = true;
			} else if (*wp == '%') {
				n->atend = false;
				while (wp[1] == '%')
					wp++;
				if (wp[1]) {
					n = n->n = GDKmalloc(sizeof(struct RE));
					if (n == NULL)
						goto bailout;
					*n = (struct RE) {.search = true, .atend = true, .w = wp + 1};
				}
				*wq++ = 0;
			} else {
				*wq++ = *wp;
				n->len++;
			}
			wp++;
		}
		*wq = 0;
	} else {
		char *p, *q;
		if ((p = GDKstrdup(pat)) == NULL) {
			GDKfree(r);
			return NULL;
		}
		r->k = p;
		q = p;
		while (*p) {
			if (escaped) {
				*q++ = *p;
				n->len++;
				escaped = false;
			} else if ((unsigned char) *p == esc) {
				escaped = true;
			} else if (*p == '%') {
				n->atend = false;
				while (p[1] == '%')
					p++;
				if (p[1]) {
					n = n->n = GDKmalloc(sizeof(struct RE));
					if (n == NULL)
						goto bailout;
					*n = (struct RE) {.search = true, .atend = true, .k = p + 1};
				}
				*q++ = 0;
			} else {
				*q++ = *p;
				n->len++;
			}
			p++;
		}
		*q = 0;
	}
	return r;
  bailout:
	re_destroy(r);
	return NULL;
}

#ifdef HAVE_LIBPCRE
static str
pcre_compile_wrap(pcre **res, const char *pattern, bit insensitive)
{
	pcre *r;
	const char *err_p = NULL;
	int errpos = 0;
	int options = PCRE_UTF8 | PCRE_NO_UTF8_CHECK | PCRE_MULTILINE;
	if (insensitive)
		options |= PCRE_CASELESS;

	if ((r = pcre_compile(pattern, options, &err_p, &errpos, NULL)) == NULL) {
		throw(MAL, "pcre.compile", OPERATION_FAILED
			  " with\n'%s'\nat %d in\n'%s'.\n",
			  err_p, errpos, pattern);
	}
	*res = r;
	return MAL_SUCCEED;
}
#endif

/* maximum number of back references and quoted \ or $ in replacement string */
#define MAX_NR_REFS		20

struct backref {
	int idx;
	int start;
	int end;
};

#ifdef HAVE_LIBPCRE
/* fill in parameter backrefs (length maxrefs) with information about
 * back references in the replacement string; a back reference is a
 * dollar or backslash followed by a number */
static int
parse_replacement(const char *replacement, int len_replacement,
				  struct backref *backrefs, int maxrefs)
{
	int nbackrefs = 0;

	for (int i = 0; i < len_replacement && nbackrefs < maxrefs; i++) {
		if (replacement[i] == '$' || replacement[i] == '\\') {
			char *endptr;
			backrefs[nbackrefs].idx = strtol(replacement + i + 1, &endptr, 10);
			if (endptr > replacement + i + 1) {
				int k = (int) (endptr - (replacement + i + 1));
				backrefs[nbackrefs].start = i;
				backrefs[nbackrefs].end = i + k + 1;
				nbackrefs++;
			} else if (replacement[i] == replacement[i + 1]) {
				/* doubled $ or \, we must copy just one to the output */
				backrefs[nbackrefs].idx = INT_MAX; /* impossible value > 0 */
				backrefs[nbackrefs].start = i;
				backrefs[nbackrefs].end = i + 1;
				i++;			/* don't look at second $ or \ again */
				nbackrefs++;
			}
			/* else: $ or \ followed by something we don't recognize,
			 * so just leave it */
		}
	}
	return nbackrefs;
}

static char *
single_replace(pcre *pcre_code, pcre_extra *extra,
			   const char *origin_str, int len_origin_str,
			   int exec_options, int *ovector, int ovecsize,
			   const char *replacement, int len_replacement,
			   struct backref *backrefs, int nbackrefs,
			   bool global, char *result, int *max_result)
{
	int offset = 0;
	int len_result = 0;
	int addlen;
	char *tmp;

	do {
		int j = pcre_exec(pcre_code, extra, origin_str, len_origin_str, offset,
					  exec_options, ovector, ovecsize);
		if (j <= 0)
			break;
		addlen = ovector[0] - offset + (nbackrefs == 0 ? len_replacement : 0);
		if (len_result + addlen >= *max_result) {
			tmp = GDKrealloc(result, len_result + addlen + 1);
			if (tmp == NULL) {
				GDKfree(result);
				return NULL;
			}
			result = tmp;
			*max_result = len_result + addlen + 1;
		}
		if (ovector[0] > offset) {
			strncpy(result + len_result, origin_str + offset,
					ovector[0] - offset);
			len_result += ovector[0] - offset;
		}
		if (nbackrefs == 0) {
			strncpy(result + len_result, replacement, len_replacement);
			len_result += len_replacement;
		} else {
			int prevend = 0;
			for (int i = 0; i < nbackrefs; i++) {
				int off, len;
				if (backrefs[i].idx >= ovecsize / 3) {
					/* out of bounds, replace with empty string */
					off = 0;
					len = 0;
				} else {
					off = ovector[backrefs[i].idx * 2];
					len = ovector[backrefs[i].idx * 2 + 1] - off;
				}
				addlen = backrefs[i].start - prevend + len;
				if (len_result + addlen >= *max_result) {
					tmp = GDKrealloc(result, len_result + addlen + 1);
					if (tmp == NULL) {
						GDKfree(result);
						return NULL;
					}
					result = tmp;
					*max_result = len_result + addlen + 1;
				}
				if (backrefs[i].start > prevend) {
					strncpy(result + len_result, replacement + prevend,
							backrefs[i].start - prevend);
					len_result += backrefs[i].start - prevend;
				}
				if (len > 0) {
					strncpy(result + len_result, origin_str + off, len);
					len_result += len;
				}
				prevend = backrefs[i].end;
			}
			/* copy rest of replacement string (after last backref) */
			addlen = len_replacement - prevend;
			if (addlen > 0) {
				if (len_result + addlen >= *max_result) {
					tmp = GDKrealloc(result, len_result + addlen + 1);
					if (tmp == NULL) {
						GDKfree(result);
						return NULL;
					}
					result = tmp;
					*max_result = len_result + addlen + 1;
				}
				strncpy(result + len_result, replacement + prevend, addlen);
				len_result += addlen;
			}
		}
		offset = ovector[1];
	} while (offset < len_origin_str && global);
	if (offset < len_origin_str) {
		addlen = len_origin_str - offset;
		if (len_result + addlen >= *max_result) {
			tmp = GDKrealloc(result, len_result + addlen + 1);
			if (tmp == NULL) {
				GDKfree(result);
				return NULL;
			}
			result = tmp;
			*max_result = len_result + addlen + 1;
		}
		strncpy(result + len_result, origin_str + offset, addlen);
		len_result += addlen;
	}
	/* null terminate string */
	result[len_result] = '\0';
	return result;
}
#endif

static str
pcre_replace(str *res, const char *origin_str, const char *pattern,
			 const char *replacement, const char *flags, bool global)
{
#ifdef HAVE_LIBPCRE
	const char *err_p = NULL;
	pcre *pcre_code = NULL;
	pcre_extra *extra;
	char *tmpres;
	int max_result;
	int i, errpos = 0;
	int compile_options = PCRE_UTF8 | PCRE_NO_UTF8_CHECK;
	int exec_options = PCRE_NOTEMPTY | PCRE_NO_UTF8_CHECK;
	int *ovector, ovecsize;
	int len_origin_str = (int) strlen(origin_str);
	int len_replacement = (int) strlen(replacement);
	struct backref backrefs[MAX_NR_REFS];
	int nbackrefs = 0;

	while (*flags) {
		switch (*flags) {
		case 'e':
			exec_options &= ~PCRE_NOTEMPTY;
			break;
		case 'i':
			compile_options |= PCRE_CASELESS;
			break;
		case 'm':
			compile_options |= PCRE_MULTILINE;
			break;
		case 's':
			compile_options |= PCRE_DOTALL;
			break;
		case 'x':
			compile_options |= PCRE_EXTENDED;
			break;
		default:
			throw(MAL, global ? "pcre.replace" : "pcre.replace_first",
				  ILLEGAL_ARGUMENT ": unsupported flag character '%c'\n",
				  *flags);
		}
		flags++;
	}

	if ((pcre_code = pcre_compile(pattern, compile_options, &err_p, &errpos, NULL)) == NULL) {
		throw(MAL, global ? "pcre.replace" : "pcre.replace_first",
			  OPERATION_FAILED ": pcre compile of pattern (%s) failed at %d with\n'%s'.\n",
			  pattern, errpos, err_p);
	}

	/* Since the compiled pattern is going to be used several times, it is
	 * worth spending more time analyzing it in order to speed up the time
	 * taken for matching.
	 */
	extra = pcre_study(pcre_code, 0, &err_p);
	if (err_p != NULL) {
		pcre_free(pcre_code);
		throw(MAL, global ? "pcre.replace" : "pcre.replace_first",
			  OPERATION_FAILED ": pcre study of pattern (%s) failed with '%s'.\n",
			  pattern, err_p);
	}
	pcre_fullinfo(pcre_code, extra, PCRE_INFO_CAPTURECOUNT, &i);
	ovecsize = (i + 1) * 3;
	if ((ovector = (int *) GDKmalloc(sizeof(int) * ovecsize)) == NULL) {
		pcre_free_study(extra);
		pcre_free(pcre_code);
		throw(MAL, global ? "pcre.replace" : "pcre.replace_first",
			  SQLSTATE(HY013) MAL_MALLOC_FAIL);
	}

	/* identify back references in the replacement string */
	nbackrefs = parse_replacement(replacement, len_replacement,
								  backrefs, MAX_NR_REFS);

	max_result = len_origin_str + 1;
	tmpres = GDKmalloc(max_result);
	if (tmpres == NULL) {
		GDKfree(ovector);
		pcre_free_study(extra);
		pcre_free(pcre_code);
		throw(MAL, global ? "pcre.replace" : "pcre.replace_first",
			  SQLSTATE(HY013) MAL_MALLOC_FAIL);
	}

	tmpres = single_replace(pcre_code, extra, origin_str, len_origin_str,
							exec_options, ovector, ovecsize, replacement,
							len_replacement, backrefs, nbackrefs, global,
							tmpres, &max_result);
	GDKfree(ovector);
	pcre_free_study(extra);
	pcre_free(pcre_code);
	if (tmpres == NULL)
		throw(MAL, global ? "pcre.replace" : "pcre.replace_first",
			  SQLSTATE(HY013) MAL_MALLOC_FAIL);

	*res = tmpres;
	return MAL_SUCCEED;
#else
	(void) res;
	(void) origin_str;
	(void) pattern;
	(void) replacement;
	(void) flags;
	(void) global;
	throw(MAL, global ? "pcre.replace" : "pcre.replace_first",
		  "Database was compiled without PCRE support.");
#endif
}

static str
pcre_replace_bat(BAT **res, BAT *origin_strs, const char *pattern,
				 const char *replacement, const char *flags, bool global)
{
#ifdef HAVE_LIBPCRE
	const char *err_p = NULL;
	char *tmpres;
	int i, errpos = 0;
	int compile_options = PCRE_UTF8 | PCRE_NO_UTF8_CHECK;
	int exec_options = PCRE_NOTEMPTY | PCRE_NO_UTF8_CHECK;
	pcre *pcre_code = NULL;
	pcre_extra *extra;
	BAT *tmpbat;
	BUN p, q;
	int *ovector, ovecsize;
	int len_replacement = (int) strlen(replacement);
	struct backref backrefs[MAX_NR_REFS];
	int nbackrefs = 0;
	const char *origin_str;
	int max_dest_size = 0;

	while (*flags) {
		switch (*flags) {
		case 'e':
			exec_options &= ~PCRE_NOTEMPTY;
			break;
		case 'i':
			compile_options |= PCRE_CASELESS;
			break;
		case 'm':
			compile_options |= PCRE_MULTILINE;
			break;
		case 's':
			compile_options |= PCRE_DOTALL;
			break;
		case 'x':
			compile_options |= PCRE_EXTENDED;
			break;
		default:
			throw(MAL, global ? "batpcre.replace" : "batpcre.replace_first",
				  ILLEGAL_ARGUMENT ": unsupported flag character '%c'\n",
				  *flags);
		}
		flags++;
	}

	if ((pcre_code = pcre_compile(pattern, compile_options, &err_p, &errpos, NULL)) == NULL) {
		throw(MAL, global ? "batpcre.replace" : "batpcre.replace_first",
			  OPERATION_FAILED
			  ": pcre compile of pattern (%s) failed at %d with\n'%s'.\n",
			  pattern, errpos, err_p);
	}

	/* Since the compiled pattern is going to be used several times,
	 * it is worth spending more time analyzing it in order to speed
	 * up the time taken for matching.
	 */
	extra = pcre_study(pcre_code, BATcount(origin_strs) > JIT_COMPILE_MIN ? PCRE_STUDY_JIT_COMPILE : 0, &err_p);
	if (err_p != NULL) {
		pcre_free(pcre_code);
		throw(MAL, global ? "batpcre.replace" : "batpcre.replace_first",
			  OPERATION_FAILED);
	}
	pcre_fullinfo(pcre_code, extra, PCRE_INFO_CAPTURECOUNT, &i);
	ovecsize = (i + 1) * 3;
	if ((ovector = (int *) GDKzalloc(sizeof(int) * ovecsize)) == NULL) {
		pcre_free_study(extra);
		pcre_free(pcre_code);
		throw(MAL, global ? "batpcre.replace" : "batpcre.replace_first",
			  SQLSTATE(HY013) MAL_MALLOC_FAIL);
	}

	/* identify back references in the replacement string */
	nbackrefs = parse_replacement(replacement, len_replacement,
								  backrefs, MAX_NR_REFS);

	tmpbat = COLnew(origin_strs->hseqbase, TYPE_str, BATcount(origin_strs), TRANSIENT);

	/* the buffer for all destination strings is allocated only once,
	 * and extended when needed */
	max_dest_size = len_replacement + 1;
	tmpres = GDKmalloc(max_dest_size);
	if (tmpbat == NULL || tmpres == NULL) {
		pcre_free_study(extra);
		pcre_free(pcre_code);
		GDKfree(ovector);
		BBPreclaim(tmpbat);
		GDKfree(tmpres);
		throw(MAL, global ? "batpcre.replace" : "batpcre.replace_first",
			  SQLSTATE(HY013) MAL_MALLOC_FAIL);
	}
	BATiter origin_strsi = bat_iterator(origin_strs);
	BATloop(origin_strs, p, q) {
		origin_str = BUNtvar(origin_strsi, p);
		tmpres = single_replace(pcre_code, extra, origin_str,
								(int) strlen(origin_str), exec_options,
								ovector, ovecsize, replacement,
								len_replacement, backrefs, nbackrefs, global,
								tmpres, &max_dest_size);
		if (tmpres == NULL || BUNappend(tmpbat, tmpres, false) != GDK_SUCCEED) {
			bat_iterator_end(&origin_strsi);
			pcre_free_study(extra);
			pcre_free(pcre_code);
			GDKfree(ovector);
			GDKfree(tmpres);
			BBPreclaim(tmpbat);
			throw(MAL, global ? "batpcre.replace" : "batpcre.replace_first",
				  SQLSTATE(HY013) MAL_MALLOC_FAIL);
		}
	}
	bat_iterator_end(&origin_strsi);
	pcre_free_study(extra);
	pcre_free(pcre_code);
	GDKfree(ovector);
	GDKfree(tmpres);
	*res = tmpbat;
	return MAL_SUCCEED;
#else
	(void) res;
	(void) origin_strs;
	(void) pattern;
	(void) replacement;
	(void) flags;
	(void) global;
	throw(MAL, global ? "batpcre.replace" : "batpcre.replace_first",
		  "Database was compiled without PCRE support.");
#endif
}

static str
pcre_init(void *ret)
{
	(void) ret;
	return NULL;
}

static str
pcre_match_with_flags(bit *ret, const char *val, const char *pat, const char *flags)
{
	int pos;
#ifdef HAVE_LIBPCRE
	const char *err_p = NULL;
	int errpos = 0;
	int options = PCRE_UTF8 | PCRE_NO_UTF8_CHECK;
	pcre *re;
#else
	int options = REG_NOSUB;
	regex_t re;
	int errcode;
	int retval;
#endif

	while (*flags) {
		switch (*flags) {
		case 'i':
#ifdef HAVE_LIBPCRE
			options |= PCRE_CASELESS;
#else
			options |= REG_ICASE;
#endif
			break;
		case 'm':
#ifdef HAVE_LIBPCRE
			options |= PCRE_MULTILINE;
#else
			options |= REG_NEWLINE;
#endif
			break;
#ifdef HAVE_LIBPCRE
		case 's':
			options |= PCRE_DOTALL;
			break;
#endif
		case 'x':
#ifdef HAVE_LIBPCRE
			options |= PCRE_EXTENDED;
#else
			options |= REG_EXTENDED;
#endif
			break;
		default:
			throw(MAL, "pcre.match", ILLEGAL_ARGUMENT
				  ": unsupported flag character '%c'\n", *flags);
		}
		flags++;
	}
	if (strNil(val)) {
		*ret = FALSE;
		return MAL_SUCCEED;
	}

#ifdef HAVE_LIBPCRE
	if ((re = pcre_compile(pat, options, &err_p, &errpos, NULL)) == NULL)
#else
		if ((errcode = regcomp(&re, pat, options)) != 0)
#endif
			{
				throw(MAL, "pcre.match", OPERATION_FAILED
					  ": compilation of regular expression (%s) failed "
#ifdef HAVE_LIBPCRE
					  "at %d with '%s'", pat, errpos, err_p
#else
					  , pat
#endif
					);
			}
#ifdef HAVE_LIBPCRE
	pos = pcre_exec(re, NULL, val, (int) strlen(val), 0, PCRE_NO_UTF8_CHECK, NULL, 0);
	pcre_free(re);
#else
	retval = regexec(&re, val, (size_t) 0, NULL, 0);
	pos = retval == REG_NOMATCH ? -1 : (retval == REG_ENOSYS ? -2 : 0);
	regfree(&re);
#endif
	if (pos >= 0)
		*ret = TRUE;
	else if (pos == -1)
		*ret = FALSE;
	else
		throw(MAL, "pcre.match", OPERATION_FAILED
			  ": matching of regular expression (%s) failed with %d",
			  pat, pos);
	return MAL_SUCCEED;
}

#ifdef HAVE_LIBPCRE
/* special characters in PCRE that need to be escaped */
static const char *pcre_specials = ".+?*()[]{}|^$\\";
#else
/* special characters in POSIX basic regular expressions that need to
 * be escaped */
static const char *pcre_specials = ".*[]^$\\";
#endif

/* change SQL LIKE pattern into PCRE pattern */
static str
sql2pcre(str *r, const char *pat, const char *esc_str)
{
	int escaped = 0;
	int hasWildcard = 0;
	char *ppat;
	int esc = esc_str[0] == '\200' ? 0 : esc_str[0]; /* should change to utf8_convert() */
	int specials;
	int c;

	if (strlen(esc_str) > 1)
		throw(MAL, "pcre.sql2pcre", SQLSTATE(22019) ILLEGAL_ARGUMENT ": ESCAPE string must have length 1");
	if (pat == NULL)
		throw(MAL, "pcre.sql2pcre", SQLSTATE(22019) ILLEGAL_ARGUMENT ": (I)LIKE pattern must not be NULL");
	ppat = GDKmalloc(strlen(pat)*3+3 /* 3 = "^'the translated regexp'$0" */);
	if (ppat == NULL)
		throw(MAL, "pcre.sql2pcre", SQLSTATE(HY013) MAL_MALLOC_FAIL);

	*r = ppat;
	/* The escape character can be a char which is special in a PCRE
	 * expression.  If the user used the "+" char as escape and has "++"
	 * in their pattern, then replacing this with "+" is not correct and
	 * should be "\+" instead. */
	specials = (esc && strchr(pcre_specials, esc) != NULL);

	*ppat++ = '^';
	while ((c = *pat++) != 0) {
		if (c == esc) {
			if (escaped) {
				if (specials) { /* change ++ into \+ */
					*ppat++ = esc;
				} else { /* do not escape simple escape symbols */
					ppat[-1] = esc; /* overwrite backslash */
				}
				escaped = 0;
			} else {
				*ppat++ = '\\';
				escaped = 1;
			}
			hasWildcard = 1;
		} else if (strchr(pcre_specials, c) != NULL) {
			/* escape PCRE special chars, avoid double backslash if the
			 * user uses an invalid escape sequence */
			if (!escaped)
				*ppat++ = '\\';
			*ppat++ = c;
			hasWildcard = 1;
			escaped = 0;
		} else if (c == '%' && !escaped) {
			*ppat++ = '.';
			*ppat++ = '*';
			*ppat++ = '?';
			hasWildcard = 1;
			/* collapse multiple %, but only if it isn't the escape */
			if (esc != '%')
				while (*pat == '%')
					pat++;
		} else if (c == '_' && !escaped) {
			*ppat++ = '.';
			hasWildcard = 1;
		} else {
			if (escaped) {
				ppat[-1] = c; /* overwrite backslash of invalid escape */
			} else {
				*ppat++ = c;
			}
			escaped = 0;
		}
	}
	/* no wildcard or escape character at end of string */
	if (!hasWildcard || escaped) {
		GDKfree(*r);
		*r = NULL;
		if (escaped)
			throw(MAL, "pcre.sql2pcre", SQLSTATE(22019) ILLEGAL_ARGUMENT ": (I)LIKE pattern must not end with escape character");
		*r = GDKstrdup(str_nil);
		if (*r == NULL)
			throw(MAL, "pcre.sql2pcre", SQLSTATE(HY013) MAL_MALLOC_FAIL);
	} else {
		*ppat++ = '$';
		*ppat = 0;
	}
	return MAL_SUCCEED;
}

#ifdef HAVE_LIBPCRE
/* change SQL PATINDEX pattern into PCRE pattern */
static str
pat2pcre(str *r, const char *pat)
{
	size_t len = strlen(pat);
	char *ppat = GDKmalloc(len*2+3 /* 3 = "^'the translated regexp'$0" */);
	int start = 0;

	if (ppat == NULL)
		throw(MAL, "pcre.sql2pcre", SQLSTATE(HY013) MAL_MALLOC_FAIL);
	*r = ppat;
	while (*pat) {
		int c = *pat++;

		if (strchr(pcre_specials, c) != NULL) {
			*ppat++ = '\\';
			*ppat++ = c;
		} else if (c == '%') {
			if (start && *pat) {
				*ppat++ = '.';
				*ppat++ = '*';
			}
			start++;
		} else if (c == '_') {
			*ppat++ = '.';
		} else {
			*ppat++ = c;
		}
	}
	*ppat = 0;
	return MAL_SUCCEED;
}
#endif

/*
 * @+ Wrapping
 */

static str
PCREreplace_wrap(str *res, const str *or, const str *pat, const str *repl, const str *flags)
{
	return pcre_replace(res, *or, *pat, *repl, *flags, true);
}

static str
PCREreplace_bat_wrap(bat *res, const bat *bid, const str *pat, const str *repl, const str *flags)
{
	BAT *b, *bn = NULL;
	str msg;
	if ((b = BATdescriptor(*bid)) == NULL)
		throw(MAL, "batpcre.replace", SQLSTATE(HY002) RUNTIME_OBJECT_MISSING);

	msg = pcre_replace_bat(&bn, b, *pat, *repl, *flags, true);
	if (msg == MAL_SUCCEED) {
		*res = bn->batCacheid;
		BBPkeepref(*res);
	}
	BBPunfix(b->batCacheid);
	return msg;
}

static str
PCREreplacefirst_bat_wrap(bat *res, const bat *bid, const str *pat, const str *repl, const str *flags)
{
	BAT *b,*bn = NULL;
	str msg;
	if ((b = BATdescriptor(*bid)) == NULL)
		throw(MAL, "batpcre.replace_first", RUNTIME_OBJECT_MISSING);

	msg = pcre_replace_bat(&bn, b, *pat, *repl, *flags, false);
	if (msg == MAL_SUCCEED) {
		*res = bn->batCacheid;
		BBPkeepref(*res);
	}
	BBPunfix(b->batCacheid);
	return msg;
}

static str
PCREmatch(bit *ret, const str *val, const str *pat)
{
	return pcre_match_with_flags(ret, *val, *pat,
#ifdef HAVE_LIBPCRE
								 "s"
#else
								 "x"
#endif
		);
}

static str
PCREimatch(bit *ret, const str *val, const str *pat)
{
	return pcre_match_with_flags(ret, *val, *pat, "i"
#ifndef HAVE_LIBPCRE
								 "x"
#endif
		);
}

static str
PCREindex(int *res, const pcre *pattern, const str *s)
{
#ifdef HAVE_LIBPCRE
	int v[3];

	v[0] = v[1] = *res = 0;
	if (pcre_exec(pattern, NULL, *s, (int) strlen(*s), 0, PCRE_NO_UTF8_CHECK, v, 3) >= 0) {
		*res = v[1];
	}
	return MAL_SUCCEED;
#else
	(void) res;
	(void) pattern;
	(void) s;
	throw(MAL, "pcre.index", "Database was compiled without PCRE support.");
#endif
}

static str
PCREpatindex(int *ret, const str *pat, const str *val)
{
#ifdef HAVE_LIBPCRE
	pcre *re = NULL;
	char *ppat = NULL, *msg;

	if (strNil(*pat) || strNil(*val)) {
		*ret = int_nil;
		return MAL_SUCCEED;
	}

	if ((msg = pat2pcre(&ppat, *pat)) != MAL_SUCCEED)
		return msg;
	if ((msg = pcre_compile_wrap(&re, ppat, FALSE)) != MAL_SUCCEED) {
		GDKfree(ppat);
		return msg;
	}
	GDKfree(ppat);
	msg = PCREindex(ret, re, val);
	pcre_free(re);
	return msg;
#else
	(void) ret;
	(void) pat;
	(void) val;
	throw(MAL, "pcre.patindex", "Database was compiled without PCRE support.");
#endif
}

static str
PCREquote(str *ret, const str *val)
{
	char *p;
	const char *s = *val;

	*ret = p = GDKmalloc(strlen(s) * 2 + 1); /* certainly long enough */
	if (p == NULL)
		throw(MAL, "pcre.quote", SQLSTATE(HY013) MAL_MALLOC_FAIL);
	/* quote all non-alphanumeric ASCII characters (i.e. leave
	   non-ASCII and alphanumeric alone) */
	while (*s) {
		if (!((*s & 0x80) != 0 ||
		      ('a' <= *s && *s <= 'z') ||
		      ('A' <= *s && *s <= 'Z') ||
		      isdigit((unsigned char) *s)))
			*p++ = '\\';
		*p++ = *s++;
	}
	*p = 0;
	return MAL_SUCCEED;
}

static str
PCREsql2pcre(str *ret, const str *pat, const str *esc)
{
	return sql2pcre(ret, *pat, *esc);
}

static inline str
choose_like_path(char **ppat, bool *use_re, bool *use_strcmp, bool *empty, const str *pat, const str *esc)
{
	str res = MAL_SUCCEED;
	*use_re = false;
	*use_strcmp = false;
	*empty = false;

	if (strNil(*pat) || strNil(*esc)) {
		*empty = true;
	} else {
		if (!re_is_pattern_properly_escaped(*pat, (unsigned char) **esc))
			throw(MAL, "pcre.sql2pcre", SQLSTATE(22019) ILLEGAL_ARGUMENT ": (I)LIKE pattern must not end with escape character");
		if (is_strcmpable(*pat, *esc)) {
			*use_re = true;
			*use_strcmp = true;
		} else if (re_simple(*pat, (unsigned char) **esc)) {
			*use_re = true;
		} else {
			if ((res = sql2pcre(ppat, *pat, *esc)) != MAL_SUCCEED)
				return res;
			if (strNil(*ppat)) {
				GDKfree(*ppat);
				*ppat = NULL;
				*use_re = true;
				*use_strcmp = true;
			}
		}
	}
	return res;
}

static str
PCRElike_imp(bit *ret, const str *s, const str *pat, const str *esc, const bit *isens)
{
	str res = MAL_SUCCEED;
	char *ppat = NULL;
	bool use_re = false, use_strcmp = false, empty = false;
	struct RE *re = NULL;

	if ((res = choose_like_path(&ppat, &use_re, &use_strcmp, &empty, pat, esc)) != MAL_SUCCEED)
		return res;

	MT_thread_setalgorithm(empty ? "pcrelike: trivially empty" : use_strcmp ? "pcrelike: pattern matching using strcmp" :
						   use_re ? "pcrelike: pattern matching using RE" : "pcrelike: pattern matching using pcre");

	if (strNil(*s) || empty) {
		*ret = bit_nil;
	} else if (use_re) {
		if (use_strcmp) {
			*ret = *isens ? mystrcasecmp(*s, *pat) == 0 : strcmp(*s, *pat) == 0;
		} else {
			if (!(re = re_create(*pat, *isens, (unsigned char) **esc)))
				res = createException(MAL, "pcre.like4", SQLSTATE(HY013) MAL_MALLOC_FAIL);
			else
				*ret = *isens ? re_match_ignore(*s, re) : re_match_no_ignore(*s, re);
		}
	} else {
		res = *isens ? PCREimatch(ret, s, &ppat) : PCREmatch(ret, s, &ppat);
	}

	if (re)
		re_destroy(re);
	GDKfree(ppat);
	return res;
}

static str
PCRElike(bit *ret, const str *s, const str *pat, const str *esc, const bit *isens)
{
	return PCRElike_imp(ret, s, pat, esc, isens);
}

static str
PCREnotlike(bit *ret, const str *s, const str *pat, const str *esc, const bit *isens)
{
	str tmp;
	bit r;

	rethrow("str.not_like", tmp, PCRElike(&r, s, pat, esc, isens));
	*ret = r==bit_nil?bit_nil:!r;
	return MAL_SUCCEED;
}

static inline str
re_like_build(struct RE **re, uint32_t **wpat, const char *pat, bool caseignore, bool use_strcmp, uint32_t esc)
{
	if (!use_strcmp) {
		if (!(*re = re_create(pat, caseignore, esc)))
			return createException(MAL, "pcre.re_like_build", SQLSTATE(HY013) MAL_MALLOC_FAIL);
	} else if (caseignore) {
		if (!(*wpat = utf8stoucs(pat)))
			return createException(MAL, "pcre.re_like_build", SQLSTATE(HY013) MAL_MALLOC_FAIL);
	}
	return MAL_SUCCEED;
}

#define proj_scanloop(TEST)	\
	do {	\
		if (*s == '\200') \
			return bit_nil; \
		else \
			return TEST; \
	} while (0)

static inline bit
re_like_proj_apply(str s, struct RE *re, uint32_t *wpat, const char *pat, bool caseignore, bool anti, bool use_strcmp)
{
	if (use_strcmp) {
		if (caseignore) {
			if (anti)
				proj_scanloop(mywstrcasecmp(s, wpat) != 0);
			else
				proj_scanloop(mywstrcasecmp(s, wpat) == 0);
		} else {
			if (anti)
				proj_scanloop(strcmp(s, pat) != 0);
			else
				proj_scanloop(strcmp(s, pat) == 0);
		}
	} else {
		if (caseignore) {
			if (anti)
				proj_scanloop(!re_match_ignore(s, re));
			else
				proj_scanloop(re_match_ignore(s, re));
		} else {
			if (anti)
				proj_scanloop(!re_match_no_ignore(s, re));
			else
				proj_scanloop(re_match_no_ignore(s, re));
		}
	}
}

static inline void
re_like_clean(struct RE **re, uint32_t **wpat)
{
	if (*re) {
		re_destroy(*re);
		*re = NULL;
	}
	if (*wpat) {
		GDKfree(*wpat);
		*wpat = NULL;
	}
}

static inline str
pcre_like_build(
#ifdef HAVE_LIBPCRE
	pcre **res,
	pcre_extra **ex
#else
	regex_t *res,
	void *ex
#endif
, const char *ppat, bool caseignore, BUN count)
{
#ifdef HAVE_LIBPCRE
	const char *err_p = NULL;
	int errpos = 0;
	int options = PCRE_UTF8 | PCRE_NO_UTF8_CHECK | PCRE_MULTILINE | PCRE_DOTALL;
	int pcrestopt = count > JIT_COMPILE_MIN ? PCRE_STUDY_JIT_COMPILE : 0;

	*res = NULL;
	*ex = NULL;
#else
	int options = REG_NEWLINE | REG_NOSUB | REG_EXTENDED;
	int errcode;

	*res = (regex_t) {0};
	(void) count;
#endif

	if (caseignore) {
#ifdef HAVE_LIBPCRE
		options |= PCRE_CASELESS;
#else
		options |= REG_ICASE;
#endif
	}
	if (
#ifdef HAVE_LIBPCRE
		(*res = pcre_compile(ppat, options, &err_p, &errpos, NULL)) == NULL
#else
		(errcode = regcomp(res, ppat, options)) != 0
#endif
		)
		return createException(MAL, "pcre.pcre_like_build", OPERATION_FAILED
								": compilation of regular expression (%s) failed"
#ifdef HAVE_LIBPCRE
								" at %d with '%s'", ppat, errpos, err_p
#else
								, ppat
#endif
			);
#ifdef HAVE_LIBPCRE
	*ex = pcre_study(*res, pcrestopt, &err_p);
	if (err_p != NULL)
		return createException(MAL, "pcre.pcre_like_build", OPERATION_FAILED
								": pcre study of pattern (%s) "
								"failed with '%s'", ppat, err_p);
#else
	(void) ex;
#endif
	return MAL_SUCCEED;
}

#define PCRE_LIKE_BODY(LOOP_BODY, RES1, RES2) \
	do { \
		LOOP_BODY  \
		if (*s == '\200') \
			*ret = bit_nil; \
		else if (pos >= 0) \
			*ret = RES1; \
		else if (pos == -1) \
			*ret = RES2; \
		else \
			return createException(MAL, "pcre.match", OPERATION_FAILED ": matching of regular expression (%s) failed with %d", ppat, pos); \
	} while(0)

static inline str
pcre_like_apply(bit *ret, str s,
#ifdef HAVE_LIBPCRE
	pcre *re, pcre_extra *ex
#else
	regex_t re, void *ex
#endif
, const char *ppat, bool anti)
{
	int pos;

#ifdef HAVE_LIBPCRE
#define LOOP_BODY	\
	pos = pcre_exec(re, ex, s, (int) strlen(s), 0, PCRE_NO_UTF8_CHECK, NULL, 0);
#else
#define LOOP_BODY	\
	int retval = regexec(&re, s, (size_t) 0, NULL, 0); \
	(void) ex; \
	pos = retval == REG_NOMATCH ? -1 : (retval == REG_ENOSYS ? -2 : 0);
#endif

	if (anti)
		PCRE_LIKE_BODY(LOOP_BODY, FALSE, TRUE);
	else
		PCRE_LIKE_BODY(LOOP_BODY, TRUE, FALSE);

	return MAL_SUCCEED;
}

static inline void
pcre_clean(
#ifdef HAVE_LIBPCRE
	pcre **re, pcre_extra **ex) {
	if (*re)
		pcre_free(*re);
	if (*ex)
		pcre_free_study(*ex);
	*re = NULL;
	*ex = NULL;
#else
	regex_t *re, void *ex) {
	regfree(re);
	*re = (regex_t) {0};
	(void) ex;
#endif
}

static str
BATPCRElike_imp(Client cntxt, MalBlkPtr mb, MalStkPtr stk, InstrPtr pci, const str *esc, const bit *isens, const bit *not)
{
	str msg = MAL_SUCCEED;
	BAT *b = NULL, *pbn = NULL, *bn = NULL, *s1 = NULL, *s2 = NULL;
	char *ppat = NULL;
	bool use_re = false, use_strcmp = false, empty = false, isensitive = (bool) *isens, anti = (bool) *not, has_nil = false,
		 input_is_a_bat = isaBatType(getArgType(mb, pci, 1)), pattern_is_a_bat = isaBatType(getArgType(mb, pci, 2));
	bat *r = getArgReference_bat(stk, pci, 0), *sid1 = pci->argc > 5 ? getArgReference_bat(stk, pci, 5) : NULL, *sid2 = pci->argc == 7 ? getArgReference_bat(stk, pci, 6) : NULL;
	BUN q = 0;
	bit *ret = NULL;
	struct canditer ci1 = {0}, ci2 = {0};
	oid off1, off2;
#ifdef HAVE_LIBPCRE
	pcre *re = NULL;
	pcre_extra *ex = NULL;
#else
	regex_t re = (regex_t) {0};
	void *ex = NULL;
#endif
	struct RE *re_simple = NULL;
	uint32_t *wpat = NULL;

	(void) cntxt;
	if (input_is_a_bat) {
		bat *bid = getArgReference_bat(stk, pci, 1);
		if (!(b = BATdescriptor(*bid))) {
<<<<<<< HEAD
			msg = createException(MAL, "batalgebra.batpcrelike", SQLSTATE(HY005) RUNTIME_OBJECT_MISSING);
=======
			msg = createException(MAL, "batalgebra.batpcrelike3", SQLSTATE(HY002) RUNTIME_OBJECT_MISSING);
>>>>>>> a854cad6
			goto bailout;
		}
	}
	if (pattern_is_a_bat) {
		bat *pb = getArgReference_bat(stk, pci, 2);
		if (!(pbn = BATdescriptor(*pb))) {
<<<<<<< HEAD
			msg = createException(MAL, "batalgebra.batpcrelike", SQLSTATE(HY005) RUNTIME_OBJECT_MISSING);
=======
			msg = createException(MAL, "batalgebra.batpcrelike3", SQLSTATE(HY002) RUNTIME_OBJECT_MISSING);
>>>>>>> a854cad6
			goto bailout;
		}
	}
	assert((!b || ATOMstorage(b->ttype) == TYPE_str) && (!pbn || ATOMstorage(pbn->ttype) == TYPE_str));
	if (sid1 && !is_bat_nil(*sid1) && !(s1 = BATdescriptor(*sid1))) {
		msg = createException(MAL, "batalgebra.batpcrelike", SQLSTATE(HY005) RUNTIME_OBJECT_MISSING);
		goto bailout;
	}
	if (sid2 && !is_bat_nil(*sid2) && !(s2 = BATdescriptor(*sid2))) {
		msg = createException(MAL, "batalgebra.batpcrelike", SQLSTATE(HY005) RUNTIME_OBJECT_MISSING);
		goto bailout;
	}

	q = canditer_init(&ci1, b ? b : pbn, s1);
	if (b && pbn && (canditer_init(&ci2, pbn, s2) != q || ci1.hseq != ci2.hseq)) {
		msg = createException(MAL, "batalgebra.batpcrelike", ILLEGAL_ARGUMENT " Requires bats of identical size");
		goto bailout;
	}
	if (!(bn = COLnew(ci1.hseq, TYPE_bit, q, TRANSIENT))) {
		msg = createException(MAL, "batalgebra.batpcrelike", SQLSTATE(HY013) MAL_MALLOC_FAIL);
		goto bailout;
	}
	ret = (bit*) Tloc(bn, 0);
	off1 = b ? b->hseqbase : pbn->hseqbase;

	if (pattern_is_a_bat) {
		BATiter pi = bat_iterator(pbn);

		if (b) {
			BATiter bi = bat_iterator(b);
			off2 = pbn->hseqbase;

<<<<<<< HEAD
			for (BUN p = 0; p < q; p++) {
				oid p1 = (canditer_next(&ci1) - off1), p2 = (canditer_next(&ci2) - off2);
				const str input = BUNtvar(bi, p1), np = BUNtvar(pi, p2);

				if ((msg = choose_like_path(&ppat, &use_re, &use_strcmp, &empty, &np, esc)) != MAL_SUCCEED)
					goto bailout;

				if (use_re) {
					if ((msg = re_like_build(&re_simple, &wpat, np, isensitive, use_strcmp, (unsigned char) **esc)) != MAL_SUCCEED)
						goto bailout;
					ret[p] = re_like_proj_apply(input, re_simple, wpat, np, isensitive, anti, use_strcmp);
					re_like_clean(&re_simple, &wpat);
				} else if (empty) {
					ret[p] = bit_nil;
				} else {
					if ((msg = pcre_like_build(&re, &ex, ppat, isensitive, 1)) != MAL_SUCCEED)
						goto bailout;
					if ((msg = pcre_like_apply(&(ret[p]), input, re, ex, ppat, anti)) != MAL_SUCCEED)
						goto bailout;
					pcre_clean(&re, &ex);
				}
				has_nil |= is_bit_nil(ret[p]);
				GDKfree(ppat);
				ppat = NULL;
			}
		} else {
			const str input = *getArgReference_str(stk, pci, 1);

			for (BUN p = 0; p < q; p++) {
				oid o = (canditer_next(&ci1) - off1);
				const str np = BUNtvar(pi, o);

				if ((msg = choose_like_path(&ppat, &use_re, &use_strcmp, &empty, &np, esc)) != MAL_SUCCEED)
					goto bailout;

				if (use_re) {
					if ((msg = re_like_build(&re_simple, &wpat, np, isensitive, use_strcmp, (unsigned char) **esc)) != MAL_SUCCEED)
						goto bailout;
					ret[p] = re_like_proj_apply(input, re_simple, wpat, np, isensitive, anti, use_strcmp);
					re_like_clean(&re_simple, &wpat);
				} else if (empty) {
					ret[p] = bit_nil;
				} else {
					if ((msg = pcre_like_build(&re, &ex, ppat, isensitive, 1)) != MAL_SUCCEED)
						goto bailout;
					if ((msg = pcre_like_apply(&(ret[p]), input, re, ex, ppat, anti)) != MAL_SUCCEED)
						goto bailout;
					pcre_clean(&re, &ex);
				}
				has_nil |= is_bit_nil(ret[p]);
				GDKfree(ppat);
				ppat = NULL;
=======
			if ((msg = choose_like_path(&ppat, &use_re, &use_strcmp, &empty, &np, esc)) != MAL_SUCCEED) {
				bat_iterator_end(&pi);
				if (b)
					bat_iterator_end(&bi);
				goto bailout;
			}

			if (use_re) {
				if ((msg = re_like_build(&re_simple, &wpat, np, isensitive, use_strcmp, (unsigned char) **esc)) != MAL_SUCCEED) {
					bat_iterator_end(&pi);
					if (b)
						bat_iterator_end(&bi);
					goto bailout;
				}
				ret[p] = re_like_proj_apply(next_input, re_simple, wpat, np, isensitive, anti, use_strcmp);
				re_like_clean(&re_simple, &wpat);
			} else if (empty) {
				ret[p] = bit_nil;
			} else {
				if ((msg = pcre_like_build(&re, &ex, ppat, isensitive, 1)) != MAL_SUCCEED) {
					bat_iterator_end(&pi);
					if (b)
						bat_iterator_end(&bi);
					goto bailout;
				}
				if ((msg = pcre_like_apply(&(ret[p]), next_input, re, ex, ppat, anti)) != MAL_SUCCEED) {
					bat_iterator_end(&pi);
					if (b)
						bat_iterator_end(&bi);
					goto bailout;
				}
				pcre_clean(&re, &ex);
>>>>>>> a854cad6
			}
		}
		bat_iterator_end(&pi);
		if (b)
			bat_iterator_end(&bi);
	} else {
<<<<<<< HEAD
		const str pat = *getArgReference_str(stk, pci, 2);
		BATiter bi = bat_iterator(b);
=======
		pat = *getArgReference_str(stk, pci, 2);
>>>>>>> a854cad6
		if ((msg = choose_like_path(&ppat, &use_re, &use_strcmp, &empty, &pat, esc)) != MAL_SUCCEED)
			goto bailout;

		bi = bat_iterator(b);
		MT_thread_setalgorithm(empty ? "pcrelike: trivially empty" : use_strcmp ? "pcrelike: pattern matching using strcmp" :
							   use_re ? "pcrelike: pattern matching using RE" : "pcrelike: pattern matching using pcre");

		if (use_re) {
			if ((msg = re_like_build(&re_simple, &wpat, pat, isensitive, use_strcmp, (unsigned char) **esc)) != MAL_SUCCEED) {
				bat_iterator_end(&bi);
				goto bailout;
<<<<<<< HEAD
			if (ci1.tpe == cand_dense) {
				for (BUN p = 0; p < q; p++) {
					oid o = (canditer_next_dense(&ci1) - off1);
					const str s = BUNtvar(bi, o);
					ret[p] = re_like_proj_apply(s, re_simple, wpat, pat, isensitive, anti, use_strcmp);
					has_nil |= is_bit_nil(ret[p]);
				}
			} else {
				for (BUN p = 0; p < q; p++) {
					oid o = (canditer_next(&ci1) - off1);
					const str s = BUNtvar(bi, o);
					ret[p] = re_like_proj_apply(s, re_simple, wpat, pat, isensitive, anti, use_strcmp);
					has_nil |= is_bit_nil(ret[p]);
				}
=======
			}
			for (BUN p = 0; p < q; p++) {
				const str s = BUNtail(bi, p);
				ret[p] = re_like_proj_apply(s, re_simple, wpat, pat, isensitive, anti, use_strcmp);
				has_nil |= is_bit_nil(ret[p]);
>>>>>>> a854cad6
			}
		} else if (empty) {
			for (BUN p = 0; p < q; p++)
				ret[p] = bit_nil;
			has_nil = true;
		} else {
			if ((msg = pcre_like_build(&re, &ex, ppat, isensitive, q)) != MAL_SUCCEED) {
				bat_iterator_end(&bi);
				goto bailout;
<<<<<<< HEAD
			if (ci1.tpe == cand_dense) {
				for (BUN p = 0; p < q; p++) {
					oid o = (canditer_next_dense(&ci1) - off1);
					const str s = BUNtvar(bi, o);
					if ((msg = pcre_like_apply(&(ret[p]), s, re, ex, ppat, anti)) != MAL_SUCCEED)
						goto bailout;
					has_nil |= is_bit_nil(ret[p]);
				}
			} else {
				for (BUN p = 0; p < q; p++) {
					oid o = (canditer_next(&ci1) - off1);
					const str s = BUNtvar(bi, o);
					if ((msg = pcre_like_apply(&(ret[p]), s, re, ex, ppat, anti)) != MAL_SUCCEED)
						goto bailout;
					has_nil |= is_bit_nil(ret[p]);
				}
=======
			}
			for (BUN p = 0; p < q; p++) {
				const str s = BUNtail(bi, p);
				if ((msg = pcre_like_apply(&(ret[p]), s, re, ex, ppat, anti)) != MAL_SUCCEED) {
					bat_iterator_end(&bi);
					goto bailout;
				}
				has_nil |= is_bit_nil(ret[p]);
>>>>>>> a854cad6
			}
		}
		bat_iterator_end(&bi);
	}

bailout:
	GDKfree(ppat);
	re_like_clean(&re_simple, &wpat);
	pcre_clean(&re, &ex);
	if (bn && !msg) {
		BATsetcount(bn, q);
		bn->tnil = has_nil;
		bn->tnonil = !has_nil;
		bn->tkey = BATcount(bn) <= 1;
		bn->tsorted = BATcount(bn) <= 1;
		bn->trevsorted = BATcount(bn) <= 1;
		BBPkeepref(*r = bn->batCacheid);
	} else if (bn)
		BBPreclaim(bn);
	if (b)
		BBPunfix(b->batCacheid);
	if (pbn)
		BBPunfix(pbn->batCacheid);
	if (s1)
		BBPunfix(s1->batCacheid);
	if (s2)
		BBPunfix(s2->batCacheid);
	return msg;
}

static str
BATPCRElike(Client cntxt, MalBlkPtr mb, MalStkPtr stk, InstrPtr pci)
{
	const str *esc = getArgReference_str(stk, pci, 3);
	const bit *ci = getArgReference_bit(stk, pci, 4);
	bit no = FALSE;

	return BATPCRElike_imp(cntxt, mb, stk, pci, esc, ci, &no);
}

static str
BATPCREnotlike(Client cntxt, MalBlkPtr mb, MalStkPtr stk, InstrPtr pci)
{
	const str *esc = getArgReference_str(stk, pci, 3);
	const bit *ci = getArgReference_bit(stk, pci, 4);
	bit yes = TRUE;

	return BATPCRElike_imp(cntxt, mb, stk, pci, esc, ci, &yes);
}

/* scan select loop with or without candidates */
#define pcrescanloop(TEST)		\
	do {	\
		TRC_DEBUG(ALGO,			\
				  "PCREselect(b=%s#"BUNFMT",anti=%d): "		\
				  "scanselect %s\n", BATgetId(b), BATcount(b),	\
				  anti, #TEST);		\
		if (!s || BATtdense(s)) {	\
			for (; p < q; p++) {	\
                GDK_CHECK_TIMEOUT(timeoffset, counter,						\
                        GOTO_LABEL_TIMEOUT_HANDLER(bailout));				\
				const char *restrict v = BUNtvar(bi, p - off);	\
				if (TEST)	\
					vals[cnt++] = p;	\
			}		\
		} else {		\
			for (; p < ncands; p++) {		\
                GDK_CHECK_TIMEOUT(timeoffset, counter,						\
                        GOTO_LABEL_TIMEOUT_HANDLER(bailout));				\
				oid o = canditer_next(ci);		\
				const char *restrict v = BUNtvar(bi, o - off);	\
				if (TEST) 	\
					vals[cnt++] = o;	\
			}		\
		}		\
	} while (0)

#ifdef HAVE_LIBPCRE
#define PCRE_LIKESELECT_BODY (pcre_exec(re, ex, v, (int) strlen(v), 0, PCRE_NO_UTF8_CHECK, NULL, 0) >= 0)
#else
#define PCRE_LIKESELECT_BODY (regexec(&re, v, (size_t) 0, NULL, 0) != REG_NOMATCH)
#endif

static str
pcre_likeselect(BAT *bn, BAT *b, BAT *s, struct canditer *ci, BUN p, BUN q, BUN *rcnt, const char *pat, bool caseignore, bool anti)
{
#ifdef HAVE_LIBPCRE
	pcre *re = NULL;
	pcre_extra *ex = NULL;
#else
	regex_t re = (regex_t) {0};
	void *ex = NULL;
#endif
	BATiter bi = bat_iterator(b);
	BUN cnt = 0, ncands = ci->ncand;
	oid off = b->hseqbase, *restrict vals = Tloc(bn, 0);
	str msg = MAL_SUCCEED;

	size_t counter = 0;
	lng timeoffset = 0;
	QryCtx *qry_ctx = MT_thread_get_qry_ctx();
	if (qry_ctx != NULL) {
		timeoffset = (qry_ctx->starttime && qry_ctx->querytimeout) ? (qry_ctx->starttime + qry_ctx->querytimeout) : 0;
	}

	if ((msg = pcre_like_build(&re, &ex, pat, caseignore, ci->ncand)) != MAL_SUCCEED)
		goto bailout;

	if (anti)
		pcrescanloop(v && *v != '\200' && !PCRE_LIKESELECT_BODY);
	else
		pcrescanloop(v && *v != '\200' && PCRE_LIKESELECT_BODY);

bailout:
	bat_iterator_end(&bi);
	pcre_clean(&re, &ex);
	*rcnt = cnt;
	return msg;
}

static str
re_likeselect(BAT *bn, BAT *b, BAT *s, struct canditer *ci, BUN p, BUN q, BUN *rcnt, const char *pat, bool caseignore, bool anti, bool use_strcmp, uint32_t esc)
{
	BATiter bi = bat_iterator(b);
	BUN cnt = 0, ncands = ci->ncand;
	oid off = b->hseqbase, *restrict vals = Tloc(bn, 0);
	struct RE *re = NULL;
	uint32_t *wpat = NULL;
	str msg = MAL_SUCCEED;

	size_t counter = 0;
	lng timeoffset = 0;
	QryCtx *qry_ctx = MT_thread_get_qry_ctx();
	if (qry_ctx != NULL) {
		timeoffset = (qry_ctx->starttime && qry_ctx->querytimeout) ? (qry_ctx->starttime + qry_ctx->querytimeout) : 0;
	}
	if ((msg = re_like_build(&re, &wpat, pat, caseignore, use_strcmp, esc)) != MAL_SUCCEED)
		goto bailout;

	if (use_strcmp) {
		if (caseignore) {
			if (anti)
				pcrescanloop(v && *v != '\200' && mywstrcasecmp(v, wpat) != 0);
			else
				pcrescanloop(v && *v != '\200' && mywstrcasecmp(v, wpat) == 0);
		} else {
			if (anti)
				pcrescanloop(v && *v != '\200' && strcmp(v, pat) != 0);
			else
				pcrescanloop(v && *v != '\200' && strcmp(v, pat) == 0);
		}
	} else {
		if (caseignore) {
			if (anti)
				pcrescanloop(v && *v != '\200' && !re_match_ignore(v, re));
			else
				pcrescanloop(v && *v != '\200' && re_match_ignore(v, re));
		} else {
			if (anti)
				pcrescanloop(v && *v != '\200' && !re_match_no_ignore(v, re));
			else
				pcrescanloop(v && *v != '\200' && re_match_no_ignore(v, re));
		}
	}

bailout:
	bat_iterator_end(&bi);
	re_like_clean(&re, &wpat);
	*rcnt = cnt;
	return msg;
}

static str
PCRElikeselect(bat *ret, const bat *bid, const bat *sid, const str *pat, const str *esc, const bit *caseignore, const bit *anti)
{
	BAT *b, *s = NULL, *bn = NULL;
	str msg = MAL_SUCCEED;
	char *ppat = NULL;
	bool use_re = false, use_strcmp = false, empty = false;

	if ((b = BATdescriptor(*bid)) == NULL) {
		msg = createException(MAL, "algebra.likeselect", SQLSTATE(HY002) RUNTIME_OBJECT_MISSING);
		goto bailout;
	}
	if (sid && !is_bat_nil(*sid) && (s = BATdescriptor(*sid)) == NULL) {
		msg = createException(MAL, "algebra.likeselect", SQLSTATE(HY002) RUNTIME_OBJECT_MISSING);
		goto bailout;
	}

	assert(ATOMstorage(b->ttype) == TYPE_str);
	if ((msg = choose_like_path(&ppat, &use_re, &use_strcmp, &empty, pat, esc)) != MAL_SUCCEED)
		goto bailout;

	MT_thread_setalgorithm(empty ? "pcrelike: trivially empty" : use_strcmp ? "pcrelike: pattern matching using strcmp" :
						   use_re ? "pcrelike: pattern matching using RE" : "pcrelike: pattern matching using pcre");

	if (empty) {
		if (!(bn = BATdense(0, 0, 0)))
			msg = createException(MAL, "algebra.likeselect", SQLSTATE(HY013) MAL_MALLOC_FAIL);
	} else {
		BUN p = 0, q = 0, rcnt = 0;
		struct canditer ci;

		canditer_init(&ci, b, s);
		if (!(bn = COLnew(0, TYPE_oid, ci.ncand, TRANSIENT))) {
			msg = createException(MAL, "algebra.likeselect", SQLSTATE(HY013) MAL_MALLOC_FAIL);
			goto bailout;
		}

		if (!s || BATtdense(s)) {
			if (s) {
				assert(BATtdense(s));
				p = (BUN) s->tseqbase;
				q = p + BATcount(s);
				if ((oid) p < b->hseqbase)
					p = b->hseqbase;
				if ((oid) q > b->hseqbase + BATcount(b))
					q = b->hseqbase + BATcount(b);
			} else {
				p = b->hseqbase;
				q = BUNlast(b) + b->hseqbase;
			}
		}

		if (use_re) {
			msg = re_likeselect(bn, b, s, &ci, p, q, &rcnt, *pat, (bool) *caseignore, (bool) *anti, use_strcmp, (unsigned char) **esc);
		} else {
			msg = pcre_likeselect(bn, b, s, &ci, p, q, &rcnt, ppat, (bool) *caseignore, (bool) *anti);
		}
		if (!msg) { /* set some properties */
			BATsetcount(bn, rcnt);
			bn->tsorted = true;
			bn->trevsorted = bn->batCount <= 1;
			bn->tkey = true;
			bn->tseqbase = rcnt == 0 ? 0 : rcnt == 1 || rcnt == b->batCount ? b->hseqbase : oid_nil;
		}
	}

bailout:
	if (b)
		BBPunfix(b->batCacheid);
	if (s)
		BBPunfix(s->batCacheid);
	GDKfree(ppat);
	if (bn && !msg)
		BBPkeepref(*ret = bn->batCacheid);
	else if (bn)
		BBPreclaim(bn);
	return msg;
}

#define APPEND(b, o)	(((oid *) b->theap->base)[b->batCount++] = (o))
#define VALUE(s, x)		(s##vars + VarHeapVal(s##vals, (x), s##i.width))

#ifdef HAVE_LIBPCRE
#define PCRE_EXEC \
	do { \
		retval = pcre_exec(pcrere, pcreex, vl, (int) strlen(vl), 0, PCRE_NO_UTF8_CHECK, NULL, 0); \
	} while (0)
#define PCRE_EXEC_COND (retval < 0)
#else
#define PCRE_EXEC \
	do { \
		retval = regexec(&pcrere, vl, (size_t) 0, NULL, 0); \
	} while (0)
#define PCRE_EXEC_COND (retval == REG_NOMATCH || retval == REG_ENOSYS)
#endif

/* nested loop implementation for PCRE join */
#define pcre_join_loop(STRCMP, RE_MATCH, PCRE_COND) \
	do { \
		for (BUN ridx = 0; ridx < rci.ncand; ridx++) { \
			GDK_CHECK_TIMEOUT(timeoffset, counter, \
					GOTO_LABEL_TIMEOUT_HANDLER(bailout)); \
			ro = canditer_next(&rci); \
			vr = VALUE(r, ro - r->hseqbase); \
			nl = 0; \
			use_re = use_strcmp = empty = false; \
			if ((msg = choose_like_path(&pcrepat, &use_re, &use_strcmp, &empty, (const str*)&vr, (const str*)&esc))) \
				goto bailout; \
			if (!empty) { \
				if (use_re) { \
					if ((msg = re_like_build(&re, &wpat, vr, caseignore, use_strcmp, (unsigned char) *esc)) != MAL_SUCCEED) \
						goto bailout; \
				} else if (pcrepat) { \
					if ((msg = pcre_like_build(&pcrere, &pcreex, pcrepat, caseignore, lci.ncand)) != MAL_SUCCEED) \
						goto bailout; \
					GDKfree(pcrepat); \
					pcrepat = NULL; \
				} \
				canditer_reset(&lci); \
				for (BUN lidx = 0; lidx < lci.ncand; lidx++) { \
					lo = canditer_next(&lci); \
					vl = VALUE(l, lo - l->hseqbase); \
					if (strNil(vl)) { \
						continue; \
					} else if (use_re) { \
						if (use_strcmp) { \
							if (STRCMP) \
								continue; \
						} else { \
							assert(re); \
							if (RE_MATCH) \
								continue; \
						} \
					} else { \
						int retval; \
						PCRE_EXEC;  \
						if (PCRE_COND) \
							continue; \
					} \
					if (BUNlast(r1) == BATcapacity(r1)) { \
						newcap = BATgrows(r1); \
						BATsetcount(r1, BATcount(r1)); \
						if (r2) \
							BATsetcount(r2, BATcount(r2)); \
						if (BATextend(r1, newcap) != GDK_SUCCEED || (r2 && BATextend(r2, newcap) != GDK_SUCCEED)) { \
							msg = createException(MAL, "pcre.join", SQLSTATE(HY013) MAL_MALLOC_FAIL); \
							goto bailout; \
						} \
						assert(!r2 || BATcapacity(r1) == BATcapacity(r2)); \
					} \
					if (BATcount(r1) > 0) { \
						if (lastl + 1 != lo) \
							r1->tseqbase = oid_nil; \
						if (nl == 0) { \
							if (r2) \
								r2->trevsorted = false; \
							if (lastl > lo) { \
								r1->tsorted = false; \
								r1->tkey = false; \
							} else if (lastl < lo) { \
								r1->trevsorted = false; \
							} else { \
								r1->tkey = false; \
							} \
						} \
					} \
					APPEND(r1, lo); \
					if (r2) \
						APPEND(r2, ro); \
					lastl = lo; \
					nl++; \
				} \
				re_like_clean(&re, &wpat); \
				pcre_clean(&pcrere, &pcreex); \
			} \
			if (r2) { \
				if (nl > 1) { \
					r2->tkey = false; \
					r2->tseqbase = oid_nil; \
					r1->trevsorted = false; \
				} else if (nl == 0) { \
					rskipped = BATcount(r2) > 0; \
				} else if (rskipped) { \
					r2->tseqbase = oid_nil; \
				} \
			} else if (nl > 1) { \
				r1->trevsorted = false; \
			} \
		} \
	} while (0)

static char *
pcrejoin(BAT *r1, BAT *r2, BAT *l, BAT *r, BAT *sl, BAT *sr, const char *esc, bit caseignore, bit anti)
{
	struct canditer lci, rci;
	const char *lvals, *rvals, *lvars, *rvars, *vl, *vr;
	int rskipped = 0;			/* whether we skipped values in r */
	oid lo, ro, lastl = 0;		/* last value inserted into r1 */
	BUN nl, newcap;
	char *pcrepat = NULL, *msg = MAL_SUCCEED;
	struct RE *re = NULL;
	bool use_re = false, use_strcmp = false, empty = false;
	uint32_t *wpat = NULL;
#ifdef HAVE_LIBPCRE
	pcre *pcrere = NULL;
	pcre_extra *pcreex = NULL;
#else
	regex_t pcrere = (regex_t) {0};
	void *pcreex = NULL;
#endif

	size_t counter = 0;
	lng timeoffset = 0;
	QryCtx *qry_ctx = MT_thread_get_qry_ctx();
	if (qry_ctx != NULL) {
		timeoffset = (qry_ctx->starttime && qry_ctx->querytimeout) ? (qry_ctx->starttime + qry_ctx->querytimeout) : 0;
	}

	TRC_DEBUG(ALGO,
			  "pcrejoin(l=%s#" BUNFMT "[%s]%s%s,"
			  "r=%s#" BUNFMT "[%s]%s%s,sl=%s#" BUNFMT "%s%s,"
			  "sr=%s#" BUNFMT "%s%s)\n",
			  BATgetId(l), BATcount(l), ATOMname(l->ttype),
			  l->tsorted ? "-sorted" : "",
			  l->trevsorted ? "-revsorted" : "",
			  BATgetId(r), BATcount(r), ATOMname(r->ttype),
			  r->tsorted ? "-sorted" : "",
			  r->trevsorted ? "-revsorted" : "",
			  sl ? BATgetId(sl) : "NULL", sl ? BATcount(sl) : 0,
			  sl && sl->tsorted ? "-sorted" : "",
			  sl && sl->trevsorted ? "-revsorted" : "",
			  sr ? BATgetId(sr) : "NULL", sr ? BATcount(sr) : 0,
			  sr && sr->tsorted ? "-sorted" : "",
			  sr && sr->trevsorted ? "-revsorted" : "");

	assert(ATOMtype(l->ttype) == ATOMtype(r->ttype));
	assert(ATOMtype(l->ttype) == TYPE_str);

	canditer_init(&lci, l, sl);
	canditer_init(&rci, r, sr);

	BATiter li = bat_iterator(l);
	BATiter ri = bat_iterator(r);
	lvals = (const char *) li.base;
	rvals = (const char *) ri.base;
	assert(r->tvarsized && r->ttype);
	lvars = li.vh->base;
	rvars = ri.vh->base;

	r1->tkey = true;
	r1->tsorted = true;
	r1->trevsorted = true;
	if (r2) {
		r2->tkey = true;
		r2->tsorted = true;
		r2->trevsorted = true;
	}

	if (anti) {
		if (caseignore) {
			pcre_join_loop(mywstrcasecmp(vl, wpat) == 0, re_match_ignore(vl, re), !PCRE_EXEC_COND);
		} else {
			pcre_join_loop(strcmp(vl, vr) == 0, re_match_no_ignore(vl, re), !PCRE_EXEC_COND);
		}
	} else {
		if (caseignore) {
			pcre_join_loop(mywstrcasecmp(vl, wpat) != 0, !re_match_ignore(vl, re), PCRE_EXEC_COND);
		} else {
			pcre_join_loop(strcmp(vl, vr) != 0, !re_match_no_ignore(vl, re), PCRE_EXEC_COND);
		}
	}
	bat_iterator_end(&li);
	bat_iterator_end(&ri);

	assert(!r2 || BATcount(r1) == BATcount(r2));
	/* also set other bits of heap to correct value to indicate size */
	BATsetcount(r1, BATcount(r1));
	if (r2)
		BATsetcount(r2, BATcount(r2));
	if (BATcount(r1) > 0) {
		if (BATtdense(r1))
			r1->tseqbase = ((oid *) r1->theap->base)[0];
		if (r2 && BATtdense(r2))
			r2->tseqbase = ((oid *) r2->theap->base)[0];
	} else {
		r1->tseqbase = 0;
		if (r2)
			r2->tseqbase = 0;
	}
	if (r2)
		TRC_DEBUG(ALGO,
				"pcrejoin(l=%s,r=%s)=(%s#"BUNFMT"%s%s,%s#"BUNFMT"%s%s\n",
				BATgetId(l), BATgetId(r),
				BATgetId(r1), BATcount(r1),
				r1->tsorted ? "-sorted" : "",
				r1->trevsorted ? "-revsorted" : "",
				BATgetId(r2), BATcount(r2),
				r2->tsorted ? "-sorted" : "",
				r2->trevsorted ? "-revsorted" : "");
	else
		TRC_DEBUG(ALGO,
			"pcrejoin(l=%s,r=%s)=(%s#"BUNFMT"%s%s\n",
			BATgetId(l), BATgetId(r),
			BATgetId(r1), BATcount(r1),
			r1->tsorted ? "-sorted" : "",
			r1->trevsorted ? "-revsorted" : "");
	return MAL_SUCCEED;

bailout:
	bat_iterator_end(&li);
	bat_iterator_end(&ri);
	GDKfree(pcrepat);
	re_like_clean(&re, &wpat);
	pcre_clean(&pcrere, &pcreex);
	assert(msg != MAL_SUCCEED);
	return msg;
}

static str
PCREjoin(bat *r1, bat *r2, bat lid, bat rid, bat slid, bat srid, bat elid, bat ciid, bit anti)
{
	BAT *left = NULL, *right = NULL, *escape = NULL, *caseignore = NULL, *candleft = NULL, *candright = NULL;
	BAT *result1 = NULL, *result2 = NULL;
	char *msg = MAL_SUCCEED, *esc = "";
	bit ci;

	if ((left = BATdescriptor(lid)) == NULL)
		goto fail;
	if ((right = BATdescriptor(rid)) == NULL)
		goto fail;
	if ((escape = BATdescriptor(elid)) == NULL)
		goto fail;
	if ((caseignore = BATdescriptor(ciid)) == NULL)
		goto fail;
	if (!is_bat_nil(slid) && (candleft = BATdescriptor(slid)) == NULL)
		goto fail;
	if (!is_bat_nil(srid) && (candright = BATdescriptor(srid)) == NULL)
		goto fail;
	result1 = COLnew(0, TYPE_oid, BATcount(left), TRANSIENT);
	if (r2)
		result2 = COLnew(0, TYPE_oid, BATcount(left), TRANSIENT);
	if (!result1 || (r2 && !result2)) {
		msg = createException(MAL, "pcre.join", SQLSTATE(HY013) MAL_MALLOC_FAIL);
		goto fail;
	}
	result1->tnil = false;
	result1->tnonil = true;
	result1->tkey = true;
	result1->tsorted = true;
	result1->trevsorted = true;
	result1->tseqbase = 0;
	if (r2) {
		result2->tnil = false;
		result2->tnonil = true;
		result2->tkey = true;
		result2->tsorted = true;
		result2->trevsorted = true;
		result2->tseqbase = 0;
	}
	if (BATcount(escape) != 1) {
		msg = createException(MAL, "pcre.join", SQLSTATE(42000) "At the moment, only one value is allowed for the escape input at pcre join");
		goto fail;
	}
	BATiter bi;
	bi = bat_iterator(escape);
	esc = BUNtvar(bi, 0);
	bat_iterator_end(&bi);
	if (BATcount(caseignore) != 1) {
		msg = createException(MAL, "pcre.join", SQLSTATE(42000) "At the moment, only one value is allowed for the case ignore input at pcre join");
		goto fail;
	}
	bi = bat_iterator(caseignore);
	ci = *(bit*)BUNtail(bi, 0);
	bat_iterator_end(&bi);
	msg = pcrejoin(result1, result2, left, right, candleft, candright, esc, ci, anti);
	if (msg)
		goto fail;
	*r1 = result1->batCacheid;
	BBPkeepref(*r1);
	if (r2) {
		*r2 = result2->batCacheid;
		BBPkeepref(*r2);
	}
	BBPunfix(left->batCacheid);
	BBPunfix(right->batCacheid);
	if (escape)
		BBPunfix(escape->batCacheid);
	if (caseignore)
		BBPunfix(caseignore->batCacheid);
	if (candleft)
		BBPunfix(candleft->batCacheid);
	if (candright)
		BBPunfix(candright->batCacheid);
	return MAL_SUCCEED;

  fail:
	if (left)
		BBPunfix(left->batCacheid);
	if (right)
		BBPunfix(right->batCacheid);
	if (escape)
		BBPunfix(escape->batCacheid);
	if (caseignore)
		BBPunfix(caseignore->batCacheid);
	if (candleft)
		BBPunfix(candleft->batCacheid);
	if (candright)
		BBPunfix(candright->batCacheid);
	if (result1)
		BBPunfix(result1->batCacheid);
	if (result2)
		BBPunfix(result2->batCacheid);
	if (msg)
		return msg;
	throw(MAL, "pcre.join", SQLSTATE(HY002) RUNTIME_OBJECT_MISSING);
}

static str
LIKEjoin(bat *r1, bat *r2, const bat *lid, const bat *rid, const bat *elid, const bat *cid, const bat *slid, const bat *srid, const bit *nil_matches, const lng *estimate, const bit *anti)
{
	(void) nil_matches;
	(void) estimate;
	return PCREjoin(r1, r2, *lid, *rid, slid ? *slid : 0, srid ? *srid : 0, *elid, *cid, *anti);
}

static str
LIKEjoin1(bat *r1, const bat *lid, const bat *rid, const bat *elid, const bat *cid, const bat *slid, const bat *srid, const bit *nil_matches, const lng *estimate, const bit *anti)
{
	(void) nil_matches;
	(void) estimate;
	return PCREjoin(r1, NULL, *lid, *rid, slid ? *slid : 0, srid ? *srid : 0, *elid, *cid, *anti);
}

#include "mel.h"
mel_atom pcre_init_atoms[] = {
 { .name="pcre", },  { .cmp=NULL }
};
mel_func pcre_init_funcs[] = {
 command("pcre", "index", PCREindex, false, "match a pattern, return matched position (or 0 when not found)", args(1,3, arg("",int),arg("pat",pcre),arg("s",str))),
 command("pcre", "match", PCREmatch, false, "Perl Compatible Regular Expression pattern matching against a string", args(1,3, arg("",bit),arg("s",str),arg("pat",str))),
 command("pcre", "imatch", PCREimatch, false, "Caseless Perl Compatible Regular Expression pattern matching against a string", args(1,3, arg("",bit),arg("s",str),arg("pat",str))),
 command("pcre", "patindex", PCREpatindex, false, "Location of the first POSIX pattern matching against a string", args(1,3, arg("",int),arg("pat",str),arg("s",str))),
 command("pcre", "replace", PCREreplace_wrap, false, "Replace _all_ matches of \"pattern\" in \"origin_str\" with \"replacement\".\nParameter \"flags\" accept these flags: 'i', 'm', 's', and 'x'.\n'e': if present, an empty string is considered to be a valid match\n'i': if present, the match operates in case-insensitive mode.\nOtherwise, in case-sensitive mode.\n'm': if present, the match operates in multi-line mode.\n's': if present, the match operates in \"dot-all\"\nThe specifications of the flags can be found in \"man pcreapi\"\nThe flag letters may be repeated.\nNo other letters than 'e', 'i', 'm', 's' and 'x' are allowed in \"flags\".\nReturns the replaced string, or if no matches found, the original string.", args(1,5, arg("",str),arg("origin",str),arg("pat",str),arg("repl",str),arg("flags",str))),
 command("pcre", "replace_first", PCREreplace_wrap, false, "Replace _the first_ match of \"pattern\" in \"origin_str\" with \"replacement\".\nParameter \"flags\" accept these flags: 'i', 'm', 's', and 'x'.\n'e': if present, an empty string is considered to be a valid match\n'i': if present, the match operates in case-insensitive mode.\nOtherwise, in case-sensitive mode.\n'm': if present, the match operates in multi-line mode.\n's': if present, the match operates in \"dot-all\"\nThe specifications of the flags can be found in \"man pcreapi\"\nThe flag letters may be repeated.\nNo other letters than 'e', 'i', 'm', 's' and 'x' are allowed in \"flags\".\nReturns the replaced string, or if no matches found, the original string.", args(1,5, arg("",str),arg("origin",str),arg("pat",str),arg("repl",str),arg("flags",str))),
 command("pcre", "pcre_quote", PCREquote, false, "Return a PCRE pattern string that matches the argument exactly.", args(1,2, arg("",str),arg("s",str))),
 command("pcre", "sql2pcre", PCREsql2pcre, false, "Convert a SQL like pattern with the given escape character into a PCRE pattern.", args(1,3, arg("",str),arg("pat",str),arg("esc",str))),
 command("pcre", "prelude", pcre_init, false, "Initialize pcre", args(1,1, arg("",void))),
 command("str", "replace", PCREreplace_wrap, false, "", args(1,5, arg("",str),arg("origin",str),arg("pat",str),arg("repl",str),arg("flags",str))),
 command("batpcre", "replace", PCREreplace_bat_wrap, false, "", args(1,5, batarg("",str),batarg("orig",str),arg("pat",str),arg("repl",str),arg("flag",str))),
 command("batpcre", "replace_first", PCREreplacefirst_bat_wrap, false, "", args(1,5, batarg("",str),batarg("orig",str),arg("pat",str),arg("repl",str),arg("flag",str))),
 command("algebra", "like", PCRElike, false, "", args(1,5, arg("",bit),arg("s",str),arg("pat",str),arg("esc",str),arg("caseignore",bit))),
 pattern("batalgebra", "like", BATPCRElike, false, "", args(1,6, batarg("",bit),batarg("s",str),arg("pat",str),arg("esc",str),arg("caseignore",bit),batarg("s",oid))),
 pattern("batalgebra", "like", BATPCRElike, false, "", args(1,6, batarg("",bit),arg("s",str),batarg("pat",str),arg("esc",str),arg("caseignore",bit),batarg("s",oid))),
 pattern("batalgebra", "like", BATPCRElike, false, "", args(1,7, batarg("",bit),batarg("s",str),batarg("pat",str),arg("esc",str),arg("caseignore",bit),batarg("s1",oid),batarg("s2",oid))),
 command("algebra", "not_like", PCREnotlike, false, "", args(1,5, arg("",bit),arg("s",str),arg("pat",str),arg("esc",str),arg("caseignore",bit))),
 pattern("batalgebra", "not_like", BATPCREnotlike, false, "", args(1,6, batarg("",bit),batarg("s",str),arg("pat",str),arg("esc",str),arg("caseignore",bit),batarg("s",oid))),
 pattern("batalgebra", "not_like", BATPCREnotlike, false, "", args(1,6, batarg("",bit),arg("s",str),batarg("pat",str),arg("esc",str),arg("caseignore",bit),batarg("s",oid))),
 pattern("batalgebra", "not_like", BATPCREnotlike, false, "", args(1,7, batarg("",bit),batarg("s",str),batarg("pat",str),arg("esc",str),arg("caseignore",bit),batarg("s1",oid),batarg("s2",oid))),
 command("algebra", "likeselect", PCRElikeselect, false, "Select all head values of the first input BAT for which the\ntail value is \"like\" the given (SQL-style) pattern and for\nwhich the head value occurs in the tail of the second input\nBAT.\nInput is a dense-headed BAT, output is a dense-headed BAT with in\nthe tail the head value of the input BAT for which the\nrelationship holds.  The output BAT is sorted on the tail value.", args(1,7, batarg("",oid),batarg("b",str),batarg("s",oid),arg("pat",str),arg("esc",str),arg("caseignore",bit),arg("anti",bit))),
 command("algebra", "likejoin", LIKEjoin, false, "Join the string bat L with the pattern bat R\nwith optional candidate lists SL and SR using pattern escape string ESC\nand doing a case sensitive match.\nThe result is two aligned bats with oids of matching rows.", args(2,11, batarg("",oid),batarg("",oid),batarg("l",str),batarg("r",str),batarg("esc",str),batarg("caseignore",bit),batarg("sl",oid),batarg("sr",oid),arg("nil_matches",bit),arg("estimate",lng),arg("anti",bit))),
 command("algebra", "likejoin", LIKEjoin1, false, "The same as LIKEjoin_esc, but only produce one output", args(1,10,batarg("",oid),batarg("l",str),batarg("r",str),batarg("esc",str),batarg("caseignore",bit),batarg("sl",oid),batarg("sr",oid),arg("nil_matches",bit),arg("estimate",lng), arg("anti",bit))),
 { .imp=NULL }
};
#include "mal_import.h"
#ifdef _MSC_VER
#undef read
#pragma section(".CRT$XCU",read)
#endif
LIB_STARTUP_FUNC(init_pcre_mal)
{ mal_module("pcre", pcre_init_atoms, pcre_init_funcs); }<|MERGE_RESOLUTION|>--- conflicted
+++ resolved
@@ -1589,27 +1589,20 @@
 #endif
 	struct RE *re_simple = NULL;
 	uint32_t *wpat = NULL;
+	BATiter pi = (BATiter) {0}, bi = (BATiter) {0};
 
 	(void) cntxt;
 	if (input_is_a_bat) {
 		bat *bid = getArgReference_bat(stk, pci, 1);
 		if (!(b = BATdescriptor(*bid))) {
-<<<<<<< HEAD
-			msg = createException(MAL, "batalgebra.batpcrelike", SQLSTATE(HY005) RUNTIME_OBJECT_MISSING);
-=======
-			msg = createException(MAL, "batalgebra.batpcrelike3", SQLSTATE(HY002) RUNTIME_OBJECT_MISSING);
->>>>>>> a854cad6
+			msg = createException(MAL, "batalgebra.batpcrelike", SQLSTATE(HY002) RUNTIME_OBJECT_MISSING);
 			goto bailout;
 		}
 	}
 	if (pattern_is_a_bat) {
 		bat *pb = getArgReference_bat(stk, pci, 2);
 		if (!(pbn = BATdescriptor(*pb))) {
-<<<<<<< HEAD
-			msg = createException(MAL, "batalgebra.batpcrelike", SQLSTATE(HY005) RUNTIME_OBJECT_MISSING);
-=======
-			msg = createException(MAL, "batalgebra.batpcrelike3", SQLSTATE(HY002) RUNTIME_OBJECT_MISSING);
->>>>>>> a854cad6
+			msg = createException(MAL, "batalgebra.batpcrelike", SQLSTATE(HY002) RUNTIME_OBJECT_MISSING);
 			goto bailout;
 		}
 	}
@@ -1636,13 +1629,12 @@
 	off1 = b ? b->hseqbase : pbn->hseqbase;
 
 	if (pattern_is_a_bat) {
-		BATiter pi = bat_iterator(pbn);
+		pi = bat_iterator(pbn);
 
 		if (b) {
-			BATiter bi = bat_iterator(b);
+			bi = bat_iterator(b);
 			off2 = pbn->hseqbase;
 
-<<<<<<< HEAD
 			for (BUN p = 0; p < q; p++) {
 				oid p1 = (canditer_next(&ci1) - off1), p2 = (canditer_next(&ci2) - off2);
 				const str input = BUNtvar(bi, p1), np = BUNtvar(pi, p2);
@@ -1695,64 +1687,20 @@
 				has_nil |= is_bit_nil(ret[p]);
 				GDKfree(ppat);
 				ppat = NULL;
-=======
-			if ((msg = choose_like_path(&ppat, &use_re, &use_strcmp, &empty, &np, esc)) != MAL_SUCCEED) {
-				bat_iterator_end(&pi);
-				if (b)
-					bat_iterator_end(&bi);
-				goto bailout;
 			}
-
-			if (use_re) {
-				if ((msg = re_like_build(&re_simple, &wpat, np, isensitive, use_strcmp, (unsigned char) **esc)) != MAL_SUCCEED) {
-					bat_iterator_end(&pi);
-					if (b)
-						bat_iterator_end(&bi);
-					goto bailout;
-				}
-				ret[p] = re_like_proj_apply(next_input, re_simple, wpat, np, isensitive, anti, use_strcmp);
-				re_like_clean(&re_simple, &wpat);
-			} else if (empty) {
-				ret[p] = bit_nil;
-			} else {
-				if ((msg = pcre_like_build(&re, &ex, ppat, isensitive, 1)) != MAL_SUCCEED) {
-					bat_iterator_end(&pi);
-					if (b)
-						bat_iterator_end(&bi);
-					goto bailout;
-				}
-				if ((msg = pcre_like_apply(&(ret[p]), next_input, re, ex, ppat, anti)) != MAL_SUCCEED) {
-					bat_iterator_end(&pi);
-					if (b)
-						bat_iterator_end(&bi);
-					goto bailout;
-				}
-				pcre_clean(&re, &ex);
->>>>>>> a854cad6
-			}
-		}
-		bat_iterator_end(&pi);
-		if (b)
-			bat_iterator_end(&bi);
+		}
 	} else {
-<<<<<<< HEAD
 		const str pat = *getArgReference_str(stk, pci, 2);
-		BATiter bi = bat_iterator(b);
-=======
-		pat = *getArgReference_str(stk, pci, 2);
->>>>>>> a854cad6
+		bi = bat_iterator(b);
 		if ((msg = choose_like_path(&ppat, &use_re, &use_strcmp, &empty, &pat, esc)) != MAL_SUCCEED)
 			goto bailout;
 
-		bi = bat_iterator(b);
 		MT_thread_setalgorithm(empty ? "pcrelike: trivially empty" : use_strcmp ? "pcrelike: pattern matching using strcmp" :
 							   use_re ? "pcrelike: pattern matching using RE" : "pcrelike: pattern matching using pcre");
 
 		if (use_re) {
-			if ((msg = re_like_build(&re_simple, &wpat, pat, isensitive, use_strcmp, (unsigned char) **esc)) != MAL_SUCCEED) {
-				bat_iterator_end(&bi);
+			if ((msg = re_like_build(&re_simple, &wpat, pat, isensitive, use_strcmp, (unsigned char) **esc)) != MAL_SUCCEED)
 				goto bailout;
-<<<<<<< HEAD
 			if (ci1.tpe == cand_dense) {
 				for (BUN p = 0; p < q; p++) {
 					oid o = (canditer_next_dense(&ci1) - off1);
@@ -1767,23 +1715,14 @@
 					ret[p] = re_like_proj_apply(s, re_simple, wpat, pat, isensitive, anti, use_strcmp);
 					has_nil |= is_bit_nil(ret[p]);
 				}
-=======
-			}
-			for (BUN p = 0; p < q; p++) {
-				const str s = BUNtail(bi, p);
-				ret[p] = re_like_proj_apply(s, re_simple, wpat, pat, isensitive, anti, use_strcmp);
-				has_nil |= is_bit_nil(ret[p]);
->>>>>>> a854cad6
 			}
 		} else if (empty) {
 			for (BUN p = 0; p < q; p++)
 				ret[p] = bit_nil;
 			has_nil = true;
 		} else {
-			if ((msg = pcre_like_build(&re, &ex, ppat, isensitive, q)) != MAL_SUCCEED) {
-				bat_iterator_end(&bi);
+			if ((msg = pcre_like_build(&re, &ex, ppat, isensitive, q)) != MAL_SUCCEED)
 				goto bailout;
-<<<<<<< HEAD
 			if (ci1.tpe == cand_dense) {
 				for (BUN p = 0; p < q; p++) {
 					oid o = (canditer_next_dense(&ci1) - off1);
@@ -1800,19 +1739,8 @@
 						goto bailout;
 					has_nil |= is_bit_nil(ret[p]);
 				}
-=======
 			}
-			for (BUN p = 0; p < q; p++) {
-				const str s = BUNtail(bi, p);
-				if ((msg = pcre_like_apply(&(ret[p]), s, re, ex, ppat, anti)) != MAL_SUCCEED) {
-					bat_iterator_end(&bi);
-					goto bailout;
-				}
-				has_nil |= is_bit_nil(ret[p]);
->>>>>>> a854cad6
-			}
-		}
-		bat_iterator_end(&bi);
+		}
 	}
 
 bailout:
@@ -1829,8 +1757,12 @@
 		BBPkeepref(*r = bn->batCacheid);
 	} else if (bn)
 		BBPreclaim(bn);
+	if (bi.b)
+		bat_iterator_end(&bi);
 	if (b)
 		BBPunfix(b->batCacheid);
+	if (pi.b)
+		bat_iterator_end(&pi);
 	if (pbn)
 		BBPunfix(pbn->batCacheid);
 	if (s1)
