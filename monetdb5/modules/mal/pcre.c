--- conflicted
+++ resolved
@@ -1568,24 +1568,15 @@
 BATPCRElike_imp(Client cntxt, MalBlkPtr mb, MalStkPtr stk, InstrPtr pci, const str *esc, const bit *isens, const bit *not)
 {
 	str msg = MAL_SUCCEED;
-<<<<<<< HEAD
 	BAT *b = NULL, *pbn = NULL, *bn = NULL, *s1 = NULL, *s2 = NULL;
-=======
-	BAT *b = NULL, *pbn = NULL, *bn = NULL;
->>>>>>> 116873b4
 	char *ppat = NULL;
-	const char *input;
 	bool use_re = false, use_strcmp = false, empty = false, isensitive = (bool) *isens, anti = (bool) *not, has_nil = false,
 		 input_is_a_bat = isaBatType(getArgType(mb, pci, 1)), pattern_is_a_bat = isaBatType(getArgType(mb, pci, 2));
 	bat *r = getArgReference_bat(stk, pci, 0), *sid1 = pci->argc > 5 ? getArgReference_bat(stk, pci, 5) : NULL, *sid2 = pci->argc == 7 ? getArgReference_bat(stk, pci, 6) : NULL;
 	BUN q = 0;
-<<<<<<< HEAD
-	bit *ret = NULL;
+	bit *restrict ret = NULL;
 	struct canditer ci1 = {0}, ci2 = {0};
 	oid off1, off2;
-=======
-	bit *restrict ret = NULL;
->>>>>>> 116873b4
 #ifdef HAVE_LIBPCRE
 	pcre *re = NULL;
 	pcre_extra *ex = NULL;
@@ -1637,14 +1628,9 @@
 	if (pattern_is_a_bat) {
 		pi = bat_iterator(pbn);
 
-<<<<<<< HEAD
 		if (b) {
 			bi = bat_iterator(b);
 			off2 = pbn->hseqbase;
-=======
-		for (BUN p = 0; p < q; p++) {
-			const char *next_input = b ? BUNtvar(bi, p) : input, *np = BUNtvar(pi, p);
->>>>>>> 116873b4
 
 			for (BUN p = 0; p < q; p++) {
 				oid p1 = (canditer_next(&ci1) - off1), p2 = (canditer_next(&ci2) - off2);
@@ -1702,10 +1688,7 @@
 		}
 	} else {
 		const char *pat = *getArgReference_str(stk, pci, 2);
-<<<<<<< HEAD
 		bi = bat_iterator(b);
-=======
->>>>>>> 116873b4
 		if ((msg = choose_like_path(&ppat, &use_re, &use_strcmp, &empty, pat, *esc)) != MAL_SUCCEED)
 			goto bailout;
 
@@ -1715,7 +1698,6 @@
 		if (use_re) {
 			if ((msg = re_like_build(&re_simple, &wpat, pat, isensitive, use_strcmp, (unsigned char) **esc)) != MAL_SUCCEED)
 				goto bailout;
-<<<<<<< HEAD
 			if (ci1.tpe == cand_dense) {
 				for (BUN p = 0; p < q; p++) {
 					oid o = (canditer_next_dense(&ci1) - off1);
@@ -1730,13 +1712,6 @@
 					ret[p] = re_like_proj_apply(s, re_simple, wpat, pat, isensitive, anti, use_strcmp);
 					has_nil |= is_bit_nil(ret[p]);
 				}
-=======
-			}
-			for (BUN p = 0; p < q; p++) {
-				const char *s = BUNtvar(bi, p);
-				ret[p] = re_like_proj_apply(s, re_simple, wpat, pat, isensitive, anti, use_strcmp);
-				has_nil |= is_bit_nil(ret[p]);
->>>>>>> 116873b4
 			}
 		} else if (empty) {
 			for (BUN p = 0; p < q; p++)
@@ -1745,7 +1720,6 @@
 		} else {
 			if ((msg = pcre_like_build(&re, &ex, ppat, isensitive, q)) != MAL_SUCCEED)
 				goto bailout;
-<<<<<<< HEAD
 			if (ci1.tpe == cand_dense) {
 				for (BUN p = 0; p < q; p++) {
 					oid o = (canditer_next_dense(&ci1) - off1);
@@ -1761,14 +1735,6 @@
 					if ((msg = pcre_like_apply(&(ret[p]), s, re, ex, ppat, anti)) != MAL_SUCCEED)
 						goto bailout;
 					has_nil |= is_bit_nil(ret[p]);
-=======
-			}
-			for (BUN p = 0; p < q; p++) {
-				const char *s = BUNtvar(bi, p);
-				if ((msg = pcre_like_apply(&(ret[p]), s, re, ex, ppat, anti)) != MAL_SUCCEED) {
-					bat_iterator_end(&bi);
-					goto bailout;
->>>>>>> 116873b4
 				}
 			}
 		}
