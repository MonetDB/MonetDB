/*
 * This Source Code Form is subject to the terms of the Mozilla Public
 * License, v. 2.0.  If a copy of the MPL was not distributed with this
 * file, You can obtain one at http://mozilla.org/MPL/2.0/.
 *
 * Copyright 1997 - July 2008 CWI, August 2008 - 2017 MonetDB B.V.
 */

/*
 * N. Nes
 * PCRE library interface
 * The  PCRE library is a set of functions that implement regular
 * expression pattern matching using the same syntax  and  semantics  as  Perl,
 * with  just  a  few  differences.  The  current  implementation of PCRE
 * (release 4.x) corresponds approximately with Perl 5.8, including  support
 * for  UTF-8  encoded  strings.   However,  this support has to be
 * explicitly enabled; it is not the default.
 *
 * ftp://ftp.csx.cam.ac.uk/pub/software/programming/pcre
 */
#include "monetdb_config.h"
#include <string.h>

#include "mal.h"
#include "mal_exception.h"

#ifdef HAVE_LIBPCRE
#include <pcre.h>

#if PCRE_MAJOR < 8 || (PCRE_MAJOR == 8 && PCRE_MINOR < 13)
#define pcre_free_study my_pcre_free
#endif

#else

#include <regex.h>

typedef regex_t pcre;
#endif

mal_export str pcre_init(void *ret);

mal_export str PCREquote(str *r, const str *v);
mal_export str PCREmatch(bit *ret, const str *val, const str *pat);
mal_export str PCREimatch(bit *ret, const str *val, const str *pat);
mal_export str PCREindex(int *ret, const pcre *pat, const str *val);
mal_export str PCREpatindex(int *ret, const str *pat, const str *val);
mal_export str PCREreplace_wrap(str *res, const str *or, const str *pat, const str *repl, const str *flags);
mal_export str PCREreplace_bat_wrap(bat *res, const bat *or, const str *pat, const str *repl, const str *flags);
mal_export str PCREsql2pcre(str *ret, const str *pat, const str *esc);

mal_export str PCRElike3(bit *ret, const str *s, const str *pat, const str *esc);
mal_export str PCRElike2(bit *ret, const str *s, const str *pat);
mal_export str PCREnotlike3(bit *ret, const str *s, const str *pat, const str *esc);
mal_export str PCREnotlike2(bit *ret, const str *s, const str *pat);
mal_export str BATPCRElike(bat *ret, const bat *b, const str *pat, const str *esc);
mal_export str BATPCRElike2(bat *ret, const bat *b, const str *pat);
mal_export str BATPCREnotlike(bat *ret, const bat *b, const str *pat, const str *esc);
mal_export str BATPCREnotlike2(bat *ret, const bat *b, const str *pat);
mal_export str PCREilike3(bit *ret, const str *s, const str *pat, const str *esc);
mal_export str PCREilike2(bit *ret, const str *s, const str *pat);
mal_export str PCREnotilike3(bit *ret, const str *s, const str *pat, const str *esc);
mal_export str PCREnotilike2(bit *ret, const str *s, const str *pat);
mal_export str BATPCREilike(bat *ret, const bat *b, const str *pat, const str *esc);
mal_export str BATPCREilike2(bat *ret, const bat *b, const str *pat);
mal_export str BATPCREnotilike(bat *ret, const bat *b, const str *pat, const str *esc);
mal_export str BATPCREnotilike2(bat *ret, const bat *b, const str *pat);

mal_export str PCRElikeselect2(bat *ret, const bat *bid, const bat *sid, const str *pat, const str *esc, const bit *caseignore, const bit *anti);
mal_export str PCRElikeselect1(bat *ret, const bat *bid, const bat *cid, const str *pat, const str *esc, const bit *anti);
mal_export str PCRElikeselect3(bat *ret, const bat *bid, const bat *sid, const str *pat, const str *esc, const bit *anti);
mal_export str PCRElikeselect4(bat *ret, const bat *bid, const bat *cid, const str *pat, const bit *anti);
mal_export str PCRElikeselect5(bat *ret, const bat *bid, const bat *sid, const str *pat, const bit *anti);

mal_export str LIKEjoin(bat *r1, bat *r2, const bat *lid, const bat *rid, const str *esc, const bat *slid, const bat *srid, const bit *nil_matches, const lng *estimate);
mal_export str LIKEjoin1(bat *r1, bat *r2, const bat *lid, const bat *rid, const bat *slid, const bat *srid, const bit *nil_matches, const lng *estimate);
mal_export str ILIKEjoin(bat *r1, bat *r2, const bat *lid, const bat *rid, const str *esc, const bat *slid, const bat *srid, const bit *nil_matches, const lng *estimate);
mal_export str ILIKEjoin1(bat *r1, bat *r2, const bat *lid, const bat *rid, const bat *slid, const bat *srid, const bit *nil_matches, const lng *estimate);

/* current implementation assumes simple %keyword% [keyw%]* */
typedef struct RE {
	char *k;
	int search;
	int skip;
	int len;
	struct RE *n;
} RE;

#ifndef HAVE_STRCASESTR
static const char *
strcasestr(const char *haystack, const char *needle)
{
	const char *p, *np = 0, *startn = 0;

	for (p = haystack; *p; p++) {
		if (np) {
			if (toupper(*p) == toupper(*np)) {
				if (!*++np)
					return startn;
			} else
				np = 0;
		} else if (toupper(*p) == toupper(*needle)) {
			np = needle + 1;
			startn = p;
			if (!*np)
				return startn;
		}
	}

	return 0;
}
#endif

static int
re_simple(const char *pat)
{
	int nr = 0;

	if (pat == 0)
		return 0;
	if (*pat == '%')
		pat++;
	while (*pat) {
		if (*pat == '_')
			return 0;
		if (*pat++ == '%')
			nr++;
	}
	if (*(pat-1) != '%')
		return 0;
	return nr;
}

static int
is_strcmpable(const char *pat, const str esc)
{
	if (pat[strcspn(pat, "%_")])
		return 0;
	return strlen(esc) == 0 || strstr(pat, esc) == NULL;
}

static int
re_match_ignore(const char *s, RE *pattern)
{
	RE *r;

	for(r = pattern; r; r = r->n) {
		if (!*s ||
			(!r->search && strncasecmp(s, r->k, r->len) != 0) ||
			(r->search && (s = strcasestr(s, r->k)) == NULL))
			return 0;
		s += r->len;
	}
	return 1;
}

static int
re_match_no_ignore(const char *s, RE *pattern)
{
	RE *r;

	for(r = pattern; r; r = r->n) {
		if (!*s ||
			(!r->search && strncmp(s, r->k, r->len) != 0) ||
			(r->search && (s = strstr(s, r->k)) == NULL))
			return 0;
		s += r->len;
	}
	return 1;
}

static RE *
re_create(const char *pat, int nr)
{
	char *x = GDKstrdup(pat);
	RE *r = (RE*)GDKmalloc(sizeof(RE)), *n = r;
	char *p = x, *q = x;

	if (x == NULL || r == NULL) {
		GDKfree(x);
		GDKfree(r);
		return NULL;
	}
	r->n = NULL;
	r->search = 0;
	r->skip = 0;

	if (*p == '%') {
		p++; /* skip % */
		r->search = 1;
	}
	q = p;
	while((q = strchr(p, '%')) != NULL) {
		*q = 0;
		n->k = GDKstrdup(p);
		n->len = (int) strlen(n->k);
		n->n = NULL;
		if ((--nr) > 0) {
			n = n->n = (RE*)GDKmalloc(sizeof(RE));
			if ( n == NULL){
				GDKfree(x);
				GDKfree(r);
				return NULL;
			}
			n->search = 1;
			n->skip = 0;
		}
		p = q+1;
	}
	GDKfree(x);
	return r;
}

static void
re_destroy( RE *p)
{
	while(p) {
		RE *n = p->n;

		GDKfree(p->k);
		GDKfree(p);
		p = n;
	}
}

#define m2p(p) (pcre*)(((size_t*)p)+1)
#define p2m(p) (pcre*)(((size_t*)p)-1)

#ifdef HAVE_LIBPCRE
static void *
my_pcre_malloc(size_t s)
{
	size_t *sz = (size_t *) GDKmalloc(s + sizeof(size_t));

	if ( sz == NULL)
		return NULL;
	*sz = s + sizeof(size_t);
	return (void *) (sz + 1);
}

static void
my_pcre_free(void *blk)
{
	size_t *sz;

	if (blk == NULL)
		return;
	sz = (size_t *) blk;
	sz -= 1;
	GDKfree(sz);
}
#endif

static str
pcre_compile_wrap(pcre **res, const char *pattern, bit insensitive)
{
#ifdef HAVE_LIBPCRE
	pcre *r;
	const char err[BUFSIZ], *err_p = err;
	int errpos = 0;
	int options = PCRE_UTF8 | PCRE_MULTILINE;
	if (insensitive)
		options |= PCRE_CASELESS;

	if ((r = pcre_compile(pattern, options, &err_p, &errpos, NULL)) == NULL) {
		throw(MAL,"pcre.compile", OPERATION_FAILED
			" with\n'%s'\nat %d in\n'%s'.\n",
				err_p, errpos, pattern);
	}
	*(pcre **) res = p2m(r);
	return MAL_SUCCEED;
#else
	(void) res;
	(void) pattern;
	(void) insensitive;
	throw(MAL,"pcre.compile", "Database was compiled without PCRE support.");
#endif
}

/* these two defines are copies from gdk_select.c */

/* scan select loop with candidates */
#define candscanloop(TEST)										\
	do {														\
		ALGODEBUG fprintf(stderr,								\
			    "#BATselect(b=%s#"BUNFMT",s=%s,anti=%d): "	\
			    "scanselect %s\n", BATgetId(b), BATcount(b),	\
			    s ? BATgetId(s) : "NULL", anti, #TEST);			\
		while (p < q) {											\
			o = *candlist++;									\
			r = (BUN) (o - off);								\
			v = BUNtail(bi, r);									\
			if (TEST)											\
				bunfastapp(bn, &o);								\
			p++;												\
		}														\
	} while (0)

/* scan select loop without candidates */
#define scanloop(TEST)											\
	do {														\
		ALGODEBUG fprintf(stderr,								\
			    "#BATselect(b=%s#"BUNFMT",s=%s,anti=%d): "	\
			    "scanselect %s\n", BATgetId(b), BATcount(b),	\
			    s ? BATgetId(s) : "NULL", anti, #TEST);			\
		while (p < q) {											\
			v = BUNtail(bi, p-off);								\
			if (TEST) {											\
				o = (oid) p;									\
				bunfastapp(bn, &o);								\
			}													\
			p++;												\
		}														\
	} while (0)

static str
pcre_likeselect(BAT **bnp, BAT *b, BAT *s, const char *pat, int caseignore, int anti)
{
#ifdef HAVE_LIBPCRE
	int options = PCRE_UTF8 | PCRE_MULTILINE | PCRE_DOTALL;
	pcre *re;
	pcre_extra *pe;
	const char *error;
	int errpos;
	int ovector[10];
#else
	int options = REG_NEWLINE | REG_NOSUB;
	pcre re;
	int errcode;
#endif
	BATiter bi = bat_iterator(b);
	BAT *bn;
	BUN p, q;
	oid o, off;
	const char *v;

	assert(ATOMstorage(b->ttype) == TYPE_str);
	assert(anti == 0 || anti == 1);

	if (caseignore) {
#ifdef HAVE_LIBPCRE
		options |= PCRE_CASELESS;
#else
		options |= REG_ICASE;
#endif
	}
#ifdef HAVE_LIBPCRE
	if ((re = pcre_compile(pat, options, &error, &errpos, NULL)) == NULL)
		throw(MAL, "pcre.likeselect",
			  OPERATION_FAILED ": compilation of pattern \"%s\" failed\n", pat);
	pe = pcre_study(re, 0, &error);
	if (error != NULL) {
		my_pcre_free(re);
		pcre_free_study(pe);
		throw(MAL, "pcre.likeselect",
			  OPERATION_FAILED ": studying pattern \"%s\" failed\n", pat);
	}
#else
	if ((errcode = regcomp(&re, pat, options)) != 0) {
		throw(MAL, "pcre.likeselect",
			  OPERATION_FAILED ": compilation of pattern \"%s\" failed\n", pat);
	}
#endif
	bn = COLnew(0, TYPE_oid, s ? BATcount(s) : BATcount(b), TRANSIENT);
	if (bn == NULL) {
#ifdef HAVE_LIBPCRE
		my_pcre_free(re);
		pcre_free_study(pe);
#else
		regfree(&re);
#endif
		throw(MAL, "pcre.likeselect", SQLSTATE(HY001) MAL_MALLOC_FAIL);
	}
	off = b->hseqbase;

	if (s && !BATtdense(s)) {
		const oid *candlist;
		BUN r;

		assert(s->ttype == TYPE_oid || s->ttype == TYPE_void);
		assert(s->tsorted);
		assert(s->tkey);
		/* setup candscanloop loop vars to only iterate over
		 * part of s that has values that are in range of b */
		o = b->hseqbase + BATcount(b);
		q = SORTfndfirst(s, &o);
		p = SORTfndfirst(s, &b->hseqbase);
		candlist = (const oid *) Tloc(s, p);
#ifdef HAVE_LIBPCRE
#define BODY     (pcre_exec(re, pe, v, (int) strlen(v), 0, 0, ovector, 10) >= 0)
#else
#define BODY     (regexec(&re, v, (size_t) 0, NULL, 0) != REG_NOMATCH)
#endif
		if (anti)
			candscanloop(v && *v != '\200' && !BODY);
		else
			candscanloop(v && *v != '\200' && BODY);
	} else {
		if (s) {
			assert(BATtdense(s));
			p = (BUN) s->tseqbase;
			q = p + BATcount(s);
			if ((oid) p < b->hseqbase)
				p = b->hseqbase;
			if ((oid) q > b->hseqbase + BATcount(b))
				q = b->hseqbase + BATcount(b);
		} else {
			p = off;
			q = BUNlast(b) + off;
		}
		if (anti)
			scanloop(v && *v != '\200' && !BODY);
		else
			scanloop(v && *v != '\200' && BODY);
	}
#ifdef HAVE_LIBPCRE
	my_pcre_free(re);
	pcre_free_study(pe);
#else
	regfree(&re);
#endif
	BATsetcount(bn, BATcount(bn)); /* set some properties */
	bn->tsorted = 1;
	bn->trevsorted = bn->batCount <= 1;
	bn->tkey = 1;
	bn->tdense = bn->batCount <= 1;
	if (bn->batCount == 1)
		bn->tseqbase =  * (oid *) Tloc(bn, 0);
	*bnp = bn;
	return MAL_SUCCEED;

  bunins_failed:
	BBPreclaim(bn);
#ifdef HAVE_LIBPCRE
	my_pcre_free(re);
	pcre_free_study(pe);
#else
	regfree(&re);
#endif
	*bnp = NULL;
	throw(MAL, "pcre.likeselect", OPERATION_FAILED);
}

static str
re_likeselect(BAT **bnp, BAT *b, BAT *s, const char *pat, int caseignore, int anti, int use_strcmp)
{
	BATiter bi = bat_iterator(b);
	BAT *bn;
	BUN p, q;
	oid o, off;
	const char *v;
	int nr;
	RE *re = NULL;

	assert(ATOMstorage(b->ttype) == TYPE_str);
	assert(anti == 0 || anti == 1);

	bn = COLnew(0, TYPE_oid, s ? BATcount(s) : BATcount(b), TRANSIENT);
	if (bn == NULL)
		throw(MAL, "pcre.likeselect", SQLSTATE(HY001) MAL_MALLOC_FAIL);
	off = b->hseqbase;

	if (!use_strcmp) {
		nr = re_simple(pat);
		re = re_create(pat, nr);
		if (!re)
			throw(MAL, "pcre.likeselect", SQLSTATE(HY001) MAL_MALLOC_FAIL);
	}
	if (s && !BATtdense(s)) {
		const oid *candlist;
		BUN r;

		assert(s->ttype == TYPE_oid || s->ttype == TYPE_void);
		assert(s->tsorted);
		assert(s->tkey);
		/* setup candscanloop loop vars to only iterate over
		 * part of s that has values that are in range of b */
		o = b->hseqbase + BATcount(b);
		q = SORTfndfirst(s, &o);
		p = SORTfndfirst(s, &b->hseqbase);
		candlist = (const oid *) Tloc(s, p);
		if (use_strcmp) {
			if (caseignore) {
				if (anti)
					candscanloop(v && *v != '\200' &&
								 strcasecmp(v, pat) != 0);
				else
					candscanloop(v && *v != '\200' &&
								 strcasecmp(v, pat) == 0);
			} else {
				if (anti)
					candscanloop(v && *v != '\200' &&
								 strcmp(v, pat) != 0);
				else
					candscanloop(v && *v != '\200' &&
								 strcmp(v, pat) == 0);
			}
		} else {
			if (caseignore) {
				if (anti)
					candscanloop(v && *v != '\200' &&
								 re_match_ignore(v, re) == 0);
				else
					candscanloop(v && *v != '\200' &&
								 re_match_ignore(v, re));
			} else {
				if (anti)
					candscanloop(v && *v != '\200' &&
								 re_match_no_ignore(v, re) == 0);
				else
					candscanloop(v && *v != '\200' &&
								 re_match_no_ignore(v, re));
			}
		}
	} else {
		if (s) {
			assert(BATtdense(s));
			p = (BUN) s->tseqbase;
			q = p + BATcount(s);
			if ((oid) p < b->hseqbase)
				p = b->hseqbase;
			if ((oid) q > b->hseqbase + BATcount(b))
				q = b->hseqbase + BATcount(b);
		} else {
			p = off;
			q = BUNlast(b) + off;
		}
		if (use_strcmp) {
			if (caseignore) {
				if (anti)
					scanloop(v && *v != '\200' &&
							 strcasecmp(v, pat) != 0);
				else
					scanloop(v && *v != '\200' &&
							 strcasecmp(v, pat) == 0);
			} else {
				if (anti)
					scanloop(v && *v != '\200' &&
							 strcmp(v, pat) != 0);
				else
					scanloop(v && *v != '\200' &&
							 strcmp(v, pat) == 0);
			}
		} else {
			if (caseignore) {
				if (anti)
					scanloop(v && *v != '\200' &&
							 re_match_ignore(v, re) == 0);
				else
					scanloop(v && *v != '\200' &&
							 re_match_ignore(v, re));
			} else {
				if (anti)
					scanloop(v && *v != '\200' &&
							 re_match_no_ignore(v, re) == 0);
				else
					scanloop(v && *v != '\200' &&
							 re_match_no_ignore(v, re));
			}
		}
	}
	BATsetcount(bn, BATcount(bn)); /* set some properties */
	bn->tsorted = 1;
	bn->trevsorted = bn->batCount <= 1;
	bn->tkey = 1;
	bn->tdense = bn->batCount <= 1;
	if (bn->batCount == 1)
		bn->tseqbase =  * (oid *) Tloc(bn, 0);
	*bnp = bn;
	re_destroy(re);
	return MAL_SUCCEED;

  bunins_failed:
	re_destroy(re);
	BBPreclaim(bn);
	*bnp = NULL;
	throw(MAL, "pcre.likeselect", OPERATION_FAILED);
}

#define MAX_NR_CAPTURES  1024 /* Maximal number of captured substrings in one original string */

static str
pcre_replace(str *res, const char *origin_str, const char *pattern, const char *replacement, const char *flags)
{
#ifdef HAVE_LIBPCRE
	const char err[BUFSIZ], *err_p = err, *err_p2 = err;
	pcre *pcre_code = NULL;
	pcre_extra *extra;
	char *tmpres;
	int i, j, k, len, errpos = 0, offset = 0;
	int compile_options = PCRE_UTF8, exec_options = PCRE_NOTEMPTY;
	int *ovector, ovecsize;
	int len_origin_str = (int) strlen(origin_str);
	int len_replacement = (int) strlen(replacement);
	int capture_offsets[MAX_NR_CAPTURES * 2], ncaptures = 0, len_del = 0;

	for (i = 0; i < (int)strlen(flags); i++) {
		if (flags[i] == 'e') {
			exec_options -= PCRE_NOTEMPTY;
/*
			mnstr_printf(GDKout, "exec_options %d, PCRE_NOTEMPTY %d\n",
					exec_options, PCRE_NOTEMPTY);
*/
		} else if (flags[i] == 'i') {
			compile_options |= PCRE_CASELESS;
		} else if (flags[i] == 'm') {
			compile_options |= PCRE_MULTILINE;
		} else if (flags[i] == 's') {
			compile_options |= PCRE_DOTALL;
		} else if (flags[i] == 'x') {
			compile_options |= PCRE_EXTENDED;
		} else {
			throw(MAL,"pcre_replace",OPERATION_FAILED "unsupported flag character '%c'\n", flags[i]);
		}
	}

	if ((pcre_code = pcre_compile(pattern, compile_options, &err_p, &errpos, NULL)) == NULL) {
		throw(MAL,"pcre_replace",OPERATION_FAILED "pcre compile of pattern (%s) failed at %d with\n'%s'.\n", pattern, errpos, err_p);
	}

	/* Since the compiled pattern is going to be used several times, it is
	 * worth spending more time analyzing it in order to speed up the time
	 * taken for matching.
	 */
	extra = pcre_study(pcre_code, 0, &err_p2);
	pcre_fullinfo(pcre_code, extra, PCRE_INFO_CAPTURECOUNT, &i);
	ovecsize = (i + 1) * 3;
	if ((ovector = (int *) GDKmalloc(sizeof(int) * ovecsize)) == NULL) {
		my_pcre_free(pcre_code);
		throw(MAL, "pcre_replace", SQLSTATE(HY001) MAL_MALLOC_FAIL);
	}

	i = 0;
	do {
		j = pcre_exec(pcre_code, extra, origin_str, len_origin_str,
						offset, exec_options, ovector, ovecsize);
		if (j > 0){
			capture_offsets[i] = ovector[0];
			capture_offsets[i+1] = ovector[1];
			ncaptures++;
			i += 2;
			len_del += (ovector[1] - ovector[0]);
			offset = ovector[1];
		}
	} while((j > 0) && (offset < len_origin_str) && (ncaptures < MAX_NR_CAPTURES));
	pcre_free_study(extra);

	if (ncaptures > 0){
		tmpres = GDKmalloc(len_origin_str - len_del + (len_replacement * ncaptures) + 1);
		if (!tmpres) {
			my_pcre_free(pcre_code);
			GDKfree(ovector);
			throw(MAL, "pcre_replace", SQLSTATE(HY001) MAL_MALLOC_FAIL);
		}

		j = k = 0;

		/* possibly copy the substring before the first captured substring */
		strncpy(tmpres, origin_str, capture_offsets[j]);
		k = capture_offsets[j];
		j++;

		for (i = 0; i < ncaptures - 1; i++) {
			strncpy(tmpres+k, replacement, len_replacement);
			k += len_replacement;
			/* copy the substring between two captured substrings */
			len = capture_offsets[j+1] - capture_offsets[j];
			strncpy(tmpres+k, origin_str+capture_offsets[j], len);
			k += len;
			j += 2;
		}

		/* replace the last captured substring */
		strncpy(tmpres+k, replacement, len_replacement);
		k += len_replacement;
		/* possibly copy the substring after the last captured substring */
		len = len_origin_str - capture_offsets[j];
		strncpy(tmpres+k, origin_str+capture_offsets[j], len);
		k += len;
		tmpres[k] = '\0';
	} else { /* no captured substrings, return the original string*/
		tmpres = GDKstrdup(origin_str);
	}

	my_pcre_free(pcre_code);
	GDKfree(ovector);
	*res = tmpres;
	return MAL_SUCCEED;
#else
	(void) res;
	(void) origin_str;
	(void) pattern;
	(void) replacement;
	(void) flags;
	throw(MAL,"pcre.replace", "Database was compiled without PCRE support.");
#endif
}

static str
pcre_replace_bat(BAT **res, BAT *origin_strs, const char *pattern, const char *replacement, const char *flags)
{
#ifdef HAVE_LIBPCRE
	BATiter origin_strsi = bat_iterator(origin_strs);
	const char err[BUFSIZ], *err_p = err, *err_p2 = err;
	int i, j, k, len, errpos = 0, offset = 0;
	int compile_options = PCRE_UTF8, exec_options = PCRE_NOTEMPTY;
	pcre *pcre_code = NULL;
	pcre_extra *extra;
	BAT *tmpbat;
	BUN p, q;
	int *ovector, ovecsize;
	int len_origin_str, len_replacement = (int) strlen(replacement);
	int capture_offsets[MAX_NR_CAPTURES * 2], ncaptures = 0, len_del = 0;
	const char *origin_str;
	char *replaced_str;

	for (i = 0; i < (int)strlen(flags); i++) {
		if (flags[i] == 'e') {
			exec_options |= (~PCRE_NOTEMPTY);
		} else if (flags[i] == 'i') {
			compile_options |= PCRE_CASELESS;
		} else if (flags[i] == 'm') {
			compile_options |= PCRE_MULTILINE;
		} else if (flags[i] == 's') {
			compile_options |= PCRE_DOTALL;
		} else if (flags[i] == 'x') {
			compile_options |= PCRE_EXTENDED;
		} else {
			throw(MAL,"pcre_replace_bat", ILLEGAL_ARGUMENT
				" \"flags\" contains invalid character '%c'\n", flags[i]);
		}
	}

	if ((pcre_code = pcre_compile(pattern, compile_options, &err_p, &errpos, NULL)) == NULL) {
		throw(MAL,"pcre_replace_bat", OPERATION_FAILED
			  ": pcre compile of pattern (%s) failed at %d with\n'%s'.\n",
			  pattern, errpos, err_p);
	}

	/* Since the compiled pattern is ging to be used several times, it is worth spending
	 * more time analyzing it in order to speed up the time taken for matching.
	 */
	extra = pcre_study(pcre_code, 0, &err_p2);
	pcre_fullinfo(pcre_code, extra, PCRE_INFO_CAPTURECOUNT, &i);
	ovecsize = (i + 1) * 3;
	if ((ovector = (int *) GDKzalloc(sizeof(int) * ovecsize)) == NULL) {
		my_pcre_free(pcre_code);
		throw(MAL, "pcre_replace_bat", SQLSTATE(HY001) MAL_MALLOC_FAIL);
	}

	tmpbat = COLnew(origin_strs->hseqbase, TYPE_str, BATcount(origin_strs), TRANSIENT);
	if( tmpbat==NULL) {
		my_pcre_free(pcre_code);
		GDKfree(ovector);
		throw(MAL,"pcre.replace", SQLSTATE(HY001) MAL_MALLOC_FAIL);
	}
	BATloop(origin_strs, p, q) {
		origin_str = BUNtail(origin_strsi, p);
		len_origin_str = (int) strlen(origin_str);
		i = ncaptures = len_del = offset = 0;
		do {
			j = pcre_exec(pcre_code, extra, origin_str, len_origin_str, offset,
					exec_options, ovector, ovecsize);
			if (j > 0){
				capture_offsets[i] = ovector[0];
				capture_offsets[i+1] = ovector[1];
				ncaptures++;
				i += 2;
				len_del += (ovector[1] - ovector[0]);
				offset = ovector[1];
			}
		} while((j > 0) && (offset < len_origin_str) && (ncaptures < MAX_NR_CAPTURES));

		if (ncaptures > 0){
			replaced_str = GDKmalloc(len_origin_str - len_del + (len_replacement * ncaptures) + 1);
			if (replaced_str == NULL) {
				my_pcre_free(pcre_code);
				pcre_free_study(extra);
				GDKfree(ovector);
				BBPreclaim(tmpbat);
				throw(MAL, "pcre_replace_bat", SQLSTATE(HY001) MAL_MALLOC_FAIL);
			}

			j = k = 0;

			/* copy eventually the substring before the first captured
			 * substring */
			strncpy(replaced_str, origin_str, capture_offsets[j]);
			k = capture_offsets[j];
			j++;

			for (i = 0; i < ncaptures - 1; i++) {
				strncpy(replaced_str+k, replacement, len_replacement);
				k += len_replacement;
				/* copy the substring between two captured substrings */
				len = capture_offsets[j+1] - capture_offsets[j];
				strncpy(replaced_str+k, origin_str+capture_offsets[j], len);
				k += len;
				j += 2;
			}

			/* replace the last captured substring */
			strncpy(replaced_str+k, replacement, len_replacement);
			k += len_replacement;
			/* copy eventually the substring after the last captured substring */
			len = len_origin_str - capture_offsets[j];
			strncpy(replaced_str+k, origin_str+capture_offsets[j], len);
			k += len;
			replaced_str[k] = '\0';
			if (BUNappend(tmpbat, replaced_str, FALSE) != GDK_SUCCEED) {
				my_pcre_free(pcre_code);
				pcre_free_study(extra);
				GDKfree(ovector);
				GDKfree(replaced_str);
				BBPreclaim(tmpbat);
				throw(MAL, "pcre_replace_bat", SQLSTATE(HY001) MAL_MALLOC_FAIL);
			}
			GDKfree(replaced_str);
		} else { /* no captured substrings, copy the original string into new bat */
			if (BUNappend(tmpbat, origin_str, FALSE) != GDK_SUCCEED) {
				my_pcre_free(pcre_code);
				pcre_free_study(extra);
				GDKfree(ovector);
				BBPreclaim(tmpbat);
				throw(MAL, "pcre_replace_bat", SQLSTATE(HY001) MAL_MALLOC_FAIL);
			}
		}
	}

	pcre_free_study(extra);
	my_pcre_free(pcre_code);
	GDKfree(ovector);
	*res = tmpbat;
	return MAL_SUCCEED;
#else
	(void) res;
	(void) origin_strs;
	(void) pattern;
	(void) replacement;
	(void) flags;
	throw(MAL,"pcre.replace_bat", "Database was compiled without PCRE support.");
#endif
}

str
pcre_init(void *ret)
{
	(void) ret;
#ifdef HAVE_LIBPCRE
#if defined(HAVE_EMBEDDED) && defined(WIN32)
	// TODO: what should we do here?
#else
	pcre_malloc = my_pcre_malloc;
	pcre_free = my_pcre_free;
#endif
#else
#endif
	return NULL;
}

static str
pcre_match_with_flags(bit *ret, const char *val, const char *pat, const char *flags)
{
	int i;
	int pos;
#ifdef HAVE_LIBPCRE
	const char err[BUFSIZ], *err_p = err;
	int errpos = 0;
	int options = PCRE_UTF8;
	pcre *re;
#else
	int options = REG_NOSUB;
	pcre re;
	int errcode;
	int retval;
#endif

	for (i = 0; i < (int)strlen(flags); i++) {
		if (flags[i] == 'i') {
#ifdef HAVE_LIBPCRE
			options |= PCRE_CASELESS;
#else
			options |= REG_ICASE;
#endif
		} else if (flags[i] == 'm') {
#ifdef HAVE_LIBPCRE
			options |= PCRE_MULTILINE;
#else
			options |= REG_NEWLINE;
#endif
		} else if (flags[i] == 's') {
#ifdef HAVE_LIBPCRE
			options |= PCRE_DOTALL;
#endif
		} else if (flags[i] == 'x') {
#ifdef HAVE_LIBPCRE
			options |= PCRE_EXTENDED;
#else
			options |= REG_EXTENDED;
#endif
		} else {
			throw(MAL, "pcre.match", ILLEGAL_ARGUMENT
					": unsupported flag character '%c'\n", flags[i]);
		}
	}
	if (strcmp(val, str_nil) == 0) {
		*ret = FALSE;
		return MAL_SUCCEED;
	}

#ifdef HAVE_LIBPCRE
	if ((re = pcre_compile(pat, options, &err_p, &errpos, NULL)) == NULL) 
#else
	if ((errcode = regcomp(&re, pat, options)) != 0)
#endif
	{
		throw(MAL, "pcre.match", OPERATION_FAILED
				": compilation of regular expression (%s) failed "
#ifdef HAVE_LIBPCRE
				"at %d with '%s'", pat, errpos, err_p);
#else
				, pat);
#endif
	}
#ifdef HAVE_LIBPCRE
	pos = pcre_exec(re, NULL, val, (int) strlen(val), 0, 0, NULL, 0);
	my_pcre_free(re);
#else
	retval = regexec(&re, val, (size_t) 0, NULL, 0);
	pos = retval == REG_NOMATCH ? -1 : (retval == REG_ENOSYS ? -2 : 0);
	regfree(&re);
#endif
	if (pos >= 0)
		*ret = TRUE;
	else if (pos == -1)
		*ret = FALSE;
	else
		throw(MAL, "pcre.match", OPERATION_FAILED
				": matching of regular expression (%s) failed with %d",
				pat, pos);
	return MAL_SUCCEED;
}

#ifdef HAVE_LIBPCRE
/* special characters in PCRE that need to be escaped */
static const char *pcre_specials = ".+?*()[]{}|^$\\";
#else
/* special characters in POSIX basic regular expressions that need to
 * be escaped */
static const char *pcre_specials = ".*[]^$\\";
#endif

/* change SQL LIKE pattern into PCRE pattern */
static str
sql2pcre(str *r, const char *pat, const char *esc_str)
{
	int escaped = 0;
	int hasWildcard = 0;
	char *ppat;
	int esc = esc_str[0]; /* should change to utf8_convert() */
	int specials;
	int c;

	if (pat == NULL )
		throw(MAL, "pcre.sql2pcre", OPERATION_FAILED);
	ppat = GDKmalloc(strlen(pat)*2+3 /* 3 = "^'the translated regexp'$0" */);
	if (ppat == NULL)
		throw(MAL, "pcre.sql2pcre", SQLSTATE(HY001) MAL_MALLOC_FAIL);

	*r = ppat;
	/* The escape character can be a char which is special in a PCRE
	 * expression.  If the user used the "+" char as escape and has "++"
	 * in its pattern, then replacing this with "+" is not correct and
	 * should be "\+" instead. */
	specials = (*esc_str && strchr(pcre_specials, esc) != NULL);

	*ppat++ = '^';
	while ((c = *pat++) != 0) {
		if (c == esc) {
			if (escaped) {
				if (specials) { /* change ++ into \+ */
					*ppat++ = esc;
				} else { /* do not escape simple escape symbols */
					ppat[-1] = esc; /* overwrite backslash */
				}
				escaped = 0;
			} else {
				*ppat++ = '\\';
				escaped = 1;
			}
			hasWildcard = 1;
		} else if (strchr(pcre_specials, c) != NULL) {
			/* escape PCRE special chars, avoid double backslash if the
			 * user uses an invalid escape sequence */
			if (!escaped)
				*ppat++ = '\\';
			*ppat++ = c;
			hasWildcard = 1;
			escaped = 0;
		} else if (c == '%' && !escaped) {
			*ppat++ = '.';
			*ppat++ = '*';
			hasWildcard = 1;
		} else if (c == '_' && !escaped) {
			*ppat++ = '.';
			hasWildcard = 1;
		} else {
			if (escaped) {
				ppat[-1] = c; /* overwrite backslash of invalid escape */
			} else {
				*ppat++ = c;
			}
			escaped = 0;
		}
	}
	/* no wildcard or escape character at end of string */
	if (!hasWildcard || escaped) {
		GDKfree(*r);
		*r = NULL;
		if (escaped)
			throw(MAL, "pcre.sql2pcre", OPERATION_FAILED);
		*r = GDKstrdup(str_nil);
	} else {
		*ppat++ = '$';
		*ppat = 0;
	}
	return MAL_SUCCEED;
}

/* change SQL PATINDEX pattern into PCRE pattern */
static str
pat2pcre(str *r, const char *pat)
{
	int len = (int) strlen(pat);
	char *ppat = GDKmalloc(len*2+3 /* 3 = "^'the translated regexp'$0" */);
	int start = 0;

	if (ppat == NULL)
		throw(MAL, "pcre.sql2pcre", SQLSTATE(HY001) MAL_MALLOC_FAIL);
	*r = ppat;
	while (*pat) {
		int c = *pat++;

		if (strchr(pcre_specials, c) != NULL) {
			*ppat++ = '\\';
			*ppat++ = c;
		} else if (c == '%') {
			if (start && *pat) {
				*ppat++ = '.';
				*ppat++ = '*';
			}
			start++;
		} else if (c == '_') {
			*ppat++ = '.';
		} else {
			*ppat++ = c;
		}
	}
	*ppat = 0;
	return MAL_SUCCEED;
}
/*
 * @+ Wrapping
 */
#include "mal.h"
str
PCREreplace_wrap(str *res, const str *or, const str *pat, const str *repl, const str *flags){
	return pcre_replace(res,*or,*pat,*repl,*flags);
}

str
PCREreplace_bat_wrap(bat *res, const bat *bid, const str *pat, const str *repl, const str *flags){
	BAT *b,*bn = NULL;
	str msg;
	if ((b = BATdescriptor(*bid)) == NULL)
		throw(MAL, "pcre.replace", RUNTIME_OBJECT_MISSING);

	msg = pcre_replace_bat(&bn,b,*pat,*repl,*flags);
	if( msg == MAL_SUCCEED){
		*res= bn->batCacheid;
		BBPkeepref(*res);
	}
	BBPunfix(b->batCacheid);
	return msg;
}

str
PCREmatch(bit *ret, const str *val, const str *pat)
{
	char *flags = "s";
	return pcre_match_with_flags(ret, *val, *pat, flags);
}

str
PCREimatch(bit *ret, const str *val, const str *pat)
{
	char *flags = "i";
	return pcre_match_with_flags(ret, *val, *pat, flags);
}

str
PCREindex(int *res, const pcre *pattern, const str *s)
{
#ifdef HAVE_LIBPCRE
	int v[2];

	v[0] = v[1] = *res = 0;
	if (pcre_exec(m2p(pattern), NULL, *s, (int) strlen(*s), 0, 0, v, 2) >= 0) {
		*res = v[1];
	}
	return MAL_SUCCEED;
#else
	(void) res;
	(void) pattern;
	(void) s;
	throw(MAL,"pcre.index", "Database was compiled without PCRE support.");
#endif
}


str
PCREpatindex(int *ret, const str *pat, const str *val)
{
	pcre *re = NULL;
	char *ppat = NULL, *msg;

	if ((msg = pat2pcre(&ppat, *pat)) != MAL_SUCCEED)
		return msg;
	if ((msg = pcre_compile_wrap(&re, ppat, FALSE)) != MAL_SUCCEED)
		return msg;
	GDKfree(ppat);
	msg = PCREindex(ret, re, val);
	GDKfree(re);
	return msg;
}

str
PCREquote(str *ret, const str *val)
{
	char *p;
	const char *s = *val;

	*ret = p = GDKmalloc(strlen(s) * 2 + 1); /* certainly long enough */
	if (p == NULL)
		throw(MAL, "pcre.quote", SQLSTATE(HY001) MAL_MALLOC_FAIL);
	/* quote all non-alphanumeric ASCII characters (i.e. leave
	   non-ASCII and alphanumeric alone) */
	while (*s) {
		if (!((*s & 0x80) != 0 ||
		      ('a' <= *s && *s <= 'z') ||
		      ('A' <= *s && *s <= 'Z') ||
		      ('0' <= *s && *s <= '9')))
			*p++ = '\\';
		*p++ = *s++;
	}
	*p = 0;
	return MAL_SUCCEED;
}


str
PCREsql2pcre(str *ret, const str *pat, const str *esc)
{
	return sql2pcre(ret, *pat, *esc);
}

static str
PCRElike4(bit *ret, const str *s, const str *pat, const str *esc, const bit *isens)
{
	char *ppat = NULL;
	str r = sql2pcre(&ppat, *pat, *esc);

	if (!r) {
		assert(ppat);
		if (strcmp(ppat, str_nil) == 0) {
			*ret = FALSE;
			if (*isens) {
				if (strcasecmp(*s, *pat) == 0)
					*ret = TRUE;
			} else {
				if (strcmp(*s, *pat) == 0)
					*ret = TRUE;
			}
		} else {
			if (*isens) {
				r = PCREimatch(ret, s, &ppat);
			} else {
				r = PCREmatch(ret, s, &ppat);
			}
		}
	}
	if (ppat)
		GDKfree(ppat);
	return r;
}

str
PCRElike3(bit *ret, const str *s, const str *pat, const str *esc)
{
	bit no = FALSE;

	return(PCRElike4(ret, s, pat, esc, &no));
}

str
PCRElike2(bit *ret, const str *s, const str *pat)
{
	char *esc = "";

	return PCRElike3(ret, s, pat, &esc);
}

str
PCREnotlike3(bit *ret, const str *s, const str *pat, const str *esc)
{
	str tmp;
	bit r;

	rethrow("str.not_like", tmp, PCRElike3(&r, s, pat, esc));
	*ret = !r;
	return(MAL_SUCCEED);
}

str
PCREnotlike2(bit *ret, const str *s, const str *pat)
{
	str tmp;
	bit r;

	rethrow("str.not_like", tmp, PCRElike2(&r, s, pat));
	*ret = !r;
	return(MAL_SUCCEED);
}

str
PCREilike3(bit *ret, const str *s, const str *pat, const str *esc)
{
	bit yes = TRUE;

	return(PCRElike4(ret, s, pat, esc, &yes));
}

str
PCREilike2(bit *ret, const str *s, const str *pat)
{
	char *esc = "\\";

	return PCREilike3(ret, s, pat, &esc);
}

str
PCREnotilike3(bit *ret, const str *s, const str *pat, const str *esc)
{
	str tmp;
	bit r;

	rethrow("str.not_ilike", tmp, PCREilike3(&r, s, pat, esc));
	*ret = !r;
	return(MAL_SUCCEED);
}

str
PCREnotilike2(bit *ret, const str *s, const str *pat)
{
	str tmp;
	bit r;

	rethrow("str.not_ilike", tmp, PCREilike2(&r, s, pat));
	*ret = !r;
	return(MAL_SUCCEED);
}

static str
BATPCRElike3(bat *ret, const bat *bid, const str *pat, const str *esc, const bit *isens, const bit *not)
{
	char *ppat = NULL;
	str res = sql2pcre(&ppat, *pat, *esc);

	if (res == MAL_SUCCEED) {
		BAT *strs = BATdescriptor(*bid);
		BATiter strsi;
		BAT *r;
		bit *br;
		BUN p, q, i = 0;

		if (strs == NULL) {
			GDKfree(ppat);
			throw(MAL, "batstr.like", OPERATION_FAILED);
		}

		r = COLnew(strs->hseqbase, TYPE_bit, BATcount(strs), TRANSIENT);
		if( r==NULL) {
			GDKfree(ppat);
<<<<<<< HEAD
			throw(MAL,"pcre.like3", SQLSTATE(HY001) MAL_MALLOC_FAIL);
=======
			BBPunfix(strs->batCacheid);
			throw(MAL,"pcre.like3",MAL_MALLOC_FAIL);
>>>>>>> 349f6fca
		}
		br = (bit*)Tloc(r, 0);
		strsi = bat_iterator(strs);

		if (strcmp(ppat, str_nil) == 0) {
			BATloop(strs, p, q) {
				const char *s = (str)BUNtail(strsi, p);

				if (strcmp(s, *pat) == 0)
					br[i] = TRUE;
				else
					br[i] = FALSE;
				if (*not)
					br[i] = !br[i];
				i++;
			}
		} else {
			int pos;
#ifdef HAVE_LIBPCRE
			const char err[BUFSIZ], *err_p = err;
			int errpos = 0;
			int options = PCRE_UTF8 | PCRE_DOTALL;
			pcre *re;
#else
			pcre re;
			int options = REG_NEWLINE | REG_NOSUB;
			int errcode;
#endif

			if (*isens) {
#ifdef HAVE_LIBPCRE
				options |= PCRE_CASELESS;
#else
				options |= REG_ICASE;
#endif
			}
#ifdef HAVE_LIBPCRE
			if ((re = pcre_compile(ppat, options, &err_p, &errpos, NULL)) == NULL)
#else
			if ((errcode = regcomp(&re, ppat, options)) != 0) 
#endif
			{
				BBPunfix(strs->batCacheid);
				BBPunfix(r->batCacheid);
				res = createException(MAL, "pcre.match", OPERATION_FAILED
						": compilation of regular expression (%s) failed "
#ifdef HAVE_LIBPCRE
						"at %d with '%s'", ppat, errpos, err_p);
#else
						, ppat);
#endif
				GDKfree(ppat);
				return res;
			}

			BATloop(strs, p, q) {
				const char *s = (str)BUNtail(strsi, p);

				if (*s == '\200') {
					br[i] = bit_nil;
					r->tnonil = 0;
					r->tnil = 1;
				} else {
#ifdef HAVE_LIBPCRE
					pos = pcre_exec(re, NULL, s, (int) strlen(s), 0, 0, NULL, 0);
#else
					int retval = regexec(&re, s, (size_t) 0, NULL, 0);
					pos = retval == REG_NOMATCH ? -1 : (retval == REG_ENOSYS ? -2 : 0);
#endif
					if (pos >= 0)
						br[i] = *not? FALSE:TRUE;
					else if (pos == -1)
						br[i] = *not? TRUE: FALSE;
					else {
						BBPunfix(strs->batCacheid);
						BBPunfix(r->batCacheid);
						res = createException(MAL, "pcre.match", OPERATION_FAILED
											  ": matching of regular expression (%s) failed with %d", ppat, pos);
						GDKfree(ppat);
						return res;
					}
				}
				i++;
			}
#ifdef HAVE_LIBPCRE
			my_pcre_free(re);
#else
			regfree(&re);
#endif
		}
		BATsetcount(r, i);
		r->tsorted = 0;
		r->trevsorted = 0;
		BATkey(r,FALSE);

		BBPkeepref(*ret = r->batCacheid);
		BBPunfix(strs->batCacheid);
		GDKfree(ppat);
	}
	return res;
}

str
BATPCRElike(bat *ret, const bat *bid, const str *pat, const str *esc)
{
	bit no = FALSE;

	return(BATPCRElike3(ret, bid, pat, esc, &no, &no));
}

str
BATPCRElike2(bat *ret, const bat *bid, const str *pat)
{
	char *esc = "\\";

	return BATPCRElike(ret, bid, pat, &esc);
}

str
BATPCREnotlike(bat *ret, const bat *bid, const str *pat, const str *esc)
{
	bit no = FALSE;
	bit yes = TRUE;

	return(BATPCRElike3(ret, bid, pat, esc, &no, &yes));
}

str
BATPCREnotlike2(bat *ret, const bat *bid, const str *pat)
{
	char *esc = "\\";

	return(BATPCREnotlike(ret, bid, pat, &esc));
}

str
BATPCREilike(bat *ret, const bat *bid, const str *pat, const str *esc)
{
	bit yes = TRUE;
	bit no = FALSE;

	return(BATPCRElike3(ret, bid, pat, esc, &yes, &no));
}

str
BATPCREilike2(bat *ret, const bat *bid, const str *pat)
{
	char *esc = "\\";

	return BATPCREilike(ret, bid, pat, &esc);
}

str
BATPCREnotilike(bat *ret, const bat *bid, const str *pat, const str *esc)
{
	bit yes = TRUE;

	return(BATPCRElike3(ret, bid, pat, esc, &yes, &yes));
}

str
BATPCREnotilike2(bat *ret, const bat *bid, const str *pat)
{
	char *esc = "\\";

	return(BATPCREnotilike(ret, bid, pat, &esc));
}

str
PCRElikeselect2(bat *ret, const bat *bid, const bat *sid, const str *pat, const str *esc, const bit *caseignore, const bit *anti)
{
	BAT *b, *s = NULL, *bn = NULL;
	str res;
	char *ppat = NULL;
	int use_re = 0;
	int use_strcmp = 0;

	if ((b = BATdescriptor(*bid)) == NULL) {
		throw(MAL, "algebra.likeselect", RUNTIME_OBJECT_MISSING);
	}
	if (sid && (*sid) != bat_nil && *sid && (s = BATdescriptor(*sid)) == NULL) {
		BBPunfix(b->batCacheid);
		throw(MAL, "algebra.likeselect", RUNTIME_OBJECT_MISSING);
	}

	/* no escape, try if a simple list of keywords works */
	if (is_strcmpable(*pat, *esc)) {
		use_re = 1;
		use_strcmp = 1;
	} else if ((strcmp(*esc, str_nil) == 0 || strlen(*esc) == 0) &&
             re_simple(*pat) > 0) {
		use_re = 1;
	} else {
		res = sql2pcre(&ppat, *pat, strcmp(*esc, str_nil) != 0 ? *esc : "\\");
		if (res != MAL_SUCCEED) {
			BBPunfix(b->batCacheid);
			if (s)
				BBPunfix(s->batCacheid);
			return res;
		}
		if (strcmp(ppat, str_nil) == 0) {
			GDKfree(ppat);
			ppat = NULL;
			if (*caseignore) {
				ppat = GDKmalloc(strlen(*pat) + 3);
<<<<<<< HEAD
				if (ppat == NULL)
					throw(MAL, "algebra.likeselect", SQLSTATE(HY001) MAL_MALLOC_FAIL);
=======
				if (ppat == NULL) {
					BBPunfix(b->batCacheid);
					if (s)
						BBPunfix(s->batCacheid);
					throw(MAL, "algebra.likeselect", MAL_MALLOC_FAIL);
				}
>>>>>>> 349f6fca
				ppat[0] = '^';
				strcpy(ppat + 1, *pat);
				strcat(ppat, "$");
			}
		}
	}

	if (use_re) {
		res = re_likeselect(&bn, b, s, *pat, *caseignore, *anti, use_strcmp);
	} else if (ppat == NULL) {
		/* no pattern and no special characters: can use normal select */
		bn = BATselect(b, s, *pat, NULL, 1, 1, *anti);
		if (bn == NULL)
			res = createException(MAL, "algebra.likeselect", GDK_EXCEPTION);
		else
			res = MAL_SUCCEED;
	} else {
		res = pcre_likeselect(&bn, b, s, ppat, *caseignore, *anti);
	}
	BBPunfix(b->batCacheid);
	if (s)
		BBPunfix(s->batCacheid);
	GDKfree(ppat);
	if (res != MAL_SUCCEED)
		return res;
	assert(bn);
	*ret = bn->batCacheid;
	BBPkeepref(bn->batCacheid);
	return MAL_SUCCEED;
}

str
PCRElikeselect1(bat *ret, const bat *bid, const bat *cid, const str *pat, const str *esc, const bit *anti)
{
	const bit f = TRUE;
	return PCRElikeselect2(ret, bid, cid, pat, esc, &f, anti);
}

str
PCRElikeselect3(bat *ret, const bat *bid, const bat *sid, const str *pat, const str *esc, const bit *anti)
{
	const bit f = FALSE;
	return PCRElikeselect2(ret, bid, sid, pat, esc, &f, anti);
}

str
PCRElikeselect4(bat *ret, const bat *bid, const bat *cid, const str *pat, const bit *anti)
{
	const bit f = TRUE;
	const str esc ="";
	return PCRElikeselect2(ret, bid, cid, pat, &esc, &f, anti);
}

str
PCRElikeselect5(bat *ret, const bat *bid, const bat *sid, const str *pat, const bit *anti)
{
	const bit f = FALSE;
	const str esc ="";
	return PCRElikeselect2(ret, bid, sid, pat, &esc, &f, anti);
}

#include "gdk_cand.h"

#define APPEND(b, o)	(((oid *) b->theap.base)[b->batCount++] = (o))
#define VALUE(s, x)		(s##vars + VarHeapVal(s##vals, (x), s##width))

static char *
pcrejoin(BAT *r1, BAT *r2, BAT *l, BAT *r, BAT *sl, BAT *sr,
			const char *esc, int caseignore)
{
	BUN lstart, lend, lcnt;
	const oid *lcand = NULL, *lcandend = NULL;
	BUN rstart, rend, rcnt;
	const oid *rcand = NULL, *rcandend = NULL;
	const char *lvals, *rvals;
	const char *lvars, *rvars;
	int lwidth, rwidth;
	const char *vl, *vr;
	const oid *p;
	oid lastl = 0;		/* last value inserted into r1 */
	BUN n, nl;
	BUN newcap;
	oid lo, ro;
	int rskipped = 0;	/* whether we skipped values in r */
	char *msg = MAL_SUCCEED;
	RE *re = NULL;
	char *pcrepat = NULL;
#ifdef HAVE_LIBPCRE
	pcre *pcrere = NULL;
	pcre_extra *pcreex = NULL;
	const char errbuf[BUFSIZ], *err_p = errbuf;
	int errpos;
	int pcreopt = PCRE_UTF8 | PCRE_MULTILINE;
#else
	int pcrere = 0;
	pcre regex;
	int options =  REG_NEWLINE | REG_NOSUB;
	int errcode = -1;
#endif


	if (caseignore)
#ifdef HAVE_LIBPCRE
				pcreopt |= PCRE_CASELESS;
#else
				options |= REG_ICASE;
#endif

	ALGODEBUG fprintf(stderr, "#pcrejoin(l=%s#" BUNFMT "[%s]%s%s,"
					  "r=%s#" BUNFMT "[%s]%s%s,sl=%s#" BUNFMT "%s%s,"
					  "sr=%s#" BUNFMT "%s%s)\n",
					  BATgetId(l), BATcount(l), ATOMname(l->ttype),
					  l->tsorted ? "-sorted" : "",
					  l->trevsorted ? "-revsorted" : "",
					  BATgetId(r), BATcount(r), ATOMname(r->ttype),
					  r->tsorted ? "-sorted" : "",
					  r->trevsorted ? "-revsorted" : "",
					  sl ? BATgetId(sl) : "NULL", sl ? BATcount(sl) : 0,
					  sl && sl->tsorted ? "-sorted" : "",
					  sl && sl->trevsorted ? "-revsorted" : "",
					  sr ? BATgetId(sr) : "NULL", sr ? BATcount(sr) : 0,
					  sr && sr->tsorted ? "-sorted" : "",
					  sr && sr->trevsorted ? "-revsorted" : "");

	assert(ATOMtype(l->ttype) == ATOMtype(r->ttype));
	assert(ATOMtype(l->ttype) == TYPE_str);
	assert(sl == NULL || sl->tsorted);
	assert(sr == NULL || sr->tsorted);

	CANDINIT(l, sl, lstart, lend, lcnt, lcand, lcandend);
	CANDINIT(r, sr, rstart, rend, rcnt, rcand, rcandend);

	lvals = (const char *) Tloc(l, 0);
	rvals = (const char *) Tloc(r, 0);
	assert(r->tvarsized && r->ttype);
	lvars = l->tvheap->base;
	rvars = r->tvheap->base;
	lwidth = l->twidth;
	rwidth = r->twidth;

	r1->tkey = 1;
	r1->tsorted = 1;
	r1->trevsorted = 1;
	r2->tkey = 1;
	r2->tsorted = 1;
	r2->trevsorted = 1;

	/* nested loop implementation for PCRE join */
	for (;;) {
		int nr;

		if (rcand) {
			if (rcand == rcandend)
				break;
			ro = *rcand++;
			vr = VALUE(r, ro - r->hseqbase);
		} else {
			if (rstart == rend)
				break;
			vr = VALUE(r, rstart);
			ro = rstart++ + r->hseqbase;
		}
		if (strcmp(vr, str_nil) == 0)
			continue;
		if (*esc == 0 && (nr = re_simple(vr)) > 0) {
			re = re_create(vr, nr);
			if (re == NULL) {
				msg = createException(MAL, "pcre.join", SQLSTATE(HY001) MAL_MALLOC_FAIL);
				goto bailout;
			}
		} else {
			assert(pcrepat == NULL);
			msg = sql2pcre(&pcrepat, vr, esc);
			if (msg != MAL_SUCCEED)
				goto bailout;
			if (strcmp(pcrepat, str_nil) == 0) {
				GDKfree(pcrepat);
				if (caseignore) {
					pcrepat = GDKmalloc(strlen(vr) + 3);
					if (pcrepat == NULL) {
						msg = createException(MAL, "pcre.join", SQLSTATE(HY001) MAL_MALLOC_FAIL);
						goto bailout;
					}
					sprintf(pcrepat, "^%s$", vr);
				} else {
					/* a simple strcmp suffices */
					pcrepat = NULL;
				}
			}
			if (pcrepat) {
#ifdef HAVE_LIBPCRE
				pcrere = pcre_compile(pcrepat, pcreopt, &err_p, &errpos, NULL);
				if (pcrere == NULL) {
					msg = createException(MAL, "pcre.join", OPERATION_FAILED
										  ": pcre compile of pattern (%s) "
										  "failed at %d with '%s'",
										  pcrepat, errpos, err_p);
					goto bailout;
				}
				pcreex = pcre_study(pcrere, 0, &err_p);
				if (pcreex == NULL) {
					msg = createException(MAL, "pcre.join", OPERATION_FAILED
										  ": pcre study of pattern (%s) "
										  "failed with '%s'", pcrepat, err_p);
					goto bailout;
				}
#else
				if ((errcode = regcomp(&regex, pcrepat, options)) != 0) {
					msg = createException(MAL, "pcre.join", OPERATION_FAILED
										  ": pcre compile of pattern (%s)",
										  pcrepat);
					goto bailout;
				}
				pcrere = 1;
#endif
				GDKfree(pcrepat);
				pcrepat = NULL;
			}
		}
		nl = 0;
		p = lcand;
		n = lstart;
		for (;;) {
			if (lcand) {
				if (p == lcandend)
					break;
				lo = *p++;
				vl = VALUE(l, lo - l->hseqbase);
			} else {
				if (n == lend)
					break;
				vl = VALUE(l, n);
				lo = n++ + l->hseqbase;
			}
			if (strcmp(vl, str_nil) == 0)
				continue;
			if (re) {
				if (caseignore) {
					if (!re_match_ignore(vl, re))
						continue;
				} else {
					if (!re_match_no_ignore(vl, re))
						continue;
				}
			} else if (pcrere) {
#ifdef HAVE_LIBPCRE
				if (pcre_exec(pcrere, pcreex, vl, (int) strlen(vl), 0, 0, NULL, 0) < 0)
					continue;
#else
				int retval = regexec(&regex, vl, (size_t) 0, NULL, 0);
				if (retval == REG_NOMATCH || retval == REG_ENOSYS)
					continue;
#endif
			} else {
				if (strcmp(vl, vr) != 0)
					continue;
			}
			if (BUNlast(r1) == BATcapacity(r1)) {
				newcap = BATgrows(r1);
				BATsetcount(r1, BATcount(r1));
				BATsetcount(r2, BATcount(r2));
				if (BATextend(r1, newcap) != GDK_SUCCEED ||
					BATextend(r2, newcap) != GDK_SUCCEED) {
					msg = createException(MAL, "pcre.join", SQLSTATE(HY001) MAL_MALLOC_FAIL);
					goto bailout;
				}
				assert(BATcapacity(r1) == BATcapacity(r2));
			}
			if (BATcount(r1) > 0) {
				if (lastl + 1 != lo)
					r1->tdense = 0;
				if (nl == 0) {
					r2->trevsorted = 0;
					if (lastl > lo) {
						r1->tsorted = 0;
						r1->tkey = 0;
					} else if (lastl < lo) {
						r1->trevsorted = 0;
					} else {
						r1->tkey = 0;
					}
				}
			}
			APPEND(r1, lo);
			APPEND(r2, ro);
			lastl = lo;
			nl++;
		}
		if (re) {
			re_destroy(re);
			re = NULL;
		}
		if (pcrere) {
#ifdef HAVE_LIBPCRE
			my_pcre_free(pcrere);
			pcre_free_study(pcreex);
			pcrere = NULL;
			pcreex = NULL;
#else
			regfree(&regex);
			pcrere = 0;
#endif
		}
		if (nl > 1) {
			r2->tkey = 0;
			r2->tdense = 0;
			r1->trevsorted = 0;
		} else if (nl == 0) {
			rskipped = BATcount(r2) > 0;
		} else if (rskipped) {
			r2->tdense = 0;
		}
	}
	assert(BATcount(r1) == BATcount(r2));
	/* also set other bits of heap to correct value to indicate size */
	BATsetcount(r1, BATcount(r1));
	BATsetcount(r2, BATcount(r2));
	if (BATcount(r1) > 0) {
		if (r1->tdense)
			r1->tseqbase = ((oid *) r1->theap.base)[0];
		if (r2->tdense)
			r2->tseqbase = ((oid *) r2->theap.base)[0];
	}
	ALGODEBUG fprintf(stderr, "#pcrejoin(l=%s,r=%s)=(%s#"BUNFMT"%s%s,%s#"BUNFMT"%s%s\n",
					  BATgetId(l), BATgetId(r),
					  BATgetId(r1), BATcount(r1),
					  r1->tsorted ? "-sorted" : "",
					  r1->trevsorted ? "-revsorted" : "",
					  BATgetId(r2), BATcount(r2),
					  r2->tsorted ? "-sorted" : "",
					  r2->trevsorted ? "-revsorted" : "");
	return MAL_SUCCEED;

  bailout:
	if (re)
		re_destroy(re);
	if (pcrepat)
		GDKfree(pcrepat);
#ifdef HAVE_LIBPCRE
	if (pcrere)
		my_pcre_free(pcrere);
	if (pcreex)
		pcre_free_study(pcreex);
#else
	if (pcrere)
		regfree(&regex);
#endif

	assert(msg != MAL_SUCCEED);
	return msg;
}

static str
PCREjoin(bat *r1, bat *r2, bat lid, bat rid, bat slid, bat srid,
			const char *esc, int caseignore)
{
	BAT *left = NULL, *right = NULL, *candleft = NULL, *candright = NULL;
	BAT *result1 = NULL, *result2 = NULL;
	char *msg = MAL_SUCCEED;

	if ((left = BATdescriptor(lid)) == NULL)
		goto fail;
	if ((right = BATdescriptor(rid)) == NULL)
		goto fail;
	if (slid != bat_nil && (candleft = BATdescriptor(slid)) == NULL)
		goto fail;
	if (srid != bat_nil && (candright = BATdescriptor(srid)) == NULL)
		goto fail;
	result1 = COLnew(0, TYPE_oid, BATcount(left), TRANSIENT);
	result2 = COLnew(0, TYPE_oid, BATcount(left), TRANSIENT);
	if (result1 == NULL || result2 == NULL) {
		msg = createException(MAL, "pcre.join", SQLSTATE(HY001) MAL_MALLOC_FAIL);
		goto fail;
	}
	result1->tnil = 0;
	result1->tnonil = 1;
	result1->tkey = 1;
	result1->tsorted = 1;
	result1->trevsorted = 1;
	result1->tdense = 1;
	result2->tnil = 0;
	result2->tnonil = 1;
	result2->tkey = 1;
	result2->tsorted = 1;
	result2->trevsorted = 1;
	result2->tdense = 1;
	msg = pcrejoin(result1, result2, left, right, candleft, candright,
					  esc, caseignore);
	if (msg)
		goto fail;
	*r1 = result1->batCacheid;
	*r2 = result2->batCacheid;
	BBPkeepref(*r1);
	BBPkeepref(*r2);
	BBPunfix(left->batCacheid);
	BBPunfix(right->batCacheid);
	if (candleft)
		BBPunfix(candleft->batCacheid);
	if (candright)
		BBPunfix(candright->batCacheid);
	return MAL_SUCCEED;

  fail:
	if (left)
		BBPunfix(left->batCacheid);
	if (right)
		BBPunfix(right->batCacheid);
	if (candleft)
		BBPunfix(candleft->batCacheid);
	if (candright)
		BBPunfix(candright->batCacheid);
	if (result1)
		BBPunfix(result1->batCacheid);
	if (result2)
		BBPunfix(result2->batCacheid);
	if (msg)
		return msg;
	throw(MAL, "pcre.join", RUNTIME_OBJECT_MISSING);
}

str
LIKEjoin(bat *r1, bat *r2, const bat *lid, const bat *rid, const str *esc, const bat *slid, const bat *srid, const bit *nil_matches, const lng *estimate)
{
	(void)nil_matches;
	(void)estimate;
	return PCREjoin(r1, r2, *lid, *rid, slid ? *slid : 0, srid ? *srid : 0, *esc, 0);
}

str
LIKEjoin1(bat *r1, bat *r2, const bat *lid, const bat *rid, const bat *slid, const bat *srid, const bit *nil_matches, const lng *estimate)
{
	const str esc = "";
	return LIKEjoin(r1, r2, lid, rid, &esc, slid, srid, nil_matches, estimate);
}

str
ILIKEjoin(bat *r1, bat *r2, const bat *lid, const bat *rid, const str *esc, const bat *slid, const bat *srid, const bit *nil_matches, const lng *estimate)
{
	(void)nil_matches;
	(void)estimate;
	return PCREjoin(r1, r2, *lid, *rid, slid ? *slid : 0, srid ? *srid : 0, *esc, 1);
}

str
ILIKEjoin1(bat *r1, bat *r2, const bat *lid, const bat *rid, const bat *slid, const bat *srid, const bit *nil_matches, const lng *estimate)
{
	const str esc = "";
	return ILIKEjoin(r1, r2, lid, rid, &esc, slid,srid,nil_matches, estimate);
}<|MERGE_RESOLUTION|>--- conflicted
+++ resolved
@@ -1291,12 +1291,8 @@
 		r = COLnew(strs->hseqbase, TYPE_bit, BATcount(strs), TRANSIENT);
 		if( r==NULL) {
 			GDKfree(ppat);
-<<<<<<< HEAD
+			BBPunfix(strs->batCacheid);
 			throw(MAL,"pcre.like3", SQLSTATE(HY001) MAL_MALLOC_FAIL);
-=======
-			BBPunfix(strs->batCacheid);
-			throw(MAL,"pcre.like3",MAL_MALLOC_FAIL);
->>>>>>> 349f6fca
 		}
 		br = (bit*)Tloc(r, 0);
 		strsi = bat_iterator(strs);
@@ -1502,17 +1498,12 @@
 			ppat = NULL;
 			if (*caseignore) {
 				ppat = GDKmalloc(strlen(*pat) + 3);
-<<<<<<< HEAD
-				if (ppat == NULL)
-					throw(MAL, "algebra.likeselect", SQLSTATE(HY001) MAL_MALLOC_FAIL);
-=======
 				if (ppat == NULL) {
 					BBPunfix(b->batCacheid);
 					if (s)
 						BBPunfix(s->batCacheid);
-					throw(MAL, "algebra.likeselect", MAL_MALLOC_FAIL);
+					throw(MAL, "algebra.likeselect", SQLSTATE(HY001) MAL_MALLOC_FAIL);
 				}
->>>>>>> 349f6fca
 				ppat[0] = '^';
 				strcpy(ppat + 1, *pat);
 				strcat(ppat, "$");
