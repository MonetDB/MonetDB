--- conflicted
+++ resolved
@@ -717,10 +717,7 @@
 					if (tmp == NULL) {
 						BBPunfix(b->batCacheid);
 						GDKfree(buf);
-<<<<<<< HEAD
-=======
 						GDKfree(t);
->>>>>>> 655cdb92
 						throw(MAL, "io.imports", SQLSTATE(HY001) MAL_MALLOC_FAIL);
 					}
 					buf = tmp;
@@ -744,10 +741,7 @@
 			if (tmp == NULL) {
 				BBPunfix(b->batCacheid);
 				GDKfree(buf);
-<<<<<<< HEAD
-=======
 				GDKfree(t);
->>>>>>> 655cdb92
 				throw(MAL, "io.imports", SQLSTATE(HY001) MAL_MALLOC_FAIL);
 			}
 			buf = tmp;
