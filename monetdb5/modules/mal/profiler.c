--- conflicted
+++ resolved
@@ -92,37 +92,6 @@
 	return stopProfiler(cntxt);
 }
 
-<<<<<<< HEAD
-// called by the SQL front end optional a directory to keep the traces.
-static str
-CMDstartTrace(Client cntxt, MalBlkPtr mb, MalStkPtr stk, InstrPtr pci)
-{
-	(void) mb;
-	(void) stk;
-	(void) pci;
-
-	return startTrace(cntxt);
-}
-
-static str
-CMDstopTrace(Client cntxt, MalBlkPtr mb, MalStkPtr stk, InstrPtr pci)
-{
-	(void) mb;
-	(void) stk;
-	(void) pci;
-	return stopTrace(cntxt);
-}
-
-static str
-CMDnoopProfiler(Client ctx, void *res)
-{
-	(void) ctx;
-	(void) res;
-	return MAL_SUCCEED;
-}
-
-=======
->>>>>>> 0292dd3f
 static str
 CMDcleanupTraces(Client cntxt, MalBlkPtr mb, MalStkPtr stk, InstrPtr pci)
 {
@@ -134,29 +103,7 @@
 }
 
 static str
-<<<<<<< HEAD
-CMDgetTrace(Client cntxt, MalBlkPtr mb, MalStkPtr stk, InstrPtr pci)
-{
-	str path = *getArgReference_str(stk, pci, 1);
-	bat *res = getArgReference_bat(stk, pci, 0);
-	BAT *bn;
-
-	(void) cntxt;
-	(void) mb;
-	bn = getTrace(cntxt, path);
-	if (bn) {
-		*res = bn->batCacheid;
-		BBPkeepref(bn);
-		return MAL_SUCCEED;
-	}
-	throw(MAL, "getTrace", SQLSTATE(HY002) RUNTIME_OBJECT_MISSING "%s", path);
-}
-
-static str
 CMDgetprofilerlimit(Client ctx, int *res)
-=======
-CMDgetprofilerlimit(int *res)
->>>>>>> 0292dd3f
 {
 	(void) ctx;
 	*res = getprofilerlimit();
@@ -245,14 +192,11 @@
 
 #include "mel.h"
 mel_func profiler_init_funcs[] = {
- /* referenced in 46_profiler.sql */
  pattern("profiler", "start", CMDstartProfiler, true, "Start offline performance profiling", noargs),
  pattern("profiler", "stop", CMDstopProfiler, true, "Stop offline performance profiling", args(1,1, arg("",void))),
  command("profiler", "setheartbeat", CMDsetHeartbeat, true, "Set heart beat performance tracing", args(1,2, arg("",void),arg("b",int))),
  command("profiler", "getlimit", CMDgetprofilerlimit, false, "Get profiler limit", args(1,1, arg("",int))),
  command("profiler", "setlimit", CMDsetprofilerlimit, true, "Set profiler limit", args(1,2, arg("",void),arg("l",int))),
-
- /* used by stethoscope (also setheartbeat above) */
  pattern("profiler", "openstream", CMDopenProfilerStream, false, "Start profiling the events, send to output stream", args(1,1, arg("",void))),
  pattern("profiler", "openstream", CMDopenProfilerStream, false, "Start profiling the events, send to output stream", args(1,2, arg("",void), arg("m",int))),
 
