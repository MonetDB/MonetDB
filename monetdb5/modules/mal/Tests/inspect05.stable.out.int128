--- conflicted
+++ resolved
@@ -17,25 +17,6 @@
 # MonetDB/GIS module loaded
 # MonetDB/JAQL module loaded
 # MonetDB/SQL module loaded
-<<<<<<< HEAD
-function user.main():void;
-#Illustrate the modules loaded after start 
-    m := inspect.getModule();
-    m0 := algebra.subselect(m,nil:bat[:oid,:oid],"bat","bat",true,true,false);
-# limit the list 
-    m1 := algebra.projection(m0,m);
-    k := inspect.getKind();
-    k0 := algebra.projection(m0,k);
-    f := inspect.getFunction();
-    f0 := algebra.projection(m0,f);
-    s := inspect.getSignatures();
-    s0 := algebra.projection(m0,s);
-    a := inspect.getAddresses();
-    a0 := algebra.projection(m0,a);
-    (fv,forder) := algebra.subsort(f0,false,true);
-    io.print(fv,k0,m1,s0,a0);
-end user.main;
-=======
 # MonetDB/R   module loaded
 
 Ready.
@@ -44,81 +25,10 @@
 # 09:46:13 >  "mclient" "-lmal" "-ftest" "-Eutf-8" "--host=/var/tmp/mtest-26774" "--port=35410"
 # 09:46:13 >  
 
->>>>>>> 242cceaf
 #--------------------------#
 # t	t	t	t	t  # name
 # str	str	str	str	str  # type
 #--------------------------#
-<<<<<<< HEAD
-[ 0@0,	"append",	"command",	"bat",	"(i:bat[:oid,:any_1],u:any_1):bat[:oid,:any_1] ",	"BKCappend_val_wrap;"  ]
-[ 1@0,	"append",	"command",	"bat",	"(tt:int,heapfile:str):bat[:oid,:any_1] ",	"BKCattach;"  ]
-[ 2@0,	"append",	"command",	"bat",	"(i:bat[:oid,:any_1],u:any_1,force:bit):bat[:oid,:any_1] ",	"BKCappend_val_force_wrap;"  ]
-[ 3@0,	"append",	"command",	"bat",	"(i:bat[:oid,:any_1],u:bat[:oid,:any_1],force:bit):bat[:oid,:any_1] ",	"BKCappend_force_wrap;"  ]
-[ 4@0,	"attach",	"command",	"bat",	"(i:bat[:oid,:any_1],u:bat[:oid,:any_1]):bat[:oid,:any_1] ",	"BKCappend_wrap;"  ]
-[ 5@0,	"delete",	"command",	"bat",	"(sz:wrd):bat[:oid,:oid] ",	"BKCdensebat;"  ]
-[ 6@0,	"densebat",	"command",	"bat",	"(b:bat[:oid,:any_1]):bat[:oid,:any_1] ",	"BKCdelete_all;"  ]
-[ 7@0,	"getAccess",	"command",	"bat",	"(b:bat[:oid,:any_1]):str ",	"BKCgetBBPname;"  ]
-[ 8@0,	"getCapacity",	"command",	"bat",	"(b:bat[:oid,:any_1]):oid ",	"BKCgetSequenceBase;"  ]
-[ 9@0,	"getColumnType",	"command",	"bat",	"(b:bat[:oid,:any_1]):str ",	"BKCgetAccess;"  ]
-[ 10@0,	"getName",	"command",	"bat",	"(bid:bat[:oid,:any_1]):str ",	"BKCgetRole;"  ]
-[ 11@0,	"getRole",	"command",	"bat",	"(b:bat[:oid,:any_1]):str ",	"BKCgetColumnType;"  ]
-[ 12@0,	"getSequenceBase",	"command",	"bat",	"(b:bat[:oid,:any_1]):lng ",	"BKCgetCapacity;"  ]
-[ 13@0,	"getSize",	"command",	"bat",	"(b:bat[:oid,:any_1]):lng ",	"BKCgetSize;"  ]
-[ 14@0,	"imprints",	"command",	"bat",	"(b:bat[:oid,:hge]):lng ",	"CMDBATimprintsize;"  ]
-[ 15@0,	"imprints",	"command",	"bat",	"(b:bat[:oid,:hge]):void ",	"CMDBATimprints;"  ]
-[ 16@0,	"imprints",	"command",	"bat",	"(b:bat[:oid,:dbl]):lng ",	"CMDBATimprintsize;"  ]
-[ 17@0,	"imprints",	"command",	"bat",	"(b:bat[:oid,:flt]):lng ",	"CMDBATimprintsize;"  ]
-[ 18@0,	"imprints",	"command",	"bat",	"(b:bat[:oid,:lng]):lng ",	"CMDBATimprintsize;"  ]
-[ 19@0,	"imprints",	"command",	"bat",	"(b:bat[:oid,:int]):lng ",	"CMDBATimprintsize;"  ]
-[ 20@0,	"imprints",	"command",	"bat",	"(b:bat[:oid,:sht]):lng ",	"CMDBATimprintsize;"  ]
-[ 21@0,	"imprintsize",	"command",	"bat",	"(b:bat[:oid,:bte]):lng ",	"CMDBATimprintsize;"  ]
-[ 22@0,	"imprintsize",	"command",	"bat",	"(b:bat[:oid,:dbl]):void ",	"CMDBATimprints;"  ]
-[ 23@0,	"imprintsize",	"command",	"bat",	"(b:bat[:oid,:flt]):void ",	"CMDBATimprints;"  ]
-[ 24@0,	"imprintsize",	"command",	"bat",	"(b:bat[:oid,:lng]):void ",	"CMDBATimprints;"  ]
-[ 25@0,	"imprintsize",	"command",	"bat",	"(b:bat[:oid,:int]):void ",	"CMDBATimprints;"  ]
-[ 26@0,	"imprintsize",	"command",	"bat",	"(b:bat[:oid,:sht]):void ",	"CMDBATimprints;"  ]
-[ 27@0,	"imprintsize",	"command",	"bat",	"(b:bat[:oid,:bte]):void ",	"CMDBATimprints;"  ]
-[ 28@0,	"info",	"command",	"bat",	"(a:bat[:oid,:oid],b:bat[:oid,:oid]):bat[:oid,:oid] ",	"BKCintersectcand;"  ]
-[ 29@0,	"intersectcand",	"command",	"bat",	"(b1:bat[:oid,:any_1],b2:bat[:oid,:any_2]):bit ",	"BKCisSynced;"  ]
-[ 30@0,	"isPersistent",	"command",	"bat",	"(b:bat[:oid,:any_1]):bit ",	"BKCisPersistent;"  ]
-[ 31@0,	"isSorted",	"command",	"bat",	"(b:bat[:oid,:any_1]):bit ",	"BKCisTransient;"  ]
-[ 32@0,	"isSortedReverse",	"command",	"bat",	"(b:bat[:oid,:any_1]):bit ",	"BKCisSortedReverse;"  ]
-[ 33@0,	"isSynced",	"command",	"bat",	"(b:bat[:oid,:any_1]):bit ",	"BKCisSorted;"  ]
-[ 34@0,	"isTransient",	"command",	"bat",	"(b:bat[:oid,:any_1]):bit ",	"BKCgetKey;"  ]
-[ 35@0,	"isaKey",	"command",	"bat",	"(b:bat[:oid,:any_1]) (X_2:bat[:oid,:str],X_3:bat[:oid,:str]) ",	"BKCinfo;"  ]
-[ 36@0,	"mergecand",	"command",	"bat",	"(a:bat[:oid,:oid],b:bat[:oid,:oid]):bat[:oid,:oid] ",	"BKCmergecand;"  ]
-[ 37@0,	"mirror",	"command",	"bat",	"(b:bat[:oid,:any_2]):bat[:oid,:oid] ",	"BKCmirror;"  ]
-[ 38@0,	"new",	"command",	"bat",	"(nme:str):bat[:oid,:any_1] ",	"CMDBATderivedByName;"  ]
-[ 39@0,	"new",	"pattern",	"bat",	"(b:bat[:oid,:any_1],size:lng):bat[:oid,:any_1] ",	"CMDBATnewDerived;"  ]
-[ 40@0,	"new",	"pattern",	"bat",	"(b:bat[:oid,:any_1]):bat[:oid,:any_1] ",	"CMDBATnewDerived;"  ]
-[ 41@0,	"new",	"pattern",	"bat",	"(ht:oid,tt:any_1,size:lng):bat[:oid,:any_1] ",	"CMDBATnew_persistent;"  ]
-[ 42@0,	"new",	"pattern",	"bat",	"(ht:oid,tt:any_1,size:int):bat[:oid,:any_1] ",	"CMDBATnew_persistent;"  ]
-[ 43@0,	"new",	"pattern",	"bat",	"(ht:oid,tt:any_1):bat[:oid,:any_1] ",	"CMDBATnew_persistent;"  ]
-[ 44@0,	"new_persistent",	"pattern",	"bat",	"(ht:oid,tt:any_1,size:lng):bat[:oid,:any_1] ",	"CMDBATnew;"  ]
-[ 45@0,	"new_persistent",	"pattern",	"bat",	"(ht:oid,tt:any_1,size:int):bat[:oid,:any_1] ",	"CMDBATnew;"  ]
-[ 46@0,	"new_persistent",	"pattern",	"bat",	"(ht:oid,tt:any_1):bat[:oid,:any_1] ",	"CMDBATnew;"  ]
-[ 47@0,	"partition",	"pattern",	"bat",	"(b:bat[:oid,:any_1],pieces:int,n:int):bat[:oid,:any_1] ",	"CMDBATpartition2;"  ]
-[ 48@0,	"partition",	"pattern",	"bat",	"(b:bat[:oid,:any_1]):bat[:oid,:any_1]... ",	"CMDBATpartition;"  ]
-[ 49@0,	"replace",	"command",	"bat",	"(b:bat[:oid,:any_1],del:bat[:oid,:oid]):bat[:oid,:oid] ",	"BKCreuseBATmap;"  ]
-[ 50@0,	"replace",	"command",	"bat",	"(b:bat[:oid,:any_1],del:bat[:oid,:oid]):bat[:oid,:any_1] ",	"BKCreuseBAT;"  ]
-[ 51@0,	"replace",	"command",	"bat",	"(b:bat[:oid,:any_1],rid:bat[:oid,:oid],val:bat[:oid,:any_1],force:bit):bat[:oid,:any_1] ",	"BKCbat_inplace_force;"  ]
-[ 52@0,	"replace",	"command",	"bat",	"(b:bat[:oid,:any_1],rid:bat[:oid,:oid],val:bat[:oid,:any_1]):bat[:oid,:any_1] ",	"BKCbat_inplace;"  ]
-[ 53@0,	"reuse",	"command",	"bat",	"(b:bat[:oid,:any_1],h:oid,t:any_1,force:bit):bat[:oid,:any_1] ",	"BKCbun_inplace_force;"  ]
-[ 54@0,	"reuseMap",	"command",	"bat",	"(b:bat[:oid,:any_1],h:oid,t:any_1):bat[:oid,:any_1] ",	"BKCbun_inplace;"  ]
-[ 55@0,	"save",	"pattern",	"bat",	"(val:any_1):bat[:oid,:any_1] ",	"CMDBATsingle;"  ]
-[ 56@0,	"save",	"command",	"bat",	"(b:bat[:oid,:any_1]):bit ",	"BKCsetImprints;"  ]
-[ 57@0,	"setAccess",	"command",	"bat",	"(b:bat[:oid,:any_1]):bit ",	"BKCsetHash;"  ]
-[ 58@0,	"setColumn",	"command",	"bat",	"(nme:str):bit ",	"BKCsave;"  ]
-[ 59@0,	"setColumn",	"command",	"bat",	"(nme:bat[:oid,:any_1]):void ",	"BKCsave2;"  ]
-[ 60@0,	"setHash",	"command",	"bat",	"(b:bat[:oid,:any_1]):void ",	"BKCsetPersistent;"  ]
-[ 61@0,	"setImprints",	"command",	"bat",	"(b:bat[:oid,:any_1]):void ",	"BKCsetTransient;"  ]
-[ 62@0,	"setKey",	"command",	"bat",	"(b:bat[:oid,:any_1],h:str,t:str):void ",	"BKCsetColumns;"  ]
-[ 63@0,	"setName",	"command",	"bat",	"(b:bat[:oid,:any_1],t:str):void ",	"BKCsetColumn;"  ]
-[ 64@0,	"setPersistent",	"command",	"bat",	"(b:bat[:oid,:any_1],h:str,t:str):void ",	"BKCsetRole;"  ]
-[ 65@0,	"setRole",	"command",	"bat",	"(b:bat[:oid,:any_1],s:str):void ",	"BKCsetName;"  ]
-[ 66@0,	"setTransient",	"command",	"bat",	"(b:bat[:oid,:any_1],mode:str):bat[:oid,:any_1] ",	"BKCsetAccess;"  ]
-[ 67@0,	"single",	"command",	"bat",	"(b:bat[:oid,:any_1],mode:bit):bat[:oid,:any_1] ",	"BKCsetkey;"  ]
-=======
 [ 0@0,	"append",	"command",	"bat",	"(i:bat[:any_1],u:any_1):bat[:any_1] ",	"BKCappend_val_wrap;"	]
 [ 1@0,	"append",	"command",	"bat",	"(tt:int,heapfile:str):bat[:any_1] ",	"BKCattach;"	]
 [ 2@0,	"append",	"command",	"bat",	"(i:bat[:any_1],u:any_1,force:bit):bat[:any_1] ",	"BKCappend_val_force_wrap;"	]
@@ -189,7 +99,6 @@
 [ 67@0,	"setRole",	"command",	"bat",	"(b:bat[:any_1],s:str):void ",	"BKCsetName;"	]
 [ 68@0,	"setTransient",	"command",	"bat",	"(b:bat[:any_1],mode:str):bat[:any_1] ",	"BKCsetAccess;"	]
 [ 69@0,	"single",	"command",	"bat",	"(b:bat[:any_1],mode:bit):bat[:any_1] ",	"BKCsetkey;"	]
->>>>>>> 242cceaf
 
 # 08:55:30 >  
 # 08:55:30 >  Done.
