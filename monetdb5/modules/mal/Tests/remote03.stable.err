--- conflicted
+++ resolved
@@ -94,11 +94,6 @@
         	io.print("Received an error from the remote site");
         exit MALException;
         
-<<<<<<< HEAD
-ERROR = !SyntaxException:remote.exec:(mapi:monetdb://monetdb@madrid.da.cwi.nl/mTests_monetdb5_modules_mal) rmt0_X_3_void := io.print.bla();
-
-=======
->>>>>>> bb7c6535
 ERROR = !SyntaxException:remote.exec:(mapi:monetdb://monetdb@lab02.da.cwi.nl/mTests_monetdb5_modules_mal) rmt0_X_3_void := io.print.bla();
 
 
