--- conflicted
+++ resolved
@@ -132,21 +132,6 @@
 
 mkey_export str  MKEYrotate(wrd *ret, const wrd *v, const int *nbits);
 mkey_export str  MKEYhash(Client cntxt, MalBlkPtr mb, MalStkPtr stk, InstrPtr p);
-<<<<<<< HEAD
-mkey_export str  MKEYhash_bit(wrd *ret, bit *v);
-mkey_export str  MKEYhash_bte(wrd *ret, bte *v);
-mkey_export str  MKEYhash_sht(wrd *ret, sht *v);
-mkey_export str  MKEYhash_int(wrd *ret, int *v);
-mkey_export str  MKEYhash_flt(wrd *ret, flt *v);
-mkey_export str  MKEYhash_wrd(wrd *ret, wrd *v);
-mkey_export str  MKEYhash_dbl(wrd *ret, dbl *v);
-mkey_export str  MKEYhash_lng(wrd *ret, lng *v);
-#ifdef HAVE_HGE
-mkey_export str  MKEYhash_hge(wrd *ret, hge *v);
-#endif
-mkey_export str  MKEYhash_str(wrd *ret, str *v);
-=======
->>>>>>> 7cf94202
 mkey_export str  MKEYrotate_xor_hash(Client cntxt, MalBlkPtr mb, MalStkPtr stk, InstrPtr p);
 mkey_export str  MKEYbulk_rotate_xor_hash(bat *ret, const bat *hid, const int *nbits, const bat *bid);
 mkey_export str  MKEYbulkconst_rotate_xor_hash(Client cntxt, MalBlkPtr mb, MalStkPtr stk, InstrPtr p);
