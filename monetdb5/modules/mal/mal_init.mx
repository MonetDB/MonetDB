--- conflicted
+++ resolved
@@ -102,12 +102,8 @@
 include trader; # experimental
 
 include mat; 	# experimental
-<<<<<<< HEAD
-include histogram; 	# experimental
-=======
 # include histogram; 	# experimental
 include bpm;	# experimental
->>>>>>> 1ceacf8b
 include inspect;
 include manual;
 include language;
