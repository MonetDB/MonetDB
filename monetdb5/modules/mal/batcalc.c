--- conflicted
+++ resolved
@@ -1430,13 +1430,8 @@
 		if (b1 == NULL) {
 			BBPunfix(b->batCacheid);
 			if (map)
-<<<<<<< HEAD
-				BBPreleaseref(map->batCacheid);
+				BBPunfix(map->batCacheid);
 			throw(MAL, "batcalc.ifthenelse", RUNTIME_OBJECT_MISSING);
-=======
-				BBPunfix(map->batCacheid);
-			throw(MAL, "batcalc.ifthen(else)", RUNTIME_OBJECT_MISSING);
->>>>>>> ab2f2c7d
 		}
 		if (!BAThdense(b1)) {
 			/* we ignore the head column of b1 */
@@ -1452,13 +1447,8 @@
 					BBPunfix(b->batCacheid);
 					BBPunfix(b1->batCacheid);
 					if (map)
-<<<<<<< HEAD
-						BBPreleaseref(map->batCacheid);
+						BBPunfix(map->batCacheid);
 					throw(MAL, "batcalc.ifthenelse", RUNTIME_OBJECT_MISSING);
-=======
-						BBPunfix(map->batCacheid);
-					throw(MAL, "batcalc.ifthen(else)", RUNTIME_OBJECT_MISSING);
->>>>>>> ab2f2c7d
 				}
 				if (!BAThdense(b2)) {
 					/* we ignore the head column of b2 */
@@ -1483,13 +1473,8 @@
 				if (b2 == NULL) {
 					BBPunfix(b->batCacheid);
 					if (map)
-<<<<<<< HEAD
-						BBPreleaseref(map->batCacheid);
+						BBPunfix(map->batCacheid);
 					throw(MAL, "batcalc.ifthenelse", RUNTIME_OBJECT_MISSING);
-=======
-						BBPunfix(map->batCacheid);
-					throw(MAL, "batcalc.ifthen(else)", RUNTIME_OBJECT_MISSING);
->>>>>>> ab2f2c7d
 				}
 				if (!BAThdense(b2)) {
 					/* we ignore the head column of b2 */
@@ -1509,13 +1494,8 @@
 	BBPunfix(b->batCacheid);
 	if (bn == NULL) {
 		if (map)
-<<<<<<< HEAD
-			BBPreleaseref(map->batCacheid);
+			BBPunfix(map->batCacheid);
 		return mythrow(MAL, "batcalc.ifthenelse", OPERATION_FAILED);
-=======
-			BBPunfix(map->batCacheid);
-		return mythrow(MAL, "batcalc.ifthen(else)", OPERATION_FAILED);
->>>>>>> ab2f2c7d
 	}
 	if (map) {
 		t = BATleftjoin(map, bn, BATcount(bn));
