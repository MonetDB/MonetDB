/*
 * This Source Code Form is subject to the terms of the Mozilla Public
 * License, v. 2.0.  If a copy of the MPL was not distributed with this
 * file, You can obtain one at http://mozilla.org/MPL/2.0/.
 *
 * Copyright 1997 - July 2008 CWI, August 2008 - 2020 MonetDB B.V.
 */

#include "monetdb_config.h"
#include "gdk.h"
#include "mal_exception.h"
#include "mal_interpreter.h"

static str
mythrow(enum malexception type, const char *fcn, const char *msg)
{
	char *errbuf = GDKerrbuf;
	char *s;

	if (errbuf && *errbuf) {
		if (strncmp(errbuf, "!ERROR: ", 8) == 0)
			errbuf += 8;
		if (strchr(errbuf, '!') == errbuf + 5) {
			s = createException(type, fcn, "%s", errbuf);
		} else if ((s = strchr(errbuf, ':')) != NULL && s[1] == ' ') {
			s = createException(type, fcn, "%s", s + 2);
		} else {
			s = createException(type, fcn, "%s", errbuf);
		}
		GDKclrerr();
		return s;
	}
	return createException(type, fcn, "%s", msg);
}

static str
CMDbatUNARY(MalStkPtr stk, InstrPtr pci,
			BAT *(*batfunc)(BAT *, BAT *), const char *malfunc)
{
	bat bid;
	BAT *bn, *b, *s = NULL;

	bid = *getArgReference_bat(stk, pci, 1);
	if ((b = BATdescriptor(bid)) == NULL)
		throw(MAL, malfunc, SQLSTATE(HY002) RUNTIME_OBJECT_MISSING);
	if (pci->argc == 3) {
		bid = *getArgReference_bat(stk, pci, 2);
		if (!is_bat_nil(bid)) {
			if ((s = BATdescriptor(bid)) == NULL) {
				BBPunfix(b->batCacheid);
				throw(MAL, malfunc, SQLSTATE(HY002) RUNTIME_OBJECT_MISSING);
			}
		}
	}

	bn = (*batfunc)(b, s);
	BBPunfix(b->batCacheid);
	if (s)
		BBPunfix(s->batCacheid);
	if (bn == NULL) {
		return mythrow(MAL, malfunc, OPERATION_FAILED);
	}
	*getArgReference_bat(stk, pci, 0) = bn->batCacheid;
	BBPkeepref(bn->batCacheid);
	return MAL_SUCCEED;
}

static str
CMDbatUNARY1(MalStkPtr stk, InstrPtr pci, bool abort_on_error,
			 BAT *(*batfunc)(BAT *, BAT *, bool), const char *malfunc)
{
	bat bid;
	BAT *bn, *b, *s = NULL;

	bid = *getArgReference_bat(stk, pci, 1);
	if ((b = BATdescriptor(bid)) == NULL)
		throw(MAL, malfunc, SQLSTATE(HY002) RUNTIME_OBJECT_MISSING);
	if (pci->argc == 3) {
		bid = *getArgReference_bat(stk, pci, 2);
		if (!is_bat_nil(bid)) {
			if ((s = BATdescriptor(bid)) == NULL) {
				BBPunfix(b->batCacheid);
				throw(MAL, malfunc, SQLSTATE(HY002) RUNTIME_OBJECT_MISSING);
			}
		}
	}

	bn = (*batfunc)(b, s, abort_on_error);
	BBPunfix(b->batCacheid);
	if (s)
		BBPunfix(s->batCacheid);
	if (bn == NULL) {
		return mythrow(MAL, malfunc, OPERATION_FAILED);
	}
	*getArgReference_bat(stk, pci, 0) = bn->batCacheid;
	BBPkeepref(bn->batCacheid);
	return MAL_SUCCEED;
}

static str
CMDbatISZERO(Client cntxt, MalBlkPtr mb, MalStkPtr stk, InstrPtr pci)
{
	(void) cntxt;
	(void) mb;

	return CMDbatUNARY(stk, pci, BATcalciszero, "batcalc.iszero");
}

static str
CMDbatISNIL(Client cntxt, MalBlkPtr mb, MalStkPtr stk, InstrPtr pci)
{
	(void) cntxt;
	(void) mb;

	return CMDbatUNARY(stk, pci, BATcalcisnil, "batcalc.isnil");
}

static str
CMDbatISNOTNIL(Client cntxt, MalBlkPtr mb, MalStkPtr stk, InstrPtr pci)
{
	(void) cntxt;
	(void) mb;

	return CMDbatUNARY(stk, pci, BATcalcisnotnil, "batcalc.isnotnil");
}

static str
CMDbatNOT(Client cntxt, MalBlkPtr mb, MalStkPtr stk, InstrPtr pci)
{
	(void) cntxt;
	(void) mb;

	return CMDbatUNARY(stk, pci, BATcalcnot, "batcalc.not");
}

static str
CMDbatABS(Client cntxt, MalBlkPtr mb, MalStkPtr stk, InstrPtr pci)
{
	(void) cntxt;
	(void) mb;

	return CMDbatUNARY(stk, pci, BATcalcabsolute, "batcalc.abs");
}

static str
CMDbatINCR(Client cntxt, MalBlkPtr mb, MalStkPtr stk, InstrPtr pci)
{
	(void) cntxt;
	(void) mb;

	return CMDbatUNARY1(stk, pci, true, BATcalcincr, "batcalc.incr");
}

static str
CMDbatDECR(Client cntxt, MalBlkPtr mb, MalStkPtr stk, InstrPtr pci)
{
	(void) cntxt;
	(void) mb;

	return CMDbatUNARY1(stk, pci, true, BATcalcdecr, "batcalc.decr");
}

static str
CMDbatNEG(Client cntxt, MalBlkPtr mb, MalStkPtr stk, InstrPtr pci)
{
	(void) cntxt;
	(void) mb;

	return CMDbatUNARY(stk, pci, BATcalcnegate, "batcalc.neg");
}

static str
CMDbatSIGN(Client cntxt, MalBlkPtr mb, MalStkPtr stk, InstrPtr pci)
{
	(void) cntxt;
	(void) mb;

	return CMDbatUNARY(stk, pci, BATcalcsign, "batcalc.sign");
}

static int
calctype(int tp1, int tp2)
{
	int tp1s = ATOMbasetype(tp1);
	int tp2s = ATOMbasetype(tp2);
	if (tp1s == TYPE_str && tp2s == TYPE_str)
		return TYPE_str;
	if (tp1s < TYPE_flt && tp2s < TYPE_flt) {
		if (tp1s > tp2s)
			return tp1;
		if (tp1s < tp2s)
			return tp2;
		return MAX(tp1, tp2);
	}
	if (tp1s == TYPE_dbl || tp2s == TYPE_dbl)
		return TYPE_dbl;
	if (tp1s == TYPE_flt || tp2s == TYPE_flt)
		return TYPE_flt;
#ifdef HAVE_HGE
	if (tp1s == TYPE_hge || tp2s == TYPE_hge)
		return TYPE_hge;
#endif
	return TYPE_lng;
}

static int
calctypeenlarge(int tp1, int tp2)
{
	tp1 = calctype(tp1, tp2);
	switch (tp1) {
	case TYPE_bte:
		return TYPE_sht;
	case TYPE_sht:
		return TYPE_int;
	case TYPE_int:
		return TYPE_lng;
#ifdef HAVE_HGE
	case TYPE_lng:
		return TYPE_hge;
#endif
	case TYPE_flt:
		return TYPE_dbl;
	default:
		/* we shouldn't get here */
		return tp1;
	}
}

static int
calcdivtype(int tp1, int tp2)
{
	/* if right hand side is floating point, the result is floating
	 * point, otherwise the result has the type of the left hand
	 * side */
	tp1 = ATOMbasetype(tp1);
	tp2 = ATOMbasetype(tp2);
	if (tp1 == TYPE_dbl || tp2 == TYPE_dbl)
		return TYPE_dbl;
	if (tp1 == TYPE_flt || tp2 == TYPE_flt)
		return TYPE_flt;
	return tp1;
}

#if 0
static int
calcdivtypeflt(int tp1, int tp2)
{
	(void) tp1;
	(void) tp2;
	return TYPE_flt;
}

static int
calcdivtypedbl(int tp1, int tp2)
{
	(void) tp1;
	(void) tp2;
	return TYPE_dbl;
}
#endif

static int
calcmodtype(int tp1, int tp2)
{
	tp1 = ATOMbasetype(tp1);
	tp2 = ATOMbasetype(tp2);
	assert(tp1 > 0 && tp1 < TYPE_str && tp1 != TYPE_bat && tp1 != TYPE_ptr);
	assert(tp2 > 0 && tp2 < TYPE_str && tp2 != TYPE_bat && tp2 != TYPE_ptr);
	if (tp1 == TYPE_dbl || tp2 == TYPE_dbl)
		return TYPE_dbl;
	if (tp1 == TYPE_flt || tp2 == TYPE_flt)
		return TYPE_flt;
	return MIN(tp1, tp2);
}

/* MAL function has one of the following signatures:
 * # without candidate list
 * func(b1:bat, b2:bat) :bat
 * func(b1:bat, v2:any) :bat
 * func(v1:any, b2:bat) :bat
 * # with candidate list
 * func(b1:bat, b2:bat, s1:bat, s2:bat) :bat
 * func(b1:bat, v2:any, s1:bat) :bat
 * func(v1:any, b2:bat, s2:bat) :bat
 */
static str
CMDbatBINARY2(MalBlkPtr mb, MalStkPtr stk, InstrPtr pci,
			  BAT *(*batfunc)(BAT *, BAT *, BAT *, BAT *, int, bool),
			  BAT *(batfunc1)(BAT *, const ValRecord *, BAT *, int, bool),
			  BAT *(batfunc2)(const ValRecord *, BAT *, BAT *, int, bool),
			  int (*typefunc)(int, int),
			  bool abort_on_error, const char *malfunc)
{
	bat bid;
	BAT *bn, *b1 = NULL, *b2 = NULL, *s1 = NULL, *s2 = NULL;
	int tp1, tp2, tp3;

	tp1 = stk->stk[getArg(pci, 1)].vtype; /* first argument */
	tp2 = stk->stk[getArg(pci, 2)].vtype; /* second argument */
	tp3 = getArgType(mb, pci, 0);		  /* return argument */
	assert(isaBatType(tp3));
	tp3 = getBatType(tp3);

	if (tp1 == TYPE_bat || isaBatType(tp1)) {
		bid = *getArgReference_bat(stk, pci, 1);
		b1 = BATdescriptor(bid);
		if (b1 == NULL)
			goto bailout;
	}

	if (tp2 == TYPE_bat || isaBatType(tp2)) {
		bid = *getArgReference_bat(stk, pci, 2);
		b2 = BATdescriptor(bid);
		if (b2 == NULL)
			goto bailout;
	}

	if (pci->argc > 4) {
		assert(pci->argc == 5);
		bid = *getArgReference_bat(stk, pci, 4);
		if (!is_bat_nil(bid)) {
			s2 = BATdescriptor(bid);
			if (s2 == NULL)
				goto bailout;
		}
	}
	if (pci->argc > 3) {
		bid = *getArgReference_bat(stk, pci, 3);
		if (!is_bat_nil(bid)) {
			s1 = BATdescriptor(bid);
			if (s1 == NULL)
				goto bailout;
			if (b1 == NULL) {
				s2 = s1;
				s1 = NULL;
			}
		}
	}

	if (b1 && b2) {
		if (tp3 == TYPE_any)
			tp3 = (*typefunc)(b1->ttype, b2->ttype);
		bn = (*batfunc)(b1, b2, s1, s2, tp3, abort_on_error);
	} else if (b1) {
		if (tp3 == TYPE_any)
			tp3 = (*typefunc)(b1->ttype, tp2);
		bn = (*batfunc1)(b1, &stk->stk[getArg(pci, 2)], s1, tp3, abort_on_error);
	} else if (b2) {
		if (tp3 == TYPE_any)
			tp3 = (*typefunc)(tp1, b2->ttype);
		bn = (*batfunc2)(&stk->stk[getArg(pci, 1)], b2, s2, tp3, abort_on_error);
	} else
		goto bailout;			/* cannot happen */
	if (b1)
		BBPunfix(b1->batCacheid);
	if (b2)
		BBPunfix(b2->batCacheid);
	if (s1)
		BBPunfix(s1->batCacheid);
	if (s2)
		BBPunfix(s2->batCacheid);
	if (bn == NULL)
		return mythrow(MAL, malfunc, GDK_EXCEPTION);
	*getArgReference_bat(stk, pci, 0) = bn->batCacheid;
	BBPkeepref(bn->batCacheid);
	return MAL_SUCCEED;

bailout:
	if (b1)
		BBPunfix(b1->batCacheid);
	if (b2)
		BBPunfix(b2->batCacheid);
	if (s1)
		BBPunfix(s1->batCacheid);
	if (s2)
		BBPunfix(s2->batCacheid);
	throw(MAL, malfunc, SQLSTATE(HY002) RUNTIME_OBJECT_MISSING);
}

/* MAL function has one of the signatures for CMDbatBINARY2, or one of
 * the following:
 * # without candidate list
 * func(b1:bat, b2:bat, abort_on_error:bit) :bat
 * func(b1:bat, v2:any, abort_on_error:bit) :bat
 * func(v1:any, b2:bat, abort_on_error:bit) :bat
 * # with candidate list
 * func(b1:bat, b2:bat, s1:bat, s2:bat, abort_on_error:bit) :bat
 * func(b1:bat, v2:any, s1:bat, abort_on_error:bit) :bat
 * func(v1:any, b2:bat, s2:bat, abort_on_error:bit) :bat
 */
static str
CMDbatBINARY1(MalStkPtr stk, InstrPtr pci,
			  BAT *(*batfunc)(BAT *, BAT *, BAT *, BAT *, bool),
			  BAT *(*batfunc1)(BAT *, const ValRecord *, BAT *, bool),
			  BAT *(*batfunc2)(const ValRecord *, BAT *, BAT *, bool),
			  bool abort_on_error,
			  const char *malfunc)
{
	bat bid;
	BAT *bn, *b1 = NULL, *b2 = NULL, *s1 = NULL, *s2 = NULL;
	int tp1, tp2;

	tp1 = stk->stk[getArg(pci, 1)].vtype; /* first argument */
	tp2 = stk->stk[getArg(pci, 2)].vtype; /* second argument */

	if (tp1 == TYPE_bat || isaBatType(tp1)) {
		bid = *getArgReference_bat(stk, pci, 1);
		b1 = BATdescriptor(bid);
		if (b1 == NULL)
			goto bailout;
	}

	if (tp2 == TYPE_bat || isaBatType(tp2)) {
		bid = *getArgReference_bat(stk, pci, 2);
		b2 = BATdescriptor(bid);
		if (b2 == NULL)
			goto bailout;
	}

	if (pci->argc > 5) {
		assert(pci->argc == 6);
		abort_on_error = *getArgReference_bit(stk, pci, 5);
	}
	if (pci->argc > 4) {
		if (stk->stk[getArg(pci, 4)].vtype == TYPE_bat) {
			bid = *getArgReference_bat(stk, pci, 4);
			if (!is_bat_nil(bid)) {
				s2 = BATdescriptor(bid);
				if (s2 == NULL)
					goto bailout;
			}
		} else {
			assert(pci->argc == 5);
			abort_on_error = *getArgReference_bit(stk, pci, 4);
		}
	}
	if (pci->argc > 3) {
		if (stk->stk[getArg(pci, 3)].vtype == TYPE_bat) {
			bid = *getArgReference_bat(stk, pci, 3);
			if (!is_bat_nil(bid)) {
				s1 = BATdescriptor(bid);
				if (s1 == NULL)
					goto bailout;
				if (b1 == NULL) {
					s2 = s1;
					s1 = NULL;
				}
			}
		} else {
			assert(pci->argc == 4);
			abort_on_error = *getArgReference_bit(stk, pci, 3);
		}
	}

	if (b1 && b2)
		bn = (*batfunc)(b1, b2, s1, s2, abort_on_error);
	else if (b1)
		bn = (*batfunc1)(b1, &stk->stk[getArg(pci, 2)], s1, abort_on_error);
	else if (b2)
		bn = (*batfunc2)(&stk->stk[getArg(pci, 1)], b2, s2, abort_on_error);
	else
		goto bailout;			/* cannot happen */
	if (b1)
		BBPunfix(b1->batCacheid);
	if (b2)
		BBPunfix(b2->batCacheid);
	if (s1)
		BBPunfix(s1->batCacheid);
	if (s2)
		BBPunfix(s2->batCacheid);
	if (bn == NULL)
		return mythrow(MAL, malfunc, GDK_EXCEPTION);
	*getArgReference_bat(stk, pci, 0) = bn->batCacheid;
	BBPkeepref(bn->batCacheid);
	return MAL_SUCCEED;

bailout:
	if (b1)
		BBPunfix(b1->batCacheid);
	if (b2)
		BBPunfix(b2->batCacheid);
	if (s1)
		BBPunfix(s1->batCacheid);
	if (s2)
		BBPunfix(s2->batCacheid);
	throw(MAL, malfunc, SQLSTATE(HY002) RUNTIME_OBJECT_MISSING);
}

/* MAL function has one of the signatures for CMDbatBINARY2
 */
static str
CMDbatBINARY0(MalStkPtr stk, InstrPtr pci,
			  BAT *(*batfunc)(BAT *, BAT *, BAT *, BAT *),
			  BAT *(*batfunc1)(BAT *, const ValRecord *, BAT *),
			  BAT *(*batfunc2)(const ValRecord *, BAT *, BAT *),
			  const char *malfunc)
{
	bat bid;
	BAT *bn, *b1 = NULL, *b2 = NULL, *s1 = NULL, *s2 = NULL;
	int tp1, tp2;

	tp1 = stk->stk[getArg(pci, 1)].vtype; /* first argument */
	tp2 = stk->stk[getArg(pci, 2)].vtype; /* second argument */

	if (tp1 == TYPE_bat || isaBatType(tp1)) {
		bid = *getArgReference_bat(stk, pci, 1);
		b1 = BATdescriptor(bid);
		if (b1 == NULL)
			goto bailout;
	}

	if (tp2 == TYPE_bat || isaBatType(tp2)) {
		bid = *getArgReference_bat(stk, pci, 2);
		b2 = BATdescriptor(bid);
		if (b2 == NULL)
			goto bailout;
	}

	if (pci->argc > 4) {
		assert(pci->argc == 5);
		bid = *getArgReference_bat(stk, pci, 4);
		if (!is_bat_nil(bid)) {
			s2 = BATdescriptor(bid);
			if (s2 == NULL)
				goto bailout;
		}
	}
	if (pci->argc > 3) {
		bid = *getArgReference_bat(stk, pci, 3);
		if (!is_bat_nil(bid)) {
			s1 = BATdescriptor(bid);
			if (s1 == NULL)
				goto bailout;
			if (b1 == NULL) {
				s2 = s1;
				s1 = NULL;
			}
		}
	}

	if (b1 && b2)
		bn = (*batfunc)(b1, b2, s1, s2);
	else if (b1)
		bn = (*batfunc1)(b1, &stk->stk[getArg(pci, 2)], s1);
	else if (b2)
		bn = (*batfunc2)(&stk->stk[getArg(pci, 1)], b2, s2);
	else
		goto bailout;			/* cannot happen */
	if (b1)
		BBPunfix(b1->batCacheid);
	if (b2)
		BBPunfix(b2->batCacheid);
	if (s1)
		BBPunfix(s1->batCacheid);
	if (s2)
		BBPunfix(s2->batCacheid);
	if (bn == NULL)
		return mythrow(MAL, malfunc, GDK_EXCEPTION);
	*getArgReference_bat(stk, pci, 0) = bn->batCacheid;
	BBPkeepref(bn->batCacheid);
	return MAL_SUCCEED;

bailout:
	if (b1)
		BBPunfix(b1->batCacheid);
	if (b2)
		BBPunfix(b2->batCacheid);
	if (s1)
		BBPunfix(s1->batCacheid);
	if (s2)
		BBPunfix(s2->batCacheid);
	throw(MAL, malfunc, SQLSTATE(HY002) RUNTIME_OBJECT_MISSING);
}

static str
CMDbatMIN(Client cntxt, MalBlkPtr mb, MalStkPtr stk, InstrPtr pci)
{
	(void) cntxt;
	(void) mb;

	return CMDbatBINARY0(stk, pci, BATcalcmin, BATcalcmincst, BATcalccstmin, "batcalc.min");
}

static str
CMDbatMIN_no_nil(Client cntxt, MalBlkPtr mb, MalStkPtr stk, InstrPtr pci)
{
	(void) cntxt;
	(void) mb;

	return CMDbatBINARY0(stk, pci, BATcalcmin_no_nil, BATcalcmincst_no_nil, BATcalccstmin_no_nil, "batcalc.min_no_nil");
}

static str
CMDbatMAX(Client cntxt, MalBlkPtr mb, MalStkPtr stk, InstrPtr pci)
{
	(void) cntxt;
	(void) mb;

	return CMDbatBINARY0(stk, pci, BATcalcmax, BATcalcmaxcst, BATcalccstmax, "batcalc.max");
}

static str
CMDbatMAX_no_nil(Client cntxt, MalBlkPtr mb, MalStkPtr stk, InstrPtr pci)
{
	(void) cntxt;
	(void) mb;

	return CMDbatBINARY0(stk, pci, BATcalcmax_no_nil, BATcalcmaxcst_no_nil, BATcalccstmax_no_nil, "batcalc.max_no_nil");
}

static str
CMDbatADD(Client cntxt, MalBlkPtr mb, MalStkPtr stk, InstrPtr pci)
{
	(void) cntxt;

	return CMDbatBINARY2(mb, stk, pci, BATcalcadd, BATcalcaddcst, BATcalccstadd,
						 calctype, 0, "batcalc.add_noerror");
}

static str
CMDbatADDsignal(Client cntxt, MalBlkPtr mb, MalStkPtr stk, InstrPtr pci)
{
	(void) cntxt;

	return CMDbatBINARY2(mb, stk, pci, BATcalcadd, BATcalcaddcst, BATcalccstadd,
						 calctype, 1, "batcalc.+");
}

static str
CMDbatADDenlarge(Client cntxt, MalBlkPtr mb, MalStkPtr stk, InstrPtr pci)
{
	(void) cntxt;

	return CMDbatBINARY2(mb, stk, pci, BATcalcadd, BATcalcaddcst, BATcalccstadd,
						 calctypeenlarge, 1, "batcalc.add_enlarge");
}

static str
CMDbatSUB(Client cntxt, MalBlkPtr mb, MalStkPtr stk, InstrPtr pci)
{
	(void) cntxt;

	return CMDbatBINARY2(mb, stk, pci, BATcalcsub, BATcalcsubcst, BATcalccstsub,
						 calctype, 0, "batcalc.sub_noerror");
}

static str
CMDbatSUBsignal(Client cntxt, MalBlkPtr mb, MalStkPtr stk, InstrPtr pci)
{
	(void) cntxt;

	return CMDbatBINARY2(mb, stk, pci, BATcalcsub, BATcalcsubcst, BATcalccstsub,
						 calctype, 1, "batcalc.-");
}

static str
CMDbatSUBenlarge(Client cntxt, MalBlkPtr mb, MalStkPtr stk, InstrPtr pci)
{
	(void) cntxt;

	return CMDbatBINARY2(mb, stk, pci, BATcalcsub, BATcalcsubcst, BATcalccstsub,
						 calctypeenlarge, 1, "batcalc.sub_enlarge");
}

static str
CMDbatMUL(Client cntxt, MalBlkPtr mb, MalStkPtr stk, InstrPtr pci)
{
	(void) cntxt;

	return CMDbatBINARY2(mb, stk, pci, BATcalcmul, BATcalcmulcst, BATcalccstmul,
						 calctype, 0, "batcalc.mul_noerror");
}

static str
CMDbatMULsignal(Client cntxt, MalBlkPtr mb, MalStkPtr stk, InstrPtr pci)
{
	(void) cntxt;

	return CMDbatBINARY2(mb, stk, pci, BATcalcmul, BATcalcmulcst, BATcalccstmul,
						 calctype, 1, "batcalc.*");
}

static str
CMDbatMULenlarge(Client cntxt, MalBlkPtr mb, MalStkPtr stk, InstrPtr pci)
{
	(void) cntxt;

	return CMDbatBINARY2(mb, stk, pci, BATcalcmul, BATcalcmulcst, BATcalccstmul,
						 calctypeenlarge, 1, "batcalc.mul_enlarge");
}

static str
CMDbatDIV(Client cntxt, MalBlkPtr mb, MalStkPtr stk, InstrPtr pci)
{
	(void) cntxt;

	return CMDbatBINARY2(mb, stk, pci, BATcalcdiv, BATcalcdivcst, BATcalccstdiv,
						 calcdivtype, 0, "batcalc.div_noerror");
}

static str
CMDbatDIVsignal(Client cntxt, MalBlkPtr mb, MalStkPtr stk, InstrPtr pci)
{
	(void) cntxt;

	return CMDbatBINARY2(mb, stk, pci, BATcalcdiv, BATcalcdivcst, BATcalccstdiv,
						 calcdivtype, 1, "batcalc./");
}

static str
CMDbatMOD(Client cntxt, MalBlkPtr mb, MalStkPtr stk, InstrPtr pci)
{
	(void) cntxt;

	return CMDbatBINARY2(mb, stk, pci, BATcalcmod, BATcalcmodcst, BATcalccstmod,
						 calcmodtype, 0, "batcalc.mod_noerror");
}

static str
CMDbatMODsignal(Client cntxt, MalBlkPtr mb, MalStkPtr stk, InstrPtr pci)
{
	(void) cntxt;

	return CMDbatBINARY2(mb, stk, pci, BATcalcmod, BATcalcmodcst, BATcalccstmod,
						 calcmodtype, 1, "batcalc.%");
}

static str
CMDbatXOR(Client cntxt, MalBlkPtr mb, MalStkPtr stk, InstrPtr pci)
{
	(void) cntxt;
	(void) mb;

	return CMDbatBINARY0(stk, pci, BATcalcxor, BATcalcxorcst, BATcalccstxor,
						 "batcalc.xor");
}

static str
CMDbatOR(Client cntxt, MalBlkPtr mb, MalStkPtr stk, InstrPtr pci)
{
	(void) cntxt;
	(void) mb;

	return CMDbatBINARY0(stk, pci, BATcalcor, BATcalcorcst, BATcalccstor,
						 "batcalc.or");
}

static str
CMDbatAND(Client cntxt, MalBlkPtr mb, MalStkPtr stk, InstrPtr pci)
{
	(void) cntxt;
	(void) mb;

	return CMDbatBINARY0(stk, pci, BATcalcand, BATcalcandcst, BATcalccstand,
						 "batcalc.and");
}

static str
CMDbatLSH(Client cntxt, MalBlkPtr mb, MalStkPtr stk, InstrPtr pci)
{
	(void) cntxt;
	(void) mb;

	return CMDbatBINARY1(stk, pci, BATcalclsh, BATcalclshcst, BATcalccstlsh,
						 false, "batcalc.lsh_noerror");
}

static str
CMDbatLSHsignal(Client cntxt, MalBlkPtr mb, MalStkPtr stk, InstrPtr pci)
{
	(void) cntxt;
	(void) mb;

	return CMDbatBINARY1(stk, pci, BATcalclsh, BATcalclshcst, BATcalccstlsh,
						 true, "batcalc.<<");
}

static str
CMDbatRSH(Client cntxt, MalBlkPtr mb, MalStkPtr stk, InstrPtr pci)
{
	(void) cntxt;
	(void) mb;

	return CMDbatBINARY1(stk, pci, BATcalcrsh, BATcalcrshcst, BATcalccstrsh,
						 false, "batcalc.rsh_noerror");
}

static str
CMDbatRSHsignal(Client cntxt, MalBlkPtr mb, MalStkPtr stk, InstrPtr pci)
{
	(void) cntxt;
	(void) mb;

	return CMDbatBINARY1(stk, pci, BATcalcrsh, BATcalcrshcst, BATcalccstrsh,
						 true, "batcalc.>>");
}

static str
CMDbatLT(Client cntxt, MalBlkPtr mb, MalStkPtr stk, InstrPtr pci)
{
	(void) cntxt;
	(void) mb;

	return CMDbatBINARY0(stk, pci, BATcalclt, BATcalcltcst, BATcalccstlt,
						 "batcalc.<");
}

static str
CMDbatLE(Client cntxt, MalBlkPtr mb, MalStkPtr stk, InstrPtr pci)
{
	(void) cntxt;
	(void) mb;

	return CMDbatBINARY0(stk, pci, BATcalcle, BATcalclecst, BATcalccstle,
						 "batcalc.<=");
}

static str
CMDbatGT(Client cntxt, MalBlkPtr mb, MalStkPtr stk, InstrPtr pci)
{
	(void) cntxt;
	(void) mb;

	return CMDbatBINARY0(stk, pci, BATcalcgt, BATcalcgtcst, BATcalccstgt,
						 "batcalc.>");
}

static str
CMDbatGE(Client cntxt, MalBlkPtr mb, MalStkPtr stk, InstrPtr pci)
{
	(void) cntxt;
	(void) mb;

	return CMDbatBINARY0(stk, pci, BATcalcge, BATcalcgecst, BATcalccstge,
						 "batcalc.>=");
}

static str
CMDbatEQ(Client cntxt, MalBlkPtr mb, MalStkPtr stk, InstrPtr pci)
{
	(void) cntxt;
	(void) mb;

	return CMDbatBINARY1(stk, pci, BATcalceq, BATcalceqcst, BATcalccsteq,
						 false, "batcalc.==");
}

static str
CMDbatNE(Client cntxt, MalBlkPtr mb, MalStkPtr stk, InstrPtr pci)
{
	(void) cntxt;
	(void) mb;

	return CMDbatBINARY1(stk, pci, BATcalcne, BATcalcnecst, BATcalccstne,
						 false, "batcalc.!=");
}

static str
CMDbatCMP(Client cntxt, MalBlkPtr mb, MalStkPtr stk, InstrPtr pci)
{
	(void) cntxt;
	(void) mb;

	return CMDbatBINARY0(stk, pci, BATcalccmp, BATcalccmpcst, BATcalccstcmp,
						 "batcalc.cmp");
}

static str
CMDbatBETWEEN(Client cntxt, MalBlkPtr mb, MalStkPtr stk, InstrPtr pci)
{
	bat bid;
	BAT *bn, *b = NULL, *lo = NULL, *hi = NULL, *s = NULL, *slo = NULL, *shi = NULL;
	int tp1, tp2, tp3, tp;
	int bc = 0;					/* number of extra BAT arguments */
	bool symmetric, linc, hinc, nils_false, anti, has_cand = false;

	(void) cntxt;
	(void) mb;

	tp1 = stk->stk[getArg(pci, 1)].vtype;
	tp2 = stk->stk[getArg(pci, 2)].vtype;
	tp3 = stk->stk[getArg(pci, 3)].vtype;
	if (tp1 != TYPE_bat && !isaBatType(tp1))
		goto bailout;
	bid = *getArgReference_bat(stk, pci, 1);
	b = BATdescriptor(bid);
	if (b == NULL)
		goto bailout;
	if (tp2 == TYPE_bat || isaBatType(tp2)) {
		bid = *getArgReference_bat(stk, pci, 2);
		lo = BATdescriptor(bid);
		if (lo == NULL)
			goto bailout;
	}
	if (tp3 == TYPE_bat || isaBatType(tp3)) {
		bid = *getArgReference_bat(stk, pci, 3);
		hi = BATdescriptor(bid);
		if (hi == NULL)
			goto bailout;
	}
	tp = getArgType(mb, pci, 4);
	if (tp == TYPE_bat || isaBatType(tp)) {
		bid = *getArgReference_bat(stk, pci, 4);
		has_cand = true;
		if (!is_bat_nil(bid)) {
			s = BATdescriptor(bid);
			if (s == NULL)
				goto bailout;
		}
		bc++;
	}
	if (has_cand && lo) {
		tp = getArgType(mb, pci, 4 + bc);
		if (tp == TYPE_bat || isaBatType(tp)) {
			bid = *getArgReference_bat(stk, pci, 4 + bc);
			if (!is_bat_nil(bid)) {
				slo = BATdescriptor(bid);
				if (slo == NULL)
					goto bailout;
			}
			bc++;
		} else {
			if (s == NULL) {
				/* apparently the extra bat was a NIL conditional
				 * execution bat */
				has_cand = false;
			} else
				goto bailout;
		}
	}
	if (has_cand && hi) {
		tp = getArgType(mb, pci, 4 + bc);
		if (tp != TYPE_bat && !isaBatType(tp))
			goto bailout;
		bid = *getArgReference_bat(stk, pci, 4 + bc);
		if (!is_bat_nil(bid)) {
			shi = BATdescriptor(bid);
			if (shi == NULL)
				goto bailout;
		}
		bc++;
	}

	symmetric = *getArgReference_bit(stk, pci, bc + 4);
	linc = *getArgReference_bit(stk, pci, bc + 5);
	hinc = *getArgReference_bit(stk, pci, bc + 6);
	nils_false = *getArgReference_bit(stk, pci, bc + 7);
	anti = *getArgReference_bit(stk, pci, bc + 8);

	if (b && lo && hi)
		bn = BATcalcbetween(b, lo, hi, s, slo, shi,
							symmetric, linc, hinc, nils_false, anti);
	else if (b && lo)
		bn = BATcalcbetweenbatcst(b, lo, &stk->stk[getArg(pci, 3)], s, slo,
								  symmetric, linc, hinc, nils_false, anti);
	else if (b && hi)
		bn = BATcalcbetweencstbat(b, &stk->stk[getArg(pci, 2)], hi, s, shi,
								  symmetric, linc, hinc, nils_false, anti);
	else
		bn = BATcalcbetweencstcst(b, &stk->stk[getArg(pci, 2)],
								  &stk->stk[getArg(pci, 3)], s,
								  symmetric, linc, hinc, nils_false, anti);
	BBPunfix(b->batCacheid);
	if (lo)
		BBPunfix(lo->batCacheid);
	if (hi)
		BBPunfix(hi->batCacheid);
	if (s)
		BBPunfix(s->batCacheid);
	if (slo)
		BBPunfix(slo->batCacheid);
	if (shi)
		BBPunfix(shi->batCacheid);
	if (bn == NULL)
		return mythrow(MAL, "batcalc.between", OPERATION_FAILED);
	*getArgReference_bat(stk, pci, 0) = bn->batCacheid;
	BBPkeepref(bn->batCacheid);
	return MAL_SUCCEED;

  bailout:
	if (b)
		BBPunfix(b->batCacheid);
	if (lo)
		BBPunfix(lo->batCacheid);
	if (hi)
		BBPunfix(hi->batCacheid);
	if (s)
		BBPunfix(s->batCacheid);
	if (slo)
		BBPunfix(slo->batCacheid);
	if (shi)
		BBPunfix(shi->batCacheid);
	throw(MAL, "batcalc.between", SQLSTATE(HY002) RUNTIME_OBJECT_MISSING);
}

static str
CMDcalcavg(Client cntxt, MalBlkPtr mb, MalStkPtr stk, InstrPtr pci)
{
	dbl avg;
	BUN vals;
	bat bid;
	BAT *b, *s = NULL;
	gdk_return ret;
	int scale = 0;

	(void) cntxt;
	(void) mb;

	bid = *getArgReference_bat(stk, pci, pci->retc + 0);
	if ((b = BATdescriptor(bid)) == NULL)
		throw(MAL, "aggr.avg", SQLSTATE(HY002) RUNTIME_OBJECT_MISSING);
	if ((pci->argc == pci->retc + 2 &&
		 stk->stk[pci->argv[pci->retc + 1]].vtype == TYPE_bat) ||
		pci->argc == pci->retc + 3) {
		bid = *getArgReference_bat(stk, pci, pci->retc + 1);
		if (!is_bat_nil(bid) && (s = BATdescriptor(bid)) == NULL) {
			BBPunfix(b->batCacheid);
			throw(MAL, "aggr.avg", SQLSTATE(HY002) RUNTIME_OBJECT_MISSING);
		}
	}
	if (pci->argc >= pci->retc + 2 &&
		stk->stk[pci->argv[pci->argc - 1]].vtype == TYPE_int) {
		scale = *getArgReference_int(stk, pci, pci->argc - 1);
	}
	ret = BATcalcavg(b, s, &avg, &vals, scale);
	BBPunfix(b->batCacheid);
	if (s)
		BBPunfix(s->batCacheid);
	if (ret != GDK_SUCCEED)
		return mythrow(MAL, "aggr.avg", OPERATION_FAILED);
	* getArgReference_dbl(stk, pci, 0) = avg;
	if (pci->retc == 2)
		* getArgReference_lng(stk, pci, 1) = vals;
	return MAL_SUCCEED;
}

static str
CMDconvertbat(MalStkPtr stk, InstrPtr pci, int tp, bool abort_on_error)
{
	bat bid;
	BAT *b, *bn, *s = NULL;

	bid = *getArgReference_bat(stk, pci, 1);
	if ((b = BATdescriptor(bid)) == NULL)
		throw(MAL, "batcalc.convert", SQLSTATE(HY002) RUNTIME_OBJECT_MISSING);
	if (pci->argc == 3) {
		bid = *getArgReference_bat(stk, pci, 2);
		if (!is_bat_nil(bid) && (s = BATdescriptor(bid)) == NULL) {
			BBPunfix(b->batCacheid);
			throw(MAL, "batcalc.convert", SQLSTATE(HY002) RUNTIME_OBJECT_MISSING);
		}
		if (ATOMtype(s->ttype) != TYPE_oid) {
			BBPunfix(b->batCacheid);
			BBPunfix(s->batCacheid);
			throw(MAL, "batcalc.convert", SQLSTATE(42000) ILLEGAL_ARGUMENT);
		}
	}

	bn = BATconvert(b, s, tp, abort_on_error, 0, 0, 0);
	BBPunfix(b->batCacheid);
	if (s)
		BBPunfix(s->batCacheid);
	if (bn == NULL) {
		char buf[20];
		snprintf(buf, sizeof(buf), "batcalc.%s", ATOMname(tp));
		return mythrow(MAL, buf, OPERATION_FAILED);
	}
	*getArgReference_bat(stk, pci, 0) = bn->batCacheid;
	BBPkeepref(bn->batCacheid);
	return MAL_SUCCEED;
}

static str
CMDconvert_bit(Client cntxt, MalBlkPtr mb, MalStkPtr stk, InstrPtr pci)
{
	(void) cntxt;
	(void) mb;

	return CMDconvertbat(stk, pci, TYPE_bit, 0);
}

static str
CMDconvertsignal_bit(Client cntxt, MalBlkPtr mb, MalStkPtr stk, InstrPtr pci)
{
	(void) cntxt;
	(void) mb;

	return CMDconvertbat(stk, pci, TYPE_bit, 1);
}

static str
CMDconvert_bte(Client cntxt, MalBlkPtr mb, MalStkPtr stk, InstrPtr pci)
{
	(void) cntxt;
	(void) mb;

	return CMDconvertbat(stk, pci, TYPE_bte, 0);
}

static str
CMDconvertsignal_bte(Client cntxt, MalBlkPtr mb, MalStkPtr stk, InstrPtr pci)
{
	(void) cntxt;
	(void) mb;

	return CMDconvertbat(stk, pci, TYPE_bte, 1);
}

static str
CMDconvert_sht(Client cntxt, MalBlkPtr mb, MalStkPtr stk, InstrPtr pci)
{
	(void) cntxt;
	(void) mb;

	return CMDconvertbat(stk, pci, TYPE_sht, 0);
}

static str
CMDconvertsignal_sht(Client cntxt, MalBlkPtr mb, MalStkPtr stk, InstrPtr pci)
{
	(void) cntxt;
	(void) mb;

	return CMDconvertbat(stk, pci, TYPE_sht, 1);
}

static str
CMDconvert_int(Client cntxt, MalBlkPtr mb, MalStkPtr stk, InstrPtr pci)
{
	(void) cntxt;
	(void) mb;

	return CMDconvertbat(stk, pci, TYPE_int, 0);
}

static str
CMDconvertsignal_int(Client cntxt, MalBlkPtr mb, MalStkPtr stk, InstrPtr pci)
{
	(void) cntxt;
	(void) mb;

	return CMDconvertbat(stk, pci, TYPE_int, 1);
}

static str
CMDconvert_lng(Client cntxt, MalBlkPtr mb, MalStkPtr stk, InstrPtr pci)
{
	(void) cntxt;
	(void) mb;

	return CMDconvertbat(stk, pci, TYPE_lng, 0);
}

static str
CMDconvertsignal_lng(Client cntxt, MalBlkPtr mb, MalStkPtr stk, InstrPtr pci)
{
	(void) cntxt;
	(void) mb;

	return CMDconvertbat(stk, pci, TYPE_lng, 1);
}

#ifdef HAVE_HGE

static str
CMDconvert_hge(Client cntxt, MalBlkPtr mb, MalStkPtr stk, InstrPtr pci)
{
	(void) cntxt;
	(void) mb;

	return CMDconvertbat(stk, pci, TYPE_hge, 0);
}

static str
CMDconvertsignal_hge(Client cntxt, MalBlkPtr mb, MalStkPtr stk, InstrPtr pci)
{
	(void) cntxt;
	(void) mb;

	return CMDconvertbat(stk, pci, TYPE_hge, 1);
}
#endif

static str
CMDconvert_flt(Client cntxt, MalBlkPtr mb, MalStkPtr stk, InstrPtr pci)
{
	(void) cntxt;
	(void) mb;

	return CMDconvertbat(stk, pci, TYPE_flt, 0);
}

static str
CMDconvertsignal_flt(Client cntxt, MalBlkPtr mb, MalStkPtr stk, InstrPtr pci)
{
	(void) cntxt;
	(void) mb;

	return CMDconvertbat(stk, pci, TYPE_flt, 1);
}

static str
CMDconvert_dbl(Client cntxt, MalBlkPtr mb, MalStkPtr stk, InstrPtr pci)
{
	(void) cntxt;
	(void) mb;

	return CMDconvertbat(stk, pci, TYPE_dbl, 0);
}

static str
CMDconvertsignal_dbl(Client cntxt, MalBlkPtr mb, MalStkPtr stk, InstrPtr pci)
{
	(void) cntxt;
	(void) mb;

	return CMDconvertbat(stk, pci, TYPE_dbl, 1);
}

static str
CMDconvert_oid(Client cntxt, MalBlkPtr mb, MalStkPtr stk, InstrPtr pci)
{
	(void) cntxt;
	(void) mb;

	return CMDconvertbat(stk, pci, TYPE_oid, 0);
}

static str
CMDconvertsignal_oid(Client cntxt, MalBlkPtr mb, MalStkPtr stk, InstrPtr pci)
{
	(void) cntxt;
	(void) mb;

	return CMDconvertbat(stk, pci, TYPE_oid, 1);
}

static str
CMDconvert_str(Client cntxt, MalBlkPtr mb, MalStkPtr stk, InstrPtr pci)
{
	(void) cntxt;
	(void) mb;

	return CMDconvertbat(stk, pci, TYPE_str, 0);
}

static str
CMDconvertsignal_str(Client cntxt, MalBlkPtr mb, MalStkPtr stk, InstrPtr pci)
{
	(void) cntxt;
	(void) mb;

	return CMDconvertbat(stk, pci, TYPE_str, 1);
}

static str
CMDifthen(Client cntxt, MalBlkPtr mb, MalStkPtr stk, InstrPtr pci)
{
	BAT *b = NULL, *b1 = NULL, *b2 = NULL, *bn;
	int tp0, tp1, tp2;
	bat *ret;
	BUN cnt = BUN_NONE;

	(void) cntxt;
	(void) mb;

	if (pci->argc != 4)
		throw(MAL, "batcalc.ifthen", "Operation not supported.");

	ret = getArgReference_bat(stk, pci, 0);
	tp0 = stk->stk[getArg(pci, 1)].vtype;
	tp1 = stk->stk[getArg(pci, 2)].vtype;
	tp2 = stk->stk[getArg(pci, 3)].vtype;
	if (tp0 == TYPE_bat || isaBatType(tp0)) {
		b = BATdescriptor(* getArgReference_bat(stk, pci, 1));
		if (b == NULL)
			throw(MAL, "batcalc.ifthenelse", SQLSTATE(HY002) RUNTIME_OBJECT_MISSING);
		cnt = BATcount(b);
	}
	if (tp1 == TYPE_bat || isaBatType(tp1)) {
		b1 = BATdescriptor(* getArgReference_bat(stk, pci, 2));
		if (b1 == NULL) {
			if (b)
				BBPunfix(b->batCacheid);
			throw(MAL, "batcalc.ifthenelse", SQLSTATE(HY002) RUNTIME_OBJECT_MISSING);
		}
		if (cnt == BUN_NONE)
			cnt = BATcount(b1);
		else if (BATcount(b1) != cnt) {
			BBPunfix(b->batCacheid);
			throw(MAL, "batcalc.ifthenelse", ILLEGAL_ARGUMENT);
		}
	}
	if (tp2 == TYPE_bat || isaBatType(tp2)) {
		b2 = BATdescriptor(* getArgReference_bat(stk, pci, 3));
		if (b2 == NULL) {
			if (b)
				BBPunfix(b->batCacheid);
			if (b1)
				BBPunfix(b1->batCacheid);
			throw(MAL, "batcalc.ifthenelse", SQLSTATE(HY002) RUNTIME_OBJECT_MISSING);
		}
		if (cnt == BUN_NONE)
			cnt = BATcount(b2);
		else if (BATcount(b2) != cnt) {
			if (b)
				BBPunfix(b->batCacheid);
			if (b1)
				BBPunfix(b1->batCacheid);
			throw(MAL, "batcalc.ifthenelse", ILLEGAL_ARGUMENT);
		}
	}
	if (b == NULL && b1 == NULL && b2 == NULL) {
		/* at least one BAT required */
		throw(MAL, "batcalc.ifthenelse", ILLEGAL_ARGUMENT);
	}
	if (b != NULL) {
		if (b1 != NULL) {
			if (b2 != NULL) {
				bn = BATcalcifthenelse(b, b1, b2);
			} else {
				bn = BATcalcifthenelsecst(b, b1, &stk->stk[getArg(pci, 3)]);
			}
		} else {
			if (b2 != NULL) {
				bn = BATcalcifthencstelse(b, &stk->stk[getArg(pci, 2)], b2);
			} else {
				bn = BATcalcifthencstelsecst(b, &stk->stk[getArg(pci, 2)], &stk->stk[getArg(pci, 3)]);
			}
		}
	} else {
		bit v;
		if (tp0 == TYPE_msk)
			v = (bit) *getArgReference_msk(stk, pci, 1);
		else
			v = *getArgReference_bit(stk, pci, 1);
		if (is_bit_nil(v)) {
			if (b1 != NULL)
				bn = BATconstant(b1->hseqbase, b1->ttype, ATOMnilptr(b1->ttype), BATcount(b1), TRANSIENT);
			else
				bn = BATconstant(b2->hseqbase, b2->ttype, ATOMnilptr(b2->ttype), BATcount(b2), TRANSIENT);
		} else if (v) {
			if (b1 != NULL)
				bn = COLcopy(b1, b1->ttype, false, TRANSIENT);
			else
				bn = BATconstant(b2->hseqbase, b2->ttype, VALptr(&stk->stk[getArg(pci, 2)]), BATcount(b2), TRANSIENT);
		} else {
			if (b2 != NULL)
				bn = COLcopy(b2, b2->ttype, false, TRANSIENT);
			else
				bn = BATconstant(b1->hseqbase, b1->ttype, VALptr(&stk->stk[getArg(pci, 3)]), BATcount(b1), TRANSIENT);
		}
	}
	if (b)
		BBPunfix(b->batCacheid);
	if (b1)
		BBPunfix(b1->batCacheid);
	if (b2)
		BBPunfix(b2->batCacheid);
	if (bn == NULL) {
		return mythrow(MAL, "batcalc.ifthenelse", OPERATION_FAILED);
	}
	BBPkeepref(*ret = bn->batCacheid);
	return MAL_SUCCEED;
}

#include "mel.h"

static str
batcalc_init(void)
{
	int types[16], cur = 0, *tp;
	int specials[4];
	int *integer, *floats, *extra;

	types[cur++] = TYPE_bit;
	integer = types+cur;
	types[cur++] = TYPE_bte;
	types[cur++] = TYPE_sht;
	types[cur++] = TYPE_int;
	types[cur++] = TYPE_lng;
#ifdef HAVE_HGE
	types[cur++] = TYPE_hge;
#endif
	floats = types+cur;
	types[cur++] = TYPE_flt;
	types[cur++] = TYPE_dbl;
	extra = types+cur;
	types[cur++] = TYPE_oid;
	types[cur++] = TYPE_str;

	cur = 0;
	specials[cur++] = TYPE_bit;
	specials[cur++] = TYPE_oid;
	specials[cur++] = TYPE_str;

	mel_func_arg cand = { .type = TYPE_oid, .isbat=1 };
<<<<<<< HEAD
	mel_func_arg condexecbit = { .type = TYPE_bit, .isbat=1 };
	mel_func_arg condexecmsk = { .type = TYPE_msk, .isbat=1 };
=======
>>>>>>> 2b41ab63

	int err=0;
	/* for all numeric types, use reverse order */
	for(tp = integer; tp < extra && !err; tp++) {
		mel_func_arg ret = { .type = TYPE_bit, .isbat=1 };
		mel_func_arg arg = { .type = *tp, .isbat=1 };

		err += melFunction(false, "batcalc", "iszero", (fptr)&CMDbatISZERO, "CMDbatISZERO", false, "Unary check for zero over the tail of the bat", 1, 2, ret, arg);
		err += melFunction(false, "batcalc", "iszero", (fptr)&CMDbatISZERO, "CMDbatISZERO", false, "Unary check for zero over the tail of the bat with candidates list", 1, 3, ret, arg, cand);
<<<<<<< HEAD
		err += melFunction(false, "batcalc", "iszero", (fptr)&CMDbatISZERO, "CMDbatISZERO", false, "Unary check for zero over the tail of the bat", 1, 3, ret, arg, condexecbit);
		err += melFunction(false, "batcalc", "iszero", (fptr)&CMDbatISZERO, "CMDbatISZERO", false, "Unary check for zero over the tail of the bat", 1, 3, ret, arg, condexecmsk);
		err += melFunction(false, "batcalc", "iszero", (fptr)&CMDbatISZERO, "CMDbatISZERO", false, "Unary check for zero over the tail of the bat with candidates list", 1, 4, ret, arg, cand, condexecbit);
		err += melFunction(false, "batcalc", "iszero", (fptr)&CMDbatISZERO, "CMDbatISZERO", false, "Unary check for zero over the tail of the bat with candidates list", 1, 4, ret, arg, cand, condexecmsk);
=======
>>>>>>> 2b41ab63
	}
	for(tp = types; tp < extra && !err; tp++) { /* bit + numeric */
		mel_func_arg ret = { .type = *tp, .isbat =1 };
		mel_func_arg arg = { .type = *tp, .isbat =1 };

		err += melFunction(false, "batcalc", "not", (fptr)&CMDbatNOT, "CMDbatNOT", false, "Unary bitwise not over the tail of the bat", 1, 2, ret, arg);
		err += melFunction(false, "batcalc", "not", (fptr)&CMDbatNOT, "CMDbatNOT", false, "Unary bitwise not over the tail of the bat with candidates list", 1, 3, ret, arg, cand);
<<<<<<< HEAD
		err += melFunction(false, "batcalc", "not", (fptr)&CMDbatNOT, "CMDbatNOT", false, "Unary bitwise not over the tail of the bat", 1, 3, ret, arg, condexecbit);
		err += melFunction(false, "batcalc", "not", (fptr)&CMDbatNOT, "CMDbatNOT", false, "Unary bitwise not over the tail of the bat", 1, 3, ret, arg, condexecmsk);
		err += melFunction(false, "batcalc", "not", (fptr)&CMDbatNOT, "CMDbatNOT", false, "Unary bitwise not over the tail of the bat with candidates list", 1, 4, ret, arg, cand, condexecbit);
		err += melFunction(false, "batcalc", "not", (fptr)&CMDbatNOT, "CMDbatNOT", false, "Unary bitwise not over the tail of the bat with candidates list", 1, 4, ret, arg, cand, condexecmsk);
=======
>>>>>>> 2b41ab63
	}
	for(tp = integer; tp < extra && !err; tp++) {
		mel_func_arg ret = { .type = TYPE_bte, .isbat =1 };
		mel_func_arg arg = { .type = *tp, .isbat =1 };

		err += melFunction(false, "batcalc", "sign", (fptr)&CMDbatSIGN, "CMDbatSIGN", false, "Unary sign (-1,0,1) over the tail of the bat", 1, 2, ret, arg);
		err += melFunction(false, "batcalc", "sign", (fptr)&CMDbatSIGN, "CMDbatSIGN", false, "Unary sign (-1,0,1) over the tail of the bat with candidates list", 1, 3, ret, arg, cand);
<<<<<<< HEAD
		err += melFunction(false, "batcalc", "sign", (fptr)&CMDbatSIGN, "CMDbatSIGN", false, "Unary sign (-1,0,1) over the tail of the bat", 1, 3, ret, arg, condexecbit);
		err += melFunction(false, "batcalc", "sign", (fptr)&CMDbatSIGN, "CMDbatSIGN", false, "Unary sign (-1,0,1) over the tail of the bat", 1, 3, ret, arg, condexecmsk);
		err += melFunction(false, "batcalc", "sign", (fptr)&CMDbatSIGN, "CMDbatSIGN", false, "Unary sign (-1,0,1) over the tail of the bat with candidates list", 1, 4, ret, arg, cand, condexecbit);
		err += melFunction(false, "batcalc", "sign", (fptr)&CMDbatSIGN, "CMDbatSIGN", false, "Unary sign (-1,0,1) over the tail of the bat with candidates list", 1, 4, ret, arg, cand, condexecmsk);
=======
>>>>>>> 2b41ab63
	}
	for(tp = integer; tp < extra && !err; tp++) {
		mel_func_arg ret = { .type = *tp, .isbat =1 };
		mel_func_arg arg = { .type = *tp, .isbat =1 };

		err += melFunction(false, "batcalc", "abs", (fptr)&CMDbatABS, "CMDbatABS", false, "Unary abs over the tail of the bat", 1, 2, ret, arg);
		err += melFunction(false, "batcalc", "abs", (fptr)&CMDbatABS, "CMDbatABS", false, "Unary abs over the tail of the bat with candidates list", 1, 3, ret, arg, cand);
<<<<<<< HEAD
		err += melFunction(false, "batcalc", "abs", (fptr)&CMDbatABS, "CMDbatABS", false, "Unary abs over the tail of the bat", 1, 3, ret, arg, condexecbit);
		err += melFunction(false, "batcalc", "abs", (fptr)&CMDbatABS, "CMDbatABS", false, "Unary abs over the tail of the bat", 1, 3, ret, arg, condexecmsk);
		err += melFunction(false, "batcalc", "abs", (fptr)&CMDbatABS, "CMDbatABS", false, "Unary abs over the tail of the bat with candidates list", 1, 4, ret, arg, cand, condexecbit);
		err += melFunction(false, "batcalc", "abs", (fptr)&CMDbatABS, "CMDbatABS", false, "Unary abs over the tail of the bat with candidates list", 1, 4, ret, arg, cand, condexecmsk);

		err += melFunction(false, "batcalc", "-", (fptr)&CMDbatNEG, "CMDbatNEG", false, "Unary neg over the tail of the bat", 1, 2, ret, arg);
		err += melFunction(false, "batcalc", "-", (fptr)&CMDbatNEG, "CMDbatNEG", false, "Unary neg over the tail of the bat with candidates list", 1, 3, ret, arg, cand);
		err += melFunction(false, "batcalc", "-", (fptr)&CMDbatNEG, "CMDbatNEG", false, "Unary neg over the tail of the bat", 1, 3, ret, arg, condexecbit);
		err += melFunction(false, "batcalc", "-", (fptr)&CMDbatNEG, "CMDbatNEG", false, "Unary neg over the tail of the bat", 1, 3, ret, arg, condexecmsk);
		err += melFunction(false, "batcalc", "-", (fptr)&CMDbatNEG, "CMDbatNEG", false, "Unary neg over the tail of the bat with candidates list", 1, 4, ret, arg, cand, condexecbit);
		err += melFunction(false, "batcalc", "-", (fptr)&CMDbatNEG, "CMDbatNEG", false, "Unary neg over the tail of the bat with candidates list", 1, 4, ret, arg, cand, condexecmsk);

		err += melFunction(false, "batcalc", "++", (fptr)&CMDbatINCR, "CMDbatINCR", false, "Unary increment over the tail of the bat", 1, 2, ret, arg);
		err += melFunction(false, "batcalc", "++", (fptr)&CMDbatINCR, "CMDbatINCR", false, "Unary increment over the tail of the bat with candidates list", 1, 3, ret, arg, cand);
		err += melFunction(false, "batcalc", "++", (fptr)&CMDbatINCR, "CMDbatINCR", false, "Unary increment over the tail of the bat", 1, 3, ret, arg, condexecbit);
		err += melFunction(false, "batcalc", "++", (fptr)&CMDbatINCR, "CMDbatINCR", false, "Unary increment over the tail of the bat", 1, 3, ret, arg, condexecmsk);
		err += melFunction(false, "batcalc", "++", (fptr)&CMDbatINCR, "CMDbatINCR", false, "Unary increment over the tail of the bat with candidates list", 1, 4, ret, arg, cand, condexecbit);
		err += melFunction(false, "batcalc", "++", (fptr)&CMDbatINCR, "CMDbatINCR", false, "Unary increment over the tail of the bat with candidates list", 1, 4, ret, arg, cand, condexecmsk);

		err += melFunction(false, "batcalc", "--", (fptr)&CMDbatDECR, "CMDbatDECR", false, "Unary decrement over the tail of the bat", 1, 2, ret, arg);
		err += melFunction(false, "batcalc", "--", (fptr)&CMDbatDECR, "CMDbatDECR", false, "Unary decrement over the tail of the bat with candidates list", 1, 3, ret, arg, cand);
		err += melFunction(false, "batcalc", "--", (fptr)&CMDbatDECR, "CMDbatDECR", false, "Unary decrement over the tail of the bat", 1, 3, ret, arg, condexecbit);
		err += melFunction(false, "batcalc", "--", (fptr)&CMDbatDECR, "CMDbatDECR", false, "Unary decrement over the tail of the bat", 1, 3, ret, arg, condexecmsk);
		err += melFunction(false, "batcalc", "--", (fptr)&CMDbatDECR, "CMDbatDECR", false, "Unary decrement over the tail of the bat with candidates list", 1, 4, ret, arg, cand, condexecbit);
		err += melFunction(false, "batcalc", "--", (fptr)&CMDbatDECR, "CMDbatDECR", false, "Unary decrement over the tail of the bat with candidates list", 1, 4, ret, arg, cand, condexecmsk);
=======

		err += melFunction(false, "batcalc", "-", (fptr)&CMDbatNEG, "CMDbatNEG", false, "Unary neg over the tail of the bat", 1, 2, ret, arg);
		err += melFunction(false, "batcalc", "-", (fptr)&CMDbatNEG, "CMDbatNEG", false, "Unary neg over the tail of the bat with candidates list", 1, 3, ret, arg, cand);

		err += melFunction(false, "batcalc", "++", (fptr)&CMDbatINCR, "CMDbatINCR", false, "Unary increment over the tail of the bat", 1, 2, ret, arg);
		err += melFunction(false, "batcalc", "++", (fptr)&CMDbatINCR, "CMDbatINCR", false, "Unary increment over the tail of the bat with candidates list", 1, 3, ret, arg, cand);

		err += melFunction(false, "batcalc", "--", (fptr)&CMDbatDECR, "CMDbatDECR", false, "Unary decrement over the tail of the bat", 1, 2, ret, arg);
		err += melFunction(false, "batcalc", "--", (fptr)&CMDbatDECR, "CMDbatDECR", false, "Unary decrement over the tail of the bat with candidates list", 1, 3, ret, arg, cand);
>>>>>>> 2b41ab63
	}
	/* possibly add the min/max + _no_nil */
	/* binops on numeric types */
	struct {
	   char *op;
	   char *op_ne;
	   char *fname;
	   char *fname_ne;
	   char *fname_el;
           fptr fcn;
           fptr fcn_ne;
           fptr fcn_el;
	   char *comment;
	   char *comment_ne;
	   char *comment_v;
	   char *comment_v_ne;
	   char *comment_v_;
	   char *comment_v__ne;
	   char *comment_el;
	   char *comment_el_v;
	   char *comment_el_v_;
	} funcs[3] = {
	  {
		.op = "+",
		.fcn = (fptr)CMDbatADDsignal,
		.fname = "CMDbatADDsignal",
		.op_ne = "add_noerror",
		.fcn_ne = (fptr)&CMDbatADD,
		.fname_ne = "CMDbatADD",
		.fcn_el = (fptr)&CMDbatADDenlarge,
		.fname_el = "CMDbatADDenlarge",
		.comment = "Return B1 + B2 with candidates list, signal error on overflow",
		.comment_ne = "Return B1 + B2 with candidates list, overflow causes NIL value",
		.comment_v = "Return B + V with candidates list, signal error on overflow",
		.comment_v_ne = "Return B + V with candidates list, overflow causes NIL value",
		.comment_v_ = "Return V + B with candidates list, signal error on overflow",
		.comment_v__ne = "Return V + B with candidates list, overflow causes NIL value",
		.comment_el = "Return B1 + B2 with candidates list, guarantee no overflow by returning larger type",
		.comment_el_v = "Return B + V with candidates list, guarantee no overflow by returning larger type",
		.comment_el_v_ = "Return V + B with candidates list, guarantee no overflow by returning larger type",
	  }, {
		.op = "-",
		.fcn = (fptr)CMDbatSUBsignal,
		.fname = "CMDbatSUBsignal",
		.op_ne = "sub_noerror",
		.fcn_ne = (fptr)&CMDbatSUB,
		.fname_ne = "CMDbatSUB",
		.fcn_el = (fptr)&CMDbatSUBenlarge,
		.fname_el = "CMDbatSUBenlarge",
		.comment = "Return B1 - B2 with candidates list, signal error on overflow",
		.comment_ne = "Return B1 - B2 with candidates list, overflow causes NIL value",
		.comment_v = "Return B - V with candidates list, signal error on overflow",
		.comment_v_ne = "Return B - V with candidates list, overflow causes NIL value",
		.comment_v_ = "Return V - B with candidates list, signal error on overflow",
		.comment_v__ne = "Return V - B with candidates list, overflow causes NIL value",
		.comment_el = "Return B1 - B2 with candidates list, guarantee no overflow by returning larger type",
		.comment_el_v = "Return B - V with candidates list, guarantee no overflow by returning larger type",
		.comment_el_v_ = "Return V - B with candidates list, guarantee no overflow by returning larger type",
	  }, {
		.op = "*",
		.fcn = (fptr)CMDbatMULsignal,
		.fname = "CMDbatMULsignal",
		.op_ne = "mul_noerror",
		.fcn_ne = (fptr)&CMDbatMUL,
		.fname_ne = "CMDbatMUL",
		.fcn_el = (fptr)&CMDbatMULenlarge,
		.fname_el = "CMDbatMULenlarge",
		.comment = "Return B1 * B2 with candidates list, signal error on overflow",
		.comment_ne = "Return B1 * B2 with candidates list, overflow causes NIL value",
		.comment_v = "Return B * V with candidates list, signal error on overflow",
		.comment_v_ne = "Return B * V with candidates list, overflow causes NIL value",
		.comment_v_ = "Return V * B with candidates list, signal error on overflow",
		.comment_v__ne = "Return V * B with candidates list, overflow causes NIL value",
		.comment_el = "Return B1 * B2 with candidates list, guarantee no overflow by returning larger type",
		.comment_el_v = "Return B * V with candidates list, guarantee no overflow by returning larger type",
		.comment_el_v_ = "Return V * B with candidates list, guarantee no overflow by returning larger type",
	  }
	};
	for (int f=0; f<3; f++) {
	  int *tp1, *tp2, *rt;
	  for(tp1 = integer; tp1 < extra && !err; tp1++) {
	    for(tp2 = integer; tp2 < extra && !err; tp2++) {
	      for(rt = extra-1; rt >= integer && !err; rt--) {
		if (f!=3 && (*rt < *tp1 || *rt < *tp2))
			continue;
		mel_func_arg ret = { .type = *rt, .isbat =1 };
		mel_func_arg arg1 = { .type = *tp1, .isbat =1 };
		mel_func_arg arg2 = { .type = *tp2, .isbat =1 };
		mel_func_arg varg1 = { .type = *tp1 };
		mel_func_arg varg2 = { .type = *tp2 };

		if (*rt == *tp1 || *rt == *tp2 || f==3) {
		  err += melFunction(false, "batcalc", funcs[f].op, funcs[f].fcn, funcs[f].fname, false, funcs[f].comment, 1, 5, ret, arg1, arg2, cand, cand);
		  err += melFunction(false, "batcalc", funcs[f].op_ne, funcs[f].fcn_ne, funcs[f].fname_ne, false, funcs[f].comment_ne, 1, 5, ret, arg1, arg2, cand, cand);
		  err += melFunction(false, "batcalc", funcs[f].op, funcs[f].fcn, funcs[f].fname, false, funcs[f].comment_v, 1, 4, ret, arg1, varg2, cand);
		  err += melFunction(false, "batcalc", funcs[f].op_ne, funcs[f].fcn_ne, funcs[f].fname_ne, false, funcs[f].comment_v_ne, 1, 4, ret, arg1, varg2, cand);
		  err += melFunction(false, "batcalc", funcs[f].op, funcs[f].fcn, funcs[f].fname, false, funcs[f].comment_v_, 1, 4, ret, varg1, arg2, cand);
		  err += melFunction(false, "batcalc", funcs[f].op_ne, funcs[f].fcn_ne, funcs[f].fname_ne, false, funcs[f].comment_v__ne, 1, 4, ret, varg1, arg2, cand);
<<<<<<< HEAD
		  err += melFunction(false, "batcalc", funcs[f].op, funcs[f].fcn, funcs[f].fname, false, funcs[f].comment, 1, 6, ret, arg1, arg2, cand, cand, condexecbit);
		  err += melFunction(false, "batcalc", funcs[f].op, funcs[f].fcn, funcs[f].fname, false, funcs[f].comment, 1, 6, ret, arg1, arg2, cand, cand, condexecmsk);
		  err += melFunction(false, "batcalc", funcs[f].op_ne, funcs[f].fcn_ne, funcs[f].fname_ne, false, funcs[f].comment_ne, 1, 6, ret, arg1, arg2, cand, cand, condexecbit);
		  err += melFunction(false, "batcalc", funcs[f].op_ne, funcs[f].fcn_ne, funcs[f].fname_ne, false, funcs[f].comment_ne, 1, 6, ret, arg1, arg2, cand, cand, condexecmsk);
		  err += melFunction(false, "batcalc", funcs[f].op, funcs[f].fcn, funcs[f].fname, false, funcs[f].comment_v, 1, 5, ret, arg1, varg2, cand, condexecbit);
		  err += melFunction(false, "batcalc", funcs[f].op, funcs[f].fcn, funcs[f].fname, false, funcs[f].comment_v, 1, 5, ret, arg1, varg2, cand, condexecmsk);
		  err += melFunction(false, "batcalc", funcs[f].op_ne, funcs[f].fcn_ne, funcs[f].fname_ne, false, funcs[f].comment_v_ne, 1, 5, ret, arg1, varg2, cand, condexecbit);
		  err += melFunction(false, "batcalc", funcs[f].op_ne, funcs[f].fcn_ne, funcs[f].fname_ne, false, funcs[f].comment_v_ne, 1, 5, ret, arg1, varg2, cand, condexecmsk);
		  err += melFunction(false, "batcalc", funcs[f].op, funcs[f].fcn, funcs[f].fname, false, funcs[f].comment_v_, 1, 5, ret, varg1, arg2, cand, condexecbit);
		  err += melFunction(false, "batcalc", funcs[f].op, funcs[f].fcn, funcs[f].fname, false, funcs[f].comment_v_, 1, 5, ret, varg1, arg2, cand, condexecmsk);
		  err += melFunction(false, "batcalc", funcs[f].op_ne, funcs[f].fcn_ne, funcs[f].fname_ne, false, funcs[f].comment_v__ne, 1, 5, ret, varg1, arg2, cand, condexecbit);
		  err += melFunction(false, "batcalc", funcs[f].op_ne, funcs[f].fcn_ne, funcs[f].fname_ne, false, funcs[f].comment_v__ne, 1, 5, ret, varg1, arg2, cand, condexecmsk);
=======
>>>>>>> 2b41ab63
		} else {
		  err += melFunction(false, "batcalc", funcs[f].op, funcs[f].fcn_el, funcs[f].fname_el, false, funcs[f].comment_el, 1, 5, ret, arg1, arg2, cand, cand);
		  err += melFunction(false, "batcalc", funcs[f].op, funcs[f].fcn_el, funcs[f].fname_el, false, funcs[f].comment_el_v, 1, 4, ret, arg1, varg2, cand);
		  err += melFunction(false, "batcalc", funcs[f].op, funcs[f].fcn_el, funcs[f].fname_el, false, funcs[f].comment_el_v_, 1, 4, ret, varg1, arg2, cand);
<<<<<<< HEAD
		  err += melFunction(false, "batcalc", funcs[f].op, funcs[f].fcn_el, funcs[f].fname_el, false, funcs[f].comment_el, 1, 6, ret, arg1, arg2, cand, cand, condexecbit);
		  err += melFunction(false, "batcalc", funcs[f].op, funcs[f].fcn_el, funcs[f].fname_el, false, funcs[f].comment_el, 1, 6, ret, arg1, arg2, cand, cand, condexecmsk);
		  err += melFunction(false, "batcalc", funcs[f].op, funcs[f].fcn_el, funcs[f].fname_el, false, funcs[f].comment_el_v, 1, 5, ret, arg1, varg2, cand, condexecbit);
		  err += melFunction(false, "batcalc", funcs[f].op, funcs[f].fcn_el, funcs[f].fname_el, false, funcs[f].comment_el_v, 1, 5, ret, arg1, varg2, cand, condexecmsk);
		  err += melFunction(false, "batcalc", funcs[f].op, funcs[f].fcn_el, funcs[f].fname_el, false, funcs[f].comment_el_v_, 1, 5, ret, varg1, arg2, cand, condexecbit);
		  err += melFunction(false, "batcalc", funcs[f].op, funcs[f].fcn_el, funcs[f].fname_el, false, funcs[f].comment_el_v_, 1, 5, ret, varg1, arg2, cand, condexecmsk);
=======
>>>>>>> 2b41ab63
		}
	      }
	    }
	  }
	}
	struct {
	   char *op;
	   char *op_ne;
	   char *fname;
	   char *fname_ne;
	   char *fname_el;
           fptr fcn;
           fptr fcn_ne;
           fptr fcn_el;
	   char *comment;
	   char *comment_ne;
	   char *comment_v;
	   char *comment_v_ne;
	   char *comment_v_;
	   char *comment_v__ne;
	   char *comment_el;
	   char *comment_el_v;
	   char *comment_el_v_;
	} div = {
		.op = "/",
		.fcn = (fptr)CMDbatDIVsignal,
		.fname = "CMDbatDIVsignal",
		.op_ne = "div_noerror",
		.fcn_ne = (fptr)&CMDbatDIV,
		.fname_ne = "CMDbatDIV",
		.comment = "Return B1 / B2 with candidates list, signal error on overflow",
		.comment_ne = "Return B1 / B2 with candidates list, overflow causes NIL value",
		.comment_v = "Return B / V with candidates list, signal error on overflow",
		.comment_v_ne = "Return B / V with candidates list, overflow causes NIL value",
		.comment_v_ = "Return V / B with candidates list, signal error on overflow",
		.comment_v__ne = "Return V / B with candidates list, overflow causes NIL value",
	};
	int *tp1, *tp2, *rt;
	for(tp1 = integer; tp1 < extra && !err; tp1++) {
	    for(tp2 = integer; tp2 < extra && !err; tp2++) {
	      for(rt = extra-1; rt >= tp1 && !err; rt--) {
		mel_func_arg ret = { .type = *rt, .isbat =1 };
		mel_func_arg arg1 = { .type = *tp1, .isbat =1 };
		mel_func_arg arg2 = { .type = *tp2, .isbat =1 };
		mel_func_arg varg1 = { .type = *tp1 };
		mel_func_arg varg2 = { .type = *tp2 };

		err += melFunction(false, "batcalc", div.op, div.fcn, div.fname, false, div.comment, 1, 5, ret, arg1, arg2, cand, cand);
		err += melFunction(false, "batcalc", div.op_ne, div.fcn_ne, div.fname_ne, false, div.comment_ne, 1, 5, ret, arg1, arg2, cand, cand);
		err += melFunction(false, "batcalc", div.op, div.fcn, div.fname, false, div.comment_v, 1, 4, ret, arg1, varg2, cand);
		err += melFunction(false, "batcalc", div.op_ne, div.fcn_ne, div.fname_ne, false, div.comment_v_ne, 1, 4, ret, arg1, varg2, cand);
		err += melFunction(false, "batcalc", div.op, div.fcn, div.fname, false, div.comment_v_, 1, 4, ret, varg1, arg2, cand);
		err += melFunction(false, "batcalc", div.op_ne, div.fcn_ne, div.fname_ne, false, div.comment_v__ne, 1, 4, ret, varg1, arg2, cand);
<<<<<<< HEAD
		err += melFunction(false, "batcalc", div.op, div.fcn, div.fname, false, div.comment, 1, 6, ret, arg1, arg2, cand, cand, condexecbit);
		err += melFunction(false, "batcalc", div.op, div.fcn, div.fname, false, div.comment, 1, 6, ret, arg1, arg2, cand, cand, condexecmsk);
		err += melFunction(false, "batcalc", div.op_ne, div.fcn_ne, div.fname_ne, false, div.comment_ne, 1, 6, ret, arg1, arg2, cand, cand, condexecbit);
		err += melFunction(false, "batcalc", div.op_ne, div.fcn_ne, div.fname_ne, false, div.comment_ne, 1, 6, ret, arg1, arg2, cand, cand, condexecmsk);
		err += melFunction(false, "batcalc", div.op, div.fcn, div.fname, false, div.comment_v, 1, 5, ret, arg1, varg2, cand, condexecbit);
		err += melFunction(false, "batcalc", div.op, div.fcn, div.fname, false, div.comment_v, 1, 5, ret, arg1, varg2, cand, condexecmsk);
		err += melFunction(false, "batcalc", div.op_ne, div.fcn_ne, div.fname_ne, false, div.comment_v_ne, 1, 5, ret, arg1, varg2, cand, condexecbit);
		err += melFunction(false, "batcalc", div.op_ne, div.fcn_ne, div.fname_ne, false, div.comment_v_ne, 1, 5, ret, arg1, varg2, cand, condexecmsk);
		err += melFunction(false, "batcalc", div.op, div.fcn, div.fname, false, div.comment_v_, 1, 5, ret, varg1, arg2, cand, condexecbit);
		err += melFunction(false, "batcalc", div.op, div.fcn, div.fname, false, div.comment_v_, 1, 5, ret, varg1, arg2, cand, condexecmsk);
		err += melFunction(false, "batcalc", div.op_ne, div.fcn_ne, div.fname_ne, false, div.comment_v__ne, 1, 5, ret, varg1, arg2, cand, condexecbit);
		err += melFunction(false, "batcalc", div.op_ne, div.fcn_ne, div.fname_ne, false, div.comment_v__ne, 1, 5, ret, varg1, arg2, cand, condexecmsk);
=======
>>>>>>> 2b41ab63
	      }
	    }
	}
	struct {
	   char *op;
	   char *op_ne;
	   char *fname;
	   char *fname_ne;
           fptr fcn;
           fptr fcn_ne;
	   char *comment;
	   char *comment_ne;
	   char *comment_v;
	   char *comment_v_ne;
	   char *comment_v_;
	   char *comment_v__ne;
	} mods = {
		.op = "%",
		.fcn = (fptr)CMDbatMODsignal,
		.fname = "CMDbatMODsignal",
		.op_ne = "mod_noerror",
		.fcn_ne = (fptr)&CMDbatMOD,
		.fname_ne = "CMDbatMOD",
		.comment = "Return B1 % B2 with candidates list, signal error on overflow",
		.comment_ne = "Return B1 % B2 with candidates list, overflow causes NIL value",
		.comment_v = "Return B % V with candidates list, signal error on overflow",
		.comment_v_ne = "Return B % V with candidates list, overflow causes NIL value",
		.comment_v_ = "Return V % B with candidates list, signal error on overflow",
		.comment_v__ne = "Return V % B with candidates list, overflow causes NIL value",
	};
	for(tp1 = integer; tp1 < extra && !err; tp1++) {
	    for(tp2 = integer; tp2 < extra && !err; tp2++) {
	      for(rt = extra-1; rt >= integer && !err; rt--) {
		if (rt < tp1 || rt < tp2)
			continue;
		if (*rt == TYPE_dbl && *tp1 != TYPE_dbl && *tp2 != TYPE_dbl)
			continue;
		else if (*rt == TYPE_flt && ((*tp1 != TYPE_flt && *tp2 != TYPE_flt) || *tp1 == TYPE_dbl || *tp2 == TYPE_dbl))
			continue;
		else if (*tp1 == TYPE_flt || *tp2 == TYPE_flt || *tp1 == TYPE_dbl || *tp2 == TYPE_dbl)
			continue;
		mel_func_arg ret = { .type = *rt, .isbat =1 };
		mel_func_arg arg1 = { .type = *tp1, .isbat =1 };
		mel_func_arg arg2 = { .type = *tp2, .isbat =1 };
		mel_func_arg varg1 = { .type = *tp1 };
		mel_func_arg varg2 = { .type = *tp2 };

		err += melFunction(false, "batcalc", mods.op, mods.fcn, mods.fname, false, mods.comment, 1, 5, ret, arg1, arg2, cand, cand);
		err += melFunction(false, "batcalc", mods.op_ne, mods.fcn_ne, mods.fname_ne, false, mods.comment_ne, 1, 5, ret, arg1, arg2, cand, cand);
		err += melFunction(false, "batcalc", mods.op, mods.fcn, mods.fname, false, mods.comment_v, 1, 4, ret, arg1, varg2, cand);
		err += melFunction(false, "batcalc", mods.op_ne, mods.fcn_ne, mods.fname_ne, false, mods.comment_v_ne, 1, 4, ret, arg1, varg2, cand);
		err += melFunction(false, "batcalc", mods.op, mods.fcn, mods.fname, false, mods.comment_v_, 1, 4, ret, varg1, arg2, cand);
		err += melFunction(false, "batcalc", mods.op_ne, mods.fcn_ne, mods.fname_ne, false, mods.comment_v__ne, 1, 4, ret, varg1, arg2, cand);
<<<<<<< HEAD
		err += melFunction(false, "batcalc", mods.op, mods.fcn, mods.fname, false, mods.comment, 1, 6, ret, arg1, arg2, cand, cand, condexecbit);
		err += melFunction(false, "batcalc", mods.op, mods.fcn, mods.fname, false, mods.comment, 1, 6, ret, arg1, arg2, cand, cand, condexecmsk);
		err += melFunction(false, "batcalc", mods.op_ne, mods.fcn_ne, mods.fname_ne, false, mods.comment_ne, 1, 6, ret, arg1, arg2, cand, cand, condexecbit);
		err += melFunction(false, "batcalc", mods.op_ne, mods.fcn_ne, mods.fname_ne, false, mods.comment_ne, 1, 6, ret, arg1, arg2, cand, cand, condexecmsk);
		err += melFunction(false, "batcalc", mods.op, mods.fcn, mods.fname, false, mods.comment_v, 1, 5, ret, arg1, varg2, cand, condexecbit);
		err += melFunction(false, "batcalc", mods.op, mods.fcn, mods.fname, false, mods.comment_v, 1, 5, ret, arg1, varg2, cand, condexecmsk);
		err += melFunction(false, "batcalc", mods.op_ne, mods.fcn_ne, mods.fname_ne, false, mods.comment_v_ne, 1, 5, ret, arg1, varg2, cand, condexecbit);
		err += melFunction(false, "batcalc", mods.op_ne, mods.fcn_ne, mods.fname_ne, false, mods.comment_v_ne, 1, 5, ret, arg1, varg2, cand, condexecmsk);
		err += melFunction(false, "batcalc", mods.op, mods.fcn, mods.fname, false, mods.comment_v_, 1, 5, ret, varg1, arg2, cand, condexecbit);
		err += melFunction(false, "batcalc", mods.op, mods.fcn, mods.fname, false, mods.comment_v_, 1, 5, ret, varg1, arg2, cand, condexecmsk);
		err += melFunction(false, "batcalc", mods.op_ne, mods.fcn_ne, mods.fname_ne, false, mods.comment_v__ne, 1, 5, ret, varg1, arg2, cand, condexecbit);
		err += melFunction(false, "batcalc", mods.op_ne, mods.fcn_ne, mods.fname_ne, false, mods.comment_v__ne, 1, 5, ret, varg1, arg2, cand, condexecmsk);
=======
>>>>>>> 2b41ab63
	      }
	    }
	}
	struct {
	   char *op;
	   char *fname;
           fptr fcn;
	   char *comment;
	   char *comment_v;
	   char *comment_v_;
	} logops[3] = {
	  {
		.op = "and",
		.fcn = (fptr)CMDbatAND,
		.fname = "CMDbatAND",
		.comment = "Return B1 and B2",
		.comment_v = "Return B and V",
		.comment_v_ = "Return V and B",
	  }, {
		.op = "or",
		.fcn = (fptr)CMDbatOR,
		.fname = "CMDbatOR",
		.comment = "Return B1 or B2",
		.comment_v = "Return B or V",
		.comment_v_ = "Return V or B",
	  }, {
		.op = "xor",
		.fcn = (fptr)CMDbatXOR,
		.fname = "CMDbatXOR",
		.comment = "Return B1 xor B2",
		.comment_v = "Return B xor V",
		.comment_v_ = "Return V xor B",
	  }
	};
	for (int f=0; f<3; f++) {
	  for(tp = types+0; tp < extra && !err; tp++) {
		mel_func_arg ret = { .type = *tp, .isbat =1 };
		mel_func_arg arg = { .type = *tp, .isbat =1 };
		mel_func_arg varg = { .type = *tp };

		err += melFunction(false, "batcalc", logops[f].op, logops[f].fcn, logops[f].fname, false, logops[f].comment, 1, 3, ret, arg, arg);
		err += melFunction(false, "batcalc", logops[f].op, logops[f].fcn, logops[f].fname, false, logops[f].comment, 1, 5, ret, arg, arg, cand, cand);
		err += melFunction(false, "batcalc", logops[f].op, logops[f].fcn, logops[f].fname, false, logops[f].comment_v, 1, 3, ret, arg, varg);
		err += melFunction(false, "batcalc", logops[f].op, logops[f].fcn, logops[f].fname, false, logops[f].comment_v, 1, 4, ret, arg, varg, cand);
		err += melFunction(false, "batcalc", logops[f].op, logops[f].fcn, logops[f].fname, false, logops[f].comment_v_, 1, 3, ret, varg, arg);
		err += melFunction(false, "batcalc", logops[f].op, logops[f].fcn, logops[f].fname, false, logops[f].comment_v_, 1, 4, ret, varg, arg, cand);
<<<<<<< HEAD
		err += melFunction(false, "batcalc", logops[f].op, logops[f].fcn, logops[f].fname, false, logops[f].comment, 1, 4, ret, arg, arg, condexecbit);
		err += melFunction(false, "batcalc", logops[f].op, logops[f].fcn, logops[f].fname, false, logops[f].comment, 1, 4, ret, arg, arg, condexecmsk);
		err += melFunction(false, "batcalc", logops[f].op, logops[f].fcn, logops[f].fname, false, logops[f].comment, 1, 6, ret, arg, arg, cand, cand, condexecbit);
		err += melFunction(false, "batcalc", logops[f].op, logops[f].fcn, logops[f].fname, false, logops[f].comment, 1, 6, ret, arg, arg, cand, cand, condexecmsk);
		err += melFunction(false, "batcalc", logops[f].op, logops[f].fcn, logops[f].fname, false, logops[f].comment_v, 1, 4, ret, arg, varg, condexecbit);
		err += melFunction(false, "batcalc", logops[f].op, logops[f].fcn, logops[f].fname, false, logops[f].comment_v, 1, 4, ret, arg, varg, condexecmsk);
		err += melFunction(false, "batcalc", logops[f].op, logops[f].fcn, logops[f].fname, false, logops[f].comment_v, 1, 5, ret, arg, varg, cand, condexecbit);
		err += melFunction(false, "batcalc", logops[f].op, logops[f].fcn, logops[f].fname, false, logops[f].comment_v, 1, 5, ret, arg, varg, cand, condexecmsk);
		err += melFunction(false, "batcalc", logops[f].op, logops[f].fcn, logops[f].fname, false, logops[f].comment_v_, 1, 4, ret, varg, arg, condexecbit);
		err += melFunction(false, "batcalc", logops[f].op, logops[f].fcn, logops[f].fname, false, logops[f].comment_v_, 1, 4, ret, varg, arg, condexecmsk);
		err += melFunction(false, "batcalc", logops[f].op, logops[f].fcn, logops[f].fname, false, logops[f].comment_v_, 1, 5, ret, varg, arg, cand, condexecbit);
		err += melFunction(false, "batcalc", logops[f].op, logops[f].fcn, logops[f].fname, false, logops[f].comment_v_, 1, 5, ret, varg, arg, cand, condexecmsk);
=======
>>>>>>> 2b41ab63
	  }
	}
	struct {
	   char *op;
	   char *op_ne;
	   char *fname;
           fptr fcn;
	   char *fname_ne;
           fptr fcn_ne;
	   char *comment;
	   char *comment_v;
	   char *comment_v_;
	   char *comment_ne;
	   char *comment_ne_v;
	   char *comment_ne_v_;
	} shifts[2] = {
	  {
		.op = "<<",
		.op_ne = "lsh_noerror",
		.fcn = (fptr)CMDbatLSHsignal,
		.fname = "CMDbatLSHsignal",
		.fcn_ne = (fptr)CMDbatLSH,
		.fname_ne = "CMDbatLSH",
		.comment = "Return B1 << B2, raise error on out of range second operand",
		.comment_v = "Return B << V, raise error on out of range second operand",
		.comment_v_ = "Return B << V, raise error on out of range second operand",
		.comment_ne = "Return B1 << B2, out of range second operand causes NIL value",
		.comment_ne_v = "Return B << V, out of range second operand causes NIL value",
		.comment_ne_v_ = "Return V << B, out of range second operand causes NIL value",
	  }, {
		.op = ">>",
		.op_ne = "rsh_noerror",
		.fcn = (fptr)CMDbatRSHsignal,
		.fname = "CMDbatRSHsignal",
		.fcn_ne = (fptr)CMDbatRSH,
		.fname_ne = "CMDbatRSH",
		.comment = "Return B1 >> B2, raise error on out of range second operand",
		.comment_v = "Return B >> V, raise error on out of range second operand",
		.comment_v_ = "Return B >> V, raise error on out of range second operand",
		.comment_ne = "Return B1 >> B2, out of range second operand causes NIL value",
		.comment_ne_v = "Return B >> V, out of range second operand causes NIL value",
		.comment_ne_v_ = "Return V >> B, out of range second operand causes NIL value",
	  }
	};
	for (int f=0; f<2; f++) {
	  int *tp1, *tp2;
	  for(tp1 = integer; tp1 < floats && !err; tp1++) {
	    for(tp2 = integer; tp2 < floats && !err; tp2++) {
		mel_func_arg ret = { .type = *tp1, .isbat =1 };
		mel_func_arg arg1 = { .type = *tp1, .isbat =1 };
		mel_func_arg arg2 = { .type = *tp2, .isbat =1 };
		mel_func_arg varg1 = { .type = *tp1 };
		mel_func_arg varg2 = { .type = *tp2 };

		err += melFunction(false, "batcalc", shifts[f].op, shifts[f].fcn, shifts[f].fname, false, shifts[f].comment, 1, 3, ret, arg1, arg2);
		err += melFunction(false, "batcalc", shifts[f].op, shifts[f].fcn, shifts[f].fname, false, shifts[f].comment, 1, 5, ret, arg1, arg2, cand, cand);
		err += melFunction(false, "batcalc", shifts[f].op_ne, shifts[f].fcn_ne, shifts[f].fname_ne, false, shifts[f].comment_ne, 1, 3, ret, arg1, arg2);
		err += melFunction(false, "batcalc", shifts[f].op_ne, shifts[f].fcn_ne, shifts[f].fname_ne, false, shifts[f].comment_ne, 1, 5, ret, arg1, arg2, cand, cand);
		err += melFunction(false, "batcalc", shifts[f].op, shifts[f].fcn, shifts[f].fname, false, shifts[f].comment_v, 1, 3, ret, arg1, varg2);
		err += melFunction(false, "batcalc", shifts[f].op, shifts[f].fcn, shifts[f].fname, false, shifts[f].comment_v, 1, 4, ret, arg1, varg2, cand);
		err += melFunction(false, "batcalc", shifts[f].op_ne, shifts[f].fcn_ne, shifts[f].fname_ne, false, shifts[f].comment_ne_v, 1, 3, ret, arg1, varg2);
		err += melFunction(false, "batcalc", shifts[f].op_ne, shifts[f].fcn_ne, shifts[f].fname_ne, false, shifts[f].comment_ne_v, 1, 4, ret, arg1, varg2, cand);
		err += melFunction(false, "batcalc", shifts[f].op, shifts[f].fcn, shifts[f].fname, false, shifts[f].comment_v_, 1, 3, ret, varg1, arg2);
		err += melFunction(false, "batcalc", shifts[f].op, shifts[f].fcn, shifts[f].fname, false, shifts[f].comment_v_, 1, 4, ret, varg1, arg2, cand);
		err += melFunction(false, "batcalc", shifts[f].op_ne, shifts[f].fcn_ne, shifts[f].fname_ne, false, shifts[f].comment_ne_v_, 1, 3, ret, varg1, arg2);
		err += melFunction(false, "batcalc", shifts[f].op_ne, shifts[f].fcn_ne, shifts[f].fname_ne, false, shifts[f].comment_ne_v_, 1, 4, ret, varg1, arg2, cand);
<<<<<<< HEAD

		err += melFunction(false, "batcalc", shifts[f].op, shifts[f].fcn, shifts[f].fname, false, shifts[f].comment, 1, 4, ret, arg1, arg2, condexecbit);
		err += melFunction(false, "batcalc", shifts[f].op, shifts[f].fcn, shifts[f].fname, false, shifts[f].comment, 1, 4, ret, arg1, arg2, condexecmsk);
		err += melFunction(false, "batcalc", shifts[f].op, shifts[f].fcn, shifts[f].fname, false, shifts[f].comment, 1, 6, ret, arg1, arg2, cand, cand, condexecbit);
		err += melFunction(false, "batcalc", shifts[f].op, shifts[f].fcn, shifts[f].fname, false, shifts[f].comment, 1, 6, ret, arg1, arg2, cand, cand, condexecmsk);
		err += melFunction(false, "batcalc", shifts[f].op_ne, shifts[f].fcn_ne, shifts[f].fname_ne, false, shifts[f].comment_ne, 1, 4, ret, arg1, arg2, condexecbit);
		err += melFunction(false, "batcalc", shifts[f].op_ne, shifts[f].fcn_ne, shifts[f].fname_ne, false, shifts[f].comment_ne, 1, 4, ret, arg1, arg2, condexecmsk);
		err += melFunction(false, "batcalc", shifts[f].op_ne, shifts[f].fcn_ne, shifts[f].fname_ne, false, shifts[f].comment_ne, 1, 6, ret, arg1, arg2, cand, cand, condexecbit);
		err += melFunction(false, "batcalc", shifts[f].op_ne, shifts[f].fcn_ne, shifts[f].fname_ne, false, shifts[f].comment_ne, 1, 6, ret, arg1, arg2, cand, cand, condexecmsk);
		err += melFunction(false, "batcalc", shifts[f].op, shifts[f].fcn, shifts[f].fname, false, shifts[f].comment_v, 1, 4, ret, arg1, varg2, condexecbit);
		err += melFunction(false, "batcalc", shifts[f].op, shifts[f].fcn, shifts[f].fname, false, shifts[f].comment_v, 1, 4, ret, arg1, varg2, condexecmsk);
		err += melFunction(false, "batcalc", shifts[f].op, shifts[f].fcn, shifts[f].fname, false, shifts[f].comment_v, 1, 5, ret, arg1, varg2, cand, condexecbit);
		err += melFunction(false, "batcalc", shifts[f].op, shifts[f].fcn, shifts[f].fname, false, shifts[f].comment_v, 1, 5, ret, arg1, varg2, cand, condexecmsk);
		err += melFunction(false, "batcalc", shifts[f].op_ne, shifts[f].fcn_ne, shifts[f].fname_ne, false, shifts[f].comment_ne_v, 1, 4, ret, arg1, varg2, condexecbit);
		err += melFunction(false, "batcalc", shifts[f].op_ne, shifts[f].fcn_ne, shifts[f].fname_ne, false, shifts[f].comment_ne_v, 1, 4, ret, arg1, varg2, condexecmsk);
		err += melFunction(false, "batcalc", shifts[f].op_ne, shifts[f].fcn_ne, shifts[f].fname_ne, false, shifts[f].comment_ne_v, 1, 5, ret, arg1, varg2, cand, condexecbit);
		err += melFunction(false, "batcalc", shifts[f].op_ne, shifts[f].fcn_ne, shifts[f].fname_ne, false, shifts[f].comment_ne_v, 1, 5, ret, arg1, varg2, cand, condexecmsk);
		err += melFunction(false, "batcalc", shifts[f].op, shifts[f].fcn, shifts[f].fname, false, shifts[f].comment_v_, 1, 4, ret, varg1, arg2, condexecbit);
		err += melFunction(false, "batcalc", shifts[f].op, shifts[f].fcn, shifts[f].fname, false, shifts[f].comment_v_, 1, 4, ret, varg1, arg2, condexecmsk);
		err += melFunction(false, "batcalc", shifts[f].op, shifts[f].fcn, shifts[f].fname, false, shifts[f].comment_v_, 1, 5, ret, varg1, arg2, cand, condexecbit);
		err += melFunction(false, "batcalc", shifts[f].op, shifts[f].fcn, shifts[f].fname, false, shifts[f].comment_v_, 1, 5, ret, varg1, arg2, cand, condexecmsk);
		err += melFunction(false, "batcalc", shifts[f].op_ne, shifts[f].fcn_ne, shifts[f].fname_ne, false, shifts[f].comment_ne_v_, 1, 4, ret, varg1, arg2, condexecbit);
		err += melFunction(false, "batcalc", shifts[f].op_ne, shifts[f].fcn_ne, shifts[f].fname_ne, false, shifts[f].comment_ne_v_, 1, 4, ret, varg1, arg2, condexecmsk);
		err += melFunction(false, "batcalc", shifts[f].op_ne, shifts[f].fcn_ne, shifts[f].fname_ne, false, shifts[f].comment_ne_v_, 1, 5, ret, varg1, arg2, cand, condexecbit);
		err += melFunction(false, "batcalc", shifts[f].op_ne, shifts[f].fcn_ne, shifts[f].fname_ne, false, shifts[f].comment_ne_v_, 1, 5, ret, varg1, arg2, cand, condexecmsk);
=======
>>>>>>> 2b41ab63
	    }
	  }
	}

	struct {
	   char *op;
	   char *fname;
           fptr fcn;
	   char *comment;
	   char *comment_v;
	   char *comment_v_;
	} cmps[6] = {
	  {
		.op = "<",
		.fcn = (fptr)CMDbatLT,
		.fname = "CMDbatLT",
		.comment = "Return B1 < B2",
		.comment_v = "Return B < V",
		.comment_v_ = "Return B < V",
	  }, {
		.op = "<=",
		.fcn = (fptr)CMDbatLE,
		.fname = "CMDbatLE",
		.comment = "Return B1 <= B2",
		.comment_v = "Return B <= V",
		.comment_v_ = "Return B <= V",
	  }, {
		.op = ">",
		.fcn = (fptr)CMDbatGT,
		.fname = "CMDbatGT",
		.comment = "Return B1 > B2",
		.comment_v = "Return B > V",
		.comment_v_ = "Return B > V",
	  }, {
		.op = ">=",
		.fcn = (fptr)CMDbatGE,
		.fname = "CMDbatGE",
		.comment = "Return B1 >= B2",
		.comment_v = "Return B >= V",
		.comment_v_ = "Return B >= V",
	  }, {
		.op = "==",
		.fcn = (fptr)CMDbatEQ,
		.fname = "CMDbatEQ",
		.comment = "Return B1 == B2",
		.comment_v = "Return B == V",
		.comment_v_ = "Return B == V",
	  }, {
		.op = "!=",
		.fcn = (fptr)CMDbatNE,
		.fname = "CMDbatNE",
		.comment = "Return B1 != B2",
		.comment_v = "Return B != V",
		.comment_v_ = "Return B != V",
	  }
	};
	int newtypes[6] = { ATOMindex("json"), ATOMindex("uuid"), TYPE_date, TYPE_daytime, TYPE_timestamp };
	for (int f=0; f<6; f++) {
	  mel_func_arg ret = { .type = TYPE_bit, .isbat =1 };
	  mel_func_arg arg = { .type = TYPE_any, .isbat =1, .nr=1 };
	  mel_func_arg varg = { .type = TYPE_any, .nr=1 };

	  err += melFunction(false, "batcalc", cmps[f].op, cmps[f].fcn, cmps[f].fname, false, cmps[f].comment, 1, 3, ret, arg, arg);
	  err += melFunction(false, "batcalc", cmps[f].op, cmps[f].fcn, cmps[f].fname, false, cmps[f].comment, 1, 5, ret, arg, arg, cand, cand);
	  err += melFunction(false, "batcalc", cmps[f].op, cmps[f].fcn, cmps[f].fname, false, cmps[f].comment_v, 1, 3, ret, arg, varg);
	  err += melFunction(false, "batcalc", cmps[f].op, cmps[f].fcn, cmps[f].fname, false, cmps[f].comment_v, 1, 4, ret, arg, varg, cand);
	  err += melFunction(false, "batcalc", cmps[f].op, cmps[f].fcn, cmps[f].fname, false, cmps[f].comment_v_, 1, 3, ret, varg, arg);
	  err += melFunction(false, "batcalc", cmps[f].op, cmps[f].fcn, cmps[f].fname, false, cmps[f].comment_v_, 1, 4, ret, varg, arg, cand);

<<<<<<< HEAD
	  err += melFunction(false, "batcalc", cmps[f].op, cmps[f].fcn, cmps[f].fname, false, cmps[f].comment, 1, 4, ret, arg, arg, condexecbit);
	  err += melFunction(false, "batcalc", cmps[f].op, cmps[f].fcn, cmps[f].fname, false, cmps[f].comment, 1, 4, ret, arg, arg, condexecmsk);
	  err += melFunction(false, "batcalc", cmps[f].op, cmps[f].fcn, cmps[f].fname, false, cmps[f].comment, 1, 6, ret, arg, arg, cand, cand, condexecbit);
	  err += melFunction(false, "batcalc", cmps[f].op, cmps[f].fcn, cmps[f].fname, false, cmps[f].comment, 1, 6, ret, arg, arg, cand, cand, condexecmsk);
	  err += melFunction(false, "batcalc", cmps[f].op, cmps[f].fcn, cmps[f].fname, false, cmps[f].comment_v, 1, 4, ret, arg, varg, condexecbit);
	  err += melFunction(false, "batcalc", cmps[f].op, cmps[f].fcn, cmps[f].fname, false, cmps[f].comment_v, 1, 4, ret, arg, varg, condexecmsk);
	  err += melFunction(false, "batcalc", cmps[f].op, cmps[f].fcn, cmps[f].fname, false, cmps[f].comment_v, 1, 5, ret, arg, varg, cand, condexecbit);
	  err += melFunction(false, "batcalc", cmps[f].op, cmps[f].fcn, cmps[f].fname, false, cmps[f].comment_v, 1, 5, ret, arg, varg, cand, condexecmsk);
	  err += melFunction(false, "batcalc", cmps[f].op, cmps[f].fcn, cmps[f].fname, false, cmps[f].comment_v_, 1, 4, ret, varg, arg, condexecbit);
	  err += melFunction(false, "batcalc", cmps[f].op, cmps[f].fcn, cmps[f].fname, false, cmps[f].comment_v_, 1, 4, ret, varg, arg, condexecmsk);
	  err += melFunction(false, "batcalc", cmps[f].op, cmps[f].fcn, cmps[f].fname, false, cmps[f].comment_v_, 1, 5, ret, varg, arg, cand, condexecbit);
	  err += melFunction(false, "batcalc", cmps[f].op, cmps[f].fcn, cmps[f].fname, false, cmps[f].comment_v_, 1, 5, ret, varg, arg, cand, condexecmsk);

=======
>>>>>>> 2b41ab63
	  if (strcmp(cmps[f].op,"==")==0 || strcmp(cmps[f].op,"!=")==0) {
		mel_func_arg nil_matches = { .type = TYPE_bit };
	  	err += melFunction(false, "batcalc", cmps[f].op, cmps[f].fcn, cmps[f].fname, false, cmps[f].comment, 1, 4, ret, arg, arg, nil_matches);
	  	err += melFunction(false, "batcalc", cmps[f].op, cmps[f].fcn, cmps[f].fname, false, cmps[f].comment, 1, 6, ret, arg, arg, cand, cand, nil_matches);
	  	err += melFunction(false, "batcalc", cmps[f].op, cmps[f].fcn, cmps[f].fname, false, cmps[f].comment_v, 1, 4, ret, arg, varg, nil_matches);
	  	err += melFunction(false, "batcalc", cmps[f].op, cmps[f].fcn, cmps[f].fname, false, cmps[f].comment_v, 1, 5, ret, arg, varg, cand, nil_matches);
	  	err += melFunction(false, "batcalc", cmps[f].op, cmps[f].fcn, cmps[f].fname, false, cmps[f].comment_v_, 1, 4, ret, varg, arg, nil_matches);
	  	err += melFunction(false, "batcalc", cmps[f].op, cmps[f].fcn, cmps[f].fname, false, cmps[f].comment_v_, 1, 5, ret, varg, arg, cand, nil_matches);
<<<<<<< HEAD

	  	err += melFunction(false, "batcalc", cmps[f].op, cmps[f].fcn, cmps[f].fname, false, cmps[f].comment, 1, 5, ret, arg, arg, condexecbit, nil_matches);
	  	err += melFunction(false, "batcalc", cmps[f].op, cmps[f].fcn, cmps[f].fname, false, cmps[f].comment, 1, 5, ret, arg, arg, condexecmsk, nil_matches);
	  	err += melFunction(false, "batcalc", cmps[f].op, cmps[f].fcn, cmps[f].fname, false, cmps[f].comment, 1, 7, ret, arg, arg, cand, cand, condexecbit, nil_matches);
	  	err += melFunction(false, "batcalc", cmps[f].op, cmps[f].fcn, cmps[f].fname, false, cmps[f].comment, 1, 7, ret, arg, arg, cand, cand, condexecmsk, nil_matches);
	  	err += melFunction(false, "batcalc", cmps[f].op, cmps[f].fcn, cmps[f].fname, false, cmps[f].comment_v, 1, 5, ret, arg, varg, condexecbit, nil_matches);
	  	err += melFunction(false, "batcalc", cmps[f].op, cmps[f].fcn, cmps[f].fname, false, cmps[f].comment_v, 1, 5, ret, arg, varg, condexecmsk, nil_matches);
	  	err += melFunction(false, "batcalc", cmps[f].op, cmps[f].fcn, cmps[f].fname, false, cmps[f].comment_v, 1, 6, ret, arg, varg, cand, condexecbit, nil_matches);
	  	err += melFunction(false, "batcalc", cmps[f].op, cmps[f].fcn, cmps[f].fname, false, cmps[f].comment_v, 1, 6, ret, arg, varg, cand, condexecmsk, nil_matches);
	  	err += melFunction(false, "batcalc", cmps[f].op, cmps[f].fcn, cmps[f].fname, false, cmps[f].comment_v_, 1, 5, ret, varg, arg, condexecbit, nil_matches);
	  	err += melFunction(false, "batcalc", cmps[f].op, cmps[f].fcn, cmps[f].fname, false, cmps[f].comment_v_, 1, 5, ret, varg, arg, condexecmsk, nil_matches);
	  	err += melFunction(false, "batcalc", cmps[f].op, cmps[f].fcn, cmps[f].fname, false, cmps[f].comment_v_, 1, 6, ret, varg, arg, cand, condexecbit, nil_matches);
	  	err += melFunction(false, "batcalc", cmps[f].op, cmps[f].fcn, cmps[f].fname, false, cmps[f].comment_v_, 1, 6, ret, varg, arg, cand, condexecmsk, nil_matches);
=======
>>>>>>> 2b41ab63
	  }

	  /* uuid, json and mtime (date, daytime, timestamp */
	  for (int nt = 0; nt < 5; nt++) {
	     mel_func_arg ret = { .type = TYPE_bit, .isbat =1 };
	     mel_func_arg arg = { .type = newtypes[nt], .isbat =1, .nr=1 };
	     mel_func_arg varg = { .type = newtypes[nt], .nr=1 };

 	     err += melFunction(false, "batcalc", cmps[f].op, cmps[f].fcn, cmps[f].fname, false, cmps[f].comment, 1, 3, ret, arg, arg);
 	     err += melFunction(false, "batcalc", cmps[f].op, cmps[f].fcn, cmps[f].fname, false, cmps[f].comment, 1, 5, ret, arg, arg, cand, cand);
 	     err += melFunction(false, "batcalc", cmps[f].op, cmps[f].fcn, cmps[f].fname, false, cmps[f].comment_v, 1, 3, ret, arg, varg);
	     err += melFunction(false, "batcalc", cmps[f].op, cmps[f].fcn, cmps[f].fname, false, cmps[f].comment_v, 1, 4, ret, arg, varg, cand);
	     err += melFunction(false, "batcalc", cmps[f].op, cmps[f].fcn, cmps[f].fname, false, cmps[f].comment_v_, 1, 3, ret, varg, arg);
	     err += melFunction(false, "batcalc", cmps[f].op, cmps[f].fcn, cmps[f].fname, false, cmps[f].comment_v_, 1, 4, ret, varg, arg, cand);

<<<<<<< HEAD
 	     err += melFunction(false, "batcalc", cmps[f].op, cmps[f].fcn, cmps[f].fname, false, cmps[f].comment, 1, 4, ret, arg, arg, condexecbit);
 	     err += melFunction(false, "batcalc", cmps[f].op, cmps[f].fcn, cmps[f].fname, false, cmps[f].comment, 1, 4, ret, arg, arg, condexecmsk);
	     err += melFunction(false, "batcalc", cmps[f].op, cmps[f].fcn, cmps[f].fname, false, cmps[f].comment, 1, 6, ret, arg, arg, cand, cand, condexecbit);
	     err += melFunction(false, "batcalc", cmps[f].op, cmps[f].fcn, cmps[f].fname, false, cmps[f].comment, 1, 6, ret, arg, arg, cand, cand, condexecmsk);
	     err += melFunction(false, "batcalc", cmps[f].op, cmps[f].fcn, cmps[f].fname, false, cmps[f].comment_v, 1, 4, ret, arg, varg, condexecbit);
	     err += melFunction(false, "batcalc", cmps[f].op, cmps[f].fcn, cmps[f].fname, false, cmps[f].comment_v, 1, 4, ret, arg, varg, condexecmsk);
	     err += melFunction(false, "batcalc", cmps[f].op, cmps[f].fcn, cmps[f].fname, false, cmps[f].comment_v, 1, 5, ret, arg, varg, cand, condexecbit);
	     err += melFunction(false, "batcalc", cmps[f].op, cmps[f].fcn, cmps[f].fname, false, cmps[f].comment_v, 1, 5, ret, arg, varg, cand, condexecmsk);
	     err += melFunction(false, "batcalc", cmps[f].op, cmps[f].fcn, cmps[f].fname, false, cmps[f].comment_v_, 1, 4, ret, varg, arg, condexecbit);
	     err += melFunction(false, "batcalc", cmps[f].op, cmps[f].fcn, cmps[f].fname, false, cmps[f].comment_v_, 1, 4, ret, varg, arg, condexecmsk);
	     err += melFunction(false, "batcalc", cmps[f].op, cmps[f].fcn, cmps[f].fname, false, cmps[f].comment_v_, 1, 5, ret, varg, arg, cand, condexecbit);
	     err += melFunction(false, "batcalc", cmps[f].op, cmps[f].fcn, cmps[f].fname, false, cmps[f].comment_v_, 1, 5, ret, varg, arg, cand, condexecmsk);

=======
>>>>>>> 2b41ab63
	     if (strcmp(cmps[f].op,"==")==0 || strcmp(cmps[f].op,"!=")==0) {
		mel_func_arg nil_matches = { .type = TYPE_bit };
	  	err += melFunction(false, "batcalc", cmps[f].op, cmps[f].fcn, cmps[f].fname, false, cmps[f].comment, 1, 4, ret, arg, arg, nil_matches);
	  	err += melFunction(false, "batcalc", cmps[f].op, cmps[f].fcn, cmps[f].fname, false, cmps[f].comment, 1, 6, ret, arg, arg, cand, cand, nil_matches);
	  	err += melFunction(false, "batcalc", cmps[f].op, cmps[f].fcn, cmps[f].fname, false, cmps[f].comment_v, 1, 4, ret, arg, varg, nil_matches);
	  	err += melFunction(false, "batcalc", cmps[f].op, cmps[f].fcn, cmps[f].fname, false, cmps[f].comment_v, 1, 5, ret, arg, varg, cand, nil_matches);
	  	err += melFunction(false, "batcalc", cmps[f].op, cmps[f].fcn, cmps[f].fname, false, cmps[f].comment_v_, 1, 4, ret, varg, arg, nil_matches);
	  	err += melFunction(false, "batcalc", cmps[f].op, cmps[f].fcn, cmps[f].fname, false, cmps[f].comment_v_, 1, 5, ret, varg, arg, cand, nil_matches);
<<<<<<< HEAD

	  	err += melFunction(false, "batcalc", cmps[f].op, cmps[f].fcn, cmps[f].fname, false, cmps[f].comment, 1, 5, ret, arg, arg, condexecbit, nil_matches);
	  	err += melFunction(false, "batcalc", cmps[f].op, cmps[f].fcn, cmps[f].fname, false, cmps[f].comment, 1, 5, ret, arg, arg, condexecmsk, nil_matches);
	  	err += melFunction(false, "batcalc", cmps[f].op, cmps[f].fcn, cmps[f].fname, false, cmps[f].comment, 1, 7, ret, arg, arg, cand, cand, condexecbit, nil_matches);
	  	err += melFunction(false, "batcalc", cmps[f].op, cmps[f].fcn, cmps[f].fname, false, cmps[f].comment, 1, 7, ret, arg, arg, cand, cand, condexecmsk, nil_matches);
	  	err += melFunction(false, "batcalc", cmps[f].op, cmps[f].fcn, cmps[f].fname, false, cmps[f].comment_v, 1, 5, ret, arg, varg, condexecbit, nil_matches);
	  	err += melFunction(false, "batcalc", cmps[f].op, cmps[f].fcn, cmps[f].fname, false, cmps[f].comment_v, 1, 5, ret, arg, varg, condexecmsk, nil_matches);
	  	err += melFunction(false, "batcalc", cmps[f].op, cmps[f].fcn, cmps[f].fname, false, cmps[f].comment_v, 1, 6, ret, arg, varg, cand, condexecbit, nil_matches);
	  	err += melFunction(false, "batcalc", cmps[f].op, cmps[f].fcn, cmps[f].fname, false, cmps[f].comment_v, 1, 6, ret, arg, varg, cand, condexecmsk, nil_matches);
	  	err += melFunction(false, "batcalc", cmps[f].op, cmps[f].fcn, cmps[f].fname, false, cmps[f].comment_v_, 1, 5, ret, varg, arg, condexecbit, nil_matches);
	  	err += melFunction(false, "batcalc", cmps[f].op, cmps[f].fcn, cmps[f].fname, false, cmps[f].comment_v_, 1, 5, ret, varg, arg, condexecmsk, nil_matches);
	  	err += melFunction(false, "batcalc", cmps[f].op, cmps[f].fcn, cmps[f].fname, false, cmps[f].comment_v_, 1, 6, ret, varg, arg, cand, condexecbit, nil_matches);
	  	err += melFunction(false, "batcalc", cmps[f].op, cmps[f].fcn, cmps[f].fname, false, cmps[f].comment_v_, 1, 6, ret, varg, arg, cand, condexecmsk, nil_matches);
=======
>>>>>>> 2b41ab63
	     }
	  }

	  int *tp1, *tp2;
	  for(tp1 = integer; tp1 < floats && !err; tp1++) {
	    for(tp2 = integer; tp2 < floats && !err; tp2++) {
		if (*tp1 == *tp2)
			continue;
		mel_func_arg ret = { .type = TYPE_bit, .isbat =1 };
		mel_func_arg arg1 = { .type = *tp1, .isbat =1 };
		mel_func_arg arg2 = { .type = *tp2, .isbat =1 };
		mel_func_arg varg1 = { .type = *tp1 };
		mel_func_arg varg2 = { .type = *tp2 };

		err += melFunction(false, "batcalc", cmps[f].op, cmps[f].fcn, cmps[f].fname, false, cmps[f].comment, 1, 3, ret, arg1, arg2);
		err += melFunction(false, "batcalc", cmps[f].op, cmps[f].fcn, cmps[f].fname, false, cmps[f].comment, 1, 5, ret, arg1, arg2, cand, cand);
		err += melFunction(false, "batcalc", cmps[f].op, cmps[f].fcn, cmps[f].fname, false, cmps[f].comment_v, 1, 3, ret, arg1, varg2);
		err += melFunction(false, "batcalc", cmps[f].op, cmps[f].fcn, cmps[f].fname, false, cmps[f].comment_v, 1, 4, ret, arg1, varg2, cand);
		err += melFunction(false, "batcalc", cmps[f].op, cmps[f].fcn, cmps[f].fname, false, cmps[f].comment_v_, 1, 3, ret, varg1, arg2);
		err += melFunction(false, "batcalc", cmps[f].op, cmps[f].fcn, cmps[f].fname, false, cmps[f].comment_v_, 1, 4, ret, varg1, arg2, cand);

<<<<<<< HEAD
		err += melFunction(false, "batcalc", cmps[f].op, cmps[f].fcn, cmps[f].fname, false, cmps[f].comment, 1, 4, ret, arg1, arg2, condexecbit);
		err += melFunction(false, "batcalc", cmps[f].op, cmps[f].fcn, cmps[f].fname, false, cmps[f].comment, 1, 4, ret, arg1, arg2, condexecmsk);
		err += melFunction(false, "batcalc", cmps[f].op, cmps[f].fcn, cmps[f].fname, false, cmps[f].comment, 1, 6, ret, arg1, arg2, cand, cand, condexecbit);
		err += melFunction(false, "batcalc", cmps[f].op, cmps[f].fcn, cmps[f].fname, false, cmps[f].comment, 1, 6, ret, arg1, arg2, cand, cand, condexecmsk);
		err += melFunction(false, "batcalc", cmps[f].op, cmps[f].fcn, cmps[f].fname, false, cmps[f].comment_v, 1, 4, ret, arg1, varg2, condexecbit);
		err += melFunction(false, "batcalc", cmps[f].op, cmps[f].fcn, cmps[f].fname, false, cmps[f].comment_v, 1, 4, ret, arg1, varg2, condexecmsk);
		err += melFunction(false, "batcalc", cmps[f].op, cmps[f].fcn, cmps[f].fname, false, cmps[f].comment_v, 1, 5, ret, arg1, varg2, cand, condexecbit);
		err += melFunction(false, "batcalc", cmps[f].op, cmps[f].fcn, cmps[f].fname, false, cmps[f].comment_v, 1, 5, ret, arg1, varg2, cand, condexecmsk);
		err += melFunction(false, "batcalc", cmps[f].op, cmps[f].fcn, cmps[f].fname, false, cmps[f].comment_v_, 1, 4, ret, varg1, arg2, condexecbit);
		err += melFunction(false, "batcalc", cmps[f].op, cmps[f].fcn, cmps[f].fname, false, cmps[f].comment_v_, 1, 4, ret, varg1, arg2, condexecmsk);
		err += melFunction(false, "batcalc", cmps[f].op, cmps[f].fcn, cmps[f].fname, false, cmps[f].comment_v_, 1, 5, ret, varg1, arg2, cand, condexecbit);
		err += melFunction(false, "batcalc", cmps[f].op, cmps[f].fcn, cmps[f].fname, false, cmps[f].comment_v_, 1, 5, ret, varg1, arg2, cand, condexecmsk);

=======
>>>>>>> 2b41ab63
	  	if (strcmp(cmps[f].op,"==")==0 || strcmp(cmps[f].op,"!=")==0) {
			mel_func_arg nil_matches = { .type = TYPE_bit };

			err += melFunction(false, "batcalc", cmps[f].op, cmps[f].fcn, cmps[f].fname, false, cmps[f].comment, 1, 3, ret, arg1, arg2, nil_matches);
			err += melFunction(false, "batcalc", cmps[f].op, cmps[f].fcn, cmps[f].fname, false, cmps[f].comment, 1, 5, ret, arg1, arg2, cand, cand, nil_matches);
			err += melFunction(false, "batcalc", cmps[f].op, cmps[f].fcn, cmps[f].fname, false, cmps[f].comment_v, 1, 3, ret, arg1, varg2, nil_matches);
			err += melFunction(false, "batcalc", cmps[f].op, cmps[f].fcn, cmps[f].fname, false, cmps[f].comment_v, 1, 4, ret, arg1, varg2, cand, nil_matches);
			err += melFunction(false, "batcalc", cmps[f].op, cmps[f].fcn, cmps[f].fname, false, cmps[f].comment_v_, 1, 3, ret, varg1, arg2, nil_matches);
			err += melFunction(false, "batcalc", cmps[f].op, cmps[f].fcn, cmps[f].fname, false, cmps[f].comment_v_, 1, 4, ret, varg1, arg2, cand, nil_matches);
<<<<<<< HEAD

			err += melFunction(false, "batcalc", cmps[f].op, cmps[f].fcn, cmps[f].fname, false, cmps[f].comment, 1, 4, ret, arg1, arg2, condexecbit, nil_matches);
			err += melFunction(false, "batcalc", cmps[f].op, cmps[f].fcn, cmps[f].fname, false, cmps[f].comment, 1, 4, ret, arg1, arg2, condexecmsk, nil_matches);
			err += melFunction(false, "batcalc", cmps[f].op, cmps[f].fcn, cmps[f].fname, false, cmps[f].comment, 1, 6, ret, arg1, arg2, cand, cand, condexecbit, nil_matches);
			err += melFunction(false, "batcalc", cmps[f].op, cmps[f].fcn, cmps[f].fname, false, cmps[f].comment, 1, 6, ret, arg1, arg2, cand, cand, condexecmsk, nil_matches);
			err += melFunction(false, "batcalc", cmps[f].op, cmps[f].fcn, cmps[f].fname, false, cmps[f].comment_v, 1, 4, ret, arg1, varg2, condexecbit, nil_matches);
			err += melFunction(false, "batcalc", cmps[f].op, cmps[f].fcn, cmps[f].fname, false, cmps[f].comment_v, 1, 4, ret, arg1, varg2, condexecmsk, nil_matches);
			err += melFunction(false, "batcalc", cmps[f].op, cmps[f].fcn, cmps[f].fname, false, cmps[f].comment_v, 1, 5, ret, arg1, varg2, cand, condexecbit, nil_matches);
			err += melFunction(false, "batcalc", cmps[f].op, cmps[f].fcn, cmps[f].fname, false, cmps[f].comment_v, 1, 5, ret, arg1, varg2, cand, condexecmsk, nil_matches);
			err += melFunction(false, "batcalc", cmps[f].op, cmps[f].fcn, cmps[f].fname, false, cmps[f].comment_v_, 1, 4, ret, varg1, arg2, condexecbit, nil_matches);
			err += melFunction(false, "batcalc", cmps[f].op, cmps[f].fcn, cmps[f].fname, false, cmps[f].comment_v_, 1, 4, ret, varg1, arg2, condexecmsk, nil_matches);
			err += melFunction(false, "batcalc", cmps[f].op, cmps[f].fcn, cmps[f].fname, false, cmps[f].comment_v_, 1, 5, ret, varg1, arg2, cand, condexecbit, nil_matches);
			err += melFunction(false, "batcalc", cmps[f].op, cmps[f].fcn, cmps[f].fname, false, cmps[f].comment_v_, 1, 5, ret, varg1, arg2, cand, condexecmsk, nil_matches);
=======
>>>>>>> 2b41ab63
		}
	    }
	  }
	}

	struct {
	   char *op;
	   char *fname;
           fptr fcn;
	   char *comment;
	   char *comment_v;
	   char *comment_v_;
	} cmp = {
		.op = "cmp",
		.fcn = (fptr)CMDbatCMP,
		.fname = "CMDbatCMP",
		.comment = "Return -1/0/1 if B1 </==/> B2",
		.comment_v = "Return -1/0/1 if B </==/> V",
		.comment_v_ = "Return -1/0/1 if V </==/> B",
	};
	for(int i = 0; i < 3 && !err; i++) {
		int tp = specials[i];
		mel_func_arg ret = { .type = TYPE_bte, .isbat =1 };
		mel_func_arg arg = { .type = tp, .isbat =1 };
		mel_func_arg varg = { .type = tp };

		err += melFunction(false, "batcalc", cmp.op, cmp.fcn, cmp.fname, false, cmp.comment, 1, 3, ret, arg, arg);
		err += melFunction(false, "batcalc", cmp.op, cmp.fcn, cmp.fname, false, cmp.comment, 1, 5, ret, arg, arg, cand, cand);
		err += melFunction(false, "batcalc", cmp.op, cmp.fcn, cmp.fname, false, cmp.comment_v, 1, 3, ret, arg, varg);
		err += melFunction(false, "batcalc", cmp.op, cmp.fcn, cmp.fname, false, cmp.comment_v, 1, 4, ret, arg, varg, cand);
		err += melFunction(false, "batcalc", cmp.op, cmp.fcn, cmp.fname, false, cmp.comment_v_, 1, 3, ret, varg, arg);
		err += melFunction(false, "batcalc", cmp.op, cmp.fcn, cmp.fname, false, cmp.comment_v_, 1, 4, ret, varg, arg, cand);
<<<<<<< HEAD

		err += melFunction(false, "batcalc", cmp.op, cmp.fcn, cmp.fname, false, cmp.comment, 1, 4, ret, arg, arg, condexecbit);
		err += melFunction(false, "batcalc", cmp.op, cmp.fcn, cmp.fname, false, cmp.comment, 1, 4, ret, arg, arg, condexecmsk);
		err += melFunction(false, "batcalc", cmp.op, cmp.fcn, cmp.fname, false, cmp.comment, 1, 6, ret, arg, arg, cand, cand, condexecbit);
		err += melFunction(false, "batcalc", cmp.op, cmp.fcn, cmp.fname, false, cmp.comment, 1, 6, ret, arg, arg, cand, cand, condexecmsk);
		err += melFunction(false, "batcalc", cmp.op, cmp.fcn, cmp.fname, false, cmp.comment_v, 1, 4, ret, arg, varg, condexecbit);
		err += melFunction(false, "batcalc", cmp.op, cmp.fcn, cmp.fname, false, cmp.comment_v, 1, 4, ret, arg, varg, condexecmsk);
		err += melFunction(false, "batcalc", cmp.op, cmp.fcn, cmp.fname, false, cmp.comment_v, 1, 5, ret, arg, varg, cand, condexecbit);
		err += melFunction(false, "batcalc", cmp.op, cmp.fcn, cmp.fname, false, cmp.comment_v, 1, 5, ret, arg, varg, cand, condexecmsk);
		err += melFunction(false, "batcalc", cmp.op, cmp.fcn, cmp.fname, false, cmp.comment_v_, 1, 4, ret, varg, arg, condexecbit);
		err += melFunction(false, "batcalc", cmp.op, cmp.fcn, cmp.fname, false, cmp.comment_v_, 1, 4, ret, varg, arg, condexecmsk);
		err += melFunction(false, "batcalc", cmp.op, cmp.fcn, cmp.fname, false, cmp.comment_v_, 1, 5, ret, varg, arg, cand, condexecbit);
		err += melFunction(false, "batcalc", cmp.op, cmp.fcn, cmp.fname, false, cmp.comment_v_, 1, 5, ret, varg, arg, cand, condexecmsk);
=======
>>>>>>> 2b41ab63
	}
	for(tp1 = integer; tp1 < extra && !err; tp1++) {
	    for(tp2 = integer; tp2 < extra && !err; tp2++) {
		mel_func_arg ret = { .type = TYPE_bte, .isbat =1 };
		mel_func_arg arg1 = { .type = *tp1, .isbat =1 };
		mel_func_arg arg2 = { .type = *tp2, .isbat =1 };
		mel_func_arg varg1 = { .type = *tp1 };
		mel_func_arg varg2 = { .type = *tp2 };

		err += melFunction(false, "batcalc", cmp.op, cmp.fcn, cmp.fname, false, cmp.comment, 1, 3, ret, arg1, arg2);
		err += melFunction(false, "batcalc", cmp.op, cmp.fcn, cmp.fname, false, cmp.comment, 1, 5, ret, arg1, arg2, cand, cand);
		err += melFunction(false, "batcalc", cmp.op, cmp.fcn, cmp.fname, false, cmp.comment_v, 1, 3, ret, arg1, varg2);
		err += melFunction(false, "batcalc", cmp.op, cmp.fcn, cmp.fname, false, cmp.comment_v, 1, 4, ret, arg1, varg2, cand);
		err += melFunction(false, "batcalc", cmp.op, cmp.fcn, cmp.fname, false, cmp.comment_v_, 1, 3, ret, varg1, arg2);
		err += melFunction(false, "batcalc", cmp.op, cmp.fcn, cmp.fname, false, cmp.comment_v_, 1, 4, ret, varg1, arg2, cand);
<<<<<<< HEAD

		err += melFunction(false, "batcalc", cmp.op, cmp.fcn, cmp.fname, false, cmp.comment, 1, 4, ret, arg1, arg2, condexecbit);
		err += melFunction(false, "batcalc", cmp.op, cmp.fcn, cmp.fname, false, cmp.comment, 1, 4, ret, arg1, arg2, condexecmsk);
		err += melFunction(false, "batcalc", cmp.op, cmp.fcn, cmp.fname, false, cmp.comment, 1, 6, ret, arg1, arg2, cand, cand, condexecbit);
		err += melFunction(false, "batcalc", cmp.op, cmp.fcn, cmp.fname, false, cmp.comment, 1, 6, ret, arg1, arg2, cand, cand, condexecmsk);
		err += melFunction(false, "batcalc", cmp.op, cmp.fcn, cmp.fname, false, cmp.comment_v, 1, 4, ret, arg1, varg2, condexecbit);
		err += melFunction(false, "batcalc", cmp.op, cmp.fcn, cmp.fname, false, cmp.comment_v, 1, 4, ret, arg1, varg2, condexecmsk);
		err += melFunction(false, "batcalc", cmp.op, cmp.fcn, cmp.fname, false, cmp.comment_v, 1, 5, ret, arg1, varg2, cand, condexecbit);
		err += melFunction(false, "batcalc", cmp.op, cmp.fcn, cmp.fname, false, cmp.comment_v, 1, 5, ret, arg1, varg2, cand, condexecmsk);
		err += melFunction(false, "batcalc", cmp.op, cmp.fcn, cmp.fname, false, cmp.comment_v_, 1, 4, ret, varg1, arg2, condexecbit);
		err += melFunction(false, "batcalc", cmp.op, cmp.fcn, cmp.fname, false, cmp.comment_v_, 1, 4, ret, varg1, arg2, condexecmsk);
		err += melFunction(false, "batcalc", cmp.op, cmp.fcn, cmp.fname, false, cmp.comment_v_, 1, 5, ret, varg1, arg2, cand, condexecbit);
		err += melFunction(false, "batcalc", cmp.op, cmp.fcn, cmp.fname, false, cmp.comment_v_, 1, 5, ret, varg1, arg2, cand, condexecmsk);
=======
>>>>>>> 2b41ab63
	    }
	}
	for(tp = integer; tp < extra && !err; tp++) {
		mel_func_arg ret = { .type = TYPE_dbl };
		mel_func_arg nr = { .type = TYPE_lng };
		mel_func_arg arg = { .type = *tp, .isbat =1 };
		mel_func_arg scale = { .type = TYPE_int };

		err += melFunction(false, "batcalc", "avg", (fptr)&CMDcalcavg, "CMDcalcavg", false, "average of non-nil values of B", 1, 2, ret, arg);
		err += melFunction(false, "batcalc", "avg", (fptr)&CMDcalcavg, "CMDcalcavg", false, "average of non-nil values of B with candidates list", 1, 3, ret, arg, cand);
		err += melFunction(false, "batcalc", "avg", (fptr)&CMDcalcavg, "CMDcalcavg", false, "average and number of non-nil values of B", 2, 3, ret, nr, arg);
		err += melFunction(false, "batcalc", "avg", (fptr)&CMDcalcavg, "CMDcalcavg", false, "average and number of non-nil values of B with candidates list", 2, 4, ret, nr, arg, cand);
		err += melFunction(false, "batcalc", "avg", (fptr)&CMDcalcavg, "CMDcalcavg", false, "average of non-nil values of B", 1, 3, ret, arg, scale);
		err += melFunction(false, "batcalc", "avg", (fptr)&CMDcalcavg, "CMDcalcavg", false, "average of non-nil values of B with candidates list", 1, 4, ret, arg, cand, scale);
		err += melFunction(false, "batcalc", "avg", (fptr)&CMDcalcavg, "CMDcalcavg", false, "average and number of non-nil values of B", 2, 4, ret, nr, arg, scale);
		err += melFunction(false, "batcalc", "avg", (fptr)&CMDcalcavg, "CMDcalcavg", false, "average and number of non-nil values of B with candidates list", 2, 5, ret, nr, arg, cand, scale);
	}

	struct {
		int type;
		char *name;
		char *fname;
		fptr fcn;
		char *name_ne;
		char *fname_ne;
		fptr fcn_ne;
	} typeops[10] = {
	  {
		.type = TYPE_bit,
		.name = "bit",
		.name_ne = "bit_noerror",
		.fname = "CMDconvertsignal_bit",
		.fname_ne = "CMDconvert_bit",
		.fcn = (fptr)CMDconvertsignal_bit,
		.fcn_ne = (fptr)CMDconvert_bit,
	  }, {
		.type = TYPE_bte,
		.name = "bte",
		.name_ne = "bte_noerror",
		.fname = "CMDconvertsignal_bte",
		.fname_ne = "CMDconvert_bte",
		.fcn = (fptr)CMDconvertsignal_bte,
		.fcn_ne = (fptr)CMDconvert_bte,
	  }, {
		.type = TYPE_sht,
		.name = "sht",
		.name_ne = "sht_noerror",
		.fname = "CMDconvertsignal_sht",
		.fname_ne = "CMDconvert_sht",
		.fcn = (fptr)CMDconvertsignal_sht,
		.fcn_ne = (fptr)CMDconvert_sht,
	  }, {
		.type = TYPE_int,
		.name = "int",
		.name_ne = "int_noerror",
		.fname = "CMDconvertsignal_int",
		.fname_ne = "CMDconvert_int",
		.fcn = (fptr)CMDconvertsignal_int,
		.fcn_ne = (fptr)CMDconvert_int,
	  }, {
		.type = TYPE_lng,
		.name = "lng",
		.name_ne = "lng_noerror",
		.fname = "CMDconvertsignal_lng",
		.fname_ne = "CMDconvert_lng",
		.fcn = (fptr)CMDconvertsignal_lng,
		.fcn_ne = (fptr)CMDconvert_lng,
#ifdef HAVE_HGE
	  }, {
		.type = TYPE_hge,
		.name = "hge",
		.name_ne = "hge_noerror",
		.fname = "CMDconvertsignal_hge",
		.fname_ne = "CMDconvert_hge",
		.fcn = (fptr)CMDconvertsignal_hge,
		.fcn_ne = (fptr)CMDconvert_hge,
#endif
	  }, {
		.type = TYPE_flt,
		.name = "flt",
		.name_ne = "flt_noerror",
		.fname = "CMDconvertsignal_flt",
		.fname_ne = "CMDconvert_flt",
		.fcn = (fptr)CMDconvertsignal_flt,
		.fcn_ne = (fptr)CMDconvert_flt,
	  }, {
		.type = TYPE_dbl,
		.name = "dbl",
		.name_ne = "dbl_noerror",
		.fname = "CMDconvertsignal_dbl",
		.fname_ne = "CMDconvert_dbl",
		.fcn = (fptr)CMDconvertsignal_dbl,
		.fcn_ne = (fptr)CMDconvert_dbl,
	  }, {
		.type = TYPE_oid,
		.name = "oid",
		.name_ne = "oid_noerror",
		.fname = "CMDconvertsignal_oid",
		.fname_ne = "CMDconvert_oid",
		.fcn = (fptr)CMDconvertsignal_oid,
		.fcn_ne = (fptr)CMDconvert_oid,
	  }, {
		.type = TYPE_str,
		.name = "str",
		.name_ne = "str_noerror",
		.fname = "CMDconvertsignal_str",
		.fname_ne = "CMDconvert_str",
		.fcn = (fptr)CMDconvertsignal_str,
		.fcn_ne = (fptr)CMDconvert_str,
	  }
	};
#ifdef HAVE_HGE
	int typeopslen = 10;
#else
	int typeopslen = 9;
#endif
	for(int t = 0; t<typeopslen; t++) {
		/* from any 2 string */
		if (strcmp(typeops[t].name, "str")==0) {
			mel_func_arg ret = { .type = typeops[t].type, .isbat =1 };
			mel_func_arg arg = { .type = TYPE_any, .isbat =1 };

			err += melFunction(false, "batcalc", typeops[t].name, typeops[t].fcn, typeops[t].fname, false, "", 1, 2, ret, arg);
			err += melFunction(false, "batcalc", typeops[t].name, typeops[t].fcn, typeops[t].fname, false, "", 1, 3, ret, arg, cand);
			err += melFunction(false, "batcalc", typeops[t].name_ne, typeops[t].fcn_ne, typeops[t].fname_ne, false, "", 1, 2, ret, arg);
			err += melFunction(false, "batcalc", typeops[t].name_ne, typeops[t].fcn_ne, typeops[t].fname_ne, false, "", 1, 3, ret, arg, cand);
<<<<<<< HEAD

			err += melFunction(false, "batcalc", typeops[t].name, typeops[t].fcn, typeops[t].fname, false, "", 1, 3, ret, arg, condexecbit);
			err += melFunction(false, "batcalc", typeops[t].name, typeops[t].fcn, typeops[t].fname, false, "", 1, 3, ret, arg, condexecmsk);
			err += melFunction(false, "batcalc", typeops[t].name, typeops[t].fcn, typeops[t].fname, false, "", 1, 4, ret, arg, cand, condexecbit);
			err += melFunction(false, "batcalc", typeops[t].name, typeops[t].fcn, typeops[t].fname, false, "", 1, 4, ret, arg, cand, condexecmsk);
			err += melFunction(false, "batcalc", typeops[t].name_ne, typeops[t].fcn_ne, typeops[t].fname_ne, false, "", 1, 3, ret, arg, condexecbit);
			err += melFunction(false, "batcalc", typeops[t].name_ne, typeops[t].fcn_ne, typeops[t].fname_ne, false, "", 1, 3, ret, arg, condexecmsk);
			err += melFunction(false, "batcalc", typeops[t].name_ne, typeops[t].fcn_ne, typeops[t].fname_ne, false, "", 1, 4, ret, arg, cand, condexecbit);
			err += melFunction(false, "batcalc", typeops[t].name_ne, typeops[t].fcn_ne, typeops[t].fname_ne, false, "", 1, 4, ret, arg, cand, condexecmsk);
=======
>>>>>>> 2b41ab63
		} else {
		    for(int p = 0; p<typeopslen; p++) {
			mel_func_arg ret = { .type = typeops[t].type, .isbat =1 };
			mel_func_arg arg = { .type = typeops[p].type, .isbat =1 };

			err += melFunction(false, "batcalc", typeops[t].name, typeops[t].fcn, typeops[t].fname, false, "", 1, 2, ret, arg);
			err += melFunction(false, "batcalc", typeops[t].name, typeops[t].fcn, typeops[t].fname, false, "", 1, 3, ret, arg, cand);
			err += melFunction(false, "batcalc", typeops[t].name_ne, typeops[t].fcn_ne, typeops[t].fname_ne, false, "", 1, 2, ret, arg);
			err += melFunction(false, "batcalc", typeops[t].name_ne, typeops[t].fcn_ne, typeops[t].fname_ne, false, "", 1, 3, ret, arg, cand);
<<<<<<< HEAD

			err += melFunction(false, "batcalc", typeops[t].name, typeops[t].fcn, typeops[t].fname, false, "", 1, 3, ret, arg, condexecbit);
			err += melFunction(false, "batcalc", typeops[t].name, typeops[t].fcn, typeops[t].fname, false, "", 1, 3, ret, arg, condexecmsk);
			err += melFunction(false, "batcalc", typeops[t].name, typeops[t].fcn, typeops[t].fname, false, "", 1, 4, ret, arg, cand, condexecbit);
			err += melFunction(false, "batcalc", typeops[t].name, typeops[t].fcn, typeops[t].fname, false, "", 1, 4, ret, arg, cand, condexecmsk);
			err += melFunction(false, "batcalc", typeops[t].name_ne, typeops[t].fcn_ne, typeops[t].fname_ne, false, "", 1, 3, ret, arg, condexecbit);
			err += melFunction(false, "batcalc", typeops[t].name_ne, typeops[t].fcn_ne, typeops[t].fname_ne, false, "", 1, 3, ret, arg, condexecmsk);
			err += melFunction(false, "batcalc", typeops[t].name_ne, typeops[t].fcn_ne, typeops[t].fname_ne, false, "", 1, 4, ret, arg, cand, condexecbit);
			err += melFunction(false, "batcalc", typeops[t].name_ne, typeops[t].fcn_ne, typeops[t].fname_ne, false, "", 1, 4, ret, arg, cand, condexecmsk);
=======
>>>>>>> 2b41ab63
		    }
		}
	}
	return MAL_SUCCEED;
}

static mel_func batcalc_init_funcs[] = {
 /* batcalc */
 pattern("batcalc", "isnil", CMDbatISNIL, false, "Unary check for nil over the tail of the bat", args(1,2, batarg("",bit),batargany("b",0))),
 pattern("batcalc", "isnil", CMDbatISNIL, false, "Unary check for nil over the tail of the bat with candidates list", args(1,3, batarg("",bit),batargany("b",0),batarg("s",oid))),
<<<<<<< HEAD
 pattern("batcalc", "isnil", CMDbatISNIL, false, "Unary check for nil over the tail of the bat", args(1,3, batarg("",bit),batargany("b",0),batarg("r",bit))),
 pattern("batcalc", "isnil", CMDbatISNIL, false, "Unary check for nil over the tail of the bat", args(1,3, batarg("",bit),batargany("b",0),batarg("r",msk))),
 pattern("batcalc", "isnil", CMDbatISNIL, false, "Unary check for nil over the tail of the bat with candidates list", args(1,4, batarg("",bit),batargany("b",0),batarg("s",oid),batarg("r",bit))),
 pattern("batcalc", "isnil", CMDbatISNIL, false, "Unary check for nil over the tail of the bat with candidates list", args(1,4, batarg("",bit),batargany("b",0),batarg("s",oid),batarg("r",msk))),
 pattern("batcalc", "isnotnil", CMDbatISNOTNIL, false, "Unary check for notnil over the tail of the bat", args(1,2, batarg("",bit),batargany("b",0))),
 pattern("batcalc", "isnotnil", CMDbatISNOTNIL, false, "Unary check for notnil over the tail of the bat with candidates list", args(1,3, batarg("",bit),batargany("b",0),batarg("s",oid))),
 pattern("batcalc", "isnotnil", CMDbatISNOTNIL, false, "Unary check for notnil over the tail of the bat", args(1,3, batarg("",bit),batargany("b",0),batarg("r",bit))),
 pattern("batcalc", "isnotnil", CMDbatISNOTNIL, false, "Unary check for notnil over the tail of the bat", args(1,3, batarg("",bit),batargany("b",0),batarg("r",msk))),
 pattern("batcalc", "isnotnil", CMDbatISNOTNIL, false, "Unary check for notnil over the tail of the bat with candidates list", args(1,4, batarg("",bit),batargany("b",0),batarg("s",oid),batarg("r",bit))),
 pattern("batcalc", "isnotnil", CMDbatISNOTNIL, false, "Unary check for notnil over the tail of the bat with candidates list", args(1,4, batarg("",bit),batargany("b",0),batarg("s",oid),batarg("r",msk))),
=======
 pattern("batcalc", "isnotnil", CMDbatISNOTNIL, false, "Unary check for notnil over the tail of the bat", args(1,2, batarg("",bit),batargany("b",0))),
 pattern("batcalc", "isnotnil", CMDbatISNOTNIL, false, "Unary check for notnil over the tail of the bat with candidates list", args(1,3, batarg("",bit),batargany("b",0),batarg("s",oid))),
>>>>>>> 2b41ab63
 pattern("batcalc", "min", CMDbatMIN, false, "Return bat with minimum value of each pair of inputs", args(1,3, batargany("",1),batargany("b1",1),batargany("b2",1))),
 pattern("batcalc", "min", CMDbatMIN, false, "Return bat with minimum value of each pair of inputs", args(1,5, batargany("",1),batargany("b1",1),batargany("b2",1),batarg("s1",oid),batarg("s2",oid))),
 pattern("batcalc", "min", CMDbatMIN, false, "Return bat with minimum value of each pair of inputs", args(1,3, batargany("",1),batargany("b",1),argany("v",1))),
 pattern("batcalc", "min", CMDbatMIN, false, "Return bat with minimum value of each pair of inputs", args(1,4, batargany("",1),batargany("b",1),argany("v",1),batarg("s",oid))),
 pattern("batcalc", "min", CMDbatMIN, false, "Return bat with minimum value of each pair of inputs", args(1,3, batargany("",1),argany("v",1),batargany("b",1))),
 pattern("batcalc", "min", CMDbatMIN, false, "Return bat with minimum value of each pair of inputs", args(1,4, batargany("",1),argany("v",1),batargany("b",1),batarg("s",oid))),
<<<<<<< HEAD
 pattern("batcalc", "min", CMDbatMIN, false, "Return bat with minimum value of each pair of inputs", args(1,4, batargany("",1),batargany("b1",1),batargany("b2",1),batarg("r",bit))),
 pattern("batcalc", "min", CMDbatMIN, false, "Return bat with minimum value of each pair of inputs", args(1,4, batargany("",1),batargany("b1",1),batargany("b2",1),batarg("r",msk))),
 pattern("batcalc", "min", CMDbatMIN, false, "Return bat with minimum value of each pair of inputs", args(1,6, batargany("",1),batargany("b1",1),batargany("b2",1),batarg("s1",oid),batarg("s2",oid),batarg("r",bit))),
 pattern("batcalc", "min", CMDbatMIN, false, "Return bat with minimum value of each pair of inputs", args(1,6, batargany("",1),batargany("b1",1),batargany("b2",1),batarg("s1",oid),batarg("s2",oid),batarg("r",msk))),
 pattern("batcalc", "min", CMDbatMIN, false, "Return bat with minimum value of each pair of inputs", args(1,4, batargany("",1),batargany("b",1),argany("v",1),batarg("r",bit))),
 pattern("batcalc", "min", CMDbatMIN, false, "Return bat with minimum value of each pair of inputs", args(1,4, batargany("",1),batargany("b",1),argany("v",1),batarg("r",msk))),
 pattern("batcalc", "min", CMDbatMIN, false, "Return bat with minimum value of each pair of inputs", args(1,5, batargany("",1),batargany("b",1),argany("v",1),batarg("s",oid),batarg("r",bit))),
 pattern("batcalc", "min", CMDbatMIN, false, "Return bat with minimum value of each pair of inputs", args(1,5, batargany("",1),batargany("b",1),argany("v",1),batarg("s",oid),batarg("r",msk))),
 pattern("batcalc", "min", CMDbatMIN, false, "Return bat with minimum value of each pair of inputs", args(1,4, batargany("",1),argany("v",1),batargany("b",1),batarg("r",bit))),
 pattern("batcalc", "min", CMDbatMIN, false, "Return bat with minimum value of each pair of inputs", args(1,4, batargany("",1),argany("v",1),batargany("b",1),batarg("r",msk))),
 pattern("batcalc", "min", CMDbatMIN, false, "Return bat with minimum value of each pair of inputs", args(1,5, batargany("",1),argany("v",1),batargany("b",1),batarg("s",oid),batarg("r",bit))),
 pattern("batcalc", "min", CMDbatMIN, false, "Return bat with minimum value of each pair of inputs", args(1,5, batargany("",1),argany("v",1),batargany("b",1),batarg("s",oid),batarg("r",msk))),
=======
>>>>>>> 2b41ab63
 pattern("batcalc", "min_no_nil", CMDbatMIN_no_nil, false, "Return bat with minimum value of each pair of inputs, ignoring nil values", args(1,3, batargany("",1),batargany("b1",1),batargany("b2",1))),
 pattern("batcalc", "min_no_nil", CMDbatMIN_no_nil, false, "Return bat with minimum value of each pair of inputs, ignoring nil values", args(1,5, batargany("",1),batargany("b1",1),batargany("b2",1),batarg("s1",oid),batarg("s2",oid))),
 pattern("batcalc", "min_no_nil", CMDbatMIN_no_nil, false, "Return bat with minimum value of each pair of inputs, ignoring nil values", args(1,3, batargany("",1),batargany("b",1),argany("v",1))),
 pattern("batcalc", "min_no_nil", CMDbatMIN_no_nil, false, "Return bat with minimum value of each pair of inputs, ignoring nil values", args(1,4, batargany("",1),batargany("b",1),argany("v",1),batarg("s",oid))),
 pattern("batcalc", "min_no_nil", CMDbatMIN_no_nil, false, "Return bat with minimum value of each pair of inputs, ignoring nil values", args(1,3, batargany("",1),argany("v",1),batargany("b",1))),
 pattern("batcalc", "min_no_nil", CMDbatMIN_no_nil, false, "Return bat with minimum value of each pair of inputs, ignoring nil values", args(1,4, batargany("",1),argany("v",1),batargany("b",1),batarg("s",oid))),
<<<<<<< HEAD
 pattern("batcalc", "min_no_nil", CMDbatMIN_no_nil, false, "Return bat with minimum value of each pair of inputs, ignoring nil values", args(1,4, batargany("",1),batargany("b1",1),batargany("b2",1),batarg("r",bit))),
 pattern("batcalc", "min_no_nil", CMDbatMIN_no_nil, false, "Return bat with minimum value of each pair of inputs, ignoring nil values", args(1,4, batargany("",1),batargany("b1",1),batargany("b2",1),batarg("r",msk))),
 pattern("batcalc", "min_no_nil", CMDbatMIN_no_nil, false, "Return bat with minimum value of each pair of inputs, ignoring nil values", args(1,6, batargany("",1),batargany("b1",1),batargany("b2",1),batarg("s1",oid),batarg("s2",oid),batarg("r",bit))),
 pattern("batcalc", "min_no_nil", CMDbatMIN_no_nil, false, "Return bat with minimum value of each pair of inputs, ignoring nil values", args(1,6, batargany("",1),batargany("b1",1),batargany("b2",1),batarg("s1",oid),batarg("s2",oid),batarg("r",msk))),
 pattern("batcalc", "min_no_nil", CMDbatMIN_no_nil, false, "Return bat with minimum value of each pair of inputs, ignoring nil values", args(1,4, batargany("",1),batargany("b",1),argany("v",1),batarg("r",bit))),
 pattern("batcalc", "min_no_nil", CMDbatMIN_no_nil, false, "Return bat with minimum value of each pair of inputs, ignoring nil values", args(1,4, batargany("",1),batargany("b",1),argany("v",1),batarg("r",msk))),
 pattern("batcalc", "min_no_nil", CMDbatMIN_no_nil, false, "Return bat with minimum value of each pair of inputs, ignoring nil values", args(1,5, batargany("",1),batargany("b",1),argany("v",1),batarg("s",oid),batarg("r",bit))),
 pattern("batcalc", "min_no_nil", CMDbatMIN_no_nil, false, "Return bat with minimum value of each pair of inputs, ignoring nil values", args(1,5, batargany("",1),batargany("b",1),argany("v",1),batarg("s",oid),batarg("r",msk))),
 pattern("batcalc", "min_no_nil", CMDbatMIN_no_nil, false, "Return bat with minimum value of each pair of inputs, ignoring nil values", args(1,4, batargany("",1),argany("v",1),batargany("b",1),batarg("r",bit))),
 pattern("batcalc", "min_no_nil", CMDbatMIN_no_nil, false, "Return bat with minimum value of each pair of inputs, ignoring nil values", args(1,4, batargany("",1),argany("v",1),batargany("b",1),batarg("r",msk))),
 pattern("batcalc", "min_no_nil", CMDbatMIN_no_nil, false, "Return bat with minimum value of each pair of inputs, ignoring nil values", args(1,5, batargany("",1),argany("v",1),batargany("b",1),batarg("s",oid),batarg("r",bit))),
 pattern("batcalc", "min_no_nil", CMDbatMIN_no_nil, false, "Return bat with minimum value of each pair of inputs, ignoring nil values", args(1,5, batargany("",1),argany("v",1),batargany("b",1),batarg("s",oid),batarg("r",msk))),
=======
>>>>>>> 2b41ab63
 pattern("batcalc", "max", CMDbatMAX, false, "Return bat with maximum value of each pair of inputs", args(1,3, batargany("",1),batargany("b1",1),batargany("b2",1))),
 pattern("batcalc", "max", CMDbatMAX, false, "Return bat with maximum value of each pair of inputs", args(1,5, batargany("",1),batargany("b1",1),batargany("b2",1),batarg("s1",oid),batarg("s2",oid))),
 pattern("batcalc", "max", CMDbatMAX, false, "Return bat with maximum value of each pair of inputs", args(1,3, batargany("",1),batargany("b",1),argany("v",1))),
 pattern("batcalc", "max", CMDbatMAX, false, "Return bat with maximum value of each pair of inputs", args(1,4, batargany("",1),batargany("b",1),argany("v",1),batarg("s",oid))),
 pattern("batcalc", "max", CMDbatMAX, false, "Return bat with maximum value of each pair of inputs", args(1,3, batargany("",1),argany("v",1),batargany("b",1))),
 pattern("batcalc", "max", CMDbatMAX, false, "Return bat with maximum value of each pair of inputs", args(1,4, batargany("",1),argany("v",1),batargany("b",1),batarg("s",oid))),
<<<<<<< HEAD
 pattern("batcalc", "max", CMDbatMAX, false, "Return bat with maximum value of each pair of inputs", args(1,4, batargany("",1),batargany("b1",1),batargany("b2",1),batarg("r",bit))),
 pattern("batcalc", "max", CMDbatMAX, false, "Return bat with maximum value of each pair of inputs", args(1,4, batargany("",1),batargany("b1",1),batargany("b2",1),batarg("r",msk))),
 pattern("batcalc", "max", CMDbatMAX, false, "Return bat with maximum value of each pair of inputs", args(1,6, batargany("",1),batargany("b1",1),batargany("b2",1),batarg("s1",oid),batarg("s2",oid),batarg("r",bit))),
 pattern("batcalc", "max", CMDbatMAX, false, "Return bat with maximum value of each pair of inputs", args(1,6, batargany("",1),batargany("b1",1),batargany("b2",1),batarg("s1",oid),batarg("s2",oid),batarg("r",msk))),
 pattern("batcalc", "max", CMDbatMAX, false, "Return bat with maximum value of each pair of inputs", args(1,4, batargany("",1),batargany("b",1),argany("v",1),batarg("r",bit))),
 pattern("batcalc", "max", CMDbatMAX, false, "Return bat with maximum value of each pair of inputs", args(1,4, batargany("",1),batargany("b",1),argany("v",1),batarg("r",msk))),
 pattern("batcalc", "max", CMDbatMAX, false, "Return bat with maximum value of each pair of inputs", args(1,5, batargany("",1),batargany("b",1),argany("v",1),batarg("s",oid),batarg("r",bit))),
 pattern("batcalc", "max", CMDbatMAX, false, "Return bat with maximum value of each pair of inputs", args(1,5, batargany("",1),batargany("b",1),argany("v",1),batarg("s",oid),batarg("r",msk))),
 pattern("batcalc", "max", CMDbatMAX, false, "Return bat with maximum value of each pair of inputs", args(1,4, batargany("",1),argany("v",1),batargany("b",1),batarg("r",bit))),
 pattern("batcalc", "max", CMDbatMAX, false, "Return bat with maximum value of each pair of inputs", args(1,4, batargany("",1),argany("v",1),batargany("b",1),batarg("r",msk))),
 pattern("batcalc", "max", CMDbatMAX, false, "Return bat with maximum value of each pair of inputs", args(1,5, batargany("",1),argany("v",1),batargany("b",1),batarg("s",oid),batarg("r",bit))),
 pattern("batcalc", "max", CMDbatMAX, false, "Return bat with maximum value of each pair of inputs", args(1,5, batargany("",1),argany("v",1),batargany("b",1),batarg("s",oid),batarg("r",msk))),
=======
>>>>>>> 2b41ab63
 pattern("batcalc", "max_no_nil", CMDbatMAX_no_nil, false, "Return bat with maximum value of each pair of inputs, ignoring nil values", args(1,3, batargany("",1),batargany("b1",1),batargany("b2",1))),
 pattern("batcalc", "max_no_nil", CMDbatMAX_no_nil, false, "Return bat with maximum value of each pair of inputs, ignoring nil values", args(1,5, batargany("",1),batargany("b1",1),batargany("b2",1),batarg("s1",oid),batarg("s2",oid))),
 pattern("batcalc", "max_no_nil", CMDbatMAX_no_nil, false, "Return bat with maximum value of each pair of inputs, ignoring nil values", args(1,3, batargany("",1),batargany("b",1),argany("v",1))),
 pattern("batcalc", "max_no_nil", CMDbatMAX_no_nil, false, "Return bat with maximum value of each pair of inputs, ignoring nil values", args(1,4, batargany("",1),batargany("b",1),argany("v",1),batarg("s",oid))),
 pattern("batcalc", "max_no_nil", CMDbatMAX_no_nil, false, "Return bat with maximum value of each pair of inputs, ignoring nil values", args(1,3, batargany("",1),argany("v",1),batargany("b",1))),
 pattern("batcalc", "max_no_nil", CMDbatMAX_no_nil, false, "Return bat with maximum value of each pair of inputs, ignoring nil values", args(1,4, batargany("",1),argany("v",1),batargany("b",1),batarg("s",oid))),
<<<<<<< HEAD
 pattern("batcalc", "max_no_nil", CMDbatMAX_no_nil, false, "Return bat with maximum value of each pair of inputs, ignoring nil values", args(1,4, batargany("",1),batargany("b1",1),batargany("b2",1),batarg("r",bit))),
 pattern("batcalc", "max_no_nil", CMDbatMAX_no_nil, false, "Return bat with maximum value of each pair of inputs, ignoring nil values", args(1,4, batargany("",1),batargany("b1",1),batargany("b2",1),batarg("r",msk))),
 pattern("batcalc", "max_no_nil", CMDbatMAX_no_nil, false, "Return bat with maximum value of each pair of inputs, ignoring nil values", args(1,6, batargany("",1),batargany("b1",1),batargany("b2",1),batarg("s1",oid),batarg("s2",oid),batarg("r",bit))),
 pattern("batcalc", "max_no_nil", CMDbatMAX_no_nil, false, "Return bat with maximum value of each pair of inputs, ignoring nil values", args(1,6, batargany("",1),batargany("b1",1),batargany("b2",1),batarg("s1",oid),batarg("s2",oid),batarg("r",msk))),
 pattern("batcalc", "max_no_nil", CMDbatMAX_no_nil, false, "Return bat with maximum value of each pair of inputs, ignoring nil values", args(1,4, batargany("",1),batargany("b",1),argany("v",1),batarg("r",bit))),
 pattern("batcalc", "max_no_nil", CMDbatMAX_no_nil, false, "Return bat with maximum value of each pair of inputs, ignoring nil values", args(1,4, batargany("",1),batargany("b",1),argany("v",1),batarg("r",msk))),
 pattern("batcalc", "max_no_nil", CMDbatMAX_no_nil, false, "Return bat with maximum value of each pair of inputs, ignoring nil values", args(1,5, batargany("",1),batargany("b",1),argany("v",1),batarg("s",oid),batarg("r",bit))),
 pattern("batcalc", "max_no_nil", CMDbatMAX_no_nil, false, "Return bat with maximum value of each pair of inputs, ignoring nil values", args(1,5, batargany("",1),batargany("b",1),argany("v",1),batarg("s",oid),batarg("r",msk))),
 pattern("batcalc", "max_no_nil", CMDbatMAX_no_nil, false, "Return bat with maximum value of each pair of inputs, ignoring nil values", args(1,4, batargany("",1),argany("v",1),batargany("b",1),batarg("r",bit))),
 pattern("batcalc", "max_no_nil", CMDbatMAX_no_nil, false, "Return bat with maximum value of each pair of inputs, ignoring nil values", args(1,4, batargany("",1),argany("v",1),batargany("b",1),batarg("r",msk))),
 pattern("batcalc", "max_no_nil", CMDbatMAX_no_nil, false, "Return bat with maximum value of each pair of inputs, ignoring nil values", args(1,5, batargany("",1),argany("v",1),batargany("b",1),batarg("s",oid),batarg("r",bit))),
 pattern("batcalc", "max_no_nil", CMDbatMAX_no_nil, false, "Return bat with maximum value of each pair of inputs, ignoring nil values", args(1,5, batargany("",1),argany("v",1),batargany("b",1),batarg("s",oid),batarg("r",msk))),
=======
>>>>>>> 2b41ab63

 pattern("batcalc", "+", CMDbatADD, false, "Return concatenation of B1 and B2 with candidates list", args(1,5, batarg("",str),batarg("b1",str),batarg("b2",str),batarg("s1",oid),batarg("s2",oid))),
 pattern("batcalc", "+", CMDbatADD, false, "Return concatenation of B and V with candidates list", args(1,4, batarg("",str),batarg("b",str),arg("v",str),batarg("s",oid))),
 pattern("batcalc", "+", CMDbatADD, false, "Return concatenation of V and B with candidates list", args(1,4, batarg("",str),arg("v",str),batarg("b",str),batarg("s",oid))),
<<<<<<< HEAD
 pattern("batcalc", "+", CMDbatADD, false, "Return concatenation of B1 and B2 with candidates list", args(1,6, batarg("",str),batarg("b1",str),batarg("b2",str),batarg("s1",oid),batarg("s2",oid),batarg("r",bit))),
 pattern("batcalc", "+", CMDbatADD, false, "Return concatenation of B1 and B2 with candidates list", args(1,6, batarg("",str),batarg("b1",str),batarg("b2",str),batarg("s1",oid),batarg("s2",oid),batarg("r",msk))),
 pattern("batcalc", "+", CMDbatADD, false, "Return concatenation of B and V with candidates list", args(1,5, batarg("",str),batarg("b",str),arg("v",str),batarg("s",oid),batarg("r",bit))),
 pattern("batcalc", "+", CMDbatADD, false, "Return concatenation of B and V with candidates list", args(1,5, batarg("",str),batarg("b",str),arg("v",str),batarg("s",oid),batarg("r",msk))),
 pattern("batcalc", "+", CMDbatADD, false, "Return concatenation of V and B with candidates list", args(1,5, batarg("",str),arg("v",str),batarg("b",str),batarg("s",oid),batarg("r",bit))),
 pattern("batcalc", "+", CMDbatADD, false, "Return concatenation of V and B with candidates list", args(1,5, batarg("",str),arg("v",str),batarg("b",str),batarg("s",oid),batarg("r",msk))),

 pattern("batmmath", "fmod", CMDbatMODsignal, false, "", args(1,3, batarg("",dbl),batarg("x",dbl),arg("y",dbl))),
 pattern("batmmath", "fmod", CMDbatMODsignal, false, "", args(1,4, batarg("",dbl),batarg("x",dbl),arg("y",dbl),batarg("r",bit))),
 pattern("batmmath", "fmod", CMDbatMODsignal, false, "", args(1,4, batarg("",dbl),batarg("x",dbl),arg("y",dbl),batarg("r",msk))),
 pattern("batmmath", "fmod", CMDbatMODsignal, false, "", args(1,4, batarg("",dbl),batarg("x",dbl),arg("y",dbl),batarg("s",oid))),
 pattern("batmmath", "fmod", CMDbatMODsignal, false, "", args(1,5, batarg("",dbl),batarg("x",dbl),arg("y",dbl),batarg("s",oid),batarg("r",bit))),
 pattern("batmmath", "fmod", CMDbatMODsignal, false, "", args(1,5, batarg("",dbl),batarg("x",dbl),arg("y",dbl),batarg("s",oid),batarg("r",msk))),
 pattern("batmmath", "fmod", CMDbatMODsignal, false, "", args(1,3, batarg("",flt),batarg("x",flt),arg("y",flt))),
 pattern("batmmath", "fmod", CMDbatMODsignal, false, "", args(1,4, batarg("",flt),batarg("x",flt),arg("y",flt),batarg("r",bit))),
 pattern("batmmath", "fmod", CMDbatMODsignal, false, "", args(1,4, batarg("",flt),batarg("x",flt),arg("y",flt),batarg("r",msk))),
 pattern("batmmath", "fmod", CMDbatMODsignal, false, "", args(1,4, batarg("",flt),batarg("x",flt),arg("y",flt),batarg("s",oid))),
 pattern("batmmath", "fmod", CMDbatMODsignal, false, "", args(1,5, batarg("",flt),batarg("x",flt),arg("y",flt),batarg("s",oid),batarg("r",bit))),
 pattern("batmmath", "fmod", CMDbatMODsignal, false, "", args(1,5, batarg("",flt),batarg("x",flt),arg("y",flt),batarg("s",oid),batarg("r",msk))),
=======

 pattern("batmmath", "fmod", CMDbatMODsignal, false, "", args(1,3, batarg("",dbl),batarg("x",dbl),arg("y",dbl))),
 pattern("batmmath", "fmod", CMDbatMODsignal, false, "", args(1,4, batarg("",dbl),batarg("x",dbl),arg("y",dbl),batarg("s",oid))),
 pattern("batmmath", "fmod", CMDbatMODsignal, false, "", args(1,3, batarg("",flt),batarg("x",flt),arg("y",flt))),
 pattern("batmmath", "fmod", CMDbatMODsignal, false, "", args(1,4, batarg("",flt),batarg("x",flt),arg("y",flt),batarg("s",oid))),
>>>>>>> 2b41ab63

 pattern("batcalc", "between", CMDbatBETWEEN, false, "B between V1 and V2 (or vice versa)", args(1,9, batarg("",bit),batargany("b",1),batargany("v1",1),batargany("v2",1),arg("sym",bit),arg("linc",bit),arg("hinc",bit),arg("nils_false",bit),arg("anti",bit))),
 pattern("batcalc", "between", CMDbatBETWEEN, false, "B between V1 and V2 (or vice versa) with candidates list", args(1,12, batarg("",bit),batargany("b",1),batargany("v1",1),batargany("v2",1),batarg("s",oid),batarg("s1",oid),batarg("s2",oid),arg("sym",bit),arg("linc",bit),arg("hinc",bit),arg("nils_false",bit),arg("anti",bit))),
 pattern("batcalc", "between", CMDbatBETWEEN, false, "B between V1 and V2 (or vice versa)", args(1,9, batarg("",bit),batargany("b",1),batargany("v1",1),argany("v2",1),arg("sym",bit),arg("linc",bit),arg("hinc",bit),arg("nils_false",bit),arg("anti",bit))),
 pattern("batcalc", "between", CMDbatBETWEEN, false, "B between V1 and V2 (or vice versa) with candidates list", args(1,11, batarg("",bit),batargany("b",1),batargany("v1",1),argany("v2",1),batarg("s",oid),batarg("s1",oid),arg("sym",bit),arg("linc",bit),arg("hinc",bit),arg("nils_false",bit),arg("anti",bit))),
 pattern("batcalc", "between", CMDbatBETWEEN, false, "B between V1 and V2 (or vice versa)", args(1,9, batarg("",bit),batargany("b",1),argany("v1",1),batargany("v2",1),arg("sym",bit),arg("linc",bit),arg("hinc",bit),arg("nils_false",bit),arg("anti",bit))),
 pattern("batcalc", "between", CMDbatBETWEEN, false, "B between V1 and V2 (or vice versa) with candidates list", args(1,11, batarg("",bit),batargany("b",1),argany("v1",1),batargany("v2",1),batarg("s",oid),batarg("s2",oid),arg("sym",bit),arg("linc",bit),arg("hinc",bit),arg("nils_false",bit),arg("anti",bit))),
 pattern("batcalc", "between", CMDbatBETWEEN, false, "B between V1 and V2 (or vice versa)", args(1,9, batarg("",bit),batargany("b",1),argany("v1",1),argany("v2",1),arg("sym",bit),arg("linc",bit),arg("hinc",bit),arg("nils_false",bit),arg("anti",bit))),
 pattern("batcalc", "between", CMDbatBETWEEN, false, "B between V1 and V2 (or vice versa) with candidates list", args(1,10, batarg("",bit),batargany("b",1),argany("v1",1),argany("v2",1),batarg("s",oid),arg("sym",bit),arg("linc",bit),arg("hinc",bit),arg("nils_false",bit),arg("anti",bit))),

<<<<<<< HEAD
 pattern("batcalc", "between", CMDbatBETWEEN, false, "B between V1 and V2 (or vice versa) with conditional execution bat", args(1,10, batarg("",bit),batargany("b",1),batargany("v1",1),batargany("v2",1),batarg("r",bit),arg("sym",bit),arg("linc",bit),arg("hinc",bit),arg("nils_false",bit),arg("anti",bit))),
 pattern("batcalc", "between", CMDbatBETWEEN, false, "B between V1 and V2 (or vice versa) with conditional execution bat", args(1,10, batarg("",bit),batargany("b",1),batargany("v1",1),batargany("v2",1),batarg("r",msk),arg("sym",bit),arg("linc",bit),arg("hinc",bit),arg("nils_false",bit),arg("anti",bit))),
 pattern("batcalc", "between", CMDbatBETWEEN, false, "B between V1 and V2 (or vice versa) with candidates list and conditional execution bat", args(1,13, batarg("",bit),batargany("b",1),batargany("v1",1),batargany("v2",1),batarg("s",oid),batarg("s1",oid),batarg("s2",oid),batarg("r",bit),arg("sym",bit),arg("linc",bit),arg("hinc",bit),arg("nils_false",bit),arg("anti",bit))),
 pattern("batcalc", "between", CMDbatBETWEEN, false, "B between V1 and V2 (or vice versa) with candidates list and conditional execution bat", args(1,13, batarg("",bit),batargany("b",1),batargany("v1",1),batargany("v2",1),batarg("s",oid),batarg("s1",oid),batarg("s2",oid),batarg("r",msk),arg("sym",bit),arg("linc",bit),arg("hinc",bit),arg("nils_false",bit),arg("anti",bit))),
 pattern("batcalc", "between", CMDbatBETWEEN, false, "B between V1 and V2 (or vice versa) with conditional execution bat", args(1,10, batarg("",bit),batargany("b",1),batargany("v1",1),argany("v2",1),batarg("r",bit),arg("sym",bit),arg("linc",bit),arg("hinc",bit),arg("nils_false",bit),arg("anti",bit))),
 pattern("batcalc", "between", CMDbatBETWEEN, false, "B between V1 and V2 (or vice versa) with conditional execution bat", args(1,10, batarg("",bit),batargany("b",1),batargany("v1",1),argany("v2",1),batarg("r",msk),arg("sym",bit),arg("linc",bit),arg("hinc",bit),arg("nils_false",bit),arg("anti",bit))),
 pattern("batcalc", "between", CMDbatBETWEEN, false, "B between V1 and V2 (or vice versa) with candidates list and conditional execution bat", args(1,12, batarg("",bit),batargany("b",1),batargany("v1",1),argany("v2",1),batarg("s",oid),batarg("s1",oid),batarg("r",bit),arg("sym",bit),arg("linc",bit),arg("hinc",bit),arg("nils_false",bit),arg("anti",bit))),
 pattern("batcalc", "between", CMDbatBETWEEN, false, "B between V1 and V2 (or vice versa) with candidates list and conditional execution bat", args(1,12, batarg("",bit),batargany("b",1),batargany("v1",1),argany("v2",1),batarg("s",oid),batarg("s1",oid),batarg("r",msk),arg("sym",bit),arg("linc",bit),arg("hinc",bit),arg("nils_false",bit),arg("anti",bit))),
 pattern("batcalc", "between", CMDbatBETWEEN, false, "B between V1 and V2 (or vice versa) with conditional execution bat", args(1,10, batarg("",bit),batargany("b",1),argany("v1",1),batargany("v2",1),batarg("r",bit),arg("sym",bit),arg("linc",bit),arg("hinc",bit),arg("nils_false",bit),arg("anti",bit))),
 pattern("batcalc", "between", CMDbatBETWEEN, false, "B between V1 and V2 (or vice versa) with conditional execution bat", args(1,10, batarg("",bit),batargany("b",1),argany("v1",1),batargany("v2",1),batarg("r",msk),arg("sym",bit),arg("linc",bit),arg("hinc",bit),arg("nils_false",bit),arg("anti",bit))),
 pattern("batcalc", "between", CMDbatBETWEEN, false, "B between V1 and V2 (or vice versa) with candidates list and conditional execution bat", args(1,12, batarg("",bit),batargany("b",1),argany("v1",1),batargany("v2",1),batarg("s",oid),batarg("s2",oid),batarg("r",bit),arg("sym",bit),arg("linc",bit),arg("hinc",bit),arg("nils_false",bit),arg("anti",bit))),
 pattern("batcalc", "between", CMDbatBETWEEN, false, "B between V1 and V2 (or vice versa) with candidates list and conditional execution bat", args(1,12, batarg("",bit),batargany("b",1),argany("v1",1),batargany("v2",1),batarg("s",oid),batarg("s2",oid),batarg("r",msk),arg("sym",bit),arg("linc",bit),arg("hinc",bit),arg("nils_false",bit),arg("anti",bit))),
 pattern("batcalc", "between", CMDbatBETWEEN, false, "B between V1 and V2 (or vice versa) with conditional execution bat", args(1,10, batarg("",bit),batargany("b",1),argany("v1",1),argany("v2",1),batarg("r",bit),arg("sym",bit),arg("linc",bit),arg("hinc",bit),arg("nils_false",bit),arg("anti",bit))),
 pattern("batcalc", "between", CMDbatBETWEEN, false, "B between V1 and V2 (or vice versa) with conditional execution bat", args(1,10, batarg("",bit),batargany("b",1),argany("v1",1),argany("v2",1),batarg("r",msk),arg("sym",bit),arg("linc",bit),arg("hinc",bit),arg("nils_false",bit),arg("anti",bit))),
 pattern("batcalc", "between", CMDbatBETWEEN, false, "B between V1 and V2 (or vice versa) with candidates list and conditional execution bat", args(1,11, batarg("",bit),batargany("b",1),argany("v1",1),argany("v2",1),batarg("s",oid),batarg("r",bit),arg("sym",bit),arg("linc",bit),arg("hinc",bit),arg("nils_false",bit),arg("anti",bit))),
 pattern("batcalc", "between", CMDbatBETWEEN, false, "B between V1 and V2 (or vice versa) with candidates list and conditional execution bat", args(1,11, batarg("",bit),batargany("b",1),argany("v1",1),argany("v2",1),batarg("s",oid),batarg("r",msk),arg("sym",bit),arg("linc",bit),arg("hinc",bit),arg("nils_false",bit),arg("anti",bit))),

=======
>>>>>>> 2b41ab63
 pattern("aggr", "avg", CMDcalcavg, false, "Gives the avg of all tail values", args(1,2, arg("",dbl),batargany("b",2))),
 pattern("aggr", "avg", CMDcalcavg, false, "Gives the avg of all tail values", args(1,3, arg("",dbl),batargany("b",2),arg("scale",int))),

 pattern("batcalc", "ifthenelse", CMDifthen, false, "If-then-else operation to assemble a conditional result", args(1,4, batargany("",1),arg("v",bit),batargany("b1",1),batargany("b2",1))),
 pattern("batcalc", "ifthenelse", CMDifthen, false, "If-then-else operation to assemble a conditional result", args(1,4, batargany("",1),arg("v",bit),argany("v1",1),batargany("b2",1))),
 pattern("batcalc", "ifthenelse", CMDifthen, false, "If-then-else operation to assemble a conditional result", args(1,4, batargany("",1),arg("v",bit),batargany("b1",1),argany("v2",1))),
 pattern("batcalc", "ifthenelse", CMDifthen, false, "If-then-else operation to assemble a conditional result", args(1,4, batargany("",1),batarg("b",bit),argany("v1",1),argany("v2",1))),
 pattern("batcalc", "ifthenelse", CMDifthen, false, "If-then-else operation to assemble a conditional result", args(1,4, batargany("",1),batarg("b",bit),batargany("b1",1),argany("v2",1))),
 pattern("batcalc", "ifthenelse", CMDifthen, false, "If-then-else operation to assemble a conditional result", args(1,4, batargany("",1),batarg("b",bit),argany("v1",1),batargany("b2",1))),
 pattern("batcalc", "ifthenelse", CMDifthen, false, "If-then-else operation to assemble a conditional result", args(1,4, batargany("",1),batarg("b",bit),batargany("b1",1),batargany("b2",1))),
 { .imp=NULL }
};
#include "mal_import.h"
#ifdef _MSC_VER
#undef read
#pragma section(".CRT$XCU",read)
#endif
LIB_STARTUP_FUNC(init_batcalc_mal)
{ mal_module2("batcalc", NULL, batcalc_init_funcs, &batcalc_init, NULL); }<|MERGE_RESOLUTION|>--- conflicted
+++ resolved
@@ -1395,11 +1395,6 @@
 	specials[cur++] = TYPE_str;
 
 	mel_func_arg cand = { .type = TYPE_oid, .isbat=1 };
-<<<<<<< HEAD
-	mel_func_arg condexecbit = { .type = TYPE_bit, .isbat=1 };
-	mel_func_arg condexecmsk = { .type = TYPE_msk, .isbat=1 };
-=======
->>>>>>> 2b41ab63
 
 	int err=0;
 	/* for all numeric types, use reverse order */
@@ -1409,13 +1404,6 @@
 
 		err += melFunction(false, "batcalc", "iszero", (fptr)&CMDbatISZERO, "CMDbatISZERO", false, "Unary check for zero over the tail of the bat", 1, 2, ret, arg);
 		err += melFunction(false, "batcalc", "iszero", (fptr)&CMDbatISZERO, "CMDbatISZERO", false, "Unary check for zero over the tail of the bat with candidates list", 1, 3, ret, arg, cand);
-<<<<<<< HEAD
-		err += melFunction(false, "batcalc", "iszero", (fptr)&CMDbatISZERO, "CMDbatISZERO", false, "Unary check for zero over the tail of the bat", 1, 3, ret, arg, condexecbit);
-		err += melFunction(false, "batcalc", "iszero", (fptr)&CMDbatISZERO, "CMDbatISZERO", false, "Unary check for zero over the tail of the bat", 1, 3, ret, arg, condexecmsk);
-		err += melFunction(false, "batcalc", "iszero", (fptr)&CMDbatISZERO, "CMDbatISZERO", false, "Unary check for zero over the tail of the bat with candidates list", 1, 4, ret, arg, cand, condexecbit);
-		err += melFunction(false, "batcalc", "iszero", (fptr)&CMDbatISZERO, "CMDbatISZERO", false, "Unary check for zero over the tail of the bat with candidates list", 1, 4, ret, arg, cand, condexecmsk);
-=======
->>>>>>> 2b41ab63
 	}
 	for(tp = types; tp < extra && !err; tp++) { /* bit + numeric */
 		mel_func_arg ret = { .type = *tp, .isbat =1 };
@@ -1423,13 +1411,6 @@
 
 		err += melFunction(false, "batcalc", "not", (fptr)&CMDbatNOT, "CMDbatNOT", false, "Unary bitwise not over the tail of the bat", 1, 2, ret, arg);
 		err += melFunction(false, "batcalc", "not", (fptr)&CMDbatNOT, "CMDbatNOT", false, "Unary bitwise not over the tail of the bat with candidates list", 1, 3, ret, arg, cand);
-<<<<<<< HEAD
-		err += melFunction(false, "batcalc", "not", (fptr)&CMDbatNOT, "CMDbatNOT", false, "Unary bitwise not over the tail of the bat", 1, 3, ret, arg, condexecbit);
-		err += melFunction(false, "batcalc", "not", (fptr)&CMDbatNOT, "CMDbatNOT", false, "Unary bitwise not over the tail of the bat", 1, 3, ret, arg, condexecmsk);
-		err += melFunction(false, "batcalc", "not", (fptr)&CMDbatNOT, "CMDbatNOT", false, "Unary bitwise not over the tail of the bat with candidates list", 1, 4, ret, arg, cand, condexecbit);
-		err += melFunction(false, "batcalc", "not", (fptr)&CMDbatNOT, "CMDbatNOT", false, "Unary bitwise not over the tail of the bat with candidates list", 1, 4, ret, arg, cand, condexecmsk);
-=======
->>>>>>> 2b41ab63
 	}
 	for(tp = integer; tp < extra && !err; tp++) {
 		mel_func_arg ret = { .type = TYPE_bte, .isbat =1 };
@@ -1437,13 +1418,6 @@
 
 		err += melFunction(false, "batcalc", "sign", (fptr)&CMDbatSIGN, "CMDbatSIGN", false, "Unary sign (-1,0,1) over the tail of the bat", 1, 2, ret, arg);
 		err += melFunction(false, "batcalc", "sign", (fptr)&CMDbatSIGN, "CMDbatSIGN", false, "Unary sign (-1,0,1) over the tail of the bat with candidates list", 1, 3, ret, arg, cand);
-<<<<<<< HEAD
-		err += melFunction(false, "batcalc", "sign", (fptr)&CMDbatSIGN, "CMDbatSIGN", false, "Unary sign (-1,0,1) over the tail of the bat", 1, 3, ret, arg, condexecbit);
-		err += melFunction(false, "batcalc", "sign", (fptr)&CMDbatSIGN, "CMDbatSIGN", false, "Unary sign (-1,0,1) over the tail of the bat", 1, 3, ret, arg, condexecmsk);
-		err += melFunction(false, "batcalc", "sign", (fptr)&CMDbatSIGN, "CMDbatSIGN", false, "Unary sign (-1,0,1) over the tail of the bat with candidates list", 1, 4, ret, arg, cand, condexecbit);
-		err += melFunction(false, "batcalc", "sign", (fptr)&CMDbatSIGN, "CMDbatSIGN", false, "Unary sign (-1,0,1) over the tail of the bat with candidates list", 1, 4, ret, arg, cand, condexecmsk);
-=======
->>>>>>> 2b41ab63
 	}
 	for(tp = integer; tp < extra && !err; tp++) {
 		mel_func_arg ret = { .type = *tp, .isbat =1 };
@@ -1451,43 +1425,15 @@
 
 		err += melFunction(false, "batcalc", "abs", (fptr)&CMDbatABS, "CMDbatABS", false, "Unary abs over the tail of the bat", 1, 2, ret, arg);
 		err += melFunction(false, "batcalc", "abs", (fptr)&CMDbatABS, "CMDbatABS", false, "Unary abs over the tail of the bat with candidates list", 1, 3, ret, arg, cand);
-<<<<<<< HEAD
-		err += melFunction(false, "batcalc", "abs", (fptr)&CMDbatABS, "CMDbatABS", false, "Unary abs over the tail of the bat", 1, 3, ret, arg, condexecbit);
-		err += melFunction(false, "batcalc", "abs", (fptr)&CMDbatABS, "CMDbatABS", false, "Unary abs over the tail of the bat", 1, 3, ret, arg, condexecmsk);
-		err += melFunction(false, "batcalc", "abs", (fptr)&CMDbatABS, "CMDbatABS", false, "Unary abs over the tail of the bat with candidates list", 1, 4, ret, arg, cand, condexecbit);
-		err += melFunction(false, "batcalc", "abs", (fptr)&CMDbatABS, "CMDbatABS", false, "Unary abs over the tail of the bat with candidates list", 1, 4, ret, arg, cand, condexecmsk);
 
 		err += melFunction(false, "batcalc", "-", (fptr)&CMDbatNEG, "CMDbatNEG", false, "Unary neg over the tail of the bat", 1, 2, ret, arg);
 		err += melFunction(false, "batcalc", "-", (fptr)&CMDbatNEG, "CMDbatNEG", false, "Unary neg over the tail of the bat with candidates list", 1, 3, ret, arg, cand);
-		err += melFunction(false, "batcalc", "-", (fptr)&CMDbatNEG, "CMDbatNEG", false, "Unary neg over the tail of the bat", 1, 3, ret, arg, condexecbit);
-		err += melFunction(false, "batcalc", "-", (fptr)&CMDbatNEG, "CMDbatNEG", false, "Unary neg over the tail of the bat", 1, 3, ret, arg, condexecmsk);
-		err += melFunction(false, "batcalc", "-", (fptr)&CMDbatNEG, "CMDbatNEG", false, "Unary neg over the tail of the bat with candidates list", 1, 4, ret, arg, cand, condexecbit);
-		err += melFunction(false, "batcalc", "-", (fptr)&CMDbatNEG, "CMDbatNEG", false, "Unary neg over the tail of the bat with candidates list", 1, 4, ret, arg, cand, condexecmsk);
 
 		err += melFunction(false, "batcalc", "++", (fptr)&CMDbatINCR, "CMDbatINCR", false, "Unary increment over the tail of the bat", 1, 2, ret, arg);
 		err += melFunction(false, "batcalc", "++", (fptr)&CMDbatINCR, "CMDbatINCR", false, "Unary increment over the tail of the bat with candidates list", 1, 3, ret, arg, cand);
-		err += melFunction(false, "batcalc", "++", (fptr)&CMDbatINCR, "CMDbatINCR", false, "Unary increment over the tail of the bat", 1, 3, ret, arg, condexecbit);
-		err += melFunction(false, "batcalc", "++", (fptr)&CMDbatINCR, "CMDbatINCR", false, "Unary increment over the tail of the bat", 1, 3, ret, arg, condexecmsk);
-		err += melFunction(false, "batcalc", "++", (fptr)&CMDbatINCR, "CMDbatINCR", false, "Unary increment over the tail of the bat with candidates list", 1, 4, ret, arg, cand, condexecbit);
-		err += melFunction(false, "batcalc", "++", (fptr)&CMDbatINCR, "CMDbatINCR", false, "Unary increment over the tail of the bat with candidates list", 1, 4, ret, arg, cand, condexecmsk);
 
 		err += melFunction(false, "batcalc", "--", (fptr)&CMDbatDECR, "CMDbatDECR", false, "Unary decrement over the tail of the bat", 1, 2, ret, arg);
 		err += melFunction(false, "batcalc", "--", (fptr)&CMDbatDECR, "CMDbatDECR", false, "Unary decrement over the tail of the bat with candidates list", 1, 3, ret, arg, cand);
-		err += melFunction(false, "batcalc", "--", (fptr)&CMDbatDECR, "CMDbatDECR", false, "Unary decrement over the tail of the bat", 1, 3, ret, arg, condexecbit);
-		err += melFunction(false, "batcalc", "--", (fptr)&CMDbatDECR, "CMDbatDECR", false, "Unary decrement over the tail of the bat", 1, 3, ret, arg, condexecmsk);
-		err += melFunction(false, "batcalc", "--", (fptr)&CMDbatDECR, "CMDbatDECR", false, "Unary decrement over the tail of the bat with candidates list", 1, 4, ret, arg, cand, condexecbit);
-		err += melFunction(false, "batcalc", "--", (fptr)&CMDbatDECR, "CMDbatDECR", false, "Unary decrement over the tail of the bat with candidates list", 1, 4, ret, arg, cand, condexecmsk);
-=======
-
-		err += melFunction(false, "batcalc", "-", (fptr)&CMDbatNEG, "CMDbatNEG", false, "Unary neg over the tail of the bat", 1, 2, ret, arg);
-		err += melFunction(false, "batcalc", "-", (fptr)&CMDbatNEG, "CMDbatNEG", false, "Unary neg over the tail of the bat with candidates list", 1, 3, ret, arg, cand);
-
-		err += melFunction(false, "batcalc", "++", (fptr)&CMDbatINCR, "CMDbatINCR", false, "Unary increment over the tail of the bat", 1, 2, ret, arg);
-		err += melFunction(false, "batcalc", "++", (fptr)&CMDbatINCR, "CMDbatINCR", false, "Unary increment over the tail of the bat with candidates list", 1, 3, ret, arg, cand);
-
-		err += melFunction(false, "batcalc", "--", (fptr)&CMDbatDECR, "CMDbatDECR", false, "Unary decrement over the tail of the bat", 1, 2, ret, arg);
-		err += melFunction(false, "batcalc", "--", (fptr)&CMDbatDECR, "CMDbatDECR", false, "Unary decrement over the tail of the bat with candidates list", 1, 3, ret, arg, cand);
->>>>>>> 2b41ab63
 	}
 	/* possibly add the min/max + _no_nil */
 	/* binops on numeric types */
@@ -1586,34 +1532,10 @@
 		  err += melFunction(false, "batcalc", funcs[f].op_ne, funcs[f].fcn_ne, funcs[f].fname_ne, false, funcs[f].comment_v_ne, 1, 4, ret, arg1, varg2, cand);
 		  err += melFunction(false, "batcalc", funcs[f].op, funcs[f].fcn, funcs[f].fname, false, funcs[f].comment_v_, 1, 4, ret, varg1, arg2, cand);
 		  err += melFunction(false, "batcalc", funcs[f].op_ne, funcs[f].fcn_ne, funcs[f].fname_ne, false, funcs[f].comment_v__ne, 1, 4, ret, varg1, arg2, cand);
-<<<<<<< HEAD
-		  err += melFunction(false, "batcalc", funcs[f].op, funcs[f].fcn, funcs[f].fname, false, funcs[f].comment, 1, 6, ret, arg1, arg2, cand, cand, condexecbit);
-		  err += melFunction(false, "batcalc", funcs[f].op, funcs[f].fcn, funcs[f].fname, false, funcs[f].comment, 1, 6, ret, arg1, arg2, cand, cand, condexecmsk);
-		  err += melFunction(false, "batcalc", funcs[f].op_ne, funcs[f].fcn_ne, funcs[f].fname_ne, false, funcs[f].comment_ne, 1, 6, ret, arg1, arg2, cand, cand, condexecbit);
-		  err += melFunction(false, "batcalc", funcs[f].op_ne, funcs[f].fcn_ne, funcs[f].fname_ne, false, funcs[f].comment_ne, 1, 6, ret, arg1, arg2, cand, cand, condexecmsk);
-		  err += melFunction(false, "batcalc", funcs[f].op, funcs[f].fcn, funcs[f].fname, false, funcs[f].comment_v, 1, 5, ret, arg1, varg2, cand, condexecbit);
-		  err += melFunction(false, "batcalc", funcs[f].op, funcs[f].fcn, funcs[f].fname, false, funcs[f].comment_v, 1, 5, ret, arg1, varg2, cand, condexecmsk);
-		  err += melFunction(false, "batcalc", funcs[f].op_ne, funcs[f].fcn_ne, funcs[f].fname_ne, false, funcs[f].comment_v_ne, 1, 5, ret, arg1, varg2, cand, condexecbit);
-		  err += melFunction(false, "batcalc", funcs[f].op_ne, funcs[f].fcn_ne, funcs[f].fname_ne, false, funcs[f].comment_v_ne, 1, 5, ret, arg1, varg2, cand, condexecmsk);
-		  err += melFunction(false, "batcalc", funcs[f].op, funcs[f].fcn, funcs[f].fname, false, funcs[f].comment_v_, 1, 5, ret, varg1, arg2, cand, condexecbit);
-		  err += melFunction(false, "batcalc", funcs[f].op, funcs[f].fcn, funcs[f].fname, false, funcs[f].comment_v_, 1, 5, ret, varg1, arg2, cand, condexecmsk);
-		  err += melFunction(false, "batcalc", funcs[f].op_ne, funcs[f].fcn_ne, funcs[f].fname_ne, false, funcs[f].comment_v__ne, 1, 5, ret, varg1, arg2, cand, condexecbit);
-		  err += melFunction(false, "batcalc", funcs[f].op_ne, funcs[f].fcn_ne, funcs[f].fname_ne, false, funcs[f].comment_v__ne, 1, 5, ret, varg1, arg2, cand, condexecmsk);
-=======
->>>>>>> 2b41ab63
 		} else {
 		  err += melFunction(false, "batcalc", funcs[f].op, funcs[f].fcn_el, funcs[f].fname_el, false, funcs[f].comment_el, 1, 5, ret, arg1, arg2, cand, cand);
 		  err += melFunction(false, "batcalc", funcs[f].op, funcs[f].fcn_el, funcs[f].fname_el, false, funcs[f].comment_el_v, 1, 4, ret, arg1, varg2, cand);
 		  err += melFunction(false, "batcalc", funcs[f].op, funcs[f].fcn_el, funcs[f].fname_el, false, funcs[f].comment_el_v_, 1, 4, ret, varg1, arg2, cand);
-<<<<<<< HEAD
-		  err += melFunction(false, "batcalc", funcs[f].op, funcs[f].fcn_el, funcs[f].fname_el, false, funcs[f].comment_el, 1, 6, ret, arg1, arg2, cand, cand, condexecbit);
-		  err += melFunction(false, "batcalc", funcs[f].op, funcs[f].fcn_el, funcs[f].fname_el, false, funcs[f].comment_el, 1, 6, ret, arg1, arg2, cand, cand, condexecmsk);
-		  err += melFunction(false, "batcalc", funcs[f].op, funcs[f].fcn_el, funcs[f].fname_el, false, funcs[f].comment_el_v, 1, 5, ret, arg1, varg2, cand, condexecbit);
-		  err += melFunction(false, "batcalc", funcs[f].op, funcs[f].fcn_el, funcs[f].fname_el, false, funcs[f].comment_el_v, 1, 5, ret, arg1, varg2, cand, condexecmsk);
-		  err += melFunction(false, "batcalc", funcs[f].op, funcs[f].fcn_el, funcs[f].fname_el, false, funcs[f].comment_el_v_, 1, 5, ret, varg1, arg2, cand, condexecbit);
-		  err += melFunction(false, "batcalc", funcs[f].op, funcs[f].fcn_el, funcs[f].fname_el, false, funcs[f].comment_el_v_, 1, 5, ret, varg1, arg2, cand, condexecmsk);
-=======
->>>>>>> 2b41ab63
 		}
 	      }
 	    }
@@ -1667,21 +1589,6 @@
 		err += melFunction(false, "batcalc", div.op_ne, div.fcn_ne, div.fname_ne, false, div.comment_v_ne, 1, 4, ret, arg1, varg2, cand);
 		err += melFunction(false, "batcalc", div.op, div.fcn, div.fname, false, div.comment_v_, 1, 4, ret, varg1, arg2, cand);
 		err += melFunction(false, "batcalc", div.op_ne, div.fcn_ne, div.fname_ne, false, div.comment_v__ne, 1, 4, ret, varg1, arg2, cand);
-<<<<<<< HEAD
-		err += melFunction(false, "batcalc", div.op, div.fcn, div.fname, false, div.comment, 1, 6, ret, arg1, arg2, cand, cand, condexecbit);
-		err += melFunction(false, "batcalc", div.op, div.fcn, div.fname, false, div.comment, 1, 6, ret, arg1, arg2, cand, cand, condexecmsk);
-		err += melFunction(false, "batcalc", div.op_ne, div.fcn_ne, div.fname_ne, false, div.comment_ne, 1, 6, ret, arg1, arg2, cand, cand, condexecbit);
-		err += melFunction(false, "batcalc", div.op_ne, div.fcn_ne, div.fname_ne, false, div.comment_ne, 1, 6, ret, arg1, arg2, cand, cand, condexecmsk);
-		err += melFunction(false, "batcalc", div.op, div.fcn, div.fname, false, div.comment_v, 1, 5, ret, arg1, varg2, cand, condexecbit);
-		err += melFunction(false, "batcalc", div.op, div.fcn, div.fname, false, div.comment_v, 1, 5, ret, arg1, varg2, cand, condexecmsk);
-		err += melFunction(false, "batcalc", div.op_ne, div.fcn_ne, div.fname_ne, false, div.comment_v_ne, 1, 5, ret, arg1, varg2, cand, condexecbit);
-		err += melFunction(false, "batcalc", div.op_ne, div.fcn_ne, div.fname_ne, false, div.comment_v_ne, 1, 5, ret, arg1, varg2, cand, condexecmsk);
-		err += melFunction(false, "batcalc", div.op, div.fcn, div.fname, false, div.comment_v_, 1, 5, ret, varg1, arg2, cand, condexecbit);
-		err += melFunction(false, "batcalc", div.op, div.fcn, div.fname, false, div.comment_v_, 1, 5, ret, varg1, arg2, cand, condexecmsk);
-		err += melFunction(false, "batcalc", div.op_ne, div.fcn_ne, div.fname_ne, false, div.comment_v__ne, 1, 5, ret, varg1, arg2, cand, condexecbit);
-		err += melFunction(false, "batcalc", div.op_ne, div.fcn_ne, div.fname_ne, false, div.comment_v__ne, 1, 5, ret, varg1, arg2, cand, condexecmsk);
-=======
->>>>>>> 2b41ab63
 	      }
 	    }
 	}
@@ -1735,21 +1642,6 @@
 		err += melFunction(false, "batcalc", mods.op_ne, mods.fcn_ne, mods.fname_ne, false, mods.comment_v_ne, 1, 4, ret, arg1, varg2, cand);
 		err += melFunction(false, "batcalc", mods.op, mods.fcn, mods.fname, false, mods.comment_v_, 1, 4, ret, varg1, arg2, cand);
 		err += melFunction(false, "batcalc", mods.op_ne, mods.fcn_ne, mods.fname_ne, false, mods.comment_v__ne, 1, 4, ret, varg1, arg2, cand);
-<<<<<<< HEAD
-		err += melFunction(false, "batcalc", mods.op, mods.fcn, mods.fname, false, mods.comment, 1, 6, ret, arg1, arg2, cand, cand, condexecbit);
-		err += melFunction(false, "batcalc", mods.op, mods.fcn, mods.fname, false, mods.comment, 1, 6, ret, arg1, arg2, cand, cand, condexecmsk);
-		err += melFunction(false, "batcalc", mods.op_ne, mods.fcn_ne, mods.fname_ne, false, mods.comment_ne, 1, 6, ret, arg1, arg2, cand, cand, condexecbit);
-		err += melFunction(false, "batcalc", mods.op_ne, mods.fcn_ne, mods.fname_ne, false, mods.comment_ne, 1, 6, ret, arg1, arg2, cand, cand, condexecmsk);
-		err += melFunction(false, "batcalc", mods.op, mods.fcn, mods.fname, false, mods.comment_v, 1, 5, ret, arg1, varg2, cand, condexecbit);
-		err += melFunction(false, "batcalc", mods.op, mods.fcn, mods.fname, false, mods.comment_v, 1, 5, ret, arg1, varg2, cand, condexecmsk);
-		err += melFunction(false, "batcalc", mods.op_ne, mods.fcn_ne, mods.fname_ne, false, mods.comment_v_ne, 1, 5, ret, arg1, varg2, cand, condexecbit);
-		err += melFunction(false, "batcalc", mods.op_ne, mods.fcn_ne, mods.fname_ne, false, mods.comment_v_ne, 1, 5, ret, arg1, varg2, cand, condexecmsk);
-		err += melFunction(false, "batcalc", mods.op, mods.fcn, mods.fname, false, mods.comment_v_, 1, 5, ret, varg1, arg2, cand, condexecbit);
-		err += melFunction(false, "batcalc", mods.op, mods.fcn, mods.fname, false, mods.comment_v_, 1, 5, ret, varg1, arg2, cand, condexecmsk);
-		err += melFunction(false, "batcalc", mods.op_ne, mods.fcn_ne, mods.fname_ne, false, mods.comment_v__ne, 1, 5, ret, varg1, arg2, cand, condexecbit);
-		err += melFunction(false, "batcalc", mods.op_ne, mods.fcn_ne, mods.fname_ne, false, mods.comment_v__ne, 1, 5, ret, varg1, arg2, cand, condexecmsk);
-=======
->>>>>>> 2b41ab63
 	      }
 	    }
 	}
@@ -1796,21 +1688,6 @@
 		err += melFunction(false, "batcalc", logops[f].op, logops[f].fcn, logops[f].fname, false, logops[f].comment_v, 1, 4, ret, arg, varg, cand);
 		err += melFunction(false, "batcalc", logops[f].op, logops[f].fcn, logops[f].fname, false, logops[f].comment_v_, 1, 3, ret, varg, arg);
 		err += melFunction(false, "batcalc", logops[f].op, logops[f].fcn, logops[f].fname, false, logops[f].comment_v_, 1, 4, ret, varg, arg, cand);
-<<<<<<< HEAD
-		err += melFunction(false, "batcalc", logops[f].op, logops[f].fcn, logops[f].fname, false, logops[f].comment, 1, 4, ret, arg, arg, condexecbit);
-		err += melFunction(false, "batcalc", logops[f].op, logops[f].fcn, logops[f].fname, false, logops[f].comment, 1, 4, ret, arg, arg, condexecmsk);
-		err += melFunction(false, "batcalc", logops[f].op, logops[f].fcn, logops[f].fname, false, logops[f].comment, 1, 6, ret, arg, arg, cand, cand, condexecbit);
-		err += melFunction(false, "batcalc", logops[f].op, logops[f].fcn, logops[f].fname, false, logops[f].comment, 1, 6, ret, arg, arg, cand, cand, condexecmsk);
-		err += melFunction(false, "batcalc", logops[f].op, logops[f].fcn, logops[f].fname, false, logops[f].comment_v, 1, 4, ret, arg, varg, condexecbit);
-		err += melFunction(false, "batcalc", logops[f].op, logops[f].fcn, logops[f].fname, false, logops[f].comment_v, 1, 4, ret, arg, varg, condexecmsk);
-		err += melFunction(false, "batcalc", logops[f].op, logops[f].fcn, logops[f].fname, false, logops[f].comment_v, 1, 5, ret, arg, varg, cand, condexecbit);
-		err += melFunction(false, "batcalc", logops[f].op, logops[f].fcn, logops[f].fname, false, logops[f].comment_v, 1, 5, ret, arg, varg, cand, condexecmsk);
-		err += melFunction(false, "batcalc", logops[f].op, logops[f].fcn, logops[f].fname, false, logops[f].comment_v_, 1, 4, ret, varg, arg, condexecbit);
-		err += melFunction(false, "batcalc", logops[f].op, logops[f].fcn, logops[f].fname, false, logops[f].comment_v_, 1, 4, ret, varg, arg, condexecmsk);
-		err += melFunction(false, "batcalc", logops[f].op, logops[f].fcn, logops[f].fname, false, logops[f].comment_v_, 1, 5, ret, varg, arg, cand, condexecbit);
-		err += melFunction(false, "batcalc", logops[f].op, logops[f].fcn, logops[f].fname, false, logops[f].comment_v_, 1, 5, ret, varg, arg, cand, condexecmsk);
-=======
->>>>>>> 2b41ab63
 	  }
 	}
 	struct {
@@ -1877,34 +1754,6 @@
 		err += melFunction(false, "batcalc", shifts[f].op, shifts[f].fcn, shifts[f].fname, false, shifts[f].comment_v_, 1, 4, ret, varg1, arg2, cand);
 		err += melFunction(false, "batcalc", shifts[f].op_ne, shifts[f].fcn_ne, shifts[f].fname_ne, false, shifts[f].comment_ne_v_, 1, 3, ret, varg1, arg2);
 		err += melFunction(false, "batcalc", shifts[f].op_ne, shifts[f].fcn_ne, shifts[f].fname_ne, false, shifts[f].comment_ne_v_, 1, 4, ret, varg1, arg2, cand);
-<<<<<<< HEAD
-
-		err += melFunction(false, "batcalc", shifts[f].op, shifts[f].fcn, shifts[f].fname, false, shifts[f].comment, 1, 4, ret, arg1, arg2, condexecbit);
-		err += melFunction(false, "batcalc", shifts[f].op, shifts[f].fcn, shifts[f].fname, false, shifts[f].comment, 1, 4, ret, arg1, arg2, condexecmsk);
-		err += melFunction(false, "batcalc", shifts[f].op, shifts[f].fcn, shifts[f].fname, false, shifts[f].comment, 1, 6, ret, arg1, arg2, cand, cand, condexecbit);
-		err += melFunction(false, "batcalc", shifts[f].op, shifts[f].fcn, shifts[f].fname, false, shifts[f].comment, 1, 6, ret, arg1, arg2, cand, cand, condexecmsk);
-		err += melFunction(false, "batcalc", shifts[f].op_ne, shifts[f].fcn_ne, shifts[f].fname_ne, false, shifts[f].comment_ne, 1, 4, ret, arg1, arg2, condexecbit);
-		err += melFunction(false, "batcalc", shifts[f].op_ne, shifts[f].fcn_ne, shifts[f].fname_ne, false, shifts[f].comment_ne, 1, 4, ret, arg1, arg2, condexecmsk);
-		err += melFunction(false, "batcalc", shifts[f].op_ne, shifts[f].fcn_ne, shifts[f].fname_ne, false, shifts[f].comment_ne, 1, 6, ret, arg1, arg2, cand, cand, condexecbit);
-		err += melFunction(false, "batcalc", shifts[f].op_ne, shifts[f].fcn_ne, shifts[f].fname_ne, false, shifts[f].comment_ne, 1, 6, ret, arg1, arg2, cand, cand, condexecmsk);
-		err += melFunction(false, "batcalc", shifts[f].op, shifts[f].fcn, shifts[f].fname, false, shifts[f].comment_v, 1, 4, ret, arg1, varg2, condexecbit);
-		err += melFunction(false, "batcalc", shifts[f].op, shifts[f].fcn, shifts[f].fname, false, shifts[f].comment_v, 1, 4, ret, arg1, varg2, condexecmsk);
-		err += melFunction(false, "batcalc", shifts[f].op, shifts[f].fcn, shifts[f].fname, false, shifts[f].comment_v, 1, 5, ret, arg1, varg2, cand, condexecbit);
-		err += melFunction(false, "batcalc", shifts[f].op, shifts[f].fcn, shifts[f].fname, false, shifts[f].comment_v, 1, 5, ret, arg1, varg2, cand, condexecmsk);
-		err += melFunction(false, "batcalc", shifts[f].op_ne, shifts[f].fcn_ne, shifts[f].fname_ne, false, shifts[f].comment_ne_v, 1, 4, ret, arg1, varg2, condexecbit);
-		err += melFunction(false, "batcalc", shifts[f].op_ne, shifts[f].fcn_ne, shifts[f].fname_ne, false, shifts[f].comment_ne_v, 1, 4, ret, arg1, varg2, condexecmsk);
-		err += melFunction(false, "batcalc", shifts[f].op_ne, shifts[f].fcn_ne, shifts[f].fname_ne, false, shifts[f].comment_ne_v, 1, 5, ret, arg1, varg2, cand, condexecbit);
-		err += melFunction(false, "batcalc", shifts[f].op_ne, shifts[f].fcn_ne, shifts[f].fname_ne, false, shifts[f].comment_ne_v, 1, 5, ret, arg1, varg2, cand, condexecmsk);
-		err += melFunction(false, "batcalc", shifts[f].op, shifts[f].fcn, shifts[f].fname, false, shifts[f].comment_v_, 1, 4, ret, varg1, arg2, condexecbit);
-		err += melFunction(false, "batcalc", shifts[f].op, shifts[f].fcn, shifts[f].fname, false, shifts[f].comment_v_, 1, 4, ret, varg1, arg2, condexecmsk);
-		err += melFunction(false, "batcalc", shifts[f].op, shifts[f].fcn, shifts[f].fname, false, shifts[f].comment_v_, 1, 5, ret, varg1, arg2, cand, condexecbit);
-		err += melFunction(false, "batcalc", shifts[f].op, shifts[f].fcn, shifts[f].fname, false, shifts[f].comment_v_, 1, 5, ret, varg1, arg2, cand, condexecmsk);
-		err += melFunction(false, "batcalc", shifts[f].op_ne, shifts[f].fcn_ne, shifts[f].fname_ne, false, shifts[f].comment_ne_v_, 1, 4, ret, varg1, arg2, condexecbit);
-		err += melFunction(false, "batcalc", shifts[f].op_ne, shifts[f].fcn_ne, shifts[f].fname_ne, false, shifts[f].comment_ne_v_, 1, 4, ret, varg1, arg2, condexecmsk);
-		err += melFunction(false, "batcalc", shifts[f].op_ne, shifts[f].fcn_ne, shifts[f].fname_ne, false, shifts[f].comment_ne_v_, 1, 5, ret, varg1, arg2, cand, condexecbit);
-		err += melFunction(false, "batcalc", shifts[f].op_ne, shifts[f].fcn_ne, shifts[f].fname_ne, false, shifts[f].comment_ne_v_, 1, 5, ret, varg1, arg2, cand, condexecmsk);
-=======
->>>>>>> 2b41ab63
 	    }
 	  }
 	}
@@ -1974,22 +1823,6 @@
 	  err += melFunction(false, "batcalc", cmps[f].op, cmps[f].fcn, cmps[f].fname, false, cmps[f].comment_v_, 1, 3, ret, varg, arg);
 	  err += melFunction(false, "batcalc", cmps[f].op, cmps[f].fcn, cmps[f].fname, false, cmps[f].comment_v_, 1, 4, ret, varg, arg, cand);
 
-<<<<<<< HEAD
-	  err += melFunction(false, "batcalc", cmps[f].op, cmps[f].fcn, cmps[f].fname, false, cmps[f].comment, 1, 4, ret, arg, arg, condexecbit);
-	  err += melFunction(false, "batcalc", cmps[f].op, cmps[f].fcn, cmps[f].fname, false, cmps[f].comment, 1, 4, ret, arg, arg, condexecmsk);
-	  err += melFunction(false, "batcalc", cmps[f].op, cmps[f].fcn, cmps[f].fname, false, cmps[f].comment, 1, 6, ret, arg, arg, cand, cand, condexecbit);
-	  err += melFunction(false, "batcalc", cmps[f].op, cmps[f].fcn, cmps[f].fname, false, cmps[f].comment, 1, 6, ret, arg, arg, cand, cand, condexecmsk);
-	  err += melFunction(false, "batcalc", cmps[f].op, cmps[f].fcn, cmps[f].fname, false, cmps[f].comment_v, 1, 4, ret, arg, varg, condexecbit);
-	  err += melFunction(false, "batcalc", cmps[f].op, cmps[f].fcn, cmps[f].fname, false, cmps[f].comment_v, 1, 4, ret, arg, varg, condexecmsk);
-	  err += melFunction(false, "batcalc", cmps[f].op, cmps[f].fcn, cmps[f].fname, false, cmps[f].comment_v, 1, 5, ret, arg, varg, cand, condexecbit);
-	  err += melFunction(false, "batcalc", cmps[f].op, cmps[f].fcn, cmps[f].fname, false, cmps[f].comment_v, 1, 5, ret, arg, varg, cand, condexecmsk);
-	  err += melFunction(false, "batcalc", cmps[f].op, cmps[f].fcn, cmps[f].fname, false, cmps[f].comment_v_, 1, 4, ret, varg, arg, condexecbit);
-	  err += melFunction(false, "batcalc", cmps[f].op, cmps[f].fcn, cmps[f].fname, false, cmps[f].comment_v_, 1, 4, ret, varg, arg, condexecmsk);
-	  err += melFunction(false, "batcalc", cmps[f].op, cmps[f].fcn, cmps[f].fname, false, cmps[f].comment_v_, 1, 5, ret, varg, arg, cand, condexecbit);
-	  err += melFunction(false, "batcalc", cmps[f].op, cmps[f].fcn, cmps[f].fname, false, cmps[f].comment_v_, 1, 5, ret, varg, arg, cand, condexecmsk);
-
-=======
->>>>>>> 2b41ab63
 	  if (strcmp(cmps[f].op,"==")==0 || strcmp(cmps[f].op,"!=")==0) {
 		mel_func_arg nil_matches = { .type = TYPE_bit };
 	  	err += melFunction(false, "batcalc", cmps[f].op, cmps[f].fcn, cmps[f].fname, false, cmps[f].comment, 1, 4, ret, arg, arg, nil_matches);
@@ -1998,22 +1831,6 @@
 	  	err += melFunction(false, "batcalc", cmps[f].op, cmps[f].fcn, cmps[f].fname, false, cmps[f].comment_v, 1, 5, ret, arg, varg, cand, nil_matches);
 	  	err += melFunction(false, "batcalc", cmps[f].op, cmps[f].fcn, cmps[f].fname, false, cmps[f].comment_v_, 1, 4, ret, varg, arg, nil_matches);
 	  	err += melFunction(false, "batcalc", cmps[f].op, cmps[f].fcn, cmps[f].fname, false, cmps[f].comment_v_, 1, 5, ret, varg, arg, cand, nil_matches);
-<<<<<<< HEAD
-
-	  	err += melFunction(false, "batcalc", cmps[f].op, cmps[f].fcn, cmps[f].fname, false, cmps[f].comment, 1, 5, ret, arg, arg, condexecbit, nil_matches);
-	  	err += melFunction(false, "batcalc", cmps[f].op, cmps[f].fcn, cmps[f].fname, false, cmps[f].comment, 1, 5, ret, arg, arg, condexecmsk, nil_matches);
-	  	err += melFunction(false, "batcalc", cmps[f].op, cmps[f].fcn, cmps[f].fname, false, cmps[f].comment, 1, 7, ret, arg, arg, cand, cand, condexecbit, nil_matches);
-	  	err += melFunction(false, "batcalc", cmps[f].op, cmps[f].fcn, cmps[f].fname, false, cmps[f].comment, 1, 7, ret, arg, arg, cand, cand, condexecmsk, nil_matches);
-	  	err += melFunction(false, "batcalc", cmps[f].op, cmps[f].fcn, cmps[f].fname, false, cmps[f].comment_v, 1, 5, ret, arg, varg, condexecbit, nil_matches);
-	  	err += melFunction(false, "batcalc", cmps[f].op, cmps[f].fcn, cmps[f].fname, false, cmps[f].comment_v, 1, 5, ret, arg, varg, condexecmsk, nil_matches);
-	  	err += melFunction(false, "batcalc", cmps[f].op, cmps[f].fcn, cmps[f].fname, false, cmps[f].comment_v, 1, 6, ret, arg, varg, cand, condexecbit, nil_matches);
-	  	err += melFunction(false, "batcalc", cmps[f].op, cmps[f].fcn, cmps[f].fname, false, cmps[f].comment_v, 1, 6, ret, arg, varg, cand, condexecmsk, nil_matches);
-	  	err += melFunction(false, "batcalc", cmps[f].op, cmps[f].fcn, cmps[f].fname, false, cmps[f].comment_v_, 1, 5, ret, varg, arg, condexecbit, nil_matches);
-	  	err += melFunction(false, "batcalc", cmps[f].op, cmps[f].fcn, cmps[f].fname, false, cmps[f].comment_v_, 1, 5, ret, varg, arg, condexecmsk, nil_matches);
-	  	err += melFunction(false, "batcalc", cmps[f].op, cmps[f].fcn, cmps[f].fname, false, cmps[f].comment_v_, 1, 6, ret, varg, arg, cand, condexecbit, nil_matches);
-	  	err += melFunction(false, "batcalc", cmps[f].op, cmps[f].fcn, cmps[f].fname, false, cmps[f].comment_v_, 1, 6, ret, varg, arg, cand, condexecmsk, nil_matches);
-=======
->>>>>>> 2b41ab63
 	  }
 
 	  /* uuid, json and mtime (date, daytime, timestamp */
@@ -2029,22 +1846,6 @@
 	     err += melFunction(false, "batcalc", cmps[f].op, cmps[f].fcn, cmps[f].fname, false, cmps[f].comment_v_, 1, 3, ret, varg, arg);
 	     err += melFunction(false, "batcalc", cmps[f].op, cmps[f].fcn, cmps[f].fname, false, cmps[f].comment_v_, 1, 4, ret, varg, arg, cand);
 
-<<<<<<< HEAD
- 	     err += melFunction(false, "batcalc", cmps[f].op, cmps[f].fcn, cmps[f].fname, false, cmps[f].comment, 1, 4, ret, arg, arg, condexecbit);
- 	     err += melFunction(false, "batcalc", cmps[f].op, cmps[f].fcn, cmps[f].fname, false, cmps[f].comment, 1, 4, ret, arg, arg, condexecmsk);
-	     err += melFunction(false, "batcalc", cmps[f].op, cmps[f].fcn, cmps[f].fname, false, cmps[f].comment, 1, 6, ret, arg, arg, cand, cand, condexecbit);
-	     err += melFunction(false, "batcalc", cmps[f].op, cmps[f].fcn, cmps[f].fname, false, cmps[f].comment, 1, 6, ret, arg, arg, cand, cand, condexecmsk);
-	     err += melFunction(false, "batcalc", cmps[f].op, cmps[f].fcn, cmps[f].fname, false, cmps[f].comment_v, 1, 4, ret, arg, varg, condexecbit);
-	     err += melFunction(false, "batcalc", cmps[f].op, cmps[f].fcn, cmps[f].fname, false, cmps[f].comment_v, 1, 4, ret, arg, varg, condexecmsk);
-	     err += melFunction(false, "batcalc", cmps[f].op, cmps[f].fcn, cmps[f].fname, false, cmps[f].comment_v, 1, 5, ret, arg, varg, cand, condexecbit);
-	     err += melFunction(false, "batcalc", cmps[f].op, cmps[f].fcn, cmps[f].fname, false, cmps[f].comment_v, 1, 5, ret, arg, varg, cand, condexecmsk);
-	     err += melFunction(false, "batcalc", cmps[f].op, cmps[f].fcn, cmps[f].fname, false, cmps[f].comment_v_, 1, 4, ret, varg, arg, condexecbit);
-	     err += melFunction(false, "batcalc", cmps[f].op, cmps[f].fcn, cmps[f].fname, false, cmps[f].comment_v_, 1, 4, ret, varg, arg, condexecmsk);
-	     err += melFunction(false, "batcalc", cmps[f].op, cmps[f].fcn, cmps[f].fname, false, cmps[f].comment_v_, 1, 5, ret, varg, arg, cand, condexecbit);
-	     err += melFunction(false, "batcalc", cmps[f].op, cmps[f].fcn, cmps[f].fname, false, cmps[f].comment_v_, 1, 5, ret, varg, arg, cand, condexecmsk);
-
-=======
->>>>>>> 2b41ab63
 	     if (strcmp(cmps[f].op,"==")==0 || strcmp(cmps[f].op,"!=")==0) {
 		mel_func_arg nil_matches = { .type = TYPE_bit };
 	  	err += melFunction(false, "batcalc", cmps[f].op, cmps[f].fcn, cmps[f].fname, false, cmps[f].comment, 1, 4, ret, arg, arg, nil_matches);
@@ -2053,22 +1854,6 @@
 	  	err += melFunction(false, "batcalc", cmps[f].op, cmps[f].fcn, cmps[f].fname, false, cmps[f].comment_v, 1, 5, ret, arg, varg, cand, nil_matches);
 	  	err += melFunction(false, "batcalc", cmps[f].op, cmps[f].fcn, cmps[f].fname, false, cmps[f].comment_v_, 1, 4, ret, varg, arg, nil_matches);
 	  	err += melFunction(false, "batcalc", cmps[f].op, cmps[f].fcn, cmps[f].fname, false, cmps[f].comment_v_, 1, 5, ret, varg, arg, cand, nil_matches);
-<<<<<<< HEAD
-
-	  	err += melFunction(false, "batcalc", cmps[f].op, cmps[f].fcn, cmps[f].fname, false, cmps[f].comment, 1, 5, ret, arg, arg, condexecbit, nil_matches);
-	  	err += melFunction(false, "batcalc", cmps[f].op, cmps[f].fcn, cmps[f].fname, false, cmps[f].comment, 1, 5, ret, arg, arg, condexecmsk, nil_matches);
-	  	err += melFunction(false, "batcalc", cmps[f].op, cmps[f].fcn, cmps[f].fname, false, cmps[f].comment, 1, 7, ret, arg, arg, cand, cand, condexecbit, nil_matches);
-	  	err += melFunction(false, "batcalc", cmps[f].op, cmps[f].fcn, cmps[f].fname, false, cmps[f].comment, 1, 7, ret, arg, arg, cand, cand, condexecmsk, nil_matches);
-	  	err += melFunction(false, "batcalc", cmps[f].op, cmps[f].fcn, cmps[f].fname, false, cmps[f].comment_v, 1, 5, ret, arg, varg, condexecbit, nil_matches);
-	  	err += melFunction(false, "batcalc", cmps[f].op, cmps[f].fcn, cmps[f].fname, false, cmps[f].comment_v, 1, 5, ret, arg, varg, condexecmsk, nil_matches);
-	  	err += melFunction(false, "batcalc", cmps[f].op, cmps[f].fcn, cmps[f].fname, false, cmps[f].comment_v, 1, 6, ret, arg, varg, cand, condexecbit, nil_matches);
-	  	err += melFunction(false, "batcalc", cmps[f].op, cmps[f].fcn, cmps[f].fname, false, cmps[f].comment_v, 1, 6, ret, arg, varg, cand, condexecmsk, nil_matches);
-	  	err += melFunction(false, "batcalc", cmps[f].op, cmps[f].fcn, cmps[f].fname, false, cmps[f].comment_v_, 1, 5, ret, varg, arg, condexecbit, nil_matches);
-	  	err += melFunction(false, "batcalc", cmps[f].op, cmps[f].fcn, cmps[f].fname, false, cmps[f].comment_v_, 1, 5, ret, varg, arg, condexecmsk, nil_matches);
-	  	err += melFunction(false, "batcalc", cmps[f].op, cmps[f].fcn, cmps[f].fname, false, cmps[f].comment_v_, 1, 6, ret, varg, arg, cand, condexecbit, nil_matches);
-	  	err += melFunction(false, "batcalc", cmps[f].op, cmps[f].fcn, cmps[f].fname, false, cmps[f].comment_v_, 1, 6, ret, varg, arg, cand, condexecmsk, nil_matches);
-=======
->>>>>>> 2b41ab63
 	     }
 	  }
 
@@ -2090,22 +1875,6 @@
 		err += melFunction(false, "batcalc", cmps[f].op, cmps[f].fcn, cmps[f].fname, false, cmps[f].comment_v_, 1, 3, ret, varg1, arg2);
 		err += melFunction(false, "batcalc", cmps[f].op, cmps[f].fcn, cmps[f].fname, false, cmps[f].comment_v_, 1, 4, ret, varg1, arg2, cand);
 
-<<<<<<< HEAD
-		err += melFunction(false, "batcalc", cmps[f].op, cmps[f].fcn, cmps[f].fname, false, cmps[f].comment, 1, 4, ret, arg1, arg2, condexecbit);
-		err += melFunction(false, "batcalc", cmps[f].op, cmps[f].fcn, cmps[f].fname, false, cmps[f].comment, 1, 4, ret, arg1, arg2, condexecmsk);
-		err += melFunction(false, "batcalc", cmps[f].op, cmps[f].fcn, cmps[f].fname, false, cmps[f].comment, 1, 6, ret, arg1, arg2, cand, cand, condexecbit);
-		err += melFunction(false, "batcalc", cmps[f].op, cmps[f].fcn, cmps[f].fname, false, cmps[f].comment, 1, 6, ret, arg1, arg2, cand, cand, condexecmsk);
-		err += melFunction(false, "batcalc", cmps[f].op, cmps[f].fcn, cmps[f].fname, false, cmps[f].comment_v, 1, 4, ret, arg1, varg2, condexecbit);
-		err += melFunction(false, "batcalc", cmps[f].op, cmps[f].fcn, cmps[f].fname, false, cmps[f].comment_v, 1, 4, ret, arg1, varg2, condexecmsk);
-		err += melFunction(false, "batcalc", cmps[f].op, cmps[f].fcn, cmps[f].fname, false, cmps[f].comment_v, 1, 5, ret, arg1, varg2, cand, condexecbit);
-		err += melFunction(false, "batcalc", cmps[f].op, cmps[f].fcn, cmps[f].fname, false, cmps[f].comment_v, 1, 5, ret, arg1, varg2, cand, condexecmsk);
-		err += melFunction(false, "batcalc", cmps[f].op, cmps[f].fcn, cmps[f].fname, false, cmps[f].comment_v_, 1, 4, ret, varg1, arg2, condexecbit);
-		err += melFunction(false, "batcalc", cmps[f].op, cmps[f].fcn, cmps[f].fname, false, cmps[f].comment_v_, 1, 4, ret, varg1, arg2, condexecmsk);
-		err += melFunction(false, "batcalc", cmps[f].op, cmps[f].fcn, cmps[f].fname, false, cmps[f].comment_v_, 1, 5, ret, varg1, arg2, cand, condexecbit);
-		err += melFunction(false, "batcalc", cmps[f].op, cmps[f].fcn, cmps[f].fname, false, cmps[f].comment_v_, 1, 5, ret, varg1, arg2, cand, condexecmsk);
-
-=======
->>>>>>> 2b41ab63
 	  	if (strcmp(cmps[f].op,"==")==0 || strcmp(cmps[f].op,"!=")==0) {
 			mel_func_arg nil_matches = { .type = TYPE_bit };
 
@@ -2115,22 +1884,6 @@
 			err += melFunction(false, "batcalc", cmps[f].op, cmps[f].fcn, cmps[f].fname, false, cmps[f].comment_v, 1, 4, ret, arg1, varg2, cand, nil_matches);
 			err += melFunction(false, "batcalc", cmps[f].op, cmps[f].fcn, cmps[f].fname, false, cmps[f].comment_v_, 1, 3, ret, varg1, arg2, nil_matches);
 			err += melFunction(false, "batcalc", cmps[f].op, cmps[f].fcn, cmps[f].fname, false, cmps[f].comment_v_, 1, 4, ret, varg1, arg2, cand, nil_matches);
-<<<<<<< HEAD
-
-			err += melFunction(false, "batcalc", cmps[f].op, cmps[f].fcn, cmps[f].fname, false, cmps[f].comment, 1, 4, ret, arg1, arg2, condexecbit, nil_matches);
-			err += melFunction(false, "batcalc", cmps[f].op, cmps[f].fcn, cmps[f].fname, false, cmps[f].comment, 1, 4, ret, arg1, arg2, condexecmsk, nil_matches);
-			err += melFunction(false, "batcalc", cmps[f].op, cmps[f].fcn, cmps[f].fname, false, cmps[f].comment, 1, 6, ret, arg1, arg2, cand, cand, condexecbit, nil_matches);
-			err += melFunction(false, "batcalc", cmps[f].op, cmps[f].fcn, cmps[f].fname, false, cmps[f].comment, 1, 6, ret, arg1, arg2, cand, cand, condexecmsk, nil_matches);
-			err += melFunction(false, "batcalc", cmps[f].op, cmps[f].fcn, cmps[f].fname, false, cmps[f].comment_v, 1, 4, ret, arg1, varg2, condexecbit, nil_matches);
-			err += melFunction(false, "batcalc", cmps[f].op, cmps[f].fcn, cmps[f].fname, false, cmps[f].comment_v, 1, 4, ret, arg1, varg2, condexecmsk, nil_matches);
-			err += melFunction(false, "batcalc", cmps[f].op, cmps[f].fcn, cmps[f].fname, false, cmps[f].comment_v, 1, 5, ret, arg1, varg2, cand, condexecbit, nil_matches);
-			err += melFunction(false, "batcalc", cmps[f].op, cmps[f].fcn, cmps[f].fname, false, cmps[f].comment_v, 1, 5, ret, arg1, varg2, cand, condexecmsk, nil_matches);
-			err += melFunction(false, "batcalc", cmps[f].op, cmps[f].fcn, cmps[f].fname, false, cmps[f].comment_v_, 1, 4, ret, varg1, arg2, condexecbit, nil_matches);
-			err += melFunction(false, "batcalc", cmps[f].op, cmps[f].fcn, cmps[f].fname, false, cmps[f].comment_v_, 1, 4, ret, varg1, arg2, condexecmsk, nil_matches);
-			err += melFunction(false, "batcalc", cmps[f].op, cmps[f].fcn, cmps[f].fname, false, cmps[f].comment_v_, 1, 5, ret, varg1, arg2, cand, condexecbit, nil_matches);
-			err += melFunction(false, "batcalc", cmps[f].op, cmps[f].fcn, cmps[f].fname, false, cmps[f].comment_v_, 1, 5, ret, varg1, arg2, cand, condexecmsk, nil_matches);
-=======
->>>>>>> 2b41ab63
 		}
 	    }
 	  }
@@ -2163,22 +1916,6 @@
 		err += melFunction(false, "batcalc", cmp.op, cmp.fcn, cmp.fname, false, cmp.comment_v, 1, 4, ret, arg, varg, cand);
 		err += melFunction(false, "batcalc", cmp.op, cmp.fcn, cmp.fname, false, cmp.comment_v_, 1, 3, ret, varg, arg);
 		err += melFunction(false, "batcalc", cmp.op, cmp.fcn, cmp.fname, false, cmp.comment_v_, 1, 4, ret, varg, arg, cand);
-<<<<<<< HEAD
-
-		err += melFunction(false, "batcalc", cmp.op, cmp.fcn, cmp.fname, false, cmp.comment, 1, 4, ret, arg, arg, condexecbit);
-		err += melFunction(false, "batcalc", cmp.op, cmp.fcn, cmp.fname, false, cmp.comment, 1, 4, ret, arg, arg, condexecmsk);
-		err += melFunction(false, "batcalc", cmp.op, cmp.fcn, cmp.fname, false, cmp.comment, 1, 6, ret, arg, arg, cand, cand, condexecbit);
-		err += melFunction(false, "batcalc", cmp.op, cmp.fcn, cmp.fname, false, cmp.comment, 1, 6, ret, arg, arg, cand, cand, condexecmsk);
-		err += melFunction(false, "batcalc", cmp.op, cmp.fcn, cmp.fname, false, cmp.comment_v, 1, 4, ret, arg, varg, condexecbit);
-		err += melFunction(false, "batcalc", cmp.op, cmp.fcn, cmp.fname, false, cmp.comment_v, 1, 4, ret, arg, varg, condexecmsk);
-		err += melFunction(false, "batcalc", cmp.op, cmp.fcn, cmp.fname, false, cmp.comment_v, 1, 5, ret, arg, varg, cand, condexecbit);
-		err += melFunction(false, "batcalc", cmp.op, cmp.fcn, cmp.fname, false, cmp.comment_v, 1, 5, ret, arg, varg, cand, condexecmsk);
-		err += melFunction(false, "batcalc", cmp.op, cmp.fcn, cmp.fname, false, cmp.comment_v_, 1, 4, ret, varg, arg, condexecbit);
-		err += melFunction(false, "batcalc", cmp.op, cmp.fcn, cmp.fname, false, cmp.comment_v_, 1, 4, ret, varg, arg, condexecmsk);
-		err += melFunction(false, "batcalc", cmp.op, cmp.fcn, cmp.fname, false, cmp.comment_v_, 1, 5, ret, varg, arg, cand, condexecbit);
-		err += melFunction(false, "batcalc", cmp.op, cmp.fcn, cmp.fname, false, cmp.comment_v_, 1, 5, ret, varg, arg, cand, condexecmsk);
-=======
->>>>>>> 2b41ab63
 	}
 	for(tp1 = integer; tp1 < extra && !err; tp1++) {
 	    for(tp2 = integer; tp2 < extra && !err; tp2++) {
@@ -2194,22 +1931,6 @@
 		err += melFunction(false, "batcalc", cmp.op, cmp.fcn, cmp.fname, false, cmp.comment_v, 1, 4, ret, arg1, varg2, cand);
 		err += melFunction(false, "batcalc", cmp.op, cmp.fcn, cmp.fname, false, cmp.comment_v_, 1, 3, ret, varg1, arg2);
 		err += melFunction(false, "batcalc", cmp.op, cmp.fcn, cmp.fname, false, cmp.comment_v_, 1, 4, ret, varg1, arg2, cand);
-<<<<<<< HEAD
-
-		err += melFunction(false, "batcalc", cmp.op, cmp.fcn, cmp.fname, false, cmp.comment, 1, 4, ret, arg1, arg2, condexecbit);
-		err += melFunction(false, "batcalc", cmp.op, cmp.fcn, cmp.fname, false, cmp.comment, 1, 4, ret, arg1, arg2, condexecmsk);
-		err += melFunction(false, "batcalc", cmp.op, cmp.fcn, cmp.fname, false, cmp.comment, 1, 6, ret, arg1, arg2, cand, cand, condexecbit);
-		err += melFunction(false, "batcalc", cmp.op, cmp.fcn, cmp.fname, false, cmp.comment, 1, 6, ret, arg1, arg2, cand, cand, condexecmsk);
-		err += melFunction(false, "batcalc", cmp.op, cmp.fcn, cmp.fname, false, cmp.comment_v, 1, 4, ret, arg1, varg2, condexecbit);
-		err += melFunction(false, "batcalc", cmp.op, cmp.fcn, cmp.fname, false, cmp.comment_v, 1, 4, ret, arg1, varg2, condexecmsk);
-		err += melFunction(false, "batcalc", cmp.op, cmp.fcn, cmp.fname, false, cmp.comment_v, 1, 5, ret, arg1, varg2, cand, condexecbit);
-		err += melFunction(false, "batcalc", cmp.op, cmp.fcn, cmp.fname, false, cmp.comment_v, 1, 5, ret, arg1, varg2, cand, condexecmsk);
-		err += melFunction(false, "batcalc", cmp.op, cmp.fcn, cmp.fname, false, cmp.comment_v_, 1, 4, ret, varg1, arg2, condexecbit);
-		err += melFunction(false, "batcalc", cmp.op, cmp.fcn, cmp.fname, false, cmp.comment_v_, 1, 4, ret, varg1, arg2, condexecmsk);
-		err += melFunction(false, "batcalc", cmp.op, cmp.fcn, cmp.fname, false, cmp.comment_v_, 1, 5, ret, varg1, arg2, cand, condexecbit);
-		err += melFunction(false, "batcalc", cmp.op, cmp.fcn, cmp.fname, false, cmp.comment_v_, 1, 5, ret, varg1, arg2, cand, condexecmsk);
-=======
->>>>>>> 2b41ab63
 	    }
 	}
 	for(tp = integer; tp < extra && !err; tp++) {
@@ -2336,18 +2057,6 @@
 			err += melFunction(false, "batcalc", typeops[t].name, typeops[t].fcn, typeops[t].fname, false, "", 1, 3, ret, arg, cand);
 			err += melFunction(false, "batcalc", typeops[t].name_ne, typeops[t].fcn_ne, typeops[t].fname_ne, false, "", 1, 2, ret, arg);
 			err += melFunction(false, "batcalc", typeops[t].name_ne, typeops[t].fcn_ne, typeops[t].fname_ne, false, "", 1, 3, ret, arg, cand);
-<<<<<<< HEAD
-
-			err += melFunction(false, "batcalc", typeops[t].name, typeops[t].fcn, typeops[t].fname, false, "", 1, 3, ret, arg, condexecbit);
-			err += melFunction(false, "batcalc", typeops[t].name, typeops[t].fcn, typeops[t].fname, false, "", 1, 3, ret, arg, condexecmsk);
-			err += melFunction(false, "batcalc", typeops[t].name, typeops[t].fcn, typeops[t].fname, false, "", 1, 4, ret, arg, cand, condexecbit);
-			err += melFunction(false, "batcalc", typeops[t].name, typeops[t].fcn, typeops[t].fname, false, "", 1, 4, ret, arg, cand, condexecmsk);
-			err += melFunction(false, "batcalc", typeops[t].name_ne, typeops[t].fcn_ne, typeops[t].fname_ne, false, "", 1, 3, ret, arg, condexecbit);
-			err += melFunction(false, "batcalc", typeops[t].name_ne, typeops[t].fcn_ne, typeops[t].fname_ne, false, "", 1, 3, ret, arg, condexecmsk);
-			err += melFunction(false, "batcalc", typeops[t].name_ne, typeops[t].fcn_ne, typeops[t].fname_ne, false, "", 1, 4, ret, arg, cand, condexecbit);
-			err += melFunction(false, "batcalc", typeops[t].name_ne, typeops[t].fcn_ne, typeops[t].fname_ne, false, "", 1, 4, ret, arg, cand, condexecmsk);
-=======
->>>>>>> 2b41ab63
 		} else {
 		    for(int p = 0; p<typeopslen; p++) {
 			mel_func_arg ret = { .type = typeops[t].type, .isbat =1 };
@@ -2357,18 +2066,6 @@
 			err += melFunction(false, "batcalc", typeops[t].name, typeops[t].fcn, typeops[t].fname, false, "", 1, 3, ret, arg, cand);
 			err += melFunction(false, "batcalc", typeops[t].name_ne, typeops[t].fcn_ne, typeops[t].fname_ne, false, "", 1, 2, ret, arg);
 			err += melFunction(false, "batcalc", typeops[t].name_ne, typeops[t].fcn_ne, typeops[t].fname_ne, false, "", 1, 3, ret, arg, cand);
-<<<<<<< HEAD
-
-			err += melFunction(false, "batcalc", typeops[t].name, typeops[t].fcn, typeops[t].fname, false, "", 1, 3, ret, arg, condexecbit);
-			err += melFunction(false, "batcalc", typeops[t].name, typeops[t].fcn, typeops[t].fname, false, "", 1, 3, ret, arg, condexecmsk);
-			err += melFunction(false, "batcalc", typeops[t].name, typeops[t].fcn, typeops[t].fname, false, "", 1, 4, ret, arg, cand, condexecbit);
-			err += melFunction(false, "batcalc", typeops[t].name, typeops[t].fcn, typeops[t].fname, false, "", 1, 4, ret, arg, cand, condexecmsk);
-			err += melFunction(false, "batcalc", typeops[t].name_ne, typeops[t].fcn_ne, typeops[t].fname_ne, false, "", 1, 3, ret, arg, condexecbit);
-			err += melFunction(false, "batcalc", typeops[t].name_ne, typeops[t].fcn_ne, typeops[t].fname_ne, false, "", 1, 3, ret, arg, condexecmsk);
-			err += melFunction(false, "batcalc", typeops[t].name_ne, typeops[t].fcn_ne, typeops[t].fname_ne, false, "", 1, 4, ret, arg, cand, condexecbit);
-			err += melFunction(false, "batcalc", typeops[t].name_ne, typeops[t].fcn_ne, typeops[t].fname_ne, false, "", 1, 4, ret, arg, cand, condexecmsk);
-=======
->>>>>>> 2b41ab63
 		    }
 		}
 	}
@@ -2379,136 +2076,41 @@
  /* batcalc */
  pattern("batcalc", "isnil", CMDbatISNIL, false, "Unary check for nil over the tail of the bat", args(1,2, batarg("",bit),batargany("b",0))),
  pattern("batcalc", "isnil", CMDbatISNIL, false, "Unary check for nil over the tail of the bat with candidates list", args(1,3, batarg("",bit),batargany("b",0),batarg("s",oid))),
-<<<<<<< HEAD
- pattern("batcalc", "isnil", CMDbatISNIL, false, "Unary check for nil over the tail of the bat", args(1,3, batarg("",bit),batargany("b",0),batarg("r",bit))),
- pattern("batcalc", "isnil", CMDbatISNIL, false, "Unary check for nil over the tail of the bat", args(1,3, batarg("",bit),batargany("b",0),batarg("r",msk))),
- pattern("batcalc", "isnil", CMDbatISNIL, false, "Unary check for nil over the tail of the bat with candidates list", args(1,4, batarg("",bit),batargany("b",0),batarg("s",oid),batarg("r",bit))),
- pattern("batcalc", "isnil", CMDbatISNIL, false, "Unary check for nil over the tail of the bat with candidates list", args(1,4, batarg("",bit),batargany("b",0),batarg("s",oid),batarg("r",msk))),
  pattern("batcalc", "isnotnil", CMDbatISNOTNIL, false, "Unary check for notnil over the tail of the bat", args(1,2, batarg("",bit),batargany("b",0))),
  pattern("batcalc", "isnotnil", CMDbatISNOTNIL, false, "Unary check for notnil over the tail of the bat with candidates list", args(1,3, batarg("",bit),batargany("b",0),batarg("s",oid))),
- pattern("batcalc", "isnotnil", CMDbatISNOTNIL, false, "Unary check for notnil over the tail of the bat", args(1,3, batarg("",bit),batargany("b",0),batarg("r",bit))),
- pattern("batcalc", "isnotnil", CMDbatISNOTNIL, false, "Unary check for notnil over the tail of the bat", args(1,3, batarg("",bit),batargany("b",0),batarg("r",msk))),
- pattern("batcalc", "isnotnil", CMDbatISNOTNIL, false, "Unary check for notnil over the tail of the bat with candidates list", args(1,4, batarg("",bit),batargany("b",0),batarg("s",oid),batarg("r",bit))),
- pattern("batcalc", "isnotnil", CMDbatISNOTNIL, false, "Unary check for notnil over the tail of the bat with candidates list", args(1,4, batarg("",bit),batargany("b",0),batarg("s",oid),batarg("r",msk))),
-=======
- pattern("batcalc", "isnotnil", CMDbatISNOTNIL, false, "Unary check for notnil over the tail of the bat", args(1,2, batarg("",bit),batargany("b",0))),
- pattern("batcalc", "isnotnil", CMDbatISNOTNIL, false, "Unary check for notnil over the tail of the bat with candidates list", args(1,3, batarg("",bit),batargany("b",0),batarg("s",oid))),
->>>>>>> 2b41ab63
  pattern("batcalc", "min", CMDbatMIN, false, "Return bat with minimum value of each pair of inputs", args(1,3, batargany("",1),batargany("b1",1),batargany("b2",1))),
  pattern("batcalc", "min", CMDbatMIN, false, "Return bat with minimum value of each pair of inputs", args(1,5, batargany("",1),batargany("b1",1),batargany("b2",1),batarg("s1",oid),batarg("s2",oid))),
  pattern("batcalc", "min", CMDbatMIN, false, "Return bat with minimum value of each pair of inputs", args(1,3, batargany("",1),batargany("b",1),argany("v",1))),
  pattern("batcalc", "min", CMDbatMIN, false, "Return bat with minimum value of each pair of inputs", args(1,4, batargany("",1),batargany("b",1),argany("v",1),batarg("s",oid))),
  pattern("batcalc", "min", CMDbatMIN, false, "Return bat with minimum value of each pair of inputs", args(1,3, batargany("",1),argany("v",1),batargany("b",1))),
  pattern("batcalc", "min", CMDbatMIN, false, "Return bat with minimum value of each pair of inputs", args(1,4, batargany("",1),argany("v",1),batargany("b",1),batarg("s",oid))),
-<<<<<<< HEAD
- pattern("batcalc", "min", CMDbatMIN, false, "Return bat with minimum value of each pair of inputs", args(1,4, batargany("",1),batargany("b1",1),batargany("b2",1),batarg("r",bit))),
- pattern("batcalc", "min", CMDbatMIN, false, "Return bat with minimum value of each pair of inputs", args(1,4, batargany("",1),batargany("b1",1),batargany("b2",1),batarg("r",msk))),
- pattern("batcalc", "min", CMDbatMIN, false, "Return bat with minimum value of each pair of inputs", args(1,6, batargany("",1),batargany("b1",1),batargany("b2",1),batarg("s1",oid),batarg("s2",oid),batarg("r",bit))),
- pattern("batcalc", "min", CMDbatMIN, false, "Return bat with minimum value of each pair of inputs", args(1,6, batargany("",1),batargany("b1",1),batargany("b2",1),batarg("s1",oid),batarg("s2",oid),batarg("r",msk))),
- pattern("batcalc", "min", CMDbatMIN, false, "Return bat with minimum value of each pair of inputs", args(1,4, batargany("",1),batargany("b",1),argany("v",1),batarg("r",bit))),
- pattern("batcalc", "min", CMDbatMIN, false, "Return bat with minimum value of each pair of inputs", args(1,4, batargany("",1),batargany("b",1),argany("v",1),batarg("r",msk))),
- pattern("batcalc", "min", CMDbatMIN, false, "Return bat with minimum value of each pair of inputs", args(1,5, batargany("",1),batargany("b",1),argany("v",1),batarg("s",oid),batarg("r",bit))),
- pattern("batcalc", "min", CMDbatMIN, false, "Return bat with minimum value of each pair of inputs", args(1,5, batargany("",1),batargany("b",1),argany("v",1),batarg("s",oid),batarg("r",msk))),
- pattern("batcalc", "min", CMDbatMIN, false, "Return bat with minimum value of each pair of inputs", args(1,4, batargany("",1),argany("v",1),batargany("b",1),batarg("r",bit))),
- pattern("batcalc", "min", CMDbatMIN, false, "Return bat with minimum value of each pair of inputs", args(1,4, batargany("",1),argany("v",1),batargany("b",1),batarg("r",msk))),
- pattern("batcalc", "min", CMDbatMIN, false, "Return bat with minimum value of each pair of inputs", args(1,5, batargany("",1),argany("v",1),batargany("b",1),batarg("s",oid),batarg("r",bit))),
- pattern("batcalc", "min", CMDbatMIN, false, "Return bat with minimum value of each pair of inputs", args(1,5, batargany("",1),argany("v",1),batargany("b",1),batarg("s",oid),batarg("r",msk))),
-=======
->>>>>>> 2b41ab63
  pattern("batcalc", "min_no_nil", CMDbatMIN_no_nil, false, "Return bat with minimum value of each pair of inputs, ignoring nil values", args(1,3, batargany("",1),batargany("b1",1),batargany("b2",1))),
  pattern("batcalc", "min_no_nil", CMDbatMIN_no_nil, false, "Return bat with minimum value of each pair of inputs, ignoring nil values", args(1,5, batargany("",1),batargany("b1",1),batargany("b2",1),batarg("s1",oid),batarg("s2",oid))),
  pattern("batcalc", "min_no_nil", CMDbatMIN_no_nil, false, "Return bat with minimum value of each pair of inputs, ignoring nil values", args(1,3, batargany("",1),batargany("b",1),argany("v",1))),
  pattern("batcalc", "min_no_nil", CMDbatMIN_no_nil, false, "Return bat with minimum value of each pair of inputs, ignoring nil values", args(1,4, batargany("",1),batargany("b",1),argany("v",1),batarg("s",oid))),
  pattern("batcalc", "min_no_nil", CMDbatMIN_no_nil, false, "Return bat with minimum value of each pair of inputs, ignoring nil values", args(1,3, batargany("",1),argany("v",1),batargany("b",1))),
  pattern("batcalc", "min_no_nil", CMDbatMIN_no_nil, false, "Return bat with minimum value of each pair of inputs, ignoring nil values", args(1,4, batargany("",1),argany("v",1),batargany("b",1),batarg("s",oid))),
-<<<<<<< HEAD
- pattern("batcalc", "min_no_nil", CMDbatMIN_no_nil, false, "Return bat with minimum value of each pair of inputs, ignoring nil values", args(1,4, batargany("",1),batargany("b1",1),batargany("b2",1),batarg("r",bit))),
- pattern("batcalc", "min_no_nil", CMDbatMIN_no_nil, false, "Return bat with minimum value of each pair of inputs, ignoring nil values", args(1,4, batargany("",1),batargany("b1",1),batargany("b2",1),batarg("r",msk))),
- pattern("batcalc", "min_no_nil", CMDbatMIN_no_nil, false, "Return bat with minimum value of each pair of inputs, ignoring nil values", args(1,6, batargany("",1),batargany("b1",1),batargany("b2",1),batarg("s1",oid),batarg("s2",oid),batarg("r",bit))),
- pattern("batcalc", "min_no_nil", CMDbatMIN_no_nil, false, "Return bat with minimum value of each pair of inputs, ignoring nil values", args(1,6, batargany("",1),batargany("b1",1),batargany("b2",1),batarg("s1",oid),batarg("s2",oid),batarg("r",msk))),
- pattern("batcalc", "min_no_nil", CMDbatMIN_no_nil, false, "Return bat with minimum value of each pair of inputs, ignoring nil values", args(1,4, batargany("",1),batargany("b",1),argany("v",1),batarg("r",bit))),
- pattern("batcalc", "min_no_nil", CMDbatMIN_no_nil, false, "Return bat with minimum value of each pair of inputs, ignoring nil values", args(1,4, batargany("",1),batargany("b",1),argany("v",1),batarg("r",msk))),
- pattern("batcalc", "min_no_nil", CMDbatMIN_no_nil, false, "Return bat with minimum value of each pair of inputs, ignoring nil values", args(1,5, batargany("",1),batargany("b",1),argany("v",1),batarg("s",oid),batarg("r",bit))),
- pattern("batcalc", "min_no_nil", CMDbatMIN_no_nil, false, "Return bat with minimum value of each pair of inputs, ignoring nil values", args(1,5, batargany("",1),batargany("b",1),argany("v",1),batarg("s",oid),batarg("r",msk))),
- pattern("batcalc", "min_no_nil", CMDbatMIN_no_nil, false, "Return bat with minimum value of each pair of inputs, ignoring nil values", args(1,4, batargany("",1),argany("v",1),batargany("b",1),batarg("r",bit))),
- pattern("batcalc", "min_no_nil", CMDbatMIN_no_nil, false, "Return bat with minimum value of each pair of inputs, ignoring nil values", args(1,4, batargany("",1),argany("v",1),batargany("b",1),batarg("r",msk))),
- pattern("batcalc", "min_no_nil", CMDbatMIN_no_nil, false, "Return bat with minimum value of each pair of inputs, ignoring nil values", args(1,5, batargany("",1),argany("v",1),batargany("b",1),batarg("s",oid),batarg("r",bit))),
- pattern("batcalc", "min_no_nil", CMDbatMIN_no_nil, false, "Return bat with minimum value of each pair of inputs, ignoring nil values", args(1,5, batargany("",1),argany("v",1),batargany("b",1),batarg("s",oid),batarg("r",msk))),
-=======
->>>>>>> 2b41ab63
  pattern("batcalc", "max", CMDbatMAX, false, "Return bat with maximum value of each pair of inputs", args(1,3, batargany("",1),batargany("b1",1),batargany("b2",1))),
  pattern("batcalc", "max", CMDbatMAX, false, "Return bat with maximum value of each pair of inputs", args(1,5, batargany("",1),batargany("b1",1),batargany("b2",1),batarg("s1",oid),batarg("s2",oid))),
  pattern("batcalc", "max", CMDbatMAX, false, "Return bat with maximum value of each pair of inputs", args(1,3, batargany("",1),batargany("b",1),argany("v",1))),
  pattern("batcalc", "max", CMDbatMAX, false, "Return bat with maximum value of each pair of inputs", args(1,4, batargany("",1),batargany("b",1),argany("v",1),batarg("s",oid))),
  pattern("batcalc", "max", CMDbatMAX, false, "Return bat with maximum value of each pair of inputs", args(1,3, batargany("",1),argany("v",1),batargany("b",1))),
  pattern("batcalc", "max", CMDbatMAX, false, "Return bat with maximum value of each pair of inputs", args(1,4, batargany("",1),argany("v",1),batargany("b",1),batarg("s",oid))),
-<<<<<<< HEAD
- pattern("batcalc", "max", CMDbatMAX, false, "Return bat with maximum value of each pair of inputs", args(1,4, batargany("",1),batargany("b1",1),batargany("b2",1),batarg("r",bit))),
- pattern("batcalc", "max", CMDbatMAX, false, "Return bat with maximum value of each pair of inputs", args(1,4, batargany("",1),batargany("b1",1),batargany("b2",1),batarg("r",msk))),
- pattern("batcalc", "max", CMDbatMAX, false, "Return bat with maximum value of each pair of inputs", args(1,6, batargany("",1),batargany("b1",1),batargany("b2",1),batarg("s1",oid),batarg("s2",oid),batarg("r",bit))),
- pattern("batcalc", "max", CMDbatMAX, false, "Return bat with maximum value of each pair of inputs", args(1,6, batargany("",1),batargany("b1",1),batargany("b2",1),batarg("s1",oid),batarg("s2",oid),batarg("r",msk))),
- pattern("batcalc", "max", CMDbatMAX, false, "Return bat with maximum value of each pair of inputs", args(1,4, batargany("",1),batargany("b",1),argany("v",1),batarg("r",bit))),
- pattern("batcalc", "max", CMDbatMAX, false, "Return bat with maximum value of each pair of inputs", args(1,4, batargany("",1),batargany("b",1),argany("v",1),batarg("r",msk))),
- pattern("batcalc", "max", CMDbatMAX, false, "Return bat with maximum value of each pair of inputs", args(1,5, batargany("",1),batargany("b",1),argany("v",1),batarg("s",oid),batarg("r",bit))),
- pattern("batcalc", "max", CMDbatMAX, false, "Return bat with maximum value of each pair of inputs", args(1,5, batargany("",1),batargany("b",1),argany("v",1),batarg("s",oid),batarg("r",msk))),
- pattern("batcalc", "max", CMDbatMAX, false, "Return bat with maximum value of each pair of inputs", args(1,4, batargany("",1),argany("v",1),batargany("b",1),batarg("r",bit))),
- pattern("batcalc", "max", CMDbatMAX, false, "Return bat with maximum value of each pair of inputs", args(1,4, batargany("",1),argany("v",1),batargany("b",1),batarg("r",msk))),
- pattern("batcalc", "max", CMDbatMAX, false, "Return bat with maximum value of each pair of inputs", args(1,5, batargany("",1),argany("v",1),batargany("b",1),batarg("s",oid),batarg("r",bit))),
- pattern("batcalc", "max", CMDbatMAX, false, "Return bat with maximum value of each pair of inputs", args(1,5, batargany("",1),argany("v",1),batargany("b",1),batarg("s",oid),batarg("r",msk))),
-=======
->>>>>>> 2b41ab63
  pattern("batcalc", "max_no_nil", CMDbatMAX_no_nil, false, "Return bat with maximum value of each pair of inputs, ignoring nil values", args(1,3, batargany("",1),batargany("b1",1),batargany("b2",1))),
  pattern("batcalc", "max_no_nil", CMDbatMAX_no_nil, false, "Return bat with maximum value of each pair of inputs, ignoring nil values", args(1,5, batargany("",1),batargany("b1",1),batargany("b2",1),batarg("s1",oid),batarg("s2",oid))),
  pattern("batcalc", "max_no_nil", CMDbatMAX_no_nil, false, "Return bat with maximum value of each pair of inputs, ignoring nil values", args(1,3, batargany("",1),batargany("b",1),argany("v",1))),
  pattern("batcalc", "max_no_nil", CMDbatMAX_no_nil, false, "Return bat with maximum value of each pair of inputs, ignoring nil values", args(1,4, batargany("",1),batargany("b",1),argany("v",1),batarg("s",oid))),
  pattern("batcalc", "max_no_nil", CMDbatMAX_no_nil, false, "Return bat with maximum value of each pair of inputs, ignoring nil values", args(1,3, batargany("",1),argany("v",1),batargany("b",1))),
  pattern("batcalc", "max_no_nil", CMDbatMAX_no_nil, false, "Return bat with maximum value of each pair of inputs, ignoring nil values", args(1,4, batargany("",1),argany("v",1),batargany("b",1),batarg("s",oid))),
-<<<<<<< HEAD
- pattern("batcalc", "max_no_nil", CMDbatMAX_no_nil, false, "Return bat with maximum value of each pair of inputs, ignoring nil values", args(1,4, batargany("",1),batargany("b1",1),batargany("b2",1),batarg("r",bit))),
- pattern("batcalc", "max_no_nil", CMDbatMAX_no_nil, false, "Return bat with maximum value of each pair of inputs, ignoring nil values", args(1,4, batargany("",1),batargany("b1",1),batargany("b2",1),batarg("r",msk))),
- pattern("batcalc", "max_no_nil", CMDbatMAX_no_nil, false, "Return bat with maximum value of each pair of inputs, ignoring nil values", args(1,6, batargany("",1),batargany("b1",1),batargany("b2",1),batarg("s1",oid),batarg("s2",oid),batarg("r",bit))),
- pattern("batcalc", "max_no_nil", CMDbatMAX_no_nil, false, "Return bat with maximum value of each pair of inputs, ignoring nil values", args(1,6, batargany("",1),batargany("b1",1),batargany("b2",1),batarg("s1",oid),batarg("s2",oid),batarg("r",msk))),
- pattern("batcalc", "max_no_nil", CMDbatMAX_no_nil, false, "Return bat with maximum value of each pair of inputs, ignoring nil values", args(1,4, batargany("",1),batargany("b",1),argany("v",1),batarg("r",bit))),
- pattern("batcalc", "max_no_nil", CMDbatMAX_no_nil, false, "Return bat with maximum value of each pair of inputs, ignoring nil values", args(1,4, batargany("",1),batargany("b",1),argany("v",1),batarg("r",msk))),
- pattern("batcalc", "max_no_nil", CMDbatMAX_no_nil, false, "Return bat with maximum value of each pair of inputs, ignoring nil values", args(1,5, batargany("",1),batargany("b",1),argany("v",1),batarg("s",oid),batarg("r",bit))),
- pattern("batcalc", "max_no_nil", CMDbatMAX_no_nil, false, "Return bat with maximum value of each pair of inputs, ignoring nil values", args(1,5, batargany("",1),batargany("b",1),argany("v",1),batarg("s",oid),batarg("r",msk))),
- pattern("batcalc", "max_no_nil", CMDbatMAX_no_nil, false, "Return bat with maximum value of each pair of inputs, ignoring nil values", args(1,4, batargany("",1),argany("v",1),batargany("b",1),batarg("r",bit))),
- pattern("batcalc", "max_no_nil", CMDbatMAX_no_nil, false, "Return bat with maximum value of each pair of inputs, ignoring nil values", args(1,4, batargany("",1),argany("v",1),batargany("b",1),batarg("r",msk))),
- pattern("batcalc", "max_no_nil", CMDbatMAX_no_nil, false, "Return bat with maximum value of each pair of inputs, ignoring nil values", args(1,5, batargany("",1),argany("v",1),batargany("b",1),batarg("s",oid),batarg("r",bit))),
- pattern("batcalc", "max_no_nil", CMDbatMAX_no_nil, false, "Return bat with maximum value of each pair of inputs, ignoring nil values", args(1,5, batargany("",1),argany("v",1),batargany("b",1),batarg("s",oid),batarg("r",msk))),
-=======
->>>>>>> 2b41ab63
 
  pattern("batcalc", "+", CMDbatADD, false, "Return concatenation of B1 and B2 with candidates list", args(1,5, batarg("",str),batarg("b1",str),batarg("b2",str),batarg("s1",oid),batarg("s2",oid))),
  pattern("batcalc", "+", CMDbatADD, false, "Return concatenation of B and V with candidates list", args(1,4, batarg("",str),batarg("b",str),arg("v",str),batarg("s",oid))),
  pattern("batcalc", "+", CMDbatADD, false, "Return concatenation of V and B with candidates list", args(1,4, batarg("",str),arg("v",str),batarg("b",str),batarg("s",oid))),
-<<<<<<< HEAD
- pattern("batcalc", "+", CMDbatADD, false, "Return concatenation of B1 and B2 with candidates list", args(1,6, batarg("",str),batarg("b1",str),batarg("b2",str),batarg("s1",oid),batarg("s2",oid),batarg("r",bit))),
- pattern("batcalc", "+", CMDbatADD, false, "Return concatenation of B1 and B2 with candidates list", args(1,6, batarg("",str),batarg("b1",str),batarg("b2",str),batarg("s1",oid),batarg("s2",oid),batarg("r",msk))),
- pattern("batcalc", "+", CMDbatADD, false, "Return concatenation of B and V with candidates list", args(1,5, batarg("",str),batarg("b",str),arg("v",str),batarg("s",oid),batarg("r",bit))),
- pattern("batcalc", "+", CMDbatADD, false, "Return concatenation of B and V with candidates list", args(1,5, batarg("",str),batarg("b",str),arg("v",str),batarg("s",oid),batarg("r",msk))),
- pattern("batcalc", "+", CMDbatADD, false, "Return concatenation of V and B with candidates list", args(1,5, batarg("",str),arg("v",str),batarg("b",str),batarg("s",oid),batarg("r",bit))),
- pattern("batcalc", "+", CMDbatADD, false, "Return concatenation of V and B with candidates list", args(1,5, batarg("",str),arg("v",str),batarg("b",str),batarg("s",oid),batarg("r",msk))),
-
- pattern("batmmath", "fmod", CMDbatMODsignal, false, "", args(1,3, batarg("",dbl),batarg("x",dbl),arg("y",dbl))),
- pattern("batmmath", "fmod", CMDbatMODsignal, false, "", args(1,4, batarg("",dbl),batarg("x",dbl),arg("y",dbl),batarg("r",bit))),
- pattern("batmmath", "fmod", CMDbatMODsignal, false, "", args(1,4, batarg("",dbl),batarg("x",dbl),arg("y",dbl),batarg("r",msk))),
- pattern("batmmath", "fmod", CMDbatMODsignal, false, "", args(1,4, batarg("",dbl),batarg("x",dbl),arg("y",dbl),batarg("s",oid))),
- pattern("batmmath", "fmod", CMDbatMODsignal, false, "", args(1,5, batarg("",dbl),batarg("x",dbl),arg("y",dbl),batarg("s",oid),batarg("r",bit))),
- pattern("batmmath", "fmod", CMDbatMODsignal, false, "", args(1,5, batarg("",dbl),batarg("x",dbl),arg("y",dbl),batarg("s",oid),batarg("r",msk))),
- pattern("batmmath", "fmod", CMDbatMODsignal, false, "", args(1,3, batarg("",flt),batarg("x",flt),arg("y",flt))),
- pattern("batmmath", "fmod", CMDbatMODsignal, false, "", args(1,4, batarg("",flt),batarg("x",flt),arg("y",flt),batarg("r",bit))),
- pattern("batmmath", "fmod", CMDbatMODsignal, false, "", args(1,4, batarg("",flt),batarg("x",flt),arg("y",flt),batarg("r",msk))),
- pattern("batmmath", "fmod", CMDbatMODsignal, false, "", args(1,4, batarg("",flt),batarg("x",flt),arg("y",flt),batarg("s",oid))),
- pattern("batmmath", "fmod", CMDbatMODsignal, false, "", args(1,5, batarg("",flt),batarg("x",flt),arg("y",flt),batarg("s",oid),batarg("r",bit))),
- pattern("batmmath", "fmod", CMDbatMODsignal, false, "", args(1,5, batarg("",flt),batarg("x",flt),arg("y",flt),batarg("s",oid),batarg("r",msk))),
-=======
 
  pattern("batmmath", "fmod", CMDbatMODsignal, false, "", args(1,3, batarg("",dbl),batarg("x",dbl),arg("y",dbl))),
  pattern("batmmath", "fmod", CMDbatMODsignal, false, "", args(1,4, batarg("",dbl),batarg("x",dbl),arg("y",dbl),batarg("s",oid))),
  pattern("batmmath", "fmod", CMDbatMODsignal, false, "", args(1,3, batarg("",flt),batarg("x",flt),arg("y",flt))),
  pattern("batmmath", "fmod", CMDbatMODsignal, false, "", args(1,4, batarg("",flt),batarg("x",flt),arg("y",flt),batarg("s",oid))),
->>>>>>> 2b41ab63
 
  pattern("batcalc", "between", CMDbatBETWEEN, false, "B between V1 and V2 (or vice versa)", args(1,9, batarg("",bit),batargany("b",1),batargany("v1",1),batargany("v2",1),arg("sym",bit),arg("linc",bit),arg("hinc",bit),arg("nils_false",bit),arg("anti",bit))),
  pattern("batcalc", "between", CMDbatBETWEEN, false, "B between V1 and V2 (or vice versa) with candidates list", args(1,12, batarg("",bit),batargany("b",1),batargany("v1",1),batargany("v2",1),batarg("s",oid),batarg("s1",oid),batarg("s2",oid),arg("sym",bit),arg("linc",bit),arg("hinc",bit),arg("nils_false",bit),arg("anti",bit))),
@@ -2519,26 +2121,6 @@
  pattern("batcalc", "between", CMDbatBETWEEN, false, "B between V1 and V2 (or vice versa)", args(1,9, batarg("",bit),batargany("b",1),argany("v1",1),argany("v2",1),arg("sym",bit),arg("linc",bit),arg("hinc",bit),arg("nils_false",bit),arg("anti",bit))),
  pattern("batcalc", "between", CMDbatBETWEEN, false, "B between V1 and V2 (or vice versa) with candidates list", args(1,10, batarg("",bit),batargany("b",1),argany("v1",1),argany("v2",1),batarg("s",oid),arg("sym",bit),arg("linc",bit),arg("hinc",bit),arg("nils_false",bit),arg("anti",bit))),
 
-<<<<<<< HEAD
- pattern("batcalc", "between", CMDbatBETWEEN, false, "B between V1 and V2 (or vice versa) with conditional execution bat", args(1,10, batarg("",bit),batargany("b",1),batargany("v1",1),batargany("v2",1),batarg("r",bit),arg("sym",bit),arg("linc",bit),arg("hinc",bit),arg("nils_false",bit),arg("anti",bit))),
- pattern("batcalc", "between", CMDbatBETWEEN, false, "B between V1 and V2 (or vice versa) with conditional execution bat", args(1,10, batarg("",bit),batargany("b",1),batargany("v1",1),batargany("v2",1),batarg("r",msk),arg("sym",bit),arg("linc",bit),arg("hinc",bit),arg("nils_false",bit),arg("anti",bit))),
- pattern("batcalc", "between", CMDbatBETWEEN, false, "B between V1 and V2 (or vice versa) with candidates list and conditional execution bat", args(1,13, batarg("",bit),batargany("b",1),batargany("v1",1),batargany("v2",1),batarg("s",oid),batarg("s1",oid),batarg("s2",oid),batarg("r",bit),arg("sym",bit),arg("linc",bit),arg("hinc",bit),arg("nils_false",bit),arg("anti",bit))),
- pattern("batcalc", "between", CMDbatBETWEEN, false, "B between V1 and V2 (or vice versa) with candidates list and conditional execution bat", args(1,13, batarg("",bit),batargany("b",1),batargany("v1",1),batargany("v2",1),batarg("s",oid),batarg("s1",oid),batarg("s2",oid),batarg("r",msk),arg("sym",bit),arg("linc",bit),arg("hinc",bit),arg("nils_false",bit),arg("anti",bit))),
- pattern("batcalc", "between", CMDbatBETWEEN, false, "B between V1 and V2 (or vice versa) with conditional execution bat", args(1,10, batarg("",bit),batargany("b",1),batargany("v1",1),argany("v2",1),batarg("r",bit),arg("sym",bit),arg("linc",bit),arg("hinc",bit),arg("nils_false",bit),arg("anti",bit))),
- pattern("batcalc", "between", CMDbatBETWEEN, false, "B between V1 and V2 (or vice versa) with conditional execution bat", args(1,10, batarg("",bit),batargany("b",1),batargany("v1",1),argany("v2",1),batarg("r",msk),arg("sym",bit),arg("linc",bit),arg("hinc",bit),arg("nils_false",bit),arg("anti",bit))),
- pattern("batcalc", "between", CMDbatBETWEEN, false, "B between V1 and V2 (or vice versa) with candidates list and conditional execution bat", args(1,12, batarg("",bit),batargany("b",1),batargany("v1",1),argany("v2",1),batarg("s",oid),batarg("s1",oid),batarg("r",bit),arg("sym",bit),arg("linc",bit),arg("hinc",bit),arg("nils_false",bit),arg("anti",bit))),
- pattern("batcalc", "between", CMDbatBETWEEN, false, "B between V1 and V2 (or vice versa) with candidates list and conditional execution bat", args(1,12, batarg("",bit),batargany("b",1),batargany("v1",1),argany("v2",1),batarg("s",oid),batarg("s1",oid),batarg("r",msk),arg("sym",bit),arg("linc",bit),arg("hinc",bit),arg("nils_false",bit),arg("anti",bit))),
- pattern("batcalc", "between", CMDbatBETWEEN, false, "B between V1 and V2 (or vice versa) with conditional execution bat", args(1,10, batarg("",bit),batargany("b",1),argany("v1",1),batargany("v2",1),batarg("r",bit),arg("sym",bit),arg("linc",bit),arg("hinc",bit),arg("nils_false",bit),arg("anti",bit))),
- pattern("batcalc", "between", CMDbatBETWEEN, false, "B between V1 and V2 (or vice versa) with conditional execution bat", args(1,10, batarg("",bit),batargany("b",1),argany("v1",1),batargany("v2",1),batarg("r",msk),arg("sym",bit),arg("linc",bit),arg("hinc",bit),arg("nils_false",bit),arg("anti",bit))),
- pattern("batcalc", "between", CMDbatBETWEEN, false, "B between V1 and V2 (or vice versa) with candidates list and conditional execution bat", args(1,12, batarg("",bit),batargany("b",1),argany("v1",1),batargany("v2",1),batarg("s",oid),batarg("s2",oid),batarg("r",bit),arg("sym",bit),arg("linc",bit),arg("hinc",bit),arg("nils_false",bit),arg("anti",bit))),
- pattern("batcalc", "between", CMDbatBETWEEN, false, "B between V1 and V2 (or vice versa) with candidates list and conditional execution bat", args(1,12, batarg("",bit),batargany("b",1),argany("v1",1),batargany("v2",1),batarg("s",oid),batarg("s2",oid),batarg("r",msk),arg("sym",bit),arg("linc",bit),arg("hinc",bit),arg("nils_false",bit),arg("anti",bit))),
- pattern("batcalc", "between", CMDbatBETWEEN, false, "B between V1 and V2 (or vice versa) with conditional execution bat", args(1,10, batarg("",bit),batargany("b",1),argany("v1",1),argany("v2",1),batarg("r",bit),arg("sym",bit),arg("linc",bit),arg("hinc",bit),arg("nils_false",bit),arg("anti",bit))),
- pattern("batcalc", "between", CMDbatBETWEEN, false, "B between V1 and V2 (or vice versa) with conditional execution bat", args(1,10, batarg("",bit),batargany("b",1),argany("v1",1),argany("v2",1),batarg("r",msk),arg("sym",bit),arg("linc",bit),arg("hinc",bit),arg("nils_false",bit),arg("anti",bit))),
- pattern("batcalc", "between", CMDbatBETWEEN, false, "B between V1 and V2 (or vice versa) with candidates list and conditional execution bat", args(1,11, batarg("",bit),batargany("b",1),argany("v1",1),argany("v2",1),batarg("s",oid),batarg("r",bit),arg("sym",bit),arg("linc",bit),arg("hinc",bit),arg("nils_false",bit),arg("anti",bit))),
- pattern("batcalc", "between", CMDbatBETWEEN, false, "B between V1 and V2 (or vice versa) with candidates list and conditional execution bat", args(1,11, batarg("",bit),batargany("b",1),argany("v1",1),argany("v2",1),batarg("s",oid),batarg("r",msk),arg("sym",bit),arg("linc",bit),arg("hinc",bit),arg("nils_false",bit),arg("anti",bit))),
-
-=======
->>>>>>> 2b41ab63
  pattern("aggr", "avg", CMDcalcavg, false, "Gives the avg of all tail values", args(1,2, arg("",dbl),batargany("b",2))),
  pattern("aggr", "avg", CMDcalcavg, false, "Gives the avg of all tail values", args(1,3, arg("",dbl),batargany("b",2),arg("scale",int))),
 
