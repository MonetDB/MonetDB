/*
 * This Source Code Form is subject to the terms of the Mozilla Public
 * License, v. 2.0.  If a copy of the MPL was not distributed with this
 * file, You can obtain one at http://mozilla.org/MPL/2.0/.
 *
 * Copyright 1997 - July 2008 CWI, August 2008 - 2022 MonetDB B.V.
 */

/*
 * @+ Implementation
 * The implementation needs the stream abstraction, which also provides
 * primitives to compress/decompress files on the fly.
 * The file can plain ASCII, gzipped or bzipped, decided by the extention
 * (none, gz or bz2). The default is plain ASCII, which is formatted to
 * pre presented on the screen directly.
 */
#ifndef _TABLET_IO2_H_
#define _TABLET_IO2_H_

#include "gdk.h"
#include "mal_exception.h"
#include "mal_client.h"
#include "mal_interpreter.h"

typedef struct {
		const char *name;			/* column title */
	const char *sep;
	const char *rsep;
	int seplen;
<<<<<<< HEAD
=======
	const char *type;
>>>>>>> e967e034
	int adt;					/* type index */
	BAT *c;						/* set to NULL when scalar is meant */
	BATiter ci;
	BUN p;
	const char *nullstr;		/* null representation */
	ssize_t (*tostr)(void *extra, char **buf, size_t *len, int type, const void *a);
	void *extra;
	char quote;					/* if set use this character for string quotes */
} OutputColumn;

/*
 * All table printing is based on building a report structure first.
 * This table structure is private to a client, which made us to
 * keep it in an ADT.
 */

typedef struct {
	BUN offset;
	BUN nr;						/* allocated space for table loads */
	BUN nr_attrs;				/* attributes found sofar */
	OutputColumn *format;				/* remove later */
	str error;					/* last error */
	int tryall;					/* skip erroneous lines */
	str filename;				/* source */
	BAT *complaints;			/* lines that did not match the required input */
} OutputTable;

mal_export void TABLETdestroy_outputformat(OutputTable *as);

mal_export int TABLEToutput_file(OutputTable *as, BAT *order, stream *s);

#endif<|MERGE_RESOLUTION|>--- conflicted
+++ resolved
@@ -27,10 +27,7 @@
 	const char *sep;
 	const char *rsep;
 	int seplen;
-<<<<<<< HEAD
-=======
 	const char *type;
->>>>>>> e967e034
 	int adt;					/* type index */
 	BAT *c;						/* set to NULL when scalar is meant */
 	BATiter ci;
