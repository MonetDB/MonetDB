# This Source Code Form is subject to the terms of the Mozilla Public
# License, v. 2.0.  If a copy of the MPL was not distributed with this
# file, You can obtain one at http://mozilla.org/MPL/2.0/.
#
# Copyright 2008-2015 MonetDB B.V.

module bbp;

pattern bind(name:str):bat[:any_2]
address CMDbbpbind
comment "Locate the BAT using its logical name";

command getIndex(b:bat[:any_2]):int
address CMDbbpgetIndex
comment "Retrieve the index in the BBP";

command getNames() :bat[:str] 	
address CMDbbpNames
comment "Map BAT into its bbp name";

<<<<<<< HEAD
command get() (id:bat[:oid,:int], 
			ns:bat[:oid,:str],
	       tt:bat[:oid,:str],
	       cnt:bat[:oid,:lng], refcnt:bat[:oid,:int],
	       lrefcnt:bat[:oid,:int], location:bat[:oid,:str],
	       heat:bat[:oid,:int], dirty:bat[:oid,:str],
	       status:bat[:oid,:str], kind:bat[:oid,:str])
=======
command get() (id:bat[:int], 
			ns:bat[:str],
	       tt:bat[:str],
	       cnt:bat[:lng], refcnt:bat[:int],
	       lrefcnt:bat[:int], location:bat[:str],
	       heat:bat[:int], dirty:bat[:str],
	       status:bat[:str], kind:bat[:str])
>>>>>>> 242cceaf
address CMDbbp
comment "bpp";

command getName( b:bat[:any_1]):str
address CMDbbpName
comment "Map a BAT into its internal name";
command getCount() :bat[:lng] 	
address CMDbbpCount
comment "Create a BAT with the cardinalities of all known BATs";
command getRefCount() :bat[:int] 	
address CMDbbpRefCount
comment "Create a BAT with the (hard) reference counts";
command getLRefCount() :bat[:int] 	
address CMDbbpLRefCount
comment "Create a BAT with the logical reference counts";
command getLocation() :bat[:str] 	
address CMDbbpLocation
comment "Create a BAT with their disk locations";
command getHeat() :bat[:int] 	
address CMDbbpHeat
comment "Create a BAT with the heat values";
command getDirty() :bat[:str] 	
address CMDbbpDirty
comment "Create a BAT with the dirty/ diffs/clean status";
command getStatus() :bat[:str] 	
address CMDbbpStatus
comment "Create a BAT with the disk/load status";
command getKind():bat[:str] 
address CMDbbpKind
comment "Create a BAT with the persistency status";
command getRefCount(b:bat[:any_1]) :int
address CMDgetBATrefcnt
comment "Utility for debugging MAL interpreter";
command getLRefCount(b:bat[:any_1]) :int
address CMDgetBATlrefcnt
comment "Utility for debugging MAL interpreter";
command getDiskSpace() :lng
address CMDbbpDiskSpace
comment "Estimate the amount of disk space occupied by dbpath";
command getPageSize():int
address CMDgetPageSize
comment "Obtain the memory page size";<|MERGE_RESOLUTION|>--- conflicted
+++ resolved
@@ -18,15 +18,6 @@
 address CMDbbpNames
 comment "Map BAT into its bbp name";
 
-<<<<<<< HEAD
-command get() (id:bat[:oid,:int], 
-			ns:bat[:oid,:str],
-	       tt:bat[:oid,:str],
-	       cnt:bat[:oid,:lng], refcnt:bat[:oid,:int],
-	       lrefcnt:bat[:oid,:int], location:bat[:oid,:str],
-	       heat:bat[:oid,:int], dirty:bat[:oid,:str],
-	       status:bat[:oid,:str], kind:bat[:oid,:str])
-=======
 command get() (id:bat[:int], 
 			ns:bat[:str],
 	       tt:bat[:str],
@@ -34,7 +25,6 @@
 	       lrefcnt:bat[:int], location:bat[:str],
 	       heat:bat[:int], dirty:bat[:str],
 	       status:bat[:str], kind:bat[:str])
->>>>>>> 242cceaf
 address CMDbbp
 comment "bpp";
 
