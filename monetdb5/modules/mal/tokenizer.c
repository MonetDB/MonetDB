/*
 * The contents of this file are subject to the MonetDB Public License
 * Version 1.1 (the "License"); you may not use this file except in
 * compliance with the License. You may obtain a copy of the License at
 * http://www.monetdb.org/Legal/MonetDBLicense
 *
 * Software distributed under the License is distributed on an "AS IS"
 * basis, WITHOUT WARRANTY OF ANY KIND, either express or implied. See the
 * License for the specific language governing rights and limitations
 * under the License.
 *
 * The Original Code is the MonetDB Database System.
 *
 * The Initial Developer of the Original Code is CWI.
 * Portions created by CWI are Copyright (C) 1997-July 2008 CWI.
 * Copyright August 2008-2014 MonetDB B.V.
 * All Rights Reserved.
 */

/*
 * author Lefteris Sidirourgos
 * Tokenizer
 * This module implements a vertical fragmented tokenizer for strings.
 * It is based on the ideas of the urlbox module by mk.
 *
 * The input string is tokenized according to a separator character.
 * Each token is inserted to the next BAT with the same order of
 * appearance in the string. We currently support 255 tokens in each
 * string as this module is intended for use with short and similar
 * strings such as URLs. In addition we maintain a 2-dimensional index
 * that points to the depth and height of the last token of each string.
 * The 2-dimensional index is combined to one BAT where the 8 least
 * significant bits represent the depth, and the rest bits the height.
 *
 * The tokenizer can be accessed in two ways. Given the oid retrieve the
 * re-constructed string, or given a string return its oid if present,
 * otherwise nil.
 *
 * Strings can be added either in batch (from a file or a bat of
 * strings) and by appending a single string. Duplicate elimination is
 * always performed.
 *
 * There can be only one tokenizer open at the same time. This is
 * achieved by setting a TRANSaction bat. This might change in the
 * future. However there can be more than one tokenizers stored in the
 * disk, each of which is identified by its name (usually the name of
 * the active schema of the db). These administrative issues and
 * security aspects (e.g., opening a tokenizer of a different schema)
 * should be addressed more thoroughly.
 */
#include "monetdb_config.h"
#include "bat5.h"
#include "tokenizer.h"
#include "mal_linker.h"

#define MAX_TKNZR_DEPTH 256
#define INDEX MAX_TKNZR_DEPTH
static int tokenDepth = 0;
struct {
	BAT *idx, *val; 
} tokenBAT[MAX_TKNZR_DEPTH + 1];

static BAT *TRANS = NULL;   /* the catalog of tokenizers */
static char name[128];

#if SIZEOF_OID == 4 /* 32-bit oid */
#define MAX_h ((((oid) 1) << 23) - 1)
#else /* 64-bit oid */
#define MAX_h ((((oid) 1) << 55) - 1)
#endif

#define COMP(h, d) ((h << 8) | (d & 255))
#define GET_d(x) ((sht) ((x) & 255))
#define GET_h(x) ((x) >> 8)

static int prvlocate(BAT* b, BAT* bidx, oid *prv, str part)
{
	BAT *m = BATmirror(b);
	BATiter mi = bat_iterator(m);
	BATiter biidx = bat_iterator(bidx);

	BUN p;
	if (m->H->hash == NULL)
		BAThash(m, 2 * BATcount(m));
	HASHloop_str(mi, m->H->hash, p, part)
	{
		if (*((oid *) BUNtail(biidx, p)) == *prv) {
			*prv = (oid) p;
			return TRUE;
		}
	}
	return FALSE;
}

str
TKNZRopen(int *ret, str *in)
{
	int depth, r;
	bat idx;
	str batname = NULL;
	BAT *b;

	(void) ret;
	if (strlen(*in) > 127)
		throw(MAL, "tokenizer.open",
				ILLEGAL_ARGUMENT " tokenizer name too long");

	MT_lock_set(&mal_contextLock, "tokenizer");
	if (TRANS != NULL) {
		MT_lock_unset(&mal_contextLock, "tokenizer");
		throw(MAL, "tokenizer.open", "Another tokenizer is already open");
	}

	for (depth = 0; depth < MAX_TKNZR_DEPTH; depth++) {
		tokenBAT[depth].idx = 0;
		tokenBAT[depth].val = 0;
	}
	tokenDepth = 0;

	TRANS = BATnew(TYPE_void, TYPE_str, MAX_TKNZR_DEPTH + 1, TRANSIENT);
	if (TRANS == NULL) {
		MT_lock_unset(&mal_contextLock, "tokenizer");
		throw(MAL, "tokenizer.open", MAL_MALLOC_FAIL);
	}
	/* now we are sure that none overwrites the tokenizer table*/
	MT_lock_unset(&mal_contextLock, "tokenizer");
	BATseqbase(TRANS, 0);

	snprintf(name, 128, "%s", *in);
	batname = (str) GDKmalloc(134 * sizeof(char));
	if( batname == NULL)
		throw(MAL, "tokenizer.open", MAL_MALLOC_FAIL);
	
	snprintf(batname, 134, "%s_index", name);
	idx = BBPindex(batname);

	if (idx == 0) { /* new tokenizer */
		b = BATnew(TYPE_void, TYPE_oid, 1024, PERSISTENT);
		if (b == NULL)
			throw(MAL, "tokenizer.open", MAL_MALLOC_FAIL);
		BATkey(b, FALSE);
		BATseqbase(b, 0);
		tokenBAT[INDEX].val = b;
		if (BKCsetName(&r, (int *) &(b->batCacheid), (str *) &batname) != MAL_SUCCEED)
			throw(MAL, "tokenizer.open", OPERATION_FAILED);
		if (BKCsetPersistent(&r, (int *) &(b->batCacheid)) != MAL_SUCCEED)
			throw(MAL, "tokenizer.open", OPERATION_FAILED);
		BUNappend(TRANS, batname, FALSE);
	} else { /* existing tokenizer */
		tokenBAT[INDEX].val = BATdescriptor(idx);

		BUNappend(TRANS, batname, FALSE);

		for (depth = 0; depth < MAX_TKNZR_DEPTH; depth++) {
			snprintf(batname, 128, "%s_%d", name, depth);
			idx = BBPindex(batname);
			if (idx == 0)
				break;
			tokenBAT[depth].val = BATdescriptor(idx);
			BUNappend(TRANS, batname, FALSE);

			/* For idx BATs */
			snprintf(batname, 132, "%s_idx_%d", name, depth);
			idx = BBPindex(batname); 
			if (idx == 0)
                        	break;
			tokenBAT[depth].idx = BATdescriptor(idx);
			BUNappend(TRANS, batname, FALSE);

		}
		tokenDepth = depth;
	}

	GDKfree(batname);
	return MAL_SUCCEED;
}

str
TKNZRclose(int *r)
{
	int i;
	(void) r;

	if (TRANS == NULL)
		throw(MAL, "tokenizer", "no tokenizer store open");

	TMsubcommit(TRANS);

	for (i = 0; i < tokenDepth; i++) {
		BBPunfix(tokenBAT[i].idx->batCacheid);
		BBPunfix(tokenBAT[i].val->batCacheid);
	}
	BBPunfix(tokenBAT[INDEX].val->batCacheid);
	tokenDepth = 0;

	BBPreclaim(TRANS);
	TRANS = NULL;
	return MAL_SUCCEED;
}

/*
 * Tokenize operations
 * The tokenizer operation assumes a private copy to mark the end of the
 * token separators with a zero byte. Tokens are separated by a single
 * character for simplicity.  Might be a good scheme to assume that
 * strings to be broken are properly ended with either 0 or nl, not
 * both.  It seems 0 can be assumed.
 */
static int
TKNZRtokenize(str in, str *parts, char tkn)
{
	char *s, *t;
	int depth = 0;

	s = in;
	while (*s && *s != '\n') {
		t = s;
		while (*t != tkn && *t != '\n' && *t)
			t++;
		parts[depth++] = s;
		s = t + (*t != 0);
		*t = 0;
		if (depth > MAX_TKNZR_DEPTH)
			break;
	}
	return depth;
}

str
TKNZRappend(oid *pos, str *s)
{
	str url;
	str batname;
	str parts[MAX_TKNZR_DEPTH];
	int i, new, r, depth;
	BAT *bVal;
	BAT *bIdx; 
	BUN p;
	BUN idx = 0;
	oid prv = 0;
	oid comp;

	if (TRANS == NULL)
		throw(MAL, "tokenizer", "no tokenizer store open");

	if ((url = GDKstrdup(*s)) == NULL) {
		throw(MAL, "tokenizer.append", OPERATION_FAILED MAL_MALLOC_FAIL);
	}

	depth = TKNZRtokenize(url, parts, '/');
	new = depth;

	if (depth == 0) {
		GDKfree(url);
		return MAL_SUCCEED;
	}
	if (depth > MAX_TKNZR_DEPTH) {
		GDKfree(url);
		throw(MAL, "tokenizer",
				ILLEGAL_ARGUMENT "input string breaks to too many parts");
	}
	if (depth > tokenDepth || tokenBAT[0].val == NULL) {
		new = tokenDepth;
		for (i = tokenDepth; i < depth; i++) {
			/* make new bat for value */
			batname = (str) GDKmalloc(132 * sizeof(char));
			snprintf(batname, 128, "%s_%d", name, i);
<<<<<<< HEAD
			b = BATnew(TYPE_oid, TYPE_str, 1024, PERSISTENT);
			if (b == NULL) {
=======
			bVal = BATnew(TYPE_void, TYPE_str, 1024);
			if (bVal == NULL) {
				GDKfree(batname);
				GDKfree(url);
				throw(MAL, "tokenizer.append", MAL_MALLOC_FAIL);
			}
			BATkey(bVal, FALSE);
			BATseqbase(bVal, 0);
			
			tokenBAT[i].val = bVal;

			if (BKCsetName(&r, (int *) &(bVal->batCacheid), (str *) &batname)
				!= MAL_SUCCEED) {
				GDKfree(batname);
				GDKfree(url);
				throw(MAL, "tokenizer.open", OPERATION_FAILED);
			}
			if (BKCsetPersistent(&r, (int *) &(bVal->batCacheid))
				!= MAL_SUCCEED) {
				GDKfree(batname);
				GDKfree(url);
				throw(MAL, "tokenizer.open", OPERATION_FAILED);
			}
			BUNappend(TRANS, batname, FALSE);

			/* make new bat for index */
			snprintf(batname, 132, "%s_idx_%d", name, i);
			bIdx = BATnew(TYPE_void, TYPE_oid, 1024);
			if (bIdx == NULL) {
>>>>>>> bcdbca1d
				GDKfree(batname);
				GDKfree(url);
				throw(MAL, "tokenizer.append", MAL_MALLOC_FAIL);
			}
			BATkey(bIdx, FALSE);
			BATseqbase(bIdx, 0);
			
			tokenBAT[i].idx = bIdx;

			if (BKCsetName(&r, (int *) &(bIdx->batCacheid), (str *) &batname)
				!= MAL_SUCCEED) {
				GDKfree(batname);
				GDKfree(url);
				throw(MAL, "tokenizer.open", OPERATION_FAILED);
			}
			if (BKCsetPersistent(&r, (int *) &(bIdx->batCacheid))
				!= MAL_SUCCEED) {
				GDKfree(batname);
				GDKfree(url);
				throw(MAL, "tokenizer.open", OPERATION_FAILED);
			}
			BUNappend(TRANS, batname, FALSE);


			GDKfree(batname);
		}
		tokenDepth = depth;
	}

	/* findcommn */
	p = BUNfnd(BATmirror(tokenBAT[0].val), parts[0]);
	if (p != BUN_NONE) {
		prv = (oid) p;
		for (i = 1; i < new; i++) {
			if (!prvlocate(tokenBAT[i].val, tokenBAT[i].idx, &prv, parts[i]))
				break;
		}
	} else {
		i = 0;
	}

	if (i == depth) {
		comp = COMP(prv, depth);
		*pos = BUNfnd(BATmirror(tokenBAT[INDEX].val), (ptr) & comp);
		if (*pos != BUN_NONE) {
			/* the string is already there */
			/* printf("The string %s is already there",url); */
			GDKfree(url);
			return MAL_SUCCEED;
		}
	}

	/* insremainder */
	for (; i < depth; i++) {
		idx = BATcount(tokenBAT[i].val);
		if (idx > MAX_h) {
			GDKfree(url);
			throw(MAL, "tokenizer.append",
					OPERATION_FAILED " no more free oid's");
		}
		tokenBAT[i].val = BUNappend(tokenBAT[i].val, parts[i], TRUE);
		if (tokenBAT[i].val == NULL) {
			GDKfree(url);
			throw(MAL, "tokenizer.append",
					OPERATION_FAILED " could not append");
		}
		if (tokenBAT[i].val->T->hash == NULL ||
			BATcount(tokenBAT[i].val) > 4 * tokenBAT[i].val->T->hash->mask) {
			HASHdestroy(tokenBAT[i].val);
			BAThash(BATmirror(tokenBAT[i].val), 2 * BATcount(tokenBAT[i].val));
		}

		tokenBAT[i].idx = BUNappend(tokenBAT[i].idx, (ptr) & prv, TRUE);
		if (tokenBAT[i].idx == NULL) {
			GDKfree(url);
			throw(MAL, "tokenizer.append",
					OPERATION_FAILED " could not append");
		}

		prv = (oid) idx;
	}

	*pos = (oid) BATcount(tokenBAT[INDEX].val);
	comp = COMP(prv, depth);
	BUNappend(tokenBAT[INDEX].val, (ptr) & comp, TRUE);
	if (tokenBAT[INDEX].val->T->hash == NULL ||
		BATcount(tokenBAT[INDEX].val) > 4 * tokenBAT[INDEX].val->T->hash->mask) {
		HASHdestroy(tokenBAT[INDEX].val);
		BAThash(BATmirror(tokenBAT[INDEX].val), 2 * BATcount(tokenBAT[INDEX].val));
	}

	GDKfree(url);
	return MAL_SUCCEED;
}

#define SIZE 1 * 1024 * 1024
str
TKNZRdepositFile(int *r, str *fnme)
{
	stream *fs;
	bstream *bs;
	char *s, *t;
	int len = 0;
	char buf[PATHLENGTH];
	oid pos;

	if (TRANS == NULL)
		throw(MAL, "tokenizer", "no tokenizer store open");

	(void) r;
	if (**fnme == '/')
		snprintf(buf, PATHLENGTH, "%s", *fnme);
	else
		snprintf(buf, PATHLENGTH, "%s/%s", monet_cwd, *fnme);
	/* later, handle directory separator */
	fs = open_rastream(buf);
	if (fs == NULL)
		throw(MAL, "tokenizer.depositFile", RUNTIME_FILE_NOT_FOUND "%s", buf);
	if (mnstr_errnr(fs)) {
		close_stream(fs);
		throw(MAL, "tokenizer.depositFile", RUNTIME_FILE_NOT_FOUND "%s", buf);
	}
	bs = bstream_create(fs, SIZE);
	if (bs == NULL)
		throw(MAL, "tokenizer.depositFile", MAL_MALLOC_FAIL);
	while (bstream_read(bs, bs->size - (bs->len - bs->pos)) != 0 &&
		   !mnstr_errnr(bs->s))
	{
		s = bs->buf;
		for (t = s; *t;) {
			while (t < bs->buf + bs->len && *t && *t != '\n')
				t++;
			if (t == bs->buf + bs->len || *t != '\n') {
				/* read next block if possible after shift  */
				assert(t - s <= INT_MAX);
				len = (int) (t - s);
				memcpy(bs->buf, s, len);
				bs->len = len;
				bs->pos = 0;
				break;
			}
			/* found a string to be processed */
			*t = 0;
			TKNZRappend(&pos, &s);
			*t = '\n';
			s = t + 1;
			t = s;
		}
	}

	bstream_destroy(bs);
	mnstr_close(fs);
	mnstr_destroy(fs);
	return MAL_SUCCEED;
}

str
TKNZRlocate(Client cntxt, MalBlkPtr mb, MalStkPtr stk, InstrPtr pci)
{
	oid pos;
	str url;
	str parts[MAX_TKNZR_DEPTH];
	int i = 0, depth;
	BUN p;
	oid prv = 0;
	oid comp;
	(void) cntxt;
	(void) mb;

	if (TRANS == NULL)
		throw(MAL, "tokenizer", "no tokenizer store open");

	url = (str) GDKmalloc(sizeof(char) *
			(strlen(*(str *) getArgReference(stk, pci, 1)) + 1));
	if (url == NULL) {
		throw(MAL, "tokenizer.locate", MAL_MALLOC_FAIL);
	}
	strcpy(url, *(str *) getArgReference(stk, pci, 1));


	depth = TKNZRtokenize(url, parts, '/');

	if (depth == 0) {
		pos = oid_nil;
	} else if (depth > MAX_TKNZR_DEPTH) {
		GDKfree(url);
		throw(MAL, "tokenizer.locate",
				ILLEGAL_ARGUMENT "strings breaks to too many parts");
	} else if (depth > tokenDepth) {
		pos = oid_nil;
	} else {
		p = BUNfnd(BATmirror(tokenBAT[0].val), parts[0]);
		if (p != BUN_NONE) {
			prv = (oid) p;
			for (i = 1; i < depth; i++) {
				if (!prvlocate(tokenBAT[i].val, tokenBAT[i].idx, (ptr) & prv, parts[i]))
					break;
			}
			if (i < depth) {
				pos = oid_nil;
			} else {
				comp = COMP(prv, i);
				pos = BUNfnd(BATmirror(tokenBAT[INDEX].val), (ptr) & comp);
			}
		} else {
			pos = oid_nil;
		}
	}

	VALset(getArgReference(stk, pci, 0), TYPE_oid, &pos);
	GDKfree(url);
	return MAL_SUCCEED;
}

str
takeOid(oid id, str *val)
{
	int i, depth;
	str parts[MAX_TKNZR_DEPTH];
	size_t lngth = 0;
	str s;
	BATiter biidx; /* Iterator for index bat */

	if (id >= BATcount(tokenBAT[INDEX].val)) {
		throw(MAL, "tokenizer.takeOid", OPERATION_FAILED " illegal oid");
	}

	id = *(oid *) Tloc(tokenBAT[INDEX].val, id);

	depth = GET_d(id);
	id = GET_h(id);

	for (i = depth - 1; i >= 0; i--) {
		BATiter bi = bat_iterator(tokenBAT[i].val);
		biidx = bat_iterator(tokenBAT[i].idx);
		parts[i] = (str) BUNtail(bi, id);
		id = *(oid *) BUNtail(biidx, id);
		lngth += strlen(parts[i]);
	}

	*val = (str) GDKmalloc(lngth+depth+1);
	if( *val == NULL)
		throw(MAL, "tokenizer.takeOid", MAL_MALLOC_FAIL);
	s = *val;

	for (i = 0; i < depth; i++) {
		strcpy(s, parts[i]);
		s += strlen(parts[i]);
		*s++ = '/';
	}
	*s = '\0';

	return MAL_SUCCEED;
}

str
TKNZRtakeOid(Client cntxt, MalBlkPtr mb, MalStkPtr stk, InstrPtr pci)
{
	str ret, val = NULL;
	oid id;
	(void) cntxt;
	(void) mb;

	if (TRANS == NULL) {
		throw(MAL, "tokenizer", "no tokenizer store open");
	}
	id = *(oid *) getArgReference(stk, pci, 1);
	ret = takeOid(id, &val);
	if (ret == MAL_SUCCEED) {
		VALset(getArgReference(stk, pci, 0), TYPE_str, val);
	}
	return ret;
}

str
TKNZRgetIndex(int *r)
{
	if (TRANS == NULL)
		throw(MAL, "tokenizer", "no tokenizer store open");
	*r = tokenBAT[INDEX].val->batCacheid;
	BBPincref(*r, TRUE);
	return MAL_SUCCEED;
}

str
TKNZRgetLevel(int *r, int *level)
{
	BAT* view;
	if (TRANS == NULL)
		throw(MAL, "tokenizer", "no tokenizer store open");
	if (*level < 0 || *level >= tokenDepth)
		throw(MAL, "tokenizer.getLevel", OPERATION_FAILED " illegal level");
	view = VIEWcreate(BATmirror(tokenBAT[*level].idx),tokenBAT[*level].val);
	*r = view->batCacheid;

	BBPincref(*r, TRUE);
	return MAL_SUCCEED;
}

str
TKNZRgetCount(int *r)
{
	BAT *b;
	int i;
	wrd cnt;

	if (TRANS == NULL)
		throw(MAL, "tokenizer", "no tokenizer store open");
	b = BATnew(TYPE_void, TYPE_wrd, tokenDepth + 1, TRANSIENT);
	if (b == NULL)
		throw(MAL, "tokenizer.getCount", MAL_MALLOC_FAIL);
	BATseqbase(b, 0);
	for (i = 0; i < tokenDepth; i++) {
		cnt = (wrd) BATcount(tokenBAT[i].val);
		BUNappend(b, &cnt, FALSE);
	}
	b->hdense = TRUE;
	BATseqbase(b, 0);
	BATsetcount(b, tokenDepth);
	*r = b->batCacheid;
	BBPkeepref(*r);
	return MAL_SUCCEED;
}

str
TKNZRgetCardinality(int *r)
{
	BAT *b, *bn;
	int i;
	wrd cnt;

	if (TRANS == NULL)
		throw(MAL, "tokenizer", "no tokenizer store open");
	b = BATnew(TYPE_void, TYPE_wrd, tokenDepth + 1, TRANSIENT);
	if (b == NULL)
		throw(MAL, "tokenizer.getCardinality", MAL_MALLOC_FAIL);
	BATseqbase(b, 0);
	for (i = 0; i < tokenDepth; i++) {
		bn = (BAT *) BATkunique(BATmirror(tokenBAT[i].val));
		cnt = (wrd) BATcount(bn);
		BBPunfix(bn->batCacheid);
		BUNappend(b, &cnt, FALSE);
	}

	b->hdense = TRUE;
	BATseqbase(b, 0);
	BATsetcount(b, tokenDepth);
	*r = b->batCacheid;
	BBPkeepref(*r);
	return MAL_SUCCEED;
}
<|MERGE_RESOLUTION|>--- conflicted
+++ resolved
@@ -265,11 +265,7 @@
 			/* make new bat for value */
 			batname = (str) GDKmalloc(132 * sizeof(char));
 			snprintf(batname, 128, "%s_%d", name, i);
-<<<<<<< HEAD
-			b = BATnew(TYPE_oid, TYPE_str, 1024, PERSISTENT);
-			if (b == NULL) {
-=======
-			bVal = BATnew(TYPE_void, TYPE_str, 1024);
+			bVal = BATnew(TYPE_void, TYPE_str, 1024, PERSISTENT);
 			if (bVal == NULL) {
 				GDKfree(batname);
 				GDKfree(url);
@@ -296,9 +292,8 @@
 
 			/* make new bat for index */
 			snprintf(batname, 132, "%s_idx_%d", name, i);
-			bIdx = BATnew(TYPE_void, TYPE_oid, 1024);
+			bIdx = BATnew(TYPE_void, TYPE_oid, 1024, PERSISTENT);
 			if (bIdx == NULL) {
->>>>>>> bcdbca1d
 				GDKfree(batname);
 				GDKfree(url);
 				throw(MAL, "tokenizer.append", MAL_MALLOC_FAIL);
