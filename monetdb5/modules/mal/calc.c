--- conflicted
+++ resolved
@@ -867,74 +867,6 @@
 	return MAL_SUCCEED;
 }
 
-<<<<<<< HEAD
-static str
-CMDBATstr_group_concat(Client cntxt, MalBlkPtr mb, MalStkPtr stk, InstrPtr pci)
-{
-	ValPtr ret = &stk->stk[getArg(pci, 0)];
-	bat bid = *getArgReference_bat(stk, pci, 1), sid = 0;
-	BAT *b, *s = NULL, *sep = NULL;
-	bool nil_if_empty = true;
-	int next_argument = 2;
-	const char *separator = ",";
-	gdk_return r;
-
-	(void) cntxt;
-
-	if ((b = BATdescriptor(bid)) == NULL)
-		throw(MAL, "aggr.str_group_concat",
-			  SQLSTATE(HY002) RUNTIME_OBJECT_MISSING);
-
-	if (isaBatType(getArgType(mb, pci, 2))) {
-		sid = *getArgReference_bat(stk, pci, 2);
-		if ((sep = BATdescriptor(sid)) == NULL) {
-			BBPunfix(b->batCacheid);
-			throw(MAL, "aggr.str_group_concat",
-				  SQLSTATE(HY002) RUNTIME_OBJECT_MISSING);
-		}
-		if (sep->ttype == TYPE_str) {	/* the separator bat */
-			next_argument = 3;
-			separator = NULL;
-		}
-	}
-
-	if (pci->argc >= (next_argument + 1)) {
-		if (getArgType(mb, pci, next_argument) == TYPE_bit) {
-			assert(pci->argc == (next_argument + 1));
-			nil_if_empty = *getArgReference_bit(stk, pci, next_argument);
-		} else {
-			if (next_argument == 3) {
-				bat sid = *getArgReference_bat(stk, pci, next_argument);
-				if (!is_bat_nil(sid) && (s = BATdescriptor(sid)) == NULL) {
-					BBPunfix(b->batCacheid);
-					BBPunfix(sep->batCacheid);
-					throw(MAL, "aggr.str_group_concat",
-						  SQLSTATE(HY002) RUNTIME_OBJECT_MISSING);
-				}
-			} else {
-				s = sep;
-				sep = NULL;
-			}
-			if (pci->argc >= (next_argument + 2)) {
-				assert(pci->argc == (next_argument + 2));
-				assert(getArgType(mb, pci, (next_argument + 1)) == TYPE_bit);
-				nil_if_empty = *getArgReference_bit(stk, pci, (next_argument + 1));
-			}
-		}
-	}
-
-	assert((separator && !sep) || (!separator && sep));
-	r = BATstr_group_concat(cntxt->curprg->def->ma, ret, b, s, sep, true, nil_if_empty, separator);
-	BBPunfix(b->batCacheid);
-	BBPreclaim(sep);
-	BBPreclaim(s);
-	if (r != GDK_SUCCEED)
-		return mythrow(MAL, "aggr.str_group_concat", OPERATION_FAILED);
-	return MAL_SUCCEED;
-}
-
-=======
->>>>>>> df08c433
 #include "mel.h"
 mel_func calc_init_funcs[] = {
 #ifdef HAVE_HGE
