# The contents of this file are subject to the MonetDB Public License
# Version 1.1 (the "License"); you may not use this file except in
# compliance with the License. You may obtain a copy of the License at
# http://www.monetdb.org/Legal/MonetDBLicense
#
# Software distributed under the License is distributed on an "AS IS"
# basis, WITHOUT WARRANTY OF ANY KIND, either express or implied. See the
# License for the specific language governing rights and limitations
# under the License.
#
# The Original Code is the MonetDB Database System.
#
# The Initial Developer of the Original Code is CWI.
# Portions created by CWI are Copyright (C) 1997-July 2008 CWI.
# Copyright August 2008-2013 MonetDB B.V.
# All Rights Reserved.

INCLUDES = ../../mal ../atoms ../kernel \
	../../../clients/mapilib \
	../../../common/options \
	../../../common/stream \
	../../../common/utils \
	../../../gdk \
	$(pcre_CFLAGS) $(zlib_CFLAGS) $(BZIP_INCS) $(MSGCONTROL_FLAGS)

MTSAFE

lib_mal = {
	NOINST
	SOURCES = \
		array.mx \
		batExtensions.c batExtensions.h \
		bbp.c bbp.h \
		box.c box.h \
		clients.c clients.h \
		cluster.c cluster.h \
		const.c  const.h \
		constraints.c constraints.h \
		factories.c factories.h \
		groupby.c groupby.h \
		groups.c groups.h \
		inspect.c inspect.h \
		iterator.c  iterator.h \
		joinpath.c  joinpath.h \
		language.c language.h \
		mal_io.c mal_io.h \
		mal_mapi.c mal_mapi.h \
		manual.c manual.h \
		mat.c mat.h \
		mdb.c mdb.h \
		mkey.c mkey.h \
		pcre.c \
		pqueue.c pqueue.h \
		profiler.c profiler.h \
		querylog.c querylog.h \
		recycle.c recycle.h \
		remote.c remote.h \
		sabaoth.c sabaoth.h \
		tablet.c tablet.h \
		tokenizer.c tokenizer.h \
		trader.c trader.h \
		transaction.c \
		txtsim.c txtsim.h \
		urlbox.c urlbox.h \
		zorder.c zorder.h \
		sample.c sample.h \
		calc.c batcalc.c
}

headers_mal = {
	HEADERS = mal
	DIR = libdir/monetdb5
	SOURCES = language.mal constraints.mal mal_init.mal box.mal bbp.mal \
		profiler.mal const.mal batExtensions.mal \
		inspect.mal manual.mal mal_io.mal pqueue.mal mkey.mal \
		iterator.mal clients.mal \
		factories.mal groupby.mal mdb.mal pcre.mal mat.mal \
		urlbox.mal transaction.mal \
		mal_mapi.mal sabaoth.mal remote.mal  \
		txtsim.mal recycle.mal \
		cluster.mal trader.mal \
		tokenizer.mal zorder.mal sample.mal \
<<<<<<< HEAD
		calc.mal batcalc.mal batmtime.mal \
		array.mx
=======
		calc.mal batcalc.mal batmtime.mal querylog.mal
>>>>>>> c7dd2713
}

EXTRA_DIST = batExtensions.mal iterator.mal constraints.mal \
	groupby.mal mal_init.mal manual.mal mkey.mal pcre.mal \
	profiler.mal recycle.mal remote.mal sabaoth.mal trader.mal \
	transaction.mal txtsim.mal tablet.mal tablet.h sample.mal \
	mal_mapi.mal mat.mal tokenizer.mal pqueue.mal calc.mal \
	batcalc.mal batmtime.mal querylog.mal

EXTRA_DIST_DIR = Tests<|MERGE_RESOLUTION|>--- conflicted
+++ resolved
@@ -80,12 +80,8 @@
 		txtsim.mal recycle.mal \
 		cluster.mal trader.mal \
 		tokenizer.mal zorder.mal sample.mal \
-<<<<<<< HEAD
-		calc.mal batcalc.mal batmtime.mal \
+		calc.mal batcalc.mal batmtime.mal querylog.mal
 		array.mx
-=======
-		calc.mal batcalc.mal batmtime.mal querylog.mal
->>>>>>> c7dd2713
 }
 
 EXTRA_DIST = batExtensions.mal iterator.mal constraints.mal \
