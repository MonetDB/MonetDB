# The contents of this file are subject to the MonetDB Public License
# Version 1.1 (the "License"); you may not use this file except in
# compliance with the License. You may obtain a copy of the License at
# http://www.monetdb.org/Legal/MonetDBLicense
#
# Software distributed under the License is distributed on an "AS IS"
# basis, WITHOUT WARRANTY OF ANY KIND, either express or implied. See the
# License for the specific language governing rights and limitations
# under the License.
#
# The Original Code is the MonetDB Database System.
#
# The Initial Developer of the Original Code is CWI.
# Portions created by CWI are Copyright (C) 1997-July 2008 CWI.
# Copyright August 2008-2012 MonetDB B.V.
# All Rights Reserved.

INCLUDES = ../../mal ../atoms ../kernel \
	../../../clients/mapilib \
	../../../common/options \
	../../../common/stream \
	../../../common/utils \
	../../../gdk \
	$(pcre_CFLAGS) $(zlib_CFLAGS) $(BZIP_INCS) $(MSGCONTROL_FLAGS)

MTSAFE

lib_mal = {
	NOINST
	SOURCES = \
		array.mx \
		attach.c attach.h \
		batExtensions.c batExtensions.h \
		bbp.c bbp.h \
		box.c box.h \
		clients.c clients.h \
		cluster.c cluster.h \
		const.c  const.h \
		constraints.c constraints.h \
		factories.c factories.h \
		groupby.c groupby.h \
		groups.c groups.h \
		inspect.c inspect.h \
		iterator.c  iterator.h \
		joinpath.c  joinpath.h \
		language.c language.h \
		mal_io.c mal_io.h \
		mal_mapi.c mal_mapi.h \
		manual.c manual.h \
		mat.c mat.h \
		mdb.c mdb.h \
		mkey.c mkey.h \
		pcre.c \
		pqueue.c pqueue.h \
		profiler.c profiler.h \
		recycle.c recycle.h \
		remote.c remote.h \
		sabaoth.c sabaoth.h \
		tablet.c tablet.h \
		tokenizer.c tokenizer.h \
		trader.c trader.h \
		transaction.c \
		txtsim.c txtsim.h \
		urlbox.c urlbox.h \
		zorder.c zorder.h \
		sample.c sample.h \
		calc.c batcalc.c
}

headers_mal = {
	HEADERS = mal
	DIR = libdir/monetdb5
	SOURCES = language.mal constraints.mal mal_init.mal box.mal bbp.mal \
		profiler.mal const.mal attach.mal batExtensions.mal \
		inspect.mal manual.mal mal_io.mal pqueue.mal mkey.mal \
		iterator.mal clients.mal \
		factories.mal groupby.mal mdb.mal pcre.mal mat.mal \
		urlbox.mal transaction.mal \
		mal_mapi.mal sabaoth.mal remote.mal  \
		txtsim.mal recycle.mal \
		cluster.mal trader.mal \
		tokenizer.mal zorder.mal sample.mal \
<<<<<<< HEAD
		calc.mal batcalc.mal \
		array.mx
=======
		calc.mal batcalc.mal batmtime.mal
>>>>>>> 4b9f1755
}

EXTRA_DIST = attach.mal batExtensions.mal iterator.mal constraints.mal \
	groupby.mal mal_init.mal manual.mal mkey.mal pcre.mal \
	profiler.mal recycle.mal remote.mal sabaoth.mal trader.mal \
	transaction.mal txtsim.mal tablet.mal tablet.h sample.mal \
	mal_mapi.mal mat.mal tokenizer.mal pqueue.mal calc.mal \
	batcalc.mal batmtime.mal

EXTRA_DIST_DIR = Tests<|MERGE_RESOLUTION|>--- conflicted
+++ resolved
@@ -80,12 +80,8 @@
 		txtsim.mal recycle.mal \
 		cluster.mal trader.mal \
 		tokenizer.mal zorder.mal sample.mal \
-<<<<<<< HEAD
-		calc.mal batcalc.mal \
+		calc.mal batcalc.mal batmtime.mal \
 		array.mx
-=======
-		calc.mal batcalc.mal batmtime.mal
->>>>>>> 4b9f1755
 }
 
 EXTRA_DIST = attach.mal batExtensions.mal iterator.mal constraints.mal \
