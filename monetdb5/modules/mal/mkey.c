--- conflicted
+++ resolved
@@ -119,14 +119,11 @@
 #define MKEYHASH_lng(valp)	(valp)
 #ifdef HAVE_HGE
 #define MKEYHASH_hge(valp)	((lng) (valp >> 64) ^ (lng) (valp))
-<<<<<<< HEAD
-=======
 #endif
 #if SIZEOF_OID == SIZEOF_INT
 #define MKEYHASH_oid(valp)	MKEYHASH_int(valp)
 #else
 #define MKEYHASH_oid(valp)	MKEYHASH_lng(valp)
->>>>>>> acd7e9c8
 #endif
 
 static inline lng
@@ -184,16 +181,6 @@
 	do { \
 		const TPE *restrict v = (const TPE *) bi.base; \
 		if (ci.tpe == cand_dense) { \
-<<<<<<< HEAD
-			for (BUN i = 0; i < n; i++) { \
-				oid p = (canditer_next_dense(&ci) - off); \
-				r[i] = (lng) MKEYHASH_##TPE(v[p]); \
-			} \
-		} else { \
-			for (BUN i = 0; i < n; i++) { \
-				oid p = (canditer_next(&ci) - off); \
-				r[i] = (lng) MKEYHASH_##TPE(v[p]); \
-=======
 			for (BUN i = 0; i < ci.ncand; i++) { \
 				oid p = (canditer_next_dense(&ci) - off); \
 				r[i] = (ulng) MKEYHASH_##TPE(v[p]); \
@@ -202,7 +189,6 @@
 			for (BUN i = 0; i < ci.ncand; i++) { \
 				oid p = (canditer_next(&ci) - off); \
 				r[i] = (ulng) MKEYHASH_##TPE(v[p]); \
->>>>>>> acd7e9c8
 			} \
 		} \
 	} while (0)
@@ -216,33 +202,12 @@
 	str msg = MAL_SUCCEED;
 	struct canditer ci = {0};
 	oid off;
-<<<<<<< HEAD
-	BUN n = 0;
-	lng *restrict r;
-=======
 	ulng *restrict r;
->>>>>>> acd7e9c8
 	BATiter bi = {0};
 
 	(void) cntxt;
 	(void) mb;
 	if (!(b = BATdescriptor(*bid))) {
-<<<<<<< HEAD
-		msg = createException(MAL, "mkey.bathash", SQLSTATE(HY005) RUNTIME_OBJECT_MISSING);
-		goto bailout;
-	}
-	if (sid1 && !is_bat_nil(*sid1) && !(bs = BATdescriptor(*sid1))) {
-		msg = createException(MAL, "mkey.bathash", SQLSTATE(HY005) RUNTIME_OBJECT_MISSING);
-		goto bailout;
-	}
-	n = canditer_init(&ci, b, bs);
-	if (!(bn = COLnew(ci.hseq, TYPE_lng, n, TRANSIENT))) {
-		msg = createException(MAL, "mkey.bathash", SQLSTATE(HY013) MAL_MALLOC_FAIL);
-		goto bailout;
-	}
-	off = b->hseqbase;
-	r = (lng *) Tloc(bn, 0);
-=======
 		msg = createException(MAL, "batmkey.bathash", SQLSTATE(HY005) RUNTIME_OBJECT_MISSING);
 		goto bailout;
 	}
@@ -257,22 +222,12 @@
 	}
 	off = b->hseqbase;
 	r = (ulng *) Tloc(bn, 0);
->>>>>>> acd7e9c8
 
 	bi = bat_iterator(b);
 	switch (ATOMstorage(b->ttype)) {
 	case TYPE_void: {
 		oid o = b->tseqbase;
 		if (is_oid_nil(o)) {
-<<<<<<< HEAD
-			for (BUN i = 0; i < n; i++) {
-				r[i] = lng_nil;
-			}
-		} else {
-			for (BUN i = 0; i < n; i++) {
-				oid p = (canditer_next(&ci) - off);
-				r[i] = (lng) (o + p);
-=======
 			for (BUN i = 0; i < ci.ncand; i++) {
 				r[i] = (ulng) lng_nil;
 			}
@@ -285,7 +240,6 @@
 			for (BUN i = 0; i < ci.ncand; i++) {
 				oid p = (canditer_next(&ci) - off);
 				r[i] = o + p;
->>>>>>> acd7e9c8
 			}
 		}
 	} break;
@@ -312,16 +266,6 @@
 		BUN (*hash)(const void *) = BATatoms[b->ttype].atomHash;
 
 		if (ci.tpe == cand_dense) {
-<<<<<<< HEAD
-			for (BUN i = 0; i < n; i++) {
-				oid p = (canditer_next_dense(&ci) - off);
-				r[i] = (lng) hash(BUNtail(bi, p));
-			}
-		} else {
-			for (BUN i = 0; i < n; i++) {
-				oid p = (canditer_next(&ci) - off);
-				r[i] = (lng) hash(BUNtail(bi, p));
-=======
 			for (BUN i = 0; i < ci.ncand; i++) {
 				oid p = (canditer_next_dense(&ci) - off);
 				r[i] = (ulng) hash(BUNtail(bi, p));
@@ -330,7 +274,6 @@
 			for (BUN i = 0; i < ci.ncand; i++) {
 				oid p = (canditer_next(&ci) - off);
 				r[i] = (ulng) hash(BUNtail(bi, p));
->>>>>>> acd7e9c8
 			}
 		}
 	}
@@ -338,17 +281,12 @@
 	bat_iterator_end(&bi);
 
 bailout:
-<<<<<<< HEAD
-	if (bn && !msg) {
-		BATsetcount(bn, n);
-=======
 	if (b)
 		BBPunfix(b->batCacheid);
 	if (bs)
 		BBPunfix(bs->batCacheid);
 	if (bn && !msg) {
 		BATsetcount(bn, ci.ncand);
->>>>>>> acd7e9c8
 		bn->tnonil = false;
 		bn->tnil = false;
 		bn->tkey = BATcount(bn) <= 1;
@@ -358,49 +296,20 @@
 	} else if (bn) {
 		BBPreclaim(bn);
 	}
-<<<<<<< HEAD
-	if (b)
-		BBPunfix(b->batCacheid);
-	if (bs)
-		BBPunfix(bs->batCacheid);
-=======
->>>>>>> acd7e9c8
 	return msg;
 }
 
 static str
 MKEYrotate_xor_hash(Client cntxt, MalBlkPtr mb, MalStkPtr stk, InstrPtr pci)
 {
-<<<<<<< HEAD
-	lng *res = getArgReference_lng(stk, pci, 0), h = *getArgReference_lng(stk, pci, 1), val;
-=======
 	lng *res = getArgReference_lng(stk, pci, 0);
 	ulng h = *getArgReference_lng(stk, pci, 1), val;
->>>>>>> acd7e9c8
 	int lbit = *getArgReference_int(stk, pci, 2), rbit = (int) sizeof(lng) * 8 - lbit, tpe = getArgType(mb, pci, 3);
 	ptr pval = getArgReference(stk, pci, 3);
 
 	(void) cntxt;
 	switch (ATOMstorage(tpe)) {
 	case TYPE_bte:
-<<<<<<< HEAD
-		val = MKEYHASH_bte((*(bte*)pval));
-		break;
-	case TYPE_sht:
-		val = MKEYHASH_sht((*(sht*)pval));
-		break;
-	case TYPE_int:
-	case TYPE_flt:
-		val = MKEYHASH_int((*(int*)pval));
-		break;
-	case TYPE_lng:
-	case TYPE_dbl:
-		val = MKEYHASH_lng((*(lng*)pval));
-		break;
-#ifdef HAVE_HGE
-	case TYPE_hge:
-		val = MKEYHASH_hge((*(hge*)pval));
-=======
 		val = (ulng) MKEYHASH_bte((*(bte*)pval));
 		break;
 	case TYPE_sht:
@@ -417,44 +326,21 @@
 #ifdef HAVE_HGE
 	case TYPE_hge:
 		val = (ulng) MKEYHASH_hge((*(hge*)pval));
->>>>>>> acd7e9c8
 		break;
 #endif
 	default:
 		if (ATOMextern(tpe))
-<<<<<<< HEAD
-			val = (lng) ATOMhash(tpe, *(ptr*)pval);
-		else
-			val = (lng) ATOMhash(tpe, pval);
-		break;
-	}
-	*res = GDK_ROTATE(h, lbit, rbit) ^ val;
-=======
 			val = (ulng) ATOMhash(tpe, *(ptr*)pval);
 		else
 			val = (ulng) ATOMhash(tpe, pval);
 		break;
 	}
 	*res = (lng) (GDK_ROTATE(h, lbit, rbit) ^ val);
->>>>>>> acd7e9c8
 	return MAL_SUCCEED;
 }
 
 #define MKEYbulk_rotate_xor_hashloop(TPE) \
 	do { \
-<<<<<<< HEAD
-		const lng *restrict h = (const lng *) hbi.base; \
-		const TPE *restrict v = (const TPE *) bi.base; \
-		if (ci1.tpe == cand_dense && ci2.tpe == cand_dense) { \
-			for (BUN i = 0; i < n; i++) { \
-				oid p1 = (canditer_next_dense(&ci1) - off1), p2 = (canditer_next_dense(&ci2) - off2); \
-				r[i] = GDK_ROTATE(h[p1], lbit, rbit) ^ MKEYHASH_##TPE(v[p2]); \
-			} \
-		} else { \
-			for (BUN i = 0; i < n; i++) { \
-				oid p1 = (canditer_next(&ci1) - off1), p2 = (canditer_next(&ci2) - off2); \
-				r[i] = GDK_ROTATE(h[p1], lbit, rbit) ^ MKEYHASH_##TPE(v[p2]); \
-=======
 		const ulng *restrict h = (const ulng *) hbi.base; \
 		const TPE *restrict v = (const TPE *) bi.base; \
 		if (ci1.tpe == cand_dense && ci2.tpe == cand_dense) { \
@@ -466,7 +352,6 @@
 			for (BUN i = 0; i < ci1.ncand; i++) { \
 				oid p1 = (canditer_next(&ci1) - off1), p2 = (canditer_next(&ci2) - off2); \
 				r[i] = GDK_ROTATE(h[p1], lbit, rbit) ^ (ulng) MKEYHASH_##TPE(v[p2]); \
->>>>>>> acd7e9c8
 			} \
 		} \
 	} while (0)
@@ -481,30 +366,17 @@
 	str msg = MAL_SUCCEED;
 	struct canditer ci1 = {0}, ci2 = {0};
 	oid off1, off2;
-<<<<<<< HEAD
-	BUN n = 0;
-	lng *restrict r;
-=======
 	ulng *restrict r;
->>>>>>> acd7e9c8
 	BATiter hbi = {0}, bi = {0};
 
 	(void) cntxt;
 	(void) mb;
 	if (!(hb = BATdescriptor(*hid))) {
-<<<<<<< HEAD
-		msg = createException(MAL, "mkey.rotate_xor_hash", SQLSTATE(HY005) RUNTIME_OBJECT_MISSING);
-		goto bailout;
-	}
-	if (!(b = BATdescriptor(*bid))) {
-		msg = createException(MAL, "mkey.rotate_xor_hash", SQLSTATE(HY002) RUNTIME_OBJECT_MISSING);
-=======
 		msg = createException(MAL, "batmkey.rotate_xor_hash", SQLSTATE(HY005) RUNTIME_OBJECT_MISSING);
 		goto bailout;
 	}
 	if (!(b = BATdescriptor(*bid))) {
 		msg = createException(MAL, "batmkey.rotate_xor_hash", SQLSTATE(HY002) RUNTIME_OBJECT_MISSING);
->>>>>>> acd7e9c8
 		goto bailout;
 	}
 	if (b->ttype == TYPE_msk || mask_cand(b)) {
@@ -517,20 +389,6 @@
 		}
 	}
 	if ((sid1 && !is_bat_nil(*sid1) && !(s1 = BATdescriptor(*sid1))) || (sid2 && !is_bat_nil(*sid2) && !(s2 = BATdescriptor(*sid2)))) {
-<<<<<<< HEAD
-		msg = createException(MAL, "mkey.rotate_xor_hash", SQLSTATE(HY005) RUNTIME_OBJECT_MISSING);
-		goto bailout;
-	}
-
-	n = canditer_init(&ci1, hb, s1);
-	if (canditer_init(&ci2, b, s2) != n || ci1.hseq != ci2.hseq) {
-		msg = createException(MAL, "mkey.rotate_xor_hash", ILLEGAL_ARGUMENT " Requires bats of identical size");
-		goto bailout;
-	}
-
-	if (!(bn = COLnew(ci1.hseq, TYPE_lng, n, TRANSIENT))) {
-		msg = createException(MAL, "mkey.rotate_xor_hash", SQLSTATE(HY013) MAL_MALLOC_FAIL);
-=======
 		msg = createException(MAL, "batmkey.rotate_xor_hash", SQLSTATE(HY005) RUNTIME_OBJECT_MISSING);
 		goto bailout;
 	}
@@ -544,69 +402,20 @@
 
 	if (!(bn = COLnew(ci1.hseq, TYPE_lng, ci1.ncand, TRANSIENT))) {
 		msg = createException(MAL, "batmkey.rotate_xor_hash", SQLSTATE(HY013) MAL_MALLOC_FAIL);
->>>>>>> acd7e9c8
-		goto bailout;
-	}
-
-	r = (lng *) Tloc(bn, 0);
+		goto bailout;
+	}
+
+	if (!(bn = COLnew(ci1.hseq, TYPE_lng, ci1.ncand, TRANSIENT))) {
+		msg = createException(MAL, "mkey.rotate_xor_hash", SQLSTATE(HY013) MAL_MALLOC_FAIL);
+		goto bailout;
+	}
+
+	r = (ulng *) Tloc(bn, 0);
 
 	off1 = hb->hseqbase;
 	off2 = b->hseqbase;
-
 	hbi = bat_iterator(hb);
 	bi = bat_iterator(b);
-<<<<<<< HEAD
-	switch (ATOMstorage(b->ttype)) {
-	case TYPE_bte:
-		MKEYbulk_rotate_xor_hashloop(bte);
-		break;
-	case TYPE_sht:
-		MKEYbulk_rotate_xor_hashloop(sht);
-		break;
-	case TYPE_int:
-	case TYPE_flt:
-		MKEYbulk_rotate_xor_hashloop(int);
-		break;
-	case TYPE_lng: { /* hb and b areas may overlap, so for this case the 'restrict' keyword cannot be used */
-		const lng *h = (const lng *) hbi.base, *v = (const lng *) bi.base;
-		if (ci1.tpe == cand_dense && ci2.tpe == cand_dense) {
-			for (BUN i = 0; i < n; i++) {
-				oid p1 = (canditer_next_dense(&ci1) - off1), p2 = (canditer_next_dense(&ci2) - off2);
-				r[i] = GDK_ROTATE(h[p1], lbit, rbit) ^ MKEYHASH_lng(v[p2]);
-			}
-		} else {
-			for (BUN i = 0; i < n; i++) {
-				oid p1 = (canditer_next(&ci1) - off1), p2 = (canditer_next(&ci2) - off2);
-				r[i] = GDK_ROTATE(h[p1], lbit, rbit) ^ MKEYHASH_lng(v[p2]);
-			}
-		}
-	} break;
-	case TYPE_dbl:
-		MKEYbulk_rotate_xor_hashloop(lng);
-		break;
-#ifdef HAVE_HGE
-	case TYPE_hge:
-		MKEYbulk_rotate_xor_hashloop(hge);
-		break;
-#endif
-	default: {
-		const lng *restrict h = (const lng *) hbi.base;
-		BUN (*hash)(const void *) = BATatoms[b->ttype].atomHash;
-
-		if (ci1.tpe == cand_dense && ci2.tpe == cand_dense) {
-			for (BUN i = 0; i < n; i++) {
-				oid p1 = (canditer_next_dense(&ci1) - off1), p2 = (canditer_next_dense(&ci2) - off2);
-				r[i] = GDK_ROTATE(h[p1], lbit, rbit) ^ (lng) hash(BUNtail(bi, p2));
-			}
-		} else {
-			for (BUN i = 0; i < n; i++) {
-				oid p1 = (canditer_next(&ci1) - off1), p2 = (canditer_next(&ci2) - off2);
-				r[i] = GDK_ROTATE(h[p1], lbit, rbit) ^ (lng) hash(BUNtail(bi, p2));
-			}
-		}
-		break;
-	}
-=======
 	if (complex_cand(b)) {
 		const ulng *restrict h = (const ulng *) hbi.base;
 		for (BUN i = 0; i < ci1.ncand; i++) {
@@ -667,16 +476,11 @@
 			break;
 		}
 		}
->>>>>>> acd7e9c8
 	}
 	bat_iterator_end(&hbi);
 	bat_iterator_end(&bi);
 
 bailout:
-<<<<<<< HEAD
-	if (bn && !msg) {
-		BATsetcount(bn, n);
-=======
 	if (b)
 		BBPunfix(b->batCacheid);
 	if (hb)
@@ -687,7 +491,6 @@
 		BBPunfix(s2->batCacheid);
 	if (bn && !msg) {
 		BATsetcount(bn, ci1.ncand);
->>>>>>> acd7e9c8
 		bn->tnonil = false;
 		bn->tnil = false;
 		bn->tkey = BATcount(bn) <= 1;
@@ -697,17 +500,6 @@
 	} else if (bn) {
 		BBPreclaim(bn);
 	}
-<<<<<<< HEAD
-	if (b)
-		BBPunfix(b->batCacheid);
-	if (hb)
-		BBPunfix(hb->batCacheid);
-	if (s1)
-		BBPunfix(s1->batCacheid);
-	if (s2)
-		BBPunfix(s2->batCacheid);
-=======
->>>>>>> acd7e9c8
 	return msg;
 }
 
@@ -722,32 +514,12 @@
 	str msg = MAL_SUCCEED;
 	struct canditer ci = {0};
 	oid off;
-<<<<<<< HEAD
-	BUN n = 0;
-	lng *restrict r, val;
-	const lng *restrict h;
-=======
 	ulng *restrict r, val;
 	const ulng *restrict h;
->>>>>>> acd7e9c8
 	BATiter hbi = {0};
 
 	(void) cntxt;
 	if (!(hb = BATdescriptor(*hid))) {
-<<<<<<< HEAD
-		msg = createException(MAL, "mkey.rotate_xor_hash", SQLSTATE(HY005) RUNTIME_OBJECT_MISSING);
-		goto bailout;
-	}
-	if (sid1 && !is_bat_nil(*sid1) && !(bs = BATdescriptor(*sid1))) {
-		msg = createException(MAL, "mkey.rotate_xor_hash", SQLSTATE(HY005) RUNTIME_OBJECT_MISSING);
-		goto bailout;
-	}
-	n = canditer_init(&ci, hb, bs);
-	if (!(bn = COLnew(ci.hseq, TYPE_lng, n, TRANSIENT))) {
-		msg = createException(MAL, "mkey.rotate_xor_hash", SQLSTATE(HY013) MAL_MALLOC_FAIL);
-		goto bailout;
-	}
-=======
 		msg = createException(MAL, "batmkey.rotate_xor_hash", SQLSTATE(HY005) RUNTIME_OBJECT_MISSING);
 		goto bailout;
 	}
@@ -760,29 +532,10 @@
 		msg = createException(MAL, "batmkey.rotate_xor_hash", SQLSTATE(HY013) MAL_MALLOC_FAIL);
 		goto bailout;
 	}
->>>>>>> acd7e9c8
 	off = hb->hseqbase;
 
 	switch (ATOMstorage(tpe)) {
 	case TYPE_bte:
-<<<<<<< HEAD
-		val = MKEYHASH_bte((*(bte*)pval));
-		break;
-	case TYPE_sht:
-		val = MKEYHASH_sht((*(sht*)pval));
-		break;
-	case TYPE_int:
-	case TYPE_flt:
-		val = MKEYHASH_int((*(int*)pval));
-		break;
-	case TYPE_lng:
-	case TYPE_dbl:
-		val = MKEYHASH_lng((*(lng*)pval));
-		break;
-#ifdef HAVE_HGE
-	case TYPE_hge:
-		val = MKEYHASH_hge((*(hge*)pval));
-=======
 		val = (ulng) MKEYHASH_bte((*(bte*)pval));
 		break;
 	case TYPE_sht:
@@ -799,7 +552,6 @@
 #ifdef HAVE_HGE
 	case TYPE_hge:
 		val = (ulng) MKEYHASH_hge((*(hge*)pval));
->>>>>>> acd7e9c8
 		break;
 #endif
 	default:
@@ -810,28 +562,16 @@
 		break;
 	}
 
-<<<<<<< HEAD
-	r = (lng *) Tloc(bn, 0);
-	hbi = bat_iterator(hb);
-	h = (const lng *) hbi.base;
-	if (ci.tpe == cand_dense) {
-		for (BUN i = 0; i < n; i++) {
-=======
 	r = (ulng *) Tloc(bn, 0);
 	hbi = bat_iterator(hb);
 	h = (const ulng *) hbi.base;
 	if (ci.tpe == cand_dense) {
 		for (BUN i = 0; i < ci.ncand; i++) {
->>>>>>> acd7e9c8
 			oid p = (canditer_next_dense(&ci) - off);
 			r[i] = GDK_ROTATE(h[p], lbit, rbit) ^ val;
 		}
 	} else {
-<<<<<<< HEAD
-		for (BUN i = 0; i < n; i++) {
-=======
 		for (BUN i = 0; i < ci.ncand; i++) {
->>>>>>> acd7e9c8
 			oid p = (canditer_next(&ci) - off);
 			r[i] = GDK_ROTATE(h[p], lbit, rbit) ^ val;
 		}
@@ -839,17 +579,12 @@
 	bat_iterator_end(&hbi);
 
 bailout:
-<<<<<<< HEAD
-	if (bn && !msg) {
-		BATsetcount(bn, n);
-=======
 	if (hb)
 		BBPunfix(hb->batCacheid);
 	if (bs)
 		BBPunfix(bs->batCacheid);
 	if (bn && !msg) {
 		BATsetcount(bn, ci.ncand);
->>>>>>> acd7e9c8
 		bn->tnonil = false;
 		bn->tnil = false;
 		bn->tkey = BATcount(bn) <= 1;
@@ -859,13 +594,6 @@
 	} else if (bn) {
 		BBPreclaim(bn);
 	}
-<<<<<<< HEAD
-	if (hb)
-		BBPunfix(hb->batCacheid);
-	if (bs)
-		BBPunfix(bs->batCacheid);
-=======
->>>>>>> acd7e9c8
 	return msg;
 }
 
@@ -873,16 +601,6 @@
 	do { \
 		const TPE *restrict v = (const TPE *) bi.base; \
 		if (ci.tpe == cand_dense) { \
-<<<<<<< HEAD
-			for (BUN i = 0; i < n; i++) { \
-				oid p = (canditer_next_dense(&ci) - off); \
-				r[i] = h ^ MKEYHASH_##TPE(v[p]); \
-			} \
-		} else { \
-			for (BUN i = 0; i < n; i++) { \
-				oid p = (canditer_next(&ci) - off); \
-				r[i] = h ^ MKEYHASH_##TPE(v[p]); \
-=======
 			for (BUN i = 0; i < ci.ncand; i++) { \
 				oid p = (canditer_next_dense(&ci) - off); \
 				r[i] = h ^ (ulng) MKEYHASH_##TPE(v[p]); \
@@ -891,7 +609,6 @@
 			for (BUN i = 0; i < ci.ncand; i++) { \
 				oid p = (canditer_next(&ci) - off); \
 				r[i] = h ^ (ulng) MKEYHASH_##TPE(v[p]); \
->>>>>>> acd7e9c8
 			} \
 		} \
 	} while (0)
@@ -906,33 +623,12 @@
 	str msg = MAL_SUCCEED;
 	struct canditer ci = {0};
 	oid off;
-<<<<<<< HEAD
-	BUN n = 0;
-	lng *restrict r, h = GDK_ROTATE(*getArgReference_lng(stk, pci, 1), lbit, rbit);
-=======
 	ulng *restrict r, h = GDK_ROTATE((ulng) *getArgReference_lng(stk, pci, 1), lbit, rbit);
->>>>>>> acd7e9c8
 	BATiter bi = {0};
 
 	(void) cntxt;
 	(void) mb;
 	if (!(b = BATdescriptor(*bid))) {
-<<<<<<< HEAD
-		msg = createException(MAL, "mkey.rotate_xor_hash", SQLSTATE(HY005) RUNTIME_OBJECT_MISSING);
-		goto bailout;
-	}
-	if (sid1 && !is_bat_nil(*sid1) && !(bs = BATdescriptor(*sid1))) {
-		msg = createException(MAL, "mkey.rotate_xor_hash", SQLSTATE(HY005) RUNTIME_OBJECT_MISSING);
-		goto bailout;
-	}
-	n = canditer_init(&ci, b, bs);
-	if (!(bn = COLnew(ci.hseq, TYPE_lng, n, TRANSIENT))) {
-		msg = createException(MAL, "mkey.rotate_xor_hash", SQLSTATE(HY013) MAL_MALLOC_FAIL);
-		goto bailout;
-	}
-	off = b->hseqbase;
-	r = (lng *) Tloc(bn, 0);
-=======
 		msg = createException(MAL, "batmkey.rotate_xor_hash", SQLSTATE(HY005) RUNTIME_OBJECT_MISSING);
 		goto bailout;
 	}
@@ -947,7 +643,6 @@
 	}
 	off = b->hseqbase;
 	r = (ulng *) Tloc(bn, 0);
->>>>>>> acd7e9c8
 
 	bi = bat_iterator(b);
 	switch (ATOMstorage(b->ttype)) {
@@ -974,16 +669,6 @@
 		BUN (*hash)(const void *) = BATatoms[b->ttype].atomHash;
 
 		if (ci.tpe == cand_dense) {
-<<<<<<< HEAD
-			for (BUN i = 0; i < n; i++) {
-				oid p = (canditer_next_dense(&ci) - off);
-				r[i] = h ^ (lng) hash(BUNtail(bi, p));
-			}
-		} else {
-			for (BUN i = 0; i < n; i++) {
-				oid p = (canditer_next(&ci) - off);
-				r[i] = h ^ (lng) hash(BUNtail(bi, p));
-=======
 			for (BUN i = 0; i < ci.ncand; i++) {
 				oid p = (canditer_next_dense(&ci) - off);
 				r[i] = h ^ (ulng) hash(BUNtail(bi, p));
@@ -992,7 +677,6 @@
 			for (BUN i = 0; i < ci.ncand; i++) {
 				oid p = (canditer_next(&ci) - off);
 				r[i] = h ^ (ulng) hash(BUNtail(bi, p));
->>>>>>> acd7e9c8
 			}
 		}
 		break;
@@ -1001,17 +685,12 @@
 	bat_iterator_end(&bi);
 
 bailout:
-<<<<<<< HEAD
-	if (bn && !msg) {
-		BATsetcount(bn, n);
-=======
 	if (b)
 		BBPunfix(b->batCacheid);
 	if (bs)
 		BBPunfix(bs->batCacheid);
 	if (bn && !msg) {
 		BATsetcount(bn, ci.ncand);
->>>>>>> acd7e9c8
 		bn->tnonil = false;
 		bn->tnil = false;
 		bn->tkey = BATcount(bn) <= 1;
@@ -1021,36 +700,17 @@
 	} else if (bn) {
 		BBPreclaim(bn);
 	}
-<<<<<<< HEAD
-	if (b)
-		BBPunfix(b->batCacheid);
-	if (bs)
-		BBPunfix(bs->batCacheid);
-=======
->>>>>>> acd7e9c8
 	return msg;
 }
 
 #include "mel.h"
 mel_func mkey_init_funcs[] = {
  pattern("mkey", "hash", MKEYhash, false, "calculate a hash value", args(1,2, arg("",lng),argany("v",0))),
-<<<<<<< HEAD
  pattern("batmkey", "hash", MKEYbathash, false, "calculate a hash value, with a candidate list", args(1,3, batarg("",lng),batargany("b",0),batarg("s",oid))),
  pattern("mkey", "rotate_xor_hash", MKEYrotate_xor_hash, false, "post: [:xor=]([:rotate=](h, nbits), [hash](b))", args(1,4, arg("",lng),arg("h",lng),arg("nbits",int),argany("v",0))),
  pattern("batmkey", "rotate_xor_hash", MKEYbulkconst_rotate_xor_hash, false, "pre: h and b should be synced on head\npost: [:xor=]([:rotate=](h, nbits), [hash](b)), with a candidate list", args(1,5, batarg("",lng),batarg("h",lng),arg("nbits",int),argany("v",0),batarg("s",oid))),
  pattern("batmkey", "rotate_xor_hash", MKEYconstbulk_rotate_xor_hash, false, "pre: h and b should be synced on head\npost: [:xor=]([:rotate=](h, nbits), [hash](b)), with a candidate list", args(1,5, batarg("",lng),arg("h",lng),arg("nbits",int),batargany("b",1),batarg("s",oid))),
  pattern("batmkey", "rotate_xor_hash", MKEYbulk_rotate_xor_hash, false, "pre: h and b should be synced on head\npost: [:xor=]([:rotate=](h, nbits), [hash](b)), with candidate lists", args(1,6, batarg("",lng),batarg("h",lng),arg("nbits",int),batargany("b",1),batarg("s1",oid),batarg("s2",oid))),
-=======
- pattern("batmkey", "hash", MKEYbathash, false, "calculate a hash value", args(1,2, batarg("",lng),batargany("b",0))),
- pattern("batmkey", "hash", MKEYbathash, false, "calculate a hash value, with a candidate list", args(1,3, batarg("",lng),batargany("b",0),batarg("s",oid))),
- pattern("mkey", "rotate_xor_hash", MKEYrotate_xor_hash, false, "post: [:xor=]([:rotate=](h, nbits), [hash](b))", args(1,4, arg("",lng),arg("h",lng),arg("nbits",int),argany("v",0))),
- pattern("batmkey", "rotate_xor_hash", MKEYbulkconst_rotate_xor_hash, false, "pre: h and b should be synced on head\npost: [:xor=]([:rotate=](h, nbits), [hash](b))", args(1,4, batarg("",lng),batarg("h",lng),arg("nbits",int),argany("v",0))),
- pattern("batmkey", "rotate_xor_hash", MKEYbulkconst_rotate_xor_hash, false, "pre: h and b should be synced on head\npost: [:xor=]([:rotate=](h, nbits), [hash](b)), with a candidate list", args(1,5, batarg("",lng),batarg("h",lng),arg("nbits",int),argany("v",0),batarg("s",oid))),
- pattern("batmkey", "rotate_xor_hash", MKEYconstbulk_rotate_xor_hash, false, "pre: h and b should be synced on head\npost: [:xor=]([:rotate=](h, nbits), [hash](b))", args(1,4, batarg("",lng),arg("h",lng),arg("nbits",int),batargany("b",0))),
- pattern("batmkey", "rotate_xor_hash", MKEYconstbulk_rotate_xor_hash, false, "pre: h and b should be synced on head\npost: [:xor=]([:rotate=](h, nbits), [hash](b)), with a candidate list", args(1,5, batarg("",lng),arg("h",lng),arg("nbits",int),batargany("b",0),batarg("s",oid))),
- pattern("batmkey", "rotate_xor_hash", MKEYbulk_rotate_xor_hash, false, "pre: h and b should be synced on head\npost: [:xor=]([:rotate=](h, nbits), [hash](b))", args(1,4, batarg("",lng),batarg("h",lng),arg("nbits",int),batargany("b",0))),
- pattern("batmkey", "rotate_xor_hash", MKEYbulk_rotate_xor_hash, false, "pre: h and b should be synced on head\npost: [:xor=]([:rotate=](h, nbits), [hash](b)), with candidate lists", args(1,6, batarg("",lng),batarg("h",lng),arg("nbits",int),batargany("b",0),batarg("s1",oid),batarg("s2",oid))),
->>>>>>> acd7e9c8
  { .imp=NULL }
 };
 #include "mal_import.h"
