/*
 * This Source Code Form is subject to the terms of the Mozilla Public
 * License, v. 2.0.  If a copy of the MPL was not distributed with this
 * file, You can obtain one at http://mozilla.org/MPL/2.0/.
 *
 * Copyright 1997 - July 2008 CWI, August 2008 - 2022 MonetDB B.V.
 */

/*
- * @- The Problem
- * When creating a join, we want to make a unique key of the attributes on both
- * sides and then join these keys. Consider the following BATs.
- *
- * @verbatim
- * orders                  customer                link
- * ====================    =====================   ===========
- *         zipcode h_nr            zipcode hnr    oid     cid
- * o1      13      9       c1      11      10      o1      c5
- * o2      11      10      c2      11      11      o2      c1
- * o3      11      11      c3      12      2       o3      c2
- * o4      12      5       c4      12      1       o4      nil
- * o5      11      10      c5      13      9       o5      c1
- * o6      12      2       c6      14      7       o6      c3
- * o7      13      9                               o7      c5
- * o8      12      1                               o8      c4
- * o9      13      9                               o9      c5
- * @end verbatim
- *
- * The current approach is designed to take minimal memory, as our previous
- * solutions to the problem did not scale well. In case of singular keys,
- * the link is executed by a simple join. Before going into the join, we
- * make sure the end result size is not too large, which is done by looking
- * at relation sizes (if the other key is unique) or, if that is not possible,
- * by computing the exact join size.
- *
- * The join algorithm was also improved to do dynamic sampling to determine
- * with high accuracy the join size, so that we can alloc in one go a memory
- * region of sufficient size. This also reduces the ds\_link memory requirements.
- *
- * For compound keys, those that consist of multiple attributes, we now compute
- * a derived column that contains an integer hash value derived from all
- * key columns.
- * This is done by computing a hash value for each individual key column
- * and combining those by bitwise XOR and left-rotation. That is, for each
- * column,we rotate the working hash value by N bits and XOR the hash value
- * of the column over it. The working hash value is initialized with zero,
- * and after all columns are processed, this working value is used as output.
- * Computing the hash value for all columns in the key for one table is done
- * by the command hash(). Hence, we do hash on both sides, and join
- * that together with a simple join:
- *
- * @code{join(hash(keys), hash(keys.reverse);}
- *
- * One complication of this procedure are nil values:
- * @table
- * @itemize
- * @item
- * it may happen that the final hash-value (an int formed by a
- * random bit pattern) accidentally has the value of int(nil).
- * Notice that join never matches nil values.
- * Hence these accidental nils must be replaced by a begin value (currently: 0).
- * @item
- * in case any of the compound key values is nil, our nil semantics
- * require us that those tuples may never match on a join. Consequently,
- * during the hash() processing of all compound key columns for computing
- * the hash value, we also maintain a bit-bat that records which tuples had
- * a nil value. The bit-bat is initialized to false, and the results of the
- * nil-check on each column is OR-ed to it.
- * Afterwards, the hash-value of all tuples that have this nil-bit set to
- * TRUE are forced to int(nil), which will exclude them from matching.
- * @end itemize
- *
- * Joining on hash values produces a @emph{superset} of the join result:
- * it may happen that  two different key combinations hash on the same value,
- * which will make them match on the join (false hits). The final part
- * of the ds\_link therefore consists of filtering out the false hits.
- * This is done incrementally by joining back the join result to the original
- * columns, incrementally one by one for each pair of corresponding
- * columns. These values are compared with each other and we AND the
- * result of this comparison together for each pair of columns.
- * The bat containing these bits is initialized to all TRUE and serves as
- * final result after all column pairs have been compared.
- * The initial join result is finally filtered with this bit-bat.
- *
- * Joining back from the initial join-result to the original columns on
- * both sides takes quite a lot of memory. For this reason, the false
- * hit-filtering is done in slices (not all tuples at one time).
- * In this way the memory requirements of this phase are kept low.
- * In fact, the most memory demanding part of the join is the int-join
- * on hash number, which takes N*24 bytes (where N= |L| = |R|).
- * In comparison, the previous CTmultigroup/CTmultiderive approach
- * took N*48 bytes. Additionally, by making it possible to use merge-sort,
- * it avoids severe performance degradation (memory thrashing) as produced
- * by the old ds\_link when the inner join relation would be larger than memory.
- *
- * If ds\_link performance is still an issue, the sort-merge join used here
- * could be replaced by partitioned hash-join with radix-cluster/decluster.
- *
- * @+ Implementation
- */

/*
 * (c) Peter Boncz, Stefan Manegold, Niels Nes
 *
 * new functionality for the low-resource-consumption. It will
 * first one by one create a hash value out of the multiple attributes.
 * This hash value is computed by xoring and rotating individual hash
 * values together. We create a hash and rotate command to do this.
 */

#include "monetdb_config.h"
#include "mal.h"
#include "mal_interpreter.h"
#include "mal_exception.h"

#define MKEYHASH_bte(valp)	((lng) valp)
#define MKEYHASH_sht(valp)	((lng) valp)
#define MKEYHASH_int(valp)	((lng) valp)
#define MKEYHASH_lng(valp)	(valp)
#ifdef HAVE_HGE
#define MKEYHASH_hge(valp)	((lng) (valp >> 64) ^ (lng) (valp))
#endif
#if SIZEOF_OID == SIZEOF_INT
#define MKEYHASH_oid(valp)	MKEYHASH_int(valp)
#else
#define MKEYHASH_oid(valp)	MKEYHASH_lng(valp)
#endif

static inline ulng
GDK_ROTATE(ulng x, int y, int z)
{
	return (x << y) | (x >> z);
}

static str
MKEYhash(Client cntxt, MalBlkPtr mb, MalStkPtr stk, InstrPtr pci)
{
	lng *res = getArgReference_lng(stk,pci,0);
	ptr val = getArgReference(stk,pci,1);
	int tpe = getArgType(mb,pci,1);

	(void) cntxt;
	switch (ATOMstorage(tpe)) {
	case TYPE_void:
		*res = lng_nil; /* It can be called from SQL */
		break;
	case TYPE_bat:
	case TYPE_ptr:
		// illegal types, avoid falling into the default case.
		assert(0);
	case TYPE_bte:
		*res = MKEYHASH_bte((*(bte*)val));
		break;
	case TYPE_sht:
		*res = MKEYHASH_sht((*(sht*)val));
		break;
	case TYPE_int:
	case TYPE_flt:
		*res = MKEYHASH_int((*(int*)val));
		break;
	case TYPE_lng:
	case TYPE_dbl:
		*res = MKEYHASH_lng((*(lng*)val));
		break;
#ifdef HAVE_HGE
	case TYPE_hge:
		*res = MKEYHASH_hge((*(hge*)val));
		break;
#endif
	default:
		if (ATOMextern(tpe))
			*res = (lng) ATOMhash(tpe, *(ptr*)val);
		else
			*res = (lng) ATOMhash(tpe, val);
		break;
	}
	return MAL_SUCCEED;
}

#define MKEYbathashloop(TPE) \
	do { \
		const TPE *restrict v = (const TPE *) bi.base; \
		if (ci.tpe == cand_dense) { \
			for (BUN i = 0; i < n; i++) { \
				oid p = (canditer_next_dense(&ci) - off); \
				r[i] = (ulng) MKEYHASH_##TPE(v[p]); \
			} \
		} else { \
			for (BUN i = 0; i < n; i++) { \
				oid p = (canditer_next(&ci) - off); \
				r[i] = (ulng) MKEYHASH_##TPE(v[p]); \
			} \
		} \
	} while (0)

static str
MKEYbathash(Client cntxt, MalBlkPtr mb, MalStkPtr stk, InstrPtr pci)
{
	bat *res = getArgReference_bat(stk, pci, 0), *bid = getArgReference_bat(stk, pci, 1),
		*sid1 = pci->argc == 3 ? getArgReference_bat(stk, pci, 2) : NULL;
	BAT *bn = NULL, *b = NULL, *bs = NULL;
	str msg = MAL_SUCCEED;
	struct canditer ci = {0};
	oid off;
	BUN n = 0;
	ulng *restrict r;
	BATiter bi = {0};

	(void) cntxt;
	(void) mb;
	if (!(b = BATdescriptor(*bid))) {
		msg = createException(MAL, "batmkey.bathash", SQLSTATE(HY005) RUNTIME_OBJECT_MISSING);
		goto bailout;
	}
	if (sid1 && !is_bat_nil(*sid1) && !(bs = BATdescriptor(*sid1))) {
		msg = createException(MAL, "batmkey.bathash", SQLSTATE(HY005) RUNTIME_OBJECT_MISSING);
		goto bailout;
	}
	n = canditer_init(&ci, b, bs);
	if (!(bn = COLnew(ci.hseq, TYPE_lng, n, TRANSIENT))) {
		msg = createException(MAL, "batmkey.bathash", SQLSTATE(HY013) MAL_MALLOC_FAIL);
		goto bailout;
	}
	off = b->hseqbase;
	r = (ulng *) Tloc(bn, 0);

	bi = bat_iterator(b);
	switch (ATOMstorage(b->ttype)) {
	case TYPE_void: {
		oid o = b->tseqbase;
		if (is_oid_nil(o)) {
			for (BUN i = 0; i < n; i++) {
				r[i] = (ulng) lng_nil;
			}
		} else if (ci.tpe == cand_dense) {
			for (BUN i = 0; i < n; i++) {
				oid p = (canditer_next_dense(&ci) - off);
				r[i] = o + p;
			}
		} else {
			for (BUN i = 0; i < n; i++) {
				oid p = (canditer_next(&ci) - off);
				r[i] = o + p;
			}
		}
	} break;
	case TYPE_bte:
		MKEYbathashloop(bte);
		break;
	case TYPE_sht:
		MKEYbathashloop(sht);
		break;
	case TYPE_int:
	case TYPE_flt:
		MKEYbathashloop(int);
		break;
	case TYPE_lng:
	case TYPE_dbl:
		MKEYbathashloop(lng);
		break;
#ifdef HAVE_HGE
	case TYPE_hge:
		MKEYbathashloop(hge);
		break;
#endif
	default: {
		BUN (*hash)(const void *) = BATatoms[b->ttype].atomHash;

		if (ci.tpe == cand_dense) {
			for (BUN i = 0; i < n; i++) {
				oid p = (canditer_next_dense(&ci) - off);
				r[i] = (ulng) hash(BUNtail(bi, p));
			}
		} else {
			for (BUN i = 0; i < n; i++) {
				oid p = (canditer_next(&ci) - off);
				r[i] = (ulng) hash(BUNtail(bi, p));
			}
		}
	}
	}
	bat_iterator_end(&bi);

bailout:
	if (b)
		BBPunfix(b->batCacheid);
	if (bs)
		BBPunfix(bs->batCacheid);
	if (bn && !msg) {
		BATsetcount(bn, n);
		bn->tnonil = false;
		bn->tnil = false;
		bn->tkey = BATcount(bn) <= 1;
		bn->tsorted = BATcount(bn) <= 1;
		bn->trevsorted = BATcount(bn) <= 1;
		BBPkeepref(*res = bn->batCacheid);
	} else if (bn) {
		BBPreclaim(bn);
	}
	return msg;
}

static str
MKEYrotate_xor_hash(Client cntxt, MalBlkPtr mb, MalStkPtr stk, InstrPtr pci)
{
	lng *res = getArgReference_lng(stk, pci, 0);
	ulng h = *getArgReference_lng(stk, pci, 1), val;
	int lbit = *getArgReference_int(stk, pci, 2), rbit = (int) sizeof(lng) * 8 - lbit, tpe = getArgType(mb, pci, 3);
	ptr pval = getArgReference(stk, pci, 3);

	(void) cntxt;
	switch (ATOMstorage(tpe)) {
	case TYPE_bte:
		val = (ulng) MKEYHASH_bte((*(bte*)pval));
		break;
	case TYPE_sht:
		val = (ulng) MKEYHASH_sht((*(sht*)pval));
		break;
	case TYPE_int:
	case TYPE_flt:
		val = (ulng) MKEYHASH_int((*(int*)pval));
		break;
	case TYPE_lng:
	case TYPE_dbl:
		val = (ulng) MKEYHASH_lng((*(lng*)pval));
		break;
#ifdef HAVE_HGE
	case TYPE_hge:
		val = (ulng) MKEYHASH_hge((*(hge*)pval));
		break;
#endif
	default:
		if (ATOMextern(tpe))
			val = (ulng) ATOMhash(tpe, *(ptr*)pval);
		else
			val = (ulng) ATOMhash(tpe, pval);
		break;
	}
	*res = (lng) (GDK_ROTATE(h, lbit, rbit) ^ val);
	return MAL_SUCCEED;
}

#define MKEYbulk_rotate_xor_hashloop(TPE) \
	do { \
		const ulng *restrict h = (const ulng *) hbi.base; \
		const TPE *restrict v = (const TPE *) bi.base; \
		if (ci1.tpe == cand_dense && ci2.tpe == cand_dense) { \
			for (BUN i = 0; i < n; i++) { \
				oid p1 = (canditer_next_dense(&ci1) - off1), p2 = (canditer_next_dense(&ci2) - off2); \
				r[i] = GDK_ROTATE(h[p1], lbit, rbit) ^ (ulng) MKEYHASH_##TPE(v[p2]); \
			} \
		} else { \
			for (BUN i = 0; i < n; i++) { \
				oid p1 = (canditer_next(&ci1) - off1), p2 = (canditer_next(&ci2) - off2); \
				r[i] = GDK_ROTATE(h[p1], lbit, rbit) ^ (ulng) MKEYHASH_##TPE(v[p2]); \
			} \
		} \
	} while (0)

static str
MKEYbulk_rotate_xor_hash(Client cntxt, MalBlkPtr mb, MalStkPtr stk, InstrPtr pci)
{
	bat *res = getArgReference_bat(stk, pci, 0), *hid = getArgReference_bat(stk, pci, 1), *bid = getArgReference_bat(stk, pci, 3),
		*sid1 = pci->argc == 6 ? getArgReference_bat(stk, pci, 4) : NULL, *sid2 = pci->argc == 6 ? getArgReference_bat(stk, pci, 5) : NULL;
	BAT *hb = NULL, *b = NULL, *bn = NULL, *s1 = NULL, *s2 = NULL;
	int lbit = *getArgReference_int(stk, pci, 2), rbit = (int) sizeof(lng) * 8 - lbit;
	str msg = MAL_SUCCEED;
	struct canditer ci1 = {0}, ci2 = {0};
	oid off1, off2;
	BUN n = 0;
	ulng *restrict r;
	BATiter hbi = {0}, bi = {0};

	(void) cntxt;
	(void) mb;
	if (!(hb = BATdescriptor(*hid))) {
		msg = createException(MAL, "batmkey.rotate_xor_hash", SQLSTATE(HY005) RUNTIME_OBJECT_MISSING);
		goto bailout;
	}
	if (!(b = BATdescriptor(*bid))) {
		msg = createException(MAL, "batmkey.rotate_xor_hash", SQLSTATE(HY002) RUNTIME_OBJECT_MISSING);
		goto bailout;
	}
	if (b->ttype == TYPE_msk || mask_cand(b)) {
		BAT *ob = b;
		b = BATunmask(b);
		BBPunfix(ob->batCacheid);
		if (!b) {
			BBPunfix(hb->batCacheid);
			throw(MAL, "batmkey.rotate_xor_hash", GDK_EXCEPTION);
		}
	}
	if ((sid1 && !is_bat_nil(*sid1) && !(s1 = BATdescriptor(*sid1))) || (sid2 && !is_bat_nil(*sid2) && !(s2 = BATdescriptor(*sid2)))) {
		msg = createException(MAL, "batmkey.rotate_xor_hash", SQLSTATE(HY005) RUNTIME_OBJECT_MISSING);
		goto bailout;
	}

	n = canditer_init(&ci1, hb, s1);
	if (canditer_init(&ci2, b, s2) != n || ci1.hseq != ci2.hseq) {
		msg = createException(MAL, "batmkey.rotate_xor_hash", ILLEGAL_ARGUMENT " Requires bats of identical size");
		goto bailout;
	}

	if (!(bn = COLnew(ci1.hseq, TYPE_lng, n, TRANSIENT))) {
		msg = createException(MAL, "batmkey.rotate_xor_hash", SQLSTATE(HY013) MAL_MALLOC_FAIL);
		goto bailout;
	}

	r = (ulng *) Tloc(bn, 0);

<<<<<<< HEAD
	off1 = hb->hseqbase;
	off2 = b->hseqbase;

	hbi = bat_iterator(hb);
	bi = bat_iterator(b);
	switch (ATOMstorage(b->ttype)) {
	case TYPE_bte:
		MKEYbulk_rotate_xor_hashloop(bte);
		break;
	case TYPE_sht:
		MKEYbulk_rotate_xor_hashloop(sht);
		break;
	case TYPE_int:
	case TYPE_flt:
		MKEYbulk_rotate_xor_hashloop(int);
		break;
	case TYPE_lng: { /* hb and b areas may overlap, so for this case the 'restrict' keyword cannot be used */
		const ulng *h = (const ulng *) hbi.base;
		const lng *v = (const lng *) bi.base;
		if (ci1.tpe == cand_dense && ci2.tpe == cand_dense) {
			for (BUN i = 0; i < n; i++) {
				oid p1 = (canditer_next_dense(&ci1) - off1), p2 = (canditer_next_dense(&ci2) - off2);
				r[i] = GDK_ROTATE(h[p1], lbit, rbit) ^ (ulng) MKEYHASH_lng(v[p2]);
			}
		} else {
			for (BUN i = 0; i < n; i++) {
				oid p1 = (canditer_next(&ci1) - off1), p2 = (canditer_next(&ci2) - off2);
				r[i] = GDK_ROTATE(h[p1], lbit, rbit) ^ (ulng) MKEYHASH_lng(v[p2]);
			}
		}
	} break;
	case TYPE_dbl:
		MKEYbulk_rotate_xor_hashloop(lng);
		break;
#ifdef HAVE_HGE
	case TYPE_hge:
		MKEYbulk_rotate_xor_hashloop(hge);
		break;
#endif
	default: {
		const ulng *restrict h = (const ulng *) hbi.base;
		BUN (*hash)(const void *) = BATatoms[b->ttype].atomHash;

		if (ci1.tpe == cand_dense && ci2.tpe == cand_dense) {
			for (BUN i = 0; i < n; i++) {
				oid p1 = (canditer_next_dense(&ci1) - off1), p2 = (canditer_next_dense(&ci2) - off2);
				r[i] = GDK_ROTATE(h[p1], lbit, rbit) ^ (ulng) hash(BUNtail(bi, p2));
			}
		} else {
			for (BUN i = 0; i < n; i++) {
				oid p1 = (canditer_next(&ci1) - off1), p2 = (canditer_next(&ci2) - off2);
				r[i] = GDK_ROTATE(h[p1], lbit, rbit) ^ (ulng) hash(BUNtail(bi, p2));
			}
		}
		break;
	}
=======
	BATiter bi = bat_iterator(b);
	BATiter hbi = bat_iterator(hb);
	h = (const ulng *) hbi.base;
	if (complex_cand(b)) {
		for (BUN i = 0; i < n; i++)
			r[i] = GDK_ROTATE(h[i], lbit, rbit) ^ MKEYHASH_oid(Tpos(&bi, i));
	} else {
		switch (ATOMstorage(b->ttype)) {
		case TYPE_bte: {
			const bte *restrict v = (const bte *) bi.base;
			for (BUN i = 0; i < n; i++) {
				r[i] = GDK_ROTATE(h[i], lbit, rbit) ^ MKEYHASH_bte(v + i);
			}
			break;
		}
		case TYPE_sht: {
			const sht *restrict v = (const sht *) bi.base;
			for (BUN i = 0; i < n; i++) {
				r[i] = GDK_ROTATE(h[i], lbit, rbit) ^ MKEYHASH_sht(v + i);
			}
			break;
		}
		case TYPE_int:
		case TYPE_flt: {
			const int *restrict v = (const int *) bi.base;
			for (BUN i = 0; i < n; i++) {
				r[i] = GDK_ROTATE(h[i], lbit, rbit) ^ MKEYHASH_int(v + i);
			}
			break;
		}
		case TYPE_lng:
		case TYPE_dbl: {
			const lng *restrict v = (const lng *) bi.base;
			for (BUN i = 0; i < n; i++) {
				r[i] = GDK_ROTATE(h[i], lbit, rbit) ^ MKEYHASH_lng(v + i);
			}
			break;
		}
#ifdef HAVE_HGE
		case TYPE_hge: {
			const hge *restrict v = (const hge *) bi.base;
			for (BUN i = 0; i < n; i++) {
				r[i] = GDK_ROTATE(h[i], lbit, rbit) ^ MKEYHASH_hge(v + i);
			}
			break;
		}
#endif
		case TYPE_str:
		default: {
			BUN (*hash)(const void *) = BATatoms[b->ttype].atomHash;

			for (BUN i = 0; i < n; i++)
				r[i] = GDK_ROTATE(h[i], lbit, rbit) ^ (ulng) (*hash)(BUNtail(bi, i));
			break;
		}
		}
>>>>>>> 7265a243
	}
	bat_iterator_end(&hbi);
	bat_iterator_end(&bi);

bailout:
	if (b)
		BBPunfix(b->batCacheid);
	if (hb)
		BBPunfix(hb->batCacheid);
	if (s1)
		BBPunfix(s1->batCacheid);
	if (s2)
		BBPunfix(s2->batCacheid);
	if (bn && !msg) {
		BATsetcount(bn, n);
		bn->tnonil = false;
		bn->tnil = false;
		bn->tkey = BATcount(bn) <= 1;
		bn->tsorted = BATcount(bn) <= 1;
		bn->trevsorted = BATcount(bn) <= 1;
		BBPkeepref(*res = bn->batCacheid);
	} else if (bn) {
		BBPreclaim(bn);
	}
	return msg;
}

static str
MKEYbulkconst_rotate_xor_hash(Client cntxt, MalBlkPtr mb, MalStkPtr stk, InstrPtr pci)
{
	bat *res = getArgReference_bat(stk, pci, 0), *hid = getArgReference_bat(stk, pci, 1),
		*sid1 = pci->argc == 5 ? getArgReference_bat(stk, pci, 4) : NULL;
	int lbit = *getArgReference_int(stk, pci, 2), tpe = getArgType(mb, pci, 3), rbit = (int) sizeof(lng) * 8 - lbit;
	ptr pval = getArgReference(stk, pci, 3);
	BAT *hb = NULL, *bn = NULL, *bs = NULL;
	str msg = MAL_SUCCEED;
	struct canditer ci = {0};
	oid off;
	BUN n = 0;
	ulng *restrict r, val;
	const ulng *restrict h;
	BATiter hbi = {0};

	(void) cntxt;
	if (!(hb = BATdescriptor(*hid))) {
		msg = createException(MAL, "batmkey.rotate_xor_hash", SQLSTATE(HY005) RUNTIME_OBJECT_MISSING);
		goto bailout;
	}
	if (sid1 && !is_bat_nil(*sid1) && !(bs = BATdescriptor(*sid1))) {
		msg = createException(MAL, "batmkey.rotate_xor_hash", SQLSTATE(HY005) RUNTIME_OBJECT_MISSING);
		goto bailout;
	}
	n = canditer_init(&ci, hb, bs);
	if (!(bn = COLnew(ci.hseq, TYPE_lng, n, TRANSIENT))) {
		msg = createException(MAL, "batmkey.rotate_xor_hash", SQLSTATE(HY013) MAL_MALLOC_FAIL);
		goto bailout;
	}
	off = hb->hseqbase;

	switch (ATOMstorage(tpe)) {
	case TYPE_bte:
		val = (ulng) MKEYHASH_bte((*(bte*)pval));
		break;
	case TYPE_sht:
		val = (ulng) MKEYHASH_sht((*(sht*)pval));
		break;
	case TYPE_int:
	case TYPE_flt:
		val = (ulng) MKEYHASH_int((*(int*)pval));
		break;
	case TYPE_lng:
	case TYPE_dbl:
		val = (ulng) MKEYHASH_lng((*(lng*)pval));
		break;
#ifdef HAVE_HGE
	case TYPE_hge:
		val = (ulng) MKEYHASH_hge((*(hge*)pval));
		break;
#endif
	default:
		if (ATOMextern(tpe))
			val = (ulng) ATOMhash(tpe, *(ptr*)pval);
		else
			val = (ulng) ATOMhash(tpe, pval);
		break;
	}

	r = (ulng *) Tloc(bn, 0);
	hbi = bat_iterator(hb);
	h = (const ulng *) hbi.base;
	if (ci.tpe == cand_dense) {
		for (BUN i = 0; i < n; i++) {
			oid p = (canditer_next_dense(&ci) - off);
			r[i] = GDK_ROTATE(h[p], lbit, rbit) ^ val;
		}
	} else {
		for (BUN i = 0; i < n; i++) {
			oid p = (canditer_next(&ci) - off);
			r[i] = GDK_ROTATE(h[p], lbit, rbit) ^ val;
		}
	}
	bat_iterator_end(&hbi);

bailout:
	if (hb)
		BBPunfix(hb->batCacheid);
	if (bs)
		BBPunfix(bs->batCacheid);
	if (bn && !msg) {
		BATsetcount(bn, n);
		bn->tnonil = false;
		bn->tnil = false;
		bn->tkey = BATcount(bn) <= 1;
		bn->tsorted = BATcount(bn) <= 1;
		bn->trevsorted = BATcount(bn) <= 1;
		BBPkeepref(*res = bn->batCacheid);
	} else if (bn) {
		BBPreclaim(bn);
	}
	return msg;
}

#define MKEYconstbulk_rotate_xor_hashloop(TPE) \
	do { \
		const TPE *restrict v = (const TPE *) bi.base; \
		if (ci.tpe == cand_dense) { \
			for (BUN i = 0; i < n; i++) { \
				oid p = (canditer_next_dense(&ci) - off); \
				r[i] = h ^ (ulng) MKEYHASH_##TPE(v[p]); \
			} \
		} else { \
			for (BUN i = 0; i < n; i++) { \
				oid p = (canditer_next(&ci) - off); \
				r[i] = h ^ (ulng) MKEYHASH_##TPE(v[p]); \
			} \
		} \
	} while (0)

static str
MKEYconstbulk_rotate_xor_hash(Client cntxt, MalBlkPtr mb, MalStkPtr stk, InstrPtr pci)
{
	bat *res = getArgReference_bat(stk, pci, 0), *bid = getArgReference_bat(stk, pci, 3),
		*sid1 = pci->argc == 5 ? getArgReference_bat(stk, pci, 4) : NULL;
	int lbit = *getArgReference_int(stk, pci, 2), rbit = (int) sizeof(lng) * 8 - lbit;
	BAT *b = NULL, *bn = NULL, *bs = NULL;
	str msg = MAL_SUCCEED;
	struct canditer ci = {0};
	oid off;
	BUN n = 0;
	ulng *restrict r, h = GDK_ROTATE((ulng) *getArgReference_lng(stk, pci, 1), lbit, rbit);
	BATiter bi = {0};

	(void) cntxt;
	(void) mb;
	if (!(b = BATdescriptor(*bid))) {
		msg = createException(MAL, "batmkey.rotate_xor_hash", SQLSTATE(HY005) RUNTIME_OBJECT_MISSING);
		goto bailout;
	}
	if (sid1 && !is_bat_nil(*sid1) && !(bs = BATdescriptor(*sid1))) {
		msg = createException(MAL, "batmkey.rotate_xor_hash", SQLSTATE(HY005) RUNTIME_OBJECT_MISSING);
		goto bailout;
	}
	n = canditer_init(&ci, b, bs);
	if (!(bn = COLnew(ci.hseq, TYPE_lng, n, TRANSIENT))) {
		msg = createException(MAL, "batmkey.rotate_xor_hash", SQLSTATE(HY013) MAL_MALLOC_FAIL);
		goto bailout;
	}
	off = b->hseqbase;
	r = (ulng *) Tloc(bn, 0);

	bi = bat_iterator(b);
	switch (ATOMstorage(b->ttype)) {
	case TYPE_bte:
		MKEYconstbulk_rotate_xor_hashloop(bte);
		break;
	case TYPE_sht:
		MKEYconstbulk_rotate_xor_hashloop(sht);
		break;
	case TYPE_int:
	case TYPE_flt:
		MKEYconstbulk_rotate_xor_hashloop(int);
		break;
	case TYPE_lng:
	case TYPE_dbl:
		MKEYconstbulk_rotate_xor_hashloop(lng);
		break;
#ifdef HAVE_HGE
	case TYPE_hge:
		MKEYconstbulk_rotate_xor_hashloop(hge);
		break;
#endif
	default: {
		BUN (*hash)(const void *) = BATatoms[b->ttype].atomHash;

		if (ci.tpe == cand_dense) {
			for (BUN i = 0; i < n; i++) {
				oid p = (canditer_next_dense(&ci) - off);
				r[i] = h ^ (ulng) hash(BUNtail(bi, p));
			}
		} else {
			for (BUN i = 0; i < n; i++) {
				oid p = (canditer_next(&ci) - off);
				r[i] = h ^ (ulng) hash(BUNtail(bi, p));
			}
		}
		break;
	}
	}
	bat_iterator_end(&bi);

bailout:
	if (b)
		BBPunfix(b->batCacheid);
	if (bs)
		BBPunfix(bs->batCacheid);
	if (bn && !msg) {
		BATsetcount(bn, n);
		bn->tnonil = false;
		bn->tnil = false;
		bn->tkey = BATcount(bn) <= 1;
		bn->tsorted = BATcount(bn) <= 1;
		bn->trevsorted = BATcount(bn) <= 1;
		BBPkeepref(*res = bn->batCacheid);
	} else if (bn) {
		BBPreclaim(bn);
	}
	return msg;
}

#include "mel.h"
mel_func mkey_init_funcs[] = {
 pattern("mkey", "hash", MKEYhash, false, "calculate a hash value", args(1,2, arg("",lng),argany("v",0))),
 pattern("batmkey", "hash", MKEYbathash, false, "calculate a hash value", args(1,2, batarg("",lng),batargany("b",0))),
 pattern("batmkey", "hash", MKEYbathash, false, "calculate a hash value, with a candidate list", args(1,3, batarg("",lng),batargany("b",0),batarg("s",oid))),
 pattern("mkey", "rotate_xor_hash", MKEYrotate_xor_hash, false, "post: [:xor=]([:rotate=](h, nbits), [hash](b))", args(1,4, arg("",lng),arg("h",lng),arg("nbits",int),argany("v",0))),
 pattern("batmkey", "rotate_xor_hash", MKEYbulkconst_rotate_xor_hash, false, "pre: h and b should be synced on head\npost: [:xor=]([:rotate=](h, nbits), [hash](b))", args(1,4, batarg("",lng),batarg("h",lng),arg("nbits",int),argany("v",0))),
 pattern("batmkey", "rotate_xor_hash", MKEYbulkconst_rotate_xor_hash, false, "pre: h and b should be synced on head\npost: [:xor=]([:rotate=](h, nbits), [hash](b)), with a candidate list", args(1,5, batarg("",lng),batarg("h",lng),arg("nbits",int),argany("v",0),batarg("s",oid))),
 pattern("batmkey", "rotate_xor_hash", MKEYconstbulk_rotate_xor_hash, false, "pre: h and b should be synced on head\npost: [:xor=]([:rotate=](h, nbits), [hash](b))", args(1,4, batarg("",lng),arg("h",lng),arg("nbits",int),batargany("b",0))),
 pattern("batmkey", "rotate_xor_hash", MKEYconstbulk_rotate_xor_hash, false, "pre: h and b should be synced on head\npost: [:xor=]([:rotate=](h, nbits), [hash](b)), with a candidate list", args(1,5, batarg("",lng),arg("h",lng),arg("nbits",int),batargany("b",0),batarg("s",oid))),
 pattern("batmkey", "rotate_xor_hash", MKEYbulk_rotate_xor_hash, false, "pre: h and b should be synced on head\npost: [:xor=]([:rotate=](h, nbits), [hash](b))", args(1,4, batarg("",lng),batarg("h",lng),arg("nbits",int),batargany("b",0))),
 pattern("batmkey", "rotate_xor_hash", MKEYbulk_rotate_xor_hash, false, "pre: h and b should be synced on head\npost: [:xor=]([:rotate=](h, nbits), [hash](b)), with candidate lists", args(1,6, batarg("",lng),batarg("h",lng),arg("nbits",int),batargany("b",0),batarg("s1",oid),batarg("s2",oid))),
 { .imp=NULL }
};
#include "mal_import.h"
#ifdef _MSC_VER
#undef read
#pragma section(".CRT$XCU",read)
#endif
LIB_STARTUP_FUNC(init_mkey_mal)
{ mal_module("mkey", NULL, mkey_init_funcs); }<|MERGE_RESOLUTION|>--- conflicted
+++ resolved
@@ -408,121 +408,71 @@
 
 	r = (ulng *) Tloc(bn, 0);
 
-<<<<<<< HEAD
 	off1 = hb->hseqbase;
 	off2 = b->hseqbase;
 
 	hbi = bat_iterator(hb);
 	bi = bat_iterator(b);
-	switch (ATOMstorage(b->ttype)) {
-	case TYPE_bte:
-		MKEYbulk_rotate_xor_hashloop(bte);
-		break;
-	case TYPE_sht:
-		MKEYbulk_rotate_xor_hashloop(sht);
-		break;
-	case TYPE_int:
-	case TYPE_flt:
-		MKEYbulk_rotate_xor_hashloop(int);
-		break;
-	case TYPE_lng: { /* hb and b areas may overlap, so for this case the 'restrict' keyword cannot be used */
-		const ulng *h = (const ulng *) hbi.base;
-		const lng *v = (const lng *) bi.base;
-		if (ci1.tpe == cand_dense && ci2.tpe == cand_dense) {
-			for (BUN i = 0; i < n; i++) {
-				oid p1 = (canditer_next_dense(&ci1) - off1), p2 = (canditer_next_dense(&ci2) - off2);
-				r[i] = GDK_ROTATE(h[p1], lbit, rbit) ^ (ulng) MKEYHASH_lng(v[p2]);
-			}
-		} else {
-			for (BUN i = 0; i < n; i++) {
-				oid p1 = (canditer_next(&ci1) - off1), p2 = (canditer_next(&ci2) - off2);
-				r[i] = GDK_ROTATE(h[p1], lbit, rbit) ^ (ulng) MKEYHASH_lng(v[p2]);
-			}
-		}
-	} break;
-	case TYPE_dbl:
-		MKEYbulk_rotate_xor_hashloop(lng);
-		break;
-#ifdef HAVE_HGE
-	case TYPE_hge:
-		MKEYbulk_rotate_xor_hashloop(hge);
-		break;
-#endif
-	default: {
+	if (complex_cand(b)) {
 		const ulng *restrict h = (const ulng *) hbi.base;
-		BUN (*hash)(const void *) = BATatoms[b->ttype].atomHash;
-
-		if (ci1.tpe == cand_dense && ci2.tpe == cand_dense) {
-			for (BUN i = 0; i < n; i++) {
-				oid p1 = (canditer_next_dense(&ci1) - off1), p2 = (canditer_next_dense(&ci2) - off2);
-				r[i] = GDK_ROTATE(h[p1], lbit, rbit) ^ (ulng) hash(BUNtail(bi, p2));
-			}
-		} else {
-			for (BUN i = 0; i < n; i++) {
-				oid p1 = (canditer_next(&ci1) - off1), p2 = (canditer_next(&ci2) - off2);
-				r[i] = GDK_ROTATE(h[p1], lbit, rbit) ^ (ulng) hash(BUNtail(bi, p2));
-			}
-		}
-		break;
-	}
-=======
-	BATiter bi = bat_iterator(b);
-	BATiter hbi = bat_iterator(hb);
-	h = (const ulng *) hbi.base;
-	if (complex_cand(b)) {
-		for (BUN i = 0; i < n; i++)
-			r[i] = GDK_ROTATE(h[i], lbit, rbit) ^ MKEYHASH_oid(Tpos(&bi, i));
+		for (BUN i = 0; i < n; i++) {
+			oid p1 = canditer_next(&ci1) - off1;
+			oid p2 = canditer_next(&ci2) - off2;
+			r[i] = GDK_ROTATE(h[p1], lbit, rbit) ^ MKEYHASH_oid(*(oid*)Tpos(&bi, p2));
+		}
 	} else {
 		switch (ATOMstorage(b->ttype)) {
-		case TYPE_bte: {
-			const bte *restrict v = (const bte *) bi.base;
-			for (BUN i = 0; i < n; i++) {
-				r[i] = GDK_ROTATE(h[i], lbit, rbit) ^ MKEYHASH_bte(v + i);
-			}
+		case TYPE_bte:
+			MKEYbulk_rotate_xor_hashloop(bte);
 			break;
-		}
-		case TYPE_sht: {
-			const sht *restrict v = (const sht *) bi.base;
-			for (BUN i = 0; i < n; i++) {
-				r[i] = GDK_ROTATE(h[i], lbit, rbit) ^ MKEYHASH_sht(v + i);
-			}
+		case TYPE_sht:
+			MKEYbulk_rotate_xor_hashloop(sht);
 			break;
-		}
 		case TYPE_int:
-		case TYPE_flt: {
-			const int *restrict v = (const int *) bi.base;
-			for (BUN i = 0; i < n; i++) {
-				r[i] = GDK_ROTATE(h[i], lbit, rbit) ^ MKEYHASH_int(v + i);
-			}
+		case TYPE_flt:
+			MKEYbulk_rotate_xor_hashloop(int);
 			break;
-		}
-		case TYPE_lng:
-		case TYPE_dbl: {
-			const lng *restrict v = (const lng *) bi.base;
-			for (BUN i = 0; i < n; i++) {
-				r[i] = GDK_ROTATE(h[i], lbit, rbit) ^ MKEYHASH_lng(v + i);
-			}
+		case TYPE_lng: { /* hb and b areas may overlap, so for this case the 'restrict' keyword cannot be used */
+			const ulng *h = (const ulng *) hbi.base;
+			const lng *v = (const lng *) bi.base;
+			if (ci1.tpe == cand_dense && ci2.tpe == cand_dense) {
+				for (BUN i = 0; i < n; i++) {
+					oid p1 = (canditer_next_dense(&ci1) - off1), p2 = (canditer_next_dense(&ci2) - off2);
+					r[i] = GDK_ROTATE(h[p1], lbit, rbit) ^ (ulng) MKEYHASH_lng(v[p2]);
+				}
+			} else {
+				for (BUN i = 0; i < n; i++) {
+					oid p1 = (canditer_next(&ci1) - off1), p2 = (canditer_next(&ci2) - off2);
+					r[i] = GDK_ROTATE(h[p1], lbit, rbit) ^ (ulng) MKEYHASH_lng(v[p2]);
+				}
+			}
+		} break;
+		case TYPE_dbl:
+			MKEYbulk_rotate_xor_hashloop(lng);
 			break;
-		}
 #ifdef HAVE_HGE
-		case TYPE_hge: {
-			const hge *restrict v = (const hge *) bi.base;
-			for (BUN i = 0; i < n; i++) {
-				r[i] = GDK_ROTATE(h[i], lbit, rbit) ^ MKEYHASH_hge(v + i);
-			}
+		case TYPE_hge:
+			MKEYbulk_rotate_xor_hashloop(hge);
 			break;
-		}
-#endif
-		case TYPE_str:
+#endif
 		default: {
+			const ulng *restrict h = (const ulng *) hbi.base;
 			BUN (*hash)(const void *) = BATatoms[b->ttype].atomHash;
 
-			for (BUN i = 0; i < n; i++)
-				r[i] = GDK_ROTATE(h[i], lbit, rbit) ^ (ulng) (*hash)(BUNtail(bi, i));
+			if (ci1.tpe == cand_dense && ci2.tpe == cand_dense) {
+				for (BUN i = 0; i < n; i++) {
+					oid p1 = (canditer_next_dense(&ci1) - off1), p2 = (canditer_next_dense(&ci2) - off2);
+					r[i] = GDK_ROTATE(h[p1], lbit, rbit) ^ (ulng) hash(BUNtail(bi, p2));
+				}
+			} else {
+				for (BUN i = 0; i < n; i++) {
+					oid p1 = (canditer_next(&ci1) - off1), p2 = (canditer_next(&ci2) - off2);
+					r[i] = GDK_ROTATE(h[p1], lbit, rbit) ^ (ulng) hash(BUNtail(bi, p2));
+				}
+			}
 			break;
 		}
 		}
->>>>>>> 7265a243
 	}
 	bat_iterator_end(&hbi);
 	bat_iterator_end(&bi);
