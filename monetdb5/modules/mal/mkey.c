--- conflicted
+++ resolved
@@ -412,19 +412,6 @@
 			break;
 		}
 #ifdef HAVE_HGE
-<<<<<<< HEAD
-	case TYPE_hge: {
-		const hge *restrict v = (const hge *) bi.base;
-		for (BUN i = 0; i < n; i++) {
-			r[i] = GDK_ROTATE(h[i], lbit, rbit) ^ MKEYHASH_hge(v + i);
-		}
-		break;
-	}
-#endif
-	case TYPE_str:
-	default: {
-		BUN (*hash)(const void *) = BATatoms[b->ttype].atomHash;
-=======
 		case TYPE_hge: {
 			const hge *restrict v = (const hge *) bi.base;
 			for (BUN i = 0; i < n; i++) {
@@ -434,17 +421,8 @@
 		}
 #endif
 		case TYPE_str:
-			if (bi.vh->hashash) {
-				for (BUN i = 0; i < n; i++) {
-					const void *restrict s = BUNtvar(bi, i);
-					r[i] = GDK_ROTATE(h[i], lbit, rbit) ^ (ulng) ((const BUN *) s)[-1];
-				}
-				break;
-			}
-			/* fall through */
 		default: {
 			BUN (*hash)(const void *) = BATatoms[b->ttype].atomHash;
->>>>>>> 49473366
 
 			for (BUN i = 0; i < n; i++)
 				r[i] = GDK_ROTATE(h[i], lbit, rbit) ^ (ulng) (*hash)(BUNtail(bi, i));
