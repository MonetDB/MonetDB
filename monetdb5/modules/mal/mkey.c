--- conflicted
+++ resolved
@@ -174,7 +174,7 @@
 
 #define MKEYbathashloop(TPE) \
 	do { \
-		const TPE *restrict v = (const TPE *) Tloc(b, 0); \
+		const TPE *restrict v = (const TPE *) bi.base; \
 		if (ci.tpe == cand_dense) { \
 			for (BUN i = 0; i < n; i++) { \
 				oid p = (canditer_next_dense(&ci) - off); \
@@ -199,6 +199,7 @@
 	oid off;
 	BUN n = 0;
 	lng *restrict r;
+	BATiter bi = {0};
 
 	(void) cntxt;
 	(void) mb;
@@ -218,11 +219,10 @@
 	off = b->hseqbase;
 	r = (lng *) Tloc(bn, 0);
 
-	BATiter bi = bat_iterator(b);
+	bi = bat_iterator(b);
 	switch (ATOMstorage(b->ttype)) {
 	case TYPE_void: {
 		oid o = b->tseqbase;
-<<<<<<< HEAD
 		if (is_oid_nil(o)) {
 			for (BUN i = 0; i < n; i++) {
 				r[i] = lng_nil;
@@ -239,59 +239,18 @@
 		break;
 	case TYPE_sht:
 		MKEYbathashloop(sht);
-=======
-		if (is_oid_nil(o))
-			for (BUN i = 0; i < n; i++)
-				r[i] = (ulng) lng_nil;
-		else
-			for (BUN i = 0; i < n; i++)
-				r[i] = o + i;
-		break;
-	}
-	case TYPE_bte: {
-		const bte *restrict v = (const bte *) bi.base;
-		for (BUN i = 0; i < n; i++)
-			r[i] = MKEYHASH_bte(v + i);
-		break;
-	}
-	case TYPE_sht: {
-		const sht *restrict v = (const sht *) bi.base;
-		for (BUN i = 0; i < n; i++)
-			r[i] = MKEYHASH_sht(v + i);
->>>>>>> a33d43c6
 		break;
 	case TYPE_int:
-<<<<<<< HEAD
 	case TYPE_flt:
 		MKEYbathashloop(int);
-=======
-	case TYPE_flt: {
-		const int *restrict v = (const int *) bi.base;
-		for (BUN i = 0; i < n; i++)
-			r[i] = MKEYHASH_int(v + i);
->>>>>>> a33d43c6
 		break;
 	case TYPE_lng:
-<<<<<<< HEAD
 	case TYPE_dbl:
 		MKEYbathashloop(lng);
-=======
-	case TYPE_dbl: {
-		const lng *restrict v = (const lng *) bi.base;
-		for (BUN i = 0; i < n; i++)
-			r[i] = MKEYHASH_lng(v + i);
->>>>>>> a33d43c6
 		break;
 #ifdef HAVE_HGE
-<<<<<<< HEAD
 	case TYPE_hge:
 		MKEYbathashloop(hge);
-=======
-	case TYPE_hge: {
-		const hge *restrict v = (const hge *) bi.base;
-		for (BUN i = 0; i < n; i++)
-			r[i] = MKEYHASH_hge(v + i);
->>>>>>> a33d43c6
 		break;
 #endif
 	default: {
@@ -372,8 +331,8 @@
 
 #define MKEYbulk_rotate_xor_hashloop(TPE) \
 	do { \
-		const lng *restrict h = (const lng *) Tloc(hb, 0); \
-		const TPE *restrict v = (const TPE *) Tloc(b, 0); \
+		const lng *restrict h = (const lng *) hbi.base; \
+		const TPE *restrict v = (const TPE *) bi.base; \
 		if (ci1.tpe == cand_dense && ci2.tpe == cand_dense) { \
 			for (BUN i = 0; i < n; i++) { \
 				oid p1 = (canditer_next_dense(&ci1) - off1), p2 = (canditer_next_dense(&ci2) - off2); \
@@ -390,24 +349,16 @@
 static str
 MKEYbulk_rotate_xor_hash(Client cntxt, MalBlkPtr mb, MalStkPtr stk, InstrPtr pci)
 {
-<<<<<<< HEAD
 	bat *res = getArgReference_bat(stk, pci, 0), *hid = getArgReference_bat(stk, pci, 1), *bid = getArgReference_bat(stk, pci, 3),
 		*sid1 = pci->argc == 6 ? getArgReference_bat(stk, pci, 4) : NULL, *sid2 = pci->argc == 6 ? getArgReference_bat(stk, pci, 5) : NULL;
-	BAT *hb = NULL, *b = NULL, *bn = NULL, *s1 = NULL, *s2 = NULL;
+	BAT *hb = NULL, *ob = NULL, *b = NULL, *bn = NULL, *s1 = NULL, *s2 = NULL;
 	int lbit = *getArgReference_int(stk, pci, 2), rbit = (int) sizeof(lng) * 8 - lbit;
 	str msg = MAL_SUCCEED;
 	struct canditer ci1 = {0}, ci2 = {0};
 	oid off1, off2;
 	BUN n = 0;
 	lng *restrict r;
-=======
-	BAT *hb, *b, *ob = NULL, *bn;
-	int lbit = *nbits;
-	int rbit = (int) sizeof(lng) * 8 - lbit;
-	ulng *restrict r;
-	const ulng *restrict h;
-	BUN n;
->>>>>>> a33d43c6
+	BATiter hbi = {0}, bi = {0};
 
 	(void) cntxt;
 	(void) mb;
@@ -419,18 +370,14 @@
 		msg = createException(MAL, "mkey.rotate_xor_hash", SQLSTATE(HY002) RUNTIME_OBJECT_MISSING);
 		goto bailout;
 	}
+	ob = b;
+	if ((b->ttype == TYPE_msk || mask_cand(b)) && !(b = BATunmask(b))) {
+		msg = createException(MAL, "mkey.rotate_xor_hash", SQLSTATE(HY013) MAL_MALLOC_FAIL);
+		goto bailout;
+	}
 	if ((sid1 && !is_bat_nil(*sid1) && !(s1 = BATdescriptor(*sid1))) || (sid2 && !is_bat_nil(*sid2) && !(s2 = BATdescriptor(*sid2)))) {
 		msg = createException(MAL, "mkey.rotate_xor_hash", SQLSTATE(HY005) RUNTIME_OBJECT_MISSING);
 		goto bailout;
-	}
-	ob = b;
-	if (b && (b->ttype == TYPE_msk || mask_cand(b))) {
-		b = BATunmask(b);
-		if (!b) {
-			BBPunfix(hb->batCacheid);
-			BBPunfix(ob->batCacheid);
-			throw(MAL, "mkey.rotate_xor_hash", SQLSTATE(HY013) MAL_MALLOC_FAIL);
-		}
 	}
 
 	n = canditer_init(&ci1, hb, s1);
@@ -439,62 +386,31 @@
 		goto bailout;
 	}
 
-<<<<<<< HEAD
 	if (!(bn = COLnew(ci1.hseq, TYPE_lng, n, TRANSIENT))) {
 		msg = createException(MAL, "mkey.rotate_xor_hash", SQLSTATE(HY013) MAL_MALLOC_FAIL);
 		goto bailout;
-=======
-	bn = COLnew(b->hseqbase, TYPE_lng, n, TRANSIENT);
-	if (bn == NULL) {
-		BBPunfix(hb->batCacheid);
-		if (b != ob)
-			BBPunfix(ob->batCacheid);
-		BBPunfix(b->batCacheid);
-		throw(MAL, "mkey.rotate_xor_hash", SQLSTATE(HY013) MAL_MALLOC_FAIL);
->>>>>>> a33d43c6
-	}
-
-<<<<<<< HEAD
+	}
+
 	r = (lng *) Tloc(bn, 0);
 
 	off1 = hb->hseqbase;
 	off2 = b->hseqbase;
-=======
-	r = (ulng *) Tloc(bn, 0);
->>>>>>> a33d43c6
-
-	BATiter bi = bat_iterator(b);
-	BATiter hbi = bat_iterator(hb);
-	h = (const ulng *) hbi.base;
+
+	hbi = bat_iterator(hb);
+	bi = bat_iterator(b);
 	switch (ATOMstorage(b->ttype)) {
-<<<<<<< HEAD
 	case TYPE_bte:
 		MKEYbulk_rotate_xor_hashloop(bte);
 		break;
 	case TYPE_sht:
 		MKEYbulk_rotate_xor_hashloop(sht);
-=======
-	case TYPE_bte: {
-		const bte *restrict v = (const bte *) bi.base;
-		for (BUN i = 0; i < n; i++) {
-			r[i] = GDK_ROTATE(h[i], lbit, rbit) ^ MKEYHASH_bte(v + i);
-		}
-		break;
-	}
-	case TYPE_sht: {
-		const sht *restrict v = (const sht *) bi.base;
-		for (BUN i = 0; i < n; i++) {
-			r[i] = GDK_ROTATE(h[i], lbit, rbit) ^ MKEYHASH_sht(v + i);
-		}
->>>>>>> a33d43c6
 		break;
 	case TYPE_int:
-<<<<<<< HEAD
 	case TYPE_flt:
 		MKEYbulk_rotate_xor_hashloop(int);
 		break;
 	case TYPE_lng: { /* hb and b areas may overlap, so for this case the 'restrict' keyword cannot be used */
-		const lng *h = (const lng *) Tloc(hb, 0), *v = (const lng *) Tloc(b, 0);
+		const lng *h = (const lng *) hbi.base, *v = (const lng *) bi.base;
 		if (ci1.tpe == cand_dense && ci2.tpe == cand_dense) {
 			for (BUN i = 0; i < n; i++) {
 				oid p1 = (canditer_next_dense(&ci1) - off1), p2 = (canditer_next_dense(&ci2) - off2);
@@ -505,66 +421,18 @@
 				oid p1 = (canditer_next(&ci1) - off1), p2 = (canditer_next(&ci2) - off2);
 				r[i] = GDK_ROTATE(h[p1], lbit, rbit) ^ MKEYHASH_lng(v[p2]);
 			}
-=======
-	case TYPE_flt: {
-		const int *restrict v = (const int *) bi.base;
-		for (BUN i = 0; i < n; i++) {
-			r[i] = GDK_ROTATE(h[i], lbit, rbit) ^ MKEYHASH_int(v + i);
-		}
-		break;
-	}
-	case TYPE_lng:
-	case TYPE_dbl: {
-		const lng *restrict v = (const lng *) bi.base;
-		for (BUN i = 0; i < n; i++) {
-			r[i] = GDK_ROTATE(h[i], lbit, rbit) ^ MKEYHASH_lng(v + i);
->>>>>>> a33d43c6
 		}
 	} break;
 	case TYPE_dbl:
 		MKEYbulk_rotate_xor_hashloop(lng);
 		break;
 #ifdef HAVE_HGE
-<<<<<<< HEAD
 	case TYPE_hge:
 		MKEYbulk_rotate_xor_hashloop(hge);
-=======
-	case TYPE_hge: {
-		const hge *restrict v = (const hge *) bi.base;
-		for (BUN i = 0; i < n; i++) {
-			r[i] = GDK_ROTATE(h[i], lbit, rbit) ^ MKEYHASH_hge(v + i);
-		}
->>>>>>> a33d43c6
-		break;
-#endif
-	case TYPE_str:
-<<<<<<< HEAD
-		if (b->tvheap->hashash) {
-			const lng *restrict h = (const lng *) Tloc(hb, 0);
-			BATiter bi = bat_iterator(b);
-
-			if (ci1.tpe == cand_dense && ci2.tpe == cand_dense) {
-				for (BUN i = 0; i < n; i++) {
-					oid p1 = (canditer_next_dense(&ci1) - off1), p2 = (canditer_next_dense(&ci2) - off2);
-					const void *restrict s = BUNtvar(bi, p2);
-					r[i] = GDK_ROTATE(h[p1], lbit, rbit) ^ (lng) ((const BUN *) s)[-1];
-				}
-			} else {
-				for (BUN i = 0; i < n; i++) {
-					oid p1 = (canditer_next(&ci1) - off1), p2 = (canditer_next(&ci2) - off2);
-					const void *restrict s = BUNtvar(bi, p2);
-					r[i] = GDK_ROTATE(h[p1], lbit, rbit) ^ (lng) ((const BUN *) s)[-1];
-				}
-			}
-			break;
-		}
-		/* fall through */
+		break;
+#endif
 	default: {
-		const lng *restrict h = (const lng *) Tloc(hb, 0);
-		BATiter bi = bat_iterator(b);
-=======
-	default: {
->>>>>>> a33d43c6
+		const lng *restrict h = (const lng *) hbi.base;
 		BUN (*hash)(const void *) = BATatoms[b->ttype].atomHash;
 
 		if (ci1.tpe == cand_dense && ci2.tpe == cand_dense) {
@@ -581,7 +449,8 @@
 		break;
 	}
 	}
-<<<<<<< HEAD
+	bat_iterator_end(&hbi);
+	bat_iterator_end(&bi);
 
 bailout:
 	if (bn && !msg) {
@@ -597,6 +466,8 @@
 	}
 	if (b)
 		BBPunfix(b->batCacheid);
+	if (ob && b != ob)
+		BBPunfix(ob->batCacheid);
 	if (hb)
 		BBPunfix(hb->batCacheid);
 	if (s1)
@@ -604,26 +475,6 @@
 	if (s2)
 		BBPunfix(s2->batCacheid);
 	return msg;
-=======
-	bat_iterator_end(&bi);
-	bat_iterator_end(&hbi);
-	if (bn->batCount <= 1) {
-		BATkey(bn, true);
-		bn->tsorted = bn->trevsorted = true;
-	} else {
-		BATkey(bn, false);
-		bn->tsorted = bn->trevsorted = false;
-	}
-	bn->tnonil = false;
-	bn->tnil = false;
-
-	BBPkeepref(*res = bn->batCacheid);
-	if (b != ob)
-		BBPunfix(ob->batCacheid);
-	BBPunfix(b->batCacheid);
-	BBPunfix(hb->batCacheid);
-	return MAL_SUCCEED;
->>>>>>> a33d43c6
 }
 
 static str
@@ -640,6 +491,7 @@
 	BUN n = 0;
 	lng *restrict r, val;
 	const lng *restrict h;
+	BATiter hbi = {0};
 
 	(void) cntxt;
 	if (!(hb = BATdescriptor(*hid))) {
@@ -685,21 +537,9 @@
 		break;
 	}
 
-<<<<<<< HEAD
 	r = (lng *) Tloc(bn, 0);
-	h = (const lng *) Tloc(hb, 0);
-=======
-	r = (ulng *) Tloc(bn, 0);
-	BATiter hbi = bat_iterator(hb);
-	h = (const ulng *) hbi.base;
-
-	while (n-- > 0) {
-		*r++ = GDK_ROTATE(*h, lbit, rbit) ^ val;
-		h++;
-	}
-	bat_iterator_end(&hbi);
->>>>>>> a33d43c6
-
+	hbi = bat_iterator(hb);
+	h = (const lng *) hbi.base;
 	if (ci.tpe == cand_dense) {
 		for (BUN i = 0; i < n; i++) {
 			oid p = (canditer_next_dense(&ci) - off);
@@ -711,6 +551,7 @@
 			r[i] = GDK_ROTATE(h[p], lbit, rbit) ^ val;
 		}
 	}
+	bat_iterator_end(&hbi);
 
 bailout:
 	if (bn && !msg) {
@@ -733,7 +574,7 @@
 
 #define MKEYconstbulk_rotate_xor_hashloop(TPE) \
 	do { \
-		const TPE *restrict v = (const TPE *) Tloc(b, 0); \
+		const TPE *restrict v = (const TPE *) bi.base; \
 		if (ci.tpe == cand_dense) { \
 			for (BUN i = 0; i < n; i++) { \
 				oid p = (canditer_next_dense(&ci) - off); \
@@ -759,6 +600,7 @@
 	oid off;
 	BUN n = 0;
 	lng *restrict r, h = GDK_ROTATE(*getArgReference_lng(stk, pci, 1), lbit, rbit);
+	BATiter bi = {0};
 
 	(void) cntxt;
 	(void) mb;
@@ -778,84 +620,27 @@
 	off = b->hseqbase;
 	r = (lng *) Tloc(bn, 0);
 
-	BATiter bi = bat_iterator(b);
+	bi = bat_iterator(b);
 	switch (ATOMstorage(b->ttype)) {
-<<<<<<< HEAD
 	case TYPE_bte:
 		MKEYconstbulk_rotate_xor_hashloop(bte);
 		break;
 	case TYPE_sht:
 		MKEYconstbulk_rotate_xor_hashloop(sht);
-=======
-	case TYPE_bte: {
-		const bte *restrict v = (const bte *) bi.base;
-		for (BUN i = 0; i < n; i++)
-			r[i] = GDK_ROTATE((ulng) *h, lbit, rbit) ^ MKEYHASH_bte(v + i);
-		break;
-	}
-	case TYPE_sht: {
-		const sht *restrict v = (const sht *) bi.base;
-		for (BUN i = 0; i < n; i++)
-			r[i] = GDK_ROTATE((ulng) *h, lbit, rbit) ^ MKEYHASH_sht(v + i);
->>>>>>> a33d43c6
 		break;
 	case TYPE_int:
-<<<<<<< HEAD
 	case TYPE_flt:
 		MKEYconstbulk_rotate_xor_hashloop(int);
-=======
-	case TYPE_flt: {
-		const int *restrict v = (const int *) bi.base;
-		for (BUN i = 0; i < n; i++)
-			r[i] = GDK_ROTATE((ulng) *h, lbit, rbit) ^ MKEYHASH_int(v + i);
->>>>>>> a33d43c6
 		break;
 	case TYPE_lng:
-<<<<<<< HEAD
 	case TYPE_dbl:
 		MKEYconstbulk_rotate_xor_hashloop(lng);
-=======
-	case TYPE_dbl: {
-		const lng *restrict v = (const lng *) bi.base;
-		for (BUN i = 0; i < n; i++)
-			r[i] = GDK_ROTATE((ulng) *h, lbit, rbit) ^ MKEYHASH_lng(v + i);
->>>>>>> a33d43c6
 		break;
 #ifdef HAVE_HGE
-<<<<<<< HEAD
 	case TYPE_hge:
 		MKEYconstbulk_rotate_xor_hashloop(hge);
-=======
-	case TYPE_hge: {
-		const hge *restrict v = (const hge *) bi.base;
-		for (BUN i = 0; i < n; i++)
-			r[i] = GDK_ROTATE((ulng) *h, lbit, rbit) ^ MKEYHASH_hge(v + i);
->>>>>>> a33d43c6
-		break;
-#endif
-	case TYPE_str:
-<<<<<<< HEAD
-		if (b->tvheap->hashash) {
-			BATiter bi = bat_iterator(b);
-
-			if (ci.tpe == cand_dense) {
-				for (BUN i = 0; i < n; i++) {
-					oid p = (canditer_next_dense(&ci) - off);
-					const char *restrict s = BUNtvar(bi, p);
-					r[i] = h ^ (lng) ((const BUN *) s)[-1];
-				}
-			} else {
-				for (BUN i = 0; i < n; i++) {
-					oid p = (canditer_next(&ci) - off);
-					const char *restrict s = BUNtvar(bi, p);
-					r[i] = h ^ (lng) ((const BUN *) s)[-1];
-				}
-			}
-			break;
-		}
-		/* fall through */
-=======
->>>>>>> a33d43c6
+		break;
+#endif
 	default: {
 		BUN (*hash)(const void *) = BATatoms[b->ttype].atomHash;
 
@@ -873,19 +658,7 @@
 		break;
 	}
 	}
-<<<<<<< HEAD
-=======
 	bat_iterator_end(&bi);
-	if (bn->batCount <= 1) {
-		BATkey(bn, true);
-		bn->tsorted = bn->trevsorted = true;
-	} else {
-		BATkey(bn, false);
-		bn->tsorted = bn->trevsorted = false;
-	}
-	bn->tnonil = false;
-	bn->tnil = false;
->>>>>>> a33d43c6
 
 bailout:
 	if (bn && !msg) {
