--- conflicted
+++ resolved
@@ -312,11 +312,7 @@
 	RETURN_NIL_IF(strNil(input), TYPE_str);
 	*res = (str) GDKmalloc(sizeof(char) * (strlen(input) + 1));	/* normalized strings are never longer than original */
 	if (*res == NULL)
-<<<<<<< HEAD
-		throw(MAL,"qgram",MAL_MALLOC_FAIL);
-=======
 		throw(MAL, "txtsim.qgramnormalize", MAL_MALLOC_FAIL);
->>>>>>> 46abb699
 
 	for (i = 0; input[i]; i++) {
 		c = toupper(input[i]);
