/*
 * This Source Code Form is subject to the terms of the Mozilla Public
 * License, v. 2.0.  If a copy of the MPL was not distributed with this
 * file, You can obtain one at http://mozilla.org/MPL/2.0/.
 *
 * Copyright 1997 - July 2008 CWI, August 2008 - 2021 MonetDB B.V.
 */

/*
 * (c) Fabian Groffen, Martin Kersten
 * Remote querying functionality
 * Communication with other mservers at the MAL level is a delicate task.
 * However, it is indispensable for any distributed functionality.  This
 * module provides an abstract way to store and retrieve objects on a
 * remote site.  Additionally, functions on a remote site can be executed
 * using objects available in the remote session context.  This yields in
 * four primitive functions that form the basis for distribution methods:
 * get, put, register and exec.
 *
 * The get method simply retrieves a copy of a remote object.  Objects can
 * be simple values, strings or Column.  The same holds for the put method,
 * but the other way around.  A local object can be stored on a remote
 * site.  Upon a successful store, the put method returns the remote
 * identifier for the stored object.  With this identifier the object can
 * be addressed, e.g. using the get method to retrieve the object that was
 * stored using put.
 *
 * The get and put methods are symmetric.  Performing a get on an
 * identifier that was returned by put, results in an object with the same
 * value and type as the one that was put.  The result of such an operation is
 * equivalent to making an (expensive) copy of the original object.
 *
 * The register function takes a local MAL function and makes it known at a
 * remote site. It ensures that it does not overload an already known
 * operation remotely, which could create a semantic conflict.
 * Deregistering a function is forbidden, because it would allow for taking
 * over the remote site completely.
 * C-implemented functions, such as io.print() cannot be remotely stored.
 * It would require even more complicated (byte) code shipping and remote
 * compilation to make it work.
 *
 * The choice to let exec only execute functions avoids problems
 * to decide what should be returned to the caller.  With a function it is
 * clear and simple to return that what the function signature prescribes.
 * Any side effect (e.g. io.print calls) may cause havoc in the system,
 * but are currently ignored.
 *
 * This leads to the final contract of this module.  The methods should be
 * used correctly, by obeying their contract.  Failing to do so will result
 * in errors and possibly undefined behaviour.
 *
 * The resolve() function can be used to query Merovingian.  It returns one
 * or more databases discovered in its vicinity matching the given pattern.
 *
 */
#include "monetdb_config.h"
#include "remote.h"

/*
 * Technically, these methods need to be serialised per connection,
 * hence a scheduler that interleaves e.g. multiple get calls, simply
 * violates this constraint.  If parallelism to the same site is
 * desired, a user could create a second connection.  This is not always
 * easy to generate at the proper place, e.g. overloading the dataflow
 * optimizer to patch connections structures is not acceptable.
 *
 * Instead, we maintain a simple lock with each connection, which can be
 * used to issue a safe, but blocking get/put/exec/register request.
 */
#ifdef HAVE_MAPI


#include "mal_exception.h"
#include "mal_interpreter.h"
#include "mal_function.h" /* for printFunction */
#include "mal_listing.h"
#include "mal_instruction.h" /* for getmodule/func macros */
#include "mal_authorize.h"
#include "mapi.h"
#include "mutils.h"

#define RMTT_L_ENDIAN   (0<<1)
#define RMTT_B_ENDIAN   (1<<1)
#define RMTT_32_BITS    (0<<2)
#define RMTT_64_BITS    (1<<2)
#define RMTT_32_OIDS    (0<<3)
#define RMTT_64_OIDS    (1<<3)

typedef struct _connection {
	MT_Lock            lock;      /* lock to avoid interference */
	str                name;      /* the handle for this connection */
	Mapi               mconn;     /* the Mapi handle for the connection */
	unsigned char      type;      /* binary profile of the connection target */
	size_t             nextid;    /* id counter */
	struct _connection *next;     /* the next connection in the list */
} *connection;

#ifndef WIN32
#include <sys/socket.h> /* socket */
#include <sys/un.h> /* sockaddr_un */
#endif
#include <unistd.h> /* gethostname */

static connection conns = NULL;
static unsigned char localtype = 0177;

static inline str RMTquery(MapiHdl *ret, const char *func, Mapi conn, const char *query);

/**
 * Returns a BAT with valid redirects for the given pattern.  If
 * merovingian is not running, this function throws an error.
 */
static str RMTresolve(bat *ret, str *pat) {
#ifdef NATIVE_WIN32
	(void) ret;
	(void) pat;
	throw(MAL, "remote.resolve", "merovingian is not available on "
			"your platform, sorry"); /* please upgrade to Linux, etc. */
#else
	BAT *list;
	const char *mero_uri;
	char *p;
	unsigned int port;
	char **redirs;
	char **or;

	if (pat == NULL || *pat == NULL || strcmp(*pat, (str)str_nil) == 0)
		throw(ILLARG, "remote.resolve",
				ILLEGAL_ARGUMENT ": pattern is NULL or nil");

	mero_uri = GDKgetenv("merovingian_uri");
	if (mero_uri == NULL)
		throw(MAL, "remote.resolve", "this function needs the mserver "
				"have been started by merovingian");

	list = COLnew(0, TYPE_str, 0, TRANSIENT);
	if (list == NULL)
		throw(MAL, "remote.resolve", SQLSTATE(HY013) MAL_MALLOC_FAIL);

	/* extract port from mero_uri, let mapi figure out the rest */
	mero_uri+=strlen("mapi:monetdb://");
	if (*mero_uri == '[') {
		if ((mero_uri = strchr(mero_uri, ']')) == NULL)
			throw(MAL, "remote.resolve", "illegal IPv6 address on merovingian_uri: %s",
				  GDKgetenv("merovingian_uri"));
	}
	if ((p = strchr(mero_uri, ':')) == NULL)
		throw(MAL, "remote.resolve", "illegal merovingian_uri setting: %s",
				GDKgetenv("merovingian_uri"));
	port = (unsigned int)atoi(p + 1);

	or = redirs = mapi_resolve(NULL, port, *pat);

	if (redirs == NULL)
		throw(MAL, "remote.resolve", "unknown failure when resolving pattern");

	while (*redirs != NULL) {
		if (BUNappend(list, (ptr)*redirs, false) != GDK_SUCCEED) {
			BBPreclaim(list);
			do
				free(*redirs);
			while (*++redirs);
			free(or);
			throw(MAL, "remote.resolve", SQLSTATE(HY013) MAL_MALLOC_FAIL);
		}
		free(*redirs);
		redirs++;
	}
	free(or);

	BBPkeepref(*ret = list->batCacheid);
	return(MAL_SUCCEED);
#endif
}


/* for unique connection identifiers */
static size_t connection_id = 0;

/**
 * Returns a connection to the given uri.  It always returns a newly
 * created connection.
 */
static str RMTconnectScen(
		str *ret,
		str *ouri,
		str *user,
		str *passwd,
		str *scen,
		bit *columnar)
{
	connection c;
	char conn[BUFSIZ];
	char *s;
	Mapi m;
	MapiHdl hdl;
	str msg;

	/* just make sure the return isn't garbage */
	*ret = 0;

	if (ouri == NULL || *ouri == NULL || strcmp(*ouri, (str)str_nil) == 0)
		throw(ILLARG, "remote.connect", ILLEGAL_ARGUMENT ": database uri "
				"is NULL or nil");
	if (user == NULL || *user == NULL || strcmp(*user, (str)str_nil) == 0)
		throw(ILLARG, "remote.connect", ILLEGAL_ARGUMENT ": username is "
				"NULL or nil");
	if (passwd == NULL || *passwd == NULL || strcmp(*passwd, (str)str_nil) == 0)
		throw(ILLARG, "remote.connect", ILLEGAL_ARGUMENT ": password is "
				"NULL or nil");
	if (scen == NULL || *scen == NULL || strcmp(*scen, (str)str_nil) == 0)
		throw(ILLARG, "remote.connect", ILLEGAL_ARGUMENT ": scenario is "
				"NULL or nil");
	if (strcmp(*scen, "mal") != 0 && strcmp(*scen, "msql") != 0)
		throw(ILLARG, "remote.connect", ILLEGAL_ARGUMENT ": scenario '%s' "
				"is not supported", *scen);

	m = mapi_mapiuri(*ouri, *user, *passwd, *scen);
	if (mapi_error(m)) {
		msg = createException(MAL, "remote.connect",
							  "unable to connect to '%s': %s",
							  *ouri, mapi_error_str(m));
		mapi_destroy(m);
		return msg;
	}

	MT_lock_set(&mal_remoteLock);

	/* generate an unique connection name, they are only known
	 * within one mserver, id is primary key, the rest is super key */
	snprintf(conn, BUFSIZ, "%s_%s_%zu", mapi_get_dbname(m), *user, connection_id++);
	/* make sure we can construct MAL identifiers using conn */
	for (s = conn; *s != '\0'; s++) {
		if (!isalnum((unsigned char)*s)) {
			*s = '_';
		}
	}

	if (mapi_reconnect(m) != MOK) {
		MT_lock_unset(&mal_remoteLock);
		msg = createException(IO, "remote.connect",
							  "unable to connect to '%s': %s",
							  *ouri, mapi_error_str(m));
		mapi_destroy(m);
		return msg;
	}

	if (columnar && *columnar) {
		char set_protocol_query_buf[50];
		snprintf(set_protocol_query_buf, 50, "sql.set_protocol(%d:int);", PROTOCOL_COLUMNAR);
		if ((msg = RMTquery(&hdl, "remote.connect", m, set_protocol_query_buf))) {
			mapi_destroy(m);
			MT_lock_unset(&mal_remoteLock);
			return msg;
		}
	}

	/* connection established, add to list */
	c = GDKzalloc(sizeof(struct _connection));
	if ( c == NULL || (c->name = GDKstrdup(conn)) == NULL) {
		GDKfree(c);
		mapi_destroy(m);
		MT_lock_unset(&mal_remoteLock);
		throw(MAL,"remote.connect", SQLSTATE(HY013) MAL_MALLOC_FAIL);
	}
	c->mconn = m;
	c->nextid = 0;
	MT_lock_init(&c->lock, c->name);
	c->next = conns;
	conns = c;

	msg = RMTquery(&hdl, "remote.connect", m, "remote.bintype();");
	if (msg) {
		MT_lock_unset(&mal_remoteLock);
		return msg;
	}
	if (hdl != NULL && mapi_fetch_row(hdl)) {
		char *val = mapi_fetch_field(hdl, 0);
		c->type = (unsigned char)atoi(val);
		mapi_close_handle(hdl);
	} else {
		c->type = 0;
	}

#ifdef _DEBUG_MAPI_
	mapi_trace(c->mconn, true);
#endif

	MT_lock_unset(&mal_remoteLock);

	*ret = GDKstrdup(conn);
	if(*ret == NULL)
		throw(MAL,"remote.connect", SQLSTATE(HY013) MAL_MALLOC_FAIL);
	return(MAL_SUCCEED);
}

static str
RMTconnect(Client cntxt, MalBlkPtr mb, MalStkPtr stk, InstrPtr pci) {
	(void) cntxt;
	(void) mb;
		str* ret	= getArgReference_str(stk, pci, 0);
		str* uri	= getArgReference_str(stk, pci, 1);
		str* user	= getArgReference_str(stk, pci, 2);
		str* passwd	= getArgReference_str(stk, pci, 3);

		str scen = "msql";

		if (pci->argc >= 5)
			scen = *getArgReference_str(stk, pci, 4);

		return RMTconnectScen(ret, uri, user, passwd, &scen, NULL);
}

static str
RMTconnectTable(Client cntxt, MalBlkPtr mb, MalStkPtr stk, InstrPtr pci)
{
	char *local_table;
	char *remoteuser;
	char *passwd;
	char *uri;
	char *tmp;
	char *ret;
	str scen;
	str msg;
	ValPtr v;

	(void)mb;
	(void)cntxt;

	local_table = *getArgReference_str(stk, pci, 1);
	scen = *getArgReference_str(stk, pci, 2);
	if (local_table == NULL || strcmp(local_table, (str)str_nil) == 0) {
		throw(ILLARG, "remote.connect", ILLEGAL_ARGUMENT ": local table is NULL or nil");
	}

	rethrow("remote.connect", tmp, AUTHgetRemoteTableCredentials(local_table, &uri, &remoteuser, &passwd));

	/* The password we just got is hashed. Add the byte \1 in front to
	 * signal this fact to the mapi. */
	size_t pwlen = strlen(passwd);
	char *pwhash = (char*)GDKmalloc(pwlen + 2);
	if (pwhash == NULL) {
		GDKfree(remoteuser);
		GDKfree(passwd);
		throw(MAL, "remote.connect", SQLSTATE(HY013) MAL_MALLOC_FAIL);
	}
	snprintf(pwhash, pwlen + 2, "\1%s", passwd);

	msg = RMTconnectScen(&ret, &uri, &remoteuser, &pwhash, &scen, NULL);

	GDKfree(passwd);
	GDKfree(pwhash);

	if (msg == MAL_SUCCEED) {
		v = &stk->stk[pci->argv[0]];
		v->vtype = TYPE_str;
		if((v->val.sval = GDKstrdup(ret)) == NULL) {
			GDKfree(ret);
			throw(MAL, "remote.connect", SQLSTATE(HY013) MAL_MALLOC_FAIL);
		}
	}

	GDKfree(ret);
	return msg;
}


/**
 * Disconnects a connection.  The connection needs not to exist in the
 * system, it only needs to exist for the client (i.e. it was once
 * created).
 */
str
RMTdisconnect(void *ret, str *conn) {
	connection c, t;

	if (conn == NULL || *conn == NULL || strcmp(*conn, (str)str_nil) == 0)
		throw(ILLARG, "remote.disconnect", ILLEGAL_ARGUMENT ": connection "
				"is NULL or nil");


	(void) ret;

	/* we need a lock because the same user can be handled by multiple
	 * threads */
	MT_lock_set(&mal_remoteLock);
	c = conns;
	t = NULL; /* parent */
	/* walk through the list */
	while (c != NULL) {
		if (strcmp(c->name, *conn) == 0) {
			/* ok, delete it... */
			if (t == NULL) {
				conns = c->next;
			} else {
				t->next = c->next;
			}

			MT_lock_set(&c->lock); /* shared connection */
			mapi_disconnect(c->mconn);
			mapi_destroy(c->mconn);
			MT_lock_unset(&c->lock);
			MT_lock_destroy(&c->lock);
			GDKfree(c->name);
			GDKfree(c);
			MT_lock_unset(&mal_remoteLock);
			return MAL_SUCCEED;
		}
		t = c;
		c = c->next;
	}

	MT_lock_unset(&mal_remoteLock);
	throw(MAL, "remote.disconnect", "no such connection: %s", *conn);
}

/**
 * Helper function to return a connection matching a given string, or an
 * error if it does not exist.  Since this function is internal, it
 * doesn't check the argument conn, as it should have been checked
 * already.
 * NOTE: this function acquires the mal_remoteLock before accessing conns
 */
static inline str
RMTfindconn(connection *ret, const char *conn) {
	connection c;

	/* just make sure the return isn't garbage */
	*ret = NULL;
	MT_lock_set(&mal_remoteLock); /* protect c */
	c = conns;
	while (c != NULL) {
		if (strcmp(c->name, conn) == 0) {
			*ret = c;
			MT_lock_unset(&mal_remoteLock);
			return(MAL_SUCCEED);
		}
		c = c->next;
	}
	MT_lock_unset(&mal_remoteLock);
	throw(MAL, "remote.<findconn>", "no such connection: %s", conn);
}

/**
 * Little helper function that returns a GDKmalloced string containing a
 * valid identifier that is supposed to be unique in the connection's
 * remote context.  The generated string depends on the module and
 * function the caller is in. But also the runtime context is important.
 * The format is rmt<id>_<retvar>_<type>.  Every RMTgetId uses a fresh id,
 * to distinguish amongst different (parallel) execution context.
 * Re-use of this remote identifier should be done with care.
 * The encoding of the type allows for ease of type checking later on.
 */
static inline str
RMTgetId(char *buf, MalBlkPtr mb, InstrPtr p, int arg) {
	InstrPtr f;
	const char *mod;
	char *var;
	str rt;
	static ATOMIC_TYPE idtag = ATOMIC_VAR_INIT(0);

	if( p->retc == 0)
		throw(MAL, "remote.getId", ILLEGAL_ARGUMENT "MAL instruction misses retc");

	var = getArgName(mb, p, arg);
	f = getInstrPtr(mb, 0); /* top level function */
	mod = getModuleId(f);
	if (mod == NULL)
		mod = "user";
	rt = getTypeIdentifier(getArgType(mb,p,arg));
	if (rt == NULL)
		throw(MAL, "remote.put", SQLSTATE(HY013) MAL_MALLOC_FAIL);

	snprintf(buf, BUFSIZ, "rmt%u_%s_%s", (unsigned) ATOMIC_ADD(&idtag, 1), var, rt);

	GDKfree(rt);
	return(MAL_SUCCEED);
}

/**
 * Helper function to execute a query over the given connection,
 * returning the result handle.  If communication fails in one way or
 * another, an error is returned.  Since this function is internal, it
 * doesn't check the input arguments func, conn and query, as they
 * should have been checked already.
 * NOTE: this function assumes a lock for conn is set
 */
static inline str
RMTquery(MapiHdl *ret, const char *func, Mapi conn, const char *query) {
	MapiHdl mhdl;

	*ret = NULL;
	mhdl = mapi_query(conn, query);
	if (mhdl) {
		if (mapi_result_error(mhdl) != NULL) {
			str err = createException(
					getExceptionType(mapi_result_error(mhdl)),
					func,
					"(mapi:monetdb://%s@%s/%s) %s",
					mapi_get_user(conn),
					mapi_get_host(conn),
					mapi_get_dbname(conn),
					getExceptionMessage(mapi_result_error(mhdl)));
			mapi_close_handle(mhdl);
			return(err);
		}
	} else {
		if (mapi_error(conn) != MOK) {
			throw(IO, func, "an error occurred on connection: %s",
					mapi_error_str(conn));
		} else {
			throw(MAL, func, "remote function invocation didn't return a result");
		}
	}

	*ret = mhdl;
	return(MAL_SUCCEED);
}

static str RMTprelude(void *ret) {
	unsigned int type = 0;

	(void)ret;
#ifdef WORDS_BIGENDIAN
	type |= RMTT_B_ENDIAN;
#else
	type |= RMTT_L_ENDIAN;
#endif
#if SIZEOF_SIZE_T == SIZEOF_LNG
	type |= RMTT_64_BITS;
#else
	type |= RMTT_32_BITS;
#endif
#if SIZEOF_OID == SIZEOF_LNG
	type |= RMTT_64_OIDS;
#else
	type |= RMTT_32_OIDS;
#endif
	localtype = (unsigned char)type;

	return(MAL_SUCCEED);
}

static str RMTepilogue(void *ret) {
	connection c, t;

	(void)ret;

	MT_lock_set(&mal_remoteLock); /* nobody allowed here */
	/* free connections list */
	c = conns;
	while (c != NULL) {
		t = c;
		c = c->next;
		MT_lock_set(&t->lock);
		mapi_destroy(t->mconn);
		MT_lock_unset(&t->lock);
		MT_lock_destroy(&t->lock);
		GDKfree(t->name);
		GDKfree(t);
	}
	/* not sure, but better be safe than sorry */
	conns = NULL;
	MT_lock_unset(&mal_remoteLock);

	return(MAL_SUCCEED);
}
static str
RMTreadbatheader(stream* sin, char* buf) {
		ssize_t sz = 0, rd;

		/* read the JSON header */
		while ((rd = mnstr_read(sin, &buf[sz], 1, 1)) == 1 && buf[sz] != '\n') {
			sz += rd;
		}
		if (rd < 0) {
			throw(MAL, "remote.get", "could not read BAT JSON header");
		}
		if (buf[0] == '!') {
			char *result;
			if((result = GDKstrdup(buf)) == NULL)
				throw(MAL, "remote.get", SQLSTATE(HY013) MAL_MALLOC_FAIL);
			return result;
		}

		buf[sz] = '\0';

		return MAL_SUCCEED;
}

typedef struct _binbat_v1 {
	int Ttype;
	oid Hseqbase;
	oid Tseqbase;
	bool
		Tsorted:1,
		Trevsorted:1,
		Tkey:1,
		Tnonil:1,
		Tdense:1;
	BUN size;
	size_t tailsize;
	size_t theapsize;
} binbat;

static str
RMTinternalcopyfrom(BAT **ret, char *hdr, stream *in, bool must_flush)
{
	binbat bb = { 0, 0, 0, false, false, false, false, false, 0, 0, 0 };
	char *nme = NULL;
	char *val = NULL;
	char tmp;
	size_t len;
	lng lv, *lvp;

	BAT *b;

	/* hdr is a JSON structure that looks like
	 * {"version":1,"ttype":6,"tseqbase":0,"tailsize":4,"theapsize":0}
	 * we take the binary data directly from the stream */

	/* could skip whitespace, but we just don't allow that */
	if (*hdr++ != '{')
		throw(MAL, "remote.bincopyfrom", "illegal input, not a JSON header (got '%s')", hdr - 1);
	while (*hdr != '\0') {
		switch (*hdr) {
			case '"':
				/* we assume only numeric values, so all strings are
				 * elems */
				if (nme != NULL) {
					*hdr = '\0';
				} else {
					nme = hdr + 1;
				}
				break;
			case ':':
				val = hdr + 1;
				break;
			case ',':
			case '}':
				if (val == NULL)
					throw(MAL, "remote.bincopyfrom",
							"illegal input, JSON value missing");
				*hdr = '\0';

				lvp = &lv;
				len = sizeof(lv);
				/* tseqbase can be 1<<31/1<<63 which causes overflow
				 * in lngFromStr, so we check separately */
				if (strcmp(val,
#if SIZEOF_OID == 8
						   "9223372036854775808"
#else
						   "2147483648"
#endif
						) == 0 &&
					strcmp(nme, "tseqbase") == 0) {
					bb.Tseqbase = oid_nil;
				} else {
					/* all values should be non-negative, so we check that
					 * here as well */
					if (lngFromStr(val, &len, &lvp, true) < 0 ||
						lv < 0 /* includes lng_nil */)
						throw(MAL, "remote.bincopyfrom",
							  "bad %s value: %s", nme, val);

					/* deal with nme and val */
					if (strcmp(nme, "version") == 0) {
						if (lv != 1)
							throw(MAL, "remote.bincopyfrom",
								  "unsupported version: %s", val);
					} else if (strcmp(nme, "hseqbase") == 0) {
#if SIZEOF_OID < SIZEOF_LNG
						if (lv > GDK_oid_max)
							throw(MAL, "remote.bincopyfrom",
									  "bad %s value: %s", nme, val);
#endif
						bb.Hseqbase = (oid)lv;
					} else if (strcmp(nme, "ttype") == 0) {
						if (lv >= GDKatomcnt)
							throw(MAL, "remote.bincopyfrom",
								  "bad %s value: GDK atom number %s doesn't exist", nme, val);
						bb.Ttype = (int) lv;
					} else if (strcmp(nme, "tseqbase") == 0) {
#if SIZEOF_OID < SIZEOF_LNG
						if (lv > GDK_oid_max)
							throw(MAL, "remote.bincopyfrom",
								  "bad %s value: %s", nme, val);
#endif
						bb.Tseqbase = (oid) lv;
					} else if (strcmp(nme, "tsorted") == 0) {
						bb.Tsorted = lv != 0;
					} else if (strcmp(nme, "trevsorted") == 0) {
						bb.Trevsorted = lv != 0;
					} else if (strcmp(nme, "tkey") == 0) {
						bb.Tkey = lv != 0;
					} else if (strcmp(nme, "tnonil") == 0) {
						bb.Tnonil = lv != 0;
					} else if (strcmp(nme, "tdense") == 0) {
						bb.Tdense = lv != 0;
					} else if (strcmp(nme, "size") == 0) {
						if (lv > (lng) BUN_MAX)
							throw(MAL, "remote.bincopyfrom",
								  "bad %s value: %s", nme, val);
						bb.size = (BUN) lv;
					} else if (strcmp(nme, "tailsize") == 0) {
						bb.tailsize = (size_t) lv;
					} else if (strcmp(nme, "theapsize") == 0) {
						bb.theapsize = (size_t) lv;
					} else {
						throw(MAL, "remote.bincopyfrom",
							  "unknown element: %s", nme);
					}
				}
				nme = val = NULL;
				break;
		}
		hdr++;
	}

	b = COLnew(0, bb.Ttype, bb.size, TRANSIENT);
	if (b == NULL)
		throw(MAL, "remote.get", SQLSTATE(HY013) MAL_MALLOC_FAIL);

	/* for strings, the width may not match, fix it to match what we
	 * retrieved */
	if (bb.Ttype == TYPE_str && bb.size) {
		b->twidth = (unsigned short) (bb.tailsize / bb.size);
		b->tshift = ATOMelmshift(Tsize(b));
	}

	if (bb.tailsize > 0) {
		if (HEAPextend(b->theap, bb.tailsize, true) != GDK_SUCCEED ||
			mnstr_read(in, b->theap->base, bb.tailsize, 1) < 0)
			goto bailout;
		b->theap->dirty = true;
	}
	if (bb.theapsize > 0) {
		if (HEAPextend(b->tvheap, bb.theapsize, true) != GDK_SUCCEED ||
			mnstr_read(in, b->tvheap->base, bb.theapsize, 1) < 0)
			goto bailout;
		b->tvheap->free = bb.theapsize;
		b->tvheap->dirty = true;
	}

	/* set properties */
	b->tseqbase = bb.Tdense ? bb.Tseqbase : oid_nil;
	b->tsorted = bb.Tsorted;
	b->trevsorted = bb.Trevsorted;
	b->tkey = bb.Tkey;
	b->tnonil = bb.Tnonil;
	if (bb.Ttype == TYPE_str && bb.size)
		BATsetcapacity(b, (BUN) (bb.tailsize >> b->tshift));
	BATsetcount(b, bb.size);

	// read blockmode flush
	while (must_flush && mnstr_read(in, &tmp, 1, 1) > 0) {
		TRC_ERROR(MAL_REMOTE, "Expected flush, got: %c\n", tmp);
	}

	BATsettrivprop(b);

	*ret = b;
	return(MAL_SUCCEED);

  bailout:
	BBPreclaim(b);
	throw(MAL, "remote.bincopyfrom", "reading failed");
}

/**
 * get fetches the object referenced by ident over connection conn.
 * We are only interested in retrieving void-headed BATs, i.e. single columns.
 */
static str RMTget(Client cntxt, MalBlkPtr mb, MalStkPtr stk, InstrPtr pci) {
	str conn, ident, tmp, rt;
	connection c;
	char qbuf[BUFSIZ + 1];
	MapiHdl mhdl = NULL;
	int rtype;
	ValPtr v;

	(void)mb;
	(void) cntxt;

	conn = *getArgReference_str(stk, pci, 1);
	if (conn == NULL || strcmp(conn, (str)str_nil) == 0)
		throw(ILLARG, "remote.get", ILLEGAL_ARGUMENT ": connection name is NULL or nil");
	ident = *getArgReference_str(stk, pci, 2);
	if (ident == 0 || isIdentifier(ident) < 0)
		throw(ILLARG, "remote.get", ILLEGAL_ARGUMENT ": identifier expected, got '%s'", ident);

	/* lookup conn, set c if valid */
	rethrow("remote.get", tmp, RMTfindconn(&c, conn));

	rtype = getArgType(mb, pci, 0);
	v = &stk->stk[pci->argv[0]];

	if (rtype == TYPE_any || isAnyExpression(rtype)) {
		char *tpe, *msg;
		tpe = getTypeName(rtype);
		msg = createException(MAL, "remote.get", ILLEGAL_ARGUMENT ": unsupported any type: %s",
							  tpe);
		GDKfree(tpe);
		return msg;
	}
	/* check if the remote type complies with what we expect.
	   Since the put() encodes the type as known to the remote site
	   we can simple compare it here */
	rt = getTypeIdentifier(rtype);
	if (rt == NULL)
		throw(MAL, "remote.get", SQLSTATE(HY013) MAL_MALLOC_FAIL);
	if (strcmp(ident + strlen(ident) - strlen(rt), rt)) {
		tmp = createException(MAL, "remote.get", ILLEGAL_ARGUMENT
			": remote object type %s does not match expected type %s",
			rt, ident);
		GDKfree(rt);
		return tmp;
	}
	GDKfree(rt);

	if (isaBatType(rtype) && (localtype == 0177 || localtype != c->type ))
	{
		int t;
		size_t s;
		ptr r;
		str var;
		BAT *b;

		snprintf(qbuf, BUFSIZ, "io.print(%s);", ident);

		TRC_DEBUG(MAL_REMOTE, "Remote get: %s\n", qbuf);

		/* this call should be a single transaction over the channel*/
		MT_lock_set(&c->lock);

		if ((tmp = RMTquery(&mhdl, "remote.get", c->mconn, qbuf))
				!= MAL_SUCCEED)
		{
			TRC_ERROR(MAL_REMOTE, "Remote get: %s\n%s\n", qbuf, tmp);
			MT_lock_unset(&c->lock);
			var = createException(MAL, "remote.get", "%s", tmp);
			freeException(tmp);
			return var;
		}
		t = getBatType(rtype);
		b = COLnew(0, t, 0, TRANSIENT);
		if (b == NULL) {
			mapi_close_handle(mhdl);
			MT_lock_unset(&c->lock);
			throw(MAL, "remote.get", SQLSTATE(HY013) MAL_MALLOC_FAIL);
		}

		if (ATOMvarsized(t)) {
			while (mapi_fetch_row(mhdl)) {
				var = mapi_fetch_field(mhdl, 1);
				if (BUNappend(b, var == NULL ? str_nil : var, false) != GDK_SUCCEED) {
					BBPreclaim(b);
					mapi_close_handle(mhdl);
					MT_lock_unset(&c->lock);
					throw(MAL, "remote.get", SQLSTATE(HY013) MAL_MALLOC_FAIL);
				}
			}
		} else
			while (mapi_fetch_row(mhdl)) {
				var = mapi_fetch_field(mhdl, 1);
				if (var == NULL)
					var = "nil";
				s = 0;
				r = NULL;
				if (ATOMfromstr(t, &r, &s, var, true) < 0 ||
					BUNappend(b, r, false) != GDK_SUCCEED) {
					BBPreclaim(b);
					GDKfree(r);
					mapi_close_handle(mhdl);
					MT_lock_unset(&c->lock);
					throw(MAL, "remote.get", GDK_EXCEPTION);
				}
				GDKfree(r);
			}

		v->val.bval = b->batCacheid;
		v->vtype = TYPE_bat;
		BBPkeepref(b->batCacheid);

		mapi_close_handle(mhdl);
		MT_lock_unset(&c->lock);
	} else if (isaBatType(rtype)) {
		/* binary compatible remote host, transfer BAT in binary form */
		stream *sout;
		stream *sin;
		char buf[256];
		BAT *b = NULL;

		/* this call should be a single transaction over the channel*/
		MT_lock_set(&c->lock);

		/* bypass Mapi from this point to efficiently write all data to
		 * the server */
		sout = mapi_get_to(c->mconn);
		sin = mapi_get_from(c->mconn);
		if (sin == NULL || sout == NULL) {
			MT_lock_unset(&c->lock);
			throw(MAL, "remote.get", "Connection lost");
		}

		/* call our remote helper to do this more efficiently */
		mnstr_printf(sout, "remote.batbincopy(%s);\n", ident);
		mnstr_flush(sout, MNSTR_FLUSH_DATA);

		if ((tmp = RMTreadbatheader(sin, buf)) != MAL_SUCCEED) {
			MT_lock_unset(&c->lock);
			return tmp;
		}

		if ((tmp = RMTinternalcopyfrom(&b, buf, sin, true)) != MAL_SUCCEED) {
			MT_lock_unset(&c->lock);
			return(tmp);
		}

		v->val.bval = b->batCacheid;
		v->vtype = TYPE_bat;
		BBPkeepref(b->batCacheid);

		MT_lock_unset(&c->lock);
	} else {
		ptr p = NULL;
		str val;
		size_t len = 0;

		snprintf(qbuf, BUFSIZ, "io.print(%s);", ident);
		TRC_DEBUG(MAL_REMOTE, "Remote get: %s - %s\n", c->name, qbuf);
		if ((tmp=RMTquery(&mhdl, "remote.get", c->mconn, qbuf)) != MAL_SUCCEED)
		{
			return tmp;
		}
		(void) mapi_fetch_row(mhdl); /* should succeed */
		val = mapi_fetch_field(mhdl, 0);

		if (ATOMvarsized(rtype)) {
			p = GDKstrdup(val == NULL ? str_nil : val);
			if (p == NULL) {
				mapi_close_handle(mhdl);
				throw(MAL, "remote.get", SQLSTATE(HY013) MAL_MALLOC_FAIL);
			}
			VALset(v, rtype, p);
		} else if (ATOMfromstr(rtype, &p, &len, val == NULL ? "nil" : val, true) < 0) {
			char *msg;
			msg = createException(MAL, "remote.get",
								  "unable to parse value: %s",
								  val == NULL ? "nil" : val);
			mapi_close_handle(mhdl);
			GDKfree(p);
			return msg;
		} else {
			VALset(v, rtype, p);
			if (ATOMextern(rtype) == 0)
				GDKfree(p);
		}

		mapi_close_handle(mhdl);
	}

	return(MAL_SUCCEED);
}

/**
 * stores the given object on the remote host.  The identifier of the
 * object on the remote host is returned for later use.
 */
static str RMTput(Client cntxt, MalBlkPtr mb, MalStkPtr stk, InstrPtr pci) {
	str conn, tmp;
	char ident[BUFSIZ];
	connection c;
	ValPtr v;
	int type;
	ptr value;
	MapiHdl mhdl = NULL;

	(void)cntxt;

	conn = *getArgReference_str(stk, pci, 1);
	if (conn == NULL || strcmp(conn, (str)str_nil) == 0)
		throw(ILLARG, "remote.put", ILLEGAL_ARGUMENT ": connection name is NULL or nil");

	/* lookup conn */
	rethrow("remote.put", tmp, RMTfindconn(&c, conn));

	/* put the thing */
	type = getArgType(mb, pci, 2);
	value = getArgReference(stk, pci, 2);

	/* this call should be a single transaction over the channel*/
	MT_lock_set(&c->lock);

	/* get a free, typed identifier for the remote host */
	tmp = RMTgetId(ident, mb, pci, 2);
	if (tmp != MAL_SUCCEED) {
		MT_lock_unset(&c->lock);
		return tmp;
	}

	/* depending on the input object generate actions to store the
	 * object remotely*/
	if (type == TYPE_any || type == TYPE_bat || isAnyExpression(type)) {
		char *tpe, *msg;
		MT_lock_unset(&c->lock);
		tpe = getTypeName(type);
		msg = createException(MAL, "remote.put", "unsupported type: %s", tpe);
		GDKfree(tpe);
		return msg;
	} else if (isaBatType(type) && !is_bat_nil(*(bat*) value)) {
		BATiter bi;
		/* naive approach using bat.new() and bat.insert() calls */
		char *tail;
		bat bid;
		BAT *b = NULL;
		BUN p, q;
		str tailv;
		stream *sout;

		tail = getTypeIdentifier(getBatType(type));
		if (tail == NULL) {
			MT_lock_unset(&c->lock);
			throw(MAL, "remote.put", SQLSTATE(HY013) MAL_MALLOC_FAIL);
		}

		bid = *(bat *)value;
		if (bid != 0) {
			if ((b = BATdescriptor(bid)) == NULL){
				MT_lock_unset(&c->lock);
				GDKfree(tail);
				throw(MAL, "remote.put", SQLSTATE(HY002) RUNTIME_OBJECT_MISSING);
			}
		}

		/* bypass Mapi from this point to efficiently write all data to
		 * the server */
		sout = mapi_get_to(c->mconn);

		/* call our remote helper to do this more efficiently */
		mnstr_printf(sout,
				"%s := remote.batload(nil:%s, " BUNFMT ");\n",
				ident, tail, (bid == 0 ? 0 : BATcount(b)));
		mnstr_flush(sout, MNSTR_FLUSH_DATA);
		GDKfree(tail);

		/* b can be NULL if bid == 0 (only type given, ugh) */
		if (b) {
			bi = bat_iterator(b);
			BATloop(b, p, q) {
				tailv = ATOMformat(getBatType(type), BUNtail(bi, p));
				if (tailv == NULL) {
					bat_iterator_end(&bi);
					BBPunfix(b->batCacheid);
					MT_lock_unset(&c->lock);
					throw(MAL, "remote.put", GDK_EXCEPTION);
				}
				if (getBatType(type) >= TYPE_date && getBatType(type) != TYPE_str)
					mnstr_printf(sout, "\"%s\"\n", tailv);
				else
					mnstr_printf(sout, "%s\n", tailv);
				GDKfree(tailv);
			}
			bat_iterator_end(&bi);
			BBPunfix(b->batCacheid);
		}

		/* write the empty line the server is waiting for, handles
		 * all errors at the same time, if any */
		if ((tmp = RMTquery(&mhdl, "remote.put", c->mconn, ""))
				!= MAL_SUCCEED)
		{
			MT_lock_unset(&c->lock);
			return tmp;
		}
		mapi_close_handle(mhdl);
	} else if (isaBatType(type) && is_bat_nil(*(bat*) value)) {
		stream *sout;
		str typename = getTypeName(type);
		sout = mapi_get_to(c->mconn);
		mnstr_printf(sout,
				"%s := nil:%s;\n", ident, typename);
		mnstr_flush(sout, MNSTR_FLUSH_DATA);
		GDKfree(typename);
	} else {
		size_t l;
		str val;
		char *tpe;
		char qbuf[512], *nbuf = qbuf;
		if (ATOMvarsized(type)) {
			val = ATOMformat(type, *(str *)value);
		} else {
			val = ATOMformat(type, value);
		}
		if (val == NULL) {
			MT_lock_unset(&c->lock);
			throw(MAL, "remote.put", GDK_EXCEPTION);
		}
		tpe = getTypeIdentifier(type);
		if (tpe == NULL) {
			MT_lock_unset(&c->lock);
			GDKfree(val);
			throw(MAL, "remote.put", SQLSTATE(HY013) MAL_MALLOC_FAIL);
		}
		l = strlen(val) + strlen(tpe) + strlen(ident) + 10;
		if (l > (ssize_t) sizeof(qbuf) && (nbuf = GDKmalloc(l)) == NULL) {
			MT_lock_unset(&c->lock);
			GDKfree(val);
			GDKfree(tpe);
			throw(MAL, "remote.put", SQLSTATE(HY013) MAL_MALLOC_FAIL);
		}
		if (type < TYPE_date || type == TYPE_str)
			snprintf(nbuf, l, "%s := %s:%s;\n", ident, val, tpe);
		else
			snprintf(nbuf, l, "%s := \"%s\":%s;\n", ident, val, tpe);
		GDKfree(tpe);
		GDKfree(val);
		TRC_DEBUG(MAL_REMOTE, "Remote put: %s - %s\n", c->name, nbuf);
		tmp = RMTquery(&mhdl, "remote.put", c->mconn, nbuf);
		if (nbuf != qbuf)
			GDKfree(nbuf);
		if (tmp != MAL_SUCCEED) {
			MT_lock_unset(&c->lock);
			return tmp;
		}
		mapi_close_handle(mhdl);
	}
	MT_lock_unset(&c->lock);

	/* return the identifier */
	v = &stk->stk[pci->argv[0]];
	v->vtype = TYPE_str;
	if((v->val.sval = GDKstrdup(ident)) == NULL)
		throw(MAL, "remote.put", SQLSTATE(HY013) MAL_MALLOC_FAIL);
	return(MAL_SUCCEED);
}

/**
 * stores the given <mod>.<fcn> on the remote host.
 * An error is returned if the function is already known at the remote site.
 * The implementation is based on serialisation of the block into a string
 * followed by remote parsing.
 */
static str RMTregisterInternal(Client cntxt, char** fcn_id, const char *conn, const char *mod, const char *fcn)
{
	str tmp, qry, msg;
	connection c;
	char buf[BUFSIZ];
	MapiHdl mhdl = NULL;
	Symbol sym;

	if (strNil(conn))
		throw(ILLARG, "remote.register", ILLEGAL_ARGUMENT ": connection name is NULL or nil");

	/* find local definition */
	sym = findSymbol(cntxt->usermodule, putName(mod), putName(fcn));
	if (sym == NULL)
		throw(MAL, "remote.register", ILLEGAL_ARGUMENT ": no such function: %s.%s", mod, fcn);

	/* lookup conn */
	rethrow("remote.register", tmp, RMTfindconn(&c, conn));

	/* this call should be a single transaction over the channel*/
	MT_lock_set(&c->lock);

	/* get a free, typed identifier for the remote host */
	char ident[BUFSIZ];
	tmp = RMTgetId(ident, sym->def, getInstrPtr(sym->def, 0), 0);
	if (tmp != MAL_SUCCEED) {
		MT_lock_unset(&c->lock);
		return tmp;
	}

	/* check remote definition */
	snprintf(buf, BUFSIZ, "b:bit:=inspect.getExistence(\"%s\",\"%s\");\nio.print(b);", mod, ident);
	TRC_DEBUG(MAL_REMOTE, "Remote register: %s - %s\n", c->name, buf);
	if ((msg = RMTquery(&mhdl, "remote.register", c->mconn, buf)) != MAL_SUCCEED){
		MT_lock_unset(&c->lock);
		return msg;
	}

	char* result;
	if ( mapi_get_field_count(mhdl) && mapi_fetch_row(mhdl) && (result = mapi_fetch_field(mhdl, 0))) {
		if (strcmp(result, "false") != 0)
			msg = createException(MAL, "remote.register",
					"function already exists at the remote site: %s.%s",
					mod, fcn);
	}
	else
		msg = createException(MAL, "remote.register", OPERATION_FAILED);

	mapi_close_handle(mhdl);

	if (msg) {
		MT_lock_unset(&c->lock);
		return msg;
	}

	*fcn_id = GDKstrdup(ident);
	if (*fcn_id == NULL) {
		MT_lock_unset(&c->lock);
		throw(MAL, "Remote register", MAL_MALLOC_FAIL);
	}

	Symbol prg;
	if ((prg = newFunction(putName(mod), putName(*fcn_id), FUNCTIONsymbol)) == NULL) {
		MT_lock_unset(&c->lock);
		throw(MAL, "Remote register", MAL_MALLOC_FAIL);
	}

	// We only need the Symbol not the inner program stub. So we clear it.
	freeMalBlk(prg->def);
	prg->def = NULL;

	if ((prg->def = copyMalBlk(sym->def)) == NULL) {
		MT_lock_unset(&c->lock);
		freeSymbol(prg);
		throw(MAL, "Remote register", MAL_MALLOC_FAIL);
	}
	setFunctionId(getInstrPtr(prg->def, 0), putName(*fcn_id));

	/* make sure the program is error free */
	msg = chkProgram(cntxt->usermodule, prg->def);
	if ( msg != MAL_SUCCEED || prg->def->errors) {
		MT_lock_unset(&c->lock);
		if (msg)
			return msg;
		throw(MAL, "remote.register",
				"function '%s.%s' contains syntax or type errors",
				mod, *fcn_id);
	}

	qry = mal2str(prg->def, 0, prg->def->stop);
	TRC_DEBUG(MAL_REMOTE, "Remote register: %s - %s\n", c->name, qry);
	msg = RMTquery(&mhdl, "remote.register", c->mconn, qry);
	GDKfree(qry);
	if (mhdl)
		mapi_close_handle(mhdl);

	freeSymbol(prg);

	MT_lock_unset(&c->lock);
	return msg;
}

static str RMTregister(Client cntxt, MalBlkPtr mb, MalStkPtr stk, InstrPtr pci) {
	char **fcn_id = getArgReference_str(stk, pci, 0);
	const char *conn = *getArgReference_str(stk, pci, 1);
	const char *mod = *getArgReference_str(stk, pci, 2);
	const char *fcn = *getArgReference_str(stk, pci, 3);
	(void)mb;
	return RMTregisterInternal(cntxt, fcn_id, conn, mod, fcn);
}

/**
 * exec executes the function with its given arguments on the remote
 * host, returning the function's return value.  exec is purposely kept
 * very spartan.  All arguments need to be handles to previously put()
 * values.  It calls the function with the given arguments at the remote
 * site, and returns the handle which stores the return value of the
 * remotely executed function.  This return value can be retrieved using
 * a get call. It handles multiple return arguments.
 */
static str RMTexec(Client cntxt, MalBlkPtr mb, MalStkPtr stk, InstrPtr pci) {
	str conn, mod, func, tmp;
	int i;
	size_t len, buflen;
	connection c= NULL;
	char *qbuf;
	MapiHdl mhdl;

	(void)cntxt;
	(void)mb;
	bool no_return_arguments = 0;

	columnar_result_callback* rcb = NULL;
	ValRecord *v = &(stk)->stk[(pci)->argv[4]];
	if (pci->retc == 1 && (pci->argc >= 4) && (v->vtype == TYPE_ptr) ) {
		rcb = (columnar_result_callback*) v->val.pval;
	}

	for (i = 0; i < pci->retc; i++) {
		if (stk->stk[pci->argv[i]].vtype == TYPE_str) {
			tmp = *getArgReference_str(stk, pci, i);
			if (tmp == NULL || strcmp(tmp, (str)str_nil) == 0)
				throw(ILLARG, "remote.exec", ILLEGAL_ARGUMENT
						": return value %d is NULL or nil", i);
		}
		else
			no_return_arguments = 1;
	}

	conn = *getArgReference_str(stk, pci, i++);
	if (conn == NULL || strcmp(conn, (str)str_nil) == 0)
		throw(ILLARG, "remote.exec", ILLEGAL_ARGUMENT ": connection name is NULL or nil");
	mod = *getArgReference_str(stk, pci, i++);
	if (mod == NULL || strcmp(mod, (str)str_nil) == 0)
		throw(ILLARG, "remote.exec", ILLEGAL_ARGUMENT ": module name is NULL or nil");
	func = *getArgReference_str(stk, pci, i++);
	if (func == NULL || strcmp(func, (str)str_nil) == 0)
		throw(ILLARG, "remote.exec", ILLEGAL_ARGUMENT ": function name is NULL or nil");

	/* lookup conn */
	rethrow("remote.exec", tmp, RMTfindconn(&c, conn));

	/* this call should be a single transaction over the channel*/
	MT_lock_set(&c->lock);

	if(!no_return_arguments && pci->argc - pci->retc < 3) { /* conn, mod, func, ... */
		MT_lock_unset(&c->lock);
		throw(MAL, "remote.exec", ILLEGAL_ARGUMENT  " MAL instruction misses arguments");
	}

	len = 0;
	/* count how big a buffer we need */
	len += 2 * (pci->retc > 1);
	if (!no_return_arguments)
		for (i = 0; i < pci->retc; i++) {
			len += 2 * (i > 0);
			len += strlen(*getArgReference_str(stk, pci, i));
		}

	const int arg_index = rcb ? 4 : 3;

	len += strlen(mod) + strlen(func) + 6;
	for (i = arg_index; i < pci->argc - pci->retc; i++) {
		len += 2 * (i > arg_index);
		len += strlen(*getArgReference_str(stk, pci, pci->retc + i));
	}
	len += 2;
	buflen = len + 1;
	if ((qbuf = GDKmalloc(buflen)) == NULL) {
		MT_lock_unset(&c->lock);
		throw(MAL, "remote.exec", SQLSTATE(HY013) MAL_MALLOC_FAIL);
	}

	len = 0;

	if (pci->retc > 1)
		qbuf[len++] = '(';
	if (!no_return_arguments)
		for (i = 0; i < pci->retc; i++)
			len += snprintf(&qbuf[len], buflen - len, "%s%s",
					(i > 0 ? ", " : ""), *getArgReference_str(stk, pci, i));

	if (pci->retc > 1)
		qbuf[len++] = ')';

	/* build the function invocation string in qbuf */
	if (!no_return_arguments && pci->retc > 0) {
		len += snprintf(&qbuf[len], buflen - len, " := %s.%s(", mod, func);
	}
	else {
		len += snprintf(&qbuf[len], buflen - len, " %s.%s(", mod, func);
	}

	/* handle the arguments to the function */

	/* put the arguments one by one, and dynamically build the
	 * invocation string */
	for (i = arg_index; i < pci->argc - pci->retc; i++) {
		len += snprintf(&qbuf[len], buflen - len, "%s%s",
				(i > arg_index ? ", " : ""),
				*(getArgReference_str(stk, pci, pci->retc + i)));
	}

	/* finish end execute the invocation string */
	len += snprintf(&qbuf[len], buflen - len, ");");
	TRC_DEBUG(MAL_REMOTE, "Remote exec: %s - %s\n", c->name, qbuf);
	tmp = RMTquery(&mhdl, "remote.exec", c->mconn, qbuf);
	GDKfree(qbuf);

	/* Temporary hack:
	 * use a callback to immediately handle columnar results before hdl is destroyed. */
	if (tmp == MAL_SUCCEED && rcb && mhdl && (mapi_get_querytype(mhdl) == Q_TABLE || mapi_get_querytype(mhdl) == Q_PREPARE)) {
		int fields = mapi_get_field_count(mhdl);
		columnar_result* results = GDKzalloc(sizeof(columnar_result) * fields);

		if (!results) {
			tmp = createException(MAL, "remote.exec", SQLSTATE(HY013) MAL_MALLOC_FAIL);
		} else {
			int i = 0;
			char buf[256] = {0};
			stream *sin = mapi_get_from(c->mconn);

			for (; i < fields; i++) {
				BAT *b = NULL;

				if ((tmp = RMTreadbatheader(sin, buf)) != MAL_SUCCEED ||
					(tmp = RMTinternalcopyfrom(&b, buf, sin, i == fields - 1)) != MAL_SUCCEED) {
					break;
				}

				results[i].id = b->batCacheid;
				results[i].colname = mapi_get_name(mhdl, i);
				results[i].tpename = mapi_get_type(mhdl, i);
				results[i].digits = mapi_get_digits(mhdl, i);
				results[i].scale = mapi_get_scale(mhdl, i);
			}

			if (tmp == MAL_SUCCEED) {
				assert(rcb->context);
				tmp = rcb->call(rcb->context, mapi_get_table(mhdl, 0), results, fields);
			}

			if (tmp != MAL_SUCCEED) {
				for (int j = 0; j < i; j++)
					BBPunfix(results[j].id);
			} else {
				for (int j = 0; j < i; j++)
					BBPkeepref(results[j].id);
<<<<<<< HEAD
=======
				assert(rcb->context);
				tmp = rcb->call(rcb->context, mapi_get_table(mhdl, 0), results, fields);
				for (int j = 0; j < i; j++)
					BBPrelease(results[j].id);
>>>>>>> 99fe32c1
			}
			GDKfree(results);
		}
	}

	if (rcb) {
		GDKfree(rcb->context);
		GDKfree(rcb);
	}

	if (mhdl)
		mapi_close_handle(mhdl);
	MT_lock_unset(&c->lock);
	return tmp;
}

/**
 * batload is a helper function to make transferring a BAT with RMTput
 * more efficient.  It works by creating a BAT, and loading it with the
 * data as comma separated values from the input stream, until an empty
 * line is read.  The given size argument is taken as a hint only, and
 * is not enforced to match the number of rows read.
 */
static str RMTbatload(Client cntxt, MalBlkPtr mb, MalStkPtr stk, InstrPtr pci) {
	ValPtr v;
	int t;
	int size;
	ptr  r;
	size_t s;
	BAT *b;
	size_t len;
	char *var;
	str msg = MAL_SUCCEED;
	bstream *fdin = cntxt->fdin;

	v = &stk->stk[pci->argv[0]]; /* return */
	t = getArgType(mb, pci, 1); /* tail type */
	size = *getArgReference_int(stk, pci, 2); /* size */

	b = COLnew(0, t, size, TRANSIENT);
	if (b == NULL)
		throw(MAL, "remote.load", SQLSTATE(HY013) MAL_MALLOC_FAIL);

	/* grab the input stream and start reading */
	fdin->eof = false;
	len = fdin->pos;
	while (len < fdin->len || bstream_next(fdin) > 0) {
		/* newline hunting (how spartan) */
		for (len = fdin->pos; len < fdin->len && fdin->buf[len] != '\n'; len++)
			;
		/* unterminated line, request more */
		if (fdin->buf[len] != '\n')
			continue;
		/* empty line, end of input */
		if (fdin->pos == len) {
			if (isa_block_stream(fdin->s)) {
				ssize_t n = bstream_next(fdin);
				if( n )
					msg = createException(MAL, "remote.load", SQLSTATE(HY013) "Unexpected return from remote");
			}
			break;
		}
		fdin->buf[len] = '\0'; /* kill \n */
		var = &fdin->buf[fdin->pos];
		/* skip over this line */
		fdin->pos = ++len;

		s = 0;
		r = NULL;
		if (ATOMfromstr(t, &r, &s, var, true) < 0 ||
			BUNappend(b, r, false) != GDK_SUCCEED) {
			BBPreclaim(b);
			GDKfree(r);
			throw(MAL, "remote.get", GDK_EXCEPTION);
		}
		GDKfree(r);
	}

	v->val.bval = b->batCacheid;
	v->vtype = TYPE_bat;
	BBPkeepref(b->batCacheid);

	return msg;
}

/**
 * dump given BAT to stream
 */
static str RMTbincopyto(Client cntxt, MalBlkPtr mb, MalStkPtr stk, InstrPtr pci)
{
	bat bid = *getArgReference_bat(stk, pci, 1);
	BAT *b = BBPquickdesc(bid), *v = b;
	char sendtheap = 0;

	(void)mb;
	(void)stk;
	(void)pci;

	if (b == NULL)
		throw(MAL, "remote.bincopyto", RUNTIME_OBJECT_UNDEFINED);

	if (BBPfix(bid) <= 0)
		throw(MAL, "remote.bincopyto", MAL_MALLOC_FAIL);

	sendtheap = b->ttype != TYPE_void && b->tvarsized;
	if (isVIEW(b) && sendtheap && VIEWvtparent(b) && BATcount(b) < BATcount(BBP_cache(VIEWvtparent(b)))) {
		if ((b = BATdescriptor(bid)) == NULL) {
			BBPunfix(bid);
			throw(MAL, "remote.bincopyto", RUNTIME_OBJECT_MISSING);
		}
		v = COLcopy(b, b->ttype, true, TRANSIENT);
		BBPunfix(b->batCacheid);
		if (v == NULL) {
			BBPunfix(bid);
			throw(MAL, "remote.bincopyto", GDK_EXCEPTION);
		}
	}

	mnstr_printf(cntxt->fdout, /*JSON*/"{"
			"\"version\":1,"
			"\"ttype\":%d,"
			"\"hseqbase\":" OIDFMT ","
			"\"tseqbase\":" OIDFMT ","
			"\"tsorted\":%d,"
			"\"trevsorted\":%d,"
			"\"tkey\":%d,"
			"\"tnonil\":%d,"
			"\"tdense\":%d,"
			"\"size\":" BUNFMT ","
			"\"tailsize\":%zu,"
			"\"theapsize\":%zu"
			"}\n",
			v->ttype,
			v->hseqbase, v->tseqbase,
			v->tsorted, v->trevsorted,
			v->tkey,
			v->tnonil,
			BATtdense(v),
			v->batCount,
			BATtvoid(v) ? 0 : (size_t)v->batCount << v->tshift,
			sendtheap && v->batCount > 0 ? v->tvheap->free : 0
			);

	if (v->batCount > 0) {
		BATiter vi = bat_iterator(v);
		mnstr_write(cntxt->fdout, /* tail */
					vi.base, vi.count * vi.width, 1);
		if (sendtheap)
			mnstr_write(cntxt->fdout, /* theap */
						vi.vh->base, vi.vhfree, 1);
		bat_iterator_end(&vi);
	}
	/* flush is done by the calling environment (MAL) */

	if (b != v)
		BBPreclaim(v);

	BBPunfix(bid);

	return(MAL_SUCCEED);
}

/**
 * read from the input stream and give the BAT handle back to the caller
 */
static str RMTbincopyfrom(Client cntxt, MalBlkPtr mb, MalStkPtr stk, InstrPtr pci) {
	BAT *b = NULL;
	ValPtr v;
	str err;

	(void)mb;

	/* We receive a normal line, which contains the JSON header, the
	 * rest is binary data directly on the stream.  We get the first
	 * line from the buffered stream we have here, and pass it on
	 * together with the raw stream we have. */
	cntxt->fdin->eof = false; /* in case it was before */
	if (bstream_next(cntxt->fdin) <= 0)
		throw(MAL, "remote.bincopyfrom", "expected JSON header");

	cntxt->fdin->buf[cntxt->fdin->len] = '\0';
	err = RMTinternalcopyfrom(&b,
			&cntxt->fdin->buf[cntxt->fdin->pos], cntxt->fdin->s, true);
	/* skip the JSON line */
	cntxt->fdin->pos = ++cntxt->fdin->len;
	if (err != MAL_SUCCEED)
		return(err);

	v = &stk->stk[pci->argv[0]];
	v->val.bval = b->batCacheid;
	v->vtype = TYPE_bat;
	BBPkeepref(b->batCacheid);

	return(MAL_SUCCEED);
}

/**
 * bintype identifies the system on its binary profile.  This is mainly
 * used to determine if BATs can be sent binary across.
 */
static str RMTbintype(Client cntxt, MalBlkPtr mb, MalStkPtr stk, InstrPtr pci) {
	int type = 0;
	(void)mb;
	(void)stk;
	(void)pci;

#ifdef WORDS_BIGENDIAN
	type |= RMTT_B_ENDIAN;
#else
	type |= RMTT_L_ENDIAN;
#endif
#if SIZEOF_SIZE_T == SIZEOF_LNG
	type |= RMTT_64_BITS;
#else
	type |= RMTT_32_BITS;
#endif
#if SIZEOF_OID == SIZEOF_LNG
	type |= RMTT_64_OIDS;
#else
	type |= RMTT_32_OIDS;
#endif

	mnstr_printf(cntxt->fdout, "[ %d ]\n", type);

	return(MAL_SUCCEED);
}

/**
 * Returns whether the underlying connection is still connected or not.
 * Best effort implementation on top of mapi using a ping.
 */
static str
RMTisalive(int *ret, str *conn)
{
	str tmp;
	connection c;

	if (*conn == NULL || strcmp(*conn, (str)str_nil) == 0)
		throw(ILLARG, "remote.get", ILLEGAL_ARGUMENT ": connection name is NULL or nil");

	/* lookup conn, set c if valid */
	rethrow("remote.get", tmp, RMTfindconn(&c, *conn));

	*ret = 0;
	if (mapi_is_connected(c->mconn) && mapi_ping(c->mconn) == MOK)
		*ret = 1;

	return MAL_SUCCEED;
}

// This is basically a no op
static str
RMTregisterSupervisor(int *ret, str *sup_uuid, str *query_uuid) {
	(void)sup_uuid;
	(void)query_uuid;

	*ret = 0;
	return MAL_SUCCEED;
}

/* this is needed in remote plans */
static str
RMTassert(Client cntxt, MalBlkPtr mb, MalStkPtr stk, InstrPtr pci)
{
	bool flg = (bool) *getArgReference_bit(stk, pci, 1);
	str msg = *getArgReference_str(stk, pci, 2);

	(void) cntxt;
	(void) mb;
	if (flg) {
		if (strlen(msg) > 6 &&
		    msg[5] == '!' &&
		    (isdigit((unsigned char) msg[0]) ||
		     isupper((unsigned char) msg[0])) &&
		    (isdigit((unsigned char) msg[1]) ||
		     isupper((unsigned char) msg[1])) &&
		    (isdigit((unsigned char) msg[2]) ||
		     isupper((unsigned char) msg[2])) &&
		    (isdigit((unsigned char) msg[3]) ||
		     isupper((unsigned char) msg[3])) &&
		    (isdigit((unsigned char) msg[4]) ||
		     isupper((unsigned char) msg[4])))
			throw(REMOTE, "assert", "%s", msg); /* includes state */
		throw(REMOTE, "assert", SQLSTATE(M0M29) "%s", msg);
	}
	return MAL_SUCCEED;
}

#include "mel.h"
mel_func remote_init_funcs[] = {
 command("remote", "prelude", RMTprelude, false, "initialise the remote module", args(1,1, arg("",void))),
 command("remote", "epilogue", RMTepilogue, false, "release the resources held by the remote module", args(1,1, arg("",void))),
 pattern("remote", "assert", RMTassert, false, "Generate an exception when b==true", args(1,3, arg("",void),arg("b",bit),arg("msg",str))),
 command("remote", "resolve", RMTresolve, false, "resolve a pattern against Merovingian and return the URIs", args(1,2, batarg("",str),arg("pattern",str))),
 pattern("remote", "connect", RMTconnect, false, "returns a newly created connection for uri, using user name and password", args(1,5, arg("",str),arg("uri",str),arg("user",str),arg("passwd",str),arg("scen",str))),
 command("remote", "connect", RMTconnectScen, false, "returns a newly created connection for uri, using user name, password and scenario", args(1,6, arg("",str),arg("uri",str),arg("user",str),arg("passwd",str),arg("scen",str),arg("columnar",bit))),
 pattern("remote", "connect", RMTconnectTable, false, "return a newly created connection for a table. username and password should be in the vault", args(1,3, arg("",str),arg("table",str),arg("schen",str))),
 command("remote", "disconnect", RMTdisconnect, false, "disconnects the connection pointed to by handle (received from a call to connect()", args(1,2, arg("",void),arg("conn",str))),
 pattern("remote", "get", RMTget, false, "retrieves a copy of remote object ident", args(1,3, argany("",0),arg("conn",str),arg("ident",str))),
 pattern("remote", "put", RMTput, false, "copies object to the remote site and returns its identifier", args(1,3, arg("",str),arg("conn",str),argany("object",0))),
 pattern("remote", "register", RMTregister, false, "register <mod>.<fcn> at the remote site", args(1,4, arg("",str),arg("conn",str),arg("mod",str),arg("fcn",str))),
 pattern("remote", "exec", RMTexec, false, "remotely executes <mod>.<func> and returns the handle to its result", args(1,4, arg("",str),arg("conn",str),arg("mod",str),arg("func",str))),
 pattern("remote", "exec", RMTexec, false, "remotely executes <mod>.<func> and returns the handle to its result", args(1,4, vararg("",str),arg("conn",str),arg("mod",str),arg("func",str))),
 pattern("remote", "exec", RMTexec, false, "remotely executes <mod>.<func> using the argument list of remote objects and returns the handle to its result", args(1,5, arg("",str),arg("conn",str),arg("mod",str),arg("func",str),vararg("",str))),
 pattern("remote", "exec", RMTexec, false, "remotely executes <mod>.<func> using the argument list of remote objects and returns the handle to its result", args(1,5, vararg("",str),arg("conn",str),arg("mod",str),arg("func",str),vararg("",str))),
 pattern("remote", "exec", RMTexec, false, "remotely executes <mod>.<func> using the argument list of remote objects and applying function pointer rcb as callback to handle any results.", args(0,5, arg("conn",str),arg("mod",str),arg("func",str),arg("rcb",ptr), vararg("",str))),
 pattern("remote", "exec", RMTexec, false, "remotely executes <mod>.<func> using the argument list of remote objects and ignoring results.", args(0,4, arg("conn",str),arg("mod",str),arg("func",str), vararg("",str))),
 command("remote", "isalive", RMTisalive, false, "check if conn is still valid and connected", args(1,2, arg("",int),arg("conn",str))),
 pattern("remote", "batload", RMTbatload, false, "create a BAT of the given type and size, and load values from the input stream", args(1,3, batargany("",1),argany("tt",1),arg("size",int))),
 pattern("remote", "batbincopy", RMTbincopyto, false, "dump BAT b in binary form to the stream", args(1,2, arg("",void),batargany("b",0))),
 pattern("remote", "batbincopy", RMTbincopyfrom, false, "store the binary BAT data in the BBP and return as BAT", args(1,1, batargany("",0))),
 pattern("remote", "bintype", RMTbintype, false, "print the binary type of this mserver5", args(1,1, arg("",void))),
 command("remote", "register_supervisor", RMTregisterSupervisor, false, "Register the supervisor uuid at a remote site", args(1,3, arg("",int),arg("sup_uuid",str),arg("query_uuid",str))),
 { .imp=NULL }
};
#include "mal_import.h"
#ifdef _MSC_VER
#undef read
#pragma section(".CRT$XCU",read)
#endif
LIB_STARTUP_FUNC(init_remote_mal)
{ mal_module("remote", NULL, remote_init_funcs); }

#endif<|MERGE_RESOLUTION|>--- conflicted
+++ resolved
@@ -1399,24 +1399,16 @@
 				results[i].scale = mapi_get_scale(mhdl, i);
 			}
 
-			if (tmp == MAL_SUCCEED) {
-				assert(rcb->context);
-				tmp = rcb->call(rcb->context, mapi_get_table(mhdl, 0), results, fields);
-			}
-
 			if (tmp != MAL_SUCCEED) {
 				for (int j = 0; j < i; j++)
 					BBPunfix(results[j].id);
 			} else {
 				for (int j = 0; j < i; j++)
 					BBPkeepref(results[j].id);
-<<<<<<< HEAD
-=======
 				assert(rcb->context);
 				tmp = rcb->call(rcb->context, mapi_get_table(mhdl, 0), results, fields);
 				for (int j = 0; j < i; j++)
 					BBPrelease(results[j].id);
->>>>>>> 99fe32c1
 			}
 			GDKfree(results);
 		}
