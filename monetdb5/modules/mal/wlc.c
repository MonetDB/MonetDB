/*
 * This Source Code Form is subject to the terms of the Mozilla Public
 * License, v. 2.0.  If a copy of the MPL was not distributed with this
 * file, You can obtain one at http://mozilla.org/MPL/2.0/.
 *
 * Copyright 1997 - July 2008 CWI, August 2008 - 2019 MonetDB B.V.
 */

/*
 * (c) 2017 Martin Kersten
 * This module collects the workload-capture-replay statements during transaction execution,
 * also known as asynchronous logical replication management. It can be used for
 * multiple purposes: BACKUP, REPLICATION, and REPLAY
 *
 * For a BACKUP we need either a complete update log from the beginning, or
 * a binary snapshot with a collection of logs recording its changes since.
 * To ensure transaction ACID properties, the log record should be stored on
 * disk within the transaction brackets, which may cause a serious IO load.
 * (Tip, store these logs files on an SSD or NVM)
 *
 * For REPLICATION, also called a database clone or slave, we take a snapshot and the
 * log files that reflect the recent changes. The log updates are replayed against
 * the snapshot until a specific time point or transaction id is reached. 
 * 
 * Some systems also use the logical logs to REPLAY all (expensive) queries
 * against the database. We skip this for the time being, as those queries
 * can be captured already in the server.
 * [A flag should be added to at least capture them]
 *
 * The goal of this module is to ease BACKUP and REPLICATION of a master database 
 * with a time-bounded delay. This means that both master and replica run at a certain beat
 * (in seconds) by which information is made available or read by the replica.
 *
 * Such a replica is used in query workload sharing, database versioning, and (re-)partitioning.
 * Tables taken from the master are not protected against local updates in the replica.
 * However, any replay transaction that fails stops the cloning process.
 * Furthermore, only persistent tables are considered for replication.
 * Updates under the 'tmp' schema, i.e. temporary tables, are ignored.
 *
 * Simplicity and ease of end-user control has been the driving argument here.
 *
 * IMPLEMENTATION
 * The underlying assumption of the techniques deployed is that the database
 * resides on a proper (global/distributed) file system to guarantees recovery 
 * from most storage system related failures, e.g. using RAID disks or LSF systems.
 *
 * A database can be set into 'master' mode only once using the SQL command:
 * CALL wrc_master.master() whose access permission is limited to the 'monetdb' user.[CHECK]
 * An optional path to the log record directory can be given to reduce the IO latency,
 * e.g. using a nearby SSD, or where there is ample of space to keep a long history,
 * e.g. a HDD or cold storage location.
 *
 * By default, the command creates a directory .../dbfarm/dbname/wlc_logs to hold all logs
 * and a configuration file .../dbfarm/dbname/wlc.config to hold the state of the transaction logs.
 * It contains the following key=value pairs:
 * 		snapshot=<path to a snapshot directory>
 * 		logs=<path to the wlc log directory>
 * 		state=<started, stopped>
 * 		batches=<next available batch file to be applied>
 * 		beat=<maximal delay between log files, in seconds>
 * 		write=<timestamp of the last transaction recorded>
 *
 * A missing path to the snapshot denotes that we can start the clone with an empty database.
 * The log files are stored as master/<dbname>_<batchnumber>. They belong to the snapshot.
 * 
 * Each wlc log file contains a serial log of a number of committed compound transactions.
 * The log records are represented as ordinary MAL statement blocks, which
 * are executed in serial mode. (parallelism can be considered for large updates later)
 * Each transaction job is identified by a unique id, its starting time, and the original responsible user.
 * Each log-record should end with a commit to be allowed for re-execution.
 * Log records with a rollback tag are merely for analysis by the DBA, their statements are ignored.
 *
 * A transaction log file is created by the master using a heartbeat (in seconds).
 * A new transaction log file is published when the system has been collecting transaction records for some time.
 * The beat can be set using a SQL command, e.g.
 * CALL wcr_master.beat(duration)
 * Setting it to zero leads to a log file per transaction and may cause a large log directory
 * with thousands of small files.
 * The default of 5 minutes should balance polling overhead in most practical situations.
 * Intermittent flush() during this period ensures the committed log records survive
 * a crash.
 *
 * A minor problem here is that we should ensure that the log file is closed even if there
 * are no transactions running. It is solved with a separate monitor thread, which ensures
 * that the a new log file is created at least after 'beat' seconds since the first logrecord was created.
 * After closing, the replicas can see from the master configuration file that a new log batch is available.
 *
 * The final step is to close stop transaction logging with the command
 * CALL wcr_master.stop().
 * It typically is the end-of-life-time for a snapshot. For example, when planning to do
 * a large bulk load of the database, stopping logging avoids a double write into the
 * database. The database can only be brought back into master mode using a fresh snapshot.
 *
 * [It is not advicable to temporarily stop logging and continue afterwards, because then there
 * is no guarantee the user will see a consistent database.]
 *
 * One of the key challenges for a DBA is to keep the log directory manageable, because it grows
 * with the speed up updates being applied to the database. This calls for regularly checking
 * for their disk footprint and taking a new snapshot as a frame of reference.
 *
 * [TODO A trigger should be added to stop logging and call for a fresh snapshot first]
 * [TODO the batch files might include the snapshot id for ease of rebuild]
 *
 * The DBA tool 'monetdb' provides options to create a master and its replicas.
 * It will also maintain the list of replicas for inspection and managing their drift.
 * For example,
 *	 monetdb master <dbname> [ <optional snapshot path>]
 * which locks the database, takes a save copy, initializes the state chance to master. 
 *
 * A fresh replica can be constructed as follows:
 * 	monetdb replicate <dbname> <mastername>
 *
 * Instead of using the monetdb command line we can use the SQL calls directly
 * sys.master() and sys.replicate(), provided we start with a fresh database.
 *
 * CLONE
 *
 * Every clone should start off with a copy of the binary snapshot identified by 'snapshot'.
 * A fresh database can be turned into a clone using the call
 *     CALL wcr_replica.master('mastername')
 * It will grab the latest snapshot of the master and applies all
 * available log files before releasing the system. 
 * The master has no knowledge about the number of clones and their whereabouts.
 *
 * The clone process will iterate in the background through the log files, 
 * applying all update transactions.
 *
 * An optional timestamp or transaction id can be added to the replicate() command to
 * apply the logs until a given moment. This is particularly handy when an unexpected 
 * desastrous user action (drop persistent table) has to be recovered from.
 *
 * CALL wcr_replica.master('mastername');  -- get logs from a specific master
 * ...
 * CALL wcr_replicate.replicate(tag); -- stops after we are in sink with tag
 * ...
 * CALL wcr_replicate.replicate(NOW()); -- stop after we sinked all transactions
 * ...
 * CALL wcr_replicate.replicate(); -- synchronize in background continuously
 * ...
 * CALL wcr_replicate.stop(); -- stop the synchroniation thread
 *
 * SELECT wcr_replica.clock();
 * returns the timestamp of the last replicated transaction.
 * SELECT wcr_replica.tick();
 * returns the transaction id of the last replicated transaction.
 * SELECT wcr_master.clock();
 * return the timestamp of the last committed transaction in the master.
 * SELECT wcr_master.tick();
 * return the transaction id of the last committed transaction in the master.
 *
 * Any failure encountered during a log replay terminates the replication process,
 * leaving a message in the merovingian log configuration.
 *
 * The wlc files purposely have a textual format derived from the MAL statements.
 * This provides a stepping stone for remote execution later.
 *
 * [TODO consider the roll logging of SQL session variables, i.e. optimizer_pipe 
 * as part of the log record]
 * For updates we don't need special care for this.
 */
#include "monetdb_config.h"
#include <time.h>
#include "mal_builder.h"
#include "wlc.h"

#ifdef _MSC_VER
#define access(f, m)    _access(f, m)
#endif
MT_Lock     wlc_lock = MT_LOCK_INITIALIZER("wlc_lock");

static char wlc_snapshot[FILENAME_MAX]; // The location of the snapshot against which the logs work
static stream *wlc_fd = 0;

// These properties are needed by the replica to direct the roll-forward.
char wlc_dir[FILENAME_MAX]; 	// The location in the global file store for the logs
char wlc_name[IDLENGTH];  	// The master database name
lng  wlc_tag = 0;			// next transaction id
int  wlc_state = 0;			// The current status of the logger in the life cycle
char wlc_write[26];			// The timestamp of the last committed transaction
int  wlc_batches = 0;		// identifier of next batch
int  wlc_beat = 10;		// maximal period covered by a single log file in seconds

/* The database snapshots are binary copies of the dbfarm/database/bat
 * New snapshots are created currently using the 'monetdb snapshot <db>' command
 * or a SQL procedure.
 *
 * The wlc logs are stored in the snapshot directory as a time-stamped list
 */

int
WLCused(void)
{
	return wlc_dir[0] != 0;
}

/* The master configuration file is a simple key=value table */
str
WLCreadConfig(FILE *fd)
{	
	str msg = MAL_SUCCEED;
	char path[FILENAME_MAX];
	int len;

	while( fgets(path, FILENAME_MAX, fd) ){
		path[strlen(path)-1] = 0;
		if( strncmp("logs=", path,5) == 0) {
			len = snprintf(wlc_dir, FILENAME_MAX, "%s", path + 5);
			if (len == -1 || len >= FILENAME_MAX) {
				msg = createException(MAL, "wlc.readConfig", "logs config value is too large");
				goto bailout;
			}
		}
		if( strncmp("snapshot=", path,9) == 0) {
			len = snprintf(wlc_snapshot, FILENAME_MAX, "%s", path + 9);
			if (len == -1 || len >= FILENAME_MAX) {
				msg = createException(MAL, "wlc.readConfig", "snapshot config value is too large");
				goto bailout;
			}
		}
		if( strncmp("tag=", path,4) == 0)
			wlc_tag = atol(path+ 4);
		if( strncmp("write=", path,6) == 0) {
			len = snprintf(wlc_write, 26, "%s", path + 6);
			if (len == -1 || len >= 26) {
				msg = createException(MAL, "wlc.readConfig", "write config value is too large");
				goto bailout;
			}
		}			
		if( strncmp("batches=", path, 8) == 0)
			wlc_batches = atoi(path+ 8);
		if( strncmp("beat=", path, 5) == 0)
			wlc_beat = atoi(path+ 5);
		if( strncmp("state=", path, 6) == 0)
			wlc_state = atoi(path+ 6);
	}
bailout:
	fclose(fd);
	return msg;
}

str
WLCgetConfig(void){
	str l;
	FILE *fd;

	if((l = GDKfilepath(0,0,"wlc.config",0)) == NULL)
		throw(MAL,"wlc.getConfig","Could not access wlc.config file\n");
	fd = fopen(l,"r");
	GDKfree(l);
	if( fd == NULL)
		throw(MAL,"wlc.getConfig","Could not access wlc.config file\n");
	return WLCreadConfig(fd);
}

static 
str WLCsetConfig(void){
	str path;
	stream *fd;

	/* be aware to be safe, on a failing fopen */
	if((path = GDKfilepath(0,0,"wlc.config",0)) == NULL)
		throw(MAL,"wlc.setConfig","Could not access wlc.config\n");
	fd = open_wastream(path);
	GDKfree(path);
	if( fd == NULL)
		throw(MAL,"wlc.setConfig","Could not access wlc.config\n");
	if( wlc_snapshot[0] )
		mnstr_printf(fd,"snapshot=%s\n", wlc_snapshot);
	mnstr_printf(fd,"logs=%s\n", wlc_dir);
	mnstr_printf(fd,"tag="LLFMT"\n", wlc_tag );
	mnstr_printf(fd,"write=%s\n", wlc_write );
	mnstr_printf(fd,"state=%d\n", wlc_state );
	mnstr_printf(fd,"batches=%d\n", wlc_batches );
	mnstr_printf(fd,"beat=%d\n", wlc_beat );
	close_stream(fd);
	return MAL_SUCCEED;
}

// creation of the logger file and updating the configuration file should be atomic !!!
// The log files are marked with the database name. This allows for easy recognition later on.
static str
WLCsetlogger(void)
{
	int len;
	char path[FILENAME_MAX];
	str msg = MAL_SUCCEED;

	if( wlc_dir[0] == 0)
		throw(MAL,"wlc.setlogger","Path not initalized");
	MT_lock_set(&wlc_lock);
	len = snprintf(path,FILENAME_MAX,"%s%c%s_%012d", wlc_dir, DIR_SEP, wlc_name, wlc_batches);
	if (len == -1 || len >= FILENAME_MAX) {
		MT_lock_unset(&wlc_lock);
		throw(MAL, "wlc.setlogger", "Logger filename path is too large");
	}
	wlc_fd = open_wastream(path);
	if( wlc_fd == 0){
		MT_lock_unset(&wlc_lock);
		TRC_ERROR(MAL_WLC, "Cloud not create: %s\n", path);
		throw(MAL,"wlc.logger","Could not create %s\n",path);
	}

	wlc_batches++;
	msg = WLCsetConfig();
	MT_lock_unset(&wlc_lock);
	return msg;
}

/* force the current log file to its storage container */
static str
WLCcloselogger(void)
{
	if( wlc_fd == NULL)
		return MAL_SUCCEED;
	mnstr_flush(wlc_fd);
	mnstr_fsync(wlc_fd);
	close_stream(wlc_fd);
	wlc_fd= NULL;
	return WLCsetConfig();
}

/* force the current log file to its storage container, but dont create a new one yet */
str
WLCflush(Client cntxt, MalBlkPtr mb, MalStkPtr stk, InstrPtr pci)
{
	(void) cntxt;
	(void) mb;
	(void) stk;
	(void) pci;
	if( wlc_fd == NULL)
		return MAL_SUCCEED;
	mnstr_flush(wlc_fd);
	mnstr_fsync(wlc_fd);
	return WLCsetConfig();
}

str 
WLCepilogue(void *ret)
{
	str msg = MAL_SUCCEED;

	(void)ret;

	MT_lock_set(&wlc_lock);
	msg = WLCcloselogger();
	wlc_snapshot[0]=0;
	wlc_dir[0]= 0;
	wlc_name[0]= 0;
	wlc_write[0] =0;
	MT_lock_unset(&wlc_lock);
       	//TODO we have to return a possible error message somehow
	return(msg);
}

/*
 * The WLClogger process ensures that log files are properly closed
 * and released when their cycle time window has expired.
 */

static MT_Id wlc_logger;

static void
WLClogger(void *arg)
{
	int seconds;
	str msg = MAL_SUCCEED;

	(void) arg;
	while(!GDKexiting()){
		if( wlc_dir[0] && wlc_fd ){
			MT_lock_set(&wlc_lock);
			if((msg = WLCcloselogger()) != MAL_SUCCEED) {
				TRC_ERROR(MAL_WLC, "%s\n", msg);
				freeException(msg);
			}
			MT_lock_unset(&wlc_lock);
		}
		for( seconds = 0; (wlc_beat == 0 || seconds < wlc_beat) && ! GDKexiting(); seconds++)
			MT_sleep_ms( 1000);
	}
}
/*
 * The existence of the master directory should be checked upon server restart.
 * Then the master record information should be set and the WLClogger started.
 */
str 
WLCinit(void)
{
	str conf, msg= MAL_SUCCEED;
	int len;

	if( wlc_state == WLC_STARTUP){
		// use default location for master configuration file
		if((conf = GDKfilepath(0,0,"wlc.config",0)) == NULL)
			throw(MAL,"wlc.init","Could not access wlc.config\n");

		if( access(conf,F_OK) ){
			GDKfree(conf);
			return MAL_SUCCEED;
		}
		GDKfree(conf);
		// we are in master mode
		len = snprintf(wlc_name, IDLENGTH, "%s", GDKgetenv("gdk_dbname"));
		if (len == -1 || len >= IDLENGTH)
			throw(MAL, "wlc.init", "gdk_dbname variable is too large");

		msg =  WLCgetConfig();
		if( msg)
			TRC_INFO(MAL_WLC, "%s\n", msg);
		if (MT_create_thread(&wlc_logger, WLClogger , (void*) 0,
							 MT_THR_DETACHED, "WLClogger") < 0) {
			TRC_ERROR(MAL_WLC, "Thread could not be spawned\n");
		}
	}
	return MAL_SUCCEED;
}

str 
WLCinitCmd(Client cntxt, MalBlkPtr mb, MalStkPtr stk, InstrPtr pci)
{
	(void) cntxt;
	(void) mb;
	(void) stk;
	(void) pci;
	return WLCinit();
}

str 
WLCgetclock(Client cntxt, MalBlkPtr mb, MalStkPtr stk, InstrPtr pci)
{	str *ret = getArgReference_str(stk,pci,0);
	(void) cntxt;
	(void) mb;
	if( wlc_write[0])
		*ret = GDKstrdup(wlc_write);
	else
		*ret = GDKstrdup(str_nil);
	if(*ret == NULL)
		throw(MAL,"wlc.getclock", MAL_MALLOC_FAIL);
	return MAL_SUCCEED;
}

str 
WLCgettick(Client cntxt, MalBlkPtr mb, MalStkPtr stk, InstrPtr pci)
{	lng *ret = getArgReference_lng(stk,pci,0);
	(void) cntxt;
	(void) mb;
	*ret = wlc_tag;
	return MAL_SUCCEED;
}

/* Changing the beat should have immediate effect
 * It forces a new log file
 */
str 
WLCsetbeat(Client cntxt, MalBlkPtr mb, MalStkPtr stk, InstrPtr pci)
{	int beat;
	(void) mb;
	(void) cntxt;
	beat = * getArgReference_int(stk,pci,1);
	if ( beat < 0)
		throw(MAL, "wlc.setbeat", "beat should be a positive number");
	wlc_beat = beat;
	return WLCcloselogger();
}

str 
WLCgetbeat(Client cntxt, MalBlkPtr mb, MalStkPtr stk, InstrPtr pci)
{	int *ret = getArgReference_int(stk,pci,0);
	(void) mb;
	(void) cntxt;
	*ret = wlc_beat;
	return MAL_SUCCEED;
}

str 
WLCmaster(Client cntxt, MalBlkPtr mb, MalStkPtr stk, InstrPtr pci)
{
	int len;
	char path[FILENAME_MAX];
	str l;

	(void) cntxt;
	(void) mb;
	if( wlc_state == WLC_STOP)
		throw(MAL,"master","WARNING: logging has been stopped. Use new snapshot");
	if( wlc_state == WLC_RUN)
		throw(MAL,"master","WARNING: already in master mode, call ignored");
	if( pci->argc == 2) {
		len = snprintf(path, FILENAME_MAX, "%s", *getArgReference_str(stk, pci,1));
		if (len == -1 || len >= FILENAME_MAX)
			throw(MAL, "wlc.master", "wlc master filename path is too large");
	} else {
		if((l = GDKfilepath(0,0,"wlc_logs",0)) == NULL)
			throw(SQL,"wlc.master", MAL_MALLOC_FAIL);
		len = snprintf(path,FILENAME_MAX,"%s%c",l, DIR_SEP);
		GDKfree(l);
		if (len == -1 || len >= FILENAME_MAX)
			throw(MAL, "wlc.master", "wlc master filename path is too large");
	}
	// set location for logs
	if( GDKcreatedir(path) == GDK_FAIL)
		throw(SQL,"wlc.master","Could not create %s\n", path);
	len = snprintf(wlc_name, IDLENGTH, "%s", GDKgetenv("gdk_dbname"));
	if (len == -1 || len >= IDLENGTH)
		throw(SQL,"wlc.master","gdk_dbname is too large");
	len = snprintf(wlc_dir, FILENAME_MAX, "%s", path);
	if (len == -1 || len >= FILENAME_MAX)
		throw(SQL,"wlc.master","wlc_dir directory name is too large");
	wlc_state= WLC_RUN;
	return WLCsetConfig();
}

str 
WLCstop(Client cntxt, MalBlkPtr mb, MalStkPtr stk, InstrPtr pci)
{	
	(void) cntxt;
	(void) mb;
	(void) stk;
	(void) pci;
	if( wlc_state != WLC_RUN )
		throw(MAL,"wlc.stop","WARNING: master role not active");
	wlc_state = WLC_STOP;
	return WLCsetConfig();
}

static str
WLCsettime(Client cntxt, InstrPtr pci, InstrPtr p, str fcn)
{
	struct timeval clock;
	time_t clk ;
	struct tm ctm = (struct tm) {0};
	char wlc_time[26];

	(void) pci;
	if(gettimeofday(&clock,NULL) == -1)
		throw(MAL, fcn, "Unable to retrieve current time");
	clk = clock.tv_sec;
#ifdef HAVE_LOCALTIME_R
	(void) localtime_r(&clk, &ctm);
#else
	ctm = *localtime(&clk);
#endif
	strftime(wlc_time, sizeof(wlc_time), "%Y-%m-%d %H:%M:%S.000",&ctm);
	if (pushStr(cntxt->wlc, p, wlc_time) == NULL)
		throw(MAL, fcn, MAL_MALLOC_FAIL);
	return MAL_SUCCEED;
}

/* Beware that a client context can be used in parallel and
 * that we don't want transaction interference caused by merging
 * the MAL instructions accidentally.
 * The effectively means that the SQL transaction record should
 * collect the MAL instructions and flush them.
 */
static str
WLCpreparewrite(Client cntxt)
{	str msg = MAL_SUCCEED;
	// save the wlc record on a file 
	TRC_DEBUG_IF(MAL_WLC) {
		if( cntxt->wlc){
			TRC_DEBUG_ENDIF(MAL_WLC, "Prepare for writing: %d %d\n", cntxt->wlc->stop , cntxt->wlc_kind);
			debugFunction(MAL_WLC, cntxt->wlc, 0, LIST_MAL_DEBUG );
		}
	}

	if( cntxt->wlc == 0 || cntxt->wlc->stop <= 1 ||  cntxt->wlc_kind == WLC_QUERY )
		return MAL_SUCCEED;

	if( wlc_state != WLC_RUN){
		TRC_DEBUG(MAL_WLC, "State: %d\n", wlc_state);
		trimMalVariables(cntxt->wlc, NULL);
		resetMalBlk(cntxt->wlc, 0);
		cntxt->wlc_kind = WLC_QUERY;
		return MAL_SUCCEED;
	}
	if( wlc_dir[0] ){	
		if (wlc_fd == NULL){
			msg = WLCsetlogger();
			if( msg) {
				TRC_DEBUG(MAL_WLC, "Set logger: %s\n", msg);
				return msg;
			}
		}
		
		MT_lock_set(&wlc_lock);
		printFunction(wlc_fd, cntxt->wlc, 0, LIST_MAL_CALL );
		(void) mnstr_flush(wlc_fd);
		// close file if no delay is allowed
		if( wlc_beat == 0 )
			msg = WLCcloselogger();
		
		MT_lock_unset(&wlc_lock);
		trimMalVariables(cntxt->wlc, NULL);
		resetMalBlk(cntxt->wlc, 0);
		cntxt->wlc_kind = WLC_QUERY;
	} else
			throw(MAL,"wlc.write","WLC log path missing ");
			
	TRC_DEBUG_IF(MAL_WLC)
		debugFunction(MAL_WLC, cntxt->wlc, 0, LIST_MAL_ALL );

	if( wlc_state == WLC_STOP)
		throw(MAL,"wlc.write","Logging for this snapshot has been stopped. Use a new snapshot to continue logging.");
	return msg;
}

static str
WLCstart(Client cntxt, str fcn)
{
	InstrPtr pci;
	str msg = MAL_SUCCEED;
	MalBlkPtr mb = cntxt->wlc;
	lng tag;

	if( cntxt->wlc == NULL){
		if((cntxt->wlc = newMalBlk(STMT_INCREMENT)) == NULL) 
			throw(MAL, fcn, MAL_MALLOC_FAIL); 
		mb = cntxt->wlc;
	}
	/* Find a single transaction sequence ending with COMMIT or ROLLBACK */
	if( mb->stop > 1 ){
		pci = getInstrPtr(mb, mb->stop -1 );
		if (  ! (strcmp( getFunctionId(pci), "commit") == 0 || strcmp( getFunctionId(pci), "rollback") == 0))
			return MAL_SUCCEED;
	}

	/* create the start of a new transaction block */
	MT_lock_set(&wlc_lock);
	tag = wlc_tag;
	wlc_tag++; // Update wlc administration

	pci = newStmt(mb,"wlr", "transaction");
	pci = pushLng(mb, pci, tag);
	if((msg = WLCsettime(cntxt,pci, pci, fcn)) == MAL_SUCCEED) {
		snprintf(wlc_write, 26, "%s", getVarConstant(cntxt->wlc, getArg(pci, 2)).val.sval);
		pci = pushStr(mb, pci, cntxt->username);
		pci->ticks = GDKms();
	}
	MT_lock_unset(&wlc_lock);

	return msg;
}

str
WLCtransaction(Client cntxt, MalBlkPtr mb, MalStkPtr stk, InstrPtr pci)
{
	(void) cntxt;
	(void) mb;
	(void) stk;
	(void) pci;

	return MAL_SUCCEED;
}

str
WLCquery(Client cntxt, MalBlkPtr mb, MalStkPtr stk, InstrPtr pci)
{
	InstrPtr p;
	str msg = MAL_SUCCEED;

	(void) stk;
	if ( strcmp("-- no query",getVarConstant(mb, getArg(pci,1)).val.sval) == 0)
		return MAL_SUCCEED;	// ignore system internal queries.
	msg = WLCstart(cntxt, "wlr.query");
	if(msg)
		return msg;
	cntxt->wlc_kind = WLC_QUERY;
	p = newStmt(cntxt->wlc, "wlr","query");
	p = pushStr(cntxt->wlc, p, getVarConstant(mb, getArg(pci,1)).val.sval);
	return msg;
}

str
WLCcatalog(Client cntxt, MalBlkPtr mb, MalStkPtr stk, InstrPtr pci)
{
	InstrPtr p;
	str msg = MAL_SUCCEED;

	(void) stk;
	msg =  WLCstart(cntxt, "wlr.catalog");
	if(msg)
		return msg;
	cntxt->wlc_kind = WLC_CATALOG;
	p = newStmt(cntxt->wlc, "wlr","catalog");
	p = pushStr(cntxt->wlc, p, getVarConstant(mb, getArg(pci,1)).val.sval);
	return msg;
}

str
WLCaction(Client cntxt, MalBlkPtr mb, MalStkPtr stk, InstrPtr pci)
{
	InstrPtr p;
	str msg = MAL_SUCCEED;

	(void) stk;
	msg = WLCstart(cntxt, "wlr.action");
	if(msg)
		return msg;
	cntxt->wlc_kind = WLC_UPDATE;
	p = newStmt(cntxt->wlc, "wlr","action");
	p = pushStr(cntxt->wlc, p, getVarConstant(mb, getArg(pci,1)).val.sval);
	return msg;
}

/*
 * We actually don't need the catalog operations in the log.
 * It is sufficient to upgrade the replay block to WLR_CATALOG.
 */
str
WLCgeneric(Client cntxt, MalBlkPtr mb, MalStkPtr stk, InstrPtr pci)
{
	InstrPtr p;
	int i, tpe, varid;
	str msg = MAL_SUCCEED;

	(void) stk;
	msg = WLCstart(cntxt, "wlr.generic");
	if(msg)
		return msg;
	cntxt->wlc_kind = WLC_IGNORE;
	p = newStmt(cntxt->wlc, "wlr",getFunctionId(pci));
	for( i = pci->retc; i< pci->argc; i++){
		tpe =getArgType(mb, pci, i);
		switch(tpe){
		case TYPE_str:
			p = pushStr(cntxt->wlc, p, getVarConstant(mb, getArg(pci, i)).val.sval);
			break;
		default:
			varid = defConstant(cntxt->wlc, tpe, getArgReference(stk, pci, i));
			p = pushArgument(cntxt->wlc, p, varid);
		}
	}
	p->ticks = GDKms();
	cntxt->wlc_kind = WLC_CATALOG;
	return 	msg;
}

#define bulk(TPE1, TPE2)\
{	TPE1 *p = (TPE1 *) Tloc(b,0);\
	TPE1 *q = (TPE1 *) Tloc(b, BUNlast(b));\
	int k=0; \
	for( ; p < q; p++, k++){\
		if( k % 32 == 31){\
			pci = newStmt(cntxt->wlc, "wlr",getFunctionId(pci));\
			pci = pushStr(cntxt->wlc, pci, sch);\
			pci = pushStr(cntxt->wlc, pci, tbl);\
			pci = pushStr(cntxt->wlc, pci, col);\
			pci->ticks = GDKms();\
		}\
		pci = push##TPE2(cntxt->wlc, pci ,*p);\
} }

#define updateBatch(TPE1,TPE2)\
{	TPE1 *x = (TPE1 *) Tloc(bval,0);\
	TPE1 *y = (TPE1 *) Tloc(bval, BUNlast(b));\
	int k=0; \
	for( ; x < y; x++, k++){\
		p = newStmt(cntxt->wlc, "wlr","update");\
		p = pushStr(cntxt->wlc, p, sch);\
		p = pushStr(cntxt->wlc, p, tbl);\
		p = pushStr(cntxt->wlc, p, col);\
		p = pushOid(cntxt->wlc, p,  (ol? *ol++: o++));\
		p = push##TPE2(cntxt->wlc, p ,*x);\
} }

static str
WLCdatashipping(Client cntxt, MalBlkPtr mb, InstrPtr pci, int bid)
{	BAT *b;
	str sch, tbl, col;
	str msg = MAL_SUCCEED;
	(void) mb;

	b = BATdescriptor(bid);
	if (b == NULL) {
		throw(MAL, "wlc.datashipping", SQLSTATE(HY002) RUNTIME_OBJECT_MISSING);
	}

// large BATs can also be re-created using the query.
// Copy into should always be expanded, because the source may not
// be accessible in the replica. TODO

	sch = GDKstrdup(getVarConstant(cntxt->wlc, getArg(pci,1)).val.sval);
	tbl = GDKstrdup(getVarConstant(cntxt->wlc, getArg(pci,2)).val.sval);
	col = GDKstrdup(getVarConstant(cntxt->wlc, getArg(pci,3)).val.sval);
	if(!sch || !tbl || !col) {
		msg = createException(MAL, "wlc.datashipping", SQLSTATE(HY013) MAL_MALLOC_FAIL);
		goto finish;
	}
	if (cntxt->wlc_kind < WLC_UPDATE)
		cntxt->wlc_kind = WLC_UPDATE;
	switch( ATOMstorage(b->ttype)){
	case TYPE_bit: bulk(bit,Bit); break;
	case TYPE_bte: bulk(bte,Bte); break;
	case TYPE_sht: bulk(sht,Sht); break;
	case TYPE_int: bulk(int,Int); break;
	case TYPE_lng: bulk(lng,Lng); break;
	case TYPE_flt: bulk(flt,Flt); break;
	case TYPE_dbl: bulk(dbl,Dbl); break;
#ifdef HAVE_HGE
	case TYPE_hge: bulk(hge,Hge); break;
#endif
	case TYPE_str: 
		{	BATiter bi;
			BUN p,q;
			int k=0; 
			bi= bat_iterator(b);
			BATloop(b,p,q){
				if( k % 32 == 31){
					pci = newStmt(cntxt->wlc, "wlr",getFunctionId(pci));
					pci = pushStr(cntxt->wlc, pci, sch);
					pci = pushStr(cntxt->wlc, pci, tbl);
					pci = pushStr(cntxt->wlc, pci, col);
				}
				k++;
				pci = pushStr(cntxt->wlc, pci ,(str) BUNtvar(bi,p));
		} }
		break;
	default:
		TRC_ERROR(MAL_WLC, "Non-supported type: %d\n", ATOMstorage(b->ttype));
		cntxt->wlc_kind = WLC_CATALOG;
	}
finish:
	BBPunfix(b->batCacheid);
	if (sch)
		GDKfree(sch);
	if (tbl)
		GDKfree(tbl);
	if (col)
		GDKfree(col);
	return msg;
}

str
WLCappend(Client cntxt, MalBlkPtr mb, MalStkPtr stk, InstrPtr pci)
{
	InstrPtr p;
	int tpe, varid;
	str msg = MAL_SUCCEED;

	(void) stk;
	(void) mb;
	msg = WLCstart(cntxt, "wlr.append");
	if(msg)
		return msg;
	p = newStmt(cntxt->wlc, "wlr","append");
	p = pushStr(cntxt->wlc, p, getVarConstant(mb, getArg(pci,1)).val.sval);
	p = pushStr(cntxt->wlc, p, getVarConstant(mb, getArg(pci,2)).val.sval);
	p = pushStr(cntxt->wlc, p, getVarConstant(mb, getArg(pci,3)).val.sval);

	// extend the instructions with all values. 
	// If this become too large we can always switch to a "catalog" mode
	// forcing re-execution instead
	tpe= getArgType(mb,pci,4);
	if (isaBatType(tpe) ){
		// actually check the size of the BAT first, most have few elements
		msg = WLCdatashipping(cntxt, mb, p, stk->stk[getArg(pci,4)].val.bval);
	} else {
		ValRecord cst;
		if (VALcopy(&cst, getArgReference(stk,pci,4)) != NULL){
			varid = defConstant(cntxt->wlc, tpe, &cst);
			p = pushArgument(cntxt->wlc, p, varid);
		}
	}
	if( cntxt->wlc_kind < WLC_UPDATE)
		cntxt->wlc_kind = WLC_UPDATE;
	
	return msg;
}

/* check for empty BATs first */
str
WLCdelete(Client cntxt, MalBlkPtr mb, MalStkPtr stk, InstrPtr pci)
{	InstrPtr p;	
	int tpe, k = 0;
	int bid =  stk->stk[getArg(pci,3)].val.bval;
	oid o=0, last, *ol;
	BAT *b;
	str msg = MAL_SUCCEED;

	(void) stk;
	(void) mb;
	b= BBPquickdesc(bid, false);
	if( BATcount(b) == 0)
		return MAL_SUCCEED;
	msg = WLCstart(cntxt, "wlr.delete");
	if(msg) {
		BBPunfix(b->batCacheid);
		return msg;
	}
	cntxt->wlc_kind = WLC_UPDATE;
	p = newStmt(cntxt->wlc, "wlr","delete");
	p = pushStr(cntxt->wlc, p, getVarConstant(mb, getArg(pci,1)).val.sval);
	p = pushStr(cntxt->wlc, p, getVarConstant(mb, getArg(pci,2)).val.sval);
	
	tpe= getArgType(mb,pci,3);
	if (isaBatType(tpe) ){
		b= BATdescriptor(bid);
		if (b == NULL)
			throw(MAL, "wlc.delete", SQLSTATE(HY002) RUNTIME_OBJECT_MISSING);
		o = b->tseqbase;
		last = o + BATcount(b);
		if( b->ttype == TYPE_void){
			for( ; o < last; o++, k++){
				if( k % 32 == 31){
					p = newStmt(cntxt->wlc, "wlr","delete");
					p = pushStr(cntxt->wlc, p, getVarConstant(mb, getArg(pci,1)).val.sval);
					p = pushStr(cntxt->wlc, p, getVarConstant(mb, getArg(pci,2)).val.sval);
				}
				p = pushOid(cntxt->wlc,p, o);
			}
		} else {
			ol = (oid*) Tloc(b,0);
			for( ; o < last; o++, k++, ol++){
<<<<<<< HEAD
				if( k%32 == 31){
=======
				if( k % 32 == 31){
>>>>>>> b78fd88c
					p = newStmt(cntxt->wlc, "wlr","delete");
					p = pushStr(cntxt->wlc, p, getVarConstant(mb, getArg(pci,1)).val.sval);
					p = pushStr(cntxt->wlc, p, getVarConstant(mb, getArg(pci,2)).val.sval);
				}
				p = pushOid(cntxt->wlc,p, *ol);
			}
		}
		BBPunfix(b->batCacheid);
	} else
		throw(MAL,"wlc.delete","BAT expected");
	if( cntxt->wlc_kind < WLC_UPDATE)
		cntxt->wlc_kind = WLC_UPDATE;

	return msg;
}

str
WLCupdate(Client cntxt, MalBlkPtr mb, MalStkPtr stk, InstrPtr pci)
{	InstrPtr p;
	str sch,tbl,col, msg = MAL_SUCCEED;
	ValRecord cst;
	int tpe, varid;
	oid o = 0, *ol = 0;

	sch = *getArgReference_str(stk,pci,1);
	tbl = *getArgReference_str(stk,pci,2);
	col = *getArgReference_str(stk,pci,3);
	msg = WLCstart(cntxt, "wlr.update");
	if(msg)
		return msg;
	cntxt->wlc_kind = WLC_UPDATE;
	tpe= getArgType(mb,pci,5);
	if (isaBatType(tpe) ){
		BAT *b, *bval;
		b= BATdescriptor(stk->stk[getArg(pci,4)].val.bval);
		bval= BATdescriptor(stk->stk[getArg(pci,5)].val.bval);
		if(b == NULL || bval == NULL) {
			if(b)
				BBPunfix(b->batCacheid);
			if(bval)
				BBPunfix(bval->batCacheid);
			throw(MAL, "wlr.update", SQLSTATE(HY002) RUNTIME_OBJECT_MISSING);
		}
		if( b->ttype == TYPE_void)
			o = b->tseqbase;
		else
			ol = (oid*) Tloc(b,0);
		switch( ATOMstorage(bval->ttype)){
		case TYPE_bit: updateBatch(bit,Bit); break;
		case TYPE_bte: updateBatch(bte,Bte); break;
		case TYPE_sht: updateBatch(sht,Sht); break;
		case TYPE_int: updateBatch(int,Int); break;
		case TYPE_lng: updateBatch(lng,Lng); break;
		case TYPE_flt: updateBatch(flt,Flt); break;
		case TYPE_dbl: updateBatch(dbl,Dbl); break;
#ifdef HAVE_HGE
		case TYPE_hge: updateBatch(hge,Hge); break;
#endif
		case TYPE_str:
		{	BATiter bi;
			int k=0; 
			BUN x,y;
			bi = bat_iterator(bval);
			BATloop(bval,x,y){
				p = newStmt(cntxt->wlc, "wlr","update");
				p = pushStr(cntxt->wlc, p, sch);
				p = pushStr(cntxt->wlc, p, tbl);
				p = pushStr(cntxt->wlc, p, col);
				p = pushOid(cntxt->wlc, p, (ol? *ol++ : o++));
				p = pushStr(cntxt->wlc, p , BUNtvar(bi,x));
				k++;
		} }
		/* fall through */
		default:
			cntxt->wlc_kind = WLC_CATALOG;
		}
		BBPunfix(b->batCacheid);
	} else {
		p = newStmt(cntxt->wlc, "wlr","update");
		p = pushStr(cntxt->wlc, p, sch);
		p = pushStr(cntxt->wlc, p, tbl);
		p = pushStr(cntxt->wlc, p, col);
		o = *getArgReference_oid(stk,pci,4);
		p = pushOid(cntxt->wlc,p, o);
		if (VALcopy(&cst, getArgReference(stk,pci,5)) != NULL){
			varid = defConstant(cntxt->wlc, tpe, &cst);
			p = pushArgument(cntxt->wlc, p, varid);
		}
	}

	if( cntxt->wlc_kind < WLC_UPDATE)
		cntxt->wlc_kind = WLC_UPDATE;
	return msg;
}

str
WLCclear_table(Client cntxt, MalBlkPtr mb, MalStkPtr stk, InstrPtr pci)
{
	InstrPtr p;
	str msg = MAL_SUCCEED;
	(void) stk;
	msg = WLCstart(cntxt, "wlr.clear_table");
	if(msg)
		return msg;
	cntxt->wlc_kind = WLC_UPDATE;
	p = newStmt(cntxt->wlc, "wlr","clear_table");
	p = pushStr(cntxt->wlc, p, getVarConstant(mb, getArg(pci,1)).val.sval);
	p = pushStr(cntxt->wlc, p, getVarConstant(mb, getArg(pci,2)).val.sval);
	if( cntxt->wlc_kind < WLC_UPDATE)
		cntxt->wlc_kind = WLC_UPDATE;

	return msg;
}


str
WLCcommit(int clientid)
{	
	if( mal_clients[clientid].wlc && mal_clients[clientid].wlc->stop > 1){
		newStmt(mal_clients[clientid].wlc,"wlr","commit");
		return WLCpreparewrite( &mal_clients[clientid]);
	}
	return MAL_SUCCEED;
}

str
WLCcommitCmd(Client cntxt, MalBlkPtr mb, MalStkPtr stk, InstrPtr pci)
{	str msg = MAL_SUCCEED;
	msg = WLCstart(cntxt, "wlr.commit");
	if(msg)
		return msg;
	(void) mb;
	(void) stk;
	(void) pci;
	cntxt->wlc_kind = WLC_UPDATE;
	return WLCcommit(cntxt->idx);
}

str
WLCrollback(int clientid)
{
	if( mal_clients[clientid].wlc){
		newStmt(mal_clients[clientid].wlc,"wlr","rollback");
		return WLCpreparewrite( &mal_clients[clientid]);
	}
	return MAL_SUCCEED;
}
str
WLCrollbackCmd(Client cntxt, MalBlkPtr mb, MalStkPtr stk, InstrPtr pci)
{	str msg = MAL_SUCCEED;
	msg = WLCstart(cntxt, "wlr.rollback");
	if(msg)
		return msg;
	(void) mb;
	(void) stk;
	(void) pci;
	cntxt->wlc_kind = WLC_UPDATE;
	return WLCrollback(cntxt->idx);
}<|MERGE_RESOLUTION|>--- conflicted
+++ resolved
@@ -163,9 +163,6 @@
 #include "mal_builder.h"
 #include "wlc.h"
 
-#ifdef _MSC_VER
-#define access(f, m)    _access(f, m)
-#endif
 MT_Lock     wlc_lock = MT_LOCK_INITIALIZER("wlc_lock");
 
 static char wlc_snapshot[FILENAME_MAX]; // The location of the snapshot against which the logs work
@@ -911,11 +908,7 @@
 		} else {
 			ol = (oid*) Tloc(b,0);
 			for( ; o < last; o++, k++, ol++){
-<<<<<<< HEAD
-				if( k%32 == 31){
-=======
 				if( k % 32 == 31){
->>>>>>> b78fd88c
 					p = newStmt(cntxt->wlc, "wlr","delete");
 					p = pushStr(cntxt->wlc, p, getVarConstant(mb, getArg(pci,1)).val.sval);
 					p = pushStr(cntxt->wlc, p, getVarConstant(mb, getArg(pci,2)).val.sval);
