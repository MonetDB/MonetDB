%define name MonetDB
%define version 11.18.0
%{!?buildno: %define buildno %(date +%Y%m%d)}

# groups of related archs
%define all_x86 i386 i586 i686

%ifarch %{all_x86}
%define bits 32
%else
%define bits 64
%endif

# only add .oidXX suffix if oid size differs from bit size
%if %{bits} == 64 && %{?oid32:1}%{!?oid32:0}
%define oidsuf .oid32
%endif

%define release %{buildno}%{?dist}%{?oidsuf}

# On Fedora, the geos library is available, and so we can require it
# and build the geom modules.  On RedHat Enterprise Linux and
# derivatives (CentOS, Scientific Linux), the geos library is not
# available.  However, the geos library is available in the Extra
# Packages for Enterprise Linux (EPEL).  If the _with_epel macro is
# set, we assume that EPEL is available, and so we enable building the
# geom modules.  The _with_epel macro can be set when using mock by
# passing it the flag --with epel.
%if %{?rhel:1}%{!?rhel:0}
%if %{?_with_epel:1}%{!?_with_epel:0}
# RedHat Enterprise Linux and derivatives with EPEL enabled
%define with_geos 1
%endif
%else
# Fedora
%define with_geos 1
%endif

%if %{?_with_samtools:1}%{!?_with_samtools:0}
%define with_samtools 1
%endif

Name: %{name}
Version: %{version}
Release: %{release}
Summary: MonetDB - Monet Database Management System
Vendor: MonetDB BV <info@monetdb.org>

Group: Applications/Databases
License: MPL - http://www.monetdb.org/Legal/MonetDBLicense
URL: http://www.monetdb.org/
Source: http://dev.monetdb.org/downloads/sources/Jan2014-SP1/%{name}-%{version}.tar.bz2

BuildRequires: bison
BuildRequires: bzip2-devel
# BuildRequires: cfitsio-devel
BuildRequires: flex
%if %{?with_geos:1}%{!?with_geos:0}
BuildRequires: geos-devel >= 2.2.0
%endif
BuildRequires: gsl-devel
BuildRequires: libcurl-devel
BuildRequires: libuuid-devel
BuildRequires: libxml2-devel
BuildRequires: openssl-devel
BuildRequires: pcre-devel >= 4.5
BuildRequires: perl
BuildRequires: python-devel
%if %{?rhel:0}%{!?rhel:1}
BuildRequires: python3-devel
%endif
# BuildRequires: raptor-devel >= 1.4.16
BuildRequires: readline-devel
# On RedHat Enterprise Linux and derivatives (CentOS, Scientific
# Linux), the rubygem-activerecord package is not available (also not
# in the Extra Packages for Enterprise Linux EPEL), so it makes no
# sense providing our ruby packages.
%if %{?rhel:0}%{!?rhel:1}
BuildRequires: ruby
BuildRequires: rubygems
BuildRequires: rubygems-devel
%endif
BuildRequires: unixODBC-devel
BuildRequires: zlib-devel
%if %{?with_samtools:1}%{!?with_samtools:0}
BuildRequires: samtools-devel
%endif

# need to define python_sitelib on RHEL 5 and older
# no need to define python3_sitelib: it's defined by python3-devel
%if 0%{?rhel} && 0%{?rhel} <= 5
%{!?python_sitelib: %global python_sitelib %(%{__python} -c "from distutils.sysconfig import get_python_lib; print(get_python_lib())")}
%endif

%description
MonetDB is a database management system that is developed from a
main-memory perspective with use of a fully decomposed storage model,
automatic index management, extensibility of data types and search
accelerators.  It also has an SQL frontend.

This package contains the core components of MonetDB in the form of a
single shared library.  If you want to use MonetDB, you will certainly
need this package, but you will also need at least the MonetDB5-server
package, and most likely also %{name}-SQL-server5, as well as one or
more client packages.

%files
%defattr(-,root,root)
%{_libdir}/libbat.so.*

%package devel
Summary: MonetDB development files
Group: Applications/Databases
Requires: %{name} = %{version}-%{release}

%description devel
MonetDB is a database management system that is developed from a
main-memory perspective with use of a fully decomposed storage model,
automatic index management, extensibility of data types and search
accelerators.  It also has an SQL frontend.

This package contains files needed to develop extensions to the core
functionality of MonetDB.

%files devel
%defattr(-,root,root)
%dir %{_includedir}/monetdb
%{_includedir}/monetdb/gdk*.h
%{_includedir}/monetdb/monet*.h
%{_libdir}/libbat.so
%{_libdir}/pkgconfig/monetdb-gdk.pc

%package stream
Summary: MonetDB stream library
Group: Applications/Databases

%description stream
MonetDB is a database management system that is developed from a
main-memory perspective with use of a fully decomposed storage model,
automatic index management, extensibility of data types and search
accelerators.  It also has an SQL frontend.

This package contains a shared library (libstream) which is needed by
various other components.

%files stream
%defattr(-,root,root)
%{_libdir}/libstream.so.*

%package stream-devel
Summary: MonetDB stream library
Group: Applications/Databases
Requires: %{name}-stream = %{version}-%{release}
Requires: bzip2-devel
Requires: libcurl-devel
Requires: zlib-devel

%description stream-devel
MonetDB is a database management system that is developed from a
main-memory perspective with use of a fully decomposed storage model,
automatic index management, extensibility of data types and search
accelerators.  It also has an SQL frontend.

This package contains the files to develop with the %{name}-stream
library.

%files stream-devel
%defattr(-,root,root)
%dir %{_includedir}/monetdb
%{_libdir}/libstream.so
%{_includedir}/monetdb/stream.h
%{_includedir}/monetdb/stream_socket.h
%{_libdir}/pkgconfig/monetdb-stream.pc

%package client
Summary: MonetDB - Monet Database Management System Client Programs
Group: Applications/Databases

%description client
MonetDB is a database management system that is developed from a
main-memory perspective with use of a fully decomposed storage model,
automatic index management, extensibility of data types and search
accelerators.  It also has an SQL frontend.

This package contains mclient, the main client program to communicate
with the MonetDB database server, and msqldump, a program to dump the
SQL database so that it can be loaded back later.  If you want to use
MonetDB, you will very likely need this package.

%files client
%defattr(-,root,root)
%{_bindir}/mclient
%{_bindir}/msqldump
%{_libdir}/libmapi.so.*
%doc %{_mandir}/man1/mclient.1.gz
%doc %{_mandir}/man1/msqldump.1.gz

%package client-tools
Summary: MonetDB - Monet Database Management System Client Programs
Group: Applications/Databases
Requires: %{name}-client = %{version}-%{release}

%description client-tools
MonetDB is a database management system that is developed from a
main-memory perspective with use of a fully decomposed storage model,
automatic index management, extensibility of data types and search
accelerators.  It also has an SQL frontend.

This package contains stethoscope and tomograph.  These tools can be
used to monitor the MonetDB database server.

%files client-tools
%defattr(-,root,root)
%{_bindir}/stethoscope
%{_bindir}/tomograph

%package client-devel
Summary: MonetDB - Monet Database Management System Client Programs
Group: Applications/Databases
Requires: %{name}-client = %{version}-%{release}
Requires: %{name}-stream-devel = %{version}-%{release}
Requires: openssl-devel

%description client-devel
MonetDB is a database management system that is developed from a
main-memory perspective with use of a fully decomposed storage model,
automatic index management, extensibility of data types and search
accelerators.  It also has an SQL frontend.

This package contains the files needed to develop with the
%{name}-client package.

%files client-devel
%defattr(-,root,root)
%dir %{_includedir}/monetdb
%{_libdir}/libmapi.so
%{_includedir}/monetdb/mapi.h
%{_libdir}/pkgconfig/monetdb-mapi.pc

%package client-odbc
Summary: MonetDB ODBC driver
Group: Applications/Databases
Requires: %{name}-client = %{version}-%{release}
Requires(pre): unixODBC

%description client-odbc
MonetDB is a database management system that is developed from a
main-memory perspective with use of a fully decomposed storage model,
automatic index management, extensibility of data types and search
accelerators.  It also has an SQL frontend.

This package contains the MonetDB ODBC driver.

%post client-odbc
# install driver if first install of package or if driver not installed yet
if [ "$1" -eq 1 ] || ! odbcinst -d -q -n MonetDB >& /dev/null; then
odbcinst -i -d -r <<EOF
[MonetDB]
Description = ODBC for MonetDB
Driver = %{_exec_prefix}/lib/libMonetODBC.so
Setup = %{_exec_prefix}/lib/libMonetODBCs.so
Driver64 = %{_exec_prefix}/lib64/libMonetODBC.so
Setup64 = %{_exec_prefix}/lib64/libMonetODBCs.so
EOF
fi

%postun client-odbc
if [ "$1" -eq 0 ]; then
odbcinst -u -d -n MonetDB
fi

%files client-odbc
%defattr(-,root,root)
%{_libdir}/libMonetODBC.so
%{_libdir}/libMonetODBCs.so

%package client-php
Summary: MonetDB php interface
Group: Applications/Databases
Requires: php
BuildArch: noarch

%description client-php
MonetDB is a database management system that is developed from a
main-memory perspective with use of a fully decomposed storage model,
automatic index management, extensibility of data types and search
accelerators.  It also has an SQL frontend.

This package contains the files needed to use MonetDB from a PHP
program.

%files client-php
%defattr(-,root,root)
%dir %{_datadir}/php/monetdb
%{_datadir}/php/monetdb/*

%package client-perl
Summary: MonetDB perl interface
Group: Applications/Databases
Requires: %{name}-client = %{version}-%{release}
Requires: perl(:MODULE_COMPAT_%(eval "`%{__perl} -V:version`"; echo $version))
Requires: perl(DBI)
Requires: perl(Digest::SHA)
Requires: perl(Digest::MD5)
# when not using BuildArch: noarch, globally replace perl_vendorlib by
# perl_vendorarch
BuildArch: noarch
%{?perl_default_filter}
%global __requires_exclude perl\\(DBD::monetdb|perl\\(MonetDB::|perl\\(Mapi\\)

%description client-perl
MonetDB is a database management system that is developed from a
main-memory perspective with use of a fully decomposed storage model,
automatic index management, extensibility of data types and search
accelerators.  It also has an SQL frontend.

This package contains the files needed to use MonetDB from a Perl
program.

%files client-perl
%defattr(-,root,root)
%{perl_vendorlib}/*

%if %{?rhel:0}%{!?rhel:1}
%package -n rubygem-monetdb-sql
Summary: MonetDB ruby interface
Group: Applications/Databases
Requires: ruby(release)
Obsoletes: %{name}-client-ruby
BuildArch: noarch

%description -n rubygem-monetdb-sql
MonetDB is a database management system that is developed from a
main-memory perspective with use of a fully decomposed storage model,
automatic index management, extensibility of data types and search
accelerators.  It also has an SQL frontend.

This package contains the files needed to use MonetDB from a Ruby
program.

%files -n rubygem-monetdb-sql
%defattr(-,root,root)
%docdir %{gem_dir}/doc/ruby-monetdb-sql-0.1
%{gem_dir}/doc/ruby-monetdb-sql-0.1/*
%{gem_dir}/cache/ruby-monetdb-sql-0.1.gem
# %dir %{gem_dir}/gems/ruby-monetdb-sql-0.1
%{gem_dir}/gems/ruby-monetdb-sql-0.1
%{gem_dir}/specifications/ruby-monetdb-sql-0.1.gemspec

%package -n rubygem-activerecord-monetdb-adapter
Summary: MonetDB ruby interface
Group: Applications/Databases
Requires: ruby(release)
Requires: rubygem-activerecord
Requires: rubygem-monetdb-sql
BuildArch: noarch

%description -n rubygem-activerecord-monetdb-adapter
MonetDB is a database management system that is developed from a
main-memory perspective with use of a fully decomposed storage model,
automatic index management, extensibility of data types and search
accelerators.  It also has an SQL frontend.

This package contains the activerecord adapter for MonetDB.

%files -n rubygem-activerecord-monetdb-adapter
%defattr(-,root,root)
%docdir %{gem_dir}/doc/activerecord-monetdb-adapter-0.1
%{gem_dir}/doc/activerecord-monetdb-adapter-0.1/*
%{gem_dir}/cache/activerecord-monetdb-adapter-0.1.gem
# %dir %{gem_dir}/gems/activerecord-monetdb-adapter-0.1
%{gem_dir}/gems/activerecord-monetdb-adapter-0.1
%{gem_dir}/specifications/activerecord-monetdb-adapter-0.1.gemspec
%endif

%package client-tests
Summary: MonetDB Client tests package
Group: Applications/Databases
Requires: MonetDB5-server = %{version}-%{release}
Requires: %{name}-client = %{version}-%{release}
Requires: %{name}-client-odbc = %{version}-%{release}
Requires: %{name}-client-perl = %{version}-%{release}
Requires: %{name}-client-php = %{version}-%{release}
Requires: %{name}-SQL-server5 = %{version}-%{release}
Requires: python-monetdb = %{version}-%{release}

%description client-tests
MonetDB is a database management system that is developed from a
main-memory perspective with use of a fully decomposed storage model,
automatic index management, extensibility of data types and search
accelerators.  It also has an SQL frontend.

This package contains the sample MAPI programs used for testing other
MonetDB packages.  You probably don't need this, unless you are a
developer.

%files client-tests
%defattr(-,root,root)
%{_bindir}/arraytest
%{_bindir}/odbcsample1
%{_bindir}/sample0
%{_bindir}/sample1
%{_bindir}/sample2
%{_bindir}/sample3
%{_bindir}/sample4
%{_bindir}/smack00
%{_bindir}/smack01
%{_bindir}/testgetinfo
%{_bindir}/malsample.pl
%{_bindir}/sqlsample.php
%{_bindir}/sqlsample.pl

%if %{?with_geos:1}%{!?with_geos:0}
%package geom-MonetDB5
Summary: MonetDB5 SQL GIS support module
Group: Applications/Databases
Requires: MonetDB5-server = %{version}-%{release}
Obsoletes: %{name}-geom
Obsoletes: %{name}-geom-devel

%description geom-MonetDB5
MonetDB is a database management system that is developed from a
main-memory perspective with use of a fully decomposed storage model,
automatic index management, extensibility of data types and search
accelerators.  It also has an SQL frontend.

This package contains the GIS (Geographic Information System)
extensions for %{name}-SQL-server5.

%files geom-MonetDB5
%defattr(-,root,root)
%{_libdir}/monetdb5/autoload/*_geom.mal
%{_libdir}/monetdb5/createdb/*_geom.sql
%{_libdir}/monetdb5/geom.mal
%{_libdir}/monetdb5/lib_geom.so
%endif

%package gsl-MonetDB5
Summary: MonetDB5 SQL interface to the gsl library
Group: Applications/Databases
Requires: MonetDB5-server = %{version}-%{release}

%description gsl-MonetDB5
MonetDB is a database management system that is developed from a
main-memory perspective with use of a fully decomposed storage model,
automatic index management, extensibility of data types and search
accelerators.  It also has an SQL frontend.

This package contains the interface to the GNU Scientific Library for
numerical analysis (gsl).

%files gsl-MonetDB5
%defattr(-,root,root)
%{_libdir}/monetdb5/autoload/*_gsl.mal
%{_libdir}/monetdb5/createdb/*_gsl.sql
%{_libdir}/monetdb5/gsl.mal
%{_libdir}/monetdb5/lib_gsl.so

<<<<<<< HEAD
%if %{?_with_samtools:1}%{!?_with_samtools:0}
%package bam-MonetDB5
Summary: MonetDB5 SQL interface to the bam library
Group: Applications/Databases
Requires: MonetDB5-server = %{version}-%{release}

%description bam-MonetDB5
MonetDB is a database management system that is developed from a
main-memory perspective with use of a fully decomposed storage model,
automatic index management, extensibility of data types and search
accelerators.  It also has an SQL frontend.

This package contains the interface to load and query BAM (binary
version of Sequence Alignment/Map) data.

%files bam-MonetDB5
%defattr(-,root,root)
%{_libdir}/monetdb5/autoload/*_bam.mal
%{_libdir}/monetdb5/createdb/*_bam.sql
%{_libdir}/monetdb5/bam.mal
%{_libdir}/monetdb5/lib_bam.so
%endif

%package jaql
Summary: MonetDB5 JAQL
Group: Applications/Databases
Requires: MonetDB5-server = %{version}-%{release}

%description jaql
MonetDB is a database management system that is developed from a
main-memory perspective with use of a fully decomposed storage model,
automatic index management, extensibility of data types and search
accelerators.  It also has an SQL frontend.

This package contains the JAQL extension for MonetDB.  JAQL is a
query language for JavaScript Object Notation (JSON).

%files jaql
%defattr(-,root,root)
%{_libdir}/monetdb5/autoload/*_jaql.mal
%{_libdir}/monetdb5/jaql*.mal
%{_libdir}/monetdb5/json.mal
%{_libdir}/monetdb5/json_util.mal
%{_libdir}/monetdb5/lib_jaql.so
%{_libdir}/monetdb5/lib_json_jaql.so

=======
>>>>>>> 5b0de53a
%package -n MonetDB5-server
Summary: MonetDB - Monet Database Management System
Group: Applications/Databases
Requires(pre): shadow-utils
Requires: %{name}-client = %{version}-%{release}
Obsoletes: MonetDB5-server-rdf

%description -n MonetDB5-server
MonetDB is a database management system that is developed from a
main-memory perspective with use of a fully decomposed storage model,
automatic index management, extensibility of data types and search
accelerators.  It also has an SQL frontend.

This package contains the MonetDB server component.  You need this
package if you want to use the MonetDB database system.  If you want
to use the SQL frontend, you also need %{name}-SQL-server5.

%pre -n MonetDB5-server
getent group monetdb >/dev/null || groupadd -r monetdb
getent passwd monetdb >/dev/null || \
useradd -r -g monetdb -d %{_localstatedir}/MonetDB -s /sbin/nologin \
    -c "MonetDB Server" monetdb
exit 0

%post -n MonetDB5-server
# move database from old location to new location
if [ -d %{_localstatedir}/MonetDB5/dbfarm -a ! %{_localstatedir}/MonetDB5/dbfarm -ef %{_localstatedir}/monetdb5/dbfarm ]; then
	# old database exists and is different from new
	if [ $(find %{_localstatedir}/monetdb5 -print | wc -l) -le 2 ]; then
		# new database is still empty
		rmdir %{_localstatedir}/monetdb5/dbfarm
		rmdir %{_localstatedir}/monetdb5
		mv %{_localstatedir}/MonetDB5 %{_localstatedir}/monetdb5
	fi
fi

%files -n MonetDB5-server
%defattr(-,root,root)
%attr(750,monetdb,monetdb) %dir %{_localstatedir}/MonetDB
%attr(2770,monetdb,monetdb) %dir %{_localstatedir}/monetdb5
%attr(2770,monetdb,monetdb) %dir %{_localstatedir}/monetdb5/dbfarm
%{_bindir}/mserver5
%{_libdir}/libmonetdb5.so.*
%dir %{_libdir}/monetdb5
%dir %{_libdir}/monetdb5/autoload
%if %{?with_geos:1}%{!?with_geos:0}
%exclude %{_libdir}/monetdb5/geom.mal
%endif
%exclude %{_libdir}/monetdb5/gsl.mal
# %exclude %{_libdir}/monetdb5/rdf.mal
%exclude %{_libdir}/monetdb5/sql.mal
%{_libdir}/monetdb5/*.mal
# %{_libdir}/monetdb5/autoload/*_fits.mal
%{_libdir}/monetdb5/autoload/*_lsst.mal
%{_libdir}/monetdb5/autoload/*_opt_sql_append.mal
%{_libdir}/monetdb5/autoload/*_udf.mal
%{_libdir}/monetdb5/autoload/*_vault.mal
%if %{?with_geos:1}%{!?with_geos:0}
%exclude %{_libdir}/monetdb5/lib_geom.so
%endif
%exclude %{_libdir}/monetdb5/lib_gsl.so
%if %{?_with_samtools:1}%{!?_with_samtools:0}
%exclude %{_libdir}/monetdb5/bam.mal
%exclude %{_libdir}/monetdb5/autoload/*_bam.mal
%exclude %{_libdir}/monetdb5/lib_bam.so
%endif
# %exclude %{_libdir}/monetdb5/lib_rdf.so
%exclude %{_libdir}/monetdb5/lib_sql.so
%{_libdir}/monetdb5/*.so
%doc %{_mandir}/man1/mserver5.1.gz

%package -n MonetDB5-server-devel
Summary: MonetDB development files
Group: Applications/Databases
Requires: MonetDB5-server = %{version}-%{release}

%description -n MonetDB5-server-devel
MonetDB is a database management system that is developed from a
main-memory perspective with use of a fully decomposed storage model,
automatic index management, extensibility of data types and search
accelerators.  It also has an SQL frontend.

This package contains files needed to develop extensions that can be
used from the MAL level.

%files -n MonetDB5-server-devel
%defattr(-,root,root)
%dir %{_includedir}/monetdb
%{_includedir}/monetdb/mal*.h
%{_libdir}/libmonetdb5.so
%{_libdir}/pkgconfig/monetdb5.pc

# %package -n MonetDB5-server-rdf
# Summary: MonetDB RDF interface
# Group: Applications/Databases
# Requires: MonetDB5-server = %{version}-%{release}

# %description -n MonetDB5-server-rdf
# MonetDB is a database management system that is developed from a
# main-memory perspective with use of a fully decomposed storage model,
# automatic index management, extensibility of data types and search
# accelerators.  It also has an SQL frontend.

# This package contains the MonetDB5 RDF module.

# %files -n MonetDB5-server-rdf
# %defattr(-,root,root)
# %{_libdir}/monetdb5/autoload/*_rdf.mal
# %{_libdir}/monetdb5/lib_rdf.so
# %{_libdir}/monetdb5/rdf.mal
# %{_libdir}/monetdb5/createdb/*_rdf.sql

%package SQL-server5
Summary: MonetDB5 SQL server modules
Group: Applications/Databases
Requires: MonetDB5-server = %{version}-%{release}
%if %{?rhel:0}%{!?rhel:1}
# for systemd-tmpfiles
Requires: systemd-units
%endif
Obsoletes: MonetDB-SQL-devel
Obsoletes: %{name}-SQL

%description SQL-server5
MonetDB is a database management system that is developed from a
main-memory perspective with use of a fully decomposed storage model,
automatic index management, extensibility of data types and search
accelerators.  It also has an SQL frontend.

This package contains the SQL frontend for MonetDB.  If you want to
use SQL with MonetDB, you will need to install this package.

%if %{?rhel:0}%{!?rhel:1}
%post SQL-server5
systemd-tmpfiles --create %{_sysconfdir}/tmpfiles.d/monetdbd.conf
%endif

%files SQL-server5
%defattr(-,root,root)
%{_bindir}/monetdb
%{_bindir}/monetdbd
%dir %attr(775,monetdb,monetdb) %{_localstatedir}/log/monetdb
%if %{?rhel:0}%{!?rhel:1}
# Fedora 15 and newer
%{_sysconfdir}/tmpfiles.d/monetdbd.conf
%else
# RedHat Enterprise Linux
%dir %attr(775,monetdb,monetdb) %{_localstatedir}/run/monetdb
%exclude %{_sysconfdir}/tmpfiles.d/monetdbd.conf
%endif
%config(noreplace) %{_localstatedir}/monetdb5/dbfarm/.merovingian_properties
%{_libdir}/monetdb5/autoload/*_sql.mal
%{_libdir}/monetdb5/lib_sql.so
%{_libdir}/monetdb5/*.sql
%dir %{_libdir}/monetdb5/createdb
%if %{?with_geos:1}%{!?with_geos:0}
%exclude %{_libdir}/monetdb5/createdb/*_geom.sql
%endif
%exclude %{_libdir}/monetdb5/createdb/*_gsl.sql
%if %{?_with_samtools:1}%{!?_with_samtools:0}
%exclude %{_libdir}/monetdb5/createdb/*_bam.sql
%endif
# %exclude %{_libdir}/monetdb5/createdb/*_rdf.sql
%{_libdir}/monetdb5/createdb/*
%{_libdir}/monetdb5/sql*.mal
%doc %{_mandir}/man1/monetdb.1.gz
%doc %{_mandir}/man1/monetdbd.1.gz
%if (0%{?fedora} >= 20)
%dir %{_datadir}/doc/MonetDB-SQL
%docdir %{_datadir}/doc/MonetDB-SQL
%{_datadir}/doc/MonetDB-SQL/*
%else
%dir %{_datadir}/doc/MonetDB-SQL-%{version}
%docdir %{_datadir}/doc/MonetDB-SQL-%{version}
%{_datadir}/doc/MonetDB-SQL-%{version}/*
%endif

%package -n python-monetdb
Summary: Native MonetDB client Python API
Group: Applications/Databases
Requires: python
BuildArch: noarch
Obsoletes: MonetDB-client-python

%description -n python-monetdb
MonetDB is a database management system that is developed from a
main-memory perspective with use of a fully decomposed storage model,
automatic index management, extensibility of data types and search
accelerators.  It also has an SQL frontend.

This package contains the files needed to use MonetDB from a Python
program.  This package is for Python version 2.  If you want to use
Python version 3, you need %{name}-python3-monetdb.

%files -n python-monetdb
%defattr(-,root,root)
%dir %{python_sitelib}/monetdb
%{python_sitelib}/monetdb/*
%{python_sitelib}/python_monetdb-*.egg-info
%doc clients/python2/README.rst

%if %{?rhel:0}%{!?rhel:1}
%package -n python3-monetdb
Summary: Native MonetDB client Python3 API
Group: Applications/Databases
Requires: python3
BuildArch: noarch

%description -n python3-monetdb
MonetDB is a database management system that is developed from a
main-memory perspective with use of a fully decomposed storage model,
automatic index management, extensibility of data types and search
accelerators.  It also has an SQL frontend.

This package contains the files needed to use MonetDB from a Python3
program.  This package is for Python version 3.  If you want to use
Python version 2, you need %{name}-python-monetdb.

%files -n python3-monetdb
%defattr(-,root,root)
%dir %{python3_sitelib}/monetdb
%{python3_sitelib}/monetdb/*
%{python3_sitelib}/python_monetdb-*.egg-info
%doc clients/python3/README.rst
%endif

%package testing
Summary: MonetDB - Monet Database Management System
Group: Applications/Databases
Obsoletes: MonetDB-python

%description testing
MonetDB is a database management system that is developed from a
main-memory perspective with use of a fully decomposed storage model,
automatic index management, extensibility of data types and search
accelerators.  It also has an SQL frontend.

This package contains the programs and files needed for testing the
MonetDB packages.  You probably don't need this, unless you are a
developer.  If you do want to test, install %{name}-testing-python.

%files testing
%defattr(-,root,root)
%{_bindir}/Mdiff
%{_bindir}/MkillUsers
%{_bindir}/Mlog
%{_bindir}/Mtimeout

%package testing-python
Summary: MonetDB - Monet Database Management System
Group: Applications/Databases
Requires: %{name}-testing = %{version}-%{release}
Requires: %{name}-client-tests = %{version}-%{release}
Requires: python
BuildArch: noarch

%description testing-python
MonetDB is a database management system that is developed from a
main-memory perspective with use of a fully decomposed storage model,
automatic index management, extensibility of data types and search
accelerators.  It also has an SQL frontend.

This package contains the Python programs and files needed for testing
the MonetDB packages.  You probably don't need this, unless you are a
developer, but if you do want to test, this is the package you need.

%files testing-python
%defattr(-,root,root)
# at least F12 doesn't produce these
# %exclude %{_bindir}/*.pyc
# %exclude %{_bindir}/*.pyo
%{_bindir}/Mapprove.py
%{_bindir}/Mfilter.py
%{_bindir}/Mtest.py
%dir %{python_sitelib}/MonetDBtesting
%{python_sitelib}/MonetDBtesting/*

%prep
%setup -q

%build

%{configure} \
	--enable-assert=no \
	--enable-bits=%{bits} \
	--enable-console=yes \
	--enable-datacell=no \
	--enable-debug=no \
	--enable-developer=no \
	--enable-fits=no \
	--enable-gdk=yes \
	--enable-geom=%{?with_geos:yes}%{!?with_geos:no} \
	--enable-gsl=yes \
	--enable-instrument=no \
	--enable-jdbc=no \
	--enable-merocontrol=no \
	--enable-monetdb5=yes \
	--enable-odbc=yes \
	--enable-oid32=%{?oid32:yes}%{!?oid32:no} \
	--enable-optimize=yes \
	--enable-profile=no \
	--enable-rdf=no \
	--enable-sql=yes \
	--enable-strict=no \
	--enable-testing=yes \
	--with-ant=no \
	--with-bz2=yes \
	--with-geos=%{?with_geos:yes}%{!?with_geos:no} \
	--with-hwcounters=no \
	--with-java=no \
	--with-mseed=no \
	--with-perl=yes \
	--with-perl-libdir=lib/perl5 \
	--with-pthread=yes \
	--with-python2=yes \
	--with-python3=%{?rhel:no}%{!?rhel:yes} \
	--with-readline=yes \
	--with-rubygem=%{?rhel:no}%{!?rhel:yes} \
	--with-rubygem-dir=%{?rhel:no}%{!?rhel:"%{gem_dir}"} \
	--with-samtools=%{?with_samtools:yes}%{!?with_samtools:no} \
	--with-sphinxclient=no \
	--with-unixodbc=yes \
	--with-valgrind=no \
	%{?comp_cc:CC="%{comp_cc}"}

make

%install
rm -rf $RPM_BUILD_ROOT

%makeinstall

mkdir -p $RPM_BUILD_ROOT%{_localstatedir}/MonetDB
mkdir -p $RPM_BUILD_ROOT%{_localstatedir}/monetdb5/dbfarm
mkdir -p $RPM_BUILD_ROOT%{_localstatedir}/log/monetdb
mkdir -p $RPM_BUILD_ROOT%{_localstatedir}/run/monetdb
mkdir -p $RPM_BUILD_ROOT%{perl_vendorlib}
if [ ! $RPM_BUILD_ROOT%{_prefix}/lib/perl5 -ef $RPM_BUILD_ROOT%{perl_vendorlib} ]; then
    mv $RPM_BUILD_ROOT%{_prefix}/lib/perl5/* $RPM_BUILD_ROOT%{perl_vendorlib}
fi

# remove unwanted stuff
# .la files
rm -f $RPM_BUILD_ROOT%{_libdir}/*.la
rm -f $RPM_BUILD_ROOT%{_libdir}/monetdb5/*.la
# internal development stuff
rm -f $RPM_BUILD_ROOT%{_bindir}/Maddlog

%if 0%{?fedora} >= 20
mv $RPM_BUILD_ROOT%{_datadir}/doc/MonetDB-SQL-%{version} $RPM_BUILD_ROOT%{_datadir}/doc/MonetDB-SQL
%endif

%post -p /sbin/ldconfig

%postun -p /sbin/ldconfig

%clean
rm -fr $RPM_BUILD_ROOT

%changelog
* Thu Mar 06 2014 Sjoerd Mullender <sjoerd@acm.org> - 11.17.13-20140306
- Rebuilt.
- BZ#3452: ODBC driver build fails on Mac OS X due to a conflicting
  types for the SQLColAttribute with the unixODBC library

* Mon Mar 03 2014 Sjoerd Mullender <sjoerd@acm.org> - 11.17.11-20140303
- Rebuilt.
- BZ#3442: COPY INTO ... LOCKED reports incorrect count
- BZ#3443: DROP INDEX crashes server with BATsubselect: invalid argument:
  b must have a dense head
- BZ#3444: AND after ON () of LEFT OUTER JOIN with certain expressions
  will cause crash

* Fri Feb 28 2014 Sjoerd Mullender <sjoerd@acm.org> - 11.17.11-20140303
- buildtools: Configure now enables the SQL front end by default.

* Sun Feb 16 2014 Fabian Groffen <fabian@monetdb.org> - 11.17.11-20140303
- merovingian: monetdb destroy -f now also works on running databases

* Thu Feb 13 2014 Sjoerd Mullender <sjoerd@acm.org> - 11.17.9-20140213
- Rebuilt.
- BZ#3435: INDEX prevents JOIN from discovering matches

* Fri Feb 07 2014 Sjoerd Mullender <sjoerd@acm.org> - 11.17.7-20140207
- Rebuilt.
- BZ#3436: COPY INTO from file containing leading Byte Order Mark (BOM)
  causes corruption

* Thu Feb 06 2014 Sjoerd Mullender <sjoerd@acm.org> - 11.17.5-20140206
- Rebuilt.
- BZ#3420: Database does not start after upgrade
- BZ#3425: Temporal extraction glitches
- BZ#3427: Consistent use of current_timestamp and now()
- BZ#3428: Aggregation over two columns is broken
- BZ#3429: SAMPLE on JOIN result crashes server
- BZ#3430: Wrong temporary handling
- BZ#3431: SQLGetInfo returns incorrect value for SQL_FN_NUM_TRUNCATE
- BZ#3432: MonetDB SQL syntax incompatible with SQL-92 <delimited
  identifier> syntax

* Sat Jan 25 2014 Sjoerd Mullender <sjoerd@acm.org> - 11.17.3-20140125
- Rebuilt.
- BZ#3418: Segmentation fault on a query from table expression
- BZ#3419: Database does not start after upgrade
- BZ#3423: Group by alias with distinct count doesn't work

* Tue Jan 14 2014 Sjoerd Mullender <sjoerd@acm.org> - 11.17.1-20140114
- Rebuilt.
- BZ#3040: Wrong NULL behavior in EXCEPT and INTERSECT
- BZ#3092: ODBC client doesn't support scalar function escape
- BZ#3198: SIGSEGV insert_string_bat (b=0x7fffe419d0a0, n=0x7fffc4006010,
  append=0) at gdk_batop.c:196
- BZ#3210: Unexpected concurrency conflict when inserting to 2 tables
  simultaneously and querying one of them
- BZ#3273: Add support to Python DBAPI package for timetz, inet and
  url types
- BZ#3285: no such table 'queryHistory'
- BZ#3298: GDKmmap messages and monetdb start db takes very long
- BZ#3354: Introduce query time-out
- BZ#3371: (i)like generates batloop instead of algebra.likesubselect
- BZ#3372: Large group by queries never complete - server at 100%
  cpu(all cores) until MonetDB stopped
- BZ#3383: Bad performance with DISTINCT GROUP BY
- BZ#3391: Bad performance with GROUP BY and FK with out aggregate
  function
- BZ#3393: "COPY .. INTO ..." - escape of string quotes
- BZ#3399: server crashed on simple (malformed) query
- BZ#3401: inconsistent/strange handling of invalid dates
  (e.g. 2013-02-29) in where clause
- BZ#3403: NOT NULL constraint can't be applied after deleting rows with
  null values
- BZ#3404: Assertion `h->storage == STORE_MMAP' failed.
- BZ#3408: nested concat query crashed server
- BZ#3411: (disguised) BETWEEN clause not recognised. Hence no rangejoin.
- BZ#3412: Boolean expressions in WHERE clause, result in incorrect
  resulsts
- BZ#3417: Nested Common Table Expressions Crash

* Tue Dec 10 2013 Sjoerd Mullender <sjoerd@acm.org> - 11.17.1-20140114
- buildtools: Created packages for RPM based systems and Debian/Ubunty containing
  the MonetDB interface to the GNU Scientific Library (gsl).

* Wed Nov 20 2013 Sjoerd Mullender <sjoerd@acm.org> - 11.17.1-20140114
- gdk: Removed some unused fields in the atomDesc structure.  This change
  requires a complete recompilation of the whole suite.

* Wed Nov 20 2013 Sjoerd Mullender <sjoerd@acm.org> - 11.17.1-20140114
- clients: ODBC: Implemented {fn scalar()} and {interval ...} escapes.

* Wed Nov 20 2013 Gijs Molenaar <g.j.molenaar@uva.nl> - 11.17.1-20140114
- python2: Changed defaults for connecting (defaults to unix socket now).
- python2: Unix sockets partially working for control protocol.
- python2: Add support for unix socket.

* Wed Nov 20 2013 Gijs Molenaar <g.j.molenaar@uva.nl> - 11.17.1-20140114
- python3: Changed defaults for connecting (defaults to unix socket now).
- python3: Unix sockets partially working for control protocol.
- python3: Add support for unix socket.

* Wed Nov 20 2013 Sjoerd Mullender <sjoerd@acm.org> - 11.17.1-20140114
- buildtools: We no longer install the .la files in our Fedora/Debian/Ubuntu packages.

* Wed Nov 20 2013 Sjoerd Mullender <sjoerd@acm.org> - 11.17.1-20140114
- gdk: Replaced the mutex implementation for both GNU C and Visual Studio with
  a home-grown implementation that uses atomic instructions (__sync_*()
  in gcc, _Interlocked*() in VS).

* Wed Nov 20 2013 Sjoerd Mullender <sjoerd@acm.org> - 11.15.19-20131120
- Rebuilt.
- BZ#3243: Segmentation fault (possible data corruption) after clean
  shutdown
- BZ#3258: Scheduling issues
- BZ#3368: BAT sortedness info ignored on ORDER BY and TOPN
- BZ#3374: UNIQUE constraint does not set tkey property on the
  corresponding BAT
- BZ#3382: Response to PREPARE emtpy if query contains a LIMIT
- BZ#3385: Simple query fails with 'identifier not found'
- BZ#3387: mclient does not properly double quote schema names when
  using autofill tab
- BZ#3388: case statement in "order by" clause doesn't work when used
  together with "group by"
- BZ#3389: median function with "group by"  - SIGSEGV
- BZ#3392: ODBC datatype conversion for INTEGER not working properly
- BZ#3394: "Cannot find column type" error in temporary tables in
  functions
- BZ#3395: error occurred during a query: "'CASE WHEN" sentence
- BZ#3396: Improper UDF expansion
- BZ#3397: Error in ODBC-Driver when using Prepared Statements
- BZ#3398: Cannot stop monetdbd after erroneously starting an
  uninitialized dbfarm

* Tue Nov 19 2013 Sjoerd Mullender <sjoerd@acm.org> - 11.15.19-20131120
- clients: mclient: Fixed a bug where the -H option only worked if the readline
  history file already existed.  Now we properly create and use the
  history file.

* Tue Nov 19 2013 Sjoerd Mullender <sjoerd@acm.org> - 11.15.19-20131120
- gdk: Stopped using the deprecated sbrk() system call.
- gdk: Fixed a problem when reverse sorting a sorted column.
- gdk: Fixed bugs that deal with problems that could possibly occur when
  transactions are aborted and the server is restarted.  See bug #3243.
- gdk: A bug was fixed in the handling of grouped aggregates when all values
  in a group are null.  See bug #3388.

* Tue Nov 19 2013 Sjoerd Mullender <sjoerd@acm.org> - 11.15.19-20131120
- monetdb5: Fixed a possible buffer overflow in the COPY INTO code.
- monetdb5: Fixed a problem that when the server is using all available threads
  for a query, it was not possible to attach another client and have
  it execute even the smallest query.  This is fixed by creating extra
  threads for each client entering the fray at the cost of having more
  threads that execute queries.  But at least there is guaranteed progress
  for all clients (modulo the operating system scheduler).  See bug #3258.

* Tue Nov 19 2013 Sjoerd Mullender <sjoerd@acm.org> - 11.15.19-20131120
- sql: Fixed a bug where the server at some point stopped saving compiled
  queries in the SQL query cache.

* Fri Nov 15 2013 Fabian Groffen <fabian@monetdb.org> - 11.15.19-20131120
- merovingian: monetdbd(1) now refuses to startup if it cannot read the properties
  from the dbfarm, bug #3398

* Wed Nov  6 2013 Sjoerd Mullender <sjoerd@acm.org> - 11.15.19-20131120
- clients: ODBC: Fixed interpretation SQL_C_SLONG/SQL_C_ULONG/SQL_C_LONG to
  refer to a 32 bit integer always (i.e. "int" on 64 bit architectures
  despite the name and the Microsoft documentation).  This seems to be
  the consensus.
- clients: ODBC: Fixed transaction level: MonetDB only supports the highest level
  (SQL_TXN_SERIALIZABLE), so setting the transaction level can be accepted
  and ignored.

* Tue Oct 08 2013 Hannes Muehleisen <hannes@cwi.nl> - 11.15.17-20131008
- Rebuilt.
- BZ#3323: Heapcache bugs/performance issues
- BZ#3331: SAMPLE will return same result every time.
- BZ#3356: DatabaseMetaData.getColumns() doesn't work correctly when
  using index-based getters
- BZ#3367: Fully qualified order by column gives "relational query
  without result"
- BZ#3368: BAT sortedness info ignored on ORDER BY and TOPN
- BZ#3370: SQL environment settings are updated even when the set
  statement fails
- BZ#3373: Setting table to read-only (Bug 3362) fails on big-endian
- BZ#3375: LIKE join: BATfetchjoin does not hit always
- BZ#3376: COPY INTO fails with HEAPextend: failed to extend: MT_mremap()
  failed
- BZ#3377: Query interfering with next query in same transaction,
  after SP4
- BZ#3380: Python DBAPI driver throws exception when fetching EXPLAIN
  results
- BZ#3381: Windows ODBC driver hangs or crashes on simple queries

* Mon Oct  7 2013 Sjoerd Mullender <sjoerd@acm.org> - 11.15.17-20131008
- java: Rearranged order of returned columns of certain metadata functions to
  comply with the JDBC documentation.  See bug 3356.

* Fri Oct  4 2013 Sjoerd Mullender <sjoerd@acm.org> - 11.15.17-20131008
- clients: ODBC: Implemented retrieving variable-length data in parts with
  SQLGetData.  See bug 3381.

* Mon Sep 30 2013 Sjoerd Mullender <sjoerd@acm.org> - 11.15.17-20131008
- gdk: Removed the heap cache.  Since the fix for bug 3323 which made that
  the cache was actually getting used, bug 3376 made clear that it didn't
  work very well.  In addition, on Linux at least, the heap cache slows
  things down.

* Wed Sep 25 2013 Sjoerd Mullender <sjoerd@acm.org> - 11.15.15-20130925
- Rebuilt.

* Fri Sep 20 2013 Sjoerd Mullender <sjoerd@acm.org> - 11.15.13-20130920
- Rebuilt.

* Tue Jul 30 2013 Fabian Groffen <fabian@monetdb.org> - 11.15.13-20130920
- merovingian: monetdb now no longer compresses output when not connected to a terminal,
  bug #3292

* Wed Jun 19 2013 Hannes Muehleisen <hannes@cwi.nl> - 11.15.11-20130619
- Rebuilt.

* Wed Jun 19 2013 Hannes Muehleisen <hannes@cwi.nl> - 11.15.9-20130619
- Rebuilt.

* Sun Jun  9 2013 Fabian Groffen <fabian@monetdb.org> - 11.15.9-20130619
- java: Further improved setBigDecimal() method, based on patch by Ben Reilly
  in bug #3290

* Thu May 23 2013 Fabian Groffen <fabian@monetdb.org> - 11.15.9-20130619
- java: Fixed bug where PreparedStatement.setBigDecimal() wouldn't format its
  input well enough for the server causing odd errors.
- java: Allow PreparedStatement.setXXX() methods to be called with null
  arguments, bug #3288

* Tue May  7 2013 Sjoerd Mullender <sjoerd@acm.org> - 11.15.9-20130619
- gdk: System calls to flush files to disks were added.  This may cause
  some slowdown, but it should provide better durability, especially
  in the face of power failures.

* Fri Apr 26 2013 Sjoerd Mullender <sjoerd@acm.org> - 11.15.7-20130426
- Rebuilt.

* Sat Apr 13 2013 Niels Nes <niels@cwi.nl> - 11.15.7-20130426
- sql: Added TEMPORARY to the non-reserved keywords, ie no need for double
  quotes when used as identifier.

* Fri Apr 12 2013 Sjoerd Mullender <sjoerd@acm.org> - 11.15.5-20130412
- Rebuilt.

* Thu Apr 11 2013 Sjoerd Mullender <sjoerd@acm.org> - 11.15.5-20130412
- java: The pre-compiled .jar files are now created using Java 7 instead of
  Java 6.

* Mon Apr  8 2013 Sjoerd Mullender <sjoerd@acm.org> - 11.15.5-20130412
- gdk: Fixed a bug in case the candidate list is dense and completely
  outside the range of the bat being worked upon.

* Tue Mar 12 2013 Sjoerd Mullender <sjoerd@acm.org> - 11.15.5-20130412
- monetdb5: Fixed argument parsing of mapi.reconnect() with 5 arguments.

* Wed Feb 27 2013 Sjoerd Mullender <sjoerd@acm.org> - 11.15.3-20130227
- Rebuilt.

* Tue Feb 12 2013 Sjoerd Mullender <sjoerd@acm.org> - 11.15.1-20130212
- Rebuilt.

* Thu Jan 17 2013 Stefan Manegold <Stefan.Manegold@cwi.nl> - 11.15.1-20130212
- testing: enabled "top-level" Mtest.py
  So far, while Mtest.py could be called in any subdirectory of the MonetDB
  source tree (and could then run all tests in the entire sub-tree),
  it was not possible to call Mtest.py in the top-level MonetDB source
  directory to run all tests.  Instead, to run all tests, Mtest.py had to
  be called at least 4 times, once in each of these directories: "clients",
  "monetdb5", "sql", "geom".
  Now, it is possible to call Mtest.py once in the top-level MonetDB source
  directory to run all tests in one go.
  The behaviour of calling Mtest.py in any subdirectory, including the
  four mentioned above, did not changed, other than that now obsolete
  command line options "-p / --package <package>" and "-5 / --monetdb5"
  have been removed.

* Tue Jan 15 2013 Fabian Groffen <fabian@monetdb.org> - 11.15.1-20130212
- clients: Mapi protocol v8 support was removed from all client drivers.  Protocol
  v8 has not been used by the servers any more since Apr2012 release
- clients: The tool mnc was removed from installations

* Tue Jan 15 2013 Fabian Groffen <fabian@monetdb.org> - 11.15.1-20130212
- java: merocontrol was changed to return server URIs, and lastStop time.
  Connections and dbpath were removed.
- java: Mapi protocol v8 support was removed from MapiSocket.  Protocol
  v8 has not been used by the servers any more since Apr2012 release

* Tue Jan 15 2013 Fabian Groffen <fabian@monetdb.org> - 11.15.1-20130212
- merovingian: Upgrade support for dbfarms from Mar2011 and Aug2011 was dropped

* Tue Jan 15 2013 Fabian Groffen <fabian@monetdb.org> - 11.15.1-20130212
- merovingian: monetdb status now uses a more condensed output, to cater for the uris
  being shown, and prints how long a database is stopped, or how long
  ago it crashed

* Tue Jan 15 2013 Fabian Groffen <fabian@monetdb.org> - 11.15.1-20130212
- merovingian: monetdb status now prints the connection uri for each database,
  when available.  The connections and database path properties have
  been dropped.

* Tue Jan 15 2013 Fabian Groffen <fabian@cwi.nl> - 11.15.1-20130212
- merovingian: monetdb status now prints last crash date only if the database has
  not been started since.

* Tue Jan 15 2013 Sjoerd Mullender <sjoerd@acm.org> - 11.15.1-20130212
- monetdb5: mserver5: The --dbname and --dbfarm options have been replaced by the
  single --dbpath option.

* Tue Jan 15 2013 Sjoerd Mullender <sjoerd@acm.org> - 11.15.1-20130212
- clients: msqldump: Implmented an option (--table/-t) to dump a single table.
- clients: Changed msqdump's trace option to be in line with mclient.  In both
  cases, the long option is --Xdebug and the short option is -X.

* Tue Jan 15 2013 Martin Kersten <mk@cwi.nl> - 11.15.1-20130212
- monetdb5: The scheduler of mserver5 was changed to use a fixed set of workers to
  perform the work for all connected clients.  Previously, each client
  connection had its own set of workers, easily causing resource problems
  upon multiple connections to the server.

* Tue Jan 15 2013 Sjoerd Mullender <sjoerd@acm.org> - 11.13.9-20130115
- Rebuilt.

* Wed Dec 12 2012 Sjoerd Mullender <sjoerd@acm.org> - 11.13.7-20121212
- Rebuilt.

* Fri Nov 23 2012 Fabian Groffen <fabian@monetdb.org> - 11.13.7-20121212
- java: Implemented type map support of Connection to allow custom mapping
  of UDTs to Java classes.  By default the INET and URL UDTs are
  now mapped to nl.cwi.monetdb.jdbc.types.{INET,URL}.  Most notably,
  ResultSet.getObject() and PreparedStatement.setObject() deal with the
  type map.

* Thu Nov 22 2012 Fabian Groffen <fabian@monetdb.org> - 11.13.7-20121212
- java: Fixed a problem in PreparedStatement where the prepared statement's
  ResultSetMetaData (on its columns to be produced) incorrectly threw
  exceptions about non existing columns.  Bug #3192

* Wed Nov 21 2012 Fabian Groffen <fabian@monetdb.org> - 11.13.7-20121212
- sql: Fixed crash when performing an INSERT on a table with string-like column
  defaulting to NULL and omitting that column from VALUES, bug #3168

* Fri Nov 16 2012 Sjoerd Mullender <sjoerd@acm.org> - 11.13.5-20121116
- Rebuilt.

* Tue Oct 16 2012 Fabian Groffen <fabian@monetdb.org> - 11.13.3-20121016
- Rebuilt.

* Wed Oct 10 2012 Fabian Groffen <fabian@cwi.nl> - 11.13.3-20121016
- java: Fixed problem with PreparedStatements and setXXX() methods using column
  numbers instead of names, bug #3158

* Wed Oct 10 2012 Fabian Groffen <fabian@monetdb.org> - 11.13.1-20121010
- Rebuilt.

* Tue Oct  9 2012 Fabian Groffen <fabian@cwi.nl> - 11.13.1-20121010
- merovingian: Fixed problem where monetdbd would refuse to startup when discovery
  was set to false, bug #3155

* Tue Sep 25 2012 Sjoerd Mullender <sjoerd@acm.org> - 11.13.1-20121010
- monetdb5: Removed module attach since it wasn't used or even tested.

* Mon Sep 17 2012 Fabian Groffen <fabian@cwi.nl> - 11.13.1-20121010
- clients: mclient now accepts URIs as database to connect to.

* Mon Sep 17 2012 Fabian Groffen <fabian@cwi.nl> - 11.13.1-20121010
- monetdb5: The MAL-to-C Compiler (mcc) was removed.  The code wasn't tested and
  most likely non-functional.

* Mon Sep 17 2012 Sjoerd Mullender <sjoerd@acm.org> - 11.13.1-20121010
- gdk: Removed the gdk_embedded (and embedded) option.  The code wasn't tested
  and most likely non-functional.

* Mon Sep 17 2012 Gijs Molenaar <g.j.molenaar@uva.nl> - 11.13.1-20121010
- clients: all strings returned by python2 are unicode, removed use_unicode option
- clients: python2 and 3 type convertion speed improvements
- clients: python2 uses new styl objects now (bug #3104)
- clients: split python2 and python3

* Mon Sep 17 2012 Sjoerd Mullender <sjoerd@acm.org> - 11.13.1-20121010
- gdk: BAT-of-BATs is no longer allowed.  It was already not allowed to
  make these types of BATs persistent, but now they can't be created at
  all anymore.

* Mon Sep 17 2012 Sjoerd Mullender <sjoerd@acm.org> - 11.13.1-20121010
- buildtools: Removed --enable-noexpand configure option.

* Mon Sep 17 2012 Sjoerd Mullender <sjoerd@acm.org> - 11.11.11-20120917
- Rebuilt.

* Tue Sep 11 2012 Sjoerd Mullender <sjoerd@acm.org> - 11.11.9-20120911
- Rebuilt.

* Fri Sep  7 2012 Fabian Groffen <fabian@cwi.nl> - 11.11.9-20120911
- monetdb5: Changed the way nclients maximum was calculated to avoid 'out of client
  slots' errors way before the maximum was reached.

* Fri Aug 31 2012 Fabian Groffen <fabian@cwi.nl> - 11.11.9-20120911
- merovingian: Resolved a problem where monetdb could fail to start a database with
  the message "database 'X' started up, but failed to open up a
  communication channel".  Bug #3134, comment #7.

* Fri Aug 31 2012 Sjoerd Mullender <sjoerd@acm.org> - 11.11.9-20120911
- gdk: Fixed a bug in BATantijoin when either side is a singleton BAT.
  This fixes bug 3139.

* Tue Aug 14 2012 Fabian Groffen <fabian@cwi.nl> - 11.11.9-20120911
- java: Fixed a bug where DatabaseMetaData.getURL() did return null:0 for
  hostname:port.

* Mon Aug 13 2012 Sjoerd Mullender <sjoerd@acm.org> - 11.11.7-20120813
- Rebuilt.

* Thu Aug  2 2012 Fabian Groffen <fabian@cwi.nl> - 11.11.7-20120813
- merovingian: Starting a server now waits for as long as the server needs to possibly
  recover, bug #3134.  In case of a long wait, the monetdbd logfile
  gives extra information on what the server is doing to recover.
- merovingian: Fixed a crash of monetdbd when local databases were unshared, bug #3135

* Thu Aug  2 2012 Fabian Groffen <fabian@cwi.nl> - 11.11.7-20120813
- monetdb5: The server now distinguishes between starting and started states,
  such that monetdbd can wait for it to finish starting.

* Fri Jul 20 2012 Fabian Groffen <fabian@cwi.nl> - 11.11.7-20120813
- java: Fixed adaptive cache size used when retrieving results, not to cause
  divide by zero errors when memory gets short, bug #3119.

* Wed Jul 18 2012 Fabian Groffen <fabian@cwi.nl> - 11.11.7-20120813
- merovingian: Resolved a problem where automatic starting of a database initiated by
  multiple clients at the same time could cause failed starts.  Bug #3107

* Tue Jul 17 2012 Fabian Groffen <fabian@cwi.nl> - 11.11.7-20120813
- clients: mclient no longer prints the SQLSTATE at the start of each error
  returned by the SQL-server.

* Tue Jul 10 2012 Fabian Groffen <fabian@monetdb.org> - 11.11.5-20120710
- Rebuilt.

* Mon Jul  9 2012 Niels Nes <niels@cwi.nl> - 11.11.5-20120710
- gdk: Fixed intermittent problem that joins and selects return incorrect
  results and possibly inconsistent databases. The problems only occurred
  after a series of queries and updates, therefore it was hard to reproduce.

* Mon Jul 09 2012 Fabian Groffen <fabian@monetdb.org> - 11.11.3-20120709
- Rebuilt.

* Sat Jul  7 2012 Fabian Groffen <fabian@cwi.nl> - 11.11.3-20120709
- merovingian: Fixed misc memory leaks, which caused monetdbd to grow in memory size
  over time.

* Fri Jul 06 2012 Fabian Groffen <fabian@monetdb.org> - 11.11.1-20120706
- Rebuilt.

* Mon Jul  2 2012 Sjoerd Mullender <sjoerd@acm.org> - 11.11.1-20120706
- buildtools: Created seperate RPM and DEB packages for MonetDB/JAQL.

* Fri Jun 29 2012 Fabian Groffen <fabian@cwi.nl> - 11.11.1-20120706
- sql: COPY INTO now accepts optional parenthesis for file argument.
  Binary COPY INTO now requires 'COPY BINARY INTO'.

* Fri Jun 29 2012 Sjoerd Mullender <sjoerd@acm.org> - 11.11.1-20120706
- clients: ODBC: Fixed a bug where SQLNativeSql expected a statment handle instead
  of a connection handle.

* Thu Jun 14 2012 Fabian Groffen <fabian@cwi.nl> - 11.11.1-20120706
- monetdb5: Crackers code has been removed.  Development continues in the holindex
  branch.

* Wed Jun 13 2012 Fabian Groffen <fabian@cwi.nl> - 11.11.1-20120706
- merovingian: Removed erroneously (re-)added master and slave properties, this
  functionality is currently not working.

* Thu Jun  7 2012 Sjoerd Mullender <sjoerd@acm.org> - 11.11.1-20120706
- buildtools: Removed --enable-bits option from configure.

* Thu Jun  7 2012 Sjoerd Mullender <sjoerd@acm.org> - 11.11.1-20120706
- buildtools: Split the MonetDB-client-ruby RPM package into two and named them in
  accordance with the Fedora packaging guidelines as rubygem-<gem-name>.

* Thu Jun  7 2012 Sjoerd Mullender <sjoerd@acm.org> - 11.11.1-20120706
- gdk: The sorted property, which was used to maintain whether a column in
  a BAT was sorted or reverse sorted, has been replaced by a pair of
  properties, sorted and revsorted.  These new properties can be set
  independently (unlike the old sorted property), and so if both are set,
  the column must be constant.  In addition, internal property checking
  has been overhauled.  Now, when a property is set incorrectly, and
  when assertions are enabled, an assertion will go off.  There is also
  a function which can derive properties.

* Thu Jun  7 2012 Sjoerd Mullender <sjoerd@acm.org> - 11.11.1-20120706
- gdk: Implemented proper overflow checking on all arithmetic operations.

* Thu Jun 07 2012 Sjoerd Mullender <sjoerd@acm.org> - 11.9.7-20120607
- Rebuilt.

* Wed May 23 2012 Fabian Groffen <fabian@cwi.nl> - 11.9.7-20120607
- clients: Resolved a cosmetical error where tab-characters would cause
  misalignments in tabular result views.  For the time being, tabs are
  now represented as a single space in tabular view.

* Thu May 17 2012 Fabian Groffen <fabian@cwi.nl> - 11.9.7-20120607
- gdk: Limit number of detected CPU cores to 16 on 32-bits systems to avoid
  running quickly out of addressable resources followed by a kill from
  the OS.

* Wed May 16 2012 Fabian Groffen <fabian@monetdb.org> - 11.9.5-20120516
- Rebuilt.

* Tue May 15 2012 Fabian Groffen <fabian@cwi.nl> - 11.9.5-20120516
- merovingian: Fixed a bug where connecting to a stopped multiplex-funnel would result
  in a 'there are no available connections' error.

* Tue May 15 2012 Sjoerd Mullender <sjoerd@acm.org> - 11.9.5-20120516
- sql: Databases that were upgraded from the Aug2011 release have an error
  in the catalog for SQL procedures.  This is now fixed.

* Mon May 14 2012 Fabian Groffen <fabian@monetdb.org> - 11.9.3-20120514
- Rebuilt.

* Wed May  2 2012 Sjoerd Mullender <sjoerd@acm.org> - 11.9.3-20120514
- buildtools: Windows: we now use OpenSSL 1.0.1b.

* Fri Apr 27 2012 Fabian Groffen <fabian@cwi.nl> - 11.9.3-20120514
- gdk: Implemented MT_getrss for Mac OS X systems, this allows the server to
  know about how much memory is currently in use.

* Wed Apr 18 2012 Sjoerd Mullender <sjoerd@acm.org> - 11.9.1-20120418
- Rebuilt.

* Mon Mar 12 2012 Fabian Groffen <fabian@cwi.nl> - 11.9.1-20120418
- merovingian: The logfile and pidfile monetdbd properties are now displayed with
  dbfarm path when relative

* Mon Mar 12 2012 Sjoerd Mullender <sjoerd@acm.org> - 11.9.1-20120418
- clients: ODBC: Implemented the SQL_ATTR_CONNECTION_TIMEOUT attribute.

* Mon Mar 12 2012 Sjoerd Mullender <sjoerd@acm.org> - 11.9.1-20120418
- clients: mclient now has a -a (--autocommit) option to turn off autocommit mode.

* Mon Mar 12 2012 Wouter Alink <wouter@spinque.com> - 11.9.1-20120418
- java: Password reading by JdbcClient no longer results in strange artifacts
- java: JdbcClient now returns exit code 1 in case of failures

* Mon Mar 12 2012 Sjoerd Mullender <sjoerd@acm.org> - 11.9.1-20120418
- gdk: The type "chr" has been removed.
  chr has long been superseded by bte for 1 byte arithmetic plus it is
  pretty useless to hold single characters since we use Unicode and
  thus only a tiny subset of the supported character set would fit.

* Mon Mar 12 2012 Sjoerd Mullender <sjoerd@acm.org> - 11.9.1-20120418
- monetdb5: The type "chr" has been removed.
  chr has long been superseded by bte for 1 byte arithmetic plus it is
  pretty useless to hold single characters since we use Unicode and
  thus only a tiny subset of the supported character set would fit.

* Mon Mar 12 2012 Fabian Groffen <fabian@monetdb.org> - 11.7.9-20120312
- Rebuilt.

* Tue Feb 28 2012 Fabian Groffen <fabian@cwi.nl> - 11.7.9-20120312
- java: Implemented missing Number types support in
  PreparedStatement.setObject()

* Fri Feb 24 2012 Fabian Groffen <fabian@monetdb.org> - 11.7.7-20120224
- Rebuilt.

* Wed Feb 22 2012 Sjoerd Mullender <sjoerd@acm.org> - 11.7.7-20120224
- buildtools: Fixed some of the package names for Debian/Ubuntu.  Packages for
  libraries should contain the major number of the library version number.
  This was not always the case.

* Mon Feb 20 2012 Fabian Groffen <fabian@cwi.nl> - 11.7.7-20120224
- java: Fixed bug in DatabaseMetaData.getSchemas() method that caused an SQL
  error when called with catalog and schema argument.

* Fri Feb 17 2012 Fabian Groffen <fabian@cwi.nl> - 11.7.7-20120224
- merovingian: Fixed a bug in the multiplex-funnel where certain clients would abort
  on responses for update queries.

* Fri Feb 17 2012 Sjoerd Mullender <sjoerd@acm.org> - 11.7.7-20120224
- sql: Fixed a crash that happened at the end of a database upgrade to the
  Dec2011 database scheme.  The crash happened during cleanup after the
  database was upgraded, so it was merely inconvenient.

* Wed Feb 15 2012 Sjoerd Mullender <sjoerd@acm.org> - 11.7.7-20120224
- sql: Stripped off implementation-specific parts from error messages before
  they get presented to the user.

* Tue Feb 14 2012 Fabian Groffen <fabian@cwi.nl> - 11.7.7-20120224
- java: Resolved a bug where JDBC and Control connections could terminate
  abruptly with 'Connection closed' messages

* Thu Feb  9 2012 Sjoerd Mullender <sjoerd@acm.org> - 11.7.7-20120224
- monetdb5: Fixed potential crash by dealing better with non-standard types.

* Tue Feb  7 2012 Sjoerd Mullender <sjoerd@acm.org> - 11.7.7-20120224
- buildtools: On Debian and Ubuntu, install Python modules in dist-packages instead
  of site-packages.  This fixed bug 2997.

* Mon Jan 30 2012 Fabian Groffen <fabian@cwi.nl> - 11.7.7-20120224
- merovingian: Fixed problem where version and mserver properties for monetdbd were
  not always successfully retrieved.  Bug #2982.
- merovingian: Fixed problem where shutdown of monetdbd would lead to shutting down
  database 'control' which does not exist.  Bug #2983.
- merovingian: Fixed issue causing (harmless) 'error reading from control channel'
  messages.  Bug #2984.
- merovingian: Resolved problem where remote start/stop/etc. commands with monetdb
  would report error 'OK'.  Bug #2984.

* Fri Jan 20 2012 Sjoerd Mullender <sjoerd@acm.org> - 11.7.5-20120120
- Rebuilt.

* Tue Jan 17 2012 Sjoerd Mullender <sjoerd@acm.org> - 11.7.3-20120117
- Rebuilt.

* Mon Jan 16 2012 Sjoerd Mullender <sjoerd@acm.org> - 11.7.3-20120117
- monetdb5: A couple of memory leaks have been plugged.

* Wed Jan 11 2012 Sjoerd Mullender <sjoerd@acm.org> - 11.7.1-20120111
- Rebuilt.

* Mon Jan  2 2012 Fabian Groffen <fabian@cwi.nl> - 11.7.1-20120111
- java: Implemented getMetaData() method of PreparedStatement.

* Tue Dec 27 2011 Fabian Groffen <fabian@cwi.nl> - 11.7.1-20120111
- java: Fixed an AssertionError for special results from e.g. EXPLAIN queries.

* Tue Dec 27 2011 Fabian Groffen <fabian@cwi.nl> - 11.7.1-20120111
- merovingian: Fixed crash in monetdb when an invalid property was retrieved using
  the get command, bug #2953.

* Wed Dec 21 2011 Fabian Groffen <fabian@cwi.nl> - 11.7.1-20120111
- java: Fixed overflow error when batching large statements, bug #2952

* Tue Dec 20 2011 Fabian Groffen <fabian@cwi.nl> - 11.7.1-20120111
- java: Resolved a concurrency problem where ResultSet's date-related getters
  could cause odd stack traces when used by multiple threads at the
  same time, bug #2950.

* Mon Dec 19 2011 Fabian Groffen <fabian@cwi.nl> - 11.7.1-20120111
- java: JDBC now implements JDBCv4.1 which makes it possible to be built with
  Java 7 and up.  JDBCv4.1 is a maintenance release of JDBCv4, and hence
  can be compiled with Java 6, although the added methods obviously are
  not part of the java.sql interfaces.

* Sun Dec 11 2011 Fabian Groffen <fabian@cwi.nl> - 11.7.1-20120111
- java: SQLExceptions thrown now carry a SQLSTATE.  Until the server starts
  sending correct SQLSTATEs for all errors, server originated errors
  without SQLSTATE are considered generic data exceptions (22000).

* Sat Dec 10 2011 Fabian Groffen <fabian@cwi.nl> - 11.7.1-20120111
- java: Fixed a bug where closing ResultSets and PreparedStatements could lead
  to errors on concurrent running queries using the same Connection due
  to a race condition.

* Thu Dec  8 2011 Fabian Groffen <fabian@cwi.nl> - 11.7.1-20120111
- java: Changed version scheme of JDBC driver and MCL jar to be more standard,
  from monetdb-X.Y-<thing>.jar to monetdb-<thing>-X.Y.jar, bug #2943

* Wed Dec  7 2011 Fabian Groffen <fabian@cwi.nl> - 11.7.1-20120111
- clients: Fix making connections with stethoscope to hosts without monetdbd.
  Bug #2944.

* Tue Dec  6 2011 Fabian Groffen <fabian@cwi.nl> - 11.7.1-20120111
- clients: Fixed some bugs in the PHP interface affecting the mapi_ping(),
  monetdb_insert_id() and auto_commit() functions.  Bugs #2936, #2937,
  #2938.

* Tue Dec  6 2011 Fabian Groffen <fabian@cwi.nl> - 11.7.1-20120111
- gdk: Fixed memory detection on 32-bits Solaris systems with more memory
  than can be addressed in 32-bits mode, bug #2935

* Tue Nov 15 2011 Sjoerd Mullender <sjoerd@acm.org> - 11.7.1-20120111
- clients: ODBC: Fixed SQLNumResultCols and SQLDescribeCol to return useful
  information after a call to SQLPrepare and before any SQLExecute.

* Tue Nov 15 2011 Sjoerd Mullender <sjoerd@acm.org> - 11.7.1-20120111
- clients: mclient: The exact interpretation of the -i (--interactive) option
  and the - filename argument have changed.  The - filename argument
  means read from standard input and no longer implies that no \
  interpretation is done on the input.  Instead, \ interpretation is done
  if either standard input is a terminal, or if the -i option is given.
  The -i option no longer causes mclient to read from standard input.
  It only means to do \ interpretation when reading from standard input.
  Use the - filename argument to read from standard input.  Note that
  if no -s option is specified and no filename arguments are present,
  mclient still reads from standard input.

* Tue Nov 15 2011 Sjoerd Mullender <sjoerd@acm.org> - 11.7.1-20120111
- sql: mclient: The csv output format can now also be of the form csv=c and
  csv+c where c is the column separator.  The form with csv+ produces
  a single header line with column names.

* Tue Nov 15 2011 Sjoerd Mullender <sjoerd@acm.org> - 11.7.1-20120111
- clients: ODBC: Improved internal query for SQLSpecialColumns.  Before, the query
  returned all columns taking part in a PRIMARY KEY *and* all columns
  taking part in a UNIQUE constraint.  Now it returns only one or the
  other set.

* Tue Nov 15 2011 Sjoerd Mullender <sjoerd@acm.org> - 11.7.1-20120111
- sql: Changed a bug where the sign() function returned the same type as its
  argument instead of always an INTEGER.

* Tue Nov 15 2011 Sjoerd Mullender <sjoerd@acm.org> - 11.7.1-20120111
- clients: ODBC: The database name is now used as the catalog name throughout.
  Functions that return a catalog name return the database name, and
  functions that match on catalog name match it with the database name.

* Tue Nov 15 2011 Sjoerd Mullender <sjoerd@acm.org> - 11.7.1-20120111
- clients: ODBC: Implemented an easier way to create a log file of interactions
  with the ODBC driver.  You can now add a connection attribute
  "LOGFILE=filename" to the connection string parameter of
  SQLBrowseConnect and SQLDriverConnect, and to the relevant part of
  the Windows registry or odbc.ini file.  This value is only used if
  there is no environment variable ODBCDEBUG.

* Tue Nov 15 2011 Fabian Groffen <fabian@cwi.nl> - 11.7.1-20120111
- java: The embedded monet instance capability of MonetConnection was removed.
- java: Bump JDBC version to 2.0 (Liberica).  JDBC now implements JDBCv4 which
  makes it possible to be built with Java 6 and up.  Java 5 and before
  are no longer supported, and can use the 1.x releases of the driver.

* Tue Nov 15 2011 Fabian Groffen <fabian@cwi.nl> - 11.7.1-20120111
- clients: Quoting of object names for mclient's \d command is now more flexible
  and consistent with standard SQL quoting rules, bug #2846.

* Tue Nov 15 2011 Fabian Groffen <fabian@cwi.nl> - 11.7.1-20120111
- merovingian: monetdb get output is now grouped by database instead of by property

* Tue Nov 15 2011 Fabian Groffen <fabian@cwi.nl> - 11.7.1-20120111
- merovingian: Unlike in previous releases, 'monetdbd get mserver' now returns the path
  to the mserver5 binary only for dbfarms that have a running monetdbd,
  instead of only for those that are not served by a monetdbd.

* Tue Nov 15 2011 Fabian Groffen <fabian@cwi.nl> - 11.7.1-20120111
- merovingian: Add nclients property that controls the maximum number of concurrent
  clients allowed to access the database

* Tue Nov 15 2011 Fabian Groffen <fabian@cwi.nl> - 11.7.1-20120111
- monetdb5: Introduced new variable max_clients that allows to define how many
  concurrent connections are allowed to be made against the database.

* Tue Nov 15 2011 Sjoerd Mullender <sjoerd@acm.org> - 11.7.1-20120111
- clients: ODBC: Implemented SQLColumnPrivileges function.

* Tue Nov 15 2011 Fabian Groffen <fabian@cwi.nl> - 11.7.1-20120111
- java: INTERVAL columns are now treated as decimals, since they can have
  sub-second precision.

* Tue Nov 15 2011 Fabian Groffen <fabian@cwi.nl> - 11.7.1-20120111
- merovingian: Starting monetdbd without any arguments or without dbfarm is no longer
  supported.  A dbfarm now must be provided for each command.
- merovingian: The control passphrase has been turned into a hash of the password, for
  a more stronger authorisation model as used by mclients.  On upgrade,
  any existing passphrase is converted to the hashed version of the
  passphrase.
- merovingian: The monetdbd controlport option has been removed in favour of a
  boolean control option.  On upgrade, when controlport was set to
  a non-zero value and a passphrase was set, control is set to true,
  or false otherwise.

* Tue Nov 15 2011 Fabian Groffen <fabian@cwi.nl> - 11.7.1-20120111
- clients: Install new program, mnc, which provides netcat functionality, but
  based on MonetDB's communication libraries

* Tue Nov 15 2011 Fabian Groffen <fabian@cwi.nl> - 11.7.1-20120111
- clients: Report full URI to database instead of just database when available
  in mclient.

* Tue Nov 15 2011 Fabian Groffen <fabian@cwi.nl> - 11.7.1-20120111
- merovingian: The monetdbd discoveryport option has been removed in favour of a
  boolean discovery option.  On upgrade, when discoveryport was set to
  a non-zero value, discovery is set to true, or false otherwise.

* Tue Nov 15 2011 Fabian Groffen <fabian@cwi.nl> - 11.7.1-20120111
- clients: The time format of the timer output can now be controlled with an
  optional argument to the -i option.  ms, s and m force the time to be
  formatted as milliseconds, seconds or minutes + seconds respectively.

* Tue Nov 15 2011 Martin Kersten <mk@cwi.nl> - 11.7.1-20120111
- monetdb5: bpm and partitions have been moved to the attic.  It is replaced by
  the partition optimizer, still under construction.

* Tue Nov 15 2011 Martin Kersten <mk@cwi.nl> - 11.7.1-20120111
- monetdb5: mal_interpreter.mx Protect against concurrent exceptions If multiple
  parallel blocks access the exception variables and perform GDKfree
  on old messages, then we may enter a case that one thread attempts a
  second free.  Simple lock-based protection is the first line of defense.

* Tue Nov 15 2011 Martin Kersten <mk@cwi.nl> - 11.7.1-20120111
- monetdb5: The dataflow optimizer uses a less strict side-effect test for BAT
  new operations and better recognizes trivial plans.

* Tue Nov 15 2011 Martin Kersten <mk@cwi.nl> - 11.7.1-20120111
- monetdb5: The MAL debugger next/step operations semantics have been fixed.
  The profiler also now clearly shows entrance/exit of a MAL function.

* Tue Nov 15 2011 Sjoerd Mullender <sjoerd@acm.org> - 11.5.9-20111115
- Rebuilt.

* Sun Nov  6 2011 Fabian Groffen <fabian@cwi.nl> - 11.5.9-20111115
- merovingian: Fixed a bug where monetdbd's socket files from /tmp were removed when
  a second monetdbd was attempted to be started using the same port.

* Wed Oct 26 2011 Fabian Groffen <fabian@cwi.nl> - 11.5.9-20111115
- sql: Added a fix for bug #2834, which caused weird (failing) behaviour
  with PreparedStatements.

* Fri Oct 21 2011 Sjoerd Mullender <sjoerd@acm.org> - 11.5.7-20111021
- Rebuilt.

* Thu Oct 20 2011 Sjoerd Mullender <sjoerd@acm.org> - 11.5.7-20111021
- clients: ODBC: Implemented a workaround in SQLTables for bug 2908.

* Tue Oct 18 2011 Sjoerd Mullender <sjoerd@acm.org> - 11.5.5-20111018
- Rebuilt.

* Mon Oct 17 2011 Fabian Groffen <fabian@cwi.nl> - 11.5.5-20111018
- clients: Small improvement to mclient's table rendering for tables without
  any rows.  Previously, the column names in the header could be
  squeezed to very small widths, degrading readability.

* Wed Oct 12 2011 Fabian Groffen <fabian@cwi.nl> - 11.5.5-20111018
- clients: Python DB API connect() function now supports PEP 249-style arguments
  user and host, bug #2901

* Wed Oct 12 2011 Sjoerd Mullender <sjoerd@acm.org> - 11.5.5-20111018
- clients: mclient now checks the result of encoding conversions using the iconv
  library.

* Mon Oct 10 2011 Sjoerd Mullender <sjoerd@acm.org> - 11.5.5-20111018
- clients: Fixed a source of crashes in mclient when a query on the command line
  using the -s option is combined with input on standard input (e.g. in
  the construct mclient -s 'COPY INTO t FROM STDIN ...' < file.csv).

* Sun Oct  9 2011 Fabian Groffen <fabian@cwi.nl> - 11.5.5-20111018
- merovingian: Resolved problem where monetdbd would terminate abnormally when
  databases named 'control', 'discovery' or 'merovingian' were stopped.

* Fri Oct  7 2011 Fabian Groffen <fabian@cwi.nl> - 11.5.5-20111018
- merovingian: monetdbd get status now also reports the version of the running monetdbd

* Fri Oct  7 2011 Sjoerd Mullender <sjoerd@acm.org> - 11.5.5-20111018
- clients: Fixed bug 2897 where slow (network) reads could cause blocks to not
  be fully read in one go, causing errors in the subsequent use of
  those blocks.  With thanks to Rémy Chibois.

* Thu Oct  6 2011 Fabian Groffen <fabian@cwi.nl> - 11.5.5-20111018
- merovingian: Improved response time of 'monetdb start' when the database fails
  to start.

* Wed Oct  5 2011 Fabian Groffen <fabian@cwi.nl> - 11.5.5-20111018
- merovingian: Fixed a bug in monetdbd where starting a failing database could
  incorrectly be reported as a 'running but dead' database.

* Fri Sep 30 2011 Fabian Groffen <fabian@cwi.nl> - 11.5.5-20111018
- merovingian: To avoid confusion, all occurrences of merovingian were changed into
  monetdbd for error messages sent to a client.

* Tue Sep 27 2011 Fabian Groffen <fabian@cwi.nl> - 11.5.5-20111018
- clients: Fixed a bug in mclient where processing queries from files could result
  in ghost empty results to be reported in the output

* Sun Sep 25 2011 Fabian Groffen <fabian@cwi.nl> - 11.5.3-20110925
- Rebuilt.

* Fri Sep 23 2011 Fabian Groffen <fabian@cwi.nl> - 11.5.3-20110925
- clients: Fixed Perl DBD rowcount for larger results, bug #2889

* Wed Sep 21 2011 Sjoerd Mullender <sjoerd@acm.org> - 11.5.3-20110925
- monetdb5: Fixed a problem where MAL variables weren't properly cleared before
  reuse of the data strucutre.  This problem could cause the data flow
  scheduler to generate dependencies between instructions that didn't
  actually exist, which in turn could cause circular dependencies among
  instructions with deadlock as a result.  Bugs 2865 and 2888.

* Wed Sep 21 2011 Sjoerd Mullender <sjoerd@acm.org> - 11.5.3-20110925
- sql: Fixed a bug when using default values for interval columns.  Bug 2877.

* Mon Sep 19 2011 Sjoerd Mullender <sjoerd@acm.org> - 11.5.3-20110925
- clients: Perl: We now distinguish properly between TABLE and GLOBAL TEMPORARY
  (the latter are recognized by being in the "tmp" schema).
- clients: Perl: fixed a bunch of syntax errors.  This fixes bug 2884.  With thanks
  to Rémy Chibois.
- clients: Perl: Fixed DBD::monetdb table_info and tabletype_info.  This fixes
  bug 2885.  With thanks to Rémy Chibois.

* Fri Sep 16 2011 Sjoerd Mullender <sjoerd@acm.org> - 11.5.3-20110925
- sql: A bug was fixed where deleted rows weren't properly accounted for in
  all operations.  This was bug 2882.
- sql: A bug was fixed which caused an update to an internal table to
  happen too soon.  The bug could be observed on a multicore system
  with a query INSERT INTO t (SELECT * FROM t) when the table t is
  "large enough".  This was bug 2883.

* Tue Sep 13 2011 Sjoerd Mullender <sjoerd@acm.org> - 11.5.3-20110925
- clients: mclient: fix display of varchar columns with only NULL values.
- clients: Fixed a bug in mclient/msqldump where an internal error occurred during
  dump when there are GLOBAL TEMPORARY tables.

* Wed Sep 07 2011 Sjoerd Mullender <sjoerd@acm.org> - 11.5.1-20110907
- Rebuilt.

* Wed Aug 31 2011 Sjoerd Mullender <sjoerd@acm.org> - 11.5.1-20110907
- clients: msqldump now also accepts the database name as last argument on the
  command line (i.e. without -d).

* Fri Aug 26 2011 Fabian Groffen <fabian@cwi.nl> - 11.5.1-20110907
- clients: Made error messages from the server in mclient go to stderr, instead
  of stdout.

* Thu Aug 25 2011 Sjoerd Mullender <sjoerd@acm.org> - 11.5.1-20110907
- gdk: Removed conversion code for databases that still used the (more than
  two year) old format of "string heaps".

* Tue Aug 23 2011 Fabian Groffen <fabian@cwi.nl> - 11.5.1-20110907
- merovingian: Fixed confusing 'Success' error message for monetdb commands where an
  invalid hostname was given

* Fri Aug 19 2011 Fabian Groffen <fabian@cwi.nl> - 11.5.1-20110907
- merovingian: The path to the mserver5 binary is no longer returned for the mserver
  property with monetdbd get for a dbfarm which is currently served by
  a monetdbd.  Since the called monetdbd needs not to be the same as
  the running monetdbd, the reported mserver5 binary may be incorrect,
  and obviously lead to confusing situations.  Refer to the running
  monetdbd's logfile to determine the mserver5 binary location instead.

* Thu Aug 18 2011 Sjoerd Mullender <sjoerd@acm.org> - 11.5.1-20110907
- clients: Implemented SQL_ATTR_METADATA_ID attribute.  The attribute is used
  in SQLColumns, SQLProcedures, and SQLTablePrivileges.
- clients: Implemented SQLTablePrivileges in the ODBC driver.

* Wed Aug 17 2011 Fabian Groffen <fabian@cwi.nl> - 11.5.1-20110907
- merovingian: Added -n option to monetdbd start command, which prevents monetdbd
  from forking into the background.

* Wed Aug 10 2011 Sjoerd Mullender <sjoerd@acm.org> - 11.5.1-20110907
- gdk: On Windows and Linux/Unix we can now read databases built on the other
  O/S, as long as the hardware-related architecture (bit size, floating
  point format, etc.) is identical.

* Sat Aug  6 2011 Fabian Groffen <fabian@cwi.nl> - 11.5.1-20110907
- merovingian: Fix incorrect (misleading) path for pidfile in pidfile error message,
  bug #2851

* Sat Aug  6 2011 Sjoerd Mullender <sjoerd@acm.org> - 11.5.1-20110907
- buildtools: Fixed Fedora 15 (and presumably later) configuration that uses a tmpfs
  file system for /var/run.  This fixes bug 2850.

* Fri Aug  5 2011 Sjoerd Mullender <sjoerd@acm.org> - 11.5.1-20110907
- clients: mclient now automatically sets the SQL `TIME ZONE' variable to its
  (the client's) time zone.

* Fri Jul 29 2011 Sjoerd Mullender <sjoerd@acm.org> - 11.5.1-20110907
- geom: Implemented NULL checks in the geom module.  Now when given NULL
  as input, the module functions return NULL instead of an exception.
  This fixes bug 2814.

* Tue Jul 26 2011 Fabian Groffen <fabian@cwi.nl> - 11.5.1-20110907
- clients: Removed perl/Cimpl, MonetDB-CLI-MapiLib and MonetDB-CLI-MapiXS
- clients: Switched implementation of MonetDB::CLI::MapiPP to Mapi.pm, and made
  it the default MonetDB::CLI provider.

* Tue Jul 26 2011 Sjoerd Mullender <sjoerd@acm.org> - 11.5.1-20110907
- buildtools: The default OID size for 64-bit Windows is now 64 bits.  Databases with
  32 bit OIDs are converted automatically.

* Tue Jul 26 2011 Fabian Groffen <fabian@cwi.nl> - 11.5.1-20110907
- clients: Made Mapi.pm usable with current versions of MonetDB again

* Tue Jul 26 2011 Fabian Groffen <fabian@cwi.nl> - 11.5.1-20110907
- monetdb5: Make crackers optional and disable by default, since it wasn't used
  normally

* Tue Jul 26 2011 Fabian Groffen <fabian@cwi.nl> - 11.5.1-20110907
- java: Add so_timeout Driver property to specify a SO_TIMEOUT value for the
  socket in use to the database.  Setting this property to a value in
  milliseconds defines the timeout for read calls, which may 'unlock'
  the driver if the server hangs, bug #2828

* Tue Jul 26 2011 Fabian Groffen <fabian@cwi.nl> - 11.5.1-20110907
- java: Added a naive implementation for PreparedStatement.setCharacterStream

* Tue Jul 26 2011 Sjoerd Mullender <sjoerd@acm.org> - 11.5.1-20110907
- gdk: Implemented automatic conversion of a 64-bit database with 32-bit OIDs
  to one with 64-bit OIDs.

* Tue Jul 26 2011 Fabian Groffen <fabian@cwi.nl> - 11.5.1-20110907
- merovingian: added status property to get command

* Tue Jul 26 2011 Fabian Groffen <fabian@cwi.nl> - 11.5.1-20110907
- monetdb5: Authorisation no longer takes scenarios into account.  Access for only
  sql or mal is no longer possible.  Any credentials now mean access to
  all scenarios that the server has available.

* Tue Jul 26 2011 Fabian Groffen <fabian@cwi.nl> - 11.5.1-20110907
- clients: When the first non-option argument of mclient does not refer to an
  exising file, it now is taken as database name.  This allows to simply
  do `mclient mydb`.

* Tue Jul 26 2011 Fabian Groffen <fabian@cwi.nl> - 11.5.1-20110907
- java: The obsolete Java-based implementation for PreparedStatements (formerly
  activated using the java_prepared_statements property) has been dropped

* Tue Jul 26 2011 Sjoerd Mullender <sjoerd@acm.org> - 11.3.7-20110726
- Rebuilt.

* Wed Jul 20 2011 Sjoerd Mullender <sjoerd@acm.org> - 11.3.5-20110720
- Rebuilt.

* Tue Jul 19 2011 Fabian Groffen <fabian@cwi.nl> - 11.3.5-20110720
- sql: Fixed regression where the superuser password could no longer be
  changed, bug #2844

* Wed Jul 13 2011 Sjoerd Mullender <sjoerd@acm.org> - 11.3.5-20110720
- buildtools: We can now build RPMs on CentOS 6.0.  Since there is no geos library
  on CentOS, we do not support the geom modules there.

* Sat Jul  9 2011 Sjoerd Mullender <sjoerd@acm.org> - 11.3.5-20110720
- gdk: Fixed a problem where appending string BATs could cause enormous growth
  of the string heap.  This fixes bug 2820.

* Fri Jul  8 2011 Fabian Groffen <fabian@cwi.nl> - 11.3.5-20110720
- java: Return false from Statement.getMoreResults() instead of a
  NullPointerException when no query has been performed on the Statement
  yet, bug #2833

* Fri Jul  1 2011 Fabian Groffen <fabian@cwi.nl> - 11.3.5-20110720
- clients: Fix stethoscope's mod.fcn filter when using multiple targets, bug #2827

* Wed Jun 29 2011 Sjoerd Mullender <sjoerd@acm.org> - 11.3.5-20110720
- buildtools: We can now also build on Fedora 15.  This required some very minor
  changes.
- buildtools: Changed configure check for OpenSSL so that we can also build on CentOS
  5.6.  We now no longer demand that OpenSSL is at least version 0.9.8f,
  but instead we require that the hash functions we need are supported.

* Wed Jun 29 2011 Sjoerd Mullender <sjoerd@acm.org> - 11.3.5-20110720
- clients: The separate Python distribution now uses the same version number as
  the main package.

* Wed Jun 29 2011 Sjoerd Mullender <sjoerd@acm.org> - 11.3.5-20110720
- gdk: Fixes to memory detection on FreeBSD.

* Wed Jun 29 2011 Sjoerd Mullender <sjoerd@acm.org> - 11.3.5-20110720
- sql: Fixed incorrect insert counts.
- sql: Fixed bug 2823: MAL exeption on SQL query with subquery in the where
  part.
- sql: Redirect error from create scripts back to the first client.  This
  fixes bug 2813.
- sql: Added joinidx based semijoin; push join through union (using
  joinidx).
- sql: Fixed pushing select down.

* Mon Jun  6 2011 Fabian Groffen <fabian@cwi.nl> - 11.3.5-20110720
- java: Fixed read-only interpretation.  Connection.isReadOnly now always
  returns false, setReadOnly now generates a warning when called with
  true.  Partly from bug #2818
- java: Allow readonly to be set when autocommit is disabled as well.  Bug #2818

* Tue May 17 2011 Sjoerd Mullender <sjoerd@acm.org> - 11.3.3-20110517
- Rebuilt.

* Fri May 13 2011 Sjoerd Mullender <sjoerd@acm.org> - 11.3.3-20110517
- gdk: Fixed a bug where large files (> 2GB) didn't always get deleted on
Windows.

* Wed May 11 2011 Fabian Groffen <fabian@cwi.nl> - 11.3.3-20110517
- java: Insertion via PreparedStatement and retrieval via ResultSet of timestamp
and time fields with and without timezones was improved to better
respect timezones, as partly indicated in bug #2781.

* Wed May 11 2011 Sjoerd Mullender <sjoerd@acm.org> - 11.3.3-20110517
- monetdb5: Fixed a bug in conversion from string to the URL type.  The bug was
an incorrect call to free().

* Wed Apr 27 2011 Sjoerd Mullender <sjoerd@acm.org> - 11.3.3-20110517
- geom: Fixed various problems so that now all our tests work correctly on
all our testing platforms.

* Thu Apr 21 2011 Sjoerd Mullender <sjoerd@acm.org> - 11.3.1-20110421
- Rebuilt.

* Mon Apr 18 2011 Fabian Groffen <fabian@cwi.nl> - 11.3.1-20110421
- merovingian: Fix monetdb return code upon failure to start/stop a database

* Thu Apr 14 2011 Sjoerd Mullender <sjoerd@acm.org> - 11.3.1-20110414
- Rebuilt.

* Thu Apr 14 2011 Sjoerd Mullender <sjoerd@acm.org> - 11.3.1-20110414
- gdk: Fixed bugs in antiselect which gave the incorrect result when upper
  and lower bound were equal.  This bug could be triggered by the SQL
  query SELECT * FROM t WHERE x NOT BETWEEN y AND y.

* Thu Apr 14 2011 Sjoerd Mullender <sjoerd@acm.org> - 11.3.1-20110414
- sql: Some names in the SQL catalog were changed.  This means that the
  database in the Apr2011 release is not compatible with pre-Apr2011
  databases.  The database is converted automatically when opened the
  first time.  This database can then no longer be read by an older
  release.

* Tue Apr  5 2011 Fabian Groffen <fabian@cwi.nl> - 11.3.1-20110414
- clients: Plugged a small memory leak occurring upon redirects by the server
  (e.g. via monetdbd)

* Tue Apr  5 2011 Fabian Groffen <fabian@cwi.nl> - 11.3.1-20110414
- java: clarify exception messages for unsupported methods

* Thu Mar 24 2011 Fabian Groffen <fabian@cwi.nl> - 11.3.1-20110414
- merovingian: The forward property for databases has been removed.  Instead, only
  a global proxy or redirect mode can be set using monetdbd.

* Thu Mar 24 2011 Fabian Groffen <fabian@cwi.nl> - 11.3.1-20110414
- merovingian: monetdbd can no longer log error and normal messages to separate
  logfiles, logging to stdout and stderr is no longer possible either.
- merovingian: The .merovingian_pass file is no longer in use, and replaced by the
  .merovingian_properties file.  Use monetdbd (get|set) passphrase to
  view/edit the control passphrase.  Existing .merovingian_pass files
  will automatically be migrated upon startup of monetdbd.
- merovingian: monetdbd now understands commands that allow to create, start, stop,
  get and set properties on a given dbfarm.  This behaviour is intended
  as primary way to start a MonetDB Database Server, on a given location
  of choice.  monetdbd get and set are the replacement of editing the
  monetdb5.conf file (which is no longer in use as of the Apr2011
  release).  See monetdbd(1).

* Thu Mar 24 2011 Fabian Groffen <fabian@cwi.nl> - 11.3.1-20110414
- clients: Remove XQuery related code from Ruby adapter, PHP driver and Perl Mapi
  library

* Thu Mar 24 2011 Fabian Groffen <fabian@cwi.nl> - 11.3.1-20110414
- java: Removed XQuery related XRPC wrapper and XML:DB code, removed support
  for language=xquery and language=mil from JDBC.

* Thu Mar 24 2011 Fabian Groffen <fabian@cwi.nl> - 11.3.1-20110414
- clients: Make SQL the default language for mclient, e.g. to use when --language=
  or -l is omitted

* Thu Mar 24 2011 Fabian Groffen <fabian@cwi.nl> - 11.3.1-20110414
- monetdb5: mserver5 no longer reads monetdb5.conf upon startup by default.
  Use --config=file to have mserver5 read a configuration on startup

* Thu Mar 24 2011 Sjoerd Mullender <sjoerd@acm.org> - 11.1.1-20110324
- Rebuilt.

* Tue Mar 22 2011 Fabian Groffen <fabian@cwi.nl> - 11.1.1-20110324
- gdk: Fixed memory detection on Darwin (Mac OS X) systems not to return
  bogus values

* Thu Mar 17 2011 Sjoerd Mullender <sjoerd@acm.org> - 11.1.1-20110317
- Rebuilt.

* Tue Mar 15 2011 Fabian Groffen <fabian@cwi.nl> - 11.1.1-20110317
- geom: Set endianness for wkb en/decoding.

* Sat Mar 05 2011 Stefan de Konink <stefan@konink.de> - 11.1.1-20110317
- monetdb5: sphinx module: update, adding limit/max_results support

* Mon Feb 14 2011 Sjoerd Mullender <sjoerd@acm.org> - 11.1.1-20110317
- clients: Fixed bug 2677: SQL_DESC_OCTET_LENGTH should give the size in bytes
  required to copy the data.

* Mon Jan 24 2011 Fabian Groffen <fabian@cwi.nl> - 11.1.1-20110317
- clients: Disable timer functionality for non-XQuery languages since it is
  incorrect, bug #2705

* Mon Jan 24 2011 Fabian Groffen <fabian@cwi.nl> - 11.1.1-20110317
- sql: Fix bug #2648, do not allow restarting a sequence with NULL via the
  result of a sub-query.

* Fri Jan 14 2011 Fabian Groffen <fabian@cwi.nl> - 11.1.1-20110317
- gdk: MonetDB/src/gdk was moved to gdk

* Tue Jan  4 2011 Fabian Groffen <fabian@cwi.nl> - 11.1.1-20110317
- clients: Added mapi_get_uri function to retrieve mapi URI for the connection

* Tue Jan  4 2011 Fabian Groffen <fabian@cwi.nl> - 11.1.1-20110317
- merovingian: Allow use of globs with all commands that accept database names as
  their parameters

* Tue Jan  4 2011 Fabian Groffen <fabian@cwi.nl> - 11.1.1-20110317
- java: PreparedStatements now free the server-side resources attached to them
  when closed.  This implements bug #2720

* Tue Jan  4 2011 Niels Nes <niels@cwi.nl> - 11.1.1-20110317
- sql: Allow clients to release prepared handles using Xrelease commands

* Tue Jan  4 2011 Fabian Groffen <fabian@cwi.nl> - 11.1.1-20110317
- clients: Allow to dump table data using INSERT INTO statements, rather than COPY
  INTO + CSV data using the -N/--inserts flag of mclient and msqldump.
  Bug #2727

* Tue Jan  4 2011 Fabian Groffen <fabian@cwi.nl> - 11.1.1-20110317
- clients: Added support for \dn to list schemas or describe a specific one

* Tue Jan  4 2011 Fabian Groffen <fabian@cwi.nl> - 11.1.1-20110317
- clients: Added support for \df to list functions or describe a specific one
- clients: Added support for \ds to list sequences or describe a specific one

* Tue Jan  4 2011 Fabian Groffen <fabian@cwi.nl> - 11.1.1-20110317
- clients: Added support for wildcards * and ? in object names given to \d
  commands, such that pattern matching is possible, e.g. \d my*
- clients: Added support for \dS that lists also system tables

* Tue Jan  4 2011 Fabian Groffen <fabian@cwi.nl> - 11.1.1-20110317
- clients: object names given to \d are now lowercased, unless quoted by either
  single or double quotes
- clients: Strip any trailing whitespace with the \d command

* Tue Jan  4 2011 Fabian Groffen <fabian@cwi.nl> - 11.1.1-20110317
- merovingian: merovingian has been renamed into monetdbd.  Internally, monetdbd keeps
  referring to merovingian for e.g. settings and logfiles.  Merovingian
  has been renamed to make the process more recognisable as part of the
  MonetDB suite.

* Tue Jan  4 2011 Fabian Groffen <fabian@cwi.nl> - 11.1.1-20110317
- monetdb5: Improve the performance of remote.put for BAT arguments.  The put
  speed is now roughly equal to the speed of get on a BAT.

* Tue Jan  4 2011 Sjoerd Mullender <sjoerd@acm.org> - 11.0.0-0
- Created top-level bootstrap/configure/make with new version numbers.
<|MERGE_RESOLUTION|>--- conflicted
+++ resolved
@@ -456,7 +456,6 @@
 %{_libdir}/monetdb5/gsl.mal
 %{_libdir}/monetdb5/lib_gsl.so
 
-<<<<<<< HEAD
 %if %{?_with_samtools:1}%{!?_with_samtools:0}
 %package bam-MonetDB5
 Summary: MonetDB5 SQL interface to the bam library
@@ -480,31 +479,6 @@
 %{_libdir}/monetdb5/lib_bam.so
 %endif
 
-%package jaql
-Summary: MonetDB5 JAQL
-Group: Applications/Databases
-Requires: MonetDB5-server = %{version}-%{release}
-
-%description jaql
-MonetDB is a database management system that is developed from a
-main-memory perspective with use of a fully decomposed storage model,
-automatic index management, extensibility of data types and search
-accelerators.  It also has an SQL frontend.
-
-This package contains the JAQL extension for MonetDB.  JAQL is a
-query language for JavaScript Object Notation (JSON).
-
-%files jaql
-%defattr(-,root,root)
-%{_libdir}/monetdb5/autoload/*_jaql.mal
-%{_libdir}/monetdb5/jaql*.mal
-%{_libdir}/monetdb5/json.mal
-%{_libdir}/monetdb5/json_util.mal
-%{_libdir}/monetdb5/lib_jaql.so
-%{_libdir}/monetdb5/lib_json_jaql.so
-
-=======
->>>>>>> 5b0de53a
 %package -n MonetDB5-server
 Summary: MonetDB - Monet Database Management System
 Group: Applications/Databases
