%define name MonetDB
%define version 11.2.0
%{!?buildno: %define buildno %(date +%Y%m%d)}
%define release %{buildno}%{?dist}%{?oid32:.oid32}%{!?oid32:.oid%{bits}}

# groups of related archs
%define all_x86 i386 i586 i686

%ifarch %{all_x86}
%define bits 32
%else
%define bits 64
%endif

Name: %{name}
Version: %{version}
Release: %{release}
Summary: MonetDB - Monet Database Management System
Vendor: MonetDB BV <info@monetdb.org>

Group: Applications/Databases
License: MPL - http://monetdb.cwi.nl/Legal/MonetDBLicense-1.1.html
URL: http://monetdb.cwi.nl/
Source: http://dev.monetdb.org/downloads/sources/Oct2010/%{name}-%{version}.tar.gz

BuildRequires: bison
BuildRequires: bzip2-devel
BuildRequires: cfitsio-devel
BuildRequires: flex
BuildRequires: geos-devel >= 2.2.0
BuildRequires: libcurl-devel
BuildRequires: libuuid-devel
BuildRequires: libxml2-devel
BuildRequires: openssl-devel >= 0.9.8f
BuildRequires: pcre-devel >= 4.5
BuildRequires: perl
BuildRequires: perl-devel
BuildRequires: python
# BuildRequires: raptor-devel >= 1.4.16
BuildRequires: readline-devel
BuildRequires: ruby
BuildRequires: rubygems
BuildRequires: swig
BuildRequires: unixODBC-devel
BuildRequires: zlib-devel

Obsoletes: %{name}-devel

%define perl_libdir %(perl -MConfig -e '$x=$Config{installvendorarch}; $x =~ s|$Config{vendorprefix}/||; print $x;')
%if ! (0%{?fedora} > 12 || 0%{?rhel} > 5)
%{!?python_sitelib: %global python_sitelib %(%{__python} -c "from distutils.sysconfig import get_python_lib; print(get_python_lib())")}
%endif
%{!?ruby_sitelib: %global ruby_sitelib %(ruby -rrbconfig -e 'puts Config::CONFIG["sitelibdir"] ')}
%define gemdir %(ruby -rubygems -e 'puts Gem::dir' 2>/dev/null)

%description
MonetDB is a database management system that is developed from a
main-memory perspective with use of a fully decomposed storage model,
automatic index management, extensibility of data types and search
accelerators, SQL- and XML- frontends.

This package contains the core components of MonetDB in the form of a
single shared library.  If you want to use MonetDB, you will certainly
need this package, but you will also need one of the server packages.

%files
%defattr(-,root,root)
%{_libdir}/libbat.so.*

%package stream
Summary: MonetDB stream library
Group: Applications/Databases

%description stream
MonetDB is a database management system that is developed from a
main-memory perspective with use of a fully decomposed storage model,
automatic index management, extensibility of data types and search
accelerators, SQL- and XML- frontends.

This package contains a shared library (libstream) which is needed by
various other components.

%files stream
%defattr(-,root,root)
%{_libdir}/libstream.so.*

%package stream-devel
Summary: MonetDB stream library
Group: Applications/Databases
Requires: %{name}-stream = %{version}-%{release}
Requires: bzip2-devel
Requires: libcurl-devel
Requires: zlib-devel

%description stream-devel
MonetDB is a database management system that is developed from a
main-memory perspective with use of a fully decomposed storage model,
automatic index management, extensibility of data types and search
accelerators, SQL- and XML- frontends.

This package contains the files to develop with the %{name}-stream
library.

%files stream-devel
%defattr(-,root,root)
%dir %{_includedir}/monetdb
%{_libdir}/libstream.so
%{_libdir}/libstream.la
%{_includedir}/monetdb/stream.h
%{_includedir}/monetdb/stream_socket.h
%{_libdir}/pkgconfig/monetdb-stream.pc

%package client
Summary: MonetDB - Monet Database Management System Client Programs
Group: Applications/Databases

%description client
MonetDB is a database management system that is developed from a
main-memory perspective with use of a fully decomposed storage model,
automatic index management, extensibility of data types and search
accelerators, SQL- and XML- frontends.

This package contains mclient, the main client program to communicate
with the database server, and msqldump, a program to dump the SQL
database so that it can be loaded back later.  If you want to use
MonetDB, you will very likely need this package.

%files client
%defattr(-,root,root)
%{_bindir}/mclient
%{_bindir}/msqldump
%{_bindir}/stethoscope
%{_libdir}/libmapi.so.*
%doc %{_mandir}/man1/mclient.1.gz
%doc %{_mandir}/man1/msqldump.1.gz

%package client-devel
Summary: MonetDB - Monet Database Management System Client Programs
Group: Applications/Databases
Requires: %{name}-client = %{version}-%{release}
Requires: %{name}-stream-devel = %{version}-%{release}
Requires: openssl-devel >= 0.9.8f

%description client-devel
MonetDB is a database management system that is developed from a
main-memory perspective with use of a fully decomposed storage model,
automatic index management, extensibility of data types and search
accelerators, SQL- and XML- frontends.

This package contains the files needed to develop with the
%{name}-client package.

%files client-devel
%defattr(-,root,root)
%dir %{_includedir}/monetdb
%{_libdir}/libmapi.so
%{_libdir}/libmapi.la
%{_includedir}/monetdb/mapi.h
%{_libdir}/pkgconfig/monetdb-mapi.pc

%package client-odbc
Summary: MonetDB ODBC driver
Group: Applications/Databases
Requires: %{name}-client = %{version}-%{release}
Requires(pre): unixODBC

%description client-odbc
MonetDB is a database management system that is developed from a
main-memory perspective with use of a fully decomposed storage model,
automatic index management, extensibility of data types and search
accelerators, SQL- and XML- frontends.

This package contains the MonetDB ODBC driver.

%post client-odbc
# install driver if first install of package or if driver not installed yet
if [ "$1" -eq 1 ] || ! grep -q MonetDB /etc/odbcinst.ini; then
odbcinst -i -d -r <<EOF
[MonetDB]
Driver = %{_exec_prefix}/lib/libMonetODBC.so
Setup = %{_exec_prefix}/lib/libMonetODBCs.so
Driver64 = %{_exec_prefix}/lib64/libMonetODBC.so
Setup64 = %{_exec_prefix}/lib64/libMonetODBCs.so
EOF
fi

%postun client-odbc
if [ "$1" -eq 0 ]; then
odbcinst -u -d -n MonetDB
fi

%files client-odbc
%defattr(-,root,root)
%{_libdir}/libMonetODBC.so
%{_libdir}/libMonetODBCs.so

%package client-php
Summary: MonetDB php interface
Group: Applications/Databases
Requires: php
BuildArch: noarch

%description client-php
MonetDB is a database management system that is developed from a
main-memory perspective with use of a fully decomposed storage model,
automatic index management, extensibility of data types and search
accelerators, SQL- and XML- frontends.

This package contains the files needed to use MonetDB from a PHP
program.

%files client-php
%defattr(-,root,root)
%dir %{_datadir}/php/monetdb
%{_datadir}/php/monetdb/*

%package client-perl
Summary: MonetDB perl interface
Group: Applications/Databases
Requires: %{name}-client = %{version}-%{release}
Requires: perl

%description client-perl
MonetDB is a database management system that is developed from a
main-memory perspective with use of a fully decomposed storage model,
automatic index management, extensibility of data types and search
accelerators, SQL- and XML- frontends.

This package contains the files needed to use MonetDB from a Perl
program.

%files client-perl
%defattr(-,root,root)
%{_prefix}/%{perl_libdir}/*
%dir %{_datadir}/monetdb/perl
%{_datadir}/monetdb/perl/*

%package client-ruby
Summary: MonetDB ruby interface
Group: Applications/Databases
Requires: ruby
BuildArch: noarch

%description client-ruby
MonetDB is a database management system that is developed from a
main-memory perspective with use of a fully decomposed storage model,
automatic index management, extensibility of data types and search
accelerators, SQL- and XML- frontends.

This package contains the files needed to use MonetDB from a Ruby
program.

%files client-ruby
%defattr(-,root,root)
%docdir %{gemdir}/doc/activerecord-monetdb-adapter-0.1
%docdir %{gemdir}/doc/ruby-monetdb-sql-0.1
%{gemdir}/doc/activerecord-monetdb-adapter-0.1/*
%{gemdir}/doc/ruby-monetdb-sql-0.1/*
%{gemdir}/cache/*.gem
%dir %{gemdir}/gems/activerecord-monetdb-adapter-0.1
%dir %{gemdir}/gems/ruby-monetdb-sql-0.1
%{gemdir}/gems/activerecord-monetdb-adapter-0.1/*
%{gemdir}/gems/ruby-monetdb-sql-0.1/*
%{gemdir}/gems/ruby-monetdb-sql-0.1/.require_paths
%{gemdir}/specifications/*.gemspec

%package client-tests
Summary: MonetDB Client tests package
Group: Applications/Databases
Requires: MonetDB5-server = %{version}-%{release}
Requires: %{name}-client = %{version}-%{release}
Requires: %{name}-client-odbc = %{version}-%{release}
Requires: %{name}-client-perl = %{version}-%{release}
Requires: %{name}-client-php = %{version}-%{release}
Requires: %{name}-SQL-server5 = %{version}-%{release}
Requires: python-monetdb = %{version}-%{release}

%description client-tests
MonetDB is a database management system that is developed from a
main-memory perspective with use of a fully decomposed storage model,
automatic index management, extensibility of data types and search
accelerators, SQL- and XML- frontends.

This package contains the sample MAPI programs used for testing other
MonetDB packages.  You probably don't need this, unless you are a
developer.

%files client-tests
%defattr(-,root,root)
# %{_bindir}/odbcsample1
%{_bindir}/sample0
%{_bindir}/sample1
%{_bindir}/sample2
%{_bindir}/sample3
%{_bindir}/sample4
%{_bindir}/smack00
%{_bindir}/smack01
# %{_bindir}/testgetinfo
%{_bindir}/malsample.pl
%{_bindir}/sqlsample.php
%{_bindir}/sqlsample.pl
%{_bindir}/sqlsample.py

<<<<<<< HEAD
=======
%package geom-MonetDB4
Summary: MonetDB4 GIS module
Group: Applications/Databases
Requires: MonetDB4-server = %{version}-%{release}
Obsoletes: %{name}-geom
Obsoletes: %{name}-geom-devel

%description geom-MonetDB4
MonetDB is a database management system that is developed from a
main-memory perspective with use of a fully decomposed storage model,
automatic index management, extensibility of data types and search
accelerators, SQL- and XML- frontends.

This package contains the GIS (Geographic Information System)
extensions for MonetDB4-server.

%files geom-MonetDB4
%defattr(-,root,root)
%{_libdir}/monetdb4/geom.mil
%{_libdir}/monetdb4/lib/lib_geom.so*

>>>>>>> 90479688
%package geom-MonetDB5
Summary: MonetDB5 SQL GIS support module
Group: Applications/Databases
Requires: MonetDB5-server = %{version}-%{release}
Obsoletes: %{name}-geom
Obsoletes: %{name}-geom-devel

%description geom-MonetDB5
MonetDB is a database management system that is developed from a
main-memory perspective with use of a fully decomposed storage model,
automatic index management, extensibility of data types and search
accelerators, SQL- and XML- frontends.

This package contains the GIS (Geographic Information System)
extensions for MonetDB-SQL-server5.

%files geom-MonetDB5
%defattr(-,root,root)
%{_libdir}/monetdb5/autoload/*_geom.mal
%{_libdir}/monetdb5/createdb/*_geom.sql
%{_libdir}/monetdb5/geom.mal
<<<<<<< HEAD
%{_libdir}/monetdb5/lib_geom.so
=======
%{_libdir}/monetdb5/lib/lib_geom.so

%package -n MonetDB4-server
Summary: MonetDB - Monet Database Management System
Group: Applications/Databases
Requires(pre): shadow-utils
Obsoletes: MonetDB4-server-devel

%description -n MonetDB4-server
MonetDB is a database management system that is developed from a
main-memory perspective with use of a fully decomposed storage model,
automatic index management, extensibility of data types and search
accelerators, SQL- and XML- frontends.

This package contains the MonetDB4 server component.  You need this
package if you want to work using the MIL language, or if you want to
use the XQuery frontend (in which case you need MonetDB-XQuery as
well).

%pre -n MonetDB4-server
getent group monetdb >/dev/null || groupadd -r monetdb
getent passwd monetdb >/dev/null || \
useradd -r -g monetdb -d %{_localstatedir}/MonetDB -s /sbin/nologin \
    -c "MonetDB Server" monetdb
exit 0

%post -n MonetDB4-server
# move database from old location to new location
if [ -d %{_localstatedir}/MonetDB4/dbfarm -a ! %{_localstatedir}/MonetDB4/dbfarm -ef %{_localstatedir}/monetdb4/dbfarm ]; then
	# old database exists and is different from new
	if [ $(find %{_localstatedir}/monetdb4 -print | wc -l) -le 2 ]; then
		# new database is still empty
		rmdir %{_localstatedir}/monetdb4/dbfarm
		rmdir %{_localstatedir}/monetdb4
		mv %{_localstatedir}/MonetDB4 %{_localstatedir}/monetdb4
	fi
fi

%files -n MonetDB4-server
%defattr(-,root,root)
%attr(750,monetdb,monetdb) %dir %{_localstatedir}/MonetDB
%attr(2770,monetdb,monetdb) %dir %{_localstatedir}/monetdb4
%attr(2770,monetdb,monetdb) %dir %{_localstatedir}/monetdb4/dbfarm
%{_bindir}/Mserver
%{_bindir}/m4client
%config(noreplace) %{_sysconfdir}/MonetDB.conf
%dir %{_libdir}/monetdb4
%dir %{_libdir}/monetdb4/lib
%if %{?_with_netcdf:1}%{!?_with_netcdf:0}
%exclude %{_libdir}/monetdb4/lib/lib_mnetcdf.so*
%exclude %{_libdir}/monetdb4/mnetcdf.mil
%endif
%{_libdir}/libmonet.so.*
%{_libdir}/libbat4.so.*
%{_libdir}/libstream4.so.*
%{_libdir}/libmapi4.so.*
%exclude %{_libdir}/monetdb4/lib/lib_geom.so*
%exclude %{_libdir}/monetdb4/lib/lib_pathfinder.so*
%exclude %{_libdir}/monetdb4/lib/lib_pf*
%exclude %{_libdir}/monetdb4/lib/lib_probxml.so*
%exclude %{_libdir}/monetdb4/lib/lib_xrpc*
%{_libdir}/monetdb4/lib/*.so*
%exclude %{_libdir}/monetdb4/geom.mil
%exclude %{_libdir}/monetdb4/pathfinder.mil
%exclude %{_libdir}/monetdb4/pf*.mil
%exclude %{_libdir}/monetdb4/probxml.mil
%exclude %{_libdir}/monetdb4/xrpc_*.mil
%{_libdir}/monetdb4/*.mil

%if %{?_with_netcdf:1}%{!?_with_netcdf:0}
%package -n MonetDB4-server-netcdf
Summary: MonetDB4 module for using NetCDF
Group: Applications/Databases
Requires: MonetDB4-server = %{version}-%{release}
BuildRequires: netcdf-devel

%description -n MonetDB4-server-netcdf
MonetDB is a database management system that is developed from a
main-memory perspective with use of a fully decomposed storage model,
automatic index management, extensibility of data types and search
accelerators, SQL- and XML- frontends.

This package contains a module for use with the MonetDB4 server
component to interface to the NetCDF (network Common Data Form)
libraries.

%files -n MonetDB4-server-netcdf
%defattr(-,root,root)
%{_libdir}/monetdb4/lib/lib_mnetcdf.so*
%{_libdir}/monetdb4/mnetcdf.mil
%endif
>>>>>>> 90479688

%package -n MonetDB5-server
Summary: MonetDB - Monet Database Management System
Group: Applications/Databases
Requires(pre): shadow-utils
Requires: %{name}-client = %{version}-%{release}
Obsoletes: MonetDB5-server-devel
Obsoletes: MonetDB5-server-rdf

%description -n MonetDB5-server
MonetDB is a database management system that is developed from a
main-memory perspective with use of a fully decomposed storage model,
automatic index management, extensibility of data types and search
accelerators, SQL- and XML- frontends.

This package contains the MonetDB5 server component.  You need this
package if you want to work using the MAL language, or if you want to
use the SQL frontend (in which case you need MonetDB-SQL-server5 as
well).

%pre -n MonetDB5-server
getent group monetdb >/dev/null || groupadd -r monetdb
getent passwd monetdb >/dev/null || \
useradd -r -g monetdb -d %{_localstatedir}/MonetDB -s /sbin/nologin \
    -c "MonetDB Server" monetdb
exit 0

%post -n MonetDB5-server
# move database from old location to new location
if [ -d %{_localstatedir}/MonetDB5/dbfarm -a ! %{_localstatedir}/MonetDB5/dbfarm -ef %{_localstatedir}/monetdb5/dbfarm ]; then
	# old database exists and is different from new
	if [ $(find %{_localstatedir}/monetdb5 -print | wc -l) -le 2 ]; then
		# new database is still empty
		rmdir %{_localstatedir}/monetdb5/dbfarm
		rmdir %{_localstatedir}/monetdb5
		mv %{_localstatedir}/MonetDB5 %{_localstatedir}/monetdb5
	fi
fi

%files -n MonetDB5-server
%defattr(-,root,root)
%attr(750,monetdb,monetdb) %dir %{_localstatedir}/MonetDB
%attr(2770,monetdb,monetdb) %dir %{_localstatedir}/monetdb5
%attr(2770,monetdb,monetdb) %dir %{_localstatedir}/monetdb5/dbfarm
%{_bindir}/mserver5
%{_libdir}/libmonetdb5.so.*
%dir %{_libdir}/monetdb5
%dir %{_libdir}/monetdb5/autoload
%exclude %{_libdir}/monetdb5/geom.mal
# %exclude %{_libdir}/monetdb5/rdf.mal
%exclude %{_libdir}/monetdb5/sql.mal
%exclude %{_libdir}/monetdb5/sql_bpm.mal
%{_libdir}/monetdb5/*.mal
%{_libdir}/monetdb5/autoload/*_fits.mal
%{_libdir}/monetdb5/autoload/*_vault.mal
%{_libdir}/monetdb5/autoload/*_xml.mal
%exclude %{_libdir}/monetdb5/lib_geom.so
# %exclude %{_libdir}/monetdb5/lib_rdf.so
%exclude %{_libdir}/monetdb5/lib_sql.so
%{_libdir}/monetdb5/*.so
%doc %{_mandir}/man1/mserver5.1.gz

# %package -n MonetDB5-server-rdf
# Summary: MonetDB RDF interface
# Group: Applications/Databases
# Requires: MonetDB5-server = %{version}-%{release}

# %description -n MonetDB5-server-rdf
# MonetDB is a database management system that is developed from a
# main-memory perspective with use of a fully decomposed storage model,
# automatic index management, extensibility of data types and search
# accelerators, SQL- and XML- frontends.

# This package contains the MonetDB5 RDF module.

# %files -n MonetDB5-server-rdf
# %defattr(-,root,root)
# %{_libdir}/monetdb5/autoload/*_rdf.mal
# %{_libdir}/monetdb5/lib_rdf.so
# %{_libdir}/monetdb5/rdf.mal
# %{_libdir}/monetdb5/createdb/*_rdf.sql

%package SQL-server5
Summary: MonetDB5 SQL server modules
Group: Applications/Databases
Requires: MonetDB5-server = %{version}-%{release}
Obsoletes: MonetDB-SQL-devel
Obsoletes: %{name}-SQL

%description SQL-server5
MonetDB is a database management system that is developed from a
main-memory perspective with use of a fully decomposed storage model,
automatic index management, extensibility of data types and search
accelerators, SQL- and XML- frontends.

This package contains the SQL frontend for MonetDB5.  If you want to
use SQL with MonetDB, you will need to install this package.

%files SQL-server5
%defattr(-,root,root)
%{_bindir}/monetdb
%{_bindir}/monetdbd
%dir %attr(775,monetdb,monetdb) %{_localstatedir}/log/monetdb
%dir %attr(775,monetdb,monetdb) %{_localstatedir}/run/monetdb
%{_libdir}/monetdb5/autoload/*_sql.mal
%{_libdir}/monetdb5/lib_sql.so
%{_libdir}/monetdb5/*.sql
%dir %{_libdir}/monetdb5/createdb
%exclude %{_libdir}/monetdb5/createdb/*_geom.sql
# %exclude %{_libdir}/monetdb5/createdb/*_rdf.sql
%{_libdir}/monetdb5/createdb/*
%{_libdir}/monetdb5/sql*.mal
%doc %{_mandir}/man1/monetdb.1.gz
%doc %{_mandir}/man1/monetdbd.1.gz
%docdir %{_datadir}/doc/MonetDB-SQL-%{version}
%{_datadir}/doc/MonetDB-SQL-%{version}/*

<<<<<<< HEAD
=======
%package -n MonetDB4-XQuery
Summary: MonetDB XQuery - Monet Database Management System
Group: Applications/Databases
Requires: MonetDB4-server = %{version}-%{release}
Obsoletes: MonetDB4-XQuery-devel

%description -n MonetDB4-XQuery
MonetDB is a database management system that is developed from a
main-memory perspective with use of a fully decomposed storage model,
automatic index management, extensibility of data types and search
accelerators, SQL- and XQuery- frontends.

This package contains the XQuery frontend.  If you want to store XML
documents in MonetDB and use XQuery to query those documents, you will
need this package.

%files -n MonetDB4-XQuery
%defattr(-,root,root)
%{_bindir}/pf
%{_bindir}/pfopt
%{_bindir}/pfshred
%{_bindir}/pfsql
%dir %{_datadir}/monetdb/xrpc
%dir %{_datadir}/monetdb/xrpc/admin
%dir %{_datadir}/monetdb/xrpc/demo
%dir %{_datadir}/monetdb/xrpc/export
%{_datadir}/monetdb/xrpc/admin/*
%{_datadir}/monetdb/xrpc/demo/*
%{_datadir}/monetdb/xrpc/export/*
%{_libdir}/monetdb4/lib/lib_pathfinder.so*
%{_libdir}/monetdb4/lib/lib_pf*
%{_libdir}/monetdb4/lib/lib_probxml.so*
%{_libdir}/monetdb4/lib/lib_xrpc*
%{_libdir}/monetdb4/pathfinder.mil
%{_libdir}/monetdb4/pf*.mil
%{_libdir}/monetdb4/probxml.mil
%{_libdir}/monetdb4/xrpc_*.mil

%package -n MonetDB4-XQuery-ferry
Summary: MonetDB XQuery Ferry library
Group: Applications/Databases
# Requires: MonetDB4-XQuery = %{version}-%{release}

%description -n MonetDB4-XQuery-ferry
MonetDB is a database management system that is developed from a
main-memory perspective with use of a fully decomposed storage model,
automatic index management, extensibility of data types and search
accelerators, SQL- and XQuery- frontends.

This package contains the pf_ferry library.

%files -n MonetDB4-XQuery-ferry
%defattr(-,root,root)
%{_libdir}/libpf_ferry.so.*

%package -n MonetDB4-XQuery-ferry-devel
Summary: MonetDB XQuery Ferry library
Group: Applications/Databases
Requires: MonetDB4-XQuery-ferry = %{version}-%{release}

%description -n MonetDB4-XQuery-ferry-devel
MonetDB is a database management system that is developed from a
main-memory perspective with use of a fully decomposed storage model,
automatic index management, extensibility of data types and search
accelerators, SQL- and XQuery- frontends.

This package contains the files needed to develop with the
MonetDB4-XQuery-ferry package.

%files -n MonetDB4-XQuery-ferry-devel
%defattr(-,root,root)
%{_includedir}/pf_ferry.h
%{_libdir}/libpf_ferry.la
%{_libdir}/libpf_ferry.so

>>>>>>> 90479688
%package -n python-monetdb
Summary: Native MonetDB client Python API
Group: Applications/Databases
Requires: python
BuildArch: noarch
Obsoletes: MonetDB-client-python

%description -n python-monetdb
MonetDB is a database management system that is developed from a
main-memory perspective with use of a fully decomposed storage model,
automatic index management, extensibility of data types and search
accelerators, SQL- and XQuery- frontends.

This package contains the files needed to use MonetDB from a Python
program.

%files -n python-monetdb
%defattr(-,root,root)
%dir %{python_sitelib}/monetdb
%{python_sitelib}/monetdb/*
%{python_sitelib}/python_monetdb-*.egg-info
%doc clients/python/README.rst

%package testing
Summary: MonetDB - Monet Database Management System
Group: Applications/Databases
Obsoletes: MonetDB-python

%description testing
MonetDB is a database management system that is developed from a
main-memory perspective with use of a fully decomposed storage model,
automatic index management, extensibility of data types and search
accelerators, SQL- and XML- frontends.

This package contains the programs and files needed for testing the
MonetDB packages.  You probably don't need this, unless you are a
developer.  If you do want to test, install %{name}-testing-python.

%files testing
%defattr(-,root,root)
%{_bindir}/Mdiff
%{_bindir}/MkillUsers
%{_bindir}/Mlog
%{_bindir}/Mtimeout

%package testing-python
Summary: MonetDB - Monet Database Management System
Group: Applications/Databases
Requires: %{name}-testing = %{version}-%{release}
Requires: %{name}-client-tests = %{version}-%{release}
Requires: python
BuildArch: noarch

%description testing-python
MonetDB is a database management system that is developed from a
main-memory perspective with use of a fully decomposed storage model,
automatic index management, extensibility of data types and search
accelerators, SQL- and XML- frontends.

This package contains the Python programs and files needed for testing
the MonetDB packages.  You probably don't need this, unless you are a
developer, but if you do want to test, this is the package you need.

%files testing-python
%defattr(-,root,root)
# at least F12 doesn't produce these
# %exclude %{_bindir}/*.pyc
# %exclude %{_bindir}/*.pyo
%{_bindir}/Mapprove.py
%{_bindir}/Mfilter.py
%{_bindir}/Mtest.py
%dir %{python_sitelib}/MonetDBtesting
%{python_sitelib}/MonetDBtesting/*

%prep
%setup -q

%build

%{configure} \
        --enable-strict=no \
        --enable-assert=no \
        --enable-debug=no \
        --enable-optimize=yes \
        --enable-bits=%{bits} \
	--enable-java=no \
	--enable-rdf=no \
	--with-gc=no \
	--with-valgrind=no \
	--with-mseed=no \
        %{?oid32:--enable-oid32} \
        %{?comp_cc:CC="%{comp_cc}"} \
	%{?_with_netcdf} %{?_without_netcdf}

make

%install
rm -rf $RPM_BUILD_ROOT

%makeinstall

mkdir -p $RPM_BUILD_ROOT%{_localstatedir}/MonetDB
mkdir -p $RPM_BUILD_ROOT%{_localstatedir}/monetdb5/dbfarm
mkdir -p $RPM_BUILD_ROOT%{_localstatedir}/log/monetdb
mkdir -p $RPM_BUILD_ROOT%{_localstatedir}/run/monetdb

# remove unwanted stuff
# .la files
rm -f $RPM_BUILD_ROOT%{_libdir}/monetdb5/*.la
# internal development stuff
rm -f $RPM_BUILD_ROOT%{_bindir}/calibrator
rm -f $RPM_BUILD_ROOT%{_bindir}/Maddlog
rm -f $RPM_BUILD_ROOT%{_libdir}/libbat.la
rm -f $RPM_BUILD_ROOT%{_libdir}/libbat.so
rm -f $RPM_BUILD_ROOT%{_libdir}/libMonetODBC*.la
rm -f $RPM_BUILD_ROOT%{_libdir}/libmonet.la
rm -f $RPM_BUILD_ROOT%{_libdir}/libmonet.so
rm -f $RPM_BUILD_ROOT%{_libdir}/libmonetdb5.la
rm -f $RPM_BUILD_ROOT%{_libdir}/libmonetdb5.so

%post -p /sbin/ldconfig

%postun -p /sbin/ldconfig

%clean
rm -fr $RPM_BUILD_ROOT

%changelog
* Tue Jan  4 2011 Sjoerd Mullender <sjoerd@acm.org> - 11.0.0-0
- Created top-level bootstrap/configure/make with new version numbers.
<|MERGE_RESOLUTION|>--- conflicted
+++ resolved
@@ -301,30 +301,6 @@
 %{_bindir}/sqlsample.pl
 %{_bindir}/sqlsample.py
 
-<<<<<<< HEAD
-=======
-%package geom-MonetDB4
-Summary: MonetDB4 GIS module
-Group: Applications/Databases
-Requires: MonetDB4-server = %{version}-%{release}
-Obsoletes: %{name}-geom
-Obsoletes: %{name}-geom-devel
-
-%description geom-MonetDB4
-MonetDB is a database management system that is developed from a
-main-memory perspective with use of a fully decomposed storage model,
-automatic index management, extensibility of data types and search
-accelerators, SQL- and XML- frontends.
-
-This package contains the GIS (Geographic Information System)
-extensions for MonetDB4-server.
-
-%files geom-MonetDB4
-%defattr(-,root,root)
-%{_libdir}/monetdb4/geom.mil
-%{_libdir}/monetdb4/lib/lib_geom.so*
-
->>>>>>> 90479688
 %package geom-MonetDB5
 Summary: MonetDB5 SQL GIS support module
 Group: Applications/Databases
@@ -346,101 +322,7 @@
 %{_libdir}/monetdb5/autoload/*_geom.mal
 %{_libdir}/monetdb5/createdb/*_geom.sql
 %{_libdir}/monetdb5/geom.mal
-<<<<<<< HEAD
 %{_libdir}/monetdb5/lib_geom.so
-=======
-%{_libdir}/monetdb5/lib/lib_geom.so
-
-%package -n MonetDB4-server
-Summary: MonetDB - Monet Database Management System
-Group: Applications/Databases
-Requires(pre): shadow-utils
-Obsoletes: MonetDB4-server-devel
-
-%description -n MonetDB4-server
-MonetDB is a database management system that is developed from a
-main-memory perspective with use of a fully decomposed storage model,
-automatic index management, extensibility of data types and search
-accelerators, SQL- and XML- frontends.
-
-This package contains the MonetDB4 server component.  You need this
-package if you want to work using the MIL language, or if you want to
-use the XQuery frontend (in which case you need MonetDB-XQuery as
-well).
-
-%pre -n MonetDB4-server
-getent group monetdb >/dev/null || groupadd -r monetdb
-getent passwd monetdb >/dev/null || \
-useradd -r -g monetdb -d %{_localstatedir}/MonetDB -s /sbin/nologin \
-    -c "MonetDB Server" monetdb
-exit 0
-
-%post -n MonetDB4-server
-# move database from old location to new location
-if [ -d %{_localstatedir}/MonetDB4/dbfarm -a ! %{_localstatedir}/MonetDB4/dbfarm -ef %{_localstatedir}/monetdb4/dbfarm ]; then
-	# old database exists and is different from new
-	if [ $(find %{_localstatedir}/monetdb4 -print | wc -l) -le 2 ]; then
-		# new database is still empty
-		rmdir %{_localstatedir}/monetdb4/dbfarm
-		rmdir %{_localstatedir}/monetdb4
-		mv %{_localstatedir}/MonetDB4 %{_localstatedir}/monetdb4
-	fi
-fi
-
-%files -n MonetDB4-server
-%defattr(-,root,root)
-%attr(750,monetdb,monetdb) %dir %{_localstatedir}/MonetDB
-%attr(2770,monetdb,monetdb) %dir %{_localstatedir}/monetdb4
-%attr(2770,monetdb,monetdb) %dir %{_localstatedir}/monetdb4/dbfarm
-%{_bindir}/Mserver
-%{_bindir}/m4client
-%config(noreplace) %{_sysconfdir}/MonetDB.conf
-%dir %{_libdir}/monetdb4
-%dir %{_libdir}/monetdb4/lib
-%if %{?_with_netcdf:1}%{!?_with_netcdf:0}
-%exclude %{_libdir}/monetdb4/lib/lib_mnetcdf.so*
-%exclude %{_libdir}/monetdb4/mnetcdf.mil
-%endif
-%{_libdir}/libmonet.so.*
-%{_libdir}/libbat4.so.*
-%{_libdir}/libstream4.so.*
-%{_libdir}/libmapi4.so.*
-%exclude %{_libdir}/monetdb4/lib/lib_geom.so*
-%exclude %{_libdir}/monetdb4/lib/lib_pathfinder.so*
-%exclude %{_libdir}/monetdb4/lib/lib_pf*
-%exclude %{_libdir}/monetdb4/lib/lib_probxml.so*
-%exclude %{_libdir}/monetdb4/lib/lib_xrpc*
-%{_libdir}/monetdb4/lib/*.so*
-%exclude %{_libdir}/monetdb4/geom.mil
-%exclude %{_libdir}/monetdb4/pathfinder.mil
-%exclude %{_libdir}/monetdb4/pf*.mil
-%exclude %{_libdir}/monetdb4/probxml.mil
-%exclude %{_libdir}/monetdb4/xrpc_*.mil
-%{_libdir}/monetdb4/*.mil
-
-%if %{?_with_netcdf:1}%{!?_with_netcdf:0}
-%package -n MonetDB4-server-netcdf
-Summary: MonetDB4 module for using NetCDF
-Group: Applications/Databases
-Requires: MonetDB4-server = %{version}-%{release}
-BuildRequires: netcdf-devel
-
-%description -n MonetDB4-server-netcdf
-MonetDB is a database management system that is developed from a
-main-memory perspective with use of a fully decomposed storage model,
-automatic index management, extensibility of data types and search
-accelerators, SQL- and XML- frontends.
-
-This package contains a module for use with the MonetDB4 server
-component to interface to the NetCDF (network Common Data Form)
-libraries.
-
-%files -n MonetDB4-server-netcdf
-%defattr(-,root,root)
-%{_libdir}/monetdb4/lib/lib_mnetcdf.so*
-%{_libdir}/monetdb4/mnetcdf.mil
-%endif
->>>>>>> 90479688
 
 %package -n MonetDB5-server
 Summary: MonetDB - Monet Database Management System
@@ -558,84 +440,6 @@
 %docdir %{_datadir}/doc/MonetDB-SQL-%{version}
 %{_datadir}/doc/MonetDB-SQL-%{version}/*
 
-<<<<<<< HEAD
-=======
-%package -n MonetDB4-XQuery
-Summary: MonetDB XQuery - Monet Database Management System
-Group: Applications/Databases
-Requires: MonetDB4-server = %{version}-%{release}
-Obsoletes: MonetDB4-XQuery-devel
-
-%description -n MonetDB4-XQuery
-MonetDB is a database management system that is developed from a
-main-memory perspective with use of a fully decomposed storage model,
-automatic index management, extensibility of data types and search
-accelerators, SQL- and XQuery- frontends.
-
-This package contains the XQuery frontend.  If you want to store XML
-documents in MonetDB and use XQuery to query those documents, you will
-need this package.
-
-%files -n MonetDB4-XQuery
-%defattr(-,root,root)
-%{_bindir}/pf
-%{_bindir}/pfopt
-%{_bindir}/pfshred
-%{_bindir}/pfsql
-%dir %{_datadir}/monetdb/xrpc
-%dir %{_datadir}/monetdb/xrpc/admin
-%dir %{_datadir}/monetdb/xrpc/demo
-%dir %{_datadir}/monetdb/xrpc/export
-%{_datadir}/monetdb/xrpc/admin/*
-%{_datadir}/monetdb/xrpc/demo/*
-%{_datadir}/monetdb/xrpc/export/*
-%{_libdir}/monetdb4/lib/lib_pathfinder.so*
-%{_libdir}/monetdb4/lib/lib_pf*
-%{_libdir}/monetdb4/lib/lib_probxml.so*
-%{_libdir}/monetdb4/lib/lib_xrpc*
-%{_libdir}/monetdb4/pathfinder.mil
-%{_libdir}/monetdb4/pf*.mil
-%{_libdir}/monetdb4/probxml.mil
-%{_libdir}/monetdb4/xrpc_*.mil
-
-%package -n MonetDB4-XQuery-ferry
-Summary: MonetDB XQuery Ferry library
-Group: Applications/Databases
-# Requires: MonetDB4-XQuery = %{version}-%{release}
-
-%description -n MonetDB4-XQuery-ferry
-MonetDB is a database management system that is developed from a
-main-memory perspective with use of a fully decomposed storage model,
-automatic index management, extensibility of data types and search
-accelerators, SQL- and XQuery- frontends.
-
-This package contains the pf_ferry library.
-
-%files -n MonetDB4-XQuery-ferry
-%defattr(-,root,root)
-%{_libdir}/libpf_ferry.so.*
-
-%package -n MonetDB4-XQuery-ferry-devel
-Summary: MonetDB XQuery Ferry library
-Group: Applications/Databases
-Requires: MonetDB4-XQuery-ferry = %{version}-%{release}
-
-%description -n MonetDB4-XQuery-ferry-devel
-MonetDB is a database management system that is developed from a
-main-memory perspective with use of a fully decomposed storage model,
-automatic index management, extensibility of data types and search
-accelerators, SQL- and XQuery- frontends.
-
-This package contains the files needed to develop with the
-MonetDB4-XQuery-ferry package.
-
-%files -n MonetDB4-XQuery-ferry-devel
-%defattr(-,root,root)
-%{_includedir}/pf_ferry.h
-%{_libdir}/libpf_ferry.la
-%{_libdir}/libpf_ferry.so
-
->>>>>>> 90479688
 %package -n python-monetdb
 Summary: Native MonetDB client Python API
 Group: Applications/Databases
