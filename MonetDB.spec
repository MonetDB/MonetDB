%global name MonetDB
%global version 11.34.0
%{!?buildno: %global buildno %(date +%Y%m%d)}

# Use bcond_with to add a --with option; i.e., "without" is default.
# Use bcond_without to add a --without option; i.e., "with" is default.
# The --with OPTION and --without OPTION arguments can be passed on
# the commandline of both rpmbuild and mock.

# On 64 bit architectures we build "hugeint" packages.
%if "%{?_lib}" == "lib64"
%bcond_without hugeint
%endif

%global release %{buildno}%{?dist}

# This package contains monetdbd which is a (long running) daemon, so
# we need to harden:
%global _hardened_build 1

# On RedHat Enterprise Linux and derivatives, if the Extra Packages
# for Enterprise Linux (EPEL) repository is available, you can enable
# its use by providing rpmbuild or mock with the "--with epel" option.
# If the EPEL repository is availabe, or if building for Fedora, most
# optional sub packages can be built.  We indicate that here by
# setting the macro fedpkgs to 1.  If the EPEL repository is not
# available and we are not building for Fedora, we set fedpkgs to 0.
%if %{?rhel:1}%{!?rhel:0}
# RedHat Enterprise Linux (or CentOS or Scientific Linux)
%bcond_with epel
%if %{with epel}
# EPEL is enabled through the command line
%global fedpkgs 1
%else
# EPEL is not enabled
%global fedpkgs 0
%endif
%else
# Not RHEL (so presumably Fedora)
%global fedpkgs 1
%endif

# On Fedora, the geos library is available, and so we can require it
# and build the geom modules.  On RedHat Enterprise Linux and
# derivatives (CentOS, Scientific Linux), the geos library is not
# available.  However, the geos library is available in the Extra
# Packages for Enterprise Linux (EPEL).  However, On RHEL 6, the geos
# library is too old for us, so we need an extra check for an
# up-to-date version of RHEL.
%if %{fedpkgs}
%if %{?rhel:0}%{!?rhel:1} || 0%{?rhel} >= 7
# By default create the MonetDB-geom-MonetDB5 package on Fedora and RHEL 7
%bcond_without geos
%endif
%endif

# On Fedora, the liblas library is available, and so we can require it
# and build the lidar modules.  On RedHat Enterprise Linux and
# derivatives (CentOS, Scientific Linux), the liblas library is only
# available if EPEL is enabled, and then only on version 7.
%if %{fedpkgs}
%if %{?rhel:0}%{!?rhel:1} || 0%{?rhel} >= 7
# By default create the MonetDB-lidar package on Fedora and RHEL 7
%bcond_without lidar
%endif
%endif

%if %{?rhel:0}%{!?rhel:1}
# By default create the MonetDB-bam-MonetDB5 package.
# Note that the samtools-devel RPM is not available on RedHat
# Enterprise Linux and derivatives, even with EPEL availabe.
# (Actually, at the moment of writing, samtools-devel is available in
# EPEL for RHEL 6, but not for RHEL 7.  We don't make the distinction
# here and just not build the MonetDB-bam-MonetDB5 RPM.)
%bcond_without samtools
%endif

# By default use PCRE for the implementation of the SQL LIKE and ILIKE
# operators.  Otherwise the POSIX regex functions are used.
%bcond_without pcre

%if %{fedpkgs}
# By default, create the MonetDB-R package.
%bcond_without rintegration
%endif

# On Fedora and RHEL 7, create the MonetDB-python2 package.
# On RHEL 6, numpy is too old.
%if %{?rhel:0}%{!?rhel:1} || 0%{?rhel} >= 7
%bcond_without py2integration
%endif
%if %{?rhel:0}%{!?rhel:1}
# On RHEL 6, Python 3 is too old, and on RHEL 7, the default Python 3
# is too old (in both cases 3.4).
%bcond_without py3integration
%endif

%if %{fedpkgs}
# By default, create the MonetDB-cfitsio package.
%bcond_without fits
%endif

%{!?__python2: %global __python2 %__python}
%{!?python2_sitelib: %global python2_sitelib %(%{__python2} -c "from distutils.sysconfig import get_python_lib; print(get_python_lib())")}

Name: %{name}
Version: %{version}
Release: %{release}
Summary: MonetDB - Monet Database Management System
Vendor: MonetDB BV <info@monetdb.org>

Group: Applications/Databases
License: MPLv2.0
URL: https://www.monetdb.org/
BugURL: https://bugs.monetdb.org/
Source: https://www.monetdb.org/downloads/sources/Apr2019/%{name}-%{version}.tar.bz2

# we need systemd for the _unitdir macro to exist
# we need checkpolicy and selinux-policy-devel for the SELinux policy
%if %{?rhel:0}%{!?rhel:1} || 0%{?rhel} >= 7
# RHEL >= 7, and all current Fedora
BuildRequires: systemd
BuildRequires: checkpolicy
BuildRequires: selinux-policy-devel
BuildRequires: hardlink
%endif
BuildRequires: gcc
BuildRequires: bison
%if %{?rhel:1}%{!?rhel:0}
BuildRequires: bzip2-devel
%else
BuildRequires: pkgconfig(bzip2)
%endif
%if %{with fits}
BuildRequires: pkgconfig(cfitsio)
%endif
%if %{with geos}
BuildRequires: geos-devel >= 3.4.0
%endif
%if %{with lidar}
BuildRequires: liblas-devel >= 1.8.0
BuildRequires: pkgconfig(gdal)
%endif
BuildRequires: pkgconfig(libcurl)
BuildRequires: pkgconfig(liblzma)
# BuildRequires: libmicrohttpd-devel
BuildRequires: libuuid-devel
BuildRequires: pkgconfig(libxml-2.0)
BuildRequires: pkgconfig(openssl)
%if %{with pcre}
BuildRequires: pkgconfig(libpcre) >= 4.5
%endif
BuildRequires: readline-devel
BuildRequires: unixODBC-devel
# BuildRequires: uriparser-devel
BuildRequires: pkgconfig(zlib)
%if %{with samtools}
BuildRequires: samtools-devel
%endif
%if %{with py2integration}
BuildRequires: python-devel
%if %{?rhel:1}%{!?rhel:0}
# RedHat Enterprise Linux calls it simply numpy
BuildRequires: numpy
%else
%if (0%{?fedora} >= 24)
BuildRequires: python2-numpy
%else
# Fedora <= 23 doesn't have python2-numpy
BuildRequires: numpy
%endif
%endif
%endif
%if %{with py3integration}
BuildRequires: python3-devel >= 3.5
BuildRequires: python3-numpy
%endif
%if %{with rintegration}
BuildRequires: R-core-devel
%endif

%if (0%{?fedora} >= 22)
Recommends: %{name}-SQL-server5%{?_isa} = %{version}-%{release}
Recommends: MonetDB5-server%{?_isa} = %{version}-%{release}
Suggests: %{name}-client%{?_isa} = %{version}-%{release}
%endif

%description
MonetDB is a database management system that is developed from a
main-memory perspective with use of a fully decomposed storage model,
automatic index management, extensibility of data types and search
accelerators.  It also has an SQL frontend.

This package contains the core components of MonetDB in the form of a
single shared library.  If you want to use MonetDB, you will certainly
need this package, but you will also need at least the MonetDB5-server
package, and most likely also %{name}-SQL-server5, as well as one or
more client packages.

%files
%license COPYING
%defattr(-,root,root)
%{_libdir}/libbat.so.*

%package devel
Summary: MonetDB development files
Group: Applications/Databases
Requires: %{name}%{?_isa} = %{version}-%{release}
Requires: %{name}-stream-devel%{?_isa} = %{version}-%{release}

%description devel
MonetDB is a database management system that is developed from a
main-memory perspective with use of a fully decomposed storage model,
automatic index management, extensibility of data types and search
accelerators.  It also has an SQL frontend.

This package contains files needed to develop extensions to the core
functionality of MonetDB.

%files devel
%defattr(-,root,root)
%dir %{_includedir}/monetdb
%{_includedir}/monetdb/gdk*.h
%{_includedir}/monetdb/matomic.h
%{_includedir}/monetdb/monet*.h
%{_libdir}/libbat.so
%{_libdir}/pkgconfig/monetdb-gdk.pc

%package stream
Summary: MonetDB stream library
Group: Applications/Databases

%description stream
MonetDB is a database management system that is developed from a
main-memory perspective with use of a fully decomposed storage model,
automatic index management, extensibility of data types and search
accelerators.  It also has an SQL frontend.

This package contains a shared library (libstream) which is needed by
various other components.

%files stream
%license COPYING
%defattr(-,root,root)
%{_libdir}/libstream.so.*

%package stream-devel
Summary: MonetDB stream library
Group: Applications/Databases
Requires: %{name}-stream%{?_isa} = %{version}-%{release}
Requires: bzip2-devel
Requires: libcurl-devel
Requires: zlib-devel

%description stream-devel
MonetDB is a database management system that is developed from a
main-memory perspective with use of a fully decomposed storage model,
automatic index management, extensibility of data types and search
accelerators.  It also has an SQL frontend.

This package contains the files to develop with the %{name}-stream
library.

%files stream-devel
%defattr(-,root,root)
%dir %{_includedir}/monetdb
%{_libdir}/libstream.so
%{_includedir}/monetdb/stream.h
%{_includedir}/monetdb/stream_socket.h
%{_libdir}/pkgconfig/monetdb-stream.pc

%package client
Summary: MonetDB - Monet Database Management System Client Programs
Group: Applications/Databases
%if (0%{?fedora} >= 22)
Recommends: %{name}-SQL-server5%{?_isa} = %{version}-%{release}
%endif

%description client
MonetDB is a database management system that is developed from a
main-memory perspective with use of a fully decomposed storage model,
automatic index management, extensibility of data types and search
accelerators.  It also has an SQL frontend.

This package contains mclient, the main client program to communicate
with the MonetDB database server, and msqldump, a program to dump the
SQL database so that it can be loaded back later.  If you want to use
MonetDB, you will very likely need this package.

%files client
%license COPYING
%defattr(-,root,root)
%{_bindir}/mclient
%{_bindir}/msqldump
%{_libdir}/libmapi.so.*
%doc %{_mandir}/man1/mclient.1.gz
%doc %{_mandir}/man1/msqldump.1.gz

%package client-tools
Summary: MonetDB - Monet Database Management System Client Programs
Group: Applications/Databases
Requires: %{name}-client%{?_isa} = %{version}-%{release}
%if (0%{?fedora} >= 22)
# tomograph executes these two:
Recommends: /usr/bin/gs
Recommends: /usr/bin/gnuplot
%endif

%description client-tools
MonetDB is a database management system that is developed from a
main-memory perspective with use of a fully decomposed storage model,
automatic index management, extensibility of data types and search
accelerators.  It also has an SQL frontend.

This package contains stethoscope, tomograph, and tachograph.  These
tools can be used to monitor the MonetDB database server.

%files client-tools
%defattr(-,root,root)
%{_bindir}/stethoscope
%{_bindir}/tachograph
%{_bindir}/tomograph
%dir %{_datadir}/doc/MonetDB-client-tools
%docdir %{_datadir}/doc/MonetDB-client-tools
%{_datadir}/doc/MonetDB-client-tools/*

%package client-devel
Summary: MonetDB - Monet Database Management System Client Programs
Group: Applications/Databases
Requires: %{name}-client%{?_isa} = %{version}-%{release}
Requires: %{name}-stream-devel%{?_isa} = %{version}-%{release}
Requires: openssl-devel

%description client-devel
MonetDB is a database management system that is developed from a
main-memory perspective with use of a fully decomposed storage model,
automatic index management, extensibility of data types and search
accelerators.  It also has an SQL frontend.

This package contains the files needed to develop with the
%{name}-client package.

%files client-devel
%defattr(-,root,root)
%dir %{_includedir}/monetdb
%{_libdir}/libmapi.so
%{_includedir}/monetdb/mapi.h
%{_libdir}/pkgconfig/monetdb-mapi.pc

%package client-odbc
Summary: MonetDB ODBC driver
Group: Applications/Databases
Requires: %{name}-client%{?_isa} = %{version}-%{release}
Requires(post): unixODBC
Requires(postun): unixODBC

%description client-odbc
MonetDB is a database management system that is developed from a
main-memory perspective with use of a fully decomposed storage model,
automatic index management, extensibility of data types and search
accelerators.  It also has an SQL frontend.

This package contains the MonetDB ODBC driver.

%post client-odbc
# install driver if first install of package or if driver not installed yet
if [ "$1" -eq 1 ] || ! odbcinst -d -q -n MonetDB >& /dev/null; then
odbcinst -i -d -r <<EOF
[MonetDB]
Description = ODBC for MonetDB
Driver = %{_exec_prefix}/lib/libMonetODBC.so
Setup = %{_exec_prefix}/lib/libMonetODBCs.so
Driver64 = %{_exec_prefix}/lib64/libMonetODBC.so
Setup64 = %{_exec_prefix}/lib64/libMonetODBCs.so
EOF
fi

%postun client-odbc
if [ "$1" -eq 0 ]; then
odbcinst -u -d -n MonetDB
fi

%files client-odbc
%license COPYING
%defattr(-,root,root)
%{_libdir}/libMonetODBC.so
%{_libdir}/libMonetODBCs.so

%package client-tests
Summary: MonetDB Client tests package
Group: Applications/Databases
Requires: MonetDB5-server%{?_isa} = %{version}-%{release}
Requires: %{name}-client%{?_isa} = %{version}-%{release}
Requires: %{name}-client-odbc%{?_isa} = %{version}-%{release}
%if (0%{?fedora} >= 22)
Recommends: perl-DBD-monetdb >= 1.0
Recommends: php-monetdb >= 1.0
%endif
Requires: %{name}-SQL-server5%{?_isa} = %{version}-%{release}
Requires: python-pymonetdb >= 1.0.6

%description client-tests
MonetDB is a database management system that is developed from a
main-memory perspective with use of a fully decomposed storage model,
automatic index management, extensibility of data types and search
accelerators.  It also has an SQL frontend.

This package contains the sample MAPI programs used for testing other
MonetDB packages.  You probably don't need this, unless you are a
developer.

%files client-tests
%defattr(-,root,root)
%{_bindir}/arraytest
%{_bindir}/odbcsample1
%{_bindir}/sample0
%{_bindir}/sample1
%{_bindir}/sample4
%{_bindir}/smack00
%{_bindir}/smack01
%{_bindir}/shutdowntest
%{_bindir}/testgetinfo
%{_bindir}/testStmtAttr
%{_bindir}/malsample.pl
%{_bindir}/sqlsample.php
%{_bindir}/sqlsample.pl

%if %{with geos}
%package geom-MonetDB5
Summary: MonetDB5 SQL GIS support module
Group: Applications/Databases
Requires: MonetDB5-server%{?_isa} = %{version}-%{release}

%description geom-MonetDB5
MonetDB is a database management system that is developed from a
main-memory perspective with use of a fully decomposed storage model,
automatic index management, extensibility of data types and search
accelerators.  It also has an SQL frontend.

This package contains the GIS (Geographic Information System)
extensions for %{name}-SQL-server5.

%files geom-MonetDB5
%defattr(-,root,root)
%{_libdir}/monetdb5/autoload/*_geom.mal
%{_libdir}/monetdb5/createdb/*_geom.sql
%{_libdir}/monetdb5/geom.mal
%{_libdir}/monetdb5/lib_geom.so
%endif

%if %{with lidar}
%package lidar
Summary: MonetDB5 SQL support for working with LiDAR data
Group: Applications/Databases
Requires: MonetDB5-server%{?_isa} = %{version}-%{release}

%description lidar
MonetDB is a database management system that is developed from a
main-memory perspective with use of a fully decomposed storage model,
automatic index management, extensibility of data types and search
accelerators.  It also has an SQL frontend.

This package contains support for reading and writing LiDAR data.

%files lidar
%defattr(-,root,root)
%{_libdir}/monetdb5/autoload/*_lidar.mal
%{_libdir}/monetdb5/createdb/*_lidar.sql
%{_libdir}/monetdb5/lidar.mal
%{_libdir}/monetdb5/lib_lidar.so
%endif

%if %{with samtools}
%package bam-MonetDB5
Summary: MonetDB5 SQL interface to the bam library
Group: Applications/Databases
Requires: MonetDB5-server%{?_isa} = %{version}-%{release}

%description bam-MonetDB5
MonetDB is a database management system that is developed from a
main-memory perspective with use of a fully decomposed storage model,
automatic index management, extensibility of data types and search
accelerators.  It also has an SQL frontend.

This package contains the interface to load and query BAM (binary
version of Sequence Alignment/Map) data.

%files bam-MonetDB5
%defattr(-,root,root)
%{_libdir}/monetdb5/autoload/*_bam.mal
%{_libdir}/monetdb5/createdb/*_bam.sql
%{_libdir}/monetdb5/bam.mal
%{_libdir}/monetdb5/lib_bam.so
%endif

%if %{with rintegration}
%package R
Summary: Integration of MonetDB and R, allowing use of R from within SQL
Group: Applications/Databases
Requires: MonetDB-SQL-server5%{?_isa} = %{version}-%{release}

%description R
MonetDB is a database management system that is developed from a
main-memory perspective with use of a fully decomposed storage model,
automatic index management, extensibility of data types and search
accelerators.  It also has an SQL frontend.

This package contains the interface to use the R language from within
SQL queries.

NOTE: INSTALLING THIS PACKAGE OPENS UP SECURITY ISSUES.  If you don't
know how this package affects the security of your system, do not
install it.

%files R
%defattr(-,root,root)
%{_libdir}/monetdb5/rapi.*
%{_libdir}/monetdb5/autoload/*_rapi.mal
%{_libdir}/monetdb5/lib_rapi.so
%endif

%if %{with py2integration}
%package python2
Summary: Integration of MonetDB and Python, allowing use of Python from within SQL
Group: Applications/Databases
Requires: MonetDB-SQL-server5%{?_isa} = %{version}-%{release}

%description python2
MonetDB is a database management system that is developed from a
main-memory perspective with use of a fully decomposed storage model,
automatic index management, extensibility of data types and search
accelerators.  It also has an SQL frontend.

This package contains the interface to use the Python language from
within SQL queries.  This package is for Python 2.

NOTE: INSTALLING THIS PACKAGE OPENS UP SECURITY ISSUES.  If you don't
know how this package affects the security of your system, do not
install it.

%files python2
%defattr(-,root,root)
%{_libdir}/monetdb5/pyapi.*
%{_libdir}/monetdb5/autoload/*_pyapi.mal
%{_libdir}/monetdb5/lib_pyapi.so
%endif

%if %{with py3integration}
%package python3
Summary: Integration of MonetDB and Python, allowing use of Python from within SQL
Group: Applications/Databases
Requires: MonetDB-SQL-server5%{?_isa} = %{version}-%{release}

%description python3
MonetDB is a database management system that is developed from a
main-memory perspective with use of a fully decomposed storage model,
automatic index management, extensibility of data types and search
accelerators.  It also has an SQL frontend.

This package contains the interface to use the Python language from
within SQL queries.  This package is for Python 3.

NOTE: INSTALLING THIS PACKAGE OPENS UP SECURITY ISSUES.  If you don't
know how this package affects the security of your system, do not
install it.

%files python3
%defattr(-,root,root)
%{_libdir}/monetdb5/pyapi3.*
%{_libdir}/monetdb5/autoload/*_pyapi3.mal
%{_libdir}/monetdb5/lib_pyapi3.so
%endif

%if %{with fits}
%package cfitsio
Summary: MonetDB: Add on module that provides support for FITS files
Group: Applications/Databases
Requires: MonetDB-SQL-server5%{?_isa} = %{version}-%{release}

%description cfitsio
MonetDB is a database management system that is developed from a
main-memory perspective with use of a fully decomposed storage model,
automatic index management, extensibility of data types and search
accelerators.  It also has an SQL frontend.

This package contains a module for accessing data in the FITS file
format.

%files cfitsio
%defattr(-,root,root)
%{_libdir}/monetdb5/fits.mal
%{_libdir}/monetdb5/autoload/*_fits.mal
%{_libdir}/monetdb5/createdb/*_fits.sql
%{_libdir}/monetdb5/lib_fits.so
%endif

%package -n MonetDB5-server
Summary: MonetDB - Monet Database Management System
Group: Applications/Databases
Requires(pre): shadow-utils
Requires: %{name}-client%{?_isa} = %{version}-%{release}
%if (0%{?fedora} >= 22)
Recommends: %{name}-SQL-server5%{?_isa} = %{version}-%{release}
%if %{with hugeint}
Recommends: MonetDB5-server-hugeint%{?_isa} = %{version}-%{release}
%endif
Suggests: %{name}-client%{?_isa} = %{version}-%{release}
%endif
# versions up to 1.0.5 don't accept the queryid field in the result set
Conflicts: python-pymonetdb < 1.0.6

%description -n MonetDB5-server
MonetDB is a database management system that is developed from a
main-memory perspective with use of a fully decomposed storage model,
automatic index management, extensibility of data types and search
accelerators.  It also has an SQL frontend.

This package contains the MonetDB server component.  You need this
package if you want to use the MonetDB database system.  If you want
to use the SQL frontend, you also need %{name}-SQL-server5.

%pre -n MonetDB5-server
getent group monetdb >/dev/null || groupadd -r monetdb
getent passwd monetdb >/dev/null || \
    useradd -r -g monetdb -d %{_localstatedir}/MonetDB -s /sbin/nologin \
	-c "MonetDB Server" monetdb
exit 0

%files -n MonetDB5-server
%defattr(-,root,root)
%attr(750,monetdb,monetdb) %dir %{_localstatedir}/MonetDB
%attr(2770,monetdb,monetdb) %dir %{_localstatedir}/monetdb5
%attr(2770,monetdb,monetdb) %dir %{_localstatedir}/monetdb5/dbfarm
%{_bindir}/mserver5
%{_libdir}/libmonetdb5.so.*
%dir %{_libdir}/monetdb5
%dir %{_libdir}/monetdb5/autoload
%if %{with fits}
%exclude %{_libdir}/monetdb5/fits.mal
%exclude %{_libdir}/monetdb5/autoload/*_fits.mal
%exclude %{_libdir}/monetdb5/createdb/*_fits.sql
%endif
%if %{with geos}
%exclude %{_libdir}/monetdb5/geom.mal
%endif
%if %{with lidar}
%exclude %{_libdir}/monetdb5/lidar.mal
%endif
%if %{with py2integration}
%exclude %{_libdir}/monetdb5/pyapi.mal
%endif
%if %{with py3integration}
%exclude %{_libdir}/monetdb5/pyapi3.mal
%endif
%if %{with rintegration}
%exclude %{_libdir}/monetdb5/rapi.mal
%endif
%exclude %{_libdir}/monetdb5/sql*.mal
%if %{with hugeint}
%exclude %{_libdir}/monetdb5/*_hge.mal
%exclude %{_libdir}/monetdb5/autoload/*_hge.mal
%endif
%{_libdir}/monetdb5/*.mal
%if %{with geos}
%exclude %{_libdir}/monetdb5/autoload/*_geom.mal
%endif
%if %{with lidar}
%exclude %{_libdir}/monetdb5/autoload/*_lidar.mal
%endif
%if %{with py2integration}
%exclude %{_libdir}/monetdb5/autoload/*_pyapi.mal
%endif
%if %{with py3integration}
%exclude %{_libdir}/monetdb5/autoload/*_pyapi3.mal
%endif
%if %{with rintegration}
%exclude %{_libdir}/monetdb5/autoload/*_rapi.mal
%endif
%exclude %{_libdir}/monetdb5/autoload/??_sql*.mal
%{_libdir}/monetdb5/autoload/*.mal
%if %{with samtools}
%exclude %{_libdir}/monetdb5/bam.mal
%exclude %{_libdir}/monetdb5/autoload/*_bam.mal
%endif
%{_libdir}/monetdb5/lib_capi.so
%{_libdir}/monetdb5/lib_generator.so
%{_libdir}/monetdb5/lib_opt_sql_append.so
%{_libdir}/monetdb5/lib_udf.so
%doc %{_mandir}/man1/mserver5.1.gz
%dir %{_datadir}/doc/MonetDB
%docdir %{_datadir}/doc/MonetDB
%{_datadir}/doc/MonetDB/*

%if %{with hugeint}
%package -n MonetDB5-server-hugeint
Summary: MonetDB - 128-bit integer support for MonetDB5-server
Group: Applications/Databases
Requires: MonetDB5-server%{?_isa}

%description -n MonetDB5-server-hugeint
MonetDB is a database management system that is developed from a
main-memory perspective with use of a fully decomposed storage model,
automatic index management, extensibility of data types and search
accelerators.  It also has an SQL frontend.

This package provides HUGEINT (128-bit integer) support for the
MonetDB5-server component.

%files -n MonetDB5-server-hugeint
%exclude %{_libdir}/monetdb5/sql*_hge.mal
%{_libdir}/monetdb5/*_hge.mal
%exclude %{_libdir}/monetdb5/autoload/??_sql_hge.mal
%{_libdir}/monetdb5/autoload/*_hge.mal
%endif

%package -n MonetDB5-server-devel
Summary: MonetDB development files
Group: Applications/Databases
Requires: MonetDB5-server%{?_isa} = %{version}-%{release}
Requires: %{name}-devel%{?_isa} = %{version}-%{release}

%description -n MonetDB5-server-devel
MonetDB is a database management system that is developed from a
main-memory perspective with use of a fully decomposed storage model,
automatic index management, extensibility of data types and search
accelerators.  It also has an SQL frontend.

This package contains files needed to develop extensions that can be
used from the MAL level.

%files -n MonetDB5-server-devel
%defattr(-,root,root)
%dir %{_includedir}/monetdb
%{_includedir}/monetdb/mal*.h
%{_libdir}/libmonetdb5.so
%{_libdir}/pkgconfig/monetdb5.pc

%package SQL-server5
Summary: MonetDB5 SQL server modules
Group: Applications/Databases
Requires(pre): MonetDB5-server%{?_isa} = %{version}-%{release}
%if (0%{?fedora} >= 22)
%if %{with hugeint}
Recommends: %{name}-SQL-server5-hugeint%{?_isa} = %{version}-%{release}
%endif
Suggests: %{name}-client%{?_isa} = %{version}-%{release}
%endif

%description SQL-server5
MonetDB is a database management system that is developed from a
main-memory perspective with use of a fully decomposed storage model,
automatic index management, extensibility of data types and search
accelerators.  It also has an SQL frontend.

This package contains the SQL frontend for MonetDB.  If you want to
use SQL with MonetDB, you will need to install this package.

%files SQL-server5
%defattr(-,root,root)
%{_bindir}/monetdb
%{_bindir}/monetdbd
%dir %attr(775,monetdb,monetdb) %{_localstatedir}/log/monetdb
%if %{?rhel:0}%{!?rhel:1} || 0%{?rhel} >= 7
# RHEL >= 7, and all current Fedora
%dir %attr(775,monetdb,monetdb) /run/monetdb
%{_tmpfilesdir}/monetdbd.conf
%{_unitdir}/monetdbd.service
%else
# RedHat Enterprise Linux < 7
%dir %attr(775,monetdb,monetdb) %{_localstatedir}/run/monetdb
%exclude %{_sysconfdir}/tmpfiles.d/monetdbd.conf
# no _unitdir macro
%exclude %{_prefix}/lib/systemd/system/monetdbd.service
%endif
%config(noreplace) %attr(664,monetdb,monetdb) %{_localstatedir}/monetdb5/dbfarm/.merovingian_properties
%config(noreplace) %attr(644,root,root) %{_sysconfdir}/logrotate.d/monetdbd
%{_libdir}/monetdb5/autoload/??_sql.mal
%{_libdir}/monetdb5/lib_sql.so
%dir %{_libdir}/monetdb5/createdb
%if %{with geos}
%exclude %{_libdir}/monetdb5/createdb/*_geom.sql
%endif
%if %{with lidar}
%exclude %{_libdir}/monetdb5/createdb/*_lidar.sql
%endif
%if %{with samtools}
%exclude %{_libdir}/monetdb5/createdb/*_bam.sql
%endif
%{_libdir}/monetdb5/createdb/*.sql
%{_libdir}/monetdb5/sql*.mal
%if %{with hugeint}
%exclude %{_libdir}/monetdb5/createdb/*_hge.sql
%exclude %{_libdir}/monetdb5/sql*_hge.mal
%endif
%doc %{_mandir}/man1/monetdb.1.gz
%doc %{_mandir}/man1/monetdbd.1.gz
%dir %{_datadir}/doc/MonetDB-SQL
%docdir %{_datadir}/doc/MonetDB-SQL
%{_datadir}/doc/MonetDB-SQL/*

%if %{with hugeint}
%package SQL-server5-hugeint
Summary: MonetDB5 128 bit integer (hugeint) support for SQL
Group: Applications/Databases
Requires: MonetDB5-server-hugeint%{?_isa} = %{version}-%{release}
Requires: MonetDB-SQL-server5%{?_isa} = %{version}-%{release}

%description SQL-server5-hugeint
MonetDB is a database management system that is developed from a
main-memory perspective with use of a fully decomposed storage model,
automatic index management, extensibility of data types and search
accelerators.  It also has an SQL frontend.

This package provides HUGEINT (128-bit integer) support for the SQL
frontend of MonetDB.

%files SQL-server5-hugeint
%defattr(-,root,root)
%{_libdir}/monetdb5/autoload/??_sql_hge.mal
%{_libdir}/monetdb5/createdb/*_hge.sql
%{_libdir}/monetdb5/sql*_hge.mal
%endif

%package testing
Summary: MonetDB - Monet Database Management System
Group: Applications/Databases

%description testing
MonetDB is a database management system that is developed from a
main-memory perspective with use of a fully decomposed storage model,
automatic index management, extensibility of data types and search
accelerators.  It also has an SQL frontend.

This package contains the programs and files needed for testing the
MonetDB packages.  You probably don't need this, unless you are a
developer.  If you do want to test, install %{name}-testing-python.

%files testing
%license COPYING
%defattr(-,root,root)
%{_bindir}/Mdiff
%{_bindir}/Mlog

%package testing-python
Summary: MonetDB - Monet Database Management System
Group: Applications/Databases
Requires: %{name}-testing = %{version}-%{release}
Requires: %{name}-client-tests = %{version}-%{release}
Requires: python
BuildArch: noarch

%description testing-python
MonetDB is a database management system that is developed from a
main-memory perspective with use of a fully decomposed storage model,
automatic index management, extensibility of data types and search
accelerators.  It also has an SQL frontend.

This package contains the Python programs and files needed for testing
the MonetDB packages.  You probably don't need this, unless you are a
developer, but if you do want to test, this is the package you need.

%files testing-python
%defattr(-,root,root)
%{_bindir}/Mapprove.py
%{_bindir}/Mtest.py
%dir %{python2_sitelib}/MonetDBtesting
%{python2_sitelib}/MonetDBtesting/*

%if %{?rhel:0}%{!?rhel:1} || 0%{?rhel} >= 7
%package selinux
Summary: SELinux policy files for MonetDB
Group: Applications/Databases
%if "%{?_selinux_policy_version}" != ""
Requires:       selinux-policy >= %{?_selinux_policy_version}
%endif
Requires(post):   MonetDB5-server%{?_isa} = %{version}-%{release}
Requires(postun): MonetDB5-server%{?_isa} = %{version}-%{release}
Requires(post):   %{name}-SQL-server5%{?_isa} = %{version}-%{release}
Requires(postun): %{name}-SQL-server5%{?_isa} = %{version}-%{release}
Requires(post):   /usr/sbin/semodule, /sbin/restorecon, /sbin/fixfiles
Requires(postun): /usr/sbin/semodule, /sbin/restorecon, /sbin/fixfiles
BuildArch: noarch

%global selinux_types %(%{__awk} '/^#[[:space:]]*SELINUXTYPE=/,/^[^#]/ { if ($3 == "-") printf "%s ", $2 }' /etc/selinux/config 2>/dev/null)
%global selinux_variants %([ -z "%{selinux_types}" ] && echo mls targeted || echo %{selinux_types})

%description selinux
MonetDB is a database management system that is developed from a
main-memory perspective with use of a fully decomposed storage model,
automatic index management, extensibility of data types and search
accelerators.  It also has an SQL frontend.

This package contains the SELinux policy for running MonetDB under
control of systemd.  There is one tunable parameter, mserver5_can_read_home,
which can be set using "setsebool -P mserver5_can_read_home=true" to allow
an mserver5 process started by monetdbd under the control of systemd to
read files in users' home directories.

%post selinux
for selinuxvariant in %{selinux_variants}
do
  /usr/sbin/semodule -s ${selinuxvariant} -i \
    %{_datadir}/selinux/${selinuxvariant}/monetdb.pp &> /dev/null || :
done
# use %{_localstatedir}/run/monetdb here for EPEL 6; on other systems,
# %{_localstatedir}/run is a symlink to /run
/sbin/restorecon -R %{_localstatedir}/monetdb5 %{_localstatedir}/log/monetdb %{_localstatedir}/run/monetdb %{_bindir}/monetdbd %{_bindir}/mserver5 %{_unitdir}/monetdbd.service &> /dev/null || :
/usr/bin/systemctl try-restart monetdbd.service

%postun selinux
if [ $1 -eq 0 ] ; then
  active=`/usr/bin/systemctl is-active monetdbd.service`
  if [ $active = active ]; then
    /usr/bin/systemctl stop monetdbd.service
  fi
  for selinuxvariant in %{selinux_variants}
  do
    /usr/sbin/semodule -s ${selinuxvariant} -r monetdb &> /dev/null || :
  done
  # use %{_localstatedir}/run/monetdb here for EPEL 6; on other systems,
  # %{_localstatedir}/run is a symlink to /run
  /sbin/restorecon -R %{_localstatedir}/monetdb5 %{_localstatedir}/log/monetdb %{_localstatedir}/run/monetdb %{_bindir}/monetdbd %{_bindir}/mserver5 %{_unitdir}/monetdbd.service &> /dev/null || :
  if [ $active = active ]; then
    /usr/bin/systemctl start monetdbd.service
  fi
fi

%files selinux
%defattr(-,root,root,0755)
%doc buildtools/selinux/*
%{_datadir}/selinux/*/monetdb.pp

%endif

%prep
%setup -q

%build

# There is a bug in GCC version 4.8 on AArch64 architectures
# that causes it to report an internal error when compiling
# testing/difflib.c.  The work around is to not use -fstack-protector-strong.
# The bug exhibits itself on CentOS 7 on AArch64.
# Everywhere else, add -Wno-format-truncation to the compiler options
# to reduce the number of warnings during compilation.
%ifarch aarch64
    if gcc -v 2>&1 | grep -q 'gcc version 4\.'; then
	CFLAGS="${CFLAGS:-$(echo %optflags | sed 's/-fstack-protector-strong//')"
    else
	CFLAGS="${CFLAGS:-%optflags -Wno-format-truncation}"
    fi
%else
    CFLAGS="${CFLAGS:-%optflags -Wno-format-truncation}"
%endif
export CFLAGS
# do not use --enable-optimize or --disable-optimize: we don't want
# any changes to optimization flags
%{configure} \
	--enable-assert=no \
<<<<<<< HEAD
	--enable-debug=no \
=======
	--enable-console=yes \
	--enable-debug=yes \
>>>>>>> 2021ba65
	--enable-developer=no \
	--enable-embedded=no \
	--enable-embedded-r=no \
	--enable-fits=%{?with_fits:yes}%{!?with_fits:no} \
	--enable-gdk=yes \
	--enable-geom=%{?with_geos:yes}%{!?with_geos:no} \
	--enable-int128=%{?with_hugeint:yes}%{!?with_hugeint:no} \
	--enable-lidar=%{?with_lidar:yes}%{!?with_lidar:no} \
	--enable-mapi=yes \
	--enable-monetdb5=yes \
	--enable-netcdf=no \
	--enable-odbc=yes \
	--enable-py2integration=%{?with_py2integration:yes}%{!?with_py2integration:no} \
	--enable-py3integration=%{?with_py3integration:yes}%{!?with_py3integration:no} \
	--enable-rintegration=%{?with_rintegration:yes}%{!?with_rintegration:no} \
	--enable-sanitizer=no \
	--enable-shp=no \
	--enable-sql=yes \
	--enable-static-analysis=no \
	--enable-strict=no \
	--enable-testing=yes \
	--with-bz2=yes \
	--with-curl=yes \
	--with-gdal=%{?with_lidar:yes}%{!?with_lidar:no} \
	--with-geos=%{?with_geos:yes}%{!?with_geos:no} \
	--with-liblas=%{?with_lidar:yes}%{!?with_lidar:no} \
	--with-libxml2=yes \
	--with-lz4=no \
	--with-lzma=yes \
	--with-openssl=yes \
	--with-proj=no \
	--with-pthread=yes \
	--with-python2=yes \
	--with-python3=%{?with_py3integration:yes}%{!?with_py3integration:no} \
	--with-readline=yes \
	--with-regex=%{?with_pcre:PCRE}%{!?with_pcre:POSIX} \
	--with-samtools=%{?with_samtools:yes}%{!?with_samtools:no} \
	--with-snappy=no \
	--with-unixodbc=yes \
	--with-uuid=yes \
	--with-valgrind=no \
	%{?comp_cc:CC="%{comp_cc}"}

%make_build

%if %{?rhel:0}%{!?rhel:1} || 0%{?rhel} >= 7
cd buildtools/selinux
%if 0%{?fedora} < 27
# no `map' policy available before Fedora 27
sed -i '/map/d' monetdb.te
%endif

for selinuxvariant in %{selinux_variants}
do
  make NAME=${selinuxvariant} -f /usr/share/selinux/devel/Makefile
  mv monetdb.pp monetdb.pp.${selinuxvariant}
  make NAME=${selinuxvariant} -f /usr/share/selinux/devel/Makefile clean
done
cd -
%endif

%install
%make_install

# move file to correct location
%if %{?rhel:0}%{!?rhel:1} || 0%{?rhel} >= 7
mkdir -p %{buildroot}%{_tmpfilesdir}
mv %{buildroot}%{_sysconfdir}/tmpfiles.d/monetdbd.conf %{buildroot}%{_tmpfilesdir}
rmdir %{buildroot}%{_sysconfdir}/tmpfiles.d
%endif

install -d -m 0750 %{buildroot}%{_localstatedir}/MonetDB
install -d -m 0770 %{buildroot}%{_localstatedir}/monetdb5/dbfarm
install -d -m 0775 %{buildroot}%{_localstatedir}/log/monetdb
%if %{?rhel:0}%{!?rhel:1} || 0%{?rhel} >= 7
# RHEL >= 7, and all current Fedora
install -d -m 0775 %{buildroot}/run/monetdb
%else
# RedHat Enterprise Linux < 7
install -d -m 0775 %{buildroot}%{_localstatedir}/run/monetdb
%endif

# remove unwanted stuff
# .la files
rm -f %{buildroot}%{_libdir}/*.la
rm -f %{buildroot}%{_libdir}/monetdb5/*.la

%if %{?rhel:0}%{!?rhel:1} || 0%{?rhel} >= 7
for selinuxvariant in %{selinux_variants}
do
  install -d %{buildroot}%{_datadir}/selinux/${selinuxvariant}
  install -p -m 644 buildtools/selinux/monetdb.pp.${selinuxvariant} \
    %{buildroot}%{_datadir}/selinux/${selinuxvariant}/monetdb.pp
done
/usr/sbin/hardlink -cv %{buildroot}%{_datadir}/selinux
%endif

%post -p /sbin/ldconfig

%postun -p /sbin/ldconfig

%changelog
* Fri Apr 26 2019 Sjoerd Mullender <sjoerd@acm.org> - 11.33.3-20190426
- Rebuilt.
- BZ#6647: Add suport to Python 3 on Windows
- BZ#6696: Re-use of MAL explain plans with complex type coercions

* Fri Apr 05 2019 Sjoerd Mullender <sjoerd@acm.org> - 11.33.1-20190405
- Rebuilt.
- BZ#2403: stream: http read support in streams
- BZ#2416: GDK: file/dir creation mask
- BZ#2478: SQL: rename columns
- BZ#2496: SQL: implement greatest / least
- BZ#3384: Auxiliary window functions
- BZ#3416: log() SQL function only supports natural logarithm
- BZ#3448: Make lbatomic_ops optional if installed
- BZ#3520: Add support for scalar function LN(num)
- BZ#3530: sigabort on window aggr function
- BZ#3567: Add support for: ALTER TABLE [schema1.]oldtablename RENAME [TO]
  [schema2.]newtablename
- BZ#3743: DELETE FROM merge table not supported.
- BZ#3832: Cannot use expressions in GROUP BY clause
- BZ#3946: Expose C log2 function to SQL
- BZ#4056: mapi_timeout is not implemented
- BZ#6181: comments cause error with return in function
- BZ#6326: Eliminate unused UNION tables
- BZ#6347: Mserver returns with "memory exhausted in" error if query
  size exceeds 2.5MB
- BZ#6402: JDBC: Support for Connection.prepareCall
- BZ#6475: Remove unused SQL global variable "history"
- BZ#6588: Table aliasing are not supported in SQL update queries
- BZ#6591: Name mangling in the SQL catalog results in ambiguity
- BZ#6608: Sqlitelogictest error message in group by with coalesce
- BZ#6609: Rename Schema in MonetDB
- BZ#6636: sys.queue() extension: allow DBA to see all running queries
- BZ#6671: Error when running user function on merge table with remote
  part
- BZ#6674: R UDF with Date type fails to convert RAPI
- BZ#6676: Max data length of 2048 for column sys._tables.query is too
  small for the actual data (2811 for view sys.ids)
- BZ#6678: Binding NULL parameter to parametrized query results in syntax
  error on execution
- BZ#6680: Copy cannot open CSV file if systemctl enabled
- BZ#6684: Inserting into a replica table crashes the server
- BZ#6685: adding a view to a merge table gives unexpected behaviour
- BZ#6690: Unable to fetch empty string with ODBC driver

* Tue Mar 19 2019 Panagiotis Koutsourakis <kutsurak@monetdbsolutions.com> - 11.33.1-20190405
- merovingian: Added a new database property named `profilerbeatfreq`. Its value,
  <freq>, should be an integer and, if it is set the command
  `profilerstart` will call stethoscope with this value as the
  argument to -b. This will instruct stethoscope to collect heartbeat
  events from the MonetDB server every <freq> milliseconds. Please note
  that no type checking is done, and if
  <freq> is not an integer, stethoscope will silently ignore it.

* Tue Mar 19 2019 Sjoerd Mullender <sjoerd@acm.org> - 11.33.1-20190405
- buildtools: We now use the C11 atomic operations if available, although
  libatomic_ops is still used if present and not disabled on the configure
  command line.

* Tue Mar 19 2019 Sjoerd Mullender <sjoerd@acm.org> - 11.33.1-20190405
- gdk: During processing, we now try to maintain the smallest and largest
  values that occur in a BAT.  This information is not saved across
  server restarts.

* Tue Mar 19 2019 Sjoerd Mullender <sjoerd@acm.org> - 11.33.1-20190405
- selinux: There is one tunable parameter, mserver5_can_read_home, which can
  be set using "setsebool -P mserver5_can_read_home=true" to allow an
  mserver5 process started by monetdbd under the control of systemd to
  read files in users' home directories.

* Fri Feb  8 2019 Sjoerd Mullender <sjoerd@acm.org> - 11.33.1-20190405
- monetdb5: Changed the way blobs are ordered.  Before, shorter blobs came before
  longer, now the contents is compared first.

* Mon Jan 28 2019 Sjoerd Mullender <sjoerd@acm.org> - 11.33.1-20190405
- sql: Implemented two-argument least/greatest functions.  If one argument
  is NULL, the functions return the other value, otherwise they return
  the least/greatest of the two arguments.

* Thu Jan 24 2019 Sjoerd Mullender <sjoerd@acm.org> - 11.33.1-20190405
- sql: Implemented SQL2003 natural logarithm function: ln(num_expr).

* Wed Jan 23 2019 Sjoerd Mullender <sjoerd@acm.org> - 11.33.1-20190405
- monetdb5: Removed function blob.tostring() since it cannot guarantee that the
  resulting string is properly encoded in UTF-8.

* Wed Jan 23 2019 Sjoerd Mullender <sjoerd@acm.org> - 11.33.1-20190405
- sql: Function octet_length now also accepts a BLOB argument and returns
  the length of the BLOB (i.e. the same as length when called with a
  BLOB argument).

* Tue Jan 22 2019 Sjoerd Mullender <sjoerd@acm.org> - 11.33.1-20190405
- monetdb5: Removed the type "sqlblob", changed the external format of the type
  "blob" to be like what "sqlblob" used to be.  In other words, the
  "blob" type is now SQL-compatible.

* Tue Jan 22 2019 Sjoerd Mullender <sjoerd@acm.org> - 11.33.1-20190405
- sql: Implemented length(blob) and comparison between blobs.
- sql: Implemented a two argument function log which calculates the logarithm
  of the first argument using the second argument as base.
- sql: Next to the functions log (natural logarithm) and log10 (base 10
  logarithm), there is now also log2 (base 2 logarithm).

* Fri Jan 18 2019 Sjoerd Mullender <sjoerd@acm.org> - 11.33.1-20190405
- sql: Removed unused global SQL variable "history".

* Fri Jan  4 2019 Pedro Ferreira <pedro.ferreira@monetdbsolutions.com> - 11.33.1-20190405
- sql: Allow usage of custom expressions in GROUP BY and PARTITION BY
  clauses. The same expressions can be used in the projection phase as
  long as it is exactly the same used in the grouping clause (textual
  lookup is performed). As an example the query:
  SELECT col1*2 FROM t1 GROUP BY col1*2; is correct, while
  SELECT sin(col1+5) FROM t1 GROUP BY col1*2; is wrong.
- sql: Allow usage of WITH clauses in insert, update, delete and merge
  statements.

* Fri Jan  4 2019 Pedro Ferreira <pedro.ferreira@monetdbsolutions.com> - 11.33.1-20190405
- sql: Implemented merge statements from SQL:2003 standard. Using a source
  relation R, a target table T is updating depending on the result of
  the merge. In case of a match, the table T's row is either updated
  or deleted with R's row. In a non-match case, R's row is inserted
  into T. The grammar is the follows:
  > MERGE INTO target [ [AS] ident ] USING source ON search_condition
  { WHEN MATCHED [ AND search_condition ] THEN
    { UPDATE SET assignment_list | DELETE } } |
  { WHEN NOT MATCHED [ AND search_condition ] THEN
    INSERT [ column_list ] [ { DEFAULT VALUES | VALUES row_values } ] }
- sql: Added possibility to change the schema of a table with the syntax:
  > ALTER TABLE [ IF EXISTS ] qname SET SCHEMA ident
- sql: Added optional alias option for target table in update and delete
  statements: (e.g. UPDATE target AS alias SET col1=1 WHERE alias.col2 < 5)

* Fri Jan  4 2019 Martin van Dinther <martin.van.dinther@monetdbsolutions.com> - 11.33.1-20190405
- sql: Improved and extended storagemodel functionality. Changes include:
- sql: Added views sys."tablestorage" and sys."schemastorage" for easy and
  quick assesment of aggregated storage usage per table or per schema.
- sql: Excluded listing system tables in views sys."storage", sys."tablestorage"
  and sys."schemastorage". You can still use sys."storage"() to query
  storage of system tables and columns.
- sql: In procedure sys.storagemodelinit() when populating table
  sys.storagemodelinput it now excludes system tables as system tables are
  not useful to be modeled for storagesize by application users.
  It now also computes and populates the atomwidth column more correctly
  for variable size data types (strings, blobs) when the table has
  representative data in those columns.
- sql: System function sys.columnsize() has been corrected for types: tinyint,
  real, date, time, timetz, sec_interval, month_interval, decimal, uuid,
  mbr, char, clob, json, url, blob, geometry and geometrya.
  For variable size data types (varchar, char, clob, json, url, blob,
  geometry, geometrya) it now returns the columnsize excluding the
  variable heapsize. The heapsize is retrievable via sys.heapsize().
- sql: System function sys.heapsize() has been corrected for all variable size
  data types: varchar, char, clob, json, url, blob, geometry and geometrya.
- sql: System function sys.imprintsize() has been corrected. The imprintsize
  depends on the width (1 or 2 or 4 or 8 or 16 bytes) of the data type.
  Also instead of 12% it now uses 20%, which is a better estimate.
- sql: System function sys.storagemodel() has been removed as it outputs the
  same data as view sys.storagemodel. Use view sys.storagemodel instead.
- sql: Corrected views sys.storagemodel and sys.tablestoragemodel by returning
  a computed orderidxsize when the count has been changed in the
  sys.storagemodelinput table.  Also the views now return data ordered
  by schema, table and column names.
- sql: Extended view sys.tablestoragemodel with column: "storages". Besides
  columns also keys (primary, foreign and unique keys) and indexes
  (ordered, imprints) use storage, so the "storages" count can be higher
  than the number of columns per table.
- sql: Corrected the data type of columns "schema", "table", "column", "type",
  "mode" and location in table sys.storagemodelinput and functions
  sys."storage"(), sys."storage"(sname), sys."storage"(sname, tname)
  and sys."storage"(sname, tname, cname) from string into varchar(1024).
  Consequently also the views based on the table or functions will be
  reporting varchar(1024) as column meta data instead of clob for those
  columns.  This allows faster querying and reporting by generic SQL
  programs which treat clob querying different from varchar columns.

* Fri Jan  4 2019 Pedro Ferreira <pedro.ferreira@monetdbsolutions.com> - 11.33.1-20190405
- sql: Extended windowing functions catalog with SQL standard semantics.
  Standard aggregation functions can now be used in windowing
  functions: (avg,max,min,sum,prod,count). Other windowing specific
  functions were also implemented: (percent_rank,cume_dist,ntile,
  lag,lead,first_value,last_value,nth_value).
- sql: The standard frame specification was implemented for aggregation
  functions as well as first_value, last_value and nth_value
  functions. The available frames are rows, range and groups.
  Bounds can be unbounded (partition limit), the current row, a fixed
  number of rows (constant), or variable (column as input).
  (e.g SELECT COUNT(col1) OVER (PARTITION BY col2 ORDER BY col3 RANGE
  BETWEEN UNBOUNDED PRECEDING AND CURRENT ROW) FROM t1;).
- sql: Added WINDOW keyword which is optionally provided after the FROM
  clause, with window specifications used in the projection
  (e.g SELECT SUM(col1) OVER w1, LAST_VALUE(col2) OVER w2 FROM t1
  WINDOW w1 AS (ROWS BETWEEN 5 PRECEDING AND 0 FOLLOWING),
  w2 AS (w1);).
- sql: Our previous partitioning implementation didn’t impose order in the
  input. With this reexamination, partitioning now imposes ascending
  order by default, thus pairing with the industry standard
  implementation.

* Fri Jan  4 2019 Sjoerd Mullender <sjoerd@acm.org> - 11.33.1-20190405
- sql: Implemented X'...' style binary string literals.
- sql: Implemented U&'...' Unicode character string literals and
  U&"..." Unicode delimited identifiers, including UESCAPE.  For the
  string literals, you can have U&'...' '...' '...' UESCAPE '...' where
  the escape must be as single character and the other '...' strings
  are also Unicode character string literals.  For now, these latter
  strings also undergo C-style backslash interpretation.
- sql: Implemented PostgreSQL-like E'...' strings.  The strings can contain
  C-style backslash escapes.  The old format strings '...' currently
  still also accept C-style escapes, but that feature will be removed
  in a future release.

* Fri Jan  4 2019 Sjoerd Mullender <sjoerd@acm.org> - 11.33.1-20190405
- gdk: Added an extra argument of type `bool' to the atom to string and
  string to atom methods to indicate whether the string is for
  internal use (casting the value to or from a string) of external use
  (to be printed).

* Fri Jan  4 2019 Sjoerd Mullender <sjoerd@acm.org> - 11.33.1-20190405
- monetdb5: The MAL functions algebra.sort and algebra.firstn now have a new,
  extra second-to-last argument, nilslast:bit, which indicates where
  NIL values are to be sorted: at the beginning, or at the end.  The old
  behavior is when for algebra.sort, the value of nilslast is equal to
  the value or the reverse:bit parameter, for algebra.firstn when the
  value of nilslast is opposite to the value of the asc:bit parameter.

* Fri Jan  4 2019 Sjoerd Mullender <sjoerd@acm.org> - 11.33.1-20190405
- sql: Implemented the NULLS FIRST and NULLS LAST option to ORDER BY.  The
  default is NULLS FIRST for ASC(ending) and NULLS LAST for DESC(ending).

* Fri Jan  4 2019 Sjoerd Mullender <sjoerd@acm.org> - 11.33.1-20190405
- gdk: Implemented a nilslast option for BATfirstn.  If set, NILs come
  last in the ordering that BATfirstn simulates, so non-NIL values are
  preferentially returned.  The old behavior can be obtained by setting
  nilslast to !asc(ending).

* Fri Jan  4 2019 Sjoerd Mullender <sjoerd@acm.org> - 11.33.1-20190405
- gdk: Implemented a nilslast option for BATsort.  This option should be
  equal to the reverse option for stable sort (it is not implemented for
  stable sort), but can be different from reverse for non-stable sort.
  The functions BATsort and GDKqsort have extra parameters, the function
  GDKqsort_rev has been removed (superseded by GDKqsort with the new
  `reverse' parameter).

* Fri Jan  4 2019 Sjoerd Mullender <sjoerd@acm.org> - 11.33.1-20190405
- gdk: The BUNtail, BUNtvar, BUNtloc, and BUNtpos macros (and Tloc and Tpos)
  now return a `void *' instead of a `char *'.

* Fri Jan  4 2019 Pedro Ferreira <pedro.ferreira@monetdbsolutions.com> - 11.33.1-20190405
- sql: Added possibility to rename SQL schemas, tables and columns with ALTER
  statements:
  > ALTER SCHEMA [ IF EXISTS ] ident RENAME TO ident
  > ALTER TABLE [ IF EXISTS ] qname RENAME TO ident
  > ALTER TABLE [ IF EXISTS ] qname RENAME [ COLUMN ] ident TO ident
  Also added optional IF EXISTS clause to other existing ALTER TABLE
  statements.

* Fri Jan  4 2019 Martin van Dinther <martin.van.dinther@monetdbsolutions.com> - 11.33.1-20190405
- clients: The mclient program can now be quit by typing quit or exit on the
  command-line.  This makes it easier for novice users to quit the program
  if they do not know that the standard command to quit is \q.

* Fri Jan  4 2019 Sjoerd Mullender <sjoerd@acm.org> - 11.33.1-20190405

* Fri Jan  4 2019 Aris Koning <aris.koning@monetdbsolutions.com> - 11.33.1-20190405
- sql: The sql SAMPLE syntax is extended to include an optional integral SEED
  parameter that sets the seed for the internal random number generator
  in the sample algorithm.  When the seed is set, the user can obtain
  a reproducible sample set from a static dataset with the same sample
  query. The new syntax is
  SELECT ... FROM ... WHERE ... SAMPLE <expr> [SEED <integer>]

* Fri Jan  4 2019 Sjoerd Mullender <sjoerd@acm.org> - 11.33.1-20190405
- sql: Implemented a version of COPY INTO that reads/writes files from/to
  the client instead of doing it in the server.  This has the
  advantage that COPY INTO is then no longer restricted to only the
  "super user" monetdb, nor only to absolute file names.  The syntax
  to have the server communicate with the client for file content is
  COPY INTO table FROM file ON CLIENT ...; and COPY query INTO file ON
  CLIENT ...;.  This also works for COPY BINARY INTO.  There is also
  the possibility to specify that files are to be read/written by the
  server by using ON SERVER.  This is also the default when ON CLIENT
  or ON SERVER is not specified.

* Fri Jan  4 2019 Sjoerd Mullender <sjoerd@acm.org> - 11.33.1-20190405
- stream: The functions mnstr_write{Sht,Int,Lng,Hge} and their Array variants
  now swap bytes of the written values if the stream is set to swap bytes
  (i.e. big-endian on a little-endian machine and v.v.).
- stream: Removed defines ST_ASCII, ST_BIN, ST_READ, ST_WRITE from stream.h.
- stream: Changed function mnstr_set_byteorder(stream, char) to
  mnstr_set_bigendian(stream, bool) where the second argument should
  be `true' for specifying that the stream is bigendian.  This sets an
  internal flag whether or not to swap bytes which can be retrieved
  with mnstr_get_swapbytes(stream).
- stream: Changed function `int mnstr_byteorder(stream)' to `bool
  mnstr_get_swapbytes(stream)'; it now returns whether bytes are
  swapped.
- stream: Changed function `int mnstr_type(stream)' to `bool
  mnstr_isbinary(stream)'.

* Fri Jan  4 2019 Sjoerd Mullender <sjoerd@acm.org> - 11.33.1-20190405
- mapilib: Removed function mapi_cache_shuffle.
- mapilib: Removed function mapi_stream_query.

* Fri Jan  4 2019 Sjoerd Mullender <sjoerd@acm.org> - 11.33.1-20190405
- buildtools: We now also build the Python 3 integration packages for Fedora, Debian,
  Ubuntu, and Windows (not for Debian 8, Ubuntu 14.04, or EPEL 6 and 7
  which are too old).

* Fri Jan  4 2019 Sjoerd Mullender <sjoerd@acm.org> - 11.33.1-20190405
- gdk: Function PROPdestroy now takes a BAT* parameter.

* Fri Jan  4 2019 Sjoerd Mullender <sjoerd@acm.org> - 11.33.1-20190405
- gdk: A whole bunch of functions now take a bool argument instead of an
  int argument.  Some functions now return a bool instead of an int.
  In all these cases, the int was used as a Boolean value.

* Fri Jan  4 2019 Sjoerd Mullender <sjoerd@acm.org> - 11.33.1-20190405
- sql: The sys.functions table now has an extra column called "system" of
  type BOOLEAN whose value is TRUE for system functions (i.e. functions
  that should not be dumped).  The table sys.systemfunctions has been
  changed to a view and is now officially deprecated.

* Fri Jan  4 2019 Pedro Ferreira <pedro.ferreira@monetdbsolutions.com> - 11.33.1-20190405
- sql: Extended merge tables with partitioning using a predicate:
  > CREATE MERGE TABLE [ IF NOT EXISTS ] table_name (... columns ...)
  [ PARTITION BY { RANGE | VALUES }
  { ON '(' column_name ')' | USING '(' expression ')' } ]
  The partitioning can occur by range or list of values using one of
  the table's columns or an expression. The domain of the partitioning
  scheme will be covered by each child table added with alter statements
  depending if the table is partitioned by range or list of values:
  > ALTER TABLE merge_table_name { ADD | SET } TABLE child_table_name
  AS PARTITION IN '(' expression [ ',' ... ] ')' [ WITH NULL ]
  > ALTER TABLE merge_table_name { ADD | SET } TABLE child_table_name
  AS PARTITION BETWEEN { RANGE MINVALUE | expression } AND
  { RANGE MAXVALUE | expression } [ WITH NULL ]
  > ALTER TABLE merge_table_name { ADD | SET } TABLE child_table_name
  AS PARTITION WITH NULL
  When updating a single partition range/list of values, the SET
  keyword should be used instead of ADD.
  INSERT, UPDATE and DELETE statements are possible on partitioned
  tables with corresponding validation on each partition domain.
  The system tables sys.table_partitions, sys.range_partitions and
  sys.value_partitions were added to store meta-information about
  each existing partition.

* Fri Jan 04 2019 Sjoerd Mullender <sjoerd@acm.org> - 11.31.13-20190104
- Rebuilt.
- BZ#6643: schema name qualifier in create global temporary table
  json.table6643 ... is not honered
- BZ#6645: optimizer treats all the functions with no or constant
  parameters as constant
- BZ#6650: PREPARE SQL statement fails to compile user defined functions
  with parameter/s
- BZ#6651: Multi-column IN clause for subquery produces wrong results
- BZ#6653: CREATE TABLE accepts empty table/column name
- BZ#6654: Incorrect handling of 'TRUE' in compound select
- BZ#6657: Restart sequence with a non atomic sub-query cardinality
  gives wrong error message
- BZ#6660: GRANTing a ROLE is not idempotent
- BZ#6662: Concurrency Conflicts Exception string "!transaction is
  aborted because of concurrency conflicts, will ROLLBACK instead" not
  shown on prompt.
- BZ#6664: mserver5 crash: infinite recursive happens at rel_bin.c:489
- BZ#6665: Creation of serial types does not accept negative numbers
- BZ#6666: COPY INTO from .. LOCKED doubles input data
- BZ#6668: The SAMPLE key word doesn't work in a subquery.
- BZ#6669: COPY [xxx RECORDS] INTO foo FROM STDIN ... doesn't work
  without specifying nr of to be copied records
- BZ#6672: SQLGetData with SQL_C_WCHAR string truncation and invalid
  StrLen_or_Ind value

* Tue Oct 30 2018 Sjoerd Mullender <sjoerd@acm.org> - 11.31.13-20190104
- sql: Disabled function sys.getcontent(url).

* Thu Oct 11 2018 Sjoerd Mullender <sjoerd@acm.org> - 11.31.13-20190104

* Thu Oct 11 2018 Sjoerd Mullender <sjoerd@acm.org> - 11.31.11-20181011
- Rebuilt.
- BZ#6648: key property potentially wrong after type conversion
- BZ#6649: Projection inside within transaction gives wrong results

* Wed Oct 10 2018 Sjoerd Mullender <sjoerd@acm.org> - 11.31.11-20181011
- MonetDB: Some subtle dependencies between RPMs have been fixed.

* Fri Oct 05 2018 Sjoerd Mullender <sjoerd@acm.org> - 11.31.9-20181005
- Rebuilt.
- BZ#6640: timestamp_to_str returning incorrectly adjusted results
- BZ#6641: race condition in SQL UDF with update
- BZ#6642: Hanging query
- BZ#6646: Example SQLcopyinto.java does not work

* Wed Oct  3 2018 Sjoerd Mullender <sjoerd@acm.org> - 11.31.9-20181005
- buildtools: On Ubuntu 18.10 (Cosmic Cuttlefish), the libmonetdb5-server-bam package
  cannot be built because of an incompatibility in the libbam library
  (it cannot be used in a shared object).

* Wed Aug 29 2018 Sjoerd Mullender <sjoerd@acm.org> - 11.31.7-20180829
- Rebuilt.

* Wed Aug 29 2018 Sjoerd Mullender <sjoerd@acm.org> - 11.31.5-20180829
- Rebuilt.
- BZ#6506: Improper performance counters
- BZ#6606: Misleading parameter name in generate_series function
- BZ#6639: COMMENT ON TABLE abc IS NULL invalidly sets the remark column
  to null where remark column is defined as NOT NULLable

* Tue Aug 28 2018 Sjoerd Mullender <sjoerd@acm.org> - 11.31.5-20180829
- buildtools: Build the MonetDB-cfitsio RPM and libmonetdb5-server-cfitsio
  Debian/Ubuntu package.

* Mon Aug 27 2018 Sjoerd Mullender <sjoerd@acm.org> - 11.31.5-20180829
- merovingian: Added a "logrotate" configuration file.  See /etc/logrotate.d/monetdbd.

* Tue Aug 21 2018 Sjoerd Mullender <sjoerd@acm.org> - 11.31.3-20180821
- Rebuilt.

* Wed Aug 15 2018 Sjoerd Mullender <sjoerd@acm.org> - 11.31.1-20180815
- Rebuilt.
- BZ#4020: Importing timestamp with zone from copy into
- BZ#6564: Changes to the Remote Table definition
- BZ#6575: Sqlitelogictest crash on groupby query with coalesce call
- BZ#6579: Sqlitelogic test infinite loop while compiling SQL query
- BZ#6586: Sqlitelogictest crash on complex aggregation query
- BZ#6593: Poor performance with like operator and escape clause
- BZ#6596: Multicolumn aggregation very slow after ANALYZE when persistent
  hashes are enabled
- BZ#6605: Sqlitelogictest set queries with wrong results
- BZ#6610: Sqlitelogictest algebra.rangejoin undefined
- BZ#6611: Cannot compile with GCC 8.1 and --enable-debug=no
- BZ#6612: Implement BLOB handling in python UDFs
- BZ#6614: JDBC 2.35/2.36 throws NullPointerException on getObject(int i)
  on Timestamp column
- BZ#6615: JDBC 2.35 returns "false" for Boolean NULL
- BZ#6616: JDBC 2.35 returns minint (-2147483648) for int NULL
- BZ#6618: dependency column on sequence violated by DROP SEQUENCE
- BZ#6621: SELECT FROM REMOTE TABLE WHERE <> returns wrong results
- BZ#6624: "Cannot use non GROUP BY column in query results without an
  aggregate function" when using aggregate function in both HAVING and
  ORDER BY clauses.
- BZ#6625: OR in subselect causes the server to crash with segmentation
  fault
- BZ#6627: stddev_pop inconsistent behaviour
- BZ#6628: User cannot insert into own local temporary table
- BZ#6629: CREATE TABLE IF NOT EXISTS returns 42000!
- BZ#6630: Sqlitelogictest cast NULL to integer failing
- BZ#6632: Dataflow causes crash when THRnew fails
- BZ#6633: ILIKE clauses don't work on certain characters
- BZ#6635: monetdbd exits due to "Too many open files" error
- BZ#6637: Within a transaction, d after an error causes mclient to exit
- BZ#6638: (sequences of) mkey.bulk_rotate_xor_hash() can generate NIL
  from non-NIL making multi-col joins return wrong results

* Thu Aug  2 2018 Martin van Dinther <martin.van.dinther@monetdbsolutions.com> - 11.31.1-20180815
- clients: ODBC SQLGetInfo now returns a positive numeric value for InfoTypes:
  SQL_MAX_COLUMN_NAME_LEN, SQL_MAX_DRIVER_CONNECTIONS,
  SQL_MAX_IDENTIFIER_LEN, SQL_MAX_PROCEDURE_NAME_LEN,
  SQL_MAX_SCHEMA_NAME_LEN, SQL_MAX_TABLE_NAME_LEN and
  SQL_MAX_USER_NAME_LEN.

* Mon Jul 30 2018 Sjoerd Mullender <sjoerd@acm.org> - 11.31.1-20180815
- gdk: Hash indexes are now persistent across server restarts.
- gdk: The macros bunfastapp and tfastins and variants no longer set the dirty
  flag of the heap they write to.  This now needs to be done separately
  (and preferably outside of the inner loop).

* Fri Jul 27 2018 Sjoerd Mullender <sjoerd@acm.org> - 11.31.1-20180815
- gdk: Removed batDirty flag from BAT record.  Its function is completely
  superseded by batDirtydesc and the dirty flags on the various heaps.

* Tue Jul 24 2018 Sjoerd Mullender <sjoerd@acm.org> - 11.31.1-20180815
- clients: ODBC: Implemented SQL_ATTR_QUERY_TIMEOUT parameter in SQLSetStmtAttr.

* Tue Jul 24 2018 Sjoerd Mullender <sjoerd@acm.org> - 11.31.1-20180815
- gdk: Removed "masksize" argument of function BAThash.

* Thu Jun  7 2018 Martin van Dinther <martin.van.dinther@monetdbsolutions.com> - 11.31.1-20180815
- sql: Removed deprecated table producing system functions:
  sys.dependencies_columns_on_functions()
  sys.dependencies_columns_on_indexes()
  sys.dependencies_columns_on_keys()
  sys.dependencies_columns_on_triggers()
  sys.dependencies_columns_on_views()
  sys.dependencies_functions_on_functions()
  sys.dependencies_functions_on_triggers()
  sys.dependencies_keys_on_foreignkeys()
  sys.dependencies_owners_on_schemas()
  sys.dependencies_schemas_on_users()
  sys.dependencies_tables_on_foreignkeys()
  sys.dependencies_tables_on_functions()
  sys.dependencies_tables_on_indexes()
  sys.dependencies_tables_on_triggers()
  sys.dependencies_tables_on_views()
  sys.dependencies_views_on_functions()
  sys.dependencies_views_on_triggers()
  They are replaced by new system dependency_* views:
  sys.dependency_args_on_types
  sys.dependency_columns_on_functions
  sys.dependency_columns_on_indexes
  sys.dependency_columns_on_keys
  sys.dependency_columns_on_procedures
  sys.dependency_columns_on_triggers
  sys.dependency_columns_on_types
  sys.dependency_columns_on_views
  sys.dependency_functions_on_functions
  sys.dependency_functions_on_procedures
  sys.dependency_functions_on_triggers
  sys.dependency_functions_on_types
  sys.dependency_functions_on_views
  sys.dependency_keys_on_foreignkeys
  sys.dependency_owners_on_schemas
  sys.dependency_schemas_on_users
  sys.dependency_tables_on_foreignkeys
  sys.dependency_tables_on_functions
  sys.dependency_tables_on_indexes
  sys.dependency_tables_on_procedures
  sys.dependency_tables_on_triggers
  sys.dependency_tables_on_views
  sys.dependency_views_on_functions
  sys.dependency_views_on_procedures
  sys.dependency_views_on_views

* Thu May 31 2018 Sjoerd Mullender <sjoerd@acm.org> - 11.31.1-20180815
- gdk: A whole bunch of functions that took an int argument that was used as a
  Boolean (true/false) value now take a value of type bool.  The functions
  BATkeyed, BATordered and BATordered_rev now return a bool instead of
  an int.

* Thu May 31 2018 Sjoerd Mullender <sjoerd@acm.org> - 11.31.1-20180815
- monetdb5: The lsst module was moved to a separate repository
  (https://dev.monetdb.org/hg/MonetDB-lsst/).

* Thu May 31 2018 Ying Zhang <y.zhang@cwi.nl> - 11.31.1-20180815
- clients: Added a '-f rowcount' option in mclient to repress printing the actual
  data of a resultset, but only print the number of returned tuples

* Thu May 31 2018 Sjoerd Mullender <sjoerd@acm.org> - 11.31.1-20180815
- buildtools: On Windows, the separate MonetDB5-Geom installer has been incorporated
  into the main MonetDB5-SQL installer and is therefore no longer
  available as a separate download.

* Thu May 31 2018 Panagiotis Koutsourakis <kutsurak@monetdbsolutions.com> - 11.31.1-20180815
- merovingian: Changed the monetdb profilerstart command to be more robust.  If the
  server or stethoscope crashed before, the pid file is still there,
  so the next time we try to start stethoscope, it will fail.  Now the
  profilerstart command will check if a stethoscope process with the
  recorded pid is running. If not, we start stethoscope, assuming that
  something went wrong before.
- merovingian: Changed the monetdb stop command to try to stop stethoscope before
  stoping the server. The error conditions that can arrise from attempting
  to stop stethoscope are:
  - The database is not running.
  - The profilerlogpath is not set.
  - The profiler.pid file does not exist or is inaccessible.
  - The contents of the profiler.pid are not valid.
  - Shutdown of stethoscope did not succeed.
  - Removing the profiler.pid file failed.
  In all the cases, the attempt to stop the server can continue normally,
  so we actually ignore any errors that rise from the attempt to stop
  stethoscope.

* Thu May 31 2018 Sjoerd Mullender <sjoerd@acm.org> - 11.31.1-20180815
- testing: Removed helper programs Mtimeout and MkillUsers: they have long been
  superseded by timeout handling by Mtest.py itself.

* Thu May 31 2018 Sjoerd Mullender <sjoerd@acm.org> - 11.31.1-20180815
- gdk: Removed the tdense property: it's function is completely replaced by
  whether or not tseqbase is equal to oid_nil.

* Thu May 31 2018 Pedro Ferreira <pedro.ferreira@monetdbsolutions.com> - 11.31.1-20180815
- sql: Implemented group_concat(X,Y) aggregate function which also
  concatenates a column of strings X, but using a supplied string Y as
  the separator. This function is also a SQL extension.

* Thu May 31 2018 Pedro Ferreira <pedro.ferreira@monetdbsolutions.com> - 11.31.1-20180815
- sql: Implemented group_concat(X) aggregate function which concatenates a
  column of strings using a comma as a separator. This function is not
  featured in the SQL standard.

* Thu May 31 2018 Pedro Ferreira <pedro.ferreira@monetdbsolutions.com> - 11.31.1-20180815
- stream: Added support for lz4 compressed files in the stream library

* Thu May 31 2018 Panagiotis Koutsourakis <kutsurak@monetdbsolutions.com> - 11.29.7-20180531
- Rebuilt.

* Fri May 25 2018 Panagiotis Koutsourakis <kutsurak@monetdbsolutions.com> - 11.29.5-20180525
- Rebuilt.
- BZ#6562: Sqlitelogictest crash on group by query with not in operator
- BZ#6565: Sqlitelogictest crash on complex select query with coalesce
  call
- BZ#6566: Sqlitelogictest unavailable calc.- MAL operations
- BZ#6568: Sqlitelogictest crash on complex case query
- BZ#6569: Sqlitelogictest select query with not between cause with
  wrong results
- BZ#6570: Sqlitelogictest select coalesce undefined calc
- BZ#6572: ordered index Error in optimizer garbageCollector
- BZ#6573: Sqlitelogictest crash on complex select query with case
  statement
- BZ#6574: server crashed could not find ordered index while creating
  a table
- BZ#6576: Sqlitelogictest aritmetic expressions with negative numbers
  handling
- BZ#6577: creating temp table kills performance of the original query
- BZ#6578: One two-tuple insert gives different results than two single
  inserts
- BZ#6581: Join condition errors.
- BZ#6583: Fixed size string concatenation with integer results in fixed
  size string of size 0
- BZ#6584: SELECT FROM REMOTE TABLE WHERE IS NOT NULL produces wrong
  result
- BZ#6585: Nested Merge tables cause an infinite loop in rel_optimizer
- BZ#6587: Sqlitelogictest crash on complex case statement
- BZ#6589: Sqlitelogictest crash on complex on complex expression
- BZ#6594: Sqlitelogictest crash on complex case statement
- BZ#6595: Remote decimal division triggers assertion / returns wrong
  answer
- BZ#6598: Python 3.4 not supported (due to usage of Py_DecodeLocale)
- BZ#6600: Sqlitelogictest queries fail to execute
- BZ#6601: "where is null" clause on remote table causes problem with
  next query
- BZ#6602: Sqlitelogictest wrong results in IN query
- BZ#6603: Sqlitelogictest: Aggregation query with distinct clause
  produces duplicated rows

* Thu May 17 2018 Martin van Dinther <martin.van.dinther@monetdbsolutions.com> - 11.29.5-20180525
- sql: Corrected the definition of view: sys.ids.

* Tue Apr  3 2018 Sjoerd Mullender <sjoerd@acm.org> - 11.29.5-20180525
- buildtools: On Linux and Unix, try not to link to libraries multiple times: that
  only causes the code (and worse, the variables in those libraries) to be
  included multiple times.  On Windows, we do need to link to libraries
  multiple times (once for each DLL we create if the DLL references
  anything from the library) but that doesn't cause the linked library
  to be loaded multiple times.

* Tue Mar 27 2018 Sjoerd Mullender <sjoerd@acm.org> - 11.29.3-20180327
- Rebuilt.
- BZ#3824: Created table not visible from ODBC
- BZ#6556: Sqlitelogictest division by zero on COALESCE call
- BZ#6557: Sqlitelogictest crash on aggregation query with not in
- BZ#6559: rows in sys.statistics are not removed when a temporary table
  is dropped.
- BZ#6560: Sqlitelogictest crash on group by query with having in
- BZ#6561: Sqlitelogictest crash on group by query with having not
  in clause

* Thu Mar 15 2018 Sjoerd Mullender <sjoerd@acm.org> - 11.29.3-20180327
- sql: Extended support to use CREATE ORDERED INDEX on columns of type: char,
  varchar, clob, blob, url, json, inet and uuid.

* Thu Mar 15 2018 Sjoerd Mullender <sjoerd@acm.org> - 11.29.1-20180315
- Rebuilt.
- BZ#3574: Add support for: create OR REPLACE view ...
- BZ#3831: Extend date part extraction and date formating functions to
  support more formats like "quarter", "iso year/week"
- BZ#6244: Add support for: TRUNCATE TABLE
- BZ#6249: DEFAULT in row-values missing (sqlsmith)
- BZ#6346: BATsort returns GDK_SUCCEED when **sorted bat is null
- BZ#6507: Column Header coming with trailing spaces in compiled version
  of MonetDB 11.27.9/11
- BZ#6513: Sqlitelogictest: Wrong MAL plan generation for column product
- BZ#6526: Crash using aggregate function inside a case statement in
  having clause
- BZ#6529: Sqlitelogictest crash in select query with IN operator and cast
- BZ#6530: Sqlitelogictest: select query with NOT IN giving wrong results
- BZ#6532: copy into ignore null as directive if first column doesn't
  come from file
- BZ#6534: [Mar2018]: mclient -f tab / --format=tab complains about
  "unsupported formatter"
- BZ#6535: [Mar2018]: mclient -t / --timer does not work as documented
- BZ#6536: [Mar2018]: timing output of mclient -t / --timer= should go
  to stderr rather than stdout
- BZ#6537: [Mar2018]: mclient's default timing mode should (again) be
  "none" rather than "clock"
- BZ#6541: [Mar2018]: mclient reports incorrect wall-clock time
- BZ#6542: assertion failure when querying: select count(*) from
  sys.commented_function_signatures;
- BZ#6543: Mar2018: truncate on SQL system tables should NOT be allowed
- BZ#6545: Sqlitelogictest crash in IN query
- BZ#6546: Sqlitelogictest crash in IN query with division
- BZ#6547: OS-dependent behaviour for ilike
- BZ#6548: Select from remote table leaves session open
- BZ#6549: Add log messages when listen fails
- BZ#6550: Sqlitelogictest crash on complex CASE statement
- BZ#6551: Sqlitelogictest wrong NULL value cast
- BZ#6552: Sqlitelogictest crash on complex case statement
- BZ#6553: Sqlitelogictest crash on aggregation with having statement
- BZ#6554: Sqlitelogictest crash on complex case statement
- BZ#6555: Sqlitelogictest wrong result set generated from complex
  case statement

* Thu Mar  8 2018 Sjoerd Mullender <sjoerd@acm.org> - 11.29.1-20180315
- mapilib: The three mapi_explain* functions and mapi_trace don't return any
  useful information, so they now return void.

* Thu Mar  8 2018 Sjoerd Mullender <sjoerd@acm.org> - 11.29.1-20180315
- utils: The function mcrypt_getHashAlgorithms now returns a static, constant
  string, so the result should not be modified or freed.

* Wed Feb 28 2018 Sjoerd Mullender <sjoerd@acm.org> - 11.29.1-20180315
- clients: ODBC: The driver function SQLProcedureColumns was implemented.

* Fri Feb 16 2018 Sjoerd Mullender <sjoerd@acm.org> - 11.29.1-20180315
- gdk: Changed return type of function void_replace_bat from BUN to gdk_return:
  it now only returns whether the operation succeeded or not.
- gdk: Changed the return type of BATroles from void to gdk_return: it can
  fail due to malloc failure.

* Wed Feb 14 2018 Stefan Manegold <Stefan.Manegold@cwi.nl> - 11.29.1-20180315
- MonetDB: mclient's execution time profiling options and output format have
  been changed. Instead of implicitly via the "--interactive"/"-i"
  option (or when using an interactive mclient console), execution time
  profiling is now controlled via an explicit "--timer=timermode"/"-t
  timermode" command-line option, or a "\t timermode" command in the
  interactive mclient console. The default (also in the interactive
  mclient console) is now timermode "none", i.e., no timing information
  is given. Timermode "clock" activates client-side wall-clock timing
  ("clk") in "human-friendly" format much like the interactive mode did
  before. Timermode "performance" also provides detailed server-side
  timings: "sql" is the time to parse the SQL query, optimize the
  logical relational plan and create the initial physical (MAL) plan;
  "opt" is the time to optimize the physical (MAL) plan; "run" is the
  time to execute the physical (MAL) plan. With timermode "performance"
  all server-side timings and the client-side wall-clock time are given
  in milliseconds (ms). Note that the client-measured wall-clock time
  "clk" is reported per query only when options "--interactive" or
  "--echo" are used, because only then does mclient send individual
  lines (statements) of the SQL script to the server. Otherwise, mclient
  sends the SQL script in large(r) batch(es) to the server, and, thus,
  only the total wall-clock time per batch is measured and reported. The
  server-measured detailed performance timings "sql", "opt", "run" are
  always measured and reported per query. Also, all timing information
  is now given on a separate line and sent to stderr rather than stdout.

* Mon Feb 12 2018 Sjoerd Mullender <sjoerd@acm.org> - 11.29.1-20180315
- buildtools: Added the .pdb files needed for debug symbols to the Windows installer
  for MonetDB/SQL.

* Fri Feb  9 2018 Sjoerd Mullender <sjoerd@acm.org> - 11.29.1-20180315
- gdk: Removed functions ALIGNsetH, ALIGNsetT, and CREATEview_ (mind the
  underscore).  The first can easily be replace by using BAThseqbase
  (that's all it did), the second was only used once, and the third can
  be replace by VIEWcreate.

* Fri Feb  9 2018 Sjoerd Mullender <sjoerd@acm.org> - 11.29.1-20180315
- MonetDB: Some types and constants were moved from configure (and hence
  monetdb_config.h) to gdk.h.  In particular, the types "lng" and
  "ulng" have been moved and can therefore no longer be used by code
  that doesn't (ultimately) include gdk.h.  Just use int64_t instead.
  A bunch of format defines have been removed: SZFMT, SSZFMT, PTRFMT,
  PDFMT.  Just use the C standard codes for those (%zu, %zd, %p, %td).
  The define for printing a lng (LLFMT) was also moved.  Use PRId64 for
  printing int64_t in code not using gdk.h.  Removed all references to
  __int64 and long long (use int64_t instead).

* Fri Feb  2 2018 Martin van Dinther <martin.van.dinther@monetdbsolutions.com> - 11.29.1-20180315
- sql: Added new system view: sys.ids which contains all database objects
  ids which can be used in sys.dependencies table.
- sql: Added new system view: sys.dependencies_vw which shows all data of
  sys.dependencies including names on objects, object types and dependency types.
- sql: Added 25 new system views for finding out dependencies between database objects.
  These new dependency views improve, extend and replace the 17
  sys.dependencies_X_on_Y() functions as previously defined in
  21_dependency_functions.sql. Those sys.dependencies_X_on_Y() functions
  are now marked as deprecated.
- sql: Added new system view: sys.roles which contains all defined roles.
- sql: Added new system view: sys.var_values which shows the values for
  system variables.

* Fri Feb  2 2018 Sjoerd Mullender <sjoerd@acm.org> - 11.29.1-20180315
- clients: ODBC: Changed table types as used by SQLTables from "LOCAL TEMPORARY"
  and "GLOBAL TEMPORARY" to "LOCAL TEMPORARY TABLE" and "GLOBAL TEMPORARY
  TABLE" respectively.

* Fri Feb  2 2018 Sjoerd Mullender <sjoerd@acm.org> - 11.29.1-20180315
- clients: ODBC: Initial support for the HUGEINT type in SQL was added.  Any value
  with type HUGEINT can be retrieved in a C variable with type SQL_C_CHAR
  or SQL_C_WCHAR.  A value of type HUGEINT can be retrieved in other C
  types as long as they fit, the largest C type supported being a 64 bit
  integer (equivalent to BIGINT).

* Fri Feb  2 2018 Sjoerd Mullender <sjoerd@acm.org> - 11.29.1-20180315
- monetdb5: Implemented function pcre.replace_first which is like pcre.replace,
  except it only replaces the first match.

* Fri Feb  2 2018 Sjoerd Mullender <sjoerd@acm.org> - 11.29.1-20180315
- gdk: Removed unused functions BATmemsize and BATvmsize.
- gdk: Removed the tnodense property: it was maintained but never actually
  used, not even stored.

* Fri Feb  2 2018 Joeri van Ruth <joeri.van.ruth@monetdbsolutions.com> - 11.29.1-20180315
- sql: Added support for COMMENT ON statements using SQL syntax:
   COMMENT ON { SCHEMA | TABLE | VIEW | COLUMN | INDEX | SEQUENCE |
              FUNCTION | PROCEDURE | AGGREGATE | FILTER FUNCTION | LOADER }
        qname IS { 'my description text' | NULL | '' } ;
  For COLUMN the qname can be "table_name"."column_name" or fully qualified
  as in: "schema_name"."table_name"."column_name".
  For FUNCTION, PROCEDURE, AGGREGATE, FILTER FUNCTION and LOADER the qname
  may need to include the signature (argument types) to be able to
  differentiate between multiple overloaded functions which have the same name
  and schema.
  By specifying IS NULL or IS '' you remove the comment for the database object.
  If a database object is dropped, the associated comment is also removed.
  Note: it is not allowed or possible to add comments for temporary tables or
        objects in schema "tmp".
  The sql catalog has been extended with system table: sys.comments.
  The keyword 'COMMENT' has now become a reserved keyword.

* Fri Feb  2 2018 Martin van Dinther <martin.van.dinther@monetdbsolutions.com> - 11.29.1-20180315
- sql: Removed system function sys.environment(). It was a duplicate of system
  function sys.env().

* Fri Feb  2 2018 Sjoerd Mullender <sjoerd@acm.org> - 11.29.1-20180315
- stream: The interface of mnstr_fgetpos and mnstr_fsetpos was changed to look
  more like the standard C functions fsetpos and fgetpos: they both have
  a second argument "pointer to fpos_t".

* Fri Feb  2 2018 Sjoerd Mullender <sjoerd@acm.org> - 11.29.1-20180315
- clients: The functions in the mapi library that require 64 bit integers now
  use the standard type int64_t instead of the non-standard mapi_int64.
  This requires a compilation environment that has the stdint.h include
  file (standardized in C99).  Compilation of the library also requires
  the inttypes.h include file (also standardized in C99).

* Fri Feb  2 2018 Martin van Dinther <martin.van.dinther@monetdbsolutions.com> - 11.29.1-20180315
- sql: Implemented behavior for DROP SCHEMA my_schema RESTRICT command.
  Previously the RESTRICT keyword was accepted but not obeyed. It would
  always do a CASCADE operation.  Also the default behavior of DROP SCHEMA
  my_schema command is now changed into RESTRICT behavior (was CASCADE).

* Fri Feb  2 2018 Sjoerd Mullender <sjoerd@acm.org> - 11.29.1-20180315
- gdk: The NIL representation of the internal flt and dbl types was changed
  from the smallest representable finite value to NaN (not-a-number).

* Fri Feb  2 2018 Sjoerd Mullender <sjoerd@acm.org> - 11.29.1-20180315
- sql: The internal NULL representation of the REAL (FLOAT) and DOUBLE
  types was changed from the smallest representable finite value to NaN
  (not-a-number).

* Fri Feb  2 2018 Panagiotis Koutsourakis <kutsurak@monetdbsolutions.com> - 11.29.1-20180315
- testing: Added a --data_path option to Mtest.py that defines an external data
  repository. See the commit message of c484932c7fd8 for more info.

* Fri Feb  2 2018 Sjoerd Mullender <sjoerd@acm.org> - 11.29.1-20180315
- gdk: Changed the interface of ATOMformat and VALformat: they now return a
  pointer to the allocated string.

* Fri Feb  2 2018 Sjoerd Mullender <sjoerd@acm.org> - 11.29.1-20180315
- gdk: The length "method" for atoms now returns a size_t, the "len" field of
  a ValRecord is now a size_t, the "size" field of the atomDesc structure
  is now unsigned short.
- gdk: Removed the "align" field from the ATOM descriptor (atomDesc) structure.
- gdk: The atomtostr and atomfromstr "methods" for atoms now return ssize_t
  and require a pointer to size_t for the size of the buffer.
- gdk: The atom tostr and fromstr "methods" now always return -1 on error.
  A return value greater than 0 is normal, a return value of 0 is not
  normal, but technically not an error.

* Fri Feb  2 2018 Pedro Ferreira <pedro.ferreira@monetdbsolutions.com> - 11.29.1-20180315
- sql: A column default value can be used in a UPDATE statement: UPDATE tname
  SET cname = DEFAULT, and INSERT statements: INSERT INTO tname VALUES
  (..., DEFAULT, ...)
- sql: Added support for TRUNCATE statements conforming to the SQL:2008 standard:
   TRUNCATE [ TABLE ] qname [ CONTINUE IDENTITY | RESTART IDENTITY ]
            [ RESTRICT | CASCADE ]
  In a TRUNCATE statement a 'CONTINUE IDENTITY' or 'RESTART IDENTITY'
  clause can be passed to restart or not, being the former the default one.
  The 'CASCADE' option instructs to truncate referencing table(s) also if
  the referencing table(s) have foreign key references to this table.
  The default behavior is 'RESTRICT'.
  Note: it is possible to use TRUNCATE statements in a transaction and
  thus to rollback the effects of a truncate.
  The keywords 'TRUNCATE' and 'CONTINUE' have now become reserved keywords.
- sql: Added possibility to GRANT or REVOKE a TRUNCATE privilege to a user or role.
- sql: Added possibility to define a TRIGGER on a TRUNCATE event.
- sql: Added possibility to specify 'OR REPLACE' in following CREATE commands:
   CREATE [ OR REPLACE ] VIEW qname ...
   CREATE [ OR REPLACE ] TRIGGER qname ...
- sql: Added possibility to specify 'IF EXIST' in following DROP commands:
   DROP AGGREGATE [ IF EXISTS ] qname ...
   DROP FUNCTION [ IF EXISTS ] qname ...
   DROP FILTER FUNCTION [ IF EXISTS ] qname ...
   DROP LOADER [ IF EXISTS ] qname ...
   DROP PROCEDURE [ IF EXISTS ] qname ...
   DROP TRIGGER [ IF EXISTS ] qname ...

* Fri Feb  2 2018 Martin Kersten <mk@cwi.nl> - 11.29.1-20180315
- monetdb5: The EXPLAIN command now shows all the MAL type resolutions, because in
  general users may not be aware of their signatures.  It also simplifies
  programs to analyze such plans.

* Fri Feb  2 2018 Sjoerd Mullender <sjoerd@acm.org> - 11.29.1-20180315
- monetdb5: Implemented versions of group.(sub)group(done) that don't return
  a histogram.

* Fri Feb  2 2018 Sjoerd Mullender <sjoerd@acm.org> - 11.29.1-20180315
- stream: Removed function wbstream.

* Fri Feb  2 2018 Sjoerd Mullender <sjoerd@acm.org> - 11.29.1-20180315
- monetdb5: Removed MAL functions streams.socketRead, streams.socketReadBytes,
  streams.socketWrite, and streams.socketWriteBytes.
- monetdb5: Removed MAL functions streams.openRead(s:streams):streams and
  streams.openWrite(s:streams):streams.

* Fri Feb  2 2018 Sjoerd Mullender <sjoerd@acm.org> - 11.29.1-20180315
- stream: Removed functions udp_rastream and udp_wastream.
- stream: Removed functions socket_rstream and socket_wstream.
- stream: Removed functions append_wstream and append_wastream.
- stream: Removed functions mnstr_rstream and mnstr_wstream.

* Fri Feb  2 2018 Panagiotis Koutsourakis <kutsurak@monetdbsolutions.com> - 11.29.1-20180315
- merovingian: Add daemon commands for starting/stopping collection of profiler
  (stethoscope) logs.

* Fri Feb  2 2018 Sjoerd Mullender <sjoerd@acm.org> - 11.29.1-20180315
- mapilib: The functions mapi_error_str and mapi_result_error now return const char
  * instead of plain char * to indicate that the returned data belongs
  to the library and should not be changed or freed by the application.
- mapilib: New function const char *mapi_result_errorcode(MapiHdl) which returns
  the SQLSTATE code if available when an error has occurred.

* Fri Feb  2 2018 Sjoerd Mullender <sjoerd@acm.org> - 11.29.1-20180315
- monetdb5: Lots of changes to streamline the internal error handling.
  In principle, all errors should now include a SQLSTATE error code
  (see the SQL standard).

* Fri Feb  2 2018 Sjoerd Mullender <sjoerd@acm.org> - 11.29.1-20180315
- sql: Lots of changes to streamline the internal error handling.
  In principle, all errors should now include a SQLSTATE error code
  (see the SQL standard).

* Fri Feb  2 2018 Martin van Dinther <martin.van.dinther@monetdbsolutions.com> - 11.29.1-20180315
- sql: Added support for extracting the quarter (number between 1 and 4)
  of a date or a timestamp or a timestamp with timezone in SQL:
   EXTRACT ( QUARTER FROM my_date_expr ).
  Added support for extracting the week (number between 1 and 53)
  of a date or a timestamp or a timestamp with timezone in SQL:
   EXTRACT ( WEEK FROM my_date_expr ).
  Added support for scalar functions: quarter(date_expr),
  quarter(timestamp_expr) and quarter(timestamptz_expr).

* Fri Feb  2 2018 Panagiotis Koutsourakis <kutsurak@monetdbsolutions.com> - 11.29.1-20180315
- clients: Add a new pretty printing option to stethoscope
  Running stethoscope with the flag -j will produce not pretty printed
  output (one json object per line). Running with the -y flag will produce
  pretty printed output. Running with neither will produce the legacy,
  line oriented format

* Fri Feb 02 2018 Sjoerd Mullender <sjoerd@acm.org> - 11.27.13-20180202
- Rebuilt.
- BZ#3470: Support setClob without length restrictions
- BZ#6468: JDBC 2.27 fails with year < 1000
- BZ#6482: Query failures on order by on union
- BZ#6483: Monetdb crashes, on query
- BZ#6487: UNION of NULLs with several tables fails
- BZ#6488: Semijoin returns duplicate values from a column with unique
  values
- BZ#6489: Sqlitelogictest - Wrong result set of complex conditional query
- BZ#6490: Sqlitelogictest - Select query with an IN clause parse error
- BZ#6491: SELECT IN returns NULL instead of false when not found
- BZ#6492: Persistent hashes stored and then ignored. Storage info not
  in sync with actual indices.
- BZ#6493: Sqlitelogictest - Aggregation query on empty table with
  DISTINCT clause
- BZ#6494: Sqlitelogictest - Algebra operators priority in select query
- BZ#6495: Sqlitelogictest - Omitting AS in a result set column alias name
- BZ#6496: Sqlitelogictest - Select interval comparisons between
  floating-points and NULL
- BZ#6497: Sqlitelogictest - Select not between query producing wrong
  results
- BZ#6498: large virtual memory spike on BLOB column COUNT
- BZ#6499: Crash when trying to replace a function defined in sys from
  a different schema
- BZ#6502: Query with multiple limit clauses does not return anything
- BZ#6508: Segmentation fault in mserver5 on Python2 UDF with TIMESTAMP
  column input that has NULL values (conversion.c:438, PyNullMask_FromBAT)
- BZ#6510: Sqlitelogictest: Wrong output in aggregation query
- BZ#6512: Monetdb crashes on query with limit after sort with case
- BZ#6514: Sqlitelogictest: Range query between NULL values not possible
- BZ#6515: Insert null second interval value results in 0
- BZ#6516: Sqlitelogictest unknown bat append operation
- BZ#6517: Sqlitelogictest overflow in conversion during MAL plan
  execution
- BZ#6518: Sqlitelogictest: count aggregation with not in operator
- BZ#6519: Sqlitelogictest: algebra join between lng and int BATs
  undefined
- BZ#6520: UPDATE with correlated subquery causes assertion (or segfault)
- BZ#6522: Sqlitelogictest: IN operator return a single column
- BZ#6523: Sqlitelogictest: Case statement subquery missing
- BZ#6524: Sqlitelogictest: Crash in aggregation query with IN operator
- BZ#6527: Crash using order by alias in subquery

* Tue Jan 16 2018 Sjoerd Mullender <sjoerd@acm.org> - 11.27.13-20180202
- buildtools: Added the .lib and .h files needed for building extensions to the
  Windows installer.

* Mon Dec 04 2017 Sjoerd Mullender <sjoerd@acm.org> - 11.27.11-20171204
- Rebuilt.
- BZ#3898: Deadlock on insertion
- BZ#6429: ROUND produces wrong data type
- BZ#6436: Query sequence with 2x ifthenelse() and next nullif() causes
  mserver5 Segmentation fault
- BZ#6439: Invalid references to sys.columns.id from
  sys.statistics.column_id
- BZ#6442: SEGFAULT with COPY INTO BEST EFFORT and skipping input columns
- BZ#6443: complex(?) query forgets(?) column name
- BZ#6444: Using 'with' keyword with table returning function crashes
  monetdb
- BZ#6445: Sqlitelogictest crash in MySQL query
- BZ#6446: sql_parser.y bug?
- BZ#6448: 'insert into' with multiple rows containing subqueries crashes
- BZ#6449: Assertion error in rel_dce_refs (sqlsmith)
- BZ#6450: Assertion error in exp_bin (sqlsmith)
- BZ#6451: Assertion error in sql_ref_dec (sqlsmith)
- BZ#6453: Assertion error  in rel_rename_exps (sqlsmith)
- BZ#6454: SQL lexical error
- BZ#6455: Assertion error in rel_apply_rewrite (sqlsmith)
- BZ#6456: NULL becomes 0 in outer join
- BZ#6459: Assertion error in exp_bin (sqlsmith)
- BZ#6462: large virtual memory spike on BLOB column select
- BZ#6465: appending to variables sized atom bats other than str bats
  with force flag may result in corrupted heap
- BZ#6467: date_to_str formatter is wrong
- BZ#6470: mitosis gets in the way of simple select
- BZ#6471: calls to sys.generate_series should auto-convert arguments
- BZ#6472: Assertion failure in rel_rename (Sqlsmith)
- BZ#6477: assertion eror rel_push_project_up (sqlsmith)
- BZ#6478: Crash with nested order by/ limit offset
- BZ#6479: Mserver receives an assertion error on a procedure call
- BZ#6480: Segfault in mvc_find_subexp (sqlsmith)

* Sun Nov  5 2017 Sjoerd Mullender <sjoerd@acm.org> - 11.27.11-20171204
- gdk: Reimplemented summing of a column of floating point (flt and dbl)
  values.  The old code could give wildly inaccurate results when adding
  up lots and lots of values due to lack of precision.  Try SELECT sum(c)
  FROM t; where t is 100,000,000 rows, c is of type REAL and all values
  are equal to 1.1.  (The old code returned 33554432 instead of 1.1e8.)

* Sun Nov  5 2017 Sjoerd Mullender <sjoerd@acm.org> - 11.27.9-20171105
- BZ#6460 - selinux doen't allow mmap

* Mon Oct 23 2017 Sjoerd Mullender <sjoerd@acm.org> - 11.27.9-20171023
- Rebuilt.
- BZ#6207: identifier ambiguous when grouping and selecting the same
  column twice
- BZ#6335: Sqlitelogictest crash in complex SQL query
- BZ#6405: Compilation error if DISABLE_PARENT_HASH not defined
- BZ#6412: Overflow in sys.epoch
- BZ#6413: Wrong answer for TPC-H Q17
- BZ#6414: Using RPAD returns: could not allocate space
- BZ#6416: Sqlitelogictest crash in aggregation query with a NOT IN clause
- BZ#6417: Segfault encountered (sqlsmith)
- BZ#6418: Segfault in renaming (sqlsmith)
- BZ#6419: segfault in rel_optimizer (sqlsmith)
- BZ#6420: Assertion error in mergetable task (sqlsmith)
- BZ#6422: Another assertion error in rel_or (sqlsmith)
- BZ#6423: Dereference null pointer (sqlsmith)
- BZ#6424: Assertion error in rel_rename_expr (sqlsmith)
- BZ#6425: Assertion error in exp_bin (sqlsmith)
- BZ#6426: Assertion error in rel_find_exp_ (sqlsmith)
- BZ#6427: Assertion error in eq_typeswitchloop (sqlsmith)
- BZ#6428: Sqlitelogictest crash in aggregation query
- BZ#6430: Assertion raised in another eq_typeswitch error (sqlsmith)
- BZ#6431: Sqlitelogictest crash in aggregation query with a long
  having clause
- BZ#6432: Assertion error in exp_bin (sqlsmith)
- BZ#6433: Sqlitelogictest crash in complex SELECT query with IN operator
- BZ#6435: Sqlitelogictest crash in simple select query
- BZ#6437: System schemas "profiler" and "json" shouldn't be allowed to
  be dropped.
- BZ#6438: Implement functionality to enforce the restrict option in:
  DROP SCHEMA xyz RESTRICT;
- BZ#6440: Faulty plan generated. Query returns more rows than expected
  or existing in the view sys.tables.

* Mon Oct 23 2017 Sjoerd Mullender <sjoerd@acm.org> - 11.27.9-20171023
- gdk: A serious bug, possibly resulting in database corruption, having to
  do with appending data to a string BAT was fixed.

* Wed Oct 11 2017 Panagiotis Koutsourakis <kutsurak@monetdbsolutions.com> - 11.27.7-20171011
- Rebuilt.
- BZ#4017: server crashes when executing particular loopback query in
  embedded python
- BZ#6239: Incorrect profiling
- BZ#6261: New handling of delta tables hurts badly reusage of bats
- BZ#6287: should the CORR function return some numeric type that allows
  fractions?
- BZ#6321: Two-column aggregation on join result extremely slow.
- BZ#6343: MERGE TABLE issue: unable to find
- BZ#6348: Interference of procedure/table name
- BZ#6350: Carriage return and form feed in TEXT fields are returned as
  'r' and 'f' in jdbcclient and ResultSets
- BZ#6352: Scope resolution problem (sqlsmith)
- BZ#6353: implicit NULL value not propagated in distributed/remote query
- BZ#6374: Wrong answer from merge table after content changes
- BZ#6379: Table UDF: SEGV raised when invoking a non existing function
- BZ#6380: unable to create new databases from clean installation
- BZ#6381: Parser misses error messages in conditional
- BZ#6382: Can't set JSON fields via PreparedStatement
- BZ#6384: crash when setting a wrong listenaddr
- BZ#6385: AGGREGATE UDFs with more than 2 parameters incorrectly
  processed
- BZ#6386: Unexpected error from server for query with long floats
- BZ#6387: Performance degradation on multi column sort
- BZ#6388: JDBC Connection via user voc produces errors when fetching
  certain meta data information
- BZ#6392: SELECT EXISTS (empty table) returns 'true'
- BZ#6395: BAT leak of scalar result sets
- BZ#6397: Isolation of generating functions not correct
- BZ#6398: Null Matches in outer join are not supported
- BZ#6399: UDF crashes when subquery and scalar values are passed
  as pameters
- BZ#6400: getCharacterStream() currently not supported
- BZ#6404: COPY INTO crashes if table has primary key or foreign key
  constraint
- BZ#6409: sqllogictest crash on aggregation query with NOT IN clause
  in HAVING clause
- BZ#6410: Sqlitelogictest crash on aggregation query with IN clause
- BZ#6411: Sqlitelogictest crash in aggregation query

* Thu Jul 27 2017 Sjoerd Mullender <sjoerd@acm.org> - 11.27.5-20170727
- Rebuilt.
- BZ#6375: MAL profiler truncates JSON objects larger than 8192 characters

* Tue Jul 25 2017 Sjoerd Mullender <sjoerd@acm.org> - 11.27.3-20170725
- Rebuilt.
- BZ#6325: Merge table unusable in other connections
- BZ#6328: Transactional/multi-connection issues with merge tables
- BZ#6336: VALUES multiple inserts error
- BZ#6339: Mserver5 crashes on nested SELECT
- BZ#6340: sample operator takes effect after the execution of the query,
  expected before
- BZ#6341: MERGE TABLE issue: Cannot register
- BZ#6342: MERGE TABLE issue: hang
- BZ#6344: Spurious errors and assertions (SQLsmith)

* Mon Jul 24 2017 Sjoerd Mullender <sjoerd@acm.org> - 11.27.3-20170725
- buildtools: The Debian and Ubuntu installers have been fixed: there was a file
  missing in the Jul2017 release.

* Fri Jul 14 2017 Sjoerd Mullender <sjoerd@acm.org> - 11.27.3-20170725
- buildtools: Added a new RPM called MonetDB-selinux which provides the SELinux
  policy required to run MonetDB under systemd, especially on Fedora 26.

* Fri Jul 14 2017 Sjoerd Mullender <sjoerd@acm.org> - 11.27.3-20170725
- merovingian: monetdbd was leaking open file descriptors to the mserver5 process
  it started.  This has been fixed.

* Fri Jul  7 2017 Sjoerd Mullender <sjoerd@acm.org> - 11.27.3-20170725
- buildtools: The Windows installers (*.msi files) are now created using the WiX
  Toolset.
- buildtools: The Windows binaries are now built using Visual Studio 2015.  Because of
  this, you may need to install the Visual C++ Redistributable for Visual
  Studio 2015 before being able to run MonetDB.

* Fri Jul  7 2017 Sjoerd Mullender <sjoerd@acm.org> - 11.27.3-20170725
- gdk: Many functions in GDK are now annotated with the GCC attribute
  __warn_unused_result__ meaning that the compiler will issue a warning
  if the result of the function (usually an indication of an error)
  is not used.

* Wed Jul 05 2017 Sjoerd Mullender <sjoerd@acm.org> - 11.27.1-20170705
- Rebuilt.
- BZ#3465: Request: add support for CREATE VIEW with ORDER BY clause
- BZ#3545: monetdb commands don't work with -h -P -p options (locally
  and remotely)
- BZ#3996: select * from sys.connections always returns 0 rows. Expected
  to see at least one row for the active connection.
- BZ#6187: Nested WITH queries not supported
- BZ#6225: Order of evaluation of the modulo operator
- BZ#6289: Crashes and hangs with remote tables
- BZ#6292: Runaway SQL optimizer in too many nested operators
- BZ#6310: Name resolution error (sqlsmith)
- BZ#6312: Object not found in LIMIT clause (sqlsmith)
- BZ#6313: Null type resolution in disjunction fails (sqlsmith)
- BZ#6319: Server crash on LATERAL (sqlsmith)
- BZ#6322: Crash on disjunction with LIMIT (sqlsmith)
- BZ#6323: Deadlock calling sys.bbp()
- BZ#6324: Sqlitelogictest crash in a IN query (8th)
- BZ#6327: The daemon does not respect the actual name of the mserver5
  executable
- BZ#6330: Sqlitelogictest crash on a complex SELECT query
- BZ#6331: sys.statistics column "nils" always contains 0. Expected a
  positive value for columns that have one or more nils/NULLs
- BZ#6332: Sqlitelogictest crash related to an undefined MAL function

* Mon May 29 2017 Panagiotis Koutsourakis <kutsurak@monetdbsolutions.com> - 11.27.1-20170705
- merovingian: Added handling of a dbextra property per database at the daemon
  level. The user can set the dbextra property for a database using the
  command:  $ monetdb set dbextra=<path> <database> and the daemon will
  make sure to start the new server using the correct
  --dbextra parameter.

* Mon May 29 2017 Sjoerd Mullender <sjoerd@acm.org> - 11.27.1-20170705
- monetdb5: The "sub" prefix of many functions, both at the MAL and the C level,
  has been removed.

* Mon May 29 2017 Mark Raasveldt <m.raasveldt@cwi.nl> - 11.27.1-20170705
- MonetDB: Added a new server-side protocol implementation. The new protocol
  is backwards compatible with the old protocol. Clients can choose
  whether they want to use the old or the new protocol during the initial
  handshake with the server. The new protocol is a binary column-based
  protocol that is significantly faster than the old protocol when
  transferring large result sets. In addition, the new protocol supports
  compression using Snappy or LZ4.

* Mon May 29 2017 Sjoerd Mullender <sjoerd@acm.org> - 11.27.1-20170705
- gdk: Improved error checking in the logger code (dealing with the write-ahead
  log); changed return types a several functions from int to gdk_return
  (i.e., they now return GDK_SUCCEED or GDK_FAIL).  The logger no longer
  calls GDKfatal on error.  Instead the caller is responsible for dealing
  with errors.

* Mon May 29 2017 Sjoerd Mullender <sjoerd@acm.org> - 11.27.1-20170705
- sql: Made the operator precedence of % equal to those of * and /.  All three
  are evaluated from left to right.

* Mon May 29 2017 Sjoerd Mullender <sjoerd@acm.org> - 11.27.1-20170705
- MonetDB: Moved the sphinx extension module to its own repository.
  See https://dev.monetdb.org/hg/MonetDB-sphinx/.

* Mon May 29 2017 Sjoerd Mullender <sjoerd@acm.org> - 11.27.1-20170705
- gdk: BATsort may now create an order index as a by product.
- gdk: Quantile calculations now use the order index if available (and use
  BATsort otherwise, producing an order index).
- gdk: Quantiles calculate a position in the sorted column.  If this position
  is not an integer, we now choose the nearest position, favoring the
  lower if the distance to the two adjacent positions is equal (round
  down to nearest integer).

* Mon May 29 2017 Sjoerd Mullender <sjoerd@acm.org> - 11.27.1-20170705
- MonetDB: Removed GSL module: it's now a separate (extension) package.
  See https://dev.monetdb.org/hg/MonetDB-gsl/.
- MonetDB: The PCRE library is now optional for systems that support POSIX regular
  expressions.

* Mon May 29 2017 Sjoerd Mullender <sjoerd@acm.org> - 11.27.1-20170705
- sql: Removed table sys.connections.  It was a remnant of an experimental
  change that had already been removed in 2012.

* Mon May 29 2017 Sjoerd Mullender <sjoerd@acm.org> - 11.27.1-20170705
- gdk: Removed function BATprintf.  Use BATprint or BATprintcolumns instead.
- gdk: Removed BATsave from the list of exported functions.

* Mon May 29 2017 Martin van Dinther <martin.van.dinther@monetdbsolutions.com> - 11.27.1-20170705
- MonetDB: Added 5 new sys schema tables: function_languages, function_types,
  key_types, index_types and privilege_codes.  They are pre-loaded with
  static content and contain descriptive names for the various integer
  type and code values.  See also sql/scripts/51_sys_schema_extension.sql

* Mon May 29 2017 Sjoerd Mullender <sjoerd@acm.org> - 11.27.1-20170705
- monetdb5: Changed the interfaces of the AUTH* functions: pass values, not pointers
  to values.

* Mon May 29 2017 Sjoerd Mullender <sjoerd@acm.org> - 11.27.1-20170705
- gdk: Replaced BBPincref/BBPdecref with BBPfix/BBPunfix for physical reference
  count and BBPretain/BBPrelease for logical reference count maintenance.

* Mon May 29 2017 Sjoerd Mullender <sjoerd@acm.org> - 11.27.1-20170705
- gdk: Removed automatic conversion of 32-bit OIDs to 64 bits on 64-bit
  architectures.

* Mon May 29 2017 Sjoerd Mullender <sjoerd@acm.org> - 11.27.1-20170705
- gdk: Removed functions OIDbase() and OIDnew().
- gdk: Removed talign field from BAT descriptor.

* Mon May 29 2017 Sjoerd Mullender <sjoerd@acm.org> - 11.27.1-20170705
- monetdb5: Removed calc.setoid().
- monetdb5: group.subgroup is now called group.group if it is not refining a group.
  Both group.group and group.subgroup now also have variants with a
  candidate list.

* Mon May 29 2017 Sjoerd Mullender <sjoerd@acm.org> - 11.27.1-20170705
- clients: The mclient and msqldump programs lost compatibility with old
  mserver5 versions (pre 2014) which didn't have a "system" column in
  the sys.schemas table.
- clients: The mclient and msqldump programs lost compatibility with ancient
  mserver5 versions (pre 2011) which didn't have the sys.systemfunctions
  table.

* Mon May 29 2017 Sjoerd Mullender <sjoerd@acm.org> - 11.27.1-20170705
- gdk: BATappend now takes an optional (NULL if not used) candidate list for
  the to-be-appended BAT.

* Mon May 29 2017 Sjoerd Mullender <sjoerd@acm.org> - 11.27.1-20170705
- gdk: New function BATkeyed(BAT *b) that determines (possibly using a hash
  table) whether all values in b are distinct.

* Mon May 29 2017 Sjoerd Mullender <sjoerd@acm.org> - 11.27.1-20170705
- clients: Removed the "array" and "quick" functions from the mapi library.
  To be precise, the removed functions are: mapi_execute_array,
  mapi_fetch_field_array, mapi_prepare_array, mapi_query_array,
  mapi_quick_query, mapi_quick_query_array, and mapi_quick_response.

* Mon May 29 2017 Martin Kersten <mk@cwi.nl> - 11.27.1-20170705
- monetdb5: The allocation schemes for MAL blocks and Variables has been turned
  into block-based.  This reduces the number of malloc()/free() calls.

* Mon May 29 2017 Martin Kersten <mk@cwi.nl> - 11.27.1-20170705
- sql: Protect against runaway profiler events If you hit a barrier block
  during profiling, the JSON event log may quickly become unwieldy. Event
  production is protected using a high water mark, which ensures that
  never within the single execution of MAL block the instruction causes
  excessive event records.

* Mon May 29 2017 Martin Kersten <mk@cwi.nl> - 11.27.1-20170705
- clients: Added a more elaborate \help command for SQL expressions.

* Mon May 29 2017 Panagiotis Koutsourakis <kutsurak@monetdbsolutions.com> - 11.25.23-20170529
- Rebuilt.
- BZ#6290: Crash (and assertion failure) with a correlated subquery with
  NOT IN in the select-list
- BZ#6291: crash if executes a function with sample operator
- BZ#6294: Sqlitelogictest crash
- BZ#6296: Another sqllitelogictest crash :(
- BZ#6297: 7th sqllitelogictest crash :(
- BZ#6300: Protect against missing BATs (sqlsmith)
- BZ#6314: Lateral crash report (sqlsmith)
- BZ#6315: Exist operator on type bigint missing (sqlsmith)
- BZ#6316: Coalesc and limit error (sqlsmith)
- BZ#6317: Two-column integer aggregation extremely slow
- BZ#6318: Daemon crashes if .merovignian_properties for a database
  contains more than 42 entries
- BZ#6320: The daemon ignores all but the last entry in the
  .merovignian_properties file when spawning mserver5

* Tue Apr 25 2017 Sjoerd Mullender <sjoerd@acm.org> - 11.25.21-20170425
- Rebuilt.
- BZ#6260: Sqlitelogictest crash
- BZ#6288: Function cannot find column in merge table
- BZ#6295: msqldump writes unescaped timestamp values when using inserts

* Wed Apr 19 2017 Sjoerd Mullender <sjoerd@acm.org> - 11.25.21-20170425
- monetdb5: Fixed a bug causing a crash during cleanup when mserver5 is stopped
  with monetdb stop database.

* Tue Apr 18 2017 Sjoerd Mullender <sjoerd@acm.org> - 11.25.19-20170418
- Rebuilt.
- BZ#6259: crash on select query from sqlitelogictests

* Tue Apr 18 2017 Sjoerd Mullender <sjoerd@acm.org> - 11.25.19-20170418
- gdk: A potential deadlock was fixed in order index creation.
- gdk: A bug that could happen during recovery of the write-ahead log (WAL)
  was fixed.  See changeset 98ad79c555cc for details.

* Tue Apr 18 2017 Sjoerd Mullender <sjoerd@acm.org> - 11.25.19-20170418
- monetdb5: Some memory leaks were plugged.

* Tue Apr 18 2017 Sjoerd Mullender <sjoerd@acm.org> - 11.25.19-20170418
- sql: Some memory leaks were plugged.

* Tue Apr 11 2017 Sjoerd Mullender <sjoerd@acm.org> - 11.25.17-20170411
- Rebuilt.
- BZ#6110: cast of a SQL boolean value to a string or clob or (var)char
  is wrong
- BZ#6254: Crash (and assertion failure) after querying a view which
  uses a correlated subquery in the select-list
- BZ#6256: Assertion Trigger on FULL OUTER JOIN with more than two
  BETWEEN clauses
- BZ#6257: wrong count values (1 instead of 0) for correlated aggregation
  queries
- BZ#6258: Vulnerability in FITS and NETCDF data vaults

* Tue Apr 11 2017 Sjoerd Mullender <sjoerd@acm.org> - 11.25.17-20170411
- sql: Upgrade code was added for an old change in the sys.settimeout function.
- sql: A bug was fixed with the automatic "vacuum" operation on system tables.

* Thu Mar 30 2017 Sjoerd Mullender <sjoerd@acm.org> - 11.25.15-20170330
- Rebuilt.
- BZ#6250: Assertion failure when querying a Blob column with order
  by DESC
- BZ#6253: FITS Data Vaults does not work when using user/pw and other
  than sys schema name

* Wed Mar 29 2017 Sjoerd Mullender <sjoerd@acm.org> - 11.25.13-20170329
- Rebuilt.
- BZ#6216: Assertion raised (sqlsmith)
- BZ#6227: Monetdb fails on remote tables
- BZ#6242: Crash on rel_reduce_groupby_exps (sqlsmith)
- BZ#6243: Static optimization gives wrong result (1 + NULL = -127)
- BZ#6245: Nested query crashes all versions of MonetDB or gives wrong
  result starting from Dec2016-SP2
- BZ#6246: update statements: references to a table do not bind to
  its alias
- BZ#6247: Type analysis issue (sqlsmith)
- BZ#6248: update statements: the semantic stage does not resolve the
  relation in the from clause
- BZ#6251: Crash after adding an ordered index on sys.statistics column
  and querying sys.statistics

* Mon Mar 13 2017 Sjoerd Mullender <sjoerd@acm.org> - 11.25.11-20170313
- Rebuilt.
- BZ#6138: Weak duplicate elimination in string heaps > 64KB
- BZ#6183: ResultSet returns double quoted column name if name contains
  space characters
- BZ#6219: Crash in rel_optimizer (sqlsmith)
- BZ#6228: mclient crashes if real column is multiplied by it itself
- BZ#6229: ANALYZE, unexpected end of input
- BZ#6230: ANALYZE, syntax error
- BZ#6237: semijoin with empty right bat does not return immediately

* Tue Feb 28 2017 Sjoerd Mullender <sjoerd@acm.org> - 11.25.11-20170313
- gdk: Fixed a bug when appending string bats that are fully duplicate
  eliminated.  It could happend that the to-be-appended bat had an empty
  string at an offset and at that same offset in the to-be-appended-to bat
  there happened to be a (sequence of) NULL(s).  Then this offset would be
  used, even though it might nog be the right offset for the empty string
  in the to-be-appended-to bat.  This would result in multiple offsets for
  the empty string, breaking the promise of being duplicate eliminated.

* Mon Feb 27 2017 Panagiotis Koutsourakis <kutsurak@monetdbsolutions.com> - 11.25.9-20170227
- Rebuilt.
- BZ#6217: Segfault in rel_optimizer (sqlsmith)
- BZ#6218: grouped quantiles with all null group causes following groups
  to return null
- BZ#6224: mal_parser: cannot refer to types containing an underscore

* Thu Feb 16 2017 Panagiotis Koutsourakis <kutsurak@monetdbsolutions.com> - 11.25.7-20170216
- Rebuilt.
- BZ#4034: argnames array in rapi.c has fixed length (that was too short)
- BZ#6080: mserver5: rel_bin.c:2391: rel2bin_project: Assertion `0'
  failed.
- BZ#6081: Segmentation fault (core dumped)
- BZ#6082: group.subgroup is undefined if group by is used on an
  expression involving only constants
- BZ#6111: Maximum number of digits for hge decimal is listed as 39 in
  sys.types. Should be 38 as DECIMAL(39) is not supported.
- BZ#6112: Crash upgrading Jul2015->Jun2016
- BZ#6130: Query rewriter crashes on a NULL pointer when having a
  correlated subquery
- BZ#6133: A crash occurs when preparing an INSERT on joined tables
  during the query semantic phase
- BZ#6141: Getting an error message regarding a non-GROUP-BY column
  rather than an unknown identifier
- BZ#6177: Server crashes
- BZ#6186: Null casting causes no results (silent server crash?)
- BZ#6189: Removing a NOT NULL constraint from a PKey column should NOT
  be allowed
- BZ#6190: CASE query crashes database
- BZ#6191: MT_msync failed with "Cannot allocate memory"
- BZ#6192: Numeric column stores wrong values after adding large numbers
- BZ#6193: converting to a smaller precision (fewer or no decimals after
  decimal point) should round/truncate consistently
- BZ#6194: splitpart returns truncated last part if it contains non
  ascii caracters
- BZ#6195: Cast from huge decimal type to smaller returns wrong results
- BZ#6196: Database crashes after generate_series query
- BZ#6198: COALESCE could be more optimized
- BZ#6201: MonetDB completely giving up on certain queries - no error
  and no result
- BZ#6202: querying a table with an ordered index on string/varchar
  column crashes server and makes server unrestartable!
- BZ#6203: copy into: Failed to import table Leftover data 'False'
- BZ#6205: Integer addition overflow
- BZ#6206: casting strings with more than one trailing zero ('0') to
  decimal goes wrong
- BZ#6209: Aggregation over complex OR expressions produce wrong results
- BZ#6210: Upgrading a database from Jun2015 or older crashes the server
- BZ#6213: SQLsmith causes server to crash

* Fri Jan 13 2017 Panagiotis Koutsourakis <kutsurak@monetdbsolutions.com> - 11.25.5-20170113
- Rebuilt.
- BZ#4039: Slow mserver5 start after drop of tables (> 1 hour)
- BZ#4048: Segfault on vacuum with parallel updates
- BZ#6079: pushselect optimizer bug on MAL snippet
- BZ#6140: INNER JOIN gives the results of a CROSS JOIN
- BZ#6150: Query giving wrong results, extra records are appearing
- BZ#6175: The program can't start because python27.dll is missing from
  your computer.
- BZ#6178: AVG + GROUP BY returns NULL for some records that should
  have results
- BZ#6179: mergetable optimizer messes up sample
- BZ#6182: sys.shutdown triggers assertion in clients.c
- BZ#6184: Incorrect result set - Extra records in result set

* Sat Dec 17 2016 Sjoerd Mullender <sjoerd@acm.org> - 11.25.3-20161217
- Rebuilt.

* Wed Dec 14 2016 Panagiotis Koutsourakis <kutsurak@monetdbsolutions.com> - 11.25.1-20161214
- Rebuilt.
- BZ#3357: Implement setQueryTimeout()
- BZ#3445: Add support for database name to dotmonetdb file
- BZ#3973: JDBC hangs
- BZ#3976: Performance enhancement to LIKE without wildcards
- BZ#4005: Correlated update causes incorrect null constraint violation
- BZ#4016: merge table only optimises for point query
- BZ#4040: sys.storage call can take a long time
- BZ#4047: Segfault when updating a dropped table
- BZ#4050: Database corruption when running low on inode
- BZ#4057: missing bulk operations between constant and bat
- BZ#4061: SIGSEGV in candscan_lng
- BZ#4066: Deadlocked monetdbd
- BZ#6068: Error message about incompatible BBP version should be clearer
- BZ#6069: query with union all silently crashes
- BZ#6070: setting negative session query timeout should not be
  possible/allowed
- BZ#6071: where clause with cast and floor fails to sigsegv
- BZ#6072: Bind to UPD delta column does not get/show type information
  in EXPLAIN
- BZ#6073: Missing type information for constants in MAL explain
- BZ#6074: SET ROLE command does not work
- BZ#6075: gdk_calc.c:13113: BATcalcifthenelse_intern: Assertion `col2 !=
  NULL' failed.
- BZ#6076: rel_optimizer.c:5426: rel_push_project_up: Assertion `e'
  failed.
- BZ#6077: mserver5: rel_optimizer.c:5444: rel_push_project_up: Assertion
  `e' failed.
- BZ#6078: rel_bin.c:2402: rel2bin_project: Assertion `0' failed.
- BZ#6084: Merge table point to wrong columns if columns in partition
  tables are deleted
- BZ#6108: monetdb5-sql sysv init script does not wait for shutdown
- BZ#6114: segfault raised in the query rewriter due to a null pointer
- BZ#6115: Assertion hit in the codegen
- BZ#6116: Codegen does not support certain kind of selects on scalar
  subqueries
- BZ#6117: Assertion hit in the query rewriting stage during the push
  down phase
- BZ#6118: SIGSEGV in strPut due to shared heap
- BZ#6119: Assertion hit in the MAL optimiser on a complex query
- BZ#6120: QUANTILE() treats NULL as if it is zero
- BZ#6121: SELECT a.col IN ( b.col FROM b ) FROM a statements with no
  error but no result
- BZ#6123: Assertion hit in the codegen #2
- BZ#6124: CASE <column> WHEN NULL THEN 0 ELSE 1 END returns wrong result
- BZ#6125: Stack overflow in the query rewriter with a query having an
  OR condition and a nested SELECT subexpression
- BZ#6126: batcalc.== can't handle void BATs
- BZ#6139: Debian libmonetdb13 conflicts with libmonetdb5-server-geom

* Tue Dec  6 2016 Sjoerd Mullender <sjoerd@acm.org> - 11.25.1-20161214
- buildtools: New packages MonetDB-python2 (Fedora) and monetdb-python2 (Debian/Ubuntu)
  have been created for Python 2 integration into MonetDB.

* Thu Dec  1 2016 Sjoerd Mullender <sjoerd@acm.org> - 11.25.1-20161214
- gdk: The tnokey values must now be 0 if it is not known whether all values
  in a column are distinct.
- gdk: The 2-bit tkey field in the bat descriptor has been split into two
  single bit fields: tkey and tunique.  The old tkey&BOUND2BTRUE value
  is now stored in tunique.

* Wed Oct 26 2016 Sjoerd Mullender <sjoerd@acm.org> - 11.25.1-20161214
- gdk: Implemented conversion to str from any type (not just the internal
  types).

* Fri Oct  7 2016 Sjoerd Mullender <sjoerd@acm.org> - 11.25.1-20161214
- MonetDB: The Perl, PHP, and Python clients, and the JDBC driver each now have
  their own repositories and release cycles.  The Python client is
  maintained by Gijs Molenaar on Github
  (https://github.com/gijzelaerr/pymonetdb), the other clients are
  maintained by CWI/MonetDB on our own server
  (https://dev.monetdb.org/hg/monetdb-java,
  https://dev.monetdb.org/hg/monetdb-perl,
  https://dev.monetdb.org/hg/monetdb-php).

* Fri Oct  7 2016 Sjoerd Mullender <sjoerd@acm.org> - 11.25.1-20161214
- gdk: VALcopy and VALinit both return their first argument on success or
  (and that's new) NULL on (allocation) failure.

* Fri Oct  7 2016 Sjoerd Mullender <sjoerd@acm.org> - 11.25.1-20161214
- monetdb5: Removed the zorder module with functions zorder.encode, zorder.decode_x
  and zorder.decode_y.

* Fri Oct  7 2016 Sjoerd Mullender <sjoerd@acm.org> - 11.25.1-20161214
- sql: Removed functions sys.zorder_encode, sys.zorder_decode_x, and
  sys.zorder_decode_y.

* Fri Oct  7 2016 Sjoerd Mullender <sjoerd@acm.org> - 11.25.1-20161214
- gdk: BATattach now can also create a str BAT from a file consisting of
  null-terminated strings.  The input file must be encoded using UTF-8.
- gdk: BATattach now copies the input file instead of "stealing" it.
- gdk: Removed the lastused "timestamp" from the BBP.
- gdk: Removed batStamp field from BAT descriptor, and removed the BBPcurstamp
  function.

* Fri Oct  7 2016 Sjoerd Mullender <sjoerd@acm.org> - 11.25.1-20161214
- monetdb5: Removed command bbp.getHeat().

* Fri Oct  7 2016 Sjoerd Mullender <sjoerd@acm.org> - 11.25.1-20161214
- gdk: Removed unused functions BBPhot and BBPcold.

* Fri Oct  7 2016 Stefan Manegold <Stefan.Manegold@cwi.nl> - 11.25.1-20161214
- buildtools: With OID size equal to ABI/word size, mserver5 does not need to print
  the OID size, anymore.
- buildtools: Removed obsolete code associated with long gone static linking option.

* Fri Oct  7 2016 Martin Kersten <mk@cwi.nl> - 11.25.1-20161214
- sql: The experimental recycler code is moved to the attic.

* Fri Oct  7 2016 Sjoerd Mullender <sjoerd@acm.org> - 11.25.1-20161214
- buildtools: Removed configure option --enable-oid32 to compile with 32 bit OIDs
  on a 64 bit architecture.

* Fri Oct  7 2016 Martin Kersten <mk@cwi.nl> - 11.25.1-20161214
- sql: The syntax of bat.new(:oid,:any) has been changed by dropping the
  superflous :oid.  All BATs are now binary associations between a void
  column and a materialized value column.  (except for the internal
  :bat[:void,:void] representation of simple oid ranged tails.)

* Fri Oct  7 2016 Sjoerd Mullender <sjoerd@acm.org> - 11.25.1-20161214
- gdk: Removed BATderiveTailProps and BATderiveProps.  Just set the properties
  you know about, or use BATsettrivprop.

* Fri Oct  7 2016 Sjoerd Mullender <sjoerd@acm.org> - 11.25.1-20161214
- gdk: Removed the macro BUNfirst.  It can be replaced by 0.

* Fri Oct  7 2016 Sjoerd Mullender <sjoerd@acm.org> - 11.25.1-20161214
- gdk: Changed BATroles by removing the argument to set the name of the
  head column.
- gdk: The head column is now completely gone.  MonetDB is completely
  "headless".
- gdk: The format of the BBP.dir file was simplified.  Since the head column
  is VOID, the only value that needs to be stored is the head seqbase.

* Fri Oct  7 2016 Sjoerd Mullender <sjoerd@acm.org> - 11.25.1-20161214
- monetdb5: Removed bat.setColumn with two arguments and bat.setRole.  Use
  bat.setColumn with one argument instead.

* Fri Oct  7 2016 Sjoerd Mullender <sjoerd@acm.org> - 11.25.1-20161214
- gdk: BATs now only have a single (logical) name.
- gdk: The function BATmirror is gone.  The HEAD column is always VOID (with
  a non-nil seqbase) and the TAIL column carries the data.  All functions
  that deal with data work on the TAIL column.

* Fri Oct  7 2016 Sjoerd Mullender <sjoerd@acm.org> - 11.25.1-20161214
- gdk: BATkey now works on the TAIL column instead of the HEAD column.
- gdk: Replaced BATseqbase with BAThseqbase and BATtseqbase, the former for
  setting the seqbase on the HEAD, the latter for setting the seqbase
  on the TAIL.

* Fri Oct  7 2016 Sjoerd Mullender <sjoerd@acm.org> - 11.25.1-20161214
- monetdb5: Removed function BKCappend_reverse_val_wrap: it was unused.

* Fri Oct  7 2016 Sjoerd Mullender <sjoerd@acm.org> - 11.25.1-20161214
- gdk: Replaced function BATnew with COLnew with slightly different arguments:
  the first argument of COLnew is the SEQBASE of the head column (which
  is always VOID).

* Fri Oct  7 2016 Sjoerd Mullender <sjoerd@acm.org> - 11.25.1-20161214
- gdk: The "wrd" type has been removed from GDK and MAL.  The type was defined
  to be a 32 bit integer on 32 bit architectures and a 64 bit integer
  on 64 bit architectures.  We now generally use "lng" (always 64 bits)
  where "wrd" was used.

* Fri Oct  7 2016 Sjoerd Mullender <sjoerd@acm.org> - 11.25.1-20161214
- monetdb5: The "wrd" type has been removed from GDK and MAL.  The type was defined
  to be a 32 bit integer on 32 bit architectures and a 64 bit integer
  on 64 bit architectures.  We now generally use "lng" (always 64 bits)
  where "wrd" was used.

* Fri Oct  7 2016 Martin Kersten <mk@cwi.nl> - 11.25.1-20161214
- monetdb5: Keep a collection of full traces.  Each time the SQL user applies
  the TRACE option, the full json trace is retained within the
  <dbpath>/<dbname>/sql_traces

* Fri Oct 07 2016 Sjoerd Mullender <sjoerd@acm.org> - 11.23.13-20161007
- Rebuilt.
- BZ#4058: Server crashes with a particular conditional query
- BZ#4064: Assertion: column not found
- BZ#4067: Relevant column name not printed when a CSV parsing error
  occurs
- BZ#4070: Extra condition in join predicate of explicit join produces
  wrong MAL code
- BZ#4074: Cannot use prepared statements when caching disabled
- BZ#6065: CTE with row number and union fails within MAL

* Wed Sep 28 2016 Sjoerd Mullender <sjoerd@acm.org> - 11.23.11-20160928
- Rebuilt.

* Mon Sep 26 2016 Sjoerd Mullender <sjoerd@acm.org> - 11.23.11-20160928
- buildtools: We now use the CommonCrypto library instead of the OpenSSL library
  on Darwin.

* Mon Sep 19 2016 Sjoerd Mullender <sjoerd@acm.org> - 11.23.9-20160919
- Rebuilt.
- BZ#3939: Assert failure on concurrent queries when querying sys.queue
- BZ#4019: Casting a timestamp from a string results in NULL
- BZ#4025: expressions in the WHERE clause that evaluates incorrectly
- BZ#4038: After upgrade from 11.21.19, jdbc couldn't list tables for
  non sys users
- BZ#4044: Server crash when trying to delete a table has been added to
  a merge table with "cascade" at the end
- BZ#4049: Wrong results for queries with "OR" and "LEFT JOIN"
- BZ#4052: Infinite loop in rel_select
- BZ#4054: copy into file wrongly exports functions
- BZ#4059: Geom functions only visible by user monetdb
- BZ#4060: BAT leak in some aggregate queries
- BZ#4062: Error: SELECT: no such binary operator 'like(varchar,varchar)'
  when used in query running in other schema than sys

* Wed Jul 13 2016 Sjoerd Mullender <sjoerd@acm.org> - 11.23.7-20160713
- Rebuilt.
- BZ#4014: KILL signal
- BZ#4021: Analyze query does not escape input [security]
- BZ#4026: JDBC driver incorrectly converts TINYINT fields to String
  instead of an integer type.
- BZ#4028: inputs not the same size
- BZ#4032: no decimal places after update. ODBC driver
- BZ#4035: SQL Function call bug
- BZ#4036: Possible sql_catalog corruption due to unclean backuped tail

* Thu Jul  7 2016 Martin van Dinther <martin.van.dinther@monetdbsolutions.com> - 11.23.7-20160713
- java: Corrected PROCEDURE_TYPE output value of method DatabaseMetaData.getProcedures().
  It used to return procedureReturnsResult. Now it returns procedureNoResult.
  Corrected ORDINAL_POSITION output value of method DatabaseMetaData.getProcedureColumns().
  It used to start with 0, but as procedures do not return a result value it now
  starts with 1 for all the procedure arguments, as defined by the JDBC API.
- java: Improved output of method DatabaseMetaData.getProcedures(). The REMARKS
  column now contains the procedure definition as stored in sys.functions.func.
  The SPECIFIC_NAME column now contains the procedure unique identifier as
  stored in sys.functions.id. This allows the caller to retrieve the specific
  overloaded procedure which has the same name, but different arguments.
  Also improved output of method DatabaseMetaData.getProcedureColumns().
  The SPECIFIC_NAME column now contains the procedure unique identifier as
  stored in sys.functions.id. This allows the caller to retrieve the proper
  arguments of the specific overloaded procedure by matching the SPECIFIC_NAME
  value.
- java: Improved output of method DatabaseMetaData.getFunctions(). The REMARKS
  column now contains the function definition as stored in sys.functions.func.
  The SPECIFIC_NAME column now contains the function unique identifier as
  stored in sys.functions.id. This allows the caller to retrieve the specific
  overloaded function which has the same name, but different arguments.
  Also improved output of method DatabaseMetaData.getFunctionColumns().
  The SPECIFIC_NAME column now contains the function unique identifier as
  stored in sys.functions.id. This allows the caller to retrieve the proper
  arguments of the specific overloaded function by matching the SPECIFIC_NAME
  value.

* Mon Jul 04 2016 Sjoerd Mullender <sjoerd@acm.org> - 11.23.5-20160704
- Rebuilt.
- BZ#4031: mclient doesn't accept - argument to refer to stdin

* Fri Jul  1 2016 Sjoerd Mullender <sjoerd@acm.org> - 11.23.5-20160704
- MonetDB: Lots of memory leaks have been plugged across the whole system.

* Fri Jun 10 2016 Sjoerd Mullender <sjoerd@acm.org> - 11.23.3-20160610
- Rebuilt.
- BZ#4015: Daemon crashes on database release command

* Wed Jun 01 2016 Sjoerd Mullender <sjoerd@acm.org> - 11.23.1-20160601
- Rebuilt.
- BZ#2407: Merovingian: allow binds to given ip/interface
- BZ#2815: No SRID support
- BZ#3460: incomplete implementation of JDBC driver supportsConvert(),
  supportsConvert(int fromType, int toType) methods in
  MonetDatabaseMetaData.java
- BZ#3711: JDBC connection using jdbcclient.jar is very slow
- BZ#3877: MonetDBLite should allow close then re-open databases?
  without restarting R
- BZ#3911: Invalid connect() call in 'redirect' mode
- BZ#3920: query with DISTINCT and correlated scalar subquery in SELECT
  list causes Assertion failure and crash of mserver5
- BZ#3927: COUNT( distinct my_clob ) , QUANTILE( my_double , number )
  fails in dev build
- BZ#3956: MonetDBLite unable to execute LIMIT 1 statement
- BZ#3972: Drastic Memory leak of 600GBs while generating plan for Query
  with 25 joins
- BZ#3974: Prepared statement rel_bin.c:2378: rel2bin_project: Assertion
  `0' failed.
- BZ#3975: Suspicious code in store_manager() on exit path
- BZ#3978: SQL returns TypeException 'aggr.subcorr' undefined for
  sys.corr function
- BZ#3980: JOIN with references on both sides crashes mserver
- BZ#3981: Incorrect LEFT JOIN when FROM clause contains nested subqueries
- BZ#3983: Creation of a Foreign Key which partially maps to a primary
  key is accepted without a warning
- BZ#3984: Multiple paths in the .profile
- BZ#3985: ruby-monetdb-sql gem fails for negative timezone offset
  (USA, etc.)
- BZ#3987: Segfault on malformed csv import
- BZ#3991: MonetDBLite feature request: default monetdb.sequential to
  FALSE on windows
- BZ#3994: MonetDBLite dbDisconnect with shutdown=TRUE freezes the
  console on windows
- BZ#3995: NullPointerException when calling getObject()
- BZ#3997: calling scalar functions sys.isaUUID(str) or sys.isaUUID(uuid)
  fail
- BZ#3999: length() returns wrong length for strings which have spaces
  at the end of the string
- BZ#4010: RELEASE SAVEPOINT after ALTER TABLE crashes mserver5
- BZ#4011: sys.sessions.user column always shows 'monetdb'
- BZ#4013: GDKextendf does not free up memory when it fails due to
  insufficient resources

* Thu May 26 2016 Martin van Dinther <martin.van.dinther@monetdbsolutions.com> - 11.23.1-20160601
- java: Fixed problem in DatabaseMetaData.getUDTs() when it was called with
  types parameter filled.  It used to throw SQException with message:
  SELECT: identifier 'DATA_TYPE' unknown. Now it returns the UDTs which
  match the provided array of data types.

* Thu May 19 2016 Martin van Dinther <martin.van.dinther@monetdbsolutions.com> - 11.23.1-20160601
- java: Implemented MonetDatabaseMetaData.supportsConvert() and
  MonetDatabaseMetaData.supportsConvert(int fromType, int toType) methods.
  It used to always return false. Now it returns true for the supported conversions.
  This fixes Bug 3460.

* Thu May 12 2016 Martin van Dinther <martin.van.dinther@monetdbsolutions.com> - 11.23.1-20160601
- java: Corrected MonetResultSet.getObject(String columnName). It no longer
  throws a NullPointerException in cases where internally a
  MonetVirtualResultSet is used.

* Thu May 12 2016 Martin van Dinther <martin.van.dinther@monetdbsolutions.com> - 11.23.1-20160601
- java: Improved JdbcClient program when presenting query data to console.
  It used to send an SQL catalog query for each query result column
  which slowed down the interactive response considerably.
  These additional SQL catalog queries have been eliminated.

* Sun May  8 2016 Jennie Zhang <y.zhang@cwi.nl> - 11.23.1-20160601
- java: Fixed Connection.isValid(): this method should never attempt to
  close the connection, even if an error has occurred.

* Sun May  8 2016 Jennie Zhang <y.zhang@cwi.nl> - 11.23.1-20160601
- java: ResultSet.setFetchSize(): added a dummy implementation to get rid
  of the SQLFeatureNotSupportedException. In MonetDB, it does not
  make sense to set the fetch size of a result set. If one really
  wants to set the fetch size, one should use Statement.setFetchSize()
  instead.

* Thu Apr 21 2016 Martin van Dinther <martin.van.dinther@monetdbsolutions.com> - 11.23.1-20160601
- java: Fixed resource leak in ResultSetMetaData. It created and cached a ResultSet
  object for each column but never closed the ResultSet objects.

* Tue Apr  5 2016 Martin van Dinther <martin.van.dinther@monetdbsolutions.com> - 11.23.1-20160601
- java: Corrected DatabaseMetaData methods which accept a catalog filter argument.
  Those methods will now filter the results on the specified catalog name,
  whereas previously the catalog filter argument was ignored.
- java: Corrected output of column KEY_SEQ of DatabaseMetaData methods:
  getPrimaryKeys(), getImportedKeys(), getExportedKeys() and
  getCrossReference(). It now starts at 1 instead of 0 previously.

* Tue Apr  5 2016 Martin van Dinther <martin.van.dinther@monetdbsolutions.com> - 11.23.1-20160601
- java: Corrected DatabaseMetaData.getSchemas() by returning 2 instead of 3 columns.
- java: Improved DatabaseMetaData.getColumns() by returning two additional
  columns: IS_AUTOINCREMENT and IS_GENERATEDCOLUMN.

* Tue Apr  5 2016 Sjoerd Mullender <sjoerd@acm.org> - 11.23.1-20160601
- gdk: Removed BATconst.  Use BATconstant instead.
- gdk: Changed BATconstant.  It now has a new first argument with the seqbase
  for the head column.

* Tue Apr  5 2016 Martin van Dinther <martin.van.dinther@monetdbsolutions.com> - 11.23.1-20160601
- java: Improved DatabaseMetaData.getTypeInfo(). It now returns better information
  on LITERAL_PREFIX, LITERAL_SUFFIX, CREATE_PARAMS, CASE_SENSITIVE,
  FIXED_PREC_SCALE and MAXIMUM_SCALE for some data types. Also the returned rows
  are now ordered by DATA_TYPE, TYPE_NAME, PRECISION as required by the specs.
  Also corrected output column names "searchable" into "SEARCHABLE" and
  "MAXIMUM SCALE" into "MAXIMUM_SCALE" to match the JDBC specification.
- java: Corrected DatabaseMetaData.getPseudoColumns(). It used to return 12 empty rows.
  Now it returns no rows as MonetDB does not have pseudo columns.

* Tue Apr  5 2016 Sjoerd Mullender <sjoerd@acm.org> - 11.23.1-20160601
- clients: The Ruby client is now in a separate repository
  (http://dev.monetdb.org/hg/monetdb-ruby) and released independently.

* Tue Apr  5 2016 Martin van Dinther <martin.van.dinther@monetdbsolutions.com> - 11.23.1-20160601
- java: Implemented method DatabaseMetaData.getClientProperties(). It used to always
  return a resultset with 4 completely empty rows.  It now returns a
  resultset with the possible connection properties.
- java: Implemented method DatabaseMetaData.getUDTs(). It used to return an empty
  resultset. Now it returns the User Defined Types such as inet, json, url and uuid.

* Tue Apr  5 2016 Sjoerd Mullender <sjoerd@acm.org> - 11.23.1-20160601
- buildtools: A new package MonetDB-lidar (Fedora) or libmonetdb5-server-lidar
  (Debian/Ubuntu) has been created to work with LiDAR data.

* Tue Apr  5 2016 Sjoerd Mullender <sjoerd@acm.org> - 11.23.1-20160601
- geom: The geom module has been completely overhauled.  Types are now specified
  as GEOMETRY(POINT) instead of POINT, old functions have been removed,
  new ones introduced.  However, even with all the changes, a database
  upgrade should still be possible (as always, make a backup first).

* Tue Apr  5 2016 Martin Kersten <mk@cwi.nl> - 11.23.1-20160601
- monetdb5: Extended the storage() table producing function to also accept
  storage([schemaname [, tablename [, columnname]]])

* Tue Apr  5 2016 Martin van Dinther <martin.van.dinther@monetdbsolutions.com> - 11.23.1-20160601
- java: Corrected the returned table types in DatabaseMetaData.getTableTypes().
  It now returns all 10 table types (as stored in sys.table_types) instead
  of the previously 8 hardcoded table types.
  For old MonetDB servers which do not have the sys.table_types table,
  the old behavior is retained.

* Tue Apr  5 2016 Martin van Dinther <martin.van.dinther@monetdbsolutions.com> - 11.23.1-20160601
- java: Implemented methods DatabaseMetadata.getProcedures() and
  DatabaseMetadata.getProcedureColumns(). They used to return an empty resultset.
  Now they return the expected Procedures and ProcedureColumns.
  Also getProcedureColumns() now returns a resultset with all 20 columns
  instead of 13 columns previously.

* Tue Apr  5 2016 Martin van Dinther <martin.van.dinther@monetdbsolutions.com> - 11.23.1-20160601
- java: Method getFunctionColumns() in DatabaseMetadata used to throw an
  SQLException:  getFunctionColumns(String, String, String, String) is
  not implemented.
  This method is now implemented and returns a resultset.

* Tue Apr  5 2016 Martin van Dinther <martin.van.dinther@monetdbsolutions.com> - 11.23.1-20160601
- java: Method getFunctions() in DatabaseMetadata used to throw an SQLException:
   SELECT: no such column 'functions.sql'
  This has been corrected. It now returns a resultset as requested.
- java: The resultsets of DatabaseMetadata methods now no longer return a
  value for the *_CAT columns as MonetDB does not support Catalogs.

* Tue Apr  5 2016 Sjoerd Mullender <sjoerd@acm.org> - 11.23.1-20160601
- buildtools: Implemented a systemd configuration file for a monetdbd.service
  on systems that support it (Fedora, newer Ubuntu).

* Tue Apr  5 2016 Sjoerd Mullender <sjoerd@acm.org> - 11.23.1-20160601
- gdk: Removed BATmmap.  It was no longer used.

* Tue Apr  5 2016 Martin van Dinther <martin.van.dinther@monetdbsolutions.com> - 11.23.1-20160601
- java: Fixed a memory leak in MonetDatabaseMetaData.java for a static cache
  which kept references to closed Connection objects.

* Tue Apr  5 2016 Martin Kersten <mk@cwi.nl> - 11.23.1-20160601
- monetdb5: The :bat[:oid,:any] type descriptor has been turned into its columnar
  version :bat[:any]

* Tue Apr  5 2016 Martin Kersten <mk@cwi.nl> - 11.23.1-20160601
- monetdb5: Converted the *.mal scripts into *.malC versions to prepare for removal
  of the mserver console.

* Tue Apr  5 2016 Sjoerd Mullender <sjoerd@acm.org> - 11.23.1-20160601
- gdk: BUNdelete and BATdel don't accept a foce argument and only allow
  deleting values that have not yet been committed.  BUNdelete exchanges
  the deleted value with the last value (if the deleted value isn't the
  last value).  BATdel compacts the BAT by shifting values after the
  deleted values up.  The list of to-be-deleted values in BATdel must
  be sorted and unique.
- gdk: Removed BUNreplace from list of exported functions.  It wasn't used,
  and there is still BUNinplace and void_inplace that do more-or-less
  the same thing.

* Tue Apr  5 2016 Sjoerd Mullender <sjoerd@acm.org> - 11.23.1-20160601
- gdk: Changed BATderiveHeadProps to BATderiveTailProps (and it now works on
  the tail column).
- gdk: Removed unused functions BATalpha, BATdelta, and BATprev.

* Tue Apr  5 2016 Sjoerd Mullender <sjoerd@acm.org> - 11.23.1-20160601
- monetdb5: Removed functions mat.hasMoreElements, mat.info, mat.mergepack,
  mat. newIterator, mat.project, mat.pack2, mat.sortReverse, mat.sort,
  and mat.slice.

* Tue Apr  5 2016 Sjoerd Mullender <sjoerd@acm.org> - 11.23.1-20160601
- gdk: Removed function VIEWcombine.  Use BATdense instead.
- gdk: Removed "left" parameter from BUNinplace.  It wasn't used since the
  BAT it works on is dense headed.
- gdk: Created function BATdense to easily create a [void,void] BAT with
  specified seqbases for head and tail and a count.
- gdk: Removed function BATmark.  When all head columns are dense, BATmark
  basically only created a new [void,void] BAT.
- gdk: Renamed BATsubsort to BATsort.

* Tue Apr  5 2016 Sjoerd Mullender <sjoerd@acm.org> - 11.23.1-20160601
- monetdb5: Removed grouped aggregate functions from the aggr module in which the
  groups were indicated by the head column of the bat to be aggregated.
  Use the interface with a separate group bat instead.

* Tue Apr  5 2016 Sjoerd Mullender <sjoerd@acm.org> - 11.23.1-20160601
- monetdb5: The server now stops executing a query when the client disconnects.

* Tue Apr  5 2016 Sjoerd Mullender <sjoerd@acm.org> - 11.23.1-20160601
- gdk: Removed "sub" from the names of the function BATsubselect,
  BATthetasubselect, BATsubcross, BATsubleftjoin, BATsubouterjoin,
  BATsubthetajoin, BATsubsemijoin, BATsubdiff, BATsubjoin, BATsubbandjoin,
  BATsubrangejoin, and BATsubunique.
- gdk: Removed BATsubleftfetchjoin: it was not used.
- gdk: Removed BATcross1.  Use BATsubcross instead.

* Tue Apr  5 2016 Sjoerd Mullender <sjoerd@acm.org> - 11.23.1-20160601
- monetdb5: Removed algebra.join.  Use algebra.subjoin instead.
- monetdb5: Removed algebra.antijoin.  Use algebra.subantijoin or
  algebra.subthetajoin instead.

* Tue Apr  5 2016 Martin Kersten <mk@cwi.nl> - 11.23.1-20160601
- monetdb5: The MAL function 'leftfetchjoin' is renamed to its relational algebra
  version 'projection'

* Tue Apr  5 2016 Martin Kersten <mk@cwi.nl> - 11.23.1-20160601
- monetdb5: The generic property handling scheme has been removed. It was used in
  just a few places, for widely different purposes and contained cruft.

* Tue Apr  5 2016 Sjoerd Mullender <sjoerd@acm.org> - 11.23.1-20160601
- monetdb5: Removed functions str.iconv and str.codeset.  Internally, strings are
  always in UTF-8 encoding, so we can't allow code set conversions.

* Tue Apr  5 2016 Jennie Zhang <y.zhang@cwi.nl> - 11.23.1-20160601
- sql: Disallow GRANT <some-user> TO <role-or-use>.  Only explicitly
  created roles can be granted.

* Tue Apr  5 2016 Jennie Zhang <y.zhang@cwi.nl> - 11.23.1-20160601
- sql: Extended grantable schema privileges: when a user is granted the
  "sysadmin" role, the user now hcan not only create schemas, but
  also drop schemas.
- sql: Introduced COPY INTO/ COPY FROM global privileges. These privileges
  allows other users than 'monetdb' to be granted the privileges
  to use the MonetDB bulk data loading/exporting features, i.e.,
  COPY FROM <file> and COPY INTO <file>.

* Tue Apr  5 2016 Sjoerd Mullender <sjoerd@acm.org> - 11.23.1-20160601
- gdk: Removed all versions of the SORTloop macro.

* Tue Apr  5 2016 Sjoerd Mullender <sjoerd@acm.org> - 11.23.1-20160601
- monetdb5: Removed algebra.like with a BAT argument.  Use algebra.likesubselect
  instead.

* Tue Apr  5 2016 Sjoerd Mullender <sjoerd@acm.org> - 11.23.1-20160601
- gdk: Removed Batkdiff.  Use BATsubdiff instead.

* Tue Apr  5 2016 Sjoerd Mullender <sjoerd@acm.org> - 11.23.1-20160601
- gdk: Removed BATselect.  Use BATsubselect instead.
- gdk: Removed BATsemijoin.  Use BATsubsemijoin instead.
- gdk: Removed BATjoin.  Use BATsubjoin instead.
- gdk: Removed BATleftjoin.  Use BATsubleftjoin or BATproject instead.
- gdk: Removed BATleftfetchjoin.  Use BATproject instead.
- gdk: Removed BUNins from the list of exported functions.

* Tue Apr  5 2016 Sjoerd Mullender <sjoerd@acm.org> - 11.23.1-20160601
- monetdb5: Removed algebra.leftjoin.  Use algebra.subleftjoin or
  algebra.leftfetchjoin instead.
- monetdb5: Removed algebra.tdiff and algebra.tinter.

* Tue Apr  5 2016 Sjoerd Mullender <sjoerd@acm.org> - 11.23.1-20160601
- monetdb5: Removed algebra.sample.  Use sample.subuniform instead.

* Tue Apr  5 2016 Sjoerd Mullender <sjoerd@acm.org> - 11.23.1-20160601
- monetdb5: Removed algebra.select.  Use algebra.subselect instead.

* Tue Apr  5 2016 Sjoerd Mullender <sjoerd@acm.org> - 11.23.1-20160601
- gdk: Removed legacy functions BATuselect and BATuselect_.
- gdk: Removed legacy functions BATantijoin, BATbandjoin, BATouterjoin,
  BATrangejoin, and BATthetajoin.

* Tue Apr  5 2016 Sjoerd Mullender <sjoerd@acm.org> - 11.23.1-20160601
- gdk: Removed function BATrevert.
- gdk: BATordered now works on the TAIL column.

* Tue Apr  5 2016 Sjoerd Mullender <sjoerd@acm.org> - 11.23.1-20160601
- monetdb5: Removed algebra.revert.

* Tue Apr  5 2016 Sjoerd Mullender <sjoerd@acm.org> - 11.23.1-20160601
- gdk: Removed obsolete functions BATorder() and BATorder_rev().

* Tue Apr  5 2016 Sjoerd Mullender <sjoerd@acm.org> - 11.23.1-20160601
- monetdb5: Removed bat.order and bat.orderReverse functions.

* Tue Apr  5 2016 Sjoerd Mullender <sjoerd@acm.org> - 11.23.1-20160601
- monetdb5: Changed client.getUsers to return two bats, one with the user id
  and one with the user name.

* Tue Apr  5 2016 Sjoerd Mullender <sjoerd@acm.org> - 11.23.1-20160601
- monetdb5: Implemented algebra.subdiff and algebra.subinter.

* Tue Apr  5 2016 Sjoerd Mullender <sjoerd@acm.org> - 11.23.1-20160601
- gdk: Implemented BATsubdiff which returns a list of OIDs (sorted, i.e. usable
  as candidate list) of tuples in the left input whose value does not
  occur in the right input.

* Tue Apr  5 2016 Sjoerd Mullender <sjoerd@acm.org> - 11.23.1-20160601
- monetdb5: Removed algebra.tdifference and algebra.tintersect.

* Tue Apr  5 2016 Sjoerd Mullender <sjoerd@acm.org> - 11.23.1-20160601
- gdk: Removed function BATkintersect.  It wasn't used anymore.  It's
  functionality can be obtained by using BATsubsemijoin.

* Tue Apr  5 2016 Sjoerd Mullender <sjoerd@acm.org> - 11.23.1-20160601
- gdk: Removed the function BATkunion.

* Tue Apr  5 2016 Sjoerd Mullender <sjoerd@acm.org> - 11.23.1-20160601
- monetdb5: Removed algebra.tunion.

* Tue Apr 05 2016 Sjoerd Mullender <sjoerd@acm.org> - 11.21.19-20160405
- Rebuilt.
- BZ#3905: MonetDB doesn't handle ANY/SOME/ALL operator correctly
- BZ#3929: R aggregate not recognized when using 3 or more parameters
- BZ#3965: Not possible to quote/escape single quote character in the
  name of the file to load.
- BZ#3968: Missing double use of column names

* Mon Apr  4 2016 Sjoerd Mullender <sjoerd@acm.org> - 11.21.19-20160405
- gdk: Fixed a bug that caused various instances where old data returned or
  where crashes occurred.  The problem was that internally data wasn't
  always marked dirty when it was being changed, causing later processing
  to not deal with the changed data correctly.

* Thu Mar 24 2016 Sjoerd Mullender <sjoerd@acm.org> - 11.21.17-20160324
- Rebuilt.
- BZ#2972: SQL URL functionality contains errors
- BZ#3881: Server crashes on bulk load
- BZ#3890: Window function + group by in subselect, rel2bin_project:
  Assertion `0' failed
- BZ#3891: MonetDB crashes when executing SQL with window function
- BZ#3900: null handling in some sql statements is incorrect
- BZ#3906: Multi-column 1-N table-function with mitosis produces different
  column counts
- BZ#3917: Date difference returns month_interval instead of day_interval
- BZ#3938: Wrong error message on violating foreign key constraint
- BZ#3941: Wrong coercion priority
- BZ#3948: SQL: select * from sys.sys.table_name; is accepted but should
  return an error
- BZ#3951: extern table_funcs not visible from Windows DLL for extensions
  like vaults (crashes)
- BZ#3952: Stream table gives segfault
- BZ#3953: MIN/MAX of a UUID column produces wrong results
- BZ#3954: Consolidate table assertion error
- BZ#3955: (incorrect) MAL loop instead of manifold triggered by simple
  change in target list

* Thu Mar 10 2016 Sjoerd Mullender <sjoerd@acm.org> - 11.21.15-20160310
- Rebuilt.
- BZ#3549: bulk string operations very slow
- BZ#3908: LEFT JOIN with OR conditions triggers assertion
- BZ#3909: Incorrect column name in OR condition of LEFT JOIN crashes
  mserver
- BZ#3910: COPY INTO table (column1, column2) got wrong result
- BZ#3912: When table/column names conflicts, data ends in multiple
  tables!
- BZ#3918: MonetDB.R version 1.0.1 incorrectly constructs the batfile
  script
- BZ#3919: Table conflict when the table name and fields are identical
- BZ#3921: Creating a table from a complex query crashes mserver or
  triggers assertion
- BZ#3922: AVG( column ) returns NaN rather than Inf when column
  contains Inf
- BZ#3928: When killing a virtual machine, sql_logs/sql/log is empty
- BZ#3930: Wrong typecast on character columns in prepared statements
  when using Umlaute
- BZ#3932: CASE expressions with constants are not evaluated correctly
- BZ#3933: replace "exit" by "throw new Exception"
- BZ#3937: bad BAT properties with binary copy into and NULL values
- BZ#3940: Date calculation and comparison produce wrong result

* Tue Jan  5 2016 Martin Kersten <mk@cwi.nl> - 11.21.15-20160310
- monetdb5: Fixed potential crash in MAL debugger when accessing BATs by
  index. Functionality dropped as it is also a security leak.

* Tue Jan 05 2016 Sjoerd Mullender <sjoerd@acm.org> - 11.21.13-20160105
- Rebuilt.
- BZ#2014: 'null' from copy into gets wrong
- BZ#3817: opt_pushselect stuck with multi-table UDF
- BZ#3835: windows does not release ram after operations
- BZ#3836: rand() only gets evaluated once when used as an expression
- BZ#3838: Update column with or without parenthesis produce different
  results
- BZ#3840: savepoints may crash the database
- BZ#3841: mclient fails with response "Challenge string is not valid"
- BZ#3842: SQL execution fails to finish and reports bogus error messages
- BZ#3845: Too many VALUES in INSERT freeze mserver5
- BZ#3847: Wrong SQL results for a certain combination of GROUP BY /
  ORDER BY / LIMIT
- BZ#3848: mserver segfault during bulk loading/updating
- BZ#3849: HUGEINT incorrect value
- BZ#3850: DEL character not escaped
- BZ#3851: expression that should evaluate to FALSE evaluates to TRUE
  in SELECT query
- BZ#3852: CASE statement produces GDK error on multithreaded database:
  BATproject does not match always
- BZ#3854: Complex expression with comparison evaluates incorrectly in
  WHERE clause
- BZ#3855: Foreign key referencing table in a different schema -
  not allowed.
- BZ#3857: Large LIMIT in SELECT may abort the query
- BZ#3861: Using window functions cause a crash
- BZ#3864: Error in bulk import for chinese character
- BZ#3871: NOT x LIKE triggers "too many nested operators"
- BZ#3872: mserver crashes under specific combination of JOIN and WHERE
  conditions
- BZ#3873: mserver5: gdk_bat.c:1015: setcolprops: Assertion `x !=
  ((void *)0) || col->type == 0' failed.
- BZ#3879: Database crashes when querying with several UNION ALLs.
- BZ#3887: Querying "sys"."tracelog" causes assertion violation and
  crash of mserver5 process
- BZ#3889: read only does not protect empty tables
- BZ#3895: read only does not protect this table

* Fri Oct 30 2015 Sjoerd Mullender <sjoerd@acm.org> - 11.21.11-20151030
- Rebuilt.
- BZ#3828: Schema corruption after several ALTER TABLE statements and
  server restart
- BZ#3839: msqldump generates incorrect syntax ON UPDATE (null)

* Mon Oct 26 2015 Sjoerd Mullender <sjoerd@acm.org> - 11.21.9-20151026
- Rebuilt.
- BZ#3816: Server crashes when trying to convert timestamp to str with
  incorrect format
- BZ#3823: JDBC Connection to a schema - setSchema() error
- BZ#3827: Certains comparisons between UUID produce a MAL error
- BZ#3829: Certains simple WHERE clause cause MonetDB to segfault
  without explanation
- BZ#3830: Coalesce typing inconsistencies
- BZ#3833: NULL literals refused at many places
- BZ#3834: Date comparison returns incorrect results

* Tue Oct 20 2015 Sjoerd Mullender <sjoerd@acm.org> - 11.21.7-20151020
- Rebuilt.
- BZ#3789: Query on large string table fails on HEAPextend
- BZ#3794: table function sys.rejects() and view sys.rejects() are listed
  are metadata objects but give an (incorrect) error when they are queried
- BZ#3797: COPY INTO with incorrect number columns
- BZ#3798: SELECT query with INTERSECT causes assertion failure
- BZ#3800: LIKE is broken for many patterns
- BZ#3802: Disk space never freed: a logical ref is keeped on a deleted
  BATs
- BZ#3803: SQL query parser fails to parse valid SELECT query with a
  CASE .. END in it. It fails with parser error: identifier 'x' ambiguous
- BZ#3804: `monetdb status` command crashes under certain conditions
- BZ#3809: Inefficient plan is generated for queries with many (>= 24)
  joined tables which take a long time or an HEAPalloc error. I get Error:
  GDK reported error. HEAPalloc: Insufficient space for HEAP of 400000000
  bytes.
- BZ#3810: Fix statistics gathering
- BZ#3811: NOT LIKE not working if the operand doesn't contains wildcards.
- BZ#3813: COPY INTO fails on perfectly clean CSV file
- BZ#3814: Server crash when using bitwise NOT operation in SQL query
- BZ#3818: Crash when performing UNION/GROUP BY over tables with
  different columns
- BZ#3819: order of tables in FROM-clause has negative impact on generated
  plan (using crossproducts instead of joins)
- BZ#3820: mclient accepts table with repeated constraint which causes
  crash on insert
- BZ#3821: Unexpected error when using a number instead of a boolean
- BZ#3822: Yet another LIKE operator issue
- BZ#3825: MonetDB not cleaning intermediate results which leads to
  filling up disk space and ultimately server crash

* Sun Aug 30 2015 Sjoerd Mullender <sjoerd@acm.org> - 11.21.7-20151020
- clients: In the SQL formatter of mclient (the default) we now properly align
  East Asian wide characters.

* Mon Aug 24 2015 Sjoerd Mullender <sjoerd@acm.org> - 11.21.5-20150824
- Rebuilt.
- BZ#3730: SAMPLE function not sampling randomly

* Tue Aug 18 2015 Sjoerd Mullender <sjoerd@acm.org> - 11.21.3-20150818
- Rebuilt.
- BZ#3361: constants as MAL function parameters prevent intermediate reuse
- BZ#3440: Sequence type errors
- BZ#3449: mserver crash on start - Freebsd 10 amd64
- BZ#3496: autocompletion table names does not work correctly
- BZ#3758: "COPY INTO ..." doesn't work, if executing from 2 processes
  concurrently.
- BZ#3763: JDBC PreparedStatement for a table with 14 Foreign Keys
  crashing the Database
- BZ#3783: Behavioural change in Jul2015 for 'timestamp minus timestamp'
- BZ#3784: Assertion failed: (bn->batCapacity >= cnt), function
  BAT_scanselect, file gdk_select.c, line 1008.
- BZ#3785: sum(interval) causes overflow in conversion to bte
- BZ#3786: ResultSet.close() never sends Xclose to free resources
- BZ#3787: "b and g must be aligned" from complex group/union query
- BZ#3791: HEAPextend: failed to extend to 2420077101056

* Tue Aug 18 2015 Sjoerd Mullender <sjoerd@acm.org> - 11.21.3-20150818
- sql: Differences between time, timestamp, and date values now return properly
  typed interval types (second or month intervals) instead of integers.

* Fri Aug 07 2015 Sjoerd Mullender <sjoerd@acm.org> - 11.21.1-20150807
- Rebuilt.
- BZ#3364: Cannot set role back to a user's default role
- BZ#3365: Unable to grant object privileges while having a non-default
  current_role
- BZ#3476: Cannot revoke object access
- BZ#3556: when 2 multiplexed functions in MAL plan, only one is mapped
  correctly to bat<mod>.function primitive
- BZ#3564: Request: add support for postgresql specific scalar function:
  split_part(string text, delimiter text, field int)
- BZ#3625: SIGSEGV because mat array can overrun in opt_mergetable.c
- BZ#3627: SQRT in CASE does not work as of Oct2014
- BZ#3654: configure --enable-fits requires extra commands after creating
  a database instance
- BZ#3673: mclient 'expanded' row formatter
- BZ#3674: Obfuscate event tracing
- BZ#3679: No error is given when incorrect timezone value is specified
  for a timetz column
- BZ#3686: Wrong associativity of multiply/divide
- BZ#3702: Filter function not found if created in a user schema
- BZ#3708: wrong scoping for cross-schema view references
- BZ#3716: alter table my_merge_table drop table t1; crashes mserver5
  with Segmentation fault
- BZ#3724: Wrong size calculation in BATsubjoin
- BZ#3732: memory leak (of InstrRecord) in opt_mergetable
- BZ#3733: "(TRUE OR <Exp>) AND <Exp>" is evaluated incorrectly
- BZ#3735: python connection with unix_socket
- BZ#3736: crash if mclient disconnects abruptly during a query
- BZ#3738: Database inconsistency when using savepoint
- BZ#3739: CASE statements do not handle NULLs in the IN () operator
  properly
- BZ#3740: select epoch(now()); types timestamptz(7,0) and bigint(64,0)
  are not equal
- BZ#3742: Division By Zero
- BZ#3744: cast to int gives different results for decimal than double
- BZ#3747: joins fail in the presence of nulls
- BZ#3748: Missing META-INF/services/java.sql.Driver in JDBC package
- BZ#3753: Hang on json field parsing
- BZ#3754: select from a REMOTE TABLE referring local table crashes
  mserver5
- BZ#3756: column type conversion sticks to subsequent queries
- BZ#3759: select data from "sys"."rejects" returns unexpected error and
  when next select data from "sys"."sessions" causes an assertion failure
  in mal_interpreter.c:646.
- BZ#3760: SQL parser has problem with (position of) a scalar subquery
  in a SELECT-list
- BZ#3761: SQL executor has problem with (position of) a subquery in a
  SELECT-list. Inconsistent behavior.
- BZ#3764: DROPping multiple users causes a crash
- BZ#3765: Re-granting a revoked privilege does not work
- BZ#3766: VIEW not visible if created under a different schema
- BZ#3767: CREATE TEMP TABLE using "LIKE" incorrectly handled
- BZ#3769: SIGSEGV when combining a cast/column alias with a UNION
  ALL view
- BZ#3770: combined conditions on declared table in User Defined Function
  definition crashes monetdb
- BZ#3771: Owner of the schema loses rights if assumes the monetdb role.
- BZ#3772: Any user can grant a role.
- BZ#3773: quantile(col, 0) and quantile(col, 1) fail
- BZ#3774: mclient is unaware of merge tables and remote tables
- BZ#3775: COPY INTO: Backslash preceding field separator kills import
- BZ#3778: Crash on remote table schema mismatch
- BZ#3779: server crashes on MAX() on SELECT DISTINCT something combo

* Thu Aug  6 2015 Martin van Dinther <martin.van.dinther@monetdbsolutions.com> - 11.21.1-20150807
- java: Improved JDBC driver to not throw NullPointerException anymore
  when calling isNullable() or getPrecision() or getScale() or
  getColumnDisplaySize() or getSchemaName() or getTableName() or
  getColumnClassName() on a ResultSetMetaData object.

* Tue Jul 28 2015 Sjoerd Mullender <sjoerd@acm.org> - 11.21.1-20150807
- sql: Added support for 128-bit integers (called HUGEINT) on platforms that
  support this.

* Thu Jul 16 2015 Sjoerd Mullender <sjoerd@acm.org> - 11.21.1-20150807
- java: We now compile the Java classes using the latest Java 1.8 version, and
  we tell it to compile for Java 1.7.

* Wed Jun  3 2015 Sjoerd Mullender <sjoerd@acm.org> - 11.21.1-20150807
- buildtools: Upgraded the license to the Mozilla Public License Version 2.0.

* Wed Jun  3 2015 Sjoerd Mullender <sjoerd@acm.org> - 11.21.1-20150807
- clients: Added a new output format to mclient: --format=expanded (or -fx).
  In this format, column values are shown in full and below each other.

* Wed Jun  3 2015 Sjoerd Mullender <sjoerd@acm.org> - 11.21.1-20150807
- sql: Removed support for the mseed library.

* Wed Jun  3 2015 Sjoerd Mullender <sjoerd@acm.org> - 11.21.1-20150807
- sql: Removed support for RDF.
- sql: Removed DataCell.  It was experimental code that was never enabled.

* Wed Jun  3 2015 Sjoerd Mullender <sjoerd@acm.org> - 11.21.1-20150807
- gdk: BUNtvar and BUNhvar macros no longer work for TYPE_void columns.

* Wed Jun  3 2015 Sjoerd Mullender <sjoerd@acm.org> - 11.21.1-20150807
- gdk: Changed interfaces of a lot of GDK-level functions.  When they modify a
  BAT, don't return the same BAT or NULL, but instead return GDK_SUCCEED
  or GDK_FAIL.

* Wed Jun  3 2015 Sjoerd Mullender <sjoerd@acm.org> - 11.21.1-20150807
- monetdb5: Implemented batcalc.min and batcalc.max.  Made calc.min and calc.max
  generic so that no other implementations are needed.

* Wed Jun  3 2015 Sjoerd Mullender <sjoerd@acm.org> - 11.21.1-20150807
- monetdb5: Removed function batcalc.ifthen.

* Wed Jun  3 2015 Sjoerd Mullender <sjoerd@acm.org> - 11.21.1-20150807
- gdk: Changed a bunch of hash-related functions to work on the tail column.
  The functions that have been changed to work on the tail column are:
  BAThash, BATprepareHash, HASHgonebad, HASHins, and HASHremove.

* Wed Jun 03 2015 Sjoerd Mullender <sjoerd@acm.org> - 11.19.15-20150603
- Rebuilt.
- BZ#3707: var() possibly not working in debug builds
- BZ#3720: Incorrect results on joining with same table
- BZ#3725: LEFT JOIN bug with CONST value
- BZ#3731: left shift for IP addresses not available to non-system users

* Tue May 19 2015 Sjoerd Mullender <sjoerd@acm.org> - 11.19.13-20150519
- Rebuilt.
- BZ#3712: Concurrency issue on querying the SQL catalog
- BZ#3713: Long startup cost for simple session
- BZ#3715: Crash with two ALTER TABLE statements in a transaction
- BZ#3718: Adding and dropping a non existing tablename to/from a merge
  table is accepted without an error
- BZ#3719: Assertion failure in /MonetDB-11.19.11/gdk/gdk_bat.c:2841:
  BATassertHeadProps: Assertion `!b->H->key || cmp != 0' failed.
- BZ#3723: Assertion failure in rel_bin.c:2548: rel2bin_groupby: Assertion
  `0' failed.

* Thu Apr 23 2015 Sjoerd Mullender <sjoerd@acm.org> - 11.19.11-20150423
- Rebuilt.
- BZ#3466: UPDATE statements fails with "GDKerror: MT_mremap() failed"
- BZ#3602: Surprising overload resolution of generate_series
- BZ#3613: SQL data dictionary contains columns names which are also
  special keywords. This causes unexpected/unneeded SQL query errors
- BZ#3645: Network address operators such as << and <<= do not work
- BZ#3647: missing BAT for a column leads to crash in gtr_update_delta
- BZ#3648: memory corruption on unclean connection shutdown with local
  temporary tables
- BZ#3650: Naming of persistent BATs is fragile
- BZ#3653: PREPARE crashes mserver if unbound variable is function
  parameter
- BZ#3655: SQL WHERE -1 in (-1) issue?
- BZ#3656: error message after calling fitsload()
- BZ#3660: Incorrect Results for Comparison Operators on inet Datatype
- BZ#3661: Ship debug symbols for pre-built binaries
- BZ#3662: UPDATE row with row value constructor crashes monetdb server
- BZ#3663: Incorrect result ROW_NUMBER in subquery
- BZ#3664: SQLstatementIntern missing parameter when using jsonstore
- BZ#3665: inter-session starvation issue, particularly affects sys.queue
- BZ#3666: casting text column to inet truncating text column and
  resulting inet for first occurrence only
- BZ#3667: insert of negative value for oid column aborts mserver5
  process with assertion failure
- BZ#3669: ALTER TABLE <tbl_nm> ADD CONSTRAINT <tbl_uc1> UNIQUE (col1,
  col2, col3) causes Assertion failure and abort
- BZ#3671: ODBC-Access on Windows 2012 does not work - E_FAIL
- BZ#3672: libbat_la-gdk_utils.o: relocation R_X86_64_PC32 against
  `MT_global_exit' can not be used when making a shared object
- BZ#3676: merovingian hangs trying to exit
- BZ#3677: Crash in BATgroup_internal (caused by 87379087770d?)
- BZ#3678: Ruby driver installation ignores prefix
- BZ#3680: Prepared statements fail on execution with message 'Symbol
  type not found'
- BZ#3684: Wrong query result set WHERE "IS NULL" or "NOT IN" clauses
  uses in combination with ORDER, LIMIT and OFFSET
- BZ#3687: 'bat.insert' undefined
- BZ#3688: Crash at exit (overrun THRerrorcount?)
- BZ#3689: No more connections accepted if a single client misbehaves
- BZ#3690: find_fk: Assertion `t && i' failed.
- BZ#3691: conversion of whitespaces string to double or float is accepted
  without an error during insert
- BZ#3693: algebra.join undefined (caused by non-existing variables in
  the plan)
- BZ#3696: Inconsistent behavior between dbl (SQL double) and flt (SQL
  real) data types and across platforms
- BZ#3697: mserver5[26946]: segfault at 0 ip 00007f3d0e1ab808 sp
  00007f3cefbfcad0 error 4 in lib_sql.so[7f3d0e180000+16c000]
- BZ#3699: segfault again! (during last week I found 3 segfault bugs
  already)
- BZ#3703: INSERT INTO a MERGE TABLE crashes mserver5
- BZ#3704: Unknown identifier from subquery
- BZ#3705: Assertion failure in rel_bin.c:2274: rel2bin_project: Assertion
  `0' failed.
- BZ#3706: Assertion failure in gdk_bat.c: BATassertHeadProps: Assertion
  `!b->H->sorted || cmp <= 0' failed.
- BZ#3709: "BATproject: does not match always" on abusive use of ALTER
  TABLE SET READ ONLY

* Tue Feb  3 2015 Sjoerd Mullender <sjoerd@acm.org> - 11.19.11-20150423
- buildtools: We now also create debug packages for Debian and Ubuntu.

* Tue Jan 27 2015 Sjoerd Mullender <sjoerd@acm.org> - 11.19.11-20150423
- gdk: Replaced the rangejoin implementation with one that uses imprints if
  it can.

* Fri Jan 23 2015 Sjoerd Mullender <sjoerd@acm.org> - 11.19.9-20150123
- Rebuilt.
- BZ#3467: Field aliases with '#' character excise field names in
  result set.
- BZ#3605: relational query without result
- BZ#3619: Missing dll on MonetDB Start
- BZ#3622: Type resolution error
- BZ#3624: insert of incomplete or invalid ip address values in
  inet column is silently accepted but the values are not stored (they
  become/show nil)
- BZ#3626: casting a type without alias results in program contains errors
- BZ#3628: mclient and ODBC driver report 'type mismatch' when stddev_pop
  used in a select which returns 0 rows
- BZ#3629: IF THEN ELSEIF always evaluates the first test as true
- BZ#3630: segv on rel_order_by_column_exp
- BZ#3632: running make clean twice gives an error in clients/ruby/adapter
- BZ#3633: Wrong result for HAVING with floating-point constant
- BZ#3640: Missing implementation of scalar function: sql_sub(<date>,
  <month interval>)
- BZ#3641: SQL lexer fails to detect string end if it the last character
  is U+FEFF ZERO WIDTH NO-BREAK SPACE
- BZ#3642: Combined WHERE conditions less-than plus equals-to produce
  incorrect results
- BZ#3643: Missing implementations of scalar function: sql_sub(<timetz>,
  arg2)
- BZ#3644: COPY INTO fails to import "inet" data type when value has
  prefix length in CIDR notation
- BZ#3646: ORDER BY clause does not produce proper results on 'inet'
  datatype
- BZ#3649: recycler crashes with concurrent transactions

* Mon Jan 19 2015 Sjoerd Mullender <sjoerd@acm.org> - 11.19.9-20150123
- sql: Fixed a typo in a column name of the sys.tablestoragemodel view
  (auxillary changed to auxiliary).

* Tue Jan 13 2015 Sjoerd Mullender <sjoerd@acm.org> - 11.19.9-20150123
- clients: Changes to the Perl interface, thanks to Stefan O'Rear:
  1. removes "use sigtrap", because this has global effects and should
  not be used by modules, only by the application.
  2. allows Perl 5.8.1+ Unicode strings to be passed to quote() and
  included in statements (UTF-8 encoded, as expected by Monet's str
  module)
  3. quote and unquote now use the same quoting rules as the MonetDB
  server, allowing for all characters except NUL to be round-tripped
  4. several character loops have been reimplemented in regex for much
  greater performance
  5. micro-optimizations to the result fetch loop
  6. block boundaries are preserved in piggyback data so that Xclose is
  not appended or prepended to a SQL command
  7. diagnostic messages #foo before a result header are ignored, this
  is necessary to use recycler_pipe
  8. fail quickly and loudly if we receive a continuation prompt (or any
  other response that starts with a non-ASCII character)
  9. header lines must start with %, not merely contain %, fixing a bug
  when querying a table where string values contain %
  10. after closing a large resultset, account for the fact that a reply
  will come and do not lose sync
  11. allow a MAPI_TRACE environment variable to dump wire protocol
  frames to standard output
  12. fixes maximum MAPI block size to match the server limit of 16k.
  previously would crash on blocks larger than 16k

* Fri Nov 21 2014 Sjoerd Mullender <sjoerd@acm.org> - 11.19.7-20141121
- Rebuilt.

* Thu Nov 20 2014 Sjoerd Mullender <sjoerd@acm.org> - 11.19.5-20141120
- Rebuilt.
- BZ#3580: cosmetic change (append newline)
- BZ#3609: Incorrect use of generate_series
- BZ#3611: quantile() and median() commands crash when used 2x on the
  same variable on a null table
- BZ#3612: assertion failure when deleting rows from table to which a
  FK constraint is defined
- BZ#3620: ORDER BY broken when using UNION ALL
- BZ#3621: Hexadecimal literal vs decimal literal

* Thu Nov 20 2014 Sjoerd Mullender <sjoerd@acm.org> - 11.19.5-20141120
- gdk: Implemented a change to the way in which string bats are appended.
  We now try harder to limit the growth of the string heap.

* Thu Nov 20 2014 Sjoerd Mullender <sjoerd@acm.org> - 11.19.5-20141120
- monetdb5: Fixed adding of 0 intervals to dates.

* Thu Nov 20 2014 Sjoerd Mullender <sjoerd@acm.org> - 11.19.5-20141120
- sql: Fixed sys.queue() implementation to report on other queries being
  executed.

* Fri Nov 14 2014 Sjoerd Mullender <sjoerd@acm.org> - 11.19.5-20141120
- sql: A number of bugs were fixed in the code to upgrade a database from
  previous releases.  This version should fix the upgrade of a database
  that had been upgraded to the Oct2014 release, but also properly
  upgrade directly from Jan2014 and Feb2013 releases.

* Fri Nov  7 2014 Sjoerd Mullender <sjoerd@acm.org> - 11.19.5-20141120
- buildtools: The libraries included in the Windows installers have been upgraded.
  We now use libxml2-2.9.2, openssl-1.0.1j, pcre-8.36, and zlib-1.2.8.

* Wed Nov  5 2014 Sjoerd Mullender <sjoerd@acm.org> - 11.19.5-20141120
- gdk: Fixed some problems with BATsample.  It was possible for BATsample to
  return a value that was just beyond the end of the sampled BAT.  Also,
  on some systems the range of the rand() function is rather limited
  (0..32767) and trying to get a sample larger than this range would
  result in an infinite loop.

* Tue Oct 28 2014 Sjoerd Mullender <sjoerd@acm.org> - 11.19.3-20141028
- Rebuilt.

* Fri Oct 24 2014 Sjoerd Mullender <sjoerd@acm.org> - 11.19.1-20141024
- Rebuilt.
- BZ#2618: Implement master slave scheme
- BZ#2945: evaluation of SQL "between SYMMETRIC" requires MAL iterator
  because there is no (bulk) MIN/MAX(a,b)
- BZ#3204: monetdb create: allow setting admin password during creation
- BZ#3390: Missing definition for pushSht in monetdb5/mal/mal_builder.h
- BZ#3402: We should have a C implementation of mal.multiplex.
- BZ#3422: Segmentation fault after large table insert
- BZ#3459: incomplete implementation of JDBC driver getNumericFunctions(),
  getStringFunctions(), getSystemFunctions(), getTimeDateFunctions(),
  getSQLKeywords() methods in MonetDatabaseMetaData.java
- BZ#3471: JDBC driver: incorrect output result of SQL query: SELECT 1 ;
- BZ#3474: bulk and scalar versions of mkey.rotate_xor_hash differ
- BZ#3484: COPY INTO on a file works fine on Linux/OSX, but not on Windows
- BZ#3488: Slow SQL execution for correlated scalar subquery
- BZ#3489: SQL query with ORDER BY does not order its result as requested
- BZ#3490: SQL query kills the mserver5 (Segmentation fault)
- BZ#3491: SQL query kills the mserver5 (Segmentation fault)
- BZ#3493: Test monetdb5/modules/mal/Tests/pqueue.mal fails since
  recent checkins
- BZ#3494: Tests monetdb5/modules/mal/Tests/pqueue[23].mal lack
  correct/expected/intended output
- BZ#3495: Test sql/test/centipede/Tests/olap.sql lacks
  correct/expected/intended output
- BZ#3497: monetdb start reports crash in merovingian.log
- BZ#3498: SQL throws TypeException if aggregations and limit statements
  are both present
- BZ#3502: Database was killed by signal SIGBUS
- BZ#3504: COPY INTO does not allow OFFSET without specifying amount
  of records
- BZ#3505: expression with <boolean> = NOT <boolean> returns a syntax
  error but NOT <boolean> = <boolean> not
- BZ#3506: conversion to varchar terminates mserver
- BZ#3508: conversion of string '0   ' to type smallint or integer fails
- BZ#3510: timestamp + month interval generates bogus MAL?
- BZ#3511: When having multiple selections combined with aliases not
  all of them seem to be evalauted.
- BZ#3512: auto-conversion of string to `sht` type no longer works
- BZ#3513: COPY BINARY INTO fails on 6gb file; works fine on 3gb
- BZ#3516: inserting '0' into a column of datatype numeric fails
- BZ#3518: UNION with subqueries
- BZ#3521: large results of function exp() are not automatically returned
  as double
- BZ#3522: SQL catalog table sys.columns lists columns for table ids
  which do not exist in sys.tables
- BZ#3523: Window function over union gives no result
- BZ#3524: wrong error on missing aggregation column
- BZ#3527: select distinct - order by - limit 2 results in one single
  result
- BZ#3528: segfault at mal_session.c:521
- BZ#3532: several geom tests crash after manifold changes
- BZ#3534: missing table name with invalid column in join using (and
  problems after resolving it)
- BZ#3536: program contains error with join using integer and smallint
- BZ#3542: gdk/gdk_bat.c:2904: BATassertHeadProps: Assertion
  `!b->H->revsorted || cmp >= 0' failed.
- BZ#3543: invalid behavior and incorrect data results for SQL data
  type: numeric(4,4)
- BZ#3544: sys.reuse() corrupts data
- BZ#3546: Division by zero in CASE statement that should avoid it
- BZ#3547: Empty query when selecting a field from a view made of
  UNION ALL
- BZ#3551: Wrong ticks in TRACE
- BZ#3552: incorrect data results for "WHERE int_col <> 0"
- BZ#3554: Issue with subselect and ORDER BY
- BZ#3555: Order of evaluation inside CASE WHEN
- BZ#3558: numeric values (as strings) are incorrectly parsed/converted
  and invalid strings are accepted without error
- BZ#3560: Error "BATproject: does not match always" with
  subselect/groupby/having
- BZ#3562: mserver5: gdk_bat.c:2855: BATassertHeadProps: Assertion
  `!b->H->revsorted || cmp >= 0' failed.
- BZ#3563: incorrect results for scalar function locate(in_str,
  search_str, occurrence)
- BZ#3565: Wrong/confusing error message when trying to add a FK to a
  TEMP TABLE
- BZ#3572: Table names with escaped double quotes are rejected
- BZ#3573: alter table alter_not_null_test alter test set NOT NULL;
  is accepted when test contains null. This used to be restricted but
  isn't anymore
- BZ#3575: segmentation fault in mserver5 process
- BZ#3576: Dropping default value definitions from a table does not work
  as expected
- BZ#3577: SIGSEGV in BATins_kdiff
- BZ#3579: segmentation fault in mserver5 process
- BZ#3581: mserver5: rel_bin.c:2504: rel2bin_groupby: Assertion `0'
  failed.
- BZ#3582: mserver5: sql_mem.c:48: sql_ref_dec: Assertion `r->refcnt >
  0' failed.
- BZ#3583: Possible buffer overflow in max(varchar)
- BZ#3585: Incorrect query terminates connection
- BZ#3586: mserver5: sql/storage/store.c:3610: sys_drop_func: Assertion
  `rid_func != oid_nil' failed.
- BZ#3592: SIGSEGV in MANIFOLDjob
- BZ#3593: delta_append_val: Assertion `!c || ((c)->S->count) ==
  bat->ibase' failed.
- BZ#3594: gdk/gdk_bat.c:2855: BATassertHeadProps: Assertion
  `!b->H->revsorted || cmp >= 0' failed.
- BZ#3595: Race/heap corruption on thread exit
- BZ#3596: gdk_bat.c:2861: BATassertHeadProps: Assertion `!b->H->nonil ||
  cmp != 0' failed.
- BZ#3597: SQL to MAL listing looses types
- BZ#3598: SQL bulk load should ignore leading/trailing spaces also with
  type decimal (as with integers & real/double)
- BZ#3599: Double-free of imprints
- BZ#3601: Trivial typo in debian/monetdb5-sql.init.d
- BZ#3603: "monetdb create -p" hangs monetdbd
- BZ#3604: Sys.queue ignored upon errors

* Mon Sep 15 2014 Sjoerd Mullender <sjoerd@acm.org> - 11.19.1-20141024
- monetdb5: Removed algebra.materialize.

* Fri Aug 29 2014 Sjoerd Mullender <sjoerd@acm.org> - 11.19.1-20141024
- monetdb5: Removed algebra.kunique and algebra.tunique.  They were subsumed by
  algebra.subunique.

* Tue Aug 26 2014 Sjoerd Mullender <sjoerd@acm.org> - 11.19.1-20141024
- monetdb5: Remove algebra.antiuselect and algebra.thetauselect.  They were subsumed
  by algebra.subselect.

* Mon Aug 25 2014 Sjoerd Mullender <sjoerd@acm.org> - 11.19.1-20141024
- monetdb5: Removed algebra.topN and its imlementation BATtopN.  The function was
  not used.
- monetdb5: Removed aggr.histogram and its implementation BAThistogram.  The
  function was not used, and did not produce output in the "headless"
  (i.e. dense-headed) format.  Histograms can be created as a by-product
  of group.subgroup.

* Fri Jul 25 2014 Sjoerd Mullender <sjoerd@acm.org> - 11.19.1-20141024
- gdk: Added "multifarm" capability.  It is now possible to separate persistent
  and transient BATs into different directories (presumably on different
  disks).  This can be done by using the --dbextra option of mserver5
  (see the man page).

* Fri Jul 25 2014 Sjoerd Mullender <sjoerd@acm.org> - 11.19.1-20141024
- buildtools: Jacqueline, the MonetDB/JAQL frontend, has been removed.  The frontend
  never grew beyond being experimental, and there is no interest anymore
  to maintain the code.

* Fri Jul 25 2014 Jennie Zhang <y.zhang@cwi.nl> - 11.19.1-20141024
- sql: Added PostgreSQL compatible string TRIM, LTRIM, RTRIM, LPAD and RPAD
  functions

* Fri Jul 25 2014 Sjoerd Mullender <sjoerd@acm.org> - 11.19.1-20141024
- mapilib: Changed mapi_timeout argument from seconds to milliseconds.

* Fri Jul 25 2014 Sjoerd Mullender <sjoerd@acm.org> - 11.19.1-20141024
- stream: Changed mnstr_settimeout function so that the specified timeout is now
  in milliseconds (used to be seconds), and that it also needs an extra
  argument specifying a callback function (no arguments, int result)
  that should return TRUE if the timeout should cause the function to
  abort or continue what it was doing.

* Fri Jul 25 2014 Fabian Groffen <fabian@monetdb.org> - 11.19.1-20141024
- merovingian: monetdb create: add -p flag to set monetdb user password on creation,
  and therefore allow creating the database in unlocked state

* Fri Jul 25 2014 Sjoerd Mullender <sjoerd@acm.org> - 11.19.1-20141024
- sql: Stop support for upgrading directly from a database created with a
  server from the Oct2012 release or older.  You can upgrade via the
  Feb2013 or Jan2014 release.

* Fri Jul 25 2014 Sjoerd Mullender <sjoerd@acm.org> - 11.17.21-20140725
- Rebuilt.
- BZ#3519: Uppercase TRUE/FALSE strings cannot be converted to boolean
  values

* Tue Jul 22 2014 Sjoerd Mullender <sjoerd@acm.org> - 11.17.19-20140722
- Rebuilt.
- BZ#3487: dead link to "Professional services"
- BZ#3500: MonetDB driver wants an empty string for SQLTables and
  SQLColumns API calls, where other drivers expect NULL
- BZ#3514: mserver5 crash due (assertion failure in gdk_select.c)
- BZ#3515: mserver5 crash due (assertion failure in gdk_bat.c)

* Tue Jun  3 2014 Sjoerd Mullender <sjoerd@acm.org> - 11.17.19-20140722
- buildtools: Fix configure to continue without Python if the python binary is
  too old.  This instead of always aborting configure if python happens
  to be too old.

* Wed May 14 2014 Sjoerd Mullender <sjoerd@acm.org> - 11.17.17-20140514
- Rebuilt.
- BZ#3482: Crossproduct error

* Thu May 08 2014 Sjoerd Mullender <sjoerd@acm.org> - 11.17.15-20140508
- Rebuilt.
- BZ#3424: numeric values at the front of strings determines whether
  CAST works successfully
- BZ#3439: Python driver drops milliseconds from timestamps
- BZ#3446: SET READ ONLY forgets previous changes
- BZ#3455: String columns unusable from 64-bit .NET via ODBC
- BZ#3456: Insert fails
- BZ#3457: When kernel of remote client crashes, the connection remains
  established on server side
- BZ#3458: mserver5 crash on SQL: SELECT COUNT(*) FROM SYS.TABLES HAVING
  COUNT(*) > 0
- BZ#3461: mserver5 crash on SQL: SELECT * FROM SYS.ARGS WHERE FUNC_ID
  NOT IN (SELECT ID FROM SYS.FUNCTIONS) OR FUNC_ID NOT IN (SELECT *
  FROM SYS.FUNCTIONS)
- BZ#3462: Invalid SQL (IN with subquery which returns multiple columns)
  is accepted
- BZ#3463: Crash on SELECT with SERIAL aggregation and GROUP BY column
  alias's
- BZ#3468: Local temporary table persists across sessions
- BZ#3469: Absolute network paths considered invalid for COPY INTO
  ... FROM statement.
- BZ#3473: Various memory leaks in SQL compilation
- BZ#3477: ODBC driver raises "unexpected end of input" for prepared
  string parameter from .NET application
- BZ#3481: Cannot run multiple COPY INTO statements in one 's'-command

* Wed Apr 30 2014 Sjoerd Mullender <sjoerd@acm.org> - 11.17.15-20140508
- buildtools: Lots of minor fixes were made for potential defects found by Coverity
  Scan.

* Tue Apr  1 2014 Sjoerd Mullender <sjoerd@acm.org> - 11.17.15-20140508
- clients: ODBC: Implemented {call procedure-name(...)} escape.  The version
  {?=call ...} is not implemented.

* Mon Mar 24 2014 Sjoerd Mullender <sjoerd@acm.org> - 11.17.15-20140508
- buildtools: On Windows we now build the geom module against version 3.4.2 of the
  geos library.

* Thu Mar 06 2014 Sjoerd Mullender <sjoerd@acm.org> - 11.17.13-20140306
- Rebuilt.
- BZ#3452: ODBC driver build fails on Mac OS X due to a conflicting
  types for the SQLColAttribute with the unixODBC library

* Mon Mar 03 2014 Sjoerd Mullender <sjoerd@acm.org> - 11.17.11-20140303
- Rebuilt.
- BZ#3442: COPY INTO ... LOCKED reports incorrect count
- BZ#3443: DROP INDEX crashes server with BATsubselect: invalid argument:
  b must have a dense head
- BZ#3444: AND after ON () of LEFT OUTER JOIN with certain expressions
  will cause crash

* Fri Feb 28 2014 Sjoerd Mullender <sjoerd@acm.org> - 11.17.11-20140303
- buildtools: Configure now enables the SQL front end by default.

* Sun Feb 16 2014 Fabian Groffen <fabian@monetdb.org> - 11.17.11-20140303
- merovingian: monetdb destroy -f now also works on running databases

* Thu Feb 13 2014 Sjoerd Mullender <sjoerd@acm.org> - 11.17.9-20140213
- Rebuilt.
- BZ#3435: INDEX prevents JOIN from discovering matches

* Fri Feb 07 2014 Sjoerd Mullender <sjoerd@acm.org> - 11.17.7-20140207
- Rebuilt.
- BZ#3436: COPY INTO from file containing leading Byte Order Mark (BOM)
  causes corruption

* Thu Feb 06 2014 Sjoerd Mullender <sjoerd@acm.org> - 11.17.5-20140206
- Rebuilt.
- BZ#3420: Database does not start after upgrade
- BZ#3425: Temporal extraction glitches
- BZ#3427: Consistent use of current_timestamp and now()
- BZ#3428: Aggregation over two columns is broken
- BZ#3429: SAMPLE on JOIN result crashes server
- BZ#3430: Wrong temporary handling
- BZ#3431: SQLGetInfo returns incorrect value for SQL_FN_NUM_TRUNCATE
- BZ#3432: MonetDB SQL syntax incompatible with SQL-92 <delimited
  identifier> syntax

* Sat Jan 25 2014 Sjoerd Mullender <sjoerd@acm.org> - 11.17.3-20140125
- Rebuilt.
- BZ#3418: Segmentation fault on a query from table expression
- BZ#3419: Database does not start after upgrade
- BZ#3423: Group by alias with distinct count doesn't work

* Tue Jan 14 2014 Sjoerd Mullender <sjoerd@acm.org> - 11.17.1-20140114
- Rebuilt.
- BZ#3040: Wrong NULL behavior in EXCEPT and INTERSECT
- BZ#3092: ODBC client doesn't support scalar function escape
- BZ#3198: SIGSEGV insert_string_bat (b=0x7fffe419d0a0, n=0x7fffc4006010,
  append=0) at gdk_batop.c:196
- BZ#3210: Unexpected concurrency conflict when inserting to 2 tables
  simultaneously and querying one of them
- BZ#3273: Add support to Python DBAPI package for timetz, inet and
  url types
- BZ#3285: no such table 'queryHistory'
- BZ#3298: GDKmmap messages and monetdb start db takes very long
- BZ#3354: Introduce query time-out
- BZ#3371: (i)like generates batloop instead of algebra.likesubselect
- BZ#3372: Large group by queries never complete - server at 100%
  cpu(all cores) until MonetDB stopped
- BZ#3383: Bad performance with DISTINCT GROUP BY
- BZ#3391: Bad performance with GROUP BY and FK with out aggregate
  function
- BZ#3393: "COPY .. INTO ..." - escape of string quotes
- BZ#3399: server crashed on simple (malformed) query
- BZ#3401: inconsistent/strange handling of invalid dates
  (e.g. 2013-02-29) in where clause
- BZ#3403: NOT NULL constraint can't be applied after deleting rows with
  null values
- BZ#3404: Assertion `h->storage == STORE_MMAP' failed.
- BZ#3408: nested concat query crashed server
- BZ#3411: (disguised) BETWEEN clause not recognised. Hence no rangejoin.
- BZ#3412: Boolean expressions in WHERE clause, result in incorrect
  resulsts
- BZ#3417: Nested Common Table Expressions Crash

* Tue Dec 10 2013 Sjoerd Mullender <sjoerd@acm.org> - 11.17.1-20140114
- buildtools: Created packages for RPM based systems and Debian/Ubunty containing
  the MonetDB interface to the GNU Scientific Library (gsl).

* Wed Nov 20 2013 Sjoerd Mullender <sjoerd@acm.org> - 11.17.1-20140114
- gdk: Removed some unused fields in the atomDesc structure.  This change
  requires a complete recompilation of the whole suite.

* Wed Nov 20 2013 Sjoerd Mullender <sjoerd@acm.org> - 11.17.1-20140114
- clients: ODBC: Implemented {fn scalar()} and {interval ...} escapes.

* Wed Nov 20 2013 Gijs Molenaar <g.j.molenaar@uva.nl> - 11.17.1-20140114
- python2: Changed defaults for connecting (defaults to unix socket now).
- python2: Unix sockets partially working for control protocol.
- python2: Add support for unix socket.

* Wed Nov 20 2013 Gijs Molenaar <g.j.molenaar@uva.nl> - 11.17.1-20140114
- python3: Changed defaults for connecting (defaults to unix socket now).
- python3: Unix sockets partially working for control protocol.
- python3: Add support for unix socket.

* Wed Nov 20 2013 Sjoerd Mullender <sjoerd@acm.org> - 11.17.1-20140114
- buildtools: We no longer install the .la files in our Fedora/Debian/Ubuntu packages.

* Wed Nov 20 2013 Sjoerd Mullender <sjoerd@acm.org> - 11.17.1-20140114
- gdk: Replaced the mutex implementation for both GNU C and Visual Studio with
  a home-grown implementation that uses atomic instructions (__sync_*()
  in gcc, _Interlocked*() in VS).

* Wed Nov 20 2013 Sjoerd Mullender <sjoerd@acm.org> - 11.15.19-20131120
- Rebuilt.
- BZ#3243: Segmentation fault (possible data corruption) after clean
  shutdown
- BZ#3258: Scheduling issues
- BZ#3368: BAT sortedness info ignored on ORDER BY and TOPN
- BZ#3374: UNIQUE constraint does not set tkey property on the
  corresponding BAT
- BZ#3382: Response to PREPARE emtpy if query contains a LIMIT
- BZ#3385: Simple query fails with 'identifier not found'
- BZ#3387: mclient does not properly double quote schema names when
  using autofill tab
- BZ#3388: case statement in "order by" clause doesn't work when used
  together with "group by"
- BZ#3389: median function with "group by"  - SIGSEGV
- BZ#3392: ODBC datatype conversion for INTEGER not working properly
- BZ#3394: "Cannot find column type" error in temporary tables in
  functions
- BZ#3395: error occurred during a query: "'CASE WHEN" sentence
- BZ#3396: Improper UDF expansion
- BZ#3397: Error in ODBC-Driver when using Prepared Statements
- BZ#3398: Cannot stop monetdbd after erroneously starting an
  uninitialized dbfarm

* Tue Nov 19 2013 Sjoerd Mullender <sjoerd@acm.org> - 11.15.19-20131120
- clients: mclient: Fixed a bug where the -H option only worked if the readline
  history file already existed.  Now we properly create and use the
  history file.

* Tue Nov 19 2013 Sjoerd Mullender <sjoerd@acm.org> - 11.15.19-20131120
- gdk: Stopped using the deprecated sbrk() system call.
- gdk: Fixed a problem when reverse sorting a sorted column.
- gdk: Fixed bugs that deal with problems that could possibly occur when
  transactions are aborted and the server is restarted.  See bug #3243.
- gdk: A bug was fixed in the handling of grouped aggregates when all values
  in a group are null.  See bug #3388.

* Tue Nov 19 2013 Sjoerd Mullender <sjoerd@acm.org> - 11.15.19-20131120
- monetdb5: Fixed a possible buffer overflow in the COPY INTO code.
- monetdb5: Fixed a problem that when the server is using all available threads
  for a query, it was not possible to attach another client and have
  it execute even the smallest query.  This is fixed by creating extra
  threads for each client entering the fray at the cost of having more
  threads that execute queries.  But at least there is guaranteed progress
  for all clients (modulo the operating system scheduler).  See bug #3258.

* Tue Nov 19 2013 Sjoerd Mullender <sjoerd@acm.org> - 11.15.19-20131120
- sql: Fixed a bug where the server at some point stopped saving compiled
  queries in the SQL query cache.

* Fri Nov 15 2013 Fabian Groffen <fabian@monetdb.org> - 11.15.19-20131120
- merovingian: monetdbd(1) now refuses to startup if it cannot read the properties
  from the dbfarm, bug #3398

* Wed Nov  6 2013 Sjoerd Mullender <sjoerd@acm.org> - 11.15.19-20131120
- clients: ODBC: Fixed interpretation SQL_C_SLONG/SQL_C_ULONG/SQL_C_LONG to
  refer to a 32 bit integer always (i.e. "int" on 64 bit architectures
  despite the name and the Microsoft documentation).  This seems to be
  the consensus.
- clients: ODBC: Fixed transaction level: MonetDB only supports the highest level
  (SQL_TXN_SERIALIZABLE), so setting the transaction level can be accepted
  and ignored.

* Tue Oct 08 2013 Hannes Muehleisen <hannes@cwi.nl> - 11.15.17-20131008
- Rebuilt.
- BZ#3323: Heapcache bugs/performance issues
- BZ#3331: SAMPLE will return same result every time.
- BZ#3356: DatabaseMetaData.getColumns() doesn't work correctly when
  using index-based getters
- BZ#3367: Fully qualified order by column gives "relational query
  without result"
- BZ#3368: BAT sortedness info ignored on ORDER BY and TOPN
- BZ#3370: SQL environment settings are updated even when the set
  statement fails
- BZ#3373: Setting table to read-only (Bug 3362) fails on big-endian
- BZ#3375: LIKE join: BATfetchjoin does not hit always
- BZ#3376: COPY INTO fails with HEAPextend: failed to extend: MT_mremap()
  failed
- BZ#3377: Query interfering with next query in same transaction,
  after SP4
- BZ#3380: Python DBAPI driver throws exception when fetching EXPLAIN
  results
- BZ#3381: Windows ODBC driver hangs or crashes on simple queries

* Mon Oct  7 2013 Sjoerd Mullender <sjoerd@acm.org> - 11.15.17-20131008
- java: Rearranged order of returned columns of certain metadata functions to
  comply with the JDBC documentation.  See bug 3356.

* Fri Oct  4 2013 Sjoerd Mullender <sjoerd@acm.org> - 11.15.17-20131008
- clients: ODBC: Implemented retrieving variable-length data in parts with
  SQLGetData.  See bug 3381.

* Mon Sep 30 2013 Sjoerd Mullender <sjoerd@acm.org> - 11.15.17-20131008
- gdk: Removed the heap cache.  Since the fix for bug 3323 which made that
  the cache was actually getting used, bug 3376 made clear that it didn't
  work very well.  In addition, on Linux at least, the heap cache slows
  things down.

* Wed Sep 25 2013 Sjoerd Mullender <sjoerd@acm.org> - 11.15.15-20130925
- Rebuilt.

* Fri Sep 20 2013 Sjoerd Mullender <sjoerd@acm.org> - 11.15.13-20130920
- Rebuilt.

* Tue Jul 30 2013 Fabian Groffen <fabian@monetdb.org> - 11.15.13-20130920
- merovingian: monetdb now no longer compresses output when not connected to a terminal,
  bug #3292

* Wed Jun 19 2013 Hannes Muehleisen <hannes@cwi.nl> - 11.15.11-20130619
- Rebuilt.

* Wed Jun 19 2013 Hannes Muehleisen <hannes@cwi.nl> - 11.15.9-20130619
- Rebuilt.

* Sun Jun  9 2013 Fabian Groffen <fabian@monetdb.org> - 11.15.9-20130619
- java: Further improved setBigDecimal() method, based on patch by Ben Reilly
  in bug #3290

* Thu May 23 2013 Fabian Groffen <fabian@monetdb.org> - 11.15.9-20130619
- java: Fixed bug where PreparedStatement.setBigDecimal() wouldn't format its
  input well enough for the server causing odd errors.
- java: Allow PreparedStatement.setXXX() methods to be called with null
  arguments, bug #3288

* Tue May  7 2013 Sjoerd Mullender <sjoerd@acm.org> - 11.15.9-20130619
- gdk: System calls to flush files to disks were added.  This may cause
  some slowdown, but it should provide better durability, especially
  in the face of power failures.

* Fri Apr 26 2013 Sjoerd Mullender <sjoerd@acm.org> - 11.15.7-20130426
- Rebuilt.

* Sat Apr 13 2013 Niels Nes <niels@cwi.nl> - 11.15.7-20130426
- sql: Added TEMPORARY to the non-reserved keywords, ie no need for double
  quotes when used as identifier.

* Fri Apr 12 2013 Sjoerd Mullender <sjoerd@acm.org> - 11.15.5-20130412
- Rebuilt.

* Thu Apr 11 2013 Sjoerd Mullender <sjoerd@acm.org> - 11.15.5-20130412
- java: The pre-compiled .jar files are now created using Java 7 instead of
  Java 6.

* Mon Apr  8 2013 Sjoerd Mullender <sjoerd@acm.org> - 11.15.5-20130412
- gdk: Fixed a bug in case the candidate list is dense and completely
  outside the range of the bat being worked upon.

* Tue Mar 12 2013 Sjoerd Mullender <sjoerd@acm.org> - 11.15.5-20130412
- monetdb5: Fixed argument parsing of mapi.reconnect() with 5 arguments.

* Wed Feb 27 2013 Sjoerd Mullender <sjoerd@acm.org> - 11.15.3-20130227
- Rebuilt.

* Tue Feb 12 2013 Sjoerd Mullender <sjoerd@acm.org> - 11.15.1-20130212
- Rebuilt.

* Thu Jan 17 2013 Stefan Manegold <Stefan.Manegold@cwi.nl> - 11.15.1-20130212
- testing: enabled "top-level" Mtest.py
  So far, while Mtest.py could be called in any subdirectory of the MonetDB
  source tree (and could then run all tests in the entire sub-tree),
  it was not possible to call Mtest.py in the top-level MonetDB source
  directory to run all tests.  Instead, to run all tests, Mtest.py had to
  be called at least 4 times, once in each of these directories: "clients",
  "monetdb5", "sql", "geom".
  Now, it is possible to call Mtest.py once in the top-level MonetDB source
  directory to run all tests in one go.
  The behaviour of calling Mtest.py in any subdirectory, including the
  four mentioned above, did not changed, other than that now obsolete
  command line options "-p / --package <package>" and "-5 / --monetdb5"
  have been removed.

* Tue Jan 15 2013 Fabian Groffen <fabian@monetdb.org> - 11.15.1-20130212
- clients: Mapi protocol v8 support was removed from all client drivers.  Protocol
  v8 has not been used by the servers any more since Apr2012 release
- clients: The tool mnc was removed from installations

* Tue Jan 15 2013 Fabian Groffen <fabian@monetdb.org> - 11.15.1-20130212
- java: merocontrol was changed to return server URIs, and lastStop time.
  Connections and dbpath were removed.
- java: Mapi protocol v8 support was removed from MapiSocket.  Protocol
  v8 has not been used by the servers any more since Apr2012 release

* Tue Jan 15 2013 Fabian Groffen <fabian@monetdb.org> - 11.15.1-20130212
- merovingian: Upgrade support for dbfarms from Mar2011 and Aug2011 was dropped

* Tue Jan 15 2013 Fabian Groffen <fabian@monetdb.org> - 11.15.1-20130212
- merovingian: monetdb status now uses a more condensed output, to cater for the uris
  being shown, and prints how long a database is stopped, or how long
  ago it crashed

* Tue Jan 15 2013 Fabian Groffen <fabian@monetdb.org> - 11.15.1-20130212
- merovingian: monetdb status now prints the connection uri for each database,
  when available.  The connections and database path properties have
  been dropped.

* Tue Jan 15 2013 Fabian Groffen <fabian@cwi.nl> - 11.15.1-20130212
- merovingian: monetdb status now prints last crash date only if the database has
  not been started since.

* Tue Jan 15 2013 Sjoerd Mullender <sjoerd@acm.org> - 11.15.1-20130212
- monetdb5: mserver5: The --dbname and --dbfarm options have been replaced by the
  single --dbpath option.

* Tue Jan 15 2013 Sjoerd Mullender <sjoerd@acm.org> - 11.15.1-20130212
- clients: msqldump: Implmented an option (--table/-t) to dump a single table.
- clients: Changed msqdump's trace option to be in line with mclient.  In both
  cases, the long option is --Xdebug and the short option is -X.

* Tue Jan 15 2013 Martin Kersten <mk@cwi.nl> - 11.15.1-20130212
- monetdb5: The scheduler of mserver5 was changed to use a fixed set of workers to
  perform the work for all connected clients.  Previously, each client
  connection had its own set of workers, easily causing resource problems
  upon multiple connections to the server.

* Tue Jan 15 2013 Sjoerd Mullender <sjoerd@acm.org> - 11.13.9-20130115
- Rebuilt.

* Wed Dec 12 2012 Sjoerd Mullender <sjoerd@acm.org> - 11.13.7-20121212
- Rebuilt.

* Fri Nov 23 2012 Fabian Groffen <fabian@monetdb.org> - 11.13.7-20121212
- java: Implemented type map support of Connection to allow custom mapping
  of UDTs to Java classes.  By default the INET and URL UDTs are
  now mapped to nl.cwi.monetdb.jdbc.types.{INET,URL}.  Most notably,
  ResultSet.getObject() and PreparedStatement.setObject() deal with the
  type map.

* Thu Nov 22 2012 Fabian Groffen <fabian@monetdb.org> - 11.13.7-20121212
- java: Fixed a problem in PreparedStatement where the prepared statement's
  ResultSetMetaData (on its columns to be produced) incorrectly threw
  exceptions about non existing columns.  Bug #3192

* Wed Nov 21 2012 Fabian Groffen <fabian@monetdb.org> - 11.13.7-20121212
- sql: Fixed crash when performing an INSERT on a table with string-like column
  defaulting to NULL and omitting that column from VALUES, bug #3168

* Fri Nov 16 2012 Sjoerd Mullender <sjoerd@acm.org> - 11.13.5-20121116
- Rebuilt.

* Tue Oct 16 2012 Fabian Groffen <fabian@monetdb.org> - 11.13.3-20121016
- Rebuilt.

* Wed Oct 10 2012 Fabian Groffen <fabian@cwi.nl> - 11.13.3-20121016
- java: Fixed problem with PreparedStatements and setXXX() methods using column
  numbers instead of names, bug #3158

* Wed Oct 10 2012 Fabian Groffen <fabian@monetdb.org> - 11.13.1-20121010
- Rebuilt.

* Tue Oct  9 2012 Fabian Groffen <fabian@cwi.nl> - 11.13.1-20121010
- merovingian: Fixed problem where monetdbd would refuse to startup when discovery
  was set to false, bug #3155

* Tue Sep 25 2012 Sjoerd Mullender <sjoerd@acm.org> - 11.13.1-20121010
- monetdb5: Removed module attach since it wasn't used or even tested.

* Mon Sep 17 2012 Fabian Groffen <fabian@cwi.nl> - 11.13.1-20121010
- clients: mclient now accepts URIs as database to connect to.

* Mon Sep 17 2012 Fabian Groffen <fabian@cwi.nl> - 11.13.1-20121010
- monetdb5: The MAL-to-C Compiler (mcc) was removed.  The code wasn't tested and
  most likely non-functional.

* Mon Sep 17 2012 Sjoerd Mullender <sjoerd@acm.org> - 11.13.1-20121010
- gdk: Removed the gdk_embedded (and embedded) option.  The code wasn't tested
  and most likely non-functional.

* Mon Sep 17 2012 Gijs Molenaar <g.j.molenaar@uva.nl> - 11.13.1-20121010
- clients: all strings returned by python2 are unicode, removed use_unicode option
- clients: python2 and 3 type convertion speed improvements
- clients: python2 uses new styl objects now (bug #3104)
- clients: split python2 and python3

* Mon Sep 17 2012 Sjoerd Mullender <sjoerd@acm.org> - 11.13.1-20121010
- gdk: BAT-of-BATs is no longer allowed.  It was already not allowed to
  make these types of BATs persistent, but now they can't be created at
  all anymore.

* Mon Sep 17 2012 Sjoerd Mullender <sjoerd@acm.org> - 11.13.1-20121010
- buildtools: Removed --enable-noexpand configure option.

* Mon Sep 17 2012 Sjoerd Mullender <sjoerd@acm.org> - 11.11.11-20120917
- Rebuilt.

* Tue Sep 11 2012 Sjoerd Mullender <sjoerd@acm.org> - 11.11.9-20120911
- Rebuilt.

* Fri Sep  7 2012 Fabian Groffen <fabian@cwi.nl> - 11.11.9-20120911
- monetdb5: Changed the way nclients maximum was calculated to avoid 'out of client
  slots' errors way before the maximum was reached.

* Fri Aug 31 2012 Fabian Groffen <fabian@cwi.nl> - 11.11.9-20120911
- merovingian: Resolved a problem where monetdb could fail to start a database with
  the message "database 'X' started up, but failed to open up a
  communication channel".  Bug #3134, comment #7.

* Fri Aug 31 2012 Sjoerd Mullender <sjoerd@acm.org> - 11.11.9-20120911
- gdk: Fixed a bug in BATantijoin when either side is a singleton BAT.
  This fixes bug 3139.

* Tue Aug 14 2012 Fabian Groffen <fabian@cwi.nl> - 11.11.9-20120911
- java: Fixed a bug where DatabaseMetaData.getURL() did return null:0 for
  hostname:port.

* Mon Aug 13 2012 Sjoerd Mullender <sjoerd@acm.org> - 11.11.7-20120813
- Rebuilt.

* Thu Aug  2 2012 Fabian Groffen <fabian@cwi.nl> - 11.11.7-20120813
- merovingian: Starting a server now waits for as long as the server needs to possibly
  recover, bug #3134.  In case of a long wait, the monetdbd logfile
  gives extra information on what the server is doing to recover.
- merovingian: Fixed a crash of monetdbd when local databases were unshared, bug #3135

* Thu Aug  2 2012 Fabian Groffen <fabian@cwi.nl> - 11.11.7-20120813
- monetdb5: The server now distinguishes between starting and started states,
  such that monetdbd can wait for it to finish starting.

* Fri Jul 20 2012 Fabian Groffen <fabian@cwi.nl> - 11.11.7-20120813
- java: Fixed adaptive cache size used when retrieving results, not to cause
  divide by zero errors when memory gets short, bug #3119.

* Wed Jul 18 2012 Fabian Groffen <fabian@cwi.nl> - 11.11.7-20120813
- merovingian: Resolved a problem where automatic starting of a database initiated by
  multiple clients at the same time could cause failed starts.  Bug #3107

* Tue Jul 17 2012 Fabian Groffen <fabian@cwi.nl> - 11.11.7-20120813
- clients: mclient no longer prints the SQLSTATE at the start of each error
  returned by the SQL-server.

* Tue Jul 10 2012 Fabian Groffen <fabian@monetdb.org> - 11.11.5-20120710
- Rebuilt.

* Mon Jul  9 2012 Niels Nes <niels@cwi.nl> - 11.11.5-20120710
- gdk: Fixed intermittent problem that joins and selects return incorrect
  results and possibly inconsistent databases. The problems only occurred
  after a series of queries and updates, therefore it was hard to reproduce.

* Mon Jul 09 2012 Fabian Groffen <fabian@monetdb.org> - 11.11.3-20120709
- Rebuilt.

* Sat Jul  7 2012 Fabian Groffen <fabian@cwi.nl> - 11.11.3-20120709
- merovingian: Fixed misc memory leaks, which caused monetdbd to grow in memory size
  over time.

* Fri Jul 06 2012 Fabian Groffen <fabian@monetdb.org> - 11.11.1-20120706
- Rebuilt.

* Mon Jul  2 2012 Sjoerd Mullender <sjoerd@acm.org> - 11.11.1-20120706
- buildtools: Created seperate RPM and DEB packages for MonetDB/JAQL.

* Fri Jun 29 2012 Fabian Groffen <fabian@cwi.nl> - 11.11.1-20120706
- sql: COPY INTO now accepts optional parenthesis for file argument.
  Binary COPY INTO now requires 'COPY BINARY INTO'.

* Fri Jun 29 2012 Sjoerd Mullender <sjoerd@acm.org> - 11.11.1-20120706
- clients: ODBC: Fixed a bug where SQLNativeSql expected a statment handle instead
  of a connection handle.

* Thu Jun 14 2012 Fabian Groffen <fabian@cwi.nl> - 11.11.1-20120706
- monetdb5: Crackers code has been removed.  Development continues in the holindex
  branch.

* Wed Jun 13 2012 Fabian Groffen <fabian@cwi.nl> - 11.11.1-20120706
- merovingian: Removed erroneously (re-)added master and slave properties, this
  functionality is currently not working.

* Thu Jun  7 2012 Sjoerd Mullender <sjoerd@acm.org> - 11.11.1-20120706
- buildtools: Removed --enable-bits option from configure.

* Thu Jun  7 2012 Sjoerd Mullender <sjoerd@acm.org> - 11.11.1-20120706
- buildtools: Split the MonetDB-client-ruby RPM package into two and named them in
  accordance with the Fedora packaging guidelines as rubygem-<gem-name>.

* Thu Jun  7 2012 Sjoerd Mullender <sjoerd@acm.org> - 11.11.1-20120706
- gdk: The sorted property, which was used to maintain whether a column in
  a BAT was sorted or reverse sorted, has been replaced by a pair of
  properties, sorted and revsorted.  These new properties can be set
  independently (unlike the old sorted property), and so if both are set,
  the column must be constant.  In addition, internal property checking
  has been overhauled.  Now, when a property is set incorrectly, and
  when assertions are enabled, an assertion will go off.  There is also
  a function which can derive properties.

* Thu Jun  7 2012 Sjoerd Mullender <sjoerd@acm.org> - 11.11.1-20120706
- gdk: Implemented proper overflow checking on all arithmetic operations.

* Thu Jun 07 2012 Sjoerd Mullender <sjoerd@acm.org> - 11.9.7-20120607
- Rebuilt.

* Wed May 23 2012 Fabian Groffen <fabian@cwi.nl> - 11.9.7-20120607
- clients: Resolved a cosmetical error where tab-characters would cause
  misalignments in tabular result views.  For the time being, tabs are
  now represented as a single space in tabular view.

* Thu May 17 2012 Fabian Groffen <fabian@cwi.nl> - 11.9.7-20120607
- gdk: Limit number of detected CPU cores to 16 on 32-bits systems to avoid
  running quickly out of addressable resources followed by a kill from
  the OS.

* Wed May 16 2012 Fabian Groffen <fabian@monetdb.org> - 11.9.5-20120516
- Rebuilt.

* Tue May 15 2012 Fabian Groffen <fabian@cwi.nl> - 11.9.5-20120516
- merovingian: Fixed a bug where connecting to a stopped multiplex-funnel would result
  in a 'there are no available connections' error.

* Tue May 15 2012 Sjoerd Mullender <sjoerd@acm.org> - 11.9.5-20120516
- sql: Databases that were upgraded from the Aug2011 release have an error
  in the catalog for SQL procedures.  This is now fixed.

* Mon May 14 2012 Fabian Groffen <fabian@monetdb.org> - 11.9.3-20120514
- Rebuilt.

* Wed May  2 2012 Sjoerd Mullender <sjoerd@acm.org> - 11.9.3-20120514
- buildtools: Windows: we now use OpenSSL 1.0.1b.

* Fri Apr 27 2012 Fabian Groffen <fabian@cwi.nl> - 11.9.3-20120514
- gdk: Implemented MT_getrss for Mac OS X systems, this allows the server to
  know about how much memory is currently in use.

* Wed Apr 18 2012 Sjoerd Mullender <sjoerd@acm.org> - 11.9.1-20120418
- Rebuilt.

* Mon Mar 12 2012 Fabian Groffen <fabian@cwi.nl> - 11.9.1-20120418
- merovingian: The logfile and pidfile monetdbd properties are now displayed with
  dbfarm path when relative

* Mon Mar 12 2012 Sjoerd Mullender <sjoerd@acm.org> - 11.9.1-20120418
- clients: ODBC: Implemented the SQL_ATTR_CONNECTION_TIMEOUT attribute.

* Mon Mar 12 2012 Sjoerd Mullender <sjoerd@acm.org> - 11.9.1-20120418
- clients: mclient now has a -a (--autocommit) option to turn off autocommit mode.

* Mon Mar 12 2012 Wouter Alink <wouter@spinque.com> - 11.9.1-20120418
- java: Password reading by JdbcClient no longer results in strange artifacts
- java: JdbcClient now returns exit code 1 in case of failures

* Mon Mar 12 2012 Sjoerd Mullender <sjoerd@acm.org> - 11.9.1-20120418
- gdk: The type "chr" has been removed.
  chr has long been superseded by bte for 1 byte arithmetic plus it is
  pretty useless to hold single characters since we use Unicode and
  thus only a tiny subset of the supported character set would fit.

* Mon Mar 12 2012 Sjoerd Mullender <sjoerd@acm.org> - 11.9.1-20120418
- monetdb5: The type "chr" has been removed.
  chr has long been superseded by bte for 1 byte arithmetic plus it is
  pretty useless to hold single characters since we use Unicode and
  thus only a tiny subset of the supported character set would fit.

* Mon Mar 12 2012 Fabian Groffen <fabian@monetdb.org> - 11.7.9-20120312
- Rebuilt.

* Tue Feb 28 2012 Fabian Groffen <fabian@cwi.nl> - 11.7.9-20120312
- java: Implemented missing Number types support in
  PreparedStatement.setObject()

* Fri Feb 24 2012 Fabian Groffen <fabian@monetdb.org> - 11.7.7-20120224
- Rebuilt.

* Wed Feb 22 2012 Sjoerd Mullender <sjoerd@acm.org> - 11.7.7-20120224
- buildtools: Fixed some of the package names for Debian/Ubuntu.  Packages for
  libraries should contain the major number of the library version number.
  This was not always the case.

* Mon Feb 20 2012 Fabian Groffen <fabian@cwi.nl> - 11.7.7-20120224
- java: Fixed bug in DatabaseMetaData.getSchemas() method that caused an SQL
  error when called with catalog and schema argument.

* Fri Feb 17 2012 Fabian Groffen <fabian@cwi.nl> - 11.7.7-20120224
- merovingian: Fixed a bug in the multiplex-funnel where certain clients would abort
  on responses for update queries.

* Fri Feb 17 2012 Sjoerd Mullender <sjoerd@acm.org> - 11.7.7-20120224
- sql: Fixed a crash that happened at the end of a database upgrade to the
  Dec2011 database scheme.  The crash happened during cleanup after the
  database was upgraded, so it was merely inconvenient.

* Wed Feb 15 2012 Sjoerd Mullender <sjoerd@acm.org> - 11.7.7-20120224
- sql: Stripped off implementation-specific parts from error messages before
  they get presented to the user.

* Tue Feb 14 2012 Fabian Groffen <fabian@cwi.nl> - 11.7.7-20120224
- java: Resolved a bug where JDBC and Control connections could terminate
  abruptly with 'Connection closed' messages

* Thu Feb  9 2012 Sjoerd Mullender <sjoerd@acm.org> - 11.7.7-20120224
- monetdb5: Fixed potential crash by dealing better with non-standard types.

* Tue Feb  7 2012 Sjoerd Mullender <sjoerd@acm.org> - 11.7.7-20120224
- buildtools: On Debian and Ubuntu, install Python modules in dist-packages instead
  of site-packages.  This fixed bug 2997.

* Mon Jan 30 2012 Fabian Groffen <fabian@cwi.nl> - 11.7.7-20120224
- merovingian: Fixed problem where version and mserver properties for monetdbd were
  not always successfully retrieved.  Bug #2982.
- merovingian: Fixed problem where shutdown of monetdbd would lead to shutting down
  database 'control' which does not exist.  Bug #2983.
- merovingian: Fixed issue causing (harmless) 'error reading from control channel'
  messages.  Bug #2984.
- merovingian: Resolved problem where remote start/stop/etc. commands with monetdb
  would report error 'OK'.  Bug #2984.

* Fri Jan 20 2012 Sjoerd Mullender <sjoerd@acm.org> - 11.7.5-20120120
- Rebuilt.

* Tue Jan 17 2012 Sjoerd Mullender <sjoerd@acm.org> - 11.7.3-20120117
- Rebuilt.

* Mon Jan 16 2012 Sjoerd Mullender <sjoerd@acm.org> - 11.7.3-20120117
- monetdb5: A couple of memory leaks have been plugged.

* Wed Jan 11 2012 Sjoerd Mullender <sjoerd@acm.org> - 11.7.1-20120111
- Rebuilt.

* Mon Jan  2 2012 Fabian Groffen <fabian@cwi.nl> - 11.7.1-20120111
- java: Implemented getMetaData() method of PreparedStatement.

* Tue Dec 27 2011 Fabian Groffen <fabian@cwi.nl> - 11.7.1-20120111
- java: Fixed an AssertionError for special results from e.g. EXPLAIN queries.

* Tue Dec 27 2011 Fabian Groffen <fabian@cwi.nl> - 11.7.1-20120111
- merovingian: Fixed crash in monetdb when an invalid property was retrieved using
  the get command, bug #2953.

* Wed Dec 21 2011 Fabian Groffen <fabian@cwi.nl> - 11.7.1-20120111
- java: Fixed overflow error when batching large statements, bug #2952

* Tue Dec 20 2011 Fabian Groffen <fabian@cwi.nl> - 11.7.1-20120111
- java: Resolved a concurrency problem where ResultSet's date-related getters
  could cause odd stack traces when used by multiple threads at the
  same time, bug #2950.

* Mon Dec 19 2011 Fabian Groffen <fabian@cwi.nl> - 11.7.1-20120111
- java: JDBC now implements JDBCv4.1 which makes it possible to be built with
  Java 7 and up.  JDBCv4.1 is a maintenance release of JDBCv4, and hence
  can be compiled with Java 6, although the added methods obviously are
  not part of the java.sql interfaces.

* Sun Dec 11 2011 Fabian Groffen <fabian@cwi.nl> - 11.7.1-20120111
- java: SQLExceptions thrown now carry a SQLSTATE.  Until the server starts
  sending correct SQLSTATEs for all errors, server originated errors
  without SQLSTATE are considered generic data exceptions (22000).

* Sat Dec 10 2011 Fabian Groffen <fabian@cwi.nl> - 11.7.1-20120111
- java: Fixed a bug where closing ResultSets and PreparedStatements could lead
  to errors on concurrent running queries using the same Connection due
  to a race condition.

* Thu Dec  8 2011 Fabian Groffen <fabian@cwi.nl> - 11.7.1-20120111
- java: Changed version scheme of JDBC driver and MCL jar to be more standard,
  from monetdb-X.Y-<thing>.jar to monetdb-<thing>-X.Y.jar, bug #2943

* Wed Dec  7 2011 Fabian Groffen <fabian@cwi.nl> - 11.7.1-20120111
- clients: Fix making connections with stethoscope to hosts without monetdbd.
  Bug #2944.

* Tue Dec  6 2011 Fabian Groffen <fabian@cwi.nl> - 11.7.1-20120111
- clients: Fixed some bugs in the PHP interface affecting the mapi_ping(),
  monetdb_insert_id() and auto_commit() functions.  Bugs #2936, #2937,
  #2938.

* Tue Dec  6 2011 Fabian Groffen <fabian@cwi.nl> - 11.7.1-20120111
- gdk: Fixed memory detection on 32-bits Solaris systems with more memory
  than can be addressed in 32-bits mode, bug #2935

* Tue Nov 15 2011 Sjoerd Mullender <sjoerd@acm.org> - 11.7.1-20120111
- clients: ODBC: Fixed SQLNumResultCols and SQLDescribeCol to return useful
  information after a call to SQLPrepare and before any SQLExecute.

* Tue Nov 15 2011 Sjoerd Mullender <sjoerd@acm.org> - 11.7.1-20120111
- clients: mclient: The exact interpretation of the -i (--interactive) option
  and the - filename argument have changed.  The - filename argument
  means read from standard input and no longer implies that no \
  interpretation is done on the input.  Instead, \ interpretation is done
  if either standard input is a terminal, or if the -i option is given.
  The -i option no longer causes mclient to read from standard input.
  It only means to do \ interpretation when reading from standard input.
  Use the - filename argument to read from standard input.  Note that
  if no -s option is specified and no filename arguments are present,
  mclient still reads from standard input.

* Tue Nov 15 2011 Sjoerd Mullender <sjoerd@acm.org> - 11.7.1-20120111
- sql: mclient: The csv output format can now also be of the form csv=c and
  csv+c where c is the column separator.  The form with csv+ produces
  a single header line with column names.

* Tue Nov 15 2011 Sjoerd Mullender <sjoerd@acm.org> - 11.7.1-20120111
- clients: ODBC: Improved internal query for SQLSpecialColumns.  Before, the query
  returned all columns taking part in a PRIMARY KEY *and* all columns
  taking part in a UNIQUE constraint.  Now it returns only one or the
  other set.

* Tue Nov 15 2011 Sjoerd Mullender <sjoerd@acm.org> - 11.7.1-20120111
- sql: Changed a bug where the sign() function returned the same type as its
  argument instead of always an INTEGER.

* Tue Nov 15 2011 Sjoerd Mullender <sjoerd@acm.org> - 11.7.1-20120111
- clients: ODBC: The database name is now used as the catalog name throughout.
  Functions that return a catalog name return the database name, and
  functions that match on catalog name match it with the database name.

* Tue Nov 15 2011 Sjoerd Mullender <sjoerd@acm.org> - 11.7.1-20120111
- clients: ODBC: Implemented an easier way to create a log file of interactions
  with the ODBC driver.  You can now add a connection attribute
  "LOGFILE=filename" to the connection string parameter of
  SQLBrowseConnect and SQLDriverConnect, and to the relevant part of
  the Windows registry or odbc.ini file.  This value is only used if
  there is no environment variable ODBCDEBUG.

* Tue Nov 15 2011 Fabian Groffen <fabian@cwi.nl> - 11.7.1-20120111
- java: The embedded monet instance capability of MonetConnection was removed.
- java: Bump JDBC version to 2.0 (Liberica).  JDBC now implements JDBCv4 which
  makes it possible to be built with Java 6 and up.  Java 5 and before
  are no longer supported, and can use the 1.x releases of the driver.

* Tue Nov 15 2011 Fabian Groffen <fabian@cwi.nl> - 11.7.1-20120111
- clients: Quoting of object names for mclient's \d command is now more flexible
  and consistent with standard SQL quoting rules, bug #2846.

* Tue Nov 15 2011 Fabian Groffen <fabian@cwi.nl> - 11.7.1-20120111
- merovingian: monetdb get output is now grouped by database instead of by property

* Tue Nov 15 2011 Fabian Groffen <fabian@cwi.nl> - 11.7.1-20120111
- merovingian: Unlike in previous releases, 'monetdbd get mserver' now returns the path
  to the mserver5 binary only for dbfarms that have a running monetdbd,
  instead of only for those that are not served by a monetdbd.

* Tue Nov 15 2011 Fabian Groffen <fabian@cwi.nl> - 11.7.1-20120111
- merovingian: Add nclients property that controls the maximum number of concurrent
  clients allowed to access the database

* Tue Nov 15 2011 Fabian Groffen <fabian@cwi.nl> - 11.7.1-20120111
- monetdb5: Introduced new variable max_clients that allows to define how many
  concurrent connections are allowed to be made against the database.

* Tue Nov 15 2011 Sjoerd Mullender <sjoerd@acm.org> - 11.7.1-20120111
- clients: ODBC: Implemented SQLColumnPrivileges function.

* Tue Nov 15 2011 Fabian Groffen <fabian@cwi.nl> - 11.7.1-20120111
- java: INTERVAL columns are now treated as decimals, since they can have
  sub-second precision.

* Tue Nov 15 2011 Fabian Groffen <fabian@cwi.nl> - 11.7.1-20120111
- merovingian: Starting monetdbd without any arguments or without dbfarm is no longer
  supported.  A dbfarm now must be provided for each command.
- merovingian: The control passphrase has been turned into a hash of the password, for
  a more stronger authorisation model as used by mclients.  On upgrade,
  any existing passphrase is converted to the hashed version of the
  passphrase.
- merovingian: The monetdbd controlport option has been removed in favour of a
  boolean control option.  On upgrade, when controlport was set to
  a non-zero value and a passphrase was set, control is set to true,
  or false otherwise.

* Tue Nov 15 2011 Fabian Groffen <fabian@cwi.nl> - 11.7.1-20120111
- clients: Install new program, mnc, which provides netcat functionality, but
  based on MonetDB's communication libraries

* Tue Nov 15 2011 Fabian Groffen <fabian@cwi.nl> - 11.7.1-20120111
- clients: Report full URI to database instead of just database when available
  in mclient.

* Tue Nov 15 2011 Fabian Groffen <fabian@cwi.nl> - 11.7.1-20120111
- merovingian: The monetdbd discoveryport option has been removed in favour of a
  boolean discovery option.  On upgrade, when discoveryport was set to
  a non-zero value, discovery is set to true, or false otherwise.

* Tue Nov 15 2011 Fabian Groffen <fabian@cwi.nl> - 11.7.1-20120111
- clients: The time format of the timer output can now be controlled with an
  optional argument to the -i option.  ms, s and m force the time to be
  formatted as milliseconds, seconds or minutes + seconds respectively.

* Tue Nov 15 2011 Martin Kersten <mk@cwi.nl> - 11.7.1-20120111
- monetdb5: bpm and partitions have been moved to the attic.  It is replaced by
  the partition optimizer, still under construction.

* Tue Nov 15 2011 Martin Kersten <mk@cwi.nl> - 11.7.1-20120111
- monetdb5: mal_interpreter.mx Protect against concurrent exceptions If multiple
  parallel blocks access the exception variables and perform GDKfree
  on old messages, then we may enter a case that one thread attempts a
  second free.  Simple lock-based protection is the first line of defense.

* Tue Nov 15 2011 Martin Kersten <mk@cwi.nl> - 11.7.1-20120111
- monetdb5: The dataflow optimizer uses a less strict side-effect test for BAT
  new operations and better recognizes trivial plans.

* Tue Nov 15 2011 Martin Kersten <mk@cwi.nl> - 11.7.1-20120111
- monetdb5: The MAL debugger next/step operations semantics have been fixed.
  The profiler also now clearly shows entrance/exit of a MAL function.

* Tue Nov 15 2011 Sjoerd Mullender <sjoerd@acm.org> - 11.5.9-20111115
- Rebuilt.

* Sun Nov  6 2011 Fabian Groffen <fabian@cwi.nl> - 11.5.9-20111115
- merovingian: Fixed a bug where monetdbd's socket files from /tmp were removed when
  a second monetdbd was attempted to be started using the same port.

* Wed Oct 26 2011 Fabian Groffen <fabian@cwi.nl> - 11.5.9-20111115
- sql: Added a fix for bug #2834, which caused weird (failing) behaviour
  with PreparedStatements.

* Fri Oct 21 2011 Sjoerd Mullender <sjoerd@acm.org> - 11.5.7-20111021
- Rebuilt.

* Thu Oct 20 2011 Sjoerd Mullender <sjoerd@acm.org> - 11.5.7-20111021
- clients: ODBC: Implemented a workaround in SQLTables for bug 2908.

* Tue Oct 18 2011 Sjoerd Mullender <sjoerd@acm.org> - 11.5.5-20111018
- Rebuilt.

* Mon Oct 17 2011 Fabian Groffen <fabian@cwi.nl> - 11.5.5-20111018
- clients: Small improvement to mclient's table rendering for tables without
  any rows.  Previously, the column names in the header could be
  squeezed to very small widths, degrading readability.

* Wed Oct 12 2011 Fabian Groffen <fabian@cwi.nl> - 11.5.5-20111018
- clients: Python DB API connect() function now supports PEP 249-style arguments
  user and host, bug #2901

* Wed Oct 12 2011 Sjoerd Mullender <sjoerd@acm.org> - 11.5.5-20111018
- clients: mclient now checks the result of encoding conversions using the iconv
  library.

* Mon Oct 10 2011 Sjoerd Mullender <sjoerd@acm.org> - 11.5.5-20111018
- clients: Fixed a source of crashes in mclient when a query on the command line
  using the -s option is combined with input on standard input (e.g. in
  the construct mclient -s 'COPY INTO t FROM STDIN ...' < file.csv).

* Sun Oct  9 2011 Fabian Groffen <fabian@cwi.nl> - 11.5.5-20111018
- merovingian: Resolved problem where monetdbd would terminate abnormally when
  databases named 'control', 'discovery' or 'merovingian' were stopped.

* Fri Oct  7 2011 Fabian Groffen <fabian@cwi.nl> - 11.5.5-20111018
- merovingian: monetdbd get status now also reports the version of the running monetdbd

* Fri Oct  7 2011 Sjoerd Mullender <sjoerd@acm.org> - 11.5.5-20111018
- clients: Fixed bug 2897 where slow (network) reads could cause blocks to not
  be fully read in one go, causing errors in the subsequent use of
  those blocks.  With thanks to Rémy Chibois.

* Thu Oct  6 2011 Fabian Groffen <fabian@cwi.nl> - 11.5.5-20111018
- merovingian: Improved response time of 'monetdb start' when the database fails
  to start.

* Wed Oct  5 2011 Fabian Groffen <fabian@cwi.nl> - 11.5.5-20111018
- merovingian: Fixed a bug in monetdbd where starting a failing database could
  incorrectly be reported as a 'running but dead' database.

* Fri Sep 30 2011 Fabian Groffen <fabian@cwi.nl> - 11.5.5-20111018
- merovingian: To avoid confusion, all occurrences of merovingian were changed into
  monetdbd for error messages sent to a client.

* Tue Sep 27 2011 Fabian Groffen <fabian@cwi.nl> - 11.5.5-20111018
- clients: Fixed a bug in mclient where processing queries from files could result
  in ghost empty results to be reported in the output

* Sun Sep 25 2011 Fabian Groffen <fabian@cwi.nl> - 11.5.3-20110925
- Rebuilt.

* Fri Sep 23 2011 Fabian Groffen <fabian@cwi.nl> - 11.5.3-20110925
- clients: Fixed Perl DBD rowcount for larger results, bug #2889

* Wed Sep 21 2011 Sjoerd Mullender <sjoerd@acm.org> - 11.5.3-20110925
- monetdb5: Fixed a problem where MAL variables weren't properly cleared before
  reuse of the data strucutre.  This problem could cause the data flow
  scheduler to generate dependencies between instructions that didn't
  actually exist, which in turn could cause circular dependencies among
  instructions with deadlock as a result.  Bugs 2865 and 2888.

* Wed Sep 21 2011 Sjoerd Mullender <sjoerd@acm.org> - 11.5.3-20110925
- sql: Fixed a bug when using default values for interval columns.  Bug 2877.

* Mon Sep 19 2011 Sjoerd Mullender <sjoerd@acm.org> - 11.5.3-20110925
- clients: Perl: We now distinguish properly between TABLE and GLOBAL TEMPORARY
  (the latter are recognized by being in the "tmp" schema).
- clients: Perl: fixed a bunch of syntax errors.  This fixes bug 2884.  With thanks
  to Rémy Chibois.
- clients: Perl: Fixed DBD::monetdb table_info and tabletype_info.  This fixes
  bug 2885.  With thanks to Rémy Chibois.

* Fri Sep 16 2011 Sjoerd Mullender <sjoerd@acm.org> - 11.5.3-20110925
- sql: A bug was fixed where deleted rows weren't properly accounted for in
  all operations.  This was bug 2882.
- sql: A bug was fixed which caused an update to an internal table to
  happen too soon.  The bug could be observed on a multicore system
  with a query INSERT INTO t (SELECT * FROM t) when the table t is
  "large enough".  This was bug 2883.

* Tue Sep 13 2011 Sjoerd Mullender <sjoerd@acm.org> - 11.5.3-20110925
- clients: mclient: fix display of varchar columns with only NULL values.
- clients: Fixed a bug in mclient/msqldump where an internal error occurred during
  dump when there are GLOBAL TEMPORARY tables.

* Wed Sep 07 2011 Sjoerd Mullender <sjoerd@acm.org> - 11.5.1-20110907
- Rebuilt.

* Wed Aug 31 2011 Sjoerd Mullender <sjoerd@acm.org> - 11.5.1-20110907
- clients: msqldump now also accepts the database name as last argument on the
  command line (i.e. without -d).

* Fri Aug 26 2011 Fabian Groffen <fabian@cwi.nl> - 11.5.1-20110907
- clients: Made error messages from the server in mclient go to stderr, instead
  of stdout.

* Thu Aug 25 2011 Sjoerd Mullender <sjoerd@acm.org> - 11.5.1-20110907
- gdk: Removed conversion code for databases that still used the (more than
  two year) old format of "string heaps".

* Tue Aug 23 2011 Fabian Groffen <fabian@cwi.nl> - 11.5.1-20110907
- merovingian: Fixed confusing 'Success' error message for monetdb commands where an
  invalid hostname was given

* Fri Aug 19 2011 Fabian Groffen <fabian@cwi.nl> - 11.5.1-20110907
- merovingian: The path to the mserver5 binary is no longer returned for the mserver
  property with monetdbd get for a dbfarm which is currently served by
  a monetdbd.  Since the called monetdbd needs not to be the same as
  the running monetdbd, the reported mserver5 binary may be incorrect,
  and obviously lead to confusing situations.  Refer to the running
  monetdbd's logfile to determine the mserver5 binary location instead.

* Thu Aug 18 2011 Sjoerd Mullender <sjoerd@acm.org> - 11.5.1-20110907
- clients: Implemented SQL_ATTR_METADATA_ID attribute.  The attribute is used
  in SQLColumns, SQLProcedures, and SQLTablePrivileges.
- clients: Implemented SQLTablePrivileges in the ODBC driver.

* Wed Aug 17 2011 Fabian Groffen <fabian@cwi.nl> - 11.5.1-20110907
- merovingian: Added -n option to monetdbd start command, which prevents monetdbd
  from forking into the background.

* Wed Aug 10 2011 Sjoerd Mullender <sjoerd@acm.org> - 11.5.1-20110907
- gdk: On Windows and Linux/Unix we can now read databases built on the other
  O/S, as long as the hardware-related architecture (bit size, floating
  point format, etc.) is identical.

* Sat Aug  6 2011 Fabian Groffen <fabian@cwi.nl> - 11.5.1-20110907
- merovingian: Fix incorrect (misleading) path for pidfile in pidfile error message,
  bug #2851

* Sat Aug  6 2011 Sjoerd Mullender <sjoerd@acm.org> - 11.5.1-20110907
- buildtools: Fixed Fedora 15 (and presumably later) configuration that uses a tmpfs
  file system for /var/run.  This fixes bug 2850.

* Fri Aug  5 2011 Sjoerd Mullender <sjoerd@acm.org> - 11.5.1-20110907
- clients: mclient now automatically sets the SQL `TIME ZONE' variable to its
  (the client's) time zone.

* Fri Jul 29 2011 Sjoerd Mullender <sjoerd@acm.org> - 11.5.1-20110907
- geom: Implemented NULL checks in the geom module.  Now when given NULL
  as input, the module functions return NULL instead of an exception.
  This fixes bug 2814.

* Tue Jul 26 2011 Fabian Groffen <fabian@cwi.nl> - 11.5.1-20110907
- clients: Removed perl/Cimpl, MonetDB-CLI-MapiLib and MonetDB-CLI-MapiXS
- clients: Switched implementation of MonetDB::CLI::MapiPP to Mapi.pm, and made
  it the default MonetDB::CLI provider.

* Tue Jul 26 2011 Sjoerd Mullender <sjoerd@acm.org> - 11.5.1-20110907
- buildtools: The default OID size for 64-bit Windows is now 64 bits.  Databases with
  32 bit OIDs are converted automatically.

* Tue Jul 26 2011 Fabian Groffen <fabian@cwi.nl> - 11.5.1-20110907
- clients: Made Mapi.pm usable with current versions of MonetDB again

* Tue Jul 26 2011 Fabian Groffen <fabian@cwi.nl> - 11.5.1-20110907
- monetdb5: Make crackers optional and disable by default, since it wasn't used
  normally

* Tue Jul 26 2011 Fabian Groffen <fabian@cwi.nl> - 11.5.1-20110907
- java: Add so_timeout Driver property to specify a SO_TIMEOUT value for the
  socket in use to the database.  Setting this property to a value in
  milliseconds defines the timeout for read calls, which may 'unlock'
  the driver if the server hangs, bug #2828

* Tue Jul 26 2011 Fabian Groffen <fabian@cwi.nl> - 11.5.1-20110907
- java: Added a naive implementation for PreparedStatement.setCharacterStream

* Tue Jul 26 2011 Sjoerd Mullender <sjoerd@acm.org> - 11.5.1-20110907
- gdk: Implemented automatic conversion of a 64-bit database with 32-bit OIDs
  to one with 64-bit OIDs.

* Tue Jul 26 2011 Fabian Groffen <fabian@cwi.nl> - 11.5.1-20110907
- merovingian: added status property to get command

* Tue Jul 26 2011 Fabian Groffen <fabian@cwi.nl> - 11.5.1-20110907
- monetdb5: Authorisation no longer takes scenarios into account.  Access for only
  sql or mal is no longer possible.  Any credentials now mean access to
  all scenarios that the server has available.

* Tue Jul 26 2011 Fabian Groffen <fabian@cwi.nl> - 11.5.1-20110907
- clients: When the first non-option argument of mclient does not refer to an
  exising file, it now is taken as database name.  This allows to simply
  do `mclient mydb`.

* Tue Jul 26 2011 Fabian Groffen <fabian@cwi.nl> - 11.5.1-20110907
- java: The obsolete Java-based implementation for PreparedStatements (formerly
  activated using the java_prepared_statements property) has been dropped

* Tue Jul 26 2011 Sjoerd Mullender <sjoerd@acm.org> - 11.3.7-20110726
- Rebuilt.

* Wed Jul 20 2011 Sjoerd Mullender <sjoerd@acm.org> - 11.3.5-20110720
- Rebuilt.

* Tue Jul 19 2011 Fabian Groffen <fabian@cwi.nl> - 11.3.5-20110720
- sql: Fixed regression where the superuser password could no longer be
  changed, bug #2844

* Wed Jul 13 2011 Sjoerd Mullender <sjoerd@acm.org> - 11.3.5-20110720
- buildtools: We can now build RPMs on CentOS 6.0.  Since there is no geos library
  on CentOS, we do not support the geom modules there.

* Sat Jul  9 2011 Sjoerd Mullender <sjoerd@acm.org> - 11.3.5-20110720
- gdk: Fixed a problem where appending string BATs could cause enormous growth
  of the string heap.  This fixes bug 2820.

* Fri Jul  8 2011 Fabian Groffen <fabian@cwi.nl> - 11.3.5-20110720
- java: Return false from Statement.getMoreResults() instead of a
  NullPointerException when no query has been performed on the Statement
  yet, bug #2833

* Fri Jul  1 2011 Fabian Groffen <fabian@cwi.nl> - 11.3.5-20110720
- clients: Fix stethoscope's mod.fcn filter when using multiple targets, bug #2827

* Wed Jun 29 2011 Sjoerd Mullender <sjoerd@acm.org> - 11.3.5-20110720
- buildtools: We can now also build on Fedora 15.  This required some very minor
  changes.
- buildtools: Changed configure check for OpenSSL so that we can also build on CentOS
  5.6.  We now no longer demand that OpenSSL is at least version 0.9.8f,
  but instead we require that the hash functions we need are supported.

* Wed Jun 29 2011 Sjoerd Mullender <sjoerd@acm.org> - 11.3.5-20110720
- clients: The separate Python distribution now uses the same version number as
  the main package.

* Wed Jun 29 2011 Sjoerd Mullender <sjoerd@acm.org> - 11.3.5-20110720
- gdk: Fixes to memory detection on FreeBSD.

* Wed Jun 29 2011 Sjoerd Mullender <sjoerd@acm.org> - 11.3.5-20110720
- sql: Fixed incorrect insert counts.
- sql: Fixed bug 2823: MAL exeption on SQL query with subquery in the where
  part.
- sql: Redirect error from create scripts back to the first client.  This
  fixes bug 2813.
- sql: Added joinidx based semijoin; push join through union (using
  joinidx).
- sql: Fixed pushing select down.

* Mon Jun  6 2011 Fabian Groffen <fabian@cwi.nl> - 11.3.5-20110720
- java: Fixed read-only interpretation.  Connection.isReadOnly now always
  returns false, setReadOnly now generates a warning when called with
  true.  Partly from bug #2818
- java: Allow readonly to be set when autocommit is disabled as well.  Bug #2818

* Tue May 17 2011 Sjoerd Mullender <sjoerd@acm.org> - 11.3.3-20110517
- Rebuilt.

* Fri May 13 2011 Sjoerd Mullender <sjoerd@acm.org> - 11.3.3-20110517
- gdk: Fixed a bug where large files (> 2GB) didn't always get deleted on
Windows.

* Wed May 11 2011 Fabian Groffen <fabian@cwi.nl> - 11.3.3-20110517
- java: Insertion via PreparedStatement and retrieval via ResultSet of timestamp
and time fields with and without timezones was improved to better
respect timezones, as partly indicated in bug #2781.

* Wed May 11 2011 Sjoerd Mullender <sjoerd@acm.org> - 11.3.3-20110517
- monetdb5: Fixed a bug in conversion from string to the URL type.  The bug was
an incorrect call to free().

* Wed Apr 27 2011 Sjoerd Mullender <sjoerd@acm.org> - 11.3.3-20110517
- geom: Fixed various problems so that now all our tests work correctly on
all our testing platforms.

* Thu Apr 21 2011 Sjoerd Mullender <sjoerd@acm.org> - 11.3.1-20110421
- Rebuilt.

* Mon Apr 18 2011 Fabian Groffen <fabian@cwi.nl> - 11.3.1-20110421
- merovingian: Fix monetdb return code upon failure to start/stop a database

* Thu Apr 14 2011 Sjoerd Mullender <sjoerd@acm.org> - 11.3.1-20110414
- Rebuilt.

* Thu Apr 14 2011 Sjoerd Mullender <sjoerd@acm.org> - 11.3.1-20110414
- gdk: Fixed bugs in antiselect which gave the incorrect result when upper
  and lower bound were equal.  This bug could be triggered by the SQL
  query SELECT * FROM t WHERE x NOT BETWEEN y AND y.

* Thu Apr 14 2011 Sjoerd Mullender <sjoerd@acm.org> - 11.3.1-20110414
- sql: Some names in the SQL catalog were changed.  This means that the
  database in the Apr2011 release is not compatible with pre-Apr2011
  databases.  The database is converted automatically when opened the
  first time.  This database can then no longer be read by an older
  release.

* Tue Apr  5 2011 Fabian Groffen <fabian@cwi.nl> - 11.3.1-20110414
- clients: Plugged a small memory leak occurring upon redirects by the server
  (e.g. via monetdbd)

* Tue Apr  5 2011 Fabian Groffen <fabian@cwi.nl> - 11.3.1-20110414
- java: clarify exception messages for unsupported methods

* Thu Mar 24 2011 Fabian Groffen <fabian@cwi.nl> - 11.3.1-20110414
- merovingian: The forward property for databases has been removed.  Instead, only
  a global proxy or redirect mode can be set using monetdbd.

* Thu Mar 24 2011 Fabian Groffen <fabian@cwi.nl> - 11.3.1-20110414
- merovingian: monetdbd can no longer log error and normal messages to separate
  logfiles, logging to stdout and stderr is no longer possible either.
- merovingian: The .merovingian_pass file is no longer in use, and replaced by the
  .merovingian_properties file.  Use monetdbd (get|set) passphrase to
  view/edit the control passphrase.  Existing .merovingian_pass files
  will automatically be migrated upon startup of monetdbd.
- merovingian: monetdbd now understands commands that allow to create, start, stop,
  get and set properties on a given dbfarm.  This behaviour is intended
  as primary way to start a MonetDB Database Server, on a given location
  of choice.  monetdbd get and set are the replacement of editing the
  monetdb5.conf file (which is no longer in use as of the Apr2011
  release).  See monetdbd(1).

* Thu Mar 24 2011 Fabian Groffen <fabian@cwi.nl> - 11.3.1-20110414
- clients: Remove XQuery related code from Ruby adapter, PHP driver and Perl Mapi
  library

* Thu Mar 24 2011 Fabian Groffen <fabian@cwi.nl> - 11.3.1-20110414
- java: Removed XQuery related XRPC wrapper and XML:DB code, removed support
  for language=xquery and language=mil from JDBC.

* Thu Mar 24 2011 Fabian Groffen <fabian@cwi.nl> - 11.3.1-20110414
- clients: Make SQL the default language for mclient, e.g. to use when --language=
  or -l is omitted

* Thu Mar 24 2011 Fabian Groffen <fabian@cwi.nl> - 11.3.1-20110414
- monetdb5: mserver5 no longer reads monetdb5.conf upon startup by default.
  Use --config=file to have mserver5 read a configuration on startup

* Thu Mar 24 2011 Sjoerd Mullender <sjoerd@acm.org> - 11.1.1-20110324
- Rebuilt.

* Tue Mar 22 2011 Fabian Groffen <fabian@cwi.nl> - 11.1.1-20110324
- gdk: Fixed memory detection on Darwin (Mac OS X) systems not to return
  bogus values

* Thu Mar 17 2011 Sjoerd Mullender <sjoerd@acm.org> - 11.1.1-20110317
- Rebuilt.

* Tue Mar 15 2011 Fabian Groffen <fabian@cwi.nl> - 11.1.1-20110317
- geom: Set endianness for wkb en/decoding.

* Sat Mar 05 2011 Stefan de Konink <stefan@konink.de> - 11.1.1-20110317
- monetdb5: sphinx module: update, adding limit/max_results support

* Mon Feb 14 2011 Sjoerd Mullender <sjoerd@acm.org> - 11.1.1-20110317
- clients: Fixed bug 2677: SQL_DESC_OCTET_LENGTH should give the size in bytes
  required to copy the data.

* Mon Jan 24 2011 Fabian Groffen <fabian@cwi.nl> - 11.1.1-20110317
- clients: Disable timer functionality for non-XQuery languages since it is
  incorrect, bug #2705

* Mon Jan 24 2011 Fabian Groffen <fabian@cwi.nl> - 11.1.1-20110317
- sql: Fix bug #2648, do not allow restarting a sequence with NULL via the
  result of a sub-query.

* Fri Jan 14 2011 Fabian Groffen <fabian@cwi.nl> - 11.1.1-20110317
- gdk: MonetDB/src/gdk was moved to gdk

* Tue Jan  4 2011 Fabian Groffen <fabian@cwi.nl> - 11.1.1-20110317
- clients: Added mapi_get_uri function to retrieve mapi URI for the connection

* Tue Jan  4 2011 Fabian Groffen <fabian@cwi.nl> - 11.1.1-20110317
- merovingian: Allow use of globs with all commands that accept database names as
  their parameters

* Tue Jan  4 2011 Fabian Groffen <fabian@cwi.nl> - 11.1.1-20110317
- java: PreparedStatements now free the server-side resources attached to them
  when closed.  This implements bug #2720

* Tue Jan  4 2011 Niels Nes <niels@cwi.nl> - 11.1.1-20110317
- sql: Allow clients to release prepared handles using Xrelease commands

* Tue Jan  4 2011 Fabian Groffen <fabian@cwi.nl> - 11.1.1-20110317
- clients: Allow to dump table data using INSERT INTO statements, rather than COPY
  INTO + CSV data using the -N/--inserts flag of mclient and msqldump.
  Bug #2727

* Tue Jan  4 2011 Fabian Groffen <fabian@cwi.nl> - 11.1.1-20110317
- clients: Added support for \dn to list schemas or describe a specific one

* Tue Jan  4 2011 Fabian Groffen <fabian@cwi.nl> - 11.1.1-20110317
- clients: Added support for \df to list functions or describe a specific one
- clients: Added support for \ds to list sequences or describe a specific one

* Tue Jan  4 2011 Fabian Groffen <fabian@cwi.nl> - 11.1.1-20110317
- clients: Added support for wildcards * and ? in object names given to \d
  commands, such that pattern matching is possible, e.g. \d my*
- clients: Added support for \dS that lists also system tables

* Tue Jan  4 2011 Fabian Groffen <fabian@cwi.nl> - 11.1.1-20110317
- clients: object names given to \d are now lowercased, unless quoted by either
  single or double quotes
- clients: Strip any trailing whitespace with the \d command

* Tue Jan  4 2011 Fabian Groffen <fabian@cwi.nl> - 11.1.1-20110317
- merovingian: merovingian has been renamed into monetdbd.  Internally, monetdbd keeps
  referring to merovingian for e.g. settings and logfiles.  Merovingian
  has been renamed to make the process more recognisable as part of the
  MonetDB suite.

* Tue Jan  4 2011 Fabian Groffen <fabian@cwi.nl> - 11.1.1-20110317
- monetdb5: Improve the performance of remote.put for BAT arguments.  The put
  speed is now roughly equal to the speed of get on a BAT.

* Tue Jan  4 2011 Sjoerd Mullender <sjoerd@acm.org> - 11.0.0-0
- Created top-level bootstrap/configure/make with new version numbers.
<|MERGE_RESOLUTION|>--- conflicted
+++ resolved
@@ -957,12 +957,7 @@
 # any changes to optimization flags
 %{configure} \
 	--enable-assert=no \
-<<<<<<< HEAD
-	--enable-debug=no \
-=======
-	--enable-console=yes \
 	--enable-debug=yes \
->>>>>>> 2021ba65
 	--enable-developer=no \
 	--enable-embedded=no \
 	--enable-embedded-r=no \
