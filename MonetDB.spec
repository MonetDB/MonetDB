--- conflicted
+++ resolved
@@ -1,10 +1,5 @@
-<<<<<<< HEAD
-%define name MonetDB
-%define version 11.32.0
-=======
 %global name MonetDB
-%global version 11.31.4
->>>>>>> 51c5e5a2
+%global version 11.32.0
 %{!?buildno: %global buildno %(date +%Y%m%d)}
 
 # Use bcond_with to add a --with option; i.e., "without" is default.
