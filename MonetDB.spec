--- conflicted
+++ resolved
@@ -1,9 +1,5 @@
 %global name MonetDB
-<<<<<<< HEAD
-%global version 11.37a.12
-=======
-%global version 11.37.14
->>>>>>> ed55ebf3
+%global version 11.37a.14
 %{!?buildno: %global buildno %(date +%Y%m%d)}
 
 # Use bcond_with to add a --with option; i.e., "without" is default.
