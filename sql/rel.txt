--- conflicted
+++ resolved
@@ -159,11 +159,7 @@
 		psm_while	->l cond_exp
 				->r loop_exp_list
 		psm_return	->l return_exp
-<<<<<<< HEAD
 		psm_yield	->l return_exp
 		psm_rel		->l relation
-=======
-		psm_rel		->l relation
 		psm_exception ->l cond_exp
-					  ->r error_string
->>>>>>> a0915387
+					  ->r error_string