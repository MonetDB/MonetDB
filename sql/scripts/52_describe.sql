--- conflicted
+++ resolved
@@ -29,15 +29,6 @@
       WHEN 'date' THEN 'DATE'
       WHEN 'day_interval' THEN 'INTERVAL DAY'
       WHEN ctype = 'decimal' THEN
-<<<<<<< HEAD
-	  	CASE
-			WHEN (digits = 1 AND tscale = 0) OR digits = 0 THEN 'DECIMAL'
-			WHEN tscale = 0 THEN 'DECIMAL(' || digits || ')'
-			WHEN digits = 39 THEN 'DECIMAL(' || 38 || ',' || tscale || ')'
-			WHEN digits = 19 AND (SELECT COUNT(*) = 0 FROM sys.types WHERE sqlname = 'hugeint' ) THEN 'DECIMAL(' || 18 || ',' || tscale || ')'
-			ELSE 'DECIMAL(' || digits || ',' || tscale || ')'
-		END
-=======
   	CASE
 	  WHEN (digits = 1 AND tscale = 0) OR digits = 0 THEN 'DECIMAL'
 	  WHEN tscale = 0 THEN 'DECIMAL(' || digits || ')'
@@ -45,7 +36,6 @@
 	  WHEN digits = 19 AND (SELECT COUNT(*) = 0 FROM sys.types WHERE sqlname = 'hugeint' ) THEN 'DECIMAL(' || 18 || ',' || tscale || ')'
 	  ELSE 'DECIMAL(' || digits || ',' || tscale || ')'
 	END
->>>>>>> bc2c7fd8
       WHEN 'double' THEN
 	CASE
 	  WHEN digits = 53 and tscale = 0 THEN 'DOUBLE'
