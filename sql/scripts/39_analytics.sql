-- SPDX-License-Identifier: MPL-2.0
--
-- This Source Code Form is subject to the terms of the Mozilla Public
-- License, v. 2.0.  If a copy of the MPL was not distributed with this
-- file, You can obtain one at http://mozilla.org/MPL/2.0/.
--
-- Copyright 2024 MonetDB Foundation;
-- Copyright August 2008 - 2023 MonetDB B.V.;
-- Copyright 1997 - July 2008 CWI.

create aggregate stddev_samp(val TINYINT) returns DOUBLE
	external name "aggr"."stdev";
GRANT EXECUTE ON AGGREGATE stddev_samp(TINYINT) TO PUBLIC;
create aggregate stddev_samp(val SMALLINT) returns DOUBLE
	external name "aggr"."stdev";
GRANT EXECUTE ON AGGREGATE stddev_samp(SMALLINT) TO PUBLIC;
create aggregate stddev_samp(val INTEGER) returns DOUBLE
	external name "aggr"."stdev";
GRANT EXECUTE ON AGGREGATE stddev_samp(INTEGER) TO PUBLIC;
create aggregate stddev_samp(val BIGINT) returns DOUBLE
	external name "aggr"."stdev";
GRANT EXECUTE ON AGGREGATE stddev_samp(BIGINT) TO PUBLIC;
create aggregate stddev_samp(val REAL) returns DOUBLE
	external name "aggr"."stdev";
GRANT EXECUTE ON AGGREGATE stddev_samp(REAL) TO PUBLIC;
create aggregate stddev_samp(val DOUBLE) returns DOUBLE
	external name "aggr"."stdev";
GRANT EXECUTE ON AGGREGATE stddev_samp(DOUBLE) TO PUBLIC;

create window stddev_samp(val TINYINT) returns DOUBLE
	external name "sql"."stdev";
GRANT EXECUTE ON WINDOW stddev_samp(TINYINT) TO PUBLIC;
create window stddev_samp(val SMALLINT) returns DOUBLE
	external name "sql"."stdev";
GRANT EXECUTE ON WINDOW stddev_samp(SMALLINT) TO PUBLIC;
create window stddev_samp(val INTEGER) returns DOUBLE
	external name "sql"."stdev";
GRANT EXECUTE ON WINDOW stddev_samp(INTEGER) TO PUBLIC;
create window stddev_samp(val BIGINT) returns DOUBLE
	external name "sql"."stdev";
GRANT EXECUTE ON WINDOW stddev_samp(BIGINT) TO PUBLIC;
create window stddev_samp(val REAL) returns DOUBLE
	external name "sql"."stdev";
GRANT EXECUTE ON WINDOW stddev_samp(REAL) TO PUBLIC;
create window stddev_samp(val DOUBLE) returns DOUBLE
	external name "sql"."stdev";
GRANT EXECUTE ON WINDOW stddev_samp(DOUBLE) TO PUBLIC;


create aggregate stddev_pop(val TINYINT) returns DOUBLE
	external name "aggr"."stdevp";
GRANT EXECUTE ON AGGREGATE stddev_pop(TINYINT) TO PUBLIC;
create aggregate stddev_pop(val SMALLINT) returns DOUBLE
	external name "aggr"."stdevp";
GRANT EXECUTE ON AGGREGATE stddev_pop(SMALLINT) TO PUBLIC;
create aggregate stddev_pop(val INTEGER) returns DOUBLE
	external name "aggr"."stdevp";
GRANT EXECUTE ON AGGREGATE stddev_pop(INTEGER) TO PUBLIC;
create aggregate stddev_pop(val BIGINT) returns DOUBLE
	external name "aggr"."stdevp";
GRANT EXECUTE ON AGGREGATE stddev_pop(BIGINT) TO PUBLIC;
create aggregate stddev_pop(val REAL) returns DOUBLE
	external name "aggr"."stdevp";
GRANT EXECUTE ON AGGREGATE stddev_pop(REAL) TO PUBLIC;
create aggregate stddev_pop(val DOUBLE) returns DOUBLE
	external name "aggr"."stdevp";
GRANT EXECUTE ON AGGREGATE stddev_pop(DOUBLE) TO PUBLIC;

create window stddev_pop(val TINYINT) returns DOUBLE
	external name "sql"."stdevp";
GRANT EXECUTE ON WINDOW stddev_pop(TINYINT) TO PUBLIC;
create window stddev_pop(val SMALLINT) returns DOUBLE
	external name "sql"."stdevp";
GRANT EXECUTE ON WINDOW stddev_pop(SMALLINT) TO PUBLIC;
create window stddev_pop(val INTEGER) returns DOUBLE
	external name "sql"."stdevp";
GRANT EXECUTE ON WINDOW stddev_pop(INTEGER) TO PUBLIC;
create window stddev_pop(val BIGINT) returns DOUBLE
	external name "sql"."stdevp";
GRANT EXECUTE ON WINDOW stddev_pop(BIGINT) TO PUBLIC;
create window stddev_pop(val REAL) returns DOUBLE
	external name "sql"."stdevp";
GRANT EXECUTE ON WINDOW stddev_pop(REAL) TO PUBLIC;
create window stddev_pop(val DOUBLE) returns DOUBLE
	external name "sql"."stdevp";
GRANT EXECUTE ON WINDOW stddev_pop(DOUBLE) TO PUBLIC;


create aggregate var_samp(val TINYINT) returns DOUBLE
	external name "aggr"."variance";
GRANT EXECUTE ON AGGREGATE var_samp(TINYINT) TO PUBLIC;
create aggregate var_samp(val SMALLINT) returns DOUBLE
	external name "aggr"."variance";
GRANT EXECUTE ON AGGREGATE var_samp(SMALLINT) TO PUBLIC;
create aggregate var_samp(val INTEGER) returns DOUBLE
	external name "aggr"."variance";
GRANT EXECUTE ON AGGREGATE var_samp(INTEGER) TO PUBLIC;
create aggregate var_samp(val BIGINT) returns DOUBLE
	external name "aggr"."variance";
GRANT EXECUTE ON AGGREGATE var_samp(BIGINT) TO PUBLIC;
create aggregate var_samp(val REAL) returns DOUBLE
	external name "aggr"."variance";
GRANT EXECUTE ON AGGREGATE var_samp(REAL) TO PUBLIC;
create aggregate var_samp(val DOUBLE) returns DOUBLE
	external name "aggr"."variance";
GRANT EXECUTE ON AGGREGATE var_samp(DOUBLE) TO PUBLIC;

create window var_samp(val TINYINT) returns DOUBLE
	external name "sql"."variance";
GRANT EXECUTE ON WINDOW var_samp(TINYINT) TO PUBLIC;
create window var_samp(val SMALLINT) returns DOUBLE
	external name "sql"."variance";
GRANT EXECUTE ON WINDOW var_samp(SMALLINT) TO PUBLIC;
create window var_samp(val INTEGER) returns DOUBLE
	external name "sql"."variance";
GRANT EXECUTE ON WINDOW var_samp(INTEGER) TO PUBLIC;
create window var_samp(val BIGINT) returns DOUBLE
	external name "sql"."variance";
GRANT EXECUTE ON WINDOW var_samp(BIGINT) TO PUBLIC;
create window var_samp(val REAL) returns DOUBLE
	external name "sql"."variance";
GRANT EXECUTE ON WINDOW var_samp(REAL) TO PUBLIC;
create window var_samp(val DOUBLE) returns DOUBLE
	external name "sql"."variance";
GRANT EXECUTE ON WINDOW var_samp(DOUBLE) TO PUBLIC;


create aggregate var_pop(val TINYINT) returns DOUBLE
	external name "aggr"."variancep";
GRANT EXECUTE ON AGGREGATE var_pop(TINYINT) TO PUBLIC;
create aggregate var_pop(val SMALLINT) returns DOUBLE
	external name "aggr"."variancep";
GRANT EXECUTE ON AGGREGATE var_pop(SMALLINT) TO PUBLIC;
create aggregate var_pop(val INTEGER) returns DOUBLE
	external name "aggr"."variancep";
GRANT EXECUTE ON AGGREGATE var_pop(INTEGER) TO PUBLIC;
create aggregate var_pop(val BIGINT) returns DOUBLE
	external name "aggr"."variancep";
GRANT EXECUTE ON AGGREGATE var_pop(BIGINT) TO PUBLIC;
create aggregate var_pop(val REAL) returns DOUBLE
	external name "aggr"."variancep";
GRANT EXECUTE ON AGGREGATE var_pop(REAL) TO PUBLIC;
create aggregate var_pop(val DOUBLE) returns DOUBLE
	external name "aggr"."variancep";
GRANT EXECUTE ON AGGREGATE var_pop(DOUBLE) TO PUBLIC;

create window var_pop(val TINYINT) returns DOUBLE
	external name "sql"."variancep";
GRANT EXECUTE ON WINDOW var_pop(TINYINT) TO PUBLIC;
create window var_pop(val SMALLINT) returns DOUBLE
	external name "sql"."variancep";
GRANT EXECUTE ON WINDOW var_pop(SMALLINT) TO PUBLIC;
create window var_pop(val INTEGER) returns DOUBLE
	external name "sql"."variancep";
GRANT EXECUTE ON WINDOW var_pop(INTEGER) TO PUBLIC;
create window var_pop(val BIGINT) returns DOUBLE
	external name "sql"."variancep";
GRANT EXECUTE ON WINDOW var_pop(BIGINT) TO PUBLIC;
create window var_pop(val REAL) returns DOUBLE
	external name "sql"."variancep";
GRANT EXECUTE ON WINDOW var_pop(REAL) TO PUBLIC;
create window var_pop(val DOUBLE) returns DOUBLE
	external name "sql"."variancep";
GRANT EXECUTE ON WINDOW var_pop(DOUBLE) TO PUBLIC;


create aggregate covar_samp(e1 TINYINT, e2 TINYINT) returns DOUBLE
	external name "aggr"."covariance";
GRANT EXECUTE ON AGGREGATE covar_samp(TINYINT, TINYINT) TO PUBLIC;
create aggregate covar_samp(e1 SMALLINT, e2 SMALLINT) returns DOUBLE
	external name "aggr"."covariance";
GRANT EXECUTE ON AGGREGATE covar_samp(SMALLINT, SMALLINT) TO PUBLIC;
create aggregate covar_samp(e1 INTEGER, e2 INTEGER) returns DOUBLE
	external name "aggr"."covariance";
GRANT EXECUTE ON AGGREGATE covar_samp(INTEGER, INTEGER) TO PUBLIC;
create aggregate covar_samp(e1 BIGINT, e2 BIGINT) returns DOUBLE
	external name "aggr"."covariance";
GRANT EXECUTE ON AGGREGATE covar_samp(BIGINT, BIGINT) TO PUBLIC;
create aggregate covar_samp(e1 REAL, e2 REAL) returns DOUBLE
	external name "aggr"."covariance";
GRANT EXECUTE ON AGGREGATE covar_samp(REAL, REAL) TO PUBLIC;
create aggregate covar_samp(e1 DOUBLE, e2 DOUBLE) returns DOUBLE
	external name "aggr"."covariance";
GRANT EXECUTE ON AGGREGATE covar_samp(DOUBLE, DOUBLE) TO PUBLIC;

create window covar_samp(e1 TINYINT, e2 TINYINT) returns DOUBLE
	external name "sql"."covariance";
GRANT EXECUTE ON WINDOW covar_samp(TINYINT, TINYINT) TO PUBLIC;
create window covar_samp(e1 SMALLINT, e2 SMALLINT) returns DOUBLE
	external name "sql"."covariance";
GRANT EXECUTE ON WINDOW covar_samp(SMALLINT, SMALLINT) TO PUBLIC;
create window covar_samp(e1 INTEGER, e2 INTEGER) returns DOUBLE
	external name "sql"."covariance";
GRANT EXECUTE ON WINDOW covar_samp(INTEGER, INTEGER) TO PUBLIC;
create window covar_samp(e1 BIGINT, e2 BIGINT) returns DOUBLE
	external name "sql"."covariance";
GRANT EXECUTE ON WINDOW covar_samp(BIGINT, BIGINT) TO PUBLIC;
create window covar_samp(e1 REAL, e2 REAL) returns DOUBLE
	external name "sql"."covariance";
GRANT EXECUTE ON WINDOW covar_samp(REAL, REAL) TO PUBLIC;
create window covar_samp(e1 DOUBLE, e2 DOUBLE) returns DOUBLE
	external name "sql"."covariance";
GRANT EXECUTE ON WINDOW covar_samp(DOUBLE, DOUBLE) TO PUBLIC;


create aggregate covar_pop(e1 TINYINT, e2 TINYINT) returns DOUBLE
	external name "aggr"."covariancep";
GRANT EXECUTE ON AGGREGATE covar_pop(TINYINT, TINYINT) TO PUBLIC;
create aggregate covar_pop(e1 SMALLINT, e2 SMALLINT) returns DOUBLE
	external name "aggr"."covariancep";
GRANT EXECUTE ON AGGREGATE covar_pop(SMALLINT, SMALLINT) TO PUBLIC;
create aggregate covar_pop(e1 INTEGER, e2 INTEGER) returns DOUBLE
	external name "aggr"."covariancep";
GRANT EXECUTE ON AGGREGATE covar_pop(INTEGER, INTEGER) TO PUBLIC;
create aggregate covar_pop(e1 BIGINT, e2 BIGINT) returns DOUBLE
	external name "aggr"."covariancep";
GRANT EXECUTE ON AGGREGATE covar_pop(BIGINT, BIGINT) TO PUBLIC;
create aggregate covar_pop(e1 REAL, e2 REAL) returns DOUBLE
	external name "aggr"."covariancep";
GRANT EXECUTE ON AGGREGATE covar_pop(REAL, REAL) TO PUBLIC;
create aggregate covar_pop(e1 DOUBLE, e2 DOUBLE) returns DOUBLE
	external name "aggr"."covariancep";
GRANT EXECUTE ON AGGREGATE covar_pop(DOUBLE, DOUBLE) TO PUBLIC;

create window covar_pop(e1 TINYINT, e2 TINYINT) returns DOUBLE
	external name "sql"."covariancep";
GRANT EXECUTE ON WINDOW covar_pop(TINYINT, TINYINT) TO PUBLIC;
create window covar_pop(e1 SMALLINT, e2 SMALLINT) returns DOUBLE
	external name "sql"."covariancep";
GRANT EXECUTE ON WINDOW covar_pop(SMALLINT, SMALLINT) TO PUBLIC;
create window covar_pop(e1 INTEGER, e2 INTEGER) returns DOUBLE
	external name "sql"."covariancep";
GRANT EXECUTE ON WINDOW covar_pop(INTEGER, INTEGER) TO PUBLIC;
create window covar_pop(e1 BIGINT, e2 BIGINT) returns DOUBLE
	external name "sql"."covariancep";
GRANT EXECUTE ON WINDOW covar_pop(BIGINT, BIGINT) TO PUBLIC;
create window covar_pop(e1 REAL, e2 REAL) returns DOUBLE
	external name "sql"."covariancep";
GRANT EXECUTE ON WINDOW covar_pop(REAL, REAL) TO PUBLIC;
create window covar_pop(e1 DOUBLE, e2 DOUBLE) returns DOUBLE
	external name "sql"."covariancep";
GRANT EXECUTE ON WINDOW covar_pop(DOUBLE, DOUBLE) TO PUBLIC;


create aggregate median(val TINYINT) returns TINYINT
	external name "aggr"."median";
GRANT EXECUTE ON AGGREGATE median(TINYINT) TO PUBLIC;
create aggregate median(val SMALLINT) returns SMALLINT
	external name "aggr"."median";
GRANT EXECUTE ON AGGREGATE median(SMALLINT) TO PUBLIC;
create aggregate median(val INTEGER) returns INTEGER
	external name "aggr"."median";
GRANT EXECUTE ON AGGREGATE median(INTEGER) TO PUBLIC;
create aggregate median(val BIGINT) returns BIGINT
	external name "aggr"."median";
GRANT EXECUTE ON AGGREGATE median(BIGINT) TO PUBLIC;
create aggregate median(val DECIMAL(2)) returns DECIMAL(2)
	external name "aggr"."median";
GRANT EXECUTE ON AGGREGATE median(DECIMAL(2)) TO PUBLIC;
create aggregate median(val DECIMAL(4)) returns DECIMAL(4)
	external name "aggr"."median";
GRANT EXECUTE ON AGGREGATE median(DECIMAL(4)) TO PUBLIC;
create aggregate median(val DECIMAL(9)) returns DECIMAL(9)
	external name "aggr"."median";
GRANT EXECUTE ON AGGREGATE median(DECIMAL(9)) TO PUBLIC;
create aggregate median(val DECIMAL(18)) returns DECIMAL(18)
	external name "aggr"."median";
GRANT EXECUTE ON AGGREGATE median(DECIMAL(18)) TO PUBLIC;
create aggregate median(val REAL) returns REAL
	external name "aggr"."median";
GRANT EXECUTE ON AGGREGATE median(REAL) TO PUBLIC;
create aggregate median(val DOUBLE) returns DOUBLE
	external name "aggr"."median";
GRANT EXECUTE ON AGGREGATE median(DOUBLE) TO PUBLIC;

create aggregate median(val DATE) returns DATE
	external name "aggr"."median";
GRANT EXECUTE ON AGGREGATE median(DATE) TO PUBLIC;
create aggregate median(val TIME) returns TIME
	external name "aggr"."median";
GRANT EXECUTE ON AGGREGATE median(TIME) TO PUBLIC;
create aggregate median(val TIMESTAMP) returns TIMESTAMP
	external name "aggr"."median";
GRANT EXECUTE ON AGGREGATE median(TIMESTAMP) TO PUBLIC;
create aggregate median(val INTERVAL SECOND) returns INTERVAL SECOND
	external name "aggr"."median";
GRANT EXECUTE ON AGGREGATE median(INTERVAL SECOND) TO PUBLIC;
create aggregate median(val INTERVAL DAY) returns INTERVAL DAY
	external name "aggr"."median";
GRANT EXECUTE ON AGGREGATE median(INTERVAL DAY) TO PUBLIC;
create aggregate median(val INTERVAL MONTH) returns INTERVAL MONTH
	external name "aggr"."median";
GRANT EXECUTE ON AGGREGATE median(INTERVAL MONTH) TO PUBLIC;


create aggregate quantile(val TINYINT, q DOUBLE) returns TINYINT
	external name "aggr"."quantile";
GRANT EXECUTE ON AGGREGATE quantile(TINYINT, DOUBLE) TO PUBLIC;
create aggregate quantile(val SMALLINT, q DOUBLE) returns SMALLINT
	external name "aggr"."quantile";
GRANT EXECUTE ON AGGREGATE quantile(SMALLINT, DOUBLE) TO PUBLIC;
create aggregate quantile(val INTEGER, q DOUBLE) returns INTEGER
	external name "aggr"."quantile";
GRANT EXECUTE ON AGGREGATE quantile(INTEGER, DOUBLE) TO PUBLIC;
create aggregate quantile(val BIGINT, q DOUBLE) returns BIGINT
	external name "aggr"."quantile";
GRANT EXECUTE ON AGGREGATE quantile(BIGINT, DOUBLE) TO PUBLIC;
create aggregate quantile(val DECIMAL(2), q DOUBLE) returns DECIMAL(2)
	external name "aggr"."quantile";
GRANT EXECUTE ON AGGREGATE quantile(DECIMAL(2), DOUBLE) TO PUBLIC;
create aggregate quantile(val DECIMAL(4), q DOUBLE) returns DECIMAL(4)
	external name "aggr"."quantile";
GRANT EXECUTE ON AGGREGATE quantile(DECIMAL(4), DOUBLE) TO PUBLIC;
create aggregate quantile(val DECIMAL(9), q DOUBLE) returns DECIMAL(9)
	external name "aggr"."quantile";
GRANT EXECUTE ON AGGREGATE quantile(DECIMAL(9), DOUBLE) TO PUBLIC;
create aggregate quantile(val DECIMAL(18), q DOUBLE) returns DECIMAL(18)
	external name "aggr"."quantile";
GRANT EXECUTE ON AGGREGATE quantile(DECIMAL(18), DOUBLE) TO PUBLIC;
create aggregate quantile(val REAL, q DOUBLE) returns REAL
	external name "aggr"."quantile";
GRANT EXECUTE ON AGGREGATE quantile(REAL, DOUBLE) TO PUBLIC;
create aggregate quantile(val DOUBLE, q DOUBLE) returns DOUBLE
	external name "aggr"."quantile";
GRANT EXECUTE ON AGGREGATE quantile(DOUBLE, DOUBLE) TO PUBLIC;

create aggregate quantile(val DATE, q DOUBLE) returns DATE
	external name "aggr"."quantile";
GRANT EXECUTE ON AGGREGATE quantile(DATE, DOUBLE) TO PUBLIC;
create aggregate quantile(val TIME, q DOUBLE) returns TIME
	external name "aggr"."quantile";
GRANT EXECUTE ON AGGREGATE quantile(TIME, DOUBLE) TO PUBLIC;
create aggregate quantile(val TIMESTAMP, q DOUBLE) returns TIMESTAMP
	external name "aggr"."quantile";
GRANT EXECUTE ON AGGREGATE quantile(TIMESTAMP, DOUBLE) TO PUBLIC;
create aggregate quantile(val INTERVAL SECOND, q DOUBLE) returns INTERVAL SECOND
	external name "aggr"."quantile";
GRANT EXECUTE ON AGGREGATE quantile(INTERVAL SECOND, DOUBLE) TO PUBLIC;
create aggregate quantile(val INTERVAL DAY, q DOUBLE) returns INTERVAL DAY
	external name "aggr"."quantile";
GRANT EXECUTE ON AGGREGATE quantile(INTERVAL DAY, DOUBLE) TO PUBLIC;
create aggregate quantile(val INTERVAL MONTH, q DOUBLE) returns INTERVAL MONTH
	external name "aggr"."quantile";
GRANT EXECUTE ON AGGREGATE quantile(INTERVAL MONTH, DOUBLE) TO PUBLIC;


create aggregate median_avg(val TINYINT) returns DOUBLE
	external name "aggr"."median_avg";
GRANT EXECUTE ON AGGREGATE median_avg(TINYINT) TO PUBLIC;
create aggregate median_avg(val SMALLINT) returns DOUBLE
	external name "aggr"."median_avg";
GRANT EXECUTE ON AGGREGATE median_avg(SMALLINT) TO PUBLIC;
create aggregate median_avg(val INTEGER) returns DOUBLE
	external name "aggr"."median_avg";
GRANT EXECUTE ON AGGREGATE median_avg(INTEGER) TO PUBLIC;
create aggregate median_avg(val BIGINT) returns DOUBLE
	external name "aggr"."median_avg";
GRANT EXECUTE ON AGGREGATE median_avg(BIGINT) TO PUBLIC;
<<<<<<< HEAD
/* like avg we need a proper decimal returning version
create aggregate median_avg(val DECIMAL) returns DOUBLE
	external name "aggr"."median_avg";
GRANT EXECUTE ON AGGREGATE median_avg(DECIMAL) TO PUBLIC;
*/
=======
create aggregate median_avg(val DECIMAL(2)) returns DOUBLE
	external name "aggr"."median_avg";
GRANT EXECUTE ON AGGREGATE median_avg(DECIMAL(2)) TO PUBLIC;
create aggregate median_avg(val DECIMAL(4)) returns DOUBLE
	external name "aggr"."median_avg";
GRANT EXECUTE ON AGGREGATE median_avg(DECIMAL(4)) TO PUBLIC;
create aggregate median_avg(val DECIMAL(9)) returns DOUBLE
	external name "aggr"."median_avg";
GRANT EXECUTE ON AGGREGATE median_avg(DECIMAL(9)) TO PUBLIC;
create aggregate median_avg(val DECIMAL(18)) returns DOUBLE
	external name "aggr"."median_avg";
GRANT EXECUTE ON AGGREGATE median_avg(DECIMAL(18)) TO PUBLIC;
>>>>>>> 78858e6d
create aggregate median_avg(val REAL) returns DOUBLE
	external name "aggr"."median_avg";
GRANT EXECUTE ON AGGREGATE median_avg(REAL) TO PUBLIC;
create aggregate median_avg(val DOUBLE) returns DOUBLE
	external name "aggr"."median_avg";
GRANT EXECUTE ON AGGREGATE median_avg(DOUBLE) TO PUBLIC;


create aggregate quantile_avg(val TINYINT, q DOUBLE) returns DOUBLE
	external name "aggr"."quantile_avg";
GRANT EXECUTE ON AGGREGATE quantile_avg(TINYINT, DOUBLE) TO PUBLIC;
create aggregate quantile_avg(val SMALLINT, q DOUBLE) returns DOUBLE
	external name "aggr"."quantile_avg";
GRANT EXECUTE ON AGGREGATE quantile_avg(SMALLINT, DOUBLE) TO PUBLIC;
create aggregate quantile_avg(val INTEGER, q DOUBLE) returns DOUBLE
	external name "aggr"."quantile_avg";
GRANT EXECUTE ON AGGREGATE quantile_avg(INTEGER, DOUBLE) TO PUBLIC;
create aggregate quantile_avg(val BIGINT, q DOUBLE) returns DOUBLE
	external name "aggr"."quantile_avg";
GRANT EXECUTE ON AGGREGATE quantile_avg(BIGINT, DOUBLE) TO PUBLIC;
create aggregate quantile_avg(val DECIMAL(2), q DOUBLE) returns DOUBLE
	external name "aggr"."quantile_avg";
GRANT EXECUTE ON AGGREGATE quantile_avg(DECIMAL(2), DOUBLE) TO PUBLIC;
create aggregate quantile_avg(val DECIMAL(4), q DOUBLE) returns DOUBLE
	external name "aggr"."quantile_avg";
GRANT EXECUTE ON AGGREGATE quantile_avg(DECIMAL(4), DOUBLE) TO PUBLIC;
create aggregate quantile_avg(val DECIMAL(9), q DOUBLE) returns DOUBLE
	external name "aggr"."quantile_avg";
GRANT EXECUTE ON AGGREGATE quantile_avg(DECIMAL(9), DOUBLE) TO PUBLIC;
create aggregate quantile_avg(val DECIMAL(18), q DOUBLE) returns DOUBLE
	external name "aggr"."quantile_avg";
GRANT EXECUTE ON AGGREGATE quantile_avg(DECIMAL(18), DOUBLE) TO PUBLIC;
create aggregate quantile_avg(val REAL, q DOUBLE) returns DOUBLE
	external name "aggr"."quantile_avg";
GRANT EXECUTE ON AGGREGATE quantile_avg(REAL, DOUBLE) TO PUBLIC;
create aggregate quantile_avg(val DOUBLE, q DOUBLE) returns DOUBLE
	external name "aggr"."quantile_avg";
GRANT EXECUTE ON AGGREGATE quantile_avg(DOUBLE, DOUBLE) TO PUBLIC;


create aggregate corr(e1 TINYINT, e2 TINYINT) returns DOUBLE
	external name "aggr"."corr";
GRANT EXECUTE ON AGGREGATE corr(TINYINT, TINYINT) TO PUBLIC;
create aggregate corr(e1 SMALLINT, e2 SMALLINT) returns DOUBLE
	external name "aggr"."corr";
GRANT EXECUTE ON AGGREGATE corr(SMALLINT, SMALLINT) TO PUBLIC;
create aggregate corr(e1 INTEGER, e2 INTEGER) returns DOUBLE
	external name "aggr"."corr";
GRANT EXECUTE ON AGGREGATE corr(INTEGER, INTEGER) TO PUBLIC;
create aggregate corr(e1 BIGINT, e2 BIGINT) returns DOUBLE
	external name "aggr"."corr";
GRANT EXECUTE ON AGGREGATE corr(BIGINT, BIGINT) TO PUBLIC;
create aggregate corr(e1 REAL, e2 REAL) returns DOUBLE
	external name "aggr"."corr";
GRANT EXECUTE ON AGGREGATE corr(REAL, REAL) TO PUBLIC;
create aggregate corr(e1 DOUBLE, e2 DOUBLE) returns DOUBLE
	external name "aggr"."corr";
GRANT EXECUTE ON AGGREGATE corr(DOUBLE, DOUBLE) TO PUBLIC;

create window corr(e1 TINYINT, e2 TINYINT) returns DOUBLE
	external name "sql"."corr";
GRANT EXECUTE ON WINDOW corr(TINYINT, TINYINT) TO PUBLIC;
create window corr(e1 SMALLINT, e2 SMALLINT) returns DOUBLE
	external name "sql"."corr";
GRANT EXECUTE ON WINDOW corr(SMALLINT, SMALLINT) TO PUBLIC;
create window corr(e1 INTEGER, e2 INTEGER) returns DOUBLE
	external name "sql"."corr";
GRANT EXECUTE ON WINDOW corr(INTEGER, INTEGER) TO PUBLIC;
create window corr(e1 BIGINT, e2 BIGINT) returns DOUBLE
	external name "sql"."corr";
GRANT EXECUTE ON WINDOW corr(BIGINT, BIGINT) TO PUBLIC;
create window corr(e1 REAL, e2 REAL) returns DOUBLE
	external name "sql"."corr";
GRANT EXECUTE ON WINDOW corr(REAL, REAL) TO PUBLIC;
create window corr(e1 DOUBLE, e2 DOUBLE) returns DOUBLE
	external name "sql"."corr";
GRANT EXECUTE ON WINDOW corr(DOUBLE, DOUBLE) TO PUBLIC;<|MERGE_RESOLUTION|>--- conflicted
+++ resolved
@@ -356,13 +356,7 @@
 create aggregate median_avg(val BIGINT) returns DOUBLE
 	external name "aggr"."median_avg";
 GRANT EXECUTE ON AGGREGATE median_avg(BIGINT) TO PUBLIC;
-<<<<<<< HEAD
 /* like avg we need a proper decimal returning version
-create aggregate median_avg(val DECIMAL) returns DOUBLE
-	external name "aggr"."median_avg";
-GRANT EXECUTE ON AGGREGATE median_avg(DECIMAL) TO PUBLIC;
-*/
-=======
 create aggregate median_avg(val DECIMAL(2)) returns DOUBLE
 	external name "aggr"."median_avg";
 GRANT EXECUTE ON AGGREGATE median_avg(DECIMAL(2)) TO PUBLIC;
@@ -375,7 +369,7 @@
 create aggregate median_avg(val DECIMAL(18)) returns DOUBLE
 	external name "aggr"."median_avg";
 GRANT EXECUTE ON AGGREGATE median_avg(DECIMAL(18)) TO PUBLIC;
->>>>>>> 78858e6d
+*/
 create aggregate median_avg(val REAL) returns DOUBLE
 	external name "aggr"."median_avg";
 GRANT EXECUTE ON AGGREGATE median_avg(REAL) TO PUBLIC;
