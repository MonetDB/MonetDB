--- conflicted
+++ resolved
@@ -18,11 +18,7 @@
 -- For strings we take a sample to determine their average length.
 
 create function sys."storage"()
-<<<<<<< HEAD
-returns table ("schema" string, "table" string, "column" string, "type" string, "mode" string, location string, "count" bigint, typewidth int, columnsize bigint, heapsize bigint, hashes bigint, imprints bigint, sorted boolean, compress boolean)
-=======
-returns table ("schema" string, "table" string, "column" string, "type" string, "mode" string, location string, "count" bigint, typewidth int, columnsize bigint, heapsize bigint, hashes bigint, phash boolean, imprints bigint, sorted boolean)
->>>>>>> 6b7420e6
+returns table ("schema" string, "table" string, "column" string, "type" string, "mode" string, location string, "count" bigint, typewidth int, columnsize bigint, heapsize bigint, hashes bigint, phash boolean,  imprints bigint, sorted boolean, compress boolean)
 external name sql."storage";
 
 create view sys."storage" as select * from sys."storage"();
