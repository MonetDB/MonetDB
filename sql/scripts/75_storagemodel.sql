-- This Source Code Form is subject to the terms of the Mozilla Public
-- License, v. 2.0.  If a copy of the MPL was not distributed with this
-- file, You can obtain one at http://mozilla.org/MPL/2.0/.
--
-- Copyright 1997 - July 2008 CWI, August 2008 - 2018 MonetDB B.V.

-- Author M.Kersten
-- This script gives the database administrator insight in the actual
-- footprint of the persistent tables and the maximum playground used
-- when indices are introduced upon them.
-- By changing the storagemodelinput table directly, the footprint for
-- yet to be loaded databases can be assessed.

-- The actual storage footprint of an existing database can be
-- obtained by the table producing function storage()
-- It represents the actual state of affairs, i.e. storage on disk
-- of columns and foreign key indices, and possible temporary hash indices.
-- For strings we take a sample to determine their average length.

create function sys."storage"()
returns table (
	"schema" varchar(1024),
	"table" varchar(1024),
	"column" varchar(1024),	-- name of column or index or pkey or fkey or unique constraint
	"type" varchar(1024),
	"mode" varchar(15),
	location varchar(1024),
	"count" bigint,
	typewidth int,
	columnsize bigint,
	heapsize bigint,
	hashes bigint,
	phash boolean,
	"imprints" bigint,
	sorted boolean,
	revsorted boolean,
	"unique" boolean,
	orderidx bigint,
	compressed boolean
)
external name sql."storage";

create view sys."storage" as
select * from sys."storage"()
-- exclude system tables
 where ("schema", "table") in (
	SELECT sch."name", tbl."name"
	  FROM sys."tables" AS tbl JOIN sys."schemas" AS sch ON tbl.schema_id = sch.id
	 WHERE tbl."system" = FALSE)
order by "schema", "table", "column";

create view sys."tablestorage" as
select "schema", "table",
	max("count") as "rowcount",
	count(*) as "storages",
	sum(columnsize) as columnsize,
	sum(heapsize) as heapsize,
	sum(hashes) as hashsize,
	sum("imprints") as imprintsize,
	sum(orderidx) as orderidxsize
 from sys."storage"
group by "schema", "table"
order by "schema", "table";

create view sys."schemastorage" as
select "schema",
	count(*) as "storages",
	sum(columnsize) as columnsize,
	sum(heapsize) as heapsize,
	sum(hashes) as hashsize,
	sum("imprints") as imprintsize,
	sum(orderidx) as orderidxsize
 from sys."storage"
group by "schema"
order by "schema";

-- refinements for specific schemas, tables, and individual columns
create function sys."storage"(sname varchar(1024))
returns table (
	"schema" varchar(1024),
	"table" varchar(1024),
	"column" varchar(1024),
	"type" varchar(1024),
	"mode" varchar(15),
	location varchar(1024),
	"count" bigint,
	typewidth int,
	columnsize bigint,
	heapsize bigint,
	hashes bigint,
	phash boolean,
	"imprints" bigint,
	sorted boolean,
	revsorted boolean,
	"unique" boolean,
	orderidx bigint,
	compressed boolean
)
external name sql."storage";

create function sys."storage"(sname varchar(1024), tname varchar(1024))
returns table (
	"schema" varchar(1024),
	"table" varchar(1024),
	"column" varchar(1024),
	"type" varchar(1024),
	"mode" varchar(15),
	location varchar(1024),
	"count" bigint,
	typewidth int,
	columnsize bigint,
	heapsize bigint,
	hashes bigint,
	phash boolean,
	"imprints" bigint,
	sorted boolean,
	revsorted boolean,
	"unique" boolean,
	orderidx bigint,
	compressed boolean
)
external name sql."storage";

create function sys."storage"(sname varchar(1024), tname varchar(1024), cname varchar(1024))
returns table (
	"schema" varchar(1024),
	"table" varchar(1024),
	"column" varchar(1024),
	"type" varchar(1024),
	"mode" varchar(15),
	location varchar(1024),
	"count" bigint,
	typewidth int,
	columnsize bigint,
	heapsize bigint,
	hashes bigint,
	phash boolean,
	"imprints" bigint,
	sorted boolean,
	revsorted boolean,
	"unique" boolean,
	orderidx bigint,
	compressed boolean
)
external name sql."storage";


-- To determine the footprint of an arbitrary database, we first have
-- to define its schema, followed by an indication of the properties of each column.
-- A storage model input table for the size prediction is shown below.
-- This table can be adjusted to reflect the anticipated final database size.
create table sys.storagemodelinput(
	"schema" varchar(1024) NOT NULL,
	"table" varchar(1024) NOT NULL,
	"column" varchar(1024) NOT NULL,	-- name of column or index or pkey or fkey or unique constraint
	"type" varchar(1024) NOT NULL,
	typewidth int NOT NULL,
	"count" bigint NOT NULL,	-- estimated number of tuples
	"distinct" bigint NOT NULL,	-- indication of distinct number of strings
	atomwidth int NOT NULL,		-- average width of variable size char or binary strings
<<<<<<< HEAD
	reference boolean NOT NULL,	-- used as foreign key reference
	sorted boolean,			-- if set there is no need for an index
	revsorted boolean,
	"unique" boolean,
	"orderidx" bigint,
	compressed boolean
=======
	reference boolean NOT NULL DEFAULT FALSE, -- used as foreign key reference
	sorted boolean,			-- if set there is no need for an ordered index
	"unique" boolean,		-- are values unique or not
	isacolumn boolean NOT NULL DEFAULT TRUE
>>>>>>> a5e50bde
);

-- The model input can be derived from the current database using intitalisation procedure:
create procedure sys.storagemodelinit()
begin
	delete from sys.storagemodelinput;

	insert into sys.storagemodelinput
	select "schema", "table", "column", "type", typewidth, "count",
		-- assume all variable size types contain distinct values
		case when ("unique" or "type" IN ('varchar', 'char', 'clob', 'json', 'url', 'blob', 'geometry', 'geometrya'))
			then "count" else 0 end,
		case when "count" > 0 and heapsize >= 8192 and "type" in ('varchar', 'char', 'clob', 'json', 'url')
			-- string heaps have a header of 8192
			then cast((heapsize - 8192) / "count" as bigint)
		when "count" > 0 and heapsize >= 32 and "type" in ('blob', 'geometry', 'geometrya')
			-- binary data heaps have a header of 32
			then cast((heapsize - 32) / "count" as bigint)
		else typewidth end,
<<<<<<< HEAD
		FALSE, sorted, revsorted, "unique", orderidx, compressed
	  from sys."storage"  -- view sys."storage" excludes system tables (as those are not useful to be modeled for storagesize by application users)
	order by "schema", "table", "column";

	update sys.storagemodelinput
	   set "distinct" = "count"
	 where "unique" = TRUE
		-- assume all variable size types contain distinct values
	    or "type" IN ('varchar', 'char', 'clob', 'json', 'url', 'blob', 'geometry', 'geometrya');
=======
		FALSE, case sorted when true then true else false end, "unique", TRUE
	  from sys."storage";  -- view sys."storage" excludes system tables (as those are not useful to be modeled for storagesize by application users)
>>>>>>> a5e50bde

	update sys.storagemodelinput
	   set reference = TRUE
	 where ("schema", "table", "column") in (
		SELECT fkschema."name", fktable."name", fkkeycol."name"
		  FROM	sys."keys" AS fkkey,
			sys."objects" AS fkkeycol,
			sys."tables" AS fktable,
			sys."schemas" AS fkschema
		WHERE fktable."id" = fkkey."table_id"
		  AND fkkey."id" = fkkeycol."id"
		  AND fkschema."id" = fktable."schema_id"
		  AND fkkey."rkey" > -1 );

	update sys.storagemodelinput
	   set isacolumn = FALSE
	 where ("schema", "table", "column") NOT in (
		SELECT sch."name", tbl."name", col."name"
		  FROM sys."schemas" AS sch,
			sys."tables" AS tbl,
			sys."columns" AS col
		WHERE sch."id" = tbl."schema_id"
		  AND tbl."id" = col."table_id");
end;


-- The predicted storage footprint of the complete database
-- determines the amount of diskspace needed for persistent storage
-- and the upperbound when all possible index structures are created.
-- The storage requirement for foreign key joins is split amongst the participants.

create function sys.columnsize(tpe varchar(1024), count bigint)
returns bigint
begin
	-- for fixed size types: typewidth_inbytes * count
	if tpe in ('tinyint', 'boolean')
		then return count;
	end if;
	if tpe = 'smallint'
		then return 2 * count;
	end if;
	if tpe in ('int', 'real', 'date', 'time', 'timetz', 'sec_interval', 'month_interval')
		then return 4 * count;
	end if;
	if tpe in ('bigint', 'double', 'timestamp', 'timestamptz', 'inet', 'oid')
		then return 8 * count;
	end if;
	if tpe in ('hugeint', 'decimal', 'uuid', 'mbr')
		then return 16 * count;
	end if;

	-- for variable size types we compute the columnsize as refs (assume 4 bytes each for char strings) to the heap, excluding data in the var heap
	if tpe in ('varchar', 'char', 'clob', 'json', 'url')
		then return 4 * count;
	end if;
	if tpe in ('blob', 'geometry', 'geometrya')
		then return 8 * count;
	end if;

	return 8 * count;
end;

create function sys.heapsize(tpe varchar(1024), count bigint, distincts bigint, avgwidth int)
returns bigint
begin
	-- only variable size types have a heap
	if tpe in ('varchar', 'char', 'clob', 'json', 'url')
		then return 8192 + ((avgwidth + 8) * distincts);
	end if;
	if tpe in ('blob', 'geometry', 'geometrya')
		then return 32 + (avgwidth * count);
	end if;

	return 0;
end;

create function sys.hashsize(b boolean, count bigint)
returns bigint
begin
	-- assume non-compound keys
	if b = true
		then return 8 * count;
	end if;
	return 0;
end;

create function sys.imprintsize(tpe varchar(1024), count bigint)
returns bigint
begin
	-- for fixed size types: typewidth_inbytes * 0.2 * count
	if tpe in ('tinyint', 'boolean')
		then return cast(0.2 * count as bigint);
	end if;
	if tpe = 'smallint'
		then return cast(0.4 * count as bigint);
	end if;
	if tpe in ('int', 'real', 'date', 'time', 'timetz', 'sec_interval', 'month_interval')
		then return cast(0.8 * count as bigint);
	end if;
	if tpe in ('bigint', 'double', 'timestamp', 'timestamptz', 'inet', 'oid')
		then return cast(1.6 * count as bigint);
	end if;
	-- a decimal can be mapped to tinyint or smallint or int or bigint or hugeint depending on precision. For the estimate we assume mapping to hugeint.
	if tpe in ('hugeint', 'decimal', 'uuid', 'mbr')
		then return cast(3.2 * count as bigint);
	end if;

	-- imprints are not supported on other types
	return 0;
end;

-- The computed maximum column storage requirements (estimates) view.
create view sys.storagemodel as
select "schema", "table", "column", "type", "count",
	columnsize("type", "count") as columnsize,
	heapsize("type", "count", "distinct", "atomwidth") as heapsize,
	hashsize("reference", "count") as hashsize,
<<<<<<< HEAD
	imprintsize("type", "count") as imprintsize,
	cast(8 * "count" as bigint) as orderidxsize,
	sorted, revsorted, "unique", compressed
=======
	case when isacolumn then imprintsize("type", "count") else 0 end as imprintsize,
	case when (isacolumn and not sorted) then cast(8 * "count" as bigint) else 0 end as orderidxsize,
	sorted, "unique", isacolumn
>>>>>>> a5e50bde
 from sys.storagemodelinput
order by "schema", "table", "column";

-- A summary of the table storage requirement utility view.
create view sys.tablestoragemodel as
select "schema", "table",
	max("count") as "rowcount",
	count(*) as "storages",
	sum(columnsize("type", "count")) as columnsize,
	sum(heapsize("type", "count", "distinct", "atomwidth")) as heapsize,
	sum(hashsize("reference", "count")) as hashsize,
	sum(case when isacolumn then imprintsize("type", "count") else 0 end) as imprintsize,
	sum(case when (isacolumn and not sorted) then cast(8 * "count" as bigint) else 0 end) as orderidxsize
 from sys.storagemodelinput
group by "schema", "table"
order by "schema", "table";
<|MERGE_RESOLUTION|>--- conflicted
+++ resolved
@@ -158,19 +158,11 @@
 	"count" bigint NOT NULL,	-- estimated number of tuples
 	"distinct" bigint NOT NULL,	-- indication of distinct number of strings
 	atomwidth int NOT NULL,		-- average width of variable size char or binary strings
-<<<<<<< HEAD
-	reference boolean NOT NULL,	-- used as foreign key reference
-	sorted boolean,			-- if set there is no need for an index
-	revsorted boolean,
-	"unique" boolean,
-	"orderidx" bigint,
-	compressed boolean
-=======
 	reference boolean NOT NULL DEFAULT FALSE, -- used as foreign key reference
 	sorted boolean,			-- if set there is no need for an ordered index
 	"unique" boolean,		-- are values unique or not
-	isacolumn boolean NOT NULL DEFAULT TRUE
->>>>>>> a5e50bde
+	isacolumn boolean NOT NULL DEFAULT TRUE,
+	compressed boolean
 );
 
 -- The model input can be derived from the current database using intitalisation procedure:
@@ -190,20 +182,8 @@
 			-- binary data heaps have a header of 32
 			then cast((heapsize - 32) / "count" as bigint)
 		else typewidth end,
-<<<<<<< HEAD
-		FALSE, sorted, revsorted, "unique", orderidx, compressed
-	  from sys."storage"  -- view sys."storage" excludes system tables (as those are not useful to be modeled for storagesize by application users)
-	order by "schema", "table", "column";
-
-	update sys.storagemodelinput
-	   set "distinct" = "count"
-	 where "unique" = TRUE
-		-- assume all variable size types contain distinct values
-	    or "type" IN ('varchar', 'char', 'clob', 'json', 'url', 'blob', 'geometry', 'geometrya');
-=======
-		FALSE, case sorted when true then true else false end, "unique", TRUE
+		FALSE, case sorted when true then true else false end, "unique", TRUE, compressed
 	  from sys."storage";  -- view sys."storage" excludes system tables (as those are not useful to be modeled for storagesize by application users)
->>>>>>> a5e50bde
 
 	update sys.storagemodelinput
 	   set reference = TRUE
@@ -321,15 +301,9 @@
 	columnsize("type", "count") as columnsize,
 	heapsize("type", "count", "distinct", "atomwidth") as heapsize,
 	hashsize("reference", "count") as hashsize,
-<<<<<<< HEAD
-	imprintsize("type", "count") as imprintsize,
-	cast(8 * "count" as bigint) as orderidxsize,
-	sorted, revsorted, "unique", compressed
-=======
 	case when isacolumn then imprintsize("type", "count") else 0 end as imprintsize,
 	case when (isacolumn and not sorted) then cast(8 * "count" as bigint) else 0 end as orderidxsize,
 	sorted, "unique", isacolumn
->>>>>>> a5e50bde
  from sys.storagemodelinput
 order by "schema", "table", "column";
 
