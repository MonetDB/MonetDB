-- This Source Code Form is subject to the terms of the Mozilla Public
-- License, v. 2.0.  If a copy of the MPL was not distributed with this
-- file, You can obtain one at http://mozilla.org/MPL/2.0/.
--
-- Copyright 1997 - July 2008 CWI, August 2008 - 2018 MonetDB B.V.

-- Author M.Kersten
-- This script gives the database administrator insight in the actual
-- footprint of the persistent tables and the maximum playground used
-- when indices are introduced upon them.
-- By changing the storagemodelinput table directly, the footprint for
-- yet to be loaded databases can be assessed.

-- The actual storage footprint of an existing database can be
-- obtained by the table producing function storage()
-- It represents the actual state of affairs, i.e. storage on disk
-- of columns and foreign key indices, and possible temporary hash indices.
-- For strings we take a sample to determine their average length.

create function sys."storage"()
returns table (
	"schema" varchar(1024),
	"table" varchar(1024),
	"column" varchar(1024),	-- name of column or index or pkey or fkey or unique constraint
	"type" varchar(1024),
	"mode" varchar(15),
	location varchar(1024),
	"count" bigint,
	typewidth int,
	columnsize bigint,
	heapsize bigint,
	hashes bigint,
	phash boolean,
	"imprints" bigint,
	sorted boolean,
	revsorted boolean,
	"unique" boolean,
	orderidx bigint,
	compressed boolean
)
external name sql."storage";

create view sys."storage" as
select * from sys."storage"()
-- exclude system tables
 where ("schema", "table") in (
	SELECT sch."name", tbl."name"
	  FROM sys."tables" AS tbl JOIN sys."schemas" AS sch ON tbl.schema_id = sch.id
	 WHERE tbl."system" = FALSE)
order by "schema", "table", "column";

create view sys."tablestorage" as
select "schema", "table",
	max("count") as "rowcount",
	count(*) as "storages",
	sum(columnsize) as columnsize,
	sum(heapsize) as heapsize,
	sum(hashes) as hashsize,
	sum("imprints") as imprintsize,
	sum(orderidx) as orderidxsize
 from sys."storage"
group by "schema", "table"
order by "schema", "table";

create view sys."schemastorage" as
select "schema",
	count(*) as "storages",
	sum(columnsize) as columnsize,
	sum(heapsize) as heapsize,
	sum(hashes) as hashsize,
	sum("imprints") as imprintsize,
	sum(orderidx) as orderidxsize
 from sys."storage"
group by "schema"
order by "schema";

-- refinements for specific schemas, tables, and individual columns
create function sys."storage"(sname varchar(1024))
returns table (
	"schema" varchar(1024),
	"table" varchar(1024),
	"column" varchar(1024),
	"type" varchar(1024),
	"mode" varchar(15),
	location varchar(1024),
	"count" bigint,
	typewidth int,
	columnsize bigint,
	heapsize bigint,
	hashes bigint,
	phash boolean,
	"imprints" bigint,
	sorted boolean,
	revsorted boolean,
	"unique" boolean,
	orderidx bigint,
	compressed boolean
)
external name sql."storage";

create function sys."storage"(sname varchar(1024), tname varchar(1024))
returns table (
	"schema" varchar(1024),
	"table" varchar(1024),
	"column" varchar(1024),
	"type" varchar(1024),
	"mode" varchar(15),
	location varchar(1024),
	"count" bigint,
	typewidth int,
	columnsize bigint,
	heapsize bigint,
	hashes bigint,
	phash boolean,
	"imprints" bigint,
	sorted boolean,
	revsorted boolean,
	"unique" boolean,
	orderidx bigint,
	compressed boolean
)
external name sql."storage";

create function sys."storage"(sname varchar(1024), tname varchar(1024), cname varchar(1024))
returns table (
	"schema" varchar(1024),
	"table" varchar(1024),
	"column" varchar(1024),
	"type" varchar(1024),
	"mode" varchar(15),
	location varchar(1024),
	"count" bigint,
	typewidth int,
	columnsize bigint,
	heapsize bigint,
	hashes bigint,
	phash boolean,
	"imprints" bigint,
	sorted boolean,
	revsorted boolean,
	"unique" boolean,
	orderidx bigint,
	compressed boolean
)
external name sql."storage";


-- To determine the footprint of an arbitrary database, we first have
-- to define its schema, followed by an indication of the properties of each column.
-- A storage model input table for the size prediction is shown below.
-- This table can be adjusted to reflect the anticipated final database size.
create table sys.storagemodelinput(
	"schema" varchar(1024) NOT NULL,
	"table" varchar(1024) NOT NULL,
	"column" varchar(1024) NOT NULL,	-- name of column or index or pkey or fkey or unique constraint
	"type" varchar(1024) NOT NULL,
	typewidth int NOT NULL,
	"count" bigint NOT NULL,	-- estimated number of tuples
	"distinct" bigint NOT NULL,	-- indication of distinct number of strings
	atomwidth int NOT NULL,		-- average width of variable size char or binary strings
	reference boolean NOT NULL,	-- used as foreign key reference
	sorted boolean,			-- if set there is no need for an index
	revsorted boolean,
	"unique" boolean,
	"orderidx" bigint,
	compressed boolean
);

-- The model input can be derived from the current database using intitalisation procedure:
create procedure sys.storagemodelinit()
begin
	delete from sys.storagemodelinput;

	insert into sys.storagemodelinput
<<<<<<< HEAD
	select "schema", "table", "column", "type", typewidth, "count", 0, typewidth, FALSE, sorted, revsorted, "unique", orderidx, compressed
	  from sys."storage"()
	-- exclude system tables (those are not useful to be modeled for storagesize for application users)
	 where ("schema", "table") in (
		SELECT sch."name", tbl."name"
		  FROM sys."_tables" AS tbl JOIN sys."schemas" AS sch ON tbl.schema_id = sch.id
		 WHERE tbl."system" = FALSE)
=======
	select "schema", "table", "column", "type", typewidth, "count", 0,
		case when "count" > 0 and heapsize >= 8192 and "type" in ('varchar', 'char', 'clob', 'json', 'url')
			-- string heaps have a header of 8192
			then cast((heapsize - 8192) / "count" as bigint)
		when "count" > 0 and heapsize >= 32 and "type" in ('blob', 'geometry', 'geometrya')
			-- binary data heaps have a header of 32
			then cast((heapsize - 32) / "count" as bigint)
		else typewidth end,
		FALSE, sorted, revsorted, "unique", orderidx
	  from sys."storage"  -- view sys."storage" excludes system tables (as those are not useful to be modeled for storagesize by application users)
>>>>>>> 321320db
	order by "schema", "table", "column";

	update sys.storagemodelinput
	   set "distinct" = "count"
	 where "unique" = TRUE
		-- assume all variable size types contain distinct values
	    or "type" IN ('varchar', 'char', 'clob', 'json', 'url', 'blob', 'geometry', 'geometrya');

	update sys.storagemodelinput
	   set reference = TRUE
	 where ("schema", "table", "column") in (
		SELECT fkschema."name", fktable."name", fkkeycol."name"
		  FROM	sys."keys" AS fkkey,
			sys."objects" AS fkkeycol,
			sys."tables" AS fktable,
			sys."schemas" AS fkschema
		WHERE fktable."id" = fkkey."table_id"
		  AND fkkey."id" = fkkeycol."id"
		  AND fkschema."id" = fktable."schema_id"
		  AND fkkey."rkey" > -1 );
end;


-- The predicted storage footprint of the complete database
-- determines the amount of diskspace needed for persistent storage
-- and the upperbound when all possible index structures are created.
-- The storage requirement for foreign key joins is split amongst the participants.

create function sys.columnsize(tpe varchar(1024), count bigint)
returns bigint
begin
	-- for fixed size types: typewidth_inbytes * count
	if tpe in ('tinyint', 'boolean')
		then return count;
	end if;
	if tpe = 'smallint'
		then return 2 * count;
	end if;
	if tpe in ('int', 'real', 'date', 'time', 'timetz', 'sec_interval', 'month_interval')
		then return 4 * count;
	end if;
	if tpe in ('bigint', 'double', 'timestamp', 'timestamptz', 'inet', 'oid')
		then return 8 * count;
	end if;
	if tpe in ('hugeint', 'decimal', 'uuid', 'mbr')
		then return 16 * count;
	end if;

	-- for variable size types we compute the columnsize as refs (assume 4 bytes each for char strings) to the heap, excluding data in the var heap
	if tpe in ('varchar', 'char', 'clob', 'json', 'url')
		then return 4 * count;
	end if;
	if tpe in ('blob', 'geometry', 'geometrya')
		then return 8 * count;
	end if;

	return 8 * count;
end;

create function sys.heapsize(tpe varchar(1024), count bigint, distincts bigint, avgwidth int)
returns bigint
begin
	-- only variable size types have a heap
	if tpe in ('varchar', 'char', 'clob', 'json', 'url')
		then return 8192 + ((avgwidth + 8) * distincts);
	end if;
	if tpe in ('blob', 'geometry', 'geometrya')
		then return avgwidth * count;
	end if;

	return 0;
end;

create function sys.hashsize(b boolean, count bigint)
returns bigint
begin
	-- assume non-compound keys
	if b = true
		then return 8 * count;
	end if;
	return 0;
end;

create function sys.imprintsize(tpe varchar(1024), count bigint)
returns bigint
begin
	-- for fixed size types: typewidth_inbytes * 0.2 * count
	if tpe in ('tinyint', 'boolean')
		then return cast(0.2 * count as bigint);
	end if;
	if tpe = 'smallint'
		then return cast(0.4 * count as bigint);
	end if;
	if tpe in ('int', 'real', 'date', 'time', 'timetz', 'sec_interval', 'month_interval')
		then return cast(0.8 * count as bigint);
	end if;
	if tpe in ('bigint', 'double', 'timestamp', 'timestamptz', 'inet', 'oid')
		then return cast(1.6 * count as bigint);
	end if;
	-- a decimal can be mapped to tinyint or smallint or int or bigint or hugeint depending on precision. For the estimate we assume mapping to hugeint.
	if tpe in ('hugeint', 'decimal', 'uuid', 'mbr')
		then return cast(3.2 * count as bigint);
	end if;

	-- imprints are not supported on other types
	return 0;
end;

create view sys.storagemodel as
select "schema", "table", "column", "type", "count",
	columnsize("type", "count") as columnsize,
	heapsize("type", "count", "distinct", "atomwidth") as heapsize,
	hashsize("reference", "count") as hashsize,
	imprintsize("type", "count") as imprintsize,
	cast(8 * "count" as bigint) as orderidxsize,
	sorted, revsorted, "unique", compressed
 from sys.storagemodelinput
order by "schema", "table", "column";

-- A summary of the table storage requirement is available as a table view.
-- The auxiliary column denotes the maximum space if all non-sorted columns
-- would be augmented with a hash (rare situation)
create view sys.tablestoragemodel as
select "schema", "table",
	max("count") as "rowcount",
	count(*) as "storages",
	sum(columnsize("type", "count")) as columnsize,
	sum(heapsize("type", "count", "distinct", "atomwidth")) as heapsize,
	sum(hashsize("reference", "count")) as hashsize,
	sum(imprintsize("type", "count")) as imprintsize,
	sum(cast(8 * "count" as bigint)) as orderidxsize,
	sum(cast(case when sorted = false then 8 * "count" else 0 end as bigint)) as auxiliary
 from sys.storagemodelinput
group by "schema", "table"
order by "schema", "table";
<|MERGE_RESOLUTION|>--- conflicted
+++ resolved
@@ -172,15 +172,6 @@
 	delete from sys.storagemodelinput;
 
 	insert into sys.storagemodelinput
-<<<<<<< HEAD
-	select "schema", "table", "column", "type", typewidth, "count", 0, typewidth, FALSE, sorted, revsorted, "unique", orderidx, compressed
-	  from sys."storage"()
-	-- exclude system tables (those are not useful to be modeled for storagesize for application users)
-	 where ("schema", "table") in (
-		SELECT sch."name", tbl."name"
-		  FROM sys."_tables" AS tbl JOIN sys."schemas" AS sch ON tbl.schema_id = sch.id
-		 WHERE tbl."system" = FALSE)
-=======
 	select "schema", "table", "column", "type", typewidth, "count", 0,
 		case when "count" > 0 and heapsize >= 8192 and "type" in ('varchar', 'char', 'clob', 'json', 'url')
 			-- string heaps have a header of 8192
@@ -189,9 +180,8 @@
 			-- binary data heaps have a header of 32
 			then cast((heapsize - 32) / "count" as bigint)
 		else typewidth end,
-		FALSE, sorted, revsorted, "unique", orderidx
+		FALSE, sorted, revsorted, "unique", orderidx, compressed
 	  from sys."storage"  -- view sys."storage" excludes system tables (as those are not useful to be modeled for storagesize by application users)
->>>>>>> 321320db
 	order by "schema", "table", "column";
 
 	update sys.storagemodelinput
