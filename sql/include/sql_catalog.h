--- conflicted
+++ resolved
@@ -295,13 +295,8 @@
 #define FUNC_LANG_MAL 1 /* create sql external mod.func */
 #define FUNC_LANG_SQL 2 /* create ... sql function/procedure */
 #define FUNC_LANG_R   3 /* create .. language R */
-<<<<<<< HEAD
 #define FUNC_LANG_C   4 /* create .. language C */
 #define FUNC_LANG_J   5
-=======
-#define FUNC_LANG_C   4 /* create .. language C, Not used/implemented */
-#define FUNC_LANG_J   5 /* create .. language JavaScript, Not used/implemented */
->>>>>>> 5206ac20
 // this should probably be done in a better way
 #define FUNC_LANG_PY  6 /* create .. language PYTHON */
 #define FUNC_LANG_MAP_PY  7 /* create .. language PYTHON_MAP */
