--- conflicted
+++ resolved
@@ -136,7 +136,6 @@
 #define dt_schema 	"%dt%"
 #define isDeclaredSchema(s) 	(strcmp(s->base.name, dt_schema) == 0)
 
-<<<<<<< HEAD
 /* continuous queries default parameters */
 #define HEARTBEAT_NIL               lng_nil
 #define CYCLES_NIL                  int_nil
@@ -149,8 +148,6 @@
 #define CHANGE_WINDOW 1
 #define CHANGE_STRIDE 2
 
-=======
->>>>>>> a0915387
 extern const char *TID;
 
 typedef enum temp_t { 
@@ -532,25 +529,13 @@
 	tt_replica_table = 7	/* multiple replica of the same table */
 } table_types;
 
-<<<<<<< HEAD
-#define isTable(x) 	  (x->type==tt_table || x->type == tt_stream_per || x->type == tt_stream_temp)
-#define isView(x)  	  (x->type==tt_view)
-#define isMergeTable(x)   (x->type==tt_merge_table)
-#define isPerStream(x)    (x->type==tt_stream_per)
-#define isTempStream(x)   (x->type==tt_stream_temp)
-#define isStream(x)       (isPerStream(x) || isTempStream(x))
-#define isRemote(x)  	  (x->type==tt_remote)
-#define isReplicaTable(x) (x->type==tt_replica_table)
-#define isKindOfTable(x)  (isTable(x) || isMergeTable(x) || isRemote(x) || isReplicaTable(x) || isStream(x))
-#define isPartition(x)    (isTable(x) && x->p)
-=======
 #define TABLE_TYPE_DESCRIPTION(tt,properties)                                                                       \
 (tt == tt_table)?"TABLE":(tt == tt_view)?"VIEW":(tt == tt_merge_table && !properties)?"MERGE TABLE":                \
-(tt == tt_stream)?"STREAM TABLE":(tt == tt_remote)?"REMOTE TABLE":                                                  \
+(tt == tt_stream_per || tt == tt_stream_temp)?"STREAM TABLE":(tt == tt_remote)?"REMOTE TABLE":                      \
 (tt == tt_merge_table && (properties & PARTITION_LIST) == PARTITION_LIST)?"LIST PARTITION TABLE":                   \
 (tt == tt_merge_table && (properties & PARTITION_RANGE) == PARTITION_RANGE)?"RANGE PARTITION TABLE":"REPLICA TABLE"
 
-#define isTable(x)                        (x->type==tt_table)
+#define isTable(x)                        (x->type==tt_table || x->type == tt_stream_per || x->type == tt_stream_temp)
 #define isView(x)                         (x->type==tt_view)
 #define isNonPartitionedTable(x)          (x->type==tt_merge_table && !x->properties)
 #define isRangePartitionTable(x)          (x->type==tt_merge_table && (x->properties & PARTITION_RANGE) == PARTITION_RANGE)
@@ -558,12 +543,13 @@
 #define isPartitionedByColumnTable(x)     (x->type==tt_merge_table && (x->properties & PARTITION_COLUMN) == PARTITION_COLUMN)
 #define isPartitionedByExpressionTable(x) (x->type==tt_merge_table && (x->properties & PARTITION_EXPRESSION) == PARTITION_EXPRESSION)
 #define isMergeTable(x)                   (x->type==tt_merge_table)
-#define isStream(x)                       (x->type==tt_stream)
+#define isPerStream(x)                    (x->type==tt_stream_per)
+#define isTempStream(x)                   (x->type==tt_stream_temp)
+#define isStream(x)                       (isPerStream(x) || isTempStream(x))
 #define isRemote(x)                       (x->type==tt_remote)
 #define isReplicaTable(x)                 (x->type==tt_replica_table)
 #define isKindOfTable(x)                  (isTable(x) || isMergeTable(x) || isRemote(x) || isReplicaTable(x))
 #define isPartition(x)                    (isTable(x) && x->p)
->>>>>>> a0915387
 
 #define TABLE_WRITABLE	0
 #define TABLE_READONLY	1
@@ -591,20 +577,18 @@
 	} part;
 } sql_part;
 
-<<<<<<< HEAD
 typedef struct sql_stream {
 	sql_base base;
 	struct sql_table *t;
 	int window;
 	int stride;
 } sql_stream;
-=======
+
 typedef struct sql_expression {
 	sql_subtype type; /* the returning sql_subtype of the expression */
 	char *exp;        /* the expression itself */
 	list *cols;       /* list of colnr of the columns of the table used in the expression */
 } sql_expression;
->>>>>>> a0915387
 
 typedef struct sql_table {
 	sql_base base;
@@ -699,14 +683,9 @@
 extern sql_part *find_sql_part(sql_table *t, const char *tname);
 
 extern sql_table *find_sql_table(sql_schema *s, const char *tname);
-<<<<<<< HEAD
 extern list *find_all_sql_tables(sql_schema *s);
-extern sql_table *find_sql_table_id(sql_schema *s, int id);
-extern node *find_sql_table_node(sql_schema *s, int id);
-=======
 extern sql_table *find_sql_table_id(sql_schema *s, sqlid id);
 extern node *find_sql_table_node(sql_schema *s, sqlid id);
->>>>>>> a0915387
 
 extern sql_sequence *find_sql_sequence(sql_schema *s, const char *sname);
 
