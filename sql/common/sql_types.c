/*
 * The contents of this file are subject to the MonetDB Public License
 * Version 1.1 (the "License"); you may not use this file except in
 * compliance with the License. You may obtain a copy of the License at
 * http://www.monetdb.org/Legal/MonetDBLicense
 *
 * Software distributed under the License is distributed on an "AS IS"
 * basis, WITHOUT WARRANTY OF ANY KIND, either express or implied. See the
 * License for the specific language governing rights and limitations
 * under the License.
 *
 * The Original Code is the MonetDB Database System.
 *
 * The Initial Developer of the Original Code is CWI.
 * Portions created by CWI are Copyright (C) 1997-July 2008 CWI.
 * Copyright August 2008-2014 MonetDB B.V.
 * All Rights Reserved.
 */

/*
 * The typing scheme of SQL is quite elaborate. The standard introduces
 * several basic types with a plethora of functions.
 * As long as we haven't implemented a scheme to accept the
 * function type signature and relate it to a C-function linked
 * with the system, we have to patch the code below.
 *
 * Given the large number of examples, it should be relatively
 * easy to find something akin you intend to enter.
 */

#include "monetdb_config.h"
#include "sql_types.h"
#include "sql_keyword.h"	/* for keyword_exists(), keywords_insert(), init_keywords(), exit_keywords() */
#include <string.h>

#define END_SUBAGGR	1
#define END_AGGR	2
#define END_SUBTYPE	3
#define END_TYPE	4

list *aliases = NULL;
list *types = NULL;
list *aggrs = NULL;
list *funcs = NULL;

static list *localtypes = NULL;

int digits2bits(int digits) 
{
	if (digits < 3) 
		return 8;
	else if (digits < 5) 
		return 16;
	else if (digits < 10) 
		return 32;
	else if (digits < 17) 
		return 51;
#ifdef HAVE_HGE
	else if (digits < 19)
		return 64;
	return 128;
#else
	return 64;
#endif
}

int bits2digits(int bits) 
{
	if (bits < 4) 
		return 1;
	else if (bits < 7) 
		return 2;
	else if (bits < 10) 
		return 3;
	else if (bits < 14) 
		return 4;
	else if (bits < 16) 
		return 5;
	else if (bits < 20) 
		return 6;
	else if (bits < 24) 
		return 7;
	else if (bits < 27) 
		return 8;
	else if (bits < 30) 
		return 9;
	else if (bits <= 32) 
		return 10;
#ifdef HAVE_HGE
	else if (bits <= 64)
		return 19;
	return 39;
#else
	return 19;
#endif
}

/* 0 cannot convert */
/* 1 set operations have very limited coersion rules */
/* 2 automatic coersion (could still require dynamic checks for overflow) */
/* 3 casts are allowed (requires dynamic checks) (sofar not used) */
static int convert_matrix[EC_MAX][EC_MAX] = {

/* EC_ANY */	{ 1, 1, 1, 1, 1, 1, 1, 1, 1, 1, 1, 1, 1, 1 }, /* NULL */
/* EC_TABLE */	{ 0, 0, 0, 1, 1, 0, 0, 0, 0, 0, 0, 0, 0, 0 },
/* EC_BIT */	{ 0, 0, 1, 1, 1, 0, 2, 2, 2, 0, 0, 0, 0, 0 },
/* EC_CHAR */	{ 2, 2, 2, 1, 1, 2, 2, 2, 2, 2, 2, 2, 2, 2 },
/* EC_STRING */	{ 2, 2, 2, 1, 1, 2, 2, 2, 2, 2, 2, 2, 2, 2 },
/* EC_BLOB */	{ 0, 0, 0, 0, 1, 1, 0, 0, 0, 0, 0, 0, 0, 0 },
/* EC_NUM */	{ 0, 0, 2, 1, 1, 0, 1, 1, 1, 1, 0, 0, 0, 0 },
/* EC_INTERVAL*/{ 0, 0, 0, 1, 1, 0, 1, 0, 0, 0, 1, 1, 0, 0 },
/* EC_DEC */	{ 0, 0, 0, 1, 1, 0, 1, 1, 1, 1, 0, 0, 0, 0 },
/* EC_FLT */	{ 0, 0, 0, 1, 1, 0, 1, 3, 1, 1, 0, 0, 0, 0 },
/* EC_TIME */	{ 0, 0, 0, 1, 1, 0, 0, 1, 0, 0, 1, 0, 0, 0 },
/* EC_DATE */	{ 0, 0, 0, 1, 1, 0, 0, 0, 0, 0, 0, 1, 3, 0 },
/* EC_TSTAMP */	{ 0, 0, 0, 1, 1, 0, 0, 0, 0, 0, 1, 1, 1, 0 },
/* EC_EXTERNAL*/{ 0, 0, 0, 1, 1, 0, 0, 0, 0, 0, 0, 0, 0, 0 }
};

int sql_type_convert (int from, int to) 
{
	int c = convert_matrix[from][to];
	return c;
}

int is_commutative(char *fnm)
{
	if (strcmp("sql_add", fnm) == 0 ||
	    strcmp("sql_mul", fnm) == 0)
	    	return 1;
	return 0;
}

void
base_init(sql_allocator *sa, sql_base * b, sqlid id, int flag, char *name)
{
	b->id = id;

	assert(sa);
	b->wtime = 0;
	b->rtime = 0;
	b->flag = flag;
	b->name = NULL;
	if (name)
		b->name = sa_strdup(sa,name);
}

void
sql_init_subtype(sql_subtype *res, sql_type *t, unsigned int digits, unsigned int scale)
{
	res->type = t;
	res->digits = digits ? digits : t->digits;
	if (t->digits && res->digits > t->digits)
		res->digits = t->digits;
	res->scale = scale;
}

sql_subtype *
sql_create_subtype(sql_allocator *sa, sql_type *t, unsigned int digits, unsigned int scale)
{
	sql_subtype *res = SA_ZNEW(sa, sql_subtype);

	sql_init_subtype(res, t, digits, scale);
	return res;
}

static int
localtypes_cmp(int nlt, int olt)
{
	if (nlt == TYPE_flt || nlt == TYPE_dbl) {
		nlt = TYPE_dbl;
#ifdef HAVE_HGE
	} else if (nlt == TYPE_bte || nlt == TYPE_sht || nlt == TYPE_int || nlt == TYPE_wrd || nlt == TYPE_lng || nlt == TYPE_hge) {
		nlt = TYPE_hge;
#else
	} else if (nlt == TYPE_bte || nlt == TYPE_sht || nlt == TYPE_int || nlt == TYPE_wrd || nlt == TYPE_lng) {
		nlt = TYPE_lng;
#endif
	}
	if (nlt == olt)
		return 1;
	return 0;
}

sql_subtype *
sql_find_numeric(sql_subtype *r, int localtype, unsigned int digits)
{
	node *m, *n;

	if (localtype == TYPE_flt || localtype == TYPE_dbl) {
		localtype = TYPE_dbl;
	} else {
#ifdef HAVE_HGE
		localtype = TYPE_hge;
		if (digits > 128)
			digits = 128;
#else
		localtype = TYPE_lng;
		if (digits > 64)
			digits = 64;
#endif
	}

	for (n = types->h; n; n = n->next) {
		sql_type *t = n->data;

		if (localtypes_cmp(t->localtype, localtype)) {
			if ((digits && t->digits >= digits) || (digits == t->digits)) {
				sql_init_subtype(r, t, digits, 0);
				return r;
			}
			for (m = n->next; m; m = m->next) {
				t = m->data;
				if (!localtypes_cmp(t->localtype, localtype)) {
					break;
				}
				n = m;
				if ((digits && t->digits >= digits) || (digits == t->digits)) {
					sql_init_subtype(r, t, digits, 0);
					return r;
				}
			}
		}
	}
	return NULL;
}

int 
sql_find_subtype(sql_subtype *res, char *name, unsigned int digits, unsigned int scale)
{
	/* todo add approximate info
	 * if digits/scale == 0 and no approximate with digits/scale == 0
	 * exists we could return the type with largest digits
	 *
	 * returning the largest when no exact match is found is now the
	 * (wrong?) default
	 */
	/* assumes the types are ordered on name,digits,scale where is always
	 * 0 > n
	 */
	node *m, *n;

	for (n = types->h; n; n = n->next) {
		sql_type *t = n->data;

		if (t->sqlname[0] == name[0] && strcmp(t->sqlname, name) == 0) {
			if ((digits && t->digits >= digits) || (digits == t->digits)) {
				sql_init_subtype(res, t, digits, scale);
				return 1;
			}
			for (m = n->next; m; m = m->next) {
				t = m->data;
				if (strcmp(t->sqlname, name) != 0) {
					break;
				}
				n = m;
				if ((digits && t->digits >= digits) || (digits == t->digits)) {
					sql_init_subtype(res, t, digits, scale);
					return 1;
				}
			}
			t = n->data;
			sql_init_subtype(res, t, digits, scale);
			return 1;
		}
	}
	return 0;
}

sql_subtype *
sql_bind_subtype(sql_allocator *sa, char *name, unsigned int digits, unsigned int scale)
{
	sql_subtype *res = (sa)?SA_ZNEW(sa, sql_subtype):ZNEW(sql_subtype);
	
	if (!sql_find_subtype(res, name, digits, scale)) {
		return NULL;
	}
	return res;
}

char *
sql_subtype_string(sql_subtype *t)
{
	char buf[BUFSIZ];

	if (t->digits && t->scale)
		snprintf(buf, BUFSIZ, "%s(%u,%u)", t->type->sqlname, t->digits, t->scale);
	else if (t->digits && t->type->radix != 2)
		snprintf(buf, BUFSIZ, "%s(%u)", t->type->sqlname, t->digits);

	else
		snprintf(buf, BUFSIZ, "%s", t->type->sqlname);
	return _STRDUP(buf);
}

sql_subtype *
sql_bind_localtype(char *name)
{
	node *n = localtypes->h;

	while (n) {
		sql_subtype *t = n->data;

		if (strcmp(t->type->base.name, name) == 0) {
			return t;
		}
		n = n->next;
	}
	assert(0);
	return NULL;
}

int
type_cmp(sql_type *t1, sql_type *t2)
{
	int res = 0;

	if (!t1 || !t2)
		return -1;
	/* types are only equal
	   iff they map onto the same systemtype */
	res = (t1->localtype - t2->localtype);
	if (res)
		return res;

	/* iff they fall into the same equivalence class */
	res = (t1->eclass - t2->eclass);
	if (res)
		return res;

	/* external types with the same system type are treated equaly */
	if (t1->eclass == EC_EXTERNAL)
		return res;

	/* sql base types need the same 'sql' name */
	return (strcmp(t1->sqlname, t2->sqlname));
}

int
subtype_cmp(sql_subtype *t1, sql_subtype *t2)
{
	if (!t1->type || !t2->type)
		return -1;
	if ( !(t1->type->eclass == t2->type->eclass && 
	       t1->type->eclass == EC_INTERVAL) &&
	      (t1->digits != t2->digits || t1->scale != t2->scale) )
		return -1;

	/* subtypes are only equal iff
	   they map onto the same systemtype */
	return (type_cmp(t1->type, t2->type));
}

int
is_subtype(sql_subtype *sub, sql_subtype *super)
/* returns true if sub is a sub type of super */
{
	if (!sub || !super)
		return 0;
	if (super->digits > 0 && sub->digits > super->digits) 
		return 0;
	if (super->digits == 0 && super->type->eclass == EC_STRING && 
	    (sub->type->eclass == EC_STRING || sub->type->eclass == EC_CHAR))
		return 1;
	/* subtypes are only equal iff
	   they map onto the same systemtype */
	return (type_cmp(sub->type, super->type) == 0);
}

char *
subtype2string(sql_subtype *t)
{
	char buf[BUFSIZ]; 

	if (t->digits > 0) {
		if (t->scale > 0)
			snprintf(buf, BUFSIZ, "%s(%u,%u)", 
				t->type->sqlname, t->digits, t->scale);
		else
			snprintf(buf, BUFSIZ, "%s(%u)", 
				t->type->sqlname, t->digits);
	} else {
			snprintf(buf, BUFSIZ, "%s", t->type->sqlname);
	}
	return _STRDUP(buf);
}

int 
subaggr_cmp( sql_subaggr *a1, sql_subaggr *a2)
{
	if (a1->aggr == a2->aggr) 
	    return list_cmp(a1->res, a2->res, (fcmp) &subtype_cmp);
	return -1;
}

int 
subfunc_cmp( sql_subfunc *f1, sql_subfunc *f2)
{
	if (f1->func == f2->func) 
	    return list_cmp(f1->res, f2->res, (fcmp) &subtype_cmp);
	return -1;
}

static int
arg_subtype_cmp(sql_arg *a, sql_subtype *t)
{
	if (a->type.type->eclass == EC_ANY)
		return 0;
	return (is_subtype(t, &a->type )?0:-1);
}


static sql_subaggr *
_dup_subaggr(sql_allocator *sa, sql_func *a, sql_subtype *member)
{
	node *tn;
	int scale = 0, digits = 0;
	sql_subaggr *ares = SA_ZNEW(sa, sql_subaggr);

	assert (a->res);

	ares->aggr = a;
	ares->res = sa_list(sa);
	for(tn = a->res->h; tn; tn = tn->next) {
		sql_arg *rarg = tn->data;
		sql_subtype *res, *r = &rarg->type; 

		digits = r->digits;
		scale = r->scale;
		/* same scale as the input */
		if (member) {
			digits = member->digits;
			scale = member->scale;
		}
		/* same type as the input */
		if (r->type->eclass == EC_ANY) 
			r = member;
		res = sql_create_subtype(sa, r->type, digits, scale);
		list_append(ares->res, res);
	}
	return ares;
}

sql_subaggr *
sql_bind_aggr(sql_allocator *sa, sql_schema *s, char *sqlaname, sql_subtype *type)
{
	node *n = aggrs->h;

	while (n) {
		sql_func *a = n->data;
		sql_arg *arg = NULL;

		if (a->ops->h)
			arg = a->ops->h->data;

		if (strcmp(a->base.name, sqlaname) == 0 && (!arg ||
		    arg->type.type->eclass == EC_ANY || 
		    (type && is_subtype(type, &arg->type )))) 
			return _dup_subaggr(sa, a, type);
		n = n->next;
	}
	if (s) {
		node *n;

		if (s->funcs.set) for (n=s->funcs.set->h; n; n = n->next) {
			sql_func *a = n->data;
			sql_arg *arg = NULL;

			if ((!IS_AGGR(a) || !a->res))
				continue;

			if (a->ops->h)
				arg = a->ops->h->data;

			if (strcmp(a->base.name, sqlaname) == 0 && (!arg ||
		    	 	arg->type.type->eclass == EC_ANY || 
		    		(type && is_subtype(type, &arg->type )))) 
				return _dup_subaggr(sa, a, type);
		}
	}
	return NULL;
}

sql_subaggr *
sql_bind_aggr_(sql_allocator *sa, sql_schema *s, char *sqlaname, list *ops)
{
	node *n = aggrs->h;
	sql_subtype *type = NULL;

	if (ops->h)
		type = ops->h->data;

	while (n) {
		sql_func *a = n->data;

		if (strcmp(a->base.name, sqlaname) == 0 &&  
		    list_cmp(a->ops, ops, (fcmp) &arg_subtype_cmp) == 0)
			return _dup_subaggr(sa, a, type);
		n = n->next;
	}
	if (s) {
		node *n;

		if (s->funcs.set) for (n=s->funcs.set->h; n; n = n->next) {
			sql_func *a = n->data;

			if ((!IS_AGGR(a) || !a->res))
				continue;

			if (strcmp(a->base.name, sqlaname) == 0 && 
		    	    list_cmp(a->ops, ops, (fcmp) &arg_subtype_cmp) == 0)
				return _dup_subaggr(sa, a, type);
		}
	}
	return NULL;
}

sql_subaggr *
sql_find_aggr(sql_allocator *sa, sql_schema *s, char *sqlaname)
{
	node *n = aggrs->h;

	(void)s;
	while (n) {
		sql_func *a = n->data;

		if (strcmp(a->base.name, sqlaname) == 0)
			return _dup_subaggr(sa, a, NULL);
		n = n->next;
	}
	if (s) {
		node *n;

		if (s->funcs.set) for (n=s->funcs.set->h; n; n = n->next) {
			sql_func *a = n->data;

			if ((!IS_AGGR(a) || !a->res))
				continue;

			if (strcmp(a->base.name, sqlaname) == 0) 
				return _dup_subaggr(sa, a, NULL);
		}
	}
	return NULL;
}

char *
sql_func_imp(sql_func *f)
{
	if (f->sql)
		return f->base.name;
	else
		return f->imp;
}

char *
sql_func_mod(sql_func *f)
{
	return f->mod;
}

int
is_sqlfunc(sql_func *f)
{
	return f->sql;
}

static sql_subfunc*
_dup_subfunc(sql_allocator *sa, sql_func *f, list *ops, sql_subtype *member)
{
	node *tn;
	unsigned int scale = 0, digits = 0;
	sql_subfunc *fres = SA_ZNEW(sa, sql_subfunc);

	fres->func = f;
	if (IS_FUNC(f) || IS_UNION(f)) { /* not needed for PROC/FILT */
		unsigned int mscale = 0, mdigits = 0;

		if (ops) for (tn = ops->h; tn; tn = tn->next) {
			sql_subtype *a = tn->data;

			/* same scale as the input */
			if (a && a->scale > mscale)
				mscale = a->scale;
			if (a && f->fix_scale == INOUT)
				mdigits = a->digits;
		}

		if (!member) {
			node *m;

			if (ops) for (tn = ops->h, m = f->ops->h; tn; tn = tn->next, m = m->next) {
				sql_arg *s = m->data;

				if (s->type.type->eclass == EC_ANY) {
					member = tn->data;
					break;
				}
			}
		}

		if (f->res) {
			fres->res = sa_list(sa);
			for(tn = f->res->h; tn; tn = tn->next) {
				sql_arg *rarg = tn->data;
				sql_subtype *res, *r = &rarg->type;
	
				/* same scale as the input */
				if (member && member->scale > scale)
					scale = member->scale;
				digits = r->digits;
				if (!member) {
					if (f->fix_scale > SCALE_NONE && f->fix_scale < SCALE_EQ) {
						scale = mscale;
						digits = mdigits;
					} else if (r->scale) 
						scale = r->scale;
				}
				if (member && f->fix_scale == INOUT)
					digits = member->digits;
				if (member && r->type->eclass == EC_ANY) 
					r = member;
				res = sql_create_subtype(sa, r->type, digits, scale);
				list_append(fres->res, res);
			}
		}
	}
	return fres;
}

static sql_subfunc *
func_cmp(sql_allocator *sa, sql_func *f, char *name, int nrargs) 
{
	if (strcmp(f->base.name, name) == 0) {
		if (f->vararg) 
			return _dup_subfunc(sa, f, NULL, NULL);
		if (nrargs < 0 || list_length(f->ops) == nrargs) 
			return _dup_subfunc(sa, f, NULL, NULL);
	}
	return NULL;
}

sql_subfunc *
sql_find_func(sql_allocator *sa, sql_schema *s, char *sqlfname, int nrargs, int type)
{
	sql_subfunc *fres;
	int key = hash_key(sqlfname);
	sql_hash_e *he;

	assert(nrargs);
	MT_lock_set(&funcs->ht_lock, "sql_find_func");
	he = funcs->ht->buckets[key&(funcs->ht->size-1)]; 
	for (; he; he = he->chain) {
		sql_func *f = he->value;

		if (f->type != type) 
			continue;
		if ((fres = func_cmp(sa, f, sqlfname, nrargs )) != NULL) {
			MT_lock_unset(&funcs->ht_lock, "sql_find_func");
			return fres;
		}
	}
	MT_lock_unset(&funcs->ht_lock, "sql_find_func");
	if (s) {
		node *n;
		sql_func * f = find_sql_func(s, sqlfname);

		if (f && f->type == type && (fres = func_cmp(sa, f, sqlfname, nrargs )) != NULL)
			return fres;
		if (s->funcs.set) {
			MT_lock_set(&s->funcs.set->ht_lock, "sql_find_func");
			if (s->funcs.set->ht) {
				for (he=s->funcs.set->ht->buckets[key&(s->funcs.set->ht->size-1)]; he; he = he->chain) {
					sql_func *f = he->value;

					if (f->type != type)
						continue;
					if ((fres = func_cmp(sa, f, sqlfname, nrargs )) != NULL) {
						MT_lock_unset(&s->funcs.set->ht_lock, "sql_find_func");
						return fres;
					}
				}
				MT_lock_unset(&s->funcs.set->ht_lock, "sql_find_func");
			} else {
				MT_lock_unset(&s->funcs.set->ht_lock, "sql_find_func");
				for (n=s->funcs.set->h; n; n = n->next) {
					sql_func *f = n->data;

					if (f->type != type)
						continue;
					if ((fres = func_cmp(sa, f, sqlfname, nrargs )) != NULL)
						return fres;
				}
			}
		}
	}
	return NULL;
}


/* find function based on first argument */
sql_subfunc *
sql_bind_member(sql_allocator *sa, sql_schema *s, char *sqlfname, sql_subtype *tp, int nrargs)
{
	node *n;

	(void)s;
	assert(nrargs);
	for (n = funcs->h; n; n = n->next) {
		sql_func *f = n->data;

		if (!f->res)
			continue;
		if (strcmp(f->base.name, sqlfname) == 0) {
			if (list_length(f->ops) == nrargs && is_subtype(tp, &((sql_arg *) f->ops->h->data)->type)) 
				return _dup_subfunc(sa, f, NULL, tp);
		}
	}
	if (tp && tp->type->eclass == EC_NUM) {
	 	/* add second round but now look for Decimals only */
		for (n = funcs->h; n; n = n->next) {
			sql_func *f = n->data;

			if (!f->res)
				continue;
			if (strcmp(f->base.name, sqlfname) == 0 && list_length(f->ops) == nrargs) {
				if (((sql_arg *) f->ops->h->data)->type.type->eclass == EC_DEC && 
				    ((sql_arg *) f->ops->h->data)->type.type->localtype == tp->type->localtype) 
					return _dup_subfunc(sa, f, NULL, tp);
			}
		}
	}
	if (s) {
		node *n;

		if (s->funcs.set) for (n=s->funcs.set->h; n; n = n->next) {
			sql_func *f = n->data;

			if (!f->res)
				continue;
			if (strcmp(f->base.name, sqlfname) == 0) {
				if (list_length(f->ops) == nrargs && is_subtype(tp, &((sql_arg *) f->ops->h->data)->type)) 
					return _dup_subfunc(sa, f, NULL, tp);
			}
		}
	}
	return NULL;
}

sql_subfunc *
sql_bind_func(sql_allocator *sa, sql_schema *s, char *sqlfname, sql_subtype *tp1, sql_subtype *tp2, int type)
{
	list *l = sa_list(sa);
	sql_subfunc *fres;

	if (tp1)
		list_append(l, tp1);
	if (tp2)
		list_append(l, tp2);

	fres = sql_bind_func_(sa, s, sqlfname, l, type);
	return fres;
}

sql_subfunc *
sql_bind_func3(sql_allocator *sa, sql_schema *s, char *sqlfname, sql_subtype *tp1, sql_subtype *tp2, sql_subtype *tp3, int type)
{
	list *l = sa_list(sa);
	sql_subfunc *fres;

	if (tp1)
		list_append(l, tp1);
	if (tp2)
		list_append(l, tp2);
	if (tp3)
		list_append(l, tp3);

	fres = sql_bind_func_(sa, s, sqlfname, l, type);
	return fres;
}

sql_subfunc *
sql_bind_func_(sql_allocator *sa, sql_schema *s, char *sqlfname, list *ops, int type)
{
	node *n = funcs->h;

	(void)s;
	for (; n; n = n->next) {
		sql_func *f = n->data;

		if (f->type != type) 
			continue;
		if (strcmp(f->base.name, sqlfname) == 0) {
			if (list_cmp(f->ops, ops, (fcmp) &arg_subtype_cmp) == 0) 
				return _dup_subfunc(sa, f, ops, NULL);
		}
	}
	if (s) {
		node *n;

		if (s->funcs.set) for (n=s->funcs.set->h; n; n = n->next) {
			sql_func *f = n->data;

			if (f->type != type) 
				continue;
			if (strcmp(f->base.name, sqlfname) == 0) {
				if (list_cmp(f->ops, ops, (fcmp) &arg_subtype_cmp) == 0) 
					return _dup_subfunc(sa, f, ops, NULL);
			}
		}
	}
	return NULL;
}

sql_subfunc *
sql_bind_func_result(sql_allocator *sa, sql_schema *s, char *sqlfname, sql_subtype *tp1, sql_subtype *tp2, sql_subtype *res)
{
	list *l = sa_list(sa);
	sql_subfunc *fres;

	if (tp1)
		list_append(l, tp1);
	if (tp2)
		list_append(l, tp2);

	fres = sql_bind_func_result_(sa, s, sqlfname, l, res);
	return fres;
}

sql_subfunc *
sql_bind_func_result3(sql_allocator *sa, sql_schema *s, char *sqlfname, sql_subtype *tp1, sql_subtype *tp2, sql_subtype *tp3, sql_subtype *res)
{
	list *l = sa_list(sa);
	sql_subfunc *fres;

	if (tp1)
		list_append(l, tp1);
	if (tp2)
		list_append(l, tp2);
	if (tp3)
		list_append(l, tp3);

	fres = sql_bind_func_result_(sa, s, sqlfname, l, res);
	return fres;
}


sql_subfunc *
sql_bind_func_result_(sql_allocator *sa, sql_schema *s, char *sqlfname, list *ops, sql_subtype *res)
{
	node *n = funcs->h;

	(void)s;
	for (; n; n = n->next) {
		sql_func *f = n->data;
		sql_arg *firstres = NULL;

		if (!f->res)
			continue;
		firstres = f->res->h->data;
		if (strcmp(f->base.name, sqlfname) == 0 && (is_subtype(&firstres->type, res) || firstres->type.type->eclass == EC_ANY) && list_cmp(f->ops, ops, (fcmp) &arg_subtype_cmp) == 0) 
			return _dup_subfunc(sa, f, ops, NULL);
	}
	return NULL;
}

static void
sql_create_alias(sql_allocator *sa, char *name, char *alias)
{
	sql_alias *a = SA_ZNEW(sa, sql_alias);

	a->name = sa_strdup(sa, name);
	a->alias = sa_strdup(sa, alias);
	list_append(aliases, a);
	if (!keyword_exists(a->alias) )
		keywords_insert(a->alias, KW_ALIAS);
}

char *
sql_bind_alias(char *alias)
{
	node *n;

	for (n = aliases->h; n; n = n->next) {
		sql_alias *a = n->data;

		if (strcmp(a->alias, alias) == 0) {
			return a->name;
		}
	}
	return NULL;
}


sql_type *
sql_create_type(sql_allocator *sa, char *sqlname, unsigned int digits, unsigned int scale, unsigned char radix, unsigned char eclass, char *name)
{
	sql_type *t = SA_ZNEW(sa, sql_type);

	base_init(sa, &t->base, store_next_oid(), TR_OLD, name);
	t->sqlname = sa_strdup(sa, sqlname);
	t->digits = digits;
	t->scale = scale;
	t->localtype = ATOMindex(t->base.name);
	t->radix = radix;
	t->eclass = eclass;
	t->s = NULL;
	if (!keyword_exists(t->sqlname) && eclass != EC_INTERVAL) 
		keywords_insert(t->sqlname, KW_TYPE);
	list_append(types, t);

	list_append(localtypes, sql_create_subtype(sa, t, 0, 0));

	return t;
}

static sql_arg *
create_arg(sql_allocator *sa, char *name, sql_subtype *t, char inout)
{
	sql_arg *a = (sa)?SA_ZNEW(sa, sql_arg):ZNEW(sql_arg);

	a->name = name?sa_strdup(sa, name):NULL;
	a->type = *t;
	a->inout = inout;
	return a;
}

sql_arg *
sql_create_arg(sql_allocator *sa, char *name, sql_subtype *t, char inout)
{
	return create_arg(sa, name, t, inout);
}

sql_arg *
arg_dup(sql_allocator *sa, sql_arg *oa)
{
	sql_arg *a = SA_ZNEW(sa, sql_arg);

	a->name = sa_strdup(sa, oa->name);
	a->type = oa->type;
	a->inout = oa->inout;
	return a;
}

sql_func *
sql_create_aggr(sql_allocator *sa, char *name, char *mod, char *imp, sql_type *tpe, sql_type *res)
{
	list *l = sa_list(sa);
	sql_arg *sres;

	if (tpe)
		list_append(l, create_arg(sa, NULL, sql_create_subtype(sa, tpe, 0, 0), ARG_IN));
	assert(res);
	sres = create_arg(sa, NULL, sql_create_subtype(sa, res, 0, 0), ARG_OUT);
	return sql_create_func_(sa, name, mod, imp, l, sres, FALSE, F_AGGR, SCALE_NONE);
}

sql_func *
sql_create_aggr2(sql_allocator *sa, char *name, char *mod, char *imp, sql_type *tp1, sql_type *tp2, sql_type *res)
{
	list *l = sa_list(sa);
	sql_arg *sres;

	list_append(l, create_arg(sa, NULL, sql_create_subtype(sa, tp1, 0, 0), ARG_IN));
	list_append(l, create_arg(sa, NULL, sql_create_subtype(sa, tp2, 0, 0), ARG_IN));
	assert(res);
	sres = create_arg(sa, NULL, sql_create_subtype(sa, res, 0, 0), ARG_OUT);
	return sql_create_func_(sa, name, mod, imp, l, sres, FALSE, F_AGGR, SCALE_NONE);
}

sql_func *
sql_create_func(sql_allocator *sa, char *name, char *mod, char *imp, sql_type *tpe1, sql_type *tpe2, sql_type *res, int fix_scale)
{
	list *l = sa_list(sa);
	sql_arg *sres;

	if (tpe1)
		list_append(l,create_arg(sa, NULL, sql_create_subtype(sa, tpe1, 0, 0), ARG_IN));
	if (tpe2)
		list_append(l,create_arg(sa, NULL, sql_create_subtype(sa, tpe2, 0, 0), ARG_IN));

	sres = create_arg(sa, NULL, sql_create_subtype(sa, res, 0, 0), ARG_OUT);
	return sql_create_func_(sa, name, mod, imp, l, sres, FALSE, F_FUNC, fix_scale);
}

static sql_func *
sql_create_func_res(sql_allocator *sa, char *name, char *mod, char *imp, sql_type *tpe1, sql_type *tpe2, sql_type *res, int fix_scale, int scale)
{
	list *l = sa_list(sa);
	sql_arg *sres;

	if (tpe1)
		list_append(l,create_arg(sa, NULL, sql_create_subtype(sa, tpe1, 0, 0), ARG_IN));
	if (tpe2)
		list_append(l,create_arg(sa, NULL, sql_create_subtype(sa, tpe2, 0, 0), ARG_IN));

	sres = create_arg(sa, NULL, sql_create_subtype(sa, res, 0, 0), ARG_OUT);
	sres->type.scale = scale;
	return sql_create_func_(sa, name, mod, imp, l, sres, FALSE, F_FUNC, fix_scale);
}

sql_func *
sql_create_funcSE(sql_allocator *sa, char *name, char *mod, char *imp, sql_type *tpe1, sql_type *tpe2, sql_type *res, int fix_scale)
{
	list *l = sa_list(sa);
	sql_arg *sres;

	if (tpe1)
		list_append(l,create_arg(sa, NULL, sql_create_subtype(sa, tpe1, 0, 0), ARG_IN));
	if (tpe2)
		list_append(l,create_arg(sa, NULL, sql_create_subtype(sa, tpe2, 0, 0), ARG_IN));

	sres = create_arg(sa, NULL, sql_create_subtype(sa, res, 0, 0), ARG_OUT);
	return sql_create_func_(sa, name, mod, imp, l, sres, TRUE, F_FUNC, fix_scale);
}


sql_func *
sql_create_func3(sql_allocator *sa, char *name, char *mod, char *imp, sql_type *tpe1, sql_type *tpe2, sql_type *tpe3, sql_type *res, int fix_scale)
{
	list *l = sa_list(sa);
	sql_arg *sres;

	list_append(l, create_arg(sa, NULL, sql_create_subtype(sa, tpe1, 0, 0), ARG_IN));
	list_append(l, create_arg(sa, NULL, sql_create_subtype(sa, tpe2, 0, 0), ARG_IN));
	list_append(l, create_arg(sa, NULL, sql_create_subtype(sa, tpe3, 0, 0), ARG_IN));
	sres = create_arg(sa, NULL, sql_create_subtype(sa, res, 0, 0), ARG_OUT);
	return sql_create_func_(sa, name, mod, imp, l, sres, FALSE, F_FUNC, fix_scale);
}

sql_func *
sql_create_func4(sql_allocator *sa, char *name, char *mod, char *imp, sql_type *tpe1, sql_type *tpe2, sql_type *tpe3, sql_type *tpe4, sql_type *res, int fix_scale)
{
	list *l = sa_list(sa);
	sql_arg *sres;

	list_append(l, create_arg(sa, NULL, sql_create_subtype(sa, tpe1, 0, 0), ARG_IN));
	list_append(l, create_arg(sa, NULL, sql_create_subtype(sa, tpe2, 0, 0), ARG_IN));
	list_append(l, create_arg(sa, NULL, sql_create_subtype(sa, tpe3, 0, 0), ARG_IN));
	list_append(l, create_arg(sa, NULL, sql_create_subtype(sa, tpe4, 0, 0), ARG_IN));
	sres = create_arg(sa, NULL, sql_create_subtype(sa, res, 0, 0), ARG_OUT);
	return sql_create_func_(sa, name, mod, imp, l, sres, FALSE, F_FUNC, fix_scale);
}


sql_func *
sql_create_func_(sql_allocator *sa, char *name, char *mod, char *imp, list *ops, sql_arg *res, bit side_effect, int type, int fix_scale)
{
	sql_func *t = SA_ZNEW(sa, sql_func);

	assert(res && ops);
	base_init(sa, &t->base, store_next_oid(), TR_OLD, name);
	t->imp = sa_strdup(sa, imp);
	t->mod = sa_strdup(sa, mod);
	t->ops = ops;
	t->type = type;
	if (res) {
		t->res = sa_list(sa);
		list_append(t->res, res);
	} else {
		t->res = NULL;
	}
	t->nr = list_length(funcs);
	t->sql = 0;
	t->side_effect = side_effect;
	t->fix_scale = fix_scale;
	t->s = NULL;
	if (type == F_AGGR) {
		list_append(aggrs, t);
	} else {
		list_append(funcs, t);
	}
	return t;
}

sql_func *
sql_create_sqlfunc(sql_allocator *sa, char *name, char *imp, list *ops, sql_arg *res)
{
	sql_func *t = SA_ZNEW(sa, sql_func);

	assert(res && ops);
	base_init(sa, &t->base, store_next_oid(), TR_OLD, name);
	t->imp = sa_strdup(sa, imp);
	t->mod = sa_strdup(sa, "SQL");
	t->ops = ops;
	if (res) {	
		t->res = sa_list(sa);
		list_append(t->res, res);
		t->type = F_FUNC;
	} else {
		t->res = NULL;
		t->type = F_PROC;
	}
	t->nr = list_length(funcs);
	t->sql = 1;
	t->side_effect = FALSE;
	list_append(funcs, t);
	return t;
}

/* SQL service initialization
This C-code version initializes the
parser catalogs with typing information. Although, in principle,
many of the function signatures can be obtained from the underlying
database kernel, we have chosen for this explicit scheme for one
simple reason. The SQL standard dictates the types and we have to
check their availability in the kernel only. The kernel itself could
include manyfunctions for which their is no standard.
lead to unexpected
*/

static void
sqltypeinit( sql_allocator *sa)
{
	sql_type *ts[100];
	sql_type **strings, **numerical;
	sql_type **decimals, **floats, **dates, **end, **t;
	sql_type *STR, *BTE, *SHT, *INT, *LNG, *OID, *BIT, *DBL, *WRD, *DEC;
#ifdef HAVE_HGE
	sql_type *HGE;
#endif
	sql_type *SECINT, *MONINT, *DTE; 
	sql_type *TME, *TMETZ, *TMESTAMP, *TMESTAMPTZ;
	sql_type *ANY, *TABLE;
	sql_func *f;
<<<<<<< HEAD
	sql_type *LargestINT, *LargestDEC;
=======
	sql_arg *sres;
>>>>>>> 44a730e7

	ANY = sql_create_type(sa, "ANY", 0, 0, 0, EC_ANY, "void");

	t = ts;
	TABLE = *t++ = sql_create_type(sa, "TABLE", 0, 0, 0, EC_TABLE, "bat");
	*t++ = sql_create_type(sa, "PTR", 0, 0, 0, EC_TABLE, "ptr");

	BIT = *t++ = sql_create_type(sa, "BOOLEAN", 1, 0, 2, EC_BIT, "bit");
	sql_create_alias(sa, BIT->sqlname, "BOOL");

	strings = t;
	*t++ = sql_create_type(sa, "CHAR",    0, 0, 0, EC_CHAR,   "str");
	STR = *t++ = sql_create_type(sa, "VARCHAR", 0, 0, 0, EC_STRING, "str");
	*t++ = sql_create_type(sa, "CLOB",    0, 0, 0, EC_STRING, "str");

	numerical = t;

	BTE = *t++ = sql_create_type(sa, "TINYINT",   8, SCALE_FIX, 2, EC_NUM, "bte");
	SHT = *t++ = sql_create_type(sa, "SMALLINT", 16, SCALE_FIX, 2, EC_NUM, "sht");
	INT = *t++ = sql_create_type(sa, "INT",      32, SCALE_FIX, 2, EC_NUM, "int");
#if SIZEOF_OID == SIZEOF_INT
	OID = *t++ = sql_create_type(sa, "OID", 31, 0, 2, EC_NUM, "oid");
#endif
#if SIZEOF_WRD == SIZEOF_INT
	WRD = *t++ = sql_create_type(sa, "WRD", 32, SCALE_FIX, 2, EC_NUM, "wrd");
#endif
#ifndef HAVE_HGE
	LargestINT =
#endif
	LNG = *t++ = sql_create_type(sa, "BIGINT",   64, SCALE_FIX, 2, EC_NUM, "lng");
#if SIZEOF_OID == SIZEOF_LNG
	OID = *t++ = sql_create_type(sa, "OID", 63, 0, 2, EC_NUM, "oid");
#endif
#if SIZEOF_WRD == SIZEOF_LNG
	WRD = *t++ = sql_create_type(sa, "WRD", 64, SCALE_FIX, 2, EC_NUM, "wrd");
#endif
#ifdef HAVE_HGE
	LargestINT =
	HGE = *t++ = sql_create_type(sa, "HUGEINT",  128, SCALE_FIX, 2, EC_NUM, "hge");
#endif

	decimals = t;
	/* decimal(d,s) (d indicates nr digits,
	   s scale indicates nr of digits after the dot .) */
	*t++ = sql_create_type(sa, "DECIMAL",  2, SCALE_FIX, 10, EC_DEC, "bte");
	*t++ = sql_create_type(sa, "DECIMAL",  4, SCALE_FIX, 10, EC_DEC, "sht");
	DEC =
	*t++ = sql_create_type(sa, "DECIMAL",  9, SCALE_FIX, 10, EC_DEC, "int");
#ifndef HAVE_HGE
	LargestDEC =
	*t++ = sql_create_type(sa, "DECIMAL", 19, SCALE_FIX, 10, EC_DEC, "lng");
#endif
#ifdef HAVE_HGE
	*t++ = sql_create_type(sa, "DECIMAL", 18, SCALE_FIX, 10, EC_DEC, "lng");
	LargestDEC =
	*t++ = sql_create_type(sa, "DECIMAL", 39, SCALE_FIX, 10, EC_DEC, "hge");
#endif

	/* float(n) (n indicates precision of atleast n digits) */
	/* ie n <= 23 -> flt */
	/*    n <= 51 -> dbl */
	/*    n <= 62 -> long long dbl (with -ieee) (not supported) */
	/* this requires a type definition */

	floats = t;
	*t++ = sql_create_type(sa, "REAL", 24, SCALE_NOFIX, 2, EC_FLT, "flt");
	DBL = *t++ = sql_create_type(sa, "DOUBLE", 53, SCALE_NOFIX, 2, EC_FLT, "dbl");

	dates = t;
	MONINT = *t++ = sql_create_type(sa, "MONTH_INTERVAL", 32, 0, 2, EC_INTERVAL, "int");
	SECINT = *t++ = sql_create_type(sa, "SEC_INTERVAL", 19, SCALE_FIX, 10, EC_INTERVAL, "lng");
	TME = *t++ = sql_create_type(sa, "TIME", 7, 0, 0, EC_TIME, "daytime");
	TMETZ = *t++ = sql_create_type(sa, "TIMETZ", 7, SCALE_FIX, 0, EC_TIME, "daytime");
	DTE = *t++ = sql_create_type(sa, "DATE", 0, 0, 0, EC_DATE, "date");
	TMESTAMP = *t++ = sql_create_type(sa, "TIMESTAMP", 7, 0, 0, EC_TIMESTAMP, "timestamp");
	TMESTAMPTZ = *t++ = sql_create_type(sa, "TIMESTAMPTZ", 7, SCALE_FIX, 0, EC_TIMESTAMP, "timestamp");

	*t++ = sql_create_type(sa, "BLOB", 0, 0, 0, EC_BLOB, "sqlblob");
	end = t;
	*t = NULL;

	sql_create_aggr(sa, "not_unique", "sql", "not_unique", OID, BIT);
	/* well to be precise it does reduce and map */
	sql_create_func(sa, "not_uniques", "sql", "not_uniques", WRD, NULL, OID, SCALE_NONE);
	sql_create_func(sa, "not_uniques", "sql", "not_uniques", OID, NULL, OID, SCALE_NONE);

	/* functions needed for all types */
	sql_create_func(sa, "hash", "mkey", "hash", ANY, NULL, WRD, SCALE_FIX);
	sql_create_func3(sa, "rotate_xor_hash", "calc", "rotate_xor_hash", WRD, INT, ANY, WRD, SCALE_NONE);
	sql_create_func(sa, "=", "calc", "=", ANY, ANY, BIT, SCALE_FIX);
	sql_create_func(sa, "<>", "calc", "!=", ANY, ANY, BIT, SCALE_FIX);
	sql_create_func(sa, "isnull", "calc", "isnil", ANY, NULL, BIT, SCALE_FIX);
	sql_create_func(sa, ">", "calc", ">", ANY, ANY, BIT, SCALE_FIX);
	sql_create_func(sa, ">=", "calc", ">=", ANY, ANY, BIT, SCALE_FIX);
	sql_create_func(sa, "<", "calc", "<", ANY, ANY, BIT, SCALE_FIX);
	sql_create_func(sa, "<=", "calc", "<=", ANY, ANY, BIT, SCALE_FIX);
	sql_create_aggr(sa, "zero_or_one", "sql", "zero_or_one", ANY, ANY);
	sql_create_aggr(sa, "exist", "aggr", "exist", ANY, BIT);
	sql_create_aggr(sa, "not_exist", "aggr", "not_exist", ANY, BIT);
	/* needed for relational version */
	sql_create_func(sa, "in", "calc", "in", ANY, ANY, BIT, SCALE_NONE);
	sql_create_func(sa, "identity", "calc", "identity", ANY, NULL, OID, SCALE_NONE);
	sql_create_func(sa, "rowid", "calc", "identity", ANY, NULL, INT, SCALE_NONE);
	/* needed for indices/clusters oid(schema.table,val) returns max(head(schema.table))+1 */
	sql_create_func3(sa, "rowid", "calc", "rowid", ANY, STR, STR, OID, SCALE_NONE);
	sql_create_aggr(sa, "min", "aggr", "min", ANY, ANY);
	sql_create_aggr(sa, "max", "aggr", "max", ANY, ANY);
	sql_create_func(sa, "sql_min", "calc", "min", ANY, ANY, ANY, SCALE_FIX);
	sql_create_func(sa, "sql_max", "calc", "max", ANY, ANY, ANY, SCALE_FIX);
	sql_create_func3(sa, "ifthenelse", "calc", "ifthenelse", BIT, ANY, ANY, ANY, SCALE_FIX);

	/* sum for numerical and decimals */
	sql_create_aggr(sa, "sum", "aggr", "sum", BTE, LargestINT);
	sql_create_aggr(sa, "sum", "aggr", "sum", SHT, LargestINT);
	sql_create_aggr(sa, "sum", "aggr", "sum", INT, LargestINT);
	sql_create_aggr(sa, "sum", "aggr", "sum", LNG, LargestINT);
#ifdef HAVE_HGE
	sql_create_aggr(sa, "sum", "aggr", "sum", HGE, LargestINT);
#endif
	sql_create_aggr(sa, "sum", "aggr", "sum", WRD, WRD);

	t = decimals; /* BTE */
	sql_create_aggr(sa, "sum", "aggr", "sum", *(t), LargestDEC);
	t++; /* SHT */
	sql_create_aggr(sa, "sum", "aggr", "sum", *(t), LargestDEC);
	t++; /* INT */
	sql_create_aggr(sa, "sum", "aggr", "sum", *(t), LargestDEC);
	t++; /* LNG */
	sql_create_aggr(sa, "sum", "aggr", "sum", *(t), LargestDEC);
#ifdef HAVE_HGE
	t++; /* HGE */
	sql_create_aggr(sa, "sum", "aggr", "sum", *(t), LargestDEC);
#endif

	/* prod for numerical and decimals */
	sql_create_aggr(sa, "prod", "aggr", "prod", BTE, LargestINT);
	sql_create_aggr(sa, "prod", "aggr", "prod", SHT, LargestINT);
	sql_create_aggr(sa, "prod", "aggr", "prod", INT, LargestINT);
	sql_create_aggr(sa, "prod", "aggr", "prod", LNG, LargestINT);
#ifdef HAVE_HGE
	sql_create_aggr(sa, "prod", "aggr", "prod", HGE, LargestINT);
#endif
	/*sql_create_aggr(sa, "prod", "aggr", "prod", WRD, WRD);*/

	t = decimals; /* BTE */
	sql_create_aggr(sa, "prod", "aggr", "prod", *(t), LargestDEC);
	t++; /* SHT */
	sql_create_aggr(sa, "prod", "aggr", "prod", *(t), LargestDEC);
	t++; /* INT */
	sql_create_aggr(sa, "prod", "aggr", "prod", *(t), LargestDEC);
	t++; /* LNG */
	sql_create_aggr(sa, "prod", "aggr", "prod", *(t), LargestDEC);
#ifdef HAVE_HGE
	t++; /* HGE */
	sql_create_aggr(sa, "prod", "aggr", "prod", *(t), LargestDEC);
#endif

	for (t = numerical; t < dates; t++) 
		sql_create_func(sa, "mod", "calc", "%", *t, *t, *t, SCALE_FIX);

	for (t = floats; t < dates; t++) {
		sql_create_aggr(sa, "sum", "aggr", "sum", *t, *t);
		sql_create_aggr(sa, "prod", "aggr", "prod", *t, *t);
	}
	/*
	sql_create_aggr(sa, "avg", "aggr", "avg", BTE, DBL);
	sql_create_aggr(sa, "avg", "aggr", "avg", SHT, DBL);
	sql_create_aggr(sa, "avg", "aggr", "avg", INT, DBL);
	sql_create_aggr(sa, "avg", "aggr", "avg", LNG, DBL);
#ifdef HAVE_HGE
	sql_create_aggr(sa, "avg", "aggr", "avg", HGE, DBL);
#endif
	*/
	sql_create_aggr(sa, "avg", "aggr", "avg", DBL, DBL);

	sql_create_aggr(sa, "count_no_nil", "aggr", "count_no_nil", NULL, WRD);
	sql_create_aggr(sa, "count", "aggr", "count", NULL, WRD);

	sql_create_func(sa, "rank", "calc", "rank_grp", ANY, NULL, INT, SCALE_NONE);
	sql_create_func(sa, "dense_rank", "calc", "dense_rank_grp", ANY, NULL, INT, SCALE_NONE);
	sql_create_func(sa, "percent_rank", "calc", "precent_rank_grp", ANY, NULL, INT, SCALE_NONE);
	sql_create_func(sa, "cume_dist", "calc", "cume_dist_grp", ANY, NULL, ANY, SCALE_NONE);
	sql_create_func(sa, "row_number", "calc", "mark_grp", ANY, NULL, INT, SCALE_NONE);

	sql_create_func3(sa, "rank", "calc", "rank_grp", ANY, OID, ANY, INT, SCALE_NONE);
	sql_create_func3(sa, "dense_rank", "calc", "dense_rank_grp", ANY, OID, ANY, INT, SCALE_NONE);
	sql_create_func3(sa, "percent_rank", "calc", "precent_rank_grp", ANY, OID, ANY, INT, SCALE_NONE);
	sql_create_func3(sa, "cume_dist", "calc", "cume_dist_grp", ANY, OID, ANY, ANY, SCALE_NONE);
	sql_create_func3(sa, "row_number", "calc", "mark_grp", ANY, OID, ANY, INT, SCALE_NONE);

	sql_create_func4(sa, "rank", "calc", "rank_grp", ANY, OID, OID, OID, INT, SCALE_NONE);
	sql_create_func4(sa, "dense_rank", "calc", "dense_rank_grp", ANY, OID, OID, OID, INT, SCALE_NONE);
	sql_create_func4(sa, "percent_rank", "calc", "precent_rank_grp", ANY, OID, OID, OID, INT, SCALE_NONE);
	sql_create_func4(sa, "cume_dist", "calc", "cume_dist_grp", ANY, OID, OID, OID, ANY, SCALE_NONE);
	sql_create_func4(sa, "row_number", "calc", "mark_grp", ANY, OID, OID, OID, INT, SCALE_NONE);

	sql_create_func(sa, "lag", "calc", "lag_grp", ANY, NULL, ANY, SCALE_NONE);
	sql_create_func(sa, "lead", "calc", "lead_grp", ANY, NULL, ANY, SCALE_NONE);
	sql_create_func(sa, "lag", "calc", "lag_grp", ANY, INT, ANY, SCALE_NONE);
	sql_create_func(sa, "lead", "calc", "lead_grp", ANY, INT, ANY, SCALE_NONE);

	sql_create_func3(sa, "lag", "calc", "lag_grp", ANY, OID, OID, ANY, SCALE_NONE);
	sql_create_func3(sa, "lead", "calc", "lead_grp", ANY, OID, OID, ANY, SCALE_NONE);
	sql_create_func4(sa, "lag", "calc", "lag_grp", ANY, INT, OID, OID, ANY, SCALE_NONE);
	sql_create_func4(sa, "lead", "calc", "lead_grp", ANY, INT, OID, OID, ANY, SCALE_NONE);

	sql_create_func(sa, "and", "calc", "and", BIT, BIT, BIT, SCALE_FIX);
	sql_create_func(sa, "or",  "calc",  "or", BIT, BIT, BIT, SCALE_FIX);
	sql_create_func(sa, "xor", "calc", "xor", BIT, BIT, BIT, SCALE_FIX);
	sql_create_func(sa, "not", "calc", "not", BIT, NULL,BIT, SCALE_FIX);

	/* all numericals */
	for (t = numerical; *t != TME; t++) {
		sql_subtype *lt = sql_bind_localtype((*t)->base.name);

		sql_create_func(sa, "sql_sub", "calc", "-", *t, *t, *t, SCALE_FIX);
		sql_create_func(sa, "sql_add", "calc", "+", *t, *t, *t, SCALE_FIX);
		sql_create_func(sa, "sql_mul", "calc", "*", *t, *t, *t, SCALE_MUL);
		sql_create_func(sa, "sql_div", "calc", "/", *t, *t, *t, SCALE_DIV);
		if (t < floats) {
			sql_create_func(sa, "bit_and", "calc", "and", *t, *t, *t, SCALE_FIX);
			sql_create_func(sa, "bit_or", "calc", "or", *t, *t, *t, SCALE_FIX);
			sql_create_func(sa, "bit_xor", "calc", "xor", *t, *t, *t, SCALE_FIX);
			sql_create_func(sa, "bit_not", "calc", "not", *t, NULL, *t, SCALE_FIX);
			sql_create_func(sa, "left_shift", "calc", "<<", *t, INT, *t, SCALE_FIX);
			sql_create_func(sa, "right_shift", "calc", ">>", *t, INT, *t, SCALE_FIX);
		}
		sql_create_func(sa, "sql_neg", "calc", "-", *t, NULL, *t, INOUT);
		sql_create_func(sa, "abs", "calc", "abs", *t, NULL, *t, SCALE_FIX);
		sql_create_func(sa, "sign", "calc", "sign", *t, NULL, BTE, SCALE_NONE);
		/* scale fixing for all numbers */
		sql_create_func(sa, "scale_up", "calc", "*", *t, lt->type, *t, SCALE_NONE);
		sql_create_func(sa, "scale_down", "sql", "dec_round", *t, lt->type, *t, SCALE_NONE);
		/* numeric function on INTERVALS */
		if (*t != MONINT && *t != SECINT){
			sql_create_func(sa, "sql_sub", "calc", "-", MONINT, *t, MONINT, SCALE_FIX);
			sql_create_func(sa, "sql_add", "calc", "+", MONINT, *t, MONINT, SCALE_FIX);
			sql_create_func(sa, "sql_mul", "calc", "*", MONINT, *t, MONINT, SCALE_MUL);
			sql_create_func(sa, "sql_div", "calc", "/", MONINT, *t, MONINT, SCALE_DIV);
			sql_create_func(sa, "sql_sub", "calc", "-", SECINT, *t, SECINT, SCALE_FIX);
			sql_create_func(sa, "sql_add", "calc", "+", SECINT, *t, SECINT, SCALE_FIX);
			sql_create_func(sa, "sql_mul", "calc", "*", SECINT, *t, SECINT, SCALE_MUL);
			sql_create_func(sa, "sql_div", "calc", "/", SECINT, *t, SECINT, SCALE_DIV);
		}
	}
	for (t = decimals, t++; t != floats; t++) {
		sql_type **u;
		for (u = numerical; u != floats; u++) {
			if (*u == OID)
				continue;
			if ((*t)->localtype >  (*u)->localtype) {
				sql_create_func(sa, "sql_mul", "calc", "*", *t, *u, *t, SCALE_MUL);
				sql_create_func(sa, "sql_mul", "calc", "*", *u, *t, *t, SCALE_MUL);
			}
		}
	}

	for (t = decimals; t < dates; t++) 
		sql_create_func(sa, "round", "sql", "round", *t, BTE, *t, INOUT);

	for (t = numerical; t < end; t++) {
		sql_type **u;

		for (u = numerical; u < end; u++) 
			sql_create_func(sa, "scale_up", "calc", "*", *u, *t, *t, SCALE_NONE);
	}

	/* initial assignment to t is on purpose like this, such that the
	 * compiler (as of gcc-4.6) "sees" that we never go below the
	 * initial pointer, and hence don't get a
	 * error: array subscript is below array bounds */
	for (t = floats + (dates - floats - 1); t >= floats; t--) {
		sql_create_func(sa, "power", "mmath", "pow", *t, *t, *t, SCALE_FIX);
		sql_create_func(sa, "floor", "mmath", "floor", *t, NULL, *t, SCALE_FIX);
		sql_create_func(sa, "ceil", "mmath", "ceil", *t, NULL, *t, SCALE_FIX);
		sql_create_func(sa, "ceiling", "mmath", "ceil", *t, NULL, *t, SCALE_FIX);	/* JDBC */
		sql_create_func(sa, "sin", "mmath", "sin", *t, NULL, *t, SCALE_FIX);
		sql_create_func(sa, "cos", "mmath", "cos", *t, NULL, *t, SCALE_FIX);
		sql_create_func(sa, "tan", "mmath", "tan", *t, NULL, *t, SCALE_FIX);
		sql_create_func(sa, "asin", "mmath", "asin", *t, NULL, *t, SCALE_FIX);
		sql_create_func(sa, "acos", "mmath", "acos", *t, NULL, *t, SCALE_FIX);
		sql_create_func(sa, "atan", "mmath", "atan", *t, NULL, *t, SCALE_FIX);
		sql_create_func(sa, "atan", "mmath", "atan2", *t, *t, *t, SCALE_FIX);
		sql_create_func(sa, "sinh", "mmath", "sinh", *t, NULL, *t, SCALE_FIX);
		sql_create_func(sa, "cot", "mmath", "cot", *t, NULL, *t, SCALE_FIX);
		sql_create_func(sa, "cosh", "mmath", "cosh", *t, NULL, *t, SCALE_FIX);
		sql_create_func(sa, "tanh", "mmath", "tanh", *t, NULL, *t, SCALE_FIX);
		sql_create_func(sa, "sqrt", "mmath", "sqrt", *t, NULL, *t, SCALE_FIX);
		sql_create_func(sa, "exp", "mmath", "exp", *t, NULL, *t, SCALE_FIX);
		sql_create_func(sa, "log", "mmath", "log", *t, NULL, *t, SCALE_FIX);
		sql_create_func(sa, "log10", "mmath", "log10", *t, NULL, *t, SCALE_FIX);
	}
	sql_create_func(sa, "pi", "mmath", "pi", NULL, NULL, DBL, SCALE_NONE);

	sql_create_funcSE(sa, "rand", "mmath", "rand", NULL, NULL, INT, SCALE_NONE);
	sql_create_funcSE(sa, "rand", "mmath", "sqlrand", INT, NULL, INT, SCALE_NONE);

	/* Date functions */
	sql_create_func(sa, "curdate", "mtime", "current_date", NULL, NULL, DTE, SCALE_NONE);
	sql_create_func(sa, "current_date", "mtime", "current_date", NULL, NULL, DTE, SCALE_NONE);
	sql_create_func(sa, "curtime", "mtime", "current_time", NULL, NULL, TMETZ, SCALE_NONE);
	sql_create_func(sa, "current_time", "mtime", "current_time", NULL, NULL, TMETZ, SCALE_NONE);
	sql_create_func(sa, "current_timestamp", "mtime", "current_timestamp", NULL, NULL, TMESTAMPTZ, SCALE_NONE);
	sql_create_func(sa, "localtime", "sql", "current_time", NULL, NULL, TME, SCALE_NONE);
	sql_create_func(sa, "localtimestamp", "sql", "current_timestamp", NULL, NULL, TMESTAMP, SCALE_NONE);

	sql_create_func(sa, "sql_sub", "mtime", "date_sub_msec_interval", DTE, SECINT, DTE, SCALE_FIX);
	sql_create_func(sa, "sql_sub", "mtime", "date_sub_month_interval", DTE, MONINT, DTE, SCALE_FIX);
	sql_create_func(sa, "sql_sub", "mtime", "timestamp_sub_msec_interval", TMESTAMP, SECINT, TMESTAMP, SCALE_FIX);
	sql_create_func(sa, "sql_sub", "mtime", "timestamp_sub_month_interval", TMESTAMP, MONINT, TMESTAMP, SCALE_FIX);
	sql_create_func(sa, "sql_sub", "mtime", "timestamp_sub_msec_interval", TMESTAMPTZ, SECINT, TMESTAMPTZ, SCALE_FIX);
	sql_create_func(sa, "sql_sub", "mtime", "timestamp_sub_month_interval", TMESTAMPTZ, MONINT, TMESTAMPTZ, SCALE_FIX);
	sql_create_func(sa, "sql_sub", "mtime", "time_sub_msec_interval", TME, SECINT, TME, SCALE_FIX);

	sql_create_func(sa, "sql_sub", "mtime", "diff", DTE, DTE, INT, SCALE_FIX);
	sql_create_func(sa, "sql_sub", "mtime", "diff", TMESTAMP, TMESTAMP, LNG, SCALE_FIX);
	sql_create_func(sa, "sql_sub", "mtime", "diff", TMESTAMPTZ, TMESTAMPTZ, LNG, SCALE_NONE);

	sql_create_func(sa, "sql_add", "mtime", "date_add_msec_interval", DTE, SECINT, DTE, SCALE_NONE);
	sql_create_func(sa, "sql_add", "mtime", "addmonths", DTE, MONINT, DTE, SCALE_NONE);
	sql_create_func(sa, "sql_add", "mtime", "timestamp_add_msec_interval", TMESTAMP, SECINT, TMESTAMP, SCALE_NONE);
	sql_create_func(sa, "sql_add", "mtime", "timestamp_add_month_interval", TMESTAMP, MONINT, TMESTAMP, SCALE_NONE);
	sql_create_func(sa, "sql_add", "mtime", "timestamp_add_msec_interval", TMESTAMPTZ, SECINT, TMESTAMPTZ, SCALE_NONE);
	sql_create_func(sa, "sql_add", "mtime", "timestamp_add_month_interval", TMESTAMPTZ, MONINT, TMESTAMPTZ, SCALE_NONE);
	sql_create_func(sa, "sql_add", "mtime", "time_add_msec_interval", TME, SECINT, TME, SCALE_NONE);
	sql_create_func(sa, "local_timezone", "mtime", "local_timezone", NULL, NULL, SECINT, SCALE_FIX);

	sql_create_func(sa, "year", "mtime", "year", DTE, NULL, INT, SCALE_FIX);
	sql_create_func(sa, "month", "mtime", "month", DTE, NULL, INT, SCALE_FIX);
	sql_create_func(sa, "day", "mtime", "day", DTE, NULL, INT, SCALE_FIX);
	sql_create_func(sa, "hour", "mtime", "hours", TME, NULL, INT, SCALE_FIX);
	sql_create_func(sa, "minute", "mtime", "minutes", TME, NULL, INT, SCALE_FIX);
	sql_create_func_res(sa, "second", "mtime", "sql_seconds", TME, NULL, DEC, SCALE_NONE, 3);

	sql_create_func(sa, "year", "mtime", "year", TMESTAMP, NULL, INT, SCALE_FIX);
	sql_create_func(sa, "month", "mtime", "month", TMESTAMP, NULL, INT, SCALE_FIX);
	sql_create_func(sa, "day", "mtime", "day", TMESTAMP, NULL, INT, SCALE_FIX);
	sql_create_func(sa, "hour", "mtime", "hours", TMESTAMP, NULL, INT, SCALE_FIX);
	sql_create_func(sa, "minute", "mtime", "minutes", TMESTAMP, NULL, INT, SCALE_FIX);
	sql_create_func_res(sa, "second", "mtime", "sql_seconds", TMESTAMP, NULL, DEC, SCALE_NONE, 3);

	sql_create_func(sa, "year", "mtime", "year", TMESTAMPTZ, NULL, INT, SCALE_FIX);
	sql_create_func(sa, "month", "mtime", "month", TMESTAMPTZ, NULL, INT, SCALE_FIX);
	sql_create_func(sa, "day", "mtime", "day", TMESTAMPTZ, NULL, INT, SCALE_FIX);
	sql_create_func(sa, "hour", "mtime", "hours", TMESTAMPTZ, NULL, INT, SCALE_FIX);
	sql_create_func(sa, "minute", "mtime", "minutes", TMESTAMPTZ, NULL, INT, SCALE_FIX);
	sql_create_func_res(sa, "second", "mtime", "sql_seconds", TMESTAMPTZ, NULL, DEC, SCALE_NONE, 3);

	sql_create_func(sa, "year", "mtime", "year", MONINT, NULL, INT, SCALE_NONE);
	sql_create_func(sa, "month", "mtime", "month", MONINT, NULL, INT, SCALE_NONE);
	sql_create_func(sa, "day", "mtime", "day", SECINT, NULL, LNG, SCALE_NONE);
	sql_create_func(sa, "hour", "mtime", "hours", SECINT, NULL, INT, SCALE_NONE);
	sql_create_func(sa, "minute", "mtime", "minutes", SECINT, NULL, INT, SCALE_NONE);
	sql_create_func(sa, "second", "mtime", "seconds", SECINT, NULL, INT, SCALE_NONE);

	sql_create_func(sa, "dayofyear", "mtime", "dayofyear", DTE, NULL, INT, SCALE_FIX);
	sql_create_func(sa, "weekofyear", "mtime", "weekofyear", DTE, NULL, INT, SCALE_FIX);
	sql_create_func(sa, "dayofweek", "mtime", "dayofweek", DTE, NULL, INT, SCALE_FIX);
	sql_create_func(sa, "dayofmonth", "mtime", "day", DTE, NULL, INT, SCALE_FIX);
	sql_create_func(sa, "week", "mtime", "weekofyear", DTE, NULL, INT, SCALE_FIX);

	sql_create_funcSE(sa, "next_value_for", "sql", "next_value", STR, STR, LNG, SCALE_NONE);
	sql_create_func(sa, "get_value_for", "sql", "get_value", STR, STR, LNG, SCALE_NONE);
	sql_create_func3(sa, "restart", "sql", "restart", STR, STR, LNG, LNG, SCALE_NONE);
	for (t = strings; t < numerical; t++) {
		sql_create_func(sa, "index", "calc", "index", *t, BIT, BTE, SCALE_NONE);
		sql_create_func(sa, "index", "calc", "index", *t, BIT, SHT, SCALE_NONE);
		sql_create_func(sa, "index", "calc", "index", *t, BIT, INT, SCALE_NONE);
		sql_create_func(sa, "strings", "calc", "strings", *t, NULL, *t, SCALE_NONE);

		sql_create_func(sa, "locate", "str", "locate", *t, *t, INT, SCALE_NONE);
		sql_create_func3(sa, "locate", "str", "locate", *t, *t, INT, INT, SCALE_NONE);
		sql_create_func(sa, "substring", "str", "substring", *t, INT, *t, INOUT);
		sql_create_func3(sa, "substring", "str", "substring", *t, INT, INT, *t, INOUT);
		sql_create_func(sa, "like", "str", "like", *t, *t, BIT, SCALE_NONE);
		sql_create_func3(sa, "like", "str", "like", *t, *t, *t, BIT, SCALE_NONE);
		sql_create_func(sa, "ilike", "str", "ilike", *t, *t, BIT, SCALE_NONE);
		sql_create_func3(sa, "ilike", "str", "ilike", *t, *t, *t, BIT, SCALE_NONE);
		sql_create_func(sa, "not_like", "str", "not_like", *t, *t, BIT, SCALE_NONE);
		sql_create_func3(sa, "not_like", "str", "not_like", *t, *t, *t, BIT, SCALE_NONE);
		sql_create_func(sa, "not_ilike", "str", "not_ilike", *t, *t, BIT, SCALE_NONE);
		sql_create_func3(sa, "not_ilike", "str", "not_ilike", *t, *t, *t, BIT, SCALE_NONE);
		sql_create_func(sa, "patindex", "pcre", "patindex", *t, *t, INT, SCALE_NONE);
		sql_create_func(sa, "truncate", "str", "stringleft", *t, INT, *t, SCALE_NONE);
		sql_create_func(sa, "concat", "calc", "+", *t, *t, *t, DIGITS_ADD);
		sql_create_func(sa, "ascii", "str", "ascii", *t, NULL, INT, SCALE_NONE);
		sql_create_func(sa, "code", "str", "unicode", INT, NULL, *t, SCALE_NONE);
		sql_create_func(sa, "length", "str", "stringlength", *t, NULL, INT, SCALE_NONE);
		sql_create_func(sa, "right", "str", "stringright", *t, INT, *t, SCALE_NONE);
		sql_create_func(sa, "left", "str", "stringleft", *t, INT, *t, SCALE_NONE);
		sql_create_func(sa, "upper", "str", "toUpper", *t, NULL, *t, SCALE_NONE);
		sql_create_func(sa, "ucase", "str", "toUpper", *t, NULL, *t, SCALE_NONE);
		sql_create_func(sa, "lower", "str", "toLower", *t, NULL, *t, SCALE_NONE);
		sql_create_func(sa, "lcase", "str", "toLower", *t, NULL, *t, SCALE_NONE);
		sql_create_func(sa, "trim", "str", "trim", *t, NULL, *t, SCALE_NONE);
		sql_create_func(sa, "trim", "str", "trim", *t, *t, *t, SCALE_NONE);
		sql_create_func(sa, "ltrim", "str", "ltrim", *t, NULL, *t, SCALE_NONE);
		sql_create_func(sa, "ltrim", "str", "ltrim", *t, *t, *t, SCALE_NONE);
		sql_create_func(sa, "rtrim", "str", "rtrim", *t, NULL, *t, SCALE_NONE);
		sql_create_func(sa, "rtrim", "str", "rtrim", *t, *t, *t, SCALE_NONE);

		sql_create_func(sa, "lpad", "str", "lpad", *t, INT, *t, SCALE_NONE);
		sql_create_func3(sa, "lpad", "str", "lpad", *t, INT, *t, *t, SCALE_NONE);
		sql_create_func(sa, "rpad", "str", "rpad", *t, INT, *t, SCALE_NONE);
		sql_create_func3(sa, "rpad", "str", "rpad", *t, INT, *t, *t, SCALE_NONE);

		sql_create_func4(sa, "insert", "str", "insert", *t, INT, INT, *t, *t, SCALE_NONE);
		sql_create_func3(sa, "replace", "str", "replace", *t, *t, *t, *t, SCALE_NONE);
		sql_create_func(sa, "repeat", "str", "repeat", *t, INT, *t, SCALE_NONE);
		sql_create_func(sa, "space", "str", "space", INT, NULL, *t, SCALE_NONE);
		sql_create_func(sa, "char_length", "str", "length", *t, NULL, INT, SCALE_NONE);
		sql_create_func(sa, "character_length", "str", "length", *t, NULL, INT, SCALE_NONE);
		sql_create_func(sa, "octet_length", "str", "nbytes", *t, NULL, INT, SCALE_NONE);

		sql_create_func(sa, "soundex", "txtsim", "soundex", *t, NULL, *t, SCALE_NONE);
		sql_create_func(sa, "difference", "txtsim", "stringdiff", *t, *t, INT, SCALE_NONE);
		sql_create_func(sa, "editdistance", "txtsim", "editdistance", *t, *t, INT, SCALE_FIX);
		sql_create_func(sa, "editdistance2", "txtsim", "editdistance2", *t, *t, INT, SCALE_FIX);

		sql_create_func(sa, "similarity", "txtsim", "similarity", *t, *t, DBL, SCALE_FIX);
		sql_create_func(sa, "qgramnormalize", "txtsim", "qgramnormalize", *t, NULL, *t, SCALE_NONE);

		sql_create_func(sa, "levenshtein", "txtsim", "levenshtein", *t, *t, INT, SCALE_FIX);
		sres = create_arg(sa, NULL, sql_create_subtype(sa, INT, 0, 0), ARG_OUT);
		sql_create_func_(sa, "levenshtein", "txtsim", "levenshtein",
			 list_append(list_append (list_append (list_append(list_append(sa_list(sa), 
				create_arg(sa, NULL, sql_create_subtype(sa, *t, 0, 0), ARG_IN)), 
				create_arg(sa, NULL, sql_create_subtype(sa, *t, 0, 0), ARG_IN)), 
				create_arg(sa, NULL, sql_create_subtype(sa, INT, 0, 0), ARG_IN)), 
				create_arg(sa, NULL, sql_create_subtype(sa, INT, 0, 0), ARG_IN)), 
				create_arg(sa, NULL, sql_create_subtype(sa, INT, 0, 0), ARG_IN)), 
				sres, FALSE, F_FUNC, SCALE_FIX);
	}
	sres = create_arg(sa, NULL, sql_create_subtype(sa, TABLE, 0, 0), ARG_OUT); 
	/* copyfrom fname (arg 6) */
	f=sql_create_func_(sa, "copyfrom", "sql", "copy_from",
	 	list_append( list_append( list_append( list_append(list_append (list_append (list_append(list_append(sa_list(sa), 
			create_arg(sa, NULL, sql_create_subtype(sa, STR, 0, 0), ARG_IN)), 
			create_arg(sa, NULL, sql_create_subtype(sa, STR, 0, 0), ARG_IN)), 
			create_arg(sa, NULL, sql_create_subtype(sa, STR, 0, 0), ARG_IN)), 
			create_arg(sa, NULL, sql_create_subtype(sa, STR, 0, 0), ARG_IN)), 
			create_arg(sa, NULL, sql_create_subtype(sa, STR, 0, 0), ARG_IN)), 
			create_arg(sa, NULL, sql_create_subtype(sa, STR, 0, 0), ARG_IN)), 
			create_arg(sa, NULL, sql_create_subtype(sa, LNG, 0, 0), ARG_IN)), 
			create_arg(sa, NULL, sql_create_subtype(sa, LNG, 0, 0), ARG_IN)), sres, FALSE, F_UNION, SCALE_FIX);
	f->varres = 1;

	/* copyfrom stdin */
	f = sql_create_func_(sa, "copyfrom", "sql", "copyfrom",
	 	list_append( list_append( list_append(list_append (list_append (list_append(list_append(sa_list(sa), 
			create_arg(sa, NULL, sql_create_subtype(sa, STR, 0, 0), ARG_IN)), 
			create_arg(sa, NULL, sql_create_subtype(sa, STR, 0, 0), ARG_IN)), 
			create_arg(sa, NULL, sql_create_subtype(sa, STR, 0, 0), ARG_IN)), 
			create_arg(sa, NULL, sql_create_subtype(sa, STR, 0, 0), ARG_IN)), 
			create_arg(sa, NULL, sql_create_subtype(sa, STR, 0, 0), ARG_IN)), 
			create_arg(sa, NULL, sql_create_subtype(sa, LNG, 0, 0), ARG_IN)), 
			create_arg(sa, NULL, sql_create_subtype(sa, LNG, 0, 0), ARG_IN)), sres, FALSE, F_UNION, SCALE_FIX);
	f->varres = 1;

	/* bincopyfrom */
	f = sql_create_func_(sa, "copyfrom", "sql", "importTable",
	 	list_append(list_append(sa_list(sa), 
			create_arg(sa, NULL, sql_create_subtype(sa, STR, 0, 0), ARG_IN)), 
			create_arg(sa, NULL, sql_create_subtype(sa, STR, 0, 0), ARG_IN)), sres, FALSE, F_UNION, SCALE_FIX);
	f->varres = 1;
}

void
types_init(sql_allocator *sa, int debug)
{
	(void)debug;
	aliases = sa_list(sa);
	types = sa_list(sa);
	localtypes = sa_list(sa);
	aggrs = sa_list(sa);
	funcs = sa_list(sa);
	MT_lock_set(&funcs->ht_lock, "types_init");
	funcs->ht = hash_new(sa, 1024, (fkeyvalue)&base_key);
	MT_lock_unset(&funcs->ht_lock, "types_init");
	sqltypeinit( sa );
}
<|MERGE_RESOLUTION|>--- conflicted
+++ resolved
@@ -1123,11 +1123,8 @@
 	sql_type *TME, *TMETZ, *TMESTAMP, *TMESTAMPTZ;
 	sql_type *ANY, *TABLE;
 	sql_func *f;
-<<<<<<< HEAD
+	sql_arg *sres;
 	sql_type *LargestINT, *LargestDEC;
-=======
-	sql_arg *sres;
->>>>>>> 44a730e7
 
 	ANY = sql_create_type(sa, "ANY", 0, 0, 0, EC_ANY, "void");
 
