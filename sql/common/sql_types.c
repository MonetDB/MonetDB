/*
 * This Source Code Form is subject to the terms of the Mozilla Public
 * License, v. 2.0.  If a copy of the MPL was not distributed with this
 * file, You can obtain one at http://mozilla.org/MPL/2.0/.
 *
 * Copyright 1997 - July 2008 CWI, August 2008 - 2019 MonetDB B.V.
 */

/*
 * The typing scheme of SQL is quite elaborate. The standard introduces
 * several basic types with a plethora of functions.
 * As long as we haven't implemented a scheme to accept the
 * function type signature and relate it to a C-function linked
 * with the system, we have to patch the code below.
 *
 * Given the large number of examples, it should be relatively
 * easy to find something akin you intend to enter.
 */

#include "monetdb_config.h"
#include "sql_types.h"
#include "sql_keyword.h"	/* for keyword_exists(), keywords_insert(), init_keywords(), exit_keywords() */
#ifdef HAVE_HGE
#include "mal.h"		/* for have_hge */
#endif
#include <string.h>

#define END_SUBAGGR	1
#define END_AGGR	2
#define END_SUBTYPE	3
#define END_TYPE	4

list *aliases = NULL;
list *types = NULL;
list *aggrs = NULL;
list *funcs = NULL;

static sql_type *BIT = NULL;
static list *localtypes = NULL;

int digits2bits(int digits) 
{
	if (digits < 3) 
		return 8;
	else if (digits < 5) 
		return 16;
	else if (digits <= 5) 
		return 17;
	else if (digits <= 6) 
		return 20;
	else if (digits <= 7) 
		return 24;
	else if (digits <= 8) 
		return 27;
	else if (digits < 10) 
		return 32;
	else if (digits < 17) 
		return 51;
#ifdef HAVE_HGE
	else if (digits < 19 || !have_hge)
		return 64;
	return 128;
#else
	return 64;
#endif
}

int bits2digits(int bits) 
{
	if (bits < 4) 
		return 1;
	else if (bits < 7) 
		return 2;
	else if (bits < 10) 
		return 3;
	else if (bits < 14) 
		return 4;
	else if (bits < 16) 
		return 5;
	else if (bits < 20) 
		return 6;
	else if (bits < 24) 
		return 7;
	else if (bits <= 27) 
		return 8;
	else if (bits <= 30) 
		return 9;
	else if (bits <= 32) 
		return 10;
#ifdef HAVE_HGE
	else if (bits <= 64 || !have_hge)
		return 19;
	return 39;
#else
	return 19;
#endif
}

/* 0 cannot convert */
/* 1 set operations have very limited coersion rules */
/* 2 automatic coersion (could still require dynamic checks for overflow) */
/* 3 casts are allowed (requires dynamic checks) (sofar not used) */
static int convert_matrix[EC_MAX][EC_MAX] = {

/* EC_ANY */	{ 1, 1, 1, 1, 1, 1, 1, 1, 1, 1, 1, 1, 1, 1, 1, 1, 1 }, /* NULL */
/* EC_TABLE */	{ 0, 0, 0, 1, 1, 0, 0, 0, 0, 0, 0, 0, 0, 0, 0, 0, 0 },
/* EC_BIT */	{ 0, 0, 1, 1, 1, 0, 2, 2, 2, 0, 0, 0, 0, 0, 0, 0, 0 },
/* EC_CHAR */	{ 2, 2, 2, 1, 1, 2, 2, 2, 2, 2, 2, 2, 2, 2, 2, 2, 2 },
/* EC_STRING */	{ 2, 2, 2, 1, 1, 2, 2, 2, 2, 2, 2, 2, 2, 2, 2, 2, 2 },
/* EC_BLOB */	{ 0, 0, 0, 0, 1, 1, 0, 0, 0, 0, 0, 0, 0, 0, 0, 0, 0 },
/* EC_POS */	{ 0, 0, 2, 1, 1, 0, 1, 1, 1, 1, 1, 1, 0, 0, 0, 0, 0 },
/* EC_NUM */	{ 0, 0, 2, 1, 1, 0, 1, 1, 1, 1, 1, 1, 0, 0, 0, 0, 0 },
/* EC_MONTH*/   { 0, 0, 0, 1, 1, 0, 1, 1, 1, 0, 0, 0, 0, 1, 0, 0, 0 },
/* EC_SEC*/     { 0, 0, 0, 1, 1, 0, 1, 1, 0, 1, 1, 1, 1, 0, 1, 0, 0 },
/* EC_DEC */	{ 0, 0, 0, 1, 1, 0, 1, 1, 0, 1, 1, 1, 0, 0, 0, 0, 0 },
/* EC_FLT */	{ 0, 0, 0, 1, 1, 0, 1, 1, 0, 3, 1, 1, 0, 0, 0, 0, 0 },
/* EC_TIME */	{ 0, 0, 0, 1, 1, 0, 0, 0, 0, 0, 0, 0, 1, 0, 0, 0, 0 },
/* EC_DATE */	{ 0, 0, 0, 1, 1, 0, 0, 0, 0, 0, 0, 0, 0, 1, 3, 0, 0 },
/* EC_TSTAMP */	{ 0, 0, 0, 1, 1, 0, 0, 0, 0, 0, 0, 0, 1, 1, 1, 0, 0 },
/* EC_GEOM */	{ 0, 0, 0, 1, 1, 0, 0, 0, 0, 0, 0, 0, 1, 1, 1, 1, 0 },
/* EC_EXTERNAL*/{ 0, 0, 0, 1, 1, 0, 0, 0, 0, 0, 0, 0, 0, 0, 0, 0, 0 }
};

int sql_type_convert (int from, int to)
{
	return convert_matrix[from][to];
}

bool is_commutative(const char *fnm)
{
	return strcmp("sql_add", fnm) == 0 ||
		strcmp("sql_mul", fnm) == 0;
}

void
base_init(sql_allocator *sa, sql_base * b, sqlid id, int flags, const char *name)
{
	b->id = id;

	assert(sa);
	b->wtime = 0;
	b->rtime = 0;
	b->stime = 0;
	b->flags = flags;
	b->name = NULL;
	b->refcnt = 1;
	if (name)
		b->name = sa_strdup(sa,name);
}

void
sql_init_subtype(sql_subtype *res, sql_type *t, unsigned int digits, unsigned int scale)
{
	res->type = t;
	res->digits = digits ? digits : t->digits;
	if (t->digits && res->digits > t->digits)
		res->digits = t->digits;
	res->scale = scale;
}

sql_subtype *
sql_create_subtype(sql_allocator *sa, sql_type *t, unsigned int digits, unsigned int scale)
{
	sql_subtype *res = SA_ZNEW(sa, sql_subtype);

	sql_init_subtype(res, t, digits, scale);
	return res;
}

static bool
localtypes_cmp(int nlt, int olt)
{
	if (nlt == TYPE_flt || nlt == TYPE_dbl) {
		nlt = TYPE_dbl;
#ifdef HAVE_HGE
	} else if (nlt == TYPE_bte || nlt == TYPE_sht || nlt == TYPE_int || nlt == TYPE_lng || nlt == TYPE_hge) {
		assert(have_hge || nlt != TYPE_hge);
		nlt = have_hge ? TYPE_hge : TYPE_lng;
#else
	} else if (nlt == TYPE_bte || nlt == TYPE_sht || nlt == TYPE_int || nlt == TYPE_lng) {
		nlt = TYPE_lng;
#endif
	}
	return nlt == olt;
}

sql_subtype *
sql_find_numeric(sql_subtype *r, int localtype, unsigned int digits)
{
	node *m, *n;

	if (localtype == TYPE_flt || localtype == TYPE_dbl) {
		localtype = TYPE_dbl;
	} else {
#ifdef HAVE_HGE
		if (have_hge) {
			localtype = TYPE_hge;
			if (digits >= 128)
				digits = 127;
		} else
#endif
		{
			localtype = TYPE_lng;
			if (digits >= 64)
				digits = 63;
		}
	}

	for (n = types->h; n; n = n->next) {
		sql_type *t = n->data;

		if (localtypes_cmp(t->localtype, localtype)) {
			if (digits == 0 ? t->digits == 0 : t->digits > digits) {
				sql_init_subtype(r, t, digits, 0);
				return r;
			}
			for (m = n->next; m; m = m->next) {
				t = m->data;
				if (!localtypes_cmp(t->localtype, localtype)) {
					break;
				}
				n = m;
				if (digits == 0 ? t->digits == 0 : t->digits > digits) {
					sql_init_subtype(r, t, digits, 0);
					return r;
				}
			}
		}
	}
	return NULL;
}

int 
sql_find_subtype(sql_subtype *res, const char *name, unsigned int digits, unsigned int scale)
{
	/* todo add approximate info
	 * if digits/scale == 0 and no approximate with digits/scale == 0
	 * exists we could return the type with largest digits
	 *
	 * returning the largest when no exact match is found is now the
	 * (wrong?) default
	 */
	/* assumes the types are ordered on name,digits,scale where is always
	 * 0 > n
	 */
	node *m, *n;

	for (n = types->h; n; n = n->next) {
		sql_type *t = n->data;

		if (t->sqlname[0] == name[0] && strcmp(t->sqlname, name) == 0) {
			if ((digits && t->digits >= digits) || (digits == t->digits)) {
				sql_init_subtype(res, t, digits, scale);
				return 1;
			}
			for (m = n->next; m; m = m->next) {
				t = m->data;
				if (strcmp(t->sqlname, name) != 0) {
					break;
				}
				n = m;
				if ((digits && t->digits >= digits) || (digits == t->digits)) {
					sql_init_subtype(res, t, digits, scale);
					return 1;
				}
			}
			t = n->data;
			sql_init_subtype(res, t, digits, scale);
			return 1;
		}
	}
	return 0;
}

sql_subtype *
sql_bind_subtype(sql_allocator *sa, const char *name, unsigned int digits, unsigned int scale)
{
	sql_subtype *res = (sa)?SA_ZNEW(sa, sql_subtype):ZNEW(sql_subtype);
	
	if (!sql_find_subtype(res, name, digits, scale)) {
		return NULL;
	}
	return res;
}

char *
sql_subtype_string(sql_subtype *t)
{
	char buf[BUFSIZ];

	if (t->digits && t->scale)
		snprintf(buf, BUFSIZ, "%s(%u,%u)", t->type->sqlname, t->digits, t->scale);
	else if (t->digits && t->type->radix != 2)
		snprintf(buf, BUFSIZ, "%s(%u)", t->type->sqlname, t->digits);

	else
		snprintf(buf, BUFSIZ, "%s", t->type->sqlname);
	return _STRDUP(buf);
}

sql_subtype *
sql_bind_localtype(const char *name)
{
	node *n = localtypes->h;

	while (n) {
		sql_subtype *t = n->data;

		if (strcmp(t->type->base.name, name) == 0) {
			return t;
		}
		n = n->next;
	}
	assert(0);
	return NULL;
}

int
type_cmp(sql_type *t1, sql_type *t2)
{
	int res = 0;

	if (!t1 || !t2)
		return -1;
	/* types are only equal
	   iff they map onto the same systemtype */
	res = (t1->localtype - t2->localtype);
	if (res)
		return res;

	/* iff they fall into the same equivalence class */
	res = (t1->eclass - t2->eclass);
	if (res)
		return res;

	/* external types with the same system type are treated equaly */
	if (t1->eclass == EC_EXTERNAL)
		return res;

	/* sql base types need the same 'sql' name */
	return (strcmp(t1->sqlname, t2->sqlname));
}

int
subtype_cmp(sql_subtype *t1, sql_subtype *t2)
{
	if (!t1->type || !t2->type)
		return -1;

	if ( !(t1->type->eclass == t2->type->eclass && 
	      (EC_INTERVAL(t1->type->eclass) || t1->type->eclass == EC_NUM)) &&
	      (t1->digits != t2->digits || 
	      (!(t1->type->eclass == t2->type->eclass && 
	       t1->type->eclass == EC_FLT) &&
	       t1->scale != t2->scale)) )
		return -1;

	/* subtypes are only equal iff
	   they map onto the same systemtype */
	return (type_cmp(t1->type, t2->type));
}

int
is_subtype(sql_subtype *sub, sql_subtype *super)
/* returns true if sub is a sub type of super */
{
	if (!sub || !super)
		return 0;
	if (super->digits > 0 && sub->digits > super->digits) 
		return 0;
	if (super->digits == 0 && super->type->eclass == EC_STRING && 
	    (sub->type->eclass == EC_STRING || sub->type->eclass == EC_CHAR))
		return 1;
	if (super->digits != sub->digits && sub->type->eclass == EC_CHAR)
		return 0;
	/* subtypes are only equal iff
	   they map onto the same systemtype */
	return (type_cmp(sub->type, super->type) == 0);
}

static int
is_subtypeof(sql_subtype *sub, sql_subtype *super)
/* returns true if sub is a sub type of super */
{
	if (!sub || !super)
		return 0;
	if (super->digits > 0 && sub->digits > super->digits) 
		return 0;
	if (super->digits == 0 && super->type->eclass == EC_STRING && 
	    (sub->type->eclass == EC_STRING || sub->type->eclass == EC_CHAR))
		return 1;
	if (super->type->eclass == sub->type->eclass)
		return 1;
	/* subtypes are only equal iff
	   they map onto the same systemtype */
	return (type_cmp(sub->type, super->type) == 0);
}

char *
subtype2string(sql_subtype *t)
{
	char buf[BUFSIZ]; 

	if (t->digits > 0) {
		if (t->scale > 0)
			snprintf(buf, BUFSIZ, "%s(%u,%u)", 
				t->type->sqlname, t->digits, t->scale);
		else
			snprintf(buf, BUFSIZ, "%s(%u)", 
				t->type->sqlname, t->digits);
	} else {
		snprintf(buf, BUFSIZ, "%s", t->type->sqlname);
	}
	return _STRDUP(buf);
}

char *
subtype2string2(sql_subtype *tpe) //distinguish char(n), decimal(n,m) from other SQL types
{
	char buf[BUFSIZ];

	switch (tpe->type->eclass) {
		case EC_SEC:
			snprintf(buf, BUFSIZ, "BIGINT");
			break;
		case EC_MONTH:
			snprintf(buf, BUFSIZ, "INT");
			break;
		case EC_CHAR:
		case EC_STRING:
		case EC_DEC:
			return subtype2string(tpe);
		default:
			snprintf(buf, BUFSIZ, "%s", tpe->type->sqlname);
	}
	return _STRDUP(buf);
}

int 
subaggr_cmp( sql_subaggr *a1, sql_subaggr *a2)
{
	if (a1->aggr == a2->aggr) 
		return list_cmp(a1->res, a2->res, (fcmp) &subtype_cmp);
	return -1;
}

int 
subfunc_cmp( sql_subfunc *f1, sql_subfunc *f2)
{
	if (f1->func == f2->func) 
		return list_cmp(f1->res, f2->res, (fcmp) &subtype_cmp);
	return -1;
}

int
arg_subtype_cmp(sql_arg *a, sql_subtype *t)
{
	if (a->type.type->eclass == EC_ANY)
		return 0;
	return (is_subtype(t, &a->type )?0:-1);
}

static sql_subaggr *
_dup_subaggr(sql_allocator *sa, sql_func *a, sql_subtype *member)
{
	node *tn;
	unsigned int scale = 0, digits = 0;
	sql_subaggr *ares = SA_ZNEW(sa, sql_subaggr);

	assert (a->res);

	ares->aggr = a;
	ares->res = sa_list(sa);
	for(tn = a->res->h; tn; tn = tn->next) {
		sql_arg *rarg = tn->data;
		sql_subtype *res, *r = &rarg->type; 

		digits = r->digits;
		scale = r->scale;
		/* same scale as the input */
		if (member && (member->scale != scale ||
			(digits != member->digits && !EC_NUMBER(member->type->eclass)))) {
			if (member->digits > digits)
				digits = member->digits;
			scale = member->scale;
		}
		/* same type as the input */
		if (r->type->eclass == EC_ANY && member) 
			r = member;
		res = sql_create_subtype(sa, r->type, digits, scale);
		list_append(ares->res, res);
	}
	return ares;
}

sql_subaggr *
sql_bind_aggr(sql_allocator *sa, sql_schema *s, const char *sqlaname, sql_subtype *type)
{
	node *n = aggrs->h;

	while (n) {
		sql_func *a = n->data;
		sql_arg *arg = NULL;

		if (a->ops->h)
			arg = a->ops->h->data;

		if (strcmp(a->base.name, sqlaname) == 0 && (!arg ||
			arg->type.type->eclass == EC_ANY || 
			(type && is_subtype(type, &arg->type )))) 
			return _dup_subaggr(sa, a, type);
		n = n->next;
	}
	if (s) {
		node *n;

		if (s->funcs.set) for (n=s->funcs.set->h; n; n = n->next) {
			sql_func *a = n->data;
			sql_arg *arg = NULL;

			if ((!IS_AGGR(a) || !a->res))
				continue;

			if (a->ops->h)
				arg = a->ops->h->data;

			if (strcmp(a->base.name, sqlaname) == 0 && (!arg ||
				arg->type.type->eclass == EC_ANY || 
				(type && is_subtype(type, &arg->type )))) 
				return _dup_subaggr(sa, a, type);
		}
	}
	return NULL;
}

sql_subaggr *
sql_bind_aggr_(sql_allocator *sa, sql_schema *s, const char *sqlaname, list *inputs, bool args)
{
	node *n = aggrs->h;
	sql_subtype *type = NULL;

	if (inputs->h)
		type = inputs->h->data;

	while (n) {
		sql_func *a = n->data;

		if (strcmp(a->base.name, sqlaname) == 0 &&  
<<<<<<< HEAD
		    list_cmp(args ? a->ops : a->res, inputs, (fcmp) &arg_subtype_cmp) == 0)
=======
			list_cmp(a->ops, ops, (fcmp) &arg_subtype_cmp) == 0)
>>>>>>> 43e5a6f9
			return _dup_subaggr(sa, a, type);
		n = n->next;
	}
	if (s) {
		node *n;

		if (s->funcs.set) for (n=s->funcs.set->h; n; n = n->next) {
			sql_func *a = n->data;

			if ((!IS_AGGR(a) || !a->res))
				continue;

			if (strcmp(a->base.name, sqlaname) == 0 &&  
<<<<<<< HEAD
		    	    list_cmp(args ? a->ops : a->res, inputs, (fcmp) &arg_subtype_cmp) == 0)
=======
				list_cmp(a->ops, ops, (fcmp) &arg_subtype_cmp) == 0)
>>>>>>> 43e5a6f9
				return _dup_subaggr(sa, a, type);
		}
	}
	return NULL;
}

sql_subaggr *
sql_bind_member_aggr(sql_allocator *sa, sql_schema *s, const char *sqlaname, sql_subtype *type, int nrargs)
{
	node *n = aggrs->h;

	while (n) {
		sql_func *a = n->data;

		if (strcmp(a->base.name, sqlaname) == 0 && list_length(a->ops) == nrargs &&
			arg_subtype_cmp(a->ops->h->data, type) == 0)
			return _dup_subaggr(sa, a, NULL);
		n = n->next;
	}
	if (s) {
		node *n;

		if (s->funcs.set) for (n=s->funcs.set->h; n; n = n->next) {
			sql_func *a = n->data;

			if ((!IS_AGGR(a) || !a->res))
				continue;

			if (strcmp(a->base.name, sqlaname) == 0 && list_length(a->ops) == nrargs &&
				arg_subtype_cmp(a->ops->h->data, type) == 0)
				return _dup_subaggr(sa, a, NULL);
		}
	}
	return NULL;
}

sql_subaggr *
sql_find_aggr(sql_allocator *sa, sql_schema *s, const char *sqlaname)
{
	node *n = aggrs->h;

	while (n) {
		sql_func *a = n->data;

		if (strcmp(a->base.name, sqlaname) == 0)
			return _dup_subaggr(sa, a, NULL);
		n = n->next;
	}
	if (s) {
		node *n;

		if (s->funcs.set) for (n=s->funcs.set->h; n; n = n->next) {
			sql_func *a = n->data;

			if ((!IS_AGGR(a) || !a->res))
				continue;

			if (strcmp(a->base.name, sqlaname) == 0) 
				return _dup_subaggr(sa, a, NULL);
		}
	}
	return NULL;
}

char *
sql_func_imp(sql_func *f)
{
	if (f->sql)
		return f->base.name;
	else
		return f->imp;
}

char *
sql_func_mod(sql_func *f)
{
	return f->mod;
}

int
is_sqlfunc(sql_func *f)
{
	return f->sql;
}

sql_subfunc*
sql_dup_subfunc(sql_allocator *sa, sql_func *f, list *ops, sql_subtype *member)
{
	node *tn;
	unsigned int scale = 0, digits = 0;
	sql_subfunc *fres = SA_ZNEW(sa, sql_subfunc);

	fres->func = f;
	if (IS_FILT(f)) {
		fres->res = sa_list(sa);
		list_append(fres->res, sql_bind_localtype("bit"));
	} else if (IS_FUNC(f) || IS_UNION(f) || IS_ANALYTIC(f)) { /* not needed for PROC */
		unsigned int mscale = 0, mdigits = 0;

		if (ops) {
			if (ops->h && ops->h->data && f->imp &&
			    strcmp(f->imp, "round") == 0) {
				/* special case for round(): result is
				 * same type as first argument */
				sql_subtype *a = ops->h->data;
				mscale = a->scale;
				mdigits = a->digits;
			} else {
				for (tn = ops->h; tn; tn = tn->next) {
					sql_subtype *a = tn->data;

					/* same scale as the input */
					if (a && a->scale > mscale)
						mscale = a->scale;
					if (a && f->fix_scale == INOUT)
						mdigits = a->digits;
				}
			}
		}

		if (!member) {
			node *m;
			sql_arg *ma = NULL;

			if (ops) for (tn = ops->h, m = f->ops->h; tn; tn = tn->next, m = m->next) {
				sql_arg *s = m->data;

				if (!member && s->type.type->eclass == EC_ANY) {
					member = tn->data;
					ma = s;
				}
				/* largest type */
				if (member && s->type.type->eclass == EC_ANY &&
				    s->type.type->localtype > ma->type.type->localtype ) {
					member = tn->data;
					ma = s;
				}
			}
		}

		if (f->res) {
			fres->res = sa_list(sa);
			for(tn = f->res->h; tn; tn = tn->next) {
				sql_arg *rarg = tn->data;
				sql_subtype *res, *r = &rarg->type;
	
				/* same scale as the input */
				if (member && member->scale > scale)
					scale = member->scale;
				digits = r->digits;
				if (!member) {
					if (f->fix_scale > SCALE_NONE && f->fix_scale < SCALE_EQ) {
						scale = mscale;
						digits = mdigits;
					} else if (r->scale) 
						scale = r->scale;
				}
				if (member && f->fix_scale == INOUT)
					digits = member->digits;
				if (IS_ANALYTIC(f) && mscale) 
					scale = mscale;
				if (member && r->type->eclass == EC_ANY) 
					r = member;
				res = sql_create_subtype(sa, r->type, digits, scale);
				list_append(fres->res, res);
			}
		}
		if (member) { /* check that the types of all EC_ANY's are equal */
			sql_subtype *st = NULL;
			node *m;

			if (ops) for (tn = ops->h, m = f->ops->h; tn; tn = tn->next, m = m->next) {
				sql_arg *s = m->data;

				if (s->type.type->eclass == EC_ANY) {
					if (!st)
						st = tn->data;
					else if (subtype_cmp(st, tn->data))
						return NULL;
				}
			}
		}
	}
	return fres;
}

static sql_subfunc *
func_cmp(sql_allocator *sa, sql_func *f, const char *name, int nrargs) 
{
	if (strcmp(f->base.name, name) == 0) {
		if (f->vararg) 
			return sql_dup_subfunc(sa, f, NULL, NULL);
		if (nrargs < 0 || list_length(f->ops) == nrargs) 
			return sql_dup_subfunc(sa, f, NULL, NULL);
	}
	return NULL;
}

sql_subfunc *
sql_find_func_by_name(sql_allocator *sa, sql_schema *s, const char *name, int nrargs, sql_ftype type)
{
	if (s && s->funcs.set)
		for (node *n=s->funcs.set->h; n; n = n->next) {
			sql_func *f = n->data;

			if ((f->type != type || !f->res || list_length(f->ops) != nrargs))
				continue;
			if (strcmp(f->base.name, name) == 0)
				return sql_dup_subfunc(sa, f, NULL, NULL);
		}
	for (node *n=funcs->h; n; n = n->next) {
		sql_func *f = n->data;

		if ((f->type != type || !f->res || list_length(f->ops) != nrargs))
			continue;
		if (strcmp(f->base.name, name) == 0)
			return sql_dup_subfunc(sa, f, NULL, NULL);
	}
	return NULL;
}

sql_subfunc *
sql_find_func(sql_allocator *sa, sql_schema *s, const char *sqlfname, int nrargs, sql_ftype type, sql_subfunc *prev)
{
	sql_subfunc *fres;
	int key = hash_key(sqlfname);
	sql_hash_e *he;
	int found = 0;
	sql_ftype filt = (type == F_FUNC)?F_FILT:type;

	assert(nrargs);
	MT_lock_set(&funcs->ht_lock);
	he = funcs->ht->buckets[key&(funcs->ht->size-1)]; 
	if (prev) {
		for (; he && !found; he = he->chain) 
			if (he->value == prev->func)
				found = 1;
	}
	for (; he; he = he->chain) {
		sql_func *f = he->value;

		if (f->type != type && f->type != filt) 
			continue;
		if ((fres = func_cmp(sa, f, sqlfname, nrargs )) != NULL) {
			MT_lock_unset(&funcs->ht_lock);
			return fres;
		}
	}
	MT_lock_unset(&funcs->ht_lock);
	if (s) {
		node *n;
		/*
		sql_func * f = find_sql_func(s, sqlfname);

		if (f && f->type == type && (fres = func_cmp(sa, f, sqlfname, nrargs )) != NULL)
			return fres;
			*/
		if (s->funcs.set) {
			MT_lock_set(&s->funcs.set->ht_lock);
			if (s->funcs.set->ht) {
				he = s->funcs.set->ht->buckets[key&(s->funcs.set->ht->size-1)];
				if (prev) {
					for (; he && !found; he = he->chain) 
						if (he->value == prev->func)
							found = 1;
				}
				for (; he; he = he->chain) {
					sql_func *f = he->value;

					if (f->type != type && f->type != filt) 
						continue;
					if ((fres = func_cmp(sa, f, sqlfname, nrargs )) != NULL) {
						MT_lock_unset(&s->funcs.set->ht_lock);
						return fres;
					}
				}
				MT_lock_unset(&s->funcs.set->ht_lock);
			} else {
				MT_lock_unset(&s->funcs.set->ht_lock);
				n = s->funcs.set->h;
				if (prev) {
					for (; n && !found; n = n->next) 
						if (n->data == prev)
							found = 1;
				}
				for (; n; n = n->next) {
					sql_func *f = n->data;

					if (f->type != type && f->type != filt) 
						continue;
					if ((fres = func_cmp(sa, f, sqlfname, nrargs )) != NULL)
						return fres;
				}
			}
		}
	}
	return NULL;
}

list *
sql_find_funcs(sql_allocator *sa, sql_schema *s, const char *sqlfname, int nrargs, sql_ftype type)
{
	sql_subfunc *fres;
	int key = hash_key(sqlfname);
	sql_hash_e *he;
	sql_ftype filt = (type == F_FUNC)?F_FILT:type;
	list *res = sa_list(sa);

	assert(nrargs);
	MT_lock_set(&funcs->ht_lock);
	he = funcs->ht->buckets[key&(funcs->ht->size-1)]; 
	for (; he; he = he->chain) {
		sql_func *f = he->value;

		if (f->type != type && f->type != filt) 
			continue;
		if ((fres = func_cmp(sa, f, sqlfname, nrargs )) != NULL) 
			list_append(res, fres);
	}
	MT_lock_unset(&funcs->ht_lock);
	if (s) {
		node *n;

		if (s->funcs.set) {
			MT_lock_set(&s->funcs.set->ht_lock);
			if (s->funcs.set->ht) {
				he = s->funcs.set->ht->buckets[key&(s->funcs.set->ht->size-1)];
				for (; he; he = he->chain) {
					sql_func *f = he->value;

					if (f->type != type && f->type != filt) 
						continue;
					if ((fres = func_cmp(sa, f, sqlfname, nrargs )) != NULL)
						list_append(res, fres);
				}
			} else {
				n = s->funcs.set->h;
				for (; n; n = n->next) {
					sql_func *f = n->data;

					if (f->type != type && f->type != filt) 
						continue;
					if ((fres = func_cmp(sa, f, sqlfname, nrargs )) != NULL)
						list_append(res, fres);
				}
			}
			MT_lock_unset(&s->funcs.set->ht_lock);
		}
	}
	return res;
}

/* find function based on first argument */
sql_subfunc *
sql_bind_member(sql_allocator *sa, sql_schema *s, const char *sqlfname, sql_subtype *tp, int nrargs, sql_subfunc *prev)
{
	node *n = funcs->h;
	int found = 1;

	assert(nrargs);
	if (prev) {
		found = 0;
		for(; n && !found; n = n->next)
			if (n->data == prev->func)
				found = 1;
	}
	for (; n; n = n->next) {
		sql_func *f = n->data;

		if (!f->res && !IS_FILT(f))
			continue;
		if (strcmp(f->base.name, sqlfname) == 0) {
			if (list_length(f->ops) == nrargs && is_subtypeof(tp, &((sql_arg *) f->ops->h->data)->type)) 
				return sql_dup_subfunc(sa, f, NULL, tp);
		}
	}
	if (s) {
		node *n;

		if (!s->funcs.set) 
			return NULL;
		n = s->funcs.set->h;
		if (prev && !found) {
			for(; n && !found; n = n->next)
				if (n->data == prev->func)
					found = 1;
		}
		for (; n; n = n->next) {
			sql_func *f = n->data;

			if (!f->res && !IS_FILT(f))
				continue;
			if (strcmp(f->base.name, sqlfname) == 0) {
				if (list_length(f->ops) == nrargs && is_subtypeof(tp, &((sql_arg *) f->ops->h->data)->type)) 
					return sql_dup_subfunc(sa, f, NULL, tp);
			}
		}
	}
	return NULL;
}

sql_subfunc *
sql_bind_func(sql_allocator *sa, sql_schema *s, const char *sqlfname, sql_subtype *tp1, sql_subtype *tp2, sql_ftype type)
{
	list *l = sa_list(sa);
	sql_subfunc *fres;

	if (tp1)
		list_append(l, tp1);
	if (tp2)
		list_append(l, tp2);

	fres = sql_bind_func_(sa, s, sqlfname, l, type);
	return fres;
}

sql_subfunc *
sql_bind_func3(sql_allocator *sa, sql_schema *s, const char *sqlfname, sql_subtype *tp1, sql_subtype *tp2, sql_subtype *tp3, sql_ftype type)
{
	list *l = sa_list(sa);
	sql_subfunc *fres;

	if (tp1)
		list_append(l, tp1);
	if (tp2)
		list_append(l, tp2);
	if (tp3)
		list_append(l, tp3);

	fres = sql_bind_func_(sa, s, sqlfname, l, type);
	return fres;
}

sql_subfunc *
sql_bind_func_(sql_allocator *sa, sql_schema *s, const char *sqlfname, list *ops, sql_ftype type)
{
	node *n = funcs->h;
	sql_ftype filt = (type == F_FUNC)?F_FILT:type;

	for (; n; n = n->next) {
		sql_func *f = n->data;

		if (f->type != type && f->type != filt) 
			continue;
		if (strcmp(f->base.name, sqlfname) == 0) {
			if (list_cmp(f->ops, ops, (fcmp) &arg_subtype_cmp) == 0) 
				return sql_dup_subfunc(sa, f, ops, NULL);
		}
	}
	if (s) {
		node *n;

		if (s->funcs.set) for (n=s->funcs.set->h; n; n = n->next) {
			sql_func *f = n->data;

			if (f->type != type && f->type != filt) 
				continue;
			if (strcmp(f->base.name, sqlfname) == 0) {
				if (list_cmp(f->ops, ops, (fcmp) &arg_subtype_cmp) == 0) 
					return sql_dup_subfunc(sa, f, ops, NULL);
			}
		}
	}
	return NULL;
}

static sql_subfunc *
sql_bind_func_result_(sql_allocator *sa, sql_schema *s, const char *sqlfname, list *ops, sql_subtype *res)
{
	node *n = funcs->h;

	for (; n; n = n->next) {
		sql_func *f = n->data;
		sql_arg *firstres = NULL;

		if (!f->res && !IS_FILT(f))
			continue;
		firstres = IS_FILT(f)?BIT:f->res->h->data;
		if (strcmp(f->base.name, sqlfname) == 0 && (is_subtype(&firstres->type, res) || firstres->type.type->eclass == EC_ANY) && list_cmp(f->ops, ops, (fcmp) &arg_subtype_cmp) == 0) 
			return sql_dup_subfunc(sa, f, ops, NULL);
	}
	if (s && s->funcs.set)
		n = s->funcs.set->h;
	for (; n; n = n->next) {
		sql_func *f = n->data;
		sql_arg *firstres = NULL;

		if (!f->res && !IS_FILT(f))
			continue;
		firstres = IS_FILT(f)?BIT:f->res->h->data;
		if (strcmp(f->base.name, sqlfname) == 0 && (is_subtype(&firstres->type, res) || firstres->type.type->eclass == EC_ANY) && list_cmp(f->ops, ops, (fcmp) &arg_subtype_cmp) == 0) 
			return sql_dup_subfunc(sa, f, ops, NULL);
	}
	return NULL;
}

sql_subfunc *
sql_bind_func_result(sql_allocator *sa, sql_schema *s, const char *sqlfname, sql_subtype *tp1, sql_subtype *tp2, sql_subtype *res)
{
	list *l = sa_list(sa);
	sql_subfunc *fres;

	if (tp1)
		list_append(l, tp1);
	if (tp2)
		list_append(l, tp2);

	fres = sql_bind_func_result_(sa, s, sqlfname, l, res);
	return fres;
}

sql_subfunc *
sql_bind_func_result3(sql_allocator *sa, sql_schema *s, const char *sqlfname, sql_subtype *tp1, sql_subtype *tp2, sql_subtype *tp3, sql_subtype *res)
{
	list *l = sa_list(sa);
	sql_subfunc *fres;

	if (tp1)
		list_append(l, tp1);
	if (tp2)
		list_append(l, tp2);
	if (tp3)
		list_append(l, tp3);

	fres = sql_bind_func_result_(sa, s, sqlfname, l, res);
	return fres;
}

static void
sql_create_alias(sql_allocator *sa, const char *name, const char *alias)
{
	sql_alias *a = SA_ZNEW(sa, sql_alias);

	if(a) {
		a->name = sa_strdup(sa, name);
		a->alias = sa_strdup(sa, alias);
		list_append(aliases, a);
		if (!keyword_exists(a->alias) )
			(void) keywords_insert(a->alias, KW_ALIAS);
	}
}

char *
sql_bind_alias(const char *alias)
{
	node *n;

	for (n = aliases->h; n; n = n->next) {
		sql_alias *a = n->data;

		if (strcmp(a->alias, alias) == 0) {
			return a->name;
		}
	}
	return NULL;
}

static sql_type *
sql_create_type(sql_allocator *sa, const char *sqlname, unsigned int digits, unsigned int scale, unsigned char radix, sql_class eclass, const char *name)
{
	sql_type *t = SA_ZNEW(sa, sql_type);

	base_init(sa, &t->base, store_next_oid(), 0, name);
	t->sqlname = sa_strdup(sa, sqlname);
	t->digits = digits;
	t->scale = scale;
	t->localtype = ATOMindex(t->base.name);
	t->radix = radix;
	t->eclass = eclass;
	t->s = NULL;
	if (!keyword_exists(t->sqlname) && !EC_INTERVAL(eclass))
		(void) keywords_insert(t->sqlname, KW_TYPE);
	list_append(types, t);

	list_append(localtypes, sql_create_subtype(sa, t, 0, 0));

	return t;
}

static sql_arg *
create_arg(sql_allocator *sa, const char *name, sql_subtype *t, char inout)
{
	sql_arg *a = (sa)?SA_ZNEW(sa, sql_arg):ZNEW(sql_arg);

	if(a) {
		a->name = name?sa_strdup(sa, name):NULL;
		a->type = *t;
		a->inout = inout;
	}
	return a;
}

sql_arg *
sql_create_arg(sql_allocator *sa, const char *name, sql_subtype *t, char inout)
{
	return create_arg(sa, name, t, inout);
}

sql_arg *
arg_dup(sql_allocator *sa, sql_arg *oa)
{
	sql_arg *a = SA_ZNEW(sa, sql_arg);

	if(a) {
		a->name = sa_strdup(sa, oa->name);
		a->type = oa->type;
		a->inout = oa->inout;
	}
	return a;
}

static sql_func *
sql_create_func_(sql_allocator *sa, const char *name, const char *mod, const char *imp, list *ops, sql_arg *res, bit side_effect, sql_ftype type, int fix_scale)
{
	sql_func *t = SA_ZNEW(sa, sql_func);

	if (!ops)
		ops = sa_list(sa);
	base_init(sa, &t->base, store_next_oid(), 0, name);
	t->imp = sa_strdup(sa, imp);
	t->mod = sa_strdup(sa, mod);
	t->ops = ops;
	t->type = type;
	if (res) {
		t->res = sa_list(sa);
		list_append(t->res, res);
	} else {
		t->res = NULL;
	}
	t->nr = list_length(funcs);
	t->sql = 0;
	t->lang = FUNC_LANG_INT;
	t->side_effect = side_effect;
	t->fix_scale = fix_scale;
	t->s = NULL;
	t->system = TRUE;
	if (type == F_AGGR) {
		list_append(aggrs, t);
	} else {
		list_append(funcs, t);
	}
	return t;
}

static sql_func *
sql_create_aggr(sql_allocator *sa, const char *name, const char *mod, const char *imp, sql_type *tpe, sql_type *res)
{
	list *l = sa_list(sa);
	sql_arg *sres;

	if (tpe)
		list_append(l, create_arg(sa, NULL, sql_create_subtype(sa, tpe, 0, 0), ARG_IN));
	assert(res);
	sres = create_arg(sa, NULL, sql_create_subtype(sa, res, 0, 0), ARG_OUT);
	return sql_create_func_(sa, name, mod, imp, l, sres, FALSE, F_AGGR, SCALE_NONE);
}

static sql_func *
sql_create_func(sql_allocator *sa, const char *name, const char *mod, const char *imp, sql_type *tpe1, sql_type *tpe2, sql_type *res, int fix_scale)
{
	list *l = sa_list(sa);
	sql_arg *sres;

	if (tpe1)
		list_append(l,create_arg(sa, NULL, sql_create_subtype(sa, tpe1, 0, 0), ARG_IN));
	if (tpe2)
		list_append(l,create_arg(sa, NULL, sql_create_subtype(sa, tpe2, 0, 0), ARG_IN));

	sres = create_arg(sa, NULL, sql_create_subtype(sa, res, 0, 0), ARG_OUT);
	return sql_create_func_(sa, name, mod, imp, l, sres, FALSE, F_FUNC, fix_scale);
}

static sql_func *
sql_create_func_res(sql_allocator *sa, const char *name, const char *mod, const char *imp, sql_type *tpe1, sql_type *tpe2, sql_type *res, int fix_scale, unsigned int scale)
{
	list *l = sa_list(sa);
	sql_arg *sres;

	if (tpe1)
		list_append(l,create_arg(sa, NULL, sql_create_subtype(sa, tpe1, 0, 0), ARG_IN));
	if (tpe2)
		list_append(l,create_arg(sa, NULL, sql_create_subtype(sa, tpe2, 0, 0), ARG_IN));

	sres = create_arg(sa, NULL, sql_create_subtype(sa, res, 0, 0), ARG_OUT);
	sres->type.scale = scale;
	return sql_create_func_(sa, name, mod, imp, l, sres, FALSE, F_FUNC, fix_scale);
}

static sql_func *
sql_create_funcSE(sql_allocator *sa, const char *name, const char *mod, const char *imp, sql_type *tpe1, sql_type *tpe2, sql_type *res, int fix_scale)
{
	list *l = sa_list(sa);
	sql_arg *sres;

	if (tpe1)
		list_append(l,create_arg(sa, NULL, sql_create_subtype(sa, tpe1, 0, 0), ARG_IN));
	if (tpe2)
		list_append(l,create_arg(sa, NULL, sql_create_subtype(sa, tpe2, 0, 0), ARG_IN));

	sres = create_arg(sa, NULL, sql_create_subtype(sa, res, 0, 0), ARG_OUT);
	return sql_create_func_(sa, name, mod, imp, l, sres, TRUE, F_FUNC, fix_scale);
}

static sql_func *
sql_create_func3(sql_allocator *sa, const char *name, const char *mod, const char *imp, sql_type *tpe1, sql_type *tpe2, sql_type *tpe3, sql_type *res, int fix_scale)
{
	list *l = sa_list(sa);
	sql_arg *sres;

	list_append(l, create_arg(sa, NULL, sql_create_subtype(sa, tpe1, 0, 0), ARG_IN));
	list_append(l, create_arg(sa, NULL, sql_create_subtype(sa, tpe2, 0, 0), ARG_IN));
	list_append(l, create_arg(sa, NULL, sql_create_subtype(sa, tpe3, 0, 0), ARG_IN));
	sres = create_arg(sa, NULL, sql_create_subtype(sa, res, 0, 0), ARG_OUT);
	return sql_create_func_(sa, name, mod, imp, l, sres, FALSE, F_FUNC, fix_scale);
}

static sql_func *
sql_create_analytic(sql_allocator *sa, const char *name, const char *mod, const char *imp, sql_type *tpe1, sql_type *res,
					int fix_scale)
{
	list *l = sa_list(sa);
	sql_arg *sres;

	list_append(l, create_arg(sa, NULL, sql_create_subtype(sa, tpe1, 0, 0), ARG_IN));
	sres = create_arg(sa, NULL, sql_create_subtype(sa, res, 0, 0), ARG_OUT);
	return sql_create_func_(sa, name, mod, imp, l, sres, FALSE, F_ANALYTIC, fix_scale);
}

static sql_func *
sql_create_analytic2(sql_allocator *sa, const char *name, const char *mod, const char *imp, sql_type *tpe1,
					 sql_type *tpe2, sql_type *res, int fix_scale)
{
	list *l = sa_list(sa);
	sql_arg *sres;

	list_append(l, create_arg(sa, NULL, sql_create_subtype(sa, tpe1, 0, 0), ARG_IN));
	list_append(l, create_arg(sa, NULL, sql_create_subtype(sa, tpe2, 0, 0), ARG_IN));
	sres = create_arg(sa, NULL, sql_create_subtype(sa, res, 0, 0), ARG_OUT);
	return sql_create_func_(sa, name, mod, imp, l, sres, FALSE, F_ANALYTIC, fix_scale);
}

static sql_func *
sql_create_analytic3(sql_allocator *sa, const char *name, const char *mod, const char *imp, sql_type *tpe1,
					 sql_type *tpe2, sql_type *tpe3, sql_type *res, int fix_scale)
{
	list *l = sa_list(sa);
	sql_arg *sres;

	list_append(l, create_arg(sa, NULL, sql_create_subtype(sa, tpe1, 0, 0), ARG_IN));
	list_append(l, create_arg(sa, NULL, sql_create_subtype(sa, tpe2, 0, 0), ARG_IN));
	list_append(l, create_arg(sa, NULL, sql_create_subtype(sa, tpe3, 0, 0), ARG_IN));
	sres = create_arg(sa, NULL, sql_create_subtype(sa, res, 0, 0), ARG_OUT);
	return sql_create_func_(sa, name, mod, imp, l, sres, FALSE, F_ANALYTIC, fix_scale);
}

static sql_func *
sql_create_analytic4(sql_allocator *sa, const char *name, const char *mod, const char *imp, sql_type *tpe1,
					 sql_type *tpe2, sql_type *tpe3, sql_type *tpe4, sql_type *res, int fix_scale)
{
	list *l = sa_list(sa);
	sql_arg *sres;

	list_append(l, create_arg(sa, NULL, sql_create_subtype(sa, tpe1, 0, 0), ARG_IN));
	list_append(l, create_arg(sa, NULL, sql_create_subtype(sa, tpe2, 0, 0), ARG_IN));
	list_append(l, create_arg(sa, NULL, sql_create_subtype(sa, tpe3, 0, 0), ARG_IN));
	list_append(l, create_arg(sa, NULL, sql_create_subtype(sa, tpe4, 0, 0), ARG_IN));
	sres = create_arg(sa, NULL, sql_create_subtype(sa, res, 0, 0), ARG_OUT);
	return sql_create_func_(sa, name, mod, imp, l, sres, FALSE, F_ANALYTIC, fix_scale);
}

/* TODO maybe doing a varsized C function would be better :) */
static sql_func *
sql_create_analytic5(sql_allocator *sa, const char *name, const char *mod, const char *imp, sql_type *tpe1,
					 sql_type *tpe2, sql_type *tpe3, sql_type *tpe4, sql_type *tpe5, sql_type *res, int fix_scale)
{
	list *l = sa_list(sa);
	sql_arg *sres;

	list_append(l, create_arg(sa, NULL, sql_create_subtype(sa, tpe1, 0, 0), ARG_IN));
	list_append(l, create_arg(sa, NULL, sql_create_subtype(sa, tpe2, 0, 0), ARG_IN));
	list_append(l, create_arg(sa, NULL, sql_create_subtype(sa, tpe3, 0, 0), ARG_IN));
	list_append(l, create_arg(sa, NULL, sql_create_subtype(sa, tpe4, 0, 0), ARG_IN));
	list_append(l, create_arg(sa, NULL, sql_create_subtype(sa, tpe5, 0, 0), ARG_IN));
	sres = create_arg(sa, NULL, sql_create_subtype(sa, res, 0, 0), ARG_OUT);
	return sql_create_func_(sa, name, mod, imp, l, sres, FALSE, F_ANALYTIC, fix_scale);
}

static sql_func *
sql_create_analytic6(sql_allocator *sa, const char *name, const char *mod, const char *imp, sql_type *tpe1, sql_type *tpe2,
					 sql_type *tpe3, sql_type *tpe4, sql_type *tpe5, sql_type *tpe6, sql_type *res, int fix_scale)
{
	list *l = sa_list(sa);
	sql_arg *sres;

	list_append(l, create_arg(sa, NULL, sql_create_subtype(sa, tpe1, 0, 0), ARG_IN));
	list_append(l, create_arg(sa, NULL, sql_create_subtype(sa, tpe2, 0, 0), ARG_IN));
	list_append(l, create_arg(sa, NULL, sql_create_subtype(sa, tpe3, 0, 0), ARG_IN));
	list_append(l, create_arg(sa, NULL, sql_create_subtype(sa, tpe4, 0, 0), ARG_IN));
	list_append(l, create_arg(sa, NULL, sql_create_subtype(sa, tpe5, 0, 0), ARG_IN));
	list_append(l, create_arg(sa, NULL, sql_create_subtype(sa, tpe6, 0, 0), ARG_IN));
	sres = create_arg(sa, NULL, sql_create_subtype(sa, res, 0, 0), ARG_OUT);
	return sql_create_func_(sa, name, mod, imp, l, sres, FALSE, F_ANALYTIC, fix_scale);
}

static sql_func *
sql_create_func4(sql_allocator *sa, const char *name, const char *mod, const char *imp, sql_type *tpe1, sql_type *tpe2,
				 sql_type *tpe3, sql_type *tpe4, sql_type *res, int fix_scale)
{
	list *l = sa_list(sa);
	sql_arg *sres;

	list_append(l, create_arg(sa, NULL, sql_create_subtype(sa, tpe1, 0, 0), ARG_IN));
	list_append(l, create_arg(sa, NULL, sql_create_subtype(sa, tpe2, 0, 0), ARG_IN));
	list_append(l, create_arg(sa, NULL, sql_create_subtype(sa, tpe3, 0, 0), ARG_IN));
	list_append(l, create_arg(sa, NULL, sql_create_subtype(sa, tpe4, 0, 0), ARG_IN));
	sres = create_arg(sa, NULL, sql_create_subtype(sa, res, 0, 0), ARG_OUT);
	return sql_create_func_(sa, name, mod, imp, l, sres, FALSE, F_FUNC, fix_scale);
}


/* SQL service initialization
This C-code version initializes the
parser catalogs with typing information. Although, in principle,
many of the function signatures can be obtained from the underlying
database kernel, we have chosen for this explicit scheme for one
simple reason. The SQL standard dictates the types and we have to
check their availability in the kernel only. The kernel itself could
include many functions for which there is no standard.
*/

static void
sqltypeinit( sql_allocator *sa)
{
	sql_type *ts[100];
	sql_type **strings, **numerical;
	sql_type **decimals, **floats, **dates, **end, **t;
	sql_type *STR, *BTE, *SHT, *INT, *LNG, *OID, *FLT, *DBL, *DEC;
#ifdef HAVE_HGE
	sql_type *HGE = NULL;
#endif
	sql_type *SECINT, *MONINT, *DTE;
	sql_type *TME, *TMETZ, *TMESTAMP, *TMESTAMPTZ;
	sql_type *BLOB;
	sql_type *ANY, *TABLE, *PTR;
	sql_type *GEOM, *MBR;
	sql_func *f;
	sql_arg *sres;
	sql_type *LargestINT, *LargestDEC;

	ANY = sql_create_type(sa, "ANY", 0, 0, 0, EC_ANY, "void");

	t = ts;
	TABLE = *t++ = sql_create_type(sa, "TABLE", 0, 0, 0, EC_TABLE, "bat");
	PTR = *t++ = sql_create_type(sa, "PTR", 0, 0, 0, EC_TABLE, "ptr");

	BIT = *t++ = sql_create_type(sa, "BOOLEAN", 1, 0, 2, EC_BIT, "bit");
	sql_create_alias(sa, BIT->sqlname, "BOOL");

	strings = t;
	*t++ = sql_create_type(sa, "CHAR",    0, 0, 0, EC_CHAR,   "str");
	STR = *t++ = sql_create_type(sa, "VARCHAR", 0, 0, 0, EC_STRING, "str");
	*t++ = sql_create_type(sa, "CLOB",    0, 0, 0, EC_STRING, "str");

	numerical = t;
#if SIZEOF_OID == SIZEOF_INT
	OID = *t++ = sql_create_type(sa, "OID", 31, 0, 2, EC_POS, "oid");
#endif
#if SIZEOF_OID == SIZEOF_LNG
	OID = *t++ = sql_create_type(sa, "OID", 63, 0, 2, EC_POS, "oid");
#endif

	BTE = *t++ = sql_create_type(sa, "TINYINT",   8, SCALE_FIX, 2, EC_NUM, "bte");
	SHT = *t++ = sql_create_type(sa, "SMALLINT", 16, SCALE_FIX, 2, EC_NUM, "sht");
	INT = *t++ = sql_create_type(sa, "INT",      32, SCALE_FIX, 2, EC_NUM, "int");
	LargestINT =
	LNG = *t++ = sql_create_type(sa, "BIGINT",   64, SCALE_FIX, 2, EC_NUM, "lng");
#ifdef HAVE_HGE
	if (have_hge) {
		LargestINT =
		HGE = *t++ = sql_create_type(sa, "HUGEINT",  128, SCALE_FIX, 2, EC_NUM, "hge");
	}
#endif

	decimals = t;
	/* decimal(d,s) (d indicates nr digits,
	   s scale indicates nr of digits after the dot .) */
	*t++ = sql_create_type(sa, "DECIMAL",  2, SCALE_FIX, 10, EC_DEC, "bte");
	*t++ = sql_create_type(sa, "DECIMAL",  4, SCALE_FIX, 10, EC_DEC, "sht");
	DEC =
	*t++ = sql_create_type(sa, "DECIMAL",  9, SCALE_FIX, 10, EC_DEC, "int");
	LargestDEC =
	*t++ = sql_create_type(sa, "DECIMAL", 18, SCALE_FIX, 10, EC_DEC, "lng");
#ifdef HAVE_HGE
	if (have_hge) {
		LargestDEC =
		*t++ = sql_create_type(sa, "DECIMAL", 38, SCALE_FIX, 10, EC_DEC, "hge");
	}
#endif

	/* float(n) (n indicates precision of at least n digits) */
	/* ie n <= 23 -> flt */
	/*    n <= 51 -> dbl */
	/*    n <= 62 -> long long dbl (with -ieee) (not supported) */
	/* this requires a type definition */

	floats = t;
	FLT = *t++ = sql_create_type(sa, "REAL", 24, SCALE_NOFIX, 2, EC_FLT, "flt");
	DBL = *t++ = sql_create_type(sa, "DOUBLE", 53, SCALE_NOFIX, 2, EC_FLT, "dbl");

	dates = t;
	MONINT = *t++ = sql_create_type(sa, "MONTH_INTERVAL", 32, 0, 2, EC_MONTH, "int");
	SECINT = *t++ = sql_create_type(sa, "SEC_INTERVAL", 13, SCALE_FIX, 10, EC_SEC, "lng");
	TME = *t++ = sql_create_type(sa, "TIME", 7, 0, 0, EC_TIME, "daytime");
	TMETZ = *t++ = sql_create_type(sa, "TIMETZ", 7, SCALE_FIX, 0, EC_TIME, "daytime");
	DTE = *t++ = sql_create_type(sa, "DATE", 0, 0, 0, EC_DATE, "date");
	TMESTAMP = *t++ = sql_create_type(sa, "TIMESTAMP", 7, 0, 0, EC_TIMESTAMP, "timestamp");
	TMESTAMPTZ = *t++ = sql_create_type(sa, "TIMESTAMPTZ", 7, SCALE_FIX, 0, EC_TIMESTAMP, "timestamp");

	BLOB = *t++ = sql_create_type(sa, "BLOB", 0, 0, 0, EC_BLOB, "blob");

	sql_create_func(sa, "length", "blob", "nitems", BLOB, NULL, INT, SCALE_NONE);
	sql_create_func(sa, "octet_length", "blob", "nitems", BLOB, NULL, INT, SCALE_NONE);

	if (geomcatalogfix_get() != NULL) {
		// the geom module is loaded 
		GEOM = *t++ = sql_create_type(sa, "GEOMETRY", 0, SCALE_NONE, 0, EC_GEOM, "wkb");
		/*POINT =*/ //*t++ = sql_create_type(sa, "POINT", 0, SCALE_FIX, 0, EC_GEOM, "wkb");
		*t++ = sql_create_type(sa, "GEOMETRYA", 0, SCALE_NONE, 0, EC_EXTERNAL, "wkba");

		MBR = *t++ = sql_create_type(sa, "MBR", 0, SCALE_NONE, 0, EC_EXTERNAL, "mbr");
		
		/* mbr operator functions */
		sql_create_func(sa, "mbr_overlap", "geom", "mbrOverlaps", GEOM, GEOM, BIT, SCALE_FIX);
		sql_create_func(sa, "mbr_overlap", "geom", "mbrOverlaps", MBR, MBR, BIT, SCALE_FIX);
		sql_create_func(sa, "mbr_above", "geom", "mbrAbove", GEOM, GEOM, BIT, SCALE_FIX);
		sql_create_func(sa, "mbr_above", "geom", "mbrAbove", MBR, MBR, BIT, SCALE_FIX);
		sql_create_func(sa, "mbr_below", "geom", "mbrBelow", GEOM, GEOM, BIT, SCALE_FIX);
		sql_create_func(sa, "mbr_below", "geom", "mbrBelow", MBR, MBR, BIT, SCALE_FIX);
		sql_create_func(sa, "mbr_right", "geom", "mbrRight", GEOM, GEOM, BIT, SCALE_FIX);
		sql_create_func(sa, "mbr_right", "geom", "mbrRight", MBR, MBR, BIT, SCALE_FIX);
		sql_create_func(sa, "mbr_left", "geom", "mbrLeft", GEOM, GEOM, BIT, SCALE_FIX);
		sql_create_func(sa, "mbr_left", "geom", "mbrLeft", MBR, MBR, BIT, SCALE_FIX);
		sql_create_func(sa, "mbr_overlap_or_above", "geom", "mbrOverlapOrAbove", GEOM, GEOM, BIT, SCALE_FIX);
		sql_create_func(sa, "mbr_overlap_or_above", "geom", "mbrOverlapOrAbove", MBR, MBR, BIT, SCALE_FIX);
		sql_create_func(sa, "mbr_overlap_or_below", "geom", "mbrOverlapOrBelow", GEOM, GEOM, BIT, SCALE_FIX);
		sql_create_func(sa, "mbr_overlap_or_below", "geom", "mbrOverlapOrBelow", MBR, MBR, BIT, SCALE_FIX);
		sql_create_func(sa, "mbr_overlap_or_right", "geom", "mbrOverlapOrRight", GEOM, GEOM, BIT, SCALE_FIX);
		sql_create_func(sa, "mbr_overlap_or_right", "geom", "mbrOverlapOrRight", MBR, MBR, BIT, SCALE_FIX);
		sql_create_func(sa, "mbr_overlap_or_left", "geom", "mbrOverlapOrLeft", GEOM, GEOM, BIT, SCALE_FIX);
		sql_create_func(sa, "mbr_overlap_or_left", "geom", "mbrOverlapOrLeft", MBR, MBR, BIT, SCALE_FIX);
		sql_create_func(sa, "mbr_contains", "geom", "mbrContains", GEOM, GEOM, BIT, SCALE_FIX);
		sql_create_func(sa, "mbr_contains", "geom", "mbrContains", MBR, MBR, BIT, SCALE_FIX);
		sql_create_func(sa, "mbr_contained", "geom", "mbrContained", GEOM, GEOM, BIT, SCALE_FIX);
		sql_create_func(sa, "mbr_contained", "geom", "mbrContained", MBR, MBR, BIT, SCALE_FIX);
		sql_create_func(sa, "mbr_equal", "geom", "mbrEqual", GEOM, GEOM, BIT, SCALE_FIX);
		sql_create_func(sa, "mbr_equal", "geom", "mbrEqual", MBR, MBR, BIT, SCALE_FIX);
		sql_create_func(sa, "mbr_distance", "geom", "mbrDistance", GEOM, GEOM, DBL, SCALE_FIX);
		sql_create_func(sa, "mbr_distance", "geom", "mbrDistance", MBR, MBR, DBL, SCALE_FIX);
		sql_create_func(sa, "left_shift", "geom", "mbrLeft", GEOM, GEOM, BIT, SCALE_FIX);
		sql_create_func(sa, "left_shift", "geom", "mbrLeft", MBR, MBR, BIT, SCALE_FIX);
		sql_create_func(sa, "right_shift", "geom", "mbrRight", GEOM, GEOM, BIT, SCALE_FIX);
		sql_create_func(sa, "right_shift", "geom", "mbrRight", MBR, MBR, BIT, SCALE_FIX);
	}

	end = t;
	*t = NULL;

//	sql_create_func(sa, "st_pointfromtext", "geom", "st_pointformtext", OID, NULL, OID, SCALE_FIX);
	sql_create_aggr(sa, "grouping", "sql", "grouping", ANY, BTE);
	sql_create_aggr(sa, "grouping", "sql", "grouping", ANY, SHT);
	sql_create_aggr(sa, "grouping", "sql", "grouping", ANY, INT);
	sql_create_aggr(sa, "grouping", "sql", "grouping", ANY, LNG);
#ifdef HAVE_HGE
	sql_create_aggr(sa, "grouping", "sql", "grouping", ANY, HGE);
#endif

	sql_create_aggr(sa, "not_unique", "sql", "not_unique", OID, BIT);
	/* well to be precise it does reduce and map */
	sql_create_func(sa, "not_uniques", "sql", "not_uniques", LNG, NULL, OID, SCALE_NONE);
	sql_create_func(sa, "not_uniques", "sql", "not_uniques", OID, NULL, OID, SCALE_NONE);

	/* functions needed for all types */
	sql_create_func(sa, "hash", "mkey", "hash", ANY, NULL, LNG, SCALE_FIX);
	sql_create_func3(sa, "rotate_xor_hash", "calc", "rotate_xor_hash", LNG, INT, ANY, LNG, SCALE_NONE);
	sql_create_func(sa, "=", "calc", "=", ANY, ANY, BIT, SCALE_FIX);
	sql_create_func(sa, "<>", "calc", "!=", ANY, ANY, BIT, SCALE_FIX);
	sql_create_func(sa, "isnull", "calc", "isnil", ANY, NULL, BIT, SCALE_FIX);
	sql_create_func(sa, ">", "calc", ">", ANY, ANY, BIT, SCALE_FIX);
	sql_create_func(sa, ">=", "calc", ">=", ANY, ANY, BIT, SCALE_FIX);
	sql_create_func(sa, "<", "calc", "<", ANY, ANY, BIT, SCALE_FIX);
	sql_create_func(sa, "<=", "calc", "<=", ANY, ANY, BIT, SCALE_FIX);
	sres = create_arg(sa, NULL, sql_create_subtype(sa, BIT, 0, 0), ARG_OUT);
	sql_create_func_(sa, "between", "calc", "between",
			 list_append(list_append(list_append (list_append (list_append(list_append(list_append(list_append(sa_list(sa),
				create_arg(sa, NULL, sql_create_subtype(sa, ANY, 0, 0), ARG_IN)),
				create_arg(sa, NULL, sql_create_subtype(sa, ANY, 0, 0), ARG_IN)),
				create_arg(sa, NULL, sql_create_subtype(sa, ANY, 0, 0), ARG_IN)),
				create_arg(sa, NULL, sql_create_subtype(sa, BIT, 0, 0), ARG_IN)),
				create_arg(sa, NULL, sql_create_subtype(sa, BIT, 0, 0), ARG_IN)),
				create_arg(sa, NULL, sql_create_subtype(sa, BIT, 0, 0), ARG_IN)),
				create_arg(sa, NULL, sql_create_subtype(sa, BIT, 0, 0), ARG_IN)),
				create_arg(sa, NULL, sql_create_subtype(sa, BIT, 0, 0), ARG_IN)),
				sres, FALSE, F_FUNC, SCALE_FIX);
	sql_create_aggr(sa, "zero_or_one", "sql", "zero_or_one", ANY, ANY);
	sql_create_aggr(sa, "all", "sql", "all", ANY, ANY);
	sql_create_aggr(sa, "null", "sql", "null", ANY, BIT);
	sql_create_func3(sa, "any", "sql", "any", BIT, BIT, BIT, BIT, SCALE_NONE);
	sql_create_func3(sa, "all", "sql", "all", BIT, BIT, BIT, BIT, SCALE_NONE);
	sql_create_aggr(sa, "anyequal", "aggr", "anyequal", ANY, BIT); /* needs 3 arguments (l,r,nil)(ugh) */
	sql_create_aggr(sa, "allnotequal", "aggr", "allnotequal", ANY, BIT); /* needs 3 arguments (l,r,nil)(ugh) */
	sql_create_aggr(sa, "exist", "aggr", "exist", ANY, BIT);
	sql_create_aggr(sa, "not_exist", "aggr", "not_exist", ANY, BIT);
	sql_create_func(sa, "sql_exists", "aggr", "exist", ANY, NULL, BIT, SCALE_NONE);
	sql_create_func(sa, "sql_not_exists", "aggr", "not_exist", ANY, NULL, BIT, SCALE_NONE);
	/* needed for relational version */
	sql_create_func(sa, "in", "calc", "in", ANY, ANY, BIT, SCALE_NONE);
	sql_create_func(sa, "identity", "calc", "identity", ANY, NULL, OID, SCALE_NONE);
	sql_create_func(sa, "rowid", "calc", "identity", ANY, NULL, INT, SCALE_NONE);
	/* needed for indices/clusters oid(schema.table,val) returns max(head(schema.table))+1 */
	sql_create_func3(sa, "rowid", "calc", "rowid", ANY, STR, STR, OID, SCALE_NONE);
	sql_create_aggr(sa, "min", "aggr", "min", ANY, ANY);
	sql_create_aggr(sa, "max", "aggr", "max", ANY, ANY);
	sql_create_func(sa, "sql_min", "calc", "min", ANY, ANY, ANY, SCALE_FIX);
	sql_create_func(sa, "sql_max", "calc", "max", ANY, ANY, ANY, SCALE_FIX);
	sql_create_func(sa, "least", "calc", "min_no_nil", ANY, ANY, ANY, SCALE_FIX);
	sql_create_func(sa, "greatest", "calc", "max_no_nil", ANY, ANY, ANY, SCALE_FIX);
	sql_create_func3(sa, "ifthenelse", "calc", "ifthenelse", BIT, ANY, ANY, ANY, SCALE_FIX);

	/* sum for numerical and decimals */
	sql_create_aggr(sa, "sum", "aggr", "sum", BTE, LargestINT);
	sql_create_aggr(sa, "sum", "aggr", "sum", SHT, LargestINT);
	sql_create_aggr(sa, "sum", "aggr", "sum", INT, LargestINT);
	//sql_create_aggr(sa, "sum", "aggr", "sum", LNG, LargestINT);
#ifdef HAVE_HGE
	if (have_hge)
		sql_create_aggr(sa, "sum", "aggr", "sum", HGE, LargestINT);
#endif
	sql_create_aggr(sa, "sum", "aggr", "sum", LNG, LNG);

	t = decimals; /* BTE */
	sql_create_aggr(sa, "sum", "aggr", "sum", *(t), LargestDEC);
	t++; /* SHT */
	sql_create_aggr(sa, "sum", "aggr", "sum", *(t), LargestDEC);
	t++; /* INT */
	sql_create_aggr(sa, "sum", "aggr", "sum", *(t), LargestDEC);
	t++; /* LNG */
	sql_create_aggr(sa, "sum", "aggr", "sum", *(t), LargestDEC);
#ifdef HAVE_HGE
	if (have_hge) {
		t++; /* HGE */
		sql_create_aggr(sa, "sum", "aggr", "sum", *(t), LargestDEC);
	}
#endif

	/* prod for numerical and decimals */
	sql_create_aggr(sa, "prod", "aggr", "prod", BTE, LargestINT);
	sql_create_aggr(sa, "prod", "aggr", "prod", SHT, LargestINT);
	sql_create_aggr(sa, "prod", "aggr", "prod", INT, LargestINT);
	sql_create_aggr(sa, "prod", "aggr", "prod", LNG, LargestINT);
#ifdef HAVE_HGE
	if (HAVE_HGE)
		sql_create_aggr(sa, "prod", "aggr", "prod", HGE, LargestINT);
#endif

#if 0
	/* prod for decimals introduce errors in the output scales */
	t = decimals; /* BTE */
	sql_create_aggr(sa, "prod", "aggr", "prod", *(t), LargestDEC);
	t++; /* SHT */
	sql_create_aggr(sa, "prod", "aggr", "prod", *(t), LargestDEC);
	t++; /* INT */
	sql_create_aggr(sa, "prod", "aggr", "prod", *(t), LargestDEC);
	t++; /* LNG */
	sql_create_aggr(sa, "prod", "aggr", "prod", *(t), LargestDEC);
#ifdef HAVE_HGE
	if (have_hge) {
		t++; /* HGE */
		sql_create_aggr(sa, "prod", "aggr", "prod", *(t), LargestDEC);
	}
#endif
#endif

	for (t = numerical; t < dates; t++) {
		sql_create_func(sa, "mod", "calc", "%", *t, *t, *t, SCALE_FIX);
	}

	for (t = floats; t < dates; t++) {
		sql_create_aggr(sa, "sum", "aggr", "sum", *t, *t);
		sql_create_aggr(sa, "prod", "aggr", "prod", *t, *t);
	}
	sql_create_aggr(sa, "sum", "aggr", "sum", MONINT, MONINT);
	sql_create_aggr(sa, "sum", "aggr", "sum", SECINT, SECINT);
	/* do DBL first so that it is chosen as cast destination for
	 * unknown types */
	sql_create_aggr(sa, "avg", "aggr", "avg", DBL, DBL);
	sql_create_aggr(sa, "avg", "aggr", "avg", BTE, DBL);
	sql_create_aggr(sa, "avg", "aggr", "avg", SHT, DBL);
	sql_create_aggr(sa, "avg", "aggr", "avg", INT, DBL);
	sql_create_aggr(sa, "avg", "aggr", "avg", LNG, DBL);
#ifdef HAVE_HGE
	if (have_hge)
		sql_create_aggr(sa, "avg", "aggr", "avg", HGE, DBL);
#endif
	sql_create_aggr(sa, "avg", "aggr", "avg", FLT, DBL);

	sql_create_aggr(sa, "avg", "aggr", "avg", MONINT, DBL);
	//sql_create_aggr(sa, "avg", "aggr", "avg", SECINT, DBL);

	sql_create_aggr(sa, "count_no_nil", "aggr", "count_no_nil", NULL, LNG);
	sql_create_aggr(sa, "count", "aggr", "count", NULL, LNG);

	/* order based operators */
	sql_create_analytic(sa, "diff", "sql", "diff", ANY, BIT, SCALE_NONE);
	sql_create_analytic2(sa, "diff", "sql", "diff", BIT, ANY, BIT, SCALE_NONE);

	sql_create_analytic5(sa, "window_bound", "sql", "window_bound", ANY, INT, INT, INT, BTE, LNG, SCALE_NONE);
	sql_create_analytic6(sa, "window_bound", "sql", "window_bound", BIT, ANY, INT, INT, INT, BTE, LNG, SCALE_NONE);
	sql_create_analytic5(sa, "window_bound", "sql", "window_bound", ANY, INT, INT, INT, SHT, LNG, SCALE_NONE);
	sql_create_analytic6(sa, "window_bound", "sql", "window_bound", BIT, ANY, INT, INT, INT, SHT, LNG, SCALE_NONE);
	sql_create_analytic5(sa, "window_bound", "sql", "window_bound", ANY, INT, INT, INT, INT, LNG, SCALE_NONE);
	sql_create_analytic6(sa, "window_bound", "sql", "window_bound", BIT, ANY, INT, INT, INT, INT, LNG, SCALE_NONE);
	sql_create_analytic5(sa, "window_bound", "sql", "window_bound", ANY, INT, INT, INT, LNG, LNG, SCALE_NONE);
	sql_create_analytic6(sa, "window_bound", "sql", "window_bound", BIT, ANY, INT, INT, INT, LNG, LNG, SCALE_NONE);
	sql_create_analytic5(sa, "window_bound", "sql", "window_bound", ANY, INT, INT, INT, FLT, LNG, SCALE_NONE);
	sql_create_analytic6(sa, "window_bound", "sql", "window_bound", BIT, ANY, INT, INT, INT, FLT, LNG, SCALE_NONE);
	sql_create_analytic5(sa, "window_bound", "sql", "window_bound", ANY, INT, INT, INT, DBL, LNG, SCALE_NONE);
	sql_create_analytic6(sa, "window_bound", "sql", "window_bound", BIT, ANY, INT, INT, INT, DBL, LNG, SCALE_NONE);
#ifdef HAVE_HGE
	if (have_hge) {
		sql_create_analytic5(sa, "window_bound", "sql", "window_bound", ANY, INT, INT, INT, HGE, LNG, SCALE_NONE);
		sql_create_analytic6(sa, "window_bound", "sql", "window_bound", BIT, ANY, INT, INT, INT, HGE, LNG, SCALE_NONE);
	}
#endif

	t = decimals; /* BTE */
	sql_create_analytic5(sa, "window_bound", "sql", "window_bound", ANY, INT, INT, INT, *(t), LNG, SCALE_NONE);
	sql_create_analytic6(sa, "window_bound", "sql", "window_bound", BIT, ANY, INT, INT, INT, *(t), LNG, SCALE_NONE);
	t++; /* SHT */
	sql_create_analytic5(sa, "window_bound", "sql", "window_bound", ANY, INT, INT, INT, *(t), LNG, SCALE_NONE);
	sql_create_analytic6(sa, "window_bound", "sql", "window_bound", BIT, ANY, INT, INT, INT, *(t), LNG, SCALE_NONE);
	t++; /* INT */
	sql_create_analytic5(sa, "window_bound", "sql", "window_bound", ANY, INT, INT, INT, *(t), LNG, SCALE_NONE);
	sql_create_analytic6(sa, "window_bound", "sql", "window_bound", BIT, ANY, INT, INT, INT, *(t), LNG, SCALE_NONE);
	t++; /* LNG */
	sql_create_analytic5(sa, "window_bound", "sql", "window_bound", ANY, INT, INT, INT, *(t), LNG, SCALE_NONE);
	sql_create_analytic6(sa, "window_bound", "sql", "window_bound", BIT, ANY, INT, INT, INT, *(t), LNG, SCALE_NONE);
#ifdef HAVE_HGE
	if (have_hge) {
		t++; /* HGE */
		sql_create_analytic5(sa, "window_bound", "sql", "window_bound", ANY, INT, INT, INT, *(t), LNG, SCALE_NONE);
		sql_create_analytic6(sa, "window_bound", "sql", "window_bound", BIT, ANY, INT, INT, INT, *(t), LNG, SCALE_NONE);
	}
#endif

	sql_create_analytic5(sa, "window_bound", "sql", "window_bound", ANY, INT, INT, INT, MONINT, LNG, SCALE_NONE);
	sql_create_analytic6(sa, "window_bound", "sql", "window_bound", BIT, ANY, INT, INT, INT, MONINT, LNG, SCALE_NONE);
	sql_create_analytic5(sa, "window_bound", "sql", "window_bound", ANY, INT, INT, INT, SECINT, LNG, SCALE_NONE);
	sql_create_analytic6(sa, "window_bound", "sql", "window_bound", BIT, ANY, INT, INT, INT, SECINT, LNG, SCALE_NONE);

	sql_create_analytic3(sa, "rank", "sql", "rank", ANY, BIT, BIT, INT, SCALE_NONE);
	sql_create_analytic3(sa, "dense_rank", "sql", "dense_rank", ANY, BIT, BIT, INT, SCALE_NONE);
	sql_create_analytic3(sa, "row_number", "sql", "row_number", ANY, BIT, BIT, INT, SCALE_NONE);
	sql_create_analytic3(sa, "percent_rank", "sql", "percent_rank", ANY, BIT, BIT, DBL, SCALE_NONE);
	sql_create_analytic3(sa, "cume_dist", "sql", "cume_dist", ANY, BIT, BIT, DBL, SCALE_NONE);

	sql_create_analytic4(sa, "ntile", "sql", "ntile", ANY, BTE, BIT, BIT, BTE, SCALE_NONE);
	sql_create_analytic4(sa, "ntile", "sql", "ntile", ANY, SHT, BIT, BIT, SHT, SCALE_NONE);
	sql_create_analytic4(sa, "ntile", "sql", "ntile", ANY, INT, BIT, BIT, INT, SCALE_NONE);
	sql_create_analytic4(sa, "ntile", "sql", "ntile", ANY, LNG, BIT, BIT, LNG, SCALE_NONE);
#ifdef HAVE_HGE
	if (have_hge)
		sql_create_analytic4(sa, "ntile", "sql", "ntile", ANY, HGE, BIT, BIT, HGE, SCALE_NONE);
#endif

	sql_create_analytic3(sa, "lag", "sql", "lag", ANY, BIT, BIT, ANY, SCALE_NONE);
	sql_create_analytic4(sa, "lag", "sql", "lag", ANY, BTE, BIT, BIT, ANY, SCALE_NONE);
	sql_create_analytic4(sa, "lag", "sql", "lag", ANY, SHT, BIT, BIT, ANY, SCALE_NONE);
	sql_create_analytic4(sa, "lag", "sql", "lag", ANY, INT, BIT, BIT, ANY, SCALE_NONE);
	sql_create_analytic4(sa, "lag", "sql", "lag", ANY, LNG, BIT, BIT, ANY, SCALE_NONE);
#ifdef HAVE_HGE
	if (have_hge)
		sql_create_analytic4(sa, "lag", "sql", "lag", ANY, HGE, BIT, BIT, ANY, SCALE_NONE);
#endif
	sql_create_analytic5(sa, "lag", "sql", "lag", ANY, BTE, ANY, BIT, BIT, ANY, SCALE_NONE);
	sql_create_analytic5(sa, "lag", "sql", "lag", ANY, SHT, ANY, BIT, BIT, ANY, SCALE_NONE);
	sql_create_analytic5(sa, "lag", "sql", "lag", ANY, INT, ANY, BIT, BIT, ANY, SCALE_NONE);
	sql_create_analytic5(sa, "lag", "sql", "lag", ANY, LNG, ANY, BIT, BIT, ANY, SCALE_NONE);
#ifdef HAVE_HGE
	if (have_hge)
		sql_create_analytic5(sa, "lag", "sql", "lag", ANY, HGE, ANY, BIT, BIT, ANY, SCALE_NONE);
#endif

	sql_create_analytic3(sa, "lead", "sql", "lead", ANY, BIT, BIT, ANY, SCALE_NONE);
	sql_create_analytic4(sa, "lead", "sql", "lead", ANY, BTE, BIT, BIT, ANY, SCALE_NONE);
	sql_create_analytic4(sa, "lead", "sql", "lead", ANY, SHT, BIT, BIT, ANY, SCALE_NONE);
	sql_create_analytic4(sa, "lead", "sql", "lead", ANY, INT, BIT, BIT, ANY, SCALE_NONE);
	sql_create_analytic4(sa, "lead", "sql", "lead", ANY, LNG, BIT, BIT, ANY, SCALE_NONE);
#ifdef HAVE_HGE
	if (have_hge)
		sql_create_analytic4(sa, "lead", "sql", "lead", ANY, HGE, BIT, BIT, ANY, SCALE_NONE);
#endif
	sql_create_analytic5(sa, "lead", "sql", "lead", ANY, BTE, ANY, BIT, BIT, ANY, SCALE_NONE);
	sql_create_analytic5(sa, "lead", "sql", "lead", ANY, SHT, ANY, BIT, BIT, ANY, SCALE_NONE);
	sql_create_analytic5(sa, "lead", "sql", "lead", ANY, INT, ANY, BIT, BIT, ANY, SCALE_NONE);
	sql_create_analytic5(sa, "lead", "sql", "lead", ANY, LNG, ANY, BIT, BIT, ANY, SCALE_NONE);
#ifdef HAVE_HGE
	if (have_hge)
		sql_create_analytic5(sa, "lead", "sql", "lead", ANY, HGE, ANY, BIT, BIT, ANY, SCALE_NONE);
#endif

	//these analytic functions support frames
	sql_create_analytic(sa, "first_value", "sql", "first_value", ANY, ANY, SCALE_NONE);
	sql_create_analytic(sa, "last_value", "sql", "last_value", ANY, ANY, SCALE_NONE);

	sql_create_analytic2(sa, "nth_value", "sql", "nth_value", ANY, BTE, ANY, SCALE_NONE);
	sql_create_analytic2(sa, "nth_value", "sql", "nth_value", ANY, SHT, ANY, SCALE_NONE);
	sql_create_analytic2(sa, "nth_value", "sql", "nth_value", ANY, INT, ANY, SCALE_NONE);
	sql_create_analytic2(sa, "nth_value", "sql", "nth_value", ANY, LNG, ANY, SCALE_NONE);
#ifdef HAVE_HGE
	if (have_hge)
		sql_create_analytic2(sa, "nth_value", "sql", "nth_value", ANY, HGE, ANY, SCALE_NONE);
#endif

	sql_create_analytic2(sa, "count", "sql", "count", ANY, BIT, LNG, SCALE_NONE);
	sql_create_analytic(sa, "min", "sql", "min", ANY, ANY, SCALE_NONE);
	sql_create_analytic(sa, "max", "sql", "max", ANY, ANY, SCALE_NONE);

	//analytical sum for numerical and decimals
	sql_create_analytic(sa, "sum", "sql", "sum", BTE, LargestINT, SCALE_NONE);
	sql_create_analytic(sa, "sum", "sql", "sum", SHT, LargestINT, SCALE_NONE);
	sql_create_analytic(sa, "sum", "sql", "sum", INT, LargestINT, SCALE_NONE);
	sql_create_analytic(sa, "sum", "sql", "sum", LNG, LargestINT, SCALE_NONE);
#ifdef HAVE_HGE
	if (have_hge)
		sql_create_analytic(sa, "sum", "sql", "sum", HGE, LargestINT, SCALE_NONE);
#endif

	t = decimals; // BTE
	sql_create_analytic(sa, "sum", "sql", "sum", *(t), LargestDEC, SCALE_NONE);
	t++; // SHT
	sql_create_analytic(sa, "sum", "sql", "sum", *(t), LargestDEC, SCALE_NONE);
	t++; // INT
	sql_create_analytic(sa, "sum", "sql", "sum", *(t), LargestDEC, SCALE_NONE);
	t++; // LNG
	sql_create_analytic(sa, "sum", "sql", "sum", *(t), LargestDEC, SCALE_NONE);
#ifdef HAVE_HGE
	if (have_hge) {
		t++; // HGE
		sql_create_analytic(sa, "sum", "sql", "sum", *(t), LargestDEC, SCALE_NONE);
	}
#endif

	//analytical product for numerical and decimals
	sql_create_analytic(sa, "prod", "sql", "prod", BTE, LargestINT, SCALE_NONE);
	sql_create_analytic(sa, "prod", "sql", "prod", SHT, LargestINT, SCALE_NONE);
	sql_create_analytic(sa, "prod", "sql", "prod", INT, LargestINT, SCALE_NONE);
	sql_create_analytic(sa, "prod", "sql", "prod", LNG, LargestINT, SCALE_NONE);
#ifdef HAVE_HGE
	if (have_hge)
		sql_create_analytic(sa, "prod", "sql", "prod", HGE, LargestINT, SCALE_NONE);
#endif

#if 0
	/* prod for decimals introduce errors in the output scales */
	t = decimals; // BTE
	sql_create_analytic(sa, "prod", "sql", "prod", *(t), LargestDEC, SCALE_NONE);
	t++; // SHT
	sql_create_analytic(sa, "prod", "sql", "prod", *(t), LargestDEC, SCALE_NONE);
	t++; // INT
	sql_create_analytic(sa, "prod", "sql", "prod", *(t), LargestDEC, SCALE_NONE);
	t++; // LNG
	sql_create_analytic(sa, "prod", "sql", "prod", *(t), LargestDEC, SCALE_NONE);
#ifdef HAVE_HGE
	if (have_hge) {
		t++; // HGE
		sql_create_analytic(sa, "prod", "sql", "prod", *(t), LargestDEC, SCALE_NONE);
	}
#endif
#endif

	for (t = floats; t < dates; t++) {
		sql_create_analytic(sa, "sum", "sql", "sum", *t, *t, SCALE_NONE);
		sql_create_analytic(sa, "prod", "sql", "prod", *t, *t, SCALE_NONE);
	}
	sql_create_analytic(sa, "sum", "sql", "sum", MONINT, MONINT, SCALE_NONE);
	sql_create_analytic(sa, "sum", "sql", "sum", SECINT, SECINT, SCALE_NONE);

	//analytical average for numerical types
	sql_create_analytic(sa, "avg", "sql", "avg", DBL, DBL, SCALE_NONE);
	sql_create_analytic(sa, "avg", "sql", "avg", BTE, DBL, SCALE_NONE);
	sql_create_analytic(sa, "avg", "sql", "avg", SHT, DBL, SCALE_NONE);
	sql_create_analytic(sa, "avg", "sql", "avg", INT, DBL, SCALE_NONE);
	sql_create_analytic(sa, "avg", "sql", "avg", LNG, DBL, SCALE_NONE);
#ifdef HAVE_HGE
	if (have_hge)
		sql_create_analytic(sa, "avg", "sql", "avg", HGE, DBL, SCALE_NONE);
#endif

	sql_create_analytic(sa, "avg", "sql", "avg", MONINT, DBL, SCALE_NONE);
	//sql_create_analytic(sa, "avg", "sql", "avg", SECINT, DBL, SCALE_NONE);

#if 0
	t = decimals; // BTE
	sql_create_analytic(sa, "avg", "sql", "avg", *(t), DBL, SCALE_NONE);
	t++; // SHT
	sql_create_analytic(sa, "avg", "sql", "avg", *(t), DBL, SCALE_NONE);
	t++; // INT
	sql_create_analytic(sa, "avg", "sql", "avg", *(t), DBL, SCALE_NONE);
	t++; // LNG
	sql_create_analytic(sa, "avg", "sql", "avg", *(t), DBL, SCALE_NONE);
#ifdef HAVE_HGE
	if (have_hge) {
		t++; // HGE
		sql_create_analytic(sa, "avg", "sql", "avg", *(t), DBL, SCALE_NONE);
	}
#endif
#endif
	sql_create_analytic(sa, "avg", "sql", "avg", FLT, DBL, SCALE_NONE);

	sql_create_func(sa, "and", "calc", "and", BIT, BIT, BIT, SCALE_FIX);
	sql_create_func(sa, "or",  "calc",  "or", BIT, BIT, BIT, SCALE_FIX);
	sql_create_func(sa, "xor", "calc", "xor", BIT, BIT, BIT, SCALE_FIX);
	sql_create_func(sa, "not", "calc", "not", BIT, NULL,BIT, SCALE_FIX);

	/* allow smaller types for arguments of mul/div */
	for (t = numerical, t++; t != decimals; t++) {
		sql_type **u;
		for (u = numerical, u++; u != decimals; u++) {
			if (t != u && (*t)->localtype >  (*u)->localtype) {
				sql_create_func(sa, "sql_mul", "calc", "*", *t, *u, *t, SCALE_MUL);
				sql_create_func(sa, "sql_mul", "calc", "*", *u, *t, *t, SCALE_MUL);
				sql_create_func(sa, "sql_div", "calc", "/", *t, *u, *t, SCALE_DIV);
			}
		}
	}
	for (t = decimals, t++; t != floats; t++) {
		sql_type **u;

		for (u = decimals, u++; u != floats; u++) {
			if (t != u && (*t)->localtype >  (*u)->localtype) {
				sql_create_func(sa, "sql_mul", "calc", "*", *t, *u, *t, SCALE_MUL);
				sql_create_func(sa, "sql_div", "calc", "/", *t, *u, *t, SCALE_DIV);
			}
		}
	}

	/* all numericals */
	for (t = numerical; *t != TME; t++) {
		sql_subtype *lt;

		lt = sql_bind_localtype((*t)->base.name);

		sql_create_func(sa, "sql_sub", "calc", "-", *t, *t, *t, SCALE_FIX);
		sql_create_func(sa, "sql_add", "calc", "+", *t, *t, *t, SCALE_FIX);
		sql_create_func(sa, "sql_mul", "calc", "*", *t, *t, *t, SCALE_MUL);
		sql_create_func(sa, "sql_div", "calc", "/", *t, *t, *t, SCALE_DIV);
		if (t < floats) {
			sql_create_func(sa, "bit_and", "calc", "and", *t, *t, *t, SCALE_FIX);
			sql_create_func(sa, "bit_or", "calc", "or", *t, *t, *t, SCALE_FIX);
			sql_create_func(sa, "bit_xor", "calc", "xor", *t, *t, *t, SCALE_FIX);
			sql_create_func(sa, "bit_not", "calc", "not", *t, NULL, *t, SCALE_FIX);
			sql_create_func(sa, "left_shift", "calc", "<<", *t, INT, *t, SCALE_FIX);
			sql_create_func(sa, "right_shift", "calc", ">>", *t, INT, *t, SCALE_FIX);
		}
		sql_create_func(sa, "sql_neg", "calc", "-", *t, NULL, *t, INOUT);
		sql_create_func(sa, "abs", "calc", "abs", *t, NULL, *t, SCALE_FIX);
		sql_create_func(sa, "sign", "calc", "sign", *t, NULL, BTE, SCALE_NONE);
		/* scale fixing for all numbers */
		sql_create_func(sa, "scale_up", "calc", "*", *t, lt->type, *t, SCALE_NONE);
		sql_create_func(sa, "scale_down", "sql", "dec_round", *t, lt->type, *t, SCALE_NONE);
		/* numeric function on INTERVALS */
		if (*t != MONINT && *t != SECINT){
			sql_create_func(sa, "sql_sub", "calc", "-", MONINT, *t, MONINT, SCALE_FIX);
			sql_create_func(sa, "sql_add", "calc", "+", MONINT, *t, MONINT, SCALE_FIX);
			sql_create_func(sa, "sql_mul", "calc", "*", MONINT, *t, MONINT, SCALE_MUL);
			sql_create_func(sa, "sql_div", "calc", "/", MONINT, *t, MONINT, SCALE_DIV);
			sql_create_func(sa, "sql_sub", "calc", "-", SECINT, *t, SECINT, SCALE_FIX);
			sql_create_func(sa, "sql_add", "calc", "+", SECINT, *t, SECINT, SCALE_FIX);
			sql_create_func(sa, "sql_mul", "calc", "*", SECINT, *t, SECINT, SCALE_MUL);
			sql_create_func(sa, "sql_div", "calc", "/", SECINT, *t, SECINT, SCALE_DIV);
		}
	}
	for (t = decimals, t++; t != floats; t++) {
		sql_type **u;
		for (u = numerical; u != floats; u++) {
			if (*u == OID)
				continue;
			if ((*t)->localtype >  (*u)->localtype) {
				sql_create_func(sa, "sql_mul", "calc", "*", *t, *u, *t, SCALE_MUL);
				sql_create_func(sa, "sql_mul", "calc", "*", *u, *t, *t, SCALE_MUL);
			}
		}
	}

	for (t = decimals; t < dates; t++) 
		sql_create_func(sa, "round", "sql", "round", *t, BTE, *t, INOUT);

	for (t = numerical; t < end; t++) {
		sql_type **u;

		for (u = numerical; u < end; u++) {
			sql_create_func(sa, "scale_up", "calc", "*", *u, *t, *t, SCALE_NONE);
		}
	}

	for (t = floats; t < dates; t++) {
		sql_create_func(sa, "power", "mmath", "pow", *t, *t, *t, SCALE_FIX);
		sql_create_func(sa, "floor", "mmath", "floor", *t, NULL, *t, SCALE_FIX);
		sql_create_func(sa, "ceil", "mmath", "ceil", *t, NULL, *t, SCALE_FIX);
		sql_create_func(sa, "ceiling", "mmath", "ceil", *t, NULL, *t, SCALE_FIX);	/* JDBC */
		sql_create_func(sa, "sin", "mmath", "sin", *t, NULL, *t, SCALE_FIX);
		sql_create_func(sa, "cos", "mmath", "cos", *t, NULL, *t, SCALE_FIX);
		sql_create_func(sa, "tan", "mmath", "tan", *t, NULL, *t, SCALE_FIX);
		sql_create_func(sa, "asin", "mmath", "asin", *t, NULL, *t, SCALE_FIX);
		sql_create_func(sa, "acos", "mmath", "acos", *t, NULL, *t, SCALE_FIX);
		sql_create_func(sa, "atan", "mmath", "atan", *t, NULL, *t, SCALE_FIX);
		sql_create_func(sa, "atan", "mmath", "atan2", *t, *t, *t, SCALE_FIX);
		sql_create_func(sa, "sinh", "mmath", "sinh", *t, NULL, *t, SCALE_FIX);
		sql_create_func(sa, "cot", "mmath", "cot", *t, NULL, *t, SCALE_FIX);
		sql_create_func(sa, "cosh", "mmath", "cosh", *t, NULL, *t, SCALE_FIX);
		sql_create_func(sa, "tanh", "mmath", "tanh", *t, NULL, *t, SCALE_FIX);
		sql_create_func(sa, "sqrt", "mmath", "sqrt", *t, NULL, *t, SCALE_FIX);
		sql_create_func(sa, "exp", "mmath", "exp", *t, NULL, *t, SCALE_FIX);
		sql_create_func(sa, "log", "mmath", "log", *t, NULL, *t, SCALE_FIX);
		sql_create_func(sa, "ln", "mmath", "log", *t, NULL, *t, SCALE_FIX);
		sql_create_func(sa, "log", "mmath", "log", *t, *t, *t, SCALE_FIX);
		sql_create_func(sa, "log10", "mmath", "log10", *t, NULL, *t, SCALE_FIX);
		sql_create_func(sa, "log2", "mmath", "log2", *t, NULL, *t, SCALE_FIX);
	}
	sql_create_func(sa, "pi", "mmath", "pi", NULL, NULL, DBL, SCALE_NONE);

	sql_create_funcSE(sa, "rand", "mmath", "rand", NULL, NULL, INT, SCALE_NONE);
	sql_create_funcSE(sa, "rand", "mmath", "sqlrand", INT, NULL, INT, SCALE_NONE);

	/* Date functions */
	sql_create_func(sa, "curdate", "mtime", "current_date", NULL, NULL, DTE, SCALE_NONE);
	sql_create_func(sa, "current_date", "mtime", "current_date", NULL, NULL, DTE, SCALE_NONE);
	sql_create_func(sa, "curtime", "mtime", "current_time", NULL, NULL, TMETZ, SCALE_NONE);
	sql_create_func(sa, "current_time", "mtime", "current_time", NULL, NULL, TMETZ, SCALE_NONE);
	sql_create_func(sa, "current_timestamp", "mtime", "current_timestamp", NULL, NULL, TMESTAMPTZ, SCALE_NONE);
	sql_create_func(sa, "localtime", "sql", "current_time", NULL, NULL, TME, SCALE_NONE);
	sql_create_func(sa, "localtimestamp", "sql", "current_timestamp", NULL, NULL, TMESTAMP, SCALE_NONE);

	sql_create_func(sa, "sql_sub", "mtime", "diff", DTE, DTE, INT, SCALE_FIX);
	sql_create_func(sa, "sql_sub", "mtime", "diff", TMETZ, TMETZ, SECINT, SCALE_NONE);
	sql_create_func(sa, "sql_sub", "mtime", "diff", TME, TME, SECINT, SCALE_FIX);
	sql_create_func(sa, "sql_sub", "mtime", "diff", TMESTAMPTZ, TMESTAMPTZ, SECINT, SCALE_NONE);
	sql_create_func(sa, "sql_sub", "mtime", "diff", TMESTAMP, TMESTAMP, SECINT, SCALE_FIX);

	sql_create_func(sa, "sql_sub", "mtime", "date_sub_msec_interval", DTE, SECINT, DTE, SCALE_NONE);
	sql_create_func(sa, "sql_sub", "mtime", "date_sub_month_interval", DTE, MONINT, DTE, SCALE_NONE);
	sql_create_func(sa, "sql_sub", "mtime", "time_sub_msec_interval", TME, SECINT, TME, SCALE_NONE);
	sql_create_func(sa, "sql_sub", "mtime", "time_sub_msec_interval", TMETZ, SECINT, TMETZ, SCALE_NONE);
	sql_create_func(sa, "sql_sub", "mtime", "timestamp_sub_msec_interval", TMESTAMP, SECINT, TMESTAMP, SCALE_NONE);
	sql_create_func(sa, "sql_sub", "mtime", "timestamp_sub_month_interval", TMESTAMP, MONINT, TMESTAMP, SCALE_NONE);
	sql_create_func(sa, "sql_sub", "mtime", "timestamp_sub_msec_interval", TMESTAMPTZ, SECINT, TMESTAMPTZ, SCALE_NONE);
	sql_create_func(sa, "sql_sub", "mtime", "timestamp_sub_month_interval", TMESTAMPTZ, MONINT, TMESTAMPTZ, SCALE_NONE);

	sql_create_func(sa, "sql_add", "mtime", "date_add_msec_interval", DTE, SECINT, DTE, SCALE_NONE);
	sql_create_func(sa, "sql_add", "mtime", "addmonths", DTE, MONINT, DTE, SCALE_NONE);
	sql_create_func(sa, "sql_add", "mtime", "timestamp_add_msec_interval", TMESTAMP, SECINT, TMESTAMP, SCALE_NONE);
	sql_create_func(sa, "sql_add", "mtime", "timestamp_add_month_interval", TMESTAMP, MONINT, TMESTAMP, SCALE_NONE);
	sql_create_func(sa, "sql_add", "mtime", "timestamp_add_msec_interval", TMESTAMPTZ, SECINT, TMESTAMPTZ, SCALE_NONE);
	sql_create_func(sa, "sql_add", "mtime", "timestamp_add_month_interval", TMESTAMPTZ, MONINT, TMESTAMPTZ, SCALE_NONE);
	sql_create_func(sa, "sql_add", "mtime", "time_add_msec_interval", TME, SECINT, TME, SCALE_NONE);
	sql_create_func(sa, "sql_add", "mtime", "time_add_msec_interval", TMETZ, SECINT, TMETZ, SCALE_NONE);

	sql_create_func(sa, "local_timezone", "mtime", "local_timezone", NULL, NULL, SECINT, SCALE_FIX);

	sql_create_func(sa, "century", "mtime", "century", DTE, NULL, INT, SCALE_FIX);
	sql_create_func(sa, "decade", "mtime", "decade", DTE, NULL, INT, SCALE_FIX);
	sql_create_func(sa, "year", "mtime", "year", DTE, NULL, INT, SCALE_FIX);
	sql_create_func(sa, "quarter", "mtime", "quarter", DTE, NULL, INT, SCALE_FIX);
	sql_create_func(sa, "month", "mtime", "month", DTE, NULL, INT, SCALE_FIX);
	sql_create_func(sa, "day", "mtime", "day", DTE, NULL, INT, SCALE_FIX);
	sql_create_func(sa, "dayofyear", "mtime", "dayofyear", DTE, NULL, INT, SCALE_FIX);
	sql_create_func(sa, "weekofyear", "mtime", "weekofyear", DTE, NULL, INT, SCALE_FIX);
	sql_create_func(sa, "dayofweek", "mtime", "dayofweek", DTE, NULL, INT, SCALE_FIX);
	sql_create_func(sa, "dayofmonth", "mtime", "day", DTE, NULL, INT, SCALE_FIX);
	sql_create_func(sa, "week", "mtime", "weekofyear", DTE, NULL, INT, SCALE_FIX);

	sql_create_func(sa, "hour", "mtime", "hours", TME, NULL, INT, SCALE_FIX);
	sql_create_func(sa, "minute", "mtime", "minutes", TME, NULL, INT, SCALE_FIX);
	sql_create_func_res(sa, "second", "mtime", "sql_seconds", TME, NULL, DEC, SCALE_NONE, 6);
	sql_create_func(sa, "hour", "mtime", "hours", TMETZ, NULL, INT, SCALE_FIX);
	sql_create_func(sa, "minute", "mtime", "minutes", TMETZ, NULL, INT, SCALE_FIX);
	sql_create_func_res(sa, "second", "mtime", "sql_seconds", TMETZ, NULL, DEC, SCALE_NONE, 6);

	sql_create_func(sa, "century", "mtime", "century", TMESTAMP, NULL, INT, SCALE_FIX);
	sql_create_func(sa, "decade", "mtime", "decade", TMESTAMP, NULL, INT, SCALE_FIX);
	sql_create_func(sa, "year", "mtime", "year", TMESTAMP, NULL, INT, SCALE_FIX);
	sql_create_func(sa, "quarter", "mtime", "quarter", TMESTAMP, NULL, INT, SCALE_FIX);
	sql_create_func(sa, "month", "mtime", "month", TMESTAMP, NULL, INT, SCALE_FIX);
	sql_create_func(sa, "day", "mtime", "day", TMESTAMP, NULL, INT, SCALE_FIX);
	sql_create_func(sa, "hour", "mtime", "hours", TMESTAMP, NULL, INT, SCALE_FIX);
	sql_create_func(sa, "minute", "mtime", "minutes", TMESTAMP, NULL, INT, SCALE_FIX);
	sql_create_func_res(sa, "second", "mtime", "sql_seconds", TMESTAMP, NULL, DEC, SCALE_NONE, 6);

	sql_create_func(sa, "century", "mtime", "century", TMESTAMPTZ, NULL, INT, SCALE_FIX);
	sql_create_func(sa, "decade", "mtime", "decade", TMESTAMPTZ, NULL, INT, SCALE_FIX);
	sql_create_func(sa, "year", "mtime", "year", TMESTAMPTZ, NULL, INT, SCALE_FIX);
	sql_create_func(sa, "quarter", "mtime", "quarter", TMESTAMPTZ, NULL, INT, SCALE_FIX);
	sql_create_func(sa, "month", "mtime", "month", TMESTAMPTZ, NULL, INT, SCALE_FIX);
	sql_create_func(sa, "day", "mtime", "day", TMESTAMPTZ, NULL, INT, SCALE_FIX);
	sql_create_func(sa, "hour", "mtime", "hours", TMESTAMPTZ, NULL, INT, SCALE_FIX);
	sql_create_func(sa, "minute", "mtime", "minutes", TMESTAMPTZ, NULL, INT, SCALE_FIX);
	sql_create_func_res(sa, "second", "mtime", "sql_seconds", TMESTAMPTZ, NULL, DEC, SCALE_NONE, 6);

	sql_create_func(sa, "year", "mtime", "year", MONINT, NULL, INT, SCALE_NONE);
	sql_create_func(sa, "month", "mtime", "month", MONINT, NULL, INT, SCALE_NONE);
	sql_create_func(sa, "day", "mtime", "day", SECINT, NULL, LNG, SCALE_NONE);
	sql_create_func(sa, "hour", "mtime", "hours", SECINT, NULL, INT, SCALE_NONE);
	sql_create_func(sa, "minute", "mtime", "minutes", SECINT, NULL, INT, SCALE_NONE);
	sql_create_func(sa, "second", "mtime", "seconds", SECINT, NULL, INT, SCALE_NONE);

	sql_create_funcSE(sa, "next_value_for", "sql", "next_value", STR, STR, LNG, SCALE_NONE);
	sql_create_func(sa, "get_value_for", "sql", "get_value", STR, STR, LNG, SCALE_NONE);
	sql_create_func3(sa, "restart", "sql", "restart", STR, STR, LNG, LNG, SCALE_NONE);
	for (t = strings; t < numerical; t++) {
		sql_create_func(sa, "index", "calc", "index", *t, BIT, BTE, SCALE_NONE);
		sql_create_func(sa, "index", "calc", "index", *t, BIT, SHT, SCALE_NONE);
		sql_create_func(sa, "index", "calc", "index", *t, BIT, INT, SCALE_NONE);
		sql_create_func(sa, "strings", "calc", "strings", *t, NULL, *t, SCALE_NONE);

		sql_create_func(sa, "locate", "str", "locate", *t, *t, INT, SCALE_NONE);
		sql_create_func3(sa, "locate", "str", "locate", *t, *t, INT, INT, SCALE_NONE);
		sql_create_func(sa, "charindex", "str", "locate", *t, *t, INT, SCALE_NONE);
		sql_create_func3(sa, "charindex", "str", "locate", *t, *t, INT, INT, SCALE_NONE);
		sql_create_func3(sa, "splitpart", "str", "splitpart", *t, *t, INT, *t, INOUT);
		sql_create_func(sa, "substring", "str", "substring", *t, INT, *t, INOUT);
		sql_create_func3(sa, "substring", "str", "substring", *t, INT, INT, *t, INOUT);
		sql_create_func(sa, "substr", "str", "substring", *t, INT, *t, INOUT);
		sql_create_func3(sa, "substr", "str", "substring", *t, INT, INT, *t, INOUT);
		/*
		sql_create_func(sa, "like", "algebra", "like", *t, *t, BIT, SCALE_NONE);
		sql_create_func3(sa, "like", "algebra", "like", *t, *t, *t, BIT, SCALE_NONE);
		sql_create_func(sa, "ilike", "algebra", "ilike", *t, *t, BIT, SCALE_NONE);
		sql_create_func3(sa, "ilike", "algebra", "ilike", *t, *t, *t, BIT, SCALE_NONE);
		*/
		sql_create_func(sa, "not_like", "algebra", "not_like", *t, *t, BIT, SCALE_NONE);
		sql_create_func3(sa, "not_like", "algebra", "not_like", *t, *t, *t, BIT, SCALE_NONE);
		sql_create_func(sa, "not_ilike", "algebra", "not_ilike", *t, *t, BIT, SCALE_NONE);
		sql_create_func3(sa, "not_ilike", "algebra", "not_ilike", *t, *t, *t, BIT, SCALE_NONE);

		sql_create_func(sa, "patindex", "pcre", "patindex", *t, *t, INT, SCALE_NONE);
		sql_create_func(sa, "truncate", "str", "stringleft", *t, INT, *t, SCALE_NONE);
		sql_create_func(sa, "concat", "calc", "+", *t, *t, *t, DIGITS_ADD);
		sql_create_func(sa, "ascii", "str", "ascii", *t, NULL, INT, SCALE_NONE);
		sql_create_func(sa, "code", "str", "unicode", INT, NULL, *t, SCALE_NONE);
		sql_create_func(sa, "length", "str", "length", *t, NULL, INT, SCALE_NONE);
		sql_create_func(sa, "right", "str", "stringright", *t, INT, *t, SCALE_NONE);
		sql_create_func(sa, "left", "str", "stringleft", *t, INT, *t, SCALE_NONE);
		sql_create_func(sa, "upper", "str", "toUpper", *t, NULL, *t, SCALE_NONE);
		sql_create_func(sa, "ucase", "str", "toUpper", *t, NULL, *t, SCALE_NONE);
		sql_create_func(sa, "lower", "str", "toLower", *t, NULL, *t, SCALE_NONE);
		sql_create_func(sa, "lcase", "str", "toLower", *t, NULL, *t, SCALE_NONE);
		sql_create_func(sa, "trim", "str", "trim", *t, NULL, *t, SCALE_NONE);
		sql_create_func(sa, "trim", "str", "trim", *t, *t, *t, SCALE_NONE);
		sql_create_func(sa, "ltrim", "str", "ltrim", *t, NULL, *t, SCALE_NONE);
		sql_create_func(sa, "ltrim", "str", "ltrim", *t, *t, *t, SCALE_NONE);
		sql_create_func(sa, "rtrim", "str", "rtrim", *t, NULL, *t, SCALE_NONE);
		sql_create_func(sa, "rtrim", "str", "rtrim", *t, *t, *t, SCALE_NONE);

		sql_create_func(sa, "lpad", "str", "lpad", *t, INT, *t, SCALE_NONE);
		sql_create_func3(sa, "lpad", "str", "lpad", *t, INT, *t, *t, SCALE_NONE);
		sql_create_func(sa, "rpad", "str", "rpad", *t, INT, *t, SCALE_NONE);
		sql_create_func3(sa, "rpad", "str", "rpad", *t, INT, *t, *t, SCALE_NONE);

		sql_create_func4(sa, "insert", "str", "insert", *t, INT, INT, *t, *t, SCALE_NONE);
		sql_create_func3(sa, "replace", "str", "replace", *t, *t, *t, *t, SCALE_NONE);
		sql_create_func(sa, "repeat", "str", "repeat", *t, INT, *t, SCALE_NONE);
		sql_create_func(sa, "space", "str", "space", INT, NULL, *t, SCALE_NONE);
		sql_create_func(sa, "char_length", "str", "length", *t, NULL, INT, SCALE_NONE);
		sql_create_func(sa, "character_length", "str", "length", *t, NULL, INT, SCALE_NONE);
		sql_create_func(sa, "octet_length", "str", "nbytes", *t, NULL, INT, SCALE_NONE);

		sql_create_func(sa, "soundex", "txtsim", "soundex", *t, NULL, *t, SCALE_NONE);
		sql_create_func(sa, "difference", "txtsim", "stringdiff", *t, *t, INT, SCALE_NONE);
		sql_create_func(sa, "editdistance", "txtsim", "editdistance", *t, *t, INT, SCALE_FIX);
		sql_create_func(sa, "editdistance2", "txtsim", "editdistance2", *t, *t, INT, SCALE_FIX);

		sql_create_func(sa, "similarity", "txtsim", "similarity", *t, *t, DBL, SCALE_FIX);
		sql_create_func(sa, "qgramnormalize", "txtsim", "qgramnormalize", *t, NULL, *t, SCALE_NONE);

		sql_create_func(sa, "levenshtein", "txtsim", "levenshtein", *t, *t, INT, SCALE_FIX);
		sres = create_arg(sa, NULL, sql_create_subtype(sa, INT, 0, 0), ARG_OUT);
		sql_create_func_(sa, "levenshtein", "txtsim", "levenshtein",
			 list_append(list_append (list_append (list_append(list_append(sa_list(sa), 
				create_arg(sa, NULL, sql_create_subtype(sa, *t, 0, 0), ARG_IN)), 
				create_arg(sa, NULL, sql_create_subtype(sa, *t, 0, 0), ARG_IN)), 
				create_arg(sa, NULL, sql_create_subtype(sa, INT, 0, 0), ARG_IN)), 
				create_arg(sa, NULL, sql_create_subtype(sa, INT, 0, 0), ARG_IN)), 
				create_arg(sa, NULL, sql_create_subtype(sa, INT, 0, 0), ARG_IN)), 
				sres, FALSE, F_FUNC, SCALE_FIX);
	}
	sres = create_arg(sa, NULL, sql_create_subtype(sa, TABLE, 0, 0), ARG_OUT); 
	/* copyfrom fname (arg 12) */
	f=sql_create_func_(sa, "copyfrom", "sql", "copy_from",
	 	list_append( list_append( list_append( list_append( list_append( list_append(list_append (list_append (list_append(list_append(list_append(list_append(sa_list(sa),
			create_arg(sa, NULL, sql_create_subtype(sa, PTR, 0, 0), ARG_IN)), 
			create_arg(sa, NULL, sql_create_subtype(sa, STR, 0, 0), ARG_IN)), 
			create_arg(sa, NULL, sql_create_subtype(sa, STR, 0, 0), ARG_IN)), 
			create_arg(sa, NULL, sql_create_subtype(sa, STR, 0, 0), ARG_IN)), 
			create_arg(sa, NULL, sql_create_subtype(sa, STR, 0, 0), ARG_IN)), 
			create_arg(sa, NULL, sql_create_subtype(sa, STR, 0, 0), ARG_IN)), 
			create_arg(sa, NULL, sql_create_subtype(sa, LNG, 0, 0), ARG_IN)), 
			create_arg(sa, NULL, sql_create_subtype(sa, LNG, 0, 0), ARG_IN)), 
			create_arg(sa, NULL, sql_create_subtype(sa, INT, 0, 0), ARG_IN)),
			create_arg(sa, NULL, sql_create_subtype(sa, INT, 0, 0), ARG_IN)),
			create_arg(sa, NULL, sql_create_subtype(sa, STR, 0, 0), ARG_IN)),
			create_arg(sa, NULL, sql_create_subtype(sa, INT, 0, 0), ARG_IN)), sres, FALSE, F_UNION, SCALE_FIX);
	f->varres = 1;

	/* bincopyfrom */
	f = sql_create_func_(sa, "copyfrom", "sql", "importTable",
	 	list_append(list_append(list_append(sa_list(sa), 
			create_arg(sa, NULL, sql_create_subtype(sa, STR, 0, 0), ARG_IN)), 
			create_arg(sa, NULL, sql_create_subtype(sa, STR, 0, 0), ARG_IN)),
			create_arg(sa, NULL, sql_create_subtype(sa, INT, 0, 0), ARG_IN)), sres, FALSE, F_UNION, SCALE_FIX);
	f->varres = 1;

	/* sys_update_schemas, sys_update_tables */
	f = sql_create_func_(sa, "sys_update_schemas", "sql", "update_schemas", NULL, NULL, FALSE, F_PROC, SCALE_NONE);
	f = sql_create_func_(sa, "sys_update_tables", "sql", "update_tables", NULL, NULL, FALSE, F_PROC, SCALE_NONE);
}

void
types_init(sql_allocator *sa, int debug)
{
	(void)debug;
	aliases = sa_list(sa);
	types = sa_list(sa);
	localtypes = sa_list(sa);
	aggrs = sa_list(sa);
	funcs = sa_list(sa);
	MT_lock_set(&funcs->ht_lock);
	funcs->ht = hash_new(sa, 1024, (fkeyvalue)&base_key);
	MT_lock_unset(&funcs->ht_lock);
	sqltypeinit( sa );
}<|MERGE_RESOLUTION|>--- conflicted
+++ resolved
@@ -546,11 +546,7 @@
 		sql_func *a = n->data;
 
 		if (strcmp(a->base.name, sqlaname) == 0 &&  
-<<<<<<< HEAD
-		    list_cmp(args ? a->ops : a->res, inputs, (fcmp) &arg_subtype_cmp) == 0)
-=======
-			list_cmp(a->ops, ops, (fcmp) &arg_subtype_cmp) == 0)
->>>>>>> 43e5a6f9
+			list_cmp(args ? a->ops : a->res, inputs, (fcmp) &arg_subtype_cmp) == 0)
 			return _dup_subaggr(sa, a, type);
 		n = n->next;
 	}
@@ -564,11 +560,7 @@
 				continue;
 
 			if (strcmp(a->base.name, sqlaname) == 0 &&  
-<<<<<<< HEAD
-		    	    list_cmp(args ? a->ops : a->res, inputs, (fcmp) &arg_subtype_cmp) == 0)
-=======
-				list_cmp(a->ops, ops, (fcmp) &arg_subtype_cmp) == 0)
->>>>>>> 43e5a6f9
+				list_cmp(args ? a->ops : a->res, inputs, (fcmp) &arg_subtype_cmp) == 0)
 				return _dup_subaggr(sa, a, type);
 		}
 	}
