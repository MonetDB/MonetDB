/*
 * SPDX-License-Identifier: MPL-2.0
 *
 * This Source Code Form is subject to the terms of the Mozilla Public
 * License, v. 2.0.  If a copy of the MPL was not distributed with this
 * file, You can obtain one at http://mozilla.org/MPL/2.0/.
 *
 * Copyright 2024, 2025 MonetDB Foundation;
 * Copyright August 2008 - 2023 MonetDB B.V.;
 * Copyright 1997 - July 2008 CWI.
 */

/*
 * The typing scheme of SQL is quite elaborate. The standard introduces
 * several basic types with a plethora of functions.
 * As long as we haven't implemented a scheme to accept the
 * function type signature and relate it to a C-function linked
 * with the system, we have to patch the code below.
 *
 * Given the large number of examples, it should be relatively
 * easy to find something akin you intend to enter.
 */

#include "monetdb_config.h"
#include "sql_types.h"
#include "sql_keyword.h"	/* for keyword_exists(), keywords_insert(), init_keywords(), exit_keywords() */

list *types = NULL;
list *funcs = NULL;

static sql_type *BIT = NULL;
#define MAX_LTYPE 64
static sql_subtype *localtype_array[MAX_LTYPE] = {0};
static sql_subtype *battype = NULL;

sql_ref *
sql_ref_init(sql_ref *r)
{
	r->refcnt = 1;
	return r;
}

int
sql_ref_inc(sql_ref *r)
{
	assert(r->refcnt > 0);
	return (++r->refcnt);
}

int
sql_ref_dec(sql_ref *r)
{
	assert(r->refcnt > 0);
	return (--r->refcnt);
}

unsigned int digits2bits(unsigned int digits)
{
	if (digits < 3)
		return 7;
	else if (digits < 5)
		return 15;
	else if (digits <= 5)
		return 17;
	else if (digits <= 6)
		return 20;
	else if (digits <= 7)
		return 24;
	else if (digits <= 8)
		return 27;
	else if (digits < 10)
		return 31;
	else if (digits < 17)
		return 51;
#ifdef HAVE_HGE
	else if (digits < 19)
		return 63;
	return 127;
#else
	return 63;
#endif
}

unsigned int bits2digits(unsigned int bits)
{
	if (bits < 4)
		return 1;
	else if (bits < 7)
		return 2;
	else if (bits < 10)
		return 3;
	else if (bits < 14)
		return 4;
	else if (bits < 16)
		return 5;
	else if (bits < 20)
		return 6;
	else if (bits < 24)
		return 7;
	else if (bits <= 27)
		return 8;
	else if (bits <= 30)
		return 9;
	else if (bits <= 34)
		return 10;
	else if (bits <= 37)
		return 11;
	else if (bits <= 40)
		return 12;
	else if (bits <= 44)
		return 13;
	else if (bits <= 46)
		return 14;
	else if (bits <= 50)
		return 15;
	else if (bits <= 54)
		return 16;
	else if (bits <= 57)
		return 17;
	else if (bits <= 60)
		return 18;
#ifdef HAVE_HGE
	else if (bits <= 64)
		return 19;
	return 39;
#else
	return 19;
#endif
}

unsigned int type_digits_to_char_digits(sql_subtype *t)
{
	if (!t)
		return 0;
	switch (t->type->eclass) {
		case EC_BIT:
			return 5;
		case EC_CHAR:
		case EC_STRING:
			return t->digits;
		case EC_BLOB:
			return 0;
		case EC_POS:
		case EC_NUM:
			return bits2digits(t->digits) + 1; /* add '-' */
		case EC_MONTH:
		case EC_FLT:
			return t->digits; /* TODO this needs more tuning ? */
		case EC_DEC:
		case EC_SEC:
			return t->digits + 2; /* add '-' and '.' */
		case EC_TIME:
		case EC_TIME_TZ:
			return 20; /* TODO this needs more tuning */
		case EC_DATE:
			return 20; /* TODO this needs more tuning */
		case EC_TIMESTAMP:
		case EC_TIMESTAMP_TZ:
			return 40; /* TODO this needs more tuning */
		default:
			return 0; /* EC_GEOM and EC_EXTERNAL */
	}
}

/* 0 cannot convert */
/* 1 set operations have very limited coercion rules */
/* 2 automatic coercion (could still require dynamic checks for overflow) */
/* 3 casts are allowed (requires dynamic checks) (so far not used) */
static int convert_matrix[EC_MAX][EC_MAX] = {
/* FROM,			  A, T, B, C, V, B, P, N, M, S, D, F, T,TZ, D,TS,TSZ,G, E */
/* EC_ANY */		{ 1, 1, 1, 1, 1, 1, 1, 1, 1, 1, 1, 1, 1, 1, 1, 1, 1, 1, 1 }, /* NULL */
/* EC_TABLE */		{ 0, 0, 0, 1, 1, 0, 0, 0, 0, 0, 0, 0, 0, 0, 0, 0, 0, 0, 0 },
/* EC_BIT */		{ 0, 0, 1, 1, 1, 0, 2, 2, 0, 0, 0, 0, 0, 0, 0, 0, 0, 0, 0 },
/* EC_CHAR */		{ 2, 2, 2, 1, 1, 2, 2, 2, 2, 2, 2, 2, 2, 2, 2, 2, 2, 2, 2 },
/* EC_STRING */		{ 2, 2, 2, 1, 1, 2, 2, 2, 2, 2, 2, 2, 2, 2, 2, 2, 2, 2, 2 },
/* EC_BLOB */		{ 0, 0, 0, 1, 1, 1, 0, 0, 0, 0, 0, 0, 0, 0, 0, 0, 0, 0, 0 },
/* EC_POS */		{ 0, 0, 2, 1, 1, 0, 1, 1, 0, 0, 1, 1, 0, 0, 0, 0, 0, 0, 0 },
/* EC_NUM */		{ 0, 0, 2, 1, 1, 0, 1, 1, 0, 0, 1, 1, 0, 0, 0, 0, 0, 0, 0 },
/* EC_MONTH*/		{ 0, 0, 0, 1, 1, 0, 0, 0, 1, 0, 0, 0, 0, 0, 0, 0, 0, 0, 0 },
/* EC_SEC*/			{ 0, 0, 0, 1, 1, 0, 0, 0, 0, 1, 0, 0, 1, 1, 0, 0, 0, 0, 0 },
/* EC_DEC */		{ 0, 0, 0, 1, 1, 0, 2, 2, 0, 0, 1, 1, 0, 0, 0, 0, 0, 0, 0 },
/* EC_FLT */		{ 0, 0, 2, 1, 1, 0, 2, 2, 0, 0, 1, 1, 0, 0, 0, 0, 0, 0, 0 },
/* EC_TIME */		{ 0, 0, 0, 1, 1, 0, 0, 0, 0, 0, 0, 0, 1, 2, 0, 0, 0, 0, 0 },
/* EC_TIME_TZ */	{ 0, 0, 0, 1, 1, 0, 0, 0, 0, 0, 0, 0, 2, 1, 0, 0, 0, 0, 0 },
/* EC_DATE */		{ 0, 0, 0, 1, 1, 0, 0, 0, 0, 0, 0, 0, 0, 0, 1, 1, 2, 0, 0 },
/* EC_TSTAMP */		{ 0, 0, 0, 1, 1, 0, 0, 0, 0, 0, 0, 0, 1, 1, 1, 1, 2, 0, 0 },
/* EC_TSTAMP_TZ */	{ 0, 0, 0, 1, 1, 0, 0, 0, 0, 0, 0, 0, 1, 1, 1, 2, 1, 0, 0 },
/* EC_GEOM */		{ 0, 0, 0, 1, 1, 0, 0, 0, 0, 0, 0, 0, 0, 0, 0, 0, 0, 1, 0 },
/* EC_EXTERNAL*/	{ 0, 0, 0, 1, 1, 0, 0, 0, 0, 0, 0, 0, 0, 0, 0, 0, 0, 0, 0 }
};

int sql_type_convert (int from, int to)
{
	return convert_matrix[from][to];
}

static int convert_preference_matrix[EC_MAX][EC_MAX] = {
/* FROM,			 A,  T,  B,  C,  V,BLB,  P,  N,  M,  S,  D,  F,  T, TZ,  D, TS,TSZ,  G,  E */
/* EC_ANY */	  { 10, 10, 10, 10, 10, 10, 10, 10,  5,  5, 10, 10, 10, 10, 10, 10, 10, 10, 10 },/*NULL*/
/* EC_TABLE */	  { 10,  0,  0, -1, -1,  0,  0,  0,  0,  0,  0,  0,  0,  0,  0,  0,  0,  0,  0 },
/* EC_BIT */	  { 10,  0, 99, -1, -1,  0,  0,  5,  0,  0,  0,  0,  0,  0,  0,  0,  0,  0,  0 },
/* EC_CHAR */	  { 10,  0,-10, 99, 20,-10,  0, -1,  0,  0,  0,-99,-10,-10,-10,-10,-10,-10,-10 },
/* EC_STRING */	  { 10,  0,-10, 10, 99,-10,  0, -1,  0,  0,  0,-99,-10,-10,-10,-10,-10,-10,-10 },
/* EC_BLOB */	  { 10,  0,  0, -1, -1, 99,  0,  0,  0,  0,  0,  0,  0,  0,  0,  0,  0,  0,  0 },
/* EC_POS */	  { 10,  0,  0, -1, -1,  0, 99, 10,  0,  0, 10, 10,  0,  0,  0,  0,  0,  0,  0 },
/* EC_NUM */	  { 10,  0,  5, -1, -1,  0,  1, 99,  0,  0, 10, 10,  0,  0,  0,  0,  0,  0,  0 },
/* EC_MONTH*/	  { 10,  0,  0, -1, -1,  0,  0,  0, 99,  0,  0,  0,  0,  0,  0,  0,  0,  0,  0 },
/* EC_SEC*/		  { 10,  0,  0, -1, -1,  0,  0,  0,  0, 99,  0,  0, 10, 10,  0,  0,  0,  0,  0 },
/* EC_DEC */	  { 10,  0,  0, -1, -1,  0,-10,-10,  0,  0, 99, 10,  0,  0,  0,  0,  0,  0,  0 },
/* EC_FLT */	  { 10,  0, -5, -1, -1,  0,-10,-10,  0,  0, 10, 199, 0,  0,  0,  0,  0,  0,  0 },
/* EC_TIME */	  { 10,  0,  0, -1, -1,  0,  0,  0,  0,  0,  0,  0, 99, 10,  0,  0,  0,  0,  0 },
/* EC_TIME_TZ */  { 10,  0,  0, -1, -1,  0,  0,  0,  0,  0,  0,  0, 10, 99,  0,  0,  0,  0,  0 },
/* EC_DATE */	  { 10,  0,  0, -1, -1,  0,  0,  0,  0,  0,  0,  0,  0,  0, 99, 10,-10,  0,  0 },
/* EC_TSTAMP */	  { 10,  0,  0, -1, -1,  0,  0,  0,  0,  0,  0,  0, 10, 10, 10, 99, 10,  0,  0 },
/* EC_TSTAMP_TZ */{ 10,  0,  0, -1, -1,  0,  0,  0,  0,  0,  0,  0, 10, 10, 10, 10, 99,  0,  0 },
/* EC_GEOM */	  { 10,  0,  0, -1, -1,  0,  0,  0,  0,  0,  0,  0,  0,  0,  0,  0,  0, 99,  0 },
/* EC_EXTERNAL*/  { 10,  0,  0, -1, -1,  0,  0,  0,  0,  0,  0,  0,  0,  0,  0,  0,  0,  0,  0 }
};

int sql_type_convert_preference (int from, int to)
{
	return convert_preference_matrix[from][to];
}

bool is_commutative(const char *sname, const char *fnm)
{
	return (!sname || strcmp("sys", sname) == 0) && (strcmp("sql_add", fnm) == 0 || strcmp("sql_mul", fnm) == 0 || strcmp("scale_up", fnm) == 0);
}

void
base_init(allocator *sa, sql_base * b, sqlid id, bool isnew, const char *name)
{
	*b = (sql_base) {
		.id = id,
		.new = isnew,
		.name = (name) ? SA_STRDUP(sa, name) : NULL,
		.refcnt = ATOMIC_VAR_INIT(1),
	};
}

void
sql_init_subtype(sql_subtype *res, sql_type *t, unsigned int digits, unsigned int scale)
{
	res->type = t;
	res->digits = digits ? digits : t->digits;
	if (t->digits && res->digits > t->digits)
		res->digits = t->digits;
	res->scale = scale;
	if (!digits && !scale && t->eclass == EC_DEC)
		res->scale = res->digits = 0;
	res->multiset = MS_VALUE;
}

sql_subtype *
sql_create_subtype(allocator *sa, sql_type *t, unsigned int digits, unsigned int scale)
{
	sql_subtype *res = SA_ZNEW(sa, sql_subtype);

	sql_init_subtype(res, t, digits, scale);
	return res;
}

static sql_subtype *
create_subtype(allocator *sa, sql_type *t)
{
	sql_subtype *res = SA_ZNEW(sa, sql_subtype);

	sql_init_subtype(res, t, t->digits, 0);
	return res;
}

static bool
localtypes_cmp(int nlt, int olt)
{
	if (nlt == TYPE_flt || nlt == TYPE_dbl) {
		nlt = TYPE_dbl;
#ifdef HAVE_HGE
	} else if (nlt == TYPE_bte || nlt == TYPE_sht || nlt == TYPE_int || nlt == TYPE_lng || nlt == TYPE_hge) {
		nlt = TYPE_hge;
#else
	} else if (nlt == TYPE_bte || nlt == TYPE_sht || nlt == TYPE_int || nlt == TYPE_lng) {
		nlt = TYPE_lng;
#endif
	}
	return nlt == olt;
}

sql_subtype *
sql_find_numeric(sql_subtype *r, int localtype, unsigned int digits)
{
	node *m, *n;

	if (localtype == TYPE_flt || localtype == TYPE_dbl) {
		localtype = TYPE_dbl;
	} else {
#ifdef HAVE_HGE
		localtype = TYPE_hge;
		if (digits >= 128)
			digits = 127;
#else
		localtype = TYPE_lng;
		if (digits >= 64)
			digits = 63;
#endif
	}

	for (n = types->h; n; n = n->next) {
		sql_type *t = n->data;

		if (localtypes_cmp(t->localtype, localtype)) {
			if (digits == 0 ? t->digits == 0 : t->digits >= digits) {
				sql_init_subtype(r, t, digits, 0);
				return r;
			}
			for (m = n->next; m; m = m->next) {
				t = m->data;
				if (!localtypes_cmp(t->localtype, localtype)) {
					break;
				}
				n = m;
				if (digits == 0 ? t->digits == 0 : t->digits >= digits) {
					sql_init_subtype(r, t, digits, 0);
					return r;
				}
			}
		}
	}
	return NULL;
}

sql_subtype *
arg_type( sql_arg *a)
{
	return &a->type;
}

int
sql_find_subtype(sql_subtype *res, const char *name, unsigned int digits, unsigned int scale)
{
	/* todo add approximate info
	 * if digits/scale == 0 and no approximate with digits/scale == 0
	 * exists we could return the type with largest digits
	 *
	 * returning the largest when no exact match is found is now the
	 * (wrong?) default
	 */
	/* assumes the types are ordered on name,digits,scale where is always
	 * 0 > n
	 */
	node *m, *n;

	for (n = types->h; n; n = n->next) {
		sql_type *t = n->data;

		if (t->base.name[0] == name[0] && strcmp(t->base.name, name) == 0) {
			if ((digits && t->digits >= digits) || (digits == t->digits)) {
				sql_init_subtype(res, t, digits, scale);
				return 1;
			}
			for (m = n->next; m; m = m->next) {
				t = m->data;
				if (strcmp(t->base.name, name) != 0) {
					break;
				}
				n = m;
				if ((digits && t->digits >= digits) || (digits == t->digits)) {
					sql_init_subtype(res, t, digits, scale);
					return 1;
				}
			}
			t = n->data;
			sql_init_subtype(res, t, digits, scale);
			return 1;
		}
	}
	return 0;
}

sql_subtype *
sql_bind_subtype(allocator *sa, const char *name, unsigned int digits, unsigned int scale)
{
	sql_subtype *res = (sa)?SA_ZNEW(sa, sql_subtype):ZNEW(sql_subtype);

	if (!sql_find_subtype(res, name, digits, scale)) {
		return NULL;
	}
	return res;
}

sql_subtype *
sql_fetch_localtype(int type)
{
	return localtype_array[type];
}

sql_subtype *
sql_fetch_battype(void)
{
	return battype;
}

int
type_cmp(sql_type *t1, sql_type *t2)
{
	int res = 0;

	if (!t1 || !t2)
		return -1;
	/* types are only equal
	   iff they map onto the same systemtype */
	res = (t1->localtype - t2->localtype);
	if (res)
		return res;

	/* iff they fall into the same equivalence class */
	res = (t1->eclass - t2->eclass);
	if (res)
		return res;

	/* external types with the same system type are treated equally */
	if (t1->eclass == EC_EXTERNAL)
		return res;

	/* sql base types need the same 'sql' name */
	return (strcmp(t1->base.name, t2->base.name));
}

int
subtype_cmp(sql_subtype *t1, sql_subtype *t2)
{
	if (!t1->type || !t2->type)
		return -1;
	if (t1->type->eclass != t2->type->eclass)
		return -1;
	switch (t1->type->eclass) {
		case EC_SEC:
		case EC_MONTH:
			if (t1->digits != t2->digits)
				return -1;
			return 0;
		case EC_NUM:
			break;
		case EC_FLT:
			if (t1->digits != t2->digits)
				return -1;
			break;
		default:
			if (t1->digits != t2->digits)
				return -1;
			if (t1->scale != t2->scale)
				return -1;
			break;
	}

	return type_cmp(t1->type, t2->type);
}

int
is_subtype(sql_subtype *sub, sql_subtype *super)
/* returns true if sub is a sub type of super */
{
	if (!sub || !super)
		return 0;
	if (super->digits > 0 && sub->digits > super->digits)
		return 0;
	/* while binding a function, 'char' types match each other */
	if (super->digits == 0 &&
		((super->type->eclass == EC_STRING && EC_VARCHAR(sub->type->eclass)) ||
		 (super->type->eclass == EC_CHAR && sub->type->eclass == EC_CHAR)))
		return 1;
	if (super->digits != sub->digits && sub->type->eclass == EC_CHAR)
		return 0;
	/* subtypes are only equal iff
	   they map onto the same systemtype */
	return (type_cmp(sub->type, super->type) == 0);
}

char *
sql_subtype_string(allocator *sa, sql_subtype *t)
{
	char buf[BUFSIZ];
	int i = 0;

	if (t->multiset == MS_SETOF)
		i = snprintf(buf, BUFSIZ, "SETOF ");
	if (t->digits && t->scale)
<<<<<<< HEAD
		i += snprintf(buf+i, BUFSIZ-i, "%s(%u,%u)", t->type->base.name, t->digits, t->scale);
	else if (t->digits && t->type->radix != 2)
		i += snprintf(buf+i, BUFSIZ-i, "%s(%u)", t->type->base.name, t->digits);
	else
		i += snprintf(buf+i, BUFSIZ-i, "%s", t->type->base.name);
	if (t->multiset == MS_ARRAY)
		i += snprintf(buf+i, BUFSIZ-i, "[]");
=======
		snprintf(buf, sizeof(buf), "%s(%u,%u)", t->type->base.name, t->digits, t->scale);
	else if (t->digits && t->type->radix != 2)
		snprintf(buf, sizeof(buf), "%s(%u)", t->type->base.name, t->digits);
	else
		snprintf(buf, sizeof(buf), "%s", t->type->base.name);
>>>>>>> e103b10a
	return sa_strdup(sa, buf);
}

char *
subtype2string2(allocator *sa, sql_subtype *tpe) /* distinguish char(n), decimal(n,m) from other SQL types */
{
	char buf[BUFSIZ];

	switch (tpe->type->eclass) {
		case EC_SEC:
			snprintf(buf, sizeof(buf), "INTERVAL SECOND");
			break;
		case EC_MONTH:
			snprintf(buf, sizeof(buf), "INTERVAL MONTH");
			break;
		case EC_CHAR:
		case EC_STRING:
		case EC_DEC:
			return sql_subtype_string(sa, tpe);
		default:
			snprintf(buf, sizeof(buf), "%s", tpe->type->base.name);
	}
	return sa_strdup(sa, buf);
}

int
subfunc_cmp( sql_subfunc *f1, sql_subfunc *f2)
{
	if (f1->func == f2->func)
		return list_cmp(f1->res, f2->res, (fcmp) &subtype_cmp);
	return -1;
}

int
arg_subtype_cmp(sql_arg *a, sql_subtype *t)
{
	if (a->type.type->eclass == EC_ANY)
		return 0;
	return (is_subtype(t, &a->type )?0:-1);
}

char *
sql_func_imp(sql_func *f)
{
	if (!f->imp)
		return "";
	return f->imp;
}

char *
sql_func_mod(sql_func *f)
{
	if (!f->mod)
		return "";
	return f->mod;
}

static sql_subtype *
largest_type(list *ops)
{
	if (!ops)
		return NULL;
	sql_subtype *cur = NULL;
	for (node *n = ops->h; n; n = n->next) {
		sql_subtype *a = n->data;
		if (!a)
			continue;
		if (!cur || cur->type->localtype < a->type->localtype)
			cur = a;
	}
	return cur;
}
#define is_addition(fname) (strcmp(fname, "sql_add") == 0)
static int
max_bits(list *ops)
{
	if (!ops)
		return 0;
	unsigned int digits = 0;
	for (node *n = ops->h; n; n = n->next) {
		sql_subtype *a = n->data;
		if (!a)
			continue;
		if (digits < a->digits)
			digits = a->digits;
	}
	/* + and - (because of negative numbers) could need one extra bit (or digit) */
	digits += 1;
	return digits;
}

/* compute the super type of r and i, iff super_string allow for string super types.
 * predicates etc do not allow for string super types.
 */
static sql_subtype *
supertype_opt_string(sql_subtype *super, sql_subtype *r, sql_subtype *i, bool super_string)
{
	/* first find super type */
	char *tpe = r->type->base.name;
	unsigned int radix = (unsigned int) r->type->radix;
	unsigned int digits = 0;
	unsigned int idigits = i->digits;
	unsigned int rdigits = r->digits;
	unsigned int scale = sql_max(i->scale, r->scale);
	sql_class eclass = r->type->eclass;
	sql_subtype lsuper;

	lsuper = *r;
	/* EC_STRING class is superior to EC_CHAR */
	if (EC_VARCHAR(i->type->eclass) && EC_VARCHAR(r->type->eclass)) {
		if (!strcmp(i->type->base.name, "varchar") || !strcmp(r->type->base.name, "varchar")) {
			lsuper = !strcmp(i->type->base.name, "varchar") ? *i : *r;
			radix = lsuper.type->radix;
			tpe = lsuper.type->base.name;
			eclass = lsuper.type->eclass;
		} else {
			lsuper = i->type->base.id > r->type->base.id ? *i : *r;
			radix = lsuper.type->radix;
			tpe = lsuper.type->base.name;
			eclass = lsuper.type->eclass;
		}
	} else if (((!super_string || !EC_VARCHAR(r->type->eclass)) && i->type->base.id > r->type->base.id) || (EC_VARCHAR(i->type->eclass) && !EC_VARCHAR(r->type->eclass))) {
		lsuper = *i;
		radix = i->type->radix;
		tpe = i->type->base.name;
		eclass = i->type->eclass;
	}
	if (!EC_SCALE(lsuper.type->eclass))
		scale = 0; /* reset scale for types without it */
	if (!lsuper.type->localtype) {
		tpe = "smallint";
		eclass = EC_NUM;
	}
	/*
	 * In case of different radix we should change one.
	 */
	if (i->type->radix != r->type->radix) {
		if (radix == 10 || radix == 0 /* strings */) {
			/* change to radix 10 */
			if (i->type->radix == 2)
				idigits = bits2digits(idigits);
			if (r->type->radix == 2)
				rdigits = bits2digits(rdigits);
			/* We just use float/double digits for string length*/
		} else if (radix == 2) { /* change to radix 2 */
			if (i->type->radix == 10)
				idigits = digits2bits(idigits);
			if (r->type->radix == 10)
				rdigits = digits2bits(rdigits);
		}
	}
	/* handle OID horror */
	if (i->type->radix == r->type->radix && i->type->base.id < r->type->base.id && strcmp(i->type->base.name, "oid") == 0) {
		tpe = i->type->base.name;
		eclass = EC_POS;
	}
	if (scale == 0 && (idigits == 0 || rdigits == 0)) {
		sql_find_subtype(&lsuper, tpe, 0, 0);
	} else {
		/* for strings use the max of both */
		if (EC_VARCHAR(eclass))
			digits = sql_max(type_digits_to_char_digits(i), type_digits_to_char_digits(r));
		else
			digits = sql_max(idigits - i->scale, rdigits - r->scale);
		sql_find_subtype(&lsuper, tpe, digits+scale, scale);
	}
	*super = lsuper;
	return super;
}

sql_subtype *
supertype(sql_subtype *super, sql_subtype *r, sql_subtype *i)
{
	return supertype_opt_string(super, r, i, true);
}

sql_subtype *
cmp_supertype(sql_subtype *super, sql_subtype *r, sql_subtype *i)
{
	return supertype_opt_string(super, r, i, false);
}

sql_subfunc*
sql_dup_subfunc(allocator *sa, sql_func *f, list *ops, sql_subtype *member)
{
	node *tn;
	unsigned int scale = 0, digits = 0;
	sql_subfunc *fres = SA_ZNEW(sa, sql_subfunc);

	fres->func = f;
	if (IS_FILT(f)) {
		fres->res = sa_list(sa);
		list_append(fres->res, sql_fetch_localtype(TYPE_bit));
	} else if (IS_FUNC(f) || IS_UNION(f) || IS_ANALYTIC(f) || IS_AGGR(f)) { /* not needed for PROC */
		unsigned int mscale = 0, mdigits = 0;

		if (ops) {
			for (tn = ops->h; tn; tn = tn->next) {
				sql_subtype *a = tn->data;

				/* same scale as the input */
				if (a && a->scale > mscale)
					mscale = a->scale;
				if (a && f->fix_scale == INOUT && tn == ops->h)
					mdigits = (a->type->eclass==EC_NUM)?bits2digits(a->digits):a->digits;
			}
		}

		sql_subtype super;
		if (!member) {
			node *m;

			if (ops) for (tn = ops->h, m = f->ops->h; tn && m; tn = tn->next, m = m->next) {
				sql_arg *s = m->data;
				sql_subtype *t = tn->data;

				if (!member && s->type.type->eclass == EC_ANY) {
					member = t;
				}
				/* largest type */
				if (member && s->type.type->eclass == EC_ANY && t && t->type->eclass != EC_ANY) {
					supertype(&super, member, t);
					member = &super;
				}
			}
		}

		if (f->res) {
			fres->res = sa_list(sa);
			for(tn = f->res->h; tn; tn = tn->next) {
				sql_arg *rarg = tn->data;
				sql_subtype *res, *r = &rarg->type;

				/* same scale as the input if result has a scale */
				if (member && (r->type->eclass == EC_ANY || r->type->scale != SCALE_NONE) && member->scale > scale)
					scale = member->scale;
				digits = r->digits;
				if (!member) {
					if (f->fix_scale > SCALE_NONE && f->fix_scale < SCALE_EQ && r->type->eclass == EC_DEC) {
						scale = mscale;
						digits = mdigits;
					} else if (r->scale)
						scale = r->scale;
				}
				if (member && (f->fix_scale == INOUT || r->type->eclass == EC_ANY))
					digits = member->digits;
				if (IS_ANALYTIC(f) && mscale)
					scale = mscale;
				if (member && r->type->eclass == EC_ANY)
					r = member;
				if (f->fix_scale == SCALE_MUL && !EC_INTERVAL(r->type->eclass) && r->type->eclass != EC_FLT)
					r = largest_type(ops);
				if (f->fix_scale == MAX_BITS) {
					digits = max_bits(ops);
					if (digits > r->type->digits) {
						res = SA_NEW(sa, sql_subtype);
						res = sql_find_numeric(res, r->type->localtype, digits);
					} else
						res = r;
				} else
					res = sql_create_subtype(sa, r->type, digits, scale);
				list_append(fres->res, res);
			}
		}
	}
	return fres;
}


static sqlid local_id;

static sql_type *
sql_create_type(allocator *sa, const char *sqlname, unsigned int digits, unsigned int scale, unsigned char radix, sql_class eclass, const char *impl)
{
	sql_type *t = SA_ZNEW(sa, sql_type);

	base_init(sa, &t->base, local_id++, false, sqlname);
	assert(impl);
	t->d.impl = (char *) impl;
	t->digits = digits;
	t->scale = scale;
	t->localtype = ATOMindex(t->d.impl);
	t->radix = radix;
	t->eclass = eclass;
	t->s = NULL;
	if (!keyword_exists(t->base.name) && !EC_INTERVAL(eclass))
		(void) keywords_insert(t->base.name, KW_TYPE);
	list_append(types, t);

	if (t->localtype >= 0 && t->localtype < MAX_LTYPE && !localtype_array[t->localtype])
		localtype_array[t->localtype] = sql_create_subtype(sa, t, 0, 0);
	else if (strcmp(impl,"bat") == 0)
		battype = sql_create_subtype(sa, t, 0, 0);
	return t;
}

static sql_arg *
create_arg(allocator *sa, const char *name, sql_subtype *t, char inout)
{
	sql_arg *a = (sa)?SA_ZNEW(sa, sql_arg):ZNEW(sql_arg);

	if(a) {
		a->name = name?sa_strdup(sa, name):NULL;
		a->type = *t;
		a->inout = inout;
	}
	return a;
}

sql_arg *
sql_create_arg(allocator *sa, const char *name, sql_subtype *t, char inout)
{
	return create_arg(sa, name, t, inout);
}

static sql_func *
sql_create_func_(allocator *sa, const char *name, const char *mod, const char *imp, sql_ftype type, bit semantics, bit private,
				 int fix_scale, unsigned int res_scale, sql_type *res, int nargs, va_list valist)
{
	list *ops = SA_LIST(sa, (fdestroy) &arg_destroy);
	sql_arg *fres = NULL;
	sql_func *t = SA_ZNEW(sa, sql_func);

	for (int i = 0; i < nargs; i++) {
		sql_type *tpe = va_arg(valist, sql_type*);
		list_append(ops, create_arg(sa, NULL, create_subtype(sa, tpe), ARG_IN));
	}
	if (res)
		fres = create_arg(sa, NULL, create_subtype(sa, res), ARG_OUT);
	base_init(sa, &t->base, local_id++, false, name);

	t->imp = (char *) imp;
	t->mod = (char *) mod;
	t->ops = ops;
	t->type = type;
	if (fres) {
		if (res_scale)
			fres->type.scale = res_scale;
		t->res = list_append(SA_LIST(sa, (fdestroy) &arg_destroy), fres);
	} else
		t->res = NULL;
	t->instantiated = TRUE;
	t->lang = FUNC_LANG_INT;
	t->semantics = semantics;
	t->private = private;
	t->fix_scale = fix_scale;
	t->s = NULL;
	t->system = TRUE;
	list_append(funcs, t);

	/* grouping aggregate doesn't have a backend */
	if (strlen(imp) != 0 && strlen(mod) != 0) {
		bool se = t->side_effect;
		int res = backend_resolve_function(&(int){0}, t, t->imp, &se); /* backend_resolve_function sets 'side_effect' flag */
		t->side_effect = se;
		(void) res;
		assert(res);
	}
	return t;
}

static sql_func *
sql_create_procedure(allocator *sa, const char *name, const char *mod, const char *imp, bit private, int nargs, ...)
{
	sql_func *res;
	va_list valist;

	va_start(valist, nargs);
	res = sql_create_func_(sa, name, mod, imp, F_PROC, TRUE, private, SCALE_NONE, 0, NULL, nargs, valist);
	va_end(valist);
	return res;
}

static sql_func *
sql_create_func(allocator *sa, const char *name, const char *mod, const char *imp, bit semantics, bit private, int fix_scale,
				unsigned int res_scale, sql_type *fres, int nargs, ...)
{
	sql_func *res;
	va_list valist;

	va_start(valist, nargs);
	res = sql_create_func_(sa, name, mod, imp, F_FUNC, semantics, private, fix_scale, res_scale, fres, nargs, valist);
	va_end(valist);
	return res;
}

static sql_func *
sql_create_aggr(allocator *sa, const char *name, const char *mod, const char *imp, bit semantics, bit private, sql_type *fres, int nargs, ...)
{
	sql_func *res;
	va_list valist;

	va_start(valist, nargs);
	res = sql_create_func_(sa, name, mod, imp, F_AGGR, semantics, private, SCALE_NONE, 0, fres, nargs, valist);
	va_end(valist);
	return res;
}

static sql_func *
sql_create_aggr_optorder(allocator *sa, const char *name, const char *mod, const char *imp, bit semantics, bit private, sql_type *fres, int nargs, ...)
{
	sql_func *res;
	va_list valist;

	va_start(valist, nargs);
	res = sql_create_func_(sa, name, mod, imp, F_AGGR, semantics, private, SCALE_NONE, 0, fres, nargs, valist);
	va_end(valist);
	res->opt_order = true;
	return res;
}

static sql_func *
sql_create_filter(allocator *sa, const char *name, const char *mod, const char *imp, bit semantics, bit private, int fix_scale,
				unsigned int res_scale, int nargs, ...)
{
	sql_func *res;
	va_list valist;

	va_start(valist, nargs);
	res = sql_create_func_(sa, name, mod, imp, F_FILT, semantics, private, fix_scale, res_scale, BIT, nargs, valist);
	va_end(valist);
	return res;
}

static sql_func *
sql_create_union(allocator *sa, const char *name, const char *mod, const char *imp, bit private, int fix_scale,
				unsigned int res_scale, sql_type *fres, int nargs, ...)
{
	sql_func *res;
	va_list valist;

	va_start(valist, nargs);
	res = sql_create_func_(sa, name, mod, imp, F_UNION, TRUE, private, fix_scale, res_scale, fres, nargs, valist);
	va_end(valist);
	return res;
}

static sql_func *
sql_create_analytic(allocator *sa, const char *name, const char *mod, const char *imp, bit private, sql_type *fres, int nargs, ...)
{
	sql_func *res;
	va_list valist;

	va_start(valist, nargs);
	res = sql_create_func_(sa, name, mod, imp, F_ANALYTIC, TRUE, private, SCALE_NONE, 0, fres, nargs, valist);
	va_end(valist);
	return res;
}

/* SQL service initialization
This C-code version initializes the
parser catalogs with typing information. Although, in principle,
many of the function signatures can be obtained from the underlying
database kernel, we have chosen for this explicit scheme for one
simple reason. The SQL standard dictates the types and we have to
check their availability in the kernel only. The kernel itself could
include many functions for which there is no standard.
*/

static void
sqltypeinit( allocator *sa)
{
	sql_type *ts[100];
	sql_type **numerical;
	sql_type **decimals, **floats, **dates, **t;
	sql_type *STR, *BTE, *SHT, *INT, *LNG, *OID, *FLT, *DBL, *DEC;
#ifdef HAVE_HGE
	sql_type *HGE = NULL;
#endif
	sql_type *SECINT, *DAYINT, *MONINT, *DTE;
	sql_type *TME, *TMETZ, *TMESTAMP, *TMESTAMPTZ;
	sql_type *BLOB;
	sql_type *ANY, *TABLE, *PTR;
	sql_type *GEOM, *MBR;
	sql_func *f;
	sql_type *BigDEC;
	sql_type *LargestINT, *LargestDEC;

	ANY = sql_create_type(sa, "ANY", 0, 0, 0, EC_ANY, "void");

	t = ts;
	TABLE = *t++ = sql_create_type(sa, "TABLE", 0, 0, 0, EC_TABLE, "bat");
	PTR = *t++ = sql_create_type(sa, "PTR", 0, 0, 0, EC_TABLE, "ptr");

	BIT = *t++ = sql_create_type(sa, "BOOLEAN", 1, 0, 2, EC_BIT, "bit");

	STR = *t++ = sql_create_type(sa, "VARCHAR", 0, 0, 0, EC_STRING, "str");
	*t++ = sql_create_type(sa, "CHAR",    0, 0, 0, EC_CHAR,   "str");

	numerical = t;
#if SIZEOF_OID == SIZEOF_INT
	OID = *t++ = sql_create_type(sa, "OID", 31, 0, 2, EC_POS, "oid");
#endif
#if SIZEOF_OID == SIZEOF_LNG
	OID = *t++ = sql_create_type(sa, "OID", 63, 0, 2, EC_POS, "oid");
#endif

	BTE = *t++ = sql_create_type(sa, "TINYINT",   7, SCALE_FIX, 2, EC_NUM, "bte");
	SHT = *t++ = sql_create_type(sa, "SMALLINT", 15, SCALE_FIX, 2, EC_NUM, "sht");
	INT = *t++ = sql_create_type(sa, "INT",      31, SCALE_FIX, 2, EC_NUM, "int");
	LargestINT =
	LNG = *t++ = sql_create_type(sa, "BIGINT",   63, SCALE_FIX, 2, EC_NUM, "lng");
#ifdef HAVE_HGE
	LargestINT =
		HGE = *t++ = sql_create_type(sa, "HUGEINT",  127, SCALE_FIX, 2, EC_NUM, "hge");
#endif

	decimals = t;
	/* decimal(d,s) (d indicates nr digits,
	   s scale indicates nr of digits after the dot .) */
	*t++ = sql_create_type(sa, "DECIMAL",  2, SCALE_FIX, 10, EC_DEC, "bte");
	*t++ = sql_create_type(sa, "DECIMAL",  4, SCALE_FIX, 10, EC_DEC, "sht");
	DEC =
	*t++ = sql_create_type(sa, "DECIMAL",  9, SCALE_FIX, 10, EC_DEC, "int");
	LargestDEC = BigDEC =
	*t++ = sql_create_type(sa, "DECIMAL", 18, SCALE_FIX, 10, EC_DEC, "lng");
#ifdef HAVE_HGE
	LargestDEC =
		*t++ = sql_create_type(sa, "DECIMAL", 38, SCALE_FIX, 10, EC_DEC, "hge");
#endif

	/* float(n) (n indicates precision of at least n digits) */
	/* ie n <= 23 -> flt */
	/*    n <= 51 -> dbl */
	/*    n <= 62 -> long long dbl (with -ieee) (not supported) */
	/* this requires a type definition */

	floats = t;
	FLT = *t++ = sql_create_type(sa, "REAL", 24, SCALE_NONE, 2, EC_FLT, "flt");
	DBL = *t++ = sql_create_type(sa, "DOUBLE", 53, SCALE_NONE, 2, EC_FLT, "dbl");

	dates = t;
	MONINT = *t++ = sql_create_type(sa, "MONTH_INTERVAL", 3, 0, 10, EC_MONTH, "int"); /* 1 .. 13 enumerates the 13 different interval types */
	DAYINT = *t++ = sql_create_type(sa, "DAY_INTERVAL", 4, 0, 10, EC_SEC, "lng");
	SECINT = *t++ = sql_create_type(sa, "SEC_INTERVAL", 13, SCALE_FIX, 10, EC_SEC, "lng");
	TME = *t++ = sql_create_type(sa, "TIME", 7, 0, 0, EC_TIME, "daytime");
	TMETZ = *t++ = sql_create_type(sa, "TIMETZ", 7, SCALE_FIX, 0, EC_TIME_TZ, "daytime");
	DTE = *t++ = sql_create_type(sa, "DATE", 0, 0, 0, EC_DATE, "date");
	TMESTAMP = *t++ = sql_create_type(sa, "TIMESTAMP", 7, 0, 0, EC_TIMESTAMP, "timestamp");
	TMESTAMPTZ = *t++ = sql_create_type(sa, "TIMESTAMPTZ", 7, SCALE_FIX, 0, EC_TIMESTAMP_TZ, "timestamp");

	BLOB = *t++ = sql_create_type(sa, "BLOB", 0, 0, 0, EC_BLOB, "blob");

	sql_create_func(sa, "length", "blob", "nitems", FALSE, FALSE, SCALE_NONE, 0, INT, 1, BLOB);
	sql_create_func(sa, "octet_length", "blob", "nitems", FALSE, FALSE, SCALE_NONE, 0, INT, 1, BLOB);

	if (backend_has_module(&(int){0}, "geom")) { /* not the old version, change into check for module existence */
		// the geom module is loaded
		GEOM = *t++ = sql_create_type(sa, "GEOMETRY", 0, SCALE_NONE, 0, EC_GEOM, "wkb");
		/*POINT =*/ //*t++ = sql_create_type(sa, "POINT", 0, SCALE_FIX, 0, EC_GEOM, "wkb");
		// TODO: The MBR type should actually also be part of EC_GEOM. However this requires more (bat)calc.<convert> functions.
		MBR = *t++ = sql_create_type(sa, "MBR", 0, SCALE_NONE, 0, EC_EXTERNAL, "mbr");

		/* mbr operator functions */
		sql_create_func(sa, "mbr_overlap", "geom", "mbrOverlaps", TRUE, FALSE, SCALE_FIX, 0, BIT, 2, GEOM, GEOM);
		sql_create_func(sa, "mbr_overlap", "geom", "mbrOverlaps", TRUE, FALSE, SCALE_FIX, 0, BIT, 2, MBR, MBR);
		sql_create_func(sa, "mbr_above", "geom", "mbrAbove", TRUE, FALSE, SCALE_FIX, 0, BIT, 2, GEOM, GEOM);
		sql_create_func(sa, "mbr_above", "geom", "mbrAbove", TRUE, FALSE, SCALE_FIX, 0, BIT, 2, MBR, MBR);
		sql_create_func(sa, "mbr_below", "geom", "mbrBelow", TRUE, FALSE, SCALE_FIX, 0, BIT, 2, GEOM, GEOM);
		sql_create_func(sa, "mbr_below", "geom", "mbrBelow", TRUE, FALSE, SCALE_FIX, 0, BIT, 2, MBR, MBR);
		sql_create_func(sa, "mbr_right", "geom", "mbrRight", TRUE, FALSE, SCALE_FIX, 0, BIT, 2, GEOM, GEOM);
		sql_create_func(sa, "mbr_right", "geom", "mbrRight", TRUE, FALSE, SCALE_FIX, 0, BIT, 2, MBR, MBR);
		sql_create_func(sa, "mbr_left", "geom", "mbrLeft", TRUE, FALSE, SCALE_FIX, 0, BIT, 2, GEOM, GEOM);
		sql_create_func(sa, "mbr_left", "geom", "mbrLeft", TRUE, FALSE, SCALE_FIX, 0, BIT, 2, MBR, MBR);
		sql_create_func(sa, "mbr_overlap_or_above", "geom", "mbrOverlapOrAbove", TRUE, FALSE, SCALE_FIX, 0, BIT, 2, GEOM, GEOM);
		sql_create_func(sa, "mbr_overlap_or_above", "geom", "mbrOverlapOrAbove", TRUE, FALSE, SCALE_FIX, 0, BIT, 2, MBR, MBR);
		sql_create_func(sa, "mbr_overlap_or_below", "geom", "mbrOverlapOrBelow", TRUE, FALSE, SCALE_FIX, 0, BIT, 2, GEOM, GEOM);
		sql_create_func(sa, "mbr_overlap_or_below", "geom", "mbrOverlapOrBelow", TRUE, FALSE, SCALE_FIX, 0, BIT, 2, MBR, MBR);
		sql_create_func(sa, "mbr_overlap_or_right", "geom", "mbrOverlapOrRight", TRUE, FALSE, SCALE_FIX, 0, BIT, 2, GEOM, GEOM);
		sql_create_func(sa, "mbr_overlap_or_right", "geom", "mbrOverlapOrRight", TRUE, FALSE, SCALE_FIX, 0, BIT, 2, MBR, MBR);
		sql_create_func(sa, "mbr_overlap_or_left", "geom", "mbrOverlapOrLeft", TRUE, FALSE, SCALE_FIX, 0, BIT, 2, GEOM, GEOM);
		sql_create_func(sa, "mbr_overlap_or_left", "geom", "mbrOverlapOrLeft", TRUE, FALSE, SCALE_FIX, 0, BIT, 2, MBR, MBR);
		sql_create_func(sa, "mbr_contains", "geom", "mbrContains", TRUE, FALSE, SCALE_FIX, 0, BIT, 2, GEOM, GEOM);
		sql_create_func(sa, "mbr_contains", "geom", "mbrContains", TRUE, FALSE, SCALE_FIX, 0, BIT, 2, MBR, MBR);
		sql_create_func(sa, "mbr_contained", "geom", "mbrContained", TRUE, FALSE, SCALE_FIX, 0, BIT, 2, GEOM, GEOM);
		sql_create_func(sa, "mbr_contained", "geom", "mbrContained", TRUE, FALSE, SCALE_FIX, 0, BIT, 2, MBR, MBR);
		sql_create_func(sa, "mbr_equal", "geom", "mbrEqual", TRUE, FALSE, SCALE_FIX, 0, BIT, 2, GEOM, GEOM);
		sql_create_func(sa, "mbr_equal", "geom", "mbrEqual", TRUE, FALSE, SCALE_FIX, 0, BIT, 2, MBR, MBR);
		sql_create_func(sa, "mbr_distance", "geom", "mbrDistance", TRUE, FALSE, SCALE_FIX, 0, DBL, 2, GEOM, GEOM);
		sql_create_func(sa, "mbr_distance", "geom", "mbrDistance", TRUE, FALSE, SCALE_FIX, 0, DBL, 2, MBR, MBR);
		sql_create_func(sa, "left_shift", "geom", "mbrLeft", TRUE, FALSE, SCALE_FIX, 0, BIT, 2, GEOM, GEOM);
		sql_create_func(sa, "left_shift", "geom", "mbrLeft", TRUE, FALSE, SCALE_FIX, 0, BIT, 2, MBR, MBR);
		sql_create_func(sa, "right_shift", "geom", "mbrRight", TRUE, FALSE, SCALE_FIX, 0, BIT, 2, GEOM, GEOM);
		sql_create_func(sa, "right_shift", "geom", "mbrRight", TRUE, FALSE, SCALE_FIX, 0, BIT, 2, MBR, MBR);
	}

	*t = NULL;

	/* The grouping aggregate doesn't have a backend implementation. It gets replaced at rel_unnest */
	sql_create_aggr(sa, "grouping", "", "", TRUE, TRUE, BTE, 1, ANY);
	sql_create_aggr(sa, "grouping", "", "", TRUE, TRUE, SHT, 1, ANY);
	sql_create_aggr(sa, "grouping", "", "", TRUE, TRUE, INT, 1, ANY);
	sql_create_aggr(sa, "grouping", "", "", TRUE, TRUE, LNG, 1, ANY);
#ifdef HAVE_HGE
	sql_create_aggr(sa, "grouping", "", "", TRUE, TRUE, HGE, 1, ANY);
#endif

	sql_create_aggr(sa, "not_unique", "aggr", "not_unique", TRUE, TRUE, BIT, 1, OID);
	/* well to be precise it does reduce and map */

	/* functions needed for all types */
	sql_create_func(sa, "hash", "mkey", "hash", TRUE, TRUE, SCALE_FIX, 0, LNG, 1, ANY);
	sql_create_func(sa, "rotate_xor_hash", "mkey", "rotate_xor_hash", TRUE, TRUE, SCALE_NONE, 0, LNG, 3, LNG, INT, ANY);
	sql_create_func(sa, "=", "calc", "=", FALSE, FALSE, SCALE_FIX, 0, BIT, 2, ANY, ANY);
	sql_create_func(sa, "<>", "calc", "!=", FALSE, FALSE, SCALE_FIX, 0, BIT, 2, ANY, ANY);
	sql_create_func(sa, "isnull", "calc", "isnil", TRUE, FALSE, SCALE_FIX, 0, BIT, 1, ANY);
	sql_create_func(sa, "isnotnull", "calc", "isnotnil", TRUE, FALSE, SCALE_FIX, 0, BIT, 1, ANY);
	sql_create_func(sa, ">", "calc", ">", FALSE, FALSE, SCALE_FIX, 0, BIT, 2, ANY, ANY);
	sql_create_func(sa, ">=", "calc", ">=", FALSE, FALSE, SCALE_FIX, 0, BIT, 2, ANY, ANY);
	sql_create_func(sa, "<", "calc", "<", FALSE, FALSE, SCALE_FIX, 0, BIT, 2, ANY, ANY);
	sql_create_func(sa, "<=", "calc", "<=", FALSE, FALSE, SCALE_FIX, 0, BIT, 2, ANY, ANY);
	sql_create_func(sa, "between", "calc", "between", FALSE, FALSE, SCALE_FIX, 0, BIT, 8, ANY, ANY, ANY, BIT, BIT, BIT, BIT, BIT);
	sql_create_aggr(sa, "zero_or_one", "aggr", "zero_or_one", TRUE, TRUE, ANY, 1, ANY);
	sql_create_aggr(sa, "all", "aggr", "all", TRUE, TRUE, ANY, 1, ANY);
	sql_create_aggr(sa, "null", "aggr", "null", TRUE, TRUE, BIT, 1, ANY);
	sql_create_func(sa, "any", "sql", "any", TRUE, TRUE, SCALE_NONE, 0, BIT, 3, BIT, BIT, BIT);
	sql_create_func(sa, "all", "sql", "all", TRUE, TRUE, SCALE_NONE, 0, BIT, 3, BIT, BIT, BIT);
	sql_create_aggr(sa, "anyequal", "aggr", "anyequal", TRUE, TRUE, BIT, 2, ANY, ANY);
	sql_create_aggr(sa, "anyequal", "aggr", "anyequal", TRUE, TRUE, BIT, 3, ANY, ANY, OID); /* needs 3 arguments (l,r,nil)(ugh) */
	sql_create_aggr(sa, "allnotequal", "aggr", "allnotequal", TRUE, TRUE, BIT, 2, ANY, ANY);
	sql_create_aggr(sa, "allnotequal", "aggr", "allnotequal", TRUE, TRUE, BIT, 3, ANY, ANY, OID); /* needs 3 arguments (l,r,nil)(ugh) */
	sql_create_func(sa, "sql_anyequal", "aggr", "anyequal", TRUE, TRUE, SCALE_NONE, 0, BIT, 2, ANY, ANY);
	sql_create_func(sa, "sql_not_anyequal", "aggr", "not_anyequal", TRUE, TRUE, SCALE_NONE, 0, BIT, 2, ANY, ANY);
	sql_create_aggr(sa, "exist", "aggr", "exist", TRUE, TRUE, BIT, 1, ANY);
	sql_create_aggr(sa, "not_exist", "aggr", "not_exist", TRUE, TRUE, BIT, 1, ANY);
	sql_create_func(sa, "sql_exists", "aggr", "exist", TRUE, TRUE, SCALE_NONE, 0, BIT, 1, ANY);
	sql_create_func(sa, "sql_not_exists", "aggr", "not_exist", TRUE, TRUE, SCALE_NONE, 0, BIT, 1, ANY);
	/* needed for relational version */
	sql_create_func(sa, "identity", "calc", "identity", TRUE, TRUE, SCALE_NONE, 0, OID, 1, ANY);
	sql_create_func(sa, "rowid", "calc", "identity", TRUE, TRUE, SCALE_NONE, 0, INT, 1, ANY);
	/* needed for indices/clusters oid(schema.table,val) returns max(head(schema.table))+1 */
	sql_create_func(sa, "rowid", "calc", "rowid", TRUE, TRUE, SCALE_NONE, 0, OID, 3, ANY, STR, STR);
	sql_create_aggr(sa, "min", "aggr", "min", FALSE, FALSE, ANY, 1, ANY);
	sql_create_aggr(sa, "any_value", "aggr", "min", FALSE, FALSE, ANY, 1, ANY);
	sql_create_aggr(sa, "max", "aggr", "max", FALSE, FALSE, ANY, 1, ANY);
	sql_create_func(sa, "sql_min", "calc", "min", FALSE, FALSE, SCALE_FIX, 0, ANY, 2, ANY, ANY);
	sql_create_func(sa, "sql_max", "calc", "max", FALSE, FALSE, SCALE_FIX, 0, ANY, 2, ANY, ANY);
	f = sql_create_func(sa, "least", "calc", "min_no_nil", TRUE, FALSE, SCALE_FIX, 0, ANY, 2, ANY, ANY);
	f->vararg = 1;
	f = sql_create_func(sa, "greatest", "calc", "max_no_nil", TRUE, FALSE, SCALE_FIX, 0, ANY, 2, ANY, ANY);
	f->vararg = 1;
	sql_create_func(sa, "ifthenelse", "calc", "ifthenelse", TRUE, FALSE, SCALE_FIX, 0, ANY, 3, BIT, ANY, ANY);
	/* nullif, coalesce, casewhen and case don't have a backend implementation */
	sql_create_func(sa, "nullif", "", "", TRUE, TRUE, SCALE_FIX, 0, ANY, 2, ANY, ANY);
	sql_create_func(sa, "coalesce", "", "", TRUE, TRUE, SCALE_FIX, 0, ANY, 2, ANY, ANY);
	sql_create_func(sa, "casewhen", "", "", TRUE, TRUE, SCALE_FIX, 0, ANY, 2, ANY, ANY);
	sql_create_func(sa, "case", "", "", TRUE, TRUE, SCALE_FIX, 0, ANY, 2, ANY, ANY);
	/* needed for count(*) and window functions without input col */
	sql_create_func(sa, "star", "", "", TRUE, TRUE, SCALE_FIX, 0, ANY, 0);

	/* sum for numerical and decimals */
	sql_create_aggr(sa, "sum", "aggr", "sum", FALSE, FALSE, LargestINT, 1, BTE);
	sql_create_aggr(sa, "sum", "aggr", "sum", FALSE, FALSE, LargestINT, 1, SHT);
	sql_create_aggr(sa, "sum", "aggr", "sum", FALSE, FALSE, LargestINT, 1, INT);
	//sql_create_aggr(sa, "sum", "aggr", "sum", LargestINT, 1, LNG, LargestINT);
#ifdef HAVE_HGE
	sql_create_aggr(sa, "sum", "aggr", "sum", FALSE, FALSE, LargestINT, 1, HGE);
#endif
	sql_create_aggr(sa, "sum", "aggr", "sum", FALSE, FALSE, LNG, 1, LNG);

	t = decimals; /* BTE */
	sql_create_aggr(sa, "sum", "aggr", "sum", FALSE, FALSE, LargestDEC, 1, *(t));
	t++; /* SHT */
	sql_create_aggr(sa, "sum", "aggr", "sum", FALSE, FALSE, LargestDEC, 1, *(t));
	t++; /* INT */
	sql_create_aggr(sa, "sum", "aggr", "sum", FALSE, FALSE, LargestDEC, 1, *(t));
	t++; /* LNG */
	sql_create_aggr(sa, "sum", "aggr", "sum", FALSE, FALSE, LargestDEC, 1, *(t));
#ifdef HAVE_HGE
	t++; /* HGE */
	sql_create_aggr(sa, "sum", "aggr", "sum", FALSE, FALSE, LargestDEC, 1, *(t));
#endif

	/* prod for numericals only, for decimals it introduces errors in the output scales */
	sql_create_aggr(sa, "prod", "aggr", "prod", FALSE, FALSE, LargestINT, 1, BTE);
	sql_create_aggr(sa, "prod", "aggr", "prod", FALSE, FALSE, LargestINT, 1, SHT);
	sql_create_aggr(sa, "prod", "aggr", "prod", FALSE, FALSE, LargestINT, 1, INT);
	sql_create_aggr(sa, "prod", "aggr", "prod", FALSE, FALSE, LargestINT, 1, LNG);
#ifdef HAVE_HGE
	sql_create_aggr(sa, "prod", "aggr", "prod", FALSE, FALSE, LargestINT, 1, HGE);
#endif

	for (t = numerical; t < dates; t++) {
		if (*t == OID)
			continue;
		sql_create_func(sa, "mod", "calc", "%", FALSE, FALSE, SCALE_FIX, 0, *t, 2, *t, *t);
	}

	for (t = floats; t < dates; t++) {
		sql_create_aggr(sa, "sum", "aggr", "sum", FALSE, FALSE, *t, 1, *t);
		sql_create_aggr(sa, "prod", "aggr", "prod", FALSE, FALSE, *t, 1, *t);
	}
	sql_create_aggr(sa, "sum", "aggr", "sum", FALSE, FALSE, MONINT, 1, MONINT);
	sql_create_aggr(sa, "sum", "aggr", "sum", FALSE, FALSE, DAYINT, 1, DAYINT);
	sql_create_aggr(sa, "sum", "aggr", "sum", FALSE, FALSE, SECINT, 1, SECINT);
	/* do DBL first so that it is chosen as cast destination for
	 * unknown types */
	sql_create_aggr(sa, "avg", "aggr", "avg", FALSE, FALSE, DBL, 1, DBL);
	sql_create_aggr(sa, "avg", "aggr", "avg", FALSE, FALSE, DBL, 1, BTE);
	sql_create_aggr(sa, "avg", "aggr", "avg", FALSE, FALSE, DBL, 1, SHT);
	sql_create_aggr(sa, "avg", "aggr", "avg", FALSE, FALSE, DBL, 1, INT);
	sql_create_aggr(sa, "avg", "aggr", "avg", FALSE, FALSE, DBL, 1, LNG);
#ifdef HAVE_HGE
	sql_create_aggr(sa, "avg", "aggr", "avg", FALSE, FALSE, DBL, 1, HGE);
#endif
	sql_create_aggr(sa, "avg", "aggr", "avg", FALSE, FALSE, DBL, 1, FLT);

	t = decimals; /* BTE */
	sql_create_aggr(sa, "avg", "aggr", "avg", FALSE, FALSE, *(t), 1, *(t));
	t++; /* SHT */
	sql_create_aggr(sa, "avg", "aggr", "avg", FALSE, FALSE, *(t), 1, *(t));
	t++; /* INT */
	sql_create_aggr(sa, "avg", "aggr", "avg", FALSE, FALSE, *(t), 1, *(t));
	t++; /* LNG */
	sql_create_aggr(sa, "avg", "aggr", "avg", FALSE, FALSE, *(t), 1, *(t));
#ifdef HAVE_HGE
	t++; /* HGE */
	sql_create_aggr(sa, "avg", "aggr", "avg", FALSE, FALSE, *(t), 1, *(t));
#endif

	sql_create_aggr(sa, "avg", "aggr", "avg", FALSE, FALSE, MONINT, 1, MONINT);
	sql_create_aggr(sa, "avg", "aggr", "avg", FALSE, FALSE, DAYINT, 1, DAYINT);
	sql_create_aggr(sa, "avg", "aggr", "avg", FALSE, FALSE, SECINT, 1, SECINT);

	sql_create_aggr(sa, "count_no_nil", "aggr", "count_no_nil", TRUE, FALSE, LNG, 0);
	sql_create_aggr(sa, "count", "aggr", "count", TRUE, FALSE, LNG, 1, ANY);
	sql_create_func(sa, "cnt", "sql", "count", TRUE, TRUE, SCALE_FIX, 0, LNG, 2, STR, STR);

	sql_create_aggr_optorder(sa, "listagg", "aggr", "str_group_concat", TRUE, FALSE, STR, 1, STR);
	sql_create_aggr_optorder(sa, "listagg", "aggr", "str_group_concat", TRUE, FALSE, STR, 2, STR, STR);

	/* order based operators */
	sql_create_analytic(sa, "diff", "sql", "diff", TRUE, BIT, 1, ANY);
	sql_create_analytic(sa, "diff", "sql", "diff", TRUE, BIT, 2, BIT, ANY);
	for (t = numerical; *t != TME; t++) {
		if (*t == OID)
			continue;
		sql_create_analytic(sa, "window_bound", "sql", "window_bound", TRUE, OID, 5, ANY, INT, INT, INT, *t);
		sql_create_analytic(sa, "window_bound", "sql", "window_bound", TRUE, OID, 6, BIT, ANY, INT, INT, INT, *t);
	}

	sql_create_analytic(sa, "rank", "sql", "rank", FALSE, INT, 1, ANY);
	sql_create_analytic(sa, "dense_rank", "sql", "dense_rank", FALSE, INT, 1, ANY);
	sql_create_analytic(sa, "row_number", "sql", "row_number", FALSE, INT, 1, ANY);
	sql_create_analytic(sa, "percent_rank", "sql", "percent_rank", FALSE, DBL, 1, ANY);
	sql_create_analytic(sa, "cume_dist", "sql", "cume_dist", FALSE, DBL, 1, ANY);

	sql_create_analytic(sa, "ntile", "sql", "ntile", FALSE, BTE, 2, ANY, BTE);
	sql_create_analytic(sa, "ntile", "sql", "ntile", FALSE, SHT, 2, ANY, SHT);
	sql_create_analytic(sa, "ntile", "sql", "ntile", FALSE, INT, 2, ANY, INT);
	sql_create_analytic(sa, "ntile", "sql", "ntile", FALSE, LNG, 2, ANY, LNG);
#ifdef HAVE_HGE
	sql_create_analytic(sa, "ntile", "sql", "ntile", FALSE, HGE, 2, ANY, HGE);
#endif

	sql_create_analytic(sa, "lag", "sql", "lag", FALSE, ANY, 1, ANY);
	sql_create_analytic(sa, "lag", "sql", "lag", FALSE, ANY, 2, ANY, BTE);
	sql_create_analytic(sa, "lag", "sql", "lag", FALSE, ANY, 2, ANY, SHT);
	sql_create_analytic(sa, "lag", "sql", "lag", FALSE, ANY, 2, ANY, INT);
	sql_create_analytic(sa, "lag", "sql", "lag", FALSE, ANY, 2, ANY, LNG);
#ifdef HAVE_HGE
	sql_create_analytic(sa, "lag", "sql", "lag", FALSE, ANY, 2, ANY, HGE);
#endif
	sql_create_analytic(sa, "lag", "sql", "lag", FALSE, ANY, 3, ANY, BTE, ANY);
	sql_create_analytic(sa, "lag", "sql", "lag", FALSE, ANY, 3, ANY, SHT, ANY);
	sql_create_analytic(sa, "lag", "sql", "lag", FALSE, ANY, 3, ANY, INT, ANY);
	sql_create_analytic(sa, "lag", "sql", "lag", FALSE, ANY, 3, ANY, LNG, ANY);
#ifdef HAVE_HGE
	sql_create_analytic(sa, "lag", "sql", "lag", FALSE, ANY, 3, ANY, HGE, ANY);
#endif

	sql_create_analytic(sa, "lead", "sql", "lead", FALSE, ANY, 1, ANY);
	sql_create_analytic(sa, "lead", "sql", "lead", FALSE, ANY, 2, ANY, BTE);
	sql_create_analytic(sa, "lead", "sql", "lead", FALSE, ANY, 2, ANY, SHT);
	sql_create_analytic(sa, "lead", "sql", "lead", FALSE, ANY, 2, ANY, INT);
	sql_create_analytic(sa, "lead", "sql", "lead", FALSE, ANY, 2, ANY, LNG);
#ifdef HAVE_HGE
	sql_create_analytic(sa, "lead", "sql", "lead", FALSE, ANY, 2, ANY, HGE);
#endif
	sql_create_analytic(sa, "lead", "sql", "lead", FALSE, ANY, 3, ANY, BTE, ANY);
	sql_create_analytic(sa, "lead", "sql", "lead", FALSE, ANY, 3, ANY, SHT, ANY);
	sql_create_analytic(sa, "lead", "sql", "lead", FALSE, ANY, 3, ANY, INT, ANY);
	sql_create_analytic(sa, "lead", "sql", "lead", FALSE, ANY, 3, ANY, LNG, ANY);
#ifdef HAVE_HGE
	sql_create_analytic(sa, "lead", "sql", "lead", FALSE, ANY, 3, ANY, HGE, ANY);
#endif

	/* these analytic functions support frames */
	sql_create_analytic(sa, "first_value", "sql", "first_value", FALSE, ANY, 1, ANY);
	sql_create_analytic(sa, "last_value", "sql", "last_value", FALSE, ANY, 1, ANY);
	sql_create_analytic(sa, "nth_value", "sql", "nth_value", FALSE, ANY, 2, ANY, LNG);

	sql_create_analytic(sa, "count", "sql", "count", FALSE, LNG, 2, ANY, BIT);
	sql_create_analytic(sa, "min", "sql", "min", FALSE, ANY, 1, ANY);
	sql_create_analytic(sa, "any_value", "sql", "min", FALSE, ANY, 1, ANY);
	sql_create_analytic(sa, "max", "sql", "max", FALSE, ANY, 1, ANY);

	/* analytical sum for numerical and decimals */
	sql_create_analytic(sa, "sum", "sql", "sum", FALSE, LargestINT, 1, BTE);
	sql_create_analytic(sa, "sum", "sql", "sum", FALSE, LargestINT, 1, SHT);
	sql_create_analytic(sa, "sum", "sql", "sum", FALSE, LargestINT, 1, INT);
	sql_create_analytic(sa, "sum", "sql", "sum", FALSE, LargestINT, 1, LNG);
#ifdef HAVE_HGE
	sql_create_analytic(sa, "sum", "sql", "sum", FALSE, LargestINT, 1, HGE);
#endif

	t = decimals; /* BTE */
	sql_create_analytic(sa, "sum", "sql", "sum", FALSE, LargestDEC, 1, *(t));
	t++; /* SHT */
	sql_create_analytic(sa, "sum", "sql", "sum", FALSE, LargestDEC, 1, *(t));
	t++; /* INT */
	sql_create_analytic(sa, "sum", "sql", "sum", FALSE, LargestDEC, 1, *(t));
	t++; /* LNG */
	sql_create_analytic(sa, "sum", "sql", "sum", FALSE, LargestDEC, 1, *(t));
#ifdef HAVE_HGE
	t++; /* HGE */
	sql_create_analytic(sa, "sum", "sql", "sum", FALSE, LargestDEC, 1, *(t));
#endif

	/* analytical prod for numericals only, for decimals it introduces errors in the output scales */
	sql_create_analytic(sa, "prod", "sql", "prod", FALSE, LargestINT, 1, BTE);
	sql_create_analytic(sa, "prod", "sql", "prod", FALSE, LargestINT, 1, SHT);
	sql_create_analytic(sa, "prod", "sql", "prod", FALSE, LargestINT, 1, INT);
	sql_create_analytic(sa, "prod", "sql", "prod", FALSE, LargestINT, 1, LNG);
#ifdef HAVE_HGE
	sql_create_analytic(sa, "prod", "sql", "prod", FALSE, LargestINT, 1, HGE);
#endif

	for (t = floats; t < dates; t++) {
		sql_create_analytic(sa, "sum", "sql", "sum", FALSE, *t, 1, *t);
		sql_create_analytic(sa, "prod", "sql", "prod", FALSE, *t, 1, *t);
	}
	sql_create_analytic(sa, "sum", "sql", "sum", FALSE, MONINT, 1, MONINT);
	sql_create_analytic(sa, "sum", "sql", "sum", FALSE, DAYINT, 1, DAYINT);
	sql_create_analytic(sa, "sum", "sql", "sum", FALSE, SECINT, 1, SECINT);

	//analytical average for numerical types
	sql_create_analytic(sa, "avg", "sql", "avg", FALSE, DBL, 1, DBL);
	sql_create_analytic(sa, "avg", "sql", "avg", FALSE, DBL, 1, BTE);
	sql_create_analytic(sa, "avg", "sql", "avg", FALSE, DBL, 1, SHT);
	sql_create_analytic(sa, "avg", "sql", "avg", FALSE, DBL, 1, INT);
	sql_create_analytic(sa, "avg", "sql", "avg", FALSE, DBL, 1, LNG);
#ifdef HAVE_HGE
	sql_create_analytic(sa, "avg", "sql", "avg", FALSE, DBL, 1, HGE);
#endif

	sql_create_analytic(sa, "avg", "sql", "avg", FALSE, DBL, 1, FLT);

	t = decimals; /* BTE */
	sql_create_analytic(sa, "avg", "sql", "avg", FALSE, *(t), 1, *(t));
	t++; /* SHT */
	sql_create_analytic(sa, "avg", "sql", "avg", FALSE, *(t), 1, *(t));
	t++; /* INT */
	sql_create_analytic(sa, "avg", "sql", "avg", FALSE, *(t), 1, *(t));
	t++; /* LNG */
	sql_create_analytic(sa, "avg", "sql", "avg", FALSE, *(t), 1, *(t));
#ifdef HAVE_HGE
	t++; /* HGE */
	sql_create_analytic(sa, "avg", "sql", "avg", FALSE, *(t), 1, *(t));
#endif

	sql_create_analytic(sa, "avg", "sql", "avg", FALSE, MONINT, 1, MONINT);
	sql_create_analytic(sa, "avg", "sql", "avg", FALSE, DAYINT, 1, DAYINT);
	sql_create_analytic(sa, "avg", "sql", "avg", FALSE, SECINT, 1, SECINT);

	sql_create_analytic(sa, "listagg", "sql", "str_group_concat", FALSE, STR, 1, STR);
	sql_create_analytic(sa, "listagg", "sql", "str_group_concat", FALSE, STR, 2, STR, STR);

	sql_create_func(sa, "and", "calc", "and", TRUE, FALSE, SCALE_FIX, 0, BIT, 2, BIT, BIT);
	sql_create_func(sa, "or",  "calc",  "or", TRUE, FALSE, SCALE_FIX, 0, BIT, 2, BIT, BIT);
	sql_create_func(sa, "xor", "calc", "xor", FALSE, FALSE, SCALE_FIX, 0, BIT, 2, BIT, BIT);
	sql_create_func(sa, "not", "calc", "not", FALSE, FALSE, SCALE_FIX, 0, BIT, 1, BIT);

	/* functions for interval types */
	for (t = dates; *t != TME; t++) {
		sql_subtype *lt = sql_fetch_localtype((*t)->localtype);

		sql_create_func(sa, "sql_sub", "calc", "-", FALSE, FALSE, SCALE_NONE, 0, *t, 2, *t, *t);
		sql_create_func(sa, "sql_add", "calc", "+", FALSE, FALSE, SCALE_NONE, 0, *t, 2, *t, *t);
		sql_create_func(sa, "sql_neg", "calc", "-", FALSE, FALSE, INOUT, 0, *t, 1, *t);
		sql_create_func(sa, "abs", "calc", "abs", FALSE, FALSE, SCALE_NONE, 0, *t, 1, *t);
		sql_create_func(sa, "sign", "calc", "sign", FALSE, FALSE, SCALE_NONE, 0, BTE, 1, *t);
		/* scale fixing for intervals */
		sql_create_func(sa, "scale_up", "calc", "*", FALSE, TRUE, SCALE_NONE, 0, *t, 2, *t, lt->type);
		sql_create_func(sa, "scale_down", "calc", "dec_round", FALSE, TRUE, SCALE_NONE, 0, *t, 2, *t, lt->type);
	}

	/* allow smaller types for arguments of mul/div */
	for (t = numerical, t++; t != floats; t++) {
		sql_type **u;
		for (u = numerical, u++; u != decimals; u++) {
			if (*t == OID)
				continue;
			if (t != u && (*t)->localtype >  (*u)->localtype) {
				sql_create_func(sa, "sql_mul", "calc", "*", FALSE, FALSE, SCALE_MUL, 0, *t, 2, *t, *u);
				sql_create_func(sa, "sql_mul", "calc", "*", FALSE, FALSE, SCALE_MUL, 0, *t, 2, *u, *t);
				sql_create_func(sa, "sql_div", "calc", "/", FALSE, FALSE, SCALE_DIV, 0, *t, 2, *t, *u);
			}
		}
	}
	for (t = decimals, t++; t != floats; t++) {
		sql_type **u;

		for (u = decimals, u++; u != floats; u++) {
			if (t != u && (*t)->localtype >  (*u)->localtype) {
				sql_create_func(sa, "sql_mul", "calc", "*", FALSE, FALSE, SCALE_MUL, 0, *t, 2, *t, *u);
				sql_create_func(sa, "sql_div", "calc", "/", FALSE, FALSE, SCALE_DIV, 0, *t, 2, *t, *u);
			}
		}
	}

	/* all numericals */
	for (t = numerical; t < dates; t++) {
		sql_subtype *lt;

		if (*t == OID)
			continue;

		lt = sql_fetch_localtype((*t)->localtype);

		sql_create_func(sa, "sql_sub", "calc", "-", FALSE, FALSE, (t<decimals)?MAX_BITS:SCALE_FIX, 0, *t, 2, *t, *t);
		sql_create_func(sa, "sql_add", "calc", "+", FALSE, FALSE, (t<decimals)?MAX_BITS:SCALE_FIX, 0, *t, 2, *t, *t);
		sql_create_func(sa, "sql_mul", "calc", "*", FALSE, FALSE, SCALE_MUL, 0, *t, 2, *t, *t);
		sql_create_func(sa, "sql_div", "calc", "/", FALSE, FALSE, SCALE_DIV, 0, *t, 2, *t, *t);
		if (t < decimals) {
			sql_create_func(sa, "bit_and", "calc", "and", FALSE, FALSE, SCALE_NONE, 0, *t, 2, *t, *t);
			sql_create_func(sa, "bit_or", "calc", "or", FALSE, FALSE, SCALE_NONE, 0, *t, 2, *t, *t);
			sql_create_func(sa, "bit_xor", "calc", "xor", FALSE, FALSE, SCALE_NONE, 0, *t, 2, *t, *t);
			sql_create_func(sa, "bit_not", "calc", "not", FALSE, FALSE, SCALE_NONE, 0, *t, 1, *t);
			sql_create_func(sa, "left_shift", "calc", "<<", FALSE, FALSE, SCALE_NONE, 0, *t, 2, *t, INT);
			sql_create_func(sa, "right_shift", "calc", ">>", FALSE, FALSE, SCALE_NONE, 0, *t, 2, *t, INT);
		}
		sql_create_func(sa, "sql_neg", "calc", "-", FALSE, FALSE, INOUT, 0, *t, 1, *t);
		sql_create_func(sa, "abs", "calc", "abs", FALSE, FALSE, SCALE_FIX, 0, *t, 1, *t);
		sql_create_func(sa, "sign", "calc", "sign", FALSE, FALSE, SCALE_NONE, 0, BTE, 1, *t);
		/* scale fixing for all numbers */
		sql_create_func(sa, "scale_up", "calc", "*", FALSE, TRUE, SCALE_NONE, 0, *t, 2, *t, lt->type);
		sql_create_func(sa, "scale_down", "calc", "dec_round", FALSE, TRUE, SCALE_NONE, 0, *t, 2, *t, lt->type);
		/* numeric functions on INTERVALS */
		if (t >= floats || (*t)->localtype <= MONINT->localtype)
			sql_create_func(sa, "sql_mul", "calc", "*", FALSE, FALSE, SCALE_MUL, 0, MONINT, 2, MONINT, *t);
		if (t >= floats || (*t)->localtype <= DAYINT->localtype)
			sql_create_func(sa, "sql_mul", "calc", "*", FALSE, FALSE, SCALE_MUL, 0, DAYINT, 2, DAYINT, *t);
		if (t >= floats || (*t)->localtype <= SECINT->localtype)
			sql_create_func(sa, "sql_mul", "calc", "*", FALSE, FALSE, SCALE_MUL, 0, SECINT, 2, SECINT, *t);
		sql_create_func(sa, "sql_div", "calc", "/", FALSE, FALSE, SCALE_DIV, 0, MONINT, 2, MONINT, *t);
		sql_create_func(sa, "sql_div", "calc", "/", FALSE, FALSE, SCALE_DIV, 0, DAYINT, 2, DAYINT, *t);
		sql_create_func(sa, "sql_div", "calc", "/", FALSE, FALSE, SCALE_DIV, 0, SECINT, 2, SECINT, *t);
	}

	for (t = decimals, t++; t != floats; t++) {
		sql_type **u;
		for (u = numerical; u != floats; u++) {
			if (*u == OID)
				continue;
			if ((*t)->localtype > (*u)->localtype) {
				sql_create_func(sa, "sql_mul", "calc", "*", FALSE, FALSE, SCALE_MUL, 0, *t, 2, *t, *u);
				sql_create_func(sa, "sql_mul", "calc", "*", FALSE, FALSE, SCALE_MUL, 0, *t, 2, *u, *t);
			}
		}
	}

	for (t = decimals; t < dates; t++)
		sql_create_func(sa, "round", "calc", "round", FALSE, FALSE, INOUT, 0, *t, 2, *t, BTE);

	for (t = numerical; *t != TME; t++) {
		if (*t == OID || *t == FLT || *t == DBL)
			continue;
		for (sql_type **u = numerical; *u != TME; u++) {
			if (*u == OID || *u == FLT || *u == DBL)
				continue;
			if ((*t)->localtype > (*u)->localtype) {
				sql_create_func(sa, "scale_up", "calc", "*", FALSE, TRUE, SCALE_NONE, 0, *t, 2, *t, *u);
				sql_create_func(sa, "scale_up", "calc", "*", FALSE, TRUE, SCALE_NONE, 0, *t, 2, *u, *t);
			}
		}
	}

	for (t = floats; t < dates; t++) {
		sql_create_func(sa, "nextafter", "mmath", "nextafter", FALSE, FALSE, SCALE_FIX, 0, *t, 2, *t, *t);
		sql_create_func(sa, "power", "mmath", "pow", FALSE, FALSE, SCALE_FIX, 0, *t, 2, *t, *t);
		sql_create_func(sa, "floor", "mmath", "floor", FALSE, FALSE, SCALE_FIX, 0, *t, 1, *t);
		sql_create_func(sa, "ceil", "mmath", "ceil", FALSE, FALSE, SCALE_FIX, 0, *t, 1, *t);
		sql_create_func(sa, "ceiling", "mmath", "ceil", FALSE, FALSE, SCALE_FIX, 0, *t, 1, *t);	/* JDBC */
		sql_create_func(sa, "sin", "mmath", "sin", FALSE, FALSE, SCALE_FIX, 0, *t, 1, *t);
		sql_create_func(sa, "cos", "mmath", "cos", FALSE, FALSE, SCALE_FIX, 0, *t, 1, *t);
		sql_create_func(sa, "tan", "mmath", "tan", FALSE, FALSE, SCALE_FIX, 0, *t, 1, *t);
		sql_create_func(sa, "asin", "mmath", "asin", FALSE, FALSE, SCALE_FIX, 0, *t, 1, *t);
		sql_create_func(sa, "acos", "mmath", "acos", FALSE, FALSE, SCALE_FIX, 0, *t, 1, *t);
		sql_create_func(sa, "atan", "mmath", "atan", FALSE, FALSE, SCALE_FIX, 0, *t, 1, *t);
		sql_create_func(sa, "atan", "mmath", "atan2", FALSE, FALSE, SCALE_FIX, 0, *t, 2, *t, *t);
		sql_create_func(sa, "atan2", "mmath", "atan2", FALSE, FALSE, SCALE_FIX, 0, *t, 2, *t, *t);
		sql_create_func(sa, "sinh", "mmath", "sinh", FALSE, FALSE, SCALE_FIX, 0, *t, 1, *t);
		sql_create_func(sa, "cot", "mmath", "cot", FALSE, FALSE, SCALE_FIX, 0, *t, 1, *t);
		sql_create_func(sa, "cosh", "mmath", "cosh", FALSE, FALSE, SCALE_FIX, 0, *t, 1, *t);
		sql_create_func(sa, "tanh", "mmath", "tanh", FALSE, FALSE, SCALE_FIX, 0, *t, 1, *t);
		sql_create_func(sa, "sqrt", "mmath", "sqrt", FALSE, FALSE, SCALE_FIX, 0, *t, 1, *t);
		sql_create_func(sa, "cbrt", "mmath", "cbrt", FALSE, FALSE, SCALE_FIX, 0, *t, 1, *t);
		sql_create_func(sa, "exp", "mmath", "exp", FALSE, FALSE, SCALE_FIX, 0, *t, 1, *t);
		sql_create_func(sa, "log", "mmath", "log", FALSE, FALSE, SCALE_FIX, 0, *t, 1, *t);
		sql_create_func(sa, "ln", "mmath", "log", FALSE, FALSE, SCALE_FIX, 0, *t, 1, *t);
		sql_create_func(sa, "log", "mmath", "log2arg", FALSE, FALSE, SCALE_FIX, 0, *t, 2, *t, *t);
		sql_create_func(sa, "log10", "mmath", "log10", FALSE, FALSE, SCALE_FIX, 0, *t, 1, *t);
		sql_create_func(sa, "log2", "mmath", "log2", FALSE, FALSE, SCALE_FIX, 0, *t, 1, *t);
		sql_create_func(sa, "degrees", "mmath", "degrees", FALSE, FALSE, SCALE_FIX, 0, *t, 1, *t);
		sql_create_func(sa, "radians", "mmath", "radians", FALSE, FALSE, SCALE_FIX, 0, *t, 1, *t);
	}
	sql_create_func(sa, "pi", "mmath", "pi", FALSE, FALSE, SCALE_NONE, 0, DBL, 0);

	sql_create_func(sa, "rand", "mmath", "rand", TRUE, FALSE, SCALE_NONE, 0, INT, 0);
	sql_create_func(sa, "rand", "mmath", "sqlrand", TRUE, FALSE, SCALE_NONE, 0, INT, 1, INT);

	/* Date functions */
	sql_create_func(sa, "curdate", "mtime", "current_date", FALSE, FALSE, SCALE_NONE, 0, DTE, 0);
	sql_create_func(sa, "current_date", "mtime", "current_date", FALSE, FALSE, SCALE_NONE, 0, DTE, 0);
	sql_create_func(sa, "curtime", "mtime", "current_time", FALSE, FALSE, SCALE_NONE, 0, TMETZ, 0);
	sql_create_func(sa, "current_time", "mtime", "current_time", FALSE, FALSE, SCALE_NONE, 0, TMETZ, 0);
	sql_create_func(sa, "current_timestamp", "mtime", "current_timestamp", FALSE, FALSE, SCALE_NONE, 0, TMESTAMPTZ, 0);
	sql_create_func(sa, "localtime", "sql", "current_time", FALSE, FALSE, SCALE_NONE, 0, TME, 0);
	sql_create_func(sa, "localtimestamp", "sql", "current_timestamp", FALSE, FALSE, SCALE_NONE, 0, TMESTAMP, 0);

	sql_create_func(sa, "sql_sub", "mtime", "diff", FALSE, FALSE, SCALE_FIX, 0, DAYINT, 2, DTE, DTE);
	sql_create_func(sa, "sql_sub", "mtime", "diff", FALSE, FALSE, SCALE_NONE, 0, SECINT, 2, TMETZ, TMETZ);
	sql_create_func(sa, "sql_sub", "mtime", "diff", FALSE, FALSE, SCALE_FIX, 0, SECINT, 2, TME, TME);
	sql_create_func(sa, "sql_sub", "mtime", "diff", FALSE, FALSE, SCALE_NONE, 0, SECINT, 2, TMESTAMPTZ, TMESTAMPTZ);
	sql_create_func(sa, "sql_sub", "mtime", "diff", FALSE, FALSE, SCALE_FIX, 0, SECINT, 2, TMESTAMP, TMESTAMP);
	sql_create_func(sa, "timestampdiff", "mtime", "diff", FALSE, FALSE, SCALE_NONE, 0, SECINT, 2, TMESTAMPTZ, TMESTAMPTZ);
	sql_create_func(sa, "timestampdiff", "mtime", "diff", FALSE, FALSE, SCALE_FIX, 0, SECINT, 2, TMESTAMP, TMESTAMP);

	sql_create_func(sa, "sql_sub", "mtime", "date_sub_msec_interval", FALSE, FALSE, SCALE_NONE, 0, DTE, 2, DTE, SECINT);
	sql_create_func(sa, "sql_sub", "mtime", "date_sub_msec_interval", FALSE, FALSE, SCALE_NONE, 0, DTE, 2, DTE, DAYINT);
	sql_create_func(sa, "sql_sub", "mtime", "date_sub_month_interval", FALSE, FALSE, SCALE_NONE, 0, DTE, 2, DTE, MONINT);
	sql_create_func(sa, "sql_sub", "mtime", "time_sub_msec_interval", FALSE, FALSE, SCALE_NONE, 0, TME, 2, TME, SECINT);
	sql_create_func(sa, "sql_sub", "mtime", "time_sub_msec_interval", FALSE, FALSE, SCALE_NONE, 0, TMETZ, 2, TMETZ, SECINT);
	sql_create_func(sa, "sql_sub", "mtime", "timestamp_sub_msec_interval", FALSE, FALSE, SCALE_NONE, 0, TMESTAMP, 2, TMESTAMP, SECINT);
	sql_create_func(sa, "sql_sub", "mtime", "timestamp_sub_msec_interval", FALSE, FALSE, SCALE_NONE, 0, TMESTAMP, 2, TMESTAMP, DAYINT);
	sql_create_func(sa, "sql_sub", "mtime", "timestamp_sub_month_interval", FALSE, FALSE, SCALE_NONE, 0, TMESTAMP, 2, TMESTAMP, MONINT);
	sql_create_func(sa, "sql_sub", "mtime", "timestamp_sub_msec_interval", FALSE, FALSE, SCALE_NONE, 0, TMESTAMPTZ, 2, TMESTAMPTZ, SECINT);
	sql_create_func(sa, "sql_sub", "mtime", "timestamp_sub_msec_interval", FALSE, FALSE, SCALE_NONE, 0, TMESTAMPTZ, 2, TMESTAMPTZ, DAYINT);
	sql_create_func(sa, "sql_sub", "mtime", "timestamp_sub_month_interval", FALSE, FALSE, SCALE_NONE, 0, TMESTAMPTZ, 2, TMESTAMPTZ, MONINT);

	sql_create_func(sa, "sql_add", "mtime", "date_add_msec_interval", FALSE, FALSE, SCALE_NONE, 0, DTE, 2, DTE, SECINT);
	sql_create_func(sa, "sql_add", "mtime", "date_add_msec_interval", FALSE, FALSE, SCALE_NONE, 0, DTE, 2, DTE, DAYINT);
	sql_create_func(sa, "sql_add", "mtime", "addmonths", FALSE, FALSE, SCALE_NONE, 0, DTE, 2, DTE, MONINT);
	sql_create_func(sa, "sql_add", "mtime", "timestamp_add_msec_interval", FALSE, FALSE, SCALE_NONE, 0, TMESTAMP, 2, TMESTAMP, SECINT);
	sql_create_func(sa, "sql_add", "mtime", "timestamp_add_msec_interval", FALSE, FALSE, SCALE_NONE, 0, TMESTAMP, 2, TMESTAMP, DAYINT);
	sql_create_func(sa, "sql_add", "mtime", "timestamp_add_month_interval", FALSE, FALSE, SCALE_NONE, 0, TMESTAMP, 2, TMESTAMP, MONINT);
	sql_create_func(sa, "sql_add", "mtime", "timestamp_add_msec_interval", FALSE, FALSE, SCALE_NONE, 0, TMESTAMPTZ, 2, TMESTAMPTZ, SECINT);
	sql_create_func(sa, "sql_add", "mtime", "timestamp_add_msec_interval", FALSE, FALSE, SCALE_NONE, 0, TMESTAMPTZ, 2, TMESTAMPTZ, DAYINT);
	sql_create_func(sa, "sql_add", "mtime", "timestamp_add_month_interval", FALSE, FALSE, SCALE_NONE, 0, TMESTAMPTZ, 2, TMESTAMPTZ, MONINT);
	sql_create_func(sa, "sql_add", "mtime", "time_add_msec_interval", FALSE, FALSE, SCALE_NONE, 0, TME, 2, TME, SECINT);
	sql_create_func(sa, "sql_add", "mtime", "time_add_msec_interval", FALSE, FALSE, SCALE_NONE, 0, TMETZ, 2, TMETZ, SECINT);

	// odbc timestampadd variants
	sql_create_func(sa, "timestampadd", "mtime", "timestamp_add_msec_interval", FALSE, FALSE, SCALE_NONE, 0, TMESTAMP, 2, TMESTAMP, SECINT);
	sql_create_func(sa, "timestampadd", "mtime", "timestamp_add_msec_interval", FALSE, FALSE, SCALE_NONE, 0, TMESTAMP, 2, TMESTAMP, DAYINT);
	sql_create_func(sa, "timestampadd", "mtime", "timestamp_add_month_interval", FALSE, FALSE, SCALE_NONE, 0, TMESTAMP, 2, TMESTAMP, MONINT);
	sql_create_func(sa, "timestampadd", "mtime", "timestamp_add_msec_interval", FALSE, FALSE, SCALE_NONE, 0, TMESTAMPTZ, 2, TMESTAMPTZ, SECINT);
	sql_create_func(sa, "timestampadd", "mtime", "timestamp_add_msec_interval", FALSE, FALSE, SCALE_NONE, 0, TMESTAMPTZ, 2, TMESTAMPTZ, DAYINT);
	sql_create_func(sa, "timestampadd", "mtime", "timestamp_add_month_interval", FALSE, FALSE, SCALE_NONE, 0, TMESTAMPTZ, 2, TMESTAMPTZ, MONINT);
	sql_create_func(sa, "timestampadd", "mtime", "odbc_timestamp_add_msec_time", FALSE, FALSE, SCALE_NONE, 0, TMESTAMP, 2, TME, DAYINT);
	sql_create_func(sa, "timestampadd", "mtime", "odbc_timestamp_add_month_time", FALSE, FALSE, SCALE_NONE, 0, TMESTAMP, 2, TME, MONINT);
	sql_create_func(sa, "timestampadd", "mtime", "odbc_timestamp_add_msec_date", FALSE, FALSE, SCALE_NONE, 0, TMESTAMP, 2, DTE, SECINT);
	// odbc timestampdiff variants
	sql_create_func(sa, "timestampdiff_sec", "mtime", "timestampdiff_sec", FALSE, FALSE, SCALE_NONE, 0, LNG, 2, TMESTAMPTZ, TMESTAMPTZ);
	sql_create_func(sa, "timestampdiff_sec", "mtime", "timestampdiff_sec", FALSE, FALSE, SCALE_FIX, 0, LNG, 2, TMESTAMP, TMESTAMP);
	//sql_create_func(sa, "timestampdiff_sec", "mtime", "timestampdiff_sec", FALSE, FALSE, SCALE_NONE, 0, LNG, 2, DTE, TMESTAMPTZ);
	sql_create_func(sa, "timestampdiff_sec", "mtime", "timestampdiff_sec", FALSE, FALSE, SCALE_FIX, 0, LNG, 2, DTE, TMESTAMP);
	//sql_create_func(sa, "timestampdiff_sec", "mtime", "timestampdiff_sec", FALSE, FALSE, SCALE_NONE, 0, LNG, 2, TMESTAMPTZ, DTE);
	sql_create_func(sa, "timestampdiff_sec", "mtime", "timestampdiff_sec", FALSE, FALSE, SCALE_FIX, 0, LNG, 2, TMESTAMP, DTE);
	// --
	sql_create_func(sa, "timestampdiff_min", "mtime", "timestampdiff_min", FALSE, FALSE, SCALE_NONE, 0, LNG, 2, TMESTAMPTZ, TMESTAMPTZ);
	sql_create_func(sa, "timestampdiff_min", "mtime", "timestampdiff_min", FALSE, FALSE, SCALE_FIX, 0, LNG, 2, TMESTAMP, TMESTAMP);
	//sql_create_func(sa, "timestampdiff_min", "mtime", "timestampdiff_min", FALSE, FALSE, SCALE_NONE, 0, LNG, 2, DTE, TMESTAMPTZ);
	sql_create_func(sa, "timestampdiff_min", "mtime", "timestampdiff_min", FALSE, FALSE, SCALE_FIX, 0, LNG, 2, DTE, TMESTAMP);
	//sql_create_func(sa, "timestampdiff_min", "mtime", "timestampdiff_min", FALSE, FALSE, SCALE_NONE, 0, LNG, 2, TMESTAMPTZ, DTE);
	sql_create_func(sa, "timestampdiff_min", "mtime", "timestampdiff_min", FALSE, FALSE, SCALE_FIX, 0, LNG, 2, TMESTAMP, DTE);
	// --
	sql_create_func(sa, "timestampdiff_hour", "mtime", "timestampdiff_hour", FALSE, FALSE, SCALE_NONE, 0, LNG, 2, TMESTAMPTZ, TMESTAMPTZ);
	sql_create_func(sa, "timestampdiff_hour", "mtime", "timestampdiff_hour", FALSE, FALSE, SCALE_FIX, 0, LNG, 2, TMESTAMP, TMESTAMP);
	//sql_create_func(sa, "timestampdiff_hour", "mtime", "timestampdiff_hour", FALSE, FALSE, SCALE_NONE, 0, LNG, 2, DTE, TMESTAMPTZ);
	sql_create_func(sa, "timestampdiff_hour", "mtime", "timestampdiff_hour", FALSE, FALSE, SCALE_FIX, 0, LNG, 2, DTE, TMESTAMP);
	//sql_create_func(sa, "timestampdiff_hour", "mtime", "timestampdiff_hour", FALSE, FALSE, SCALE_NONE, 0, LNG, 2, TMESTAMPTZ, DTE);
	sql_create_func(sa, "timestampdiff_hour", "mtime", "timestampdiff_hour", FALSE, FALSE, SCALE_FIX, 0, LNG, 2, TMESTAMP, DTE);
	// --
	sql_create_func(sa, "timestampdiff_day", "mtime", "timestampdiff_day", FALSE, FALSE, SCALE_NONE, 0, INT, 2, TMESTAMPTZ, TMESTAMPTZ);
	sql_create_func(sa, "timestampdiff_day", "mtime", "timestampdiff_day", FALSE, FALSE, SCALE_FIX, 0, INT, 2, TMESTAMP, TMESTAMP);
	//sql_create_func(sa, "timestampdiff_day", "mtime", "timestampdiff_day", FALSE, FALSE, SCALE_NONE, 0, INT, 2, TME, TMESTAMPTZ);
	sql_create_func(sa, "timestampdiff_day", "mtime", "timestampdiff_day", FALSE, FALSE, SCALE_FIX, 0, INT, 2, TME, TMESTAMP);
	//sql_create_func(sa, "timestampdiff_day", "mtime", "timestampdiff_day", FALSE, FALSE, SCALE_NONE, 0, INT, 2, TMESTAMPTZ, TME);
	sql_create_func(sa, "timestampdiff_day", "mtime", "timestampdiff_day", FALSE, FALSE, SCALE_FIX, 0, INT, 2, TMESTAMP, TME);
	// --
	sql_create_func(sa, "timestampdiff_week", "mtime", "timestampdiff_week", FALSE, FALSE, SCALE_NONE, 0, INT, 2, TMESTAMPTZ, TMESTAMPTZ);
	sql_create_func(sa, "timestampdiff_week", "mtime", "timestampdiff_week", FALSE, FALSE, SCALE_FIX, 0, INT, 2, TMESTAMP, TMESTAMP);
	//sql_create_func(sa, "timestampdiff_week", "mtime", "timestampdiff_week", FALSE, FALSE, SCALE_NONE, 0, INT, 2, TME, TMESTAMPTZ);
	sql_create_func(sa, "timestampdiff_week", "mtime", "timestampdiff_week", FALSE, FALSE, SCALE_FIX, 0, INT, 2, TME, TMESTAMP);
	//sql_create_func(sa, "timestampdiff_week", "mtime", "timestampdiff_week", FALSE, FALSE, SCALE_NONE, 0, INT, 2, TMESTAMPTZ, TME);
	sql_create_func(sa, "timestampdiff_week", "mtime", "timestampdiff_week", FALSE, FALSE, SCALE_FIX, 0, INT, 2, TMESTAMP, TME);
	// --
	sql_create_func(sa, "timestampdiff_month", "mtime", "timestampdiff_month", FALSE, FALSE, SCALE_NONE, 0, INT, 2, TMESTAMPTZ, TMESTAMPTZ);
	sql_create_func(sa, "timestampdiff_month", "mtime", "timestampdiff_month", FALSE, FALSE, SCALE_FIX, 0, INT, 2, TMESTAMP, TMESTAMP);
	//sql_create_func(sa, "timestampdiff_month", "mtime", "timestampdiff_month", FALSE, FALSE, SCALE_NONE, 0, INT, 2, TME, TMESTAMPTZ);
	sql_create_func(sa, "timestampdiff_month", "mtime", "timestampdiff_month", FALSE, FALSE, SCALE_FIX, 0, INT, 2, TME, TMESTAMP);
	//sql_create_func(sa, "timestampdiff_month", "mtime", "timestampdiff_month", FALSE, FALSE, SCALE_NONE, 0, INT, 2, TMESTAMPTZ, TME);
	sql_create_func(sa, "timestampdiff_month", "mtime", "timestampdiff_month", FALSE, FALSE, SCALE_FIX, 0, INT, 2, TMESTAMP, TME);
	// --
	sql_create_func(sa, "timestampdiff_quarter", "mtime", "timestampdiff_quarter", FALSE, FALSE, SCALE_NONE, 0, INT, 2, TMESTAMPTZ, TMESTAMPTZ);
	sql_create_func(sa, "timestampdiff_quarter", "mtime", "timestampdiff_quarter", FALSE, FALSE, SCALE_FIX, 0, INT, 2, TMESTAMP, TMESTAMP);
	//sql_create_func(sa, "timestampdiff_quarter", "mtime", "timestampdiff_quarter", FALSE, FALSE, SCALE_NONE, 0, INT, 2, TME, TMESTAMPTZ);
	sql_create_func(sa, "timestampdiff_quarter", "mtime", "timestampdiff_quarter", FALSE, FALSE, SCALE_FIX, 0, INT, 2, TME, TMESTAMP);
	//sql_create_func(sa, "timestampdiff_quarter", "mtime", "timestampdiff_quarter", FALSE, FALSE, SCALE_NONE, 0, INT, 2, TMESTAMPTZ, TME);
	sql_create_func(sa, "timestampdiff_quarter", "mtime", "timestampdiff_quarter", FALSE, FALSE, SCALE_FIX, 0, INT, 2, TMESTAMP, TME);
	// --
	sql_create_func(sa, "timestampdiff_year", "mtime", "timestampdiff_year", FALSE, FALSE, SCALE_NONE, 0, INT, 2, TMESTAMPTZ, TMESTAMPTZ);
	sql_create_func(sa, "timestampdiff_year", "mtime", "timestampdiff_year", FALSE, FALSE, SCALE_FIX, 0, INT, 2, TMESTAMP, TMESTAMP);
	//sql_create_func(sa, "timestampdiff_year", "mtime", "timestampdiff_year", FALSE, FALSE, SCALE_NONE, 0, INT, 2, TME, TMESTAMPTZ);
	sql_create_func(sa, "timestampdiff_year", "mtime", "timestampdiff_year", FALSE, FALSE, SCALE_FIX, 0, INT, 2, TME, TMESTAMP);
	//sql_create_func(sa, "timestampdiff_year", "mtime", "timestampdiff_year", FALSE, FALSE, SCALE_NONE, 0, INT, 2, TMESTAMPTZ, TME);
	sql_create_func(sa, "timestampdiff_year", "mtime", "timestampdiff_year", FALSE, FALSE, SCALE_FIX, 0, INT, 2, TMESTAMP, TME);

	// end odbc

	sql_create_func(sa, "local_timezone", "mtime", "local_timezone", FALSE, FALSE, SCALE_FIX, 0, SECINT, 0);

	sql_create_func(sa, "century", "mtime", "century", FALSE, FALSE, SCALE_FIX, 0, INT, 1, DTE);
	sql_create_func(sa, "decade", "mtime", "decade", FALSE, FALSE, SCALE_FIX, 0, INT, 1, DTE);
	sql_create_func(sa, "year", "mtime", "year", FALSE, FALSE, SCALE_FIX, 0, INT, 1, DTE);
	sql_create_func(sa, "quarter", "mtime", "quarter", FALSE, FALSE, SCALE_FIX, 0, BTE, 1, DTE);
	sql_create_func(sa, "month", "mtime", "month", FALSE, FALSE, SCALE_FIX, 0, BTE, 1, DTE);
	sql_create_func(sa, "day", "mtime", "day", FALSE, FALSE, SCALE_FIX, 0, BTE, 1, DTE);
	sql_create_func(sa, "dayofyear", "mtime", "dayofyear", FALSE, FALSE, SCALE_FIX, 0, SHT, 1, DTE);
	sql_create_func(sa, "weekofyear", "mtime", "weekofyear", FALSE, FALSE, SCALE_FIX, 0, BTE, 1, DTE);
	sql_create_func(sa, "usweekofyear", "mtime", "usweekofyear", FALSE, FALSE, SCALE_FIX, 0, BTE, 1, DTE);
	sql_create_func(sa, "dayofweek", "mtime", "dayofweek", FALSE, FALSE, SCALE_FIX, 0, BTE, 1, DTE);
	sql_create_func(sa, "dayofmonth", "mtime", "day", FALSE, FALSE, SCALE_FIX, 0, BTE, 1, DTE);
	sql_create_func(sa, "week", "mtime", "weekofyear", FALSE, FALSE, SCALE_FIX, 0, BTE, 1, DTE);
	sql_create_func(sa, "epoch_ms", "mtime", "epoch_ms", FALSE, FALSE, SCALE_NONE, 3, BigDEC, 1, DTE);

	sql_create_func(sa, "hour", "mtime", "hours", FALSE, FALSE, SCALE_FIX, 0, BTE, 1, TME);
	sql_create_func(sa, "minute", "mtime", "minutes", FALSE, FALSE, SCALE_FIX, 0, BTE, 1, TME);
	sql_create_func(sa, "second", "mtime", "sql_seconds", FALSE, FALSE, SCALE_NONE, 6, DEC, 1, TME);
	//sql_create_func(sa, "epoch_ms", "mtime", "epoch_ms", FALSE, FALSE, SCALE_NONE, 3, BigDEC, 1, TME);
	//sql_create_func(sa, "hour", "mtime", "hours", FALSE, FALSE, SCALE_FIX, 0, BTE, 1, TMETZ);
	//sql_create_func(sa, "minute", "mtime", "minutes", FALSE, FALSE, SCALE_FIX, 0, BTE, 1, TMETZ);
	//sql_create_func(sa, "second", "mtime", "sql_seconds", FALSE, FALSE, SCALE_NONE, 6, DEC, 1, TMETZ);
	sql_create_func(sa, "epoch_ms", "mtime", "epoch_ms", FALSE, FALSE, SCALE_NONE, 3, BigDEC, 1, TMETZ);

	sql_create_func(sa, "century", "mtime", "century", FALSE, FALSE, SCALE_FIX, 0, INT, 1, TMESTAMP);
	sql_create_func(sa, "decade", "mtime", "decade", FALSE, FALSE, SCALE_FIX, 0, INT, 1, TMESTAMP);
	sql_create_func(sa, "year", "mtime", "year", FALSE, FALSE, SCALE_FIX, 0, INT, 1, TMESTAMP);
	sql_create_func(sa, "quarter", "mtime", "quarter", FALSE, FALSE, SCALE_FIX, 0, BTE, 1, TMESTAMP);
	sql_create_func(sa, "month", "mtime", "month", FALSE, FALSE, SCALE_FIX, 0, BTE, 1, TMESTAMP);
	sql_create_func(sa, "day", "mtime", "day", FALSE, FALSE, SCALE_FIX, 0, BTE, 1, TMESTAMP);
	sql_create_func(sa, "hour", "mtime", "hours", FALSE, FALSE, SCALE_FIX, 0, BTE, 1, TMESTAMP);
	sql_create_func(sa, "minute", "mtime", "minutes", FALSE, FALSE, SCALE_FIX, 0, BTE, 1, TMESTAMP);
	sql_create_func(sa, "second", "mtime", "sql_seconds", FALSE, FALSE, SCALE_NONE, 6, DEC, 1, TMESTAMP);
	//sql_create_func(sa, "epoch_ms", "mtime", "epoch_ms", FALSE, FALSE, SCALE_NONE, 3, BigDEC, 1, TMESTAMP);

	//sql_create_func(sa, "century", "mtime", "century", FALSE, FALSE, SCALE_FIX, 0, INT, 1, TMESTAMPTZ);
	//sql_create_func(sa, "decade", "mtime", "decade", FALSE, FALSE, SCALE_FIX, 0, INT, 1, TMESTAMPTZ);
	//sql_create_func(sa, "year", "mtime", "year", FALSE, FALSE, SCALE_FIX, 0, INT, 1, TMESTAMPTZ);
	//sql_create_func(sa, "quarter", "mtime", "quarter", FALSE, FALSE, SCALE_FIX, 0, BTE, 1, TMESTAMPTZ);
	//sql_create_func(sa, "month", "mtime", "month", FALSE, FALSE, SCALE_FIX, 0, BTE, 1, TMESTAMPTZ);
	//sql_create_func(sa, "day", "mtime", "day", FALSE, FALSE, SCALE_FIX, 0, BTE, 1, TMESTAMPTZ);
	//sql_create_func(sa, "hour", "mtime", "hours", FALSE, FALSE, SCALE_FIX, 0, BTE, 1, TMESTAMPTZ);
	//sql_create_func(sa, "minute", "mtime", "minutes", FALSE, FALSE, SCALE_FIX, 0, BTE, 1, TMESTAMPTZ);
	//sql_create_func(sa, "second", "mtime", "sql_seconds", FALSE, FALSE, SCALE_NONE, 6, DEC, 1, TMESTAMPTZ);
	sql_create_func(sa, "epoch_ms", "mtime", "epoch_ms", FALSE, FALSE, SCALE_NONE, 3, BigDEC, 1, TMESTAMPTZ);

	sql_create_func(sa, "year", "mtime", "year", FALSE, FALSE, SCALE_NONE, 0, INT, 1, MONINT);
	sql_create_func(sa, "month", "mtime", "month", FALSE, FALSE, SCALE_NONE, 0, INT, 1, MONINT);
	sql_create_func(sa, "day", "mtime", "day", FALSE, FALSE, SCALE_NONE, 0, LNG, 1, DAYINT);
	sql_create_func(sa, "hour", "mtime", "hours", FALSE, FALSE, SCALE_NONE, 0, INT, 1, DAYINT);
	sql_create_func(sa, "minute", "mtime", "minutes", FALSE, FALSE, SCALE_NONE, 0, INT, 1, DAYINT);
	sql_create_func(sa, "second", "mtime", "seconds", FALSE, FALSE, SCALE_NONE, 0, INT, 1, DAYINT);
	sql_create_func(sa, "epoch_ms", "mtime", "epoch_ms", FALSE, FALSE, SCALE_NONE, 3, BigDEC, 1, DAYINT);
	sql_create_func(sa, "day", "mtime", "day", FALSE, FALSE, SCALE_NONE, 0, LNG, 1, SECINT);
	sql_create_func(sa, "hour", "mtime", "hours", FALSE, FALSE, SCALE_NONE, 0, INT, 1, SECINT);
	sql_create_func(sa, "minute", "mtime", "minutes", FALSE, FALSE, SCALE_NONE, 0, INT, 1, SECINT);
	sql_create_func(sa, "second", "mtime", "seconds", FALSE, FALSE, SCALE_NONE, 0, INT, 1, SECINT);
	sql_create_func(sa, "epoch_ms", "mtime", "epoch_ms", FALSE, FALSE, SCALE_NONE, 3, BigDEC, 1, SECINT);

	sql_create_func(sa, "next_value_for", "sql", "next_value", TRUE, FALSE, SCALE_NONE, 0, LNG, 2, STR, STR);
	sql_create_func(sa, "get_value_for", "sql", "get_value", TRUE, FALSE, SCALE_NONE, 0, LNG, 2, STR, STR);
	sql_create_func(sa, "restart", "sql", "restart", TRUE, FALSE, SCALE_NONE, 0, LNG, 3, STR, STR, LNG);
	sql_create_func(sa, "next_value_for", "sql", "next_value_ms", FALSE, FALSE, SCALE_NONE, 0, LNG, 3, ANY, STR, STR);

	sql_create_func(sa, "locate", "str", "locate", FALSE, FALSE, SCALE_NONE, 0, INT, 2, STR, STR);
	sql_create_func(sa, "locate", "str", "locate3", FALSE, FALSE, SCALE_NONE, 0, INT, 3, STR, STR, INT);
	sql_create_func(sa, "charindex", "str", "locate", FALSE, FALSE, SCALE_NONE, 0, INT, 2, STR, STR);
	sql_create_func(sa, "charindex", "str", "locate3", FALSE, FALSE, SCALE_NONE, 0, INT, 3, STR, STR, INT);
	sql_create_func(sa, "splitpart", "str", "splitpart", FALSE, FALSE, INOUT, 0, STR, 3, STR, STR, INT);
	sql_create_func(sa, "substring", "str", "substring", FALSE, FALSE, INOUT, 0, STR, 2, STR, INT);
	sql_create_func(sa, "substring", "str", "substring3", FALSE, FALSE, INOUT, 0, STR, 3, STR, INT, INT);
	sql_create_func(sa, "substr", "str", "substring", FALSE, FALSE, INOUT, 0, STR, 2, STR, INT);
	sql_create_func(sa, "substr", "str", "substring3", FALSE, FALSE, INOUT, 0, STR, 3, STR, INT, INT);

	sql_create_filter(sa, "like", "algebra", "like", FALSE, FALSE, SCALE_NONE, 0, 4, STR, STR, STR, BIT);
	sql_create_filter(sa, "not_like", "algebra", "not_like", FALSE, FALSE, SCALE_NONE, 0, 4, STR, STR, STR, BIT);

	sql_create_func(sa, "patindex", "pcre", "patindex", FALSE, FALSE, SCALE_NONE, 0, INT, 2, STR, STR);
	sql_create_func(sa, "truncate", "str", "stringleft", FALSE, FALSE, SCALE_NONE, 0, STR, 2, STR, INT);
	sql_create_func(sa, "concat", "calc", "+", FALSE, FALSE, DIGITS_ADD, 0, STR, 2, STR, STR);
	sql_create_func(sa, "ascii", "str", "ascii", TRUE, FALSE, SCALE_NONE, 0, INT, 1, STR); /* ascii of empty string is null */
	sql_create_func(sa, "code", "str", "unicode", FALSE, FALSE, SCALE_NONE, 0, STR, 1, INT);
	sql_create_func(sa, "length", "str", "length", FALSE, FALSE, SCALE_NONE, 0, INT, 1, STR);
	sql_create_func(sa, "right", "str", "stringright", FALSE, FALSE, SCALE_NONE, 0, STR, 2, STR, INT);
	sql_create_func(sa, "left", "str", "stringleft", FALSE, FALSE, SCALE_NONE, 0, STR, 2, STR, INT);
	sql_create_func(sa, "upper", "str", "toUpper", FALSE, FALSE, INOUT, 0, STR, 1, STR);
	sql_create_func(sa, "ucase", "str", "toUpper", FALSE, FALSE, INOUT, 0, STR, 1, STR);
	sql_create_func(sa, "lower", "str", "toLower", FALSE, FALSE, INOUT, 0, STR, 1, STR);
	sql_create_func(sa, "lcase", "str", "toLower", FALSE, FALSE, INOUT, 0, STR, 1, STR);
	sql_create_func(sa, "btrim", "str", "trim", FALSE, FALSE, INOUT, 0, STR, 1, STR);
	sql_create_func(sa, "btrim", "str", "trim2", FALSE, FALSE, INOUT, 0, STR, 2, STR, STR);
	sql_create_func(sa, "ltrim", "str", "ltrim", FALSE, FALSE, INOUT, 0, STR, 1, STR);
	sql_create_func(sa, "ltrim", "str", "ltrim2", FALSE, FALSE, INOUT, 0, STR, 2, STR, STR);
	sql_create_func(sa, "rtrim", "str", "rtrim", FALSE, FALSE, INOUT, 0, STR, 1, STR);
	sql_create_func(sa, "rtrim", "str", "rtrim2", FALSE, FALSE, INOUT, 0, STR, 2, STR, STR);

	sql_create_func(sa, "lpad", "str", "lpad", FALSE, FALSE, SCALE_NONE, 0, STR, 2, STR, INT);
	sql_create_func(sa, "lpad", "str", "lpad3", FALSE, FALSE, SCALE_NONE, 0, STR, 3, STR, INT, STR);
	sql_create_func(sa, "rpad", "str", "rpad", FALSE, FALSE, SCALE_NONE, 0, STR, 2, STR, INT);
	sql_create_func(sa, "rpad", "str", "rpad3", FALSE, FALSE, SCALE_NONE, 0, STR, 3, STR, INT, STR);

	sql_create_func(sa, "insert", "str", "insert", FALSE, FALSE, SCALE_NONE, 0, STR, 4, STR, INT, INT, STR);
	sql_create_func(sa, "replace", "str", "replace", FALSE, FALSE, SCALE_NONE, 0, STR, 3, STR, STR, STR);
	sql_create_func(sa, "repeat", "str", "repeat", TRUE, FALSE, SCALE_NONE, 0, STR, 2, STR, INT); /* repeat -1 times is null */
	sql_create_func(sa, "space", "str", "space", TRUE, FALSE, SCALE_NONE, 0, STR, 1, INT); /* space -1 times is null */
	sql_create_func(sa, "char_length", "str", "length", FALSE, FALSE, SCALE_NONE, 0, INT, 1, STR);
	sql_create_func(sa, "character_length", "str", "length", FALSE, FALSE, SCALE_NONE, 0, INT, 1, STR);
	sql_create_func(sa, "octet_length", "str", "nbytes", FALSE, FALSE, SCALE_NONE, 0, INT, 1, STR);

	/* copyfrom fname (arg 15) */
	f = sql_create_union(sa, "copyfrom", "sql", "copy_from", TRUE, SCALE_FIX, 0, TABLE, 14, PTR, STR, STR, STR, STR, STR, LNG, LNG, INT, STR, INT, INT, STR, STR);
	f->varres = 1;

	/* bincopyfrom */
	f = sql_create_union(sa, "copyfrombinary", "", "", TRUE, SCALE_FIX, 0, TABLE, 3, STR, STR, INT);
	f->varres = 1;

	/* file_loader */
	f = sql_create_union(sa, "file_loader", "", "", TRUE, SCALE_FIX, 0, TABLE, 1, STR);
	f->varres = 1;

	/* generic proto_loader which expects an URI starting with the protocol like: 'odbc:' or 'monetdb:' or 'file:' */
	f = sql_create_union(sa, "proto_loader", "", "", TRUE, SCALE_FIX, 0, TABLE, 1, STR);
	f->varres = 1;

	/* sys_update_schemas, sys_update_tables */
	sql_create_procedure(sa, "sys_update_schemas", "sql", "update_schemas", FALSE, 0);
	sql_create_procedure(sa, "sys_update_tables", "sql", "update_tables", FALSE, 0);

	/* virtual multiset mapping functions */
	f = sql_create_union(sa, "multiset", "", "", TRUE, SCALE_NONE, 0, TABLE, 1, ANY);
	f->vararg = 1;
	f->varres = 1;
	f = sql_create_union(sa, "unnest", "", "", TRUE, SCALE_NONE, 0, TABLE, 1, ANY); /* unnest multiset */
	f->vararg = 1;
	f->varres = 1;
	sql_create_func(sa, "renumber", "sql", "renumber", FALSE, FALSE, SCALE_NONE, 0, INT, 3, INT, INT, INT);
	f = sql_create_func(sa, "json_transform", "", "", TRUE, TRUE, SCALE_NONE, 1, ANY, 1, STR);
	f->varres = 1;
	f = sql_create_union(sa, "json_loader", "", "", TRUE, SCALE_FIX, 0, TABLE, 1, STR);
	f->varres = 1;
}

void
types_init(allocator *sa)
{
	local_id = 4;				/* 1 to 3 are user id's */
	types = sa_list(sa);
	funcs = sa_list(sa);
	funcs->ht = hash_new(sa, 64*1024, (fkeyvalue)&base_key);
	memset(localtype_array, 0, sizeof(localtype_array));
	battype = NULL;
	sqltypeinit( sa );
}<|MERGE_RESOLUTION|>--- conflicted
+++ resolved
@@ -484,21 +484,13 @@
 	if (t->multiset == MS_SETOF)
 		i = snprintf(buf, BUFSIZ, "SETOF ");
 	if (t->digits && t->scale)
-<<<<<<< HEAD
-		i += snprintf(buf+i, BUFSIZ-i, "%s(%u,%u)", t->type->base.name, t->digits, t->scale);
+		i += snprintf(buf+i, sizeof(buf)-i, "%s(%u,%u)", t->type->base.name, t->digits, t->scale);
 	else if (t->digits && t->type->radix != 2)
-		i += snprintf(buf+i, BUFSIZ-i, "%s(%u)", t->type->base.name, t->digits);
+		i += snprintf(buf+i, sizeof(buf)-i, "%s(%u)", t->type->base.name, t->digits);
 	else
-		i += snprintf(buf+i, BUFSIZ-i, "%s", t->type->base.name);
+		i += snprintf(buf+i, sizeof(buf)-i, "%s", t->type->base.name);
 	if (t->multiset == MS_ARRAY)
 		i += snprintf(buf+i, BUFSIZ-i, "[]");
-=======
-		snprintf(buf, sizeof(buf), "%s(%u,%u)", t->type->base.name, t->digits, t->scale);
-	else if (t->digits && t->type->radix != 2)
-		snprintf(buf, sizeof(buf), "%s(%u)", t->type->base.name, t->digits);
-	else
-		snprintf(buf, sizeof(buf), "%s", t->type->base.name);
->>>>>>> e103b10a
 	return sa_strdup(sa, buf);
 }
 
