--- conflicted
+++ resolved
@@ -1385,14 +1385,9 @@
 	sql_create_aggr(sa, "avg", "aggr", "avg", FALSE, *(t), 1, *(t));
 #endif
 
-<<<<<<< HEAD
-	sql_create_aggr(sa, "avg", "aggr", "avg", TRUE, MONINT, 1, MONINT);
-	sql_create_aggr(sa, "avg", "aggr", "avg", TRUE, DAYINT, 1, DAYINT);
-	sql_create_aggr(sa, "avg", "aggr", "avg", TRUE, SECINT, 1, SECINT);
-=======
 	sql_create_aggr(sa, "avg", "aggr", "avg", FALSE, MONINT, 1, MONINT);
+	sql_create_aggr(sa, "avg", "aggr", "avg", FALSE, DAYINT, 1, DAYINT);
 	sql_create_aggr(sa, "avg", "aggr", "avg", FALSE, SECINT, 1, SECINT);
->>>>>>> e35625f4
 
 	sql_create_aggr(sa, "count_no_nil", "aggr", "count_no_nil", TRUE, LNG, 0);
 	sql_create_aggr(sa, "count", "aggr", "count", TRUE, LNG, 1, ANY);
