/*
 * This Source Code Form is subject to the terms of the Mozilla Public
 * License, v. 2.0.  If a copy of the MPL was not distributed with this
 * file, You can obtain one at http://mozilla.org/MPL/2.0/.
 *
 * Copyright 1997 - July 2008 CWI, August 2008 - 2020 MonetDB B.V.
 */

/*
 * The typing scheme of SQL is quite elaborate. The standard introduces
 * several basic types with a plethora of functions.
 * As long as we haven't implemented a scheme to accept the
 * function type signature and relate it to a C-function linked
 * with the system, we have to patch the code below.
 *
 * Given the large number of examples, it should be relatively
 * easy to find something akin you intend to enter.
 */

#include "monetdb_config.h"
#include "sql_types.h"
#include "sql_keyword.h"	/* for keyword_exists(), keywords_insert(), init_keywords(), exit_keywords() */
#ifdef HAVE_HGE
#include "mal.h"		/* for have_hge */
#endif
#include "gdk_geomlogger.h"	/* for geomcatalogfix_get */

list *aliases = NULL;
list *types = NULL;
list *funcs = NULL;

static sql_type *BIT = NULL;
static list *localtypes = NULL;

int digits2bits(int digits) 
{
	if (digits < 3) 
		return 8;
	else if (digits < 5) 
		return 16;
	else if (digits <= 5) 
		return 17;
	else if (digits <= 6) 
		return 20;
	else if (digits <= 7) 
		return 24;
	else if (digits <= 8) 
		return 27;
	else if (digits < 10) 
		return 32;
	else if (digits < 17) 
		return 51;
#ifdef HAVE_HGE
	else if (digits < 19 || !have_hge)
		return 64;
	return 128;
#else
	return 64;
#endif
}

int bits2digits(int bits) 
{
	if (bits < 4) 
		return 1;
	else if (bits < 7) 
		return 2;
	else if (bits < 10) 
		return 3;
	else if (bits < 14) 
		return 4;
	else if (bits < 16) 
		return 5;
	else if (bits < 20) 
		return 6;
	else if (bits < 24) 
		return 7;
	else if (bits <= 27) 
		return 8;
	else if (bits <= 30) 
		return 9;
	else if (bits <= 32) 
		return 10;
#ifdef HAVE_HGE
	else if (bits <= 64 || !have_hge)
		return 19;
	return 39;
#else
	return 19;
#endif
}

/* 0 cannot convert */
/* 1 set operations have very limited coersion rules */
/* 2 automatic coersion (could still require dynamic checks for overflow) */
/* 3 casts are allowed (requires dynamic checks) (sofar not used) */
static int convert_matrix[EC_MAX][EC_MAX] = {

/* EC_ANY */		{ 1, 1, 1, 1, 1, 1, 1, 1, 1, 1, 1, 1, 1, 1, 1, 1, 1, 1, 1 }, /* NULL */
/* EC_TABLE */		{ 0, 0, 0, 1, 1, 0, 0, 0, 0, 0, 0, 0, 0, 0, 0, 0, 0, 0, 0 },
/* EC_BIT */		{ 0, 0, 1, 1, 1, 0, 2, 2, 0, 0, 0, 0, 0, 0, 0, 0, 0, 0, 0 },
/* EC_CHAR */		{ 2, 2, 2, 1, 1, 2, 2, 2, 2, 2, 2, 2, 2, 2, 2, 2, 2, 2, 2 },
/* EC_STRING */		{ 2, 2, 2, 1, 1, 2, 2, 2, 2, 2, 2, 2, 2, 2, 2, 2, 2, 2, 2 },
/* EC_BLOB */		{ 0, 0, 0, 0, 1, 1, 0, 0, 0, 0, 0, 0, 0, 0, 0, 0, 0, 0, 0 },
/* EC_POS */		{ 0, 0, 2, 1, 1, 0, 1, 1, 1, 1, 1, 1, 0, 0, 0, 0, 0, 0, 0 },
/* EC_NUM */		{ 0, 0, 2, 1, 1, 0, 1, 1, 1, 1, 1, 1, 0, 0, 0, 0, 0, 0, 0 },
/* EC_MONTH*/   	{ 0, 0, 0, 1, 1, 0, 1, 1, 1, 0, 1, 1, 0, 0, 0, 0, 0, 0, 0 },
/* EC_SEC*/     	{ 0, 0, 0, 1, 1, 0, 1, 1, 0, 1, 1, 1, 1, 1, 0, 0, 0, 0, 0 },
/* EC_DEC */		{ 0, 0, 0, 1, 1, 0, 1, 1, 0, 1, 1, 1, 0, 0, 0, 0, 0, 0, 0 },
/* EC_FLT */		{ 0, 0, 0, 1, 1, 0, 1, 1, 0, 0, 1, 1, 0, 0, 0, 0, 0, 0, 0 },
/* EC_TIME */		{ 0, 0, 0, 1, 1, 0, 0, 0, 0, 0, 0, 0, 1, 2, 0, 0, 0, 0, 0 },
/* EC_TIME_TZ */	{ 0, 0, 0, 1, 1, 0, 0, 0, 0, 0, 0, 0, 1, 1, 0, 0, 0, 0, 0 },
/* EC_DATE */		{ 0, 0, 0, 1, 1, 0, 0, 0, 0, 0, 0, 0, 0, 0, 1, 3, 3, 0, 0 },
/* EC_TSTAMP */		{ 0, 0, 0, 1, 1, 0, 0, 0, 0, 0, 0, 0, 1, 1, 1, 1, 2, 0, 0 },
/* EC_TSTAMP_TZ */	{ 0, 0, 0, 1, 1, 0, 0, 0, 0, 0, 0, 0, 1, 1, 1, 1, 1, 0, 0 },
/* EC_GEOM */		{ 0, 0, 0, 1, 1, 0, 0, 0, 0, 0, 0, 0, 0, 0, 0, 0, 0, 1, 0 },
/* EC_EXTERNAL*/	{ 0, 0, 0, 1, 1, 0, 0, 0, 0, 0, 0, 0, 0, 0, 0, 0, 0, 0, 0 }
};

int sql_type_convert (int from, int to)
{
	return convert_matrix[from][to];
}

bool is_commutative(const char *fnm)
{
	return strcmp("sql_add", fnm) == 0 ||
		strcmp("sql_mul", fnm) == 0;
}

void
base_init(sql_allocator *sa, sql_base * b, sqlid id, int flags, const char *name)
{
	assert(sa);
	*b = (sql_base) {
		.id = id,
		.flags = flags,
		.refcnt = 1,
		.name = (name) ? sa_strdup(sa, name) : NULL,
	};
}

void
sql_init_subtype(sql_subtype *res, sql_type *t, unsigned int digits, unsigned int scale)
{
	res->type = t;
	res->digits = digits ? digits : t->digits;
	if (t->digits && res->digits > t->digits)
		res->digits = t->digits;
	res->scale = scale;
}

sql_subtype *
sql_create_subtype(sql_allocator *sa, sql_type *t, unsigned int digits, unsigned int scale)
{
	sql_subtype *res = SA_ZNEW(sa, sql_subtype);

	sql_init_subtype(res, t, digits, scale);
	return res;
}

static bool
localtypes_cmp(int nlt, int olt)
{
	if (nlt == TYPE_flt || nlt == TYPE_dbl) {
		nlt = TYPE_dbl;
#ifdef HAVE_HGE
	} else if (nlt == TYPE_bte || nlt == TYPE_sht || nlt == TYPE_int || nlt == TYPE_lng || nlt == TYPE_hge) {
		assert(have_hge || nlt != TYPE_hge);
		nlt = have_hge ? TYPE_hge : TYPE_lng;
#else
	} else if (nlt == TYPE_bte || nlt == TYPE_sht || nlt == TYPE_int || nlt == TYPE_lng) {
		nlt = TYPE_lng;
#endif
	}
	return nlt == olt;
}

sql_subtype *
sql_find_numeric(sql_subtype *r, int localtype, unsigned int digits)
{
	node *m, *n;

	if (localtype == TYPE_flt || localtype == TYPE_dbl) {
		localtype = TYPE_dbl;
	} else {
#ifdef HAVE_HGE
		if (have_hge) {
			localtype = TYPE_hge;
			if (digits >= 128)
				digits = 127;
		} else
#endif
		{
			localtype = TYPE_lng;
			if (digits >= 64)
				digits = 63;
		}
	}

	for (n = types->h; n; n = n->next) {
		sql_type *t = n->data;

		if (localtypes_cmp(t->localtype, localtype)) {
			if (digits == 0 ? t->digits == 0 : t->digits > digits) {
				sql_init_subtype(r, t, digits, 0);
				return r;
			}
			for (m = n->next; m; m = m->next) {
				t = m->data;
				if (!localtypes_cmp(t->localtype, localtype)) {
					break;
				}
				n = m;
				if (digits == 0 ? t->digits == 0 : t->digits > digits) {
					sql_init_subtype(r, t, digits, 0);
					return r;
				}
			}
		}
	}
	return NULL;
}

sql_subtype *
arg_type( sql_arg *a)
{
	return &a->type;
}

int 
sql_find_subtype(sql_subtype *res, const char *name, unsigned int digits, unsigned int scale)
{
	/* todo add approximate info
	 * if digits/scale == 0 and no approximate with digits/scale == 0
	 * exists we could return the type with largest digits
	 *
	 * returning the largest when no exact match is found is now the
	 * (wrong?) default
	 */
	/* assumes the types are ordered on name,digits,scale where is always
	 * 0 > n
	 */
	node *m, *n;

	for (n = types->h; n; n = n->next) {
		sql_type *t = n->data;

		if (t->sqlname[0] == name[0] && strcmp(t->sqlname, name) == 0) {
			if ((digits && t->digits >= digits) || (digits == t->digits)) {
				sql_init_subtype(res, t, digits, scale);
				return 1;
			}
			for (m = n->next; m; m = m->next) {
				t = m->data;
				if (strcmp(t->sqlname, name) != 0) {
					break;
				}
				n = m;
				if ((digits && t->digits >= digits) || (digits == t->digits)) {
					sql_init_subtype(res, t, digits, scale);
					return 1;
				}
			}
			t = n->data;
			sql_init_subtype(res, t, digits, scale);
			return 1;
		}
	}
	return 0;
}

sql_subtype *
sql_bind_subtype(sql_allocator *sa, const char *name, unsigned int digits, unsigned int scale)
{
	sql_subtype *res = (sa)?SA_ZNEW(sa, sql_subtype):ZNEW(sql_subtype);
	
	if (!sql_find_subtype(res, name, digits, scale)) {
		return NULL;
	}
	return res;
}

char *
sql_subtype_string(sql_subtype *t)
{
	char buf[BUFSIZ];

	if (t->digits && t->scale)
		snprintf(buf, BUFSIZ, "%s(%u,%u)", t->type->sqlname, t->digits, t->scale);
	else if (t->digits && t->type->radix != 2)
		snprintf(buf, BUFSIZ, "%s(%u)", t->type->sqlname, t->digits);

	else
		snprintf(buf, BUFSIZ, "%s", t->type->sqlname);
	return _STRDUP(buf);
}

sql_subtype *
sql_bind_localtype(const char *name)
{
	node *n = localtypes->h;

	while (n) {
		sql_subtype *t = n->data;

		if (strcmp(t->type->base.name, name) == 0) {
			return t;
		}
		n = n->next;
	}
	assert(0);
	return NULL;
}

int
type_cmp(sql_type *t1, sql_type *t2)
{
	int res = 0;

	if (!t1 || !t2)
		return -1;
	/* types are only equal
	   iff they map onto the same systemtype */
	res = (t1->localtype - t2->localtype);
	if (res)
		return res;

	/* iff they fall into the same equivalence class */
	res = (t1->eclass - t2->eclass);
	if (res)
		return res;

	/* external types with the same system type are treated equaly */
	if (t1->eclass == EC_EXTERNAL)
		return res;

	/* sql base types need the same 'sql' name */
	return (strcmp(t1->sqlname, t2->sqlname));
}

int
subtype_cmp(sql_subtype *t1, sql_subtype *t2)
{
	if (!t1->type || !t2->type)
		return -1;

	if ( !(t1->type->eclass == t2->type->eclass && 
	      (EC_INTERVAL(t1->type->eclass) || t1->type->eclass == EC_NUM)) &&
	      (t1->digits != t2->digits || 
	      (!(t1->type->eclass == t2->type->eclass && 
	       t1->type->eclass == EC_FLT) &&
	       t1->scale != t2->scale)) )
		return -1;

	/* subtypes are only equal iff
	   they map onto the same systemtype */
	return (type_cmp(t1->type, t2->type));
}

int
is_subtype(sql_subtype *sub, sql_subtype *super)
/* returns true if sub is a sub type of super */
{
	if (!sub || !super)
		return 0;
	if (super->digits > 0 && sub->digits > super->digits) 
		return 0;
	if (super->digits == 0 && super->type->eclass == EC_STRING && 
	    (sub->type->eclass == EC_STRING || sub->type->eclass == EC_CHAR))
		return 1;
	if (super->digits != sub->digits && sub->type->eclass == EC_CHAR)
		return 0;
	/* subtypes are only equal iff
	   they map onto the same systemtype */
	return (type_cmp(sub->type, super->type) == 0);
}

static int
is_subtypeof(sql_subtype *sub, sql_subtype *super)
/* returns true if sub is a sub type of super */
{
	if (!sub || !super)
		return 0;
	if (super->digits > 0 && sub->digits > super->digits) 
		return 0;
	if (super->digits == 0 && super->type->eclass == EC_STRING && 
	    (sub->type->eclass == EC_STRING || sub->type->eclass == EC_CHAR))
		return 1;
	if (super->type->eclass == sub->type->eclass)
		return 1;
	/* subtypes are only equal iff
	   they map onto the same systemtype */
	return (type_cmp(sub->type, super->type) == 0);
}

char *
subtype2string(sql_subtype *t)
{
	char buf[BUFSIZ]; 

	if (t->digits > 0) {
		if (t->scale > 0)
			snprintf(buf, BUFSIZ, "%s(%u,%u)", 
				t->type->sqlname, t->digits, t->scale);
		else
			snprintf(buf, BUFSIZ, "%s(%u)", 
				t->type->sqlname, t->digits);
	} else {
		snprintf(buf, BUFSIZ, "%s", t->type->sqlname);
	}
	return _STRDUP(buf);
}

char *
subtype2string2(sql_subtype *tpe) //distinguish char(n), decimal(n,m) from other SQL types
{
	char buf[BUFSIZ];

	switch (tpe->type->eclass) {
		case EC_SEC:
			snprintf(buf, BUFSIZ, "BIGINT");
			break;
		case EC_MONTH:
			snprintf(buf, BUFSIZ, "INT");
			break;
		case EC_CHAR:
		case EC_STRING:
		case EC_DEC:
			return subtype2string(tpe);
		default:
			snprintf(buf, BUFSIZ, "%s", tpe->type->sqlname);
	}
	return _STRDUP(buf);
}

int 
subfunc_cmp( sql_subfunc *f1, sql_subfunc *f2)
{
	if (f1->func == f2->func) 
		return list_cmp(f1->res, f2->res, (fcmp) &subtype_cmp);
	return -1;
}

int
arg_subtype_cmp(sql_arg *a, sql_subtype *t)
{
	if (a->type.type->eclass == EC_ANY)
		return 0;
	return (is_subtype(t, &a->type )?0:-1);
}

static int
arg_subtype_cmp_null(sql_arg *a, sql_subtype *t)
{
	if (a->type.type->eclass == EC_ANY)
		return 0;
	if (!t)
		return 0;
	return (is_subtypeof(t, &a->type )?0:-1);
}

static sql_subfunc *
_dup_subaggr(sql_allocator *sa, sql_func *a, sql_subtype *member)
{
	node *tn;
	unsigned int scale = 0, digits = 0;
	sql_subfunc *ares = SA_ZNEW(sa, sql_subfunc);

	assert (a->res);

	ares->func = a;
	ares->res = sa_list(sa);
	for(tn = a->res->h; tn; tn = tn->next) {
		sql_arg *rarg = tn->data;
		sql_subtype *res, *r = &rarg->type; 

		digits = r->digits;
		scale = r->scale;
		/* same scale as the input */
		if (member && (member->scale != scale ||
			(digits != member->digits && !EC_NUMBER(member->type->eclass)))) {
			if (member->digits > digits)
				digits = member->digits;
			scale = member->scale;
		}
		/* same type as the input */
		if (r->type->eclass == EC_ANY && member) 
			r = member;
		res = sql_create_subtype(sa, r->type, digits, scale);
		list_append(ares->res, res);
	}
	return ares;
}

char *
sql_func_imp(sql_func *f)
{
	if (f->sql)
		return f->base.name;
	else
		return f->imp;
}

char *
sql_func_mod(sql_func *f)
{
	return f->mod;
}

int
is_sqlfunc(sql_func *f)
{
	return f->sql;
}

sql_subfunc*
sql_dup_subfunc(sql_allocator *sa, sql_func *f, list *ops, sql_subtype *member)
{
	node *tn;
	unsigned int scale = 0, digits = 0;
	sql_subfunc *fres = SA_ZNEW(sa, sql_subfunc);

	fres->func = f;
	if (IS_FILT(f)) {
		fres->res = sa_list(sa);
		list_append(fres->res, sql_bind_localtype("bit"));
	} else if (IS_FUNC(f) || IS_UNION(f) || IS_ANALYTIC(f) || IS_AGGR(f)) { /* not needed for PROC */
		unsigned int mscale = 0, mdigits = 0;

		if (ops) {
			if (ops->h && ops->h->data && f->imp &&
			    strcmp(f->imp, "round") == 0) {
				/* special case for round(): result is
				 * same type as first argument */
				sql_subtype *a = ops->h->data;
				mscale = a->scale;
				mdigits = a->digits;
			} else {
				for (tn = ops->h; tn; tn = tn->next) {
					sql_subtype *a = tn->data;

					/* same scale as the input */
					if (a && a->scale > mscale)
						mscale = a->scale;
					if (a && f->fix_scale == INOUT)
						mdigits = a->digits;
				}
			}
		}

		if (!member) {
			node *m;
			sql_arg *ma = NULL;

			if (ops) for (tn = ops->h, m = f->ops->h; tn; tn = tn->next, m = m->next) {
				sql_arg *s = m->data;

				if (!member && s->type.type->eclass == EC_ANY) {
					member = tn->data;
					ma = s;
				}
				/* largest type */
				if (member && s->type.type->eclass == EC_ANY &&
				    s->type.type->localtype > ma->type.type->localtype ) {
					member = tn->data;
					ma = s;
				}
			}
		}

		if (f->res) {
			fres->res = sa_list(sa);
			for(tn = f->res->h; tn; tn = tn->next) {
				sql_arg *rarg = tn->data;
				sql_subtype *res, *r = &rarg->type;
	
				/* same scale as the input if result has a scale */
				if (member && (r->type->eclass == EC_ANY || r->type->scale != SCALE_NONE) && member->scale > scale)
					scale = member->scale;
				digits = r->digits;
				if (!member) {
					if (f->fix_scale > SCALE_NONE && f->fix_scale < SCALE_EQ) {
						scale = mscale;
						digits = mdigits;
					} else if (r->scale) 
						scale = r->scale;
				}
				if (member && f->fix_scale == INOUT)
					digits = member->digits;
				if (IS_ANALYTIC(f) && mscale) 
					scale = mscale;
				if (member && r->type->eclass == EC_ANY) 
					r = member;
				res = sql_create_subtype(sa, r->type, digits, scale);
				list_append(fres->res, res);
			}
		}
		if (member) { /* check that the types of all EC_ANY's are equal */
			sql_subtype *st = NULL;
			node *m;

			if (ops) for (tn = ops->h, m = f->ops->h; tn; tn = tn->next, m = m->next) {
				sql_arg *s = m->data;

				if (s->type.type->eclass == EC_ANY) {
					if (!st)
						st = tn->data;
					else if (subtype_cmp(st, tn->data))
						return NULL;
				}
			}
		}
	}
	return fres;
}

static sql_subfunc *
func_cmp(sql_allocator *sa, sql_func *f, const char *name, int nrargs) 
{
	if (strcmp(f->base.name, name) == 0) {
		if (f->vararg) 
			return (f->type == F_AGGR) ? _dup_subaggr(sa, f, NULL) : sql_dup_subfunc(sa, f, NULL, NULL);
		if (nrargs < 0 || list_length(f->ops) == nrargs) 
			return (f->type == F_AGGR) ? _dup_subaggr(sa, f, NULL) : sql_dup_subfunc(sa, f, NULL, NULL);
	}
	return NULL;
}

sql_subfunc *
sql_find_func(sql_allocator *sa, sql_schema *s, const char *sqlfname, int nrargs, sql_ftype type, sql_subfunc *prev)
{
	sql_subfunc *fres;
	int key = hash_key(sqlfname);
	sql_hash_e *he;
	int found = 0;
	sql_ftype filt = (type == F_FUNC)?F_FILT:type;

	assert(nrargs >= -1);
	MT_lock_set(&funcs->ht_lock);
	he = funcs->ht->buckets[key&(funcs->ht->size-1)]; 
	if (prev) {
		for (; he && !found; he = he->chain) 
			if (he->value == prev->func)
				found = 1;
	}
	for (; he; he = he->chain) {
		sql_func *f = he->value;

		if (f->type != type && f->type != filt) 
			continue;
		if ((fres = func_cmp(sa, f, sqlfname, nrargs )) != NULL) {
			MT_lock_unset(&funcs->ht_lock);
			return fres;
		}
	}
	MT_lock_unset(&funcs->ht_lock);
	if (s) {
		node *n;
		/*
		sql_func * f = find_sql_func(s, sqlfname);

		if (f && f->type == type && (fres = func_cmp(sa, f, sqlfname, nrargs )) != NULL)
			return fres;
			*/
		if (s->funcs.set) {
			MT_lock_set(&s->funcs.set->ht_lock);
			if (s->funcs.set->ht) {
				he = s->funcs.set->ht->buckets[key&(s->funcs.set->ht->size-1)];
				if (prev) {
					for (; he && !found; he = he->chain) 
						if (he->value == prev->func)
							found = 1;
				}
				for (; he; he = he->chain) {
					sql_func *f = he->value;

					if (f->type != type && f->type != filt) 
						continue;
					if ((fres = func_cmp(sa, f, sqlfname, nrargs )) != NULL) {
						MT_lock_unset(&s->funcs.set->ht_lock);
						return fres;
					}
				}
				MT_lock_unset(&s->funcs.set->ht_lock);
			} else {
				MT_lock_unset(&s->funcs.set->ht_lock);
				n = s->funcs.set->h;
				if (prev) {
					for (; n && !found; n = n->next) 
						if (n->data == prev->func)
							found = 1;
				}
				for (; n; n = n->next) {
					sql_func *f = n->data;

					if (f->type != type && f->type != filt) 
						continue;
					if ((fres = func_cmp(sa, f, sqlfname, nrargs )) != NULL)
						return fres;
				}
			}
		}
	}
	return NULL;
}

list *
sql_find_funcs(sql_allocator *sa, sql_schema *s, const char *sqlfname, int nrargs, sql_ftype type)
{
	sql_subfunc *fres;
	int key = hash_key(sqlfname);
	sql_hash_e *he;
	sql_ftype filt = (type == F_FUNC)?F_FILT:type;
	list *res = sa_list(sa);

	assert(nrargs);
	MT_lock_set(&funcs->ht_lock);
	he = funcs->ht->buckets[key&(funcs->ht->size-1)]; 
	for (; he; he = he->chain) {
		sql_func *f = he->value;

		if (f->type != type && f->type != filt) 
			continue;
		if ((fres = func_cmp(sa, f, sqlfname, nrargs )) != NULL) 
			list_append(res, fres);
	}
	MT_lock_unset(&funcs->ht_lock);
	if (s) {
		node *n;

		if (s->funcs.set) {
			MT_lock_set(&s->funcs.set->ht_lock);
			if (s->funcs.set->ht) {
				he = s->funcs.set->ht->buckets[key&(s->funcs.set->ht->size-1)];
				for (; he; he = he->chain) {
					sql_func *f = he->value;

					if (f->type != type && f->type != filt) 
						continue;
					if ((fres = func_cmp(sa, f, sqlfname, nrargs )) != NULL)
						list_append(res, fres);
				}
			} else {
				n = s->funcs.set->h;
				for (; n; n = n->next) {
					sql_func *f = n->data;

					if (f->type != type && f->type != filt) 
						continue;
					if ((fres = func_cmp(sa, f, sqlfname, nrargs )) != NULL)
						list_append(res, fres);
				}
			}
			MT_lock_unset(&s->funcs.set->ht_lock);
		}
	}
	return res;
}

/* find function based on first argument */
sql_subfunc *
sql_bind_member(sql_allocator *sa, sql_schema *s, const char *sqlfname, sql_subtype *tp, sql_ftype type, int nrargs, sql_subfunc *prev)
{
	node *n = funcs->h;
	int found = 1;

	assert(nrargs);
	if (prev) {
		found = 0;
		for(; n && !found; n = n->next)
			if (n->data == prev->func)
				found = 1;
	}
	for (; n; n = n->next) {
		sql_func *f = n->data;

		if (!f->res && !IS_FILT(f))
			continue;
		if (strcmp(f->base.name, sqlfname) == 0 && f->type == type) {
			if (list_length(f->ops) == nrargs && is_subtypeof(tp, &((sql_arg *) f->ops->h->data)->type)) 
				return (type == F_AGGR) ? _dup_subaggr(sa, f, NULL) : sql_dup_subfunc(sa, f, NULL, tp);
		}
	}
	if (s) {
		node *n;

		if (!s->funcs.set) 
			return NULL;
		n = s->funcs.set->h;
		if (prev && !found) {
			for(; n && !found; n = n->next)
				if (n->data == prev->func)
					found = 1;
		}
		for (; n; n = n->next) {
			sql_func *f = n->data;

			if (!f->res && !IS_FILT(f))
				continue;
			if (strcmp(f->base.name, sqlfname) == 0 && f->type == type) {
				if (list_length(f->ops) == nrargs && is_subtypeof(tp, &((sql_arg *) f->ops->h->data)->type)) 
					return (type == F_AGGR) ? _dup_subaggr(sa, f, NULL) : sql_dup_subfunc(sa, f, NULL, tp);
			}
		}
	}
	return NULL;
}

sql_subfunc *
sql_bind_func(sql_allocator *sa, sql_schema *s, const char *sqlfname, sql_subtype *tp1, sql_subtype *tp2, sql_ftype type)
{
	list *l = sa_list(sa);
	sql_subfunc *fres;

	if (tp1)
		list_append(l, tp1);
	if (tp2)
		list_append(l, tp2);

	fres = sql_bind_func_(sa, s, sqlfname, l, type);
	return fres;
}

sql_subfunc *
sql_bind_func3(sql_allocator *sa, sql_schema *s, const char *sqlfname, sql_subtype *tp1, sql_subtype *tp2, sql_subtype *tp3, sql_ftype type)
{
	list *l = sa_list(sa);
	sql_subfunc *fres;

	if (tp1)
		list_append(l, tp1);
	if (tp2)
		list_append(l, tp2);
	if (tp3)
		list_append(l, tp3);

	fres = sql_bind_func_(sa, s, sqlfname, l, type);
	return fres;
}

sql_subfunc *
sql_bind_func_(sql_allocator *sa, sql_schema *s, const char *sqlfname, list *ops, sql_ftype type)
{
	node *n = funcs->h;
	sql_ftype filt = (type == F_FUNC)?F_FILT:type;
	sql_subtype *input_type = NULL;

	if (ops && ops->h)
		input_type = ops->h->data;

	for (; n; n = n->next) {
		sql_func *f = n->data;

		if (f->type != type && f->type != filt) 
			continue;
		if (strcmp(f->base.name, sqlfname) == 0) {
			if (list_cmp(f->ops, ops, (fcmp) &arg_subtype_cmp) == 0) 
				return (type == F_AGGR) ? _dup_subaggr(sa, f, input_type) : sql_dup_subfunc(sa, f, ops, NULL);
		}
	}
	if (s) {
		node *n;

		if (s->funcs.set) for (n=s->funcs.set->h; n; n = n->next) {
			sql_func *f = n->data;

			if (f->type != type && f->type != filt) 
				continue;
			if (strcmp(f->base.name, sqlfname) == 0) {
				if (list_cmp(f->ops, ops, (fcmp) &arg_subtype_cmp) == 0) 
					return (type == F_AGGR) ? _dup_subaggr(sa, f, input_type) : sql_dup_subfunc(sa, f, ops, NULL);
			}
		}
	}
	return NULL;
}

sql_subfunc *
sql_bind_func_result(sql_allocator *sa, sql_schema *s, const char *sqlfname, sql_ftype type, sql_subtype *res, int nargs, ...)
{
	node *n = funcs->h;
	list *ops = sa_list(sa);
	va_list valist;

	va_start(valist, nargs);
	for (int i = 0; i < nargs; i++) {
		sql_type *tpe = va_arg(valist, sql_type*);
		list_append(ops, tpe);
	}
	va_end(valist);

	for (; n; n = n->next) {
		sql_func *f = n->data;
		sql_arg *firstres = NULL;

		if (!f->res && !IS_FILT(f))
			continue;
		firstres = IS_FILT(f)?BIT:f->res->h->data;
		if (strcmp(f->base.name, sqlfname) == 0 && f->type == type && (is_subtype(&firstres->type, res) || firstres->type.type->eclass == EC_ANY) && list_cmp(f->ops, ops, (fcmp) &arg_subtype_cmp) == 0) 
			return (type == F_AGGR) ? _dup_subaggr(sa, f, NULL) : sql_dup_subfunc(sa, f, ops, NULL);
	}
	if (s && s->funcs.set)
		n = s->funcs.set->h;
	for (; n; n = n->next) {
		sql_func *f = n->data;
		sql_arg *firstres = NULL;

		if (!f->res && !IS_FILT(f))
			continue;
		firstres = IS_FILT(f)?BIT:f->res->h->data;
		if (strcmp(f->base.name, sqlfname) == 0 && f->type == type && (is_subtype(&firstres->type, res) || firstres->type.type->eclass == EC_ANY) && list_cmp(f->ops, ops, (fcmp) &arg_subtype_cmp) == 0) 
			return (type == F_AGGR) ? _dup_subaggr(sa, f, NULL) : sql_dup_subfunc(sa, f, ops, NULL);
	}
	return NULL;
}

sql_subfunc *
sql_resolve_function_with_undefined_parameters(sql_allocator *sa, sql_schema *s, const char *name, list *ops, sql_ftype type)
{
	node *n = funcs->h;
	sql_ftype filt = (type == F_FUNC)?F_FILT:type;

	for (; n; n = n->next) {
		sql_func *f = n->data;

		if (f->type != type && f->type != filt) 
			continue;
		if (strcmp(f->base.name, name) == 0) {
			if (list_cmp(f->ops, ops, (fcmp) &arg_subtype_cmp_null) == 0) 
				return (type == F_AGGR) ? _dup_subaggr(sa, f, NULL) : sql_dup_subfunc(sa, f, ops, NULL);
		}
	}
	if (s) {
		node *n;

		if (s->funcs.set) for (n=s->funcs.set->h; n; n = n->next) {
			sql_func *f = n->data;

			if (f->type != type && f->type != filt) 
				continue;
			if (strcmp(f->base.name, name) == 0) {
				if (list_cmp(f->ops, ops, (fcmp) &arg_subtype_cmp_null) == 0) 
					return (type == F_AGGR) ? _dup_subaggr(sa, f, NULL) : sql_dup_subfunc(sa, f, ops, NULL);
			}
		}
	}
	return NULL;
}

static void
sql_create_alias(sql_allocator *sa, const char *name, const char *alias)
{
	sql_alias *a = SA_ZNEW(sa, sql_alias);

	if(a) {
		a->name = sa_strdup(sa, name);
		a->alias = sa_strdup(sa, alias);
		list_append(aliases, a);
		if (!keyword_exists(a->alias) )
			(void) keywords_insert(a->alias, KW_ALIAS);
	}
}

char *
sql_bind_alias(const char *alias)
{
	node *n;

	for (n = aliases->h; n; n = n->next) {
		sql_alias *a = n->data;

		if (strcmp(a->alias, alias) == 0) {
			return a->name;
		}
	}
	return NULL;
}

static sql_type *
sql_create_type(sql_allocator *sa, const char *sqlname, unsigned int digits, unsigned int scale, unsigned char radix, sql_class eclass, const char *name)
{
	sql_type *t = SA_ZNEW(sa, sql_type);

	base_init(sa, &t->base, store_next_oid(), 0, name);
	t->sqlname = sa_strdup(sa, sqlname);
	t->digits = digits;
	t->scale = scale;
	t->localtype = ATOMindex(t->base.name);
	t->radix = radix;
	t->eclass = eclass;
	t->s = NULL;
	if (!keyword_exists(t->sqlname) && !EC_INTERVAL(eclass))
		(void) keywords_insert(t->sqlname, KW_TYPE);
	list_append(types, t);

	list_append(localtypes, sql_create_subtype(sa, t, 0, 0));

	return t;
}

static sql_arg *
create_arg(sql_allocator *sa, const char *name, sql_subtype *t, char inout)
{
	sql_arg *a = (sa)?SA_ZNEW(sa, sql_arg):ZNEW(sql_arg);

	if(a) {
		a->name = name?sa_strdup(sa, name):NULL;
		a->type = *t;
		a->inout = inout;
	}
	return a;
}

sql_arg *
sql_create_arg(sql_allocator *sa, const char *name, sql_subtype *t, char inout)
{
	return create_arg(sa, name, t, inout);
}

static sql_func *
sql_create_func_(sql_allocator *sa, const char *name, const char *mod, const char *imp, sql_ftype type, bit semantics, bit side_effect, 
				 int fix_scale, unsigned int res_scale, sql_type *res, int nargs, va_list valist)
{
	list *ops = sa_list(sa);
	sql_arg *fres = NULL;
	sql_func *t = SA_ZNEW(sa, sql_func);

	for (int i = 0; i < nargs; i++) {
		sql_type *tpe = va_arg(valist, sql_type*);
		list_append(ops, create_arg(sa, NULL, sql_create_subtype(sa, tpe, 0, 0), ARG_IN));
	}
	if (res)
		fres = create_arg(sa, NULL, sql_create_subtype(sa, res, 0, 0), ARG_OUT);
	base_init(sa, &t->base, store_next_oid(), 0, name);
	
	t->imp = sa_strdup(sa, imp);
	t->mod = sa_strdup(sa, mod);
	t->ops = ops;
	t->type = type;
	if (fres) {
		if (res_scale)
			fres->type.scale = res_scale;
		t->res = list_append(sa_list(sa), fres);
	} else
		t->res = NULL;
	t->nr = list_length(funcs);
	t->sql = 0;
	t->lang = FUNC_LANG_INT;
	t->semantics = semantics;
	t->side_effect = side_effect;
	t->fix_scale = fix_scale;
	t->s = NULL;
	t->system = TRUE;
	list_append(funcs, t);

	/* grouping aggregate doesn't have a backend */
	assert(strlen(imp) == 0 || strlen(mod) == 0 || backend_resolve_function(&(int){0}, t));

	return t;
}

static sql_func *
sql_create_procedure(sql_allocator *sa, const char *name, const char *mod, const char *imp, bit side_effect, int nargs, ...)
{
	sql_func *res;
	va_list valist;

	va_start(valist, nargs);
	res = sql_create_func_(sa, name, mod, imp, F_PROC, TRUE, side_effect, SCALE_NONE, 0, NULL, nargs, valist);
	va_end(valist);
	return res;
}

static sql_func *
sql_create_func(sql_allocator *sa, const char *name, const char *mod, const char *imp, bit semantics, bit side_effect, int fix_scale,
				unsigned int res_scale, sql_type *fres, int nargs, ...)
{
	sql_func *res;
	va_list valist;

	va_start(valist, nargs);
	res = sql_create_func_(sa, name, mod, imp, F_FUNC, semantics, side_effect, fix_scale, res_scale, fres, nargs, valist);
	va_end(valist);
	return res;
}

static sql_func *
sql_create_aggr(sql_allocator *sa, const char *name, const char *mod, const char *imp, bit semantics, sql_type *fres, int nargs, ...)
{
	sql_func *res;
	va_list valist;

	va_start(valist, nargs);
	res = sql_create_func_(sa, name, mod, imp, F_AGGR, semantics, FALSE, SCALE_NONE, 0, fres, nargs, valist);
	va_end(valist);
	return res;
}

static sql_func *
sql_create_union(sql_allocator *sa, const char *name, const char *mod, const char *imp, bit side_effect, int fix_scale,
				unsigned int res_scale, sql_type *fres, int nargs, ...)
{
	sql_func *res;
	va_list valist;

	va_start(valist, nargs);
	res = sql_create_func_(sa, name, mod, imp, F_UNION, TRUE, side_effect, fix_scale, res_scale, fres, nargs, valist);
	va_end(valist);
	return res;
}

static sql_func *
sql_create_analytic(sql_allocator *sa, const char *name, const char *mod, const char *imp, int fix_scale, sql_type *fres, int nargs, ...)
{
	sql_func *res;
	va_list valist;

	va_start(valist, nargs);
	res = sql_create_func_(sa, name, mod, imp, F_ANALYTIC, TRUE, FALSE, fix_scale, 0, fres, nargs, valist);
	va_end(valist);
	return res;
}

/* SQL service initialization
This C-code version initializes the
parser catalogs with typing information. Although, in principle,
many of the function signatures can be obtained from the underlying
database kernel, we have chosen for this explicit scheme for one
simple reason. The SQL standard dictates the types and we have to
check their availability in the kernel only. The kernel itself could
include many functions for which there is no standard.
*/

static void
sqltypeinit( sql_allocator *sa)
{
	sql_type *ts[100];
	sql_type **strings, **numerical;
	sql_type **decimals, **floats, **dates, **end, **t;
	sql_type *STR, *BTE, *SHT, *INT, *LNG, *OID, *FLT, *DBL, *DEC;
#ifdef HAVE_HGE
	sql_type *HGE = NULL;
#endif
	sql_type *SECINT, *MONINT, *DTE;
	sql_type *TME, *TMETZ, *TMESTAMP, *TMESTAMPTZ;
	sql_type *BLOB;
	sql_type *ANY, *TABLE, *PTR;
	sql_type *GEOM, *MBR;
	sql_func *f;
	sql_type *LargestINT, *LargestDEC;

	ANY = sql_create_type(sa, "ANY", 0, 0, 0, EC_ANY, "void");

	t = ts;
	TABLE = *t++ = sql_create_type(sa, "TABLE", 0, 0, 0, EC_TABLE, "bat");
	PTR = *t++ = sql_create_type(sa, "PTR", 0, 0, 0, EC_TABLE, "ptr");

	BIT = *t++ = sql_create_type(sa, "BOOLEAN", 1, 0, 2, EC_BIT, "bit");
	sql_create_alias(sa, BIT->sqlname, "BOOL");

	strings = t;
	*t++ = sql_create_type(sa, "CHAR",    0, 0, 0, EC_CHAR,   "str");
	STR = *t++ = sql_create_type(sa, "VARCHAR", 0, 0, 0, EC_STRING, "str");
	*t++ = sql_create_type(sa, "CLOB",    0, 0, 0, EC_STRING, "str");

	numerical = t;
#if SIZEOF_OID == SIZEOF_INT
	OID = *t++ = sql_create_type(sa, "OID", 31, 0, 2, EC_POS, "oid");
#endif
#if SIZEOF_OID == SIZEOF_LNG
	OID = *t++ = sql_create_type(sa, "OID", 63, 0, 2, EC_POS, "oid");
#endif

	BTE = *t++ = sql_create_type(sa, "TINYINT",   8, SCALE_FIX, 2, EC_NUM, "bte");
	SHT = *t++ = sql_create_type(sa, "SMALLINT", 16, SCALE_FIX, 2, EC_NUM, "sht");
	INT = *t++ = sql_create_type(sa, "INT",      32, SCALE_FIX, 2, EC_NUM, "int");
	LargestINT =
	LNG = *t++ = sql_create_type(sa, "BIGINT",   64, SCALE_FIX, 2, EC_NUM, "lng");
#ifdef HAVE_HGE
	if (have_hge) {
		LargestINT =
		HGE = *t++ = sql_create_type(sa, "HUGEINT",  128, SCALE_FIX, 2, EC_NUM, "hge");
	}
#endif

	decimals = t;
	/* decimal(d,s) (d indicates nr digits,
	   s scale indicates nr of digits after the dot .) */
	*t++ = sql_create_type(sa, "DECIMAL",  2, SCALE_FIX, 10, EC_DEC, "bte");
	*t++ = sql_create_type(sa, "DECIMAL",  4, SCALE_FIX, 10, EC_DEC, "sht");
	DEC =
	*t++ = sql_create_type(sa, "DECIMAL",  9, SCALE_FIX, 10, EC_DEC, "int");
	LargestDEC =
	*t++ = sql_create_type(sa, "DECIMAL", 18, SCALE_FIX, 10, EC_DEC, "lng");
#ifdef HAVE_HGE
	if (have_hge) {
		LargestDEC =
		*t++ = sql_create_type(sa, "DECIMAL", 38, SCALE_FIX, 10, EC_DEC, "hge");
	}
#endif

	/* float(n) (n indicates precision of at least n digits) */
	/* ie n <= 23 -> flt */
	/*    n <= 51 -> dbl */
	/*    n <= 62 -> long long dbl (with -ieee) (not supported) */
	/* this requires a type definition */

	floats = t;
	FLT = *t++ = sql_create_type(sa, "REAL", 24, SCALE_NOFIX, 2, EC_FLT, "flt");
	DBL = *t++ = sql_create_type(sa, "DOUBLE", 53, SCALE_NOFIX, 2, EC_FLT, "dbl");

	dates = t;
	MONINT = *t++ = sql_create_type(sa, "MONTH_INTERVAL", 32, 0, 2, EC_MONTH, "int");
	SECINT = *t++ = sql_create_type(sa, "SEC_INTERVAL", 13, SCALE_FIX, 10, EC_SEC, "lng");
	TME = *t++ = sql_create_type(sa, "TIME", 7, 0, 0, EC_TIME, "daytime");
	TMETZ = *t++ = sql_create_type(sa, "TIMETZ", 7, SCALE_FIX, 0, EC_TIME_TZ, "daytime");
	DTE = *t++ = sql_create_type(sa, "DATE", 0, 0, 0, EC_DATE, "date");
	TMESTAMP = *t++ = sql_create_type(sa, "TIMESTAMP", 7, 0, 0, EC_TIMESTAMP, "timestamp");
	TMESTAMPTZ = *t++ = sql_create_type(sa, "TIMESTAMPTZ", 7, SCALE_FIX, 0, EC_TIMESTAMP_TZ, "timestamp");

	BLOB = *t++ = sql_create_type(sa, "BLOB", 0, 0, 0, EC_BLOB, "blob");

	sql_create_func(sa, "length", "blob", "nitems", FALSE, FALSE, SCALE_NONE, 0, INT, 1, BLOB);
	sql_create_func(sa, "octet_length", "blob", "nitems", FALSE, FALSE, SCALE_NONE, 0, INT, 1, BLOB);

	if (geomcatalogfix_get() != NULL) {
		// the geom module is loaded 
		GEOM = *t++ = sql_create_type(sa, "GEOMETRY", 0, SCALE_NONE, 0, EC_GEOM, "wkb");
		/*POINT =*/ //*t++ = sql_create_type(sa, "POINT", 0, SCALE_FIX, 0, EC_GEOM, "wkb");
		*t++ = sql_create_type(sa, "GEOMETRYA", 0, SCALE_NONE, 0, EC_EXTERNAL, "wkba");

		MBR = *t++ = sql_create_type(sa, "MBR", 0, SCALE_NONE, 0, EC_EXTERNAL, "mbr");
		
		/* mbr operator functions */
		sql_create_func(sa, "mbr_overlap", "geom", "mbrOverlaps", TRUE, FALSE, SCALE_FIX, 0, BIT, 2, GEOM, GEOM);
		sql_create_func(sa, "mbr_overlap", "geom", "mbrOverlaps", TRUE, FALSE, SCALE_FIX, 0, BIT, 2, MBR, MBR);
		sql_create_func(sa, "mbr_above", "geom", "mbrAbove", TRUE, FALSE, SCALE_FIX, 0, BIT, 2, GEOM, GEOM);
		sql_create_func(sa, "mbr_above", "geom", "mbrAbove", TRUE, FALSE, SCALE_FIX, 0, BIT, 2, MBR, MBR);
		sql_create_func(sa, "mbr_below", "geom", "mbrBelow", TRUE, FALSE, SCALE_FIX, 0, BIT, 2, GEOM, GEOM);
		sql_create_func(sa, "mbr_below", "geom", "mbrBelow", TRUE, FALSE, SCALE_FIX, 0, BIT, 2, MBR, MBR);
		sql_create_func(sa, "mbr_right", "geom", "mbrRight", TRUE, FALSE, SCALE_FIX, 0, BIT, 2, GEOM, GEOM);
		sql_create_func(sa, "mbr_right", "geom", "mbrRight", TRUE, FALSE, SCALE_FIX, 0, BIT, 2, MBR, MBR);
		sql_create_func(sa, "mbr_left", "geom", "mbrLeft", TRUE, FALSE, SCALE_FIX, 0, BIT, 2, GEOM, GEOM);
		sql_create_func(sa, "mbr_left", "geom", "mbrLeft", TRUE, FALSE, SCALE_FIX, 0, BIT, 2, MBR, MBR);
		sql_create_func(sa, "mbr_overlap_or_above", "geom", "mbrOverlapOrAbove", TRUE, FALSE, SCALE_FIX, 0, BIT, 2, GEOM, GEOM);
		sql_create_func(sa, "mbr_overlap_or_above", "geom", "mbrOverlapOrAbove", TRUE, FALSE, SCALE_FIX, 0, BIT, 2, MBR, MBR);
		sql_create_func(sa, "mbr_overlap_or_below", "geom", "mbrOverlapOrBelow", TRUE, FALSE, SCALE_FIX, 0, BIT, 2, GEOM, GEOM);
		sql_create_func(sa, "mbr_overlap_or_below", "geom", "mbrOverlapOrBelow", TRUE, FALSE, SCALE_FIX, 0, BIT, 2, MBR, MBR);
		sql_create_func(sa, "mbr_overlap_or_right", "geom", "mbrOverlapOrRight", TRUE, FALSE, SCALE_FIX, 0, BIT, 2, GEOM, GEOM);
		sql_create_func(sa, "mbr_overlap_or_right", "geom", "mbrOverlapOrRight", TRUE, FALSE, SCALE_FIX, 0, BIT, 2, MBR, MBR);
		sql_create_func(sa, "mbr_overlap_or_left", "geom", "mbrOverlapOrLeft", TRUE, FALSE, SCALE_FIX, 0, BIT, 2, GEOM, GEOM);
		sql_create_func(sa, "mbr_overlap_or_left", "geom", "mbrOverlapOrLeft", TRUE, FALSE, SCALE_FIX, 0, BIT, 2, MBR, MBR);
		sql_create_func(sa, "mbr_contains", "geom", "mbrContains", TRUE, FALSE, SCALE_FIX, 0, BIT, 2, GEOM, GEOM);
		sql_create_func(sa, "mbr_contains", "geom", "mbrContains", TRUE, FALSE, SCALE_FIX, 0, BIT, 2, MBR, MBR);
		sql_create_func(sa, "mbr_contained", "geom", "mbrContained", TRUE, FALSE, SCALE_FIX, 0, BIT, 2, GEOM, GEOM);
		sql_create_func(sa, "mbr_contained", "geom", "mbrContained", TRUE, FALSE, SCALE_FIX, 0, BIT, 2, MBR, MBR);
		sql_create_func(sa, "mbr_equal", "geom", "mbrEqual", TRUE, FALSE, SCALE_FIX, 0, BIT, 2, GEOM, GEOM);
		sql_create_func(sa, "mbr_equal", "geom", "mbrEqual", TRUE, FALSE, SCALE_FIX, 0, BIT, 2, MBR, MBR);
		sql_create_func(sa, "mbr_distance", "geom", "mbrDistance", TRUE, FALSE, SCALE_FIX, 0, DBL, 2, GEOM, GEOM);
		sql_create_func(sa, "mbr_distance", "geom", "mbrDistance", TRUE, FALSE, SCALE_FIX, 0, DBL, 2, MBR, MBR);
		sql_create_func(sa, "left_shift", "geom", "mbrLeft", TRUE, FALSE, SCALE_FIX, 0, BIT, 2, GEOM, GEOM);
		sql_create_func(sa, "left_shift", "geom", "mbrLeft", TRUE, FALSE, SCALE_FIX, 0, BIT, 2, MBR, MBR);
		sql_create_func(sa, "right_shift", "geom", "mbrRight", TRUE, FALSE, SCALE_FIX, 0, BIT, 2, GEOM, GEOM);
		sql_create_func(sa, "right_shift", "geom", "mbrRight", TRUE, FALSE, SCALE_FIX, 0, BIT, 2, MBR, MBR);
	}

	end = t;
	*t = NULL;

//	sql_create_func(sa, "st_pointfromtext", "geom", "st_pointformtext", FALSE, SCALE_NONE, 0, OID, 1, OID);
	/* The grouping aggregate doesn't have a backend implementation. It gets replaced at rel_unnest */
	sql_create_aggr(sa, "grouping", "", "", TRUE, BTE, 1, ANY);
	sql_create_aggr(sa, "grouping", "", "", TRUE, SHT, 1, ANY);
	sql_create_aggr(sa, "grouping", "", "", TRUE, INT, 1, ANY);
	sql_create_aggr(sa, "grouping", "", "", TRUE, LNG, 1, ANY);
#ifdef HAVE_HGE
	sql_create_aggr(sa, "grouping", "", "", TRUE, HGE, 1, ANY);
#endif

	sql_create_aggr(sa, "not_unique", "sql", "not_unique", TRUE, BIT, 1, OID);
	/* well to be precise it does reduce and map */

	/* functions needed for all types */
	sql_create_func(sa, "hash", "mkey", "hash", TRUE, FALSE, SCALE_FIX, 0, LNG, 1, ANY);
	sql_create_func(sa, "rotate_xor_hash", "calc", "rotate_xor_hash", TRUE, FALSE, SCALE_NONE, 0, LNG, 3, LNG, INT, ANY);
	sql_create_func(sa, "=", "calc", "=", TRUE, FALSE, SCALE_FIX, 0, BIT, 2, ANY, ANY);
	sql_create_func(sa, "<>", "calc", "!=", TRUE, FALSE, SCALE_FIX, 0, BIT, 2, ANY, ANY);
	sql_create_func(sa, "isnull", "calc", "isnil", TRUE, FALSE, SCALE_FIX, 0, BIT, 1, ANY);
	sql_create_func(sa, ">", "calc", ">", FALSE, FALSE, SCALE_FIX, 0, BIT, 2, ANY, ANY);
	sql_create_func(sa, ">=", "calc", ">=", FALSE, FALSE, SCALE_FIX, 0, BIT, 2, ANY, ANY);
	sql_create_func(sa, "<", "calc", "<", FALSE, FALSE, SCALE_FIX, 0, BIT, 2, ANY, ANY);
	sql_create_func(sa, "<=", "calc", "<=", FALSE, FALSE, SCALE_FIX, 0, BIT, 2, ANY, ANY);
	sql_create_func(sa, "between", "calc", "between", TRUE, FALSE, SCALE_FIX, 0, BIT, 8, ANY, ANY, ANY, BIT, BIT, BIT, BIT, BIT);
	sql_create_aggr(sa, "zero_or_one", "sql", "zero_or_one", TRUE, ANY, 1, ANY);
	sql_create_aggr(sa, "all", "sql", "all", TRUE, ANY, 1, ANY);
	sql_create_aggr(sa, "null", "sql", "null", TRUE, BIT, 1, ANY);
	sql_create_func(sa, "any", "sql", "any", TRUE, FALSE, SCALE_NONE, 0, BIT, 3, BIT, BIT, BIT);
	sql_create_func(sa, "all", "sql", "all", TRUE, FALSE, SCALE_NONE, 0, BIT, 3, BIT, BIT, BIT);
	sql_create_aggr(sa, "anyequal", "aggr", "anyequal", TRUE, BIT, 1, ANY); /* needs 3 arguments (l,r,nil)(ugh) */
	sql_create_aggr(sa, "allnotequal", "aggr", "allnotequal", TRUE, BIT, 1, ANY); /* needs 3 arguments (l,r,nil)(ugh) */
	sql_create_func(sa, "sql_anyequal", "aggr", "anyequal", TRUE, FALSE, SCALE_NONE, 0, BIT, 2, ANY, ANY);
	sql_create_func(sa, "sql_not_anyequal", "aggr", "not_anyequal", TRUE, FALSE, SCALE_NONE, 0, BIT, 2, ANY, ANY);
	sql_create_aggr(sa, "exist", "aggr", "exist", TRUE, BIT, 1, ANY);
	sql_create_aggr(sa, "not_exist", "aggr", "not_exist", TRUE, BIT, 1, ANY);
	sql_create_func(sa, "sql_exists", "aggr", "exist", TRUE, FALSE, SCALE_NONE, 0, BIT, 1, ANY);
	sql_create_func(sa, "sql_not_exists", "aggr", "not_exist", TRUE, FALSE, SCALE_NONE, 0, BIT, 1, ANY);
	/* needed for relational version */
	sql_create_func(sa, "identity", "calc", "identity", TRUE, FALSE, SCALE_NONE, 0, OID, 1, ANY);
	sql_create_func(sa, "rowid", "calc", "identity", TRUE, FALSE, SCALE_NONE, 0, INT, 1, ANY);
	/* needed for indices/clusters oid(schema.table,val) returns max(head(schema.table))+1 */
	sql_create_func(sa, "rowid", "calc", "rowid", TRUE, FALSE, SCALE_NONE, 0, OID, 3, ANY, STR, STR);
	sql_create_aggr(sa, "min", "aggr", "min", FALSE, ANY, 1, ANY);
	sql_create_aggr(sa, "max", "aggr", "max", FALSE, ANY, 1, ANY);
	sql_create_func(sa, "sql_min", "calc", "min", FALSE, FALSE, SCALE_FIX, 0, ANY, 2, ANY, ANY);
	sql_create_func(sa, "sql_max", "calc", "max", FALSE, FALSE, SCALE_FIX, 0, ANY, 2, ANY, ANY);
	sql_create_func(sa, "least", "calc", "min_no_nil", FALSE, FALSE, SCALE_FIX, 0, ANY, 2, ANY, ANY);
	sql_create_func(sa, "greatest", "calc", "max_no_nil", FALSE, FALSE, SCALE_FIX, 0, ANY, 2, ANY, ANY);
	sql_create_func(sa, "ifthenelse", "calc", "ifthenelse", TRUE, FALSE, SCALE_FIX, 0, ANY, 3, BIT, ANY, ANY);

	/* sum for numerical and decimals */
	sql_create_aggr(sa, "sum", "aggr", "sum", FALSE, LargestINT, 1, BTE);
	sql_create_aggr(sa, "sum", "aggr", "sum", FALSE, LargestINT, 1, SHT);
	sql_create_aggr(sa, "sum", "aggr", "sum", FALSE, LargestINT, 1, INT);
	//sql_create_aggr(sa, "sum", "aggr", "sum", LargestINT, 1, LNG, LargestINT);
#ifdef HAVE_HGE
	if (have_hge)
		sql_create_aggr(sa, "sum", "aggr", "sum", FALSE, LargestINT, 1, HGE);
#endif
	sql_create_aggr(sa, "sum", "aggr", "sum", FALSE, LNG, 1, LNG);

	t = decimals; /* BTE */
	sql_create_aggr(sa, "sum", "aggr", "sum", FALSE, LargestDEC, 1, *(t));
	t++; /* SHT */
	sql_create_aggr(sa, "sum", "aggr", "sum", FALSE, LargestDEC, 1, *(t));
	t++; /* INT */
	sql_create_aggr(sa, "sum", "aggr", "sum", FALSE, LargestDEC, 1, *(t));
	t++; /* LNG */
	sql_create_aggr(sa, "sum", "aggr", "sum", FALSE, LargestDEC, 1, *(t));
#ifdef HAVE_HGE
	if (have_hge) {
		t++; /* HGE */
		sql_create_aggr(sa, "sum", "aggr", "sum", FALSE, LargestDEC, 1, *(t));
	}
#endif

	/* prod for numerical and decimals */
	sql_create_aggr(sa, "prod", "aggr", "prod", FALSE, LargestINT, 1, BTE);
	sql_create_aggr(sa, "prod", "aggr", "prod", FALSE, LargestINT, 1, SHT);
	sql_create_aggr(sa, "prod", "aggr", "prod", FALSE, LargestINT, 1, INT);
	sql_create_aggr(sa, "prod", "aggr", "prod", FALSE, LargestINT, 1, LNG);
#ifdef HAVE_HGE
<<<<<<< HEAD
	if (HAVE_HGE)
		sql_create_aggr(sa, "prod", "aggr", "prod", FALSE, LargestINT, 1, HGE);
=======
	if (have_hge)
		sql_create_aggr(sa, "prod", "aggr", "prod", LargestINT, 1, HGE);
>>>>>>> 67178f62
#endif

#if 0
	/* prod for decimals introduce errors in the output scales */
	t = decimals; /* BTE */
	sql_create_aggr(sa, "prod", "aggr", "prod", TRUE, LargestDEC, 1, *(t));
	t++; /* SHT */
	sql_create_aggr(sa, "prod", "aggr", "prod", TRUE, LargestDEC, 1, *(t));
	t++; /* INT */
	sql_create_aggr(sa, "prod", "aggr", "prod", TRUE, LargestDEC, 1, *(t));
	t++; /* LNG */
	sql_create_aggr(sa, "prod", "aggr", "prod", TRUE, LargestDEC, 1, *(t));
#ifdef HAVE_HGE
	if (have_hge) {
		t++; /* HGE */
		sql_create_aggr(sa, "prod", "aggr", "prod", TRUE, LargestDEC, 1, *(t));
	}
#endif
#endif

	for (t = numerical; t < dates; t++) {
		sql_create_func(sa, "mod", "calc", "%", FALSE, FALSE, SCALE_FIX, 0, *t, 2, *t, *t);
	}

	for (t = floats; t < dates; t++) {
		sql_create_aggr(sa, "sum", "aggr", "sum", FALSE, *t, 1, *t);
		sql_create_aggr(sa, "prod", "aggr", "prod", FALSE, *t, 1, *t);
	}
	sql_create_aggr(sa, "sum", "aggr", "sum", FALSE, MONINT, 1, MONINT);
	sql_create_aggr(sa, "sum", "aggr", "sum", FALSE, SECINT, 1, SECINT);
	/* do DBL first so that it is chosen as cast destination for
	 * unknown types */
	sql_create_aggr(sa, "avg", "aggr", "avg", TRUE, DBL, 1, DBL);
	sql_create_aggr(sa, "avg", "aggr", "avg", TRUE, DBL, 1, BTE);
	sql_create_aggr(sa, "avg", "aggr", "avg", TRUE, DBL, 1, SHT);
	sql_create_aggr(sa, "avg", "aggr", "avg", TRUE, DBL, 1, INT);
	sql_create_aggr(sa, "avg", "aggr", "avg", TRUE, DBL, 1, LNG);
#ifdef HAVE_HGE
	if (have_hge)
		sql_create_aggr(sa, "avg", "aggr", "avg", TRUE, DBL, 1, HGE);
#endif
	sql_create_aggr(sa, "avg", "aggr", "avg", TRUE, DBL, 1, FLT);

	sql_create_aggr(sa, "avg", "aggr", "avg", TRUE, DBL, 1, MONINT);
	//sql_create_aggr(sa, "avg", "aggr", "avg", DBL, 1, SECINTL);

	sql_create_aggr(sa, "count_no_nil", "aggr", "count_no_nil", TRUE, LNG, 0);
	sql_create_aggr(sa, "count", "aggr", "count", TRUE, LNG, 1, ANY);

	sql_create_aggr(sa, "listagg", "aggr", "str_group_concat", TRUE, STR, 1, STR);
	sql_create_aggr(sa, "listagg", "aggr", "str_group_concat", TRUE, STR, 2, STR, STR);

	/* order based operators */
	sql_create_analytic(sa, "diff", "sql", "diff", SCALE_NONE, BIT, 1, ANY);
	sql_create_analytic(sa, "diff", "sql", "diff", SCALE_NONE, BIT, 2, BIT, ANY);

	sql_create_analytic(sa, "window_bound", "sql", "window_bound", SCALE_NONE, LNG, 5, ANY, INT, INT, INT, BTE);
	sql_create_analytic(sa, "window_bound", "sql", "window_bound", SCALE_NONE, LNG, 6, BIT, ANY, INT, INT, INT, BTE);
	sql_create_analytic(sa, "window_bound", "sql", "window_bound", SCALE_NONE, LNG, 5, ANY, INT, INT, INT, SHT);
	sql_create_analytic(sa, "window_bound", "sql", "window_bound", SCALE_NONE, LNG, 6, BIT, ANY, INT, INT, INT, SHT);
	sql_create_analytic(sa, "window_bound", "sql", "window_bound", SCALE_NONE, LNG, 5, ANY, INT, INT, INT, INT);
	sql_create_analytic(sa, "window_bound", "sql", "window_bound", SCALE_NONE, LNG, 6, BIT, ANY, INT, INT, INT, INT);
	sql_create_analytic(sa, "window_bound", "sql", "window_bound", SCALE_NONE, LNG, 5, ANY, INT, INT, INT, LNG);
	sql_create_analytic(sa, "window_bound", "sql", "window_bound", SCALE_NONE, LNG, 6, BIT, ANY, INT, INT, INT, LNG);
	sql_create_analytic(sa, "window_bound", "sql", "window_bound", SCALE_NONE, LNG, 5, ANY, INT, INT, INT, FLT);
	sql_create_analytic(sa, "window_bound", "sql", "window_bound", SCALE_NONE, LNG, 6, BIT, ANY, INT, INT, INT, FLT);
	sql_create_analytic(sa, "window_bound", "sql", "window_bound", SCALE_NONE, LNG, 5, ANY, INT, INT, INT, DBL);
	sql_create_analytic(sa, "window_bound", "sql", "window_bound", SCALE_NONE, LNG, 6, BIT, ANY, INT, INT, INT, DBL);
#ifdef HAVE_HGE
	if (have_hge) {
		sql_create_analytic(sa, "window_bound", "sql", "window_bound", SCALE_NONE, LNG, 5, ANY, INT, INT, INT, HGE);
		sql_create_analytic(sa, "window_bound", "sql", "window_bound", SCALE_NONE, LNG, 6, BIT, ANY, INT, INT, INT, HGE);
	}
#endif

	t = decimals; /* BTE */
	sql_create_analytic(sa, "window_bound", "sql", "window_bound", SCALE_NONE, LNG, 5, ANY, INT, INT, INT, *(t));
	sql_create_analytic(sa, "window_bound", "sql", "window_bound", SCALE_NONE, LNG, 6, BIT, ANY, INT, INT, INT, *(t));
	t++; /* SHT */
	sql_create_analytic(sa, "window_bound", "sql", "window_bound", SCALE_NONE, LNG, 5, ANY, INT, INT, INT, *(t));
	sql_create_analytic(sa, "window_bound", "sql", "window_bound", SCALE_NONE, LNG, 6, BIT, ANY, INT, INT, INT, *(t));
	t++; /* INT */
	sql_create_analytic(sa, "window_bound", "sql", "window_bound", SCALE_NONE, LNG, 5, ANY, INT, INT, INT, *(t));
	sql_create_analytic(sa, "window_bound", "sql", "window_bound", SCALE_NONE, LNG, 6, BIT, ANY, INT, INT, INT, *(t));
	t++; /* LNG */
	sql_create_analytic(sa, "window_bound", "sql", "window_bound", SCALE_NONE, LNG, 5, ANY, INT, INT, INT, *(t));
	sql_create_analytic(sa, "window_bound", "sql", "window_bound", SCALE_NONE, LNG, 6, BIT, ANY, INT, INT, INT, *(t));
#ifdef HAVE_HGE
	if (have_hge) {
		t++; /* HGE */
		sql_create_analytic(sa, "window_bound", "sql", "window_bound", SCALE_NONE, LNG, 5, ANY, INT, INT, INT, *(t));
		sql_create_analytic(sa, "window_bound", "sql", "window_bound", SCALE_NONE, LNG, 6, BIT, ANY, INT, INT, INT, *(t));
	}
#endif

	sql_create_analytic(sa, "window_bound", "sql", "window_bound", SCALE_NONE, LNG, 5, ANY, INT, INT, INT, MONINT);
	sql_create_analytic(sa, "window_bound", "sql", "window_bound", SCALE_NONE, LNG, 6, BIT, ANY, INT, INT, INT, MONINT);
	sql_create_analytic(sa, "window_bound", "sql", "window_bound", SCALE_NONE, LNG, 5, ANY, INT, INT, INT, SECINT);
	sql_create_analytic(sa, "window_bound", "sql", "window_bound", SCALE_NONE, LNG, 6, BIT, ANY, INT, INT, INT, SECINT);

	sql_create_analytic(sa, "rank", "sql", "rank", SCALE_NONE, INT, 3, ANY, BIT, BIT);
	sql_create_analytic(sa, "dense_rank", "sql", "dense_rank", SCALE_NONE, INT, 3, ANY, BIT, BIT);
	sql_create_analytic(sa, "row_number", "sql", "row_number", SCALE_NONE, INT, 3, ANY, BIT, BIT);
	sql_create_analytic(sa, "percent_rank", "sql", "percent_rank", SCALE_NONE, DBL, 3, ANY, BIT, BIT);
	sql_create_analytic(sa, "cume_dist", "sql", "cume_dist", SCALE_NONE, DBL, 3, ANY, BIT, BIT);

	sql_create_analytic(sa, "ntile", "sql", "ntile", SCALE_NONE, BTE, 4, ANY, BTE, BIT, BIT);
	sql_create_analytic(sa, "ntile", "sql", "ntile", SCALE_NONE, SHT, 4, ANY, SHT, BIT, BIT);
	sql_create_analytic(sa, "ntile", "sql", "ntile", SCALE_NONE, INT, 4, ANY, INT, BIT, BIT);
	sql_create_analytic(sa, "ntile", "sql", "ntile", SCALE_NONE, LNG, 4, ANY, LNG, BIT, BIT);
#ifdef HAVE_HGE
	if (have_hge)
		sql_create_analytic(sa, "ntile", "sql", "ntile", SCALE_NONE, HGE, 4, ANY, HGE, BIT, BIT);
#endif

	sql_create_analytic(sa, "lag", "sql", "lag", SCALE_NONE, ANY, 3, ANY, BIT, BIT);
	sql_create_analytic(sa, "lag", "sql", "lag", SCALE_NONE, ANY, 4, ANY, BTE, BIT, BIT);
	sql_create_analytic(sa, "lag", "sql", "lag", SCALE_NONE, ANY, 4, ANY, SHT, BIT, BIT);
	sql_create_analytic(sa, "lag", "sql", "lag", SCALE_NONE, ANY, 4, ANY, INT, BIT, BIT);
	sql_create_analytic(sa, "lag", "sql", "lag", SCALE_NONE, ANY, 4, ANY, LNG, BIT, BIT);
#ifdef HAVE_HGE
	if (have_hge)
		sql_create_analytic(sa, "lag", "sql", "lag", SCALE_NONE, ANY, 4, ANY, HGE, BIT, BIT);
#endif
	sql_create_analytic(sa, "lag", "sql", "lag", SCALE_NONE, ANY, 5, ANY, BTE, ANY, BIT, BIT);
	sql_create_analytic(sa, "lag", "sql", "lag", SCALE_NONE, ANY, 5, ANY, SHT, ANY, BIT, BIT);
	sql_create_analytic(sa, "lag", "sql", "lag", SCALE_NONE, ANY, 5, ANY, INT, ANY, BIT, BIT);
	sql_create_analytic(sa, "lag", "sql", "lag", SCALE_NONE, ANY, 5, ANY, LNG, ANY, BIT, BIT);
#ifdef HAVE_HGE
	if (have_hge)
		sql_create_analytic(sa, "lag", "sql", "lag", SCALE_NONE, ANY, 5, ANY, HGE, ANY, BIT, BIT);
#endif

	sql_create_analytic(sa, "lead", "sql", "lead", SCALE_NONE, ANY, 3, ANY, BIT, BIT);
	sql_create_analytic(sa, "lead", "sql", "lead", SCALE_NONE, ANY, 4, ANY, BTE, BIT, BIT);
	sql_create_analytic(sa, "lead", "sql", "lead", SCALE_NONE, ANY, 4, ANY, SHT, BIT, BIT);
	sql_create_analytic(sa, "lead", "sql", "lead", SCALE_NONE, ANY, 4, ANY, INT, BIT, BIT);
	sql_create_analytic(sa, "lead", "sql", "lead", SCALE_NONE, ANY, 4, ANY, LNG, BIT, BIT);
#ifdef HAVE_HGE
	if (have_hge)
		sql_create_analytic(sa, "lead", "sql", "lead", SCALE_NONE, ANY, 4, ANY, HGE, BIT, BIT);
#endif
	sql_create_analytic(sa, "lead", "sql", "lead", SCALE_NONE, ANY, 5, ANY, BTE, ANY, BIT, BIT);
	sql_create_analytic(sa, "lead", "sql", "lead", SCALE_NONE, ANY, 5, ANY, SHT, ANY, BIT, BIT);
	sql_create_analytic(sa, "lead", "sql", "lead", SCALE_NONE, ANY, 5, ANY, INT, ANY, BIT, BIT);
	sql_create_analytic(sa, "lead", "sql", "lead", SCALE_NONE, ANY, 5, ANY, LNG, ANY, BIT, BIT);
#ifdef HAVE_HGE
	if (have_hge)
		sql_create_analytic(sa, "lead", "sql", "lead", SCALE_NONE, ANY, 5, ANY, HGE, ANY, BIT, BIT);
#endif

	//these analytic functions support frames
	sql_create_analytic(sa, "first_value", "sql", "first_value", SCALE_NONE, ANY, 1, ANY);
	sql_create_analytic(sa, "last_value", "sql", "last_value", SCALE_NONE, ANY, 1, ANY);

	sql_create_analytic(sa, "nth_value", "sql", "nth_value", SCALE_NONE, ANY, 2, ANY, BTE);
	sql_create_analytic(sa, "nth_value", "sql", "nth_value", SCALE_NONE, ANY, 2, ANY, SHT);
	sql_create_analytic(sa, "nth_value", "sql", "nth_value", SCALE_NONE, ANY, 2, ANY, INT);
	sql_create_analytic(sa, "nth_value", "sql", "nth_value", SCALE_NONE, ANY, 2, ANY, LNG);
#ifdef HAVE_HGE
	if (have_hge)
		sql_create_analytic(sa, "nth_value", "sql", "nth_value", SCALE_NONE, ANY, 2, ANY, HGE);
#endif

	sql_create_analytic(sa, "count", "sql", "count", SCALE_NONE, LNG, 2, ANY, BIT);
	sql_create_analytic(sa, "min", "sql", "min", SCALE_NONE, ANY, 1, ANY);
	sql_create_analytic(sa, "max", "sql", "max", SCALE_NONE, ANY, 1, ANY);

	//analytical sum for numerical and decimals
	sql_create_analytic(sa, "sum", "sql", "sum", SCALE_NONE, LargestINT, 1, BTE);
	sql_create_analytic(sa, "sum", "sql", "sum", SCALE_NONE, LargestINT, 1, SHT);
	sql_create_analytic(sa, "sum", "sql", "sum", SCALE_NONE, LargestINT, 1, INT);
	sql_create_analytic(sa, "sum", "sql", "sum", SCALE_NONE, LargestINT, 1, LNG);
#ifdef HAVE_HGE
	if (have_hge)
		sql_create_analytic(sa, "sum", "sql", "sum", SCALE_NONE, LargestINT, 1, HGE);
#endif

	t = decimals; // BTE
	sql_create_analytic(sa, "sum", "sql", "sum", SCALE_NONE, LargestDEC, 1, *(t));
	t++; // SHT
	sql_create_analytic(sa, "sum", "sql", "sum", SCALE_NONE, LargestDEC, 1, *(t));
	t++; // INT
	sql_create_analytic(sa, "sum", "sql", "sum", SCALE_NONE, LargestDEC, 1, *(t));
	t++; // LNG
	sql_create_analytic(sa, "sum", "sql", "sum", SCALE_NONE, LargestDEC, 1, *(t));
#ifdef HAVE_HGE
	if (have_hge) {
		t++; // HGE
		sql_create_analytic(sa, "sum", "sql", "sum", SCALE_NONE, LargestDEC, 1, *(t));
	}
#endif

	//analytical product for numerical and decimals
	sql_create_analytic(sa, "prod", "sql", "prod", SCALE_NONE, LargestINT, 1, BTE);
	sql_create_analytic(sa, "prod", "sql", "prod", SCALE_NONE, LargestINT, 1, SHT);
	sql_create_analytic(sa, "prod", "sql", "prod", SCALE_NONE, LargestINT, 1, INT);
	sql_create_analytic(sa, "prod", "sql", "prod", SCALE_NONE, LargestINT, 1, LNG);
#ifdef HAVE_HGE
	if (have_hge)
		sql_create_analytic(sa, "prod", "sql", "prod", SCALE_NONE, LargestINT, 1, HGE);
#endif

#if 0
	/* prod for decimals introduce errors in the output scales */
	t = decimals; // BTE
	sql_create_analytic(sa, "prod", "sql", "prod", SCALE_NONE, LargestDEC, 1, *(t));
	t++; // SHT
	sql_create_analytic(sa, "prod", "sql", "prod", SCALE_NONE, LargestDEC, 1, *(t));
	t++; // INT
	sql_create_analytic(sa, "prod", "sql", "prod", SCALE_NONE, LargestDEC, 1, *(t));
	t++; // LNG
	sql_create_analytic(sa, "prod", "sql", "prod", SCALE_NONE, LargestDEC, 1, *(t));
#ifdef HAVE_HGE
	if (have_hge) {
		t++; // HGE
		sql_create_analytic(sa, "prod", "sql", "prod", SCALE_NONE, LargestDEC, 1, *(t));
	}
#endif
#endif

	for (t = floats; t < dates; t++) {
		sql_create_analytic(sa, "sum", "sql", "sum", SCALE_NONE, *t, 1, *t);
		sql_create_analytic(sa, "prod", "sql", "prod", SCALE_NONE, *t, 1, *t);
	}
	sql_create_analytic(sa, "sum", "sql", "sum", SCALE_NONE, MONINT, 1, MONINT);
	sql_create_analytic(sa, "sum", "sql", "sum", SCALE_NONE, SECINT, 1, SECINT);

	//analytical average for numerical types
	sql_create_analytic(sa, "avg", "sql", "avg", SCALE_NONE, DBL, 1, DBL);
	sql_create_analytic(sa, "avg", "sql", "avg", SCALE_NONE, DBL, 1, BTE);
	sql_create_analytic(sa, "avg", "sql", "avg", SCALE_NONE, DBL, 1, SHT);
	sql_create_analytic(sa, "avg", "sql", "avg", SCALE_NONE, DBL, 1, INT);
	sql_create_analytic(sa, "avg", "sql", "avg", SCALE_NONE, DBL, 1, LNG);
#ifdef HAVE_HGE
	if (have_hge)
		sql_create_analytic(sa, "avg", "sql", "avg", SCALE_NONE, DBL, 1, HGE);
#endif

	sql_create_analytic(sa, "avg", "sql", "avg", SCALE_NONE, DBL, 1, MONINT);
	//sql_create_analytic(sa, "avg", "sql", "avg", SCALE_NONE, DBL, 1, SECINT);

#if 0
	t = decimals; // BTE
	sql_create_analytic(sa, "avg", "sql", "avg", SCALE_NONE, DBL, 1, *(t));
	t++; // SHT
	sql_create_analytic(sa, "avg", "sql", "avg", SCALE_NONE, DBL, 1, *(t));
	t++; // INT
	sql_create_analytic(sa, "avg", "sql", "avg", SCALE_NONE, DBL, 1, *(t));
	t++; // LNG
	sql_create_analytic(sa, "avg", "sql", "avg", SCALE_NONE, DBL, 1, *(t));
#ifdef HAVE_HGE
	if (have_hge) {
		t++; // HGE
		sql_create_analytic(sa, "avg", "sql", "avg", SCALE_NONE, DBL, 1, *(t));
	}
#endif
#endif
	sql_create_analytic(sa, "avg", "sql", "avg", SCALE_NONE, DBL, 1, FLT);

	sql_create_analytic(sa, "listagg", "sql", "str_group_concat", SCALE_NONE, STR, 1, STR);
	sql_create_analytic(sa, "listagg", "sql", "str_group_concat", SCALE_NONE, STR, 2, STR, STR);

	sql_create_func(sa, "and", "calc", "and", FALSE, FALSE, SCALE_FIX, 0, BIT, 2, BIT, BIT);
	sql_create_func(sa, "or",  "calc",  "or", FALSE, FALSE, SCALE_FIX, 0, BIT, 2, BIT, BIT);
	sql_create_func(sa, "xor", "calc", "xor", FALSE, FALSE, SCALE_FIX, 0, BIT, 2, BIT, BIT);
	sql_create_func(sa, "not", "calc", "not", FALSE, FALSE, SCALE_FIX, 0, BIT, 1, BIT);

	/* allow smaller types for arguments of mul/div */
	for (t = numerical, t++; t != decimals; t++) {
		sql_type **u;
		for (u = numerical, u++; u != decimals; u++) {
			if (t != u && (*t)->localtype >  (*u)->localtype) {
				sql_create_func(sa, "sql_mul", "calc", "*", FALSE, FALSE, SCALE_MUL, 0, *t, 2, *t, *u);
				sql_create_func(sa, "sql_mul", "calc", "*", FALSE, FALSE, SCALE_MUL, 0, *t, 2, *u, *t);
				sql_create_func(sa, "sql_div", "calc", "/", FALSE, FALSE, SCALE_DIV, 0, *t, 2, *t, *u);
			}
		}
	}
	for (t = decimals, t++; t != floats; t++) {
		sql_type **u;

		for (u = decimals, u++; u != floats; u++) {
			if (t != u && (*t)->localtype >  (*u)->localtype) {
				sql_create_func(sa, "sql_mul", "calc", "*", FALSE, FALSE, SCALE_MUL, 0, *t, 2, *t, *u);
				sql_create_func(sa, "sql_div", "calc", "/", FALSE, FALSE, SCALE_DIV, 0, *t, 2, *t, *u);
			}
		}
	}

	/* all numericals */
	for (t = numerical; *t != TME; t++) {
		sql_subtype *lt;

		lt = sql_bind_localtype((*t)->base.name);

		sql_create_func(sa, "sql_sub", "calc", "-", FALSE, FALSE, SCALE_FIX, 0, *t, 2, *t, *t);
		sql_create_func(sa, "sql_add", "calc", "+", FALSE, FALSE, SCALE_FIX, 0, *t, 2, *t, *t);
		sql_create_func(sa, "sql_mul", "calc", "*", FALSE, FALSE, SCALE_MUL, 0, *t, 2, *t, *t);
		sql_create_func(sa, "sql_div", "calc", "/", FALSE, FALSE, SCALE_DIV, 0, *t, 2, *t, *t);
		if (t < floats) {
			sql_create_func(sa, "bit_and", "calc", "and", FALSE, FALSE, SCALE_FIX, 0, *t, 2, *t, *t);
			sql_create_func(sa, "bit_or", "calc", "or",	FALSE, FALSE, SCALE_FIX, 0, *t, 2, *t, *t);
			sql_create_func(sa, "bit_xor", "calc", "xor", FALSE, FALSE, SCALE_FIX, 0, *t, 2, *t, *t);
			sql_create_func(sa, "bit_not", "calc", "not", FALSE, FALSE, SCALE_FIX, 0, *t, 1, *t);
			sql_create_func(sa, "left_shift", "calc", "<<", FALSE, FALSE, SCALE_FIX, 0, *t, 2, *t, INT);
			sql_create_func(sa, "right_shift", "calc", ">>", FALSE, FALSE, SCALE_FIX, 0, *t, 2, *t, INT);
		}
		sql_create_func(sa, "sql_neg", "calc", "-", TRUE, FALSE, INOUT, 0, *t, 1, *t);
		sql_create_func(sa, "abs", "calc", "abs", FALSE, FALSE, SCALE_FIX, 0, *t, 1, *t);
		sql_create_func(sa, "sign", "calc", "sign", FALSE, FALSE, SCALE_NONE, 0, BTE, 1, *t);
		/* scale fixing for all numbers */
		sql_create_func(sa, "scale_up", "calc", "*", FALSE, FALSE, SCALE_NONE, 0, *t, 2, *t, lt->type);
		sql_create_func(sa, "scale_down", "sql", "dec_round", FALSE, FALSE, SCALE_NONE, 0, *t, 2, *t, lt->type);
		/* numeric function on INTERVALS */
		if (*t != MONINT && *t != SECINT){
			sql_create_func(sa, "sql_sub", "calc", "-", FALSE, FALSE, SCALE_FIX, 0, MONINT, 2, MONINT, *t);
			sql_create_func(sa, "sql_add", "calc", "+", FALSE, FALSE, SCALE_FIX, 0, MONINT, 2, MONINT, *t);
			sql_create_func(sa, "sql_mul", "calc", "*", FALSE, FALSE, SCALE_MUL, 0, MONINT, 2, MONINT, *t);
			sql_create_func(sa, "sql_div", "calc", "/", FALSE, FALSE, SCALE_DIV, 0, MONINT, 2, MONINT, *t);
			sql_create_func(sa, "sql_sub", "calc", "-", FALSE, FALSE, SCALE_FIX, 0, SECINT, 2, SECINT, *t);
			sql_create_func(sa, "sql_add", "calc", "+", FALSE, FALSE, SCALE_FIX, 0, SECINT, 2, SECINT, *t);
			sql_create_func(sa, "sql_mul", "calc", "*", FALSE, FALSE, SCALE_MUL, 0, SECINT, 2, SECINT, *t);
			sql_create_func(sa, "sql_div", "calc", "/", FALSE, FALSE, SCALE_DIV, 0, SECINT, 2, SECINT, *t);
		}
	}
	for (t = decimals, t++; t != floats; t++) {
		sql_type **u;
		for (u = numerical; u != floats; u++) {
			if (*u == OID)
				continue;
			if ((*t)->localtype >  (*u)->localtype) {
				sql_create_func(sa, "sql_mul", "calc", "*", FALSE, FALSE, SCALE_MUL, 0, *t, 2, *t, *u);
				sql_create_func(sa, "sql_mul", "calc", "*", FALSE, FALSE, SCALE_MUL, 0, *t, 2, *u, *t);
			}
		}
	}

	for (t = decimals; t < dates; t++) 
		sql_create_func(sa, "round", "sql", "round", FALSE, FALSE, INOUT, 0, *t, 2, *t, BTE);

	for (t = numerical; t < end; t++) {
		sql_type **u;

		for (u = numerical; u < end; u++) {
			sql_create_func(sa, "scale_up", "calc", "*", FALSE, FALSE, SCALE_NONE, 0, *t, 2, *u, *t);
		}
	}

	for (t = floats; t < dates; t++) {
		sql_create_func(sa, "power", "mmath", "pow", FALSE, FALSE, SCALE_FIX, 0, *t, 2, *t, *t);
		sql_create_func(sa, "floor", "mmath", "floor", FALSE, FALSE, SCALE_FIX, 0, *t, 1, *t);
		sql_create_func(sa, "ceil", "mmath", "ceil", FALSE, FALSE, SCALE_FIX, 0, *t, 1, *t);
		sql_create_func(sa, "ceiling", "mmath", "ceil", FALSE, FALSE, SCALE_FIX, 0, *t, 1, *t);	/* JDBC */
		sql_create_func(sa, "sin", "mmath", "sin", FALSE, FALSE, SCALE_FIX, 0, *t, 1, *t);
		sql_create_func(sa, "cos", "mmath", "cos", FALSE, FALSE, SCALE_FIX, 0, *t, 1, *t);
		sql_create_func(sa, "tan", "mmath", "tan", FALSE, FALSE, SCALE_FIX, 0, *t, 1, *t);
		sql_create_func(sa, "asin", "mmath", "asin", FALSE, FALSE, SCALE_FIX, 0, *t, 1, *t);
		sql_create_func(sa, "acos", "mmath", "acos", FALSE, FALSE, SCALE_FIX, 0, *t, 1, *t);
		sql_create_func(sa, "atan", "mmath", "atan", FALSE, FALSE, SCALE_FIX, 0, *t, 1, *t);
		sql_create_func(sa, "atan", "mmath", "atan2", FALSE, FALSE, SCALE_FIX, 0, *t, 2, *t, *t);
		sql_create_func(sa, "sinh", "mmath", "sinh", FALSE, FALSE, SCALE_FIX, 0, *t, 1, *t);
		sql_create_func(sa, "cot", "mmath", "cot", FALSE, FALSE, SCALE_FIX, 0, *t, 1, *t);
		sql_create_func(sa, "cosh", "mmath", "cosh", FALSE, FALSE, SCALE_FIX, 0, *t, 1, *t);
		sql_create_func(sa, "tanh", "mmath", "tanh", FALSE, FALSE, SCALE_FIX, 0, *t, 1, *t);
		sql_create_func(sa, "sqrt", "mmath", "sqrt", FALSE, FALSE, SCALE_FIX, 0, *t, 1, *t);
		sql_create_func(sa, "exp", "mmath", "exp", FALSE, FALSE, SCALE_FIX, 0, *t, 1, *t);
		sql_create_func(sa, "log", "mmath", "log", FALSE, FALSE, SCALE_FIX, 0, *t, 1, *t);
		sql_create_func(sa, "ln", "mmath", "log", FALSE, FALSE, SCALE_FIX, 0, *t, 1, *t);
		sql_create_func(sa, "log", "mmath", "log", FALSE, FALSE, SCALE_FIX, 0, *t, 2, *t, *t);
		sql_create_func(sa, "log10", "mmath", "log10", FALSE, FALSE, SCALE_FIX, 0, *t, 1, *t);
		sql_create_func(sa, "log2", "mmath", "log2", FALSE, FALSE, SCALE_FIX, 0, *t, 1, *t);
	}
	sql_create_func(sa, "pi", "mmath", "pi", FALSE, FALSE, SCALE_NONE, 0, DBL, 0);

	sql_create_func(sa, "rand", "mmath", "rand", TRUE, TRUE, SCALE_NONE, 0, INT, 0);
	sql_create_func(sa, "rand", "mmath", "sqlrand", TRUE, TRUE, SCALE_NONE, 0, INT, 1, INT);

	/* Date functions */
	sql_create_func(sa, "curdate", "mtime", "current_date", FALSE, FALSE, SCALE_NONE, 0, DTE, 0);
	sql_create_func(sa, "current_date", "mtime", "current_date", FALSE, FALSE, SCALE_NONE, 0, DTE, 0);
	sql_create_func(sa, "curtime", "mtime", "current_time", FALSE, FALSE, SCALE_NONE, 0, TMETZ, 0);
	sql_create_func(sa, "current_time", "mtime", "current_time", FALSE, FALSE, SCALE_NONE, 0, TMETZ, 0);
	sql_create_func(sa, "current_timestamp", "mtime", "current_timestamp", FALSE, FALSE, SCALE_NONE, 0, TMESTAMPTZ, 0);
	sql_create_func(sa, "localtime", "sql", "current_time", FALSE, FALSE, SCALE_NONE, 0, TME, 0);
	sql_create_func(sa, "localtimestamp", "sql", "current_timestamp", FALSE, FALSE, SCALE_NONE, 0, TMESTAMP, 0);

	sql_create_func(sa, "sql_sub", "mtime", "diff", FALSE, FALSE, SCALE_FIX, 0, INT, 2, DTE, DTE);
	sql_create_func(sa, "sql_sub", "mtime", "diff", FALSE, FALSE, SCALE_NONE, 0, SECINT, 2, TMETZ, TMETZ);
	sql_create_func(sa, "sql_sub", "mtime", "diff", FALSE, FALSE, SCALE_FIX, 0, SECINT, 2, TME, TME);
	sql_create_func(sa, "sql_sub", "mtime", "diff", FALSE, FALSE, SCALE_NONE, 0, SECINT, 2, TMESTAMPTZ, TMESTAMPTZ);
	sql_create_func(sa, "sql_sub", "mtime", "diff", FALSE, FALSE, SCALE_FIX, 0, SECINT, 2, TMESTAMP, TMESTAMP);

	sql_create_func(sa, "sql_sub", "mtime", "date_sub_msec_interval", FALSE, FALSE, SCALE_NONE, 0, DTE, 2, DTE, SECINT);
	sql_create_func(sa, "sql_sub", "mtime", "date_sub_month_interval", FALSE, FALSE, SCALE_NONE, 0, DTE, 2, DTE, MONINT);
	sql_create_func(sa, "sql_sub", "mtime", "time_sub_msec_interval", FALSE, FALSE, SCALE_NONE, 0, TME, 2, TME, SECINT);
	sql_create_func(sa, "sql_sub", "mtime", "time_sub_msec_interval", FALSE, FALSE, SCALE_NONE, 0, TMETZ, 2, TMETZ, SECINT);
	sql_create_func(sa, "sql_sub", "mtime", "timestamp_sub_msec_interval", FALSE, FALSE, SCALE_NONE, 0, TMESTAMP, 2, TMESTAMP, SECINT);
	sql_create_func(sa, "sql_sub", "mtime", "timestamp_sub_month_interval", FALSE, FALSE, SCALE_NONE, 0, TMESTAMP, 2, TMESTAMP, MONINT);
	sql_create_func(sa, "sql_sub", "mtime", "timestamp_sub_msec_interval", FALSE, FALSE, SCALE_NONE, 0, TMESTAMPTZ, 2, TMESTAMPTZ, SECINT);
	sql_create_func(sa, "sql_sub", "mtime", "timestamp_sub_month_interval", FALSE, FALSE, SCALE_NONE, 0, TMESTAMPTZ, 2, TMESTAMPTZ, MONINT);

	sql_create_func(sa, "sql_add", "mtime", "date_add_msec_interval", FALSE, FALSE, SCALE_NONE, 0, DTE, 2, DTE, SECINT);
	sql_create_func(sa, "sql_add", "mtime", "addmonths", FALSE, FALSE, SCALE_NONE, 0, DTE, 2, DTE, MONINT);
	sql_create_func(sa, "sql_add", "mtime", "timestamp_add_msec_interval", FALSE, FALSE, SCALE_NONE, 0, TMESTAMP, 2, TMESTAMP, SECINT);
	sql_create_func(sa, "sql_add", "mtime", "timestamp_add_month_interval", FALSE, FALSE, SCALE_NONE, 0, TMESTAMP, 2, TMESTAMP, MONINT);
	sql_create_func(sa, "sql_add", "mtime", "timestamp_add_msec_interval", FALSE, FALSE, SCALE_NONE, 0, TMESTAMPTZ, 2, TMESTAMPTZ, SECINT);
	sql_create_func(sa, "sql_add", "mtime", "timestamp_add_month_interval", FALSE, FALSE, SCALE_NONE, 0, TMESTAMPTZ, 2, TMESTAMPTZ, MONINT);
	sql_create_func(sa, "sql_add", "mtime", "time_add_msec_interval", FALSE, FALSE, SCALE_NONE, 0, TME, 2, TME, SECINT);
	sql_create_func(sa, "sql_add", "mtime", "time_add_msec_interval", FALSE, FALSE, SCALE_NONE, 0, TMETZ, 2, TMETZ, SECINT);

	sql_create_func(sa, "local_timezone", "mtime", "local_timezone", FALSE, FALSE, SCALE_FIX, 0, SECINT, 0);

	sql_create_func(sa, "century", "mtime", "century", FALSE, FALSE, SCALE_FIX, 0, INT, 1, DTE);
	sql_create_func(sa, "decade", "mtime", "decade", FALSE, FALSE, SCALE_FIX, 0, INT, 1, DTE);
	sql_create_func(sa, "year", "mtime", "year", FALSE, FALSE, SCALE_FIX, 0, INT, 1, DTE);
	sql_create_func(sa, "quarter", "mtime", "quarter", FALSE, FALSE, SCALE_FIX, 0, INT, 1, DTE);
	sql_create_func(sa, "month", "mtime", "month", FALSE, FALSE, SCALE_FIX, 0, INT, 1, DTE);
	sql_create_func(sa, "day", "mtime", "day", FALSE, FALSE, SCALE_FIX, 0, INT, 1, DTE);
	sql_create_func(sa, "dayofyear", "mtime", "dayofyear", FALSE, FALSE, SCALE_FIX, 0, INT, 1, DTE);
	sql_create_func(sa, "weekofyear", "mtime", "weekofyear", FALSE, FALSE, SCALE_FIX, 0, INT, 1, DTE);
	sql_create_func(sa, "dayofweek", "mtime", "dayofweek", FALSE, FALSE, SCALE_FIX, 0, INT, 1, DTE);
	sql_create_func(sa, "dayofmonth", "mtime", "day", FALSE, FALSE, SCALE_FIX, 0, INT, 1, DTE);
	sql_create_func(sa, "week", "mtime", "weekofyear", FALSE, FALSE, SCALE_FIX, 0, INT, 1, DTE);

	sql_create_func(sa, "hour", "mtime", "hours", FALSE, FALSE, SCALE_FIX, 0, INT, 1, TME);
	sql_create_func(sa, "minute", "mtime", "minutes", FALSE, FALSE, SCALE_FIX, 0, INT, 1, TME);
	sql_create_func(sa, "second", "mtime", "sql_seconds", FALSE, FALSE, SCALE_NONE, 6, DEC, 1, TME);
	sql_create_func(sa, "hour", "mtime", "hours", FALSE, FALSE, SCALE_FIX, 0, INT, 1, TMETZ);
	sql_create_func(sa, "minute", "mtime", "minutes", FALSE, FALSE, SCALE_FIX, 0, INT, 1, TMETZ);
	sql_create_func(sa, "second", "mtime", "sql_seconds", FALSE, FALSE, SCALE_NONE, 6, DEC, 1, TMETZ);

	sql_create_func(sa, "century", "mtime", "century", FALSE, FALSE, SCALE_FIX, 0, INT, 1, TMESTAMP);
	sql_create_func(sa, "decade", "mtime", "decade", FALSE, FALSE, SCALE_FIX, 0, INT, 1, TMESTAMP);
	sql_create_func(sa, "year", "mtime", "year", FALSE, FALSE, SCALE_FIX, 0, INT, 1, TMESTAMP);
	sql_create_func(sa, "quarter", "mtime", "quarter", FALSE, FALSE, SCALE_FIX, 0, INT, 1, TMESTAMP);
	sql_create_func(sa, "month", "mtime", "month", FALSE, FALSE, SCALE_FIX, 0, INT, 1, TMESTAMP);
	sql_create_func(sa, "day", "mtime", "day", FALSE, FALSE, SCALE_FIX, 0, INT, 1, TMESTAMP);
	sql_create_func(sa, "hour", "mtime", "hours", FALSE, FALSE, SCALE_FIX, 0, INT, 1, TMESTAMP);
	sql_create_func(sa, "minute", "mtime", "minutes", FALSE, FALSE, SCALE_FIX, 0, INT, 1, TMESTAMP);
	sql_create_func(sa, "second", "mtime", "sql_seconds", FALSE, FALSE, SCALE_NONE, 6, DEC, 1, TMESTAMP);

	sql_create_func(sa, "century", "mtime", "century", FALSE, FALSE, SCALE_FIX, 0, INT, 1, TMESTAMPTZ);
	sql_create_func(sa, "decade", "mtime", "decade", FALSE, FALSE, SCALE_FIX, 0, INT, 1, TMESTAMPTZ);
	sql_create_func(sa, "year", "mtime", "year", FALSE, FALSE, SCALE_FIX, 0, INT, 1, TMESTAMPTZ);
	sql_create_func(sa, "quarter", "mtime", "quarter", FALSE, FALSE, SCALE_FIX, 0, INT, 1, TMESTAMPTZ);
	sql_create_func(sa, "month", "mtime", "month", FALSE, FALSE, SCALE_FIX, 0, INT, 1, TMESTAMPTZ);
	sql_create_func(sa, "day", "mtime", "day", FALSE, FALSE, SCALE_FIX, 0, INT, 1, TMESTAMPTZ);
	sql_create_func(sa, "hour", "mtime", "hours", FALSE, FALSE, SCALE_FIX, 0, INT, 1, TMESTAMPTZ);
	sql_create_func(sa, "minute", "mtime", "minutes", FALSE, FALSE, SCALE_FIX, 0, INT, 1, TMESTAMPTZ);
	sql_create_func(sa, "second", "mtime", "sql_seconds", FALSE, FALSE, SCALE_NONE, 6, DEC, 1, TMESTAMPTZ);

	sql_create_func(sa, "year", "mtime", "year", FALSE, FALSE, SCALE_NONE, 0, INT, 1, MONINT);
	sql_create_func(sa, "month", "mtime", "month", FALSE, FALSE, SCALE_NONE, 0, INT, 1, MONINT);
	sql_create_func(sa, "day", "mtime", "day", FALSE, FALSE, SCALE_NONE, 0, LNG, 1, SECINT);
	sql_create_func(sa, "hour", "mtime", "hours", FALSE, FALSE, SCALE_NONE, 0, INT, 1, SECINT);
	sql_create_func(sa, "minute", "mtime", "minutes", FALSE, FALSE, SCALE_NONE, 0, INT, 1, SECINT);
	sql_create_func(sa, "second", "mtime", "seconds", FALSE, FALSE, SCALE_NONE, 0, INT, 1, SECINT);

	sql_create_func(sa, "next_value_for", "sql", "next_value", TRUE, TRUE, SCALE_NONE, 0, LNG, 2, STR, STR);
	sql_create_func(sa, "get_value_for", "sql", "get_value", TRUE, FALSE, SCALE_NONE, 0, LNG, 2, STR, STR);
	sql_create_func(sa, "restart", "sql", "restart", TRUE, FALSE, SCALE_NONE, 0, LNG, 3, STR, STR, LNG);
	for (t = strings; t < numerical; t++) {
		sql_create_func(sa, "index", "calc", "index", TRUE, FALSE, SCALE_NONE, 0, BTE, 2, *t, BIT);
		sql_create_func(sa, "index", "calc", "index", TRUE, FALSE, SCALE_NONE, 0, SHT, 2, *t, BIT);
		sql_create_func(sa, "index", "calc", "index", TRUE, FALSE, SCALE_NONE, 0, INT, 2, *t, BIT);
		sql_create_func(sa, "strings", "calc", "strings", FALSE, FALSE, SCALE_NONE, 0, *t, 1, *t);

		sql_create_func(sa, "locate", "str", "locate", FALSE, FALSE, SCALE_NONE, 0, INT, 2, *t, *t);
		sql_create_func(sa, "locate", "str", "locate", FALSE, FALSE, SCALE_NONE, 0, INT, 3, *t, *t, INT);
		sql_create_func(sa, "charindex", "str", "locate", FALSE, FALSE, SCALE_NONE, 0, INT, 2, *t, *t);
		sql_create_func(sa, "charindex", "str", "locate", FALSE, FALSE, SCALE_NONE, 0, INT, 3, *t, *t, INT);
		sql_create_func(sa, "splitpart", "str", "splitpart", FALSE, FALSE, INOUT, 0, *t, 3, *t, *t, INT);
		sql_create_func(sa, "substring", "str", "substring", FALSE, FALSE, INOUT, 0, *t, 2, *t, INT);
		sql_create_func(sa, "substring", "str", "substring", FALSE, FALSE, INOUT, 0, *t, 3, *t, INT, INT);
		sql_create_func(sa, "substr", "str", "substring", FALSE, FALSE, INOUT, 0, *t, 2, *t, INT);
		sql_create_func(sa, "substr", "str", "substring", FALSE, FALSE, INOUT, 0, *t, 3, *t, INT, INT);
		/*
		sql_create_func(sa, "like", "algebra", "like", FALSE, SCALE_NONE, 0, BIT, 2, *t, *t);
		sql_create_func3(sa, "like", "algebra", "like", FALSE, SCALE_NONE, 0, BIT, 3, *t, *t, *t);
		sql_create_func(sa, "ilike", "algebra", "ilike", FALSE, SCALE_NONE, 0, BIT, 2, *t, *t);
		sql_create_func3(sa, "ilike", "algebra", "ilike", FALSE, SCALE_NONE, 0, BIT, 3, *t, *t, *t);
		*/
		sql_create_func(sa, "not_like", "algebra", "not_like", TRUE, FALSE, SCALE_NONE, 0, BIT, 2, *t, *t);
		sql_create_func(sa, "not_like", "algebra", "not_like", TRUE, FALSE, SCALE_NONE, 0, BIT, 3, *t, *t, *t);
		sql_create_func(sa, "not_ilike", "algebra", "not_ilike", TRUE, FALSE, SCALE_NONE, 0, BIT, 2, *t, *t);
		sql_create_func(sa, "not_ilike", "algebra", "not_ilike", TRUE, FALSE, SCALE_NONE, 0, BIT, 3, *t, *t, *t);

		sql_create_func(sa, "patindex", "pcre", "patindex", TRUE, FALSE, SCALE_NONE, 0, INT, 2, *t, *t);
		sql_create_func(sa, "truncate", "str", "stringleft", FALSE, FALSE, SCALE_NONE, 0, *t, 2, *t, INT);
		sql_create_func(sa, "concat", "calc", "+", FALSE, FALSE, DIGITS_ADD, 0, *t, 2, *t, *t);
		sql_create_func(sa, "ascii", "str", "ascii", FALSE, FALSE, SCALE_NONE, 0, INT, 1, *t);
		sql_create_func(sa, "code", "str", "unicode", FALSE, FALSE, SCALE_NONE, 0, *t, 1, INT);
		sql_create_func(sa, "length", "str", "length", FALSE, FALSE, SCALE_NONE, 0, INT, 1, *t);
		sql_create_func(sa, "right", "str", "stringright", FALSE, FALSE, SCALE_NONE, 0, *t, 2, *t, INT);
		sql_create_func(sa, "left", "str", "stringleft", FALSE, FALSE, SCALE_NONE, 0, *t, 2, *t, INT);
		sql_create_func(sa, "upper", "str", "toUpper", FALSE, FALSE, SCALE_NONE, 0, *t, 1, *t);
		sql_create_func(sa, "ucase", "str", "toUpper", FALSE, FALSE, SCALE_NONE, 0, *t, 1, *t);
		sql_create_func(sa, "lower", "str", "toLower", FALSE, FALSE, SCALE_NONE, 0, *t, 1, *t);
		sql_create_func(sa, "lcase", "str", "toLower", FALSE, FALSE, SCALE_NONE, 0, *t, 1, *t);
		sql_create_func(sa, "trim", "str", "trim", FALSE, FALSE, SCALE_NONE, 0, *t, 1, *t);
		sql_create_func(sa, "trim", "str", "trim", FALSE, FALSE, SCALE_NONE, 0, *t, 2, *t, *t);
		sql_create_func(sa, "ltrim", "str", "ltrim", FALSE, FALSE, SCALE_NONE, 0, *t, 1, *t);
		sql_create_func(sa, "ltrim", "str", "ltrim", FALSE, FALSE, SCALE_NONE, 0, *t, 2, *t, *t);
		sql_create_func(sa, "rtrim", "str", "rtrim", FALSE, FALSE, SCALE_NONE, 0, *t, 1, *t);
		sql_create_func(sa, "rtrim", "str", "rtrim", FALSE, FALSE, SCALE_NONE, 0, *t, 2, *t, *t);

		sql_create_func(sa, "lpad", "str", "lpad", FALSE, FALSE, SCALE_NONE, 0, *t, 2, *t, INT);
		sql_create_func(sa, "lpad", "str", "lpad", FALSE, FALSE, SCALE_NONE, 0, *t, 3, *t, INT, *t);
		sql_create_func(sa, "rpad", "str", "rpad", FALSE, FALSE, SCALE_NONE, 0, *t, 2, *t, INT);
		sql_create_func(sa, "rpad", "str", "rpad", FALSE, FALSE, SCALE_NONE, 0, *t, 3, *t, INT, *t);

		sql_create_func(sa, "insert", "str", "insert", FALSE, FALSE, SCALE_NONE, 0, *t, 4, *t, INT, INT, *t);
		sql_create_func(sa, "replace", "str", "replace", FALSE, FALSE, SCALE_NONE, 0, *t, 3, *t, *t, *t);
		sql_create_func(sa, "repeat", "str", "repeat", FALSE, FALSE, SCALE_NONE, 0, *t, 2, *t, INT);
		sql_create_func(sa, "space", "str", "space", FALSE, FALSE, SCALE_NONE, 0, *t, 1, INT);
		sql_create_func(sa, "char_length", "str", "length", FALSE, FALSE, SCALE_NONE, 0, INT, 1, *t);
		sql_create_func(sa, "character_length", "str", "length", FALSE, FALSE, SCALE_NONE, 0, INT, 1, *t);
		sql_create_func(sa, "octet_length", "str", "nbytes", FALSE, FALSE, SCALE_NONE, 0, INT, 1, *t);

		sql_create_func(sa, "soundex", "txtsim", "soundex", FALSE, FALSE, SCALE_NONE, 0, *t, 1, *t);
		sql_create_func(sa, "difference", "txtsim", "stringdiff", TRUE, FALSE, SCALE_NONE, 0, INT, 2, *t, *t);
		sql_create_func(sa, "editdistance", "txtsim", "editdistance", TRUE, FALSE, SCALE_FIX, 0, INT, 2, *t, *t);
		sql_create_func(sa, "editdistance2", "txtsim", "editdistance2", TRUE, FALSE, SCALE_FIX, 0, INT, 2, *t, *t);

		sql_create_func(sa, "similarity", "txtsim", "similarity", TRUE, FALSE, SCALE_FIX, 0, DBL, 2, *t, *t);
		sql_create_func(sa, "qgramnormalize", "txtsim", "qgramnormalize", FALSE, FALSE, SCALE_NONE, 0, *t, 1, *t);

		sql_create_func(sa, "levenshtein", "txtsim", "levenshtein", TRUE, FALSE, SCALE_FIX, 0, INT, 2, *t, *t);
		sql_create_func(sa, "levenshtein", "txtsim", "levenshtein", TRUE, FALSE, SCALE_FIX, 0, INT, 5, *t, *t, INT, INT, INT);
	}
	/* copyfrom fname (arg 12) */
	f = sql_create_union(sa, "copyfrom", "sql", "copy_from", FALSE, SCALE_FIX, 0, TABLE, 12, PTR, STR, STR, STR, STR, STR, STR, LNG, LNG, INT, INT, STR, INT);
	f->varres = 1;

	/* bincopyfrom */
	f = sql_create_union(sa, "copyfrom", "sql", "importTable", FALSE, SCALE_FIX, 0, TABLE, 3, STR, STR, INT);
	f->varres = 1;

	/* sys_update_schemas, sys_update_tables */
	sql_create_procedure(sa, "sys_update_schemas", "sql", "update_schemas", FALSE, 0);
	sql_create_procedure(sa, "sys_update_tables", "sql", "update_tables", FALSE, 0);
}

void
types_init(sql_allocator *sa)
{
	aliases = sa_list(sa);
	types = sa_list(sa);
	localtypes = sa_list(sa);
	funcs = sa_list(sa);
	MT_lock_set(&funcs->ht_lock);
	funcs->ht = hash_new(sa, 1024, (fkeyvalue)&base_key);
	MT_lock_unset(&funcs->ht_lock);
	sqltypeinit( sa );
}<|MERGE_RESOLUTION|>--- conflicted
+++ resolved
@@ -1350,13 +1350,8 @@
 	sql_create_aggr(sa, "prod", "aggr", "prod", FALSE, LargestINT, 1, INT);
 	sql_create_aggr(sa, "prod", "aggr", "prod", FALSE, LargestINT, 1, LNG);
 #ifdef HAVE_HGE
-<<<<<<< HEAD
-	if (HAVE_HGE)
+	if (have_hge)
 		sql_create_aggr(sa, "prod", "aggr", "prod", FALSE, LargestINT, 1, HGE);
-=======
-	if (have_hge)
-		sql_create_aggr(sa, "prod", "aggr", "prod", LargestINT, 1, HGE);
->>>>>>> 67178f62
 #endif
 
 #if 0
