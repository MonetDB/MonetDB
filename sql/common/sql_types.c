/*
 * SPDX-License-Identifier: MPL-2.0
 *
 * This Source Code Form is subject to the terms of the Mozilla Public
 * License, v. 2.0.  If a copy of the MPL was not distributed with this
 * file, You can obtain one at http://mozilla.org/MPL/2.0/.
 *
 * Copyright 2024, 2025 MonetDB Foundation;
 * Copyright August 2008 - 2023 MonetDB B.V.;
 * Copyright 1997 - July 2008 CWI.
 */

/*
 * The typing scheme of SQL is quite elaborate. The standard introduces
 * several basic types with a plethora of functions.
 * As long as we haven't implemented a scheme to accept the
 * function type signature and relate it to a C-function linked
 * with the system, we have to patch the code below.
 *
 * Given the large number of examples, it should be relatively
 * easy to find something akin you intend to enter.
 */

#include "monetdb_config.h"
#include "sql_types.h"
#include "sql_keyword.h"	/* for keyword_exists(), keywords_insert(), init_keywords(), exit_keywords() */

list *types = NULL;
list *funcs = NULL;

static sql_type *BIT = NULL;
#define MAX_LTYPE 64
static sql_subtype *localtype_array[MAX_LTYPE] = {0};
static sql_subtype *battype = NULL;

sql_ref *
sql_ref_init(sql_ref *r)
{
	r->refcnt = 1;
	return r;
}

int
sql_ref_inc(sql_ref *r)
{
	assert(r->refcnt > 0);
	return (++r->refcnt);
}

int
sql_ref_dec(sql_ref *r)
{
	assert(r->refcnt > 0);
	return (--r->refcnt);
}

unsigned int digits2bits(unsigned int digits)
{
	if (digits < 3)
		return 7;
	else if (digits < 5)
		return 15;
	else if (digits <= 5)
		return 17;
	else if (digits <= 6)
		return 20;
	else if (digits <= 7)
		return 24;
	else if (digits <= 8)
		return 27;
	else if (digits < 10)
		return 31;
	else if (digits < 17)
		return 51;
#ifdef HAVE_HGE
	else if (digits < 19)
		return 63;
	return 127;
#else
	return 63;
#endif
}

unsigned int bits2digits(unsigned int bits)
{
	if (bits < 4)
		return 1;
	else if (bits < 7)
		return 2;
	else if (bits < 10)
		return 3;
	else if (bits < 14)
		return 4;
	else if (bits < 16)
		return 5;
	else if (bits < 20)
		return 6;
	else if (bits < 24)
		return 7;
	else if (bits <= 27)
		return 8;
	else if (bits <= 30)
		return 9;
	else if (bits <= 34)
		return 10;
	else if (bits <= 37)
		return 11;
	else if (bits <= 40)
		return 12;
	else if (bits <= 44)
		return 13;
	else if (bits <= 46)
		return 14;
	else if (bits <= 50)
		return 15;
	else if (bits <= 54)
		return 16;
	else if (bits <= 57)
		return 17;
	else if (bits <= 60)
		return 18;
#ifdef HAVE_HGE
	else if (bits <= 64)
		return 19;
	return 39;
#else
	return 19;
#endif
}

unsigned int type_digits_to_char_digits(sql_subtype *t)
{
	if (!t)
		return 0;
	switch (t->type->eclass) {
		case EC_BIT:
			return 5;
		case EC_CHAR:
		case EC_STRING:
			return t->digits;
		case EC_BLOB:
			return 0;
		case EC_POS:
		case EC_NUM:
			return bits2digits(t->digits) + 1; /* add '-' */
		case EC_MONTH:
		case EC_FLT:
			return t->digits; /* TODO this needs more tuning ? */
		case EC_DEC:
		case EC_SEC:
			return t->digits + 2; /* add '-' and '.' */
		case EC_TIME:
		case EC_TIME_TZ:
			return 20; /* TODO this needs more tuning */
		case EC_DATE:
			return 20; /* TODO this needs more tuning */
		case EC_TIMESTAMP:
		case EC_TIMESTAMP_TZ:
			return 40; /* TODO this needs more tuning */
		default:
			return 0; /* EC_GEOM and EC_EXTERNAL */
	}
}

/* 0 cannot convert */
/* 1 set operations have very limited coercion rules */
/* 2 automatic coercion (could still require dynamic checks for overflow) */
/* 3 casts are allowed (requires dynamic checks) (so far not used) */
static int convert_matrix[EC_MAX][EC_MAX] = {
/* FROM,			  A, T, B, C, V, B, P, N, M, S, D, F, T,TZ, D,TS,TSZ,G, E */
/* EC_ANY */		{ 1, 1, 1, 1, 1, 1, 1, 1, 1, 1, 1, 1, 1, 1, 1, 1, 1, 1, 1 }, /* NULL */
/* EC_TABLE */		{ 0, 0, 0, 1, 1, 0, 0, 0, 0, 0, 0, 0, 0, 0, 0, 0, 0, 0, 0 },
/* EC_BIT */		{ 0, 0, 1, 1, 1, 0, 2, 2, 0, 0, 0, 0, 0, 0, 0, 0, 0, 0, 0 },
/* EC_CHAR */		{ 2, 2, 2, 1, 1, 2, 2, 2, 2, 2, 2, 2, 2, 2, 2, 2, 2, 2, 2 },
/* EC_STRING */		{ 2, 2, 2, 1, 1, 2, 2, 2, 2, 2, 2, 2, 2, 2, 2, 2, 2, 2, 2 },
/* EC_BLOB */		{ 0, 0, 0, 1, 1, 1, 0, 0, 0, 0, 0, 0, 0, 0, 0, 0, 0, 0, 0 },
/* EC_POS */		{ 0, 0, 2, 1, 1, 0, 1, 1, 0, 0, 1, 1, 0, 0, 0, 0, 0, 0, 0 },
/* EC_NUM */		{ 0, 0, 2, 1, 1, 0, 1, 1, 0, 0, 1, 1, 0, 0, 0, 0, 0, 0, 0 },
/* EC_MONTH*/		{ 0, 0, 0, 1, 1, 0, 0, 0, 1, 0, 0, 0, 0, 0, 0, 0, 0, 0, 0 },
/* EC_SEC*/			{ 0, 0, 0, 1, 1, 0, 0, 0, 0, 1, 0, 0, 1, 1, 0, 0, 0, 0, 0 },
/* EC_DEC */		{ 0, 0, 0, 1, 1, 0, 2, 2, 0, 0, 1, 1, 0, 0, 0, 0, 0, 0, 0 },
/* EC_FLT */		{ 0, 0, 2, 1, 1, 0, 2, 2, 0, 0, 1, 1, 0, 0, 0, 0, 0, 0, 0 },
/* EC_TIME */		{ 0, 0, 0, 1, 1, 0, 0, 0, 0, 0, 0, 0, 1, 2, 0, 0, 0, 0, 0 },
/* EC_TIME_TZ */	{ 0, 0, 0, 1, 1, 0, 0, 0, 0, 0, 0, 0, 2, 1, 0, 0, 0, 0, 0 },
/* EC_DATE */		{ 0, 0, 0, 1, 1, 0, 0, 0, 0, 0, 0, 0, 0, 0, 1, 1, 2, 0, 0 },
/* EC_TSTAMP */		{ 0, 0, 0, 1, 1, 0, 0, 0, 0, 0, 0, 0, 1, 1, 1, 1, 2, 0, 0 },
/* EC_TSTAMP_TZ */	{ 0, 0, 0, 1, 1, 0, 0, 0, 0, 0, 0, 0, 1, 1, 1, 2, 1, 0, 0 },
/* EC_GEOM */		{ 0, 0, 0, 1, 1, 0, 0, 0, 0, 0, 0, 0, 0, 0, 0, 0, 0, 1, 0 },
/* EC_EXTERNAL*/	{ 0, 0, 0, 1, 1, 0, 0, 0, 0, 0, 0, 0, 0, 0, 0, 0, 0, 0, 0 }
};

int sql_type_convert (int from, int to)
{
	return convert_matrix[from][to];
}

static int convert_preference_matrix[EC_MAX][EC_MAX] = {
/* FROM,			 A,  T,  B,  C,  V,BLB,  P,  N,  M,  S,  D,  F,  T, TZ,  D, TS,TSZ,  G,  E */
/* EC_ANY */	  { 10, 10, 10, 10, 10, 10, 10, 10,  5,  5, 10, 10, 10, 10, 10, 10, 10, 10, 10 },/*NULL*/
/* EC_TABLE */	  { 10,  0,  0, -1, -1,  0,  0,  0,  0,  0,  0,  0,  0,  0,  0,  0,  0,  0,  0 },
/* EC_BIT */	  { 10,  0, 99, -1, -1,  0,  0,  5,  0,  0,  0,  0,  0,  0,  0,  0,  0,  0,  0 },
/* EC_CHAR */	  { 10,  0,-10, 99, 20,-10,  0, -1,  0,  0,  0,-99,-10,-10,-10,-10,-10,-10,-10 },
/* EC_STRING */	  { 10,  0,-10, 10, 99,-10,  0, -1,  0,  0,  0,-99,-10,-10,-10,-10,-10,-10,-10 },
/* EC_BLOB */	  { 10,  0,  0, -1, -1, 99,  0,  0,  0,  0,  0,  0,  0,  0,  0,  0,  0,  0,  0 },
/* EC_POS */	  { 10,  0,  0, -1, -1,  0, 99, 10,  0,  0, 10, 10,  0,  0,  0,  0,  0,  0,  0 },
/* EC_NUM */	  { 10,  0,  5, -1, -1,  0,  1, 99,  0,  0, 10, 10,  0,  0,  0,  0,  0,  0,  0 },
/* EC_MONTH*/	  { 10,  0,  0, -1, -1,  0,  0,  0, 99,  0,  0,  0,  0,  0,  0,  0,  0,  0,  0 },
/* EC_SEC*/		  { 10,  0,  0, -1, -1,  0,  0,  0,  0, 99,  0,  0, 10, 10,  0,  0,  0,  0,  0 },
/* EC_DEC */	  { 10,  0,  0, -1, -1,  0,-10,-10,  0,  0, 99, 10,  0,  0,  0,  0,  0,  0,  0 },
/* EC_FLT */	  { 10,  0, -5, -1, -1,  0,-10,-10,  0,  0, 10, 199, 0,  0,  0,  0,  0,  0,  0 },
/* EC_TIME */	  { 10,  0,  0, -1, -1,  0,  0,  0,  0,  0,  0,  0, 99, 10,  0,  0,  0,  0,  0 },
/* EC_TIME_TZ */  { 10,  0,  0, -1, -1,  0,  0,  0,  0,  0,  0,  0, 10, 99,  0,  0,  0,  0,  0 },
/* EC_DATE */	  { 10,  0,  0, -1, -1,  0,  0,  0,  0,  0,  0,  0,  0,  0, 99, 10,-10,  0,  0 },
/* EC_TSTAMP */	  { 10,  0,  0, -1, -1,  0,  0,  0,  0,  0,  0,  0, 10, 10, 10, 99, 10,  0,  0 },
/* EC_TSTAMP_TZ */{ 10,  0,  0, -1, -1,  0,  0,  0,  0,  0,  0,  0, 10, 10, 10, 10, 99,  0,  0 },
/* EC_GEOM */	  { 10,  0,  0, -1, -1,  0,  0,  0,  0,  0,  0,  0,  0,  0,  0,  0,  0, 99,  0 },
/* EC_EXTERNAL*/  { 10,  0,  0, -1, -1,  0,  0,  0,  0,  0,  0,  0,  0,  0,  0,  0,  0,  0,  0 }
};

int sql_type_convert_preference (int from, int to)
{
	return convert_preference_matrix[from][to];
}

bool is_commutative(const char *sname, const char *fnm)
{
	return (!sname || strcmp("sys", sname) == 0) && (strcmp("sql_add", fnm) == 0 || strcmp("sql_mul", fnm) == 0 || strcmp("scale_up", fnm) == 0);
}

void
base_init(allocator *sa, sql_base * b, sqlid id, bool isnew, const char *name)
{
	*b = (sql_base) {
		.id = id,
		.new = isnew,
		.name = (name) ? SA_STRDUP(sa, name) : NULL,
		.refcnt = ATOMIC_VAR_INIT(1),
	};
}

void
sql_init_subtype(sql_subtype *res, sql_type *t, unsigned int digits, unsigned int scale)
{
	res->type = t;
	res->digits = digits ? digits : t->digits;
	if (t->digits && res->digits > t->digits)
		res->digits = t->digits;
	res->scale = scale;
	if (!digits && !scale && t->eclass == EC_DEC)
		res->scale = res->digits = 0;
	res->multiset = MS_VALUE;
}

sql_subtype *
sql_create_subtype(allocator *sa, sql_type *t, unsigned int digits, unsigned int scale)
{
	sql_subtype *res = SA_ZNEW(sa, sql_subtype);

	sql_init_subtype(res, t, digits, scale);
	return res;
}

static sql_subtype *
create_subtype(allocator *sa, sql_type *t)
{
	sql_subtype *res = SA_ZNEW(sa, sql_subtype);

	sql_init_subtype(res, t, t->digits, 0);
	return res;
}

static bool
localtypes_cmp(int nlt, int olt)
{
	if (nlt == TYPE_flt || nlt == TYPE_dbl) {
		nlt = TYPE_dbl;
#ifdef HAVE_HGE
	} else if (nlt == TYPE_bte || nlt == TYPE_sht || nlt == TYPE_int || nlt == TYPE_lng || nlt == TYPE_hge) {
		nlt = TYPE_hge;
#else
	} else if (nlt == TYPE_bte || nlt == TYPE_sht || nlt == TYPE_int || nlt == TYPE_lng) {
		nlt = TYPE_lng;
#endif
	}
	return nlt == olt;
}

sql_subtype *
sql_find_numeric(sql_subtype *r, int localtype, unsigned int digits)
{
	node *m, *n;

	if (localtype == TYPE_flt || localtype == TYPE_dbl) {
		localtype = TYPE_dbl;
	} else {
#ifdef HAVE_HGE
		localtype = TYPE_hge;
		if (digits >= 128)
			digits = 127;
#else
		localtype = TYPE_lng;
		if (digits >= 64)
			digits = 63;
#endif
	}

	for (n = types->h; n; n = n->next) {
		sql_type *t = n->data;

		if (localtypes_cmp(t->localtype, localtype)) {
			if (digits == 0 ? t->digits == 0 : t->digits >= digits) {
				sql_init_subtype(r, t, digits, 0);
				return r;
			}
			for (m = n->next; m; m = m->next) {
				t = m->data;
				if (!localtypes_cmp(t->localtype, localtype)) {
					break;
				}
				n = m;
				if (digits == 0 ? t->digits == 0 : t->digits >= digits) {
					sql_init_subtype(r, t, digits, 0);
					return r;
				}
			}
		}
	}
	return NULL;
}

sql_subtype *
arg_type( sql_arg *a)
{
	return &a->type;
}

int
sql_find_subtype(sql_subtype *res, const char *name, unsigned int digits, unsigned int scale)
{
	/* todo add approximate info
	 * if digits/scale == 0 and no approximate with digits/scale == 0
	 * exists we could return the type with largest digits
	 *
	 * returning the largest when no exact match is found is now the
	 * (wrong?) default
	 */
	/* assumes the types are ordered on name,digits,scale where is always
	 * 0 > n
	 */
	node *m, *n;

	for (n = types->h; n; n = n->next) {
		sql_type *t = n->data;

		if (t->base.name[0] == name[0] && strcmp(t->base.name, name) == 0) {
			if ((digits && t->digits >= digits) || (digits == t->digits)) {
				sql_init_subtype(res, t, digits, scale);
				return 1;
			}
			for (m = n->next; m; m = m->next) {
				t = m->data;
				if (strcmp(t->base.name, name) != 0) {
					break;
				}
				n = m;
				if ((digits && t->digits >= digits) || (digits == t->digits)) {
					sql_init_subtype(res, t, digits, scale);
					return 1;
				}
			}
			t = n->data;
			sql_init_subtype(res, t, digits, scale);
			return 1;
		}
	}
	return 0;
}

sql_subtype *
sql_bind_subtype(allocator *sa, const char *name, unsigned int digits, unsigned int scale)
{
	sql_subtype *res = (sa)?SA_ZNEW(sa, sql_subtype):ZNEW(sql_subtype);

	if (!sql_find_subtype(res, name, digits, scale)) {
		return NULL;
	}
	return res;
}

sql_subtype *
sql_fetch_localtype(int type)
{
	return localtype_array[type];
}

sql_subtype *
sql_fetch_battype(void)
{
	return battype;
}

int
type_cmp(sql_type *t1, sql_type *t2)
{
	int res = 0;

	if (!t1 || !t2)
		return -1;
	/* types are only equal
	   iff they map onto the same systemtype */
	res = (t1->localtype - t2->localtype);
	if (res)
		return res;

	/* iff they fall into the same equivalence class */
	res = (t1->eclass - t2->eclass);
	if (res)
		return res;

	/* external types with the same system type are treated equally */
	if (t1->eclass == EC_EXTERNAL)
		return res;

	/* sql base types need the same 'sql' name */
	return (strcmp(t1->base.name, t2->base.name));
}

int
subtype_cmp(sql_subtype *t1, sql_subtype *t2)
{
	if (!t1->type || !t2->type)
		return -1;
	if (t1->type->eclass != t2->type->eclass)
		return -1;
	switch (t1->type->eclass) {
		case EC_SEC:
		case EC_MONTH:
			if (t1->digits != t2->digits)
				return -1;
			return 0;
		case EC_NUM:
			break;
		case EC_FLT:
			if (t1->digits != t2->digits)
				return -1;
			break;
		default:
			if (t1->digits != t2->digits)
				return -1;
			if (t1->scale != t2->scale)
				return -1;
			break;
	}

	return type_cmp(t1->type, t2->type);
}

int
is_subtype(sql_subtype *sub, sql_subtype *super)
/* returns true if sub is a sub type of super */
{
	if (!sub || !super)
		return 0;
	if (super->digits > 0 && sub->digits > super->digits)
		return 0;
	/* while binding a function, 'char' types match each other */
	if (super->digits == 0 &&
		((super->type->eclass == EC_STRING && EC_VARCHAR(sub->type->eclass)) ||
		 (super->type->eclass == EC_CHAR && sub->type->eclass == EC_CHAR)))
		return 1;
	if (super->digits != sub->digits && sub->type->eclass == EC_CHAR)
		return 0;
	/* subtypes are only equal iff
	   they map onto the same systemtype */
	return (type_cmp(sub->type, super->type) == 0);
}

char *
sql_subtype_string(allocator *sa, sql_subtype *t)
{
	char buf[BUFSIZ];
	int i = 0;

	if (t->multiset == MS_SETOF)
		i = snprintf(buf, BUFSIZ, "SETOF ");
	if (t->digits && t->scale)
		i += snprintf(buf+i, sizeof(buf)-i, "%s(%u,%u)", t->type->base.name, t->digits, t->scale);
	else if (t->digits && t->type->radix != 2)
		i += snprintf(buf+i, sizeof(buf)-i, "%s(%u)", t->type->base.name, t->digits);
	else
<<<<<<< HEAD
		i += snprintf(buf+i, sizeof(buf)-i, "%s", t->type->base.name);
	if (t->multiset == MS_ARRAY)
		i += snprintf(buf+i, BUFSIZ-i, "[]");
	return sa_strdup(sa, buf);
=======
		snprintf(buf, sizeof(buf), "%s", t->type->base.name);
	return ma_strdup(sa, buf);
>>>>>>> be8b89d6
}

char *
subtype2string2(allocator *sa, sql_subtype *tpe) /* distinguish char(n), decimal(n,m) from other SQL types */
{
	char buf[BUFSIZ];

	switch (tpe->type->eclass) {
		case EC_SEC:
			snprintf(buf, sizeof(buf), "INTERVAL SECOND");
			break;
		case EC_MONTH:
			snprintf(buf, sizeof(buf), "INTERVAL MONTH");
			break;
		case EC_CHAR:
		case EC_STRING:
		case EC_DEC:
			return sql_subtype_string(sa, tpe);
		default:
			snprintf(buf, sizeof(buf), "%s", tpe->type->base.name);
	}
	return ma_strdup(sa, buf);
}

int
subfunc_cmp( sql_subfunc *f1, sql_subfunc *f2)
{
	if (f1->func == f2->func)
		return list_cmp(f1->res, f2->res, (fcmp) &subtype_cmp);
	return -1;
}

int
arg_subtype_cmp(sql_arg *a, sql_subtype *t)
{
	if (a->type.type->eclass == EC_ANY)
		return 0;
	return (is_subtype(t, &a->type )?0:-1);
}

char *
sql_func_imp(sql_func *f)
{
	if (!f->imp)
		return "";
	return f->imp;
}

char *
sql_func_mod(sql_func *f)
{
	if (!f->mod)
		return "";
	return f->mod;
}

static sql_subtype *
largest_type(list *ops)
{
	if (!ops)
		return NULL;
	sql_subtype *cur = NULL;
	for (node *n = ops->h; n; n = n->next) {
		sql_subtype *a = n->data;
		if (!a)
			continue;
		if (!cur || cur->type->localtype < a->type->localtype)
			cur = a;
	}
	return cur;
}
#define is_addition(fname) (strcmp(fname, "sql_add") == 0)
static int
max_bits(list *ops)
{
	if (!ops)
		return 0;
	unsigned int digits = 0;
	for (node *n = ops->h; n; n = n->next) {
		sql_subtype *a = n->data;
		if (!a)
			continue;
		if (digits < a->digits)
			digits = a->digits;
	}
	/* + and - (because of negative numbers) could need one extra bit (or digit) */
	digits += 1;
	return digits;
}

/* compute the super type of r and i, iff super_string allow for string super types.
 * predicates etc do not allow for string super types.
 */
static sql_subtype *
supertype_opt_string(sql_subtype *super, sql_subtype *r, sql_subtype *i, bool super_string)
{
	/* first find super type */
	char *tpe = r->type->base.name;
	unsigned int radix = (unsigned int) r->type->radix;
	unsigned int digits = 0;
	unsigned int idigits = i->digits;
	unsigned int rdigits = r->digits;
	unsigned int scale = sql_max(i->scale, r->scale);
	sql_class eclass = r->type->eclass;
	sql_subtype lsuper;

	lsuper = *r;
	/* EC_STRING class is superior to EC_CHAR */
	if (EC_VARCHAR(i->type->eclass) && EC_VARCHAR(r->type->eclass)) {
		if (!strcmp(i->type->base.name, "varchar") || !strcmp(r->type->base.name, "varchar")) {
			lsuper = !strcmp(i->type->base.name, "varchar") ? *i : *r;
			radix = lsuper.type->radix;
			tpe = lsuper.type->base.name;
			eclass = lsuper.type->eclass;
		} else {
			lsuper = i->type->base.id > r->type->base.id ? *i : *r;
			radix = lsuper.type->radix;
			tpe = lsuper.type->base.name;
			eclass = lsuper.type->eclass;
		}
	} else if (((!super_string || !EC_VARCHAR(r->type->eclass)) && i->type->base.id > r->type->base.id) || (EC_VARCHAR(i->type->eclass) && !EC_VARCHAR(r->type->eclass))) {
		lsuper = *i;
		radix = i->type->radix;
		tpe = i->type->base.name;
		eclass = i->type->eclass;
	}
	if (!EC_SCALE(lsuper.type->eclass))
		scale = 0; /* reset scale for types without it */
	if (!lsuper.type->localtype) {
		tpe = "smallint";
		eclass = EC_NUM;
	}
	/*
	 * In case of different radix we should change one.
	 */
	if (i->type->radix != r->type->radix) {
		if (radix == 10 || radix == 0 /* strings */) {
			/* change to radix 10 */
			if (i->type->radix == 2)
				idigits = bits2digits(idigits);
			if (r->type->radix == 2)
				rdigits = bits2digits(rdigits);
			/* We just use float/double digits for string length*/
		} else if (radix == 2) { /* change to radix 2 */
			if (i->type->radix == 10)
				idigits = digits2bits(idigits);
			if (r->type->radix == 10)
				rdigits = digits2bits(rdigits);
		}
	}
	/* handle OID horror */
	if (i->type->radix == r->type->radix && i->type->base.id < r->type->base.id && strcmp(i->type->base.name, "oid") == 0) {
		tpe = i->type->base.name;
		eclass = EC_POS;
	}
	if (scale == 0 && (idigits == 0 || rdigits == 0)) {
		sql_find_subtype(&lsuper, tpe, 0, 0);
	} else {
		/* for strings use the max of both */
		if (EC_VARCHAR(eclass))
			digits = sql_max(type_digits_to_char_digits(i), type_digits_to_char_digits(r));
		else
			digits = sql_max(idigits - i->scale, rdigits - r->scale);
		sql_find_subtype(&lsuper, tpe, digits+scale, scale);
	}
	*super = lsuper;
	return super;
}

sql_subtype *
supertype(sql_subtype *super, sql_subtype *r, sql_subtype *i)
{
	return supertype_opt_string(super, r, i, true);
}

sql_subtype *
cmp_supertype(sql_subtype *super, sql_subtype *r, sql_subtype *i)
{
	return supertype_opt_string(super, r, i, false);
}

sql_subfunc*
sql_dup_subfunc(allocator *sa, sql_func *f, list *ops, sql_subtype *member)
{
	node *tn;
	unsigned int scale = 0, digits = 0;
	sql_subfunc *fres = SA_ZNEW(sa, sql_subfunc);

	fres->func = f;
	if (IS_FILT(f)) {
		fres->res = sa_list(sa);
		list_append(fres->res, sql_fetch_localtype(TYPE_bit));
	} else if (IS_FUNC(f) || IS_UNION(f) || IS_ANALYTIC(f) || IS_AGGR(f)) { /* not needed for PROC */
		unsigned int mscale = 0, mdigits = 0;

		if (ops) {
			for (tn = ops->h; tn; tn = tn->next) {
				sql_subtype *a = tn->data;

				/* same scale as the input */
				if (a && a->scale > mscale)
					mscale = a->scale;
				if (a && f->fix_scale == INOUT && tn == ops->h)
					mdigits = (a->type->eclass==EC_NUM)?bits2digits(a->digits):a->digits;
			}
		}

		sql_subtype super;
		if (!member) {
			node *m;

			if (ops) for (tn = ops->h, m = f->ops->h; tn && m; tn = tn->next, m = m->next) {
				sql_arg *s = m->data;
				sql_subtype *t = tn->data;

				if (!member && s->type.type->eclass == EC_ANY) {
					member = t;
				}
				/* largest type */
				if (member && s->type.type->eclass == EC_ANY && t && t->type->eclass != EC_ANY) {
					supertype(&super, member, t);
					member = &super;
				}
			}
		}

		if (f->res) {
			fres->res = sa_list(sa);
			for(tn = f->res->h; tn; tn = tn->next) {
				sql_arg *rarg = tn->data;
				sql_subtype *res, *r = &rarg->type;

				/* same scale as the input if result has a scale */
				if (member && (r->type->eclass == EC_ANY || r->type->scale != SCALE_NONE) && member->scale > scale)
					scale = member->scale;
				digits = r->digits;
				if (!member) {
					if (f->fix_scale > SCALE_NONE && f->fix_scale < SCALE_EQ && r->type->eclass == EC_DEC) {
						scale = mscale;
						digits = mdigits;
					} else if (r->scale)
						scale = r->scale;
				}
				if (member && (f->fix_scale == INOUT || r->type->eclass == EC_ANY))
					digits = member->digits;
				if (IS_ANALYTIC(f) && mscale)
					scale = mscale;
				if (member && r->type->eclass == EC_ANY)
					r = member;
				if (f->fix_scale == SCALE_MUL && !EC_INTERVAL(r->type->eclass) && r->type->eclass != EC_FLT)
					r = largest_type(ops);
				if (f->fix_scale == MAX_BITS) {
					digits = max_bits(ops);
					if (digits > r->type->digits) {
						res = SA_NEW(sa, sql_subtype);
						res = sql_find_numeric(res, r->type->localtype, digits);
					} else
						res = r;
				} else
					res = sql_create_subtype(sa, r->type, digits, scale);
				list_append(fres->res, res);
			}
		}
	}
	return fres;
}


static sqlid local_id;

static sql_type *
sql_create_type(allocator *sa, const char *sqlname, unsigned int digits, unsigned int scale, unsigned char radix, sql_class eclass, const char *impl)
{
	sql_type *t = SA_ZNEW(sa, sql_type);

	base_init(sa, &t->base, local_id++, false, sqlname);
	assert(impl);
	t->d.impl = (char *) impl;
	t->digits = digits;
	t->scale = scale;
	t->localtype = ATOMindex(t->d.impl);
	t->radix = radix;
	t->eclass = eclass;
	t->s = NULL;
	if (!keyword_exists(t->base.name) && !EC_INTERVAL(eclass))
		(void) keywords_insert(t->base.name, KW_TYPE);
	list_append(types, t);

	if (t->localtype >= 0 && t->localtype < MAX_LTYPE && !localtype_array[t->localtype])
		localtype_array[t->localtype] = sql_create_subtype(sa, t, 0, 0);
	else if (strcmp(impl,"bat") == 0)
		battype = sql_create_subtype(sa, t, 0, 0);
	return t;
}

static sql_arg *
create_arg(allocator *sa, const char *name, sql_subtype *t, char inout)
{
	sql_arg *a = (sa)?SA_ZNEW(sa, sql_arg):ZNEW(sql_arg);

	if(a) {
		a->name = name?ma_strdup(sa, name):NULL;
		a->type = *t;
		a->inout = inout;
	}
	return a;
}

sql_arg *
sql_create_arg(allocator *sa, const char *name, sql_subtype *t, char inout)
{
	return create_arg(sa, name, t, inout);
}

static sql_func *
sql_create_func_(allocator *sa, const char *name, const char *mod, const char *imp, sql_ftype type, bit semantics, bit private,
				 int fix_scale, unsigned int res_scale, sql_type *res, int nargs, va_list valist)
{
	list *ops = SA_LIST(sa, (fdestroy) &arg_destroy);
	sql_arg *fres = NULL;
	sql_func *t = SA_ZNEW(sa, sql_func);

	for (int i = 0; i < nargs; i++) {
		sql_type *tpe = va_arg(valist, sql_type*);
		list_append(ops, create_arg(sa, NULL, create_subtype(sa, tpe), ARG_IN));
	}
	if (res)
		fres = create_arg(sa, NULL, create_subtype(sa, res), ARG_OUT);
	base_init(sa, &t->base, local_id++, false, name);

	t->imp = (char *) imp;
	t->mod = (char *) mod;
	t->ops = ops;
	t->type = type;
	if (fres) {
		if (res_scale)
			fres->type.scale = res_scale;
		t->res = list_append(SA_LIST(sa, (fdestroy) &arg_destroy), fres);
	} else
		t->res = NULL;
	t->instantiated = TRUE;
	t->lang = FUNC_LANG_INT;
	t->semantics = semantics;
	t->private = private;
	t->fix_scale = fix_scale;
	t->s = NULL;
	t->system = TRUE;
	list_append(funcs, t);

	/* grouping aggregate doesn't have a backend */
	if (strlen(imp) != 0 && strlen(mod) != 0) {
		bool se = t->side_effect;
		int res = backend_resolve_function(&(int){0}, t, t->imp, &se); /* backend_resolve_function sets 'side_effect' flag */
		t->side_effect = se;
		(void) res;
		assert(res);
	}
	return t;
}

static sql_func *
sql_create_procedure(allocator *sa, const char *name, const char *mod, const char *imp, bit private, int nargs, ...)
{
	sql_func *res;
	va_list valist;

	va_start(valist, nargs);
	res = sql_create_func_(sa, name, mod, imp, F_PROC, TRUE, private, SCALE_NONE, 0, NULL, nargs, valist);
	va_end(valist);
	return res;
}

static sql_func *
sql_create_func(allocator *sa, const char *name, const char *mod, const char *imp, bit semantics, bit private, int fix_scale,
				unsigned int res_scale, sql_type *fres, int nargs, ...)
{
	sql_func *res;
	va_list valist;

	va_start(valist, nargs);
	res = sql_create_func_(sa, name, mod, imp, F_FUNC, semantics, private, fix_scale, res_scale, fres, nargs, valist);
	va_end(valist);
	return res;
}

static sql_func *
sql_create_aggr(allocator *sa, const char *name, const char *mod, const char *imp, bit semantics, bit private, sql_type *fres, int nargs, ...)
{
	sql_func *res;
	va_list valist;

	va_start(valist, nargs);
	res = sql_create_func_(sa, name, mod, imp, F_AGGR, semantics, private, SCALE_NONE, 0, fres, nargs, valist);
	va_end(valist);
	return res;
}

static sql_func *
sql_create_aggr_optorder(allocator *sa, const char *name, const char *mod, const char *imp, bit semantics, bit private, sql_type *fres, int nargs, ...)
{
	sql_func *res;
	va_list valist;

	va_start(valist, nargs);
	res = sql_create_func_(sa, name, mod, imp, F_AGGR, semantics, private, SCALE_NONE, 0, fres, nargs, valist);
	va_end(valist);
	res->opt_order = true;
	return res;
}

static sql_func *
sql_create_filter(allocator *sa, const char *name, const char *mod, const char *imp, bit semantics, bit private, int fix_scale,
				unsigned int res_scale, int nargs, ...)
{
	sql_func *res;
	va_list valist;

	va_start(valist, nargs);
	res = sql_create_func_(sa, name, mod, imp, F_FILT, semantics, private, fix_scale, res_scale, BIT, nargs, valist);
	va_end(valist);
	return res;
}

static sql_func *
sql_create_union(allocator *sa, const char *name, const char *mod, const char *imp, bit private, int fix_scale,
				unsigned int res_scale, sql_type *fres, int nargs, ...)
{
	sql_func *res;
	va_list valist;

	va_start(valist, nargs);
	res = sql_create_func_(sa, name, mod, imp, F_UNION, TRUE, private, fix_scale, res_scale, fres, nargs, valist);
	va_end(valist);
	return res;
}

static sql_func *
sql_create_analytic(allocator *sa, const char *name, const char *mod, const char *imp, bit private, sql_type *fres, int nargs, ...)
{
	sql_func *res;
	va_list valist;

	va_start(valist, nargs);
	res = sql_create_func_(sa, name, mod, imp, F_ANALYTIC, TRUE, private, SCALE_NONE, 0, fres, nargs, valist);
	va_end(valist);
	return res;
}

/* SQL service initialization
This C-code version initializes the
parser catalogs with typing information. Although, in principle,
many of the function signatures can be obtained from the underlying
database kernel, we have chosen for this explicit scheme for one
simple reason. The SQL standard dictates the types and we have to
check their availability in the kernel only. The kernel itself could
include many functions for which there is no standard.
*/

static void
sqltypeinit( allocator *sa)
{
	sql_type *ts[100];
	sql_type **numerical;
	sql_type **decimals, **floats, **dates, **t;
	sql_type *STR, *BTE, *SHT, *INT, *LNG, *OID, *FLT, *DBL, *DEC;
#ifdef HAVE_HGE
	sql_type *HGE = NULL;
#endif
	sql_type *SECINT, *DAYINT, *MONINT, *DTE;
	sql_type *TME, *TMETZ, *TMESTAMP, *TMESTAMPTZ;
	sql_type *BLOB;
	sql_type *ANY, *TABLE, *PTR;
	sql_type *GEOM, *MBR;
	sql_func *f;
	sql_type *BigDEC;
	sql_type *LargestINT, *LargestDEC;

	ANY = sql_create_type(sa, "ANY", 0, 0, 0, EC_ANY, "void");

	t = ts;
	TABLE = *t++ = sql_create_type(sa, "TABLE", 0, 0, 0, EC_TABLE, "bat");
	PTR = *t++ = sql_create_type(sa, "PTR", 0, 0, 0, EC_TABLE, "ptr");

	BIT = *t++ = sql_create_type(sa, "BOOLEAN", 1, 0, 2, EC_BIT, "bit");

	STR = *t++ = sql_create_type(sa, "VARCHAR", 0, 0, 0, EC_STRING, "str");
	*t++ = sql_create_type(sa, "CHAR",    0, 0, 0, EC_CHAR,   "str");

	numerical = t;
#if SIZEOF_OID == SIZEOF_INT
	OID = *t++ = sql_create_type(sa, "OID", 31, 0, 2, EC_POS, "oid");
#endif
#if SIZEOF_OID == SIZEOF_LNG
	OID = *t++ = sql_create_type(sa, "OID", 63, 0, 2, EC_POS, "oid");
#endif

	BTE = *t++ = sql_create_type(sa, "TINYINT",   7, SCALE_FIX, 2, EC_NUM, "bte");
	SHT = *t++ = sql_create_type(sa, "SMALLINT", 15, SCALE_FIX, 2, EC_NUM, "sht");
	INT = *t++ = sql_create_type(sa, "INT",      31, SCALE_FIX, 2, EC_NUM, "int");
	LargestINT =
	LNG = *t++ = sql_create_type(sa, "BIGINT",   63, SCALE_FIX, 2, EC_NUM, "lng");
#ifdef HAVE_HGE
	LargestINT =
		HGE = *t++ = sql_create_type(sa, "HUGEINT",  127, SCALE_FIX, 2, EC_NUM, "hge");
#endif

	decimals = t;
	/* decimal(d,s) (d indicates nr digits,
	   s scale indicates nr of digits after the dot .) */
	*t++ = sql_create_type(sa, "DECIMAL",  2, SCALE_FIX, 10, EC_DEC, "bte");
	*t++ = sql_create_type(sa, "DECIMAL",  4, SCALE_FIX, 10, EC_DEC, "sht");
	DEC =
	*t++ = sql_create_type(sa, "DECIMAL",  9, SCALE_FIX, 10, EC_DEC, "int");
	LargestDEC = BigDEC =
	*t++ = sql_create_type(sa, "DECIMAL", 18, SCALE_FIX, 10, EC_DEC, "lng");
#ifdef HAVE_HGE
	LargestDEC =
		*t++ = sql_create_type(sa, "DECIMAL", 38, SCALE_FIX, 10, EC_DEC, "hge");
#endif

	/* float(n) (n indicates precision of at least n digits) */
	/* ie n <= 23 -> flt */
	/*    n <= 51 -> dbl */
	/*    n <= 62 -> long long dbl (with -ieee) (not supported) */
	/* this requires a type definition */

	floats = t;
	FLT = *t++ = sql_create_type(sa, "REAL", 24, SCALE_NONE, 2, EC_FLT, "flt");
	DBL = *t++ = sql_create_type(sa, "DOUBLE", 53, SCALE_NONE, 2, EC_FLT, "dbl");

	dates = t;
	MONINT = *t++ = sql_create_type(sa, "MONTH_INTERVAL", 3, 0, 10, EC_MONTH, "int"); /* 1 .. 13 enumerates the 13 different interval types */
	DAYINT = *t++ = sql_create_type(sa, "DAY_INTERVAL", 4, 0, 10, EC_SEC, "lng");
	SECINT = *t++ = sql_create_type(sa, "SEC_INTERVAL", 13, SCALE_FIX, 10, EC_SEC, "lng");
	TME = *t++ = sql_create_type(sa, "TIME", 7, 0, 0, EC_TIME, "daytime");
	TMETZ = *t++ = sql_create_type(sa, "TIMETZ", 7, SCALE_FIX, 0, EC_TIME_TZ, "daytime");
	DTE = *t++ = sql_create_type(sa, "DATE", 0, 0, 0, EC_DATE, "date");
	TMESTAMP = *t++ = sql_create_type(sa, "TIMESTAMP", 7, 0, 0, EC_TIMESTAMP, "timestamp");
	TMESTAMPTZ = *t++ = sql_create_type(sa, "TIMESTAMPTZ", 7, SCALE_FIX, 0, EC_TIMESTAMP_TZ, "timestamp");

	BLOB = *t++ = sql_create_type(sa, "BLOB", 0, 0, 0, EC_BLOB, "blob");

	sql_create_func(sa, "length", "blob", "nitems", FALSE, FALSE, SCALE_NONE, 0, INT, 1, BLOB);
	sql_create_func(sa, "octet_length", "blob", "nitems", FALSE, FALSE, SCALE_NONE, 0, INT, 1, BLOB);

	if (backend_has_module(&(int){0}, "geom")) { /* not the old version, change into check for module existence */
		// the geom module is loaded
		GEOM = *t++ = sql_create_type(sa, "GEOMETRY", 0, SCALE_NONE, 0, EC_GEOM, "wkb");
		/*POINT =*/ //*t++ = sql_create_type(sa, "POINT", 0, SCALE_FIX, 0, EC_GEOM, "wkb");
		// TODO: The MBR type should actually also be part of EC_GEOM. However this requires more (bat)calc.<convert> functions.
		MBR = *t++ = sql_create_type(sa, "MBR", 0, SCALE_NONE, 0, EC_EXTERNAL, "mbr");

		/* mbr operator functions */
		sql_create_func(sa, "mbr_overlap", "geom", "mbrOverlaps", TRUE, FALSE, SCALE_FIX, 0, BIT, 2, GEOM, GEOM);
		sql_create_func(sa, "mbr_overlap", "geom", "mbrOverlaps", TRUE, FALSE, SCALE_FIX, 0, BIT, 2, MBR, MBR);
		sql_create_func(sa, "mbr_above", "geom", "mbrAbove", TRUE, FALSE, SCALE_FIX, 0, BIT, 2, GEOM, GEOM);
		sql_create_func(sa, "mbr_above", "geom", "mbrAbove", TRUE, FALSE, SCALE_FIX, 0, BIT, 2, MBR, MBR);
		sql_create_func(sa, "mbr_below", "geom", "mbrBelow", TRUE, FALSE, SCALE_FIX, 0, BIT, 2, GEOM, GEOM);
		sql_create_func(sa, "mbr_below", "geom", "mbrBelow", TRUE, FALSE, SCALE_FIX, 0, BIT, 2, MBR, MBR);
		sql_create_func(sa, "mbr_right", "geom", "mbrRight", TRUE, FALSE, SCALE_FIX, 0, BIT, 2, GEOM, GEOM);
		sql_create_func(sa, "mbr_right", "geom", "mbrRight", TRUE, FALSE, SCALE_FIX, 0, BIT, 2, MBR, MBR);
		sql_create_func(sa, "mbr_left", "geom", "mbrLeft", TRUE, FALSE, SCALE_FIX, 0, BIT, 2, GEOM, GEOM);
		sql_create_func(sa, "mbr_left", "geom", "mbrLeft", TRUE, FALSE, SCALE_FIX, 0, BIT, 2, MBR, MBR);
		sql_create_func(sa, "mbr_overlap_or_above", "geom", "mbrOverlapOrAbove", TRUE, FALSE, SCALE_FIX, 0, BIT, 2, GEOM, GEOM);
		sql_create_func(sa, "mbr_overlap_or_above", "geom", "mbrOverlapOrAbove", TRUE, FALSE, SCALE_FIX, 0, BIT, 2, MBR, MBR);
		sql_create_func(sa, "mbr_overlap_or_below", "geom", "mbrOverlapOrBelow", TRUE, FALSE, SCALE_FIX, 0, BIT, 2, GEOM, GEOM);
		sql_create_func(sa, "mbr_overlap_or_below", "geom", "mbrOverlapOrBelow", TRUE, FALSE, SCALE_FIX, 0, BIT, 2, MBR, MBR);
		sql_create_func(sa, "mbr_overlap_or_right", "geom", "mbrOverlapOrRight", TRUE, FALSE, SCALE_FIX, 0, BIT, 2, GEOM, GEOM);
		sql_create_func(sa, "mbr_overlap_or_right", "geom", "mbrOverlapOrRight", TRUE, FALSE, SCALE_FIX, 0, BIT, 2, MBR, MBR);
		sql_create_func(sa, "mbr_overlap_or_left", "geom", "mbrOverlapOrLeft", TRUE, FALSE, SCALE_FIX, 0, BIT, 2, GEOM, GEOM);
		sql_create_func(sa, "mbr_overlap_or_left", "geom", "mbrOverlapOrLeft", TRUE, FALSE, SCALE_FIX, 0, BIT, 2, MBR, MBR);
		sql_create_func(sa, "mbr_contains", "geom", "mbrContains", TRUE, FALSE, SCALE_FIX, 0, BIT, 2, GEOM, GEOM);
		sql_create_func(sa, "mbr_contains", "geom", "mbrContains", TRUE, FALSE, SCALE_FIX, 0, BIT, 2, MBR, MBR);
		sql_create_func(sa, "mbr_contained", "geom", "mbrContained", TRUE, FALSE, SCALE_FIX, 0, BIT, 2, GEOM, GEOM);
		sql_create_func(sa, "mbr_contained", "geom", "mbrContained", TRUE, FALSE, SCALE_FIX, 0, BIT, 2, MBR, MBR);
		sql_create_func(sa, "mbr_equal", "geom", "mbrEqual", TRUE, FALSE, SCALE_FIX, 0, BIT, 2, GEOM, GEOM);
		sql_create_func(sa, "mbr_equal", "geom", "mbrEqual", TRUE, FALSE, SCALE_FIX, 0, BIT, 2, MBR, MBR);
		sql_create_func(sa, "mbr_distance", "geom", "mbrDistance", TRUE, FALSE, SCALE_FIX, 0, DBL, 2, GEOM, GEOM);
		sql_create_func(sa, "mbr_distance", "geom", "mbrDistance", TRUE, FALSE, SCALE_FIX, 0, DBL, 2, MBR, MBR);
		sql_create_func(sa, "left_shift", "geom", "mbrLeft", TRUE, FALSE, SCALE_FIX, 0, BIT, 2, GEOM, GEOM);
		sql_create_func(sa, "left_shift", "geom", "mbrLeft", TRUE, FALSE, SCALE_FIX, 0, BIT, 2, MBR, MBR);
		sql_create_func(sa, "right_shift", "geom", "mbrRight", TRUE, FALSE, SCALE_FIX, 0, BIT, 2, GEOM, GEOM);
		sql_create_func(sa, "right_shift", "geom", "mbrRight", TRUE, FALSE, SCALE_FIX, 0, BIT, 2, MBR, MBR);
	}

	*t = NULL;

	/* The grouping aggregate doesn't have a backend implementation. It gets replaced at rel_unnest */
	sql_create_aggr(sa, "grouping", "", "", TRUE, TRUE, BTE, 1, ANY);
	sql_create_aggr(sa, "grouping", "", "", TRUE, TRUE, SHT, 1, ANY);
	sql_create_aggr(sa, "grouping", "", "", TRUE, TRUE, INT, 1, ANY);
	sql_create_aggr(sa, "grouping", "", "", TRUE, TRUE, LNG, 1, ANY);
#ifdef HAVE_HGE
	sql_create_aggr(sa, "grouping", "", "", TRUE, TRUE, HGE, 1, ANY);
#endif

	sql_create_aggr(sa, "not_unique", "aggr", "not_unique", TRUE, TRUE, BIT, 1, OID);
	/* well to be precise it does reduce and map */

	/* functions needed for all types */
	sql_create_func(sa, "hash", "mkey", "hash", TRUE, TRUE, SCALE_FIX, 0, LNG, 1, ANY);
	sql_create_func(sa, "rotate_xor_hash", "mkey", "rotate_xor_hash", TRUE, TRUE, SCALE_NONE, 0, LNG, 3, LNG, INT, ANY);
	sql_create_func(sa, "=", "calc", "=", FALSE, FALSE, SCALE_FIX, 0, BIT, 2, ANY, ANY);
	sql_create_func(sa, "<>", "calc", "!=", FALSE, FALSE, SCALE_FIX, 0, BIT, 2, ANY, ANY);
	sql_create_func(sa, "isnull", "calc", "isnil", TRUE, FALSE, SCALE_FIX, 0, BIT, 1, ANY);
	sql_create_func(sa, "isnotnull", "calc", "isnotnil", TRUE, FALSE, SCALE_FIX, 0, BIT, 1, ANY);
	sql_create_func(sa, ">", "calc", ">", FALSE, FALSE, SCALE_FIX, 0, BIT, 2, ANY, ANY);
	sql_create_func(sa, ">=", "calc", ">=", FALSE, FALSE, SCALE_FIX, 0, BIT, 2, ANY, ANY);
	sql_create_func(sa, "<", "calc", "<", FALSE, FALSE, SCALE_FIX, 0, BIT, 2, ANY, ANY);
	sql_create_func(sa, "<=", "calc", "<=", FALSE, FALSE, SCALE_FIX, 0, BIT, 2, ANY, ANY);
	sql_create_func(sa, "between", "calc", "between", FALSE, FALSE, SCALE_FIX, 0, BIT, 8, ANY, ANY, ANY, BIT, BIT, BIT, BIT, BIT);
	sql_create_aggr(sa, "zero_or_one", "aggr", "zero_or_one", TRUE, TRUE, ANY, 1, ANY);
	sql_create_aggr(sa, "all", "aggr", "all", TRUE, TRUE, ANY, 1, ANY);
	sql_create_aggr(sa, "null", "aggr", "null", TRUE, TRUE, BIT, 1, ANY);
	sql_create_func(sa, "any", "sql", "any", TRUE, TRUE, SCALE_NONE, 0, BIT, 3, BIT, BIT, BIT);
	sql_create_func(sa, "all", "sql", "all", TRUE, TRUE, SCALE_NONE, 0, BIT, 3, BIT, BIT, BIT);
	sql_create_aggr(sa, "anyequal", "aggr", "anyequal", TRUE, TRUE, BIT, 2, ANY, ANY);
	sql_create_aggr(sa, "anyequal", "aggr", "anyequal", TRUE, TRUE, BIT, 3, ANY, ANY, OID); /* needs 3 arguments (l,r,nil)(ugh) */
	sql_create_aggr(sa, "allnotequal", "aggr", "allnotequal", TRUE, TRUE, BIT, 2, ANY, ANY);
	sql_create_aggr(sa, "allnotequal", "aggr", "allnotequal", TRUE, TRUE, BIT, 3, ANY, ANY, OID); /* needs 3 arguments (l,r,nil)(ugh) */
	sql_create_func(sa, "sql_anyequal", "aggr", "anyequal", TRUE, TRUE, SCALE_NONE, 0, BIT, 2, ANY, ANY);
	sql_create_func(sa, "sql_not_anyequal", "aggr", "not_anyequal", TRUE, TRUE, SCALE_NONE, 0, BIT, 2, ANY, ANY);
	sql_create_aggr(sa, "exist", "aggr", "exist", TRUE, TRUE, BIT, 1, ANY);
	sql_create_aggr(sa, "not_exist", "aggr", "not_exist", TRUE, TRUE, BIT, 1, ANY);
	sql_create_func(sa, "sql_exists", "aggr", "exist", TRUE, TRUE, SCALE_NONE, 0, BIT, 1, ANY);
	sql_create_func(sa, "sql_not_exists", "aggr", "not_exist", TRUE, TRUE, SCALE_NONE, 0, BIT, 1, ANY);
	/* needed for relational version */
	sql_create_func(sa, "identity", "calc", "identity", TRUE, TRUE, SCALE_NONE, 0, OID, 1, ANY);
	sql_create_func(sa, "rowid", "calc", "identity", TRUE, TRUE, SCALE_NONE, 0, INT, 1, ANY);
	/* needed for indices/clusters oid(schema.table,val) returns max(head(schema.table))+1 */
	sql_create_func(sa, "rowid", "calc", "rowid", TRUE, TRUE, SCALE_NONE, 0, OID, 3, ANY, STR, STR);
	sql_create_aggr(sa, "min", "aggr", "min", FALSE, FALSE, ANY, 1, ANY);
	sql_create_aggr(sa, "any_value", "aggr", "min", FALSE, FALSE, ANY, 1, ANY);
	sql_create_aggr(sa, "max", "aggr", "max", FALSE, FALSE, ANY, 1, ANY);
	sql_create_func(sa, "sql_min", "calc", "min", FALSE, FALSE, SCALE_FIX, 0, ANY, 2, ANY, ANY);
	sql_create_func(sa, "sql_max", "calc", "max", FALSE, FALSE, SCALE_FIX, 0, ANY, 2, ANY, ANY);
	f = sql_create_func(sa, "least", "calc", "min_no_nil", TRUE, FALSE, SCALE_FIX, 0, ANY, 2, ANY, ANY);
	f->vararg = 1;
	f = sql_create_func(sa, "greatest", "calc", "max_no_nil", TRUE, FALSE, SCALE_FIX, 0, ANY, 2, ANY, ANY);
	f->vararg = 1;
	sql_create_func(sa, "ifthenelse", "calc", "ifthenelse", TRUE, FALSE, SCALE_FIX, 0, ANY, 3, BIT, ANY, ANY);
	/* nullif, coalesce, casewhen and case don't have a backend implementation */
	sql_create_func(sa, "nullif", "", "", TRUE, TRUE, SCALE_FIX, 0, ANY, 2, ANY, ANY);
	sql_create_func(sa, "coalesce", "", "", TRUE, TRUE, SCALE_FIX, 0, ANY, 2, ANY, ANY);
	sql_create_func(sa, "casewhen", "", "", TRUE, TRUE, SCALE_FIX, 0, ANY, 2, ANY, ANY);
	sql_create_func(sa, "case", "", "", TRUE, TRUE, SCALE_FIX, 0, ANY, 2, ANY, ANY);
	/* needed for count(*) and window functions without input col */
	sql_create_func(sa, "star", "", "", TRUE, TRUE, SCALE_FIX, 0, ANY, 0);

	/* sum for numerical and decimals */
	sql_create_aggr(sa, "sum", "aggr", "sum", FALSE, FALSE, LargestINT, 1, BTE);
	sql_create_aggr(sa, "sum", "aggr", "sum", FALSE, FALSE, LargestINT, 1, SHT);
	sql_create_aggr(sa, "sum", "aggr", "sum", FALSE, FALSE, LargestINT, 1, INT);
	//sql_create_aggr(sa, "sum", "aggr", "sum", LargestINT, 1, LNG, LargestINT);
#ifdef HAVE_HGE
	sql_create_aggr(sa, "sum", "aggr", "sum", FALSE, FALSE, LargestINT, 1, HGE);
#endif
	sql_create_aggr(sa, "sum", "aggr", "sum", FALSE, FALSE, LNG, 1, LNG);

	t = decimals; /* BTE */
	sql_create_aggr(sa, "sum", "aggr", "sum", FALSE, FALSE, LargestDEC, 1, *(t));
	t++; /* SHT */
	sql_create_aggr(sa, "sum", "aggr", "sum", FALSE, FALSE, LargestDEC, 1, *(t));
	t++; /* INT */
	sql_create_aggr(sa, "sum", "aggr", "sum", FALSE, FALSE, LargestDEC, 1, *(t));
	t++; /* LNG */
	sql_create_aggr(sa, "sum", "aggr", "sum", FALSE, FALSE, LargestDEC, 1, *(t));
#ifdef HAVE_HGE
	t++; /* HGE */
	sql_create_aggr(sa, "sum", "aggr", "sum", FALSE, FALSE, LargestDEC, 1, *(t));
#endif

	/* prod for numericals only, for decimals it introduces errors in the output scales */
	sql_create_aggr(sa, "prod", "aggr", "prod", FALSE, FALSE, LargestINT, 1, BTE);
	sql_create_aggr(sa, "prod", "aggr", "prod", FALSE, FALSE, LargestINT, 1, SHT);
	sql_create_aggr(sa, "prod", "aggr", "prod", FALSE, FALSE, LargestINT, 1, INT);
	sql_create_aggr(sa, "prod", "aggr", "prod", FALSE, FALSE, LargestINT, 1, LNG);
#ifdef HAVE_HGE
	sql_create_aggr(sa, "prod", "aggr", "prod", FALSE, FALSE, LargestINT, 1, HGE);
#endif

	for (t = numerical; t < dates; t++) {
		if (*t == OID)
			continue;
		sql_create_func(sa, "mod", "calc", "%", FALSE, FALSE, SCALE_FIX, 0, *t, 2, *t, *t);
	}

	for (t = floats; t < dates; t++) {
		sql_create_aggr(sa, "sum", "aggr", "sum", FALSE, FALSE, *t, 1, *t);
		sql_create_aggr(sa, "prod", "aggr", "prod", FALSE, FALSE, *t, 1, *t);
	}
	sql_create_aggr(sa, "sum", "aggr", "sum", FALSE, FALSE, MONINT, 1, MONINT);
	sql_create_aggr(sa, "sum", "aggr", "sum", FALSE, FALSE, DAYINT, 1, DAYINT);
	sql_create_aggr(sa, "sum", "aggr", "sum", FALSE, FALSE, SECINT, 1, SECINT);
	/* do DBL first so that it is chosen as cast destination for
	 * unknown types */
	sql_create_aggr(sa, "avg", "aggr", "avg", FALSE, FALSE, DBL, 1, DBL);
	sql_create_aggr(sa, "avg", "aggr", "avg", FALSE, FALSE, DBL, 1, BTE);
	sql_create_aggr(sa, "avg", "aggr", "avg", FALSE, FALSE, DBL, 1, SHT);
	sql_create_aggr(sa, "avg", "aggr", "avg", FALSE, FALSE, DBL, 1, INT);
	sql_create_aggr(sa, "avg", "aggr", "avg", FALSE, FALSE, DBL, 1, LNG);
#ifdef HAVE_HGE
	sql_create_aggr(sa, "avg", "aggr", "avg", FALSE, FALSE, DBL, 1, HGE);
#endif
	sql_create_aggr(sa, "avg", "aggr", "avg", FALSE, FALSE, DBL, 1, FLT);

	t = decimals; /* BTE */
	sql_create_aggr(sa, "avg", "aggr", "avg", FALSE, FALSE, *(t), 1, *(t));
	t++; /* SHT */
	sql_create_aggr(sa, "avg", "aggr", "avg", FALSE, FALSE, *(t), 1, *(t));
	t++; /* INT */
	sql_create_aggr(sa, "avg", "aggr", "avg", FALSE, FALSE, *(t), 1, *(t));
	t++; /* LNG */
	sql_create_aggr(sa, "avg", "aggr", "avg", FALSE, FALSE, *(t), 1, *(t));
#ifdef HAVE_HGE
	t++; /* HGE */
	sql_create_aggr(sa, "avg", "aggr", "avg", FALSE, FALSE, *(t), 1, *(t));
#endif

	sql_create_aggr(sa, "avg", "aggr", "avg", FALSE, FALSE, MONINT, 1, MONINT);
	sql_create_aggr(sa, "avg", "aggr", "avg", FALSE, FALSE, DAYINT, 1, DAYINT);
	sql_create_aggr(sa, "avg", "aggr", "avg", FALSE, FALSE, SECINT, 1, SECINT);

	sql_create_aggr(sa, "count_no_nil", "aggr", "count_no_nil", TRUE, FALSE, LNG, 0);
	sql_create_aggr(sa, "count", "aggr", "count", TRUE, FALSE, LNG, 1, ANY);
	sql_create_func(sa, "cnt", "sql", "count", TRUE, TRUE, SCALE_FIX, 0, LNG, 2, STR, STR);

	sql_create_aggr_optorder(sa, "listagg", "aggr", "str_group_concat", TRUE, FALSE, STR, 1, STR);
	sql_create_aggr_optorder(sa, "listagg", "aggr", "str_group_concat", TRUE, FALSE, STR, 2, STR, STR);

	/* order based operators */
	sql_create_analytic(sa, "diff", "sql", "diff", TRUE, BIT, 1, ANY);
	sql_create_analytic(sa, "diff", "sql", "diff", TRUE, BIT, 2, BIT, ANY);
	for (t = numerical; *t != TME; t++) {
		if (*t == OID)
			continue;
		sql_create_analytic(sa, "window_bound", "sql", "window_bound", TRUE, OID, 5, ANY, INT, INT, INT, *t);
		sql_create_analytic(sa, "window_bound", "sql", "window_bound", TRUE, OID, 6, BIT, ANY, INT, INT, INT, *t);
	}

	sql_create_analytic(sa, "rank", "sql", "rank", FALSE, INT, 1, ANY);
	sql_create_analytic(sa, "dense_rank", "sql", "dense_rank", FALSE, INT, 1, ANY);
	sql_create_analytic(sa, "row_number", "sql", "row_number", FALSE, INT, 1, ANY);
	sql_create_analytic(sa, "percent_rank", "sql", "percent_rank", FALSE, DBL, 1, ANY);
	sql_create_analytic(sa, "cume_dist", "sql", "cume_dist", FALSE, DBL, 1, ANY);

	sql_create_analytic(sa, "ntile", "sql", "ntile", FALSE, BTE, 2, ANY, BTE);
	sql_create_analytic(sa, "ntile", "sql", "ntile", FALSE, SHT, 2, ANY, SHT);
	sql_create_analytic(sa, "ntile", "sql", "ntile", FALSE, INT, 2, ANY, INT);
	sql_create_analytic(sa, "ntile", "sql", "ntile", FALSE, LNG, 2, ANY, LNG);
#ifdef HAVE_HGE
	sql_create_analytic(sa, "ntile", "sql", "ntile", FALSE, HGE, 2, ANY, HGE);
#endif

	sql_create_analytic(sa, "lag", "sql", "lag", FALSE, ANY, 1, ANY);
	sql_create_analytic(sa, "lag", "sql", "lag", FALSE, ANY, 2, ANY, BTE);
	sql_create_analytic(sa, "lag", "sql", "lag", FALSE, ANY, 2, ANY, SHT);
	sql_create_analytic(sa, "lag", "sql", "lag", FALSE, ANY, 2, ANY, INT);
	sql_create_analytic(sa, "lag", "sql", "lag", FALSE, ANY, 2, ANY, LNG);
#ifdef HAVE_HGE
	sql_create_analytic(sa, "lag", "sql", "lag", FALSE, ANY, 2, ANY, HGE);
#endif
	sql_create_analytic(sa, "lag", "sql", "lag", FALSE, ANY, 3, ANY, BTE, ANY);
	sql_create_analytic(sa, "lag", "sql", "lag", FALSE, ANY, 3, ANY, SHT, ANY);
	sql_create_analytic(sa, "lag", "sql", "lag", FALSE, ANY, 3, ANY, INT, ANY);
	sql_create_analytic(sa, "lag", "sql", "lag", FALSE, ANY, 3, ANY, LNG, ANY);
#ifdef HAVE_HGE
	sql_create_analytic(sa, "lag", "sql", "lag", FALSE, ANY, 3, ANY, HGE, ANY);
#endif

	sql_create_analytic(sa, "lead", "sql", "lead", FALSE, ANY, 1, ANY);
	sql_create_analytic(sa, "lead", "sql", "lead", FALSE, ANY, 2, ANY, BTE);
	sql_create_analytic(sa, "lead", "sql", "lead", FALSE, ANY, 2, ANY, SHT);
	sql_create_analytic(sa, "lead", "sql", "lead", FALSE, ANY, 2, ANY, INT);
	sql_create_analytic(sa, "lead", "sql", "lead", FALSE, ANY, 2, ANY, LNG);
#ifdef HAVE_HGE
	sql_create_analytic(sa, "lead", "sql", "lead", FALSE, ANY, 2, ANY, HGE);
#endif
	sql_create_analytic(sa, "lead", "sql", "lead", FALSE, ANY, 3, ANY, BTE, ANY);
	sql_create_analytic(sa, "lead", "sql", "lead", FALSE, ANY, 3, ANY, SHT, ANY);
	sql_create_analytic(sa, "lead", "sql", "lead", FALSE, ANY, 3, ANY, INT, ANY);
	sql_create_analytic(sa, "lead", "sql", "lead", FALSE, ANY, 3, ANY, LNG, ANY);
#ifdef HAVE_HGE
	sql_create_analytic(sa, "lead", "sql", "lead", FALSE, ANY, 3, ANY, HGE, ANY);
#endif

	/* these analytic functions support frames */
	sql_create_analytic(sa, "first_value", "sql", "first_value", FALSE, ANY, 1, ANY);
	sql_create_analytic(sa, "last_value", "sql", "last_value", FALSE, ANY, 1, ANY);
	sql_create_analytic(sa, "nth_value", "sql", "nth_value", FALSE, ANY, 2, ANY, LNG);

	sql_create_analytic(sa, "count", "sql", "count", FALSE, LNG, 2, ANY, BIT);
	sql_create_analytic(sa, "min", "sql", "min", FALSE, ANY, 1, ANY);
	sql_create_analytic(sa, "any_value", "sql", "min", FALSE, ANY, 1, ANY);
	sql_create_analytic(sa, "max", "sql", "max", FALSE, ANY, 1, ANY);

	/* analytical sum for numerical and decimals */
	sql_create_analytic(sa, "sum", "sql", "sum", FALSE, LargestINT, 1, BTE);
	sql_create_analytic(sa, "sum", "sql", "sum", FALSE, LargestINT, 1, SHT);
	sql_create_analytic(sa, "sum", "sql", "sum", FALSE, LargestINT, 1, INT);
	sql_create_analytic(sa, "sum", "sql", "sum", FALSE, LargestINT, 1, LNG);
#ifdef HAVE_HGE
	sql_create_analytic(sa, "sum", "sql", "sum", FALSE, LargestINT, 1, HGE);
#endif

	t = decimals; /* BTE */
	sql_create_analytic(sa, "sum", "sql", "sum", FALSE, LargestDEC, 1, *(t));
	t++; /* SHT */
	sql_create_analytic(sa, "sum", "sql", "sum", FALSE, LargestDEC, 1, *(t));
	t++; /* INT */
	sql_create_analytic(sa, "sum", "sql", "sum", FALSE, LargestDEC, 1, *(t));
	t++; /* LNG */
	sql_create_analytic(sa, "sum", "sql", "sum", FALSE, LargestDEC, 1, *(t));
#ifdef HAVE_HGE
	t++; /* HGE */
	sql_create_analytic(sa, "sum", "sql", "sum", FALSE, LargestDEC, 1, *(t));
#endif

	/* analytical prod for numericals only, for decimals it introduces errors in the output scales */
	sql_create_analytic(sa, "prod", "sql", "prod", FALSE, LargestINT, 1, BTE);
	sql_create_analytic(sa, "prod", "sql", "prod", FALSE, LargestINT, 1, SHT);
	sql_create_analytic(sa, "prod", "sql", "prod", FALSE, LargestINT, 1, INT);
	sql_create_analytic(sa, "prod", "sql", "prod", FALSE, LargestINT, 1, LNG);
#ifdef HAVE_HGE
	sql_create_analytic(sa, "prod", "sql", "prod", FALSE, LargestINT, 1, HGE);
#endif

	for (t = floats; t < dates; t++) {
		sql_create_analytic(sa, "sum", "sql", "sum", FALSE, *t, 1, *t);
		sql_create_analytic(sa, "prod", "sql", "prod", FALSE, *t, 1, *t);
	}
	sql_create_analytic(sa, "sum", "sql", "sum", FALSE, MONINT, 1, MONINT);
	sql_create_analytic(sa, "sum", "sql", "sum", FALSE, DAYINT, 1, DAYINT);
	sql_create_analytic(sa, "sum", "sql", "sum", FALSE, SECINT, 1, SECINT);

	//analytical average for numerical types
	sql_create_analytic(sa, "avg", "sql", "avg", FALSE, DBL, 1, DBL);
	sql_create_analytic(sa, "avg", "sql", "avg", FALSE, DBL, 1, BTE);
	sql_create_analytic(sa, "avg", "sql", "avg", FALSE, DBL, 1, SHT);
	sql_create_analytic(sa, "avg", "sql", "avg", FALSE, DBL, 1, INT);
	sql_create_analytic(sa, "avg", "sql", "avg", FALSE, DBL, 1, LNG);
#ifdef HAVE_HGE
	sql_create_analytic(sa, "avg", "sql", "avg", FALSE, DBL, 1, HGE);
#endif

	sql_create_analytic(sa, "avg", "sql", "avg", FALSE, DBL, 1, FLT);

	t = decimals; /* BTE */
	sql_create_analytic(sa, "avg", "sql", "avg", FALSE, *(t), 1, *(t));
	t++; /* SHT */
	sql_create_analytic(sa, "avg", "sql", "avg", FALSE, *(t), 1, *(t));
	t++; /* INT */
	sql_create_analytic(sa, "avg", "sql", "avg", FALSE, *(t), 1, *(t));
	t++; /* LNG */
	sql_create_analytic(sa, "avg", "sql", "avg", FALSE, *(t), 1, *(t));
#ifdef HAVE_HGE
	t++; /* HGE */
	sql_create_analytic(sa, "avg", "sql", "avg", FALSE, *(t), 1, *(t));
#endif

	sql_create_analytic(sa, "avg", "sql", "avg", FALSE, MONINT, 1, MONINT);
	sql_create_analytic(sa, "avg", "sql", "avg", FALSE, DAYINT, 1, DAYINT);
	sql_create_analytic(sa, "avg", "sql", "avg", FALSE, SECINT, 1, SECINT);

	sql_create_analytic(sa, "listagg", "sql", "str_group_concat", FALSE, STR, 1, STR);
	sql_create_analytic(sa, "listagg", "sql", "str_group_concat", FALSE, STR, 2, STR, STR);

	sql_create_func(sa, "and", "calc", "and", TRUE, FALSE, SCALE_FIX, 0, BIT, 2, BIT, BIT);
	sql_create_func(sa, "or",  "calc",  "or", TRUE, FALSE, SCALE_FIX, 0, BIT, 2, BIT, BIT);
	sql_create_func(sa, "xor", "calc", "xor", FALSE, FALSE, SCALE_FIX, 0, BIT, 2, BIT, BIT);
	sql_create_func(sa, "not", "calc", "not", FALSE, FALSE, SCALE_FIX, 0, BIT, 1, BIT);

	/* functions for interval types */
	for (t = dates; *t != TME; t++) {
		sql_subtype *lt = sql_fetch_localtype((*t)->localtype);

		sql_create_func(sa, "sql_sub", "calc", "-", FALSE, FALSE, SCALE_NONE, 0, *t, 2, *t, *t);
		sql_create_func(sa, "sql_add", "calc", "+", FALSE, FALSE, SCALE_NONE, 0, *t, 2, *t, *t);
		sql_create_func(sa, "sql_neg", "calc", "-", FALSE, FALSE, INOUT, 0, *t, 1, *t);
		sql_create_func(sa, "abs", "calc", "abs", FALSE, FALSE, SCALE_NONE, 0, *t, 1, *t);
		sql_create_func(sa, "sign", "calc", "sign", FALSE, FALSE, SCALE_NONE, 0, BTE, 1, *t);
		/* scale fixing for intervals */
		sql_create_func(sa, "scale_up", "calc", "*", FALSE, TRUE, SCALE_NONE, 0, *t, 2, *t, lt->type);
		sql_create_func(sa, "scale_down", "calc", "dec_round", FALSE, TRUE, SCALE_NONE, 0, *t, 2, *t, lt->type);
	}

	/* allow smaller types for arguments of mul/div */
	for (t = numerical, t++; t != floats; t++) {
		sql_type **u;
		for (u = numerical, u++; u != decimals; u++) {
			if (*t == OID)
				continue;
			if (t != u && (*t)->localtype >  (*u)->localtype) {
				sql_create_func(sa, "sql_mul", "calc", "*", FALSE, FALSE, SCALE_MUL, 0, *t, 2, *t, *u);
				sql_create_func(sa, "sql_mul", "calc", "*", FALSE, FALSE, SCALE_MUL, 0, *t, 2, *u, *t);
				sql_create_func(sa, "sql_div", "calc", "/", FALSE, FALSE, SCALE_DIV, 0, *t, 2, *t, *u);
			}
		}
	}
	for (t = decimals, t++; t != floats; t++) {
		sql_type **u;

		for (u = decimals, u++; u != floats; u++) {
			if (t != u && (*t)->localtype >  (*u)->localtype) {
				sql_create_func(sa, "sql_mul", "calc", "*", FALSE, FALSE, SCALE_MUL, 0, *t, 2, *t, *u);
				sql_create_func(sa, "sql_div", "calc", "/", FALSE, FALSE, SCALE_DIV, 0, *t, 2, *t, *u);
			}
		}
	}

	/* all numericals */
	for (t = numerical; t < dates; t++) {
		sql_subtype *lt;

		if (*t == OID)
			continue;

		lt = sql_fetch_localtype((*t)->localtype);

		sql_create_func(sa, "sql_sub", "calc", "-", FALSE, FALSE, (t<decimals)?MAX_BITS:SCALE_FIX, 0, *t, 2, *t, *t);
		sql_create_func(sa, "sql_add", "calc", "+", FALSE, FALSE, (t<decimals)?MAX_BITS:SCALE_FIX, 0, *t, 2, *t, *t);
		sql_create_func(sa, "sql_mul", "calc", "*", FALSE, FALSE, SCALE_MUL, 0, *t, 2, *t, *t);
		sql_create_func(sa, "sql_div", "calc", "/", FALSE, FALSE, SCALE_DIV, 0, *t, 2, *t, *t);
		if (t < decimals) {
			sql_create_func(sa, "bit_and", "calc", "and", FALSE, FALSE, SCALE_NONE, 0, *t, 2, *t, *t);
			sql_create_func(sa, "bit_or", "calc", "or", FALSE, FALSE, SCALE_NONE, 0, *t, 2, *t, *t);
			sql_create_func(sa, "bit_xor", "calc", "xor", FALSE, FALSE, SCALE_NONE, 0, *t, 2, *t, *t);
			sql_create_func(sa, "bit_not", "calc", "not", FALSE, FALSE, SCALE_NONE, 0, *t, 1, *t);
			sql_create_func(sa, "left_shift", "calc", "<<", FALSE, FALSE, SCALE_NONE, 0, *t, 2, *t, INT);
			sql_create_func(sa, "right_shift", "calc", ">>", FALSE, FALSE, SCALE_NONE, 0, *t, 2, *t, INT);
		}
		sql_create_func(sa, "sql_neg", "calc", "-", FALSE, FALSE, INOUT, 0, *t, 1, *t);
		sql_create_func(sa, "abs", "calc", "abs", FALSE, FALSE, SCALE_FIX, 0, *t, 1, *t);
		sql_create_func(sa, "sign", "calc", "sign", FALSE, FALSE, SCALE_NONE, 0, BTE, 1, *t);
		/* scale fixing for all numbers */
		sql_create_func(sa, "scale_up", "calc", "*", FALSE, TRUE, SCALE_NONE, 0, *t, 2, *t, lt->type);
		sql_create_func(sa, "scale_down", "calc", "dec_round", FALSE, TRUE, SCALE_NONE, 0, *t, 2, *t, lt->type);
		/* numeric functions on INTERVALS */
		if (t >= floats || (*t)->localtype <= MONINT->localtype)
			sql_create_func(sa, "sql_mul", "calc", "*", FALSE, FALSE, SCALE_MUL, 0, MONINT, 2, MONINT, *t);
		if (t >= floats || (*t)->localtype <= DAYINT->localtype)
			sql_create_func(sa, "sql_mul", "calc", "*", FALSE, FALSE, SCALE_MUL, 0, DAYINT, 2, DAYINT, *t);
		if (t >= floats || (*t)->localtype <= SECINT->localtype)
			sql_create_func(sa, "sql_mul", "calc", "*", FALSE, FALSE, SCALE_MUL, 0, SECINT, 2, SECINT, *t);
		sql_create_func(sa, "sql_div", "calc", "/", FALSE, FALSE, SCALE_DIV, 0, MONINT, 2, MONINT, *t);
		sql_create_func(sa, "sql_div", "calc", "/", FALSE, FALSE, SCALE_DIV, 0, DAYINT, 2, DAYINT, *t);
		sql_create_func(sa, "sql_div", "calc", "/", FALSE, FALSE, SCALE_DIV, 0, SECINT, 2, SECINT, *t);
	}

	for (t = decimals, t++; t != floats; t++) {
		sql_type **u;
		for (u = numerical; u != floats; u++) {
			if (*u == OID)
				continue;
			if ((*t)->localtype > (*u)->localtype) {
				sql_create_func(sa, "sql_mul", "calc", "*", FALSE, FALSE, SCALE_MUL, 0, *t, 2, *t, *u);
				sql_create_func(sa, "sql_mul", "calc", "*", FALSE, FALSE, SCALE_MUL, 0, *t, 2, *u, *t);
			}
		}
	}

	for (t = decimals; t < dates; t++)
		sql_create_func(sa, "round", "calc", "round", FALSE, FALSE, INOUT, 0, *t, 2, *t, BTE);

	for (t = numerical; *t != TME; t++) {
		if (*t == OID || *t == FLT || *t == DBL)
			continue;
		for (sql_type **u = numerical; *u != TME; u++) {
			if (*u == OID || *u == FLT || *u == DBL)
				continue;
			if ((*t)->localtype > (*u)->localtype) {
				sql_create_func(sa, "scale_up", "calc", "*", FALSE, TRUE, SCALE_NONE, 0, *t, 2, *t, *u);
				sql_create_func(sa, "scale_up", "calc", "*", FALSE, TRUE, SCALE_NONE, 0, *t, 2, *u, *t);
			}
		}
	}

	for (t = floats; t < dates; t++) {
		sql_create_func(sa, "nextafter", "mmath", "nextafter", FALSE, FALSE, SCALE_FIX, 0, *t, 2, *t, *t);
		sql_create_func(sa, "power", "mmath", "pow", FALSE, FALSE, SCALE_FIX, 0, *t, 2, *t, *t);
		sql_create_func(sa, "floor", "mmath", "floor", FALSE, FALSE, SCALE_FIX, 0, *t, 1, *t);
		sql_create_func(sa, "ceil", "mmath", "ceil", FALSE, FALSE, SCALE_FIX, 0, *t, 1, *t);
		sql_create_func(sa, "ceiling", "mmath", "ceil", FALSE, FALSE, SCALE_FIX, 0, *t, 1, *t);	/* JDBC */
		sql_create_func(sa, "sin", "mmath", "sin", FALSE, FALSE, SCALE_FIX, 0, *t, 1, *t);
		sql_create_func(sa, "cos", "mmath", "cos", FALSE, FALSE, SCALE_FIX, 0, *t, 1, *t);
		sql_create_func(sa, "tan", "mmath", "tan", FALSE, FALSE, SCALE_FIX, 0, *t, 1, *t);
		sql_create_func(sa, "asin", "mmath", "asin", FALSE, FALSE, SCALE_FIX, 0, *t, 1, *t);
		sql_create_func(sa, "acos", "mmath", "acos", FALSE, FALSE, SCALE_FIX, 0, *t, 1, *t);
		sql_create_func(sa, "atan", "mmath", "atan", FALSE, FALSE, SCALE_FIX, 0, *t, 1, *t);
		sql_create_func(sa, "atan", "mmath", "atan2", FALSE, FALSE, SCALE_FIX, 0, *t, 2, *t, *t);
		sql_create_func(sa, "atan2", "mmath", "atan2", FALSE, FALSE, SCALE_FIX, 0, *t, 2, *t, *t);
		sql_create_func(sa, "sinh", "mmath", "sinh", FALSE, FALSE, SCALE_FIX, 0, *t, 1, *t);
		sql_create_func(sa, "cot", "mmath", "cot", FALSE, FALSE, SCALE_FIX, 0, *t, 1, *t);
		sql_create_func(sa, "cosh", "mmath", "cosh", FALSE, FALSE, SCALE_FIX, 0, *t, 1, *t);
		sql_create_func(sa, "tanh", "mmath", "tanh", FALSE, FALSE, SCALE_FIX, 0, *t, 1, *t);
		sql_create_func(sa, "sqrt", "mmath", "sqrt", FALSE, FALSE, SCALE_FIX, 0, *t, 1, *t);
		sql_create_func(sa, "cbrt", "mmath", "cbrt", FALSE, FALSE, SCALE_FIX, 0, *t, 1, *t);
		sql_create_func(sa, "exp", "mmath", "exp", FALSE, FALSE, SCALE_FIX, 0, *t, 1, *t);
		sql_create_func(sa, "log", "mmath", "log", FALSE, FALSE, SCALE_FIX, 0, *t, 1, *t);
		sql_create_func(sa, "ln", "mmath", "log", FALSE, FALSE, SCALE_FIX, 0, *t, 1, *t);
		sql_create_func(sa, "log", "mmath", "log2arg", FALSE, FALSE, SCALE_FIX, 0, *t, 2, *t, *t);
		sql_create_func(sa, "log10", "mmath", "log10", FALSE, FALSE, SCALE_FIX, 0, *t, 1, *t);
		sql_create_func(sa, "log2", "mmath", "log2", FALSE, FALSE, SCALE_FIX, 0, *t, 1, *t);
		sql_create_func(sa, "degrees", "mmath", "degrees", FALSE, FALSE, SCALE_FIX, 0, *t, 1, *t);
		sql_create_func(sa, "radians", "mmath", "radians", FALSE, FALSE, SCALE_FIX, 0, *t, 1, *t);
	}
	sql_create_func(sa, "pi", "mmath", "pi", FALSE, FALSE, SCALE_NONE, 0, DBL, 0);

	sql_create_func(sa, "rand", "mmath", "rand", TRUE, FALSE, SCALE_NONE, 0, INT, 0);
	sql_create_func(sa, "rand", "mmath", "sqlrand", TRUE, FALSE, SCALE_NONE, 0, INT, 1, INT);

	/* Date functions */
	sql_create_func(sa, "curdate", "mtime", "current_date", FALSE, FALSE, SCALE_NONE, 0, DTE, 0);
	sql_create_func(sa, "current_date", "mtime", "current_date", FALSE, FALSE, SCALE_NONE, 0, DTE, 0);
	sql_create_func(sa, "curtime", "mtime", "current_time", FALSE, FALSE, SCALE_NONE, 0, TMETZ, 0);
	sql_create_func(sa, "current_time", "mtime", "current_time", FALSE, FALSE, SCALE_NONE, 0, TMETZ, 0);
	sql_create_func(sa, "current_timestamp", "mtime", "current_timestamp", FALSE, FALSE, SCALE_NONE, 0, TMESTAMPTZ, 0);
	sql_create_func(sa, "localtime", "sql", "current_time", FALSE, FALSE, SCALE_NONE, 0, TME, 0);
	sql_create_func(sa, "localtimestamp", "sql", "current_timestamp", FALSE, FALSE, SCALE_NONE, 0, TMESTAMP, 0);

	sql_create_func(sa, "sql_sub", "mtime", "diff", FALSE, FALSE, SCALE_FIX, 0, DAYINT, 2, DTE, DTE);
	sql_create_func(sa, "sql_sub", "mtime", "diff", FALSE, FALSE, SCALE_NONE, 0, SECINT, 2, TMETZ, TMETZ);
	sql_create_func(sa, "sql_sub", "mtime", "diff", FALSE, FALSE, SCALE_FIX, 0, SECINT, 2, TME, TME);
	sql_create_func(sa, "sql_sub", "mtime", "diff", FALSE, FALSE, SCALE_NONE, 0, SECINT, 2, TMESTAMPTZ, TMESTAMPTZ);
	sql_create_func(sa, "sql_sub", "mtime", "diff", FALSE, FALSE, SCALE_FIX, 0, SECINT, 2, TMESTAMP, TMESTAMP);
	sql_create_func(sa, "timestampdiff", "mtime", "diff", FALSE, FALSE, SCALE_NONE, 0, SECINT, 2, TMESTAMPTZ, TMESTAMPTZ);
	sql_create_func(sa, "timestampdiff", "mtime", "diff", FALSE, FALSE, SCALE_FIX, 0, SECINT, 2, TMESTAMP, TMESTAMP);

	sql_create_func(sa, "sql_sub", "mtime", "date_sub_msec_interval", FALSE, FALSE, SCALE_NONE, 0, DTE, 2, DTE, SECINT);
	sql_create_func(sa, "sql_sub", "mtime", "date_sub_msec_interval", FALSE, FALSE, SCALE_NONE, 0, DTE, 2, DTE, DAYINT);
	sql_create_func(sa, "sql_sub", "mtime", "date_sub_month_interval", FALSE, FALSE, SCALE_NONE, 0, DTE, 2, DTE, MONINT);
	sql_create_func(sa, "sql_sub", "mtime", "time_sub_msec_interval", FALSE, FALSE, SCALE_NONE, 0, TME, 2, TME, SECINT);
	sql_create_func(sa, "sql_sub", "mtime", "time_sub_msec_interval", FALSE, FALSE, SCALE_NONE, 0, TMETZ, 2, TMETZ, SECINT);
	sql_create_func(sa, "sql_sub", "mtime", "timestamp_sub_msec_interval", FALSE, FALSE, SCALE_NONE, 0, TMESTAMP, 2, TMESTAMP, SECINT);
	sql_create_func(sa, "sql_sub", "mtime", "timestamp_sub_msec_interval", FALSE, FALSE, SCALE_NONE, 0, TMESTAMP, 2, TMESTAMP, DAYINT);
	sql_create_func(sa, "sql_sub", "mtime", "timestamp_sub_month_interval", FALSE, FALSE, SCALE_NONE, 0, TMESTAMP, 2, TMESTAMP, MONINT);
	sql_create_func(sa, "sql_sub", "mtime", "timestamp_sub_msec_interval", FALSE, FALSE, SCALE_NONE, 0, TMESTAMPTZ, 2, TMESTAMPTZ, SECINT);
	sql_create_func(sa, "sql_sub", "mtime", "timestamp_sub_msec_interval", FALSE, FALSE, SCALE_NONE, 0, TMESTAMPTZ, 2, TMESTAMPTZ, DAYINT);
	sql_create_func(sa, "sql_sub", "mtime", "timestamp_sub_month_interval", FALSE, FALSE, SCALE_NONE, 0, TMESTAMPTZ, 2, TMESTAMPTZ, MONINT);

	sql_create_func(sa, "sql_add", "mtime", "date_add_msec_interval", FALSE, FALSE, SCALE_NONE, 0, DTE, 2, DTE, SECINT);
	sql_create_func(sa, "sql_add", "mtime", "date_add_msec_interval", FALSE, FALSE, SCALE_NONE, 0, DTE, 2, DTE, DAYINT);
	sql_create_func(sa, "sql_add", "mtime", "addmonths", FALSE, FALSE, SCALE_NONE, 0, DTE, 2, DTE, MONINT);
	sql_create_func(sa, "sql_add", "mtime", "timestamp_add_msec_interval", FALSE, FALSE, SCALE_NONE, 0, TMESTAMP, 2, TMESTAMP, SECINT);
	sql_create_func(sa, "sql_add", "mtime", "timestamp_add_msec_interval", FALSE, FALSE, SCALE_NONE, 0, TMESTAMP, 2, TMESTAMP, DAYINT);
	sql_create_func(sa, "sql_add", "mtime", "timestamp_add_month_interval", FALSE, FALSE, SCALE_NONE, 0, TMESTAMP, 2, TMESTAMP, MONINT);
	sql_create_func(sa, "sql_add", "mtime", "timestamp_add_msec_interval", FALSE, FALSE, SCALE_NONE, 0, TMESTAMPTZ, 2, TMESTAMPTZ, SECINT);
	sql_create_func(sa, "sql_add", "mtime", "timestamp_add_msec_interval", FALSE, FALSE, SCALE_NONE, 0, TMESTAMPTZ, 2, TMESTAMPTZ, DAYINT);
	sql_create_func(sa, "sql_add", "mtime", "timestamp_add_month_interval", FALSE, FALSE, SCALE_NONE, 0, TMESTAMPTZ, 2, TMESTAMPTZ, MONINT);
	sql_create_func(sa, "sql_add", "mtime", "time_add_msec_interval", FALSE, FALSE, SCALE_NONE, 0, TME, 2, TME, SECINT);
	sql_create_func(sa, "sql_add", "mtime", "time_add_msec_interval", FALSE, FALSE, SCALE_NONE, 0, TMETZ, 2, TMETZ, SECINT);

	// odbc timestampadd variants
	sql_create_func(sa, "timestampadd", "mtime", "timestamp_add_msec_interval", FALSE, FALSE, SCALE_NONE, 0, TMESTAMP, 2, TMESTAMP, SECINT);
	sql_create_func(sa, "timestampadd", "mtime", "timestamp_add_msec_interval", FALSE, FALSE, SCALE_NONE, 0, TMESTAMP, 2, TMESTAMP, DAYINT);
	sql_create_func(sa, "timestampadd", "mtime", "timestamp_add_month_interval", FALSE, FALSE, SCALE_NONE, 0, TMESTAMP, 2, TMESTAMP, MONINT);
	sql_create_func(sa, "timestampadd", "mtime", "timestamp_add_msec_interval", FALSE, FALSE, SCALE_NONE, 0, TMESTAMPTZ, 2, TMESTAMPTZ, SECINT);
	sql_create_func(sa, "timestampadd", "mtime", "timestamp_add_msec_interval", FALSE, FALSE, SCALE_NONE, 0, TMESTAMPTZ, 2, TMESTAMPTZ, DAYINT);
	sql_create_func(sa, "timestampadd", "mtime", "timestamp_add_month_interval", FALSE, FALSE, SCALE_NONE, 0, TMESTAMPTZ, 2, TMESTAMPTZ, MONINT);
	sql_create_func(sa, "timestampadd", "mtime", "odbc_timestamp_add_msec_time", FALSE, FALSE, SCALE_NONE, 0, TMESTAMP, 2, TME, DAYINT);
	sql_create_func(sa, "timestampadd", "mtime", "odbc_timestamp_add_month_time", FALSE, FALSE, SCALE_NONE, 0, TMESTAMP, 2, TME, MONINT);
	sql_create_func(sa, "timestampadd", "mtime", "odbc_timestamp_add_msec_date", FALSE, FALSE, SCALE_NONE, 0, TMESTAMP, 2, DTE, SECINT);
	// odbc timestampdiff variants
	sql_create_func(sa, "timestampdiff_sec", "mtime", "timestampdiff_sec", FALSE, FALSE, SCALE_NONE, 0, LNG, 2, TMESTAMPTZ, TMESTAMPTZ);
	sql_create_func(sa, "timestampdiff_sec", "mtime", "timestampdiff_sec", FALSE, FALSE, SCALE_FIX, 0, LNG, 2, TMESTAMP, TMESTAMP);
	//sql_create_func(sa, "timestampdiff_sec", "mtime", "timestampdiff_sec", FALSE, FALSE, SCALE_NONE, 0, LNG, 2, DTE, TMESTAMPTZ);
	sql_create_func(sa, "timestampdiff_sec", "mtime", "timestampdiff_sec", FALSE, FALSE, SCALE_FIX, 0, LNG, 2, DTE, TMESTAMP);
	//sql_create_func(sa, "timestampdiff_sec", "mtime", "timestampdiff_sec", FALSE, FALSE, SCALE_NONE, 0, LNG, 2, TMESTAMPTZ, DTE);
	sql_create_func(sa, "timestampdiff_sec", "mtime", "timestampdiff_sec", FALSE, FALSE, SCALE_FIX, 0, LNG, 2, TMESTAMP, DTE);
	// --
	sql_create_func(sa, "timestampdiff_min", "mtime", "timestampdiff_min", FALSE, FALSE, SCALE_NONE, 0, LNG, 2, TMESTAMPTZ, TMESTAMPTZ);
	sql_create_func(sa, "timestampdiff_min", "mtime", "timestampdiff_min", FALSE, FALSE, SCALE_FIX, 0, LNG, 2, TMESTAMP, TMESTAMP);
	//sql_create_func(sa, "timestampdiff_min", "mtime", "timestampdiff_min", FALSE, FALSE, SCALE_NONE, 0, LNG, 2, DTE, TMESTAMPTZ);
	sql_create_func(sa, "timestampdiff_min", "mtime", "timestampdiff_min", FALSE, FALSE, SCALE_FIX, 0, LNG, 2, DTE, TMESTAMP);
	//sql_create_func(sa, "timestampdiff_min", "mtime", "timestampdiff_min", FALSE, FALSE, SCALE_NONE, 0, LNG, 2, TMESTAMPTZ, DTE);
	sql_create_func(sa, "timestampdiff_min", "mtime", "timestampdiff_min", FALSE, FALSE, SCALE_FIX, 0, LNG, 2, TMESTAMP, DTE);
	// --
	sql_create_func(sa, "timestampdiff_hour", "mtime", "timestampdiff_hour", FALSE, FALSE, SCALE_NONE, 0, LNG, 2, TMESTAMPTZ, TMESTAMPTZ);
	sql_create_func(sa, "timestampdiff_hour", "mtime", "timestampdiff_hour", FALSE, FALSE, SCALE_FIX, 0, LNG, 2, TMESTAMP, TMESTAMP);
	//sql_create_func(sa, "timestampdiff_hour", "mtime", "timestampdiff_hour", FALSE, FALSE, SCALE_NONE, 0, LNG, 2, DTE, TMESTAMPTZ);
	sql_create_func(sa, "timestampdiff_hour", "mtime", "timestampdiff_hour", FALSE, FALSE, SCALE_FIX, 0, LNG, 2, DTE, TMESTAMP);
	//sql_create_func(sa, "timestampdiff_hour", "mtime", "timestampdiff_hour", FALSE, FALSE, SCALE_NONE, 0, LNG, 2, TMESTAMPTZ, DTE);
	sql_create_func(sa, "timestampdiff_hour", "mtime", "timestampdiff_hour", FALSE, FALSE, SCALE_FIX, 0, LNG, 2, TMESTAMP, DTE);
	// --
	sql_create_func(sa, "timestampdiff_day", "mtime", "timestampdiff_day", FALSE, FALSE, SCALE_NONE, 0, INT, 2, TMESTAMPTZ, TMESTAMPTZ);
	sql_create_func(sa, "timestampdiff_day", "mtime", "timestampdiff_day", FALSE, FALSE, SCALE_FIX, 0, INT, 2, TMESTAMP, TMESTAMP);
	//sql_create_func(sa, "timestampdiff_day", "mtime", "timestampdiff_day", FALSE, FALSE, SCALE_NONE, 0, INT, 2, TME, TMESTAMPTZ);
	sql_create_func(sa, "timestampdiff_day", "mtime", "timestampdiff_day", FALSE, FALSE, SCALE_FIX, 0, INT, 2, TME, TMESTAMP);
	//sql_create_func(sa, "timestampdiff_day", "mtime", "timestampdiff_day", FALSE, FALSE, SCALE_NONE, 0, INT, 2, TMESTAMPTZ, TME);
	sql_create_func(sa, "timestampdiff_day", "mtime", "timestampdiff_day", FALSE, FALSE, SCALE_FIX, 0, INT, 2, TMESTAMP, TME);
	// --
	sql_create_func(sa, "timestampdiff_week", "mtime", "timestampdiff_week", FALSE, FALSE, SCALE_NONE, 0, INT, 2, TMESTAMPTZ, TMESTAMPTZ);
	sql_create_func(sa, "timestampdiff_week", "mtime", "timestampdiff_week", FALSE, FALSE, SCALE_FIX, 0, INT, 2, TMESTAMP, TMESTAMP);
	//sql_create_func(sa, "timestampdiff_week", "mtime", "timestampdiff_week", FALSE, FALSE, SCALE_NONE, 0, INT, 2, TME, TMESTAMPTZ);
	sql_create_func(sa, "timestampdiff_week", "mtime", "timestampdiff_week", FALSE, FALSE, SCALE_FIX, 0, INT, 2, TME, TMESTAMP);
	//sql_create_func(sa, "timestampdiff_week", "mtime", "timestampdiff_week", FALSE, FALSE, SCALE_NONE, 0, INT, 2, TMESTAMPTZ, TME);
	sql_create_func(sa, "timestampdiff_week", "mtime", "timestampdiff_week", FALSE, FALSE, SCALE_FIX, 0, INT, 2, TMESTAMP, TME);
	// --
	sql_create_func(sa, "timestampdiff_month", "mtime", "timestampdiff_month", FALSE, FALSE, SCALE_NONE, 0, INT, 2, TMESTAMPTZ, TMESTAMPTZ);
	sql_create_func(sa, "timestampdiff_month", "mtime", "timestampdiff_month", FALSE, FALSE, SCALE_FIX, 0, INT, 2, TMESTAMP, TMESTAMP);
	//sql_create_func(sa, "timestampdiff_month", "mtime", "timestampdiff_month", FALSE, FALSE, SCALE_NONE, 0, INT, 2, TME, TMESTAMPTZ);
	sql_create_func(sa, "timestampdiff_month", "mtime", "timestampdiff_month", FALSE, FALSE, SCALE_FIX, 0, INT, 2, TME, TMESTAMP);
	//sql_create_func(sa, "timestampdiff_month", "mtime", "timestampdiff_month", FALSE, FALSE, SCALE_NONE, 0, INT, 2, TMESTAMPTZ, TME);
	sql_create_func(sa, "timestampdiff_month", "mtime", "timestampdiff_month", FALSE, FALSE, SCALE_FIX, 0, INT, 2, TMESTAMP, TME);
	// --
	sql_create_func(sa, "timestampdiff_quarter", "mtime", "timestampdiff_quarter", FALSE, FALSE, SCALE_NONE, 0, INT, 2, TMESTAMPTZ, TMESTAMPTZ);
	sql_create_func(sa, "timestampdiff_quarter", "mtime", "timestampdiff_quarter", FALSE, FALSE, SCALE_FIX, 0, INT, 2, TMESTAMP, TMESTAMP);
	//sql_create_func(sa, "timestampdiff_quarter", "mtime", "timestampdiff_quarter", FALSE, FALSE, SCALE_NONE, 0, INT, 2, TME, TMESTAMPTZ);
	sql_create_func(sa, "timestampdiff_quarter", "mtime", "timestampdiff_quarter", FALSE, FALSE, SCALE_FIX, 0, INT, 2, TME, TMESTAMP);
	//sql_create_func(sa, "timestampdiff_quarter", "mtime", "timestampdiff_quarter", FALSE, FALSE, SCALE_NONE, 0, INT, 2, TMESTAMPTZ, TME);
	sql_create_func(sa, "timestampdiff_quarter", "mtime", "timestampdiff_quarter", FALSE, FALSE, SCALE_FIX, 0, INT, 2, TMESTAMP, TME);
	// --
	sql_create_func(sa, "timestampdiff_year", "mtime", "timestampdiff_year", FALSE, FALSE, SCALE_NONE, 0, INT, 2, TMESTAMPTZ, TMESTAMPTZ);
	sql_create_func(sa, "timestampdiff_year", "mtime", "timestampdiff_year", FALSE, FALSE, SCALE_FIX, 0, INT, 2, TMESTAMP, TMESTAMP);
	//sql_create_func(sa, "timestampdiff_year", "mtime", "timestampdiff_year", FALSE, FALSE, SCALE_NONE, 0, INT, 2, TME, TMESTAMPTZ);
	sql_create_func(sa, "timestampdiff_year", "mtime", "timestampdiff_year", FALSE, FALSE, SCALE_FIX, 0, INT, 2, TME, TMESTAMP);
	//sql_create_func(sa, "timestampdiff_year", "mtime", "timestampdiff_year", FALSE, FALSE, SCALE_NONE, 0, INT, 2, TMESTAMPTZ, TME);
	sql_create_func(sa, "timestampdiff_year", "mtime", "timestampdiff_year", FALSE, FALSE, SCALE_FIX, 0, INT, 2, TMESTAMP, TME);

	// end odbc

	sql_create_func(sa, "local_timezone", "mtime", "local_timezone", FALSE, FALSE, SCALE_FIX, 0, SECINT, 0);

	sql_create_func(sa, "century", "mtime", "century", FALSE, FALSE, SCALE_FIX, 0, INT, 1, DTE);
	sql_create_func(sa, "decade", "mtime", "decade", FALSE, FALSE, SCALE_FIX, 0, INT, 1, DTE);
	sql_create_func(sa, "year", "mtime", "year", FALSE, FALSE, SCALE_FIX, 0, INT, 1, DTE);
	sql_create_func(sa, "quarter", "mtime", "quarter", FALSE, FALSE, SCALE_FIX, 0, BTE, 1, DTE);
	sql_create_func(sa, "month", "mtime", "month", FALSE, FALSE, SCALE_FIX, 0, BTE, 1, DTE);
	sql_create_func(sa, "day", "mtime", "day", FALSE, FALSE, SCALE_FIX, 0, BTE, 1, DTE);
	sql_create_func(sa, "dayofyear", "mtime", "dayofyear", FALSE, FALSE, SCALE_FIX, 0, SHT, 1, DTE);
	sql_create_func(sa, "weekofyear", "mtime", "weekofyear", FALSE, FALSE, SCALE_FIX, 0, BTE, 1, DTE);
	sql_create_func(sa, "usweekofyear", "mtime", "usweekofyear", FALSE, FALSE, SCALE_FIX, 0, BTE, 1, DTE);
	sql_create_func(sa, "dayofweek", "mtime", "dayofweek", FALSE, FALSE, SCALE_FIX, 0, BTE, 1, DTE);
	sql_create_func(sa, "dayofmonth", "mtime", "day", FALSE, FALSE, SCALE_FIX, 0, BTE, 1, DTE);
	sql_create_func(sa, "week", "mtime", "weekofyear", FALSE, FALSE, SCALE_FIX, 0, BTE, 1, DTE);
	sql_create_func(sa, "epoch_ms", "mtime", "epoch_ms", FALSE, FALSE, SCALE_NONE, 3, BigDEC, 1, DTE);

	sql_create_func(sa, "hour", "mtime", "hours", FALSE, FALSE, SCALE_FIX, 0, BTE, 1, TME);
	sql_create_func(sa, "minute", "mtime", "minutes", FALSE, FALSE, SCALE_FIX, 0, BTE, 1, TME);
	sql_create_func(sa, "second", "mtime", "sql_seconds", FALSE, FALSE, SCALE_NONE, 6, DEC, 1, TME);
	//sql_create_func(sa, "epoch_ms", "mtime", "epoch_ms", FALSE, FALSE, SCALE_NONE, 3, BigDEC, 1, TME);
	//sql_create_func(sa, "hour", "mtime", "hours", FALSE, FALSE, SCALE_FIX, 0, BTE, 1, TMETZ);
	//sql_create_func(sa, "minute", "mtime", "minutes", FALSE, FALSE, SCALE_FIX, 0, BTE, 1, TMETZ);
	//sql_create_func(sa, "second", "mtime", "sql_seconds", FALSE, FALSE, SCALE_NONE, 6, DEC, 1, TMETZ);
	sql_create_func(sa, "epoch_ms", "mtime", "epoch_ms", FALSE, FALSE, SCALE_NONE, 3, BigDEC, 1, TMETZ);

	sql_create_func(sa, "century", "mtime", "century", FALSE, FALSE, SCALE_FIX, 0, INT, 1, TMESTAMP);
	sql_create_func(sa, "decade", "mtime", "decade", FALSE, FALSE, SCALE_FIX, 0, INT, 1, TMESTAMP);
	sql_create_func(sa, "year", "mtime", "year", FALSE, FALSE, SCALE_FIX, 0, INT, 1, TMESTAMP);
	sql_create_func(sa, "quarter", "mtime", "quarter", FALSE, FALSE, SCALE_FIX, 0, BTE, 1, TMESTAMP);
	sql_create_func(sa, "month", "mtime", "month", FALSE, FALSE, SCALE_FIX, 0, BTE, 1, TMESTAMP);
	sql_create_func(sa, "day", "mtime", "day", FALSE, FALSE, SCALE_FIX, 0, BTE, 1, TMESTAMP);
	sql_create_func(sa, "hour", "mtime", "hours", FALSE, FALSE, SCALE_FIX, 0, BTE, 1, TMESTAMP);
	sql_create_func(sa, "minute", "mtime", "minutes", FALSE, FALSE, SCALE_FIX, 0, BTE, 1, TMESTAMP);
	sql_create_func(sa, "second", "mtime", "sql_seconds", FALSE, FALSE, SCALE_NONE, 6, DEC, 1, TMESTAMP);
	//sql_create_func(sa, "epoch_ms", "mtime", "epoch_ms", FALSE, FALSE, SCALE_NONE, 3, BigDEC, 1, TMESTAMP);

	//sql_create_func(sa, "century", "mtime", "century", FALSE, FALSE, SCALE_FIX, 0, INT, 1, TMESTAMPTZ);
	//sql_create_func(sa, "decade", "mtime", "decade", FALSE, FALSE, SCALE_FIX, 0, INT, 1, TMESTAMPTZ);
	//sql_create_func(sa, "year", "mtime", "year", FALSE, FALSE, SCALE_FIX, 0, INT, 1, TMESTAMPTZ);
	//sql_create_func(sa, "quarter", "mtime", "quarter", FALSE, FALSE, SCALE_FIX, 0, BTE, 1, TMESTAMPTZ);
	//sql_create_func(sa, "month", "mtime", "month", FALSE, FALSE, SCALE_FIX, 0, BTE, 1, TMESTAMPTZ);
	//sql_create_func(sa, "day", "mtime", "day", FALSE, FALSE, SCALE_FIX, 0, BTE, 1, TMESTAMPTZ);
	//sql_create_func(sa, "hour", "mtime", "hours", FALSE, FALSE, SCALE_FIX, 0, BTE, 1, TMESTAMPTZ);
	//sql_create_func(sa, "minute", "mtime", "minutes", FALSE, FALSE, SCALE_FIX, 0, BTE, 1, TMESTAMPTZ);
	//sql_create_func(sa, "second", "mtime", "sql_seconds", FALSE, FALSE, SCALE_NONE, 6, DEC, 1, TMESTAMPTZ);
	sql_create_func(sa, "epoch_ms", "mtime", "epoch_ms", FALSE, FALSE, SCALE_NONE, 3, BigDEC, 1, TMESTAMPTZ);

	sql_create_func(sa, "year", "mtime", "year", FALSE, FALSE, SCALE_NONE, 0, INT, 1, MONINT);
	sql_create_func(sa, "month", "mtime", "month", FALSE, FALSE, SCALE_NONE, 0, INT, 1, MONINT);
	sql_create_func(sa, "day", "mtime", "day", FALSE, FALSE, SCALE_NONE, 0, LNG, 1, DAYINT);
	sql_create_func(sa, "hour", "mtime", "hours", FALSE, FALSE, SCALE_NONE, 0, INT, 1, DAYINT);
	sql_create_func(sa, "minute", "mtime", "minutes", FALSE, FALSE, SCALE_NONE, 0, INT, 1, DAYINT);
	sql_create_func(sa, "second", "mtime", "seconds", FALSE, FALSE, SCALE_NONE, 0, INT, 1, DAYINT);
	sql_create_func(sa, "epoch_ms", "mtime", "epoch_ms", FALSE, FALSE, SCALE_NONE, 3, BigDEC, 1, DAYINT);
	sql_create_func(sa, "day", "mtime", "day", FALSE, FALSE, SCALE_NONE, 0, LNG, 1, SECINT);
	sql_create_func(sa, "hour", "mtime", "hours", FALSE, FALSE, SCALE_NONE, 0, INT, 1, SECINT);
	sql_create_func(sa, "minute", "mtime", "minutes", FALSE, FALSE, SCALE_NONE, 0, INT, 1, SECINT);
	sql_create_func(sa, "second", "mtime", "seconds", FALSE, FALSE, SCALE_NONE, 0, INT, 1, SECINT);
	sql_create_func(sa, "epoch_ms", "mtime", "epoch_ms", FALSE, FALSE, SCALE_NONE, 3, BigDEC, 1, SECINT);

	sql_create_func(sa, "next_value_for", "sql", "next_value", TRUE, FALSE, SCALE_NONE, 0, LNG, 2, STR, STR);
	sql_create_func(sa, "get_value_for", "sql", "get_value", TRUE, FALSE, SCALE_NONE, 0, LNG, 2, STR, STR);
	sql_create_func(sa, "restart", "sql", "restart", TRUE, FALSE, SCALE_NONE, 0, LNG, 3, STR, STR, LNG);
	sql_create_func(sa, "next_value_for", "sql", "next_value_ms", FALSE, FALSE, SCALE_NONE, 0, LNG, 3, ANY, STR, STR);

	sql_create_func(sa, "locate", "str", "locate", FALSE, FALSE, SCALE_NONE, 0, INT, 2, STR, STR);
	sql_create_func(sa, "locate", "str", "locate3", FALSE, FALSE, SCALE_NONE, 0, INT, 3, STR, STR, INT);
	sql_create_func(sa, "charindex", "str", "locate", FALSE, FALSE, SCALE_NONE, 0, INT, 2, STR, STR);
	sql_create_func(sa, "charindex", "str", "locate3", FALSE, FALSE, SCALE_NONE, 0, INT, 3, STR, STR, INT);
	sql_create_func(sa, "splitpart", "str", "splitpart", FALSE, FALSE, INOUT, 0, STR, 3, STR, STR, INT);
	sql_create_func(sa, "substring", "str", "substring", FALSE, FALSE, INOUT, 0, STR, 2, STR, INT);
	sql_create_func(sa, "substring", "str", "substring3", FALSE, FALSE, INOUT, 0, STR, 3, STR, INT, INT);
	sql_create_func(sa, "substr", "str", "substring", FALSE, FALSE, INOUT, 0, STR, 2, STR, INT);
	sql_create_func(sa, "substr", "str", "substring3", FALSE, FALSE, INOUT, 0, STR, 3, STR, INT, INT);

	sql_create_filter(sa, "like", "algebra", "like", FALSE, FALSE, SCALE_NONE, 0, 4, STR, STR, STR, BIT);
	sql_create_filter(sa, "not_like", "algebra", "not_like", FALSE, FALSE, SCALE_NONE, 0, 4, STR, STR, STR, BIT);

	sql_create_func(sa, "patindex", "pcre", "patindex", FALSE, FALSE, SCALE_NONE, 0, INT, 2, STR, STR);
	sql_create_func(sa, "truncate", "str", "stringleft", FALSE, FALSE, SCALE_NONE, 0, STR, 2, STR, INT);
	sql_create_func(sa, "concat", "calc", "+", FALSE, FALSE, DIGITS_ADD, 0, STR, 2, STR, STR);
	sql_create_func(sa, "ascii", "str", "ascii", TRUE, FALSE, SCALE_NONE, 0, INT, 1, STR); /* ascii of empty string is null */
	sql_create_func(sa, "code", "str", "unicode", FALSE, FALSE, SCALE_NONE, 0, STR, 1, INT);
	sql_create_func(sa, "length", "str", "length", FALSE, FALSE, SCALE_NONE, 0, INT, 1, STR);
	sql_create_func(sa, "right", "str", "stringright", FALSE, FALSE, SCALE_NONE, 0, STR, 2, STR, INT);
	sql_create_func(sa, "left", "str", "stringleft", FALSE, FALSE, SCALE_NONE, 0, STR, 2, STR, INT);
	sql_create_func(sa, "upper", "str", "toUpper", FALSE, FALSE, INOUT, 0, STR, 1, STR);
	sql_create_func(sa, "ucase", "str", "toUpper", FALSE, FALSE, INOUT, 0, STR, 1, STR);
	sql_create_func(sa, "lower", "str", "toLower", FALSE, FALSE, INOUT, 0, STR, 1, STR);
	sql_create_func(sa, "lcase", "str", "toLower", FALSE, FALSE, INOUT, 0, STR, 1, STR);
	sql_create_func(sa, "btrim", "str", "trim", FALSE, FALSE, INOUT, 0, STR, 1, STR);
	sql_create_func(sa, "btrim", "str", "trim2", FALSE, FALSE, INOUT, 0, STR, 2, STR, STR);
	sql_create_func(sa, "ltrim", "str", "ltrim", FALSE, FALSE, INOUT, 0, STR, 1, STR);
	sql_create_func(sa, "ltrim", "str", "ltrim2", FALSE, FALSE, INOUT, 0, STR, 2, STR, STR);
	sql_create_func(sa, "rtrim", "str", "rtrim", FALSE, FALSE, INOUT, 0, STR, 1, STR);
	sql_create_func(sa, "rtrim", "str", "rtrim2", FALSE, FALSE, INOUT, 0, STR, 2, STR, STR);

	sql_create_func(sa, "lpad", "str", "lpad", FALSE, FALSE, SCALE_NONE, 0, STR, 2, STR, INT);
	sql_create_func(sa, "lpad", "str", "lpad3", FALSE, FALSE, SCALE_NONE, 0, STR, 3, STR, INT, STR);
	sql_create_func(sa, "rpad", "str", "rpad", FALSE, FALSE, SCALE_NONE, 0, STR, 2, STR, INT);
	sql_create_func(sa, "rpad", "str", "rpad3", FALSE, FALSE, SCALE_NONE, 0, STR, 3, STR, INT, STR);

	sql_create_func(sa, "insert", "str", "insert", FALSE, FALSE, SCALE_NONE, 0, STR, 4, STR, INT, INT, STR);
	sql_create_func(sa, "replace", "str", "replace", FALSE, FALSE, SCALE_NONE, 0, STR, 3, STR, STR, STR);
	sql_create_func(sa, "repeat", "str", "repeat", TRUE, FALSE, SCALE_NONE, 0, STR, 2, STR, INT); /* repeat -1 times is null */
	sql_create_func(sa, "space", "str", "space", TRUE, FALSE, SCALE_NONE, 0, STR, 1, INT); /* space -1 times is null */
	sql_create_func(sa, "char_length", "str", "length", FALSE, FALSE, SCALE_NONE, 0, INT, 1, STR);
	sql_create_func(sa, "character_length", "str", "length", FALSE, FALSE, SCALE_NONE, 0, INT, 1, STR);
	sql_create_func(sa, "octet_length", "str", "nbytes", FALSE, FALSE, SCALE_NONE, 0, INT, 1, STR);

	/* copyfrom fname (arg 15) */
	f = sql_create_union(sa, "copyfrom", "sql", "copy_from", TRUE, SCALE_FIX, 0, TABLE, 14, PTR, STR, STR, STR, STR, STR, LNG, LNG, INT, STR, INT, INT, STR, STR);
	f->varres = 1;

	/* bincopyfrom */
	f = sql_create_union(sa, "copyfrombinary", "", "", TRUE, SCALE_FIX, 0, TABLE, 3, STR, STR, INT);
	f->varres = 1;

	/* file_loader */
	f = sql_create_union(sa, "file_loader", "", "", TRUE, SCALE_FIX, 0, TABLE, 1, STR);
	f->varres = 1;

	/* generic proto_loader which expects an URI starting with the protocol like: 'odbc:' or 'monetdb:' or 'file:' */
	f = sql_create_union(sa, "proto_loader", "", "", TRUE, SCALE_FIX, 0, TABLE, 1, STR);
	f->varres = 1;

	/* sys_update_schemas, sys_update_tables */
	sql_create_procedure(sa, "sys_update_schemas", "sql", "update_schemas", FALSE, 0);
	sql_create_procedure(sa, "sys_update_tables", "sql", "update_tables", FALSE, 0);

	/* virtual multiset mapping functions */
	f = sql_create_union(sa, "multiset", "", "", TRUE, SCALE_NONE, 0, TABLE, 1, ANY);
	f->vararg = 1;
	f->varres = 1;
	f = sql_create_union(sa, "unnest", "", "", TRUE, SCALE_NONE, 0, TABLE, 1, ANY); /* unnest multiset */
	f->vararg = 1;
	f->varres = 1;
	sql_create_func(sa, "renumber", "sql", "renumber", FALSE, FALSE, SCALE_NONE, 0, INT, 3, INT, INT, INT);
	f = sql_create_func(sa, "json_transform", "", "", TRUE, TRUE, SCALE_NONE, 1, ANY, 1, STR);
	f->varres = 1;
	f = sql_create_union(sa, "json_loader", "", "", TRUE, SCALE_FIX, 0, TABLE, 1, STR);
	f->varres = 1;
}

void
types_init(allocator *sa)
{
	local_id = 4;				/* 1 to 3 are user id's */
	types = sa_list(sa);
	funcs = sa_list(sa);
	funcs->ht = hash_new(sa, 64*1024, (fkeyvalue)&base_key);
	memset(localtype_array, 0, sizeof(localtype_array));
	battype = NULL;
	sqltypeinit( sa );
}<|MERGE_RESOLUTION|>--- conflicted
+++ resolved
@@ -488,15 +488,10 @@
 	else if (t->digits && t->type->radix != 2)
 		i += snprintf(buf+i, sizeof(buf)-i, "%s(%u)", t->type->base.name, t->digits);
 	else
-<<<<<<< HEAD
 		i += snprintf(buf+i, sizeof(buf)-i, "%s", t->type->base.name);
 	if (t->multiset == MS_ARRAY)
 		i += snprintf(buf+i, BUFSIZ-i, "[]");
-	return sa_strdup(sa, buf);
-=======
-		snprintf(buf, sizeof(buf), "%s", t->type->base.name);
 	return ma_strdup(sa, buf);
->>>>>>> be8b89d6
 }
 
 char *
