--- conflicted
+++ resolved
@@ -922,11 +922,7 @@
 }
 
 static sql_func *
-<<<<<<< HEAD
-sql_create_analytic(allocator *sa, const char *name, const char *mod, const char *imp, bit private, int fix_scale, sql_type *fres, int nargs, ...)
-=======
-sql_create_analytic(sql_allocator *sa, const char *name, const char *mod, const char *imp, bit private, sql_type *fres, int nargs, ...)
->>>>>>> 098973c8
+sql_create_analytic(allocator *sa, const char *name, const char *mod, const char *imp, bit private, sql_type *fres, int nargs, ...)
 {
 	sql_func *res;
 	va_list valist;
@@ -1744,6 +1740,6 @@
 	types = sa_list(sa);
 	localtypes = sa_list(sa);
 	funcs = sa_list(sa);
-	funcs->ht = hash_new(sa, 64*1024, (fkeyvalue)&base_key);
+	funcs->ht = hash_new(sa, 1024, (fkeyvalue)&base_key);
 	sqltypeinit( sa );
 }