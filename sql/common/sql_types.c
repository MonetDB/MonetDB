--- conflicted
+++ resolved
@@ -392,20 +392,10 @@
 	return localtype_array[type];
 }
 
-<<<<<<< HEAD
-		if (!t->type->composite && strcmp(t->type->d.impl, name) == 0) {
-			return t;
-		}
-		n = n->next;
-	}
-	assert(0);
-	return NULL;
-=======
 sql_subtype *
 sql_fetch_battype(void)
 {
 	return battype;
->>>>>>> 170ea9ec
 }
 
 int
@@ -1375,11 +1365,7 @@
 
 	/* functions for interval types */
 	for (t = dates; *t != TME; t++) {
-<<<<<<< HEAD
-		sql_subtype *lt = sql_bind_localtype((*t)->d.impl);
-=======
 		sql_subtype *lt = sql_fetch_localtype((*t)->localtype);
->>>>>>> 170ea9ec
 
 		sql_create_func(sa, "sql_sub", "calc", "-", FALSE, FALSE, SCALE_NONE, 0, *t, 2, *t, *t);
 		sql_create_func(sa, "sql_add", "calc", "+", FALSE, FALSE, SCALE_NONE, 0, *t, 2, *t, *t);
@@ -1422,11 +1408,7 @@
 		if (*t == OID)
 			continue;
 
-<<<<<<< HEAD
-		lt = sql_bind_localtype((*t)->d.impl);
-=======
 		lt = sql_fetch_localtype((*t)->localtype);
->>>>>>> 170ea9ec
 
 		sql_create_func(sa, "sql_sub", "calc", "-", FALSE, FALSE, (t<decimals)?MAX_BITS:SCALE_FIX, 0, *t, 2, *t, *t);
 		sql_create_func(sa, "sql_add", "calc", "+", FALSE, FALSE, (t<decimals)?MAX_BITS:SCALE_FIX, 0, *t, 2, *t, *t);
