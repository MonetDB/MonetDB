--- conflicted
+++ resolved
@@ -21,11 +21,7 @@
             tc.execute('insert into "newname" values (1);').assertSucceeded().assertRowCount(1)
             tc.execute('select "a" from "newname";').assertSucceeded().assertDataResultMatch([(1,)])
         s.communicate()
-<<<<<<< HEAD
-    with process.server(mapiport=s.dbport, dbname='db1',
-=======
     with process.server(mapiport='0', dbname='db1',
->>>>>>> 561b53ef
                         dbfarm=os.path.join(farm_dir, 'db1'),
                         stdin=process.PIPE,
                         stdout=process.PIPE, stderr=process.PIPE) as s:
