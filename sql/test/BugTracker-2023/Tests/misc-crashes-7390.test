-- 01.sql
statement ok
CREATE TABLE v0 (v1 SMALLINT)

statement ok
INSERT INTO v0 SELECT 0 FROM generate_series(1, 1000000)

statement ok
SELECT NULL, v1 FROM v0 v0 ORDER BY v1+v1, v1, -1 LIMIT 2147483645

statement ok
DROP TABLE v0

-- 02.sql
statement ok
CREATE TABLE v0(v1 VARCHAR(30))

query TTI nosort
SELECT DISTINCT v1 v1, v1, abs(v1)=10 FROM v0 WHERE lower (v1) IS NOT NULL
----

statement ok
DROP TABLE v0

-- 03.sql
statement ok
CREATE VIEW v0 AS SELECT CAST (NULL AS INT) INTERSECT SELECT CAST (NULL AS INT)

query I nosort
SELECT * FROM v0
----
NULL

query I nosort
SELECT row_number ( ) OVER ( ORDER BY 10 * 10 , ( CASE WHEN ( 10 IS NULL ) THEN 4 ELSE 10 END ) DESC NULLS FIRST ) FROM v0
----
1

query IIT nosort
SELECT 2, row_number() OVER (ORDER BY 10*10, (CASE WHEN (10 IS NULL) THEN 4 ELSE 10 END) DESC NULLS FIRST), '.125e+3' FROM v0 LIMIT 1
----
2
1
.125e+3

statement ok
DROP VIEW v0

-- 04.sql
statement ok
CREATE TABLE v0 (v1 VARCHAR(255))

statement ok
INSERT INTO v0 VALUES (2),(8),(10),(1),(0),(1),(2)

statement ok
INSERT INTO v0 SELECT row_number () OVER (ORDER BY 2) FROM v0, v0 AS c3_null, v0 AS t2

statement ok
INSERT INTO v0 SELECT row_number () OVER (ORDER BY 2 NULLS LAST) AS c0 FROM v0, v0 AS contains

query I nosort
SELECT count(*) as cnt FROM v0
----
122850

statement ok
SELECT FIRST_VALUE(v1) OVER (PARTITION BY v1=5 ORDER BY 3003*v1 DESC NULLS FIRST, v1) FROM v0 LIMIT 1000000000

query T rowsort
SELECT distinct FIRST_VALUE(v1) OVER (PARTITION BY v1=5 ORDER BY 3003*v1 DESC NULLS FIRST, v1) FROM v0 LIMIT 1000000000
----
122500
5

statement ok
DROP TABLE v0

-- 05.sql
statement ok
CREATE TABLE v0 (v1 INT)

statement ok
INSERT INTO v0 VALUES (NULL),(1),(0),(1),(2),(10),(10),(400),(1)

statement ok
INSERT INTO v0 SELECT row_number () OVER (ORDER BY 3) FROM v0, v0 AS c3_null, v0 AS t2

statement ok
INSERT INTO v0 SELECT row_number () OVER (ORDER BY 100 NULLS LAST) FROM v0, v0 AS contains

query I nosort
SELECT count(*) as cnt FROM v0
----
545382

statement ok
SELECT FIRST_VALUE (v1) OVER (PARTITION BY 'HASHED' ORDER BY v1<=10 DESC NULLS FIRST, v1 DESC) FROM v0 LIMIT 300000

query I rowsort
SELECT distinct FIRST_VALUE ( v1 ) OVER ( PARTITION BY 'HASHED' ORDER BY v1 <= 10 DESC NULLS FIRST , v1 DESC ) FROM v0 WHERE v1 IS NOT NULL LIMIT 300000
----
10

statement ok
DROP TABLE v0

-- 06.sql
statement error HY013!Could not allocate space
CREATE TEMP TABLE Table0 (Col0 INT, PRIMARY KEY(Col0), FOREIGN KEY (Col0) REFERENCES Table0)

-- 07.sql
statement ok
CREATE VIEW v0 AS SELECT CAST (NULL AS INT) EXCEPT SELECT CAST (NULL AS INT) GROUP BY NULL

statement ok
DROP VIEW v0

-- 08.sql
statement ok
CREATE TABLE v0 (v1 INT NULL)

statement ok
INSERT INTO v0 VALUES (3),(10),(1),(200),(5)

statement ok
INSERT INTO v0 SELECT v0.v1 FROM v0, v0 AS c3_null, v0 AS a

statement ok
INSERT INTO v0 SELECT v0.v1 FROM v0, v0 AS c3_null, v0 AS col2

query I nosort
SELECT count(*) as cnt FROM v0
----
2197130

statement ok
SELECT v1, row_number() OVER (ORDER BY v1 * 3 NULLS LAST, NULL*0 DESC NULLS FIRST), 3 FROM v0 LIMIT 300000

statement ok
DROP TABLE v0

-- 09.sql
statement ok
CREATE TABLE v0 (v1 INT, v2 REAL)

statement error 42000!Table expression without table name
SELECT * FROM v0 ORDER BY (SELECT *)

statement error 42000!SELECT: subquery must return only one column
SELECT * FROM v0 ORDER BY ( SELECT * FROM v0 )

query IR nosort
SELECT * FROM v0 ORDER BY (SELECT -1)
----

statement ok
DROP TABLE v0

-- 10.sql
statement ok
CREATE TABLE v0(v1 INT PRIMARY KEY)

query I nosort
SELECT DISTINCT (SELECT v1 WHERE (5)) >= ANY(9223372036854775807) FROM v0
----

statement ok
DROP TABLE v0

-- 11.sql
statement ok
CREATE TABLE v0(v1 BIGINT UNIQUE PRIMARY KEY)

statement error 42000!PARTITION BY: subqueries not allowed in PARTITION BY clause
UPDATE v0 SET v1 = v1 * 73 WHERE v1 = (SELECT SUM(v1) OVER (PARTITION BY 52, (NOT EXISTS (SELECT 0 + (SELECT v1 WHERE v1 * v1 * v1 GROUP BY v1) AS v3 WHERE v1 = 'x' OR 'x' OR v1)), v1, 37 ORDER BY v1 NULLS LAST) IS NOT NULL AS v2 GROUP BY v1 HAVING v1 > 'x') AND NOT ((v1 = 66 AND v1 < 'x') AND v1 = 50) AND 35 >= 65

statement ok
DROP TABLE v0

-- 12.sql
statement ok
CREATE TABLE v0 (v1 VARCHAR(255) NULL)

statement ok
INSERT INTO v0 (v1) VALUES (2),(10),(99),(1.100000),(3)

statement error 22018!conversion of string to type bte failed.
UPDATE v0 SET v1 = (SELECT MIN(v1) OVER (ROWS 10 PRECEDING) WHERE (10 = v1 OR v1 = ((3 - 10.100000))) AND 3 NOT LIKE v1)

statement ok
DROP TABLE v0

-- 13.sql
statement ok
CREATE TABLE v0 (v1 SMALLINT)

statement error 42000!SELECT: cannot use non GROUP BY column 'v0.v1' in query results without an aggregate function
UPDATE v0 SET v1 = CASE WHEN v1 > 37 THEN (SELECT ALL AVG (v1) AS v2 FROM (SELECT SUM(v1) OVER (ORDER BY v1 RANGE BETWEEN UNBOUNDED PRECEDING AND UNBOUNDED FOLLOWING)) AS v3 WHERE v1 = v1 AND v1 = v1) / 99 ELSE 8 END ^ 16 + 1 ^ -32768

statement ok
DROP TABLE v0

-- 14.sql
statement ok
CREATE TABLE v0(v1 INT)

statement ok
INSERT INTO v0 VALUES (-1),(NULL),(57),(NULL),(NULL)

statement error
UPDATE v0 SET v1 = v1 % (WITH v0 (v1) AS (SELECT -2147483648 WHERE (v1 < -1 OR v1 = 37 % 127) AND v1 - 85 = 45 AND v1 IS NOT NULL) SELECT DISTINCT -1 FROM v0) + v1

statement ok
DROP TABLE v0

-- 15.sql
statement ok
CREATE TABLE v0(v1 SMALLINT)

statement ok
UPDATE v0 SET v1 = v1 <= (WITH v0 (v1) AS (SELECT (CASE WHEN 59 THEN (0 * (('x' < v1 = 255 > v1 - v1))) END)) SELECT v1 > 16 OR v1 > 2147483647 AND v1 >= 27 AS v4 FROM v0 ORDER BY v1 > v1 % v1 % (v1) NULLS LAST) OR v1 > -1

statement ok
DROP TABLE v0

-- 16.sql
statement ok
CREATE TABLE v0(v1 FLOAT)

statement ok
INSERT INTO v0 VALUES (82),((SELECT 0 FROM v0 AS v2 GROUP BY (SELECT -128))),(15255709.000000),(12)

statement error 42000!SELECT: identifier 'v1' ambiguous
SELECT v1 = 2147483647 - v1 ^ v1 AS v4 FROM v0 AS v3, v0, v0 AS v6,v0 AS v5, v0 AS v7 ORDER BY 35 >= (SELECT VAR_SAMP(v1 >= 72 ) OVER (ROWS BETWEEN v1 + -128 * -32768 PRECEDING AND CURRENT ROW) IS NOT NULL) ASC

statement ok
DROP TABLE v0

-- 17.sql
statement ok
CREATE TABLE v0(v1 INT)

statement ok
UPDATE v0 SET v1 = (WITH v0 AS (SELECT 42039652.000000) SELECT STDDEV_POP (96) OVER (ORDER BY v1) FROM v0, v0 LIMIT 37 OFFSET 62) = 8

statement ok
DROP TABLE v0

-- 18.sql
statement ok
CREATE TABLE v0(v1 NUMERIC)

query I nosort
SELECT 38 ^ v1 FROM v0 AS v3 WINDOW v2 AS ( ), v4 AS (GROUPS BETWEEN -32768 PRECEDING AND 94 FOLLOWING) LIMIT 16 OFFSET 8
----

query I nosort
WITH v0 (v1) AS (SELECT 127 FROM v0 WHERE (v1 < 2147483647 OR v1 > -1) AND v1 / v1 + v1 <= 95 = v1 >= -128 + 15) SELECT 38 ^ v1 FROM v0 AS v3 WINDOW v2 AS ( ), v4 AS (GROUPS BETWEEN -32768 PRECEDING AND 94 FOLLOWING) LIMIT 16 OFFSET 8
----

statement error 42000!
UPDATE v0 SET v1 = (WITH v0 (v1) AS (SELECT 127 WHERE (v1 < 2147483647 OR v1 > -1) AND v1 / v1 + v1 <= 95 = v1 >= -128 + 15) SELECT 38 FROM v0 AS v3 WINDOW v2 AS ( ), v4 AS (GROUPS BETWEEN -32768 PRECEDING AND 94 FOLLOWING) LIMIT 16 OFFSET 8) ^ v1
-- sql/server/rel_select.c:3104: rel_binop_: Assertion `t1 && t2' failed.

statement ok
DROP TABLE v0

-- 19.sql
statement ok
CREATE TABLE v0(v1 BIGINT)

statement ok
INSERT INTO v0 VALUES (16),(22),(-128),(60),(76),(127),(89)

statement error 42000!SELECT: identifier 'v1' ambiguous
WITH v0 AS (SELECT -1, * FROM v0) INSERT INTO v0 SELECT v1 * 255 FROM v0 AS v5, v0, v0 AS v4, v0 AS v3, v0 AS v2 ORDER BY v1 * -128 ^ -1

statement ok
UPDATE v0 SET v1 = 59 % v1 WHERE (WITH v0 (v1) AS (SELECT ('x' + 95) ORDER BY - (v1), v1) SELECT STDDEV_POP(v1) OVER (ROWS BETWEEN v1 IS NOT NULL PRECEDING AND 89 FOLLOWING) IS NOT NULL) + 0 % v1 % 46 + 45 * v1

statement ok
DROP TABLE v0

-- 20.sql
statement ok
CREATE TABLE v0(v1 REAL PRIMARY KEY)

statement error 42000!MIN: aggregate functions not allowed in functions in FROM
SELECT (SELECT COUNT(v1) OVER ( ) FROM SUM (STDDEV_POP(MIN ('x')))) AS v2 FROM v0 WHERE v1 = -1

statement ok
DROP TABLE v0

-- 21.sql
statement ok
CREATE TABLE v0(v1 BIGINT)

statement ok
INSERT INTO v0 VALUES (13),(53),(-1),(13),(54),((SELECT v1 FROM v0 WHERE v1 IS NULL AND v1 IN (7 ^ v1))),(72),(2147483647)

statement ok
WITH v0 AS (SELECT 2147483647, * FROM v0) INSERT INTO v0 SELECT v1 * -32768 FROM v0 AS v2,v0,v0 AS v5,v0 AS v3,v0 AS v4 ORDER BY v1 * 127 ^ -1

statement error 42000!row frame bound must be non negative and non null.
UPDATE v0 SET v1 = -128 % v1 WHERE (WITH v0 (v1) AS (SELECT 8 WHERE (v1 < -1 OR v1 > 40) AND 80 ^ 0 % v1 <= 75 = 127 AND v1 IS NOT NULL) SELECT VAR_POP((52 * (v1 IN (127,47)))) OVER (ROWS BETWEEN CURRENT ROW AND v1 - NULL FOLLOWING) * -32768) > v1

statement ok
DROP TABLE v0

-- 22.sql
statement ok
CREATE TABLE v0(v1 SMALLINT)

statement error 42000!PARTITION BY: subqueries not allowed in PARTITION BY clause
UPDATE v0 SET v1 = (SELECT LAG(v1 * v1) OVER (PARTITION BY 0 ,(NOT EXISTS (SELECT v1 WHERE v1 = FALSE)), v1, 255))

statement ok
DROP TABLE v0

-- 23.sql
statement ok
CREATE TABLE v0 (v1 INTEGER PRIMARY KEY)

query R nosort
SELECT 67 + 0 + -1 + 96 + 46463082.000000 + 30 AS v2 FROM v0 WHERE 255 = v1 LIMIT 66 OFFSET 16
----

query I nosort
SELECT v1 * (95 - v1) FROM v0 ORDER BY v1, v1 DESC, ('x' < v1 AND v1 = 24)
----

statement error 42000!SELECT: identifier 'v1' unknown
WITH v0 AS (SELECT v1 * (95 - v1) FROM v0 ORDER BY v1, v1 DESC, ('x' < v1 AND v1 = 24)) SELECT 67 + 0 + -1 + 96 + 46463082.000000 + 30 AS v2 FROM v0 WHERE 255 = v1 LIMIT 66 OFFSET 16
----

statement ok
UPDATE v0 SET v1 = -128 WHERE v1 = 1 AND v1 IN (WITH v0 AS (SELECT v1 * (95 - v1) FROM v0 ORDER BY v1, v1 DESC, ('x' < v1 AND v1 = 24)) SELECT 67 + 0 + -1 + 96 + 46463082.000000 + 30 AS v2 FROM v0 WHERE 255 = v1 LIMIT 66 OFFSET 16) OR (69 AND 30) OR ('x' >= 9)

statement ok
DROP TABLE v0

-- 24.sql
statement ok
CREATE TABLE v0(v1 FLOAT)

statement ok
INSERT INTO v0 VALUES (0),(67),(127),(-1),(NULL),(NULL),(NULL),(NULL)

query RT nosort
SELECT * , 'x' FROM v0 WHERE (SELECT 39 WHERE (v1 + -32768 NOT IN (14, 255))) * 87 + 2147483647
----
0.000
x
67.000
x
127.000
x
-1.000
x

-- statement error 42000!SELECT: identifier 'v1' ambiguous
-- WITH v0 AS (SELECT 14, * FROM v0) INSERT INTO v0 SELECT v1 * 0 FROM v0 NATURAL JOIN v0, v0, v0 AS v2, v0, v0 AS v3 ORDER BY v1 * 0 / 77

statement ok
WITH v0 AS (SELECT 14, * FROM v0) INSERT INTO v0 SELECT v0.v1 * 0 FROM v0 NATURAL JOIN v0, v0, v0 AS v2, v0, v0 AS v3 ORDER BY v0.v1 * 0 / 77

query I nosort
SELECT count(*) FROM v0
----
131080

-- after the second insert, rerun same query as above, since it used to crash the server
query RT rowsort
SELECT * , 'x' FROM v0 WHERE (SELECT 39 WHERE (v1 + -32768 NOT IN (14, 255))) * 87 + 2147483647
----
<<<<<<< HEAD
131080 values hashing to d5832ccce240e7b0fa7644da1591112b
=======
131080 values hashing to c051bd7cdccd1fd3636c9e0973aca08e
>>>>>>> 51e85942

-- mul_bte_bte_bte: ERROR: 22003!overflow in calculation 87*39.

statement ok
DROP TABLE v0

-- 25.sql
statement ok
CREATE TABLE IF NOT EXISTS v0(v1 INTEGER)

statement ok
UPDATE v0 AS v9 SET v1 = (WITH v0 (v1) AS (SELECT v1 % (12 ^ 55 + v1 + 57159072.000000)) SELECT NULL AS v8 WINDOW v7 AS (PARTITION BY 8, 95, 92150085.000000, 57) ORDER BY v1, v1 DESC NULLS LAST)

statement ok
DROP TABLE v0

-- 26.sql
statement ok
CREATE TABLE v0(v1 BIGINT NOT NULL)

statement ok
INSERT INTO v0 VALUES (-1),(127),(4),(-128),(11),(-1),(-128),(-128),(-1)

statement error 42000!SELECT: identifier 'v1' ambiguous
WITH v0 AS (SELECT -1, * FROM v0) INSERT INTO v0 SELECT v1 * 29 FROM v0 AS v3, v0, v0 AS v2, v0 AS v4, v0 ORDER BY v1 * 0 ^ 83

statement error 42000!row frame bound must be non negative and non null.
UPDATE v0 SET v1 = -1 WHERE CASE WHEN v1 > -1 THEN (SELECT STDDEV_SAMP((18 * v1 + (v1 IN (21 , -1)))) OVER (ROWS BETWEEN CURRENT ROW AND v1 - NULL FOLLOWING) * 17) > v1 / (SELECT -1 WHERE (88 IN (96))) ELSE 82 END ^ -128 ^ v1

statement ok
DROP TABLE v0

-- 27.sql
statement ok
CREATE TABLE v0(v1 SMALLINT PRIMARY KEY)

statement ok
INSERT INTO v0 VALUES ('x' IN (SELECT - SUM(18) OVER ( ) * 8 AS v2)), (-128), (34), (39)

query I nosort
SELECT * FROM v0 order by 1
----
-128
0
34
39

statement ok
DROP TABLE v0

-- 28.sql
statement ok
CREATE TABLE v0(v1 DECIMAL NOT NULL)

statement ok
INSERT INTO v0 VALUES (22542428.000000), (54), (19), (0), (0), (0)

query R nosort
SELECT * FROM v0 WHERE (v1 >= 0 AND v1 <= 0) OR (51867923.000000 LIKE 'x' AND (SELECT v1 BETWEEN 47130623.000000 AND v1) LIKE 'x')
----
0.000
0.000
0.000

statement ok
DROP TABLE v0

-- 29.sql
statement error 42000!GROUP BY: GROUPING SETS is empty
SELECT ALL ( SELECT - - - - - - - - - - 48 FROM ( SELECT NULL - - - - - - - - 89 FROM ( VALUES ( - - - - - - - - - - 74 ) , ( - - - - - 128 ) , ( - - - - - - 8 ) , ( - - - - 61 ) ) AS v1 ( v1 ) GROUP BY ( ) , GROUPING SETS ( GROUPING SETS ( GROUPING SETS ( ( ) ) ) ) , ( ) ORDER BY - - - - - - - - - - 255 LIKE v1 / CASE WHEN v1 IS NULL THEN - - 75 END DESC , v1 , v1 LIMIT 63 ) AS v1 UNION SELECT - - - - - - - - - - - - - 74 WHERE - v1 < - 89088397.000000 ) FROM ( SELECT * FROM ( VALUES ( - - - - - - - 61 ) , ( - - - 42 ) ) AS v1 ( v1 ) ) AS v1 ( v1 )
-- sql/server/rel_select.c:4616: rel_groupings: Assertion `next_set' failed.

-- 30.sql
statement ok
CREATE TABLE v0(v2 DOUBLE PRIMARY KEY, v1 VARCHAR(1))

statement ok
DELETE FROM v0 WHERE (SELECT v2 FROM v0 WHERE v0.v2 = v0.v1 GROUP BY 2.100000, v1) IN (10.100000, 10, 10 )

statement ok
DROP TABLE v0

-- 31.sql
statement error 22003!overflow ...
SELECT ALL ( SELECT - - - - - - - - - - - 1 - - - - - - 16 FROM ( SELECT NULL - - - - - - - - - - - - - - - - 1 FROM ( SELECT - - - - 1 * - - - - - - 2147483648 * - - - 43 * 77745222.000000 ) AS v1 ( v1 ) GROUP BY GROUPING SETS ( GROUPING SETS ( CUBE ( v1 ) ) ) ORDER BY v1 , - - - 86 + - - 93 ^ v1 , v1 LIMIT 21 ) AS v1 UNION SELECT - - - - - - - - - - - - 93 WHERE - v1 < - 63226945.000000 - - - - - - - - - - 68 ) FROM ( VALUES ( - - - - - - - - - 40 / - ( SELECT - - - - - - - - 0 WHERE - - - - - - - 40 = - - - - - 0 ) ) , ( - - 88 ) ) v1 ( v1 )

-- 32.sql
statement ok
CREATE TABLE v0(v1 REAL)

query I nosort
SELECT CAST(max((SELECT NULL AS v2 GROUP BY v1)) AS INTEGER) FROM v0 UNION SELECT 3
----
NULL
3

statement ok
DROP TABLE v0

-- 33.sql
statement ok
CREATE TABLE v0 (v2 CHAR(1), v1 REAL)

query R nosort
SELECT DISTINCT SUM(max((SELECT NULL AS v2 GROUP BY v2))) OVER (ORDER BY '013') FROM v0
----
NULL

statement ok
DROP TABLE v0

-- 34.sql
statement ok
CREATE TABLE v0(v1 BIGINT)

statement ok
INSERT INTO v0 SELECT NULLIF(74, RANK ( ) OVER ( )) = -32768 FROM COLUMNS, PRIVILEGES AS v0

statement ok
SELECT * FROM v0 ORDER BY (60 - v1), v1, v1 = 74364935.000000 LIMIT 2147483647

statement ok
DROP TABLE v0

-- 35.sql
statement ok
CREATE TABLE v0(v1 FLOAT (41, 29) DEFAULT 745433.000000)

statement ok
INSERT INTO v0 VALUES (0), (93), (NULL), (-128), (0), (59), (24)

statement ok
SELECT AVG(v1) OVER (PARTITION BY -1) AS VALUE FROM v0 v0 NATURAL JOIN v0 VARIABLES

statement ok
DROP TABLE v0

-- 36.sql
statement ok
CREATE TABLE v0(v2 INT, v1 FLOAT)

statement ok
INSERT INTO v0(v2) VALUES (10),(10),(9),(10)

statement ok
INSERT INTO v0(v1) VALUES (10),(10),(NULL),(3)

statement ok
SELECT DISTINCT group_concat(v0.v1, c.v1) FROM v0, v0 AS e, v0 AS c GROUP BY v0.v1

statement ok
DROP TABLE v0

-- 37.sql
statement ok
CREATE TABLE v0(v1 VARCHAR(30), v2 CHAR(20))

statement ok
DELETE FROM v0 WHERE (SELECT v1 WHERE (SELECT COUNT (*) OVER (ORDER BY v1 DESC NULLS LAST)) = v2 GROUP BY 2.100000 HAVING 0 NOT LIKE v2)

statement ok
DROP TABLE v0

-- 38.sql
statement ok
CREATE TABLE v0(v1 DOUBLE, v5 DOUBLE, v3 INT, v6 DOUBLE, v2 INT, v4 INTEGER)

statement ok
UPDATE v0 SET v2 = (SELECT NULL WHERE v5 = v3 GROUP BY v1, v2) WHERE v2 > 10

statement ok
DROP TABLE v0

-- 39.sql
statement ok
CREATE TABLE v0 (v1 VARCHAR(30))

statement ok
DELETE FROM v0 WHERE 10 = 1.100000 * (3) IN (SELECT 3 WHERE NULL BETWEEN 0 - 3.100000 AND v1)

statement ok
DROP TABLE v0

-- 40.sql
statement ok
CREATE TABLE v0(v2 DOUBLE, v1 REAL)

statement error 42S22!SELECT: no such column 'v0.v2'
SELECT 2 FROM v0 AS WHERE v0 . v2 = ( SELECT v2 WHERE v2 = 2 ) + v0 . v1

statement ok
DELETE FROM v0 WHERE EXISTS ( SELECT 2 FROM v0 AS WHERE v0 . v2 = ( SELECT v2 WHERE v2 = 2 ) + v0 . v1 )

statement ok
DROP TABLE v0
<|MERGE_RESOLUTION|>--- conflicted
+++ resolved
@@ -374,11 +374,7 @@
 query RT rowsort
 SELECT * , 'x' FROM v0 WHERE (SELECT 39 WHERE (v1 + -32768 NOT IN (14, 255))) * 87 + 2147483647
 ----
-<<<<<<< HEAD
-131080 values hashing to d5832ccce240e7b0fa7644da1591112b
-=======
 131080 values hashing to c051bd7cdccd1fd3636c9e0973aca08e
->>>>>>> 51e85942
 
 -- mul_bte_bte_bte: ERROR: 22003!overflow in calculation 87*39.
 
