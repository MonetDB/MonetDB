--- conflicted
+++ resolved
@@ -346,15 +346,9 @@
 [ 1	]
 #create table x (a int GENERATED ALWAYS AS IDENTITY);
 #alter table x alter a set default 1; --ok, remove sequence
-<<<<<<< HEAD
 #SELECT CAST(COUNT(*) - (SELECT m FROM myvar) AS BIGINT) FROM sequences; --the total count, cannot change
-% . # table_name
-% %5 # name
-=======
-#SELECT CAST(COUNT(*) - myvar AS BIGINT) FROM sequences; --the total count, cannot change
-% .%2 # table_name
-% %2 # name
->>>>>>> 39a04c84
+% .%4 # table_name
+% %4 # name
 % bigint # type
 % 1 # length
 [ 0	]
@@ -365,15 +359,9 @@
 [ 1	]
 #create table x (a int GENERATED ALWAYS AS IDENTITY);
 #alter table x alter a drop default; --ok, remove sequence
-<<<<<<< HEAD
 #SELECT CAST(COUNT(*) - (SELECT m FROM myvar) AS BIGINT) FROM sequences; --the total count, cannot change
-% . # table_name
-% %5 # name
-=======
-#SELECT CAST(COUNT(*) - myvar AS BIGINT) FROM sequences; --the total count, cannot change
-% .%2 # table_name
-% %2 # name
->>>>>>> 39a04c84
+% .%4 # table_name
+% %4 # name
 % bigint # type
 % 1 # length
 [ 0	]
