stdout of test 'simple_selects` in directory 'sql/test/miscellaneous` itself:


# 17:31:37 >  
# 17:31:37 >  "mserver5" "--debug=10" "--set" "gdk_nr_threads=0" "--set" "mapi_open=true" "--set" "mapi_port=31760" "--set" "mapi_usock=/var/tmp/mtest-27253/.s.monetdb.31760" "--set" "monet_prompt=" "--forcemito" "--dbpath=/home/ferreira/repositories/MonetDB-Aug2018/BUILD/var/MonetDB/mTests_sql_test_miscellaneous" "--set" "embedded_c=true"
# 17:31:37 >  

# MonetDB 5 server v11.31.12
# This is an unreleased version
# Serving database 'mTests_sql_test_miscellaneous', using 8 threads
# Compiled for x86_64-pc-linux-gnu/64bit with 128bit integers
# Found 15.490 GiB available main-memory.
# Copyright (c) 1993 - July 2008 CWI.
# Copyright (c) August 2008 - 2018 MonetDB B.V., all rights reserved
# Visit https://www.monetdb.org/ for further information
# Listening for connection requests on mapi:monetdb://wired-142.cwi.nl:31760/
# Listening for UNIX domain connection requests on mapi:monetdb:///var/tmp/mtest-27253/.s.monetdb.31760
# MonetDB/GIS module loaded
# SQL catalog created, loading sql scripts once
# loading sql script: 09_like.sql
# loading sql script: 10_math.sql
# loading sql script: 11_times.sql
# loading sql script: 12_url.sql
# loading sql script: 13_date.sql
# loading sql script: 14_inet.sql
# loading sql script: 15_querylog.sql
# loading sql script: 16_tracelog.sql
# loading sql script: 17_temporal.sql
# loading sql script: 18_index.sql
# loading sql script: 20_vacuum.sql
# loading sql script: 21_dependency_views.sql
# loading sql script: 22_clients.sql
# loading sql script: 23_skyserver.sql
# loading sql script: 25_debug.sql
# loading sql script: 26_sysmon.sql
# loading sql script: 27_rejects.sql
# loading sql script: 39_analytics.sql
# loading sql script: 39_analytics_hge.sql
# loading sql script: 40_geom.sql
# loading sql script: 40_json.sql
# loading sql script: 40_json_hge.sql
# loading sql script: 41_md5sum.sql
# loading sql script: 45_uuid.sql
# loading sql script: 46_profiler.sql
# loading sql script: 51_sys_schema_extension.sql
# loading sql script: 60_wlcr.sql
# loading sql script: 72_fits.sql
# loading sql script: 74_netcdf.sql
# loading sql script: 75_lidar.sql
# loading sql script: 75_shp.sql
# loading sql script: 75_storagemodel.sql
# loading sql script: 80_statistics.sql
# loading sql script: 80_udf.sql
# loading sql script: 80_udf_hge.sql
# loading sql script: 85_bam.sql
# loading sql script: 90_generator.sql
# loading sql script: 90_generator_hge.sql
# loading sql script: 99_system.sql
# MonetDB/SQL module loaded


# 17:31:38 >  
# 17:31:38 >  "mclient" "-lsql" "-ftest" "-tnone" "-Eutf-8" "-i" "-e" "--host=/var/tmp/mtest-27253" "--port=31760"
# 17:31:38 >  

#select 1 where false;
% .%2 # table_name
% %2 # name
% tinyint # type
% 1 # length
#select 1 where true;
% .%2 # table_name
% %2 # name
% tinyint # type
% 1 # length
[ 1	]
#select (select 1 where false);
% .%1 # table_name
% %1 # name
% tinyint # type
% 1 # length
[ NULL	]
#select (select 1 where true);
% .%1 # table_name
% %1 # name
% tinyint # type
% 1 # length
[ 1	]
#select (select (select 1 where true) where false);
% .%2 # table_name
% %2 # name
% tinyint # type
% 1 # length
[ NULL	]
#select (select (select 1 where false) where true);
% .%2 # table_name
% %2 # name
% tinyint # type
% 1 # length
[ NULL	]
#select (select (select 1 where true) where true);
% .%2 # table_name
% %2 # name
% tinyint # type
% 1 # length
[ 1	]
#select (select (select 1 where false) where false);
% .%2 # table_name
% %2 # name
% tinyint # type
% 1 # length
[ NULL	]
#select count(*) having -1 > 0;
% .%1 # table_name
% %1 # name
% bigint # type
% 1 # length
#select cast(sum(42) as bigint) group by 1;
% .%3 # table_name
% %3 # name
% bigint # type
% 2 # length
[ 42	]
#select cast(sum(42) as bigint) limit 2;
% .%2 # table_name
% %2 # name
% bigint # type
% 2 # length
[ 42	]
#select cast(sum(42) as bigint) having 42>80;
% .%2 # table_name
% %2 # name
% bigint # type
% 1 # length
#select 1 having false;
% .%2 # table_name
% %2 # name
% tinyint # type
% 1 # length
#select 1 having true;
% .%2 # table_name
% %2 # name
% tinyint # type
% 1 # length
[ 1	]
#select -NULL;
% .%2 # table_name
% %2 # name
% char # type
% 0 # length
[ NULL	]
#create table x (x interval second, y interval month);
#insert into x values (1, 1);
[ 1	]
#select cast(x as time) from x;
% sys.%1 # table_name
% %1 # name
% time # type
% 8 # length
[ 00:00:01	]
#select cast(x as real) from x;
% sys.%1 # table_name
% %1 # name
% real # type
% 15 # length
[ 1	]
#select cast(x as double) from x;
% sys.%1 # table_name
% %1 # name
% double # type
% 24 # length
[ 1	]
#select cast(x as decimal) from x;
% sys.%1 # table_name
% %1 # name
% decimal # type
% 20 # length
[ 1.000	]
#select cast(y as real) from x;
% sys.%1 # table_name
% %1 # name
% real # type
% 15 # length
[ 1	]
#select cast(y as double) from x;
% sys.%1 # table_name
% %1 # name
% double # type
% 24 # length
[ 1	]
#select cast(y as decimal) from x;
% sys.%1 # table_name
% %1 # name
% decimal # type
% 20 # length
[ 1.000	]
#insert into x values (null, null);
[ 1	]
#select cast(x as time) from x;
% sys.%1 # table_name
% %1 # name
% time # type
% 8 # length
[ 00:00:01	]
[ NULL	]
#select cast(x as real) from x;
% sys.%1 # table_name
% %1 # name
% real # type
% 15 # length
[ 1	]
[ NULL	]
#select cast(x as double) from x;
% sys.%1 # table_name
% %1 # name
% double # type
% 24 # length
[ 1	]
[ NULL	]
#select cast(x as decimal) from x;
% sys.%1 # table_name
% %1 # name
% decimal # type
% 20 # length
[ 1.000	]
[ NULL	]
#select cast(y as real) from x;
% sys.%1 # table_name
% %1 # name
% real # type
% 15 # length
[ 1	]
[ NULL	]
#select cast(y as double) from x;
% sys.%1 # table_name
% %1 # name
% double # type
% 24 # length
[ 1	]
[ NULL	]
#select cast(y as decimal) from x;
% sys.%1 # table_name
% %1 # name
% decimal # type
% 20 # length
[ 1.000	]
[ NULL	]
#drop table x;
#create table x (x time, y date, z timestamp);
#insert into x values (null, null, null);
[ 1	]
#select cast(b as interval second) from x;
% sys.%1 # table_name
% %1 # name
% sec_interval # type
% 5 # length
[ NULL	]
#drop table x;
#select difference('foobar', 'oobar'), difference(NULL, 'oobar'), difference('foobar', NULL), difference(NULL, NULL),
#       editdistance('foobar', 'oobar'), editdistance(NULL, 'oobar'), editdistance('foobar', NULL), editdistance(NULL, NULL), 
#       editdistance2('foobar', 'oobar'), editdistance2(NULL, 'oobar'), editdistance2('foobar', NULL), editdistance2(NULL, NULL),
#       similarity('foobar', 'oobar'), similarity(NULL, 'oobar'), similarity('foobar', NULL), similarity(NULL, NULL),
#       levenshtein('foobar', 'oobar'), levenshtein(NULL, 'oobar'), levenshtein('foobar', NULL), levenshtein(NULL, NULL);
% .%2,	.%3,	.%4,	.%5,	.%6,	.%7,	.%10,	.%11,	.%12,	.%13,	.%14,	.%15,	.%16,	.%17,	.%20,	.%21,	.%22,	.%23,	.%24,	.%25 # table_name
% %2,	%3,	%4,	%5,	%6,	%7,	%10,	%11,	%12,	%13,	%14,	%15,	%16,	%17,	%20,	%21,	%22,	%23,	%24,	%25 # name
% int,	int,	int,	int,	int,	int,	int,	int,	int,	int,	int,	int,	double,	double,	double,	double,	int,	int,	int,	int # type
% 1,	1,	1,	1,	1,	1,	1,	1,	1,	1,	1,	1,	24,	24,	24,	24,	1,	1,	1,	1 # length
[ 1,	NULL,	NULL,	NULL,	1,	NULL,	NULL,	NULL,	1,	NULL,	NULL,	NULL,	0.9090909091,	NULL,	NULL,	NULL,	1,	NULL,	NULL,	NULL	]
#select avg(10), avg(NULL),
#       patindex('o', 'foo'), patindex(NULL, 'foo'), patindex('o', NULL), patindex('o', NULL), patindex(NULL, NULL),
#       "hash"(null);
% .%1,	.%2,	.%6,	.%7,	.%10,	.%11,	.%12,	.%13 # table_name
% %1,	%2,	%6,	%7,	%10,	%11,	%12,	%13 # name
% double,	double,	int,	int,	int,	int,	int,	bigint # type
% 24,	24,	1,	1,	1,	1,	1,	1 # length
[ 10,	NULL,	2,	NULL,	NULL,	NULL,	NULL,	NULL	]
#select substring('abc' from 1 for null);
% .%2 # table_name
% %2 # name
% clob # type
% 0 # length
[ NULL	]
#select substring('abc' from null for 2);
% .%2 # table_name
% %2 # name
% clob # type
% 0 # length
[ NULL	]
#select substring('abc' from null for null);
% .%2 # table_name
% %2 # name
% clob # type
% 0 # length
[ NULL	]
#select length(myblob), octet_length(myblob), length(mystr), octet_length(mystr) 
#from (values (cast(null as blob), cast(null as char(32)))) as my(myblob, mystr);
% .%7,	.%10,	.%11,	.%12 # table_name
% %7,	%10,	%11,	%12 # name
% int,	int,	int,	int # type
% 1,	1,	1,	1 # length
[ NULL,	NULL,	NULL,	NULL	]
#select md5(null);
% .%2 # table_name
% %2 # name
% clob # type
% 0 # length
[ NULL	]
#select 'a' like null, null like 'a', null like null, 'a' ilike null, null ilike 'a', null ilike null,
#       'a' not like null, null not like 'a', null not like null, 'a' not ilike null, null not ilike 'a', null not ilike null; --all NULL
% .%2,	.%3,	.%4,	.%5,	.%6,	.%7,	.%10,	.%11,	.%12,	.%13,	.%14,	.%15 # table_name
% %2,	%3,	%4,	%5,	%6,	%7,	%10,	%11,	%12,	%13,	%14,	%15 # name
% boolean,	boolean,	boolean,	boolean,	boolean,	boolean,	boolean,	boolean,	boolean,	boolean,	boolean,	boolean # type
% 5,	5,	5,	5,	5,	5,	5,	5,	5,	5,	5,	5 # length
[ NULL,	NULL,	NULL,	NULL,	NULL,	NULL,	NULL,	NULL,	NULL,	NULL,	NULL,	NULL	]
#create table x (x varchar(32));
#insert into x values (null), ('a');
[ 2	]
#select x like null, null like x, null like null, x ilike null, null ilike x, null ilike null,
#       x not like null, null not like x, null not like null, x not ilike null, null not ilike x, null not ilike null from x;
% sys.%1,	.%2,	.%3,	sys.%4,	.%5,	.%6,	sys.%7,	.%10,	.%11,	sys.%12,	.%13,	.%14 # table_name
% %1,	%2,	%3,	%4,	%5,	%6,	%7,	%10,	%11,	%12,	%13,	%14 # name
% boolean,	boolean,	boolean,	boolean,	boolean,	boolean,	boolean,	boolean,	boolean,	boolean,	boolean,	boolean # type
% 5,	5,	5,	5,	5,	5,	5,	5,	5,	5,	5,	5 # length
[ NULL,	NULL,	NULL,	NULL,	NULL,	NULL,	NULL,	NULL,	NULL,	NULL,	NULL,	NULL	]
[ NULL,	NULL,	NULL,	NULL,	NULL,	NULL,	NULL,	NULL,	NULL,	NULL,	NULL,	NULL	]
#select x like null from x;
% sys.%1 # table_name
% %1 # name
% boolean # type
% 5 # length
[ NULL	]
[ NULL	]
#select x like x, x ilike x, x not like x, x not ilike x from x;
% sys.%1,	sys.%2,	sys.%3,	sys.%4 # table_name
% %1,	%2,	%3,	%4 # name
% boolean,	boolean,	boolean,	boolean # type
% 5,	5,	5,	5 # length
[ NULL,	NULL,	NULL,	NULL	]
[ true,	true,	false,	false	]
#select x1.x from x x1 inner join x x2 on x1.x not like x2.x; --empty
% sys.x1 # table_name
% x # name
% varchar # type
% 0 # length
#select i from (values (1),(2),(3),(NULL)) as integers(i) where not cast(i as varchar(32)) like null; --empty
% .integers # table_name
% i # name
% tinyint # type
% 1 # length
#drop table x;
#create table myvar (m bigint);
#INSERT INTO myvar VALUES ((SELECT COUNT(*) FROM sequences));
[ 1	]
#create table x (a int GENERATED ALWAYS AS IDENTITY);
#alter table x alter a set default 1; --ok, remove sequence
#SELECT CAST(COUNT(*) - (SELECT m FROM myvar) AS BIGINT) FROM sequences; --the total count, cannot change
% .%4 # table_name
% %4 # name
% bigint # type
% 1 # length
[ 0	]
#drop table myvar;
#drop table x;
#create table myvar (m bigint);
#INSERT INTO myvar VALUES ((SELECT COUNT(*) FROM sequences));
[ 1	]
#create table x (a int GENERATED ALWAYS AS IDENTITY);
#alter table x alter a drop default; --ok, remove sequence
#SELECT CAST(COUNT(*) - (SELECT m FROM myvar) AS BIGINT) FROM sequences; --the total count, cannot change
% .%4 # table_name
% %4 # name
% bigint # type
% 1 # length
[ 0	]
#drop table myvar;
#drop table x;
#declare table x (a int);
#drop table if exists x;
#create table myx (a boolean);
#create table myy (a interval second);
#drop table myx;
#drop table myy;
#select greatest(null, null);
% .%2 # table_name
% %2 # name
% char # type
% 0 # length
[ NULL	]
#select sql_min(null, null);
% .%2 # table_name
% %2 # name
% char # type
% 0 # length
[ NULL	]
<<<<<<< HEAD
#start transaction;
#create table tab1(col1 blob);
#insert into tab1 values('2233');
[ 1	]
#select length(col1) from tab1;
% sys.%1 # table_name
% %1 # name
% int # type
% 1 # length
[ 2	]
#insert into tab1 values(null), (null), ('11'), ('2233');
[ 4	]
#select length(col1) from tab1;
% sys.%1 # table_name
% %1 # name
% int # type
% 1 # length
[ 2	]
[ NULL	]
[ NULL	]
[ 1	]
[ 2	]
#rollback;
=======
#select cast(x as interval second) from (values ('1'), (NULL), ('100'), (NULL)) as x(x);
% .%6 # table_name
% %6 # name
% sec_interval # type
% 7 # length
[ 1.000	]
[ NULL	]
[ 100.000	]
[ NULL	]
#select cast(x as interval month) from (values ('1'), (NULL), ('100'), (NULL)) as x(x);
% .%6 # table_name
% %6 # name
% month_interval # type
% 3 # length
[ 1	]
[ NULL	]
[ 100	]
[ NULL	]
>>>>>>> 2bc7cd89

# 17:31:38 >  
# 17:31:38 >  "Done."
# 17:31:38 >  
<|MERGE_RESOLUTION|>--- conflicted
+++ resolved
@@ -392,7 +392,6 @@
 % char # type
 % 0 # length
 [ NULL	]
-<<<<<<< HEAD
 #start transaction;
 #create table tab1(col1 blob);
 #insert into tab1 values('2233');
@@ -416,7 +415,6 @@
 [ 1	]
 [ 2	]
 #rollback;
-=======
 #select cast(x as interval second) from (values ('1'), (NULL), ('100'), (NULL)) as x(x);
 % .%6 # table_name
 % %6 # name
@@ -435,7 +433,6 @@
 [ NULL	]
 [ 100	]
 [ NULL	]
->>>>>>> 2bc7cd89
 
 # 17:31:38 >  
 # 17:31:38 >  "Done."
