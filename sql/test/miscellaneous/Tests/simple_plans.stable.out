stdout of test 'simple_plans` in directory 'sql/test/miscellaneous` itself:


# 11:57:38 >  
# 11:57:38 >  "mclient" "-lsql" "-ftest" "-tnone" "-Eutf-8" "-i" "-e" "--host=/var/tmp/mtest-205942" "--port=30914"
# 11:57:38 >  

#start transaction;
#create table myy (col1 int, col2 int);
#insert into myy values (1, 1), (2, 0), (3,3), (4,2);
[ 4	]
#select distinct col1 + col2 from myy order by col1 + col2;
% sys.%1 # table_name
% %1 # name
% bigint # type
% 1 # length
[ 2	]
[ 6	]
#plan select distinct col1 + col2 from myy order by col1 + col2;
% .plan # table_name
% rel # name
% clob # type
% 110 # length
project (
| group by (
| | project (
| | | table(sys.myy) [ "myy"."col1", "myy"."col2" ] COUNT 
| | ) [ sys.sql_add(bigint["myy"."col1"] as "myy"."col1", bigint["myy"."col2"] as "myy"."col2") as "%1"."%1" ]
| ) [ "%1"."%1" ] [ "%1"."%1" ]
) [ "%1"."%1" ] [ "%1"."%1" ASC ]
#plan select col2 from myy order by col1 ASC, col1 DESC;
% .plan # table_name
% rel # name
% clob # type
% 64 # length
project (
| table(sys.myy) [ "myy"."col1", "myy"."col2" ] COUNT 
) [ "myy"."col2" ] [ "myy"."col1" ASC, "myy"."col1" NULLS LAST ]
#plan select col2 from myy order by col1 DESC, col1 DESC;
% .plan # table_name
% rel # name
% clob # type
% 71 # length
project (
| table(sys.myy) [ "myy"."col1", "myy"."col2" ] COUNT 
) [ "myy"."col2" ] [ "myy"."col1" NULLS LAST, "myy"."col1" NULLS LAST ]
#create table myx (x uuid, y uuid);
#plan select * from myx where x in ('1aea00e5db6e0810b554fde31d961965') or y = '1aea00e5db6e0810b554fde31d961965';
% .plan # table_name
% rel # name
% clob # type
% 138 # length
project (
| select (
| | table(sys.myx) [ "myx"."x", "myx"."y" ] COUNT 
| ) [ ("myx"."x" = uuid[char(32) "1aea00e5db6e0810b554fde31d961965"]) or ("myx"."y" = uuid[char(32) "1aea00e5db6e0810b554fde31d961965"]) ]
) [ "myx"."x", "myx"."y" ]
#plan select * from myx where x in ('1aea00e5db6e0810b554fde31d961965') or y is null;
% .plan # table_name
% rel # name
% clob # type
% 102 # length
project (
| select (
| | table(sys.myx) [ "myx"."x", "myx"."y" ] COUNT 
| ) [ ("myx"."x" = uuid[char(32) "1aea00e5db6e0810b554fde31d961965"]) or ("myx"."y" * = uuid "NULL") ]
) [ "myx"."x", "myx"."y" ]
#plan select * from myx where x in ('1aea00e5db6e0810b554fde31d961965', '1aea00e5db6e0810b554fde31d961966') or y = '1aea00e5db6e0810b554fde31d961967';
% .plan # table_name
% rel # name
% clob # type
% 192 # length
project (
| select (
| | table(sys.myx) [ "myx"."x", "myx"."y" ] COUNT 
| ) [ ("myx"."x" in (uuid[char(32) "1aea00e5db6e0810b554fde31d961965"], uuid[char(32) "1aea00e5db6e0810b554fde31d961966"])) or ("myx"."y" = uuid[char(32) "1aea00e5db6e0810b554fde31d961967"]) ]
) [ "myx"."x", "myx"."y" ]
#insert into myx values ('1aea00e5db6e0810b554fde31d961965', '1aea00e5db6e0810b554fde31d961967');
[ 1	]
#select * from myx where x in ('1aea00e5db6e0810b554fde31d961966') or y is not null;
% sys.myx,	sys.myx # table_name
% x,	y # name
% uuid,	uuid # type
% 36,	36 # length
[ 1aea00e5-db6e-0810-b554-fde31d961965,	1aea00e5-db6e-0810-b554-fde31d961967	]
#select * from myx where x in ('1aea00e5db6e0810b554fde31d961966') or y is null;
% sys.myx,	sys.myx # table_name
% x,	y # name
% uuid,	uuid # type
% 36,	36 # length
#CREATE TABLE tab0(col0 INTEGER, col1 INTEGER, col2 INTEGER);
#INSERT INTO tab0 VALUES (97,1,99), (15,81,47),(87,21,10);
[ 3	]
#plan select 1 from tab0 where col1 = 1 or col1 = 81;
% .plan # table_name
% rel # name
% clob # type
% 44 # length
project (
| select (
| | table(sys.tab0) [ "tab0"."col1" ] COUNT 
| ) [ "tab0"."col1" in (int "1", int "81") ]
) [ tinyint "1" ]
#plan select 1 from tab0 where col1 = 1 or col1 = 81 or col1 = 100;
% .plan # table_name
% rel # name
% clob # type
% 55 # length
project (
| select (
| | table(sys.tab0) [ "tab0"."col1" ] COUNT 
| ) [ "tab0"."col1" in (int "1", int "81", int "100") ]
) [ tinyint "1" ]
#plan select 1 from tab0 where (col1 = 1 or col1 = 81) or (col2 < 0); 
% .plan # table_name
% rel # name
% clob # type
% 75 # length
project (
| select (
| | table(sys.tab0) [ "tab0"."col1", "tab0"."col2" ] COUNT 
| ) [ ("tab0"."col1" in (int "1", int "81")) or ("tab0"."col2" < int "0") ]
) [ tinyint "1" ]
#plan select 1 from tab0 where ((col1 = 1 or col1 = 81) or col1 = 100) or (col2 > 10);
% .plan # table_name
% rel # name
% clob # type
% 87 # length
project (
| select (
| | table(sys.tab0) [ "tab0"."col1", "tab0"."col2" ] COUNT 
| ) [ ("tab0"."col1" in (int "1", int "81", int "100")) or ("tab0"."col2" > int "10") ]
) [ tinyint "1" ]
#plan select 1 from tab0 where ((col1 = 1 or col1 = 81) or col2 = 100) or (col1 = 100); --the rightmost comparison to col1 cannot be merged to the other 2
% .plan # table_name
% rel # name
% clob # type
% 110 # length
project (
| select (
| | table(sys.tab0) [ "tab0"."col1", "tab0"."col2" ] COUNT 
| ) [ (("tab0"."col1" in (int "1", int "81")) or ("tab0"."col2" = int "100")) or ("tab0"."col1" = int "100") ]
) [ tinyint "1" ]
#plan select 1 from tab0 where col1 <> 1 and col1 <> 81;
% .plan # table_name
% rel # name
% clob # type
% 47 # length
project (
| select (
| | table(sys.tab0) [ "tab0"."col1" ] COUNT 
| ) [ "tab0"."col1" notin (int "1", int "81") ]
) [ tinyint "1" ]
#plan select 1 from tab0 where col1 <> 1 and col1 <> 81 and (col2 < 0); 
% .plan # table_name
% rel # name
% clob # type
% 72 # length
project (
| select (
| | table(sys.tab0) [ "tab0"."col1", "tab0"."col2" ] COUNT 
| ) [ "tab0"."col2" < int "0", "tab0"."col1" notin (int "1", int "81") ]
) [ tinyint "1" ]
#plan select 1 from tab0 where (col1 <> 1 and col1 <> 81) or (col2 < 0); 
% .plan # table_name
% rel # name
% clob # type
% 78 # length
project (
| select (
| | table(sys.tab0) [ "tab0"."col1", "tab0"."col2" ] COUNT 
| ) [ ("tab0"."col1" notin (int "1", int "81")) or ("tab0"."col2" < int "0") ]
) [ tinyint "1" ]
#plan select 1 from tab0 where ((col1 <> 1 and col1 <> 81) and col1 <> 100) or (col2 > 10);
% .plan # table_name
% rel # name
% clob # type
% 90 # length
project (
| select (
| | table(sys.tab0) [ "tab0"."col1", "tab0"."col2" ] COUNT 
| ) [ ("tab0"."col1" notin (int "1", int "81", int "100")) or ("tab0"."col2" > int "10") ]
) [ tinyint "1" ]
#plan select 1 from tab0 where ((col1 <> 1 and col1 <> 81) or col2 = 100) and (col1 <> 100); --the rightmost comparison to col1 cannot be merged to the other 2
% .plan # table_name
% rel # name
% clob # type
% 108 # length
project (
| select (
| | table(sys.tab0) [ "tab0"."col1", "tab0"."col2" ] COUNT 
| ) [ "tab0"."col1" != int "100", ("tab0"."col1" notin (int "1", int "81")) or ("tab0"."col2" = int "100") ]
) [ tinyint "1" ]
#CREATE TABLE tbl_ProductSales (ColID int, Product_Category  varchar(64), Product_Name  varchar(64), TotalSales int); 
#INSERT INTO tbl_ProductSales VALUES (1,'Game','Mobo Game',200),(2,'Game','PKO Game',400),(3,'Fashion','Shirt',500),(4,'Fashion','Shorts',100);
[ 4	]
#CREATE TABLE another_T (col1 INT, col2 INT, col3 INT, col4 INT, col5 INT, col6 INT, col7 INT, col8 INT);
#INSERT INTO another_T VALUES (1,2,3,4,5,6,7,8), (11,22,33,44,55,66,77,88), (111,222,333,444,555,666,777,888), (1111,2222,3333,4444,5555,6666,7777,8888);
[ 4	]
#EXPLAIN SELECT 1 FROM another_t t1 INNER JOIN another_t t2 ON t1.col1 BETWEEN t2.col1 AND t2.col1;
% .explain # table_name
% mal # name
% clob # type
% 169 # length
function user.main():void;
    X_1:void := querylog.define("explain select 1 from another_t t1 inner join another_t t2 on t1.col1 between t2.col1 and t2.col1;":str, "sequential_pipe":str, 22:int);
    X_32:bat[:str] := bat.pack(".%1":str);
    X_33:bat[:str] := bat.pack("%1":str);
    X_34:bat[:str] := bat.pack("tinyint":str);
    X_35:bat[:int] := bat.pack(1:int);
    X_36:bat[:int] := bat.pack(0:int);
    X_4:int := sql.mvc();
    C_5:bat[:oid] := sql.tid(X_4:int, "sys":str, "another_t":str);
    X_11:bat[:int] := sql.bind(X_4:int, "sys":str, "another_t":str, "col1":str, 0:int);
    X_15:bat[:int] := algebra.projection(C_5:bat[:oid], X_11:bat[:int]);
    X_17:bat[:oid] := algebra.rangejoin(X_15:bat[:int], X_15:bat[:int], X_15:bat[:int], nil:BAT, nil:BAT, true:bit, true:bit, false:bit, false:bit, nil:lng);
    X_26:bat[:int] := algebra.projection(X_17:bat[:oid], X_15:bat[:int]);
    X_30:bat[:bte] := algebra.project(X_26:bat[:int], 1:bte);
    sql.resultSet(X_32:bat[:str], X_33:bat[:str], X_34:bat[:str], X_35:bat[:int], X_36:bat[:int], X_30:bat[:bte]);
end user.main;
#inline               actions= 0 time=1 usec 
#remap                actions= 0 time=2 usec 
#costmodel            actions= 1 time=1 usec 
#coercion             actions= 0 time=1 usec 
#aliases              actions= 1 time=6 usec 
#evaluate             actions= 0 time=5 usec 
#emptybind            actions= 0 time=0 usec 
#pushselect           actions= 0 time=11 usec 
#aliases              actions= 0 time=1 usec 
#mitosis              actions=4 time=28 usec 
#mergetable           actions= 5 time=65 usec 
#deadcode             actions= 9 time=15 usec 
#aliases              actions= 0 time=0 usec 
#constants            actions= 5 time=7 usec 
#commonTerms          actions= 0 time=12 usec 
#projectionpath       actions= 0 time=6 usec 
#deadcode             actions= 0 time=10 usec 
#reorder              actions= 1 time=31 usec 
#matpack              actions= 1 time=11 usec 
#dataflow             actions= 1 time=28 usec 
#multiplex            actions= 0 time=2 usec 
#profiler             actions= 1 time=2 usec 
#candidates           actions= 1 time=2 usec 
#deadcode             actions= 0 time=12 usec 
#postfix              actions= 0 time=9 usec 
#wlc                  actions= 0 time=0 usec 
#garbagecollector     actions= 1 time=46 usec 
#total                actions=29 time=407 usec 
#EXPLAIN SELECT 1 FROM another_t t1 INNER JOIN another_t t2 ON t1.col1 BETWEEN t2.col1 - 1 AND t2.col1 + 1;
% .explain # table_name
% mal # name
% clob # type
% 177 # length
function user.main():void;
<<<<<<< HEAD
    X_1:void := querylog.define("explain select 1 from another_t t1 inner join another_t t2 on t1.col1 between t2.col1 - 1 and t2.col1 + 1;":str, "default_pipe":str, 29:int);
barrier X_153:bit := language.dataflow();
    X_42:bat[:str] := bat.pack(".%1":str);
    X_43:bat[:str] := bat.pack("%1":str);
    X_44:bat[:str] := bat.pack("tinyint":str);
    X_45:bat[:int] := bat.pack(1:int);
    X_46:bat[:int] := bat.pack(0:int);
    X_4:int := sql.mvc();
    C_95:bat[:oid] := sql.tid(X_4:int, "sys":str, "another_t":str, 0:int, 4:int);
    X_106:bat[:int] := sql.bind(X_4:int, "sys":str, "another_t":str, "col1":str, 0:int, 0:int, 4:int);
    X_111:bat[:int] := algebra.projection(C_95:bat[:oid], X_106:bat[:int]);
    X_115:bat[:lng] := batcalc.lng(X_111:bat[:int], nil:BAT);
    C_12:bat[:oid] := sql.tid(X_4:int, "sys":str, "another_t":str);
    X_14:bat[:int] := sql.bind(X_4:int, "sys":str, "another_t":str, "col1":str, 0:int);
    X_16:bat[:int] := algebra.projection(C_12:bat[:oid], X_14:bat[:int]);
    X_19:bat[:lng] := batcalc.lng(X_16:bat[:int], nil:BAT);
    X_22:bat[:lng] := batcalc.-(X_19:bat[:lng], 1:lng, nil:BAT);
    X_27:bat[:lng] := batcalc.+(X_19:bat[:lng], 1:lng, nil:BAT);
    X_119:bat[:oid] := algebra.rangejoin(X_115:bat[:lng], X_22:bat[:lng], X_27:bat[:lng], nil:BAT, nil:BAT, true:bit, true:bit, false:bit, false:bit, nil:lng);
    X_127:bat[:int] := algebra.projection(X_119:bat[:oid], X_111:bat[:int]);
    X_135:bat[:bte] := algebra.project(X_127:bat[:int], 1:bte);
    C_97:bat[:oid] := sql.tid(X_4:int, "sys":str, "another_t":str, 1:int, 4:int);
    X_107:bat[:int] := sql.bind(X_4:int, "sys":str, "another_t":str, "col1":str, 0:int, 1:int, 4:int);
    X_112:bat[:int] := algebra.projection(C_97:bat[:oid], X_107:bat[:int]);
    X_116:bat[:lng] := batcalc.lng(X_112:bat[:int], nil:BAT);
    X_121:bat[:oid] := algebra.rangejoin(X_116:bat[:lng], X_22:bat[:lng], X_27:bat[:lng], nil:BAT, nil:BAT, true:bit, true:bit, false:bit, false:bit, nil:lng);
    X_128:bat[:int] := algebra.projection(X_121:bat[:oid], X_112:bat[:int]);
    X_136:bat[:bte] := algebra.project(X_128:bat[:int], 1:bte);
    C_99:bat[:oid] := sql.tid(X_4:int, "sys":str, "another_t":str, 2:int, 4:int);
    X_108:bat[:int] := sql.bind(X_4:int, "sys":str, "another_t":str, "col1":str, 0:int, 2:int, 4:int);
    X_113:bat[:int] := algebra.projection(C_99:bat[:oid], X_108:bat[:int]);
    X_117:bat[:lng] := batcalc.lng(X_113:bat[:int], nil:BAT);
    X_123:bat[:oid] := algebra.rangejoin(X_117:bat[:lng], X_22:bat[:lng], X_27:bat[:lng], nil:BAT, nil:BAT, true:bit, true:bit, false:bit, false:bit, nil:lng);
    X_129:bat[:int] := algebra.projection(X_123:bat[:oid], X_113:bat[:int]);
    X_137:bat[:bte] := algebra.project(X_129:bat[:int], 1:bte);
    C_101:bat[:oid] := sql.tid(X_4:int, "sys":str, "another_t":str, 3:int, 4:int);
    X_109:bat[:int] := sql.bind(X_4:int, "sys":str, "another_t":str, "col1":str, 0:int, 3:int, 4:int);
    X_114:bat[:int] := algebra.projection(C_101:bat[:oid], X_109:bat[:int]);
    X_118:bat[:lng] := batcalc.lng(X_114:bat[:int], nil:BAT);
    X_125:bat[:oid] := algebra.rangejoin(X_118:bat[:lng], X_22:bat[:lng], X_27:bat[:lng], nil:BAT, nil:BAT, true:bit, true:bit, false:bit, false:bit, nil:lng);
    X_130:bat[:int] := algebra.projection(X_125:bat[:oid], X_114:bat[:int]);
    X_138:bat[:bte] := algebra.project(X_130:bat[:int], 1:bte);
    X_147:bat[:bte] := mat.packIncrement(X_135:bat[:bte], 4:int);
    X_149:bat[:bte] := mat.packIncrement(X_147:bat[:bte], X_136:bat[:bte]);
    X_150:bat[:bte] := mat.packIncrement(X_149:bat[:bte], X_137:bat[:bte]);
    X_40:bat[:bte] := mat.packIncrement(X_150:bat[:bte], X_138:bat[:bte]);
    language.pass(X_19:bat[:lng]);
    language.pass(X_111:bat[:int]);
    language.pass(X_112:bat[:int]);
    language.pass(X_113:bat[:int]);
    language.pass(X_22:bat[:lng]);
    language.pass(X_27:bat[:lng]);
    language.pass(X_114:bat[:int]);
exit X_153:bit;
    sql.resultSet(X_42:bat[:str], X_43:bat[:str], X_44:bat[:str], X_45:bat[:int], X_46:bat[:int], X_40:bat[:bte]);
=======
    X_1:void := querylog.define("explain select 1 from another_t t1 inner join another_t t2 on t1.col1 between t2.col1 - 1 and t2.col1 + 1;":str, "sequential_pipe":str, 29:int);
    X_43:bat[:str] := bat.pack(".%1":str);
    X_44:bat[:str] := bat.pack("%1":str);
    X_45:bat[:str] := bat.pack("tinyint":str);
    X_46:bat[:int] := bat.pack(1:int);
    X_47:bat[:int] := bat.pack(0:int);
    X_4:int := sql.mvc();
    C_5:bat[:oid] := sql.tid(X_4:int, "sys":str, "another_t":str);
    X_11:bat[:int] := sql.bind(X_4:int, "sys":str, "another_t":str, "col1":str, 0:int);
    X_15:bat[:int] := algebra.projection(C_5:bat[:oid], X_11:bat[:int]);
    X_17:bat[:lng] := batcalc.lng(X_15:bat[:int]);
    X_21:bat[:lng] := batcalc.-(X_17:bat[:lng], 1:lng, nil:BAT);
    X_26:bat[:lng] := batcalc.+(X_17:bat[:lng], 1:lng, nil:BAT);
    X_28:bat[:oid] := algebra.rangejoin(X_17:bat[:lng], X_21:bat[:lng], X_26:bat[:lng], nil:BAT, nil:BAT, true:bit, true:bit, false:bit, false:bit, nil:lng);
    X_37:bat[:int] := algebra.projection(X_28:bat[:oid], X_15:bat[:int]);
    X_41:bat[:bte] := algebra.project(X_37:bat[:int], 1:bte);
    sql.resultSet(X_43:bat[:str], X_44:bat[:str], X_45:bat[:str], X_46:bat[:int], X_47:bat[:int], X_41:bat[:bte]);
>>>>>>> 610c9bd6
end user.main;
#inline               actions= 0 time=1 usec 
#remap                actions= 2 time=106 usec 
#costmodel            actions= 1 time=1 usec 
#coercion             actions= 3 time=5 usec 
#aliases              actions= 3 time=5 usec 
#evaluate             actions= 0 time=5 usec 
#emptybind            actions= 0 time=0 usec 
#pushselect           actions= 0 time=13 usec 
#aliases              actions= 2 time=6 usec 
#mitosis              actions=4 time=30 usec 
#mergetable           actions= 9 time=135 usec 
#deadcode             actions=21 time=18 usec 
#aliases              actions= 0 time=1 usec 
#constants            actions=11 time=9 usec 
#commonTerms          actions= 1 time=18 usec 
#projectionpath       actions= 0 time=6 usec 
#deadcode             actions= 1 time=11 usec 
#reorder              actions= 1 time=36 usec 
#matpack              actions= 1 time=12 usec 
#dataflow             actions= 1 time=31 usec 
#multiplex            actions= 0 time=2 usec 
#profiler             actions= 1 time=2 usec 
#candidates           actions= 1 time=2 usec 
#deadcode             actions= 0 time=13 usec 
#postfix              actions= 0 time=10 usec 
#wlc                  actions= 0 time=0 usec 
#garbagecollector     actions= 1 time=77 usec 
#total                actions=29 time=620 usec 
#EXPLAIN SELECT 1 FROM another_t t1 INNER JOIN another_t t2 ON t1.col1 BETWEEN t2.col1 AND 2;
% .explain # table_name
% mal # name
% clob # type
% 163 # length
function user.main():void;
    X_1:void := querylog.define("explain select 1 from another_t t1 inner join another_t t2 on t1.col1 between t2.col1 and 2;":str, "sequential_pipe":str, 24:int);
    X_35:bat[:str] := bat.pack(".%1":str);
    X_36:bat[:str] := bat.pack("%1":str);
    X_37:bat[:str] := bat.pack("tinyint":str);
    X_38:bat[:int] := bat.pack(1:int);
    X_39:bat[:int] := bat.pack(0:int);
    X_4:int := sql.mvc();
    C_5:bat[:oid] := sql.tid(X_4:int, "sys":str, "another_t":str);
    X_11:bat[:int] := sql.bind(X_4:int, "sys":str, "another_t":str, "col1":str, 0:int);
    X_15:bat[:int] := algebra.projection(C_5:bat[:oid], X_11:bat[:int]);
    X_19:bat[:int] := algebra.project(X_15:bat[:int], 2:int);
    X_20:bat[:oid] := algebra.rangejoin(X_15:bat[:int], X_15:bat[:int], X_19:bat[:int], nil:BAT, nil:BAT, true:bit, true:bit, false:bit, false:bit, nil:lng);
    X_29:bat[:int] := algebra.projection(X_20:bat[:oid], X_15:bat[:int]);
    X_33:bat[:bte] := algebra.project(X_29:bat[:int], 1:bte);
    sql.resultSet(X_35:bat[:str], X_36:bat[:str], X_37:bat[:str], X_38:bat[:int], X_39:bat[:int], X_33:bat[:bte]);
end user.main;
#inline               actions= 0 time=0 usec 
#remap                actions= 0 time=3 usec 
#costmodel            actions= 1 time=1 usec 
#coercion             actions= 0 time=2 usec 
#aliases              actions= 2 time=6 usec 
#evaluate             actions= 1 time=16 usec 
#emptybind            actions= 0 time=0 usec 
#pushselect           actions= 0 time=12 usec 
#aliases              actions= 1 time=5 usec 
#mitosis              actions=4 time=39 usec 
#mergetable           actions= 5 time=78 usec 
#deadcode             actions= 9 time=19 usec 
#aliases              actions= 0 time=0 usec 
#constants            actions= 6 time=8 usec 
#commonTerms          actions= 0 time=13 usec 
#projectionpath       actions= 0 time=6 usec 
#deadcode             actions= 0 time=11 usec 
#reorder              actions= 1 time=32 usec 
#matpack              actions= 1 time=10 usec 
#dataflow             actions= 1 time=47 usec 
#multiplex            actions= 0 time=2 usec 
#profiler             actions= 1 time=2 usec 
#candidates           actions= 1 time=2 usec 
#deadcode             actions= 0 time=12 usec 
#postfix              actions= 0 time=8 usec 
#wlc                  actions= 0 time=0 usec 
#garbagecollector     actions= 1 time=49 usec 
#total                actions=29 time=470 usec 
#EXPLAIN SELECT 1 FROM tbl_productsales t1 INNER JOIN tbl_productsales t2 ON t1.product_category LIKE t2.product_category;
% .explain # table_name
% mal # name
% clob # type
% 192 # length
function user.main():void;
    X_1:void := querylog.define("explain select 1 from tbl_productsales t1 inner join tbl_productsales t2 on t1.product_category like t2.product_category;":str, "sequential_pipe":str, 23:int);
    X_32:bat[:str] := bat.pack(".%1":str);
    X_33:bat[:str] := bat.pack("%1":str);
    X_34:bat[:str] := bat.pack("tinyint":str);
    X_35:bat[:int] := bat.pack(1:int);
    X_36:bat[:int] := bat.pack(0:int);
    X_4:int := sql.mvc();
    C_5:bat[:oid] := sql.tid(X_4:int, "sys":str, "tbl_productsales":str);
    X_11:bat[:str] := sql.bind(X_4:int, "sys":str, "tbl_productsales":str, "product_category":str, 0:int);
    X_15:bat[:str] := algebra.projection(C_5:bat[:oid], X_11:bat[:str]);
    X_19:bat[:oid] := algebra.likejoin(X_15:bat[:str], X_15:bat[:str], "":str, nil:BAT, nil:BAT, true:bit, nil:lng, false:bit);
    X_26:bat[:str] := algebra.projection(X_19:bat[:oid], X_15:bat[:str]);
    X_30:bat[:bte] := algebra.project(X_26:bat[:str], 1:bte);
    sql.resultSet(X_32:bat[:str], X_33:bat[:str], X_34:bat[:str], X_35:bat[:int], X_36:bat[:int], X_30:bat[:bte]);
end user.main;
#inline               actions= 0 time=0 usec 
#remap                actions= 0 time=2 usec 
#costmodel            actions= 1 time=1 usec 
#coercion             actions= 2 time=4 usec 
#aliases              actions= 2 time=4 usec 
#evaluate             actions= 0 time=4 usec 
#emptybind            actions= 0 time=0 usec 
#pushselect           actions= 0 time=16 usec 
#aliases              actions= 0 time=0 usec 
#mitosis              actions=4 time=41 usec 
#mergetable           actions= 1 time=64 usec 
#deadcode             actions= 6 time=18 usec 
#aliases              actions= 0 time=1 usec 
#constants            actions= 3 time=8 usec 
#commonTerms          actions= 0 time=13 usec 
#projectionpath       actions= 0 time=4 usec 
#deadcode             actions= 0 time=12 usec 
#reorder              actions= 1 time=49 usec 
#matpack              actions= 1 time=13 usec 
#dataflow             actions= 1 time=31 usec 
#multiplex            actions= 0 time=3 usec 
#profiler             actions= 1 time=2 usec 
#candidates           actions= 1 time=2 usec 
#deadcode             actions= 0 time=9 usec 
#postfix              actions= 0 time=6 usec 
#wlc                  actions= 0 time=1 usec 
#garbagecollector     actions= 1 time=45 usec 
#total                actions=29 time=478 usec 
#EXPLAIN SELECT 1 FROM another_t t1 INNER JOIN another_t t2 ON t1.col1 > t2.col1;
% .explain # table_name
% mal # name
% clob # type
% 151 # length
function user.main():void;
    X_1:void := querylog.define("explain select 1 from another_t t1 inner join another_t t2 on t1.col1 > t2.col1;":str, "sequential_pipe":str, 22:int);
    X_30:bat[:str] := bat.pack(".%1":str);
    X_31:bat[:str] := bat.pack("%1":str);
    X_32:bat[:str] := bat.pack("tinyint":str);
    X_33:bat[:int] := bat.pack(1:int);
    X_34:bat[:int] := bat.pack(0:int);
    X_4:int := sql.mvc();
    C_5:bat[:oid] := sql.tid(X_4:int, "sys":str, "another_t":str);
    X_11:bat[:int] := sql.bind(X_4:int, "sys":str, "another_t":str, "col1":str, 0:int);
    X_15:bat[:int] := algebra.projection(C_5:bat[:oid], X_11:bat[:int]);
    X_17:bat[:oid] := algebra.thetajoin(X_15:bat[:int], X_15:bat[:int], nil:BAT, nil:BAT, 1:int, false:bit, nil:lng);
    X_24:bat[:int] := algebra.projection(X_17:bat[:oid], X_15:bat[:int]);
    X_28:bat[:bte] := algebra.project(X_24:bat[:int], 1:bte);
    sql.resultSet(X_30:bat[:str], X_31:bat[:str], X_32:bat[:str], X_33:bat[:int], X_34:bat[:int], X_28:bat[:bte]);
end user.main;
#inline               actions= 0 time=0 usec 
#remap                actions= 0 time=3 usec 
#costmodel            actions= 1 time=1 usec 
#coercion             actions= 1 time=4 usec 
#aliases              actions= 1 time=4 usec 
#evaluate             actions= 0 time=4 usec 
#emptybind            actions= 0 time=0 usec 
#pushselect           actions= 0 time=9 usec 
#aliases              actions= 0 time=1 usec 
#constants            actions= 3 time=7 usec 
#commonTerms          actions= 0 time=13 usec 
#projectionpath       actions= 0 time=6 usec 
#deadcode             actions= 0 time=10 usec 
#reorder              actions= 1 time=36 usec 
#matpack              actions= 1 time=36 usec 
#dataflow             actions= 1 time=32 usec 
#multiplex            actions= 0 time=3 usec 
#profiler             actions= 1 time=3 usec 
#candidates           actions= 1 time=3 usec 
#deadcode             actions= 0 time=14 usec 
#postfix              actions= 0 time=8 usec 
#wlc                  actions= 0 time=1 usec 
#garbagecollector     actions= 1 time=64 usec 
#total                actions=29 time=621 usec 
#PLAN SELECT 1 FROM another_t WHERE (col1 >= 1 AND col1 <= 2) OR col2 IS NULL;
% .plan # table_name
% rel # name
% clob # type
% 98 # length
project (
| select (
| | table(sys.another_t) [ "another_t"."col1", "another_t"."col2" ] COUNT 
| ) [ (int "1" <= "another_t"."col1" <= int "2" BETWEEN ) or ("another_t"."col2" * = int "NULL") ]
) [ tinyint "1" ]
#PLAN SELECT (col1 >= 1 AND col1 <= 2) OR col2 IS NULL FROM another_t;
% .plan # table_name
% rel # name
% clob # type
% 95 # length
project (
| table(sys.another_t) [ "another_t"."col1", "another_t"."col2" ] COUNT 
) [ sys.or(int "1" <= "another_t"."col1" <= int "2", sys.isnull("another_t"."col2") NOT NULL) ]
#CREATE TABLE tabel1 (id_nr INT, dt_sur STRING, edg INT, ede DATE, pc_nml_hur STRING, srt_ukr STRING);
#INSERT INTO tabel1 VALUES (10, 'Koning', NULL, current_date - INTERVAL '1' MONTH, '50', '01'), (20, 'Nes', NULL, NULL, '50', '01');
[ 2	]
#CREATE TABLE tabel2 (id_nr INT, dt_sur STRING, edg INT, ede DATE, pc_nml_hur STRING);
#INSERT INTO tabel2 VALUES (10, 'Koning', NULL, current_date - INTERVAL '1' MONTH, '50'), (10, 'Koning', NULL, NULL, '50'), (20, 'Nes', NULL, NULL, '50');
[ 3	]
#CREATE TABLE tabel3 (id_nr INT, my_date DATE);
#INSERT INTO tabel3 VALUES (10, current_date - INTERVAL '1' MONTH), (10, NULL), (20, NULL);
[ 3	]
#create view view1 as SELECT * FROM tabel1 as a;
#create view view2 as SELECT * FROM tabel2 as a;
#create view view3 as SELECT * FROM tabel3 as a;
#PLAN SELECT 1 FROM view1 s INNER JOIN view2 h ON s.id_nr = h.id_nr LEFT JOIN view2 h2 ON h.id_nr = h2.id_nr INNER JOIN view3 a ON a.id_nr = s.id_nr;
% .plan # table_name
% rel # name
% clob # type
% 72 # length
project (
| join (
| | table(sys.tabel3) [ "tabel3"."id_nr" as "a"."id_nr" ] COUNT ,
| | project (
| | | left outer join (
| | | | join (
| | | | | project (
| | | | | | table(sys.tabel1) [ "tabel1"."id_nr" as "a"."id_nr" ] COUNT 
| | | | | ) [ "a"."id_nr" as "s"."id_nr" ],
| | | | | project (
| | | | | | table(sys.tabel2) [ "tabel2"."id_nr" as "a"."id_nr" ] COUNT 
| | | | | ) [ "a"."id_nr" as "h"."id_nr" ]
| | | | ) [ "s"."id_nr" = "h"."id_nr" ],
| | | | table(sys.tabel2) [ "tabel2"."id_nr" as "a"."id_nr" ] COUNT 
| | | ) [ "h"."id_nr" = "a"."id_nr" ]
| | ) [ "s"."id_nr" ]
| ) [ "a"."id_nr" = "s"."id_nr" ]
) [ tinyint "1" ]
#rollback;

# 11:57:38 >  
# 11:57:38 >  "Done."
# 11:57:38 >  
<|MERGE_RESOLUTION|>--- conflicted
+++ resolved
@@ -252,81 +252,23 @@
 % clob # type
 % 177 # length
 function user.main():void;
-<<<<<<< HEAD
-    X_1:void := querylog.define("explain select 1 from another_t t1 inner join another_t t2 on t1.col1 between t2.col1 - 1 and t2.col1 + 1;":str, "default_pipe":str, 29:int);
-barrier X_153:bit := language.dataflow();
+    X_1:void := querylog.define("explain select 1 from another_t t1 inner join another_t t2 on t1.col1 between t2.col1 - 1 and t2.col1 + 1;":str, "sequential_pipe":str, 29:int);
     X_42:bat[:str] := bat.pack(".%1":str);
     X_43:bat[:str] := bat.pack("%1":str);
     X_44:bat[:str] := bat.pack("tinyint":str);
     X_45:bat[:int] := bat.pack(1:int);
     X_46:bat[:int] := bat.pack(0:int);
     X_4:int := sql.mvc();
-    C_95:bat[:oid] := sql.tid(X_4:int, "sys":str, "another_t":str, 0:int, 4:int);
-    X_106:bat[:int] := sql.bind(X_4:int, "sys":str, "another_t":str, "col1":str, 0:int, 0:int, 4:int);
-    X_111:bat[:int] := algebra.projection(C_95:bat[:oid], X_106:bat[:int]);
-    X_115:bat[:lng] := batcalc.lng(X_111:bat[:int], nil:BAT);
-    C_12:bat[:oid] := sql.tid(X_4:int, "sys":str, "another_t":str);
-    X_14:bat[:int] := sql.bind(X_4:int, "sys":str, "another_t":str, "col1":str, 0:int);
-    X_16:bat[:int] := algebra.projection(C_12:bat[:oid], X_14:bat[:int]);
-    X_19:bat[:lng] := batcalc.lng(X_16:bat[:int], nil:BAT);
-    X_22:bat[:lng] := batcalc.-(X_19:bat[:lng], 1:lng, nil:BAT);
-    X_27:bat[:lng] := batcalc.+(X_19:bat[:lng], 1:lng, nil:BAT);
-    X_119:bat[:oid] := algebra.rangejoin(X_115:bat[:lng], X_22:bat[:lng], X_27:bat[:lng], nil:BAT, nil:BAT, true:bit, true:bit, false:bit, false:bit, nil:lng);
-    X_127:bat[:int] := algebra.projection(X_119:bat[:oid], X_111:bat[:int]);
-    X_135:bat[:bte] := algebra.project(X_127:bat[:int], 1:bte);
-    C_97:bat[:oid] := sql.tid(X_4:int, "sys":str, "another_t":str, 1:int, 4:int);
-    X_107:bat[:int] := sql.bind(X_4:int, "sys":str, "another_t":str, "col1":str, 0:int, 1:int, 4:int);
-    X_112:bat[:int] := algebra.projection(C_97:bat[:oid], X_107:bat[:int]);
-    X_116:bat[:lng] := batcalc.lng(X_112:bat[:int], nil:BAT);
-    X_121:bat[:oid] := algebra.rangejoin(X_116:bat[:lng], X_22:bat[:lng], X_27:bat[:lng], nil:BAT, nil:BAT, true:bit, true:bit, false:bit, false:bit, nil:lng);
-    X_128:bat[:int] := algebra.projection(X_121:bat[:oid], X_112:bat[:int]);
-    X_136:bat[:bte] := algebra.project(X_128:bat[:int], 1:bte);
-    C_99:bat[:oid] := sql.tid(X_4:int, "sys":str, "another_t":str, 2:int, 4:int);
-    X_108:bat[:int] := sql.bind(X_4:int, "sys":str, "another_t":str, "col1":str, 0:int, 2:int, 4:int);
-    X_113:bat[:int] := algebra.projection(C_99:bat[:oid], X_108:bat[:int]);
-    X_117:bat[:lng] := batcalc.lng(X_113:bat[:int], nil:BAT);
-    X_123:bat[:oid] := algebra.rangejoin(X_117:bat[:lng], X_22:bat[:lng], X_27:bat[:lng], nil:BAT, nil:BAT, true:bit, true:bit, false:bit, false:bit, nil:lng);
-    X_129:bat[:int] := algebra.projection(X_123:bat[:oid], X_113:bat[:int]);
-    X_137:bat[:bte] := algebra.project(X_129:bat[:int], 1:bte);
-    C_101:bat[:oid] := sql.tid(X_4:int, "sys":str, "another_t":str, 3:int, 4:int);
-    X_109:bat[:int] := sql.bind(X_4:int, "sys":str, "another_t":str, "col1":str, 0:int, 3:int, 4:int);
-    X_114:bat[:int] := algebra.projection(C_101:bat[:oid], X_109:bat[:int]);
-    X_118:bat[:lng] := batcalc.lng(X_114:bat[:int], nil:BAT);
-    X_125:bat[:oid] := algebra.rangejoin(X_118:bat[:lng], X_22:bat[:lng], X_27:bat[:lng], nil:BAT, nil:BAT, true:bit, true:bit, false:bit, false:bit, nil:lng);
-    X_130:bat[:int] := algebra.projection(X_125:bat[:oid], X_114:bat[:int]);
-    X_138:bat[:bte] := algebra.project(X_130:bat[:int], 1:bte);
-    X_147:bat[:bte] := mat.packIncrement(X_135:bat[:bte], 4:int);
-    X_149:bat[:bte] := mat.packIncrement(X_147:bat[:bte], X_136:bat[:bte]);
-    X_150:bat[:bte] := mat.packIncrement(X_149:bat[:bte], X_137:bat[:bte]);
-    X_40:bat[:bte] := mat.packIncrement(X_150:bat[:bte], X_138:bat[:bte]);
-    language.pass(X_19:bat[:lng]);
-    language.pass(X_111:bat[:int]);
-    language.pass(X_112:bat[:int]);
-    language.pass(X_113:bat[:int]);
-    language.pass(X_22:bat[:lng]);
-    language.pass(X_27:bat[:lng]);
-    language.pass(X_114:bat[:int]);
-exit X_153:bit;
-    sql.resultSet(X_42:bat[:str], X_43:bat[:str], X_44:bat[:str], X_45:bat[:int], X_46:bat[:int], X_40:bat[:bte]);
-=======
-    X_1:void := querylog.define("explain select 1 from another_t t1 inner join another_t t2 on t1.col1 between t2.col1 - 1 and t2.col1 + 1;":str, "sequential_pipe":str, 29:int);
-    X_43:bat[:str] := bat.pack(".%1":str);
-    X_44:bat[:str] := bat.pack("%1":str);
-    X_45:bat[:str] := bat.pack("tinyint":str);
-    X_46:bat[:int] := bat.pack(1:int);
-    X_47:bat[:int] := bat.pack(0:int);
-    X_4:int := sql.mvc();
     C_5:bat[:oid] := sql.tid(X_4:int, "sys":str, "another_t":str);
     X_11:bat[:int] := sql.bind(X_4:int, "sys":str, "another_t":str, "col1":str, 0:int);
     X_15:bat[:int] := algebra.projection(C_5:bat[:oid], X_11:bat[:int]);
-    X_17:bat[:lng] := batcalc.lng(X_15:bat[:int]);
-    X_21:bat[:lng] := batcalc.-(X_17:bat[:lng], 1:lng, nil:BAT);
-    X_26:bat[:lng] := batcalc.+(X_17:bat[:lng], 1:lng, nil:BAT);
-    X_28:bat[:oid] := algebra.rangejoin(X_17:bat[:lng], X_21:bat[:lng], X_26:bat[:lng], nil:BAT, nil:BAT, true:bit, true:bit, false:bit, false:bit, nil:lng);
-    X_37:bat[:int] := algebra.projection(X_28:bat[:oid], X_15:bat[:int]);
-    X_41:bat[:bte] := algebra.project(X_37:bat[:int], 1:bte);
-    sql.resultSet(X_43:bat[:str], X_44:bat[:str], X_45:bat[:str], X_46:bat[:int], X_47:bat[:int], X_41:bat[:bte]);
->>>>>>> 610c9bd6
+    X_17:bat[:lng] := batcalc.lng(X_15:bat[:int], nil:BAT);
+    X_22:bat[:lng] := batcalc.-(X_17:bat[:lng], 1:lng, nil:BAT);
+    X_27:bat[:lng] := batcalc.+(X_17:bat[:lng], 1:lng, nil:BAT);
+    X_29:bat[:oid] := algebra.rangejoin(X_17:bat[:lng], X_22:bat[:lng], X_27:bat[:lng], nil:BAT, nil:BAT, true:bit, true:bit, false:bit, false:bit, nil:lng);
+    X_36:bat[:int] := algebra.projection(X_29:bat[:oid], X_15:bat[:int]);
+    X_40:bat[:bte] := algebra.project(X_36:bat[:int], 1:bte);
+    sql.resultSet(X_42:bat[:str], X_43:bat[:str], X_44:bat[:str], X_45:bat[:int], X_46:bat[:int], X_40:bat[:bte]);
 end user.main;
 #inline               actions= 0 time=1 usec 
 #remap                actions= 2 time=106 usec 
