stdout of test 'simple_plans` in directory 'sql/test/miscellaneous` itself:


# 11:57:38 >  
# 11:57:38 >  "mclient" "-lsql" "-ftest" "-tnone" "-Eutf-8" "-i" "-e" "--host=/var/tmp/mtest-205942" "--port=30914"
# 11:57:38 >  

#start transaction;
#create table myy (col1 int, col2 int);
#insert into myy values (1, 1), (2, 0), (3,3), (4,2);
[ 4	]
#select distinct col1 + col2 from myy order by col1 + col2;
% sys.%1 # table_name
% %1 # name
% bigint # type
% 1 # length
[ 2	]
[ 6	]
#plan select distinct col1 + col2 from myy order by col1 + col2;
% .plan # table_name
% rel # name
% clob # type
% 110 # length
project (
| group by (
| | project (
| | | table(sys.myy) [ "myy"."col1", "myy"."col2" ] COUNT 
| | ) [ sys.sql_add(bigint["myy"."col1"] as "myy"."col1", bigint["myy"."col2"] as "myy"."col2") as "%1"."%1" ]
| ) [ "%1"."%1" ] [ "%1"."%1" ]
) [ "%1"."%1" ] [ "%1"."%1" ASC ]
#plan select col2 from myy order by col1 ASC, col1 DESC;
% .plan # table_name
% rel # name
% clob # type
% 64 # length
project (
| table(sys.myy) [ "myy"."col1", "myy"."col2" ] COUNT 
) [ "myy"."col2" ] [ "myy"."col1" ASC, "myy"."col1" NULLS LAST ]
#plan select col2 from myy order by col1 DESC, col1 DESC;
% .plan # table_name
% rel # name
% clob # type
% 71 # length
project (
| table(sys.myy) [ "myy"."col1", "myy"."col2" ] COUNT 
) [ "myy"."col2" ] [ "myy"."col1" NULLS LAST, "myy"."col1" NULLS LAST ]
#create table myx (x uuid, y uuid);
#plan select * from myx where x in ('1aea00e5db6e0810b554fde31d961965') or y = '1aea00e5db6e0810b554fde31d961965';
% .plan # table_name
% rel # name
% clob # type
% 138 # length
project (
| select (
| | table(sys.myx) [ "myx"."x", "myx"."y" ] COUNT 
| ) [ ("myx"."x" = uuid[char(32) "1aea00e5db6e0810b554fde31d961965"]) or ("myx"."y" = uuid[char(32) "1aea00e5db6e0810b554fde31d961965"]) ]
) [ "myx"."x", "myx"."y" ]
#plan select * from myx where x in ('1aea00e5db6e0810b554fde31d961965') or y is null;
% .plan # table_name
% rel # name
% clob # type
% 102 # length
project (
| select (
| | table(sys.myx) [ "myx"."x", "myx"."y" ] COUNT 
| ) [ ("myx"."x" = uuid[char(32) "1aea00e5db6e0810b554fde31d961965"]) or ("myx"."y" * = uuid "NULL") ]
) [ "myx"."x", "myx"."y" ]
#plan select * from myx where x in ('1aea00e5db6e0810b554fde31d961965', '1aea00e5db6e0810b554fde31d961966') or y = '1aea00e5db6e0810b554fde31d961967';
% .plan # table_name
% rel # name
% clob # type
% 192 # length
project (
| select (
| | table(sys.myx) [ "myx"."x", "myx"."y" ] COUNT 
| ) [ ("myx"."x" in (uuid[char(32) "1aea00e5db6e0810b554fde31d961965"], uuid[char(32) "1aea00e5db6e0810b554fde31d961966"])) or ("myx"."y" = uuid[char(32) "1aea00e5db6e0810b554fde31d961967"]) ]
) [ "myx"."x", "myx"."y" ]
#insert into myx values ('1aea00e5db6e0810b554fde31d961965', '1aea00e5db6e0810b554fde31d961967');
[ 1	]
#select * from myx where x in ('1aea00e5db6e0810b554fde31d961966') or y is not null;
% sys.myx,	sys.myx # table_name
% x,	y # name
% uuid,	uuid # type
% 36,	36 # length
[ 1aea00e5-db6e-0810-b554-fde31d961965,	1aea00e5-db6e-0810-b554-fde31d961967	]
#select * from myx where x in ('1aea00e5db6e0810b554fde31d961966') or y is null;
% sys.myx,	sys.myx # table_name
% x,	y # name
% uuid,	uuid # type
% 36,	36 # length
#CREATE TABLE tab0(col0 INTEGER, col1 INTEGER, col2 INTEGER);
#INSERT INTO tab0 VALUES (97,1,99), (15,81,47),(87,21,10);
[ 3	]
#plan select 1 from tab0 where col1 = 1 or col1 = 81;
% .plan # table_name
% rel # name
% clob # type
% 44 # length
project (
| select (
| | table(sys.tab0) [ "tab0"."col1" ] COUNT 
| ) [ "tab0"."col1" in (int "1", int "81") ]
) [ tinyint "1" ]
#plan select 1 from tab0 where col1 = 1 or col1 = 81 or col1 = 100;
% .plan # table_name
% rel # name
% clob # type
% 55 # length
project (
| select (
| | table(sys.tab0) [ "tab0"."col1" ] COUNT 
| ) [ "tab0"."col1" in (int "1", int "81", int "100") ]
) [ tinyint "1" ]
#plan select 1 from tab0 where (col1 = 1 or col1 = 81) or (col2 < 0); 
% .plan # table_name
% rel # name
% clob # type
% 75 # length
project (
| select (
| | table(sys.tab0) [ "tab0"."col1", "tab0"."col2" ] COUNT 
| ) [ ("tab0"."col1" in (int "1", int "81")) or ("tab0"."col2" < int "0") ]
) [ tinyint "1" ]
#plan select 1 from tab0 where ((col1 = 1 or col1 = 81) or col1 = 100) or (col2 > 10);
% .plan # table_name
% rel # name
% clob # type
% 87 # length
project (
| select (
| | table(sys.tab0) [ "tab0"."col1", "tab0"."col2" ] COUNT 
| ) [ ("tab0"."col1" in (int "1", int "81", int "100")) or ("tab0"."col2" > int "10") ]
) [ tinyint "1" ]
#plan select 1 from tab0 where ((col1 = 1 or col1 = 81) or col2 = 100) or (col1 = 100); --the rightmost comparison to col1 cannot be merged to the other 2
% .plan # table_name
% rel # name
% clob # type
% 110 # length
project (
| select (
| | table(sys.tab0) [ "tab0"."col1", "tab0"."col2" ] COUNT 
| ) [ (("tab0"."col1" in (int "1", int "81")) or ("tab0"."col2" = int "100")) or ("tab0"."col1" = int "100") ]
) [ tinyint "1" ]
#plan select 1 from tab0 where col1 <> 1 and col1 <> 81;
% .plan # table_name
% rel # name
% clob # type
% 47 # length
project (
| select (
| | table(sys.tab0) [ "tab0"."col1" ] COUNT 
| ) [ "tab0"."col1" notin (int "1", int "81") ]
) [ tinyint "1" ]
#plan select 1 from tab0 where col1 <> 1 and col1 <> 81 and (col2 < 0); 
% .plan # table_name
% rel # name
% clob # type
% 72 # length
project (
| select (
| | table(sys.tab0) [ "tab0"."col1", "tab0"."col2" ] COUNT 
| ) [ "tab0"."col2" < int "0", "tab0"."col1" notin (int "1", int "81") ]
) [ tinyint "1" ]
#plan select 1 from tab0 where (col1 <> 1 and col1 <> 81) or (col2 < 0); 
% .plan # table_name
% rel # name
% clob # type
% 78 # length
project (
| select (
| | table(sys.tab0) [ "tab0"."col1", "tab0"."col2" ] COUNT 
| ) [ ("tab0"."col1" notin (int "1", int "81")) or ("tab0"."col2" < int "0") ]
) [ tinyint "1" ]
#plan select 1 from tab0 where ((col1 <> 1 and col1 <> 81) and col1 <> 100) or (col2 > 10);
% .plan # table_name
% rel # name
% clob # type
% 90 # length
project (
| select (
| | table(sys.tab0) [ "tab0"."col1", "tab0"."col2" ] COUNT 
| ) [ ("tab0"."col1" notin (int "1", int "81", int "100")) or ("tab0"."col2" > int "10") ]
) [ tinyint "1" ]
#plan select 1 from tab0 where ((col1 <> 1 and col1 <> 81) or col2 = 100) and (col1 <> 100); --the rightmost comparison to col1 cannot be merged to the other 2
% .plan # table_name
% rel # name
% clob # type
% 108 # length
project (
| select (
| | table(sys.tab0) [ "tab0"."col1", "tab0"."col2" ] COUNT 
| ) [ "tab0"."col1" != int "100", ("tab0"."col1" notin (int "1", int "81")) or ("tab0"."col2" = int "100") ]
) [ tinyint "1" ]
#CREATE TABLE tbl_ProductSales (ColID int, Product_Category  varchar(64), Product_Name  varchar(64), TotalSales int); 
#INSERT INTO tbl_ProductSales VALUES (1,'Game','Mobo Game',200),(2,'Game','PKO Game',400),(3,'Fashion','Shirt',500),(4,'Fashion','Shorts',100);
[ 4	]
#CREATE TABLE another_T (col1 INT, col2 INT, col3 INT, col4 INT, col5 INT, col6 INT, col7 INT, col8 INT);
#INSERT INTO another_T VALUES (1,2,3,4,5,6,7,8), (11,22,33,44,55,66,77,88), (111,222,333,444,555,666,777,888), (1111,2222,3333,4444,5555,6666,7777,8888);
[ 4	]
#EXPLAIN SELECT 1 FROM another_t t1 INNER JOIN another_t t2 ON t1.col1 BETWEEN t2.col1 AND t2.col1;
% .explain # table_name
% mal # name
% clob # type
% 166 # length
function user.main():void;
    X_1:void := querylog.define("explain select 1 from another_t t1 inner join another_t t2 on t1.col1 between t2.col1 and t2.col1;":str, "default_pipe":str, 22:int);
barrier X_136:bit := language.dataflow();
    X_32:bat[:str] := bat.pack(".%1":str);
    X_33:bat[:str] := bat.pack("%1":str);
    X_34:bat[:str] := bat.pack("tinyint":str);
    X_35:bat[:int] := bat.pack(1:int);
    X_36:bat[:int] := bat.pack(0:int);
    X_4:int := sql.mvc();
    C_82:bat[:oid] := sql.tid(X_4:int, "sys":str, "another_t":str, 0:int, 4:int);
    X_93:bat[:int] := sql.bind(X_4:int, "sys":str, "another_t":str, "col1":str, 0:int, 0:int, 4:int);
    X_98:bat[:int] := algebra.projection(C_82:bat[:oid], X_93:bat[:int]);
    C_12:bat[:oid] := sql.tid(X_4:int, "sys":str, "another_t":str);
    X_14:bat[:int] := sql.bind(X_4:int, "sys":str, "another_t":str, "col1":str, 0:int);
    X_16:bat[:int] := algebra.projection(C_12:bat[:oid], X_14:bat[:int]);
    X_102:bat[:oid] := algebra.rangejoin(X_98:bat[:int], X_16:bat[:int], X_16:bat[:int], nil:BAT, nil:BAT, true:bit, true:bit, false:bit, false:bit, nil:lng);
    X_110:bat[:int] := algebra.projection(X_102:bat[:oid], X_98:bat[:int]);
    X_118:bat[:bte] := algebra.project(X_110:bat[:int], 1:bte);
    C_84:bat[:oid] := sql.tid(X_4:int, "sys":str, "another_t":str, 1:int, 4:int);
    X_94:bat[:int] := sql.bind(X_4:int, "sys":str, "another_t":str, "col1":str, 0:int, 1:int, 4:int);
    X_99:bat[:int] := algebra.projection(C_84:bat[:oid], X_94:bat[:int]);
    X_104:bat[:oid] := algebra.rangejoin(X_99:bat[:int], X_16:bat[:int], X_16:bat[:int], nil:BAT, nil:BAT, true:bit, true:bit, false:bit, false:bit, nil:lng);
    X_111:bat[:int] := algebra.projection(X_104:bat[:oid], X_99:bat[:int]);
    X_119:bat[:bte] := algebra.project(X_111:bat[:int], 1:bte);
    C_86:bat[:oid] := sql.tid(X_4:int, "sys":str, "another_t":str, 2:int, 4:int);
    X_95:bat[:int] := sql.bind(X_4:int, "sys":str, "another_t":str, "col1":str, 0:int, 2:int, 4:int);
    X_100:bat[:int] := algebra.projection(C_86:bat[:oid], X_95:bat[:int]);
    X_106:bat[:oid] := algebra.rangejoin(X_100:bat[:int], X_16:bat[:int], X_16:bat[:int], nil:BAT, nil:BAT, true:bit, true:bit, false:bit, false:bit, nil:lng);
    X_112:bat[:int] := algebra.projection(X_106:bat[:oid], X_100:bat[:int]);
    X_120:bat[:bte] := algebra.project(X_112:bat[:int], 1:bte);
    C_88:bat[:oid] := sql.tid(X_4:int, "sys":str, "another_t":str, 3:int, 4:int);
    X_96:bat[:int] := sql.bind(X_4:int, "sys":str, "another_t":str, "col1":str, 0:int, 3:int, 4:int);
    X_101:bat[:int] := algebra.projection(C_88:bat[:oid], X_96:bat[:int]);
    X_108:bat[:oid] := algebra.rangejoin(X_101:bat[:int], X_16:bat[:int], X_16:bat[:int], nil:BAT, nil:BAT, true:bit, true:bit, false:bit, false:bit, nil:lng);
    X_113:bat[:int] := algebra.projection(X_108:bat[:oid], X_101:bat[:int]);
    X_121:bat[:bte] := algebra.project(X_113:bat[:int], 1:bte);
    X_130:bat[:bte] := mat.packIncrement(X_118:bat[:bte], 4:int);
    X_132:bat[:bte] := mat.packIncrement(X_130:bat[:bte], X_119:bat[:bte]);
    X_133:bat[:bte] := mat.packIncrement(X_132:bat[:bte], X_120:bat[:bte]);
    X_30:bat[:bte] := mat.packIncrement(X_133:bat[:bte], X_121:bat[:bte]);
    language.pass(X_98:bat[:int]);
    language.pass(X_99:bat[:int]);
    language.pass(X_100:bat[:int]);
    language.pass(X_16:bat[:int]);
    language.pass(X_101:bat[:int]);
exit X_136:bit;
    sql.resultSet(X_32:bat[:str], X_33:bat[:str], X_34:bat[:str], X_35:bat[:int], X_36:bat[:int], X_30:bat[:bte]);
end user.main;
#inline               actions= 0 time=1 usec 
#remap                actions= 0 time=2 usec 
#costmodel            actions= 1 time=1 usec 
#coercion             actions= 0 time=1 usec 
#aliases              actions= 1 time=6 usec 
#evaluate             actions= 0 time=5 usec 
#emptybind            actions= 0 time=0 usec 
#pushselect           actions= 0 time=11 usec 
#aliases              actions= 0 time=1 usec 
#mitosis              actions=4 time=28 usec 
#mergetable           actions= 5 time=65 usec 
#deadcode             actions= 9 time=15 usec 
#aliases              actions= 0 time=0 usec 
#constants            actions= 5 time=7 usec 
#commonTerms          actions= 0 time=12 usec 
#projectionpath       actions= 0 time=6 usec 
#deadcode             actions= 0 time=10 usec 
#reorder              actions= 1 time=31 usec 
#matpack              actions= 1 time=11 usec 
#dataflow             actions= 1 time=28 usec 
#multiplex            actions= 0 time=2 usec 
#profiler             actions= 1 time=2 usec 
#candidates           actions= 1 time=2 usec 
#deadcode             actions= 0 time=12 usec 
#postfix              actions= 0 time=9 usec 
#wlc                  actions= 0 time=0 usec 
#garbagecollector     actions= 1 time=46 usec 
#total                actions=29 time=407 usec 
#EXPLAIN SELECT 1 FROM another_t t1 INNER JOIN another_t t2 ON t1.col1 BETWEEN t2.col1 - 1 AND t2.col1 + 1;
% .explain # table_name
% mal # name
% clob # type
% 174 # length
function user.main():void;
<<<<<<< HEAD
    X_1:void := querylog.define("explain select 1 from another_t t1 inner join another_t t2 on t1.col1 between t2.col1 - 1 and t2.col1 + 1;":str, "default_pipe":str, 31:int);
barrier X_163:bit := language.dataflow();
    X_44:bat[:str] := bat.pack(".%3":str);
    X_45:bat[:str] := bat.pack("%3":str);
    X_46:bat[:str] := bat.pack("tinyint":str);
    X_47:bat[:int] := bat.pack(1:int);
    X_48:bat[:int] := bat.pack(0:int);
    X_4:int := sql.mvc();
    C_97:bat[:oid] := sql.tid(X_4:int, "sys":str, "another_t":str, 0:int, 4:int);
    X_108:bat[:int] := sql.bind(X_4:int, "sys":str, "another_t":str, "col1":str, 0:int, 0:int, 4:int);
    X_113:bat[:int] := algebra.projection(C_97:bat[:oid], X_108:bat[:int]);
    X_117:bat[:lng] := batcalc.lng(X_113:bat[:int], nil:BAT);
    C_12:bat[:oid] := sql.tid(X_4:int, "sys":str, "another_t":str);
    X_14:bat[:int] := sql.bind(X_4:int, "sys":str, "another_t":str, "col1":str, 0:int);
    X_15:bat[:int] := algebra.projection(C_12:bat[:oid], X_14:bat[:int]);
    X_16:bat[:lng] := batcalc.lng(X_15:bat[:int], nil:BAT);
    X_20:bat[:lng] := batcalc.-(X_16:bat[:lng], 1:lng, nil:BAT);
    X_25:bat[:lng] := batcalc.+(X_16:bat[:lng], 1:lng, nil:BAT);
    X_121:bat[:oid] := algebra.rangejoin(X_117:bat[:lng], X_20:bat[:lng], X_25:bat[:lng], nil:BAT, nil:BAT, true:bit, true:bit, false:bit, false:bit, nil:lng);
    X_129:bat[:int] := algebra.projection(X_121:bat[:oid], X_113:bat[:int]);
    X_145:bat[:bte] := algebra.project(X_129:bat[:int], 1:bte);
    C_99:bat[:oid] := sql.tid(X_4:int, "sys":str, "another_t":str, 1:int, 4:int);
    X_109:bat[:int] := sql.bind(X_4:int, "sys":str, "another_t":str, "col1":str, 0:int, 1:int, 4:int);
    X_114:bat[:int] := algebra.projection(C_99:bat[:oid], X_109:bat[:int]);
    X_118:bat[:lng] := batcalc.lng(X_114:bat[:int], nil:BAT);
    X_123:bat[:oid] := algebra.rangejoin(X_118:bat[:lng], X_20:bat[:lng], X_25:bat[:lng], nil:BAT, nil:BAT, true:bit, true:bit, false:bit, false:bit, nil:lng);
    X_130:bat[:int] := algebra.projection(X_123:bat[:oid], X_114:bat[:int]);
    X_146:bat[:bte] := algebra.project(X_130:bat[:int], 1:bte);
    C_101:bat[:oid] := sql.tid(X_4:int, "sys":str, "another_t":str, 2:int, 4:int);
    X_110:bat[:int] := sql.bind(X_4:int, "sys":str, "another_t":str, "col1":str, 0:int, 2:int, 4:int);
    X_115:bat[:int] := algebra.projection(C_101:bat[:oid], X_110:bat[:int]);
    X_119:bat[:lng] := batcalc.lng(X_115:bat[:int], nil:BAT);
    X_125:bat[:oid] := algebra.rangejoin(X_119:bat[:lng], X_20:bat[:lng], X_25:bat[:lng], nil:BAT, nil:BAT, true:bit, true:bit, false:bit, false:bit, nil:lng);
    X_131:bat[:int] := algebra.projection(X_125:bat[:oid], X_115:bat[:int]);
    X_147:bat[:bte] := algebra.project(X_131:bat[:int], 1:bte);
    C_103:bat[:oid] := sql.tid(X_4:int, "sys":str, "another_t":str, 3:int, 4:int);
    X_111:bat[:int] := sql.bind(X_4:int, "sys":str, "another_t":str, "col1":str, 0:int, 3:int, 4:int);
    X_116:bat[:int] := algebra.projection(C_103:bat[:oid], X_111:bat[:int]);
    X_120:bat[:lng] := batcalc.lng(X_116:bat[:int], nil:BAT);
    X_127:bat[:oid] := algebra.rangejoin(X_120:bat[:lng], X_20:bat[:lng], X_25:bat[:lng], nil:BAT, nil:BAT, true:bit, true:bit, false:bit, false:bit, nil:lng);
    X_132:bat[:int] := algebra.projection(X_127:bat[:oid], X_116:bat[:int]);
    X_148:bat[:bte] := algebra.project(X_132:bat[:int], 1:bte);
    X_157:bat[:bte] := mat.packIncrement(X_145:bat[:bte], 4:int);
    X_159:bat[:bte] := mat.packIncrement(X_157:bat[:bte], X_146:bat[:bte]);
    X_160:bat[:bte] := mat.packIncrement(X_159:bat[:bte], X_147:bat[:bte]);
    X_42:bat[:bte] := mat.packIncrement(X_160:bat[:bte], X_148:bat[:bte]);
    language.pass(X_16:bat[:lng]);
=======
    X_1:void := querylog.define("explain select 1 from another_t t1 inner join another_t t2 on t1.col1 between t2.col1 - 1 and t2.col1 + 1;":str, "default_pipe":str, 29:int);
barrier X_154:bit := language.dataflow();
    X_43:bat[:str] := bat.pack(".%1":str);
    X_44:bat[:str] := bat.pack("%1":str);
    X_45:bat[:str] := bat.pack("tinyint":str);
    X_46:bat[:int] := bat.pack(1:int);
    X_47:bat[:int] := bat.pack(0:int);
    X_4:int := sql.mvc();
    C_96:bat[:oid] := sql.tid(X_4:int, "sys":str, "another_t":str, 0:int, 4:int);
    X_107:bat[:int] := sql.bind(X_4:int, "sys":str, "another_t":str, "col1":str, 0:int, 0:int, 4:int);
    X_112:bat[:int] := algebra.projection(C_96:bat[:oid], X_107:bat[:int]);
    X_116:bat[:lng] := batcalc.lng(X_112:bat[:int]);
    C_12:bat[:oid] := sql.tid(X_4:int, "sys":str, "another_t":str);
    X_14:bat[:int] := sql.bind(X_4:int, "sys":str, "another_t":str, "col1":str, 0:int);
    X_16:bat[:int] := algebra.projection(C_12:bat[:oid], X_14:bat[:int]);
    X_18:bat[:lng] := batcalc.lng(X_16:bat[:int]);
    X_21:bat[:lng] := batcalc.-(X_18:bat[:lng], 1:lng, nil:BAT);
    X_26:bat[:lng] := batcalc.+(X_18:bat[:lng], 1:lng, nil:BAT);
    X_120:bat[:oid] := algebra.rangejoin(X_116:bat[:lng], X_21:bat[:lng], X_26:bat[:lng], nil:BAT, nil:BAT, true:bit, true:bit, false:bit, false:bit, nil:lng);
    X_128:bat[:int] := algebra.projection(X_120:bat[:oid], X_112:bat[:int]);
    X_136:bat[:bte] := algebra.project(X_128:bat[:int], 1:bte);
    C_98:bat[:oid] := sql.tid(X_4:int, "sys":str, "another_t":str, 1:int, 4:int);
    X_108:bat[:int] := sql.bind(X_4:int, "sys":str, "another_t":str, "col1":str, 0:int, 1:int, 4:int);
    X_113:bat[:int] := algebra.projection(C_98:bat[:oid], X_108:bat[:int]);
    X_117:bat[:lng] := batcalc.lng(X_113:bat[:int]);
    X_122:bat[:oid] := algebra.rangejoin(X_117:bat[:lng], X_21:bat[:lng], X_26:bat[:lng], nil:BAT, nil:BAT, true:bit, true:bit, false:bit, false:bit, nil:lng);
    X_129:bat[:int] := algebra.projection(X_122:bat[:oid], X_113:bat[:int]);
    X_137:bat[:bte] := algebra.project(X_129:bat[:int], 1:bte);
    C_100:bat[:oid] := sql.tid(X_4:int, "sys":str, "another_t":str, 2:int, 4:int);
    X_109:bat[:int] := sql.bind(X_4:int, "sys":str, "another_t":str, "col1":str, 0:int, 2:int, 4:int);
    X_114:bat[:int] := algebra.projection(C_100:bat[:oid], X_109:bat[:int]);
    X_118:bat[:lng] := batcalc.lng(X_114:bat[:int]);
    X_124:bat[:oid] := algebra.rangejoin(X_118:bat[:lng], X_21:bat[:lng], X_26:bat[:lng], nil:BAT, nil:BAT, true:bit, true:bit, false:bit, false:bit, nil:lng);
    X_130:bat[:int] := algebra.projection(X_124:bat[:oid], X_114:bat[:int]);
    X_138:bat[:bte] := algebra.project(X_130:bat[:int], 1:bte);
    C_102:bat[:oid] := sql.tid(X_4:int, "sys":str, "another_t":str, 3:int, 4:int);
    X_110:bat[:int] := sql.bind(X_4:int, "sys":str, "another_t":str, "col1":str, 0:int, 3:int, 4:int);
    X_115:bat[:int] := algebra.projection(C_102:bat[:oid], X_110:bat[:int]);
    X_119:bat[:lng] := batcalc.lng(X_115:bat[:int]);
    X_126:bat[:oid] := algebra.rangejoin(X_119:bat[:lng], X_21:bat[:lng], X_26:bat[:lng], nil:BAT, nil:BAT, true:bit, true:bit, false:bit, false:bit, nil:lng);
    X_131:bat[:int] := algebra.projection(X_126:bat[:oid], X_115:bat[:int]);
    X_139:bat[:bte] := algebra.project(X_131:bat[:int], 1:bte);
    X_148:bat[:bte] := mat.packIncrement(X_136:bat[:bte], 4:int);
    X_150:bat[:bte] := mat.packIncrement(X_148:bat[:bte], X_137:bat[:bte]);
    X_151:bat[:bte] := mat.packIncrement(X_150:bat[:bte], X_138:bat[:bte]);
    X_41:bat[:bte] := mat.packIncrement(X_151:bat[:bte], X_139:bat[:bte]);
    language.pass(X_18:bat[:lng]);
    language.pass(X_112:bat[:int]);
>>>>>>> 4061ed56
    language.pass(X_113:bat[:int]);
    language.pass(X_114:bat[:int]);
    language.pass(X_21:bat[:lng]);
    language.pass(X_26:bat[:lng]);
    language.pass(X_115:bat[:int]);
<<<<<<< HEAD
    language.pass(X_20:bat[:lng]);
    language.pass(X_25:bat[:lng]);
    language.pass(X_116:bat[:int]);
exit X_163:bit;
    sql.resultSet(X_44:bat[:str], X_45:bat[:str], X_46:bat[:str], X_47:bat[:int], X_48:bat[:int], X_42:bat[:bte]);
=======
exit X_154:bit;
    sql.resultSet(X_43:bat[:str], X_44:bat[:str], X_45:bat[:str], X_46:bat[:int], X_47:bat[:int], X_41:bat[:bte]);
>>>>>>> 4061ed56
end user.main;
#inline               actions= 0 time=1 usec 
#remap                actions= 2 time=106 usec 
#costmodel            actions= 1 time=1 usec 
#coercion             actions= 3 time=5 usec 
#aliases              actions= 3 time=5 usec 
#evaluate             actions= 0 time=5 usec 
#emptybind            actions= 0 time=0 usec 
#pushselect           actions= 0 time=13 usec 
#aliases              actions= 2 time=6 usec 
#mitosis              actions=4 time=30 usec 
#mergetable           actions= 9 time=135 usec 
#deadcode             actions=21 time=18 usec 
#aliases              actions= 0 time=1 usec 
#constants            actions=11 time=9 usec 
#commonTerms          actions= 1 time=18 usec 
#projectionpath       actions= 0 time=6 usec 
#deadcode             actions= 1 time=11 usec 
#reorder              actions= 1 time=36 usec 
#matpack              actions= 1 time=12 usec 
#dataflow             actions= 1 time=31 usec 
#multiplex            actions= 0 time=2 usec 
#profiler             actions= 1 time=2 usec 
#candidates           actions= 1 time=2 usec 
#deadcode             actions= 0 time=13 usec 
#postfix              actions= 0 time=10 usec 
#wlc                  actions= 0 time=0 usec 
#garbagecollector     actions= 1 time=77 usec 
#total                actions=29 time=620 usec 
#EXPLAIN SELECT 1 FROM another_t t1 INNER JOIN another_t t2 ON t1.col1 BETWEEN t2.col1 AND 2;
% .explain # table_name
% mal # name
% clob # type
% 160 # length
function user.main():void;
    X_1:void := querylog.define("explain select 1 from another_t t1 inner join another_t t2 on t1.col1 between t2.col1 and 2;":str, "default_pipe":str, 24:int);
barrier X_140:bit := language.dataflow();
    X_35:bat[:str] := bat.pack(".%1":str);
    X_36:bat[:str] := bat.pack("%1":str);
    X_37:bat[:str] := bat.pack("tinyint":str);
    X_38:bat[:int] := bat.pack(1:int);
    X_39:bat[:int] := bat.pack(0:int);
    X_4:int := sql.mvc();
    C_86:bat[:oid] := sql.tid(X_4:int, "sys":str, "another_t":str, 0:int, 4:int);
    X_97:bat[:int] := sql.bind(X_4:int, "sys":str, "another_t":str, "col1":str, 0:int, 0:int, 4:int);
    X_102:bat[:int] := algebra.projection(C_86:bat[:oid], X_97:bat[:int]);
    C_12:bat[:oid] := sql.tid(X_4:int, "sys":str, "another_t":str);
    X_14:bat[:int] := sql.bind(X_4:int, "sys":str, "another_t":str, "col1":str, 0:int);
    X_16:bat[:int] := algebra.projection(C_12:bat[:oid], X_14:bat[:int]);
    X_19:bat[:int] := algebra.project(X_16:bat[:int], 2:int);
    X_106:bat[:oid] := algebra.rangejoin(X_102:bat[:int], X_16:bat[:int], X_19:bat[:int], nil:BAT, nil:BAT, true:bit, true:bit, false:bit, false:bit, nil:lng);
    X_114:bat[:int] := algebra.projection(X_106:bat[:oid], X_102:bat[:int]);
    X_122:bat[:bte] := algebra.project(X_114:bat[:int], 1:bte);
    C_88:bat[:oid] := sql.tid(X_4:int, "sys":str, "another_t":str, 1:int, 4:int);
    X_98:bat[:int] := sql.bind(X_4:int, "sys":str, "another_t":str, "col1":str, 0:int, 1:int, 4:int);
    X_103:bat[:int] := algebra.projection(C_88:bat[:oid], X_98:bat[:int]);
    X_108:bat[:oid] := algebra.rangejoin(X_103:bat[:int], X_16:bat[:int], X_19:bat[:int], nil:BAT, nil:BAT, true:bit, true:bit, false:bit, false:bit, nil:lng);
    X_115:bat[:int] := algebra.projection(X_108:bat[:oid], X_103:bat[:int]);
    X_123:bat[:bte] := algebra.project(X_115:bat[:int], 1:bte);
    C_90:bat[:oid] := sql.tid(X_4:int, "sys":str, "another_t":str, 2:int, 4:int);
    X_99:bat[:int] := sql.bind(X_4:int, "sys":str, "another_t":str, "col1":str, 0:int, 2:int, 4:int);
    X_104:bat[:int] := algebra.projection(C_90:bat[:oid], X_99:bat[:int]);
    X_110:bat[:oid] := algebra.rangejoin(X_104:bat[:int], X_16:bat[:int], X_19:bat[:int], nil:BAT, nil:BAT, true:bit, true:bit, false:bit, false:bit, nil:lng);
    X_116:bat[:int] := algebra.projection(X_110:bat[:oid], X_104:bat[:int]);
    X_124:bat[:bte] := algebra.project(X_116:bat[:int], 1:bte);
    C_92:bat[:oid] := sql.tid(X_4:int, "sys":str, "another_t":str, 3:int, 4:int);
    X_100:bat[:int] := sql.bind(X_4:int, "sys":str, "another_t":str, "col1":str, 0:int, 3:int, 4:int);
    X_105:bat[:int] := algebra.projection(C_92:bat[:oid], X_100:bat[:int]);
    X_112:bat[:oid] := algebra.rangejoin(X_105:bat[:int], X_16:bat[:int], X_19:bat[:int], nil:BAT, nil:BAT, true:bit, true:bit, false:bit, false:bit, nil:lng);
    X_117:bat[:int] := algebra.projection(X_112:bat[:oid], X_105:bat[:int]);
    X_125:bat[:bte] := algebra.project(X_117:bat[:int], 1:bte);
    X_134:bat[:bte] := mat.packIncrement(X_122:bat[:bte], 4:int);
    X_136:bat[:bte] := mat.packIncrement(X_134:bat[:bte], X_123:bat[:bte]);
    X_137:bat[:bte] := mat.packIncrement(X_136:bat[:bte], X_124:bat[:bte]);
    X_33:bat[:bte] := mat.packIncrement(X_137:bat[:bte], X_125:bat[:bte]);
    language.pass(X_102:bat[:int]);
    language.pass(X_103:bat[:int]);
    language.pass(X_104:bat[:int]);
    language.pass(X_16:bat[:int]);
    language.pass(X_19:bat[:int]);
    language.pass(X_105:bat[:int]);
exit X_140:bit;
    sql.resultSet(X_35:bat[:str], X_36:bat[:str], X_37:bat[:str], X_38:bat[:int], X_39:bat[:int], X_33:bat[:bte]);
end user.main;
#inline               actions= 0 time=0 usec 
#remap                actions= 0 time=3 usec 
#costmodel            actions= 1 time=1 usec 
#coercion             actions= 0 time=2 usec 
#aliases              actions= 2 time=6 usec 
#evaluate             actions= 1 time=16 usec 
#emptybind            actions= 0 time=0 usec 
#pushselect           actions= 0 time=12 usec 
#aliases              actions= 1 time=5 usec 
#mitosis              actions=4 time=39 usec 
#mergetable           actions= 5 time=78 usec 
#deadcode             actions= 9 time=19 usec 
#aliases              actions= 0 time=0 usec 
#constants            actions= 6 time=8 usec 
#commonTerms          actions= 0 time=13 usec 
#projectionpath       actions= 0 time=6 usec 
#deadcode             actions= 0 time=11 usec 
#reorder              actions= 1 time=32 usec 
#matpack              actions= 1 time=10 usec 
#dataflow             actions= 1 time=47 usec 
#multiplex            actions= 0 time=2 usec 
#profiler             actions= 1 time=2 usec 
#candidates           actions= 1 time=2 usec 
#deadcode             actions= 0 time=12 usec 
#postfix              actions= 0 time=8 usec 
#wlc                  actions= 0 time=0 usec 
#garbagecollector     actions= 1 time=49 usec 
#total                actions=29 time=470 usec 
#EXPLAIN SELECT 1 FROM tbl_productsales t1 INNER JOIN tbl_productsales t2 ON t1.product_category LIKE t2.product_category;
% .explain # table_name
% mal # name
% clob # type
% 189 # length
function user.main():void;
    X_1:void := querylog.define("explain select 1 from tbl_productsales t1 inner join tbl_productsales t2 on t1.product_category like t2.product_category;":str, "default_pipe":str, 23:int);
barrier X_115:bit := language.dataflow();
    X_32:bat[:str] := bat.pack(".%1":str);
    X_33:bat[:str] := bat.pack("%1":str);
    X_34:bat[:str] := bat.pack("tinyint":str);
    X_35:bat[:int] := bat.pack(1:int);
    X_36:bat[:int] := bat.pack(0:int);
    X_4:int := sql.mvc();
    C_82:bat[:oid] := sql.tid(X_4:int, "sys":str, "tbl_productsales":str, 0:int, 4:int);
    X_93:bat[:str] := sql.bind(X_4:int, "sys":str, "tbl_productsales":str, "product_category":str, 0:int, 0:int, 4:int);
    X_98:bat[:str] := algebra.projection(C_82:bat[:oid], X_93:bat[:str]);
    C_84:bat[:oid] := sql.tid(X_4:int, "sys":str, "tbl_productsales":str, 1:int, 4:int);
    X_94:bat[:str] := sql.bind(X_4:int, "sys":str, "tbl_productsales":str, "product_category":str, 0:int, 1:int, 4:int);
    X_99:bat[:str] := algebra.projection(C_84:bat[:oid], X_94:bat[:str]);
    C_86:bat[:oid] := sql.tid(X_4:int, "sys":str, "tbl_productsales":str, 2:int, 4:int);
    X_95:bat[:str] := sql.bind(X_4:int, "sys":str, "tbl_productsales":str, "product_category":str, 0:int, 2:int, 4:int);
    X_100:bat[:str] := algebra.projection(C_86:bat[:oid], X_95:bat[:str]);
    C_88:bat[:oid] := sql.tid(X_4:int, "sys":str, "tbl_productsales":str, 3:int, 4:int);
    X_96:bat[:str] := sql.bind(X_4:int, "sys":str, "tbl_productsales":str, "product_category":str, 0:int, 3:int, 4:int);
    X_101:bat[:str] := algebra.projection(C_88:bat[:oid], X_96:bat[:str]);
    X_110:bat[:str] := mat.packIncrement(X_98:bat[:str], 4:int);
    X_111:bat[:str] := mat.packIncrement(X_110:bat[:str], X_99:bat[:str]);
    X_112:bat[:str] := mat.packIncrement(X_111:bat[:str], X_100:bat[:str]);
    X_15:bat[:str] := mat.packIncrement(X_112:bat[:str], X_101:bat[:str]);
    C_12:bat[:oid] := sql.tid(X_4:int, "sys":str, "tbl_productsales":str);
    X_14:bat[:str] := sql.bind(X_4:int, "sys":str, "tbl_productsales":str, "product_category":str, 0:int);
    X_16:bat[:str] := algebra.projection(C_12:bat[:oid], X_14:bat[:str]);
    X_19:bat[:oid] := algebra.likejoin(X_15:bat[:str], X_16:bat[:str], "":str, nil:BAT, nil:BAT, true:bit, nil:lng, false:bit);
    X_26:bat[:str] := algebra.projection(X_19:bat[:oid], X_15:bat[:str]);
    X_30:bat[:bte] := algebra.project(X_26:bat[:str], 1:bte);
    language.pass(X_15:bat[:str]);
exit X_115:bit;
    sql.resultSet(X_32:bat[:str], X_33:bat[:str], X_34:bat[:str], X_35:bat[:int], X_36:bat[:int], X_30:bat[:bte]);
end user.main;
#inline               actions= 0 time=0 usec 
#remap                actions= 0 time=2 usec 
#costmodel            actions= 1 time=1 usec 
#coercion             actions= 2 time=4 usec 
#aliases              actions= 2 time=4 usec 
#evaluate             actions= 0 time=4 usec 
#emptybind            actions= 0 time=0 usec 
#pushselect           actions= 0 time=16 usec 
#aliases              actions= 0 time=0 usec 
#mitosis              actions=4 time=41 usec 
#mergetable           actions= 1 time=64 usec 
#deadcode             actions= 6 time=18 usec 
#aliases              actions= 0 time=1 usec 
#constants            actions= 3 time=8 usec 
#commonTerms          actions= 0 time=13 usec 
#projectionpath       actions= 0 time=4 usec 
#deadcode             actions= 0 time=12 usec 
#reorder              actions= 1 time=49 usec 
#matpack              actions= 1 time=13 usec 
#dataflow             actions= 1 time=31 usec 
#multiplex            actions= 0 time=3 usec 
#profiler             actions= 1 time=2 usec 
#candidates           actions= 1 time=2 usec 
#deadcode             actions= 0 time=9 usec 
#postfix              actions= 0 time=6 usec 
#wlc                  actions= 0 time=1 usec 
#garbagecollector     actions= 1 time=45 usec 
#total                actions=29 time=478 usec 
#EXPLAIN SELECT 1 FROM another_t t1 INNER JOIN another_t t2 ON t1.col1 > t2.col1;
% .explain # table_name
% mal # name
% clob # type
% 148 # length
function user.main():void;
    X_1:void := querylog.define("explain select 1 from another_t t1 inner join another_t t2 on t1.col1 > t2.col1;":str, "default_pipe":str, 22:int);
barrier X_133:bit := language.dataflow();
    X_30:bat[:str] := bat.pack(".%1":str);
    X_31:bat[:str] := bat.pack("%1":str);
    X_32:bat[:str] := bat.pack("tinyint":str);
    X_33:bat[:int] := bat.pack(1:int);
    X_34:bat[:int] := bat.pack(0:int);
    X_4:int := sql.mvc();
    C_79:bat[:oid] := sql.tid(X_4:int, "sys":str, "another_t":str, 0:int, 4:int);
    X_90:bat[:int] := sql.bind(X_4:int, "sys":str, "another_t":str, "col1":str, 0:int, 0:int, 4:int);
    X_95:bat[:int] := algebra.projection(C_79:bat[:oid], X_90:bat[:int]);
    C_12:bat[:oid] := sql.tid(X_4:int, "sys":str, "another_t":str);
    X_14:bat[:int] := sql.bind(X_4:int, "sys":str, "another_t":str, "col1":str, 0:int);
    X_16:bat[:int] := algebra.projection(C_12:bat[:oid], X_14:bat[:int]);
    X_99:bat[:oid] := algebra.thetajoin(X_95:bat[:int], X_16:bat[:int], nil:BAT, nil:BAT, 1:int, false:bit, nil:lng);
    X_107:bat[:int] := algebra.projection(X_99:bat[:oid], X_95:bat[:int]);
    X_115:bat[:bte] := algebra.project(X_107:bat[:int], 1:bte);
    C_81:bat[:oid] := sql.tid(X_4:int, "sys":str, "another_t":str, 1:int, 4:int);
    X_91:bat[:int] := sql.bind(X_4:int, "sys":str, "another_t":str, "col1":str, 0:int, 1:int, 4:int);
    X_96:bat[:int] := algebra.projection(C_81:bat[:oid], X_91:bat[:int]);
    X_101:bat[:oid] := algebra.thetajoin(X_96:bat[:int], X_16:bat[:int], nil:BAT, nil:BAT, 1:int, false:bit, nil:lng);
    X_108:bat[:int] := algebra.projection(X_101:bat[:oid], X_96:bat[:int]);
    X_116:bat[:bte] := algebra.project(X_108:bat[:int], 1:bte);
    C_83:bat[:oid] := sql.tid(X_4:int, "sys":str, "another_t":str, 2:int, 4:int);
    X_92:bat[:int] := sql.bind(X_4:int, "sys":str, "another_t":str, "col1":str, 0:int, 2:int, 4:int);
    X_97:bat[:int] := algebra.projection(C_83:bat[:oid], X_92:bat[:int]);
    X_103:bat[:oid] := algebra.thetajoin(X_97:bat[:int], X_16:bat[:int], nil:BAT, nil:BAT, 1:int, false:bit, nil:lng);
    X_109:bat[:int] := algebra.projection(X_103:bat[:oid], X_97:bat[:int]);
    X_117:bat[:bte] := algebra.project(X_109:bat[:int], 1:bte);
    C_85:bat[:oid] := sql.tid(X_4:int, "sys":str, "another_t":str, 3:int, 4:int);
    X_93:bat[:int] := sql.bind(X_4:int, "sys":str, "another_t":str, "col1":str, 0:int, 3:int, 4:int);
    X_98:bat[:int] := algebra.projection(C_85:bat[:oid], X_93:bat[:int]);
    X_105:bat[:oid] := algebra.thetajoin(X_98:bat[:int], X_16:bat[:int], nil:BAT, nil:BAT, 1:int, false:bit, nil:lng);
    X_110:bat[:int] := algebra.projection(X_105:bat[:oid], X_98:bat[:int]);
    X_118:bat[:bte] := algebra.project(X_110:bat[:int], 1:bte);
    X_127:bat[:bte] := mat.packIncrement(X_115:bat[:bte], 4:int);
    X_129:bat[:bte] := mat.packIncrement(X_127:bat[:bte], X_116:bat[:bte]);
    X_130:bat[:bte] := mat.packIncrement(X_129:bat[:bte], X_117:bat[:bte]);
    X_28:bat[:bte] := mat.packIncrement(X_130:bat[:bte], X_118:bat[:bte]);
    language.pass(X_95:bat[:int]);
    language.pass(X_96:bat[:int]);
    language.pass(X_97:bat[:int]);
    language.pass(X_16:bat[:int]);
    language.pass(X_98:bat[:int]);
exit X_133:bit;
    sql.resultSet(X_30:bat[:str], X_31:bat[:str], X_32:bat[:str], X_33:bat[:int], X_34:bat[:int], X_28:bat[:bte]);
end user.main;
#inline               actions= 0 time=0 usec 
#remap                actions= 0 time=3 usec 
#costmodel            actions= 1 time=1 usec 
#coercion             actions= 1 time=4 usec 
#aliases              actions= 1 time=4 usec 
#evaluate             actions= 0 time=4 usec 
#emptybind            actions= 0 time=0 usec 
#pushselect           actions= 0 time=9 usec 
#aliases              actions= 0 time=1 usec 
#constants            actions= 3 time=7 usec 
#commonTerms          actions= 0 time=13 usec 
#projectionpath       actions= 0 time=6 usec 
#deadcode             actions= 0 time=10 usec 
#reorder              actions= 1 time=36 usec 
#matpack              actions= 1 time=36 usec 
#dataflow             actions= 1 time=32 usec 
#multiplex            actions= 0 time=3 usec 
#profiler             actions= 1 time=3 usec 
#candidates           actions= 1 time=3 usec 
#deadcode             actions= 0 time=14 usec 
#postfix              actions= 0 time=8 usec 
#wlc                  actions= 0 time=1 usec 
#garbagecollector     actions= 1 time=64 usec 
#total                actions=29 time=621 usec 
#PLAN SELECT 1 FROM another_t WHERE (col1 >= 1 AND col1 <= 2) OR col2 IS NULL;
% .plan # table_name
% rel # name
% clob # type
% 98 # length
project (
| select (
| | table(sys.another_t) [ "another_t"."col1", "another_t"."col2" ] COUNT 
| ) [ (int "1" <= "another_t"."col1" <= int "2" BETWEEN ) or ("another_t"."col2" * = int "NULL") ]
) [ tinyint "1" ]
#PLAN SELECT (col1 >= 1 AND col1 <= 2) OR col2 IS NULL FROM another_t;
% .plan # table_name
% rel # name
% clob # type
% 95 # length
project (
| table(sys.another_t) [ "another_t"."col1", "another_t"."col2" ] COUNT 
) [ sys.or(int "1" <= "another_t"."col1" <= int "2", sys.isnull("another_t"."col2") NOT NULL) ]
#rollback;

# 11:57:38 >  
# 11:57:38 >  "Done."
# 11:57:38 >  
<|MERGE_RESOLUTION|>--- conflicted
+++ resolved
@@ -284,119 +284,61 @@
 % clob # type
 % 174 # length
 function user.main():void;
-<<<<<<< HEAD
-    X_1:void := querylog.define("explain select 1 from another_t t1 inner join another_t t2 on t1.col1 between t2.col1 - 1 and t2.col1 + 1;":str, "default_pipe":str, 31:int);
-barrier X_163:bit := language.dataflow();
-    X_44:bat[:str] := bat.pack(".%3":str);
-    X_45:bat[:str] := bat.pack("%3":str);
-    X_46:bat[:str] := bat.pack("tinyint":str);
-    X_47:bat[:int] := bat.pack(1:int);
-    X_48:bat[:int] := bat.pack(0:int);
+    X_1:void := querylog.define("explain select 1 from another_t t1 inner join another_t t2 on t1.col1 between t2.col1 - 1 and t2.col1 + 1;":str, "default_pipe":str, 29:int);
+barrier X_153:bit := language.dataflow();
+    X_42:bat[:str] := bat.pack(".%1":str);
+    X_43:bat[:str] := bat.pack("%1":str);
+    X_44:bat[:str] := bat.pack("tinyint":str);
+    X_45:bat[:int] := bat.pack(1:int);
+    X_46:bat[:int] := bat.pack(0:int);
     X_4:int := sql.mvc();
-    C_97:bat[:oid] := sql.tid(X_4:int, "sys":str, "another_t":str, 0:int, 4:int);
-    X_108:bat[:int] := sql.bind(X_4:int, "sys":str, "another_t":str, "col1":str, 0:int, 0:int, 4:int);
-    X_113:bat[:int] := algebra.projection(C_97:bat[:oid], X_108:bat[:int]);
-    X_117:bat[:lng] := batcalc.lng(X_113:bat[:int], nil:BAT);
-    C_12:bat[:oid] := sql.tid(X_4:int, "sys":str, "another_t":str);
-    X_14:bat[:int] := sql.bind(X_4:int, "sys":str, "another_t":str, "col1":str, 0:int);
-    X_15:bat[:int] := algebra.projection(C_12:bat[:oid], X_14:bat[:int]);
-    X_16:bat[:lng] := batcalc.lng(X_15:bat[:int], nil:BAT);
-    X_20:bat[:lng] := batcalc.-(X_16:bat[:lng], 1:lng, nil:BAT);
-    X_25:bat[:lng] := batcalc.+(X_16:bat[:lng], 1:lng, nil:BAT);
-    X_121:bat[:oid] := algebra.rangejoin(X_117:bat[:lng], X_20:bat[:lng], X_25:bat[:lng], nil:BAT, nil:BAT, true:bit, true:bit, false:bit, false:bit, nil:lng);
-    X_129:bat[:int] := algebra.projection(X_121:bat[:oid], X_113:bat[:int]);
-    X_145:bat[:bte] := algebra.project(X_129:bat[:int], 1:bte);
-    C_99:bat[:oid] := sql.tid(X_4:int, "sys":str, "another_t":str, 1:int, 4:int);
-    X_109:bat[:int] := sql.bind(X_4:int, "sys":str, "another_t":str, "col1":str, 0:int, 1:int, 4:int);
-    X_114:bat[:int] := algebra.projection(C_99:bat[:oid], X_109:bat[:int]);
-    X_118:bat[:lng] := batcalc.lng(X_114:bat[:int], nil:BAT);
-    X_123:bat[:oid] := algebra.rangejoin(X_118:bat[:lng], X_20:bat[:lng], X_25:bat[:lng], nil:BAT, nil:BAT, true:bit, true:bit, false:bit, false:bit, nil:lng);
-    X_130:bat[:int] := algebra.projection(X_123:bat[:oid], X_114:bat[:int]);
-    X_146:bat[:bte] := algebra.project(X_130:bat[:int], 1:bte);
-    C_101:bat[:oid] := sql.tid(X_4:int, "sys":str, "another_t":str, 2:int, 4:int);
-    X_110:bat[:int] := sql.bind(X_4:int, "sys":str, "another_t":str, "col1":str, 0:int, 2:int, 4:int);
-    X_115:bat[:int] := algebra.projection(C_101:bat[:oid], X_110:bat[:int]);
-    X_119:bat[:lng] := batcalc.lng(X_115:bat[:int], nil:BAT);
-    X_125:bat[:oid] := algebra.rangejoin(X_119:bat[:lng], X_20:bat[:lng], X_25:bat[:lng], nil:BAT, nil:BAT, true:bit, true:bit, false:bit, false:bit, nil:lng);
-    X_131:bat[:int] := algebra.projection(X_125:bat[:oid], X_115:bat[:int]);
-    X_147:bat[:bte] := algebra.project(X_131:bat[:int], 1:bte);
-    C_103:bat[:oid] := sql.tid(X_4:int, "sys":str, "another_t":str, 3:int, 4:int);
-    X_111:bat[:int] := sql.bind(X_4:int, "sys":str, "another_t":str, "col1":str, 0:int, 3:int, 4:int);
-    X_116:bat[:int] := algebra.projection(C_103:bat[:oid], X_111:bat[:int]);
-    X_120:bat[:lng] := batcalc.lng(X_116:bat[:int], nil:BAT);
-    X_127:bat[:oid] := algebra.rangejoin(X_120:bat[:lng], X_20:bat[:lng], X_25:bat[:lng], nil:BAT, nil:BAT, true:bit, true:bit, false:bit, false:bit, nil:lng);
-    X_132:bat[:int] := algebra.projection(X_127:bat[:oid], X_116:bat[:int]);
-    X_148:bat[:bte] := algebra.project(X_132:bat[:int], 1:bte);
-    X_157:bat[:bte] := mat.packIncrement(X_145:bat[:bte], 4:int);
-    X_159:bat[:bte] := mat.packIncrement(X_157:bat[:bte], X_146:bat[:bte]);
-    X_160:bat[:bte] := mat.packIncrement(X_159:bat[:bte], X_147:bat[:bte]);
-    X_42:bat[:bte] := mat.packIncrement(X_160:bat[:bte], X_148:bat[:bte]);
-    language.pass(X_16:bat[:lng]);
-=======
-    X_1:void := querylog.define("explain select 1 from another_t t1 inner join another_t t2 on t1.col1 between t2.col1 - 1 and t2.col1 + 1;":str, "default_pipe":str, 29:int);
-barrier X_154:bit := language.dataflow();
-    X_43:bat[:str] := bat.pack(".%1":str);
-    X_44:bat[:str] := bat.pack("%1":str);
-    X_45:bat[:str] := bat.pack("tinyint":str);
-    X_46:bat[:int] := bat.pack(1:int);
-    X_47:bat[:int] := bat.pack(0:int);
-    X_4:int := sql.mvc();
-    C_96:bat[:oid] := sql.tid(X_4:int, "sys":str, "another_t":str, 0:int, 4:int);
-    X_107:bat[:int] := sql.bind(X_4:int, "sys":str, "another_t":str, "col1":str, 0:int, 0:int, 4:int);
-    X_112:bat[:int] := algebra.projection(C_96:bat[:oid], X_107:bat[:int]);
-    X_116:bat[:lng] := batcalc.lng(X_112:bat[:int]);
+    C_95:bat[:oid] := sql.tid(X_4:int, "sys":str, "another_t":str, 0:int, 4:int);
+    X_106:bat[:int] := sql.bind(X_4:int, "sys":str, "another_t":str, "col1":str, 0:int, 0:int, 4:int);
+    X_111:bat[:int] := algebra.projection(C_95:bat[:oid], X_106:bat[:int]);
+    X_115:bat[:lng] := batcalc.lng(X_111:bat[:int], nil:BAT);
     C_12:bat[:oid] := sql.tid(X_4:int, "sys":str, "another_t":str);
     X_14:bat[:int] := sql.bind(X_4:int, "sys":str, "another_t":str, "col1":str, 0:int);
     X_16:bat[:int] := algebra.projection(C_12:bat[:oid], X_14:bat[:int]);
-    X_18:bat[:lng] := batcalc.lng(X_16:bat[:int]);
-    X_21:bat[:lng] := batcalc.-(X_18:bat[:lng], 1:lng, nil:BAT);
-    X_26:bat[:lng] := batcalc.+(X_18:bat[:lng], 1:lng, nil:BAT);
-    X_120:bat[:oid] := algebra.rangejoin(X_116:bat[:lng], X_21:bat[:lng], X_26:bat[:lng], nil:BAT, nil:BAT, true:bit, true:bit, false:bit, false:bit, nil:lng);
-    X_128:bat[:int] := algebra.projection(X_120:bat[:oid], X_112:bat[:int]);
+    X_19:bat[:lng] := batcalc.lng(X_16:bat[:int], nil:BAT);
+    X_22:bat[:lng] := batcalc.-(X_19:bat[:lng], 1:lng, nil:BAT);
+    X_27:bat[:lng] := batcalc.+(X_19:bat[:lng], 1:lng, nil:BAT);
+    X_119:bat[:oid] := algebra.rangejoin(X_115:bat[:lng], X_22:bat[:lng], X_27:bat[:lng], nil:BAT, nil:BAT, true:bit, true:bit, false:bit, false:bit, nil:lng);
+    X_127:bat[:int] := algebra.projection(X_119:bat[:oid], X_111:bat[:int]);
+    X_135:bat[:bte] := algebra.project(X_127:bat[:int], 1:bte);
+    C_97:bat[:oid] := sql.tid(X_4:int, "sys":str, "another_t":str, 1:int, 4:int);
+    X_107:bat[:int] := sql.bind(X_4:int, "sys":str, "another_t":str, "col1":str, 0:int, 1:int, 4:int);
+    X_112:bat[:int] := algebra.projection(C_97:bat[:oid], X_107:bat[:int]);
+    X_116:bat[:lng] := batcalc.lng(X_112:bat[:int], nil:BAT);
+    X_121:bat[:oid] := algebra.rangejoin(X_116:bat[:lng], X_22:bat[:lng], X_27:bat[:lng], nil:BAT, nil:BAT, true:bit, true:bit, false:bit, false:bit, nil:lng);
+    X_128:bat[:int] := algebra.projection(X_121:bat[:oid], X_112:bat[:int]);
     X_136:bat[:bte] := algebra.project(X_128:bat[:int], 1:bte);
-    C_98:bat[:oid] := sql.tid(X_4:int, "sys":str, "another_t":str, 1:int, 4:int);
-    X_108:bat[:int] := sql.bind(X_4:int, "sys":str, "another_t":str, "col1":str, 0:int, 1:int, 4:int);
-    X_113:bat[:int] := algebra.projection(C_98:bat[:oid], X_108:bat[:int]);
-    X_117:bat[:lng] := batcalc.lng(X_113:bat[:int]);
-    X_122:bat[:oid] := algebra.rangejoin(X_117:bat[:lng], X_21:bat[:lng], X_26:bat[:lng], nil:BAT, nil:BAT, true:bit, true:bit, false:bit, false:bit, nil:lng);
-    X_129:bat[:int] := algebra.projection(X_122:bat[:oid], X_113:bat[:int]);
+    C_99:bat[:oid] := sql.tid(X_4:int, "sys":str, "another_t":str, 2:int, 4:int);
+    X_108:bat[:int] := sql.bind(X_4:int, "sys":str, "another_t":str, "col1":str, 0:int, 2:int, 4:int);
+    X_113:bat[:int] := algebra.projection(C_99:bat[:oid], X_108:bat[:int]);
+    X_117:bat[:lng] := batcalc.lng(X_113:bat[:int], nil:BAT);
+    X_123:bat[:oid] := algebra.rangejoin(X_117:bat[:lng], X_22:bat[:lng], X_27:bat[:lng], nil:BAT, nil:BAT, true:bit, true:bit, false:bit, false:bit, nil:lng);
+    X_129:bat[:int] := algebra.projection(X_123:bat[:oid], X_113:bat[:int]);
     X_137:bat[:bte] := algebra.project(X_129:bat[:int], 1:bte);
-    C_100:bat[:oid] := sql.tid(X_4:int, "sys":str, "another_t":str, 2:int, 4:int);
-    X_109:bat[:int] := sql.bind(X_4:int, "sys":str, "another_t":str, "col1":str, 0:int, 2:int, 4:int);
-    X_114:bat[:int] := algebra.projection(C_100:bat[:oid], X_109:bat[:int]);
-    X_118:bat[:lng] := batcalc.lng(X_114:bat[:int]);
-    X_124:bat[:oid] := algebra.rangejoin(X_118:bat[:lng], X_21:bat[:lng], X_26:bat[:lng], nil:BAT, nil:BAT, true:bit, true:bit, false:bit, false:bit, nil:lng);
-    X_130:bat[:int] := algebra.projection(X_124:bat[:oid], X_114:bat[:int]);
+    C_101:bat[:oid] := sql.tid(X_4:int, "sys":str, "another_t":str, 3:int, 4:int);
+    X_109:bat[:int] := sql.bind(X_4:int, "sys":str, "another_t":str, "col1":str, 0:int, 3:int, 4:int);
+    X_114:bat[:int] := algebra.projection(C_101:bat[:oid], X_109:bat[:int]);
+    X_118:bat[:lng] := batcalc.lng(X_114:bat[:int], nil:BAT);
+    X_125:bat[:oid] := algebra.rangejoin(X_118:bat[:lng], X_22:bat[:lng], X_27:bat[:lng], nil:BAT, nil:BAT, true:bit, true:bit, false:bit, false:bit, nil:lng);
+    X_130:bat[:int] := algebra.projection(X_125:bat[:oid], X_114:bat[:int]);
     X_138:bat[:bte] := algebra.project(X_130:bat[:int], 1:bte);
-    C_102:bat[:oid] := sql.tid(X_4:int, "sys":str, "another_t":str, 3:int, 4:int);
-    X_110:bat[:int] := sql.bind(X_4:int, "sys":str, "another_t":str, "col1":str, 0:int, 3:int, 4:int);
-    X_115:bat[:int] := algebra.projection(C_102:bat[:oid], X_110:bat[:int]);
-    X_119:bat[:lng] := batcalc.lng(X_115:bat[:int]);
-    X_126:bat[:oid] := algebra.rangejoin(X_119:bat[:lng], X_21:bat[:lng], X_26:bat[:lng], nil:BAT, nil:BAT, true:bit, true:bit, false:bit, false:bit, nil:lng);
-    X_131:bat[:int] := algebra.projection(X_126:bat[:oid], X_115:bat[:int]);
-    X_139:bat[:bte] := algebra.project(X_131:bat[:int], 1:bte);
-    X_148:bat[:bte] := mat.packIncrement(X_136:bat[:bte], 4:int);
-    X_150:bat[:bte] := mat.packIncrement(X_148:bat[:bte], X_137:bat[:bte]);
-    X_151:bat[:bte] := mat.packIncrement(X_150:bat[:bte], X_138:bat[:bte]);
-    X_41:bat[:bte] := mat.packIncrement(X_151:bat[:bte], X_139:bat[:bte]);
-    language.pass(X_18:bat[:lng]);
+    X_147:bat[:bte] := mat.packIncrement(X_135:bat[:bte], 4:int);
+    X_149:bat[:bte] := mat.packIncrement(X_147:bat[:bte], X_136:bat[:bte]);
+    X_150:bat[:bte] := mat.packIncrement(X_149:bat[:bte], X_137:bat[:bte]);
+    X_40:bat[:bte] := mat.packIncrement(X_150:bat[:bte], X_138:bat[:bte]);
+    language.pass(X_19:bat[:lng]);
+    language.pass(X_111:bat[:int]);
     language.pass(X_112:bat[:int]);
->>>>>>> 4061ed56
     language.pass(X_113:bat[:int]);
+    language.pass(X_22:bat[:lng]);
+    language.pass(X_27:bat[:lng]);
     language.pass(X_114:bat[:int]);
-    language.pass(X_21:bat[:lng]);
-    language.pass(X_26:bat[:lng]);
-    language.pass(X_115:bat[:int]);
-<<<<<<< HEAD
-    language.pass(X_20:bat[:lng]);
-    language.pass(X_25:bat[:lng]);
-    language.pass(X_116:bat[:int]);
-exit X_163:bit;
-    sql.resultSet(X_44:bat[:str], X_45:bat[:str], X_46:bat[:str], X_47:bat[:int], X_48:bat[:int], X_42:bat[:bte]);
-=======
-exit X_154:bit;
-    sql.resultSet(X_43:bat[:str], X_44:bat[:str], X_45:bat[:str], X_46:bat[:int], X_47:bat[:int], X_41:bat[:bte]);
->>>>>>> 4061ed56
+exit X_153:bit;
+    sql.resultSet(X_42:bat[:str], X_43:bat[:str], X_44:bat[:str], X_45:bat[:int], X_46:bat[:int], X_40:bat[:bte]);
 end user.main;
 #inline               actions= 0 time=1 usec 
 #remap                actions= 2 time=106 usec 
