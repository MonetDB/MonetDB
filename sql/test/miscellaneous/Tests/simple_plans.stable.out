stdout of test 'simple_plans` in directory 'sql/test/miscellaneous` itself:


# 11:57:38 >  
# 11:57:38 >  "mclient" "-lsql" "-ftest" "-tnone" "-Eutf-8" "-i" "-e" "--host=/var/tmp/mtest-205942" "--port=30914"
# 11:57:38 >  

#start transaction;
#create table myy (col1 int, col2 int);
#insert into myy values (1, 1), (2, 0), (3,3), (4,2);
[ 4	]
#select distinct col1 + col2 from myy order by col1 + col2;
% sys.%2 # table_name
% %2 # name
% bigint # type
% 1 # length
[ 2	]
[ 6	]
#plan select distinct col1 + col2 from myy order by col1 + col2;
% .plan # table_name
% rel # name
% clob # type
% 110 # length
project (
| group by (
| | project (
| | | table(sys.myy) [ "myy"."col1", "myy"."col2" ] COUNT 
| | ) [ sys.sql_add(bigint["myy"."col1"] as "myy"."col1", bigint["myy"."col2"] as "myy"."col2") as "%2"."%2" ]
| ) [ "%2"."%2" ] [ "%2"."%2" ]
) [ "%2"."%2" ] [ "%2"."%2" ASC ]
#create table myx (x uuid, y uuid);
#plan select * from myx where x in ('1aea00e5db6e0810b554fde31d961965') or y = '1aea00e5db6e0810b554fde31d961965';
% .plan # table_name
% rel # name
% clob # type
% 138 # length
project (
| select (
| | table(sys.myx) [ "myx"."x", "myx"."y" ] COUNT 
| ) [ ("myx"."x" = uuid[char(32) "1aea00e5db6e0810b554fde31d961965"]) or ("myx"."y" = uuid[char(32) "1aea00e5db6e0810b554fde31d961965"]) ]
) [ "myx"."x", "myx"."y" ]
#plan select * from myx where x in ('1aea00e5db6e0810b554fde31d961965') or y is null;
% .plan # table_name
% rel # name
% clob # type
% 102 # length
project (
| select (
| | table(sys.myx) [ "myx"."x", "myx"."y" ] COUNT 
| ) [ ("myx"."x" = uuid[char(32) "1aea00e5db6e0810b554fde31d961965"]) or ("myx"."y" * = uuid "NULL") ]
) [ "myx"."x", "myx"."y" ]
#plan select * from myx where x in ('1aea00e5db6e0810b554fde31d961965', '1aea00e5db6e0810b554fde31d961966') or y = '1aea00e5db6e0810b554fde31d961967';
% .plan # table_name
% rel # name
% clob # type
% 192 # length
project (
| select (
| | table(sys.myx) [ "myx"."x", "myx"."y" ] COUNT 
| ) [ ("myx"."x" in (uuid[char(32) "1aea00e5db6e0810b554fde31d961965"], uuid[char(32) "1aea00e5db6e0810b554fde31d961966"])) or ("myx"."y" = uuid[char(32) "1aea00e5db6e0810b554fde31d961967"]) ]
) [ "myx"."x", "myx"."y" ]
#insert into myx values ('1aea00e5db6e0810b554fde31d961965', '1aea00e5db6e0810b554fde31d961967');
[ 1	]
#select * from myx where x in ('1aea00e5db6e0810b554fde31d961966') or y is not null;
% sys.myx,	sys.myx # table_name
% x,	y # name
% uuid,	uuid # type
% 36,	36 # length
[ 1aea00e5-db6e-0810-b554-fde31d961965,	1aea00e5-db6e-0810-b554-fde31d961967	]
#select * from myx where x in ('1aea00e5db6e0810b554fde31d961966') or y is null;
% sys.myx,	sys.myx # table_name
% x,	y # name
% uuid,	uuid # type
% 36,	36 # length
#CREATE TABLE tab0(col0 INTEGER, col1 INTEGER, col2 INTEGER);
#INSERT INTO tab0 VALUES (97,1,99), (15,81,47),(87,21,10);
[ 3	]
#plan select 1 from tab0 where col1 = 1 or col1 = 81;
% .plan # table_name
% rel # name
% clob # type
% 44 # length
project (
| select (
| | table(sys.tab0) [ "tab0"."col1" ] COUNT 
| ) [ "tab0"."col1" in (int "1", int "81") ]
) [ tinyint "1" ]
#plan select 1 from tab0 where col1 = 1 or col1 = 81 or col1 = 100;
% .plan # table_name
% rel # name
% clob # type
% 55 # length
project (
| select (
| | table(sys.tab0) [ "tab0"."col1" ] COUNT 
| ) [ "tab0"."col1" in (int "1", int "81", int "100") ]
) [ tinyint "1" ]
#plan select 1 from tab0 where (col1 = 1 or col1 = 81) or (col2 < 0); 
% .plan # table_name
% rel # name
% clob # type
% 75 # length
project (
| select (
| | table(sys.tab0) [ "tab0"."col1", "tab0"."col2" ] COUNT 
| ) [ ("tab0"."col1" in (int "1", int "81")) or ("tab0"."col2" < int "0") ]
) [ tinyint "1" ]
#plan select 1 from tab0 where ((col1 = 1 or col1 = 81) or col1 = 100) or (col2 > 10);
% .plan # table_name
% rel # name
% clob # type
% 87 # length
project (
| select (
| | table(sys.tab0) [ "tab0"."col1", "tab0"."col2" ] COUNT 
| ) [ ("tab0"."col1" in (int "1", int "81", int "100")) or ("tab0"."col2" > int "10") ]
) [ tinyint "1" ]
#plan select 1 from tab0 where ((col1 = 1 or col1 = 81) or col2 = 100) or (col1 = 100); --the rightmost comparison to col1 cannot be merged to the other 2
% .plan # table_name
% rel # name
% clob # type
% 110 # length
project (
| select (
| | table(sys.tab0) [ "tab0"."col1", "tab0"."col2" ] COUNT 
| ) [ (("tab0"."col1" in (int "1", int "81")) or ("tab0"."col2" = int "100")) or ("tab0"."col1" = int "100") ]
) [ tinyint "1" ]
#plan select 1 from tab0 where col1 <> 1 and col1 <> 81;
% .plan # table_name
% rel # name
% clob # type
% 47 # length
project (
| select (
| | table(sys.tab0) [ "tab0"."col1" ] COUNT 
| ) [ "tab0"."col1" notin (int "1", int "81") ]
) [ tinyint "1" ]
#plan select 1 from tab0 where col1 <> 1 and col1 <> 81 and (col2 < 0); 
% .plan # table_name
% rel # name
% clob # type
% 72 # length
project (
| select (
| | table(sys.tab0) [ "tab0"."col1", "tab0"."col2" ] COUNT 
| ) [ "tab0"."col2" < int "0", "tab0"."col1" notin (int "1", int "81") ]
) [ tinyint "1" ]
#plan select 1 from tab0 where (col1 <> 1 and col1 <> 81) or (col2 < 0); 
% .plan # table_name
% rel # name
% clob # type
% 78 # length
project (
| select (
| | table(sys.tab0) [ "tab0"."col1", "tab0"."col2" ] COUNT 
| ) [ ("tab0"."col1" notin (int "1", int "81")) or ("tab0"."col2" < int "0") ]
) [ tinyint "1" ]
#plan select 1 from tab0 where ((col1 <> 1 and col1 <> 81) and col1 <> 100) or (col2 > 10);
% .plan # table_name
% rel # name
% clob # type
% 90 # length
project (
| select (
| | table(sys.tab0) [ "tab0"."col1", "tab0"."col2" ] COUNT 
| ) [ ("tab0"."col1" notin (int "1", int "81", int "100")) or ("tab0"."col2" > int "10") ]
) [ tinyint "1" ]
#plan select 1 from tab0 where ((col1 <> 1 and col1 <> 81) or col2 = 100) and (col1 <> 100); --the rightmost comparison to col1 cannot be merged to the other 2
% .plan # table_name
% rel # name
% clob # type
% 108 # length
project (
| select (
| | table(sys.tab0) [ "tab0"."col1", "tab0"."col2" ] COUNT 
| ) [ "tab0"."col1" != int "100", ("tab0"."col1" notin (int "1", int "81")) or ("tab0"."col2" = int "100") ]
) [ tinyint "1" ]
#CREATE TABLE tbl_ProductSales (ColID int, Product_Category  varchar(64), Product_Name  varchar(64), TotalSales int); 
#INSERT INTO tbl_ProductSales VALUES (1,'Game','Mobo Game',200),(2,'Game','PKO Game',400),(3,'Fashion','Shirt',500),(4,'Fashion','Shorts',100);
[ 4	]
#CREATE TABLE another_T (col1 INT, col2 INT, col3 INT, col4 INT, col5 INT, col6 INT, col7 INT, col8 INT);
#INSERT INTO another_T VALUES (1,2,3,4,5,6,7,8), (11,22,33,44,55,66,77,88), (111,222,333,444,555,666,777,888), (1111,2222,3333,4444,5555,6666,7777,8888);
[ 4	]
#EXPLAIN SELECT 1 FROM another_t t1 INNER JOIN another_t t2 ON t1.col1 BETWEEN t2.col1 AND t2.col1;
% .explain # table_name
% mal # name
% clob # type
% 166 # length
function user.main():void;
    X_1:void := querylog.define("explain select 1 from another_t t1 inner join another_t t2 on t1.col1 between t2.col1 and t2.col1;":str, "default_pipe":str, 22:int);
barrier X_136:bit := language.dataflow();
    X_32:bat[:str] := bat.pack(".%3":str);
    X_33:bat[:str] := bat.pack("%3":str);
    X_34:bat[:str] := bat.pack("tinyint":str);
    X_35:bat[:int] := bat.pack(1:int);
    X_36:bat[:int] := bat.pack(0:int);
    X_4:int := sql.mvc();
    C_82:bat[:oid] := sql.tid(X_4:int, "sys":str, "another_t":str, 0:int, 4:int);
    X_93:bat[:int] := sql.bind(X_4:int, "sys":str, "another_t":str, "col1":str, 0:int, 0:int, 4:int);
    X_98:bat[:int] := algebra.projection(C_82:bat[:oid], X_93:bat[:int]);
    C_12:bat[:oid] := sql.tid(X_4:int, "sys":str, "another_t":str);
    X_14:bat[:int] := sql.bind(X_4:int, "sys":str, "another_t":str, "col1":str, 0:int);
    X_16:bat[:int] := algebra.projection(C_12:bat[:oid], X_14:bat[:int]);
    X_102:bat[:oid] := algebra.rangejoin(X_98:bat[:int], X_16:bat[:int], X_16:bat[:int], nil:BAT, nil:BAT, true:bit, true:bit, false:bit, false:bit, nil:lng);
    X_110:bat[:int] := algebra.projection(X_102:bat[:oid], X_98:bat[:int]);
    X_118:bat[:bte] := algebra.project(X_110:bat[:int], 1:bte);
    C_84:bat[:oid] := sql.tid(X_4:int, "sys":str, "another_t":str, 1:int, 4:int);
    X_94:bat[:int] := sql.bind(X_4:int, "sys":str, "another_t":str, "col1":str, 0:int, 1:int, 4:int);
    X_99:bat[:int] := algebra.projection(C_84:bat[:oid], X_94:bat[:int]);
    X_104:bat[:oid] := algebra.rangejoin(X_99:bat[:int], X_16:bat[:int], X_16:bat[:int], nil:BAT, nil:BAT, true:bit, true:bit, false:bit, false:bit, nil:lng);
    X_111:bat[:int] := algebra.projection(X_104:bat[:oid], X_99:bat[:int]);
    X_119:bat[:bte] := algebra.project(X_111:bat[:int], 1:bte);
    C_86:bat[:oid] := sql.tid(X_4:int, "sys":str, "another_t":str, 2:int, 4:int);
    X_95:bat[:int] := sql.bind(X_4:int, "sys":str, "another_t":str, "col1":str, 0:int, 2:int, 4:int);
    X_100:bat[:int] := algebra.projection(C_86:bat[:oid], X_95:bat[:int]);
    X_106:bat[:oid] := algebra.rangejoin(X_100:bat[:int], X_16:bat[:int], X_16:bat[:int], nil:BAT, nil:BAT, true:bit, true:bit, false:bit, false:bit, nil:lng);
    X_112:bat[:int] := algebra.projection(X_106:bat[:oid], X_100:bat[:int]);
    X_120:bat[:bte] := algebra.project(X_112:bat[:int], 1:bte);
    C_88:bat[:oid] := sql.tid(X_4:int, "sys":str, "another_t":str, 3:int, 4:int);
    X_96:bat[:int] := sql.bind(X_4:int, "sys":str, "another_t":str, "col1":str, 0:int, 3:int, 4:int);
    X_101:bat[:int] := algebra.projection(C_88:bat[:oid], X_96:bat[:int]);
    X_108:bat[:oid] := algebra.rangejoin(X_101:bat[:int], X_16:bat[:int], X_16:bat[:int], nil:BAT, nil:BAT, true:bit, true:bit, false:bit, false:bit, nil:lng);
    X_113:bat[:int] := algebra.projection(X_108:bat[:oid], X_101:bat[:int]);
    X_121:bat[:bte] := algebra.project(X_113:bat[:int], 1:bte);
    X_130:bat[:bte] := mat.packIncrement(X_118:bat[:bte], 4:int);
    X_132:bat[:bte] := mat.packIncrement(X_130:bat[:bte], X_119:bat[:bte]);
    X_133:bat[:bte] := mat.packIncrement(X_132:bat[:bte], X_120:bat[:bte]);
    X_30:bat[:bte] := mat.packIncrement(X_133:bat[:bte], X_121:bat[:bte]);
    language.pass(X_98:bat[:int]);
    language.pass(X_99:bat[:int]);
    language.pass(X_100:bat[:int]);
    language.pass(X_16:bat[:int]);
    language.pass(X_101:bat[:int]);
exit X_136:bit;
    sql.resultSet(X_32:bat[:str], X_33:bat[:str], X_34:bat[:str], X_35:bat[:int], X_36:bat[:int], X_30:bat[:bte]);
end user.main;
#inline               actions= 0 time=1 usec 
#remap                actions= 0 time=2 usec 
#costmodel            actions= 1 time=1 usec 
#coercion             actions= 0 time=1 usec 
#aliases              actions= 1 time=6 usec 
#evaluate             actions= 0 time=5 usec 
#emptybind            actions= 0 time=0 usec 
#pushselect           actions= 0 time=11 usec 
#aliases              actions= 0 time=1 usec 
#mitosis              actions=4 time=28 usec 
#mergetable           actions= 5 time=65 usec 
#deadcode             actions= 9 time=15 usec 
#aliases              actions= 0 time=0 usec 
#constants            actions= 5 time=7 usec 
#commonTerms          actions= 0 time=12 usec 
#projectionpath       actions= 0 time=6 usec 
#deadcode             actions= 0 time=10 usec 
#reorder              actions= 1 time=31 usec 
#matpack              actions= 1 time=11 usec 
#dataflow             actions= 1 time=28 usec 
#multiplex            actions= 0 time=2 usec 
#profiler             actions= 1 time=2 usec 
#candidates           actions= 1 time=2 usec 
#deadcode             actions= 0 time=12 usec 
#postfix              actions= 0 time=9 usec 
#wlc                  actions= 0 time=0 usec 
#garbagecollector     actions= 1 time=46 usec 
#total                actions=29 time=407 usec 
#EXPLAIN SELECT 1 FROM another_t t1 INNER JOIN another_t t2 ON t1.col1 BETWEEN t2.col1 - 1 AND t2.col1 + 1;
% .explain # table_name
% mal # name
% clob # type
% 174 # length
<<<<<<< HEAD
function user.main():void;
    X_1:void := querylog.define("explain select 1 from another_t t1 inner join another_t t2 on t1.col1 between t2.col1 - 1 and t2.col1 + 1;":str, "default_pipe":str, 31:int);
barrier X_164:bit := language.dataflow();
    X_45:bat[:str] := bat.pack(".%13":str);
    X_46:bat[:str] := bat.pack("%13":str);
    X_47:bat[:str] := bat.pack("tinyint":str);
    X_48:bat[:int] := bat.pack(1:int);
    X_49:bat[:int] := bat.pack(0:int);
    X_4:int := sql.mvc();
    C_98:bat[:oid] := sql.tid(X_4:int, "sys":str, "another_t":str, 0:int, 4:int);
    X_109:bat[:int] := sql.bind(X_4:int, "sys":str, "another_t":str, "col1":str, 0:int, 0:int, 4:int);
    X_114:bat[:int] := algebra.projection(C_98:bat[:oid], X_109:bat[:int]);
    X_118:bat[:lng] := batcalc.lng(X_114:bat[:int]);
    C_12:bat[:oid] := sql.tid(X_4:int, "sys":str, "another_t":str);
    X_14:bat[:int] := sql.bind(X_4:int, "sys":str, "another_t":str, "col1":str, 0:int);
    X_15:bat[:int] := algebra.projection(C_12:bat[:oid], X_14:bat[:int]);
    X_16:bat[:lng] := batcalc.lng(X_15:bat[:int]);
    X_19:bat[:lng] := batcalc.-(X_16:bat[:lng], 1:lng, nil:BAT);
    X_24:bat[:lng] := batcalc.+(X_16:bat[:lng], 1:lng, nil:BAT);
    X_122:bat[:oid] := algebra.rangejoin(X_118:bat[:lng], X_19:bat[:lng], X_24:bat[:lng], nil:BAT, nil:BAT, true:bit, true:bit, false:bit, false:bit, nil:lng);
    X_130:bat[:int] := algebra.projection(X_122:bat[:oid], X_114:bat[:int]);
    X_146:bat[:bte] := algebra.project(X_130:bat[:int], 1:bte);
    C_100:bat[:oid] := sql.tid(X_4:int, "sys":str, "another_t":str, 1:int, 4:int);
    X_110:bat[:int] := sql.bind(X_4:int, "sys":str, "another_t":str, "col1":str, 0:int, 1:int, 4:int);
    X_115:bat[:int] := algebra.projection(C_100:bat[:oid], X_110:bat[:int]);
    X_119:bat[:lng] := batcalc.lng(X_115:bat[:int]);
    X_124:bat[:oid] := algebra.rangejoin(X_119:bat[:lng], X_19:bat[:lng], X_24:bat[:lng], nil:BAT, nil:BAT, true:bit, true:bit, false:bit, false:bit, nil:lng);
    X_131:bat[:int] := algebra.projection(X_124:bat[:oid], X_115:bat[:int]);
    X_147:bat[:bte] := algebra.project(X_131:bat[:int], 1:bte);
    C_102:bat[:oid] := sql.tid(X_4:int, "sys":str, "another_t":str, 2:int, 4:int);
    X_111:bat[:int] := sql.bind(X_4:int, "sys":str, "another_t":str, "col1":str, 0:int, 2:int, 4:int);
    X_116:bat[:int] := algebra.projection(C_102:bat[:oid], X_111:bat[:int]);
    X_120:bat[:lng] := batcalc.lng(X_116:bat[:int]);
    X_126:bat[:oid] := algebra.rangejoin(X_120:bat[:lng], X_19:bat[:lng], X_24:bat[:lng], nil:BAT, nil:BAT, true:bit, true:bit, false:bit, false:bit, nil:lng);
    X_132:bat[:int] := algebra.projection(X_126:bat[:oid], X_116:bat[:int]);
    X_148:bat[:bte] := algebra.project(X_132:bat[:int], 1:bte);
    C_104:bat[:oid] := sql.tid(X_4:int, "sys":str, "another_t":str, 3:int, 4:int);
    X_112:bat[:int] := sql.bind(X_4:int, "sys":str, "another_t":str, "col1":str, 0:int, 3:int, 4:int);
    X_117:bat[:int] := algebra.projection(C_104:bat[:oid], X_112:bat[:int]);
    X_121:bat[:lng] := batcalc.lng(X_117:bat[:int]);
    X_128:bat[:oid] := algebra.rangejoin(X_121:bat[:lng], X_19:bat[:lng], X_24:bat[:lng], nil:BAT, nil:BAT, true:bit, true:bit, false:bit, false:bit, nil:lng);
    X_133:bat[:int] := algebra.projection(X_128:bat[:oid], X_117:bat[:int]);
    X_149:bat[:bte] := algebra.project(X_133:bat[:int], 1:bte);
    X_158:bat[:bte] := mat.packIncrement(X_146:bat[:bte], 4:int);
    X_160:bat[:bte] := mat.packIncrement(X_158:bat[:bte], X_147:bat[:bte]);
    X_161:bat[:bte] := mat.packIncrement(X_160:bat[:bte], X_148:bat[:bte]);
    X_43:bat[:bte] := mat.packIncrement(X_161:bat[:bte], X_149:bat[:bte]);
    language.pass(X_16:bat[:lng]);
    language.pass(X_114:bat[:int]);
    language.pass(X_115:bat[:int]);
    language.pass(X_116:bat[:int]);
=======
function user.s26_0():void;
    X_4:void := querylog.define("explain select 1 from another_t t1 inner join another_t t2 on t1.col1 between t2.col1 - 1 and t2.col1 + 1;":str, "default_pipe":str, 34:int);
barrier X_169:bit := language.dataflow();
    X_48:bat[:str] := bat.pack(".%11":str);
    X_49:bat[:str] := bat.pack("%11":str);
    X_50:bat[:str] := bat.pack("tinyint":str);
    X_51:bat[:int] := bat.pack(1:int);
    X_52:bat[:int] := bat.pack(0:int);
    X_7:int := sql.mvc();
    C_103:bat[:oid] := sql.tid(X_7:int, "sys":str, "another_t":str, 0:int, 4:int);
    X_114:bat[:int] := sql.bind(X_7:int, "sys":str, "another_t":str, "col1":str, 0:int, 0:int, 4:int);
    X_119:bat[:int] := algebra.projection(C_103:bat[:oid], X_114:bat[:int]);
    X_123:bat[:lng] := batcalc.lng(X_119:bat[:int]);
    C_15:bat[:oid] := sql.tid(X_7:int, "sys":str, "another_t":str);
    X_17:bat[:int] := sql.bind(X_7:int, "sys":str, "another_t":str, "col1":str, 0:int);
    X_18:bat[:int] := algebra.projection(C_15:bat[:oid], X_17:bat[:int]);
    X_19:bat[:lng] := batcalc.lng(X_18:bat[:int]);
    X_22:bat[:lng] := batcalc.-(X_19:bat[:lng], 1:lng, nil:BAT);
    X_28:bat[:lng] := batcalc.+(X_19:bat[:lng], 1:lng, nil:BAT);
    X_127:bat[:oid] := algebra.rangejoin(X_123:bat[:lng], X_22:bat[:lng], X_28:bat[:lng], nil:BAT, nil:BAT, true:bit, true:bit, false:bit, false:bit, nil:lng);
    X_135:bat[:int] := algebra.projection(X_127:bat[:oid], X_119:bat[:int]);
    X_151:bat[:bte] := algebra.project(X_135:bat[:int], 1:bte);
    C_105:bat[:oid] := sql.tid(X_7:int, "sys":str, "another_t":str, 1:int, 4:int);
    X_115:bat[:int] := sql.bind(X_7:int, "sys":str, "another_t":str, "col1":str, 0:int, 1:int, 4:int);
    X_120:bat[:int] := algebra.projection(C_105:bat[:oid], X_115:bat[:int]);
    X_124:bat[:lng] := batcalc.lng(X_120:bat[:int]);
    X_129:bat[:oid] := algebra.rangejoin(X_124:bat[:lng], X_22:bat[:lng], X_28:bat[:lng], nil:BAT, nil:BAT, true:bit, true:bit, false:bit, false:bit, nil:lng);
    X_136:bat[:int] := algebra.projection(X_129:bat[:oid], X_120:bat[:int]);
    X_152:bat[:bte] := algebra.project(X_136:bat[:int], 1:bte);
    C_107:bat[:oid] := sql.tid(X_7:int, "sys":str, "another_t":str, 2:int, 4:int);
    X_116:bat[:int] := sql.bind(X_7:int, "sys":str, "another_t":str, "col1":str, 0:int, 2:int, 4:int);
    X_121:bat[:int] := algebra.projection(C_107:bat[:oid], X_116:bat[:int]);
    X_125:bat[:lng] := batcalc.lng(X_121:bat[:int]);
    X_131:bat[:oid] := algebra.rangejoin(X_125:bat[:lng], X_22:bat[:lng], X_28:bat[:lng], nil:BAT, nil:BAT, true:bit, true:bit, false:bit, false:bit, nil:lng);
    X_137:bat[:int] := algebra.projection(X_131:bat[:oid], X_121:bat[:int]);
    X_153:bat[:bte] := algebra.project(X_137:bat[:int], 1:bte);
    C_109:bat[:oid] := sql.tid(X_7:int, "sys":str, "another_t":str, 3:int, 4:int);
    X_117:bat[:int] := sql.bind(X_7:int, "sys":str, "another_t":str, "col1":str, 0:int, 3:int, 4:int);
    X_122:bat[:int] := algebra.projection(C_109:bat[:oid], X_117:bat[:int]);
    X_126:bat[:lng] := batcalc.lng(X_122:bat[:int]);
    X_133:bat[:oid] := algebra.rangejoin(X_126:bat[:lng], X_22:bat[:lng], X_28:bat[:lng], nil:BAT, nil:BAT, true:bit, true:bit, false:bit, false:bit, nil:lng);
    X_138:bat[:int] := algebra.projection(X_133:bat[:oid], X_122:bat[:int]);
    X_154:bat[:bte] := algebra.project(X_138:bat[:int], 1:bte);
    X_163:bat[:bte] := mat.packIncrement(X_151:bat[:bte], 4:int);
    X_165:bat[:bte] := mat.packIncrement(X_163:bat[:bte], X_152:bat[:bte]);
    X_166:bat[:bte] := mat.packIncrement(X_165:bat[:bte], X_153:bat[:bte]);
    X_46:bat[:bte] := mat.packIncrement(X_166:bat[:bte], X_154:bat[:bte]);
>>>>>>> fbe57aac
    language.pass(X_19:bat[:lng]);
    language.pass(X_24:bat[:lng]);
    language.pass(X_117:bat[:int]);
exit X_164:bit;
    sql.resultSet(X_45:bat[:str], X_46:bat[:str], X_47:bat[:str], X_48:bat[:int], X_49:bat[:int], X_43:bat[:bte]);
end user.main;
#inline               actions= 0 time=1 usec 
#remap                actions= 2 time=106 usec 
#costmodel            actions= 1 time=1 usec 
#coercion             actions= 3 time=5 usec 
#aliases              actions= 3 time=5 usec 
#evaluate             actions= 0 time=5 usec 
#emptybind            actions= 0 time=0 usec 
#pushselect           actions= 0 time=13 usec 
#aliases              actions= 2 time=6 usec 
#mitosis              actions=4 time=30 usec 
#mergetable           actions= 9 time=135 usec 
#deadcode             actions=21 time=18 usec 
#aliases              actions= 0 time=1 usec 
#constants            actions=11 time=9 usec 
#commonTerms          actions= 1 time=18 usec 
#projectionpath       actions= 0 time=6 usec 
#deadcode             actions= 1 time=11 usec 
#reorder              actions= 1 time=36 usec 
#matpack              actions= 1 time=12 usec 
#dataflow             actions= 1 time=31 usec 
#multiplex            actions= 0 time=2 usec 
#profiler             actions= 1 time=2 usec 
#candidates           actions= 1 time=2 usec 
#deadcode             actions= 0 time=13 usec 
#postfix              actions= 0 time=10 usec 
#wlc                  actions= 0 time=0 usec 
#garbagecollector     actions= 1 time=77 usec 
#total                actions=29 time=620 usec 
#EXPLAIN SELECT 1 FROM another_t t1 INNER JOIN another_t t2 ON t1.col1 BETWEEN t2.col1 AND 2;
% .explain # table_name
% mal # name
% clob # type
% 160 # length
<<<<<<< HEAD
function user.main():void;
    X_1:void := querylog.define("explain select 1 from another_t t1 inner join another_t t2 on t1.col1 between t2.col1 and 2;":str, "default_pipe":str, 24:int);
barrier X_140:bit := language.dataflow();
    X_35:bat[:str] := bat.pack(".%5":str);
    X_36:bat[:str] := bat.pack("%5":str);
    X_37:bat[:str] := bat.pack("tinyint":str);
    X_38:bat[:int] := bat.pack(1:int);
    X_39:bat[:int] := bat.pack(0:int);
    X_4:int := sql.mvc();
    C_86:bat[:oid] := sql.tid(X_4:int, "sys":str, "another_t":str, 0:int, 4:int);
    X_97:bat[:int] := sql.bind(X_4:int, "sys":str, "another_t":str, "col1":str, 0:int, 0:int, 4:int);
    X_102:bat[:int] := algebra.projection(C_86:bat[:oid], X_97:bat[:int]);
    C_12:bat[:oid] := sql.tid(X_4:int, "sys":str, "another_t":str);
    X_14:bat[:int] := sql.bind(X_4:int, "sys":str, "another_t":str, "col1":str, 0:int);
    X_16:bat[:int] := algebra.projection(C_12:bat[:oid], X_14:bat[:int]);
    X_19:bat[:int] := algebra.project(X_16:bat[:int], 2:int);
    X_106:bat[:oid] := algebra.rangejoin(X_102:bat[:int], X_16:bat[:int], X_19:bat[:int], nil:BAT, nil:BAT, true:bit, true:bit, false:bit, false:bit, nil:lng);
    X_114:bat[:int] := algebra.projection(X_106:bat[:oid], X_102:bat[:int]);
    X_122:bat[:bte] := algebra.project(X_114:bat[:int], 1:bte);
    C_88:bat[:oid] := sql.tid(X_4:int, "sys":str, "another_t":str, 1:int, 4:int);
    X_98:bat[:int] := sql.bind(X_4:int, "sys":str, "another_t":str, "col1":str, 0:int, 1:int, 4:int);
=======
function user.s28_0():void;
    X_3:void := querylog.define("explain select 1 from another_t t1 inner join another_t t2 on t1.col1 between t2.col1 and 2;":str, "default_pipe":str, 26:int);
barrier X_141:bit := language.dataflow();
    X_36:bat[:str] := bat.pack(".%3":str);
    X_37:bat[:str] := bat.pack("%3":str);
    X_38:bat[:str] := bat.pack("tinyint":str);
    X_39:bat[:int] := bat.pack(1:int);
    X_40:bat[:int] := bat.pack(0:int);
    X_6:int := sql.mvc();
    C_88:bat[:oid] := sql.tid(X_6:int, "sys":str, "another_t":str, 0:int, 4:int);
    X_98:bat[:int] := sql.bind(X_6:int, "sys":str, "another_t":str, "col1":str, 0:int, 0:int, 4:int);
>>>>>>> fbe57aac
    X_103:bat[:int] := algebra.projection(C_88:bat[:oid], X_98:bat[:int]);
    X_108:bat[:oid] := algebra.rangejoin(X_103:bat[:int], X_16:bat[:int], X_19:bat[:int], nil:BAT, nil:BAT, true:bit, true:bit, false:bit, false:bit, nil:lng);
    X_115:bat[:int] := algebra.projection(X_108:bat[:oid], X_103:bat[:int]);
    X_123:bat[:bte] := algebra.project(X_115:bat[:int], 1:bte);
    C_90:bat[:oid] := sql.tid(X_4:int, "sys":str, "another_t":str, 2:int, 4:int);
    X_99:bat[:int] := sql.bind(X_4:int, "sys":str, "another_t":str, "col1":str, 0:int, 2:int, 4:int);
    X_104:bat[:int] := algebra.projection(C_90:bat[:oid], X_99:bat[:int]);
    X_110:bat[:oid] := algebra.rangejoin(X_104:bat[:int], X_16:bat[:int], X_19:bat[:int], nil:BAT, nil:BAT, true:bit, true:bit, false:bit, false:bit, nil:lng);
    X_116:bat[:int] := algebra.projection(X_110:bat[:oid], X_104:bat[:int]);
    X_124:bat[:bte] := algebra.project(X_116:bat[:int], 1:bte);
    C_92:bat[:oid] := sql.tid(X_4:int, "sys":str, "another_t":str, 3:int, 4:int);
    X_100:bat[:int] := sql.bind(X_4:int, "sys":str, "another_t":str, "col1":str, 0:int, 3:int, 4:int);
    X_105:bat[:int] := algebra.projection(C_92:bat[:oid], X_100:bat[:int]);
    X_112:bat[:oid] := algebra.rangejoin(X_105:bat[:int], X_16:bat[:int], X_19:bat[:int], nil:BAT, nil:BAT, true:bit, true:bit, false:bit, false:bit, nil:lng);
    X_117:bat[:int] := algebra.projection(X_112:bat[:oid], X_105:bat[:int]);
    X_125:bat[:bte] := algebra.project(X_117:bat[:int], 1:bte);
    X_134:bat[:bte] := mat.packIncrement(X_122:bat[:bte], 4:int);
    X_136:bat[:bte] := mat.packIncrement(X_134:bat[:bte], X_123:bat[:bte]);
    X_137:bat[:bte] := mat.packIncrement(X_136:bat[:bte], X_124:bat[:bte]);
    X_33:bat[:bte] := mat.packIncrement(X_137:bat[:bte], X_125:bat[:bte]);
    language.pass(X_102:bat[:int]);
    language.pass(X_103:bat[:int]);
    language.pass(X_104:bat[:int]);
    language.pass(X_16:bat[:int]);
    language.pass(X_19:bat[:int]);
    language.pass(X_105:bat[:int]);
exit X_140:bit;
    sql.resultSet(X_35:bat[:str], X_36:bat[:str], X_37:bat[:str], X_38:bat[:int], X_39:bat[:int], X_33:bat[:bte]);
end user.main;
#inline               actions= 0 time=0 usec 
#remap                actions= 0 time=3 usec 
#costmodel            actions= 1 time=1 usec 
#coercion             actions= 0 time=2 usec 
#aliases              actions= 2 time=6 usec 
#evaluate             actions= 1 time=16 usec 
#emptybind            actions= 0 time=0 usec 
#pushselect           actions= 0 time=12 usec 
#aliases              actions= 1 time=5 usec 
#mitosis              actions=4 time=39 usec 
#mergetable           actions= 5 time=78 usec 
#deadcode             actions= 9 time=19 usec 
#aliases              actions= 0 time=0 usec 
#constants            actions= 6 time=8 usec 
#commonTerms          actions= 0 time=13 usec 
#projectionpath       actions= 0 time=6 usec 
#deadcode             actions= 0 time=11 usec 
#reorder              actions= 1 time=32 usec 
#matpack              actions= 1 time=10 usec 
#dataflow             actions= 1 time=47 usec 
#multiplex            actions= 0 time=2 usec 
#profiler             actions= 1 time=2 usec 
#candidates           actions= 1 time=2 usec 
#deadcode             actions= 0 time=12 usec 
#postfix              actions= 0 time=8 usec 
#wlc                  actions= 0 time=0 usec 
#garbagecollector     actions= 1 time=49 usec 
#total                actions=29 time=470 usec 
#EXPLAIN SELECT 1 FROM tbl_productsales t1 INNER JOIN tbl_productsales t2 ON t1.product_category LIKE t2.product_category;
% .explain # table_name
% mal # name
% clob # type
% 189 # length
function user.main():void;
    X_1:void := querylog.define("explain select 1 from tbl_productsales t1 inner join tbl_productsales t2 on t1.product_category like t2.product_category;":str, "default_pipe":str, 23:int);
barrier X_115:bit := language.dataflow();
    X_32:bat[:str] := bat.pack(".%3":str);
    X_33:bat[:str] := bat.pack("%3":str);
    X_34:bat[:str] := bat.pack("tinyint":str);
    X_35:bat[:int] := bat.pack(1:int);
    X_36:bat[:int] := bat.pack(0:int);
    X_4:int := sql.mvc();
    C_82:bat[:oid] := sql.tid(X_4:int, "sys":str, "tbl_productsales":str, 0:int, 4:int);
    X_93:bat[:str] := sql.bind(X_4:int, "sys":str, "tbl_productsales":str, "product_category":str, 0:int, 0:int, 4:int);
    X_98:bat[:str] := algebra.projection(C_82:bat[:oid], X_93:bat[:str]);
    C_84:bat[:oid] := sql.tid(X_4:int, "sys":str, "tbl_productsales":str, 1:int, 4:int);
    X_94:bat[:str] := sql.bind(X_4:int, "sys":str, "tbl_productsales":str, "product_category":str, 0:int, 1:int, 4:int);
    X_99:bat[:str] := algebra.projection(C_84:bat[:oid], X_94:bat[:str]);
    C_86:bat[:oid] := sql.tid(X_4:int, "sys":str, "tbl_productsales":str, 2:int, 4:int);
    X_95:bat[:str] := sql.bind(X_4:int, "sys":str, "tbl_productsales":str, "product_category":str, 0:int, 2:int, 4:int);
    X_100:bat[:str] := algebra.projection(C_86:bat[:oid], X_95:bat[:str]);
    C_88:bat[:oid] := sql.tid(X_4:int, "sys":str, "tbl_productsales":str, 3:int, 4:int);
    X_96:bat[:str] := sql.bind(X_4:int, "sys":str, "tbl_productsales":str, "product_category":str, 0:int, 3:int, 4:int);
    X_101:bat[:str] := algebra.projection(C_88:bat[:oid], X_96:bat[:str]);
    X_110:bat[:str] := mat.packIncrement(X_98:bat[:str], 4:int);
    X_111:bat[:str] := mat.packIncrement(X_110:bat[:str], X_99:bat[:str]);
    X_112:bat[:str] := mat.packIncrement(X_111:bat[:str], X_100:bat[:str]);
    X_15:bat[:str] := mat.packIncrement(X_112:bat[:str], X_101:bat[:str]);
    C_12:bat[:oid] := sql.tid(X_4:int, "sys":str, "tbl_productsales":str);
    X_14:bat[:str] := sql.bind(X_4:int, "sys":str, "tbl_productsales":str, "product_category":str, 0:int);
    X_16:bat[:str] := algebra.projection(C_12:bat[:oid], X_14:bat[:str]);
    X_19:bat[:oid] := algebra.likejoin(X_15:bat[:str], X_16:bat[:str], "":str, nil:BAT, nil:BAT, true:bit, nil:lng, false:bit);
    X_26:bat[:str] := algebra.projection(X_19:bat[:oid], X_15:bat[:str]);
    X_30:bat[:bte] := algebra.project(X_26:bat[:str], 1:bte);
    language.pass(X_15:bat[:str]);
exit X_115:bit;
    sql.resultSet(X_32:bat[:str], X_33:bat[:str], X_34:bat[:str], X_35:bat[:int], X_36:bat[:int], X_30:bat[:bte]);
end user.main;
#inline               actions= 0 time=0 usec 
#remap                actions= 0 time=2 usec 
#costmodel            actions= 1 time=1 usec 
#coercion             actions= 2 time=4 usec 
#aliases              actions= 2 time=4 usec 
#evaluate             actions= 0 time=4 usec 
#emptybind            actions= 0 time=0 usec 
#pushselect           actions= 0 time=16 usec 
#aliases              actions= 0 time=0 usec 
#mitosis              actions=4 time=41 usec 
#mergetable           actions= 1 time=64 usec 
#deadcode             actions= 6 time=18 usec 
#aliases              actions= 0 time=1 usec 
#constants            actions= 3 time=8 usec 
#commonTerms          actions= 0 time=13 usec 
#projectionpath       actions= 0 time=4 usec 
#deadcode             actions= 0 time=12 usec 
#reorder              actions= 1 time=49 usec 
#matpack              actions= 1 time=13 usec 
#dataflow             actions= 1 time=31 usec 
#multiplex            actions= 0 time=3 usec 
#profiler             actions= 1 time=2 usec 
#candidates           actions= 1 time=2 usec 
#deadcode             actions= 0 time=9 usec 
#postfix              actions= 0 time=6 usec 
#wlc                  actions= 0 time=1 usec 
#garbagecollector     actions= 1 time=45 usec 
#total                actions=29 time=478 usec 
#EXPLAIN SELECT 1 FROM another_t t1 INNER JOIN another_t t2 ON t1.col1 > t2.col1;
% .explain # table_name
% mal # name
% clob # type
% 148 # length
function user.main():void;
    X_1:void := querylog.define("explain select 1 from another_t t1 inner join another_t t2 on t1.col1 > t2.col1;":str, "default_pipe":str, 22:int);
barrier X_133:bit := language.dataflow();
    X_30:bat[:str] := bat.pack(".%3":str);
    X_31:bat[:str] := bat.pack("%3":str);
    X_32:bat[:str] := bat.pack("tinyint":str);
    X_33:bat[:int] := bat.pack(1:int);
    X_34:bat[:int] := bat.pack(0:int);
    X_4:int := sql.mvc();
    C_79:bat[:oid] := sql.tid(X_4:int, "sys":str, "another_t":str, 0:int, 4:int);
    X_90:bat[:int] := sql.bind(X_4:int, "sys":str, "another_t":str, "col1":str, 0:int, 0:int, 4:int);
    X_95:bat[:int] := algebra.projection(C_79:bat[:oid], X_90:bat[:int]);
    C_12:bat[:oid] := sql.tid(X_4:int, "sys":str, "another_t":str);
    X_14:bat[:int] := sql.bind(X_4:int, "sys":str, "another_t":str, "col1":str, 0:int);
    X_16:bat[:int] := algebra.projection(C_12:bat[:oid], X_14:bat[:int]);
    X_99:bat[:oid] := algebra.thetajoin(X_95:bat[:int], X_16:bat[:int], nil:BAT, nil:BAT, 1:int, true:bit, nil:lng);
    X_107:bat[:int] := algebra.projection(X_99:bat[:oid], X_95:bat[:int]);
    X_115:bat[:bte] := algebra.project(X_107:bat[:int], 1:bte);
    C_81:bat[:oid] := sql.tid(X_4:int, "sys":str, "another_t":str, 1:int, 4:int);
    X_91:bat[:int] := sql.bind(X_4:int, "sys":str, "another_t":str, "col1":str, 0:int, 1:int, 4:int);
    X_96:bat[:int] := algebra.projection(C_81:bat[:oid], X_91:bat[:int]);
    X_101:bat[:oid] := algebra.thetajoin(X_96:bat[:int], X_16:bat[:int], nil:BAT, nil:BAT, 1:int, true:bit, nil:lng);
    X_108:bat[:int] := algebra.projection(X_101:bat[:oid], X_96:bat[:int]);
    X_116:bat[:bte] := algebra.project(X_108:bat[:int], 1:bte);
    C_83:bat[:oid] := sql.tid(X_4:int, "sys":str, "another_t":str, 2:int, 4:int);
    X_92:bat[:int] := sql.bind(X_4:int, "sys":str, "another_t":str, "col1":str, 0:int, 2:int, 4:int);
    X_97:bat[:int] := algebra.projection(C_83:bat[:oid], X_92:bat[:int]);
    X_103:bat[:oid] := algebra.thetajoin(X_97:bat[:int], X_16:bat[:int], nil:BAT, nil:BAT, 1:int, true:bit, nil:lng);
    X_109:bat[:int] := algebra.projection(X_103:bat[:oid], X_97:bat[:int]);
    X_117:bat[:bte] := algebra.project(X_109:bat[:int], 1:bte);
    C_85:bat[:oid] := sql.tid(X_4:int, "sys":str, "another_t":str, 3:int, 4:int);
    X_93:bat[:int] := sql.bind(X_4:int, "sys":str, "another_t":str, "col1":str, 0:int, 3:int, 4:int);
    X_98:bat[:int] := algebra.projection(C_85:bat[:oid], X_93:bat[:int]);
    X_105:bat[:oid] := algebra.thetajoin(X_98:bat[:int], X_16:bat[:int], nil:BAT, nil:BAT, 1:int, true:bit, nil:lng);
    X_110:bat[:int] := algebra.projection(X_105:bat[:oid], X_98:bat[:int]);
    X_118:bat[:bte] := algebra.project(X_110:bat[:int], 1:bte);
    X_127:bat[:bte] := mat.packIncrement(X_115:bat[:bte], 4:int);
    X_129:bat[:bte] := mat.packIncrement(X_127:bat[:bte], X_116:bat[:bte]);
    X_130:bat[:bte] := mat.packIncrement(X_129:bat[:bte], X_117:bat[:bte]);
    X_28:bat[:bte] := mat.packIncrement(X_130:bat[:bte], X_118:bat[:bte]);
    language.pass(X_95:bat[:int]);
    language.pass(X_96:bat[:int]);
    language.pass(X_97:bat[:int]);
    language.pass(X_16:bat[:int]);
    language.pass(X_98:bat[:int]);
exit X_133:bit;
    sql.resultSet(X_30:bat[:str], X_31:bat[:str], X_32:bat[:str], X_33:bat[:int], X_34:bat[:int], X_28:bat[:bte]);
end user.main;
#inline               actions= 0 time=0 usec 
#remap                actions= 0 time=3 usec 
#costmodel            actions= 1 time=1 usec 
#coercion             actions= 1 time=4 usec 
#aliases              actions= 1 time=4 usec 
#evaluate             actions= 0 time=4 usec 
#emptybind            actions= 0 time=0 usec 
#pushselect           actions= 0 time=9 usec 
#aliases              actions= 0 time=1 usec 
#constants            actions= 3 time=7 usec 
#commonTerms          actions= 0 time=13 usec 
#projectionpath       actions= 0 time=6 usec 
#deadcode             actions= 0 time=10 usec 
#reorder              actions= 1 time=36 usec 
#matpack              actions= 1 time=36 usec 
#dataflow             actions= 1 time=32 usec 
#multiplex            actions= 0 time=3 usec 
#profiler             actions= 1 time=3 usec 
#candidates           actions= 1 time=3 usec 
#deadcode             actions= 0 time=14 usec 
#postfix              actions= 0 time=8 usec 
#wlc                  actions= 0 time=1 usec 
#garbagecollector     actions= 1 time=64 usec 
#total                actions=29 time=621 usec 
#PLAN SELECT 1 FROM another_t WHERE (col1 >= 1 AND col1 <= 2) OR col2 IS NULL;
% .plan # table_name
% rel # name
% clob # type
% 98 # length
project (
| select (
| | table(sys.another_t) [ "another_t"."col1", "another_t"."col2" ] COUNT 
| ) [ (int "1" <= "another_t"."col1" <= int "2" BETWEEN ) or ("another_t"."col2" * = int "NULL") ]
) [ tinyint "1" ]
#PLAN SELECT (col1 >= 1 AND col1 <= 2) OR col2 IS NULL FROM another_t;
% .plan # table_name
% rel # name
% clob # type
% 95 # length
project (
| table(sys.another_t) [ "another_t"."col1", "another_t"."col2" ] COUNT 
) [ sys.or(int "1" <= "another_t"."col1" <= int "2", sys.isnull("another_t"."col2") NOT NULL) ]
#rollback;

# 11:57:38 >  
# 11:57:38 >  "Done."
# 11:57:38 >  
<|MERGE_RESOLUTION|>--- conflicted
+++ resolved
@@ -267,12 +267,11 @@
 % mal # name
 % clob # type
 % 174 # length
-<<<<<<< HEAD
 function user.main():void;
     X_1:void := querylog.define("explain select 1 from another_t t1 inner join another_t t2 on t1.col1 between t2.col1 - 1 and t2.col1 + 1;":str, "default_pipe":str, 31:int);
 barrier X_164:bit := language.dataflow();
-    X_45:bat[:str] := bat.pack(".%13":str);
-    X_46:bat[:str] := bat.pack("%13":str);
+    X_45:bat[:str] := bat.pack(".%11":str);
+    X_46:bat[:str] := bat.pack("%11":str);
     X_47:bat[:str] := bat.pack("tinyint":str);
     X_48:bat[:int] := bat.pack(1:int);
     X_49:bat[:int] := bat.pack(0:int);
@@ -319,55 +318,6 @@
     language.pass(X_114:bat[:int]);
     language.pass(X_115:bat[:int]);
     language.pass(X_116:bat[:int]);
-=======
-function user.s26_0():void;
-    X_4:void := querylog.define("explain select 1 from another_t t1 inner join another_t t2 on t1.col1 between t2.col1 - 1 and t2.col1 + 1;":str, "default_pipe":str, 34:int);
-barrier X_169:bit := language.dataflow();
-    X_48:bat[:str] := bat.pack(".%11":str);
-    X_49:bat[:str] := bat.pack("%11":str);
-    X_50:bat[:str] := bat.pack("tinyint":str);
-    X_51:bat[:int] := bat.pack(1:int);
-    X_52:bat[:int] := bat.pack(0:int);
-    X_7:int := sql.mvc();
-    C_103:bat[:oid] := sql.tid(X_7:int, "sys":str, "another_t":str, 0:int, 4:int);
-    X_114:bat[:int] := sql.bind(X_7:int, "sys":str, "another_t":str, "col1":str, 0:int, 0:int, 4:int);
-    X_119:bat[:int] := algebra.projection(C_103:bat[:oid], X_114:bat[:int]);
-    X_123:bat[:lng] := batcalc.lng(X_119:bat[:int]);
-    C_15:bat[:oid] := sql.tid(X_7:int, "sys":str, "another_t":str);
-    X_17:bat[:int] := sql.bind(X_7:int, "sys":str, "another_t":str, "col1":str, 0:int);
-    X_18:bat[:int] := algebra.projection(C_15:bat[:oid], X_17:bat[:int]);
-    X_19:bat[:lng] := batcalc.lng(X_18:bat[:int]);
-    X_22:bat[:lng] := batcalc.-(X_19:bat[:lng], 1:lng, nil:BAT);
-    X_28:bat[:lng] := batcalc.+(X_19:bat[:lng], 1:lng, nil:BAT);
-    X_127:bat[:oid] := algebra.rangejoin(X_123:bat[:lng], X_22:bat[:lng], X_28:bat[:lng], nil:BAT, nil:BAT, true:bit, true:bit, false:bit, false:bit, nil:lng);
-    X_135:bat[:int] := algebra.projection(X_127:bat[:oid], X_119:bat[:int]);
-    X_151:bat[:bte] := algebra.project(X_135:bat[:int], 1:bte);
-    C_105:bat[:oid] := sql.tid(X_7:int, "sys":str, "another_t":str, 1:int, 4:int);
-    X_115:bat[:int] := sql.bind(X_7:int, "sys":str, "another_t":str, "col1":str, 0:int, 1:int, 4:int);
-    X_120:bat[:int] := algebra.projection(C_105:bat[:oid], X_115:bat[:int]);
-    X_124:bat[:lng] := batcalc.lng(X_120:bat[:int]);
-    X_129:bat[:oid] := algebra.rangejoin(X_124:bat[:lng], X_22:bat[:lng], X_28:bat[:lng], nil:BAT, nil:BAT, true:bit, true:bit, false:bit, false:bit, nil:lng);
-    X_136:bat[:int] := algebra.projection(X_129:bat[:oid], X_120:bat[:int]);
-    X_152:bat[:bte] := algebra.project(X_136:bat[:int], 1:bte);
-    C_107:bat[:oid] := sql.tid(X_7:int, "sys":str, "another_t":str, 2:int, 4:int);
-    X_116:bat[:int] := sql.bind(X_7:int, "sys":str, "another_t":str, "col1":str, 0:int, 2:int, 4:int);
-    X_121:bat[:int] := algebra.projection(C_107:bat[:oid], X_116:bat[:int]);
-    X_125:bat[:lng] := batcalc.lng(X_121:bat[:int]);
-    X_131:bat[:oid] := algebra.rangejoin(X_125:bat[:lng], X_22:bat[:lng], X_28:bat[:lng], nil:BAT, nil:BAT, true:bit, true:bit, false:bit, false:bit, nil:lng);
-    X_137:bat[:int] := algebra.projection(X_131:bat[:oid], X_121:bat[:int]);
-    X_153:bat[:bte] := algebra.project(X_137:bat[:int], 1:bte);
-    C_109:bat[:oid] := sql.tid(X_7:int, "sys":str, "another_t":str, 3:int, 4:int);
-    X_117:bat[:int] := sql.bind(X_7:int, "sys":str, "another_t":str, "col1":str, 0:int, 3:int, 4:int);
-    X_122:bat[:int] := algebra.projection(C_109:bat[:oid], X_117:bat[:int]);
-    X_126:bat[:lng] := batcalc.lng(X_122:bat[:int]);
-    X_133:bat[:oid] := algebra.rangejoin(X_126:bat[:lng], X_22:bat[:lng], X_28:bat[:lng], nil:BAT, nil:BAT, true:bit, true:bit, false:bit, false:bit, nil:lng);
-    X_138:bat[:int] := algebra.projection(X_133:bat[:oid], X_122:bat[:int]);
-    X_154:bat[:bte] := algebra.project(X_138:bat[:int], 1:bte);
-    X_163:bat[:bte] := mat.packIncrement(X_151:bat[:bte], 4:int);
-    X_165:bat[:bte] := mat.packIncrement(X_163:bat[:bte], X_152:bat[:bte]);
-    X_166:bat[:bte] := mat.packIncrement(X_165:bat[:bte], X_153:bat[:bte]);
-    X_46:bat[:bte] := mat.packIncrement(X_166:bat[:bte], X_154:bat[:bte]);
->>>>>>> fbe57aac
     language.pass(X_19:bat[:lng]);
     language.pass(X_24:bat[:lng]);
     language.pass(X_117:bat[:int]);
@@ -407,12 +357,11 @@
 % mal # name
 % clob # type
 % 160 # length
-<<<<<<< HEAD
 function user.main():void;
     X_1:void := querylog.define("explain select 1 from another_t t1 inner join another_t t2 on t1.col1 between t2.col1 and 2;":str, "default_pipe":str, 24:int);
 barrier X_140:bit := language.dataflow();
-    X_35:bat[:str] := bat.pack(".%5":str);
-    X_36:bat[:str] := bat.pack("%5":str);
+    X_35:bat[:str] := bat.pack(".%3":str);
+    X_36:bat[:str] := bat.pack("%3":str);
     X_37:bat[:str] := bat.pack("tinyint":str);
     X_38:bat[:int] := bat.pack(1:int);
     X_39:bat[:int] := bat.pack(0:int);
@@ -429,19 +378,6 @@
     X_122:bat[:bte] := algebra.project(X_114:bat[:int], 1:bte);
     C_88:bat[:oid] := sql.tid(X_4:int, "sys":str, "another_t":str, 1:int, 4:int);
     X_98:bat[:int] := sql.bind(X_4:int, "sys":str, "another_t":str, "col1":str, 0:int, 1:int, 4:int);
-=======
-function user.s28_0():void;
-    X_3:void := querylog.define("explain select 1 from another_t t1 inner join another_t t2 on t1.col1 between t2.col1 and 2;":str, "default_pipe":str, 26:int);
-barrier X_141:bit := language.dataflow();
-    X_36:bat[:str] := bat.pack(".%3":str);
-    X_37:bat[:str] := bat.pack("%3":str);
-    X_38:bat[:str] := bat.pack("tinyint":str);
-    X_39:bat[:int] := bat.pack(1:int);
-    X_40:bat[:int] := bat.pack(0:int);
-    X_6:int := sql.mvc();
-    C_88:bat[:oid] := sql.tid(X_6:int, "sys":str, "another_t":str, 0:int, 4:int);
-    X_98:bat[:int] := sql.bind(X_6:int, "sys":str, "another_t":str, "col1":str, 0:int, 0:int, 4:int);
->>>>>>> fbe57aac
     X_103:bat[:int] := algebra.projection(C_88:bat[:oid], X_98:bat[:int]);
     X_108:bat[:oid] := algebra.rangejoin(X_103:bat[:int], X_16:bat[:int], X_19:bat[:int], nil:BAT, nil:BAT, true:bit, true:bit, false:bit, false:bit, nil:lng);
     X_115:bat[:int] := algebra.projection(X_108:bat[:oid], X_103:bat[:int]);
