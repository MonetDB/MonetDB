--- conflicted
+++ resolved
@@ -442,21 +442,12 @@
 % 189 # length
 function user.s30_0():void;
     X_2:void := querylog.define("explain select 1 from tbl_productsales t1 inner join tbl_productsales t2 on t1.product_category like t2.product_category;":str, "default_pipe":str, 24:int);
-<<<<<<< HEAD
 barrier X_115:bit := language.dataflow();
-    X_32:bat[:str] := bat.pack(".%5":str);
-    X_33:bat[:str] := bat.pack("%5":str);
+    X_32:bat[:str] := bat.pack(".%3":str);
+    X_33:bat[:str] := bat.pack("%3":str);
     X_34:bat[:str] := bat.pack("tinyint":str);
     X_35:bat[:int] := bat.pack(1:int);
     X_36:bat[:int] := bat.pack(0:int);
-=======
-barrier X_114:bit := language.dataflow();
-    X_31:bat[:str] := bat.pack(".%3":str);
-    X_32:bat[:str] := bat.pack("%3":str);
-    X_33:bat[:str] := bat.pack("tinyint":str);
-    X_34:bat[:int] := bat.pack(1:int);
-    X_35:bat[:int] := bat.pack(0:int);
->>>>>>> 267e4544
     X_5:int := sql.mvc();
     C_82:bat[:oid] := sql.tid(X_5:int, "sys":str, "tbl_productsales":str, 0:int, 4:int);
     X_93:bat[:str] := sql.bind(X_5:int, "sys":str, "tbl_productsales":str, "product_category":str, 0:int, 0:int, 4:int);
