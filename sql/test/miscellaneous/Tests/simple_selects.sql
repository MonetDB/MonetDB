--- conflicted
+++ resolved
@@ -156,12 +156,6 @@
 
 create view iambad as select * from _tables sample 10; --error, sample inside views not supported
 
-<<<<<<< HEAD
 set "current_timezone" = null; --error, default global variables cannot be null
-set "current_timezone" = 111111111111111111111111; --error, value too big
-set "current_schema" = null; --error, default global variables cannot be null
-=======
-set current_timezone = null; --error, default global variables cannot be null
-set current_timezone = 11111111111111; --error, value too big
-set current_schema = null; --error, default global variables cannot be null
->>>>>>> 0079fdca
+set "current_timezone" = 11111111111111; --error, value too big
+set "current_schema" = null; --error, default global variables cannot be null