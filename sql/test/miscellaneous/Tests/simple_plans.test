--- conflicted
+++ resolved
@@ -623,10 +623,7 @@
 | | |  [  [ tinyint(2) "1", tinyint(2) "2", tinyint(2) "3" ] as "x"."x" ]
 | | ) [  ] [ "sys"."min" no nil ("x"."x") as "%11"."%11" ]
 | ) [ ("%11"."%11") > (tinyint(8) "0") ]
-<<<<<<< HEAD
 ) [ "%11"."%11" NOT NULL as "x"."x" ]
-=======
-) [ "%11"."%11" as "x"."x" ]
 
 # optimize sum(x + 2) into sum(x) + 2*count(*)
 query IIII nosort
@@ -703,5 +700,4 @@
 SELECT sum(CASE x.x WHEN 1 THEN 1 END + 2) FROM (select distinct 1) x(x)
 ----
 3
-3
->>>>>>> afabb0a2
+3