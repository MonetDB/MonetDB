statement ok
set optimizer='sequential_pipe'

statement ok
start transaction

statement ok
create table myy (col1 int, col2 int)

statement ok
insert into myy values (1, 1), (2, 0), (3,3), (4,2)

query I nosort
select distinct col1 + col2 from myy order by col1 + col2
----
2
6

query T nosort
plan select distinct col1 + col2 from myy order by col1 + col2
----
project (
| group by (
| | project (
| | | table("sys"."myy") [ "myy"."col1" NOT NULL UNIQUE, "myy"."col2" NOT NULL ]
| | ) [ "sys"."sql_add"("myy"."col1" NOT NULL UNIQUE, "myy"."col2" NOT NULL) NOT NULL as "%1"."%1" ]
| ) [ "%1"."%1" NOT NULL ] [ "%1"."%1" NOT NULL ]
) [ "%1"."%1" NOT NULL UNIQUE ] [ "%1"."%1" ASC NOT NULL UNIQUE ]

query T nosort
plan select col2 from myy order by col1 ASC, col1 DESC
----
project (
| table("sys"."myy") [ "myy"."col1" NOT NULL UNIQUE, "myy"."col2" NOT NULL ]
) [ "myy"."col2" NOT NULL ] [ "myy"."col1" ASC NOT NULL UNIQUE, "myy"."col1" NULLS LAST NOT NULL UNIQUE ]

query T nosort
plan select col2 from myy order by col1 DESC, col1 DESC
----
project (
| table("sys"."myy") [ "myy"."col1" NOT NULL UNIQUE, "myy"."col2" NOT NULL ]
) [ "myy"."col2" NOT NULL ] [ "myy"."col1" NULLS LAST NOT NULL UNIQUE, "myy"."col1" NULLS LAST NOT NULL UNIQUE ]

statement ok
create table myx (x uuid, y uuid)

query T nosort
plan select * from myx where x in ('1aea00e5db6e0810b554fde31d961965') or y = '1aea00e5db6e0810b554fde31d961965'
----
project (
| select (
| | table("sys"."myx") [ "myx"."x" NOT NULL UNIQUE, "myx"."y" NOT NULL UNIQUE ]
| ) [ (("myx"."x" NOT NULL UNIQUE) = (uuid[varchar(32) "1aea00e5db6e0810b554fde31d961965"] NOT NULL)) or (("myx"."y" NOT NULL UNIQUE) = (uuid[varchar(32) "1aea00e5db6e0810b554fde31d961965"] NOT NULL)) ]
) [ "myx"."x" NOT NULL UNIQUE, "myx"."y" NOT NULL UNIQUE ]

query T nosort
plan select * from myx where x in ('1aea00e5db6e0810b554fde31d961965') or y is null
----
project (
| select (
| | table("sys"."myx") [ "myx"."x" NOT NULL UNIQUE, "myx"."y" NOT NULL UNIQUE ]
| ) [ ("myx"."x" NOT NULL UNIQUE) = (uuid[varchar(32) "1aea00e5db6e0810b554fde31d961965"] NOT NULL) ]
) [ uuid[varchar(32) "1aea00e5db6e0810b554fde31d961965"] NOT NULL UNIQUE as "myx"."x", "myx"."y" NOT NULL UNIQUE ]

query T nosort
plan select * from myx where x in ('1aea00e5db6e0810b554fde31d961965', '1aea00e5db6e0810b554fde31d961966') or y = '1aea00e5db6e0810b554fde31d961967'
----
project (
| select (
| | table("sys"."myx") [ "myx"."x" NOT NULL UNIQUE, "myx"."y" NOT NULL UNIQUE ]
| ) [ (("myx"."x" NOT NULL UNIQUE) in (uuid[varchar(32) "1aea00e5db6e0810b554fde31d961965"] NOT NULL, uuid[varchar(32) "1aea00e5db6e0810b554fde31d961966"] NOT NULL)) or (("myx"."y" NOT NULL UNIQUE) = (uuid[varchar(32) "1aea00e5db6e0810b554fde31d961967"] NOT NULL)) ]
) [ "myx"."x" NOT NULL UNIQUE, "myx"."y" NOT NULL UNIQUE ]

statement ok
insert into myx values ('1aea00e5db6e0810b554fde31d961965', '1aea00e5db6e0810b554fde31d961967')

query TT rowsort
select * from myx where x in ('1aea00e5db6e0810b554fde31d961966') or y is not null
----
1aea00e5-db6e-0810-b554-fde31d961965
1aea00e5-db6e-0810-b554-fde31d961967

query TT rowsort
select * from myx where x in ('1aea00e5db6e0810b554fde31d961966') or y is null
----

statement ok
CREATE TABLE tab0(col0 INTEGER, col1 INTEGER, col2 INTEGER)

statement ok
INSERT INTO tab0 VALUES (97,1,99), (15,81,47),(87,21,10)

query T nosort
plan select 1 from tab0 where col1 = 1 or col1 = 81
----
project (
| select (
| | table("sys"."tab0") [ "tab0"."col1" NOT NULL ]
| ) [ ("tab0"."col1" NOT NULL) in (int(7) "1", int(7) "81") ]
) [ tinyint(1) "1" ]

query T nosort
plan select 1 from tab0 where col1 = 1 or col1 = 81 or col1 = 100
----
project (
| select (
| | table("sys"."tab0") [ "tab0"."col1" NOT NULL ]
| ) [ ("tab0"."col1" NOT NULL) in (int(7) "1", int(7) "81", int(7) "100") ]
) [ tinyint(1) "1" ]

query T nosort
plan select 1 from tab0 where (col1 = 1 or col1 = 81) or (col2 < 0)
----
project (
| select (
| | table("sys"."tab0") [ "tab0"."col1" NOT NULL, "tab0"."col2" NOT NULL ]
| ) [ (("tab0"."col1" NOT NULL) in (int(7) "1", int(7) "81")) or (("tab0"."col2" NOT NULL) < (int(7) "0")) ]
) [ tinyint(1) "1" ]

query T nosort
plan select 1 from tab0 where ((col1 = 1 or col1 = 81) or col1 = 100) or (col2 > 10)
----
project (
| select (
| | table("sys"."tab0") [ "tab0"."col1" NOT NULL, "tab0"."col2" NOT NULL ]
| ) [ (("tab0"."col1" NOT NULL) in (int(7) "1", int(7) "81", int(7) "100")) or (("tab0"."col2" NOT NULL) > (int(7) "10")) ]
) [ tinyint(1) "1" ]

query T nosort
plan select 1 from tab0 where ((col1 = 1 or col1 = 81) or col2 = 100) or (col1 = 100)
----
project (
| select (
<<<<<<< HEAD
| | table("sys"."tab0") [ "tab0"."col1", "tab0"."col2" ]
| ) [ (("tab0"."col1") in (int(7) "1", int(7) "81", int(7) "100")) or (("tab0"."col2") = (int(7) "100")) ]
=======
| | table("sys"."tab0") [ "tab0"."col1" NOT NULL, "tab0"."col2" NOT NULL ]
| ) [ ((("tab0"."col1" NOT NULL) in (int(7) "1", int(7) "81")) or (("tab0"."col2" NOT NULL) = (int(7) "100"))) or (("tab0"."col1" NOT NULL) = (int(7) "100")) ]
>>>>>>> ed60b904
) [ tinyint(1) "1" ]

query T nosort
plan select 1 from tab0 where col1 <> 1 and col1 <> 81
----
project (
| select (
| | table("sys"."tab0") [ "tab0"."col1" NOT NULL ]
| ) [ ("tab0"."col1" NOT NULL) notin (int(7) "1", int(7) "81") ]
) [ tinyint(1) "1" ]

# don't rewrite col2 <> 10 into notin
query T nosort
plan select 1 from tab0 where col1 <> 1 and col1 <> 81 and col2 <> 10
----
project (
| select (
| | table("sys"."tab0") [ "tab0"."col1" NOT NULL, "tab0"."col2" NOT NULL ]
| ) [ ("tab0"."col2" NOT NULL) != (int(7) "10"), ("tab0"."col1" NOT NULL) notin (int(7) "1", int(7) "81") ]
) [ tinyint(1) "1" ]

query T nosort
plan select 1 from tab0 where col1 <> 1 and col1 <> 81 and (col2 < 100)
----
project (
| select (
| | table("sys"."tab0") [ "tab0"."col1" NOT NULL, "tab0"."col2" NOT NULL ]
| ) [ ("tab0"."col1" NOT NULL) notin (int(7) "1", int(7) "81") ]
) [ tinyint(1) "1" ]

query T nosort
plan select 1 from tab0 where (col1 <> 1 and col1 <> 81) or (col2 < 0)
----
project (
| select (
| | table("sys"."tab0") [ "tab0"."col1" NOT NULL, "tab0"."col2" NOT NULL ]
| ) [ (("tab0"."col1" NOT NULL) notin (int(7) "1", int(7) "81")) or (("tab0"."col2" NOT NULL) < (int(7) "0")) ]
) [ tinyint(1) "1" ]

query T nosort
plan select 1 from tab0 where ((col1 <> 1 and col1 <> 81) and col1 <> 100) or (col2 > 10)
----
project (
| select (
| | table("sys"."tab0") [ "tab0"."col1" NOT NULL, "tab0"."col2" NOT NULL ]
| ) [ (("tab0"."col1" NOT NULL) notin (int(7) "1", int(7) "81", int(7) "100")) or (("tab0"."col2" NOT NULL) > (int(7) "10")) ]
) [ tinyint(1) "1" ]

query T nosort
plan select 1 from tab0 where ((col1 <> 1 and col1 <> 81) or col2 = 100) and (col1 <> 47)
----
project (
| select (
| | table("sys"."tab0") [ "tab0"."col1" NOT NULL, "tab0"."col2" NOT NULL ]
| ) [ ("tab0"."col1" NOT NULL) != (int(7) "47"), (("tab0"."col1" NOT NULL) notin (int(7) "1", int(7) "81")) or (("tab0"."col2" NOT NULL) = (int(7) "100")) ]
) [ tinyint(1) "1" ]

statement ok
CREATE TABLE tbl_ProductSales (ColID int, Product_Category  varchar(64), Product_Name  varchar(64), TotalSales int)

statement ok
INSERT INTO tbl_ProductSales VALUES (1,'Game','Mobo Game',200),(2,'Game','PKO Game',400),(3,'Fashion','Shirt',500),(4,'Fashion','Shorts',100)

statement ok
CREATE TABLE another_T (col1 INT, col2 INT, col3 INT, col4 INT, col5 INT, col6 INT, col7 INT, col8 INT)

statement ok
INSERT INTO another_T VALUES (1,2,3,4,5,6,7,8), (11,22,33,44,55,66,77,88), (111,222,333,444,555,666,777,888), (1111,2222,3333,4444,5555,6666,7777,8888)

query T python .explain.function_histogram
EXPLAIN SELECT 1 FROM another_t t1 INNER JOIN another_t t2 ON t1.col1 BETWEEN t2.col1 AND t2.col1
----
algebra.project
1
algebra.projection
2
algebra.rangejoin
1
bat.pack
5
querylog.define
1
sql.bind
1
sql.mvc
1
sql.resultSet
1
sql.tid
1
user.main
1

query T python .explain.function_histogram
EXPLAIN SELECT 1 FROM another_t t1 INNER JOIN another_t t2 ON t1.col1 BETWEEN t2.col1 - 1 AND t2.col1 + 1
----
algebra.project
1
algebra.projection
2
algebra.rangejoin
1
bat.pack
5
querylog.define
1
sql.bind
1
sql.mvc
1
sql.resultSet
1
sql.tid
1
user.main
1

query T python .explain.function_histogram
EXPLAIN SELECT 1 FROM another_t t1 INNER JOIN another_t t2 ON t1.col1 BETWEEN t2.col1 AND 2
----
algebra.project
2
algebra.projection
2
algebra.rangejoin
1
bat.pack
5
querylog.define
1
sql.bind
1
sql.mvc
1
sql.resultSet
1
sql.tid
1
user.main
1

query T python .explain.function_histogram
EXPLAIN SELECT 1 FROM tbl_productsales t1 INNER JOIN tbl_productsales t2 ON t1.product_category LIKE t2.product_category
----
algebra.likejoin
1
algebra.project
1
algebra.projection
2
bat.pack
5
bat.single
2
querylog.define
1
sql.bind
1
sql.mvc
1
sql.resultSet
1
sql.tid
1
user.main
1

query T python .explain.function_with_more_than_one_result_bat
EXPLAIN SELECT t1.col1 FROM another_t t1 INNER JOIN another_t t2 ON t1.col1 = t2.col1
----

query T python .explain.function_with_more_than_one_result_bat
EXPLAIN SELECT t2.col1 FROM another_t t1 INNER JOIN another_t t2 ON t1.col1 = t2.col1
----

query T python .explain.function_with_more_than_one_result_bat
EXPLAIN SELECT t1.col1, t2.col1 FROM another_t t1 INNER JOIN another_t t2 ON t1.col1 = t2.col1
----
algebra.join
1

query T python .explain.function_with_more_than_one_result_bat
EXPLAIN SELECT t1.col1 FROM another_t t1 INNER JOIN another_t t2 ON t1.col1 > t2.col1
----

query T python .explain.function_with_more_than_one_result_bat
EXPLAIN SELECT t2.col1 FROM another_t t1 INNER JOIN another_t t2 ON t1.col1 > t2.col1
----

query T python .explain.function_with_more_than_one_result_bat
EXPLAIN SELECT t1.col1, t2.col1 FROM another_t t1 INNER JOIN another_t t2 ON t1.col1 > t2.col1
----
algebra.thetajoin
1

query T nosort
PLAN SELECT 1 FROM another_t WHERE (col1 >= 1 AND col1 <= 2) OR col2 IS NULL
----
project (
| select (
| | table("sys"."another_t") [ "another_t"."col1" NOT NULL UNIQUE ]
| ) [ (int(11) "1") <= ("another_t"."col1" NOT NULL UNIQUE) <= (int(11) "2") ]
) [ tinyint(1) "1" ]

query T nosort
PLAN SELECT 1 FROM another_t WHERE col1 > 1 and cast(col1 as bigint) < 2
----
project (
| select (
| | table("sys"."another_t") [ "another_t"."col1" NOT NULL UNIQUE ]
| ) [ (bigint(63) "1") < (bigint(63)["another_t"."col1" NOT NULL UNIQUE] NOT NULL) < (bigint(63) "2") ]
) [ tinyint(1) "1" ]

query T nosort
PLAN SELECT (col1 >= 1 AND col1 <= 2) OR col2 IS NULL FROM another_t
----
project (
| table("sys"."another_t") [ "another_t"."col1" NOT NULL UNIQUE, "another_t"."col2" NOT NULL UNIQUE ]
) [ "sys"."or"((int(11) "1") <= ("another_t"."col1" NOT NULL UNIQUE) <= (int(11) "2"), "sys"."isnull"("another_t"."col2" NOT NULL UNIQUE) NOT NULL) ]

statement ok
CREATE TABLE tabel1 (id_nr INT, dt_sur STRING, edg INT, ede DATE, pc_nml_hur STRING, srt_ukr STRING)

statement ok
INSERT INTO tabel1 VALUES (10, 'Koning', NULL, current_date - INTERVAL '1' MONTH, '50', '01'), (20, 'Nes', NULL, NULL, '50', '01')

statement ok
CREATE TABLE tabel2 (id_nr INT, dt_sur STRING, edg INT, ede DATE, pc_nml_hur STRING)

statement ok
INSERT INTO tabel2 VALUES (10, 'Koning', NULL, current_date - INTERVAL '1' MONTH, '50'), (10, 'Koning', NULL, NULL, '50'), (20, 'Nes', NULL, NULL, '50')

statement ok
CREATE TABLE tabel3 (id_nr INT, my_date DATE)

statement ok
INSERT INTO tabel3 VALUES (10, current_date - INTERVAL '1' MONTH), (10, NULL), (20, NULL)

statement ok
create view view1 as SELECT * FROM tabel1 as a

statement ok
create view view2 as SELECT * FROM tabel2 as a

statement ok
create view view3 as SELECT * FROM tabel3 as a

query T nosort
PLAN SELECT 1 FROM view1 s INNER JOIN view2 h ON s.id_nr = h.id_nr LEFT JOIN view2 h2 ON h.id_nr = h2.id_nr INNER JOIN view3 a ON a.id_nr = s.id_nr
----
project (
| join (
| | table("sys"."tabel3") [ "tabel3"."id_nr" NOT NULL as "a"."id_nr" ],
| | left outer join (
| | | join (
| | | | table("sys"."tabel1") [ "tabel1"."id_nr" NOT NULL UNIQUE as "a"."id_nr" ],
| | | | table("sys"."tabel2") [ "tabel2"."id_nr" NOT NULL as "a"."id_nr" ]
| | | ) [ ("a"."id_nr" NOT NULL UNIQUE) = ("a"."id_nr" NOT NULL) ],
| | | table("sys"."tabel2") [ "tabel2"."id_nr" NOT NULL as "a"."id_nr" ]
| | ) [ ("a"."id_nr" NOT NULL) = ("a"."id_nr" NOT NULL) ]
| ) [ ("a"."id_nr" NOT NULL) = ("a"."id_nr" NOT NULL) ]
) [ tinyint(1) "1" ]

statement ok
CREATE TABLE integers(i INTEGER, j INTEGER)

statement ok
INSERT INTO integers VALUES (1,4), (2,5), (3,6), (NULL,NULL)

query T nosort
plan select i1.i, i2.i from integers i1 inner join integers i2 on i1.i = i2.i or (i1.i is null and i2.i is null)
----
project (
| join (
| | table("sys"."integers") [ "integers"."i" as "i1"."i" ],
| | table("sys"."integers") [ "integers"."i" as "i2"."i" ]
| ) [ ("i1"."i") * = ("i2"."i") ]
) [ "i1"."i", "i2"."i" ]

query II rowsort
select i1.i, i2.i from integers i1 inner join integers i2 on i1.i = i2.i or (i1.i is null and i2.i is null)
----
1
1
2
2
3
3
NULL
NULL

query T nosort
plan select i1.i, i2.i from integers i1 full outer join integers i2 on (i1.i is null and i2.i is null) or i1.i = i2.i
----
project (
| full outer join (
| | table("sys"."integers") [ "integers"."i" UNIQUE as "i1"."i" ],
| | table("sys"."integers") [ "integers"."i" UNIQUE as "i2"."i" ]
| ) [ ("i1"."i" UNIQUE) * = ("i2"."i" UNIQUE) ]
) [ "i1"."i" UNIQUE, "i2"."i" UNIQUE ]

query II rowsort
select i1.i, i2.i from integers i1 full outer join integers i2 on (i1.i is null and i2.i is null) or i1.i = i2.i
----
1
1
2
2
3
3
NULL
NULL

query T nosort
plan select i, j from integers where i = j or (i is null and j is null)
----
project (
| select (
| | table("sys"."integers") [ "integers"."i" UNIQUE, "integers"."j" ]
| ) [ ("integers"."i" UNIQUE) * = ("integers"."j") ]
) [ "integers"."i" UNIQUE, "integers"."j" ]

query II rowsort
select i, j from integers where i = j or (i is null and j is null)
----
NULL
NULL

# (x*c1)*c2 -> x * (c1*c2)
query T nosort
plan select (34*another_t.col1)*3 from another_t
----
project (
| table("sys"."another_t") [ "another_t"."col1" NOT NULL UNIQUE ]
) [ "sys"."sql_mul"("another_t"."col1" NOT NULL UNIQUE, "sys"."sql_mul"(tinyint(6) "34", tinyint(2) "3") NOT NULL) NOT NULL ]

statement ok
create table t1 (a int, b string)

statement ok rowcount 4
insert into t1 values (1,'a'), (2, 'b'), (3, 'c'), (4, 'd')

statement ok
create table t2 (a int)

statement ok rowcount 4
insert into t2 values (1),(2),(3),(4)

statement ok
create table t3 (b string)

statement ok rowcount 4
insert into t3 values ('a'),('b'),('c'),('d')

query T nosort
plan select t1.a, t1.b from t1 inner join t2 on t1.a = t2.a inner join t3 on t1.b like t3.b
----
project (
| join (
| | semijoin (
| | | table("sys"."t1") [ "t1"."a" NOT NULL UNIQUE, "t1"."b" NOT NULL UNIQUE ],
| | | table("sys"."t2") [ "t2"."a" NOT NULL UNIQUE ]
| | ) [ ("t1"."a" NOT NULL UNIQUE) = ("t2"."a" NOT NULL UNIQUE) ],
| | table("sys"."t3") [ "t3"."b" NOT NULL UNIQUE ]
| ) [ ("t1"."b" NOT NULL UNIQUE) FILTER "sys"."like"("t3"."b" NOT NULL UNIQUE, varchar "", boolean(1) "false") ]
) [ "t1"."a" NOT NULL, "t1"."b" NOT NULL ]

query T python .explain.function_histogram
explain select t1.a, t1.b from t1 inner join t2 on t1.a = t2.a inner join t3 on t1.b like t3.b
----
algebra.intersect
1
algebra.join
1
algebra.likejoin
1
algebra.projection
4
algebra.projectionpath
1
bat.mirror
1
bat.pack
5
bat.single
2
querylog.define
1
sql.bind
4
sql.mvc
1
sql.resultSet
1
sql.tid
3
user.main
1

query T nosort
plan select x, y from (select a as b, a / 3 as c from t1 intersect all select a as z, a / 5 as d from t2) x(x,y) where x > 2
----
project (
| intersect (
| | project (
| | | project (
| | | | select (
| | | | | table("sys"."t1") [ "t1"."a" NOT NULL UNIQUE ]
| | | | ) [ ("t1"."a" NOT NULL UNIQUE) > (int(3) "2") ]
| | | ) [ "t1"."a" NOT NULL UNIQUE as "b", "sys"."sql_div"("t1"."a" NOT NULL UNIQUE, tinyint(2) "3") NOT NULL as "c" ]
| | ) [ "b" NOT NULL UNIQUE as "x"."x", "c" NOT NULL as "x"."y" ],
| | project (
| | | project (
| | | | select (
| | | | | table("sys"."t2") [ "t2"."a" NOT NULL UNIQUE ]
| | | | ) [ ("t2"."a" NOT NULL UNIQUE) > (int(3) "2") ]
| | | ) [ "t2"."a" NOT NULL UNIQUE as "z", "sys"."sql_div"("t2"."a" NOT NULL UNIQUE, tinyint(3) "5") NOT NULL as "d" ]
| | ) [ "z" NOT NULL UNIQUE as "x"."x", "d" NOT NULL as "x"."y" ]
| ) [ "x"."x" NOT NULL UNIQUE, "x"."y" NOT NULL ]
) [ "x"."x" NOT NULL UNIQUE, "x"."y" NOT NULL ]

query T nosort
plan select x, y from (select a as b, a / 3 as c from t1 union distinct select a as z, a / 5 as d from t2) x(x,y) where x > 2
----
project (
| distinct munion (
| | project (
| | | group by (
| | | | project (
| | | | | select (
| | | | | | table("sys"."t1") [ "t1"."a" NOT NULL UNIQUE ]
| | | | | ) [ ("t1"."a" NOT NULL UNIQUE) > (int(3) "2") ]
| | | | ) [ "t1"."a" NOT NULL UNIQUE as "b", "sys"."sql_div"("t1"."a" NOT NULL UNIQUE, tinyint(2) "3") NOT NULL as "c" ]
| | | ) [ "b" NOT NULL UNIQUE, "c" NOT NULL ] [ "b" NOT NULL UNIQUE, "c" NOT NULL ]
| | ) [ "b" NOT NULL UNIQUE as "x"."x", "c" NOT NULL as "x"."y" ],
| | project (
| | | group by (
| | | | project (
| | | | | select (
| | | | | | table("sys"."t2") [ "t2"."a" NOT NULL UNIQUE ]
| | | | | ) [ ("t2"."a" NOT NULL UNIQUE) > (int(3) "2") ]
| | | | ) [ "t2"."a" NOT NULL UNIQUE as "z", "sys"."sql_div"("t2"."a" NOT NULL UNIQUE, tinyint(3) "5") NOT NULL as "d" ]
| | | ) [ "z" NOT NULL UNIQUE, "d" NOT NULL ] [ "z" NOT NULL UNIQUE, "d" NOT NULL ]
| | ) [ "z" NOT NULL UNIQUE as "x"."x", "d" NOT NULL as "x"."y" ]
| ) [ "x"."x" NOT NULL, "x"."y" NOT NULL ]
) [ "x"."x" NOT NULL, "x"."y" NOT NULL ]

statement ok
rollback

statement ok
set optimizer='default_pipe'

# push select expressions under group by if possible
query T nosort
plan select 1 from (select x from (values(1),(2),(3)) x(x) group by x) x(x) where x > 2
----
project (
| group by (
| | select (
| | |  [  [ tinyint(2) "1", tinyint(2) "2", tinyint(2) "3" ] as "x"."x" ]
| | ) [ ("x"."x" NOT NULL) > (tinyint(2) "2") ]
| ) [ "x"."x" NOT NULL ] [ "x"."x" NOT NULL ]
) [ tinyint(1) "1" ]

query T nosort
plan select y from (select x, max(x) as y from (values(1),(2),(3)) x(x) group by x) x(x,y) where x > 2
----
project (
| group by (
| | select (
| | |  [  [ tinyint(2) "1", tinyint(2) "2", tinyint(2) "3" ] as "x"."x" ]
| | ) [ ("x"."x" NOT NULL) > (tinyint(2) "2") ]
| ) [ "x"."x" NOT NULL ] [ "sys"."max" no nil ("x"."x" NOT NULL) NOT NULL as "%5"."%5" ]
) [ "%5"."%5" NOT NULL as "x"."y" ]

# here the select cannot be pushed down
query T nosort
plan select x from (select min(x) as x from (values(1,1),(2,2),(3,3)) x(x,y)) x(x) where x > 2
----
project (
| select (
| | group by (
| | |  [  [ tinyint(2) "1", tinyint(2) "2", tinyint(2) "3" ] as "x"."x" ]
| | ) [  ] [ "sys"."min" no nil ("x"."x" NOT NULL) NOT NULL UNIQUE as "%11"."%11" ]
| ) [ ("%11"."%11" NOT NULL UNIQUE) > (tinyint(2) "2") ]
) [ "%11"."%11" NOT NULL UNIQUE as "x"."x" ]

# optimize sum(x + 2) into sum(x) + 2*count(*)
query IIII nosort
SELECT sum(x), sum(x + 1), sum(x + 2), sum(x + 3) FROM (VALUES (1),(2),(3),(4),(5)) x(x)
----
15
20
25
30

query T nosort
PLAN SELECT sum(x), sum(x + 1), sum(x + 2), sum(x + 3) FROM (VALUES (1),(2),(3),(4),(5)) x(x)
----
project (
| project (
| | group by (
| | |  [  [ tinyint(3) "1", tinyint(3) "2", tinyint(3) "3", tinyint(3) "4", tinyint(3) "5" ] as "x"."x" ]
| | ) [  ] [ "sys"."sum" no nil ("x"."x" NOT NULL) NOT NULL UNIQUE as "%7"."%7", "%7"."%7" as "%20"."%20", "%7"."%7" as "%22"."%22", "%7"."%7" as "%24"."%24", "sys"."count"() NOT NULL UNIQUE as "%16"."%16" ]
| ) [ "%7"."%7" NOT NULL UNIQUE, "sys"."sql_add"("%20"."%20" UNIQUE, "sys"."sql_mul"(tinyint(1) "1", "%16"."%16" NOT NULL UNIQUE) NOT NULL) as "%10"."%10", "sys"."sql_add"("%22"."%22" UNIQUE, "sys"."sql_mul"(tinyint(2) "2", "%16"."%16" NOT NULL UNIQUE) NOT NULL) as "%11"."%11", "sys"."sql_add"("%24"."%24" UNIQUE, "sys"."sql_mul"(tinyint(2) "3", "%16"."%16" NOT NULL UNIQUE) NOT NULL) as "%12"."%12" ]
) [ "%7"."%7" NOT NULL UNIQUE, "%10"."%10", "%11"."%11", "%12"."%12" ]

query III nosort
SELECT 10*sum(5 - x) as aa, sum(x + 12) + 15 as bb, count(*) as cc FROM (VALUES (1),(2),(3),(4),(5)) x(x)
----
100
90
5

query T nosort
PLAN SELECT 10*sum(5 - x) as aa, sum(x + 12) * 2 as bb, count(*) as cc FROM (VALUES (1),(2),(3),(4),(5)) x(x)
----
project (
| project (
| | group by (
| | |  [  [ tinyint(3) "1", tinyint(3) "2", tinyint(3) "3", tinyint(3) "4", tinyint(3) "5" ] as "x"."x" ]
| | ) [  ] [ "sys"."sum" no nil ("x"."x" NOT NULL) NOT NULL UNIQUE as "%15"."%15", "%15"."%15" as "%17"."%17", "sys"."count"() NOT NULL UNIQUE as "%11"."%11" ]
| ) [ "%11"."%11" NOT NULL UNIQUE, "sys"."sql_sub"("sys"."sql_mul"(tinyint(3) "5", "%11"."%11" NOT NULL UNIQUE) NOT NULL, "%15"."%15" NOT NULL UNIQUE) NOT NULL as "%7"."%7", "sys"."sql_add"("%17"."%17" UNIQUE, "sys"."sql_mul"(tinyint(4) "12", "%11"."%11" NOT NULL UNIQUE) NOT NULL) as "%10"."%10" ]
) [ "sys"."sql_mul"(tinyint(4) "10", "%7"."%7" NOT NULL) NOT NULL as "aa", "sys"."sql_mul"("%10"."%10", tinyint(2) "2") as "bb", "%11"."%11" NOT NULL UNIQUE as "cc" ]

query II nosort
SELECT sum(5 - x), count(*) FROM (VALUES (1),(2),(3),(4),(5)) x(x)
----
10
5

query III nosort
SELECT 10*sum(5 - x), sum(x), count(*) FROM (VALUES (1),(2),(3),(4),(5)) x(x)
----
100
15
5

query I nosort
SELECT sum((x + x) + 2) FROM (VALUES (1),(2),(3),(4),(5)) x(x)
----
40

query T nosort
PLAN SELECT sum((x + x) + 2) FROM (VALUES (1),(2),(3),(4),(5)) x(x)
----
project (
| project (
| | group by (
| | | project (
| | | |  [  [ tinyint(3) "1", tinyint(3) "2", tinyint(3) "3", tinyint(3) "4", tinyint(3) "5" ] as "x"."x" ]
| | | ) [ "sys"."sql_add"("x"."x" NOT NULL, "x"."x" NOT NULL) NOT NULL as "%11"."%11" ]
| | ) [  ] [ "sys"."sum" no nil ("%11"."%11" NOT NULL) NOT NULL UNIQUE as "%14"."%14", "sys"."count"() NOT NULL UNIQUE as "%12"."%12" ]
| ) [ "sys"."sql_add"("%14"."%14" NOT NULL UNIQUE, "sys"."sql_mul"(tinyint(2) "2", "%12"."%12" NOT NULL UNIQUE) NOT NULL) NOT NULL as "%7"."%7" ]
) [ "%7"."%7" NOT NULL ]

query I nosort
SELECT sum(CASE x.x WHEN 1 THEN 1 END + 2) FROM (select distinct 1) x(x)
UNION ALL
SELECT sum(CASE x.x WHEN 1 THEN 1 END + 2) FROM (select distinct 1) x(x)
----
3
3

query I nosort
SELECT sum(y.y) FROM (SELECT DISTINCT x + 1 FROM (SELECT 1) x(x)) y(y)
----
2
<|MERGE_RESOLUTION|>--- conflicted
+++ resolved
@@ -131,13 +131,8 @@
 ----
 project (
 | select (
-<<<<<<< HEAD
-| | table("sys"."tab0") [ "tab0"."col1", "tab0"."col2" ]
-| ) [ (("tab0"."col1") in (int(7) "1", int(7) "81", int(7) "100")) or (("tab0"."col2") = (int(7) "100")) ]
-=======
 | | table("sys"."tab0") [ "tab0"."col1" NOT NULL, "tab0"."col2" NOT NULL ]
-| ) [ ((("tab0"."col1" NOT NULL) in (int(7) "1", int(7) "81")) or (("tab0"."col2" NOT NULL) = (int(7) "100"))) or (("tab0"."col1" NOT NULL) = (int(7) "100")) ]
->>>>>>> ed60b904
+| ) [ (("tab0"."col1" NOT NULL) in (int(7) "1", int(7) "81", int(7) "100")) or (("tab0"."col2" NOT NULL) = (int(7) "100")) ]
 ) [ tinyint(1) "1" ]
 
 query T nosort
