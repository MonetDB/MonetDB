--- conflicted
+++ resolved
@@ -552,8 +552,6 @@
 % 15 # length
 [ 42.0	]
 #ROLLBACK;
-<<<<<<< HEAD
-=======
 #START TRANSACTION;
 #create table tab1 ("myk" int, "part" int, "tet" int);
 #create table tab2 ("myk" int, "ups" varchar(32));
@@ -583,7 +581,6 @@
 [ 1,	1,	1,	1	]
 [ 2,	2,	1,	2	]
 #ROLLBACK;
->>>>>>> 69529a75
 
 # 10:56:47 >  
 # 10:56:47 >  "Done."
