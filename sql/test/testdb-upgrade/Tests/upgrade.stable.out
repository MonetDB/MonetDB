stdout of test 'upgrade` in directory 'sql/test/testdb-upgrade` itself:


# 21:49:40 >  
# 21:49:40 >  "mserver5" "--debug=10" "--set" "gdk_nr_threads=0" "--set" "mapi_open=true" "--set" "mapi_port=30515" "--set" "mapi_usock=/var/tmp/mtest-14642/.s.monetdb.30515" "--set" "monet_prompt=" "--forcemito" "--set" "mal_listing=2" "--dbpath=/ufs/sjoerd/Monet-devel/var/MonetDB/mTests_sql_test_testdb-upgrade" "--set" "mal_listing=0"
# 21:49:40 >  

# MonetDB 5 server v11.16.0 (hg id: fd9db07674cf+)
# This is an unreleased version
# Serving database 'mTests_sql_test_testdb-upgrade', using 8 threads
# Compiled for x86_64-unknown-linux-gnu/64bit with 64bit OIDs dynamically linked
# Found 15.591 GiB available main-memory.
# Copyright (c) 1993-July 2008 CWI.
# Copyright (c) August 2008-2015 MonetDB B.V., all rights reserved
# Visit http://www.monetdb.org/ for further information
# Listening for connection requests on mapi:monetdb://madrid.da.cwi.nl:34708/
# Listening for UNIX domain connection requests on mapi:monetdb:///var/tmp/mtest-11915/.s.monetdb.34708
# MonetDB/GIS module loaded
<<<<<<< HEAD
Running database upgrade commands:
set schema "sys";
delete from sys.dependencies where id < 2000;
delete from sys.types where id < 2000;
insert into sys.types values (0, 'void', 'any', 0, 0, 0, 0, 2000);
insert into sys.types values (1, 'bat', 'table', 0, 0, 0, 1, 2000);
insert into sys.types values (2, 'ptr', 'ptr', 0, 0, 0, 1, 2000);
insert into sys.types values (3, 'bit', 'boolean', 1, 0, 2, 2, 2000);
insert into sys.types values (4, 'str', 'char', 0, 0, 0, 3, 2000);
insert into sys.types values (5, 'str', 'varchar', 0, 0, 0, 4, 2000);
insert into sys.types values (6, 'str', 'clob', 0, 0, 0, 4, 2000);
insert into sys.types values (7, 'oid', 'oid', 63, 0, 2, 6, 2000);
insert into sys.types values (8, 'bte', 'tinyint', 8, 1, 2, 7, 2000);
insert into sys.types values (9, 'sht', 'smallint', 16, 1, 2, 7, 2000);
insert into sys.types values (10, 'int', 'int', 32, 1, 2, 7, 2000);
insert into sys.types values (11, 'lng', 'bigint', 64, 1, 2, 7, 2000);
insert into sys.types values (12, 'bte', 'decimal', 2, 1, 10, 10, 2000);
insert into sys.types values (13, 'sht', 'decimal', 4, 1, 10, 10, 2000);
insert into sys.types values (14, 'int', 'decimal', 9, 1, 10, 10, 2000);
insert into sys.types values (15, 'lng', 'decimal', 18, 1, 10, 10, 2000);
insert into sys.types values (16, 'flt', 'real', 24, 2, 2, 11, 2000);
insert into sys.types values (17, 'dbl', 'double', 53, 2, 2, 11, 2000);
insert into sys.types values (18, 'int', 'month_interval', 32, 0, 2, 8, 2000);
insert into sys.types values (19, 'lng', 'sec_interval', 13, 1, 10, 9, 2000);
insert into sys.types values (20, 'daytime', 'time', 7, 0, 0, 12, 2000);
insert into sys.types values (21, 'daytime', 'timetz', 7, 1, 0, 12, 2000);
insert into sys.types values (22, 'date', 'date', 0, 0, 0, 13, 2000);
insert into sys.types values (23, 'timestamp', 'timestamp', 7, 0, 0, 14, 2000);
insert into sys.types values (24, 'timestamp', 'timestamptz', 7, 1, 0, 14, 2000);
insert into sys.types values (25, 'blob', 'blob', 0, 0, 0, 5, 2000);
insert into sys.types values (28, 'wkb', 'geometry', 0, 0, 0, 15, 2000);
insert into sys.types values (29, 'wkba', 'geometrya', 0, 0, 0, 16, 2000);
insert into sys.types values (30, 'mbr', 'mbr', 0, 0, 0, 16, 2000);
delete from sys.functions where id < 2000;
delete from sys.args where func_id not in (select id from sys.functions);
insert into sys.functions values (26, 'length', 'nitems', 'blob', 0, 1, false, false, false, 2000, true);
insert into sys.args values (8532, 26, 'res_0', 'int', 32, 0, 0, 0);
insert into sys.args values (8533, 26, 'arg_1', 'blob', 0, 0, 1, 1);
insert into sys.functions values (27, 'octet_length', 'nitems', 'blob', 0, 1, false, false, false, 2000, true);
insert into sys.args values (8534, 27, 'res_0', 'int', 32, 0, 0, 0);
insert into sys.args values (8535, 27, 'arg_1', 'blob', 0, 0, 1, 1);
insert into sys.functions values (31, 'mbr_overlap', 'mbrOverlaps', 'geom', 0, 1, false, false, false, 2000, true);
insert into sys.args values (8536, 31, 'res_0', 'boolean', 1, 0, 0, 0);
insert into sys.args values (8537, 31, 'arg_1', 'geometry', 0, 0, 1, 1);
insert into sys.args values (8538, 31, 'arg_2', 'geometry', 0, 0, 1, 2);
insert into sys.functions values (32, 'mbr_overlap', 'mbrOverlaps', 'geom', 0, 1, false, false, false, 2000, true);
insert into sys.args values (8539, 32, 'res_0', 'boolean', 1, 0, 0, 0);
insert into sys.args values (8540, 32, 'arg_1', 'mbr', 0, 0, 1, 1);
insert into sys.args values (8541, 32, 'arg_2', 'mbr', 0, 0, 1, 2);
insert into sys.functions values (33, 'mbr_above', 'mbrAbove', 'geom', 0, 1, false, false, false, 2000, true);
insert into sys.args values (8542, 33, 'res_0', 'boolean', 1, 0, 0, 0);
insert into sys.args values (8543, 33, 'arg_1', 'geometry', 0, 0, 1, 1);
insert into sys.args values (8544, 33, 'arg_2', 'geometry', 0, 0, 1, 2);
insert into sys.functions values (34, 'mbr_above', 'mbrAbove', 'geom', 0, 1, false, false, false, 2000, true);
insert into sys.args values (8545, 34, 'res_0', 'boolean', 1, 0, 0, 0);
insert into sys.args values (8546, 34, 'arg_1', 'mbr', 0, 0, 1, 1);
insert into sys.args values (8547, 34, 'arg_2', 'mbr', 0, 0, 1, 2);
insert into sys.functions values (35, 'mbr_below', 'mbrBelow', 'geom', 0, 1, false, false, false, 2000, true);
insert into sys.args values (8548, 35, 'res_0', 'boolean', 1, 0, 0, 0);
insert into sys.args values (8549, 35, 'arg_1', 'geometry', 0, 0, 1, 1);
insert into sys.args values (8550, 35, 'arg_2', 'geometry', 0, 0, 1, 2);
insert into sys.functions values (36, 'mbr_below', 'mbrBelow', 'geom', 0, 1, false, false, false, 2000, true);
insert into sys.args values (8551, 36, 'res_0', 'boolean', 1, 0, 0, 0);
insert into sys.args values (8552, 36, 'arg_1', 'mbr', 0, 0, 1, 1);
insert into sys.args values (8553, 36, 'arg_2', 'mbr', 0, 0, 1, 2);
insert into sys.functions values (37, 'mbr_right', 'mbrRight', 'geom', 0, 1, false, false, false, 2000, true);
insert into sys.args values (8554, 37, 'res_0', 'boolean', 1, 0, 0, 0);
insert into sys.args values (8555, 37, 'arg_1', 'geometry', 0, 0, 1, 1);
insert into sys.args values (8556, 37, 'arg_2', 'geometry', 0, 0, 1, 2);
insert into sys.functions values (38, 'mbr_right', 'mbrRight', 'geom', 0, 1, false, false, false, 2000, true);
insert into sys.args values (8557, 38, 'res_0', 'boolean', 1, 0, 0, 0);
insert into sys.args values (8558, 38, 'arg_1', 'mbr', 0, 0, 1, 1);
insert into sys.args values (8559, 38, 'arg_2', 'mbr', 0, 0, 1, 2);
insert into sys.functions values (39, 'mbr_left', 'mbrLeft', 'geom', 0, 1, false, false, false, 2000, true);
insert into sys.args values (8560, 39, 'res_0', 'boolean', 1, 0, 0, 0);
insert into sys.args values (8561, 39, 'arg_1', 'geometry', 0, 0, 1, 1);
insert into sys.args values (8562, 39, 'arg_2', 'geometry', 0, 0, 1, 2);
insert into sys.functions values (40, 'mbr_left', 'mbrLeft', 'geom', 0, 1, false, false, false, 2000, true);
insert into sys.args values (8563, 40, 'res_0', 'boolean', 1, 0, 0, 0);
insert into sys.args values (8564, 40, 'arg_1', 'mbr', 0, 0, 1, 1);
insert into sys.args values (8565, 40, 'arg_2', 'mbr', 0, 0, 1, 2);
insert into sys.functions values (41, 'mbr_overlap_or_above', 'mbrOverlapOrAbove', 'geom', 0, 1, false, false, false, 2000, true);
insert into sys.args values (8566, 41, 'res_0', 'boolean', 1, 0, 0, 0);
insert into sys.args values (8567, 41, 'arg_1', 'geometry', 0, 0, 1, 1);
insert into sys.args values (8568, 41, 'arg_2', 'geometry', 0, 0, 1, 2);
insert into sys.functions values (42, 'mbr_overlap_or_above', 'mbrOverlapOrAbove', 'geom', 0, 1, false, false, false, 2000, true);
insert into sys.args values (8569, 42, 'res_0', 'boolean', 1, 0, 0, 0);
insert into sys.args values (8570, 42, 'arg_1', 'mbr', 0, 0, 1, 1);
insert into sys.args values (8571, 42, 'arg_2', 'mbr', 0, 0, 1, 2);
insert into sys.functions values (43, 'mbr_overlap_or_below', 'mbrOverlapOrBelow', 'geom', 0, 1, false, false, false, 2000, true);
insert into sys.args values (8572, 43, 'res_0', 'boolean', 1, 0, 0, 0);
insert into sys.args values (8573, 43, 'arg_1', 'geometry', 0, 0, 1, 1);
insert into sys.args values (8574, 43, 'arg_2', 'geometry', 0, 0, 1, 2);
insert into sys.functions values (44, 'mbr_overlap_or_below', 'mbrOverlapOrBelow', 'geom', 0, 1, false, false, false, 2000, true);
insert into sys.args values (8575, 44, 'res_0', 'boolean', 1, 0, 0, 0);
insert into sys.args values (8576, 44, 'arg_1', 'mbr', 0, 0, 1, 1);
insert into sys.args values (8577, 44, 'arg_2', 'mbr', 0, 0, 1, 2);
insert into sys.functions values (45, 'mbr_overlap_or_right', 'mbrOverlapOrRight', 'geom', 0, 1, false, false, false, 2000, true);
insert into sys.args values (8578, 45, 'res_0', 'boolean', 1, 0, 0, 0);
insert into sys.args values (8579, 45, 'arg_1', 'geometry', 0, 0, 1, 1);
insert into sys.args values (8580, 45, 'arg_2', 'geometry', 0, 0, 1, 2);
insert into sys.functions values (46, 'mbr_overlap_or_right', 'mbrOverlapOrRight', 'geom', 0, 1, false, false, false, 2000, true);
insert into sys.args values (8581, 46, 'res_0', 'boolean', 1, 0, 0, 0);
insert into sys.args values (8582, 46, 'arg_1', 'mbr', 0, 0, 1, 1);
insert into sys.args values (8583, 46, 'arg_2', 'mbr', 0, 0, 1, 2);
insert into sys.functions values (47, 'mbr_overlap_or_left', 'mbrOverlapOrLeft', 'geom', 0, 1, false, false, false, 2000, true);
insert into sys.args values (8584, 47, 'res_0', 'boolean', 1, 0, 0, 0);
insert into sys.args values (8585, 47, 'arg_1', 'geometry', 0, 0, 1, 1);
insert into sys.args values (8586, 47, 'arg_2', 'geometry', 0, 0, 1, 2);
insert into sys.functions values (48, 'mbr_overlap_or_left', 'mbrOverlapOrLeft', 'geom', 0, 1, false, false, false, 2000, true);
insert into sys.args values (8587, 48, 'res_0', 'boolean', 1, 0, 0, 0);
insert into sys.args values (8588, 48, 'arg_1', 'mbr', 0, 0, 1, 1);
insert into sys.args values (8589, 48, 'arg_2', 'mbr', 0, 0, 1, 2);
insert into sys.functions values (49, 'mbr_contains', 'mbrContains', 'geom', 0, 1, false, false, false, 2000, true);
insert into sys.args values (8590, 49, 'res_0', 'boolean', 1, 0, 0, 0);
insert into sys.args values (8591, 49, 'arg_1', 'geometry', 0, 0, 1, 1);
insert into sys.args values (8592, 49, 'arg_2', 'geometry', 0, 0, 1, 2);
insert into sys.functions values (50, 'mbr_contains', 'mbrContains', 'geom', 0, 1, false, false, false, 2000, true);
insert into sys.args values (8593, 50, 'res_0', 'boolean', 1, 0, 0, 0);
insert into sys.args values (8594, 50, 'arg_1', 'mbr', 0, 0, 1, 1);
insert into sys.args values (8595, 50, 'arg_2', 'mbr', 0, 0, 1, 2);
insert into sys.functions values (51, 'mbr_contained', 'mbrContained', 'geom', 0, 1, false, false, false, 2000, true);
insert into sys.args values (8596, 51, 'res_0', 'boolean', 1, 0, 0, 0);
insert into sys.args values (8597, 51, 'arg_1', 'geometry', 0, 0, 1, 1);
insert into sys.args values (8598, 51, 'arg_2', 'geometry', 0, 0, 1, 2);
insert into sys.functions values (52, 'mbr_contained', 'mbrContained', 'geom', 0, 1, false, false, false, 2000, true);
insert into sys.args values (8599, 52, 'res_0', 'boolean', 1, 0, 0, 0);
insert into sys.args values (8600, 52, 'arg_1', 'mbr', 0, 0, 1, 1);
insert into sys.args values (8601, 52, 'arg_2', 'mbr', 0, 0, 1, 2);
insert into sys.functions values (53, 'mbr_equal', 'mbrEqual', 'geom', 0, 1, false, false, false, 2000, true);
insert into sys.args values (8602, 53, 'res_0', 'boolean', 1, 0, 0, 0);
insert into sys.args values (8603, 53, 'arg_1', 'geometry', 0, 0, 1, 1);
insert into sys.args values (8604, 53, 'arg_2', 'geometry', 0, 0, 1, 2);
insert into sys.functions values (54, 'mbr_equal', 'mbrEqual', 'geom', 0, 1, false, false, false, 2000, true);
insert into sys.args values (8605, 54, 'res_0', 'boolean', 1, 0, 0, 0);
insert into sys.args values (8606, 54, 'arg_1', 'mbr', 0, 0, 1, 1);
insert into sys.args values (8607, 54, 'arg_2', 'mbr', 0, 0, 1, 2);
insert into sys.functions values (55, 'mbr_distance', 'mbrDistance', 'geom', 0, 1, false, false, false, 2000, true);
insert into sys.args values (8608, 55, 'res_0', 'double', 53, 0, 0, 0);
insert into sys.args values (8609, 55, 'arg_1', 'geometry', 0, 0, 1, 1);
insert into sys.args values (8610, 55, 'arg_2', 'geometry', 0, 0, 1, 2);
insert into sys.functions values (56, 'mbr_distance', 'mbrDistance', 'geom', 0, 1, false, false, false, 2000, true);
insert into sys.args values (8611, 56, 'res_0', 'double', 53, 0, 0, 0);
insert into sys.args values (8612, 56, 'arg_1', 'mbr', 0, 0, 1, 1);
insert into sys.args values (8613, 56, 'arg_2', 'mbr', 0, 0, 1, 2);
insert into sys.functions values (57, 'left_shift', 'mbrLeft', 'geom', 0, 1, false, false, false, 2000, true);
insert into sys.args values (8614, 57, 'res_0', 'boolean', 1, 0, 0, 0);
insert into sys.args values (8615, 57, 'arg_1', 'geometry', 0, 0, 1, 1);
insert into sys.args values (8616, 57, 'arg_2', 'geometry', 0, 0, 1, 2);
insert into sys.functions values (58, 'left_shift', 'mbrLeft', 'geom', 0, 1, false, false, false, 2000, true);
insert into sys.args values (8617, 58, 'res_0', 'boolean', 1, 0, 0, 0);
insert into sys.args values (8618, 58, 'arg_1', 'mbr', 0, 0, 1, 1);
insert into sys.args values (8619, 58, 'arg_2', 'mbr', 0, 0, 1, 2);
insert into sys.functions values (59, 'right_shift', 'mbrRight', 'geom', 0, 1, false, false, false, 2000, true);
insert into sys.args values (8620, 59, 'res_0', 'boolean', 1, 0, 0, 0);
insert into sys.args values (8621, 59, 'arg_1', 'geometry', 0, 0, 1, 1);
insert into sys.args values (8622, 59, 'arg_2', 'geometry', 0, 0, 1, 2);
insert into sys.functions values (60, 'right_shift', 'mbrRight', 'geom', 0, 1, false, false, false, 2000, true);
insert into sys.args values (8623, 60, 'res_0', 'boolean', 1, 0, 0, 0);
insert into sys.args values (8624, 60, 'arg_1', 'mbr', 0, 0, 1, 1);
insert into sys.args values (8625, 60, 'arg_2', 'mbr', 0, 0, 1, 2);
insert into sys.functions values (62, 'not_uniques', 'not_uniques', 'sql', 0, 1, false, false, false, 2000, true);
insert into sys.args values (8626, 62, 'res_0', 'oid', 63, 0, 0, 0);
insert into sys.args values (8627, 62, 'arg_1', 'bigint', 64, 0, 1, 1);
insert into sys.functions values (63, 'not_uniques', 'not_uniques', 'sql', 0, 1, false, false, false, 2000, true);
insert into sys.args values (8628, 63, 'res_0', 'oid', 63, 0, 0, 0);
insert into sys.args values (8629, 63, 'arg_1', 'oid', 63, 0, 1, 1);
insert into sys.functions values (64, 'hash', 'hash', 'mkey', 0, 1, false, false, false, 2000, true);
insert into sys.args values (8630, 64, 'res_0', 'bigint', 64, 0, 0, 0);
insert into sys.args values (8631, 64, 'arg_1', 'any', 0, 0, 1, 1);
insert into sys.functions values (65, 'rotate_xor_hash', 'rotate_xor_hash', 'calc', 0, 1, false, false, false, 2000, true);
insert into sys.args values (8632, 65, 'res_0', 'bigint', 64, 0, 0, 0);
insert into sys.args values (8633, 65, 'arg_1', 'bigint', 64, 0, 1, 1);
insert into sys.args values (8634, 65, 'arg_2', 'int', 32, 0, 1, 2);
insert into sys.args values (8635, 65, 'arg_3', 'any', 0, 0, 1, 3);
insert into sys.functions values (66, '=', '=', 'calc', 0, 1, false, false, false, 2000, true);
insert into sys.args values (8636, 66, 'res_0', 'boolean', 1, 0, 0, 0);
insert into sys.args values (8637, 66, 'arg_1', 'any', 0, 0, 1, 1);
insert into sys.args values (8638, 66, 'arg_2', 'any', 0, 0, 1, 2);
insert into sys.functions values (67, '<>', '!=', 'calc', 0, 1, false, false, false, 2000, true);
insert into sys.args values (8639, 67, 'res_0', 'boolean', 1, 0, 0, 0);
insert into sys.args values (8640, 67, 'arg_1', 'any', 0, 0, 1, 1);
insert into sys.args values (8641, 67, 'arg_2', 'any', 0, 0, 1, 2);
insert into sys.functions values (68, 'isnull', 'isnil', 'calc', 0, 1, false, false, false, 2000, true);
insert into sys.args values (8642, 68, 'res_0', 'boolean', 1, 0, 0, 0);
insert into sys.args values (8643, 68, 'arg_1', 'any', 0, 0, 1, 1);
insert into sys.functions values (69, '>', '>', 'calc', 0, 1, false, false, false, 2000, true);
insert into sys.args values (8644, 69, 'res_0', 'boolean', 1, 0, 0, 0);
insert into sys.args values (8645, 69, 'arg_1', 'any', 0, 0, 1, 1);
insert into sys.args values (8646, 69, 'arg_2', 'any', 0, 0, 1, 2);
insert into sys.functions values (70, '>=', '>=', 'calc', 0, 1, false, false, false, 2000, true);
insert into sys.args values (8647, 70, 'res_0', 'boolean', 1, 0, 0, 0);
insert into sys.args values (8648, 70, 'arg_1', 'any', 0, 0, 1, 1);
insert into sys.args values (8649, 70, 'arg_2', 'any', 0, 0, 1, 2);
insert into sys.functions values (71, '<', '<', 'calc', 0, 1, false, false, false, 2000, true);
insert into sys.args values (8650, 71, 'res_0', 'boolean', 1, 0, 0, 0);
insert into sys.args values (8651, 71, 'arg_1', 'any', 0, 0, 1, 1);
insert into sys.args values (8652, 71, 'arg_2', 'any', 0, 0, 1, 2);
insert into sys.functions values (72, '<=', '<=', 'calc', 0, 1, false, false, false, 2000, true);
insert into sys.args values (8653, 72, 'res_0', 'boolean', 1, 0, 0, 0);
insert into sys.args values (8654, 72, 'arg_1', 'any', 0, 0, 1, 1);
insert into sys.args values (8655, 72, 'arg_2', 'any', 0, 0, 1, 2);
insert into sys.functions values (73, 'between', 'between', 'calc', 0, 1, false, false, false, 2000, true);
insert into sys.args values (8656, 73, 'res_0', 'boolean', 1, 0, 0, 0);
insert into sys.args values (8657, 73, 'arg_1', 'any', 0, 0, 1, 1);
insert into sys.args values (8658, 73, 'arg_2', 'any', 0, 0, 1, 2);
insert into sys.args values (8659, 73, 'arg_3', 'any', 0, 0, 1, 3);
insert into sys.args values (8660, 73, 'arg_4', 'boolean', 1, 0, 1, 4);
insert into sys.args values (8661, 73, 'arg_5', 'boolean', 1, 0, 1, 5);
insert into sys.args values (8662, 73, 'arg_6', 'boolean', 1, 0, 1, 6);
insert into sys.args values (8663, 73, 'arg_7', 'boolean', 1, 0, 1, 7);
insert into sys.args values (8664, 73, 'arg_8', 'boolean', 1, 0, 1, 8);
insert into sys.functions values (77, 'any', 'any', 'sql', 0, 1, false, false, false, 2000, true);
insert into sys.args values (8665, 77, 'res_0', 'boolean', 1, 0, 0, 0);
insert into sys.args values (8666, 77, 'arg_1', 'boolean', 1, 0, 1, 1);
insert into sys.args values (8667, 77, 'arg_2', 'boolean', 1, 0, 1, 2);
insert into sys.args values (8668, 77, 'arg_3', 'boolean', 1, 0, 1, 3);
insert into sys.functions values (78, 'all', 'all', 'sql', 0, 1, false, false, false, 2000, true);
insert into sys.args values (8669, 78, 'res_0', 'boolean', 1, 0, 0, 0);
insert into sys.args values (8670, 78, 'arg_1', 'boolean', 1, 0, 1, 1);
insert into sys.args values (8671, 78, 'arg_2', 'boolean', 1, 0, 1, 2);
insert into sys.args values (8672, 78, 'arg_3', 'boolean', 1, 0, 1, 3);
insert into sys.functions values (81, 'sql_anyequal', 'anyequal', 'aggr', 0, 1, false, false, false, 2000, true);
insert into sys.args values (8673, 81, 'res_0', 'boolean', 1, 0, 0, 0);
insert into sys.args values (8674, 81, 'arg_1', 'any', 0, 0, 1, 1);
insert into sys.args values (8675, 81, 'arg_2', 'any', 0, 0, 1, 2);
insert into sys.functions values (82, 'sql_not_anyequal', 'not_anyequal', 'aggr', 0, 1, false, false, false, 2000, true);
insert into sys.args values (8676, 82, 'res_0', 'boolean', 1, 0, 0, 0);
insert into sys.args values (8677, 82, 'arg_1', 'any', 0, 0, 1, 1);
insert into sys.args values (8678, 82, 'arg_2', 'any', 0, 0, 1, 2);
insert into sys.functions values (85, 'sql_exists', 'exist', 'aggr', 0, 1, false, false, false, 2000, true);
insert into sys.args values (8679, 85, 'res_0', 'boolean', 1, 0, 0, 0);
insert into sys.args values (8680, 85, 'arg_1', 'any', 0, 0, 1, 1);
insert into sys.functions values (86, 'sql_not_exists', 'not_exist', 'aggr', 0, 1, false, false, false, 2000, true);
insert into sys.args values (8681, 86, 'res_0', 'boolean', 1, 0, 0, 0);
insert into sys.args values (8682, 86, 'arg_1', 'any', 0, 0, 1, 1);
insert into sys.functions values (87, 'in', 'in', 'calc', 0, 1, false, false, false, 2000, true);
insert into sys.args values (8683, 87, 'res_0', 'boolean', 1, 0, 0, 0);
insert into sys.args values (8684, 87, 'arg_1', 'any', 0, 0, 1, 1);
insert into sys.args values (8685, 87, 'arg_2', 'any', 0, 0, 1, 2);
insert into sys.functions values (88, 'identity', 'identity', 'calc', 0, 1, false, false, false, 2000, true);
insert into sys.args values (8686, 88, 'res_0', 'oid', 63, 0, 0, 0);
insert into sys.args values (8687, 88, 'arg_1', 'any', 0, 0, 1, 1);
insert into sys.functions values (89, 'rowid', 'identity', 'calc', 0, 1, false, false, false, 2000, true);
insert into sys.args values (8688, 89, 'res_0', 'int', 32, 0, 0, 0);
insert into sys.args values (8689, 89, 'arg_1', 'any', 0, 0, 1, 1);
insert into sys.functions values (90, 'rowid', 'rowid', 'calc', 0, 1, false, false, false, 2000, true);
insert into sys.args values (8690, 90, 'res_0', 'oid', 63, 0, 0, 0);
insert into sys.args values (8691, 90, 'arg_1', 'any', 0, 0, 1, 1);
insert into sys.args values (8692, 90, 'arg_2', 'varchar', 0, 0, 1, 2);
insert into sys.args values (8693, 90, 'arg_3', 'varchar', 0, 0, 1, 3);
insert into sys.functions values (93, 'sql_min', 'min', 'calc', 0, 1, false, false, false, 2000, true);
insert into sys.args values (8694, 93, 'res_0', 'any', 0, 0, 0, 0);
insert into sys.args values (8695, 93, 'arg_1', 'any', 0, 0, 1, 1);
insert into sys.args values (8696, 93, 'arg_2', 'any', 0, 0, 1, 2);
insert into sys.functions values (94, 'sql_max', 'max', 'calc', 0, 1, false, false, false, 2000, true);
insert into sys.args values (8697, 94, 'res_0', 'any', 0, 0, 0, 0);
insert into sys.args values (8698, 94, 'arg_1', 'any', 0, 0, 1, 1);
insert into sys.args values (8699, 94, 'arg_2', 'any', 0, 0, 1, 2);
insert into sys.functions values (95, 'least', 'min_no_nil', 'calc', 0, 1, false, false, false, 2000, true);
insert into sys.args values (8700, 95, 'res_0', 'any', 0, 0, 0, 0);
insert into sys.args values (8701, 95, 'arg_1', 'any', 0, 0, 1, 1);
insert into sys.args values (8702, 95, 'arg_2', 'any', 0, 0, 1, 2);
insert into sys.functions values (96, 'greatest', 'max_no_nil', 'calc', 0, 1, false, false, false, 2000, true);
insert into sys.args values (8703, 96, 'res_0', 'any', 0, 0, 0, 0);
insert into sys.args values (8704, 96, 'arg_1', 'any', 0, 0, 1, 1);
insert into sys.args values (8705, 96, 'arg_2', 'any', 0, 0, 1, 2);
insert into sys.functions values (97, 'ifthenelse', 'ifthenelse', 'calc', 0, 1, false, false, false, 2000, true);
insert into sys.args values (8706, 97, 'res_0', 'any', 0, 0, 0, 0);
insert into sys.args values (8707, 97, 'arg_1', 'boolean', 1, 0, 1, 1);
insert into sys.args values (8708, 97, 'arg_2', 'any', 0, 0, 1, 2);
insert into sys.args values (8709, 97, 'arg_3', 'any', 0, 0, 1, 3);
insert into sys.functions values (110, 'mod', '%', 'calc', 0, 1, false, false, false, 2000, true);
insert into sys.args values (8710, 110, 'res_0', 'oid', 63, 0, 0, 0);
insert into sys.args values (8711, 110, 'arg_1', 'oid', 63, 0, 1, 1);
insert into sys.args values (8712, 110, 'arg_2', 'oid', 63, 0, 1, 2);
insert into sys.functions values (111, 'mod', '%', 'calc', 0, 1, false, false, false, 2000, true);
insert into sys.args values (8713, 111, 'res_0', 'tinyint', 8, 0, 0, 0);
insert into sys.args values (8714, 111, 'arg_1', 'tinyint', 8, 0, 1, 1);
insert into sys.args values (8715, 111, 'arg_2', 'tinyint', 8, 0, 1, 2);
insert into sys.functions values (112, 'mod', '%', 'calc', 0, 1, false, false, false, 2000, true);
insert into sys.args values (8716, 112, 'res_0', 'smallint', 16, 0, 0, 0);
insert into sys.args values (8717, 112, 'arg_1', 'smallint', 16, 0, 1, 1);
insert into sys.args values (8718, 112, 'arg_2', 'smallint', 16, 0, 1, 2);
insert into sys.functions values (113, 'mod', '%', 'calc', 0, 1, false, false, false, 2000, true);
insert into sys.args values (8719, 113, 'res_0', 'int', 32, 0, 0, 0);
insert into sys.args values (8720, 113, 'arg_1', 'int', 32, 0, 1, 1);
insert into sys.args values (8721, 113, 'arg_2', 'int', 32, 0, 1, 2);
insert into sys.functions values (114, 'mod', '%', 'calc', 0, 1, false, false, false, 2000, true);
insert into sys.args values (8722, 114, 'res_0', 'bigint', 64, 0, 0, 0);
insert into sys.args values (8723, 114, 'arg_1', 'bigint', 64, 0, 1, 1);
insert into sys.args values (8724, 114, 'arg_2', 'bigint', 64, 0, 1, 2);
insert into sys.functions values (115, 'mod', '%', 'calc', 0, 1, false, false, false, 2000, true);
insert into sys.args values (8725, 115, 'res_0', 'decimal', 2, 0, 0, 0);
insert into sys.args values (8726, 115, 'arg_1', 'decimal', 2, 0, 1, 1);
insert into sys.args values (8727, 115, 'arg_2', 'decimal', 2, 0, 1, 2);
insert into sys.functions values (116, 'mod', '%', 'calc', 0, 1, false, false, false, 2000, true);
insert into sys.args values (8728, 116, 'res_0', 'decimal', 4, 0, 0, 0);
insert into sys.args values (8729, 116, 'arg_1', 'decimal', 4, 0, 1, 1);
insert into sys.args values (8730, 116, 'arg_2', 'decimal', 4, 0, 1, 2);
insert into sys.functions values (117, 'mod', '%', 'calc', 0, 1, false, false, false, 2000, true);
insert into sys.args values (8731, 117, 'res_0', 'decimal', 9, 0, 0, 0);
insert into sys.args values (8732, 117, 'arg_1', 'decimal', 9, 0, 1, 1);
insert into sys.args values (8733, 117, 'arg_2', 'decimal', 9, 0, 1, 2);
insert into sys.functions values (118, 'mod', '%', 'calc', 0, 1, false, false, false, 2000, true);
insert into sys.args values (8734, 118, 'res_0', 'decimal', 18, 0, 0, 0);
insert into sys.args values (8735, 118, 'arg_1', 'decimal', 18, 0, 1, 1);
insert into sys.args values (8736, 118, 'arg_2', 'decimal', 18, 0, 1, 2);
insert into sys.functions values (119, 'mod', '%', 'calc', 0, 1, false, false, false, 2000, true);
insert into sys.args values (8737, 119, 'res_0', 'real', 24, 0, 0, 0);
insert into sys.args values (8738, 119, 'arg_1', 'real', 24, 0, 1, 1);
insert into sys.args values (8739, 119, 'arg_2', 'real', 24, 0, 1, 2);
insert into sys.functions values (120, 'mod', '%', 'calc', 0, 1, false, false, false, 2000, true);
insert into sys.args values (8740, 120, 'res_0', 'double', 53, 0, 0, 0);
insert into sys.args values (8741, 120, 'arg_1', 'double', 53, 0, 1, 1);
insert into sys.args values (8742, 120, 'arg_2', 'double', 53, 0, 1, 2);
insert into sys.functions values (136, 'diff', 'diff', 'sql', 0, 6, false, false, false, 2000, true);
insert into sys.args values (8743, 136, 'res_0', 'boolean', 1, 0, 0, 0);
insert into sys.args values (8744, 136, 'arg_1', 'any', 0, 0, 1, 1);
insert into sys.functions values (137, 'diff', 'diff', 'sql', 0, 6, false, false, false, 2000, true);
insert into sys.args values (8745, 137, 'res_0', 'boolean', 1, 0, 0, 0);
insert into sys.args values (8746, 137, 'arg_1', 'boolean', 1, 0, 1, 1);
insert into sys.args values (8747, 137, 'arg_2', 'any', 0, 0, 1, 2);
insert into sys.functions values (138, 'window_bound', 'window_bound', 'sql', 0, 6, false, false, false, 2000, true);
insert into sys.args values (8748, 138, 'res_0', 'bigint', 64, 0, 0, 0);
insert into sys.args values (8749, 138, 'arg_1', 'any', 0, 0, 1, 1);
insert into sys.args values (8750, 138, 'arg_2', 'int', 32, 0, 1, 2);
insert into sys.args values (8751, 138, 'arg_3', 'int', 32, 0, 1, 3);
insert into sys.args values (8752, 138, 'arg_4', 'int', 32, 0, 1, 4);
insert into sys.args values (8753, 138, 'arg_5', 'tinyint', 8, 0, 1, 5);
insert into sys.functions values (139, 'window_bound', 'window_bound', 'sql', 0, 6, false, false, false, 2000, true);
insert into sys.args values (8754, 139, 'res_0', 'bigint', 64, 0, 0, 0);
insert into sys.args values (8755, 139, 'arg_1', 'boolean', 1, 0, 1, 1);
insert into sys.args values (8756, 139, 'arg_2', 'any', 0, 0, 1, 2);
insert into sys.args values (8757, 139, 'arg_3', 'int', 32, 0, 1, 3);
insert into sys.args values (8758, 139, 'arg_4', 'int', 32, 0, 1, 4);
insert into sys.args values (8759, 139, 'arg_5', 'int', 32, 0, 1, 5);
insert into sys.args values (8760, 139, 'arg_6', 'tinyint', 8, 0, 1, 6);
insert into sys.functions values (140, 'window_bound', 'window_bound', 'sql', 0, 6, false, false, false, 2000, true);
insert into sys.args values (8761, 140, 'res_0', 'bigint', 64, 0, 0, 0);
insert into sys.args values (8762, 140, 'arg_1', 'any', 0, 0, 1, 1);
insert into sys.args values (8763, 140, 'arg_2', 'int', 32, 0, 1, 2);
insert into sys.args values (8764, 140, 'arg_3', 'int', 32, 0, 1, 3);
insert into sys.args values (8765, 140, 'arg_4', 'int', 32, 0, 1, 4);
insert into sys.args values (8766, 140, 'arg_5', 'smallint', 16, 0, 1, 5);
insert into sys.functions values (141, 'window_bound', 'window_bound', 'sql', 0, 6, false, false, false, 2000, true);
insert into sys.args values (8767, 141, 'res_0', 'bigint', 64, 0, 0, 0);
insert into sys.args values (8768, 141, 'arg_1', 'boolean', 1, 0, 1, 1);
insert into sys.args values (8769, 141, 'arg_2', 'any', 0, 0, 1, 2);
insert into sys.args values (8770, 141, 'arg_3', 'int', 32, 0, 1, 3);
insert into sys.args values (8771, 141, 'arg_4', 'int', 32, 0, 1, 4);
insert into sys.args values (8772, 141, 'arg_5', 'int', 32, 0, 1, 5);
insert into sys.args values (8773, 141, 'arg_6', 'smallint', 16, 0, 1, 6);
insert into sys.functions values (142, 'window_bound', 'window_bound', 'sql', 0, 6, false, false, false, 2000, true);
insert into sys.args values (8774, 142, 'res_0', 'bigint', 64, 0, 0, 0);
insert into sys.args values (8775, 142, 'arg_1', 'any', 0, 0, 1, 1);
insert into sys.args values (8776, 142, 'arg_2', 'int', 32, 0, 1, 2);
insert into sys.args values (8777, 142, 'arg_3', 'int', 32, 0, 1, 3);
insert into sys.args values (8778, 142, 'arg_4', 'int', 32, 0, 1, 4);
insert into sys.args values (8779, 142, 'arg_5', 'int', 32, 0, 1, 5);
insert into sys.functions values (143, 'window_bound', 'window_bound', 'sql', 0, 6, false, false, false, 2000, true);
insert into sys.args values (8780, 143, 'res_0', 'bigint', 64, 0, 0, 0);
insert into sys.args values (8781, 143, 'arg_1', 'boolean', 1, 0, 1, 1);
insert into sys.args values (8782, 143, 'arg_2', 'any', 0, 0, 1, 2);
insert into sys.args values (8783, 143, 'arg_3', 'int', 32, 0, 1, 3);
insert into sys.args values (8784, 143, 'arg_4', 'int', 32, 0, 1, 4);
insert into sys.args values (8785, 143, 'arg_5', 'int', 32, 0, 1, 5);
insert into sys.args values (8786, 143, 'arg_6', 'int', 32, 0, 1, 6);
insert into sys.functions values (144, 'window_bound', 'window_bound', 'sql', 0, 6, false, false, false, 2000, true);
insert into sys.args values (8787, 144, 'res_0', 'bigint', 64, 0, 0, 0);
insert into sys.args values (8788, 144, 'arg_1', 'any', 0, 0, 1, 1);
insert into sys.args values (8789, 144, 'arg_2', 'int', 32, 0, 1, 2);
insert into sys.args values (8790, 144, 'arg_3', 'int', 32, 0, 1, 3);
insert into sys.args values (8791, 144, 'arg_4', 'int', 32, 0, 1, 4);
insert into sys.args values (8792, 144, 'arg_5', 'bigint', 64, 0, 1, 5);
insert into sys.functions values (145, 'window_bound', 'window_bound', 'sql', 0, 6, false, false, false, 2000, true);
insert into sys.args values (8793, 145, 'res_0', 'bigint', 64, 0, 0, 0);
insert into sys.args values (8794, 145, 'arg_1', 'boolean', 1, 0, 1, 1);
insert into sys.args values (8795, 145, 'arg_2', 'any', 0, 0, 1, 2);
insert into sys.args values (8796, 145, 'arg_3', 'int', 32, 0, 1, 3);
insert into sys.args values (8797, 145, 'arg_4', 'int', 32, 0, 1, 4);
insert into sys.args values (8798, 145, 'arg_5', 'int', 32, 0, 1, 5);
insert into sys.args values (8799, 145, 'arg_6', 'bigint', 64, 0, 1, 6);
insert into sys.functions values (146, 'window_bound', 'window_bound', 'sql', 0, 6, false, false, false, 2000, true);
insert into sys.args values (8800, 146, 'res_0', 'bigint', 64, 0, 0, 0);
insert into sys.args values (8801, 146, 'arg_1', 'any', 0, 0, 1, 1);
insert into sys.args values (8802, 146, 'arg_2', 'int', 32, 0, 1, 2);
insert into sys.args values (8803, 146, 'arg_3', 'int', 32, 0, 1, 3);
insert into sys.args values (8804, 146, 'arg_4', 'int', 32, 0, 1, 4);
insert into sys.args values (8805, 146, 'arg_5', 'real', 24, 0, 1, 5);
insert into sys.functions values (147, 'window_bound', 'window_bound', 'sql', 0, 6, false, false, false, 2000, true);
insert into sys.args values (8806, 147, 'res_0', 'bigint', 64, 0, 0, 0);
insert into sys.args values (8807, 147, 'arg_1', 'boolean', 1, 0, 1, 1);
insert into sys.args values (8808, 147, 'arg_2', 'any', 0, 0, 1, 2);
insert into sys.args values (8809, 147, 'arg_3', 'int', 32, 0, 1, 3);
insert into sys.args values (8810, 147, 'arg_4', 'int', 32, 0, 1, 4);
insert into sys.args values (8811, 147, 'arg_5', 'int', 32, 0, 1, 5);
insert into sys.args values (8812, 147, 'arg_6', 'real', 24, 0, 1, 6);
insert into sys.functions values (148, 'window_bound', 'window_bound', 'sql', 0, 6, false, false, false, 2000, true);
insert into sys.args values (8813, 148, 'res_0', 'bigint', 64, 0, 0, 0);
insert into sys.args values (8814, 148, 'arg_1', 'any', 0, 0, 1, 1);
insert into sys.args values (8815, 148, 'arg_2', 'int', 32, 0, 1, 2);
insert into sys.args values (8816, 148, 'arg_3', 'int', 32, 0, 1, 3);
insert into sys.args values (8817, 148, 'arg_4', 'int', 32, 0, 1, 4);
insert into sys.args values (8818, 148, 'arg_5', 'double', 53, 0, 1, 5);
insert into sys.functions values (149, 'window_bound', 'window_bound', 'sql', 0, 6, false, false, false, 2000, true);
insert into sys.args values (8819, 149, 'res_0', 'bigint', 64, 0, 0, 0);
insert into sys.args values (8820, 149, 'arg_1', 'boolean', 1, 0, 1, 1);
insert into sys.args values (8821, 149, 'arg_2', 'any', 0, 0, 1, 2);
insert into sys.args values (8822, 149, 'arg_3', 'int', 32, 0, 1, 3);
insert into sys.args values (8823, 149, 'arg_4', 'int', 32, 0, 1, 4);
insert into sys.args values (8824, 149, 'arg_5', 'int', 32, 0, 1, 5);
insert into sys.args values (8825, 149, 'arg_6', 'double', 53, 0, 1, 6);
insert into sys.functions values (150, 'window_bound', 'window_bound', 'sql', 0, 6, false, false, false, 2000, true);
insert into sys.args values (8826, 150, 'res_0', 'bigint', 64, 0, 0, 0);
insert into sys.args values (8827, 150, 'arg_1', 'any', 0, 0, 1, 1);
insert into sys.args values (8828, 150, 'arg_2', 'int', 32, 0, 1, 2);
insert into sys.args values (8829, 150, 'arg_3', 'int', 32, 0, 1, 3);
insert into sys.args values (8830, 150, 'arg_4', 'int', 32, 0, 1, 4);
insert into sys.args values (8831, 150, 'arg_5', 'decimal', 2, 0, 1, 5);
insert into sys.functions values (151, 'window_bound', 'window_bound', 'sql', 0, 6, false, false, false, 2000, true);
insert into sys.args values (8832, 151, 'res_0', 'bigint', 64, 0, 0, 0);
insert into sys.args values (8833, 151, 'arg_1', 'boolean', 1, 0, 1, 1);
insert into sys.args values (8834, 151, 'arg_2', 'any', 0, 0, 1, 2);
insert into sys.args values (8835, 151, 'arg_3', 'int', 32, 0, 1, 3);
insert into sys.args values (8836, 151, 'arg_4', 'int', 32, 0, 1, 4);
insert into sys.args values (8837, 151, 'arg_5', 'int', 32, 0, 1, 5);
insert into sys.args values (8838, 151, 'arg_6', 'decimal', 2, 0, 1, 6);
insert into sys.functions values (152, 'window_bound', 'window_bound', 'sql', 0, 6, false, false, false, 2000, true);
insert into sys.args values (8839, 152, 'res_0', 'bigint', 64, 0, 0, 0);
insert into sys.args values (8840, 152, 'arg_1', 'any', 0, 0, 1, 1);
insert into sys.args values (8841, 152, 'arg_2', 'int', 32, 0, 1, 2);
insert into sys.args values (8842, 152, 'arg_3', 'int', 32, 0, 1, 3);
insert into sys.args values (8843, 152, 'arg_4', 'int', 32, 0, 1, 4);
insert into sys.args values (8844, 152, 'arg_5', 'decimal', 4, 0, 1, 5);
insert into sys.functions values (153, 'window_bound', 'window_bound', 'sql', 0, 6, false, false, false, 2000, true);
insert into sys.args values (8845, 153, 'res_0', 'bigint', 64, 0, 0, 0);
insert into sys.args values (8846, 153, 'arg_1', 'boolean', 1, 0, 1, 1);
insert into sys.args values (8847, 153, 'arg_2', 'any', 0, 0, 1, 2);
insert into sys.args values (8848, 153, 'arg_3', 'int', 32, 0, 1, 3);
insert into sys.args values (8849, 153, 'arg_4', 'int', 32, 0, 1, 4);
insert into sys.args values (8850, 153, 'arg_5', 'int', 32, 0, 1, 5);
insert into sys.args values (8851, 153, 'arg_6', 'decimal', 4, 0, 1, 6);
insert into sys.functions values (154, 'window_bound', 'window_bound', 'sql', 0, 6, false, false, false, 2000, true);
insert into sys.args values (8852, 154, 'res_0', 'bigint', 64, 0, 0, 0);
insert into sys.args values (8853, 154, 'arg_1', 'any', 0, 0, 1, 1);
insert into sys.args values (8854, 154, 'arg_2', 'int', 32, 0, 1, 2);
insert into sys.args values (8855, 154, 'arg_3', 'int', 32, 0, 1, 3);
insert into sys.args values (8856, 154, 'arg_4', 'int', 32, 0, 1, 4);
insert into sys.args values (8857, 154, 'arg_5', 'decimal', 9, 0, 1, 5);
insert into sys.functions values (155, 'window_bound', 'window_bound', 'sql', 0, 6, false, false, false, 2000, true);
insert into sys.args values (8858, 155, 'res_0', 'bigint', 64, 0, 0, 0);
insert into sys.args values (8859, 155, 'arg_1', 'boolean', 1, 0, 1, 1);
insert into sys.args values (8860, 155, 'arg_2', 'any', 0, 0, 1, 2);
insert into sys.args values (8861, 155, 'arg_3', 'int', 32, 0, 1, 3);
insert into sys.args values (8862, 155, 'arg_4', 'int', 32, 0, 1, 4);
insert into sys.args values (8863, 155, 'arg_5', 'int', 32, 0, 1, 5);
insert into sys.args values (8864, 155, 'arg_6', 'decimal', 9, 0, 1, 6);
insert into sys.functions values (156, 'window_bound', 'window_bound', 'sql', 0, 6, false, false, false, 2000, true);
insert into sys.args values (8865, 156, 'res_0', 'bigint', 64, 0, 0, 0);
insert into sys.args values (8866, 156, 'arg_1', 'any', 0, 0, 1, 1);
insert into sys.args values (8867, 156, 'arg_2', 'int', 32, 0, 1, 2);
insert into sys.args values (8868, 156, 'arg_3', 'int', 32, 0, 1, 3);
insert into sys.args values (8869, 156, 'arg_4', 'int', 32, 0, 1, 4);
insert into sys.args values (8870, 156, 'arg_5', 'decimal', 18, 0, 1, 5);
insert into sys.functions values (157, 'window_bound', 'window_bound', 'sql', 0, 6, false, false, false, 2000, true);
insert into sys.args values (8871, 157, 'res_0', 'bigint', 64, 0, 0, 0);
insert into sys.args values (8872, 157, 'arg_1', 'boolean', 1, 0, 1, 1);
insert into sys.args values (8873, 157, 'arg_2', 'any', 0, 0, 1, 2);
insert into sys.args values (8874, 157, 'arg_3', 'int', 32, 0, 1, 3);
insert into sys.args values (8875, 157, 'arg_4', 'int', 32, 0, 1, 4);
insert into sys.args values (8876, 157, 'arg_5', 'int', 32, 0, 1, 5);
insert into sys.args values (8877, 157, 'arg_6', 'decimal', 18, 0, 1, 6);
insert into sys.functions values (158, 'window_bound', 'window_bound', 'sql', 0, 6, false, false, false, 2000, true);
insert into sys.args values (8878, 158, 'res_0', 'bigint', 64, 0, 0, 0);
insert into sys.args values (8879, 158, 'arg_1', 'any', 0, 0, 1, 1);
insert into sys.args values (8880, 158, 'arg_2', 'int', 32, 0, 1, 2);
insert into sys.args values (8881, 158, 'arg_3', 'int', 32, 0, 1, 3);
insert into sys.args values (8882, 158, 'arg_4', 'int', 32, 0, 1, 4);
insert into sys.args values (8883, 158, 'arg_5', 'month_interval', 32, 0, 1, 5);
insert into sys.functions values (159, 'window_bound', 'window_bound', 'sql', 0, 6, false, false, false, 2000, true);
insert into sys.args values (8884, 159, 'res_0', 'bigint', 64, 0, 0, 0);
insert into sys.args values (8885, 159, 'arg_1', 'boolean', 1, 0, 1, 1);
insert into sys.args values (8886, 159, 'arg_2', 'any', 0, 0, 1, 2);
insert into sys.args values (8887, 159, 'arg_3', 'int', 32, 0, 1, 3);
insert into sys.args values (8888, 159, 'arg_4', 'int', 32, 0, 1, 4);
insert into sys.args values (8889, 159, 'arg_5', 'int', 32, 0, 1, 5);
insert into sys.args values (8890, 159, 'arg_6', 'month_interval', 32, 0, 1, 6);
insert into sys.functions values (160, 'window_bound', 'window_bound', 'sql', 0, 6, false, false, false, 2000, true);
insert into sys.args values (8891, 160, 'res_0', 'bigint', 64, 0, 0, 0);
insert into sys.args values (8892, 160, 'arg_1', 'any', 0, 0, 1, 1);
insert into sys.args values (8893, 160, 'arg_2', 'int', 32, 0, 1, 2);
insert into sys.args values (8894, 160, 'arg_3', 'int', 32, 0, 1, 3);
insert into sys.args values (8895, 160, 'arg_4', 'int', 32, 0, 1, 4);
insert into sys.args values (8896, 160, 'arg_5', 'sec_interval', 13, 0, 1, 5);
insert into sys.functions values (161, 'window_bound', 'window_bound', 'sql', 0, 6, false, false, false, 2000, true);
insert into sys.args values (8897, 161, 'res_0', 'bigint', 64, 0, 0, 0);
insert into sys.args values (8898, 161, 'arg_1', 'boolean', 1, 0, 1, 1);
insert into sys.args values (8899, 161, 'arg_2', 'any', 0, 0, 1, 2);
insert into sys.args values (8900, 161, 'arg_3', 'int', 32, 0, 1, 3);
insert into sys.args values (8901, 161, 'arg_4', 'int', 32, 0, 1, 4);
insert into sys.args values (8902, 161, 'arg_5', 'int', 32, 0, 1, 5);
insert into sys.args values (8903, 161, 'arg_6', 'sec_interval', 13, 0, 1, 6);
insert into sys.functions values (162, 'rank', 'rank', 'sql', 0, 6, false, false, false, 2000, true);
insert into sys.args values (8904, 162, 'res_0', 'int', 32, 0, 0, 0);
insert into sys.args values (8905, 162, 'arg_1', 'any', 0, 0, 1, 1);
insert into sys.args values (8906, 162, 'arg_2', 'boolean', 1, 0, 1, 2);
insert into sys.args values (8907, 162, 'arg_3', 'boolean', 1, 0, 1, 3);
insert into sys.functions values (163, 'dense_rank', 'dense_rank', 'sql', 0, 6, false, false, false, 2000, true);
insert into sys.args values (8908, 163, 'res_0', 'int', 32, 0, 0, 0);
insert into sys.args values (8909, 163, 'arg_1', 'any', 0, 0, 1, 1);
insert into sys.args values (8910, 163, 'arg_2', 'boolean', 1, 0, 1, 2);
insert into sys.args values (8911, 163, 'arg_3', 'boolean', 1, 0, 1, 3);
insert into sys.functions values (164, 'row_number', 'row_number', 'sql', 0, 6, false, false, false, 2000, true);
insert into sys.args values (8912, 164, 'res_0', 'int', 32, 0, 0, 0);
insert into sys.args values (8913, 164, 'arg_1', 'any', 0, 0, 1, 1);
insert into sys.args values (8914, 164, 'arg_2', 'boolean', 1, 0, 1, 2);
insert into sys.args values (8915, 164, 'arg_3', 'boolean', 1, 0, 1, 3);
insert into sys.functions values (165, 'percent_rank', 'percent_rank', 'sql', 0, 6, false, false, false, 2000, true);
insert into sys.args values (8916, 165, 'res_0', 'double', 53, 0, 0, 0);
insert into sys.args values (8917, 165, 'arg_1', 'any', 0, 0, 1, 1);
insert into sys.args values (8918, 165, 'arg_2', 'boolean', 1, 0, 1, 2);
insert into sys.args values (8919, 165, 'arg_3', 'boolean', 1, 0, 1, 3);
insert into sys.functions values (166, 'cume_dist', 'cume_dist', 'sql', 0, 6, false, false, false, 2000, true);
insert into sys.args values (8920, 166, 'res_0', 'double', 53, 0, 0, 0);
insert into sys.args values (8921, 166, 'arg_1', 'any', 0, 0, 1, 1);
insert into sys.args values (8922, 166, 'arg_2', 'boolean', 1, 0, 1, 2);
insert into sys.args values (8923, 166, 'arg_3', 'boolean', 1, 0, 1, 3);
insert into sys.functions values (167, 'ntile', 'ntile', 'sql', 0, 6, false, false, false, 2000, true);
insert into sys.args values (8924, 167, 'res_0', 'tinyint', 8, 0, 0, 0);
insert into sys.args values (8925, 167, 'arg_1', 'any', 0, 0, 1, 1);
insert into sys.args values (8926, 167, 'arg_2', 'tinyint', 8, 0, 1, 2);
insert into sys.args values (8927, 167, 'arg_3', 'boolean', 1, 0, 1, 3);
insert into sys.args values (8928, 167, 'arg_4', 'boolean', 1, 0, 1, 4);
insert into sys.functions values (168, 'ntile', 'ntile', 'sql', 0, 6, false, false, false, 2000, true);
insert into sys.args values (8929, 168, 'res_0', 'smallint', 16, 0, 0, 0);
insert into sys.args values (8930, 168, 'arg_1', 'any', 0, 0, 1, 1);
insert into sys.args values (8931, 168, 'arg_2', 'smallint', 16, 0, 1, 2);
insert into sys.args values (8932, 168, 'arg_3', 'boolean', 1, 0, 1, 3);
insert into sys.args values (8933, 168, 'arg_4', 'boolean', 1, 0, 1, 4);
insert into sys.functions values (169, 'ntile', 'ntile', 'sql', 0, 6, false, false, false, 2000, true);
insert into sys.args values (8934, 169, 'res_0', 'int', 32, 0, 0, 0);
insert into sys.args values (8935, 169, 'arg_1', 'any', 0, 0, 1, 1);
insert into sys.args values (8936, 169, 'arg_2', 'int', 32, 0, 1, 2);
insert into sys.args values (8937, 169, 'arg_3', 'boolean', 1, 0, 1, 3);
insert into sys.args values (8938, 169, 'arg_4', 'boolean', 1, 0, 1, 4);
insert into sys.functions values (170, 'ntile', 'ntile', 'sql', 0, 6, false, false, false, 2000, true);
insert into sys.args values (8939, 170, 'res_0', 'bigint', 64, 0, 0, 0);
insert into sys.args values (8940, 170, 'arg_1', 'any', 0, 0, 1, 1);
insert into sys.args values (8941, 170, 'arg_2', 'bigint', 64, 0, 1, 2);
insert into sys.args values (8942, 170, 'arg_3', 'boolean', 1, 0, 1, 3);
insert into sys.args values (8943, 170, 'arg_4', 'boolean', 1, 0, 1, 4);
insert into sys.functions values (171, 'lag', 'lag', 'sql', 0, 6, false, false, false, 2000, true);
insert into sys.args values (8944, 171, 'res_0', 'any', 0, 0, 0, 0);
insert into sys.args values (8945, 171, 'arg_1', 'any', 0, 0, 1, 1);
insert into sys.args values (8946, 171, 'arg_2', 'boolean', 1, 0, 1, 2);
insert into sys.args values (8947, 171, 'arg_3', 'boolean', 1, 0, 1, 3);
insert into sys.functions values (172, 'lag', 'lag', 'sql', 0, 6, false, false, false, 2000, true);
insert into sys.args values (8948, 172, 'res_0', 'any', 0, 0, 0, 0);
insert into sys.args values (8949, 172, 'arg_1', 'any', 0, 0, 1, 1);
insert into sys.args values (8950, 172, 'arg_2', 'tinyint', 8, 0, 1, 2);
insert into sys.args values (8951, 172, 'arg_3', 'boolean', 1, 0, 1, 3);
insert into sys.args values (8952, 172, 'arg_4', 'boolean', 1, 0, 1, 4);
insert into sys.functions values (173, 'lag', 'lag', 'sql', 0, 6, false, false, false, 2000, true);
insert into sys.args values (8953, 173, 'res_0', 'any', 0, 0, 0, 0);
insert into sys.args values (8954, 173, 'arg_1', 'any', 0, 0, 1, 1);
insert into sys.args values (8955, 173, 'arg_2', 'smallint', 16, 0, 1, 2);
insert into sys.args values (8956, 173, 'arg_3', 'boolean', 1, 0, 1, 3);
insert into sys.args values (8957, 173, 'arg_4', 'boolean', 1, 0, 1, 4);
insert into sys.functions values (174, 'lag', 'lag', 'sql', 0, 6, false, false, false, 2000, true);
insert into sys.args values (8958, 174, 'res_0', 'any', 0, 0, 0, 0);
insert into sys.args values (8959, 174, 'arg_1', 'any', 0, 0, 1, 1);
insert into sys.args values (8960, 174, 'arg_2', 'int', 32, 0, 1, 2);
insert into sys.args values (8961, 174, 'arg_3', 'boolean', 1, 0, 1, 3);
insert into sys.args values (8962, 174, 'arg_4', 'boolean', 1, 0, 1, 4);
insert into sys.functions values (175, 'lag', 'lag', 'sql', 0, 6, false, false, false, 2000, true);
insert into sys.args values (8963, 175, 'res_0', 'any', 0, 0, 0, 0);
insert into sys.args values (8964, 175, 'arg_1', 'any', 0, 0, 1, 1);
insert into sys.args values (8965, 175, 'arg_2', 'bigint', 64, 0, 1, 2);
insert into sys.args values (8966, 175, 'arg_3', 'boolean', 1, 0, 1, 3);
insert into sys.args values (8967, 175, 'arg_4', 'boolean', 1, 0, 1, 4);
insert into sys.functions values (176, 'lag', 'lag', 'sql', 0, 6, false, false, false, 2000, true);
insert into sys.args values (8968, 176, 'res_0', 'any', 0, 0, 0, 0);
insert into sys.args values (8969, 176, 'arg_1', 'any', 0, 0, 1, 1);
insert into sys.args values (8970, 176, 'arg_2', 'tinyint', 8, 0, 1, 2);
insert into sys.args values (8971, 176, 'arg_3', 'any', 0, 0, 1, 3);
insert into sys.args values (8972, 176, 'arg_4', 'boolean', 1, 0, 1, 4);
insert into sys.args values (8973, 176, 'arg_5', 'boolean', 1, 0, 1, 5);
insert into sys.functions values (177, 'lag', 'lag', 'sql', 0, 6, false, false, false, 2000, true);
insert into sys.args values (8974, 177, 'res_0', 'any', 0, 0, 0, 0);
insert into sys.args values (8975, 177, 'arg_1', 'any', 0, 0, 1, 1);
insert into sys.args values (8976, 177, 'arg_2', 'smallint', 16, 0, 1, 2);
insert into sys.args values (8977, 177, 'arg_3', 'any', 0, 0, 1, 3);
insert into sys.args values (8978, 177, 'arg_4', 'boolean', 1, 0, 1, 4);
insert into sys.args values (8979, 177, 'arg_5', 'boolean', 1, 0, 1, 5);
insert into sys.functions values (178, 'lag', 'lag', 'sql', 0, 6, false, false, false, 2000, true);
insert into sys.args values (8980, 178, 'res_0', 'any', 0, 0, 0, 0);
insert into sys.args values (8981, 178, 'arg_1', 'any', 0, 0, 1, 1);
insert into sys.args values (8982, 178, 'arg_2', 'int', 32, 0, 1, 2);
insert into sys.args values (8983, 178, 'arg_3', 'any', 0, 0, 1, 3);
insert into sys.args values (8984, 178, 'arg_4', 'boolean', 1, 0, 1, 4);
insert into sys.args values (8985, 178, 'arg_5', 'boolean', 1, 0, 1, 5);
insert into sys.functions values (179, 'lag', 'lag', 'sql', 0, 6, false, false, false, 2000, true);
insert into sys.args values (8986, 179, 'res_0', 'any', 0, 0, 0, 0);
insert into sys.args values (8987, 179, 'arg_1', 'any', 0, 0, 1, 1);
insert into sys.args values (8988, 179, 'arg_2', 'bigint', 64, 0, 1, 2);
insert into sys.args values (8989, 179, 'arg_3', 'any', 0, 0, 1, 3);
insert into sys.args values (8990, 179, 'arg_4', 'boolean', 1, 0, 1, 4);
insert into sys.args values (8991, 179, 'arg_5', 'boolean', 1, 0, 1, 5);
insert into sys.functions values (180, 'lead', 'lead', 'sql', 0, 6, false, false, false, 2000, true);
insert into sys.args values (8992, 180, 'res_0', 'any', 0, 0, 0, 0);
insert into sys.args values (8993, 180, 'arg_1', 'any', 0, 0, 1, 1);
insert into sys.args values (8994, 180, 'arg_2', 'boolean', 1, 0, 1, 2);
insert into sys.args values (8995, 180, 'arg_3', 'boolean', 1, 0, 1, 3);
insert into sys.functions values (181, 'lead', 'lead', 'sql', 0, 6, false, false, false, 2000, true);
insert into sys.args values (8996, 181, 'res_0', 'any', 0, 0, 0, 0);
insert into sys.args values (8997, 181, 'arg_1', 'any', 0, 0, 1, 1);
insert into sys.args values (8998, 181, 'arg_2', 'tinyint', 8, 0, 1, 2);
insert into sys.args values (8999, 181, 'arg_3', 'boolean', 1, 0, 1, 3);
insert into sys.args values (9000, 181, 'arg_4', 'boolean', 1, 0, 1, 4);
insert into sys.functions values (182, 'lead', 'lead', 'sql', 0, 6, false, false, false, 2000, true);
insert into sys.args values (9001, 182, 'res_0', 'any', 0, 0, 0, 0);
insert into sys.args values (9002, 182, 'arg_1', 'any', 0, 0, 1, 1);
insert into sys.args values (9003, 182, 'arg_2', 'smallint', 16, 0, 1, 2);
insert into sys.args values (9004, 182, 'arg_3', 'boolean', 1, 0, 1, 3);
insert into sys.args values (9005, 182, 'arg_4', 'boolean', 1, 0, 1, 4);
insert into sys.functions values (183, 'lead', 'lead', 'sql', 0, 6, false, false, false, 2000, true);
insert into sys.args values (9006, 183, 'res_0', 'any', 0, 0, 0, 0);
insert into sys.args values (9007, 183, 'arg_1', 'any', 0, 0, 1, 1);
insert into sys.args values (9008, 183, 'arg_2', 'int', 32, 0, 1, 2);
insert into sys.args values (9009, 183, 'arg_3', 'boolean', 1, 0, 1, 3);
insert into sys.args values (9010, 183, 'arg_4', 'boolean', 1, 0, 1, 4);
insert into sys.functions values (184, 'lead', 'lead', 'sql', 0, 6, false, false, false, 2000, true);
insert into sys.args values (9011, 184, 'res_0', 'any', 0, 0, 0, 0);
insert into sys.args values (9012, 184, 'arg_1', 'any', 0, 0, 1, 1);
insert into sys.args values (9013, 184, 'arg_2', 'bigint', 64, 0, 1, 2);
insert into sys.args values (9014, 184, 'arg_3', 'boolean', 1, 0, 1, 3);
insert into sys.args values (9015, 184, 'arg_4', 'boolean', 1, 0, 1, 4);
insert into sys.functions values (185, 'lead', 'lead', 'sql', 0, 6, false, false, false, 2000, true);
insert into sys.args values (9016, 185, 'res_0', 'any', 0, 0, 0, 0);
insert into sys.args values (9017, 185, 'arg_1', 'any', 0, 0, 1, 1);
insert into sys.args values (9018, 185, 'arg_2', 'tinyint', 8, 0, 1, 2);
insert into sys.args values (9019, 185, 'arg_3', 'any', 0, 0, 1, 3);
insert into sys.args values (9020, 185, 'arg_4', 'boolean', 1, 0, 1, 4);
insert into sys.args values (9021, 185, 'arg_5', 'boolean', 1, 0, 1, 5);
insert into sys.functions values (186, 'lead', 'lead', 'sql', 0, 6, false, false, false, 2000, true);
insert into sys.args values (9022, 186, 'res_0', 'any', 0, 0, 0, 0);
insert into sys.args values (9023, 186, 'arg_1', 'any', 0, 0, 1, 1);
insert into sys.args values (9024, 186, 'arg_2', 'smallint', 16, 0, 1, 2);
insert into sys.args values (9025, 186, 'arg_3', 'any', 0, 0, 1, 3);
insert into sys.args values (9026, 186, 'arg_4', 'boolean', 1, 0, 1, 4);
insert into sys.args values (9027, 186, 'arg_5', 'boolean', 1, 0, 1, 5);
insert into sys.functions values (187, 'lead', 'lead', 'sql', 0, 6, false, false, false, 2000, true);
insert into sys.args values (9028, 187, 'res_0', 'any', 0, 0, 0, 0);
insert into sys.args values (9029, 187, 'arg_1', 'any', 0, 0, 1, 1);
insert into sys.args values (9030, 187, 'arg_2', 'int', 32, 0, 1, 2);
insert into sys.args values (9031, 187, 'arg_3', 'any', 0, 0, 1, 3);
insert into sys.args values (9032, 187, 'arg_4', 'boolean', 1, 0, 1, 4);
insert into sys.args values (9033, 187, 'arg_5', 'boolean', 1, 0, 1, 5);
insert into sys.functions values (188, 'lead', 'lead', 'sql', 0, 6, false, false, false, 2000, true);
insert into sys.args values (9034, 188, 'res_0', 'any', 0, 0, 0, 0);
insert into sys.args values (9035, 188, 'arg_1', 'any', 0, 0, 1, 1);
insert into sys.args values (9036, 188, 'arg_2', 'bigint', 64, 0, 1, 2);
insert into sys.args values (9037, 188, 'arg_3', 'any', 0, 0, 1, 3);
insert into sys.args values (9038, 188, 'arg_4', 'boolean', 1, 0, 1, 4);
insert into sys.args values (9039, 188, 'arg_5', 'boolean', 1, 0, 1, 5);
insert into sys.functions values (189, 'first_value', 'first_value', 'sql', 0, 6, false, false, false, 2000, true);
insert into sys.args values (9040, 189, 'res_0', 'any', 0, 0, 0, 0);
insert into sys.args values (9041, 189, 'arg_1', 'any', 0, 0, 1, 1);
insert into sys.functions values (190, 'last_value', 'last_value', 'sql', 0, 6, false, false, false, 2000, true);
insert into sys.args values (9042, 190, 'res_0', 'any', 0, 0, 0, 0);
insert into sys.args values (9043, 190, 'arg_1', 'any', 0, 0, 1, 1);
insert into sys.functions values (191, 'nth_value', 'nth_value', 'sql', 0, 6, false, false, false, 2000, true);
insert into sys.args values (9044, 191, 'res_0', 'any', 0, 0, 0, 0);
insert into sys.args values (9045, 191, 'arg_1', 'any', 0, 0, 1, 1);
insert into sys.args values (9046, 191, 'arg_2', 'tinyint', 8, 0, 1, 2);
insert into sys.functions values (192, 'nth_value', 'nth_value', 'sql', 0, 6, false, false, false, 2000, true);
insert into sys.args values (9047, 192, 'res_0', 'any', 0, 0, 0, 0);
insert into sys.args values (9048, 192, 'arg_1', 'any', 0, 0, 1, 1);
insert into sys.args values (9049, 192, 'arg_2', 'smallint', 16, 0, 1, 2);
insert into sys.functions values (193, 'nth_value', 'nth_value', 'sql', 0, 6, false, false, false, 2000, true);
insert into sys.args values (9050, 193, 'res_0', 'any', 0, 0, 0, 0);
insert into sys.args values (9051, 193, 'arg_1', 'any', 0, 0, 1, 1);
insert into sys.args values (9052, 193, 'arg_2', 'int', 32, 0, 1, 2);
insert into sys.functions values (194, 'nth_value', 'nth_value', 'sql', 0, 6, false, false, false, 2000, true);
insert into sys.args values (9053, 194, 'res_0', 'any', 0, 0, 0, 0);
insert into sys.args values (9054, 194, 'arg_1', 'any', 0, 0, 1, 1);
insert into sys.args values (9055, 194, 'arg_2', 'bigint', 64, 0, 1, 2);
insert into sys.functions values (195, 'count', 'count', 'sql', 0, 6, false, false, false, 2000, true);
insert into sys.args values (9056, 195, 'res_0', 'bigint', 64, 0, 0, 0);
insert into sys.args values (9057, 195, 'arg_1', 'any', 0, 0, 1, 1);
insert into sys.args values (9058, 195, 'arg_2', 'boolean', 1, 0, 1, 2);
insert into sys.functions values (196, 'min', 'min', 'sql', 0, 6, false, false, false, 2000, true);
insert into sys.args values (9059, 196, 'res_0', 'any', 0, 0, 0, 0);
insert into sys.args values (9060, 196, 'arg_1', 'any', 0, 0, 1, 1);
insert into sys.functions values (197, 'max', 'max', 'sql', 0, 6, false, false, false, 2000, true);
insert into sys.args values (9061, 197, 'res_0', 'any', 0, 0, 0, 0);
insert into sys.args values (9062, 197, 'arg_1', 'any', 0, 0, 1, 1);
insert into sys.functions values (198, 'sum', 'sum', 'sql', 0, 6, false, false, false, 2000, true);
insert into sys.args values (9063, 198, 'res_0', 'bigint', 64, 0, 0, 0);
insert into sys.args values (9064, 198, 'arg_1', 'tinyint', 8, 0, 1, 1);
insert into sys.functions values (199, 'sum', 'sum', 'sql', 0, 6, false, false, false, 2000, true);
insert into sys.args values (9065, 199, 'res_0', 'bigint', 64, 0, 0, 0);
insert into sys.args values (9066, 199, 'arg_1', 'smallint', 16, 0, 1, 1);
insert into sys.functions values (200, 'sum', 'sum', 'sql', 0, 6, false, false, false, 2000, true);
insert into sys.args values (9067, 200, 'res_0', 'bigint', 64, 0, 0, 0);
insert into sys.args values (9068, 200, 'arg_1', 'int', 32, 0, 1, 1);
insert into sys.functions values (201, 'sum', 'sum', 'sql', 0, 6, false, false, false, 2000, true);
insert into sys.args values (9069, 201, 'res_0', 'bigint', 64, 0, 0, 0);
insert into sys.args values (9070, 201, 'arg_1', 'bigint', 64, 0, 1, 1);
insert into sys.functions values (202, 'sum', 'sum', 'sql', 0, 6, false, false, false, 2000, true);
insert into sys.args values (9071, 202, 'res_0', 'decimal', 18, 0, 0, 0);
insert into sys.args values (9072, 202, 'arg_1', 'decimal', 2, 0, 1, 1);
insert into sys.functions values (203, 'sum', 'sum', 'sql', 0, 6, false, false, false, 2000, true);
insert into sys.args values (9073, 203, 'res_0', 'decimal', 18, 0, 0, 0);
insert into sys.args values (9074, 203, 'arg_1', 'decimal', 4, 0, 1, 1);
insert into sys.functions values (204, 'sum', 'sum', 'sql', 0, 6, false, false, false, 2000, true);
insert into sys.args values (9075, 204, 'res_0', 'decimal', 18, 0, 0, 0);
insert into sys.args values (9076, 204, 'arg_1', 'decimal', 9, 0, 1, 1);
insert into sys.functions values (205, 'sum', 'sum', 'sql', 0, 6, false, false, false, 2000, true);
insert into sys.args values (9077, 205, 'res_0', 'decimal', 18, 0, 0, 0);
insert into sys.args values (9078, 205, 'arg_1', 'decimal', 18, 0, 1, 1);
insert into sys.functions values (206, 'prod', 'prod', 'sql', 0, 6, false, false, false, 2000, true);
insert into sys.args values (9079, 206, 'res_0', 'bigint', 64, 0, 0, 0);
insert into sys.args values (9080, 206, 'arg_1', 'tinyint', 8, 0, 1, 1);
insert into sys.functions values (207, 'prod', 'prod', 'sql', 0, 6, false, false, false, 2000, true);
insert into sys.args values (9081, 207, 'res_0', 'bigint', 64, 0, 0, 0);
insert into sys.args values (9082, 207, 'arg_1', 'smallint', 16, 0, 1, 1);
insert into sys.functions values (208, 'prod', 'prod', 'sql', 0, 6, false, false, false, 2000, true);
insert into sys.args values (9083, 208, 'res_0', 'bigint', 64, 0, 0, 0);
insert into sys.args values (9084, 208, 'arg_1', 'int', 32, 0, 1, 1);
insert into sys.functions values (209, 'prod', 'prod', 'sql', 0, 6, false, false, false, 2000, true);
insert into sys.args values (9085, 209, 'res_0', 'bigint', 64, 0, 0, 0);
insert into sys.args values (9086, 209, 'arg_1', 'bigint', 64, 0, 1, 1);
insert into sys.functions values (210, 'sum', 'sum', 'sql', 0, 6, false, false, false, 2000, true);
insert into sys.args values (9087, 210, 'res_0', 'real', 24, 0, 0, 0);
insert into sys.args values (9088, 210, 'arg_1', 'real', 24, 0, 1, 1);
insert into sys.functions values (211, 'prod', 'prod', 'sql', 0, 6, false, false, false, 2000, true);
insert into sys.args values (9089, 211, 'res_0', 'real', 24, 0, 0, 0);
insert into sys.args values (9090, 211, 'arg_1', 'real', 24, 0, 1, 1);
insert into sys.functions values (212, 'sum', 'sum', 'sql', 0, 6, false, false, false, 2000, true);
insert into sys.args values (9091, 212, 'res_0', 'double', 53, 0, 0, 0);
insert into sys.args values (9092, 212, 'arg_1', 'double', 53, 0, 1, 1);
insert into sys.functions values (213, 'prod', 'prod', 'sql', 0, 6, false, false, false, 2000, true);
insert into sys.args values (9093, 213, 'res_0', 'double', 53, 0, 0, 0);
insert into sys.args values (9094, 213, 'arg_1', 'double', 53, 0, 1, 1);
insert into sys.functions values (214, 'sum', 'sum', 'sql', 0, 6, false, false, false, 2000, true);
insert into sys.args values (9095, 214, 'res_0', 'month_interval', 32, 0, 0, 0);
insert into sys.args values (9096, 214, 'arg_1', 'month_interval', 32, 0, 1, 1);
insert into sys.functions values (215, 'sum', 'sum', 'sql', 0, 6, false, false, false, 2000, true);
insert into sys.args values (9097, 215, 'res_0', 'sec_interval', 13, 0, 0, 0);
insert into sys.args values (9098, 215, 'arg_1', 'sec_interval', 13, 0, 1, 1);
insert into sys.functions values (216, 'avg', 'avg', 'sql', 0, 6, false, false, false, 2000, true);
insert into sys.args values (9099, 216, 'res_0', 'double', 53, 0, 0, 0);
insert into sys.args values (9100, 216, 'arg_1', 'double', 53, 0, 1, 1);
insert into sys.functions values (217, 'avg', 'avg', 'sql', 0, 6, false, false, false, 2000, true);
insert into sys.args values (9101, 217, 'res_0', 'double', 53, 0, 0, 0);
insert into sys.args values (9102, 217, 'arg_1', 'tinyint', 8, 0, 1, 1);
insert into sys.functions values (218, 'avg', 'avg', 'sql', 0, 6, false, false, false, 2000, true);
insert into sys.args values (9103, 218, 'res_0', 'double', 53, 0, 0, 0);
insert into sys.args values (9104, 218, 'arg_1', 'smallint', 16, 0, 1, 1);
insert into sys.functions values (219, 'avg', 'avg', 'sql', 0, 6, false, false, false, 2000, true);
insert into sys.args values (9105, 219, 'res_0', 'double', 53, 0, 0, 0);
insert into sys.args values (9106, 219, 'arg_1', 'int', 32, 0, 1, 1);
insert into sys.functions values (220, 'avg', 'avg', 'sql', 0, 6, false, false, false, 2000, true);
insert into sys.args values (9107, 220, 'res_0', 'double', 53, 0, 0, 0);
insert into sys.args values (9108, 220, 'arg_1', 'bigint', 64, 0, 1, 1);
insert into sys.functions values (221, 'avg', 'avg', 'sql', 0, 6, false, false, false, 2000, true);
insert into sys.args values (9109, 221, 'res_0', 'double', 53, 0, 0, 0);
insert into sys.args values (9110, 221, 'arg_1', 'month_interval', 32, 0, 1, 1);
insert into sys.functions values (222, 'avg', 'avg', 'sql', 0, 6, false, false, false, 2000, true);
insert into sys.args values (9111, 222, 'res_0', 'double', 53, 0, 0, 0);
insert into sys.args values (9112, 222, 'arg_1', 'real', 24, 0, 1, 1);
insert into sys.functions values (223, 'and', 'and', 'calc', 0, 1, false, false, false, 2000, true);
insert into sys.args values (9113, 223, 'res_0', 'boolean', 1, 0, 0, 0);
insert into sys.args values (9114, 223, 'arg_1', 'boolean', 1, 0, 1, 1);
insert into sys.args values (9115, 223, 'arg_2', 'boolean', 1, 0, 1, 2);
insert into sys.functions values (224, 'or', 'or', 'calc', 0, 1, false, false, false, 2000, true);
insert into sys.args values (9116, 224, 'res_0', 'boolean', 1, 0, 0, 0);
insert into sys.args values (9117, 224, 'arg_1', 'boolean', 1, 0, 1, 1);
insert into sys.args values (9118, 224, 'arg_2', 'boolean', 1, 0, 1, 2);
insert into sys.functions values (225, 'xor', 'xor', 'calc', 0, 1, false, false, false, 2000, true);
insert into sys.args values (9119, 225, 'res_0', 'boolean', 1, 0, 0, 0);
insert into sys.args values (9120, 225, 'arg_1', 'boolean', 1, 0, 1, 1);
insert into sys.args values (9121, 225, 'arg_2', 'boolean', 1, 0, 1, 2);
insert into sys.functions values (226, 'not', 'not', 'calc', 0, 1, false, false, false, 2000, true);
insert into sys.args values (9122, 226, 'res_0', 'boolean', 1, 0, 0, 0);
insert into sys.args values (9123, 226, 'arg_1', 'boolean', 1, 0, 1, 1);
insert into sys.functions values (227, 'sql_mul', '*', 'calc', 0, 1, false, false, false, 2000, true);
insert into sys.args values (9124, 227, 'res_0', 'smallint', 16, 0, 0, 0);
insert into sys.args values (9125, 227, 'arg_1', 'smallint', 16, 0, 1, 1);
insert into sys.args values (9126, 227, 'arg_2', 'tinyint', 8, 0, 1, 2);
insert into sys.functions values (228, 'sql_mul', '*', 'calc', 0, 1, false, false, false, 2000, true);
insert into sys.args values (9127, 228, 'res_0', 'smallint', 16, 0, 0, 0);
insert into sys.args values (9128, 228, 'arg_1', 'tinyint', 8, 0, 1, 1);
insert into sys.args values (9129, 228, 'arg_2', 'smallint', 16, 0, 1, 2);
insert into sys.functions values (229, 'sql_div', '/', 'calc', 0, 1, false, false, false, 2000, true);
insert into sys.args values (9130, 229, 'res_0', 'smallint', 16, 0, 0, 0);
insert into sys.args values (9131, 229, 'arg_1', 'smallint', 16, 0, 1, 1);
insert into sys.args values (9132, 229, 'arg_2', 'tinyint', 8, 0, 1, 2);
insert into sys.functions values (230, 'sql_mul', '*', 'calc', 0, 1, false, false, false, 2000, true);
insert into sys.args values (9133, 230, 'res_0', 'int', 32, 0, 0, 0);
insert into sys.args values (9134, 230, 'arg_1', 'int', 32, 0, 1, 1);
insert into sys.args values (9135, 230, 'arg_2', 'tinyint', 8, 0, 1, 2);
insert into sys.functions values (231, 'sql_mul', '*', 'calc', 0, 1, false, false, false, 2000, true);
insert into sys.args values (9136, 231, 'res_0', 'int', 32, 0, 0, 0);
insert into sys.args values (9137, 231, 'arg_1', 'tinyint', 8, 0, 1, 1);
insert into sys.args values (9138, 231, 'arg_2', 'int', 32, 0, 1, 2);
insert into sys.functions values (232, 'sql_div', '/', 'calc', 0, 1, false, false, false, 2000, true);
insert into sys.args values (9139, 232, 'res_0', 'int', 32, 0, 0, 0);
insert into sys.args values (9140, 232, 'arg_1', 'int', 32, 0, 1, 1);
insert into sys.args values (9141, 232, 'arg_2', 'tinyint', 8, 0, 1, 2);
insert into sys.functions values (233, 'sql_mul', '*', 'calc', 0, 1, false, false, false, 2000, true);
insert into sys.args values (9142, 233, 'res_0', 'int', 32, 0, 0, 0);
insert into sys.args values (9143, 233, 'arg_1', 'int', 32, 0, 1, 1);
insert into sys.args values (9144, 233, 'arg_2', 'smallint', 16, 0, 1, 2);
insert into sys.functions values (234, 'sql_mul', '*', 'calc', 0, 1, false, false, false, 2000, true);
insert into sys.args values (9145, 234, 'res_0', 'int', 32, 0, 0, 0);
insert into sys.args values (9146, 234, 'arg_1', 'smallint', 16, 0, 1, 1);
insert into sys.args values (9147, 234, 'arg_2', 'int', 32, 0, 1, 2);
insert into sys.functions values (235, 'sql_div', '/', 'calc', 0, 1, false, false, false, 2000, true);
insert into sys.args values (9148, 235, 'res_0', 'int', 32, 0, 0, 0);
insert into sys.args values (9149, 235, 'arg_1', 'int', 32, 0, 1, 1);
insert into sys.args values (9150, 235, 'arg_2', 'smallint', 16, 0, 1, 2);
insert into sys.functions values (236, 'sql_mul', '*', 'calc', 0, 1, false, false, false, 2000, true);
insert into sys.args values (9151, 236, 'res_0', 'bigint', 64, 0, 0, 0);
insert into sys.args values (9152, 236, 'arg_1', 'bigint', 64, 0, 1, 1);
insert into sys.args values (9153, 236, 'arg_2', 'tinyint', 8, 0, 1, 2);
insert into sys.functions values (237, 'sql_mul', '*', 'calc', 0, 1, false, false, false, 2000, true);
insert into sys.args values (9154, 237, 'res_0', 'bigint', 64, 0, 0, 0);
insert into sys.args values (9155, 237, 'arg_1', 'tinyint', 8, 0, 1, 1);
insert into sys.args values (9156, 237, 'arg_2', 'bigint', 64, 0, 1, 2);
insert into sys.functions values (238, 'sql_div', '/', 'calc', 0, 1, false, false, false, 2000, true);
insert into sys.args values (9157, 238, 'res_0', 'bigint', 64, 0, 0, 0);
insert into sys.args values (9158, 238, 'arg_1', 'bigint', 64, 0, 1, 1);
insert into sys.args values (9159, 238, 'arg_2', 'tinyint', 8, 0, 1, 2);
insert into sys.functions values (239, 'sql_mul', '*', 'calc', 0, 1, false, false, false, 2000, true);
insert into sys.args values (9160, 239, 'res_0', 'bigint', 64, 0, 0, 0);
insert into sys.args values (9161, 239, 'arg_1', 'bigint', 64, 0, 1, 1);
insert into sys.args values (9162, 239, 'arg_2', 'smallint', 16, 0, 1, 2);
insert into sys.functions values (240, 'sql_mul', '*', 'calc', 0, 1, false, false, false, 2000, true);
insert into sys.args values (9163, 240, 'res_0', 'bigint', 64, 0, 0, 0);
insert into sys.args values (9164, 240, 'arg_1', 'smallint', 16, 0, 1, 1);
insert into sys.args values (9165, 240, 'arg_2', 'bigint', 64, 0, 1, 2);
insert into sys.functions values (241, 'sql_div', '/', 'calc', 0, 1, false, false, false, 2000, true);
insert into sys.args values (9166, 241, 'res_0', 'bigint', 64, 0, 0, 0);
insert into sys.args values (9167, 241, 'arg_1', 'bigint', 64, 0, 1, 1);
insert into sys.args values (9168, 241, 'arg_2', 'smallint', 16, 0, 1, 2);
insert into sys.functions values (242, 'sql_mul', '*', 'calc', 0, 1, false, false, false, 2000, true);
insert into sys.args values (9169, 242, 'res_0', 'bigint', 64, 0, 0, 0);
insert into sys.args values (9170, 242, 'arg_1', 'bigint', 64, 0, 1, 1);
insert into sys.args values (9171, 242, 'arg_2', 'int', 32, 0, 1, 2);
insert into sys.functions values (243, 'sql_mul', '*', 'calc', 0, 1, false, false, false, 2000, true);
insert into sys.args values (9172, 243, 'res_0', 'bigint', 64, 0, 0, 0);
insert into sys.args values (9173, 243, 'arg_1', 'int', 32, 0, 1, 1);
insert into sys.args values (9174, 243, 'arg_2', 'bigint', 64, 0, 1, 2);
insert into sys.functions values (244, 'sql_div', '/', 'calc', 0, 1, false, false, false, 2000, true);
insert into sys.args values (9175, 244, 'res_0', 'bigint', 64, 0, 0, 0);
insert into sys.args values (9176, 244, 'arg_1', 'bigint', 64, 0, 1, 1);
insert into sys.args values (9177, 244, 'arg_2', 'int', 32, 0, 1, 2);
insert into sys.functions values (245, 'sql_mul', '*', 'calc', 0, 1, false, false, false, 2000, true);
insert into sys.args values (9178, 245, 'res_0', 'decimal', 9, 0, 0, 0);
insert into sys.args values (9179, 245, 'arg_1', 'decimal', 9, 0, 1, 1);
insert into sys.args values (9180, 245, 'arg_2', 'decimal', 4, 0, 1, 2);
insert into sys.functions values (246, 'sql_div', '/', 'calc', 0, 1, false, false, false, 2000, true);
insert into sys.args values (9181, 246, 'res_0', 'decimal', 9, 0, 0, 0);
insert into sys.args values (9182, 246, 'arg_1', 'decimal', 9, 0, 1, 1);
insert into sys.args values (9183, 246, 'arg_2', 'decimal', 4, 0, 1, 2);
insert into sys.functions values (247, 'sql_mul', '*', 'calc', 0, 1, false, false, false, 2000, true);
insert into sys.args values (9184, 247, 'res_0', 'decimal', 18, 0, 0, 0);
insert into sys.args values (9185, 247, 'arg_1', 'decimal', 18, 0, 1, 1);
insert into sys.args values (9186, 247, 'arg_2', 'decimal', 4, 0, 1, 2);
insert into sys.functions values (248, 'sql_div', '/', 'calc', 0, 1, false, false, false, 2000, true);
insert into sys.args values (9187, 248, 'res_0', 'decimal', 18, 0, 0, 0);
insert into sys.args values (9188, 248, 'arg_1', 'decimal', 18, 0, 1, 1);
insert into sys.args values (9189, 248, 'arg_2', 'decimal', 4, 0, 1, 2);
insert into sys.functions values (249, 'sql_mul', '*', 'calc', 0, 1, false, false, false, 2000, true);
insert into sys.args values (9190, 249, 'res_0', 'decimal', 18, 0, 0, 0);
insert into sys.args values (9191, 249, 'arg_1', 'decimal', 18, 0, 1, 1);
insert into sys.args values (9192, 249, 'arg_2', 'decimal', 9, 0, 1, 2);
insert into sys.functions values (250, 'sql_div', '/', 'calc', 0, 1, false, false, false, 2000, true);
insert into sys.args values (9193, 250, 'res_0', 'decimal', 18, 0, 0, 0);
insert into sys.args values (9194, 250, 'arg_1', 'decimal', 18, 0, 1, 1);
insert into sys.args values (9195, 250, 'arg_2', 'decimal', 9, 0, 1, 2);
insert into sys.functions values (251, 'sql_sub', '-', 'calc', 0, 1, false, false, false, 2000, true);
insert into sys.args values (9196, 251, 'res_0', 'oid', 63, 0, 0, 0);
insert into sys.args values (9197, 251, 'arg_1', 'oid', 63, 0, 1, 1);
insert into sys.args values (9198, 251, 'arg_2', 'oid', 63, 0, 1, 2);
insert into sys.functions values (252, 'sql_add', '+', 'calc', 0, 1, false, false, false, 2000, true);
insert into sys.args values (9199, 252, 'res_0', 'oid', 63, 0, 0, 0);
insert into sys.args values (9200, 252, 'arg_1', 'oid', 63, 0, 1, 1);
insert into sys.args values (9201, 252, 'arg_2', 'oid', 63, 0, 1, 2);
insert into sys.functions values (253, 'sql_mul', '*', 'calc', 0, 1, false, false, false, 2000, true);
insert into sys.args values (9202, 253, 'res_0', 'oid', 63, 0, 0, 0);
insert into sys.args values (9203, 253, 'arg_1', 'oid', 63, 0, 1, 1);
insert into sys.args values (9204, 253, 'arg_2', 'oid', 63, 0, 1, 2);
insert into sys.functions values (254, 'sql_div', '/', 'calc', 0, 1, false, false, false, 2000, true);
insert into sys.args values (9205, 254, 'res_0', 'oid', 63, 0, 0, 0);
insert into sys.args values (9206, 254, 'arg_1', 'oid', 63, 0, 1, 1);
insert into sys.args values (9207, 254, 'arg_2', 'oid', 63, 0, 1, 2);
insert into sys.functions values (255, 'bit_and', 'and', 'calc', 0, 1, false, false, false, 2000, true);
insert into sys.args values (9208, 255, 'res_0', 'oid', 63, 0, 0, 0);
insert into sys.args values (9209, 255, 'arg_1', 'oid', 63, 0, 1, 1);
insert into sys.args values (9210, 255, 'arg_2', 'oid', 63, 0, 1, 2);
insert into sys.functions values (256, 'bit_or', 'or', 'calc', 0, 1, false, false, false, 2000, true);
insert into sys.args values (9211, 256, 'res_0', 'oid', 63, 0, 0, 0);
insert into sys.args values (9212, 256, 'arg_1', 'oid', 63, 0, 1, 1);
insert into sys.args values (9213, 256, 'arg_2', 'oid', 63, 0, 1, 2);
insert into sys.functions values (257, 'bit_xor', 'xor', 'calc', 0, 1, false, false, false, 2000, true);
insert into sys.args values (9214, 257, 'res_0', 'oid', 63, 0, 0, 0);
insert into sys.args values (9215, 257, 'arg_1', 'oid', 63, 0, 1, 1);
insert into sys.args values (9216, 257, 'arg_2', 'oid', 63, 0, 1, 2);
insert into sys.functions values (258, 'bit_not', 'not', 'calc', 0, 1, false, false, false, 2000, true);
insert into sys.args values (9217, 258, 'res_0', 'oid', 63, 0, 0, 0);
insert into sys.args values (9218, 258, 'arg_1', 'oid', 63, 0, 1, 1);
insert into sys.functions values (259, 'left_shift', '<<', 'calc', 0, 1, false, false, false, 2000, true);
insert into sys.args values (9219, 259, 'res_0', 'oid', 63, 0, 0, 0);
insert into sys.args values (9220, 259, 'arg_1', 'oid', 63, 0, 1, 1);
insert into sys.args values (9221, 259, 'arg_2', 'int', 32, 0, 1, 2);
insert into sys.functions values (260, 'right_shift', '>>', 'calc', 0, 1, false, false, false, 2000, true);
insert into sys.args values (9222, 260, 'res_0', 'oid', 63, 0, 0, 0);
insert into sys.args values (9223, 260, 'arg_1', 'oid', 63, 0, 1, 1);
insert into sys.args values (9224, 260, 'arg_2', 'int', 32, 0, 1, 2);
insert into sys.functions values (261, 'sql_neg', '-', 'calc', 0, 1, false, false, false, 2000, true);
insert into sys.args values (9225, 261, 'res_0', 'oid', 63, 0, 0, 0);
insert into sys.args values (9226, 261, 'arg_1', 'oid', 63, 0, 1, 1);
insert into sys.functions values (262, 'abs', 'abs', 'calc', 0, 1, false, false, false, 2000, true);
insert into sys.args values (9227, 262, 'res_0', 'oid', 63, 0, 0, 0);
insert into sys.args values (9228, 262, 'arg_1', 'oid', 63, 0, 1, 1);
insert into sys.functions values (263, 'sign', 'sign', 'calc', 0, 1, false, false, false, 2000, true);
insert into sys.args values (9229, 263, 'res_0', 'tinyint', 8, 0, 0, 0);
insert into sys.args values (9230, 263, 'arg_1', 'oid', 63, 0, 1, 1);
insert into sys.functions values (264, 'scale_up', '*', 'calc', 0, 1, false, false, false, 2000, true);
insert into sys.args values (9231, 264, 'res_0', 'oid', 63, 0, 0, 0);
insert into sys.args values (9232, 264, 'arg_1', 'oid', 63, 0, 1, 1);
insert into sys.args values (9233, 264, 'arg_2', 'oid', 63, 0, 1, 2);
insert into sys.functions values (265, 'scale_down', 'dec_round', 'sql', 0, 1, false, false, false, 2000, true);
insert into sys.args values (9234, 265, 'res_0', 'oid', 63, 0, 0, 0);
insert into sys.args values (9235, 265, 'arg_1', 'oid', 63, 0, 1, 1);
insert into sys.args values (9236, 265, 'arg_2', 'oid', 63, 0, 1, 2);
insert into sys.functions values (266, 'sql_sub', '-', 'calc', 0, 1, false, false, false, 2000, true);
insert into sys.args values (9237, 266, 'res_0', 'month_interval', 32, 0, 0, 0);
insert into sys.args values (9238, 266, 'arg_1', 'month_interval', 32, 0, 1, 1);
insert into sys.args values (9239, 266, 'arg_2', 'oid', 63, 0, 1, 2);
insert into sys.functions values (267, 'sql_add', '+', 'calc', 0, 1, false, false, false, 2000, true);
insert into sys.args values (9240, 267, 'res_0', 'month_interval', 32, 0, 0, 0);
insert into sys.args values (9241, 267, 'arg_1', 'month_interval', 32, 0, 1, 1);
insert into sys.args values (9242, 267, 'arg_2', 'oid', 63, 0, 1, 2);
insert into sys.functions values (268, 'sql_mul', '*', 'calc', 0, 1, false, false, false, 2000, true);
insert into sys.args values (9243, 268, 'res_0', 'month_interval', 32, 0, 0, 0);
insert into sys.args values (9244, 268, 'arg_1', 'month_interval', 32, 0, 1, 1);
insert into sys.args values (9245, 268, 'arg_2', 'oid', 63, 0, 1, 2);
insert into sys.functions values (269, 'sql_div', '/', 'calc', 0, 1, false, false, false, 2000, true);
insert into sys.args values (9246, 269, 'res_0', 'month_interval', 32, 0, 0, 0);
insert into sys.args values (9247, 269, 'arg_1', 'month_interval', 32, 0, 1, 1);
insert into sys.args values (9248, 269, 'arg_2', 'oid', 63, 0, 1, 2);
insert into sys.functions values (270, 'sql_sub', '-', 'calc', 0, 1, false, false, false, 2000, true);
insert into sys.args values (9249, 270, 'res_0', 'sec_interval', 13, 0, 0, 0);
insert into sys.args values (9250, 270, 'arg_1', 'sec_interval', 13, 0, 1, 1);
insert into sys.args values (9251, 270, 'arg_2', 'oid', 63, 0, 1, 2);
insert into sys.functions values (271, 'sql_add', '+', 'calc', 0, 1, false, false, false, 2000, true);
insert into sys.args values (9252, 271, 'res_0', 'sec_interval', 13, 0, 0, 0);
insert into sys.args values (9253, 271, 'arg_1', 'sec_interval', 13, 0, 1, 1);
insert into sys.args values (9254, 271, 'arg_2', 'oid', 63, 0, 1, 2);
insert into sys.functions values (272, 'sql_mul', '*', 'calc', 0, 1, false, false, false, 2000, true);
insert into sys.args values (9255, 272, 'res_0', 'sec_interval', 13, 0, 0, 0);
insert into sys.args values (9256, 272, 'arg_1', 'sec_interval', 13, 0, 1, 1);
insert into sys.args values (9257, 272, 'arg_2', 'oid', 63, 0, 1, 2);
insert into sys.functions values (273, 'sql_div', '/', 'calc', 0, 1, false, false, false, 2000, true);
insert into sys.args values (9258, 273, 'res_0', 'sec_interval', 13, 0, 0, 0);
insert into sys.args values (9259, 273, 'arg_1', 'sec_interval', 13, 0, 1, 1);
insert into sys.args values (9260, 273, 'arg_2', 'oid', 63, 0, 1, 2);
insert into sys.functions values (274, 'sql_sub', '-', 'calc', 0, 1, false, false, false, 2000, true);
insert into sys.args values (9261, 274, 'res_0', 'tinyint', 8, 0, 0, 0);
insert into sys.args values (9262, 274, 'arg_1', 'tinyint', 8, 0, 1, 1);
insert into sys.args values (9263, 274, 'arg_2', 'tinyint', 8, 0, 1, 2);
insert into sys.functions values (275, 'sql_add', '+', 'calc', 0, 1, false, false, false, 2000, true);
insert into sys.args values (9264, 275, 'res_0', 'tinyint', 8, 0, 0, 0);
insert into sys.args values (9265, 275, 'arg_1', 'tinyint', 8, 0, 1, 1);
insert into sys.args values (9266, 275, 'arg_2', 'tinyint', 8, 0, 1, 2);
insert into sys.functions values (276, 'sql_mul', '*', 'calc', 0, 1, false, false, false, 2000, true);
insert into sys.args values (9267, 276, 'res_0', 'tinyint', 8, 0, 0, 0);
insert into sys.args values (9268, 276, 'arg_1', 'tinyint', 8, 0, 1, 1);
insert into sys.args values (9269, 276, 'arg_2', 'tinyint', 8, 0, 1, 2);
insert into sys.functions values (277, 'sql_div', '/', 'calc', 0, 1, false, false, false, 2000, true);
insert into sys.args values (9270, 277, 'res_0', 'tinyint', 8, 0, 0, 0);
insert into sys.args values (9271, 277, 'arg_1', 'tinyint', 8, 0, 1, 1);
insert into sys.args values (9272, 277, 'arg_2', 'tinyint', 8, 0, 1, 2);
insert into sys.functions values (278, 'bit_and', 'and', 'calc', 0, 1, false, false, false, 2000, true);
insert into sys.args values (9273, 278, 'res_0', 'tinyint', 8, 0, 0, 0);
insert into sys.args values (9274, 278, 'arg_1', 'tinyint', 8, 0, 1, 1);
insert into sys.args values (9275, 278, 'arg_2', 'tinyint', 8, 0, 1, 2);
insert into sys.functions values (279, 'bit_or', 'or', 'calc', 0, 1, false, false, false, 2000, true);
insert into sys.args values (9276, 279, 'res_0', 'tinyint', 8, 0, 0, 0);
insert into sys.args values (9277, 279, 'arg_1', 'tinyint', 8, 0, 1, 1);
insert into sys.args values (9278, 279, 'arg_2', 'tinyint', 8, 0, 1, 2);
insert into sys.functions values (280, 'bit_xor', 'xor', 'calc', 0, 1, false, false, false, 2000, true);
insert into sys.args values (9279, 280, 'res_0', 'tinyint', 8, 0, 0, 0);
insert into sys.args values (9280, 280, 'arg_1', 'tinyint', 8, 0, 1, 1);
insert into sys.args values (9281, 280, 'arg_2', 'tinyint', 8, 0, 1, 2);
insert into sys.functions values (281, 'bit_not', 'not', 'calc', 0, 1, false, false, false, 2000, true);
insert into sys.args values (9282, 281, 'res_0', 'tinyint', 8, 0, 0, 0);
insert into sys.args values (9283, 281, 'arg_1', 'tinyint', 8, 0, 1, 1);
insert into sys.functions values (282, 'left_shift', '<<', 'calc', 0, 1, false, false, false, 2000, true);
insert into sys.args values (9284, 282, 'res_0', 'tinyint', 8, 0, 0, 0);
insert into sys.args values (9285, 282, 'arg_1', 'tinyint', 8, 0, 1, 1);
insert into sys.args values (9286, 282, 'arg_2', 'int', 32, 0, 1, 2);
insert into sys.functions values (283, 'right_shift', '>>', 'calc', 0, 1, false, false, false, 2000, true);
insert into sys.args values (9287, 283, 'res_0', 'tinyint', 8, 0, 0, 0);
insert into sys.args values (9288, 283, 'arg_1', 'tinyint', 8, 0, 1, 1);
insert into sys.args values (9289, 283, 'arg_2', 'int', 32, 0, 1, 2);
insert into sys.functions values (284, 'sql_neg', '-', 'calc', 0, 1, false, false, false, 2000, true);
insert into sys.args values (9290, 284, 'res_0', 'tinyint', 8, 0, 0, 0);
insert into sys.args values (9291, 284, 'arg_1', 'tinyint', 8, 0, 1, 1);
insert into sys.functions values (285, 'abs', 'abs', 'calc', 0, 1, false, false, false, 2000, true);
insert into sys.args values (9292, 285, 'res_0', 'tinyint', 8, 0, 0, 0);
insert into sys.args values (9293, 285, 'arg_1', 'tinyint', 8, 0, 1, 1);
insert into sys.functions values (286, 'sign', 'sign', 'calc', 0, 1, false, false, false, 2000, true);
insert into sys.args values (9294, 286, 'res_0', 'tinyint', 8, 0, 0, 0);
insert into sys.args values (9295, 286, 'arg_1', 'tinyint', 8, 0, 1, 1);
insert into sys.functions values (287, 'scale_up', '*', 'calc', 0, 1, false, false, false, 2000, true);
insert into sys.args values (9296, 287, 'res_0', 'tinyint', 8, 0, 0, 0);
insert into sys.args values (9297, 287, 'arg_1', 'tinyint', 8, 0, 1, 1);
insert into sys.args values (9298, 287, 'arg_2', 'tinyint', 8, 0, 1, 2);
insert into sys.functions values (288, 'scale_down', 'dec_round', 'sql', 0, 1, false, false, false, 2000, true);
insert into sys.args values (9299, 288, 'res_0', 'tinyint', 8, 0, 0, 0);
insert into sys.args values (9300, 288, 'arg_1', 'tinyint', 8, 0, 1, 1);
insert into sys.args values (9301, 288, 'arg_2', 'tinyint', 8, 0, 1, 2);
insert into sys.functions values (289, 'sql_sub', '-', 'calc', 0, 1, false, false, false, 2000, true);
insert into sys.args values (9302, 289, 'res_0', 'month_interval', 32, 0, 0, 0);
insert into sys.args values (9303, 289, 'arg_1', 'month_interval', 32, 0, 1, 1);
insert into sys.args values (9304, 289, 'arg_2', 'tinyint', 8, 0, 1, 2);
insert into sys.functions values (290, 'sql_add', '+', 'calc', 0, 1, false, false, false, 2000, true);
insert into sys.args values (9305, 290, 'res_0', 'month_interval', 32, 0, 0, 0);
insert into sys.args values (9306, 290, 'arg_1', 'month_interval', 32, 0, 1, 1);
insert into sys.args values (9307, 290, 'arg_2', 'tinyint', 8, 0, 1, 2);
insert into sys.functions values (291, 'sql_mul', '*', 'calc', 0, 1, false, false, false, 2000, true);
insert into sys.args values (9308, 291, 'res_0', 'month_interval', 32, 0, 0, 0);
insert into sys.args values (9309, 291, 'arg_1', 'month_interval', 32, 0, 1, 1);
insert into sys.args values (9310, 291, 'arg_2', 'tinyint', 8, 0, 1, 2);
insert into sys.functions values (292, 'sql_div', '/', 'calc', 0, 1, false, false, false, 2000, true);
insert into sys.args values (9311, 292, 'res_0', 'month_interval', 32, 0, 0, 0);
insert into sys.args values (9312, 292, 'arg_1', 'month_interval', 32, 0, 1, 1);
insert into sys.args values (9313, 292, 'arg_2', 'tinyint', 8, 0, 1, 2);
insert into sys.functions values (293, 'sql_sub', '-', 'calc', 0, 1, false, false, false, 2000, true);
insert into sys.args values (9314, 293, 'res_0', 'sec_interval', 13, 0, 0, 0);
insert into sys.args values (9315, 293, 'arg_1', 'sec_interval', 13, 0, 1, 1);
insert into sys.args values (9316, 293, 'arg_2', 'tinyint', 8, 0, 1, 2);
insert into sys.functions values (294, 'sql_add', '+', 'calc', 0, 1, false, false, false, 2000, true);
insert into sys.args values (9317, 294, 'res_0', 'sec_interval', 13, 0, 0, 0);
insert into sys.args values (9318, 294, 'arg_1', 'sec_interval', 13, 0, 1, 1);
insert into sys.args values (9319, 294, 'arg_2', 'tinyint', 8, 0, 1, 2);
insert into sys.functions values (295, 'sql_mul', '*', 'calc', 0, 1, false, false, false, 2000, true);
insert into sys.args values (9320, 295, 'res_0', 'sec_interval', 13, 0, 0, 0);
insert into sys.args values (9321, 295, 'arg_1', 'sec_interval', 13, 0, 1, 1);
insert into sys.args values (9322, 295, 'arg_2', 'tinyint', 8, 0, 1, 2);
insert into sys.functions values (296, 'sql_div', '/', 'calc', 0, 1, false, false, false, 2000, true);
insert into sys.args values (9323, 296, 'res_0', 'sec_interval', 13, 0, 0, 0);
insert into sys.args values (9324, 296, 'arg_1', 'sec_interval', 13, 0, 1, 1);
insert into sys.args values (9325, 296, 'arg_2', 'tinyint', 8, 0, 1, 2);
insert into sys.functions values (297, 'sql_sub', '-', 'calc', 0, 1, false, false, false, 2000, true);
insert into sys.args values (9326, 297, 'res_0', 'smallint', 16, 0, 0, 0);
insert into sys.args values (9327, 297, 'arg_1', 'smallint', 16, 0, 1, 1);
insert into sys.args values (9328, 297, 'arg_2', 'smallint', 16, 0, 1, 2);
insert into sys.functions values (298, 'sql_add', '+', 'calc', 0, 1, false, false, false, 2000, true);
insert into sys.args values (9329, 298, 'res_0', 'smallint', 16, 0, 0, 0);
insert into sys.args values (9330, 298, 'arg_1', 'smallint', 16, 0, 1, 1);
insert into sys.args values (9331, 298, 'arg_2', 'smallint', 16, 0, 1, 2);
insert into sys.functions values (299, 'sql_mul', '*', 'calc', 0, 1, false, false, false, 2000, true);
insert into sys.args values (9332, 299, 'res_0', 'smallint', 16, 0, 0, 0);
insert into sys.args values (9333, 299, 'arg_1', 'smallint', 16, 0, 1, 1);
insert into sys.args values (9334, 299, 'arg_2', 'smallint', 16, 0, 1, 2);
insert into sys.functions values (300, 'sql_div', '/', 'calc', 0, 1, false, false, false, 2000, true);
insert into sys.args values (9335, 300, 'res_0', 'smallint', 16, 0, 0, 0);
insert into sys.args values (9336, 300, 'arg_1', 'smallint', 16, 0, 1, 1);
insert into sys.args values (9337, 300, 'arg_2', 'smallint', 16, 0, 1, 2);
insert into sys.functions values (301, 'bit_and', 'and', 'calc', 0, 1, false, false, false, 2000, true);
insert into sys.args values (9338, 301, 'res_0', 'smallint', 16, 0, 0, 0);
insert into sys.args values (9339, 301, 'arg_1', 'smallint', 16, 0, 1, 1);
insert into sys.args values (9340, 301, 'arg_2', 'smallint', 16, 0, 1, 2);
insert into sys.functions values (302, 'bit_or', 'or', 'calc', 0, 1, false, false, false, 2000, true);
insert into sys.args values (9341, 302, 'res_0', 'smallint', 16, 0, 0, 0);
insert into sys.args values (9342, 302, 'arg_1', 'smallint', 16, 0, 1, 1);
insert into sys.args values (9343, 302, 'arg_2', 'smallint', 16, 0, 1, 2);
insert into sys.functions values (303, 'bit_xor', 'xor', 'calc', 0, 1, false, false, false, 2000, true);
insert into sys.args values (9344, 303, 'res_0', 'smallint', 16, 0, 0, 0);
insert into sys.args values (9345, 303, 'arg_1', 'smallint', 16, 0, 1, 1);
insert into sys.args values (9346, 303, 'arg_2', 'smallint', 16, 0, 1, 2);
insert into sys.functions values (304, 'bit_not', 'not', 'calc', 0, 1, false, false, false, 2000, true);
insert into sys.args values (9347, 304, 'res_0', 'smallint', 16, 0, 0, 0);
insert into sys.args values (9348, 304, 'arg_1', 'smallint', 16, 0, 1, 1);
insert into sys.functions values (305, 'left_shift', '<<', 'calc', 0, 1, false, false, false, 2000, true);
insert into sys.args values (9349, 305, 'res_0', 'smallint', 16, 0, 0, 0);
insert into sys.args values (9350, 305, 'arg_1', 'smallint', 16, 0, 1, 1);
insert into sys.args values (9351, 305, 'arg_2', 'int', 32, 0, 1, 2);
insert into sys.functions values (306, 'right_shift', '>>', 'calc', 0, 1, false, false, false, 2000, true);
insert into sys.args values (9352, 306, 'res_0', 'smallint', 16, 0, 0, 0);
insert into sys.args values (9353, 306, 'arg_1', 'smallint', 16, 0, 1, 1);
insert into sys.args values (9354, 306, 'arg_2', 'int', 32, 0, 1, 2);
insert into sys.functions values (307, 'sql_neg', '-', 'calc', 0, 1, false, false, false, 2000, true);
insert into sys.args values (9355, 307, 'res_0', 'smallint', 16, 0, 0, 0);
insert into sys.args values (9356, 307, 'arg_1', 'smallint', 16, 0, 1, 1);
insert into sys.functions values (308, 'abs', 'abs', 'calc', 0, 1, false, false, false, 2000, true);
insert into sys.args values (9357, 308, 'res_0', 'smallint', 16, 0, 0, 0);
insert into sys.args values (9358, 308, 'arg_1', 'smallint', 16, 0, 1, 1);
insert into sys.functions values (309, 'sign', 'sign', 'calc', 0, 1, false, false, false, 2000, true);
insert into sys.args values (9359, 309, 'res_0', 'tinyint', 8, 0, 0, 0);
insert into sys.args values (9360, 309, 'arg_1', 'smallint', 16, 0, 1, 1);
insert into sys.functions values (310, 'scale_up', '*', 'calc', 0, 1, false, false, false, 2000, true);
insert into sys.args values (9361, 310, 'res_0', 'smallint', 16, 0, 0, 0);
insert into sys.args values (9362, 310, 'arg_1', 'smallint', 16, 0, 1, 1);
insert into sys.args values (9363, 310, 'arg_2', 'smallint', 16, 0, 1, 2);
insert into sys.functions values (311, 'scale_down', 'dec_round', 'sql', 0, 1, false, false, false, 2000, true);
insert into sys.args values (9364, 311, 'res_0', 'smallint', 16, 0, 0, 0);
insert into sys.args values (9365, 311, 'arg_1', 'smallint', 16, 0, 1, 1);
insert into sys.args values (9366, 311, 'arg_2', 'smallint', 16, 0, 1, 2);
insert into sys.functions values (312, 'sql_sub', '-', 'calc', 0, 1, false, false, false, 2000, true);
insert into sys.args values (9367, 312, 'res_0', 'month_interval', 32, 0, 0, 0);
insert into sys.args values (9368, 312, 'arg_1', 'month_interval', 32, 0, 1, 1);
insert into sys.args values (9369, 312, 'arg_2', 'smallint', 16, 0, 1, 2);
insert into sys.functions values (313, 'sql_add', '+', 'calc', 0, 1, false, false, false, 2000, true);
insert into sys.args values (9370, 313, 'res_0', 'month_interval', 32, 0, 0, 0);
insert into sys.args values (9371, 313, 'arg_1', 'month_interval', 32, 0, 1, 1);
insert into sys.args values (9372, 313, 'arg_2', 'smallint', 16, 0, 1, 2);
insert into sys.functions values (314, 'sql_mul', '*', 'calc', 0, 1, false, false, false, 2000, true);
insert into sys.args values (9373, 314, 'res_0', 'month_interval', 32, 0, 0, 0);
insert into sys.args values (9374, 314, 'arg_1', 'month_interval', 32, 0, 1, 1);
insert into sys.args values (9375, 314, 'arg_2', 'smallint', 16, 0, 1, 2);
insert into sys.functions values (315, 'sql_div', '/', 'calc', 0, 1, false, false, false, 2000, true);
insert into sys.args values (9376, 315, 'res_0', 'month_interval', 32, 0, 0, 0);
insert into sys.args values (9377, 315, 'arg_1', 'month_interval', 32, 0, 1, 1);
insert into sys.args values (9378, 315, 'arg_2', 'smallint', 16, 0, 1, 2);
insert into sys.functions values (316, 'sql_sub', '-', 'calc', 0, 1, false, false, false, 2000, true);
insert into sys.args values (9379, 316, 'res_0', 'sec_interval', 13, 0, 0, 0);
insert into sys.args values (9380, 316, 'arg_1', 'sec_interval', 13, 0, 1, 1);
insert into sys.args values (9381, 316, 'arg_2', 'smallint', 16, 0, 1, 2);
insert into sys.functions values (317, 'sql_add', '+', 'calc', 0, 1, false, false, false, 2000, true);
insert into sys.args values (9382, 317, 'res_0', 'sec_interval', 13, 0, 0, 0);
insert into sys.args values (9383, 317, 'arg_1', 'sec_interval', 13, 0, 1, 1);
insert into sys.args values (9384, 317, 'arg_2', 'smallint', 16, 0, 1, 2);
insert into sys.functions values (318, 'sql_mul', '*', 'calc', 0, 1, false, false, false, 2000, true);
insert into sys.args values (9385, 318, 'res_0', 'sec_interval', 13, 0, 0, 0);
insert into sys.args values (9386, 318, 'arg_1', 'sec_interval', 13, 0, 1, 1);
insert into sys.args values (9387, 318, 'arg_2', 'smallint', 16, 0, 1, 2);
insert into sys.functions values (319, 'sql_div', '/', 'calc', 0, 1, false, false, false, 2000, true);
insert into sys.args values (9388, 319, 'res_0', 'sec_interval', 13, 0, 0, 0);
insert into sys.args values (9389, 319, 'arg_1', 'sec_interval', 13, 0, 1, 1);
insert into sys.args values (9390, 319, 'arg_2', 'smallint', 16, 0, 1, 2);
insert into sys.functions values (320, 'sql_sub', '-', 'calc', 0, 1, false, false, false, 2000, true);
insert into sys.args values (9391, 320, 'res_0', 'int', 32, 0, 0, 0);
insert into sys.args values (9392, 320, 'arg_1', 'int', 32, 0, 1, 1);
insert into sys.args values (9393, 320, 'arg_2', 'int', 32, 0, 1, 2);
insert into sys.functions values (321, 'sql_add', '+', 'calc', 0, 1, false, false, false, 2000, true);
insert into sys.args values (9394, 321, 'res_0', 'int', 32, 0, 0, 0);
insert into sys.args values (9395, 321, 'arg_1', 'int', 32, 0, 1, 1);
insert into sys.args values (9396, 321, 'arg_2', 'int', 32, 0, 1, 2);
insert into sys.functions values (322, 'sql_mul', '*', 'calc', 0, 1, false, false, false, 2000, true);
insert into sys.args values (9397, 322, 'res_0', 'int', 32, 0, 0, 0);
insert into sys.args values (9398, 322, 'arg_1', 'int', 32, 0, 1, 1);
insert into sys.args values (9399, 322, 'arg_2', 'int', 32, 0, 1, 2);
insert into sys.functions values (323, 'sql_div', '/', 'calc', 0, 1, false, false, false, 2000, true);
insert into sys.args values (9400, 323, 'res_0', 'int', 32, 0, 0, 0);
insert into sys.args values (9401, 323, 'arg_1', 'int', 32, 0, 1, 1);
insert into sys.args values (9402, 323, 'arg_2', 'int', 32, 0, 1, 2);
insert into sys.functions values (324, 'bit_and', 'and', 'calc', 0, 1, false, false, false, 2000, true);
insert into sys.args values (9403, 324, 'res_0', 'int', 32, 0, 0, 0);
insert into sys.args values (9404, 324, 'arg_1', 'int', 32, 0, 1, 1);
insert into sys.args values (9405, 324, 'arg_2', 'int', 32, 0, 1, 2);
insert into sys.functions values (325, 'bit_or', 'or', 'calc', 0, 1, false, false, false, 2000, true);
insert into sys.args values (9406, 325, 'res_0', 'int', 32, 0, 0, 0);
insert into sys.args values (9407, 325, 'arg_1', 'int', 32, 0, 1, 1);
insert into sys.args values (9408, 325, 'arg_2', 'int', 32, 0, 1, 2);
insert into sys.functions values (326, 'bit_xor', 'xor', 'calc', 0, 1, false, false, false, 2000, true);
insert into sys.args values (9409, 326, 'res_0', 'int', 32, 0, 0, 0);
insert into sys.args values (9410, 326, 'arg_1', 'int', 32, 0, 1, 1);
insert into sys.args values (9411, 326, 'arg_2', 'int', 32, 0, 1, 2);
insert into sys.functions values (327, 'bit_not', 'not', 'calc', 0, 1, false, false, false, 2000, true);
insert into sys.args values (9412, 327, 'res_0', 'int', 32, 0, 0, 0);
insert into sys.args values (9413, 327, 'arg_1', 'int', 32, 0, 1, 1);
insert into sys.functions values (328, 'left_shift', '<<', 'calc', 0, 1, false, false, false, 2000, true);
insert into sys.args values (9414, 328, 'res_0', 'int', 32, 0, 0, 0);
insert into sys.args values (9415, 328, 'arg_1', 'int', 32, 0, 1, 1);
insert into sys.args values (9416, 328, 'arg_2', 'int', 32, 0, 1, 2);
insert into sys.functions values (329, 'right_shift', '>>', 'calc', 0, 1, false, false, false, 2000, true);
insert into sys.args values (9417, 329, 'res_0', 'int', 32, 0, 0, 0);
insert into sys.args values (9418, 329, 'arg_1', 'int', 32, 0, 1, 1);
insert into sys.args values (9419, 329, 'arg_2', 'int', 32, 0, 1, 2);
insert into sys.functions values (330, 'sql_neg', '-', 'calc', 0, 1, false, false, false, 2000, true);
insert into sys.args values (9420, 330, 'res_0', 'int', 32, 0, 0, 0);
insert into sys.args values (9421, 330, 'arg_1', 'int', 32, 0, 1, 1);
insert into sys.functions values (331, 'abs', 'abs', 'calc', 0, 1, false, false, false, 2000, true);
insert into sys.args values (9422, 331, 'res_0', 'int', 32, 0, 0, 0);
insert into sys.args values (9423, 331, 'arg_1', 'int', 32, 0, 1, 1);
insert into sys.functions values (332, 'sign', 'sign', 'calc', 0, 1, false, false, false, 2000, true);
insert into sys.args values (9424, 332, 'res_0', 'tinyint', 8, 0, 0, 0);
insert into sys.args values (9425, 332, 'arg_1', 'int', 32, 0, 1, 1);
insert into sys.functions values (333, 'scale_up', '*', 'calc', 0, 1, false, false, false, 2000, true);
insert into sys.args values (9426, 333, 'res_0', 'int', 32, 0, 0, 0);
insert into sys.args values (9427, 333, 'arg_1', 'int', 32, 0, 1, 1);
insert into sys.args values (9428, 333, 'arg_2', 'int', 32, 0, 1, 2);
insert into sys.functions values (334, 'scale_down', 'dec_round', 'sql', 0, 1, false, false, false, 2000, true);
insert into sys.args values (9429, 334, 'res_0', 'int', 32, 0, 0, 0);
insert into sys.args values (9430, 334, 'arg_1', 'int', 32, 0, 1, 1);
insert into sys.args values (9431, 334, 'arg_2', 'int', 32, 0, 1, 2);
insert into sys.functions values (335, 'sql_sub', '-', 'calc', 0, 1, false, false, false, 2000, true);
insert into sys.args values (9432, 335, 'res_0', 'month_interval', 32, 0, 0, 0);
insert into sys.args values (9433, 335, 'arg_1', 'month_interval', 32, 0, 1, 1);
insert into sys.args values (9434, 335, 'arg_2', 'int', 32, 0, 1, 2);
insert into sys.functions values (336, 'sql_add', '+', 'calc', 0, 1, false, false, false, 2000, true);
insert into sys.args values (9435, 336, 'res_0', 'month_interval', 32, 0, 0, 0);
insert into sys.args values (9436, 336, 'arg_1', 'month_interval', 32, 0, 1, 1);
insert into sys.args values (9437, 336, 'arg_2', 'int', 32, 0, 1, 2);
insert into sys.functions values (337, 'sql_mul', '*', 'calc', 0, 1, false, false, false, 2000, true);
insert into sys.args values (9438, 337, 'res_0', 'month_interval', 32, 0, 0, 0);
insert into sys.args values (9439, 337, 'arg_1', 'month_interval', 32, 0, 1, 1);
insert into sys.args values (9440, 337, 'arg_2', 'int', 32, 0, 1, 2);
insert into sys.functions values (338, 'sql_div', '/', 'calc', 0, 1, false, false, false, 2000, true);
insert into sys.args values (9441, 338, 'res_0', 'month_interval', 32, 0, 0, 0);
insert into sys.args values (9442, 338, 'arg_1', 'month_interval', 32, 0, 1, 1);
insert into sys.args values (9443, 338, 'arg_2', 'int', 32, 0, 1, 2);
insert into sys.functions values (339, 'sql_sub', '-', 'calc', 0, 1, false, false, false, 2000, true);
insert into sys.args values (9444, 339, 'res_0', 'sec_interval', 13, 0, 0, 0);
insert into sys.args values (9445, 339, 'arg_1', 'sec_interval', 13, 0, 1, 1);
insert into sys.args values (9446, 339, 'arg_2', 'int', 32, 0, 1, 2);
insert into sys.functions values (340, 'sql_add', '+', 'calc', 0, 1, false, false, false, 2000, true);
insert into sys.args values (9447, 340, 'res_0', 'sec_interval', 13, 0, 0, 0);
insert into sys.args values (9448, 340, 'arg_1', 'sec_interval', 13, 0, 1, 1);
insert into sys.args values (9449, 340, 'arg_2', 'int', 32, 0, 1, 2);
insert into sys.functions values (341, 'sql_mul', '*', 'calc', 0, 1, false, false, false, 2000, true);
insert into sys.args values (9450, 341, 'res_0', 'sec_interval', 13, 0, 0, 0);
insert into sys.args values (9451, 341, 'arg_1', 'sec_interval', 13, 0, 1, 1);
insert into sys.args values (9452, 341, 'arg_2', 'int', 32, 0, 1, 2);
insert into sys.functions values (342, 'sql_div', '/', 'calc', 0, 1, false, false, false, 2000, true);
insert into sys.args values (9453, 342, 'res_0', 'sec_interval', 13, 0, 0, 0);
insert into sys.args values (9454, 342, 'arg_1', 'sec_interval', 13, 0, 1, 1);
insert into sys.args values (9455, 342, 'arg_2', 'int', 32, 0, 1, 2);
insert into sys.functions values (343, 'sql_sub', '-', 'calc', 0, 1, false, false, false, 2000, true);
insert into sys.args values (9456, 343, 'res_0', 'bigint', 64, 0, 0, 0);
insert into sys.args values (9457, 343, 'arg_1', 'bigint', 64, 0, 1, 1);
insert into sys.args values (9458, 343, 'arg_2', 'bigint', 64, 0, 1, 2);
insert into sys.functions values (344, 'sql_add', '+', 'calc', 0, 1, false, false, false, 2000, true);
insert into sys.args values (9459, 344, 'res_0', 'bigint', 64, 0, 0, 0);
insert into sys.args values (9460, 344, 'arg_1', 'bigint', 64, 0, 1, 1);
insert into sys.args values (9461, 344, 'arg_2', 'bigint', 64, 0, 1, 2);
insert into sys.functions values (345, 'sql_mul', '*', 'calc', 0, 1, false, false, false, 2000, true);
insert into sys.args values (9462, 345, 'res_0', 'bigint', 64, 0, 0, 0);
insert into sys.args values (9463, 345, 'arg_1', 'bigint', 64, 0, 1, 1);
insert into sys.args values (9464, 345, 'arg_2', 'bigint', 64, 0, 1, 2);
insert into sys.functions values (346, 'sql_div', '/', 'calc', 0, 1, false, false, false, 2000, true);
insert into sys.args values (9465, 346, 'res_0', 'bigint', 64, 0, 0, 0);
insert into sys.args values (9466, 346, 'arg_1', 'bigint', 64, 0, 1, 1);
insert into sys.args values (9467, 346, 'arg_2', 'bigint', 64, 0, 1, 2);
insert into sys.functions values (347, 'bit_and', 'and', 'calc', 0, 1, false, false, false, 2000, true);
insert into sys.args values (9468, 347, 'res_0', 'bigint', 64, 0, 0, 0);
insert into sys.args values (9469, 347, 'arg_1', 'bigint', 64, 0, 1, 1);
insert into sys.args values (9470, 347, 'arg_2', 'bigint', 64, 0, 1, 2);
insert into sys.functions values (348, 'bit_or', 'or', 'calc', 0, 1, false, false, false, 2000, true);
insert into sys.args values (9471, 348, 'res_0', 'bigint', 64, 0, 0, 0);
insert into sys.args values (9472, 348, 'arg_1', 'bigint', 64, 0, 1, 1);
insert into sys.args values (9473, 348, 'arg_2', 'bigint', 64, 0, 1, 2);
insert into sys.functions values (349, 'bit_xor', 'xor', 'calc', 0, 1, false, false, false, 2000, true);
insert into sys.args values (9474, 349, 'res_0', 'bigint', 64, 0, 0, 0);
insert into sys.args values (9475, 349, 'arg_1', 'bigint', 64, 0, 1, 1);
insert into sys.args values (9476, 349, 'arg_2', 'bigint', 64, 0, 1, 2);
insert into sys.functions values (350, 'bit_not', 'not', 'calc', 0, 1, false, false, false, 2000, true);
insert into sys.args values (9477, 350, 'res_0', 'bigint', 64, 0, 0, 0);
insert into sys.args values (9478, 350, 'arg_1', 'bigint', 64, 0, 1, 1);
insert into sys.functions values (351, 'left_shift', '<<', 'calc', 0, 1, false, false, false, 2000, true);
insert into sys.args values (9479, 351, 'res_0', 'bigint', 64, 0, 0, 0);
insert into sys.args values (9480, 351, 'arg_1', 'bigint', 64, 0, 1, 1);
insert into sys.args values (9481, 351, 'arg_2', 'int', 32, 0, 1, 2);
insert into sys.functions values (352, 'right_shift', '>>', 'calc', 0, 1, false, false, false, 2000, true);
insert into sys.args values (9482, 352, 'res_0', 'bigint', 64, 0, 0, 0);
insert into sys.args values (9483, 352, 'arg_1', 'bigint', 64, 0, 1, 1);
insert into sys.args values (9484, 352, 'arg_2', 'int', 32, 0, 1, 2);
insert into sys.functions values (353, 'sql_neg', '-', 'calc', 0, 1, false, false, false, 2000, true);
insert into sys.args values (9485, 353, 'res_0', 'bigint', 64, 0, 0, 0);
insert into sys.args values (9486, 353, 'arg_1', 'bigint', 64, 0, 1, 1);
insert into sys.functions values (354, 'abs', 'abs', 'calc', 0, 1, false, false, false, 2000, true);
insert into sys.args values (9487, 354, 'res_0', 'bigint', 64, 0, 0, 0);
insert into sys.args values (9488, 354, 'arg_1', 'bigint', 64, 0, 1, 1);
insert into sys.functions values (355, 'sign', 'sign', 'calc', 0, 1, false, false, false, 2000, true);
insert into sys.args values (9489, 355, 'res_0', 'tinyint', 8, 0, 0, 0);
insert into sys.args values (9490, 355, 'arg_1', 'bigint', 64, 0, 1, 1);
insert into sys.functions values (356, 'scale_up', '*', 'calc', 0, 1, false, false, false, 2000, true);
insert into sys.args values (9491, 356, 'res_0', 'bigint', 64, 0, 0, 0);
insert into sys.args values (9492, 356, 'arg_1', 'bigint', 64, 0, 1, 1);
insert into sys.args values (9493, 356, 'arg_2', 'bigint', 64, 0, 1, 2);
insert into sys.functions values (357, 'scale_down', 'dec_round', 'sql', 0, 1, false, false, false, 2000, true);
insert into sys.args values (9494, 357, 'res_0', 'bigint', 64, 0, 0, 0);
insert into sys.args values (9495, 357, 'arg_1', 'bigint', 64, 0, 1, 1);
insert into sys.args values (9496, 357, 'arg_2', 'bigint', 64, 0, 1, 2);
insert into sys.functions values (358, 'sql_sub', '-', 'calc', 0, 1, false, false, false, 2000, true);
insert into sys.args values (9497, 358, 'res_0', 'month_interval', 32, 0, 0, 0);
insert into sys.args values (9498, 358, 'arg_1', 'month_interval', 32, 0, 1, 1);
insert into sys.args values (9499, 358, 'arg_2', 'bigint', 64, 0, 1, 2);
insert into sys.functions values (359, 'sql_add', '+', 'calc', 0, 1, false, false, false, 2000, true);
insert into sys.args values (9500, 359, 'res_0', 'month_interval', 32, 0, 0, 0);
insert into sys.args values (9501, 359, 'arg_1', 'month_interval', 32, 0, 1, 1);
insert into sys.args values (9502, 359, 'arg_2', 'bigint', 64, 0, 1, 2);
insert into sys.functions values (360, 'sql_mul', '*', 'calc', 0, 1, false, false, false, 2000, true);
insert into sys.args values (9503, 360, 'res_0', 'month_interval', 32, 0, 0, 0);
insert into sys.args values (9504, 360, 'arg_1', 'month_interval', 32, 0, 1, 1);
insert into sys.args values (9505, 360, 'arg_2', 'bigint', 64, 0, 1, 2);
insert into sys.functions values (361, 'sql_div', '/', 'calc', 0, 1, false, false, false, 2000, true);
insert into sys.args values (9506, 361, 'res_0', 'month_interval', 32, 0, 0, 0);
insert into sys.args values (9507, 361, 'arg_1', 'month_interval', 32, 0, 1, 1);
insert into sys.args values (9508, 361, 'arg_2', 'bigint', 64, 0, 1, 2);
insert into sys.functions values (362, 'sql_sub', '-', 'calc', 0, 1, false, false, false, 2000, true);
insert into sys.args values (9509, 362, 'res_0', 'sec_interval', 13, 0, 0, 0);
insert into sys.args values (9510, 362, 'arg_1', 'sec_interval', 13, 0, 1, 1);
insert into sys.args values (9511, 362, 'arg_2', 'bigint', 64, 0, 1, 2);
insert into sys.functions values (363, 'sql_add', '+', 'calc', 0, 1, false, false, false, 2000, true);
insert into sys.args values (9512, 363, 'res_0', 'sec_interval', 13, 0, 0, 0);
insert into sys.args values (9513, 363, 'arg_1', 'sec_interval', 13, 0, 1, 1);
insert into sys.args values (9514, 363, 'arg_2', 'bigint', 64, 0, 1, 2);
insert into sys.functions values (364, 'sql_mul', '*', 'calc', 0, 1, false, false, false, 2000, true);
insert into sys.args values (9515, 364, 'res_0', 'sec_interval', 13, 0, 0, 0);
insert into sys.args values (9516, 364, 'arg_1', 'sec_interval', 13, 0, 1, 1);
insert into sys.args values (9517, 364, 'arg_2', 'bigint', 64, 0, 1, 2);
insert into sys.functions values (365, 'sql_div', '/', 'calc', 0, 1, false, false, false, 2000, true);
insert into sys.args values (9518, 365, 'res_0', 'sec_interval', 13, 0, 0, 0);
insert into sys.args values (9519, 365, 'arg_1', 'sec_interval', 13, 0, 1, 1);
insert into sys.args values (9520, 365, 'arg_2', 'bigint', 64, 0, 1, 2);
insert into sys.functions values (366, 'sql_sub', '-', 'calc', 0, 1, false, false, false, 2000, true);
insert into sys.args values (9521, 366, 'res_0', 'decimal', 2, 0, 0, 0);
insert into sys.args values (9522, 366, 'arg_1', 'decimal', 2, 0, 1, 1);
insert into sys.args values (9523, 366, 'arg_2', 'decimal', 2, 0, 1, 2);
insert into sys.functions values (367, 'sql_add', '+', 'calc', 0, 1, false, false, false, 2000, true);
insert into sys.args values (9524, 367, 'res_0', 'decimal', 2, 0, 0, 0);
insert into sys.args values (9525, 367, 'arg_1', 'decimal', 2, 0, 1, 1);
insert into sys.args values (9526, 367, 'arg_2', 'decimal', 2, 0, 1, 2);
insert into sys.functions values (368, 'sql_mul', '*', 'calc', 0, 1, false, false, false, 2000, true);
insert into sys.args values (9527, 368, 'res_0', 'decimal', 2, 0, 0, 0);
insert into sys.args values (9528, 368, 'arg_1', 'decimal', 2, 0, 1, 1);
insert into sys.args values (9529, 368, 'arg_2', 'decimal', 2, 0, 1, 2);
insert into sys.functions values (369, 'sql_div', '/', 'calc', 0, 1, false, false, false, 2000, true);
insert into sys.args values (9530, 369, 'res_0', 'decimal', 2, 0, 0, 0);
insert into sys.args values (9531, 369, 'arg_1', 'decimal', 2, 0, 1, 1);
insert into sys.args values (9532, 369, 'arg_2', 'decimal', 2, 0, 1, 2);
insert into sys.functions values (370, 'bit_and', 'and', 'calc', 0, 1, false, false, false, 2000, true);
insert into sys.args values (9533, 370, 'res_0', 'decimal', 2, 0, 0, 0);
insert into sys.args values (9534, 370, 'arg_1', 'decimal', 2, 0, 1, 1);
insert into sys.args values (9535, 370, 'arg_2', 'decimal', 2, 0, 1, 2);
insert into sys.functions values (371, 'bit_or', 'or', 'calc', 0, 1, false, false, false, 2000, true);
insert into sys.args values (9536, 371, 'res_0', 'decimal', 2, 0, 0, 0);
insert into sys.args values (9537, 371, 'arg_1', 'decimal', 2, 0, 1, 1);
insert into sys.args values (9538, 371, 'arg_2', 'decimal', 2, 0, 1, 2);
insert into sys.functions values (372, 'bit_xor', 'xor', 'calc', 0, 1, false, false, false, 2000, true);
insert into sys.args values (9539, 372, 'res_0', 'decimal', 2, 0, 0, 0);
insert into sys.args values (9540, 372, 'arg_1', 'decimal', 2, 0, 1, 1);
insert into sys.args values (9541, 372, 'arg_2', 'decimal', 2, 0, 1, 2);
insert into sys.functions values (373, 'bit_not', 'not', 'calc', 0, 1, false, false, false, 2000, true);
insert into sys.args values (9542, 373, 'res_0', 'decimal', 2, 0, 0, 0);
insert into sys.args values (9543, 373, 'arg_1', 'decimal', 2, 0, 1, 1);
insert into sys.functions values (374, 'left_shift', '<<', 'calc', 0, 1, false, false, false, 2000, true);
insert into sys.args values (9544, 374, 'res_0', 'decimal', 2, 0, 0, 0);
insert into sys.args values (9545, 374, 'arg_1', 'decimal', 2, 0, 1, 1);
insert into sys.args values (9546, 374, 'arg_2', 'int', 32, 0, 1, 2);
insert into sys.functions values (375, 'right_shift', '>>', 'calc', 0, 1, false, false, false, 2000, true);
insert into sys.args values (9547, 375, 'res_0', 'decimal', 2, 0, 0, 0);
insert into sys.args values (9548, 375, 'arg_1', 'decimal', 2, 0, 1, 1);
insert into sys.args values (9549, 375, 'arg_2', 'int', 32, 0, 1, 2);
insert into sys.functions values (376, 'sql_neg', '-', 'calc', 0, 1, false, false, false, 2000, true);
insert into sys.args values (9550, 376, 'res_0', 'decimal', 2, 0, 0, 0);
insert into sys.args values (9551, 376, 'arg_1', 'decimal', 2, 0, 1, 1);
insert into sys.functions values (377, 'abs', 'abs', 'calc', 0, 1, false, false, false, 2000, true);
insert into sys.args values (9552, 377, 'res_0', 'decimal', 2, 0, 0, 0);
insert into sys.args values (9553, 377, 'arg_1', 'decimal', 2, 0, 1, 1);
insert into sys.functions values (378, 'sign', 'sign', 'calc', 0, 1, false, false, false, 2000, true);
insert into sys.args values (9554, 378, 'res_0', 'tinyint', 8, 0, 0, 0);
insert into sys.args values (9555, 378, 'arg_1', 'decimal', 2, 0, 1, 1);
insert into sys.functions values (379, 'scale_up', '*', 'calc', 0, 1, false, false, false, 2000, true);
insert into sys.args values (9556, 379, 'res_0', 'decimal', 2, 0, 0, 0);
insert into sys.args values (9557, 379, 'arg_1', 'decimal', 2, 0, 1, 1);
insert into sys.args values (9558, 379, 'arg_2', 'tinyint', 8, 0, 1, 2);
insert into sys.functions values (380, 'scale_down', 'dec_round', 'sql', 0, 1, false, false, false, 2000, true);
insert into sys.args values (9559, 380, 'res_0', 'decimal', 2, 0, 0, 0);
insert into sys.args values (9560, 380, 'arg_1', 'decimal', 2, 0, 1, 1);
insert into sys.args values (9561, 380, 'arg_2', 'tinyint', 8, 0, 1, 2);
insert into sys.functions values (381, 'sql_sub', '-', 'calc', 0, 1, false, false, false, 2000, true);
insert into sys.args values (9562, 381, 'res_0', 'month_interval', 32, 0, 0, 0);
insert into sys.args values (9563, 381, 'arg_1', 'month_interval', 32, 0, 1, 1);
insert into sys.args values (9564, 381, 'arg_2', 'decimal', 2, 0, 1, 2);
insert into sys.functions values (382, 'sql_add', '+', 'calc', 0, 1, false, false, false, 2000, true);
insert into sys.args values (9565, 382, 'res_0', 'month_interval', 32, 0, 0, 0);
insert into sys.args values (9566, 382, 'arg_1', 'month_interval', 32, 0, 1, 1);
insert into sys.args values (9567, 382, 'arg_2', 'decimal', 2, 0, 1, 2);
insert into sys.functions values (383, 'sql_mul', '*', 'calc', 0, 1, false, false, false, 2000, true);
insert into sys.args values (9568, 383, 'res_0', 'month_interval', 32, 0, 0, 0);
insert into sys.args values (9569, 383, 'arg_1', 'month_interval', 32, 0, 1, 1);
insert into sys.args values (9570, 383, 'arg_2', 'decimal', 2, 0, 1, 2);
insert into sys.functions values (384, 'sql_div', '/', 'calc', 0, 1, false, false, false, 2000, true);
insert into sys.args values (9571, 384, 'res_0', 'month_interval', 32, 0, 0, 0);
insert into sys.args values (9572, 384, 'arg_1', 'month_interval', 32, 0, 1, 1);
insert into sys.args values (9573, 384, 'arg_2', 'decimal', 2, 0, 1, 2);
insert into sys.functions values (385, 'sql_sub', '-', 'calc', 0, 1, false, false, false, 2000, true);
insert into sys.args values (9574, 385, 'res_0', 'sec_interval', 13, 0, 0, 0);
insert into sys.args values (9575, 385, 'arg_1', 'sec_interval', 13, 0, 1, 1);
insert into sys.args values (9576, 385, 'arg_2', 'decimal', 2, 0, 1, 2);
insert into sys.functions values (386, 'sql_add', '+', 'calc', 0, 1, false, false, false, 2000, true);
insert into sys.args values (9577, 386, 'res_0', 'sec_interval', 13, 0, 0, 0);
insert into sys.args values (9578, 386, 'arg_1', 'sec_interval', 13, 0, 1, 1);
insert into sys.args values (9579, 386, 'arg_2', 'decimal', 2, 0, 1, 2);
insert into sys.functions values (387, 'sql_mul', '*', 'calc', 0, 1, false, false, false, 2000, true);
insert into sys.args values (9580, 387, 'res_0', 'sec_interval', 13, 0, 0, 0);
insert into sys.args values (9581, 387, 'arg_1', 'sec_interval', 13, 0, 1, 1);
insert into sys.args values (9582, 387, 'arg_2', 'decimal', 2, 0, 1, 2);
insert into sys.functions values (388, 'sql_div', '/', 'calc', 0, 1, false, false, false, 2000, true);
insert into sys.args values (9583, 388, 'res_0', 'sec_interval', 13, 0, 0, 0);
insert into sys.args values (9584, 388, 'arg_1', 'sec_interval', 13, 0, 1, 1);
insert into sys.args values (9585, 388, 'arg_2', 'decimal', 2, 0, 1, 2);
insert into sys.functions values (389, 'sql_sub', '-', 'calc', 0, 1, false, false, false, 2000, true);
insert into sys.args values (9586, 389, 'res_0', 'decimal', 4, 0, 0, 0);
insert into sys.args values (9587, 389, 'arg_1', 'decimal', 4, 0, 1, 1);
insert into sys.args values (9588, 389, 'arg_2', 'decimal', 4, 0, 1, 2);
insert into sys.functions values (390, 'sql_add', '+', 'calc', 0, 1, false, false, false, 2000, true);
insert into sys.args values (9589, 390, 'res_0', 'decimal', 4, 0, 0, 0);
insert into sys.args values (9590, 390, 'arg_1', 'decimal', 4, 0, 1, 1);
insert into sys.args values (9591, 390, 'arg_2', 'decimal', 4, 0, 1, 2);
insert into sys.functions values (391, 'sql_mul', '*', 'calc', 0, 1, false, false, false, 2000, true);
insert into sys.args values (9592, 391, 'res_0', 'decimal', 4, 0, 0, 0);
insert into sys.args values (9593, 391, 'arg_1', 'decimal', 4, 0, 1, 1);
insert into sys.args values (9594, 391, 'arg_2', 'decimal', 4, 0, 1, 2);
insert into sys.functions values (392, 'sql_div', '/', 'calc', 0, 1, false, false, false, 2000, true);
insert into sys.args values (9595, 392, 'res_0', 'decimal', 4, 0, 0, 0);
insert into sys.args values (9596, 392, 'arg_1', 'decimal', 4, 0, 1, 1);
insert into sys.args values (9597, 392, 'arg_2', 'decimal', 4, 0, 1, 2);
insert into sys.functions values (393, 'bit_and', 'and', 'calc', 0, 1, false, false, false, 2000, true);
insert into sys.args values (9598, 393, 'res_0', 'decimal', 4, 0, 0, 0);
insert into sys.args values (9599, 393, 'arg_1', 'decimal', 4, 0, 1, 1);
insert into sys.args values (9600, 393, 'arg_2', 'decimal', 4, 0, 1, 2);
insert into sys.functions values (394, 'bit_or', 'or', 'calc', 0, 1, false, false, false, 2000, true);
insert into sys.args values (9601, 394, 'res_0', 'decimal', 4, 0, 0, 0);
insert into sys.args values (9602, 394, 'arg_1', 'decimal', 4, 0, 1, 1);
insert into sys.args values (9603, 394, 'arg_2', 'decimal', 4, 0, 1, 2);
insert into sys.functions values (395, 'bit_xor', 'xor', 'calc', 0, 1, false, false, false, 2000, true);
insert into sys.args values (9604, 395, 'res_0', 'decimal', 4, 0, 0, 0);
insert into sys.args values (9605, 395, 'arg_1', 'decimal', 4, 0, 1, 1);
insert into sys.args values (9606, 395, 'arg_2', 'decimal', 4, 0, 1, 2);
insert into sys.functions values (396, 'bit_not', 'not', 'calc', 0, 1, false, false, false, 2000, true);
insert into sys.args values (9607, 396, 'res_0', 'decimal', 4, 0, 0, 0);
insert into sys.args values (9608, 396, 'arg_1', 'decimal', 4, 0, 1, 1);
insert into sys.functions values (397, 'left_shift', '<<', 'calc', 0, 1, false, false, false, 2000, true);
insert into sys.args values (9609, 397, 'res_0', 'decimal', 4, 0, 0, 0);
insert into sys.args values (9610, 397, 'arg_1', 'decimal', 4, 0, 1, 1);
insert into sys.args values (9611, 397, 'arg_2', 'int', 32, 0, 1, 2);
insert into sys.functions values (398, 'right_shift', '>>', 'calc', 0, 1, false, false, false, 2000, true);
insert into sys.args values (9612, 398, 'res_0', 'decimal', 4, 0, 0, 0);
insert into sys.args values (9613, 398, 'arg_1', 'decimal', 4, 0, 1, 1);
insert into sys.args values (9614, 398, 'arg_2', 'int', 32, 0, 1, 2);
insert into sys.functions values (399, 'sql_neg', '-', 'calc', 0, 1, false, false, false, 2000, true);
insert into sys.args values (9615, 399, 'res_0', 'decimal', 4, 0, 0, 0);
insert into sys.args values (9616, 399, 'arg_1', 'decimal', 4, 0, 1, 1);
insert into sys.functions values (400, 'abs', 'abs', 'calc', 0, 1, false, false, false, 2000, true);
insert into sys.args values (9617, 400, 'res_0', 'decimal', 4, 0, 0, 0);
insert into sys.args values (9618, 400, 'arg_1', 'decimal', 4, 0, 1, 1);
insert into sys.functions values (401, 'sign', 'sign', 'calc', 0, 1, false, false, false, 2000, true);
insert into sys.args values (9619, 401, 'res_0', 'tinyint', 8, 0, 0, 0);
insert into sys.args values (9620, 401, 'arg_1', 'decimal', 4, 0, 1, 1);
insert into sys.functions values (402, 'scale_up', '*', 'calc', 0, 1, false, false, false, 2000, true);
insert into sys.args values (9621, 402, 'res_0', 'decimal', 4, 0, 0, 0);
insert into sys.args values (9622, 402, 'arg_1', 'decimal', 4, 0, 1, 1);
insert into sys.args values (9623, 402, 'arg_2', 'smallint', 16, 0, 1, 2);
insert into sys.functions values (403, 'scale_down', 'dec_round', 'sql', 0, 1, false, false, false, 2000, true);
insert into sys.args values (9624, 403, 'res_0', 'decimal', 4, 0, 0, 0);
insert into sys.args values (9625, 403, 'arg_1', 'decimal', 4, 0, 1, 1);
insert into sys.args values (9626, 403, 'arg_2', 'smallint', 16, 0, 1, 2);
insert into sys.functions values (404, 'sql_sub', '-', 'calc', 0, 1, false, false, false, 2000, true);
insert into sys.args values (9627, 404, 'res_0', 'month_interval', 32, 0, 0, 0);
insert into sys.args values (9628, 404, 'arg_1', 'month_interval', 32, 0, 1, 1);
insert into sys.args values (9629, 404, 'arg_2', 'decimal', 4, 0, 1, 2);
insert into sys.functions values (405, 'sql_add', '+', 'calc', 0, 1, false, false, false, 2000, true);
insert into sys.args values (9630, 405, 'res_0', 'month_interval', 32, 0, 0, 0);
insert into sys.args values (9631, 405, 'arg_1', 'month_interval', 32, 0, 1, 1);
insert into sys.args values (9632, 405, 'arg_2', 'decimal', 4, 0, 1, 2);
insert into sys.functions values (406, 'sql_mul', '*', 'calc', 0, 1, false, false, false, 2000, true);
insert into sys.args values (9633, 406, 'res_0', 'month_interval', 32, 0, 0, 0);
insert into sys.args values (9634, 406, 'arg_1', 'month_interval', 32, 0, 1, 1);
insert into sys.args values (9635, 406, 'arg_2', 'decimal', 4, 0, 1, 2);
insert into sys.functions values (407, 'sql_div', '/', 'calc', 0, 1, false, false, false, 2000, true);
insert into sys.args values (9636, 407, 'res_0', 'month_interval', 32, 0, 0, 0);
insert into sys.args values (9637, 407, 'arg_1', 'month_interval', 32, 0, 1, 1);
insert into sys.args values (9638, 407, 'arg_2', 'decimal', 4, 0, 1, 2);
insert into sys.functions values (408, 'sql_sub', '-', 'calc', 0, 1, false, false, false, 2000, true);
insert into sys.args values (9639, 408, 'res_0', 'sec_interval', 13, 0, 0, 0);
insert into sys.args values (9640, 408, 'arg_1', 'sec_interval', 13, 0, 1, 1);
insert into sys.args values (9641, 408, 'arg_2', 'decimal', 4, 0, 1, 2);
insert into sys.functions values (409, 'sql_add', '+', 'calc', 0, 1, false, false, false, 2000, true);
insert into sys.args values (9642, 409, 'res_0', 'sec_interval', 13, 0, 0, 0);
insert into sys.args values (9643, 409, 'arg_1', 'sec_interval', 13, 0, 1, 1);
insert into sys.args values (9644, 409, 'arg_2', 'decimal', 4, 0, 1, 2);
insert into sys.functions values (410, 'sql_mul', '*', 'calc', 0, 1, false, false, false, 2000, true);
insert into sys.args values (9645, 410, 'res_0', 'sec_interval', 13, 0, 0, 0);
insert into sys.args values (9646, 410, 'arg_1', 'sec_interval', 13, 0, 1, 1);
insert into sys.args values (9647, 410, 'arg_2', 'decimal', 4, 0, 1, 2);
insert into sys.functions values (411, 'sql_div', '/', 'calc', 0, 1, false, false, false, 2000, true);
insert into sys.args values (9648, 411, 'res_0', 'sec_interval', 13, 0, 0, 0);
insert into sys.args values (9649, 411, 'arg_1', 'sec_interval', 13, 0, 1, 1);
insert into sys.args values (9650, 411, 'arg_2', 'decimal', 4, 0, 1, 2);
insert into sys.functions values (412, 'sql_sub', '-', 'calc', 0, 1, false, false, false, 2000, true);
insert into sys.args values (9651, 412, 'res_0', 'decimal', 9, 0, 0, 0);
insert into sys.args values (9652, 412, 'arg_1', 'decimal', 9, 0, 1, 1);
insert into sys.args values (9653, 412, 'arg_2', 'decimal', 9, 0, 1, 2);
insert into sys.functions values (413, 'sql_add', '+', 'calc', 0, 1, false, false, false, 2000, true);
insert into sys.args values (9654, 413, 'res_0', 'decimal', 9, 0, 0, 0);
insert into sys.args values (9655, 413, 'arg_1', 'decimal', 9, 0, 1, 1);
insert into sys.args values (9656, 413, 'arg_2', 'decimal', 9, 0, 1, 2);
insert into sys.functions values (414, 'sql_mul', '*', 'calc', 0, 1, false, false, false, 2000, true);
insert into sys.args values (9657, 414, 'res_0', 'decimal', 9, 0, 0, 0);
insert into sys.args values (9658, 414, 'arg_1', 'decimal', 9, 0, 1, 1);
insert into sys.args values (9659, 414, 'arg_2', 'decimal', 9, 0, 1, 2);
insert into sys.functions values (415, 'sql_div', '/', 'calc', 0, 1, false, false, false, 2000, true);
insert into sys.args values (9660, 415, 'res_0', 'decimal', 9, 0, 0, 0);
insert into sys.args values (9661, 415, 'arg_1', 'decimal', 9, 0, 1, 1);
insert into sys.args values (9662, 415, 'arg_2', 'decimal', 9, 0, 1, 2);
insert into sys.functions values (416, 'bit_and', 'and', 'calc', 0, 1, false, false, false, 2000, true);
insert into sys.args values (9663, 416, 'res_0', 'decimal', 9, 0, 0, 0);
insert into sys.args values (9664, 416, 'arg_1', 'decimal', 9, 0, 1, 1);
insert into sys.args values (9665, 416, 'arg_2', 'decimal', 9, 0, 1, 2);
insert into sys.functions values (417, 'bit_or', 'or', 'calc', 0, 1, false, false, false, 2000, true);
insert into sys.args values (9666, 417, 'res_0', 'decimal', 9, 0, 0, 0);
insert into sys.args values (9667, 417, 'arg_1', 'decimal', 9, 0, 1, 1);
insert into sys.args values (9668, 417, 'arg_2', 'decimal', 9, 0, 1, 2);
insert into sys.functions values (418, 'bit_xor', 'xor', 'calc', 0, 1, false, false, false, 2000, true);
insert into sys.args values (9669, 418, 'res_0', 'decimal', 9, 0, 0, 0);
insert into sys.args values (9670, 418, 'arg_1', 'decimal', 9, 0, 1, 1);
insert into sys.args values (9671, 418, 'arg_2', 'decimal', 9, 0, 1, 2);
insert into sys.functions values (419, 'bit_not', 'not', 'calc', 0, 1, false, false, false, 2000, true);
insert into sys.args values (9672, 419, 'res_0', 'decimal', 9, 0, 0, 0);
insert into sys.args values (9673, 419, 'arg_1', 'decimal', 9, 0, 1, 1);
insert into sys.functions values (420, 'left_shift', '<<', 'calc', 0, 1, false, false, false, 2000, true);
insert into sys.args values (9674, 420, 'res_0', 'decimal', 9, 0, 0, 0);
insert into sys.args values (9675, 420, 'arg_1', 'decimal', 9, 0, 1, 1);
insert into sys.args values (9676, 420, 'arg_2', 'int', 32, 0, 1, 2);
insert into sys.functions values (421, 'right_shift', '>>', 'calc', 0, 1, false, false, false, 2000, true);
insert into sys.args values (9677, 421, 'res_0', 'decimal', 9, 0, 0, 0);
insert into sys.args values (9678, 421, 'arg_1', 'decimal', 9, 0, 1, 1);
insert into sys.args values (9679, 421, 'arg_2', 'int', 32, 0, 1, 2);
insert into sys.functions values (422, 'sql_neg', '-', 'calc', 0, 1, false, false, false, 2000, true);
insert into sys.args values (9680, 422, 'res_0', 'decimal', 9, 0, 0, 0);
insert into sys.args values (9681, 422, 'arg_1', 'decimal', 9, 0, 1, 1);
insert into sys.functions values (423, 'abs', 'abs', 'calc', 0, 1, false, false, false, 2000, true);
insert into sys.args values (9682, 423, 'res_0', 'decimal', 9, 0, 0, 0);
insert into sys.args values (9683, 423, 'arg_1', 'decimal', 9, 0, 1, 1);
insert into sys.functions values (424, 'sign', 'sign', 'calc', 0, 1, false, false, false, 2000, true);
insert into sys.args values (9684, 424, 'res_0', 'tinyint', 8, 0, 0, 0);
insert into sys.args values (9685, 424, 'arg_1', 'decimal', 9, 0, 1, 1);
insert into sys.functions values (425, 'scale_up', '*', 'calc', 0, 1, false, false, false, 2000, true);
insert into sys.args values (9686, 425, 'res_0', 'decimal', 9, 0, 0, 0);
insert into sys.args values (9687, 425, 'arg_1', 'decimal', 9, 0, 1, 1);
insert into sys.args values (9688, 425, 'arg_2', 'int', 32, 0, 1, 2);
insert into sys.functions values (426, 'scale_down', 'dec_round', 'sql', 0, 1, false, false, false, 2000, true);
insert into sys.args values (9689, 426, 'res_0', 'decimal', 9, 0, 0, 0);
insert into sys.args values (9690, 426, 'arg_1', 'decimal', 9, 0, 1, 1);
insert into sys.args values (9691, 426, 'arg_2', 'int', 32, 0, 1, 2);
insert into sys.functions values (427, 'sql_sub', '-', 'calc', 0, 1, false, false, false, 2000, true);
insert into sys.args values (9692, 427, 'res_0', 'month_interval', 32, 0, 0, 0);
insert into sys.args values (9693, 427, 'arg_1', 'month_interval', 32, 0, 1, 1);
insert into sys.args values (9694, 427, 'arg_2', 'decimal', 9, 0, 1, 2);
insert into sys.functions values (428, 'sql_add', '+', 'calc', 0, 1, false, false, false, 2000, true);
insert into sys.args values (9695, 428, 'res_0', 'month_interval', 32, 0, 0, 0);
insert into sys.args values (9696, 428, 'arg_1', 'month_interval', 32, 0, 1, 1);
insert into sys.args values (9697, 428, 'arg_2', 'decimal', 9, 0, 1, 2);
insert into sys.functions values (429, 'sql_mul', '*', 'calc', 0, 1, false, false, false, 2000, true);
insert into sys.args values (9698, 429, 'res_0', 'month_interval', 32, 0, 0, 0);
insert into sys.args values (9699, 429, 'arg_1', 'month_interval', 32, 0, 1, 1);
insert into sys.args values (9700, 429, 'arg_2', 'decimal', 9, 0, 1, 2);
insert into sys.functions values (430, 'sql_div', '/', 'calc', 0, 1, false, false, false, 2000, true);
insert into sys.args values (9701, 430, 'res_0', 'month_interval', 32, 0, 0, 0);
insert into sys.args values (9702, 430, 'arg_1', 'month_interval', 32, 0, 1, 1);
insert into sys.args values (9703, 430, 'arg_2', 'decimal', 9, 0, 1, 2);
insert into sys.functions values (431, 'sql_sub', '-', 'calc', 0, 1, false, false, false, 2000, true);
insert into sys.args values (9704, 431, 'res_0', 'sec_interval', 13, 0, 0, 0);
insert into sys.args values (9705, 431, 'arg_1', 'sec_interval', 13, 0, 1, 1);
insert into sys.args values (9706, 431, 'arg_2', 'decimal', 9, 0, 1, 2);
insert into sys.functions values (432, 'sql_add', '+', 'calc', 0, 1, false, false, false, 2000, true);
insert into sys.args values (9707, 432, 'res_0', 'sec_interval', 13, 0, 0, 0);
insert into sys.args values (9708, 432, 'arg_1', 'sec_interval', 13, 0, 1, 1);
insert into sys.args values (9709, 432, 'arg_2', 'decimal', 9, 0, 1, 2);
insert into sys.functions values (433, 'sql_mul', '*', 'calc', 0, 1, false, false, false, 2000, true);
insert into sys.args values (9710, 433, 'res_0', 'sec_interval', 13, 0, 0, 0);
insert into sys.args values (9711, 433, 'arg_1', 'sec_interval', 13, 0, 1, 1);
insert into sys.args values (9712, 433, 'arg_2', 'decimal', 9, 0, 1, 2);
insert into sys.functions values (434, 'sql_div', '/', 'calc', 0, 1, false, false, false, 2000, true);
insert into sys.args values (9713, 434, 'res_0', 'sec_interval', 13, 0, 0, 0);
insert into sys.args values (9714, 434, 'arg_1', 'sec_interval', 13, 0, 1, 1);
insert into sys.args values (9715, 434, 'arg_2', 'decimal', 9, 0, 1, 2);
insert into sys.functions values (435, 'sql_sub', '-', 'calc', 0, 1, false, false, false, 2000, true);
insert into sys.args values (9716, 435, 'res_0', 'decimal', 18, 0, 0, 0);
insert into sys.args values (9717, 435, 'arg_1', 'decimal', 18, 0, 1, 1);
insert into sys.args values (9718, 435, 'arg_2', 'decimal', 18, 0, 1, 2);
insert into sys.functions values (436, 'sql_add', '+', 'calc', 0, 1, false, false, false, 2000, true);
insert into sys.args values (9719, 436, 'res_0', 'decimal', 18, 0, 0, 0);
insert into sys.args values (9720, 436, 'arg_1', 'decimal', 18, 0, 1, 1);
insert into sys.args values (9721, 436, 'arg_2', 'decimal', 18, 0, 1, 2);
insert into sys.functions values (437, 'sql_mul', '*', 'calc', 0, 1, false, false, false, 2000, true);
insert into sys.args values (9722, 437, 'res_0', 'decimal', 18, 0, 0, 0);
insert into sys.args values (9723, 437, 'arg_1', 'decimal', 18, 0, 1, 1);
insert into sys.args values (9724, 437, 'arg_2', 'decimal', 18, 0, 1, 2);
insert into sys.functions values (438, 'sql_div', '/', 'calc', 0, 1, false, false, false, 2000, true);
insert into sys.args values (9725, 438, 'res_0', 'decimal', 18, 0, 0, 0);
insert into sys.args values (9726, 438, 'arg_1', 'decimal', 18, 0, 1, 1);
insert into sys.args values (9727, 438, 'arg_2', 'decimal', 18, 0, 1, 2);
insert into sys.functions values (439, 'bit_and', 'and', 'calc', 0, 1, false, false, false, 2000, true);
insert into sys.args values (9728, 439, 'res_0', 'decimal', 18, 0, 0, 0);
insert into sys.args values (9729, 439, 'arg_1', 'decimal', 18, 0, 1, 1);
insert into sys.args values (9730, 439, 'arg_2', 'decimal', 18, 0, 1, 2);
insert into sys.functions values (440, 'bit_or', 'or', 'calc', 0, 1, false, false, false, 2000, true);
insert into sys.args values (9731, 440, 'res_0', 'decimal', 18, 0, 0, 0);
insert into sys.args values (9732, 440, 'arg_1', 'decimal', 18, 0, 1, 1);
insert into sys.args values (9733, 440, 'arg_2', 'decimal', 18, 0, 1, 2);
insert into sys.functions values (441, 'bit_xor', 'xor', 'calc', 0, 1, false, false, false, 2000, true);
insert into sys.args values (9734, 441, 'res_0', 'decimal', 18, 0, 0, 0);
insert into sys.args values (9735, 441, 'arg_1', 'decimal', 18, 0, 1, 1);
insert into sys.args values (9736, 441, 'arg_2', 'decimal', 18, 0, 1, 2);
insert into sys.functions values (442, 'bit_not', 'not', 'calc', 0, 1, false, false, false, 2000, true);
insert into sys.args values (9737, 442, 'res_0', 'decimal', 18, 0, 0, 0);
insert into sys.args values (9738, 442, 'arg_1', 'decimal', 18, 0, 1, 1);
insert into sys.functions values (443, 'left_shift', '<<', 'calc', 0, 1, false, false, false, 2000, true);
insert into sys.args values (9739, 443, 'res_0', 'decimal', 18, 0, 0, 0);
insert into sys.args values (9740, 443, 'arg_1', 'decimal', 18, 0, 1, 1);
insert into sys.args values (9741, 443, 'arg_2', 'int', 32, 0, 1, 2);
insert into sys.functions values (444, 'right_shift', '>>', 'calc', 0, 1, false, false, false, 2000, true);
insert into sys.args values (9742, 444, 'res_0', 'decimal', 18, 0, 0, 0);
insert into sys.args values (9743, 444, 'arg_1', 'decimal', 18, 0, 1, 1);
insert into sys.args values (9744, 444, 'arg_2', 'int', 32, 0, 1, 2);
insert into sys.functions values (445, 'sql_neg', '-', 'calc', 0, 1, false, false, false, 2000, true);
insert into sys.args values (9745, 445, 'res_0', 'decimal', 18, 0, 0, 0);
insert into sys.args values (9746, 445, 'arg_1', 'decimal', 18, 0, 1, 1);
insert into sys.functions values (446, 'abs', 'abs', 'calc', 0, 1, false, false, false, 2000, true);
insert into sys.args values (9747, 446, 'res_0', 'decimal', 18, 0, 0, 0);
insert into sys.args values (9748, 446, 'arg_1', 'decimal', 18, 0, 1, 1);
insert into sys.functions values (447, 'sign', 'sign', 'calc', 0, 1, false, false, false, 2000, true);
insert into sys.args values (9749, 447, 'res_0', 'tinyint', 8, 0, 0, 0);
insert into sys.args values (9750, 447, 'arg_1', 'decimal', 18, 0, 1, 1);
insert into sys.functions values (448, 'scale_up', '*', 'calc', 0, 1, false, false, false, 2000, true);
insert into sys.args values (9751, 448, 'res_0', 'decimal', 18, 0, 0, 0);
insert into sys.args values (9752, 448, 'arg_1', 'decimal', 18, 0, 1, 1);
insert into sys.args values (9753, 448, 'arg_2', 'bigint', 64, 0, 1, 2);
insert into sys.functions values (449, 'scale_down', 'dec_round', 'sql', 0, 1, false, false, false, 2000, true);
insert into sys.args values (9754, 449, 'res_0', 'decimal', 18, 0, 0, 0);
insert into sys.args values (9755, 449, 'arg_1', 'decimal', 18, 0, 1, 1);
insert into sys.args values (9756, 449, 'arg_2', 'bigint', 64, 0, 1, 2);
insert into sys.functions values (450, 'sql_sub', '-', 'calc', 0, 1, false, false, false, 2000, true);
insert into sys.args values (9757, 450, 'res_0', 'month_interval', 32, 0, 0, 0);
insert into sys.args values (9758, 450, 'arg_1', 'month_interval', 32, 0, 1, 1);
insert into sys.args values (9759, 450, 'arg_2', 'decimal', 18, 0, 1, 2);
insert into sys.functions values (451, 'sql_add', '+', 'calc', 0, 1, false, false, false, 2000, true);
insert into sys.args values (9760, 451, 'res_0', 'month_interval', 32, 0, 0, 0);
insert into sys.args values (9761, 451, 'arg_1', 'month_interval', 32, 0, 1, 1);
insert into sys.args values (9762, 451, 'arg_2', 'decimal', 18, 0, 1, 2);
insert into sys.functions values (452, 'sql_mul', '*', 'calc', 0, 1, false, false, false, 2000, true);
insert into sys.args values (9763, 452, 'res_0', 'month_interval', 32, 0, 0, 0);
insert into sys.args values (9764, 452, 'arg_1', 'month_interval', 32, 0, 1, 1);
insert into sys.args values (9765, 452, 'arg_2', 'decimal', 18, 0, 1, 2);
insert into sys.functions values (453, 'sql_div', '/', 'calc', 0, 1, false, false, false, 2000, true);
insert into sys.args values (9766, 453, 'res_0', 'month_interval', 32, 0, 0, 0);
insert into sys.args values (9767, 453, 'arg_1', 'month_interval', 32, 0, 1, 1);
insert into sys.args values (9768, 453, 'arg_2', 'decimal', 18, 0, 1, 2);
insert into sys.functions values (454, 'sql_sub', '-', 'calc', 0, 1, false, false, false, 2000, true);
insert into sys.args values (9769, 454, 'res_0', 'sec_interval', 13, 0, 0, 0);
insert into sys.args values (9770, 454, 'arg_1', 'sec_interval', 13, 0, 1, 1);
insert into sys.args values (9771, 454, 'arg_2', 'decimal', 18, 0, 1, 2);
insert into sys.functions values (455, 'sql_add', '+', 'calc', 0, 1, false, false, false, 2000, true);
insert into sys.args values (9772, 455, 'res_0', 'sec_interval', 13, 0, 0, 0);
insert into sys.args values (9773, 455, 'arg_1', 'sec_interval', 13, 0, 1, 1);
insert into sys.args values (9774, 455, 'arg_2', 'decimal', 18, 0, 1, 2);
insert into sys.functions values (456, 'sql_mul', '*', 'calc', 0, 1, false, false, false, 2000, true);
insert into sys.args values (9775, 456, 'res_0', 'sec_interval', 13, 0, 0, 0);
insert into sys.args values (9776, 456, 'arg_1', 'sec_interval', 13, 0, 1, 1);
insert into sys.args values (9777, 456, 'arg_2', 'decimal', 18, 0, 1, 2);
insert into sys.functions values (457, 'sql_div', '/', 'calc', 0, 1, false, false, false, 2000, true);
insert into sys.args values (9778, 457, 'res_0', 'sec_interval', 13, 0, 0, 0);
insert into sys.args values (9779, 457, 'arg_1', 'sec_interval', 13, 0, 1, 1);
insert into sys.args values (9780, 457, 'arg_2', 'decimal', 18, 0, 1, 2);
insert into sys.functions values (458, 'sql_sub', '-', 'calc', 0, 1, false, false, false, 2000, true);
insert into sys.args values (9781, 458, 'res_0', 'real', 24, 0, 0, 0);
insert into sys.args values (9782, 458, 'arg_1', 'real', 24, 0, 1, 1);
insert into sys.args values (9783, 458, 'arg_2', 'real', 24, 0, 1, 2);
insert into sys.functions values (459, 'sql_add', '+', 'calc', 0, 1, false, false, false, 2000, true);
insert into sys.args values (9784, 459, 'res_0', 'real', 24, 0, 0, 0);
insert into sys.args values (9785, 459, 'arg_1', 'real', 24, 0, 1, 1);
insert into sys.args values (9786, 459, 'arg_2', 'real', 24, 0, 1, 2);
insert into sys.functions values (460, 'sql_mul', '*', 'calc', 0, 1, false, false, false, 2000, true);
insert into sys.args values (9787, 460, 'res_0', 'real', 24, 0, 0, 0);
insert into sys.args values (9788, 460, 'arg_1', 'real', 24, 0, 1, 1);
insert into sys.args values (9789, 460, 'arg_2', 'real', 24, 0, 1, 2);
insert into sys.functions values (461, 'sql_div', '/', 'calc', 0, 1, false, false, false, 2000, true);
insert into sys.args values (9790, 461, 'res_0', 'real', 24, 0, 0, 0);
insert into sys.args values (9791, 461, 'arg_1', 'real', 24, 0, 1, 1);
insert into sys.args values (9792, 461, 'arg_2', 'real', 24, 0, 1, 2);
insert into sys.functions values (462, 'sql_neg', '-', 'calc', 0, 1, false, false, false, 2000, true);
insert into sys.args values (9793, 462, 'res_0', 'real', 24, 0, 0, 0);
insert into sys.args values (9794, 462, 'arg_1', 'real', 24, 0, 1, 1);
insert into sys.functions values (463, 'abs', 'abs', 'calc', 0, 1, false, false, false, 2000, true);
insert into sys.args values (9795, 463, 'res_0', 'real', 24, 0, 0, 0);
insert into sys.args values (9796, 463, 'arg_1', 'real', 24, 0, 1, 1);
insert into sys.functions values (464, 'sign', 'sign', 'calc', 0, 1, false, false, false, 2000, true);
insert into sys.args values (9797, 464, 'res_0', 'tinyint', 8, 0, 0, 0);
insert into sys.args values (9798, 464, 'arg_1', 'real', 24, 0, 1, 1);
insert into sys.functions values (465, 'scale_up', '*', 'calc', 0, 1, false, false, false, 2000, true);
insert into sys.args values (9799, 465, 'res_0', 'real', 24, 0, 0, 0);
insert into sys.args values (9800, 465, 'arg_1', 'real', 24, 0, 1, 1);
insert into sys.args values (9801, 465, 'arg_2', 'real', 24, 0, 1, 2);
insert into sys.functions values (466, 'scale_down', 'dec_round', 'sql', 0, 1, false, false, false, 2000, true);
insert into sys.args values (9802, 466, 'res_0', 'real', 24, 0, 0, 0);
insert into sys.args values (9803, 466, 'arg_1', 'real', 24, 0, 1, 1);
insert into sys.args values (9804, 466, 'arg_2', 'real', 24, 0, 1, 2);
insert into sys.functions values (467, 'sql_sub', '-', 'calc', 0, 1, false, false, false, 2000, true);
insert into sys.args values (9805, 467, 'res_0', 'month_interval', 32, 0, 0, 0);
insert into sys.args values (9806, 467, 'arg_1', 'month_interval', 32, 0, 1, 1);
insert into sys.args values (9807, 467, 'arg_2', 'real', 24, 0, 1, 2);
insert into sys.functions values (468, 'sql_add', '+', 'calc', 0, 1, false, false, false, 2000, true);
insert into sys.args values (9808, 468, 'res_0', 'month_interval', 32, 0, 0, 0);
insert into sys.args values (9809, 468, 'arg_1', 'month_interval', 32, 0, 1, 1);
insert into sys.args values (9810, 468, 'arg_2', 'real', 24, 0, 1, 2);
insert into sys.functions values (469, 'sql_mul', '*', 'calc', 0, 1, false, false, false, 2000, true);
insert into sys.args values (9811, 469, 'res_0', 'month_interval', 32, 0, 0, 0);
insert into sys.args values (9812, 469, 'arg_1', 'month_interval', 32, 0, 1, 1);
insert into sys.args values (9813, 469, 'arg_2', 'real', 24, 0, 1, 2);
insert into sys.functions values (470, 'sql_div', '/', 'calc', 0, 1, false, false, false, 2000, true);
insert into sys.args values (9814, 470, 'res_0', 'month_interval', 32, 0, 0, 0);
insert into sys.args values (9815, 470, 'arg_1', 'month_interval', 32, 0, 1, 1);
insert into sys.args values (9816, 470, 'arg_2', 'real', 24, 0, 1, 2);
insert into sys.functions values (471, 'sql_sub', '-', 'calc', 0, 1, false, false, false, 2000, true);
insert into sys.args values (9817, 471, 'res_0', 'sec_interval', 13, 0, 0, 0);
insert into sys.args values (9818, 471, 'arg_1', 'sec_interval', 13, 0, 1, 1);
insert into sys.args values (9819, 471, 'arg_2', 'real', 24, 0, 1, 2);
insert into sys.functions values (472, 'sql_add', '+', 'calc', 0, 1, false, false, false, 2000, true);
insert into sys.args values (9820, 472, 'res_0', 'sec_interval', 13, 0, 0, 0);
insert into sys.args values (9821, 472, 'arg_1', 'sec_interval', 13, 0, 1, 1);
insert into sys.args values (9822, 472, 'arg_2', 'real', 24, 0, 1, 2);
insert into sys.functions values (473, 'sql_mul', '*', 'calc', 0, 1, false, false, false, 2000, true);
insert into sys.args values (9823, 473, 'res_0', 'sec_interval', 13, 0, 0, 0);
insert into sys.args values (9824, 473, 'arg_1', 'sec_interval', 13, 0, 1, 1);
insert into sys.args values (9825, 473, 'arg_2', 'real', 24, 0, 1, 2);
insert into sys.functions values (474, 'sql_div', '/', 'calc', 0, 1, false, false, false, 2000, true);
insert into sys.args values (9826, 474, 'res_0', 'sec_interval', 13, 0, 0, 0);
insert into sys.args values (9827, 474, 'arg_1', 'sec_interval', 13, 0, 1, 1);
insert into sys.args values (9828, 474, 'arg_2', 'real', 24, 0, 1, 2);
insert into sys.functions values (475, 'sql_sub', '-', 'calc', 0, 1, false, false, false, 2000, true);
insert into sys.args values (9829, 475, 'res_0', 'double', 53, 0, 0, 0);
insert into sys.args values (9830, 475, 'arg_1', 'double', 53, 0, 1, 1);
insert into sys.args values (9831, 475, 'arg_2', 'double', 53, 0, 1, 2);
insert into sys.functions values (476, 'sql_add', '+', 'calc', 0, 1, false, false, false, 2000, true);
insert into sys.args values (9832, 476, 'res_0', 'double', 53, 0, 0, 0);
insert into sys.args values (9833, 476, 'arg_1', 'double', 53, 0, 1, 1);
insert into sys.args values (9834, 476, 'arg_2', 'double', 53, 0, 1, 2);
insert into sys.functions values (477, 'sql_mul', '*', 'calc', 0, 1, false, false, false, 2000, true);
insert into sys.args values (9835, 477, 'res_0', 'double', 53, 0, 0, 0);
insert into sys.args values (9836, 477, 'arg_1', 'double', 53, 0, 1, 1);
insert into sys.args values (9837, 477, 'arg_2', 'double', 53, 0, 1, 2);
insert into sys.functions values (478, 'sql_div', '/', 'calc', 0, 1, false, false, false, 2000, true);
insert into sys.args values (9838, 478, 'res_0', 'double', 53, 0, 0, 0);
insert into sys.args values (9839, 478, 'arg_1', 'double', 53, 0, 1, 1);
insert into sys.args values (9840, 478, 'arg_2', 'double', 53, 0, 1, 2);
insert into sys.functions values (479, 'sql_neg', '-', 'calc', 0, 1, false, false, false, 2000, true);
insert into sys.args values (9841, 479, 'res_0', 'double', 53, 0, 0, 0);
insert into sys.args values (9842, 479, 'arg_1', 'double', 53, 0, 1, 1);
insert into sys.functions values (480, 'abs', 'abs', 'calc', 0, 1, false, false, false, 2000, true);
insert into sys.args values (9843, 480, 'res_0', 'double', 53, 0, 0, 0);
insert into sys.args values (9844, 480, 'arg_1', 'double', 53, 0, 1, 1);
insert into sys.functions values (481, 'sign', 'sign', 'calc', 0, 1, false, false, false, 2000, true);
insert into sys.args values (9845, 481, 'res_0', 'tinyint', 8, 0, 0, 0);
insert into sys.args values (9846, 481, 'arg_1', 'double', 53, 0, 1, 1);
insert into sys.functions values (482, 'scale_up', '*', 'calc', 0, 1, false, false, false, 2000, true);
insert into sys.args values (9847, 482, 'res_0', 'double', 53, 0, 0, 0);
insert into sys.args values (9848, 482, 'arg_1', 'double', 53, 0, 1, 1);
insert into sys.args values (9849, 482, 'arg_2', 'double', 53, 0, 1, 2);
insert into sys.functions values (483, 'scale_down', 'dec_round', 'sql', 0, 1, false, false, false, 2000, true);
insert into sys.args values (9850, 483, 'res_0', 'double', 53, 0, 0, 0);
insert into sys.args values (9851, 483, 'arg_1', 'double', 53, 0, 1, 1);
insert into sys.args values (9852, 483, 'arg_2', 'double', 53, 0, 1, 2);
insert into sys.functions values (484, 'sql_sub', '-', 'calc', 0, 1, false, false, false, 2000, true);
insert into sys.args values (9853, 484, 'res_0', 'month_interval', 32, 0, 0, 0);
insert into sys.args values (9854, 484, 'arg_1', 'month_interval', 32, 0, 1, 1);
insert into sys.args values (9855, 484, 'arg_2', 'double', 53, 0, 1, 2);
insert into sys.functions values (485, 'sql_add', '+', 'calc', 0, 1, false, false, false, 2000, true);
insert into sys.args values (9856, 485, 'res_0', 'month_interval', 32, 0, 0, 0);
insert into sys.args values (9857, 485, 'arg_1', 'month_interval', 32, 0, 1, 1);
insert into sys.args values (9858, 485, 'arg_2', 'double', 53, 0, 1, 2);
insert into sys.functions values (486, 'sql_mul', '*', 'calc', 0, 1, false, false, false, 2000, true);
insert into sys.args values (9859, 486, 'res_0', 'month_interval', 32, 0, 0, 0);
insert into sys.args values (9860, 486, 'arg_1', 'month_interval', 32, 0, 1, 1);
insert into sys.args values (9861, 486, 'arg_2', 'double', 53, 0, 1, 2);
insert into sys.functions values (487, 'sql_div', '/', 'calc', 0, 1, false, false, false, 2000, true);
insert into sys.args values (9862, 487, 'res_0', 'month_interval', 32, 0, 0, 0);
insert into sys.args values (9863, 487, 'arg_1', 'month_interval', 32, 0, 1, 1);
insert into sys.args values (9864, 487, 'arg_2', 'double', 53, 0, 1, 2);
insert into sys.functions values (488, 'sql_sub', '-', 'calc', 0, 1, false, false, false, 2000, true);
insert into sys.args values (9865, 488, 'res_0', 'sec_interval', 13, 0, 0, 0);
insert into sys.args values (9866, 488, 'arg_1', 'sec_interval', 13, 0, 1, 1);
insert into sys.args values (9867, 488, 'arg_2', 'double', 53, 0, 1, 2);
insert into sys.functions values (489, 'sql_add', '+', 'calc', 0, 1, false, false, false, 2000, true);
insert into sys.args values (9868, 489, 'res_0', 'sec_interval', 13, 0, 0, 0);
insert into sys.args values (9869, 489, 'arg_1', 'sec_interval', 13, 0, 1, 1);
insert into sys.args values (9870, 489, 'arg_2', 'double', 53, 0, 1, 2);
insert into sys.functions values (490, 'sql_mul', '*', 'calc', 0, 1, false, false, false, 2000, true);
insert into sys.args values (9871, 490, 'res_0', 'sec_interval', 13, 0, 0, 0);
insert into sys.args values (9872, 490, 'arg_1', 'sec_interval', 13, 0, 1, 1);
insert into sys.args values (9873, 490, 'arg_2', 'double', 53, 0, 1, 2);
insert into sys.functions values (491, 'sql_div', '/', 'calc', 0, 1, false, false, false, 2000, true);
insert into sys.args values (9874, 491, 'res_0', 'sec_interval', 13, 0, 0, 0);
insert into sys.args values (9875, 491, 'arg_1', 'sec_interval', 13, 0, 1, 1);
insert into sys.args values (9876, 491, 'arg_2', 'double', 53, 0, 1, 2);
insert into sys.functions values (492, 'sql_sub', '-', 'calc', 0, 1, false, false, false, 2000, true);
insert into sys.args values (9877, 492, 'res_0', 'month_interval', 32, 0, 0, 0);
insert into sys.args values (9878, 492, 'arg_1', 'month_interval', 32, 0, 1, 1);
insert into sys.args values (9879, 492, 'arg_2', 'month_interval', 32, 0, 1, 2);
insert into sys.functions values (493, 'sql_add', '+', 'calc', 0, 1, false, false, false, 2000, true);
insert into sys.args values (9880, 493, 'res_0', 'month_interval', 32, 0, 0, 0);
insert into sys.args values (9881, 493, 'arg_1', 'month_interval', 32, 0, 1, 1);
insert into sys.args values (9882, 493, 'arg_2', 'month_interval', 32, 0, 1, 2);
insert into sys.functions values (494, 'sql_mul', '*', 'calc', 0, 1, false, false, false, 2000, true);
insert into sys.args values (9883, 494, 'res_0', 'month_interval', 32, 0, 0, 0);
insert into sys.args values (9884, 494, 'arg_1', 'month_interval', 32, 0, 1, 1);
insert into sys.args values (9885, 494, 'arg_2', 'month_interval', 32, 0, 1, 2);
insert into sys.functions values (495, 'sql_div', '/', 'calc', 0, 1, false, false, false, 2000, true);
insert into sys.args values (9886, 495, 'res_0', 'month_interval', 32, 0, 0, 0);
insert into sys.args values (9887, 495, 'arg_1', 'month_interval', 32, 0, 1, 1);
insert into sys.args values (9888, 495, 'arg_2', 'month_interval', 32, 0, 1, 2);
insert into sys.functions values (496, 'sql_neg', '-', 'calc', 0, 1, false, false, false, 2000, true);
insert into sys.args values (9889, 496, 'res_0', 'month_interval', 32, 0, 0, 0);
insert into sys.args values (9890, 496, 'arg_1', 'month_interval', 32, 0, 1, 1);
insert into sys.functions values (497, 'abs', 'abs', 'calc', 0, 1, false, false, false, 2000, true);
insert into sys.args values (9891, 497, 'res_0', 'month_interval', 32, 0, 0, 0);
insert into sys.args values (9892, 497, 'arg_1', 'month_interval', 32, 0, 1, 1);
insert into sys.functions values (498, 'sign', 'sign', 'calc', 0, 1, false, false, false, 2000, true);
insert into sys.args values (9893, 498, 'res_0', 'tinyint', 8, 0, 0, 0);
insert into sys.args values (9894, 498, 'arg_1', 'month_interval', 32, 0, 1, 1);
insert into sys.functions values (499, 'scale_up', '*', 'calc', 0, 1, false, false, false, 2000, true);
insert into sys.args values (9895, 499, 'res_0', 'month_interval', 32, 0, 0, 0);
insert into sys.args values (9896, 499, 'arg_1', 'month_interval', 32, 0, 1, 1);
insert into sys.args values (9897, 499, 'arg_2', 'int', 32, 0, 1, 2);
insert into sys.functions values (500, 'scale_down', 'dec_round', 'sql', 0, 1, false, false, false, 2000, true);
insert into sys.args values (9898, 500, 'res_0', 'month_interval', 32, 0, 0, 0);
insert into sys.args values (9899, 500, 'arg_1', 'month_interval', 32, 0, 1, 1);
insert into sys.args values (9900, 500, 'arg_2', 'int', 32, 0, 1, 2);
insert into sys.functions values (501, 'sql_sub', '-', 'calc', 0, 1, false, false, false, 2000, true);
insert into sys.args values (9901, 501, 'res_0', 'sec_interval', 13, 0, 0, 0);
insert into sys.args values (9902, 501, 'arg_1', 'sec_interval', 13, 0, 1, 1);
insert into sys.args values (9903, 501, 'arg_2', 'sec_interval', 13, 0, 1, 2);
insert into sys.functions values (502, 'sql_add', '+', 'calc', 0, 1, false, false, false, 2000, true);
insert into sys.args values (9904, 502, 'res_0', 'sec_interval', 13, 0, 0, 0);
insert into sys.args values (9905, 502, 'arg_1', 'sec_interval', 13, 0, 1, 1);
insert into sys.args values (9906, 502, 'arg_2', 'sec_interval', 13, 0, 1, 2);
insert into sys.functions values (503, 'sql_mul', '*', 'calc', 0, 1, false, false, false, 2000, true);
insert into sys.args values (9907, 503, 'res_0', 'sec_interval', 13, 0, 0, 0);
insert into sys.args values (9908, 503, 'arg_1', 'sec_interval', 13, 0, 1, 1);
insert into sys.args values (9909, 503, 'arg_2', 'sec_interval', 13, 0, 1, 2);
insert into sys.functions values (504, 'sql_div', '/', 'calc', 0, 1, false, false, false, 2000, true);
insert into sys.args values (9910, 504, 'res_0', 'sec_interval', 13, 0, 0, 0);
insert into sys.args values (9911, 504, 'arg_1', 'sec_interval', 13, 0, 1, 1);
insert into sys.args values (9912, 504, 'arg_2', 'sec_interval', 13, 0, 1, 2);
insert into sys.functions values (505, 'sql_neg', '-', 'calc', 0, 1, false, false, false, 2000, true);
insert into sys.args values (9913, 505, 'res_0', 'sec_interval', 13, 0, 0, 0);
insert into sys.args values (9914, 505, 'arg_1', 'sec_interval', 13, 0, 1, 1);
insert into sys.functions values (506, 'abs', 'abs', 'calc', 0, 1, false, false, false, 2000, true);
insert into sys.args values (9915, 506, 'res_0', 'sec_interval', 13, 0, 0, 0);
insert into sys.args values (9916, 506, 'arg_1', 'sec_interval', 13, 0, 1, 1);
insert into sys.functions values (507, 'sign', 'sign', 'calc', 0, 1, false, false, false, 2000, true);
insert into sys.args values (9917, 507, 'res_0', 'tinyint', 8, 0, 0, 0);
insert into sys.args values (9918, 507, 'arg_1', 'sec_interval', 13, 0, 1, 1);
insert into sys.functions values (508, 'scale_up', '*', 'calc', 0, 1, false, false, false, 2000, true);
insert into sys.args values (9919, 508, 'res_0', 'sec_interval', 13, 0, 0, 0);
insert into sys.args values (9920, 508, 'arg_1', 'sec_interval', 13, 0, 1, 1);
insert into sys.args values (9921, 508, 'arg_2', 'bigint', 64, 0, 1, 2);
insert into sys.functions values (509, 'scale_down', 'dec_round', 'sql', 0, 1, false, false, false, 2000, true);
insert into sys.args values (9922, 509, 'res_0', 'sec_interval', 13, 0, 0, 0);
insert into sys.args values (9923, 509, 'arg_1', 'sec_interval', 13, 0, 1, 1);
insert into sys.args values (9924, 509, 'arg_2', 'bigint', 64, 0, 1, 2);
insert into sys.functions values (510, 'sql_mul', '*', 'calc', 0, 1, false, false, false, 2000, true);
insert into sys.args values (9925, 510, 'res_0', 'decimal', 4, 0, 0, 0);
insert into sys.args values (9926, 510, 'arg_1', 'decimal', 4, 0, 1, 1);
insert into sys.args values (9927, 510, 'arg_2', 'tinyint', 8, 0, 1, 2);
insert into sys.functions values (511, 'sql_mul', '*', 'calc', 0, 1, false, false, false, 2000, true);
insert into sys.args values (9928, 511, 'res_0', 'decimal', 4, 0, 0, 0);
insert into sys.args values (9929, 511, 'arg_1', 'tinyint', 8, 0, 1, 1);
insert into sys.args values (9930, 511, 'arg_2', 'decimal', 4, 0, 1, 2);
insert into sys.functions values (512, 'sql_mul', '*', 'calc', 0, 1, false, false, false, 2000, true);
insert into sys.args values (9931, 512, 'res_0', 'decimal', 4, 0, 0, 0);
insert into sys.args values (9932, 512, 'arg_1', 'decimal', 4, 0, 1, 1);
insert into sys.args values (9933, 512, 'arg_2', 'decimal', 2, 0, 1, 2);
insert into sys.functions values (513, 'sql_mul', '*', 'calc', 0, 1, false, false, false, 2000, true);
insert into sys.args values (9934, 513, 'res_0', 'decimal', 4, 0, 0, 0);
insert into sys.args values (9935, 513, 'arg_1', 'decimal', 2, 0, 1, 1);
insert into sys.args values (9936, 513, 'arg_2', 'decimal', 4, 0, 1, 2);
insert into sys.functions values (514, 'sql_mul', '*', 'calc', 0, 1, false, false, false, 2000, true);
insert into sys.args values (9937, 514, 'res_0', 'decimal', 9, 0, 0, 0);
insert into sys.args values (9938, 514, 'arg_1', 'decimal', 9, 0, 1, 1);
insert into sys.args values (9939, 514, 'arg_2', 'tinyint', 8, 0, 1, 2);
insert into sys.functions values (515, 'sql_mul', '*', 'calc', 0, 1, false, false, false, 2000, true);
insert into sys.args values (9940, 515, 'res_0', 'decimal', 9, 0, 0, 0);
insert into sys.args values (9941, 515, 'arg_1', 'tinyint', 8, 0, 1, 1);
insert into sys.args values (9942, 515, 'arg_2', 'decimal', 9, 0, 1, 2);
insert into sys.functions values (516, 'sql_mul', '*', 'calc', 0, 1, false, false, false, 2000, true);
insert into sys.args values (9943, 516, 'res_0', 'decimal', 9, 0, 0, 0);
insert into sys.args values (9944, 516, 'arg_1', 'decimal', 9, 0, 1, 1);
insert into sys.args values (9945, 516, 'arg_2', 'smallint', 16, 0, 1, 2);
insert into sys.functions values (517, 'sql_mul', '*', 'calc', 0, 1, false, false, false, 2000, true);
insert into sys.args values (9946, 517, 'res_0', 'decimal', 9, 0, 0, 0);
insert into sys.args values (9947, 517, 'arg_1', 'smallint', 16, 0, 1, 1);
insert into sys.args values (9948, 517, 'arg_2', 'decimal', 9, 0, 1, 2);
insert into sys.functions values (518, 'sql_mul', '*', 'calc', 0, 1, false, false, false, 2000, true);
insert into sys.args values (9949, 518, 'res_0', 'decimal', 9, 0, 0, 0);
insert into sys.args values (9950, 518, 'arg_1', 'decimal', 9, 0, 1, 1);
insert into sys.args values (9951, 518, 'arg_2', 'decimal', 2, 0, 1, 2);
insert into sys.functions values (519, 'sql_mul', '*', 'calc', 0, 1, false, false, false, 2000, true);
insert into sys.args values (9952, 519, 'res_0', 'decimal', 9, 0, 0, 0);
insert into sys.args values (9953, 519, 'arg_1', 'decimal', 2, 0, 1, 1);
insert into sys.args values (9954, 519, 'arg_2', 'decimal', 9, 0, 1, 2);
insert into sys.functions values (520, 'sql_mul', '*', 'calc', 0, 1, false, false, false, 2000, true);
insert into sys.args values (9955, 520, 'res_0', 'decimal', 9, 0, 0, 0);
insert into sys.args values (9956, 520, 'arg_1', 'decimal', 9, 0, 1, 1);
insert into sys.args values (9957, 520, 'arg_2', 'decimal', 4, 0, 1, 2);
insert into sys.functions values (521, 'sql_mul', '*', 'calc', 0, 1, false, false, false, 2000, true);
insert into sys.args values (9958, 521, 'res_0', 'decimal', 9, 0, 0, 0);
insert into sys.args values (9959, 521, 'arg_1', 'decimal', 4, 0, 1, 1);
insert into sys.args values (9960, 521, 'arg_2', 'decimal', 9, 0, 1, 2);
insert into sys.functions values (522, 'sql_mul', '*', 'calc', 0, 1, false, false, false, 2000, true);
insert into sys.args values (9961, 522, 'res_0', 'decimal', 18, 0, 0, 0);
insert into sys.args values (9962, 522, 'arg_1', 'decimal', 18, 0, 1, 1);
insert into sys.args values (9963, 522, 'arg_2', 'tinyint', 8, 0, 1, 2);
insert into sys.functions values (523, 'sql_mul', '*', 'calc', 0, 1, false, false, false, 2000, true);
insert into sys.args values (9964, 523, 'res_0', 'decimal', 18, 0, 0, 0);
insert into sys.args values (9965, 523, 'arg_1', 'tinyint', 8, 0, 1, 1);
insert into sys.args values (9966, 523, 'arg_2', 'decimal', 18, 0, 1, 2);
insert into sys.functions values (524, 'sql_mul', '*', 'calc', 0, 1, false, false, false, 2000, true);
insert into sys.args values (9967, 524, 'res_0', 'decimal', 18, 0, 0, 0);
insert into sys.args values (9968, 524, 'arg_1', 'decimal', 18, 0, 1, 1);
insert into sys.args values (9969, 524, 'arg_2', 'smallint', 16, 0, 1, 2);
insert into sys.functions values (525, 'sql_mul', '*', 'calc', 0, 1, false, false, false, 2000, true);
insert into sys.args values (9970, 525, 'res_0', 'decimal', 18, 0, 0, 0);
insert into sys.args values (9971, 525, 'arg_1', 'smallint', 16, 0, 1, 1);
insert into sys.args values (9972, 525, 'arg_2', 'decimal', 18, 0, 1, 2);
insert into sys.functions values (526, 'sql_mul', '*', 'calc', 0, 1, false, false, false, 2000, true);
insert into sys.args values (9973, 526, 'res_0', 'decimal', 18, 0, 0, 0);
insert into sys.args values (9974, 526, 'arg_1', 'decimal', 18, 0, 1, 1);
insert into sys.args values (9975, 526, 'arg_2', 'int', 32, 0, 1, 2);
insert into sys.functions values (527, 'sql_mul', '*', 'calc', 0, 1, false, false, false, 2000, true);
insert into sys.args values (9976, 527, 'res_0', 'decimal', 18, 0, 0, 0);
insert into sys.args values (9977, 527, 'arg_1', 'int', 32, 0, 1, 1);
insert into sys.args values (9978, 527, 'arg_2', 'decimal', 18, 0, 1, 2);
insert into sys.functions values (528, 'sql_mul', '*', 'calc', 0, 1, false, false, false, 2000, true);
insert into sys.args values (9979, 528, 'res_0', 'decimal', 18, 0, 0, 0);
insert into sys.args values (9980, 528, 'arg_1', 'decimal', 18, 0, 1, 1);
insert into sys.args values (9981, 528, 'arg_2', 'decimal', 2, 0, 1, 2);
insert into sys.functions values (529, 'sql_mul', '*', 'calc', 0, 1, false, false, false, 2000, true);
insert into sys.args values (9982, 529, 'res_0', 'decimal', 18, 0, 0, 0);
insert into sys.args values (9983, 529, 'arg_1', 'decimal', 2, 0, 1, 1);
insert into sys.args values (9984, 529, 'arg_2', 'decimal', 18, 0, 1, 2);
insert into sys.functions values (530, 'sql_mul', '*', 'calc', 0, 1, false, false, false, 2000, true);
insert into sys.args values (9985, 530, 'res_0', 'decimal', 18, 0, 0, 0);
insert into sys.args values (9986, 530, 'arg_1', 'decimal', 18, 0, 1, 1);
insert into sys.args values (9987, 530, 'arg_2', 'decimal', 4, 0, 1, 2);
insert into sys.functions values (531, 'sql_mul', '*', 'calc', 0, 1, false, false, false, 2000, true);
insert into sys.args values (9988, 531, 'res_0', 'decimal', 18, 0, 0, 0);
insert into sys.args values (9989, 531, 'arg_1', 'decimal', 4, 0, 1, 1);
insert into sys.args values (9990, 531, 'arg_2', 'decimal', 18, 0, 1, 2);
insert into sys.functions values (532, 'sql_mul', '*', 'calc', 0, 1, false, false, false, 2000, true);
insert into sys.args values (9991, 532, 'res_0', 'decimal', 18, 0, 0, 0);
insert into sys.args values (9992, 532, 'arg_1', 'decimal', 18, 0, 1, 1);
insert into sys.args values (9993, 532, 'arg_2', 'decimal', 9, 0, 1, 2);
insert into sys.functions values (533, 'sql_mul', '*', 'calc', 0, 1, false, false, false, 2000, true);
insert into sys.args values (9994, 533, 'res_0', 'decimal', 18, 0, 0, 0);
insert into sys.args values (9995, 533, 'arg_1', 'decimal', 9, 0, 1, 1);
insert into sys.args values (9996, 533, 'arg_2', 'decimal', 18, 0, 1, 2);
insert into sys.functions values (534, 'round', 'round', 'sql', 0, 1, false, false, false, 2000, true);
insert into sys.args values (9997, 534, 'res_0', 'decimal', 2, 0, 0, 0);
insert into sys.args values (9998, 534, 'arg_1', 'decimal', 2, 0, 1, 1);
insert into sys.args values (9999, 534, 'arg_2', 'tinyint', 8, 0, 1, 2);
insert into sys.functions values (535, 'round', 'round', 'sql', 0, 1, false, false, false, 2000, true);
insert into sys.args values (10000, 535, 'res_0', 'decimal', 4, 0, 0, 0);
insert into sys.args values (10001, 535, 'arg_1', 'decimal', 4, 0, 1, 1);
insert into sys.args values (10002, 535, 'arg_2', 'tinyint', 8, 0, 1, 2);
insert into sys.functions values (536, 'round', 'round', 'sql', 0, 1, false, false, false, 2000, true);
insert into sys.args values (10003, 536, 'res_0', 'decimal', 9, 0, 0, 0);
insert into sys.args values (10004, 536, 'arg_1', 'decimal', 9, 0, 1, 1);
insert into sys.args values (10005, 536, 'arg_2', 'tinyint', 8, 0, 1, 2);
insert into sys.functions values (537, 'round', 'round', 'sql', 0, 1, false, false, false, 2000, true);
insert into sys.args values (10006, 537, 'res_0', 'decimal', 18, 0, 0, 0);
insert into sys.args values (10007, 537, 'arg_1', 'decimal', 18, 0, 1, 1);
insert into sys.args values (10008, 537, 'arg_2', 'tinyint', 8, 0, 1, 2);
insert into sys.functions values (538, 'round', 'round', 'sql', 0, 1, false, false, false, 2000, true);
insert into sys.args values (10009, 538, 'res_0', 'real', 24, 0, 0, 0);
insert into sys.args values (10010, 538, 'arg_1', 'real', 24, 0, 1, 1);
insert into sys.args values (10011, 538, 'arg_2', 'tinyint', 8, 0, 1, 2);
insert into sys.functions values (539, 'round', 'round', 'sql', 0, 1, false, false, false, 2000, true);
insert into sys.args values (10012, 539, 'res_0', 'double', 53, 0, 0, 0);
insert into sys.args values (10013, 539, 'arg_1', 'double', 53, 0, 1, 1);
insert into sys.args values (10014, 539, 'arg_2', 'tinyint', 8, 0, 1, 2);
insert into sys.functions values (540, 'scale_up', '*', 'calc', 0, 1, false, false, false, 2000, true);
insert into sys.args values (10015, 540, 'res_0', 'oid', 63, 0, 0, 0);
insert into sys.args values (10016, 540, 'arg_1', 'oid', 63, 0, 1, 1);
insert into sys.args values (10017, 540, 'arg_2', 'oid', 63, 0, 1, 2);
insert into sys.functions values (541, 'scale_up', '*', 'calc', 0, 1, false, false, false, 2000, true);
insert into sys.args values (10018, 541, 'res_0', 'oid', 63, 0, 0, 0);
insert into sys.args values (10019, 541, 'arg_1', 'tinyint', 8, 0, 1, 1);
insert into sys.args values (10020, 541, 'arg_2', 'oid', 63, 0, 1, 2);
insert into sys.functions values (542, 'scale_up', '*', 'calc', 0, 1, false, false, false, 2000, true);
insert into sys.args values (10021, 542, 'res_0', 'oid', 63, 0, 0, 0);
insert into sys.args values (10022, 542, 'arg_1', 'smallint', 16, 0, 1, 1);
insert into sys.args values (10023, 542, 'arg_2', 'oid', 63, 0, 1, 2);
insert into sys.functions values (543, 'scale_up', '*', 'calc', 0, 1, false, false, false, 2000, true);
insert into sys.args values (10024, 543, 'res_0', 'oid', 63, 0, 0, 0);
insert into sys.args values (10025, 543, 'arg_1', 'int', 32, 0, 1, 1);
insert into sys.args values (10026, 543, 'arg_2', 'oid', 63, 0, 1, 2);
insert into sys.functions values (544, 'scale_up', '*', 'calc', 0, 1, false, false, false, 2000, true);
insert into sys.args values (10027, 544, 'res_0', 'oid', 63, 0, 0, 0);
insert into sys.args values (10028, 544, 'arg_1', 'bigint', 64, 0, 1, 1);
insert into sys.args values (10029, 544, 'arg_2', 'oid', 63, 0, 1, 2);
insert into sys.functions values (545, 'scale_up', '*', 'calc', 0, 1, false, false, false, 2000, true);
insert into sys.args values (10030, 545, 'res_0', 'oid', 63, 0, 0, 0);
insert into sys.args values (10031, 545, 'arg_1', 'decimal', 2, 0, 1, 1);
insert into sys.args values (10032, 545, 'arg_2', 'oid', 63, 0, 1, 2);
insert into sys.functions values (546, 'scale_up', '*', 'calc', 0, 1, false, false, false, 2000, true);
insert into sys.args values (10033, 546, 'res_0', 'oid', 63, 0, 0, 0);
insert into sys.args values (10034, 546, 'arg_1', 'decimal', 4, 0, 1, 1);
insert into sys.args values (10035, 546, 'arg_2', 'oid', 63, 0, 1, 2);
insert into sys.functions values (547, 'scale_up', '*', 'calc', 0, 1, false, false, false, 2000, true);
insert into sys.args values (10036, 547, 'res_0', 'oid', 63, 0, 0, 0);
insert into sys.args values (10037, 547, 'arg_1', 'decimal', 9, 0, 1, 1);
insert into sys.args values (10038, 547, 'arg_2', 'oid', 63, 0, 1, 2);
insert into sys.functions values (548, 'scale_up', '*', 'calc', 0, 1, false, false, false, 2000, true);
insert into sys.args values (10039, 548, 'res_0', 'oid', 63, 0, 0, 0);
insert into sys.args values (10040, 548, 'arg_1', 'decimal', 18, 0, 1, 1);
insert into sys.args values (10041, 548, 'arg_2', 'oid', 63, 0, 1, 2);
insert into sys.functions values (549, 'scale_up', '*', 'calc', 0, 1, false, false, false, 2000, true);
insert into sys.args values (10042, 549, 'res_0', 'oid', 63, 0, 0, 0);
insert into sys.args values (10043, 549, 'arg_1', 'real', 24, 0, 1, 1);
insert into sys.args values (10044, 549, 'arg_2', 'oid', 63, 0, 1, 2);
insert into sys.functions values (550, 'scale_up', '*', 'calc', 0, 1, false, false, false, 2000, true);
insert into sys.args values (10045, 550, 'res_0', 'oid', 63, 0, 0, 0);
insert into sys.args values (10046, 550, 'arg_1', 'double', 53, 0, 1, 1);
insert into sys.args values (10047, 550, 'arg_2', 'oid', 63, 0, 1, 2);
insert into sys.functions values (551, 'scale_up', '*', 'calc', 0, 1, false, false, false, 2000, true);
insert into sys.args values (10048, 551, 'res_0', 'oid', 63, 0, 0, 0);
insert into sys.args values (10049, 551, 'arg_1', 'month_interval', 32, 0, 1, 1);
insert into sys.args values (10050, 551, 'arg_2', 'oid', 63, 0, 1, 2);
insert into sys.functions values (552, 'scale_up', '*', 'calc', 0, 1, false, false, false, 2000, true);
insert into sys.args values (10051, 552, 'res_0', 'oid', 63, 0, 0, 0);
insert into sys.args values (10052, 552, 'arg_1', 'sec_interval', 13, 0, 1, 1);
insert into sys.args values (10053, 552, 'arg_2', 'oid', 63, 0, 1, 2);
insert into sys.functions values (553, 'scale_up', '*', 'calc', 0, 1, false, false, false, 2000, true);
insert into sys.args values (10054, 553, 'res_0', 'oid', 63, 0, 0, 0);
insert into sys.args values (10055, 553, 'arg_1', 'time', 7, 0, 1, 1);
insert into sys.args values (10056, 553, 'arg_2', 'oid', 63, 0, 1, 2);
insert into sys.functions values (554, 'scale_up', '*', 'calc', 0, 1, false, false, false, 2000, true);
insert into sys.args values (10057, 554, 'res_0', 'oid', 63, 0, 0, 0);
insert into sys.args values (10058, 554, 'arg_1', 'timetz', 7, 0, 1, 1);
insert into sys.args values (10059, 554, 'arg_2', 'oid', 63, 0, 1, 2);
insert into sys.functions values (555, 'scale_up', '*', 'calc', 0, 1, false, false, false, 2000, true);
insert into sys.args values (10060, 555, 'res_0', 'oid', 63, 0, 0, 0);
insert into sys.args values (10061, 555, 'arg_1', 'date', 0, 0, 1, 1);
insert into sys.args values (10062, 555, 'arg_2', 'oid', 63, 0, 1, 2);
insert into sys.functions values (556, 'scale_up', '*', 'calc', 0, 1, false, false, false, 2000, true);
insert into sys.args values (10063, 556, 'res_0', 'oid', 63, 0, 0, 0);
insert into sys.args values (10064, 556, 'arg_1', 'timestamp', 7, 0, 1, 1);
insert into sys.args values (10065, 556, 'arg_2', 'oid', 63, 0, 1, 2);
insert into sys.functions values (557, 'scale_up', '*', 'calc', 0, 1, false, false, false, 2000, true);
insert into sys.args values (10066, 557, 'res_0', 'oid', 63, 0, 0, 0);
insert into sys.args values (10067, 557, 'arg_1', 'timestamptz', 7, 0, 1, 1);
insert into sys.args values (10068, 557, 'arg_2', 'oid', 63, 0, 1, 2);
insert into sys.functions values (558, 'scale_up', '*', 'calc', 0, 1, false, false, false, 2000, true);
insert into sys.args values (10069, 558, 'res_0', 'oid', 63, 0, 0, 0);
insert into sys.args values (10070, 558, 'arg_1', 'blob', 0, 0, 1, 1);
insert into sys.args values (10071, 558, 'arg_2', 'oid', 63, 0, 1, 2);
insert into sys.functions values (559, 'scale_up', '*', 'calc', 0, 1, false, false, false, 2000, true);
insert into sys.args values (10072, 559, 'res_0', 'oid', 63, 0, 0, 0);
insert into sys.args values (10073, 559, 'arg_1', 'geometry', 0, 0, 1, 1);
insert into sys.args values (10074, 559, 'arg_2', 'oid', 63, 0, 1, 2);
insert into sys.functions values (560, 'scale_up', '*', 'calc', 0, 1, false, false, false, 2000, true);
insert into sys.args values (10075, 560, 'res_0', 'oid', 63, 0, 0, 0);
insert into sys.args values (10076, 560, 'arg_1', 'geometrya', 0, 0, 1, 1);
insert into sys.args values (10077, 560, 'arg_2', 'oid', 63, 0, 1, 2);
insert into sys.functions values (561, 'scale_up', '*', 'calc', 0, 1, false, false, false, 2000, true);
insert into sys.args values (10078, 561, 'res_0', 'oid', 63, 0, 0, 0);
insert into sys.args values (10079, 561, 'arg_1', 'mbr', 0, 0, 1, 1);
insert into sys.args values (10080, 561, 'arg_2', 'oid', 63, 0, 1, 2);
insert into sys.functions values (562, 'scale_up', '*', 'calc', 0, 1, false, false, false, 2000, true);
insert into sys.args values (10081, 562, 'res_0', 'tinyint', 8, 0, 0, 0);
insert into sys.args values (10082, 562, 'arg_1', 'oid', 63, 0, 1, 1);
insert into sys.args values (10083, 562, 'arg_2', 'tinyint', 8, 0, 1, 2);
insert into sys.functions values (563, 'scale_up', '*', 'calc', 0, 1, false, false, false, 2000, true);
insert into sys.args values (10084, 563, 'res_0', 'tinyint', 8, 0, 0, 0);
insert into sys.args values (10085, 563, 'arg_1', 'tinyint', 8, 0, 1, 1);
insert into sys.args values (10086, 563, 'arg_2', 'tinyint', 8, 0, 1, 2);
insert into sys.functions values (564, 'scale_up', '*', 'calc', 0, 1, false, false, false, 2000, true);
insert into sys.args values (10087, 564, 'res_0', 'tinyint', 8, 0, 0, 0);
insert into sys.args values (10088, 564, 'arg_1', 'smallint', 16, 0, 1, 1);
insert into sys.args values (10089, 564, 'arg_2', 'tinyint', 8, 0, 1, 2);
insert into sys.functions values (565, 'scale_up', '*', 'calc', 0, 1, false, false, false, 2000, true);
insert into sys.args values (10090, 565, 'res_0', 'tinyint', 8, 0, 0, 0);
insert into sys.args values (10091, 565, 'arg_1', 'int', 32, 0, 1, 1);
insert into sys.args values (10092, 565, 'arg_2', 'tinyint', 8, 0, 1, 2);
insert into sys.functions values (566, 'scale_up', '*', 'calc', 0, 1, false, false, false, 2000, true);
insert into sys.args values (10093, 566, 'res_0', 'tinyint', 8, 0, 0, 0);
insert into sys.args values (10094, 566, 'arg_1', 'bigint', 64, 0, 1, 1);
insert into sys.args values (10095, 566, 'arg_2', 'tinyint', 8, 0, 1, 2);
insert into sys.functions values (567, 'scale_up', '*', 'calc', 0, 1, false, false, false, 2000, true);
insert into sys.args values (10096, 567, 'res_0', 'tinyint', 8, 0, 0, 0);
insert into sys.args values (10097, 567, 'arg_1', 'decimal', 2, 0, 1, 1);
insert into sys.args values (10098, 567, 'arg_2', 'tinyint', 8, 0, 1, 2);
insert into sys.functions values (568, 'scale_up', '*', 'calc', 0, 1, false, false, false, 2000, true);
insert into sys.args values (10099, 568, 'res_0', 'tinyint', 8, 0, 0, 0);
insert into sys.args values (10100, 568, 'arg_1', 'decimal', 4, 0, 1, 1);
insert into sys.args values (10101, 568, 'arg_2', 'tinyint', 8, 0, 1, 2);
insert into sys.functions values (569, 'scale_up', '*', 'calc', 0, 1, false, false, false, 2000, true);
insert into sys.args values (10102, 569, 'res_0', 'tinyint', 8, 0, 0, 0);
insert into sys.args values (10103, 569, 'arg_1', 'decimal', 9, 0, 1, 1);
insert into sys.args values (10104, 569, 'arg_2', 'tinyint', 8, 0, 1, 2);
insert into sys.functions values (570, 'scale_up', '*', 'calc', 0, 1, false, false, false, 2000, true);
insert into sys.args values (10105, 570, 'res_0', 'tinyint', 8, 0, 0, 0);
insert into sys.args values (10106, 570, 'arg_1', 'decimal', 18, 0, 1, 1);
insert into sys.args values (10107, 570, 'arg_2', 'tinyint', 8, 0, 1, 2);
insert into sys.functions values (571, 'scale_up', '*', 'calc', 0, 1, false, false, false, 2000, true);
insert into sys.args values (10108, 571, 'res_0', 'tinyint', 8, 0, 0, 0);
insert into sys.args values (10109, 571, 'arg_1', 'real', 24, 0, 1, 1);
insert into sys.args values (10110, 571, 'arg_2', 'tinyint', 8, 0, 1, 2);
insert into sys.functions values (572, 'scale_up', '*', 'calc', 0, 1, false, false, false, 2000, true);
insert into sys.args values (10111, 572, 'res_0', 'tinyint', 8, 0, 0, 0);
insert into sys.args values (10112, 572, 'arg_1', 'double', 53, 0, 1, 1);
insert into sys.args values (10113, 572, 'arg_2', 'tinyint', 8, 0, 1, 2);
insert into sys.functions values (573, 'scale_up', '*', 'calc', 0, 1, false, false, false, 2000, true);
insert into sys.args values (10114, 573, 'res_0', 'tinyint', 8, 0, 0, 0);
insert into sys.args values (10115, 573, 'arg_1', 'month_interval', 32, 0, 1, 1);
insert into sys.args values (10116, 573, 'arg_2', 'tinyint', 8, 0, 1, 2);
insert into sys.functions values (574, 'scale_up', '*', 'calc', 0, 1, false, false, false, 2000, true);
insert into sys.args values (10117, 574, 'res_0', 'tinyint', 8, 0, 0, 0);
insert into sys.args values (10118, 574, 'arg_1', 'sec_interval', 13, 0, 1, 1);
insert into sys.args values (10119, 574, 'arg_2', 'tinyint', 8, 0, 1, 2);
insert into sys.functions values (575, 'scale_up', '*', 'calc', 0, 1, false, false, false, 2000, true);
insert into sys.args values (10120, 575, 'res_0', 'tinyint', 8, 0, 0, 0);
insert into sys.args values (10121, 575, 'arg_1', 'time', 7, 0, 1, 1);
insert into sys.args values (10122, 575, 'arg_2', 'tinyint', 8, 0, 1, 2);
insert into sys.functions values (576, 'scale_up', '*', 'calc', 0, 1, false, false, false, 2000, true);
insert into sys.args values (10123, 576, 'res_0', 'tinyint', 8, 0, 0, 0);
insert into sys.args values (10124, 576, 'arg_1', 'timetz', 7, 0, 1, 1);
insert into sys.args values (10125, 576, 'arg_2', 'tinyint', 8, 0, 1, 2);
insert into sys.functions values (577, 'scale_up', '*', 'calc', 0, 1, false, false, false, 2000, true);
insert into sys.args values (10126, 577, 'res_0', 'tinyint', 8, 0, 0, 0);
insert into sys.args values (10127, 577, 'arg_1', 'date', 0, 0, 1, 1);
insert into sys.args values (10128, 577, 'arg_2', 'tinyint', 8, 0, 1, 2);
insert into sys.functions values (578, 'scale_up', '*', 'calc', 0, 1, false, false, false, 2000, true);
insert into sys.args values (10129, 578, 'res_0', 'tinyint', 8, 0, 0, 0);
insert into sys.args values (10130, 578, 'arg_1', 'timestamp', 7, 0, 1, 1);
insert into sys.args values (10131, 578, 'arg_2', 'tinyint', 8, 0, 1, 2);
insert into sys.functions values (579, 'scale_up', '*', 'calc', 0, 1, false, false, false, 2000, true);
insert into sys.args values (10132, 579, 'res_0', 'tinyint', 8, 0, 0, 0);
insert into sys.args values (10133, 579, 'arg_1', 'timestamptz', 7, 0, 1, 1);
insert into sys.args values (10134, 579, 'arg_2', 'tinyint', 8, 0, 1, 2);
insert into sys.functions values (580, 'scale_up', '*', 'calc', 0, 1, false, false, false, 2000, true);
insert into sys.args values (10135, 580, 'res_0', 'tinyint', 8, 0, 0, 0);
insert into sys.args values (10136, 580, 'arg_1', 'blob', 0, 0, 1, 1);
insert into sys.args values (10137, 580, 'arg_2', 'tinyint', 8, 0, 1, 2);
insert into sys.functions values (581, 'scale_up', '*', 'calc', 0, 1, false, false, false, 2000, true);
insert into sys.args values (10138, 581, 'res_0', 'tinyint', 8, 0, 0, 0);
insert into sys.args values (10139, 581, 'arg_1', 'geometry', 0, 0, 1, 1);
insert into sys.args values (10140, 581, 'arg_2', 'tinyint', 8, 0, 1, 2);
insert into sys.functions values (582, 'scale_up', '*', 'calc', 0, 1, false, false, false, 2000, true);
insert into sys.args values (10141, 582, 'res_0', 'tinyint', 8, 0, 0, 0);
insert into sys.args values (10142, 582, 'arg_1', 'geometrya', 0, 0, 1, 1);
insert into sys.args values (10143, 582, 'arg_2', 'tinyint', 8, 0, 1, 2);
insert into sys.functions values (583, 'scale_up', '*', 'calc', 0, 1, false, false, false, 2000, true);
insert into sys.args values (10144, 583, 'res_0', 'tinyint', 8, 0, 0, 0);
insert into sys.args values (10145, 583, 'arg_1', 'mbr', 0, 0, 1, 1);
insert into sys.args values (10146, 583, 'arg_2', 'tinyint', 8, 0, 1, 2);
insert into sys.functions values (584, 'scale_up', '*', 'calc', 0, 1, false, false, false, 2000, true);
insert into sys.args values (10147, 584, 'res_0', 'smallint', 16, 0, 0, 0);
insert into sys.args values (10148, 584, 'arg_1', 'oid', 63, 0, 1, 1);
insert into sys.args values (10149, 584, 'arg_2', 'smallint', 16, 0, 1, 2);
insert into sys.functions values (585, 'scale_up', '*', 'calc', 0, 1, false, false, false, 2000, true);
insert into sys.args values (10150, 585, 'res_0', 'smallint', 16, 0, 0, 0);
insert into sys.args values (10151, 585, 'arg_1', 'tinyint', 8, 0, 1, 1);
insert into sys.args values (10152, 585, 'arg_2', 'smallint', 16, 0, 1, 2);
insert into sys.functions values (586, 'scale_up', '*', 'calc', 0, 1, false, false, false, 2000, true);
insert into sys.args values (10153, 586, 'res_0', 'smallint', 16, 0, 0, 0);
insert into sys.args values (10154, 586, 'arg_1', 'smallint', 16, 0, 1, 1);
insert into sys.args values (10155, 586, 'arg_2', 'smallint', 16, 0, 1, 2);
insert into sys.functions values (587, 'scale_up', '*', 'calc', 0, 1, false, false, false, 2000, true);
insert into sys.args values (10156, 587, 'res_0', 'smallint', 16, 0, 0, 0);
insert into sys.args values (10157, 587, 'arg_1', 'int', 32, 0, 1, 1);
insert into sys.args values (10158, 587, 'arg_2', 'smallint', 16, 0, 1, 2);
insert into sys.functions values (588, 'scale_up', '*', 'calc', 0, 1, false, false, false, 2000, true);
insert into sys.args values (10159, 588, 'res_0', 'smallint', 16, 0, 0, 0);
insert into sys.args values (10160, 588, 'arg_1', 'bigint', 64, 0, 1, 1);
insert into sys.args values (10161, 588, 'arg_2', 'smallint', 16, 0, 1, 2);
insert into sys.functions values (589, 'scale_up', '*', 'calc', 0, 1, false, false, false, 2000, true);
insert into sys.args values (10162, 589, 'res_0', 'smallint', 16, 0, 0, 0);
insert into sys.args values (10163, 589, 'arg_1', 'decimal', 2, 0, 1, 1);
insert into sys.args values (10164, 589, 'arg_2', 'smallint', 16, 0, 1, 2);
insert into sys.functions values (590, 'scale_up', '*', 'calc', 0, 1, false, false, false, 2000, true);
insert into sys.args values (10165, 590, 'res_0', 'smallint', 16, 0, 0, 0);
insert into sys.args values (10166, 590, 'arg_1', 'decimal', 4, 0, 1, 1);
insert into sys.args values (10167, 590, 'arg_2', 'smallint', 16, 0, 1, 2);
insert into sys.functions values (591, 'scale_up', '*', 'calc', 0, 1, false, false, false, 2000, true);
insert into sys.args values (10168, 591, 'res_0', 'smallint', 16, 0, 0, 0);
insert into sys.args values (10169, 591, 'arg_1', 'decimal', 9, 0, 1, 1);
insert into sys.args values (10170, 591, 'arg_2', 'smallint', 16, 0, 1, 2);
insert into sys.functions values (592, 'scale_up', '*', 'calc', 0, 1, false, false, false, 2000, true);
insert into sys.args values (10171, 592, 'res_0', 'smallint', 16, 0, 0, 0);
insert into sys.args values (10172, 592, 'arg_1', 'decimal', 18, 0, 1, 1);
insert into sys.args values (10173, 592, 'arg_2', 'smallint', 16, 0, 1, 2);
insert into sys.functions values (593, 'scale_up', '*', 'calc', 0, 1, false, false, false, 2000, true);
insert into sys.args values (10174, 593, 'res_0', 'smallint', 16, 0, 0, 0);
insert into sys.args values (10175, 593, 'arg_1', 'real', 24, 0, 1, 1);
insert into sys.args values (10176, 593, 'arg_2', 'smallint', 16, 0, 1, 2);
insert into sys.functions values (594, 'scale_up', '*', 'calc', 0, 1, false, false, false, 2000, true);
insert into sys.args values (10177, 594, 'res_0', 'smallint', 16, 0, 0, 0);
insert into sys.args values (10178, 594, 'arg_1', 'double', 53, 0, 1, 1);
insert into sys.args values (10179, 594, 'arg_2', 'smallint', 16, 0, 1, 2);
insert into sys.functions values (595, 'scale_up', '*', 'calc', 0, 1, false, false, false, 2000, true);
insert into sys.args values (10180, 595, 'res_0', 'smallint', 16, 0, 0, 0);
insert into sys.args values (10181, 595, 'arg_1', 'month_interval', 32, 0, 1, 1);
insert into sys.args values (10182, 595, 'arg_2', 'smallint', 16, 0, 1, 2);
insert into sys.functions values (596, 'scale_up', '*', 'calc', 0, 1, false, false, false, 2000, true);
insert into sys.args values (10183, 596, 'res_0', 'smallint', 16, 0, 0, 0);
insert into sys.args values (10184, 596, 'arg_1', 'sec_interval', 13, 0, 1, 1);
insert into sys.args values (10185, 596, 'arg_2', 'smallint', 16, 0, 1, 2);
insert into sys.functions values (597, 'scale_up', '*', 'calc', 0, 1, false, false, false, 2000, true);
insert into sys.args values (10186, 597, 'res_0', 'smallint', 16, 0, 0, 0);
insert into sys.args values (10187, 597, 'arg_1', 'time', 7, 0, 1, 1);
insert into sys.args values (10188, 597, 'arg_2', 'smallint', 16, 0, 1, 2);
insert into sys.functions values (598, 'scale_up', '*', 'calc', 0, 1, false, false, false, 2000, true);
insert into sys.args values (10189, 598, 'res_0', 'smallint', 16, 0, 0, 0);
insert into sys.args values (10190, 598, 'arg_1', 'timetz', 7, 0, 1, 1);
insert into sys.args values (10191, 598, 'arg_2', 'smallint', 16, 0, 1, 2);
insert into sys.functions values (599, 'scale_up', '*', 'calc', 0, 1, false, false, false, 2000, true);
insert into sys.args values (10192, 599, 'res_0', 'smallint', 16, 0, 0, 0);
insert into sys.args values (10193, 599, 'arg_1', 'date', 0, 0, 1, 1);
insert into sys.args values (10194, 599, 'arg_2', 'smallint', 16, 0, 1, 2);
insert into sys.functions values (600, 'scale_up', '*', 'calc', 0, 1, false, false, false, 2000, true);
insert into sys.args values (10195, 600, 'res_0', 'smallint', 16, 0, 0, 0);
insert into sys.args values (10196, 600, 'arg_1', 'timestamp', 7, 0, 1, 1);
insert into sys.args values (10197, 600, 'arg_2', 'smallint', 16, 0, 1, 2);
insert into sys.functions values (601, 'scale_up', '*', 'calc', 0, 1, false, false, false, 2000, true);
insert into sys.args values (10198, 601, 'res_0', 'smallint', 16, 0, 0, 0);
insert into sys.args values (10199, 601, 'arg_1', 'timestamptz', 7, 0, 1, 1);
insert into sys.args values (10200, 601, 'arg_2', 'smallint', 16, 0, 1, 2);
insert into sys.functions values (602, 'scale_up', '*', 'calc', 0, 1, false, false, false, 2000, true);
insert into sys.args values (10201, 602, 'res_0', 'smallint', 16, 0, 0, 0);
insert into sys.args values (10202, 602, 'arg_1', 'blob', 0, 0, 1, 1);
insert into sys.args values (10203, 602, 'arg_2', 'smallint', 16, 0, 1, 2);
insert into sys.functions values (603, 'scale_up', '*', 'calc', 0, 1, false, false, false, 2000, true);
insert into sys.args values (10204, 603, 'res_0', 'smallint', 16, 0, 0, 0);
insert into sys.args values (10205, 603, 'arg_1', 'geometry', 0, 0, 1, 1);
insert into sys.args values (10206, 603, 'arg_2', 'smallint', 16, 0, 1, 2);
insert into sys.functions values (604, 'scale_up', '*', 'calc', 0, 1, false, false, false, 2000, true);
insert into sys.args values (10207, 604, 'res_0', 'smallint', 16, 0, 0, 0);
insert into sys.args values (10208, 604, 'arg_1', 'geometrya', 0, 0, 1, 1);
insert into sys.args values (10209, 604, 'arg_2', 'smallint', 16, 0, 1, 2);
insert into sys.functions values (605, 'scale_up', '*', 'calc', 0, 1, false, false, false, 2000, true);
insert into sys.args values (10210, 605, 'res_0', 'smallint', 16, 0, 0, 0);
insert into sys.args values (10211, 605, 'arg_1', 'mbr', 0, 0, 1, 1);
insert into sys.args values (10212, 605, 'arg_2', 'smallint', 16, 0, 1, 2);
insert into sys.functions values (606, 'scale_up', '*', 'calc', 0, 1, false, false, false, 2000, true);
insert into sys.args values (10213, 606, 'res_0', 'int', 32, 0, 0, 0);
insert into sys.args values (10214, 606, 'arg_1', 'oid', 63, 0, 1, 1);
insert into sys.args values (10215, 606, 'arg_2', 'int', 32, 0, 1, 2);
insert into sys.functions values (607, 'scale_up', '*', 'calc', 0, 1, false, false, false, 2000, true);
insert into sys.args values (10216, 607, 'res_0', 'int', 32, 0, 0, 0);
insert into sys.args values (10217, 607, 'arg_1', 'tinyint', 8, 0, 1, 1);
insert into sys.args values (10218, 607, 'arg_2', 'int', 32, 0, 1, 2);
insert into sys.functions values (608, 'scale_up', '*', 'calc', 0, 1, false, false, false, 2000, true);
insert into sys.args values (10219, 608, 'res_0', 'int', 32, 0, 0, 0);
insert into sys.args values (10220, 608, 'arg_1', 'smallint', 16, 0, 1, 1);
insert into sys.args values (10221, 608, 'arg_2', 'int', 32, 0, 1, 2);
insert into sys.functions values (609, 'scale_up', '*', 'calc', 0, 1, false, false, false, 2000, true);
insert into sys.args values (10222, 609, 'res_0', 'int', 32, 0, 0, 0);
insert into sys.args values (10223, 609, 'arg_1', 'int', 32, 0, 1, 1);
insert into sys.args values (10224, 609, 'arg_2', 'int', 32, 0, 1, 2);
insert into sys.functions values (610, 'scale_up', '*', 'calc', 0, 1, false, false, false, 2000, true);
insert into sys.args values (10225, 610, 'res_0', 'int', 32, 0, 0, 0);
insert into sys.args values (10226, 610, 'arg_1', 'bigint', 64, 0, 1, 1);
insert into sys.args values (10227, 610, 'arg_2', 'int', 32, 0, 1, 2);
insert into sys.functions values (611, 'scale_up', '*', 'calc', 0, 1, false, false, false, 2000, true);
insert into sys.args values (10228, 611, 'res_0', 'int', 32, 0, 0, 0);
insert into sys.args values (10229, 611, 'arg_1', 'decimal', 2, 0, 1, 1);
insert into sys.args values (10230, 611, 'arg_2', 'int', 32, 0, 1, 2);
insert into sys.functions values (612, 'scale_up', '*', 'calc', 0, 1, false, false, false, 2000, true);
insert into sys.args values (10231, 612, 'res_0', 'int', 32, 0, 0, 0);
insert into sys.args values (10232, 612, 'arg_1', 'decimal', 4, 0, 1, 1);
insert into sys.args values (10233, 612, 'arg_2', 'int', 32, 0, 1, 2);
insert into sys.functions values (613, 'scale_up', '*', 'calc', 0, 1, false, false, false, 2000, true);
insert into sys.args values (10234, 613, 'res_0', 'int', 32, 0, 0, 0);
insert into sys.args values (10235, 613, 'arg_1', 'decimal', 9, 0, 1, 1);
insert into sys.args values (10236, 613, 'arg_2', 'int', 32, 0, 1, 2);
insert into sys.functions values (614, 'scale_up', '*', 'calc', 0, 1, false, false, false, 2000, true);
insert into sys.args values (10237, 614, 'res_0', 'int', 32, 0, 0, 0);
insert into sys.args values (10238, 614, 'arg_1', 'decimal', 18, 0, 1, 1);
insert into sys.args values (10239, 614, 'arg_2', 'int', 32, 0, 1, 2);
insert into sys.functions values (615, 'scale_up', '*', 'calc', 0, 1, false, false, false, 2000, true);
insert into sys.args values (10240, 615, 'res_0', 'int', 32, 0, 0, 0);
insert into sys.args values (10241, 615, 'arg_1', 'real', 24, 0, 1, 1);
insert into sys.args values (10242, 615, 'arg_2', 'int', 32, 0, 1, 2);
insert into sys.functions values (616, 'scale_up', '*', 'calc', 0, 1, false, false, false, 2000, true);
insert into sys.args values (10243, 616, 'res_0', 'int', 32, 0, 0, 0);
insert into sys.args values (10244, 616, 'arg_1', 'double', 53, 0, 1, 1);
insert into sys.args values (10245, 616, 'arg_2', 'int', 32, 0, 1, 2);
insert into sys.functions values (617, 'scale_up', '*', 'calc', 0, 1, false, false, false, 2000, true);
insert into sys.args values (10246, 617, 'res_0', 'int', 32, 0, 0, 0);
insert into sys.args values (10247, 617, 'arg_1', 'month_interval', 32, 0, 1, 1);
insert into sys.args values (10248, 617, 'arg_2', 'int', 32, 0, 1, 2);
insert into sys.functions values (618, 'scale_up', '*', 'calc', 0, 1, false, false, false, 2000, true);
insert into sys.args values (10249, 618, 'res_0', 'int', 32, 0, 0, 0);
insert into sys.args values (10250, 618, 'arg_1', 'sec_interval', 13, 0, 1, 1);
insert into sys.args values (10251, 618, 'arg_2', 'int', 32, 0, 1, 2);
insert into sys.functions values (619, 'scale_up', '*', 'calc', 0, 1, false, false, false, 2000, true);
insert into sys.args values (10252, 619, 'res_0', 'int', 32, 0, 0, 0);
insert into sys.args values (10253, 619, 'arg_1', 'time', 7, 0, 1, 1);
insert into sys.args values (10254, 619, 'arg_2', 'int', 32, 0, 1, 2);
insert into sys.functions values (620, 'scale_up', '*', 'calc', 0, 1, false, false, false, 2000, true);
insert into sys.args values (10255, 620, 'res_0', 'int', 32, 0, 0, 0);
insert into sys.args values (10256, 620, 'arg_1', 'timetz', 7, 0, 1, 1);
insert into sys.args values (10257, 620, 'arg_2', 'int', 32, 0, 1, 2);
insert into sys.functions values (621, 'scale_up', '*', 'calc', 0, 1, false, false, false, 2000, true);
insert into sys.args values (10258, 621, 'res_0', 'int', 32, 0, 0, 0);
insert into sys.args values (10259, 621, 'arg_1', 'date', 0, 0, 1, 1);
insert into sys.args values (10260, 621, 'arg_2', 'int', 32, 0, 1, 2);
insert into sys.functions values (622, 'scale_up', '*', 'calc', 0, 1, false, false, false, 2000, true);
insert into sys.args values (10261, 622, 'res_0', 'int', 32, 0, 0, 0);
insert into sys.args values (10262, 622, 'arg_1', 'timestamp', 7, 0, 1, 1);
insert into sys.args values (10263, 622, 'arg_2', 'int', 32, 0, 1, 2);
insert into sys.functions values (623, 'scale_up', '*', 'calc', 0, 1, false, false, false, 2000, true);
insert into sys.args values (10264, 623, 'res_0', 'int', 32, 0, 0, 0);
insert into sys.args values (10265, 623, 'arg_1', 'timestamptz', 7, 0, 1, 1);
insert into sys.args values (10266, 623, 'arg_2', 'int', 32, 0, 1, 2);
insert into sys.functions values (624, 'scale_up', '*', 'calc', 0, 1, false, false, false, 2000, true);
insert into sys.args values (10267, 624, 'res_0', 'int', 32, 0, 0, 0);
insert into sys.args values (10268, 624, 'arg_1', 'blob', 0, 0, 1, 1);
insert into sys.args values (10269, 624, 'arg_2', 'int', 32, 0, 1, 2);
insert into sys.functions values (625, 'scale_up', '*', 'calc', 0, 1, false, false, false, 2000, true);
insert into sys.args values (10270, 625, 'res_0', 'int', 32, 0, 0, 0);
insert into sys.args values (10271, 625, 'arg_1', 'geometry', 0, 0, 1, 1);
insert into sys.args values (10272, 625, 'arg_2', 'int', 32, 0, 1, 2);
insert into sys.functions values (626, 'scale_up', '*', 'calc', 0, 1, false, false, false, 2000, true);
insert into sys.args values (10273, 626, 'res_0', 'int', 32, 0, 0, 0);
insert into sys.args values (10274, 626, 'arg_1', 'geometrya', 0, 0, 1, 1);
insert into sys.args values (10275, 626, 'arg_2', 'int', 32, 0, 1, 2);
insert into sys.functions values (627, 'scale_up', '*', 'calc', 0, 1, false, false, false, 2000, true);
insert into sys.args values (10276, 627, 'res_0', 'int', 32, 0, 0, 0);
insert into sys.args values (10277, 627, 'arg_1', 'mbr', 0, 0, 1, 1);
insert into sys.args values (10278, 627, 'arg_2', 'int', 32, 0, 1, 2);
insert into sys.functions values (628, 'scale_up', '*', 'calc', 0, 1, false, false, false, 2000, true);
insert into sys.args values (10279, 628, 'res_0', 'bigint', 64, 0, 0, 0);
insert into sys.args values (10280, 628, 'arg_1', 'oid', 63, 0, 1, 1);
insert into sys.args values (10281, 628, 'arg_2', 'bigint', 64, 0, 1, 2);
insert into sys.functions values (629, 'scale_up', '*', 'calc', 0, 1, false, false, false, 2000, true);
insert into sys.args values (10282, 629, 'res_0', 'bigint', 64, 0, 0, 0);
insert into sys.args values (10283, 629, 'arg_1', 'tinyint', 8, 0, 1, 1);
insert into sys.args values (10284, 629, 'arg_2', 'bigint', 64, 0, 1, 2);
insert into sys.functions values (630, 'scale_up', '*', 'calc', 0, 1, false, false, false, 2000, true);
insert into sys.args values (10285, 630, 'res_0', 'bigint', 64, 0, 0, 0);
insert into sys.args values (10286, 630, 'arg_1', 'smallint', 16, 0, 1, 1);
insert into sys.args values (10287, 630, 'arg_2', 'bigint', 64, 0, 1, 2);
insert into sys.functions values (631, 'scale_up', '*', 'calc', 0, 1, false, false, false, 2000, true);
insert into sys.args values (10288, 631, 'res_0', 'bigint', 64, 0, 0, 0);
insert into sys.args values (10289, 631, 'arg_1', 'int', 32, 0, 1, 1);
insert into sys.args values (10290, 631, 'arg_2', 'bigint', 64, 0, 1, 2);
insert into sys.functions values (632, 'scale_up', '*', 'calc', 0, 1, false, false, false, 2000, true);
insert into sys.args values (10291, 632, 'res_0', 'bigint', 64, 0, 0, 0);
insert into sys.args values (10292, 632, 'arg_1', 'bigint', 64, 0, 1, 1);
insert into sys.args values (10293, 632, 'arg_2', 'bigint', 64, 0, 1, 2);
insert into sys.functions values (633, 'scale_up', '*', 'calc', 0, 1, false, false, false, 2000, true);
insert into sys.args values (10294, 633, 'res_0', 'bigint', 64, 0, 0, 0);
insert into sys.args values (10295, 633, 'arg_1', 'decimal', 2, 0, 1, 1);
insert into sys.args values (10296, 633, 'arg_2', 'bigint', 64, 0, 1, 2);
insert into sys.functions values (634, 'scale_up', '*', 'calc', 0, 1, false, false, false, 2000, true);
insert into sys.args values (10297, 634, 'res_0', 'bigint', 64, 0, 0, 0);
insert into sys.args values (10298, 634, 'arg_1', 'decimal', 4, 0, 1, 1);
insert into sys.args values (10299, 634, 'arg_2', 'bigint', 64, 0, 1, 2);
insert into sys.functions values (635, 'scale_up', '*', 'calc', 0, 1, false, false, false, 2000, true);
insert into sys.args values (10300, 635, 'res_0', 'bigint', 64, 0, 0, 0);
insert into sys.args values (10301, 635, 'arg_1', 'decimal', 9, 0, 1, 1);
insert into sys.args values (10302, 635, 'arg_2', 'bigint', 64, 0, 1, 2);
insert into sys.functions values (636, 'scale_up', '*', 'calc', 0, 1, false, false, false, 2000, true);
insert into sys.args values (10303, 636, 'res_0', 'bigint', 64, 0, 0, 0);
insert into sys.args values (10304, 636, 'arg_1', 'decimal', 18, 0, 1, 1);
insert into sys.args values (10305, 636, 'arg_2', 'bigint', 64, 0, 1, 2);
insert into sys.functions values (637, 'scale_up', '*', 'calc', 0, 1, false, false, false, 2000, true);
insert into sys.args values (10306, 637, 'res_0', 'bigint', 64, 0, 0, 0);
insert into sys.args values (10307, 637, 'arg_1', 'real', 24, 0, 1, 1);
insert into sys.args values (10308, 637, 'arg_2', 'bigint', 64, 0, 1, 2);
insert into sys.functions values (638, 'scale_up', '*', 'calc', 0, 1, false, false, false, 2000, true);
insert into sys.args values (10309, 638, 'res_0', 'bigint', 64, 0, 0, 0);
insert into sys.args values (10310, 638, 'arg_1', 'double', 53, 0, 1, 1);
insert into sys.args values (10311, 638, 'arg_2', 'bigint', 64, 0, 1, 2);
insert into sys.functions values (639, 'scale_up', '*', 'calc', 0, 1, false, false, false, 2000, true);
insert into sys.args values (10312, 639, 'res_0', 'bigint', 64, 0, 0, 0);
insert into sys.args values (10313, 639, 'arg_1', 'month_interval', 32, 0, 1, 1);
insert into sys.args values (10314, 639, 'arg_2', 'bigint', 64, 0, 1, 2);
insert into sys.functions values (640, 'scale_up', '*', 'calc', 0, 1, false, false, false, 2000, true);
insert into sys.args values (10315, 640, 'res_0', 'bigint', 64, 0, 0, 0);
insert into sys.args values (10316, 640, 'arg_1', 'sec_interval', 13, 0, 1, 1);
insert into sys.args values (10317, 640, 'arg_2', 'bigint', 64, 0, 1, 2);
insert into sys.functions values (641, 'scale_up', '*', 'calc', 0, 1, false, false, false, 2000, true);
insert into sys.args values (10318, 641, 'res_0', 'bigint', 64, 0, 0, 0);
insert into sys.args values (10319, 641, 'arg_1', 'time', 7, 0, 1, 1);
insert into sys.args values (10320, 641, 'arg_2', 'bigint', 64, 0, 1, 2);
insert into sys.functions values (642, 'scale_up', '*', 'calc', 0, 1, false, false, false, 2000, true);
insert into sys.args values (10321, 642, 'res_0', 'bigint', 64, 0, 0, 0);
insert into sys.args values (10322, 642, 'arg_1', 'timetz', 7, 0, 1, 1);
insert into sys.args values (10323, 642, 'arg_2', 'bigint', 64, 0, 1, 2);
insert into sys.functions values (643, 'scale_up', '*', 'calc', 0, 1, false, false, false, 2000, true);
insert into sys.args values (10324, 643, 'res_0', 'bigint', 64, 0, 0, 0);
insert into sys.args values (10325, 643, 'arg_1', 'date', 0, 0, 1, 1);
insert into sys.args values (10326, 643, 'arg_2', 'bigint', 64, 0, 1, 2);
insert into sys.functions values (644, 'scale_up', '*', 'calc', 0, 1, false, false, false, 2000, true);
insert into sys.args values (10327, 644, 'res_0', 'bigint', 64, 0, 0, 0);
insert into sys.args values (10328, 644, 'arg_1', 'timestamp', 7, 0, 1, 1);
insert into sys.args values (10329, 644, 'arg_2', 'bigint', 64, 0, 1, 2);
insert into sys.functions values (645, 'scale_up', '*', 'calc', 0, 1, false, false, false, 2000, true);
insert into sys.args values (10330, 645, 'res_0', 'bigint', 64, 0, 0, 0);
insert into sys.args values (10331, 645, 'arg_1', 'timestamptz', 7, 0, 1, 1);
insert into sys.args values (10332, 645, 'arg_2', 'bigint', 64, 0, 1, 2);
insert into sys.functions values (646, 'scale_up', '*', 'calc', 0, 1, false, false, false, 2000, true);
insert into sys.args values (10333, 646, 'res_0', 'bigint', 64, 0, 0, 0);
insert into sys.args values (10334, 646, 'arg_1', 'blob', 0, 0, 1, 1);
insert into sys.args values (10335, 646, 'arg_2', 'bigint', 64, 0, 1, 2);
insert into sys.functions values (647, 'scale_up', '*', 'calc', 0, 1, false, false, false, 2000, true);
insert into sys.args values (10336, 647, 'res_0', 'bigint', 64, 0, 0, 0);
insert into sys.args values (10337, 647, 'arg_1', 'geometry', 0, 0, 1, 1);
insert into sys.args values (10338, 647, 'arg_2', 'bigint', 64, 0, 1, 2);
insert into sys.functions values (648, 'scale_up', '*', 'calc', 0, 1, false, false, false, 2000, true);
insert into sys.args values (10339, 648, 'res_0', 'bigint', 64, 0, 0, 0);
insert into sys.args values (10340, 648, 'arg_1', 'geometrya', 0, 0, 1, 1);
insert into sys.args values (10341, 648, 'arg_2', 'bigint', 64, 0, 1, 2);
insert into sys.functions values (649, 'scale_up', '*', 'calc', 0, 1, false, false, false, 2000, true);
insert into sys.args values (10342, 649, 'res_0', 'bigint', 64, 0, 0, 0);
insert into sys.args values (10343, 649, 'arg_1', 'mbr', 0, 0, 1, 1);
insert into sys.args values (10344, 649, 'arg_2', 'bigint', 64, 0, 1, 2);
insert into sys.functions values (650, 'scale_up', '*', 'calc', 0, 1, false, false, false, 2000, true);
insert into sys.args values (10345, 650, 'res_0', 'decimal', 2, 0, 0, 0);
insert into sys.args values (10346, 650, 'arg_1', 'oid', 63, 0, 1, 1);
insert into sys.args values (10347, 650, 'arg_2', 'decimal', 2, 0, 1, 2);
insert into sys.functions values (651, 'scale_up', '*', 'calc', 0, 1, false, false, false, 2000, true);
insert into sys.args values (10348, 651, 'res_0', 'decimal', 2, 0, 0, 0);
insert into sys.args values (10349, 651, 'arg_1', 'tinyint', 8, 0, 1, 1);
insert into sys.args values (10350, 651, 'arg_2', 'decimal', 2, 0, 1, 2);
insert into sys.functions values (652, 'scale_up', '*', 'calc', 0, 1, false, false, false, 2000, true);
insert into sys.args values (10351, 652, 'res_0', 'decimal', 2, 0, 0, 0);
insert into sys.args values (10352, 652, 'arg_1', 'smallint', 16, 0, 1, 1);
insert into sys.args values (10353, 652, 'arg_2', 'decimal', 2, 0, 1, 2);
insert into sys.functions values (653, 'scale_up', '*', 'calc', 0, 1, false, false, false, 2000, true);
insert into sys.args values (10354, 653, 'res_0', 'decimal', 2, 0, 0, 0);
insert into sys.args values (10355, 653, 'arg_1', 'int', 32, 0, 1, 1);
insert into sys.args values (10356, 653, 'arg_2', 'decimal', 2, 0, 1, 2);
insert into sys.functions values (654, 'scale_up', '*', 'calc', 0, 1, false, false, false, 2000, true);
insert into sys.args values (10357, 654, 'res_0', 'decimal', 2, 0, 0, 0);
insert into sys.args values (10358, 654, 'arg_1', 'bigint', 64, 0, 1, 1);
insert into sys.args values (10359, 654, 'arg_2', 'decimal', 2, 0, 1, 2);
insert into sys.functions values (655, 'scale_up', '*', 'calc', 0, 1, false, false, false, 2000, true);
insert into sys.args values (10360, 655, 'res_0', 'decimal', 2, 0, 0, 0);
insert into sys.args values (10361, 655, 'arg_1', 'decimal', 2, 0, 1, 1);
insert into sys.args values (10362, 655, 'arg_2', 'decimal', 2, 0, 1, 2);
insert into sys.functions values (656, 'scale_up', '*', 'calc', 0, 1, false, false, false, 2000, true);
insert into sys.args values (10363, 656, 'res_0', 'decimal', 2, 0, 0, 0);
insert into sys.args values (10364, 656, 'arg_1', 'decimal', 4, 0, 1, 1);
insert into sys.args values (10365, 656, 'arg_2', 'decimal', 2, 0, 1, 2);
insert into sys.functions values (657, 'scale_up', '*', 'calc', 0, 1, false, false, false, 2000, true);
insert into sys.args values (10366, 657, 'res_0', 'decimal', 2, 0, 0, 0);
insert into sys.args values (10367, 657, 'arg_1', 'decimal', 9, 0, 1, 1);
insert into sys.args values (10368, 657, 'arg_2', 'decimal', 2, 0, 1, 2);
insert into sys.functions values (658, 'scale_up', '*', 'calc', 0, 1, false, false, false, 2000, true);
insert into sys.args values (10369, 658, 'res_0', 'decimal', 2, 0, 0, 0);
insert into sys.args values (10370, 658, 'arg_1', 'decimal', 18, 0, 1, 1);
insert into sys.args values (10371, 658, 'arg_2', 'decimal', 2, 0, 1, 2);
insert into sys.functions values (659, 'scale_up', '*', 'calc', 0, 1, false, false, false, 2000, true);
insert into sys.args values (10372, 659, 'res_0', 'decimal', 2, 0, 0, 0);
insert into sys.args values (10373, 659, 'arg_1', 'real', 24, 0, 1, 1);
insert into sys.args values (10374, 659, 'arg_2', 'decimal', 2, 0, 1, 2);
insert into sys.functions values (660, 'scale_up', '*', 'calc', 0, 1, false, false, false, 2000, true);
insert into sys.args values (10375, 660, 'res_0', 'decimal', 2, 0, 0, 0);
insert into sys.args values (10376, 660, 'arg_1', 'double', 53, 0, 1, 1);
insert into sys.args values (10377, 660, 'arg_2', 'decimal', 2, 0, 1, 2);
insert into sys.functions values (661, 'scale_up', '*', 'calc', 0, 1, false, false, false, 2000, true);
insert into sys.args values (10378, 661, 'res_0', 'decimal', 2, 0, 0, 0);
insert into sys.args values (10379, 661, 'arg_1', 'month_interval', 32, 0, 1, 1);
insert into sys.args values (10380, 661, 'arg_2', 'decimal', 2, 0, 1, 2);
insert into sys.functions values (662, 'scale_up', '*', 'calc', 0, 1, false, false, false, 2000, true);
insert into sys.args values (10381, 662, 'res_0', 'decimal', 2, 0, 0, 0);
insert into sys.args values (10382, 662, 'arg_1', 'sec_interval', 13, 0, 1, 1);
insert into sys.args values (10383, 662, 'arg_2', 'decimal', 2, 0, 1, 2);
insert into sys.functions values (663, 'scale_up', '*', 'calc', 0, 1, false, false, false, 2000, true);
insert into sys.args values (10384, 663, 'res_0', 'decimal', 2, 0, 0, 0);
insert into sys.args values (10385, 663, 'arg_1', 'time', 7, 0, 1, 1);
insert into sys.args values (10386, 663, 'arg_2', 'decimal', 2, 0, 1, 2);
insert into sys.functions values (664, 'scale_up', '*', 'calc', 0, 1, false, false, false, 2000, true);
insert into sys.args values (10387, 664, 'res_0', 'decimal', 2, 0, 0, 0);
insert into sys.args values (10388, 664, 'arg_1', 'timetz', 7, 0, 1, 1);
insert into sys.args values (10389, 664, 'arg_2', 'decimal', 2, 0, 1, 2);
insert into sys.functions values (665, 'scale_up', '*', 'calc', 0, 1, false, false, false, 2000, true);
insert into sys.args values (10390, 665, 'res_0', 'decimal', 2, 0, 0, 0);
insert into sys.args values (10391, 665, 'arg_1', 'date', 0, 0, 1, 1);
insert into sys.args values (10392, 665, 'arg_2', 'decimal', 2, 0, 1, 2);
insert into sys.functions values (666, 'scale_up', '*', 'calc', 0, 1, false, false, false, 2000, true);
insert into sys.args values (10393, 666, 'res_0', 'decimal', 2, 0, 0, 0);
insert into sys.args values (10394, 666, 'arg_1', 'timestamp', 7, 0, 1, 1);
insert into sys.args values (10395, 666, 'arg_2', 'decimal', 2, 0, 1, 2);
insert into sys.functions values (667, 'scale_up', '*', 'calc', 0, 1, false, false, false, 2000, true);
insert into sys.args values (10396, 667, 'res_0', 'decimal', 2, 0, 0, 0);
insert into sys.args values (10397, 667, 'arg_1', 'timestamptz', 7, 0, 1, 1);
insert into sys.args values (10398, 667, 'arg_2', 'decimal', 2, 0, 1, 2);
insert into sys.functions values (668, 'scale_up', '*', 'calc', 0, 1, false, false, false, 2000, true);
insert into sys.args values (10399, 668, 'res_0', 'decimal', 2, 0, 0, 0);
insert into sys.args values (10400, 668, 'arg_1', 'blob', 0, 0, 1, 1);
insert into sys.args values (10401, 668, 'arg_2', 'decimal', 2, 0, 1, 2);
insert into sys.functions values (669, 'scale_up', '*', 'calc', 0, 1, false, false, false, 2000, true);
insert into sys.args values (10402, 669, 'res_0', 'decimal', 2, 0, 0, 0);
insert into sys.args values (10403, 669, 'arg_1', 'geometry', 0, 0, 1, 1);
insert into sys.args values (10404, 669, 'arg_2', 'decimal', 2, 0, 1, 2);
insert into sys.functions values (670, 'scale_up', '*', 'calc', 0, 1, false, false, false, 2000, true);
insert into sys.args values (10405, 670, 'res_0', 'decimal', 2, 0, 0, 0);
insert into sys.args values (10406, 670, 'arg_1', 'geometrya', 0, 0, 1, 1);
insert into sys.args values (10407, 670, 'arg_2', 'decimal', 2, 0, 1, 2);
insert into sys.functions values (671, 'scale_up', '*', 'calc', 0, 1, false, false, false, 2000, true);
insert into sys.args values (10408, 671, 'res_0', 'decimal', 2, 0, 0, 0);
insert into sys.args values (10409, 671, 'arg_1', 'mbr', 0, 0, 1, 1);
insert into sys.args values (10410, 671, 'arg_2', 'decimal', 2, 0, 1, 2);
insert into sys.functions values (672, 'scale_up', '*', 'calc', 0, 1, false, false, false, 2000, true);
insert into sys.args values (10411, 672, 'res_0', 'decimal', 4, 0, 0, 0);
insert into sys.args values (10412, 672, 'arg_1', 'oid', 63, 0, 1, 1);
insert into sys.args values (10413, 672, 'arg_2', 'decimal', 4, 0, 1, 2);
insert into sys.functions values (673, 'scale_up', '*', 'calc', 0, 1, false, false, false, 2000, true);
insert into sys.args values (10414, 673, 'res_0', 'decimal', 4, 0, 0, 0);
insert into sys.args values (10415, 673, 'arg_1', 'tinyint', 8, 0, 1, 1);
insert into sys.args values (10416, 673, 'arg_2', 'decimal', 4, 0, 1, 2);
insert into sys.functions values (674, 'scale_up', '*', 'calc', 0, 1, false, false, false, 2000, true);
insert into sys.args values (10417, 674, 'res_0', 'decimal', 4, 0, 0, 0);
insert into sys.args values (10418, 674, 'arg_1', 'smallint', 16, 0, 1, 1);
insert into sys.args values (10419, 674, 'arg_2', 'decimal', 4, 0, 1, 2);
insert into sys.functions values (675, 'scale_up', '*', 'calc', 0, 1, false, false, false, 2000, true);
insert into sys.args values (10420, 675, 'res_0', 'decimal', 4, 0, 0, 0);
insert into sys.args values (10421, 675, 'arg_1', 'int', 32, 0, 1, 1);
insert into sys.args values (10422, 675, 'arg_2', 'decimal', 4, 0, 1, 2);
insert into sys.functions values (676, 'scale_up', '*', 'calc', 0, 1, false, false, false, 2000, true);
insert into sys.args values (10423, 676, 'res_0', 'decimal', 4, 0, 0, 0);
insert into sys.args values (10424, 676, 'arg_1', 'bigint', 64, 0, 1, 1);
insert into sys.args values (10425, 676, 'arg_2', 'decimal', 4, 0, 1, 2);
insert into sys.functions values (677, 'scale_up', '*', 'calc', 0, 1, false, false, false, 2000, true);
insert into sys.args values (10426, 677, 'res_0', 'decimal', 4, 0, 0, 0);
insert into sys.args values (10427, 677, 'arg_1', 'decimal', 2, 0, 1, 1);
insert into sys.args values (10428, 677, 'arg_2', 'decimal', 4, 0, 1, 2);
insert into sys.functions values (678, 'scale_up', '*', 'calc', 0, 1, false, false, false, 2000, true);
insert into sys.args values (10429, 678, 'res_0', 'decimal', 4, 0, 0, 0);
insert into sys.args values (10430, 678, 'arg_1', 'decimal', 4, 0, 1, 1);
insert into sys.args values (10431, 678, 'arg_2', 'decimal', 4, 0, 1, 2);
insert into sys.functions values (679, 'scale_up', '*', 'calc', 0, 1, false, false, false, 2000, true);
insert into sys.args values (10432, 679, 'res_0', 'decimal', 4, 0, 0, 0);
insert into sys.args values (10433, 679, 'arg_1', 'decimal', 9, 0, 1, 1);
insert into sys.args values (10434, 679, 'arg_2', 'decimal', 4, 0, 1, 2);
insert into sys.functions values (680, 'scale_up', '*', 'calc', 0, 1, false, false, false, 2000, true);
insert into sys.args values (10435, 680, 'res_0', 'decimal', 4, 0, 0, 0);
insert into sys.args values (10436, 680, 'arg_1', 'decimal', 18, 0, 1, 1);
insert into sys.args values (10437, 680, 'arg_2', 'decimal', 4, 0, 1, 2);
insert into sys.functions values (681, 'scale_up', '*', 'calc', 0, 1, false, false, false, 2000, true);
insert into sys.args values (10438, 681, 'res_0', 'decimal', 4, 0, 0, 0);
insert into sys.args values (10439, 681, 'arg_1', 'real', 24, 0, 1, 1);
insert into sys.args values (10440, 681, 'arg_2', 'decimal', 4, 0, 1, 2);
insert into sys.functions values (682, 'scale_up', '*', 'calc', 0, 1, false, false, false, 2000, true);
insert into sys.args values (10441, 682, 'res_0', 'decimal', 4, 0, 0, 0);
insert into sys.args values (10442, 682, 'arg_1', 'double', 53, 0, 1, 1);
insert into sys.args values (10443, 682, 'arg_2', 'decimal', 4, 0, 1, 2);
insert into sys.functions values (683, 'scale_up', '*', 'calc', 0, 1, false, false, false, 2000, true);
insert into sys.args values (10444, 683, 'res_0', 'decimal', 4, 0, 0, 0);
insert into sys.args values (10445, 683, 'arg_1', 'month_interval', 32, 0, 1, 1);
insert into sys.args values (10446, 683, 'arg_2', 'decimal', 4, 0, 1, 2);
insert into sys.functions values (684, 'scale_up', '*', 'calc', 0, 1, false, false, false, 2000, true);
insert into sys.args values (10447, 684, 'res_0', 'decimal', 4, 0, 0, 0);
insert into sys.args values (10448, 684, 'arg_1', 'sec_interval', 13, 0, 1, 1);
insert into sys.args values (10449, 684, 'arg_2', 'decimal', 4, 0, 1, 2);
insert into sys.functions values (685, 'scale_up', '*', 'calc', 0, 1, false, false, false, 2000, true);
insert into sys.args values (10450, 685, 'res_0', 'decimal', 4, 0, 0, 0);
insert into sys.args values (10451, 685, 'arg_1', 'time', 7, 0, 1, 1);
insert into sys.args values (10452, 685, 'arg_2', 'decimal', 4, 0, 1, 2);
insert into sys.functions values (686, 'scale_up', '*', 'calc', 0, 1, false, false, false, 2000, true);
insert into sys.args values (10453, 686, 'res_0', 'decimal', 4, 0, 0, 0);
insert into sys.args values (10454, 686, 'arg_1', 'timetz', 7, 0, 1, 1);
insert into sys.args values (10455, 686, 'arg_2', 'decimal', 4, 0, 1, 2);
insert into sys.functions values (687, 'scale_up', '*', 'calc', 0, 1, false, false, false, 2000, true);
insert into sys.args values (10456, 687, 'res_0', 'decimal', 4, 0, 0, 0);
insert into sys.args values (10457, 687, 'arg_1', 'date', 0, 0, 1, 1);
insert into sys.args values (10458, 687, 'arg_2', 'decimal', 4, 0, 1, 2);
insert into sys.functions values (688, 'scale_up', '*', 'calc', 0, 1, false, false, false, 2000, true);
insert into sys.args values (10459, 688, 'res_0', 'decimal', 4, 0, 0, 0);
insert into sys.args values (10460, 688, 'arg_1', 'timestamp', 7, 0, 1, 1);
insert into sys.args values (10461, 688, 'arg_2', 'decimal', 4, 0, 1, 2);
insert into sys.functions values (689, 'scale_up', '*', 'calc', 0, 1, false, false, false, 2000, true);
insert into sys.args values (10462, 689, 'res_0', 'decimal', 4, 0, 0, 0);
insert into sys.args values (10463, 689, 'arg_1', 'timestamptz', 7, 0, 1, 1);
insert into sys.args values (10464, 689, 'arg_2', 'decimal', 4, 0, 1, 2);
insert into sys.functions values (690, 'scale_up', '*', 'calc', 0, 1, false, false, false, 2000, true);
insert into sys.args values (10465, 690, 'res_0', 'decimal', 4, 0, 0, 0);
insert into sys.args values (10466, 690, 'arg_1', 'blob', 0, 0, 1, 1);
insert into sys.args values (10467, 690, 'arg_2', 'decimal', 4, 0, 1, 2);
insert into sys.functions values (691, 'scale_up', '*', 'calc', 0, 1, false, false, false, 2000, true);
insert into sys.args values (10468, 691, 'res_0', 'decimal', 4, 0, 0, 0);
insert into sys.args values (10469, 691, 'arg_1', 'geometry', 0, 0, 1, 1);
insert into sys.args values (10470, 691, 'arg_2', 'decimal', 4, 0, 1, 2);
insert into sys.functions values (692, 'scale_up', '*', 'calc', 0, 1, false, false, false, 2000, true);
insert into sys.args values (10471, 692, 'res_0', 'decimal', 4, 0, 0, 0);
insert into sys.args values (10472, 692, 'arg_1', 'geometrya', 0, 0, 1, 1);
insert into sys.args values (10473, 692, 'arg_2', 'decimal', 4, 0, 1, 2);
insert into sys.functions values (693, 'scale_up', '*', 'calc', 0, 1, false, false, false, 2000, true);
insert into sys.args values (10474, 693, 'res_0', 'decimal', 4, 0, 0, 0);
insert into sys.args values (10475, 693, 'arg_1', 'mbr', 0, 0, 1, 1);
insert into sys.args values (10476, 693, 'arg_2', 'decimal', 4, 0, 1, 2);
insert into sys.functions values (694, 'scale_up', '*', 'calc', 0, 1, false, false, false, 2000, true);
insert into sys.args values (10477, 694, 'res_0', 'decimal', 9, 0, 0, 0);
insert into sys.args values (10478, 694, 'arg_1', 'oid', 63, 0, 1, 1);
insert into sys.args values (10479, 694, 'arg_2', 'decimal', 9, 0, 1, 2);
insert into sys.functions values (695, 'scale_up', '*', 'calc', 0, 1, false, false, false, 2000, true);
insert into sys.args values (10480, 695, 'res_0', 'decimal', 9, 0, 0, 0);
insert into sys.args values (10481, 695, 'arg_1', 'tinyint', 8, 0, 1, 1);
insert into sys.args values (10482, 695, 'arg_2', 'decimal', 9, 0, 1, 2);
insert into sys.functions values (696, 'scale_up', '*', 'calc', 0, 1, false, false, false, 2000, true);
insert into sys.args values (10483, 696, 'res_0', 'decimal', 9, 0, 0, 0);
insert into sys.args values (10484, 696, 'arg_1', 'smallint', 16, 0, 1, 1);
insert into sys.args values (10485, 696, 'arg_2', 'decimal', 9, 0, 1, 2);
insert into sys.functions values (697, 'scale_up', '*', 'calc', 0, 1, false, false, false, 2000, true);
insert into sys.args values (10486, 697, 'res_0', 'decimal', 9, 0, 0, 0);
insert into sys.args values (10487, 697, 'arg_1', 'int', 32, 0, 1, 1);
insert into sys.args values (10488, 697, 'arg_2', 'decimal', 9, 0, 1, 2);
insert into sys.functions values (698, 'scale_up', '*', 'calc', 0, 1, false, false, false, 2000, true);
insert into sys.args values (10489, 698, 'res_0', 'decimal', 9, 0, 0, 0);
insert into sys.args values (10490, 698, 'arg_1', 'bigint', 64, 0, 1, 1);
insert into sys.args values (10491, 698, 'arg_2', 'decimal', 9, 0, 1, 2);
insert into sys.functions values (699, 'scale_up', '*', 'calc', 0, 1, false, false, false, 2000, true);
insert into sys.args values (10492, 699, 'res_0', 'decimal', 9, 0, 0, 0);
insert into sys.args values (10493, 699, 'arg_1', 'decimal', 2, 0, 1, 1);
insert into sys.args values (10494, 699, 'arg_2', 'decimal', 9, 0, 1, 2);
insert into sys.functions values (700, 'scale_up', '*', 'calc', 0, 1, false, false, false, 2000, true);
insert into sys.args values (10495, 700, 'res_0', 'decimal', 9, 0, 0, 0);
insert into sys.args values (10496, 700, 'arg_1', 'decimal', 4, 0, 1, 1);
insert into sys.args values (10497, 700, 'arg_2', 'decimal', 9, 0, 1, 2);
insert into sys.functions values (701, 'scale_up', '*', 'calc', 0, 1, false, false, false, 2000, true);
insert into sys.args values (10498, 701, 'res_0', 'decimal', 9, 0, 0, 0);
insert into sys.args values (10499, 701, 'arg_1', 'decimal', 9, 0, 1, 1);
insert into sys.args values (10500, 701, 'arg_2', 'decimal', 9, 0, 1, 2);
insert into sys.functions values (702, 'scale_up', '*', 'calc', 0, 1, false, false, false, 2000, true);
insert into sys.args values (10501, 702, 'res_0', 'decimal', 9, 0, 0, 0);
insert into sys.args values (10502, 702, 'arg_1', 'decimal', 18, 0, 1, 1);
insert into sys.args values (10503, 702, 'arg_2', 'decimal', 9, 0, 1, 2);
insert into sys.functions values (703, 'scale_up', '*', 'calc', 0, 1, false, false, false, 2000, true);
insert into sys.args values (10504, 703, 'res_0', 'decimal', 9, 0, 0, 0);
insert into sys.args values (10505, 703, 'arg_1', 'real', 24, 0, 1, 1);
insert into sys.args values (10506, 703, 'arg_2', 'decimal', 9, 0, 1, 2);
insert into sys.functions values (704, 'scale_up', '*', 'calc', 0, 1, false, false, false, 2000, true);
insert into sys.args values (10507, 704, 'res_0', 'decimal', 9, 0, 0, 0);
insert into sys.args values (10508, 704, 'arg_1', 'double', 53, 0, 1, 1);
insert into sys.args values (10509, 704, 'arg_2', 'decimal', 9, 0, 1, 2);
insert into sys.functions values (705, 'scale_up', '*', 'calc', 0, 1, false, false, false, 2000, true);
insert into sys.args values (10510, 705, 'res_0', 'decimal', 9, 0, 0, 0);
insert into sys.args values (10511, 705, 'arg_1', 'month_interval', 32, 0, 1, 1);
insert into sys.args values (10512, 705, 'arg_2', 'decimal', 9, 0, 1, 2);
insert into sys.functions values (706, 'scale_up', '*', 'calc', 0, 1, false, false, false, 2000, true);
insert into sys.args values (10513, 706, 'res_0', 'decimal', 9, 0, 0, 0);
insert into sys.args values (10514, 706, 'arg_1', 'sec_interval', 13, 0, 1, 1);
insert into sys.args values (10515, 706, 'arg_2', 'decimal', 9, 0, 1, 2);
insert into sys.functions values (707, 'scale_up', '*', 'calc', 0, 1, false, false, false, 2000, true);
insert into sys.args values (10516, 707, 'res_0', 'decimal', 9, 0, 0, 0);
insert into sys.args values (10517, 707, 'arg_1', 'time', 7, 0, 1, 1);
insert into sys.args values (10518, 707, 'arg_2', 'decimal', 9, 0, 1, 2);
insert into sys.functions values (708, 'scale_up', '*', 'calc', 0, 1, false, false, false, 2000, true);
insert into sys.args values (10519, 708, 'res_0', 'decimal', 9, 0, 0, 0);
insert into sys.args values (10520, 708, 'arg_1', 'timetz', 7, 0, 1, 1);
insert into sys.args values (10521, 708, 'arg_2', 'decimal', 9, 0, 1, 2);
insert into sys.functions values (709, 'scale_up', '*', 'calc', 0, 1, false, false, false, 2000, true);
insert into sys.args values (10522, 709, 'res_0', 'decimal', 9, 0, 0, 0);
insert into sys.args values (10523, 709, 'arg_1', 'date', 0, 0, 1, 1);
insert into sys.args values (10524, 709, 'arg_2', 'decimal', 9, 0, 1, 2);
insert into sys.functions values (710, 'scale_up', '*', 'calc', 0, 1, false, false, false, 2000, true);
insert into sys.args values (10525, 710, 'res_0', 'decimal', 9, 0, 0, 0);
insert into sys.args values (10526, 710, 'arg_1', 'timestamp', 7, 0, 1, 1);
insert into sys.args values (10527, 710, 'arg_2', 'decimal', 9, 0, 1, 2);
insert into sys.functions values (711, 'scale_up', '*', 'calc', 0, 1, false, false, false, 2000, true);
insert into sys.args values (10528, 711, 'res_0', 'decimal', 9, 0, 0, 0);
insert into sys.args values (10529, 711, 'arg_1', 'timestamptz', 7, 0, 1, 1);
insert into sys.args values (10530, 711, 'arg_2', 'decimal', 9, 0, 1, 2);
insert into sys.functions values (712, 'scale_up', '*', 'calc', 0, 1, false, false, false, 2000, true);
insert into sys.args values (10531, 712, 'res_0', 'decimal', 9, 0, 0, 0);
insert into sys.args values (10532, 712, 'arg_1', 'blob', 0, 0, 1, 1);
insert into sys.args values (10533, 712, 'arg_2', 'decimal', 9, 0, 1, 2);
insert into sys.functions values (713, 'scale_up', '*', 'calc', 0, 1, false, false, false, 2000, true);
insert into sys.args values (10534, 713, 'res_0', 'decimal', 9, 0, 0, 0);
insert into sys.args values (10535, 713, 'arg_1', 'geometry', 0, 0, 1, 1);
insert into sys.args values (10536, 713, 'arg_2', 'decimal', 9, 0, 1, 2);
insert into sys.functions values (714, 'scale_up', '*', 'calc', 0, 1, false, false, false, 2000, true);
insert into sys.args values (10537, 714, 'res_0', 'decimal', 9, 0, 0, 0);
insert into sys.args values (10538, 714, 'arg_1', 'geometrya', 0, 0, 1, 1);
insert into sys.args values (10539, 714, 'arg_2', 'decimal', 9, 0, 1, 2);
insert into sys.functions values (715, 'scale_up', '*', 'calc', 0, 1, false, false, false, 2000, true);
insert into sys.args values (10540, 715, 'res_0', 'decimal', 9, 0, 0, 0);
insert into sys.args values (10541, 715, 'arg_1', 'mbr', 0, 0, 1, 1);
insert into sys.args values (10542, 715, 'arg_2', 'decimal', 9, 0, 1, 2);
insert into sys.functions values (716, 'scale_up', '*', 'calc', 0, 1, false, false, false, 2000, true);
insert into sys.args values (10543, 716, 'res_0', 'decimal', 18, 0, 0, 0);
insert into sys.args values (10544, 716, 'arg_1', 'oid', 63, 0, 1, 1);
insert into sys.args values (10545, 716, 'arg_2', 'decimal', 18, 0, 1, 2);
insert into sys.functions values (717, 'scale_up', '*', 'calc', 0, 1, false, false, false, 2000, true);
insert into sys.args values (10546, 717, 'res_0', 'decimal', 18, 0, 0, 0);
insert into sys.args values (10547, 717, 'arg_1', 'tinyint', 8, 0, 1, 1);
insert into sys.args values (10548, 717, 'arg_2', 'decimal', 18, 0, 1, 2);
insert into sys.functions values (718, 'scale_up', '*', 'calc', 0, 1, false, false, false, 2000, true);
insert into sys.args values (10549, 718, 'res_0', 'decimal', 18, 0, 0, 0);
insert into sys.args values (10550, 718, 'arg_1', 'smallint', 16, 0, 1, 1);
insert into sys.args values (10551, 718, 'arg_2', 'decimal', 18, 0, 1, 2);
insert into sys.functions values (719, 'scale_up', '*', 'calc', 0, 1, false, false, false, 2000, true);
insert into sys.args values (10552, 719, 'res_0', 'decimal', 18, 0, 0, 0);
insert into sys.args values (10553, 719, 'arg_1', 'int', 32, 0, 1, 1);
insert into sys.args values (10554, 719, 'arg_2', 'decimal', 18, 0, 1, 2);
insert into sys.functions values (720, 'scale_up', '*', 'calc', 0, 1, false, false, false, 2000, true);
insert into sys.args values (10555, 720, 'res_0', 'decimal', 18, 0, 0, 0);
insert into sys.args values (10556, 720, 'arg_1', 'bigint', 64, 0, 1, 1);
insert into sys.args values (10557, 720, 'arg_2', 'decimal', 18, 0, 1, 2);
insert into sys.functions values (721, 'scale_up', '*', 'calc', 0, 1, false, false, false, 2000, true);
insert into sys.args values (10558, 721, 'res_0', 'decimal', 18, 0, 0, 0);
insert into sys.args values (10559, 721, 'arg_1', 'decimal', 2, 0, 1, 1);
insert into sys.args values (10560, 721, 'arg_2', 'decimal', 18, 0, 1, 2);
insert into sys.functions values (722, 'scale_up', '*', 'calc', 0, 1, false, false, false, 2000, true);
insert into sys.args values (10561, 722, 'res_0', 'decimal', 18, 0, 0, 0);
insert into sys.args values (10562, 722, 'arg_1', 'decimal', 4, 0, 1, 1);
insert into sys.args values (10563, 722, 'arg_2', 'decimal', 18, 0, 1, 2);
insert into sys.functions values (723, 'scale_up', '*', 'calc', 0, 1, false, false, false, 2000, true);
insert into sys.args values (10564, 723, 'res_0', 'decimal', 18, 0, 0, 0);
insert into sys.args values (10565, 723, 'arg_1', 'decimal', 9, 0, 1, 1);
insert into sys.args values (10566, 723, 'arg_2', 'decimal', 18, 0, 1, 2);
insert into sys.functions values (724, 'scale_up', '*', 'calc', 0, 1, false, false, false, 2000, true);
insert into sys.args values (10567, 724, 'res_0', 'decimal', 18, 0, 0, 0);
insert into sys.args values (10568, 724, 'arg_1', 'decimal', 18, 0, 1, 1);
insert into sys.args values (10569, 724, 'arg_2', 'decimal', 18, 0, 1, 2);
insert into sys.functions values (725, 'scale_up', '*', 'calc', 0, 1, false, false, false, 2000, true);
insert into sys.args values (10570, 725, 'res_0', 'decimal', 18, 0, 0, 0);
insert into sys.args values (10571, 725, 'arg_1', 'real', 24, 0, 1, 1);
insert into sys.args values (10572, 725, 'arg_2', 'decimal', 18, 0, 1, 2);
insert into sys.functions values (726, 'scale_up', '*', 'calc', 0, 1, false, false, false, 2000, true);
insert into sys.args values (10573, 726, 'res_0', 'decimal', 18, 0, 0, 0);
insert into sys.args values (10574, 726, 'arg_1', 'double', 53, 0, 1, 1);
insert into sys.args values (10575, 726, 'arg_2', 'decimal', 18, 0, 1, 2);
insert into sys.functions values (727, 'scale_up', '*', 'calc', 0, 1, false, false, false, 2000, true);
insert into sys.args values (10576, 727, 'res_0', 'decimal', 18, 0, 0, 0);
insert into sys.args values (10577, 727, 'arg_1', 'month_interval', 32, 0, 1, 1);
insert into sys.args values (10578, 727, 'arg_2', 'decimal', 18, 0, 1, 2);
insert into sys.functions values (728, 'scale_up', '*', 'calc', 0, 1, false, false, false, 2000, true);
insert into sys.args values (10579, 728, 'res_0', 'decimal', 18, 0, 0, 0);
insert into sys.args values (10580, 728, 'arg_1', 'sec_interval', 13, 0, 1, 1);
insert into sys.args values (10581, 728, 'arg_2', 'decimal', 18, 0, 1, 2);
insert into sys.functions values (729, 'scale_up', '*', 'calc', 0, 1, false, false, false, 2000, true);
insert into sys.args values (10582, 729, 'res_0', 'decimal', 18, 0, 0, 0);
insert into sys.args values (10583, 729, 'arg_1', 'time', 7, 0, 1, 1);
insert into sys.args values (10584, 729, 'arg_2', 'decimal', 18, 0, 1, 2);
insert into sys.functions values (730, 'scale_up', '*', 'calc', 0, 1, false, false, false, 2000, true);
insert into sys.args values (10585, 730, 'res_0', 'decimal', 18, 0, 0, 0);
insert into sys.args values (10586, 730, 'arg_1', 'timetz', 7, 0, 1, 1);
insert into sys.args values (10587, 730, 'arg_2', 'decimal', 18, 0, 1, 2);
insert into sys.functions values (731, 'scale_up', '*', 'calc', 0, 1, false, false, false, 2000, true);
insert into sys.args values (10588, 731, 'res_0', 'decimal', 18, 0, 0, 0);
insert into sys.args values (10589, 731, 'arg_1', 'date', 0, 0, 1, 1);
insert into sys.args values (10590, 731, 'arg_2', 'decimal', 18, 0, 1, 2);
insert into sys.functions values (732, 'scale_up', '*', 'calc', 0, 1, false, false, false, 2000, true);
insert into sys.args values (10591, 732, 'res_0', 'decimal', 18, 0, 0, 0);
insert into sys.args values (10592, 732, 'arg_1', 'timestamp', 7, 0, 1, 1);
insert into sys.args values (10593, 732, 'arg_2', 'decimal', 18, 0, 1, 2);
insert into sys.functions values (733, 'scale_up', '*', 'calc', 0, 1, false, false, false, 2000, true);
insert into sys.args values (10594, 733, 'res_0', 'decimal', 18, 0, 0, 0);
insert into sys.args values (10595, 733, 'arg_1', 'timestamptz', 7, 0, 1, 1);
insert into sys.args values (10596, 733, 'arg_2', 'decimal', 18, 0, 1, 2);
insert into sys.functions values (734, 'scale_up', '*', 'calc', 0, 1, false, false, false, 2000, true);
insert into sys.args values (10597, 734, 'res_0', 'decimal', 18, 0, 0, 0);
insert into sys.args values (10598, 734, 'arg_1', 'blob', 0, 0, 1, 1);
insert into sys.args values (10599, 734, 'arg_2', 'decimal', 18, 0, 1, 2);
insert into sys.functions values (735, 'scale_up', '*', 'calc', 0, 1, false, false, false, 2000, true);
insert into sys.args values (10600, 735, 'res_0', 'decimal', 18, 0, 0, 0);
insert into sys.args values (10601, 735, 'arg_1', 'geometry', 0, 0, 1, 1);
insert into sys.args values (10602, 735, 'arg_2', 'decimal', 18, 0, 1, 2);
insert into sys.functions values (736, 'scale_up', '*', 'calc', 0, 1, false, false, false, 2000, true);
insert into sys.args values (10603, 736, 'res_0', 'decimal', 18, 0, 0, 0);
insert into sys.args values (10604, 736, 'arg_1', 'geometrya', 0, 0, 1, 1);
insert into sys.args values (10605, 736, 'arg_2', 'decimal', 18, 0, 1, 2);
insert into sys.functions values (737, 'scale_up', '*', 'calc', 0, 1, false, false, false, 2000, true);
insert into sys.args values (10606, 737, 'res_0', 'decimal', 18, 0, 0, 0);
insert into sys.args values (10607, 737, 'arg_1', 'mbr', 0, 0, 1, 1);
insert into sys.args values (10608, 737, 'arg_2', 'decimal', 18, 0, 1, 2);
insert into sys.functions values (738, 'scale_up', '*', 'calc', 0, 1, false, false, false, 2000, true);
insert into sys.args values (10609, 738, 'res_0', 'real', 24, 0, 0, 0);
insert into sys.args values (10610, 738, 'arg_1', 'oid', 63, 0, 1, 1);
insert into sys.args values (10611, 738, 'arg_2', 'real', 24, 0, 1, 2);
insert into sys.functions values (739, 'scale_up', '*', 'calc', 0, 1, false, false, false, 2000, true);
insert into sys.args values (10612, 739, 'res_0', 'real', 24, 0, 0, 0);
insert into sys.args values (10613, 739, 'arg_1', 'tinyint', 8, 0, 1, 1);
insert into sys.args values (10614, 739, 'arg_2', 'real', 24, 0, 1, 2);
insert into sys.functions values (740, 'scale_up', '*', 'calc', 0, 1, false, false, false, 2000, true);
insert into sys.args values (10615, 740, 'res_0', 'real', 24, 0, 0, 0);
insert into sys.args values (10616, 740, 'arg_1', 'smallint', 16, 0, 1, 1);
insert into sys.args values (10617, 740, 'arg_2', 'real', 24, 0, 1, 2);
insert into sys.functions values (741, 'scale_up', '*', 'calc', 0, 1, false, false, false, 2000, true);
insert into sys.args values (10618, 741, 'res_0', 'real', 24, 0, 0, 0);
insert into sys.args values (10619, 741, 'arg_1', 'int', 32, 0, 1, 1);
insert into sys.args values (10620, 741, 'arg_2', 'real', 24, 0, 1, 2);
insert into sys.functions values (742, 'scale_up', '*', 'calc', 0, 1, false, false, false, 2000, true);
insert into sys.args values (10621, 742, 'res_0', 'real', 24, 0, 0, 0);
insert into sys.args values (10622, 742, 'arg_1', 'bigint', 64, 0, 1, 1);
insert into sys.args values (10623, 742, 'arg_2', 'real', 24, 0, 1, 2);
insert into sys.functions values (743, 'scale_up', '*', 'calc', 0, 1, false, false, false, 2000, true);
insert into sys.args values (10624, 743, 'res_0', 'real', 24, 0, 0, 0);
insert into sys.args values (10625, 743, 'arg_1', 'decimal', 2, 0, 1, 1);
insert into sys.args values (10626, 743, 'arg_2', 'real', 24, 0, 1, 2);
insert into sys.functions values (744, 'scale_up', '*', 'calc', 0, 1, false, false, false, 2000, true);
insert into sys.args values (10627, 744, 'res_0', 'real', 24, 0, 0, 0);
insert into sys.args values (10628, 744, 'arg_1', 'decimal', 4, 0, 1, 1);
insert into sys.args values (10629, 744, 'arg_2', 'real', 24, 0, 1, 2);
insert into sys.functions values (745, 'scale_up', '*', 'calc', 0, 1, false, false, false, 2000, true);
insert into sys.args values (10630, 745, 'res_0', 'real', 24, 0, 0, 0);
insert into sys.args values (10631, 745, 'arg_1', 'decimal', 9, 0, 1, 1);
insert into sys.args values (10632, 745, 'arg_2', 'real', 24, 0, 1, 2);
insert into sys.functions values (746, 'scale_up', '*', 'calc', 0, 1, false, false, false, 2000, true);
insert into sys.args values (10633, 746, 'res_0', 'real', 24, 0, 0, 0);
insert into sys.args values (10634, 746, 'arg_1', 'decimal', 18, 0, 1, 1);
insert into sys.args values (10635, 746, 'arg_2', 'real', 24, 0, 1, 2);
insert into sys.functions values (747, 'scale_up', '*', 'calc', 0, 1, false, false, false, 2000, true);
insert into sys.args values (10636, 747, 'res_0', 'real', 24, 0, 0, 0);
insert into sys.args values (10637, 747, 'arg_1', 'real', 24, 0, 1, 1);
insert into sys.args values (10638, 747, 'arg_2', 'real', 24, 0, 1, 2);
insert into sys.functions values (748, 'scale_up', '*', 'calc', 0, 1, false, false, false, 2000, true);
insert into sys.args values (10639, 748, 'res_0', 'real', 24, 0, 0, 0);
insert into sys.args values (10640, 748, 'arg_1', 'double', 53, 0, 1, 1);
insert into sys.args values (10641, 748, 'arg_2', 'real', 24, 0, 1, 2);
insert into sys.functions values (749, 'scale_up', '*', 'calc', 0, 1, false, false, false, 2000, true);
insert into sys.args values (10642, 749, 'res_0', 'real', 24, 0, 0, 0);
insert into sys.args values (10643, 749, 'arg_1', 'month_interval', 32, 0, 1, 1);
insert into sys.args values (10644, 749, 'arg_2', 'real', 24, 0, 1, 2);
insert into sys.functions values (750, 'scale_up', '*', 'calc', 0, 1, false, false, false, 2000, true);
insert into sys.args values (10645, 750, 'res_0', 'real', 24, 0, 0, 0);
insert into sys.args values (10646, 750, 'arg_1', 'sec_interval', 13, 0, 1, 1);
insert into sys.args values (10647, 750, 'arg_2', 'real', 24, 0, 1, 2);
insert into sys.functions values (751, 'scale_up', '*', 'calc', 0, 1, false, false, false, 2000, true);
insert into sys.args values (10648, 751, 'res_0', 'real', 24, 0, 0, 0);
insert into sys.args values (10649, 751, 'arg_1', 'time', 7, 0, 1, 1);
insert into sys.args values (10650, 751, 'arg_2', 'real', 24, 0, 1, 2);
insert into sys.functions values (752, 'scale_up', '*', 'calc', 0, 1, false, false, false, 2000, true);
insert into sys.args values (10651, 752, 'res_0', 'real', 24, 0, 0, 0);
insert into sys.args values (10652, 752, 'arg_1', 'timetz', 7, 0, 1, 1);
insert into sys.args values (10653, 752, 'arg_2', 'real', 24, 0, 1, 2);
insert into sys.functions values (753, 'scale_up', '*', 'calc', 0, 1, false, false, false, 2000, true);
insert into sys.args values (10654, 753, 'res_0', 'real', 24, 0, 0, 0);
insert into sys.args values (10655, 753, 'arg_1', 'date', 0, 0, 1, 1);
insert into sys.args values (10656, 753, 'arg_2', 'real', 24, 0, 1, 2);
insert into sys.functions values (754, 'scale_up', '*', 'calc', 0, 1, false, false, false, 2000, true);
insert into sys.args values (10657, 754, 'res_0', 'real', 24, 0, 0, 0);
insert into sys.args values (10658, 754, 'arg_1', 'timestamp', 7, 0, 1, 1);
insert into sys.args values (10659, 754, 'arg_2', 'real', 24, 0, 1, 2);
insert into sys.functions values (755, 'scale_up', '*', 'calc', 0, 1, false, false, false, 2000, true);
insert into sys.args values (10660, 755, 'res_0', 'real', 24, 0, 0, 0);
insert into sys.args values (10661, 755, 'arg_1', 'timestamptz', 7, 0, 1, 1);
insert into sys.args values (10662, 755, 'arg_2', 'real', 24, 0, 1, 2);
insert into sys.functions values (756, 'scale_up', '*', 'calc', 0, 1, false, false, false, 2000, true);
insert into sys.args values (10663, 756, 'res_0', 'real', 24, 0, 0, 0);
insert into sys.args values (10664, 756, 'arg_1', 'blob', 0, 0, 1, 1);
insert into sys.args values (10665, 756, 'arg_2', 'real', 24, 0, 1, 2);
insert into sys.functions values (757, 'scale_up', '*', 'calc', 0, 1, false, false, false, 2000, true);
insert into sys.args values (10666, 757, 'res_0', 'real', 24, 0, 0, 0);
insert into sys.args values (10667, 757, 'arg_1', 'geometry', 0, 0, 1, 1);
insert into sys.args values (10668, 757, 'arg_2', 'real', 24, 0, 1, 2);
insert into sys.functions values (758, 'scale_up', '*', 'calc', 0, 1, false, false, false, 2000, true);
insert into sys.args values (10669, 758, 'res_0', 'real', 24, 0, 0, 0);
insert into sys.args values (10670, 758, 'arg_1', 'geometrya', 0, 0, 1, 1);
insert into sys.args values (10671, 758, 'arg_2', 'real', 24, 0, 1, 2);
insert into sys.functions values (759, 'scale_up', '*', 'calc', 0, 1, false, false, false, 2000, true);
insert into sys.args values (10672, 759, 'res_0', 'real', 24, 0, 0, 0);
insert into sys.args values (10673, 759, 'arg_1', 'mbr', 0, 0, 1, 1);
insert into sys.args values (10674, 759, 'arg_2', 'real', 24, 0, 1, 2);
insert into sys.functions values (760, 'scale_up', '*', 'calc', 0, 1, false, false, false, 2000, true);
insert into sys.args values (10675, 760, 'res_0', 'double', 53, 0, 0, 0);
insert into sys.args values (10676, 760, 'arg_1', 'oid', 63, 0, 1, 1);
insert into sys.args values (10677, 760, 'arg_2', 'double', 53, 0, 1, 2);
insert into sys.functions values (761, 'scale_up', '*', 'calc', 0, 1, false, false, false, 2000, true);
insert into sys.args values (10678, 761, 'res_0', 'double', 53, 0, 0, 0);
insert into sys.args values (10679, 761, 'arg_1', 'tinyint', 8, 0, 1, 1);
insert into sys.args values (10680, 761, 'arg_2', 'double', 53, 0, 1, 2);
insert into sys.functions values (762, 'scale_up', '*', 'calc', 0, 1, false, false, false, 2000, true);
insert into sys.args values (10681, 762, 'res_0', 'double', 53, 0, 0, 0);
insert into sys.args values (10682, 762, 'arg_1', 'smallint', 16, 0, 1, 1);
insert into sys.args values (10683, 762, 'arg_2', 'double', 53, 0, 1, 2);
insert into sys.functions values (763, 'scale_up', '*', 'calc', 0, 1, false, false, false, 2000, true);
insert into sys.args values (10684, 763, 'res_0', 'double', 53, 0, 0, 0);
insert into sys.args values (10685, 763, 'arg_1', 'int', 32, 0, 1, 1);
insert into sys.args values (10686, 763, 'arg_2', 'double', 53, 0, 1, 2);
insert into sys.functions values (764, 'scale_up', '*', 'calc', 0, 1, false, false, false, 2000, true);
insert into sys.args values (10687, 764, 'res_0', 'double', 53, 0, 0, 0);
insert into sys.args values (10688, 764, 'arg_1', 'bigint', 64, 0, 1, 1);
insert into sys.args values (10689, 764, 'arg_2', 'double', 53, 0, 1, 2);
insert into sys.functions values (765, 'scale_up', '*', 'calc', 0, 1, false, false, false, 2000, true);
insert into sys.args values (10690, 765, 'res_0', 'double', 53, 0, 0, 0);
insert into sys.args values (10691, 765, 'arg_1', 'decimal', 2, 0, 1, 1);
insert into sys.args values (10692, 765, 'arg_2', 'double', 53, 0, 1, 2);
insert into sys.functions values (766, 'scale_up', '*', 'calc', 0, 1, false, false, false, 2000, true);
insert into sys.args values (10693, 766, 'res_0', 'double', 53, 0, 0, 0);
insert into sys.args values (10694, 766, 'arg_1', 'decimal', 4, 0, 1, 1);
insert into sys.args values (10695, 766, 'arg_2', 'double', 53, 0, 1, 2);
insert into sys.functions values (767, 'scale_up', '*', 'calc', 0, 1, false, false, false, 2000, true);
insert into sys.args values (10696, 767, 'res_0', 'double', 53, 0, 0, 0);
insert into sys.args values (10697, 767, 'arg_1', 'decimal', 9, 0, 1, 1);
insert into sys.args values (10698, 767, 'arg_2', 'double', 53, 0, 1, 2);
insert into sys.functions values (768, 'scale_up', '*', 'calc', 0, 1, false, false, false, 2000, true);
insert into sys.args values (10699, 768, 'res_0', 'double', 53, 0, 0, 0);
insert into sys.args values (10700, 768, 'arg_1', 'decimal', 18, 0, 1, 1);
insert into sys.args values (10701, 768, 'arg_2', 'double', 53, 0, 1, 2);
insert into sys.functions values (769, 'scale_up', '*', 'calc', 0, 1, false, false, false, 2000, true);
insert into sys.args values (10702, 769, 'res_0', 'double', 53, 0, 0, 0);
insert into sys.args values (10703, 769, 'arg_1', 'real', 24, 0, 1, 1);
insert into sys.args values (10704, 769, 'arg_2', 'double', 53, 0, 1, 2);
insert into sys.functions values (770, 'scale_up', '*', 'calc', 0, 1, false, false, false, 2000, true);
insert into sys.args values (10705, 770, 'res_0', 'double', 53, 0, 0, 0);
insert into sys.args values (10706, 770, 'arg_1', 'double', 53, 0, 1, 1);
insert into sys.args values (10707, 770, 'arg_2', 'double', 53, 0, 1, 2);
insert into sys.functions values (771, 'scale_up', '*', 'calc', 0, 1, false, false, false, 2000, true);
insert into sys.args values (10708, 771, 'res_0', 'double', 53, 0, 0, 0);
insert into sys.args values (10709, 771, 'arg_1', 'month_interval', 32, 0, 1, 1);
insert into sys.args values (10710, 771, 'arg_2', 'double', 53, 0, 1, 2);
insert into sys.functions values (772, 'scale_up', '*', 'calc', 0, 1, false, false, false, 2000, true);
insert into sys.args values (10711, 772, 'res_0', 'double', 53, 0, 0, 0);
insert into sys.args values (10712, 772, 'arg_1', 'sec_interval', 13, 0, 1, 1);
insert into sys.args values (10713, 772, 'arg_2', 'double', 53, 0, 1, 2);
insert into sys.functions values (773, 'scale_up', '*', 'calc', 0, 1, false, false, false, 2000, true);
insert into sys.args values (10714, 773, 'res_0', 'double', 53, 0, 0, 0);
insert into sys.args values (10715, 773, 'arg_1', 'time', 7, 0, 1, 1);
insert into sys.args values (10716, 773, 'arg_2', 'double', 53, 0, 1, 2);
insert into sys.functions values (774, 'scale_up', '*', 'calc', 0, 1, false, false, false, 2000, true);
insert into sys.args values (10717, 774, 'res_0', 'double', 53, 0, 0, 0);
insert into sys.args values (10718, 774, 'arg_1', 'timetz', 7, 0, 1, 1);
insert into sys.args values (10719, 774, 'arg_2', 'double', 53, 0, 1, 2);
insert into sys.functions values (775, 'scale_up', '*', 'calc', 0, 1, false, false, false, 2000, true);
insert into sys.args values (10720, 775, 'res_0', 'double', 53, 0, 0, 0);
insert into sys.args values (10721, 775, 'arg_1', 'date', 0, 0, 1, 1);
insert into sys.args values (10722, 775, 'arg_2', 'double', 53, 0, 1, 2);
insert into sys.functions values (776, 'scale_up', '*', 'calc', 0, 1, false, false, false, 2000, true);
insert into sys.args values (10723, 776, 'res_0', 'double', 53, 0, 0, 0);
insert into sys.args values (10724, 776, 'arg_1', 'timestamp', 7, 0, 1, 1);
insert into sys.args values (10725, 776, 'arg_2', 'double', 53, 0, 1, 2);
insert into sys.functions values (777, 'scale_up', '*', 'calc', 0, 1, false, false, false, 2000, true);
insert into sys.args values (10726, 777, 'res_0', 'double', 53, 0, 0, 0);
insert into sys.args values (10727, 777, 'arg_1', 'timestamptz', 7, 0, 1, 1);
insert into sys.args values (10728, 777, 'arg_2', 'double', 53, 0, 1, 2);
insert into sys.functions values (778, 'scale_up', '*', 'calc', 0, 1, false, false, false, 2000, true);
insert into sys.args values (10729, 778, 'res_0', 'double', 53, 0, 0, 0);
insert into sys.args values (10730, 778, 'arg_1', 'blob', 0, 0, 1, 1);
insert into sys.args values (10731, 778, 'arg_2', 'double', 53, 0, 1, 2);
insert into sys.functions values (779, 'scale_up', '*', 'calc', 0, 1, false, false, false, 2000, true);
insert into sys.args values (10732, 779, 'res_0', 'double', 53, 0, 0, 0);
insert into sys.args values (10733, 779, 'arg_1', 'geometry', 0, 0, 1, 1);
insert into sys.args values (10734, 779, 'arg_2', 'double', 53, 0, 1, 2);
insert into sys.functions values (780, 'scale_up', '*', 'calc', 0, 1, false, false, false, 2000, true);
insert into sys.args values (10735, 780, 'res_0', 'double', 53, 0, 0, 0);
insert into sys.args values (10736, 780, 'arg_1', 'geometrya', 0, 0, 1, 1);
insert into sys.args values (10737, 780, 'arg_2', 'double', 53, 0, 1, 2);
insert into sys.functions values (781, 'scale_up', '*', 'calc', 0, 1, false, false, false, 2000, true);
insert into sys.args values (10738, 781, 'res_0', 'double', 53, 0, 0, 0);
insert into sys.args values (10739, 781, 'arg_1', 'mbr', 0, 0, 1, 1);
insert into sys.args values (10740, 781, 'arg_2', 'double', 53, 0, 1, 2);
insert into sys.functions values (782, 'scale_up', '*', 'calc', 0, 1, false, false, false, 2000, true);
insert into sys.args values (10741, 782, 'res_0', 'month_interval', 32, 0, 0, 0);
insert into sys.args values (10742, 782, 'arg_1', 'oid', 63, 0, 1, 1);
insert into sys.args values (10743, 782, 'arg_2', 'month_interval', 32, 0, 1, 2);
insert into sys.functions values (783, 'scale_up', '*', 'calc', 0, 1, false, false, false, 2000, true);
insert into sys.args values (10744, 783, 'res_0', 'month_interval', 32, 0, 0, 0);
insert into sys.args values (10745, 783, 'arg_1', 'tinyint', 8, 0, 1, 1);
insert into sys.args values (10746, 783, 'arg_2', 'month_interval', 32, 0, 1, 2);
insert into sys.functions values (784, 'scale_up', '*', 'calc', 0, 1, false, false, false, 2000, true);
insert into sys.args values (10747, 784, 'res_0', 'month_interval', 32, 0, 0, 0);
insert into sys.args values (10748, 784, 'arg_1', 'smallint', 16, 0, 1, 1);
insert into sys.args values (10749, 784, 'arg_2', 'month_interval', 32, 0, 1, 2);
insert into sys.functions values (785, 'scale_up', '*', 'calc', 0, 1, false, false, false, 2000, true);
insert into sys.args values (10750, 785, 'res_0', 'month_interval', 32, 0, 0, 0);
insert into sys.args values (10751, 785, 'arg_1', 'int', 32, 0, 1, 1);
insert into sys.args values (10752, 785, 'arg_2', 'month_interval', 32, 0, 1, 2);
insert into sys.functions values (786, 'scale_up', '*', 'calc', 0, 1, false, false, false, 2000, true);
insert into sys.args values (10753, 786, 'res_0', 'month_interval', 32, 0, 0, 0);
insert into sys.args values (10754, 786, 'arg_1', 'bigint', 64, 0, 1, 1);
insert into sys.args values (10755, 786, 'arg_2', 'month_interval', 32, 0, 1, 2);
insert into sys.functions values (787, 'scale_up', '*', 'calc', 0, 1, false, false, false, 2000, true);
insert into sys.args values (10756, 787, 'res_0', 'month_interval', 32, 0, 0, 0);
insert into sys.args values (10757, 787, 'arg_1', 'decimal', 2, 0, 1, 1);
insert into sys.args values (10758, 787, 'arg_2', 'month_interval', 32, 0, 1, 2);
insert into sys.functions values (788, 'scale_up', '*', 'calc', 0, 1, false, false, false, 2000, true);
insert into sys.args values (10759, 788, 'res_0', 'month_interval', 32, 0, 0, 0);
insert into sys.args values (10760, 788, 'arg_1', 'decimal', 4, 0, 1, 1);
insert into sys.args values (10761, 788, 'arg_2', 'month_interval', 32, 0, 1, 2);
insert into sys.functions values (789, 'scale_up', '*', 'calc', 0, 1, false, false, false, 2000, true);
insert into sys.args values (10762, 789, 'res_0', 'month_interval', 32, 0, 0, 0);
insert into sys.args values (10763, 789, 'arg_1', 'decimal', 9, 0, 1, 1);
insert into sys.args values (10764, 789, 'arg_2', 'month_interval', 32, 0, 1, 2);
insert into sys.functions values (790, 'scale_up', '*', 'calc', 0, 1, false, false, false, 2000, true);
insert into sys.args values (10765, 790, 'res_0', 'month_interval', 32, 0, 0, 0);
insert into sys.args values (10766, 790, 'arg_1', 'decimal', 18, 0, 1, 1);
insert into sys.args values (10767, 790, 'arg_2', 'month_interval', 32, 0, 1, 2);
insert into sys.functions values (791, 'scale_up', '*', 'calc', 0, 1, false, false, false, 2000, true);
insert into sys.args values (10768, 791, 'res_0', 'month_interval', 32, 0, 0, 0);
insert into sys.args values (10769, 791, 'arg_1', 'real', 24, 0, 1, 1);
insert into sys.args values (10770, 791, 'arg_2', 'month_interval', 32, 0, 1, 2);
insert into sys.functions values (792, 'scale_up', '*', 'calc', 0, 1, false, false, false, 2000, true);
insert into sys.args values (10771, 792, 'res_0', 'month_interval', 32, 0, 0, 0);
insert into sys.args values (10772, 792, 'arg_1', 'double', 53, 0, 1, 1);
insert into sys.args values (10773, 792, 'arg_2', 'month_interval', 32, 0, 1, 2);
insert into sys.functions values (793, 'scale_up', '*', 'calc', 0, 1, false, false, false, 2000, true);
insert into sys.args values (10774, 793, 'res_0', 'month_interval', 32, 0, 0, 0);
insert into sys.args values (10775, 793, 'arg_1', 'month_interval', 32, 0, 1, 1);
insert into sys.args values (10776, 793, 'arg_2', 'month_interval', 32, 0, 1, 2);
insert into sys.functions values (794, 'scale_up', '*', 'calc', 0, 1, false, false, false, 2000, true);
insert into sys.args values (10777, 794, 'res_0', 'month_interval', 32, 0, 0, 0);
insert into sys.args values (10778, 794, 'arg_1', 'sec_interval', 13, 0, 1, 1);
insert into sys.args values (10779, 794, 'arg_2', 'month_interval', 32, 0, 1, 2);
insert into sys.functions values (795, 'scale_up', '*', 'calc', 0, 1, false, false, false, 2000, true);
insert into sys.args values (10780, 795, 'res_0', 'month_interval', 32, 0, 0, 0);
insert into sys.args values (10781, 795, 'arg_1', 'time', 7, 0, 1, 1);
insert into sys.args values (10782, 795, 'arg_2', 'month_interval', 32, 0, 1, 2);
insert into sys.functions values (796, 'scale_up', '*', 'calc', 0, 1, false, false, false, 2000, true);
insert into sys.args values (10783, 796, 'res_0', 'month_interval', 32, 0, 0, 0);
insert into sys.args values (10784, 796, 'arg_1', 'timetz', 7, 0, 1, 1);
insert into sys.args values (10785, 796, 'arg_2', 'month_interval', 32, 0, 1, 2);
insert into sys.functions values (797, 'scale_up', '*', 'calc', 0, 1, false, false, false, 2000, true);
insert into sys.args values (10786, 797, 'res_0', 'month_interval', 32, 0, 0, 0);
insert into sys.args values (10787, 797, 'arg_1', 'date', 0, 0, 1, 1);
insert into sys.args values (10788, 797, 'arg_2', 'month_interval', 32, 0, 1, 2);
insert into sys.functions values (798, 'scale_up', '*', 'calc', 0, 1, false, false, false, 2000, true);
insert into sys.args values (10789, 798, 'res_0', 'month_interval', 32, 0, 0, 0);
insert into sys.args values (10790, 798, 'arg_1', 'timestamp', 7, 0, 1, 1);
insert into sys.args values (10791, 798, 'arg_2', 'month_interval', 32, 0, 1, 2);
insert into sys.functions values (799, 'scale_up', '*', 'calc', 0, 1, false, false, false, 2000, true);
insert into sys.args values (10792, 799, 'res_0', 'month_interval', 32, 0, 0, 0);
insert into sys.args values (10793, 799, 'arg_1', 'timestamptz', 7, 0, 1, 1);
insert into sys.args values (10794, 799, 'arg_2', 'month_interval', 32, 0, 1, 2);
insert into sys.functions values (800, 'scale_up', '*', 'calc', 0, 1, false, false, false, 2000, true);
insert into sys.args values (10795, 800, 'res_0', 'month_interval', 32, 0, 0, 0);
insert into sys.args values (10796, 800, 'arg_1', 'blob', 0, 0, 1, 1);
insert into sys.args values (10797, 800, 'arg_2', 'month_interval', 32, 0, 1, 2);
insert into sys.functions values (801, 'scale_up', '*', 'calc', 0, 1, false, false, false, 2000, true);
insert into sys.args values (10798, 801, 'res_0', 'month_interval', 32, 0, 0, 0);
insert into sys.args values (10799, 801, 'arg_1', 'geometry', 0, 0, 1, 1);
insert into sys.args values (10800, 801, 'arg_2', 'month_interval', 32, 0, 1, 2);
insert into sys.functions values (802, 'scale_up', '*', 'calc', 0, 1, false, false, false, 2000, true);
insert into sys.args values (10801, 802, 'res_0', 'month_interval', 32, 0, 0, 0);
insert into sys.args values (10802, 802, 'arg_1', 'geometrya', 0, 0, 1, 1);
insert into sys.args values (10803, 802, 'arg_2', 'month_interval', 32, 0, 1, 2);
insert into sys.functions values (803, 'scale_up', '*', 'calc', 0, 1, false, false, false, 2000, true);
insert into sys.args values (10804, 803, 'res_0', 'month_interval', 32, 0, 0, 0);
insert into sys.args values (10805, 803, 'arg_1', 'mbr', 0, 0, 1, 1);
insert into sys.args values (10806, 803, 'arg_2', 'month_interval', 32, 0, 1, 2);
insert into sys.functions values (804, 'scale_up', '*', 'calc', 0, 1, false, false, false, 2000, true);
insert into sys.args values (10807, 804, 'res_0', 'sec_interval', 13, 0, 0, 0);
insert into sys.args values (10808, 804, 'arg_1', 'oid', 63, 0, 1, 1);
insert into sys.args values (10809, 804, 'arg_2', 'sec_interval', 13, 0, 1, 2);
insert into sys.functions values (805, 'scale_up', '*', 'calc', 0, 1, false, false, false, 2000, true);
insert into sys.args values (10810, 805, 'res_0', 'sec_interval', 13, 0, 0, 0);
insert into sys.args values (10811, 805, 'arg_1', 'tinyint', 8, 0, 1, 1);
insert into sys.args values (10812, 805, 'arg_2', 'sec_interval', 13, 0, 1, 2);
insert into sys.functions values (806, 'scale_up', '*', 'calc', 0, 1, false, false, false, 2000, true);
insert into sys.args values (10813, 806, 'res_0', 'sec_interval', 13, 0, 0, 0);
insert into sys.args values (10814, 806, 'arg_1', 'smallint', 16, 0, 1, 1);
insert into sys.args values (10815, 806, 'arg_2', 'sec_interval', 13, 0, 1, 2);
insert into sys.functions values (807, 'scale_up', '*', 'calc', 0, 1, false, false, false, 2000, true);
insert into sys.args values (10816, 807, 'res_0', 'sec_interval', 13, 0, 0, 0);
insert into sys.args values (10817, 807, 'arg_1', 'int', 32, 0, 1, 1);
insert into sys.args values (10818, 807, 'arg_2', 'sec_interval', 13, 0, 1, 2);
insert into sys.functions values (808, 'scale_up', '*', 'calc', 0, 1, false, false, false, 2000, true);
insert into sys.args values (10819, 808, 'res_0', 'sec_interval', 13, 0, 0, 0);
insert into sys.args values (10820, 808, 'arg_1', 'bigint', 64, 0, 1, 1);
insert into sys.args values (10821, 808, 'arg_2', 'sec_interval', 13, 0, 1, 2);
insert into sys.functions values (809, 'scale_up', '*', 'calc', 0, 1, false, false, false, 2000, true);
insert into sys.args values (10822, 809, 'res_0', 'sec_interval', 13, 0, 0, 0);
insert into sys.args values (10823, 809, 'arg_1', 'decimal', 2, 0, 1, 1);
insert into sys.args values (10824, 809, 'arg_2', 'sec_interval', 13, 0, 1, 2);
insert into sys.functions values (810, 'scale_up', '*', 'calc', 0, 1, false, false, false, 2000, true);
insert into sys.args values (10825, 810, 'res_0', 'sec_interval', 13, 0, 0, 0);
insert into sys.args values (10826, 810, 'arg_1', 'decimal', 4, 0, 1, 1);
insert into sys.args values (10827, 810, 'arg_2', 'sec_interval', 13, 0, 1, 2);
insert into sys.functions values (811, 'scale_up', '*', 'calc', 0, 1, false, false, false, 2000, true);
insert into sys.args values (10828, 811, 'res_0', 'sec_interval', 13, 0, 0, 0);
insert into sys.args values (10829, 811, 'arg_1', 'decimal', 9, 0, 1, 1);
insert into sys.args values (10830, 811, 'arg_2', 'sec_interval', 13, 0, 1, 2);
insert into sys.functions values (812, 'scale_up', '*', 'calc', 0, 1, false, false, false, 2000, true);
insert into sys.args values (10831, 812, 'res_0', 'sec_interval', 13, 0, 0, 0);
insert into sys.args values (10832, 812, 'arg_1', 'decimal', 18, 0, 1, 1);
insert into sys.args values (10833, 812, 'arg_2', 'sec_interval', 13, 0, 1, 2);
insert into sys.functions values (813, 'scale_up', '*', 'calc', 0, 1, false, false, false, 2000, true);
insert into sys.args values (10834, 813, 'res_0', 'sec_interval', 13, 0, 0, 0);
insert into sys.args values (10835, 813, 'arg_1', 'real', 24, 0, 1, 1);
insert into sys.args values (10836, 813, 'arg_2', 'sec_interval', 13, 0, 1, 2);
insert into sys.functions values (814, 'scale_up', '*', 'calc', 0, 1, false, false, false, 2000, true);
insert into sys.args values (10837, 814, 'res_0', 'sec_interval', 13, 0, 0, 0);
insert into sys.args values (10838, 814, 'arg_1', 'double', 53, 0, 1, 1);
insert into sys.args values (10839, 814, 'arg_2', 'sec_interval', 13, 0, 1, 2);
insert into sys.functions values (815, 'scale_up', '*', 'calc', 0, 1, false, false, false, 2000, true);
insert into sys.args values (10840, 815, 'res_0', 'sec_interval', 13, 0, 0, 0);
insert into sys.args values (10841, 815, 'arg_1', 'month_interval', 32, 0, 1, 1);
insert into sys.args values (10842, 815, 'arg_2', 'sec_interval', 13, 0, 1, 2);
insert into sys.functions values (816, 'scale_up', '*', 'calc', 0, 1, false, false, false, 2000, true);
insert into sys.args values (10843, 816, 'res_0', 'sec_interval', 13, 0, 0, 0);
insert into sys.args values (10844, 816, 'arg_1', 'sec_interval', 13, 0, 1, 1);
insert into sys.args values (10845, 816, 'arg_2', 'sec_interval', 13, 0, 1, 2);
insert into sys.functions values (817, 'scale_up', '*', 'calc', 0, 1, false, false, false, 2000, true);
insert into sys.args values (10846, 817, 'res_0', 'sec_interval', 13, 0, 0, 0);
insert into sys.args values (10847, 817, 'arg_1', 'time', 7, 0, 1, 1);
insert into sys.args values (10848, 817, 'arg_2', 'sec_interval', 13, 0, 1, 2);
insert into sys.functions values (818, 'scale_up', '*', 'calc', 0, 1, false, false, false, 2000, true);
insert into sys.args values (10849, 818, 'res_0', 'sec_interval', 13, 0, 0, 0);
insert into sys.args values (10850, 818, 'arg_1', 'timetz', 7, 0, 1, 1);
insert into sys.args values (10851, 818, 'arg_2', 'sec_interval', 13, 0, 1, 2);
insert into sys.functions values (819, 'scale_up', '*', 'calc', 0, 1, false, false, false, 2000, true);
insert into sys.args values (10852, 819, 'res_0', 'sec_interval', 13, 0, 0, 0);
insert into sys.args values (10853, 819, 'arg_1', 'date', 0, 0, 1, 1);
insert into sys.args values (10854, 819, 'arg_2', 'sec_interval', 13, 0, 1, 2);
insert into sys.functions values (820, 'scale_up', '*', 'calc', 0, 1, false, false, false, 2000, true);
insert into sys.args values (10855, 820, 'res_0', 'sec_interval', 13, 0, 0, 0);
insert into sys.args values (10856, 820, 'arg_1', 'timestamp', 7, 0, 1, 1);
insert into sys.args values (10857, 820, 'arg_2', 'sec_interval', 13, 0, 1, 2);
insert into sys.functions values (821, 'scale_up', '*', 'calc', 0, 1, false, false, false, 2000, true);
insert into sys.args values (10858, 821, 'res_0', 'sec_interval', 13, 0, 0, 0);
insert into sys.args values (10859, 821, 'arg_1', 'timestamptz', 7, 0, 1, 1);
insert into sys.args values (10860, 821, 'arg_2', 'sec_interval', 13, 0, 1, 2);
insert into sys.functions values (822, 'scale_up', '*', 'calc', 0, 1, false, false, false, 2000, true);
insert into sys.args values (10861, 822, 'res_0', 'sec_interval', 13, 0, 0, 0);
insert into sys.args values (10862, 822, 'arg_1', 'blob', 0, 0, 1, 1);
insert into sys.args values (10863, 822, 'arg_2', 'sec_interval', 13, 0, 1, 2);
insert into sys.functions values (823, 'scale_up', '*', 'calc', 0, 1, false, false, false, 2000, true);
insert into sys.args values (10864, 823, 'res_0', 'sec_interval', 13, 0, 0, 0);
insert into sys.args values (10865, 823, 'arg_1', 'geometry', 0, 0, 1, 1);
insert into sys.args values (10866, 823, 'arg_2', 'sec_interval', 13, 0, 1, 2);
insert into sys.functions values (824, 'scale_up', '*', 'calc', 0, 1, false, false, false, 2000, true);
insert into sys.args values (10867, 824, 'res_0', 'sec_interval', 13, 0, 0, 0);
insert into sys.args values (10868, 824, 'arg_1', 'geometrya', 0, 0, 1, 1);
insert into sys.args values (10869, 824, 'arg_2', 'sec_interval', 13, 0, 1, 2);
insert into sys.functions values (825, 'scale_up', '*', 'calc', 0, 1, false, false, false, 2000, true);
insert into sys.args values (10870, 825, 'res_0', 'sec_interval', 13, 0, 0, 0);
insert into sys.args values (10871, 825, 'arg_1', 'mbr', 0, 0, 1, 1);
insert into sys.args values (10872, 825, 'arg_2', 'sec_interval', 13, 0, 1, 2);
insert into sys.functions values (826, 'scale_up', '*', 'calc', 0, 1, false, false, false, 2000, true);
insert into sys.args values (10873, 826, 'res_0', 'time', 7, 0, 0, 0);
insert into sys.args values (10874, 826, 'arg_1', 'oid', 63, 0, 1, 1);
insert into sys.args values (10875, 826, 'arg_2', 'time', 7, 0, 1, 2);
insert into sys.functions values (827, 'scale_up', '*', 'calc', 0, 1, false, false, false, 2000, true);
insert into sys.args values (10876, 827, 'res_0', 'time', 7, 0, 0, 0);
insert into sys.args values (10877, 827, 'arg_1', 'tinyint', 8, 0, 1, 1);
insert into sys.args values (10878, 827, 'arg_2', 'time', 7, 0, 1, 2);
insert into sys.functions values (828, 'scale_up', '*', 'calc', 0, 1, false, false, false, 2000, true);
insert into sys.args values (10879, 828, 'res_0', 'time', 7, 0, 0, 0);
insert into sys.args values (10880, 828, 'arg_1', 'smallint', 16, 0, 1, 1);
insert into sys.args values (10881, 828, 'arg_2', 'time', 7, 0, 1, 2);
insert into sys.functions values (829, 'scale_up', '*', 'calc', 0, 1, false, false, false, 2000, true);
insert into sys.args values (10882, 829, 'res_0', 'time', 7, 0, 0, 0);
insert into sys.args values (10883, 829, 'arg_1', 'int', 32, 0, 1, 1);
insert into sys.args values (10884, 829, 'arg_2', 'time', 7, 0, 1, 2);
insert into sys.functions values (830, 'scale_up', '*', 'calc', 0, 1, false, false, false, 2000, true);
insert into sys.args values (10885, 830, 'res_0', 'time', 7, 0, 0, 0);
insert into sys.args values (10886, 830, 'arg_1', 'bigint', 64, 0, 1, 1);
insert into sys.args values (10887, 830, 'arg_2', 'time', 7, 0, 1, 2);
insert into sys.functions values (831, 'scale_up', '*', 'calc', 0, 1, false, false, false, 2000, true);
insert into sys.args values (10888, 831, 'res_0', 'time', 7, 0, 0, 0);
insert into sys.args values (10889, 831, 'arg_1', 'decimal', 2, 0, 1, 1);
insert into sys.args values (10890, 831, 'arg_2', 'time', 7, 0, 1, 2);
insert into sys.functions values (832, 'scale_up', '*', 'calc', 0, 1, false, false, false, 2000, true);
insert into sys.args values (10891, 832, 'res_0', 'time', 7, 0, 0, 0);
insert into sys.args values (10892, 832, 'arg_1', 'decimal', 4, 0, 1, 1);
insert into sys.args values (10893, 832, 'arg_2', 'time', 7, 0, 1, 2);
insert into sys.functions values (833, 'scale_up', '*', 'calc', 0, 1, false, false, false, 2000, true);
insert into sys.args values (10894, 833, 'res_0', 'time', 7, 0, 0, 0);
insert into sys.args values (10895, 833, 'arg_1', 'decimal', 9, 0, 1, 1);
insert into sys.args values (10896, 833, 'arg_2', 'time', 7, 0, 1, 2);
insert into sys.functions values (834, 'scale_up', '*', 'calc', 0, 1, false, false, false, 2000, true);
insert into sys.args values (10897, 834, 'res_0', 'time', 7, 0, 0, 0);
insert into sys.args values (10898, 834, 'arg_1', 'decimal', 18, 0, 1, 1);
insert into sys.args values (10899, 834, 'arg_2', 'time', 7, 0, 1, 2);
insert into sys.functions values (835, 'scale_up', '*', 'calc', 0, 1, false, false, false, 2000, true);
insert into sys.args values (10900, 835, 'res_0', 'time', 7, 0, 0, 0);
insert into sys.args values (10901, 835, 'arg_1', 'real', 24, 0, 1, 1);
insert into sys.args values (10902, 835, 'arg_2', 'time', 7, 0, 1, 2);
insert into sys.functions values (836, 'scale_up', '*', 'calc', 0, 1, false, false, false, 2000, true);
insert into sys.args values (10903, 836, 'res_0', 'time', 7, 0, 0, 0);
insert into sys.args values (10904, 836, 'arg_1', 'double', 53, 0, 1, 1);
insert into sys.args values (10905, 836, 'arg_2', 'time', 7, 0, 1, 2);
insert into sys.functions values (837, 'scale_up', '*', 'calc', 0, 1, false, false, false, 2000, true);
insert into sys.args values (10906, 837, 'res_0', 'time', 7, 0, 0, 0);
insert into sys.args values (10907, 837, 'arg_1', 'month_interval', 32, 0, 1, 1);
insert into sys.args values (10908, 837, 'arg_2', 'time', 7, 0, 1, 2);
insert into sys.functions values (838, 'scale_up', '*', 'calc', 0, 1, false, false, false, 2000, true);
insert into sys.args values (10909, 838, 'res_0', 'time', 7, 0, 0, 0);
insert into sys.args values (10910, 838, 'arg_1', 'sec_interval', 13, 0, 1, 1);
insert into sys.args values (10911, 838, 'arg_2', 'time', 7, 0, 1, 2);
insert into sys.functions values (839, 'scale_up', '*', 'calc', 0, 1, false, false, false, 2000, true);
insert into sys.args values (10912, 839, 'res_0', 'time', 7, 0, 0, 0);
insert into sys.args values (10913, 839, 'arg_1', 'time', 7, 0, 1, 1);
insert into sys.args values (10914, 839, 'arg_2', 'time', 7, 0, 1, 2);
insert into sys.functions values (840, 'scale_up', '*', 'calc', 0, 1, false, false, false, 2000, true);
insert into sys.args values (10915, 840, 'res_0', 'time', 7, 0, 0, 0);
insert into sys.args values (10916, 840, 'arg_1', 'timetz', 7, 0, 1, 1);
insert into sys.args values (10917, 840, 'arg_2', 'time', 7, 0, 1, 2);
insert into sys.functions values (841, 'scale_up', '*', 'calc', 0, 1, false, false, false, 2000, true);
insert into sys.args values (10918, 841, 'res_0', 'time', 7, 0, 0, 0);
insert into sys.args values (10919, 841, 'arg_1', 'date', 0, 0, 1, 1);
insert into sys.args values (10920, 841, 'arg_2', 'time', 7, 0, 1, 2);
insert into sys.functions values (842, 'scale_up', '*', 'calc', 0, 1, false, false, false, 2000, true);
insert into sys.args values (10921, 842, 'res_0', 'time', 7, 0, 0, 0);
insert into sys.args values (10922, 842, 'arg_1', 'timestamp', 7, 0, 1, 1);
insert into sys.args values (10923, 842, 'arg_2', 'time', 7, 0, 1, 2);
insert into sys.functions values (843, 'scale_up', '*', 'calc', 0, 1, false, false, false, 2000, true);
insert into sys.args values (10924, 843, 'res_0', 'time', 7, 0, 0, 0);
insert into sys.args values (10925, 843, 'arg_1', 'timestamptz', 7, 0, 1, 1);
insert into sys.args values (10926, 843, 'arg_2', 'time', 7, 0, 1, 2);
insert into sys.functions values (844, 'scale_up', '*', 'calc', 0, 1, false, false, false, 2000, true);
insert into sys.args values (10927, 844, 'res_0', 'time', 7, 0, 0, 0);
insert into sys.args values (10928, 844, 'arg_1', 'blob', 0, 0, 1, 1);
insert into sys.args values (10929, 844, 'arg_2', 'time', 7, 0, 1, 2);
insert into sys.functions values (845, 'scale_up', '*', 'calc', 0, 1, false, false, false, 2000, true);
insert into sys.args values (10930, 845, 'res_0', 'time', 7, 0, 0, 0);
insert into sys.args values (10931, 845, 'arg_1', 'geometry', 0, 0, 1, 1);
insert into sys.args values (10932, 845, 'arg_2', 'time', 7, 0, 1, 2);
insert into sys.functions values (846, 'scale_up', '*', 'calc', 0, 1, false, false, false, 2000, true);
insert into sys.args values (10933, 846, 'res_0', 'time', 7, 0, 0, 0);
insert into sys.args values (10934, 846, 'arg_1', 'geometrya', 0, 0, 1, 1);
insert into sys.args values (10935, 846, 'arg_2', 'time', 7, 0, 1, 2);
insert into sys.functions values (847, 'scale_up', '*', 'calc', 0, 1, false, false, false, 2000, true);
insert into sys.args values (10936, 847, 'res_0', 'time', 7, 0, 0, 0);
insert into sys.args values (10937, 847, 'arg_1', 'mbr', 0, 0, 1, 1);
insert into sys.args values (10938, 847, 'arg_2', 'time', 7, 0, 1, 2);
insert into sys.functions values (848, 'scale_up', '*', 'calc', 0, 1, false, false, false, 2000, true);
insert into sys.args values (10939, 848, 'res_0', 'timetz', 7, 0, 0, 0);
insert into sys.args values (10940, 848, 'arg_1', 'oid', 63, 0, 1, 1);
insert into sys.args values (10941, 848, 'arg_2', 'timetz', 7, 0, 1, 2);
insert into sys.functions values (849, 'scale_up', '*', 'calc', 0, 1, false, false, false, 2000, true);
insert into sys.args values (10942, 849, 'res_0', 'timetz', 7, 0, 0, 0);
insert into sys.args values (10943, 849, 'arg_1', 'tinyint', 8, 0, 1, 1);
insert into sys.args values (10944, 849, 'arg_2', 'timetz', 7, 0, 1, 2);
insert into sys.functions values (850, 'scale_up', '*', 'calc', 0, 1, false, false, false, 2000, true);
insert into sys.args values (10945, 850, 'res_0', 'timetz', 7, 0, 0, 0);
insert into sys.args values (10946, 850, 'arg_1', 'smallint', 16, 0, 1, 1);
insert into sys.args values (10947, 850, 'arg_2', 'timetz', 7, 0, 1, 2);
insert into sys.functions values (851, 'scale_up', '*', 'calc', 0, 1, false, false, false, 2000, true);
insert into sys.args values (10948, 851, 'res_0', 'timetz', 7, 0, 0, 0);
insert into sys.args values (10949, 851, 'arg_1', 'int', 32, 0, 1, 1);
insert into sys.args values (10950, 851, 'arg_2', 'timetz', 7, 0, 1, 2);
insert into sys.functions values (852, 'scale_up', '*', 'calc', 0, 1, false, false, false, 2000, true);
insert into sys.args values (10951, 852, 'res_0', 'timetz', 7, 0, 0, 0);
insert into sys.args values (10952, 852, 'arg_1', 'bigint', 64, 0, 1, 1);
insert into sys.args values (10953, 852, 'arg_2', 'timetz', 7, 0, 1, 2);
insert into sys.functions values (853, 'scale_up', '*', 'calc', 0, 1, false, false, false, 2000, true);
insert into sys.args values (10954, 853, 'res_0', 'timetz', 7, 0, 0, 0);
insert into sys.args values (10955, 853, 'arg_1', 'decimal', 2, 0, 1, 1);
insert into sys.args values (10956, 853, 'arg_2', 'timetz', 7, 0, 1, 2);
insert into sys.functions values (854, 'scale_up', '*', 'calc', 0, 1, false, false, false, 2000, true);
insert into sys.args values (10957, 854, 'res_0', 'timetz', 7, 0, 0, 0);
insert into sys.args values (10958, 854, 'arg_1', 'decimal', 4, 0, 1, 1);
insert into sys.args values (10959, 854, 'arg_2', 'timetz', 7, 0, 1, 2);
insert into sys.functions values (855, 'scale_up', '*', 'calc', 0, 1, false, false, false, 2000, true);
insert into sys.args values (10960, 855, 'res_0', 'timetz', 7, 0, 0, 0);
insert into sys.args values (10961, 855, 'arg_1', 'decimal', 9, 0, 1, 1);
insert into sys.args values (10962, 855, 'arg_2', 'timetz', 7, 0, 1, 2);
insert into sys.functions values (856, 'scale_up', '*', 'calc', 0, 1, false, false, false, 2000, true);
insert into sys.args values (10963, 856, 'res_0', 'timetz', 7, 0, 0, 0);
insert into sys.args values (10964, 856, 'arg_1', 'decimal', 18, 0, 1, 1);
insert into sys.args values (10965, 856, 'arg_2', 'timetz', 7, 0, 1, 2);
insert into sys.functions values (857, 'scale_up', '*', 'calc', 0, 1, false, false, false, 2000, true);
insert into sys.args values (10966, 857, 'res_0', 'timetz', 7, 0, 0, 0);
insert into sys.args values (10967, 857, 'arg_1', 'real', 24, 0, 1, 1);
insert into sys.args values (10968, 857, 'arg_2', 'timetz', 7, 0, 1, 2);
insert into sys.functions values (858, 'scale_up', '*', 'calc', 0, 1, false, false, false, 2000, true);
insert into sys.args values (10969, 858, 'res_0', 'timetz', 7, 0, 0, 0);
insert into sys.args values (10970, 858, 'arg_1', 'double', 53, 0, 1, 1);
insert into sys.args values (10971, 858, 'arg_2', 'timetz', 7, 0, 1, 2);
insert into sys.functions values (859, 'scale_up', '*', 'calc', 0, 1, false, false, false, 2000, true);
insert into sys.args values (10972, 859, 'res_0', 'timetz', 7, 0, 0, 0);
insert into sys.args values (10973, 859, 'arg_1', 'month_interval', 32, 0, 1, 1);
insert into sys.args values (10974, 859, 'arg_2', 'timetz', 7, 0, 1, 2);
insert into sys.functions values (860, 'scale_up', '*', 'calc', 0, 1, false, false, false, 2000, true);
insert into sys.args values (10975, 860, 'res_0', 'timetz', 7, 0, 0, 0);
insert into sys.args values (10976, 860, 'arg_1', 'sec_interval', 13, 0, 1, 1);
insert into sys.args values (10977, 860, 'arg_2', 'timetz', 7, 0, 1, 2);
insert into sys.functions values (861, 'scale_up', '*', 'calc', 0, 1, false, false, false, 2000, true);
insert into sys.args values (10978, 861, 'res_0', 'timetz', 7, 0, 0, 0);
insert into sys.args values (10979, 861, 'arg_1', 'time', 7, 0, 1, 1);
insert into sys.args values (10980, 861, 'arg_2', 'timetz', 7, 0, 1, 2);
insert into sys.functions values (862, 'scale_up', '*', 'calc', 0, 1, false, false, false, 2000, true);
insert into sys.args values (10981, 862, 'res_0', 'timetz', 7, 0, 0, 0);
insert into sys.args values (10982, 862, 'arg_1', 'timetz', 7, 0, 1, 1);
insert into sys.args values (10983, 862, 'arg_2', 'timetz', 7, 0, 1, 2);
insert into sys.functions values (863, 'scale_up', '*', 'calc', 0, 1, false, false, false, 2000, true);
insert into sys.args values (10984, 863, 'res_0', 'timetz', 7, 0, 0, 0);
insert into sys.args values (10985, 863, 'arg_1', 'date', 0, 0, 1, 1);
insert into sys.args values (10986, 863, 'arg_2', 'timetz', 7, 0, 1, 2);
insert into sys.functions values (864, 'scale_up', '*', 'calc', 0, 1, false, false, false, 2000, true);
insert into sys.args values (10987, 864, 'res_0', 'timetz', 7, 0, 0, 0);
insert into sys.args values (10988, 864, 'arg_1', 'timestamp', 7, 0, 1, 1);
insert into sys.args values (10989, 864, 'arg_2', 'timetz', 7, 0, 1, 2);
insert into sys.functions values (865, 'scale_up', '*', 'calc', 0, 1, false, false, false, 2000, true);
insert into sys.args values (10990, 865, 'res_0', 'timetz', 7, 0, 0, 0);
insert into sys.args values (10991, 865, 'arg_1', 'timestamptz', 7, 0, 1, 1);
insert into sys.args values (10992, 865, 'arg_2', 'timetz', 7, 0, 1, 2);
insert into sys.functions values (866, 'scale_up', '*', 'calc', 0, 1, false, false, false, 2000, true);
insert into sys.args values (10993, 866, 'res_0', 'timetz', 7, 0, 0, 0);
insert into sys.args values (10994, 866, 'arg_1', 'blob', 0, 0, 1, 1);
insert into sys.args values (10995, 866, 'arg_2', 'timetz', 7, 0, 1, 2);
insert into sys.functions values (867, 'scale_up', '*', 'calc', 0, 1, false, false, false, 2000, true);
insert into sys.args values (10996, 867, 'res_0', 'timetz', 7, 0, 0, 0);
insert into sys.args values (10997, 867, 'arg_1', 'geometry', 0, 0, 1, 1);
insert into sys.args values (10998, 867, 'arg_2', 'timetz', 7, 0, 1, 2);
insert into sys.functions values (868, 'scale_up', '*', 'calc', 0, 1, false, false, false, 2000, true);
insert into sys.args values (10999, 868, 'res_0', 'timetz', 7, 0, 0, 0);
insert into sys.args values (11000, 868, 'arg_1', 'geometrya', 0, 0, 1, 1);
insert into sys.args values (11001, 868, 'arg_2', 'timetz', 7, 0, 1, 2);
insert into sys.functions values (869, 'scale_up', '*', 'calc', 0, 1, false, false, false, 2000, true);
insert into sys.args values (11002, 869, 'res_0', 'timetz', 7, 0, 0, 0);
insert into sys.args values (11003, 869, 'arg_1', 'mbr', 0, 0, 1, 1);
insert into sys.args values (11004, 869, 'arg_2', 'timetz', 7, 0, 1, 2);
insert into sys.functions values (870, 'scale_up', '*', 'calc', 0, 1, false, false, false, 2000, true);
insert into sys.args values (11005, 870, 'res_0', 'date', 0, 0, 0, 0);
insert into sys.args values (11006, 870, 'arg_1', 'oid', 63, 0, 1, 1);
insert into sys.args values (11007, 870, 'arg_2', 'date', 0, 0, 1, 2);
insert into sys.functions values (871, 'scale_up', '*', 'calc', 0, 1, false, false, false, 2000, true);
insert into sys.args values (11008, 871, 'res_0', 'date', 0, 0, 0, 0);
insert into sys.args values (11009, 871, 'arg_1', 'tinyint', 8, 0, 1, 1);
insert into sys.args values (11010, 871, 'arg_2', 'date', 0, 0, 1, 2);
insert into sys.functions values (872, 'scale_up', '*', 'calc', 0, 1, false, false, false, 2000, true);
insert into sys.args values (11011, 872, 'res_0', 'date', 0, 0, 0, 0);
insert into sys.args values (11012, 872, 'arg_1', 'smallint', 16, 0, 1, 1);
insert into sys.args values (11013, 872, 'arg_2', 'date', 0, 0, 1, 2);
insert into sys.functions values (873, 'scale_up', '*', 'calc', 0, 1, false, false, false, 2000, true);
insert into sys.args values (11014, 873, 'res_0', 'date', 0, 0, 0, 0);
insert into sys.args values (11015, 873, 'arg_1', 'int', 32, 0, 1, 1);
insert into sys.args values (11016, 873, 'arg_2', 'date', 0, 0, 1, 2);
insert into sys.functions values (874, 'scale_up', '*', 'calc', 0, 1, false, false, false, 2000, true);
insert into sys.args values (11017, 874, 'res_0', 'date', 0, 0, 0, 0);
insert into sys.args values (11018, 874, 'arg_1', 'bigint', 64, 0, 1, 1);
insert into sys.args values (11019, 874, 'arg_2', 'date', 0, 0, 1, 2);
insert into sys.functions values (875, 'scale_up', '*', 'calc', 0, 1, false, false, false, 2000, true);
insert into sys.args values (11020, 875, 'res_0', 'date', 0, 0, 0, 0);
insert into sys.args values (11021, 875, 'arg_1', 'decimal', 2, 0, 1, 1);
insert into sys.args values (11022, 875, 'arg_2', 'date', 0, 0, 1, 2);
insert into sys.functions values (876, 'scale_up', '*', 'calc', 0, 1, false, false, false, 2000, true);
insert into sys.args values (11023, 876, 'res_0', 'date', 0, 0, 0, 0);
insert into sys.args values (11024, 876, 'arg_1', 'decimal', 4, 0, 1, 1);
insert into sys.args values (11025, 876, 'arg_2', 'date', 0, 0, 1, 2);
insert into sys.functions values (877, 'scale_up', '*', 'calc', 0, 1, false, false, false, 2000, true);
insert into sys.args values (11026, 877, 'res_0', 'date', 0, 0, 0, 0);
insert into sys.args values (11027, 877, 'arg_1', 'decimal', 9, 0, 1, 1);
insert into sys.args values (11028, 877, 'arg_2', 'date', 0, 0, 1, 2);
insert into sys.functions values (878, 'scale_up', '*', 'calc', 0, 1, false, false, false, 2000, true);
insert into sys.args values (11029, 878, 'res_0', 'date', 0, 0, 0, 0);
insert into sys.args values (11030, 878, 'arg_1', 'decimal', 18, 0, 1, 1);
insert into sys.args values (11031, 878, 'arg_2', 'date', 0, 0, 1, 2);
insert into sys.functions values (879, 'scale_up', '*', 'calc', 0, 1, false, false, false, 2000, true);
insert into sys.args values (11032, 879, 'res_0', 'date', 0, 0, 0, 0);
insert into sys.args values (11033, 879, 'arg_1', 'real', 24, 0, 1, 1);
insert into sys.args values (11034, 879, 'arg_2', 'date', 0, 0, 1, 2);
insert into sys.functions values (880, 'scale_up', '*', 'calc', 0, 1, false, false, false, 2000, true);
insert into sys.args values (11035, 880, 'res_0', 'date', 0, 0, 0, 0);
insert into sys.args values (11036, 880, 'arg_1', 'double', 53, 0, 1, 1);
insert into sys.args values (11037, 880, 'arg_2', 'date', 0, 0, 1, 2);
insert into sys.functions values (881, 'scale_up', '*', 'calc', 0, 1, false, false, false, 2000, true);
insert into sys.args values (11038, 881, 'res_0', 'date', 0, 0, 0, 0);
insert into sys.args values (11039, 881, 'arg_1', 'month_interval', 32, 0, 1, 1);
insert into sys.args values (11040, 881, 'arg_2', 'date', 0, 0, 1, 2);
insert into sys.functions values (882, 'scale_up', '*', 'calc', 0, 1, false, false, false, 2000, true);
insert into sys.args values (11041, 882, 'res_0', 'date', 0, 0, 0, 0);
insert into sys.args values (11042, 882, 'arg_1', 'sec_interval', 13, 0, 1, 1);
insert into sys.args values (11043, 882, 'arg_2', 'date', 0, 0, 1, 2);
insert into sys.functions values (883, 'scale_up', '*', 'calc', 0, 1, false, false, false, 2000, true);
insert into sys.args values (11044, 883, 'res_0', 'date', 0, 0, 0, 0);
insert into sys.args values (11045, 883, 'arg_1', 'time', 7, 0, 1, 1);
insert into sys.args values (11046, 883, 'arg_2', 'date', 0, 0, 1, 2);
insert into sys.functions values (884, 'scale_up', '*', 'calc', 0, 1, false, false, false, 2000, true);
insert into sys.args values (11047, 884, 'res_0', 'date', 0, 0, 0, 0);
insert into sys.args values (11048, 884, 'arg_1', 'timetz', 7, 0, 1, 1);
insert into sys.args values (11049, 884, 'arg_2', 'date', 0, 0, 1, 2);
insert into sys.functions values (885, 'scale_up', '*', 'calc', 0, 1, false, false, false, 2000, true);
insert into sys.args values (11050, 885, 'res_0', 'date', 0, 0, 0, 0);
insert into sys.args values (11051, 885, 'arg_1', 'date', 0, 0, 1, 1);
insert into sys.args values (11052, 885, 'arg_2', 'date', 0, 0, 1, 2);
insert into sys.functions values (886, 'scale_up', '*', 'calc', 0, 1, false, false, false, 2000, true);
insert into sys.args values (11053, 886, 'res_0', 'date', 0, 0, 0, 0);
insert into sys.args values (11054, 886, 'arg_1', 'timestamp', 7, 0, 1, 1);
insert into sys.args values (11055, 886, 'arg_2', 'date', 0, 0, 1, 2);
insert into sys.functions values (887, 'scale_up', '*', 'calc', 0, 1, false, false, false, 2000, true);
insert into sys.args values (11056, 887, 'res_0', 'date', 0, 0, 0, 0);
insert into sys.args values (11057, 887, 'arg_1', 'timestamptz', 7, 0, 1, 1);
insert into sys.args values (11058, 887, 'arg_2', 'date', 0, 0, 1, 2);
insert into sys.functions values (888, 'scale_up', '*', 'calc', 0, 1, false, false, false, 2000, true);
insert into sys.args values (11059, 888, 'res_0', 'date', 0, 0, 0, 0);
insert into sys.args values (11060, 888, 'arg_1', 'blob', 0, 0, 1, 1);
insert into sys.args values (11061, 888, 'arg_2', 'date', 0, 0, 1, 2);
insert into sys.functions values (889, 'scale_up', '*', 'calc', 0, 1, false, false, false, 2000, true);
insert into sys.args values (11062, 889, 'res_0', 'date', 0, 0, 0, 0);
insert into sys.args values (11063, 889, 'arg_1', 'geometry', 0, 0, 1, 1);
insert into sys.args values (11064, 889, 'arg_2', 'date', 0, 0, 1, 2);
insert into sys.functions values (890, 'scale_up', '*', 'calc', 0, 1, false, false, false, 2000, true);
insert into sys.args values (11065, 890, 'res_0', 'date', 0, 0, 0, 0);
insert into sys.args values (11066, 890, 'arg_1', 'geometrya', 0, 0, 1, 1);
insert into sys.args values (11067, 890, 'arg_2', 'date', 0, 0, 1, 2);
insert into sys.functions values (891, 'scale_up', '*', 'calc', 0, 1, false, false, false, 2000, true);
insert into sys.args values (11068, 891, 'res_0', 'date', 0, 0, 0, 0);
insert into sys.args values (11069, 891, 'arg_1', 'mbr', 0, 0, 1, 1);
insert into sys.args values (11070, 891, 'arg_2', 'date', 0, 0, 1, 2);
insert into sys.functions values (892, 'scale_up', '*', 'calc', 0, 1, false, false, false, 2000, true);
insert into sys.args values (11071, 892, 'res_0', 'timestamp', 7, 0, 0, 0);
insert into sys.args values (11072, 892, 'arg_1', 'oid', 63, 0, 1, 1);
insert into sys.args values (11073, 892, 'arg_2', 'timestamp', 7, 0, 1, 2);
insert into sys.functions values (893, 'scale_up', '*', 'calc', 0, 1, false, false, false, 2000, true);
insert into sys.args values (11074, 893, 'res_0', 'timestamp', 7, 0, 0, 0);
insert into sys.args values (11075, 893, 'arg_1', 'tinyint', 8, 0, 1, 1);
insert into sys.args values (11076, 893, 'arg_2', 'timestamp', 7, 0, 1, 2);
insert into sys.functions values (894, 'scale_up', '*', 'calc', 0, 1, false, false, false, 2000, true);
insert into sys.args values (11077, 894, 'res_0', 'timestamp', 7, 0, 0, 0);
insert into sys.args values (11078, 894, 'arg_1', 'smallint', 16, 0, 1, 1);
insert into sys.args values (11079, 894, 'arg_2', 'timestamp', 7, 0, 1, 2);
insert into sys.functions values (895, 'scale_up', '*', 'calc', 0, 1, false, false, false, 2000, true);
insert into sys.args values (11080, 895, 'res_0', 'timestamp', 7, 0, 0, 0);
insert into sys.args values (11081, 895, 'arg_1', 'int', 32, 0, 1, 1);
insert into sys.args values (11082, 895, 'arg_2', 'timestamp', 7, 0, 1, 2);
insert into sys.functions values (896, 'scale_up', '*', 'calc', 0, 1, false, false, false, 2000, true);
insert into sys.args values (11083, 896, 'res_0', 'timestamp', 7, 0, 0, 0);
insert into sys.args values (11084, 896, 'arg_1', 'bigint', 64, 0, 1, 1);
insert into sys.args values (11085, 896, 'arg_2', 'timestamp', 7, 0, 1, 2);
insert into sys.functions values (897, 'scale_up', '*', 'calc', 0, 1, false, false, false, 2000, true);
insert into sys.args values (11086, 897, 'res_0', 'timestamp', 7, 0, 0, 0);
insert into sys.args values (11087, 897, 'arg_1', 'decimal', 2, 0, 1, 1);
insert into sys.args values (11088, 897, 'arg_2', 'timestamp', 7, 0, 1, 2);
insert into sys.functions values (898, 'scale_up', '*', 'calc', 0, 1, false, false, false, 2000, true);
insert into sys.args values (11089, 898, 'res_0', 'timestamp', 7, 0, 0, 0);
insert into sys.args values (11090, 898, 'arg_1', 'decimal', 4, 0, 1, 1);
insert into sys.args values (11091, 898, 'arg_2', 'timestamp', 7, 0, 1, 2);
insert into sys.functions values (899, 'scale_up', '*', 'calc', 0, 1, false, false, false, 2000, true);
insert into sys.args values (11092, 899, 'res_0', 'timestamp', 7, 0, 0, 0);
insert into sys.args values (11093, 899, 'arg_1', 'decimal', 9, 0, 1, 1);
insert into sys.args values (11094, 899, 'arg_2', 'timestamp', 7, 0, 1, 2);
insert into sys.functions values (900, 'scale_up', '*', 'calc', 0, 1, false, false, false, 2000, true);
insert into sys.args values (11095, 900, 'res_0', 'timestamp', 7, 0, 0, 0);
insert into sys.args values (11096, 900, 'arg_1', 'decimal', 18, 0, 1, 1);
insert into sys.args values (11097, 900, 'arg_2', 'timestamp', 7, 0, 1, 2);
insert into sys.functions values (901, 'scale_up', '*', 'calc', 0, 1, false, false, false, 2000, true);
insert into sys.args values (11098, 901, 'res_0', 'timestamp', 7, 0, 0, 0);
insert into sys.args values (11099, 901, 'arg_1', 'real', 24, 0, 1, 1);
insert into sys.args values (11100, 901, 'arg_2', 'timestamp', 7, 0, 1, 2);
insert into sys.functions values (902, 'scale_up', '*', 'calc', 0, 1, false, false, false, 2000, true);
insert into sys.args values (11101, 902, 'res_0', 'timestamp', 7, 0, 0, 0);
insert into sys.args values (11102, 902, 'arg_1', 'double', 53, 0, 1, 1);
insert into sys.args values (11103, 902, 'arg_2', 'timestamp', 7, 0, 1, 2);
insert into sys.functions values (903, 'scale_up', '*', 'calc', 0, 1, false, false, false, 2000, true);
insert into sys.args values (11104, 903, 'res_0', 'timestamp', 7, 0, 0, 0);
insert into sys.args values (11105, 903, 'arg_1', 'month_interval', 32, 0, 1, 1);
insert into sys.args values (11106, 903, 'arg_2', 'timestamp', 7, 0, 1, 2);
insert into sys.functions values (904, 'scale_up', '*', 'calc', 0, 1, false, false, false, 2000, true);
insert into sys.args values (11107, 904, 'res_0', 'timestamp', 7, 0, 0, 0);
insert into sys.args values (11108, 904, 'arg_1', 'sec_interval', 13, 0, 1, 1);
insert into sys.args values (11109, 904, 'arg_2', 'timestamp', 7, 0, 1, 2);
insert into sys.functions values (905, 'scale_up', '*', 'calc', 0, 1, false, false, false, 2000, true);
insert into sys.args values (11110, 905, 'res_0', 'timestamp', 7, 0, 0, 0);
insert into sys.args values (11111, 905, 'arg_1', 'time', 7, 0, 1, 1);
insert into sys.args values (11112, 905, 'arg_2', 'timestamp', 7, 0, 1, 2);
insert into sys.functions values (906, 'scale_up', '*', 'calc', 0, 1, false, false, false, 2000, true);
insert into sys.args values (11113, 906, 'res_0', 'timestamp', 7, 0, 0, 0);
insert into sys.args values (11114, 906, 'arg_1', 'timetz', 7, 0, 1, 1);
insert into sys.args values (11115, 906, 'arg_2', 'timestamp', 7, 0, 1, 2);
insert into sys.functions values (907, 'scale_up', '*', 'calc', 0, 1, false, false, false, 2000, true);
insert into sys.args values (11116, 907, 'res_0', 'timestamp', 7, 0, 0, 0);
insert into sys.args values (11117, 907, 'arg_1', 'date', 0, 0, 1, 1);
insert into sys.args values (11118, 907, 'arg_2', 'timestamp', 7, 0, 1, 2);
insert into sys.functions values (908, 'scale_up', '*', 'calc', 0, 1, false, false, false, 2000, true);
insert into sys.args values (11119, 908, 'res_0', 'timestamp', 7, 0, 0, 0);
insert into sys.args values (11120, 908, 'arg_1', 'timestamp', 7, 0, 1, 1);
insert into sys.args values (11121, 908, 'arg_2', 'timestamp', 7, 0, 1, 2);
insert into sys.functions values (909, 'scale_up', '*', 'calc', 0, 1, false, false, false, 2000, true);
insert into sys.args values (11122, 909, 'res_0', 'timestamp', 7, 0, 0, 0);
insert into sys.args values (11123, 909, 'arg_1', 'timestamptz', 7, 0, 1, 1);
insert into sys.args values (11124, 909, 'arg_2', 'timestamp', 7, 0, 1, 2);
insert into sys.functions values (910, 'scale_up', '*', 'calc', 0, 1, false, false, false, 2000, true);
insert into sys.args values (11125, 910, 'res_0', 'timestamp', 7, 0, 0, 0);
insert into sys.args values (11126, 910, 'arg_1', 'blob', 0, 0, 1, 1);
insert into sys.args values (11127, 910, 'arg_2', 'timestamp', 7, 0, 1, 2);
insert into sys.functions values (911, 'scale_up', '*', 'calc', 0, 1, false, false, false, 2000, true);
insert into sys.args values (11128, 911, 'res_0', 'timestamp', 7, 0, 0, 0);
insert into sys.args values (11129, 911, 'arg_1', 'geometry', 0, 0, 1, 1);
insert into sys.args values (11130, 911, 'arg_2', 'timestamp', 7, 0, 1, 2);
insert into sys.functions values (912, 'scale_up', '*', 'calc', 0, 1, false, false, false, 2000, true);
insert into sys.args values (11131, 912, 'res_0', 'timestamp', 7, 0, 0, 0);
insert into sys.args values (11132, 912, 'arg_1', 'geometrya', 0, 0, 1, 1);
insert into sys.args values (11133, 912, 'arg_2', 'timestamp', 7, 0, 1, 2);
insert into sys.functions values (913, 'scale_up', '*', 'calc', 0, 1, false, false, false, 2000, true);
insert into sys.args values (11134, 913, 'res_0', 'timestamp', 7, 0, 0, 0);
insert into sys.args values (11135, 913, 'arg_1', 'mbr', 0, 0, 1, 1);
insert into sys.args values (11136, 913, 'arg_2', 'timestamp', 7, 0, 1, 2);
insert into sys.functions values (914, 'scale_up', '*', 'calc', 0, 1, false, false, false, 2000, true);
insert into sys.args values (11137, 914, 'res_0', 'timestamptz', 7, 0, 0, 0);
insert into sys.args values (11138, 914, 'arg_1', 'oid', 63, 0, 1, 1);
insert into sys.args values (11139, 914, 'arg_2', 'timestamptz', 7, 0, 1, 2);
insert into sys.functions values (915, 'scale_up', '*', 'calc', 0, 1, false, false, false, 2000, true);
insert into sys.args values (11140, 915, 'res_0', 'timestamptz', 7, 0, 0, 0);
insert into sys.args values (11141, 915, 'arg_1', 'tinyint', 8, 0, 1, 1);
insert into sys.args values (11142, 915, 'arg_2', 'timestamptz', 7, 0, 1, 2);
insert into sys.functions values (916, 'scale_up', '*', 'calc', 0, 1, false, false, false, 2000, true);
insert into sys.args values (11143, 916, 'res_0', 'timestamptz', 7, 0, 0, 0);
insert into sys.args values (11144, 916, 'arg_1', 'smallint', 16, 0, 1, 1);
insert into sys.args values (11145, 916, 'arg_2', 'timestamptz', 7, 0, 1, 2);
insert into sys.functions values (917, 'scale_up', '*', 'calc', 0, 1, false, false, false, 2000, true);
insert into sys.args values (11146, 917, 'res_0', 'timestamptz', 7, 0, 0, 0);
insert into sys.args values (11147, 917, 'arg_1', 'int', 32, 0, 1, 1);
insert into sys.args values (11148, 917, 'arg_2', 'timestamptz', 7, 0, 1, 2);
insert into sys.functions values (918, 'scale_up', '*', 'calc', 0, 1, false, false, false, 2000, true);
insert into sys.args values (11149, 918, 'res_0', 'timestamptz', 7, 0, 0, 0);
insert into sys.args values (11150, 918, 'arg_1', 'bigint', 64, 0, 1, 1);
insert into sys.args values (11151, 918, 'arg_2', 'timestamptz', 7, 0, 1, 2);
insert into sys.functions values (919, 'scale_up', '*', 'calc', 0, 1, false, false, false, 2000, true);
insert into sys.args values (11152, 919, 'res_0', 'timestamptz', 7, 0, 0, 0);
insert into sys.args values (11153, 919, 'arg_1', 'decimal', 2, 0, 1, 1);
insert into sys.args values (11154, 919, 'arg_2', 'timestamptz', 7, 0, 1, 2);
insert into sys.functions values (920, 'scale_up', '*', 'calc', 0, 1, false, false, false, 2000, true);
insert into sys.args values (11155, 920, 'res_0', 'timestamptz', 7, 0, 0, 0);
insert into sys.args values (11156, 920, 'arg_1', 'decimal', 4, 0, 1, 1);
insert into sys.args values (11157, 920, 'arg_2', 'timestamptz', 7, 0, 1, 2);
insert into sys.functions values (921, 'scale_up', '*', 'calc', 0, 1, false, false, false, 2000, true);
insert into sys.args values (11158, 921, 'res_0', 'timestamptz', 7, 0, 0, 0);
insert into sys.args values (11159, 921, 'arg_1', 'decimal', 9, 0, 1, 1);
insert into sys.args values (11160, 921, 'arg_2', 'timestamptz', 7, 0, 1, 2);
insert into sys.functions values (922, 'scale_up', '*', 'calc', 0, 1, false, false, false, 2000, true);
insert into sys.args values (11161, 922, 'res_0', 'timestamptz', 7, 0, 0, 0);
insert into sys.args values (11162, 922, 'arg_1', 'decimal', 18, 0, 1, 1);
insert into sys.args values (11163, 922, 'arg_2', 'timestamptz', 7, 0, 1, 2);
insert into sys.functions values (923, 'scale_up', '*', 'calc', 0, 1, false, false, false, 2000, true);
insert into sys.args values (11164, 923, 'res_0', 'timestamptz', 7, 0, 0, 0);
insert into sys.args values (11165, 923, 'arg_1', 'real', 24, 0, 1, 1);
insert into sys.args values (11166, 923, 'arg_2', 'timestamptz', 7, 0, 1, 2);
insert into sys.functions values (924, 'scale_up', '*', 'calc', 0, 1, false, false, false, 2000, true);
insert into sys.args values (11167, 924, 'res_0', 'timestamptz', 7, 0, 0, 0);
insert into sys.args values (11168, 924, 'arg_1', 'double', 53, 0, 1, 1);
insert into sys.args values (11169, 924, 'arg_2', 'timestamptz', 7, 0, 1, 2);
insert into sys.functions values (925, 'scale_up', '*', 'calc', 0, 1, false, false, false, 2000, true);
insert into sys.args values (11170, 925, 'res_0', 'timestamptz', 7, 0, 0, 0);
insert into sys.args values (11171, 925, 'arg_1', 'month_interval', 32, 0, 1, 1);
insert into sys.args values (11172, 925, 'arg_2', 'timestamptz', 7, 0, 1, 2);
insert into sys.functions values (926, 'scale_up', '*', 'calc', 0, 1, false, false, false, 2000, true);
insert into sys.args values (11173, 926, 'res_0', 'timestamptz', 7, 0, 0, 0);
insert into sys.args values (11174, 926, 'arg_1', 'sec_interval', 13, 0, 1, 1);
insert into sys.args values (11175, 926, 'arg_2', 'timestamptz', 7, 0, 1, 2);
insert into sys.functions values (927, 'scale_up', '*', 'calc', 0, 1, false, false, false, 2000, true);
insert into sys.args values (11176, 927, 'res_0', 'timestamptz', 7, 0, 0, 0);
insert into sys.args values (11177, 927, 'arg_1', 'time', 7, 0, 1, 1);
insert into sys.args values (11178, 927, 'arg_2', 'timestamptz', 7, 0, 1, 2);
insert into sys.functions values (928, 'scale_up', '*', 'calc', 0, 1, false, false, false, 2000, true);
insert into sys.args values (11179, 928, 'res_0', 'timestamptz', 7, 0, 0, 0);
insert into sys.args values (11180, 928, 'arg_1', 'timetz', 7, 0, 1, 1);
insert into sys.args values (11181, 928, 'arg_2', 'timestamptz', 7, 0, 1, 2);
insert into sys.functions values (929, 'scale_up', '*', 'calc', 0, 1, false, false, false, 2000, true);
insert into sys.args values (11182, 929, 'res_0', 'timestamptz', 7, 0, 0, 0);
insert into sys.args values (11183, 929, 'arg_1', 'date', 0, 0, 1, 1);
insert into sys.args values (11184, 929, 'arg_2', 'timestamptz', 7, 0, 1, 2);
insert into sys.functions values (930, 'scale_up', '*', 'calc', 0, 1, false, false, false, 2000, true);
insert into sys.args values (11185, 930, 'res_0', 'timestamptz', 7, 0, 0, 0);
insert into sys.args values (11186, 930, 'arg_1', 'timestamp', 7, 0, 1, 1);
insert into sys.args values (11187, 930, 'arg_2', 'timestamptz', 7, 0, 1, 2);
insert into sys.functions values (931, 'scale_up', '*', 'calc', 0, 1, false, false, false, 2000, true);
insert into sys.args values (11188, 931, 'res_0', 'timestamptz', 7, 0, 0, 0);
insert into sys.args values (11189, 931, 'arg_1', 'timestamptz', 7, 0, 1, 1);
insert into sys.args values (11190, 931, 'arg_2', 'timestamptz', 7, 0, 1, 2);
insert into sys.functions values (932, 'scale_up', '*', 'calc', 0, 1, false, false, false, 2000, true);
insert into sys.args values (11191, 932, 'res_0', 'timestamptz', 7, 0, 0, 0);
insert into sys.args values (11192, 932, 'arg_1', 'blob', 0, 0, 1, 1);
insert into sys.args values (11193, 932, 'arg_2', 'timestamptz', 7, 0, 1, 2);
insert into sys.functions values (933, 'scale_up', '*', 'calc', 0, 1, false, false, false, 2000, true);
insert into sys.args values (11194, 933, 'res_0', 'timestamptz', 7, 0, 0, 0);
insert into sys.args values (11195, 933, 'arg_1', 'geometry', 0, 0, 1, 1);
insert into sys.args values (11196, 933, 'arg_2', 'timestamptz', 7, 0, 1, 2);
insert into sys.functions values (934, 'scale_up', '*', 'calc', 0, 1, false, false, false, 2000, true);
insert into sys.args values (11197, 934, 'res_0', 'timestamptz', 7, 0, 0, 0);
insert into sys.args values (11198, 934, 'arg_1', 'geometrya', 0, 0, 1, 1);
insert into sys.args values (11199, 934, 'arg_2', 'timestamptz', 7, 0, 1, 2);
insert into sys.functions values (935, 'scale_up', '*', 'calc', 0, 1, false, false, false, 2000, true);
insert into sys.args values (11200, 935, 'res_0', 'timestamptz', 7, 0, 0, 0);
insert into sys.args values (11201, 935, 'arg_1', 'mbr', 0, 0, 1, 1);
insert into sys.args values (11202, 935, 'arg_2', 'timestamptz', 7, 0, 1, 2);
insert into sys.functions values (936, 'scale_up', '*', 'calc', 0, 1, false, false, false, 2000, true);
insert into sys.args values (11203, 936, 'res_0', 'blob', 0, 0, 0, 0);
insert into sys.args values (11204, 936, 'arg_1', 'oid', 63, 0, 1, 1);
insert into sys.args values (11205, 936, 'arg_2', 'blob', 0, 0, 1, 2);
insert into sys.functions values (937, 'scale_up', '*', 'calc', 0, 1, false, false, false, 2000, true);
insert into sys.args values (11206, 937, 'res_0', 'blob', 0, 0, 0, 0);
insert into sys.args values (11207, 937, 'arg_1', 'tinyint', 8, 0, 1, 1);
insert into sys.args values (11208, 937, 'arg_2', 'blob', 0, 0, 1, 2);
insert into sys.functions values (938, 'scale_up', '*', 'calc', 0, 1, false, false, false, 2000, true);
insert into sys.args values (11209, 938, 'res_0', 'blob', 0, 0, 0, 0);
insert into sys.args values (11210, 938, 'arg_1', 'smallint', 16, 0, 1, 1);
insert into sys.args values (11211, 938, 'arg_2', 'blob', 0, 0, 1, 2);
insert into sys.functions values (939, 'scale_up', '*', 'calc', 0, 1, false, false, false, 2000, true);
insert into sys.args values (11212, 939, 'res_0', 'blob', 0, 0, 0, 0);
insert into sys.args values (11213, 939, 'arg_1', 'int', 32, 0, 1, 1);
insert into sys.args values (11214, 939, 'arg_2', 'blob', 0, 0, 1, 2);
insert into sys.functions values (940, 'scale_up', '*', 'calc', 0, 1, false, false, false, 2000, true);
insert into sys.args values (11215, 940, 'res_0', 'blob', 0, 0, 0, 0);
insert into sys.args values (11216, 940, 'arg_1', 'bigint', 64, 0, 1, 1);
insert into sys.args values (11217, 940, 'arg_2', 'blob', 0, 0, 1, 2);
insert into sys.functions values (941, 'scale_up', '*', 'calc', 0, 1, false, false, false, 2000, true);
insert into sys.args values (11218, 941, 'res_0', 'blob', 0, 0, 0, 0);
insert into sys.args values (11219, 941, 'arg_1', 'decimal', 2, 0, 1, 1);
insert into sys.args values (11220, 941, 'arg_2', 'blob', 0, 0, 1, 2);
insert into sys.functions values (942, 'scale_up', '*', 'calc', 0, 1, false, false, false, 2000, true);
insert into sys.args values (11221, 942, 'res_0', 'blob', 0, 0, 0, 0);
insert into sys.args values (11222, 942, 'arg_1', 'decimal', 4, 0, 1, 1);
insert into sys.args values (11223, 942, 'arg_2', 'blob', 0, 0, 1, 2);
insert into sys.functions values (943, 'scale_up', '*', 'calc', 0, 1, false, false, false, 2000, true);
insert into sys.args values (11224, 943, 'res_0', 'blob', 0, 0, 0, 0);
insert into sys.args values (11225, 943, 'arg_1', 'decimal', 9, 0, 1, 1);
insert into sys.args values (11226, 943, 'arg_2', 'blob', 0, 0, 1, 2);
insert into sys.functions values (944, 'scale_up', '*', 'calc', 0, 1, false, false, false, 2000, true);
insert into sys.args values (11227, 944, 'res_0', 'blob', 0, 0, 0, 0);
insert into sys.args values (11228, 944, 'arg_1', 'decimal', 18, 0, 1, 1);
insert into sys.args values (11229, 944, 'arg_2', 'blob', 0, 0, 1, 2);
insert into sys.functions values (945, 'scale_up', '*', 'calc', 0, 1, false, false, false, 2000, true);
insert into sys.args values (11230, 945, 'res_0', 'blob', 0, 0, 0, 0);
insert into sys.args values (11231, 945, 'arg_1', 'real', 24, 0, 1, 1);
insert into sys.args values (11232, 945, 'arg_2', 'blob', 0, 0, 1, 2);
insert into sys.functions values (946, 'scale_up', '*', 'calc', 0, 1, false, false, false, 2000, true);
insert into sys.args values (11233, 946, 'res_0', 'blob', 0, 0, 0, 0);
insert into sys.args values (11234, 946, 'arg_1', 'double', 53, 0, 1, 1);
insert into sys.args values (11235, 946, 'arg_2', 'blob', 0, 0, 1, 2);
insert into sys.functions values (947, 'scale_up', '*', 'calc', 0, 1, false, false, false, 2000, true);
insert into sys.args values (11236, 947, 'res_0', 'blob', 0, 0, 0, 0);
insert into sys.args values (11237, 947, 'arg_1', 'month_interval', 32, 0, 1, 1);
insert into sys.args values (11238, 947, 'arg_2', 'blob', 0, 0, 1, 2);
insert into sys.functions values (948, 'scale_up', '*', 'calc', 0, 1, false, false, false, 2000, true);
insert into sys.args values (11239, 948, 'res_0', 'blob', 0, 0, 0, 0);
insert into sys.args values (11240, 948, 'arg_1', 'sec_interval', 13, 0, 1, 1);
insert into sys.args values (11241, 948, 'arg_2', 'blob', 0, 0, 1, 2);
insert into sys.functions values (949, 'scale_up', '*', 'calc', 0, 1, false, false, false, 2000, true);
insert into sys.args values (11242, 949, 'res_0', 'blob', 0, 0, 0, 0);
insert into sys.args values (11243, 949, 'arg_1', 'time', 7, 0, 1, 1);
insert into sys.args values (11244, 949, 'arg_2', 'blob', 0, 0, 1, 2);
insert into sys.functions values (950, 'scale_up', '*', 'calc', 0, 1, false, false, false, 2000, true);
insert into sys.args values (11245, 950, 'res_0', 'blob', 0, 0, 0, 0);
insert into sys.args values (11246, 950, 'arg_1', 'timetz', 7, 0, 1, 1);
insert into sys.args values (11247, 950, 'arg_2', 'blob', 0, 0, 1, 2);
insert into sys.functions values (951, 'scale_up', '*', 'calc', 0, 1, false, false, false, 2000, true);
insert into sys.args values (11248, 951, 'res_0', 'blob', 0, 0, 0, 0);
insert into sys.args values (11249, 951, 'arg_1', 'date', 0, 0, 1, 1);
insert into sys.args values (11250, 951, 'arg_2', 'blob', 0, 0, 1, 2);
insert into sys.functions values (952, 'scale_up', '*', 'calc', 0, 1, false, false, false, 2000, true);
insert into sys.args values (11251, 952, 'res_0', 'blob', 0, 0, 0, 0);
insert into sys.args values (11252, 952, 'arg_1', 'timestamp', 7, 0, 1, 1);
insert into sys.args values (11253, 952, 'arg_2', 'blob', 0, 0, 1, 2);
insert into sys.functions values (953, 'scale_up', '*', 'calc', 0, 1, false, false, false, 2000, true);
insert into sys.args values (11254, 953, 'res_0', 'blob', 0, 0, 0, 0);
insert into sys.args values (11255, 953, 'arg_1', 'timestamptz', 7, 0, 1, 1);
insert into sys.args values (11256, 953, 'arg_2', 'blob', 0, 0, 1, 2);
insert into sys.functions values (954, 'scale_up', '*', 'calc', 0, 1, false, false, false, 2000, true);
insert into sys.args values (11257, 954, 'res_0', 'blob', 0, 0, 0, 0);
insert into sys.args values (11258, 954, 'arg_1', 'blob', 0, 0, 1, 1);
insert into sys.args values (11259, 954, 'arg_2', 'blob', 0, 0, 1, 2);
insert into sys.functions values (955, 'scale_up', '*', 'calc', 0, 1, false, false, false, 2000, true);
insert into sys.args values (11260, 955, 'res_0', 'blob', 0, 0, 0, 0);
insert into sys.args values (11261, 955, 'arg_1', 'geometry', 0, 0, 1, 1);
insert into sys.args values (11262, 955, 'arg_2', 'blob', 0, 0, 1, 2);
insert into sys.functions values (956, 'scale_up', '*', 'calc', 0, 1, false, false, false, 2000, true);
insert into sys.args values (11263, 956, 'res_0', 'blob', 0, 0, 0, 0);
insert into sys.args values (11264, 956, 'arg_1', 'geometrya', 0, 0, 1, 1);
insert into sys.args values (11265, 956, 'arg_2', 'blob', 0, 0, 1, 2);
insert into sys.functions values (957, 'scale_up', '*', 'calc', 0, 1, false, false, false, 2000, true);
insert into sys.args values (11266, 957, 'res_0', 'blob', 0, 0, 0, 0);
insert into sys.args values (11267, 957, 'arg_1', 'mbr', 0, 0, 1, 1);
insert into sys.args values (11268, 957, 'arg_2', 'blob', 0, 0, 1, 2);
insert into sys.functions values (958, 'scale_up', '*', 'calc', 0, 1, false, false, false, 2000, true);
insert into sys.args values (11269, 958, 'res_0', 'geometry', 0, 0, 0, 0);
insert into sys.args values (11270, 958, 'arg_1', 'oid', 63, 0, 1, 1);
insert into sys.args values (11271, 958, 'arg_2', 'geometry', 0, 0, 1, 2);
insert into sys.functions values (959, 'scale_up', '*', 'calc', 0, 1, false, false, false, 2000, true);
insert into sys.args values (11272, 959, 'res_0', 'geometry', 0, 0, 0, 0);
insert into sys.args values (11273, 959, 'arg_1', 'tinyint', 8, 0, 1, 1);
insert into sys.args values (11274, 959, 'arg_2', 'geometry', 0, 0, 1, 2);
insert into sys.functions values (960, 'scale_up', '*', 'calc', 0, 1, false, false, false, 2000, true);
insert into sys.args values (11275, 960, 'res_0', 'geometry', 0, 0, 0, 0);
insert into sys.args values (11276, 960, 'arg_1', 'smallint', 16, 0, 1, 1);
insert into sys.args values (11277, 960, 'arg_2', 'geometry', 0, 0, 1, 2);
insert into sys.functions values (961, 'scale_up', '*', 'calc', 0, 1, false, false, false, 2000, true);
insert into sys.args values (11278, 961, 'res_0', 'geometry', 0, 0, 0, 0);
insert into sys.args values (11279, 961, 'arg_1', 'int', 32, 0, 1, 1);
insert into sys.args values (11280, 961, 'arg_2', 'geometry', 0, 0, 1, 2);
insert into sys.functions values (962, 'scale_up', '*', 'calc', 0, 1, false, false, false, 2000, true);
insert into sys.args values (11281, 962, 'res_0', 'geometry', 0, 0, 0, 0);
insert into sys.args values (11282, 962, 'arg_1', 'bigint', 64, 0, 1, 1);
insert into sys.args values (11283, 962, 'arg_2', 'geometry', 0, 0, 1, 2);
insert into sys.functions values (963, 'scale_up', '*', 'calc', 0, 1, false, false, false, 2000, true);
insert into sys.args values (11284, 963, 'res_0', 'geometry', 0, 0, 0, 0);
insert into sys.args values (11285, 963, 'arg_1', 'decimal', 2, 0, 1, 1);
insert into sys.args values (11286, 963, 'arg_2', 'geometry', 0, 0, 1, 2);
insert into sys.functions values (964, 'scale_up', '*', 'calc', 0, 1, false, false, false, 2000, true);
insert into sys.args values (11287, 964, 'res_0', 'geometry', 0, 0, 0, 0);
insert into sys.args values (11288, 964, 'arg_1', 'decimal', 4, 0, 1, 1);
insert into sys.args values (11289, 964, 'arg_2', 'geometry', 0, 0, 1, 2);
insert into sys.functions values (965, 'scale_up', '*', 'calc', 0, 1, false, false, false, 2000, true);
insert into sys.args values (11290, 965, 'res_0', 'geometry', 0, 0, 0, 0);
insert into sys.args values (11291, 965, 'arg_1', 'decimal', 9, 0, 1, 1);
insert into sys.args values (11292, 965, 'arg_2', 'geometry', 0, 0, 1, 2);
insert into sys.functions values (966, 'scale_up', '*', 'calc', 0, 1, false, false, false, 2000, true);
insert into sys.args values (11293, 966, 'res_0', 'geometry', 0, 0, 0, 0);
insert into sys.args values (11294, 966, 'arg_1', 'decimal', 18, 0, 1, 1);
insert into sys.args values (11295, 966, 'arg_2', 'geometry', 0, 0, 1, 2);
insert into sys.functions values (967, 'scale_up', '*', 'calc', 0, 1, false, false, false, 2000, true);
insert into sys.args values (11296, 967, 'res_0', 'geometry', 0, 0, 0, 0);
insert into sys.args values (11297, 967, 'arg_1', 'real', 24, 0, 1, 1);
insert into sys.args values (11298, 967, 'arg_2', 'geometry', 0, 0, 1, 2);
insert into sys.functions values (968, 'scale_up', '*', 'calc', 0, 1, false, false, false, 2000, true);
insert into sys.args values (11299, 968, 'res_0', 'geometry', 0, 0, 0, 0);
insert into sys.args values (11300, 968, 'arg_1', 'double', 53, 0, 1, 1);
insert into sys.args values (11301, 968, 'arg_2', 'geometry', 0, 0, 1, 2);
insert into sys.functions values (969, 'scale_up', '*', 'calc', 0, 1, false, false, false, 2000, true);
insert into sys.args values (11302, 969, 'res_0', 'geometry', 0, 0, 0, 0);
insert into sys.args values (11303, 969, 'arg_1', 'month_interval', 32, 0, 1, 1);
insert into sys.args values (11304, 969, 'arg_2', 'geometry', 0, 0, 1, 2);
insert into sys.functions values (970, 'scale_up', '*', 'calc', 0, 1, false, false, false, 2000, true);
insert into sys.args values (11305, 970, 'res_0', 'geometry', 0, 0, 0, 0);
insert into sys.args values (11306, 970, 'arg_1', 'sec_interval', 13, 0, 1, 1);
insert into sys.args values (11307, 970, 'arg_2', 'geometry', 0, 0, 1, 2);
insert into sys.functions values (971, 'scale_up', '*', 'calc', 0, 1, false, false, false, 2000, true);
insert into sys.args values (11308, 971, 'res_0', 'geometry', 0, 0, 0, 0);
insert into sys.args values (11309, 971, 'arg_1', 'time', 7, 0, 1, 1);
insert into sys.args values (11310, 971, 'arg_2', 'geometry', 0, 0, 1, 2);
insert into sys.functions values (972, 'scale_up', '*', 'calc', 0, 1, false, false, false, 2000, true);
insert into sys.args values (11311, 972, 'res_0', 'geometry', 0, 0, 0, 0);
insert into sys.args values (11312, 972, 'arg_1', 'timetz', 7, 0, 1, 1);
insert into sys.args values (11313, 972, 'arg_2', 'geometry', 0, 0, 1, 2);
insert into sys.functions values (973, 'scale_up', '*', 'calc', 0, 1, false, false, false, 2000, true);
insert into sys.args values (11314, 973, 'res_0', 'geometry', 0, 0, 0, 0);
insert into sys.args values (11315, 973, 'arg_1', 'date', 0, 0, 1, 1);
insert into sys.args values (11316, 973, 'arg_2', 'geometry', 0, 0, 1, 2);
insert into sys.functions values (974, 'scale_up', '*', 'calc', 0, 1, false, false, false, 2000, true);
insert into sys.args values (11317, 974, 'res_0', 'geometry', 0, 0, 0, 0);
insert into sys.args values (11318, 974, 'arg_1', 'timestamp', 7, 0, 1, 1);
insert into sys.args values (11319, 974, 'arg_2', 'geometry', 0, 0, 1, 2);
insert into sys.functions values (975, 'scale_up', '*', 'calc', 0, 1, false, false, false, 2000, true);
insert into sys.args values (11320, 975, 'res_0', 'geometry', 0, 0, 0, 0);
insert into sys.args values (11321, 975, 'arg_1', 'timestamptz', 7, 0, 1, 1);
insert into sys.args values (11322, 975, 'arg_2', 'geometry', 0, 0, 1, 2);
insert into sys.functions values (976, 'scale_up', '*', 'calc', 0, 1, false, false, false, 2000, true);
insert into sys.args values (11323, 976, 'res_0', 'geometry', 0, 0, 0, 0);
insert into sys.args values (11324, 976, 'arg_1', 'blob', 0, 0, 1, 1);
insert into sys.args values (11325, 976, 'arg_2', 'geometry', 0, 0, 1, 2);
insert into sys.functions values (977, 'scale_up', '*', 'calc', 0, 1, false, false, false, 2000, true);
insert into sys.args values (11326, 977, 'res_0', 'geometry', 0, 0, 0, 0);
insert into sys.args values (11327, 977, 'arg_1', 'geometry', 0, 0, 1, 1);
insert into sys.args values (11328, 977, 'arg_2', 'geometry', 0, 0, 1, 2);
insert into sys.functions values (978, 'scale_up', '*', 'calc', 0, 1, false, false, false, 2000, true);
insert into sys.args values (11329, 978, 'res_0', 'geometry', 0, 0, 0, 0);
insert into sys.args values (11330, 978, 'arg_1', 'geometrya', 0, 0, 1, 1);
insert into sys.args values (11331, 978, 'arg_2', 'geometry', 0, 0, 1, 2);
insert into sys.functions values (979, 'scale_up', '*', 'calc', 0, 1, false, false, false, 2000, true);
insert into sys.args values (11332, 979, 'res_0', 'geometry', 0, 0, 0, 0);
insert into sys.args values (11333, 979, 'arg_1', 'mbr', 0, 0, 1, 1);
insert into sys.args values (11334, 979, 'arg_2', 'geometry', 0, 0, 1, 2);
insert into sys.functions values (980, 'scale_up', '*', 'calc', 0, 1, false, false, false, 2000, true);
insert into sys.args values (11335, 980, 'res_0', 'geometrya', 0, 0, 0, 0);
insert into sys.args values (11336, 980, 'arg_1', 'oid', 63, 0, 1, 1);
insert into sys.args values (11337, 980, 'arg_2', 'geometrya', 0, 0, 1, 2);
insert into sys.functions values (981, 'scale_up', '*', 'calc', 0, 1, false, false, false, 2000, true);
insert into sys.args values (11338, 981, 'res_0', 'geometrya', 0, 0, 0, 0);
insert into sys.args values (11339, 981, 'arg_1', 'tinyint', 8, 0, 1, 1);
insert into sys.args values (11340, 981, 'arg_2', 'geometrya', 0, 0, 1, 2);
insert into sys.functions values (982, 'scale_up', '*', 'calc', 0, 1, false, false, false, 2000, true);
insert into sys.args values (11341, 982, 'res_0', 'geometrya', 0, 0, 0, 0);
insert into sys.args values (11342, 982, 'arg_1', 'smallint', 16, 0, 1, 1);
insert into sys.args values (11343, 982, 'arg_2', 'geometrya', 0, 0, 1, 2);
insert into sys.functions values (983, 'scale_up', '*', 'calc', 0, 1, false, false, false, 2000, true);
insert into sys.args values (11344, 983, 'res_0', 'geometrya', 0, 0, 0, 0);
insert into sys.args values (11345, 983, 'arg_1', 'int', 32, 0, 1, 1);
insert into sys.args values (11346, 983, 'arg_2', 'geometrya', 0, 0, 1, 2);
insert into sys.functions values (984, 'scale_up', '*', 'calc', 0, 1, false, false, false, 2000, true);
insert into sys.args values (11347, 984, 'res_0', 'geometrya', 0, 0, 0, 0);
insert into sys.args values (11348, 984, 'arg_1', 'bigint', 64, 0, 1, 1);
insert into sys.args values (11349, 984, 'arg_2', 'geometrya', 0, 0, 1, 2);
insert into sys.functions values (985, 'scale_up', '*', 'calc', 0, 1, false, false, false, 2000, true);
insert into sys.args values (11350, 985, 'res_0', 'geometrya', 0, 0, 0, 0);
insert into sys.args values (11351, 985, 'arg_1', 'decimal', 2, 0, 1, 1);
insert into sys.args values (11352, 985, 'arg_2', 'geometrya', 0, 0, 1, 2);
insert into sys.functions values (986, 'scale_up', '*', 'calc', 0, 1, false, false, false, 2000, true);
insert into sys.args values (11353, 986, 'res_0', 'geometrya', 0, 0, 0, 0);
insert into sys.args values (11354, 986, 'arg_1', 'decimal', 4, 0, 1, 1);
insert into sys.args values (11355, 986, 'arg_2', 'geometrya', 0, 0, 1, 2);
insert into sys.functions values (987, 'scale_up', '*', 'calc', 0, 1, false, false, false, 2000, true);
insert into sys.args values (11356, 987, 'res_0', 'geometrya', 0, 0, 0, 0);
insert into sys.args values (11357, 987, 'arg_1', 'decimal', 9, 0, 1, 1);
insert into sys.args values (11358, 987, 'arg_2', 'geometrya', 0, 0, 1, 2);
insert into sys.functions values (988, 'scale_up', '*', 'calc', 0, 1, false, false, false, 2000, true);
insert into sys.args values (11359, 988, 'res_0', 'geometrya', 0, 0, 0, 0);
insert into sys.args values (11360, 988, 'arg_1', 'decimal', 18, 0, 1, 1);
insert into sys.args values (11361, 988, 'arg_2', 'geometrya', 0, 0, 1, 2);
insert into sys.functions values (989, 'scale_up', '*', 'calc', 0, 1, false, false, false, 2000, true);
insert into sys.args values (11362, 989, 'res_0', 'geometrya', 0, 0, 0, 0);
insert into sys.args values (11363, 989, 'arg_1', 'real', 24, 0, 1, 1);
insert into sys.args values (11364, 989, 'arg_2', 'geometrya', 0, 0, 1, 2);
insert into sys.functions values (990, 'scale_up', '*', 'calc', 0, 1, false, false, false, 2000, true);
insert into sys.args values (11365, 990, 'res_0', 'geometrya', 0, 0, 0, 0);
insert into sys.args values (11366, 990, 'arg_1', 'double', 53, 0, 1, 1);
insert into sys.args values (11367, 990, 'arg_2', 'geometrya', 0, 0, 1, 2);
insert into sys.functions values (991, 'scale_up', '*', 'calc', 0, 1, false, false, false, 2000, true);
insert into sys.args values (11368, 991, 'res_0', 'geometrya', 0, 0, 0, 0);
insert into sys.args values (11369, 991, 'arg_1', 'month_interval', 32, 0, 1, 1);
insert into sys.args values (11370, 991, 'arg_2', 'geometrya', 0, 0, 1, 2);
insert into sys.functions values (992, 'scale_up', '*', 'calc', 0, 1, false, false, false, 2000, true);
insert into sys.args values (11371, 992, 'res_0', 'geometrya', 0, 0, 0, 0);
insert into sys.args values (11372, 992, 'arg_1', 'sec_interval', 13, 0, 1, 1);
insert into sys.args values (11373, 992, 'arg_2', 'geometrya', 0, 0, 1, 2);
insert into sys.functions values (993, 'scale_up', '*', 'calc', 0, 1, false, false, false, 2000, true);
insert into sys.args values (11374, 993, 'res_0', 'geometrya', 0, 0, 0, 0);
insert into sys.args values (11375, 993, 'arg_1', 'time', 7, 0, 1, 1);
insert into sys.args values (11376, 993, 'arg_2', 'geometrya', 0, 0, 1, 2);
insert into sys.functions values (994, 'scale_up', '*', 'calc', 0, 1, false, false, false, 2000, true);
insert into sys.args values (11377, 994, 'res_0', 'geometrya', 0, 0, 0, 0);
insert into sys.args values (11378, 994, 'arg_1', 'timetz', 7, 0, 1, 1);
insert into sys.args values (11379, 994, 'arg_2', 'geometrya', 0, 0, 1, 2);
insert into sys.functions values (995, 'scale_up', '*', 'calc', 0, 1, false, false, false, 2000, true);
insert into sys.args values (11380, 995, 'res_0', 'geometrya', 0, 0, 0, 0);
insert into sys.args values (11381, 995, 'arg_1', 'date', 0, 0, 1, 1);
insert into sys.args values (11382, 995, 'arg_2', 'geometrya', 0, 0, 1, 2);
insert into sys.functions values (996, 'scale_up', '*', 'calc', 0, 1, false, false, false, 2000, true);
insert into sys.args values (11383, 996, 'res_0', 'geometrya', 0, 0, 0, 0);
insert into sys.args values (11384, 996, 'arg_1', 'timestamp', 7, 0, 1, 1);
insert into sys.args values (11385, 996, 'arg_2', 'geometrya', 0, 0, 1, 2);
insert into sys.functions values (997, 'scale_up', '*', 'calc', 0, 1, false, false, false, 2000, true);
insert into sys.args values (11386, 997, 'res_0', 'geometrya', 0, 0, 0, 0);
insert into sys.args values (11387, 997, 'arg_1', 'timestamptz', 7, 0, 1, 1);
insert into sys.args values (11388, 997, 'arg_2', 'geometrya', 0, 0, 1, 2);
insert into sys.functions values (998, 'scale_up', '*', 'calc', 0, 1, false, false, false, 2000, true);
insert into sys.args values (11389, 998, 'res_0', 'geometrya', 0, 0, 0, 0);
insert into sys.args values (11390, 998, 'arg_1', 'blob', 0, 0, 1, 1);
insert into sys.args values (11391, 998, 'arg_2', 'geometrya', 0, 0, 1, 2);
insert into sys.functions values (999, 'scale_up', '*', 'calc', 0, 1, false, false, false, 2000, true);
insert into sys.args values (11392, 999, 'res_0', 'geometrya', 0, 0, 0, 0);
insert into sys.args values (11393, 999, 'arg_1', 'geometry', 0, 0, 1, 1);
insert into sys.args values (11394, 999, 'arg_2', 'geometrya', 0, 0, 1, 2);
insert into sys.functions values (1000, 'scale_up', '*', 'calc', 0, 1, false, false, false, 2000, true);
insert into sys.args values (11395, 1000, 'res_0', 'geometrya', 0, 0, 0, 0);
insert into sys.args values (11396, 1000, 'arg_1', 'geometrya', 0, 0, 1, 1);
insert into sys.args values (11397, 1000, 'arg_2', 'geometrya', 0, 0, 1, 2);
insert into sys.functions values (1001, 'scale_up', '*', 'calc', 0, 1, false, false, false, 2000, true);
insert into sys.args values (11398, 1001, 'res_0', 'geometrya', 0, 0, 0, 0);
insert into sys.args values (11399, 1001, 'arg_1', 'mbr', 0, 0, 1, 1);
insert into sys.args values (11400, 1001, 'arg_2', 'geometrya', 0, 0, 1, 2);
insert into sys.functions values (1002, 'scale_up', '*', 'calc', 0, 1, false, false, false, 2000, true);
insert into sys.args values (11401, 1002, 'res_0', 'mbr', 0, 0, 0, 0);
insert into sys.args values (11402, 1002, 'arg_1', 'oid', 63, 0, 1, 1);
insert into sys.args values (11403, 1002, 'arg_2', 'mbr', 0, 0, 1, 2);
insert into sys.functions values (1003, 'scale_up', '*', 'calc', 0, 1, false, false, false, 2000, true);
insert into sys.args values (11404, 1003, 'res_0', 'mbr', 0, 0, 0, 0);
insert into sys.args values (11405, 1003, 'arg_1', 'tinyint', 8, 0, 1, 1);
insert into sys.args values (11406, 1003, 'arg_2', 'mbr', 0, 0, 1, 2);
insert into sys.functions values (1004, 'scale_up', '*', 'calc', 0, 1, false, false, false, 2000, true);
insert into sys.args values (11407, 1004, 'res_0', 'mbr', 0, 0, 0, 0);
insert into sys.args values (11408, 1004, 'arg_1', 'smallint', 16, 0, 1, 1);
insert into sys.args values (11409, 1004, 'arg_2', 'mbr', 0, 0, 1, 2);
insert into sys.functions values (1005, 'scale_up', '*', 'calc', 0, 1, false, false, false, 2000, true);
insert into sys.args values (11410, 1005, 'res_0', 'mbr', 0, 0, 0, 0);
insert into sys.args values (11411, 1005, 'arg_1', 'int', 32, 0, 1, 1);
insert into sys.args values (11412, 1005, 'arg_2', 'mbr', 0, 0, 1, 2);
insert into sys.functions values (1006, 'scale_up', '*', 'calc', 0, 1, false, false, false, 2000, true);
insert into sys.args values (11413, 1006, 'res_0', 'mbr', 0, 0, 0, 0);
insert into sys.args values (11414, 1006, 'arg_1', 'bigint', 64, 0, 1, 1);
insert into sys.args values (11415, 1006, 'arg_2', 'mbr', 0, 0, 1, 2);
insert into sys.functions values (1007, 'scale_up', '*', 'calc', 0, 1, false, false, false, 2000, true);
insert into sys.args values (11416, 1007, 'res_0', 'mbr', 0, 0, 0, 0);
insert into sys.args values (11417, 1007, 'arg_1', 'decimal', 2, 0, 1, 1);
insert into sys.args values (11418, 1007, 'arg_2', 'mbr', 0, 0, 1, 2);
insert into sys.functions values (1008, 'scale_up', '*', 'calc', 0, 1, false, false, false, 2000, true);
insert into sys.args values (11419, 1008, 'res_0', 'mbr', 0, 0, 0, 0);
insert into sys.args values (11420, 1008, 'arg_1', 'decimal', 4, 0, 1, 1);
insert into sys.args values (11421, 1008, 'arg_2', 'mbr', 0, 0, 1, 2);
insert into sys.functions values (1009, 'scale_up', '*', 'calc', 0, 1, false, false, false, 2000, true);
insert into sys.args values (11422, 1009, 'res_0', 'mbr', 0, 0, 0, 0);
insert into sys.args values (11423, 1009, 'arg_1', 'decimal', 9, 0, 1, 1);
insert into sys.args values (11424, 1009, 'arg_2', 'mbr', 0, 0, 1, 2);
insert into sys.functions values (1010, 'scale_up', '*', 'calc', 0, 1, false, false, false, 2000, true);
insert into sys.args values (11425, 1010, 'res_0', 'mbr', 0, 0, 0, 0);
insert into sys.args values (11426, 1010, 'arg_1', 'decimal', 18, 0, 1, 1);
insert into sys.args values (11427, 1010, 'arg_2', 'mbr', 0, 0, 1, 2);
insert into sys.functions values (1011, 'scale_up', '*', 'calc', 0, 1, false, false, false, 2000, true);
insert into sys.args values (11428, 1011, 'res_0', 'mbr', 0, 0, 0, 0);
insert into sys.args values (11429, 1011, 'arg_1', 'real', 24, 0, 1, 1);
insert into sys.args values (11430, 1011, 'arg_2', 'mbr', 0, 0, 1, 2);
insert into sys.functions values (1012, 'scale_up', '*', 'calc', 0, 1, false, false, false, 2000, true);
insert into sys.args values (11431, 1012, 'res_0', 'mbr', 0, 0, 0, 0);
insert into sys.args values (11432, 1012, 'arg_1', 'double', 53, 0, 1, 1);
insert into sys.args values (11433, 1012, 'arg_2', 'mbr', 0, 0, 1, 2);
insert into sys.functions values (1013, 'scale_up', '*', 'calc', 0, 1, false, false, false, 2000, true);
insert into sys.args values (11434, 1013, 'res_0', 'mbr', 0, 0, 0, 0);
insert into sys.args values (11435, 1013, 'arg_1', 'month_interval', 32, 0, 1, 1);
insert into sys.args values (11436, 1013, 'arg_2', 'mbr', 0, 0, 1, 2);
insert into sys.functions values (1014, 'scale_up', '*', 'calc', 0, 1, false, false, false, 2000, true);
insert into sys.args values (11437, 1014, 'res_0', 'mbr', 0, 0, 0, 0);
insert into sys.args values (11438, 1014, 'arg_1', 'sec_interval', 13, 0, 1, 1);
insert into sys.args values (11439, 1014, 'arg_2', 'mbr', 0, 0, 1, 2);
insert into sys.functions values (1015, 'scale_up', '*', 'calc', 0, 1, false, false, false, 2000, true);
insert into sys.args values (11440, 1015, 'res_0', 'mbr', 0, 0, 0, 0);
insert into sys.args values (11441, 1015, 'arg_1', 'time', 7, 0, 1, 1);
insert into sys.args values (11442, 1015, 'arg_2', 'mbr', 0, 0, 1, 2);
insert into sys.functions values (1016, 'scale_up', '*', 'calc', 0, 1, false, false, false, 2000, true);
insert into sys.args values (11443, 1016, 'res_0', 'mbr', 0, 0, 0, 0);
insert into sys.args values (11444, 1016, 'arg_1', 'timetz', 7, 0, 1, 1);
insert into sys.args values (11445, 1016, 'arg_2', 'mbr', 0, 0, 1, 2);
insert into sys.functions values (1017, 'scale_up', '*', 'calc', 0, 1, false, false, false, 2000, true);
insert into sys.args values (11446, 1017, 'res_0', 'mbr', 0, 0, 0, 0);
insert into sys.args values (11447, 1017, 'arg_1', 'date', 0, 0, 1, 1);
insert into sys.args values (11448, 1017, 'arg_2', 'mbr', 0, 0, 1, 2);
insert into sys.functions values (1018, 'scale_up', '*', 'calc', 0, 1, false, false, false, 2000, true);
insert into sys.args values (11449, 1018, 'res_0', 'mbr', 0, 0, 0, 0);
insert into sys.args values (11450, 1018, 'arg_1', 'timestamp', 7, 0, 1, 1);
insert into sys.args values (11451, 1018, 'arg_2', 'mbr', 0, 0, 1, 2);
insert into sys.functions values (1019, 'scale_up', '*', 'calc', 0, 1, false, false, false, 2000, true);
insert into sys.args values (11452, 1019, 'res_0', 'mbr', 0, 0, 0, 0);
insert into sys.args values (11453, 1019, 'arg_1', 'timestamptz', 7, 0, 1, 1);
insert into sys.args values (11454, 1019, 'arg_2', 'mbr', 0, 0, 1, 2);
insert into sys.functions values (1020, 'scale_up', '*', 'calc', 0, 1, false, false, false, 2000, true);
insert into sys.args values (11455, 1020, 'res_0', 'mbr', 0, 0, 0, 0);
insert into sys.args values (11456, 1020, 'arg_1', 'blob', 0, 0, 1, 1);
insert into sys.args values (11457, 1020, 'arg_2', 'mbr', 0, 0, 1, 2);
insert into sys.functions values (1021, 'scale_up', '*', 'calc', 0, 1, false, false, false, 2000, true);
insert into sys.args values (11458, 1021, 'res_0', 'mbr', 0, 0, 0, 0);
insert into sys.args values (11459, 1021, 'arg_1', 'geometry', 0, 0, 1, 1);
insert into sys.args values (11460, 1021, 'arg_2', 'mbr', 0, 0, 1, 2);
insert into sys.functions values (1022, 'scale_up', '*', 'calc', 0, 1, false, false, false, 2000, true);
insert into sys.args values (11461, 1022, 'res_0', 'mbr', 0, 0, 0, 0);
insert into sys.args values (11462, 1022, 'arg_1', 'geometrya', 0, 0, 1, 1);
insert into sys.args values (11463, 1022, 'arg_2', 'mbr', 0, 0, 1, 2);
insert into sys.functions values (1023, 'scale_up', '*', 'calc', 0, 1, false, false, false, 2000, true);
insert into sys.args values (11464, 1023, 'res_0', 'mbr', 0, 0, 0, 0);
insert into sys.args values (11465, 1023, 'arg_1', 'mbr', 0, 0, 1, 1);
insert into sys.args values (11466, 1023, 'arg_2', 'mbr', 0, 0, 1, 2);
insert into sys.functions values (1024, 'power', 'pow', 'mmath', 0, 1, false, false, false, 2000, true);
insert into sys.args values (11467, 1024, 'res_0', 'real', 24, 0, 0, 0);
insert into sys.args values (11468, 1024, 'arg_1', 'real', 24, 0, 1, 1);
insert into sys.args values (11469, 1024, 'arg_2', 'real', 24, 0, 1, 2);
insert into sys.functions values (1025, 'floor', 'floor', 'mmath', 0, 1, false, false, false, 2000, true);
insert into sys.args values (11470, 1025, 'res_0', 'real', 24, 0, 0, 0);
insert into sys.args values (11471, 1025, 'arg_1', 'real', 24, 0, 1, 1);
insert into sys.functions values (1026, 'ceil', 'ceil', 'mmath', 0, 1, false, false, false, 2000, true);
insert into sys.args values (11472, 1026, 'res_0', 'real', 24, 0, 0, 0);
insert into sys.args values (11473, 1026, 'arg_1', 'real', 24, 0, 1, 1);
insert into sys.functions values (1027, 'ceiling', 'ceil', 'mmath', 0, 1, false, false, false, 2000, true);
insert into sys.args values (11474, 1027, 'res_0', 'real', 24, 0, 0, 0);
insert into sys.args values (11475, 1027, 'arg_1', 'real', 24, 0, 1, 1);
insert into sys.functions values (1028, 'sin', 'sin', 'mmath', 0, 1, false, false, false, 2000, true);
insert into sys.args values (11476, 1028, 'res_0', 'real', 24, 0, 0, 0);
insert into sys.args values (11477, 1028, 'arg_1', 'real', 24, 0, 1, 1);
insert into sys.functions values (1029, 'cos', 'cos', 'mmath', 0, 1, false, false, false, 2000, true);
insert into sys.args values (11478, 1029, 'res_0', 'real', 24, 0, 0, 0);
insert into sys.args values (11479, 1029, 'arg_1', 'real', 24, 0, 1, 1);
insert into sys.functions values (1030, 'tan', 'tan', 'mmath', 0, 1, false, false, false, 2000, true);
insert into sys.args values (11480, 1030, 'res_0', 'real', 24, 0, 0, 0);
insert into sys.args values (11481, 1030, 'arg_1', 'real', 24, 0, 1, 1);
insert into sys.functions values (1031, 'asin', 'asin', 'mmath', 0, 1, false, false, false, 2000, true);
insert into sys.args values (11482, 1031, 'res_0', 'real', 24, 0, 0, 0);
insert into sys.args values (11483, 1031, 'arg_1', 'real', 24, 0, 1, 1);
insert into sys.functions values (1032, 'acos', 'acos', 'mmath', 0, 1, false, false, false, 2000, true);
insert into sys.args values (11484, 1032, 'res_0', 'real', 24, 0, 0, 0);
insert into sys.args values (11485, 1032, 'arg_1', 'real', 24, 0, 1, 1);
insert into sys.functions values (1033, 'atan', 'atan', 'mmath', 0, 1, false, false, false, 2000, true);
insert into sys.args values (11486, 1033, 'res_0', 'real', 24, 0, 0, 0);
insert into sys.args values (11487, 1033, 'arg_1', 'real', 24, 0, 1, 1);
insert into sys.functions values (1034, 'atan', 'atan2', 'mmath', 0, 1, false, false, false, 2000, true);
insert into sys.args values (11488, 1034, 'res_0', 'real', 24, 0, 0, 0);
insert into sys.args values (11489, 1034, 'arg_1', 'real', 24, 0, 1, 1);
insert into sys.args values (11490, 1034, 'arg_2', 'real', 24, 0, 1, 2);
insert into sys.functions values (1035, 'sinh', 'sinh', 'mmath', 0, 1, false, false, false, 2000, true);
insert into sys.args values (11491, 1035, 'res_0', 'real', 24, 0, 0, 0);
insert into sys.args values (11492, 1035, 'arg_1', 'real', 24, 0, 1, 1);
insert into sys.functions values (1036, 'cot', 'cot', 'mmath', 0, 1, false, false, false, 2000, true);
insert into sys.args values (11493, 1036, 'res_0', 'real', 24, 0, 0, 0);
insert into sys.args values (11494, 1036, 'arg_1', 'real', 24, 0, 1, 1);
insert into sys.functions values (1037, 'cosh', 'cosh', 'mmath', 0, 1, false, false, false, 2000, true);
insert into sys.args values (11495, 1037, 'res_0', 'real', 24, 0, 0, 0);
insert into sys.args values (11496, 1037, 'arg_1', 'real', 24, 0, 1, 1);
insert into sys.functions values (1038, 'tanh', 'tanh', 'mmath', 0, 1, false, false, false, 2000, true);
insert into sys.args values (11497, 1038, 'res_0', 'real', 24, 0, 0, 0);
insert into sys.args values (11498, 1038, 'arg_1', 'real', 24, 0, 1, 1);
insert into sys.functions values (1039, 'sqrt', 'sqrt', 'mmath', 0, 1, false, false, false, 2000, true);
insert into sys.args values (11499, 1039, 'res_0', 'real', 24, 0, 0, 0);
insert into sys.args values (11500, 1039, 'arg_1', 'real', 24, 0, 1, 1);
insert into sys.functions values (1040, 'exp', 'exp', 'mmath', 0, 1, false, false, false, 2000, true);
insert into sys.args values (11501, 1040, 'res_0', 'real', 24, 0, 0, 0);
insert into sys.args values (11502, 1040, 'arg_1', 'real', 24, 0, 1, 1);
insert into sys.functions values (1041, 'log', 'log', 'mmath', 0, 1, false, false, false, 2000, true);
insert into sys.args values (11503, 1041, 'res_0', 'real', 24, 0, 0, 0);
insert into sys.args values (11504, 1041, 'arg_1', 'real', 24, 0, 1, 1);
insert into sys.functions values (1042, 'ln', 'log', 'mmath', 0, 1, false, false, false, 2000, true);
insert into sys.args values (11505, 1042, 'res_0', 'real', 24, 0, 0, 0);
insert into sys.args values (11506, 1042, 'arg_1', 'real', 24, 0, 1, 1);
insert into sys.functions values (1043, 'log', 'log', 'mmath', 0, 1, false, false, false, 2000, true);
insert into sys.args values (11507, 1043, 'res_0', 'real', 24, 0, 0, 0);
insert into sys.args values (11508, 1043, 'arg_1', 'real', 24, 0, 1, 1);
insert into sys.args values (11509, 1043, 'arg_2', 'real', 24, 0, 1, 2);
insert into sys.functions values (1044, 'log10', 'log10', 'mmath', 0, 1, false, false, false, 2000, true);
insert into sys.args values (11510, 1044, 'res_0', 'real', 24, 0, 0, 0);
insert into sys.args values (11511, 1044, 'arg_1', 'real', 24, 0, 1, 1);
insert into sys.functions values (1045, 'log2', 'log2', 'mmath', 0, 1, false, false, false, 2000, true);
insert into sys.args values (11512, 1045, 'res_0', 'real', 24, 0, 0, 0);
insert into sys.args values (11513, 1045, 'arg_1', 'real', 24, 0, 1, 1);
insert into sys.functions values (1046, 'power', 'pow', 'mmath', 0, 1, false, false, false, 2000, true);
insert into sys.args values (11514, 1046, 'res_0', 'double', 53, 0, 0, 0);
insert into sys.args values (11515, 1046, 'arg_1', 'double', 53, 0, 1, 1);
insert into sys.args values (11516, 1046, 'arg_2', 'double', 53, 0, 1, 2);
insert into sys.functions values (1047, 'floor', 'floor', 'mmath', 0, 1, false, false, false, 2000, true);
insert into sys.args values (11517, 1047, 'res_0', 'double', 53, 0, 0, 0);
insert into sys.args values (11518, 1047, 'arg_1', 'double', 53, 0, 1, 1);
insert into sys.functions values (1048, 'ceil', 'ceil', 'mmath', 0, 1, false, false, false, 2000, true);
insert into sys.args values (11519, 1048, 'res_0', 'double', 53, 0, 0, 0);
insert into sys.args values (11520, 1048, 'arg_1', 'double', 53, 0, 1, 1);
insert into sys.functions values (1049, 'ceiling', 'ceil', 'mmath', 0, 1, false, false, false, 2000, true);
insert into sys.args values (11521, 1049, 'res_0', 'double', 53, 0, 0, 0);
insert into sys.args values (11522, 1049, 'arg_1', 'double', 53, 0, 1, 1);
insert into sys.functions values (1050, 'sin', 'sin', 'mmath', 0, 1, false, false, false, 2000, true);
insert into sys.args values (11523, 1050, 'res_0', 'double', 53, 0, 0, 0);
insert into sys.args values (11524, 1050, 'arg_1', 'double', 53, 0, 1, 1);
insert into sys.functions values (1051, 'cos', 'cos', 'mmath', 0, 1, false, false, false, 2000, true);
insert into sys.args values (11525, 1051, 'res_0', 'double', 53, 0, 0, 0);
insert into sys.args values (11526, 1051, 'arg_1', 'double', 53, 0, 1, 1);
insert into sys.functions values (1052, 'tan', 'tan', 'mmath', 0, 1, false, false, false, 2000, true);
insert into sys.args values (11527, 1052, 'res_0', 'double', 53, 0, 0, 0);
insert into sys.args values (11528, 1052, 'arg_1', 'double', 53, 0, 1, 1);
insert into sys.functions values (1053, 'asin', 'asin', 'mmath', 0, 1, false, false, false, 2000, true);
insert into sys.args values (11529, 1053, 'res_0', 'double', 53, 0, 0, 0);
insert into sys.args values (11530, 1053, 'arg_1', 'double', 53, 0, 1, 1);
insert into sys.functions values (1054, 'acos', 'acos', 'mmath', 0, 1, false, false, false, 2000, true);
insert into sys.args values (11531, 1054, 'res_0', 'double', 53, 0, 0, 0);
insert into sys.args values (11532, 1054, 'arg_1', 'double', 53, 0, 1, 1);
insert into sys.functions values (1055, 'atan', 'atan', 'mmath', 0, 1, false, false, false, 2000, true);
insert into sys.args values (11533, 1055, 'res_0', 'double', 53, 0, 0, 0);
insert into sys.args values (11534, 1055, 'arg_1', 'double', 53, 0, 1, 1);
insert into sys.functions values (1056, 'atan', 'atan2', 'mmath', 0, 1, false, false, false, 2000, true);
insert into sys.args values (11535, 1056, 'res_0', 'double', 53, 0, 0, 0);
insert into sys.args values (11536, 1056, 'arg_1', 'double', 53, 0, 1, 1);
insert into sys.args values (11537, 1056, 'arg_2', 'double', 53, 0, 1, 2);
insert into sys.functions values (1057, 'sinh', 'sinh', 'mmath', 0, 1, false, false, false, 2000, true);
insert into sys.args values (11538, 1057, 'res_0', 'double', 53, 0, 0, 0);
insert into sys.args values (11539, 1057, 'arg_1', 'double', 53, 0, 1, 1);
insert into sys.functions values (1058, 'cot', 'cot', 'mmath', 0, 1, false, false, false, 2000, true);
insert into sys.args values (11540, 1058, 'res_0', 'double', 53, 0, 0, 0);
insert into sys.args values (11541, 1058, 'arg_1', 'double', 53, 0, 1, 1);
insert into sys.functions values (1059, 'cosh', 'cosh', 'mmath', 0, 1, false, false, false, 2000, true);
insert into sys.args values (11542, 1059, 'res_0', 'double', 53, 0, 0, 0);
insert into sys.args values (11543, 1059, 'arg_1', 'double', 53, 0, 1, 1);
insert into sys.functions values (1060, 'tanh', 'tanh', 'mmath', 0, 1, false, false, false, 2000, true);
insert into sys.args values (11544, 1060, 'res_0', 'double', 53, 0, 0, 0);
insert into sys.args values (11545, 1060, 'arg_1', 'double', 53, 0, 1, 1);
insert into sys.functions values (1061, 'sqrt', 'sqrt', 'mmath', 0, 1, false, false, false, 2000, true);
insert into sys.args values (11546, 1061, 'res_0', 'double', 53, 0, 0, 0);
insert into sys.args values (11547, 1061, 'arg_1', 'double', 53, 0, 1, 1);
insert into sys.functions values (1062, 'exp', 'exp', 'mmath', 0, 1, false, false, false, 2000, true);
insert into sys.args values (11548, 1062, 'res_0', 'double', 53, 0, 0, 0);
insert into sys.args values (11549, 1062, 'arg_1', 'double', 53, 0, 1, 1);
insert into sys.functions values (1063, 'log', 'log', 'mmath', 0, 1, false, false, false, 2000, true);
insert into sys.args values (11550, 1063, 'res_0', 'double', 53, 0, 0, 0);
insert into sys.args values (11551, 1063, 'arg_1', 'double', 53, 0, 1, 1);
insert into sys.functions values (1064, 'ln', 'log', 'mmath', 0, 1, false, false, false, 2000, true);
insert into sys.args values (11552, 1064, 'res_0', 'double', 53, 0, 0, 0);
insert into sys.args values (11553, 1064, 'arg_1', 'double', 53, 0, 1, 1);
insert into sys.functions values (1065, 'log', 'log', 'mmath', 0, 1, false, false, false, 2000, true);
insert into sys.args values (11554, 1065, 'res_0', 'double', 53, 0, 0, 0);
insert into sys.args values (11555, 1065, 'arg_1', 'double', 53, 0, 1, 1);
insert into sys.args values (11556, 1065, 'arg_2', 'double', 53, 0, 1, 2);
insert into sys.functions values (1066, 'log10', 'log10', 'mmath', 0, 1, false, false, false, 2000, true);
insert into sys.args values (11557, 1066, 'res_0', 'double', 53, 0, 0, 0);
insert into sys.args values (11558, 1066, 'arg_1', 'double', 53, 0, 1, 1);
insert into sys.functions values (1067, 'log2', 'log2', 'mmath', 0, 1, false, false, false, 2000, true);
insert into sys.args values (11559, 1067, 'res_0', 'double', 53, 0, 0, 0);
insert into sys.args values (11560, 1067, 'arg_1', 'double', 53, 0, 1, 1);
insert into sys.functions values (1068, 'pi', 'pi', 'mmath', 0, 1, false, false, false, 2000, true);
insert into sys.args values (11561, 1068, 'res_0', 'double', 53, 0, 0, 0);
insert into sys.functions values (1069, 'rand', 'rand', 'mmath', 0, 1, true, false, false, 2000, true);
insert into sys.args values (11562, 1069, 'res_0', 'int', 32, 0, 0, 0);
insert into sys.functions values (1070, 'rand', 'sqlrand', 'mmath', 0, 1, true, false, false, 2000, true);
insert into sys.args values (11563, 1070, 'res_0', 'int', 32, 0, 0, 0);
insert into sys.args values (11564, 1070, 'arg_1', 'int', 32, 0, 1, 1);
insert into sys.functions values (1071, 'curdate', 'current_date', 'mtime', 0, 1, false, false, false, 2000, true);
insert into sys.args values (11565, 1071, 'res_0', 'date', 0, 0, 0, 0);
insert into sys.functions values (1072, 'current_date', 'current_date', 'mtime', 0, 1, false, false, false, 2000, true);
insert into sys.args values (11566, 1072, 'res_0', 'date', 0, 0, 0, 0);
insert into sys.functions values (1073, 'curtime', 'current_time', 'mtime', 0, 1, false, false, false, 2000, true);
insert into sys.args values (11567, 1073, 'res_0', 'timetz', 7, 0, 0, 0);
insert into sys.functions values (1074, 'current_time', 'current_time', 'mtime', 0, 1, false, false, false, 2000, true);
insert into sys.args values (11568, 1074, 'res_0', 'timetz', 7, 0, 0, 0);
insert into sys.functions values (1075, 'current_timestamp', 'current_timestamp', 'mtime', 0, 1, false, false, false, 2000, true);
insert into sys.args values (11569, 1075, 'res_0', 'timestamptz', 7, 0, 0, 0);
insert into sys.functions values (1076, 'localtime', 'current_time', 'sql', 0, 1, false, false, false, 2000, true);
insert into sys.args values (11570, 1076, 'res_0', 'time', 7, 0, 0, 0);
insert into sys.functions values (1077, 'localtimestamp', 'current_timestamp', 'sql', 0, 1, false, false, false, 2000, true);
insert into sys.args values (11571, 1077, 'res_0', 'timestamp', 7, 0, 0, 0);
insert into sys.functions values (1078, 'sql_sub', 'diff', 'mtime', 0, 1, false, false, false, 2000, true);
insert into sys.args values (11572, 1078, 'res_0', 'int', 32, 0, 0, 0);
insert into sys.args values (11573, 1078, 'arg_1', 'date', 0, 0, 1, 1);
insert into sys.args values (11574, 1078, 'arg_2', 'date', 0, 0, 1, 2);
insert into sys.functions values (1079, 'sql_sub', 'diff', 'mtime', 0, 1, false, false, false, 2000, true);
insert into sys.args values (11575, 1079, 'res_0', 'sec_interval', 13, 0, 0, 0);
insert into sys.args values (11576, 1079, 'arg_1', 'timetz', 7, 0, 1, 1);
insert into sys.args values (11577, 1079, 'arg_2', 'timetz', 7, 0, 1, 2);
insert into sys.functions values (1080, 'sql_sub', 'diff', 'mtime', 0, 1, false, false, false, 2000, true);
insert into sys.args values (11578, 1080, 'res_0', 'sec_interval', 13, 0, 0, 0);
insert into sys.args values (11579, 1080, 'arg_1', 'time', 7, 0, 1, 1);
insert into sys.args values (11580, 1080, 'arg_2', 'time', 7, 0, 1, 2);
insert into sys.functions values (1081, 'sql_sub', 'diff', 'mtime', 0, 1, false, false, false, 2000, true);
insert into sys.args values (11581, 1081, 'res_0', 'sec_interval', 13, 0, 0, 0);
insert into sys.args values (11582, 1081, 'arg_1', 'timestamptz', 7, 0, 1, 1);
insert into sys.args values (11583, 1081, 'arg_2', 'timestamptz', 7, 0, 1, 2);
insert into sys.functions values (1082, 'sql_sub', 'diff', 'mtime', 0, 1, false, false, false, 2000, true);
insert into sys.args values (11584, 1082, 'res_0', 'sec_interval', 13, 0, 0, 0);
insert into sys.args values (11585, 1082, 'arg_1', 'timestamp', 7, 0, 1, 1);
insert into sys.args values (11586, 1082, 'arg_2', 'timestamp', 7, 0, 1, 2);
insert into sys.functions values (1083, 'sql_sub', 'date_sub_msec_interval', 'mtime', 0, 1, false, false, false, 2000, true);
insert into sys.args values (11587, 1083, 'res_0', 'date', 0, 0, 0, 0);
insert into sys.args values (11588, 1083, 'arg_1', 'date', 0, 0, 1, 1);
insert into sys.args values (11589, 1083, 'arg_2', 'sec_interval', 13, 0, 1, 2);
insert into sys.functions values (1084, 'sql_sub', 'date_sub_month_interval', 'mtime', 0, 1, false, false, false, 2000, true);
insert into sys.args values (11590, 1084, 'res_0', 'date', 0, 0, 0, 0);
insert into sys.args values (11591, 1084, 'arg_1', 'date', 0, 0, 1, 1);
insert into sys.args values (11592, 1084, 'arg_2', 'month_interval', 32, 0, 1, 2);
insert into sys.functions values (1085, 'sql_sub', 'time_sub_msec_interval', 'mtime', 0, 1, false, false, false, 2000, true);
insert into sys.args values (11593, 1085, 'res_0', 'time', 7, 0, 0, 0);
insert into sys.args values (11594, 1085, 'arg_1', 'time', 7, 0, 1, 1);
insert into sys.args values (11595, 1085, 'arg_2', 'sec_interval', 13, 0, 1, 2);
insert into sys.functions values (1086, 'sql_sub', 'time_sub_msec_interval', 'mtime', 0, 1, false, false, false, 2000, true);
insert into sys.args values (11596, 1086, 'res_0', 'timetz', 7, 0, 0, 0);
insert into sys.args values (11597, 1086, 'arg_1', 'timetz', 7, 0, 1, 1);
insert into sys.args values (11598, 1086, 'arg_2', 'sec_interval', 13, 0, 1, 2);
insert into sys.functions values (1087, 'sql_sub', 'timestamp_sub_msec_interval', 'mtime', 0, 1, false, false, false, 2000, true);
insert into sys.args values (11599, 1087, 'res_0', 'timestamp', 7, 0, 0, 0);
insert into sys.args values (11600, 1087, 'arg_1', 'timestamp', 7, 0, 1, 1);
insert into sys.args values (11601, 1087, 'arg_2', 'sec_interval', 13, 0, 1, 2);
insert into sys.functions values (1088, 'sql_sub', 'timestamp_sub_month_interval', 'mtime', 0, 1, false, false, false, 2000, true);
insert into sys.args values (11602, 1088, 'res_0', 'timestamp', 7, 0, 0, 0);
insert into sys.args values (11603, 1088, 'arg_1', 'timestamp', 7, 0, 1, 1);
insert into sys.args values (11604, 1088, 'arg_2', 'month_interval', 32, 0, 1, 2);
insert into sys.functions values (1089, 'sql_sub', 'timestamp_sub_msec_interval', 'mtime', 0, 1, false, false, false, 2000, true);
insert into sys.args values (11605, 1089, 'res_0', 'timestamptz', 7, 0, 0, 0);
insert into sys.args values (11606, 1089, 'arg_1', 'timestamptz', 7, 0, 1, 1);
insert into sys.args values (11607, 1089, 'arg_2', 'sec_interval', 13, 0, 1, 2);
insert into sys.functions values (1090, 'sql_sub', 'timestamp_sub_month_interval', 'mtime', 0, 1, false, false, false, 2000, true);
insert into sys.args values (11608, 1090, 'res_0', 'timestamptz', 7, 0, 0, 0);
insert into sys.args values (11609, 1090, 'arg_1', 'timestamptz', 7, 0, 1, 1);
insert into sys.args values (11610, 1090, 'arg_2', 'month_interval', 32, 0, 1, 2);
insert into sys.functions values (1091, 'sql_add', 'date_add_msec_interval', 'mtime', 0, 1, false, false, false, 2000, true);
insert into sys.args values (11611, 1091, 'res_0', 'date', 0, 0, 0, 0);
insert into sys.args values (11612, 1091, 'arg_1', 'date', 0, 0, 1, 1);
insert into sys.args values (11613, 1091, 'arg_2', 'sec_interval', 13, 0, 1, 2);
insert into sys.functions values (1092, 'sql_add', 'addmonths', 'mtime', 0, 1, false, false, false, 2000, true);
insert into sys.args values (11614, 1092, 'res_0', 'date', 0, 0, 0, 0);
insert into sys.args values (11615, 1092, 'arg_1', 'date', 0, 0, 1, 1);
insert into sys.args values (11616, 1092, 'arg_2', 'month_interval', 32, 0, 1, 2);
insert into sys.functions values (1093, 'sql_add', 'timestamp_add_msec_interval', 'mtime', 0, 1, false, false, false, 2000, true);
insert into sys.args values (11617, 1093, 'res_0', 'timestamp', 7, 0, 0, 0);
insert into sys.args values (11618, 1093, 'arg_1', 'timestamp', 7, 0, 1, 1);
insert into sys.args values (11619, 1093, 'arg_2', 'sec_interval', 13, 0, 1, 2);
insert into sys.functions values (1094, 'sql_add', 'timestamp_add_month_interval', 'mtime', 0, 1, false, false, false, 2000, true);
insert into sys.args values (11620, 1094, 'res_0', 'timestamp', 7, 0, 0, 0);
insert into sys.args values (11621, 1094, 'arg_1', 'timestamp', 7, 0, 1, 1);
insert into sys.args values (11622, 1094, 'arg_2', 'month_interval', 32, 0, 1, 2);
insert into sys.functions values (1095, 'sql_add', 'timestamp_add_msec_interval', 'mtime', 0, 1, false, false, false, 2000, true);
insert into sys.args values (11623, 1095, 'res_0', 'timestamptz', 7, 0, 0, 0);
insert into sys.args values (11624, 1095, 'arg_1', 'timestamptz', 7, 0, 1, 1);
insert into sys.args values (11625, 1095, 'arg_2', 'sec_interval', 13, 0, 1, 2);
insert into sys.functions values (1096, 'sql_add', 'timestamp_add_month_interval', 'mtime', 0, 1, false, false, false, 2000, true);
insert into sys.args values (11626, 1096, 'res_0', 'timestamptz', 7, 0, 0, 0);
insert into sys.args values (11627, 1096, 'arg_1', 'timestamptz', 7, 0, 1, 1);
insert into sys.args values (11628, 1096, 'arg_2', 'month_interval', 32, 0, 1, 2);
insert into sys.functions values (1097, 'sql_add', 'time_add_msec_interval', 'mtime', 0, 1, false, false, false, 2000, true);
insert into sys.args values (11629, 1097, 'res_0', 'time', 7, 0, 0, 0);
insert into sys.args values (11630, 1097, 'arg_1', 'time', 7, 0, 1, 1);
insert into sys.args values (11631, 1097, 'arg_2', 'sec_interval', 13, 0, 1, 2);
insert into sys.functions values (1098, 'sql_add', 'time_add_msec_interval', 'mtime', 0, 1, false, false, false, 2000, true);
insert into sys.args values (11632, 1098, 'res_0', 'timetz', 7, 0, 0, 0);
insert into sys.args values (11633, 1098, 'arg_1', 'timetz', 7, 0, 1, 1);
insert into sys.args values (11634, 1098, 'arg_2', 'sec_interval', 13, 0, 1, 2);
insert into sys.functions values (1099, 'local_timezone', 'local_timezone', 'mtime', 0, 1, false, false, false, 2000, true);
insert into sys.args values (11635, 1099, 'res_0', 'sec_interval', 13, 0, 0, 0);
insert into sys.functions values (1100, 'century', 'century', 'mtime', 0, 1, false, false, false, 2000, true);
insert into sys.args values (11636, 1100, 'res_0', 'int', 32, 0, 0, 0);
insert into sys.args values (11637, 1100, 'arg_1', 'date', 0, 0, 1, 1);
insert into sys.functions values (1101, 'decade', 'decade', 'mtime', 0, 1, false, false, false, 2000, true);
insert into sys.args values (11638, 1101, 'res_0', 'int', 32, 0, 0, 0);
insert into sys.args values (11639, 1101, 'arg_1', 'date', 0, 0, 1, 1);
insert into sys.functions values (1102, 'year', 'year', 'mtime', 0, 1, false, false, false, 2000, true);
insert into sys.args values (11640, 1102, 'res_0', 'int', 32, 0, 0, 0);
insert into sys.args values (11641, 1102, 'arg_1', 'date', 0, 0, 1, 1);
insert into sys.functions values (1103, 'quarter', 'quarter', 'mtime', 0, 1, false, false, false, 2000, true);
insert into sys.args values (11642, 1103, 'res_0', 'int', 32, 0, 0, 0);
insert into sys.args values (11643, 1103, 'arg_1', 'date', 0, 0, 1, 1);
insert into sys.functions values (1104, 'month', 'month', 'mtime', 0, 1, false, false, false, 2000, true);
insert into sys.args values (11644, 1104, 'res_0', 'int', 32, 0, 0, 0);
insert into sys.args values (11645, 1104, 'arg_1', 'date', 0, 0, 1, 1);
insert into sys.functions values (1105, 'day', 'day', 'mtime', 0, 1, false, false, false, 2000, true);
insert into sys.args values (11646, 1105, 'res_0', 'int', 32, 0, 0, 0);
insert into sys.args values (11647, 1105, 'arg_1', 'date', 0, 0, 1, 1);
insert into sys.functions values (1106, 'dayofyear', 'dayofyear', 'mtime', 0, 1, false, false, false, 2000, true);
insert into sys.args values (11648, 1106, 'res_0', 'int', 32, 0, 0, 0);
insert into sys.args values (11649, 1106, 'arg_1', 'date', 0, 0, 1, 1);
insert into sys.functions values (1107, 'weekofyear', 'weekofyear', 'mtime', 0, 1, false, false, false, 2000, true);
insert into sys.args values (11650, 1107, 'res_0', 'int', 32, 0, 0, 0);
insert into sys.args values (11651, 1107, 'arg_1', 'date', 0, 0, 1, 1);
insert into sys.functions values (1108, 'dayofweek', 'dayofweek', 'mtime', 0, 1, false, false, false, 2000, true);
insert into sys.args values (11652, 1108, 'res_0', 'int', 32, 0, 0, 0);
insert into sys.args values (11653, 1108, 'arg_1', 'date', 0, 0, 1, 1);
insert into sys.functions values (1109, 'dayofmonth', 'day', 'mtime', 0, 1, false, false, false, 2000, true);
insert into sys.args values (11654, 1109, 'res_0', 'int', 32, 0, 0, 0);
insert into sys.args values (11655, 1109, 'arg_1', 'date', 0, 0, 1, 1);
insert into sys.functions values (1110, 'week', 'weekofyear', 'mtime', 0, 1, false, false, false, 2000, true);
insert into sys.args values (11656, 1110, 'res_0', 'int', 32, 0, 0, 0);
insert into sys.args values (11657, 1110, 'arg_1', 'date', 0, 0, 1, 1);
insert into sys.functions values (1111, 'hour', 'hours', 'mtime', 0, 1, false, false, false, 2000, true);
insert into sys.args values (11658, 1111, 'res_0', 'int', 32, 0, 0, 0);
insert into sys.args values (11659, 1111, 'arg_1', 'time', 7, 0, 1, 1);
insert into sys.functions values (1112, 'minute', 'minutes', 'mtime', 0, 1, false, false, false, 2000, true);
insert into sys.args values (11660, 1112, 'res_0', 'int', 32, 0, 0, 0);
insert into sys.args values (11661, 1112, 'arg_1', 'time', 7, 0, 1, 1);
insert into sys.functions values (1113, 'second', 'sql_seconds', 'mtime', 0, 1, false, false, false, 2000, true);
insert into sys.args values (11662, 1113, 'res_0', 'decimal', 9, 6, 0, 0);
insert into sys.args values (11663, 1113, 'arg_1', 'time', 7, 0, 1, 1);
insert into sys.functions values (1114, 'hour', 'hours', 'mtime', 0, 1, false, false, false, 2000, true);
insert into sys.args values (11664, 1114, 'res_0', 'int', 32, 0, 0, 0);
insert into sys.args values (11665, 1114, 'arg_1', 'timetz', 7, 0, 1, 1);
insert into sys.functions values (1115, 'minute', 'minutes', 'mtime', 0, 1, false, false, false, 2000, true);
insert into sys.args values (11666, 1115, 'res_0', 'int', 32, 0, 0, 0);
insert into sys.args values (11667, 1115, 'arg_1', 'timetz', 7, 0, 1, 1);
insert into sys.functions values (1116, 'second', 'sql_seconds', 'mtime', 0, 1, false, false, false, 2000, true);
insert into sys.args values (11668, 1116, 'res_0', 'decimal', 9, 6, 0, 0);
insert into sys.args values (11669, 1116, 'arg_1', 'timetz', 7, 0, 1, 1);
insert into sys.functions values (1117, 'century', 'century', 'mtime', 0, 1, false, false, false, 2000, true);
insert into sys.args values (11670, 1117, 'res_0', 'int', 32, 0, 0, 0);
insert into sys.args values (11671, 1117, 'arg_1', 'timestamp', 7, 0, 1, 1);
insert into sys.functions values (1118, 'decade', 'decade', 'mtime', 0, 1, false, false, false, 2000, true);
insert into sys.args values (11672, 1118, 'res_0', 'int', 32, 0, 0, 0);
insert into sys.args values (11673, 1118, 'arg_1', 'timestamp', 7, 0, 1, 1);
insert into sys.functions values (1119, 'year', 'year', 'mtime', 0, 1, false, false, false, 2000, true);
insert into sys.args values (11674, 1119, 'res_0', 'int', 32, 0, 0, 0);
insert into sys.args values (11675, 1119, 'arg_1', 'timestamp', 7, 0, 1, 1);
insert into sys.functions values (1120, 'quarter', 'quarter', 'mtime', 0, 1, false, false, false, 2000, true);
insert into sys.args values (11676, 1120, 'res_0', 'int', 32, 0, 0, 0);
insert into sys.args values (11677, 1120, 'arg_1', 'timestamp', 7, 0, 1, 1);
insert into sys.functions values (1121, 'month', 'month', 'mtime', 0, 1, false, false, false, 2000, true);
insert into sys.args values (11678, 1121, 'res_0', 'int', 32, 0, 0, 0);
insert into sys.args values (11679, 1121, 'arg_1', 'timestamp', 7, 0, 1, 1);
insert into sys.functions values (1122, 'day', 'day', 'mtime', 0, 1, false, false, false, 2000, true);
insert into sys.args values (11680, 1122, 'res_0', 'int', 32, 0, 0, 0);
insert into sys.args values (11681, 1122, 'arg_1', 'timestamp', 7, 0, 1, 1);
insert into sys.functions values (1123, 'hour', 'hours', 'mtime', 0, 1, false, false, false, 2000, true);
insert into sys.args values (11682, 1123, 'res_0', 'int', 32, 0, 0, 0);
insert into sys.args values (11683, 1123, 'arg_1', 'timestamp', 7, 0, 1, 1);
insert into sys.functions values (1124, 'minute', 'minutes', 'mtime', 0, 1, false, false, false, 2000, true);
insert into sys.args values (11684, 1124, 'res_0', 'int', 32, 0, 0, 0);
insert into sys.args values (11685, 1124, 'arg_1', 'timestamp', 7, 0, 1, 1);
insert into sys.functions values (1125, 'second', 'sql_seconds', 'mtime', 0, 1, false, false, false, 2000, true);
insert into sys.args values (11686, 1125, 'res_0', 'decimal', 9, 6, 0, 0);
insert into sys.args values (11687, 1125, 'arg_1', 'timestamp', 7, 0, 1, 1);
insert into sys.functions values (1126, 'century', 'century', 'mtime', 0, 1, false, false, false, 2000, true);
insert into sys.args values (11688, 1126, 'res_0', 'int', 32, 0, 0, 0);
insert into sys.args values (11689, 1126, 'arg_1', 'timestamptz', 7, 0, 1, 1);
insert into sys.functions values (1127, 'decade', 'decade', 'mtime', 0, 1, false, false, false, 2000, true);
insert into sys.args values (11690, 1127, 'res_0', 'int', 32, 0, 0, 0);
insert into sys.args values (11691, 1127, 'arg_1', 'timestamptz', 7, 0, 1, 1);
insert into sys.functions values (1128, 'year', 'year', 'mtime', 0, 1, false, false, false, 2000, true);
insert into sys.args values (11692, 1128, 'res_0', 'int', 32, 0, 0, 0);
insert into sys.args values (11693, 1128, 'arg_1', 'timestamptz', 7, 0, 1, 1);
insert into sys.functions values (1129, 'quarter', 'quarter', 'mtime', 0, 1, false, false, false, 2000, true);
insert into sys.args values (11694, 1129, 'res_0', 'int', 32, 0, 0, 0);
insert into sys.args values (11695, 1129, 'arg_1', 'timestamptz', 7, 0, 1, 1);
insert into sys.functions values (1130, 'month', 'month', 'mtime', 0, 1, false, false, false, 2000, true);
insert into sys.args values (11696, 1130, 'res_0', 'int', 32, 0, 0, 0);
insert into sys.args values (11697, 1130, 'arg_1', 'timestamptz', 7, 0, 1, 1);
insert into sys.functions values (1131, 'day', 'day', 'mtime', 0, 1, false, false, false, 2000, true);
insert into sys.args values (11698, 1131, 'res_0', 'int', 32, 0, 0, 0);
insert into sys.args values (11699, 1131, 'arg_1', 'timestamptz', 7, 0, 1, 1);
insert into sys.functions values (1132, 'hour', 'hours', 'mtime', 0, 1, false, false, false, 2000, true);
insert into sys.args values (11700, 1132, 'res_0', 'int', 32, 0, 0, 0);
insert into sys.args values (11701, 1132, 'arg_1', 'timestamptz', 7, 0, 1, 1);
insert into sys.functions values (1133, 'minute', 'minutes', 'mtime', 0, 1, false, false, false, 2000, true);
insert into sys.args values (11702, 1133, 'res_0', 'int', 32, 0, 0, 0);
insert into sys.args values (11703, 1133, 'arg_1', 'timestamptz', 7, 0, 1, 1);
insert into sys.functions values (1134, 'second', 'sql_seconds', 'mtime', 0, 1, false, false, false, 2000, true);
insert into sys.args values (11704, 1134, 'res_0', 'decimal', 9, 6, 0, 0);
insert into sys.args values (11705, 1134, 'arg_1', 'timestamptz', 7, 0, 1, 1);
insert into sys.functions values (1135, 'year', 'year', 'mtime', 0, 1, false, false, false, 2000, true);
insert into sys.args values (11706, 1135, 'res_0', 'int', 32, 0, 0, 0);
insert into sys.args values (11707, 1135, 'arg_1', 'month_interval', 32, 0, 1, 1);
insert into sys.functions values (1136, 'month', 'month', 'mtime', 0, 1, false, false, false, 2000, true);
insert into sys.args values (11708, 1136, 'res_0', 'int', 32, 0, 0, 0);
insert into sys.args values (11709, 1136, 'arg_1', 'month_interval', 32, 0, 1, 1);
insert into sys.functions values (1137, 'day', 'day', 'mtime', 0, 1, false, false, false, 2000, true);
insert into sys.args values (11710, 1137, 'res_0', 'bigint', 64, 0, 0, 0);
insert into sys.args values (11711, 1137, 'arg_1', 'sec_interval', 13, 0, 1, 1);
insert into sys.functions values (1138, 'hour', 'hours', 'mtime', 0, 1, false, false, false, 2000, true);
insert into sys.args values (11712, 1138, 'res_0', 'int', 32, 0, 0, 0);
insert into sys.args values (11713, 1138, 'arg_1', 'sec_interval', 13, 0, 1, 1);
insert into sys.functions values (1139, 'minute', 'minutes', 'mtime', 0, 1, false, false, false, 2000, true);
insert into sys.args values (11714, 1139, 'res_0', 'int', 32, 0, 0, 0);
insert into sys.args values (11715, 1139, 'arg_1', 'sec_interval', 13, 0, 1, 1);
insert into sys.functions values (1140, 'second', 'seconds', 'mtime', 0, 1, false, false, false, 2000, true);
insert into sys.args values (11716, 1140, 'res_0', 'int', 32, 0, 0, 0);
insert into sys.args values (11717, 1140, 'arg_1', 'sec_interval', 13, 0, 1, 1);
insert into sys.functions values (1141, 'next_value_for', 'next_value', 'sql', 0, 1, true, false, false, 2000, true);
insert into sys.args values (11718, 1141, 'res_0', 'bigint', 64, 0, 0, 0);
insert into sys.args values (11719, 1141, 'arg_1', 'varchar', 0, 0, 1, 1);
insert into sys.args values (11720, 1141, 'arg_2', 'varchar', 0, 0, 1, 2);
insert into sys.functions values (1142, 'get_value_for', 'get_value', 'sql', 0, 1, false, false, false, 2000, true);
insert into sys.args values (11721, 1142, 'res_0', 'bigint', 64, 0, 0, 0);
insert into sys.args values (11722, 1142, 'arg_1', 'varchar', 0, 0, 1, 1);
insert into sys.args values (11723, 1142, 'arg_2', 'varchar', 0, 0, 1, 2);
insert into sys.functions values (1143, 'restart', 'restart', 'sql', 0, 1, false, false, false, 2000, true);
insert into sys.args values (11724, 1143, 'res_0', 'bigint', 64, 0, 0, 0);
insert into sys.args values (11725, 1143, 'arg_1', 'varchar', 0, 0, 1, 1);
insert into sys.args values (11726, 1143, 'arg_2', 'varchar', 0, 0, 1, 2);
insert into sys.args values (11727, 1143, 'arg_3', 'bigint', 64, 0, 1, 3);
insert into sys.functions values (1144, 'index', 'index', 'calc', 0, 1, false, false, false, 2000, true);
insert into sys.args values (11728, 1144, 'res_0', 'tinyint', 8, 0, 0, 0);
insert into sys.args values (11729, 1144, 'arg_1', 'char', 0, 0, 1, 1);
insert into sys.args values (11730, 1144, 'arg_2', 'boolean', 1, 0, 1, 2);
insert into sys.functions values (1145, 'index', 'index', 'calc', 0, 1, false, false, false, 2000, true);
insert into sys.args values (11731, 1145, 'res_0', 'smallint', 16, 0, 0, 0);
insert into sys.args values (11732, 1145, 'arg_1', 'char', 0, 0, 1, 1);
insert into sys.args values (11733, 1145, 'arg_2', 'boolean', 1, 0, 1, 2);
insert into sys.functions values (1146, 'index', 'index', 'calc', 0, 1, false, false, false, 2000, true);
insert into sys.args values (11734, 1146, 'res_0', 'int', 32, 0, 0, 0);
insert into sys.args values (11735, 1146, 'arg_1', 'char', 0, 0, 1, 1);
insert into sys.args values (11736, 1146, 'arg_2', 'boolean', 1, 0, 1, 2);
insert into sys.functions values (1147, 'strings', 'strings', 'calc', 0, 1, false, false, false, 2000, true);
insert into sys.args values (11737, 1147, 'res_0', 'char', 0, 0, 0, 0);
insert into sys.args values (11738, 1147, 'arg_1', 'char', 0, 0, 1, 1);
insert into sys.functions values (1148, 'locate', 'locate', 'str', 0, 1, false, false, false, 2000, true);
insert into sys.args values (11739, 1148, 'res_0', 'int', 32, 0, 0, 0);
insert into sys.args values (11740, 1148, 'arg_1', 'char', 0, 0, 1, 1);
insert into sys.args values (11741, 1148, 'arg_2', 'char', 0, 0, 1, 2);
insert into sys.functions values (1149, 'locate', 'locate', 'str', 0, 1, false, false, false, 2000, true);
insert into sys.args values (11742, 1149, 'res_0', 'int', 32, 0, 0, 0);
insert into sys.args values (11743, 1149, 'arg_1', 'char', 0, 0, 1, 1);
insert into sys.args values (11744, 1149, 'arg_2', 'char', 0, 0, 1, 2);
insert into sys.args values (11745, 1149, 'arg_3', 'int', 32, 0, 1, 3);
insert into sys.functions values (1150, 'charindex', 'locate', 'str', 0, 1, false, false, false, 2000, true);
insert into sys.args values (11746, 1150, 'res_0', 'int', 32, 0, 0, 0);
insert into sys.args values (11747, 1150, 'arg_1', 'char', 0, 0, 1, 1);
insert into sys.args values (11748, 1150, 'arg_2', 'char', 0, 0, 1, 2);
insert into sys.functions values (1151, 'charindex', 'locate', 'str', 0, 1, false, false, false, 2000, true);
insert into sys.args values (11749, 1151, 'res_0', 'int', 32, 0, 0, 0);
insert into sys.args values (11750, 1151, 'arg_1', 'char', 0, 0, 1, 1);
insert into sys.args values (11751, 1151, 'arg_2', 'char', 0, 0, 1, 2);
insert into sys.args values (11752, 1151, 'arg_3', 'int', 32, 0, 1, 3);
insert into sys.functions values (1152, 'splitpart', 'splitpart', 'str', 0, 1, false, false, false, 2000, true);
insert into sys.args values (11753, 1152, 'res_0', 'char', 0, 0, 0, 0);
insert into sys.args values (11754, 1152, 'arg_1', 'char', 0, 0, 1, 1);
insert into sys.args values (11755, 1152, 'arg_2', 'char', 0, 0, 1, 2);
insert into sys.args values (11756, 1152, 'arg_3', 'int', 32, 0, 1, 3);
insert into sys.functions values (1153, 'substring', 'substring', 'str', 0, 1, false, false, false, 2000, true);
insert into sys.args values (11757, 1153, 'res_0', 'char', 0, 0, 0, 0);
insert into sys.args values (11758, 1153, 'arg_1', 'char', 0, 0, 1, 1);
insert into sys.args values (11759, 1153, 'arg_2', 'int', 32, 0, 1, 2);
insert into sys.functions values (1154, 'substring', 'substring', 'str', 0, 1, false, false, false, 2000, true);
insert into sys.args values (11760, 1154, 'res_0', 'char', 0, 0, 0, 0);
insert into sys.args values (11761, 1154, 'arg_1', 'char', 0, 0, 1, 1);
insert into sys.args values (11762, 1154, 'arg_2', 'int', 32, 0, 1, 2);
insert into sys.args values (11763, 1154, 'arg_3', 'int', 32, 0, 1, 3);
insert into sys.functions values (1155, 'substr', 'substring', 'str', 0, 1, false, false, false, 2000, true);
insert into sys.args values (11764, 1155, 'res_0', 'char', 0, 0, 0, 0);
insert into sys.args values (11765, 1155, 'arg_1', 'char', 0, 0, 1, 1);
insert into sys.args values (11766, 1155, 'arg_2', 'int', 32, 0, 1, 2);
insert into sys.functions values (1156, 'substr', 'substring', 'str', 0, 1, false, false, false, 2000, true);
insert into sys.args values (11767, 1156, 'res_0', 'char', 0, 0, 0, 0);
insert into sys.args values (11768, 1156, 'arg_1', 'char', 0, 0, 1, 1);
insert into sys.args values (11769, 1156, 'arg_2', 'int', 32, 0, 1, 2);
insert into sys.args values (11770, 1156, 'arg_3', 'int', 32, 0, 1, 3);
insert into sys.functions values (1157, 'not_like', 'not_like', 'algebra', 0, 1, false, false, false, 2000, true);
insert into sys.args values (11771, 1157, 'res_0', 'boolean', 1, 0, 0, 0);
insert into sys.args values (11772, 1157, 'arg_1', 'char', 0, 0, 1, 1);
insert into sys.args values (11773, 1157, 'arg_2', 'char', 0, 0, 1, 2);
insert into sys.functions values (1158, 'not_like', 'not_like', 'algebra', 0, 1, false, false, false, 2000, true);
insert into sys.args values (11774, 1158, 'res_0', 'boolean', 1, 0, 0, 0);
insert into sys.args values (11775, 1158, 'arg_1', 'char', 0, 0, 1, 1);
insert into sys.args values (11776, 1158, 'arg_2', 'char', 0, 0, 1, 2);
insert into sys.args values (11777, 1158, 'arg_3', 'char', 0, 0, 1, 3);
insert into sys.functions values (1159, 'not_ilike', 'not_ilike', 'algebra', 0, 1, false, false, false, 2000, true);
insert into sys.args values (11778, 1159, 'res_0', 'boolean', 1, 0, 0, 0);
insert into sys.args values (11779, 1159, 'arg_1', 'char', 0, 0, 1, 1);
insert into sys.args values (11780, 1159, 'arg_2', 'char', 0, 0, 1, 2);
insert into sys.functions values (1160, 'not_ilike', 'not_ilike', 'algebra', 0, 1, false, false, false, 2000, true);
insert into sys.args values (11781, 1160, 'res_0', 'boolean', 1, 0, 0, 0);
insert into sys.args values (11782, 1160, 'arg_1', 'char', 0, 0, 1, 1);
insert into sys.args values (11783, 1160, 'arg_2', 'char', 0, 0, 1, 2);
insert into sys.args values (11784, 1160, 'arg_3', 'char', 0, 0, 1, 3);
insert into sys.functions values (1161, 'patindex', 'patindex', 'pcre', 0, 1, false, false, false, 2000, true);
insert into sys.args values (11785, 1161, 'res_0', 'int', 32, 0, 0, 0);
insert into sys.args values (11786, 1161, 'arg_1', 'char', 0, 0, 1, 1);
insert into sys.args values (11787, 1161, 'arg_2', 'char', 0, 0, 1, 2);
insert into sys.functions values (1162, 'truncate', 'stringleft', 'str', 0, 1, false, false, false, 2000, true);
insert into sys.args values (11788, 1162, 'res_0', 'char', 0, 0, 0, 0);
insert into sys.args values (11789, 1162, 'arg_1', 'char', 0, 0, 1, 1);
insert into sys.args values (11790, 1162, 'arg_2', 'int', 32, 0, 1, 2);
insert into sys.functions values (1163, 'concat', '+', 'calc', 0, 1, false, false, false, 2000, true);
insert into sys.args values (11791, 1163, 'res_0', 'char', 0, 0, 0, 0);
insert into sys.args values (11792, 1163, 'arg_1', 'char', 0, 0, 1, 1);
insert into sys.args values (11793, 1163, 'arg_2', 'char', 0, 0, 1, 2);
insert into sys.functions values (1164, 'ascii', 'ascii', 'str', 0, 1, false, false, false, 2000, true);
insert into sys.args values (11794, 1164, 'res_0', 'int', 32, 0, 0, 0);
insert into sys.args values (11795, 1164, 'arg_1', 'char', 0, 0, 1, 1);
insert into sys.functions values (1165, 'code', 'unicode', 'str', 0, 1, false, false, false, 2000, true);
insert into sys.args values (11796, 1165, 'res_0', 'char', 0, 0, 0, 0);
insert into sys.args values (11797, 1165, 'arg_1', 'int', 32, 0, 1, 1);
insert into sys.functions values (1166, 'length', 'length', 'str', 0, 1, false, false, false, 2000, true);
insert into sys.args values (11798, 1166, 'res_0', 'int', 32, 0, 0, 0);
insert into sys.args values (11799, 1166, 'arg_1', 'char', 0, 0, 1, 1);
insert into sys.functions values (1167, 'right', 'stringright', 'str', 0, 1, false, false, false, 2000, true);
insert into sys.args values (11800, 1167, 'res_0', 'char', 0, 0, 0, 0);
insert into sys.args values (11801, 1167, 'arg_1', 'char', 0, 0, 1, 1);
insert into sys.args values (11802, 1167, 'arg_2', 'int', 32, 0, 1, 2);
insert into sys.functions values (1168, 'left', 'stringleft', 'str', 0, 1, false, false, false, 2000, true);
insert into sys.args values (11803, 1168, 'res_0', 'char', 0, 0, 0, 0);
insert into sys.args values (11804, 1168, 'arg_1', 'char', 0, 0, 1, 1);
insert into sys.args values (11805, 1168, 'arg_2', 'int', 32, 0, 1, 2);
insert into sys.functions values (1169, 'upper', 'toUpper', 'str', 0, 1, false, false, false, 2000, true);
insert into sys.args values (11806, 1169, 'res_0', 'char', 0, 0, 0, 0);
insert into sys.args values (11807, 1169, 'arg_1', 'char', 0, 0, 1, 1);
insert into sys.functions values (1170, 'ucase', 'toUpper', 'str', 0, 1, false, false, false, 2000, true);
insert into sys.args values (11808, 1170, 'res_0', 'char', 0, 0, 0, 0);
insert into sys.args values (11809, 1170, 'arg_1', 'char', 0, 0, 1, 1);
insert into sys.functions values (1171, 'lower', 'toLower', 'str', 0, 1, false, false, false, 2000, true);
insert into sys.args values (11810, 1171, 'res_0', 'char', 0, 0, 0, 0);
insert into sys.args values (11811, 1171, 'arg_1', 'char', 0, 0, 1, 1);
insert into sys.functions values (1172, 'lcase', 'toLower', 'str', 0, 1, false, false, false, 2000, true);
insert into sys.args values (11812, 1172, 'res_0', 'char', 0, 0, 0, 0);
insert into sys.args values (11813, 1172, 'arg_1', 'char', 0, 0, 1, 1);
insert into sys.functions values (1173, 'trim', 'trim', 'str', 0, 1, false, false, false, 2000, true);
insert into sys.args values (11814, 1173, 'res_0', 'char', 0, 0, 0, 0);
insert into sys.args values (11815, 1173, 'arg_1', 'char', 0, 0, 1, 1);
insert into sys.functions values (1174, 'trim', 'trim', 'str', 0, 1, false, false, false, 2000, true);
insert into sys.args values (11816, 1174, 'res_0', 'char', 0, 0, 0, 0);
insert into sys.args values (11817, 1174, 'arg_1', 'char', 0, 0, 1, 1);
insert into sys.args values (11818, 1174, 'arg_2', 'char', 0, 0, 1, 2);
insert into sys.functions values (1175, 'ltrim', 'ltrim', 'str', 0, 1, false, false, false, 2000, true);
insert into sys.args values (11819, 1175, 'res_0', 'char', 0, 0, 0, 0);
insert into sys.args values (11820, 1175, 'arg_1', 'char', 0, 0, 1, 1);
insert into sys.functions values (1176, 'ltrim', 'ltrim', 'str', 0, 1, false, false, false, 2000, true);
insert into sys.args values (11821, 1176, 'res_0', 'char', 0, 0, 0, 0);
insert into sys.args values (11822, 1176, 'arg_1', 'char', 0, 0, 1, 1);
insert into sys.args values (11823, 1176, 'arg_2', 'char', 0, 0, 1, 2);
insert into sys.functions values (1177, 'rtrim', 'rtrim', 'str', 0, 1, false, false, false, 2000, true);
insert into sys.args values (11824, 1177, 'res_0', 'char', 0, 0, 0, 0);
insert into sys.args values (11825, 1177, 'arg_1', 'char', 0, 0, 1, 1);
insert into sys.functions values (1178, 'rtrim', 'rtrim', 'str', 0, 1, false, false, false, 2000, true);
insert into sys.args values (11826, 1178, 'res_0', 'char', 0, 0, 0, 0);
insert into sys.args values (11827, 1178, 'arg_1', 'char', 0, 0, 1, 1);
insert into sys.args values (11828, 1178, 'arg_2', 'char', 0, 0, 1, 2);
insert into sys.functions values (1179, 'lpad', 'lpad', 'str', 0, 1, false, false, false, 2000, true);
insert into sys.args values (11829, 1179, 'res_0', 'char', 0, 0, 0, 0);
insert into sys.args values (11830, 1179, 'arg_1', 'char', 0, 0, 1, 1);
insert into sys.args values (11831, 1179, 'arg_2', 'int', 32, 0, 1, 2);
insert into sys.functions values (1180, 'lpad', 'lpad', 'str', 0, 1, false, false, false, 2000, true);
insert into sys.args values (11832, 1180, 'res_0', 'char', 0, 0, 0, 0);
insert into sys.args values (11833, 1180, 'arg_1', 'char', 0, 0, 1, 1);
insert into sys.args values (11834, 1180, 'arg_2', 'int', 32, 0, 1, 2);
insert into sys.args values (11835, 1180, 'arg_3', 'char', 0, 0, 1, 3);
insert into sys.functions values (1181, 'rpad', 'rpad', 'str', 0, 1, false, false, false, 2000, true);
insert into sys.args values (11836, 1181, 'res_0', 'char', 0, 0, 0, 0);
insert into sys.args values (11837, 1181, 'arg_1', 'char', 0, 0, 1, 1);
insert into sys.args values (11838, 1181, 'arg_2', 'int', 32, 0, 1, 2);
insert into sys.functions values (1182, 'rpad', 'rpad', 'str', 0, 1, false, false, false, 2000, true);
insert into sys.args values (11839, 1182, 'res_0', 'char', 0, 0, 0, 0);
insert into sys.args values (11840, 1182, 'arg_1', 'char', 0, 0, 1, 1);
insert into sys.args values (11841, 1182, 'arg_2', 'int', 32, 0, 1, 2);
insert into sys.args values (11842, 1182, 'arg_3', 'char', 0, 0, 1, 3);
insert into sys.functions values (1183, 'insert', 'insert', 'str', 0, 1, false, false, false, 2000, true);
insert into sys.args values (11843, 1183, 'res_0', 'char', 0, 0, 0, 0);
insert into sys.args values (11844, 1183, 'arg_1', 'char', 0, 0, 1, 1);
insert into sys.args values (11845, 1183, 'arg_2', 'int', 32, 0, 1, 2);
insert into sys.args values (11846, 1183, 'arg_3', 'int', 32, 0, 1, 3);
insert into sys.args values (11847, 1183, 'arg_4', 'char', 0, 0, 1, 4);
insert into sys.functions values (1184, 'replace', 'replace', 'str', 0, 1, false, false, false, 2000, true);
insert into sys.args values (11848, 1184, 'res_0', 'char', 0, 0, 0, 0);
insert into sys.args values (11849, 1184, 'arg_1', 'char', 0, 0, 1, 1);
insert into sys.args values (11850, 1184, 'arg_2', 'char', 0, 0, 1, 2);
insert into sys.args values (11851, 1184, 'arg_3', 'char', 0, 0, 1, 3);
insert into sys.functions values (1185, 'repeat', 'repeat', 'str', 0, 1, false, false, false, 2000, true);
insert into sys.args values (11852, 1185, 'res_0', 'char', 0, 0, 0, 0);
insert into sys.args values (11853, 1185, 'arg_1', 'char', 0, 0, 1, 1);
insert into sys.args values (11854, 1185, 'arg_2', 'int', 32, 0, 1, 2);
insert into sys.functions values (1186, 'space', 'space', 'str', 0, 1, false, false, false, 2000, true);
insert into sys.args values (11855, 1186, 'res_0', 'char', 0, 0, 0, 0);
insert into sys.args values (11856, 1186, 'arg_1', 'int', 32, 0, 1, 1);
insert into sys.functions values (1187, 'char_length', 'length', 'str', 0, 1, false, false, false, 2000, true);
insert into sys.args values (11857, 1187, 'res_0', 'int', 32, 0, 0, 0);
insert into sys.args values (11858, 1187, 'arg_1', 'char', 0, 0, 1, 1);
insert into sys.functions values (1188, 'character_length', 'length', 'str', 0, 1, false, false, false, 2000, true);
insert into sys.args values (11859, 1188, 'res_0', 'int', 32, 0, 0, 0);
insert into sys.args values (11860, 1188, 'arg_1', 'char', 0, 0, 1, 1);
insert into sys.functions values (1189, 'octet_length', 'nbytes', 'str', 0, 1, false, false, false, 2000, true);
insert into sys.args values (11861, 1189, 'res_0', 'int', 32, 0, 0, 0);
insert into sys.args values (11862, 1189, 'arg_1', 'char', 0, 0, 1, 1);
insert into sys.functions values (1190, 'soundex', 'soundex', 'txtsim', 0, 1, false, false, false, 2000, true);
insert into sys.args values (11863, 1190, 'res_0', 'char', 0, 0, 0, 0);
insert into sys.args values (11864, 1190, 'arg_1', 'char', 0, 0, 1, 1);
insert into sys.functions values (1191, 'difference', 'stringdiff', 'txtsim', 0, 1, false, false, false, 2000, true);
insert into sys.args values (11865, 1191, 'res_0', 'int', 32, 0, 0, 0);
insert into sys.args values (11866, 1191, 'arg_1', 'char', 0, 0, 1, 1);
insert into sys.args values (11867, 1191, 'arg_2', 'char', 0, 0, 1, 2);
insert into sys.functions values (1192, 'editdistance', 'editdistance', 'txtsim', 0, 1, false, false, false, 2000, true);
insert into sys.args values (11868, 1192, 'res_0', 'int', 32, 0, 0, 0);
insert into sys.args values (11869, 1192, 'arg_1', 'char', 0, 0, 1, 1);
insert into sys.args values (11870, 1192, 'arg_2', 'char', 0, 0, 1, 2);
insert into sys.functions values (1193, 'editdistance2', 'editdistance2', 'txtsim', 0, 1, false, false, false, 2000, true);
insert into sys.args values (11871, 1193, 'res_0', 'int', 32, 0, 0, 0);
insert into sys.args values (11872, 1193, 'arg_1', 'char', 0, 0, 1, 1);
insert into sys.args values (11873, 1193, 'arg_2', 'char', 0, 0, 1, 2);
insert into sys.functions values (1194, 'similarity', 'similarity', 'txtsim', 0, 1, false, false, false, 2000, true);
insert into sys.args values (11874, 1194, 'res_0', 'double', 53, 0, 0, 0);
insert into sys.args values (11875, 1194, 'arg_1', 'char', 0, 0, 1, 1);
insert into sys.args values (11876, 1194, 'arg_2', 'char', 0, 0, 1, 2);
insert into sys.functions values (1195, 'qgramnormalize', 'qgramnormalize', 'txtsim', 0, 1, false, false, false, 2000, true);
insert into sys.args values (11877, 1195, 'res_0', 'char', 0, 0, 0, 0);
insert into sys.args values (11878, 1195, 'arg_1', 'char', 0, 0, 1, 1);
insert into sys.functions values (1196, 'levenshtein', 'levenshtein', 'txtsim', 0, 1, false, false, false, 2000, true);
insert into sys.args values (11879, 1196, 'res_0', 'int', 32, 0, 0, 0);
insert into sys.args values (11880, 1196, 'arg_1', 'char', 0, 0, 1, 1);
insert into sys.args values (11881, 1196, 'arg_2', 'char', 0, 0, 1, 2);
insert into sys.functions values (1197, 'levenshtein', 'levenshtein', 'txtsim', 0, 1, false, false, false, 2000, true);
insert into sys.args values (11882, 1197, 'res_0', 'int', 32, 0, 0, 0);
insert into sys.args values (11883, 1197, 'arg_1', 'char', 0, 0, 1, 1);
insert into sys.args values (11884, 1197, 'arg_2', 'char', 0, 0, 1, 2);
insert into sys.args values (11885, 1197, 'arg_3', 'int', 32, 0, 1, 3);
insert into sys.args values (11886, 1197, 'arg_4', 'int', 32, 0, 1, 4);
insert into sys.args values (11887, 1197, 'arg_5', 'int', 32, 0, 1, 5);
insert into sys.functions values (1198, 'index', 'index', 'calc', 0, 1, false, false, false, 2000, true);
insert into sys.args values (11888, 1198, 'res_0', 'tinyint', 8, 0, 0, 0);
insert into sys.args values (11889, 1198, 'arg_1', 'varchar', 0, 0, 1, 1);
insert into sys.args values (11890, 1198, 'arg_2', 'boolean', 1, 0, 1, 2);
insert into sys.functions values (1199, 'index', 'index', 'calc', 0, 1, false, false, false, 2000, true);
insert into sys.args values (11891, 1199, 'res_0', 'smallint', 16, 0, 0, 0);
insert into sys.args values (11892, 1199, 'arg_1', 'varchar', 0, 0, 1, 1);
insert into sys.args values (11893, 1199, 'arg_2', 'boolean', 1, 0, 1, 2);
insert into sys.functions values (1200, 'index', 'index', 'calc', 0, 1, false, false, false, 2000, true);
insert into sys.args values (11894, 1200, 'res_0', 'int', 32, 0, 0, 0);
insert into sys.args values (11895, 1200, 'arg_1', 'varchar', 0, 0, 1, 1);
insert into sys.args values (11896, 1200, 'arg_2', 'boolean', 1, 0, 1, 2);
insert into sys.functions values (1201, 'strings', 'strings', 'calc', 0, 1, false, false, false, 2000, true);
insert into sys.args values (11897, 1201, 'res_0', 'varchar', 0, 0, 0, 0);
insert into sys.args values (11898, 1201, 'arg_1', 'varchar', 0, 0, 1, 1);
insert into sys.functions values (1202, 'locate', 'locate', 'str', 0, 1, false, false, false, 2000, true);
insert into sys.args values (11899, 1202, 'res_0', 'int', 32, 0, 0, 0);
insert into sys.args values (11900, 1202, 'arg_1', 'varchar', 0, 0, 1, 1);
insert into sys.args values (11901, 1202, 'arg_2', 'varchar', 0, 0, 1, 2);
insert into sys.functions values (1203, 'locate', 'locate', 'str', 0, 1, false, false, false, 2000, true);
insert into sys.args values (11902, 1203, 'res_0', 'int', 32, 0, 0, 0);
insert into sys.args values (11903, 1203, 'arg_1', 'varchar', 0, 0, 1, 1);
insert into sys.args values (11904, 1203, 'arg_2', 'varchar', 0, 0, 1, 2);
insert into sys.args values (11905, 1203, 'arg_3', 'int', 32, 0, 1, 3);
insert into sys.functions values (1204, 'charindex', 'locate', 'str', 0, 1, false, false, false, 2000, true);
insert into sys.args values (11906, 1204, 'res_0', 'int', 32, 0, 0, 0);
insert into sys.args values (11907, 1204, 'arg_1', 'varchar', 0, 0, 1, 1);
insert into sys.args values (11908, 1204, 'arg_2', 'varchar', 0, 0, 1, 2);
insert into sys.functions values (1205, 'charindex', 'locate', 'str', 0, 1, false, false, false, 2000, true);
insert into sys.args values (11909, 1205, 'res_0', 'int', 32, 0, 0, 0);
insert into sys.args values (11910, 1205, 'arg_1', 'varchar', 0, 0, 1, 1);
insert into sys.args values (11911, 1205, 'arg_2', 'varchar', 0, 0, 1, 2);
insert into sys.args values (11912, 1205, 'arg_3', 'int', 32, 0, 1, 3);
insert into sys.functions values (1206, 'splitpart', 'splitpart', 'str', 0, 1, false, false, false, 2000, true);
insert into sys.args values (11913, 1206, 'res_0', 'varchar', 0, 0, 0, 0);
insert into sys.args values (11914, 1206, 'arg_1', 'varchar', 0, 0, 1, 1);
insert into sys.args values (11915, 1206, 'arg_2', 'varchar', 0, 0, 1, 2);
insert into sys.args values (11916, 1206, 'arg_3', 'int', 32, 0, 1, 3);
insert into sys.functions values (1207, 'substring', 'substring', 'str', 0, 1, false, false, false, 2000, true);
insert into sys.args values (11917, 1207, 'res_0', 'varchar', 0, 0, 0, 0);
insert into sys.args values (11918, 1207, 'arg_1', 'varchar', 0, 0, 1, 1);
insert into sys.args values (11919, 1207, 'arg_2', 'int', 32, 0, 1, 2);
insert into sys.functions values (1208, 'substring', 'substring', 'str', 0, 1, false, false, false, 2000, true);
insert into sys.args values (11920, 1208, 'res_0', 'varchar', 0, 0, 0, 0);
insert into sys.args values (11921, 1208, 'arg_1', 'varchar', 0, 0, 1, 1);
insert into sys.args values (11922, 1208, 'arg_2', 'int', 32, 0, 1, 2);
insert into sys.args values (11923, 1208, 'arg_3', 'int', 32, 0, 1, 3);
insert into sys.functions values (1209, 'substr', 'substring', 'str', 0, 1, false, false, false, 2000, true);
insert into sys.args values (11924, 1209, 'res_0', 'varchar', 0, 0, 0, 0);
insert into sys.args values (11925, 1209, 'arg_1', 'varchar', 0, 0, 1, 1);
insert into sys.args values (11926, 1209, 'arg_2', 'int', 32, 0, 1, 2);
insert into sys.functions values (1210, 'substr', 'substring', 'str', 0, 1, false, false, false, 2000, true);
insert into sys.args values (11927, 1210, 'res_0', 'varchar', 0, 0, 0, 0);
insert into sys.args values (11928, 1210, 'arg_1', 'varchar', 0, 0, 1, 1);
insert into sys.args values (11929, 1210, 'arg_2', 'int', 32, 0, 1, 2);
insert into sys.args values (11930, 1210, 'arg_3', 'int', 32, 0, 1, 3);
insert into sys.functions values (1211, 'not_like', 'not_like', 'algebra', 0, 1, false, false, false, 2000, true);
insert into sys.args values (11931, 1211, 'res_0', 'boolean', 1, 0, 0, 0);
insert into sys.args values (11932, 1211, 'arg_1', 'varchar', 0, 0, 1, 1);
insert into sys.args values (11933, 1211, 'arg_2', 'varchar', 0, 0, 1, 2);
insert into sys.functions values (1212, 'not_like', 'not_like', 'algebra', 0, 1, false, false, false, 2000, true);
insert into sys.args values (11934, 1212, 'res_0', 'boolean', 1, 0, 0, 0);
insert into sys.args values (11935, 1212, 'arg_1', 'varchar', 0, 0, 1, 1);
insert into sys.args values (11936, 1212, 'arg_2', 'varchar', 0, 0, 1, 2);
insert into sys.args values (11937, 1212, 'arg_3', 'varchar', 0, 0, 1, 3);
insert into sys.functions values (1213, 'not_ilike', 'not_ilike', 'algebra', 0, 1, false, false, false, 2000, true);
insert into sys.args values (11938, 1213, 'res_0', 'boolean', 1, 0, 0, 0);
insert into sys.args values (11939, 1213, 'arg_1', 'varchar', 0, 0, 1, 1);
insert into sys.args values (11940, 1213, 'arg_2', 'varchar', 0, 0, 1, 2);
insert into sys.functions values (1214, 'not_ilike', 'not_ilike', 'algebra', 0, 1, false, false, false, 2000, true);
insert into sys.args values (11941, 1214, 'res_0', 'boolean', 1, 0, 0, 0);
insert into sys.args values (11942, 1214, 'arg_1', 'varchar', 0, 0, 1, 1);
insert into sys.args values (11943, 1214, 'arg_2', 'varchar', 0, 0, 1, 2);
insert into sys.args values (11944, 1214, 'arg_3', 'varchar', 0, 0, 1, 3);
insert into sys.functions values (1215, 'patindex', 'patindex', 'pcre', 0, 1, false, false, false, 2000, true);
insert into sys.args values (11945, 1215, 'res_0', 'int', 32, 0, 0, 0);
insert into sys.args values (11946, 1215, 'arg_1', 'varchar', 0, 0, 1, 1);
insert into sys.args values (11947, 1215, 'arg_2', 'varchar', 0, 0, 1, 2);
insert into sys.functions values (1216, 'truncate', 'stringleft', 'str', 0, 1, false, false, false, 2000, true);
insert into sys.args values (11948, 1216, 'res_0', 'varchar', 0, 0, 0, 0);
insert into sys.args values (11949, 1216, 'arg_1', 'varchar', 0, 0, 1, 1);
insert into sys.args values (11950, 1216, 'arg_2', 'int', 32, 0, 1, 2);
insert into sys.functions values (1217, 'concat', '+', 'calc', 0, 1, false, false, false, 2000, true);
insert into sys.args values (11951, 1217, 'res_0', 'varchar', 0, 0, 0, 0);
insert into sys.args values (11952, 1217, 'arg_1', 'varchar', 0, 0, 1, 1);
insert into sys.args values (11953, 1217, 'arg_2', 'varchar', 0, 0, 1, 2);
insert into sys.functions values (1218, 'ascii', 'ascii', 'str', 0, 1, false, false, false, 2000, true);
insert into sys.args values (11954, 1218, 'res_0', 'int', 32, 0, 0, 0);
insert into sys.args values (11955, 1218, 'arg_1', 'varchar', 0, 0, 1, 1);
insert into sys.functions values (1219, 'code', 'unicode', 'str', 0, 1, false, false, false, 2000, true);
insert into sys.args values (11956, 1219, 'res_0', 'varchar', 0, 0, 0, 0);
insert into sys.args values (11957, 1219, 'arg_1', 'int', 32, 0, 1, 1);
insert into sys.functions values (1220, 'length', 'length', 'str', 0, 1, false, false, false, 2000, true);
insert into sys.args values (11958, 1220, 'res_0', 'int', 32, 0, 0, 0);
insert into sys.args values (11959, 1220, 'arg_1', 'varchar', 0, 0, 1, 1);
insert into sys.functions values (1221, 'right', 'stringright', 'str', 0, 1, false, false, false, 2000, true);
insert into sys.args values (11960, 1221, 'res_0', 'varchar', 0, 0, 0, 0);
insert into sys.args values (11961, 1221, 'arg_1', 'varchar', 0, 0, 1, 1);
insert into sys.args values (11962, 1221, 'arg_2', 'int', 32, 0, 1, 2);
insert into sys.functions values (1222, 'left', 'stringleft', 'str', 0, 1, false, false, false, 2000, true);
insert into sys.args values (11963, 1222, 'res_0', 'varchar', 0, 0, 0, 0);
insert into sys.args values (11964, 1222, 'arg_1', 'varchar', 0, 0, 1, 1);
insert into sys.args values (11965, 1222, 'arg_2', 'int', 32, 0, 1, 2);
insert into sys.functions values (1223, 'upper', 'toUpper', 'str', 0, 1, false, false, false, 2000, true);
insert into sys.args values (11966, 1223, 'res_0', 'varchar', 0, 0, 0, 0);
insert into sys.args values (11967, 1223, 'arg_1', 'varchar', 0, 0, 1, 1);
insert into sys.functions values (1224, 'ucase', 'toUpper', 'str', 0, 1, false, false, false, 2000, true);
insert into sys.args values (11968, 1224, 'res_0', 'varchar', 0, 0, 0, 0);
insert into sys.args values (11969, 1224, 'arg_1', 'varchar', 0, 0, 1, 1);
insert into sys.functions values (1225, 'lower', 'toLower', 'str', 0, 1, false, false, false, 2000, true);
insert into sys.args values (11970, 1225, 'res_0', 'varchar', 0, 0, 0, 0);
insert into sys.args values (11971, 1225, 'arg_1', 'varchar', 0, 0, 1, 1);
insert into sys.functions values (1226, 'lcase', 'toLower', 'str', 0, 1, false, false, false, 2000, true);
insert into sys.args values (11972, 1226, 'res_0', 'varchar', 0, 0, 0, 0);
insert into sys.args values (11973, 1226, 'arg_1', 'varchar', 0, 0, 1, 1);
insert into sys.functions values (1227, 'trim', 'trim', 'str', 0, 1, false, false, false, 2000, true);
insert into sys.args values (11974, 1227, 'res_0', 'varchar', 0, 0, 0, 0);
insert into sys.args values (11975, 1227, 'arg_1', 'varchar', 0, 0, 1, 1);
insert into sys.functions values (1228, 'trim', 'trim', 'str', 0, 1, false, false, false, 2000, true);
insert into sys.args values (11976, 1228, 'res_0', 'varchar', 0, 0, 0, 0);
insert into sys.args values (11977, 1228, 'arg_1', 'varchar', 0, 0, 1, 1);
insert into sys.args values (11978, 1228, 'arg_2', 'varchar', 0, 0, 1, 2);
insert into sys.functions values (1229, 'ltrim', 'ltrim', 'str', 0, 1, false, false, false, 2000, true);
insert into sys.args values (11979, 1229, 'res_0', 'varchar', 0, 0, 0, 0);
insert into sys.args values (11980, 1229, 'arg_1', 'varchar', 0, 0, 1, 1);
insert into sys.functions values (1230, 'ltrim', 'ltrim', 'str', 0, 1, false, false, false, 2000, true);
insert into sys.args values (11981, 1230, 'res_0', 'varchar', 0, 0, 0, 0);
insert into sys.args values (11982, 1230, 'arg_1', 'varchar', 0, 0, 1, 1);
insert into sys.args values (11983, 1230, 'arg_2', 'varchar', 0, 0, 1, 2);
insert into sys.functions values (1231, 'rtrim', 'rtrim', 'str', 0, 1, false, false, false, 2000, true);
insert into sys.args values (11984, 1231, 'res_0', 'varchar', 0, 0, 0, 0);
insert into sys.args values (11985, 1231, 'arg_1', 'varchar', 0, 0, 1, 1);
insert into sys.functions values (1232, 'rtrim', 'rtrim', 'str', 0, 1, false, false, false, 2000, true);
insert into sys.args values (11986, 1232, 'res_0', 'varchar', 0, 0, 0, 0);
insert into sys.args values (11987, 1232, 'arg_1', 'varchar', 0, 0, 1, 1);
insert into sys.args values (11988, 1232, 'arg_2', 'varchar', 0, 0, 1, 2);
insert into sys.functions values (1233, 'lpad', 'lpad', 'str', 0, 1, false, false, false, 2000, true);
insert into sys.args values (11989, 1233, 'res_0', 'varchar', 0, 0, 0, 0);
insert into sys.args values (11990, 1233, 'arg_1', 'varchar', 0, 0, 1, 1);
insert into sys.args values (11991, 1233, 'arg_2', 'int', 32, 0, 1, 2);
insert into sys.functions values (1234, 'lpad', 'lpad', 'str', 0, 1, false, false, false, 2000, true);
insert into sys.args values (11992, 1234, 'res_0', 'varchar', 0, 0, 0, 0);
insert into sys.args values (11993, 1234, 'arg_1', 'varchar', 0, 0, 1, 1);
insert into sys.args values (11994, 1234, 'arg_2', 'int', 32, 0, 1, 2);
insert into sys.args values (11995, 1234, 'arg_3', 'varchar', 0, 0, 1, 3);
insert into sys.functions values (1235, 'rpad', 'rpad', 'str', 0, 1, false, false, false, 2000, true);
insert into sys.args values (11996, 1235, 'res_0', 'varchar', 0, 0, 0, 0);
insert into sys.args values (11997, 1235, 'arg_1', 'varchar', 0, 0, 1, 1);
insert into sys.args values (11998, 1235, 'arg_2', 'int', 32, 0, 1, 2);
insert into sys.functions values (1236, 'rpad', 'rpad', 'str', 0, 1, false, false, false, 2000, true);
insert into sys.args values (11999, 1236, 'res_0', 'varchar', 0, 0, 0, 0);
insert into sys.args values (12000, 1236, 'arg_1', 'varchar', 0, 0, 1, 1);
insert into sys.args values (12001, 1236, 'arg_2', 'int', 32, 0, 1, 2);
insert into sys.args values (12002, 1236, 'arg_3', 'varchar', 0, 0, 1, 3);
insert into sys.functions values (1237, 'insert', 'insert', 'str', 0, 1, false, false, false, 2000, true);
insert into sys.args values (12003, 1237, 'res_0', 'varchar', 0, 0, 0, 0);
insert into sys.args values (12004, 1237, 'arg_1', 'varchar', 0, 0, 1, 1);
insert into sys.args values (12005, 1237, 'arg_2', 'int', 32, 0, 1, 2);
insert into sys.args values (12006, 1237, 'arg_3', 'int', 32, 0, 1, 3);
insert into sys.args values (12007, 1237, 'arg_4', 'varchar', 0, 0, 1, 4);
insert into sys.functions values (1238, 'replace', 'replace', 'str', 0, 1, false, false, false, 2000, true);
insert into sys.args values (12008, 1238, 'res_0', 'varchar', 0, 0, 0, 0);
insert into sys.args values (12009, 1238, 'arg_1', 'varchar', 0, 0, 1, 1);
insert into sys.args values (12010, 1238, 'arg_2', 'varchar', 0, 0, 1, 2);
insert into sys.args values (12011, 1238, 'arg_3', 'varchar', 0, 0, 1, 3);
insert into sys.functions values (1239, 'repeat', 'repeat', 'str', 0, 1, false, false, false, 2000, true);
insert into sys.args values (12012, 1239, 'res_0', 'varchar', 0, 0, 0, 0);
insert into sys.args values (12013, 1239, 'arg_1', 'varchar', 0, 0, 1, 1);
insert into sys.args values (12014, 1239, 'arg_2', 'int', 32, 0, 1, 2);
insert into sys.functions values (1240, 'space', 'space', 'str', 0, 1, false, false, false, 2000, true);
insert into sys.args values (12015, 1240, 'res_0', 'varchar', 0, 0, 0, 0);
insert into sys.args values (12016, 1240, 'arg_1', 'int', 32, 0, 1, 1);
insert into sys.functions values (1241, 'char_length', 'length', 'str', 0, 1, false, false, false, 2000, true);
insert into sys.args values (12017, 1241, 'res_0', 'int', 32, 0, 0, 0);
insert into sys.args values (12018, 1241, 'arg_1', 'varchar', 0, 0, 1, 1);
insert into sys.functions values (1242, 'character_length', 'length', 'str', 0, 1, false, false, false, 2000, true);
insert into sys.args values (12019, 1242, 'res_0', 'int', 32, 0, 0, 0);
insert into sys.args values (12020, 1242, 'arg_1', 'varchar', 0, 0, 1, 1);
insert into sys.functions values (1243, 'octet_length', 'nbytes', 'str', 0, 1, false, false, false, 2000, true);
insert into sys.args values (12021, 1243, 'res_0', 'int', 32, 0, 0, 0);
insert into sys.args values (12022, 1243, 'arg_1', 'varchar', 0, 0, 1, 1);
insert into sys.functions values (1244, 'soundex', 'soundex', 'txtsim', 0, 1, false, false, false, 2000, true);
insert into sys.args values (12023, 1244, 'res_0', 'varchar', 0, 0, 0, 0);
insert into sys.args values (12024, 1244, 'arg_1', 'varchar', 0, 0, 1, 1);
insert into sys.functions values (1245, 'difference', 'stringdiff', 'txtsim', 0, 1, false, false, false, 2000, true);
insert into sys.args values (12025, 1245, 'res_0', 'int', 32, 0, 0, 0);
insert into sys.args values (12026, 1245, 'arg_1', 'varchar', 0, 0, 1, 1);
insert into sys.args values (12027, 1245, 'arg_2', 'varchar', 0, 0, 1, 2);
insert into sys.functions values (1246, 'editdistance', 'editdistance', 'txtsim', 0, 1, false, false, false, 2000, true);
insert into sys.args values (12028, 1246, 'res_0', 'int', 32, 0, 0, 0);
insert into sys.args values (12029, 1246, 'arg_1', 'varchar', 0, 0, 1, 1);
insert into sys.args values (12030, 1246, 'arg_2', 'varchar', 0, 0, 1, 2);
insert into sys.functions values (1247, 'editdistance2', 'editdistance2', 'txtsim', 0, 1, false, false, false, 2000, true);
insert into sys.args values (12031, 1247, 'res_0', 'int', 32, 0, 0, 0);
insert into sys.args values (12032, 1247, 'arg_1', 'varchar', 0, 0, 1, 1);
insert into sys.args values (12033, 1247, 'arg_2', 'varchar', 0, 0, 1, 2);
insert into sys.functions values (1248, 'similarity', 'similarity', 'txtsim', 0, 1, false, false, false, 2000, true);
insert into sys.args values (12034, 1248, 'res_0', 'double', 53, 0, 0, 0);
insert into sys.args values (12035, 1248, 'arg_1', 'varchar', 0, 0, 1, 1);
insert into sys.args values (12036, 1248, 'arg_2', 'varchar', 0, 0, 1, 2);
insert into sys.functions values (1249, 'qgramnormalize', 'qgramnormalize', 'txtsim', 0, 1, false, false, false, 2000, true);
insert into sys.args values (12037, 1249, 'res_0', 'varchar', 0, 0, 0, 0);
insert into sys.args values (12038, 1249, 'arg_1', 'varchar', 0, 0, 1, 1);
insert into sys.functions values (1250, 'levenshtein', 'levenshtein', 'txtsim', 0, 1, false, false, false, 2000, true);
insert into sys.args values (12039, 1250, 'res_0', 'int', 32, 0, 0, 0);
insert into sys.args values (12040, 1250, 'arg_1', 'varchar', 0, 0, 1, 1);
insert into sys.args values (12041, 1250, 'arg_2', 'varchar', 0, 0, 1, 2);
insert into sys.functions values (1251, 'levenshtein', 'levenshtein', 'txtsim', 0, 1, false, false, false, 2000, true);
insert into sys.args values (12042, 1251, 'res_0', 'int', 32, 0, 0, 0);
insert into sys.args values (12043, 1251, 'arg_1', 'varchar', 0, 0, 1, 1);
insert into sys.args values (12044, 1251, 'arg_2', 'varchar', 0, 0, 1, 2);
insert into sys.args values (12045, 1251, 'arg_3', 'int', 32, 0, 1, 3);
insert into sys.args values (12046, 1251, 'arg_4', 'int', 32, 0, 1, 4);
insert into sys.args values (12047, 1251, 'arg_5', 'int', 32, 0, 1, 5);
insert into sys.functions values (1252, 'index', 'index', 'calc', 0, 1, false, false, false, 2000, true);
insert into sys.args values (12048, 1252, 'res_0', 'tinyint', 8, 0, 0, 0);
insert into sys.args values (12049, 1252, 'arg_1', 'clob', 0, 0, 1, 1);
insert into sys.args values (12050, 1252, 'arg_2', 'boolean', 1, 0, 1, 2);
insert into sys.functions values (1253, 'index', 'index', 'calc', 0, 1, false, false, false, 2000, true);
insert into sys.args values (12051, 1253, 'res_0', 'smallint', 16, 0, 0, 0);
insert into sys.args values (12052, 1253, 'arg_1', 'clob', 0, 0, 1, 1);
insert into sys.args values (12053, 1253, 'arg_2', 'boolean', 1, 0, 1, 2);
insert into sys.functions values (1254, 'index', 'index', 'calc', 0, 1, false, false, false, 2000, true);
insert into sys.args values (12054, 1254, 'res_0', 'int', 32, 0, 0, 0);
insert into sys.args values (12055, 1254, 'arg_1', 'clob', 0, 0, 1, 1);
insert into sys.args values (12056, 1254, 'arg_2', 'boolean', 1, 0, 1, 2);
insert into sys.functions values (1255, 'strings', 'strings', 'calc', 0, 1, false, false, false, 2000, true);
insert into sys.args values (12057, 1255, 'res_0', 'clob', 0, 0, 0, 0);
insert into sys.args values (12058, 1255, 'arg_1', 'clob', 0, 0, 1, 1);
insert into sys.functions values (1256, 'locate', 'locate', 'str', 0, 1, false, false, false, 2000, true);
insert into sys.args values (12059, 1256, 'res_0', 'int', 32, 0, 0, 0);
insert into sys.args values (12060, 1256, 'arg_1', 'clob', 0, 0, 1, 1);
insert into sys.args values (12061, 1256, 'arg_2', 'clob', 0, 0, 1, 2);
insert into sys.functions values (1257, 'locate', 'locate', 'str', 0, 1, false, false, false, 2000, true);
insert into sys.args values (12062, 1257, 'res_0', 'int', 32, 0, 0, 0);
insert into sys.args values (12063, 1257, 'arg_1', 'clob', 0, 0, 1, 1);
insert into sys.args values (12064, 1257, 'arg_2', 'clob', 0, 0, 1, 2);
insert into sys.args values (12065, 1257, 'arg_3', 'int', 32, 0, 1, 3);
insert into sys.functions values (1258, 'charindex', 'locate', 'str', 0, 1, false, false, false, 2000, true);
insert into sys.args values (12066, 1258, 'res_0', 'int', 32, 0, 0, 0);
insert into sys.args values (12067, 1258, 'arg_1', 'clob', 0, 0, 1, 1);
insert into sys.args values (12068, 1258, 'arg_2', 'clob', 0, 0, 1, 2);
insert into sys.functions values (1259, 'charindex', 'locate', 'str', 0, 1, false, false, false, 2000, true);
insert into sys.args values (12069, 1259, 'res_0', 'int', 32, 0, 0, 0);
insert into sys.args values (12070, 1259, 'arg_1', 'clob', 0, 0, 1, 1);
insert into sys.args values (12071, 1259, 'arg_2', 'clob', 0, 0, 1, 2);
insert into sys.args values (12072, 1259, 'arg_3', 'int', 32, 0, 1, 3);
insert into sys.functions values (1260, 'splitpart', 'splitpart', 'str', 0, 1, false, false, false, 2000, true);
insert into sys.args values (12073, 1260, 'res_0', 'clob', 0, 0, 0, 0);
insert into sys.args values (12074, 1260, 'arg_1', 'clob', 0, 0, 1, 1);
insert into sys.args values (12075, 1260, 'arg_2', 'clob', 0, 0, 1, 2);
insert into sys.args values (12076, 1260, 'arg_3', 'int', 32, 0, 1, 3);
insert into sys.functions values (1261, 'substring', 'substring', 'str', 0, 1, false, false, false, 2000, true);
insert into sys.args values (12077, 1261, 'res_0', 'clob', 0, 0, 0, 0);
insert into sys.args values (12078, 1261, 'arg_1', 'clob', 0, 0, 1, 1);
insert into sys.args values (12079, 1261, 'arg_2', 'int', 32, 0, 1, 2);
insert into sys.functions values (1262, 'substring', 'substring', 'str', 0, 1, false, false, false, 2000, true);
insert into sys.args values (12080, 1262, 'res_0', 'clob', 0, 0, 0, 0);
insert into sys.args values (12081, 1262, 'arg_1', 'clob', 0, 0, 1, 1);
insert into sys.args values (12082, 1262, 'arg_2', 'int', 32, 0, 1, 2);
insert into sys.args values (12083, 1262, 'arg_3', 'int', 32, 0, 1, 3);
insert into sys.functions values (1263, 'substr', 'substring', 'str', 0, 1, false, false, false, 2000, true);
insert into sys.args values (12084, 1263, 'res_0', 'clob', 0, 0, 0, 0);
insert into sys.args values (12085, 1263, 'arg_1', 'clob', 0, 0, 1, 1);
insert into sys.args values (12086, 1263, 'arg_2', 'int', 32, 0, 1, 2);
insert into sys.functions values (1264, 'substr', 'substring', 'str', 0, 1, false, false, false, 2000, true);
insert into sys.args values (12087, 1264, 'res_0', 'clob', 0, 0, 0, 0);
insert into sys.args values (12088, 1264, 'arg_1', 'clob', 0, 0, 1, 1);
insert into sys.args values (12089, 1264, 'arg_2', 'int', 32, 0, 1, 2);
insert into sys.args values (12090, 1264, 'arg_3', 'int', 32, 0, 1, 3);
insert into sys.functions values (1265, 'not_like', 'not_like', 'algebra', 0, 1, false, false, false, 2000, true);
insert into sys.args values (12091, 1265, 'res_0', 'boolean', 1, 0, 0, 0);
insert into sys.args values (12092, 1265, 'arg_1', 'clob', 0, 0, 1, 1);
insert into sys.args values (12093, 1265, 'arg_2', 'clob', 0, 0, 1, 2);
insert into sys.functions values (1266, 'not_like', 'not_like', 'algebra', 0, 1, false, false, false, 2000, true);
insert into sys.args values (12094, 1266, 'res_0', 'boolean', 1, 0, 0, 0);
insert into sys.args values (12095, 1266, 'arg_1', 'clob', 0, 0, 1, 1);
insert into sys.args values (12096, 1266, 'arg_2', 'clob', 0, 0, 1, 2);
insert into sys.args values (12097, 1266, 'arg_3', 'clob', 0, 0, 1, 3);
insert into sys.functions values (1267, 'not_ilike', 'not_ilike', 'algebra', 0, 1, false, false, false, 2000, true);
insert into sys.args values (12098, 1267, 'res_0', 'boolean', 1, 0, 0, 0);
insert into sys.args values (12099, 1267, 'arg_1', 'clob', 0, 0, 1, 1);
insert into sys.args values (12100, 1267, 'arg_2', 'clob', 0, 0, 1, 2);
insert into sys.functions values (1268, 'not_ilike', 'not_ilike', 'algebra', 0, 1, false, false, false, 2000, true);
insert into sys.args values (12101, 1268, 'res_0', 'boolean', 1, 0, 0, 0);
insert into sys.args values (12102, 1268, 'arg_1', 'clob', 0, 0, 1, 1);
insert into sys.args values (12103, 1268, 'arg_2', 'clob', 0, 0, 1, 2);
insert into sys.args values (12104, 1268, 'arg_3', 'clob', 0, 0, 1, 3);
insert into sys.functions values (1269, 'patindex', 'patindex', 'pcre', 0, 1, false, false, false, 2000, true);
insert into sys.args values (12105, 1269, 'res_0', 'int', 32, 0, 0, 0);
insert into sys.args values (12106, 1269, 'arg_1', 'clob', 0, 0, 1, 1);
insert into sys.args values (12107, 1269, 'arg_2', 'clob', 0, 0, 1, 2);
insert into sys.functions values (1270, 'truncate', 'stringleft', 'str', 0, 1, false, false, false, 2000, true);
insert into sys.args values (12108, 1270, 'res_0', 'clob', 0, 0, 0, 0);
insert into sys.args values (12109, 1270, 'arg_1', 'clob', 0, 0, 1, 1);
insert into sys.args values (12110, 1270, 'arg_2', 'int', 32, 0, 1, 2);
insert into sys.functions values (1271, 'concat', '+', 'calc', 0, 1, false, false, false, 2000, true);
insert into sys.args values (12111, 1271, 'res_0', 'clob', 0, 0, 0, 0);
insert into sys.args values (12112, 1271, 'arg_1', 'clob', 0, 0, 1, 1);
insert into sys.args values (12113, 1271, 'arg_2', 'clob', 0, 0, 1, 2);
insert into sys.functions values (1272, 'ascii', 'ascii', 'str', 0, 1, false, false, false, 2000, true);
insert into sys.args values (12114, 1272, 'res_0', 'int', 32, 0, 0, 0);
insert into sys.args values (12115, 1272, 'arg_1', 'clob', 0, 0, 1, 1);
insert into sys.functions values (1273, 'code', 'unicode', 'str', 0, 1, false, false, false, 2000, true);
insert into sys.args values (12116, 1273, 'res_0', 'clob', 0, 0, 0, 0);
insert into sys.args values (12117, 1273, 'arg_1', 'int', 32, 0, 1, 1);
insert into sys.functions values (1274, 'length', 'length', 'str', 0, 1, false, false, false, 2000, true);
insert into sys.args values (12118, 1274, 'res_0', 'int', 32, 0, 0, 0);
insert into sys.args values (12119, 1274, 'arg_1', 'clob', 0, 0, 1, 1);
insert into sys.functions values (1275, 'right', 'stringright', 'str', 0, 1, false, false, false, 2000, true);
insert into sys.args values (12120, 1275, 'res_0', 'clob', 0, 0, 0, 0);
insert into sys.args values (12121, 1275, 'arg_1', 'clob', 0, 0, 1, 1);
insert into sys.args values (12122, 1275, 'arg_2', 'int', 32, 0, 1, 2);
insert into sys.functions values (1276, 'left', 'stringleft', 'str', 0, 1, false, false, false, 2000, true);
insert into sys.args values (12123, 1276, 'res_0', 'clob', 0, 0, 0, 0);
insert into sys.args values (12124, 1276, 'arg_1', 'clob', 0, 0, 1, 1);
insert into sys.args values (12125, 1276, 'arg_2', 'int', 32, 0, 1, 2);
insert into sys.functions values (1277, 'upper', 'toUpper', 'str', 0, 1, false, false, false, 2000, true);
insert into sys.args values (12126, 1277, 'res_0', 'clob', 0, 0, 0, 0);
insert into sys.args values (12127, 1277, 'arg_1', 'clob', 0, 0, 1, 1);
insert into sys.functions values (1278, 'ucase', 'toUpper', 'str', 0, 1, false, false, false, 2000, true);
insert into sys.args values (12128, 1278, 'res_0', 'clob', 0, 0, 0, 0);
insert into sys.args values (12129, 1278, 'arg_1', 'clob', 0, 0, 1, 1);
insert into sys.functions values (1279, 'lower', 'toLower', 'str', 0, 1, false, false, false, 2000, true);
insert into sys.args values (12130, 1279, 'res_0', 'clob', 0, 0, 0, 0);
insert into sys.args values (12131, 1279, 'arg_1', 'clob', 0, 0, 1, 1);
insert into sys.functions values (1280, 'lcase', 'toLower', 'str', 0, 1, false, false, false, 2000, true);
insert into sys.args values (12132, 1280, 'res_0', 'clob', 0, 0, 0, 0);
insert into sys.args values (12133, 1280, 'arg_1', 'clob', 0, 0, 1, 1);
insert into sys.functions values (1281, 'trim', 'trim', 'str', 0, 1, false, false, false, 2000, true);
insert into sys.args values (12134, 1281, 'res_0', 'clob', 0, 0, 0, 0);
insert into sys.args values (12135, 1281, 'arg_1', 'clob', 0, 0, 1, 1);
insert into sys.functions values (1282, 'trim', 'trim', 'str', 0, 1, false, false, false, 2000, true);
insert into sys.args values (12136, 1282, 'res_0', 'clob', 0, 0, 0, 0);
insert into sys.args values (12137, 1282, 'arg_1', 'clob', 0, 0, 1, 1);
insert into sys.args values (12138, 1282, 'arg_2', 'clob', 0, 0, 1, 2);
insert into sys.functions values (1283, 'ltrim', 'ltrim', 'str', 0, 1, false, false, false, 2000, true);
insert into sys.args values (12139, 1283, 'res_0', 'clob', 0, 0, 0, 0);
insert into sys.args values (12140, 1283, 'arg_1', 'clob', 0, 0, 1, 1);
insert into sys.functions values (1284, 'ltrim', 'ltrim', 'str', 0, 1, false, false, false, 2000, true);
insert into sys.args values (12141, 1284, 'res_0', 'clob', 0, 0, 0, 0);
insert into sys.args values (12142, 1284, 'arg_1', 'clob', 0, 0, 1, 1);
insert into sys.args values (12143, 1284, 'arg_2', 'clob', 0, 0, 1, 2);
insert into sys.functions values (1285, 'rtrim', 'rtrim', 'str', 0, 1, false, false, false, 2000, true);
insert into sys.args values (12144, 1285, 'res_0', 'clob', 0, 0, 0, 0);
insert into sys.args values (12145, 1285, 'arg_1', 'clob', 0, 0, 1, 1);
insert into sys.functions values (1286, 'rtrim', 'rtrim', 'str', 0, 1, false, false, false, 2000, true);
insert into sys.args values (12146, 1286, 'res_0', 'clob', 0, 0, 0, 0);
insert into sys.args values (12147, 1286, 'arg_1', 'clob', 0, 0, 1, 1);
insert into sys.args values (12148, 1286, 'arg_2', 'clob', 0, 0, 1, 2);
insert into sys.functions values (1287, 'lpad', 'lpad', 'str', 0, 1, false, false, false, 2000, true);
insert into sys.args values (12149, 1287, 'res_0', 'clob', 0, 0, 0, 0);
insert into sys.args values (12150, 1287, 'arg_1', 'clob', 0, 0, 1, 1);
insert into sys.args values (12151, 1287, 'arg_2', 'int', 32, 0, 1, 2);
insert into sys.functions values (1288, 'lpad', 'lpad', 'str', 0, 1, false, false, false, 2000, true);
insert into sys.args values (12152, 1288, 'res_0', 'clob', 0, 0, 0, 0);
insert into sys.args values (12153, 1288, 'arg_1', 'clob', 0, 0, 1, 1);
insert into sys.args values (12154, 1288, 'arg_2', 'int', 32, 0, 1, 2);
insert into sys.args values (12155, 1288, 'arg_3', 'clob', 0, 0, 1, 3);
insert into sys.functions values (1289, 'rpad', 'rpad', 'str', 0, 1, false, false, false, 2000, true);
insert into sys.args values (12156, 1289, 'res_0', 'clob', 0, 0, 0, 0);
insert into sys.args values (12157, 1289, 'arg_1', 'clob', 0, 0, 1, 1);
insert into sys.args values (12158, 1289, 'arg_2', 'int', 32, 0, 1, 2);
insert into sys.functions values (1290, 'rpad', 'rpad', 'str', 0, 1, false, false, false, 2000, true);
insert into sys.args values (12159, 1290, 'res_0', 'clob', 0, 0, 0, 0);
insert into sys.args values (12160, 1290, 'arg_1', 'clob', 0, 0, 1, 1);
insert into sys.args values (12161, 1290, 'arg_2', 'int', 32, 0, 1, 2);
insert into sys.args values (12162, 1290, 'arg_3', 'clob', 0, 0, 1, 3);
insert into sys.functions values (1291, 'insert', 'insert', 'str', 0, 1, false, false, false, 2000, true);
insert into sys.args values (12163, 1291, 'res_0', 'clob', 0, 0, 0, 0);
insert into sys.args values (12164, 1291, 'arg_1', 'clob', 0, 0, 1, 1);
insert into sys.args values (12165, 1291, 'arg_2', 'int', 32, 0, 1, 2);
insert into sys.args values (12166, 1291, 'arg_3', 'int', 32, 0, 1, 3);
insert into sys.args values (12167, 1291, 'arg_4', 'clob', 0, 0, 1, 4);
insert into sys.functions values (1292, 'replace', 'replace', 'str', 0, 1, false, false, false, 2000, true);
insert into sys.args values (12168, 1292, 'res_0', 'clob', 0, 0, 0, 0);
insert into sys.args values (12169, 1292, 'arg_1', 'clob', 0, 0, 1, 1);
insert into sys.args values (12170, 1292, 'arg_2', 'clob', 0, 0, 1, 2);
insert into sys.args values (12171, 1292, 'arg_3', 'clob', 0, 0, 1, 3);
insert into sys.functions values (1293, 'repeat', 'repeat', 'str', 0, 1, false, false, false, 2000, true);
insert into sys.args values (12172, 1293, 'res_0', 'clob', 0, 0, 0, 0);
insert into sys.args values (12173, 1293, 'arg_1', 'clob', 0, 0, 1, 1);
insert into sys.args values (12174, 1293, 'arg_2', 'int', 32, 0, 1, 2);
insert into sys.functions values (1294, 'space', 'space', 'str', 0, 1, false, false, false, 2000, true);
insert into sys.args values (12175, 1294, 'res_0', 'clob', 0, 0, 0, 0);
insert into sys.args values (12176, 1294, 'arg_1', 'int', 32, 0, 1, 1);
insert into sys.functions values (1295, 'char_length', 'length', 'str', 0, 1, false, false, false, 2000, true);
insert into sys.args values (12177, 1295, 'res_0', 'int', 32, 0, 0, 0);
insert into sys.args values (12178, 1295, 'arg_1', 'clob', 0, 0, 1, 1);
insert into sys.functions values (1296, 'character_length', 'length', 'str', 0, 1, false, false, false, 2000, true);
insert into sys.args values (12179, 1296, 'res_0', 'int', 32, 0, 0, 0);
insert into sys.args values (12180, 1296, 'arg_1', 'clob', 0, 0, 1, 1);
insert into sys.functions values (1297, 'octet_length', 'nbytes', 'str', 0, 1, false, false, false, 2000, true);
insert into sys.args values (12181, 1297, 'res_0', 'int', 32, 0, 0, 0);
insert into sys.args values (12182, 1297, 'arg_1', 'clob', 0, 0, 1, 1);
insert into sys.functions values (1298, 'soundex', 'soundex', 'txtsim', 0, 1, false, false, false, 2000, true);
insert into sys.args values (12183, 1298, 'res_0', 'clob', 0, 0, 0, 0);
insert into sys.args values (12184, 1298, 'arg_1', 'clob', 0, 0, 1, 1);
insert into sys.functions values (1299, 'difference', 'stringdiff', 'txtsim', 0, 1, false, false, false, 2000, true);
insert into sys.args values (12185, 1299, 'res_0', 'int', 32, 0, 0, 0);
insert into sys.args values (12186, 1299, 'arg_1', 'clob', 0, 0, 1, 1);
insert into sys.args values (12187, 1299, 'arg_2', 'clob', 0, 0, 1, 2);
insert into sys.functions values (1300, 'editdistance', 'editdistance', 'txtsim', 0, 1, false, false, false, 2000, true);
insert into sys.args values (12188, 1300, 'res_0', 'int', 32, 0, 0, 0);
insert into sys.args values (12189, 1300, 'arg_1', 'clob', 0, 0, 1, 1);
insert into sys.args values (12190, 1300, 'arg_2', 'clob', 0, 0, 1, 2);
insert into sys.functions values (1301, 'editdistance2', 'editdistance2', 'txtsim', 0, 1, false, false, false, 2000, true);
insert into sys.args values (12191, 1301, 'res_0', 'int', 32, 0, 0, 0);
insert into sys.args values (12192, 1301, 'arg_1', 'clob', 0, 0, 1, 1);
insert into sys.args values (12193, 1301, 'arg_2', 'clob', 0, 0, 1, 2);
insert into sys.functions values (1302, 'similarity', 'similarity', 'txtsim', 0, 1, false, false, false, 2000, true);
insert into sys.args values (12194, 1302, 'res_0', 'double', 53, 0, 0, 0);
insert into sys.args values (12195, 1302, 'arg_1', 'clob', 0, 0, 1, 1);
insert into sys.args values (12196, 1302, 'arg_2', 'clob', 0, 0, 1, 2);
insert into sys.functions values (1303, 'qgramnormalize', 'qgramnormalize', 'txtsim', 0, 1, false, false, false, 2000, true);
insert into sys.args values (12197, 1303, 'res_0', 'clob', 0, 0, 0, 0);
insert into sys.args values (12198, 1303, 'arg_1', 'clob', 0, 0, 1, 1);
insert into sys.functions values (1304, 'levenshtein', 'levenshtein', 'txtsim', 0, 1, false, false, false, 2000, true);
insert into sys.args values (12199, 1304, 'res_0', 'int', 32, 0, 0, 0);
insert into sys.args values (12200, 1304, 'arg_1', 'clob', 0, 0, 1, 1);
insert into sys.args values (12201, 1304, 'arg_2', 'clob', 0, 0, 1, 2);
insert into sys.functions values (1305, 'levenshtein', 'levenshtein', 'txtsim', 0, 1, false, false, false, 2000, true);
insert into sys.args values (12202, 1305, 'res_0', 'int', 32, 0, 0, 0);
insert into sys.args values (12203, 1305, 'arg_1', 'clob', 0, 0, 1, 1);
insert into sys.args values (12204, 1305, 'arg_2', 'clob', 0, 0, 1, 2);
insert into sys.args values (12205, 1305, 'arg_3', 'int', 32, 0, 1, 3);
insert into sys.args values (12206, 1305, 'arg_4', 'int', 32, 0, 1, 4);
insert into sys.args values (12207, 1305, 'arg_5', 'int', 32, 0, 1, 5);
insert into sys.functions values (1306, 'copyfrom', 'copy_from', 'sql', 0, 5, false, true, false, 2000, true);
insert into sys.args values (12208, 1306, 'res_0', 'table', 0, 0, 0, 0);
insert into sys.args values (12209, 1306, 'arg_1', 'ptr', 0, 0, 1, 1);
insert into sys.args values (12210, 1306, 'arg_2', 'varchar', 0, 0, 1, 2);
insert into sys.args values (12211, 1306, 'arg_3', 'varchar', 0, 0, 1, 3);
insert into sys.args values (12212, 1306, 'arg_4', 'varchar', 0, 0, 1, 4);
insert into sys.args values (12213, 1306, 'arg_5', 'varchar', 0, 0, 1, 5);
insert into sys.args values (12214, 1306, 'arg_6', 'varchar', 0, 0, 1, 6);
insert into sys.args values (12215, 1306, 'arg_7', 'bigint', 64, 0, 1, 7);
insert into sys.args values (12216, 1306, 'arg_8', 'bigint', 64, 0, 1, 8);
insert into sys.args values (12217, 1306, 'arg_9', 'int', 32, 0, 1, 9);
insert into sys.args values (12218, 1306, 'arg_10', 'int', 32, 0, 1, 10);
insert into sys.args values (12219, 1306, 'arg_11', 'varchar', 0, 0, 1, 11);
insert into sys.args values (12220, 1306, 'arg_12', 'int', 32, 0, 1, 12);
insert into sys.functions values (1307, 'copyfrom', 'importTable', 'sql', 0, 5, false, true, false, 2000, true);
insert into sys.args values (12221, 1307, 'res_0', 'table', 0, 0, 0, 0);
insert into sys.args values (12222, 1307, 'arg_1', 'varchar', 0, 0, 1, 1);
insert into sys.args values (12223, 1307, 'arg_2', 'varchar', 0, 0, 1, 2);
insert into sys.args values (12224, 1307, 'arg_3', 'int', 32, 0, 1, 3);
insert into sys.functions values (1308, 'sys_update_schemas', 'update_schemas', 'sql', 0, 2, false, false, false, 2000, true);
insert into sys.functions values (1309, 'sys_update_tables', 'update_tables', 'sql', 0, 2, false, false, false, 2000, true);
insert into sys.functions values (61, 'not_unique', 'not_unique', 'sql', 0, 3, false, false, false, 2000, true);
insert into sys.args values (12225, 61, 'res', 'boolean', 1, 0, 0, 0);
insert into sys.args values (12226, 61, 'arg', 'oid', 63, 0, 1, 1);
insert into sys.functions values (74, 'zero_or_one', 'zero_or_one', 'sql', 0, 3, false, false, false, 2000, true);
insert into sys.args values (12227, 74, 'res', 'any', 0, 0, 0, 0);
insert into sys.args values (12228, 74, 'arg', 'any', 0, 0, 1, 1);
insert into sys.functions values (75, 'all', 'all', 'sql', 0, 3, false, false, false, 2000, true);
insert into sys.args values (12229, 75, 'res', 'any', 0, 0, 0, 0);
insert into sys.args values (12230, 75, 'arg', 'any', 0, 0, 1, 1);
insert into sys.functions values (76, 'null', 'null', 'sql', 0, 3, false, false, false, 2000, true);
insert into sys.args values (12231, 76, 'res', 'boolean', 1, 0, 0, 0);
insert into sys.args values (12232, 76, 'arg', 'any', 0, 0, 1, 1);
insert into sys.functions values (79, 'anyequal', 'anyequal', 'aggr', 0, 3, false, false, false, 2000, true);
insert into sys.args values (12233, 79, 'res', 'boolean', 1, 0, 0, 0);
insert into sys.args values (12234, 79, 'arg', 'any', 0, 0, 1, 1);
insert into sys.functions values (80, 'allnotequal', 'allnotequal', 'aggr', 0, 3, false, false, false, 2000, true);
insert into sys.args values (12235, 80, 'res', 'boolean', 1, 0, 0, 0);
insert into sys.args values (12236, 80, 'arg', 'any', 0, 0, 1, 1);
insert into sys.functions values (83, 'exist', 'exist', 'aggr', 0, 3, false, false, false, 2000, true);
insert into sys.args values (12237, 83, 'res', 'boolean', 1, 0, 0, 0);
insert into sys.args values (12238, 83, 'arg', 'any', 0, 0, 1, 1);
insert into sys.functions values (84, 'not_exist', 'not_exist', 'aggr', 0, 3, false, false, false, 2000, true);
insert into sys.args values (12239, 84, 'res', 'boolean', 1, 0, 0, 0);
insert into sys.args values (12240, 84, 'arg', 'any', 0, 0, 1, 1);
insert into sys.functions values (91, 'min', 'min', 'aggr', 0, 3, false, false, false, 2000, true);
insert into sys.args values (12241, 91, 'res', 'any', 0, 0, 0, 0);
insert into sys.args values (12242, 91, 'arg', 'any', 0, 0, 1, 1);
insert into sys.functions values (92, 'max', 'max', 'aggr', 0, 3, false, false, false, 2000, true);
insert into sys.args values (12243, 92, 'res', 'any', 0, 0, 0, 0);
insert into sys.args values (12244, 92, 'arg', 'any', 0, 0, 1, 1);
insert into sys.functions values (98, 'sum', 'sum', 'aggr', 0, 3, false, false, false, 2000, true);
insert into sys.args values (12245, 98, 'res', 'bigint', 64, 0, 0, 0);
insert into sys.args values (12246, 98, 'arg', 'tinyint', 8, 0, 1, 1);
insert into sys.functions values (99, 'sum', 'sum', 'aggr', 0, 3, false, false, false, 2000, true);
insert into sys.args values (12247, 99, 'res', 'bigint', 64, 0, 0, 0);
insert into sys.args values (12248, 99, 'arg', 'smallint', 16, 0, 1, 1);
insert into sys.functions values (100, 'sum', 'sum', 'aggr', 0, 3, false, false, false, 2000, true);
insert into sys.args values (12249, 100, 'res', 'bigint', 64, 0, 0, 0);
insert into sys.args values (12250, 100, 'arg', 'int', 32, 0, 1, 1);
insert into sys.functions values (101, 'sum', 'sum', 'aggr', 0, 3, false, false, false, 2000, true);
insert into sys.args values (12251, 101, 'res', 'bigint', 64, 0, 0, 0);
insert into sys.args values (12252, 101, 'arg', 'bigint', 64, 0, 1, 1);
insert into sys.functions values (102, 'sum', 'sum', 'aggr', 0, 3, false, false, false, 2000, true);
insert into sys.args values (12253, 102, 'res', 'decimal', 18, 0, 0, 0);
insert into sys.args values (12254, 102, 'arg', 'decimal', 2, 0, 1, 1);
insert into sys.functions values (103, 'sum', 'sum', 'aggr', 0, 3, false, false, false, 2000, true);
insert into sys.args values (12255, 103, 'res', 'decimal', 18, 0, 0, 0);
insert into sys.args values (12256, 103, 'arg', 'decimal', 4, 0, 1, 1);
insert into sys.functions values (104, 'sum', 'sum', 'aggr', 0, 3, false, false, false, 2000, true);
insert into sys.args values (12257, 104, 'res', 'decimal', 18, 0, 0, 0);
insert into sys.args values (12258, 104, 'arg', 'decimal', 9, 0, 1, 1);
insert into sys.functions values (105, 'sum', 'sum', 'aggr', 0, 3, false, false, false, 2000, true);
insert into sys.args values (12259, 105, 'res', 'decimal', 18, 0, 0, 0);
insert into sys.args values (12260, 105, 'arg', 'decimal', 18, 0, 1, 1);
insert into sys.functions values (106, 'prod', 'prod', 'aggr', 0, 3, false, false, false, 2000, true);
insert into sys.args values (12261, 106, 'res', 'bigint', 64, 0, 0, 0);
insert into sys.args values (12262, 106, 'arg', 'tinyint', 8, 0, 1, 1);
insert into sys.functions values (107, 'prod', 'prod', 'aggr', 0, 3, false, false, false, 2000, true);
insert into sys.args values (12263, 107, 'res', 'bigint', 64, 0, 0, 0);
insert into sys.args values (12264, 107, 'arg', 'smallint', 16, 0, 1, 1);
insert into sys.functions values (108, 'prod', 'prod', 'aggr', 0, 3, false, false, false, 2000, true);
insert into sys.args values (12265, 108, 'res', 'bigint', 64, 0, 0, 0);
insert into sys.args values (12266, 108, 'arg', 'int', 32, 0, 1, 1);
insert into sys.functions values (109, 'prod', 'prod', 'aggr', 0, 3, false, false, false, 2000, true);
insert into sys.args values (12267, 109, 'res', 'bigint', 64, 0, 0, 0);
insert into sys.args values (12268, 109, 'arg', 'bigint', 64, 0, 1, 1);
insert into sys.functions values (121, 'sum', 'sum', 'aggr', 0, 3, false, false, false, 2000, true);
insert into sys.args values (12269, 121, 'res', 'real', 24, 0, 0, 0);
insert into sys.args values (12270, 121, 'arg', 'real', 24, 0, 1, 1);
insert into sys.functions values (122, 'prod', 'prod', 'aggr', 0, 3, false, false, false, 2000, true);
insert into sys.args values (12271, 122, 'res', 'real', 24, 0, 0, 0);
insert into sys.args values (12272, 122, 'arg', 'real', 24, 0, 1, 1);
insert into sys.functions values (123, 'sum', 'sum', 'aggr', 0, 3, false, false, false, 2000, true);
insert into sys.args values (12273, 123, 'res', 'double', 53, 0, 0, 0);
insert into sys.args values (12274, 123, 'arg', 'double', 53, 0, 1, 1);
insert into sys.functions values (124, 'prod', 'prod', 'aggr', 0, 3, false, false, false, 2000, true);
insert into sys.args values (12275, 124, 'res', 'double', 53, 0, 0, 0);
insert into sys.args values (12276, 124, 'arg', 'double', 53, 0, 1, 1);
insert into sys.functions values (125, 'sum', 'sum', 'aggr', 0, 3, false, false, false, 2000, true);
insert into sys.args values (12277, 125, 'res', 'month_interval', 32, 0, 0, 0);
insert into sys.args values (12278, 125, 'arg', 'month_interval', 32, 0, 1, 1);
insert into sys.functions values (126, 'sum', 'sum', 'aggr', 0, 3, false, false, false, 2000, true);
insert into sys.args values (12279, 126, 'res', 'sec_interval', 13, 0, 0, 0);
insert into sys.args values (12280, 126, 'arg', 'sec_interval', 13, 0, 1, 1);
insert into sys.functions values (127, 'avg', 'avg', 'aggr', 0, 3, false, false, false, 2000, true);
insert into sys.args values (12281, 127, 'res', 'double', 53, 0, 0, 0);
insert into sys.args values (12282, 127, 'arg', 'double', 53, 0, 1, 1);
insert into sys.functions values (128, 'avg', 'avg', 'aggr', 0, 3, false, false, false, 2000, true);
insert into sys.args values (12283, 128, 'res', 'double', 53, 0, 0, 0);
insert into sys.args values (12284, 128, 'arg', 'tinyint', 8, 0, 1, 1);
insert into sys.functions values (129, 'avg', 'avg', 'aggr', 0, 3, false, false, false, 2000, true);
insert into sys.args values (12285, 129, 'res', 'double', 53, 0, 0, 0);
insert into sys.args values (12286, 129, 'arg', 'smallint', 16, 0, 1, 1);
insert into sys.functions values (130, 'avg', 'avg', 'aggr', 0, 3, false, false, false, 2000, true);
insert into sys.args values (12287, 130, 'res', 'double', 53, 0, 0, 0);
insert into sys.args values (12288, 130, 'arg', 'int', 32, 0, 1, 1);
insert into sys.functions values (131, 'avg', 'avg', 'aggr', 0, 3, false, false, false, 2000, true);
insert into sys.args values (12289, 131, 'res', 'double', 53, 0, 0, 0);
insert into sys.args values (12290, 131, 'arg', 'bigint', 64, 0, 1, 1);
insert into sys.functions values (132, 'avg', 'avg', 'aggr', 0, 3, false, false, false, 2000, true);
insert into sys.args values (12291, 132, 'res', 'double', 53, 0, 0, 0);
insert into sys.args values (12292, 132, 'arg', 'real', 24, 0, 1, 1);
insert into sys.functions values (133, 'avg', 'avg', 'aggr', 0, 3, false, false, false, 2000, true);
insert into sys.args values (12293, 133, 'res', 'double', 53, 0, 0, 0);
insert into sys.args values (12294, 133, 'arg', 'month_interval', 32, 0, 1, 1);
insert into sys.functions values (134, 'count_no_nil', 'count_no_nil', 'aggr', 0, 3, false, false, false, 2000, true);
insert into sys.args values (12295, 134, 'res', 'bigint', 64, 0, 0, 0);
insert into sys.functions values (135, 'count', 'count', 'aggr', 0, 3, false, false, false, 2000, true);
insert into sys.args values (12296, 135, 'res', 'bigint', 64, 0, 0, 0);
set schema "sys";

Running database upgrade commands:
set schema sys;
drop procedure sys.times();
set schema "sys";

Running database upgrade commands:
insert into sys.dependencies select c1, c2, c3 from (values(7249,7258,7),(7253,7262,7),(7007,7498,7),(7000,7498,7),(7003,7498,7),(7004,7498,7),(7005,7498,7),(7006,7498,7),(7066,7510,7),(7498,7510,7),(7502,7510,7),(8036,8038,13),(8024,8038,13),(8025,8038,13),(8026,8038,13),(8027,8038,13),(8028,8038,13),(8029,8038,13),(8030,8038,13),(8031,8038,13),(8032,8038,13),(8033,8038,13),(8034,8038,13),(8035,8038,13),(7939,8038,13),(7922,8038,13),(7923,8038,13),(7924,8038,13),(7925,8038,13),(7926,8038,13),(7927,8038,13),(7928,8038,13),(7929,8038,13),(7930,8038,13),(7931,8038,13),(7932,8038,13),(7933,8038,13),(7934,8038,13),(7935,8038,13),(7936,8038,13),(7937,8038,13),(7938,8038,13),(2087,8038,13),(2088,8038,13),(2089,8038,13),(2090,8038,13),(2091,8038,13),(2092,8038,13),(2093,8038,13),(2110,8038,13),(2111,8038,13),(2112,8038,13),(2113,8038,13),(5899,8038,13),(5900,8038,13),(5901,8038,13),(5902,8038,13),(5903,8038,13),(5904,8038,13),(5905,8038,13),(5906,8038,13),(5907,8038,13),(5908,8038,13),(2001,8038,13),(2002,8038,13),(2003,8038,13),(2004,8038,13),(2005,8038,13),(2006,8038,13),(5909,8038,13),(5910,8038,13),(5911,8038,13),(5912,8038,13),(5913,8038,13),(5914,8038,13),(5915,8038,13),(5916,8038,13),(5917,8038,13),(5918,8038,13),(5919,8038,13),(2067,5899,5),(2068,5899,5),(2069,5899,5),(2070,5899,5),(2071,5899,5),(2072,5899,5),(2073,5899,5),(2074,5899,5),(2075,5899,5),(2115,5899,5),(2116,5899,5),(2117,5899,5),(2118,5899,5),(2119,5899,5),(2120,5899,5),(2121,5899,5),(2122,5899,5),(2123,5899,5),(2076,5909,5),(2077,5909,5),(2078,5909,5),(2079,5909,5),(2080,5909,5),(2081,5909,5),(2082,5909,5),(2083,5909,5),(2084,5909,5),(2085,5909,5),(2086,5909,5),(2124,5909,5),(2125,5909,5),(2126,5909,5),(2127,5909,5),(2128,5909,5),(2129,5909,5),(2130,5909,5),(2131,5909,5),(2132,5909,5),(2133,5909,5),(2134,5909,5),(5934,5936,5),(5930,5936,5),(5931,5936,5),(5932,5936,5),(5933,5936,5),(6140,6169,5),(6150,6180,5),(6140,6198,5),(6150,6198,5),(6209,6237,5),(5943,6289,5),(5944,6289,5),(5945,6289,5),(2001,6289,5),(2002,6289,5),(2003,6289,5),(2067,6289,5),(2068,6289,5),(2069,6289,5),(2070,6289,5),(2072,6289,5),(2115,6289,5),(2116,6289,5),(2117,6289,5),(2118,6289,5),(2120,6289,5),(2076,6289,5),(2077,6289,5),(2078,6289,5),(2082,6289,5),(2124,6289,5),(2125,6289,5),(2126,6289,5),(2130,6289,5),(2087,6289,5),(2088,6289,5),(2089,6289,5),(2091,6289,5),(2135,6289,5),(2136,6289,5),(2137,6289,5),(2139,6289,5),(2094,6289,5),(2095,6289,5),(2096,6289,5),(2098,6289,5),(2142,6289,5),(2143,6289,5),(2144,6289,5),(2146,6289,5),(2099,6289,5),(2100,6289,5),(2101,6289,5),(2102,6289,5),(2147,6289,5),(2148,6289,5),(2149,6289,5),(2150,6289,5),(2016,6289,5),(2017,6289,5),(2018,6289,5),(2022,6289,5),(2026,6289,5),(2028,6289,5),(2029,6289,5),(2030,6289,5),(2031,6289,5),(2037,6289,5),(2038,6289,5),(2039,6289,5),(2040,6289,5),(2007,6289,5),(2008,6289,5),(2010,6289,5),(2015,6289,5),(2063,6307,5),(2064,6307,5),(2065,6307,5),(2066,6307,5),(6297,6307,5),(6291,6307,5),(6294,6307,5),(6289,6307,5),(6282,6307,5),(6283,6307,5),(6287,6307,5),(2001,6313,5),(2002,6313,5),(2003,6313,5),(2005,6313,5),(5943,6313,5),(5944,6313,5),(5945,6313,5),(2110,6325,5),(2111,6325,5),(2112,6325,5),(2113,6325,5),(2087,6325,5),(2088,6325,5),(2089,6325,5),(2090,6325,5),(2091,6325,5),(5909,6325,5),(5910,6325,5),(5911,6325,5),(5915,6325,5),(5899,6325,5),(5900,6325,5),(5901,6325,5),(5902,6325,5),(5899,6334,5),(5900,6334,5),(5901,6334,5),(5902,6334,5),(5904,6334,5),(2063,6334,5),(2064,6334,5),(2065,6334,5),(2066,6334,5),(5899,6343,5),(5900,6343,5),(5901,6343,5),(5902,6343,5),(5904,6343,5),(2063,6343,5),(2064,6343,5),(2065,6343,5),(2066,6343,5),(5899,6354,5),(5900,6354,5),(5901,6354,5),(5902,6354,5),(5904,6354,5),(2063,6354,5),(2064,6354,5),(2065,6354,5),(2066,6354,5),(5909,6354,5),(5910,6354,5),(5911,6354,5),(5915,6354,5),(5899,6363,5),(5900,6363,5),(5901,6363,5),(5902,6363,5),(5904,6363,5),(2063,6363,5),(2064,6363,5),(2065,6363,5),(2066,6363,5),(2016,6363,5),(2017,6363,5),(2018,6363,5),(2026,6363,5),(5936,6369,5),(5937,6369,5),(5939,6369,5),(2001,6369,5),(2002,6369,5),(2003,6369,5),(5899,6377,5),(5900,6377,5),(5901,6377,5),(5902,6377,5),(5904,6377,5),(2063,6377,5),(2064,6377,5),(2065,6377,5),(2066,6377,5),(2016,6377,5),(2017,6377,5),(2018,6377,5),(2022,6377,5),(5899,6385,5),(5900,6385,5),(5901,6385,5),(5902,6385,5),(5904,6385,5),(2063,6385,5),(2064,6385,5),(2065,6385,5),(2066,6385,5),(2016,6385,5),(2017,6385,5),(2018,6385,5),(2022,6385,5),(2016,6394,5),(2017,6394,5),(2018,6394,5),(2022,6394,5),(2063,6394,5),(2064,6394,5),(2065,6394,5),(2066,6394,5),(5909,6394,5),(5910,6394,5),(5911,6394,5),(5915,6394,5),(2016,6405,5),(2017,6405,5),(2018,6405,5),(2022,6405,5),(2026,6405,5),(2063,6405,5),(2064,6405,5),(2065,6405,5),(2066,6405,5),(2099,6413,5),(2100,6413,5),(2101,6413,5),(2102,6413,5),(5899,6413,5),(5900,6413,5),(5901,6413,5),(5902,6413,5),(2063,6413,5),(2064,6413,5),(2065,6413,5),(2066,6413,5),(2063,6423,5),(2064,6423,5),(2065,6423,5),(2066,6423,5),(5909,6423,5),(5910,6423,5),(5911,6423,5),(5915,6423,5),(2099,6423,5),(2100,6423,5),(2101,6423,5),(5899,6423,5),(5900,6423,5),(5901,6423,5),(5902,6423,5),(2063,6433,5),(2064,6433,5),(2065,6433,5),(2066,6433,5),(2016,6433,5),(2017,6433,5),(2018,6433,5),(2022,6433,5),(2026,6433,5),(2099,6433,5),(2100,6433,5),(2101,6433,5),(2102,6433,5),(2094,6442,5),(2095,6442,5),(2096,6442,5),(2097,6442,5),(2098,6442,5),(5899,6442,5),(5900,6442,5),(5901,6442,5),(5902,6442,5),(2087,6442,5),(2089,6442,5),(2091,6442,5),(2110,6454,5),(2111,6454,5),(2112,6454,5),(2113,6454,5),(2094,6454,5),(2095,6454,5),(2096,6454,5),(2097,6454,5),(2098,6454,5),(5909,6454,5),(5910,6454,5),(5911,6454,5),(5915,6454,5),(5899,6454,5),(5900,6454,5),(5901,6454,5),(5902,6454,5),(2087,6454,5),(2089,6454,5),(2091,6454,5),(2087,6462,5),(2091,6462,5),(2092,6462,5),(2088,6462,5),(2089,6462,5),(2090,6462,5),(5899,6462,5),(5900,6462,5),(5901,6462,5),(5902,6462,5),(2087,6472,5),(2088,6472,5),(2089,6472,5),(2090,6472,5),(2091,6472,5),(2092,6472,5),(5899,6481,5),(5900,6481,5),(5901,6481,5),(5902,6481,5),(5904,6481,5),(2063,6481,5),(2064,6481,5),(2065,6481,5),(2066,6481,5),(2016,6481,5),(2017,6481,5),(2018,6481,5),(2022,6481,5),(5899,6490,5),(5900,6490,5),(5901,6490,5),(5902,6490,5),(5904,6490,5),(2063,6490,5),(2064,6490,5),(2065,6490,5),(2066,6490,5),(2016,6490,5),(2017,6490,5),(2018,6490,5),(2022,6490,5),(2016,6499,5),(2017,6499,5),(2018,6499,5),(2022,6499,5),(2063,6499,5),(2064,6499,5),(2065,6499,5),(2066,6499,5),(5909,6499,5),(5910,6499,5),(5911,6499,5),(5915,6499,5),(2016,6510,5),(2017,6510,5),(2018,6510,5),(2022,6510,5),(2026,6510,5),(2063,6510,5),(2064,6510,5),(2065,6510,5),(2066,6510,5),(2063,6520,5),(2064,6520,5),(2065,6520,5),(2066,6520,5),(2007,6520,5),(2008,6520,5),(2010,6520,5),(5909,6520,5),(5910,6520,5),(5911,6520,5),(5915,6520,5),(5899,6520,5),(5900,6520,5),(5901,6520,5),(5902,6520,5),(2063,6528,5),(2064,6528,5),(2065,6528,5),(2066,6528,5),(2007,6528,5),(2008,6528,5),(2010,6528,5),(2016,6528,5),(2017,6528,5),(2018,6528,5),(2022,6528,5),(2063,6538,5),(2064,6538,5),(2065,6538,5),(2066,6538,5),(2007,6538,5),(2008,6538,5),(2010,6538,5),(2028,6538,5),(2029,6538,5),(2030,6538,5),(2031,6538,5),(2036,6538,5),(2016,6538,5),(2017,6538,5),(2018,6538,5),(6550,6564,5),(6627,6635,5),(5920,6639,5),(6671,6689,5),(6709,6719,5),(5909,7016,5),(5911,7016,5),(5912,7016,5),(5913,7016,5),(5914,7016,5),(5915,7016,5),(2007,7016,5),(2009,7016,5),(2010,7016,5),(5899,7016,5),(5900,7016,5),(5901,7016,5),(5902,7016,5),(2001,7016,5),(2002,7016,5),(2003,7016,5),(6987,7016,5),(6991,7016,5),(6995,7016,5),(5943,7762,5),(5944,7762,5),(5945,7762,5),(5946,7762,5),(5934,7762,5),(7903,7939,5),(5899,7939,5),(5901,7939,5),(5902,7939,5),(5905,7939,5),(2001,7939,5),(2002,7939,5),(2003,7939,5),(7939,7950,5),(7922,7950,5),(7923,7950,5),(7928,7950,5),(7930,7950,5),(7931,7950,5),(7932,7950,5),(7934,7950,5),(7938,7950,5),(7939,7959,5),(7922,7959,5),(7930,7959,5),(7931,7959,5),(7932,7959,5),(7934,7959,5),(7938,7959,5)) as t1(c1,c2,c3) where t1.c1 not in (select "id" from sys.dependencies where depend_id = t1.c2);

Running database upgrade commands:
insert into sys.dependencies select c1, c2, c3 from (values(8036,8075,5),(8024,8075,5),(8025,8075,5),(8026,8075,5),(8027,8075,5),(8029,8075,5),(8030,8075,5),(8031,8075,5),(8032,8075,5),(8033,8075,5),(8034,8075,5),(8035,8075,5),(8040,8075,5),(8045,8075,5),(8052,8075,5),(8057,8075,5),(8036,8086,5),(8024,8086,5),(8025,8086,5),(8027,8086,5),(8029,8086,5),(8030,8086,5),(8031,8086,5),(8032,8086,5),(8033,8086,5),(8035,8086,5),(8040,8086,5),(8045,8086,5),(8052,8086,5),(8057,8086,5),(2016,8328,5),(2017,8328,5),(2027,8328,5),(8412,8424,7),(8405,8424,7),(8406,8424,7),(8407,8424,7),(8409,8424,7),(8416,8424,7),(8414,8424,7),(8415,8424,7),(8443,8424,7),(8435,8437,7),(8429,8437,7),(8430,8437,7),(8434,8437,7),(8412,8422,8),(8405,8422,8),(8406,8422,8),(8407,8422,8),(8409,8422,8),(8416,8422,8),(8414,8422,8),(8415,8422,8),(8443,8422,8),(8416,8421,5),(8414,8421,5),(8415,8421,5),(8443,8421,5),(8412,8421,5),(8407,8421,5)) as t1(c1,c2,c3) where t1.c1 not in (select "id" from sys.dependencies where depend_id = t1.c2);

Running database upgrade commands:
set schema "sys";
create function sys.deltas ("schema" string) returns table ("id" int, "cleared" boolean, "immutable" bigint, "inserted" bigint, "updates" bigint, "deletes" bigint, "level" int) external name "sql"."deltas";
create function sys.deltas ("schema" string, "table" string) returns table ("id" int, "cleared" boolean, "immutable" bigint, "inserted" bigint, "updates" bigint, "deletes" bigint, "level" int) external name "sql"."deltas";
create function sys.deltas ("schema" string, "table" string, "column" string) returns table ("id" int, "cleared" boolean, "immutable" bigint, "inserted" bigint, "updates" bigint, "deletes" bigint, "level" int) external name "sql"."deltas";
create aggregate median_avg(val TINYINT) returns DOUBLE
 external name "aggr"."median_avg";
GRANT EXECUTE ON AGGREGATE median_avg(TINYINT) TO PUBLIC;
create aggregate median_avg(val SMALLINT) returns DOUBLE
 external name "aggr"."median_avg";
GRANT EXECUTE ON AGGREGATE median_avg(SMALLINT) TO PUBLIC;
create aggregate median_avg(val INTEGER) returns DOUBLE
 external name "aggr"."median_avg";
GRANT EXECUTE ON AGGREGATE median_avg(INTEGER) TO PUBLIC;
create aggregate median_avg(val BIGINT) returns DOUBLE
 external name "aggr"."median_avg";
GRANT EXECUTE ON AGGREGATE median_avg(BIGINT) TO PUBLIC;
create aggregate median_avg(val DECIMAL) returns DOUBLE
 external name "aggr"."median_avg";
GRANT EXECUTE ON AGGREGATE median_avg(DECIMAL) TO PUBLIC;
create aggregate median_avg(val REAL) returns DOUBLE
 external name "aggr"."median_avg";
GRANT EXECUTE ON AGGREGATE median_avg(REAL) TO PUBLIC;
create aggregate median_avg(val DOUBLE) returns DOUBLE
 external name "aggr"."median_avg";
GRANT EXECUTE ON AGGREGATE median_avg(DOUBLE) TO PUBLIC;

create aggregate quantile_avg(val TINYINT, q DOUBLE) returns DOUBLE
 external name "aggr"."quantile_avg";
GRANT EXECUTE ON AGGREGATE quantile_avg(TINYINT, DOUBLE) TO PUBLIC;
create aggregate quantile_avg(val SMALLINT, q DOUBLE) returns DOUBLE
 external name "aggr"."quantile_avg";
GRANT EXECUTE ON AGGREGATE quantile_avg(SMALLINT, DOUBLE) TO PUBLIC;
create aggregate quantile_avg(val INTEGER, q DOUBLE) returns DOUBLE
 external name "aggr"."quantile_avg";
GRANT EXECUTE ON AGGREGATE quantile_avg(INTEGER, DOUBLE) TO PUBLIC;
create aggregate quantile_avg(val BIGINT, q DOUBLE) returns DOUBLE
 external name "aggr"."quantile_avg";
GRANT EXECUTE ON AGGREGATE quantile_avg(BIGINT, DOUBLE) TO PUBLIC;
create aggregate quantile_avg(val DECIMAL, q DOUBLE) returns DOUBLE
 external name "aggr"."quantile_avg";
GRANT EXECUTE ON AGGREGATE quantile_avg(DECIMAL, DOUBLE) TO PUBLIC;
create aggregate quantile_avg(val REAL, q DOUBLE) returns DOUBLE
 external name "aggr"."quantile_avg";
GRANT EXECUTE ON AGGREGATE quantile_avg(REAL, DOUBLE) TO PUBLIC;
create aggregate quantile_avg(val DOUBLE, q DOUBLE) returns DOUBLE
 external name "aggr"."quantile_avg";
GRANT EXECUTE ON AGGREGATE quantile_avg(DOUBLE, DOUBLE) TO PUBLIC;
drop procedure master();
drop procedure master(string);
drop procedure stopmaster();
drop procedure masterbeat(int);
drop function masterClock();
drop function masterTick();
drop procedure replicate();
drop procedure replicate(timestamp);
drop procedure replicate(string);
drop procedure replicate(string, timestamp);
drop procedure replicate(string, tinyint);
drop procedure replicate(string, smallint);
drop procedure replicate(string, integer);
drop procedure replicate(string, bigint);
drop procedure replicabeat(integer);
drop function replicaClock();
drop function replicaTick();
create schema wlc;
create procedure wlc.master()
external name wlc.master;
create procedure wlc.master(path string)
external name wlc.master;
create procedure wlc.stop()
external name wlc.stop;
create procedure wlc.flush()
external name wlc.flush;
create procedure wlc.beat( duration int)
external name wlc."setbeat";
create function wlc.clock() returns string
external name wlc."getclock";
create function wlc.tick() returns bigint
external name wlc."gettick";
create schema wlr;
create procedure wlr.master(dbname string)
external name wlr.master;
create procedure wlr.stop()
external name wlr.stop;
create procedure wlr.accept()
external name wlr.accept;
create procedure wlr.replicate()
external name wlr.replicate;
create procedure wlr.replicate(pointintime timestamp)
external name wlr.replicate;
create procedure wlr.replicate(id tinyint)
external name wlr.replicate;
create procedure wlr.replicate(id smallint)
external name wlr.replicate;
create procedure wlr.replicate(id integer)
external name wlr.replicate;
create procedure wlr.replicate(id bigint)
external name wlr.replicate;
create procedure wlr.beat(duration integer)
external name wlr."setbeat";
create function wlr.clock() returns string
external name wlr."getclock";
create function wlr.tick() returns bigint
external name wlr."gettick";
update sys.functions set system = true where schema_id = (select id from sys.schemas where name = 'sys') and name in ('deltas') and type = 5;
update sys.functions set system = true where schema_id = (select id from sys.schemas where name = 'sys') and name in ('median_avg', 'quantile_avg') and type = 3;
update sys.schemas set system = true where name in ('wlc', 'wlr');
update sys.functions set system = true where schema_id = (select id from sys.schemas where name = 'wlc') and name in ('clock', 'tick') and type = 1;
update sys.functions set system = true where schema_id = (select id from sys.schemas where name = 'wlc') and name in ('master', 'stop', 'flush', 'beat') and type = 2;
update sys.functions set system = true where schema_id = (select id from sys.schemas where name = 'wlr') and name in ('clock', 'tick') and type = 1;
update sys.functions set system = true where schema_id = (select id from sys.schemas where name = 'wlr') and name in ('master', 'stop', 'accept', 'replicate', 'beat') and type = 2;
create aggregate stddev_samp(val INTERVAL SECOND) returns DOUBLE
external name "aggr"."stdev";
GRANT EXECUTE ON AGGREGATE stddev_samp(INTERVAL SECOND) TO PUBLIC;
create aggregate stddev_samp(val INTERVAL MONTH) returns DOUBLE
external name "aggr"."stdev";
GRANT EXECUTE ON AGGREGATE stddev_samp(INTERVAL MONTH) TO PUBLIC;
create aggregate stddev_pop(val INTERVAL SECOND) returns DOUBLE
external name "aggr"."stdevp";
GRANT EXECUTE ON AGGREGATE stddev_pop(INTERVAL SECOND) TO PUBLIC;
create aggregate stddev_pop(val INTERVAL MONTH) returns DOUBLE
external name "aggr"."stdevp";
GRANT EXECUTE ON AGGREGATE stddev_pop(INTERVAL MONTH) TO PUBLIC;
create aggregate var_samp(val INTERVAL SECOND) returns DOUBLE
external name "aggr"."variance";
GRANT EXECUTE ON AGGREGATE var_samp(INTERVAL SECOND) TO PUBLIC;
create aggregate var_samp(val INTERVAL MONTH) returns DOUBLE
external name "aggr"."variance";
GRANT EXECUTE ON AGGREGATE var_samp(INTERVAL MONTH) TO PUBLIC;
create aggregate var_pop(val INTERVAL SECOND) returns DOUBLE
external name "aggr"."variancep";
GRANT EXECUTE ON AGGREGATE var_pop(INTERVAL SECOND) TO PUBLIC;
create aggregate var_pop(val INTERVAL MONTH) returns DOUBLE
external name "aggr"."variancep";
GRANT EXECUTE ON AGGREGATE var_pop(INTERVAL MONTH) TO PUBLIC;
create aggregate median(val INTERVAL SECOND) returns INTERVAL SECOND
external name "aggr"."median";
GRANT EXECUTE ON AGGREGATE median(INTERVAL SECOND) TO PUBLIC;
create aggregate median(val INTERVAL MONTH) returns INTERVAL MONTH
external name "aggr"."median";
GRANT EXECUTE ON AGGREGATE median(INTERVAL MONTH) TO PUBLIC;
create aggregate quantile(val INTERVAL SECOND, q DOUBLE) returns INTERVAL SECOND
external name "aggr"."quantile";
GRANT EXECUTE ON AGGREGATE quantile(INTERVAL SECOND, DOUBLE) TO PUBLIC;
create aggregate quantile(val INTERVAL MONTH, q DOUBLE) returns INTERVAL MONTH
external name "aggr"."quantile";
GRANT EXECUTE ON AGGREGATE quantile(INTERVAL MONTH, DOUBLE) TO PUBLIC;
update sys.functions set system = true where schema_id = (select id from sys.schemas where name = 'sys') and name in ('stddev_samp', 'stddev_pop', 'var_samp', 'var_pop', 'median', 'quantile') and type = 3;
drop function json.text(string);
drop function json.text(int);
update "sys"."args" set "type" = 'ptr' where "func_id" = (select "id" from "sys"."functions" where "name" = 'copyfrom' and "func" = 'copy_from' and "mod" = 'sql') and "name" = 'arg_1';
set schema "sys";

Running database upgrade commands:
set schema "sys";
create procedure suspend_log_flushing()
 external name sql.suspend_log_flushing;
create procedure resume_log_flushing()
 external name sql.resume_log_flushing;
create procedure hot_snapshot(tarfile string)
 external name sql.hot_snapshot;
update sys.functions set system = true where schema_id = (select id from sys.schemas where name = 'sys') and name in ('suspend_log_flushing', 'resume_log_flushing', 'hot_snapshot') and type = 2;
drop view sys.tracelog;
drop function sys.tracelog();
create function sys.tracelog()
	returns table (
		ticks bigint, -- time in microseconds
		stmt string  -- actual statement executed
	)
	external name sql.dump_trace;
create view sys.tracelog as select * from sys.tracelog();
update sys.functions set system = true where schema_id = (select id from sys.schemas where name = 'sys') and name = 'tracelog' and type = 5;
update sys._tables set system = true where schema_id = (select id from sys.schemas where name = 'sys') and name = 'tracelog';
drop view sys.sessions;
drop function sys.sessions;
create function sys.sessions()
returns table(
"sessionid" int,
"user" string,
"login" timestamp,
"idle" timestamp,
"optimizer" string,
"sessiontimeout" int,
"querytimeout" int,
"workerlimit" int,
"memorylimit" int)
 external name sql.sessions;
create view sys.sessions as select * from sys.sessions();
create procedure sys.setoptimizer("optimizer" string)
 external name clients.setoptimizer;
create procedure sys.setquerytimeout("query" int)
 external name clients.setquerytimeout;
create procedure sys.setsessiontimeout("timeout" int)
 external name clients.setsessiontimeout;
create procedure sys.setworkerlimit("limit" int)
 external name clients.setworkerlimit;
create procedure sys.setmemorylimit("limit" int)
 external name clients.setmemorylimit;
create procedure sys.setoptimizer("sessionid" int, "optimizer" string)
 external name clients.setoptimizer;
create procedure sys.setquerytimeout("sessionid" int, "query" int)
 external name clients.setquerytimeout;
create procedure sys.setsessiontimeout("sessionid" int, "query" int)
 external name clients.setsessiontimeout;
create procedure sys.setworkerlimit("sessionid" int, "limit" int)
 external name clients.setworkerlimit;
create procedure sys.setmemorylimit("sessionid" int, "limit" int)
 external name clients.setmemorylimit;
create procedure sys.stopsession("sessionid" int)
 external name clients.stopsession;
update sys.functions set system = true where schema_id = (select id from sys.schemas where name = 'sys') and name = 'sessions' and type = 5;
update sys._tables set system = true where schema_id = (select id from sys.schemas where name = 'sys') and name = 'sessions';
update sys.functions set system = true where schema_id = (select id from sys.schemas where name = 'sys') and name in ('setoptimizer', 'setquerytimeout', 'setsessiontimeout', 'setworkerlimit', 'setmemorylimit', 'setoptimizer', 'stopsession') and type = 2;
create function sys.debug(flag string) returns integer
 external name mdb."setDebug";
create function sys.debugflags()
 returns table(flag string, val bool)
 external name mdb."getDebugFlags";
update sys.functions set system = true where schema_id = (select id from sys.schemas where name = 'sys') and name in ('debug', 'debugflags');
drop view sys.queue;
drop function sys.queue;
create function sys.queue()
returns table(
 tag bigint,
 sessionid int,
	"user" string,
 started timestamp,
 status string,
 query string,
 progress int,
 workers int,
 memory int
)
external name sql.sysmon_queue;
grant execute on function sys.queue to public;
create view sys.queue as select * from sys.queue();
grant select on sys.queue to public;
create procedure sys.pause(tag tinyint)
external name sql.sysmon_pause;
create procedure sys.resume(tag tinyint)
external name sql.sysmon_resume;
create procedure sys.stop(tag tinyint)
external name sql.sysmon_stop;
create procedure sys.pause(tag smallint)
external name sql.sysmon_pause;
create procedure sys.resume(tag smallint)
external name sql.sysmon_resume;
create procedure sys.stop(tag smallint)
external name sql.sysmon_stop;
update sys.functions set system = true where schema_id = (select id from sys.schemas where name = 'sys') and name = 'queue' and type = 5;
update sys.functions set system = true where schema_id = (select id from sys.schemas where name = 'sys') and name in ('pause', 'resume', 'stop') and type = 2;
update sys._tables set system = true where schema_id = (select id from sys.schemas where name = 'sys') and name = 'queue';
set schema "sys";

=======
>>>>>>> 9ad51c5d
# MonetDB/SQL module loaded

# 15:56:11 >  
# 15:56:11 >  "/usr/bin/python" "upgrade.SQL.py" "upgrade"
# 15:56:11 >  

#select count(*) from testschema.smallstring;
% .%1 # table_name
% %1 # name
% bigint # type
% 2 # length
[ 66	]

# 21:49:42 >  
# 21:49:42 >  "Done."
# 21:49:42 >  
<|MERGE_RESOLUTION|>--- conflicted
+++ resolved
@@ -16,5255 +16,6 @@
 # Listening for connection requests on mapi:monetdb://madrid.da.cwi.nl:34708/
 # Listening for UNIX domain connection requests on mapi:monetdb:///var/tmp/mtest-11915/.s.monetdb.34708
 # MonetDB/GIS module loaded
-<<<<<<< HEAD
-Running database upgrade commands:
-set schema "sys";
-delete from sys.dependencies where id < 2000;
-delete from sys.types where id < 2000;
-insert into sys.types values (0, 'void', 'any', 0, 0, 0, 0, 2000);
-insert into sys.types values (1, 'bat', 'table', 0, 0, 0, 1, 2000);
-insert into sys.types values (2, 'ptr', 'ptr', 0, 0, 0, 1, 2000);
-insert into sys.types values (3, 'bit', 'boolean', 1, 0, 2, 2, 2000);
-insert into sys.types values (4, 'str', 'char', 0, 0, 0, 3, 2000);
-insert into sys.types values (5, 'str', 'varchar', 0, 0, 0, 4, 2000);
-insert into sys.types values (6, 'str', 'clob', 0, 0, 0, 4, 2000);
-insert into sys.types values (7, 'oid', 'oid', 63, 0, 2, 6, 2000);
-insert into sys.types values (8, 'bte', 'tinyint', 8, 1, 2, 7, 2000);
-insert into sys.types values (9, 'sht', 'smallint', 16, 1, 2, 7, 2000);
-insert into sys.types values (10, 'int', 'int', 32, 1, 2, 7, 2000);
-insert into sys.types values (11, 'lng', 'bigint', 64, 1, 2, 7, 2000);
-insert into sys.types values (12, 'bte', 'decimal', 2, 1, 10, 10, 2000);
-insert into sys.types values (13, 'sht', 'decimal', 4, 1, 10, 10, 2000);
-insert into sys.types values (14, 'int', 'decimal', 9, 1, 10, 10, 2000);
-insert into sys.types values (15, 'lng', 'decimal', 18, 1, 10, 10, 2000);
-insert into sys.types values (16, 'flt', 'real', 24, 2, 2, 11, 2000);
-insert into sys.types values (17, 'dbl', 'double', 53, 2, 2, 11, 2000);
-insert into sys.types values (18, 'int', 'month_interval', 32, 0, 2, 8, 2000);
-insert into sys.types values (19, 'lng', 'sec_interval', 13, 1, 10, 9, 2000);
-insert into sys.types values (20, 'daytime', 'time', 7, 0, 0, 12, 2000);
-insert into sys.types values (21, 'daytime', 'timetz', 7, 1, 0, 12, 2000);
-insert into sys.types values (22, 'date', 'date', 0, 0, 0, 13, 2000);
-insert into sys.types values (23, 'timestamp', 'timestamp', 7, 0, 0, 14, 2000);
-insert into sys.types values (24, 'timestamp', 'timestamptz', 7, 1, 0, 14, 2000);
-insert into sys.types values (25, 'blob', 'blob', 0, 0, 0, 5, 2000);
-insert into sys.types values (28, 'wkb', 'geometry', 0, 0, 0, 15, 2000);
-insert into sys.types values (29, 'wkba', 'geometrya', 0, 0, 0, 16, 2000);
-insert into sys.types values (30, 'mbr', 'mbr', 0, 0, 0, 16, 2000);
-delete from sys.functions where id < 2000;
-delete from sys.args where func_id not in (select id from sys.functions);
-insert into sys.functions values (26, 'length', 'nitems', 'blob', 0, 1, false, false, false, 2000, true);
-insert into sys.args values (8532, 26, 'res_0', 'int', 32, 0, 0, 0);
-insert into sys.args values (8533, 26, 'arg_1', 'blob', 0, 0, 1, 1);
-insert into sys.functions values (27, 'octet_length', 'nitems', 'blob', 0, 1, false, false, false, 2000, true);
-insert into sys.args values (8534, 27, 'res_0', 'int', 32, 0, 0, 0);
-insert into sys.args values (8535, 27, 'arg_1', 'blob', 0, 0, 1, 1);
-insert into sys.functions values (31, 'mbr_overlap', 'mbrOverlaps', 'geom', 0, 1, false, false, false, 2000, true);
-insert into sys.args values (8536, 31, 'res_0', 'boolean', 1, 0, 0, 0);
-insert into sys.args values (8537, 31, 'arg_1', 'geometry', 0, 0, 1, 1);
-insert into sys.args values (8538, 31, 'arg_2', 'geometry', 0, 0, 1, 2);
-insert into sys.functions values (32, 'mbr_overlap', 'mbrOverlaps', 'geom', 0, 1, false, false, false, 2000, true);
-insert into sys.args values (8539, 32, 'res_0', 'boolean', 1, 0, 0, 0);
-insert into sys.args values (8540, 32, 'arg_1', 'mbr', 0, 0, 1, 1);
-insert into sys.args values (8541, 32, 'arg_2', 'mbr', 0, 0, 1, 2);
-insert into sys.functions values (33, 'mbr_above', 'mbrAbove', 'geom', 0, 1, false, false, false, 2000, true);
-insert into sys.args values (8542, 33, 'res_0', 'boolean', 1, 0, 0, 0);
-insert into sys.args values (8543, 33, 'arg_1', 'geometry', 0, 0, 1, 1);
-insert into sys.args values (8544, 33, 'arg_2', 'geometry', 0, 0, 1, 2);
-insert into sys.functions values (34, 'mbr_above', 'mbrAbove', 'geom', 0, 1, false, false, false, 2000, true);
-insert into sys.args values (8545, 34, 'res_0', 'boolean', 1, 0, 0, 0);
-insert into sys.args values (8546, 34, 'arg_1', 'mbr', 0, 0, 1, 1);
-insert into sys.args values (8547, 34, 'arg_2', 'mbr', 0, 0, 1, 2);
-insert into sys.functions values (35, 'mbr_below', 'mbrBelow', 'geom', 0, 1, false, false, false, 2000, true);
-insert into sys.args values (8548, 35, 'res_0', 'boolean', 1, 0, 0, 0);
-insert into sys.args values (8549, 35, 'arg_1', 'geometry', 0, 0, 1, 1);
-insert into sys.args values (8550, 35, 'arg_2', 'geometry', 0, 0, 1, 2);
-insert into sys.functions values (36, 'mbr_below', 'mbrBelow', 'geom', 0, 1, false, false, false, 2000, true);
-insert into sys.args values (8551, 36, 'res_0', 'boolean', 1, 0, 0, 0);
-insert into sys.args values (8552, 36, 'arg_1', 'mbr', 0, 0, 1, 1);
-insert into sys.args values (8553, 36, 'arg_2', 'mbr', 0, 0, 1, 2);
-insert into sys.functions values (37, 'mbr_right', 'mbrRight', 'geom', 0, 1, false, false, false, 2000, true);
-insert into sys.args values (8554, 37, 'res_0', 'boolean', 1, 0, 0, 0);
-insert into sys.args values (8555, 37, 'arg_1', 'geometry', 0, 0, 1, 1);
-insert into sys.args values (8556, 37, 'arg_2', 'geometry', 0, 0, 1, 2);
-insert into sys.functions values (38, 'mbr_right', 'mbrRight', 'geom', 0, 1, false, false, false, 2000, true);
-insert into sys.args values (8557, 38, 'res_0', 'boolean', 1, 0, 0, 0);
-insert into sys.args values (8558, 38, 'arg_1', 'mbr', 0, 0, 1, 1);
-insert into sys.args values (8559, 38, 'arg_2', 'mbr', 0, 0, 1, 2);
-insert into sys.functions values (39, 'mbr_left', 'mbrLeft', 'geom', 0, 1, false, false, false, 2000, true);
-insert into sys.args values (8560, 39, 'res_0', 'boolean', 1, 0, 0, 0);
-insert into sys.args values (8561, 39, 'arg_1', 'geometry', 0, 0, 1, 1);
-insert into sys.args values (8562, 39, 'arg_2', 'geometry', 0, 0, 1, 2);
-insert into sys.functions values (40, 'mbr_left', 'mbrLeft', 'geom', 0, 1, false, false, false, 2000, true);
-insert into sys.args values (8563, 40, 'res_0', 'boolean', 1, 0, 0, 0);
-insert into sys.args values (8564, 40, 'arg_1', 'mbr', 0, 0, 1, 1);
-insert into sys.args values (8565, 40, 'arg_2', 'mbr', 0, 0, 1, 2);
-insert into sys.functions values (41, 'mbr_overlap_or_above', 'mbrOverlapOrAbove', 'geom', 0, 1, false, false, false, 2000, true);
-insert into sys.args values (8566, 41, 'res_0', 'boolean', 1, 0, 0, 0);
-insert into sys.args values (8567, 41, 'arg_1', 'geometry', 0, 0, 1, 1);
-insert into sys.args values (8568, 41, 'arg_2', 'geometry', 0, 0, 1, 2);
-insert into sys.functions values (42, 'mbr_overlap_or_above', 'mbrOverlapOrAbove', 'geom', 0, 1, false, false, false, 2000, true);
-insert into sys.args values (8569, 42, 'res_0', 'boolean', 1, 0, 0, 0);
-insert into sys.args values (8570, 42, 'arg_1', 'mbr', 0, 0, 1, 1);
-insert into sys.args values (8571, 42, 'arg_2', 'mbr', 0, 0, 1, 2);
-insert into sys.functions values (43, 'mbr_overlap_or_below', 'mbrOverlapOrBelow', 'geom', 0, 1, false, false, false, 2000, true);
-insert into sys.args values (8572, 43, 'res_0', 'boolean', 1, 0, 0, 0);
-insert into sys.args values (8573, 43, 'arg_1', 'geometry', 0, 0, 1, 1);
-insert into sys.args values (8574, 43, 'arg_2', 'geometry', 0, 0, 1, 2);
-insert into sys.functions values (44, 'mbr_overlap_or_below', 'mbrOverlapOrBelow', 'geom', 0, 1, false, false, false, 2000, true);
-insert into sys.args values (8575, 44, 'res_0', 'boolean', 1, 0, 0, 0);
-insert into sys.args values (8576, 44, 'arg_1', 'mbr', 0, 0, 1, 1);
-insert into sys.args values (8577, 44, 'arg_2', 'mbr', 0, 0, 1, 2);
-insert into sys.functions values (45, 'mbr_overlap_or_right', 'mbrOverlapOrRight', 'geom', 0, 1, false, false, false, 2000, true);
-insert into sys.args values (8578, 45, 'res_0', 'boolean', 1, 0, 0, 0);
-insert into sys.args values (8579, 45, 'arg_1', 'geometry', 0, 0, 1, 1);
-insert into sys.args values (8580, 45, 'arg_2', 'geometry', 0, 0, 1, 2);
-insert into sys.functions values (46, 'mbr_overlap_or_right', 'mbrOverlapOrRight', 'geom', 0, 1, false, false, false, 2000, true);
-insert into sys.args values (8581, 46, 'res_0', 'boolean', 1, 0, 0, 0);
-insert into sys.args values (8582, 46, 'arg_1', 'mbr', 0, 0, 1, 1);
-insert into sys.args values (8583, 46, 'arg_2', 'mbr', 0, 0, 1, 2);
-insert into sys.functions values (47, 'mbr_overlap_or_left', 'mbrOverlapOrLeft', 'geom', 0, 1, false, false, false, 2000, true);
-insert into sys.args values (8584, 47, 'res_0', 'boolean', 1, 0, 0, 0);
-insert into sys.args values (8585, 47, 'arg_1', 'geometry', 0, 0, 1, 1);
-insert into sys.args values (8586, 47, 'arg_2', 'geometry', 0, 0, 1, 2);
-insert into sys.functions values (48, 'mbr_overlap_or_left', 'mbrOverlapOrLeft', 'geom', 0, 1, false, false, false, 2000, true);
-insert into sys.args values (8587, 48, 'res_0', 'boolean', 1, 0, 0, 0);
-insert into sys.args values (8588, 48, 'arg_1', 'mbr', 0, 0, 1, 1);
-insert into sys.args values (8589, 48, 'arg_2', 'mbr', 0, 0, 1, 2);
-insert into sys.functions values (49, 'mbr_contains', 'mbrContains', 'geom', 0, 1, false, false, false, 2000, true);
-insert into sys.args values (8590, 49, 'res_0', 'boolean', 1, 0, 0, 0);
-insert into sys.args values (8591, 49, 'arg_1', 'geometry', 0, 0, 1, 1);
-insert into sys.args values (8592, 49, 'arg_2', 'geometry', 0, 0, 1, 2);
-insert into sys.functions values (50, 'mbr_contains', 'mbrContains', 'geom', 0, 1, false, false, false, 2000, true);
-insert into sys.args values (8593, 50, 'res_0', 'boolean', 1, 0, 0, 0);
-insert into sys.args values (8594, 50, 'arg_1', 'mbr', 0, 0, 1, 1);
-insert into sys.args values (8595, 50, 'arg_2', 'mbr', 0, 0, 1, 2);
-insert into sys.functions values (51, 'mbr_contained', 'mbrContained', 'geom', 0, 1, false, false, false, 2000, true);
-insert into sys.args values (8596, 51, 'res_0', 'boolean', 1, 0, 0, 0);
-insert into sys.args values (8597, 51, 'arg_1', 'geometry', 0, 0, 1, 1);
-insert into sys.args values (8598, 51, 'arg_2', 'geometry', 0, 0, 1, 2);
-insert into sys.functions values (52, 'mbr_contained', 'mbrContained', 'geom', 0, 1, false, false, false, 2000, true);
-insert into sys.args values (8599, 52, 'res_0', 'boolean', 1, 0, 0, 0);
-insert into sys.args values (8600, 52, 'arg_1', 'mbr', 0, 0, 1, 1);
-insert into sys.args values (8601, 52, 'arg_2', 'mbr', 0, 0, 1, 2);
-insert into sys.functions values (53, 'mbr_equal', 'mbrEqual', 'geom', 0, 1, false, false, false, 2000, true);
-insert into sys.args values (8602, 53, 'res_0', 'boolean', 1, 0, 0, 0);
-insert into sys.args values (8603, 53, 'arg_1', 'geometry', 0, 0, 1, 1);
-insert into sys.args values (8604, 53, 'arg_2', 'geometry', 0, 0, 1, 2);
-insert into sys.functions values (54, 'mbr_equal', 'mbrEqual', 'geom', 0, 1, false, false, false, 2000, true);
-insert into sys.args values (8605, 54, 'res_0', 'boolean', 1, 0, 0, 0);
-insert into sys.args values (8606, 54, 'arg_1', 'mbr', 0, 0, 1, 1);
-insert into sys.args values (8607, 54, 'arg_2', 'mbr', 0, 0, 1, 2);
-insert into sys.functions values (55, 'mbr_distance', 'mbrDistance', 'geom', 0, 1, false, false, false, 2000, true);
-insert into sys.args values (8608, 55, 'res_0', 'double', 53, 0, 0, 0);
-insert into sys.args values (8609, 55, 'arg_1', 'geometry', 0, 0, 1, 1);
-insert into sys.args values (8610, 55, 'arg_2', 'geometry', 0, 0, 1, 2);
-insert into sys.functions values (56, 'mbr_distance', 'mbrDistance', 'geom', 0, 1, false, false, false, 2000, true);
-insert into sys.args values (8611, 56, 'res_0', 'double', 53, 0, 0, 0);
-insert into sys.args values (8612, 56, 'arg_1', 'mbr', 0, 0, 1, 1);
-insert into sys.args values (8613, 56, 'arg_2', 'mbr', 0, 0, 1, 2);
-insert into sys.functions values (57, 'left_shift', 'mbrLeft', 'geom', 0, 1, false, false, false, 2000, true);
-insert into sys.args values (8614, 57, 'res_0', 'boolean', 1, 0, 0, 0);
-insert into sys.args values (8615, 57, 'arg_1', 'geometry', 0, 0, 1, 1);
-insert into sys.args values (8616, 57, 'arg_2', 'geometry', 0, 0, 1, 2);
-insert into sys.functions values (58, 'left_shift', 'mbrLeft', 'geom', 0, 1, false, false, false, 2000, true);
-insert into sys.args values (8617, 58, 'res_0', 'boolean', 1, 0, 0, 0);
-insert into sys.args values (8618, 58, 'arg_1', 'mbr', 0, 0, 1, 1);
-insert into sys.args values (8619, 58, 'arg_2', 'mbr', 0, 0, 1, 2);
-insert into sys.functions values (59, 'right_shift', 'mbrRight', 'geom', 0, 1, false, false, false, 2000, true);
-insert into sys.args values (8620, 59, 'res_0', 'boolean', 1, 0, 0, 0);
-insert into sys.args values (8621, 59, 'arg_1', 'geometry', 0, 0, 1, 1);
-insert into sys.args values (8622, 59, 'arg_2', 'geometry', 0, 0, 1, 2);
-insert into sys.functions values (60, 'right_shift', 'mbrRight', 'geom', 0, 1, false, false, false, 2000, true);
-insert into sys.args values (8623, 60, 'res_0', 'boolean', 1, 0, 0, 0);
-insert into sys.args values (8624, 60, 'arg_1', 'mbr', 0, 0, 1, 1);
-insert into sys.args values (8625, 60, 'arg_2', 'mbr', 0, 0, 1, 2);
-insert into sys.functions values (62, 'not_uniques', 'not_uniques', 'sql', 0, 1, false, false, false, 2000, true);
-insert into sys.args values (8626, 62, 'res_0', 'oid', 63, 0, 0, 0);
-insert into sys.args values (8627, 62, 'arg_1', 'bigint', 64, 0, 1, 1);
-insert into sys.functions values (63, 'not_uniques', 'not_uniques', 'sql', 0, 1, false, false, false, 2000, true);
-insert into sys.args values (8628, 63, 'res_0', 'oid', 63, 0, 0, 0);
-insert into sys.args values (8629, 63, 'arg_1', 'oid', 63, 0, 1, 1);
-insert into sys.functions values (64, 'hash', 'hash', 'mkey', 0, 1, false, false, false, 2000, true);
-insert into sys.args values (8630, 64, 'res_0', 'bigint', 64, 0, 0, 0);
-insert into sys.args values (8631, 64, 'arg_1', 'any', 0, 0, 1, 1);
-insert into sys.functions values (65, 'rotate_xor_hash', 'rotate_xor_hash', 'calc', 0, 1, false, false, false, 2000, true);
-insert into sys.args values (8632, 65, 'res_0', 'bigint', 64, 0, 0, 0);
-insert into sys.args values (8633, 65, 'arg_1', 'bigint', 64, 0, 1, 1);
-insert into sys.args values (8634, 65, 'arg_2', 'int', 32, 0, 1, 2);
-insert into sys.args values (8635, 65, 'arg_3', 'any', 0, 0, 1, 3);
-insert into sys.functions values (66, '=', '=', 'calc', 0, 1, false, false, false, 2000, true);
-insert into sys.args values (8636, 66, 'res_0', 'boolean', 1, 0, 0, 0);
-insert into sys.args values (8637, 66, 'arg_1', 'any', 0, 0, 1, 1);
-insert into sys.args values (8638, 66, 'arg_2', 'any', 0, 0, 1, 2);
-insert into sys.functions values (67, '<>', '!=', 'calc', 0, 1, false, false, false, 2000, true);
-insert into sys.args values (8639, 67, 'res_0', 'boolean', 1, 0, 0, 0);
-insert into sys.args values (8640, 67, 'arg_1', 'any', 0, 0, 1, 1);
-insert into sys.args values (8641, 67, 'arg_2', 'any', 0, 0, 1, 2);
-insert into sys.functions values (68, 'isnull', 'isnil', 'calc', 0, 1, false, false, false, 2000, true);
-insert into sys.args values (8642, 68, 'res_0', 'boolean', 1, 0, 0, 0);
-insert into sys.args values (8643, 68, 'arg_1', 'any', 0, 0, 1, 1);
-insert into sys.functions values (69, '>', '>', 'calc', 0, 1, false, false, false, 2000, true);
-insert into sys.args values (8644, 69, 'res_0', 'boolean', 1, 0, 0, 0);
-insert into sys.args values (8645, 69, 'arg_1', 'any', 0, 0, 1, 1);
-insert into sys.args values (8646, 69, 'arg_2', 'any', 0, 0, 1, 2);
-insert into sys.functions values (70, '>=', '>=', 'calc', 0, 1, false, false, false, 2000, true);
-insert into sys.args values (8647, 70, 'res_0', 'boolean', 1, 0, 0, 0);
-insert into sys.args values (8648, 70, 'arg_1', 'any', 0, 0, 1, 1);
-insert into sys.args values (8649, 70, 'arg_2', 'any', 0, 0, 1, 2);
-insert into sys.functions values (71, '<', '<', 'calc', 0, 1, false, false, false, 2000, true);
-insert into sys.args values (8650, 71, 'res_0', 'boolean', 1, 0, 0, 0);
-insert into sys.args values (8651, 71, 'arg_1', 'any', 0, 0, 1, 1);
-insert into sys.args values (8652, 71, 'arg_2', 'any', 0, 0, 1, 2);
-insert into sys.functions values (72, '<=', '<=', 'calc', 0, 1, false, false, false, 2000, true);
-insert into sys.args values (8653, 72, 'res_0', 'boolean', 1, 0, 0, 0);
-insert into sys.args values (8654, 72, 'arg_1', 'any', 0, 0, 1, 1);
-insert into sys.args values (8655, 72, 'arg_2', 'any', 0, 0, 1, 2);
-insert into sys.functions values (73, 'between', 'between', 'calc', 0, 1, false, false, false, 2000, true);
-insert into sys.args values (8656, 73, 'res_0', 'boolean', 1, 0, 0, 0);
-insert into sys.args values (8657, 73, 'arg_1', 'any', 0, 0, 1, 1);
-insert into sys.args values (8658, 73, 'arg_2', 'any', 0, 0, 1, 2);
-insert into sys.args values (8659, 73, 'arg_3', 'any', 0, 0, 1, 3);
-insert into sys.args values (8660, 73, 'arg_4', 'boolean', 1, 0, 1, 4);
-insert into sys.args values (8661, 73, 'arg_5', 'boolean', 1, 0, 1, 5);
-insert into sys.args values (8662, 73, 'arg_6', 'boolean', 1, 0, 1, 6);
-insert into sys.args values (8663, 73, 'arg_7', 'boolean', 1, 0, 1, 7);
-insert into sys.args values (8664, 73, 'arg_8', 'boolean', 1, 0, 1, 8);
-insert into sys.functions values (77, 'any', 'any', 'sql', 0, 1, false, false, false, 2000, true);
-insert into sys.args values (8665, 77, 'res_0', 'boolean', 1, 0, 0, 0);
-insert into sys.args values (8666, 77, 'arg_1', 'boolean', 1, 0, 1, 1);
-insert into sys.args values (8667, 77, 'arg_2', 'boolean', 1, 0, 1, 2);
-insert into sys.args values (8668, 77, 'arg_3', 'boolean', 1, 0, 1, 3);
-insert into sys.functions values (78, 'all', 'all', 'sql', 0, 1, false, false, false, 2000, true);
-insert into sys.args values (8669, 78, 'res_0', 'boolean', 1, 0, 0, 0);
-insert into sys.args values (8670, 78, 'arg_1', 'boolean', 1, 0, 1, 1);
-insert into sys.args values (8671, 78, 'arg_2', 'boolean', 1, 0, 1, 2);
-insert into sys.args values (8672, 78, 'arg_3', 'boolean', 1, 0, 1, 3);
-insert into sys.functions values (81, 'sql_anyequal', 'anyequal', 'aggr', 0, 1, false, false, false, 2000, true);
-insert into sys.args values (8673, 81, 'res_0', 'boolean', 1, 0, 0, 0);
-insert into sys.args values (8674, 81, 'arg_1', 'any', 0, 0, 1, 1);
-insert into sys.args values (8675, 81, 'arg_2', 'any', 0, 0, 1, 2);
-insert into sys.functions values (82, 'sql_not_anyequal', 'not_anyequal', 'aggr', 0, 1, false, false, false, 2000, true);
-insert into sys.args values (8676, 82, 'res_0', 'boolean', 1, 0, 0, 0);
-insert into sys.args values (8677, 82, 'arg_1', 'any', 0, 0, 1, 1);
-insert into sys.args values (8678, 82, 'arg_2', 'any', 0, 0, 1, 2);
-insert into sys.functions values (85, 'sql_exists', 'exist', 'aggr', 0, 1, false, false, false, 2000, true);
-insert into sys.args values (8679, 85, 'res_0', 'boolean', 1, 0, 0, 0);
-insert into sys.args values (8680, 85, 'arg_1', 'any', 0, 0, 1, 1);
-insert into sys.functions values (86, 'sql_not_exists', 'not_exist', 'aggr', 0, 1, false, false, false, 2000, true);
-insert into sys.args values (8681, 86, 'res_0', 'boolean', 1, 0, 0, 0);
-insert into sys.args values (8682, 86, 'arg_1', 'any', 0, 0, 1, 1);
-insert into sys.functions values (87, 'in', 'in', 'calc', 0, 1, false, false, false, 2000, true);
-insert into sys.args values (8683, 87, 'res_0', 'boolean', 1, 0, 0, 0);
-insert into sys.args values (8684, 87, 'arg_1', 'any', 0, 0, 1, 1);
-insert into sys.args values (8685, 87, 'arg_2', 'any', 0, 0, 1, 2);
-insert into sys.functions values (88, 'identity', 'identity', 'calc', 0, 1, false, false, false, 2000, true);
-insert into sys.args values (8686, 88, 'res_0', 'oid', 63, 0, 0, 0);
-insert into sys.args values (8687, 88, 'arg_1', 'any', 0, 0, 1, 1);
-insert into sys.functions values (89, 'rowid', 'identity', 'calc', 0, 1, false, false, false, 2000, true);
-insert into sys.args values (8688, 89, 'res_0', 'int', 32, 0, 0, 0);
-insert into sys.args values (8689, 89, 'arg_1', 'any', 0, 0, 1, 1);
-insert into sys.functions values (90, 'rowid', 'rowid', 'calc', 0, 1, false, false, false, 2000, true);
-insert into sys.args values (8690, 90, 'res_0', 'oid', 63, 0, 0, 0);
-insert into sys.args values (8691, 90, 'arg_1', 'any', 0, 0, 1, 1);
-insert into sys.args values (8692, 90, 'arg_2', 'varchar', 0, 0, 1, 2);
-insert into sys.args values (8693, 90, 'arg_3', 'varchar', 0, 0, 1, 3);
-insert into sys.functions values (93, 'sql_min', 'min', 'calc', 0, 1, false, false, false, 2000, true);
-insert into sys.args values (8694, 93, 'res_0', 'any', 0, 0, 0, 0);
-insert into sys.args values (8695, 93, 'arg_1', 'any', 0, 0, 1, 1);
-insert into sys.args values (8696, 93, 'arg_2', 'any', 0, 0, 1, 2);
-insert into sys.functions values (94, 'sql_max', 'max', 'calc', 0, 1, false, false, false, 2000, true);
-insert into sys.args values (8697, 94, 'res_0', 'any', 0, 0, 0, 0);
-insert into sys.args values (8698, 94, 'arg_1', 'any', 0, 0, 1, 1);
-insert into sys.args values (8699, 94, 'arg_2', 'any', 0, 0, 1, 2);
-insert into sys.functions values (95, 'least', 'min_no_nil', 'calc', 0, 1, false, false, false, 2000, true);
-insert into sys.args values (8700, 95, 'res_0', 'any', 0, 0, 0, 0);
-insert into sys.args values (8701, 95, 'arg_1', 'any', 0, 0, 1, 1);
-insert into sys.args values (8702, 95, 'arg_2', 'any', 0, 0, 1, 2);
-insert into sys.functions values (96, 'greatest', 'max_no_nil', 'calc', 0, 1, false, false, false, 2000, true);
-insert into sys.args values (8703, 96, 'res_0', 'any', 0, 0, 0, 0);
-insert into sys.args values (8704, 96, 'arg_1', 'any', 0, 0, 1, 1);
-insert into sys.args values (8705, 96, 'arg_2', 'any', 0, 0, 1, 2);
-insert into sys.functions values (97, 'ifthenelse', 'ifthenelse', 'calc', 0, 1, false, false, false, 2000, true);
-insert into sys.args values (8706, 97, 'res_0', 'any', 0, 0, 0, 0);
-insert into sys.args values (8707, 97, 'arg_1', 'boolean', 1, 0, 1, 1);
-insert into sys.args values (8708, 97, 'arg_2', 'any', 0, 0, 1, 2);
-insert into sys.args values (8709, 97, 'arg_3', 'any', 0, 0, 1, 3);
-insert into sys.functions values (110, 'mod', '%', 'calc', 0, 1, false, false, false, 2000, true);
-insert into sys.args values (8710, 110, 'res_0', 'oid', 63, 0, 0, 0);
-insert into sys.args values (8711, 110, 'arg_1', 'oid', 63, 0, 1, 1);
-insert into sys.args values (8712, 110, 'arg_2', 'oid', 63, 0, 1, 2);
-insert into sys.functions values (111, 'mod', '%', 'calc', 0, 1, false, false, false, 2000, true);
-insert into sys.args values (8713, 111, 'res_0', 'tinyint', 8, 0, 0, 0);
-insert into sys.args values (8714, 111, 'arg_1', 'tinyint', 8, 0, 1, 1);
-insert into sys.args values (8715, 111, 'arg_2', 'tinyint', 8, 0, 1, 2);
-insert into sys.functions values (112, 'mod', '%', 'calc', 0, 1, false, false, false, 2000, true);
-insert into sys.args values (8716, 112, 'res_0', 'smallint', 16, 0, 0, 0);
-insert into sys.args values (8717, 112, 'arg_1', 'smallint', 16, 0, 1, 1);
-insert into sys.args values (8718, 112, 'arg_2', 'smallint', 16, 0, 1, 2);
-insert into sys.functions values (113, 'mod', '%', 'calc', 0, 1, false, false, false, 2000, true);
-insert into sys.args values (8719, 113, 'res_0', 'int', 32, 0, 0, 0);
-insert into sys.args values (8720, 113, 'arg_1', 'int', 32, 0, 1, 1);
-insert into sys.args values (8721, 113, 'arg_2', 'int', 32, 0, 1, 2);
-insert into sys.functions values (114, 'mod', '%', 'calc', 0, 1, false, false, false, 2000, true);
-insert into sys.args values (8722, 114, 'res_0', 'bigint', 64, 0, 0, 0);
-insert into sys.args values (8723, 114, 'arg_1', 'bigint', 64, 0, 1, 1);
-insert into sys.args values (8724, 114, 'arg_2', 'bigint', 64, 0, 1, 2);
-insert into sys.functions values (115, 'mod', '%', 'calc', 0, 1, false, false, false, 2000, true);
-insert into sys.args values (8725, 115, 'res_0', 'decimal', 2, 0, 0, 0);
-insert into sys.args values (8726, 115, 'arg_1', 'decimal', 2, 0, 1, 1);
-insert into sys.args values (8727, 115, 'arg_2', 'decimal', 2, 0, 1, 2);
-insert into sys.functions values (116, 'mod', '%', 'calc', 0, 1, false, false, false, 2000, true);
-insert into sys.args values (8728, 116, 'res_0', 'decimal', 4, 0, 0, 0);
-insert into sys.args values (8729, 116, 'arg_1', 'decimal', 4, 0, 1, 1);
-insert into sys.args values (8730, 116, 'arg_2', 'decimal', 4, 0, 1, 2);
-insert into sys.functions values (117, 'mod', '%', 'calc', 0, 1, false, false, false, 2000, true);
-insert into sys.args values (8731, 117, 'res_0', 'decimal', 9, 0, 0, 0);
-insert into sys.args values (8732, 117, 'arg_1', 'decimal', 9, 0, 1, 1);
-insert into sys.args values (8733, 117, 'arg_2', 'decimal', 9, 0, 1, 2);
-insert into sys.functions values (118, 'mod', '%', 'calc', 0, 1, false, false, false, 2000, true);
-insert into sys.args values (8734, 118, 'res_0', 'decimal', 18, 0, 0, 0);
-insert into sys.args values (8735, 118, 'arg_1', 'decimal', 18, 0, 1, 1);
-insert into sys.args values (8736, 118, 'arg_2', 'decimal', 18, 0, 1, 2);
-insert into sys.functions values (119, 'mod', '%', 'calc', 0, 1, false, false, false, 2000, true);
-insert into sys.args values (8737, 119, 'res_0', 'real', 24, 0, 0, 0);
-insert into sys.args values (8738, 119, 'arg_1', 'real', 24, 0, 1, 1);
-insert into sys.args values (8739, 119, 'arg_2', 'real', 24, 0, 1, 2);
-insert into sys.functions values (120, 'mod', '%', 'calc', 0, 1, false, false, false, 2000, true);
-insert into sys.args values (8740, 120, 'res_0', 'double', 53, 0, 0, 0);
-insert into sys.args values (8741, 120, 'arg_1', 'double', 53, 0, 1, 1);
-insert into sys.args values (8742, 120, 'arg_2', 'double', 53, 0, 1, 2);
-insert into sys.functions values (136, 'diff', 'diff', 'sql', 0, 6, false, false, false, 2000, true);
-insert into sys.args values (8743, 136, 'res_0', 'boolean', 1, 0, 0, 0);
-insert into sys.args values (8744, 136, 'arg_1', 'any', 0, 0, 1, 1);
-insert into sys.functions values (137, 'diff', 'diff', 'sql', 0, 6, false, false, false, 2000, true);
-insert into sys.args values (8745, 137, 'res_0', 'boolean', 1, 0, 0, 0);
-insert into sys.args values (8746, 137, 'arg_1', 'boolean', 1, 0, 1, 1);
-insert into sys.args values (8747, 137, 'arg_2', 'any', 0, 0, 1, 2);
-insert into sys.functions values (138, 'window_bound', 'window_bound', 'sql', 0, 6, false, false, false, 2000, true);
-insert into sys.args values (8748, 138, 'res_0', 'bigint', 64, 0, 0, 0);
-insert into sys.args values (8749, 138, 'arg_1', 'any', 0, 0, 1, 1);
-insert into sys.args values (8750, 138, 'arg_2', 'int', 32, 0, 1, 2);
-insert into sys.args values (8751, 138, 'arg_3', 'int', 32, 0, 1, 3);
-insert into sys.args values (8752, 138, 'arg_4', 'int', 32, 0, 1, 4);
-insert into sys.args values (8753, 138, 'arg_5', 'tinyint', 8, 0, 1, 5);
-insert into sys.functions values (139, 'window_bound', 'window_bound', 'sql', 0, 6, false, false, false, 2000, true);
-insert into sys.args values (8754, 139, 'res_0', 'bigint', 64, 0, 0, 0);
-insert into sys.args values (8755, 139, 'arg_1', 'boolean', 1, 0, 1, 1);
-insert into sys.args values (8756, 139, 'arg_2', 'any', 0, 0, 1, 2);
-insert into sys.args values (8757, 139, 'arg_3', 'int', 32, 0, 1, 3);
-insert into sys.args values (8758, 139, 'arg_4', 'int', 32, 0, 1, 4);
-insert into sys.args values (8759, 139, 'arg_5', 'int', 32, 0, 1, 5);
-insert into sys.args values (8760, 139, 'arg_6', 'tinyint', 8, 0, 1, 6);
-insert into sys.functions values (140, 'window_bound', 'window_bound', 'sql', 0, 6, false, false, false, 2000, true);
-insert into sys.args values (8761, 140, 'res_0', 'bigint', 64, 0, 0, 0);
-insert into sys.args values (8762, 140, 'arg_1', 'any', 0, 0, 1, 1);
-insert into sys.args values (8763, 140, 'arg_2', 'int', 32, 0, 1, 2);
-insert into sys.args values (8764, 140, 'arg_3', 'int', 32, 0, 1, 3);
-insert into sys.args values (8765, 140, 'arg_4', 'int', 32, 0, 1, 4);
-insert into sys.args values (8766, 140, 'arg_5', 'smallint', 16, 0, 1, 5);
-insert into sys.functions values (141, 'window_bound', 'window_bound', 'sql', 0, 6, false, false, false, 2000, true);
-insert into sys.args values (8767, 141, 'res_0', 'bigint', 64, 0, 0, 0);
-insert into sys.args values (8768, 141, 'arg_1', 'boolean', 1, 0, 1, 1);
-insert into sys.args values (8769, 141, 'arg_2', 'any', 0, 0, 1, 2);
-insert into sys.args values (8770, 141, 'arg_3', 'int', 32, 0, 1, 3);
-insert into sys.args values (8771, 141, 'arg_4', 'int', 32, 0, 1, 4);
-insert into sys.args values (8772, 141, 'arg_5', 'int', 32, 0, 1, 5);
-insert into sys.args values (8773, 141, 'arg_6', 'smallint', 16, 0, 1, 6);
-insert into sys.functions values (142, 'window_bound', 'window_bound', 'sql', 0, 6, false, false, false, 2000, true);
-insert into sys.args values (8774, 142, 'res_0', 'bigint', 64, 0, 0, 0);
-insert into sys.args values (8775, 142, 'arg_1', 'any', 0, 0, 1, 1);
-insert into sys.args values (8776, 142, 'arg_2', 'int', 32, 0, 1, 2);
-insert into sys.args values (8777, 142, 'arg_3', 'int', 32, 0, 1, 3);
-insert into sys.args values (8778, 142, 'arg_4', 'int', 32, 0, 1, 4);
-insert into sys.args values (8779, 142, 'arg_5', 'int', 32, 0, 1, 5);
-insert into sys.functions values (143, 'window_bound', 'window_bound', 'sql', 0, 6, false, false, false, 2000, true);
-insert into sys.args values (8780, 143, 'res_0', 'bigint', 64, 0, 0, 0);
-insert into sys.args values (8781, 143, 'arg_1', 'boolean', 1, 0, 1, 1);
-insert into sys.args values (8782, 143, 'arg_2', 'any', 0, 0, 1, 2);
-insert into sys.args values (8783, 143, 'arg_3', 'int', 32, 0, 1, 3);
-insert into sys.args values (8784, 143, 'arg_4', 'int', 32, 0, 1, 4);
-insert into sys.args values (8785, 143, 'arg_5', 'int', 32, 0, 1, 5);
-insert into sys.args values (8786, 143, 'arg_6', 'int', 32, 0, 1, 6);
-insert into sys.functions values (144, 'window_bound', 'window_bound', 'sql', 0, 6, false, false, false, 2000, true);
-insert into sys.args values (8787, 144, 'res_0', 'bigint', 64, 0, 0, 0);
-insert into sys.args values (8788, 144, 'arg_1', 'any', 0, 0, 1, 1);
-insert into sys.args values (8789, 144, 'arg_2', 'int', 32, 0, 1, 2);
-insert into sys.args values (8790, 144, 'arg_3', 'int', 32, 0, 1, 3);
-insert into sys.args values (8791, 144, 'arg_4', 'int', 32, 0, 1, 4);
-insert into sys.args values (8792, 144, 'arg_5', 'bigint', 64, 0, 1, 5);
-insert into sys.functions values (145, 'window_bound', 'window_bound', 'sql', 0, 6, false, false, false, 2000, true);
-insert into sys.args values (8793, 145, 'res_0', 'bigint', 64, 0, 0, 0);
-insert into sys.args values (8794, 145, 'arg_1', 'boolean', 1, 0, 1, 1);
-insert into sys.args values (8795, 145, 'arg_2', 'any', 0, 0, 1, 2);
-insert into sys.args values (8796, 145, 'arg_3', 'int', 32, 0, 1, 3);
-insert into sys.args values (8797, 145, 'arg_4', 'int', 32, 0, 1, 4);
-insert into sys.args values (8798, 145, 'arg_5', 'int', 32, 0, 1, 5);
-insert into sys.args values (8799, 145, 'arg_6', 'bigint', 64, 0, 1, 6);
-insert into sys.functions values (146, 'window_bound', 'window_bound', 'sql', 0, 6, false, false, false, 2000, true);
-insert into sys.args values (8800, 146, 'res_0', 'bigint', 64, 0, 0, 0);
-insert into sys.args values (8801, 146, 'arg_1', 'any', 0, 0, 1, 1);
-insert into sys.args values (8802, 146, 'arg_2', 'int', 32, 0, 1, 2);
-insert into sys.args values (8803, 146, 'arg_3', 'int', 32, 0, 1, 3);
-insert into sys.args values (8804, 146, 'arg_4', 'int', 32, 0, 1, 4);
-insert into sys.args values (8805, 146, 'arg_5', 'real', 24, 0, 1, 5);
-insert into sys.functions values (147, 'window_bound', 'window_bound', 'sql', 0, 6, false, false, false, 2000, true);
-insert into sys.args values (8806, 147, 'res_0', 'bigint', 64, 0, 0, 0);
-insert into sys.args values (8807, 147, 'arg_1', 'boolean', 1, 0, 1, 1);
-insert into sys.args values (8808, 147, 'arg_2', 'any', 0, 0, 1, 2);
-insert into sys.args values (8809, 147, 'arg_3', 'int', 32, 0, 1, 3);
-insert into sys.args values (8810, 147, 'arg_4', 'int', 32, 0, 1, 4);
-insert into sys.args values (8811, 147, 'arg_5', 'int', 32, 0, 1, 5);
-insert into sys.args values (8812, 147, 'arg_6', 'real', 24, 0, 1, 6);
-insert into sys.functions values (148, 'window_bound', 'window_bound', 'sql', 0, 6, false, false, false, 2000, true);
-insert into sys.args values (8813, 148, 'res_0', 'bigint', 64, 0, 0, 0);
-insert into sys.args values (8814, 148, 'arg_1', 'any', 0, 0, 1, 1);
-insert into sys.args values (8815, 148, 'arg_2', 'int', 32, 0, 1, 2);
-insert into sys.args values (8816, 148, 'arg_3', 'int', 32, 0, 1, 3);
-insert into sys.args values (8817, 148, 'arg_4', 'int', 32, 0, 1, 4);
-insert into sys.args values (8818, 148, 'arg_5', 'double', 53, 0, 1, 5);
-insert into sys.functions values (149, 'window_bound', 'window_bound', 'sql', 0, 6, false, false, false, 2000, true);
-insert into sys.args values (8819, 149, 'res_0', 'bigint', 64, 0, 0, 0);
-insert into sys.args values (8820, 149, 'arg_1', 'boolean', 1, 0, 1, 1);
-insert into sys.args values (8821, 149, 'arg_2', 'any', 0, 0, 1, 2);
-insert into sys.args values (8822, 149, 'arg_3', 'int', 32, 0, 1, 3);
-insert into sys.args values (8823, 149, 'arg_4', 'int', 32, 0, 1, 4);
-insert into sys.args values (8824, 149, 'arg_5', 'int', 32, 0, 1, 5);
-insert into sys.args values (8825, 149, 'arg_6', 'double', 53, 0, 1, 6);
-insert into sys.functions values (150, 'window_bound', 'window_bound', 'sql', 0, 6, false, false, false, 2000, true);
-insert into sys.args values (8826, 150, 'res_0', 'bigint', 64, 0, 0, 0);
-insert into sys.args values (8827, 150, 'arg_1', 'any', 0, 0, 1, 1);
-insert into sys.args values (8828, 150, 'arg_2', 'int', 32, 0, 1, 2);
-insert into sys.args values (8829, 150, 'arg_3', 'int', 32, 0, 1, 3);
-insert into sys.args values (8830, 150, 'arg_4', 'int', 32, 0, 1, 4);
-insert into sys.args values (8831, 150, 'arg_5', 'decimal', 2, 0, 1, 5);
-insert into sys.functions values (151, 'window_bound', 'window_bound', 'sql', 0, 6, false, false, false, 2000, true);
-insert into sys.args values (8832, 151, 'res_0', 'bigint', 64, 0, 0, 0);
-insert into sys.args values (8833, 151, 'arg_1', 'boolean', 1, 0, 1, 1);
-insert into sys.args values (8834, 151, 'arg_2', 'any', 0, 0, 1, 2);
-insert into sys.args values (8835, 151, 'arg_3', 'int', 32, 0, 1, 3);
-insert into sys.args values (8836, 151, 'arg_4', 'int', 32, 0, 1, 4);
-insert into sys.args values (8837, 151, 'arg_5', 'int', 32, 0, 1, 5);
-insert into sys.args values (8838, 151, 'arg_6', 'decimal', 2, 0, 1, 6);
-insert into sys.functions values (152, 'window_bound', 'window_bound', 'sql', 0, 6, false, false, false, 2000, true);
-insert into sys.args values (8839, 152, 'res_0', 'bigint', 64, 0, 0, 0);
-insert into sys.args values (8840, 152, 'arg_1', 'any', 0, 0, 1, 1);
-insert into sys.args values (8841, 152, 'arg_2', 'int', 32, 0, 1, 2);
-insert into sys.args values (8842, 152, 'arg_3', 'int', 32, 0, 1, 3);
-insert into sys.args values (8843, 152, 'arg_4', 'int', 32, 0, 1, 4);
-insert into sys.args values (8844, 152, 'arg_5', 'decimal', 4, 0, 1, 5);
-insert into sys.functions values (153, 'window_bound', 'window_bound', 'sql', 0, 6, false, false, false, 2000, true);
-insert into sys.args values (8845, 153, 'res_0', 'bigint', 64, 0, 0, 0);
-insert into sys.args values (8846, 153, 'arg_1', 'boolean', 1, 0, 1, 1);
-insert into sys.args values (8847, 153, 'arg_2', 'any', 0, 0, 1, 2);
-insert into sys.args values (8848, 153, 'arg_3', 'int', 32, 0, 1, 3);
-insert into sys.args values (8849, 153, 'arg_4', 'int', 32, 0, 1, 4);
-insert into sys.args values (8850, 153, 'arg_5', 'int', 32, 0, 1, 5);
-insert into sys.args values (8851, 153, 'arg_6', 'decimal', 4, 0, 1, 6);
-insert into sys.functions values (154, 'window_bound', 'window_bound', 'sql', 0, 6, false, false, false, 2000, true);
-insert into sys.args values (8852, 154, 'res_0', 'bigint', 64, 0, 0, 0);
-insert into sys.args values (8853, 154, 'arg_1', 'any', 0, 0, 1, 1);
-insert into sys.args values (8854, 154, 'arg_2', 'int', 32, 0, 1, 2);
-insert into sys.args values (8855, 154, 'arg_3', 'int', 32, 0, 1, 3);
-insert into sys.args values (8856, 154, 'arg_4', 'int', 32, 0, 1, 4);
-insert into sys.args values (8857, 154, 'arg_5', 'decimal', 9, 0, 1, 5);
-insert into sys.functions values (155, 'window_bound', 'window_bound', 'sql', 0, 6, false, false, false, 2000, true);
-insert into sys.args values (8858, 155, 'res_0', 'bigint', 64, 0, 0, 0);
-insert into sys.args values (8859, 155, 'arg_1', 'boolean', 1, 0, 1, 1);
-insert into sys.args values (8860, 155, 'arg_2', 'any', 0, 0, 1, 2);
-insert into sys.args values (8861, 155, 'arg_3', 'int', 32, 0, 1, 3);
-insert into sys.args values (8862, 155, 'arg_4', 'int', 32, 0, 1, 4);
-insert into sys.args values (8863, 155, 'arg_5', 'int', 32, 0, 1, 5);
-insert into sys.args values (8864, 155, 'arg_6', 'decimal', 9, 0, 1, 6);
-insert into sys.functions values (156, 'window_bound', 'window_bound', 'sql', 0, 6, false, false, false, 2000, true);
-insert into sys.args values (8865, 156, 'res_0', 'bigint', 64, 0, 0, 0);
-insert into sys.args values (8866, 156, 'arg_1', 'any', 0, 0, 1, 1);
-insert into sys.args values (8867, 156, 'arg_2', 'int', 32, 0, 1, 2);
-insert into sys.args values (8868, 156, 'arg_3', 'int', 32, 0, 1, 3);
-insert into sys.args values (8869, 156, 'arg_4', 'int', 32, 0, 1, 4);
-insert into sys.args values (8870, 156, 'arg_5', 'decimal', 18, 0, 1, 5);
-insert into sys.functions values (157, 'window_bound', 'window_bound', 'sql', 0, 6, false, false, false, 2000, true);
-insert into sys.args values (8871, 157, 'res_0', 'bigint', 64, 0, 0, 0);
-insert into sys.args values (8872, 157, 'arg_1', 'boolean', 1, 0, 1, 1);
-insert into sys.args values (8873, 157, 'arg_2', 'any', 0, 0, 1, 2);
-insert into sys.args values (8874, 157, 'arg_3', 'int', 32, 0, 1, 3);
-insert into sys.args values (8875, 157, 'arg_4', 'int', 32, 0, 1, 4);
-insert into sys.args values (8876, 157, 'arg_5', 'int', 32, 0, 1, 5);
-insert into sys.args values (8877, 157, 'arg_6', 'decimal', 18, 0, 1, 6);
-insert into sys.functions values (158, 'window_bound', 'window_bound', 'sql', 0, 6, false, false, false, 2000, true);
-insert into sys.args values (8878, 158, 'res_0', 'bigint', 64, 0, 0, 0);
-insert into sys.args values (8879, 158, 'arg_1', 'any', 0, 0, 1, 1);
-insert into sys.args values (8880, 158, 'arg_2', 'int', 32, 0, 1, 2);
-insert into sys.args values (8881, 158, 'arg_3', 'int', 32, 0, 1, 3);
-insert into sys.args values (8882, 158, 'arg_4', 'int', 32, 0, 1, 4);
-insert into sys.args values (8883, 158, 'arg_5', 'month_interval', 32, 0, 1, 5);
-insert into sys.functions values (159, 'window_bound', 'window_bound', 'sql', 0, 6, false, false, false, 2000, true);
-insert into sys.args values (8884, 159, 'res_0', 'bigint', 64, 0, 0, 0);
-insert into sys.args values (8885, 159, 'arg_1', 'boolean', 1, 0, 1, 1);
-insert into sys.args values (8886, 159, 'arg_2', 'any', 0, 0, 1, 2);
-insert into sys.args values (8887, 159, 'arg_3', 'int', 32, 0, 1, 3);
-insert into sys.args values (8888, 159, 'arg_4', 'int', 32, 0, 1, 4);
-insert into sys.args values (8889, 159, 'arg_5', 'int', 32, 0, 1, 5);
-insert into sys.args values (8890, 159, 'arg_6', 'month_interval', 32, 0, 1, 6);
-insert into sys.functions values (160, 'window_bound', 'window_bound', 'sql', 0, 6, false, false, false, 2000, true);
-insert into sys.args values (8891, 160, 'res_0', 'bigint', 64, 0, 0, 0);
-insert into sys.args values (8892, 160, 'arg_1', 'any', 0, 0, 1, 1);
-insert into sys.args values (8893, 160, 'arg_2', 'int', 32, 0, 1, 2);
-insert into sys.args values (8894, 160, 'arg_3', 'int', 32, 0, 1, 3);
-insert into sys.args values (8895, 160, 'arg_4', 'int', 32, 0, 1, 4);
-insert into sys.args values (8896, 160, 'arg_5', 'sec_interval', 13, 0, 1, 5);
-insert into sys.functions values (161, 'window_bound', 'window_bound', 'sql', 0, 6, false, false, false, 2000, true);
-insert into sys.args values (8897, 161, 'res_0', 'bigint', 64, 0, 0, 0);
-insert into sys.args values (8898, 161, 'arg_1', 'boolean', 1, 0, 1, 1);
-insert into sys.args values (8899, 161, 'arg_2', 'any', 0, 0, 1, 2);
-insert into sys.args values (8900, 161, 'arg_3', 'int', 32, 0, 1, 3);
-insert into sys.args values (8901, 161, 'arg_4', 'int', 32, 0, 1, 4);
-insert into sys.args values (8902, 161, 'arg_5', 'int', 32, 0, 1, 5);
-insert into sys.args values (8903, 161, 'arg_6', 'sec_interval', 13, 0, 1, 6);
-insert into sys.functions values (162, 'rank', 'rank', 'sql', 0, 6, false, false, false, 2000, true);
-insert into sys.args values (8904, 162, 'res_0', 'int', 32, 0, 0, 0);
-insert into sys.args values (8905, 162, 'arg_1', 'any', 0, 0, 1, 1);
-insert into sys.args values (8906, 162, 'arg_2', 'boolean', 1, 0, 1, 2);
-insert into sys.args values (8907, 162, 'arg_3', 'boolean', 1, 0, 1, 3);
-insert into sys.functions values (163, 'dense_rank', 'dense_rank', 'sql', 0, 6, false, false, false, 2000, true);
-insert into sys.args values (8908, 163, 'res_0', 'int', 32, 0, 0, 0);
-insert into sys.args values (8909, 163, 'arg_1', 'any', 0, 0, 1, 1);
-insert into sys.args values (8910, 163, 'arg_2', 'boolean', 1, 0, 1, 2);
-insert into sys.args values (8911, 163, 'arg_3', 'boolean', 1, 0, 1, 3);
-insert into sys.functions values (164, 'row_number', 'row_number', 'sql', 0, 6, false, false, false, 2000, true);
-insert into sys.args values (8912, 164, 'res_0', 'int', 32, 0, 0, 0);
-insert into sys.args values (8913, 164, 'arg_1', 'any', 0, 0, 1, 1);
-insert into sys.args values (8914, 164, 'arg_2', 'boolean', 1, 0, 1, 2);
-insert into sys.args values (8915, 164, 'arg_3', 'boolean', 1, 0, 1, 3);
-insert into sys.functions values (165, 'percent_rank', 'percent_rank', 'sql', 0, 6, false, false, false, 2000, true);
-insert into sys.args values (8916, 165, 'res_0', 'double', 53, 0, 0, 0);
-insert into sys.args values (8917, 165, 'arg_1', 'any', 0, 0, 1, 1);
-insert into sys.args values (8918, 165, 'arg_2', 'boolean', 1, 0, 1, 2);
-insert into sys.args values (8919, 165, 'arg_3', 'boolean', 1, 0, 1, 3);
-insert into sys.functions values (166, 'cume_dist', 'cume_dist', 'sql', 0, 6, false, false, false, 2000, true);
-insert into sys.args values (8920, 166, 'res_0', 'double', 53, 0, 0, 0);
-insert into sys.args values (8921, 166, 'arg_1', 'any', 0, 0, 1, 1);
-insert into sys.args values (8922, 166, 'arg_2', 'boolean', 1, 0, 1, 2);
-insert into sys.args values (8923, 166, 'arg_3', 'boolean', 1, 0, 1, 3);
-insert into sys.functions values (167, 'ntile', 'ntile', 'sql', 0, 6, false, false, false, 2000, true);
-insert into sys.args values (8924, 167, 'res_0', 'tinyint', 8, 0, 0, 0);
-insert into sys.args values (8925, 167, 'arg_1', 'any', 0, 0, 1, 1);
-insert into sys.args values (8926, 167, 'arg_2', 'tinyint', 8, 0, 1, 2);
-insert into sys.args values (8927, 167, 'arg_3', 'boolean', 1, 0, 1, 3);
-insert into sys.args values (8928, 167, 'arg_4', 'boolean', 1, 0, 1, 4);
-insert into sys.functions values (168, 'ntile', 'ntile', 'sql', 0, 6, false, false, false, 2000, true);
-insert into sys.args values (8929, 168, 'res_0', 'smallint', 16, 0, 0, 0);
-insert into sys.args values (8930, 168, 'arg_1', 'any', 0, 0, 1, 1);
-insert into sys.args values (8931, 168, 'arg_2', 'smallint', 16, 0, 1, 2);
-insert into sys.args values (8932, 168, 'arg_3', 'boolean', 1, 0, 1, 3);
-insert into sys.args values (8933, 168, 'arg_4', 'boolean', 1, 0, 1, 4);
-insert into sys.functions values (169, 'ntile', 'ntile', 'sql', 0, 6, false, false, false, 2000, true);
-insert into sys.args values (8934, 169, 'res_0', 'int', 32, 0, 0, 0);
-insert into sys.args values (8935, 169, 'arg_1', 'any', 0, 0, 1, 1);
-insert into sys.args values (8936, 169, 'arg_2', 'int', 32, 0, 1, 2);
-insert into sys.args values (8937, 169, 'arg_3', 'boolean', 1, 0, 1, 3);
-insert into sys.args values (8938, 169, 'arg_4', 'boolean', 1, 0, 1, 4);
-insert into sys.functions values (170, 'ntile', 'ntile', 'sql', 0, 6, false, false, false, 2000, true);
-insert into sys.args values (8939, 170, 'res_0', 'bigint', 64, 0, 0, 0);
-insert into sys.args values (8940, 170, 'arg_1', 'any', 0, 0, 1, 1);
-insert into sys.args values (8941, 170, 'arg_2', 'bigint', 64, 0, 1, 2);
-insert into sys.args values (8942, 170, 'arg_3', 'boolean', 1, 0, 1, 3);
-insert into sys.args values (8943, 170, 'arg_4', 'boolean', 1, 0, 1, 4);
-insert into sys.functions values (171, 'lag', 'lag', 'sql', 0, 6, false, false, false, 2000, true);
-insert into sys.args values (8944, 171, 'res_0', 'any', 0, 0, 0, 0);
-insert into sys.args values (8945, 171, 'arg_1', 'any', 0, 0, 1, 1);
-insert into sys.args values (8946, 171, 'arg_2', 'boolean', 1, 0, 1, 2);
-insert into sys.args values (8947, 171, 'arg_3', 'boolean', 1, 0, 1, 3);
-insert into sys.functions values (172, 'lag', 'lag', 'sql', 0, 6, false, false, false, 2000, true);
-insert into sys.args values (8948, 172, 'res_0', 'any', 0, 0, 0, 0);
-insert into sys.args values (8949, 172, 'arg_1', 'any', 0, 0, 1, 1);
-insert into sys.args values (8950, 172, 'arg_2', 'tinyint', 8, 0, 1, 2);
-insert into sys.args values (8951, 172, 'arg_3', 'boolean', 1, 0, 1, 3);
-insert into sys.args values (8952, 172, 'arg_4', 'boolean', 1, 0, 1, 4);
-insert into sys.functions values (173, 'lag', 'lag', 'sql', 0, 6, false, false, false, 2000, true);
-insert into sys.args values (8953, 173, 'res_0', 'any', 0, 0, 0, 0);
-insert into sys.args values (8954, 173, 'arg_1', 'any', 0, 0, 1, 1);
-insert into sys.args values (8955, 173, 'arg_2', 'smallint', 16, 0, 1, 2);
-insert into sys.args values (8956, 173, 'arg_3', 'boolean', 1, 0, 1, 3);
-insert into sys.args values (8957, 173, 'arg_4', 'boolean', 1, 0, 1, 4);
-insert into sys.functions values (174, 'lag', 'lag', 'sql', 0, 6, false, false, false, 2000, true);
-insert into sys.args values (8958, 174, 'res_0', 'any', 0, 0, 0, 0);
-insert into sys.args values (8959, 174, 'arg_1', 'any', 0, 0, 1, 1);
-insert into sys.args values (8960, 174, 'arg_2', 'int', 32, 0, 1, 2);
-insert into sys.args values (8961, 174, 'arg_3', 'boolean', 1, 0, 1, 3);
-insert into sys.args values (8962, 174, 'arg_4', 'boolean', 1, 0, 1, 4);
-insert into sys.functions values (175, 'lag', 'lag', 'sql', 0, 6, false, false, false, 2000, true);
-insert into sys.args values (8963, 175, 'res_0', 'any', 0, 0, 0, 0);
-insert into sys.args values (8964, 175, 'arg_1', 'any', 0, 0, 1, 1);
-insert into sys.args values (8965, 175, 'arg_2', 'bigint', 64, 0, 1, 2);
-insert into sys.args values (8966, 175, 'arg_3', 'boolean', 1, 0, 1, 3);
-insert into sys.args values (8967, 175, 'arg_4', 'boolean', 1, 0, 1, 4);
-insert into sys.functions values (176, 'lag', 'lag', 'sql', 0, 6, false, false, false, 2000, true);
-insert into sys.args values (8968, 176, 'res_0', 'any', 0, 0, 0, 0);
-insert into sys.args values (8969, 176, 'arg_1', 'any', 0, 0, 1, 1);
-insert into sys.args values (8970, 176, 'arg_2', 'tinyint', 8, 0, 1, 2);
-insert into sys.args values (8971, 176, 'arg_3', 'any', 0, 0, 1, 3);
-insert into sys.args values (8972, 176, 'arg_4', 'boolean', 1, 0, 1, 4);
-insert into sys.args values (8973, 176, 'arg_5', 'boolean', 1, 0, 1, 5);
-insert into sys.functions values (177, 'lag', 'lag', 'sql', 0, 6, false, false, false, 2000, true);
-insert into sys.args values (8974, 177, 'res_0', 'any', 0, 0, 0, 0);
-insert into sys.args values (8975, 177, 'arg_1', 'any', 0, 0, 1, 1);
-insert into sys.args values (8976, 177, 'arg_2', 'smallint', 16, 0, 1, 2);
-insert into sys.args values (8977, 177, 'arg_3', 'any', 0, 0, 1, 3);
-insert into sys.args values (8978, 177, 'arg_4', 'boolean', 1, 0, 1, 4);
-insert into sys.args values (8979, 177, 'arg_5', 'boolean', 1, 0, 1, 5);
-insert into sys.functions values (178, 'lag', 'lag', 'sql', 0, 6, false, false, false, 2000, true);
-insert into sys.args values (8980, 178, 'res_0', 'any', 0, 0, 0, 0);
-insert into sys.args values (8981, 178, 'arg_1', 'any', 0, 0, 1, 1);
-insert into sys.args values (8982, 178, 'arg_2', 'int', 32, 0, 1, 2);
-insert into sys.args values (8983, 178, 'arg_3', 'any', 0, 0, 1, 3);
-insert into sys.args values (8984, 178, 'arg_4', 'boolean', 1, 0, 1, 4);
-insert into sys.args values (8985, 178, 'arg_5', 'boolean', 1, 0, 1, 5);
-insert into sys.functions values (179, 'lag', 'lag', 'sql', 0, 6, false, false, false, 2000, true);
-insert into sys.args values (8986, 179, 'res_0', 'any', 0, 0, 0, 0);
-insert into sys.args values (8987, 179, 'arg_1', 'any', 0, 0, 1, 1);
-insert into sys.args values (8988, 179, 'arg_2', 'bigint', 64, 0, 1, 2);
-insert into sys.args values (8989, 179, 'arg_3', 'any', 0, 0, 1, 3);
-insert into sys.args values (8990, 179, 'arg_4', 'boolean', 1, 0, 1, 4);
-insert into sys.args values (8991, 179, 'arg_5', 'boolean', 1, 0, 1, 5);
-insert into sys.functions values (180, 'lead', 'lead', 'sql', 0, 6, false, false, false, 2000, true);
-insert into sys.args values (8992, 180, 'res_0', 'any', 0, 0, 0, 0);
-insert into sys.args values (8993, 180, 'arg_1', 'any', 0, 0, 1, 1);
-insert into sys.args values (8994, 180, 'arg_2', 'boolean', 1, 0, 1, 2);
-insert into sys.args values (8995, 180, 'arg_3', 'boolean', 1, 0, 1, 3);
-insert into sys.functions values (181, 'lead', 'lead', 'sql', 0, 6, false, false, false, 2000, true);
-insert into sys.args values (8996, 181, 'res_0', 'any', 0, 0, 0, 0);
-insert into sys.args values (8997, 181, 'arg_1', 'any', 0, 0, 1, 1);
-insert into sys.args values (8998, 181, 'arg_2', 'tinyint', 8, 0, 1, 2);
-insert into sys.args values (8999, 181, 'arg_3', 'boolean', 1, 0, 1, 3);
-insert into sys.args values (9000, 181, 'arg_4', 'boolean', 1, 0, 1, 4);
-insert into sys.functions values (182, 'lead', 'lead', 'sql', 0, 6, false, false, false, 2000, true);
-insert into sys.args values (9001, 182, 'res_0', 'any', 0, 0, 0, 0);
-insert into sys.args values (9002, 182, 'arg_1', 'any', 0, 0, 1, 1);
-insert into sys.args values (9003, 182, 'arg_2', 'smallint', 16, 0, 1, 2);
-insert into sys.args values (9004, 182, 'arg_3', 'boolean', 1, 0, 1, 3);
-insert into sys.args values (9005, 182, 'arg_4', 'boolean', 1, 0, 1, 4);
-insert into sys.functions values (183, 'lead', 'lead', 'sql', 0, 6, false, false, false, 2000, true);
-insert into sys.args values (9006, 183, 'res_0', 'any', 0, 0, 0, 0);
-insert into sys.args values (9007, 183, 'arg_1', 'any', 0, 0, 1, 1);
-insert into sys.args values (9008, 183, 'arg_2', 'int', 32, 0, 1, 2);
-insert into sys.args values (9009, 183, 'arg_3', 'boolean', 1, 0, 1, 3);
-insert into sys.args values (9010, 183, 'arg_4', 'boolean', 1, 0, 1, 4);
-insert into sys.functions values (184, 'lead', 'lead', 'sql', 0, 6, false, false, false, 2000, true);
-insert into sys.args values (9011, 184, 'res_0', 'any', 0, 0, 0, 0);
-insert into sys.args values (9012, 184, 'arg_1', 'any', 0, 0, 1, 1);
-insert into sys.args values (9013, 184, 'arg_2', 'bigint', 64, 0, 1, 2);
-insert into sys.args values (9014, 184, 'arg_3', 'boolean', 1, 0, 1, 3);
-insert into sys.args values (9015, 184, 'arg_4', 'boolean', 1, 0, 1, 4);
-insert into sys.functions values (185, 'lead', 'lead', 'sql', 0, 6, false, false, false, 2000, true);
-insert into sys.args values (9016, 185, 'res_0', 'any', 0, 0, 0, 0);
-insert into sys.args values (9017, 185, 'arg_1', 'any', 0, 0, 1, 1);
-insert into sys.args values (9018, 185, 'arg_2', 'tinyint', 8, 0, 1, 2);
-insert into sys.args values (9019, 185, 'arg_3', 'any', 0, 0, 1, 3);
-insert into sys.args values (9020, 185, 'arg_4', 'boolean', 1, 0, 1, 4);
-insert into sys.args values (9021, 185, 'arg_5', 'boolean', 1, 0, 1, 5);
-insert into sys.functions values (186, 'lead', 'lead', 'sql', 0, 6, false, false, false, 2000, true);
-insert into sys.args values (9022, 186, 'res_0', 'any', 0, 0, 0, 0);
-insert into sys.args values (9023, 186, 'arg_1', 'any', 0, 0, 1, 1);
-insert into sys.args values (9024, 186, 'arg_2', 'smallint', 16, 0, 1, 2);
-insert into sys.args values (9025, 186, 'arg_3', 'any', 0, 0, 1, 3);
-insert into sys.args values (9026, 186, 'arg_4', 'boolean', 1, 0, 1, 4);
-insert into sys.args values (9027, 186, 'arg_5', 'boolean', 1, 0, 1, 5);
-insert into sys.functions values (187, 'lead', 'lead', 'sql', 0, 6, false, false, false, 2000, true);
-insert into sys.args values (9028, 187, 'res_0', 'any', 0, 0, 0, 0);
-insert into sys.args values (9029, 187, 'arg_1', 'any', 0, 0, 1, 1);
-insert into sys.args values (9030, 187, 'arg_2', 'int', 32, 0, 1, 2);
-insert into sys.args values (9031, 187, 'arg_3', 'any', 0, 0, 1, 3);
-insert into sys.args values (9032, 187, 'arg_4', 'boolean', 1, 0, 1, 4);
-insert into sys.args values (9033, 187, 'arg_5', 'boolean', 1, 0, 1, 5);
-insert into sys.functions values (188, 'lead', 'lead', 'sql', 0, 6, false, false, false, 2000, true);
-insert into sys.args values (9034, 188, 'res_0', 'any', 0, 0, 0, 0);
-insert into sys.args values (9035, 188, 'arg_1', 'any', 0, 0, 1, 1);
-insert into sys.args values (9036, 188, 'arg_2', 'bigint', 64, 0, 1, 2);
-insert into sys.args values (9037, 188, 'arg_3', 'any', 0, 0, 1, 3);
-insert into sys.args values (9038, 188, 'arg_4', 'boolean', 1, 0, 1, 4);
-insert into sys.args values (9039, 188, 'arg_5', 'boolean', 1, 0, 1, 5);
-insert into sys.functions values (189, 'first_value', 'first_value', 'sql', 0, 6, false, false, false, 2000, true);
-insert into sys.args values (9040, 189, 'res_0', 'any', 0, 0, 0, 0);
-insert into sys.args values (9041, 189, 'arg_1', 'any', 0, 0, 1, 1);
-insert into sys.functions values (190, 'last_value', 'last_value', 'sql', 0, 6, false, false, false, 2000, true);
-insert into sys.args values (9042, 190, 'res_0', 'any', 0, 0, 0, 0);
-insert into sys.args values (9043, 190, 'arg_1', 'any', 0, 0, 1, 1);
-insert into sys.functions values (191, 'nth_value', 'nth_value', 'sql', 0, 6, false, false, false, 2000, true);
-insert into sys.args values (9044, 191, 'res_0', 'any', 0, 0, 0, 0);
-insert into sys.args values (9045, 191, 'arg_1', 'any', 0, 0, 1, 1);
-insert into sys.args values (9046, 191, 'arg_2', 'tinyint', 8, 0, 1, 2);
-insert into sys.functions values (192, 'nth_value', 'nth_value', 'sql', 0, 6, false, false, false, 2000, true);
-insert into sys.args values (9047, 192, 'res_0', 'any', 0, 0, 0, 0);
-insert into sys.args values (9048, 192, 'arg_1', 'any', 0, 0, 1, 1);
-insert into sys.args values (9049, 192, 'arg_2', 'smallint', 16, 0, 1, 2);
-insert into sys.functions values (193, 'nth_value', 'nth_value', 'sql', 0, 6, false, false, false, 2000, true);
-insert into sys.args values (9050, 193, 'res_0', 'any', 0, 0, 0, 0);
-insert into sys.args values (9051, 193, 'arg_1', 'any', 0, 0, 1, 1);
-insert into sys.args values (9052, 193, 'arg_2', 'int', 32, 0, 1, 2);
-insert into sys.functions values (194, 'nth_value', 'nth_value', 'sql', 0, 6, false, false, false, 2000, true);
-insert into sys.args values (9053, 194, 'res_0', 'any', 0, 0, 0, 0);
-insert into sys.args values (9054, 194, 'arg_1', 'any', 0, 0, 1, 1);
-insert into sys.args values (9055, 194, 'arg_2', 'bigint', 64, 0, 1, 2);
-insert into sys.functions values (195, 'count', 'count', 'sql', 0, 6, false, false, false, 2000, true);
-insert into sys.args values (9056, 195, 'res_0', 'bigint', 64, 0, 0, 0);
-insert into sys.args values (9057, 195, 'arg_1', 'any', 0, 0, 1, 1);
-insert into sys.args values (9058, 195, 'arg_2', 'boolean', 1, 0, 1, 2);
-insert into sys.functions values (196, 'min', 'min', 'sql', 0, 6, false, false, false, 2000, true);
-insert into sys.args values (9059, 196, 'res_0', 'any', 0, 0, 0, 0);
-insert into sys.args values (9060, 196, 'arg_1', 'any', 0, 0, 1, 1);
-insert into sys.functions values (197, 'max', 'max', 'sql', 0, 6, false, false, false, 2000, true);
-insert into sys.args values (9061, 197, 'res_0', 'any', 0, 0, 0, 0);
-insert into sys.args values (9062, 197, 'arg_1', 'any', 0, 0, 1, 1);
-insert into sys.functions values (198, 'sum', 'sum', 'sql', 0, 6, false, false, false, 2000, true);
-insert into sys.args values (9063, 198, 'res_0', 'bigint', 64, 0, 0, 0);
-insert into sys.args values (9064, 198, 'arg_1', 'tinyint', 8, 0, 1, 1);
-insert into sys.functions values (199, 'sum', 'sum', 'sql', 0, 6, false, false, false, 2000, true);
-insert into sys.args values (9065, 199, 'res_0', 'bigint', 64, 0, 0, 0);
-insert into sys.args values (9066, 199, 'arg_1', 'smallint', 16, 0, 1, 1);
-insert into sys.functions values (200, 'sum', 'sum', 'sql', 0, 6, false, false, false, 2000, true);
-insert into sys.args values (9067, 200, 'res_0', 'bigint', 64, 0, 0, 0);
-insert into sys.args values (9068, 200, 'arg_1', 'int', 32, 0, 1, 1);
-insert into sys.functions values (201, 'sum', 'sum', 'sql', 0, 6, false, false, false, 2000, true);
-insert into sys.args values (9069, 201, 'res_0', 'bigint', 64, 0, 0, 0);
-insert into sys.args values (9070, 201, 'arg_1', 'bigint', 64, 0, 1, 1);
-insert into sys.functions values (202, 'sum', 'sum', 'sql', 0, 6, false, false, false, 2000, true);
-insert into sys.args values (9071, 202, 'res_0', 'decimal', 18, 0, 0, 0);
-insert into sys.args values (9072, 202, 'arg_1', 'decimal', 2, 0, 1, 1);
-insert into sys.functions values (203, 'sum', 'sum', 'sql', 0, 6, false, false, false, 2000, true);
-insert into sys.args values (9073, 203, 'res_0', 'decimal', 18, 0, 0, 0);
-insert into sys.args values (9074, 203, 'arg_1', 'decimal', 4, 0, 1, 1);
-insert into sys.functions values (204, 'sum', 'sum', 'sql', 0, 6, false, false, false, 2000, true);
-insert into sys.args values (9075, 204, 'res_0', 'decimal', 18, 0, 0, 0);
-insert into sys.args values (9076, 204, 'arg_1', 'decimal', 9, 0, 1, 1);
-insert into sys.functions values (205, 'sum', 'sum', 'sql', 0, 6, false, false, false, 2000, true);
-insert into sys.args values (9077, 205, 'res_0', 'decimal', 18, 0, 0, 0);
-insert into sys.args values (9078, 205, 'arg_1', 'decimal', 18, 0, 1, 1);
-insert into sys.functions values (206, 'prod', 'prod', 'sql', 0, 6, false, false, false, 2000, true);
-insert into sys.args values (9079, 206, 'res_0', 'bigint', 64, 0, 0, 0);
-insert into sys.args values (9080, 206, 'arg_1', 'tinyint', 8, 0, 1, 1);
-insert into sys.functions values (207, 'prod', 'prod', 'sql', 0, 6, false, false, false, 2000, true);
-insert into sys.args values (9081, 207, 'res_0', 'bigint', 64, 0, 0, 0);
-insert into sys.args values (9082, 207, 'arg_1', 'smallint', 16, 0, 1, 1);
-insert into sys.functions values (208, 'prod', 'prod', 'sql', 0, 6, false, false, false, 2000, true);
-insert into sys.args values (9083, 208, 'res_0', 'bigint', 64, 0, 0, 0);
-insert into sys.args values (9084, 208, 'arg_1', 'int', 32, 0, 1, 1);
-insert into sys.functions values (209, 'prod', 'prod', 'sql', 0, 6, false, false, false, 2000, true);
-insert into sys.args values (9085, 209, 'res_0', 'bigint', 64, 0, 0, 0);
-insert into sys.args values (9086, 209, 'arg_1', 'bigint', 64, 0, 1, 1);
-insert into sys.functions values (210, 'sum', 'sum', 'sql', 0, 6, false, false, false, 2000, true);
-insert into sys.args values (9087, 210, 'res_0', 'real', 24, 0, 0, 0);
-insert into sys.args values (9088, 210, 'arg_1', 'real', 24, 0, 1, 1);
-insert into sys.functions values (211, 'prod', 'prod', 'sql', 0, 6, false, false, false, 2000, true);
-insert into sys.args values (9089, 211, 'res_0', 'real', 24, 0, 0, 0);
-insert into sys.args values (9090, 211, 'arg_1', 'real', 24, 0, 1, 1);
-insert into sys.functions values (212, 'sum', 'sum', 'sql', 0, 6, false, false, false, 2000, true);
-insert into sys.args values (9091, 212, 'res_0', 'double', 53, 0, 0, 0);
-insert into sys.args values (9092, 212, 'arg_1', 'double', 53, 0, 1, 1);
-insert into sys.functions values (213, 'prod', 'prod', 'sql', 0, 6, false, false, false, 2000, true);
-insert into sys.args values (9093, 213, 'res_0', 'double', 53, 0, 0, 0);
-insert into sys.args values (9094, 213, 'arg_1', 'double', 53, 0, 1, 1);
-insert into sys.functions values (214, 'sum', 'sum', 'sql', 0, 6, false, false, false, 2000, true);
-insert into sys.args values (9095, 214, 'res_0', 'month_interval', 32, 0, 0, 0);
-insert into sys.args values (9096, 214, 'arg_1', 'month_interval', 32, 0, 1, 1);
-insert into sys.functions values (215, 'sum', 'sum', 'sql', 0, 6, false, false, false, 2000, true);
-insert into sys.args values (9097, 215, 'res_0', 'sec_interval', 13, 0, 0, 0);
-insert into sys.args values (9098, 215, 'arg_1', 'sec_interval', 13, 0, 1, 1);
-insert into sys.functions values (216, 'avg', 'avg', 'sql', 0, 6, false, false, false, 2000, true);
-insert into sys.args values (9099, 216, 'res_0', 'double', 53, 0, 0, 0);
-insert into sys.args values (9100, 216, 'arg_1', 'double', 53, 0, 1, 1);
-insert into sys.functions values (217, 'avg', 'avg', 'sql', 0, 6, false, false, false, 2000, true);
-insert into sys.args values (9101, 217, 'res_0', 'double', 53, 0, 0, 0);
-insert into sys.args values (9102, 217, 'arg_1', 'tinyint', 8, 0, 1, 1);
-insert into sys.functions values (218, 'avg', 'avg', 'sql', 0, 6, false, false, false, 2000, true);
-insert into sys.args values (9103, 218, 'res_0', 'double', 53, 0, 0, 0);
-insert into sys.args values (9104, 218, 'arg_1', 'smallint', 16, 0, 1, 1);
-insert into sys.functions values (219, 'avg', 'avg', 'sql', 0, 6, false, false, false, 2000, true);
-insert into sys.args values (9105, 219, 'res_0', 'double', 53, 0, 0, 0);
-insert into sys.args values (9106, 219, 'arg_1', 'int', 32, 0, 1, 1);
-insert into sys.functions values (220, 'avg', 'avg', 'sql', 0, 6, false, false, false, 2000, true);
-insert into sys.args values (9107, 220, 'res_0', 'double', 53, 0, 0, 0);
-insert into sys.args values (9108, 220, 'arg_1', 'bigint', 64, 0, 1, 1);
-insert into sys.functions values (221, 'avg', 'avg', 'sql', 0, 6, false, false, false, 2000, true);
-insert into sys.args values (9109, 221, 'res_0', 'double', 53, 0, 0, 0);
-insert into sys.args values (9110, 221, 'arg_1', 'month_interval', 32, 0, 1, 1);
-insert into sys.functions values (222, 'avg', 'avg', 'sql', 0, 6, false, false, false, 2000, true);
-insert into sys.args values (9111, 222, 'res_0', 'double', 53, 0, 0, 0);
-insert into sys.args values (9112, 222, 'arg_1', 'real', 24, 0, 1, 1);
-insert into sys.functions values (223, 'and', 'and', 'calc', 0, 1, false, false, false, 2000, true);
-insert into sys.args values (9113, 223, 'res_0', 'boolean', 1, 0, 0, 0);
-insert into sys.args values (9114, 223, 'arg_1', 'boolean', 1, 0, 1, 1);
-insert into sys.args values (9115, 223, 'arg_2', 'boolean', 1, 0, 1, 2);
-insert into sys.functions values (224, 'or', 'or', 'calc', 0, 1, false, false, false, 2000, true);
-insert into sys.args values (9116, 224, 'res_0', 'boolean', 1, 0, 0, 0);
-insert into sys.args values (9117, 224, 'arg_1', 'boolean', 1, 0, 1, 1);
-insert into sys.args values (9118, 224, 'arg_2', 'boolean', 1, 0, 1, 2);
-insert into sys.functions values (225, 'xor', 'xor', 'calc', 0, 1, false, false, false, 2000, true);
-insert into sys.args values (9119, 225, 'res_0', 'boolean', 1, 0, 0, 0);
-insert into sys.args values (9120, 225, 'arg_1', 'boolean', 1, 0, 1, 1);
-insert into sys.args values (9121, 225, 'arg_2', 'boolean', 1, 0, 1, 2);
-insert into sys.functions values (226, 'not', 'not', 'calc', 0, 1, false, false, false, 2000, true);
-insert into sys.args values (9122, 226, 'res_0', 'boolean', 1, 0, 0, 0);
-insert into sys.args values (9123, 226, 'arg_1', 'boolean', 1, 0, 1, 1);
-insert into sys.functions values (227, 'sql_mul', '*', 'calc', 0, 1, false, false, false, 2000, true);
-insert into sys.args values (9124, 227, 'res_0', 'smallint', 16, 0, 0, 0);
-insert into sys.args values (9125, 227, 'arg_1', 'smallint', 16, 0, 1, 1);
-insert into sys.args values (9126, 227, 'arg_2', 'tinyint', 8, 0, 1, 2);
-insert into sys.functions values (228, 'sql_mul', '*', 'calc', 0, 1, false, false, false, 2000, true);
-insert into sys.args values (9127, 228, 'res_0', 'smallint', 16, 0, 0, 0);
-insert into sys.args values (9128, 228, 'arg_1', 'tinyint', 8, 0, 1, 1);
-insert into sys.args values (9129, 228, 'arg_2', 'smallint', 16, 0, 1, 2);
-insert into sys.functions values (229, 'sql_div', '/', 'calc', 0, 1, false, false, false, 2000, true);
-insert into sys.args values (9130, 229, 'res_0', 'smallint', 16, 0, 0, 0);
-insert into sys.args values (9131, 229, 'arg_1', 'smallint', 16, 0, 1, 1);
-insert into sys.args values (9132, 229, 'arg_2', 'tinyint', 8, 0, 1, 2);
-insert into sys.functions values (230, 'sql_mul', '*', 'calc', 0, 1, false, false, false, 2000, true);
-insert into sys.args values (9133, 230, 'res_0', 'int', 32, 0, 0, 0);
-insert into sys.args values (9134, 230, 'arg_1', 'int', 32, 0, 1, 1);
-insert into sys.args values (9135, 230, 'arg_2', 'tinyint', 8, 0, 1, 2);
-insert into sys.functions values (231, 'sql_mul', '*', 'calc', 0, 1, false, false, false, 2000, true);
-insert into sys.args values (9136, 231, 'res_0', 'int', 32, 0, 0, 0);
-insert into sys.args values (9137, 231, 'arg_1', 'tinyint', 8, 0, 1, 1);
-insert into sys.args values (9138, 231, 'arg_2', 'int', 32, 0, 1, 2);
-insert into sys.functions values (232, 'sql_div', '/', 'calc', 0, 1, false, false, false, 2000, true);
-insert into sys.args values (9139, 232, 'res_0', 'int', 32, 0, 0, 0);
-insert into sys.args values (9140, 232, 'arg_1', 'int', 32, 0, 1, 1);
-insert into sys.args values (9141, 232, 'arg_2', 'tinyint', 8, 0, 1, 2);
-insert into sys.functions values (233, 'sql_mul', '*', 'calc', 0, 1, false, false, false, 2000, true);
-insert into sys.args values (9142, 233, 'res_0', 'int', 32, 0, 0, 0);
-insert into sys.args values (9143, 233, 'arg_1', 'int', 32, 0, 1, 1);
-insert into sys.args values (9144, 233, 'arg_2', 'smallint', 16, 0, 1, 2);
-insert into sys.functions values (234, 'sql_mul', '*', 'calc', 0, 1, false, false, false, 2000, true);
-insert into sys.args values (9145, 234, 'res_0', 'int', 32, 0, 0, 0);
-insert into sys.args values (9146, 234, 'arg_1', 'smallint', 16, 0, 1, 1);
-insert into sys.args values (9147, 234, 'arg_2', 'int', 32, 0, 1, 2);
-insert into sys.functions values (235, 'sql_div', '/', 'calc', 0, 1, false, false, false, 2000, true);
-insert into sys.args values (9148, 235, 'res_0', 'int', 32, 0, 0, 0);
-insert into sys.args values (9149, 235, 'arg_1', 'int', 32, 0, 1, 1);
-insert into sys.args values (9150, 235, 'arg_2', 'smallint', 16, 0, 1, 2);
-insert into sys.functions values (236, 'sql_mul', '*', 'calc', 0, 1, false, false, false, 2000, true);
-insert into sys.args values (9151, 236, 'res_0', 'bigint', 64, 0, 0, 0);
-insert into sys.args values (9152, 236, 'arg_1', 'bigint', 64, 0, 1, 1);
-insert into sys.args values (9153, 236, 'arg_2', 'tinyint', 8, 0, 1, 2);
-insert into sys.functions values (237, 'sql_mul', '*', 'calc', 0, 1, false, false, false, 2000, true);
-insert into sys.args values (9154, 237, 'res_0', 'bigint', 64, 0, 0, 0);
-insert into sys.args values (9155, 237, 'arg_1', 'tinyint', 8, 0, 1, 1);
-insert into sys.args values (9156, 237, 'arg_2', 'bigint', 64, 0, 1, 2);
-insert into sys.functions values (238, 'sql_div', '/', 'calc', 0, 1, false, false, false, 2000, true);
-insert into sys.args values (9157, 238, 'res_0', 'bigint', 64, 0, 0, 0);
-insert into sys.args values (9158, 238, 'arg_1', 'bigint', 64, 0, 1, 1);
-insert into sys.args values (9159, 238, 'arg_2', 'tinyint', 8, 0, 1, 2);
-insert into sys.functions values (239, 'sql_mul', '*', 'calc', 0, 1, false, false, false, 2000, true);
-insert into sys.args values (9160, 239, 'res_0', 'bigint', 64, 0, 0, 0);
-insert into sys.args values (9161, 239, 'arg_1', 'bigint', 64, 0, 1, 1);
-insert into sys.args values (9162, 239, 'arg_2', 'smallint', 16, 0, 1, 2);
-insert into sys.functions values (240, 'sql_mul', '*', 'calc', 0, 1, false, false, false, 2000, true);
-insert into sys.args values (9163, 240, 'res_0', 'bigint', 64, 0, 0, 0);
-insert into sys.args values (9164, 240, 'arg_1', 'smallint', 16, 0, 1, 1);
-insert into sys.args values (9165, 240, 'arg_2', 'bigint', 64, 0, 1, 2);
-insert into sys.functions values (241, 'sql_div', '/', 'calc', 0, 1, false, false, false, 2000, true);
-insert into sys.args values (9166, 241, 'res_0', 'bigint', 64, 0, 0, 0);
-insert into sys.args values (9167, 241, 'arg_1', 'bigint', 64, 0, 1, 1);
-insert into sys.args values (9168, 241, 'arg_2', 'smallint', 16, 0, 1, 2);
-insert into sys.functions values (242, 'sql_mul', '*', 'calc', 0, 1, false, false, false, 2000, true);
-insert into sys.args values (9169, 242, 'res_0', 'bigint', 64, 0, 0, 0);
-insert into sys.args values (9170, 242, 'arg_1', 'bigint', 64, 0, 1, 1);
-insert into sys.args values (9171, 242, 'arg_2', 'int', 32, 0, 1, 2);
-insert into sys.functions values (243, 'sql_mul', '*', 'calc', 0, 1, false, false, false, 2000, true);
-insert into sys.args values (9172, 243, 'res_0', 'bigint', 64, 0, 0, 0);
-insert into sys.args values (9173, 243, 'arg_1', 'int', 32, 0, 1, 1);
-insert into sys.args values (9174, 243, 'arg_2', 'bigint', 64, 0, 1, 2);
-insert into sys.functions values (244, 'sql_div', '/', 'calc', 0, 1, false, false, false, 2000, true);
-insert into sys.args values (9175, 244, 'res_0', 'bigint', 64, 0, 0, 0);
-insert into sys.args values (9176, 244, 'arg_1', 'bigint', 64, 0, 1, 1);
-insert into sys.args values (9177, 244, 'arg_2', 'int', 32, 0, 1, 2);
-insert into sys.functions values (245, 'sql_mul', '*', 'calc', 0, 1, false, false, false, 2000, true);
-insert into sys.args values (9178, 245, 'res_0', 'decimal', 9, 0, 0, 0);
-insert into sys.args values (9179, 245, 'arg_1', 'decimal', 9, 0, 1, 1);
-insert into sys.args values (9180, 245, 'arg_2', 'decimal', 4, 0, 1, 2);
-insert into sys.functions values (246, 'sql_div', '/', 'calc', 0, 1, false, false, false, 2000, true);
-insert into sys.args values (9181, 246, 'res_0', 'decimal', 9, 0, 0, 0);
-insert into sys.args values (9182, 246, 'arg_1', 'decimal', 9, 0, 1, 1);
-insert into sys.args values (9183, 246, 'arg_2', 'decimal', 4, 0, 1, 2);
-insert into sys.functions values (247, 'sql_mul', '*', 'calc', 0, 1, false, false, false, 2000, true);
-insert into sys.args values (9184, 247, 'res_0', 'decimal', 18, 0, 0, 0);
-insert into sys.args values (9185, 247, 'arg_1', 'decimal', 18, 0, 1, 1);
-insert into sys.args values (9186, 247, 'arg_2', 'decimal', 4, 0, 1, 2);
-insert into sys.functions values (248, 'sql_div', '/', 'calc', 0, 1, false, false, false, 2000, true);
-insert into sys.args values (9187, 248, 'res_0', 'decimal', 18, 0, 0, 0);
-insert into sys.args values (9188, 248, 'arg_1', 'decimal', 18, 0, 1, 1);
-insert into sys.args values (9189, 248, 'arg_2', 'decimal', 4, 0, 1, 2);
-insert into sys.functions values (249, 'sql_mul', '*', 'calc', 0, 1, false, false, false, 2000, true);
-insert into sys.args values (9190, 249, 'res_0', 'decimal', 18, 0, 0, 0);
-insert into sys.args values (9191, 249, 'arg_1', 'decimal', 18, 0, 1, 1);
-insert into sys.args values (9192, 249, 'arg_2', 'decimal', 9, 0, 1, 2);
-insert into sys.functions values (250, 'sql_div', '/', 'calc', 0, 1, false, false, false, 2000, true);
-insert into sys.args values (9193, 250, 'res_0', 'decimal', 18, 0, 0, 0);
-insert into sys.args values (9194, 250, 'arg_1', 'decimal', 18, 0, 1, 1);
-insert into sys.args values (9195, 250, 'arg_2', 'decimal', 9, 0, 1, 2);
-insert into sys.functions values (251, 'sql_sub', '-', 'calc', 0, 1, false, false, false, 2000, true);
-insert into sys.args values (9196, 251, 'res_0', 'oid', 63, 0, 0, 0);
-insert into sys.args values (9197, 251, 'arg_1', 'oid', 63, 0, 1, 1);
-insert into sys.args values (9198, 251, 'arg_2', 'oid', 63, 0, 1, 2);
-insert into sys.functions values (252, 'sql_add', '+', 'calc', 0, 1, false, false, false, 2000, true);
-insert into sys.args values (9199, 252, 'res_0', 'oid', 63, 0, 0, 0);
-insert into sys.args values (9200, 252, 'arg_1', 'oid', 63, 0, 1, 1);
-insert into sys.args values (9201, 252, 'arg_2', 'oid', 63, 0, 1, 2);
-insert into sys.functions values (253, 'sql_mul', '*', 'calc', 0, 1, false, false, false, 2000, true);
-insert into sys.args values (9202, 253, 'res_0', 'oid', 63, 0, 0, 0);
-insert into sys.args values (9203, 253, 'arg_1', 'oid', 63, 0, 1, 1);
-insert into sys.args values (9204, 253, 'arg_2', 'oid', 63, 0, 1, 2);
-insert into sys.functions values (254, 'sql_div', '/', 'calc', 0, 1, false, false, false, 2000, true);
-insert into sys.args values (9205, 254, 'res_0', 'oid', 63, 0, 0, 0);
-insert into sys.args values (9206, 254, 'arg_1', 'oid', 63, 0, 1, 1);
-insert into sys.args values (9207, 254, 'arg_2', 'oid', 63, 0, 1, 2);
-insert into sys.functions values (255, 'bit_and', 'and', 'calc', 0, 1, false, false, false, 2000, true);
-insert into sys.args values (9208, 255, 'res_0', 'oid', 63, 0, 0, 0);
-insert into sys.args values (9209, 255, 'arg_1', 'oid', 63, 0, 1, 1);
-insert into sys.args values (9210, 255, 'arg_2', 'oid', 63, 0, 1, 2);
-insert into sys.functions values (256, 'bit_or', 'or', 'calc', 0, 1, false, false, false, 2000, true);
-insert into sys.args values (9211, 256, 'res_0', 'oid', 63, 0, 0, 0);
-insert into sys.args values (9212, 256, 'arg_1', 'oid', 63, 0, 1, 1);
-insert into sys.args values (9213, 256, 'arg_2', 'oid', 63, 0, 1, 2);
-insert into sys.functions values (257, 'bit_xor', 'xor', 'calc', 0, 1, false, false, false, 2000, true);
-insert into sys.args values (9214, 257, 'res_0', 'oid', 63, 0, 0, 0);
-insert into sys.args values (9215, 257, 'arg_1', 'oid', 63, 0, 1, 1);
-insert into sys.args values (9216, 257, 'arg_2', 'oid', 63, 0, 1, 2);
-insert into sys.functions values (258, 'bit_not', 'not', 'calc', 0, 1, false, false, false, 2000, true);
-insert into sys.args values (9217, 258, 'res_0', 'oid', 63, 0, 0, 0);
-insert into sys.args values (9218, 258, 'arg_1', 'oid', 63, 0, 1, 1);
-insert into sys.functions values (259, 'left_shift', '<<', 'calc', 0, 1, false, false, false, 2000, true);
-insert into sys.args values (9219, 259, 'res_0', 'oid', 63, 0, 0, 0);
-insert into sys.args values (9220, 259, 'arg_1', 'oid', 63, 0, 1, 1);
-insert into sys.args values (9221, 259, 'arg_2', 'int', 32, 0, 1, 2);
-insert into sys.functions values (260, 'right_shift', '>>', 'calc', 0, 1, false, false, false, 2000, true);
-insert into sys.args values (9222, 260, 'res_0', 'oid', 63, 0, 0, 0);
-insert into sys.args values (9223, 260, 'arg_1', 'oid', 63, 0, 1, 1);
-insert into sys.args values (9224, 260, 'arg_2', 'int', 32, 0, 1, 2);
-insert into sys.functions values (261, 'sql_neg', '-', 'calc', 0, 1, false, false, false, 2000, true);
-insert into sys.args values (9225, 261, 'res_0', 'oid', 63, 0, 0, 0);
-insert into sys.args values (9226, 261, 'arg_1', 'oid', 63, 0, 1, 1);
-insert into sys.functions values (262, 'abs', 'abs', 'calc', 0, 1, false, false, false, 2000, true);
-insert into sys.args values (9227, 262, 'res_0', 'oid', 63, 0, 0, 0);
-insert into sys.args values (9228, 262, 'arg_1', 'oid', 63, 0, 1, 1);
-insert into sys.functions values (263, 'sign', 'sign', 'calc', 0, 1, false, false, false, 2000, true);
-insert into sys.args values (9229, 263, 'res_0', 'tinyint', 8, 0, 0, 0);
-insert into sys.args values (9230, 263, 'arg_1', 'oid', 63, 0, 1, 1);
-insert into sys.functions values (264, 'scale_up', '*', 'calc', 0, 1, false, false, false, 2000, true);
-insert into sys.args values (9231, 264, 'res_0', 'oid', 63, 0, 0, 0);
-insert into sys.args values (9232, 264, 'arg_1', 'oid', 63, 0, 1, 1);
-insert into sys.args values (9233, 264, 'arg_2', 'oid', 63, 0, 1, 2);
-insert into sys.functions values (265, 'scale_down', 'dec_round', 'sql', 0, 1, false, false, false, 2000, true);
-insert into sys.args values (9234, 265, 'res_0', 'oid', 63, 0, 0, 0);
-insert into sys.args values (9235, 265, 'arg_1', 'oid', 63, 0, 1, 1);
-insert into sys.args values (9236, 265, 'arg_2', 'oid', 63, 0, 1, 2);
-insert into sys.functions values (266, 'sql_sub', '-', 'calc', 0, 1, false, false, false, 2000, true);
-insert into sys.args values (9237, 266, 'res_0', 'month_interval', 32, 0, 0, 0);
-insert into sys.args values (9238, 266, 'arg_1', 'month_interval', 32, 0, 1, 1);
-insert into sys.args values (9239, 266, 'arg_2', 'oid', 63, 0, 1, 2);
-insert into sys.functions values (267, 'sql_add', '+', 'calc', 0, 1, false, false, false, 2000, true);
-insert into sys.args values (9240, 267, 'res_0', 'month_interval', 32, 0, 0, 0);
-insert into sys.args values (9241, 267, 'arg_1', 'month_interval', 32, 0, 1, 1);
-insert into sys.args values (9242, 267, 'arg_2', 'oid', 63, 0, 1, 2);
-insert into sys.functions values (268, 'sql_mul', '*', 'calc', 0, 1, false, false, false, 2000, true);
-insert into sys.args values (9243, 268, 'res_0', 'month_interval', 32, 0, 0, 0);
-insert into sys.args values (9244, 268, 'arg_1', 'month_interval', 32, 0, 1, 1);
-insert into sys.args values (9245, 268, 'arg_2', 'oid', 63, 0, 1, 2);
-insert into sys.functions values (269, 'sql_div', '/', 'calc', 0, 1, false, false, false, 2000, true);
-insert into sys.args values (9246, 269, 'res_0', 'month_interval', 32, 0, 0, 0);
-insert into sys.args values (9247, 269, 'arg_1', 'month_interval', 32, 0, 1, 1);
-insert into sys.args values (9248, 269, 'arg_2', 'oid', 63, 0, 1, 2);
-insert into sys.functions values (270, 'sql_sub', '-', 'calc', 0, 1, false, false, false, 2000, true);
-insert into sys.args values (9249, 270, 'res_0', 'sec_interval', 13, 0, 0, 0);
-insert into sys.args values (9250, 270, 'arg_1', 'sec_interval', 13, 0, 1, 1);
-insert into sys.args values (9251, 270, 'arg_2', 'oid', 63, 0, 1, 2);
-insert into sys.functions values (271, 'sql_add', '+', 'calc', 0, 1, false, false, false, 2000, true);
-insert into sys.args values (9252, 271, 'res_0', 'sec_interval', 13, 0, 0, 0);
-insert into sys.args values (9253, 271, 'arg_1', 'sec_interval', 13, 0, 1, 1);
-insert into sys.args values (9254, 271, 'arg_2', 'oid', 63, 0, 1, 2);
-insert into sys.functions values (272, 'sql_mul', '*', 'calc', 0, 1, false, false, false, 2000, true);
-insert into sys.args values (9255, 272, 'res_0', 'sec_interval', 13, 0, 0, 0);
-insert into sys.args values (9256, 272, 'arg_1', 'sec_interval', 13, 0, 1, 1);
-insert into sys.args values (9257, 272, 'arg_2', 'oid', 63, 0, 1, 2);
-insert into sys.functions values (273, 'sql_div', '/', 'calc', 0, 1, false, false, false, 2000, true);
-insert into sys.args values (9258, 273, 'res_0', 'sec_interval', 13, 0, 0, 0);
-insert into sys.args values (9259, 273, 'arg_1', 'sec_interval', 13, 0, 1, 1);
-insert into sys.args values (9260, 273, 'arg_2', 'oid', 63, 0, 1, 2);
-insert into sys.functions values (274, 'sql_sub', '-', 'calc', 0, 1, false, false, false, 2000, true);
-insert into sys.args values (9261, 274, 'res_0', 'tinyint', 8, 0, 0, 0);
-insert into sys.args values (9262, 274, 'arg_1', 'tinyint', 8, 0, 1, 1);
-insert into sys.args values (9263, 274, 'arg_2', 'tinyint', 8, 0, 1, 2);
-insert into sys.functions values (275, 'sql_add', '+', 'calc', 0, 1, false, false, false, 2000, true);
-insert into sys.args values (9264, 275, 'res_0', 'tinyint', 8, 0, 0, 0);
-insert into sys.args values (9265, 275, 'arg_1', 'tinyint', 8, 0, 1, 1);
-insert into sys.args values (9266, 275, 'arg_2', 'tinyint', 8, 0, 1, 2);
-insert into sys.functions values (276, 'sql_mul', '*', 'calc', 0, 1, false, false, false, 2000, true);
-insert into sys.args values (9267, 276, 'res_0', 'tinyint', 8, 0, 0, 0);
-insert into sys.args values (9268, 276, 'arg_1', 'tinyint', 8, 0, 1, 1);
-insert into sys.args values (9269, 276, 'arg_2', 'tinyint', 8, 0, 1, 2);
-insert into sys.functions values (277, 'sql_div', '/', 'calc', 0, 1, false, false, false, 2000, true);
-insert into sys.args values (9270, 277, 'res_0', 'tinyint', 8, 0, 0, 0);
-insert into sys.args values (9271, 277, 'arg_1', 'tinyint', 8, 0, 1, 1);
-insert into sys.args values (9272, 277, 'arg_2', 'tinyint', 8, 0, 1, 2);
-insert into sys.functions values (278, 'bit_and', 'and', 'calc', 0, 1, false, false, false, 2000, true);
-insert into sys.args values (9273, 278, 'res_0', 'tinyint', 8, 0, 0, 0);
-insert into sys.args values (9274, 278, 'arg_1', 'tinyint', 8, 0, 1, 1);
-insert into sys.args values (9275, 278, 'arg_2', 'tinyint', 8, 0, 1, 2);
-insert into sys.functions values (279, 'bit_or', 'or', 'calc', 0, 1, false, false, false, 2000, true);
-insert into sys.args values (9276, 279, 'res_0', 'tinyint', 8, 0, 0, 0);
-insert into sys.args values (9277, 279, 'arg_1', 'tinyint', 8, 0, 1, 1);
-insert into sys.args values (9278, 279, 'arg_2', 'tinyint', 8, 0, 1, 2);
-insert into sys.functions values (280, 'bit_xor', 'xor', 'calc', 0, 1, false, false, false, 2000, true);
-insert into sys.args values (9279, 280, 'res_0', 'tinyint', 8, 0, 0, 0);
-insert into sys.args values (9280, 280, 'arg_1', 'tinyint', 8, 0, 1, 1);
-insert into sys.args values (9281, 280, 'arg_2', 'tinyint', 8, 0, 1, 2);
-insert into sys.functions values (281, 'bit_not', 'not', 'calc', 0, 1, false, false, false, 2000, true);
-insert into sys.args values (9282, 281, 'res_0', 'tinyint', 8, 0, 0, 0);
-insert into sys.args values (9283, 281, 'arg_1', 'tinyint', 8, 0, 1, 1);
-insert into sys.functions values (282, 'left_shift', '<<', 'calc', 0, 1, false, false, false, 2000, true);
-insert into sys.args values (9284, 282, 'res_0', 'tinyint', 8, 0, 0, 0);
-insert into sys.args values (9285, 282, 'arg_1', 'tinyint', 8, 0, 1, 1);
-insert into sys.args values (9286, 282, 'arg_2', 'int', 32, 0, 1, 2);
-insert into sys.functions values (283, 'right_shift', '>>', 'calc', 0, 1, false, false, false, 2000, true);
-insert into sys.args values (9287, 283, 'res_0', 'tinyint', 8, 0, 0, 0);
-insert into sys.args values (9288, 283, 'arg_1', 'tinyint', 8, 0, 1, 1);
-insert into sys.args values (9289, 283, 'arg_2', 'int', 32, 0, 1, 2);
-insert into sys.functions values (284, 'sql_neg', '-', 'calc', 0, 1, false, false, false, 2000, true);
-insert into sys.args values (9290, 284, 'res_0', 'tinyint', 8, 0, 0, 0);
-insert into sys.args values (9291, 284, 'arg_1', 'tinyint', 8, 0, 1, 1);
-insert into sys.functions values (285, 'abs', 'abs', 'calc', 0, 1, false, false, false, 2000, true);
-insert into sys.args values (9292, 285, 'res_0', 'tinyint', 8, 0, 0, 0);
-insert into sys.args values (9293, 285, 'arg_1', 'tinyint', 8, 0, 1, 1);
-insert into sys.functions values (286, 'sign', 'sign', 'calc', 0, 1, false, false, false, 2000, true);
-insert into sys.args values (9294, 286, 'res_0', 'tinyint', 8, 0, 0, 0);
-insert into sys.args values (9295, 286, 'arg_1', 'tinyint', 8, 0, 1, 1);
-insert into sys.functions values (287, 'scale_up', '*', 'calc', 0, 1, false, false, false, 2000, true);
-insert into sys.args values (9296, 287, 'res_0', 'tinyint', 8, 0, 0, 0);
-insert into sys.args values (9297, 287, 'arg_1', 'tinyint', 8, 0, 1, 1);
-insert into sys.args values (9298, 287, 'arg_2', 'tinyint', 8, 0, 1, 2);
-insert into sys.functions values (288, 'scale_down', 'dec_round', 'sql', 0, 1, false, false, false, 2000, true);
-insert into sys.args values (9299, 288, 'res_0', 'tinyint', 8, 0, 0, 0);
-insert into sys.args values (9300, 288, 'arg_1', 'tinyint', 8, 0, 1, 1);
-insert into sys.args values (9301, 288, 'arg_2', 'tinyint', 8, 0, 1, 2);
-insert into sys.functions values (289, 'sql_sub', '-', 'calc', 0, 1, false, false, false, 2000, true);
-insert into sys.args values (9302, 289, 'res_0', 'month_interval', 32, 0, 0, 0);
-insert into sys.args values (9303, 289, 'arg_1', 'month_interval', 32, 0, 1, 1);
-insert into sys.args values (9304, 289, 'arg_2', 'tinyint', 8, 0, 1, 2);
-insert into sys.functions values (290, 'sql_add', '+', 'calc', 0, 1, false, false, false, 2000, true);
-insert into sys.args values (9305, 290, 'res_0', 'month_interval', 32, 0, 0, 0);
-insert into sys.args values (9306, 290, 'arg_1', 'month_interval', 32, 0, 1, 1);
-insert into sys.args values (9307, 290, 'arg_2', 'tinyint', 8, 0, 1, 2);
-insert into sys.functions values (291, 'sql_mul', '*', 'calc', 0, 1, false, false, false, 2000, true);
-insert into sys.args values (9308, 291, 'res_0', 'month_interval', 32, 0, 0, 0);
-insert into sys.args values (9309, 291, 'arg_1', 'month_interval', 32, 0, 1, 1);
-insert into sys.args values (9310, 291, 'arg_2', 'tinyint', 8, 0, 1, 2);
-insert into sys.functions values (292, 'sql_div', '/', 'calc', 0, 1, false, false, false, 2000, true);
-insert into sys.args values (9311, 292, 'res_0', 'month_interval', 32, 0, 0, 0);
-insert into sys.args values (9312, 292, 'arg_1', 'month_interval', 32, 0, 1, 1);
-insert into sys.args values (9313, 292, 'arg_2', 'tinyint', 8, 0, 1, 2);
-insert into sys.functions values (293, 'sql_sub', '-', 'calc', 0, 1, false, false, false, 2000, true);
-insert into sys.args values (9314, 293, 'res_0', 'sec_interval', 13, 0, 0, 0);
-insert into sys.args values (9315, 293, 'arg_1', 'sec_interval', 13, 0, 1, 1);
-insert into sys.args values (9316, 293, 'arg_2', 'tinyint', 8, 0, 1, 2);
-insert into sys.functions values (294, 'sql_add', '+', 'calc', 0, 1, false, false, false, 2000, true);
-insert into sys.args values (9317, 294, 'res_0', 'sec_interval', 13, 0, 0, 0);
-insert into sys.args values (9318, 294, 'arg_1', 'sec_interval', 13, 0, 1, 1);
-insert into sys.args values (9319, 294, 'arg_2', 'tinyint', 8, 0, 1, 2);
-insert into sys.functions values (295, 'sql_mul', '*', 'calc', 0, 1, false, false, false, 2000, true);
-insert into sys.args values (9320, 295, 'res_0', 'sec_interval', 13, 0, 0, 0);
-insert into sys.args values (9321, 295, 'arg_1', 'sec_interval', 13, 0, 1, 1);
-insert into sys.args values (9322, 295, 'arg_2', 'tinyint', 8, 0, 1, 2);
-insert into sys.functions values (296, 'sql_div', '/', 'calc', 0, 1, false, false, false, 2000, true);
-insert into sys.args values (9323, 296, 'res_0', 'sec_interval', 13, 0, 0, 0);
-insert into sys.args values (9324, 296, 'arg_1', 'sec_interval', 13, 0, 1, 1);
-insert into sys.args values (9325, 296, 'arg_2', 'tinyint', 8, 0, 1, 2);
-insert into sys.functions values (297, 'sql_sub', '-', 'calc', 0, 1, false, false, false, 2000, true);
-insert into sys.args values (9326, 297, 'res_0', 'smallint', 16, 0, 0, 0);
-insert into sys.args values (9327, 297, 'arg_1', 'smallint', 16, 0, 1, 1);
-insert into sys.args values (9328, 297, 'arg_2', 'smallint', 16, 0, 1, 2);
-insert into sys.functions values (298, 'sql_add', '+', 'calc', 0, 1, false, false, false, 2000, true);
-insert into sys.args values (9329, 298, 'res_0', 'smallint', 16, 0, 0, 0);
-insert into sys.args values (9330, 298, 'arg_1', 'smallint', 16, 0, 1, 1);
-insert into sys.args values (9331, 298, 'arg_2', 'smallint', 16, 0, 1, 2);
-insert into sys.functions values (299, 'sql_mul', '*', 'calc', 0, 1, false, false, false, 2000, true);
-insert into sys.args values (9332, 299, 'res_0', 'smallint', 16, 0, 0, 0);
-insert into sys.args values (9333, 299, 'arg_1', 'smallint', 16, 0, 1, 1);
-insert into sys.args values (9334, 299, 'arg_2', 'smallint', 16, 0, 1, 2);
-insert into sys.functions values (300, 'sql_div', '/', 'calc', 0, 1, false, false, false, 2000, true);
-insert into sys.args values (9335, 300, 'res_0', 'smallint', 16, 0, 0, 0);
-insert into sys.args values (9336, 300, 'arg_1', 'smallint', 16, 0, 1, 1);
-insert into sys.args values (9337, 300, 'arg_2', 'smallint', 16, 0, 1, 2);
-insert into sys.functions values (301, 'bit_and', 'and', 'calc', 0, 1, false, false, false, 2000, true);
-insert into sys.args values (9338, 301, 'res_0', 'smallint', 16, 0, 0, 0);
-insert into sys.args values (9339, 301, 'arg_1', 'smallint', 16, 0, 1, 1);
-insert into sys.args values (9340, 301, 'arg_2', 'smallint', 16, 0, 1, 2);
-insert into sys.functions values (302, 'bit_or', 'or', 'calc', 0, 1, false, false, false, 2000, true);
-insert into sys.args values (9341, 302, 'res_0', 'smallint', 16, 0, 0, 0);
-insert into sys.args values (9342, 302, 'arg_1', 'smallint', 16, 0, 1, 1);
-insert into sys.args values (9343, 302, 'arg_2', 'smallint', 16, 0, 1, 2);
-insert into sys.functions values (303, 'bit_xor', 'xor', 'calc', 0, 1, false, false, false, 2000, true);
-insert into sys.args values (9344, 303, 'res_0', 'smallint', 16, 0, 0, 0);
-insert into sys.args values (9345, 303, 'arg_1', 'smallint', 16, 0, 1, 1);
-insert into sys.args values (9346, 303, 'arg_2', 'smallint', 16, 0, 1, 2);
-insert into sys.functions values (304, 'bit_not', 'not', 'calc', 0, 1, false, false, false, 2000, true);
-insert into sys.args values (9347, 304, 'res_0', 'smallint', 16, 0, 0, 0);
-insert into sys.args values (9348, 304, 'arg_1', 'smallint', 16, 0, 1, 1);
-insert into sys.functions values (305, 'left_shift', '<<', 'calc', 0, 1, false, false, false, 2000, true);
-insert into sys.args values (9349, 305, 'res_0', 'smallint', 16, 0, 0, 0);
-insert into sys.args values (9350, 305, 'arg_1', 'smallint', 16, 0, 1, 1);
-insert into sys.args values (9351, 305, 'arg_2', 'int', 32, 0, 1, 2);
-insert into sys.functions values (306, 'right_shift', '>>', 'calc', 0, 1, false, false, false, 2000, true);
-insert into sys.args values (9352, 306, 'res_0', 'smallint', 16, 0, 0, 0);
-insert into sys.args values (9353, 306, 'arg_1', 'smallint', 16, 0, 1, 1);
-insert into sys.args values (9354, 306, 'arg_2', 'int', 32, 0, 1, 2);
-insert into sys.functions values (307, 'sql_neg', '-', 'calc', 0, 1, false, false, false, 2000, true);
-insert into sys.args values (9355, 307, 'res_0', 'smallint', 16, 0, 0, 0);
-insert into sys.args values (9356, 307, 'arg_1', 'smallint', 16, 0, 1, 1);
-insert into sys.functions values (308, 'abs', 'abs', 'calc', 0, 1, false, false, false, 2000, true);
-insert into sys.args values (9357, 308, 'res_0', 'smallint', 16, 0, 0, 0);
-insert into sys.args values (9358, 308, 'arg_1', 'smallint', 16, 0, 1, 1);
-insert into sys.functions values (309, 'sign', 'sign', 'calc', 0, 1, false, false, false, 2000, true);
-insert into sys.args values (9359, 309, 'res_0', 'tinyint', 8, 0, 0, 0);
-insert into sys.args values (9360, 309, 'arg_1', 'smallint', 16, 0, 1, 1);
-insert into sys.functions values (310, 'scale_up', '*', 'calc', 0, 1, false, false, false, 2000, true);
-insert into sys.args values (9361, 310, 'res_0', 'smallint', 16, 0, 0, 0);
-insert into sys.args values (9362, 310, 'arg_1', 'smallint', 16, 0, 1, 1);
-insert into sys.args values (9363, 310, 'arg_2', 'smallint', 16, 0, 1, 2);
-insert into sys.functions values (311, 'scale_down', 'dec_round', 'sql', 0, 1, false, false, false, 2000, true);
-insert into sys.args values (9364, 311, 'res_0', 'smallint', 16, 0, 0, 0);
-insert into sys.args values (9365, 311, 'arg_1', 'smallint', 16, 0, 1, 1);
-insert into sys.args values (9366, 311, 'arg_2', 'smallint', 16, 0, 1, 2);
-insert into sys.functions values (312, 'sql_sub', '-', 'calc', 0, 1, false, false, false, 2000, true);
-insert into sys.args values (9367, 312, 'res_0', 'month_interval', 32, 0, 0, 0);
-insert into sys.args values (9368, 312, 'arg_1', 'month_interval', 32, 0, 1, 1);
-insert into sys.args values (9369, 312, 'arg_2', 'smallint', 16, 0, 1, 2);
-insert into sys.functions values (313, 'sql_add', '+', 'calc', 0, 1, false, false, false, 2000, true);
-insert into sys.args values (9370, 313, 'res_0', 'month_interval', 32, 0, 0, 0);
-insert into sys.args values (9371, 313, 'arg_1', 'month_interval', 32, 0, 1, 1);
-insert into sys.args values (9372, 313, 'arg_2', 'smallint', 16, 0, 1, 2);
-insert into sys.functions values (314, 'sql_mul', '*', 'calc', 0, 1, false, false, false, 2000, true);
-insert into sys.args values (9373, 314, 'res_0', 'month_interval', 32, 0, 0, 0);
-insert into sys.args values (9374, 314, 'arg_1', 'month_interval', 32, 0, 1, 1);
-insert into sys.args values (9375, 314, 'arg_2', 'smallint', 16, 0, 1, 2);
-insert into sys.functions values (315, 'sql_div', '/', 'calc', 0, 1, false, false, false, 2000, true);
-insert into sys.args values (9376, 315, 'res_0', 'month_interval', 32, 0, 0, 0);
-insert into sys.args values (9377, 315, 'arg_1', 'month_interval', 32, 0, 1, 1);
-insert into sys.args values (9378, 315, 'arg_2', 'smallint', 16, 0, 1, 2);
-insert into sys.functions values (316, 'sql_sub', '-', 'calc', 0, 1, false, false, false, 2000, true);
-insert into sys.args values (9379, 316, 'res_0', 'sec_interval', 13, 0, 0, 0);
-insert into sys.args values (9380, 316, 'arg_1', 'sec_interval', 13, 0, 1, 1);
-insert into sys.args values (9381, 316, 'arg_2', 'smallint', 16, 0, 1, 2);
-insert into sys.functions values (317, 'sql_add', '+', 'calc', 0, 1, false, false, false, 2000, true);
-insert into sys.args values (9382, 317, 'res_0', 'sec_interval', 13, 0, 0, 0);
-insert into sys.args values (9383, 317, 'arg_1', 'sec_interval', 13, 0, 1, 1);
-insert into sys.args values (9384, 317, 'arg_2', 'smallint', 16, 0, 1, 2);
-insert into sys.functions values (318, 'sql_mul', '*', 'calc', 0, 1, false, false, false, 2000, true);
-insert into sys.args values (9385, 318, 'res_0', 'sec_interval', 13, 0, 0, 0);
-insert into sys.args values (9386, 318, 'arg_1', 'sec_interval', 13, 0, 1, 1);
-insert into sys.args values (9387, 318, 'arg_2', 'smallint', 16, 0, 1, 2);
-insert into sys.functions values (319, 'sql_div', '/', 'calc', 0, 1, false, false, false, 2000, true);
-insert into sys.args values (9388, 319, 'res_0', 'sec_interval', 13, 0, 0, 0);
-insert into sys.args values (9389, 319, 'arg_1', 'sec_interval', 13, 0, 1, 1);
-insert into sys.args values (9390, 319, 'arg_2', 'smallint', 16, 0, 1, 2);
-insert into sys.functions values (320, 'sql_sub', '-', 'calc', 0, 1, false, false, false, 2000, true);
-insert into sys.args values (9391, 320, 'res_0', 'int', 32, 0, 0, 0);
-insert into sys.args values (9392, 320, 'arg_1', 'int', 32, 0, 1, 1);
-insert into sys.args values (9393, 320, 'arg_2', 'int', 32, 0, 1, 2);
-insert into sys.functions values (321, 'sql_add', '+', 'calc', 0, 1, false, false, false, 2000, true);
-insert into sys.args values (9394, 321, 'res_0', 'int', 32, 0, 0, 0);
-insert into sys.args values (9395, 321, 'arg_1', 'int', 32, 0, 1, 1);
-insert into sys.args values (9396, 321, 'arg_2', 'int', 32, 0, 1, 2);
-insert into sys.functions values (322, 'sql_mul', '*', 'calc', 0, 1, false, false, false, 2000, true);
-insert into sys.args values (9397, 322, 'res_0', 'int', 32, 0, 0, 0);
-insert into sys.args values (9398, 322, 'arg_1', 'int', 32, 0, 1, 1);
-insert into sys.args values (9399, 322, 'arg_2', 'int', 32, 0, 1, 2);
-insert into sys.functions values (323, 'sql_div', '/', 'calc', 0, 1, false, false, false, 2000, true);
-insert into sys.args values (9400, 323, 'res_0', 'int', 32, 0, 0, 0);
-insert into sys.args values (9401, 323, 'arg_1', 'int', 32, 0, 1, 1);
-insert into sys.args values (9402, 323, 'arg_2', 'int', 32, 0, 1, 2);
-insert into sys.functions values (324, 'bit_and', 'and', 'calc', 0, 1, false, false, false, 2000, true);
-insert into sys.args values (9403, 324, 'res_0', 'int', 32, 0, 0, 0);
-insert into sys.args values (9404, 324, 'arg_1', 'int', 32, 0, 1, 1);
-insert into sys.args values (9405, 324, 'arg_2', 'int', 32, 0, 1, 2);
-insert into sys.functions values (325, 'bit_or', 'or', 'calc', 0, 1, false, false, false, 2000, true);
-insert into sys.args values (9406, 325, 'res_0', 'int', 32, 0, 0, 0);
-insert into sys.args values (9407, 325, 'arg_1', 'int', 32, 0, 1, 1);
-insert into sys.args values (9408, 325, 'arg_2', 'int', 32, 0, 1, 2);
-insert into sys.functions values (326, 'bit_xor', 'xor', 'calc', 0, 1, false, false, false, 2000, true);
-insert into sys.args values (9409, 326, 'res_0', 'int', 32, 0, 0, 0);
-insert into sys.args values (9410, 326, 'arg_1', 'int', 32, 0, 1, 1);
-insert into sys.args values (9411, 326, 'arg_2', 'int', 32, 0, 1, 2);
-insert into sys.functions values (327, 'bit_not', 'not', 'calc', 0, 1, false, false, false, 2000, true);
-insert into sys.args values (9412, 327, 'res_0', 'int', 32, 0, 0, 0);
-insert into sys.args values (9413, 327, 'arg_1', 'int', 32, 0, 1, 1);
-insert into sys.functions values (328, 'left_shift', '<<', 'calc', 0, 1, false, false, false, 2000, true);
-insert into sys.args values (9414, 328, 'res_0', 'int', 32, 0, 0, 0);
-insert into sys.args values (9415, 328, 'arg_1', 'int', 32, 0, 1, 1);
-insert into sys.args values (9416, 328, 'arg_2', 'int', 32, 0, 1, 2);
-insert into sys.functions values (329, 'right_shift', '>>', 'calc', 0, 1, false, false, false, 2000, true);
-insert into sys.args values (9417, 329, 'res_0', 'int', 32, 0, 0, 0);
-insert into sys.args values (9418, 329, 'arg_1', 'int', 32, 0, 1, 1);
-insert into sys.args values (9419, 329, 'arg_2', 'int', 32, 0, 1, 2);
-insert into sys.functions values (330, 'sql_neg', '-', 'calc', 0, 1, false, false, false, 2000, true);
-insert into sys.args values (9420, 330, 'res_0', 'int', 32, 0, 0, 0);
-insert into sys.args values (9421, 330, 'arg_1', 'int', 32, 0, 1, 1);
-insert into sys.functions values (331, 'abs', 'abs', 'calc', 0, 1, false, false, false, 2000, true);
-insert into sys.args values (9422, 331, 'res_0', 'int', 32, 0, 0, 0);
-insert into sys.args values (9423, 331, 'arg_1', 'int', 32, 0, 1, 1);
-insert into sys.functions values (332, 'sign', 'sign', 'calc', 0, 1, false, false, false, 2000, true);
-insert into sys.args values (9424, 332, 'res_0', 'tinyint', 8, 0, 0, 0);
-insert into sys.args values (9425, 332, 'arg_1', 'int', 32, 0, 1, 1);
-insert into sys.functions values (333, 'scale_up', '*', 'calc', 0, 1, false, false, false, 2000, true);
-insert into sys.args values (9426, 333, 'res_0', 'int', 32, 0, 0, 0);
-insert into sys.args values (9427, 333, 'arg_1', 'int', 32, 0, 1, 1);
-insert into sys.args values (9428, 333, 'arg_2', 'int', 32, 0, 1, 2);
-insert into sys.functions values (334, 'scale_down', 'dec_round', 'sql', 0, 1, false, false, false, 2000, true);
-insert into sys.args values (9429, 334, 'res_0', 'int', 32, 0, 0, 0);
-insert into sys.args values (9430, 334, 'arg_1', 'int', 32, 0, 1, 1);
-insert into sys.args values (9431, 334, 'arg_2', 'int', 32, 0, 1, 2);
-insert into sys.functions values (335, 'sql_sub', '-', 'calc', 0, 1, false, false, false, 2000, true);
-insert into sys.args values (9432, 335, 'res_0', 'month_interval', 32, 0, 0, 0);
-insert into sys.args values (9433, 335, 'arg_1', 'month_interval', 32, 0, 1, 1);
-insert into sys.args values (9434, 335, 'arg_2', 'int', 32, 0, 1, 2);
-insert into sys.functions values (336, 'sql_add', '+', 'calc', 0, 1, false, false, false, 2000, true);
-insert into sys.args values (9435, 336, 'res_0', 'month_interval', 32, 0, 0, 0);
-insert into sys.args values (9436, 336, 'arg_1', 'month_interval', 32, 0, 1, 1);
-insert into sys.args values (9437, 336, 'arg_2', 'int', 32, 0, 1, 2);
-insert into sys.functions values (337, 'sql_mul', '*', 'calc', 0, 1, false, false, false, 2000, true);
-insert into sys.args values (9438, 337, 'res_0', 'month_interval', 32, 0, 0, 0);
-insert into sys.args values (9439, 337, 'arg_1', 'month_interval', 32, 0, 1, 1);
-insert into sys.args values (9440, 337, 'arg_2', 'int', 32, 0, 1, 2);
-insert into sys.functions values (338, 'sql_div', '/', 'calc', 0, 1, false, false, false, 2000, true);
-insert into sys.args values (9441, 338, 'res_0', 'month_interval', 32, 0, 0, 0);
-insert into sys.args values (9442, 338, 'arg_1', 'month_interval', 32, 0, 1, 1);
-insert into sys.args values (9443, 338, 'arg_2', 'int', 32, 0, 1, 2);
-insert into sys.functions values (339, 'sql_sub', '-', 'calc', 0, 1, false, false, false, 2000, true);
-insert into sys.args values (9444, 339, 'res_0', 'sec_interval', 13, 0, 0, 0);
-insert into sys.args values (9445, 339, 'arg_1', 'sec_interval', 13, 0, 1, 1);
-insert into sys.args values (9446, 339, 'arg_2', 'int', 32, 0, 1, 2);
-insert into sys.functions values (340, 'sql_add', '+', 'calc', 0, 1, false, false, false, 2000, true);
-insert into sys.args values (9447, 340, 'res_0', 'sec_interval', 13, 0, 0, 0);
-insert into sys.args values (9448, 340, 'arg_1', 'sec_interval', 13, 0, 1, 1);
-insert into sys.args values (9449, 340, 'arg_2', 'int', 32, 0, 1, 2);
-insert into sys.functions values (341, 'sql_mul', '*', 'calc', 0, 1, false, false, false, 2000, true);
-insert into sys.args values (9450, 341, 'res_0', 'sec_interval', 13, 0, 0, 0);
-insert into sys.args values (9451, 341, 'arg_1', 'sec_interval', 13, 0, 1, 1);
-insert into sys.args values (9452, 341, 'arg_2', 'int', 32, 0, 1, 2);
-insert into sys.functions values (342, 'sql_div', '/', 'calc', 0, 1, false, false, false, 2000, true);
-insert into sys.args values (9453, 342, 'res_0', 'sec_interval', 13, 0, 0, 0);
-insert into sys.args values (9454, 342, 'arg_1', 'sec_interval', 13, 0, 1, 1);
-insert into sys.args values (9455, 342, 'arg_2', 'int', 32, 0, 1, 2);
-insert into sys.functions values (343, 'sql_sub', '-', 'calc', 0, 1, false, false, false, 2000, true);
-insert into sys.args values (9456, 343, 'res_0', 'bigint', 64, 0, 0, 0);
-insert into sys.args values (9457, 343, 'arg_1', 'bigint', 64, 0, 1, 1);
-insert into sys.args values (9458, 343, 'arg_2', 'bigint', 64, 0, 1, 2);
-insert into sys.functions values (344, 'sql_add', '+', 'calc', 0, 1, false, false, false, 2000, true);
-insert into sys.args values (9459, 344, 'res_0', 'bigint', 64, 0, 0, 0);
-insert into sys.args values (9460, 344, 'arg_1', 'bigint', 64, 0, 1, 1);
-insert into sys.args values (9461, 344, 'arg_2', 'bigint', 64, 0, 1, 2);
-insert into sys.functions values (345, 'sql_mul', '*', 'calc', 0, 1, false, false, false, 2000, true);
-insert into sys.args values (9462, 345, 'res_0', 'bigint', 64, 0, 0, 0);
-insert into sys.args values (9463, 345, 'arg_1', 'bigint', 64, 0, 1, 1);
-insert into sys.args values (9464, 345, 'arg_2', 'bigint', 64, 0, 1, 2);
-insert into sys.functions values (346, 'sql_div', '/', 'calc', 0, 1, false, false, false, 2000, true);
-insert into sys.args values (9465, 346, 'res_0', 'bigint', 64, 0, 0, 0);
-insert into sys.args values (9466, 346, 'arg_1', 'bigint', 64, 0, 1, 1);
-insert into sys.args values (9467, 346, 'arg_2', 'bigint', 64, 0, 1, 2);
-insert into sys.functions values (347, 'bit_and', 'and', 'calc', 0, 1, false, false, false, 2000, true);
-insert into sys.args values (9468, 347, 'res_0', 'bigint', 64, 0, 0, 0);
-insert into sys.args values (9469, 347, 'arg_1', 'bigint', 64, 0, 1, 1);
-insert into sys.args values (9470, 347, 'arg_2', 'bigint', 64, 0, 1, 2);
-insert into sys.functions values (348, 'bit_or', 'or', 'calc', 0, 1, false, false, false, 2000, true);
-insert into sys.args values (9471, 348, 'res_0', 'bigint', 64, 0, 0, 0);
-insert into sys.args values (9472, 348, 'arg_1', 'bigint', 64, 0, 1, 1);
-insert into sys.args values (9473, 348, 'arg_2', 'bigint', 64, 0, 1, 2);
-insert into sys.functions values (349, 'bit_xor', 'xor', 'calc', 0, 1, false, false, false, 2000, true);
-insert into sys.args values (9474, 349, 'res_0', 'bigint', 64, 0, 0, 0);
-insert into sys.args values (9475, 349, 'arg_1', 'bigint', 64, 0, 1, 1);
-insert into sys.args values (9476, 349, 'arg_2', 'bigint', 64, 0, 1, 2);
-insert into sys.functions values (350, 'bit_not', 'not', 'calc', 0, 1, false, false, false, 2000, true);
-insert into sys.args values (9477, 350, 'res_0', 'bigint', 64, 0, 0, 0);
-insert into sys.args values (9478, 350, 'arg_1', 'bigint', 64, 0, 1, 1);
-insert into sys.functions values (351, 'left_shift', '<<', 'calc', 0, 1, false, false, false, 2000, true);
-insert into sys.args values (9479, 351, 'res_0', 'bigint', 64, 0, 0, 0);
-insert into sys.args values (9480, 351, 'arg_1', 'bigint', 64, 0, 1, 1);
-insert into sys.args values (9481, 351, 'arg_2', 'int', 32, 0, 1, 2);
-insert into sys.functions values (352, 'right_shift', '>>', 'calc', 0, 1, false, false, false, 2000, true);
-insert into sys.args values (9482, 352, 'res_0', 'bigint', 64, 0, 0, 0);
-insert into sys.args values (9483, 352, 'arg_1', 'bigint', 64, 0, 1, 1);
-insert into sys.args values (9484, 352, 'arg_2', 'int', 32, 0, 1, 2);
-insert into sys.functions values (353, 'sql_neg', '-', 'calc', 0, 1, false, false, false, 2000, true);
-insert into sys.args values (9485, 353, 'res_0', 'bigint', 64, 0, 0, 0);
-insert into sys.args values (9486, 353, 'arg_1', 'bigint', 64, 0, 1, 1);
-insert into sys.functions values (354, 'abs', 'abs', 'calc', 0, 1, false, false, false, 2000, true);
-insert into sys.args values (9487, 354, 'res_0', 'bigint', 64, 0, 0, 0);
-insert into sys.args values (9488, 354, 'arg_1', 'bigint', 64, 0, 1, 1);
-insert into sys.functions values (355, 'sign', 'sign', 'calc', 0, 1, false, false, false, 2000, true);
-insert into sys.args values (9489, 355, 'res_0', 'tinyint', 8, 0, 0, 0);
-insert into sys.args values (9490, 355, 'arg_1', 'bigint', 64, 0, 1, 1);
-insert into sys.functions values (356, 'scale_up', '*', 'calc', 0, 1, false, false, false, 2000, true);
-insert into sys.args values (9491, 356, 'res_0', 'bigint', 64, 0, 0, 0);
-insert into sys.args values (9492, 356, 'arg_1', 'bigint', 64, 0, 1, 1);
-insert into sys.args values (9493, 356, 'arg_2', 'bigint', 64, 0, 1, 2);
-insert into sys.functions values (357, 'scale_down', 'dec_round', 'sql', 0, 1, false, false, false, 2000, true);
-insert into sys.args values (9494, 357, 'res_0', 'bigint', 64, 0, 0, 0);
-insert into sys.args values (9495, 357, 'arg_1', 'bigint', 64, 0, 1, 1);
-insert into sys.args values (9496, 357, 'arg_2', 'bigint', 64, 0, 1, 2);
-insert into sys.functions values (358, 'sql_sub', '-', 'calc', 0, 1, false, false, false, 2000, true);
-insert into sys.args values (9497, 358, 'res_0', 'month_interval', 32, 0, 0, 0);
-insert into sys.args values (9498, 358, 'arg_1', 'month_interval', 32, 0, 1, 1);
-insert into sys.args values (9499, 358, 'arg_2', 'bigint', 64, 0, 1, 2);
-insert into sys.functions values (359, 'sql_add', '+', 'calc', 0, 1, false, false, false, 2000, true);
-insert into sys.args values (9500, 359, 'res_0', 'month_interval', 32, 0, 0, 0);
-insert into sys.args values (9501, 359, 'arg_1', 'month_interval', 32, 0, 1, 1);
-insert into sys.args values (9502, 359, 'arg_2', 'bigint', 64, 0, 1, 2);
-insert into sys.functions values (360, 'sql_mul', '*', 'calc', 0, 1, false, false, false, 2000, true);
-insert into sys.args values (9503, 360, 'res_0', 'month_interval', 32, 0, 0, 0);
-insert into sys.args values (9504, 360, 'arg_1', 'month_interval', 32, 0, 1, 1);
-insert into sys.args values (9505, 360, 'arg_2', 'bigint', 64, 0, 1, 2);
-insert into sys.functions values (361, 'sql_div', '/', 'calc', 0, 1, false, false, false, 2000, true);
-insert into sys.args values (9506, 361, 'res_0', 'month_interval', 32, 0, 0, 0);
-insert into sys.args values (9507, 361, 'arg_1', 'month_interval', 32, 0, 1, 1);
-insert into sys.args values (9508, 361, 'arg_2', 'bigint', 64, 0, 1, 2);
-insert into sys.functions values (362, 'sql_sub', '-', 'calc', 0, 1, false, false, false, 2000, true);
-insert into sys.args values (9509, 362, 'res_0', 'sec_interval', 13, 0, 0, 0);
-insert into sys.args values (9510, 362, 'arg_1', 'sec_interval', 13, 0, 1, 1);
-insert into sys.args values (9511, 362, 'arg_2', 'bigint', 64, 0, 1, 2);
-insert into sys.functions values (363, 'sql_add', '+', 'calc', 0, 1, false, false, false, 2000, true);
-insert into sys.args values (9512, 363, 'res_0', 'sec_interval', 13, 0, 0, 0);
-insert into sys.args values (9513, 363, 'arg_1', 'sec_interval', 13, 0, 1, 1);
-insert into sys.args values (9514, 363, 'arg_2', 'bigint', 64, 0, 1, 2);
-insert into sys.functions values (364, 'sql_mul', '*', 'calc', 0, 1, false, false, false, 2000, true);
-insert into sys.args values (9515, 364, 'res_0', 'sec_interval', 13, 0, 0, 0);
-insert into sys.args values (9516, 364, 'arg_1', 'sec_interval', 13, 0, 1, 1);
-insert into sys.args values (9517, 364, 'arg_2', 'bigint', 64, 0, 1, 2);
-insert into sys.functions values (365, 'sql_div', '/', 'calc', 0, 1, false, false, false, 2000, true);
-insert into sys.args values (9518, 365, 'res_0', 'sec_interval', 13, 0, 0, 0);
-insert into sys.args values (9519, 365, 'arg_1', 'sec_interval', 13, 0, 1, 1);
-insert into sys.args values (9520, 365, 'arg_2', 'bigint', 64, 0, 1, 2);
-insert into sys.functions values (366, 'sql_sub', '-', 'calc', 0, 1, false, false, false, 2000, true);
-insert into sys.args values (9521, 366, 'res_0', 'decimal', 2, 0, 0, 0);
-insert into sys.args values (9522, 366, 'arg_1', 'decimal', 2, 0, 1, 1);
-insert into sys.args values (9523, 366, 'arg_2', 'decimal', 2, 0, 1, 2);
-insert into sys.functions values (367, 'sql_add', '+', 'calc', 0, 1, false, false, false, 2000, true);
-insert into sys.args values (9524, 367, 'res_0', 'decimal', 2, 0, 0, 0);
-insert into sys.args values (9525, 367, 'arg_1', 'decimal', 2, 0, 1, 1);
-insert into sys.args values (9526, 367, 'arg_2', 'decimal', 2, 0, 1, 2);
-insert into sys.functions values (368, 'sql_mul', '*', 'calc', 0, 1, false, false, false, 2000, true);
-insert into sys.args values (9527, 368, 'res_0', 'decimal', 2, 0, 0, 0);
-insert into sys.args values (9528, 368, 'arg_1', 'decimal', 2, 0, 1, 1);
-insert into sys.args values (9529, 368, 'arg_2', 'decimal', 2, 0, 1, 2);
-insert into sys.functions values (369, 'sql_div', '/', 'calc', 0, 1, false, false, false, 2000, true);
-insert into sys.args values (9530, 369, 'res_0', 'decimal', 2, 0, 0, 0);
-insert into sys.args values (9531, 369, 'arg_1', 'decimal', 2, 0, 1, 1);
-insert into sys.args values (9532, 369, 'arg_2', 'decimal', 2, 0, 1, 2);
-insert into sys.functions values (370, 'bit_and', 'and', 'calc', 0, 1, false, false, false, 2000, true);
-insert into sys.args values (9533, 370, 'res_0', 'decimal', 2, 0, 0, 0);
-insert into sys.args values (9534, 370, 'arg_1', 'decimal', 2, 0, 1, 1);
-insert into sys.args values (9535, 370, 'arg_2', 'decimal', 2, 0, 1, 2);
-insert into sys.functions values (371, 'bit_or', 'or', 'calc', 0, 1, false, false, false, 2000, true);
-insert into sys.args values (9536, 371, 'res_0', 'decimal', 2, 0, 0, 0);
-insert into sys.args values (9537, 371, 'arg_1', 'decimal', 2, 0, 1, 1);
-insert into sys.args values (9538, 371, 'arg_2', 'decimal', 2, 0, 1, 2);
-insert into sys.functions values (372, 'bit_xor', 'xor', 'calc', 0, 1, false, false, false, 2000, true);
-insert into sys.args values (9539, 372, 'res_0', 'decimal', 2, 0, 0, 0);
-insert into sys.args values (9540, 372, 'arg_1', 'decimal', 2, 0, 1, 1);
-insert into sys.args values (9541, 372, 'arg_2', 'decimal', 2, 0, 1, 2);
-insert into sys.functions values (373, 'bit_not', 'not', 'calc', 0, 1, false, false, false, 2000, true);
-insert into sys.args values (9542, 373, 'res_0', 'decimal', 2, 0, 0, 0);
-insert into sys.args values (9543, 373, 'arg_1', 'decimal', 2, 0, 1, 1);
-insert into sys.functions values (374, 'left_shift', '<<', 'calc', 0, 1, false, false, false, 2000, true);
-insert into sys.args values (9544, 374, 'res_0', 'decimal', 2, 0, 0, 0);
-insert into sys.args values (9545, 374, 'arg_1', 'decimal', 2, 0, 1, 1);
-insert into sys.args values (9546, 374, 'arg_2', 'int', 32, 0, 1, 2);
-insert into sys.functions values (375, 'right_shift', '>>', 'calc', 0, 1, false, false, false, 2000, true);
-insert into sys.args values (9547, 375, 'res_0', 'decimal', 2, 0, 0, 0);
-insert into sys.args values (9548, 375, 'arg_1', 'decimal', 2, 0, 1, 1);
-insert into sys.args values (9549, 375, 'arg_2', 'int', 32, 0, 1, 2);
-insert into sys.functions values (376, 'sql_neg', '-', 'calc', 0, 1, false, false, false, 2000, true);
-insert into sys.args values (9550, 376, 'res_0', 'decimal', 2, 0, 0, 0);
-insert into sys.args values (9551, 376, 'arg_1', 'decimal', 2, 0, 1, 1);
-insert into sys.functions values (377, 'abs', 'abs', 'calc', 0, 1, false, false, false, 2000, true);
-insert into sys.args values (9552, 377, 'res_0', 'decimal', 2, 0, 0, 0);
-insert into sys.args values (9553, 377, 'arg_1', 'decimal', 2, 0, 1, 1);
-insert into sys.functions values (378, 'sign', 'sign', 'calc', 0, 1, false, false, false, 2000, true);
-insert into sys.args values (9554, 378, 'res_0', 'tinyint', 8, 0, 0, 0);
-insert into sys.args values (9555, 378, 'arg_1', 'decimal', 2, 0, 1, 1);
-insert into sys.functions values (379, 'scale_up', '*', 'calc', 0, 1, false, false, false, 2000, true);
-insert into sys.args values (9556, 379, 'res_0', 'decimal', 2, 0, 0, 0);
-insert into sys.args values (9557, 379, 'arg_1', 'decimal', 2, 0, 1, 1);
-insert into sys.args values (9558, 379, 'arg_2', 'tinyint', 8, 0, 1, 2);
-insert into sys.functions values (380, 'scale_down', 'dec_round', 'sql', 0, 1, false, false, false, 2000, true);
-insert into sys.args values (9559, 380, 'res_0', 'decimal', 2, 0, 0, 0);
-insert into sys.args values (9560, 380, 'arg_1', 'decimal', 2, 0, 1, 1);
-insert into sys.args values (9561, 380, 'arg_2', 'tinyint', 8, 0, 1, 2);
-insert into sys.functions values (381, 'sql_sub', '-', 'calc', 0, 1, false, false, false, 2000, true);
-insert into sys.args values (9562, 381, 'res_0', 'month_interval', 32, 0, 0, 0);
-insert into sys.args values (9563, 381, 'arg_1', 'month_interval', 32, 0, 1, 1);
-insert into sys.args values (9564, 381, 'arg_2', 'decimal', 2, 0, 1, 2);
-insert into sys.functions values (382, 'sql_add', '+', 'calc', 0, 1, false, false, false, 2000, true);
-insert into sys.args values (9565, 382, 'res_0', 'month_interval', 32, 0, 0, 0);
-insert into sys.args values (9566, 382, 'arg_1', 'month_interval', 32, 0, 1, 1);
-insert into sys.args values (9567, 382, 'arg_2', 'decimal', 2, 0, 1, 2);
-insert into sys.functions values (383, 'sql_mul', '*', 'calc', 0, 1, false, false, false, 2000, true);
-insert into sys.args values (9568, 383, 'res_0', 'month_interval', 32, 0, 0, 0);
-insert into sys.args values (9569, 383, 'arg_1', 'month_interval', 32, 0, 1, 1);
-insert into sys.args values (9570, 383, 'arg_2', 'decimal', 2, 0, 1, 2);
-insert into sys.functions values (384, 'sql_div', '/', 'calc', 0, 1, false, false, false, 2000, true);
-insert into sys.args values (9571, 384, 'res_0', 'month_interval', 32, 0, 0, 0);
-insert into sys.args values (9572, 384, 'arg_1', 'month_interval', 32, 0, 1, 1);
-insert into sys.args values (9573, 384, 'arg_2', 'decimal', 2, 0, 1, 2);
-insert into sys.functions values (385, 'sql_sub', '-', 'calc', 0, 1, false, false, false, 2000, true);
-insert into sys.args values (9574, 385, 'res_0', 'sec_interval', 13, 0, 0, 0);
-insert into sys.args values (9575, 385, 'arg_1', 'sec_interval', 13, 0, 1, 1);
-insert into sys.args values (9576, 385, 'arg_2', 'decimal', 2, 0, 1, 2);
-insert into sys.functions values (386, 'sql_add', '+', 'calc', 0, 1, false, false, false, 2000, true);
-insert into sys.args values (9577, 386, 'res_0', 'sec_interval', 13, 0, 0, 0);
-insert into sys.args values (9578, 386, 'arg_1', 'sec_interval', 13, 0, 1, 1);
-insert into sys.args values (9579, 386, 'arg_2', 'decimal', 2, 0, 1, 2);
-insert into sys.functions values (387, 'sql_mul', '*', 'calc', 0, 1, false, false, false, 2000, true);
-insert into sys.args values (9580, 387, 'res_0', 'sec_interval', 13, 0, 0, 0);
-insert into sys.args values (9581, 387, 'arg_1', 'sec_interval', 13, 0, 1, 1);
-insert into sys.args values (9582, 387, 'arg_2', 'decimal', 2, 0, 1, 2);
-insert into sys.functions values (388, 'sql_div', '/', 'calc', 0, 1, false, false, false, 2000, true);
-insert into sys.args values (9583, 388, 'res_0', 'sec_interval', 13, 0, 0, 0);
-insert into sys.args values (9584, 388, 'arg_1', 'sec_interval', 13, 0, 1, 1);
-insert into sys.args values (9585, 388, 'arg_2', 'decimal', 2, 0, 1, 2);
-insert into sys.functions values (389, 'sql_sub', '-', 'calc', 0, 1, false, false, false, 2000, true);
-insert into sys.args values (9586, 389, 'res_0', 'decimal', 4, 0, 0, 0);
-insert into sys.args values (9587, 389, 'arg_1', 'decimal', 4, 0, 1, 1);
-insert into sys.args values (9588, 389, 'arg_2', 'decimal', 4, 0, 1, 2);
-insert into sys.functions values (390, 'sql_add', '+', 'calc', 0, 1, false, false, false, 2000, true);
-insert into sys.args values (9589, 390, 'res_0', 'decimal', 4, 0, 0, 0);
-insert into sys.args values (9590, 390, 'arg_1', 'decimal', 4, 0, 1, 1);
-insert into sys.args values (9591, 390, 'arg_2', 'decimal', 4, 0, 1, 2);
-insert into sys.functions values (391, 'sql_mul', '*', 'calc', 0, 1, false, false, false, 2000, true);
-insert into sys.args values (9592, 391, 'res_0', 'decimal', 4, 0, 0, 0);
-insert into sys.args values (9593, 391, 'arg_1', 'decimal', 4, 0, 1, 1);
-insert into sys.args values (9594, 391, 'arg_2', 'decimal', 4, 0, 1, 2);
-insert into sys.functions values (392, 'sql_div', '/', 'calc', 0, 1, false, false, false, 2000, true);
-insert into sys.args values (9595, 392, 'res_0', 'decimal', 4, 0, 0, 0);
-insert into sys.args values (9596, 392, 'arg_1', 'decimal', 4, 0, 1, 1);
-insert into sys.args values (9597, 392, 'arg_2', 'decimal', 4, 0, 1, 2);
-insert into sys.functions values (393, 'bit_and', 'and', 'calc', 0, 1, false, false, false, 2000, true);
-insert into sys.args values (9598, 393, 'res_0', 'decimal', 4, 0, 0, 0);
-insert into sys.args values (9599, 393, 'arg_1', 'decimal', 4, 0, 1, 1);
-insert into sys.args values (9600, 393, 'arg_2', 'decimal', 4, 0, 1, 2);
-insert into sys.functions values (394, 'bit_or', 'or', 'calc', 0, 1, false, false, false, 2000, true);
-insert into sys.args values (9601, 394, 'res_0', 'decimal', 4, 0, 0, 0);
-insert into sys.args values (9602, 394, 'arg_1', 'decimal', 4, 0, 1, 1);
-insert into sys.args values (9603, 394, 'arg_2', 'decimal', 4, 0, 1, 2);
-insert into sys.functions values (395, 'bit_xor', 'xor', 'calc', 0, 1, false, false, false, 2000, true);
-insert into sys.args values (9604, 395, 'res_0', 'decimal', 4, 0, 0, 0);
-insert into sys.args values (9605, 395, 'arg_1', 'decimal', 4, 0, 1, 1);
-insert into sys.args values (9606, 395, 'arg_2', 'decimal', 4, 0, 1, 2);
-insert into sys.functions values (396, 'bit_not', 'not', 'calc', 0, 1, false, false, false, 2000, true);
-insert into sys.args values (9607, 396, 'res_0', 'decimal', 4, 0, 0, 0);
-insert into sys.args values (9608, 396, 'arg_1', 'decimal', 4, 0, 1, 1);
-insert into sys.functions values (397, 'left_shift', '<<', 'calc', 0, 1, false, false, false, 2000, true);
-insert into sys.args values (9609, 397, 'res_0', 'decimal', 4, 0, 0, 0);
-insert into sys.args values (9610, 397, 'arg_1', 'decimal', 4, 0, 1, 1);
-insert into sys.args values (9611, 397, 'arg_2', 'int', 32, 0, 1, 2);
-insert into sys.functions values (398, 'right_shift', '>>', 'calc', 0, 1, false, false, false, 2000, true);
-insert into sys.args values (9612, 398, 'res_0', 'decimal', 4, 0, 0, 0);
-insert into sys.args values (9613, 398, 'arg_1', 'decimal', 4, 0, 1, 1);
-insert into sys.args values (9614, 398, 'arg_2', 'int', 32, 0, 1, 2);
-insert into sys.functions values (399, 'sql_neg', '-', 'calc', 0, 1, false, false, false, 2000, true);
-insert into sys.args values (9615, 399, 'res_0', 'decimal', 4, 0, 0, 0);
-insert into sys.args values (9616, 399, 'arg_1', 'decimal', 4, 0, 1, 1);
-insert into sys.functions values (400, 'abs', 'abs', 'calc', 0, 1, false, false, false, 2000, true);
-insert into sys.args values (9617, 400, 'res_0', 'decimal', 4, 0, 0, 0);
-insert into sys.args values (9618, 400, 'arg_1', 'decimal', 4, 0, 1, 1);
-insert into sys.functions values (401, 'sign', 'sign', 'calc', 0, 1, false, false, false, 2000, true);
-insert into sys.args values (9619, 401, 'res_0', 'tinyint', 8, 0, 0, 0);
-insert into sys.args values (9620, 401, 'arg_1', 'decimal', 4, 0, 1, 1);
-insert into sys.functions values (402, 'scale_up', '*', 'calc', 0, 1, false, false, false, 2000, true);
-insert into sys.args values (9621, 402, 'res_0', 'decimal', 4, 0, 0, 0);
-insert into sys.args values (9622, 402, 'arg_1', 'decimal', 4, 0, 1, 1);
-insert into sys.args values (9623, 402, 'arg_2', 'smallint', 16, 0, 1, 2);
-insert into sys.functions values (403, 'scale_down', 'dec_round', 'sql', 0, 1, false, false, false, 2000, true);
-insert into sys.args values (9624, 403, 'res_0', 'decimal', 4, 0, 0, 0);
-insert into sys.args values (9625, 403, 'arg_1', 'decimal', 4, 0, 1, 1);
-insert into sys.args values (9626, 403, 'arg_2', 'smallint', 16, 0, 1, 2);
-insert into sys.functions values (404, 'sql_sub', '-', 'calc', 0, 1, false, false, false, 2000, true);
-insert into sys.args values (9627, 404, 'res_0', 'month_interval', 32, 0, 0, 0);
-insert into sys.args values (9628, 404, 'arg_1', 'month_interval', 32, 0, 1, 1);
-insert into sys.args values (9629, 404, 'arg_2', 'decimal', 4, 0, 1, 2);
-insert into sys.functions values (405, 'sql_add', '+', 'calc', 0, 1, false, false, false, 2000, true);
-insert into sys.args values (9630, 405, 'res_0', 'month_interval', 32, 0, 0, 0);
-insert into sys.args values (9631, 405, 'arg_1', 'month_interval', 32, 0, 1, 1);
-insert into sys.args values (9632, 405, 'arg_2', 'decimal', 4, 0, 1, 2);
-insert into sys.functions values (406, 'sql_mul', '*', 'calc', 0, 1, false, false, false, 2000, true);
-insert into sys.args values (9633, 406, 'res_0', 'month_interval', 32, 0, 0, 0);
-insert into sys.args values (9634, 406, 'arg_1', 'month_interval', 32, 0, 1, 1);
-insert into sys.args values (9635, 406, 'arg_2', 'decimal', 4, 0, 1, 2);
-insert into sys.functions values (407, 'sql_div', '/', 'calc', 0, 1, false, false, false, 2000, true);
-insert into sys.args values (9636, 407, 'res_0', 'month_interval', 32, 0, 0, 0);
-insert into sys.args values (9637, 407, 'arg_1', 'month_interval', 32, 0, 1, 1);
-insert into sys.args values (9638, 407, 'arg_2', 'decimal', 4, 0, 1, 2);
-insert into sys.functions values (408, 'sql_sub', '-', 'calc', 0, 1, false, false, false, 2000, true);
-insert into sys.args values (9639, 408, 'res_0', 'sec_interval', 13, 0, 0, 0);
-insert into sys.args values (9640, 408, 'arg_1', 'sec_interval', 13, 0, 1, 1);
-insert into sys.args values (9641, 408, 'arg_2', 'decimal', 4, 0, 1, 2);
-insert into sys.functions values (409, 'sql_add', '+', 'calc', 0, 1, false, false, false, 2000, true);
-insert into sys.args values (9642, 409, 'res_0', 'sec_interval', 13, 0, 0, 0);
-insert into sys.args values (9643, 409, 'arg_1', 'sec_interval', 13, 0, 1, 1);
-insert into sys.args values (9644, 409, 'arg_2', 'decimal', 4, 0, 1, 2);
-insert into sys.functions values (410, 'sql_mul', '*', 'calc', 0, 1, false, false, false, 2000, true);
-insert into sys.args values (9645, 410, 'res_0', 'sec_interval', 13, 0, 0, 0);
-insert into sys.args values (9646, 410, 'arg_1', 'sec_interval', 13, 0, 1, 1);
-insert into sys.args values (9647, 410, 'arg_2', 'decimal', 4, 0, 1, 2);
-insert into sys.functions values (411, 'sql_div', '/', 'calc', 0, 1, false, false, false, 2000, true);
-insert into sys.args values (9648, 411, 'res_0', 'sec_interval', 13, 0, 0, 0);
-insert into sys.args values (9649, 411, 'arg_1', 'sec_interval', 13, 0, 1, 1);
-insert into sys.args values (9650, 411, 'arg_2', 'decimal', 4, 0, 1, 2);
-insert into sys.functions values (412, 'sql_sub', '-', 'calc', 0, 1, false, false, false, 2000, true);
-insert into sys.args values (9651, 412, 'res_0', 'decimal', 9, 0, 0, 0);
-insert into sys.args values (9652, 412, 'arg_1', 'decimal', 9, 0, 1, 1);
-insert into sys.args values (9653, 412, 'arg_2', 'decimal', 9, 0, 1, 2);
-insert into sys.functions values (413, 'sql_add', '+', 'calc', 0, 1, false, false, false, 2000, true);
-insert into sys.args values (9654, 413, 'res_0', 'decimal', 9, 0, 0, 0);
-insert into sys.args values (9655, 413, 'arg_1', 'decimal', 9, 0, 1, 1);
-insert into sys.args values (9656, 413, 'arg_2', 'decimal', 9, 0, 1, 2);
-insert into sys.functions values (414, 'sql_mul', '*', 'calc', 0, 1, false, false, false, 2000, true);
-insert into sys.args values (9657, 414, 'res_0', 'decimal', 9, 0, 0, 0);
-insert into sys.args values (9658, 414, 'arg_1', 'decimal', 9, 0, 1, 1);
-insert into sys.args values (9659, 414, 'arg_2', 'decimal', 9, 0, 1, 2);
-insert into sys.functions values (415, 'sql_div', '/', 'calc', 0, 1, false, false, false, 2000, true);
-insert into sys.args values (9660, 415, 'res_0', 'decimal', 9, 0, 0, 0);
-insert into sys.args values (9661, 415, 'arg_1', 'decimal', 9, 0, 1, 1);
-insert into sys.args values (9662, 415, 'arg_2', 'decimal', 9, 0, 1, 2);
-insert into sys.functions values (416, 'bit_and', 'and', 'calc', 0, 1, false, false, false, 2000, true);
-insert into sys.args values (9663, 416, 'res_0', 'decimal', 9, 0, 0, 0);
-insert into sys.args values (9664, 416, 'arg_1', 'decimal', 9, 0, 1, 1);
-insert into sys.args values (9665, 416, 'arg_2', 'decimal', 9, 0, 1, 2);
-insert into sys.functions values (417, 'bit_or', 'or', 'calc', 0, 1, false, false, false, 2000, true);
-insert into sys.args values (9666, 417, 'res_0', 'decimal', 9, 0, 0, 0);
-insert into sys.args values (9667, 417, 'arg_1', 'decimal', 9, 0, 1, 1);
-insert into sys.args values (9668, 417, 'arg_2', 'decimal', 9, 0, 1, 2);
-insert into sys.functions values (418, 'bit_xor', 'xor', 'calc', 0, 1, false, false, false, 2000, true);
-insert into sys.args values (9669, 418, 'res_0', 'decimal', 9, 0, 0, 0);
-insert into sys.args values (9670, 418, 'arg_1', 'decimal', 9, 0, 1, 1);
-insert into sys.args values (9671, 418, 'arg_2', 'decimal', 9, 0, 1, 2);
-insert into sys.functions values (419, 'bit_not', 'not', 'calc', 0, 1, false, false, false, 2000, true);
-insert into sys.args values (9672, 419, 'res_0', 'decimal', 9, 0, 0, 0);
-insert into sys.args values (9673, 419, 'arg_1', 'decimal', 9, 0, 1, 1);
-insert into sys.functions values (420, 'left_shift', '<<', 'calc', 0, 1, false, false, false, 2000, true);
-insert into sys.args values (9674, 420, 'res_0', 'decimal', 9, 0, 0, 0);
-insert into sys.args values (9675, 420, 'arg_1', 'decimal', 9, 0, 1, 1);
-insert into sys.args values (9676, 420, 'arg_2', 'int', 32, 0, 1, 2);
-insert into sys.functions values (421, 'right_shift', '>>', 'calc', 0, 1, false, false, false, 2000, true);
-insert into sys.args values (9677, 421, 'res_0', 'decimal', 9, 0, 0, 0);
-insert into sys.args values (9678, 421, 'arg_1', 'decimal', 9, 0, 1, 1);
-insert into sys.args values (9679, 421, 'arg_2', 'int', 32, 0, 1, 2);
-insert into sys.functions values (422, 'sql_neg', '-', 'calc', 0, 1, false, false, false, 2000, true);
-insert into sys.args values (9680, 422, 'res_0', 'decimal', 9, 0, 0, 0);
-insert into sys.args values (9681, 422, 'arg_1', 'decimal', 9, 0, 1, 1);
-insert into sys.functions values (423, 'abs', 'abs', 'calc', 0, 1, false, false, false, 2000, true);
-insert into sys.args values (9682, 423, 'res_0', 'decimal', 9, 0, 0, 0);
-insert into sys.args values (9683, 423, 'arg_1', 'decimal', 9, 0, 1, 1);
-insert into sys.functions values (424, 'sign', 'sign', 'calc', 0, 1, false, false, false, 2000, true);
-insert into sys.args values (9684, 424, 'res_0', 'tinyint', 8, 0, 0, 0);
-insert into sys.args values (9685, 424, 'arg_1', 'decimal', 9, 0, 1, 1);
-insert into sys.functions values (425, 'scale_up', '*', 'calc', 0, 1, false, false, false, 2000, true);
-insert into sys.args values (9686, 425, 'res_0', 'decimal', 9, 0, 0, 0);
-insert into sys.args values (9687, 425, 'arg_1', 'decimal', 9, 0, 1, 1);
-insert into sys.args values (9688, 425, 'arg_2', 'int', 32, 0, 1, 2);
-insert into sys.functions values (426, 'scale_down', 'dec_round', 'sql', 0, 1, false, false, false, 2000, true);
-insert into sys.args values (9689, 426, 'res_0', 'decimal', 9, 0, 0, 0);
-insert into sys.args values (9690, 426, 'arg_1', 'decimal', 9, 0, 1, 1);
-insert into sys.args values (9691, 426, 'arg_2', 'int', 32, 0, 1, 2);
-insert into sys.functions values (427, 'sql_sub', '-', 'calc', 0, 1, false, false, false, 2000, true);
-insert into sys.args values (9692, 427, 'res_0', 'month_interval', 32, 0, 0, 0);
-insert into sys.args values (9693, 427, 'arg_1', 'month_interval', 32, 0, 1, 1);
-insert into sys.args values (9694, 427, 'arg_2', 'decimal', 9, 0, 1, 2);
-insert into sys.functions values (428, 'sql_add', '+', 'calc', 0, 1, false, false, false, 2000, true);
-insert into sys.args values (9695, 428, 'res_0', 'month_interval', 32, 0, 0, 0);
-insert into sys.args values (9696, 428, 'arg_1', 'month_interval', 32, 0, 1, 1);
-insert into sys.args values (9697, 428, 'arg_2', 'decimal', 9, 0, 1, 2);
-insert into sys.functions values (429, 'sql_mul', '*', 'calc', 0, 1, false, false, false, 2000, true);
-insert into sys.args values (9698, 429, 'res_0', 'month_interval', 32, 0, 0, 0);
-insert into sys.args values (9699, 429, 'arg_1', 'month_interval', 32, 0, 1, 1);
-insert into sys.args values (9700, 429, 'arg_2', 'decimal', 9, 0, 1, 2);
-insert into sys.functions values (430, 'sql_div', '/', 'calc', 0, 1, false, false, false, 2000, true);
-insert into sys.args values (9701, 430, 'res_0', 'month_interval', 32, 0, 0, 0);
-insert into sys.args values (9702, 430, 'arg_1', 'month_interval', 32, 0, 1, 1);
-insert into sys.args values (9703, 430, 'arg_2', 'decimal', 9, 0, 1, 2);
-insert into sys.functions values (431, 'sql_sub', '-', 'calc', 0, 1, false, false, false, 2000, true);
-insert into sys.args values (9704, 431, 'res_0', 'sec_interval', 13, 0, 0, 0);
-insert into sys.args values (9705, 431, 'arg_1', 'sec_interval', 13, 0, 1, 1);
-insert into sys.args values (9706, 431, 'arg_2', 'decimal', 9, 0, 1, 2);
-insert into sys.functions values (432, 'sql_add', '+', 'calc', 0, 1, false, false, false, 2000, true);
-insert into sys.args values (9707, 432, 'res_0', 'sec_interval', 13, 0, 0, 0);
-insert into sys.args values (9708, 432, 'arg_1', 'sec_interval', 13, 0, 1, 1);
-insert into sys.args values (9709, 432, 'arg_2', 'decimal', 9, 0, 1, 2);
-insert into sys.functions values (433, 'sql_mul', '*', 'calc', 0, 1, false, false, false, 2000, true);
-insert into sys.args values (9710, 433, 'res_0', 'sec_interval', 13, 0, 0, 0);
-insert into sys.args values (9711, 433, 'arg_1', 'sec_interval', 13, 0, 1, 1);
-insert into sys.args values (9712, 433, 'arg_2', 'decimal', 9, 0, 1, 2);
-insert into sys.functions values (434, 'sql_div', '/', 'calc', 0, 1, false, false, false, 2000, true);
-insert into sys.args values (9713, 434, 'res_0', 'sec_interval', 13, 0, 0, 0);
-insert into sys.args values (9714, 434, 'arg_1', 'sec_interval', 13, 0, 1, 1);
-insert into sys.args values (9715, 434, 'arg_2', 'decimal', 9, 0, 1, 2);
-insert into sys.functions values (435, 'sql_sub', '-', 'calc', 0, 1, false, false, false, 2000, true);
-insert into sys.args values (9716, 435, 'res_0', 'decimal', 18, 0, 0, 0);
-insert into sys.args values (9717, 435, 'arg_1', 'decimal', 18, 0, 1, 1);
-insert into sys.args values (9718, 435, 'arg_2', 'decimal', 18, 0, 1, 2);
-insert into sys.functions values (436, 'sql_add', '+', 'calc', 0, 1, false, false, false, 2000, true);
-insert into sys.args values (9719, 436, 'res_0', 'decimal', 18, 0, 0, 0);
-insert into sys.args values (9720, 436, 'arg_1', 'decimal', 18, 0, 1, 1);
-insert into sys.args values (9721, 436, 'arg_2', 'decimal', 18, 0, 1, 2);
-insert into sys.functions values (437, 'sql_mul', '*', 'calc', 0, 1, false, false, false, 2000, true);
-insert into sys.args values (9722, 437, 'res_0', 'decimal', 18, 0, 0, 0);
-insert into sys.args values (9723, 437, 'arg_1', 'decimal', 18, 0, 1, 1);
-insert into sys.args values (9724, 437, 'arg_2', 'decimal', 18, 0, 1, 2);
-insert into sys.functions values (438, 'sql_div', '/', 'calc', 0, 1, false, false, false, 2000, true);
-insert into sys.args values (9725, 438, 'res_0', 'decimal', 18, 0, 0, 0);
-insert into sys.args values (9726, 438, 'arg_1', 'decimal', 18, 0, 1, 1);
-insert into sys.args values (9727, 438, 'arg_2', 'decimal', 18, 0, 1, 2);
-insert into sys.functions values (439, 'bit_and', 'and', 'calc', 0, 1, false, false, false, 2000, true);
-insert into sys.args values (9728, 439, 'res_0', 'decimal', 18, 0, 0, 0);
-insert into sys.args values (9729, 439, 'arg_1', 'decimal', 18, 0, 1, 1);
-insert into sys.args values (9730, 439, 'arg_2', 'decimal', 18, 0, 1, 2);
-insert into sys.functions values (440, 'bit_or', 'or', 'calc', 0, 1, false, false, false, 2000, true);
-insert into sys.args values (9731, 440, 'res_0', 'decimal', 18, 0, 0, 0);
-insert into sys.args values (9732, 440, 'arg_1', 'decimal', 18, 0, 1, 1);
-insert into sys.args values (9733, 440, 'arg_2', 'decimal', 18, 0, 1, 2);
-insert into sys.functions values (441, 'bit_xor', 'xor', 'calc', 0, 1, false, false, false, 2000, true);
-insert into sys.args values (9734, 441, 'res_0', 'decimal', 18, 0, 0, 0);
-insert into sys.args values (9735, 441, 'arg_1', 'decimal', 18, 0, 1, 1);
-insert into sys.args values (9736, 441, 'arg_2', 'decimal', 18, 0, 1, 2);
-insert into sys.functions values (442, 'bit_not', 'not', 'calc', 0, 1, false, false, false, 2000, true);
-insert into sys.args values (9737, 442, 'res_0', 'decimal', 18, 0, 0, 0);
-insert into sys.args values (9738, 442, 'arg_1', 'decimal', 18, 0, 1, 1);
-insert into sys.functions values (443, 'left_shift', '<<', 'calc', 0, 1, false, false, false, 2000, true);
-insert into sys.args values (9739, 443, 'res_0', 'decimal', 18, 0, 0, 0);
-insert into sys.args values (9740, 443, 'arg_1', 'decimal', 18, 0, 1, 1);
-insert into sys.args values (9741, 443, 'arg_2', 'int', 32, 0, 1, 2);
-insert into sys.functions values (444, 'right_shift', '>>', 'calc', 0, 1, false, false, false, 2000, true);
-insert into sys.args values (9742, 444, 'res_0', 'decimal', 18, 0, 0, 0);
-insert into sys.args values (9743, 444, 'arg_1', 'decimal', 18, 0, 1, 1);
-insert into sys.args values (9744, 444, 'arg_2', 'int', 32, 0, 1, 2);
-insert into sys.functions values (445, 'sql_neg', '-', 'calc', 0, 1, false, false, false, 2000, true);
-insert into sys.args values (9745, 445, 'res_0', 'decimal', 18, 0, 0, 0);
-insert into sys.args values (9746, 445, 'arg_1', 'decimal', 18, 0, 1, 1);
-insert into sys.functions values (446, 'abs', 'abs', 'calc', 0, 1, false, false, false, 2000, true);
-insert into sys.args values (9747, 446, 'res_0', 'decimal', 18, 0, 0, 0);
-insert into sys.args values (9748, 446, 'arg_1', 'decimal', 18, 0, 1, 1);
-insert into sys.functions values (447, 'sign', 'sign', 'calc', 0, 1, false, false, false, 2000, true);
-insert into sys.args values (9749, 447, 'res_0', 'tinyint', 8, 0, 0, 0);
-insert into sys.args values (9750, 447, 'arg_1', 'decimal', 18, 0, 1, 1);
-insert into sys.functions values (448, 'scale_up', '*', 'calc', 0, 1, false, false, false, 2000, true);
-insert into sys.args values (9751, 448, 'res_0', 'decimal', 18, 0, 0, 0);
-insert into sys.args values (9752, 448, 'arg_1', 'decimal', 18, 0, 1, 1);
-insert into sys.args values (9753, 448, 'arg_2', 'bigint', 64, 0, 1, 2);
-insert into sys.functions values (449, 'scale_down', 'dec_round', 'sql', 0, 1, false, false, false, 2000, true);
-insert into sys.args values (9754, 449, 'res_0', 'decimal', 18, 0, 0, 0);
-insert into sys.args values (9755, 449, 'arg_1', 'decimal', 18, 0, 1, 1);
-insert into sys.args values (9756, 449, 'arg_2', 'bigint', 64, 0, 1, 2);
-insert into sys.functions values (450, 'sql_sub', '-', 'calc', 0, 1, false, false, false, 2000, true);
-insert into sys.args values (9757, 450, 'res_0', 'month_interval', 32, 0, 0, 0);
-insert into sys.args values (9758, 450, 'arg_1', 'month_interval', 32, 0, 1, 1);
-insert into sys.args values (9759, 450, 'arg_2', 'decimal', 18, 0, 1, 2);
-insert into sys.functions values (451, 'sql_add', '+', 'calc', 0, 1, false, false, false, 2000, true);
-insert into sys.args values (9760, 451, 'res_0', 'month_interval', 32, 0, 0, 0);
-insert into sys.args values (9761, 451, 'arg_1', 'month_interval', 32, 0, 1, 1);
-insert into sys.args values (9762, 451, 'arg_2', 'decimal', 18, 0, 1, 2);
-insert into sys.functions values (452, 'sql_mul', '*', 'calc', 0, 1, false, false, false, 2000, true);
-insert into sys.args values (9763, 452, 'res_0', 'month_interval', 32, 0, 0, 0);
-insert into sys.args values (9764, 452, 'arg_1', 'month_interval', 32, 0, 1, 1);
-insert into sys.args values (9765, 452, 'arg_2', 'decimal', 18, 0, 1, 2);
-insert into sys.functions values (453, 'sql_div', '/', 'calc', 0, 1, false, false, false, 2000, true);
-insert into sys.args values (9766, 453, 'res_0', 'month_interval', 32, 0, 0, 0);
-insert into sys.args values (9767, 453, 'arg_1', 'month_interval', 32, 0, 1, 1);
-insert into sys.args values (9768, 453, 'arg_2', 'decimal', 18, 0, 1, 2);
-insert into sys.functions values (454, 'sql_sub', '-', 'calc', 0, 1, false, false, false, 2000, true);
-insert into sys.args values (9769, 454, 'res_0', 'sec_interval', 13, 0, 0, 0);
-insert into sys.args values (9770, 454, 'arg_1', 'sec_interval', 13, 0, 1, 1);
-insert into sys.args values (9771, 454, 'arg_2', 'decimal', 18, 0, 1, 2);
-insert into sys.functions values (455, 'sql_add', '+', 'calc', 0, 1, false, false, false, 2000, true);
-insert into sys.args values (9772, 455, 'res_0', 'sec_interval', 13, 0, 0, 0);
-insert into sys.args values (9773, 455, 'arg_1', 'sec_interval', 13, 0, 1, 1);
-insert into sys.args values (9774, 455, 'arg_2', 'decimal', 18, 0, 1, 2);
-insert into sys.functions values (456, 'sql_mul', '*', 'calc', 0, 1, false, false, false, 2000, true);
-insert into sys.args values (9775, 456, 'res_0', 'sec_interval', 13, 0, 0, 0);
-insert into sys.args values (9776, 456, 'arg_1', 'sec_interval', 13, 0, 1, 1);
-insert into sys.args values (9777, 456, 'arg_2', 'decimal', 18, 0, 1, 2);
-insert into sys.functions values (457, 'sql_div', '/', 'calc', 0, 1, false, false, false, 2000, true);
-insert into sys.args values (9778, 457, 'res_0', 'sec_interval', 13, 0, 0, 0);
-insert into sys.args values (9779, 457, 'arg_1', 'sec_interval', 13, 0, 1, 1);
-insert into sys.args values (9780, 457, 'arg_2', 'decimal', 18, 0, 1, 2);
-insert into sys.functions values (458, 'sql_sub', '-', 'calc', 0, 1, false, false, false, 2000, true);
-insert into sys.args values (9781, 458, 'res_0', 'real', 24, 0, 0, 0);
-insert into sys.args values (9782, 458, 'arg_1', 'real', 24, 0, 1, 1);
-insert into sys.args values (9783, 458, 'arg_2', 'real', 24, 0, 1, 2);
-insert into sys.functions values (459, 'sql_add', '+', 'calc', 0, 1, false, false, false, 2000, true);
-insert into sys.args values (9784, 459, 'res_0', 'real', 24, 0, 0, 0);
-insert into sys.args values (9785, 459, 'arg_1', 'real', 24, 0, 1, 1);
-insert into sys.args values (9786, 459, 'arg_2', 'real', 24, 0, 1, 2);
-insert into sys.functions values (460, 'sql_mul', '*', 'calc', 0, 1, false, false, false, 2000, true);
-insert into sys.args values (9787, 460, 'res_0', 'real', 24, 0, 0, 0);
-insert into sys.args values (9788, 460, 'arg_1', 'real', 24, 0, 1, 1);
-insert into sys.args values (9789, 460, 'arg_2', 'real', 24, 0, 1, 2);
-insert into sys.functions values (461, 'sql_div', '/', 'calc', 0, 1, false, false, false, 2000, true);
-insert into sys.args values (9790, 461, 'res_0', 'real', 24, 0, 0, 0);
-insert into sys.args values (9791, 461, 'arg_1', 'real', 24, 0, 1, 1);
-insert into sys.args values (9792, 461, 'arg_2', 'real', 24, 0, 1, 2);
-insert into sys.functions values (462, 'sql_neg', '-', 'calc', 0, 1, false, false, false, 2000, true);
-insert into sys.args values (9793, 462, 'res_0', 'real', 24, 0, 0, 0);
-insert into sys.args values (9794, 462, 'arg_1', 'real', 24, 0, 1, 1);
-insert into sys.functions values (463, 'abs', 'abs', 'calc', 0, 1, false, false, false, 2000, true);
-insert into sys.args values (9795, 463, 'res_0', 'real', 24, 0, 0, 0);
-insert into sys.args values (9796, 463, 'arg_1', 'real', 24, 0, 1, 1);
-insert into sys.functions values (464, 'sign', 'sign', 'calc', 0, 1, false, false, false, 2000, true);
-insert into sys.args values (9797, 464, 'res_0', 'tinyint', 8, 0, 0, 0);
-insert into sys.args values (9798, 464, 'arg_1', 'real', 24, 0, 1, 1);
-insert into sys.functions values (465, 'scale_up', '*', 'calc', 0, 1, false, false, false, 2000, true);
-insert into sys.args values (9799, 465, 'res_0', 'real', 24, 0, 0, 0);
-insert into sys.args values (9800, 465, 'arg_1', 'real', 24, 0, 1, 1);
-insert into sys.args values (9801, 465, 'arg_2', 'real', 24, 0, 1, 2);
-insert into sys.functions values (466, 'scale_down', 'dec_round', 'sql', 0, 1, false, false, false, 2000, true);
-insert into sys.args values (9802, 466, 'res_0', 'real', 24, 0, 0, 0);
-insert into sys.args values (9803, 466, 'arg_1', 'real', 24, 0, 1, 1);
-insert into sys.args values (9804, 466, 'arg_2', 'real', 24, 0, 1, 2);
-insert into sys.functions values (467, 'sql_sub', '-', 'calc', 0, 1, false, false, false, 2000, true);
-insert into sys.args values (9805, 467, 'res_0', 'month_interval', 32, 0, 0, 0);
-insert into sys.args values (9806, 467, 'arg_1', 'month_interval', 32, 0, 1, 1);
-insert into sys.args values (9807, 467, 'arg_2', 'real', 24, 0, 1, 2);
-insert into sys.functions values (468, 'sql_add', '+', 'calc', 0, 1, false, false, false, 2000, true);
-insert into sys.args values (9808, 468, 'res_0', 'month_interval', 32, 0, 0, 0);
-insert into sys.args values (9809, 468, 'arg_1', 'month_interval', 32, 0, 1, 1);
-insert into sys.args values (9810, 468, 'arg_2', 'real', 24, 0, 1, 2);
-insert into sys.functions values (469, 'sql_mul', '*', 'calc', 0, 1, false, false, false, 2000, true);
-insert into sys.args values (9811, 469, 'res_0', 'month_interval', 32, 0, 0, 0);
-insert into sys.args values (9812, 469, 'arg_1', 'month_interval', 32, 0, 1, 1);
-insert into sys.args values (9813, 469, 'arg_2', 'real', 24, 0, 1, 2);
-insert into sys.functions values (470, 'sql_div', '/', 'calc', 0, 1, false, false, false, 2000, true);
-insert into sys.args values (9814, 470, 'res_0', 'month_interval', 32, 0, 0, 0);
-insert into sys.args values (9815, 470, 'arg_1', 'month_interval', 32, 0, 1, 1);
-insert into sys.args values (9816, 470, 'arg_2', 'real', 24, 0, 1, 2);
-insert into sys.functions values (471, 'sql_sub', '-', 'calc', 0, 1, false, false, false, 2000, true);
-insert into sys.args values (9817, 471, 'res_0', 'sec_interval', 13, 0, 0, 0);
-insert into sys.args values (9818, 471, 'arg_1', 'sec_interval', 13, 0, 1, 1);
-insert into sys.args values (9819, 471, 'arg_2', 'real', 24, 0, 1, 2);
-insert into sys.functions values (472, 'sql_add', '+', 'calc', 0, 1, false, false, false, 2000, true);
-insert into sys.args values (9820, 472, 'res_0', 'sec_interval', 13, 0, 0, 0);
-insert into sys.args values (9821, 472, 'arg_1', 'sec_interval', 13, 0, 1, 1);
-insert into sys.args values (9822, 472, 'arg_2', 'real', 24, 0, 1, 2);
-insert into sys.functions values (473, 'sql_mul', '*', 'calc', 0, 1, false, false, false, 2000, true);
-insert into sys.args values (9823, 473, 'res_0', 'sec_interval', 13, 0, 0, 0);
-insert into sys.args values (9824, 473, 'arg_1', 'sec_interval', 13, 0, 1, 1);
-insert into sys.args values (9825, 473, 'arg_2', 'real', 24, 0, 1, 2);
-insert into sys.functions values (474, 'sql_div', '/', 'calc', 0, 1, false, false, false, 2000, true);
-insert into sys.args values (9826, 474, 'res_0', 'sec_interval', 13, 0, 0, 0);
-insert into sys.args values (9827, 474, 'arg_1', 'sec_interval', 13, 0, 1, 1);
-insert into sys.args values (9828, 474, 'arg_2', 'real', 24, 0, 1, 2);
-insert into sys.functions values (475, 'sql_sub', '-', 'calc', 0, 1, false, false, false, 2000, true);
-insert into sys.args values (9829, 475, 'res_0', 'double', 53, 0, 0, 0);
-insert into sys.args values (9830, 475, 'arg_1', 'double', 53, 0, 1, 1);
-insert into sys.args values (9831, 475, 'arg_2', 'double', 53, 0, 1, 2);
-insert into sys.functions values (476, 'sql_add', '+', 'calc', 0, 1, false, false, false, 2000, true);
-insert into sys.args values (9832, 476, 'res_0', 'double', 53, 0, 0, 0);
-insert into sys.args values (9833, 476, 'arg_1', 'double', 53, 0, 1, 1);
-insert into sys.args values (9834, 476, 'arg_2', 'double', 53, 0, 1, 2);
-insert into sys.functions values (477, 'sql_mul', '*', 'calc', 0, 1, false, false, false, 2000, true);
-insert into sys.args values (9835, 477, 'res_0', 'double', 53, 0, 0, 0);
-insert into sys.args values (9836, 477, 'arg_1', 'double', 53, 0, 1, 1);
-insert into sys.args values (9837, 477, 'arg_2', 'double', 53, 0, 1, 2);
-insert into sys.functions values (478, 'sql_div', '/', 'calc', 0, 1, false, false, false, 2000, true);
-insert into sys.args values (9838, 478, 'res_0', 'double', 53, 0, 0, 0);
-insert into sys.args values (9839, 478, 'arg_1', 'double', 53, 0, 1, 1);
-insert into sys.args values (9840, 478, 'arg_2', 'double', 53, 0, 1, 2);
-insert into sys.functions values (479, 'sql_neg', '-', 'calc', 0, 1, false, false, false, 2000, true);
-insert into sys.args values (9841, 479, 'res_0', 'double', 53, 0, 0, 0);
-insert into sys.args values (9842, 479, 'arg_1', 'double', 53, 0, 1, 1);
-insert into sys.functions values (480, 'abs', 'abs', 'calc', 0, 1, false, false, false, 2000, true);
-insert into sys.args values (9843, 480, 'res_0', 'double', 53, 0, 0, 0);
-insert into sys.args values (9844, 480, 'arg_1', 'double', 53, 0, 1, 1);
-insert into sys.functions values (481, 'sign', 'sign', 'calc', 0, 1, false, false, false, 2000, true);
-insert into sys.args values (9845, 481, 'res_0', 'tinyint', 8, 0, 0, 0);
-insert into sys.args values (9846, 481, 'arg_1', 'double', 53, 0, 1, 1);
-insert into sys.functions values (482, 'scale_up', '*', 'calc', 0, 1, false, false, false, 2000, true);
-insert into sys.args values (9847, 482, 'res_0', 'double', 53, 0, 0, 0);
-insert into sys.args values (9848, 482, 'arg_1', 'double', 53, 0, 1, 1);
-insert into sys.args values (9849, 482, 'arg_2', 'double', 53, 0, 1, 2);
-insert into sys.functions values (483, 'scale_down', 'dec_round', 'sql', 0, 1, false, false, false, 2000, true);
-insert into sys.args values (9850, 483, 'res_0', 'double', 53, 0, 0, 0);
-insert into sys.args values (9851, 483, 'arg_1', 'double', 53, 0, 1, 1);
-insert into sys.args values (9852, 483, 'arg_2', 'double', 53, 0, 1, 2);
-insert into sys.functions values (484, 'sql_sub', '-', 'calc', 0, 1, false, false, false, 2000, true);
-insert into sys.args values (9853, 484, 'res_0', 'month_interval', 32, 0, 0, 0);
-insert into sys.args values (9854, 484, 'arg_1', 'month_interval', 32, 0, 1, 1);
-insert into sys.args values (9855, 484, 'arg_2', 'double', 53, 0, 1, 2);
-insert into sys.functions values (485, 'sql_add', '+', 'calc', 0, 1, false, false, false, 2000, true);
-insert into sys.args values (9856, 485, 'res_0', 'month_interval', 32, 0, 0, 0);
-insert into sys.args values (9857, 485, 'arg_1', 'month_interval', 32, 0, 1, 1);
-insert into sys.args values (9858, 485, 'arg_2', 'double', 53, 0, 1, 2);
-insert into sys.functions values (486, 'sql_mul', '*', 'calc', 0, 1, false, false, false, 2000, true);
-insert into sys.args values (9859, 486, 'res_0', 'month_interval', 32, 0, 0, 0);
-insert into sys.args values (9860, 486, 'arg_1', 'month_interval', 32, 0, 1, 1);
-insert into sys.args values (9861, 486, 'arg_2', 'double', 53, 0, 1, 2);
-insert into sys.functions values (487, 'sql_div', '/', 'calc', 0, 1, false, false, false, 2000, true);
-insert into sys.args values (9862, 487, 'res_0', 'month_interval', 32, 0, 0, 0);
-insert into sys.args values (9863, 487, 'arg_1', 'month_interval', 32, 0, 1, 1);
-insert into sys.args values (9864, 487, 'arg_2', 'double', 53, 0, 1, 2);
-insert into sys.functions values (488, 'sql_sub', '-', 'calc', 0, 1, false, false, false, 2000, true);
-insert into sys.args values (9865, 488, 'res_0', 'sec_interval', 13, 0, 0, 0);
-insert into sys.args values (9866, 488, 'arg_1', 'sec_interval', 13, 0, 1, 1);
-insert into sys.args values (9867, 488, 'arg_2', 'double', 53, 0, 1, 2);
-insert into sys.functions values (489, 'sql_add', '+', 'calc', 0, 1, false, false, false, 2000, true);
-insert into sys.args values (9868, 489, 'res_0', 'sec_interval', 13, 0, 0, 0);
-insert into sys.args values (9869, 489, 'arg_1', 'sec_interval', 13, 0, 1, 1);
-insert into sys.args values (9870, 489, 'arg_2', 'double', 53, 0, 1, 2);
-insert into sys.functions values (490, 'sql_mul', '*', 'calc', 0, 1, false, false, false, 2000, true);
-insert into sys.args values (9871, 490, 'res_0', 'sec_interval', 13, 0, 0, 0);
-insert into sys.args values (9872, 490, 'arg_1', 'sec_interval', 13, 0, 1, 1);
-insert into sys.args values (9873, 490, 'arg_2', 'double', 53, 0, 1, 2);
-insert into sys.functions values (491, 'sql_div', '/', 'calc', 0, 1, false, false, false, 2000, true);
-insert into sys.args values (9874, 491, 'res_0', 'sec_interval', 13, 0, 0, 0);
-insert into sys.args values (9875, 491, 'arg_1', 'sec_interval', 13, 0, 1, 1);
-insert into sys.args values (9876, 491, 'arg_2', 'double', 53, 0, 1, 2);
-insert into sys.functions values (492, 'sql_sub', '-', 'calc', 0, 1, false, false, false, 2000, true);
-insert into sys.args values (9877, 492, 'res_0', 'month_interval', 32, 0, 0, 0);
-insert into sys.args values (9878, 492, 'arg_1', 'month_interval', 32, 0, 1, 1);
-insert into sys.args values (9879, 492, 'arg_2', 'month_interval', 32, 0, 1, 2);
-insert into sys.functions values (493, 'sql_add', '+', 'calc', 0, 1, false, false, false, 2000, true);
-insert into sys.args values (9880, 493, 'res_0', 'month_interval', 32, 0, 0, 0);
-insert into sys.args values (9881, 493, 'arg_1', 'month_interval', 32, 0, 1, 1);
-insert into sys.args values (9882, 493, 'arg_2', 'month_interval', 32, 0, 1, 2);
-insert into sys.functions values (494, 'sql_mul', '*', 'calc', 0, 1, false, false, false, 2000, true);
-insert into sys.args values (9883, 494, 'res_0', 'month_interval', 32, 0, 0, 0);
-insert into sys.args values (9884, 494, 'arg_1', 'month_interval', 32, 0, 1, 1);
-insert into sys.args values (9885, 494, 'arg_2', 'month_interval', 32, 0, 1, 2);
-insert into sys.functions values (495, 'sql_div', '/', 'calc', 0, 1, false, false, false, 2000, true);
-insert into sys.args values (9886, 495, 'res_0', 'month_interval', 32, 0, 0, 0);
-insert into sys.args values (9887, 495, 'arg_1', 'month_interval', 32, 0, 1, 1);
-insert into sys.args values (9888, 495, 'arg_2', 'month_interval', 32, 0, 1, 2);
-insert into sys.functions values (496, 'sql_neg', '-', 'calc', 0, 1, false, false, false, 2000, true);
-insert into sys.args values (9889, 496, 'res_0', 'month_interval', 32, 0, 0, 0);
-insert into sys.args values (9890, 496, 'arg_1', 'month_interval', 32, 0, 1, 1);
-insert into sys.functions values (497, 'abs', 'abs', 'calc', 0, 1, false, false, false, 2000, true);
-insert into sys.args values (9891, 497, 'res_0', 'month_interval', 32, 0, 0, 0);
-insert into sys.args values (9892, 497, 'arg_1', 'month_interval', 32, 0, 1, 1);
-insert into sys.functions values (498, 'sign', 'sign', 'calc', 0, 1, false, false, false, 2000, true);
-insert into sys.args values (9893, 498, 'res_0', 'tinyint', 8, 0, 0, 0);
-insert into sys.args values (9894, 498, 'arg_1', 'month_interval', 32, 0, 1, 1);
-insert into sys.functions values (499, 'scale_up', '*', 'calc', 0, 1, false, false, false, 2000, true);
-insert into sys.args values (9895, 499, 'res_0', 'month_interval', 32, 0, 0, 0);
-insert into sys.args values (9896, 499, 'arg_1', 'month_interval', 32, 0, 1, 1);
-insert into sys.args values (9897, 499, 'arg_2', 'int', 32, 0, 1, 2);
-insert into sys.functions values (500, 'scale_down', 'dec_round', 'sql', 0, 1, false, false, false, 2000, true);
-insert into sys.args values (9898, 500, 'res_0', 'month_interval', 32, 0, 0, 0);
-insert into sys.args values (9899, 500, 'arg_1', 'month_interval', 32, 0, 1, 1);
-insert into sys.args values (9900, 500, 'arg_2', 'int', 32, 0, 1, 2);
-insert into sys.functions values (501, 'sql_sub', '-', 'calc', 0, 1, false, false, false, 2000, true);
-insert into sys.args values (9901, 501, 'res_0', 'sec_interval', 13, 0, 0, 0);
-insert into sys.args values (9902, 501, 'arg_1', 'sec_interval', 13, 0, 1, 1);
-insert into sys.args values (9903, 501, 'arg_2', 'sec_interval', 13, 0, 1, 2);
-insert into sys.functions values (502, 'sql_add', '+', 'calc', 0, 1, false, false, false, 2000, true);
-insert into sys.args values (9904, 502, 'res_0', 'sec_interval', 13, 0, 0, 0);
-insert into sys.args values (9905, 502, 'arg_1', 'sec_interval', 13, 0, 1, 1);
-insert into sys.args values (9906, 502, 'arg_2', 'sec_interval', 13, 0, 1, 2);
-insert into sys.functions values (503, 'sql_mul', '*', 'calc', 0, 1, false, false, false, 2000, true);
-insert into sys.args values (9907, 503, 'res_0', 'sec_interval', 13, 0, 0, 0);
-insert into sys.args values (9908, 503, 'arg_1', 'sec_interval', 13, 0, 1, 1);
-insert into sys.args values (9909, 503, 'arg_2', 'sec_interval', 13, 0, 1, 2);
-insert into sys.functions values (504, 'sql_div', '/', 'calc', 0, 1, false, false, false, 2000, true);
-insert into sys.args values (9910, 504, 'res_0', 'sec_interval', 13, 0, 0, 0);
-insert into sys.args values (9911, 504, 'arg_1', 'sec_interval', 13, 0, 1, 1);
-insert into sys.args values (9912, 504, 'arg_2', 'sec_interval', 13, 0, 1, 2);
-insert into sys.functions values (505, 'sql_neg', '-', 'calc', 0, 1, false, false, false, 2000, true);
-insert into sys.args values (9913, 505, 'res_0', 'sec_interval', 13, 0, 0, 0);
-insert into sys.args values (9914, 505, 'arg_1', 'sec_interval', 13, 0, 1, 1);
-insert into sys.functions values (506, 'abs', 'abs', 'calc', 0, 1, false, false, false, 2000, true);
-insert into sys.args values (9915, 506, 'res_0', 'sec_interval', 13, 0, 0, 0);
-insert into sys.args values (9916, 506, 'arg_1', 'sec_interval', 13, 0, 1, 1);
-insert into sys.functions values (507, 'sign', 'sign', 'calc', 0, 1, false, false, false, 2000, true);
-insert into sys.args values (9917, 507, 'res_0', 'tinyint', 8, 0, 0, 0);
-insert into sys.args values (9918, 507, 'arg_1', 'sec_interval', 13, 0, 1, 1);
-insert into sys.functions values (508, 'scale_up', '*', 'calc', 0, 1, false, false, false, 2000, true);
-insert into sys.args values (9919, 508, 'res_0', 'sec_interval', 13, 0, 0, 0);
-insert into sys.args values (9920, 508, 'arg_1', 'sec_interval', 13, 0, 1, 1);
-insert into sys.args values (9921, 508, 'arg_2', 'bigint', 64, 0, 1, 2);
-insert into sys.functions values (509, 'scale_down', 'dec_round', 'sql', 0, 1, false, false, false, 2000, true);
-insert into sys.args values (9922, 509, 'res_0', 'sec_interval', 13, 0, 0, 0);
-insert into sys.args values (9923, 509, 'arg_1', 'sec_interval', 13, 0, 1, 1);
-insert into sys.args values (9924, 509, 'arg_2', 'bigint', 64, 0, 1, 2);
-insert into sys.functions values (510, 'sql_mul', '*', 'calc', 0, 1, false, false, false, 2000, true);
-insert into sys.args values (9925, 510, 'res_0', 'decimal', 4, 0, 0, 0);
-insert into sys.args values (9926, 510, 'arg_1', 'decimal', 4, 0, 1, 1);
-insert into sys.args values (9927, 510, 'arg_2', 'tinyint', 8, 0, 1, 2);
-insert into sys.functions values (511, 'sql_mul', '*', 'calc', 0, 1, false, false, false, 2000, true);
-insert into sys.args values (9928, 511, 'res_0', 'decimal', 4, 0, 0, 0);
-insert into sys.args values (9929, 511, 'arg_1', 'tinyint', 8, 0, 1, 1);
-insert into sys.args values (9930, 511, 'arg_2', 'decimal', 4, 0, 1, 2);
-insert into sys.functions values (512, 'sql_mul', '*', 'calc', 0, 1, false, false, false, 2000, true);
-insert into sys.args values (9931, 512, 'res_0', 'decimal', 4, 0, 0, 0);
-insert into sys.args values (9932, 512, 'arg_1', 'decimal', 4, 0, 1, 1);
-insert into sys.args values (9933, 512, 'arg_2', 'decimal', 2, 0, 1, 2);
-insert into sys.functions values (513, 'sql_mul', '*', 'calc', 0, 1, false, false, false, 2000, true);
-insert into sys.args values (9934, 513, 'res_0', 'decimal', 4, 0, 0, 0);
-insert into sys.args values (9935, 513, 'arg_1', 'decimal', 2, 0, 1, 1);
-insert into sys.args values (9936, 513, 'arg_2', 'decimal', 4, 0, 1, 2);
-insert into sys.functions values (514, 'sql_mul', '*', 'calc', 0, 1, false, false, false, 2000, true);
-insert into sys.args values (9937, 514, 'res_0', 'decimal', 9, 0, 0, 0);
-insert into sys.args values (9938, 514, 'arg_1', 'decimal', 9, 0, 1, 1);
-insert into sys.args values (9939, 514, 'arg_2', 'tinyint', 8, 0, 1, 2);
-insert into sys.functions values (515, 'sql_mul', '*', 'calc', 0, 1, false, false, false, 2000, true);
-insert into sys.args values (9940, 515, 'res_0', 'decimal', 9, 0, 0, 0);
-insert into sys.args values (9941, 515, 'arg_1', 'tinyint', 8, 0, 1, 1);
-insert into sys.args values (9942, 515, 'arg_2', 'decimal', 9, 0, 1, 2);
-insert into sys.functions values (516, 'sql_mul', '*', 'calc', 0, 1, false, false, false, 2000, true);
-insert into sys.args values (9943, 516, 'res_0', 'decimal', 9, 0, 0, 0);
-insert into sys.args values (9944, 516, 'arg_1', 'decimal', 9, 0, 1, 1);
-insert into sys.args values (9945, 516, 'arg_2', 'smallint', 16, 0, 1, 2);
-insert into sys.functions values (517, 'sql_mul', '*', 'calc', 0, 1, false, false, false, 2000, true);
-insert into sys.args values (9946, 517, 'res_0', 'decimal', 9, 0, 0, 0);
-insert into sys.args values (9947, 517, 'arg_1', 'smallint', 16, 0, 1, 1);
-insert into sys.args values (9948, 517, 'arg_2', 'decimal', 9, 0, 1, 2);
-insert into sys.functions values (518, 'sql_mul', '*', 'calc', 0, 1, false, false, false, 2000, true);
-insert into sys.args values (9949, 518, 'res_0', 'decimal', 9, 0, 0, 0);
-insert into sys.args values (9950, 518, 'arg_1', 'decimal', 9, 0, 1, 1);
-insert into sys.args values (9951, 518, 'arg_2', 'decimal', 2, 0, 1, 2);
-insert into sys.functions values (519, 'sql_mul', '*', 'calc', 0, 1, false, false, false, 2000, true);
-insert into sys.args values (9952, 519, 'res_0', 'decimal', 9, 0, 0, 0);
-insert into sys.args values (9953, 519, 'arg_1', 'decimal', 2, 0, 1, 1);
-insert into sys.args values (9954, 519, 'arg_2', 'decimal', 9, 0, 1, 2);
-insert into sys.functions values (520, 'sql_mul', '*', 'calc', 0, 1, false, false, false, 2000, true);
-insert into sys.args values (9955, 520, 'res_0', 'decimal', 9, 0, 0, 0);
-insert into sys.args values (9956, 520, 'arg_1', 'decimal', 9, 0, 1, 1);
-insert into sys.args values (9957, 520, 'arg_2', 'decimal', 4, 0, 1, 2);
-insert into sys.functions values (521, 'sql_mul', '*', 'calc', 0, 1, false, false, false, 2000, true);
-insert into sys.args values (9958, 521, 'res_0', 'decimal', 9, 0, 0, 0);
-insert into sys.args values (9959, 521, 'arg_1', 'decimal', 4, 0, 1, 1);
-insert into sys.args values (9960, 521, 'arg_2', 'decimal', 9, 0, 1, 2);
-insert into sys.functions values (522, 'sql_mul', '*', 'calc', 0, 1, false, false, false, 2000, true);
-insert into sys.args values (9961, 522, 'res_0', 'decimal', 18, 0, 0, 0);
-insert into sys.args values (9962, 522, 'arg_1', 'decimal', 18, 0, 1, 1);
-insert into sys.args values (9963, 522, 'arg_2', 'tinyint', 8, 0, 1, 2);
-insert into sys.functions values (523, 'sql_mul', '*', 'calc', 0, 1, false, false, false, 2000, true);
-insert into sys.args values (9964, 523, 'res_0', 'decimal', 18, 0, 0, 0);
-insert into sys.args values (9965, 523, 'arg_1', 'tinyint', 8, 0, 1, 1);
-insert into sys.args values (9966, 523, 'arg_2', 'decimal', 18, 0, 1, 2);
-insert into sys.functions values (524, 'sql_mul', '*', 'calc', 0, 1, false, false, false, 2000, true);
-insert into sys.args values (9967, 524, 'res_0', 'decimal', 18, 0, 0, 0);
-insert into sys.args values (9968, 524, 'arg_1', 'decimal', 18, 0, 1, 1);
-insert into sys.args values (9969, 524, 'arg_2', 'smallint', 16, 0, 1, 2);
-insert into sys.functions values (525, 'sql_mul', '*', 'calc', 0, 1, false, false, false, 2000, true);
-insert into sys.args values (9970, 525, 'res_0', 'decimal', 18, 0, 0, 0);
-insert into sys.args values (9971, 525, 'arg_1', 'smallint', 16, 0, 1, 1);
-insert into sys.args values (9972, 525, 'arg_2', 'decimal', 18, 0, 1, 2);
-insert into sys.functions values (526, 'sql_mul', '*', 'calc', 0, 1, false, false, false, 2000, true);
-insert into sys.args values (9973, 526, 'res_0', 'decimal', 18, 0, 0, 0);
-insert into sys.args values (9974, 526, 'arg_1', 'decimal', 18, 0, 1, 1);
-insert into sys.args values (9975, 526, 'arg_2', 'int', 32, 0, 1, 2);
-insert into sys.functions values (527, 'sql_mul', '*', 'calc', 0, 1, false, false, false, 2000, true);
-insert into sys.args values (9976, 527, 'res_0', 'decimal', 18, 0, 0, 0);
-insert into sys.args values (9977, 527, 'arg_1', 'int', 32, 0, 1, 1);
-insert into sys.args values (9978, 527, 'arg_2', 'decimal', 18, 0, 1, 2);
-insert into sys.functions values (528, 'sql_mul', '*', 'calc', 0, 1, false, false, false, 2000, true);
-insert into sys.args values (9979, 528, 'res_0', 'decimal', 18, 0, 0, 0);
-insert into sys.args values (9980, 528, 'arg_1', 'decimal', 18, 0, 1, 1);
-insert into sys.args values (9981, 528, 'arg_2', 'decimal', 2, 0, 1, 2);
-insert into sys.functions values (529, 'sql_mul', '*', 'calc', 0, 1, false, false, false, 2000, true);
-insert into sys.args values (9982, 529, 'res_0', 'decimal', 18, 0, 0, 0);
-insert into sys.args values (9983, 529, 'arg_1', 'decimal', 2, 0, 1, 1);
-insert into sys.args values (9984, 529, 'arg_2', 'decimal', 18, 0, 1, 2);
-insert into sys.functions values (530, 'sql_mul', '*', 'calc', 0, 1, false, false, false, 2000, true);
-insert into sys.args values (9985, 530, 'res_0', 'decimal', 18, 0, 0, 0);
-insert into sys.args values (9986, 530, 'arg_1', 'decimal', 18, 0, 1, 1);
-insert into sys.args values (9987, 530, 'arg_2', 'decimal', 4, 0, 1, 2);
-insert into sys.functions values (531, 'sql_mul', '*', 'calc', 0, 1, false, false, false, 2000, true);
-insert into sys.args values (9988, 531, 'res_0', 'decimal', 18, 0, 0, 0);
-insert into sys.args values (9989, 531, 'arg_1', 'decimal', 4, 0, 1, 1);
-insert into sys.args values (9990, 531, 'arg_2', 'decimal', 18, 0, 1, 2);
-insert into sys.functions values (532, 'sql_mul', '*', 'calc', 0, 1, false, false, false, 2000, true);
-insert into sys.args values (9991, 532, 'res_0', 'decimal', 18, 0, 0, 0);
-insert into sys.args values (9992, 532, 'arg_1', 'decimal', 18, 0, 1, 1);
-insert into sys.args values (9993, 532, 'arg_2', 'decimal', 9, 0, 1, 2);
-insert into sys.functions values (533, 'sql_mul', '*', 'calc', 0, 1, false, false, false, 2000, true);
-insert into sys.args values (9994, 533, 'res_0', 'decimal', 18, 0, 0, 0);
-insert into sys.args values (9995, 533, 'arg_1', 'decimal', 9, 0, 1, 1);
-insert into sys.args values (9996, 533, 'arg_2', 'decimal', 18, 0, 1, 2);
-insert into sys.functions values (534, 'round', 'round', 'sql', 0, 1, false, false, false, 2000, true);
-insert into sys.args values (9997, 534, 'res_0', 'decimal', 2, 0, 0, 0);
-insert into sys.args values (9998, 534, 'arg_1', 'decimal', 2, 0, 1, 1);
-insert into sys.args values (9999, 534, 'arg_2', 'tinyint', 8, 0, 1, 2);
-insert into sys.functions values (535, 'round', 'round', 'sql', 0, 1, false, false, false, 2000, true);
-insert into sys.args values (10000, 535, 'res_0', 'decimal', 4, 0, 0, 0);
-insert into sys.args values (10001, 535, 'arg_1', 'decimal', 4, 0, 1, 1);
-insert into sys.args values (10002, 535, 'arg_2', 'tinyint', 8, 0, 1, 2);
-insert into sys.functions values (536, 'round', 'round', 'sql', 0, 1, false, false, false, 2000, true);
-insert into sys.args values (10003, 536, 'res_0', 'decimal', 9, 0, 0, 0);
-insert into sys.args values (10004, 536, 'arg_1', 'decimal', 9, 0, 1, 1);
-insert into sys.args values (10005, 536, 'arg_2', 'tinyint', 8, 0, 1, 2);
-insert into sys.functions values (537, 'round', 'round', 'sql', 0, 1, false, false, false, 2000, true);
-insert into sys.args values (10006, 537, 'res_0', 'decimal', 18, 0, 0, 0);
-insert into sys.args values (10007, 537, 'arg_1', 'decimal', 18, 0, 1, 1);
-insert into sys.args values (10008, 537, 'arg_2', 'tinyint', 8, 0, 1, 2);
-insert into sys.functions values (538, 'round', 'round', 'sql', 0, 1, false, false, false, 2000, true);
-insert into sys.args values (10009, 538, 'res_0', 'real', 24, 0, 0, 0);
-insert into sys.args values (10010, 538, 'arg_1', 'real', 24, 0, 1, 1);
-insert into sys.args values (10011, 538, 'arg_2', 'tinyint', 8, 0, 1, 2);
-insert into sys.functions values (539, 'round', 'round', 'sql', 0, 1, false, false, false, 2000, true);
-insert into sys.args values (10012, 539, 'res_0', 'double', 53, 0, 0, 0);
-insert into sys.args values (10013, 539, 'arg_1', 'double', 53, 0, 1, 1);
-insert into sys.args values (10014, 539, 'arg_2', 'tinyint', 8, 0, 1, 2);
-insert into sys.functions values (540, 'scale_up', '*', 'calc', 0, 1, false, false, false, 2000, true);
-insert into sys.args values (10015, 540, 'res_0', 'oid', 63, 0, 0, 0);
-insert into sys.args values (10016, 540, 'arg_1', 'oid', 63, 0, 1, 1);
-insert into sys.args values (10017, 540, 'arg_2', 'oid', 63, 0, 1, 2);
-insert into sys.functions values (541, 'scale_up', '*', 'calc', 0, 1, false, false, false, 2000, true);
-insert into sys.args values (10018, 541, 'res_0', 'oid', 63, 0, 0, 0);
-insert into sys.args values (10019, 541, 'arg_1', 'tinyint', 8, 0, 1, 1);
-insert into sys.args values (10020, 541, 'arg_2', 'oid', 63, 0, 1, 2);
-insert into sys.functions values (542, 'scale_up', '*', 'calc', 0, 1, false, false, false, 2000, true);
-insert into sys.args values (10021, 542, 'res_0', 'oid', 63, 0, 0, 0);
-insert into sys.args values (10022, 542, 'arg_1', 'smallint', 16, 0, 1, 1);
-insert into sys.args values (10023, 542, 'arg_2', 'oid', 63, 0, 1, 2);
-insert into sys.functions values (543, 'scale_up', '*', 'calc', 0, 1, false, false, false, 2000, true);
-insert into sys.args values (10024, 543, 'res_0', 'oid', 63, 0, 0, 0);
-insert into sys.args values (10025, 543, 'arg_1', 'int', 32, 0, 1, 1);
-insert into sys.args values (10026, 543, 'arg_2', 'oid', 63, 0, 1, 2);
-insert into sys.functions values (544, 'scale_up', '*', 'calc', 0, 1, false, false, false, 2000, true);
-insert into sys.args values (10027, 544, 'res_0', 'oid', 63, 0, 0, 0);
-insert into sys.args values (10028, 544, 'arg_1', 'bigint', 64, 0, 1, 1);
-insert into sys.args values (10029, 544, 'arg_2', 'oid', 63, 0, 1, 2);
-insert into sys.functions values (545, 'scale_up', '*', 'calc', 0, 1, false, false, false, 2000, true);
-insert into sys.args values (10030, 545, 'res_0', 'oid', 63, 0, 0, 0);
-insert into sys.args values (10031, 545, 'arg_1', 'decimal', 2, 0, 1, 1);
-insert into sys.args values (10032, 545, 'arg_2', 'oid', 63, 0, 1, 2);
-insert into sys.functions values (546, 'scale_up', '*', 'calc', 0, 1, false, false, false, 2000, true);
-insert into sys.args values (10033, 546, 'res_0', 'oid', 63, 0, 0, 0);
-insert into sys.args values (10034, 546, 'arg_1', 'decimal', 4, 0, 1, 1);
-insert into sys.args values (10035, 546, 'arg_2', 'oid', 63, 0, 1, 2);
-insert into sys.functions values (547, 'scale_up', '*', 'calc', 0, 1, false, false, false, 2000, true);
-insert into sys.args values (10036, 547, 'res_0', 'oid', 63, 0, 0, 0);
-insert into sys.args values (10037, 547, 'arg_1', 'decimal', 9, 0, 1, 1);
-insert into sys.args values (10038, 547, 'arg_2', 'oid', 63, 0, 1, 2);
-insert into sys.functions values (548, 'scale_up', '*', 'calc', 0, 1, false, false, false, 2000, true);
-insert into sys.args values (10039, 548, 'res_0', 'oid', 63, 0, 0, 0);
-insert into sys.args values (10040, 548, 'arg_1', 'decimal', 18, 0, 1, 1);
-insert into sys.args values (10041, 548, 'arg_2', 'oid', 63, 0, 1, 2);
-insert into sys.functions values (549, 'scale_up', '*', 'calc', 0, 1, false, false, false, 2000, true);
-insert into sys.args values (10042, 549, 'res_0', 'oid', 63, 0, 0, 0);
-insert into sys.args values (10043, 549, 'arg_1', 'real', 24, 0, 1, 1);
-insert into sys.args values (10044, 549, 'arg_2', 'oid', 63, 0, 1, 2);
-insert into sys.functions values (550, 'scale_up', '*', 'calc', 0, 1, false, false, false, 2000, true);
-insert into sys.args values (10045, 550, 'res_0', 'oid', 63, 0, 0, 0);
-insert into sys.args values (10046, 550, 'arg_1', 'double', 53, 0, 1, 1);
-insert into sys.args values (10047, 550, 'arg_2', 'oid', 63, 0, 1, 2);
-insert into sys.functions values (551, 'scale_up', '*', 'calc', 0, 1, false, false, false, 2000, true);
-insert into sys.args values (10048, 551, 'res_0', 'oid', 63, 0, 0, 0);
-insert into sys.args values (10049, 551, 'arg_1', 'month_interval', 32, 0, 1, 1);
-insert into sys.args values (10050, 551, 'arg_2', 'oid', 63, 0, 1, 2);
-insert into sys.functions values (552, 'scale_up', '*', 'calc', 0, 1, false, false, false, 2000, true);
-insert into sys.args values (10051, 552, 'res_0', 'oid', 63, 0, 0, 0);
-insert into sys.args values (10052, 552, 'arg_1', 'sec_interval', 13, 0, 1, 1);
-insert into sys.args values (10053, 552, 'arg_2', 'oid', 63, 0, 1, 2);
-insert into sys.functions values (553, 'scale_up', '*', 'calc', 0, 1, false, false, false, 2000, true);
-insert into sys.args values (10054, 553, 'res_0', 'oid', 63, 0, 0, 0);
-insert into sys.args values (10055, 553, 'arg_1', 'time', 7, 0, 1, 1);
-insert into sys.args values (10056, 553, 'arg_2', 'oid', 63, 0, 1, 2);
-insert into sys.functions values (554, 'scale_up', '*', 'calc', 0, 1, false, false, false, 2000, true);
-insert into sys.args values (10057, 554, 'res_0', 'oid', 63, 0, 0, 0);
-insert into sys.args values (10058, 554, 'arg_1', 'timetz', 7, 0, 1, 1);
-insert into sys.args values (10059, 554, 'arg_2', 'oid', 63, 0, 1, 2);
-insert into sys.functions values (555, 'scale_up', '*', 'calc', 0, 1, false, false, false, 2000, true);
-insert into sys.args values (10060, 555, 'res_0', 'oid', 63, 0, 0, 0);
-insert into sys.args values (10061, 555, 'arg_1', 'date', 0, 0, 1, 1);
-insert into sys.args values (10062, 555, 'arg_2', 'oid', 63, 0, 1, 2);
-insert into sys.functions values (556, 'scale_up', '*', 'calc', 0, 1, false, false, false, 2000, true);
-insert into sys.args values (10063, 556, 'res_0', 'oid', 63, 0, 0, 0);
-insert into sys.args values (10064, 556, 'arg_1', 'timestamp', 7, 0, 1, 1);
-insert into sys.args values (10065, 556, 'arg_2', 'oid', 63, 0, 1, 2);
-insert into sys.functions values (557, 'scale_up', '*', 'calc', 0, 1, false, false, false, 2000, true);
-insert into sys.args values (10066, 557, 'res_0', 'oid', 63, 0, 0, 0);
-insert into sys.args values (10067, 557, 'arg_1', 'timestamptz', 7, 0, 1, 1);
-insert into sys.args values (10068, 557, 'arg_2', 'oid', 63, 0, 1, 2);
-insert into sys.functions values (558, 'scale_up', '*', 'calc', 0, 1, false, false, false, 2000, true);
-insert into sys.args values (10069, 558, 'res_0', 'oid', 63, 0, 0, 0);
-insert into sys.args values (10070, 558, 'arg_1', 'blob', 0, 0, 1, 1);
-insert into sys.args values (10071, 558, 'arg_2', 'oid', 63, 0, 1, 2);
-insert into sys.functions values (559, 'scale_up', '*', 'calc', 0, 1, false, false, false, 2000, true);
-insert into sys.args values (10072, 559, 'res_0', 'oid', 63, 0, 0, 0);
-insert into sys.args values (10073, 559, 'arg_1', 'geometry', 0, 0, 1, 1);
-insert into sys.args values (10074, 559, 'arg_2', 'oid', 63, 0, 1, 2);
-insert into sys.functions values (560, 'scale_up', '*', 'calc', 0, 1, false, false, false, 2000, true);
-insert into sys.args values (10075, 560, 'res_0', 'oid', 63, 0, 0, 0);
-insert into sys.args values (10076, 560, 'arg_1', 'geometrya', 0, 0, 1, 1);
-insert into sys.args values (10077, 560, 'arg_2', 'oid', 63, 0, 1, 2);
-insert into sys.functions values (561, 'scale_up', '*', 'calc', 0, 1, false, false, false, 2000, true);
-insert into sys.args values (10078, 561, 'res_0', 'oid', 63, 0, 0, 0);
-insert into sys.args values (10079, 561, 'arg_1', 'mbr', 0, 0, 1, 1);
-insert into sys.args values (10080, 561, 'arg_2', 'oid', 63, 0, 1, 2);
-insert into sys.functions values (562, 'scale_up', '*', 'calc', 0, 1, false, false, false, 2000, true);
-insert into sys.args values (10081, 562, 'res_0', 'tinyint', 8, 0, 0, 0);
-insert into sys.args values (10082, 562, 'arg_1', 'oid', 63, 0, 1, 1);
-insert into sys.args values (10083, 562, 'arg_2', 'tinyint', 8, 0, 1, 2);
-insert into sys.functions values (563, 'scale_up', '*', 'calc', 0, 1, false, false, false, 2000, true);
-insert into sys.args values (10084, 563, 'res_0', 'tinyint', 8, 0, 0, 0);
-insert into sys.args values (10085, 563, 'arg_1', 'tinyint', 8, 0, 1, 1);
-insert into sys.args values (10086, 563, 'arg_2', 'tinyint', 8, 0, 1, 2);
-insert into sys.functions values (564, 'scale_up', '*', 'calc', 0, 1, false, false, false, 2000, true);
-insert into sys.args values (10087, 564, 'res_0', 'tinyint', 8, 0, 0, 0);
-insert into sys.args values (10088, 564, 'arg_1', 'smallint', 16, 0, 1, 1);
-insert into sys.args values (10089, 564, 'arg_2', 'tinyint', 8, 0, 1, 2);
-insert into sys.functions values (565, 'scale_up', '*', 'calc', 0, 1, false, false, false, 2000, true);
-insert into sys.args values (10090, 565, 'res_0', 'tinyint', 8, 0, 0, 0);
-insert into sys.args values (10091, 565, 'arg_1', 'int', 32, 0, 1, 1);
-insert into sys.args values (10092, 565, 'arg_2', 'tinyint', 8, 0, 1, 2);
-insert into sys.functions values (566, 'scale_up', '*', 'calc', 0, 1, false, false, false, 2000, true);
-insert into sys.args values (10093, 566, 'res_0', 'tinyint', 8, 0, 0, 0);
-insert into sys.args values (10094, 566, 'arg_1', 'bigint', 64, 0, 1, 1);
-insert into sys.args values (10095, 566, 'arg_2', 'tinyint', 8, 0, 1, 2);
-insert into sys.functions values (567, 'scale_up', '*', 'calc', 0, 1, false, false, false, 2000, true);
-insert into sys.args values (10096, 567, 'res_0', 'tinyint', 8, 0, 0, 0);
-insert into sys.args values (10097, 567, 'arg_1', 'decimal', 2, 0, 1, 1);
-insert into sys.args values (10098, 567, 'arg_2', 'tinyint', 8, 0, 1, 2);
-insert into sys.functions values (568, 'scale_up', '*', 'calc', 0, 1, false, false, false, 2000, true);
-insert into sys.args values (10099, 568, 'res_0', 'tinyint', 8, 0, 0, 0);
-insert into sys.args values (10100, 568, 'arg_1', 'decimal', 4, 0, 1, 1);
-insert into sys.args values (10101, 568, 'arg_2', 'tinyint', 8, 0, 1, 2);
-insert into sys.functions values (569, 'scale_up', '*', 'calc', 0, 1, false, false, false, 2000, true);
-insert into sys.args values (10102, 569, 'res_0', 'tinyint', 8, 0, 0, 0);
-insert into sys.args values (10103, 569, 'arg_1', 'decimal', 9, 0, 1, 1);
-insert into sys.args values (10104, 569, 'arg_2', 'tinyint', 8, 0, 1, 2);
-insert into sys.functions values (570, 'scale_up', '*', 'calc', 0, 1, false, false, false, 2000, true);
-insert into sys.args values (10105, 570, 'res_0', 'tinyint', 8, 0, 0, 0);
-insert into sys.args values (10106, 570, 'arg_1', 'decimal', 18, 0, 1, 1);
-insert into sys.args values (10107, 570, 'arg_2', 'tinyint', 8, 0, 1, 2);
-insert into sys.functions values (571, 'scale_up', '*', 'calc', 0, 1, false, false, false, 2000, true);
-insert into sys.args values (10108, 571, 'res_0', 'tinyint', 8, 0, 0, 0);
-insert into sys.args values (10109, 571, 'arg_1', 'real', 24, 0, 1, 1);
-insert into sys.args values (10110, 571, 'arg_2', 'tinyint', 8, 0, 1, 2);
-insert into sys.functions values (572, 'scale_up', '*', 'calc', 0, 1, false, false, false, 2000, true);
-insert into sys.args values (10111, 572, 'res_0', 'tinyint', 8, 0, 0, 0);
-insert into sys.args values (10112, 572, 'arg_1', 'double', 53, 0, 1, 1);
-insert into sys.args values (10113, 572, 'arg_2', 'tinyint', 8, 0, 1, 2);
-insert into sys.functions values (573, 'scale_up', '*', 'calc', 0, 1, false, false, false, 2000, true);
-insert into sys.args values (10114, 573, 'res_0', 'tinyint', 8, 0, 0, 0);
-insert into sys.args values (10115, 573, 'arg_1', 'month_interval', 32, 0, 1, 1);
-insert into sys.args values (10116, 573, 'arg_2', 'tinyint', 8, 0, 1, 2);
-insert into sys.functions values (574, 'scale_up', '*', 'calc', 0, 1, false, false, false, 2000, true);
-insert into sys.args values (10117, 574, 'res_0', 'tinyint', 8, 0, 0, 0);
-insert into sys.args values (10118, 574, 'arg_1', 'sec_interval', 13, 0, 1, 1);
-insert into sys.args values (10119, 574, 'arg_2', 'tinyint', 8, 0, 1, 2);
-insert into sys.functions values (575, 'scale_up', '*', 'calc', 0, 1, false, false, false, 2000, true);
-insert into sys.args values (10120, 575, 'res_0', 'tinyint', 8, 0, 0, 0);
-insert into sys.args values (10121, 575, 'arg_1', 'time', 7, 0, 1, 1);
-insert into sys.args values (10122, 575, 'arg_2', 'tinyint', 8, 0, 1, 2);
-insert into sys.functions values (576, 'scale_up', '*', 'calc', 0, 1, false, false, false, 2000, true);
-insert into sys.args values (10123, 576, 'res_0', 'tinyint', 8, 0, 0, 0);
-insert into sys.args values (10124, 576, 'arg_1', 'timetz', 7, 0, 1, 1);
-insert into sys.args values (10125, 576, 'arg_2', 'tinyint', 8, 0, 1, 2);
-insert into sys.functions values (577, 'scale_up', '*', 'calc', 0, 1, false, false, false, 2000, true);
-insert into sys.args values (10126, 577, 'res_0', 'tinyint', 8, 0, 0, 0);
-insert into sys.args values (10127, 577, 'arg_1', 'date', 0, 0, 1, 1);
-insert into sys.args values (10128, 577, 'arg_2', 'tinyint', 8, 0, 1, 2);
-insert into sys.functions values (578, 'scale_up', '*', 'calc', 0, 1, false, false, false, 2000, true);
-insert into sys.args values (10129, 578, 'res_0', 'tinyint', 8, 0, 0, 0);
-insert into sys.args values (10130, 578, 'arg_1', 'timestamp', 7, 0, 1, 1);
-insert into sys.args values (10131, 578, 'arg_2', 'tinyint', 8, 0, 1, 2);
-insert into sys.functions values (579, 'scale_up', '*', 'calc', 0, 1, false, false, false, 2000, true);
-insert into sys.args values (10132, 579, 'res_0', 'tinyint', 8, 0, 0, 0);
-insert into sys.args values (10133, 579, 'arg_1', 'timestamptz', 7, 0, 1, 1);
-insert into sys.args values (10134, 579, 'arg_2', 'tinyint', 8, 0, 1, 2);
-insert into sys.functions values (580, 'scale_up', '*', 'calc', 0, 1, false, false, false, 2000, true);
-insert into sys.args values (10135, 580, 'res_0', 'tinyint', 8, 0, 0, 0);
-insert into sys.args values (10136, 580, 'arg_1', 'blob', 0, 0, 1, 1);
-insert into sys.args values (10137, 580, 'arg_2', 'tinyint', 8, 0, 1, 2);
-insert into sys.functions values (581, 'scale_up', '*', 'calc', 0, 1, false, false, false, 2000, true);
-insert into sys.args values (10138, 581, 'res_0', 'tinyint', 8, 0, 0, 0);
-insert into sys.args values (10139, 581, 'arg_1', 'geometry', 0, 0, 1, 1);
-insert into sys.args values (10140, 581, 'arg_2', 'tinyint', 8, 0, 1, 2);
-insert into sys.functions values (582, 'scale_up', '*', 'calc', 0, 1, false, false, false, 2000, true);
-insert into sys.args values (10141, 582, 'res_0', 'tinyint', 8, 0, 0, 0);
-insert into sys.args values (10142, 582, 'arg_1', 'geometrya', 0, 0, 1, 1);
-insert into sys.args values (10143, 582, 'arg_2', 'tinyint', 8, 0, 1, 2);
-insert into sys.functions values (583, 'scale_up', '*', 'calc', 0, 1, false, false, false, 2000, true);
-insert into sys.args values (10144, 583, 'res_0', 'tinyint', 8, 0, 0, 0);
-insert into sys.args values (10145, 583, 'arg_1', 'mbr', 0, 0, 1, 1);
-insert into sys.args values (10146, 583, 'arg_2', 'tinyint', 8, 0, 1, 2);
-insert into sys.functions values (584, 'scale_up', '*', 'calc', 0, 1, false, false, false, 2000, true);
-insert into sys.args values (10147, 584, 'res_0', 'smallint', 16, 0, 0, 0);
-insert into sys.args values (10148, 584, 'arg_1', 'oid', 63, 0, 1, 1);
-insert into sys.args values (10149, 584, 'arg_2', 'smallint', 16, 0, 1, 2);
-insert into sys.functions values (585, 'scale_up', '*', 'calc', 0, 1, false, false, false, 2000, true);
-insert into sys.args values (10150, 585, 'res_0', 'smallint', 16, 0, 0, 0);
-insert into sys.args values (10151, 585, 'arg_1', 'tinyint', 8, 0, 1, 1);
-insert into sys.args values (10152, 585, 'arg_2', 'smallint', 16, 0, 1, 2);
-insert into sys.functions values (586, 'scale_up', '*', 'calc', 0, 1, false, false, false, 2000, true);
-insert into sys.args values (10153, 586, 'res_0', 'smallint', 16, 0, 0, 0);
-insert into sys.args values (10154, 586, 'arg_1', 'smallint', 16, 0, 1, 1);
-insert into sys.args values (10155, 586, 'arg_2', 'smallint', 16, 0, 1, 2);
-insert into sys.functions values (587, 'scale_up', '*', 'calc', 0, 1, false, false, false, 2000, true);
-insert into sys.args values (10156, 587, 'res_0', 'smallint', 16, 0, 0, 0);
-insert into sys.args values (10157, 587, 'arg_1', 'int', 32, 0, 1, 1);
-insert into sys.args values (10158, 587, 'arg_2', 'smallint', 16, 0, 1, 2);
-insert into sys.functions values (588, 'scale_up', '*', 'calc', 0, 1, false, false, false, 2000, true);
-insert into sys.args values (10159, 588, 'res_0', 'smallint', 16, 0, 0, 0);
-insert into sys.args values (10160, 588, 'arg_1', 'bigint', 64, 0, 1, 1);
-insert into sys.args values (10161, 588, 'arg_2', 'smallint', 16, 0, 1, 2);
-insert into sys.functions values (589, 'scale_up', '*', 'calc', 0, 1, false, false, false, 2000, true);
-insert into sys.args values (10162, 589, 'res_0', 'smallint', 16, 0, 0, 0);
-insert into sys.args values (10163, 589, 'arg_1', 'decimal', 2, 0, 1, 1);
-insert into sys.args values (10164, 589, 'arg_2', 'smallint', 16, 0, 1, 2);
-insert into sys.functions values (590, 'scale_up', '*', 'calc', 0, 1, false, false, false, 2000, true);
-insert into sys.args values (10165, 590, 'res_0', 'smallint', 16, 0, 0, 0);
-insert into sys.args values (10166, 590, 'arg_1', 'decimal', 4, 0, 1, 1);
-insert into sys.args values (10167, 590, 'arg_2', 'smallint', 16, 0, 1, 2);
-insert into sys.functions values (591, 'scale_up', '*', 'calc', 0, 1, false, false, false, 2000, true);
-insert into sys.args values (10168, 591, 'res_0', 'smallint', 16, 0, 0, 0);
-insert into sys.args values (10169, 591, 'arg_1', 'decimal', 9, 0, 1, 1);
-insert into sys.args values (10170, 591, 'arg_2', 'smallint', 16, 0, 1, 2);
-insert into sys.functions values (592, 'scale_up', '*', 'calc', 0, 1, false, false, false, 2000, true);
-insert into sys.args values (10171, 592, 'res_0', 'smallint', 16, 0, 0, 0);
-insert into sys.args values (10172, 592, 'arg_1', 'decimal', 18, 0, 1, 1);
-insert into sys.args values (10173, 592, 'arg_2', 'smallint', 16, 0, 1, 2);
-insert into sys.functions values (593, 'scale_up', '*', 'calc', 0, 1, false, false, false, 2000, true);
-insert into sys.args values (10174, 593, 'res_0', 'smallint', 16, 0, 0, 0);
-insert into sys.args values (10175, 593, 'arg_1', 'real', 24, 0, 1, 1);
-insert into sys.args values (10176, 593, 'arg_2', 'smallint', 16, 0, 1, 2);
-insert into sys.functions values (594, 'scale_up', '*', 'calc', 0, 1, false, false, false, 2000, true);
-insert into sys.args values (10177, 594, 'res_0', 'smallint', 16, 0, 0, 0);
-insert into sys.args values (10178, 594, 'arg_1', 'double', 53, 0, 1, 1);
-insert into sys.args values (10179, 594, 'arg_2', 'smallint', 16, 0, 1, 2);
-insert into sys.functions values (595, 'scale_up', '*', 'calc', 0, 1, false, false, false, 2000, true);
-insert into sys.args values (10180, 595, 'res_0', 'smallint', 16, 0, 0, 0);
-insert into sys.args values (10181, 595, 'arg_1', 'month_interval', 32, 0, 1, 1);
-insert into sys.args values (10182, 595, 'arg_2', 'smallint', 16, 0, 1, 2);
-insert into sys.functions values (596, 'scale_up', '*', 'calc', 0, 1, false, false, false, 2000, true);
-insert into sys.args values (10183, 596, 'res_0', 'smallint', 16, 0, 0, 0);
-insert into sys.args values (10184, 596, 'arg_1', 'sec_interval', 13, 0, 1, 1);
-insert into sys.args values (10185, 596, 'arg_2', 'smallint', 16, 0, 1, 2);
-insert into sys.functions values (597, 'scale_up', '*', 'calc', 0, 1, false, false, false, 2000, true);
-insert into sys.args values (10186, 597, 'res_0', 'smallint', 16, 0, 0, 0);
-insert into sys.args values (10187, 597, 'arg_1', 'time', 7, 0, 1, 1);
-insert into sys.args values (10188, 597, 'arg_2', 'smallint', 16, 0, 1, 2);
-insert into sys.functions values (598, 'scale_up', '*', 'calc', 0, 1, false, false, false, 2000, true);
-insert into sys.args values (10189, 598, 'res_0', 'smallint', 16, 0, 0, 0);
-insert into sys.args values (10190, 598, 'arg_1', 'timetz', 7, 0, 1, 1);
-insert into sys.args values (10191, 598, 'arg_2', 'smallint', 16, 0, 1, 2);
-insert into sys.functions values (599, 'scale_up', '*', 'calc', 0, 1, false, false, false, 2000, true);
-insert into sys.args values (10192, 599, 'res_0', 'smallint', 16, 0, 0, 0);
-insert into sys.args values (10193, 599, 'arg_1', 'date', 0, 0, 1, 1);
-insert into sys.args values (10194, 599, 'arg_2', 'smallint', 16, 0, 1, 2);
-insert into sys.functions values (600, 'scale_up', '*', 'calc', 0, 1, false, false, false, 2000, true);
-insert into sys.args values (10195, 600, 'res_0', 'smallint', 16, 0, 0, 0);
-insert into sys.args values (10196, 600, 'arg_1', 'timestamp', 7, 0, 1, 1);
-insert into sys.args values (10197, 600, 'arg_2', 'smallint', 16, 0, 1, 2);
-insert into sys.functions values (601, 'scale_up', '*', 'calc', 0, 1, false, false, false, 2000, true);
-insert into sys.args values (10198, 601, 'res_0', 'smallint', 16, 0, 0, 0);
-insert into sys.args values (10199, 601, 'arg_1', 'timestamptz', 7, 0, 1, 1);
-insert into sys.args values (10200, 601, 'arg_2', 'smallint', 16, 0, 1, 2);
-insert into sys.functions values (602, 'scale_up', '*', 'calc', 0, 1, false, false, false, 2000, true);
-insert into sys.args values (10201, 602, 'res_0', 'smallint', 16, 0, 0, 0);
-insert into sys.args values (10202, 602, 'arg_1', 'blob', 0, 0, 1, 1);
-insert into sys.args values (10203, 602, 'arg_2', 'smallint', 16, 0, 1, 2);
-insert into sys.functions values (603, 'scale_up', '*', 'calc', 0, 1, false, false, false, 2000, true);
-insert into sys.args values (10204, 603, 'res_0', 'smallint', 16, 0, 0, 0);
-insert into sys.args values (10205, 603, 'arg_1', 'geometry', 0, 0, 1, 1);
-insert into sys.args values (10206, 603, 'arg_2', 'smallint', 16, 0, 1, 2);
-insert into sys.functions values (604, 'scale_up', '*', 'calc', 0, 1, false, false, false, 2000, true);
-insert into sys.args values (10207, 604, 'res_0', 'smallint', 16, 0, 0, 0);
-insert into sys.args values (10208, 604, 'arg_1', 'geometrya', 0, 0, 1, 1);
-insert into sys.args values (10209, 604, 'arg_2', 'smallint', 16, 0, 1, 2);
-insert into sys.functions values (605, 'scale_up', '*', 'calc', 0, 1, false, false, false, 2000, true);
-insert into sys.args values (10210, 605, 'res_0', 'smallint', 16, 0, 0, 0);
-insert into sys.args values (10211, 605, 'arg_1', 'mbr', 0, 0, 1, 1);
-insert into sys.args values (10212, 605, 'arg_2', 'smallint', 16, 0, 1, 2);
-insert into sys.functions values (606, 'scale_up', '*', 'calc', 0, 1, false, false, false, 2000, true);
-insert into sys.args values (10213, 606, 'res_0', 'int', 32, 0, 0, 0);
-insert into sys.args values (10214, 606, 'arg_1', 'oid', 63, 0, 1, 1);
-insert into sys.args values (10215, 606, 'arg_2', 'int', 32, 0, 1, 2);
-insert into sys.functions values (607, 'scale_up', '*', 'calc', 0, 1, false, false, false, 2000, true);
-insert into sys.args values (10216, 607, 'res_0', 'int', 32, 0, 0, 0);
-insert into sys.args values (10217, 607, 'arg_1', 'tinyint', 8, 0, 1, 1);
-insert into sys.args values (10218, 607, 'arg_2', 'int', 32, 0, 1, 2);
-insert into sys.functions values (608, 'scale_up', '*', 'calc', 0, 1, false, false, false, 2000, true);
-insert into sys.args values (10219, 608, 'res_0', 'int', 32, 0, 0, 0);
-insert into sys.args values (10220, 608, 'arg_1', 'smallint', 16, 0, 1, 1);
-insert into sys.args values (10221, 608, 'arg_2', 'int', 32, 0, 1, 2);
-insert into sys.functions values (609, 'scale_up', '*', 'calc', 0, 1, false, false, false, 2000, true);
-insert into sys.args values (10222, 609, 'res_0', 'int', 32, 0, 0, 0);
-insert into sys.args values (10223, 609, 'arg_1', 'int', 32, 0, 1, 1);
-insert into sys.args values (10224, 609, 'arg_2', 'int', 32, 0, 1, 2);
-insert into sys.functions values (610, 'scale_up', '*', 'calc', 0, 1, false, false, false, 2000, true);
-insert into sys.args values (10225, 610, 'res_0', 'int', 32, 0, 0, 0);
-insert into sys.args values (10226, 610, 'arg_1', 'bigint', 64, 0, 1, 1);
-insert into sys.args values (10227, 610, 'arg_2', 'int', 32, 0, 1, 2);
-insert into sys.functions values (611, 'scale_up', '*', 'calc', 0, 1, false, false, false, 2000, true);
-insert into sys.args values (10228, 611, 'res_0', 'int', 32, 0, 0, 0);
-insert into sys.args values (10229, 611, 'arg_1', 'decimal', 2, 0, 1, 1);
-insert into sys.args values (10230, 611, 'arg_2', 'int', 32, 0, 1, 2);
-insert into sys.functions values (612, 'scale_up', '*', 'calc', 0, 1, false, false, false, 2000, true);
-insert into sys.args values (10231, 612, 'res_0', 'int', 32, 0, 0, 0);
-insert into sys.args values (10232, 612, 'arg_1', 'decimal', 4, 0, 1, 1);
-insert into sys.args values (10233, 612, 'arg_2', 'int', 32, 0, 1, 2);
-insert into sys.functions values (613, 'scale_up', '*', 'calc', 0, 1, false, false, false, 2000, true);
-insert into sys.args values (10234, 613, 'res_0', 'int', 32, 0, 0, 0);
-insert into sys.args values (10235, 613, 'arg_1', 'decimal', 9, 0, 1, 1);
-insert into sys.args values (10236, 613, 'arg_2', 'int', 32, 0, 1, 2);
-insert into sys.functions values (614, 'scale_up', '*', 'calc', 0, 1, false, false, false, 2000, true);
-insert into sys.args values (10237, 614, 'res_0', 'int', 32, 0, 0, 0);
-insert into sys.args values (10238, 614, 'arg_1', 'decimal', 18, 0, 1, 1);
-insert into sys.args values (10239, 614, 'arg_2', 'int', 32, 0, 1, 2);
-insert into sys.functions values (615, 'scale_up', '*', 'calc', 0, 1, false, false, false, 2000, true);
-insert into sys.args values (10240, 615, 'res_0', 'int', 32, 0, 0, 0);
-insert into sys.args values (10241, 615, 'arg_1', 'real', 24, 0, 1, 1);
-insert into sys.args values (10242, 615, 'arg_2', 'int', 32, 0, 1, 2);
-insert into sys.functions values (616, 'scale_up', '*', 'calc', 0, 1, false, false, false, 2000, true);
-insert into sys.args values (10243, 616, 'res_0', 'int', 32, 0, 0, 0);
-insert into sys.args values (10244, 616, 'arg_1', 'double', 53, 0, 1, 1);
-insert into sys.args values (10245, 616, 'arg_2', 'int', 32, 0, 1, 2);
-insert into sys.functions values (617, 'scale_up', '*', 'calc', 0, 1, false, false, false, 2000, true);
-insert into sys.args values (10246, 617, 'res_0', 'int', 32, 0, 0, 0);
-insert into sys.args values (10247, 617, 'arg_1', 'month_interval', 32, 0, 1, 1);
-insert into sys.args values (10248, 617, 'arg_2', 'int', 32, 0, 1, 2);
-insert into sys.functions values (618, 'scale_up', '*', 'calc', 0, 1, false, false, false, 2000, true);
-insert into sys.args values (10249, 618, 'res_0', 'int', 32, 0, 0, 0);
-insert into sys.args values (10250, 618, 'arg_1', 'sec_interval', 13, 0, 1, 1);
-insert into sys.args values (10251, 618, 'arg_2', 'int', 32, 0, 1, 2);
-insert into sys.functions values (619, 'scale_up', '*', 'calc', 0, 1, false, false, false, 2000, true);
-insert into sys.args values (10252, 619, 'res_0', 'int', 32, 0, 0, 0);
-insert into sys.args values (10253, 619, 'arg_1', 'time', 7, 0, 1, 1);
-insert into sys.args values (10254, 619, 'arg_2', 'int', 32, 0, 1, 2);
-insert into sys.functions values (620, 'scale_up', '*', 'calc', 0, 1, false, false, false, 2000, true);
-insert into sys.args values (10255, 620, 'res_0', 'int', 32, 0, 0, 0);
-insert into sys.args values (10256, 620, 'arg_1', 'timetz', 7, 0, 1, 1);
-insert into sys.args values (10257, 620, 'arg_2', 'int', 32, 0, 1, 2);
-insert into sys.functions values (621, 'scale_up', '*', 'calc', 0, 1, false, false, false, 2000, true);
-insert into sys.args values (10258, 621, 'res_0', 'int', 32, 0, 0, 0);
-insert into sys.args values (10259, 621, 'arg_1', 'date', 0, 0, 1, 1);
-insert into sys.args values (10260, 621, 'arg_2', 'int', 32, 0, 1, 2);
-insert into sys.functions values (622, 'scale_up', '*', 'calc', 0, 1, false, false, false, 2000, true);
-insert into sys.args values (10261, 622, 'res_0', 'int', 32, 0, 0, 0);
-insert into sys.args values (10262, 622, 'arg_1', 'timestamp', 7, 0, 1, 1);
-insert into sys.args values (10263, 622, 'arg_2', 'int', 32, 0, 1, 2);
-insert into sys.functions values (623, 'scale_up', '*', 'calc', 0, 1, false, false, false, 2000, true);
-insert into sys.args values (10264, 623, 'res_0', 'int', 32, 0, 0, 0);
-insert into sys.args values (10265, 623, 'arg_1', 'timestamptz', 7, 0, 1, 1);
-insert into sys.args values (10266, 623, 'arg_2', 'int', 32, 0, 1, 2);
-insert into sys.functions values (624, 'scale_up', '*', 'calc', 0, 1, false, false, false, 2000, true);
-insert into sys.args values (10267, 624, 'res_0', 'int', 32, 0, 0, 0);
-insert into sys.args values (10268, 624, 'arg_1', 'blob', 0, 0, 1, 1);
-insert into sys.args values (10269, 624, 'arg_2', 'int', 32, 0, 1, 2);
-insert into sys.functions values (625, 'scale_up', '*', 'calc', 0, 1, false, false, false, 2000, true);
-insert into sys.args values (10270, 625, 'res_0', 'int', 32, 0, 0, 0);
-insert into sys.args values (10271, 625, 'arg_1', 'geometry', 0, 0, 1, 1);
-insert into sys.args values (10272, 625, 'arg_2', 'int', 32, 0, 1, 2);
-insert into sys.functions values (626, 'scale_up', '*', 'calc', 0, 1, false, false, false, 2000, true);
-insert into sys.args values (10273, 626, 'res_0', 'int', 32, 0, 0, 0);
-insert into sys.args values (10274, 626, 'arg_1', 'geometrya', 0, 0, 1, 1);
-insert into sys.args values (10275, 626, 'arg_2', 'int', 32, 0, 1, 2);
-insert into sys.functions values (627, 'scale_up', '*', 'calc', 0, 1, false, false, false, 2000, true);
-insert into sys.args values (10276, 627, 'res_0', 'int', 32, 0, 0, 0);
-insert into sys.args values (10277, 627, 'arg_1', 'mbr', 0, 0, 1, 1);
-insert into sys.args values (10278, 627, 'arg_2', 'int', 32, 0, 1, 2);
-insert into sys.functions values (628, 'scale_up', '*', 'calc', 0, 1, false, false, false, 2000, true);
-insert into sys.args values (10279, 628, 'res_0', 'bigint', 64, 0, 0, 0);
-insert into sys.args values (10280, 628, 'arg_1', 'oid', 63, 0, 1, 1);
-insert into sys.args values (10281, 628, 'arg_2', 'bigint', 64, 0, 1, 2);
-insert into sys.functions values (629, 'scale_up', '*', 'calc', 0, 1, false, false, false, 2000, true);
-insert into sys.args values (10282, 629, 'res_0', 'bigint', 64, 0, 0, 0);
-insert into sys.args values (10283, 629, 'arg_1', 'tinyint', 8, 0, 1, 1);
-insert into sys.args values (10284, 629, 'arg_2', 'bigint', 64, 0, 1, 2);
-insert into sys.functions values (630, 'scale_up', '*', 'calc', 0, 1, false, false, false, 2000, true);
-insert into sys.args values (10285, 630, 'res_0', 'bigint', 64, 0, 0, 0);
-insert into sys.args values (10286, 630, 'arg_1', 'smallint', 16, 0, 1, 1);
-insert into sys.args values (10287, 630, 'arg_2', 'bigint', 64, 0, 1, 2);
-insert into sys.functions values (631, 'scale_up', '*', 'calc', 0, 1, false, false, false, 2000, true);
-insert into sys.args values (10288, 631, 'res_0', 'bigint', 64, 0, 0, 0);
-insert into sys.args values (10289, 631, 'arg_1', 'int', 32, 0, 1, 1);
-insert into sys.args values (10290, 631, 'arg_2', 'bigint', 64, 0, 1, 2);
-insert into sys.functions values (632, 'scale_up', '*', 'calc', 0, 1, false, false, false, 2000, true);
-insert into sys.args values (10291, 632, 'res_0', 'bigint', 64, 0, 0, 0);
-insert into sys.args values (10292, 632, 'arg_1', 'bigint', 64, 0, 1, 1);
-insert into sys.args values (10293, 632, 'arg_2', 'bigint', 64, 0, 1, 2);
-insert into sys.functions values (633, 'scale_up', '*', 'calc', 0, 1, false, false, false, 2000, true);
-insert into sys.args values (10294, 633, 'res_0', 'bigint', 64, 0, 0, 0);
-insert into sys.args values (10295, 633, 'arg_1', 'decimal', 2, 0, 1, 1);
-insert into sys.args values (10296, 633, 'arg_2', 'bigint', 64, 0, 1, 2);
-insert into sys.functions values (634, 'scale_up', '*', 'calc', 0, 1, false, false, false, 2000, true);
-insert into sys.args values (10297, 634, 'res_0', 'bigint', 64, 0, 0, 0);
-insert into sys.args values (10298, 634, 'arg_1', 'decimal', 4, 0, 1, 1);
-insert into sys.args values (10299, 634, 'arg_2', 'bigint', 64, 0, 1, 2);
-insert into sys.functions values (635, 'scale_up', '*', 'calc', 0, 1, false, false, false, 2000, true);
-insert into sys.args values (10300, 635, 'res_0', 'bigint', 64, 0, 0, 0);
-insert into sys.args values (10301, 635, 'arg_1', 'decimal', 9, 0, 1, 1);
-insert into sys.args values (10302, 635, 'arg_2', 'bigint', 64, 0, 1, 2);
-insert into sys.functions values (636, 'scale_up', '*', 'calc', 0, 1, false, false, false, 2000, true);
-insert into sys.args values (10303, 636, 'res_0', 'bigint', 64, 0, 0, 0);
-insert into sys.args values (10304, 636, 'arg_1', 'decimal', 18, 0, 1, 1);
-insert into sys.args values (10305, 636, 'arg_2', 'bigint', 64, 0, 1, 2);
-insert into sys.functions values (637, 'scale_up', '*', 'calc', 0, 1, false, false, false, 2000, true);
-insert into sys.args values (10306, 637, 'res_0', 'bigint', 64, 0, 0, 0);
-insert into sys.args values (10307, 637, 'arg_1', 'real', 24, 0, 1, 1);
-insert into sys.args values (10308, 637, 'arg_2', 'bigint', 64, 0, 1, 2);
-insert into sys.functions values (638, 'scale_up', '*', 'calc', 0, 1, false, false, false, 2000, true);
-insert into sys.args values (10309, 638, 'res_0', 'bigint', 64, 0, 0, 0);
-insert into sys.args values (10310, 638, 'arg_1', 'double', 53, 0, 1, 1);
-insert into sys.args values (10311, 638, 'arg_2', 'bigint', 64, 0, 1, 2);
-insert into sys.functions values (639, 'scale_up', '*', 'calc', 0, 1, false, false, false, 2000, true);
-insert into sys.args values (10312, 639, 'res_0', 'bigint', 64, 0, 0, 0);
-insert into sys.args values (10313, 639, 'arg_1', 'month_interval', 32, 0, 1, 1);
-insert into sys.args values (10314, 639, 'arg_2', 'bigint', 64, 0, 1, 2);
-insert into sys.functions values (640, 'scale_up', '*', 'calc', 0, 1, false, false, false, 2000, true);
-insert into sys.args values (10315, 640, 'res_0', 'bigint', 64, 0, 0, 0);
-insert into sys.args values (10316, 640, 'arg_1', 'sec_interval', 13, 0, 1, 1);
-insert into sys.args values (10317, 640, 'arg_2', 'bigint', 64, 0, 1, 2);
-insert into sys.functions values (641, 'scale_up', '*', 'calc', 0, 1, false, false, false, 2000, true);
-insert into sys.args values (10318, 641, 'res_0', 'bigint', 64, 0, 0, 0);
-insert into sys.args values (10319, 641, 'arg_1', 'time', 7, 0, 1, 1);
-insert into sys.args values (10320, 641, 'arg_2', 'bigint', 64, 0, 1, 2);
-insert into sys.functions values (642, 'scale_up', '*', 'calc', 0, 1, false, false, false, 2000, true);
-insert into sys.args values (10321, 642, 'res_0', 'bigint', 64, 0, 0, 0);
-insert into sys.args values (10322, 642, 'arg_1', 'timetz', 7, 0, 1, 1);
-insert into sys.args values (10323, 642, 'arg_2', 'bigint', 64, 0, 1, 2);
-insert into sys.functions values (643, 'scale_up', '*', 'calc', 0, 1, false, false, false, 2000, true);
-insert into sys.args values (10324, 643, 'res_0', 'bigint', 64, 0, 0, 0);
-insert into sys.args values (10325, 643, 'arg_1', 'date', 0, 0, 1, 1);
-insert into sys.args values (10326, 643, 'arg_2', 'bigint', 64, 0, 1, 2);
-insert into sys.functions values (644, 'scale_up', '*', 'calc', 0, 1, false, false, false, 2000, true);
-insert into sys.args values (10327, 644, 'res_0', 'bigint', 64, 0, 0, 0);
-insert into sys.args values (10328, 644, 'arg_1', 'timestamp', 7, 0, 1, 1);
-insert into sys.args values (10329, 644, 'arg_2', 'bigint', 64, 0, 1, 2);
-insert into sys.functions values (645, 'scale_up', '*', 'calc', 0, 1, false, false, false, 2000, true);
-insert into sys.args values (10330, 645, 'res_0', 'bigint', 64, 0, 0, 0);
-insert into sys.args values (10331, 645, 'arg_1', 'timestamptz', 7, 0, 1, 1);
-insert into sys.args values (10332, 645, 'arg_2', 'bigint', 64, 0, 1, 2);
-insert into sys.functions values (646, 'scale_up', '*', 'calc', 0, 1, false, false, false, 2000, true);
-insert into sys.args values (10333, 646, 'res_0', 'bigint', 64, 0, 0, 0);
-insert into sys.args values (10334, 646, 'arg_1', 'blob', 0, 0, 1, 1);
-insert into sys.args values (10335, 646, 'arg_2', 'bigint', 64, 0, 1, 2);
-insert into sys.functions values (647, 'scale_up', '*', 'calc', 0, 1, false, false, false, 2000, true);
-insert into sys.args values (10336, 647, 'res_0', 'bigint', 64, 0, 0, 0);
-insert into sys.args values (10337, 647, 'arg_1', 'geometry', 0, 0, 1, 1);
-insert into sys.args values (10338, 647, 'arg_2', 'bigint', 64, 0, 1, 2);
-insert into sys.functions values (648, 'scale_up', '*', 'calc', 0, 1, false, false, false, 2000, true);
-insert into sys.args values (10339, 648, 'res_0', 'bigint', 64, 0, 0, 0);
-insert into sys.args values (10340, 648, 'arg_1', 'geometrya', 0, 0, 1, 1);
-insert into sys.args values (10341, 648, 'arg_2', 'bigint', 64, 0, 1, 2);
-insert into sys.functions values (649, 'scale_up', '*', 'calc', 0, 1, false, false, false, 2000, true);
-insert into sys.args values (10342, 649, 'res_0', 'bigint', 64, 0, 0, 0);
-insert into sys.args values (10343, 649, 'arg_1', 'mbr', 0, 0, 1, 1);
-insert into sys.args values (10344, 649, 'arg_2', 'bigint', 64, 0, 1, 2);
-insert into sys.functions values (650, 'scale_up', '*', 'calc', 0, 1, false, false, false, 2000, true);
-insert into sys.args values (10345, 650, 'res_0', 'decimal', 2, 0, 0, 0);
-insert into sys.args values (10346, 650, 'arg_1', 'oid', 63, 0, 1, 1);
-insert into sys.args values (10347, 650, 'arg_2', 'decimal', 2, 0, 1, 2);
-insert into sys.functions values (651, 'scale_up', '*', 'calc', 0, 1, false, false, false, 2000, true);
-insert into sys.args values (10348, 651, 'res_0', 'decimal', 2, 0, 0, 0);
-insert into sys.args values (10349, 651, 'arg_1', 'tinyint', 8, 0, 1, 1);
-insert into sys.args values (10350, 651, 'arg_2', 'decimal', 2, 0, 1, 2);
-insert into sys.functions values (652, 'scale_up', '*', 'calc', 0, 1, false, false, false, 2000, true);
-insert into sys.args values (10351, 652, 'res_0', 'decimal', 2, 0, 0, 0);
-insert into sys.args values (10352, 652, 'arg_1', 'smallint', 16, 0, 1, 1);
-insert into sys.args values (10353, 652, 'arg_2', 'decimal', 2, 0, 1, 2);
-insert into sys.functions values (653, 'scale_up', '*', 'calc', 0, 1, false, false, false, 2000, true);
-insert into sys.args values (10354, 653, 'res_0', 'decimal', 2, 0, 0, 0);
-insert into sys.args values (10355, 653, 'arg_1', 'int', 32, 0, 1, 1);
-insert into sys.args values (10356, 653, 'arg_2', 'decimal', 2, 0, 1, 2);
-insert into sys.functions values (654, 'scale_up', '*', 'calc', 0, 1, false, false, false, 2000, true);
-insert into sys.args values (10357, 654, 'res_0', 'decimal', 2, 0, 0, 0);
-insert into sys.args values (10358, 654, 'arg_1', 'bigint', 64, 0, 1, 1);
-insert into sys.args values (10359, 654, 'arg_2', 'decimal', 2, 0, 1, 2);
-insert into sys.functions values (655, 'scale_up', '*', 'calc', 0, 1, false, false, false, 2000, true);
-insert into sys.args values (10360, 655, 'res_0', 'decimal', 2, 0, 0, 0);
-insert into sys.args values (10361, 655, 'arg_1', 'decimal', 2, 0, 1, 1);
-insert into sys.args values (10362, 655, 'arg_2', 'decimal', 2, 0, 1, 2);
-insert into sys.functions values (656, 'scale_up', '*', 'calc', 0, 1, false, false, false, 2000, true);
-insert into sys.args values (10363, 656, 'res_0', 'decimal', 2, 0, 0, 0);
-insert into sys.args values (10364, 656, 'arg_1', 'decimal', 4, 0, 1, 1);
-insert into sys.args values (10365, 656, 'arg_2', 'decimal', 2, 0, 1, 2);
-insert into sys.functions values (657, 'scale_up', '*', 'calc', 0, 1, false, false, false, 2000, true);
-insert into sys.args values (10366, 657, 'res_0', 'decimal', 2, 0, 0, 0);
-insert into sys.args values (10367, 657, 'arg_1', 'decimal', 9, 0, 1, 1);
-insert into sys.args values (10368, 657, 'arg_2', 'decimal', 2, 0, 1, 2);
-insert into sys.functions values (658, 'scale_up', '*', 'calc', 0, 1, false, false, false, 2000, true);
-insert into sys.args values (10369, 658, 'res_0', 'decimal', 2, 0, 0, 0);
-insert into sys.args values (10370, 658, 'arg_1', 'decimal', 18, 0, 1, 1);
-insert into sys.args values (10371, 658, 'arg_2', 'decimal', 2, 0, 1, 2);
-insert into sys.functions values (659, 'scale_up', '*', 'calc', 0, 1, false, false, false, 2000, true);
-insert into sys.args values (10372, 659, 'res_0', 'decimal', 2, 0, 0, 0);
-insert into sys.args values (10373, 659, 'arg_1', 'real', 24, 0, 1, 1);
-insert into sys.args values (10374, 659, 'arg_2', 'decimal', 2, 0, 1, 2);
-insert into sys.functions values (660, 'scale_up', '*', 'calc', 0, 1, false, false, false, 2000, true);
-insert into sys.args values (10375, 660, 'res_0', 'decimal', 2, 0, 0, 0);
-insert into sys.args values (10376, 660, 'arg_1', 'double', 53, 0, 1, 1);
-insert into sys.args values (10377, 660, 'arg_2', 'decimal', 2, 0, 1, 2);
-insert into sys.functions values (661, 'scale_up', '*', 'calc', 0, 1, false, false, false, 2000, true);
-insert into sys.args values (10378, 661, 'res_0', 'decimal', 2, 0, 0, 0);
-insert into sys.args values (10379, 661, 'arg_1', 'month_interval', 32, 0, 1, 1);
-insert into sys.args values (10380, 661, 'arg_2', 'decimal', 2, 0, 1, 2);
-insert into sys.functions values (662, 'scale_up', '*', 'calc', 0, 1, false, false, false, 2000, true);
-insert into sys.args values (10381, 662, 'res_0', 'decimal', 2, 0, 0, 0);
-insert into sys.args values (10382, 662, 'arg_1', 'sec_interval', 13, 0, 1, 1);
-insert into sys.args values (10383, 662, 'arg_2', 'decimal', 2, 0, 1, 2);
-insert into sys.functions values (663, 'scale_up', '*', 'calc', 0, 1, false, false, false, 2000, true);
-insert into sys.args values (10384, 663, 'res_0', 'decimal', 2, 0, 0, 0);
-insert into sys.args values (10385, 663, 'arg_1', 'time', 7, 0, 1, 1);
-insert into sys.args values (10386, 663, 'arg_2', 'decimal', 2, 0, 1, 2);
-insert into sys.functions values (664, 'scale_up', '*', 'calc', 0, 1, false, false, false, 2000, true);
-insert into sys.args values (10387, 664, 'res_0', 'decimal', 2, 0, 0, 0);
-insert into sys.args values (10388, 664, 'arg_1', 'timetz', 7, 0, 1, 1);
-insert into sys.args values (10389, 664, 'arg_2', 'decimal', 2, 0, 1, 2);
-insert into sys.functions values (665, 'scale_up', '*', 'calc', 0, 1, false, false, false, 2000, true);
-insert into sys.args values (10390, 665, 'res_0', 'decimal', 2, 0, 0, 0);
-insert into sys.args values (10391, 665, 'arg_1', 'date', 0, 0, 1, 1);
-insert into sys.args values (10392, 665, 'arg_2', 'decimal', 2, 0, 1, 2);
-insert into sys.functions values (666, 'scale_up', '*', 'calc', 0, 1, false, false, false, 2000, true);
-insert into sys.args values (10393, 666, 'res_0', 'decimal', 2, 0, 0, 0);
-insert into sys.args values (10394, 666, 'arg_1', 'timestamp', 7, 0, 1, 1);
-insert into sys.args values (10395, 666, 'arg_2', 'decimal', 2, 0, 1, 2);
-insert into sys.functions values (667, 'scale_up', '*', 'calc', 0, 1, false, false, false, 2000, true);
-insert into sys.args values (10396, 667, 'res_0', 'decimal', 2, 0, 0, 0);
-insert into sys.args values (10397, 667, 'arg_1', 'timestamptz', 7, 0, 1, 1);
-insert into sys.args values (10398, 667, 'arg_2', 'decimal', 2, 0, 1, 2);
-insert into sys.functions values (668, 'scale_up', '*', 'calc', 0, 1, false, false, false, 2000, true);
-insert into sys.args values (10399, 668, 'res_0', 'decimal', 2, 0, 0, 0);
-insert into sys.args values (10400, 668, 'arg_1', 'blob', 0, 0, 1, 1);
-insert into sys.args values (10401, 668, 'arg_2', 'decimal', 2, 0, 1, 2);
-insert into sys.functions values (669, 'scale_up', '*', 'calc', 0, 1, false, false, false, 2000, true);
-insert into sys.args values (10402, 669, 'res_0', 'decimal', 2, 0, 0, 0);
-insert into sys.args values (10403, 669, 'arg_1', 'geometry', 0, 0, 1, 1);
-insert into sys.args values (10404, 669, 'arg_2', 'decimal', 2, 0, 1, 2);
-insert into sys.functions values (670, 'scale_up', '*', 'calc', 0, 1, false, false, false, 2000, true);
-insert into sys.args values (10405, 670, 'res_0', 'decimal', 2, 0, 0, 0);
-insert into sys.args values (10406, 670, 'arg_1', 'geometrya', 0, 0, 1, 1);
-insert into sys.args values (10407, 670, 'arg_2', 'decimal', 2, 0, 1, 2);
-insert into sys.functions values (671, 'scale_up', '*', 'calc', 0, 1, false, false, false, 2000, true);
-insert into sys.args values (10408, 671, 'res_0', 'decimal', 2, 0, 0, 0);
-insert into sys.args values (10409, 671, 'arg_1', 'mbr', 0, 0, 1, 1);
-insert into sys.args values (10410, 671, 'arg_2', 'decimal', 2, 0, 1, 2);
-insert into sys.functions values (672, 'scale_up', '*', 'calc', 0, 1, false, false, false, 2000, true);
-insert into sys.args values (10411, 672, 'res_0', 'decimal', 4, 0, 0, 0);
-insert into sys.args values (10412, 672, 'arg_1', 'oid', 63, 0, 1, 1);
-insert into sys.args values (10413, 672, 'arg_2', 'decimal', 4, 0, 1, 2);
-insert into sys.functions values (673, 'scale_up', '*', 'calc', 0, 1, false, false, false, 2000, true);
-insert into sys.args values (10414, 673, 'res_0', 'decimal', 4, 0, 0, 0);
-insert into sys.args values (10415, 673, 'arg_1', 'tinyint', 8, 0, 1, 1);
-insert into sys.args values (10416, 673, 'arg_2', 'decimal', 4, 0, 1, 2);
-insert into sys.functions values (674, 'scale_up', '*', 'calc', 0, 1, false, false, false, 2000, true);
-insert into sys.args values (10417, 674, 'res_0', 'decimal', 4, 0, 0, 0);
-insert into sys.args values (10418, 674, 'arg_1', 'smallint', 16, 0, 1, 1);
-insert into sys.args values (10419, 674, 'arg_2', 'decimal', 4, 0, 1, 2);
-insert into sys.functions values (675, 'scale_up', '*', 'calc', 0, 1, false, false, false, 2000, true);
-insert into sys.args values (10420, 675, 'res_0', 'decimal', 4, 0, 0, 0);
-insert into sys.args values (10421, 675, 'arg_1', 'int', 32, 0, 1, 1);
-insert into sys.args values (10422, 675, 'arg_2', 'decimal', 4, 0, 1, 2);
-insert into sys.functions values (676, 'scale_up', '*', 'calc', 0, 1, false, false, false, 2000, true);
-insert into sys.args values (10423, 676, 'res_0', 'decimal', 4, 0, 0, 0);
-insert into sys.args values (10424, 676, 'arg_1', 'bigint', 64, 0, 1, 1);
-insert into sys.args values (10425, 676, 'arg_2', 'decimal', 4, 0, 1, 2);
-insert into sys.functions values (677, 'scale_up', '*', 'calc', 0, 1, false, false, false, 2000, true);
-insert into sys.args values (10426, 677, 'res_0', 'decimal', 4, 0, 0, 0);
-insert into sys.args values (10427, 677, 'arg_1', 'decimal', 2, 0, 1, 1);
-insert into sys.args values (10428, 677, 'arg_2', 'decimal', 4, 0, 1, 2);
-insert into sys.functions values (678, 'scale_up', '*', 'calc', 0, 1, false, false, false, 2000, true);
-insert into sys.args values (10429, 678, 'res_0', 'decimal', 4, 0, 0, 0);
-insert into sys.args values (10430, 678, 'arg_1', 'decimal', 4, 0, 1, 1);
-insert into sys.args values (10431, 678, 'arg_2', 'decimal', 4, 0, 1, 2);
-insert into sys.functions values (679, 'scale_up', '*', 'calc', 0, 1, false, false, false, 2000, true);
-insert into sys.args values (10432, 679, 'res_0', 'decimal', 4, 0, 0, 0);
-insert into sys.args values (10433, 679, 'arg_1', 'decimal', 9, 0, 1, 1);
-insert into sys.args values (10434, 679, 'arg_2', 'decimal', 4, 0, 1, 2);
-insert into sys.functions values (680, 'scale_up', '*', 'calc', 0, 1, false, false, false, 2000, true);
-insert into sys.args values (10435, 680, 'res_0', 'decimal', 4, 0, 0, 0);
-insert into sys.args values (10436, 680, 'arg_1', 'decimal', 18, 0, 1, 1);
-insert into sys.args values (10437, 680, 'arg_2', 'decimal', 4, 0, 1, 2);
-insert into sys.functions values (681, 'scale_up', '*', 'calc', 0, 1, false, false, false, 2000, true);
-insert into sys.args values (10438, 681, 'res_0', 'decimal', 4, 0, 0, 0);
-insert into sys.args values (10439, 681, 'arg_1', 'real', 24, 0, 1, 1);
-insert into sys.args values (10440, 681, 'arg_2', 'decimal', 4, 0, 1, 2);
-insert into sys.functions values (682, 'scale_up', '*', 'calc', 0, 1, false, false, false, 2000, true);
-insert into sys.args values (10441, 682, 'res_0', 'decimal', 4, 0, 0, 0);
-insert into sys.args values (10442, 682, 'arg_1', 'double', 53, 0, 1, 1);
-insert into sys.args values (10443, 682, 'arg_2', 'decimal', 4, 0, 1, 2);
-insert into sys.functions values (683, 'scale_up', '*', 'calc', 0, 1, false, false, false, 2000, true);
-insert into sys.args values (10444, 683, 'res_0', 'decimal', 4, 0, 0, 0);
-insert into sys.args values (10445, 683, 'arg_1', 'month_interval', 32, 0, 1, 1);
-insert into sys.args values (10446, 683, 'arg_2', 'decimal', 4, 0, 1, 2);
-insert into sys.functions values (684, 'scale_up', '*', 'calc', 0, 1, false, false, false, 2000, true);
-insert into sys.args values (10447, 684, 'res_0', 'decimal', 4, 0, 0, 0);
-insert into sys.args values (10448, 684, 'arg_1', 'sec_interval', 13, 0, 1, 1);
-insert into sys.args values (10449, 684, 'arg_2', 'decimal', 4, 0, 1, 2);
-insert into sys.functions values (685, 'scale_up', '*', 'calc', 0, 1, false, false, false, 2000, true);
-insert into sys.args values (10450, 685, 'res_0', 'decimal', 4, 0, 0, 0);
-insert into sys.args values (10451, 685, 'arg_1', 'time', 7, 0, 1, 1);
-insert into sys.args values (10452, 685, 'arg_2', 'decimal', 4, 0, 1, 2);
-insert into sys.functions values (686, 'scale_up', '*', 'calc', 0, 1, false, false, false, 2000, true);
-insert into sys.args values (10453, 686, 'res_0', 'decimal', 4, 0, 0, 0);
-insert into sys.args values (10454, 686, 'arg_1', 'timetz', 7, 0, 1, 1);
-insert into sys.args values (10455, 686, 'arg_2', 'decimal', 4, 0, 1, 2);
-insert into sys.functions values (687, 'scale_up', '*', 'calc', 0, 1, false, false, false, 2000, true);
-insert into sys.args values (10456, 687, 'res_0', 'decimal', 4, 0, 0, 0);
-insert into sys.args values (10457, 687, 'arg_1', 'date', 0, 0, 1, 1);
-insert into sys.args values (10458, 687, 'arg_2', 'decimal', 4, 0, 1, 2);
-insert into sys.functions values (688, 'scale_up', '*', 'calc', 0, 1, false, false, false, 2000, true);
-insert into sys.args values (10459, 688, 'res_0', 'decimal', 4, 0, 0, 0);
-insert into sys.args values (10460, 688, 'arg_1', 'timestamp', 7, 0, 1, 1);
-insert into sys.args values (10461, 688, 'arg_2', 'decimal', 4, 0, 1, 2);
-insert into sys.functions values (689, 'scale_up', '*', 'calc', 0, 1, false, false, false, 2000, true);
-insert into sys.args values (10462, 689, 'res_0', 'decimal', 4, 0, 0, 0);
-insert into sys.args values (10463, 689, 'arg_1', 'timestamptz', 7, 0, 1, 1);
-insert into sys.args values (10464, 689, 'arg_2', 'decimal', 4, 0, 1, 2);
-insert into sys.functions values (690, 'scale_up', '*', 'calc', 0, 1, false, false, false, 2000, true);
-insert into sys.args values (10465, 690, 'res_0', 'decimal', 4, 0, 0, 0);
-insert into sys.args values (10466, 690, 'arg_1', 'blob', 0, 0, 1, 1);
-insert into sys.args values (10467, 690, 'arg_2', 'decimal', 4, 0, 1, 2);
-insert into sys.functions values (691, 'scale_up', '*', 'calc', 0, 1, false, false, false, 2000, true);
-insert into sys.args values (10468, 691, 'res_0', 'decimal', 4, 0, 0, 0);
-insert into sys.args values (10469, 691, 'arg_1', 'geometry', 0, 0, 1, 1);
-insert into sys.args values (10470, 691, 'arg_2', 'decimal', 4, 0, 1, 2);
-insert into sys.functions values (692, 'scale_up', '*', 'calc', 0, 1, false, false, false, 2000, true);
-insert into sys.args values (10471, 692, 'res_0', 'decimal', 4, 0, 0, 0);
-insert into sys.args values (10472, 692, 'arg_1', 'geometrya', 0, 0, 1, 1);
-insert into sys.args values (10473, 692, 'arg_2', 'decimal', 4, 0, 1, 2);
-insert into sys.functions values (693, 'scale_up', '*', 'calc', 0, 1, false, false, false, 2000, true);
-insert into sys.args values (10474, 693, 'res_0', 'decimal', 4, 0, 0, 0);
-insert into sys.args values (10475, 693, 'arg_1', 'mbr', 0, 0, 1, 1);
-insert into sys.args values (10476, 693, 'arg_2', 'decimal', 4, 0, 1, 2);
-insert into sys.functions values (694, 'scale_up', '*', 'calc', 0, 1, false, false, false, 2000, true);
-insert into sys.args values (10477, 694, 'res_0', 'decimal', 9, 0, 0, 0);
-insert into sys.args values (10478, 694, 'arg_1', 'oid', 63, 0, 1, 1);
-insert into sys.args values (10479, 694, 'arg_2', 'decimal', 9, 0, 1, 2);
-insert into sys.functions values (695, 'scale_up', '*', 'calc', 0, 1, false, false, false, 2000, true);
-insert into sys.args values (10480, 695, 'res_0', 'decimal', 9, 0, 0, 0);
-insert into sys.args values (10481, 695, 'arg_1', 'tinyint', 8, 0, 1, 1);
-insert into sys.args values (10482, 695, 'arg_2', 'decimal', 9, 0, 1, 2);
-insert into sys.functions values (696, 'scale_up', '*', 'calc', 0, 1, false, false, false, 2000, true);
-insert into sys.args values (10483, 696, 'res_0', 'decimal', 9, 0, 0, 0);
-insert into sys.args values (10484, 696, 'arg_1', 'smallint', 16, 0, 1, 1);
-insert into sys.args values (10485, 696, 'arg_2', 'decimal', 9, 0, 1, 2);
-insert into sys.functions values (697, 'scale_up', '*', 'calc', 0, 1, false, false, false, 2000, true);
-insert into sys.args values (10486, 697, 'res_0', 'decimal', 9, 0, 0, 0);
-insert into sys.args values (10487, 697, 'arg_1', 'int', 32, 0, 1, 1);
-insert into sys.args values (10488, 697, 'arg_2', 'decimal', 9, 0, 1, 2);
-insert into sys.functions values (698, 'scale_up', '*', 'calc', 0, 1, false, false, false, 2000, true);
-insert into sys.args values (10489, 698, 'res_0', 'decimal', 9, 0, 0, 0);
-insert into sys.args values (10490, 698, 'arg_1', 'bigint', 64, 0, 1, 1);
-insert into sys.args values (10491, 698, 'arg_2', 'decimal', 9, 0, 1, 2);
-insert into sys.functions values (699, 'scale_up', '*', 'calc', 0, 1, false, false, false, 2000, true);
-insert into sys.args values (10492, 699, 'res_0', 'decimal', 9, 0, 0, 0);
-insert into sys.args values (10493, 699, 'arg_1', 'decimal', 2, 0, 1, 1);
-insert into sys.args values (10494, 699, 'arg_2', 'decimal', 9, 0, 1, 2);
-insert into sys.functions values (700, 'scale_up', '*', 'calc', 0, 1, false, false, false, 2000, true);
-insert into sys.args values (10495, 700, 'res_0', 'decimal', 9, 0, 0, 0);
-insert into sys.args values (10496, 700, 'arg_1', 'decimal', 4, 0, 1, 1);
-insert into sys.args values (10497, 700, 'arg_2', 'decimal', 9, 0, 1, 2);
-insert into sys.functions values (701, 'scale_up', '*', 'calc', 0, 1, false, false, false, 2000, true);
-insert into sys.args values (10498, 701, 'res_0', 'decimal', 9, 0, 0, 0);
-insert into sys.args values (10499, 701, 'arg_1', 'decimal', 9, 0, 1, 1);
-insert into sys.args values (10500, 701, 'arg_2', 'decimal', 9, 0, 1, 2);
-insert into sys.functions values (702, 'scale_up', '*', 'calc', 0, 1, false, false, false, 2000, true);
-insert into sys.args values (10501, 702, 'res_0', 'decimal', 9, 0, 0, 0);
-insert into sys.args values (10502, 702, 'arg_1', 'decimal', 18, 0, 1, 1);
-insert into sys.args values (10503, 702, 'arg_2', 'decimal', 9, 0, 1, 2);
-insert into sys.functions values (703, 'scale_up', '*', 'calc', 0, 1, false, false, false, 2000, true);
-insert into sys.args values (10504, 703, 'res_0', 'decimal', 9, 0, 0, 0);
-insert into sys.args values (10505, 703, 'arg_1', 'real', 24, 0, 1, 1);
-insert into sys.args values (10506, 703, 'arg_2', 'decimal', 9, 0, 1, 2);
-insert into sys.functions values (704, 'scale_up', '*', 'calc', 0, 1, false, false, false, 2000, true);
-insert into sys.args values (10507, 704, 'res_0', 'decimal', 9, 0, 0, 0);
-insert into sys.args values (10508, 704, 'arg_1', 'double', 53, 0, 1, 1);
-insert into sys.args values (10509, 704, 'arg_2', 'decimal', 9, 0, 1, 2);
-insert into sys.functions values (705, 'scale_up', '*', 'calc', 0, 1, false, false, false, 2000, true);
-insert into sys.args values (10510, 705, 'res_0', 'decimal', 9, 0, 0, 0);
-insert into sys.args values (10511, 705, 'arg_1', 'month_interval', 32, 0, 1, 1);
-insert into sys.args values (10512, 705, 'arg_2', 'decimal', 9, 0, 1, 2);
-insert into sys.functions values (706, 'scale_up', '*', 'calc', 0, 1, false, false, false, 2000, true);
-insert into sys.args values (10513, 706, 'res_0', 'decimal', 9, 0, 0, 0);
-insert into sys.args values (10514, 706, 'arg_1', 'sec_interval', 13, 0, 1, 1);
-insert into sys.args values (10515, 706, 'arg_2', 'decimal', 9, 0, 1, 2);
-insert into sys.functions values (707, 'scale_up', '*', 'calc', 0, 1, false, false, false, 2000, true);
-insert into sys.args values (10516, 707, 'res_0', 'decimal', 9, 0, 0, 0);
-insert into sys.args values (10517, 707, 'arg_1', 'time', 7, 0, 1, 1);
-insert into sys.args values (10518, 707, 'arg_2', 'decimal', 9, 0, 1, 2);
-insert into sys.functions values (708, 'scale_up', '*', 'calc', 0, 1, false, false, false, 2000, true);
-insert into sys.args values (10519, 708, 'res_0', 'decimal', 9, 0, 0, 0);
-insert into sys.args values (10520, 708, 'arg_1', 'timetz', 7, 0, 1, 1);
-insert into sys.args values (10521, 708, 'arg_2', 'decimal', 9, 0, 1, 2);
-insert into sys.functions values (709, 'scale_up', '*', 'calc', 0, 1, false, false, false, 2000, true);
-insert into sys.args values (10522, 709, 'res_0', 'decimal', 9, 0, 0, 0);
-insert into sys.args values (10523, 709, 'arg_1', 'date', 0, 0, 1, 1);
-insert into sys.args values (10524, 709, 'arg_2', 'decimal', 9, 0, 1, 2);
-insert into sys.functions values (710, 'scale_up', '*', 'calc', 0, 1, false, false, false, 2000, true);
-insert into sys.args values (10525, 710, 'res_0', 'decimal', 9, 0, 0, 0);
-insert into sys.args values (10526, 710, 'arg_1', 'timestamp', 7, 0, 1, 1);
-insert into sys.args values (10527, 710, 'arg_2', 'decimal', 9, 0, 1, 2);
-insert into sys.functions values (711, 'scale_up', '*', 'calc', 0, 1, false, false, false, 2000, true);
-insert into sys.args values (10528, 711, 'res_0', 'decimal', 9, 0, 0, 0);
-insert into sys.args values (10529, 711, 'arg_1', 'timestamptz', 7, 0, 1, 1);
-insert into sys.args values (10530, 711, 'arg_2', 'decimal', 9, 0, 1, 2);
-insert into sys.functions values (712, 'scale_up', '*', 'calc', 0, 1, false, false, false, 2000, true);
-insert into sys.args values (10531, 712, 'res_0', 'decimal', 9, 0, 0, 0);
-insert into sys.args values (10532, 712, 'arg_1', 'blob', 0, 0, 1, 1);
-insert into sys.args values (10533, 712, 'arg_2', 'decimal', 9, 0, 1, 2);
-insert into sys.functions values (713, 'scale_up', '*', 'calc', 0, 1, false, false, false, 2000, true);
-insert into sys.args values (10534, 713, 'res_0', 'decimal', 9, 0, 0, 0);
-insert into sys.args values (10535, 713, 'arg_1', 'geometry', 0, 0, 1, 1);
-insert into sys.args values (10536, 713, 'arg_2', 'decimal', 9, 0, 1, 2);
-insert into sys.functions values (714, 'scale_up', '*', 'calc', 0, 1, false, false, false, 2000, true);
-insert into sys.args values (10537, 714, 'res_0', 'decimal', 9, 0, 0, 0);
-insert into sys.args values (10538, 714, 'arg_1', 'geometrya', 0, 0, 1, 1);
-insert into sys.args values (10539, 714, 'arg_2', 'decimal', 9, 0, 1, 2);
-insert into sys.functions values (715, 'scale_up', '*', 'calc', 0, 1, false, false, false, 2000, true);
-insert into sys.args values (10540, 715, 'res_0', 'decimal', 9, 0, 0, 0);
-insert into sys.args values (10541, 715, 'arg_1', 'mbr', 0, 0, 1, 1);
-insert into sys.args values (10542, 715, 'arg_2', 'decimal', 9, 0, 1, 2);
-insert into sys.functions values (716, 'scale_up', '*', 'calc', 0, 1, false, false, false, 2000, true);
-insert into sys.args values (10543, 716, 'res_0', 'decimal', 18, 0, 0, 0);
-insert into sys.args values (10544, 716, 'arg_1', 'oid', 63, 0, 1, 1);
-insert into sys.args values (10545, 716, 'arg_2', 'decimal', 18, 0, 1, 2);
-insert into sys.functions values (717, 'scale_up', '*', 'calc', 0, 1, false, false, false, 2000, true);
-insert into sys.args values (10546, 717, 'res_0', 'decimal', 18, 0, 0, 0);
-insert into sys.args values (10547, 717, 'arg_1', 'tinyint', 8, 0, 1, 1);
-insert into sys.args values (10548, 717, 'arg_2', 'decimal', 18, 0, 1, 2);
-insert into sys.functions values (718, 'scale_up', '*', 'calc', 0, 1, false, false, false, 2000, true);
-insert into sys.args values (10549, 718, 'res_0', 'decimal', 18, 0, 0, 0);
-insert into sys.args values (10550, 718, 'arg_1', 'smallint', 16, 0, 1, 1);
-insert into sys.args values (10551, 718, 'arg_2', 'decimal', 18, 0, 1, 2);
-insert into sys.functions values (719, 'scale_up', '*', 'calc', 0, 1, false, false, false, 2000, true);
-insert into sys.args values (10552, 719, 'res_0', 'decimal', 18, 0, 0, 0);
-insert into sys.args values (10553, 719, 'arg_1', 'int', 32, 0, 1, 1);
-insert into sys.args values (10554, 719, 'arg_2', 'decimal', 18, 0, 1, 2);
-insert into sys.functions values (720, 'scale_up', '*', 'calc', 0, 1, false, false, false, 2000, true);
-insert into sys.args values (10555, 720, 'res_0', 'decimal', 18, 0, 0, 0);
-insert into sys.args values (10556, 720, 'arg_1', 'bigint', 64, 0, 1, 1);
-insert into sys.args values (10557, 720, 'arg_2', 'decimal', 18, 0, 1, 2);
-insert into sys.functions values (721, 'scale_up', '*', 'calc', 0, 1, false, false, false, 2000, true);
-insert into sys.args values (10558, 721, 'res_0', 'decimal', 18, 0, 0, 0);
-insert into sys.args values (10559, 721, 'arg_1', 'decimal', 2, 0, 1, 1);
-insert into sys.args values (10560, 721, 'arg_2', 'decimal', 18, 0, 1, 2);
-insert into sys.functions values (722, 'scale_up', '*', 'calc', 0, 1, false, false, false, 2000, true);
-insert into sys.args values (10561, 722, 'res_0', 'decimal', 18, 0, 0, 0);
-insert into sys.args values (10562, 722, 'arg_1', 'decimal', 4, 0, 1, 1);
-insert into sys.args values (10563, 722, 'arg_2', 'decimal', 18, 0, 1, 2);
-insert into sys.functions values (723, 'scale_up', '*', 'calc', 0, 1, false, false, false, 2000, true);
-insert into sys.args values (10564, 723, 'res_0', 'decimal', 18, 0, 0, 0);
-insert into sys.args values (10565, 723, 'arg_1', 'decimal', 9, 0, 1, 1);
-insert into sys.args values (10566, 723, 'arg_2', 'decimal', 18, 0, 1, 2);
-insert into sys.functions values (724, 'scale_up', '*', 'calc', 0, 1, false, false, false, 2000, true);
-insert into sys.args values (10567, 724, 'res_0', 'decimal', 18, 0, 0, 0);
-insert into sys.args values (10568, 724, 'arg_1', 'decimal', 18, 0, 1, 1);
-insert into sys.args values (10569, 724, 'arg_2', 'decimal', 18, 0, 1, 2);
-insert into sys.functions values (725, 'scale_up', '*', 'calc', 0, 1, false, false, false, 2000, true);
-insert into sys.args values (10570, 725, 'res_0', 'decimal', 18, 0, 0, 0);
-insert into sys.args values (10571, 725, 'arg_1', 'real', 24, 0, 1, 1);
-insert into sys.args values (10572, 725, 'arg_2', 'decimal', 18, 0, 1, 2);
-insert into sys.functions values (726, 'scale_up', '*', 'calc', 0, 1, false, false, false, 2000, true);
-insert into sys.args values (10573, 726, 'res_0', 'decimal', 18, 0, 0, 0);
-insert into sys.args values (10574, 726, 'arg_1', 'double', 53, 0, 1, 1);
-insert into sys.args values (10575, 726, 'arg_2', 'decimal', 18, 0, 1, 2);
-insert into sys.functions values (727, 'scale_up', '*', 'calc', 0, 1, false, false, false, 2000, true);
-insert into sys.args values (10576, 727, 'res_0', 'decimal', 18, 0, 0, 0);
-insert into sys.args values (10577, 727, 'arg_1', 'month_interval', 32, 0, 1, 1);
-insert into sys.args values (10578, 727, 'arg_2', 'decimal', 18, 0, 1, 2);
-insert into sys.functions values (728, 'scale_up', '*', 'calc', 0, 1, false, false, false, 2000, true);
-insert into sys.args values (10579, 728, 'res_0', 'decimal', 18, 0, 0, 0);
-insert into sys.args values (10580, 728, 'arg_1', 'sec_interval', 13, 0, 1, 1);
-insert into sys.args values (10581, 728, 'arg_2', 'decimal', 18, 0, 1, 2);
-insert into sys.functions values (729, 'scale_up', '*', 'calc', 0, 1, false, false, false, 2000, true);
-insert into sys.args values (10582, 729, 'res_0', 'decimal', 18, 0, 0, 0);
-insert into sys.args values (10583, 729, 'arg_1', 'time', 7, 0, 1, 1);
-insert into sys.args values (10584, 729, 'arg_2', 'decimal', 18, 0, 1, 2);
-insert into sys.functions values (730, 'scale_up', '*', 'calc', 0, 1, false, false, false, 2000, true);
-insert into sys.args values (10585, 730, 'res_0', 'decimal', 18, 0, 0, 0);
-insert into sys.args values (10586, 730, 'arg_1', 'timetz', 7, 0, 1, 1);
-insert into sys.args values (10587, 730, 'arg_2', 'decimal', 18, 0, 1, 2);
-insert into sys.functions values (731, 'scale_up', '*', 'calc', 0, 1, false, false, false, 2000, true);
-insert into sys.args values (10588, 731, 'res_0', 'decimal', 18, 0, 0, 0);
-insert into sys.args values (10589, 731, 'arg_1', 'date', 0, 0, 1, 1);
-insert into sys.args values (10590, 731, 'arg_2', 'decimal', 18, 0, 1, 2);
-insert into sys.functions values (732, 'scale_up', '*', 'calc', 0, 1, false, false, false, 2000, true);
-insert into sys.args values (10591, 732, 'res_0', 'decimal', 18, 0, 0, 0);
-insert into sys.args values (10592, 732, 'arg_1', 'timestamp', 7, 0, 1, 1);
-insert into sys.args values (10593, 732, 'arg_2', 'decimal', 18, 0, 1, 2);
-insert into sys.functions values (733, 'scale_up', '*', 'calc', 0, 1, false, false, false, 2000, true);
-insert into sys.args values (10594, 733, 'res_0', 'decimal', 18, 0, 0, 0);
-insert into sys.args values (10595, 733, 'arg_1', 'timestamptz', 7, 0, 1, 1);
-insert into sys.args values (10596, 733, 'arg_2', 'decimal', 18, 0, 1, 2);
-insert into sys.functions values (734, 'scale_up', '*', 'calc', 0, 1, false, false, false, 2000, true);
-insert into sys.args values (10597, 734, 'res_0', 'decimal', 18, 0, 0, 0);
-insert into sys.args values (10598, 734, 'arg_1', 'blob', 0, 0, 1, 1);
-insert into sys.args values (10599, 734, 'arg_2', 'decimal', 18, 0, 1, 2);
-insert into sys.functions values (735, 'scale_up', '*', 'calc', 0, 1, false, false, false, 2000, true);
-insert into sys.args values (10600, 735, 'res_0', 'decimal', 18, 0, 0, 0);
-insert into sys.args values (10601, 735, 'arg_1', 'geometry', 0, 0, 1, 1);
-insert into sys.args values (10602, 735, 'arg_2', 'decimal', 18, 0, 1, 2);
-insert into sys.functions values (736, 'scale_up', '*', 'calc', 0, 1, false, false, false, 2000, true);
-insert into sys.args values (10603, 736, 'res_0', 'decimal', 18, 0, 0, 0);
-insert into sys.args values (10604, 736, 'arg_1', 'geometrya', 0, 0, 1, 1);
-insert into sys.args values (10605, 736, 'arg_2', 'decimal', 18, 0, 1, 2);
-insert into sys.functions values (737, 'scale_up', '*', 'calc', 0, 1, false, false, false, 2000, true);
-insert into sys.args values (10606, 737, 'res_0', 'decimal', 18, 0, 0, 0);
-insert into sys.args values (10607, 737, 'arg_1', 'mbr', 0, 0, 1, 1);
-insert into sys.args values (10608, 737, 'arg_2', 'decimal', 18, 0, 1, 2);
-insert into sys.functions values (738, 'scale_up', '*', 'calc', 0, 1, false, false, false, 2000, true);
-insert into sys.args values (10609, 738, 'res_0', 'real', 24, 0, 0, 0);
-insert into sys.args values (10610, 738, 'arg_1', 'oid', 63, 0, 1, 1);
-insert into sys.args values (10611, 738, 'arg_2', 'real', 24, 0, 1, 2);
-insert into sys.functions values (739, 'scale_up', '*', 'calc', 0, 1, false, false, false, 2000, true);
-insert into sys.args values (10612, 739, 'res_0', 'real', 24, 0, 0, 0);
-insert into sys.args values (10613, 739, 'arg_1', 'tinyint', 8, 0, 1, 1);
-insert into sys.args values (10614, 739, 'arg_2', 'real', 24, 0, 1, 2);
-insert into sys.functions values (740, 'scale_up', '*', 'calc', 0, 1, false, false, false, 2000, true);
-insert into sys.args values (10615, 740, 'res_0', 'real', 24, 0, 0, 0);
-insert into sys.args values (10616, 740, 'arg_1', 'smallint', 16, 0, 1, 1);
-insert into sys.args values (10617, 740, 'arg_2', 'real', 24, 0, 1, 2);
-insert into sys.functions values (741, 'scale_up', '*', 'calc', 0, 1, false, false, false, 2000, true);
-insert into sys.args values (10618, 741, 'res_0', 'real', 24, 0, 0, 0);
-insert into sys.args values (10619, 741, 'arg_1', 'int', 32, 0, 1, 1);
-insert into sys.args values (10620, 741, 'arg_2', 'real', 24, 0, 1, 2);
-insert into sys.functions values (742, 'scale_up', '*', 'calc', 0, 1, false, false, false, 2000, true);
-insert into sys.args values (10621, 742, 'res_0', 'real', 24, 0, 0, 0);
-insert into sys.args values (10622, 742, 'arg_1', 'bigint', 64, 0, 1, 1);
-insert into sys.args values (10623, 742, 'arg_2', 'real', 24, 0, 1, 2);
-insert into sys.functions values (743, 'scale_up', '*', 'calc', 0, 1, false, false, false, 2000, true);
-insert into sys.args values (10624, 743, 'res_0', 'real', 24, 0, 0, 0);
-insert into sys.args values (10625, 743, 'arg_1', 'decimal', 2, 0, 1, 1);
-insert into sys.args values (10626, 743, 'arg_2', 'real', 24, 0, 1, 2);
-insert into sys.functions values (744, 'scale_up', '*', 'calc', 0, 1, false, false, false, 2000, true);
-insert into sys.args values (10627, 744, 'res_0', 'real', 24, 0, 0, 0);
-insert into sys.args values (10628, 744, 'arg_1', 'decimal', 4, 0, 1, 1);
-insert into sys.args values (10629, 744, 'arg_2', 'real', 24, 0, 1, 2);
-insert into sys.functions values (745, 'scale_up', '*', 'calc', 0, 1, false, false, false, 2000, true);
-insert into sys.args values (10630, 745, 'res_0', 'real', 24, 0, 0, 0);
-insert into sys.args values (10631, 745, 'arg_1', 'decimal', 9, 0, 1, 1);
-insert into sys.args values (10632, 745, 'arg_2', 'real', 24, 0, 1, 2);
-insert into sys.functions values (746, 'scale_up', '*', 'calc', 0, 1, false, false, false, 2000, true);
-insert into sys.args values (10633, 746, 'res_0', 'real', 24, 0, 0, 0);
-insert into sys.args values (10634, 746, 'arg_1', 'decimal', 18, 0, 1, 1);
-insert into sys.args values (10635, 746, 'arg_2', 'real', 24, 0, 1, 2);
-insert into sys.functions values (747, 'scale_up', '*', 'calc', 0, 1, false, false, false, 2000, true);
-insert into sys.args values (10636, 747, 'res_0', 'real', 24, 0, 0, 0);
-insert into sys.args values (10637, 747, 'arg_1', 'real', 24, 0, 1, 1);
-insert into sys.args values (10638, 747, 'arg_2', 'real', 24, 0, 1, 2);
-insert into sys.functions values (748, 'scale_up', '*', 'calc', 0, 1, false, false, false, 2000, true);
-insert into sys.args values (10639, 748, 'res_0', 'real', 24, 0, 0, 0);
-insert into sys.args values (10640, 748, 'arg_1', 'double', 53, 0, 1, 1);
-insert into sys.args values (10641, 748, 'arg_2', 'real', 24, 0, 1, 2);
-insert into sys.functions values (749, 'scale_up', '*', 'calc', 0, 1, false, false, false, 2000, true);
-insert into sys.args values (10642, 749, 'res_0', 'real', 24, 0, 0, 0);
-insert into sys.args values (10643, 749, 'arg_1', 'month_interval', 32, 0, 1, 1);
-insert into sys.args values (10644, 749, 'arg_2', 'real', 24, 0, 1, 2);
-insert into sys.functions values (750, 'scale_up', '*', 'calc', 0, 1, false, false, false, 2000, true);
-insert into sys.args values (10645, 750, 'res_0', 'real', 24, 0, 0, 0);
-insert into sys.args values (10646, 750, 'arg_1', 'sec_interval', 13, 0, 1, 1);
-insert into sys.args values (10647, 750, 'arg_2', 'real', 24, 0, 1, 2);
-insert into sys.functions values (751, 'scale_up', '*', 'calc', 0, 1, false, false, false, 2000, true);
-insert into sys.args values (10648, 751, 'res_0', 'real', 24, 0, 0, 0);
-insert into sys.args values (10649, 751, 'arg_1', 'time', 7, 0, 1, 1);
-insert into sys.args values (10650, 751, 'arg_2', 'real', 24, 0, 1, 2);
-insert into sys.functions values (752, 'scale_up', '*', 'calc', 0, 1, false, false, false, 2000, true);
-insert into sys.args values (10651, 752, 'res_0', 'real', 24, 0, 0, 0);
-insert into sys.args values (10652, 752, 'arg_1', 'timetz', 7, 0, 1, 1);
-insert into sys.args values (10653, 752, 'arg_2', 'real', 24, 0, 1, 2);
-insert into sys.functions values (753, 'scale_up', '*', 'calc', 0, 1, false, false, false, 2000, true);
-insert into sys.args values (10654, 753, 'res_0', 'real', 24, 0, 0, 0);
-insert into sys.args values (10655, 753, 'arg_1', 'date', 0, 0, 1, 1);
-insert into sys.args values (10656, 753, 'arg_2', 'real', 24, 0, 1, 2);
-insert into sys.functions values (754, 'scale_up', '*', 'calc', 0, 1, false, false, false, 2000, true);
-insert into sys.args values (10657, 754, 'res_0', 'real', 24, 0, 0, 0);
-insert into sys.args values (10658, 754, 'arg_1', 'timestamp', 7, 0, 1, 1);
-insert into sys.args values (10659, 754, 'arg_2', 'real', 24, 0, 1, 2);
-insert into sys.functions values (755, 'scale_up', '*', 'calc', 0, 1, false, false, false, 2000, true);
-insert into sys.args values (10660, 755, 'res_0', 'real', 24, 0, 0, 0);
-insert into sys.args values (10661, 755, 'arg_1', 'timestamptz', 7, 0, 1, 1);
-insert into sys.args values (10662, 755, 'arg_2', 'real', 24, 0, 1, 2);
-insert into sys.functions values (756, 'scale_up', '*', 'calc', 0, 1, false, false, false, 2000, true);
-insert into sys.args values (10663, 756, 'res_0', 'real', 24, 0, 0, 0);
-insert into sys.args values (10664, 756, 'arg_1', 'blob', 0, 0, 1, 1);
-insert into sys.args values (10665, 756, 'arg_2', 'real', 24, 0, 1, 2);
-insert into sys.functions values (757, 'scale_up', '*', 'calc', 0, 1, false, false, false, 2000, true);
-insert into sys.args values (10666, 757, 'res_0', 'real', 24, 0, 0, 0);
-insert into sys.args values (10667, 757, 'arg_1', 'geometry', 0, 0, 1, 1);
-insert into sys.args values (10668, 757, 'arg_2', 'real', 24, 0, 1, 2);
-insert into sys.functions values (758, 'scale_up', '*', 'calc', 0, 1, false, false, false, 2000, true);
-insert into sys.args values (10669, 758, 'res_0', 'real', 24, 0, 0, 0);
-insert into sys.args values (10670, 758, 'arg_1', 'geometrya', 0, 0, 1, 1);
-insert into sys.args values (10671, 758, 'arg_2', 'real', 24, 0, 1, 2);
-insert into sys.functions values (759, 'scale_up', '*', 'calc', 0, 1, false, false, false, 2000, true);
-insert into sys.args values (10672, 759, 'res_0', 'real', 24, 0, 0, 0);
-insert into sys.args values (10673, 759, 'arg_1', 'mbr', 0, 0, 1, 1);
-insert into sys.args values (10674, 759, 'arg_2', 'real', 24, 0, 1, 2);
-insert into sys.functions values (760, 'scale_up', '*', 'calc', 0, 1, false, false, false, 2000, true);
-insert into sys.args values (10675, 760, 'res_0', 'double', 53, 0, 0, 0);
-insert into sys.args values (10676, 760, 'arg_1', 'oid', 63, 0, 1, 1);
-insert into sys.args values (10677, 760, 'arg_2', 'double', 53, 0, 1, 2);
-insert into sys.functions values (761, 'scale_up', '*', 'calc', 0, 1, false, false, false, 2000, true);
-insert into sys.args values (10678, 761, 'res_0', 'double', 53, 0, 0, 0);
-insert into sys.args values (10679, 761, 'arg_1', 'tinyint', 8, 0, 1, 1);
-insert into sys.args values (10680, 761, 'arg_2', 'double', 53, 0, 1, 2);
-insert into sys.functions values (762, 'scale_up', '*', 'calc', 0, 1, false, false, false, 2000, true);
-insert into sys.args values (10681, 762, 'res_0', 'double', 53, 0, 0, 0);
-insert into sys.args values (10682, 762, 'arg_1', 'smallint', 16, 0, 1, 1);
-insert into sys.args values (10683, 762, 'arg_2', 'double', 53, 0, 1, 2);
-insert into sys.functions values (763, 'scale_up', '*', 'calc', 0, 1, false, false, false, 2000, true);
-insert into sys.args values (10684, 763, 'res_0', 'double', 53, 0, 0, 0);
-insert into sys.args values (10685, 763, 'arg_1', 'int', 32, 0, 1, 1);
-insert into sys.args values (10686, 763, 'arg_2', 'double', 53, 0, 1, 2);
-insert into sys.functions values (764, 'scale_up', '*', 'calc', 0, 1, false, false, false, 2000, true);
-insert into sys.args values (10687, 764, 'res_0', 'double', 53, 0, 0, 0);
-insert into sys.args values (10688, 764, 'arg_1', 'bigint', 64, 0, 1, 1);
-insert into sys.args values (10689, 764, 'arg_2', 'double', 53, 0, 1, 2);
-insert into sys.functions values (765, 'scale_up', '*', 'calc', 0, 1, false, false, false, 2000, true);
-insert into sys.args values (10690, 765, 'res_0', 'double', 53, 0, 0, 0);
-insert into sys.args values (10691, 765, 'arg_1', 'decimal', 2, 0, 1, 1);
-insert into sys.args values (10692, 765, 'arg_2', 'double', 53, 0, 1, 2);
-insert into sys.functions values (766, 'scale_up', '*', 'calc', 0, 1, false, false, false, 2000, true);
-insert into sys.args values (10693, 766, 'res_0', 'double', 53, 0, 0, 0);
-insert into sys.args values (10694, 766, 'arg_1', 'decimal', 4, 0, 1, 1);
-insert into sys.args values (10695, 766, 'arg_2', 'double', 53, 0, 1, 2);
-insert into sys.functions values (767, 'scale_up', '*', 'calc', 0, 1, false, false, false, 2000, true);
-insert into sys.args values (10696, 767, 'res_0', 'double', 53, 0, 0, 0);
-insert into sys.args values (10697, 767, 'arg_1', 'decimal', 9, 0, 1, 1);
-insert into sys.args values (10698, 767, 'arg_2', 'double', 53, 0, 1, 2);
-insert into sys.functions values (768, 'scale_up', '*', 'calc', 0, 1, false, false, false, 2000, true);
-insert into sys.args values (10699, 768, 'res_0', 'double', 53, 0, 0, 0);
-insert into sys.args values (10700, 768, 'arg_1', 'decimal', 18, 0, 1, 1);
-insert into sys.args values (10701, 768, 'arg_2', 'double', 53, 0, 1, 2);
-insert into sys.functions values (769, 'scale_up', '*', 'calc', 0, 1, false, false, false, 2000, true);
-insert into sys.args values (10702, 769, 'res_0', 'double', 53, 0, 0, 0);
-insert into sys.args values (10703, 769, 'arg_1', 'real', 24, 0, 1, 1);
-insert into sys.args values (10704, 769, 'arg_2', 'double', 53, 0, 1, 2);
-insert into sys.functions values (770, 'scale_up', '*', 'calc', 0, 1, false, false, false, 2000, true);
-insert into sys.args values (10705, 770, 'res_0', 'double', 53, 0, 0, 0);
-insert into sys.args values (10706, 770, 'arg_1', 'double', 53, 0, 1, 1);
-insert into sys.args values (10707, 770, 'arg_2', 'double', 53, 0, 1, 2);
-insert into sys.functions values (771, 'scale_up', '*', 'calc', 0, 1, false, false, false, 2000, true);
-insert into sys.args values (10708, 771, 'res_0', 'double', 53, 0, 0, 0);
-insert into sys.args values (10709, 771, 'arg_1', 'month_interval', 32, 0, 1, 1);
-insert into sys.args values (10710, 771, 'arg_2', 'double', 53, 0, 1, 2);
-insert into sys.functions values (772, 'scale_up', '*', 'calc', 0, 1, false, false, false, 2000, true);
-insert into sys.args values (10711, 772, 'res_0', 'double', 53, 0, 0, 0);
-insert into sys.args values (10712, 772, 'arg_1', 'sec_interval', 13, 0, 1, 1);
-insert into sys.args values (10713, 772, 'arg_2', 'double', 53, 0, 1, 2);
-insert into sys.functions values (773, 'scale_up', '*', 'calc', 0, 1, false, false, false, 2000, true);
-insert into sys.args values (10714, 773, 'res_0', 'double', 53, 0, 0, 0);
-insert into sys.args values (10715, 773, 'arg_1', 'time', 7, 0, 1, 1);
-insert into sys.args values (10716, 773, 'arg_2', 'double', 53, 0, 1, 2);
-insert into sys.functions values (774, 'scale_up', '*', 'calc', 0, 1, false, false, false, 2000, true);
-insert into sys.args values (10717, 774, 'res_0', 'double', 53, 0, 0, 0);
-insert into sys.args values (10718, 774, 'arg_1', 'timetz', 7, 0, 1, 1);
-insert into sys.args values (10719, 774, 'arg_2', 'double', 53, 0, 1, 2);
-insert into sys.functions values (775, 'scale_up', '*', 'calc', 0, 1, false, false, false, 2000, true);
-insert into sys.args values (10720, 775, 'res_0', 'double', 53, 0, 0, 0);
-insert into sys.args values (10721, 775, 'arg_1', 'date', 0, 0, 1, 1);
-insert into sys.args values (10722, 775, 'arg_2', 'double', 53, 0, 1, 2);
-insert into sys.functions values (776, 'scale_up', '*', 'calc', 0, 1, false, false, false, 2000, true);
-insert into sys.args values (10723, 776, 'res_0', 'double', 53, 0, 0, 0);
-insert into sys.args values (10724, 776, 'arg_1', 'timestamp', 7, 0, 1, 1);
-insert into sys.args values (10725, 776, 'arg_2', 'double', 53, 0, 1, 2);
-insert into sys.functions values (777, 'scale_up', '*', 'calc', 0, 1, false, false, false, 2000, true);
-insert into sys.args values (10726, 777, 'res_0', 'double', 53, 0, 0, 0);
-insert into sys.args values (10727, 777, 'arg_1', 'timestamptz', 7, 0, 1, 1);
-insert into sys.args values (10728, 777, 'arg_2', 'double', 53, 0, 1, 2);
-insert into sys.functions values (778, 'scale_up', '*', 'calc', 0, 1, false, false, false, 2000, true);
-insert into sys.args values (10729, 778, 'res_0', 'double', 53, 0, 0, 0);
-insert into sys.args values (10730, 778, 'arg_1', 'blob', 0, 0, 1, 1);
-insert into sys.args values (10731, 778, 'arg_2', 'double', 53, 0, 1, 2);
-insert into sys.functions values (779, 'scale_up', '*', 'calc', 0, 1, false, false, false, 2000, true);
-insert into sys.args values (10732, 779, 'res_0', 'double', 53, 0, 0, 0);
-insert into sys.args values (10733, 779, 'arg_1', 'geometry', 0, 0, 1, 1);
-insert into sys.args values (10734, 779, 'arg_2', 'double', 53, 0, 1, 2);
-insert into sys.functions values (780, 'scale_up', '*', 'calc', 0, 1, false, false, false, 2000, true);
-insert into sys.args values (10735, 780, 'res_0', 'double', 53, 0, 0, 0);
-insert into sys.args values (10736, 780, 'arg_1', 'geometrya', 0, 0, 1, 1);
-insert into sys.args values (10737, 780, 'arg_2', 'double', 53, 0, 1, 2);
-insert into sys.functions values (781, 'scale_up', '*', 'calc', 0, 1, false, false, false, 2000, true);
-insert into sys.args values (10738, 781, 'res_0', 'double', 53, 0, 0, 0);
-insert into sys.args values (10739, 781, 'arg_1', 'mbr', 0, 0, 1, 1);
-insert into sys.args values (10740, 781, 'arg_2', 'double', 53, 0, 1, 2);
-insert into sys.functions values (782, 'scale_up', '*', 'calc', 0, 1, false, false, false, 2000, true);
-insert into sys.args values (10741, 782, 'res_0', 'month_interval', 32, 0, 0, 0);
-insert into sys.args values (10742, 782, 'arg_1', 'oid', 63, 0, 1, 1);
-insert into sys.args values (10743, 782, 'arg_2', 'month_interval', 32, 0, 1, 2);
-insert into sys.functions values (783, 'scale_up', '*', 'calc', 0, 1, false, false, false, 2000, true);
-insert into sys.args values (10744, 783, 'res_0', 'month_interval', 32, 0, 0, 0);
-insert into sys.args values (10745, 783, 'arg_1', 'tinyint', 8, 0, 1, 1);
-insert into sys.args values (10746, 783, 'arg_2', 'month_interval', 32, 0, 1, 2);
-insert into sys.functions values (784, 'scale_up', '*', 'calc', 0, 1, false, false, false, 2000, true);
-insert into sys.args values (10747, 784, 'res_0', 'month_interval', 32, 0, 0, 0);
-insert into sys.args values (10748, 784, 'arg_1', 'smallint', 16, 0, 1, 1);
-insert into sys.args values (10749, 784, 'arg_2', 'month_interval', 32, 0, 1, 2);
-insert into sys.functions values (785, 'scale_up', '*', 'calc', 0, 1, false, false, false, 2000, true);
-insert into sys.args values (10750, 785, 'res_0', 'month_interval', 32, 0, 0, 0);
-insert into sys.args values (10751, 785, 'arg_1', 'int', 32, 0, 1, 1);
-insert into sys.args values (10752, 785, 'arg_2', 'month_interval', 32, 0, 1, 2);
-insert into sys.functions values (786, 'scale_up', '*', 'calc', 0, 1, false, false, false, 2000, true);
-insert into sys.args values (10753, 786, 'res_0', 'month_interval', 32, 0, 0, 0);
-insert into sys.args values (10754, 786, 'arg_1', 'bigint', 64, 0, 1, 1);
-insert into sys.args values (10755, 786, 'arg_2', 'month_interval', 32, 0, 1, 2);
-insert into sys.functions values (787, 'scale_up', '*', 'calc', 0, 1, false, false, false, 2000, true);
-insert into sys.args values (10756, 787, 'res_0', 'month_interval', 32, 0, 0, 0);
-insert into sys.args values (10757, 787, 'arg_1', 'decimal', 2, 0, 1, 1);
-insert into sys.args values (10758, 787, 'arg_2', 'month_interval', 32, 0, 1, 2);
-insert into sys.functions values (788, 'scale_up', '*', 'calc', 0, 1, false, false, false, 2000, true);
-insert into sys.args values (10759, 788, 'res_0', 'month_interval', 32, 0, 0, 0);
-insert into sys.args values (10760, 788, 'arg_1', 'decimal', 4, 0, 1, 1);
-insert into sys.args values (10761, 788, 'arg_2', 'month_interval', 32, 0, 1, 2);
-insert into sys.functions values (789, 'scale_up', '*', 'calc', 0, 1, false, false, false, 2000, true);
-insert into sys.args values (10762, 789, 'res_0', 'month_interval', 32, 0, 0, 0);
-insert into sys.args values (10763, 789, 'arg_1', 'decimal', 9, 0, 1, 1);
-insert into sys.args values (10764, 789, 'arg_2', 'month_interval', 32, 0, 1, 2);
-insert into sys.functions values (790, 'scale_up', '*', 'calc', 0, 1, false, false, false, 2000, true);
-insert into sys.args values (10765, 790, 'res_0', 'month_interval', 32, 0, 0, 0);
-insert into sys.args values (10766, 790, 'arg_1', 'decimal', 18, 0, 1, 1);
-insert into sys.args values (10767, 790, 'arg_2', 'month_interval', 32, 0, 1, 2);
-insert into sys.functions values (791, 'scale_up', '*', 'calc', 0, 1, false, false, false, 2000, true);
-insert into sys.args values (10768, 791, 'res_0', 'month_interval', 32, 0, 0, 0);
-insert into sys.args values (10769, 791, 'arg_1', 'real', 24, 0, 1, 1);
-insert into sys.args values (10770, 791, 'arg_2', 'month_interval', 32, 0, 1, 2);
-insert into sys.functions values (792, 'scale_up', '*', 'calc', 0, 1, false, false, false, 2000, true);
-insert into sys.args values (10771, 792, 'res_0', 'month_interval', 32, 0, 0, 0);
-insert into sys.args values (10772, 792, 'arg_1', 'double', 53, 0, 1, 1);
-insert into sys.args values (10773, 792, 'arg_2', 'month_interval', 32, 0, 1, 2);
-insert into sys.functions values (793, 'scale_up', '*', 'calc', 0, 1, false, false, false, 2000, true);
-insert into sys.args values (10774, 793, 'res_0', 'month_interval', 32, 0, 0, 0);
-insert into sys.args values (10775, 793, 'arg_1', 'month_interval', 32, 0, 1, 1);
-insert into sys.args values (10776, 793, 'arg_2', 'month_interval', 32, 0, 1, 2);
-insert into sys.functions values (794, 'scale_up', '*', 'calc', 0, 1, false, false, false, 2000, true);
-insert into sys.args values (10777, 794, 'res_0', 'month_interval', 32, 0, 0, 0);
-insert into sys.args values (10778, 794, 'arg_1', 'sec_interval', 13, 0, 1, 1);
-insert into sys.args values (10779, 794, 'arg_2', 'month_interval', 32, 0, 1, 2);
-insert into sys.functions values (795, 'scale_up', '*', 'calc', 0, 1, false, false, false, 2000, true);
-insert into sys.args values (10780, 795, 'res_0', 'month_interval', 32, 0, 0, 0);
-insert into sys.args values (10781, 795, 'arg_1', 'time', 7, 0, 1, 1);
-insert into sys.args values (10782, 795, 'arg_2', 'month_interval', 32, 0, 1, 2);
-insert into sys.functions values (796, 'scale_up', '*', 'calc', 0, 1, false, false, false, 2000, true);
-insert into sys.args values (10783, 796, 'res_0', 'month_interval', 32, 0, 0, 0);
-insert into sys.args values (10784, 796, 'arg_1', 'timetz', 7, 0, 1, 1);
-insert into sys.args values (10785, 796, 'arg_2', 'month_interval', 32, 0, 1, 2);
-insert into sys.functions values (797, 'scale_up', '*', 'calc', 0, 1, false, false, false, 2000, true);
-insert into sys.args values (10786, 797, 'res_0', 'month_interval', 32, 0, 0, 0);
-insert into sys.args values (10787, 797, 'arg_1', 'date', 0, 0, 1, 1);
-insert into sys.args values (10788, 797, 'arg_2', 'month_interval', 32, 0, 1, 2);
-insert into sys.functions values (798, 'scale_up', '*', 'calc', 0, 1, false, false, false, 2000, true);
-insert into sys.args values (10789, 798, 'res_0', 'month_interval', 32, 0, 0, 0);
-insert into sys.args values (10790, 798, 'arg_1', 'timestamp', 7, 0, 1, 1);
-insert into sys.args values (10791, 798, 'arg_2', 'month_interval', 32, 0, 1, 2);
-insert into sys.functions values (799, 'scale_up', '*', 'calc', 0, 1, false, false, false, 2000, true);
-insert into sys.args values (10792, 799, 'res_0', 'month_interval', 32, 0, 0, 0);
-insert into sys.args values (10793, 799, 'arg_1', 'timestamptz', 7, 0, 1, 1);
-insert into sys.args values (10794, 799, 'arg_2', 'month_interval', 32, 0, 1, 2);
-insert into sys.functions values (800, 'scale_up', '*', 'calc', 0, 1, false, false, false, 2000, true);
-insert into sys.args values (10795, 800, 'res_0', 'month_interval', 32, 0, 0, 0);
-insert into sys.args values (10796, 800, 'arg_1', 'blob', 0, 0, 1, 1);
-insert into sys.args values (10797, 800, 'arg_2', 'month_interval', 32, 0, 1, 2);
-insert into sys.functions values (801, 'scale_up', '*', 'calc', 0, 1, false, false, false, 2000, true);
-insert into sys.args values (10798, 801, 'res_0', 'month_interval', 32, 0, 0, 0);
-insert into sys.args values (10799, 801, 'arg_1', 'geometry', 0, 0, 1, 1);
-insert into sys.args values (10800, 801, 'arg_2', 'month_interval', 32, 0, 1, 2);
-insert into sys.functions values (802, 'scale_up', '*', 'calc', 0, 1, false, false, false, 2000, true);
-insert into sys.args values (10801, 802, 'res_0', 'month_interval', 32, 0, 0, 0);
-insert into sys.args values (10802, 802, 'arg_1', 'geometrya', 0, 0, 1, 1);
-insert into sys.args values (10803, 802, 'arg_2', 'month_interval', 32, 0, 1, 2);
-insert into sys.functions values (803, 'scale_up', '*', 'calc', 0, 1, false, false, false, 2000, true);
-insert into sys.args values (10804, 803, 'res_0', 'month_interval', 32, 0, 0, 0);
-insert into sys.args values (10805, 803, 'arg_1', 'mbr', 0, 0, 1, 1);
-insert into sys.args values (10806, 803, 'arg_2', 'month_interval', 32, 0, 1, 2);
-insert into sys.functions values (804, 'scale_up', '*', 'calc', 0, 1, false, false, false, 2000, true);
-insert into sys.args values (10807, 804, 'res_0', 'sec_interval', 13, 0, 0, 0);
-insert into sys.args values (10808, 804, 'arg_1', 'oid', 63, 0, 1, 1);
-insert into sys.args values (10809, 804, 'arg_2', 'sec_interval', 13, 0, 1, 2);
-insert into sys.functions values (805, 'scale_up', '*', 'calc', 0, 1, false, false, false, 2000, true);
-insert into sys.args values (10810, 805, 'res_0', 'sec_interval', 13, 0, 0, 0);
-insert into sys.args values (10811, 805, 'arg_1', 'tinyint', 8, 0, 1, 1);
-insert into sys.args values (10812, 805, 'arg_2', 'sec_interval', 13, 0, 1, 2);
-insert into sys.functions values (806, 'scale_up', '*', 'calc', 0, 1, false, false, false, 2000, true);
-insert into sys.args values (10813, 806, 'res_0', 'sec_interval', 13, 0, 0, 0);
-insert into sys.args values (10814, 806, 'arg_1', 'smallint', 16, 0, 1, 1);
-insert into sys.args values (10815, 806, 'arg_2', 'sec_interval', 13, 0, 1, 2);
-insert into sys.functions values (807, 'scale_up', '*', 'calc', 0, 1, false, false, false, 2000, true);
-insert into sys.args values (10816, 807, 'res_0', 'sec_interval', 13, 0, 0, 0);
-insert into sys.args values (10817, 807, 'arg_1', 'int', 32, 0, 1, 1);
-insert into sys.args values (10818, 807, 'arg_2', 'sec_interval', 13, 0, 1, 2);
-insert into sys.functions values (808, 'scale_up', '*', 'calc', 0, 1, false, false, false, 2000, true);
-insert into sys.args values (10819, 808, 'res_0', 'sec_interval', 13, 0, 0, 0);
-insert into sys.args values (10820, 808, 'arg_1', 'bigint', 64, 0, 1, 1);
-insert into sys.args values (10821, 808, 'arg_2', 'sec_interval', 13, 0, 1, 2);
-insert into sys.functions values (809, 'scale_up', '*', 'calc', 0, 1, false, false, false, 2000, true);
-insert into sys.args values (10822, 809, 'res_0', 'sec_interval', 13, 0, 0, 0);
-insert into sys.args values (10823, 809, 'arg_1', 'decimal', 2, 0, 1, 1);
-insert into sys.args values (10824, 809, 'arg_2', 'sec_interval', 13, 0, 1, 2);
-insert into sys.functions values (810, 'scale_up', '*', 'calc', 0, 1, false, false, false, 2000, true);
-insert into sys.args values (10825, 810, 'res_0', 'sec_interval', 13, 0, 0, 0);
-insert into sys.args values (10826, 810, 'arg_1', 'decimal', 4, 0, 1, 1);
-insert into sys.args values (10827, 810, 'arg_2', 'sec_interval', 13, 0, 1, 2);
-insert into sys.functions values (811, 'scale_up', '*', 'calc', 0, 1, false, false, false, 2000, true);
-insert into sys.args values (10828, 811, 'res_0', 'sec_interval', 13, 0, 0, 0);
-insert into sys.args values (10829, 811, 'arg_1', 'decimal', 9, 0, 1, 1);
-insert into sys.args values (10830, 811, 'arg_2', 'sec_interval', 13, 0, 1, 2);
-insert into sys.functions values (812, 'scale_up', '*', 'calc', 0, 1, false, false, false, 2000, true);
-insert into sys.args values (10831, 812, 'res_0', 'sec_interval', 13, 0, 0, 0);
-insert into sys.args values (10832, 812, 'arg_1', 'decimal', 18, 0, 1, 1);
-insert into sys.args values (10833, 812, 'arg_2', 'sec_interval', 13, 0, 1, 2);
-insert into sys.functions values (813, 'scale_up', '*', 'calc', 0, 1, false, false, false, 2000, true);
-insert into sys.args values (10834, 813, 'res_0', 'sec_interval', 13, 0, 0, 0);
-insert into sys.args values (10835, 813, 'arg_1', 'real', 24, 0, 1, 1);
-insert into sys.args values (10836, 813, 'arg_2', 'sec_interval', 13, 0, 1, 2);
-insert into sys.functions values (814, 'scale_up', '*', 'calc', 0, 1, false, false, false, 2000, true);
-insert into sys.args values (10837, 814, 'res_0', 'sec_interval', 13, 0, 0, 0);
-insert into sys.args values (10838, 814, 'arg_1', 'double', 53, 0, 1, 1);
-insert into sys.args values (10839, 814, 'arg_2', 'sec_interval', 13, 0, 1, 2);
-insert into sys.functions values (815, 'scale_up', '*', 'calc', 0, 1, false, false, false, 2000, true);
-insert into sys.args values (10840, 815, 'res_0', 'sec_interval', 13, 0, 0, 0);
-insert into sys.args values (10841, 815, 'arg_1', 'month_interval', 32, 0, 1, 1);
-insert into sys.args values (10842, 815, 'arg_2', 'sec_interval', 13, 0, 1, 2);
-insert into sys.functions values (816, 'scale_up', '*', 'calc', 0, 1, false, false, false, 2000, true);
-insert into sys.args values (10843, 816, 'res_0', 'sec_interval', 13, 0, 0, 0);
-insert into sys.args values (10844, 816, 'arg_1', 'sec_interval', 13, 0, 1, 1);
-insert into sys.args values (10845, 816, 'arg_2', 'sec_interval', 13, 0, 1, 2);
-insert into sys.functions values (817, 'scale_up', '*', 'calc', 0, 1, false, false, false, 2000, true);
-insert into sys.args values (10846, 817, 'res_0', 'sec_interval', 13, 0, 0, 0);
-insert into sys.args values (10847, 817, 'arg_1', 'time', 7, 0, 1, 1);
-insert into sys.args values (10848, 817, 'arg_2', 'sec_interval', 13, 0, 1, 2);
-insert into sys.functions values (818, 'scale_up', '*', 'calc', 0, 1, false, false, false, 2000, true);
-insert into sys.args values (10849, 818, 'res_0', 'sec_interval', 13, 0, 0, 0);
-insert into sys.args values (10850, 818, 'arg_1', 'timetz', 7, 0, 1, 1);
-insert into sys.args values (10851, 818, 'arg_2', 'sec_interval', 13, 0, 1, 2);
-insert into sys.functions values (819, 'scale_up', '*', 'calc', 0, 1, false, false, false, 2000, true);
-insert into sys.args values (10852, 819, 'res_0', 'sec_interval', 13, 0, 0, 0);
-insert into sys.args values (10853, 819, 'arg_1', 'date', 0, 0, 1, 1);
-insert into sys.args values (10854, 819, 'arg_2', 'sec_interval', 13, 0, 1, 2);
-insert into sys.functions values (820, 'scale_up', '*', 'calc', 0, 1, false, false, false, 2000, true);
-insert into sys.args values (10855, 820, 'res_0', 'sec_interval', 13, 0, 0, 0);
-insert into sys.args values (10856, 820, 'arg_1', 'timestamp', 7, 0, 1, 1);
-insert into sys.args values (10857, 820, 'arg_2', 'sec_interval', 13, 0, 1, 2);
-insert into sys.functions values (821, 'scale_up', '*', 'calc', 0, 1, false, false, false, 2000, true);
-insert into sys.args values (10858, 821, 'res_0', 'sec_interval', 13, 0, 0, 0);
-insert into sys.args values (10859, 821, 'arg_1', 'timestamptz', 7, 0, 1, 1);
-insert into sys.args values (10860, 821, 'arg_2', 'sec_interval', 13, 0, 1, 2);
-insert into sys.functions values (822, 'scale_up', '*', 'calc', 0, 1, false, false, false, 2000, true);
-insert into sys.args values (10861, 822, 'res_0', 'sec_interval', 13, 0, 0, 0);
-insert into sys.args values (10862, 822, 'arg_1', 'blob', 0, 0, 1, 1);
-insert into sys.args values (10863, 822, 'arg_2', 'sec_interval', 13, 0, 1, 2);
-insert into sys.functions values (823, 'scale_up', '*', 'calc', 0, 1, false, false, false, 2000, true);
-insert into sys.args values (10864, 823, 'res_0', 'sec_interval', 13, 0, 0, 0);
-insert into sys.args values (10865, 823, 'arg_1', 'geometry', 0, 0, 1, 1);
-insert into sys.args values (10866, 823, 'arg_2', 'sec_interval', 13, 0, 1, 2);
-insert into sys.functions values (824, 'scale_up', '*', 'calc', 0, 1, false, false, false, 2000, true);
-insert into sys.args values (10867, 824, 'res_0', 'sec_interval', 13, 0, 0, 0);
-insert into sys.args values (10868, 824, 'arg_1', 'geometrya', 0, 0, 1, 1);
-insert into sys.args values (10869, 824, 'arg_2', 'sec_interval', 13, 0, 1, 2);
-insert into sys.functions values (825, 'scale_up', '*', 'calc', 0, 1, false, false, false, 2000, true);
-insert into sys.args values (10870, 825, 'res_0', 'sec_interval', 13, 0, 0, 0);
-insert into sys.args values (10871, 825, 'arg_1', 'mbr', 0, 0, 1, 1);
-insert into sys.args values (10872, 825, 'arg_2', 'sec_interval', 13, 0, 1, 2);
-insert into sys.functions values (826, 'scale_up', '*', 'calc', 0, 1, false, false, false, 2000, true);
-insert into sys.args values (10873, 826, 'res_0', 'time', 7, 0, 0, 0);
-insert into sys.args values (10874, 826, 'arg_1', 'oid', 63, 0, 1, 1);
-insert into sys.args values (10875, 826, 'arg_2', 'time', 7, 0, 1, 2);
-insert into sys.functions values (827, 'scale_up', '*', 'calc', 0, 1, false, false, false, 2000, true);
-insert into sys.args values (10876, 827, 'res_0', 'time', 7, 0, 0, 0);
-insert into sys.args values (10877, 827, 'arg_1', 'tinyint', 8, 0, 1, 1);
-insert into sys.args values (10878, 827, 'arg_2', 'time', 7, 0, 1, 2);
-insert into sys.functions values (828, 'scale_up', '*', 'calc', 0, 1, false, false, false, 2000, true);
-insert into sys.args values (10879, 828, 'res_0', 'time', 7, 0, 0, 0);
-insert into sys.args values (10880, 828, 'arg_1', 'smallint', 16, 0, 1, 1);
-insert into sys.args values (10881, 828, 'arg_2', 'time', 7, 0, 1, 2);
-insert into sys.functions values (829, 'scale_up', '*', 'calc', 0, 1, false, false, false, 2000, true);
-insert into sys.args values (10882, 829, 'res_0', 'time', 7, 0, 0, 0);
-insert into sys.args values (10883, 829, 'arg_1', 'int', 32, 0, 1, 1);
-insert into sys.args values (10884, 829, 'arg_2', 'time', 7, 0, 1, 2);
-insert into sys.functions values (830, 'scale_up', '*', 'calc', 0, 1, false, false, false, 2000, true);
-insert into sys.args values (10885, 830, 'res_0', 'time', 7, 0, 0, 0);
-insert into sys.args values (10886, 830, 'arg_1', 'bigint', 64, 0, 1, 1);
-insert into sys.args values (10887, 830, 'arg_2', 'time', 7, 0, 1, 2);
-insert into sys.functions values (831, 'scale_up', '*', 'calc', 0, 1, false, false, false, 2000, true);
-insert into sys.args values (10888, 831, 'res_0', 'time', 7, 0, 0, 0);
-insert into sys.args values (10889, 831, 'arg_1', 'decimal', 2, 0, 1, 1);
-insert into sys.args values (10890, 831, 'arg_2', 'time', 7, 0, 1, 2);
-insert into sys.functions values (832, 'scale_up', '*', 'calc', 0, 1, false, false, false, 2000, true);
-insert into sys.args values (10891, 832, 'res_0', 'time', 7, 0, 0, 0);
-insert into sys.args values (10892, 832, 'arg_1', 'decimal', 4, 0, 1, 1);
-insert into sys.args values (10893, 832, 'arg_2', 'time', 7, 0, 1, 2);
-insert into sys.functions values (833, 'scale_up', '*', 'calc', 0, 1, false, false, false, 2000, true);
-insert into sys.args values (10894, 833, 'res_0', 'time', 7, 0, 0, 0);
-insert into sys.args values (10895, 833, 'arg_1', 'decimal', 9, 0, 1, 1);
-insert into sys.args values (10896, 833, 'arg_2', 'time', 7, 0, 1, 2);
-insert into sys.functions values (834, 'scale_up', '*', 'calc', 0, 1, false, false, false, 2000, true);
-insert into sys.args values (10897, 834, 'res_0', 'time', 7, 0, 0, 0);
-insert into sys.args values (10898, 834, 'arg_1', 'decimal', 18, 0, 1, 1);
-insert into sys.args values (10899, 834, 'arg_2', 'time', 7, 0, 1, 2);
-insert into sys.functions values (835, 'scale_up', '*', 'calc', 0, 1, false, false, false, 2000, true);
-insert into sys.args values (10900, 835, 'res_0', 'time', 7, 0, 0, 0);
-insert into sys.args values (10901, 835, 'arg_1', 'real', 24, 0, 1, 1);
-insert into sys.args values (10902, 835, 'arg_2', 'time', 7, 0, 1, 2);
-insert into sys.functions values (836, 'scale_up', '*', 'calc', 0, 1, false, false, false, 2000, true);
-insert into sys.args values (10903, 836, 'res_0', 'time', 7, 0, 0, 0);
-insert into sys.args values (10904, 836, 'arg_1', 'double', 53, 0, 1, 1);
-insert into sys.args values (10905, 836, 'arg_2', 'time', 7, 0, 1, 2);
-insert into sys.functions values (837, 'scale_up', '*', 'calc', 0, 1, false, false, false, 2000, true);
-insert into sys.args values (10906, 837, 'res_0', 'time', 7, 0, 0, 0);
-insert into sys.args values (10907, 837, 'arg_1', 'month_interval', 32, 0, 1, 1);
-insert into sys.args values (10908, 837, 'arg_2', 'time', 7, 0, 1, 2);
-insert into sys.functions values (838, 'scale_up', '*', 'calc', 0, 1, false, false, false, 2000, true);
-insert into sys.args values (10909, 838, 'res_0', 'time', 7, 0, 0, 0);
-insert into sys.args values (10910, 838, 'arg_1', 'sec_interval', 13, 0, 1, 1);
-insert into sys.args values (10911, 838, 'arg_2', 'time', 7, 0, 1, 2);
-insert into sys.functions values (839, 'scale_up', '*', 'calc', 0, 1, false, false, false, 2000, true);
-insert into sys.args values (10912, 839, 'res_0', 'time', 7, 0, 0, 0);
-insert into sys.args values (10913, 839, 'arg_1', 'time', 7, 0, 1, 1);
-insert into sys.args values (10914, 839, 'arg_2', 'time', 7, 0, 1, 2);
-insert into sys.functions values (840, 'scale_up', '*', 'calc', 0, 1, false, false, false, 2000, true);
-insert into sys.args values (10915, 840, 'res_0', 'time', 7, 0, 0, 0);
-insert into sys.args values (10916, 840, 'arg_1', 'timetz', 7, 0, 1, 1);
-insert into sys.args values (10917, 840, 'arg_2', 'time', 7, 0, 1, 2);
-insert into sys.functions values (841, 'scale_up', '*', 'calc', 0, 1, false, false, false, 2000, true);
-insert into sys.args values (10918, 841, 'res_0', 'time', 7, 0, 0, 0);
-insert into sys.args values (10919, 841, 'arg_1', 'date', 0, 0, 1, 1);
-insert into sys.args values (10920, 841, 'arg_2', 'time', 7, 0, 1, 2);
-insert into sys.functions values (842, 'scale_up', '*', 'calc', 0, 1, false, false, false, 2000, true);
-insert into sys.args values (10921, 842, 'res_0', 'time', 7, 0, 0, 0);
-insert into sys.args values (10922, 842, 'arg_1', 'timestamp', 7, 0, 1, 1);
-insert into sys.args values (10923, 842, 'arg_2', 'time', 7, 0, 1, 2);
-insert into sys.functions values (843, 'scale_up', '*', 'calc', 0, 1, false, false, false, 2000, true);
-insert into sys.args values (10924, 843, 'res_0', 'time', 7, 0, 0, 0);
-insert into sys.args values (10925, 843, 'arg_1', 'timestamptz', 7, 0, 1, 1);
-insert into sys.args values (10926, 843, 'arg_2', 'time', 7, 0, 1, 2);
-insert into sys.functions values (844, 'scale_up', '*', 'calc', 0, 1, false, false, false, 2000, true);
-insert into sys.args values (10927, 844, 'res_0', 'time', 7, 0, 0, 0);
-insert into sys.args values (10928, 844, 'arg_1', 'blob', 0, 0, 1, 1);
-insert into sys.args values (10929, 844, 'arg_2', 'time', 7, 0, 1, 2);
-insert into sys.functions values (845, 'scale_up', '*', 'calc', 0, 1, false, false, false, 2000, true);
-insert into sys.args values (10930, 845, 'res_0', 'time', 7, 0, 0, 0);
-insert into sys.args values (10931, 845, 'arg_1', 'geometry', 0, 0, 1, 1);
-insert into sys.args values (10932, 845, 'arg_2', 'time', 7, 0, 1, 2);
-insert into sys.functions values (846, 'scale_up', '*', 'calc', 0, 1, false, false, false, 2000, true);
-insert into sys.args values (10933, 846, 'res_0', 'time', 7, 0, 0, 0);
-insert into sys.args values (10934, 846, 'arg_1', 'geometrya', 0, 0, 1, 1);
-insert into sys.args values (10935, 846, 'arg_2', 'time', 7, 0, 1, 2);
-insert into sys.functions values (847, 'scale_up', '*', 'calc', 0, 1, false, false, false, 2000, true);
-insert into sys.args values (10936, 847, 'res_0', 'time', 7, 0, 0, 0);
-insert into sys.args values (10937, 847, 'arg_1', 'mbr', 0, 0, 1, 1);
-insert into sys.args values (10938, 847, 'arg_2', 'time', 7, 0, 1, 2);
-insert into sys.functions values (848, 'scale_up', '*', 'calc', 0, 1, false, false, false, 2000, true);
-insert into sys.args values (10939, 848, 'res_0', 'timetz', 7, 0, 0, 0);
-insert into sys.args values (10940, 848, 'arg_1', 'oid', 63, 0, 1, 1);
-insert into sys.args values (10941, 848, 'arg_2', 'timetz', 7, 0, 1, 2);
-insert into sys.functions values (849, 'scale_up', '*', 'calc', 0, 1, false, false, false, 2000, true);
-insert into sys.args values (10942, 849, 'res_0', 'timetz', 7, 0, 0, 0);
-insert into sys.args values (10943, 849, 'arg_1', 'tinyint', 8, 0, 1, 1);
-insert into sys.args values (10944, 849, 'arg_2', 'timetz', 7, 0, 1, 2);
-insert into sys.functions values (850, 'scale_up', '*', 'calc', 0, 1, false, false, false, 2000, true);
-insert into sys.args values (10945, 850, 'res_0', 'timetz', 7, 0, 0, 0);
-insert into sys.args values (10946, 850, 'arg_1', 'smallint', 16, 0, 1, 1);
-insert into sys.args values (10947, 850, 'arg_2', 'timetz', 7, 0, 1, 2);
-insert into sys.functions values (851, 'scale_up', '*', 'calc', 0, 1, false, false, false, 2000, true);
-insert into sys.args values (10948, 851, 'res_0', 'timetz', 7, 0, 0, 0);
-insert into sys.args values (10949, 851, 'arg_1', 'int', 32, 0, 1, 1);
-insert into sys.args values (10950, 851, 'arg_2', 'timetz', 7, 0, 1, 2);
-insert into sys.functions values (852, 'scale_up', '*', 'calc', 0, 1, false, false, false, 2000, true);
-insert into sys.args values (10951, 852, 'res_0', 'timetz', 7, 0, 0, 0);
-insert into sys.args values (10952, 852, 'arg_1', 'bigint', 64, 0, 1, 1);
-insert into sys.args values (10953, 852, 'arg_2', 'timetz', 7, 0, 1, 2);
-insert into sys.functions values (853, 'scale_up', '*', 'calc', 0, 1, false, false, false, 2000, true);
-insert into sys.args values (10954, 853, 'res_0', 'timetz', 7, 0, 0, 0);
-insert into sys.args values (10955, 853, 'arg_1', 'decimal', 2, 0, 1, 1);
-insert into sys.args values (10956, 853, 'arg_2', 'timetz', 7, 0, 1, 2);
-insert into sys.functions values (854, 'scale_up', '*', 'calc', 0, 1, false, false, false, 2000, true);
-insert into sys.args values (10957, 854, 'res_0', 'timetz', 7, 0, 0, 0);
-insert into sys.args values (10958, 854, 'arg_1', 'decimal', 4, 0, 1, 1);
-insert into sys.args values (10959, 854, 'arg_2', 'timetz', 7, 0, 1, 2);
-insert into sys.functions values (855, 'scale_up', '*', 'calc', 0, 1, false, false, false, 2000, true);
-insert into sys.args values (10960, 855, 'res_0', 'timetz', 7, 0, 0, 0);
-insert into sys.args values (10961, 855, 'arg_1', 'decimal', 9, 0, 1, 1);
-insert into sys.args values (10962, 855, 'arg_2', 'timetz', 7, 0, 1, 2);
-insert into sys.functions values (856, 'scale_up', '*', 'calc', 0, 1, false, false, false, 2000, true);
-insert into sys.args values (10963, 856, 'res_0', 'timetz', 7, 0, 0, 0);
-insert into sys.args values (10964, 856, 'arg_1', 'decimal', 18, 0, 1, 1);
-insert into sys.args values (10965, 856, 'arg_2', 'timetz', 7, 0, 1, 2);
-insert into sys.functions values (857, 'scale_up', '*', 'calc', 0, 1, false, false, false, 2000, true);
-insert into sys.args values (10966, 857, 'res_0', 'timetz', 7, 0, 0, 0);
-insert into sys.args values (10967, 857, 'arg_1', 'real', 24, 0, 1, 1);
-insert into sys.args values (10968, 857, 'arg_2', 'timetz', 7, 0, 1, 2);
-insert into sys.functions values (858, 'scale_up', '*', 'calc', 0, 1, false, false, false, 2000, true);
-insert into sys.args values (10969, 858, 'res_0', 'timetz', 7, 0, 0, 0);
-insert into sys.args values (10970, 858, 'arg_1', 'double', 53, 0, 1, 1);
-insert into sys.args values (10971, 858, 'arg_2', 'timetz', 7, 0, 1, 2);
-insert into sys.functions values (859, 'scale_up', '*', 'calc', 0, 1, false, false, false, 2000, true);
-insert into sys.args values (10972, 859, 'res_0', 'timetz', 7, 0, 0, 0);
-insert into sys.args values (10973, 859, 'arg_1', 'month_interval', 32, 0, 1, 1);
-insert into sys.args values (10974, 859, 'arg_2', 'timetz', 7, 0, 1, 2);
-insert into sys.functions values (860, 'scale_up', '*', 'calc', 0, 1, false, false, false, 2000, true);
-insert into sys.args values (10975, 860, 'res_0', 'timetz', 7, 0, 0, 0);
-insert into sys.args values (10976, 860, 'arg_1', 'sec_interval', 13, 0, 1, 1);
-insert into sys.args values (10977, 860, 'arg_2', 'timetz', 7, 0, 1, 2);
-insert into sys.functions values (861, 'scale_up', '*', 'calc', 0, 1, false, false, false, 2000, true);
-insert into sys.args values (10978, 861, 'res_0', 'timetz', 7, 0, 0, 0);
-insert into sys.args values (10979, 861, 'arg_1', 'time', 7, 0, 1, 1);
-insert into sys.args values (10980, 861, 'arg_2', 'timetz', 7, 0, 1, 2);
-insert into sys.functions values (862, 'scale_up', '*', 'calc', 0, 1, false, false, false, 2000, true);
-insert into sys.args values (10981, 862, 'res_0', 'timetz', 7, 0, 0, 0);
-insert into sys.args values (10982, 862, 'arg_1', 'timetz', 7, 0, 1, 1);
-insert into sys.args values (10983, 862, 'arg_2', 'timetz', 7, 0, 1, 2);
-insert into sys.functions values (863, 'scale_up', '*', 'calc', 0, 1, false, false, false, 2000, true);
-insert into sys.args values (10984, 863, 'res_0', 'timetz', 7, 0, 0, 0);
-insert into sys.args values (10985, 863, 'arg_1', 'date', 0, 0, 1, 1);
-insert into sys.args values (10986, 863, 'arg_2', 'timetz', 7, 0, 1, 2);
-insert into sys.functions values (864, 'scale_up', '*', 'calc', 0, 1, false, false, false, 2000, true);
-insert into sys.args values (10987, 864, 'res_0', 'timetz', 7, 0, 0, 0);
-insert into sys.args values (10988, 864, 'arg_1', 'timestamp', 7, 0, 1, 1);
-insert into sys.args values (10989, 864, 'arg_2', 'timetz', 7, 0, 1, 2);
-insert into sys.functions values (865, 'scale_up', '*', 'calc', 0, 1, false, false, false, 2000, true);
-insert into sys.args values (10990, 865, 'res_0', 'timetz', 7, 0, 0, 0);
-insert into sys.args values (10991, 865, 'arg_1', 'timestamptz', 7, 0, 1, 1);
-insert into sys.args values (10992, 865, 'arg_2', 'timetz', 7, 0, 1, 2);
-insert into sys.functions values (866, 'scale_up', '*', 'calc', 0, 1, false, false, false, 2000, true);
-insert into sys.args values (10993, 866, 'res_0', 'timetz', 7, 0, 0, 0);
-insert into sys.args values (10994, 866, 'arg_1', 'blob', 0, 0, 1, 1);
-insert into sys.args values (10995, 866, 'arg_2', 'timetz', 7, 0, 1, 2);
-insert into sys.functions values (867, 'scale_up', '*', 'calc', 0, 1, false, false, false, 2000, true);
-insert into sys.args values (10996, 867, 'res_0', 'timetz', 7, 0, 0, 0);
-insert into sys.args values (10997, 867, 'arg_1', 'geometry', 0, 0, 1, 1);
-insert into sys.args values (10998, 867, 'arg_2', 'timetz', 7, 0, 1, 2);
-insert into sys.functions values (868, 'scale_up', '*', 'calc', 0, 1, false, false, false, 2000, true);
-insert into sys.args values (10999, 868, 'res_0', 'timetz', 7, 0, 0, 0);
-insert into sys.args values (11000, 868, 'arg_1', 'geometrya', 0, 0, 1, 1);
-insert into sys.args values (11001, 868, 'arg_2', 'timetz', 7, 0, 1, 2);
-insert into sys.functions values (869, 'scale_up', '*', 'calc', 0, 1, false, false, false, 2000, true);
-insert into sys.args values (11002, 869, 'res_0', 'timetz', 7, 0, 0, 0);
-insert into sys.args values (11003, 869, 'arg_1', 'mbr', 0, 0, 1, 1);
-insert into sys.args values (11004, 869, 'arg_2', 'timetz', 7, 0, 1, 2);
-insert into sys.functions values (870, 'scale_up', '*', 'calc', 0, 1, false, false, false, 2000, true);
-insert into sys.args values (11005, 870, 'res_0', 'date', 0, 0, 0, 0);
-insert into sys.args values (11006, 870, 'arg_1', 'oid', 63, 0, 1, 1);
-insert into sys.args values (11007, 870, 'arg_2', 'date', 0, 0, 1, 2);
-insert into sys.functions values (871, 'scale_up', '*', 'calc', 0, 1, false, false, false, 2000, true);
-insert into sys.args values (11008, 871, 'res_0', 'date', 0, 0, 0, 0);
-insert into sys.args values (11009, 871, 'arg_1', 'tinyint', 8, 0, 1, 1);
-insert into sys.args values (11010, 871, 'arg_2', 'date', 0, 0, 1, 2);
-insert into sys.functions values (872, 'scale_up', '*', 'calc', 0, 1, false, false, false, 2000, true);
-insert into sys.args values (11011, 872, 'res_0', 'date', 0, 0, 0, 0);
-insert into sys.args values (11012, 872, 'arg_1', 'smallint', 16, 0, 1, 1);
-insert into sys.args values (11013, 872, 'arg_2', 'date', 0, 0, 1, 2);
-insert into sys.functions values (873, 'scale_up', '*', 'calc', 0, 1, false, false, false, 2000, true);
-insert into sys.args values (11014, 873, 'res_0', 'date', 0, 0, 0, 0);
-insert into sys.args values (11015, 873, 'arg_1', 'int', 32, 0, 1, 1);
-insert into sys.args values (11016, 873, 'arg_2', 'date', 0, 0, 1, 2);
-insert into sys.functions values (874, 'scale_up', '*', 'calc', 0, 1, false, false, false, 2000, true);
-insert into sys.args values (11017, 874, 'res_0', 'date', 0, 0, 0, 0);
-insert into sys.args values (11018, 874, 'arg_1', 'bigint', 64, 0, 1, 1);
-insert into sys.args values (11019, 874, 'arg_2', 'date', 0, 0, 1, 2);
-insert into sys.functions values (875, 'scale_up', '*', 'calc', 0, 1, false, false, false, 2000, true);
-insert into sys.args values (11020, 875, 'res_0', 'date', 0, 0, 0, 0);
-insert into sys.args values (11021, 875, 'arg_1', 'decimal', 2, 0, 1, 1);
-insert into sys.args values (11022, 875, 'arg_2', 'date', 0, 0, 1, 2);
-insert into sys.functions values (876, 'scale_up', '*', 'calc', 0, 1, false, false, false, 2000, true);
-insert into sys.args values (11023, 876, 'res_0', 'date', 0, 0, 0, 0);
-insert into sys.args values (11024, 876, 'arg_1', 'decimal', 4, 0, 1, 1);
-insert into sys.args values (11025, 876, 'arg_2', 'date', 0, 0, 1, 2);
-insert into sys.functions values (877, 'scale_up', '*', 'calc', 0, 1, false, false, false, 2000, true);
-insert into sys.args values (11026, 877, 'res_0', 'date', 0, 0, 0, 0);
-insert into sys.args values (11027, 877, 'arg_1', 'decimal', 9, 0, 1, 1);
-insert into sys.args values (11028, 877, 'arg_2', 'date', 0, 0, 1, 2);
-insert into sys.functions values (878, 'scale_up', '*', 'calc', 0, 1, false, false, false, 2000, true);
-insert into sys.args values (11029, 878, 'res_0', 'date', 0, 0, 0, 0);
-insert into sys.args values (11030, 878, 'arg_1', 'decimal', 18, 0, 1, 1);
-insert into sys.args values (11031, 878, 'arg_2', 'date', 0, 0, 1, 2);
-insert into sys.functions values (879, 'scale_up', '*', 'calc', 0, 1, false, false, false, 2000, true);
-insert into sys.args values (11032, 879, 'res_0', 'date', 0, 0, 0, 0);
-insert into sys.args values (11033, 879, 'arg_1', 'real', 24, 0, 1, 1);
-insert into sys.args values (11034, 879, 'arg_2', 'date', 0, 0, 1, 2);
-insert into sys.functions values (880, 'scale_up', '*', 'calc', 0, 1, false, false, false, 2000, true);
-insert into sys.args values (11035, 880, 'res_0', 'date', 0, 0, 0, 0);
-insert into sys.args values (11036, 880, 'arg_1', 'double', 53, 0, 1, 1);
-insert into sys.args values (11037, 880, 'arg_2', 'date', 0, 0, 1, 2);
-insert into sys.functions values (881, 'scale_up', '*', 'calc', 0, 1, false, false, false, 2000, true);
-insert into sys.args values (11038, 881, 'res_0', 'date', 0, 0, 0, 0);
-insert into sys.args values (11039, 881, 'arg_1', 'month_interval', 32, 0, 1, 1);
-insert into sys.args values (11040, 881, 'arg_2', 'date', 0, 0, 1, 2);
-insert into sys.functions values (882, 'scale_up', '*', 'calc', 0, 1, false, false, false, 2000, true);
-insert into sys.args values (11041, 882, 'res_0', 'date', 0, 0, 0, 0);
-insert into sys.args values (11042, 882, 'arg_1', 'sec_interval', 13, 0, 1, 1);
-insert into sys.args values (11043, 882, 'arg_2', 'date', 0, 0, 1, 2);
-insert into sys.functions values (883, 'scale_up', '*', 'calc', 0, 1, false, false, false, 2000, true);
-insert into sys.args values (11044, 883, 'res_0', 'date', 0, 0, 0, 0);
-insert into sys.args values (11045, 883, 'arg_1', 'time', 7, 0, 1, 1);
-insert into sys.args values (11046, 883, 'arg_2', 'date', 0, 0, 1, 2);
-insert into sys.functions values (884, 'scale_up', '*', 'calc', 0, 1, false, false, false, 2000, true);
-insert into sys.args values (11047, 884, 'res_0', 'date', 0, 0, 0, 0);
-insert into sys.args values (11048, 884, 'arg_1', 'timetz', 7, 0, 1, 1);
-insert into sys.args values (11049, 884, 'arg_2', 'date', 0, 0, 1, 2);
-insert into sys.functions values (885, 'scale_up', '*', 'calc', 0, 1, false, false, false, 2000, true);
-insert into sys.args values (11050, 885, 'res_0', 'date', 0, 0, 0, 0);
-insert into sys.args values (11051, 885, 'arg_1', 'date', 0, 0, 1, 1);
-insert into sys.args values (11052, 885, 'arg_2', 'date', 0, 0, 1, 2);
-insert into sys.functions values (886, 'scale_up', '*', 'calc', 0, 1, false, false, false, 2000, true);
-insert into sys.args values (11053, 886, 'res_0', 'date', 0, 0, 0, 0);
-insert into sys.args values (11054, 886, 'arg_1', 'timestamp', 7, 0, 1, 1);
-insert into sys.args values (11055, 886, 'arg_2', 'date', 0, 0, 1, 2);
-insert into sys.functions values (887, 'scale_up', '*', 'calc', 0, 1, false, false, false, 2000, true);
-insert into sys.args values (11056, 887, 'res_0', 'date', 0, 0, 0, 0);
-insert into sys.args values (11057, 887, 'arg_1', 'timestamptz', 7, 0, 1, 1);
-insert into sys.args values (11058, 887, 'arg_2', 'date', 0, 0, 1, 2);
-insert into sys.functions values (888, 'scale_up', '*', 'calc', 0, 1, false, false, false, 2000, true);
-insert into sys.args values (11059, 888, 'res_0', 'date', 0, 0, 0, 0);
-insert into sys.args values (11060, 888, 'arg_1', 'blob', 0, 0, 1, 1);
-insert into sys.args values (11061, 888, 'arg_2', 'date', 0, 0, 1, 2);
-insert into sys.functions values (889, 'scale_up', '*', 'calc', 0, 1, false, false, false, 2000, true);
-insert into sys.args values (11062, 889, 'res_0', 'date', 0, 0, 0, 0);
-insert into sys.args values (11063, 889, 'arg_1', 'geometry', 0, 0, 1, 1);
-insert into sys.args values (11064, 889, 'arg_2', 'date', 0, 0, 1, 2);
-insert into sys.functions values (890, 'scale_up', '*', 'calc', 0, 1, false, false, false, 2000, true);
-insert into sys.args values (11065, 890, 'res_0', 'date', 0, 0, 0, 0);
-insert into sys.args values (11066, 890, 'arg_1', 'geometrya', 0, 0, 1, 1);
-insert into sys.args values (11067, 890, 'arg_2', 'date', 0, 0, 1, 2);
-insert into sys.functions values (891, 'scale_up', '*', 'calc', 0, 1, false, false, false, 2000, true);
-insert into sys.args values (11068, 891, 'res_0', 'date', 0, 0, 0, 0);
-insert into sys.args values (11069, 891, 'arg_1', 'mbr', 0, 0, 1, 1);
-insert into sys.args values (11070, 891, 'arg_2', 'date', 0, 0, 1, 2);
-insert into sys.functions values (892, 'scale_up', '*', 'calc', 0, 1, false, false, false, 2000, true);
-insert into sys.args values (11071, 892, 'res_0', 'timestamp', 7, 0, 0, 0);
-insert into sys.args values (11072, 892, 'arg_1', 'oid', 63, 0, 1, 1);
-insert into sys.args values (11073, 892, 'arg_2', 'timestamp', 7, 0, 1, 2);
-insert into sys.functions values (893, 'scale_up', '*', 'calc', 0, 1, false, false, false, 2000, true);
-insert into sys.args values (11074, 893, 'res_0', 'timestamp', 7, 0, 0, 0);
-insert into sys.args values (11075, 893, 'arg_1', 'tinyint', 8, 0, 1, 1);
-insert into sys.args values (11076, 893, 'arg_2', 'timestamp', 7, 0, 1, 2);
-insert into sys.functions values (894, 'scale_up', '*', 'calc', 0, 1, false, false, false, 2000, true);
-insert into sys.args values (11077, 894, 'res_0', 'timestamp', 7, 0, 0, 0);
-insert into sys.args values (11078, 894, 'arg_1', 'smallint', 16, 0, 1, 1);
-insert into sys.args values (11079, 894, 'arg_2', 'timestamp', 7, 0, 1, 2);
-insert into sys.functions values (895, 'scale_up', '*', 'calc', 0, 1, false, false, false, 2000, true);
-insert into sys.args values (11080, 895, 'res_0', 'timestamp', 7, 0, 0, 0);
-insert into sys.args values (11081, 895, 'arg_1', 'int', 32, 0, 1, 1);
-insert into sys.args values (11082, 895, 'arg_2', 'timestamp', 7, 0, 1, 2);
-insert into sys.functions values (896, 'scale_up', '*', 'calc', 0, 1, false, false, false, 2000, true);
-insert into sys.args values (11083, 896, 'res_0', 'timestamp', 7, 0, 0, 0);
-insert into sys.args values (11084, 896, 'arg_1', 'bigint', 64, 0, 1, 1);
-insert into sys.args values (11085, 896, 'arg_2', 'timestamp', 7, 0, 1, 2);
-insert into sys.functions values (897, 'scale_up', '*', 'calc', 0, 1, false, false, false, 2000, true);
-insert into sys.args values (11086, 897, 'res_0', 'timestamp', 7, 0, 0, 0);
-insert into sys.args values (11087, 897, 'arg_1', 'decimal', 2, 0, 1, 1);
-insert into sys.args values (11088, 897, 'arg_2', 'timestamp', 7, 0, 1, 2);
-insert into sys.functions values (898, 'scale_up', '*', 'calc', 0, 1, false, false, false, 2000, true);
-insert into sys.args values (11089, 898, 'res_0', 'timestamp', 7, 0, 0, 0);
-insert into sys.args values (11090, 898, 'arg_1', 'decimal', 4, 0, 1, 1);
-insert into sys.args values (11091, 898, 'arg_2', 'timestamp', 7, 0, 1, 2);
-insert into sys.functions values (899, 'scale_up', '*', 'calc', 0, 1, false, false, false, 2000, true);
-insert into sys.args values (11092, 899, 'res_0', 'timestamp', 7, 0, 0, 0);
-insert into sys.args values (11093, 899, 'arg_1', 'decimal', 9, 0, 1, 1);
-insert into sys.args values (11094, 899, 'arg_2', 'timestamp', 7, 0, 1, 2);
-insert into sys.functions values (900, 'scale_up', '*', 'calc', 0, 1, false, false, false, 2000, true);
-insert into sys.args values (11095, 900, 'res_0', 'timestamp', 7, 0, 0, 0);
-insert into sys.args values (11096, 900, 'arg_1', 'decimal', 18, 0, 1, 1);
-insert into sys.args values (11097, 900, 'arg_2', 'timestamp', 7, 0, 1, 2);
-insert into sys.functions values (901, 'scale_up', '*', 'calc', 0, 1, false, false, false, 2000, true);
-insert into sys.args values (11098, 901, 'res_0', 'timestamp', 7, 0, 0, 0);
-insert into sys.args values (11099, 901, 'arg_1', 'real', 24, 0, 1, 1);
-insert into sys.args values (11100, 901, 'arg_2', 'timestamp', 7, 0, 1, 2);
-insert into sys.functions values (902, 'scale_up', '*', 'calc', 0, 1, false, false, false, 2000, true);
-insert into sys.args values (11101, 902, 'res_0', 'timestamp', 7, 0, 0, 0);
-insert into sys.args values (11102, 902, 'arg_1', 'double', 53, 0, 1, 1);
-insert into sys.args values (11103, 902, 'arg_2', 'timestamp', 7, 0, 1, 2);
-insert into sys.functions values (903, 'scale_up', '*', 'calc', 0, 1, false, false, false, 2000, true);
-insert into sys.args values (11104, 903, 'res_0', 'timestamp', 7, 0, 0, 0);
-insert into sys.args values (11105, 903, 'arg_1', 'month_interval', 32, 0, 1, 1);
-insert into sys.args values (11106, 903, 'arg_2', 'timestamp', 7, 0, 1, 2);
-insert into sys.functions values (904, 'scale_up', '*', 'calc', 0, 1, false, false, false, 2000, true);
-insert into sys.args values (11107, 904, 'res_0', 'timestamp', 7, 0, 0, 0);
-insert into sys.args values (11108, 904, 'arg_1', 'sec_interval', 13, 0, 1, 1);
-insert into sys.args values (11109, 904, 'arg_2', 'timestamp', 7, 0, 1, 2);
-insert into sys.functions values (905, 'scale_up', '*', 'calc', 0, 1, false, false, false, 2000, true);
-insert into sys.args values (11110, 905, 'res_0', 'timestamp', 7, 0, 0, 0);
-insert into sys.args values (11111, 905, 'arg_1', 'time', 7, 0, 1, 1);
-insert into sys.args values (11112, 905, 'arg_2', 'timestamp', 7, 0, 1, 2);
-insert into sys.functions values (906, 'scale_up', '*', 'calc', 0, 1, false, false, false, 2000, true);
-insert into sys.args values (11113, 906, 'res_0', 'timestamp', 7, 0, 0, 0);
-insert into sys.args values (11114, 906, 'arg_1', 'timetz', 7, 0, 1, 1);
-insert into sys.args values (11115, 906, 'arg_2', 'timestamp', 7, 0, 1, 2);
-insert into sys.functions values (907, 'scale_up', '*', 'calc', 0, 1, false, false, false, 2000, true);
-insert into sys.args values (11116, 907, 'res_0', 'timestamp', 7, 0, 0, 0);
-insert into sys.args values (11117, 907, 'arg_1', 'date', 0, 0, 1, 1);
-insert into sys.args values (11118, 907, 'arg_2', 'timestamp', 7, 0, 1, 2);
-insert into sys.functions values (908, 'scale_up', '*', 'calc', 0, 1, false, false, false, 2000, true);
-insert into sys.args values (11119, 908, 'res_0', 'timestamp', 7, 0, 0, 0);
-insert into sys.args values (11120, 908, 'arg_1', 'timestamp', 7, 0, 1, 1);
-insert into sys.args values (11121, 908, 'arg_2', 'timestamp', 7, 0, 1, 2);
-insert into sys.functions values (909, 'scale_up', '*', 'calc', 0, 1, false, false, false, 2000, true);
-insert into sys.args values (11122, 909, 'res_0', 'timestamp', 7, 0, 0, 0);
-insert into sys.args values (11123, 909, 'arg_1', 'timestamptz', 7, 0, 1, 1);
-insert into sys.args values (11124, 909, 'arg_2', 'timestamp', 7, 0, 1, 2);
-insert into sys.functions values (910, 'scale_up', '*', 'calc', 0, 1, false, false, false, 2000, true);
-insert into sys.args values (11125, 910, 'res_0', 'timestamp', 7, 0, 0, 0);
-insert into sys.args values (11126, 910, 'arg_1', 'blob', 0, 0, 1, 1);
-insert into sys.args values (11127, 910, 'arg_2', 'timestamp', 7, 0, 1, 2);
-insert into sys.functions values (911, 'scale_up', '*', 'calc', 0, 1, false, false, false, 2000, true);
-insert into sys.args values (11128, 911, 'res_0', 'timestamp', 7, 0, 0, 0);
-insert into sys.args values (11129, 911, 'arg_1', 'geometry', 0, 0, 1, 1);
-insert into sys.args values (11130, 911, 'arg_2', 'timestamp', 7, 0, 1, 2);
-insert into sys.functions values (912, 'scale_up', '*', 'calc', 0, 1, false, false, false, 2000, true);
-insert into sys.args values (11131, 912, 'res_0', 'timestamp', 7, 0, 0, 0);
-insert into sys.args values (11132, 912, 'arg_1', 'geometrya', 0, 0, 1, 1);
-insert into sys.args values (11133, 912, 'arg_2', 'timestamp', 7, 0, 1, 2);
-insert into sys.functions values (913, 'scale_up', '*', 'calc', 0, 1, false, false, false, 2000, true);
-insert into sys.args values (11134, 913, 'res_0', 'timestamp', 7, 0, 0, 0);
-insert into sys.args values (11135, 913, 'arg_1', 'mbr', 0, 0, 1, 1);
-insert into sys.args values (11136, 913, 'arg_2', 'timestamp', 7, 0, 1, 2);
-insert into sys.functions values (914, 'scale_up', '*', 'calc', 0, 1, false, false, false, 2000, true);
-insert into sys.args values (11137, 914, 'res_0', 'timestamptz', 7, 0, 0, 0);
-insert into sys.args values (11138, 914, 'arg_1', 'oid', 63, 0, 1, 1);
-insert into sys.args values (11139, 914, 'arg_2', 'timestamptz', 7, 0, 1, 2);
-insert into sys.functions values (915, 'scale_up', '*', 'calc', 0, 1, false, false, false, 2000, true);
-insert into sys.args values (11140, 915, 'res_0', 'timestamptz', 7, 0, 0, 0);
-insert into sys.args values (11141, 915, 'arg_1', 'tinyint', 8, 0, 1, 1);
-insert into sys.args values (11142, 915, 'arg_2', 'timestamptz', 7, 0, 1, 2);
-insert into sys.functions values (916, 'scale_up', '*', 'calc', 0, 1, false, false, false, 2000, true);
-insert into sys.args values (11143, 916, 'res_0', 'timestamptz', 7, 0, 0, 0);
-insert into sys.args values (11144, 916, 'arg_1', 'smallint', 16, 0, 1, 1);
-insert into sys.args values (11145, 916, 'arg_2', 'timestamptz', 7, 0, 1, 2);
-insert into sys.functions values (917, 'scale_up', '*', 'calc', 0, 1, false, false, false, 2000, true);
-insert into sys.args values (11146, 917, 'res_0', 'timestamptz', 7, 0, 0, 0);
-insert into sys.args values (11147, 917, 'arg_1', 'int', 32, 0, 1, 1);
-insert into sys.args values (11148, 917, 'arg_2', 'timestamptz', 7, 0, 1, 2);
-insert into sys.functions values (918, 'scale_up', '*', 'calc', 0, 1, false, false, false, 2000, true);
-insert into sys.args values (11149, 918, 'res_0', 'timestamptz', 7, 0, 0, 0);
-insert into sys.args values (11150, 918, 'arg_1', 'bigint', 64, 0, 1, 1);
-insert into sys.args values (11151, 918, 'arg_2', 'timestamptz', 7, 0, 1, 2);
-insert into sys.functions values (919, 'scale_up', '*', 'calc', 0, 1, false, false, false, 2000, true);
-insert into sys.args values (11152, 919, 'res_0', 'timestamptz', 7, 0, 0, 0);
-insert into sys.args values (11153, 919, 'arg_1', 'decimal', 2, 0, 1, 1);
-insert into sys.args values (11154, 919, 'arg_2', 'timestamptz', 7, 0, 1, 2);
-insert into sys.functions values (920, 'scale_up', '*', 'calc', 0, 1, false, false, false, 2000, true);
-insert into sys.args values (11155, 920, 'res_0', 'timestamptz', 7, 0, 0, 0);
-insert into sys.args values (11156, 920, 'arg_1', 'decimal', 4, 0, 1, 1);
-insert into sys.args values (11157, 920, 'arg_2', 'timestamptz', 7, 0, 1, 2);
-insert into sys.functions values (921, 'scale_up', '*', 'calc', 0, 1, false, false, false, 2000, true);
-insert into sys.args values (11158, 921, 'res_0', 'timestamptz', 7, 0, 0, 0);
-insert into sys.args values (11159, 921, 'arg_1', 'decimal', 9, 0, 1, 1);
-insert into sys.args values (11160, 921, 'arg_2', 'timestamptz', 7, 0, 1, 2);
-insert into sys.functions values (922, 'scale_up', '*', 'calc', 0, 1, false, false, false, 2000, true);
-insert into sys.args values (11161, 922, 'res_0', 'timestamptz', 7, 0, 0, 0);
-insert into sys.args values (11162, 922, 'arg_1', 'decimal', 18, 0, 1, 1);
-insert into sys.args values (11163, 922, 'arg_2', 'timestamptz', 7, 0, 1, 2);
-insert into sys.functions values (923, 'scale_up', '*', 'calc', 0, 1, false, false, false, 2000, true);
-insert into sys.args values (11164, 923, 'res_0', 'timestamptz', 7, 0, 0, 0);
-insert into sys.args values (11165, 923, 'arg_1', 'real', 24, 0, 1, 1);
-insert into sys.args values (11166, 923, 'arg_2', 'timestamptz', 7, 0, 1, 2);
-insert into sys.functions values (924, 'scale_up', '*', 'calc', 0, 1, false, false, false, 2000, true);
-insert into sys.args values (11167, 924, 'res_0', 'timestamptz', 7, 0, 0, 0);
-insert into sys.args values (11168, 924, 'arg_1', 'double', 53, 0, 1, 1);
-insert into sys.args values (11169, 924, 'arg_2', 'timestamptz', 7, 0, 1, 2);
-insert into sys.functions values (925, 'scale_up', '*', 'calc', 0, 1, false, false, false, 2000, true);
-insert into sys.args values (11170, 925, 'res_0', 'timestamptz', 7, 0, 0, 0);
-insert into sys.args values (11171, 925, 'arg_1', 'month_interval', 32, 0, 1, 1);
-insert into sys.args values (11172, 925, 'arg_2', 'timestamptz', 7, 0, 1, 2);
-insert into sys.functions values (926, 'scale_up', '*', 'calc', 0, 1, false, false, false, 2000, true);
-insert into sys.args values (11173, 926, 'res_0', 'timestamptz', 7, 0, 0, 0);
-insert into sys.args values (11174, 926, 'arg_1', 'sec_interval', 13, 0, 1, 1);
-insert into sys.args values (11175, 926, 'arg_2', 'timestamptz', 7, 0, 1, 2);
-insert into sys.functions values (927, 'scale_up', '*', 'calc', 0, 1, false, false, false, 2000, true);
-insert into sys.args values (11176, 927, 'res_0', 'timestamptz', 7, 0, 0, 0);
-insert into sys.args values (11177, 927, 'arg_1', 'time', 7, 0, 1, 1);
-insert into sys.args values (11178, 927, 'arg_2', 'timestamptz', 7, 0, 1, 2);
-insert into sys.functions values (928, 'scale_up', '*', 'calc', 0, 1, false, false, false, 2000, true);
-insert into sys.args values (11179, 928, 'res_0', 'timestamptz', 7, 0, 0, 0);
-insert into sys.args values (11180, 928, 'arg_1', 'timetz', 7, 0, 1, 1);
-insert into sys.args values (11181, 928, 'arg_2', 'timestamptz', 7, 0, 1, 2);
-insert into sys.functions values (929, 'scale_up', '*', 'calc', 0, 1, false, false, false, 2000, true);
-insert into sys.args values (11182, 929, 'res_0', 'timestamptz', 7, 0, 0, 0);
-insert into sys.args values (11183, 929, 'arg_1', 'date', 0, 0, 1, 1);
-insert into sys.args values (11184, 929, 'arg_2', 'timestamptz', 7, 0, 1, 2);
-insert into sys.functions values (930, 'scale_up', '*', 'calc', 0, 1, false, false, false, 2000, true);
-insert into sys.args values (11185, 930, 'res_0', 'timestamptz', 7, 0, 0, 0);
-insert into sys.args values (11186, 930, 'arg_1', 'timestamp', 7, 0, 1, 1);
-insert into sys.args values (11187, 930, 'arg_2', 'timestamptz', 7, 0, 1, 2);
-insert into sys.functions values (931, 'scale_up', '*', 'calc', 0, 1, false, false, false, 2000, true);
-insert into sys.args values (11188, 931, 'res_0', 'timestamptz', 7, 0, 0, 0);
-insert into sys.args values (11189, 931, 'arg_1', 'timestamptz', 7, 0, 1, 1);
-insert into sys.args values (11190, 931, 'arg_2', 'timestamptz', 7, 0, 1, 2);
-insert into sys.functions values (932, 'scale_up', '*', 'calc', 0, 1, false, false, false, 2000, true);
-insert into sys.args values (11191, 932, 'res_0', 'timestamptz', 7, 0, 0, 0);
-insert into sys.args values (11192, 932, 'arg_1', 'blob', 0, 0, 1, 1);
-insert into sys.args values (11193, 932, 'arg_2', 'timestamptz', 7, 0, 1, 2);
-insert into sys.functions values (933, 'scale_up', '*', 'calc', 0, 1, false, false, false, 2000, true);
-insert into sys.args values (11194, 933, 'res_0', 'timestamptz', 7, 0, 0, 0);
-insert into sys.args values (11195, 933, 'arg_1', 'geometry', 0, 0, 1, 1);
-insert into sys.args values (11196, 933, 'arg_2', 'timestamptz', 7, 0, 1, 2);
-insert into sys.functions values (934, 'scale_up', '*', 'calc', 0, 1, false, false, false, 2000, true);
-insert into sys.args values (11197, 934, 'res_0', 'timestamptz', 7, 0, 0, 0);
-insert into sys.args values (11198, 934, 'arg_1', 'geometrya', 0, 0, 1, 1);
-insert into sys.args values (11199, 934, 'arg_2', 'timestamptz', 7, 0, 1, 2);
-insert into sys.functions values (935, 'scale_up', '*', 'calc', 0, 1, false, false, false, 2000, true);
-insert into sys.args values (11200, 935, 'res_0', 'timestamptz', 7, 0, 0, 0);
-insert into sys.args values (11201, 935, 'arg_1', 'mbr', 0, 0, 1, 1);
-insert into sys.args values (11202, 935, 'arg_2', 'timestamptz', 7, 0, 1, 2);
-insert into sys.functions values (936, 'scale_up', '*', 'calc', 0, 1, false, false, false, 2000, true);
-insert into sys.args values (11203, 936, 'res_0', 'blob', 0, 0, 0, 0);
-insert into sys.args values (11204, 936, 'arg_1', 'oid', 63, 0, 1, 1);
-insert into sys.args values (11205, 936, 'arg_2', 'blob', 0, 0, 1, 2);
-insert into sys.functions values (937, 'scale_up', '*', 'calc', 0, 1, false, false, false, 2000, true);
-insert into sys.args values (11206, 937, 'res_0', 'blob', 0, 0, 0, 0);
-insert into sys.args values (11207, 937, 'arg_1', 'tinyint', 8, 0, 1, 1);
-insert into sys.args values (11208, 937, 'arg_2', 'blob', 0, 0, 1, 2);
-insert into sys.functions values (938, 'scale_up', '*', 'calc', 0, 1, false, false, false, 2000, true);
-insert into sys.args values (11209, 938, 'res_0', 'blob', 0, 0, 0, 0);
-insert into sys.args values (11210, 938, 'arg_1', 'smallint', 16, 0, 1, 1);
-insert into sys.args values (11211, 938, 'arg_2', 'blob', 0, 0, 1, 2);
-insert into sys.functions values (939, 'scale_up', '*', 'calc', 0, 1, false, false, false, 2000, true);
-insert into sys.args values (11212, 939, 'res_0', 'blob', 0, 0, 0, 0);
-insert into sys.args values (11213, 939, 'arg_1', 'int', 32, 0, 1, 1);
-insert into sys.args values (11214, 939, 'arg_2', 'blob', 0, 0, 1, 2);
-insert into sys.functions values (940, 'scale_up', '*', 'calc', 0, 1, false, false, false, 2000, true);
-insert into sys.args values (11215, 940, 'res_0', 'blob', 0, 0, 0, 0);
-insert into sys.args values (11216, 940, 'arg_1', 'bigint', 64, 0, 1, 1);
-insert into sys.args values (11217, 940, 'arg_2', 'blob', 0, 0, 1, 2);
-insert into sys.functions values (941, 'scale_up', '*', 'calc', 0, 1, false, false, false, 2000, true);
-insert into sys.args values (11218, 941, 'res_0', 'blob', 0, 0, 0, 0);
-insert into sys.args values (11219, 941, 'arg_1', 'decimal', 2, 0, 1, 1);
-insert into sys.args values (11220, 941, 'arg_2', 'blob', 0, 0, 1, 2);
-insert into sys.functions values (942, 'scale_up', '*', 'calc', 0, 1, false, false, false, 2000, true);
-insert into sys.args values (11221, 942, 'res_0', 'blob', 0, 0, 0, 0);
-insert into sys.args values (11222, 942, 'arg_1', 'decimal', 4, 0, 1, 1);
-insert into sys.args values (11223, 942, 'arg_2', 'blob', 0, 0, 1, 2);
-insert into sys.functions values (943, 'scale_up', '*', 'calc', 0, 1, false, false, false, 2000, true);
-insert into sys.args values (11224, 943, 'res_0', 'blob', 0, 0, 0, 0);
-insert into sys.args values (11225, 943, 'arg_1', 'decimal', 9, 0, 1, 1);
-insert into sys.args values (11226, 943, 'arg_2', 'blob', 0, 0, 1, 2);
-insert into sys.functions values (944, 'scale_up', '*', 'calc', 0, 1, false, false, false, 2000, true);
-insert into sys.args values (11227, 944, 'res_0', 'blob', 0, 0, 0, 0);
-insert into sys.args values (11228, 944, 'arg_1', 'decimal', 18, 0, 1, 1);
-insert into sys.args values (11229, 944, 'arg_2', 'blob', 0, 0, 1, 2);
-insert into sys.functions values (945, 'scale_up', '*', 'calc', 0, 1, false, false, false, 2000, true);
-insert into sys.args values (11230, 945, 'res_0', 'blob', 0, 0, 0, 0);
-insert into sys.args values (11231, 945, 'arg_1', 'real', 24, 0, 1, 1);
-insert into sys.args values (11232, 945, 'arg_2', 'blob', 0, 0, 1, 2);
-insert into sys.functions values (946, 'scale_up', '*', 'calc', 0, 1, false, false, false, 2000, true);
-insert into sys.args values (11233, 946, 'res_0', 'blob', 0, 0, 0, 0);
-insert into sys.args values (11234, 946, 'arg_1', 'double', 53, 0, 1, 1);
-insert into sys.args values (11235, 946, 'arg_2', 'blob', 0, 0, 1, 2);
-insert into sys.functions values (947, 'scale_up', '*', 'calc', 0, 1, false, false, false, 2000, true);
-insert into sys.args values (11236, 947, 'res_0', 'blob', 0, 0, 0, 0);
-insert into sys.args values (11237, 947, 'arg_1', 'month_interval', 32, 0, 1, 1);
-insert into sys.args values (11238, 947, 'arg_2', 'blob', 0, 0, 1, 2);
-insert into sys.functions values (948, 'scale_up', '*', 'calc', 0, 1, false, false, false, 2000, true);
-insert into sys.args values (11239, 948, 'res_0', 'blob', 0, 0, 0, 0);
-insert into sys.args values (11240, 948, 'arg_1', 'sec_interval', 13, 0, 1, 1);
-insert into sys.args values (11241, 948, 'arg_2', 'blob', 0, 0, 1, 2);
-insert into sys.functions values (949, 'scale_up', '*', 'calc', 0, 1, false, false, false, 2000, true);
-insert into sys.args values (11242, 949, 'res_0', 'blob', 0, 0, 0, 0);
-insert into sys.args values (11243, 949, 'arg_1', 'time', 7, 0, 1, 1);
-insert into sys.args values (11244, 949, 'arg_2', 'blob', 0, 0, 1, 2);
-insert into sys.functions values (950, 'scale_up', '*', 'calc', 0, 1, false, false, false, 2000, true);
-insert into sys.args values (11245, 950, 'res_0', 'blob', 0, 0, 0, 0);
-insert into sys.args values (11246, 950, 'arg_1', 'timetz', 7, 0, 1, 1);
-insert into sys.args values (11247, 950, 'arg_2', 'blob', 0, 0, 1, 2);
-insert into sys.functions values (951, 'scale_up', '*', 'calc', 0, 1, false, false, false, 2000, true);
-insert into sys.args values (11248, 951, 'res_0', 'blob', 0, 0, 0, 0);
-insert into sys.args values (11249, 951, 'arg_1', 'date', 0, 0, 1, 1);
-insert into sys.args values (11250, 951, 'arg_2', 'blob', 0, 0, 1, 2);
-insert into sys.functions values (952, 'scale_up', '*', 'calc', 0, 1, false, false, false, 2000, true);
-insert into sys.args values (11251, 952, 'res_0', 'blob', 0, 0, 0, 0);
-insert into sys.args values (11252, 952, 'arg_1', 'timestamp', 7, 0, 1, 1);
-insert into sys.args values (11253, 952, 'arg_2', 'blob', 0, 0, 1, 2);
-insert into sys.functions values (953, 'scale_up', '*', 'calc', 0, 1, false, false, false, 2000, true);
-insert into sys.args values (11254, 953, 'res_0', 'blob', 0, 0, 0, 0);
-insert into sys.args values (11255, 953, 'arg_1', 'timestamptz', 7, 0, 1, 1);
-insert into sys.args values (11256, 953, 'arg_2', 'blob', 0, 0, 1, 2);
-insert into sys.functions values (954, 'scale_up', '*', 'calc', 0, 1, false, false, false, 2000, true);
-insert into sys.args values (11257, 954, 'res_0', 'blob', 0, 0, 0, 0);
-insert into sys.args values (11258, 954, 'arg_1', 'blob', 0, 0, 1, 1);
-insert into sys.args values (11259, 954, 'arg_2', 'blob', 0, 0, 1, 2);
-insert into sys.functions values (955, 'scale_up', '*', 'calc', 0, 1, false, false, false, 2000, true);
-insert into sys.args values (11260, 955, 'res_0', 'blob', 0, 0, 0, 0);
-insert into sys.args values (11261, 955, 'arg_1', 'geometry', 0, 0, 1, 1);
-insert into sys.args values (11262, 955, 'arg_2', 'blob', 0, 0, 1, 2);
-insert into sys.functions values (956, 'scale_up', '*', 'calc', 0, 1, false, false, false, 2000, true);
-insert into sys.args values (11263, 956, 'res_0', 'blob', 0, 0, 0, 0);
-insert into sys.args values (11264, 956, 'arg_1', 'geometrya', 0, 0, 1, 1);
-insert into sys.args values (11265, 956, 'arg_2', 'blob', 0, 0, 1, 2);
-insert into sys.functions values (957, 'scale_up', '*', 'calc', 0, 1, false, false, false, 2000, true);
-insert into sys.args values (11266, 957, 'res_0', 'blob', 0, 0, 0, 0);
-insert into sys.args values (11267, 957, 'arg_1', 'mbr', 0, 0, 1, 1);
-insert into sys.args values (11268, 957, 'arg_2', 'blob', 0, 0, 1, 2);
-insert into sys.functions values (958, 'scale_up', '*', 'calc', 0, 1, false, false, false, 2000, true);
-insert into sys.args values (11269, 958, 'res_0', 'geometry', 0, 0, 0, 0);
-insert into sys.args values (11270, 958, 'arg_1', 'oid', 63, 0, 1, 1);
-insert into sys.args values (11271, 958, 'arg_2', 'geometry', 0, 0, 1, 2);
-insert into sys.functions values (959, 'scale_up', '*', 'calc', 0, 1, false, false, false, 2000, true);
-insert into sys.args values (11272, 959, 'res_0', 'geometry', 0, 0, 0, 0);
-insert into sys.args values (11273, 959, 'arg_1', 'tinyint', 8, 0, 1, 1);
-insert into sys.args values (11274, 959, 'arg_2', 'geometry', 0, 0, 1, 2);
-insert into sys.functions values (960, 'scale_up', '*', 'calc', 0, 1, false, false, false, 2000, true);
-insert into sys.args values (11275, 960, 'res_0', 'geometry', 0, 0, 0, 0);
-insert into sys.args values (11276, 960, 'arg_1', 'smallint', 16, 0, 1, 1);
-insert into sys.args values (11277, 960, 'arg_2', 'geometry', 0, 0, 1, 2);
-insert into sys.functions values (961, 'scale_up', '*', 'calc', 0, 1, false, false, false, 2000, true);
-insert into sys.args values (11278, 961, 'res_0', 'geometry', 0, 0, 0, 0);
-insert into sys.args values (11279, 961, 'arg_1', 'int', 32, 0, 1, 1);
-insert into sys.args values (11280, 961, 'arg_2', 'geometry', 0, 0, 1, 2);
-insert into sys.functions values (962, 'scale_up', '*', 'calc', 0, 1, false, false, false, 2000, true);
-insert into sys.args values (11281, 962, 'res_0', 'geometry', 0, 0, 0, 0);
-insert into sys.args values (11282, 962, 'arg_1', 'bigint', 64, 0, 1, 1);
-insert into sys.args values (11283, 962, 'arg_2', 'geometry', 0, 0, 1, 2);
-insert into sys.functions values (963, 'scale_up', '*', 'calc', 0, 1, false, false, false, 2000, true);
-insert into sys.args values (11284, 963, 'res_0', 'geometry', 0, 0, 0, 0);
-insert into sys.args values (11285, 963, 'arg_1', 'decimal', 2, 0, 1, 1);
-insert into sys.args values (11286, 963, 'arg_2', 'geometry', 0, 0, 1, 2);
-insert into sys.functions values (964, 'scale_up', '*', 'calc', 0, 1, false, false, false, 2000, true);
-insert into sys.args values (11287, 964, 'res_0', 'geometry', 0, 0, 0, 0);
-insert into sys.args values (11288, 964, 'arg_1', 'decimal', 4, 0, 1, 1);
-insert into sys.args values (11289, 964, 'arg_2', 'geometry', 0, 0, 1, 2);
-insert into sys.functions values (965, 'scale_up', '*', 'calc', 0, 1, false, false, false, 2000, true);
-insert into sys.args values (11290, 965, 'res_0', 'geometry', 0, 0, 0, 0);
-insert into sys.args values (11291, 965, 'arg_1', 'decimal', 9, 0, 1, 1);
-insert into sys.args values (11292, 965, 'arg_2', 'geometry', 0, 0, 1, 2);
-insert into sys.functions values (966, 'scale_up', '*', 'calc', 0, 1, false, false, false, 2000, true);
-insert into sys.args values (11293, 966, 'res_0', 'geometry', 0, 0, 0, 0);
-insert into sys.args values (11294, 966, 'arg_1', 'decimal', 18, 0, 1, 1);
-insert into sys.args values (11295, 966, 'arg_2', 'geometry', 0, 0, 1, 2);
-insert into sys.functions values (967, 'scale_up', '*', 'calc', 0, 1, false, false, false, 2000, true);
-insert into sys.args values (11296, 967, 'res_0', 'geometry', 0, 0, 0, 0);
-insert into sys.args values (11297, 967, 'arg_1', 'real', 24, 0, 1, 1);
-insert into sys.args values (11298, 967, 'arg_2', 'geometry', 0, 0, 1, 2);
-insert into sys.functions values (968, 'scale_up', '*', 'calc', 0, 1, false, false, false, 2000, true);
-insert into sys.args values (11299, 968, 'res_0', 'geometry', 0, 0, 0, 0);
-insert into sys.args values (11300, 968, 'arg_1', 'double', 53, 0, 1, 1);
-insert into sys.args values (11301, 968, 'arg_2', 'geometry', 0, 0, 1, 2);
-insert into sys.functions values (969, 'scale_up', '*', 'calc', 0, 1, false, false, false, 2000, true);
-insert into sys.args values (11302, 969, 'res_0', 'geometry', 0, 0, 0, 0);
-insert into sys.args values (11303, 969, 'arg_1', 'month_interval', 32, 0, 1, 1);
-insert into sys.args values (11304, 969, 'arg_2', 'geometry', 0, 0, 1, 2);
-insert into sys.functions values (970, 'scale_up', '*', 'calc', 0, 1, false, false, false, 2000, true);
-insert into sys.args values (11305, 970, 'res_0', 'geometry', 0, 0, 0, 0);
-insert into sys.args values (11306, 970, 'arg_1', 'sec_interval', 13, 0, 1, 1);
-insert into sys.args values (11307, 970, 'arg_2', 'geometry', 0, 0, 1, 2);
-insert into sys.functions values (971, 'scale_up', '*', 'calc', 0, 1, false, false, false, 2000, true);
-insert into sys.args values (11308, 971, 'res_0', 'geometry', 0, 0, 0, 0);
-insert into sys.args values (11309, 971, 'arg_1', 'time', 7, 0, 1, 1);
-insert into sys.args values (11310, 971, 'arg_2', 'geometry', 0, 0, 1, 2);
-insert into sys.functions values (972, 'scale_up', '*', 'calc', 0, 1, false, false, false, 2000, true);
-insert into sys.args values (11311, 972, 'res_0', 'geometry', 0, 0, 0, 0);
-insert into sys.args values (11312, 972, 'arg_1', 'timetz', 7, 0, 1, 1);
-insert into sys.args values (11313, 972, 'arg_2', 'geometry', 0, 0, 1, 2);
-insert into sys.functions values (973, 'scale_up', '*', 'calc', 0, 1, false, false, false, 2000, true);
-insert into sys.args values (11314, 973, 'res_0', 'geometry', 0, 0, 0, 0);
-insert into sys.args values (11315, 973, 'arg_1', 'date', 0, 0, 1, 1);
-insert into sys.args values (11316, 973, 'arg_2', 'geometry', 0, 0, 1, 2);
-insert into sys.functions values (974, 'scale_up', '*', 'calc', 0, 1, false, false, false, 2000, true);
-insert into sys.args values (11317, 974, 'res_0', 'geometry', 0, 0, 0, 0);
-insert into sys.args values (11318, 974, 'arg_1', 'timestamp', 7, 0, 1, 1);
-insert into sys.args values (11319, 974, 'arg_2', 'geometry', 0, 0, 1, 2);
-insert into sys.functions values (975, 'scale_up', '*', 'calc', 0, 1, false, false, false, 2000, true);
-insert into sys.args values (11320, 975, 'res_0', 'geometry', 0, 0, 0, 0);
-insert into sys.args values (11321, 975, 'arg_1', 'timestamptz', 7, 0, 1, 1);
-insert into sys.args values (11322, 975, 'arg_2', 'geometry', 0, 0, 1, 2);
-insert into sys.functions values (976, 'scale_up', '*', 'calc', 0, 1, false, false, false, 2000, true);
-insert into sys.args values (11323, 976, 'res_0', 'geometry', 0, 0, 0, 0);
-insert into sys.args values (11324, 976, 'arg_1', 'blob', 0, 0, 1, 1);
-insert into sys.args values (11325, 976, 'arg_2', 'geometry', 0, 0, 1, 2);
-insert into sys.functions values (977, 'scale_up', '*', 'calc', 0, 1, false, false, false, 2000, true);
-insert into sys.args values (11326, 977, 'res_0', 'geometry', 0, 0, 0, 0);
-insert into sys.args values (11327, 977, 'arg_1', 'geometry', 0, 0, 1, 1);
-insert into sys.args values (11328, 977, 'arg_2', 'geometry', 0, 0, 1, 2);
-insert into sys.functions values (978, 'scale_up', '*', 'calc', 0, 1, false, false, false, 2000, true);
-insert into sys.args values (11329, 978, 'res_0', 'geometry', 0, 0, 0, 0);
-insert into sys.args values (11330, 978, 'arg_1', 'geometrya', 0, 0, 1, 1);
-insert into sys.args values (11331, 978, 'arg_2', 'geometry', 0, 0, 1, 2);
-insert into sys.functions values (979, 'scale_up', '*', 'calc', 0, 1, false, false, false, 2000, true);
-insert into sys.args values (11332, 979, 'res_0', 'geometry', 0, 0, 0, 0);
-insert into sys.args values (11333, 979, 'arg_1', 'mbr', 0, 0, 1, 1);
-insert into sys.args values (11334, 979, 'arg_2', 'geometry', 0, 0, 1, 2);
-insert into sys.functions values (980, 'scale_up', '*', 'calc', 0, 1, false, false, false, 2000, true);
-insert into sys.args values (11335, 980, 'res_0', 'geometrya', 0, 0, 0, 0);
-insert into sys.args values (11336, 980, 'arg_1', 'oid', 63, 0, 1, 1);
-insert into sys.args values (11337, 980, 'arg_2', 'geometrya', 0, 0, 1, 2);
-insert into sys.functions values (981, 'scale_up', '*', 'calc', 0, 1, false, false, false, 2000, true);
-insert into sys.args values (11338, 981, 'res_0', 'geometrya', 0, 0, 0, 0);
-insert into sys.args values (11339, 981, 'arg_1', 'tinyint', 8, 0, 1, 1);
-insert into sys.args values (11340, 981, 'arg_2', 'geometrya', 0, 0, 1, 2);
-insert into sys.functions values (982, 'scale_up', '*', 'calc', 0, 1, false, false, false, 2000, true);
-insert into sys.args values (11341, 982, 'res_0', 'geometrya', 0, 0, 0, 0);
-insert into sys.args values (11342, 982, 'arg_1', 'smallint', 16, 0, 1, 1);
-insert into sys.args values (11343, 982, 'arg_2', 'geometrya', 0, 0, 1, 2);
-insert into sys.functions values (983, 'scale_up', '*', 'calc', 0, 1, false, false, false, 2000, true);
-insert into sys.args values (11344, 983, 'res_0', 'geometrya', 0, 0, 0, 0);
-insert into sys.args values (11345, 983, 'arg_1', 'int', 32, 0, 1, 1);
-insert into sys.args values (11346, 983, 'arg_2', 'geometrya', 0, 0, 1, 2);
-insert into sys.functions values (984, 'scale_up', '*', 'calc', 0, 1, false, false, false, 2000, true);
-insert into sys.args values (11347, 984, 'res_0', 'geometrya', 0, 0, 0, 0);
-insert into sys.args values (11348, 984, 'arg_1', 'bigint', 64, 0, 1, 1);
-insert into sys.args values (11349, 984, 'arg_2', 'geometrya', 0, 0, 1, 2);
-insert into sys.functions values (985, 'scale_up', '*', 'calc', 0, 1, false, false, false, 2000, true);
-insert into sys.args values (11350, 985, 'res_0', 'geometrya', 0, 0, 0, 0);
-insert into sys.args values (11351, 985, 'arg_1', 'decimal', 2, 0, 1, 1);
-insert into sys.args values (11352, 985, 'arg_2', 'geometrya', 0, 0, 1, 2);
-insert into sys.functions values (986, 'scale_up', '*', 'calc', 0, 1, false, false, false, 2000, true);
-insert into sys.args values (11353, 986, 'res_0', 'geometrya', 0, 0, 0, 0);
-insert into sys.args values (11354, 986, 'arg_1', 'decimal', 4, 0, 1, 1);
-insert into sys.args values (11355, 986, 'arg_2', 'geometrya', 0, 0, 1, 2);
-insert into sys.functions values (987, 'scale_up', '*', 'calc', 0, 1, false, false, false, 2000, true);
-insert into sys.args values (11356, 987, 'res_0', 'geometrya', 0, 0, 0, 0);
-insert into sys.args values (11357, 987, 'arg_1', 'decimal', 9, 0, 1, 1);
-insert into sys.args values (11358, 987, 'arg_2', 'geometrya', 0, 0, 1, 2);
-insert into sys.functions values (988, 'scale_up', '*', 'calc', 0, 1, false, false, false, 2000, true);
-insert into sys.args values (11359, 988, 'res_0', 'geometrya', 0, 0, 0, 0);
-insert into sys.args values (11360, 988, 'arg_1', 'decimal', 18, 0, 1, 1);
-insert into sys.args values (11361, 988, 'arg_2', 'geometrya', 0, 0, 1, 2);
-insert into sys.functions values (989, 'scale_up', '*', 'calc', 0, 1, false, false, false, 2000, true);
-insert into sys.args values (11362, 989, 'res_0', 'geometrya', 0, 0, 0, 0);
-insert into sys.args values (11363, 989, 'arg_1', 'real', 24, 0, 1, 1);
-insert into sys.args values (11364, 989, 'arg_2', 'geometrya', 0, 0, 1, 2);
-insert into sys.functions values (990, 'scale_up', '*', 'calc', 0, 1, false, false, false, 2000, true);
-insert into sys.args values (11365, 990, 'res_0', 'geometrya', 0, 0, 0, 0);
-insert into sys.args values (11366, 990, 'arg_1', 'double', 53, 0, 1, 1);
-insert into sys.args values (11367, 990, 'arg_2', 'geometrya', 0, 0, 1, 2);
-insert into sys.functions values (991, 'scale_up', '*', 'calc', 0, 1, false, false, false, 2000, true);
-insert into sys.args values (11368, 991, 'res_0', 'geometrya', 0, 0, 0, 0);
-insert into sys.args values (11369, 991, 'arg_1', 'month_interval', 32, 0, 1, 1);
-insert into sys.args values (11370, 991, 'arg_2', 'geometrya', 0, 0, 1, 2);
-insert into sys.functions values (992, 'scale_up', '*', 'calc', 0, 1, false, false, false, 2000, true);
-insert into sys.args values (11371, 992, 'res_0', 'geometrya', 0, 0, 0, 0);
-insert into sys.args values (11372, 992, 'arg_1', 'sec_interval', 13, 0, 1, 1);
-insert into sys.args values (11373, 992, 'arg_2', 'geometrya', 0, 0, 1, 2);
-insert into sys.functions values (993, 'scale_up', '*', 'calc', 0, 1, false, false, false, 2000, true);
-insert into sys.args values (11374, 993, 'res_0', 'geometrya', 0, 0, 0, 0);
-insert into sys.args values (11375, 993, 'arg_1', 'time', 7, 0, 1, 1);
-insert into sys.args values (11376, 993, 'arg_2', 'geometrya', 0, 0, 1, 2);
-insert into sys.functions values (994, 'scale_up', '*', 'calc', 0, 1, false, false, false, 2000, true);
-insert into sys.args values (11377, 994, 'res_0', 'geometrya', 0, 0, 0, 0);
-insert into sys.args values (11378, 994, 'arg_1', 'timetz', 7, 0, 1, 1);
-insert into sys.args values (11379, 994, 'arg_2', 'geometrya', 0, 0, 1, 2);
-insert into sys.functions values (995, 'scale_up', '*', 'calc', 0, 1, false, false, false, 2000, true);
-insert into sys.args values (11380, 995, 'res_0', 'geometrya', 0, 0, 0, 0);
-insert into sys.args values (11381, 995, 'arg_1', 'date', 0, 0, 1, 1);
-insert into sys.args values (11382, 995, 'arg_2', 'geometrya', 0, 0, 1, 2);
-insert into sys.functions values (996, 'scale_up', '*', 'calc', 0, 1, false, false, false, 2000, true);
-insert into sys.args values (11383, 996, 'res_0', 'geometrya', 0, 0, 0, 0);
-insert into sys.args values (11384, 996, 'arg_1', 'timestamp', 7, 0, 1, 1);
-insert into sys.args values (11385, 996, 'arg_2', 'geometrya', 0, 0, 1, 2);
-insert into sys.functions values (997, 'scale_up', '*', 'calc', 0, 1, false, false, false, 2000, true);
-insert into sys.args values (11386, 997, 'res_0', 'geometrya', 0, 0, 0, 0);
-insert into sys.args values (11387, 997, 'arg_1', 'timestamptz', 7, 0, 1, 1);
-insert into sys.args values (11388, 997, 'arg_2', 'geometrya', 0, 0, 1, 2);
-insert into sys.functions values (998, 'scale_up', '*', 'calc', 0, 1, false, false, false, 2000, true);
-insert into sys.args values (11389, 998, 'res_0', 'geometrya', 0, 0, 0, 0);
-insert into sys.args values (11390, 998, 'arg_1', 'blob', 0, 0, 1, 1);
-insert into sys.args values (11391, 998, 'arg_2', 'geometrya', 0, 0, 1, 2);
-insert into sys.functions values (999, 'scale_up', '*', 'calc', 0, 1, false, false, false, 2000, true);
-insert into sys.args values (11392, 999, 'res_0', 'geometrya', 0, 0, 0, 0);
-insert into sys.args values (11393, 999, 'arg_1', 'geometry', 0, 0, 1, 1);
-insert into sys.args values (11394, 999, 'arg_2', 'geometrya', 0, 0, 1, 2);
-insert into sys.functions values (1000, 'scale_up', '*', 'calc', 0, 1, false, false, false, 2000, true);
-insert into sys.args values (11395, 1000, 'res_0', 'geometrya', 0, 0, 0, 0);
-insert into sys.args values (11396, 1000, 'arg_1', 'geometrya', 0, 0, 1, 1);
-insert into sys.args values (11397, 1000, 'arg_2', 'geometrya', 0, 0, 1, 2);
-insert into sys.functions values (1001, 'scale_up', '*', 'calc', 0, 1, false, false, false, 2000, true);
-insert into sys.args values (11398, 1001, 'res_0', 'geometrya', 0, 0, 0, 0);
-insert into sys.args values (11399, 1001, 'arg_1', 'mbr', 0, 0, 1, 1);
-insert into sys.args values (11400, 1001, 'arg_2', 'geometrya', 0, 0, 1, 2);
-insert into sys.functions values (1002, 'scale_up', '*', 'calc', 0, 1, false, false, false, 2000, true);
-insert into sys.args values (11401, 1002, 'res_0', 'mbr', 0, 0, 0, 0);
-insert into sys.args values (11402, 1002, 'arg_1', 'oid', 63, 0, 1, 1);
-insert into sys.args values (11403, 1002, 'arg_2', 'mbr', 0, 0, 1, 2);
-insert into sys.functions values (1003, 'scale_up', '*', 'calc', 0, 1, false, false, false, 2000, true);
-insert into sys.args values (11404, 1003, 'res_0', 'mbr', 0, 0, 0, 0);
-insert into sys.args values (11405, 1003, 'arg_1', 'tinyint', 8, 0, 1, 1);
-insert into sys.args values (11406, 1003, 'arg_2', 'mbr', 0, 0, 1, 2);
-insert into sys.functions values (1004, 'scale_up', '*', 'calc', 0, 1, false, false, false, 2000, true);
-insert into sys.args values (11407, 1004, 'res_0', 'mbr', 0, 0, 0, 0);
-insert into sys.args values (11408, 1004, 'arg_1', 'smallint', 16, 0, 1, 1);
-insert into sys.args values (11409, 1004, 'arg_2', 'mbr', 0, 0, 1, 2);
-insert into sys.functions values (1005, 'scale_up', '*', 'calc', 0, 1, false, false, false, 2000, true);
-insert into sys.args values (11410, 1005, 'res_0', 'mbr', 0, 0, 0, 0);
-insert into sys.args values (11411, 1005, 'arg_1', 'int', 32, 0, 1, 1);
-insert into sys.args values (11412, 1005, 'arg_2', 'mbr', 0, 0, 1, 2);
-insert into sys.functions values (1006, 'scale_up', '*', 'calc', 0, 1, false, false, false, 2000, true);
-insert into sys.args values (11413, 1006, 'res_0', 'mbr', 0, 0, 0, 0);
-insert into sys.args values (11414, 1006, 'arg_1', 'bigint', 64, 0, 1, 1);
-insert into sys.args values (11415, 1006, 'arg_2', 'mbr', 0, 0, 1, 2);
-insert into sys.functions values (1007, 'scale_up', '*', 'calc', 0, 1, false, false, false, 2000, true);
-insert into sys.args values (11416, 1007, 'res_0', 'mbr', 0, 0, 0, 0);
-insert into sys.args values (11417, 1007, 'arg_1', 'decimal', 2, 0, 1, 1);
-insert into sys.args values (11418, 1007, 'arg_2', 'mbr', 0, 0, 1, 2);
-insert into sys.functions values (1008, 'scale_up', '*', 'calc', 0, 1, false, false, false, 2000, true);
-insert into sys.args values (11419, 1008, 'res_0', 'mbr', 0, 0, 0, 0);
-insert into sys.args values (11420, 1008, 'arg_1', 'decimal', 4, 0, 1, 1);
-insert into sys.args values (11421, 1008, 'arg_2', 'mbr', 0, 0, 1, 2);
-insert into sys.functions values (1009, 'scale_up', '*', 'calc', 0, 1, false, false, false, 2000, true);
-insert into sys.args values (11422, 1009, 'res_0', 'mbr', 0, 0, 0, 0);
-insert into sys.args values (11423, 1009, 'arg_1', 'decimal', 9, 0, 1, 1);
-insert into sys.args values (11424, 1009, 'arg_2', 'mbr', 0, 0, 1, 2);
-insert into sys.functions values (1010, 'scale_up', '*', 'calc', 0, 1, false, false, false, 2000, true);
-insert into sys.args values (11425, 1010, 'res_0', 'mbr', 0, 0, 0, 0);
-insert into sys.args values (11426, 1010, 'arg_1', 'decimal', 18, 0, 1, 1);
-insert into sys.args values (11427, 1010, 'arg_2', 'mbr', 0, 0, 1, 2);
-insert into sys.functions values (1011, 'scale_up', '*', 'calc', 0, 1, false, false, false, 2000, true);
-insert into sys.args values (11428, 1011, 'res_0', 'mbr', 0, 0, 0, 0);
-insert into sys.args values (11429, 1011, 'arg_1', 'real', 24, 0, 1, 1);
-insert into sys.args values (11430, 1011, 'arg_2', 'mbr', 0, 0, 1, 2);
-insert into sys.functions values (1012, 'scale_up', '*', 'calc', 0, 1, false, false, false, 2000, true);
-insert into sys.args values (11431, 1012, 'res_0', 'mbr', 0, 0, 0, 0);
-insert into sys.args values (11432, 1012, 'arg_1', 'double', 53, 0, 1, 1);
-insert into sys.args values (11433, 1012, 'arg_2', 'mbr', 0, 0, 1, 2);
-insert into sys.functions values (1013, 'scale_up', '*', 'calc', 0, 1, false, false, false, 2000, true);
-insert into sys.args values (11434, 1013, 'res_0', 'mbr', 0, 0, 0, 0);
-insert into sys.args values (11435, 1013, 'arg_1', 'month_interval', 32, 0, 1, 1);
-insert into sys.args values (11436, 1013, 'arg_2', 'mbr', 0, 0, 1, 2);
-insert into sys.functions values (1014, 'scale_up', '*', 'calc', 0, 1, false, false, false, 2000, true);
-insert into sys.args values (11437, 1014, 'res_0', 'mbr', 0, 0, 0, 0);
-insert into sys.args values (11438, 1014, 'arg_1', 'sec_interval', 13, 0, 1, 1);
-insert into sys.args values (11439, 1014, 'arg_2', 'mbr', 0, 0, 1, 2);
-insert into sys.functions values (1015, 'scale_up', '*', 'calc', 0, 1, false, false, false, 2000, true);
-insert into sys.args values (11440, 1015, 'res_0', 'mbr', 0, 0, 0, 0);
-insert into sys.args values (11441, 1015, 'arg_1', 'time', 7, 0, 1, 1);
-insert into sys.args values (11442, 1015, 'arg_2', 'mbr', 0, 0, 1, 2);
-insert into sys.functions values (1016, 'scale_up', '*', 'calc', 0, 1, false, false, false, 2000, true);
-insert into sys.args values (11443, 1016, 'res_0', 'mbr', 0, 0, 0, 0);
-insert into sys.args values (11444, 1016, 'arg_1', 'timetz', 7, 0, 1, 1);
-insert into sys.args values (11445, 1016, 'arg_2', 'mbr', 0, 0, 1, 2);
-insert into sys.functions values (1017, 'scale_up', '*', 'calc', 0, 1, false, false, false, 2000, true);
-insert into sys.args values (11446, 1017, 'res_0', 'mbr', 0, 0, 0, 0);
-insert into sys.args values (11447, 1017, 'arg_1', 'date', 0, 0, 1, 1);
-insert into sys.args values (11448, 1017, 'arg_2', 'mbr', 0, 0, 1, 2);
-insert into sys.functions values (1018, 'scale_up', '*', 'calc', 0, 1, false, false, false, 2000, true);
-insert into sys.args values (11449, 1018, 'res_0', 'mbr', 0, 0, 0, 0);
-insert into sys.args values (11450, 1018, 'arg_1', 'timestamp', 7, 0, 1, 1);
-insert into sys.args values (11451, 1018, 'arg_2', 'mbr', 0, 0, 1, 2);
-insert into sys.functions values (1019, 'scale_up', '*', 'calc', 0, 1, false, false, false, 2000, true);
-insert into sys.args values (11452, 1019, 'res_0', 'mbr', 0, 0, 0, 0);
-insert into sys.args values (11453, 1019, 'arg_1', 'timestamptz', 7, 0, 1, 1);
-insert into sys.args values (11454, 1019, 'arg_2', 'mbr', 0, 0, 1, 2);
-insert into sys.functions values (1020, 'scale_up', '*', 'calc', 0, 1, false, false, false, 2000, true);
-insert into sys.args values (11455, 1020, 'res_0', 'mbr', 0, 0, 0, 0);
-insert into sys.args values (11456, 1020, 'arg_1', 'blob', 0, 0, 1, 1);
-insert into sys.args values (11457, 1020, 'arg_2', 'mbr', 0, 0, 1, 2);
-insert into sys.functions values (1021, 'scale_up', '*', 'calc', 0, 1, false, false, false, 2000, true);
-insert into sys.args values (11458, 1021, 'res_0', 'mbr', 0, 0, 0, 0);
-insert into sys.args values (11459, 1021, 'arg_1', 'geometry', 0, 0, 1, 1);
-insert into sys.args values (11460, 1021, 'arg_2', 'mbr', 0, 0, 1, 2);
-insert into sys.functions values (1022, 'scale_up', '*', 'calc', 0, 1, false, false, false, 2000, true);
-insert into sys.args values (11461, 1022, 'res_0', 'mbr', 0, 0, 0, 0);
-insert into sys.args values (11462, 1022, 'arg_1', 'geometrya', 0, 0, 1, 1);
-insert into sys.args values (11463, 1022, 'arg_2', 'mbr', 0, 0, 1, 2);
-insert into sys.functions values (1023, 'scale_up', '*', 'calc', 0, 1, false, false, false, 2000, true);
-insert into sys.args values (11464, 1023, 'res_0', 'mbr', 0, 0, 0, 0);
-insert into sys.args values (11465, 1023, 'arg_1', 'mbr', 0, 0, 1, 1);
-insert into sys.args values (11466, 1023, 'arg_2', 'mbr', 0, 0, 1, 2);
-insert into sys.functions values (1024, 'power', 'pow', 'mmath', 0, 1, false, false, false, 2000, true);
-insert into sys.args values (11467, 1024, 'res_0', 'real', 24, 0, 0, 0);
-insert into sys.args values (11468, 1024, 'arg_1', 'real', 24, 0, 1, 1);
-insert into sys.args values (11469, 1024, 'arg_2', 'real', 24, 0, 1, 2);
-insert into sys.functions values (1025, 'floor', 'floor', 'mmath', 0, 1, false, false, false, 2000, true);
-insert into sys.args values (11470, 1025, 'res_0', 'real', 24, 0, 0, 0);
-insert into sys.args values (11471, 1025, 'arg_1', 'real', 24, 0, 1, 1);
-insert into sys.functions values (1026, 'ceil', 'ceil', 'mmath', 0, 1, false, false, false, 2000, true);
-insert into sys.args values (11472, 1026, 'res_0', 'real', 24, 0, 0, 0);
-insert into sys.args values (11473, 1026, 'arg_1', 'real', 24, 0, 1, 1);
-insert into sys.functions values (1027, 'ceiling', 'ceil', 'mmath', 0, 1, false, false, false, 2000, true);
-insert into sys.args values (11474, 1027, 'res_0', 'real', 24, 0, 0, 0);
-insert into sys.args values (11475, 1027, 'arg_1', 'real', 24, 0, 1, 1);
-insert into sys.functions values (1028, 'sin', 'sin', 'mmath', 0, 1, false, false, false, 2000, true);
-insert into sys.args values (11476, 1028, 'res_0', 'real', 24, 0, 0, 0);
-insert into sys.args values (11477, 1028, 'arg_1', 'real', 24, 0, 1, 1);
-insert into sys.functions values (1029, 'cos', 'cos', 'mmath', 0, 1, false, false, false, 2000, true);
-insert into sys.args values (11478, 1029, 'res_0', 'real', 24, 0, 0, 0);
-insert into sys.args values (11479, 1029, 'arg_1', 'real', 24, 0, 1, 1);
-insert into sys.functions values (1030, 'tan', 'tan', 'mmath', 0, 1, false, false, false, 2000, true);
-insert into sys.args values (11480, 1030, 'res_0', 'real', 24, 0, 0, 0);
-insert into sys.args values (11481, 1030, 'arg_1', 'real', 24, 0, 1, 1);
-insert into sys.functions values (1031, 'asin', 'asin', 'mmath', 0, 1, false, false, false, 2000, true);
-insert into sys.args values (11482, 1031, 'res_0', 'real', 24, 0, 0, 0);
-insert into sys.args values (11483, 1031, 'arg_1', 'real', 24, 0, 1, 1);
-insert into sys.functions values (1032, 'acos', 'acos', 'mmath', 0, 1, false, false, false, 2000, true);
-insert into sys.args values (11484, 1032, 'res_0', 'real', 24, 0, 0, 0);
-insert into sys.args values (11485, 1032, 'arg_1', 'real', 24, 0, 1, 1);
-insert into sys.functions values (1033, 'atan', 'atan', 'mmath', 0, 1, false, false, false, 2000, true);
-insert into sys.args values (11486, 1033, 'res_0', 'real', 24, 0, 0, 0);
-insert into sys.args values (11487, 1033, 'arg_1', 'real', 24, 0, 1, 1);
-insert into sys.functions values (1034, 'atan', 'atan2', 'mmath', 0, 1, false, false, false, 2000, true);
-insert into sys.args values (11488, 1034, 'res_0', 'real', 24, 0, 0, 0);
-insert into sys.args values (11489, 1034, 'arg_1', 'real', 24, 0, 1, 1);
-insert into sys.args values (11490, 1034, 'arg_2', 'real', 24, 0, 1, 2);
-insert into sys.functions values (1035, 'sinh', 'sinh', 'mmath', 0, 1, false, false, false, 2000, true);
-insert into sys.args values (11491, 1035, 'res_0', 'real', 24, 0, 0, 0);
-insert into sys.args values (11492, 1035, 'arg_1', 'real', 24, 0, 1, 1);
-insert into sys.functions values (1036, 'cot', 'cot', 'mmath', 0, 1, false, false, false, 2000, true);
-insert into sys.args values (11493, 1036, 'res_0', 'real', 24, 0, 0, 0);
-insert into sys.args values (11494, 1036, 'arg_1', 'real', 24, 0, 1, 1);
-insert into sys.functions values (1037, 'cosh', 'cosh', 'mmath', 0, 1, false, false, false, 2000, true);
-insert into sys.args values (11495, 1037, 'res_0', 'real', 24, 0, 0, 0);
-insert into sys.args values (11496, 1037, 'arg_1', 'real', 24, 0, 1, 1);
-insert into sys.functions values (1038, 'tanh', 'tanh', 'mmath', 0, 1, false, false, false, 2000, true);
-insert into sys.args values (11497, 1038, 'res_0', 'real', 24, 0, 0, 0);
-insert into sys.args values (11498, 1038, 'arg_1', 'real', 24, 0, 1, 1);
-insert into sys.functions values (1039, 'sqrt', 'sqrt', 'mmath', 0, 1, false, false, false, 2000, true);
-insert into sys.args values (11499, 1039, 'res_0', 'real', 24, 0, 0, 0);
-insert into sys.args values (11500, 1039, 'arg_1', 'real', 24, 0, 1, 1);
-insert into sys.functions values (1040, 'exp', 'exp', 'mmath', 0, 1, false, false, false, 2000, true);
-insert into sys.args values (11501, 1040, 'res_0', 'real', 24, 0, 0, 0);
-insert into sys.args values (11502, 1040, 'arg_1', 'real', 24, 0, 1, 1);
-insert into sys.functions values (1041, 'log', 'log', 'mmath', 0, 1, false, false, false, 2000, true);
-insert into sys.args values (11503, 1041, 'res_0', 'real', 24, 0, 0, 0);
-insert into sys.args values (11504, 1041, 'arg_1', 'real', 24, 0, 1, 1);
-insert into sys.functions values (1042, 'ln', 'log', 'mmath', 0, 1, false, false, false, 2000, true);
-insert into sys.args values (11505, 1042, 'res_0', 'real', 24, 0, 0, 0);
-insert into sys.args values (11506, 1042, 'arg_1', 'real', 24, 0, 1, 1);
-insert into sys.functions values (1043, 'log', 'log', 'mmath', 0, 1, false, false, false, 2000, true);
-insert into sys.args values (11507, 1043, 'res_0', 'real', 24, 0, 0, 0);
-insert into sys.args values (11508, 1043, 'arg_1', 'real', 24, 0, 1, 1);
-insert into sys.args values (11509, 1043, 'arg_2', 'real', 24, 0, 1, 2);
-insert into sys.functions values (1044, 'log10', 'log10', 'mmath', 0, 1, false, false, false, 2000, true);
-insert into sys.args values (11510, 1044, 'res_0', 'real', 24, 0, 0, 0);
-insert into sys.args values (11511, 1044, 'arg_1', 'real', 24, 0, 1, 1);
-insert into sys.functions values (1045, 'log2', 'log2', 'mmath', 0, 1, false, false, false, 2000, true);
-insert into sys.args values (11512, 1045, 'res_0', 'real', 24, 0, 0, 0);
-insert into sys.args values (11513, 1045, 'arg_1', 'real', 24, 0, 1, 1);
-insert into sys.functions values (1046, 'power', 'pow', 'mmath', 0, 1, false, false, false, 2000, true);
-insert into sys.args values (11514, 1046, 'res_0', 'double', 53, 0, 0, 0);
-insert into sys.args values (11515, 1046, 'arg_1', 'double', 53, 0, 1, 1);
-insert into sys.args values (11516, 1046, 'arg_2', 'double', 53, 0, 1, 2);
-insert into sys.functions values (1047, 'floor', 'floor', 'mmath', 0, 1, false, false, false, 2000, true);
-insert into sys.args values (11517, 1047, 'res_0', 'double', 53, 0, 0, 0);
-insert into sys.args values (11518, 1047, 'arg_1', 'double', 53, 0, 1, 1);
-insert into sys.functions values (1048, 'ceil', 'ceil', 'mmath', 0, 1, false, false, false, 2000, true);
-insert into sys.args values (11519, 1048, 'res_0', 'double', 53, 0, 0, 0);
-insert into sys.args values (11520, 1048, 'arg_1', 'double', 53, 0, 1, 1);
-insert into sys.functions values (1049, 'ceiling', 'ceil', 'mmath', 0, 1, false, false, false, 2000, true);
-insert into sys.args values (11521, 1049, 'res_0', 'double', 53, 0, 0, 0);
-insert into sys.args values (11522, 1049, 'arg_1', 'double', 53, 0, 1, 1);
-insert into sys.functions values (1050, 'sin', 'sin', 'mmath', 0, 1, false, false, false, 2000, true);
-insert into sys.args values (11523, 1050, 'res_0', 'double', 53, 0, 0, 0);
-insert into sys.args values (11524, 1050, 'arg_1', 'double', 53, 0, 1, 1);
-insert into sys.functions values (1051, 'cos', 'cos', 'mmath', 0, 1, false, false, false, 2000, true);
-insert into sys.args values (11525, 1051, 'res_0', 'double', 53, 0, 0, 0);
-insert into sys.args values (11526, 1051, 'arg_1', 'double', 53, 0, 1, 1);
-insert into sys.functions values (1052, 'tan', 'tan', 'mmath', 0, 1, false, false, false, 2000, true);
-insert into sys.args values (11527, 1052, 'res_0', 'double', 53, 0, 0, 0);
-insert into sys.args values (11528, 1052, 'arg_1', 'double', 53, 0, 1, 1);
-insert into sys.functions values (1053, 'asin', 'asin', 'mmath', 0, 1, false, false, false, 2000, true);
-insert into sys.args values (11529, 1053, 'res_0', 'double', 53, 0, 0, 0);
-insert into sys.args values (11530, 1053, 'arg_1', 'double', 53, 0, 1, 1);
-insert into sys.functions values (1054, 'acos', 'acos', 'mmath', 0, 1, false, false, false, 2000, true);
-insert into sys.args values (11531, 1054, 'res_0', 'double', 53, 0, 0, 0);
-insert into sys.args values (11532, 1054, 'arg_1', 'double', 53, 0, 1, 1);
-insert into sys.functions values (1055, 'atan', 'atan', 'mmath', 0, 1, false, false, false, 2000, true);
-insert into sys.args values (11533, 1055, 'res_0', 'double', 53, 0, 0, 0);
-insert into sys.args values (11534, 1055, 'arg_1', 'double', 53, 0, 1, 1);
-insert into sys.functions values (1056, 'atan', 'atan2', 'mmath', 0, 1, false, false, false, 2000, true);
-insert into sys.args values (11535, 1056, 'res_0', 'double', 53, 0, 0, 0);
-insert into sys.args values (11536, 1056, 'arg_1', 'double', 53, 0, 1, 1);
-insert into sys.args values (11537, 1056, 'arg_2', 'double', 53, 0, 1, 2);
-insert into sys.functions values (1057, 'sinh', 'sinh', 'mmath', 0, 1, false, false, false, 2000, true);
-insert into sys.args values (11538, 1057, 'res_0', 'double', 53, 0, 0, 0);
-insert into sys.args values (11539, 1057, 'arg_1', 'double', 53, 0, 1, 1);
-insert into sys.functions values (1058, 'cot', 'cot', 'mmath', 0, 1, false, false, false, 2000, true);
-insert into sys.args values (11540, 1058, 'res_0', 'double', 53, 0, 0, 0);
-insert into sys.args values (11541, 1058, 'arg_1', 'double', 53, 0, 1, 1);
-insert into sys.functions values (1059, 'cosh', 'cosh', 'mmath', 0, 1, false, false, false, 2000, true);
-insert into sys.args values (11542, 1059, 'res_0', 'double', 53, 0, 0, 0);
-insert into sys.args values (11543, 1059, 'arg_1', 'double', 53, 0, 1, 1);
-insert into sys.functions values (1060, 'tanh', 'tanh', 'mmath', 0, 1, false, false, false, 2000, true);
-insert into sys.args values (11544, 1060, 'res_0', 'double', 53, 0, 0, 0);
-insert into sys.args values (11545, 1060, 'arg_1', 'double', 53, 0, 1, 1);
-insert into sys.functions values (1061, 'sqrt', 'sqrt', 'mmath', 0, 1, false, false, false, 2000, true);
-insert into sys.args values (11546, 1061, 'res_0', 'double', 53, 0, 0, 0);
-insert into sys.args values (11547, 1061, 'arg_1', 'double', 53, 0, 1, 1);
-insert into sys.functions values (1062, 'exp', 'exp', 'mmath', 0, 1, false, false, false, 2000, true);
-insert into sys.args values (11548, 1062, 'res_0', 'double', 53, 0, 0, 0);
-insert into sys.args values (11549, 1062, 'arg_1', 'double', 53, 0, 1, 1);
-insert into sys.functions values (1063, 'log', 'log', 'mmath', 0, 1, false, false, false, 2000, true);
-insert into sys.args values (11550, 1063, 'res_0', 'double', 53, 0, 0, 0);
-insert into sys.args values (11551, 1063, 'arg_1', 'double', 53, 0, 1, 1);
-insert into sys.functions values (1064, 'ln', 'log', 'mmath', 0, 1, false, false, false, 2000, true);
-insert into sys.args values (11552, 1064, 'res_0', 'double', 53, 0, 0, 0);
-insert into sys.args values (11553, 1064, 'arg_1', 'double', 53, 0, 1, 1);
-insert into sys.functions values (1065, 'log', 'log', 'mmath', 0, 1, false, false, false, 2000, true);
-insert into sys.args values (11554, 1065, 'res_0', 'double', 53, 0, 0, 0);
-insert into sys.args values (11555, 1065, 'arg_1', 'double', 53, 0, 1, 1);
-insert into sys.args values (11556, 1065, 'arg_2', 'double', 53, 0, 1, 2);
-insert into sys.functions values (1066, 'log10', 'log10', 'mmath', 0, 1, false, false, false, 2000, true);
-insert into sys.args values (11557, 1066, 'res_0', 'double', 53, 0, 0, 0);
-insert into sys.args values (11558, 1066, 'arg_1', 'double', 53, 0, 1, 1);
-insert into sys.functions values (1067, 'log2', 'log2', 'mmath', 0, 1, false, false, false, 2000, true);
-insert into sys.args values (11559, 1067, 'res_0', 'double', 53, 0, 0, 0);
-insert into sys.args values (11560, 1067, 'arg_1', 'double', 53, 0, 1, 1);
-insert into sys.functions values (1068, 'pi', 'pi', 'mmath', 0, 1, false, false, false, 2000, true);
-insert into sys.args values (11561, 1068, 'res_0', 'double', 53, 0, 0, 0);
-insert into sys.functions values (1069, 'rand', 'rand', 'mmath', 0, 1, true, false, false, 2000, true);
-insert into sys.args values (11562, 1069, 'res_0', 'int', 32, 0, 0, 0);
-insert into sys.functions values (1070, 'rand', 'sqlrand', 'mmath', 0, 1, true, false, false, 2000, true);
-insert into sys.args values (11563, 1070, 'res_0', 'int', 32, 0, 0, 0);
-insert into sys.args values (11564, 1070, 'arg_1', 'int', 32, 0, 1, 1);
-insert into sys.functions values (1071, 'curdate', 'current_date', 'mtime', 0, 1, false, false, false, 2000, true);
-insert into sys.args values (11565, 1071, 'res_0', 'date', 0, 0, 0, 0);
-insert into sys.functions values (1072, 'current_date', 'current_date', 'mtime', 0, 1, false, false, false, 2000, true);
-insert into sys.args values (11566, 1072, 'res_0', 'date', 0, 0, 0, 0);
-insert into sys.functions values (1073, 'curtime', 'current_time', 'mtime', 0, 1, false, false, false, 2000, true);
-insert into sys.args values (11567, 1073, 'res_0', 'timetz', 7, 0, 0, 0);
-insert into sys.functions values (1074, 'current_time', 'current_time', 'mtime', 0, 1, false, false, false, 2000, true);
-insert into sys.args values (11568, 1074, 'res_0', 'timetz', 7, 0, 0, 0);
-insert into sys.functions values (1075, 'current_timestamp', 'current_timestamp', 'mtime', 0, 1, false, false, false, 2000, true);
-insert into sys.args values (11569, 1075, 'res_0', 'timestamptz', 7, 0, 0, 0);
-insert into sys.functions values (1076, 'localtime', 'current_time', 'sql', 0, 1, false, false, false, 2000, true);
-insert into sys.args values (11570, 1076, 'res_0', 'time', 7, 0, 0, 0);
-insert into sys.functions values (1077, 'localtimestamp', 'current_timestamp', 'sql', 0, 1, false, false, false, 2000, true);
-insert into sys.args values (11571, 1077, 'res_0', 'timestamp', 7, 0, 0, 0);
-insert into sys.functions values (1078, 'sql_sub', 'diff', 'mtime', 0, 1, false, false, false, 2000, true);
-insert into sys.args values (11572, 1078, 'res_0', 'int', 32, 0, 0, 0);
-insert into sys.args values (11573, 1078, 'arg_1', 'date', 0, 0, 1, 1);
-insert into sys.args values (11574, 1078, 'arg_2', 'date', 0, 0, 1, 2);
-insert into sys.functions values (1079, 'sql_sub', 'diff', 'mtime', 0, 1, false, false, false, 2000, true);
-insert into sys.args values (11575, 1079, 'res_0', 'sec_interval', 13, 0, 0, 0);
-insert into sys.args values (11576, 1079, 'arg_1', 'timetz', 7, 0, 1, 1);
-insert into sys.args values (11577, 1079, 'arg_2', 'timetz', 7, 0, 1, 2);
-insert into sys.functions values (1080, 'sql_sub', 'diff', 'mtime', 0, 1, false, false, false, 2000, true);
-insert into sys.args values (11578, 1080, 'res_0', 'sec_interval', 13, 0, 0, 0);
-insert into sys.args values (11579, 1080, 'arg_1', 'time', 7, 0, 1, 1);
-insert into sys.args values (11580, 1080, 'arg_2', 'time', 7, 0, 1, 2);
-insert into sys.functions values (1081, 'sql_sub', 'diff', 'mtime', 0, 1, false, false, false, 2000, true);
-insert into sys.args values (11581, 1081, 'res_0', 'sec_interval', 13, 0, 0, 0);
-insert into sys.args values (11582, 1081, 'arg_1', 'timestamptz', 7, 0, 1, 1);
-insert into sys.args values (11583, 1081, 'arg_2', 'timestamptz', 7, 0, 1, 2);
-insert into sys.functions values (1082, 'sql_sub', 'diff', 'mtime', 0, 1, false, false, false, 2000, true);
-insert into sys.args values (11584, 1082, 'res_0', 'sec_interval', 13, 0, 0, 0);
-insert into sys.args values (11585, 1082, 'arg_1', 'timestamp', 7, 0, 1, 1);
-insert into sys.args values (11586, 1082, 'arg_2', 'timestamp', 7, 0, 1, 2);
-insert into sys.functions values (1083, 'sql_sub', 'date_sub_msec_interval', 'mtime', 0, 1, false, false, false, 2000, true);
-insert into sys.args values (11587, 1083, 'res_0', 'date', 0, 0, 0, 0);
-insert into sys.args values (11588, 1083, 'arg_1', 'date', 0, 0, 1, 1);
-insert into sys.args values (11589, 1083, 'arg_2', 'sec_interval', 13, 0, 1, 2);
-insert into sys.functions values (1084, 'sql_sub', 'date_sub_month_interval', 'mtime', 0, 1, false, false, false, 2000, true);
-insert into sys.args values (11590, 1084, 'res_0', 'date', 0, 0, 0, 0);
-insert into sys.args values (11591, 1084, 'arg_1', 'date', 0, 0, 1, 1);
-insert into sys.args values (11592, 1084, 'arg_2', 'month_interval', 32, 0, 1, 2);
-insert into sys.functions values (1085, 'sql_sub', 'time_sub_msec_interval', 'mtime', 0, 1, false, false, false, 2000, true);
-insert into sys.args values (11593, 1085, 'res_0', 'time', 7, 0, 0, 0);
-insert into sys.args values (11594, 1085, 'arg_1', 'time', 7, 0, 1, 1);
-insert into sys.args values (11595, 1085, 'arg_2', 'sec_interval', 13, 0, 1, 2);
-insert into sys.functions values (1086, 'sql_sub', 'time_sub_msec_interval', 'mtime', 0, 1, false, false, false, 2000, true);
-insert into sys.args values (11596, 1086, 'res_0', 'timetz', 7, 0, 0, 0);
-insert into sys.args values (11597, 1086, 'arg_1', 'timetz', 7, 0, 1, 1);
-insert into sys.args values (11598, 1086, 'arg_2', 'sec_interval', 13, 0, 1, 2);
-insert into sys.functions values (1087, 'sql_sub', 'timestamp_sub_msec_interval', 'mtime', 0, 1, false, false, false, 2000, true);
-insert into sys.args values (11599, 1087, 'res_0', 'timestamp', 7, 0, 0, 0);
-insert into sys.args values (11600, 1087, 'arg_1', 'timestamp', 7, 0, 1, 1);
-insert into sys.args values (11601, 1087, 'arg_2', 'sec_interval', 13, 0, 1, 2);
-insert into sys.functions values (1088, 'sql_sub', 'timestamp_sub_month_interval', 'mtime', 0, 1, false, false, false, 2000, true);
-insert into sys.args values (11602, 1088, 'res_0', 'timestamp', 7, 0, 0, 0);
-insert into sys.args values (11603, 1088, 'arg_1', 'timestamp', 7, 0, 1, 1);
-insert into sys.args values (11604, 1088, 'arg_2', 'month_interval', 32, 0, 1, 2);
-insert into sys.functions values (1089, 'sql_sub', 'timestamp_sub_msec_interval', 'mtime', 0, 1, false, false, false, 2000, true);
-insert into sys.args values (11605, 1089, 'res_0', 'timestamptz', 7, 0, 0, 0);
-insert into sys.args values (11606, 1089, 'arg_1', 'timestamptz', 7, 0, 1, 1);
-insert into sys.args values (11607, 1089, 'arg_2', 'sec_interval', 13, 0, 1, 2);
-insert into sys.functions values (1090, 'sql_sub', 'timestamp_sub_month_interval', 'mtime', 0, 1, false, false, false, 2000, true);
-insert into sys.args values (11608, 1090, 'res_0', 'timestamptz', 7, 0, 0, 0);
-insert into sys.args values (11609, 1090, 'arg_1', 'timestamptz', 7, 0, 1, 1);
-insert into sys.args values (11610, 1090, 'arg_2', 'month_interval', 32, 0, 1, 2);
-insert into sys.functions values (1091, 'sql_add', 'date_add_msec_interval', 'mtime', 0, 1, false, false, false, 2000, true);
-insert into sys.args values (11611, 1091, 'res_0', 'date', 0, 0, 0, 0);
-insert into sys.args values (11612, 1091, 'arg_1', 'date', 0, 0, 1, 1);
-insert into sys.args values (11613, 1091, 'arg_2', 'sec_interval', 13, 0, 1, 2);
-insert into sys.functions values (1092, 'sql_add', 'addmonths', 'mtime', 0, 1, false, false, false, 2000, true);
-insert into sys.args values (11614, 1092, 'res_0', 'date', 0, 0, 0, 0);
-insert into sys.args values (11615, 1092, 'arg_1', 'date', 0, 0, 1, 1);
-insert into sys.args values (11616, 1092, 'arg_2', 'month_interval', 32, 0, 1, 2);
-insert into sys.functions values (1093, 'sql_add', 'timestamp_add_msec_interval', 'mtime', 0, 1, false, false, false, 2000, true);
-insert into sys.args values (11617, 1093, 'res_0', 'timestamp', 7, 0, 0, 0);
-insert into sys.args values (11618, 1093, 'arg_1', 'timestamp', 7, 0, 1, 1);
-insert into sys.args values (11619, 1093, 'arg_2', 'sec_interval', 13, 0, 1, 2);
-insert into sys.functions values (1094, 'sql_add', 'timestamp_add_month_interval', 'mtime', 0, 1, false, false, false, 2000, true);
-insert into sys.args values (11620, 1094, 'res_0', 'timestamp', 7, 0, 0, 0);
-insert into sys.args values (11621, 1094, 'arg_1', 'timestamp', 7, 0, 1, 1);
-insert into sys.args values (11622, 1094, 'arg_2', 'month_interval', 32, 0, 1, 2);
-insert into sys.functions values (1095, 'sql_add', 'timestamp_add_msec_interval', 'mtime', 0, 1, false, false, false, 2000, true);
-insert into sys.args values (11623, 1095, 'res_0', 'timestamptz', 7, 0, 0, 0);
-insert into sys.args values (11624, 1095, 'arg_1', 'timestamptz', 7, 0, 1, 1);
-insert into sys.args values (11625, 1095, 'arg_2', 'sec_interval', 13, 0, 1, 2);
-insert into sys.functions values (1096, 'sql_add', 'timestamp_add_month_interval', 'mtime', 0, 1, false, false, false, 2000, true);
-insert into sys.args values (11626, 1096, 'res_0', 'timestamptz', 7, 0, 0, 0);
-insert into sys.args values (11627, 1096, 'arg_1', 'timestamptz', 7, 0, 1, 1);
-insert into sys.args values (11628, 1096, 'arg_2', 'month_interval', 32, 0, 1, 2);
-insert into sys.functions values (1097, 'sql_add', 'time_add_msec_interval', 'mtime', 0, 1, false, false, false, 2000, true);
-insert into sys.args values (11629, 1097, 'res_0', 'time', 7, 0, 0, 0);
-insert into sys.args values (11630, 1097, 'arg_1', 'time', 7, 0, 1, 1);
-insert into sys.args values (11631, 1097, 'arg_2', 'sec_interval', 13, 0, 1, 2);
-insert into sys.functions values (1098, 'sql_add', 'time_add_msec_interval', 'mtime', 0, 1, false, false, false, 2000, true);
-insert into sys.args values (11632, 1098, 'res_0', 'timetz', 7, 0, 0, 0);
-insert into sys.args values (11633, 1098, 'arg_1', 'timetz', 7, 0, 1, 1);
-insert into sys.args values (11634, 1098, 'arg_2', 'sec_interval', 13, 0, 1, 2);
-insert into sys.functions values (1099, 'local_timezone', 'local_timezone', 'mtime', 0, 1, false, false, false, 2000, true);
-insert into sys.args values (11635, 1099, 'res_0', 'sec_interval', 13, 0, 0, 0);
-insert into sys.functions values (1100, 'century', 'century', 'mtime', 0, 1, false, false, false, 2000, true);
-insert into sys.args values (11636, 1100, 'res_0', 'int', 32, 0, 0, 0);
-insert into sys.args values (11637, 1100, 'arg_1', 'date', 0, 0, 1, 1);
-insert into sys.functions values (1101, 'decade', 'decade', 'mtime', 0, 1, false, false, false, 2000, true);
-insert into sys.args values (11638, 1101, 'res_0', 'int', 32, 0, 0, 0);
-insert into sys.args values (11639, 1101, 'arg_1', 'date', 0, 0, 1, 1);
-insert into sys.functions values (1102, 'year', 'year', 'mtime', 0, 1, false, false, false, 2000, true);
-insert into sys.args values (11640, 1102, 'res_0', 'int', 32, 0, 0, 0);
-insert into sys.args values (11641, 1102, 'arg_1', 'date', 0, 0, 1, 1);
-insert into sys.functions values (1103, 'quarter', 'quarter', 'mtime', 0, 1, false, false, false, 2000, true);
-insert into sys.args values (11642, 1103, 'res_0', 'int', 32, 0, 0, 0);
-insert into sys.args values (11643, 1103, 'arg_1', 'date', 0, 0, 1, 1);
-insert into sys.functions values (1104, 'month', 'month', 'mtime', 0, 1, false, false, false, 2000, true);
-insert into sys.args values (11644, 1104, 'res_0', 'int', 32, 0, 0, 0);
-insert into sys.args values (11645, 1104, 'arg_1', 'date', 0, 0, 1, 1);
-insert into sys.functions values (1105, 'day', 'day', 'mtime', 0, 1, false, false, false, 2000, true);
-insert into sys.args values (11646, 1105, 'res_0', 'int', 32, 0, 0, 0);
-insert into sys.args values (11647, 1105, 'arg_1', 'date', 0, 0, 1, 1);
-insert into sys.functions values (1106, 'dayofyear', 'dayofyear', 'mtime', 0, 1, false, false, false, 2000, true);
-insert into sys.args values (11648, 1106, 'res_0', 'int', 32, 0, 0, 0);
-insert into sys.args values (11649, 1106, 'arg_1', 'date', 0, 0, 1, 1);
-insert into sys.functions values (1107, 'weekofyear', 'weekofyear', 'mtime', 0, 1, false, false, false, 2000, true);
-insert into sys.args values (11650, 1107, 'res_0', 'int', 32, 0, 0, 0);
-insert into sys.args values (11651, 1107, 'arg_1', 'date', 0, 0, 1, 1);
-insert into sys.functions values (1108, 'dayofweek', 'dayofweek', 'mtime', 0, 1, false, false, false, 2000, true);
-insert into sys.args values (11652, 1108, 'res_0', 'int', 32, 0, 0, 0);
-insert into sys.args values (11653, 1108, 'arg_1', 'date', 0, 0, 1, 1);
-insert into sys.functions values (1109, 'dayofmonth', 'day', 'mtime', 0, 1, false, false, false, 2000, true);
-insert into sys.args values (11654, 1109, 'res_0', 'int', 32, 0, 0, 0);
-insert into sys.args values (11655, 1109, 'arg_1', 'date', 0, 0, 1, 1);
-insert into sys.functions values (1110, 'week', 'weekofyear', 'mtime', 0, 1, false, false, false, 2000, true);
-insert into sys.args values (11656, 1110, 'res_0', 'int', 32, 0, 0, 0);
-insert into sys.args values (11657, 1110, 'arg_1', 'date', 0, 0, 1, 1);
-insert into sys.functions values (1111, 'hour', 'hours', 'mtime', 0, 1, false, false, false, 2000, true);
-insert into sys.args values (11658, 1111, 'res_0', 'int', 32, 0, 0, 0);
-insert into sys.args values (11659, 1111, 'arg_1', 'time', 7, 0, 1, 1);
-insert into sys.functions values (1112, 'minute', 'minutes', 'mtime', 0, 1, false, false, false, 2000, true);
-insert into sys.args values (11660, 1112, 'res_0', 'int', 32, 0, 0, 0);
-insert into sys.args values (11661, 1112, 'arg_1', 'time', 7, 0, 1, 1);
-insert into sys.functions values (1113, 'second', 'sql_seconds', 'mtime', 0, 1, false, false, false, 2000, true);
-insert into sys.args values (11662, 1113, 'res_0', 'decimal', 9, 6, 0, 0);
-insert into sys.args values (11663, 1113, 'arg_1', 'time', 7, 0, 1, 1);
-insert into sys.functions values (1114, 'hour', 'hours', 'mtime', 0, 1, false, false, false, 2000, true);
-insert into sys.args values (11664, 1114, 'res_0', 'int', 32, 0, 0, 0);
-insert into sys.args values (11665, 1114, 'arg_1', 'timetz', 7, 0, 1, 1);
-insert into sys.functions values (1115, 'minute', 'minutes', 'mtime', 0, 1, false, false, false, 2000, true);
-insert into sys.args values (11666, 1115, 'res_0', 'int', 32, 0, 0, 0);
-insert into sys.args values (11667, 1115, 'arg_1', 'timetz', 7, 0, 1, 1);
-insert into sys.functions values (1116, 'second', 'sql_seconds', 'mtime', 0, 1, false, false, false, 2000, true);
-insert into sys.args values (11668, 1116, 'res_0', 'decimal', 9, 6, 0, 0);
-insert into sys.args values (11669, 1116, 'arg_1', 'timetz', 7, 0, 1, 1);
-insert into sys.functions values (1117, 'century', 'century', 'mtime', 0, 1, false, false, false, 2000, true);
-insert into sys.args values (11670, 1117, 'res_0', 'int', 32, 0, 0, 0);
-insert into sys.args values (11671, 1117, 'arg_1', 'timestamp', 7, 0, 1, 1);
-insert into sys.functions values (1118, 'decade', 'decade', 'mtime', 0, 1, false, false, false, 2000, true);
-insert into sys.args values (11672, 1118, 'res_0', 'int', 32, 0, 0, 0);
-insert into sys.args values (11673, 1118, 'arg_1', 'timestamp', 7, 0, 1, 1);
-insert into sys.functions values (1119, 'year', 'year', 'mtime', 0, 1, false, false, false, 2000, true);
-insert into sys.args values (11674, 1119, 'res_0', 'int', 32, 0, 0, 0);
-insert into sys.args values (11675, 1119, 'arg_1', 'timestamp', 7, 0, 1, 1);
-insert into sys.functions values (1120, 'quarter', 'quarter', 'mtime', 0, 1, false, false, false, 2000, true);
-insert into sys.args values (11676, 1120, 'res_0', 'int', 32, 0, 0, 0);
-insert into sys.args values (11677, 1120, 'arg_1', 'timestamp', 7, 0, 1, 1);
-insert into sys.functions values (1121, 'month', 'month', 'mtime', 0, 1, false, false, false, 2000, true);
-insert into sys.args values (11678, 1121, 'res_0', 'int', 32, 0, 0, 0);
-insert into sys.args values (11679, 1121, 'arg_1', 'timestamp', 7, 0, 1, 1);
-insert into sys.functions values (1122, 'day', 'day', 'mtime', 0, 1, false, false, false, 2000, true);
-insert into sys.args values (11680, 1122, 'res_0', 'int', 32, 0, 0, 0);
-insert into sys.args values (11681, 1122, 'arg_1', 'timestamp', 7, 0, 1, 1);
-insert into sys.functions values (1123, 'hour', 'hours', 'mtime', 0, 1, false, false, false, 2000, true);
-insert into sys.args values (11682, 1123, 'res_0', 'int', 32, 0, 0, 0);
-insert into sys.args values (11683, 1123, 'arg_1', 'timestamp', 7, 0, 1, 1);
-insert into sys.functions values (1124, 'minute', 'minutes', 'mtime', 0, 1, false, false, false, 2000, true);
-insert into sys.args values (11684, 1124, 'res_0', 'int', 32, 0, 0, 0);
-insert into sys.args values (11685, 1124, 'arg_1', 'timestamp', 7, 0, 1, 1);
-insert into sys.functions values (1125, 'second', 'sql_seconds', 'mtime', 0, 1, false, false, false, 2000, true);
-insert into sys.args values (11686, 1125, 'res_0', 'decimal', 9, 6, 0, 0);
-insert into sys.args values (11687, 1125, 'arg_1', 'timestamp', 7, 0, 1, 1);
-insert into sys.functions values (1126, 'century', 'century', 'mtime', 0, 1, false, false, false, 2000, true);
-insert into sys.args values (11688, 1126, 'res_0', 'int', 32, 0, 0, 0);
-insert into sys.args values (11689, 1126, 'arg_1', 'timestamptz', 7, 0, 1, 1);
-insert into sys.functions values (1127, 'decade', 'decade', 'mtime', 0, 1, false, false, false, 2000, true);
-insert into sys.args values (11690, 1127, 'res_0', 'int', 32, 0, 0, 0);
-insert into sys.args values (11691, 1127, 'arg_1', 'timestamptz', 7, 0, 1, 1);
-insert into sys.functions values (1128, 'year', 'year', 'mtime', 0, 1, false, false, false, 2000, true);
-insert into sys.args values (11692, 1128, 'res_0', 'int', 32, 0, 0, 0);
-insert into sys.args values (11693, 1128, 'arg_1', 'timestamptz', 7, 0, 1, 1);
-insert into sys.functions values (1129, 'quarter', 'quarter', 'mtime', 0, 1, false, false, false, 2000, true);
-insert into sys.args values (11694, 1129, 'res_0', 'int', 32, 0, 0, 0);
-insert into sys.args values (11695, 1129, 'arg_1', 'timestamptz', 7, 0, 1, 1);
-insert into sys.functions values (1130, 'month', 'month', 'mtime', 0, 1, false, false, false, 2000, true);
-insert into sys.args values (11696, 1130, 'res_0', 'int', 32, 0, 0, 0);
-insert into sys.args values (11697, 1130, 'arg_1', 'timestamptz', 7, 0, 1, 1);
-insert into sys.functions values (1131, 'day', 'day', 'mtime', 0, 1, false, false, false, 2000, true);
-insert into sys.args values (11698, 1131, 'res_0', 'int', 32, 0, 0, 0);
-insert into sys.args values (11699, 1131, 'arg_1', 'timestamptz', 7, 0, 1, 1);
-insert into sys.functions values (1132, 'hour', 'hours', 'mtime', 0, 1, false, false, false, 2000, true);
-insert into sys.args values (11700, 1132, 'res_0', 'int', 32, 0, 0, 0);
-insert into sys.args values (11701, 1132, 'arg_1', 'timestamptz', 7, 0, 1, 1);
-insert into sys.functions values (1133, 'minute', 'minutes', 'mtime', 0, 1, false, false, false, 2000, true);
-insert into sys.args values (11702, 1133, 'res_0', 'int', 32, 0, 0, 0);
-insert into sys.args values (11703, 1133, 'arg_1', 'timestamptz', 7, 0, 1, 1);
-insert into sys.functions values (1134, 'second', 'sql_seconds', 'mtime', 0, 1, false, false, false, 2000, true);
-insert into sys.args values (11704, 1134, 'res_0', 'decimal', 9, 6, 0, 0);
-insert into sys.args values (11705, 1134, 'arg_1', 'timestamptz', 7, 0, 1, 1);
-insert into sys.functions values (1135, 'year', 'year', 'mtime', 0, 1, false, false, false, 2000, true);
-insert into sys.args values (11706, 1135, 'res_0', 'int', 32, 0, 0, 0);
-insert into sys.args values (11707, 1135, 'arg_1', 'month_interval', 32, 0, 1, 1);
-insert into sys.functions values (1136, 'month', 'month', 'mtime', 0, 1, false, false, false, 2000, true);
-insert into sys.args values (11708, 1136, 'res_0', 'int', 32, 0, 0, 0);
-insert into sys.args values (11709, 1136, 'arg_1', 'month_interval', 32, 0, 1, 1);
-insert into sys.functions values (1137, 'day', 'day', 'mtime', 0, 1, false, false, false, 2000, true);
-insert into sys.args values (11710, 1137, 'res_0', 'bigint', 64, 0, 0, 0);
-insert into sys.args values (11711, 1137, 'arg_1', 'sec_interval', 13, 0, 1, 1);
-insert into sys.functions values (1138, 'hour', 'hours', 'mtime', 0, 1, false, false, false, 2000, true);
-insert into sys.args values (11712, 1138, 'res_0', 'int', 32, 0, 0, 0);
-insert into sys.args values (11713, 1138, 'arg_1', 'sec_interval', 13, 0, 1, 1);
-insert into sys.functions values (1139, 'minute', 'minutes', 'mtime', 0, 1, false, false, false, 2000, true);
-insert into sys.args values (11714, 1139, 'res_0', 'int', 32, 0, 0, 0);
-insert into sys.args values (11715, 1139, 'arg_1', 'sec_interval', 13, 0, 1, 1);
-insert into sys.functions values (1140, 'second', 'seconds', 'mtime', 0, 1, false, false, false, 2000, true);
-insert into sys.args values (11716, 1140, 'res_0', 'int', 32, 0, 0, 0);
-insert into sys.args values (11717, 1140, 'arg_1', 'sec_interval', 13, 0, 1, 1);
-insert into sys.functions values (1141, 'next_value_for', 'next_value', 'sql', 0, 1, true, false, false, 2000, true);
-insert into sys.args values (11718, 1141, 'res_0', 'bigint', 64, 0, 0, 0);
-insert into sys.args values (11719, 1141, 'arg_1', 'varchar', 0, 0, 1, 1);
-insert into sys.args values (11720, 1141, 'arg_2', 'varchar', 0, 0, 1, 2);
-insert into sys.functions values (1142, 'get_value_for', 'get_value', 'sql', 0, 1, false, false, false, 2000, true);
-insert into sys.args values (11721, 1142, 'res_0', 'bigint', 64, 0, 0, 0);
-insert into sys.args values (11722, 1142, 'arg_1', 'varchar', 0, 0, 1, 1);
-insert into sys.args values (11723, 1142, 'arg_2', 'varchar', 0, 0, 1, 2);
-insert into sys.functions values (1143, 'restart', 'restart', 'sql', 0, 1, false, false, false, 2000, true);
-insert into sys.args values (11724, 1143, 'res_0', 'bigint', 64, 0, 0, 0);
-insert into sys.args values (11725, 1143, 'arg_1', 'varchar', 0, 0, 1, 1);
-insert into sys.args values (11726, 1143, 'arg_2', 'varchar', 0, 0, 1, 2);
-insert into sys.args values (11727, 1143, 'arg_3', 'bigint', 64, 0, 1, 3);
-insert into sys.functions values (1144, 'index', 'index', 'calc', 0, 1, false, false, false, 2000, true);
-insert into sys.args values (11728, 1144, 'res_0', 'tinyint', 8, 0, 0, 0);
-insert into sys.args values (11729, 1144, 'arg_1', 'char', 0, 0, 1, 1);
-insert into sys.args values (11730, 1144, 'arg_2', 'boolean', 1, 0, 1, 2);
-insert into sys.functions values (1145, 'index', 'index', 'calc', 0, 1, false, false, false, 2000, true);
-insert into sys.args values (11731, 1145, 'res_0', 'smallint', 16, 0, 0, 0);
-insert into sys.args values (11732, 1145, 'arg_1', 'char', 0, 0, 1, 1);
-insert into sys.args values (11733, 1145, 'arg_2', 'boolean', 1, 0, 1, 2);
-insert into sys.functions values (1146, 'index', 'index', 'calc', 0, 1, false, false, false, 2000, true);
-insert into sys.args values (11734, 1146, 'res_0', 'int', 32, 0, 0, 0);
-insert into sys.args values (11735, 1146, 'arg_1', 'char', 0, 0, 1, 1);
-insert into sys.args values (11736, 1146, 'arg_2', 'boolean', 1, 0, 1, 2);
-insert into sys.functions values (1147, 'strings', 'strings', 'calc', 0, 1, false, false, false, 2000, true);
-insert into sys.args values (11737, 1147, 'res_0', 'char', 0, 0, 0, 0);
-insert into sys.args values (11738, 1147, 'arg_1', 'char', 0, 0, 1, 1);
-insert into sys.functions values (1148, 'locate', 'locate', 'str', 0, 1, false, false, false, 2000, true);
-insert into sys.args values (11739, 1148, 'res_0', 'int', 32, 0, 0, 0);
-insert into sys.args values (11740, 1148, 'arg_1', 'char', 0, 0, 1, 1);
-insert into sys.args values (11741, 1148, 'arg_2', 'char', 0, 0, 1, 2);
-insert into sys.functions values (1149, 'locate', 'locate', 'str', 0, 1, false, false, false, 2000, true);
-insert into sys.args values (11742, 1149, 'res_0', 'int', 32, 0, 0, 0);
-insert into sys.args values (11743, 1149, 'arg_1', 'char', 0, 0, 1, 1);
-insert into sys.args values (11744, 1149, 'arg_2', 'char', 0, 0, 1, 2);
-insert into sys.args values (11745, 1149, 'arg_3', 'int', 32, 0, 1, 3);
-insert into sys.functions values (1150, 'charindex', 'locate', 'str', 0, 1, false, false, false, 2000, true);
-insert into sys.args values (11746, 1150, 'res_0', 'int', 32, 0, 0, 0);
-insert into sys.args values (11747, 1150, 'arg_1', 'char', 0, 0, 1, 1);
-insert into sys.args values (11748, 1150, 'arg_2', 'char', 0, 0, 1, 2);
-insert into sys.functions values (1151, 'charindex', 'locate', 'str', 0, 1, false, false, false, 2000, true);
-insert into sys.args values (11749, 1151, 'res_0', 'int', 32, 0, 0, 0);
-insert into sys.args values (11750, 1151, 'arg_1', 'char', 0, 0, 1, 1);
-insert into sys.args values (11751, 1151, 'arg_2', 'char', 0, 0, 1, 2);
-insert into sys.args values (11752, 1151, 'arg_3', 'int', 32, 0, 1, 3);
-insert into sys.functions values (1152, 'splitpart', 'splitpart', 'str', 0, 1, false, false, false, 2000, true);
-insert into sys.args values (11753, 1152, 'res_0', 'char', 0, 0, 0, 0);
-insert into sys.args values (11754, 1152, 'arg_1', 'char', 0, 0, 1, 1);
-insert into sys.args values (11755, 1152, 'arg_2', 'char', 0, 0, 1, 2);
-insert into sys.args values (11756, 1152, 'arg_3', 'int', 32, 0, 1, 3);
-insert into sys.functions values (1153, 'substring', 'substring', 'str', 0, 1, false, false, false, 2000, true);
-insert into sys.args values (11757, 1153, 'res_0', 'char', 0, 0, 0, 0);
-insert into sys.args values (11758, 1153, 'arg_1', 'char', 0, 0, 1, 1);
-insert into sys.args values (11759, 1153, 'arg_2', 'int', 32, 0, 1, 2);
-insert into sys.functions values (1154, 'substring', 'substring', 'str', 0, 1, false, false, false, 2000, true);
-insert into sys.args values (11760, 1154, 'res_0', 'char', 0, 0, 0, 0);
-insert into sys.args values (11761, 1154, 'arg_1', 'char', 0, 0, 1, 1);
-insert into sys.args values (11762, 1154, 'arg_2', 'int', 32, 0, 1, 2);
-insert into sys.args values (11763, 1154, 'arg_3', 'int', 32, 0, 1, 3);
-insert into sys.functions values (1155, 'substr', 'substring', 'str', 0, 1, false, false, false, 2000, true);
-insert into sys.args values (11764, 1155, 'res_0', 'char', 0, 0, 0, 0);
-insert into sys.args values (11765, 1155, 'arg_1', 'char', 0, 0, 1, 1);
-insert into sys.args values (11766, 1155, 'arg_2', 'int', 32, 0, 1, 2);
-insert into sys.functions values (1156, 'substr', 'substring', 'str', 0, 1, false, false, false, 2000, true);
-insert into sys.args values (11767, 1156, 'res_0', 'char', 0, 0, 0, 0);
-insert into sys.args values (11768, 1156, 'arg_1', 'char', 0, 0, 1, 1);
-insert into sys.args values (11769, 1156, 'arg_2', 'int', 32, 0, 1, 2);
-insert into sys.args values (11770, 1156, 'arg_3', 'int', 32, 0, 1, 3);
-insert into sys.functions values (1157, 'not_like', 'not_like', 'algebra', 0, 1, false, false, false, 2000, true);
-insert into sys.args values (11771, 1157, 'res_0', 'boolean', 1, 0, 0, 0);
-insert into sys.args values (11772, 1157, 'arg_1', 'char', 0, 0, 1, 1);
-insert into sys.args values (11773, 1157, 'arg_2', 'char', 0, 0, 1, 2);
-insert into sys.functions values (1158, 'not_like', 'not_like', 'algebra', 0, 1, false, false, false, 2000, true);
-insert into sys.args values (11774, 1158, 'res_0', 'boolean', 1, 0, 0, 0);
-insert into sys.args values (11775, 1158, 'arg_1', 'char', 0, 0, 1, 1);
-insert into sys.args values (11776, 1158, 'arg_2', 'char', 0, 0, 1, 2);
-insert into sys.args values (11777, 1158, 'arg_3', 'char', 0, 0, 1, 3);
-insert into sys.functions values (1159, 'not_ilike', 'not_ilike', 'algebra', 0, 1, false, false, false, 2000, true);
-insert into sys.args values (11778, 1159, 'res_0', 'boolean', 1, 0, 0, 0);
-insert into sys.args values (11779, 1159, 'arg_1', 'char', 0, 0, 1, 1);
-insert into sys.args values (11780, 1159, 'arg_2', 'char', 0, 0, 1, 2);
-insert into sys.functions values (1160, 'not_ilike', 'not_ilike', 'algebra', 0, 1, false, false, false, 2000, true);
-insert into sys.args values (11781, 1160, 'res_0', 'boolean', 1, 0, 0, 0);
-insert into sys.args values (11782, 1160, 'arg_1', 'char', 0, 0, 1, 1);
-insert into sys.args values (11783, 1160, 'arg_2', 'char', 0, 0, 1, 2);
-insert into sys.args values (11784, 1160, 'arg_3', 'char', 0, 0, 1, 3);
-insert into sys.functions values (1161, 'patindex', 'patindex', 'pcre', 0, 1, false, false, false, 2000, true);
-insert into sys.args values (11785, 1161, 'res_0', 'int', 32, 0, 0, 0);
-insert into sys.args values (11786, 1161, 'arg_1', 'char', 0, 0, 1, 1);
-insert into sys.args values (11787, 1161, 'arg_2', 'char', 0, 0, 1, 2);
-insert into sys.functions values (1162, 'truncate', 'stringleft', 'str', 0, 1, false, false, false, 2000, true);
-insert into sys.args values (11788, 1162, 'res_0', 'char', 0, 0, 0, 0);
-insert into sys.args values (11789, 1162, 'arg_1', 'char', 0, 0, 1, 1);
-insert into sys.args values (11790, 1162, 'arg_2', 'int', 32, 0, 1, 2);
-insert into sys.functions values (1163, 'concat', '+', 'calc', 0, 1, false, false, false, 2000, true);
-insert into sys.args values (11791, 1163, 'res_0', 'char', 0, 0, 0, 0);
-insert into sys.args values (11792, 1163, 'arg_1', 'char', 0, 0, 1, 1);
-insert into sys.args values (11793, 1163, 'arg_2', 'char', 0, 0, 1, 2);
-insert into sys.functions values (1164, 'ascii', 'ascii', 'str', 0, 1, false, false, false, 2000, true);
-insert into sys.args values (11794, 1164, 'res_0', 'int', 32, 0, 0, 0);
-insert into sys.args values (11795, 1164, 'arg_1', 'char', 0, 0, 1, 1);
-insert into sys.functions values (1165, 'code', 'unicode', 'str', 0, 1, false, false, false, 2000, true);
-insert into sys.args values (11796, 1165, 'res_0', 'char', 0, 0, 0, 0);
-insert into sys.args values (11797, 1165, 'arg_1', 'int', 32, 0, 1, 1);
-insert into sys.functions values (1166, 'length', 'length', 'str', 0, 1, false, false, false, 2000, true);
-insert into sys.args values (11798, 1166, 'res_0', 'int', 32, 0, 0, 0);
-insert into sys.args values (11799, 1166, 'arg_1', 'char', 0, 0, 1, 1);
-insert into sys.functions values (1167, 'right', 'stringright', 'str', 0, 1, false, false, false, 2000, true);
-insert into sys.args values (11800, 1167, 'res_0', 'char', 0, 0, 0, 0);
-insert into sys.args values (11801, 1167, 'arg_1', 'char', 0, 0, 1, 1);
-insert into sys.args values (11802, 1167, 'arg_2', 'int', 32, 0, 1, 2);
-insert into sys.functions values (1168, 'left', 'stringleft', 'str', 0, 1, false, false, false, 2000, true);
-insert into sys.args values (11803, 1168, 'res_0', 'char', 0, 0, 0, 0);
-insert into sys.args values (11804, 1168, 'arg_1', 'char', 0, 0, 1, 1);
-insert into sys.args values (11805, 1168, 'arg_2', 'int', 32, 0, 1, 2);
-insert into sys.functions values (1169, 'upper', 'toUpper', 'str', 0, 1, false, false, false, 2000, true);
-insert into sys.args values (11806, 1169, 'res_0', 'char', 0, 0, 0, 0);
-insert into sys.args values (11807, 1169, 'arg_1', 'char', 0, 0, 1, 1);
-insert into sys.functions values (1170, 'ucase', 'toUpper', 'str', 0, 1, false, false, false, 2000, true);
-insert into sys.args values (11808, 1170, 'res_0', 'char', 0, 0, 0, 0);
-insert into sys.args values (11809, 1170, 'arg_1', 'char', 0, 0, 1, 1);
-insert into sys.functions values (1171, 'lower', 'toLower', 'str', 0, 1, false, false, false, 2000, true);
-insert into sys.args values (11810, 1171, 'res_0', 'char', 0, 0, 0, 0);
-insert into sys.args values (11811, 1171, 'arg_1', 'char', 0, 0, 1, 1);
-insert into sys.functions values (1172, 'lcase', 'toLower', 'str', 0, 1, false, false, false, 2000, true);
-insert into sys.args values (11812, 1172, 'res_0', 'char', 0, 0, 0, 0);
-insert into sys.args values (11813, 1172, 'arg_1', 'char', 0, 0, 1, 1);
-insert into sys.functions values (1173, 'trim', 'trim', 'str', 0, 1, false, false, false, 2000, true);
-insert into sys.args values (11814, 1173, 'res_0', 'char', 0, 0, 0, 0);
-insert into sys.args values (11815, 1173, 'arg_1', 'char', 0, 0, 1, 1);
-insert into sys.functions values (1174, 'trim', 'trim', 'str', 0, 1, false, false, false, 2000, true);
-insert into sys.args values (11816, 1174, 'res_0', 'char', 0, 0, 0, 0);
-insert into sys.args values (11817, 1174, 'arg_1', 'char', 0, 0, 1, 1);
-insert into sys.args values (11818, 1174, 'arg_2', 'char', 0, 0, 1, 2);
-insert into sys.functions values (1175, 'ltrim', 'ltrim', 'str', 0, 1, false, false, false, 2000, true);
-insert into sys.args values (11819, 1175, 'res_0', 'char', 0, 0, 0, 0);
-insert into sys.args values (11820, 1175, 'arg_1', 'char', 0, 0, 1, 1);
-insert into sys.functions values (1176, 'ltrim', 'ltrim', 'str', 0, 1, false, false, false, 2000, true);
-insert into sys.args values (11821, 1176, 'res_0', 'char', 0, 0, 0, 0);
-insert into sys.args values (11822, 1176, 'arg_1', 'char', 0, 0, 1, 1);
-insert into sys.args values (11823, 1176, 'arg_2', 'char', 0, 0, 1, 2);
-insert into sys.functions values (1177, 'rtrim', 'rtrim', 'str', 0, 1, false, false, false, 2000, true);
-insert into sys.args values (11824, 1177, 'res_0', 'char', 0, 0, 0, 0);
-insert into sys.args values (11825, 1177, 'arg_1', 'char', 0, 0, 1, 1);
-insert into sys.functions values (1178, 'rtrim', 'rtrim', 'str', 0, 1, false, false, false, 2000, true);
-insert into sys.args values (11826, 1178, 'res_0', 'char', 0, 0, 0, 0);
-insert into sys.args values (11827, 1178, 'arg_1', 'char', 0, 0, 1, 1);
-insert into sys.args values (11828, 1178, 'arg_2', 'char', 0, 0, 1, 2);
-insert into sys.functions values (1179, 'lpad', 'lpad', 'str', 0, 1, false, false, false, 2000, true);
-insert into sys.args values (11829, 1179, 'res_0', 'char', 0, 0, 0, 0);
-insert into sys.args values (11830, 1179, 'arg_1', 'char', 0, 0, 1, 1);
-insert into sys.args values (11831, 1179, 'arg_2', 'int', 32, 0, 1, 2);
-insert into sys.functions values (1180, 'lpad', 'lpad', 'str', 0, 1, false, false, false, 2000, true);
-insert into sys.args values (11832, 1180, 'res_0', 'char', 0, 0, 0, 0);
-insert into sys.args values (11833, 1180, 'arg_1', 'char', 0, 0, 1, 1);
-insert into sys.args values (11834, 1180, 'arg_2', 'int', 32, 0, 1, 2);
-insert into sys.args values (11835, 1180, 'arg_3', 'char', 0, 0, 1, 3);
-insert into sys.functions values (1181, 'rpad', 'rpad', 'str', 0, 1, false, false, false, 2000, true);
-insert into sys.args values (11836, 1181, 'res_0', 'char', 0, 0, 0, 0);
-insert into sys.args values (11837, 1181, 'arg_1', 'char', 0, 0, 1, 1);
-insert into sys.args values (11838, 1181, 'arg_2', 'int', 32, 0, 1, 2);
-insert into sys.functions values (1182, 'rpad', 'rpad', 'str', 0, 1, false, false, false, 2000, true);
-insert into sys.args values (11839, 1182, 'res_0', 'char', 0, 0, 0, 0);
-insert into sys.args values (11840, 1182, 'arg_1', 'char', 0, 0, 1, 1);
-insert into sys.args values (11841, 1182, 'arg_2', 'int', 32, 0, 1, 2);
-insert into sys.args values (11842, 1182, 'arg_3', 'char', 0, 0, 1, 3);
-insert into sys.functions values (1183, 'insert', 'insert', 'str', 0, 1, false, false, false, 2000, true);
-insert into sys.args values (11843, 1183, 'res_0', 'char', 0, 0, 0, 0);
-insert into sys.args values (11844, 1183, 'arg_1', 'char', 0, 0, 1, 1);
-insert into sys.args values (11845, 1183, 'arg_2', 'int', 32, 0, 1, 2);
-insert into sys.args values (11846, 1183, 'arg_3', 'int', 32, 0, 1, 3);
-insert into sys.args values (11847, 1183, 'arg_4', 'char', 0, 0, 1, 4);
-insert into sys.functions values (1184, 'replace', 'replace', 'str', 0, 1, false, false, false, 2000, true);
-insert into sys.args values (11848, 1184, 'res_0', 'char', 0, 0, 0, 0);
-insert into sys.args values (11849, 1184, 'arg_1', 'char', 0, 0, 1, 1);
-insert into sys.args values (11850, 1184, 'arg_2', 'char', 0, 0, 1, 2);
-insert into sys.args values (11851, 1184, 'arg_3', 'char', 0, 0, 1, 3);
-insert into sys.functions values (1185, 'repeat', 'repeat', 'str', 0, 1, false, false, false, 2000, true);
-insert into sys.args values (11852, 1185, 'res_0', 'char', 0, 0, 0, 0);
-insert into sys.args values (11853, 1185, 'arg_1', 'char', 0, 0, 1, 1);
-insert into sys.args values (11854, 1185, 'arg_2', 'int', 32, 0, 1, 2);
-insert into sys.functions values (1186, 'space', 'space', 'str', 0, 1, false, false, false, 2000, true);
-insert into sys.args values (11855, 1186, 'res_0', 'char', 0, 0, 0, 0);
-insert into sys.args values (11856, 1186, 'arg_1', 'int', 32, 0, 1, 1);
-insert into sys.functions values (1187, 'char_length', 'length', 'str', 0, 1, false, false, false, 2000, true);
-insert into sys.args values (11857, 1187, 'res_0', 'int', 32, 0, 0, 0);
-insert into sys.args values (11858, 1187, 'arg_1', 'char', 0, 0, 1, 1);
-insert into sys.functions values (1188, 'character_length', 'length', 'str', 0, 1, false, false, false, 2000, true);
-insert into sys.args values (11859, 1188, 'res_0', 'int', 32, 0, 0, 0);
-insert into sys.args values (11860, 1188, 'arg_1', 'char', 0, 0, 1, 1);
-insert into sys.functions values (1189, 'octet_length', 'nbytes', 'str', 0, 1, false, false, false, 2000, true);
-insert into sys.args values (11861, 1189, 'res_0', 'int', 32, 0, 0, 0);
-insert into sys.args values (11862, 1189, 'arg_1', 'char', 0, 0, 1, 1);
-insert into sys.functions values (1190, 'soundex', 'soundex', 'txtsim', 0, 1, false, false, false, 2000, true);
-insert into sys.args values (11863, 1190, 'res_0', 'char', 0, 0, 0, 0);
-insert into sys.args values (11864, 1190, 'arg_1', 'char', 0, 0, 1, 1);
-insert into sys.functions values (1191, 'difference', 'stringdiff', 'txtsim', 0, 1, false, false, false, 2000, true);
-insert into sys.args values (11865, 1191, 'res_0', 'int', 32, 0, 0, 0);
-insert into sys.args values (11866, 1191, 'arg_1', 'char', 0, 0, 1, 1);
-insert into sys.args values (11867, 1191, 'arg_2', 'char', 0, 0, 1, 2);
-insert into sys.functions values (1192, 'editdistance', 'editdistance', 'txtsim', 0, 1, false, false, false, 2000, true);
-insert into sys.args values (11868, 1192, 'res_0', 'int', 32, 0, 0, 0);
-insert into sys.args values (11869, 1192, 'arg_1', 'char', 0, 0, 1, 1);
-insert into sys.args values (11870, 1192, 'arg_2', 'char', 0, 0, 1, 2);
-insert into sys.functions values (1193, 'editdistance2', 'editdistance2', 'txtsim', 0, 1, false, false, false, 2000, true);
-insert into sys.args values (11871, 1193, 'res_0', 'int', 32, 0, 0, 0);
-insert into sys.args values (11872, 1193, 'arg_1', 'char', 0, 0, 1, 1);
-insert into sys.args values (11873, 1193, 'arg_2', 'char', 0, 0, 1, 2);
-insert into sys.functions values (1194, 'similarity', 'similarity', 'txtsim', 0, 1, false, false, false, 2000, true);
-insert into sys.args values (11874, 1194, 'res_0', 'double', 53, 0, 0, 0);
-insert into sys.args values (11875, 1194, 'arg_1', 'char', 0, 0, 1, 1);
-insert into sys.args values (11876, 1194, 'arg_2', 'char', 0, 0, 1, 2);
-insert into sys.functions values (1195, 'qgramnormalize', 'qgramnormalize', 'txtsim', 0, 1, false, false, false, 2000, true);
-insert into sys.args values (11877, 1195, 'res_0', 'char', 0, 0, 0, 0);
-insert into sys.args values (11878, 1195, 'arg_1', 'char', 0, 0, 1, 1);
-insert into sys.functions values (1196, 'levenshtein', 'levenshtein', 'txtsim', 0, 1, false, false, false, 2000, true);
-insert into sys.args values (11879, 1196, 'res_0', 'int', 32, 0, 0, 0);
-insert into sys.args values (11880, 1196, 'arg_1', 'char', 0, 0, 1, 1);
-insert into sys.args values (11881, 1196, 'arg_2', 'char', 0, 0, 1, 2);
-insert into sys.functions values (1197, 'levenshtein', 'levenshtein', 'txtsim', 0, 1, false, false, false, 2000, true);
-insert into sys.args values (11882, 1197, 'res_0', 'int', 32, 0, 0, 0);
-insert into sys.args values (11883, 1197, 'arg_1', 'char', 0, 0, 1, 1);
-insert into sys.args values (11884, 1197, 'arg_2', 'char', 0, 0, 1, 2);
-insert into sys.args values (11885, 1197, 'arg_3', 'int', 32, 0, 1, 3);
-insert into sys.args values (11886, 1197, 'arg_4', 'int', 32, 0, 1, 4);
-insert into sys.args values (11887, 1197, 'arg_5', 'int', 32, 0, 1, 5);
-insert into sys.functions values (1198, 'index', 'index', 'calc', 0, 1, false, false, false, 2000, true);
-insert into sys.args values (11888, 1198, 'res_0', 'tinyint', 8, 0, 0, 0);
-insert into sys.args values (11889, 1198, 'arg_1', 'varchar', 0, 0, 1, 1);
-insert into sys.args values (11890, 1198, 'arg_2', 'boolean', 1, 0, 1, 2);
-insert into sys.functions values (1199, 'index', 'index', 'calc', 0, 1, false, false, false, 2000, true);
-insert into sys.args values (11891, 1199, 'res_0', 'smallint', 16, 0, 0, 0);
-insert into sys.args values (11892, 1199, 'arg_1', 'varchar', 0, 0, 1, 1);
-insert into sys.args values (11893, 1199, 'arg_2', 'boolean', 1, 0, 1, 2);
-insert into sys.functions values (1200, 'index', 'index', 'calc', 0, 1, false, false, false, 2000, true);
-insert into sys.args values (11894, 1200, 'res_0', 'int', 32, 0, 0, 0);
-insert into sys.args values (11895, 1200, 'arg_1', 'varchar', 0, 0, 1, 1);
-insert into sys.args values (11896, 1200, 'arg_2', 'boolean', 1, 0, 1, 2);
-insert into sys.functions values (1201, 'strings', 'strings', 'calc', 0, 1, false, false, false, 2000, true);
-insert into sys.args values (11897, 1201, 'res_0', 'varchar', 0, 0, 0, 0);
-insert into sys.args values (11898, 1201, 'arg_1', 'varchar', 0, 0, 1, 1);
-insert into sys.functions values (1202, 'locate', 'locate', 'str', 0, 1, false, false, false, 2000, true);
-insert into sys.args values (11899, 1202, 'res_0', 'int', 32, 0, 0, 0);
-insert into sys.args values (11900, 1202, 'arg_1', 'varchar', 0, 0, 1, 1);
-insert into sys.args values (11901, 1202, 'arg_2', 'varchar', 0, 0, 1, 2);
-insert into sys.functions values (1203, 'locate', 'locate', 'str', 0, 1, false, false, false, 2000, true);
-insert into sys.args values (11902, 1203, 'res_0', 'int', 32, 0, 0, 0);
-insert into sys.args values (11903, 1203, 'arg_1', 'varchar', 0, 0, 1, 1);
-insert into sys.args values (11904, 1203, 'arg_2', 'varchar', 0, 0, 1, 2);
-insert into sys.args values (11905, 1203, 'arg_3', 'int', 32, 0, 1, 3);
-insert into sys.functions values (1204, 'charindex', 'locate', 'str', 0, 1, false, false, false, 2000, true);
-insert into sys.args values (11906, 1204, 'res_0', 'int', 32, 0, 0, 0);
-insert into sys.args values (11907, 1204, 'arg_1', 'varchar', 0, 0, 1, 1);
-insert into sys.args values (11908, 1204, 'arg_2', 'varchar', 0, 0, 1, 2);
-insert into sys.functions values (1205, 'charindex', 'locate', 'str', 0, 1, false, false, false, 2000, true);
-insert into sys.args values (11909, 1205, 'res_0', 'int', 32, 0, 0, 0);
-insert into sys.args values (11910, 1205, 'arg_1', 'varchar', 0, 0, 1, 1);
-insert into sys.args values (11911, 1205, 'arg_2', 'varchar', 0, 0, 1, 2);
-insert into sys.args values (11912, 1205, 'arg_3', 'int', 32, 0, 1, 3);
-insert into sys.functions values (1206, 'splitpart', 'splitpart', 'str', 0, 1, false, false, false, 2000, true);
-insert into sys.args values (11913, 1206, 'res_0', 'varchar', 0, 0, 0, 0);
-insert into sys.args values (11914, 1206, 'arg_1', 'varchar', 0, 0, 1, 1);
-insert into sys.args values (11915, 1206, 'arg_2', 'varchar', 0, 0, 1, 2);
-insert into sys.args values (11916, 1206, 'arg_3', 'int', 32, 0, 1, 3);
-insert into sys.functions values (1207, 'substring', 'substring', 'str', 0, 1, false, false, false, 2000, true);
-insert into sys.args values (11917, 1207, 'res_0', 'varchar', 0, 0, 0, 0);
-insert into sys.args values (11918, 1207, 'arg_1', 'varchar', 0, 0, 1, 1);
-insert into sys.args values (11919, 1207, 'arg_2', 'int', 32, 0, 1, 2);
-insert into sys.functions values (1208, 'substring', 'substring', 'str', 0, 1, false, false, false, 2000, true);
-insert into sys.args values (11920, 1208, 'res_0', 'varchar', 0, 0, 0, 0);
-insert into sys.args values (11921, 1208, 'arg_1', 'varchar', 0, 0, 1, 1);
-insert into sys.args values (11922, 1208, 'arg_2', 'int', 32, 0, 1, 2);
-insert into sys.args values (11923, 1208, 'arg_3', 'int', 32, 0, 1, 3);
-insert into sys.functions values (1209, 'substr', 'substring', 'str', 0, 1, false, false, false, 2000, true);
-insert into sys.args values (11924, 1209, 'res_0', 'varchar', 0, 0, 0, 0);
-insert into sys.args values (11925, 1209, 'arg_1', 'varchar', 0, 0, 1, 1);
-insert into sys.args values (11926, 1209, 'arg_2', 'int', 32, 0, 1, 2);
-insert into sys.functions values (1210, 'substr', 'substring', 'str', 0, 1, false, false, false, 2000, true);
-insert into sys.args values (11927, 1210, 'res_0', 'varchar', 0, 0, 0, 0);
-insert into sys.args values (11928, 1210, 'arg_1', 'varchar', 0, 0, 1, 1);
-insert into sys.args values (11929, 1210, 'arg_2', 'int', 32, 0, 1, 2);
-insert into sys.args values (11930, 1210, 'arg_3', 'int', 32, 0, 1, 3);
-insert into sys.functions values (1211, 'not_like', 'not_like', 'algebra', 0, 1, false, false, false, 2000, true);
-insert into sys.args values (11931, 1211, 'res_0', 'boolean', 1, 0, 0, 0);
-insert into sys.args values (11932, 1211, 'arg_1', 'varchar', 0, 0, 1, 1);
-insert into sys.args values (11933, 1211, 'arg_2', 'varchar', 0, 0, 1, 2);
-insert into sys.functions values (1212, 'not_like', 'not_like', 'algebra', 0, 1, false, false, false, 2000, true);
-insert into sys.args values (11934, 1212, 'res_0', 'boolean', 1, 0, 0, 0);
-insert into sys.args values (11935, 1212, 'arg_1', 'varchar', 0, 0, 1, 1);
-insert into sys.args values (11936, 1212, 'arg_2', 'varchar', 0, 0, 1, 2);
-insert into sys.args values (11937, 1212, 'arg_3', 'varchar', 0, 0, 1, 3);
-insert into sys.functions values (1213, 'not_ilike', 'not_ilike', 'algebra', 0, 1, false, false, false, 2000, true);
-insert into sys.args values (11938, 1213, 'res_0', 'boolean', 1, 0, 0, 0);
-insert into sys.args values (11939, 1213, 'arg_1', 'varchar', 0, 0, 1, 1);
-insert into sys.args values (11940, 1213, 'arg_2', 'varchar', 0, 0, 1, 2);
-insert into sys.functions values (1214, 'not_ilike', 'not_ilike', 'algebra', 0, 1, false, false, false, 2000, true);
-insert into sys.args values (11941, 1214, 'res_0', 'boolean', 1, 0, 0, 0);
-insert into sys.args values (11942, 1214, 'arg_1', 'varchar', 0, 0, 1, 1);
-insert into sys.args values (11943, 1214, 'arg_2', 'varchar', 0, 0, 1, 2);
-insert into sys.args values (11944, 1214, 'arg_3', 'varchar', 0, 0, 1, 3);
-insert into sys.functions values (1215, 'patindex', 'patindex', 'pcre', 0, 1, false, false, false, 2000, true);
-insert into sys.args values (11945, 1215, 'res_0', 'int', 32, 0, 0, 0);
-insert into sys.args values (11946, 1215, 'arg_1', 'varchar', 0, 0, 1, 1);
-insert into sys.args values (11947, 1215, 'arg_2', 'varchar', 0, 0, 1, 2);
-insert into sys.functions values (1216, 'truncate', 'stringleft', 'str', 0, 1, false, false, false, 2000, true);
-insert into sys.args values (11948, 1216, 'res_0', 'varchar', 0, 0, 0, 0);
-insert into sys.args values (11949, 1216, 'arg_1', 'varchar', 0, 0, 1, 1);
-insert into sys.args values (11950, 1216, 'arg_2', 'int', 32, 0, 1, 2);
-insert into sys.functions values (1217, 'concat', '+', 'calc', 0, 1, false, false, false, 2000, true);
-insert into sys.args values (11951, 1217, 'res_0', 'varchar', 0, 0, 0, 0);
-insert into sys.args values (11952, 1217, 'arg_1', 'varchar', 0, 0, 1, 1);
-insert into sys.args values (11953, 1217, 'arg_2', 'varchar', 0, 0, 1, 2);
-insert into sys.functions values (1218, 'ascii', 'ascii', 'str', 0, 1, false, false, false, 2000, true);
-insert into sys.args values (11954, 1218, 'res_0', 'int', 32, 0, 0, 0);
-insert into sys.args values (11955, 1218, 'arg_1', 'varchar', 0, 0, 1, 1);
-insert into sys.functions values (1219, 'code', 'unicode', 'str', 0, 1, false, false, false, 2000, true);
-insert into sys.args values (11956, 1219, 'res_0', 'varchar', 0, 0, 0, 0);
-insert into sys.args values (11957, 1219, 'arg_1', 'int', 32, 0, 1, 1);
-insert into sys.functions values (1220, 'length', 'length', 'str', 0, 1, false, false, false, 2000, true);
-insert into sys.args values (11958, 1220, 'res_0', 'int', 32, 0, 0, 0);
-insert into sys.args values (11959, 1220, 'arg_1', 'varchar', 0, 0, 1, 1);
-insert into sys.functions values (1221, 'right', 'stringright', 'str', 0, 1, false, false, false, 2000, true);
-insert into sys.args values (11960, 1221, 'res_0', 'varchar', 0, 0, 0, 0);
-insert into sys.args values (11961, 1221, 'arg_1', 'varchar', 0, 0, 1, 1);
-insert into sys.args values (11962, 1221, 'arg_2', 'int', 32, 0, 1, 2);
-insert into sys.functions values (1222, 'left', 'stringleft', 'str', 0, 1, false, false, false, 2000, true);
-insert into sys.args values (11963, 1222, 'res_0', 'varchar', 0, 0, 0, 0);
-insert into sys.args values (11964, 1222, 'arg_1', 'varchar', 0, 0, 1, 1);
-insert into sys.args values (11965, 1222, 'arg_2', 'int', 32, 0, 1, 2);
-insert into sys.functions values (1223, 'upper', 'toUpper', 'str', 0, 1, false, false, false, 2000, true);
-insert into sys.args values (11966, 1223, 'res_0', 'varchar', 0, 0, 0, 0);
-insert into sys.args values (11967, 1223, 'arg_1', 'varchar', 0, 0, 1, 1);
-insert into sys.functions values (1224, 'ucase', 'toUpper', 'str', 0, 1, false, false, false, 2000, true);
-insert into sys.args values (11968, 1224, 'res_0', 'varchar', 0, 0, 0, 0);
-insert into sys.args values (11969, 1224, 'arg_1', 'varchar', 0, 0, 1, 1);
-insert into sys.functions values (1225, 'lower', 'toLower', 'str', 0, 1, false, false, false, 2000, true);
-insert into sys.args values (11970, 1225, 'res_0', 'varchar', 0, 0, 0, 0);
-insert into sys.args values (11971, 1225, 'arg_1', 'varchar', 0, 0, 1, 1);
-insert into sys.functions values (1226, 'lcase', 'toLower', 'str', 0, 1, false, false, false, 2000, true);
-insert into sys.args values (11972, 1226, 'res_0', 'varchar', 0, 0, 0, 0);
-insert into sys.args values (11973, 1226, 'arg_1', 'varchar', 0, 0, 1, 1);
-insert into sys.functions values (1227, 'trim', 'trim', 'str', 0, 1, false, false, false, 2000, true);
-insert into sys.args values (11974, 1227, 'res_0', 'varchar', 0, 0, 0, 0);
-insert into sys.args values (11975, 1227, 'arg_1', 'varchar', 0, 0, 1, 1);
-insert into sys.functions values (1228, 'trim', 'trim', 'str', 0, 1, false, false, false, 2000, true);
-insert into sys.args values (11976, 1228, 'res_0', 'varchar', 0, 0, 0, 0);
-insert into sys.args values (11977, 1228, 'arg_1', 'varchar', 0, 0, 1, 1);
-insert into sys.args values (11978, 1228, 'arg_2', 'varchar', 0, 0, 1, 2);
-insert into sys.functions values (1229, 'ltrim', 'ltrim', 'str', 0, 1, false, false, false, 2000, true);
-insert into sys.args values (11979, 1229, 'res_0', 'varchar', 0, 0, 0, 0);
-insert into sys.args values (11980, 1229, 'arg_1', 'varchar', 0, 0, 1, 1);
-insert into sys.functions values (1230, 'ltrim', 'ltrim', 'str', 0, 1, false, false, false, 2000, true);
-insert into sys.args values (11981, 1230, 'res_0', 'varchar', 0, 0, 0, 0);
-insert into sys.args values (11982, 1230, 'arg_1', 'varchar', 0, 0, 1, 1);
-insert into sys.args values (11983, 1230, 'arg_2', 'varchar', 0, 0, 1, 2);
-insert into sys.functions values (1231, 'rtrim', 'rtrim', 'str', 0, 1, false, false, false, 2000, true);
-insert into sys.args values (11984, 1231, 'res_0', 'varchar', 0, 0, 0, 0);
-insert into sys.args values (11985, 1231, 'arg_1', 'varchar', 0, 0, 1, 1);
-insert into sys.functions values (1232, 'rtrim', 'rtrim', 'str', 0, 1, false, false, false, 2000, true);
-insert into sys.args values (11986, 1232, 'res_0', 'varchar', 0, 0, 0, 0);
-insert into sys.args values (11987, 1232, 'arg_1', 'varchar', 0, 0, 1, 1);
-insert into sys.args values (11988, 1232, 'arg_2', 'varchar', 0, 0, 1, 2);
-insert into sys.functions values (1233, 'lpad', 'lpad', 'str', 0, 1, false, false, false, 2000, true);
-insert into sys.args values (11989, 1233, 'res_0', 'varchar', 0, 0, 0, 0);
-insert into sys.args values (11990, 1233, 'arg_1', 'varchar', 0, 0, 1, 1);
-insert into sys.args values (11991, 1233, 'arg_2', 'int', 32, 0, 1, 2);
-insert into sys.functions values (1234, 'lpad', 'lpad', 'str', 0, 1, false, false, false, 2000, true);
-insert into sys.args values (11992, 1234, 'res_0', 'varchar', 0, 0, 0, 0);
-insert into sys.args values (11993, 1234, 'arg_1', 'varchar', 0, 0, 1, 1);
-insert into sys.args values (11994, 1234, 'arg_2', 'int', 32, 0, 1, 2);
-insert into sys.args values (11995, 1234, 'arg_3', 'varchar', 0, 0, 1, 3);
-insert into sys.functions values (1235, 'rpad', 'rpad', 'str', 0, 1, false, false, false, 2000, true);
-insert into sys.args values (11996, 1235, 'res_0', 'varchar', 0, 0, 0, 0);
-insert into sys.args values (11997, 1235, 'arg_1', 'varchar', 0, 0, 1, 1);
-insert into sys.args values (11998, 1235, 'arg_2', 'int', 32, 0, 1, 2);
-insert into sys.functions values (1236, 'rpad', 'rpad', 'str', 0, 1, false, false, false, 2000, true);
-insert into sys.args values (11999, 1236, 'res_0', 'varchar', 0, 0, 0, 0);
-insert into sys.args values (12000, 1236, 'arg_1', 'varchar', 0, 0, 1, 1);
-insert into sys.args values (12001, 1236, 'arg_2', 'int', 32, 0, 1, 2);
-insert into sys.args values (12002, 1236, 'arg_3', 'varchar', 0, 0, 1, 3);
-insert into sys.functions values (1237, 'insert', 'insert', 'str', 0, 1, false, false, false, 2000, true);
-insert into sys.args values (12003, 1237, 'res_0', 'varchar', 0, 0, 0, 0);
-insert into sys.args values (12004, 1237, 'arg_1', 'varchar', 0, 0, 1, 1);
-insert into sys.args values (12005, 1237, 'arg_2', 'int', 32, 0, 1, 2);
-insert into sys.args values (12006, 1237, 'arg_3', 'int', 32, 0, 1, 3);
-insert into sys.args values (12007, 1237, 'arg_4', 'varchar', 0, 0, 1, 4);
-insert into sys.functions values (1238, 'replace', 'replace', 'str', 0, 1, false, false, false, 2000, true);
-insert into sys.args values (12008, 1238, 'res_0', 'varchar', 0, 0, 0, 0);
-insert into sys.args values (12009, 1238, 'arg_1', 'varchar', 0, 0, 1, 1);
-insert into sys.args values (12010, 1238, 'arg_2', 'varchar', 0, 0, 1, 2);
-insert into sys.args values (12011, 1238, 'arg_3', 'varchar', 0, 0, 1, 3);
-insert into sys.functions values (1239, 'repeat', 'repeat', 'str', 0, 1, false, false, false, 2000, true);
-insert into sys.args values (12012, 1239, 'res_0', 'varchar', 0, 0, 0, 0);
-insert into sys.args values (12013, 1239, 'arg_1', 'varchar', 0, 0, 1, 1);
-insert into sys.args values (12014, 1239, 'arg_2', 'int', 32, 0, 1, 2);
-insert into sys.functions values (1240, 'space', 'space', 'str', 0, 1, false, false, false, 2000, true);
-insert into sys.args values (12015, 1240, 'res_0', 'varchar', 0, 0, 0, 0);
-insert into sys.args values (12016, 1240, 'arg_1', 'int', 32, 0, 1, 1);
-insert into sys.functions values (1241, 'char_length', 'length', 'str', 0, 1, false, false, false, 2000, true);
-insert into sys.args values (12017, 1241, 'res_0', 'int', 32, 0, 0, 0);
-insert into sys.args values (12018, 1241, 'arg_1', 'varchar', 0, 0, 1, 1);
-insert into sys.functions values (1242, 'character_length', 'length', 'str', 0, 1, false, false, false, 2000, true);
-insert into sys.args values (12019, 1242, 'res_0', 'int', 32, 0, 0, 0);
-insert into sys.args values (12020, 1242, 'arg_1', 'varchar', 0, 0, 1, 1);
-insert into sys.functions values (1243, 'octet_length', 'nbytes', 'str', 0, 1, false, false, false, 2000, true);
-insert into sys.args values (12021, 1243, 'res_0', 'int', 32, 0, 0, 0);
-insert into sys.args values (12022, 1243, 'arg_1', 'varchar', 0, 0, 1, 1);
-insert into sys.functions values (1244, 'soundex', 'soundex', 'txtsim', 0, 1, false, false, false, 2000, true);
-insert into sys.args values (12023, 1244, 'res_0', 'varchar', 0, 0, 0, 0);
-insert into sys.args values (12024, 1244, 'arg_1', 'varchar', 0, 0, 1, 1);
-insert into sys.functions values (1245, 'difference', 'stringdiff', 'txtsim', 0, 1, false, false, false, 2000, true);
-insert into sys.args values (12025, 1245, 'res_0', 'int', 32, 0, 0, 0);
-insert into sys.args values (12026, 1245, 'arg_1', 'varchar', 0, 0, 1, 1);
-insert into sys.args values (12027, 1245, 'arg_2', 'varchar', 0, 0, 1, 2);
-insert into sys.functions values (1246, 'editdistance', 'editdistance', 'txtsim', 0, 1, false, false, false, 2000, true);
-insert into sys.args values (12028, 1246, 'res_0', 'int', 32, 0, 0, 0);
-insert into sys.args values (12029, 1246, 'arg_1', 'varchar', 0, 0, 1, 1);
-insert into sys.args values (12030, 1246, 'arg_2', 'varchar', 0, 0, 1, 2);
-insert into sys.functions values (1247, 'editdistance2', 'editdistance2', 'txtsim', 0, 1, false, false, false, 2000, true);
-insert into sys.args values (12031, 1247, 'res_0', 'int', 32, 0, 0, 0);
-insert into sys.args values (12032, 1247, 'arg_1', 'varchar', 0, 0, 1, 1);
-insert into sys.args values (12033, 1247, 'arg_2', 'varchar', 0, 0, 1, 2);
-insert into sys.functions values (1248, 'similarity', 'similarity', 'txtsim', 0, 1, false, false, false, 2000, true);
-insert into sys.args values (12034, 1248, 'res_0', 'double', 53, 0, 0, 0);
-insert into sys.args values (12035, 1248, 'arg_1', 'varchar', 0, 0, 1, 1);
-insert into sys.args values (12036, 1248, 'arg_2', 'varchar', 0, 0, 1, 2);
-insert into sys.functions values (1249, 'qgramnormalize', 'qgramnormalize', 'txtsim', 0, 1, false, false, false, 2000, true);
-insert into sys.args values (12037, 1249, 'res_0', 'varchar', 0, 0, 0, 0);
-insert into sys.args values (12038, 1249, 'arg_1', 'varchar', 0, 0, 1, 1);
-insert into sys.functions values (1250, 'levenshtein', 'levenshtein', 'txtsim', 0, 1, false, false, false, 2000, true);
-insert into sys.args values (12039, 1250, 'res_0', 'int', 32, 0, 0, 0);
-insert into sys.args values (12040, 1250, 'arg_1', 'varchar', 0, 0, 1, 1);
-insert into sys.args values (12041, 1250, 'arg_2', 'varchar', 0, 0, 1, 2);
-insert into sys.functions values (1251, 'levenshtein', 'levenshtein', 'txtsim', 0, 1, false, false, false, 2000, true);
-insert into sys.args values (12042, 1251, 'res_0', 'int', 32, 0, 0, 0);
-insert into sys.args values (12043, 1251, 'arg_1', 'varchar', 0, 0, 1, 1);
-insert into sys.args values (12044, 1251, 'arg_2', 'varchar', 0, 0, 1, 2);
-insert into sys.args values (12045, 1251, 'arg_3', 'int', 32, 0, 1, 3);
-insert into sys.args values (12046, 1251, 'arg_4', 'int', 32, 0, 1, 4);
-insert into sys.args values (12047, 1251, 'arg_5', 'int', 32, 0, 1, 5);
-insert into sys.functions values (1252, 'index', 'index', 'calc', 0, 1, false, false, false, 2000, true);
-insert into sys.args values (12048, 1252, 'res_0', 'tinyint', 8, 0, 0, 0);
-insert into sys.args values (12049, 1252, 'arg_1', 'clob', 0, 0, 1, 1);
-insert into sys.args values (12050, 1252, 'arg_2', 'boolean', 1, 0, 1, 2);
-insert into sys.functions values (1253, 'index', 'index', 'calc', 0, 1, false, false, false, 2000, true);
-insert into sys.args values (12051, 1253, 'res_0', 'smallint', 16, 0, 0, 0);
-insert into sys.args values (12052, 1253, 'arg_1', 'clob', 0, 0, 1, 1);
-insert into sys.args values (12053, 1253, 'arg_2', 'boolean', 1, 0, 1, 2);
-insert into sys.functions values (1254, 'index', 'index', 'calc', 0, 1, false, false, false, 2000, true);
-insert into sys.args values (12054, 1254, 'res_0', 'int', 32, 0, 0, 0);
-insert into sys.args values (12055, 1254, 'arg_1', 'clob', 0, 0, 1, 1);
-insert into sys.args values (12056, 1254, 'arg_2', 'boolean', 1, 0, 1, 2);
-insert into sys.functions values (1255, 'strings', 'strings', 'calc', 0, 1, false, false, false, 2000, true);
-insert into sys.args values (12057, 1255, 'res_0', 'clob', 0, 0, 0, 0);
-insert into sys.args values (12058, 1255, 'arg_1', 'clob', 0, 0, 1, 1);
-insert into sys.functions values (1256, 'locate', 'locate', 'str', 0, 1, false, false, false, 2000, true);
-insert into sys.args values (12059, 1256, 'res_0', 'int', 32, 0, 0, 0);
-insert into sys.args values (12060, 1256, 'arg_1', 'clob', 0, 0, 1, 1);
-insert into sys.args values (12061, 1256, 'arg_2', 'clob', 0, 0, 1, 2);
-insert into sys.functions values (1257, 'locate', 'locate', 'str', 0, 1, false, false, false, 2000, true);
-insert into sys.args values (12062, 1257, 'res_0', 'int', 32, 0, 0, 0);
-insert into sys.args values (12063, 1257, 'arg_1', 'clob', 0, 0, 1, 1);
-insert into sys.args values (12064, 1257, 'arg_2', 'clob', 0, 0, 1, 2);
-insert into sys.args values (12065, 1257, 'arg_3', 'int', 32, 0, 1, 3);
-insert into sys.functions values (1258, 'charindex', 'locate', 'str', 0, 1, false, false, false, 2000, true);
-insert into sys.args values (12066, 1258, 'res_0', 'int', 32, 0, 0, 0);
-insert into sys.args values (12067, 1258, 'arg_1', 'clob', 0, 0, 1, 1);
-insert into sys.args values (12068, 1258, 'arg_2', 'clob', 0, 0, 1, 2);
-insert into sys.functions values (1259, 'charindex', 'locate', 'str', 0, 1, false, false, false, 2000, true);
-insert into sys.args values (12069, 1259, 'res_0', 'int', 32, 0, 0, 0);
-insert into sys.args values (12070, 1259, 'arg_1', 'clob', 0, 0, 1, 1);
-insert into sys.args values (12071, 1259, 'arg_2', 'clob', 0, 0, 1, 2);
-insert into sys.args values (12072, 1259, 'arg_3', 'int', 32, 0, 1, 3);
-insert into sys.functions values (1260, 'splitpart', 'splitpart', 'str', 0, 1, false, false, false, 2000, true);
-insert into sys.args values (12073, 1260, 'res_0', 'clob', 0, 0, 0, 0);
-insert into sys.args values (12074, 1260, 'arg_1', 'clob', 0, 0, 1, 1);
-insert into sys.args values (12075, 1260, 'arg_2', 'clob', 0, 0, 1, 2);
-insert into sys.args values (12076, 1260, 'arg_3', 'int', 32, 0, 1, 3);
-insert into sys.functions values (1261, 'substring', 'substring', 'str', 0, 1, false, false, false, 2000, true);
-insert into sys.args values (12077, 1261, 'res_0', 'clob', 0, 0, 0, 0);
-insert into sys.args values (12078, 1261, 'arg_1', 'clob', 0, 0, 1, 1);
-insert into sys.args values (12079, 1261, 'arg_2', 'int', 32, 0, 1, 2);
-insert into sys.functions values (1262, 'substring', 'substring', 'str', 0, 1, false, false, false, 2000, true);
-insert into sys.args values (12080, 1262, 'res_0', 'clob', 0, 0, 0, 0);
-insert into sys.args values (12081, 1262, 'arg_1', 'clob', 0, 0, 1, 1);
-insert into sys.args values (12082, 1262, 'arg_2', 'int', 32, 0, 1, 2);
-insert into sys.args values (12083, 1262, 'arg_3', 'int', 32, 0, 1, 3);
-insert into sys.functions values (1263, 'substr', 'substring', 'str', 0, 1, false, false, false, 2000, true);
-insert into sys.args values (12084, 1263, 'res_0', 'clob', 0, 0, 0, 0);
-insert into sys.args values (12085, 1263, 'arg_1', 'clob', 0, 0, 1, 1);
-insert into sys.args values (12086, 1263, 'arg_2', 'int', 32, 0, 1, 2);
-insert into sys.functions values (1264, 'substr', 'substring', 'str', 0, 1, false, false, false, 2000, true);
-insert into sys.args values (12087, 1264, 'res_0', 'clob', 0, 0, 0, 0);
-insert into sys.args values (12088, 1264, 'arg_1', 'clob', 0, 0, 1, 1);
-insert into sys.args values (12089, 1264, 'arg_2', 'int', 32, 0, 1, 2);
-insert into sys.args values (12090, 1264, 'arg_3', 'int', 32, 0, 1, 3);
-insert into sys.functions values (1265, 'not_like', 'not_like', 'algebra', 0, 1, false, false, false, 2000, true);
-insert into sys.args values (12091, 1265, 'res_0', 'boolean', 1, 0, 0, 0);
-insert into sys.args values (12092, 1265, 'arg_1', 'clob', 0, 0, 1, 1);
-insert into sys.args values (12093, 1265, 'arg_2', 'clob', 0, 0, 1, 2);
-insert into sys.functions values (1266, 'not_like', 'not_like', 'algebra', 0, 1, false, false, false, 2000, true);
-insert into sys.args values (12094, 1266, 'res_0', 'boolean', 1, 0, 0, 0);
-insert into sys.args values (12095, 1266, 'arg_1', 'clob', 0, 0, 1, 1);
-insert into sys.args values (12096, 1266, 'arg_2', 'clob', 0, 0, 1, 2);
-insert into sys.args values (12097, 1266, 'arg_3', 'clob', 0, 0, 1, 3);
-insert into sys.functions values (1267, 'not_ilike', 'not_ilike', 'algebra', 0, 1, false, false, false, 2000, true);
-insert into sys.args values (12098, 1267, 'res_0', 'boolean', 1, 0, 0, 0);
-insert into sys.args values (12099, 1267, 'arg_1', 'clob', 0, 0, 1, 1);
-insert into sys.args values (12100, 1267, 'arg_2', 'clob', 0, 0, 1, 2);
-insert into sys.functions values (1268, 'not_ilike', 'not_ilike', 'algebra', 0, 1, false, false, false, 2000, true);
-insert into sys.args values (12101, 1268, 'res_0', 'boolean', 1, 0, 0, 0);
-insert into sys.args values (12102, 1268, 'arg_1', 'clob', 0, 0, 1, 1);
-insert into sys.args values (12103, 1268, 'arg_2', 'clob', 0, 0, 1, 2);
-insert into sys.args values (12104, 1268, 'arg_3', 'clob', 0, 0, 1, 3);
-insert into sys.functions values (1269, 'patindex', 'patindex', 'pcre', 0, 1, false, false, false, 2000, true);
-insert into sys.args values (12105, 1269, 'res_0', 'int', 32, 0, 0, 0);
-insert into sys.args values (12106, 1269, 'arg_1', 'clob', 0, 0, 1, 1);
-insert into sys.args values (12107, 1269, 'arg_2', 'clob', 0, 0, 1, 2);
-insert into sys.functions values (1270, 'truncate', 'stringleft', 'str', 0, 1, false, false, false, 2000, true);
-insert into sys.args values (12108, 1270, 'res_0', 'clob', 0, 0, 0, 0);
-insert into sys.args values (12109, 1270, 'arg_1', 'clob', 0, 0, 1, 1);
-insert into sys.args values (12110, 1270, 'arg_2', 'int', 32, 0, 1, 2);
-insert into sys.functions values (1271, 'concat', '+', 'calc', 0, 1, false, false, false, 2000, true);
-insert into sys.args values (12111, 1271, 'res_0', 'clob', 0, 0, 0, 0);
-insert into sys.args values (12112, 1271, 'arg_1', 'clob', 0, 0, 1, 1);
-insert into sys.args values (12113, 1271, 'arg_2', 'clob', 0, 0, 1, 2);
-insert into sys.functions values (1272, 'ascii', 'ascii', 'str', 0, 1, false, false, false, 2000, true);
-insert into sys.args values (12114, 1272, 'res_0', 'int', 32, 0, 0, 0);
-insert into sys.args values (12115, 1272, 'arg_1', 'clob', 0, 0, 1, 1);
-insert into sys.functions values (1273, 'code', 'unicode', 'str', 0, 1, false, false, false, 2000, true);
-insert into sys.args values (12116, 1273, 'res_0', 'clob', 0, 0, 0, 0);
-insert into sys.args values (12117, 1273, 'arg_1', 'int', 32, 0, 1, 1);
-insert into sys.functions values (1274, 'length', 'length', 'str', 0, 1, false, false, false, 2000, true);
-insert into sys.args values (12118, 1274, 'res_0', 'int', 32, 0, 0, 0);
-insert into sys.args values (12119, 1274, 'arg_1', 'clob', 0, 0, 1, 1);
-insert into sys.functions values (1275, 'right', 'stringright', 'str', 0, 1, false, false, false, 2000, true);
-insert into sys.args values (12120, 1275, 'res_0', 'clob', 0, 0, 0, 0);
-insert into sys.args values (12121, 1275, 'arg_1', 'clob', 0, 0, 1, 1);
-insert into sys.args values (12122, 1275, 'arg_2', 'int', 32, 0, 1, 2);
-insert into sys.functions values (1276, 'left', 'stringleft', 'str', 0, 1, false, false, false, 2000, true);
-insert into sys.args values (12123, 1276, 'res_0', 'clob', 0, 0, 0, 0);
-insert into sys.args values (12124, 1276, 'arg_1', 'clob', 0, 0, 1, 1);
-insert into sys.args values (12125, 1276, 'arg_2', 'int', 32, 0, 1, 2);
-insert into sys.functions values (1277, 'upper', 'toUpper', 'str', 0, 1, false, false, false, 2000, true);
-insert into sys.args values (12126, 1277, 'res_0', 'clob', 0, 0, 0, 0);
-insert into sys.args values (12127, 1277, 'arg_1', 'clob', 0, 0, 1, 1);
-insert into sys.functions values (1278, 'ucase', 'toUpper', 'str', 0, 1, false, false, false, 2000, true);
-insert into sys.args values (12128, 1278, 'res_0', 'clob', 0, 0, 0, 0);
-insert into sys.args values (12129, 1278, 'arg_1', 'clob', 0, 0, 1, 1);
-insert into sys.functions values (1279, 'lower', 'toLower', 'str', 0, 1, false, false, false, 2000, true);
-insert into sys.args values (12130, 1279, 'res_0', 'clob', 0, 0, 0, 0);
-insert into sys.args values (12131, 1279, 'arg_1', 'clob', 0, 0, 1, 1);
-insert into sys.functions values (1280, 'lcase', 'toLower', 'str', 0, 1, false, false, false, 2000, true);
-insert into sys.args values (12132, 1280, 'res_0', 'clob', 0, 0, 0, 0);
-insert into sys.args values (12133, 1280, 'arg_1', 'clob', 0, 0, 1, 1);
-insert into sys.functions values (1281, 'trim', 'trim', 'str', 0, 1, false, false, false, 2000, true);
-insert into sys.args values (12134, 1281, 'res_0', 'clob', 0, 0, 0, 0);
-insert into sys.args values (12135, 1281, 'arg_1', 'clob', 0, 0, 1, 1);
-insert into sys.functions values (1282, 'trim', 'trim', 'str', 0, 1, false, false, false, 2000, true);
-insert into sys.args values (12136, 1282, 'res_0', 'clob', 0, 0, 0, 0);
-insert into sys.args values (12137, 1282, 'arg_1', 'clob', 0, 0, 1, 1);
-insert into sys.args values (12138, 1282, 'arg_2', 'clob', 0, 0, 1, 2);
-insert into sys.functions values (1283, 'ltrim', 'ltrim', 'str', 0, 1, false, false, false, 2000, true);
-insert into sys.args values (12139, 1283, 'res_0', 'clob', 0, 0, 0, 0);
-insert into sys.args values (12140, 1283, 'arg_1', 'clob', 0, 0, 1, 1);
-insert into sys.functions values (1284, 'ltrim', 'ltrim', 'str', 0, 1, false, false, false, 2000, true);
-insert into sys.args values (12141, 1284, 'res_0', 'clob', 0, 0, 0, 0);
-insert into sys.args values (12142, 1284, 'arg_1', 'clob', 0, 0, 1, 1);
-insert into sys.args values (12143, 1284, 'arg_2', 'clob', 0, 0, 1, 2);
-insert into sys.functions values (1285, 'rtrim', 'rtrim', 'str', 0, 1, false, false, false, 2000, true);
-insert into sys.args values (12144, 1285, 'res_0', 'clob', 0, 0, 0, 0);
-insert into sys.args values (12145, 1285, 'arg_1', 'clob', 0, 0, 1, 1);
-insert into sys.functions values (1286, 'rtrim', 'rtrim', 'str', 0, 1, false, false, false, 2000, true);
-insert into sys.args values (12146, 1286, 'res_0', 'clob', 0, 0, 0, 0);
-insert into sys.args values (12147, 1286, 'arg_1', 'clob', 0, 0, 1, 1);
-insert into sys.args values (12148, 1286, 'arg_2', 'clob', 0, 0, 1, 2);
-insert into sys.functions values (1287, 'lpad', 'lpad', 'str', 0, 1, false, false, false, 2000, true);
-insert into sys.args values (12149, 1287, 'res_0', 'clob', 0, 0, 0, 0);
-insert into sys.args values (12150, 1287, 'arg_1', 'clob', 0, 0, 1, 1);
-insert into sys.args values (12151, 1287, 'arg_2', 'int', 32, 0, 1, 2);
-insert into sys.functions values (1288, 'lpad', 'lpad', 'str', 0, 1, false, false, false, 2000, true);
-insert into sys.args values (12152, 1288, 'res_0', 'clob', 0, 0, 0, 0);
-insert into sys.args values (12153, 1288, 'arg_1', 'clob', 0, 0, 1, 1);
-insert into sys.args values (12154, 1288, 'arg_2', 'int', 32, 0, 1, 2);
-insert into sys.args values (12155, 1288, 'arg_3', 'clob', 0, 0, 1, 3);
-insert into sys.functions values (1289, 'rpad', 'rpad', 'str', 0, 1, false, false, false, 2000, true);
-insert into sys.args values (12156, 1289, 'res_0', 'clob', 0, 0, 0, 0);
-insert into sys.args values (12157, 1289, 'arg_1', 'clob', 0, 0, 1, 1);
-insert into sys.args values (12158, 1289, 'arg_2', 'int', 32, 0, 1, 2);
-insert into sys.functions values (1290, 'rpad', 'rpad', 'str', 0, 1, false, false, false, 2000, true);
-insert into sys.args values (12159, 1290, 'res_0', 'clob', 0, 0, 0, 0);
-insert into sys.args values (12160, 1290, 'arg_1', 'clob', 0, 0, 1, 1);
-insert into sys.args values (12161, 1290, 'arg_2', 'int', 32, 0, 1, 2);
-insert into sys.args values (12162, 1290, 'arg_3', 'clob', 0, 0, 1, 3);
-insert into sys.functions values (1291, 'insert', 'insert', 'str', 0, 1, false, false, false, 2000, true);
-insert into sys.args values (12163, 1291, 'res_0', 'clob', 0, 0, 0, 0);
-insert into sys.args values (12164, 1291, 'arg_1', 'clob', 0, 0, 1, 1);
-insert into sys.args values (12165, 1291, 'arg_2', 'int', 32, 0, 1, 2);
-insert into sys.args values (12166, 1291, 'arg_3', 'int', 32, 0, 1, 3);
-insert into sys.args values (12167, 1291, 'arg_4', 'clob', 0, 0, 1, 4);
-insert into sys.functions values (1292, 'replace', 'replace', 'str', 0, 1, false, false, false, 2000, true);
-insert into sys.args values (12168, 1292, 'res_0', 'clob', 0, 0, 0, 0);
-insert into sys.args values (12169, 1292, 'arg_1', 'clob', 0, 0, 1, 1);
-insert into sys.args values (12170, 1292, 'arg_2', 'clob', 0, 0, 1, 2);
-insert into sys.args values (12171, 1292, 'arg_3', 'clob', 0, 0, 1, 3);
-insert into sys.functions values (1293, 'repeat', 'repeat', 'str', 0, 1, false, false, false, 2000, true);
-insert into sys.args values (12172, 1293, 'res_0', 'clob', 0, 0, 0, 0);
-insert into sys.args values (12173, 1293, 'arg_1', 'clob', 0, 0, 1, 1);
-insert into sys.args values (12174, 1293, 'arg_2', 'int', 32, 0, 1, 2);
-insert into sys.functions values (1294, 'space', 'space', 'str', 0, 1, false, false, false, 2000, true);
-insert into sys.args values (12175, 1294, 'res_0', 'clob', 0, 0, 0, 0);
-insert into sys.args values (12176, 1294, 'arg_1', 'int', 32, 0, 1, 1);
-insert into sys.functions values (1295, 'char_length', 'length', 'str', 0, 1, false, false, false, 2000, true);
-insert into sys.args values (12177, 1295, 'res_0', 'int', 32, 0, 0, 0);
-insert into sys.args values (12178, 1295, 'arg_1', 'clob', 0, 0, 1, 1);
-insert into sys.functions values (1296, 'character_length', 'length', 'str', 0, 1, false, false, false, 2000, true);
-insert into sys.args values (12179, 1296, 'res_0', 'int', 32, 0, 0, 0);
-insert into sys.args values (12180, 1296, 'arg_1', 'clob', 0, 0, 1, 1);
-insert into sys.functions values (1297, 'octet_length', 'nbytes', 'str', 0, 1, false, false, false, 2000, true);
-insert into sys.args values (12181, 1297, 'res_0', 'int', 32, 0, 0, 0);
-insert into sys.args values (12182, 1297, 'arg_1', 'clob', 0, 0, 1, 1);
-insert into sys.functions values (1298, 'soundex', 'soundex', 'txtsim', 0, 1, false, false, false, 2000, true);
-insert into sys.args values (12183, 1298, 'res_0', 'clob', 0, 0, 0, 0);
-insert into sys.args values (12184, 1298, 'arg_1', 'clob', 0, 0, 1, 1);
-insert into sys.functions values (1299, 'difference', 'stringdiff', 'txtsim', 0, 1, false, false, false, 2000, true);
-insert into sys.args values (12185, 1299, 'res_0', 'int', 32, 0, 0, 0);
-insert into sys.args values (12186, 1299, 'arg_1', 'clob', 0, 0, 1, 1);
-insert into sys.args values (12187, 1299, 'arg_2', 'clob', 0, 0, 1, 2);
-insert into sys.functions values (1300, 'editdistance', 'editdistance', 'txtsim', 0, 1, false, false, false, 2000, true);
-insert into sys.args values (12188, 1300, 'res_0', 'int', 32, 0, 0, 0);
-insert into sys.args values (12189, 1300, 'arg_1', 'clob', 0, 0, 1, 1);
-insert into sys.args values (12190, 1300, 'arg_2', 'clob', 0, 0, 1, 2);
-insert into sys.functions values (1301, 'editdistance2', 'editdistance2', 'txtsim', 0, 1, false, false, false, 2000, true);
-insert into sys.args values (12191, 1301, 'res_0', 'int', 32, 0, 0, 0);
-insert into sys.args values (12192, 1301, 'arg_1', 'clob', 0, 0, 1, 1);
-insert into sys.args values (12193, 1301, 'arg_2', 'clob', 0, 0, 1, 2);
-insert into sys.functions values (1302, 'similarity', 'similarity', 'txtsim', 0, 1, false, false, false, 2000, true);
-insert into sys.args values (12194, 1302, 'res_0', 'double', 53, 0, 0, 0);
-insert into sys.args values (12195, 1302, 'arg_1', 'clob', 0, 0, 1, 1);
-insert into sys.args values (12196, 1302, 'arg_2', 'clob', 0, 0, 1, 2);
-insert into sys.functions values (1303, 'qgramnormalize', 'qgramnormalize', 'txtsim', 0, 1, false, false, false, 2000, true);
-insert into sys.args values (12197, 1303, 'res_0', 'clob', 0, 0, 0, 0);
-insert into sys.args values (12198, 1303, 'arg_1', 'clob', 0, 0, 1, 1);
-insert into sys.functions values (1304, 'levenshtein', 'levenshtein', 'txtsim', 0, 1, false, false, false, 2000, true);
-insert into sys.args values (12199, 1304, 'res_0', 'int', 32, 0, 0, 0);
-insert into sys.args values (12200, 1304, 'arg_1', 'clob', 0, 0, 1, 1);
-insert into sys.args values (12201, 1304, 'arg_2', 'clob', 0, 0, 1, 2);
-insert into sys.functions values (1305, 'levenshtein', 'levenshtein', 'txtsim', 0, 1, false, false, false, 2000, true);
-insert into sys.args values (12202, 1305, 'res_0', 'int', 32, 0, 0, 0);
-insert into sys.args values (12203, 1305, 'arg_1', 'clob', 0, 0, 1, 1);
-insert into sys.args values (12204, 1305, 'arg_2', 'clob', 0, 0, 1, 2);
-insert into sys.args values (12205, 1305, 'arg_3', 'int', 32, 0, 1, 3);
-insert into sys.args values (12206, 1305, 'arg_4', 'int', 32, 0, 1, 4);
-insert into sys.args values (12207, 1305, 'arg_5', 'int', 32, 0, 1, 5);
-insert into sys.functions values (1306, 'copyfrom', 'copy_from', 'sql', 0, 5, false, true, false, 2000, true);
-insert into sys.args values (12208, 1306, 'res_0', 'table', 0, 0, 0, 0);
-insert into sys.args values (12209, 1306, 'arg_1', 'ptr', 0, 0, 1, 1);
-insert into sys.args values (12210, 1306, 'arg_2', 'varchar', 0, 0, 1, 2);
-insert into sys.args values (12211, 1306, 'arg_3', 'varchar', 0, 0, 1, 3);
-insert into sys.args values (12212, 1306, 'arg_4', 'varchar', 0, 0, 1, 4);
-insert into sys.args values (12213, 1306, 'arg_5', 'varchar', 0, 0, 1, 5);
-insert into sys.args values (12214, 1306, 'arg_6', 'varchar', 0, 0, 1, 6);
-insert into sys.args values (12215, 1306, 'arg_7', 'bigint', 64, 0, 1, 7);
-insert into sys.args values (12216, 1306, 'arg_8', 'bigint', 64, 0, 1, 8);
-insert into sys.args values (12217, 1306, 'arg_9', 'int', 32, 0, 1, 9);
-insert into sys.args values (12218, 1306, 'arg_10', 'int', 32, 0, 1, 10);
-insert into sys.args values (12219, 1306, 'arg_11', 'varchar', 0, 0, 1, 11);
-insert into sys.args values (12220, 1306, 'arg_12', 'int', 32, 0, 1, 12);
-insert into sys.functions values (1307, 'copyfrom', 'importTable', 'sql', 0, 5, false, true, false, 2000, true);
-insert into sys.args values (12221, 1307, 'res_0', 'table', 0, 0, 0, 0);
-insert into sys.args values (12222, 1307, 'arg_1', 'varchar', 0, 0, 1, 1);
-insert into sys.args values (12223, 1307, 'arg_2', 'varchar', 0, 0, 1, 2);
-insert into sys.args values (12224, 1307, 'arg_3', 'int', 32, 0, 1, 3);
-insert into sys.functions values (1308, 'sys_update_schemas', 'update_schemas', 'sql', 0, 2, false, false, false, 2000, true);
-insert into sys.functions values (1309, 'sys_update_tables', 'update_tables', 'sql', 0, 2, false, false, false, 2000, true);
-insert into sys.functions values (61, 'not_unique', 'not_unique', 'sql', 0, 3, false, false, false, 2000, true);
-insert into sys.args values (12225, 61, 'res', 'boolean', 1, 0, 0, 0);
-insert into sys.args values (12226, 61, 'arg', 'oid', 63, 0, 1, 1);
-insert into sys.functions values (74, 'zero_or_one', 'zero_or_one', 'sql', 0, 3, false, false, false, 2000, true);
-insert into sys.args values (12227, 74, 'res', 'any', 0, 0, 0, 0);
-insert into sys.args values (12228, 74, 'arg', 'any', 0, 0, 1, 1);
-insert into sys.functions values (75, 'all', 'all', 'sql', 0, 3, false, false, false, 2000, true);
-insert into sys.args values (12229, 75, 'res', 'any', 0, 0, 0, 0);
-insert into sys.args values (12230, 75, 'arg', 'any', 0, 0, 1, 1);
-insert into sys.functions values (76, 'null', 'null', 'sql', 0, 3, false, false, false, 2000, true);
-insert into sys.args values (12231, 76, 'res', 'boolean', 1, 0, 0, 0);
-insert into sys.args values (12232, 76, 'arg', 'any', 0, 0, 1, 1);
-insert into sys.functions values (79, 'anyequal', 'anyequal', 'aggr', 0, 3, false, false, false, 2000, true);
-insert into sys.args values (12233, 79, 'res', 'boolean', 1, 0, 0, 0);
-insert into sys.args values (12234, 79, 'arg', 'any', 0, 0, 1, 1);
-insert into sys.functions values (80, 'allnotequal', 'allnotequal', 'aggr', 0, 3, false, false, false, 2000, true);
-insert into sys.args values (12235, 80, 'res', 'boolean', 1, 0, 0, 0);
-insert into sys.args values (12236, 80, 'arg', 'any', 0, 0, 1, 1);
-insert into sys.functions values (83, 'exist', 'exist', 'aggr', 0, 3, false, false, false, 2000, true);
-insert into sys.args values (12237, 83, 'res', 'boolean', 1, 0, 0, 0);
-insert into sys.args values (12238, 83, 'arg', 'any', 0, 0, 1, 1);
-insert into sys.functions values (84, 'not_exist', 'not_exist', 'aggr', 0, 3, false, false, false, 2000, true);
-insert into sys.args values (12239, 84, 'res', 'boolean', 1, 0, 0, 0);
-insert into sys.args values (12240, 84, 'arg', 'any', 0, 0, 1, 1);
-insert into sys.functions values (91, 'min', 'min', 'aggr', 0, 3, false, false, false, 2000, true);
-insert into sys.args values (12241, 91, 'res', 'any', 0, 0, 0, 0);
-insert into sys.args values (12242, 91, 'arg', 'any', 0, 0, 1, 1);
-insert into sys.functions values (92, 'max', 'max', 'aggr', 0, 3, false, false, false, 2000, true);
-insert into sys.args values (12243, 92, 'res', 'any', 0, 0, 0, 0);
-insert into sys.args values (12244, 92, 'arg', 'any', 0, 0, 1, 1);
-insert into sys.functions values (98, 'sum', 'sum', 'aggr', 0, 3, false, false, false, 2000, true);
-insert into sys.args values (12245, 98, 'res', 'bigint', 64, 0, 0, 0);
-insert into sys.args values (12246, 98, 'arg', 'tinyint', 8, 0, 1, 1);
-insert into sys.functions values (99, 'sum', 'sum', 'aggr', 0, 3, false, false, false, 2000, true);
-insert into sys.args values (12247, 99, 'res', 'bigint', 64, 0, 0, 0);
-insert into sys.args values (12248, 99, 'arg', 'smallint', 16, 0, 1, 1);
-insert into sys.functions values (100, 'sum', 'sum', 'aggr', 0, 3, false, false, false, 2000, true);
-insert into sys.args values (12249, 100, 'res', 'bigint', 64, 0, 0, 0);
-insert into sys.args values (12250, 100, 'arg', 'int', 32, 0, 1, 1);
-insert into sys.functions values (101, 'sum', 'sum', 'aggr', 0, 3, false, false, false, 2000, true);
-insert into sys.args values (12251, 101, 'res', 'bigint', 64, 0, 0, 0);
-insert into sys.args values (12252, 101, 'arg', 'bigint', 64, 0, 1, 1);
-insert into sys.functions values (102, 'sum', 'sum', 'aggr', 0, 3, false, false, false, 2000, true);
-insert into sys.args values (12253, 102, 'res', 'decimal', 18, 0, 0, 0);
-insert into sys.args values (12254, 102, 'arg', 'decimal', 2, 0, 1, 1);
-insert into sys.functions values (103, 'sum', 'sum', 'aggr', 0, 3, false, false, false, 2000, true);
-insert into sys.args values (12255, 103, 'res', 'decimal', 18, 0, 0, 0);
-insert into sys.args values (12256, 103, 'arg', 'decimal', 4, 0, 1, 1);
-insert into sys.functions values (104, 'sum', 'sum', 'aggr', 0, 3, false, false, false, 2000, true);
-insert into sys.args values (12257, 104, 'res', 'decimal', 18, 0, 0, 0);
-insert into sys.args values (12258, 104, 'arg', 'decimal', 9, 0, 1, 1);
-insert into sys.functions values (105, 'sum', 'sum', 'aggr', 0, 3, false, false, false, 2000, true);
-insert into sys.args values (12259, 105, 'res', 'decimal', 18, 0, 0, 0);
-insert into sys.args values (12260, 105, 'arg', 'decimal', 18, 0, 1, 1);
-insert into sys.functions values (106, 'prod', 'prod', 'aggr', 0, 3, false, false, false, 2000, true);
-insert into sys.args values (12261, 106, 'res', 'bigint', 64, 0, 0, 0);
-insert into sys.args values (12262, 106, 'arg', 'tinyint', 8, 0, 1, 1);
-insert into sys.functions values (107, 'prod', 'prod', 'aggr', 0, 3, false, false, false, 2000, true);
-insert into sys.args values (12263, 107, 'res', 'bigint', 64, 0, 0, 0);
-insert into sys.args values (12264, 107, 'arg', 'smallint', 16, 0, 1, 1);
-insert into sys.functions values (108, 'prod', 'prod', 'aggr', 0, 3, false, false, false, 2000, true);
-insert into sys.args values (12265, 108, 'res', 'bigint', 64, 0, 0, 0);
-insert into sys.args values (12266, 108, 'arg', 'int', 32, 0, 1, 1);
-insert into sys.functions values (109, 'prod', 'prod', 'aggr', 0, 3, false, false, false, 2000, true);
-insert into sys.args values (12267, 109, 'res', 'bigint', 64, 0, 0, 0);
-insert into sys.args values (12268, 109, 'arg', 'bigint', 64, 0, 1, 1);
-insert into sys.functions values (121, 'sum', 'sum', 'aggr', 0, 3, false, false, false, 2000, true);
-insert into sys.args values (12269, 121, 'res', 'real', 24, 0, 0, 0);
-insert into sys.args values (12270, 121, 'arg', 'real', 24, 0, 1, 1);
-insert into sys.functions values (122, 'prod', 'prod', 'aggr', 0, 3, false, false, false, 2000, true);
-insert into sys.args values (12271, 122, 'res', 'real', 24, 0, 0, 0);
-insert into sys.args values (12272, 122, 'arg', 'real', 24, 0, 1, 1);
-insert into sys.functions values (123, 'sum', 'sum', 'aggr', 0, 3, false, false, false, 2000, true);
-insert into sys.args values (12273, 123, 'res', 'double', 53, 0, 0, 0);
-insert into sys.args values (12274, 123, 'arg', 'double', 53, 0, 1, 1);
-insert into sys.functions values (124, 'prod', 'prod', 'aggr', 0, 3, false, false, false, 2000, true);
-insert into sys.args values (12275, 124, 'res', 'double', 53, 0, 0, 0);
-insert into sys.args values (12276, 124, 'arg', 'double', 53, 0, 1, 1);
-insert into sys.functions values (125, 'sum', 'sum', 'aggr', 0, 3, false, false, false, 2000, true);
-insert into sys.args values (12277, 125, 'res', 'month_interval', 32, 0, 0, 0);
-insert into sys.args values (12278, 125, 'arg', 'month_interval', 32, 0, 1, 1);
-insert into sys.functions values (126, 'sum', 'sum', 'aggr', 0, 3, false, false, false, 2000, true);
-insert into sys.args values (12279, 126, 'res', 'sec_interval', 13, 0, 0, 0);
-insert into sys.args values (12280, 126, 'arg', 'sec_interval', 13, 0, 1, 1);
-insert into sys.functions values (127, 'avg', 'avg', 'aggr', 0, 3, false, false, false, 2000, true);
-insert into sys.args values (12281, 127, 'res', 'double', 53, 0, 0, 0);
-insert into sys.args values (12282, 127, 'arg', 'double', 53, 0, 1, 1);
-insert into sys.functions values (128, 'avg', 'avg', 'aggr', 0, 3, false, false, false, 2000, true);
-insert into sys.args values (12283, 128, 'res', 'double', 53, 0, 0, 0);
-insert into sys.args values (12284, 128, 'arg', 'tinyint', 8, 0, 1, 1);
-insert into sys.functions values (129, 'avg', 'avg', 'aggr', 0, 3, false, false, false, 2000, true);
-insert into sys.args values (12285, 129, 'res', 'double', 53, 0, 0, 0);
-insert into sys.args values (12286, 129, 'arg', 'smallint', 16, 0, 1, 1);
-insert into sys.functions values (130, 'avg', 'avg', 'aggr', 0, 3, false, false, false, 2000, true);
-insert into sys.args values (12287, 130, 'res', 'double', 53, 0, 0, 0);
-insert into sys.args values (12288, 130, 'arg', 'int', 32, 0, 1, 1);
-insert into sys.functions values (131, 'avg', 'avg', 'aggr', 0, 3, false, false, false, 2000, true);
-insert into sys.args values (12289, 131, 'res', 'double', 53, 0, 0, 0);
-insert into sys.args values (12290, 131, 'arg', 'bigint', 64, 0, 1, 1);
-insert into sys.functions values (132, 'avg', 'avg', 'aggr', 0, 3, false, false, false, 2000, true);
-insert into sys.args values (12291, 132, 'res', 'double', 53, 0, 0, 0);
-insert into sys.args values (12292, 132, 'arg', 'real', 24, 0, 1, 1);
-insert into sys.functions values (133, 'avg', 'avg', 'aggr', 0, 3, false, false, false, 2000, true);
-insert into sys.args values (12293, 133, 'res', 'double', 53, 0, 0, 0);
-insert into sys.args values (12294, 133, 'arg', 'month_interval', 32, 0, 1, 1);
-insert into sys.functions values (134, 'count_no_nil', 'count_no_nil', 'aggr', 0, 3, false, false, false, 2000, true);
-insert into sys.args values (12295, 134, 'res', 'bigint', 64, 0, 0, 0);
-insert into sys.functions values (135, 'count', 'count', 'aggr', 0, 3, false, false, false, 2000, true);
-insert into sys.args values (12296, 135, 'res', 'bigint', 64, 0, 0, 0);
-set schema "sys";
-
-Running database upgrade commands:
-set schema sys;
-drop procedure sys.times();
-set schema "sys";
-
-Running database upgrade commands:
-insert into sys.dependencies select c1, c2, c3 from (values(7249,7258,7),(7253,7262,7),(7007,7498,7),(7000,7498,7),(7003,7498,7),(7004,7498,7),(7005,7498,7),(7006,7498,7),(7066,7510,7),(7498,7510,7),(7502,7510,7),(8036,8038,13),(8024,8038,13),(8025,8038,13),(8026,8038,13),(8027,8038,13),(8028,8038,13),(8029,8038,13),(8030,8038,13),(8031,8038,13),(8032,8038,13),(8033,8038,13),(8034,8038,13),(8035,8038,13),(7939,8038,13),(7922,8038,13),(7923,8038,13),(7924,8038,13),(7925,8038,13),(7926,8038,13),(7927,8038,13),(7928,8038,13),(7929,8038,13),(7930,8038,13),(7931,8038,13),(7932,8038,13),(7933,8038,13),(7934,8038,13),(7935,8038,13),(7936,8038,13),(7937,8038,13),(7938,8038,13),(2087,8038,13),(2088,8038,13),(2089,8038,13),(2090,8038,13),(2091,8038,13),(2092,8038,13),(2093,8038,13),(2110,8038,13),(2111,8038,13),(2112,8038,13),(2113,8038,13),(5899,8038,13),(5900,8038,13),(5901,8038,13),(5902,8038,13),(5903,8038,13),(5904,8038,13),(5905,8038,13),(5906,8038,13),(5907,8038,13),(5908,8038,13),(2001,8038,13),(2002,8038,13),(2003,8038,13),(2004,8038,13),(2005,8038,13),(2006,8038,13),(5909,8038,13),(5910,8038,13),(5911,8038,13),(5912,8038,13),(5913,8038,13),(5914,8038,13),(5915,8038,13),(5916,8038,13),(5917,8038,13),(5918,8038,13),(5919,8038,13),(2067,5899,5),(2068,5899,5),(2069,5899,5),(2070,5899,5),(2071,5899,5),(2072,5899,5),(2073,5899,5),(2074,5899,5),(2075,5899,5),(2115,5899,5),(2116,5899,5),(2117,5899,5),(2118,5899,5),(2119,5899,5),(2120,5899,5),(2121,5899,5),(2122,5899,5),(2123,5899,5),(2076,5909,5),(2077,5909,5),(2078,5909,5),(2079,5909,5),(2080,5909,5),(2081,5909,5),(2082,5909,5),(2083,5909,5),(2084,5909,5),(2085,5909,5),(2086,5909,5),(2124,5909,5),(2125,5909,5),(2126,5909,5),(2127,5909,5),(2128,5909,5),(2129,5909,5),(2130,5909,5),(2131,5909,5),(2132,5909,5),(2133,5909,5),(2134,5909,5),(5934,5936,5),(5930,5936,5),(5931,5936,5),(5932,5936,5),(5933,5936,5),(6140,6169,5),(6150,6180,5),(6140,6198,5),(6150,6198,5),(6209,6237,5),(5943,6289,5),(5944,6289,5),(5945,6289,5),(2001,6289,5),(2002,6289,5),(2003,6289,5),(2067,6289,5),(2068,6289,5),(2069,6289,5),(2070,6289,5),(2072,6289,5),(2115,6289,5),(2116,6289,5),(2117,6289,5),(2118,6289,5),(2120,6289,5),(2076,6289,5),(2077,6289,5),(2078,6289,5),(2082,6289,5),(2124,6289,5),(2125,6289,5),(2126,6289,5),(2130,6289,5),(2087,6289,5),(2088,6289,5),(2089,6289,5),(2091,6289,5),(2135,6289,5),(2136,6289,5),(2137,6289,5),(2139,6289,5),(2094,6289,5),(2095,6289,5),(2096,6289,5),(2098,6289,5),(2142,6289,5),(2143,6289,5),(2144,6289,5),(2146,6289,5),(2099,6289,5),(2100,6289,5),(2101,6289,5),(2102,6289,5),(2147,6289,5),(2148,6289,5),(2149,6289,5),(2150,6289,5),(2016,6289,5),(2017,6289,5),(2018,6289,5),(2022,6289,5),(2026,6289,5),(2028,6289,5),(2029,6289,5),(2030,6289,5),(2031,6289,5),(2037,6289,5),(2038,6289,5),(2039,6289,5),(2040,6289,5),(2007,6289,5),(2008,6289,5),(2010,6289,5),(2015,6289,5),(2063,6307,5),(2064,6307,5),(2065,6307,5),(2066,6307,5),(6297,6307,5),(6291,6307,5),(6294,6307,5),(6289,6307,5),(6282,6307,5),(6283,6307,5),(6287,6307,5),(2001,6313,5),(2002,6313,5),(2003,6313,5),(2005,6313,5),(5943,6313,5),(5944,6313,5),(5945,6313,5),(2110,6325,5),(2111,6325,5),(2112,6325,5),(2113,6325,5),(2087,6325,5),(2088,6325,5),(2089,6325,5),(2090,6325,5),(2091,6325,5),(5909,6325,5),(5910,6325,5),(5911,6325,5),(5915,6325,5),(5899,6325,5),(5900,6325,5),(5901,6325,5),(5902,6325,5),(5899,6334,5),(5900,6334,5),(5901,6334,5),(5902,6334,5),(5904,6334,5),(2063,6334,5),(2064,6334,5),(2065,6334,5),(2066,6334,5),(5899,6343,5),(5900,6343,5),(5901,6343,5),(5902,6343,5),(5904,6343,5),(2063,6343,5),(2064,6343,5),(2065,6343,5),(2066,6343,5),(5899,6354,5),(5900,6354,5),(5901,6354,5),(5902,6354,5),(5904,6354,5),(2063,6354,5),(2064,6354,5),(2065,6354,5),(2066,6354,5),(5909,6354,5),(5910,6354,5),(5911,6354,5),(5915,6354,5),(5899,6363,5),(5900,6363,5),(5901,6363,5),(5902,6363,5),(5904,6363,5),(2063,6363,5),(2064,6363,5),(2065,6363,5),(2066,6363,5),(2016,6363,5),(2017,6363,5),(2018,6363,5),(2026,6363,5),(5936,6369,5),(5937,6369,5),(5939,6369,5),(2001,6369,5),(2002,6369,5),(2003,6369,5),(5899,6377,5),(5900,6377,5),(5901,6377,5),(5902,6377,5),(5904,6377,5),(2063,6377,5),(2064,6377,5),(2065,6377,5),(2066,6377,5),(2016,6377,5),(2017,6377,5),(2018,6377,5),(2022,6377,5),(5899,6385,5),(5900,6385,5),(5901,6385,5),(5902,6385,5),(5904,6385,5),(2063,6385,5),(2064,6385,5),(2065,6385,5),(2066,6385,5),(2016,6385,5),(2017,6385,5),(2018,6385,5),(2022,6385,5),(2016,6394,5),(2017,6394,5),(2018,6394,5),(2022,6394,5),(2063,6394,5),(2064,6394,5),(2065,6394,5),(2066,6394,5),(5909,6394,5),(5910,6394,5),(5911,6394,5),(5915,6394,5),(2016,6405,5),(2017,6405,5),(2018,6405,5),(2022,6405,5),(2026,6405,5),(2063,6405,5),(2064,6405,5),(2065,6405,5),(2066,6405,5),(2099,6413,5),(2100,6413,5),(2101,6413,5),(2102,6413,5),(5899,6413,5),(5900,6413,5),(5901,6413,5),(5902,6413,5),(2063,6413,5),(2064,6413,5),(2065,6413,5),(2066,6413,5),(2063,6423,5),(2064,6423,5),(2065,6423,5),(2066,6423,5),(5909,6423,5),(5910,6423,5),(5911,6423,5),(5915,6423,5),(2099,6423,5),(2100,6423,5),(2101,6423,5),(5899,6423,5),(5900,6423,5),(5901,6423,5),(5902,6423,5),(2063,6433,5),(2064,6433,5),(2065,6433,5),(2066,6433,5),(2016,6433,5),(2017,6433,5),(2018,6433,5),(2022,6433,5),(2026,6433,5),(2099,6433,5),(2100,6433,5),(2101,6433,5),(2102,6433,5),(2094,6442,5),(2095,6442,5),(2096,6442,5),(2097,6442,5),(2098,6442,5),(5899,6442,5),(5900,6442,5),(5901,6442,5),(5902,6442,5),(2087,6442,5),(2089,6442,5),(2091,6442,5),(2110,6454,5),(2111,6454,5),(2112,6454,5),(2113,6454,5),(2094,6454,5),(2095,6454,5),(2096,6454,5),(2097,6454,5),(2098,6454,5),(5909,6454,5),(5910,6454,5),(5911,6454,5),(5915,6454,5),(5899,6454,5),(5900,6454,5),(5901,6454,5),(5902,6454,5),(2087,6454,5),(2089,6454,5),(2091,6454,5),(2087,6462,5),(2091,6462,5),(2092,6462,5),(2088,6462,5),(2089,6462,5),(2090,6462,5),(5899,6462,5),(5900,6462,5),(5901,6462,5),(5902,6462,5),(2087,6472,5),(2088,6472,5),(2089,6472,5),(2090,6472,5),(2091,6472,5),(2092,6472,5),(5899,6481,5),(5900,6481,5),(5901,6481,5),(5902,6481,5),(5904,6481,5),(2063,6481,5),(2064,6481,5),(2065,6481,5),(2066,6481,5),(2016,6481,5),(2017,6481,5),(2018,6481,5),(2022,6481,5),(5899,6490,5),(5900,6490,5),(5901,6490,5),(5902,6490,5),(5904,6490,5),(2063,6490,5),(2064,6490,5),(2065,6490,5),(2066,6490,5),(2016,6490,5),(2017,6490,5),(2018,6490,5),(2022,6490,5),(2016,6499,5),(2017,6499,5),(2018,6499,5),(2022,6499,5),(2063,6499,5),(2064,6499,5),(2065,6499,5),(2066,6499,5),(5909,6499,5),(5910,6499,5),(5911,6499,5),(5915,6499,5),(2016,6510,5),(2017,6510,5),(2018,6510,5),(2022,6510,5),(2026,6510,5),(2063,6510,5),(2064,6510,5),(2065,6510,5),(2066,6510,5),(2063,6520,5),(2064,6520,5),(2065,6520,5),(2066,6520,5),(2007,6520,5),(2008,6520,5),(2010,6520,5),(5909,6520,5),(5910,6520,5),(5911,6520,5),(5915,6520,5),(5899,6520,5),(5900,6520,5),(5901,6520,5),(5902,6520,5),(2063,6528,5),(2064,6528,5),(2065,6528,5),(2066,6528,5),(2007,6528,5),(2008,6528,5),(2010,6528,5),(2016,6528,5),(2017,6528,5),(2018,6528,5),(2022,6528,5),(2063,6538,5),(2064,6538,5),(2065,6538,5),(2066,6538,5),(2007,6538,5),(2008,6538,5),(2010,6538,5),(2028,6538,5),(2029,6538,5),(2030,6538,5),(2031,6538,5),(2036,6538,5),(2016,6538,5),(2017,6538,5),(2018,6538,5),(6550,6564,5),(6627,6635,5),(5920,6639,5),(6671,6689,5),(6709,6719,5),(5909,7016,5),(5911,7016,5),(5912,7016,5),(5913,7016,5),(5914,7016,5),(5915,7016,5),(2007,7016,5),(2009,7016,5),(2010,7016,5),(5899,7016,5),(5900,7016,5),(5901,7016,5),(5902,7016,5),(2001,7016,5),(2002,7016,5),(2003,7016,5),(6987,7016,5),(6991,7016,5),(6995,7016,5),(5943,7762,5),(5944,7762,5),(5945,7762,5),(5946,7762,5),(5934,7762,5),(7903,7939,5),(5899,7939,5),(5901,7939,5),(5902,7939,5),(5905,7939,5),(2001,7939,5),(2002,7939,5),(2003,7939,5),(7939,7950,5),(7922,7950,5),(7923,7950,5),(7928,7950,5),(7930,7950,5),(7931,7950,5),(7932,7950,5),(7934,7950,5),(7938,7950,5),(7939,7959,5),(7922,7959,5),(7930,7959,5),(7931,7959,5),(7932,7959,5),(7934,7959,5),(7938,7959,5)) as t1(c1,c2,c3) where t1.c1 not in (select "id" from sys.dependencies where depend_id = t1.c2);
-
-Running database upgrade commands:
-insert into sys.dependencies select c1, c2, c3 from (values(8036,8075,5),(8024,8075,5),(8025,8075,5),(8026,8075,5),(8027,8075,5),(8029,8075,5),(8030,8075,5),(8031,8075,5),(8032,8075,5),(8033,8075,5),(8034,8075,5),(8035,8075,5),(8040,8075,5),(8045,8075,5),(8052,8075,5),(8057,8075,5),(8036,8086,5),(8024,8086,5),(8025,8086,5),(8027,8086,5),(8029,8086,5),(8030,8086,5),(8031,8086,5),(8032,8086,5),(8033,8086,5),(8035,8086,5),(8040,8086,5),(8045,8086,5),(8052,8086,5),(8057,8086,5),(2016,8328,5),(2017,8328,5),(2027,8328,5),(8412,8424,7),(8405,8424,7),(8406,8424,7),(8407,8424,7),(8409,8424,7),(8416,8424,7),(8414,8424,7),(8415,8424,7),(8443,8424,7),(8435,8437,7),(8429,8437,7),(8430,8437,7),(8434,8437,7),(8412,8422,8),(8405,8422,8),(8406,8422,8),(8407,8422,8),(8409,8422,8),(8416,8422,8),(8414,8422,8),(8415,8422,8),(8443,8422,8),(8416,8421,5),(8414,8421,5),(8415,8421,5),(8443,8421,5),(8412,8421,5),(8407,8421,5)) as t1(c1,c2,c3) where t1.c1 not in (select "id" from sys.dependencies where depend_id = t1.c2);
-
-Running database upgrade commands:
-set schema "sys";
-create function sys.deltas ("schema" string) returns table ("id" int, "cleared" boolean, "immutable" bigint, "inserted" bigint, "updates" bigint, "deletes" bigint, "level" int) external name "sql"."deltas";
-create function sys.deltas ("schema" string, "table" string) returns table ("id" int, "cleared" boolean, "immutable" bigint, "inserted" bigint, "updates" bigint, "deletes" bigint, "level" int) external name "sql"."deltas";
-create function sys.deltas ("schema" string, "table" string, "column" string) returns table ("id" int, "cleared" boolean, "immutable" bigint, "inserted" bigint, "updates" bigint, "deletes" bigint, "level" int) external name "sql"."deltas";
-create aggregate median_avg(val TINYINT) returns DOUBLE
- external name "aggr"."median_avg";
-GRANT EXECUTE ON AGGREGATE median_avg(TINYINT) TO PUBLIC;
-create aggregate median_avg(val SMALLINT) returns DOUBLE
- external name "aggr"."median_avg";
-GRANT EXECUTE ON AGGREGATE median_avg(SMALLINT) TO PUBLIC;
-create aggregate median_avg(val INTEGER) returns DOUBLE
- external name "aggr"."median_avg";
-GRANT EXECUTE ON AGGREGATE median_avg(INTEGER) TO PUBLIC;
-create aggregate median_avg(val BIGINT) returns DOUBLE
- external name "aggr"."median_avg";
-GRANT EXECUTE ON AGGREGATE median_avg(BIGINT) TO PUBLIC;
-create aggregate median_avg(val DECIMAL) returns DOUBLE
- external name "aggr"."median_avg";
-GRANT EXECUTE ON AGGREGATE median_avg(DECIMAL) TO PUBLIC;
-create aggregate median_avg(val REAL) returns DOUBLE
- external name "aggr"."median_avg";
-GRANT EXECUTE ON AGGREGATE median_avg(REAL) TO PUBLIC;
-create aggregate median_avg(val DOUBLE) returns DOUBLE
- external name "aggr"."median_avg";
-GRANT EXECUTE ON AGGREGATE median_avg(DOUBLE) TO PUBLIC;
-
-create aggregate quantile_avg(val TINYINT, q DOUBLE) returns DOUBLE
- external name "aggr"."quantile_avg";
-GRANT EXECUTE ON AGGREGATE quantile_avg(TINYINT, DOUBLE) TO PUBLIC;
-create aggregate quantile_avg(val SMALLINT, q DOUBLE) returns DOUBLE
- external name "aggr"."quantile_avg";
-GRANT EXECUTE ON AGGREGATE quantile_avg(SMALLINT, DOUBLE) TO PUBLIC;
-create aggregate quantile_avg(val INTEGER, q DOUBLE) returns DOUBLE
- external name "aggr"."quantile_avg";
-GRANT EXECUTE ON AGGREGATE quantile_avg(INTEGER, DOUBLE) TO PUBLIC;
-create aggregate quantile_avg(val BIGINT, q DOUBLE) returns DOUBLE
- external name "aggr"."quantile_avg";
-GRANT EXECUTE ON AGGREGATE quantile_avg(BIGINT, DOUBLE) TO PUBLIC;
-create aggregate quantile_avg(val DECIMAL, q DOUBLE) returns DOUBLE
- external name "aggr"."quantile_avg";
-GRANT EXECUTE ON AGGREGATE quantile_avg(DECIMAL, DOUBLE) TO PUBLIC;
-create aggregate quantile_avg(val REAL, q DOUBLE) returns DOUBLE
- external name "aggr"."quantile_avg";
-GRANT EXECUTE ON AGGREGATE quantile_avg(REAL, DOUBLE) TO PUBLIC;
-create aggregate quantile_avg(val DOUBLE, q DOUBLE) returns DOUBLE
- external name "aggr"."quantile_avg";
-GRANT EXECUTE ON AGGREGATE quantile_avg(DOUBLE, DOUBLE) TO PUBLIC;
-drop procedure master();
-drop procedure master(string);
-drop procedure stopmaster();
-drop procedure masterbeat(int);
-drop function masterClock();
-drop function masterTick();
-drop procedure replicate();
-drop procedure replicate(timestamp);
-drop procedure replicate(string);
-drop procedure replicate(string, timestamp);
-drop procedure replicate(string, tinyint);
-drop procedure replicate(string, smallint);
-drop procedure replicate(string, integer);
-drop procedure replicate(string, bigint);
-drop procedure replicabeat(integer);
-drop function replicaClock();
-drop function replicaTick();
-create schema wlc;
-create procedure wlc.master()
-external name wlc.master;
-create procedure wlc.master(path string)
-external name wlc.master;
-create procedure wlc.stop()
-external name wlc.stop;
-create procedure wlc.flush()
-external name wlc.flush;
-create procedure wlc.beat( duration int)
-external name wlc."setbeat";
-create function wlc.clock() returns string
-external name wlc."getclock";
-create function wlc.tick() returns bigint
-external name wlc."gettick";
-create schema wlr;
-create procedure wlr.master(dbname string)
-external name wlr.master;
-create procedure wlr.stop()
-external name wlr.stop;
-create procedure wlr.accept()
-external name wlr.accept;
-create procedure wlr.replicate()
-external name wlr.replicate;
-create procedure wlr.replicate(pointintime timestamp)
-external name wlr.replicate;
-create procedure wlr.replicate(id tinyint)
-external name wlr.replicate;
-create procedure wlr.replicate(id smallint)
-external name wlr.replicate;
-create procedure wlr.replicate(id integer)
-external name wlr.replicate;
-create procedure wlr.replicate(id bigint)
-external name wlr.replicate;
-create procedure wlr.beat(duration integer)
-external name wlr."setbeat";
-create function wlr.clock() returns string
-external name wlr."getclock";
-create function wlr.tick() returns bigint
-external name wlr."gettick";
-update sys.functions set system = true where schema_id = (select id from sys.schemas where name = 'sys') and name in ('deltas') and type = 5;
-update sys.functions set system = true where schema_id = (select id from sys.schemas where name = 'sys') and name in ('median_avg', 'quantile_avg') and type = 3;
-update sys.schemas set system = true where name in ('wlc', 'wlr');
-update sys.functions set system = true where schema_id = (select id from sys.schemas where name = 'wlc') and name in ('clock', 'tick') and type = 1;
-update sys.functions set system = true where schema_id = (select id from sys.schemas where name = 'wlc') and name in ('master', 'stop', 'flush', 'beat') and type = 2;
-update sys.functions set system = true where schema_id = (select id from sys.schemas where name = 'wlr') and name in ('clock', 'tick') and type = 1;
-update sys.functions set system = true where schema_id = (select id from sys.schemas where name = 'wlr') and name in ('master', 'stop', 'accept', 'replicate', 'beat') and type = 2;
-create aggregate stddev_samp(val INTERVAL SECOND) returns DOUBLE
-external name "aggr"."stdev";
-GRANT EXECUTE ON AGGREGATE stddev_samp(INTERVAL SECOND) TO PUBLIC;
-create aggregate stddev_samp(val INTERVAL MONTH) returns DOUBLE
-external name "aggr"."stdev";
-GRANT EXECUTE ON AGGREGATE stddev_samp(INTERVAL MONTH) TO PUBLIC;
-create aggregate stddev_pop(val INTERVAL SECOND) returns DOUBLE
-external name "aggr"."stdevp";
-GRANT EXECUTE ON AGGREGATE stddev_pop(INTERVAL SECOND) TO PUBLIC;
-create aggregate stddev_pop(val INTERVAL MONTH) returns DOUBLE
-external name "aggr"."stdevp";
-GRANT EXECUTE ON AGGREGATE stddev_pop(INTERVAL MONTH) TO PUBLIC;
-create aggregate var_samp(val INTERVAL SECOND) returns DOUBLE
-external name "aggr"."variance";
-GRANT EXECUTE ON AGGREGATE var_samp(INTERVAL SECOND) TO PUBLIC;
-create aggregate var_samp(val INTERVAL MONTH) returns DOUBLE
-external name "aggr"."variance";
-GRANT EXECUTE ON AGGREGATE var_samp(INTERVAL MONTH) TO PUBLIC;
-create aggregate var_pop(val INTERVAL SECOND) returns DOUBLE
-external name "aggr"."variancep";
-GRANT EXECUTE ON AGGREGATE var_pop(INTERVAL SECOND) TO PUBLIC;
-create aggregate var_pop(val INTERVAL MONTH) returns DOUBLE
-external name "aggr"."variancep";
-GRANT EXECUTE ON AGGREGATE var_pop(INTERVAL MONTH) TO PUBLIC;
-create aggregate median(val INTERVAL SECOND) returns INTERVAL SECOND
-external name "aggr"."median";
-GRANT EXECUTE ON AGGREGATE median(INTERVAL SECOND) TO PUBLIC;
-create aggregate median(val INTERVAL MONTH) returns INTERVAL MONTH
-external name "aggr"."median";
-GRANT EXECUTE ON AGGREGATE median(INTERVAL MONTH) TO PUBLIC;
-create aggregate quantile(val INTERVAL SECOND, q DOUBLE) returns INTERVAL SECOND
-external name "aggr"."quantile";
-GRANT EXECUTE ON AGGREGATE quantile(INTERVAL SECOND, DOUBLE) TO PUBLIC;
-create aggregate quantile(val INTERVAL MONTH, q DOUBLE) returns INTERVAL MONTH
-external name "aggr"."quantile";
-GRANT EXECUTE ON AGGREGATE quantile(INTERVAL MONTH, DOUBLE) TO PUBLIC;
-update sys.functions set system = true where schema_id = (select id from sys.schemas where name = 'sys') and name in ('stddev_samp', 'stddev_pop', 'var_samp', 'var_pop', 'median', 'quantile') and type = 3;
-drop function json.text(string);
-drop function json.text(int);
-update "sys"."args" set "type" = 'ptr' where "func_id" = (select "id" from "sys"."functions" where "name" = 'copyfrom' and "func" = 'copy_from' and "mod" = 'sql') and "name" = 'arg_1';
-set schema "sys";
-
 Running database upgrade commands:
 set schema "sys";
 create procedure suspend_log_flushing()
@@ -5364,10 +115,16 @@
 update sys.functions set system = true where schema_id = (select id from sys.schemas where name = 'sys') and name = 'queue' and type = 5;
 update sys.functions set system = true where schema_id = (select id from sys.schemas where name = 'sys') and name in ('pause', 'resume', 'stop') and type = 2;
 update sys._tables set system = true where schema_id = (select id from sys.schemas where name = 'sys') and name = 'queue';
+ALTER TABLE sys.keywords SET READ WRITE;
+insert into sys.keywords values ('CUBE'), ('GROUPING'), ('ROLLUP'), ('SETS');
+commit;
 set schema "sys";
 
-=======
->>>>>>> 9ad51c5d
+Running database upgrade commands:
+set schema "sys";
+ALTER TABLE sys.keywords SET READ ONLY;
+set schema "sys";
+
 # MonetDB/SQL module loaded
 
 # 15:56:11 >  
