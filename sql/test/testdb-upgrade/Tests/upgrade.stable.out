stdout of test 'upgrade` in directory 'sql/test/testdb-upgrade` itself:


# 21:49:40 >  
# 21:49:40 >  "mserver5" "--debug=10" "--set" "gdk_nr_threads=0" "--set" "mapi_open=true" "--set" "mapi_port=30515" "--set" "mapi_usock=/var/tmp/mtest-14642/.s.monetdb.30515" "--set" "monet_prompt=" "--forcemito" "--set" "mal_listing=2" "--dbpath=/ufs/sjoerd/Monet-devel/var/MonetDB/mTests_sql_test_testdb-upgrade" "--set" "mal_listing=0"
# 21:49:40 >  

# MonetDB 5 server v11.16.0 (hg id: fd9db07674cf+)
# This is an unreleased version
# Serving database 'mTests_sql_test_testdb-upgrade', using 8 threads
# Compiled for x86_64-unknown-linux-gnu/64bit with 64bit OIDs dynamically linked
# Found 15.591 GiB available main-memory.
# Copyright (c) 1993-July 2008 CWI.
# Copyright (c) August 2008-2014 MonetDB B.V., all rights reserved
# Visit http://www.monetdb.org/ for further information


Ready.
<<<<<<< HEAD
Running database upgrade commands:
set schema "sys";
drop procedure sys.resetHistory;
drop procedure sys.keepCall;
drop procedure sys.keepQuery;
update sys._tables set system = false where name in ('callhistory','queryhistory','querylog') and schema_id = (select id from sys.schemas where name = 'sys');
drop view sys.queryLog;
drop table sys.callHistory;
drop table sys.queryHistory;
create function sys.querylog_catalog()
returns table(
	id oid,
	owner string,
	defined timestamp,
	query string,
	pipe string,
	mal int,			-- size of MAL plan
	optimize bigint 	-- time in usec
)
external name sql.querylog_catalog;

create function sys.querylog_calls()
returns table(
	id oid,				 -- references query plan
	"start" timestamp,	-- time the statement was started
	"stop" timestamp,	-- time the statement was completely finished
	arguments string,	-- actual call structure
	tuples wrd,			-- number of tuples in the result set
	run bigint,		-- time spent (in usec)  until the result export
	ship bigint,		-- time spent (in usec)  to ship the result set
	cpu int,  		-- average cpu load percentage during execution
	io int,			-- percentage time waiting for IO to finish 
	space bigint		-- total storage size of intermediates created (in MB)
)
external name sql.querylog_calls;

create view sys.querylog_catalog as select * from sys.querylog_catalog();
create view sys.querylog_calls as select * from sys.querylog_calls();
create view sys.querylog_history as
select qd.*, ql."start",ql."stop", ql.arguments, ql.tuples, ql.run, ql.ship, ql.cpu, ql.space, ql.io 
from sys.querylog_catalog() qd, sys.querylog_calls() ql
where qd.id = ql.id and qd.owner = user;

update sys._tables
    set system = true
    where name in ('querylog_history', 'querylog_calls', 'querylog_catalog')
        and schema_id = (select id from sys.schemas where name = 'sys');

create procedure sys.querylog_empty()
external name sql.querylog_empty;

create procedure sys.querylog_enable()
external name sql.querylog_enable;
create procedure sys.querylog_enable(threshold smallint)
external name sql.querylog_enable_threshold;
create procedure sys.querylog_disable()
external name sql.querylog_disable;
create view sys.tracelog as select * from sys.tracelog();
drop function sys.clients;
create function sys.sessions() returns table("user" string, "login" timestamp, "sessiontimeout" bigint, "lastcommand" timestamp, "querytimeout" bigint, "active" bool) external name sql.sessions;
create view sys.sessions as select * from sys.sessions();
create procedure sys.shutdown(delay tinyint) external name sql.shutdown;
create procedure sys.shutdown(delay tinyint, force bool) external name sql.shutdown;
create procedure sys.settimeout("query" bigint) external name sql.settimeout;
create procedure sys.settimeout("query" bigint, "session" bigint) external name sql.settimeout;
create procedure sys.setsession("timeout" bigint) external name sql.setsession;
create view sys.optimizers as select * from sys.optimizers();
create view sys.environment as select * from sys.environment();
create function sys.queue()
returns table(
	qtag bigint,
	"user" string,
	started timestamp,
	estimate timestamp,
	progress int,
	status string,
	tag oid,
	query string
)
external name sql.sysmon_queue;

create view sys.queue as select * from sys.queue();
update sys._tables
    set system = true
    where name = 'queue'
        and schema_id = (select id from sys.schemas where name = 'sys');

create procedure sys.pause(tag int)
external name sql.sysmon_pause;
create procedure sys.resume(tag int)
external name sql.sysmon_resume;
create procedure sys.stop(tag int)
external name sql.sysmon_stop;

create procedure sys.pause(tag bigint)
external name sql.sysmon_pause;
create procedure sys.resume(tag bigint)
external name sql.sysmon_resume;
create procedure sys.stop(tag bigint)
external name sql.sysmon_stop;
create aggregate quantile(val TINYINT, q DOUBLE) returns TINYINT external name "aggr"."quantile";
create aggregate quantile(val SMALLINT, q DOUBLE) returns SMALLINT external name "aggr"."quantile";
create aggregate quantile(val INTEGER, q DOUBLE) returns INTEGER external name "aggr"."quantile";
create aggregate quantile(val WRD, q DOUBLE) returns WRD external name "aggr"."quantile";
create aggregate quantile(val BIGINT, q DOUBLE) returns BIGINT external name "aggr"."quantile";
create aggregate quantile(val DECIMAL, q DOUBLE) returns DECIMAL external name "aggr"."quantile";
create aggregate quantile(val REAL, q DOUBLE) returns REAL external name "aggr"."quantile";
create aggregate quantile(val DOUBLE, q DOUBLE) returns DOUBLE external name "aggr"."quantile";
create aggregate quantile(val DATE, q DOUBLE) returns DATE external name "aggr"."quantile";
create aggregate quantile(val TIME, q DOUBLE) returns TIME external name "aggr"."quantile";
create aggregate quantile(val TIMESTAMP, q DOUBLE) returns TIMESTAMP external name "aggr"."quantile";
create aggregate median(val DECIMAL) returns DECIMAL external name "aggr"."median";
create view sys.storage as select * from sys.storage();
create view sys.storagemodel as select * from sys.storagemodel();
CREATE TABLE sys.statistics(
	"schema" string, 
	"table" string, 
	"column" string, 
	"type" string, 
	width integer,
	stamp timestamp, 
	"sample" bigint, 
	"count" bigint, 
	"unique" bigint, 
	"nils" bigint, 
	minval string, 
	maxval string,
	sorted boolean);

update sys._tables
	set system = true
	where name = 'statistics'
		and schema_id = (select id from sys.schemas where name = 'sys');

create procedure analyze()
external name sql.analyze;

create procedure analyze(tbl string)
external name sql.analyze;

create procedure analyze(sch string, tbl string)
external name sql.analyze;

create procedure analyze(sch string, tbl string, col string)
external name sql.analyze;

create procedure analyze("sample" bigint)
external name sql.analyze;

create procedure analyze(tbl string, "sample" bigint)
external name sql.analyze;

create procedure analyze(sch string, tbl string, "sample" bigint)
external name sql.analyze;

create procedure analyze(sch string, tbl string, col string, "sample" bigint)
external name sql.analyze;
insert into sys.systemfunctions (select f.id from sys.functions f, sys.schemas s where f.name in ('json_filter', 'json_filter_all', 'json_isvalid', 'json_isvalidarray', 'json_isvalidobject', 'json_length', 'json_path', 'json_text', 'querylog_calls', 'querylog_catalog', 'queue', 'sessions') and f.type = 1 and f.schema_id = s.id and s.name = 'sys');
insert into sys.systemfunctions (select f.id from sys.functions f, sys.schemas s where f.name in ('analyze', 'pause', 'querylog_disable', 'querylog_empty', 'querylog_enable', 'resume', 'setsession', 'settimeout', 'shutdown', 'stop', 'sysmon_resume') and f.type = 2 and f.schema_id = s.id and s.name = 'sys');
insert into sys.systemfunctions (select f.id from sys.functions f, sys.schemas s where f.name in ('quantile', 'median') and f.type = 3 and f.schema_id = s.id and s.name = 'sys');
update sys._tables set system = true where name in ('environment', 'optimizers', 'queue', 'sessions', 'statistics', 'storage', 'storagemodel', 'tracelog') and schema_id = (select id from sys.schemas where name = 'sys');
set schema "testschema";

Running database upgrade commands:
set schema "sys";
-- The contents of this file are subject to the MonetDB Public License
-- Version 1.1 (the "License"); you may not use this file except in
-- compliance with the License. You may obtain a copy of the License at
-- http://www.monetdb.org/Legal/MonetDBLicense
--
-- Software distributed under the License is distributed on an "AS IS"
-- basis, WITHOUT WARRANTY OF ANY KIND, either express or implied. See the
-- License for the specific language governing rights and limitations
-- under the License.
--
-- The Original Code is the MonetDB Database System.
--
-- The Initial Developer of the Original Code is CWI.
-- Portions created by CWI are Copyright (C) 1997-July 2008 CWI.
-- Copyright August 2008-2014 MonetDB B.V.
-- All Rights Reserved.

-- (co) Martin Kersten
-- The JSON type comes with a few operators.

create schema json;

create type json external name json;

-- access the top level key by name, return its value
create function json.filter(js json, pathexpr string)
returns json external name json.filter;

create function json.filter(js json, name tinyint)
returns json external name json.filter;

create function json.filter(js json, name integer)
returns json external name json.filter;

create function json.filter(js json, name bigint)
returns json external name json.filter;

create function json.text(js json, e string)
returns string external name json.text;

-- test string for JSON compliancy
create function json.isvalid(js string)
returns bool external name json.isvalid;

create function json.isobject(js string)
returns bool external name json.isobject;

create function json.isarray(js string)
returns bool external name json.isarray;

create function json.isvalid(js json)
returns bool external name json.isvalid;

create function json.isobject(js json)
returns bool external name json.isobject;

create function json.isarray(js json)
returns bool external name json.isarray;

-- return the number of primary components
create function json.length(js json)
returns integer external name json.length;

create function json.keyarray(js json)
returns json external name json.keyarray;

create function json.valuearray(js json)
returns  json external name json.valuearray;

create function json.text(js json)
returns string external name json.text;

-- The remainder awaits the implementation 

-- create function json.object(*) returns json external name json.objectrender;

-- create function json.array(*) returns json external name json.arrayrender;

-- unnesting the JSON structure

-- create function json.unnest(js json)
-- returns table( id integer, k string, v string) external name json.unnest;

-- create function json.unnest(js json)
-- returns table( k string, v string) external name json.unnest;

-- create function json.unnest(js json)
-- returns table( v string) external name json.unnest;

-- create function json.nest table( id integer, k string, v string)
-- returns json external name json.nest;


create function sys.md5(v string) returns string external name clients.md5sum;
create type uuid external name uuid;
create function sys.uuid() returns uuid external name uuid."new";
create function sys.isaUUID(u uuid) returns uuid external name uuid."isaUUID";
insert into sys.systemfunctions (select f.id from sys.functions f, sys.schemas s where f.name in ('isauuid', 'md5', 'uuid') and f.type = 1 and f.schema_id = s.id and s.name = 'sys');
set schema "testschema";

=======
>>>>>>> b3c10eca

# 21:49:41 >  
# 21:49:41 >  "/usr/bin/python2" "upgrade.SQL.py" "upgrade"
# 21:49:41 >  

#select count(*) from testschema.smallstring;
% testschema.L1 # table_name
% L1 # name
% wrd # type
% 2 # length
[ 66	]

# 21:49:42 >  
# 21:49:42 >  "Done."
# 21:49:42 >  
<|MERGE_RESOLUTION|>--- conflicted
+++ resolved
@@ -16,274 +16,6 @@
 
 
 Ready.
-<<<<<<< HEAD
-Running database upgrade commands:
-set schema "sys";
-drop procedure sys.resetHistory;
-drop procedure sys.keepCall;
-drop procedure sys.keepQuery;
-update sys._tables set system = false where name in ('callhistory','queryhistory','querylog') and schema_id = (select id from sys.schemas where name = 'sys');
-drop view sys.queryLog;
-drop table sys.callHistory;
-drop table sys.queryHistory;
-create function sys.querylog_catalog()
-returns table(
-	id oid,
-	owner string,
-	defined timestamp,
-	query string,
-	pipe string,
-	mal int,			-- size of MAL plan
-	optimize bigint 	-- time in usec
-)
-external name sql.querylog_catalog;
-
-create function sys.querylog_calls()
-returns table(
-	id oid,				 -- references query plan
-	"start" timestamp,	-- time the statement was started
-	"stop" timestamp,	-- time the statement was completely finished
-	arguments string,	-- actual call structure
-	tuples wrd,			-- number of tuples in the result set
-	run bigint,		-- time spent (in usec)  until the result export
-	ship bigint,		-- time spent (in usec)  to ship the result set
-	cpu int,  		-- average cpu load percentage during execution
-	io int,			-- percentage time waiting for IO to finish 
-	space bigint		-- total storage size of intermediates created (in MB)
-)
-external name sql.querylog_calls;
-
-create view sys.querylog_catalog as select * from sys.querylog_catalog();
-create view sys.querylog_calls as select * from sys.querylog_calls();
-create view sys.querylog_history as
-select qd.*, ql."start",ql."stop", ql.arguments, ql.tuples, ql.run, ql.ship, ql.cpu, ql.space, ql.io 
-from sys.querylog_catalog() qd, sys.querylog_calls() ql
-where qd.id = ql.id and qd.owner = user;
-
-update sys._tables
-    set system = true
-    where name in ('querylog_history', 'querylog_calls', 'querylog_catalog')
-        and schema_id = (select id from sys.schemas where name = 'sys');
-
-create procedure sys.querylog_empty()
-external name sql.querylog_empty;
-
-create procedure sys.querylog_enable()
-external name sql.querylog_enable;
-create procedure sys.querylog_enable(threshold smallint)
-external name sql.querylog_enable_threshold;
-create procedure sys.querylog_disable()
-external name sql.querylog_disable;
-create view sys.tracelog as select * from sys.tracelog();
-drop function sys.clients;
-create function sys.sessions() returns table("user" string, "login" timestamp, "sessiontimeout" bigint, "lastcommand" timestamp, "querytimeout" bigint, "active" bool) external name sql.sessions;
-create view sys.sessions as select * from sys.sessions();
-create procedure sys.shutdown(delay tinyint) external name sql.shutdown;
-create procedure sys.shutdown(delay tinyint, force bool) external name sql.shutdown;
-create procedure sys.settimeout("query" bigint) external name sql.settimeout;
-create procedure sys.settimeout("query" bigint, "session" bigint) external name sql.settimeout;
-create procedure sys.setsession("timeout" bigint) external name sql.setsession;
-create view sys.optimizers as select * from sys.optimizers();
-create view sys.environment as select * from sys.environment();
-create function sys.queue()
-returns table(
-	qtag bigint,
-	"user" string,
-	started timestamp,
-	estimate timestamp,
-	progress int,
-	status string,
-	tag oid,
-	query string
-)
-external name sql.sysmon_queue;
-
-create view sys.queue as select * from sys.queue();
-update sys._tables
-    set system = true
-    where name = 'queue'
-        and schema_id = (select id from sys.schemas where name = 'sys');
-
-create procedure sys.pause(tag int)
-external name sql.sysmon_pause;
-create procedure sys.resume(tag int)
-external name sql.sysmon_resume;
-create procedure sys.stop(tag int)
-external name sql.sysmon_stop;
-
-create procedure sys.pause(tag bigint)
-external name sql.sysmon_pause;
-create procedure sys.resume(tag bigint)
-external name sql.sysmon_resume;
-create procedure sys.stop(tag bigint)
-external name sql.sysmon_stop;
-create aggregate quantile(val TINYINT, q DOUBLE) returns TINYINT external name "aggr"."quantile";
-create aggregate quantile(val SMALLINT, q DOUBLE) returns SMALLINT external name "aggr"."quantile";
-create aggregate quantile(val INTEGER, q DOUBLE) returns INTEGER external name "aggr"."quantile";
-create aggregate quantile(val WRD, q DOUBLE) returns WRD external name "aggr"."quantile";
-create aggregate quantile(val BIGINT, q DOUBLE) returns BIGINT external name "aggr"."quantile";
-create aggregate quantile(val DECIMAL, q DOUBLE) returns DECIMAL external name "aggr"."quantile";
-create aggregate quantile(val REAL, q DOUBLE) returns REAL external name "aggr"."quantile";
-create aggregate quantile(val DOUBLE, q DOUBLE) returns DOUBLE external name "aggr"."quantile";
-create aggregate quantile(val DATE, q DOUBLE) returns DATE external name "aggr"."quantile";
-create aggregate quantile(val TIME, q DOUBLE) returns TIME external name "aggr"."quantile";
-create aggregate quantile(val TIMESTAMP, q DOUBLE) returns TIMESTAMP external name "aggr"."quantile";
-create aggregate median(val DECIMAL) returns DECIMAL external name "aggr"."median";
-create view sys.storage as select * from sys.storage();
-create view sys.storagemodel as select * from sys.storagemodel();
-CREATE TABLE sys.statistics(
-	"schema" string, 
-	"table" string, 
-	"column" string, 
-	"type" string, 
-	width integer,
-	stamp timestamp, 
-	"sample" bigint, 
-	"count" bigint, 
-	"unique" bigint, 
-	"nils" bigint, 
-	minval string, 
-	maxval string,
-	sorted boolean);
-
-update sys._tables
-	set system = true
-	where name = 'statistics'
-		and schema_id = (select id from sys.schemas where name = 'sys');
-
-create procedure analyze()
-external name sql.analyze;
-
-create procedure analyze(tbl string)
-external name sql.analyze;
-
-create procedure analyze(sch string, tbl string)
-external name sql.analyze;
-
-create procedure analyze(sch string, tbl string, col string)
-external name sql.analyze;
-
-create procedure analyze("sample" bigint)
-external name sql.analyze;
-
-create procedure analyze(tbl string, "sample" bigint)
-external name sql.analyze;
-
-create procedure analyze(sch string, tbl string, "sample" bigint)
-external name sql.analyze;
-
-create procedure analyze(sch string, tbl string, col string, "sample" bigint)
-external name sql.analyze;
-insert into sys.systemfunctions (select f.id from sys.functions f, sys.schemas s where f.name in ('json_filter', 'json_filter_all', 'json_isvalid', 'json_isvalidarray', 'json_isvalidobject', 'json_length', 'json_path', 'json_text', 'querylog_calls', 'querylog_catalog', 'queue', 'sessions') and f.type = 1 and f.schema_id = s.id and s.name = 'sys');
-insert into sys.systemfunctions (select f.id from sys.functions f, sys.schemas s where f.name in ('analyze', 'pause', 'querylog_disable', 'querylog_empty', 'querylog_enable', 'resume', 'setsession', 'settimeout', 'shutdown', 'stop', 'sysmon_resume') and f.type = 2 and f.schema_id = s.id and s.name = 'sys');
-insert into sys.systemfunctions (select f.id from sys.functions f, sys.schemas s where f.name in ('quantile', 'median') and f.type = 3 and f.schema_id = s.id and s.name = 'sys');
-update sys._tables set system = true where name in ('environment', 'optimizers', 'queue', 'sessions', 'statistics', 'storage', 'storagemodel', 'tracelog') and schema_id = (select id from sys.schemas where name = 'sys');
-set schema "testschema";
-
-Running database upgrade commands:
-set schema "sys";
--- The contents of this file are subject to the MonetDB Public License
--- Version 1.1 (the "License"); you may not use this file except in
--- compliance with the License. You may obtain a copy of the License at
--- http://www.monetdb.org/Legal/MonetDBLicense
---
--- Software distributed under the License is distributed on an "AS IS"
--- basis, WITHOUT WARRANTY OF ANY KIND, either express or implied. See the
--- License for the specific language governing rights and limitations
--- under the License.
---
--- The Original Code is the MonetDB Database System.
---
--- The Initial Developer of the Original Code is CWI.
--- Portions created by CWI are Copyright (C) 1997-July 2008 CWI.
--- Copyright August 2008-2014 MonetDB B.V.
--- All Rights Reserved.
-
--- (co) Martin Kersten
--- The JSON type comes with a few operators.
-
-create schema json;
-
-create type json external name json;
-
--- access the top level key by name, return its value
-create function json.filter(js json, pathexpr string)
-returns json external name json.filter;
-
-create function json.filter(js json, name tinyint)
-returns json external name json.filter;
-
-create function json.filter(js json, name integer)
-returns json external name json.filter;
-
-create function json.filter(js json, name bigint)
-returns json external name json.filter;
-
-create function json.text(js json, e string)
-returns string external name json.text;
-
--- test string for JSON compliancy
-create function json.isvalid(js string)
-returns bool external name json.isvalid;
-
-create function json.isobject(js string)
-returns bool external name json.isobject;
-
-create function json.isarray(js string)
-returns bool external name json.isarray;
-
-create function json.isvalid(js json)
-returns bool external name json.isvalid;
-
-create function json.isobject(js json)
-returns bool external name json.isobject;
-
-create function json.isarray(js json)
-returns bool external name json.isarray;
-
--- return the number of primary components
-create function json.length(js json)
-returns integer external name json.length;
-
-create function json.keyarray(js json)
-returns json external name json.keyarray;
-
-create function json.valuearray(js json)
-returns  json external name json.valuearray;
-
-create function json.text(js json)
-returns string external name json.text;
-
--- The remainder awaits the implementation 
-
--- create function json.object(*) returns json external name json.objectrender;
-
--- create function json.array(*) returns json external name json.arrayrender;
-
--- unnesting the JSON structure
-
--- create function json.unnest(js json)
--- returns table( id integer, k string, v string) external name json.unnest;
-
--- create function json.unnest(js json)
--- returns table( k string, v string) external name json.unnest;
-
--- create function json.unnest(js json)
--- returns table( v string) external name json.unnest;
-
--- create function json.nest table( id integer, k string, v string)
--- returns json external name json.nest;
-
-
-create function sys.md5(v string) returns string external name clients.md5sum;
-create type uuid external name uuid;
-create function sys.uuid() returns uuid external name uuid."new";
-create function sys.isaUUID(u uuid) returns uuid external name uuid."isaUUID";
-insert into sys.systemfunctions (select f.id from sys.functions f, sys.schemas s where f.name in ('isauuid', 'md5', 'uuid') and f.type = 1 and f.schema_id = s.id and s.name = 'sys');
-set schema "testschema";
-
-=======
->>>>>>> b3c10eca
 
 # 21:49:41 >  
 # 21:49:41 >  "/usr/bin/python2" "upgrade.SQL.py" "upgrade"
