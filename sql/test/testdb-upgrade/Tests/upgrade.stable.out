--- conflicted
+++ resolved
@@ -16,5612 +16,6 @@
 # Listening for connection requests on mapi:monetdb://madrid.da.cwi.nl:34708/
 # Listening for UNIX domain connection requests on mapi:monetdb:///var/tmp/mtest-11915/.s.monetdb.34708
 # MonetDB/GIS module loaded
-<<<<<<< HEAD
-Running database upgrade commands:
-set schema "sys";
-delete from sys.dependencies where id < 2000;
-delete from sys.types where id < 2000;
-insert into sys.types values (0, 'void', 'any', 0, 0, 0, 0, 2000);
-insert into sys.types values (1, 'bat', 'table', 0, 0, 0, 1, 2000);
-insert into sys.types values (2, 'ptr', 'ptr', 0, 0, 0, 1, 2000);
-insert into sys.types values (3, 'bit', 'boolean', 1, 0, 2, 2, 2000);
-insert into sys.types values (4, 'str', 'char', 0, 0, 0, 3, 2000);
-insert into sys.types values (5, 'str', 'varchar', 0, 0, 0, 4, 2000);
-insert into sys.types values (6, 'str', 'clob', 0, 0, 0, 4, 2000);
-insert into sys.types values (7, 'oid', 'oid', 63, 0, 2, 6, 2000);
-insert into sys.types values (8, 'bte', 'tinyint', 8, 1, 2, 7, 2000);
-insert into sys.types values (9, 'sht', 'smallint', 16, 1, 2, 7, 2000);
-insert into sys.types values (10, 'int', 'int', 32, 1, 2, 7, 2000);
-insert into sys.types values (11, 'lng', 'bigint', 64, 1, 2, 7, 2000);
-insert into sys.types values (12, 'bte', 'decimal', 2, 1, 10, 10, 2000);
-insert into sys.types values (13, 'sht', 'decimal', 4, 1, 10, 10, 2000);
-insert into sys.types values (14, 'int', 'decimal', 9, 1, 10, 10, 2000);
-insert into sys.types values (15, 'lng', 'decimal', 18, 1, 10, 10, 2000);
-insert into sys.types values (16, 'flt', 'real', 24, 2, 2, 11, 2000);
-insert into sys.types values (17, 'dbl', 'double', 53, 2, 2, 11, 2000);
-insert into sys.types values (18, 'int', 'month_interval', 32, 0, 2, 8, 2000);
-insert into sys.types values (19, 'lng', 'sec_interval', 13, 1, 10, 9, 2000);
-insert into sys.types values (20, 'daytime', 'time', 7, 0, 0, 12, 2000);
-insert into sys.types values (21, 'daytime', 'timetz', 7, 1, 0, 13, 2000);
-insert into sys.types values (22, 'date', 'date', 0, 0, 0, 14, 2000);
-insert into sys.types values (23, 'timestamp', 'timestamp', 7, 0, 0, 15, 2000);
-insert into sys.types values (24, 'timestamp', 'timestamptz', 7, 1, 0, 16, 2000);
-insert into sys.types values (25, 'blob', 'blob', 0, 0, 0, 5, 2000);
-insert into sys.types values (28, 'wkb', 'geometry', 0, 0, 0, 17, 2000);
-insert into sys.types values (29, 'wkba', 'geometrya', 0, 0, 0, 18, 2000);
-insert into sys.types values (30, 'mbr', 'mbr', 0, 0, 0, 18, 2000);
-delete from sys.functions where id < 2000;
-delete from sys.args where func_id not in (select id from sys.functions);
-insert into sys.functions values (26, 'length', 'nitems', 'blob', 0, 1, false, false, false, 2000, true, false);
-insert into sys.args values (8713, 26, 'res_0', 'int', 32, 0, 0, 0);
-insert into sys.args values (8714, 26, 'arg_1', 'blob', 0, 0, 1, 1);
-insert into sys.functions values (27, 'octet_length', 'nitems', 'blob', 0, 1, false, false, false, 2000, true, false);
-insert into sys.args values (8715, 27, 'res_0', 'int', 32, 0, 0, 0);
-insert into sys.args values (8716, 27, 'arg_1', 'blob', 0, 0, 1, 1);
-insert into sys.functions values (31, 'mbr_overlap', 'mbrOverlaps', 'geom', 0, 1, false, false, false, 2000, true, true);
-insert into sys.args values (8717, 31, 'res_0', 'boolean', 1, 0, 0, 0);
-insert into sys.args values (8718, 31, 'arg_1', 'geometry', 0, 0, 1, 1);
-insert into sys.args values (8719, 31, 'arg_2', 'geometry', 0, 0, 1, 2);
-insert into sys.functions values (32, 'mbr_overlap', 'mbrOverlaps', 'geom', 0, 1, false, false, false, 2000, true, true);
-insert into sys.args values (8720, 32, 'res_0', 'boolean', 1, 0, 0, 0);
-insert into sys.args values (8721, 32, 'arg_1', 'mbr', 0, 0, 1, 1);
-insert into sys.args values (8722, 32, 'arg_2', 'mbr', 0, 0, 1, 2);
-insert into sys.functions values (33, 'mbr_above', 'mbrAbove', 'geom', 0, 1, false, false, false, 2000, true, true);
-insert into sys.args values (8723, 33, 'res_0', 'boolean', 1, 0, 0, 0);
-insert into sys.args values (8724, 33, 'arg_1', 'geometry', 0, 0, 1, 1);
-insert into sys.args values (8725, 33, 'arg_2', 'geometry', 0, 0, 1, 2);
-insert into sys.functions values (34, 'mbr_above', 'mbrAbove', 'geom', 0, 1, false, false, false, 2000, true, true);
-insert into sys.args values (8726, 34, 'res_0', 'boolean', 1, 0, 0, 0);
-insert into sys.args values (8727, 34, 'arg_1', 'mbr', 0, 0, 1, 1);
-insert into sys.args values (8728, 34, 'arg_2', 'mbr', 0, 0, 1, 2);
-insert into sys.functions values (35, 'mbr_below', 'mbrBelow', 'geom', 0, 1, false, false, false, 2000, true, true);
-insert into sys.args values (8729, 35, 'res_0', 'boolean', 1, 0, 0, 0);
-insert into sys.args values (8730, 35, 'arg_1', 'geometry', 0, 0, 1, 1);
-insert into sys.args values (8731, 35, 'arg_2', 'geometry', 0, 0, 1, 2);
-insert into sys.functions values (36, 'mbr_below', 'mbrBelow', 'geom', 0, 1, false, false, false, 2000, true, true);
-insert into sys.args values (8732, 36, 'res_0', 'boolean', 1, 0, 0, 0);
-insert into sys.args values (8733, 36, 'arg_1', 'mbr', 0, 0, 1, 1);
-insert into sys.args values (8734, 36, 'arg_2', 'mbr', 0, 0, 1, 2);
-insert into sys.functions values (37, 'mbr_right', 'mbrRight', 'geom', 0, 1, false, false, false, 2000, true, true);
-insert into sys.args values (8735, 37, 'res_0', 'boolean', 1, 0, 0, 0);
-insert into sys.args values (8736, 37, 'arg_1', 'geometry', 0, 0, 1, 1);
-insert into sys.args values (8737, 37, 'arg_2', 'geometry', 0, 0, 1, 2);
-insert into sys.functions values (38, 'mbr_right', 'mbrRight', 'geom', 0, 1, false, false, false, 2000, true, true);
-insert into sys.args values (8738, 38, 'res_0', 'boolean', 1, 0, 0, 0);
-insert into sys.args values (8739, 38, 'arg_1', 'mbr', 0, 0, 1, 1);
-insert into sys.args values (8740, 38, 'arg_2', 'mbr', 0, 0, 1, 2);
-insert into sys.functions values (39, 'mbr_left', 'mbrLeft', 'geom', 0, 1, false, false, false, 2000, true, true);
-insert into sys.args values (8741, 39, 'res_0', 'boolean', 1, 0, 0, 0);
-insert into sys.args values (8742, 39, 'arg_1', 'geometry', 0, 0, 1, 1);
-insert into sys.args values (8743, 39, 'arg_2', 'geometry', 0, 0, 1, 2);
-insert into sys.functions values (40, 'mbr_left', 'mbrLeft', 'geom', 0, 1, false, false, false, 2000, true, true);
-insert into sys.args values (8744, 40, 'res_0', 'boolean', 1, 0, 0, 0);
-insert into sys.args values (8745, 40, 'arg_1', 'mbr', 0, 0, 1, 1);
-insert into sys.args values (8746, 40, 'arg_2', 'mbr', 0, 0, 1, 2);
-insert into sys.functions values (41, 'mbr_overlap_or_above', 'mbrOverlapOrAbove', 'geom', 0, 1, false, false, false, 2000, true, true);
-insert into sys.args values (8747, 41, 'res_0', 'boolean', 1, 0, 0, 0);
-insert into sys.args values (8748, 41, 'arg_1', 'geometry', 0, 0, 1, 1);
-insert into sys.args values (8749, 41, 'arg_2', 'geometry', 0, 0, 1, 2);
-insert into sys.functions values (42, 'mbr_overlap_or_above', 'mbrOverlapOrAbove', 'geom', 0, 1, false, false, false, 2000, true, true);
-insert into sys.args values (8750, 42, 'res_0', 'boolean', 1, 0, 0, 0);
-insert into sys.args values (8751, 42, 'arg_1', 'mbr', 0, 0, 1, 1);
-insert into sys.args values (8752, 42, 'arg_2', 'mbr', 0, 0, 1, 2);
-insert into sys.functions values (43, 'mbr_overlap_or_below', 'mbrOverlapOrBelow', 'geom', 0, 1, false, false, false, 2000, true, true);
-insert into sys.args values (8753, 43, 'res_0', 'boolean', 1, 0, 0, 0);
-insert into sys.args values (8754, 43, 'arg_1', 'geometry', 0, 0, 1, 1);
-insert into sys.args values (8755, 43, 'arg_2', 'geometry', 0, 0, 1, 2);
-insert into sys.functions values (44, 'mbr_overlap_or_below', 'mbrOverlapOrBelow', 'geom', 0, 1, false, false, false, 2000, true, true);
-insert into sys.args values (8756, 44, 'res_0', 'boolean', 1, 0, 0, 0);
-insert into sys.args values (8757, 44, 'arg_1', 'mbr', 0, 0, 1, 1);
-insert into sys.args values (8758, 44, 'arg_2', 'mbr', 0, 0, 1, 2);
-insert into sys.functions values (45, 'mbr_overlap_or_right', 'mbrOverlapOrRight', 'geom', 0, 1, false, false, false, 2000, true, true);
-insert into sys.args values (8759, 45, 'res_0', 'boolean', 1, 0, 0, 0);
-insert into sys.args values (8760, 45, 'arg_1', 'geometry', 0, 0, 1, 1);
-insert into sys.args values (8761, 45, 'arg_2', 'geometry', 0, 0, 1, 2);
-insert into sys.functions values (46, 'mbr_overlap_or_right', 'mbrOverlapOrRight', 'geom', 0, 1, false, false, false, 2000, true, true);
-insert into sys.args values (8762, 46, 'res_0', 'boolean', 1, 0, 0, 0);
-insert into sys.args values (8763, 46, 'arg_1', 'mbr', 0, 0, 1, 1);
-insert into sys.args values (8764, 46, 'arg_2', 'mbr', 0, 0, 1, 2);
-insert into sys.functions values (47, 'mbr_overlap_or_left', 'mbrOverlapOrLeft', 'geom', 0, 1, false, false, false, 2000, true, true);
-insert into sys.args values (8765, 47, 'res_0', 'boolean', 1, 0, 0, 0);
-insert into sys.args values (8766, 47, 'arg_1', 'geometry', 0, 0, 1, 1);
-insert into sys.args values (8767, 47, 'arg_2', 'geometry', 0, 0, 1, 2);
-insert into sys.functions values (48, 'mbr_overlap_or_left', 'mbrOverlapOrLeft', 'geom', 0, 1, false, false, false, 2000, true, true);
-insert into sys.args values (8768, 48, 'res_0', 'boolean', 1, 0, 0, 0);
-insert into sys.args values (8769, 48, 'arg_1', 'mbr', 0, 0, 1, 1);
-insert into sys.args values (8770, 48, 'arg_2', 'mbr', 0, 0, 1, 2);
-insert into sys.functions values (49, 'mbr_contains', 'mbrContains', 'geom', 0, 1, false, false, false, 2000, true, true);
-insert into sys.args values (8771, 49, 'res_0', 'boolean', 1, 0, 0, 0);
-insert into sys.args values (8772, 49, 'arg_1', 'geometry', 0, 0, 1, 1);
-insert into sys.args values (8773, 49, 'arg_2', 'geometry', 0, 0, 1, 2);
-insert into sys.functions values (50, 'mbr_contains', 'mbrContains', 'geom', 0, 1, false, false, false, 2000, true, true);
-insert into sys.args values (8774, 50, 'res_0', 'boolean', 1, 0, 0, 0);
-insert into sys.args values (8775, 50, 'arg_1', 'mbr', 0, 0, 1, 1);
-insert into sys.args values (8776, 50, 'arg_2', 'mbr', 0, 0, 1, 2);
-insert into sys.functions values (51, 'mbr_contained', 'mbrContained', 'geom', 0, 1, false, false, false, 2000, true, true);
-insert into sys.args values (8777, 51, 'res_0', 'boolean', 1, 0, 0, 0);
-insert into sys.args values (8778, 51, 'arg_1', 'geometry', 0, 0, 1, 1);
-insert into sys.args values (8779, 51, 'arg_2', 'geometry', 0, 0, 1, 2);
-insert into sys.functions values (52, 'mbr_contained', 'mbrContained', 'geom', 0, 1, false, false, false, 2000, true, true);
-insert into sys.args values (8780, 52, 'res_0', 'boolean', 1, 0, 0, 0);
-insert into sys.args values (8781, 52, 'arg_1', 'mbr', 0, 0, 1, 1);
-insert into sys.args values (8782, 52, 'arg_2', 'mbr', 0, 0, 1, 2);
-insert into sys.functions values (53, 'mbr_equal', 'mbrEqual', 'geom', 0, 1, false, false, false, 2000, true, true);
-insert into sys.args values (8783, 53, 'res_0', 'boolean', 1, 0, 0, 0);
-insert into sys.args values (8784, 53, 'arg_1', 'geometry', 0, 0, 1, 1);
-insert into sys.args values (8785, 53, 'arg_2', 'geometry', 0, 0, 1, 2);
-insert into sys.functions values (54, 'mbr_equal', 'mbrEqual', 'geom', 0, 1, false, false, false, 2000, true, true);
-insert into sys.args values (8786, 54, 'res_0', 'boolean', 1, 0, 0, 0);
-insert into sys.args values (8787, 54, 'arg_1', 'mbr', 0, 0, 1, 1);
-insert into sys.args values (8788, 54, 'arg_2', 'mbr', 0, 0, 1, 2);
-insert into sys.functions values (55, 'mbr_distance', 'mbrDistance', 'geom', 0, 1, false, false, false, 2000, true, true);
-insert into sys.args values (8789, 55, 'res_0', 'double', 53, 0, 0, 0);
-insert into sys.args values (8790, 55, 'arg_1', 'geometry', 0, 0, 1, 1);
-insert into sys.args values (8791, 55, 'arg_2', 'geometry', 0, 0, 1, 2);
-insert into sys.functions values (56, 'mbr_distance', 'mbrDistance', 'geom', 0, 1, false, false, false, 2000, true, true);
-insert into sys.args values (8792, 56, 'res_0', 'double', 53, 0, 0, 0);
-insert into sys.args values (8793, 56, 'arg_1', 'mbr', 0, 0, 1, 1);
-insert into sys.args values (8794, 56, 'arg_2', 'mbr', 0, 0, 1, 2);
-insert into sys.functions values (57, 'left_shift', 'mbrLeft', 'geom', 0, 1, false, false, false, 2000, true, true);
-insert into sys.args values (8795, 57, 'res_0', 'boolean', 1, 0, 0, 0);
-insert into sys.args values (8796, 57, 'arg_1', 'geometry', 0, 0, 1, 1);
-insert into sys.args values (8797, 57, 'arg_2', 'geometry', 0, 0, 1, 2);
-insert into sys.functions values (58, 'left_shift', 'mbrLeft', 'geom', 0, 1, false, false, false, 2000, true, true);
-insert into sys.args values (8798, 58, 'res_0', 'boolean', 1, 0, 0, 0);
-insert into sys.args values (8799, 58, 'arg_1', 'mbr', 0, 0, 1, 1);
-insert into sys.args values (8800, 58, 'arg_2', 'mbr', 0, 0, 1, 2);
-insert into sys.functions values (59, 'right_shift', 'mbrRight', 'geom', 0, 1, false, false, false, 2000, true, true);
-insert into sys.args values (8801, 59, 'res_0', 'boolean', 1, 0, 0, 0);
-insert into sys.args values (8802, 59, 'arg_1', 'geometry', 0, 0, 1, 1);
-insert into sys.args values (8803, 59, 'arg_2', 'geometry', 0, 0, 1, 2);
-insert into sys.functions values (60, 'right_shift', 'mbrRight', 'geom', 0, 1, false, false, false, 2000, true, true);
-insert into sys.args values (8804, 60, 'res_0', 'boolean', 1, 0, 0, 0);
-insert into sys.args values (8805, 60, 'arg_1', 'mbr', 0, 0, 1, 1);
-insert into sys.args values (8806, 60, 'arg_2', 'mbr', 0, 0, 1, 2);
-insert into sys.functions values (61, 'grouping', '', '', 0, 3, false, false, false, 2000, true, true);
-insert into sys.args values (8807, 61, 'res', 'tinyint', 8, 0, 0, 0);
-insert into sys.args values (8808, 61, 'arg', 'any', 0, 0, 1, 1);
-insert into sys.functions values (62, 'grouping', '', '', 0, 3, false, false, false, 2000, true, true);
-insert into sys.args values (8809, 62, 'res', 'smallint', 16, 0, 0, 0);
-insert into sys.args values (8810, 62, 'arg', 'any', 0, 0, 1, 1);
-insert into sys.functions values (63, 'grouping', '', '', 0, 3, false, false, false, 2000, true, true);
-insert into sys.args values (8811, 63, 'res', 'int', 32, 0, 0, 0);
-insert into sys.args values (8812, 63, 'arg', 'any', 0, 0, 1, 1);
-insert into sys.functions values (64, 'grouping', '', '', 0, 3, false, false, false, 2000, true, true);
-insert into sys.args values (8813, 64, 'res', 'bigint', 64, 0, 0, 0);
-insert into sys.args values (8814, 64, 'arg', 'any', 0, 0, 1, 1);
-insert into sys.functions values (65, 'not_unique', 'not_unique', 'sql', 0, 3, false, false, false, 2000, true, true);
-insert into sys.args values (8815, 65, 'res', 'boolean', 1, 0, 0, 0);
-insert into sys.args values (8816, 65, 'arg', 'oid', 63, 0, 1, 1);
-insert into sys.functions values (66, 'hash', 'hash', 'mkey', 0, 1, false, false, false, 2000, true, true);
-insert into sys.args values (8817, 66, 'res_0', 'bigint', 64, 0, 0, 0);
-insert into sys.args values (8818, 66, 'arg_1', 'any', 0, 0, 1, 1);
-insert into sys.functions values (67, 'rotate_xor_hash', 'rotate_xor_hash', 'calc', 0, 1, false, false, false, 2000, true, true);
-insert into sys.args values (8819, 67, 'res_0', 'bigint', 64, 0, 0, 0);
-insert into sys.args values (8820, 67, 'arg_1', 'bigint', 64, 0, 1, 1);
-insert into sys.args values (8821, 67, 'arg_2', 'int', 32, 0, 1, 2);
-insert into sys.args values (8822, 67, 'arg_3', 'any', 0, 0, 1, 3);
-insert into sys.functions values (68, '=', '=', 'calc', 0, 1, false, false, false, 2000, true, true);
-insert into sys.args values (8823, 68, 'res_0', 'boolean', 1, 0, 0, 0);
-insert into sys.args values (8824, 68, 'arg_1', 'any', 0, 0, 1, 1);
-insert into sys.args values (8825, 68, 'arg_2', 'any', 0, 0, 1, 2);
-insert into sys.functions values (69, '<>', '!=', 'calc', 0, 1, false, false, false, 2000, true, true);
-insert into sys.args values (8826, 69, 'res_0', 'boolean', 1, 0, 0, 0);
-insert into sys.args values (8827, 69, 'arg_1', 'any', 0, 0, 1, 1);
-insert into sys.args values (8828, 69, 'arg_2', 'any', 0, 0, 1, 2);
-insert into sys.functions values (70, 'isnull', 'isnil', 'calc', 0, 1, false, false, false, 2000, true, true);
-insert into sys.args values (8829, 70, 'res_0', 'boolean', 1, 0, 0, 0);
-insert into sys.args values (8830, 70, 'arg_1', 'any', 0, 0, 1, 1);
-insert into sys.functions values (71, '>', '>', 'calc', 0, 1, false, false, false, 2000, true, false);
-insert into sys.args values (8831, 71, 'res_0', 'boolean', 1, 0, 0, 0);
-insert into sys.args values (8832, 71, 'arg_1', 'any', 0, 0, 1, 1);
-insert into sys.args values (8833, 71, 'arg_2', 'any', 0, 0, 1, 2);
-insert into sys.functions values (72, '>=', '>=', 'calc', 0, 1, false, false, false, 2000, true, false);
-insert into sys.args values (8834, 72, 'res_0', 'boolean', 1, 0, 0, 0);
-insert into sys.args values (8835, 72, 'arg_1', 'any', 0, 0, 1, 1);
-insert into sys.args values (8836, 72, 'arg_2', 'any', 0, 0, 1, 2);
-insert into sys.functions values (73, '<', '<', 'calc', 0, 1, false, false, false, 2000, true, false);
-insert into sys.args values (8837, 73, 'res_0', 'boolean', 1, 0, 0, 0);
-insert into sys.args values (8838, 73, 'arg_1', 'any', 0, 0, 1, 1);
-insert into sys.args values (8839, 73, 'arg_2', 'any', 0, 0, 1, 2);
-insert into sys.functions values (74, '<=', '<=', 'calc', 0, 1, false, false, false, 2000, true, false);
-insert into sys.args values (8840, 74, 'res_0', 'boolean', 1, 0, 0, 0);
-insert into sys.args values (8841, 74, 'arg_1', 'any', 0, 0, 1, 1);
-insert into sys.args values (8842, 74, 'arg_2', 'any', 0, 0, 1, 2);
-insert into sys.functions values (75, 'between', 'between', 'calc', 0, 1, false, false, false, 2000, true, true);
-insert into sys.args values (8843, 75, 'res_0', 'boolean', 1, 0, 0, 0);
-insert into sys.args values (8844, 75, 'arg_1', 'any', 0, 0, 1, 1);
-insert into sys.args values (8845, 75, 'arg_2', 'any', 0, 0, 1, 2);
-insert into sys.args values (8846, 75, 'arg_3', 'any', 0, 0, 1, 3);
-insert into sys.args values (8847, 75, 'arg_4', 'boolean', 1, 0, 1, 4);
-insert into sys.args values (8848, 75, 'arg_5', 'boolean', 1, 0, 1, 5);
-insert into sys.args values (8849, 75, 'arg_6', 'boolean', 1, 0, 1, 6);
-insert into sys.args values (8850, 75, 'arg_7', 'boolean', 1, 0, 1, 7);
-insert into sys.args values (8851, 75, 'arg_8', 'boolean', 1, 0, 1, 8);
-insert into sys.functions values (76, 'zero_or_one', 'zero_or_one', 'sql', 0, 3, false, false, false, 2000, true, true);
-insert into sys.args values (8852, 76, 'res', 'any', 0, 0, 0, 0);
-insert into sys.args values (8853, 76, 'arg', 'any', 0, 0, 1, 1);
-insert into sys.functions values (77, 'all', 'all', 'sql', 0, 3, false, false, false, 2000, true, true);
-insert into sys.args values (8854, 77, 'res', 'any', 0, 0, 0, 0);
-insert into sys.args values (8855, 77, 'arg', 'any', 0, 0, 1, 1);
-insert into sys.functions values (78, 'null', 'null', 'sql', 0, 3, false, false, false, 2000, true, true);
-insert into sys.args values (8856, 78, 'res', 'boolean', 1, 0, 0, 0);
-insert into sys.args values (8857, 78, 'arg', 'any', 0, 0, 1, 1);
-insert into sys.functions values (79, 'any', 'any', 'sql', 0, 1, false, false, false, 2000, true, true);
-insert into sys.args values (8858, 79, 'res_0', 'boolean', 1, 0, 0, 0);
-insert into sys.args values (8859, 79, 'arg_1', 'boolean', 1, 0, 1, 1);
-insert into sys.args values (8860, 79, 'arg_2', 'boolean', 1, 0, 1, 2);
-insert into sys.args values (8861, 79, 'arg_3', 'boolean', 1, 0, 1, 3);
-insert into sys.functions values (80, 'all', 'all', 'sql', 0, 1, false, false, false, 2000, true, true);
-insert into sys.args values (8862, 80, 'res_0', 'boolean', 1, 0, 0, 0);
-insert into sys.args values (8863, 80, 'arg_1', 'boolean', 1, 0, 1, 1);
-insert into sys.args values (8864, 80, 'arg_2', 'boolean', 1, 0, 1, 2);
-insert into sys.args values (8865, 80, 'arg_3', 'boolean', 1, 0, 1, 3);
-insert into sys.functions values (81, 'anyequal', 'anyequal', 'aggr', 0, 3, false, false, false, 2000, true, true);
-insert into sys.args values (8866, 81, 'res', 'boolean', 1, 0, 0, 0);
-insert into sys.args values (8867, 81, 'arg', 'any', 0, 0, 1, 1);
-insert into sys.functions values (82, 'allnotequal', 'allnotequal', 'aggr', 0, 3, false, false, false, 2000, true, true);
-insert into sys.args values (8868, 82, 'res', 'boolean', 1, 0, 0, 0);
-insert into sys.args values (8869, 82, 'arg', 'any', 0, 0, 1, 1);
-insert into sys.functions values (83, 'sql_anyequal', 'anyequal', 'aggr', 0, 1, false, false, false, 2000, true, true);
-insert into sys.args values (8870, 83, 'res_0', 'boolean', 1, 0, 0, 0);
-insert into sys.args values (8871, 83, 'arg_1', 'any', 0, 0, 1, 1);
-insert into sys.args values (8872, 83, 'arg_2', 'any', 0, 0, 1, 2);
-insert into sys.functions values (84, 'sql_not_anyequal', 'not_anyequal', 'aggr', 0, 1, false, false, false, 2000, true, true);
-insert into sys.args values (8873, 84, 'res_0', 'boolean', 1, 0, 0, 0);
-insert into sys.args values (8874, 84, 'arg_1', 'any', 0, 0, 1, 1);
-insert into sys.args values (8875, 84, 'arg_2', 'any', 0, 0, 1, 2);
-insert into sys.functions values (85, 'exist', 'exist', 'aggr', 0, 3, false, false, false, 2000, true, true);
-insert into sys.args values (8876, 85, 'res', 'boolean', 1, 0, 0, 0);
-insert into sys.args values (8877, 85, 'arg', 'any', 0, 0, 1, 1);
-insert into sys.functions values (86, 'not_exist', 'not_exist', 'aggr', 0, 3, false, false, false, 2000, true, true);
-insert into sys.args values (8878, 86, 'res', 'boolean', 1, 0, 0, 0);
-insert into sys.args values (8879, 86, 'arg', 'any', 0, 0, 1, 1);
-insert into sys.functions values (87, 'sql_exists', 'exist', 'aggr', 0, 1, false, false, false, 2000, true, true);
-insert into sys.args values (8880, 87, 'res_0', 'boolean', 1, 0, 0, 0);
-insert into sys.args values (8881, 87, 'arg_1', 'any', 0, 0, 1, 1);
-insert into sys.functions values (88, 'sql_not_exists', 'not_exist', 'aggr', 0, 1, false, false, false, 2000, true, true);
-insert into sys.args values (8882, 88, 'res_0', 'boolean', 1, 0, 0, 0);
-insert into sys.args values (8883, 88, 'arg_1', 'any', 0, 0, 1, 1);
-insert into sys.functions values (89, 'identity', 'identity', 'calc', 0, 1, false, false, false, 2000, true, true);
-insert into sys.args values (8884, 89, 'res_0', 'oid', 63, 0, 0, 0);
-insert into sys.args values (8885, 89, 'arg_1', 'any', 0, 0, 1, 1);
-insert into sys.functions values (90, 'rowid', 'identity', 'calc', 0, 1, false, false, false, 2000, true, true);
-insert into sys.args values (8886, 90, 'res_0', 'int', 32, 0, 0, 0);
-insert into sys.args values (8887, 90, 'arg_1', 'any', 0, 0, 1, 1);
-insert into sys.functions values (91, 'rowid', 'rowid', 'calc', 0, 1, false, false, false, 2000, true, true);
-insert into sys.args values (8888, 91, 'res_0', 'oid', 63, 0, 0, 0);
-insert into sys.args values (8889, 91, 'arg_1', 'any', 0, 0, 1, 1);
-insert into sys.args values (8890, 91, 'arg_2', 'varchar', 0, 0, 1, 2);
-insert into sys.args values (8891, 91, 'arg_3', 'varchar', 0, 0, 1, 3);
-insert into sys.functions values (92, 'min', 'min', 'aggr', 0, 3, false, false, false, 2000, true, false);
-insert into sys.args values (8892, 92, 'res', 'any', 0, 0, 0, 0);
-insert into sys.args values (8893, 92, 'arg', 'any', 0, 0, 1, 1);
-insert into sys.functions values (93, 'max', 'max', 'aggr', 0, 3, false, false, false, 2000, true, false);
-insert into sys.args values (8894, 93, 'res', 'any', 0, 0, 0, 0);
-insert into sys.args values (8895, 93, 'arg', 'any', 0, 0, 1, 1);
-insert into sys.functions values (94, 'sql_min', 'min', 'calc', 0, 1, false, false, false, 2000, true, false);
-insert into sys.args values (8896, 94, 'res_0', 'any', 0, 0, 0, 0);
-insert into sys.args values (8897, 94, 'arg_1', 'any', 0, 0, 1, 1);
-insert into sys.args values (8898, 94, 'arg_2', 'any', 0, 0, 1, 2);
-insert into sys.functions values (95, 'sql_max', 'max', 'calc', 0, 1, false, false, false, 2000, true, false);
-insert into sys.args values (8899, 95, 'res_0', 'any', 0, 0, 0, 0);
-insert into sys.args values (8900, 95, 'arg_1', 'any', 0, 0, 1, 1);
-insert into sys.args values (8901, 95, 'arg_2', 'any', 0, 0, 1, 2);
-insert into sys.functions values (96, 'least', 'min_no_nil', 'calc', 0, 1, false, false, false, 2000, true, false);
-insert into sys.args values (8902, 96, 'res_0', 'any', 0, 0, 0, 0);
-insert into sys.args values (8903, 96, 'arg_1', 'any', 0, 0, 1, 1);
-insert into sys.args values (8904, 96, 'arg_2', 'any', 0, 0, 1, 2);
-insert into sys.functions values (97, 'greatest', 'max_no_nil', 'calc', 0, 1, false, false, false, 2000, true, false);
-insert into sys.args values (8905, 97, 'res_0', 'any', 0, 0, 0, 0);
-insert into sys.args values (8906, 97, 'arg_1', 'any', 0, 0, 1, 1);
-insert into sys.args values (8907, 97, 'arg_2', 'any', 0, 0, 1, 2);
-insert into sys.functions values (98, 'ifthenelse', 'ifthenelse', 'calc', 0, 1, false, false, false, 2000, true, true);
-insert into sys.args values (8908, 98, 'res_0', 'any', 0, 0, 0, 0);
-insert into sys.args values (8909, 98, 'arg_1', 'boolean', 1, 0, 1, 1);
-insert into sys.args values (8910, 98, 'arg_2', 'any', 0, 0, 1, 2);
-insert into sys.args values (8911, 98, 'arg_3', 'any', 0, 0, 1, 3);
-insert into sys.functions values (99, 'sum', 'sum', 'aggr', 0, 3, false, false, false, 2000, true, false);
-insert into sys.args values (8912, 99, 'res', 'bigint', 64, 0, 0, 0);
-insert into sys.args values (8913, 99, 'arg', 'tinyint', 8, 0, 1, 1);
-insert into sys.functions values (100, 'sum', 'sum', 'aggr', 0, 3, false, false, false, 2000, true, false);
-insert into sys.args values (8914, 100, 'res', 'bigint', 64, 0, 0, 0);
-insert into sys.args values (8915, 100, 'arg', 'smallint', 16, 0, 1, 1);
-insert into sys.functions values (101, 'sum', 'sum', 'aggr', 0, 3, false, false, false, 2000, true, false);
-insert into sys.args values (8916, 101, 'res', 'bigint', 64, 0, 0, 0);
-insert into sys.args values (8917, 101, 'arg', 'int', 32, 0, 1, 1);
-insert into sys.functions values (102, 'sum', 'sum', 'aggr', 0, 3, false, false, false, 2000, true, false);
-insert into sys.args values (8918, 102, 'res', 'bigint', 64, 0, 0, 0);
-insert into sys.args values (8919, 102, 'arg', 'bigint', 64, 0, 1, 1);
-insert into sys.functions values (103, 'sum', 'sum', 'aggr', 0, 3, false, false, false, 2000, true, false);
-insert into sys.args values (8920, 103, 'res', 'decimal', 18, 0, 0, 0);
-insert into sys.args values (8921, 103, 'arg', 'decimal', 2, 0, 1, 1);
-insert into sys.functions values (104, 'sum', 'sum', 'aggr', 0, 3, false, false, false, 2000, true, false);
-insert into sys.args values (8922, 104, 'res', 'decimal', 18, 0, 0, 0);
-insert into sys.args values (8923, 104, 'arg', 'decimal', 4, 0, 1, 1);
-insert into sys.functions values (105, 'sum', 'sum', 'aggr', 0, 3, false, false, false, 2000, true, false);
-insert into sys.args values (8924, 105, 'res', 'decimal', 18, 0, 0, 0);
-insert into sys.args values (8925, 105, 'arg', 'decimal', 9, 0, 1, 1);
-insert into sys.functions values (106, 'sum', 'sum', 'aggr', 0, 3, false, false, false, 2000, true, false);
-insert into sys.args values (8926, 106, 'res', 'decimal', 18, 0, 0, 0);
-insert into sys.args values (8927, 106, 'arg', 'decimal', 18, 0, 1, 1);
-insert into sys.functions values (107, 'prod', 'prod', 'aggr', 0, 3, false, false, false, 2000, true, false);
-insert into sys.args values (8928, 107, 'res', 'bigint', 64, 0, 0, 0);
-insert into sys.args values (8929, 107, 'arg', 'tinyint', 8, 0, 1, 1);
-insert into sys.functions values (108, 'prod', 'prod', 'aggr', 0, 3, false, false, false, 2000, true, false);
-insert into sys.args values (8930, 108, 'res', 'bigint', 64, 0, 0, 0);
-insert into sys.args values (8931, 108, 'arg', 'smallint', 16, 0, 1, 1);
-insert into sys.functions values (109, 'prod', 'prod', 'aggr', 0, 3, false, false, false, 2000, true, false);
-insert into sys.args values (8932, 109, 'res', 'bigint', 64, 0, 0, 0);
-insert into sys.args values (8933, 109, 'arg', 'int', 32, 0, 1, 1);
-insert into sys.functions values (110, 'prod', 'prod', 'aggr', 0, 3, false, false, false, 2000, true, false);
-insert into sys.args values (8934, 110, 'res', 'bigint', 64, 0, 0, 0);
-insert into sys.args values (8935, 110, 'arg', 'bigint', 64, 0, 1, 1);
-insert into sys.functions values (111, 'mod', '%', 'calc', 0, 1, false, false, false, 2000, true, false);
-insert into sys.args values (8936, 111, 'res_0', 'oid', 63, 0, 0, 0);
-insert into sys.args values (8937, 111, 'arg_1', 'oid', 63, 0, 1, 1);
-insert into sys.args values (8938, 111, 'arg_2', 'oid', 63, 0, 1, 2);
-insert into sys.functions values (112, 'mod', '%', 'calc', 0, 1, false, false, false, 2000, true, false);
-insert into sys.args values (8939, 112, 'res_0', 'tinyint', 8, 0, 0, 0);
-insert into sys.args values (8940, 112, 'arg_1', 'tinyint', 8, 0, 1, 1);
-insert into sys.args values (8941, 112, 'arg_2', 'tinyint', 8, 0, 1, 2);
-insert into sys.functions values (113, 'mod', '%', 'calc', 0, 1, false, false, false, 2000, true, false);
-insert into sys.args values (8942, 113, 'res_0', 'smallint', 16, 0, 0, 0);
-insert into sys.args values (8943, 113, 'arg_1', 'smallint', 16, 0, 1, 1);
-insert into sys.args values (8944, 113, 'arg_2', 'smallint', 16, 0, 1, 2);
-insert into sys.functions values (114, 'mod', '%', 'calc', 0, 1, false, false, false, 2000, true, false);
-insert into sys.args values (8945, 114, 'res_0', 'int', 32, 0, 0, 0);
-insert into sys.args values (8946, 114, 'arg_1', 'int', 32, 0, 1, 1);
-insert into sys.args values (8947, 114, 'arg_2', 'int', 32, 0, 1, 2);
-insert into sys.functions values (115, 'mod', '%', 'calc', 0, 1, false, false, false, 2000, true, false);
-insert into sys.args values (8948, 115, 'res_0', 'bigint', 64, 0, 0, 0);
-insert into sys.args values (8949, 115, 'arg_1', 'bigint', 64, 0, 1, 1);
-insert into sys.args values (8950, 115, 'arg_2', 'bigint', 64, 0, 1, 2);
-insert into sys.functions values (116, 'mod', '%', 'calc', 0, 1, false, false, false, 2000, true, false);
-insert into sys.args values (8951, 116, 'res_0', 'decimal', 2, 0, 0, 0);
-insert into sys.args values (8952, 116, 'arg_1', 'decimal', 2, 0, 1, 1);
-insert into sys.args values (8953, 116, 'arg_2', 'decimal', 2, 0, 1, 2);
-insert into sys.functions values (117, 'mod', '%', 'calc', 0, 1, false, false, false, 2000, true, false);
-insert into sys.args values (8954, 117, 'res_0', 'decimal', 4, 0, 0, 0);
-insert into sys.args values (8955, 117, 'arg_1', 'decimal', 4, 0, 1, 1);
-insert into sys.args values (8956, 117, 'arg_2', 'decimal', 4, 0, 1, 2);
-insert into sys.functions values (118, 'mod', '%', 'calc', 0, 1, false, false, false, 2000, true, false);
-insert into sys.args values (8957, 118, 'res_0', 'decimal', 9, 0, 0, 0);
-insert into sys.args values (8958, 118, 'arg_1', 'decimal', 9, 0, 1, 1);
-insert into sys.args values (8959, 118, 'arg_2', 'decimal', 9, 0, 1, 2);
-insert into sys.functions values (119, 'mod', '%', 'calc', 0, 1, false, false, false, 2000, true, false);
-insert into sys.args values (8960, 119, 'res_0', 'decimal', 18, 0, 0, 0);
-insert into sys.args values (8961, 119, 'arg_1', 'decimal', 18, 0, 1, 1);
-insert into sys.args values (8962, 119, 'arg_2', 'decimal', 18, 0, 1, 2);
-insert into sys.functions values (120, 'mod', '%', 'calc', 0, 1, false, false, false, 2000, true, false);
-insert into sys.args values (8963, 120, 'res_0', 'real', 24, 0, 0, 0);
-insert into sys.args values (8964, 120, 'arg_1', 'real', 24, 0, 1, 1);
-insert into sys.args values (8965, 120, 'arg_2', 'real', 24, 0, 1, 2);
-insert into sys.functions values (121, 'mod', '%', 'calc', 0, 1, false, false, false, 2000, true, false);
-insert into sys.args values (8966, 121, 'res_0', 'double', 53, 0, 0, 0);
-insert into sys.args values (8967, 121, 'arg_1', 'double', 53, 0, 1, 1);
-insert into sys.args values (8968, 121, 'arg_2', 'double', 53, 0, 1, 2);
-insert into sys.functions values (122, 'sum', 'sum', 'aggr', 0, 3, false, false, false, 2000, true, false);
-insert into sys.args values (8969, 122, 'res', 'real', 24, 0, 0, 0);
-insert into sys.args values (8970, 122, 'arg', 'real', 24, 0, 1, 1);
-insert into sys.functions values (123, 'prod', 'prod', 'aggr', 0, 3, false, false, false, 2000, true, false);
-insert into sys.args values (8971, 123, 'res', 'real', 24, 0, 0, 0);
-insert into sys.args values (8972, 123, 'arg', 'real', 24, 0, 1, 1);
-insert into sys.functions values (124, 'sum', 'sum', 'aggr', 0, 3, false, false, false, 2000, true, false);
-insert into sys.args values (8973, 124, 'res', 'double', 53, 0, 0, 0);
-insert into sys.args values (8974, 124, 'arg', 'double', 53, 0, 1, 1);
-insert into sys.functions values (125, 'prod', 'prod', 'aggr', 0, 3, false, false, false, 2000, true, false);
-insert into sys.args values (8975, 125, 'res', 'double', 53, 0, 0, 0);
-insert into sys.args values (8976, 125, 'arg', 'double', 53, 0, 1, 1);
-insert into sys.functions values (126, 'sum', 'sum', 'aggr', 0, 3, false, false, false, 2000, true, false);
-insert into sys.args values (8977, 126, 'res', 'month_interval', 32, 0, 0, 0);
-insert into sys.args values (8978, 126, 'arg', 'month_interval', 32, 0, 1, 1);
-insert into sys.functions values (127, 'sum', 'sum', 'aggr', 0, 3, false, false, false, 2000, true, false);
-insert into sys.args values (8979, 127, 'res', 'sec_interval', 13, 0, 0, 0);
-insert into sys.args values (8980, 127, 'arg', 'sec_interval', 13, 0, 1, 1);
-insert into sys.functions values (128, 'avg', 'avg', 'aggr', 0, 3, false, false, false, 2000, true, true);
-insert into sys.args values (8981, 128, 'res', 'double', 53, 0, 0, 0);
-insert into sys.args values (8982, 128, 'arg', 'double', 53, 0, 1, 1);
-insert into sys.functions values (129, 'avg', 'avg', 'aggr', 0, 3, false, false, false, 2000, true, true);
-insert into sys.args values (8983, 129, 'res', 'double', 53, 0, 0, 0);
-insert into sys.args values (8984, 129, 'arg', 'tinyint', 8, 0, 1, 1);
-insert into sys.functions values (130, 'avg', 'avg', 'aggr', 0, 3, false, false, false, 2000, true, true);
-insert into sys.args values (8985, 130, 'res', 'double', 53, 0, 0, 0);
-insert into sys.args values (8986, 130, 'arg', 'smallint', 16, 0, 1, 1);
-insert into sys.functions values (131, 'avg', 'avg', 'aggr', 0, 3, false, false, false, 2000, true, true);
-insert into sys.args values (8987, 131, 'res', 'double', 53, 0, 0, 0);
-insert into sys.args values (8988, 131, 'arg', 'int', 32, 0, 1, 1);
-insert into sys.functions values (132, 'avg', 'avg', 'aggr', 0, 3, false, false, false, 2000, true, true);
-insert into sys.args values (8989, 132, 'res', 'double', 53, 0, 0, 0);
-insert into sys.args values (8990, 132, 'arg', 'bigint', 64, 0, 1, 1);
-insert into sys.functions values (133, 'avg', 'avg', 'aggr', 0, 3, false, false, false, 2000, true, true);
-insert into sys.args values (8991, 133, 'res', 'double', 53, 0, 0, 0);
-insert into sys.args values (8992, 133, 'arg', 'real', 24, 0, 1, 1);
-insert into sys.functions values (134, 'avg', 'avg', 'aggr', 0, 3, false, false, false, 2000, true, true);
-insert into sys.args values (8993, 134, 'res', 'double', 53, 0, 0, 0);
-insert into sys.args values (8994, 134, 'arg', 'month_interval', 32, 0, 1, 1);
-insert into sys.functions values (135, 'count_no_nil', 'count_no_nil', 'aggr', 0, 3, false, false, false, 2000, true, true);
-insert into sys.args values (8995, 135, 'res', 'bigint', 64, 0, 0, 0);
-insert into sys.functions values (136, 'count', 'count', 'aggr', 0, 3, false, false, false, 2000, true, true);
-insert into sys.args values (8996, 136, 'res', 'bigint', 64, 0, 0, 0);
-insert into sys.args values (8997, 136, 'arg', 'any', 0, 0, 1, 1);
-insert into sys.functions values (137, 'listagg', 'str_group_concat', 'aggr', 0, 3, false, false, false, 2000, true, true);
-insert into sys.args values (8998, 137, 'res', 'varchar', 0, 0, 0, 0);
-insert into sys.args values (8999, 137, 'arg', 'varchar', 0, 0, 1, 1);
-insert into sys.functions values (138, 'listagg', 'str_group_concat', 'aggr', 0, 3, false, false, false, 2000, true, true);
-insert into sys.args values (9000, 138, 'res', 'varchar', 0, 0, 0, 0);
-insert into sys.args values (9001, 138, 'arg', 'varchar', 0, 0, 1, 1);
-insert into sys.functions values (139, 'diff', 'diff', 'sql', 0, 6, false, false, false, 2000, true, true);
-insert into sys.args values (9002, 139, 'res_0', 'boolean', 1, 0, 0, 0);
-insert into sys.args values (9003, 139, 'arg_1', 'any', 0, 0, 1, 1);
-insert into sys.functions values (140, 'diff', 'diff', 'sql', 0, 6, false, false, false, 2000, true, true);
-insert into sys.args values (9004, 140, 'res_0', 'boolean', 1, 0, 0, 0);
-insert into sys.args values (9005, 140, 'arg_1', 'boolean', 1, 0, 1, 1);
-insert into sys.args values (9006, 140, 'arg_2', 'any', 0, 0, 1, 2);
-insert into sys.functions values (141, 'window_bound', 'window_bound', 'sql', 0, 6, false, false, false, 2000, true, true);
-insert into sys.args values (9007, 141, 'res_0', 'bigint', 64, 0, 0, 0);
-insert into sys.args values (9008, 141, 'arg_1', 'any', 0, 0, 1, 1);
-insert into sys.args values (9009, 141, 'arg_2', 'int', 32, 0, 1, 2);
-insert into sys.args values (9010, 141, 'arg_3', 'int', 32, 0, 1, 3);
-insert into sys.args values (9011, 141, 'arg_4', 'int', 32, 0, 1, 4);
-insert into sys.args values (9012, 141, 'arg_5', 'tinyint', 8, 0, 1, 5);
-insert into sys.functions values (142, 'window_bound', 'window_bound', 'sql', 0, 6, false, false, false, 2000, true, true);
-insert into sys.args values (9013, 142, 'res_0', 'bigint', 64, 0, 0, 0);
-insert into sys.args values (9014, 142, 'arg_1', 'boolean', 1, 0, 1, 1);
-insert into sys.args values (9015, 142, 'arg_2', 'any', 0, 0, 1, 2);
-insert into sys.args values (9016, 142, 'arg_3', 'int', 32, 0, 1, 3);
-insert into sys.args values (9017, 142, 'arg_4', 'int', 32, 0, 1, 4);
-insert into sys.args values (9018, 142, 'arg_5', 'int', 32, 0, 1, 5);
-insert into sys.args values (9019, 142, 'arg_6', 'tinyint', 8, 0, 1, 6);
-insert into sys.functions values (143, 'window_bound', 'window_bound', 'sql', 0, 6, false, false, false, 2000, true, true);
-insert into sys.args values (9020, 143, 'res_0', 'bigint', 64, 0, 0, 0);
-insert into sys.args values (9021, 143, 'arg_1', 'any', 0, 0, 1, 1);
-insert into sys.args values (9022, 143, 'arg_2', 'int', 32, 0, 1, 2);
-insert into sys.args values (9023, 143, 'arg_3', 'int', 32, 0, 1, 3);
-insert into sys.args values (9024, 143, 'arg_4', 'int', 32, 0, 1, 4);
-insert into sys.args values (9025, 143, 'arg_5', 'smallint', 16, 0, 1, 5);
-insert into sys.functions values (144, 'window_bound', 'window_bound', 'sql', 0, 6, false, false, false, 2000, true, true);
-insert into sys.args values (9026, 144, 'res_0', 'bigint', 64, 0, 0, 0);
-insert into sys.args values (9027, 144, 'arg_1', 'boolean', 1, 0, 1, 1);
-insert into sys.args values (9028, 144, 'arg_2', 'any', 0, 0, 1, 2);
-insert into sys.args values (9029, 144, 'arg_3', 'int', 32, 0, 1, 3);
-insert into sys.args values (9030, 144, 'arg_4', 'int', 32, 0, 1, 4);
-insert into sys.args values (9031, 144, 'arg_5', 'int', 32, 0, 1, 5);
-insert into sys.args values (9032, 144, 'arg_6', 'smallint', 16, 0, 1, 6);
-insert into sys.functions values (145, 'window_bound', 'window_bound', 'sql', 0, 6, false, false, false, 2000, true, true);
-insert into sys.args values (9033, 145, 'res_0', 'bigint', 64, 0, 0, 0);
-insert into sys.args values (9034, 145, 'arg_1', 'any', 0, 0, 1, 1);
-insert into sys.args values (9035, 145, 'arg_2', 'int', 32, 0, 1, 2);
-insert into sys.args values (9036, 145, 'arg_3', 'int', 32, 0, 1, 3);
-insert into sys.args values (9037, 145, 'arg_4', 'int', 32, 0, 1, 4);
-insert into sys.args values (9038, 145, 'arg_5', 'int', 32, 0, 1, 5);
-insert into sys.functions values (146, 'window_bound', 'window_bound', 'sql', 0, 6, false, false, false, 2000, true, true);
-insert into sys.args values (9039, 146, 'res_0', 'bigint', 64, 0, 0, 0);
-insert into sys.args values (9040, 146, 'arg_1', 'boolean', 1, 0, 1, 1);
-insert into sys.args values (9041, 146, 'arg_2', 'any', 0, 0, 1, 2);
-insert into sys.args values (9042, 146, 'arg_3', 'int', 32, 0, 1, 3);
-insert into sys.args values (9043, 146, 'arg_4', 'int', 32, 0, 1, 4);
-insert into sys.args values (9044, 146, 'arg_5', 'int', 32, 0, 1, 5);
-insert into sys.args values (9045, 146, 'arg_6', 'int', 32, 0, 1, 6);
-insert into sys.functions values (147, 'window_bound', 'window_bound', 'sql', 0, 6, false, false, false, 2000, true, true);
-insert into sys.args values (9046, 147, 'res_0', 'bigint', 64, 0, 0, 0);
-insert into sys.args values (9047, 147, 'arg_1', 'any', 0, 0, 1, 1);
-insert into sys.args values (9048, 147, 'arg_2', 'int', 32, 0, 1, 2);
-insert into sys.args values (9049, 147, 'arg_3', 'int', 32, 0, 1, 3);
-insert into sys.args values (9050, 147, 'arg_4', 'int', 32, 0, 1, 4);
-insert into sys.args values (9051, 147, 'arg_5', 'bigint', 64, 0, 1, 5);
-insert into sys.functions values (148, 'window_bound', 'window_bound', 'sql', 0, 6, false, false, false, 2000, true, true);
-insert into sys.args values (9052, 148, 'res_0', 'bigint', 64, 0, 0, 0);
-insert into sys.args values (9053, 148, 'arg_1', 'boolean', 1, 0, 1, 1);
-insert into sys.args values (9054, 148, 'arg_2', 'any', 0, 0, 1, 2);
-insert into sys.args values (9055, 148, 'arg_3', 'int', 32, 0, 1, 3);
-insert into sys.args values (9056, 148, 'arg_4', 'int', 32, 0, 1, 4);
-insert into sys.args values (9057, 148, 'arg_5', 'int', 32, 0, 1, 5);
-insert into sys.args values (9058, 148, 'arg_6', 'bigint', 64, 0, 1, 6);
-insert into sys.functions values (149, 'window_bound', 'window_bound', 'sql', 0, 6, false, false, false, 2000, true, true);
-insert into sys.args values (9059, 149, 'res_0', 'bigint', 64, 0, 0, 0);
-insert into sys.args values (9060, 149, 'arg_1', 'any', 0, 0, 1, 1);
-insert into sys.args values (9061, 149, 'arg_2', 'int', 32, 0, 1, 2);
-insert into sys.args values (9062, 149, 'arg_3', 'int', 32, 0, 1, 3);
-insert into sys.args values (9063, 149, 'arg_4', 'int', 32, 0, 1, 4);
-insert into sys.args values (9064, 149, 'arg_5', 'real', 24, 0, 1, 5);
-insert into sys.functions values (150, 'window_bound', 'window_bound', 'sql', 0, 6, false, false, false, 2000, true, true);
-insert into sys.args values (9065, 150, 'res_0', 'bigint', 64, 0, 0, 0);
-insert into sys.args values (9066, 150, 'arg_1', 'boolean', 1, 0, 1, 1);
-insert into sys.args values (9067, 150, 'arg_2', 'any', 0, 0, 1, 2);
-insert into sys.args values (9068, 150, 'arg_3', 'int', 32, 0, 1, 3);
-insert into sys.args values (9069, 150, 'arg_4', 'int', 32, 0, 1, 4);
-insert into sys.args values (9070, 150, 'arg_5', 'int', 32, 0, 1, 5);
-insert into sys.args values (9071, 150, 'arg_6', 'real', 24, 0, 1, 6);
-insert into sys.functions values (151, 'window_bound', 'window_bound', 'sql', 0, 6, false, false, false, 2000, true, true);
-insert into sys.args values (9072, 151, 'res_0', 'bigint', 64, 0, 0, 0);
-insert into sys.args values (9073, 151, 'arg_1', 'any', 0, 0, 1, 1);
-insert into sys.args values (9074, 151, 'arg_2', 'int', 32, 0, 1, 2);
-insert into sys.args values (9075, 151, 'arg_3', 'int', 32, 0, 1, 3);
-insert into sys.args values (9076, 151, 'arg_4', 'int', 32, 0, 1, 4);
-insert into sys.args values (9077, 151, 'arg_5', 'double', 53, 0, 1, 5);
-insert into sys.functions values (152, 'window_bound', 'window_bound', 'sql', 0, 6, false, false, false, 2000, true, true);
-insert into sys.args values (9078, 152, 'res_0', 'bigint', 64, 0, 0, 0);
-insert into sys.args values (9079, 152, 'arg_1', 'boolean', 1, 0, 1, 1);
-insert into sys.args values (9080, 152, 'arg_2', 'any', 0, 0, 1, 2);
-insert into sys.args values (9081, 152, 'arg_3', 'int', 32, 0, 1, 3);
-insert into sys.args values (9082, 152, 'arg_4', 'int', 32, 0, 1, 4);
-insert into sys.args values (9083, 152, 'arg_5', 'int', 32, 0, 1, 5);
-insert into sys.args values (9084, 152, 'arg_6', 'double', 53, 0, 1, 6);
-insert into sys.functions values (153, 'window_bound', 'window_bound', 'sql', 0, 6, false, false, false, 2000, true, true);
-insert into sys.args values (9085, 153, 'res_0', 'bigint', 64, 0, 0, 0);
-insert into sys.args values (9086, 153, 'arg_1', 'any', 0, 0, 1, 1);
-insert into sys.args values (9087, 153, 'arg_2', 'int', 32, 0, 1, 2);
-insert into sys.args values (9088, 153, 'arg_3', 'int', 32, 0, 1, 3);
-insert into sys.args values (9089, 153, 'arg_4', 'int', 32, 0, 1, 4);
-insert into sys.args values (9090, 153, 'arg_5', 'decimal', 2, 0, 1, 5);
-insert into sys.functions values (154, 'window_bound', 'window_bound', 'sql', 0, 6, false, false, false, 2000, true, true);
-insert into sys.args values (9091, 154, 'res_0', 'bigint', 64, 0, 0, 0);
-insert into sys.args values (9092, 154, 'arg_1', 'boolean', 1, 0, 1, 1);
-insert into sys.args values (9093, 154, 'arg_2', 'any', 0, 0, 1, 2);
-insert into sys.args values (9094, 154, 'arg_3', 'int', 32, 0, 1, 3);
-insert into sys.args values (9095, 154, 'arg_4', 'int', 32, 0, 1, 4);
-insert into sys.args values (9096, 154, 'arg_5', 'int', 32, 0, 1, 5);
-insert into sys.args values (9097, 154, 'arg_6', 'decimal', 2, 0, 1, 6);
-insert into sys.functions values (155, 'window_bound', 'window_bound', 'sql', 0, 6, false, false, false, 2000, true, true);
-insert into sys.args values (9098, 155, 'res_0', 'bigint', 64, 0, 0, 0);
-insert into sys.args values (9099, 155, 'arg_1', 'any', 0, 0, 1, 1);
-insert into sys.args values (9100, 155, 'arg_2', 'int', 32, 0, 1, 2);
-insert into sys.args values (9101, 155, 'arg_3', 'int', 32, 0, 1, 3);
-insert into sys.args values (9102, 155, 'arg_4', 'int', 32, 0, 1, 4);
-insert into sys.args values (9103, 155, 'arg_5', 'decimal', 4, 0, 1, 5);
-insert into sys.functions values (156, 'window_bound', 'window_bound', 'sql', 0, 6, false, false, false, 2000, true, true);
-insert into sys.args values (9104, 156, 'res_0', 'bigint', 64, 0, 0, 0);
-insert into sys.args values (9105, 156, 'arg_1', 'boolean', 1, 0, 1, 1);
-insert into sys.args values (9106, 156, 'arg_2', 'any', 0, 0, 1, 2);
-insert into sys.args values (9107, 156, 'arg_3', 'int', 32, 0, 1, 3);
-insert into sys.args values (9108, 156, 'arg_4', 'int', 32, 0, 1, 4);
-insert into sys.args values (9109, 156, 'arg_5', 'int', 32, 0, 1, 5);
-insert into sys.args values (9110, 156, 'arg_6', 'decimal', 4, 0, 1, 6);
-insert into sys.functions values (157, 'window_bound', 'window_bound', 'sql', 0, 6, false, false, false, 2000, true, true);
-insert into sys.args values (9111, 157, 'res_0', 'bigint', 64, 0, 0, 0);
-insert into sys.args values (9112, 157, 'arg_1', 'any', 0, 0, 1, 1);
-insert into sys.args values (9113, 157, 'arg_2', 'int', 32, 0, 1, 2);
-insert into sys.args values (9114, 157, 'arg_3', 'int', 32, 0, 1, 3);
-insert into sys.args values (9115, 157, 'arg_4', 'int', 32, 0, 1, 4);
-insert into sys.args values (9116, 157, 'arg_5', 'decimal', 9, 0, 1, 5);
-insert into sys.functions values (158, 'window_bound', 'window_bound', 'sql', 0, 6, false, false, false, 2000, true, true);
-insert into sys.args values (9117, 158, 'res_0', 'bigint', 64, 0, 0, 0);
-insert into sys.args values (9118, 158, 'arg_1', 'boolean', 1, 0, 1, 1);
-insert into sys.args values (9119, 158, 'arg_2', 'any', 0, 0, 1, 2);
-insert into sys.args values (9120, 158, 'arg_3', 'int', 32, 0, 1, 3);
-insert into sys.args values (9121, 158, 'arg_4', 'int', 32, 0, 1, 4);
-insert into sys.args values (9122, 158, 'arg_5', 'int', 32, 0, 1, 5);
-insert into sys.args values (9123, 158, 'arg_6', 'decimal', 9, 0, 1, 6);
-insert into sys.functions values (159, 'window_bound', 'window_bound', 'sql', 0, 6, false, false, false, 2000, true, true);
-insert into sys.args values (9124, 159, 'res_0', 'bigint', 64, 0, 0, 0);
-insert into sys.args values (9125, 159, 'arg_1', 'any', 0, 0, 1, 1);
-insert into sys.args values (9126, 159, 'arg_2', 'int', 32, 0, 1, 2);
-insert into sys.args values (9127, 159, 'arg_3', 'int', 32, 0, 1, 3);
-insert into sys.args values (9128, 159, 'arg_4', 'int', 32, 0, 1, 4);
-insert into sys.args values (9129, 159, 'arg_5', 'decimal', 18, 0, 1, 5);
-insert into sys.functions values (160, 'window_bound', 'window_bound', 'sql', 0, 6, false, false, false, 2000, true, true);
-insert into sys.args values (9130, 160, 'res_0', 'bigint', 64, 0, 0, 0);
-insert into sys.args values (9131, 160, 'arg_1', 'boolean', 1, 0, 1, 1);
-insert into sys.args values (9132, 160, 'arg_2', 'any', 0, 0, 1, 2);
-insert into sys.args values (9133, 160, 'arg_3', 'int', 32, 0, 1, 3);
-insert into sys.args values (9134, 160, 'arg_4', 'int', 32, 0, 1, 4);
-insert into sys.args values (9135, 160, 'arg_5', 'int', 32, 0, 1, 5);
-insert into sys.args values (9136, 160, 'arg_6', 'decimal', 18, 0, 1, 6);
-insert into sys.functions values (161, 'window_bound', 'window_bound', 'sql', 0, 6, false, false, false, 2000, true, true);
-insert into sys.args values (9137, 161, 'res_0', 'bigint', 64, 0, 0, 0);
-insert into sys.args values (9138, 161, 'arg_1', 'any', 0, 0, 1, 1);
-insert into sys.args values (9139, 161, 'arg_2', 'int', 32, 0, 1, 2);
-insert into sys.args values (9140, 161, 'arg_3', 'int', 32, 0, 1, 3);
-insert into sys.args values (9141, 161, 'arg_4', 'int', 32, 0, 1, 4);
-insert into sys.args values (9142, 161, 'arg_5', 'month_interval', 32, 0, 1, 5);
-insert into sys.functions values (162, 'window_bound', 'window_bound', 'sql', 0, 6, false, false, false, 2000, true, true);
-insert into sys.args values (9143, 162, 'res_0', 'bigint', 64, 0, 0, 0);
-insert into sys.args values (9144, 162, 'arg_1', 'boolean', 1, 0, 1, 1);
-insert into sys.args values (9145, 162, 'arg_2', 'any', 0, 0, 1, 2);
-insert into sys.args values (9146, 162, 'arg_3', 'int', 32, 0, 1, 3);
-insert into sys.args values (9147, 162, 'arg_4', 'int', 32, 0, 1, 4);
-insert into sys.args values (9148, 162, 'arg_5', 'int', 32, 0, 1, 5);
-insert into sys.args values (9149, 162, 'arg_6', 'month_interval', 32, 0, 1, 6);
-insert into sys.functions values (163, 'window_bound', 'window_bound', 'sql', 0, 6, false, false, false, 2000, true, true);
-insert into sys.args values (9150, 163, 'res_0', 'bigint', 64, 0, 0, 0);
-insert into sys.args values (9151, 163, 'arg_1', 'any', 0, 0, 1, 1);
-insert into sys.args values (9152, 163, 'arg_2', 'int', 32, 0, 1, 2);
-insert into sys.args values (9153, 163, 'arg_3', 'int', 32, 0, 1, 3);
-insert into sys.args values (9154, 163, 'arg_4', 'int', 32, 0, 1, 4);
-insert into sys.args values (9155, 163, 'arg_5', 'sec_interval', 13, 0, 1, 5);
-insert into sys.functions values (164, 'window_bound', 'window_bound', 'sql', 0, 6, false, false, false, 2000, true, true);
-insert into sys.args values (9156, 164, 'res_0', 'bigint', 64, 0, 0, 0);
-insert into sys.args values (9157, 164, 'arg_1', 'boolean', 1, 0, 1, 1);
-insert into sys.args values (9158, 164, 'arg_2', 'any', 0, 0, 1, 2);
-insert into sys.args values (9159, 164, 'arg_3', 'int', 32, 0, 1, 3);
-insert into sys.args values (9160, 164, 'arg_4', 'int', 32, 0, 1, 4);
-insert into sys.args values (9161, 164, 'arg_5', 'int', 32, 0, 1, 5);
-insert into sys.args values (9162, 164, 'arg_6', 'sec_interval', 13, 0, 1, 6);
-insert into sys.functions values (165, 'rank', 'rank', 'sql', 0, 6, false, false, false, 2000, true, true);
-insert into sys.args values (9163, 165, 'res_0', 'int', 32, 0, 0, 0);
-insert into sys.args values (9164, 165, 'arg_1', 'any', 0, 0, 1, 1);
-insert into sys.args values (9165, 165, 'arg_2', 'boolean', 1, 0, 1, 2);
-insert into sys.args values (9166, 165, 'arg_3', 'boolean', 1, 0, 1, 3);
-insert into sys.functions values (166, 'dense_rank', 'dense_rank', 'sql', 0, 6, false, false, false, 2000, true, true);
-insert into sys.args values (9167, 166, 'res_0', 'int', 32, 0, 0, 0);
-insert into sys.args values (9168, 166, 'arg_1', 'any', 0, 0, 1, 1);
-insert into sys.args values (9169, 166, 'arg_2', 'boolean', 1, 0, 1, 2);
-insert into sys.args values (9170, 166, 'arg_3', 'boolean', 1, 0, 1, 3);
-insert into sys.functions values (167, 'row_number', 'row_number', 'sql', 0, 6, false, false, false, 2000, true, true);
-insert into sys.args values (9171, 167, 'res_0', 'int', 32, 0, 0, 0);
-insert into sys.args values (9172, 167, 'arg_1', 'any', 0, 0, 1, 1);
-insert into sys.args values (9173, 167, 'arg_2', 'boolean', 1, 0, 1, 2);
-insert into sys.args values (9174, 167, 'arg_3', 'boolean', 1, 0, 1, 3);
-insert into sys.functions values (168, 'percent_rank', 'percent_rank', 'sql', 0, 6, false, false, false, 2000, true, true);
-insert into sys.args values (9175, 168, 'res_0', 'double', 53, 0, 0, 0);
-insert into sys.args values (9176, 168, 'arg_1', 'any', 0, 0, 1, 1);
-insert into sys.args values (9177, 168, 'arg_2', 'boolean', 1, 0, 1, 2);
-insert into sys.args values (9178, 168, 'arg_3', 'boolean', 1, 0, 1, 3);
-insert into sys.functions values (169, 'cume_dist', 'cume_dist', 'sql', 0, 6, false, false, false, 2000, true, true);
-insert into sys.args values (9179, 169, 'res_0', 'double', 53, 0, 0, 0);
-insert into sys.args values (9180, 169, 'arg_1', 'any', 0, 0, 1, 1);
-insert into sys.args values (9181, 169, 'arg_2', 'boolean', 1, 0, 1, 2);
-insert into sys.args values (9182, 169, 'arg_3', 'boolean', 1, 0, 1, 3);
-insert into sys.functions values (170, 'ntile', 'ntile', 'sql', 0, 6, false, false, false, 2000, true, true);
-insert into sys.args values (9183, 170, 'res_0', 'tinyint', 8, 0, 0, 0);
-insert into sys.args values (9184, 170, 'arg_1', 'any', 0, 0, 1, 1);
-insert into sys.args values (9185, 170, 'arg_2', 'tinyint', 8, 0, 1, 2);
-insert into sys.args values (9186, 170, 'arg_3', 'boolean', 1, 0, 1, 3);
-insert into sys.args values (9187, 170, 'arg_4', 'boolean', 1, 0, 1, 4);
-insert into sys.functions values (171, 'ntile', 'ntile', 'sql', 0, 6, false, false, false, 2000, true, true);
-insert into sys.args values (9188, 171, 'res_0', 'smallint', 16, 0, 0, 0);
-insert into sys.args values (9189, 171, 'arg_1', 'any', 0, 0, 1, 1);
-insert into sys.args values (9190, 171, 'arg_2', 'smallint', 16, 0, 1, 2);
-insert into sys.args values (9191, 171, 'arg_3', 'boolean', 1, 0, 1, 3);
-insert into sys.args values (9192, 171, 'arg_4', 'boolean', 1, 0, 1, 4);
-insert into sys.functions values (172, 'ntile', 'ntile', 'sql', 0, 6, false, false, false, 2000, true, true);
-insert into sys.args values (9193, 172, 'res_0', 'int', 32, 0, 0, 0);
-insert into sys.args values (9194, 172, 'arg_1', 'any', 0, 0, 1, 1);
-insert into sys.args values (9195, 172, 'arg_2', 'int', 32, 0, 1, 2);
-insert into sys.args values (9196, 172, 'arg_3', 'boolean', 1, 0, 1, 3);
-insert into sys.args values (9197, 172, 'arg_4', 'boolean', 1, 0, 1, 4);
-insert into sys.functions values (173, 'ntile', 'ntile', 'sql', 0, 6, false, false, false, 2000, true, true);
-insert into sys.args values (9198, 173, 'res_0', 'bigint', 64, 0, 0, 0);
-insert into sys.args values (9199, 173, 'arg_1', 'any', 0, 0, 1, 1);
-insert into sys.args values (9200, 173, 'arg_2', 'bigint', 64, 0, 1, 2);
-insert into sys.args values (9201, 173, 'arg_3', 'boolean', 1, 0, 1, 3);
-insert into sys.args values (9202, 173, 'arg_4', 'boolean', 1, 0, 1, 4);
-insert into sys.functions values (174, 'lag', 'lag', 'sql', 0, 6, false, false, false, 2000, true, true);
-insert into sys.args values (9203, 174, 'res_0', 'any', 0, 0, 0, 0);
-insert into sys.args values (9204, 174, 'arg_1', 'any', 0, 0, 1, 1);
-insert into sys.args values (9205, 174, 'arg_2', 'boolean', 1, 0, 1, 2);
-insert into sys.args values (9206, 174, 'arg_3', 'boolean', 1, 0, 1, 3);
-insert into sys.functions values (175, 'lag', 'lag', 'sql', 0, 6, false, false, false, 2000, true, true);
-insert into sys.args values (9207, 175, 'res_0', 'any', 0, 0, 0, 0);
-insert into sys.args values (9208, 175, 'arg_1', 'any', 0, 0, 1, 1);
-insert into sys.args values (9209, 175, 'arg_2', 'tinyint', 8, 0, 1, 2);
-insert into sys.args values (9210, 175, 'arg_3', 'boolean', 1, 0, 1, 3);
-insert into sys.args values (9211, 175, 'arg_4', 'boolean', 1, 0, 1, 4);
-insert into sys.functions values (176, 'lag', 'lag', 'sql', 0, 6, false, false, false, 2000, true, true);
-insert into sys.args values (9212, 176, 'res_0', 'any', 0, 0, 0, 0);
-insert into sys.args values (9213, 176, 'arg_1', 'any', 0, 0, 1, 1);
-insert into sys.args values (9214, 176, 'arg_2', 'smallint', 16, 0, 1, 2);
-insert into sys.args values (9215, 176, 'arg_3', 'boolean', 1, 0, 1, 3);
-insert into sys.args values (9216, 176, 'arg_4', 'boolean', 1, 0, 1, 4);
-insert into sys.functions values (177, 'lag', 'lag', 'sql', 0, 6, false, false, false, 2000, true, true);
-insert into sys.args values (9217, 177, 'res_0', 'any', 0, 0, 0, 0);
-insert into sys.args values (9218, 177, 'arg_1', 'any', 0, 0, 1, 1);
-insert into sys.args values (9219, 177, 'arg_2', 'int', 32, 0, 1, 2);
-insert into sys.args values (9220, 177, 'arg_3', 'boolean', 1, 0, 1, 3);
-insert into sys.args values (9221, 177, 'arg_4', 'boolean', 1, 0, 1, 4);
-insert into sys.functions values (178, 'lag', 'lag', 'sql', 0, 6, false, false, false, 2000, true, true);
-insert into sys.args values (9222, 178, 'res_0', 'any', 0, 0, 0, 0);
-insert into sys.args values (9223, 178, 'arg_1', 'any', 0, 0, 1, 1);
-insert into sys.args values (9224, 178, 'arg_2', 'bigint', 64, 0, 1, 2);
-insert into sys.args values (9225, 178, 'arg_3', 'boolean', 1, 0, 1, 3);
-insert into sys.args values (9226, 178, 'arg_4', 'boolean', 1, 0, 1, 4);
-insert into sys.functions values (179, 'lag', 'lag', 'sql', 0, 6, false, false, false, 2000, true, true);
-insert into sys.args values (9227, 179, 'res_0', 'any', 0, 0, 0, 0);
-insert into sys.args values (9228, 179, 'arg_1', 'any', 0, 0, 1, 1);
-insert into sys.args values (9229, 179, 'arg_2', 'tinyint', 8, 0, 1, 2);
-insert into sys.args values (9230, 179, 'arg_3', 'any', 0, 0, 1, 3);
-insert into sys.args values (9231, 179, 'arg_4', 'boolean', 1, 0, 1, 4);
-insert into sys.args values (9232, 179, 'arg_5', 'boolean', 1, 0, 1, 5);
-insert into sys.functions values (180, 'lag', 'lag', 'sql', 0, 6, false, false, false, 2000, true, true);
-insert into sys.args values (9233, 180, 'res_0', 'any', 0, 0, 0, 0);
-insert into sys.args values (9234, 180, 'arg_1', 'any', 0, 0, 1, 1);
-insert into sys.args values (9235, 180, 'arg_2', 'smallint', 16, 0, 1, 2);
-insert into sys.args values (9236, 180, 'arg_3', 'any', 0, 0, 1, 3);
-insert into sys.args values (9237, 180, 'arg_4', 'boolean', 1, 0, 1, 4);
-insert into sys.args values (9238, 180, 'arg_5', 'boolean', 1, 0, 1, 5);
-insert into sys.functions values (181, 'lag', 'lag', 'sql', 0, 6, false, false, false, 2000, true, true);
-insert into sys.args values (9239, 181, 'res_0', 'any', 0, 0, 0, 0);
-insert into sys.args values (9240, 181, 'arg_1', 'any', 0, 0, 1, 1);
-insert into sys.args values (9241, 181, 'arg_2', 'int', 32, 0, 1, 2);
-insert into sys.args values (9242, 181, 'arg_3', 'any', 0, 0, 1, 3);
-insert into sys.args values (9243, 181, 'arg_4', 'boolean', 1, 0, 1, 4);
-insert into sys.args values (9244, 181, 'arg_5', 'boolean', 1, 0, 1, 5);
-insert into sys.functions values (182, 'lag', 'lag', 'sql', 0, 6, false, false, false, 2000, true, true);
-insert into sys.args values (9245, 182, 'res_0', 'any', 0, 0, 0, 0);
-insert into sys.args values (9246, 182, 'arg_1', 'any', 0, 0, 1, 1);
-insert into sys.args values (9247, 182, 'arg_2', 'bigint', 64, 0, 1, 2);
-insert into sys.args values (9248, 182, 'arg_3', 'any', 0, 0, 1, 3);
-insert into sys.args values (9249, 182, 'arg_4', 'boolean', 1, 0, 1, 4);
-insert into sys.args values (9250, 182, 'arg_5', 'boolean', 1, 0, 1, 5);
-insert into sys.functions values (183, 'lead', 'lead', 'sql', 0, 6, false, false, false, 2000, true, true);
-insert into sys.args values (9251, 183, 'res_0', 'any', 0, 0, 0, 0);
-insert into sys.args values (9252, 183, 'arg_1', 'any', 0, 0, 1, 1);
-insert into sys.args values (9253, 183, 'arg_2', 'boolean', 1, 0, 1, 2);
-insert into sys.args values (9254, 183, 'arg_3', 'boolean', 1, 0, 1, 3);
-insert into sys.functions values (184, 'lead', 'lead', 'sql', 0, 6, false, false, false, 2000, true, true);
-insert into sys.args values (9255, 184, 'res_0', 'any', 0, 0, 0, 0);
-insert into sys.args values (9256, 184, 'arg_1', 'any', 0, 0, 1, 1);
-insert into sys.args values (9257, 184, 'arg_2', 'tinyint', 8, 0, 1, 2);
-insert into sys.args values (9258, 184, 'arg_3', 'boolean', 1, 0, 1, 3);
-insert into sys.args values (9259, 184, 'arg_4', 'boolean', 1, 0, 1, 4);
-insert into sys.functions values (185, 'lead', 'lead', 'sql', 0, 6, false, false, false, 2000, true, true);
-insert into sys.args values (9260, 185, 'res_0', 'any', 0, 0, 0, 0);
-insert into sys.args values (9261, 185, 'arg_1', 'any', 0, 0, 1, 1);
-insert into sys.args values (9262, 185, 'arg_2', 'smallint', 16, 0, 1, 2);
-insert into sys.args values (9263, 185, 'arg_3', 'boolean', 1, 0, 1, 3);
-insert into sys.args values (9264, 185, 'arg_4', 'boolean', 1, 0, 1, 4);
-insert into sys.functions values (186, 'lead', 'lead', 'sql', 0, 6, false, false, false, 2000, true, true);
-insert into sys.args values (9265, 186, 'res_0', 'any', 0, 0, 0, 0);
-insert into sys.args values (9266, 186, 'arg_1', 'any', 0, 0, 1, 1);
-insert into sys.args values (9267, 186, 'arg_2', 'int', 32, 0, 1, 2);
-insert into sys.args values (9268, 186, 'arg_3', 'boolean', 1, 0, 1, 3);
-insert into sys.args values (9269, 186, 'arg_4', 'boolean', 1, 0, 1, 4);
-insert into sys.functions values (187, 'lead', 'lead', 'sql', 0, 6, false, false, false, 2000, true, true);
-insert into sys.args values (9270, 187, 'res_0', 'any', 0, 0, 0, 0);
-insert into sys.args values (9271, 187, 'arg_1', 'any', 0, 0, 1, 1);
-insert into sys.args values (9272, 187, 'arg_2', 'bigint', 64, 0, 1, 2);
-insert into sys.args values (9273, 187, 'arg_3', 'boolean', 1, 0, 1, 3);
-insert into sys.args values (9274, 187, 'arg_4', 'boolean', 1, 0, 1, 4);
-insert into sys.functions values (188, 'lead', 'lead', 'sql', 0, 6, false, false, false, 2000, true, true);
-insert into sys.args values (9275, 188, 'res_0', 'any', 0, 0, 0, 0);
-insert into sys.args values (9276, 188, 'arg_1', 'any', 0, 0, 1, 1);
-insert into sys.args values (9277, 188, 'arg_2', 'tinyint', 8, 0, 1, 2);
-insert into sys.args values (9278, 188, 'arg_3', 'any', 0, 0, 1, 3);
-insert into sys.args values (9279, 188, 'arg_4', 'boolean', 1, 0, 1, 4);
-insert into sys.args values (9280, 188, 'arg_5', 'boolean', 1, 0, 1, 5);
-insert into sys.functions values (189, 'lead', 'lead', 'sql', 0, 6, false, false, false, 2000, true, true);
-insert into sys.args values (9281, 189, 'res_0', 'any', 0, 0, 0, 0);
-insert into sys.args values (9282, 189, 'arg_1', 'any', 0, 0, 1, 1);
-insert into sys.args values (9283, 189, 'arg_2', 'smallint', 16, 0, 1, 2);
-insert into sys.args values (9284, 189, 'arg_3', 'any', 0, 0, 1, 3);
-insert into sys.args values (9285, 189, 'arg_4', 'boolean', 1, 0, 1, 4);
-insert into sys.args values (9286, 189, 'arg_5', 'boolean', 1, 0, 1, 5);
-insert into sys.functions values (190, 'lead', 'lead', 'sql', 0, 6, false, false, false, 2000, true, true);
-insert into sys.args values (9287, 190, 'res_0', 'any', 0, 0, 0, 0);
-insert into sys.args values (9288, 190, 'arg_1', 'any', 0, 0, 1, 1);
-insert into sys.args values (9289, 190, 'arg_2', 'int', 32, 0, 1, 2);
-insert into sys.args values (9290, 190, 'arg_3', 'any', 0, 0, 1, 3);
-insert into sys.args values (9291, 190, 'arg_4', 'boolean', 1, 0, 1, 4);
-insert into sys.args values (9292, 190, 'arg_5', 'boolean', 1, 0, 1, 5);
-insert into sys.functions values (191, 'lead', 'lead', 'sql', 0, 6, false, false, false, 2000, true, true);
-insert into sys.args values (9293, 191, 'res_0', 'any', 0, 0, 0, 0);
-insert into sys.args values (9294, 191, 'arg_1', 'any', 0, 0, 1, 1);
-insert into sys.args values (9295, 191, 'arg_2', 'bigint', 64, 0, 1, 2);
-insert into sys.args values (9296, 191, 'arg_3', 'any', 0, 0, 1, 3);
-insert into sys.args values (9297, 191, 'arg_4', 'boolean', 1, 0, 1, 4);
-insert into sys.args values (9298, 191, 'arg_5', 'boolean', 1, 0, 1, 5);
-insert into sys.functions values (192, 'first_value', 'first_value', 'sql', 0, 6, false, false, false, 2000, true, true);
-insert into sys.args values (9299, 192, 'res_0', 'any', 0, 0, 0, 0);
-insert into sys.args values (9300, 192, 'arg_1', 'any', 0, 0, 1, 1);
-insert into sys.functions values (193, 'last_value', 'last_value', 'sql', 0, 6, false, false, false, 2000, true, true);
-insert into sys.args values (9301, 193, 'res_0', 'any', 0, 0, 0, 0);
-insert into sys.args values (9302, 193, 'arg_1', 'any', 0, 0, 1, 1);
-insert into sys.functions values (194, 'nth_value', 'nth_value', 'sql', 0, 6, false, false, false, 2000, true, true);
-insert into sys.args values (9303, 194, 'res_0', 'any', 0, 0, 0, 0);
-insert into sys.args values (9304, 194, 'arg_1', 'any', 0, 0, 1, 1);
-insert into sys.args values (9305, 194, 'arg_2', 'tinyint', 8, 0, 1, 2);
-insert into sys.functions values (195, 'nth_value', 'nth_value', 'sql', 0, 6, false, false, false, 2000, true, true);
-insert into sys.args values (9306, 195, 'res_0', 'any', 0, 0, 0, 0);
-insert into sys.args values (9307, 195, 'arg_1', 'any', 0, 0, 1, 1);
-insert into sys.args values (9308, 195, 'arg_2', 'smallint', 16, 0, 1, 2);
-insert into sys.functions values (196, 'nth_value', 'nth_value', 'sql', 0, 6, false, false, false, 2000, true, true);
-insert into sys.args values (9309, 196, 'res_0', 'any', 0, 0, 0, 0);
-insert into sys.args values (9310, 196, 'arg_1', 'any', 0, 0, 1, 1);
-insert into sys.args values (9311, 196, 'arg_2', 'int', 32, 0, 1, 2);
-insert into sys.functions values (197, 'nth_value', 'nth_value', 'sql', 0, 6, false, false, false, 2000, true, true);
-insert into sys.args values (9312, 197, 'res_0', 'any', 0, 0, 0, 0);
-insert into sys.args values (9313, 197, 'arg_1', 'any', 0, 0, 1, 1);
-insert into sys.args values (9314, 197, 'arg_2', 'bigint', 64, 0, 1, 2);
-insert into sys.functions values (198, 'count', 'count', 'sql', 0, 6, false, false, false, 2000, true, true);
-insert into sys.args values (9315, 198, 'res_0', 'bigint', 64, 0, 0, 0);
-insert into sys.args values (9316, 198, 'arg_1', 'any', 0, 0, 1, 1);
-insert into sys.args values (9317, 198, 'arg_2', 'boolean', 1, 0, 1, 2);
-insert into sys.functions values (199, 'min', 'min', 'sql', 0, 6, false, false, false, 2000, true, true);
-insert into sys.args values (9318, 199, 'res_0', 'any', 0, 0, 0, 0);
-insert into sys.args values (9319, 199, 'arg_1', 'any', 0, 0, 1, 1);
-insert into sys.functions values (200, 'max', 'max', 'sql', 0, 6, false, false, false, 2000, true, true);
-insert into sys.args values (9320, 200, 'res_0', 'any', 0, 0, 0, 0);
-insert into sys.args values (9321, 200, 'arg_1', 'any', 0, 0, 1, 1);
-insert into sys.functions values (201, 'sum', 'sum', 'sql', 0, 6, false, false, false, 2000, true, true);
-insert into sys.args values (9322, 201, 'res_0', 'bigint', 64, 0, 0, 0);
-insert into sys.args values (9323, 201, 'arg_1', 'tinyint', 8, 0, 1, 1);
-insert into sys.functions values (202, 'sum', 'sum', 'sql', 0, 6, false, false, false, 2000, true, true);
-insert into sys.args values (9324, 202, 'res_0', 'bigint', 64, 0, 0, 0);
-insert into sys.args values (9325, 202, 'arg_1', 'smallint', 16, 0, 1, 1);
-insert into sys.functions values (203, 'sum', 'sum', 'sql', 0, 6, false, false, false, 2000, true, true);
-insert into sys.args values (9326, 203, 'res_0', 'bigint', 64, 0, 0, 0);
-insert into sys.args values (9327, 203, 'arg_1', 'int', 32, 0, 1, 1);
-insert into sys.functions values (204, 'sum', 'sum', 'sql', 0, 6, false, false, false, 2000, true, true);
-insert into sys.args values (9328, 204, 'res_0', 'bigint', 64, 0, 0, 0);
-insert into sys.args values (9329, 204, 'arg_1', 'bigint', 64, 0, 1, 1);
-insert into sys.functions values (205, 'sum', 'sum', 'sql', 0, 6, false, false, false, 2000, true, true);
-insert into sys.args values (9330, 205, 'res_0', 'decimal', 18, 0, 0, 0);
-insert into sys.args values (9331, 205, 'arg_1', 'decimal', 2, 0, 1, 1);
-insert into sys.functions values (206, 'sum', 'sum', 'sql', 0, 6, false, false, false, 2000, true, true);
-insert into sys.args values (9332, 206, 'res_0', 'decimal', 18, 0, 0, 0);
-insert into sys.args values (9333, 206, 'arg_1', 'decimal', 4, 0, 1, 1);
-insert into sys.functions values (207, 'sum', 'sum', 'sql', 0, 6, false, false, false, 2000, true, true);
-insert into sys.args values (9334, 207, 'res_0', 'decimal', 18, 0, 0, 0);
-insert into sys.args values (9335, 207, 'arg_1', 'decimal', 9, 0, 1, 1);
-insert into sys.functions values (208, 'sum', 'sum', 'sql', 0, 6, false, false, false, 2000, true, true);
-insert into sys.args values (9336, 208, 'res_0', 'decimal', 18, 0, 0, 0);
-insert into sys.args values (9337, 208, 'arg_1', 'decimal', 18, 0, 1, 1);
-insert into sys.functions values (209, 'prod', 'prod', 'sql', 0, 6, false, false, false, 2000, true, true);
-insert into sys.args values (9338, 209, 'res_0', 'bigint', 64, 0, 0, 0);
-insert into sys.args values (9339, 209, 'arg_1', 'tinyint', 8, 0, 1, 1);
-insert into sys.functions values (210, 'prod', 'prod', 'sql', 0, 6, false, false, false, 2000, true, true);
-insert into sys.args values (9340, 210, 'res_0', 'bigint', 64, 0, 0, 0);
-insert into sys.args values (9341, 210, 'arg_1', 'smallint', 16, 0, 1, 1);
-insert into sys.functions values (211, 'prod', 'prod', 'sql', 0, 6, false, false, false, 2000, true, true);
-insert into sys.args values (9342, 211, 'res_0', 'bigint', 64, 0, 0, 0);
-insert into sys.args values (9343, 211, 'arg_1', 'int', 32, 0, 1, 1);
-insert into sys.functions values (212, 'prod', 'prod', 'sql', 0, 6, false, false, false, 2000, true, true);
-insert into sys.args values (9344, 212, 'res_0', 'bigint', 64, 0, 0, 0);
-insert into sys.args values (9345, 212, 'arg_1', 'bigint', 64, 0, 1, 1);
-insert into sys.functions values (213, 'sum', 'sum', 'sql', 0, 6, false, false, false, 2000, true, true);
-insert into sys.args values (9346, 213, 'res_0', 'real', 24, 0, 0, 0);
-insert into sys.args values (9347, 213, 'arg_1', 'real', 24, 0, 1, 1);
-insert into sys.functions values (214, 'prod', 'prod', 'sql', 0, 6, false, false, false, 2000, true, true);
-insert into sys.args values (9348, 214, 'res_0', 'real', 24, 0, 0, 0);
-insert into sys.args values (9349, 214, 'arg_1', 'real', 24, 0, 1, 1);
-insert into sys.functions values (215, 'sum', 'sum', 'sql', 0, 6, false, false, false, 2000, true, true);
-insert into sys.args values (9350, 215, 'res_0', 'double', 53, 0, 0, 0);
-insert into sys.args values (9351, 215, 'arg_1', 'double', 53, 0, 1, 1);
-insert into sys.functions values (216, 'prod', 'prod', 'sql', 0, 6, false, false, false, 2000, true, true);
-insert into sys.args values (9352, 216, 'res_0', 'double', 53, 0, 0, 0);
-insert into sys.args values (9353, 216, 'arg_1', 'double', 53, 0, 1, 1);
-insert into sys.functions values (217, 'sum', 'sum', 'sql', 0, 6, false, false, false, 2000, true, true);
-insert into sys.args values (9354, 217, 'res_0', 'month_interval', 32, 0, 0, 0);
-insert into sys.args values (9355, 217, 'arg_1', 'month_interval', 32, 0, 1, 1);
-insert into sys.functions values (218, 'sum', 'sum', 'sql', 0, 6, false, false, false, 2000, true, true);
-insert into sys.args values (9356, 218, 'res_0', 'sec_interval', 13, 0, 0, 0);
-insert into sys.args values (9357, 218, 'arg_1', 'sec_interval', 13, 0, 1, 1);
-insert into sys.functions values (219, 'avg', 'avg', 'sql', 0, 6, false, false, false, 2000, true, true);
-insert into sys.args values (9358, 219, 'res_0', 'double', 53, 0, 0, 0);
-insert into sys.args values (9359, 219, 'arg_1', 'double', 53, 0, 1, 1);
-insert into sys.functions values (220, 'avg', 'avg', 'sql', 0, 6, false, false, false, 2000, true, true);
-insert into sys.args values (9360, 220, 'res_0', 'double', 53, 0, 0, 0);
-insert into sys.args values (9361, 220, 'arg_1', 'tinyint', 8, 0, 1, 1);
-insert into sys.functions values (221, 'avg', 'avg', 'sql', 0, 6, false, false, false, 2000, true, true);
-insert into sys.args values (9362, 221, 'res_0', 'double', 53, 0, 0, 0);
-insert into sys.args values (9363, 221, 'arg_1', 'smallint', 16, 0, 1, 1);
-insert into sys.functions values (222, 'avg', 'avg', 'sql', 0, 6, false, false, false, 2000, true, true);
-insert into sys.args values (9364, 222, 'res_0', 'double', 53, 0, 0, 0);
-insert into sys.args values (9365, 222, 'arg_1', 'int', 32, 0, 1, 1);
-insert into sys.functions values (223, 'avg', 'avg', 'sql', 0, 6, false, false, false, 2000, true, true);
-insert into sys.args values (9366, 223, 'res_0', 'double', 53, 0, 0, 0);
-insert into sys.args values (9367, 223, 'arg_1', 'bigint', 64, 0, 1, 1);
-insert into sys.functions values (224, 'avg', 'avg', 'sql', 0, 6, false, false, false, 2000, true, true);
-insert into sys.args values (9368, 224, 'res_0', 'double', 53, 0, 0, 0);
-insert into sys.args values (9369, 224, 'arg_1', 'month_interval', 32, 0, 1, 1);
-insert into sys.functions values (225, 'avg', 'avg', 'sql', 0, 6, false, false, false, 2000, true, true);
-insert into sys.args values (9370, 225, 'res_0', 'double', 53, 0, 0, 0);
-insert into sys.args values (9371, 225, 'arg_1', 'real', 24, 0, 1, 1);
-insert into sys.functions values (226, 'listagg', 'str_group_concat', 'sql', 0, 6, false, false, false, 2000, true, true);
-insert into sys.args values (9372, 226, 'res_0', 'varchar', 0, 0, 0, 0);
-insert into sys.args values (9373, 226, 'arg_1', 'varchar', 0, 0, 1, 1);
-insert into sys.functions values (227, 'listagg', 'str_group_concat', 'sql', 0, 6, false, false, false, 2000, true, true);
-insert into sys.args values (9374, 227, 'res_0', 'varchar', 0, 0, 0, 0);
-insert into sys.args values (9375, 227, 'arg_1', 'varchar', 0, 0, 1, 1);
-insert into sys.args values (9376, 227, 'arg_2', 'varchar', 0, 0, 1, 2);
-insert into sys.functions values (228, 'and', 'and', 'calc', 0, 1, false, false, false, 2000, true, false);
-insert into sys.args values (9377, 228, 'res_0', 'boolean', 1, 0, 0, 0);
-insert into sys.args values (9378, 228, 'arg_1', 'boolean', 1, 0, 1, 1);
-insert into sys.args values (9379, 228, 'arg_2', 'boolean', 1, 0, 1, 2);
-insert into sys.functions values (229, 'or', 'or', 'calc', 0, 1, false, false, false, 2000, true, false);
-insert into sys.args values (9380, 229, 'res_0', 'boolean', 1, 0, 0, 0);
-insert into sys.args values (9381, 229, 'arg_1', 'boolean', 1, 0, 1, 1);
-insert into sys.args values (9382, 229, 'arg_2', 'boolean', 1, 0, 1, 2);
-insert into sys.functions values (230, 'xor', 'xor', 'calc', 0, 1, false, false, false, 2000, true, false);
-insert into sys.args values (9383, 230, 'res_0', 'boolean', 1, 0, 0, 0);
-insert into sys.args values (9384, 230, 'arg_1', 'boolean', 1, 0, 1, 1);
-insert into sys.args values (9385, 230, 'arg_2', 'boolean', 1, 0, 1, 2);
-insert into sys.functions values (231, 'not', 'not', 'calc', 0, 1, false, false, false, 2000, true, false);
-insert into sys.args values (9386, 231, 'res_0', 'boolean', 1, 0, 0, 0);
-insert into sys.args values (9387, 231, 'arg_1', 'boolean', 1, 0, 1, 1);
-insert into sys.functions values (232, 'sql_mul', '*', 'calc', 0, 1, false, false, false, 2000, true, false);
-insert into sys.args values (9388, 232, 'res_0', 'smallint', 16, 0, 0, 0);
-insert into sys.args values (9389, 232, 'arg_1', 'smallint', 16, 0, 1, 1);
-insert into sys.args values (9390, 232, 'arg_2', 'tinyint', 8, 0, 1, 2);
-insert into sys.functions values (233, 'sql_mul', '*', 'calc', 0, 1, false, false, false, 2000, true, false);
-insert into sys.args values (9391, 233, 'res_0', 'smallint', 16, 0, 0, 0);
-insert into sys.args values (9392, 233, 'arg_1', 'tinyint', 8, 0, 1, 1);
-insert into sys.args values (9393, 233, 'arg_2', 'smallint', 16, 0, 1, 2);
-insert into sys.functions values (234, 'sql_div', '/', 'calc', 0, 1, false, false, false, 2000, true, false);
-insert into sys.args values (9394, 234, 'res_0', 'smallint', 16, 0, 0, 0);
-insert into sys.args values (9395, 234, 'arg_1', 'smallint', 16, 0, 1, 1);
-insert into sys.args values (9396, 234, 'arg_2', 'tinyint', 8, 0, 1, 2);
-insert into sys.functions values (235, 'sql_mul', '*', 'calc', 0, 1, false, false, false, 2000, true, false);
-insert into sys.args values (9397, 235, 'res_0', 'int', 32, 0, 0, 0);
-insert into sys.args values (9398, 235, 'arg_1', 'int', 32, 0, 1, 1);
-insert into sys.args values (9399, 235, 'arg_2', 'tinyint', 8, 0, 1, 2);
-insert into sys.functions values (236, 'sql_mul', '*', 'calc', 0, 1, false, false, false, 2000, true, false);
-insert into sys.args values (9400, 236, 'res_0', 'int', 32, 0, 0, 0);
-insert into sys.args values (9401, 236, 'arg_1', 'tinyint', 8, 0, 1, 1);
-insert into sys.args values (9402, 236, 'arg_2', 'int', 32, 0, 1, 2);
-insert into sys.functions values (237, 'sql_div', '/', 'calc', 0, 1, false, false, false, 2000, true, false);
-insert into sys.args values (9403, 237, 'res_0', 'int', 32, 0, 0, 0);
-insert into sys.args values (9404, 237, 'arg_1', 'int', 32, 0, 1, 1);
-insert into sys.args values (9405, 237, 'arg_2', 'tinyint', 8, 0, 1, 2);
-insert into sys.functions values (238, 'sql_mul', '*', 'calc', 0, 1, false, false, false, 2000, true, false);
-insert into sys.args values (9406, 238, 'res_0', 'int', 32, 0, 0, 0);
-insert into sys.args values (9407, 238, 'arg_1', 'int', 32, 0, 1, 1);
-insert into sys.args values (9408, 238, 'arg_2', 'smallint', 16, 0, 1, 2);
-insert into sys.functions values (239, 'sql_mul', '*', 'calc', 0, 1, false, false, false, 2000, true, false);
-insert into sys.args values (9409, 239, 'res_0', 'int', 32, 0, 0, 0);
-insert into sys.args values (9410, 239, 'arg_1', 'smallint', 16, 0, 1, 1);
-insert into sys.args values (9411, 239, 'arg_2', 'int', 32, 0, 1, 2);
-insert into sys.functions values (240, 'sql_div', '/', 'calc', 0, 1, false, false, false, 2000, true, false);
-insert into sys.args values (9412, 240, 'res_0', 'int', 32, 0, 0, 0);
-insert into sys.args values (9413, 240, 'arg_1', 'int', 32, 0, 1, 1);
-insert into sys.args values (9414, 240, 'arg_2', 'smallint', 16, 0, 1, 2);
-insert into sys.functions values (241, 'sql_mul', '*', 'calc', 0, 1, false, false, false, 2000, true, false);
-insert into sys.args values (9415, 241, 'res_0', 'bigint', 64, 0, 0, 0);
-insert into sys.args values (9416, 241, 'arg_1', 'bigint', 64, 0, 1, 1);
-insert into sys.args values (9417, 241, 'arg_2', 'tinyint', 8, 0, 1, 2);
-insert into sys.functions values (242, 'sql_mul', '*', 'calc', 0, 1, false, false, false, 2000, true, false);
-insert into sys.args values (9418, 242, 'res_0', 'bigint', 64, 0, 0, 0);
-insert into sys.args values (9419, 242, 'arg_1', 'tinyint', 8, 0, 1, 1);
-insert into sys.args values (9420, 242, 'arg_2', 'bigint', 64, 0, 1, 2);
-insert into sys.functions values (243, 'sql_div', '/', 'calc', 0, 1, false, false, false, 2000, true, false);
-insert into sys.args values (9421, 243, 'res_0', 'bigint', 64, 0, 0, 0);
-insert into sys.args values (9422, 243, 'arg_1', 'bigint', 64, 0, 1, 1);
-insert into sys.args values (9423, 243, 'arg_2', 'tinyint', 8, 0, 1, 2);
-insert into sys.functions values (244, 'sql_mul', '*', 'calc', 0, 1, false, false, false, 2000, true, false);
-insert into sys.args values (9424, 244, 'res_0', 'bigint', 64, 0, 0, 0);
-insert into sys.args values (9425, 244, 'arg_1', 'bigint', 64, 0, 1, 1);
-insert into sys.args values (9426, 244, 'arg_2', 'smallint', 16, 0, 1, 2);
-insert into sys.functions values (245, 'sql_mul', '*', 'calc', 0, 1, false, false, false, 2000, true, false);
-insert into sys.args values (9427, 245, 'res_0', 'bigint', 64, 0, 0, 0);
-insert into sys.args values (9428, 245, 'arg_1', 'smallint', 16, 0, 1, 1);
-insert into sys.args values (9429, 245, 'arg_2', 'bigint', 64, 0, 1, 2);
-insert into sys.functions values (246, 'sql_div', '/', 'calc', 0, 1, false, false, false, 2000, true, false);
-insert into sys.args values (9430, 246, 'res_0', 'bigint', 64, 0, 0, 0);
-insert into sys.args values (9431, 246, 'arg_1', 'bigint', 64, 0, 1, 1);
-insert into sys.args values (9432, 246, 'arg_2', 'smallint', 16, 0, 1, 2);
-insert into sys.functions values (247, 'sql_mul', '*', 'calc', 0, 1, false, false, false, 2000, true, false);
-insert into sys.args values (9433, 247, 'res_0', 'bigint', 64, 0, 0, 0);
-insert into sys.args values (9434, 247, 'arg_1', 'bigint', 64, 0, 1, 1);
-insert into sys.args values (9435, 247, 'arg_2', 'int', 32, 0, 1, 2);
-insert into sys.functions values (248, 'sql_mul', '*', 'calc', 0, 1, false, false, false, 2000, true, false);
-insert into sys.args values (9436, 248, 'res_0', 'bigint', 64, 0, 0, 0);
-insert into sys.args values (9437, 248, 'arg_1', 'int', 32, 0, 1, 1);
-insert into sys.args values (9438, 248, 'arg_2', 'bigint', 64, 0, 1, 2);
-insert into sys.functions values (249, 'sql_div', '/', 'calc', 0, 1, false, false, false, 2000, true, false);
-insert into sys.args values (9439, 249, 'res_0', 'bigint', 64, 0, 0, 0);
-insert into sys.args values (9440, 249, 'arg_1', 'bigint', 64, 0, 1, 1);
-insert into sys.args values (9441, 249, 'arg_2', 'int', 32, 0, 1, 2);
-insert into sys.functions values (250, 'sql_mul', '*', 'calc', 0, 1, false, false, false, 2000, true, false);
-insert into sys.args values (9442, 250, 'res_0', 'decimal', 9, 0, 0, 0);
-insert into sys.args values (9443, 250, 'arg_1', 'decimal', 9, 0, 1, 1);
-insert into sys.args values (9444, 250, 'arg_2', 'decimal', 4, 0, 1, 2);
-insert into sys.functions values (251, 'sql_div', '/', 'calc', 0, 1, false, false, false, 2000, true, false);
-insert into sys.args values (9445, 251, 'res_0', 'decimal', 9, 0, 0, 0);
-insert into sys.args values (9446, 251, 'arg_1', 'decimal', 9, 0, 1, 1);
-insert into sys.args values (9447, 251, 'arg_2', 'decimal', 4, 0, 1, 2);
-insert into sys.functions values (252, 'sql_mul', '*', 'calc', 0, 1, false, false, false, 2000, true, false);
-insert into sys.args values (9448, 252, 'res_0', 'decimal', 18, 0, 0, 0);
-insert into sys.args values (9449, 252, 'arg_1', 'decimal', 18, 0, 1, 1);
-insert into sys.args values (9450, 252, 'arg_2', 'decimal', 4, 0, 1, 2);
-insert into sys.functions values (253, 'sql_div', '/', 'calc', 0, 1, false, false, false, 2000, true, false);
-insert into sys.args values (9451, 253, 'res_0', 'decimal', 18, 0, 0, 0);
-insert into sys.args values (9452, 253, 'arg_1', 'decimal', 18, 0, 1, 1);
-insert into sys.args values (9453, 253, 'arg_2', 'decimal', 4, 0, 1, 2);
-insert into sys.functions values (254, 'sql_mul', '*', 'calc', 0, 1, false, false, false, 2000, true, false);
-insert into sys.args values (9454, 254, 'res_0', 'decimal', 18, 0, 0, 0);
-insert into sys.args values (9455, 254, 'arg_1', 'decimal', 18, 0, 1, 1);
-insert into sys.args values (9456, 254, 'arg_2', 'decimal', 9, 0, 1, 2);
-insert into sys.functions values (255, 'sql_div', '/', 'calc', 0, 1, false, false, false, 2000, true, false);
-insert into sys.args values (9457, 255, 'res_0', 'decimal', 18, 0, 0, 0);
-insert into sys.args values (9458, 255, 'arg_1', 'decimal', 18, 0, 1, 1);
-insert into sys.args values (9459, 255, 'arg_2', 'decimal', 9, 0, 1, 2);
-insert into sys.functions values (256, 'sql_sub', '-', 'calc', 0, 1, false, false, false, 2000, true, false);
-insert into sys.args values (9460, 256, 'res_0', 'oid', 63, 0, 0, 0);
-insert into sys.args values (9461, 256, 'arg_1', 'oid', 63, 0, 1, 1);
-insert into sys.args values (9462, 256, 'arg_2', 'oid', 63, 0, 1, 2);
-insert into sys.functions values (257, 'sql_add', '+', 'calc', 0, 1, false, false, false, 2000, true, false);
-insert into sys.args values (9463, 257, 'res_0', 'oid', 63, 0, 0, 0);
-insert into sys.args values (9464, 257, 'arg_1', 'oid', 63, 0, 1, 1);
-insert into sys.args values (9465, 257, 'arg_2', 'oid', 63, 0, 1, 2);
-insert into sys.functions values (258, 'sql_mul', '*', 'calc', 0, 1, false, false, false, 2000, true, false);
-insert into sys.args values (9466, 258, 'res_0', 'oid', 63, 0, 0, 0);
-insert into sys.args values (9467, 258, 'arg_1', 'oid', 63, 0, 1, 1);
-insert into sys.args values (9468, 258, 'arg_2', 'oid', 63, 0, 1, 2);
-insert into sys.functions values (259, 'sql_div', '/', 'calc', 0, 1, false, false, false, 2000, true, false);
-insert into sys.args values (9469, 259, 'res_0', 'oid', 63, 0, 0, 0);
-insert into sys.args values (9470, 259, 'arg_1', 'oid', 63, 0, 1, 1);
-insert into sys.args values (9471, 259, 'arg_2', 'oid', 63, 0, 1, 2);
-insert into sys.functions values (260, 'bit_and', 'and', 'calc', 0, 1, false, false, false, 2000, true, false);
-insert into sys.args values (9472, 260, 'res_0', 'oid', 63, 0, 0, 0);
-insert into sys.args values (9473, 260, 'arg_1', 'oid', 63, 0, 1, 1);
-insert into sys.args values (9474, 260, 'arg_2', 'oid', 63, 0, 1, 2);
-insert into sys.functions values (261, 'bit_or', 'or', 'calc', 0, 1, false, false, false, 2000, true, false);
-insert into sys.args values (9475, 261, 'res_0', 'oid', 63, 0, 0, 0);
-insert into sys.args values (9476, 261, 'arg_1', 'oid', 63, 0, 1, 1);
-insert into sys.args values (9477, 261, 'arg_2', 'oid', 63, 0, 1, 2);
-insert into sys.functions values (262, 'bit_xor', 'xor', 'calc', 0, 1, false, false, false, 2000, true, false);
-insert into sys.args values (9478, 262, 'res_0', 'oid', 63, 0, 0, 0);
-insert into sys.args values (9479, 262, 'arg_1', 'oid', 63, 0, 1, 1);
-insert into sys.args values (9480, 262, 'arg_2', 'oid', 63, 0, 1, 2);
-insert into sys.functions values (263, 'bit_not', 'not', 'calc', 0, 1, false, false, false, 2000, true, false);
-insert into sys.args values (9481, 263, 'res_0', 'oid', 63, 0, 0, 0);
-insert into sys.args values (9482, 263, 'arg_1', 'oid', 63, 0, 1, 1);
-insert into sys.functions values (264, 'left_shift', '<<', 'calc', 0, 1, false, false, false, 2000, true, false);
-insert into sys.args values (9483, 264, 'res_0', 'oid', 63, 0, 0, 0);
-insert into sys.args values (9484, 264, 'arg_1', 'oid', 63, 0, 1, 1);
-insert into sys.args values (9485, 264, 'arg_2', 'int', 32, 0, 1, 2);
-insert into sys.functions values (265, 'right_shift', '>>', 'calc', 0, 1, false, false, false, 2000, true, false);
-insert into sys.args values (9486, 265, 'res_0', 'oid', 63, 0, 0, 0);
-insert into sys.args values (9487, 265, 'arg_1', 'oid', 63, 0, 1, 1);
-insert into sys.args values (9488, 265, 'arg_2', 'int', 32, 0, 1, 2);
-insert into sys.functions values (266, 'sql_neg', '-', 'calc', 0, 1, false, false, false, 2000, true, true);
-insert into sys.args values (9489, 266, 'res_0', 'oid', 63, 0, 0, 0);
-insert into sys.args values (9490, 266, 'arg_1', 'oid', 63, 0, 1, 1);
-insert into sys.functions values (267, 'abs', 'abs', 'calc', 0, 1, false, false, false, 2000, true, false);
-insert into sys.args values (9491, 267, 'res_0', 'oid', 63, 0, 0, 0);
-insert into sys.args values (9492, 267, 'arg_1', 'oid', 63, 0, 1, 1);
-insert into sys.functions values (268, 'sign', 'sign', 'calc', 0, 1, false, false, false, 2000, true, false);
-insert into sys.args values (9493, 268, 'res_0', 'tinyint', 8, 0, 0, 0);
-insert into sys.args values (9494, 268, 'arg_1', 'oid', 63, 0, 1, 1);
-insert into sys.functions values (269, 'scale_up', '*', 'calc', 0, 1, false, false, false, 2000, true, false);
-insert into sys.args values (9495, 269, 'res_0', 'oid', 63, 0, 0, 0);
-insert into sys.args values (9496, 269, 'arg_1', 'oid', 63, 0, 1, 1);
-insert into sys.args values (9497, 269, 'arg_2', 'oid', 63, 0, 1, 2);
-insert into sys.functions values (270, 'scale_down', 'dec_round', 'sql', 0, 1, false, false, false, 2000, true, false);
-insert into sys.args values (9498, 270, 'res_0', 'oid', 63, 0, 0, 0);
-insert into sys.args values (9499, 270, 'arg_1', 'oid', 63, 0, 1, 1);
-insert into sys.args values (9500, 270, 'arg_2', 'oid', 63, 0, 1, 2);
-insert into sys.functions values (271, 'sql_sub', '-', 'calc', 0, 1, false, false, false, 2000, true, false);
-insert into sys.args values (9501, 271, 'res_0', 'month_interval', 32, 0, 0, 0);
-insert into sys.args values (9502, 271, 'arg_1', 'month_interval', 32, 0, 1, 1);
-insert into sys.args values (9503, 271, 'arg_2', 'oid', 63, 0, 1, 2);
-insert into sys.functions values (272, 'sql_add', '+', 'calc', 0, 1, false, false, false, 2000, true, false);
-insert into sys.args values (9504, 272, 'res_0', 'month_interval', 32, 0, 0, 0);
-insert into sys.args values (9505, 272, 'arg_1', 'month_interval', 32, 0, 1, 1);
-insert into sys.args values (9506, 272, 'arg_2', 'oid', 63, 0, 1, 2);
-insert into sys.functions values (273, 'sql_mul', '*', 'calc', 0, 1, false, false, false, 2000, true, false);
-insert into sys.args values (9507, 273, 'res_0', 'month_interval', 32, 0, 0, 0);
-insert into sys.args values (9508, 273, 'arg_1', 'month_interval', 32, 0, 1, 1);
-insert into sys.args values (9509, 273, 'arg_2', 'oid', 63, 0, 1, 2);
-insert into sys.functions values (274, 'sql_div', '/', 'calc', 0, 1, false, false, false, 2000, true, false);
-insert into sys.args values (9510, 274, 'res_0', 'month_interval', 32, 0, 0, 0);
-insert into sys.args values (9511, 274, 'arg_1', 'month_interval', 32, 0, 1, 1);
-insert into sys.args values (9512, 274, 'arg_2', 'oid', 63, 0, 1, 2);
-insert into sys.functions values (275, 'sql_sub', '-', 'calc', 0, 1, false, false, false, 2000, true, false);
-insert into sys.args values (9513, 275, 'res_0', 'sec_interval', 13, 0, 0, 0);
-insert into sys.args values (9514, 275, 'arg_1', 'sec_interval', 13, 0, 1, 1);
-insert into sys.args values (9515, 275, 'arg_2', 'oid', 63, 0, 1, 2);
-insert into sys.functions values (276, 'sql_add', '+', 'calc', 0, 1, false, false, false, 2000, true, false);
-insert into sys.args values (9516, 276, 'res_0', 'sec_interval', 13, 0, 0, 0);
-insert into sys.args values (9517, 276, 'arg_1', 'sec_interval', 13, 0, 1, 1);
-insert into sys.args values (9518, 276, 'arg_2', 'oid', 63, 0, 1, 2);
-insert into sys.functions values (277, 'sql_mul', '*', 'calc', 0, 1, false, false, false, 2000, true, false);
-insert into sys.args values (9519, 277, 'res_0', 'sec_interval', 13, 0, 0, 0);
-insert into sys.args values (9520, 277, 'arg_1', 'sec_interval', 13, 0, 1, 1);
-insert into sys.args values (9521, 277, 'arg_2', 'oid', 63, 0, 1, 2);
-insert into sys.functions values (278, 'sql_div', '/', 'calc', 0, 1, false, false, false, 2000, true, false);
-insert into sys.args values (9522, 278, 'res_0', 'sec_interval', 13, 0, 0, 0);
-insert into sys.args values (9523, 278, 'arg_1', 'sec_interval', 13, 0, 1, 1);
-insert into sys.args values (9524, 278, 'arg_2', 'oid', 63, 0, 1, 2);
-insert into sys.functions values (279, 'sql_sub', '-', 'calc', 0, 1, false, false, false, 2000, true, false);
-insert into sys.args values (9525, 279, 'res_0', 'tinyint', 8, 0, 0, 0);
-insert into sys.args values (9526, 279, 'arg_1', 'tinyint', 8, 0, 1, 1);
-insert into sys.args values (9527, 279, 'arg_2', 'tinyint', 8, 0, 1, 2);
-insert into sys.functions values (280, 'sql_add', '+', 'calc', 0, 1, false, false, false, 2000, true, false);
-insert into sys.args values (9528, 280, 'res_0', 'tinyint', 8, 0, 0, 0);
-insert into sys.args values (9529, 280, 'arg_1', 'tinyint', 8, 0, 1, 1);
-insert into sys.args values (9530, 280, 'arg_2', 'tinyint', 8, 0, 1, 2);
-insert into sys.functions values (281, 'sql_mul', '*', 'calc', 0, 1, false, false, false, 2000, true, false);
-insert into sys.args values (9531, 281, 'res_0', 'tinyint', 8, 0, 0, 0);
-insert into sys.args values (9532, 281, 'arg_1', 'tinyint', 8, 0, 1, 1);
-insert into sys.args values (9533, 281, 'arg_2', 'tinyint', 8, 0, 1, 2);
-insert into sys.functions values (282, 'sql_div', '/', 'calc', 0, 1, false, false, false, 2000, true, false);
-insert into sys.args values (9534, 282, 'res_0', 'tinyint', 8, 0, 0, 0);
-insert into sys.args values (9535, 282, 'arg_1', 'tinyint', 8, 0, 1, 1);
-insert into sys.args values (9536, 282, 'arg_2', 'tinyint', 8, 0, 1, 2);
-insert into sys.functions values (283, 'bit_and', 'and', 'calc', 0, 1, false, false, false, 2000, true, false);
-insert into sys.args values (9537, 283, 'res_0', 'tinyint', 8, 0, 0, 0);
-insert into sys.args values (9538, 283, 'arg_1', 'tinyint', 8, 0, 1, 1);
-insert into sys.args values (9539, 283, 'arg_2', 'tinyint', 8, 0, 1, 2);
-insert into sys.functions values (284, 'bit_or', 'or', 'calc', 0, 1, false, false, false, 2000, true, false);
-insert into sys.args values (9540, 284, 'res_0', 'tinyint', 8, 0, 0, 0);
-insert into sys.args values (9541, 284, 'arg_1', 'tinyint', 8, 0, 1, 1);
-insert into sys.args values (9542, 284, 'arg_2', 'tinyint', 8, 0, 1, 2);
-insert into sys.functions values (285, 'bit_xor', 'xor', 'calc', 0, 1, false, false, false, 2000, true, false);
-insert into sys.args values (9543, 285, 'res_0', 'tinyint', 8, 0, 0, 0);
-insert into sys.args values (9544, 285, 'arg_1', 'tinyint', 8, 0, 1, 1);
-insert into sys.args values (9545, 285, 'arg_2', 'tinyint', 8, 0, 1, 2);
-insert into sys.functions values (286, 'bit_not', 'not', 'calc', 0, 1, false, false, false, 2000, true, false);
-insert into sys.args values (9546, 286, 'res_0', 'tinyint', 8, 0, 0, 0);
-insert into sys.args values (9547, 286, 'arg_1', 'tinyint', 8, 0, 1, 1);
-insert into sys.functions values (287, 'left_shift', '<<', 'calc', 0, 1, false, false, false, 2000, true, false);
-insert into sys.args values (9548, 287, 'res_0', 'tinyint', 8, 0, 0, 0);
-insert into sys.args values (9549, 287, 'arg_1', 'tinyint', 8, 0, 1, 1);
-insert into sys.args values (9550, 287, 'arg_2', 'int', 32, 0, 1, 2);
-insert into sys.functions values (288, 'right_shift', '>>', 'calc', 0, 1, false, false, false, 2000, true, false);
-insert into sys.args values (9551, 288, 'res_0', 'tinyint', 8, 0, 0, 0);
-insert into sys.args values (9552, 288, 'arg_1', 'tinyint', 8, 0, 1, 1);
-insert into sys.args values (9553, 288, 'arg_2', 'int', 32, 0, 1, 2);
-insert into sys.functions values (289, 'sql_neg', '-', 'calc', 0, 1, false, false, false, 2000, true, true);
-insert into sys.args values (9554, 289, 'res_0', 'tinyint', 8, 0, 0, 0);
-insert into sys.args values (9555, 289, 'arg_1', 'tinyint', 8, 0, 1, 1);
-insert into sys.functions values (290, 'abs', 'abs', 'calc', 0, 1, false, false, false, 2000, true, false);
-insert into sys.args values (9556, 290, 'res_0', 'tinyint', 8, 0, 0, 0);
-insert into sys.args values (9557, 290, 'arg_1', 'tinyint', 8, 0, 1, 1);
-insert into sys.functions values (291, 'sign', 'sign', 'calc', 0, 1, false, false, false, 2000, true, false);
-insert into sys.args values (9558, 291, 'res_0', 'tinyint', 8, 0, 0, 0);
-insert into sys.args values (9559, 291, 'arg_1', 'tinyint', 8, 0, 1, 1);
-insert into sys.functions values (292, 'scale_up', '*', 'calc', 0, 1, false, false, false, 2000, true, false);
-insert into sys.args values (9560, 292, 'res_0', 'tinyint', 8, 0, 0, 0);
-insert into sys.args values (9561, 292, 'arg_1', 'tinyint', 8, 0, 1, 1);
-insert into sys.args values (9562, 292, 'arg_2', 'tinyint', 8, 0, 1, 2);
-insert into sys.functions values (293, 'scale_down', 'dec_round', 'sql', 0, 1, false, false, false, 2000, true, false);
-insert into sys.args values (9563, 293, 'res_0', 'tinyint', 8, 0, 0, 0);
-insert into sys.args values (9564, 293, 'arg_1', 'tinyint', 8, 0, 1, 1);
-insert into sys.args values (9565, 293, 'arg_2', 'tinyint', 8, 0, 1, 2);
-insert into sys.functions values (294, 'sql_sub', '-', 'calc', 0, 1, false, false, false, 2000, true, false);
-insert into sys.args values (9566, 294, 'res_0', 'month_interval', 32, 0, 0, 0);
-insert into sys.args values (9567, 294, 'arg_1', 'month_interval', 32, 0, 1, 1);
-insert into sys.args values (9568, 294, 'arg_2', 'tinyint', 8, 0, 1, 2);
-insert into sys.functions values (295, 'sql_add', '+', 'calc', 0, 1, false, false, false, 2000, true, false);
-insert into sys.args values (9569, 295, 'res_0', 'month_interval', 32, 0, 0, 0);
-insert into sys.args values (9570, 295, 'arg_1', 'month_interval', 32, 0, 1, 1);
-insert into sys.args values (9571, 295, 'arg_2', 'tinyint', 8, 0, 1, 2);
-insert into sys.functions values (296, 'sql_mul', '*', 'calc', 0, 1, false, false, false, 2000, true, false);
-insert into sys.args values (9572, 296, 'res_0', 'month_interval', 32, 0, 0, 0);
-insert into sys.args values (9573, 296, 'arg_1', 'month_interval', 32, 0, 1, 1);
-insert into sys.args values (9574, 296, 'arg_2', 'tinyint', 8, 0, 1, 2);
-insert into sys.functions values (297, 'sql_div', '/', 'calc', 0, 1, false, false, false, 2000, true, false);
-insert into sys.args values (9575, 297, 'res_0', 'month_interval', 32, 0, 0, 0);
-insert into sys.args values (9576, 297, 'arg_1', 'month_interval', 32, 0, 1, 1);
-insert into sys.args values (9577, 297, 'arg_2', 'tinyint', 8, 0, 1, 2);
-insert into sys.functions values (298, 'sql_sub', '-', 'calc', 0, 1, false, false, false, 2000, true, false);
-insert into sys.args values (9578, 298, 'res_0', 'sec_interval', 13, 0, 0, 0);
-insert into sys.args values (9579, 298, 'arg_1', 'sec_interval', 13, 0, 1, 1);
-insert into sys.args values (9580, 298, 'arg_2', 'tinyint', 8, 0, 1, 2);
-insert into sys.functions values (299, 'sql_add', '+', 'calc', 0, 1, false, false, false, 2000, true, false);
-insert into sys.args values (9581, 299, 'res_0', 'sec_interval', 13, 0, 0, 0);
-insert into sys.args values (9582, 299, 'arg_1', 'sec_interval', 13, 0, 1, 1);
-insert into sys.args values (9583, 299, 'arg_2', 'tinyint', 8, 0, 1, 2);
-insert into sys.functions values (300, 'sql_mul', '*', 'calc', 0, 1, false, false, false, 2000, true, false);
-insert into sys.args values (9584, 300, 'res_0', 'sec_interval', 13, 0, 0, 0);
-insert into sys.args values (9585, 300, 'arg_1', 'sec_interval', 13, 0, 1, 1);
-insert into sys.args values (9586, 300, 'arg_2', 'tinyint', 8, 0, 1, 2);
-insert into sys.functions values (301, 'sql_div', '/', 'calc', 0, 1, false, false, false, 2000, true, false);
-insert into sys.args values (9587, 301, 'res_0', 'sec_interval', 13, 0, 0, 0);
-insert into sys.args values (9588, 301, 'arg_1', 'sec_interval', 13, 0, 1, 1);
-insert into sys.args values (9589, 301, 'arg_2', 'tinyint', 8, 0, 1, 2);
-insert into sys.functions values (302, 'sql_sub', '-', 'calc', 0, 1, false, false, false, 2000, true, false);
-insert into sys.args values (9590, 302, 'res_0', 'smallint', 16, 0, 0, 0);
-insert into sys.args values (9591, 302, 'arg_1', 'smallint', 16, 0, 1, 1);
-insert into sys.args values (9592, 302, 'arg_2', 'smallint', 16, 0, 1, 2);
-insert into sys.functions values (303, 'sql_add', '+', 'calc', 0, 1, false, false, false, 2000, true, false);
-insert into sys.args values (9593, 303, 'res_0', 'smallint', 16, 0, 0, 0);
-insert into sys.args values (9594, 303, 'arg_1', 'smallint', 16, 0, 1, 1);
-insert into sys.args values (9595, 303, 'arg_2', 'smallint', 16, 0, 1, 2);
-insert into sys.functions values (304, 'sql_mul', '*', 'calc', 0, 1, false, false, false, 2000, true, false);
-insert into sys.args values (9596, 304, 'res_0', 'smallint', 16, 0, 0, 0);
-insert into sys.args values (9597, 304, 'arg_1', 'smallint', 16, 0, 1, 1);
-insert into sys.args values (9598, 304, 'arg_2', 'smallint', 16, 0, 1, 2);
-insert into sys.functions values (305, 'sql_div', '/', 'calc', 0, 1, false, false, false, 2000, true, false);
-insert into sys.args values (9599, 305, 'res_0', 'smallint', 16, 0, 0, 0);
-insert into sys.args values (9600, 305, 'arg_1', 'smallint', 16, 0, 1, 1);
-insert into sys.args values (9601, 305, 'arg_2', 'smallint', 16, 0, 1, 2);
-insert into sys.functions values (306, 'bit_and', 'and', 'calc', 0, 1, false, false, false, 2000, true, false);
-insert into sys.args values (9602, 306, 'res_0', 'smallint', 16, 0, 0, 0);
-insert into sys.args values (9603, 306, 'arg_1', 'smallint', 16, 0, 1, 1);
-insert into sys.args values (9604, 306, 'arg_2', 'smallint', 16, 0, 1, 2);
-insert into sys.functions values (307, 'bit_or', 'or', 'calc', 0, 1, false, false, false, 2000, true, false);
-insert into sys.args values (9605, 307, 'res_0', 'smallint', 16, 0, 0, 0);
-insert into sys.args values (9606, 307, 'arg_1', 'smallint', 16, 0, 1, 1);
-insert into sys.args values (9607, 307, 'arg_2', 'smallint', 16, 0, 1, 2);
-insert into sys.functions values (308, 'bit_xor', 'xor', 'calc', 0, 1, false, false, false, 2000, true, false);
-insert into sys.args values (9608, 308, 'res_0', 'smallint', 16, 0, 0, 0);
-insert into sys.args values (9609, 308, 'arg_1', 'smallint', 16, 0, 1, 1);
-insert into sys.args values (9610, 308, 'arg_2', 'smallint', 16, 0, 1, 2);
-insert into sys.functions values (309, 'bit_not', 'not', 'calc', 0, 1, false, false, false, 2000, true, false);
-insert into sys.args values (9611, 309, 'res_0', 'smallint', 16, 0, 0, 0);
-insert into sys.args values (9612, 309, 'arg_1', 'smallint', 16, 0, 1, 1);
-insert into sys.functions values (310, 'left_shift', '<<', 'calc', 0, 1, false, false, false, 2000, true, false);
-insert into sys.args values (9613, 310, 'res_0', 'smallint', 16, 0, 0, 0);
-insert into sys.args values (9614, 310, 'arg_1', 'smallint', 16, 0, 1, 1);
-insert into sys.args values (9615, 310, 'arg_2', 'int', 32, 0, 1, 2);
-insert into sys.functions values (311, 'right_shift', '>>', 'calc', 0, 1, false, false, false, 2000, true, false);
-insert into sys.args values (9616, 311, 'res_0', 'smallint', 16, 0, 0, 0);
-insert into sys.args values (9617, 311, 'arg_1', 'smallint', 16, 0, 1, 1);
-insert into sys.args values (9618, 311, 'arg_2', 'int', 32, 0, 1, 2);
-insert into sys.functions values (312, 'sql_neg', '-', 'calc', 0, 1, false, false, false, 2000, true, true);
-insert into sys.args values (9619, 312, 'res_0', 'smallint', 16, 0, 0, 0);
-insert into sys.args values (9620, 312, 'arg_1', 'smallint', 16, 0, 1, 1);
-insert into sys.functions values (313, 'abs', 'abs', 'calc', 0, 1, false, false, false, 2000, true, false);
-insert into sys.args values (9621, 313, 'res_0', 'smallint', 16, 0, 0, 0);
-insert into sys.args values (9622, 313, 'arg_1', 'smallint', 16, 0, 1, 1);
-insert into sys.functions values (314, 'sign', 'sign', 'calc', 0, 1, false, false, false, 2000, true, false);
-insert into sys.args values (9623, 314, 'res_0', 'tinyint', 8, 0, 0, 0);
-insert into sys.args values (9624, 314, 'arg_1', 'smallint', 16, 0, 1, 1);
-insert into sys.functions values (315, 'scale_up', '*', 'calc', 0, 1, false, false, false, 2000, true, false);
-insert into sys.args values (9625, 315, 'res_0', 'smallint', 16, 0, 0, 0);
-insert into sys.args values (9626, 315, 'arg_1', 'smallint', 16, 0, 1, 1);
-insert into sys.args values (9627, 315, 'arg_2', 'smallint', 16, 0, 1, 2);
-insert into sys.functions values (316, 'scale_down', 'dec_round', 'sql', 0, 1, false, false, false, 2000, true, false);
-insert into sys.args values (9628, 316, 'res_0', 'smallint', 16, 0, 0, 0);
-insert into sys.args values (9629, 316, 'arg_1', 'smallint', 16, 0, 1, 1);
-insert into sys.args values (9630, 316, 'arg_2', 'smallint', 16, 0, 1, 2);
-insert into sys.functions values (317, 'sql_sub', '-', 'calc', 0, 1, false, false, false, 2000, true, false);
-insert into sys.args values (9631, 317, 'res_0', 'month_interval', 32, 0, 0, 0);
-insert into sys.args values (9632, 317, 'arg_1', 'month_interval', 32, 0, 1, 1);
-insert into sys.args values (9633, 317, 'arg_2', 'smallint', 16, 0, 1, 2);
-insert into sys.functions values (318, 'sql_add', '+', 'calc', 0, 1, false, false, false, 2000, true, false);
-insert into sys.args values (9634, 318, 'res_0', 'month_interval', 32, 0, 0, 0);
-insert into sys.args values (9635, 318, 'arg_1', 'month_interval', 32, 0, 1, 1);
-insert into sys.args values (9636, 318, 'arg_2', 'smallint', 16, 0, 1, 2);
-insert into sys.functions values (319, 'sql_mul', '*', 'calc', 0, 1, false, false, false, 2000, true, false);
-insert into sys.args values (9637, 319, 'res_0', 'month_interval', 32, 0, 0, 0);
-insert into sys.args values (9638, 319, 'arg_1', 'month_interval', 32, 0, 1, 1);
-insert into sys.args values (9639, 319, 'arg_2', 'smallint', 16, 0, 1, 2);
-insert into sys.functions values (320, 'sql_div', '/', 'calc', 0, 1, false, false, false, 2000, true, false);
-insert into sys.args values (9640, 320, 'res_0', 'month_interval', 32, 0, 0, 0);
-insert into sys.args values (9641, 320, 'arg_1', 'month_interval', 32, 0, 1, 1);
-insert into sys.args values (9642, 320, 'arg_2', 'smallint', 16, 0, 1, 2);
-insert into sys.functions values (321, 'sql_sub', '-', 'calc', 0, 1, false, false, false, 2000, true, false);
-insert into sys.args values (9643, 321, 'res_0', 'sec_interval', 13, 0, 0, 0);
-insert into sys.args values (9644, 321, 'arg_1', 'sec_interval', 13, 0, 1, 1);
-insert into sys.args values (9645, 321, 'arg_2', 'smallint', 16, 0, 1, 2);
-insert into sys.functions values (322, 'sql_add', '+', 'calc', 0, 1, false, false, false, 2000, true, false);
-insert into sys.args values (9646, 322, 'res_0', 'sec_interval', 13, 0, 0, 0);
-insert into sys.args values (9647, 322, 'arg_1', 'sec_interval', 13, 0, 1, 1);
-insert into sys.args values (9648, 322, 'arg_2', 'smallint', 16, 0, 1, 2);
-insert into sys.functions values (323, 'sql_mul', '*', 'calc', 0, 1, false, false, false, 2000, true, false);
-insert into sys.args values (9649, 323, 'res_0', 'sec_interval', 13, 0, 0, 0);
-insert into sys.args values (9650, 323, 'arg_1', 'sec_interval', 13, 0, 1, 1);
-insert into sys.args values (9651, 323, 'arg_2', 'smallint', 16, 0, 1, 2);
-insert into sys.functions values (324, 'sql_div', '/', 'calc', 0, 1, false, false, false, 2000, true, false);
-insert into sys.args values (9652, 324, 'res_0', 'sec_interval', 13, 0, 0, 0);
-insert into sys.args values (9653, 324, 'arg_1', 'sec_interval', 13, 0, 1, 1);
-insert into sys.args values (9654, 324, 'arg_2', 'smallint', 16, 0, 1, 2);
-insert into sys.functions values (325, 'sql_sub', '-', 'calc', 0, 1, false, false, false, 2000, true, false);
-insert into sys.args values (9655, 325, 'res_0', 'int', 32, 0, 0, 0);
-insert into sys.args values (9656, 325, 'arg_1', 'int', 32, 0, 1, 1);
-insert into sys.args values (9657, 325, 'arg_2', 'int', 32, 0, 1, 2);
-insert into sys.functions values (326, 'sql_add', '+', 'calc', 0, 1, false, false, false, 2000, true, false);
-insert into sys.args values (9658, 326, 'res_0', 'int', 32, 0, 0, 0);
-insert into sys.args values (9659, 326, 'arg_1', 'int', 32, 0, 1, 1);
-insert into sys.args values (9660, 326, 'arg_2', 'int', 32, 0, 1, 2);
-insert into sys.functions values (327, 'sql_mul', '*', 'calc', 0, 1, false, false, false, 2000, true, false);
-insert into sys.args values (9661, 327, 'res_0', 'int', 32, 0, 0, 0);
-insert into sys.args values (9662, 327, 'arg_1', 'int', 32, 0, 1, 1);
-insert into sys.args values (9663, 327, 'arg_2', 'int', 32, 0, 1, 2);
-insert into sys.functions values (328, 'sql_div', '/', 'calc', 0, 1, false, false, false, 2000, true, false);
-insert into sys.args values (9664, 328, 'res_0', 'int', 32, 0, 0, 0);
-insert into sys.args values (9665, 328, 'arg_1', 'int', 32, 0, 1, 1);
-insert into sys.args values (9666, 328, 'arg_2', 'int', 32, 0, 1, 2);
-insert into sys.functions values (329, 'bit_and', 'and', 'calc', 0, 1, false, false, false, 2000, true, false);
-insert into sys.args values (9667, 329, 'res_0', 'int', 32, 0, 0, 0);
-insert into sys.args values (9668, 329, 'arg_1', 'int', 32, 0, 1, 1);
-insert into sys.args values (9669, 329, 'arg_2', 'int', 32, 0, 1, 2);
-insert into sys.functions values (330, 'bit_or', 'or', 'calc', 0, 1, false, false, false, 2000, true, false);
-insert into sys.args values (9670, 330, 'res_0', 'int', 32, 0, 0, 0);
-insert into sys.args values (9671, 330, 'arg_1', 'int', 32, 0, 1, 1);
-insert into sys.args values (9672, 330, 'arg_2', 'int', 32, 0, 1, 2);
-insert into sys.functions values (331, 'bit_xor', 'xor', 'calc', 0, 1, false, false, false, 2000, true, false);
-insert into sys.args values (9673, 331, 'res_0', 'int', 32, 0, 0, 0);
-insert into sys.args values (9674, 331, 'arg_1', 'int', 32, 0, 1, 1);
-insert into sys.args values (9675, 331, 'arg_2', 'int', 32, 0, 1, 2);
-insert into sys.functions values (332, 'bit_not', 'not', 'calc', 0, 1, false, false, false, 2000, true, false);
-insert into sys.args values (9676, 332, 'res_0', 'int', 32, 0, 0, 0);
-insert into sys.args values (9677, 332, 'arg_1', 'int', 32, 0, 1, 1);
-insert into sys.functions values (333, 'left_shift', '<<', 'calc', 0, 1, false, false, false, 2000, true, false);
-insert into sys.args values (9678, 333, 'res_0', 'int', 32, 0, 0, 0);
-insert into sys.args values (9679, 333, 'arg_1', 'int', 32, 0, 1, 1);
-insert into sys.args values (9680, 333, 'arg_2', 'int', 32, 0, 1, 2);
-insert into sys.functions values (334, 'right_shift', '>>', 'calc', 0, 1, false, false, false, 2000, true, false);
-insert into sys.args values (9681, 334, 'res_0', 'int', 32, 0, 0, 0);
-insert into sys.args values (9682, 334, 'arg_1', 'int', 32, 0, 1, 1);
-insert into sys.args values (9683, 334, 'arg_2', 'int', 32, 0, 1, 2);
-insert into sys.functions values (335, 'sql_neg', '-', 'calc', 0, 1, false, false, false, 2000, true, true);
-insert into sys.args values (9684, 335, 'res_0', 'int', 32, 0, 0, 0);
-insert into sys.args values (9685, 335, 'arg_1', 'int', 32, 0, 1, 1);
-insert into sys.functions values (336, 'abs', 'abs', 'calc', 0, 1, false, false, false, 2000, true, false);
-insert into sys.args values (9686, 336, 'res_0', 'int', 32, 0, 0, 0);
-insert into sys.args values (9687, 336, 'arg_1', 'int', 32, 0, 1, 1);
-insert into sys.functions values (337, 'sign', 'sign', 'calc', 0, 1, false, false, false, 2000, true, false);
-insert into sys.args values (9688, 337, 'res_0', 'tinyint', 8, 0, 0, 0);
-insert into sys.args values (9689, 337, 'arg_1', 'int', 32, 0, 1, 1);
-insert into sys.functions values (338, 'scale_up', '*', 'calc', 0, 1, false, false, false, 2000, true, false);
-insert into sys.args values (9690, 338, 'res_0', 'int', 32, 0, 0, 0);
-insert into sys.args values (9691, 338, 'arg_1', 'int', 32, 0, 1, 1);
-insert into sys.args values (9692, 338, 'arg_2', 'int', 32, 0, 1, 2);
-insert into sys.functions values (339, 'scale_down', 'dec_round', 'sql', 0, 1, false, false, false, 2000, true, false);
-insert into sys.args values (9693, 339, 'res_0', 'int', 32, 0, 0, 0);
-insert into sys.args values (9694, 339, 'arg_1', 'int', 32, 0, 1, 1);
-insert into sys.args values (9695, 339, 'arg_2', 'int', 32, 0, 1, 2);
-insert into sys.functions values (340, 'sql_sub', '-', 'calc', 0, 1, false, false, false, 2000, true, false);
-insert into sys.args values (9696, 340, 'res_0', 'month_interval', 32, 0, 0, 0);
-insert into sys.args values (9697, 340, 'arg_1', 'month_interval', 32, 0, 1, 1);
-insert into sys.args values (9698, 340, 'arg_2', 'int', 32, 0, 1, 2);
-insert into sys.functions values (341, 'sql_add', '+', 'calc', 0, 1, false, false, false, 2000, true, false);
-insert into sys.args values (9699, 341, 'res_0', 'month_interval', 32, 0, 0, 0);
-insert into sys.args values (9700, 341, 'arg_1', 'month_interval', 32, 0, 1, 1);
-insert into sys.args values (9701, 341, 'arg_2', 'int', 32, 0, 1, 2);
-insert into sys.functions values (342, 'sql_mul', '*', 'calc', 0, 1, false, false, false, 2000, true, false);
-insert into sys.args values (9702, 342, 'res_0', 'month_interval', 32, 0, 0, 0);
-insert into sys.args values (9703, 342, 'arg_1', 'month_interval', 32, 0, 1, 1);
-insert into sys.args values (9704, 342, 'arg_2', 'int', 32, 0, 1, 2);
-insert into sys.functions values (343, 'sql_div', '/', 'calc', 0, 1, false, false, false, 2000, true, false);
-insert into sys.args values (9705, 343, 'res_0', 'month_interval', 32, 0, 0, 0);
-insert into sys.args values (9706, 343, 'arg_1', 'month_interval', 32, 0, 1, 1);
-insert into sys.args values (9707, 343, 'arg_2', 'int', 32, 0, 1, 2);
-insert into sys.functions values (344, 'sql_sub', '-', 'calc', 0, 1, false, false, false, 2000, true, false);
-insert into sys.args values (9708, 344, 'res_0', 'sec_interval', 13, 0, 0, 0);
-insert into sys.args values (9709, 344, 'arg_1', 'sec_interval', 13, 0, 1, 1);
-insert into sys.args values (9710, 344, 'arg_2', 'int', 32, 0, 1, 2);
-insert into sys.functions values (345, 'sql_add', '+', 'calc', 0, 1, false, false, false, 2000, true, false);
-insert into sys.args values (9711, 345, 'res_0', 'sec_interval', 13, 0, 0, 0);
-insert into sys.args values (9712, 345, 'arg_1', 'sec_interval', 13, 0, 1, 1);
-insert into sys.args values (9713, 345, 'arg_2', 'int', 32, 0, 1, 2);
-insert into sys.functions values (346, 'sql_mul', '*', 'calc', 0, 1, false, false, false, 2000, true, false);
-insert into sys.args values (9714, 346, 'res_0', 'sec_interval', 13, 0, 0, 0);
-insert into sys.args values (9715, 346, 'arg_1', 'sec_interval', 13, 0, 1, 1);
-insert into sys.args values (9716, 346, 'arg_2', 'int', 32, 0, 1, 2);
-insert into sys.functions values (347, 'sql_div', '/', 'calc', 0, 1, false, false, false, 2000, true, false);
-insert into sys.args values (9717, 347, 'res_0', 'sec_interval', 13, 0, 0, 0);
-insert into sys.args values (9718, 347, 'arg_1', 'sec_interval', 13, 0, 1, 1);
-insert into sys.args values (9719, 347, 'arg_2', 'int', 32, 0, 1, 2);
-insert into sys.functions values (348, 'sql_sub', '-', 'calc', 0, 1, false, false, false, 2000, true, false);
-insert into sys.args values (9720, 348, 'res_0', 'bigint', 64, 0, 0, 0);
-insert into sys.args values (9721, 348, 'arg_1', 'bigint', 64, 0, 1, 1);
-insert into sys.args values (9722, 348, 'arg_2', 'bigint', 64, 0, 1, 2);
-insert into sys.functions values (349, 'sql_add', '+', 'calc', 0, 1, false, false, false, 2000, true, false);
-insert into sys.args values (9723, 349, 'res_0', 'bigint', 64, 0, 0, 0);
-insert into sys.args values (9724, 349, 'arg_1', 'bigint', 64, 0, 1, 1);
-insert into sys.args values (9725, 349, 'arg_2', 'bigint', 64, 0, 1, 2);
-insert into sys.functions values (350, 'sql_mul', '*', 'calc', 0, 1, false, false, false, 2000, true, false);
-insert into sys.args values (9726, 350, 'res_0', 'bigint', 64, 0, 0, 0);
-insert into sys.args values (9727, 350, 'arg_1', 'bigint', 64, 0, 1, 1);
-insert into sys.args values (9728, 350, 'arg_2', 'bigint', 64, 0, 1, 2);
-insert into sys.functions values (351, 'sql_div', '/', 'calc', 0, 1, false, false, false, 2000, true, false);
-insert into sys.args values (9729, 351, 'res_0', 'bigint', 64, 0, 0, 0);
-insert into sys.args values (9730, 351, 'arg_1', 'bigint', 64, 0, 1, 1);
-insert into sys.args values (9731, 351, 'arg_2', 'bigint', 64, 0, 1, 2);
-insert into sys.functions values (352, 'bit_and', 'and', 'calc', 0, 1, false, false, false, 2000, true, false);
-insert into sys.args values (9732, 352, 'res_0', 'bigint', 64, 0, 0, 0);
-insert into sys.args values (9733, 352, 'arg_1', 'bigint', 64, 0, 1, 1);
-insert into sys.args values (9734, 352, 'arg_2', 'bigint', 64, 0, 1, 2);
-insert into sys.functions values (353, 'bit_or', 'or', 'calc', 0, 1, false, false, false, 2000, true, false);
-insert into sys.args values (9735, 353, 'res_0', 'bigint', 64, 0, 0, 0);
-insert into sys.args values (9736, 353, 'arg_1', 'bigint', 64, 0, 1, 1);
-insert into sys.args values (9737, 353, 'arg_2', 'bigint', 64, 0, 1, 2);
-insert into sys.functions values (354, 'bit_xor', 'xor', 'calc', 0, 1, false, false, false, 2000, true, false);
-insert into sys.args values (9738, 354, 'res_0', 'bigint', 64, 0, 0, 0);
-insert into sys.args values (9739, 354, 'arg_1', 'bigint', 64, 0, 1, 1);
-insert into sys.args values (9740, 354, 'arg_2', 'bigint', 64, 0, 1, 2);
-insert into sys.functions values (355, 'bit_not', 'not', 'calc', 0, 1, false, false, false, 2000, true, false);
-insert into sys.args values (9741, 355, 'res_0', 'bigint', 64, 0, 0, 0);
-insert into sys.args values (9742, 355, 'arg_1', 'bigint', 64, 0, 1, 1);
-insert into sys.functions values (356, 'left_shift', '<<', 'calc', 0, 1, false, false, false, 2000, true, false);
-insert into sys.args values (9743, 356, 'res_0', 'bigint', 64, 0, 0, 0);
-insert into sys.args values (9744, 356, 'arg_1', 'bigint', 64, 0, 1, 1);
-insert into sys.args values (9745, 356, 'arg_2', 'int', 32, 0, 1, 2);
-insert into sys.functions values (357, 'right_shift', '>>', 'calc', 0, 1, false, false, false, 2000, true, false);
-insert into sys.args values (9746, 357, 'res_0', 'bigint', 64, 0, 0, 0);
-insert into sys.args values (9747, 357, 'arg_1', 'bigint', 64, 0, 1, 1);
-insert into sys.args values (9748, 357, 'arg_2', 'int', 32, 0, 1, 2);
-insert into sys.functions values (358, 'sql_neg', '-', 'calc', 0, 1, false, false, false, 2000, true, true);
-insert into sys.args values (9749, 358, 'res_0', 'bigint', 64, 0, 0, 0);
-insert into sys.args values (9750, 358, 'arg_1', 'bigint', 64, 0, 1, 1);
-insert into sys.functions values (359, 'abs', 'abs', 'calc', 0, 1, false, false, false, 2000, true, false);
-insert into sys.args values (9751, 359, 'res_0', 'bigint', 64, 0, 0, 0);
-insert into sys.args values (9752, 359, 'arg_1', 'bigint', 64, 0, 1, 1);
-insert into sys.functions values (360, 'sign', 'sign', 'calc', 0, 1, false, false, false, 2000, true, false);
-insert into sys.args values (9753, 360, 'res_0', 'tinyint', 8, 0, 0, 0);
-insert into sys.args values (9754, 360, 'arg_1', 'bigint', 64, 0, 1, 1);
-insert into sys.functions values (361, 'scale_up', '*', 'calc', 0, 1, false, false, false, 2000, true, false);
-insert into sys.args values (9755, 361, 'res_0', 'bigint', 64, 0, 0, 0);
-insert into sys.args values (9756, 361, 'arg_1', 'bigint', 64, 0, 1, 1);
-insert into sys.args values (9757, 361, 'arg_2', 'bigint', 64, 0, 1, 2);
-insert into sys.functions values (362, 'scale_down', 'dec_round', 'sql', 0, 1, false, false, false, 2000, true, false);
-insert into sys.args values (9758, 362, 'res_0', 'bigint', 64, 0, 0, 0);
-insert into sys.args values (9759, 362, 'arg_1', 'bigint', 64, 0, 1, 1);
-insert into sys.args values (9760, 362, 'arg_2', 'bigint', 64, 0, 1, 2);
-insert into sys.functions values (363, 'sql_sub', '-', 'calc', 0, 1, false, false, false, 2000, true, false);
-insert into sys.args values (9761, 363, 'res_0', 'month_interval', 32, 0, 0, 0);
-insert into sys.args values (9762, 363, 'arg_1', 'month_interval', 32, 0, 1, 1);
-insert into sys.args values (9763, 363, 'arg_2', 'bigint', 64, 0, 1, 2);
-insert into sys.functions values (364, 'sql_add', '+', 'calc', 0, 1, false, false, false, 2000, true, false);
-insert into sys.args values (9764, 364, 'res_0', 'month_interval', 32, 0, 0, 0);
-insert into sys.args values (9765, 364, 'arg_1', 'month_interval', 32, 0, 1, 1);
-insert into sys.args values (9766, 364, 'arg_2', 'bigint', 64, 0, 1, 2);
-insert into sys.functions values (365, 'sql_mul', '*', 'calc', 0, 1, false, false, false, 2000, true, false);
-insert into sys.args values (9767, 365, 'res_0', 'month_interval', 32, 0, 0, 0);
-insert into sys.args values (9768, 365, 'arg_1', 'month_interval', 32, 0, 1, 1);
-insert into sys.args values (9769, 365, 'arg_2', 'bigint', 64, 0, 1, 2);
-insert into sys.functions values (366, 'sql_div', '/', 'calc', 0, 1, false, false, false, 2000, true, false);
-insert into sys.args values (9770, 366, 'res_0', 'month_interval', 32, 0, 0, 0);
-insert into sys.args values (9771, 366, 'arg_1', 'month_interval', 32, 0, 1, 1);
-insert into sys.args values (9772, 366, 'arg_2', 'bigint', 64, 0, 1, 2);
-insert into sys.functions values (367, 'sql_sub', '-', 'calc', 0, 1, false, false, false, 2000, true, false);
-insert into sys.args values (9773, 367, 'res_0', 'sec_interval', 13, 0, 0, 0);
-insert into sys.args values (9774, 367, 'arg_1', 'sec_interval', 13, 0, 1, 1);
-insert into sys.args values (9775, 367, 'arg_2', 'bigint', 64, 0, 1, 2);
-insert into sys.functions values (368, 'sql_add', '+', 'calc', 0, 1, false, false, false, 2000, true, false);
-insert into sys.args values (9776, 368, 'res_0', 'sec_interval', 13, 0, 0, 0);
-insert into sys.args values (9777, 368, 'arg_1', 'sec_interval', 13, 0, 1, 1);
-insert into sys.args values (9778, 368, 'arg_2', 'bigint', 64, 0, 1, 2);
-insert into sys.functions values (369, 'sql_mul', '*', 'calc', 0, 1, false, false, false, 2000, true, false);
-insert into sys.args values (9779, 369, 'res_0', 'sec_interval', 13, 0, 0, 0);
-insert into sys.args values (9780, 369, 'arg_1', 'sec_interval', 13, 0, 1, 1);
-insert into sys.args values (9781, 369, 'arg_2', 'bigint', 64, 0, 1, 2);
-insert into sys.functions values (370, 'sql_div', '/', 'calc', 0, 1, false, false, false, 2000, true, false);
-insert into sys.args values (9782, 370, 'res_0', 'sec_interval', 13, 0, 0, 0);
-insert into sys.args values (9783, 370, 'arg_1', 'sec_interval', 13, 0, 1, 1);
-insert into sys.args values (9784, 370, 'arg_2', 'bigint', 64, 0, 1, 2);
-insert into sys.functions values (371, 'sql_sub', '-', 'calc', 0, 1, false, false, false, 2000, true, false);
-insert into sys.args values (9785, 371, 'res_0', 'decimal', 2, 0, 0, 0);
-insert into sys.args values (9786, 371, 'arg_1', 'decimal', 2, 0, 1, 1);
-insert into sys.args values (9787, 371, 'arg_2', 'decimal', 2, 0, 1, 2);
-insert into sys.functions values (372, 'sql_add', '+', 'calc', 0, 1, false, false, false, 2000, true, false);
-insert into sys.args values (9788, 372, 'res_0', 'decimal', 2, 0, 0, 0);
-insert into sys.args values (9789, 372, 'arg_1', 'decimal', 2, 0, 1, 1);
-insert into sys.args values (9790, 372, 'arg_2', 'decimal', 2, 0, 1, 2);
-insert into sys.functions values (373, 'sql_mul', '*', 'calc', 0, 1, false, false, false, 2000, true, false);
-insert into sys.args values (9791, 373, 'res_0', 'decimal', 2, 0, 0, 0);
-insert into sys.args values (9792, 373, 'arg_1', 'decimal', 2, 0, 1, 1);
-insert into sys.args values (9793, 373, 'arg_2', 'decimal', 2, 0, 1, 2);
-insert into sys.functions values (374, 'sql_div', '/', 'calc', 0, 1, false, false, false, 2000, true, false);
-insert into sys.args values (9794, 374, 'res_0', 'decimal', 2, 0, 0, 0);
-insert into sys.args values (9795, 374, 'arg_1', 'decimal', 2, 0, 1, 1);
-insert into sys.args values (9796, 374, 'arg_2', 'decimal', 2, 0, 1, 2);
-insert into sys.functions values (375, 'bit_and', 'and', 'calc', 0, 1, false, false, false, 2000, true, false);
-insert into sys.args values (9797, 375, 'res_0', 'decimal', 2, 0, 0, 0);
-insert into sys.args values (9798, 375, 'arg_1', 'decimal', 2, 0, 1, 1);
-insert into sys.args values (9799, 375, 'arg_2', 'decimal', 2, 0, 1, 2);
-insert into sys.functions values (376, 'bit_or', 'or', 'calc', 0, 1, false, false, false, 2000, true, false);
-insert into sys.args values (9800, 376, 'res_0', 'decimal', 2, 0, 0, 0);
-insert into sys.args values (9801, 376, 'arg_1', 'decimal', 2, 0, 1, 1);
-insert into sys.args values (9802, 376, 'arg_2', 'decimal', 2, 0, 1, 2);
-insert into sys.functions values (377, 'bit_xor', 'xor', 'calc', 0, 1, false, false, false, 2000, true, false);
-insert into sys.args values (9803, 377, 'res_0', 'decimal', 2, 0, 0, 0);
-insert into sys.args values (9804, 377, 'arg_1', 'decimal', 2, 0, 1, 1);
-insert into sys.args values (9805, 377, 'arg_2', 'decimal', 2, 0, 1, 2);
-insert into sys.functions values (378, 'bit_not', 'not', 'calc', 0, 1, false, false, false, 2000, true, false);
-insert into sys.args values (9806, 378, 'res_0', 'decimal', 2, 0, 0, 0);
-insert into sys.args values (9807, 378, 'arg_1', 'decimal', 2, 0, 1, 1);
-insert into sys.functions values (379, 'left_shift', '<<', 'calc', 0, 1, false, false, false, 2000, true, false);
-insert into sys.args values (9808, 379, 'res_0', 'decimal', 2, 0, 0, 0);
-insert into sys.args values (9809, 379, 'arg_1', 'decimal', 2, 0, 1, 1);
-insert into sys.args values (9810, 379, 'arg_2', 'int', 32, 0, 1, 2);
-insert into sys.functions values (380, 'right_shift', '>>', 'calc', 0, 1, false, false, false, 2000, true, false);
-insert into sys.args values (9811, 380, 'res_0', 'decimal', 2, 0, 0, 0);
-insert into sys.args values (9812, 380, 'arg_1', 'decimal', 2, 0, 1, 1);
-insert into sys.args values (9813, 380, 'arg_2', 'int', 32, 0, 1, 2);
-insert into sys.functions values (381, 'sql_neg', '-', 'calc', 0, 1, false, false, false, 2000, true, true);
-insert into sys.args values (9814, 381, 'res_0', 'decimal', 2, 0, 0, 0);
-insert into sys.args values (9815, 381, 'arg_1', 'decimal', 2, 0, 1, 1);
-insert into sys.functions values (382, 'abs', 'abs', 'calc', 0, 1, false, false, false, 2000, true, false);
-insert into sys.args values (9816, 382, 'res_0', 'decimal', 2, 0, 0, 0);
-insert into sys.args values (9817, 382, 'arg_1', 'decimal', 2, 0, 1, 1);
-insert into sys.functions values (383, 'sign', 'sign', 'calc', 0, 1, false, false, false, 2000, true, false);
-insert into sys.args values (9818, 383, 'res_0', 'tinyint', 8, 0, 0, 0);
-insert into sys.args values (9819, 383, 'arg_1', 'decimal', 2, 0, 1, 1);
-insert into sys.functions values (384, 'scale_up', '*', 'calc', 0, 1, false, false, false, 2000, true, false);
-insert into sys.args values (9820, 384, 'res_0', 'decimal', 2, 0, 0, 0);
-insert into sys.args values (9821, 384, 'arg_1', 'decimal', 2, 0, 1, 1);
-insert into sys.args values (9822, 384, 'arg_2', 'tinyint', 8, 0, 1, 2);
-insert into sys.functions values (385, 'scale_down', 'dec_round', 'sql', 0, 1, false, false, false, 2000, true, false);
-insert into sys.args values (9823, 385, 'res_0', 'decimal', 2, 0, 0, 0);
-insert into sys.args values (9824, 385, 'arg_1', 'decimal', 2, 0, 1, 1);
-insert into sys.args values (9825, 385, 'arg_2', 'tinyint', 8, 0, 1, 2);
-insert into sys.functions values (386, 'sql_sub', '-', 'calc', 0, 1, false, false, false, 2000, true, false);
-insert into sys.args values (9826, 386, 'res_0', 'month_interval', 32, 0, 0, 0);
-insert into sys.args values (9827, 386, 'arg_1', 'month_interval', 32, 0, 1, 1);
-insert into sys.args values (9828, 386, 'arg_2', 'decimal', 2, 0, 1, 2);
-insert into sys.functions values (387, 'sql_add', '+', 'calc', 0, 1, false, false, false, 2000, true, false);
-insert into sys.args values (9829, 387, 'res_0', 'month_interval', 32, 0, 0, 0);
-insert into sys.args values (9830, 387, 'arg_1', 'month_interval', 32, 0, 1, 1);
-insert into sys.args values (9831, 387, 'arg_2', 'decimal', 2, 0, 1, 2);
-insert into sys.functions values (388, 'sql_mul', '*', 'calc', 0, 1, false, false, false, 2000, true, false);
-insert into sys.args values (9832, 388, 'res_0', 'month_interval', 32, 0, 0, 0);
-insert into sys.args values (9833, 388, 'arg_1', 'month_interval', 32, 0, 1, 1);
-insert into sys.args values (9834, 388, 'arg_2', 'decimal', 2, 0, 1, 2);
-insert into sys.functions values (389, 'sql_div', '/', 'calc', 0, 1, false, false, false, 2000, true, false);
-insert into sys.args values (9835, 389, 'res_0', 'month_interval', 32, 0, 0, 0);
-insert into sys.args values (9836, 389, 'arg_1', 'month_interval', 32, 0, 1, 1);
-insert into sys.args values (9837, 389, 'arg_2', 'decimal', 2, 0, 1, 2);
-insert into sys.functions values (390, 'sql_sub', '-', 'calc', 0, 1, false, false, false, 2000, true, false);
-insert into sys.args values (9838, 390, 'res_0', 'sec_interval', 13, 0, 0, 0);
-insert into sys.args values (9839, 390, 'arg_1', 'sec_interval', 13, 0, 1, 1);
-insert into sys.args values (9840, 390, 'arg_2', 'decimal', 2, 0, 1, 2);
-insert into sys.functions values (391, 'sql_add', '+', 'calc', 0, 1, false, false, false, 2000, true, false);
-insert into sys.args values (9841, 391, 'res_0', 'sec_interval', 13, 0, 0, 0);
-insert into sys.args values (9842, 391, 'arg_1', 'sec_interval', 13, 0, 1, 1);
-insert into sys.args values (9843, 391, 'arg_2', 'decimal', 2, 0, 1, 2);
-insert into sys.functions values (392, 'sql_mul', '*', 'calc', 0, 1, false, false, false, 2000, true, false);
-insert into sys.args values (9844, 392, 'res_0', 'sec_interval', 13, 0, 0, 0);
-insert into sys.args values (9845, 392, 'arg_1', 'sec_interval', 13, 0, 1, 1);
-insert into sys.args values (9846, 392, 'arg_2', 'decimal', 2, 0, 1, 2);
-insert into sys.functions values (393, 'sql_div', '/', 'calc', 0, 1, false, false, false, 2000, true, false);
-insert into sys.args values (9847, 393, 'res_0', 'sec_interval', 13, 0, 0, 0);
-insert into sys.args values (9848, 393, 'arg_1', 'sec_interval', 13, 0, 1, 1);
-insert into sys.args values (9849, 393, 'arg_2', 'decimal', 2, 0, 1, 2);
-insert into sys.functions values (394, 'sql_sub', '-', 'calc', 0, 1, false, false, false, 2000, true, false);
-insert into sys.args values (9850, 394, 'res_0', 'decimal', 4, 0, 0, 0);
-insert into sys.args values (9851, 394, 'arg_1', 'decimal', 4, 0, 1, 1);
-insert into sys.args values (9852, 394, 'arg_2', 'decimal', 4, 0, 1, 2);
-insert into sys.functions values (395, 'sql_add', '+', 'calc', 0, 1, false, false, false, 2000, true, false);
-insert into sys.args values (9853, 395, 'res_0', 'decimal', 4, 0, 0, 0);
-insert into sys.args values (9854, 395, 'arg_1', 'decimal', 4, 0, 1, 1);
-insert into sys.args values (9855, 395, 'arg_2', 'decimal', 4, 0, 1, 2);
-insert into sys.functions values (396, 'sql_mul', '*', 'calc', 0, 1, false, false, false, 2000, true, false);
-insert into sys.args values (9856, 396, 'res_0', 'decimal', 4, 0, 0, 0);
-insert into sys.args values (9857, 396, 'arg_1', 'decimal', 4, 0, 1, 1);
-insert into sys.args values (9858, 396, 'arg_2', 'decimal', 4, 0, 1, 2);
-insert into sys.functions values (397, 'sql_div', '/', 'calc', 0, 1, false, false, false, 2000, true, false);
-insert into sys.args values (9859, 397, 'res_0', 'decimal', 4, 0, 0, 0);
-insert into sys.args values (9860, 397, 'arg_1', 'decimal', 4, 0, 1, 1);
-insert into sys.args values (9861, 397, 'arg_2', 'decimal', 4, 0, 1, 2);
-insert into sys.functions values (398, 'bit_and', 'and', 'calc', 0, 1, false, false, false, 2000, true, false);
-insert into sys.args values (9862, 398, 'res_0', 'decimal', 4, 0, 0, 0);
-insert into sys.args values (9863, 398, 'arg_1', 'decimal', 4, 0, 1, 1);
-insert into sys.args values (9864, 398, 'arg_2', 'decimal', 4, 0, 1, 2);
-insert into sys.functions values (399, 'bit_or', 'or', 'calc', 0, 1, false, false, false, 2000, true, false);
-insert into sys.args values (9865, 399, 'res_0', 'decimal', 4, 0, 0, 0);
-insert into sys.args values (9866, 399, 'arg_1', 'decimal', 4, 0, 1, 1);
-insert into sys.args values (9867, 399, 'arg_2', 'decimal', 4, 0, 1, 2);
-insert into sys.functions values (400, 'bit_xor', 'xor', 'calc', 0, 1, false, false, false, 2000, true, false);
-insert into sys.args values (9868, 400, 'res_0', 'decimal', 4, 0, 0, 0);
-insert into sys.args values (9869, 400, 'arg_1', 'decimal', 4, 0, 1, 1);
-insert into sys.args values (9870, 400, 'arg_2', 'decimal', 4, 0, 1, 2);
-insert into sys.functions values (401, 'bit_not', 'not', 'calc', 0, 1, false, false, false, 2000, true, false);
-insert into sys.args values (9871, 401, 'res_0', 'decimal', 4, 0, 0, 0);
-insert into sys.args values (9872, 401, 'arg_1', 'decimal', 4, 0, 1, 1);
-insert into sys.functions values (402, 'left_shift', '<<', 'calc', 0, 1, false, false, false, 2000, true, false);
-insert into sys.args values (9873, 402, 'res_0', 'decimal', 4, 0, 0, 0);
-insert into sys.args values (9874, 402, 'arg_1', 'decimal', 4, 0, 1, 1);
-insert into sys.args values (9875, 402, 'arg_2', 'int', 32, 0, 1, 2);
-insert into sys.functions values (403, 'right_shift', '>>', 'calc', 0, 1, false, false, false, 2000, true, false);
-insert into sys.args values (9876, 403, 'res_0', 'decimal', 4, 0, 0, 0);
-insert into sys.args values (9877, 403, 'arg_1', 'decimal', 4, 0, 1, 1);
-insert into sys.args values (9878, 403, 'arg_2', 'int', 32, 0, 1, 2);
-insert into sys.functions values (404, 'sql_neg', '-', 'calc', 0, 1, false, false, false, 2000, true, true);
-insert into sys.args values (9879, 404, 'res_0', 'decimal', 4, 0, 0, 0);
-insert into sys.args values (9880, 404, 'arg_1', 'decimal', 4, 0, 1, 1);
-insert into sys.functions values (405, 'abs', 'abs', 'calc', 0, 1, false, false, false, 2000, true, false);
-insert into sys.args values (9881, 405, 'res_0', 'decimal', 4, 0, 0, 0);
-insert into sys.args values (9882, 405, 'arg_1', 'decimal', 4, 0, 1, 1);
-insert into sys.functions values (406, 'sign', 'sign', 'calc', 0, 1, false, false, false, 2000, true, false);
-insert into sys.args values (9883, 406, 'res_0', 'tinyint', 8, 0, 0, 0);
-insert into sys.args values (9884, 406, 'arg_1', 'decimal', 4, 0, 1, 1);
-insert into sys.functions values (407, 'scale_up', '*', 'calc', 0, 1, false, false, false, 2000, true, false);
-insert into sys.args values (9885, 407, 'res_0', 'decimal', 4, 0, 0, 0);
-insert into sys.args values (9886, 407, 'arg_1', 'decimal', 4, 0, 1, 1);
-insert into sys.args values (9887, 407, 'arg_2', 'smallint', 16, 0, 1, 2);
-insert into sys.functions values (408, 'scale_down', 'dec_round', 'sql', 0, 1, false, false, false, 2000, true, false);
-insert into sys.args values (9888, 408, 'res_0', 'decimal', 4, 0, 0, 0);
-insert into sys.args values (9889, 408, 'arg_1', 'decimal', 4, 0, 1, 1);
-insert into sys.args values (9890, 408, 'arg_2', 'smallint', 16, 0, 1, 2);
-insert into sys.functions values (409, 'sql_sub', '-', 'calc', 0, 1, false, false, false, 2000, true, false);
-insert into sys.args values (9891, 409, 'res_0', 'month_interval', 32, 0, 0, 0);
-insert into sys.args values (9892, 409, 'arg_1', 'month_interval', 32, 0, 1, 1);
-insert into sys.args values (9893, 409, 'arg_2', 'decimal', 4, 0, 1, 2);
-insert into sys.functions values (410, 'sql_add', '+', 'calc', 0, 1, false, false, false, 2000, true, false);
-insert into sys.args values (9894, 410, 'res_0', 'month_interval', 32, 0, 0, 0);
-insert into sys.args values (9895, 410, 'arg_1', 'month_interval', 32, 0, 1, 1);
-insert into sys.args values (9896, 410, 'arg_2', 'decimal', 4, 0, 1, 2);
-insert into sys.functions values (411, 'sql_mul', '*', 'calc', 0, 1, false, false, false, 2000, true, false);
-insert into sys.args values (9897, 411, 'res_0', 'month_interval', 32, 0, 0, 0);
-insert into sys.args values (9898, 411, 'arg_1', 'month_interval', 32, 0, 1, 1);
-insert into sys.args values (9899, 411, 'arg_2', 'decimal', 4, 0, 1, 2);
-insert into sys.functions values (412, 'sql_div', '/', 'calc', 0, 1, false, false, false, 2000, true, false);
-insert into sys.args values (9900, 412, 'res_0', 'month_interval', 32, 0, 0, 0);
-insert into sys.args values (9901, 412, 'arg_1', 'month_interval', 32, 0, 1, 1);
-insert into sys.args values (9902, 412, 'arg_2', 'decimal', 4, 0, 1, 2);
-insert into sys.functions values (413, 'sql_sub', '-', 'calc', 0, 1, false, false, false, 2000, true, false);
-insert into sys.args values (9903, 413, 'res_0', 'sec_interval', 13, 0, 0, 0);
-insert into sys.args values (9904, 413, 'arg_1', 'sec_interval', 13, 0, 1, 1);
-insert into sys.args values (9905, 413, 'arg_2', 'decimal', 4, 0, 1, 2);
-insert into sys.functions values (414, 'sql_add', '+', 'calc', 0, 1, false, false, false, 2000, true, false);
-insert into sys.args values (9906, 414, 'res_0', 'sec_interval', 13, 0, 0, 0);
-insert into sys.args values (9907, 414, 'arg_1', 'sec_interval', 13, 0, 1, 1);
-insert into sys.args values (9908, 414, 'arg_2', 'decimal', 4, 0, 1, 2);
-insert into sys.functions values (415, 'sql_mul', '*', 'calc', 0, 1, false, false, false, 2000, true, false);
-insert into sys.args values (9909, 415, 'res_0', 'sec_interval', 13, 0, 0, 0);
-insert into sys.args values (9910, 415, 'arg_1', 'sec_interval', 13, 0, 1, 1);
-insert into sys.args values (9911, 415, 'arg_2', 'decimal', 4, 0, 1, 2);
-insert into sys.functions values (416, 'sql_div', '/', 'calc', 0, 1, false, false, false, 2000, true, false);
-insert into sys.args values (9912, 416, 'res_0', 'sec_interval', 13, 0, 0, 0);
-insert into sys.args values (9913, 416, 'arg_1', 'sec_interval', 13, 0, 1, 1);
-insert into sys.args values (9914, 416, 'arg_2', 'decimal', 4, 0, 1, 2);
-insert into sys.functions values (417, 'sql_sub', '-', 'calc', 0, 1, false, false, false, 2000, true, false);
-insert into sys.args values (9915, 417, 'res_0', 'decimal', 9, 0, 0, 0);
-insert into sys.args values (9916, 417, 'arg_1', 'decimal', 9, 0, 1, 1);
-insert into sys.args values (9917, 417, 'arg_2', 'decimal', 9, 0, 1, 2);
-insert into sys.functions values (418, 'sql_add', '+', 'calc', 0, 1, false, false, false, 2000, true, false);
-insert into sys.args values (9918, 418, 'res_0', 'decimal', 9, 0, 0, 0);
-insert into sys.args values (9919, 418, 'arg_1', 'decimal', 9, 0, 1, 1);
-insert into sys.args values (9920, 418, 'arg_2', 'decimal', 9, 0, 1, 2);
-insert into sys.functions values (419, 'sql_mul', '*', 'calc', 0, 1, false, false, false, 2000, true, false);
-insert into sys.args values (9921, 419, 'res_0', 'decimal', 9, 0, 0, 0);
-insert into sys.args values (9922, 419, 'arg_1', 'decimal', 9, 0, 1, 1);
-insert into sys.args values (9923, 419, 'arg_2', 'decimal', 9, 0, 1, 2);
-insert into sys.functions values (420, 'sql_div', '/', 'calc', 0, 1, false, false, false, 2000, true, false);
-insert into sys.args values (9924, 420, 'res_0', 'decimal', 9, 0, 0, 0);
-insert into sys.args values (9925, 420, 'arg_1', 'decimal', 9, 0, 1, 1);
-insert into sys.args values (9926, 420, 'arg_2', 'decimal', 9, 0, 1, 2);
-insert into sys.functions values (421, 'bit_and', 'and', 'calc', 0, 1, false, false, false, 2000, true, false);
-insert into sys.args values (9927, 421, 'res_0', 'decimal', 9, 0, 0, 0);
-insert into sys.args values (9928, 421, 'arg_1', 'decimal', 9, 0, 1, 1);
-insert into sys.args values (9929, 421, 'arg_2', 'decimal', 9, 0, 1, 2);
-insert into sys.functions values (422, 'bit_or', 'or', 'calc', 0, 1, false, false, false, 2000, true, false);
-insert into sys.args values (9930, 422, 'res_0', 'decimal', 9, 0, 0, 0);
-insert into sys.args values (9931, 422, 'arg_1', 'decimal', 9, 0, 1, 1);
-insert into sys.args values (9932, 422, 'arg_2', 'decimal', 9, 0, 1, 2);
-insert into sys.functions values (423, 'bit_xor', 'xor', 'calc', 0, 1, false, false, false, 2000, true, false);
-insert into sys.args values (9933, 423, 'res_0', 'decimal', 9, 0, 0, 0);
-insert into sys.args values (9934, 423, 'arg_1', 'decimal', 9, 0, 1, 1);
-insert into sys.args values (9935, 423, 'arg_2', 'decimal', 9, 0, 1, 2);
-insert into sys.functions values (424, 'bit_not', 'not', 'calc', 0, 1, false, false, false, 2000, true, false);
-insert into sys.args values (9936, 424, 'res_0', 'decimal', 9, 0, 0, 0);
-insert into sys.args values (9937, 424, 'arg_1', 'decimal', 9, 0, 1, 1);
-insert into sys.functions values (425, 'left_shift', '<<', 'calc', 0, 1, false, false, false, 2000, true, false);
-insert into sys.args values (9938, 425, 'res_0', 'decimal', 9, 0, 0, 0);
-insert into sys.args values (9939, 425, 'arg_1', 'decimal', 9, 0, 1, 1);
-insert into sys.args values (9940, 425, 'arg_2', 'int', 32, 0, 1, 2);
-insert into sys.functions values (426, 'right_shift', '>>', 'calc', 0, 1, false, false, false, 2000, true, false);
-insert into sys.args values (9941, 426, 'res_0', 'decimal', 9, 0, 0, 0);
-insert into sys.args values (9942, 426, 'arg_1', 'decimal', 9, 0, 1, 1);
-insert into sys.args values (9943, 426, 'arg_2', 'int', 32, 0, 1, 2);
-insert into sys.functions values (427, 'sql_neg', '-', 'calc', 0, 1, false, false, false, 2000, true, true);
-insert into sys.args values (9944, 427, 'res_0', 'decimal', 9, 0, 0, 0);
-insert into sys.args values (9945, 427, 'arg_1', 'decimal', 9, 0, 1, 1);
-insert into sys.functions values (428, 'abs', 'abs', 'calc', 0, 1, false, false, false, 2000, true, false);
-insert into sys.args values (9946, 428, 'res_0', 'decimal', 9, 0, 0, 0);
-insert into sys.args values (9947, 428, 'arg_1', 'decimal', 9, 0, 1, 1);
-insert into sys.functions values (429, 'sign', 'sign', 'calc', 0, 1, false, false, false, 2000, true, false);
-insert into sys.args values (9948, 429, 'res_0', 'tinyint', 8, 0, 0, 0);
-insert into sys.args values (9949, 429, 'arg_1', 'decimal', 9, 0, 1, 1);
-insert into sys.functions values (430, 'scale_up', '*', 'calc', 0, 1, false, false, false, 2000, true, false);
-insert into sys.args values (9950, 430, 'res_0', 'decimal', 9, 0, 0, 0);
-insert into sys.args values (9951, 430, 'arg_1', 'decimal', 9, 0, 1, 1);
-insert into sys.args values (9952, 430, 'arg_2', 'int', 32, 0, 1, 2);
-insert into sys.functions values (431, 'scale_down', 'dec_round', 'sql', 0, 1, false, false, false, 2000, true, false);
-insert into sys.args values (9953, 431, 'res_0', 'decimal', 9, 0, 0, 0);
-insert into sys.args values (9954, 431, 'arg_1', 'decimal', 9, 0, 1, 1);
-insert into sys.args values (9955, 431, 'arg_2', 'int', 32, 0, 1, 2);
-insert into sys.functions values (432, 'sql_sub', '-', 'calc', 0, 1, false, false, false, 2000, true, false);
-insert into sys.args values (9956, 432, 'res_0', 'month_interval', 32, 0, 0, 0);
-insert into sys.args values (9957, 432, 'arg_1', 'month_interval', 32, 0, 1, 1);
-insert into sys.args values (9958, 432, 'arg_2', 'decimal', 9, 0, 1, 2);
-insert into sys.functions values (433, 'sql_add', '+', 'calc', 0, 1, false, false, false, 2000, true, false);
-insert into sys.args values (9959, 433, 'res_0', 'month_interval', 32, 0, 0, 0);
-insert into sys.args values (9960, 433, 'arg_1', 'month_interval', 32, 0, 1, 1);
-insert into sys.args values (9961, 433, 'arg_2', 'decimal', 9, 0, 1, 2);
-insert into sys.functions values (434, 'sql_mul', '*', 'calc', 0, 1, false, false, false, 2000, true, false);
-insert into sys.args values (9962, 434, 'res_0', 'month_interval', 32, 0, 0, 0);
-insert into sys.args values (9963, 434, 'arg_1', 'month_interval', 32, 0, 1, 1);
-insert into sys.args values (9964, 434, 'arg_2', 'decimal', 9, 0, 1, 2);
-insert into sys.functions values (435, 'sql_div', '/', 'calc', 0, 1, false, false, false, 2000, true, false);
-insert into sys.args values (9965, 435, 'res_0', 'month_interval', 32, 0, 0, 0);
-insert into sys.args values (9966, 435, 'arg_1', 'month_interval', 32, 0, 1, 1);
-insert into sys.args values (9967, 435, 'arg_2', 'decimal', 9, 0, 1, 2);
-insert into sys.functions values (436, 'sql_sub', '-', 'calc', 0, 1, false, false, false, 2000, true, false);
-insert into sys.args values (9968, 436, 'res_0', 'sec_interval', 13, 0, 0, 0);
-insert into sys.args values (9969, 436, 'arg_1', 'sec_interval', 13, 0, 1, 1);
-insert into sys.args values (9970, 436, 'arg_2', 'decimal', 9, 0, 1, 2);
-insert into sys.functions values (437, 'sql_add', '+', 'calc', 0, 1, false, false, false, 2000, true, false);
-insert into sys.args values (9971, 437, 'res_0', 'sec_interval', 13, 0, 0, 0);
-insert into sys.args values (9972, 437, 'arg_1', 'sec_interval', 13, 0, 1, 1);
-insert into sys.args values (9973, 437, 'arg_2', 'decimal', 9, 0, 1, 2);
-insert into sys.functions values (438, 'sql_mul', '*', 'calc', 0, 1, false, false, false, 2000, true, false);
-insert into sys.args values (9974, 438, 'res_0', 'sec_interval', 13, 0, 0, 0);
-insert into sys.args values (9975, 438, 'arg_1', 'sec_interval', 13, 0, 1, 1);
-insert into sys.args values (9976, 438, 'arg_2', 'decimal', 9, 0, 1, 2);
-insert into sys.functions values (439, 'sql_div', '/', 'calc', 0, 1, false, false, false, 2000, true, false);
-insert into sys.args values (9977, 439, 'res_0', 'sec_interval', 13, 0, 0, 0);
-insert into sys.args values (9978, 439, 'arg_1', 'sec_interval', 13, 0, 1, 1);
-insert into sys.args values (9979, 439, 'arg_2', 'decimal', 9, 0, 1, 2);
-insert into sys.functions values (440, 'sql_sub', '-', 'calc', 0, 1, false, false, false, 2000, true, false);
-insert into sys.args values (9980, 440, 'res_0', 'decimal', 18, 0, 0, 0);
-insert into sys.args values (9981, 440, 'arg_1', 'decimal', 18, 0, 1, 1);
-insert into sys.args values (9982, 440, 'arg_2', 'decimal', 18, 0, 1, 2);
-insert into sys.functions values (441, 'sql_add', '+', 'calc', 0, 1, false, false, false, 2000, true, false);
-insert into sys.args values (9983, 441, 'res_0', 'decimal', 18, 0, 0, 0);
-insert into sys.args values (9984, 441, 'arg_1', 'decimal', 18, 0, 1, 1);
-insert into sys.args values (9985, 441, 'arg_2', 'decimal', 18, 0, 1, 2);
-insert into sys.functions values (442, 'sql_mul', '*', 'calc', 0, 1, false, false, false, 2000, true, false);
-insert into sys.args values (9986, 442, 'res_0', 'decimal', 18, 0, 0, 0);
-insert into sys.args values (9987, 442, 'arg_1', 'decimal', 18, 0, 1, 1);
-insert into sys.args values (9988, 442, 'arg_2', 'decimal', 18, 0, 1, 2);
-insert into sys.functions values (443, 'sql_div', '/', 'calc', 0, 1, false, false, false, 2000, true, false);
-insert into sys.args values (9989, 443, 'res_0', 'decimal', 18, 0, 0, 0);
-insert into sys.args values (9990, 443, 'arg_1', 'decimal', 18, 0, 1, 1);
-insert into sys.args values (9991, 443, 'arg_2', 'decimal', 18, 0, 1, 2);
-insert into sys.functions values (444, 'bit_and', 'and', 'calc', 0, 1, false, false, false, 2000, true, false);
-insert into sys.args values (9992, 444, 'res_0', 'decimal', 18, 0, 0, 0);
-insert into sys.args values (9993, 444, 'arg_1', 'decimal', 18, 0, 1, 1);
-insert into sys.args values (9994, 444, 'arg_2', 'decimal', 18, 0, 1, 2);
-insert into sys.functions values (445, 'bit_or', 'or', 'calc', 0, 1, false, false, false, 2000, true, false);
-insert into sys.args values (9995, 445, 'res_0', 'decimal', 18, 0, 0, 0);
-insert into sys.args values (9996, 445, 'arg_1', 'decimal', 18, 0, 1, 1);
-insert into sys.args values (9997, 445, 'arg_2', 'decimal', 18, 0, 1, 2);
-insert into sys.functions values (446, 'bit_xor', 'xor', 'calc', 0, 1, false, false, false, 2000, true, false);
-insert into sys.args values (9998, 446, 'res_0', 'decimal', 18, 0, 0, 0);
-insert into sys.args values (9999, 446, 'arg_1', 'decimal', 18, 0, 1, 1);
-insert into sys.args values (10000, 446, 'arg_2', 'decimal', 18, 0, 1, 2);
-insert into sys.functions values (447, 'bit_not', 'not', 'calc', 0, 1, false, false, false, 2000, true, false);
-insert into sys.args values (10001, 447, 'res_0', 'decimal', 18, 0, 0, 0);
-insert into sys.args values (10002, 447, 'arg_1', 'decimal', 18, 0, 1, 1);
-insert into sys.functions values (448, 'left_shift', '<<', 'calc', 0, 1, false, false, false, 2000, true, false);
-insert into sys.args values (10003, 448, 'res_0', 'decimal', 18, 0, 0, 0);
-insert into sys.args values (10004, 448, 'arg_1', 'decimal', 18, 0, 1, 1);
-insert into sys.args values (10005, 448, 'arg_2', 'int', 32, 0, 1, 2);
-insert into sys.functions values (449, 'right_shift', '>>', 'calc', 0, 1, false, false, false, 2000, true, false);
-insert into sys.args values (10006, 449, 'res_0', 'decimal', 18, 0, 0, 0);
-insert into sys.args values (10007, 449, 'arg_1', 'decimal', 18, 0, 1, 1);
-insert into sys.args values (10008, 449, 'arg_2', 'int', 32, 0, 1, 2);
-insert into sys.functions values (450, 'sql_neg', '-', 'calc', 0, 1, false, false, false, 2000, true, true);
-insert into sys.args values (10009, 450, 'res_0', 'decimal', 18, 0, 0, 0);
-insert into sys.args values (10010, 450, 'arg_1', 'decimal', 18, 0, 1, 1);
-insert into sys.functions values (451, 'abs', 'abs', 'calc', 0, 1, false, false, false, 2000, true, false);
-insert into sys.args values (10011, 451, 'res_0', 'decimal', 18, 0, 0, 0);
-insert into sys.args values (10012, 451, 'arg_1', 'decimal', 18, 0, 1, 1);
-insert into sys.functions values (452, 'sign', 'sign', 'calc', 0, 1, false, false, false, 2000, true, false);
-insert into sys.args values (10013, 452, 'res_0', 'tinyint', 8, 0, 0, 0);
-insert into sys.args values (10014, 452, 'arg_1', 'decimal', 18, 0, 1, 1);
-insert into sys.functions values (453, 'scale_up', '*', 'calc', 0, 1, false, false, false, 2000, true, false);
-insert into sys.args values (10015, 453, 'res_0', 'decimal', 18, 0, 0, 0);
-insert into sys.args values (10016, 453, 'arg_1', 'decimal', 18, 0, 1, 1);
-insert into sys.args values (10017, 453, 'arg_2', 'bigint', 64, 0, 1, 2);
-insert into sys.functions values (454, 'scale_down', 'dec_round', 'sql', 0, 1, false, false, false, 2000, true, false);
-insert into sys.args values (10018, 454, 'res_0', 'decimal', 18, 0, 0, 0);
-insert into sys.args values (10019, 454, 'arg_1', 'decimal', 18, 0, 1, 1);
-insert into sys.args values (10020, 454, 'arg_2', 'bigint', 64, 0, 1, 2);
-insert into sys.functions values (455, 'sql_sub', '-', 'calc', 0, 1, false, false, false, 2000, true, false);
-insert into sys.args values (10021, 455, 'res_0', 'month_interval', 32, 0, 0, 0);
-insert into sys.args values (10022, 455, 'arg_1', 'month_interval', 32, 0, 1, 1);
-insert into sys.args values (10023, 455, 'arg_2', 'decimal', 18, 0, 1, 2);
-insert into sys.functions values (456, 'sql_add', '+', 'calc', 0, 1, false, false, false, 2000, true, false);
-insert into sys.args values (10024, 456, 'res_0', 'month_interval', 32, 0, 0, 0);
-insert into sys.args values (10025, 456, 'arg_1', 'month_interval', 32, 0, 1, 1);
-insert into sys.args values (10026, 456, 'arg_2', 'decimal', 18, 0, 1, 2);
-insert into sys.functions values (457, 'sql_mul', '*', 'calc', 0, 1, false, false, false, 2000, true, false);
-insert into sys.args values (10027, 457, 'res_0', 'month_interval', 32, 0, 0, 0);
-insert into sys.args values (10028, 457, 'arg_1', 'month_interval', 32, 0, 1, 1);
-insert into sys.args values (10029, 457, 'arg_2', 'decimal', 18, 0, 1, 2);
-insert into sys.functions values (458, 'sql_div', '/', 'calc', 0, 1, false, false, false, 2000, true, false);
-insert into sys.args values (10030, 458, 'res_0', 'month_interval', 32, 0, 0, 0);
-insert into sys.args values (10031, 458, 'arg_1', 'month_interval', 32, 0, 1, 1);
-insert into sys.args values (10032, 458, 'arg_2', 'decimal', 18, 0, 1, 2);
-insert into sys.functions values (459, 'sql_sub', '-', 'calc', 0, 1, false, false, false, 2000, true, false);
-insert into sys.args values (10033, 459, 'res_0', 'sec_interval', 13, 0, 0, 0);
-insert into sys.args values (10034, 459, 'arg_1', 'sec_interval', 13, 0, 1, 1);
-insert into sys.args values (10035, 459, 'arg_2', 'decimal', 18, 0, 1, 2);
-insert into sys.functions values (460, 'sql_add', '+', 'calc', 0, 1, false, false, false, 2000, true, false);
-insert into sys.args values (10036, 460, 'res_0', 'sec_interval', 13, 0, 0, 0);
-insert into sys.args values (10037, 460, 'arg_1', 'sec_interval', 13, 0, 1, 1);
-insert into sys.args values (10038, 460, 'arg_2', 'decimal', 18, 0, 1, 2);
-insert into sys.functions values (461, 'sql_mul', '*', 'calc', 0, 1, false, false, false, 2000, true, false);
-insert into sys.args values (10039, 461, 'res_0', 'sec_interval', 13, 0, 0, 0);
-insert into sys.args values (10040, 461, 'arg_1', 'sec_interval', 13, 0, 1, 1);
-insert into sys.args values (10041, 461, 'arg_2', 'decimal', 18, 0, 1, 2);
-insert into sys.functions values (462, 'sql_div', '/', 'calc', 0, 1, false, false, false, 2000, true, false);
-insert into sys.args values (10042, 462, 'res_0', 'sec_interval', 13, 0, 0, 0);
-insert into sys.args values (10043, 462, 'arg_1', 'sec_interval', 13, 0, 1, 1);
-insert into sys.args values (10044, 462, 'arg_2', 'decimal', 18, 0, 1, 2);
-insert into sys.functions values (463, 'sql_sub', '-', 'calc', 0, 1, false, false, false, 2000, true, false);
-insert into sys.args values (10045, 463, 'res_0', 'real', 24, 0, 0, 0);
-insert into sys.args values (10046, 463, 'arg_1', 'real', 24, 0, 1, 1);
-insert into sys.args values (10047, 463, 'arg_2', 'real', 24, 0, 1, 2);
-insert into sys.functions values (464, 'sql_add', '+', 'calc', 0, 1, false, false, false, 2000, true, false);
-insert into sys.args values (10048, 464, 'res_0', 'real', 24, 0, 0, 0);
-insert into sys.args values (10049, 464, 'arg_1', 'real', 24, 0, 1, 1);
-insert into sys.args values (10050, 464, 'arg_2', 'real', 24, 0, 1, 2);
-insert into sys.functions values (465, 'sql_mul', '*', 'calc', 0, 1, false, false, false, 2000, true, false);
-insert into sys.args values (10051, 465, 'res_0', 'real', 24, 0, 0, 0);
-insert into sys.args values (10052, 465, 'arg_1', 'real', 24, 0, 1, 1);
-insert into sys.args values (10053, 465, 'arg_2', 'real', 24, 0, 1, 2);
-insert into sys.functions values (466, 'sql_div', '/', 'calc', 0, 1, false, false, false, 2000, true, false);
-insert into sys.args values (10054, 466, 'res_0', 'real', 24, 0, 0, 0);
-insert into sys.args values (10055, 466, 'arg_1', 'real', 24, 0, 1, 1);
-insert into sys.args values (10056, 466, 'arg_2', 'real', 24, 0, 1, 2);
-insert into sys.functions values (467, 'sql_neg', '-', 'calc', 0, 1, false, false, false, 2000, true, true);
-insert into sys.args values (10057, 467, 'res_0', 'real', 24, 0, 0, 0);
-insert into sys.args values (10058, 467, 'arg_1', 'real', 24, 0, 1, 1);
-insert into sys.functions values (468, 'abs', 'abs', 'calc', 0, 1, false, false, false, 2000, true, false);
-insert into sys.args values (10059, 468, 'res_0', 'real', 24, 0, 0, 0);
-insert into sys.args values (10060, 468, 'arg_1', 'real', 24, 0, 1, 1);
-insert into sys.functions values (469, 'sign', 'sign', 'calc', 0, 1, false, false, false, 2000, true, false);
-insert into sys.args values (10061, 469, 'res_0', 'tinyint', 8, 0, 0, 0);
-insert into sys.args values (10062, 469, 'arg_1', 'real', 24, 0, 1, 1);
-insert into sys.functions values (470, 'scale_up', '*', 'calc', 0, 1, false, false, false, 2000, true, false);
-insert into sys.args values (10063, 470, 'res_0', 'real', 24, 0, 0, 0);
-insert into sys.args values (10064, 470, 'arg_1', 'real', 24, 0, 1, 1);
-insert into sys.args values (10065, 470, 'arg_2', 'real', 24, 0, 1, 2);
-insert into sys.functions values (471, 'scale_down', 'dec_round', 'sql', 0, 1, false, false, false, 2000, true, false);
-insert into sys.args values (10066, 471, 'res_0', 'real', 24, 0, 0, 0);
-insert into sys.args values (10067, 471, 'arg_1', 'real', 24, 0, 1, 1);
-insert into sys.args values (10068, 471, 'arg_2', 'real', 24, 0, 1, 2);
-insert into sys.functions values (472, 'sql_sub', '-', 'calc', 0, 1, false, false, false, 2000, true, false);
-insert into sys.args values (10069, 472, 'res_0', 'month_interval', 32, 0, 0, 0);
-insert into sys.args values (10070, 472, 'arg_1', 'month_interval', 32, 0, 1, 1);
-insert into sys.args values (10071, 472, 'arg_2', 'real', 24, 0, 1, 2);
-insert into sys.functions values (473, 'sql_add', '+', 'calc', 0, 1, false, false, false, 2000, true, false);
-insert into sys.args values (10072, 473, 'res_0', 'month_interval', 32, 0, 0, 0);
-insert into sys.args values (10073, 473, 'arg_1', 'month_interval', 32, 0, 1, 1);
-insert into sys.args values (10074, 473, 'arg_2', 'real', 24, 0, 1, 2);
-insert into sys.functions values (474, 'sql_mul', '*', 'calc', 0, 1, false, false, false, 2000, true, false);
-insert into sys.args values (10075, 474, 'res_0', 'month_interval', 32, 0, 0, 0);
-insert into sys.args values (10076, 474, 'arg_1', 'month_interval', 32, 0, 1, 1);
-insert into sys.args values (10077, 474, 'arg_2', 'real', 24, 0, 1, 2);
-insert into sys.functions values (475, 'sql_div', '/', 'calc', 0, 1, false, false, false, 2000, true, false);
-insert into sys.args values (10078, 475, 'res_0', 'month_interval', 32, 0, 0, 0);
-insert into sys.args values (10079, 475, 'arg_1', 'month_interval', 32, 0, 1, 1);
-insert into sys.args values (10080, 475, 'arg_2', 'real', 24, 0, 1, 2);
-insert into sys.functions values (476, 'sql_sub', '-', 'calc', 0, 1, false, false, false, 2000, true, false);
-insert into sys.args values (10081, 476, 'res_0', 'sec_interval', 13, 0, 0, 0);
-insert into sys.args values (10082, 476, 'arg_1', 'sec_interval', 13, 0, 1, 1);
-insert into sys.args values (10083, 476, 'arg_2', 'real', 24, 0, 1, 2);
-insert into sys.functions values (477, 'sql_add', '+', 'calc', 0, 1, false, false, false, 2000, true, false);
-insert into sys.args values (10084, 477, 'res_0', 'sec_interval', 13, 0, 0, 0);
-insert into sys.args values (10085, 477, 'arg_1', 'sec_interval', 13, 0, 1, 1);
-insert into sys.args values (10086, 477, 'arg_2', 'real', 24, 0, 1, 2);
-insert into sys.functions values (478, 'sql_mul', '*', 'calc', 0, 1, false, false, false, 2000, true, false);
-insert into sys.args values (10087, 478, 'res_0', 'sec_interval', 13, 0, 0, 0);
-insert into sys.args values (10088, 478, 'arg_1', 'sec_interval', 13, 0, 1, 1);
-insert into sys.args values (10089, 478, 'arg_2', 'real', 24, 0, 1, 2);
-insert into sys.functions values (479, 'sql_div', '/', 'calc', 0, 1, false, false, false, 2000, true, false);
-insert into sys.args values (10090, 479, 'res_0', 'sec_interval', 13, 0, 0, 0);
-insert into sys.args values (10091, 479, 'arg_1', 'sec_interval', 13, 0, 1, 1);
-insert into sys.args values (10092, 479, 'arg_2', 'real', 24, 0, 1, 2);
-insert into sys.functions values (480, 'sql_sub', '-', 'calc', 0, 1, false, false, false, 2000, true, false);
-insert into sys.args values (10093, 480, 'res_0', 'double', 53, 0, 0, 0);
-insert into sys.args values (10094, 480, 'arg_1', 'double', 53, 0, 1, 1);
-insert into sys.args values (10095, 480, 'arg_2', 'double', 53, 0, 1, 2);
-insert into sys.functions values (481, 'sql_add', '+', 'calc', 0, 1, false, false, false, 2000, true, false);
-insert into sys.args values (10096, 481, 'res_0', 'double', 53, 0, 0, 0);
-insert into sys.args values (10097, 481, 'arg_1', 'double', 53, 0, 1, 1);
-insert into sys.args values (10098, 481, 'arg_2', 'double', 53, 0, 1, 2);
-insert into sys.functions values (482, 'sql_mul', '*', 'calc', 0, 1, false, false, false, 2000, true, false);
-insert into sys.args values (10099, 482, 'res_0', 'double', 53, 0, 0, 0);
-insert into sys.args values (10100, 482, 'arg_1', 'double', 53, 0, 1, 1);
-insert into sys.args values (10101, 482, 'arg_2', 'double', 53, 0, 1, 2);
-insert into sys.functions values (483, 'sql_div', '/', 'calc', 0, 1, false, false, false, 2000, true, false);
-insert into sys.args values (10102, 483, 'res_0', 'double', 53, 0, 0, 0);
-insert into sys.args values (10103, 483, 'arg_1', 'double', 53, 0, 1, 1);
-insert into sys.args values (10104, 483, 'arg_2', 'double', 53, 0, 1, 2);
-insert into sys.functions values (484, 'sql_neg', '-', 'calc', 0, 1, false, false, false, 2000, true, true);
-insert into sys.args values (10105, 484, 'res_0', 'double', 53, 0, 0, 0);
-insert into sys.args values (10106, 484, 'arg_1', 'double', 53, 0, 1, 1);
-insert into sys.functions values (485, 'abs', 'abs', 'calc', 0, 1, false, false, false, 2000, true, false);
-insert into sys.args values (10107, 485, 'res_0', 'double', 53, 0, 0, 0);
-insert into sys.args values (10108, 485, 'arg_1', 'double', 53, 0, 1, 1);
-insert into sys.functions values (486, 'sign', 'sign', 'calc', 0, 1, false, false, false, 2000, true, false);
-insert into sys.args values (10109, 486, 'res_0', 'tinyint', 8, 0, 0, 0);
-insert into sys.args values (10110, 486, 'arg_1', 'double', 53, 0, 1, 1);
-insert into sys.functions values (487, 'scale_up', '*', 'calc', 0, 1, false, false, false, 2000, true, false);
-insert into sys.args values (10111, 487, 'res_0', 'double', 53, 0, 0, 0);
-insert into sys.args values (10112, 487, 'arg_1', 'double', 53, 0, 1, 1);
-insert into sys.args values (10113, 487, 'arg_2', 'double', 53, 0, 1, 2);
-insert into sys.functions values (488, 'scale_down', 'dec_round', 'sql', 0, 1, false, false, false, 2000, true, false);
-insert into sys.args values (10114, 488, 'res_0', 'double', 53, 0, 0, 0);
-insert into sys.args values (10115, 488, 'arg_1', 'double', 53, 0, 1, 1);
-insert into sys.args values (10116, 488, 'arg_2', 'double', 53, 0, 1, 2);
-insert into sys.functions values (489, 'sql_sub', '-', 'calc', 0, 1, false, false, false, 2000, true, false);
-insert into sys.args values (10117, 489, 'res_0', 'month_interval', 32, 0, 0, 0);
-insert into sys.args values (10118, 489, 'arg_1', 'month_interval', 32, 0, 1, 1);
-insert into sys.args values (10119, 489, 'arg_2', 'double', 53, 0, 1, 2);
-insert into sys.functions values (490, 'sql_add', '+', 'calc', 0, 1, false, false, false, 2000, true, false);
-insert into sys.args values (10120, 490, 'res_0', 'month_interval', 32, 0, 0, 0);
-insert into sys.args values (10121, 490, 'arg_1', 'month_interval', 32, 0, 1, 1);
-insert into sys.args values (10122, 490, 'arg_2', 'double', 53, 0, 1, 2);
-insert into sys.functions values (491, 'sql_mul', '*', 'calc', 0, 1, false, false, false, 2000, true, false);
-insert into sys.args values (10123, 491, 'res_0', 'month_interval', 32, 0, 0, 0);
-insert into sys.args values (10124, 491, 'arg_1', 'month_interval', 32, 0, 1, 1);
-insert into sys.args values (10125, 491, 'arg_2', 'double', 53, 0, 1, 2);
-insert into sys.functions values (492, 'sql_div', '/', 'calc', 0, 1, false, false, false, 2000, true, false);
-insert into sys.args values (10126, 492, 'res_0', 'month_interval', 32, 0, 0, 0);
-insert into sys.args values (10127, 492, 'arg_1', 'month_interval', 32, 0, 1, 1);
-insert into sys.args values (10128, 492, 'arg_2', 'double', 53, 0, 1, 2);
-insert into sys.functions values (493, 'sql_sub', '-', 'calc', 0, 1, false, false, false, 2000, true, false);
-insert into sys.args values (10129, 493, 'res_0', 'sec_interval', 13, 0, 0, 0);
-insert into sys.args values (10130, 493, 'arg_1', 'sec_interval', 13, 0, 1, 1);
-insert into sys.args values (10131, 493, 'arg_2', 'double', 53, 0, 1, 2);
-insert into sys.functions values (494, 'sql_add', '+', 'calc', 0, 1, false, false, false, 2000, true, false);
-insert into sys.args values (10132, 494, 'res_0', 'sec_interval', 13, 0, 0, 0);
-insert into sys.args values (10133, 494, 'arg_1', 'sec_interval', 13, 0, 1, 1);
-insert into sys.args values (10134, 494, 'arg_2', 'double', 53, 0, 1, 2);
-insert into sys.functions values (495, 'sql_mul', '*', 'calc', 0, 1, false, false, false, 2000, true, false);
-insert into sys.args values (10135, 495, 'res_0', 'sec_interval', 13, 0, 0, 0);
-insert into sys.args values (10136, 495, 'arg_1', 'sec_interval', 13, 0, 1, 1);
-insert into sys.args values (10137, 495, 'arg_2', 'double', 53, 0, 1, 2);
-insert into sys.functions values (496, 'sql_div', '/', 'calc', 0, 1, false, false, false, 2000, true, false);
-insert into sys.args values (10138, 496, 'res_0', 'sec_interval', 13, 0, 0, 0);
-insert into sys.args values (10139, 496, 'arg_1', 'sec_interval', 13, 0, 1, 1);
-insert into sys.args values (10140, 496, 'arg_2', 'double', 53, 0, 1, 2);
-insert into sys.functions values (497, 'sql_sub', '-', 'calc', 0, 1, false, false, false, 2000, true, false);
-insert into sys.args values (10141, 497, 'res_0', 'month_interval', 32, 0, 0, 0);
-insert into sys.args values (10142, 497, 'arg_1', 'month_interval', 32, 0, 1, 1);
-insert into sys.args values (10143, 497, 'arg_2', 'month_interval', 32, 0, 1, 2);
-insert into sys.functions values (498, 'sql_add', '+', 'calc', 0, 1, false, false, false, 2000, true, false);
-insert into sys.args values (10144, 498, 'res_0', 'month_interval', 32, 0, 0, 0);
-insert into sys.args values (10145, 498, 'arg_1', 'month_interval', 32, 0, 1, 1);
-insert into sys.args values (10146, 498, 'arg_2', 'month_interval', 32, 0, 1, 2);
-insert into sys.functions values (499, 'sql_mul', '*', 'calc', 0, 1, false, false, false, 2000, true, false);
-insert into sys.args values (10147, 499, 'res_0', 'month_interval', 32, 0, 0, 0);
-insert into sys.args values (10148, 499, 'arg_1', 'month_interval', 32, 0, 1, 1);
-insert into sys.args values (10149, 499, 'arg_2', 'month_interval', 32, 0, 1, 2);
-insert into sys.functions values (500, 'sql_div', '/', 'calc', 0, 1, false, false, false, 2000, true, false);
-insert into sys.args values (10150, 500, 'res_0', 'month_interval', 32, 0, 0, 0);
-insert into sys.args values (10151, 500, 'arg_1', 'month_interval', 32, 0, 1, 1);
-insert into sys.args values (10152, 500, 'arg_2', 'month_interval', 32, 0, 1, 2);
-insert into sys.functions values (501, 'sql_neg', '-', 'calc', 0, 1, false, false, false, 2000, true, true);
-insert into sys.args values (10153, 501, 'res_0', 'month_interval', 32, 0, 0, 0);
-insert into sys.args values (10154, 501, 'arg_1', 'month_interval', 32, 0, 1, 1);
-insert into sys.functions values (502, 'abs', 'abs', 'calc', 0, 1, false, false, false, 2000, true, false);
-insert into sys.args values (10155, 502, 'res_0', 'month_interval', 32, 0, 0, 0);
-insert into sys.args values (10156, 502, 'arg_1', 'month_interval', 32, 0, 1, 1);
-insert into sys.functions values (503, 'sign', 'sign', 'calc', 0, 1, false, false, false, 2000, true, false);
-insert into sys.args values (10157, 503, 'res_0', 'tinyint', 8, 0, 0, 0);
-insert into sys.args values (10158, 503, 'arg_1', 'month_interval', 32, 0, 1, 1);
-insert into sys.functions values (504, 'scale_up', '*', 'calc', 0, 1, false, false, false, 2000, true, false);
-insert into sys.args values (10159, 504, 'res_0', 'month_interval', 32, 0, 0, 0);
-insert into sys.args values (10160, 504, 'arg_1', 'month_interval', 32, 0, 1, 1);
-insert into sys.args values (10161, 504, 'arg_2', 'int', 32, 0, 1, 2);
-insert into sys.functions values (505, 'scale_down', 'dec_round', 'sql', 0, 1, false, false, false, 2000, true, false);
-insert into sys.args values (10162, 505, 'res_0', 'month_interval', 32, 0, 0, 0);
-insert into sys.args values (10163, 505, 'arg_1', 'month_interval', 32, 0, 1, 1);
-insert into sys.args values (10164, 505, 'arg_2', 'int', 32, 0, 1, 2);
-insert into sys.functions values (506, 'sql_sub', '-', 'calc', 0, 1, false, false, false, 2000, true, false);
-insert into sys.args values (10165, 506, 'res_0', 'sec_interval', 13, 0, 0, 0);
-insert into sys.args values (10166, 506, 'arg_1', 'sec_interval', 13, 0, 1, 1);
-insert into sys.args values (10167, 506, 'arg_2', 'sec_interval', 13, 0, 1, 2);
-insert into sys.functions values (507, 'sql_add', '+', 'calc', 0, 1, false, false, false, 2000, true, false);
-insert into sys.args values (10168, 507, 'res_0', 'sec_interval', 13, 0, 0, 0);
-insert into sys.args values (10169, 507, 'arg_1', 'sec_interval', 13, 0, 1, 1);
-insert into sys.args values (10170, 507, 'arg_2', 'sec_interval', 13, 0, 1, 2);
-insert into sys.functions values (508, 'sql_mul', '*', 'calc', 0, 1, false, false, false, 2000, true, false);
-insert into sys.args values (10171, 508, 'res_0', 'sec_interval', 13, 0, 0, 0);
-insert into sys.args values (10172, 508, 'arg_1', 'sec_interval', 13, 0, 1, 1);
-insert into sys.args values (10173, 508, 'arg_2', 'sec_interval', 13, 0, 1, 2);
-insert into sys.functions values (509, 'sql_div', '/', 'calc', 0, 1, false, false, false, 2000, true, false);
-insert into sys.args values (10174, 509, 'res_0', 'sec_interval', 13, 0, 0, 0);
-insert into sys.args values (10175, 509, 'arg_1', 'sec_interval', 13, 0, 1, 1);
-insert into sys.args values (10176, 509, 'arg_2', 'sec_interval', 13, 0, 1, 2);
-insert into sys.functions values (510, 'sql_neg', '-', 'calc', 0, 1, false, false, false, 2000, true, true);
-insert into sys.args values (10177, 510, 'res_0', 'sec_interval', 13, 0, 0, 0);
-insert into sys.args values (10178, 510, 'arg_1', 'sec_interval', 13, 0, 1, 1);
-insert into sys.functions values (511, 'abs', 'abs', 'calc', 0, 1, false, false, false, 2000, true, false);
-insert into sys.args values (10179, 511, 'res_0', 'sec_interval', 13, 0, 0, 0);
-insert into sys.args values (10180, 511, 'arg_1', 'sec_interval', 13, 0, 1, 1);
-insert into sys.functions values (512, 'sign', 'sign', 'calc', 0, 1, false, false, false, 2000, true, false);
-insert into sys.args values (10181, 512, 'res_0', 'tinyint', 8, 0, 0, 0);
-insert into sys.args values (10182, 512, 'arg_1', 'sec_interval', 13, 0, 1, 1);
-insert into sys.functions values (513, 'scale_up', '*', 'calc', 0, 1, false, false, false, 2000, true, false);
-insert into sys.args values (10183, 513, 'res_0', 'sec_interval', 13, 0, 0, 0);
-insert into sys.args values (10184, 513, 'arg_1', 'sec_interval', 13, 0, 1, 1);
-insert into sys.args values (10185, 513, 'arg_2', 'bigint', 64, 0, 1, 2);
-insert into sys.functions values (514, 'scale_down', 'dec_round', 'sql', 0, 1, false, false, false, 2000, true, false);
-insert into sys.args values (10186, 514, 'res_0', 'sec_interval', 13, 0, 0, 0);
-insert into sys.args values (10187, 514, 'arg_1', 'sec_interval', 13, 0, 1, 1);
-insert into sys.args values (10188, 514, 'arg_2', 'bigint', 64, 0, 1, 2);
-insert into sys.functions values (515, 'sql_mul', '*', 'calc', 0, 1, false, false, false, 2000, true, false);
-insert into sys.args values (10189, 515, 'res_0', 'decimal', 4, 0, 0, 0);
-insert into sys.args values (10190, 515, 'arg_1', 'decimal', 4, 0, 1, 1);
-insert into sys.args values (10191, 515, 'arg_2', 'tinyint', 8, 0, 1, 2);
-insert into sys.functions values (516, 'sql_mul', '*', 'calc', 0, 1, false, false, false, 2000, true, false);
-insert into sys.args values (10192, 516, 'res_0', 'decimal', 4, 0, 0, 0);
-insert into sys.args values (10193, 516, 'arg_1', 'tinyint', 8, 0, 1, 1);
-insert into sys.args values (10194, 516, 'arg_2', 'decimal', 4, 0, 1, 2);
-insert into sys.functions values (517, 'sql_mul', '*', 'calc', 0, 1, false, false, false, 2000, true, false);
-insert into sys.args values (10195, 517, 'res_0', 'decimal', 4, 0, 0, 0);
-insert into sys.args values (10196, 517, 'arg_1', 'decimal', 4, 0, 1, 1);
-insert into sys.args values (10197, 517, 'arg_2', 'decimal', 2, 0, 1, 2);
-insert into sys.functions values (518, 'sql_mul', '*', 'calc', 0, 1, false, false, false, 2000, true, false);
-insert into sys.args values (10198, 518, 'res_0', 'decimal', 4, 0, 0, 0);
-insert into sys.args values (10199, 518, 'arg_1', 'decimal', 2, 0, 1, 1);
-insert into sys.args values (10200, 518, 'arg_2', 'decimal', 4, 0, 1, 2);
-insert into sys.functions values (519, 'sql_mul', '*', 'calc', 0, 1, false, false, false, 2000, true, false);
-insert into sys.args values (10201, 519, 'res_0', 'decimal', 9, 0, 0, 0);
-insert into sys.args values (10202, 519, 'arg_1', 'decimal', 9, 0, 1, 1);
-insert into sys.args values (10203, 519, 'arg_2', 'tinyint', 8, 0, 1, 2);
-insert into sys.functions values (520, 'sql_mul', '*', 'calc', 0, 1, false, false, false, 2000, true, false);
-insert into sys.args values (10204, 520, 'res_0', 'decimal', 9, 0, 0, 0);
-insert into sys.args values (10205, 520, 'arg_1', 'tinyint', 8, 0, 1, 1);
-insert into sys.args values (10206, 520, 'arg_2', 'decimal', 9, 0, 1, 2);
-insert into sys.functions values (521, 'sql_mul', '*', 'calc', 0, 1, false, false, false, 2000, true, false);
-insert into sys.args values (10207, 521, 'res_0', 'decimal', 9, 0, 0, 0);
-insert into sys.args values (10208, 521, 'arg_1', 'decimal', 9, 0, 1, 1);
-insert into sys.args values (10209, 521, 'arg_2', 'smallint', 16, 0, 1, 2);
-insert into sys.functions values (522, 'sql_mul', '*', 'calc', 0, 1, false, false, false, 2000, true, false);
-insert into sys.args values (10210, 522, 'res_0', 'decimal', 9, 0, 0, 0);
-insert into sys.args values (10211, 522, 'arg_1', 'smallint', 16, 0, 1, 1);
-insert into sys.args values (10212, 522, 'arg_2', 'decimal', 9, 0, 1, 2);
-insert into sys.functions values (523, 'sql_mul', '*', 'calc', 0, 1, false, false, false, 2000, true, false);
-insert into sys.args values (10213, 523, 'res_0', 'decimal', 9, 0, 0, 0);
-insert into sys.args values (10214, 523, 'arg_1', 'decimal', 9, 0, 1, 1);
-insert into sys.args values (10215, 523, 'arg_2', 'decimal', 2, 0, 1, 2);
-insert into sys.functions values (524, 'sql_mul', '*', 'calc', 0, 1, false, false, false, 2000, true, false);
-insert into sys.args values (10216, 524, 'res_0', 'decimal', 9, 0, 0, 0);
-insert into sys.args values (10217, 524, 'arg_1', 'decimal', 2, 0, 1, 1);
-insert into sys.args values (10218, 524, 'arg_2', 'decimal', 9, 0, 1, 2);
-insert into sys.functions values (525, 'sql_mul', '*', 'calc', 0, 1, false, false, false, 2000, true, false);
-insert into sys.args values (10219, 525, 'res_0', 'decimal', 9, 0, 0, 0);
-insert into sys.args values (10220, 525, 'arg_1', 'decimal', 9, 0, 1, 1);
-insert into sys.args values (10221, 525, 'arg_2', 'decimal', 4, 0, 1, 2);
-insert into sys.functions values (526, 'sql_mul', '*', 'calc', 0, 1, false, false, false, 2000, true, false);
-insert into sys.args values (10222, 526, 'res_0', 'decimal', 9, 0, 0, 0);
-insert into sys.args values (10223, 526, 'arg_1', 'decimal', 4, 0, 1, 1);
-insert into sys.args values (10224, 526, 'arg_2', 'decimal', 9, 0, 1, 2);
-insert into sys.functions values (527, 'sql_mul', '*', 'calc', 0, 1, false, false, false, 2000, true, false);
-insert into sys.args values (10225, 527, 'res_0', 'decimal', 18, 0, 0, 0);
-insert into sys.args values (10226, 527, 'arg_1', 'decimal', 18, 0, 1, 1);
-insert into sys.args values (10227, 527, 'arg_2', 'tinyint', 8, 0, 1, 2);
-insert into sys.functions values (528, 'sql_mul', '*', 'calc', 0, 1, false, false, false, 2000, true, false);
-insert into sys.args values (10228, 528, 'res_0', 'decimal', 18, 0, 0, 0);
-insert into sys.args values (10229, 528, 'arg_1', 'tinyint', 8, 0, 1, 1);
-insert into sys.args values (10230, 528, 'arg_2', 'decimal', 18, 0, 1, 2);
-insert into sys.functions values (529, 'sql_mul', '*', 'calc', 0, 1, false, false, false, 2000, true, false);
-insert into sys.args values (10231, 529, 'res_0', 'decimal', 18, 0, 0, 0);
-insert into sys.args values (10232, 529, 'arg_1', 'decimal', 18, 0, 1, 1);
-insert into sys.args values (10233, 529, 'arg_2', 'smallint', 16, 0, 1, 2);
-insert into sys.functions values (530, 'sql_mul', '*', 'calc', 0, 1, false, false, false, 2000, true, false);
-insert into sys.args values (10234, 530, 'res_0', 'decimal', 18, 0, 0, 0);
-insert into sys.args values (10235, 530, 'arg_1', 'smallint', 16, 0, 1, 1);
-insert into sys.args values (10236, 530, 'arg_2', 'decimal', 18, 0, 1, 2);
-insert into sys.functions values (531, 'sql_mul', '*', 'calc', 0, 1, false, false, false, 2000, true, false);
-insert into sys.args values (10237, 531, 'res_0', 'decimal', 18, 0, 0, 0);
-insert into sys.args values (10238, 531, 'arg_1', 'decimal', 18, 0, 1, 1);
-insert into sys.args values (10239, 531, 'arg_2', 'int', 32, 0, 1, 2);
-insert into sys.functions values (532, 'sql_mul', '*', 'calc', 0, 1, false, false, false, 2000, true, false);
-insert into sys.args values (10240, 532, 'res_0', 'decimal', 18, 0, 0, 0);
-insert into sys.args values (10241, 532, 'arg_1', 'int', 32, 0, 1, 1);
-insert into sys.args values (10242, 532, 'arg_2', 'decimal', 18, 0, 1, 2);
-insert into sys.functions values (533, 'sql_mul', '*', 'calc', 0, 1, false, false, false, 2000, true, false);
-insert into sys.args values (10243, 533, 'res_0', 'decimal', 18, 0, 0, 0);
-insert into sys.args values (10244, 533, 'arg_1', 'decimal', 18, 0, 1, 1);
-insert into sys.args values (10245, 533, 'arg_2', 'decimal', 2, 0, 1, 2);
-insert into sys.functions values (534, 'sql_mul', '*', 'calc', 0, 1, false, false, false, 2000, true, false);
-insert into sys.args values (10246, 534, 'res_0', 'decimal', 18, 0, 0, 0);
-insert into sys.args values (10247, 534, 'arg_1', 'decimal', 2, 0, 1, 1);
-insert into sys.args values (10248, 534, 'arg_2', 'decimal', 18, 0, 1, 2);
-insert into sys.functions values (535, 'sql_mul', '*', 'calc', 0, 1, false, false, false, 2000, true, false);
-insert into sys.args values (10249, 535, 'res_0', 'decimal', 18, 0, 0, 0);
-insert into sys.args values (10250, 535, 'arg_1', 'decimal', 18, 0, 1, 1);
-insert into sys.args values (10251, 535, 'arg_2', 'decimal', 4, 0, 1, 2);
-insert into sys.functions values (536, 'sql_mul', '*', 'calc', 0, 1, false, false, false, 2000, true, false);
-insert into sys.args values (10252, 536, 'res_0', 'decimal', 18, 0, 0, 0);
-insert into sys.args values (10253, 536, 'arg_1', 'decimal', 4, 0, 1, 1);
-insert into sys.args values (10254, 536, 'arg_2', 'decimal', 18, 0, 1, 2);
-insert into sys.functions values (537, 'sql_mul', '*', 'calc', 0, 1, false, false, false, 2000, true, false);
-insert into sys.args values (10255, 537, 'res_0', 'decimal', 18, 0, 0, 0);
-insert into sys.args values (10256, 537, 'arg_1', 'decimal', 18, 0, 1, 1);
-insert into sys.args values (10257, 537, 'arg_2', 'decimal', 9, 0, 1, 2);
-insert into sys.functions values (538, 'sql_mul', '*', 'calc', 0, 1, false, false, false, 2000, true, false);
-insert into sys.args values (10258, 538, 'res_0', 'decimal', 18, 0, 0, 0);
-insert into sys.args values (10259, 538, 'arg_1', 'decimal', 9, 0, 1, 1);
-insert into sys.args values (10260, 538, 'arg_2', 'decimal', 18, 0, 1, 2);
-insert into sys.functions values (539, 'round', 'round', 'sql', 0, 1, false, false, false, 2000, true, false);
-insert into sys.args values (10261, 539, 'res_0', 'decimal', 2, 0, 0, 0);
-insert into sys.args values (10262, 539, 'arg_1', 'decimal', 2, 0, 1, 1);
-insert into sys.args values (10263, 539, 'arg_2', 'tinyint', 8, 0, 1, 2);
-insert into sys.functions values (540, 'round', 'round', 'sql', 0, 1, false, false, false, 2000, true, false);
-insert into sys.args values (10264, 540, 'res_0', 'decimal', 4, 0, 0, 0);
-insert into sys.args values (10265, 540, 'arg_1', 'decimal', 4, 0, 1, 1);
-insert into sys.args values (10266, 540, 'arg_2', 'tinyint', 8, 0, 1, 2);
-insert into sys.functions values (541, 'round', 'round', 'sql', 0, 1, false, false, false, 2000, true, false);
-insert into sys.args values (10267, 541, 'res_0', 'decimal', 9, 0, 0, 0);
-insert into sys.args values (10268, 541, 'arg_1', 'decimal', 9, 0, 1, 1);
-insert into sys.args values (10269, 541, 'arg_2', 'tinyint', 8, 0, 1, 2);
-insert into sys.functions values (542, 'round', 'round', 'sql', 0, 1, false, false, false, 2000, true, false);
-insert into sys.args values (10270, 542, 'res_0', 'decimal', 18, 0, 0, 0);
-insert into sys.args values (10271, 542, 'arg_1', 'decimal', 18, 0, 1, 1);
-insert into sys.args values (10272, 542, 'arg_2', 'tinyint', 8, 0, 1, 2);
-insert into sys.functions values (543, 'round', 'round', 'sql', 0, 1, false, false, false, 2000, true, false);
-insert into sys.args values (10273, 543, 'res_0', 'real', 24, 0, 0, 0);
-insert into sys.args values (10274, 543, 'arg_1', 'real', 24, 0, 1, 1);
-insert into sys.args values (10275, 543, 'arg_2', 'tinyint', 8, 0, 1, 2);
-insert into sys.functions values (544, 'round', 'round', 'sql', 0, 1, false, false, false, 2000, true, false);
-insert into sys.args values (10276, 544, 'res_0', 'double', 53, 0, 0, 0);
-insert into sys.args values (10277, 544, 'arg_1', 'double', 53, 0, 1, 1);
-insert into sys.args values (10278, 544, 'arg_2', 'tinyint', 8, 0, 1, 2);
-insert into sys.functions values (545, 'scale_up', '*', 'calc', 0, 1, false, false, false, 2000, true, false);
-insert into sys.args values (10279, 545, 'res_0', 'oid', 63, 0, 0, 0);
-insert into sys.args values (10280, 545, 'arg_1', 'oid', 63, 0, 1, 1);
-insert into sys.args values (10281, 545, 'arg_2', 'oid', 63, 0, 1, 2);
-insert into sys.functions values (546, 'scale_up', '*', 'calc', 0, 1, false, false, false, 2000, true, false);
-insert into sys.args values (10282, 546, 'res_0', 'oid', 63, 0, 0, 0);
-insert into sys.args values (10283, 546, 'arg_1', 'tinyint', 8, 0, 1, 1);
-insert into sys.args values (10284, 546, 'arg_2', 'oid', 63, 0, 1, 2);
-insert into sys.functions values (547, 'scale_up', '*', 'calc', 0, 1, false, false, false, 2000, true, false);
-insert into sys.args values (10285, 547, 'res_0', 'oid', 63, 0, 0, 0);
-insert into sys.args values (10286, 547, 'arg_1', 'smallint', 16, 0, 1, 1);
-insert into sys.args values (10287, 547, 'arg_2', 'oid', 63, 0, 1, 2);
-insert into sys.functions values (548, 'scale_up', '*', 'calc', 0, 1, false, false, false, 2000, true, false);
-insert into sys.args values (10288, 548, 'res_0', 'oid', 63, 0, 0, 0);
-insert into sys.args values (10289, 548, 'arg_1', 'int', 32, 0, 1, 1);
-insert into sys.args values (10290, 548, 'arg_2', 'oid', 63, 0, 1, 2);
-insert into sys.functions values (549, 'scale_up', '*', 'calc', 0, 1, false, false, false, 2000, true, false);
-insert into sys.args values (10291, 549, 'res_0', 'oid', 63, 0, 0, 0);
-insert into sys.args values (10292, 549, 'arg_1', 'bigint', 64, 0, 1, 1);
-insert into sys.args values (10293, 549, 'arg_2', 'oid', 63, 0, 1, 2);
-insert into sys.functions values (550, 'scale_up', '*', 'calc', 0, 1, false, false, false, 2000, true, false);
-insert into sys.args values (10294, 550, 'res_0', 'oid', 63, 0, 0, 0);
-insert into sys.args values (10295, 550, 'arg_1', 'decimal', 2, 0, 1, 1);
-insert into sys.args values (10296, 550, 'arg_2', 'oid', 63, 0, 1, 2);
-insert into sys.functions values (551, 'scale_up', '*', 'calc', 0, 1, false, false, false, 2000, true, false);
-insert into sys.args values (10297, 551, 'res_0', 'oid', 63, 0, 0, 0);
-insert into sys.args values (10298, 551, 'arg_1', 'decimal', 4, 0, 1, 1);
-insert into sys.args values (10299, 551, 'arg_2', 'oid', 63, 0, 1, 2);
-insert into sys.functions values (552, 'scale_up', '*', 'calc', 0, 1, false, false, false, 2000, true, false);
-insert into sys.args values (10300, 552, 'res_0', 'oid', 63, 0, 0, 0);
-insert into sys.args values (10301, 552, 'arg_1', 'decimal', 9, 0, 1, 1);
-insert into sys.args values (10302, 552, 'arg_2', 'oid', 63, 0, 1, 2);
-insert into sys.functions values (553, 'scale_up', '*', 'calc', 0, 1, false, false, false, 2000, true, false);
-insert into sys.args values (10303, 553, 'res_0', 'oid', 63, 0, 0, 0);
-insert into sys.args values (10304, 553, 'arg_1', 'decimal', 18, 0, 1, 1);
-insert into sys.args values (10305, 553, 'arg_2', 'oid', 63, 0, 1, 2);
-insert into sys.functions values (554, 'scale_up', '*', 'calc', 0, 1, false, false, false, 2000, true, false);
-insert into sys.args values (10306, 554, 'res_0', 'oid', 63, 0, 0, 0);
-insert into sys.args values (10307, 554, 'arg_1', 'real', 24, 0, 1, 1);
-insert into sys.args values (10308, 554, 'arg_2', 'oid', 63, 0, 1, 2);
-insert into sys.functions values (555, 'scale_up', '*', 'calc', 0, 1, false, false, false, 2000, true, false);
-insert into sys.args values (10309, 555, 'res_0', 'oid', 63, 0, 0, 0);
-insert into sys.args values (10310, 555, 'arg_1', 'double', 53, 0, 1, 1);
-insert into sys.args values (10311, 555, 'arg_2', 'oid', 63, 0, 1, 2);
-insert into sys.functions values (556, 'scale_up', '*', 'calc', 0, 1, false, false, false, 2000, true, false);
-insert into sys.args values (10312, 556, 'res_0', 'oid', 63, 0, 0, 0);
-insert into sys.args values (10313, 556, 'arg_1', 'month_interval', 32, 0, 1, 1);
-insert into sys.args values (10314, 556, 'arg_2', 'oid', 63, 0, 1, 2);
-insert into sys.functions values (557, 'scale_up', '*', 'calc', 0, 1, false, false, false, 2000, true, false);
-insert into sys.args values (10315, 557, 'res_0', 'oid', 63, 0, 0, 0);
-insert into sys.args values (10316, 557, 'arg_1', 'sec_interval', 13, 0, 1, 1);
-insert into sys.args values (10317, 557, 'arg_2', 'oid', 63, 0, 1, 2);
-insert into sys.functions values (558, 'scale_up', '*', 'calc', 0, 1, false, false, false, 2000, true, false);
-insert into sys.args values (10318, 558, 'res_0', 'oid', 63, 0, 0, 0);
-insert into sys.args values (10319, 558, 'arg_1', 'time', 7, 0, 1, 1);
-insert into sys.args values (10320, 558, 'arg_2', 'oid', 63, 0, 1, 2);
-insert into sys.functions values (559, 'scale_up', '*', 'calc', 0, 1, false, false, false, 2000, true, false);
-insert into sys.args values (10321, 559, 'res_0', 'oid', 63, 0, 0, 0);
-insert into sys.args values (10322, 559, 'arg_1', 'timetz', 7, 0, 1, 1);
-insert into sys.args values (10323, 559, 'arg_2', 'oid', 63, 0, 1, 2);
-insert into sys.functions values (560, 'scale_up', '*', 'calc', 0, 1, false, false, false, 2000, true, false);
-insert into sys.args values (10324, 560, 'res_0', 'oid', 63, 0, 0, 0);
-insert into sys.args values (10325, 560, 'arg_1', 'date', 0, 0, 1, 1);
-insert into sys.args values (10326, 560, 'arg_2', 'oid', 63, 0, 1, 2);
-insert into sys.functions values (561, 'scale_up', '*', 'calc', 0, 1, false, false, false, 2000, true, false);
-insert into sys.args values (10327, 561, 'res_0', 'oid', 63, 0, 0, 0);
-insert into sys.args values (10328, 561, 'arg_1', 'timestamp', 7, 0, 1, 1);
-insert into sys.args values (10329, 561, 'arg_2', 'oid', 63, 0, 1, 2);
-insert into sys.functions values (562, 'scale_up', '*', 'calc', 0, 1, false, false, false, 2000, true, false);
-insert into sys.args values (10330, 562, 'res_0', 'oid', 63, 0, 0, 0);
-insert into sys.args values (10331, 562, 'arg_1', 'timestamptz', 7, 0, 1, 1);
-insert into sys.args values (10332, 562, 'arg_2', 'oid', 63, 0, 1, 2);
-insert into sys.functions values (563, 'scale_up', '*', 'calc', 0, 1, false, false, false, 2000, true, false);
-insert into sys.args values (10333, 563, 'res_0', 'oid', 63, 0, 0, 0);
-insert into sys.args values (10334, 563, 'arg_1', 'blob', 0, 0, 1, 1);
-insert into sys.args values (10335, 563, 'arg_2', 'oid', 63, 0, 1, 2);
-insert into sys.functions values (564, 'scale_up', '*', 'calc', 0, 1, false, false, false, 2000, true, false);
-insert into sys.args values (10336, 564, 'res_0', 'oid', 63, 0, 0, 0);
-insert into sys.args values (10337, 564, 'arg_1', 'geometry', 0, 0, 1, 1);
-insert into sys.args values (10338, 564, 'arg_2', 'oid', 63, 0, 1, 2);
-insert into sys.functions values (565, 'scale_up', '*', 'calc', 0, 1, false, false, false, 2000, true, false);
-insert into sys.args values (10339, 565, 'res_0', 'oid', 63, 0, 0, 0);
-insert into sys.args values (10340, 565, 'arg_1', 'geometrya', 0, 0, 1, 1);
-insert into sys.args values (10341, 565, 'arg_2', 'oid', 63, 0, 1, 2);
-insert into sys.functions values (566, 'scale_up', '*', 'calc', 0, 1, false, false, false, 2000, true, false);
-insert into sys.args values (10342, 566, 'res_0', 'oid', 63, 0, 0, 0);
-insert into sys.args values (10343, 566, 'arg_1', 'mbr', 0, 0, 1, 1);
-insert into sys.args values (10344, 566, 'arg_2', 'oid', 63, 0, 1, 2);
-insert into sys.functions values (567, 'scale_up', '*', 'calc', 0, 1, false, false, false, 2000, true, false);
-insert into sys.args values (10345, 567, 'res_0', 'tinyint', 8, 0, 0, 0);
-insert into sys.args values (10346, 567, 'arg_1', 'oid', 63, 0, 1, 1);
-insert into sys.args values (10347, 567, 'arg_2', 'tinyint', 8, 0, 1, 2);
-insert into sys.functions values (568, 'scale_up', '*', 'calc', 0, 1, false, false, false, 2000, true, false);
-insert into sys.args values (10348, 568, 'res_0', 'tinyint', 8, 0, 0, 0);
-insert into sys.args values (10349, 568, 'arg_1', 'tinyint', 8, 0, 1, 1);
-insert into sys.args values (10350, 568, 'arg_2', 'tinyint', 8, 0, 1, 2);
-insert into sys.functions values (569, 'scale_up', '*', 'calc', 0, 1, false, false, false, 2000, true, false);
-insert into sys.args values (10351, 569, 'res_0', 'tinyint', 8, 0, 0, 0);
-insert into sys.args values (10352, 569, 'arg_1', 'smallint', 16, 0, 1, 1);
-insert into sys.args values (10353, 569, 'arg_2', 'tinyint', 8, 0, 1, 2);
-insert into sys.functions values (570, 'scale_up', '*', 'calc', 0, 1, false, false, false, 2000, true, false);
-insert into sys.args values (10354, 570, 'res_0', 'tinyint', 8, 0, 0, 0);
-insert into sys.args values (10355, 570, 'arg_1', 'int', 32, 0, 1, 1);
-insert into sys.args values (10356, 570, 'arg_2', 'tinyint', 8, 0, 1, 2);
-insert into sys.functions values (571, 'scale_up', '*', 'calc', 0, 1, false, false, false, 2000, true, false);
-insert into sys.args values (10357, 571, 'res_0', 'tinyint', 8, 0, 0, 0);
-insert into sys.args values (10358, 571, 'arg_1', 'bigint', 64, 0, 1, 1);
-insert into sys.args values (10359, 571, 'arg_2', 'tinyint', 8, 0, 1, 2);
-insert into sys.functions values (572, 'scale_up', '*', 'calc', 0, 1, false, false, false, 2000, true, false);
-insert into sys.args values (10360, 572, 'res_0', 'tinyint', 8, 0, 0, 0);
-insert into sys.args values (10361, 572, 'arg_1', 'decimal', 2, 0, 1, 1);
-insert into sys.args values (10362, 572, 'arg_2', 'tinyint', 8, 0, 1, 2);
-insert into sys.functions values (573, 'scale_up', '*', 'calc', 0, 1, false, false, false, 2000, true, false);
-insert into sys.args values (10363, 573, 'res_0', 'tinyint', 8, 0, 0, 0);
-insert into sys.args values (10364, 573, 'arg_1', 'decimal', 4, 0, 1, 1);
-insert into sys.args values (10365, 573, 'arg_2', 'tinyint', 8, 0, 1, 2);
-insert into sys.functions values (574, 'scale_up', '*', 'calc', 0, 1, false, false, false, 2000, true, false);
-insert into sys.args values (10366, 574, 'res_0', 'tinyint', 8, 0, 0, 0);
-insert into sys.args values (10367, 574, 'arg_1', 'decimal', 9, 0, 1, 1);
-insert into sys.args values (10368, 574, 'arg_2', 'tinyint', 8, 0, 1, 2);
-insert into sys.functions values (575, 'scale_up', '*', 'calc', 0, 1, false, false, false, 2000, true, false);
-insert into sys.args values (10369, 575, 'res_0', 'tinyint', 8, 0, 0, 0);
-insert into sys.args values (10370, 575, 'arg_1', 'decimal', 18, 0, 1, 1);
-insert into sys.args values (10371, 575, 'arg_2', 'tinyint', 8, 0, 1, 2);
-insert into sys.functions values (576, 'scale_up', '*', 'calc', 0, 1, false, false, false, 2000, true, false);
-insert into sys.args values (10372, 576, 'res_0', 'tinyint', 8, 0, 0, 0);
-insert into sys.args values (10373, 576, 'arg_1', 'real', 24, 0, 1, 1);
-insert into sys.args values (10374, 576, 'arg_2', 'tinyint', 8, 0, 1, 2);
-insert into sys.functions values (577, 'scale_up', '*', 'calc', 0, 1, false, false, false, 2000, true, false);
-insert into sys.args values (10375, 577, 'res_0', 'tinyint', 8, 0, 0, 0);
-insert into sys.args values (10376, 577, 'arg_1', 'double', 53, 0, 1, 1);
-insert into sys.args values (10377, 577, 'arg_2', 'tinyint', 8, 0, 1, 2);
-insert into sys.functions values (578, 'scale_up', '*', 'calc', 0, 1, false, false, false, 2000, true, false);
-insert into sys.args values (10378, 578, 'res_0', 'tinyint', 8, 0, 0, 0);
-insert into sys.args values (10379, 578, 'arg_1', 'month_interval', 32, 0, 1, 1);
-insert into sys.args values (10380, 578, 'arg_2', 'tinyint', 8, 0, 1, 2);
-insert into sys.functions values (579, 'scale_up', '*', 'calc', 0, 1, false, false, false, 2000, true, false);
-insert into sys.args values (10381, 579, 'res_0', 'tinyint', 8, 0, 0, 0);
-insert into sys.args values (10382, 579, 'arg_1', 'sec_interval', 13, 0, 1, 1);
-insert into sys.args values (10383, 579, 'arg_2', 'tinyint', 8, 0, 1, 2);
-insert into sys.functions values (580, 'scale_up', '*', 'calc', 0, 1, false, false, false, 2000, true, false);
-insert into sys.args values (10384, 580, 'res_0', 'tinyint', 8, 0, 0, 0);
-insert into sys.args values (10385, 580, 'arg_1', 'time', 7, 0, 1, 1);
-insert into sys.args values (10386, 580, 'arg_2', 'tinyint', 8, 0, 1, 2);
-insert into sys.functions values (581, 'scale_up', '*', 'calc', 0, 1, false, false, false, 2000, true, false);
-insert into sys.args values (10387, 581, 'res_0', 'tinyint', 8, 0, 0, 0);
-insert into sys.args values (10388, 581, 'arg_1', 'timetz', 7, 0, 1, 1);
-insert into sys.args values (10389, 581, 'arg_2', 'tinyint', 8, 0, 1, 2);
-insert into sys.functions values (582, 'scale_up', '*', 'calc', 0, 1, false, false, false, 2000, true, false);
-insert into sys.args values (10390, 582, 'res_0', 'tinyint', 8, 0, 0, 0);
-insert into sys.args values (10391, 582, 'arg_1', 'date', 0, 0, 1, 1);
-insert into sys.args values (10392, 582, 'arg_2', 'tinyint', 8, 0, 1, 2);
-insert into sys.functions values (583, 'scale_up', '*', 'calc', 0, 1, false, false, false, 2000, true, false);
-insert into sys.args values (10393, 583, 'res_0', 'tinyint', 8, 0, 0, 0);
-insert into sys.args values (10394, 583, 'arg_1', 'timestamp', 7, 0, 1, 1);
-insert into sys.args values (10395, 583, 'arg_2', 'tinyint', 8, 0, 1, 2);
-insert into sys.functions values (584, 'scale_up', '*', 'calc', 0, 1, false, false, false, 2000, true, false);
-insert into sys.args values (10396, 584, 'res_0', 'tinyint', 8, 0, 0, 0);
-insert into sys.args values (10397, 584, 'arg_1', 'timestamptz', 7, 0, 1, 1);
-insert into sys.args values (10398, 584, 'arg_2', 'tinyint', 8, 0, 1, 2);
-insert into sys.functions values (585, 'scale_up', '*', 'calc', 0, 1, false, false, false, 2000, true, false);
-insert into sys.args values (10399, 585, 'res_0', 'tinyint', 8, 0, 0, 0);
-insert into sys.args values (10400, 585, 'arg_1', 'blob', 0, 0, 1, 1);
-insert into sys.args values (10401, 585, 'arg_2', 'tinyint', 8, 0, 1, 2);
-insert into sys.functions values (586, 'scale_up', '*', 'calc', 0, 1, false, false, false, 2000, true, false);
-insert into sys.args values (10402, 586, 'res_0', 'tinyint', 8, 0, 0, 0);
-insert into sys.args values (10403, 586, 'arg_1', 'geometry', 0, 0, 1, 1);
-insert into sys.args values (10404, 586, 'arg_2', 'tinyint', 8, 0, 1, 2);
-insert into sys.functions values (587, 'scale_up', '*', 'calc', 0, 1, false, false, false, 2000, true, false);
-insert into sys.args values (10405, 587, 'res_0', 'tinyint', 8, 0, 0, 0);
-insert into sys.args values (10406, 587, 'arg_1', 'geometrya', 0, 0, 1, 1);
-insert into sys.args values (10407, 587, 'arg_2', 'tinyint', 8, 0, 1, 2);
-insert into sys.functions values (588, 'scale_up', '*', 'calc', 0, 1, false, false, false, 2000, true, false);
-insert into sys.args values (10408, 588, 'res_0', 'tinyint', 8, 0, 0, 0);
-insert into sys.args values (10409, 588, 'arg_1', 'mbr', 0, 0, 1, 1);
-insert into sys.args values (10410, 588, 'arg_2', 'tinyint', 8, 0, 1, 2);
-insert into sys.functions values (589, 'scale_up', '*', 'calc', 0, 1, false, false, false, 2000, true, false);
-insert into sys.args values (10411, 589, 'res_0', 'smallint', 16, 0, 0, 0);
-insert into sys.args values (10412, 589, 'arg_1', 'oid', 63, 0, 1, 1);
-insert into sys.args values (10413, 589, 'arg_2', 'smallint', 16, 0, 1, 2);
-insert into sys.functions values (590, 'scale_up', '*', 'calc', 0, 1, false, false, false, 2000, true, false);
-insert into sys.args values (10414, 590, 'res_0', 'smallint', 16, 0, 0, 0);
-insert into sys.args values (10415, 590, 'arg_1', 'tinyint', 8, 0, 1, 1);
-insert into sys.args values (10416, 590, 'arg_2', 'smallint', 16, 0, 1, 2);
-insert into sys.functions values (591, 'scale_up', '*', 'calc', 0, 1, false, false, false, 2000, true, false);
-insert into sys.args values (10417, 591, 'res_0', 'smallint', 16, 0, 0, 0);
-insert into sys.args values (10418, 591, 'arg_1', 'smallint', 16, 0, 1, 1);
-insert into sys.args values (10419, 591, 'arg_2', 'smallint', 16, 0, 1, 2);
-insert into sys.functions values (592, 'scale_up', '*', 'calc', 0, 1, false, false, false, 2000, true, false);
-insert into sys.args values (10420, 592, 'res_0', 'smallint', 16, 0, 0, 0);
-insert into sys.args values (10421, 592, 'arg_1', 'int', 32, 0, 1, 1);
-insert into sys.args values (10422, 592, 'arg_2', 'smallint', 16, 0, 1, 2);
-insert into sys.functions values (593, 'scale_up', '*', 'calc', 0, 1, false, false, false, 2000, true, false);
-insert into sys.args values (10423, 593, 'res_0', 'smallint', 16, 0, 0, 0);
-insert into sys.args values (10424, 593, 'arg_1', 'bigint', 64, 0, 1, 1);
-insert into sys.args values (10425, 593, 'arg_2', 'smallint', 16, 0, 1, 2);
-insert into sys.functions values (594, 'scale_up', '*', 'calc', 0, 1, false, false, false, 2000, true, false);
-insert into sys.args values (10426, 594, 'res_0', 'smallint', 16, 0, 0, 0);
-insert into sys.args values (10427, 594, 'arg_1', 'decimal', 2, 0, 1, 1);
-insert into sys.args values (10428, 594, 'arg_2', 'smallint', 16, 0, 1, 2);
-insert into sys.functions values (595, 'scale_up', '*', 'calc', 0, 1, false, false, false, 2000, true, false);
-insert into sys.args values (10429, 595, 'res_0', 'smallint', 16, 0, 0, 0);
-insert into sys.args values (10430, 595, 'arg_1', 'decimal', 4, 0, 1, 1);
-insert into sys.args values (10431, 595, 'arg_2', 'smallint', 16, 0, 1, 2);
-insert into sys.functions values (596, 'scale_up', '*', 'calc', 0, 1, false, false, false, 2000, true, false);
-insert into sys.args values (10432, 596, 'res_0', 'smallint', 16, 0, 0, 0);
-insert into sys.args values (10433, 596, 'arg_1', 'decimal', 9, 0, 1, 1);
-insert into sys.args values (10434, 596, 'arg_2', 'smallint', 16, 0, 1, 2);
-insert into sys.functions values (597, 'scale_up', '*', 'calc', 0, 1, false, false, false, 2000, true, false);
-insert into sys.args values (10435, 597, 'res_0', 'smallint', 16, 0, 0, 0);
-insert into sys.args values (10436, 597, 'arg_1', 'decimal', 18, 0, 1, 1);
-insert into sys.args values (10437, 597, 'arg_2', 'smallint', 16, 0, 1, 2);
-insert into sys.functions values (598, 'scale_up', '*', 'calc', 0, 1, false, false, false, 2000, true, false);
-insert into sys.args values (10438, 598, 'res_0', 'smallint', 16, 0, 0, 0);
-insert into sys.args values (10439, 598, 'arg_1', 'real', 24, 0, 1, 1);
-insert into sys.args values (10440, 598, 'arg_2', 'smallint', 16, 0, 1, 2);
-insert into sys.functions values (599, 'scale_up', '*', 'calc', 0, 1, false, false, false, 2000, true, false);
-insert into sys.args values (10441, 599, 'res_0', 'smallint', 16, 0, 0, 0);
-insert into sys.args values (10442, 599, 'arg_1', 'double', 53, 0, 1, 1);
-insert into sys.args values (10443, 599, 'arg_2', 'smallint', 16, 0, 1, 2);
-insert into sys.functions values (600, 'scale_up', '*', 'calc', 0, 1, false, false, false, 2000, true, false);
-insert into sys.args values (10444, 600, 'res_0', 'smallint', 16, 0, 0, 0);
-insert into sys.args values (10445, 600, 'arg_1', 'month_interval', 32, 0, 1, 1);
-insert into sys.args values (10446, 600, 'arg_2', 'smallint', 16, 0, 1, 2);
-insert into sys.functions values (601, 'scale_up', '*', 'calc', 0, 1, false, false, false, 2000, true, false);
-insert into sys.args values (10447, 601, 'res_0', 'smallint', 16, 0, 0, 0);
-insert into sys.args values (10448, 601, 'arg_1', 'sec_interval', 13, 0, 1, 1);
-insert into sys.args values (10449, 601, 'arg_2', 'smallint', 16, 0, 1, 2);
-insert into sys.functions values (602, 'scale_up', '*', 'calc', 0, 1, false, false, false, 2000, true, false);
-insert into sys.args values (10450, 602, 'res_0', 'smallint', 16, 0, 0, 0);
-insert into sys.args values (10451, 602, 'arg_1', 'time', 7, 0, 1, 1);
-insert into sys.args values (10452, 602, 'arg_2', 'smallint', 16, 0, 1, 2);
-insert into sys.functions values (603, 'scale_up', '*', 'calc', 0, 1, false, false, false, 2000, true, false);
-insert into sys.args values (10453, 603, 'res_0', 'smallint', 16, 0, 0, 0);
-insert into sys.args values (10454, 603, 'arg_1', 'timetz', 7, 0, 1, 1);
-insert into sys.args values (10455, 603, 'arg_2', 'smallint', 16, 0, 1, 2);
-insert into sys.functions values (604, 'scale_up', '*', 'calc', 0, 1, false, false, false, 2000, true, false);
-insert into sys.args values (10456, 604, 'res_0', 'smallint', 16, 0, 0, 0);
-insert into sys.args values (10457, 604, 'arg_1', 'date', 0, 0, 1, 1);
-insert into sys.args values (10458, 604, 'arg_2', 'smallint', 16, 0, 1, 2);
-insert into sys.functions values (605, 'scale_up', '*', 'calc', 0, 1, false, false, false, 2000, true, false);
-insert into sys.args values (10459, 605, 'res_0', 'smallint', 16, 0, 0, 0);
-insert into sys.args values (10460, 605, 'arg_1', 'timestamp', 7, 0, 1, 1);
-insert into sys.args values (10461, 605, 'arg_2', 'smallint', 16, 0, 1, 2);
-insert into sys.functions values (606, 'scale_up', '*', 'calc', 0, 1, false, false, false, 2000, true, false);
-insert into sys.args values (10462, 606, 'res_0', 'smallint', 16, 0, 0, 0);
-insert into sys.args values (10463, 606, 'arg_1', 'timestamptz', 7, 0, 1, 1);
-insert into sys.args values (10464, 606, 'arg_2', 'smallint', 16, 0, 1, 2);
-insert into sys.functions values (607, 'scale_up', '*', 'calc', 0, 1, false, false, false, 2000, true, false);
-insert into sys.args values (10465, 607, 'res_0', 'smallint', 16, 0, 0, 0);
-insert into sys.args values (10466, 607, 'arg_1', 'blob', 0, 0, 1, 1);
-insert into sys.args values (10467, 607, 'arg_2', 'smallint', 16, 0, 1, 2);
-insert into sys.functions values (608, 'scale_up', '*', 'calc', 0, 1, false, false, false, 2000, true, false);
-insert into sys.args values (10468, 608, 'res_0', 'smallint', 16, 0, 0, 0);
-insert into sys.args values (10469, 608, 'arg_1', 'geometry', 0, 0, 1, 1);
-insert into sys.args values (10470, 608, 'arg_2', 'smallint', 16, 0, 1, 2);
-insert into sys.functions values (609, 'scale_up', '*', 'calc', 0, 1, false, false, false, 2000, true, false);
-insert into sys.args values (10471, 609, 'res_0', 'smallint', 16, 0, 0, 0);
-insert into sys.args values (10472, 609, 'arg_1', 'geometrya', 0, 0, 1, 1);
-insert into sys.args values (10473, 609, 'arg_2', 'smallint', 16, 0, 1, 2);
-insert into sys.functions values (610, 'scale_up', '*', 'calc', 0, 1, false, false, false, 2000, true, false);
-insert into sys.args values (10474, 610, 'res_0', 'smallint', 16, 0, 0, 0);
-insert into sys.args values (10475, 610, 'arg_1', 'mbr', 0, 0, 1, 1);
-insert into sys.args values (10476, 610, 'arg_2', 'smallint', 16, 0, 1, 2);
-insert into sys.functions values (611, 'scale_up', '*', 'calc', 0, 1, false, false, false, 2000, true, false);
-insert into sys.args values (10477, 611, 'res_0', 'int', 32, 0, 0, 0);
-insert into sys.args values (10478, 611, 'arg_1', 'oid', 63, 0, 1, 1);
-insert into sys.args values (10479, 611, 'arg_2', 'int', 32, 0, 1, 2);
-insert into sys.functions values (612, 'scale_up', '*', 'calc', 0, 1, false, false, false, 2000, true, false);
-insert into sys.args values (10480, 612, 'res_0', 'int', 32, 0, 0, 0);
-insert into sys.args values (10481, 612, 'arg_1', 'tinyint', 8, 0, 1, 1);
-insert into sys.args values (10482, 612, 'arg_2', 'int', 32, 0, 1, 2);
-insert into sys.functions values (613, 'scale_up', '*', 'calc', 0, 1, false, false, false, 2000, true, false);
-insert into sys.args values (10483, 613, 'res_0', 'int', 32, 0, 0, 0);
-insert into sys.args values (10484, 613, 'arg_1', 'smallint', 16, 0, 1, 1);
-insert into sys.args values (10485, 613, 'arg_2', 'int', 32, 0, 1, 2);
-insert into sys.functions values (614, 'scale_up', '*', 'calc', 0, 1, false, false, false, 2000, true, false);
-insert into sys.args values (10486, 614, 'res_0', 'int', 32, 0, 0, 0);
-insert into sys.args values (10487, 614, 'arg_1', 'int', 32, 0, 1, 1);
-insert into sys.args values (10488, 614, 'arg_2', 'int', 32, 0, 1, 2);
-insert into sys.functions values (615, 'scale_up', '*', 'calc', 0, 1, false, false, false, 2000, true, false);
-insert into sys.args values (10489, 615, 'res_0', 'int', 32, 0, 0, 0);
-insert into sys.args values (10490, 615, 'arg_1', 'bigint', 64, 0, 1, 1);
-insert into sys.args values (10491, 615, 'arg_2', 'int', 32, 0, 1, 2);
-insert into sys.functions values (616, 'scale_up', '*', 'calc', 0, 1, false, false, false, 2000, true, false);
-insert into sys.args values (10492, 616, 'res_0', 'int', 32, 0, 0, 0);
-insert into sys.args values (10493, 616, 'arg_1', 'decimal', 2, 0, 1, 1);
-insert into sys.args values (10494, 616, 'arg_2', 'int', 32, 0, 1, 2);
-insert into sys.functions values (617, 'scale_up', '*', 'calc', 0, 1, false, false, false, 2000, true, false);
-insert into sys.args values (10495, 617, 'res_0', 'int', 32, 0, 0, 0);
-insert into sys.args values (10496, 617, 'arg_1', 'decimal', 4, 0, 1, 1);
-insert into sys.args values (10497, 617, 'arg_2', 'int', 32, 0, 1, 2);
-insert into sys.functions values (618, 'scale_up', '*', 'calc', 0, 1, false, false, false, 2000, true, false);
-insert into sys.args values (10498, 618, 'res_0', 'int', 32, 0, 0, 0);
-insert into sys.args values (10499, 618, 'arg_1', 'decimal', 9, 0, 1, 1);
-insert into sys.args values (10500, 618, 'arg_2', 'int', 32, 0, 1, 2);
-insert into sys.functions values (619, 'scale_up', '*', 'calc', 0, 1, false, false, false, 2000, true, false);
-insert into sys.args values (10501, 619, 'res_0', 'int', 32, 0, 0, 0);
-insert into sys.args values (10502, 619, 'arg_1', 'decimal', 18, 0, 1, 1);
-insert into sys.args values (10503, 619, 'arg_2', 'int', 32, 0, 1, 2);
-insert into sys.functions values (620, 'scale_up', '*', 'calc', 0, 1, false, false, false, 2000, true, false);
-insert into sys.args values (10504, 620, 'res_0', 'int', 32, 0, 0, 0);
-insert into sys.args values (10505, 620, 'arg_1', 'real', 24, 0, 1, 1);
-insert into sys.args values (10506, 620, 'arg_2', 'int', 32, 0, 1, 2);
-insert into sys.functions values (621, 'scale_up', '*', 'calc', 0, 1, false, false, false, 2000, true, false);
-insert into sys.args values (10507, 621, 'res_0', 'int', 32, 0, 0, 0);
-insert into sys.args values (10508, 621, 'arg_1', 'double', 53, 0, 1, 1);
-insert into sys.args values (10509, 621, 'arg_2', 'int', 32, 0, 1, 2);
-insert into sys.functions values (622, 'scale_up', '*', 'calc', 0, 1, false, false, false, 2000, true, false);
-insert into sys.args values (10510, 622, 'res_0', 'int', 32, 0, 0, 0);
-insert into sys.args values (10511, 622, 'arg_1', 'month_interval', 32, 0, 1, 1);
-insert into sys.args values (10512, 622, 'arg_2', 'int', 32, 0, 1, 2);
-insert into sys.functions values (623, 'scale_up', '*', 'calc', 0, 1, false, false, false, 2000, true, false);
-insert into sys.args values (10513, 623, 'res_0', 'int', 32, 0, 0, 0);
-insert into sys.args values (10514, 623, 'arg_1', 'sec_interval', 13, 0, 1, 1);
-insert into sys.args values (10515, 623, 'arg_2', 'int', 32, 0, 1, 2);
-insert into sys.functions values (624, 'scale_up', '*', 'calc', 0, 1, false, false, false, 2000, true, false);
-insert into sys.args values (10516, 624, 'res_0', 'int', 32, 0, 0, 0);
-insert into sys.args values (10517, 624, 'arg_1', 'time', 7, 0, 1, 1);
-insert into sys.args values (10518, 624, 'arg_2', 'int', 32, 0, 1, 2);
-insert into sys.functions values (625, 'scale_up', '*', 'calc', 0, 1, false, false, false, 2000, true, false);
-insert into sys.args values (10519, 625, 'res_0', 'int', 32, 0, 0, 0);
-insert into sys.args values (10520, 625, 'arg_1', 'timetz', 7, 0, 1, 1);
-insert into sys.args values (10521, 625, 'arg_2', 'int', 32, 0, 1, 2);
-insert into sys.functions values (626, 'scale_up', '*', 'calc', 0, 1, false, false, false, 2000, true, false);
-insert into sys.args values (10522, 626, 'res_0', 'int', 32, 0, 0, 0);
-insert into sys.args values (10523, 626, 'arg_1', 'date', 0, 0, 1, 1);
-insert into sys.args values (10524, 626, 'arg_2', 'int', 32, 0, 1, 2);
-insert into sys.functions values (627, 'scale_up', '*', 'calc', 0, 1, false, false, false, 2000, true, false);
-insert into sys.args values (10525, 627, 'res_0', 'int', 32, 0, 0, 0);
-insert into sys.args values (10526, 627, 'arg_1', 'timestamp', 7, 0, 1, 1);
-insert into sys.args values (10527, 627, 'arg_2', 'int', 32, 0, 1, 2);
-insert into sys.functions values (628, 'scale_up', '*', 'calc', 0, 1, false, false, false, 2000, true, false);
-insert into sys.args values (10528, 628, 'res_0', 'int', 32, 0, 0, 0);
-insert into sys.args values (10529, 628, 'arg_1', 'timestamptz', 7, 0, 1, 1);
-insert into sys.args values (10530, 628, 'arg_2', 'int', 32, 0, 1, 2);
-insert into sys.functions values (629, 'scale_up', '*', 'calc', 0, 1, false, false, false, 2000, true, false);
-insert into sys.args values (10531, 629, 'res_0', 'int', 32, 0, 0, 0);
-insert into sys.args values (10532, 629, 'arg_1', 'blob', 0, 0, 1, 1);
-insert into sys.args values (10533, 629, 'arg_2', 'int', 32, 0, 1, 2);
-insert into sys.functions values (630, 'scale_up', '*', 'calc', 0, 1, false, false, false, 2000, true, false);
-insert into sys.args values (10534, 630, 'res_0', 'int', 32, 0, 0, 0);
-insert into sys.args values (10535, 630, 'arg_1', 'geometry', 0, 0, 1, 1);
-insert into sys.args values (10536, 630, 'arg_2', 'int', 32, 0, 1, 2);
-insert into sys.functions values (631, 'scale_up', '*', 'calc', 0, 1, false, false, false, 2000, true, false);
-insert into sys.args values (10537, 631, 'res_0', 'int', 32, 0, 0, 0);
-insert into sys.args values (10538, 631, 'arg_1', 'geometrya', 0, 0, 1, 1);
-insert into sys.args values (10539, 631, 'arg_2', 'int', 32, 0, 1, 2);
-insert into sys.functions values (632, 'scale_up', '*', 'calc', 0, 1, false, false, false, 2000, true, false);
-insert into sys.args values (10540, 632, 'res_0', 'int', 32, 0, 0, 0);
-insert into sys.args values (10541, 632, 'arg_1', 'mbr', 0, 0, 1, 1);
-insert into sys.args values (10542, 632, 'arg_2', 'int', 32, 0, 1, 2);
-insert into sys.functions values (633, 'scale_up', '*', 'calc', 0, 1, false, false, false, 2000, true, false);
-insert into sys.args values (10543, 633, 'res_0', 'bigint', 64, 0, 0, 0);
-insert into sys.args values (10544, 633, 'arg_1', 'oid', 63, 0, 1, 1);
-insert into sys.args values (10545, 633, 'arg_2', 'bigint', 64, 0, 1, 2);
-insert into sys.functions values (634, 'scale_up', '*', 'calc', 0, 1, false, false, false, 2000, true, false);
-insert into sys.args values (10546, 634, 'res_0', 'bigint', 64, 0, 0, 0);
-insert into sys.args values (10547, 634, 'arg_1', 'tinyint', 8, 0, 1, 1);
-insert into sys.args values (10548, 634, 'arg_2', 'bigint', 64, 0, 1, 2);
-insert into sys.functions values (635, 'scale_up', '*', 'calc', 0, 1, false, false, false, 2000, true, false);
-insert into sys.args values (10549, 635, 'res_0', 'bigint', 64, 0, 0, 0);
-insert into sys.args values (10550, 635, 'arg_1', 'smallint', 16, 0, 1, 1);
-insert into sys.args values (10551, 635, 'arg_2', 'bigint', 64, 0, 1, 2);
-insert into sys.functions values (636, 'scale_up', '*', 'calc', 0, 1, false, false, false, 2000, true, false);
-insert into sys.args values (10552, 636, 'res_0', 'bigint', 64, 0, 0, 0);
-insert into sys.args values (10553, 636, 'arg_1', 'int', 32, 0, 1, 1);
-insert into sys.args values (10554, 636, 'arg_2', 'bigint', 64, 0, 1, 2);
-insert into sys.functions values (637, 'scale_up', '*', 'calc', 0, 1, false, false, false, 2000, true, false);
-insert into sys.args values (10555, 637, 'res_0', 'bigint', 64, 0, 0, 0);
-insert into sys.args values (10556, 637, 'arg_1', 'bigint', 64, 0, 1, 1);
-insert into sys.args values (10557, 637, 'arg_2', 'bigint', 64, 0, 1, 2);
-insert into sys.functions values (638, 'scale_up', '*', 'calc', 0, 1, false, false, false, 2000, true, false);
-insert into sys.args values (10558, 638, 'res_0', 'bigint', 64, 0, 0, 0);
-insert into sys.args values (10559, 638, 'arg_1', 'decimal', 2, 0, 1, 1);
-insert into sys.args values (10560, 638, 'arg_2', 'bigint', 64, 0, 1, 2);
-insert into sys.functions values (639, 'scale_up', '*', 'calc', 0, 1, false, false, false, 2000, true, false);
-insert into sys.args values (10561, 639, 'res_0', 'bigint', 64, 0, 0, 0);
-insert into sys.args values (10562, 639, 'arg_1', 'decimal', 4, 0, 1, 1);
-insert into sys.args values (10563, 639, 'arg_2', 'bigint', 64, 0, 1, 2);
-insert into sys.functions values (640, 'scale_up', '*', 'calc', 0, 1, false, false, false, 2000, true, false);
-insert into sys.args values (10564, 640, 'res_0', 'bigint', 64, 0, 0, 0);
-insert into sys.args values (10565, 640, 'arg_1', 'decimal', 9, 0, 1, 1);
-insert into sys.args values (10566, 640, 'arg_2', 'bigint', 64, 0, 1, 2);
-insert into sys.functions values (641, 'scale_up', '*', 'calc', 0, 1, false, false, false, 2000, true, false);
-insert into sys.args values (10567, 641, 'res_0', 'bigint', 64, 0, 0, 0);
-insert into sys.args values (10568, 641, 'arg_1', 'decimal', 18, 0, 1, 1);
-insert into sys.args values (10569, 641, 'arg_2', 'bigint', 64, 0, 1, 2);
-insert into sys.functions values (642, 'scale_up', '*', 'calc', 0, 1, false, false, false, 2000, true, false);
-insert into sys.args values (10570, 642, 'res_0', 'bigint', 64, 0, 0, 0);
-insert into sys.args values (10571, 642, 'arg_1', 'real', 24, 0, 1, 1);
-insert into sys.args values (10572, 642, 'arg_2', 'bigint', 64, 0, 1, 2);
-insert into sys.functions values (643, 'scale_up', '*', 'calc', 0, 1, false, false, false, 2000, true, false);
-insert into sys.args values (10573, 643, 'res_0', 'bigint', 64, 0, 0, 0);
-insert into sys.args values (10574, 643, 'arg_1', 'double', 53, 0, 1, 1);
-insert into sys.args values (10575, 643, 'arg_2', 'bigint', 64, 0, 1, 2);
-insert into sys.functions values (644, 'scale_up', '*', 'calc', 0, 1, false, false, false, 2000, true, false);
-insert into sys.args values (10576, 644, 'res_0', 'bigint', 64, 0, 0, 0);
-insert into sys.args values (10577, 644, 'arg_1', 'month_interval', 32, 0, 1, 1);
-insert into sys.args values (10578, 644, 'arg_2', 'bigint', 64, 0, 1, 2);
-insert into sys.functions values (645, 'scale_up', '*', 'calc', 0, 1, false, false, false, 2000, true, false);
-insert into sys.args values (10579, 645, 'res_0', 'bigint', 64, 0, 0, 0);
-insert into sys.args values (10580, 645, 'arg_1', 'sec_interval', 13, 0, 1, 1);
-insert into sys.args values (10581, 645, 'arg_2', 'bigint', 64, 0, 1, 2);
-insert into sys.functions values (646, 'scale_up', '*', 'calc', 0, 1, false, false, false, 2000, true, false);
-insert into sys.args values (10582, 646, 'res_0', 'bigint', 64, 0, 0, 0);
-insert into sys.args values (10583, 646, 'arg_1', 'time', 7, 0, 1, 1);
-insert into sys.args values (10584, 646, 'arg_2', 'bigint', 64, 0, 1, 2);
-insert into sys.functions values (647, 'scale_up', '*', 'calc', 0, 1, false, false, false, 2000, true, false);
-insert into sys.args values (10585, 647, 'res_0', 'bigint', 64, 0, 0, 0);
-insert into sys.args values (10586, 647, 'arg_1', 'timetz', 7, 0, 1, 1);
-insert into sys.args values (10587, 647, 'arg_2', 'bigint', 64, 0, 1, 2);
-insert into sys.functions values (648, 'scale_up', '*', 'calc', 0, 1, false, false, false, 2000, true, false);
-insert into sys.args values (10588, 648, 'res_0', 'bigint', 64, 0, 0, 0);
-insert into sys.args values (10589, 648, 'arg_1', 'date', 0, 0, 1, 1);
-insert into sys.args values (10590, 648, 'arg_2', 'bigint', 64, 0, 1, 2);
-insert into sys.functions values (649, 'scale_up', '*', 'calc', 0, 1, false, false, false, 2000, true, false);
-insert into sys.args values (10591, 649, 'res_0', 'bigint', 64, 0, 0, 0);
-insert into sys.args values (10592, 649, 'arg_1', 'timestamp', 7, 0, 1, 1);
-insert into sys.args values (10593, 649, 'arg_2', 'bigint', 64, 0, 1, 2);
-insert into sys.functions values (650, 'scale_up', '*', 'calc', 0, 1, false, false, false, 2000, true, false);
-insert into sys.args values (10594, 650, 'res_0', 'bigint', 64, 0, 0, 0);
-insert into sys.args values (10595, 650, 'arg_1', 'timestamptz', 7, 0, 1, 1);
-insert into sys.args values (10596, 650, 'arg_2', 'bigint', 64, 0, 1, 2);
-insert into sys.functions values (651, 'scale_up', '*', 'calc', 0, 1, false, false, false, 2000, true, false);
-insert into sys.args values (10597, 651, 'res_0', 'bigint', 64, 0, 0, 0);
-insert into sys.args values (10598, 651, 'arg_1', 'blob', 0, 0, 1, 1);
-insert into sys.args values (10599, 651, 'arg_2', 'bigint', 64, 0, 1, 2);
-insert into sys.functions values (652, 'scale_up', '*', 'calc', 0, 1, false, false, false, 2000, true, false);
-insert into sys.args values (10600, 652, 'res_0', 'bigint', 64, 0, 0, 0);
-insert into sys.args values (10601, 652, 'arg_1', 'geometry', 0, 0, 1, 1);
-insert into sys.args values (10602, 652, 'arg_2', 'bigint', 64, 0, 1, 2);
-insert into sys.functions values (653, 'scale_up', '*', 'calc', 0, 1, false, false, false, 2000, true, false);
-insert into sys.args values (10603, 653, 'res_0', 'bigint', 64, 0, 0, 0);
-insert into sys.args values (10604, 653, 'arg_1', 'geometrya', 0, 0, 1, 1);
-insert into sys.args values (10605, 653, 'arg_2', 'bigint', 64, 0, 1, 2);
-insert into sys.functions values (654, 'scale_up', '*', 'calc', 0, 1, false, false, false, 2000, true, false);
-insert into sys.args values (10606, 654, 'res_0', 'bigint', 64, 0, 0, 0);
-insert into sys.args values (10607, 654, 'arg_1', 'mbr', 0, 0, 1, 1);
-insert into sys.args values (10608, 654, 'arg_2', 'bigint', 64, 0, 1, 2);
-insert into sys.functions values (655, 'scale_up', '*', 'calc', 0, 1, false, false, false, 2000, true, false);
-insert into sys.args values (10609, 655, 'res_0', 'decimal', 2, 0, 0, 0);
-insert into sys.args values (10610, 655, 'arg_1', 'oid', 63, 0, 1, 1);
-insert into sys.args values (10611, 655, 'arg_2', 'decimal', 2, 0, 1, 2);
-insert into sys.functions values (656, 'scale_up', '*', 'calc', 0, 1, false, false, false, 2000, true, false);
-insert into sys.args values (10612, 656, 'res_0', 'decimal', 2, 0, 0, 0);
-insert into sys.args values (10613, 656, 'arg_1', 'tinyint', 8, 0, 1, 1);
-insert into sys.args values (10614, 656, 'arg_2', 'decimal', 2, 0, 1, 2);
-insert into sys.functions values (657, 'scale_up', '*', 'calc', 0, 1, false, false, false, 2000, true, false);
-insert into sys.args values (10615, 657, 'res_0', 'decimal', 2, 0, 0, 0);
-insert into sys.args values (10616, 657, 'arg_1', 'smallint', 16, 0, 1, 1);
-insert into sys.args values (10617, 657, 'arg_2', 'decimal', 2, 0, 1, 2);
-insert into sys.functions values (658, 'scale_up', '*', 'calc', 0, 1, false, false, false, 2000, true, false);
-insert into sys.args values (10618, 658, 'res_0', 'decimal', 2, 0, 0, 0);
-insert into sys.args values (10619, 658, 'arg_1', 'int', 32, 0, 1, 1);
-insert into sys.args values (10620, 658, 'arg_2', 'decimal', 2, 0, 1, 2);
-insert into sys.functions values (659, 'scale_up', '*', 'calc', 0, 1, false, false, false, 2000, true, false);
-insert into sys.args values (10621, 659, 'res_0', 'decimal', 2, 0, 0, 0);
-insert into sys.args values (10622, 659, 'arg_1', 'bigint', 64, 0, 1, 1);
-insert into sys.args values (10623, 659, 'arg_2', 'decimal', 2, 0, 1, 2);
-insert into sys.functions values (660, 'scale_up', '*', 'calc', 0, 1, false, false, false, 2000, true, false);
-insert into sys.args values (10624, 660, 'res_0', 'decimal', 2, 0, 0, 0);
-insert into sys.args values (10625, 660, 'arg_1', 'decimal', 2, 0, 1, 1);
-insert into sys.args values (10626, 660, 'arg_2', 'decimal', 2, 0, 1, 2);
-insert into sys.functions values (661, 'scale_up', '*', 'calc', 0, 1, false, false, false, 2000, true, false);
-insert into sys.args values (10627, 661, 'res_0', 'decimal', 2, 0, 0, 0);
-insert into sys.args values (10628, 661, 'arg_1', 'decimal', 4, 0, 1, 1);
-insert into sys.args values (10629, 661, 'arg_2', 'decimal', 2, 0, 1, 2);
-insert into sys.functions values (662, 'scale_up', '*', 'calc', 0, 1, false, false, false, 2000, true, false);
-insert into sys.args values (10630, 662, 'res_0', 'decimal', 2, 0, 0, 0);
-insert into sys.args values (10631, 662, 'arg_1', 'decimal', 9, 0, 1, 1);
-insert into sys.args values (10632, 662, 'arg_2', 'decimal', 2, 0, 1, 2);
-insert into sys.functions values (663, 'scale_up', '*', 'calc', 0, 1, false, false, false, 2000, true, false);
-insert into sys.args values (10633, 663, 'res_0', 'decimal', 2, 0, 0, 0);
-insert into sys.args values (10634, 663, 'arg_1', 'decimal', 18, 0, 1, 1);
-insert into sys.args values (10635, 663, 'arg_2', 'decimal', 2, 0, 1, 2);
-insert into sys.functions values (664, 'scale_up', '*', 'calc', 0, 1, false, false, false, 2000, true, false);
-insert into sys.args values (10636, 664, 'res_0', 'decimal', 2, 0, 0, 0);
-insert into sys.args values (10637, 664, 'arg_1', 'real', 24, 0, 1, 1);
-insert into sys.args values (10638, 664, 'arg_2', 'decimal', 2, 0, 1, 2);
-insert into sys.functions values (665, 'scale_up', '*', 'calc', 0, 1, false, false, false, 2000, true, false);
-insert into sys.args values (10639, 665, 'res_0', 'decimal', 2, 0, 0, 0);
-insert into sys.args values (10640, 665, 'arg_1', 'double', 53, 0, 1, 1);
-insert into sys.args values (10641, 665, 'arg_2', 'decimal', 2, 0, 1, 2);
-insert into sys.functions values (666, 'scale_up', '*', 'calc', 0, 1, false, false, false, 2000, true, false);
-insert into sys.args values (10642, 666, 'res_0', 'decimal', 2, 0, 0, 0);
-insert into sys.args values (10643, 666, 'arg_1', 'month_interval', 32, 0, 1, 1);
-insert into sys.args values (10644, 666, 'arg_2', 'decimal', 2, 0, 1, 2);
-insert into sys.functions values (667, 'scale_up', '*', 'calc', 0, 1, false, false, false, 2000, true, false);
-insert into sys.args values (10645, 667, 'res_0', 'decimal', 2, 0, 0, 0);
-insert into sys.args values (10646, 667, 'arg_1', 'sec_interval', 13, 0, 1, 1);
-insert into sys.args values (10647, 667, 'arg_2', 'decimal', 2, 0, 1, 2);
-insert into sys.functions values (668, 'scale_up', '*', 'calc', 0, 1, false, false, false, 2000, true, false);
-insert into sys.args values (10648, 668, 'res_0', 'decimal', 2, 0, 0, 0);
-insert into sys.args values (10649, 668, 'arg_1', 'time', 7, 0, 1, 1);
-insert into sys.args values (10650, 668, 'arg_2', 'decimal', 2, 0, 1, 2);
-insert into sys.functions values (669, 'scale_up', '*', 'calc', 0, 1, false, false, false, 2000, true, false);
-insert into sys.args values (10651, 669, 'res_0', 'decimal', 2, 0, 0, 0);
-insert into sys.args values (10652, 669, 'arg_1', 'timetz', 7, 0, 1, 1);
-insert into sys.args values (10653, 669, 'arg_2', 'decimal', 2, 0, 1, 2);
-insert into sys.functions values (670, 'scale_up', '*', 'calc', 0, 1, false, false, false, 2000, true, false);
-insert into sys.args values (10654, 670, 'res_0', 'decimal', 2, 0, 0, 0);
-insert into sys.args values (10655, 670, 'arg_1', 'date', 0, 0, 1, 1);
-insert into sys.args values (10656, 670, 'arg_2', 'decimal', 2, 0, 1, 2);
-insert into sys.functions values (671, 'scale_up', '*', 'calc', 0, 1, false, false, false, 2000, true, false);
-insert into sys.args values (10657, 671, 'res_0', 'decimal', 2, 0, 0, 0);
-insert into sys.args values (10658, 671, 'arg_1', 'timestamp', 7, 0, 1, 1);
-insert into sys.args values (10659, 671, 'arg_2', 'decimal', 2, 0, 1, 2);
-insert into sys.functions values (672, 'scale_up', '*', 'calc', 0, 1, false, false, false, 2000, true, false);
-insert into sys.args values (10660, 672, 'res_0', 'decimal', 2, 0, 0, 0);
-insert into sys.args values (10661, 672, 'arg_1', 'timestamptz', 7, 0, 1, 1);
-insert into sys.args values (10662, 672, 'arg_2', 'decimal', 2, 0, 1, 2);
-insert into sys.functions values (673, 'scale_up', '*', 'calc', 0, 1, false, false, false, 2000, true, false);
-insert into sys.args values (10663, 673, 'res_0', 'decimal', 2, 0, 0, 0);
-insert into sys.args values (10664, 673, 'arg_1', 'blob', 0, 0, 1, 1);
-insert into sys.args values (10665, 673, 'arg_2', 'decimal', 2, 0, 1, 2);
-insert into sys.functions values (674, 'scale_up', '*', 'calc', 0, 1, false, false, false, 2000, true, false);
-insert into sys.args values (10666, 674, 'res_0', 'decimal', 2, 0, 0, 0);
-insert into sys.args values (10667, 674, 'arg_1', 'geometry', 0, 0, 1, 1);
-insert into sys.args values (10668, 674, 'arg_2', 'decimal', 2, 0, 1, 2);
-insert into sys.functions values (675, 'scale_up', '*', 'calc', 0, 1, false, false, false, 2000, true, false);
-insert into sys.args values (10669, 675, 'res_0', 'decimal', 2, 0, 0, 0);
-insert into sys.args values (10670, 675, 'arg_1', 'geometrya', 0, 0, 1, 1);
-insert into sys.args values (10671, 675, 'arg_2', 'decimal', 2, 0, 1, 2);
-insert into sys.functions values (676, 'scale_up', '*', 'calc', 0, 1, false, false, false, 2000, true, false);
-insert into sys.args values (10672, 676, 'res_0', 'decimal', 2, 0, 0, 0);
-insert into sys.args values (10673, 676, 'arg_1', 'mbr', 0, 0, 1, 1);
-insert into sys.args values (10674, 676, 'arg_2', 'decimal', 2, 0, 1, 2);
-insert into sys.functions values (677, 'scale_up', '*', 'calc', 0, 1, false, false, false, 2000, true, false);
-insert into sys.args values (10675, 677, 'res_0', 'decimal', 4, 0, 0, 0);
-insert into sys.args values (10676, 677, 'arg_1', 'oid', 63, 0, 1, 1);
-insert into sys.args values (10677, 677, 'arg_2', 'decimal', 4, 0, 1, 2);
-insert into sys.functions values (678, 'scale_up', '*', 'calc', 0, 1, false, false, false, 2000, true, false);
-insert into sys.args values (10678, 678, 'res_0', 'decimal', 4, 0, 0, 0);
-insert into sys.args values (10679, 678, 'arg_1', 'tinyint', 8, 0, 1, 1);
-insert into sys.args values (10680, 678, 'arg_2', 'decimal', 4, 0, 1, 2);
-insert into sys.functions values (679, 'scale_up', '*', 'calc', 0, 1, false, false, false, 2000, true, false);
-insert into sys.args values (10681, 679, 'res_0', 'decimal', 4, 0, 0, 0);
-insert into sys.args values (10682, 679, 'arg_1', 'smallint', 16, 0, 1, 1);
-insert into sys.args values (10683, 679, 'arg_2', 'decimal', 4, 0, 1, 2);
-insert into sys.functions values (680, 'scale_up', '*', 'calc', 0, 1, false, false, false, 2000, true, false);
-insert into sys.args values (10684, 680, 'res_0', 'decimal', 4, 0, 0, 0);
-insert into sys.args values (10685, 680, 'arg_1', 'int', 32, 0, 1, 1);
-insert into sys.args values (10686, 680, 'arg_2', 'decimal', 4, 0, 1, 2);
-insert into sys.functions values (681, 'scale_up', '*', 'calc', 0, 1, false, false, false, 2000, true, false);
-insert into sys.args values (10687, 681, 'res_0', 'decimal', 4, 0, 0, 0);
-insert into sys.args values (10688, 681, 'arg_1', 'bigint', 64, 0, 1, 1);
-insert into sys.args values (10689, 681, 'arg_2', 'decimal', 4, 0, 1, 2);
-insert into sys.functions values (682, 'scale_up', '*', 'calc', 0, 1, false, false, false, 2000, true, false);
-insert into sys.args values (10690, 682, 'res_0', 'decimal', 4, 0, 0, 0);
-insert into sys.args values (10691, 682, 'arg_1', 'decimal', 2, 0, 1, 1);
-insert into sys.args values (10692, 682, 'arg_2', 'decimal', 4, 0, 1, 2);
-insert into sys.functions values (683, 'scale_up', '*', 'calc', 0, 1, false, false, false, 2000, true, false);
-insert into sys.args values (10693, 683, 'res_0', 'decimal', 4, 0, 0, 0);
-insert into sys.args values (10694, 683, 'arg_1', 'decimal', 4, 0, 1, 1);
-insert into sys.args values (10695, 683, 'arg_2', 'decimal', 4, 0, 1, 2);
-insert into sys.functions values (684, 'scale_up', '*', 'calc', 0, 1, false, false, false, 2000, true, false);
-insert into sys.args values (10696, 684, 'res_0', 'decimal', 4, 0, 0, 0);
-insert into sys.args values (10697, 684, 'arg_1', 'decimal', 9, 0, 1, 1);
-insert into sys.args values (10698, 684, 'arg_2', 'decimal', 4, 0, 1, 2);
-insert into sys.functions values (685, 'scale_up', '*', 'calc', 0, 1, false, false, false, 2000, true, false);
-insert into sys.args values (10699, 685, 'res_0', 'decimal', 4, 0, 0, 0);
-insert into sys.args values (10700, 685, 'arg_1', 'decimal', 18, 0, 1, 1);
-insert into sys.args values (10701, 685, 'arg_2', 'decimal', 4, 0, 1, 2);
-insert into sys.functions values (686, 'scale_up', '*', 'calc', 0, 1, false, false, false, 2000, true, false);
-insert into sys.args values (10702, 686, 'res_0', 'decimal', 4, 0, 0, 0);
-insert into sys.args values (10703, 686, 'arg_1', 'real', 24, 0, 1, 1);
-insert into sys.args values (10704, 686, 'arg_2', 'decimal', 4, 0, 1, 2);
-insert into sys.functions values (687, 'scale_up', '*', 'calc', 0, 1, false, false, false, 2000, true, false);
-insert into sys.args values (10705, 687, 'res_0', 'decimal', 4, 0, 0, 0);
-insert into sys.args values (10706, 687, 'arg_1', 'double', 53, 0, 1, 1);
-insert into sys.args values (10707, 687, 'arg_2', 'decimal', 4, 0, 1, 2);
-insert into sys.functions values (688, 'scale_up', '*', 'calc', 0, 1, false, false, false, 2000, true, false);
-insert into sys.args values (10708, 688, 'res_0', 'decimal', 4, 0, 0, 0);
-insert into sys.args values (10709, 688, 'arg_1', 'month_interval', 32, 0, 1, 1);
-insert into sys.args values (10710, 688, 'arg_2', 'decimal', 4, 0, 1, 2);
-insert into sys.functions values (689, 'scale_up', '*', 'calc', 0, 1, false, false, false, 2000, true, false);
-insert into sys.args values (10711, 689, 'res_0', 'decimal', 4, 0, 0, 0);
-insert into sys.args values (10712, 689, 'arg_1', 'sec_interval', 13, 0, 1, 1);
-insert into sys.args values (10713, 689, 'arg_2', 'decimal', 4, 0, 1, 2);
-insert into sys.functions values (690, 'scale_up', '*', 'calc', 0, 1, false, false, false, 2000, true, false);
-insert into sys.args values (10714, 690, 'res_0', 'decimal', 4, 0, 0, 0);
-insert into sys.args values (10715, 690, 'arg_1', 'time', 7, 0, 1, 1);
-insert into sys.args values (10716, 690, 'arg_2', 'decimal', 4, 0, 1, 2);
-insert into sys.functions values (691, 'scale_up', '*', 'calc', 0, 1, false, false, false, 2000, true, false);
-insert into sys.args values (10717, 691, 'res_0', 'decimal', 4, 0, 0, 0);
-insert into sys.args values (10718, 691, 'arg_1', 'timetz', 7, 0, 1, 1);
-insert into sys.args values (10719, 691, 'arg_2', 'decimal', 4, 0, 1, 2);
-insert into sys.functions values (692, 'scale_up', '*', 'calc', 0, 1, false, false, false, 2000, true, false);
-insert into sys.args values (10720, 692, 'res_0', 'decimal', 4, 0, 0, 0);
-insert into sys.args values (10721, 692, 'arg_1', 'date', 0, 0, 1, 1);
-insert into sys.args values (10722, 692, 'arg_2', 'decimal', 4, 0, 1, 2);
-insert into sys.functions values (693, 'scale_up', '*', 'calc', 0, 1, false, false, false, 2000, true, false);
-insert into sys.args values (10723, 693, 'res_0', 'decimal', 4, 0, 0, 0);
-insert into sys.args values (10724, 693, 'arg_1', 'timestamp', 7, 0, 1, 1);
-insert into sys.args values (10725, 693, 'arg_2', 'decimal', 4, 0, 1, 2);
-insert into sys.functions values (694, 'scale_up', '*', 'calc', 0, 1, false, false, false, 2000, true, false);
-insert into sys.args values (10726, 694, 'res_0', 'decimal', 4, 0, 0, 0);
-insert into sys.args values (10727, 694, 'arg_1', 'timestamptz', 7, 0, 1, 1);
-insert into sys.args values (10728, 694, 'arg_2', 'decimal', 4, 0, 1, 2);
-insert into sys.functions values (695, 'scale_up', '*', 'calc', 0, 1, false, false, false, 2000, true, false);
-insert into sys.args values (10729, 695, 'res_0', 'decimal', 4, 0, 0, 0);
-insert into sys.args values (10730, 695, 'arg_1', 'blob', 0, 0, 1, 1);
-insert into sys.args values (10731, 695, 'arg_2', 'decimal', 4, 0, 1, 2);
-insert into sys.functions values (696, 'scale_up', '*', 'calc', 0, 1, false, false, false, 2000, true, false);
-insert into sys.args values (10732, 696, 'res_0', 'decimal', 4, 0, 0, 0);
-insert into sys.args values (10733, 696, 'arg_1', 'geometry', 0, 0, 1, 1);
-insert into sys.args values (10734, 696, 'arg_2', 'decimal', 4, 0, 1, 2);
-insert into sys.functions values (697, 'scale_up', '*', 'calc', 0, 1, false, false, false, 2000, true, false);
-insert into sys.args values (10735, 697, 'res_0', 'decimal', 4, 0, 0, 0);
-insert into sys.args values (10736, 697, 'arg_1', 'geometrya', 0, 0, 1, 1);
-insert into sys.args values (10737, 697, 'arg_2', 'decimal', 4, 0, 1, 2);
-insert into sys.functions values (698, 'scale_up', '*', 'calc', 0, 1, false, false, false, 2000, true, false);
-insert into sys.args values (10738, 698, 'res_0', 'decimal', 4, 0, 0, 0);
-insert into sys.args values (10739, 698, 'arg_1', 'mbr', 0, 0, 1, 1);
-insert into sys.args values (10740, 698, 'arg_2', 'decimal', 4, 0, 1, 2);
-insert into sys.functions values (699, 'scale_up', '*', 'calc', 0, 1, false, false, false, 2000, true, false);
-insert into sys.args values (10741, 699, 'res_0', 'decimal', 9, 0, 0, 0);
-insert into sys.args values (10742, 699, 'arg_1', 'oid', 63, 0, 1, 1);
-insert into sys.args values (10743, 699, 'arg_2', 'decimal', 9, 0, 1, 2);
-insert into sys.functions values (700, 'scale_up', '*', 'calc', 0, 1, false, false, false, 2000, true, false);
-insert into sys.args values (10744, 700, 'res_0', 'decimal', 9, 0, 0, 0);
-insert into sys.args values (10745, 700, 'arg_1', 'tinyint', 8, 0, 1, 1);
-insert into sys.args values (10746, 700, 'arg_2', 'decimal', 9, 0, 1, 2);
-insert into sys.functions values (701, 'scale_up', '*', 'calc', 0, 1, false, false, false, 2000, true, false);
-insert into sys.args values (10747, 701, 'res_0', 'decimal', 9, 0, 0, 0);
-insert into sys.args values (10748, 701, 'arg_1', 'smallint', 16, 0, 1, 1);
-insert into sys.args values (10749, 701, 'arg_2', 'decimal', 9, 0, 1, 2);
-insert into sys.functions values (702, 'scale_up', '*', 'calc', 0, 1, false, false, false, 2000, true, false);
-insert into sys.args values (10750, 702, 'res_0', 'decimal', 9, 0, 0, 0);
-insert into sys.args values (10751, 702, 'arg_1', 'int', 32, 0, 1, 1);
-insert into sys.args values (10752, 702, 'arg_2', 'decimal', 9, 0, 1, 2);
-insert into sys.functions values (703, 'scale_up', '*', 'calc', 0, 1, false, false, false, 2000, true, false);
-insert into sys.args values (10753, 703, 'res_0', 'decimal', 9, 0, 0, 0);
-insert into sys.args values (10754, 703, 'arg_1', 'bigint', 64, 0, 1, 1);
-insert into sys.args values (10755, 703, 'arg_2', 'decimal', 9, 0, 1, 2);
-insert into sys.functions values (704, 'scale_up', '*', 'calc', 0, 1, false, false, false, 2000, true, false);
-insert into sys.args values (10756, 704, 'res_0', 'decimal', 9, 0, 0, 0);
-insert into sys.args values (10757, 704, 'arg_1', 'decimal', 2, 0, 1, 1);
-insert into sys.args values (10758, 704, 'arg_2', 'decimal', 9, 0, 1, 2);
-insert into sys.functions values (705, 'scale_up', '*', 'calc', 0, 1, false, false, false, 2000, true, false);
-insert into sys.args values (10759, 705, 'res_0', 'decimal', 9, 0, 0, 0);
-insert into sys.args values (10760, 705, 'arg_1', 'decimal', 4, 0, 1, 1);
-insert into sys.args values (10761, 705, 'arg_2', 'decimal', 9, 0, 1, 2);
-insert into sys.functions values (706, 'scale_up', '*', 'calc', 0, 1, false, false, false, 2000, true, false);
-insert into sys.args values (10762, 706, 'res_0', 'decimal', 9, 0, 0, 0);
-insert into sys.args values (10763, 706, 'arg_1', 'decimal', 9, 0, 1, 1);
-insert into sys.args values (10764, 706, 'arg_2', 'decimal', 9, 0, 1, 2);
-insert into sys.functions values (707, 'scale_up', '*', 'calc', 0, 1, false, false, false, 2000, true, false);
-insert into sys.args values (10765, 707, 'res_0', 'decimal', 9, 0, 0, 0);
-insert into sys.args values (10766, 707, 'arg_1', 'decimal', 18, 0, 1, 1);
-insert into sys.args values (10767, 707, 'arg_2', 'decimal', 9, 0, 1, 2);
-insert into sys.functions values (708, 'scale_up', '*', 'calc', 0, 1, false, false, false, 2000, true, false);
-insert into sys.args values (10768, 708, 'res_0', 'decimal', 9, 0, 0, 0);
-insert into sys.args values (10769, 708, 'arg_1', 'real', 24, 0, 1, 1);
-insert into sys.args values (10770, 708, 'arg_2', 'decimal', 9, 0, 1, 2);
-insert into sys.functions values (709, 'scale_up', '*', 'calc', 0, 1, false, false, false, 2000, true, false);
-insert into sys.args values (10771, 709, 'res_0', 'decimal', 9, 0, 0, 0);
-insert into sys.args values (10772, 709, 'arg_1', 'double', 53, 0, 1, 1);
-insert into sys.args values (10773, 709, 'arg_2', 'decimal', 9, 0, 1, 2);
-insert into sys.functions values (710, 'scale_up', '*', 'calc', 0, 1, false, false, false, 2000, true, false);
-insert into sys.args values (10774, 710, 'res_0', 'decimal', 9, 0, 0, 0);
-insert into sys.args values (10775, 710, 'arg_1', 'month_interval', 32, 0, 1, 1);
-insert into sys.args values (10776, 710, 'arg_2', 'decimal', 9, 0, 1, 2);
-insert into sys.functions values (711, 'scale_up', '*', 'calc', 0, 1, false, false, false, 2000, true, false);
-insert into sys.args values (10777, 711, 'res_0', 'decimal', 9, 0, 0, 0);
-insert into sys.args values (10778, 711, 'arg_1', 'sec_interval', 13, 0, 1, 1);
-insert into sys.args values (10779, 711, 'arg_2', 'decimal', 9, 0, 1, 2);
-insert into sys.functions values (712, 'scale_up', '*', 'calc', 0, 1, false, false, false, 2000, true, false);
-insert into sys.args values (10780, 712, 'res_0', 'decimal', 9, 0, 0, 0);
-insert into sys.args values (10781, 712, 'arg_1', 'time', 7, 0, 1, 1);
-insert into sys.args values (10782, 712, 'arg_2', 'decimal', 9, 0, 1, 2);
-insert into sys.functions values (713, 'scale_up', '*', 'calc', 0, 1, false, false, false, 2000, true, false);
-insert into sys.args values (10783, 713, 'res_0', 'decimal', 9, 0, 0, 0);
-insert into sys.args values (10784, 713, 'arg_1', 'timetz', 7, 0, 1, 1);
-insert into sys.args values (10785, 713, 'arg_2', 'decimal', 9, 0, 1, 2);
-insert into sys.functions values (714, 'scale_up', '*', 'calc', 0, 1, false, false, false, 2000, true, false);
-insert into sys.args values (10786, 714, 'res_0', 'decimal', 9, 0, 0, 0);
-insert into sys.args values (10787, 714, 'arg_1', 'date', 0, 0, 1, 1);
-insert into sys.args values (10788, 714, 'arg_2', 'decimal', 9, 0, 1, 2);
-insert into sys.functions values (715, 'scale_up', '*', 'calc', 0, 1, false, false, false, 2000, true, false);
-insert into sys.args values (10789, 715, 'res_0', 'decimal', 9, 0, 0, 0);
-insert into sys.args values (10790, 715, 'arg_1', 'timestamp', 7, 0, 1, 1);
-insert into sys.args values (10791, 715, 'arg_2', 'decimal', 9, 0, 1, 2);
-insert into sys.functions values (716, 'scale_up', '*', 'calc', 0, 1, false, false, false, 2000, true, false);
-insert into sys.args values (10792, 716, 'res_0', 'decimal', 9, 0, 0, 0);
-insert into sys.args values (10793, 716, 'arg_1', 'timestamptz', 7, 0, 1, 1);
-insert into sys.args values (10794, 716, 'arg_2', 'decimal', 9, 0, 1, 2);
-insert into sys.functions values (717, 'scale_up', '*', 'calc', 0, 1, false, false, false, 2000, true, false);
-insert into sys.args values (10795, 717, 'res_0', 'decimal', 9, 0, 0, 0);
-insert into sys.args values (10796, 717, 'arg_1', 'blob', 0, 0, 1, 1);
-insert into sys.args values (10797, 717, 'arg_2', 'decimal', 9, 0, 1, 2);
-insert into sys.functions values (718, 'scale_up', '*', 'calc', 0, 1, false, false, false, 2000, true, false);
-insert into sys.args values (10798, 718, 'res_0', 'decimal', 9, 0, 0, 0);
-insert into sys.args values (10799, 718, 'arg_1', 'geometry', 0, 0, 1, 1);
-insert into sys.args values (10800, 718, 'arg_2', 'decimal', 9, 0, 1, 2);
-insert into sys.functions values (719, 'scale_up', '*', 'calc', 0, 1, false, false, false, 2000, true, false);
-insert into sys.args values (10801, 719, 'res_0', 'decimal', 9, 0, 0, 0);
-insert into sys.args values (10802, 719, 'arg_1', 'geometrya', 0, 0, 1, 1);
-insert into sys.args values (10803, 719, 'arg_2', 'decimal', 9, 0, 1, 2);
-insert into sys.functions values (720, 'scale_up', '*', 'calc', 0, 1, false, false, false, 2000, true, false);
-insert into sys.args values (10804, 720, 'res_0', 'decimal', 9, 0, 0, 0);
-insert into sys.args values (10805, 720, 'arg_1', 'mbr', 0, 0, 1, 1);
-insert into sys.args values (10806, 720, 'arg_2', 'decimal', 9, 0, 1, 2);
-insert into sys.functions values (721, 'scale_up', '*', 'calc', 0, 1, false, false, false, 2000, true, false);
-insert into sys.args values (10807, 721, 'res_0', 'decimal', 18, 0, 0, 0);
-insert into sys.args values (10808, 721, 'arg_1', 'oid', 63, 0, 1, 1);
-insert into sys.args values (10809, 721, 'arg_2', 'decimal', 18, 0, 1, 2);
-insert into sys.functions values (722, 'scale_up', '*', 'calc', 0, 1, false, false, false, 2000, true, false);
-insert into sys.args values (10810, 722, 'res_0', 'decimal', 18, 0, 0, 0);
-insert into sys.args values (10811, 722, 'arg_1', 'tinyint', 8, 0, 1, 1);
-insert into sys.args values (10812, 722, 'arg_2', 'decimal', 18, 0, 1, 2);
-insert into sys.functions values (723, 'scale_up', '*', 'calc', 0, 1, false, false, false, 2000, true, false);
-insert into sys.args values (10813, 723, 'res_0', 'decimal', 18, 0, 0, 0);
-insert into sys.args values (10814, 723, 'arg_1', 'smallint', 16, 0, 1, 1);
-insert into sys.args values (10815, 723, 'arg_2', 'decimal', 18, 0, 1, 2);
-insert into sys.functions values (724, 'scale_up', '*', 'calc', 0, 1, false, false, false, 2000, true, false);
-insert into sys.args values (10816, 724, 'res_0', 'decimal', 18, 0, 0, 0);
-insert into sys.args values (10817, 724, 'arg_1', 'int', 32, 0, 1, 1);
-insert into sys.args values (10818, 724, 'arg_2', 'decimal', 18, 0, 1, 2);
-insert into sys.functions values (725, 'scale_up', '*', 'calc', 0, 1, false, false, false, 2000, true, false);
-insert into sys.args values (10819, 725, 'res_0', 'decimal', 18, 0, 0, 0);
-insert into sys.args values (10820, 725, 'arg_1', 'bigint', 64, 0, 1, 1);
-insert into sys.args values (10821, 725, 'arg_2', 'decimal', 18, 0, 1, 2);
-insert into sys.functions values (726, 'scale_up', '*', 'calc', 0, 1, false, false, false, 2000, true, false);
-insert into sys.args values (10822, 726, 'res_0', 'decimal', 18, 0, 0, 0);
-insert into sys.args values (10823, 726, 'arg_1', 'decimal', 2, 0, 1, 1);
-insert into sys.args values (10824, 726, 'arg_2', 'decimal', 18, 0, 1, 2);
-insert into sys.functions values (727, 'scale_up', '*', 'calc', 0, 1, false, false, false, 2000, true, false);
-insert into sys.args values (10825, 727, 'res_0', 'decimal', 18, 0, 0, 0);
-insert into sys.args values (10826, 727, 'arg_1', 'decimal', 4, 0, 1, 1);
-insert into sys.args values (10827, 727, 'arg_2', 'decimal', 18, 0, 1, 2);
-insert into sys.functions values (728, 'scale_up', '*', 'calc', 0, 1, false, false, false, 2000, true, false);
-insert into sys.args values (10828, 728, 'res_0', 'decimal', 18, 0, 0, 0);
-insert into sys.args values (10829, 728, 'arg_1', 'decimal', 9, 0, 1, 1);
-insert into sys.args values (10830, 728, 'arg_2', 'decimal', 18, 0, 1, 2);
-insert into sys.functions values (729, 'scale_up', '*', 'calc', 0, 1, false, false, false, 2000, true, false);
-insert into sys.args values (10831, 729, 'res_0', 'decimal', 18, 0, 0, 0);
-insert into sys.args values (10832, 729, 'arg_1', 'decimal', 18, 0, 1, 1);
-insert into sys.args values (10833, 729, 'arg_2', 'decimal', 18, 0, 1, 2);
-insert into sys.functions values (730, 'scale_up', '*', 'calc', 0, 1, false, false, false, 2000, true, false);
-insert into sys.args values (10834, 730, 'res_0', 'decimal', 18, 0, 0, 0);
-insert into sys.args values (10835, 730, 'arg_1', 'real', 24, 0, 1, 1);
-insert into sys.args values (10836, 730, 'arg_2', 'decimal', 18, 0, 1, 2);
-insert into sys.functions values (731, 'scale_up', '*', 'calc', 0, 1, false, false, false, 2000, true, false);
-insert into sys.args values (10837, 731, 'res_0', 'decimal', 18, 0, 0, 0);
-insert into sys.args values (10838, 731, 'arg_1', 'double', 53, 0, 1, 1);
-insert into sys.args values (10839, 731, 'arg_2', 'decimal', 18, 0, 1, 2);
-insert into sys.functions values (732, 'scale_up', '*', 'calc', 0, 1, false, false, false, 2000, true, false);
-insert into sys.args values (10840, 732, 'res_0', 'decimal', 18, 0, 0, 0);
-insert into sys.args values (10841, 732, 'arg_1', 'month_interval', 32, 0, 1, 1);
-insert into sys.args values (10842, 732, 'arg_2', 'decimal', 18, 0, 1, 2);
-insert into sys.functions values (733, 'scale_up', '*', 'calc', 0, 1, false, false, false, 2000, true, false);
-insert into sys.args values (10843, 733, 'res_0', 'decimal', 18, 0, 0, 0);
-insert into sys.args values (10844, 733, 'arg_1', 'sec_interval', 13, 0, 1, 1);
-insert into sys.args values (10845, 733, 'arg_2', 'decimal', 18, 0, 1, 2);
-insert into sys.functions values (734, 'scale_up', '*', 'calc', 0, 1, false, false, false, 2000, true, false);
-insert into sys.args values (10846, 734, 'res_0', 'decimal', 18, 0, 0, 0);
-insert into sys.args values (10847, 734, 'arg_1', 'time', 7, 0, 1, 1);
-insert into sys.args values (10848, 734, 'arg_2', 'decimal', 18, 0, 1, 2);
-insert into sys.functions values (735, 'scale_up', '*', 'calc', 0, 1, false, false, false, 2000, true, false);
-insert into sys.args values (10849, 735, 'res_0', 'decimal', 18, 0, 0, 0);
-insert into sys.args values (10850, 735, 'arg_1', 'timetz', 7, 0, 1, 1);
-insert into sys.args values (10851, 735, 'arg_2', 'decimal', 18, 0, 1, 2);
-insert into sys.functions values (736, 'scale_up', '*', 'calc', 0, 1, false, false, false, 2000, true, false);
-insert into sys.args values (10852, 736, 'res_0', 'decimal', 18, 0, 0, 0);
-insert into sys.args values (10853, 736, 'arg_1', 'date', 0, 0, 1, 1);
-insert into sys.args values (10854, 736, 'arg_2', 'decimal', 18, 0, 1, 2);
-insert into sys.functions values (737, 'scale_up', '*', 'calc', 0, 1, false, false, false, 2000, true, false);
-insert into sys.args values (10855, 737, 'res_0', 'decimal', 18, 0, 0, 0);
-insert into sys.args values (10856, 737, 'arg_1', 'timestamp', 7, 0, 1, 1);
-insert into sys.args values (10857, 737, 'arg_2', 'decimal', 18, 0, 1, 2);
-insert into sys.functions values (738, 'scale_up', '*', 'calc', 0, 1, false, false, false, 2000, true, false);
-insert into sys.args values (10858, 738, 'res_0', 'decimal', 18, 0, 0, 0);
-insert into sys.args values (10859, 738, 'arg_1', 'timestamptz', 7, 0, 1, 1);
-insert into sys.args values (10860, 738, 'arg_2', 'decimal', 18, 0, 1, 2);
-insert into sys.functions values (739, 'scale_up', '*', 'calc', 0, 1, false, false, false, 2000, true, false);
-insert into sys.args values (10861, 739, 'res_0', 'decimal', 18, 0, 0, 0);
-insert into sys.args values (10862, 739, 'arg_1', 'blob', 0, 0, 1, 1);
-insert into sys.args values (10863, 739, 'arg_2', 'decimal', 18, 0, 1, 2);
-insert into sys.functions values (740, 'scale_up', '*', 'calc', 0, 1, false, false, false, 2000, true, false);
-insert into sys.args values (10864, 740, 'res_0', 'decimal', 18, 0, 0, 0);
-insert into sys.args values (10865, 740, 'arg_1', 'geometry', 0, 0, 1, 1);
-insert into sys.args values (10866, 740, 'arg_2', 'decimal', 18, 0, 1, 2);
-insert into sys.functions values (741, 'scale_up', '*', 'calc', 0, 1, false, false, false, 2000, true, false);
-insert into sys.args values (10867, 741, 'res_0', 'decimal', 18, 0, 0, 0);
-insert into sys.args values (10868, 741, 'arg_1', 'geometrya', 0, 0, 1, 1);
-insert into sys.args values (10869, 741, 'arg_2', 'decimal', 18, 0, 1, 2);
-insert into sys.functions values (742, 'scale_up', '*', 'calc', 0, 1, false, false, false, 2000, true, false);
-insert into sys.args values (10870, 742, 'res_0', 'decimal', 18, 0, 0, 0);
-insert into sys.args values (10871, 742, 'arg_1', 'mbr', 0, 0, 1, 1);
-insert into sys.args values (10872, 742, 'arg_2', 'decimal', 18, 0, 1, 2);
-insert into sys.functions values (743, 'scale_up', '*', 'calc', 0, 1, false, false, false, 2000, true, false);
-insert into sys.args values (10873, 743, 'res_0', 'real', 24, 0, 0, 0);
-insert into sys.args values (10874, 743, 'arg_1', 'oid', 63, 0, 1, 1);
-insert into sys.args values (10875, 743, 'arg_2', 'real', 24, 0, 1, 2);
-insert into sys.functions values (744, 'scale_up', '*', 'calc', 0, 1, false, false, false, 2000, true, false);
-insert into sys.args values (10876, 744, 'res_0', 'real', 24, 0, 0, 0);
-insert into sys.args values (10877, 744, 'arg_1', 'tinyint', 8, 0, 1, 1);
-insert into sys.args values (10878, 744, 'arg_2', 'real', 24, 0, 1, 2);
-insert into sys.functions values (745, 'scale_up', '*', 'calc', 0, 1, false, false, false, 2000, true, false);
-insert into sys.args values (10879, 745, 'res_0', 'real', 24, 0, 0, 0);
-insert into sys.args values (10880, 745, 'arg_1', 'smallint', 16, 0, 1, 1);
-insert into sys.args values (10881, 745, 'arg_2', 'real', 24, 0, 1, 2);
-insert into sys.functions values (746, 'scale_up', '*', 'calc', 0, 1, false, false, false, 2000, true, false);
-insert into sys.args values (10882, 746, 'res_0', 'real', 24, 0, 0, 0);
-insert into sys.args values (10883, 746, 'arg_1', 'int', 32, 0, 1, 1);
-insert into sys.args values (10884, 746, 'arg_2', 'real', 24, 0, 1, 2);
-insert into sys.functions values (747, 'scale_up', '*', 'calc', 0, 1, false, false, false, 2000, true, false);
-insert into sys.args values (10885, 747, 'res_0', 'real', 24, 0, 0, 0);
-insert into sys.args values (10886, 747, 'arg_1', 'bigint', 64, 0, 1, 1);
-insert into sys.args values (10887, 747, 'arg_2', 'real', 24, 0, 1, 2);
-insert into sys.functions values (748, 'scale_up', '*', 'calc', 0, 1, false, false, false, 2000, true, false);
-insert into sys.args values (10888, 748, 'res_0', 'real', 24, 0, 0, 0);
-insert into sys.args values (10889, 748, 'arg_1', 'decimal', 2, 0, 1, 1);
-insert into sys.args values (10890, 748, 'arg_2', 'real', 24, 0, 1, 2);
-insert into sys.functions values (749, 'scale_up', '*', 'calc', 0, 1, false, false, false, 2000, true, false);
-insert into sys.args values (10891, 749, 'res_0', 'real', 24, 0, 0, 0);
-insert into sys.args values (10892, 749, 'arg_1', 'decimal', 4, 0, 1, 1);
-insert into sys.args values (10893, 749, 'arg_2', 'real', 24, 0, 1, 2);
-insert into sys.functions values (750, 'scale_up', '*', 'calc', 0, 1, false, false, false, 2000, true, false);
-insert into sys.args values (10894, 750, 'res_0', 'real', 24, 0, 0, 0);
-insert into sys.args values (10895, 750, 'arg_1', 'decimal', 9, 0, 1, 1);
-insert into sys.args values (10896, 750, 'arg_2', 'real', 24, 0, 1, 2);
-insert into sys.functions values (751, 'scale_up', '*', 'calc', 0, 1, false, false, false, 2000, true, false);
-insert into sys.args values (10897, 751, 'res_0', 'real', 24, 0, 0, 0);
-insert into sys.args values (10898, 751, 'arg_1', 'decimal', 18, 0, 1, 1);
-insert into sys.args values (10899, 751, 'arg_2', 'real', 24, 0, 1, 2);
-insert into sys.functions values (752, 'scale_up', '*', 'calc', 0, 1, false, false, false, 2000, true, false);
-insert into sys.args values (10900, 752, 'res_0', 'real', 24, 0, 0, 0);
-insert into sys.args values (10901, 752, 'arg_1', 'real', 24, 0, 1, 1);
-insert into sys.args values (10902, 752, 'arg_2', 'real', 24, 0, 1, 2);
-insert into sys.functions values (753, 'scale_up', '*', 'calc', 0, 1, false, false, false, 2000, true, false);
-insert into sys.args values (10903, 753, 'res_0', 'real', 24, 0, 0, 0);
-insert into sys.args values (10904, 753, 'arg_1', 'double', 53, 0, 1, 1);
-insert into sys.args values (10905, 753, 'arg_2', 'real', 24, 0, 1, 2);
-insert into sys.functions values (754, 'scale_up', '*', 'calc', 0, 1, false, false, false, 2000, true, false);
-insert into sys.args values (10906, 754, 'res_0', 'real', 24, 0, 0, 0);
-insert into sys.args values (10907, 754, 'arg_1', 'month_interval', 32, 0, 1, 1);
-insert into sys.args values (10908, 754, 'arg_2', 'real', 24, 0, 1, 2);
-insert into sys.functions values (755, 'scale_up', '*', 'calc', 0, 1, false, false, false, 2000, true, false);
-insert into sys.args values (10909, 755, 'res_0', 'real', 24, 0, 0, 0);
-insert into sys.args values (10910, 755, 'arg_1', 'sec_interval', 13, 0, 1, 1);
-insert into sys.args values (10911, 755, 'arg_2', 'real', 24, 0, 1, 2);
-insert into sys.functions values (756, 'scale_up', '*', 'calc', 0, 1, false, false, false, 2000, true, false);
-insert into sys.args values (10912, 756, 'res_0', 'real', 24, 0, 0, 0);
-insert into sys.args values (10913, 756, 'arg_1', 'time', 7, 0, 1, 1);
-insert into sys.args values (10914, 756, 'arg_2', 'real', 24, 0, 1, 2);
-insert into sys.functions values (757, 'scale_up', '*', 'calc', 0, 1, false, false, false, 2000, true, false);
-insert into sys.args values (10915, 757, 'res_0', 'real', 24, 0, 0, 0);
-insert into sys.args values (10916, 757, 'arg_1', 'timetz', 7, 0, 1, 1);
-insert into sys.args values (10917, 757, 'arg_2', 'real', 24, 0, 1, 2);
-insert into sys.functions values (758, 'scale_up', '*', 'calc', 0, 1, false, false, false, 2000, true, false);
-insert into sys.args values (10918, 758, 'res_0', 'real', 24, 0, 0, 0);
-insert into sys.args values (10919, 758, 'arg_1', 'date', 0, 0, 1, 1);
-insert into sys.args values (10920, 758, 'arg_2', 'real', 24, 0, 1, 2);
-insert into sys.functions values (759, 'scale_up', '*', 'calc', 0, 1, false, false, false, 2000, true, false);
-insert into sys.args values (10921, 759, 'res_0', 'real', 24, 0, 0, 0);
-insert into sys.args values (10922, 759, 'arg_1', 'timestamp', 7, 0, 1, 1);
-insert into sys.args values (10923, 759, 'arg_2', 'real', 24, 0, 1, 2);
-insert into sys.functions values (760, 'scale_up', '*', 'calc', 0, 1, false, false, false, 2000, true, false);
-insert into sys.args values (10924, 760, 'res_0', 'real', 24, 0, 0, 0);
-insert into sys.args values (10925, 760, 'arg_1', 'timestamptz', 7, 0, 1, 1);
-insert into sys.args values (10926, 760, 'arg_2', 'real', 24, 0, 1, 2);
-insert into sys.functions values (761, 'scale_up', '*', 'calc', 0, 1, false, false, false, 2000, true, false);
-insert into sys.args values (10927, 761, 'res_0', 'real', 24, 0, 0, 0);
-insert into sys.args values (10928, 761, 'arg_1', 'blob', 0, 0, 1, 1);
-insert into sys.args values (10929, 761, 'arg_2', 'real', 24, 0, 1, 2);
-insert into sys.functions values (762, 'scale_up', '*', 'calc', 0, 1, false, false, false, 2000, true, false);
-insert into sys.args values (10930, 762, 'res_0', 'real', 24, 0, 0, 0);
-insert into sys.args values (10931, 762, 'arg_1', 'geometry', 0, 0, 1, 1);
-insert into sys.args values (10932, 762, 'arg_2', 'real', 24, 0, 1, 2);
-insert into sys.functions values (763, 'scale_up', '*', 'calc', 0, 1, false, false, false, 2000, true, false);
-insert into sys.args values (10933, 763, 'res_0', 'real', 24, 0, 0, 0);
-insert into sys.args values (10934, 763, 'arg_1', 'geometrya', 0, 0, 1, 1);
-insert into sys.args values (10935, 763, 'arg_2', 'real', 24, 0, 1, 2);
-insert into sys.functions values (764, 'scale_up', '*', 'calc', 0, 1, false, false, false, 2000, true, false);
-insert into sys.args values (10936, 764, 'res_0', 'real', 24, 0, 0, 0);
-insert into sys.args values (10937, 764, 'arg_1', 'mbr', 0, 0, 1, 1);
-insert into sys.args values (10938, 764, 'arg_2', 'real', 24, 0, 1, 2);
-insert into sys.functions values (765, 'scale_up', '*', 'calc', 0, 1, false, false, false, 2000, true, false);
-insert into sys.args values (10939, 765, 'res_0', 'double', 53, 0, 0, 0);
-insert into sys.args values (10940, 765, 'arg_1', 'oid', 63, 0, 1, 1);
-insert into sys.args values (10941, 765, 'arg_2', 'double', 53, 0, 1, 2);
-insert into sys.functions values (766, 'scale_up', '*', 'calc', 0, 1, false, false, false, 2000, true, false);
-insert into sys.args values (10942, 766, 'res_0', 'double', 53, 0, 0, 0);
-insert into sys.args values (10943, 766, 'arg_1', 'tinyint', 8, 0, 1, 1);
-insert into sys.args values (10944, 766, 'arg_2', 'double', 53, 0, 1, 2);
-insert into sys.functions values (767, 'scale_up', '*', 'calc', 0, 1, false, false, false, 2000, true, false);
-insert into sys.args values (10945, 767, 'res_0', 'double', 53, 0, 0, 0);
-insert into sys.args values (10946, 767, 'arg_1', 'smallint', 16, 0, 1, 1);
-insert into sys.args values (10947, 767, 'arg_2', 'double', 53, 0, 1, 2);
-insert into sys.functions values (768, 'scale_up', '*', 'calc', 0, 1, false, false, false, 2000, true, false);
-insert into sys.args values (10948, 768, 'res_0', 'double', 53, 0, 0, 0);
-insert into sys.args values (10949, 768, 'arg_1', 'int', 32, 0, 1, 1);
-insert into sys.args values (10950, 768, 'arg_2', 'double', 53, 0, 1, 2);
-insert into sys.functions values (769, 'scale_up', '*', 'calc', 0, 1, false, false, false, 2000, true, false);
-insert into sys.args values (10951, 769, 'res_0', 'double', 53, 0, 0, 0);
-insert into sys.args values (10952, 769, 'arg_1', 'bigint', 64, 0, 1, 1);
-insert into sys.args values (10953, 769, 'arg_2', 'double', 53, 0, 1, 2);
-insert into sys.functions values (770, 'scale_up', '*', 'calc', 0, 1, false, false, false, 2000, true, false);
-insert into sys.args values (10954, 770, 'res_0', 'double', 53, 0, 0, 0);
-insert into sys.args values (10955, 770, 'arg_1', 'decimal', 2, 0, 1, 1);
-insert into sys.args values (10956, 770, 'arg_2', 'double', 53, 0, 1, 2);
-insert into sys.functions values (771, 'scale_up', '*', 'calc', 0, 1, false, false, false, 2000, true, false);
-insert into sys.args values (10957, 771, 'res_0', 'double', 53, 0, 0, 0);
-insert into sys.args values (10958, 771, 'arg_1', 'decimal', 4, 0, 1, 1);
-insert into sys.args values (10959, 771, 'arg_2', 'double', 53, 0, 1, 2);
-insert into sys.functions values (772, 'scale_up', '*', 'calc', 0, 1, false, false, false, 2000, true, false);
-insert into sys.args values (10960, 772, 'res_0', 'double', 53, 0, 0, 0);
-insert into sys.args values (10961, 772, 'arg_1', 'decimal', 9, 0, 1, 1);
-insert into sys.args values (10962, 772, 'arg_2', 'double', 53, 0, 1, 2);
-insert into sys.functions values (773, 'scale_up', '*', 'calc', 0, 1, false, false, false, 2000, true, false);
-insert into sys.args values (10963, 773, 'res_0', 'double', 53, 0, 0, 0);
-insert into sys.args values (10964, 773, 'arg_1', 'decimal', 18, 0, 1, 1);
-insert into sys.args values (10965, 773, 'arg_2', 'double', 53, 0, 1, 2);
-insert into sys.functions values (774, 'scale_up', '*', 'calc', 0, 1, false, false, false, 2000, true, false);
-insert into sys.args values (10966, 774, 'res_0', 'double', 53, 0, 0, 0);
-insert into sys.args values (10967, 774, 'arg_1', 'real', 24, 0, 1, 1);
-insert into sys.args values (10968, 774, 'arg_2', 'double', 53, 0, 1, 2);
-insert into sys.functions values (775, 'scale_up', '*', 'calc', 0, 1, false, false, false, 2000, true, false);
-insert into sys.args values (10969, 775, 'res_0', 'double', 53, 0, 0, 0);
-insert into sys.args values (10970, 775, 'arg_1', 'double', 53, 0, 1, 1);
-insert into sys.args values (10971, 775, 'arg_2', 'double', 53, 0, 1, 2);
-insert into sys.functions values (776, 'scale_up', '*', 'calc', 0, 1, false, false, false, 2000, true, false);
-insert into sys.args values (10972, 776, 'res_0', 'double', 53, 0, 0, 0);
-insert into sys.args values (10973, 776, 'arg_1', 'month_interval', 32, 0, 1, 1);
-insert into sys.args values (10974, 776, 'arg_2', 'double', 53, 0, 1, 2);
-insert into sys.functions values (777, 'scale_up', '*', 'calc', 0, 1, false, false, false, 2000, true, false);
-insert into sys.args values (10975, 777, 'res_0', 'double', 53, 0, 0, 0);
-insert into sys.args values (10976, 777, 'arg_1', 'sec_interval', 13, 0, 1, 1);
-insert into sys.args values (10977, 777, 'arg_2', 'double', 53, 0, 1, 2);
-insert into sys.functions values (778, 'scale_up', '*', 'calc', 0, 1, false, false, false, 2000, true, false);
-insert into sys.args values (10978, 778, 'res_0', 'double', 53, 0, 0, 0);
-insert into sys.args values (10979, 778, 'arg_1', 'time', 7, 0, 1, 1);
-insert into sys.args values (10980, 778, 'arg_2', 'double', 53, 0, 1, 2);
-insert into sys.functions values (779, 'scale_up', '*', 'calc', 0, 1, false, false, false, 2000, true, false);
-insert into sys.args values (10981, 779, 'res_0', 'double', 53, 0, 0, 0);
-insert into sys.args values (10982, 779, 'arg_1', 'timetz', 7, 0, 1, 1);
-insert into sys.args values (10983, 779, 'arg_2', 'double', 53, 0, 1, 2);
-insert into sys.functions values (780, 'scale_up', '*', 'calc', 0, 1, false, false, false, 2000, true, false);
-insert into sys.args values (10984, 780, 'res_0', 'double', 53, 0, 0, 0);
-insert into sys.args values (10985, 780, 'arg_1', 'date', 0, 0, 1, 1);
-insert into sys.args values (10986, 780, 'arg_2', 'double', 53, 0, 1, 2);
-insert into sys.functions values (781, 'scale_up', '*', 'calc', 0, 1, false, false, false, 2000, true, false);
-insert into sys.args values (10987, 781, 'res_0', 'double', 53, 0, 0, 0);
-insert into sys.args values (10988, 781, 'arg_1', 'timestamp', 7, 0, 1, 1);
-insert into sys.args values (10989, 781, 'arg_2', 'double', 53, 0, 1, 2);
-insert into sys.functions values (782, 'scale_up', '*', 'calc', 0, 1, false, false, false, 2000, true, false);
-insert into sys.args values (10990, 782, 'res_0', 'double', 53, 0, 0, 0);
-insert into sys.args values (10991, 782, 'arg_1', 'timestamptz', 7, 0, 1, 1);
-insert into sys.args values (10992, 782, 'arg_2', 'double', 53, 0, 1, 2);
-insert into sys.functions values (783, 'scale_up', '*', 'calc', 0, 1, false, false, false, 2000, true, false);
-insert into sys.args values (10993, 783, 'res_0', 'double', 53, 0, 0, 0);
-insert into sys.args values (10994, 783, 'arg_1', 'blob', 0, 0, 1, 1);
-insert into sys.args values (10995, 783, 'arg_2', 'double', 53, 0, 1, 2);
-insert into sys.functions values (784, 'scale_up', '*', 'calc', 0, 1, false, false, false, 2000, true, false);
-insert into sys.args values (10996, 784, 'res_0', 'double', 53, 0, 0, 0);
-insert into sys.args values (10997, 784, 'arg_1', 'geometry', 0, 0, 1, 1);
-insert into sys.args values (10998, 784, 'arg_2', 'double', 53, 0, 1, 2);
-insert into sys.functions values (785, 'scale_up', '*', 'calc', 0, 1, false, false, false, 2000, true, false);
-insert into sys.args values (10999, 785, 'res_0', 'double', 53, 0, 0, 0);
-insert into sys.args values (11000, 785, 'arg_1', 'geometrya', 0, 0, 1, 1);
-insert into sys.args values (11001, 785, 'arg_2', 'double', 53, 0, 1, 2);
-insert into sys.functions values (786, 'scale_up', '*', 'calc', 0, 1, false, false, false, 2000, true, false);
-insert into sys.args values (11002, 786, 'res_0', 'double', 53, 0, 0, 0);
-insert into sys.args values (11003, 786, 'arg_1', 'mbr', 0, 0, 1, 1);
-insert into sys.args values (11004, 786, 'arg_2', 'double', 53, 0, 1, 2);
-insert into sys.functions values (787, 'scale_up', '*', 'calc', 0, 1, false, false, false, 2000, true, false);
-insert into sys.args values (11005, 787, 'res_0', 'month_interval', 32, 0, 0, 0);
-insert into sys.args values (11006, 787, 'arg_1', 'oid', 63, 0, 1, 1);
-insert into sys.args values (11007, 787, 'arg_2', 'month_interval', 32, 0, 1, 2);
-insert into sys.functions values (788, 'scale_up', '*', 'calc', 0, 1, false, false, false, 2000, true, false);
-insert into sys.args values (11008, 788, 'res_0', 'month_interval', 32, 0, 0, 0);
-insert into sys.args values (11009, 788, 'arg_1', 'tinyint', 8, 0, 1, 1);
-insert into sys.args values (11010, 788, 'arg_2', 'month_interval', 32, 0, 1, 2);
-insert into sys.functions values (789, 'scale_up', '*', 'calc', 0, 1, false, false, false, 2000, true, false);
-insert into sys.args values (11011, 789, 'res_0', 'month_interval', 32, 0, 0, 0);
-insert into sys.args values (11012, 789, 'arg_1', 'smallint', 16, 0, 1, 1);
-insert into sys.args values (11013, 789, 'arg_2', 'month_interval', 32, 0, 1, 2);
-insert into sys.functions values (790, 'scale_up', '*', 'calc', 0, 1, false, false, false, 2000, true, false);
-insert into sys.args values (11014, 790, 'res_0', 'month_interval', 32, 0, 0, 0);
-insert into sys.args values (11015, 790, 'arg_1', 'int', 32, 0, 1, 1);
-insert into sys.args values (11016, 790, 'arg_2', 'month_interval', 32, 0, 1, 2);
-insert into sys.functions values (791, 'scale_up', '*', 'calc', 0, 1, false, false, false, 2000, true, false);
-insert into sys.args values (11017, 791, 'res_0', 'month_interval', 32, 0, 0, 0);
-insert into sys.args values (11018, 791, 'arg_1', 'bigint', 64, 0, 1, 1);
-insert into sys.args values (11019, 791, 'arg_2', 'month_interval', 32, 0, 1, 2);
-insert into sys.functions values (792, 'scale_up', '*', 'calc', 0, 1, false, false, false, 2000, true, false);
-insert into sys.args values (11020, 792, 'res_0', 'month_interval', 32, 0, 0, 0);
-insert into sys.args values (11021, 792, 'arg_1', 'decimal', 2, 0, 1, 1);
-insert into sys.args values (11022, 792, 'arg_2', 'month_interval', 32, 0, 1, 2);
-insert into sys.functions values (793, 'scale_up', '*', 'calc', 0, 1, false, false, false, 2000, true, false);
-insert into sys.args values (11023, 793, 'res_0', 'month_interval', 32, 0, 0, 0);
-insert into sys.args values (11024, 793, 'arg_1', 'decimal', 4, 0, 1, 1);
-insert into sys.args values (11025, 793, 'arg_2', 'month_interval', 32, 0, 1, 2);
-insert into sys.functions values (794, 'scale_up', '*', 'calc', 0, 1, false, false, false, 2000, true, false);
-insert into sys.args values (11026, 794, 'res_0', 'month_interval', 32, 0, 0, 0);
-insert into sys.args values (11027, 794, 'arg_1', 'decimal', 9, 0, 1, 1);
-insert into sys.args values (11028, 794, 'arg_2', 'month_interval', 32, 0, 1, 2);
-insert into sys.functions values (795, 'scale_up', '*', 'calc', 0, 1, false, false, false, 2000, true, false);
-insert into sys.args values (11029, 795, 'res_0', 'month_interval', 32, 0, 0, 0);
-insert into sys.args values (11030, 795, 'arg_1', 'decimal', 18, 0, 1, 1);
-insert into sys.args values (11031, 795, 'arg_2', 'month_interval', 32, 0, 1, 2);
-insert into sys.functions values (796, 'scale_up', '*', 'calc', 0, 1, false, false, false, 2000, true, false);
-insert into sys.args values (11032, 796, 'res_0', 'month_interval', 32, 0, 0, 0);
-insert into sys.args values (11033, 796, 'arg_1', 'real', 24, 0, 1, 1);
-insert into sys.args values (11034, 796, 'arg_2', 'month_interval', 32, 0, 1, 2);
-insert into sys.functions values (797, 'scale_up', '*', 'calc', 0, 1, false, false, false, 2000, true, false);
-insert into sys.args values (11035, 797, 'res_0', 'month_interval', 32, 0, 0, 0);
-insert into sys.args values (11036, 797, 'arg_1', 'double', 53, 0, 1, 1);
-insert into sys.args values (11037, 797, 'arg_2', 'month_interval', 32, 0, 1, 2);
-insert into sys.functions values (798, 'scale_up', '*', 'calc', 0, 1, false, false, false, 2000, true, false);
-insert into sys.args values (11038, 798, 'res_0', 'month_interval', 32, 0, 0, 0);
-insert into sys.args values (11039, 798, 'arg_1', 'month_interval', 32, 0, 1, 1);
-insert into sys.args values (11040, 798, 'arg_2', 'month_interval', 32, 0, 1, 2);
-insert into sys.functions values (799, 'scale_up', '*', 'calc', 0, 1, false, false, false, 2000, true, false);
-insert into sys.args values (11041, 799, 'res_0', 'month_interval', 32, 0, 0, 0);
-insert into sys.args values (11042, 799, 'arg_1', 'sec_interval', 13, 0, 1, 1);
-insert into sys.args values (11043, 799, 'arg_2', 'month_interval', 32, 0, 1, 2);
-insert into sys.functions values (800, 'scale_up', '*', 'calc', 0, 1, false, false, false, 2000, true, false);
-insert into sys.args values (11044, 800, 'res_0', 'month_interval', 32, 0, 0, 0);
-insert into sys.args values (11045, 800, 'arg_1', 'time', 7, 0, 1, 1);
-insert into sys.args values (11046, 800, 'arg_2', 'month_interval', 32, 0, 1, 2);
-insert into sys.functions values (801, 'scale_up', '*', 'calc', 0, 1, false, false, false, 2000, true, false);
-insert into sys.args values (11047, 801, 'res_0', 'month_interval', 32, 0, 0, 0);
-insert into sys.args values (11048, 801, 'arg_1', 'timetz', 7, 0, 1, 1);
-insert into sys.args values (11049, 801, 'arg_2', 'month_interval', 32, 0, 1, 2);
-insert into sys.functions values (802, 'scale_up', '*', 'calc', 0, 1, false, false, false, 2000, true, false);
-insert into sys.args values (11050, 802, 'res_0', 'month_interval', 32, 0, 0, 0);
-insert into sys.args values (11051, 802, 'arg_1', 'date', 0, 0, 1, 1);
-insert into sys.args values (11052, 802, 'arg_2', 'month_interval', 32, 0, 1, 2);
-insert into sys.functions values (803, 'scale_up', '*', 'calc', 0, 1, false, false, false, 2000, true, false);
-insert into sys.args values (11053, 803, 'res_0', 'month_interval', 32, 0, 0, 0);
-insert into sys.args values (11054, 803, 'arg_1', 'timestamp', 7, 0, 1, 1);
-insert into sys.args values (11055, 803, 'arg_2', 'month_interval', 32, 0, 1, 2);
-insert into sys.functions values (804, 'scale_up', '*', 'calc', 0, 1, false, false, false, 2000, true, false);
-insert into sys.args values (11056, 804, 'res_0', 'month_interval', 32, 0, 0, 0);
-insert into sys.args values (11057, 804, 'arg_1', 'timestamptz', 7, 0, 1, 1);
-insert into sys.args values (11058, 804, 'arg_2', 'month_interval', 32, 0, 1, 2);
-insert into sys.functions values (805, 'scale_up', '*', 'calc', 0, 1, false, false, false, 2000, true, false);
-insert into sys.args values (11059, 805, 'res_0', 'month_interval', 32, 0, 0, 0);
-insert into sys.args values (11060, 805, 'arg_1', 'blob', 0, 0, 1, 1);
-insert into sys.args values (11061, 805, 'arg_2', 'month_interval', 32, 0, 1, 2);
-insert into sys.functions values (806, 'scale_up', '*', 'calc', 0, 1, false, false, false, 2000, true, false);
-insert into sys.args values (11062, 806, 'res_0', 'month_interval', 32, 0, 0, 0);
-insert into sys.args values (11063, 806, 'arg_1', 'geometry', 0, 0, 1, 1);
-insert into sys.args values (11064, 806, 'arg_2', 'month_interval', 32, 0, 1, 2);
-insert into sys.functions values (807, 'scale_up', '*', 'calc', 0, 1, false, false, false, 2000, true, false);
-insert into sys.args values (11065, 807, 'res_0', 'month_interval', 32, 0, 0, 0);
-insert into sys.args values (11066, 807, 'arg_1', 'geometrya', 0, 0, 1, 1);
-insert into sys.args values (11067, 807, 'arg_2', 'month_interval', 32, 0, 1, 2);
-insert into sys.functions values (808, 'scale_up', '*', 'calc', 0, 1, false, false, false, 2000, true, false);
-insert into sys.args values (11068, 808, 'res_0', 'month_interval', 32, 0, 0, 0);
-insert into sys.args values (11069, 808, 'arg_1', 'mbr', 0, 0, 1, 1);
-insert into sys.args values (11070, 808, 'arg_2', 'month_interval', 32, 0, 1, 2);
-insert into sys.functions values (809, 'scale_up', '*', 'calc', 0, 1, false, false, false, 2000, true, false);
-insert into sys.args values (11071, 809, 'res_0', 'sec_interval', 13, 0, 0, 0);
-insert into sys.args values (11072, 809, 'arg_1', 'oid', 63, 0, 1, 1);
-insert into sys.args values (11073, 809, 'arg_2', 'sec_interval', 13, 0, 1, 2);
-insert into sys.functions values (810, 'scale_up', '*', 'calc', 0, 1, false, false, false, 2000, true, false);
-insert into sys.args values (11074, 810, 'res_0', 'sec_interval', 13, 0, 0, 0);
-insert into sys.args values (11075, 810, 'arg_1', 'tinyint', 8, 0, 1, 1);
-insert into sys.args values (11076, 810, 'arg_2', 'sec_interval', 13, 0, 1, 2);
-insert into sys.functions values (811, 'scale_up', '*', 'calc', 0, 1, false, false, false, 2000, true, false);
-insert into sys.args values (11077, 811, 'res_0', 'sec_interval', 13, 0, 0, 0);
-insert into sys.args values (11078, 811, 'arg_1', 'smallint', 16, 0, 1, 1);
-insert into sys.args values (11079, 811, 'arg_2', 'sec_interval', 13, 0, 1, 2);
-insert into sys.functions values (812, 'scale_up', '*', 'calc', 0, 1, false, false, false, 2000, true, false);
-insert into sys.args values (11080, 812, 'res_0', 'sec_interval', 13, 0, 0, 0);
-insert into sys.args values (11081, 812, 'arg_1', 'int', 32, 0, 1, 1);
-insert into sys.args values (11082, 812, 'arg_2', 'sec_interval', 13, 0, 1, 2);
-insert into sys.functions values (813, 'scale_up', '*', 'calc', 0, 1, false, false, false, 2000, true, false);
-insert into sys.args values (11083, 813, 'res_0', 'sec_interval', 13, 0, 0, 0);
-insert into sys.args values (11084, 813, 'arg_1', 'bigint', 64, 0, 1, 1);
-insert into sys.args values (11085, 813, 'arg_2', 'sec_interval', 13, 0, 1, 2);
-insert into sys.functions values (814, 'scale_up', '*', 'calc', 0, 1, false, false, false, 2000, true, false);
-insert into sys.args values (11086, 814, 'res_0', 'sec_interval', 13, 0, 0, 0);
-insert into sys.args values (11087, 814, 'arg_1', 'decimal', 2, 0, 1, 1);
-insert into sys.args values (11088, 814, 'arg_2', 'sec_interval', 13, 0, 1, 2);
-insert into sys.functions values (815, 'scale_up', '*', 'calc', 0, 1, false, false, false, 2000, true, false);
-insert into sys.args values (11089, 815, 'res_0', 'sec_interval', 13, 0, 0, 0);
-insert into sys.args values (11090, 815, 'arg_1', 'decimal', 4, 0, 1, 1);
-insert into sys.args values (11091, 815, 'arg_2', 'sec_interval', 13, 0, 1, 2);
-insert into sys.functions values (816, 'scale_up', '*', 'calc', 0, 1, false, false, false, 2000, true, false);
-insert into sys.args values (11092, 816, 'res_0', 'sec_interval', 13, 0, 0, 0);
-insert into sys.args values (11093, 816, 'arg_1', 'decimal', 9, 0, 1, 1);
-insert into sys.args values (11094, 816, 'arg_2', 'sec_interval', 13, 0, 1, 2);
-insert into sys.functions values (817, 'scale_up', '*', 'calc', 0, 1, false, false, false, 2000, true, false);
-insert into sys.args values (11095, 817, 'res_0', 'sec_interval', 13, 0, 0, 0);
-insert into sys.args values (11096, 817, 'arg_1', 'decimal', 18, 0, 1, 1);
-insert into sys.args values (11097, 817, 'arg_2', 'sec_interval', 13, 0, 1, 2);
-insert into sys.functions values (818, 'scale_up', '*', 'calc', 0, 1, false, false, false, 2000, true, false);
-insert into sys.args values (11098, 818, 'res_0', 'sec_interval', 13, 0, 0, 0);
-insert into sys.args values (11099, 818, 'arg_1', 'real', 24, 0, 1, 1);
-insert into sys.args values (11100, 818, 'arg_2', 'sec_interval', 13, 0, 1, 2);
-insert into sys.functions values (819, 'scale_up', '*', 'calc', 0, 1, false, false, false, 2000, true, false);
-insert into sys.args values (11101, 819, 'res_0', 'sec_interval', 13, 0, 0, 0);
-insert into sys.args values (11102, 819, 'arg_1', 'double', 53, 0, 1, 1);
-insert into sys.args values (11103, 819, 'arg_2', 'sec_interval', 13, 0, 1, 2);
-insert into sys.functions values (820, 'scale_up', '*', 'calc', 0, 1, false, false, false, 2000, true, false);
-insert into sys.args values (11104, 820, 'res_0', 'sec_interval', 13, 0, 0, 0);
-insert into sys.args values (11105, 820, 'arg_1', 'month_interval', 32, 0, 1, 1);
-insert into sys.args values (11106, 820, 'arg_2', 'sec_interval', 13, 0, 1, 2);
-insert into sys.functions values (821, 'scale_up', '*', 'calc', 0, 1, false, false, false, 2000, true, false);
-insert into sys.args values (11107, 821, 'res_0', 'sec_interval', 13, 0, 0, 0);
-insert into sys.args values (11108, 821, 'arg_1', 'sec_interval', 13, 0, 1, 1);
-insert into sys.args values (11109, 821, 'arg_2', 'sec_interval', 13, 0, 1, 2);
-insert into sys.functions values (822, 'scale_up', '*', 'calc', 0, 1, false, false, false, 2000, true, false);
-insert into sys.args values (11110, 822, 'res_0', 'sec_interval', 13, 0, 0, 0);
-insert into sys.args values (11111, 822, 'arg_1', 'time', 7, 0, 1, 1);
-insert into sys.args values (11112, 822, 'arg_2', 'sec_interval', 13, 0, 1, 2);
-insert into sys.functions values (823, 'scale_up', '*', 'calc', 0, 1, false, false, false, 2000, true, false);
-insert into sys.args values (11113, 823, 'res_0', 'sec_interval', 13, 0, 0, 0);
-insert into sys.args values (11114, 823, 'arg_1', 'timetz', 7, 0, 1, 1);
-insert into sys.args values (11115, 823, 'arg_2', 'sec_interval', 13, 0, 1, 2);
-insert into sys.functions values (824, 'scale_up', '*', 'calc', 0, 1, false, false, false, 2000, true, false);
-insert into sys.args values (11116, 824, 'res_0', 'sec_interval', 13, 0, 0, 0);
-insert into sys.args values (11117, 824, 'arg_1', 'date', 0, 0, 1, 1);
-insert into sys.args values (11118, 824, 'arg_2', 'sec_interval', 13, 0, 1, 2);
-insert into sys.functions values (825, 'scale_up', '*', 'calc', 0, 1, false, false, false, 2000, true, false);
-insert into sys.args values (11119, 825, 'res_0', 'sec_interval', 13, 0, 0, 0);
-insert into sys.args values (11120, 825, 'arg_1', 'timestamp', 7, 0, 1, 1);
-insert into sys.args values (11121, 825, 'arg_2', 'sec_interval', 13, 0, 1, 2);
-insert into sys.functions values (826, 'scale_up', '*', 'calc', 0, 1, false, false, false, 2000, true, false);
-insert into sys.args values (11122, 826, 'res_0', 'sec_interval', 13, 0, 0, 0);
-insert into sys.args values (11123, 826, 'arg_1', 'timestamptz', 7, 0, 1, 1);
-insert into sys.args values (11124, 826, 'arg_2', 'sec_interval', 13, 0, 1, 2);
-insert into sys.functions values (827, 'scale_up', '*', 'calc', 0, 1, false, false, false, 2000, true, false);
-insert into sys.args values (11125, 827, 'res_0', 'sec_interval', 13, 0, 0, 0);
-insert into sys.args values (11126, 827, 'arg_1', 'blob', 0, 0, 1, 1);
-insert into sys.args values (11127, 827, 'arg_2', 'sec_interval', 13, 0, 1, 2);
-insert into sys.functions values (828, 'scale_up', '*', 'calc', 0, 1, false, false, false, 2000, true, false);
-insert into sys.args values (11128, 828, 'res_0', 'sec_interval', 13, 0, 0, 0);
-insert into sys.args values (11129, 828, 'arg_1', 'geometry', 0, 0, 1, 1);
-insert into sys.args values (11130, 828, 'arg_2', 'sec_interval', 13, 0, 1, 2);
-insert into sys.functions values (829, 'scale_up', '*', 'calc', 0, 1, false, false, false, 2000, true, false);
-insert into sys.args values (11131, 829, 'res_0', 'sec_interval', 13, 0, 0, 0);
-insert into sys.args values (11132, 829, 'arg_1', 'geometrya', 0, 0, 1, 1);
-insert into sys.args values (11133, 829, 'arg_2', 'sec_interval', 13, 0, 1, 2);
-insert into sys.functions values (830, 'scale_up', '*', 'calc', 0, 1, false, false, false, 2000, true, false);
-insert into sys.args values (11134, 830, 'res_0', 'sec_interval', 13, 0, 0, 0);
-insert into sys.args values (11135, 830, 'arg_1', 'mbr', 0, 0, 1, 1);
-insert into sys.args values (11136, 830, 'arg_2', 'sec_interval', 13, 0, 1, 2);
-insert into sys.functions values (831, 'scale_up', '*', 'calc', 0, 1, false, false, false, 2000, true, false);
-insert into sys.args values (11137, 831, 'res_0', 'time', 7, 0, 0, 0);
-insert into sys.args values (11138, 831, 'arg_1', 'oid', 63, 0, 1, 1);
-insert into sys.args values (11139, 831, 'arg_2', 'time', 7, 0, 1, 2);
-insert into sys.functions values (832, 'scale_up', '*', 'calc', 0, 1, false, false, false, 2000, true, false);
-insert into sys.args values (11140, 832, 'res_0', 'time', 7, 0, 0, 0);
-insert into sys.args values (11141, 832, 'arg_1', 'tinyint', 8, 0, 1, 1);
-insert into sys.args values (11142, 832, 'arg_2', 'time', 7, 0, 1, 2);
-insert into sys.functions values (833, 'scale_up', '*', 'calc', 0, 1, false, false, false, 2000, true, false);
-insert into sys.args values (11143, 833, 'res_0', 'time', 7, 0, 0, 0);
-insert into sys.args values (11144, 833, 'arg_1', 'smallint', 16, 0, 1, 1);
-insert into sys.args values (11145, 833, 'arg_2', 'time', 7, 0, 1, 2);
-insert into sys.functions values (834, 'scale_up', '*', 'calc', 0, 1, false, false, false, 2000, true, false);
-insert into sys.args values (11146, 834, 'res_0', 'time', 7, 0, 0, 0);
-insert into sys.args values (11147, 834, 'arg_1', 'int', 32, 0, 1, 1);
-insert into sys.args values (11148, 834, 'arg_2', 'time', 7, 0, 1, 2);
-insert into sys.functions values (835, 'scale_up', '*', 'calc', 0, 1, false, false, false, 2000, true, false);
-insert into sys.args values (11149, 835, 'res_0', 'time', 7, 0, 0, 0);
-insert into sys.args values (11150, 835, 'arg_1', 'bigint', 64, 0, 1, 1);
-insert into sys.args values (11151, 835, 'arg_2', 'time', 7, 0, 1, 2);
-insert into sys.functions values (836, 'scale_up', '*', 'calc', 0, 1, false, false, false, 2000, true, false);
-insert into sys.args values (11152, 836, 'res_0', 'time', 7, 0, 0, 0);
-insert into sys.args values (11153, 836, 'arg_1', 'decimal', 2, 0, 1, 1);
-insert into sys.args values (11154, 836, 'arg_2', 'time', 7, 0, 1, 2);
-insert into sys.functions values (837, 'scale_up', '*', 'calc', 0, 1, false, false, false, 2000, true, false);
-insert into sys.args values (11155, 837, 'res_0', 'time', 7, 0, 0, 0);
-insert into sys.args values (11156, 837, 'arg_1', 'decimal', 4, 0, 1, 1);
-insert into sys.args values (11157, 837, 'arg_2', 'time', 7, 0, 1, 2);
-insert into sys.functions values (838, 'scale_up', '*', 'calc', 0, 1, false, false, false, 2000, true, false);
-insert into sys.args values (11158, 838, 'res_0', 'time', 7, 0, 0, 0);
-insert into sys.args values (11159, 838, 'arg_1', 'decimal', 9, 0, 1, 1);
-insert into sys.args values (11160, 838, 'arg_2', 'time', 7, 0, 1, 2);
-insert into sys.functions values (839, 'scale_up', '*', 'calc', 0, 1, false, false, false, 2000, true, false);
-insert into sys.args values (11161, 839, 'res_0', 'time', 7, 0, 0, 0);
-insert into sys.args values (11162, 839, 'arg_1', 'decimal', 18, 0, 1, 1);
-insert into sys.args values (11163, 839, 'arg_2', 'time', 7, 0, 1, 2);
-insert into sys.functions values (840, 'scale_up', '*', 'calc', 0, 1, false, false, false, 2000, true, false);
-insert into sys.args values (11164, 840, 'res_0', 'time', 7, 0, 0, 0);
-insert into sys.args values (11165, 840, 'arg_1', 'real', 24, 0, 1, 1);
-insert into sys.args values (11166, 840, 'arg_2', 'time', 7, 0, 1, 2);
-insert into sys.functions values (841, 'scale_up', '*', 'calc', 0, 1, false, false, false, 2000, true, false);
-insert into sys.args values (11167, 841, 'res_0', 'time', 7, 0, 0, 0);
-insert into sys.args values (11168, 841, 'arg_1', 'double', 53, 0, 1, 1);
-insert into sys.args values (11169, 841, 'arg_2', 'time', 7, 0, 1, 2);
-insert into sys.functions values (842, 'scale_up', '*', 'calc', 0, 1, false, false, false, 2000, true, false);
-insert into sys.args values (11170, 842, 'res_0', 'time', 7, 0, 0, 0);
-insert into sys.args values (11171, 842, 'arg_1', 'month_interval', 32, 0, 1, 1);
-insert into sys.args values (11172, 842, 'arg_2', 'time', 7, 0, 1, 2);
-insert into sys.functions values (843, 'scale_up', '*', 'calc', 0, 1, false, false, false, 2000, true, false);
-insert into sys.args values (11173, 843, 'res_0', 'time', 7, 0, 0, 0);
-insert into sys.args values (11174, 843, 'arg_1', 'sec_interval', 13, 0, 1, 1);
-insert into sys.args values (11175, 843, 'arg_2', 'time', 7, 0, 1, 2);
-insert into sys.functions values (844, 'scale_up', '*', 'calc', 0, 1, false, false, false, 2000, true, false);
-insert into sys.args values (11176, 844, 'res_0', 'time', 7, 0, 0, 0);
-insert into sys.args values (11177, 844, 'arg_1', 'time', 7, 0, 1, 1);
-insert into sys.args values (11178, 844, 'arg_2', 'time', 7, 0, 1, 2);
-insert into sys.functions values (845, 'scale_up', '*', 'calc', 0, 1, false, false, false, 2000, true, false);
-insert into sys.args values (11179, 845, 'res_0', 'time', 7, 0, 0, 0);
-insert into sys.args values (11180, 845, 'arg_1', 'timetz', 7, 0, 1, 1);
-insert into sys.args values (11181, 845, 'arg_2', 'time', 7, 0, 1, 2);
-insert into sys.functions values (846, 'scale_up', '*', 'calc', 0, 1, false, false, false, 2000, true, false);
-insert into sys.args values (11182, 846, 'res_0', 'time', 7, 0, 0, 0);
-insert into sys.args values (11183, 846, 'arg_1', 'date', 0, 0, 1, 1);
-insert into sys.args values (11184, 846, 'arg_2', 'time', 7, 0, 1, 2);
-insert into sys.functions values (847, 'scale_up', '*', 'calc', 0, 1, false, false, false, 2000, true, false);
-insert into sys.args values (11185, 847, 'res_0', 'time', 7, 0, 0, 0);
-insert into sys.args values (11186, 847, 'arg_1', 'timestamp', 7, 0, 1, 1);
-insert into sys.args values (11187, 847, 'arg_2', 'time', 7, 0, 1, 2);
-insert into sys.functions values (848, 'scale_up', '*', 'calc', 0, 1, false, false, false, 2000, true, false);
-insert into sys.args values (11188, 848, 'res_0', 'time', 7, 0, 0, 0);
-insert into sys.args values (11189, 848, 'arg_1', 'timestamptz', 7, 0, 1, 1);
-insert into sys.args values (11190, 848, 'arg_2', 'time', 7, 0, 1, 2);
-insert into sys.functions values (849, 'scale_up', '*', 'calc', 0, 1, false, false, false, 2000, true, false);
-insert into sys.args values (11191, 849, 'res_0', 'time', 7, 0, 0, 0);
-insert into sys.args values (11192, 849, 'arg_1', 'blob', 0, 0, 1, 1);
-insert into sys.args values (11193, 849, 'arg_2', 'time', 7, 0, 1, 2);
-insert into sys.functions values (850, 'scale_up', '*', 'calc', 0, 1, false, false, false, 2000, true, false);
-insert into sys.args values (11194, 850, 'res_0', 'time', 7, 0, 0, 0);
-insert into sys.args values (11195, 850, 'arg_1', 'geometry', 0, 0, 1, 1);
-insert into sys.args values (11196, 850, 'arg_2', 'time', 7, 0, 1, 2);
-insert into sys.functions values (851, 'scale_up', '*', 'calc', 0, 1, false, false, false, 2000, true, false);
-insert into sys.args values (11197, 851, 'res_0', 'time', 7, 0, 0, 0);
-insert into sys.args values (11198, 851, 'arg_1', 'geometrya', 0, 0, 1, 1);
-insert into sys.args values (11199, 851, 'arg_2', 'time', 7, 0, 1, 2);
-insert into sys.functions values (852, 'scale_up', '*', 'calc', 0, 1, false, false, false, 2000, true, false);
-insert into sys.args values (11200, 852, 'res_0', 'time', 7, 0, 0, 0);
-insert into sys.args values (11201, 852, 'arg_1', 'mbr', 0, 0, 1, 1);
-insert into sys.args values (11202, 852, 'arg_2', 'time', 7, 0, 1, 2);
-insert into sys.functions values (853, 'scale_up', '*', 'calc', 0, 1, false, false, false, 2000, true, false);
-insert into sys.args values (11203, 853, 'res_0', 'timetz', 7, 0, 0, 0);
-insert into sys.args values (11204, 853, 'arg_1', 'oid', 63, 0, 1, 1);
-insert into sys.args values (11205, 853, 'arg_2', 'timetz', 7, 0, 1, 2);
-insert into sys.functions values (854, 'scale_up', '*', 'calc', 0, 1, false, false, false, 2000, true, false);
-insert into sys.args values (11206, 854, 'res_0', 'timetz', 7, 0, 0, 0);
-insert into sys.args values (11207, 854, 'arg_1', 'tinyint', 8, 0, 1, 1);
-insert into sys.args values (11208, 854, 'arg_2', 'timetz', 7, 0, 1, 2);
-insert into sys.functions values (855, 'scale_up', '*', 'calc', 0, 1, false, false, false, 2000, true, false);
-insert into sys.args values (11209, 855, 'res_0', 'timetz', 7, 0, 0, 0);
-insert into sys.args values (11210, 855, 'arg_1', 'smallint', 16, 0, 1, 1);
-insert into sys.args values (11211, 855, 'arg_2', 'timetz', 7, 0, 1, 2);
-insert into sys.functions values (856, 'scale_up', '*', 'calc', 0, 1, false, false, false, 2000, true, false);
-insert into sys.args values (11212, 856, 'res_0', 'timetz', 7, 0, 0, 0);
-insert into sys.args values (11213, 856, 'arg_1', 'int', 32, 0, 1, 1);
-insert into sys.args values (11214, 856, 'arg_2', 'timetz', 7, 0, 1, 2);
-insert into sys.functions values (857, 'scale_up', '*', 'calc', 0, 1, false, false, false, 2000, true, false);
-insert into sys.args values (11215, 857, 'res_0', 'timetz', 7, 0, 0, 0);
-insert into sys.args values (11216, 857, 'arg_1', 'bigint', 64, 0, 1, 1);
-insert into sys.args values (11217, 857, 'arg_2', 'timetz', 7, 0, 1, 2);
-insert into sys.functions values (858, 'scale_up', '*', 'calc', 0, 1, false, false, false, 2000, true, false);
-insert into sys.args values (11218, 858, 'res_0', 'timetz', 7, 0, 0, 0);
-insert into sys.args values (11219, 858, 'arg_1', 'decimal', 2, 0, 1, 1);
-insert into sys.args values (11220, 858, 'arg_2', 'timetz', 7, 0, 1, 2);
-insert into sys.functions values (859, 'scale_up', '*', 'calc', 0, 1, false, false, false, 2000, true, false);
-insert into sys.args values (11221, 859, 'res_0', 'timetz', 7, 0, 0, 0);
-insert into sys.args values (11222, 859, 'arg_1', 'decimal', 4, 0, 1, 1);
-insert into sys.args values (11223, 859, 'arg_2', 'timetz', 7, 0, 1, 2);
-insert into sys.functions values (860, 'scale_up', '*', 'calc', 0, 1, false, false, false, 2000, true, false);
-insert into sys.args values (11224, 860, 'res_0', 'timetz', 7, 0, 0, 0);
-insert into sys.args values (11225, 860, 'arg_1', 'decimal', 9, 0, 1, 1);
-insert into sys.args values (11226, 860, 'arg_2', 'timetz', 7, 0, 1, 2);
-insert into sys.functions values (861, 'scale_up', '*', 'calc', 0, 1, false, false, false, 2000, true, false);
-insert into sys.args values (11227, 861, 'res_0', 'timetz', 7, 0, 0, 0);
-insert into sys.args values (11228, 861, 'arg_1', 'decimal', 18, 0, 1, 1);
-insert into sys.args values (11229, 861, 'arg_2', 'timetz', 7, 0, 1, 2);
-insert into sys.functions values (862, 'scale_up', '*', 'calc', 0, 1, false, false, false, 2000, true, false);
-insert into sys.args values (11230, 862, 'res_0', 'timetz', 7, 0, 0, 0);
-insert into sys.args values (11231, 862, 'arg_1', 'real', 24, 0, 1, 1);
-insert into sys.args values (11232, 862, 'arg_2', 'timetz', 7, 0, 1, 2);
-insert into sys.functions values (863, 'scale_up', '*', 'calc', 0, 1, false, false, false, 2000, true, false);
-insert into sys.args values (11233, 863, 'res_0', 'timetz', 7, 0, 0, 0);
-insert into sys.args values (11234, 863, 'arg_1', 'double', 53, 0, 1, 1);
-insert into sys.args values (11235, 863, 'arg_2', 'timetz', 7, 0, 1, 2);
-insert into sys.functions values (864, 'scale_up', '*', 'calc', 0, 1, false, false, false, 2000, true, false);
-insert into sys.args values (11236, 864, 'res_0', 'timetz', 7, 0, 0, 0);
-insert into sys.args values (11237, 864, 'arg_1', 'month_interval', 32, 0, 1, 1);
-insert into sys.args values (11238, 864, 'arg_2', 'timetz', 7, 0, 1, 2);
-insert into sys.functions values (865, 'scale_up', '*', 'calc', 0, 1, false, false, false, 2000, true, false);
-insert into sys.args values (11239, 865, 'res_0', 'timetz', 7, 0, 0, 0);
-insert into sys.args values (11240, 865, 'arg_1', 'sec_interval', 13, 0, 1, 1);
-insert into sys.args values (11241, 865, 'arg_2', 'timetz', 7, 0, 1, 2);
-insert into sys.functions values (866, 'scale_up', '*', 'calc', 0, 1, false, false, false, 2000, true, false);
-insert into sys.args values (11242, 866, 'res_0', 'timetz', 7, 0, 0, 0);
-insert into sys.args values (11243, 866, 'arg_1', 'time', 7, 0, 1, 1);
-insert into sys.args values (11244, 866, 'arg_2', 'timetz', 7, 0, 1, 2);
-insert into sys.functions values (867, 'scale_up', '*', 'calc', 0, 1, false, false, false, 2000, true, false);
-insert into sys.args values (11245, 867, 'res_0', 'timetz', 7, 0, 0, 0);
-insert into sys.args values (11246, 867, 'arg_1', 'timetz', 7, 0, 1, 1);
-insert into sys.args values (11247, 867, 'arg_2', 'timetz', 7, 0, 1, 2);
-insert into sys.functions values (868, 'scale_up', '*', 'calc', 0, 1, false, false, false, 2000, true, false);
-insert into sys.args values (11248, 868, 'res_0', 'timetz', 7, 0, 0, 0);
-insert into sys.args values (11249, 868, 'arg_1', 'date', 0, 0, 1, 1);
-insert into sys.args values (11250, 868, 'arg_2', 'timetz', 7, 0, 1, 2);
-insert into sys.functions values (869, 'scale_up', '*', 'calc', 0, 1, false, false, false, 2000, true, false);
-insert into sys.args values (11251, 869, 'res_0', 'timetz', 7, 0, 0, 0);
-insert into sys.args values (11252, 869, 'arg_1', 'timestamp', 7, 0, 1, 1);
-insert into sys.args values (11253, 869, 'arg_2', 'timetz', 7, 0, 1, 2);
-insert into sys.functions values (870, 'scale_up', '*', 'calc', 0, 1, false, false, false, 2000, true, false);
-insert into sys.args values (11254, 870, 'res_0', 'timetz', 7, 0, 0, 0);
-insert into sys.args values (11255, 870, 'arg_1', 'timestamptz', 7, 0, 1, 1);
-insert into sys.args values (11256, 870, 'arg_2', 'timetz', 7, 0, 1, 2);
-insert into sys.functions values (871, 'scale_up', '*', 'calc', 0, 1, false, false, false, 2000, true, false);
-insert into sys.args values (11257, 871, 'res_0', 'timetz', 7, 0, 0, 0);
-insert into sys.args values (11258, 871, 'arg_1', 'blob', 0, 0, 1, 1);
-insert into sys.args values (11259, 871, 'arg_2', 'timetz', 7, 0, 1, 2);
-insert into sys.functions values (872, 'scale_up', '*', 'calc', 0, 1, false, false, false, 2000, true, false);
-insert into sys.args values (11260, 872, 'res_0', 'timetz', 7, 0, 0, 0);
-insert into sys.args values (11261, 872, 'arg_1', 'geometry', 0, 0, 1, 1);
-insert into sys.args values (11262, 872, 'arg_2', 'timetz', 7, 0, 1, 2);
-insert into sys.functions values (873, 'scale_up', '*', 'calc', 0, 1, false, false, false, 2000, true, false);
-insert into sys.args values (11263, 873, 'res_0', 'timetz', 7, 0, 0, 0);
-insert into sys.args values (11264, 873, 'arg_1', 'geometrya', 0, 0, 1, 1);
-insert into sys.args values (11265, 873, 'arg_2', 'timetz', 7, 0, 1, 2);
-insert into sys.functions values (874, 'scale_up', '*', 'calc', 0, 1, false, false, false, 2000, true, false);
-insert into sys.args values (11266, 874, 'res_0', 'timetz', 7, 0, 0, 0);
-insert into sys.args values (11267, 874, 'arg_1', 'mbr', 0, 0, 1, 1);
-insert into sys.args values (11268, 874, 'arg_2', 'timetz', 7, 0, 1, 2);
-insert into sys.functions values (875, 'scale_up', '*', 'calc', 0, 1, false, false, false, 2000, true, false);
-insert into sys.args values (11269, 875, 'res_0', 'date', 0, 0, 0, 0);
-insert into sys.args values (11270, 875, 'arg_1', 'oid', 63, 0, 1, 1);
-insert into sys.args values (11271, 875, 'arg_2', 'date', 0, 0, 1, 2);
-insert into sys.functions values (876, 'scale_up', '*', 'calc', 0, 1, false, false, false, 2000, true, false);
-insert into sys.args values (11272, 876, 'res_0', 'date', 0, 0, 0, 0);
-insert into sys.args values (11273, 876, 'arg_1', 'tinyint', 8, 0, 1, 1);
-insert into sys.args values (11274, 876, 'arg_2', 'date', 0, 0, 1, 2);
-insert into sys.functions values (877, 'scale_up', '*', 'calc', 0, 1, false, false, false, 2000, true, false);
-insert into sys.args values (11275, 877, 'res_0', 'date', 0, 0, 0, 0);
-insert into sys.args values (11276, 877, 'arg_1', 'smallint', 16, 0, 1, 1);
-insert into sys.args values (11277, 877, 'arg_2', 'date', 0, 0, 1, 2);
-insert into sys.functions values (878, 'scale_up', '*', 'calc', 0, 1, false, false, false, 2000, true, false);
-insert into sys.args values (11278, 878, 'res_0', 'date', 0, 0, 0, 0);
-insert into sys.args values (11279, 878, 'arg_1', 'int', 32, 0, 1, 1);
-insert into sys.args values (11280, 878, 'arg_2', 'date', 0, 0, 1, 2);
-insert into sys.functions values (879, 'scale_up', '*', 'calc', 0, 1, false, false, false, 2000, true, false);
-insert into sys.args values (11281, 879, 'res_0', 'date', 0, 0, 0, 0);
-insert into sys.args values (11282, 879, 'arg_1', 'bigint', 64, 0, 1, 1);
-insert into sys.args values (11283, 879, 'arg_2', 'date', 0, 0, 1, 2);
-insert into sys.functions values (880, 'scale_up', '*', 'calc', 0, 1, false, false, false, 2000, true, false);
-insert into sys.args values (11284, 880, 'res_0', 'date', 0, 0, 0, 0);
-insert into sys.args values (11285, 880, 'arg_1', 'decimal', 2, 0, 1, 1);
-insert into sys.args values (11286, 880, 'arg_2', 'date', 0, 0, 1, 2);
-insert into sys.functions values (881, 'scale_up', '*', 'calc', 0, 1, false, false, false, 2000, true, false);
-insert into sys.args values (11287, 881, 'res_0', 'date', 0, 0, 0, 0);
-insert into sys.args values (11288, 881, 'arg_1', 'decimal', 4, 0, 1, 1);
-insert into sys.args values (11289, 881, 'arg_2', 'date', 0, 0, 1, 2);
-insert into sys.functions values (882, 'scale_up', '*', 'calc', 0, 1, false, false, false, 2000, true, false);
-insert into sys.args values (11290, 882, 'res_0', 'date', 0, 0, 0, 0);
-insert into sys.args values (11291, 882, 'arg_1', 'decimal', 9, 0, 1, 1);
-insert into sys.args values (11292, 882, 'arg_2', 'date', 0, 0, 1, 2);
-insert into sys.functions values (883, 'scale_up', '*', 'calc', 0, 1, false, false, false, 2000, true, false);
-insert into sys.args values (11293, 883, 'res_0', 'date', 0, 0, 0, 0);
-insert into sys.args values (11294, 883, 'arg_1', 'decimal', 18, 0, 1, 1);
-insert into sys.args values (11295, 883, 'arg_2', 'date', 0, 0, 1, 2);
-insert into sys.functions values (884, 'scale_up', '*', 'calc', 0, 1, false, false, false, 2000, true, false);
-insert into sys.args values (11296, 884, 'res_0', 'date', 0, 0, 0, 0);
-insert into sys.args values (11297, 884, 'arg_1', 'real', 24, 0, 1, 1);
-insert into sys.args values (11298, 884, 'arg_2', 'date', 0, 0, 1, 2);
-insert into sys.functions values (885, 'scale_up', '*', 'calc', 0, 1, false, false, false, 2000, true, false);
-insert into sys.args values (11299, 885, 'res_0', 'date', 0, 0, 0, 0);
-insert into sys.args values (11300, 885, 'arg_1', 'double', 53, 0, 1, 1);
-insert into sys.args values (11301, 885, 'arg_2', 'date', 0, 0, 1, 2);
-insert into sys.functions values (886, 'scale_up', '*', 'calc', 0, 1, false, false, false, 2000, true, false);
-insert into sys.args values (11302, 886, 'res_0', 'date', 0, 0, 0, 0);
-insert into sys.args values (11303, 886, 'arg_1', 'month_interval', 32, 0, 1, 1);
-insert into sys.args values (11304, 886, 'arg_2', 'date', 0, 0, 1, 2);
-insert into sys.functions values (887, 'scale_up', '*', 'calc', 0, 1, false, false, false, 2000, true, false);
-insert into sys.args values (11305, 887, 'res_0', 'date', 0, 0, 0, 0);
-insert into sys.args values (11306, 887, 'arg_1', 'sec_interval', 13, 0, 1, 1);
-insert into sys.args values (11307, 887, 'arg_2', 'date', 0, 0, 1, 2);
-insert into sys.functions values (888, 'scale_up', '*', 'calc', 0, 1, false, false, false, 2000, true, false);
-insert into sys.args values (11308, 888, 'res_0', 'date', 0, 0, 0, 0);
-insert into sys.args values (11309, 888, 'arg_1', 'time', 7, 0, 1, 1);
-insert into sys.args values (11310, 888, 'arg_2', 'date', 0, 0, 1, 2);
-insert into sys.functions values (889, 'scale_up', '*', 'calc', 0, 1, false, false, false, 2000, true, false);
-insert into sys.args values (11311, 889, 'res_0', 'date', 0, 0, 0, 0);
-insert into sys.args values (11312, 889, 'arg_1', 'timetz', 7, 0, 1, 1);
-insert into sys.args values (11313, 889, 'arg_2', 'date', 0, 0, 1, 2);
-insert into sys.functions values (890, 'scale_up', '*', 'calc', 0, 1, false, false, false, 2000, true, false);
-insert into sys.args values (11314, 890, 'res_0', 'date', 0, 0, 0, 0);
-insert into sys.args values (11315, 890, 'arg_1', 'date', 0, 0, 1, 1);
-insert into sys.args values (11316, 890, 'arg_2', 'date', 0, 0, 1, 2);
-insert into sys.functions values (891, 'scale_up', '*', 'calc', 0, 1, false, false, false, 2000, true, false);
-insert into sys.args values (11317, 891, 'res_0', 'date', 0, 0, 0, 0);
-insert into sys.args values (11318, 891, 'arg_1', 'timestamp', 7, 0, 1, 1);
-insert into sys.args values (11319, 891, 'arg_2', 'date', 0, 0, 1, 2);
-insert into sys.functions values (892, 'scale_up', '*', 'calc', 0, 1, false, false, false, 2000, true, false);
-insert into sys.args values (11320, 892, 'res_0', 'date', 0, 0, 0, 0);
-insert into sys.args values (11321, 892, 'arg_1', 'timestamptz', 7, 0, 1, 1);
-insert into sys.args values (11322, 892, 'arg_2', 'date', 0, 0, 1, 2);
-insert into sys.functions values (893, 'scale_up', '*', 'calc', 0, 1, false, false, false, 2000, true, false);
-insert into sys.args values (11323, 893, 'res_0', 'date', 0, 0, 0, 0);
-insert into sys.args values (11324, 893, 'arg_1', 'blob', 0, 0, 1, 1);
-insert into sys.args values (11325, 893, 'arg_2', 'date', 0, 0, 1, 2);
-insert into sys.functions values (894, 'scale_up', '*', 'calc', 0, 1, false, false, false, 2000, true, false);
-insert into sys.args values (11326, 894, 'res_0', 'date', 0, 0, 0, 0);
-insert into sys.args values (11327, 894, 'arg_1', 'geometry', 0, 0, 1, 1);
-insert into sys.args values (11328, 894, 'arg_2', 'date', 0, 0, 1, 2);
-insert into sys.functions values (895, 'scale_up', '*', 'calc', 0, 1, false, false, false, 2000, true, false);
-insert into sys.args values (11329, 895, 'res_0', 'date', 0, 0, 0, 0);
-insert into sys.args values (11330, 895, 'arg_1', 'geometrya', 0, 0, 1, 1);
-insert into sys.args values (11331, 895, 'arg_2', 'date', 0, 0, 1, 2);
-insert into sys.functions values (896, 'scale_up', '*', 'calc', 0, 1, false, false, false, 2000, true, false);
-insert into sys.args values (11332, 896, 'res_0', 'date', 0, 0, 0, 0);
-insert into sys.args values (11333, 896, 'arg_1', 'mbr', 0, 0, 1, 1);
-insert into sys.args values (11334, 896, 'arg_2', 'date', 0, 0, 1, 2);
-insert into sys.functions values (897, 'scale_up', '*', 'calc', 0, 1, false, false, false, 2000, true, false);
-insert into sys.args values (11335, 897, 'res_0', 'timestamp', 7, 0, 0, 0);
-insert into sys.args values (11336, 897, 'arg_1', 'oid', 63, 0, 1, 1);
-insert into sys.args values (11337, 897, 'arg_2', 'timestamp', 7, 0, 1, 2);
-insert into sys.functions values (898, 'scale_up', '*', 'calc', 0, 1, false, false, false, 2000, true, false);
-insert into sys.args values (11338, 898, 'res_0', 'timestamp', 7, 0, 0, 0);
-insert into sys.args values (11339, 898, 'arg_1', 'tinyint', 8, 0, 1, 1);
-insert into sys.args values (11340, 898, 'arg_2', 'timestamp', 7, 0, 1, 2);
-insert into sys.functions values (899, 'scale_up', '*', 'calc', 0, 1, false, false, false, 2000, true, false);
-insert into sys.args values (11341, 899, 'res_0', 'timestamp', 7, 0, 0, 0);
-insert into sys.args values (11342, 899, 'arg_1', 'smallint', 16, 0, 1, 1);
-insert into sys.args values (11343, 899, 'arg_2', 'timestamp', 7, 0, 1, 2);
-insert into sys.functions values (900, 'scale_up', '*', 'calc', 0, 1, false, false, false, 2000, true, false);
-insert into sys.args values (11344, 900, 'res_0', 'timestamp', 7, 0, 0, 0);
-insert into sys.args values (11345, 900, 'arg_1', 'int', 32, 0, 1, 1);
-insert into sys.args values (11346, 900, 'arg_2', 'timestamp', 7, 0, 1, 2);
-insert into sys.functions values (901, 'scale_up', '*', 'calc', 0, 1, false, false, false, 2000, true, false);
-insert into sys.args values (11347, 901, 'res_0', 'timestamp', 7, 0, 0, 0);
-insert into sys.args values (11348, 901, 'arg_1', 'bigint', 64, 0, 1, 1);
-insert into sys.args values (11349, 901, 'arg_2', 'timestamp', 7, 0, 1, 2);
-insert into sys.functions values (902, 'scale_up', '*', 'calc', 0, 1, false, false, false, 2000, true, false);
-insert into sys.args values (11350, 902, 'res_0', 'timestamp', 7, 0, 0, 0);
-insert into sys.args values (11351, 902, 'arg_1', 'decimal', 2, 0, 1, 1);
-insert into sys.args values (11352, 902, 'arg_2', 'timestamp', 7, 0, 1, 2);
-insert into sys.functions values (903, 'scale_up', '*', 'calc', 0, 1, false, false, false, 2000, true, false);
-insert into sys.args values (11353, 903, 'res_0', 'timestamp', 7, 0, 0, 0);
-insert into sys.args values (11354, 903, 'arg_1', 'decimal', 4, 0, 1, 1);
-insert into sys.args values (11355, 903, 'arg_2', 'timestamp', 7, 0, 1, 2);
-insert into sys.functions values (904, 'scale_up', '*', 'calc', 0, 1, false, false, false, 2000, true, false);
-insert into sys.args values (11356, 904, 'res_0', 'timestamp', 7, 0, 0, 0);
-insert into sys.args values (11357, 904, 'arg_1', 'decimal', 9, 0, 1, 1);
-insert into sys.args values (11358, 904, 'arg_2', 'timestamp', 7, 0, 1, 2);
-insert into sys.functions values (905, 'scale_up', '*', 'calc', 0, 1, false, false, false, 2000, true, false);
-insert into sys.args values (11359, 905, 'res_0', 'timestamp', 7, 0, 0, 0);
-insert into sys.args values (11360, 905, 'arg_1', 'decimal', 18, 0, 1, 1);
-insert into sys.args values (11361, 905, 'arg_2', 'timestamp', 7, 0, 1, 2);
-insert into sys.functions values (906, 'scale_up', '*', 'calc', 0, 1, false, false, false, 2000, true, false);
-insert into sys.args values (11362, 906, 'res_0', 'timestamp', 7, 0, 0, 0);
-insert into sys.args values (11363, 906, 'arg_1', 'real', 24, 0, 1, 1);
-insert into sys.args values (11364, 906, 'arg_2', 'timestamp', 7, 0, 1, 2);
-insert into sys.functions values (907, 'scale_up', '*', 'calc', 0, 1, false, false, false, 2000, true, false);
-insert into sys.args values (11365, 907, 'res_0', 'timestamp', 7, 0, 0, 0);
-insert into sys.args values (11366, 907, 'arg_1', 'double', 53, 0, 1, 1);
-insert into sys.args values (11367, 907, 'arg_2', 'timestamp', 7, 0, 1, 2);
-insert into sys.functions values (908, 'scale_up', '*', 'calc', 0, 1, false, false, false, 2000, true, false);
-insert into sys.args values (11368, 908, 'res_0', 'timestamp', 7, 0, 0, 0);
-insert into sys.args values (11369, 908, 'arg_1', 'month_interval', 32, 0, 1, 1);
-insert into sys.args values (11370, 908, 'arg_2', 'timestamp', 7, 0, 1, 2);
-insert into sys.functions values (909, 'scale_up', '*', 'calc', 0, 1, false, false, false, 2000, true, false);
-insert into sys.args values (11371, 909, 'res_0', 'timestamp', 7, 0, 0, 0);
-insert into sys.args values (11372, 909, 'arg_1', 'sec_interval', 13, 0, 1, 1);
-insert into sys.args values (11373, 909, 'arg_2', 'timestamp', 7, 0, 1, 2);
-insert into sys.functions values (910, 'scale_up', '*', 'calc', 0, 1, false, false, false, 2000, true, false);
-insert into sys.args values (11374, 910, 'res_0', 'timestamp', 7, 0, 0, 0);
-insert into sys.args values (11375, 910, 'arg_1', 'time', 7, 0, 1, 1);
-insert into sys.args values (11376, 910, 'arg_2', 'timestamp', 7, 0, 1, 2);
-insert into sys.functions values (911, 'scale_up', '*', 'calc', 0, 1, false, false, false, 2000, true, false);
-insert into sys.args values (11377, 911, 'res_0', 'timestamp', 7, 0, 0, 0);
-insert into sys.args values (11378, 911, 'arg_1', 'timetz', 7, 0, 1, 1);
-insert into sys.args values (11379, 911, 'arg_2', 'timestamp', 7, 0, 1, 2);
-insert into sys.functions values (912, 'scale_up', '*', 'calc', 0, 1, false, false, false, 2000, true, false);
-insert into sys.args values (11380, 912, 'res_0', 'timestamp', 7, 0, 0, 0);
-insert into sys.args values (11381, 912, 'arg_1', 'date', 0, 0, 1, 1);
-insert into sys.args values (11382, 912, 'arg_2', 'timestamp', 7, 0, 1, 2);
-insert into sys.functions values (913, 'scale_up', '*', 'calc', 0, 1, false, false, false, 2000, true, false);
-insert into sys.args values (11383, 913, 'res_0', 'timestamp', 7, 0, 0, 0);
-insert into sys.args values (11384, 913, 'arg_1', 'timestamp', 7, 0, 1, 1);
-insert into sys.args values (11385, 913, 'arg_2', 'timestamp', 7, 0, 1, 2);
-insert into sys.functions values (914, 'scale_up', '*', 'calc', 0, 1, false, false, false, 2000, true, false);
-insert into sys.args values (11386, 914, 'res_0', 'timestamp', 7, 0, 0, 0);
-insert into sys.args values (11387, 914, 'arg_1', 'timestamptz', 7, 0, 1, 1);
-insert into sys.args values (11388, 914, 'arg_2', 'timestamp', 7, 0, 1, 2);
-insert into sys.functions values (915, 'scale_up', '*', 'calc', 0, 1, false, false, false, 2000, true, false);
-insert into sys.args values (11389, 915, 'res_0', 'timestamp', 7, 0, 0, 0);
-insert into sys.args values (11390, 915, 'arg_1', 'blob', 0, 0, 1, 1);
-insert into sys.args values (11391, 915, 'arg_2', 'timestamp', 7, 0, 1, 2);
-insert into sys.functions values (916, 'scale_up', '*', 'calc', 0, 1, false, false, false, 2000, true, false);
-insert into sys.args values (11392, 916, 'res_0', 'timestamp', 7, 0, 0, 0);
-insert into sys.args values (11393, 916, 'arg_1', 'geometry', 0, 0, 1, 1);
-insert into sys.args values (11394, 916, 'arg_2', 'timestamp', 7, 0, 1, 2);
-insert into sys.functions values (917, 'scale_up', '*', 'calc', 0, 1, false, false, false, 2000, true, false);
-insert into sys.args values (11395, 917, 'res_0', 'timestamp', 7, 0, 0, 0);
-insert into sys.args values (11396, 917, 'arg_1', 'geometrya', 0, 0, 1, 1);
-insert into sys.args values (11397, 917, 'arg_2', 'timestamp', 7, 0, 1, 2);
-insert into sys.functions values (918, 'scale_up', '*', 'calc', 0, 1, false, false, false, 2000, true, false);
-insert into sys.args values (11398, 918, 'res_0', 'timestamp', 7, 0, 0, 0);
-insert into sys.args values (11399, 918, 'arg_1', 'mbr', 0, 0, 1, 1);
-insert into sys.args values (11400, 918, 'arg_2', 'timestamp', 7, 0, 1, 2);
-insert into sys.functions values (919, 'scale_up', '*', 'calc', 0, 1, false, false, false, 2000, true, false);
-insert into sys.args values (11401, 919, 'res_0', 'timestamptz', 7, 0, 0, 0);
-insert into sys.args values (11402, 919, 'arg_1', 'oid', 63, 0, 1, 1);
-insert into sys.args values (11403, 919, 'arg_2', 'timestamptz', 7, 0, 1, 2);
-insert into sys.functions values (920, 'scale_up', '*', 'calc', 0, 1, false, false, false, 2000, true, false);
-insert into sys.args values (11404, 920, 'res_0', 'timestamptz', 7, 0, 0, 0);
-insert into sys.args values (11405, 920, 'arg_1', 'tinyint', 8, 0, 1, 1);
-insert into sys.args values (11406, 920, 'arg_2', 'timestamptz', 7, 0, 1, 2);
-insert into sys.functions values (921, 'scale_up', '*', 'calc', 0, 1, false, false, false, 2000, true, false);
-insert into sys.args values (11407, 921, 'res_0', 'timestamptz', 7, 0, 0, 0);
-insert into sys.args values (11408, 921, 'arg_1', 'smallint', 16, 0, 1, 1);
-insert into sys.args values (11409, 921, 'arg_2', 'timestamptz', 7, 0, 1, 2);
-insert into sys.functions values (922, 'scale_up', '*', 'calc', 0, 1, false, false, false, 2000, true, false);
-insert into sys.args values (11410, 922, 'res_0', 'timestamptz', 7, 0, 0, 0);
-insert into sys.args values (11411, 922, 'arg_1', 'int', 32, 0, 1, 1);
-insert into sys.args values (11412, 922, 'arg_2', 'timestamptz', 7, 0, 1, 2);
-insert into sys.functions values (923, 'scale_up', '*', 'calc', 0, 1, false, false, false, 2000, true, false);
-insert into sys.args values (11413, 923, 'res_0', 'timestamptz', 7, 0, 0, 0);
-insert into sys.args values (11414, 923, 'arg_1', 'bigint', 64, 0, 1, 1);
-insert into sys.args values (11415, 923, 'arg_2', 'timestamptz', 7, 0, 1, 2);
-insert into sys.functions values (924, 'scale_up', '*', 'calc', 0, 1, false, false, false, 2000, true, false);
-insert into sys.args values (11416, 924, 'res_0', 'timestamptz', 7, 0, 0, 0);
-insert into sys.args values (11417, 924, 'arg_1', 'decimal', 2, 0, 1, 1);
-insert into sys.args values (11418, 924, 'arg_2', 'timestamptz', 7, 0, 1, 2);
-insert into sys.functions values (925, 'scale_up', '*', 'calc', 0, 1, false, false, false, 2000, true, false);
-insert into sys.args values (11419, 925, 'res_0', 'timestamptz', 7, 0, 0, 0);
-insert into sys.args values (11420, 925, 'arg_1', 'decimal', 4, 0, 1, 1);
-insert into sys.args values (11421, 925, 'arg_2', 'timestamptz', 7, 0, 1, 2);
-insert into sys.functions values (926, 'scale_up', '*', 'calc', 0, 1, false, false, false, 2000, true, false);
-insert into sys.args values (11422, 926, 'res_0', 'timestamptz', 7, 0, 0, 0);
-insert into sys.args values (11423, 926, 'arg_1', 'decimal', 9, 0, 1, 1);
-insert into sys.args values (11424, 926, 'arg_2', 'timestamptz', 7, 0, 1, 2);
-insert into sys.functions values (927, 'scale_up', '*', 'calc', 0, 1, false, false, false, 2000, true, false);
-insert into sys.args values (11425, 927, 'res_0', 'timestamptz', 7, 0, 0, 0);
-insert into sys.args values (11426, 927, 'arg_1', 'decimal', 18, 0, 1, 1);
-insert into sys.args values (11427, 927, 'arg_2', 'timestamptz', 7, 0, 1, 2);
-insert into sys.functions values (928, 'scale_up', '*', 'calc', 0, 1, false, false, false, 2000, true, false);
-insert into sys.args values (11428, 928, 'res_0', 'timestamptz', 7, 0, 0, 0);
-insert into sys.args values (11429, 928, 'arg_1', 'real', 24, 0, 1, 1);
-insert into sys.args values (11430, 928, 'arg_2', 'timestamptz', 7, 0, 1, 2);
-insert into sys.functions values (929, 'scale_up', '*', 'calc', 0, 1, false, false, false, 2000, true, false);
-insert into sys.args values (11431, 929, 'res_0', 'timestamptz', 7, 0, 0, 0);
-insert into sys.args values (11432, 929, 'arg_1', 'double', 53, 0, 1, 1);
-insert into sys.args values (11433, 929, 'arg_2', 'timestamptz', 7, 0, 1, 2);
-insert into sys.functions values (930, 'scale_up', '*', 'calc', 0, 1, false, false, false, 2000, true, false);
-insert into sys.args values (11434, 930, 'res_0', 'timestamptz', 7, 0, 0, 0);
-insert into sys.args values (11435, 930, 'arg_1', 'month_interval', 32, 0, 1, 1);
-insert into sys.args values (11436, 930, 'arg_2', 'timestamptz', 7, 0, 1, 2);
-insert into sys.functions values (931, 'scale_up', '*', 'calc', 0, 1, false, false, false, 2000, true, false);
-insert into sys.args values (11437, 931, 'res_0', 'timestamptz', 7, 0, 0, 0);
-insert into sys.args values (11438, 931, 'arg_1', 'sec_interval', 13, 0, 1, 1);
-insert into sys.args values (11439, 931, 'arg_2', 'timestamptz', 7, 0, 1, 2);
-insert into sys.functions values (932, 'scale_up', '*', 'calc', 0, 1, false, false, false, 2000, true, false);
-insert into sys.args values (11440, 932, 'res_0', 'timestamptz', 7, 0, 0, 0);
-insert into sys.args values (11441, 932, 'arg_1', 'time', 7, 0, 1, 1);
-insert into sys.args values (11442, 932, 'arg_2', 'timestamptz', 7, 0, 1, 2);
-insert into sys.functions values (933, 'scale_up', '*', 'calc', 0, 1, false, false, false, 2000, true, false);
-insert into sys.args values (11443, 933, 'res_0', 'timestamptz', 7, 0, 0, 0);
-insert into sys.args values (11444, 933, 'arg_1', 'timetz', 7, 0, 1, 1);
-insert into sys.args values (11445, 933, 'arg_2', 'timestamptz', 7, 0, 1, 2);
-insert into sys.functions values (934, 'scale_up', '*', 'calc', 0, 1, false, false, false, 2000, true, false);
-insert into sys.args values (11446, 934, 'res_0', 'timestamptz', 7, 0, 0, 0);
-insert into sys.args values (11447, 934, 'arg_1', 'date', 0, 0, 1, 1);
-insert into sys.args values (11448, 934, 'arg_2', 'timestamptz', 7, 0, 1, 2);
-insert into sys.functions values (935, 'scale_up', '*', 'calc', 0, 1, false, false, false, 2000, true, false);
-insert into sys.args values (11449, 935, 'res_0', 'timestamptz', 7, 0, 0, 0);
-insert into sys.args values (11450, 935, 'arg_1', 'timestamp', 7, 0, 1, 1);
-insert into sys.args values (11451, 935, 'arg_2', 'timestamptz', 7, 0, 1, 2);
-insert into sys.functions values (936, 'scale_up', '*', 'calc', 0, 1, false, false, false, 2000, true, false);
-insert into sys.args values (11452, 936, 'res_0', 'timestamptz', 7, 0, 0, 0);
-insert into sys.args values (11453, 936, 'arg_1', 'timestamptz', 7, 0, 1, 1);
-insert into sys.args values (11454, 936, 'arg_2', 'timestamptz', 7, 0, 1, 2);
-insert into sys.functions values (937, 'scale_up', '*', 'calc', 0, 1, false, false, false, 2000, true, false);
-insert into sys.args values (11455, 937, 'res_0', 'timestamptz', 7, 0, 0, 0);
-insert into sys.args values (11456, 937, 'arg_1', 'blob', 0, 0, 1, 1);
-insert into sys.args values (11457, 937, 'arg_2', 'timestamptz', 7, 0, 1, 2);
-insert into sys.functions values (938, 'scale_up', '*', 'calc', 0, 1, false, false, false, 2000, true, false);
-insert into sys.args values (11458, 938, 'res_0', 'timestamptz', 7, 0, 0, 0);
-insert into sys.args values (11459, 938, 'arg_1', 'geometry', 0, 0, 1, 1);
-insert into sys.args values (11460, 938, 'arg_2', 'timestamptz', 7, 0, 1, 2);
-insert into sys.functions values (939, 'scale_up', '*', 'calc', 0, 1, false, false, false, 2000, true, false);
-insert into sys.args values (11461, 939, 'res_0', 'timestamptz', 7, 0, 0, 0);
-insert into sys.args values (11462, 939, 'arg_1', 'geometrya', 0, 0, 1, 1);
-insert into sys.args values (11463, 939, 'arg_2', 'timestamptz', 7, 0, 1, 2);
-insert into sys.functions values (940, 'scale_up', '*', 'calc', 0, 1, false, false, false, 2000, true, false);
-insert into sys.args values (11464, 940, 'res_0', 'timestamptz', 7, 0, 0, 0);
-insert into sys.args values (11465, 940, 'arg_1', 'mbr', 0, 0, 1, 1);
-insert into sys.args values (11466, 940, 'arg_2', 'timestamptz', 7, 0, 1, 2);
-insert into sys.functions values (941, 'scale_up', '*', 'calc', 0, 1, false, false, false, 2000, true, false);
-insert into sys.args values (11467, 941, 'res_0', 'blob', 0, 0, 0, 0);
-insert into sys.args values (11468, 941, 'arg_1', 'oid', 63, 0, 1, 1);
-insert into sys.args values (11469, 941, 'arg_2', 'blob', 0, 0, 1, 2);
-insert into sys.functions values (942, 'scale_up', '*', 'calc', 0, 1, false, false, false, 2000, true, false);
-insert into sys.args values (11470, 942, 'res_0', 'blob', 0, 0, 0, 0);
-insert into sys.args values (11471, 942, 'arg_1', 'tinyint', 8, 0, 1, 1);
-insert into sys.args values (11472, 942, 'arg_2', 'blob', 0, 0, 1, 2);
-insert into sys.functions values (943, 'scale_up', '*', 'calc', 0, 1, false, false, false, 2000, true, false);
-insert into sys.args values (11473, 943, 'res_0', 'blob', 0, 0, 0, 0);
-insert into sys.args values (11474, 943, 'arg_1', 'smallint', 16, 0, 1, 1);
-insert into sys.args values (11475, 943, 'arg_2', 'blob', 0, 0, 1, 2);
-insert into sys.functions values (944, 'scale_up', '*', 'calc', 0, 1, false, false, false, 2000, true, false);
-insert into sys.args values (11476, 944, 'res_0', 'blob', 0, 0, 0, 0);
-insert into sys.args values (11477, 944, 'arg_1', 'int', 32, 0, 1, 1);
-insert into sys.args values (11478, 944, 'arg_2', 'blob', 0, 0, 1, 2);
-insert into sys.functions values (945, 'scale_up', '*', 'calc', 0, 1, false, false, false, 2000, true, false);
-insert into sys.args values (11479, 945, 'res_0', 'blob', 0, 0, 0, 0);
-insert into sys.args values (11480, 945, 'arg_1', 'bigint', 64, 0, 1, 1);
-insert into sys.args values (11481, 945, 'arg_2', 'blob', 0, 0, 1, 2);
-insert into sys.functions values (946, 'scale_up', '*', 'calc', 0, 1, false, false, false, 2000, true, false);
-insert into sys.args values (11482, 946, 'res_0', 'blob', 0, 0, 0, 0);
-insert into sys.args values (11483, 946, 'arg_1', 'decimal', 2, 0, 1, 1);
-insert into sys.args values (11484, 946, 'arg_2', 'blob', 0, 0, 1, 2);
-insert into sys.functions values (947, 'scale_up', '*', 'calc', 0, 1, false, false, false, 2000, true, false);
-insert into sys.args values (11485, 947, 'res_0', 'blob', 0, 0, 0, 0);
-insert into sys.args values (11486, 947, 'arg_1', 'decimal', 4, 0, 1, 1);
-insert into sys.args values (11487, 947, 'arg_2', 'blob', 0, 0, 1, 2);
-insert into sys.functions values (948, 'scale_up', '*', 'calc', 0, 1, false, false, false, 2000, true, false);
-insert into sys.args values (11488, 948, 'res_0', 'blob', 0, 0, 0, 0);
-insert into sys.args values (11489, 948, 'arg_1', 'decimal', 9, 0, 1, 1);
-insert into sys.args values (11490, 948, 'arg_2', 'blob', 0, 0, 1, 2);
-insert into sys.functions values (949, 'scale_up', '*', 'calc', 0, 1, false, false, false, 2000, true, false);
-insert into sys.args values (11491, 949, 'res_0', 'blob', 0, 0, 0, 0);
-insert into sys.args values (11492, 949, 'arg_1', 'decimal', 18, 0, 1, 1);
-insert into sys.args values (11493, 949, 'arg_2', 'blob', 0, 0, 1, 2);
-insert into sys.functions values (950, 'scale_up', '*', 'calc', 0, 1, false, false, false, 2000, true, false);
-insert into sys.args values (11494, 950, 'res_0', 'blob', 0, 0, 0, 0);
-insert into sys.args values (11495, 950, 'arg_1', 'real', 24, 0, 1, 1);
-insert into sys.args values (11496, 950, 'arg_2', 'blob', 0, 0, 1, 2);
-insert into sys.functions values (951, 'scale_up', '*', 'calc', 0, 1, false, false, false, 2000, true, false);
-insert into sys.args values (11497, 951, 'res_0', 'blob', 0, 0, 0, 0);
-insert into sys.args values (11498, 951, 'arg_1', 'double', 53, 0, 1, 1);
-insert into sys.args values (11499, 951, 'arg_2', 'blob', 0, 0, 1, 2);
-insert into sys.functions values (952, 'scale_up', '*', 'calc', 0, 1, false, false, false, 2000, true, false);
-insert into sys.args values (11500, 952, 'res_0', 'blob', 0, 0, 0, 0);
-insert into sys.args values (11501, 952, 'arg_1', 'month_interval', 32, 0, 1, 1);
-insert into sys.args values (11502, 952, 'arg_2', 'blob', 0, 0, 1, 2);
-insert into sys.functions values (953, 'scale_up', '*', 'calc', 0, 1, false, false, false, 2000, true, false);
-insert into sys.args values (11503, 953, 'res_0', 'blob', 0, 0, 0, 0);
-insert into sys.args values (11504, 953, 'arg_1', 'sec_interval', 13, 0, 1, 1);
-insert into sys.args values (11505, 953, 'arg_2', 'blob', 0, 0, 1, 2);
-insert into sys.functions values (954, 'scale_up', '*', 'calc', 0, 1, false, false, false, 2000, true, false);
-insert into sys.args values (11506, 954, 'res_0', 'blob', 0, 0, 0, 0);
-insert into sys.args values (11507, 954, 'arg_1', 'time', 7, 0, 1, 1);
-insert into sys.args values (11508, 954, 'arg_2', 'blob', 0, 0, 1, 2);
-insert into sys.functions values (955, 'scale_up', '*', 'calc', 0, 1, false, false, false, 2000, true, false);
-insert into sys.args values (11509, 955, 'res_0', 'blob', 0, 0, 0, 0);
-insert into sys.args values (11510, 955, 'arg_1', 'timetz', 7, 0, 1, 1);
-insert into sys.args values (11511, 955, 'arg_2', 'blob', 0, 0, 1, 2);
-insert into sys.functions values (956, 'scale_up', '*', 'calc', 0, 1, false, false, false, 2000, true, false);
-insert into sys.args values (11512, 956, 'res_0', 'blob', 0, 0, 0, 0);
-insert into sys.args values (11513, 956, 'arg_1', 'date', 0, 0, 1, 1);
-insert into sys.args values (11514, 956, 'arg_2', 'blob', 0, 0, 1, 2);
-insert into sys.functions values (957, 'scale_up', '*', 'calc', 0, 1, false, false, false, 2000, true, false);
-insert into sys.args values (11515, 957, 'res_0', 'blob', 0, 0, 0, 0);
-insert into sys.args values (11516, 957, 'arg_1', 'timestamp', 7, 0, 1, 1);
-insert into sys.args values (11517, 957, 'arg_2', 'blob', 0, 0, 1, 2);
-insert into sys.functions values (958, 'scale_up', '*', 'calc', 0, 1, false, false, false, 2000, true, false);
-insert into sys.args values (11518, 958, 'res_0', 'blob', 0, 0, 0, 0);
-insert into sys.args values (11519, 958, 'arg_1', 'timestamptz', 7, 0, 1, 1);
-insert into sys.args values (11520, 958, 'arg_2', 'blob', 0, 0, 1, 2);
-insert into sys.functions values (959, 'scale_up', '*', 'calc', 0, 1, false, false, false, 2000, true, false);
-insert into sys.args values (11521, 959, 'res_0', 'blob', 0, 0, 0, 0);
-insert into sys.args values (11522, 959, 'arg_1', 'blob', 0, 0, 1, 1);
-insert into sys.args values (11523, 959, 'arg_2', 'blob', 0, 0, 1, 2);
-insert into sys.functions values (960, 'scale_up', '*', 'calc', 0, 1, false, false, false, 2000, true, false);
-insert into sys.args values (11524, 960, 'res_0', 'blob', 0, 0, 0, 0);
-insert into sys.args values (11525, 960, 'arg_1', 'geometry', 0, 0, 1, 1);
-insert into sys.args values (11526, 960, 'arg_2', 'blob', 0, 0, 1, 2);
-insert into sys.functions values (961, 'scale_up', '*', 'calc', 0, 1, false, false, false, 2000, true, false);
-insert into sys.args values (11527, 961, 'res_0', 'blob', 0, 0, 0, 0);
-insert into sys.args values (11528, 961, 'arg_1', 'geometrya', 0, 0, 1, 1);
-insert into sys.args values (11529, 961, 'arg_2', 'blob', 0, 0, 1, 2);
-insert into sys.functions values (962, 'scale_up', '*', 'calc', 0, 1, false, false, false, 2000, true, false);
-insert into sys.args values (11530, 962, 'res_0', 'blob', 0, 0, 0, 0);
-insert into sys.args values (11531, 962, 'arg_1', 'mbr', 0, 0, 1, 1);
-insert into sys.args values (11532, 962, 'arg_2', 'blob', 0, 0, 1, 2);
-insert into sys.functions values (963, 'scale_up', '*', 'calc', 0, 1, false, false, false, 2000, true, false);
-insert into sys.args values (11533, 963, 'res_0', 'geometry', 0, 0, 0, 0);
-insert into sys.args values (11534, 963, 'arg_1', 'oid', 63, 0, 1, 1);
-insert into sys.args values (11535, 963, 'arg_2', 'geometry', 0, 0, 1, 2);
-insert into sys.functions values (964, 'scale_up', '*', 'calc', 0, 1, false, false, false, 2000, true, false);
-insert into sys.args values (11536, 964, 'res_0', 'geometry', 0, 0, 0, 0);
-insert into sys.args values (11537, 964, 'arg_1', 'tinyint', 8, 0, 1, 1);
-insert into sys.args values (11538, 964, 'arg_2', 'geometry', 0, 0, 1, 2);
-insert into sys.functions values (965, 'scale_up', '*', 'calc', 0, 1, false, false, false, 2000, true, false);
-insert into sys.args values (11539, 965, 'res_0', 'geometry', 0, 0, 0, 0);
-insert into sys.args values (11540, 965, 'arg_1', 'smallint', 16, 0, 1, 1);
-insert into sys.args values (11541, 965, 'arg_2', 'geometry', 0, 0, 1, 2);
-insert into sys.functions values (966, 'scale_up', '*', 'calc', 0, 1, false, false, false, 2000, true, false);
-insert into sys.args values (11542, 966, 'res_0', 'geometry', 0, 0, 0, 0);
-insert into sys.args values (11543, 966, 'arg_1', 'int', 32, 0, 1, 1);
-insert into sys.args values (11544, 966, 'arg_2', 'geometry', 0, 0, 1, 2);
-insert into sys.functions values (967, 'scale_up', '*', 'calc', 0, 1, false, false, false, 2000, true, false);
-insert into sys.args values (11545, 967, 'res_0', 'geometry', 0, 0, 0, 0);
-insert into sys.args values (11546, 967, 'arg_1', 'bigint', 64, 0, 1, 1);
-insert into sys.args values (11547, 967, 'arg_2', 'geometry', 0, 0, 1, 2);
-insert into sys.functions values (968, 'scale_up', '*', 'calc', 0, 1, false, false, false, 2000, true, false);
-insert into sys.args values (11548, 968, 'res_0', 'geometry', 0, 0, 0, 0);
-insert into sys.args values (11549, 968, 'arg_1', 'decimal', 2, 0, 1, 1);
-insert into sys.args values (11550, 968, 'arg_2', 'geometry', 0, 0, 1, 2);
-insert into sys.functions values (969, 'scale_up', '*', 'calc', 0, 1, false, false, false, 2000, true, false);
-insert into sys.args values (11551, 969, 'res_0', 'geometry', 0, 0, 0, 0);
-insert into sys.args values (11552, 969, 'arg_1', 'decimal', 4, 0, 1, 1);
-insert into sys.args values (11553, 969, 'arg_2', 'geometry', 0, 0, 1, 2);
-insert into sys.functions values (970, 'scale_up', '*', 'calc', 0, 1, false, false, false, 2000, true, false);
-insert into sys.args values (11554, 970, 'res_0', 'geometry', 0, 0, 0, 0);
-insert into sys.args values (11555, 970, 'arg_1', 'decimal', 9, 0, 1, 1);
-insert into sys.args values (11556, 970, 'arg_2', 'geometry', 0, 0, 1, 2);
-insert into sys.functions values (971, 'scale_up', '*', 'calc', 0, 1, false, false, false, 2000, true, false);
-insert into sys.args values (11557, 971, 'res_0', 'geometry', 0, 0, 0, 0);
-insert into sys.args values (11558, 971, 'arg_1', 'decimal', 18, 0, 1, 1);
-insert into sys.args values (11559, 971, 'arg_2', 'geometry', 0, 0, 1, 2);
-insert into sys.functions values (972, 'scale_up', '*', 'calc', 0, 1, false, false, false, 2000, true, false);
-insert into sys.args values (11560, 972, 'res_0', 'geometry', 0, 0, 0, 0);
-insert into sys.args values (11561, 972, 'arg_1', 'real', 24, 0, 1, 1);
-insert into sys.args values (11562, 972, 'arg_2', 'geometry', 0, 0, 1, 2);
-insert into sys.functions values (973, 'scale_up', '*', 'calc', 0, 1, false, false, false, 2000, true, false);
-insert into sys.args values (11563, 973, 'res_0', 'geometry', 0, 0, 0, 0);
-insert into sys.args values (11564, 973, 'arg_1', 'double', 53, 0, 1, 1);
-insert into sys.args values (11565, 973, 'arg_2', 'geometry', 0, 0, 1, 2);
-insert into sys.functions values (974, 'scale_up', '*', 'calc', 0, 1, false, false, false, 2000, true, false);
-insert into sys.args values (11566, 974, 'res_0', 'geometry', 0, 0, 0, 0);
-insert into sys.args values (11567, 974, 'arg_1', 'month_interval', 32, 0, 1, 1);
-insert into sys.args values (11568, 974, 'arg_2', 'geometry', 0, 0, 1, 2);
-insert into sys.functions values (975, 'scale_up', '*', 'calc', 0, 1, false, false, false, 2000, true, false);
-insert into sys.args values (11569, 975, 'res_0', 'geometry', 0, 0, 0, 0);
-insert into sys.args values (11570, 975, 'arg_1', 'sec_interval', 13, 0, 1, 1);
-insert into sys.args values (11571, 975, 'arg_2', 'geometry', 0, 0, 1, 2);
-insert into sys.functions values (976, 'scale_up', '*', 'calc', 0, 1, false, false, false, 2000, true, false);
-insert into sys.args values (11572, 976, 'res_0', 'geometry', 0, 0, 0, 0);
-insert into sys.args values (11573, 976, 'arg_1', 'time', 7, 0, 1, 1);
-insert into sys.args values (11574, 976, 'arg_2', 'geometry', 0, 0, 1, 2);
-insert into sys.functions values (977, 'scale_up', '*', 'calc', 0, 1, false, false, false, 2000, true, false);
-insert into sys.args values (11575, 977, 'res_0', 'geometry', 0, 0, 0, 0);
-insert into sys.args values (11576, 977, 'arg_1', 'timetz', 7, 0, 1, 1);
-insert into sys.args values (11577, 977, 'arg_2', 'geometry', 0, 0, 1, 2);
-insert into sys.functions values (978, 'scale_up', '*', 'calc', 0, 1, false, false, false, 2000, true, false);
-insert into sys.args values (11578, 978, 'res_0', 'geometry', 0, 0, 0, 0);
-insert into sys.args values (11579, 978, 'arg_1', 'date', 0, 0, 1, 1);
-insert into sys.args values (11580, 978, 'arg_2', 'geometry', 0, 0, 1, 2);
-insert into sys.functions values (979, 'scale_up', '*', 'calc', 0, 1, false, false, false, 2000, true, false);
-insert into sys.args values (11581, 979, 'res_0', 'geometry', 0, 0, 0, 0);
-insert into sys.args values (11582, 979, 'arg_1', 'timestamp', 7, 0, 1, 1);
-insert into sys.args values (11583, 979, 'arg_2', 'geometry', 0, 0, 1, 2);
-insert into sys.functions values (980, 'scale_up', '*', 'calc', 0, 1, false, false, false, 2000, true, false);
-insert into sys.args values (11584, 980, 'res_0', 'geometry', 0, 0, 0, 0);
-insert into sys.args values (11585, 980, 'arg_1', 'timestamptz', 7, 0, 1, 1);
-insert into sys.args values (11586, 980, 'arg_2', 'geometry', 0, 0, 1, 2);
-insert into sys.functions values (981, 'scale_up', '*', 'calc', 0, 1, false, false, false, 2000, true, false);
-insert into sys.args values (11587, 981, 'res_0', 'geometry', 0, 0, 0, 0);
-insert into sys.args values (11588, 981, 'arg_1', 'blob', 0, 0, 1, 1);
-insert into sys.args values (11589, 981, 'arg_2', 'geometry', 0, 0, 1, 2);
-insert into sys.functions values (982, 'scale_up', '*', 'calc', 0, 1, false, false, false, 2000, true, false);
-insert into sys.args values (11590, 982, 'res_0', 'geometry', 0, 0, 0, 0);
-insert into sys.args values (11591, 982, 'arg_1', 'geometry', 0, 0, 1, 1);
-insert into sys.args values (11592, 982, 'arg_2', 'geometry', 0, 0, 1, 2);
-insert into sys.functions values (983, 'scale_up', '*', 'calc', 0, 1, false, false, false, 2000, true, false);
-insert into sys.args values (11593, 983, 'res_0', 'geometry', 0, 0, 0, 0);
-insert into sys.args values (11594, 983, 'arg_1', 'geometrya', 0, 0, 1, 1);
-insert into sys.args values (11595, 983, 'arg_2', 'geometry', 0, 0, 1, 2);
-insert into sys.functions values (984, 'scale_up', '*', 'calc', 0, 1, false, false, false, 2000, true, false);
-insert into sys.args values (11596, 984, 'res_0', 'geometry', 0, 0, 0, 0);
-insert into sys.args values (11597, 984, 'arg_1', 'mbr', 0, 0, 1, 1);
-insert into sys.args values (11598, 984, 'arg_2', 'geometry', 0, 0, 1, 2);
-insert into sys.functions values (985, 'scale_up', '*', 'calc', 0, 1, false, false, false, 2000, true, false);
-insert into sys.args values (11599, 985, 'res_0', 'geometrya', 0, 0, 0, 0);
-insert into sys.args values (11600, 985, 'arg_1', 'oid', 63, 0, 1, 1);
-insert into sys.args values (11601, 985, 'arg_2', 'geometrya', 0, 0, 1, 2);
-insert into sys.functions values (986, 'scale_up', '*', 'calc', 0, 1, false, false, false, 2000, true, false);
-insert into sys.args values (11602, 986, 'res_0', 'geometrya', 0, 0, 0, 0);
-insert into sys.args values (11603, 986, 'arg_1', 'tinyint', 8, 0, 1, 1);
-insert into sys.args values (11604, 986, 'arg_2', 'geometrya', 0, 0, 1, 2);
-insert into sys.functions values (987, 'scale_up', '*', 'calc', 0, 1, false, false, false, 2000, true, false);
-insert into sys.args values (11605, 987, 'res_0', 'geometrya', 0, 0, 0, 0);
-insert into sys.args values (11606, 987, 'arg_1', 'smallint', 16, 0, 1, 1);
-insert into sys.args values (11607, 987, 'arg_2', 'geometrya', 0, 0, 1, 2);
-insert into sys.functions values (988, 'scale_up', '*', 'calc', 0, 1, false, false, false, 2000, true, false);
-insert into sys.args values (11608, 988, 'res_0', 'geometrya', 0, 0, 0, 0);
-insert into sys.args values (11609, 988, 'arg_1', 'int', 32, 0, 1, 1);
-insert into sys.args values (11610, 988, 'arg_2', 'geometrya', 0, 0, 1, 2);
-insert into sys.functions values (989, 'scale_up', '*', 'calc', 0, 1, false, false, false, 2000, true, false);
-insert into sys.args values (11611, 989, 'res_0', 'geometrya', 0, 0, 0, 0);
-insert into sys.args values (11612, 989, 'arg_1', 'bigint', 64, 0, 1, 1);
-insert into sys.args values (11613, 989, 'arg_2', 'geometrya', 0, 0, 1, 2);
-insert into sys.functions values (990, 'scale_up', '*', 'calc', 0, 1, false, false, false, 2000, true, false);
-insert into sys.args values (11614, 990, 'res_0', 'geometrya', 0, 0, 0, 0);
-insert into sys.args values (11615, 990, 'arg_1', 'decimal', 2, 0, 1, 1);
-insert into sys.args values (11616, 990, 'arg_2', 'geometrya', 0, 0, 1, 2);
-insert into sys.functions values (991, 'scale_up', '*', 'calc', 0, 1, false, false, false, 2000, true, false);
-insert into sys.args values (11617, 991, 'res_0', 'geometrya', 0, 0, 0, 0);
-insert into sys.args values (11618, 991, 'arg_1', 'decimal', 4, 0, 1, 1);
-insert into sys.args values (11619, 991, 'arg_2', 'geometrya', 0, 0, 1, 2);
-insert into sys.functions values (992, 'scale_up', '*', 'calc', 0, 1, false, false, false, 2000, true, false);
-insert into sys.args values (11620, 992, 'res_0', 'geometrya', 0, 0, 0, 0);
-insert into sys.args values (11621, 992, 'arg_1', 'decimal', 9, 0, 1, 1);
-insert into sys.args values (11622, 992, 'arg_2', 'geometrya', 0, 0, 1, 2);
-insert into sys.functions values (993, 'scale_up', '*', 'calc', 0, 1, false, false, false, 2000, true, false);
-insert into sys.args values (11623, 993, 'res_0', 'geometrya', 0, 0, 0, 0);
-insert into sys.args values (11624, 993, 'arg_1', 'decimal', 18, 0, 1, 1);
-insert into sys.args values (11625, 993, 'arg_2', 'geometrya', 0, 0, 1, 2);
-insert into sys.functions values (994, 'scale_up', '*', 'calc', 0, 1, false, false, false, 2000, true, false);
-insert into sys.args values (11626, 994, 'res_0', 'geometrya', 0, 0, 0, 0);
-insert into sys.args values (11627, 994, 'arg_1', 'real', 24, 0, 1, 1);
-insert into sys.args values (11628, 994, 'arg_2', 'geometrya', 0, 0, 1, 2);
-insert into sys.functions values (995, 'scale_up', '*', 'calc', 0, 1, false, false, false, 2000, true, false);
-insert into sys.args values (11629, 995, 'res_0', 'geometrya', 0, 0, 0, 0);
-insert into sys.args values (11630, 995, 'arg_1', 'double', 53, 0, 1, 1);
-insert into sys.args values (11631, 995, 'arg_2', 'geometrya', 0, 0, 1, 2);
-insert into sys.functions values (996, 'scale_up', '*', 'calc', 0, 1, false, false, false, 2000, true, false);
-insert into sys.args values (11632, 996, 'res_0', 'geometrya', 0, 0, 0, 0);
-insert into sys.args values (11633, 996, 'arg_1', 'month_interval', 32, 0, 1, 1);
-insert into sys.args values (11634, 996, 'arg_2', 'geometrya', 0, 0, 1, 2);
-insert into sys.functions values (997, 'scale_up', '*', 'calc', 0, 1, false, false, false, 2000, true, false);
-insert into sys.args values (11635, 997, 'res_0', 'geometrya', 0, 0, 0, 0);
-insert into sys.args values (11636, 997, 'arg_1', 'sec_interval', 13, 0, 1, 1);
-insert into sys.args values (11637, 997, 'arg_2', 'geometrya', 0, 0, 1, 2);
-insert into sys.functions values (998, 'scale_up', '*', 'calc', 0, 1, false, false, false, 2000, true, false);
-insert into sys.args values (11638, 998, 'res_0', 'geometrya', 0, 0, 0, 0);
-insert into sys.args values (11639, 998, 'arg_1', 'time', 7, 0, 1, 1);
-insert into sys.args values (11640, 998, 'arg_2', 'geometrya', 0, 0, 1, 2);
-insert into sys.functions values (999, 'scale_up', '*', 'calc', 0, 1, false, false, false, 2000, true, false);
-insert into sys.args values (11641, 999, 'res_0', 'geometrya', 0, 0, 0, 0);
-insert into sys.args values (11642, 999, 'arg_1', 'timetz', 7, 0, 1, 1);
-insert into sys.args values (11643, 999, 'arg_2', 'geometrya', 0, 0, 1, 2);
-insert into sys.functions values (1000, 'scale_up', '*', 'calc', 0, 1, false, false, false, 2000, true, false);
-insert into sys.args values (11644, 1000, 'res_0', 'geometrya', 0, 0, 0, 0);
-insert into sys.args values (11645, 1000, 'arg_1', 'date', 0, 0, 1, 1);
-insert into sys.args values (11646, 1000, 'arg_2', 'geometrya', 0, 0, 1, 2);
-insert into sys.functions values (1001, 'scale_up', '*', 'calc', 0, 1, false, false, false, 2000, true, false);
-insert into sys.args values (11647, 1001, 'res_0', 'geometrya', 0, 0, 0, 0);
-insert into sys.args values (11648, 1001, 'arg_1', 'timestamp', 7, 0, 1, 1);
-insert into sys.args values (11649, 1001, 'arg_2', 'geometrya', 0, 0, 1, 2);
-insert into sys.functions values (1002, 'scale_up', '*', 'calc', 0, 1, false, false, false, 2000, true, false);
-insert into sys.args values (11650, 1002, 'res_0', 'geometrya', 0, 0, 0, 0);
-insert into sys.args values (11651, 1002, 'arg_1', 'timestamptz', 7, 0, 1, 1);
-insert into sys.args values (11652, 1002, 'arg_2', 'geometrya', 0, 0, 1, 2);
-insert into sys.functions values (1003, 'scale_up', '*', 'calc', 0, 1, false, false, false, 2000, true, false);
-insert into sys.args values (11653, 1003, 'res_0', 'geometrya', 0, 0, 0, 0);
-insert into sys.args values (11654, 1003, 'arg_1', 'blob', 0, 0, 1, 1);
-insert into sys.args values (11655, 1003, 'arg_2', 'geometrya', 0, 0, 1, 2);
-insert into sys.functions values (1004, 'scale_up', '*', 'calc', 0, 1, false, false, false, 2000, true, false);
-insert into sys.args values (11656, 1004, 'res_0', 'geometrya', 0, 0, 0, 0);
-insert into sys.args values (11657, 1004, 'arg_1', 'geometry', 0, 0, 1, 1);
-insert into sys.args values (11658, 1004, 'arg_2', 'geometrya', 0, 0, 1, 2);
-insert into sys.functions values (1005, 'scale_up', '*', 'calc', 0, 1, false, false, false, 2000, true, false);
-insert into sys.args values (11659, 1005, 'res_0', 'geometrya', 0, 0, 0, 0);
-insert into sys.args values (11660, 1005, 'arg_1', 'geometrya', 0, 0, 1, 1);
-insert into sys.args values (11661, 1005, 'arg_2', 'geometrya', 0, 0, 1, 2);
-insert into sys.functions values (1006, 'scale_up', '*', 'calc', 0, 1, false, false, false, 2000, true, false);
-insert into sys.args values (11662, 1006, 'res_0', 'geometrya', 0, 0, 0, 0);
-insert into sys.args values (11663, 1006, 'arg_1', 'mbr', 0, 0, 1, 1);
-insert into sys.args values (11664, 1006, 'arg_2', 'geometrya', 0, 0, 1, 2);
-insert into sys.functions values (1007, 'scale_up', '*', 'calc', 0, 1, false, false, false, 2000, true, false);
-insert into sys.args values (11665, 1007, 'res_0', 'mbr', 0, 0, 0, 0);
-insert into sys.args values (11666, 1007, 'arg_1', 'oid', 63, 0, 1, 1);
-insert into sys.args values (11667, 1007, 'arg_2', 'mbr', 0, 0, 1, 2);
-insert into sys.functions values (1008, 'scale_up', '*', 'calc', 0, 1, false, false, false, 2000, true, false);
-insert into sys.args values (11668, 1008, 'res_0', 'mbr', 0, 0, 0, 0);
-insert into sys.args values (11669, 1008, 'arg_1', 'tinyint', 8, 0, 1, 1);
-insert into sys.args values (11670, 1008, 'arg_2', 'mbr', 0, 0, 1, 2);
-insert into sys.functions values (1009, 'scale_up', '*', 'calc', 0, 1, false, false, false, 2000, true, false);
-insert into sys.args values (11671, 1009, 'res_0', 'mbr', 0, 0, 0, 0);
-insert into sys.args values (11672, 1009, 'arg_1', 'smallint', 16, 0, 1, 1);
-insert into sys.args values (11673, 1009, 'arg_2', 'mbr', 0, 0, 1, 2);
-insert into sys.functions values (1010, 'scale_up', '*', 'calc', 0, 1, false, false, false, 2000, true, false);
-insert into sys.args values (11674, 1010, 'res_0', 'mbr', 0, 0, 0, 0);
-insert into sys.args values (11675, 1010, 'arg_1', 'int', 32, 0, 1, 1);
-insert into sys.args values (11676, 1010, 'arg_2', 'mbr', 0, 0, 1, 2);
-insert into sys.functions values (1011, 'scale_up', '*', 'calc', 0, 1, false, false, false, 2000, true, false);
-insert into sys.args values (11677, 1011, 'res_0', 'mbr', 0, 0, 0, 0);
-insert into sys.args values (11678, 1011, 'arg_1', 'bigint', 64, 0, 1, 1);
-insert into sys.args values (11679, 1011, 'arg_2', 'mbr', 0, 0, 1, 2);
-insert into sys.functions values (1012, 'scale_up', '*', 'calc', 0, 1, false, false, false, 2000, true, false);
-insert into sys.args values (11680, 1012, 'res_0', 'mbr', 0, 0, 0, 0);
-insert into sys.args values (11681, 1012, 'arg_1', 'decimal', 2, 0, 1, 1);
-insert into sys.args values (11682, 1012, 'arg_2', 'mbr', 0, 0, 1, 2);
-insert into sys.functions values (1013, 'scale_up', '*', 'calc', 0, 1, false, false, false, 2000, true, false);
-insert into sys.args values (11683, 1013, 'res_0', 'mbr', 0, 0, 0, 0);
-insert into sys.args values (11684, 1013, 'arg_1', 'decimal', 4, 0, 1, 1);
-insert into sys.args values (11685, 1013, 'arg_2', 'mbr', 0, 0, 1, 2);
-insert into sys.functions values (1014, 'scale_up', '*', 'calc', 0, 1, false, false, false, 2000, true, false);
-insert into sys.args values (11686, 1014, 'res_0', 'mbr', 0, 0, 0, 0);
-insert into sys.args values (11687, 1014, 'arg_1', 'decimal', 9, 0, 1, 1);
-insert into sys.args values (11688, 1014, 'arg_2', 'mbr', 0, 0, 1, 2);
-insert into sys.functions values (1015, 'scale_up', '*', 'calc', 0, 1, false, false, false, 2000, true, false);
-insert into sys.args values (11689, 1015, 'res_0', 'mbr', 0, 0, 0, 0);
-insert into sys.args values (11690, 1015, 'arg_1', 'decimal', 18, 0, 1, 1);
-insert into sys.args values (11691, 1015, 'arg_2', 'mbr', 0, 0, 1, 2);
-insert into sys.functions values (1016, 'scale_up', '*', 'calc', 0, 1, false, false, false, 2000, true, false);
-insert into sys.args values (11692, 1016, 'res_0', 'mbr', 0, 0, 0, 0);
-insert into sys.args values (11693, 1016, 'arg_1', 'real', 24, 0, 1, 1);
-insert into sys.args values (11694, 1016, 'arg_2', 'mbr', 0, 0, 1, 2);
-insert into sys.functions values (1017, 'scale_up', '*', 'calc', 0, 1, false, false, false, 2000, true, false);
-insert into sys.args values (11695, 1017, 'res_0', 'mbr', 0, 0, 0, 0);
-insert into sys.args values (11696, 1017, 'arg_1', 'double', 53, 0, 1, 1);
-insert into sys.args values (11697, 1017, 'arg_2', 'mbr', 0, 0, 1, 2);
-insert into sys.functions values (1018, 'scale_up', '*', 'calc', 0, 1, false, false, false, 2000, true, false);
-insert into sys.args values (11698, 1018, 'res_0', 'mbr', 0, 0, 0, 0);
-insert into sys.args values (11699, 1018, 'arg_1', 'month_interval', 32, 0, 1, 1);
-insert into sys.args values (11700, 1018, 'arg_2', 'mbr', 0, 0, 1, 2);
-insert into sys.functions values (1019, 'scale_up', '*', 'calc', 0, 1, false, false, false, 2000, true, false);
-insert into sys.args values (11701, 1019, 'res_0', 'mbr', 0, 0, 0, 0);
-insert into sys.args values (11702, 1019, 'arg_1', 'sec_interval', 13, 0, 1, 1);
-insert into sys.args values (11703, 1019, 'arg_2', 'mbr', 0, 0, 1, 2);
-insert into sys.functions values (1020, 'scale_up', '*', 'calc', 0, 1, false, false, false, 2000, true, false);
-insert into sys.args values (11704, 1020, 'res_0', 'mbr', 0, 0, 0, 0);
-insert into sys.args values (11705, 1020, 'arg_1', 'time', 7, 0, 1, 1);
-insert into sys.args values (11706, 1020, 'arg_2', 'mbr', 0, 0, 1, 2);
-insert into sys.functions values (1021, 'scale_up', '*', 'calc', 0, 1, false, false, false, 2000, true, false);
-insert into sys.args values (11707, 1021, 'res_0', 'mbr', 0, 0, 0, 0);
-insert into sys.args values (11708, 1021, 'arg_1', 'timetz', 7, 0, 1, 1);
-insert into sys.args values (11709, 1021, 'arg_2', 'mbr', 0, 0, 1, 2);
-insert into sys.functions values (1022, 'scale_up', '*', 'calc', 0, 1, false, false, false, 2000, true, false);
-insert into sys.args values (11710, 1022, 'res_0', 'mbr', 0, 0, 0, 0);
-insert into sys.args values (11711, 1022, 'arg_1', 'date', 0, 0, 1, 1);
-insert into sys.args values (11712, 1022, 'arg_2', 'mbr', 0, 0, 1, 2);
-insert into sys.functions values (1023, 'scale_up', '*', 'calc', 0, 1, false, false, false, 2000, true, false);
-insert into sys.args values (11713, 1023, 'res_0', 'mbr', 0, 0, 0, 0);
-insert into sys.args values (11714, 1023, 'arg_1', 'timestamp', 7, 0, 1, 1);
-insert into sys.args values (11715, 1023, 'arg_2', 'mbr', 0, 0, 1, 2);
-insert into sys.functions values (1024, 'scale_up', '*', 'calc', 0, 1, false, false, false, 2000, true, false);
-insert into sys.args values (11716, 1024, 'res_0', 'mbr', 0, 0, 0, 0);
-insert into sys.args values (11717, 1024, 'arg_1', 'timestamptz', 7, 0, 1, 1);
-insert into sys.args values (11718, 1024, 'arg_2', 'mbr', 0, 0, 1, 2);
-insert into sys.functions values (1025, 'scale_up', '*', 'calc', 0, 1, false, false, false, 2000, true, false);
-insert into sys.args values (11719, 1025, 'res_0', 'mbr', 0, 0, 0, 0);
-insert into sys.args values (11720, 1025, 'arg_1', 'blob', 0, 0, 1, 1);
-insert into sys.args values (11721, 1025, 'arg_2', 'mbr', 0, 0, 1, 2);
-insert into sys.functions values (1026, 'scale_up', '*', 'calc', 0, 1, false, false, false, 2000, true, false);
-insert into sys.args values (11722, 1026, 'res_0', 'mbr', 0, 0, 0, 0);
-insert into sys.args values (11723, 1026, 'arg_1', 'geometry', 0, 0, 1, 1);
-insert into sys.args values (11724, 1026, 'arg_2', 'mbr', 0, 0, 1, 2);
-insert into sys.functions values (1027, 'scale_up', '*', 'calc', 0, 1, false, false, false, 2000, true, false);
-insert into sys.args values (11725, 1027, 'res_0', 'mbr', 0, 0, 0, 0);
-insert into sys.args values (11726, 1027, 'arg_1', 'geometrya', 0, 0, 1, 1);
-insert into sys.args values (11727, 1027, 'arg_2', 'mbr', 0, 0, 1, 2);
-insert into sys.functions values (1028, 'scale_up', '*', 'calc', 0, 1, false, false, false, 2000, true, false);
-insert into sys.args values (11728, 1028, 'res_0', 'mbr', 0, 0, 0, 0);
-insert into sys.args values (11729, 1028, 'arg_1', 'mbr', 0, 0, 1, 1);
-insert into sys.args values (11730, 1028, 'arg_2', 'mbr', 0, 0, 1, 2);
-insert into sys.functions values (1029, 'power', 'pow', 'mmath', 0, 1, false, false, false, 2000, true, false);
-insert into sys.args values (11731, 1029, 'res_0', 'real', 24, 0, 0, 0);
-insert into sys.args values (11732, 1029, 'arg_1', 'real', 24, 0, 1, 1);
-insert into sys.args values (11733, 1029, 'arg_2', 'real', 24, 0, 1, 2);
-insert into sys.functions values (1030, 'floor', 'floor', 'mmath', 0, 1, false, false, false, 2000, true, false);
-insert into sys.args values (11734, 1030, 'res_0', 'real', 24, 0, 0, 0);
-insert into sys.args values (11735, 1030, 'arg_1', 'real', 24, 0, 1, 1);
-insert into sys.functions values (1031, 'ceil', 'ceil', 'mmath', 0, 1, false, false, false, 2000, true, false);
-insert into sys.args values (11736, 1031, 'res_0', 'real', 24, 0, 0, 0);
-insert into sys.args values (11737, 1031, 'arg_1', 'real', 24, 0, 1, 1);
-insert into sys.functions values (1032, 'ceiling', 'ceil', 'mmath', 0, 1, false, false, false, 2000, true, false);
-insert into sys.args values (11738, 1032, 'res_0', 'real', 24, 0, 0, 0);
-insert into sys.args values (11739, 1032, 'arg_1', 'real', 24, 0, 1, 1);
-insert into sys.functions values (1033, 'sin', 'sin', 'mmath', 0, 1, false, false, false, 2000, true, false);
-insert into sys.args values (11740, 1033, 'res_0', 'real', 24, 0, 0, 0);
-insert into sys.args values (11741, 1033, 'arg_1', 'real', 24, 0, 1, 1);
-insert into sys.functions values (1034, 'cos', 'cos', 'mmath', 0, 1, false, false, false, 2000, true, false);
-insert into sys.args values (11742, 1034, 'res_0', 'real', 24, 0, 0, 0);
-insert into sys.args values (11743, 1034, 'arg_1', 'real', 24, 0, 1, 1);
-insert into sys.functions values (1035, 'tan', 'tan', 'mmath', 0, 1, false, false, false, 2000, true, false);
-insert into sys.args values (11744, 1035, 'res_0', 'real', 24, 0, 0, 0);
-insert into sys.args values (11745, 1035, 'arg_1', 'real', 24, 0, 1, 1);
-insert into sys.functions values (1036, 'asin', 'asin', 'mmath', 0, 1, false, false, false, 2000, true, false);
-insert into sys.args values (11746, 1036, 'res_0', 'real', 24, 0, 0, 0);
-insert into sys.args values (11747, 1036, 'arg_1', 'real', 24, 0, 1, 1);
-insert into sys.functions values (1037, 'acos', 'acos', 'mmath', 0, 1, false, false, false, 2000, true, false);
-insert into sys.args values (11748, 1037, 'res_0', 'real', 24, 0, 0, 0);
-insert into sys.args values (11749, 1037, 'arg_1', 'real', 24, 0, 1, 1);
-insert into sys.functions values (1038, 'atan', 'atan', 'mmath', 0, 1, false, false, false, 2000, true, false);
-insert into sys.args values (11750, 1038, 'res_0', 'real', 24, 0, 0, 0);
-insert into sys.args values (11751, 1038, 'arg_1', 'real', 24, 0, 1, 1);
-insert into sys.functions values (1039, 'atan', 'atan2', 'mmath', 0, 1, false, false, false, 2000, true, false);
-insert into sys.args values (11752, 1039, 'res_0', 'real', 24, 0, 0, 0);
-insert into sys.args values (11753, 1039, 'arg_1', 'real', 24, 0, 1, 1);
-insert into sys.args values (11754, 1039, 'arg_2', 'real', 24, 0, 1, 2);
-insert into sys.functions values (1040, 'sinh', 'sinh', 'mmath', 0, 1, false, false, false, 2000, true, false);
-insert into sys.args values (11755, 1040, 'res_0', 'real', 24, 0, 0, 0);
-insert into sys.args values (11756, 1040, 'arg_1', 'real', 24, 0, 1, 1);
-insert into sys.functions values (1041, 'cot', 'cot', 'mmath', 0, 1, false, false, false, 2000, true, false);
-insert into sys.args values (11757, 1041, 'res_0', 'real', 24, 0, 0, 0);
-insert into sys.args values (11758, 1041, 'arg_1', 'real', 24, 0, 1, 1);
-insert into sys.functions values (1042, 'cosh', 'cosh', 'mmath', 0, 1, false, false, false, 2000, true, false);
-insert into sys.args values (11759, 1042, 'res_0', 'real', 24, 0, 0, 0);
-insert into sys.args values (11760, 1042, 'arg_1', 'real', 24, 0, 1, 1);
-insert into sys.functions values (1043, 'tanh', 'tanh', 'mmath', 0, 1, false, false, false, 2000, true, false);
-insert into sys.args values (11761, 1043, 'res_0', 'real', 24, 0, 0, 0);
-insert into sys.args values (11762, 1043, 'arg_1', 'real', 24, 0, 1, 1);
-insert into sys.functions values (1044, 'sqrt', 'sqrt', 'mmath', 0, 1, false, false, false, 2000, true, false);
-insert into sys.args values (11763, 1044, 'res_0', 'real', 24, 0, 0, 0);
-insert into sys.args values (11764, 1044, 'arg_1', 'real', 24, 0, 1, 1);
-insert into sys.functions values (1045, 'exp', 'exp', 'mmath', 0, 1, false, false, false, 2000, true, false);
-insert into sys.args values (11765, 1045, 'res_0', 'real', 24, 0, 0, 0);
-insert into sys.args values (11766, 1045, 'arg_1', 'real', 24, 0, 1, 1);
-insert into sys.functions values (1046, 'log', 'log', 'mmath', 0, 1, false, false, false, 2000, true, false);
-insert into sys.args values (11767, 1046, 'res_0', 'real', 24, 0, 0, 0);
-insert into sys.args values (11768, 1046, 'arg_1', 'real', 24, 0, 1, 1);
-insert into sys.functions values (1047, 'ln', 'log', 'mmath', 0, 1, false, false, false, 2000, true, false);
-insert into sys.args values (11769, 1047, 'res_0', 'real', 24, 0, 0, 0);
-insert into sys.args values (11770, 1047, 'arg_1', 'real', 24, 0, 1, 1);
-insert into sys.functions values (1048, 'log', 'log', 'mmath', 0, 1, false, false, false, 2000, true, false);
-insert into sys.args values (11771, 1048, 'res_0', 'real', 24, 0, 0, 0);
-insert into sys.args values (11772, 1048, 'arg_1', 'real', 24, 0, 1, 1);
-insert into sys.args values (11773, 1048, 'arg_2', 'real', 24, 0, 1, 2);
-insert into sys.functions values (1049, 'log10', 'log10', 'mmath', 0, 1, false, false, false, 2000, true, false);
-insert into sys.args values (11774, 1049, 'res_0', 'real', 24, 0, 0, 0);
-insert into sys.args values (11775, 1049, 'arg_1', 'real', 24, 0, 1, 1);
-insert into sys.functions values (1050, 'log2', 'log2', 'mmath', 0, 1, false, false, false, 2000, true, false);
-insert into sys.args values (11776, 1050, 'res_0', 'real', 24, 0, 0, 0);
-insert into sys.args values (11777, 1050, 'arg_1', 'real', 24, 0, 1, 1);
-insert into sys.functions values (1051, 'power', 'pow', 'mmath', 0, 1, false, false, false, 2000, true, false);
-insert into sys.args values (11778, 1051, 'res_0', 'double', 53, 0, 0, 0);
-insert into sys.args values (11779, 1051, 'arg_1', 'double', 53, 0, 1, 1);
-insert into sys.args values (11780, 1051, 'arg_2', 'double', 53, 0, 1, 2);
-insert into sys.functions values (1052, 'floor', 'floor', 'mmath', 0, 1, false, false, false, 2000, true, false);
-insert into sys.args values (11781, 1052, 'res_0', 'double', 53, 0, 0, 0);
-insert into sys.args values (11782, 1052, 'arg_1', 'double', 53, 0, 1, 1);
-insert into sys.functions values (1053, 'ceil', 'ceil', 'mmath', 0, 1, false, false, false, 2000, true, false);
-insert into sys.args values (11783, 1053, 'res_0', 'double', 53, 0, 0, 0);
-insert into sys.args values (11784, 1053, 'arg_1', 'double', 53, 0, 1, 1);
-insert into sys.functions values (1054, 'ceiling', 'ceil', 'mmath', 0, 1, false, false, false, 2000, true, false);
-insert into sys.args values (11785, 1054, 'res_0', 'double', 53, 0, 0, 0);
-insert into sys.args values (11786, 1054, 'arg_1', 'double', 53, 0, 1, 1);
-insert into sys.functions values (1055, 'sin', 'sin', 'mmath', 0, 1, false, false, false, 2000, true, false);
-insert into sys.args values (11787, 1055, 'res_0', 'double', 53, 0, 0, 0);
-insert into sys.args values (11788, 1055, 'arg_1', 'double', 53, 0, 1, 1);
-insert into sys.functions values (1056, 'cos', 'cos', 'mmath', 0, 1, false, false, false, 2000, true, false);
-insert into sys.args values (11789, 1056, 'res_0', 'double', 53, 0, 0, 0);
-insert into sys.args values (11790, 1056, 'arg_1', 'double', 53, 0, 1, 1);
-insert into sys.functions values (1057, 'tan', 'tan', 'mmath', 0, 1, false, false, false, 2000, true, false);
-insert into sys.args values (11791, 1057, 'res_0', 'double', 53, 0, 0, 0);
-insert into sys.args values (11792, 1057, 'arg_1', 'double', 53, 0, 1, 1);
-insert into sys.functions values (1058, 'asin', 'asin', 'mmath', 0, 1, false, false, false, 2000, true, false);
-insert into sys.args values (11793, 1058, 'res_0', 'double', 53, 0, 0, 0);
-insert into sys.args values (11794, 1058, 'arg_1', 'double', 53, 0, 1, 1);
-insert into sys.functions values (1059, 'acos', 'acos', 'mmath', 0, 1, false, false, false, 2000, true, false);
-insert into sys.args values (11795, 1059, 'res_0', 'double', 53, 0, 0, 0);
-insert into sys.args values (11796, 1059, 'arg_1', 'double', 53, 0, 1, 1);
-insert into sys.functions values (1060, 'atan', 'atan', 'mmath', 0, 1, false, false, false, 2000, true, false);
-insert into sys.args values (11797, 1060, 'res_0', 'double', 53, 0, 0, 0);
-insert into sys.args values (11798, 1060, 'arg_1', 'double', 53, 0, 1, 1);
-insert into sys.functions values (1061, 'atan', 'atan2', 'mmath', 0, 1, false, false, false, 2000, true, false);
-insert into sys.args values (11799, 1061, 'res_0', 'double', 53, 0, 0, 0);
-insert into sys.args values (11800, 1061, 'arg_1', 'double', 53, 0, 1, 1);
-insert into sys.args values (11801, 1061, 'arg_2', 'double', 53, 0, 1, 2);
-insert into sys.functions values (1062, 'sinh', 'sinh', 'mmath', 0, 1, false, false, false, 2000, true, false);
-insert into sys.args values (11802, 1062, 'res_0', 'double', 53, 0, 0, 0);
-insert into sys.args values (11803, 1062, 'arg_1', 'double', 53, 0, 1, 1);
-insert into sys.functions values (1063, 'cot', 'cot', 'mmath', 0, 1, false, false, false, 2000, true, false);
-insert into sys.args values (11804, 1063, 'res_0', 'double', 53, 0, 0, 0);
-insert into sys.args values (11805, 1063, 'arg_1', 'double', 53, 0, 1, 1);
-insert into sys.functions values (1064, 'cosh', 'cosh', 'mmath', 0, 1, false, false, false, 2000, true, false);
-insert into sys.args values (11806, 1064, 'res_0', 'double', 53, 0, 0, 0);
-insert into sys.args values (11807, 1064, 'arg_1', 'double', 53, 0, 1, 1);
-insert into sys.functions values (1065, 'tanh', 'tanh', 'mmath', 0, 1, false, false, false, 2000, true, false);
-insert into sys.args values (11808, 1065, 'res_0', 'double', 53, 0, 0, 0);
-insert into sys.args values (11809, 1065, 'arg_1', 'double', 53, 0, 1, 1);
-insert into sys.functions values (1066, 'sqrt', 'sqrt', 'mmath', 0, 1, false, false, false, 2000, true, false);
-insert into sys.args values (11810, 1066, 'res_0', 'double', 53, 0, 0, 0);
-insert into sys.args values (11811, 1066, 'arg_1', 'double', 53, 0, 1, 1);
-insert into sys.functions values (1067, 'exp', 'exp', 'mmath', 0, 1, false, false, false, 2000, true, false);
-insert into sys.args values (11812, 1067, 'res_0', 'double', 53, 0, 0, 0);
-insert into sys.args values (11813, 1067, 'arg_1', 'double', 53, 0, 1, 1);
-insert into sys.functions values (1068, 'log', 'log', 'mmath', 0, 1, false, false, false, 2000, true, false);
-insert into sys.args values (11814, 1068, 'res_0', 'double', 53, 0, 0, 0);
-insert into sys.args values (11815, 1068, 'arg_1', 'double', 53, 0, 1, 1);
-insert into sys.functions values (1069, 'ln', 'log', 'mmath', 0, 1, false, false, false, 2000, true, false);
-insert into sys.args values (11816, 1069, 'res_0', 'double', 53, 0, 0, 0);
-insert into sys.args values (11817, 1069, 'arg_1', 'double', 53, 0, 1, 1);
-insert into sys.functions values (1070, 'log', 'log', 'mmath', 0, 1, false, false, false, 2000, true, false);
-insert into sys.args values (11818, 1070, 'res_0', 'double', 53, 0, 0, 0);
-insert into sys.args values (11819, 1070, 'arg_1', 'double', 53, 0, 1, 1);
-insert into sys.args values (11820, 1070, 'arg_2', 'double', 53, 0, 1, 2);
-insert into sys.functions values (1071, 'log10', 'log10', 'mmath', 0, 1, false, false, false, 2000, true, false);
-insert into sys.args values (11821, 1071, 'res_0', 'double', 53, 0, 0, 0);
-insert into sys.args values (11822, 1071, 'arg_1', 'double', 53, 0, 1, 1);
-insert into sys.functions values (1072, 'log2', 'log2', 'mmath', 0, 1, false, false, false, 2000, true, false);
-insert into sys.args values (11823, 1072, 'res_0', 'double', 53, 0, 0, 0);
-insert into sys.args values (11824, 1072, 'arg_1', 'double', 53, 0, 1, 1);
-insert into sys.functions values (1073, 'pi', 'pi', 'mmath', 0, 1, false, false, false, 2000, true, false);
-insert into sys.args values (11825, 1073, 'res_0', 'double', 53, 0, 0, 0);
-insert into sys.functions values (1074, 'rand', 'rand', 'mmath', 0, 1, true, false, false, 2000, true, true);
-insert into sys.args values (11826, 1074, 'res_0', 'int', 32, 0, 0, 0);
-insert into sys.functions values (1075, 'rand', 'sqlrand', 'mmath', 0, 1, true, false, false, 2000, true, true);
-insert into sys.args values (11827, 1075, 'res_0', 'int', 32, 0, 0, 0);
-insert into sys.args values (11828, 1075, 'arg_1', 'int', 32, 0, 1, 1);
-insert into sys.functions values (1076, 'curdate', 'current_date', 'mtime', 0, 1, false, false, false, 2000, true, false);
-insert into sys.args values (11829, 1076, 'res_0', 'date', 0, 0, 0, 0);
-insert into sys.functions values (1077, 'current_date', 'current_date', 'mtime', 0, 1, false, false, false, 2000, true, false);
-insert into sys.args values (11830, 1077, 'res_0', 'date', 0, 0, 0, 0);
-insert into sys.functions values (1078, 'curtime', 'current_time', 'mtime', 0, 1, false, false, false, 2000, true, false);
-insert into sys.args values (11831, 1078, 'res_0', 'timetz', 7, 0, 0, 0);
-insert into sys.functions values (1079, 'current_time', 'current_time', 'mtime', 0, 1, false, false, false, 2000, true, false);
-insert into sys.args values (11832, 1079, 'res_0', 'timetz', 7, 0, 0, 0);
-insert into sys.functions values (1080, 'current_timestamp', 'current_timestamp', 'mtime', 0, 1, false, false, false, 2000, true, false);
-insert into sys.args values (11833, 1080, 'res_0', 'timestamptz', 7, 0, 0, 0);
-insert into sys.functions values (1081, 'localtime', 'current_time', 'sql', 0, 1, false, false, false, 2000, true, false);
-insert into sys.args values (11834, 1081, 'res_0', 'time', 7, 0, 0, 0);
-insert into sys.functions values (1082, 'localtimestamp', 'current_timestamp', 'sql', 0, 1, false, false, false, 2000, true, false);
-insert into sys.args values (11835, 1082, 'res_0', 'timestamp', 7, 0, 0, 0);
-insert into sys.functions values (1083, 'sql_sub', 'diff', 'mtime', 0, 1, false, false, false, 2000, true, false);
-insert into sys.args values (11836, 1083, 'res_0', 'int', 32, 0, 0, 0);
-insert into sys.args values (11837, 1083, 'arg_1', 'date', 0, 0, 1, 1);
-insert into sys.args values (11838, 1083, 'arg_2', 'date', 0, 0, 1, 2);
-insert into sys.functions values (1084, 'sql_sub', 'diff', 'mtime', 0, 1, false, false, false, 2000, true, false);
-insert into sys.args values (11839, 1084, 'res_0', 'sec_interval', 13, 0, 0, 0);
-insert into sys.args values (11840, 1084, 'arg_1', 'timetz', 7, 0, 1, 1);
-insert into sys.args values (11841, 1084, 'arg_2', 'timetz', 7, 0, 1, 2);
-insert into sys.functions values (1085, 'sql_sub', 'diff', 'mtime', 0, 1, false, false, false, 2000, true, false);
-insert into sys.args values (11842, 1085, 'res_0', 'sec_interval', 13, 0, 0, 0);
-insert into sys.args values (11843, 1085, 'arg_1', 'time', 7, 0, 1, 1);
-insert into sys.args values (11844, 1085, 'arg_2', 'time', 7, 0, 1, 2);
-insert into sys.functions values (1086, 'sql_sub', 'diff', 'mtime', 0, 1, false, false, false, 2000, true, false);
-insert into sys.args values (11845, 1086, 'res_0', 'sec_interval', 13, 0, 0, 0);
-insert into sys.args values (11846, 1086, 'arg_1', 'timestamptz', 7, 0, 1, 1);
-insert into sys.args values (11847, 1086, 'arg_2', 'timestamptz', 7, 0, 1, 2);
-insert into sys.functions values (1087, 'sql_sub', 'diff', 'mtime', 0, 1, false, false, false, 2000, true, false);
-insert into sys.args values (11848, 1087, 'res_0', 'sec_interval', 13, 0, 0, 0);
-insert into sys.args values (11849, 1087, 'arg_1', 'timestamp', 7, 0, 1, 1);
-insert into sys.args values (11850, 1087, 'arg_2', 'timestamp', 7, 0, 1, 2);
-insert into sys.functions values (1088, 'sql_sub', 'date_sub_msec_interval', 'mtime', 0, 1, false, false, false, 2000, true, false);
-insert into sys.args values (11851, 1088, 'res_0', 'date', 0, 0, 0, 0);
-insert into sys.args values (11852, 1088, 'arg_1', 'date', 0, 0, 1, 1);
-insert into sys.args values (11853, 1088, 'arg_2', 'sec_interval', 13, 0, 1, 2);
-insert into sys.functions values (1089, 'sql_sub', 'date_sub_month_interval', 'mtime', 0, 1, false, false, false, 2000, true, false);
-insert into sys.args values (11854, 1089, 'res_0', 'date', 0, 0, 0, 0);
-insert into sys.args values (11855, 1089, 'arg_1', 'date', 0, 0, 1, 1);
-insert into sys.args values (11856, 1089, 'arg_2', 'month_interval', 32, 0, 1, 2);
-insert into sys.functions values (1090, 'sql_sub', 'time_sub_msec_interval', 'mtime', 0, 1, false, false, false, 2000, true, false);
-insert into sys.args values (11857, 1090, 'res_0', 'time', 7, 0, 0, 0);
-insert into sys.args values (11858, 1090, 'arg_1', 'time', 7, 0, 1, 1);
-insert into sys.args values (11859, 1090, 'arg_2', 'sec_interval', 13, 0, 1, 2);
-insert into sys.functions values (1091, 'sql_sub', 'time_sub_msec_interval', 'mtime', 0, 1, false, false, false, 2000, true, false);
-insert into sys.args values (11860, 1091, 'res_0', 'timetz', 7, 0, 0, 0);
-insert into sys.args values (11861, 1091, 'arg_1', 'timetz', 7, 0, 1, 1);
-insert into sys.args values (11862, 1091, 'arg_2', 'sec_interval', 13, 0, 1, 2);
-insert into sys.functions values (1092, 'sql_sub', 'timestamp_sub_msec_interval', 'mtime', 0, 1, false, false, false, 2000, true, false);
-insert into sys.args values (11863, 1092, 'res_0', 'timestamp', 7, 0, 0, 0);
-insert into sys.args values (11864, 1092, 'arg_1', 'timestamp', 7, 0, 1, 1);
-insert into sys.args values (11865, 1092, 'arg_2', 'sec_interval', 13, 0, 1, 2);
-insert into sys.functions values (1093, 'sql_sub', 'timestamp_sub_month_interval', 'mtime', 0, 1, false, false, false, 2000, true, false);
-insert into sys.args values (11866, 1093, 'res_0', 'timestamp', 7, 0, 0, 0);
-insert into sys.args values (11867, 1093, 'arg_1', 'timestamp', 7, 0, 1, 1);
-insert into sys.args values (11868, 1093, 'arg_2', 'month_interval', 32, 0, 1, 2);
-insert into sys.functions values (1094, 'sql_sub', 'timestamp_sub_msec_interval', 'mtime', 0, 1, false, false, false, 2000, true, false);
-insert into sys.args values (11869, 1094, 'res_0', 'timestamptz', 7, 0, 0, 0);
-insert into sys.args values (11870, 1094, 'arg_1', 'timestamptz', 7, 0, 1, 1);
-insert into sys.args values (11871, 1094, 'arg_2', 'sec_interval', 13, 0, 1, 2);
-insert into sys.functions values (1095, 'sql_sub', 'timestamp_sub_month_interval', 'mtime', 0, 1, false, false, false, 2000, true, false);
-insert into sys.args values (11872, 1095, 'res_0', 'timestamptz', 7, 0, 0, 0);
-insert into sys.args values (11873, 1095, 'arg_1', 'timestamptz', 7, 0, 1, 1);
-insert into sys.args values (11874, 1095, 'arg_2', 'month_interval', 32, 0, 1, 2);
-insert into sys.functions values (1096, 'sql_add', 'date_add_msec_interval', 'mtime', 0, 1, false, false, false, 2000, true, false);
-insert into sys.args values (11875, 1096, 'res_0', 'date', 0, 0, 0, 0);
-insert into sys.args values (11876, 1096, 'arg_1', 'date', 0, 0, 1, 1);
-insert into sys.args values (11877, 1096, 'arg_2', 'sec_interval', 13, 0, 1, 2);
-insert into sys.functions values (1097, 'sql_add', 'addmonths', 'mtime', 0, 1, false, false, false, 2000, true, false);
-insert into sys.args values (11878, 1097, 'res_0', 'date', 0, 0, 0, 0);
-insert into sys.args values (11879, 1097, 'arg_1', 'date', 0, 0, 1, 1);
-insert into sys.args values (11880, 1097, 'arg_2', 'month_interval', 32, 0, 1, 2);
-insert into sys.functions values (1098, 'sql_add', 'timestamp_add_msec_interval', 'mtime', 0, 1, false, false, false, 2000, true, false);
-insert into sys.args values (11881, 1098, 'res_0', 'timestamp', 7, 0, 0, 0);
-insert into sys.args values (11882, 1098, 'arg_1', 'timestamp', 7, 0, 1, 1);
-insert into sys.args values (11883, 1098, 'arg_2', 'sec_interval', 13, 0, 1, 2);
-insert into sys.functions values (1099, 'sql_add', 'timestamp_add_month_interval', 'mtime', 0, 1, false, false, false, 2000, true, false);
-insert into sys.args values (11884, 1099, 'res_0', 'timestamp', 7, 0, 0, 0);
-insert into sys.args values (11885, 1099, 'arg_1', 'timestamp', 7, 0, 1, 1);
-insert into sys.args values (11886, 1099, 'arg_2', 'month_interval', 32, 0, 1, 2);
-insert into sys.functions values (1100, 'sql_add', 'timestamp_add_msec_interval', 'mtime', 0, 1, false, false, false, 2000, true, false);
-insert into sys.args values (11887, 1100, 'res_0', 'timestamptz', 7, 0, 0, 0);
-insert into sys.args values (11888, 1100, 'arg_1', 'timestamptz', 7, 0, 1, 1);
-insert into sys.args values (11889, 1100, 'arg_2', 'sec_interval', 13, 0, 1, 2);
-insert into sys.functions values (1101, 'sql_add', 'timestamp_add_month_interval', 'mtime', 0, 1, false, false, false, 2000, true, false);
-insert into sys.args values (11890, 1101, 'res_0', 'timestamptz', 7, 0, 0, 0);
-insert into sys.args values (11891, 1101, 'arg_1', 'timestamptz', 7, 0, 1, 1);
-insert into sys.args values (11892, 1101, 'arg_2', 'month_interval', 32, 0, 1, 2);
-insert into sys.functions values (1102, 'sql_add', 'time_add_msec_interval', 'mtime', 0, 1, false, false, false, 2000, true, false);
-insert into sys.args values (11893, 1102, 'res_0', 'time', 7, 0, 0, 0);
-insert into sys.args values (11894, 1102, 'arg_1', 'time', 7, 0, 1, 1);
-insert into sys.args values (11895, 1102, 'arg_2', 'sec_interval', 13, 0, 1, 2);
-insert into sys.functions values (1103, 'sql_add', 'time_add_msec_interval', 'mtime', 0, 1, false, false, false, 2000, true, false);
-insert into sys.args values (11896, 1103, 'res_0', 'timetz', 7, 0, 0, 0);
-insert into sys.args values (11897, 1103, 'arg_1', 'timetz', 7, 0, 1, 1);
-insert into sys.args values (11898, 1103, 'arg_2', 'sec_interval', 13, 0, 1, 2);
-insert into sys.functions values (1104, 'local_timezone', 'local_timezone', 'mtime', 0, 1, false, false, false, 2000, true, false);
-insert into sys.args values (11899, 1104, 'res_0', 'sec_interval', 13, 0, 0, 0);
-insert into sys.functions values (1105, 'century', 'century', 'mtime', 0, 1, false, false, false, 2000, true, false);
-insert into sys.args values (11900, 1105, 'res_0', 'int', 32, 0, 0, 0);
-insert into sys.args values (11901, 1105, 'arg_1', 'date', 0, 0, 1, 1);
-insert into sys.functions values (1106, 'decade', 'decade', 'mtime', 0, 1, false, false, false, 2000, true, false);
-insert into sys.args values (11902, 1106, 'res_0', 'int', 32, 0, 0, 0);
-insert into sys.args values (11903, 1106, 'arg_1', 'date', 0, 0, 1, 1);
-insert into sys.functions values (1107, 'year', 'year', 'mtime', 0, 1, false, false, false, 2000, true, false);
-insert into sys.args values (11904, 1107, 'res_0', 'int', 32, 0, 0, 0);
-insert into sys.args values (11905, 1107, 'arg_1', 'date', 0, 0, 1, 1);
-insert into sys.functions values (1108, 'quarter', 'quarter', 'mtime', 0, 1, false, false, false, 2000, true, false);
-insert into sys.args values (11906, 1108, 'res_0', 'int', 32, 0, 0, 0);
-insert into sys.args values (11907, 1108, 'arg_1', 'date', 0, 0, 1, 1);
-insert into sys.functions values (1109, 'month', 'month', 'mtime', 0, 1, false, false, false, 2000, true, false);
-insert into sys.args values (11908, 1109, 'res_0', 'int', 32, 0, 0, 0);
-insert into sys.args values (11909, 1109, 'arg_1', 'date', 0, 0, 1, 1);
-insert into sys.functions values (1110, 'day', 'day', 'mtime', 0, 1, false, false, false, 2000, true, false);
-insert into sys.args values (11910, 1110, 'res_0', 'int', 32, 0, 0, 0);
-insert into sys.args values (11911, 1110, 'arg_1', 'date', 0, 0, 1, 1);
-insert into sys.functions values (1111, 'dayofyear', 'dayofyear', 'mtime', 0, 1, false, false, false, 2000, true, false);
-insert into sys.args values (11912, 1111, 'res_0', 'int', 32, 0, 0, 0);
-insert into sys.args values (11913, 1111, 'arg_1', 'date', 0, 0, 1, 1);
-insert into sys.functions values (1112, 'weekofyear', 'weekofyear', 'mtime', 0, 1, false, false, false, 2000, true, false);
-insert into sys.args values (11914, 1112, 'res_0', 'int', 32, 0, 0, 0);
-insert into sys.args values (11915, 1112, 'arg_1', 'date', 0, 0, 1, 1);
-insert into sys.functions values (1113, 'dayofweek', 'dayofweek', 'mtime', 0, 1, false, false, false, 2000, true, false);
-insert into sys.args values (11916, 1113, 'res_0', 'int', 32, 0, 0, 0);
-insert into sys.args values (11917, 1113, 'arg_1', 'date', 0, 0, 1, 1);
-insert into sys.functions values (1114, 'dayofmonth', 'day', 'mtime', 0, 1, false, false, false, 2000, true, false);
-insert into sys.args values (11918, 1114, 'res_0', 'int', 32, 0, 0, 0);
-insert into sys.args values (11919, 1114, 'arg_1', 'date', 0, 0, 1, 1);
-insert into sys.functions values (1115, 'week', 'weekofyear', 'mtime', 0, 1, false, false, false, 2000, true, false);
-insert into sys.args values (11920, 1115, 'res_0', 'int', 32, 0, 0, 0);
-insert into sys.args values (11921, 1115, 'arg_1', 'date', 0, 0, 1, 1);
-insert into sys.functions values (1116, 'hour', 'hours', 'mtime', 0, 1, false, false, false, 2000, true, false);
-insert into sys.args values (11922, 1116, 'res_0', 'int', 32, 0, 0, 0);
-insert into sys.args values (11923, 1116, 'arg_1', 'time', 7, 0, 1, 1);
-insert into sys.functions values (1117, 'minute', 'minutes', 'mtime', 0, 1, false, false, false, 2000, true, false);
-insert into sys.args values (11924, 1117, 'res_0', 'int', 32, 0, 0, 0);
-insert into sys.args values (11925, 1117, 'arg_1', 'time', 7, 0, 1, 1);
-insert into sys.functions values (1118, 'second', 'sql_seconds', 'mtime', 0, 1, false, false, false, 2000, true, false);
-insert into sys.args values (11926, 1118, 'res_0', 'decimal', 9, 6, 0, 0);
-insert into sys.args values (11927, 1118, 'arg_1', 'time', 7, 0, 1, 1);
-insert into sys.functions values (1119, 'hour', 'hours', 'mtime', 0, 1, false, false, false, 2000, true, false);
-insert into sys.args values (11928, 1119, 'res_0', 'int', 32, 0, 0, 0);
-insert into sys.args values (11929, 1119, 'arg_1', 'timetz', 7, 0, 1, 1);
-insert into sys.functions values (1120, 'minute', 'minutes', 'mtime', 0, 1, false, false, false, 2000, true, false);
-insert into sys.args values (11930, 1120, 'res_0', 'int', 32, 0, 0, 0);
-insert into sys.args values (11931, 1120, 'arg_1', 'timetz', 7, 0, 1, 1);
-insert into sys.functions values (1121, 'second', 'sql_seconds', 'mtime', 0, 1, false, false, false, 2000, true, false);
-insert into sys.args values (11932, 1121, 'res_0', 'decimal', 9, 6, 0, 0);
-insert into sys.args values (11933, 1121, 'arg_1', 'timetz', 7, 0, 1, 1);
-insert into sys.functions values (1122, 'century', 'century', 'mtime', 0, 1, false, false, false, 2000, true, false);
-insert into sys.args values (11934, 1122, 'res_0', 'int', 32, 0, 0, 0);
-insert into sys.args values (11935, 1122, 'arg_1', 'timestamp', 7, 0, 1, 1);
-insert into sys.functions values (1123, 'decade', 'decade', 'mtime', 0, 1, false, false, false, 2000, true, false);
-insert into sys.args values (11936, 1123, 'res_0', 'int', 32, 0, 0, 0);
-insert into sys.args values (11937, 1123, 'arg_1', 'timestamp', 7, 0, 1, 1);
-insert into sys.functions values (1124, 'year', 'year', 'mtime', 0, 1, false, false, false, 2000, true, false);
-insert into sys.args values (11938, 1124, 'res_0', 'int', 32, 0, 0, 0);
-insert into sys.args values (11939, 1124, 'arg_1', 'timestamp', 7, 0, 1, 1);
-insert into sys.functions values (1125, 'quarter', 'quarter', 'mtime', 0, 1, false, false, false, 2000, true, false);
-insert into sys.args values (11940, 1125, 'res_0', 'int', 32, 0, 0, 0);
-insert into sys.args values (11941, 1125, 'arg_1', 'timestamp', 7, 0, 1, 1);
-insert into sys.functions values (1126, 'month', 'month', 'mtime', 0, 1, false, false, false, 2000, true, false);
-insert into sys.args values (11942, 1126, 'res_0', 'int', 32, 0, 0, 0);
-insert into sys.args values (11943, 1126, 'arg_1', 'timestamp', 7, 0, 1, 1);
-insert into sys.functions values (1127, 'day', 'day', 'mtime', 0, 1, false, false, false, 2000, true, false);
-insert into sys.args values (11944, 1127, 'res_0', 'int', 32, 0, 0, 0);
-insert into sys.args values (11945, 1127, 'arg_1', 'timestamp', 7, 0, 1, 1);
-insert into sys.functions values (1128, 'hour', 'hours', 'mtime', 0, 1, false, false, false, 2000, true, false);
-insert into sys.args values (11946, 1128, 'res_0', 'int', 32, 0, 0, 0);
-insert into sys.args values (11947, 1128, 'arg_1', 'timestamp', 7, 0, 1, 1);
-insert into sys.functions values (1129, 'minute', 'minutes', 'mtime', 0, 1, false, false, false, 2000, true, false);
-insert into sys.args values (11948, 1129, 'res_0', 'int', 32, 0, 0, 0);
-insert into sys.args values (11949, 1129, 'arg_1', 'timestamp', 7, 0, 1, 1);
-insert into sys.functions values (1130, 'second', 'sql_seconds', 'mtime', 0, 1, false, false, false, 2000, true, false);
-insert into sys.args values (11950, 1130, 'res_0', 'decimal', 9, 6, 0, 0);
-insert into sys.args values (11951, 1130, 'arg_1', 'timestamp', 7, 0, 1, 1);
-insert into sys.functions values (1131, 'century', 'century', 'mtime', 0, 1, false, false, false, 2000, true, false);
-insert into sys.args values (11952, 1131, 'res_0', 'int', 32, 0, 0, 0);
-insert into sys.args values (11953, 1131, 'arg_1', 'timestamptz', 7, 0, 1, 1);
-insert into sys.functions values (1132, 'decade', 'decade', 'mtime', 0, 1, false, false, false, 2000, true, false);
-insert into sys.args values (11954, 1132, 'res_0', 'int', 32, 0, 0, 0);
-insert into sys.args values (11955, 1132, 'arg_1', 'timestamptz', 7, 0, 1, 1);
-insert into sys.functions values (1133, 'year', 'year', 'mtime', 0, 1, false, false, false, 2000, true, false);
-insert into sys.args values (11956, 1133, 'res_0', 'int', 32, 0, 0, 0);
-insert into sys.args values (11957, 1133, 'arg_1', 'timestamptz', 7, 0, 1, 1);
-insert into sys.functions values (1134, 'quarter', 'quarter', 'mtime', 0, 1, false, false, false, 2000, true, false);
-insert into sys.args values (11958, 1134, 'res_0', 'int', 32, 0, 0, 0);
-insert into sys.args values (11959, 1134, 'arg_1', 'timestamptz', 7, 0, 1, 1);
-insert into sys.functions values (1135, 'month', 'month', 'mtime', 0, 1, false, false, false, 2000, true, false);
-insert into sys.args values (11960, 1135, 'res_0', 'int', 32, 0, 0, 0);
-insert into sys.args values (11961, 1135, 'arg_1', 'timestamptz', 7, 0, 1, 1);
-insert into sys.functions values (1136, 'day', 'day', 'mtime', 0, 1, false, false, false, 2000, true, false);
-insert into sys.args values (11962, 1136, 'res_0', 'int', 32, 0, 0, 0);
-insert into sys.args values (11963, 1136, 'arg_1', 'timestamptz', 7, 0, 1, 1);
-insert into sys.functions values (1137, 'hour', 'hours', 'mtime', 0, 1, false, false, false, 2000, true, false);
-insert into sys.args values (11964, 1137, 'res_0', 'int', 32, 0, 0, 0);
-insert into sys.args values (11965, 1137, 'arg_1', 'timestamptz', 7, 0, 1, 1);
-insert into sys.functions values (1138, 'minute', 'minutes', 'mtime', 0, 1, false, false, false, 2000, true, false);
-insert into sys.args values (11966, 1138, 'res_0', 'int', 32, 0, 0, 0);
-insert into sys.args values (11967, 1138, 'arg_1', 'timestamptz', 7, 0, 1, 1);
-insert into sys.functions values (1139, 'second', 'sql_seconds', 'mtime', 0, 1, false, false, false, 2000, true, false);
-insert into sys.args values (11968, 1139, 'res_0', 'decimal', 9, 6, 0, 0);
-insert into sys.args values (11969, 1139, 'arg_1', 'timestamptz', 7, 0, 1, 1);
-insert into sys.functions values (1140, 'year', 'year', 'mtime', 0, 1, false, false, false, 2000, true, false);
-insert into sys.args values (11970, 1140, 'res_0', 'int', 32, 0, 0, 0);
-insert into sys.args values (11971, 1140, 'arg_1', 'month_interval', 32, 0, 1, 1);
-insert into sys.functions values (1141, 'month', 'month', 'mtime', 0, 1, false, false, false, 2000, true, false);
-insert into sys.args values (11972, 1141, 'res_0', 'int', 32, 0, 0, 0);
-insert into sys.args values (11973, 1141, 'arg_1', 'month_interval', 32, 0, 1, 1);
-insert into sys.functions values (1142, 'day', 'day', 'mtime', 0, 1, false, false, false, 2000, true, false);
-insert into sys.args values (11974, 1142, 'res_0', 'bigint', 64, 0, 0, 0);
-insert into sys.args values (11975, 1142, 'arg_1', 'sec_interval', 13, 0, 1, 1);
-insert into sys.functions values (1143, 'hour', 'hours', 'mtime', 0, 1, false, false, false, 2000, true, false);
-insert into sys.args values (11976, 1143, 'res_0', 'int', 32, 0, 0, 0);
-insert into sys.args values (11977, 1143, 'arg_1', 'sec_interval', 13, 0, 1, 1);
-insert into sys.functions values (1144, 'minute', 'minutes', 'mtime', 0, 1, false, false, false, 2000, true, false);
-insert into sys.args values (11978, 1144, 'res_0', 'int', 32, 0, 0, 0);
-insert into sys.args values (11979, 1144, 'arg_1', 'sec_interval', 13, 0, 1, 1);
-insert into sys.functions values (1145, 'second', 'seconds', 'mtime', 0, 1, false, false, false, 2000, true, false);
-insert into sys.args values (11980, 1145, 'res_0', 'int', 32, 0, 0, 0);
-insert into sys.args values (11981, 1145, 'arg_1', 'sec_interval', 13, 0, 1, 1);
-insert into sys.functions values (1146, 'next_value_for', 'next_value', 'sql', 0, 1, true, false, false, 2000, true, true);
-insert into sys.args values (11982, 1146, 'res_0', 'bigint', 64, 0, 0, 0);
-insert into sys.args values (11983, 1146, 'arg_1', 'varchar', 0, 0, 1, 1);
-insert into sys.args values (11984, 1146, 'arg_2', 'varchar', 0, 0, 1, 2);
-insert into sys.functions values (1147, 'get_value_for', 'get_value', 'sql', 0, 1, false, false, false, 2000, true, true);
-insert into sys.args values (11985, 1147, 'res_0', 'bigint', 64, 0, 0, 0);
-insert into sys.args values (11986, 1147, 'arg_1', 'varchar', 0, 0, 1, 1);
-insert into sys.args values (11987, 1147, 'arg_2', 'varchar', 0, 0, 1, 2);
-insert into sys.functions values (1148, 'restart', 'restart', 'sql', 0, 1, false, false, false, 2000, true, true);
-insert into sys.args values (11988, 1148, 'res_0', 'bigint', 64, 0, 0, 0);
-insert into sys.args values (11989, 1148, 'arg_1', 'varchar', 0, 0, 1, 1);
-insert into sys.args values (11990, 1148, 'arg_2', 'varchar', 0, 0, 1, 2);
-insert into sys.args values (11991, 1148, 'arg_3', 'bigint', 64, 0, 1, 3);
-insert into sys.functions values (1149, 'index', 'index', 'calc', 0, 1, false, false, false, 2000, true, true);
-insert into sys.args values (11992, 1149, 'res_0', 'tinyint', 8, 0, 0, 0);
-insert into sys.args values (11993, 1149, 'arg_1', 'char', 0, 0, 1, 1);
-insert into sys.args values (11994, 1149, 'arg_2', 'boolean', 1, 0, 1, 2);
-insert into sys.functions values (1150, 'index', 'index', 'calc', 0, 1, false, false, false, 2000, true, true);
-insert into sys.args values (11995, 1150, 'res_0', 'smallint', 16, 0, 0, 0);
-insert into sys.args values (11996, 1150, 'arg_1', 'char', 0, 0, 1, 1);
-insert into sys.args values (11997, 1150, 'arg_2', 'boolean', 1, 0, 1, 2);
-insert into sys.functions values (1151, 'index', 'index', 'calc', 0, 1, false, false, false, 2000, true, true);
-insert into sys.args values (11998, 1151, 'res_0', 'int', 32, 0, 0, 0);
-insert into sys.args values (11999, 1151, 'arg_1', 'char', 0, 0, 1, 1);
-insert into sys.args values (12000, 1151, 'arg_2', 'boolean', 1, 0, 1, 2);
-insert into sys.functions values (1152, 'strings', 'strings', 'calc', 0, 1, false, false, false, 2000, true, false);
-insert into sys.args values (12001, 1152, 'res_0', 'char', 0, 0, 0, 0);
-insert into sys.args values (12002, 1152, 'arg_1', 'char', 0, 0, 1, 1);
-insert into sys.functions values (1153, 'locate', 'locate', 'str', 0, 1, false, false, false, 2000, true, false);
-insert into sys.args values (12003, 1153, 'res_0', 'int', 32, 0, 0, 0);
-insert into sys.args values (12004, 1153, 'arg_1', 'char', 0, 0, 1, 1);
-insert into sys.args values (12005, 1153, 'arg_2', 'char', 0, 0, 1, 2);
-insert into sys.functions values (1154, 'locate', 'locate', 'str', 0, 1, false, false, false, 2000, true, false);
-insert into sys.args values (12006, 1154, 'res_0', 'int', 32, 0, 0, 0);
-insert into sys.args values (12007, 1154, 'arg_1', 'char', 0, 0, 1, 1);
-insert into sys.args values (12008, 1154, 'arg_2', 'char', 0, 0, 1, 2);
-insert into sys.args values (12009, 1154, 'arg_3', 'int', 32, 0, 1, 3);
-insert into sys.functions values (1155, 'charindex', 'locate', 'str', 0, 1, false, false, false, 2000, true, false);
-insert into sys.args values (12010, 1155, 'res_0', 'int', 32, 0, 0, 0);
-insert into sys.args values (12011, 1155, 'arg_1', 'char', 0, 0, 1, 1);
-insert into sys.args values (12012, 1155, 'arg_2', 'char', 0, 0, 1, 2);
-insert into sys.functions values (1156, 'charindex', 'locate', 'str', 0, 1, false, false, false, 2000, true, false);
-insert into sys.args values (12013, 1156, 'res_0', 'int', 32, 0, 0, 0);
-insert into sys.args values (12014, 1156, 'arg_1', 'char', 0, 0, 1, 1);
-insert into sys.args values (12015, 1156, 'arg_2', 'char', 0, 0, 1, 2);
-insert into sys.args values (12016, 1156, 'arg_3', 'int', 32, 0, 1, 3);
-insert into sys.functions values (1157, 'splitpart', 'splitpart', 'str', 0, 1, false, false, false, 2000, true, false);
-insert into sys.args values (12017, 1157, 'res_0', 'char', 0, 0, 0, 0);
-insert into sys.args values (12018, 1157, 'arg_1', 'char', 0, 0, 1, 1);
-insert into sys.args values (12019, 1157, 'arg_2', 'char', 0, 0, 1, 2);
-insert into sys.args values (12020, 1157, 'arg_3', 'int', 32, 0, 1, 3);
-insert into sys.functions values (1158, 'substring', 'substring', 'str', 0, 1, false, false, false, 2000, true, false);
-insert into sys.args values (12021, 1158, 'res_0', 'char', 0, 0, 0, 0);
-insert into sys.args values (12022, 1158, 'arg_1', 'char', 0, 0, 1, 1);
-insert into sys.args values (12023, 1158, 'arg_2', 'int', 32, 0, 1, 2);
-insert into sys.functions values (1159, 'substring', 'substring', 'str', 0, 1, false, false, false, 2000, true, false);
-insert into sys.args values (12024, 1159, 'res_0', 'char', 0, 0, 0, 0);
-insert into sys.args values (12025, 1159, 'arg_1', 'char', 0, 0, 1, 1);
-insert into sys.args values (12026, 1159, 'arg_2', 'int', 32, 0, 1, 2);
-insert into sys.args values (12027, 1159, 'arg_3', 'int', 32, 0, 1, 3);
-insert into sys.functions values (1160, 'substr', 'substring', 'str', 0, 1, false, false, false, 2000, true, false);
-insert into sys.args values (12028, 1160, 'res_0', 'char', 0, 0, 0, 0);
-insert into sys.args values (12029, 1160, 'arg_1', 'char', 0, 0, 1, 1);
-insert into sys.args values (12030, 1160, 'arg_2', 'int', 32, 0, 1, 2);
-insert into sys.functions values (1161, 'substr', 'substring', 'str', 0, 1, false, false, false, 2000, true, false);
-insert into sys.args values (12031, 1161, 'res_0', 'char', 0, 0, 0, 0);
-insert into sys.args values (12032, 1161, 'arg_1', 'char', 0, 0, 1, 1);
-insert into sys.args values (12033, 1161, 'arg_2', 'int', 32, 0, 1, 2);
-insert into sys.args values (12034, 1161, 'arg_3', 'int', 32, 0, 1, 3);
-insert into sys.functions values (1162, 'not_like', 'not_like', 'algebra', 0, 1, false, false, false, 2000, true, true);
-insert into sys.args values (12035, 1162, 'res_0', 'boolean', 1, 0, 0, 0);
-insert into sys.args values (12036, 1162, 'arg_1', 'char', 0, 0, 1, 1);
-insert into sys.args values (12037, 1162, 'arg_2', 'char', 0, 0, 1, 2);
-insert into sys.functions values (1163, 'not_like', 'not_like', 'algebra', 0, 1, false, false, false, 2000, true, true);
-insert into sys.args values (12038, 1163, 'res_0', 'boolean', 1, 0, 0, 0);
-insert into sys.args values (12039, 1163, 'arg_1', 'char', 0, 0, 1, 1);
-insert into sys.args values (12040, 1163, 'arg_2', 'char', 0, 0, 1, 2);
-insert into sys.args values (12041, 1163, 'arg_3', 'char', 0, 0, 1, 3);
-insert into sys.functions values (1164, 'not_ilike', 'not_ilike', 'algebra', 0, 1, false, false, false, 2000, true, true);
-insert into sys.args values (12042, 1164, 'res_0', 'boolean', 1, 0, 0, 0);
-insert into sys.args values (12043, 1164, 'arg_1', 'char', 0, 0, 1, 1);
-insert into sys.args values (12044, 1164, 'arg_2', 'char', 0, 0, 1, 2);
-insert into sys.functions values (1165, 'not_ilike', 'not_ilike', 'algebra', 0, 1, false, false, false, 2000, true, true);
-insert into sys.args values (12045, 1165, 'res_0', 'boolean', 1, 0, 0, 0);
-insert into sys.args values (12046, 1165, 'arg_1', 'char', 0, 0, 1, 1);
-insert into sys.args values (12047, 1165, 'arg_2', 'char', 0, 0, 1, 2);
-insert into sys.args values (12048, 1165, 'arg_3', 'char', 0, 0, 1, 3);
-insert into sys.functions values (1166, 'patindex', 'patindex', 'pcre', 0, 1, false, false, false, 2000, true, true);
-insert into sys.args values (12049, 1166, 'res_0', 'int', 32, 0, 0, 0);
-insert into sys.args values (12050, 1166, 'arg_1', 'char', 0, 0, 1, 1);
-insert into sys.args values (12051, 1166, 'arg_2', 'char', 0, 0, 1, 2);
-insert into sys.functions values (1167, 'truncate', 'stringleft', 'str', 0, 1, false, false, false, 2000, true, false);
-insert into sys.args values (12052, 1167, 'res_0', 'char', 0, 0, 0, 0);
-insert into sys.args values (12053, 1167, 'arg_1', 'char', 0, 0, 1, 1);
-insert into sys.args values (12054, 1167, 'arg_2', 'int', 32, 0, 1, 2);
-insert into sys.functions values (1168, 'concat', '+', 'calc', 0, 1, false, false, false, 2000, true, false);
-insert into sys.args values (12055, 1168, 'res_0', 'char', 0, 0, 0, 0);
-insert into sys.args values (12056, 1168, 'arg_1', 'char', 0, 0, 1, 1);
-insert into sys.args values (12057, 1168, 'arg_2', 'char', 0, 0, 1, 2);
-insert into sys.functions values (1169, 'ascii', 'ascii', 'str', 0, 1, false, false, false, 2000, true, false);
-insert into sys.args values (12058, 1169, 'res_0', 'int', 32, 0, 0, 0);
-insert into sys.args values (12059, 1169, 'arg_1', 'char', 0, 0, 1, 1);
-insert into sys.functions values (1170, 'code', 'unicode', 'str', 0, 1, false, false, false, 2000, true, false);
-insert into sys.args values (12060, 1170, 'res_0', 'char', 0, 0, 0, 0);
-insert into sys.args values (12061, 1170, 'arg_1', 'int', 32, 0, 1, 1);
-insert into sys.functions values (1171, 'length', 'length', 'str', 0, 1, false, false, false, 2000, true, false);
-insert into sys.args values (12062, 1171, 'res_0', 'int', 32, 0, 0, 0);
-insert into sys.args values (12063, 1171, 'arg_1', 'char', 0, 0, 1, 1);
-insert into sys.functions values (1172, 'right', 'stringright', 'str', 0, 1, false, false, false, 2000, true, false);
-insert into sys.args values (12064, 1172, 'res_0', 'char', 0, 0, 0, 0);
-insert into sys.args values (12065, 1172, 'arg_1', 'char', 0, 0, 1, 1);
-insert into sys.args values (12066, 1172, 'arg_2', 'int', 32, 0, 1, 2);
-insert into sys.functions values (1173, 'left', 'stringleft', 'str', 0, 1, false, false, false, 2000, true, false);
-insert into sys.args values (12067, 1173, 'res_0', 'char', 0, 0, 0, 0);
-insert into sys.args values (12068, 1173, 'arg_1', 'char', 0, 0, 1, 1);
-insert into sys.args values (12069, 1173, 'arg_2', 'int', 32, 0, 1, 2);
-insert into sys.functions values (1174, 'upper', 'toUpper', 'str', 0, 1, false, false, false, 2000, true, false);
-insert into sys.args values (12070, 1174, 'res_0', 'char', 0, 0, 0, 0);
-insert into sys.args values (12071, 1174, 'arg_1', 'char', 0, 0, 1, 1);
-insert into sys.functions values (1175, 'ucase', 'toUpper', 'str', 0, 1, false, false, false, 2000, true, false);
-insert into sys.args values (12072, 1175, 'res_0', 'char', 0, 0, 0, 0);
-insert into sys.args values (12073, 1175, 'arg_1', 'char', 0, 0, 1, 1);
-insert into sys.functions values (1176, 'lower', 'toLower', 'str', 0, 1, false, false, false, 2000, true, false);
-insert into sys.args values (12074, 1176, 'res_0', 'char', 0, 0, 0, 0);
-insert into sys.args values (12075, 1176, 'arg_1', 'char', 0, 0, 1, 1);
-insert into sys.functions values (1177, 'lcase', 'toLower', 'str', 0, 1, false, false, false, 2000, true, false);
-insert into sys.args values (12076, 1177, 'res_0', 'char', 0, 0, 0, 0);
-insert into sys.args values (12077, 1177, 'arg_1', 'char', 0, 0, 1, 1);
-insert into sys.functions values (1178, 'trim', 'trim', 'str', 0, 1, false, false, false, 2000, true, false);
-insert into sys.args values (12078, 1178, 'res_0', 'char', 0, 0, 0, 0);
-insert into sys.args values (12079, 1178, 'arg_1', 'char', 0, 0, 1, 1);
-insert into sys.functions values (1179, 'trim', 'trim', 'str', 0, 1, false, false, false, 2000, true, false);
-insert into sys.args values (12080, 1179, 'res_0', 'char', 0, 0, 0, 0);
-insert into sys.args values (12081, 1179, 'arg_1', 'char', 0, 0, 1, 1);
-insert into sys.args values (12082, 1179, 'arg_2', 'char', 0, 0, 1, 2);
-insert into sys.functions values (1180, 'ltrim', 'ltrim', 'str', 0, 1, false, false, false, 2000, true, false);
-insert into sys.args values (12083, 1180, 'res_0', 'char', 0, 0, 0, 0);
-insert into sys.args values (12084, 1180, 'arg_1', 'char', 0, 0, 1, 1);
-insert into sys.functions values (1181, 'ltrim', 'ltrim', 'str', 0, 1, false, false, false, 2000, true, false);
-insert into sys.args values (12085, 1181, 'res_0', 'char', 0, 0, 0, 0);
-insert into sys.args values (12086, 1181, 'arg_1', 'char', 0, 0, 1, 1);
-insert into sys.args values (12087, 1181, 'arg_2', 'char', 0, 0, 1, 2);
-insert into sys.functions values (1182, 'rtrim', 'rtrim', 'str', 0, 1, false, false, false, 2000, true, false);
-insert into sys.args values (12088, 1182, 'res_0', 'char', 0, 0, 0, 0);
-insert into sys.args values (12089, 1182, 'arg_1', 'char', 0, 0, 1, 1);
-insert into sys.functions values (1183, 'rtrim', 'rtrim', 'str', 0, 1, false, false, false, 2000, true, false);
-insert into sys.args values (12090, 1183, 'res_0', 'char', 0, 0, 0, 0);
-insert into sys.args values (12091, 1183, 'arg_1', 'char', 0, 0, 1, 1);
-insert into sys.args values (12092, 1183, 'arg_2', 'char', 0, 0, 1, 2);
-insert into sys.functions values (1184, 'lpad', 'lpad', 'str', 0, 1, false, false, false, 2000, true, false);
-insert into sys.args values (12093, 1184, 'res_0', 'char', 0, 0, 0, 0);
-insert into sys.args values (12094, 1184, 'arg_1', 'char', 0, 0, 1, 1);
-insert into sys.args values (12095, 1184, 'arg_2', 'int', 32, 0, 1, 2);
-insert into sys.functions values (1185, 'lpad', 'lpad', 'str', 0, 1, false, false, false, 2000, true, false);
-insert into sys.args values (12096, 1185, 'res_0', 'char', 0, 0, 0, 0);
-insert into sys.args values (12097, 1185, 'arg_1', 'char', 0, 0, 1, 1);
-insert into sys.args values (12098, 1185, 'arg_2', 'int', 32, 0, 1, 2);
-insert into sys.args values (12099, 1185, 'arg_3', 'char', 0, 0, 1, 3);
-insert into sys.functions values (1186, 'rpad', 'rpad', 'str', 0, 1, false, false, false, 2000, true, false);
-insert into sys.args values (12100, 1186, 'res_0', 'char', 0, 0, 0, 0);
-insert into sys.args values (12101, 1186, 'arg_1', 'char', 0, 0, 1, 1);
-insert into sys.args values (12102, 1186, 'arg_2', 'int', 32, 0, 1, 2);
-insert into sys.functions values (1187, 'rpad', 'rpad', 'str', 0, 1, false, false, false, 2000, true, false);
-insert into sys.args values (12103, 1187, 'res_0', 'char', 0, 0, 0, 0);
-insert into sys.args values (12104, 1187, 'arg_1', 'char', 0, 0, 1, 1);
-insert into sys.args values (12105, 1187, 'arg_2', 'int', 32, 0, 1, 2);
-insert into sys.args values (12106, 1187, 'arg_3', 'char', 0, 0, 1, 3);
-insert into sys.functions values (1188, 'insert', 'insert', 'str', 0, 1, false, false, false, 2000, true, false);
-insert into sys.args values (12107, 1188, 'res_0', 'char', 0, 0, 0, 0);
-insert into sys.args values (12108, 1188, 'arg_1', 'char', 0, 0, 1, 1);
-insert into sys.args values (12109, 1188, 'arg_2', 'int', 32, 0, 1, 2);
-insert into sys.args values (12110, 1188, 'arg_3', 'int', 32, 0, 1, 3);
-insert into sys.args values (12111, 1188, 'arg_4', 'char', 0, 0, 1, 4);
-insert into sys.functions values (1189, 'replace', 'replace', 'str', 0, 1, false, false, false, 2000, true, false);
-insert into sys.args values (12112, 1189, 'res_0', 'char', 0, 0, 0, 0);
-insert into sys.args values (12113, 1189, 'arg_1', 'char', 0, 0, 1, 1);
-insert into sys.args values (12114, 1189, 'arg_2', 'char', 0, 0, 1, 2);
-insert into sys.args values (12115, 1189, 'arg_3', 'char', 0, 0, 1, 3);
-insert into sys.functions values (1190, 'repeat', 'repeat', 'str', 0, 1, false, false, false, 2000, true, false);
-insert into sys.args values (12116, 1190, 'res_0', 'char', 0, 0, 0, 0);
-insert into sys.args values (12117, 1190, 'arg_1', 'char', 0, 0, 1, 1);
-insert into sys.args values (12118, 1190, 'arg_2', 'int', 32, 0, 1, 2);
-insert into sys.functions values (1191, 'space', 'space', 'str', 0, 1, false, false, false, 2000, true, false);
-insert into sys.args values (12119, 1191, 'res_0', 'char', 0, 0, 0, 0);
-insert into sys.args values (12120, 1191, 'arg_1', 'int', 32, 0, 1, 1);
-insert into sys.functions values (1192, 'char_length', 'length', 'str', 0, 1, false, false, false, 2000, true, false);
-insert into sys.args values (12121, 1192, 'res_0', 'int', 32, 0, 0, 0);
-insert into sys.args values (12122, 1192, 'arg_1', 'char', 0, 0, 1, 1);
-insert into sys.functions values (1193, 'character_length', 'length', 'str', 0, 1, false, false, false, 2000, true, false);
-insert into sys.args values (12123, 1193, 'res_0', 'int', 32, 0, 0, 0);
-insert into sys.args values (12124, 1193, 'arg_1', 'char', 0, 0, 1, 1);
-insert into sys.functions values (1194, 'octet_length', 'nbytes', 'str', 0, 1, false, false, false, 2000, true, false);
-insert into sys.args values (12125, 1194, 'res_0', 'int', 32, 0, 0, 0);
-insert into sys.args values (12126, 1194, 'arg_1', 'char', 0, 0, 1, 1);
-insert into sys.functions values (1195, 'soundex', 'soundex', 'txtsim', 0, 1, false, false, false, 2000, true, false);
-insert into sys.args values (12127, 1195, 'res_0', 'char', 0, 0, 0, 0);
-insert into sys.args values (12128, 1195, 'arg_1', 'char', 0, 0, 1, 1);
-insert into sys.functions values (1196, 'difference', 'stringdiff', 'txtsim', 0, 1, false, false, false, 2000, true, true);
-insert into sys.args values (12129, 1196, 'res_0', 'int', 32, 0, 0, 0);
-insert into sys.args values (12130, 1196, 'arg_1', 'char', 0, 0, 1, 1);
-insert into sys.args values (12131, 1196, 'arg_2', 'char', 0, 0, 1, 2);
-insert into sys.functions values (1197, 'editdistance', 'editdistance', 'txtsim', 0, 1, false, false, false, 2000, true, true);
-insert into sys.args values (12132, 1197, 'res_0', 'int', 32, 0, 0, 0);
-insert into sys.args values (12133, 1197, 'arg_1', 'char', 0, 0, 1, 1);
-insert into sys.args values (12134, 1197, 'arg_2', 'char', 0, 0, 1, 2);
-insert into sys.functions values (1198, 'editdistance2', 'editdistance2', 'txtsim', 0, 1, false, false, false, 2000, true, true);
-insert into sys.args values (12135, 1198, 'res_0', 'int', 32, 0, 0, 0);
-insert into sys.args values (12136, 1198, 'arg_1', 'char', 0, 0, 1, 1);
-insert into sys.args values (12137, 1198, 'arg_2', 'char', 0, 0, 1, 2);
-insert into sys.functions values (1199, 'similarity', 'similarity', 'txtsim', 0, 1, false, false, false, 2000, true, true);
-insert into sys.args values (12138, 1199, 'res_0', 'double', 53, 0, 0, 0);
-insert into sys.args values (12139, 1199, 'arg_1', 'char', 0, 0, 1, 1);
-insert into sys.args values (12140, 1199, 'arg_2', 'char', 0, 0, 1, 2);
-insert into sys.functions values (1200, 'qgramnormalize', 'qgramnormalize', 'txtsim', 0, 1, false, false, false, 2000, true, false);
-insert into sys.args values (12141, 1200, 'res_0', 'char', 0, 0, 0, 0);
-insert into sys.args values (12142, 1200, 'arg_1', 'char', 0, 0, 1, 1);
-insert into sys.functions values (1201, 'levenshtein', 'levenshtein', 'txtsim', 0, 1, false, false, false, 2000, true, true);
-insert into sys.args values (12143, 1201, 'res_0', 'int', 32, 0, 0, 0);
-insert into sys.args values (12144, 1201, 'arg_1', 'char', 0, 0, 1, 1);
-insert into sys.args values (12145, 1201, 'arg_2', 'char', 0, 0, 1, 2);
-insert into sys.functions values (1202, 'levenshtein', 'levenshtein', 'txtsim', 0, 1, false, false, false, 2000, true, true);
-insert into sys.args values (12146, 1202, 'res_0', 'int', 32, 0, 0, 0);
-insert into sys.args values (12147, 1202, 'arg_1', 'char', 0, 0, 1, 1);
-insert into sys.args values (12148, 1202, 'arg_2', 'char', 0, 0, 1, 2);
-insert into sys.args values (12149, 1202, 'arg_3', 'int', 32, 0, 1, 3);
-insert into sys.args values (12150, 1202, 'arg_4', 'int', 32, 0, 1, 4);
-insert into sys.args values (12151, 1202, 'arg_5', 'int', 32, 0, 1, 5);
-insert into sys.functions values (1203, 'index', 'index', 'calc', 0, 1, false, false, false, 2000, true, true);
-insert into sys.args values (12152, 1203, 'res_0', 'tinyint', 8, 0, 0, 0);
-insert into sys.args values (12153, 1203, 'arg_1', 'varchar', 0, 0, 1, 1);
-insert into sys.args values (12154, 1203, 'arg_2', 'boolean', 1, 0, 1, 2);
-insert into sys.functions values (1204, 'index', 'index', 'calc', 0, 1, false, false, false, 2000, true, true);
-insert into sys.args values (12155, 1204, 'res_0', 'smallint', 16, 0, 0, 0);
-insert into sys.args values (12156, 1204, 'arg_1', 'varchar', 0, 0, 1, 1);
-insert into sys.args values (12157, 1204, 'arg_2', 'boolean', 1, 0, 1, 2);
-insert into sys.functions values (1205, 'index', 'index', 'calc', 0, 1, false, false, false, 2000, true, true);
-insert into sys.args values (12158, 1205, 'res_0', 'int', 32, 0, 0, 0);
-insert into sys.args values (12159, 1205, 'arg_1', 'varchar', 0, 0, 1, 1);
-insert into sys.args values (12160, 1205, 'arg_2', 'boolean', 1, 0, 1, 2);
-insert into sys.functions values (1206, 'strings', 'strings', 'calc', 0, 1, false, false, false, 2000, true, false);
-insert into sys.args values (12161, 1206, 'res_0', 'varchar', 0, 0, 0, 0);
-insert into sys.args values (12162, 1206, 'arg_1', 'varchar', 0, 0, 1, 1);
-insert into sys.functions values (1207, 'locate', 'locate', 'str', 0, 1, false, false, false, 2000, true, false);
-insert into sys.args values (12163, 1207, 'res_0', 'int', 32, 0, 0, 0);
-insert into sys.args values (12164, 1207, 'arg_1', 'varchar', 0, 0, 1, 1);
-insert into sys.args values (12165, 1207, 'arg_2', 'varchar', 0, 0, 1, 2);
-insert into sys.functions values (1208, 'locate', 'locate', 'str', 0, 1, false, false, false, 2000, true, false);
-insert into sys.args values (12166, 1208, 'res_0', 'int', 32, 0, 0, 0);
-insert into sys.args values (12167, 1208, 'arg_1', 'varchar', 0, 0, 1, 1);
-insert into sys.args values (12168, 1208, 'arg_2', 'varchar', 0, 0, 1, 2);
-insert into sys.args values (12169, 1208, 'arg_3', 'int', 32, 0, 1, 3);
-insert into sys.functions values (1209, 'charindex', 'locate', 'str', 0, 1, false, false, false, 2000, true, false);
-insert into sys.args values (12170, 1209, 'res_0', 'int', 32, 0, 0, 0);
-insert into sys.args values (12171, 1209, 'arg_1', 'varchar', 0, 0, 1, 1);
-insert into sys.args values (12172, 1209, 'arg_2', 'varchar', 0, 0, 1, 2);
-insert into sys.functions values (1210, 'charindex', 'locate', 'str', 0, 1, false, false, false, 2000, true, false);
-insert into sys.args values (12173, 1210, 'res_0', 'int', 32, 0, 0, 0);
-insert into sys.args values (12174, 1210, 'arg_1', 'varchar', 0, 0, 1, 1);
-insert into sys.args values (12175, 1210, 'arg_2', 'varchar', 0, 0, 1, 2);
-insert into sys.args values (12176, 1210, 'arg_3', 'int', 32, 0, 1, 3);
-insert into sys.functions values (1211, 'splitpart', 'splitpart', 'str', 0, 1, false, false, false, 2000, true, false);
-insert into sys.args values (12177, 1211, 'res_0', 'varchar', 0, 0, 0, 0);
-insert into sys.args values (12178, 1211, 'arg_1', 'varchar', 0, 0, 1, 1);
-insert into sys.args values (12179, 1211, 'arg_2', 'varchar', 0, 0, 1, 2);
-insert into sys.args values (12180, 1211, 'arg_3', 'int', 32, 0, 1, 3);
-insert into sys.functions values (1212, 'substring', 'substring', 'str', 0, 1, false, false, false, 2000, true, false);
-insert into sys.args values (12181, 1212, 'res_0', 'varchar', 0, 0, 0, 0);
-insert into sys.args values (12182, 1212, 'arg_1', 'varchar', 0, 0, 1, 1);
-insert into sys.args values (12183, 1212, 'arg_2', 'int', 32, 0, 1, 2);
-insert into sys.functions values (1213, 'substring', 'substring', 'str', 0, 1, false, false, false, 2000, true, false);
-insert into sys.args values (12184, 1213, 'res_0', 'varchar', 0, 0, 0, 0);
-insert into sys.args values (12185, 1213, 'arg_1', 'varchar', 0, 0, 1, 1);
-insert into sys.args values (12186, 1213, 'arg_2', 'int', 32, 0, 1, 2);
-insert into sys.args values (12187, 1213, 'arg_3', 'int', 32, 0, 1, 3);
-insert into sys.functions values (1214, 'substr', 'substring', 'str', 0, 1, false, false, false, 2000, true, false);
-insert into sys.args values (12188, 1214, 'res_0', 'varchar', 0, 0, 0, 0);
-insert into sys.args values (12189, 1214, 'arg_1', 'varchar', 0, 0, 1, 1);
-insert into sys.args values (12190, 1214, 'arg_2', 'int', 32, 0, 1, 2);
-insert into sys.functions values (1215, 'substr', 'substring', 'str', 0, 1, false, false, false, 2000, true, false);
-insert into sys.args values (12191, 1215, 'res_0', 'varchar', 0, 0, 0, 0);
-insert into sys.args values (12192, 1215, 'arg_1', 'varchar', 0, 0, 1, 1);
-insert into sys.args values (12193, 1215, 'arg_2', 'int', 32, 0, 1, 2);
-insert into sys.args values (12194, 1215, 'arg_3', 'int', 32, 0, 1, 3);
-insert into sys.functions values (1216, 'not_like', 'not_like', 'algebra', 0, 1, false, false, false, 2000, true, true);
-insert into sys.args values (12195, 1216, 'res_0', 'boolean', 1, 0, 0, 0);
-insert into sys.args values (12196, 1216, 'arg_1', 'varchar', 0, 0, 1, 1);
-insert into sys.args values (12197, 1216, 'arg_2', 'varchar', 0, 0, 1, 2);
-insert into sys.functions values (1217, 'not_like', 'not_like', 'algebra', 0, 1, false, false, false, 2000, true, true);
-insert into sys.args values (12198, 1217, 'res_0', 'boolean', 1, 0, 0, 0);
-insert into sys.args values (12199, 1217, 'arg_1', 'varchar', 0, 0, 1, 1);
-insert into sys.args values (12200, 1217, 'arg_2', 'varchar', 0, 0, 1, 2);
-insert into sys.args values (12201, 1217, 'arg_3', 'varchar', 0, 0, 1, 3);
-insert into sys.functions values (1218, 'not_ilike', 'not_ilike', 'algebra', 0, 1, false, false, false, 2000, true, true);
-insert into sys.args values (12202, 1218, 'res_0', 'boolean', 1, 0, 0, 0);
-insert into sys.args values (12203, 1218, 'arg_1', 'varchar', 0, 0, 1, 1);
-insert into sys.args values (12204, 1218, 'arg_2', 'varchar', 0, 0, 1, 2);
-insert into sys.functions values (1219, 'not_ilike', 'not_ilike', 'algebra', 0, 1, false, false, false, 2000, true, true);
-insert into sys.args values (12205, 1219, 'res_0', 'boolean', 1, 0, 0, 0);
-insert into sys.args values (12206, 1219, 'arg_1', 'varchar', 0, 0, 1, 1);
-insert into sys.args values (12207, 1219, 'arg_2', 'varchar', 0, 0, 1, 2);
-insert into sys.args values (12208, 1219, 'arg_3', 'varchar', 0, 0, 1, 3);
-insert into sys.functions values (1220, 'patindex', 'patindex', 'pcre', 0, 1, false, false, false, 2000, true, true);
-insert into sys.args values (12209, 1220, 'res_0', 'int', 32, 0, 0, 0);
-insert into sys.args values (12210, 1220, 'arg_1', 'varchar', 0, 0, 1, 1);
-insert into sys.args values (12211, 1220, 'arg_2', 'varchar', 0, 0, 1, 2);
-insert into sys.functions values (1221, 'truncate', 'stringleft', 'str', 0, 1, false, false, false, 2000, true, false);
-insert into sys.args values (12212, 1221, 'res_0', 'varchar', 0, 0, 0, 0);
-insert into sys.args values (12213, 1221, 'arg_1', 'varchar', 0, 0, 1, 1);
-insert into sys.args values (12214, 1221, 'arg_2', 'int', 32, 0, 1, 2);
-insert into sys.functions values (1222, 'concat', '+', 'calc', 0, 1, false, false, false, 2000, true, false);
-insert into sys.args values (12215, 1222, 'res_0', 'varchar', 0, 0, 0, 0);
-insert into sys.args values (12216, 1222, 'arg_1', 'varchar', 0, 0, 1, 1);
-insert into sys.args values (12217, 1222, 'arg_2', 'varchar', 0, 0, 1, 2);
-insert into sys.functions values (1223, 'ascii', 'ascii', 'str', 0, 1, false, false, false, 2000, true, false);
-insert into sys.args values (12218, 1223, 'res_0', 'int', 32, 0, 0, 0);
-insert into sys.args values (12219, 1223, 'arg_1', 'varchar', 0, 0, 1, 1);
-insert into sys.functions values (1224, 'code', 'unicode', 'str', 0, 1, false, false, false, 2000, true, false);
-insert into sys.args values (12220, 1224, 'res_0', 'varchar', 0, 0, 0, 0);
-insert into sys.args values (12221, 1224, 'arg_1', 'int', 32, 0, 1, 1);
-insert into sys.functions values (1225, 'length', 'length', 'str', 0, 1, false, false, false, 2000, true, false);
-insert into sys.args values (12222, 1225, 'res_0', 'int', 32, 0, 0, 0);
-insert into sys.args values (12223, 1225, 'arg_1', 'varchar', 0, 0, 1, 1);
-insert into sys.functions values (1226, 'right', 'stringright', 'str', 0, 1, false, false, false, 2000, true, false);
-insert into sys.args values (12224, 1226, 'res_0', 'varchar', 0, 0, 0, 0);
-insert into sys.args values (12225, 1226, 'arg_1', 'varchar', 0, 0, 1, 1);
-insert into sys.args values (12226, 1226, 'arg_2', 'int', 32, 0, 1, 2);
-insert into sys.functions values (1227, 'left', 'stringleft', 'str', 0, 1, false, false, false, 2000, true, false);
-insert into sys.args values (12227, 1227, 'res_0', 'varchar', 0, 0, 0, 0);
-insert into sys.args values (12228, 1227, 'arg_1', 'varchar', 0, 0, 1, 1);
-insert into sys.args values (12229, 1227, 'arg_2', 'int', 32, 0, 1, 2);
-insert into sys.functions values (1228, 'upper', 'toUpper', 'str', 0, 1, false, false, false, 2000, true, false);
-insert into sys.args values (12230, 1228, 'res_0', 'varchar', 0, 0, 0, 0);
-insert into sys.args values (12231, 1228, 'arg_1', 'varchar', 0, 0, 1, 1);
-insert into sys.functions values (1229, 'ucase', 'toUpper', 'str', 0, 1, false, false, false, 2000, true, false);
-insert into sys.args values (12232, 1229, 'res_0', 'varchar', 0, 0, 0, 0);
-insert into sys.args values (12233, 1229, 'arg_1', 'varchar', 0, 0, 1, 1);
-insert into sys.functions values (1230, 'lower', 'toLower', 'str', 0, 1, false, false, false, 2000, true, false);
-insert into sys.args values (12234, 1230, 'res_0', 'varchar', 0, 0, 0, 0);
-insert into sys.args values (12235, 1230, 'arg_1', 'varchar', 0, 0, 1, 1);
-insert into sys.functions values (1231, 'lcase', 'toLower', 'str', 0, 1, false, false, false, 2000, true, false);
-insert into sys.args values (12236, 1231, 'res_0', 'varchar', 0, 0, 0, 0);
-insert into sys.args values (12237, 1231, 'arg_1', 'varchar', 0, 0, 1, 1);
-insert into sys.functions values (1232, 'trim', 'trim', 'str', 0, 1, false, false, false, 2000, true, false);
-insert into sys.args values (12238, 1232, 'res_0', 'varchar', 0, 0, 0, 0);
-insert into sys.args values (12239, 1232, 'arg_1', 'varchar', 0, 0, 1, 1);
-insert into sys.functions values (1233, 'trim', 'trim', 'str', 0, 1, false, false, false, 2000, true, false);
-insert into sys.args values (12240, 1233, 'res_0', 'varchar', 0, 0, 0, 0);
-insert into sys.args values (12241, 1233, 'arg_1', 'varchar', 0, 0, 1, 1);
-insert into sys.args values (12242, 1233, 'arg_2', 'varchar', 0, 0, 1, 2);
-insert into sys.functions values (1234, 'ltrim', 'ltrim', 'str', 0, 1, false, false, false, 2000, true, false);
-insert into sys.args values (12243, 1234, 'res_0', 'varchar', 0, 0, 0, 0);
-insert into sys.args values (12244, 1234, 'arg_1', 'varchar', 0, 0, 1, 1);
-insert into sys.functions values (1235, 'ltrim', 'ltrim', 'str', 0, 1, false, false, false, 2000, true, false);
-insert into sys.args values (12245, 1235, 'res_0', 'varchar', 0, 0, 0, 0);
-insert into sys.args values (12246, 1235, 'arg_1', 'varchar', 0, 0, 1, 1);
-insert into sys.args values (12247, 1235, 'arg_2', 'varchar', 0, 0, 1, 2);
-insert into sys.functions values (1236, 'rtrim', 'rtrim', 'str', 0, 1, false, false, false, 2000, true, false);
-insert into sys.args values (12248, 1236, 'res_0', 'varchar', 0, 0, 0, 0);
-insert into sys.args values (12249, 1236, 'arg_1', 'varchar', 0, 0, 1, 1);
-insert into sys.functions values (1237, 'rtrim', 'rtrim', 'str', 0, 1, false, false, false, 2000, true, false);
-insert into sys.args values (12250, 1237, 'res_0', 'varchar', 0, 0, 0, 0);
-insert into sys.args values (12251, 1237, 'arg_1', 'varchar', 0, 0, 1, 1);
-insert into sys.args values (12252, 1237, 'arg_2', 'varchar', 0, 0, 1, 2);
-insert into sys.functions values (1238, 'lpad', 'lpad', 'str', 0, 1, false, false, false, 2000, true, false);
-insert into sys.args values (12253, 1238, 'res_0', 'varchar', 0, 0, 0, 0);
-insert into sys.args values (12254, 1238, 'arg_1', 'varchar', 0, 0, 1, 1);
-insert into sys.args values (12255, 1238, 'arg_2', 'int', 32, 0, 1, 2);
-insert into sys.functions values (1239, 'lpad', 'lpad', 'str', 0, 1, false, false, false, 2000, true, false);
-insert into sys.args values (12256, 1239, 'res_0', 'varchar', 0, 0, 0, 0);
-insert into sys.args values (12257, 1239, 'arg_1', 'varchar', 0, 0, 1, 1);
-insert into sys.args values (12258, 1239, 'arg_2', 'int', 32, 0, 1, 2);
-insert into sys.args values (12259, 1239, 'arg_3', 'varchar', 0, 0, 1, 3);
-insert into sys.functions values (1240, 'rpad', 'rpad', 'str', 0, 1, false, false, false, 2000, true, false);
-insert into sys.args values (12260, 1240, 'res_0', 'varchar', 0, 0, 0, 0);
-insert into sys.args values (12261, 1240, 'arg_1', 'varchar', 0, 0, 1, 1);
-insert into sys.args values (12262, 1240, 'arg_2', 'int', 32, 0, 1, 2);
-insert into sys.functions values (1241, 'rpad', 'rpad', 'str', 0, 1, false, false, false, 2000, true, false);
-insert into sys.args values (12263, 1241, 'res_0', 'varchar', 0, 0, 0, 0);
-insert into sys.args values (12264, 1241, 'arg_1', 'varchar', 0, 0, 1, 1);
-insert into sys.args values (12265, 1241, 'arg_2', 'int', 32, 0, 1, 2);
-insert into sys.args values (12266, 1241, 'arg_3', 'varchar', 0, 0, 1, 3);
-insert into sys.functions values (1242, 'insert', 'insert', 'str', 0, 1, false, false, false, 2000, true, false);
-insert into sys.args values (12267, 1242, 'res_0', 'varchar', 0, 0, 0, 0);
-insert into sys.args values (12268, 1242, 'arg_1', 'varchar', 0, 0, 1, 1);
-insert into sys.args values (12269, 1242, 'arg_2', 'int', 32, 0, 1, 2);
-insert into sys.args values (12270, 1242, 'arg_3', 'int', 32, 0, 1, 3);
-insert into sys.args values (12271, 1242, 'arg_4', 'varchar', 0, 0, 1, 4);
-insert into sys.functions values (1243, 'replace', 'replace', 'str', 0, 1, false, false, false, 2000, true, false);
-insert into sys.args values (12272, 1243, 'res_0', 'varchar', 0, 0, 0, 0);
-insert into sys.args values (12273, 1243, 'arg_1', 'varchar', 0, 0, 1, 1);
-insert into sys.args values (12274, 1243, 'arg_2', 'varchar', 0, 0, 1, 2);
-insert into sys.args values (12275, 1243, 'arg_3', 'varchar', 0, 0, 1, 3);
-insert into sys.functions values (1244, 'repeat', 'repeat', 'str', 0, 1, false, false, false, 2000, true, false);
-insert into sys.args values (12276, 1244, 'res_0', 'varchar', 0, 0, 0, 0);
-insert into sys.args values (12277, 1244, 'arg_1', 'varchar', 0, 0, 1, 1);
-insert into sys.args values (12278, 1244, 'arg_2', 'int', 32, 0, 1, 2);
-insert into sys.functions values (1245, 'space', 'space', 'str', 0, 1, false, false, false, 2000, true, false);
-insert into sys.args values (12279, 1245, 'res_0', 'varchar', 0, 0, 0, 0);
-insert into sys.args values (12280, 1245, 'arg_1', 'int', 32, 0, 1, 1);
-insert into sys.functions values (1246, 'char_length', 'length', 'str', 0, 1, false, false, false, 2000, true, false);
-insert into sys.args values (12281, 1246, 'res_0', 'int', 32, 0, 0, 0);
-insert into sys.args values (12282, 1246, 'arg_1', 'varchar', 0, 0, 1, 1);
-insert into sys.functions values (1247, 'character_length', 'length', 'str', 0, 1, false, false, false, 2000, true, false);
-insert into sys.args values (12283, 1247, 'res_0', 'int', 32, 0, 0, 0);
-insert into sys.args values (12284, 1247, 'arg_1', 'varchar', 0, 0, 1, 1);
-insert into sys.functions values (1248, 'octet_length', 'nbytes', 'str', 0, 1, false, false, false, 2000, true, false);
-insert into sys.args values (12285, 1248, 'res_0', 'int', 32, 0, 0, 0);
-insert into sys.args values (12286, 1248, 'arg_1', 'varchar', 0, 0, 1, 1);
-insert into sys.functions values (1249, 'soundex', 'soundex', 'txtsim', 0, 1, false, false, false, 2000, true, false);
-insert into sys.args values (12287, 1249, 'res_0', 'varchar', 0, 0, 0, 0);
-insert into sys.args values (12288, 1249, 'arg_1', 'varchar', 0, 0, 1, 1);
-insert into sys.functions values (1250, 'difference', 'stringdiff', 'txtsim', 0, 1, false, false, false, 2000, true, true);
-insert into sys.args values (12289, 1250, 'res_0', 'int', 32, 0, 0, 0);
-insert into sys.args values (12290, 1250, 'arg_1', 'varchar', 0, 0, 1, 1);
-insert into sys.args values (12291, 1250, 'arg_2', 'varchar', 0, 0, 1, 2);
-insert into sys.functions values (1251, 'editdistance', 'editdistance', 'txtsim', 0, 1, false, false, false, 2000, true, true);
-insert into sys.args values (12292, 1251, 'res_0', 'int', 32, 0, 0, 0);
-insert into sys.args values (12293, 1251, 'arg_1', 'varchar', 0, 0, 1, 1);
-insert into sys.args values (12294, 1251, 'arg_2', 'varchar', 0, 0, 1, 2);
-insert into sys.functions values (1252, 'editdistance2', 'editdistance2', 'txtsim', 0, 1, false, false, false, 2000, true, true);
-insert into sys.args values (12295, 1252, 'res_0', 'int', 32, 0, 0, 0);
-insert into sys.args values (12296, 1252, 'arg_1', 'varchar', 0, 0, 1, 1);
-insert into sys.args values (12297, 1252, 'arg_2', 'varchar', 0, 0, 1, 2);
-insert into sys.functions values (1253, 'similarity', 'similarity', 'txtsim', 0, 1, false, false, false, 2000, true, true);
-insert into sys.args values (12298, 1253, 'res_0', 'double', 53, 0, 0, 0);
-insert into sys.args values (12299, 1253, 'arg_1', 'varchar', 0, 0, 1, 1);
-insert into sys.args values (12300, 1253, 'arg_2', 'varchar', 0, 0, 1, 2);
-insert into sys.functions values (1254, 'qgramnormalize', 'qgramnormalize', 'txtsim', 0, 1, false, false, false, 2000, true, false);
-insert into sys.args values (12301, 1254, 'res_0', 'varchar', 0, 0, 0, 0);
-insert into sys.args values (12302, 1254, 'arg_1', 'varchar', 0, 0, 1, 1);
-insert into sys.functions values (1255, 'levenshtein', 'levenshtein', 'txtsim', 0, 1, false, false, false, 2000, true, true);
-insert into sys.args values (12303, 1255, 'res_0', 'int', 32, 0, 0, 0);
-insert into sys.args values (12304, 1255, 'arg_1', 'varchar', 0, 0, 1, 1);
-insert into sys.args values (12305, 1255, 'arg_2', 'varchar', 0, 0, 1, 2);
-insert into sys.functions values (1256, 'levenshtein', 'levenshtein', 'txtsim', 0, 1, false, false, false, 2000, true, true);
-insert into sys.args values (12306, 1256, 'res_0', 'int', 32, 0, 0, 0);
-insert into sys.args values (12307, 1256, 'arg_1', 'varchar', 0, 0, 1, 1);
-insert into sys.args values (12308, 1256, 'arg_2', 'varchar', 0, 0, 1, 2);
-insert into sys.args values (12309, 1256, 'arg_3', 'int', 32, 0, 1, 3);
-insert into sys.args values (12310, 1256, 'arg_4', 'int', 32, 0, 1, 4);
-insert into sys.args values (12311, 1256, 'arg_5', 'int', 32, 0, 1, 5);
-insert into sys.functions values (1257, 'index', 'index', 'calc', 0, 1, false, false, false, 2000, true, true);
-insert into sys.args values (12312, 1257, 'res_0', 'tinyint', 8, 0, 0, 0);
-insert into sys.args values (12313, 1257, 'arg_1', 'clob', 0, 0, 1, 1);
-insert into sys.args values (12314, 1257, 'arg_2', 'boolean', 1, 0, 1, 2);
-insert into sys.functions values (1258, 'index', 'index', 'calc', 0, 1, false, false, false, 2000, true, true);
-insert into sys.args values (12315, 1258, 'res_0', 'smallint', 16, 0, 0, 0);
-insert into sys.args values (12316, 1258, 'arg_1', 'clob', 0, 0, 1, 1);
-insert into sys.args values (12317, 1258, 'arg_2', 'boolean', 1, 0, 1, 2);
-insert into sys.functions values (1259, 'index', 'index', 'calc', 0, 1, false, false, false, 2000, true, true);
-insert into sys.args values (12318, 1259, 'res_0', 'int', 32, 0, 0, 0);
-insert into sys.args values (12319, 1259, 'arg_1', 'clob', 0, 0, 1, 1);
-insert into sys.args values (12320, 1259, 'arg_2', 'boolean', 1, 0, 1, 2);
-insert into sys.functions values (1260, 'strings', 'strings', 'calc', 0, 1, false, false, false, 2000, true, false);
-insert into sys.args values (12321, 1260, 'res_0', 'clob', 0, 0, 0, 0);
-insert into sys.args values (12322, 1260, 'arg_1', 'clob', 0, 0, 1, 1);
-insert into sys.functions values (1261, 'locate', 'locate', 'str', 0, 1, false, false, false, 2000, true, false);
-insert into sys.args values (12323, 1261, 'res_0', 'int', 32, 0, 0, 0);
-insert into sys.args values (12324, 1261, 'arg_1', 'clob', 0, 0, 1, 1);
-insert into sys.args values (12325, 1261, 'arg_2', 'clob', 0, 0, 1, 2);
-insert into sys.functions values (1262, 'locate', 'locate', 'str', 0, 1, false, false, false, 2000, true, false);
-insert into sys.args values (12326, 1262, 'res_0', 'int', 32, 0, 0, 0);
-insert into sys.args values (12327, 1262, 'arg_1', 'clob', 0, 0, 1, 1);
-insert into sys.args values (12328, 1262, 'arg_2', 'clob', 0, 0, 1, 2);
-insert into sys.args values (12329, 1262, 'arg_3', 'int', 32, 0, 1, 3);
-insert into sys.functions values (1263, 'charindex', 'locate', 'str', 0, 1, false, false, false, 2000, true, false);
-insert into sys.args values (12330, 1263, 'res_0', 'int', 32, 0, 0, 0);
-insert into sys.args values (12331, 1263, 'arg_1', 'clob', 0, 0, 1, 1);
-insert into sys.args values (12332, 1263, 'arg_2', 'clob', 0, 0, 1, 2);
-insert into sys.functions values (1264, 'charindex', 'locate', 'str', 0, 1, false, false, false, 2000, true, false);
-insert into sys.args values (12333, 1264, 'res_0', 'int', 32, 0, 0, 0);
-insert into sys.args values (12334, 1264, 'arg_1', 'clob', 0, 0, 1, 1);
-insert into sys.args values (12335, 1264, 'arg_2', 'clob', 0, 0, 1, 2);
-insert into sys.args values (12336, 1264, 'arg_3', 'int', 32, 0, 1, 3);
-insert into sys.functions values (1265, 'splitpart', 'splitpart', 'str', 0, 1, false, false, false, 2000, true, false);
-insert into sys.args values (12337, 1265, 'res_0', 'clob', 0, 0, 0, 0);
-insert into sys.args values (12338, 1265, 'arg_1', 'clob', 0, 0, 1, 1);
-insert into sys.args values (12339, 1265, 'arg_2', 'clob', 0, 0, 1, 2);
-insert into sys.args values (12340, 1265, 'arg_3', 'int', 32, 0, 1, 3);
-insert into sys.functions values (1266, 'substring', 'substring', 'str', 0, 1, false, false, false, 2000, true, false);
-insert into sys.args values (12341, 1266, 'res_0', 'clob', 0, 0, 0, 0);
-insert into sys.args values (12342, 1266, 'arg_1', 'clob', 0, 0, 1, 1);
-insert into sys.args values (12343, 1266, 'arg_2', 'int', 32, 0, 1, 2);
-insert into sys.functions values (1267, 'substring', 'substring', 'str', 0, 1, false, false, false, 2000, true, false);
-insert into sys.args values (12344, 1267, 'res_0', 'clob', 0, 0, 0, 0);
-insert into sys.args values (12345, 1267, 'arg_1', 'clob', 0, 0, 1, 1);
-insert into sys.args values (12346, 1267, 'arg_2', 'int', 32, 0, 1, 2);
-insert into sys.args values (12347, 1267, 'arg_3', 'int', 32, 0, 1, 3);
-insert into sys.functions values (1268, 'substr', 'substring', 'str', 0, 1, false, false, false, 2000, true, false);
-insert into sys.args values (12348, 1268, 'res_0', 'clob', 0, 0, 0, 0);
-insert into sys.args values (12349, 1268, 'arg_1', 'clob', 0, 0, 1, 1);
-insert into sys.args values (12350, 1268, 'arg_2', 'int', 32, 0, 1, 2);
-insert into sys.functions values (1269, 'substr', 'substring', 'str', 0, 1, false, false, false, 2000, true, false);
-insert into sys.args values (12351, 1269, 'res_0', 'clob', 0, 0, 0, 0);
-insert into sys.args values (12352, 1269, 'arg_1', 'clob', 0, 0, 1, 1);
-insert into sys.args values (12353, 1269, 'arg_2', 'int', 32, 0, 1, 2);
-insert into sys.args values (12354, 1269, 'arg_3', 'int', 32, 0, 1, 3);
-insert into sys.functions values (1270, 'not_like', 'not_like', 'algebra', 0, 1, false, false, false, 2000, true, true);
-insert into sys.args values (12355, 1270, 'res_0', 'boolean', 1, 0, 0, 0);
-insert into sys.args values (12356, 1270, 'arg_1', 'clob', 0, 0, 1, 1);
-insert into sys.args values (12357, 1270, 'arg_2', 'clob', 0, 0, 1, 2);
-insert into sys.functions values (1271, 'not_like', 'not_like', 'algebra', 0, 1, false, false, false, 2000, true, true);
-insert into sys.args values (12358, 1271, 'res_0', 'boolean', 1, 0, 0, 0);
-insert into sys.args values (12359, 1271, 'arg_1', 'clob', 0, 0, 1, 1);
-insert into sys.args values (12360, 1271, 'arg_2', 'clob', 0, 0, 1, 2);
-insert into sys.args values (12361, 1271, 'arg_3', 'clob', 0, 0, 1, 3);
-insert into sys.functions values (1272, 'not_ilike', 'not_ilike', 'algebra', 0, 1, false, false, false, 2000, true, true);
-insert into sys.args values (12362, 1272, 'res_0', 'boolean', 1, 0, 0, 0);
-insert into sys.args values (12363, 1272, 'arg_1', 'clob', 0, 0, 1, 1);
-insert into sys.args values (12364, 1272, 'arg_2', 'clob', 0, 0, 1, 2);
-insert into sys.functions values (1273, 'not_ilike', 'not_ilike', 'algebra', 0, 1, false, false, false, 2000, true, true);
-insert into sys.args values (12365, 1273, 'res_0', 'boolean', 1, 0, 0, 0);
-insert into sys.args values (12366, 1273, 'arg_1', 'clob', 0, 0, 1, 1);
-insert into sys.args values (12367, 1273, 'arg_2', 'clob', 0, 0, 1, 2);
-insert into sys.args values (12368, 1273, 'arg_3', 'clob', 0, 0, 1, 3);
-insert into sys.functions values (1274, 'patindex', 'patindex', 'pcre', 0, 1, false, false, false, 2000, true, true);
-insert into sys.args values (12369, 1274, 'res_0', 'int', 32, 0, 0, 0);
-insert into sys.args values (12370, 1274, 'arg_1', 'clob', 0, 0, 1, 1);
-insert into sys.args values (12371, 1274, 'arg_2', 'clob', 0, 0, 1, 2);
-insert into sys.functions values (1275, 'truncate', 'stringleft', 'str', 0, 1, false, false, false, 2000, true, false);
-insert into sys.args values (12372, 1275, 'res_0', 'clob', 0, 0, 0, 0);
-insert into sys.args values (12373, 1275, 'arg_1', 'clob', 0, 0, 1, 1);
-insert into sys.args values (12374, 1275, 'arg_2', 'int', 32, 0, 1, 2);
-insert into sys.functions values (1276, 'concat', '+', 'calc', 0, 1, false, false, false, 2000, true, false);
-insert into sys.args values (12375, 1276, 'res_0', 'clob', 0, 0, 0, 0);
-insert into sys.args values (12376, 1276, 'arg_1', 'clob', 0, 0, 1, 1);
-insert into sys.args values (12377, 1276, 'arg_2', 'clob', 0, 0, 1, 2);
-insert into sys.functions values (1277, 'ascii', 'ascii', 'str', 0, 1, false, false, false, 2000, true, false);
-insert into sys.args values (12378, 1277, 'res_0', 'int', 32, 0, 0, 0);
-insert into sys.args values (12379, 1277, 'arg_1', 'clob', 0, 0, 1, 1);
-insert into sys.functions values (1278, 'code', 'unicode', 'str', 0, 1, false, false, false, 2000, true, false);
-insert into sys.args values (12380, 1278, 'res_0', 'clob', 0, 0, 0, 0);
-insert into sys.args values (12381, 1278, 'arg_1', 'int', 32, 0, 1, 1);
-insert into sys.functions values (1279, 'length', 'length', 'str', 0, 1, false, false, false, 2000, true, false);
-insert into sys.args values (12382, 1279, 'res_0', 'int', 32, 0, 0, 0);
-insert into sys.args values (12383, 1279, 'arg_1', 'clob', 0, 0, 1, 1);
-insert into sys.functions values (1280, 'right', 'stringright', 'str', 0, 1, false, false, false, 2000, true, false);
-insert into sys.args values (12384, 1280, 'res_0', 'clob', 0, 0, 0, 0);
-insert into sys.args values (12385, 1280, 'arg_1', 'clob', 0, 0, 1, 1);
-insert into sys.args values (12386, 1280, 'arg_2', 'int', 32, 0, 1, 2);
-insert into sys.functions values (1281, 'left', 'stringleft', 'str', 0, 1, false, false, false, 2000, true, false);
-insert into sys.args values (12387, 1281, 'res_0', 'clob', 0, 0, 0, 0);
-insert into sys.args values (12388, 1281, 'arg_1', 'clob', 0, 0, 1, 1);
-insert into sys.args values (12389, 1281, 'arg_2', 'int', 32, 0, 1, 2);
-insert into sys.functions values (1282, 'upper', 'toUpper', 'str', 0, 1, false, false, false, 2000, true, false);
-insert into sys.args values (12390, 1282, 'res_0', 'clob', 0, 0, 0, 0);
-insert into sys.args values (12391, 1282, 'arg_1', 'clob', 0, 0, 1, 1);
-insert into sys.functions values (1283, 'ucase', 'toUpper', 'str', 0, 1, false, false, false, 2000, true, false);
-insert into sys.args values (12392, 1283, 'res_0', 'clob', 0, 0, 0, 0);
-insert into sys.args values (12393, 1283, 'arg_1', 'clob', 0, 0, 1, 1);
-insert into sys.functions values (1284, 'lower', 'toLower', 'str', 0, 1, false, false, false, 2000, true, false);
-insert into sys.args values (12394, 1284, 'res_0', 'clob', 0, 0, 0, 0);
-insert into sys.args values (12395, 1284, 'arg_1', 'clob', 0, 0, 1, 1);
-insert into sys.functions values (1285, 'lcase', 'toLower', 'str', 0, 1, false, false, false, 2000, true, false);
-insert into sys.args values (12396, 1285, 'res_0', 'clob', 0, 0, 0, 0);
-insert into sys.args values (12397, 1285, 'arg_1', 'clob', 0, 0, 1, 1);
-insert into sys.functions values (1286, 'trim', 'trim', 'str', 0, 1, false, false, false, 2000, true, false);
-insert into sys.args values (12398, 1286, 'res_0', 'clob', 0, 0, 0, 0);
-insert into sys.args values (12399, 1286, 'arg_1', 'clob', 0, 0, 1, 1);
-insert into sys.functions values (1287, 'trim', 'trim', 'str', 0, 1, false, false, false, 2000, true, false);
-insert into sys.args values (12400, 1287, 'res_0', 'clob', 0, 0, 0, 0);
-insert into sys.args values (12401, 1287, 'arg_1', 'clob', 0, 0, 1, 1);
-insert into sys.args values (12402, 1287, 'arg_2', 'clob', 0, 0, 1, 2);
-insert into sys.functions values (1288, 'ltrim', 'ltrim', 'str', 0, 1, false, false, false, 2000, true, false);
-insert into sys.args values (12403, 1288, 'res_0', 'clob', 0, 0, 0, 0);
-insert into sys.args values (12404, 1288, 'arg_1', 'clob', 0, 0, 1, 1);
-insert into sys.functions values (1289, 'ltrim', 'ltrim', 'str', 0, 1, false, false, false, 2000, true, false);
-insert into sys.args values (12405, 1289, 'res_0', 'clob', 0, 0, 0, 0);
-insert into sys.args values (12406, 1289, 'arg_1', 'clob', 0, 0, 1, 1);
-insert into sys.args values (12407, 1289, 'arg_2', 'clob', 0, 0, 1, 2);
-insert into sys.functions values (1290, 'rtrim', 'rtrim', 'str', 0, 1, false, false, false, 2000, true, false);
-insert into sys.args values (12408, 1290, 'res_0', 'clob', 0, 0, 0, 0);
-insert into sys.args values (12409, 1290, 'arg_1', 'clob', 0, 0, 1, 1);
-insert into sys.functions values (1291, 'rtrim', 'rtrim', 'str', 0, 1, false, false, false, 2000, true, false);
-insert into sys.args values (12410, 1291, 'res_0', 'clob', 0, 0, 0, 0);
-insert into sys.args values (12411, 1291, 'arg_1', 'clob', 0, 0, 1, 1);
-insert into sys.args values (12412, 1291, 'arg_2', 'clob', 0, 0, 1, 2);
-insert into sys.functions values (1292, 'lpad', 'lpad', 'str', 0, 1, false, false, false, 2000, true, false);
-insert into sys.args values (12413, 1292, 'res_0', 'clob', 0, 0, 0, 0);
-insert into sys.args values (12414, 1292, 'arg_1', 'clob', 0, 0, 1, 1);
-insert into sys.args values (12415, 1292, 'arg_2', 'int', 32, 0, 1, 2);
-insert into sys.functions values (1293, 'lpad', 'lpad', 'str', 0, 1, false, false, false, 2000, true, false);
-insert into sys.args values (12416, 1293, 'res_0', 'clob', 0, 0, 0, 0);
-insert into sys.args values (12417, 1293, 'arg_1', 'clob', 0, 0, 1, 1);
-insert into sys.args values (12418, 1293, 'arg_2', 'int', 32, 0, 1, 2);
-insert into sys.args values (12419, 1293, 'arg_3', 'clob', 0, 0, 1, 3);
-insert into sys.functions values (1294, 'rpad', 'rpad', 'str', 0, 1, false, false, false, 2000, true, false);
-insert into sys.args values (12420, 1294, 'res_0', 'clob', 0, 0, 0, 0);
-insert into sys.args values (12421, 1294, 'arg_1', 'clob', 0, 0, 1, 1);
-insert into sys.args values (12422, 1294, 'arg_2', 'int', 32, 0, 1, 2);
-insert into sys.functions values (1295, 'rpad', 'rpad', 'str', 0, 1, false, false, false, 2000, true, false);
-insert into sys.args values (12423, 1295, 'res_0', 'clob', 0, 0, 0, 0);
-insert into sys.args values (12424, 1295, 'arg_1', 'clob', 0, 0, 1, 1);
-insert into sys.args values (12425, 1295, 'arg_2', 'int', 32, 0, 1, 2);
-insert into sys.args values (12426, 1295, 'arg_3', 'clob', 0, 0, 1, 3);
-insert into sys.functions values (1296, 'insert', 'insert', 'str', 0, 1, false, false, false, 2000, true, false);
-insert into sys.args values (12427, 1296, 'res_0', 'clob', 0, 0, 0, 0);
-insert into sys.args values (12428, 1296, 'arg_1', 'clob', 0, 0, 1, 1);
-insert into sys.args values (12429, 1296, 'arg_2', 'int', 32, 0, 1, 2);
-insert into sys.args values (12430, 1296, 'arg_3', 'int', 32, 0, 1, 3);
-insert into sys.args values (12431, 1296, 'arg_4', 'clob', 0, 0, 1, 4);
-insert into sys.functions values (1297, 'replace', 'replace', 'str', 0, 1, false, false, false, 2000, true, false);
-insert into sys.args values (12432, 1297, 'res_0', 'clob', 0, 0, 0, 0);
-insert into sys.args values (12433, 1297, 'arg_1', 'clob', 0, 0, 1, 1);
-insert into sys.args values (12434, 1297, 'arg_2', 'clob', 0, 0, 1, 2);
-insert into sys.args values (12435, 1297, 'arg_3', 'clob', 0, 0, 1, 3);
-insert into sys.functions values (1298, 'repeat', 'repeat', 'str', 0, 1, false, false, false, 2000, true, false);
-insert into sys.args values (12436, 1298, 'res_0', 'clob', 0, 0, 0, 0);
-insert into sys.args values (12437, 1298, 'arg_1', 'clob', 0, 0, 1, 1);
-insert into sys.args values (12438, 1298, 'arg_2', 'int', 32, 0, 1, 2);
-insert into sys.functions values (1299, 'space', 'space', 'str', 0, 1, false, false, false, 2000, true, false);
-insert into sys.args values (12439, 1299, 'res_0', 'clob', 0, 0, 0, 0);
-insert into sys.args values (12440, 1299, 'arg_1', 'int', 32, 0, 1, 1);
-insert into sys.functions values (1300, 'char_length', 'length', 'str', 0, 1, false, false, false, 2000, true, false);
-insert into sys.args values (12441, 1300, 'res_0', 'int', 32, 0, 0, 0);
-insert into sys.args values (12442, 1300, 'arg_1', 'clob', 0, 0, 1, 1);
-insert into sys.functions values (1301, 'character_length', 'length', 'str', 0, 1, false, false, false, 2000, true, false);
-insert into sys.args values (12443, 1301, 'res_0', 'int', 32, 0, 0, 0);
-insert into sys.args values (12444, 1301, 'arg_1', 'clob', 0, 0, 1, 1);
-insert into sys.functions values (1302, 'octet_length', 'nbytes', 'str', 0, 1, false, false, false, 2000, true, false);
-insert into sys.args values (12445, 1302, 'res_0', 'int', 32, 0, 0, 0);
-insert into sys.args values (12446, 1302, 'arg_1', 'clob', 0, 0, 1, 1);
-insert into sys.functions values (1303, 'soundex', 'soundex', 'txtsim', 0, 1, false, false, false, 2000, true, false);
-insert into sys.args values (12447, 1303, 'res_0', 'clob', 0, 0, 0, 0);
-insert into sys.args values (12448, 1303, 'arg_1', 'clob', 0, 0, 1, 1);
-insert into sys.functions values (1304, 'difference', 'stringdiff', 'txtsim', 0, 1, false, false, false, 2000, true, true);
-insert into sys.args values (12449, 1304, 'res_0', 'int', 32, 0, 0, 0);
-insert into sys.args values (12450, 1304, 'arg_1', 'clob', 0, 0, 1, 1);
-insert into sys.args values (12451, 1304, 'arg_2', 'clob', 0, 0, 1, 2);
-insert into sys.functions values (1305, 'editdistance', 'editdistance', 'txtsim', 0, 1, false, false, false, 2000, true, true);
-insert into sys.args values (12452, 1305, 'res_0', 'int', 32, 0, 0, 0);
-insert into sys.args values (12453, 1305, 'arg_1', 'clob', 0, 0, 1, 1);
-insert into sys.args values (12454, 1305, 'arg_2', 'clob', 0, 0, 1, 2);
-insert into sys.functions values (1306, 'editdistance2', 'editdistance2', 'txtsim', 0, 1, false, false, false, 2000, true, true);
-insert into sys.args values (12455, 1306, 'res_0', 'int', 32, 0, 0, 0);
-insert into sys.args values (12456, 1306, 'arg_1', 'clob', 0, 0, 1, 1);
-insert into sys.args values (12457, 1306, 'arg_2', 'clob', 0, 0, 1, 2);
-insert into sys.functions values (1307, 'similarity', 'similarity', 'txtsim', 0, 1, false, false, false, 2000, true, true);
-insert into sys.args values (12458, 1307, 'res_0', 'double', 53, 0, 0, 0);
-insert into sys.args values (12459, 1307, 'arg_1', 'clob', 0, 0, 1, 1);
-insert into sys.args values (12460, 1307, 'arg_2', 'clob', 0, 0, 1, 2);
-insert into sys.functions values (1308, 'qgramnormalize', 'qgramnormalize', 'txtsim', 0, 1, false, false, false, 2000, true, false);
-insert into sys.args values (12461, 1308, 'res_0', 'clob', 0, 0, 0, 0);
-insert into sys.args values (12462, 1308, 'arg_1', 'clob', 0, 0, 1, 1);
-insert into sys.functions values (1309, 'levenshtein', 'levenshtein', 'txtsim', 0, 1, false, false, false, 2000, true, true);
-insert into sys.args values (12463, 1309, 'res_0', 'int', 32, 0, 0, 0);
-insert into sys.args values (12464, 1309, 'arg_1', 'clob', 0, 0, 1, 1);
-insert into sys.args values (12465, 1309, 'arg_2', 'clob', 0, 0, 1, 2);
-insert into sys.functions values (1310, 'levenshtein', 'levenshtein', 'txtsim', 0, 1, false, false, false, 2000, true, true);
-insert into sys.args values (12466, 1310, 'res_0', 'int', 32, 0, 0, 0);
-insert into sys.args values (12467, 1310, 'arg_1', 'clob', 0, 0, 1, 1);
-insert into sys.args values (12468, 1310, 'arg_2', 'clob', 0, 0, 1, 2);
-insert into sys.args values (12469, 1310, 'arg_3', 'int', 32, 0, 1, 3);
-insert into sys.args values (12470, 1310, 'arg_4', 'int', 32, 0, 1, 4);
-insert into sys.args values (12471, 1310, 'arg_5', 'int', 32, 0, 1, 5);
-insert into sys.functions values (1311, 'copyfrom', 'copy_from', 'sql', 0, 5, false, true, false, 2000, true, true);
-insert into sys.args values (12472, 1311, 'res_0', 'table', 0, 0, 0, 0);
-insert into sys.args values (12473, 1311, 'arg_1', 'ptr', 0, 0, 1, 1);
-insert into sys.args values (12474, 1311, 'arg_2', 'varchar', 0, 0, 1, 2);
-insert into sys.args values (12475, 1311, 'arg_3', 'varchar', 0, 0, 1, 3);
-insert into sys.args values (12476, 1311, 'arg_4', 'varchar', 0, 0, 1, 4);
-insert into sys.args values (12477, 1311, 'arg_5', 'varchar', 0, 0, 1, 5);
-insert into sys.args values (12478, 1311, 'arg_6', 'varchar', 0, 0, 1, 6);
-insert into sys.args values (12479, 1311, 'arg_7', 'varchar', 0, 0, 1, 7);
-insert into sys.args values (12480, 1311, 'arg_8', 'bigint', 64, 0, 1, 8);
-insert into sys.args values (12481, 1311, 'arg_9', 'bigint', 64, 0, 1, 9);
-insert into sys.args values (12482, 1311, 'arg_10', 'int', 32, 0, 1, 10);
-insert into sys.args values (12483, 1311, 'arg_11', 'int', 32, 0, 1, 11);
-insert into sys.args values (12484, 1311, 'arg_12', 'varchar', 0, 0, 1, 12);
-insert into sys.functions values (1312, 'copyfrom', 'importTable', 'sql', 0, 5, false, true, false, 2000, true, true);
-insert into sys.args values (12485, 1312, 'res_0', 'table', 0, 0, 0, 0);
-insert into sys.args values (12486, 1312, 'arg_1', 'varchar', 0, 0, 1, 1);
-insert into sys.args values (12487, 1312, 'arg_2', 'varchar', 0, 0, 1, 2);
-insert into sys.args values (12488, 1312, 'arg_3', 'int', 32, 0, 1, 3);
-insert into sys.functions values (1313, 'sys_update_schemas', 'update_schemas', 'sql', 0, 2, false, false, false, 2000, true, true);
-insert into sys.functions values (1314, 'sys_update_tables', 'update_tables', 'sql', 0, 2, false, false, false, 2000, true, true);
-set schema "sys";
-
-Running database upgrade commands:
-set schema "sys";
-update sys.functions set language = language - 2 where language in (8, 9);
-insert into sys.args values (12489, 138, 'arg_2', 'varchar', 0, 0, 1, 2);
-update sys.args set name = name || '_' || cast(number as string) where name in ('arg', 'res') and func_id in (select id from sys.functions f where f.system);
-insert into sys.dependencies values ((select id from sys.functions where name = 'ms_trunc' and schema_id = (select id from sys.schemas where name = 'sys')), (select id from sys.functions where name = 'ms_round' and schema_id = (select id from sys.schemas where name = 'sys')), (select dependency_type_id from sys.dependency_types where dependency_type_name = 'FUNCTION'));
-drop function isaURL(url);
-CREATE function isaURL(theUrl string) RETURNS BOOL
- EXTERNAL NAME url."isaURL";
-GRANT EXECUTE ON FUNCTION isaURL(string) TO PUBLIC;
-update sys.functions set system = true where system <> true and schema_id = (select id from sys.schemas where name = 'sys') and name = 'isaurl' and type = 1;
-drop function str_to_time(string, string);
-drop function time_to_str(time, string);
-drop function str_to_timestamp(string, string);
-drop function timestamp_to_str(timestamp, string);
-create function str_to_time(s string, format string) returns time with time zone
- external name mtime."str_to_time";
-create function time_to_str(d time with time zone, format string) returns string
- external name mtime."time_to_str";
-create function str_to_timestamp(s string, format string) returns timestamp with time zone
- external name mtime."str_to_timestamp";
-create function timestamp_to_str(d timestamp with time zone, format string) returns string
- external name mtime."timestamp_to_str";
-grant execute on function str_to_time to public;
-grant execute on function time_to_str to public;
-grant execute on function str_to_timestamp to public;
-grant execute on function timestamp_to_str to public;
-update sys.functions set system = true where system <> true and name in ('str_to_time', 'str_to_timestamp', 'time_to_str', 'timestamp_to_str') and schema_id = (select id from sys.schemas where name = 'sys') and type = 1;
-drop view sys.tracelog;
-drop function sys.tracelog();
-create function sys.tracelog()
-	returns table (
-		ticks bigint, -- time in microseconds
-		stmt string  -- actual statement executed
-	)
-	external name sql.dump_trace;
-create view sys.tracelog as select * from sys.tracelog();
-update sys.functions set system = true where system <> true and schema_id = (select id from sys.schemas where name = 'sys') and name = 'tracelog' and type = 5;
-update sys._tables set system = true where schema_id = (select id from sys.schemas where name = 'sys') and name = 'tracelog';
-drop function sys.epoch(bigint);
-drop function sys.epoch(int);
-drop function sys.epoch(timestamp);
-drop function sys.epoch(timestamp with time zone);
-create function sys.epoch(sec BIGINT) returns TIMESTAMP WITH TIME ZONE
- external name mtime.epoch;
-create function sys.epoch(sec INT) returns TIMESTAMP WITH TIME ZONE
- external name mtime.epoch;
-create function sys.epoch(ts TIMESTAMP WITH TIME ZONE) returns INT
- external name mtime.epoch;
-create function sys.date_trunc(txt string, t timestamp with time zone)
-returns timestamp with time zone
-external name sql.date_trunc;
-grant execute on function sys.date_trunc(string, timestamp with time zone) to public;
-grant execute on function sys.epoch (BIGINT) to public;
-grant execute on function sys.epoch (INT) to public;
-grant execute on function sys.epoch (TIMESTAMP WITH TIME ZONE) to public;
-update sys.functions set system = true where system <> true and name in ('epoch', 'date_trunc') and schema_id = (select id from sys.schemas where name = 'sys') and type = 1;
-drop view sys.sessions;
-drop function sys.sessions;
-create function sys.sessions()
-returns table(
-"sessionid" int,
-"username" string,
-"login" timestamp,
-"idle" timestamp,
-"optimizer" string,
-"sessiontimeout" int,
-"querytimeout" int,
-"workerlimit" int,
-"memorylimit" int)
- external name sql.sessions;
-create view sys.sessions as select * from sys.sessions();
-grant execute on procedure sys.settimeout(bigint) to public;
-grant execute on procedure sys.settimeout(bigint,bigint) to public;
-grant execute on procedure sys.setsession(bigint) to public;
-create procedure sys.setoptimizer("optimizer" string)
- external name clients.setoptimizer;
-grant execute on procedure sys.setoptimizer(string) to public;
-create procedure sys.setquerytimeout("query" int)
- external name clients.setquerytimeout;
-grant execute on procedure sys.setquerytimeout(int) to public;
-create procedure sys.setsessiontimeout("timeout" int)
- external name clients.setsessiontimeout;
-grant execute on procedure sys.setsessiontimeout(int) to public;
-create procedure sys.setworkerlimit("limit" int)
- external name clients.setworkerlimit;
-grant execute on procedure sys.setworkerlimit(int) to public;
-create procedure sys.setmemorylimit("limit" int)
- external name clients.setmemorylimit;
-grant execute on procedure sys.setmemorylimit(int) to public;
-create procedure sys.setoptimizer("sessionid" int, "optimizer" string)
- external name clients.setoptimizer;
-create procedure sys.setquerytimeout("sessionid" int, "query" int)
- external name clients.setquerytimeout;
-create procedure sys.setsessiontimeout("sessionid" int, "query" int)
- external name clients.setsessiontimeout;
-create procedure sys.setworkerlimit("sessionid" int, "limit" int)
- external name clients.setworkerlimit;
-create procedure sys.setmemorylimit("sessionid" int, "limit" int)
- external name clients.setmemorylimit;
-create procedure sys.stopsession("sessionid" int)
- external name clients.stopsession;
-create function sys.prepared_statements()
-returns table(
-"sessionid" int,
-"username" string,
-"statementid" int,
-"statement" string,
-"created" timestamp)
- external name sql.prepared_statements;
-grant execute on function sys.prepared_statements to public;
-create view sys.prepared_statements as select * from sys.prepared_statements();
-grant select on sys.prepared_statements to public;
-create function sys.prepared_statements_args()
-returns table(
-"statementid" int,
-"type" string,
-"type_digits" int,
-"type_scale" int,
-"inout" tinyint,
-"number" int,
-"schema" string,
-"table" string,
-"column" string)
- external name sql.prepared_statements_args;
-grant execute on function sys.prepared_statements_args to public;
-create view sys.prepared_statements_args as select * from sys.prepared_statements_args();
-grant select on sys.prepared_statements_args to public;
-update sys.functions set system = true where system <> true and schema_id = (select id from sys.schemas where name = 'sys') and name in ('sessions', 'prepared_statements', 'prepared_statements_args') and type = 5;
-update sys._tables set system = true where schema_id = (select id from sys.schemas where name = 'sys') and name in ('sessions', 'prepared_statements', 'prepared_statements_args');
-update sys.functions set system = true where system <> true and schema_id = (select id from sys.schemas where name = 'sys') and name in ('setoptimizer', 'setquerytimeout', 'setsessiontimeout', 'setworkerlimit', 'setmemorylimit', 'setoptimizer', 'stopsession') and type = 2;
-create procedure sys.suspend_log_flushing()
- external name sql.suspend_log_flushing;
-create procedure sys.resume_log_flushing()
- external name sql.resume_log_flushing;
-update sys.functions set system = true where system <> true and schema_id = (select id from sys.schemas where name = 'sys') and name in ('suspend_log_flushing', 'resume_log_flushing') and type = 2;
-create function sys.debug(flag string) returns integer
- external name mdb."setDebug";
-create function sys.debugflags()
- returns table(flag string, val bool)
- external name mdb."getDebugFlags";
-update sys.functions set system = true where system <> true and schema_id = (select id from sys.schemas where name = 'sys') and name in ('debug') and type = 1;
-update sys.functions set system = true where system <> true and schema_id = (select id from sys.schemas where name = 'sys') and name in ('debugflags') and type = 5;
-drop view sys.queue;
-drop function sys.queue;
-create function sys.queue()
-returns table(
-"tag" bigint,
-"sessionid" int,
-"username" string,
-"started" timestamp,
-"status" string,
-"query" string,
-"progress" int,
-"workers" int,
-"memory" int)
- external name sql.sysmon_queue;
-grant execute on function sys.queue to public;
-create view sys.queue as select * from sys.queue();
-grant select on sys.queue to public;
-drop procedure sys.pause(int);
-drop procedure sys.resume(int);
-drop procedure sys.stop(int);
-grant execute on procedure sys.pause(bigint) to public;
-grant execute on procedure sys.resume(bigint) to public;
-grant execute on procedure sys.stop(bigint) to public;
-update sys.functions set system = true where system <> true and schema_id = (select id from sys.schemas where name = 'sys') and name = 'queue' and type = 5;
-update sys._tables set system = true where schema_id = (select id from sys.schemas where name = 'sys') and name = 'queue';
-create window stddev_samp(val TINYINT) returns DOUBLE
- external name "sql"."stdev";
-GRANT EXECUTE ON WINDOW stddev_samp(TINYINT) TO PUBLIC;
-create window stddev_samp(val SMALLINT) returns DOUBLE external name "sql"."stdev";
-GRANT EXECUTE ON WINDOW stddev_samp(SMALLINT) TO PUBLIC;
-create window stddev_samp(val INTEGER) returns DOUBLE
- external name "sql"."stdev";
-GRANT EXECUTE ON WINDOW stddev_samp(INTEGER) TO PUBLIC;
-create window stddev_samp(val BIGINT) returns DOUBLE
- external name "sql"."stdev";
-GRANT EXECUTE ON WINDOW stddev_samp(BIGINT) TO PUBLIC;
-create window stddev_samp(val REAL) returns DOUBLE
- external name "sql"."stdev";
-GRANT EXECUTE ON WINDOW stddev_samp(REAL) TO PUBLIC;
-create window stddev_samp(val DOUBLE) returns DOUBLE
- external name "sql"."stdev";
-GRANT EXECUTE ON WINDOW stddev_samp(DOUBLE) TO PUBLIC;
-create window stddev_samp(val INTERVAL SECOND) returns DOUBLE
- external name "sql"."stdev";
-GRANT EXECUTE ON WINDOW stddev_samp(INTERVAL SECOND) TO PUBLIC;
-create window stddev_samp(val INTERVAL MONTH) returns DOUBLE
- external name "sql"."stdev";
-GRANT EXECUTE ON WINDOW stddev_samp(INTERVAL MONTH) TO PUBLIC;
-create window stddev_pop(val TINYINT) returns DOUBLE
- external name "sql"."stdevp";
-GRANT EXECUTE ON WINDOW stddev_pop(TINYINT) TO PUBLIC;
-create window stddev_pop(val SMALLINT) returns DOUBLE
- external name "sql"."stdevp";
-GRANT EXECUTE ON WINDOW stddev_pop(SMALLINT) TO PUBLIC;
-create window stddev_pop(val INTEGER) returns DOUBLE
- external name "sql"."stdevp";
-GRANT EXECUTE ON WINDOW stddev_pop(INTEGER) TO PUBLIC;
-create window stddev_pop(val BIGINT) returns DOUBLE
- external name "sql"."stdevp";
-GRANT EXECUTE ON WINDOW stddev_pop(BIGINT) TO PUBLIC;
-create window stddev_pop(val REAL) returns DOUBLE
- external name "sql"."stdevp";
-GRANT EXECUTE ON WINDOW stddev_pop(REAL) TO PUBLIC;
-create window stddev_pop(val DOUBLE) returns DOUBLE
- external name "sql"."stdevp";
-GRANT EXECUTE ON WINDOW stddev_pop(DOUBLE) TO PUBLIC;
-create window stddev_pop(val INTERVAL SECOND) returns DOUBLE
- external name "sql"."stdevp";
-GRANT EXECUTE ON WINDOW stddev_pop(INTERVAL SECOND) TO PUBLIC;
-create window stddev_pop(val INTERVAL MONTH) returns DOUBLE
- external name "sql"."stdevp";
-GRANT EXECUTE ON WINDOW stddev_pop(INTERVAL MONTH) TO PUBLIC;
-create window var_samp(val TINYINT) returns DOUBLE
- external name "sql"."variance";
-GRANT EXECUTE ON WINDOW var_samp(TINYINT) TO PUBLIC;
-create window var_samp(val SMALLINT) returns DOUBLE
- external name "sql"."variance";
-GRANT EXECUTE ON WINDOW var_samp(SMALLINT) TO PUBLIC;
-create window var_samp(val INTEGER) returns DOUBLE
- external name "sql"."variance";
-GRANT EXECUTE ON WINDOW var_samp(INTEGER) TO PUBLIC;
-create window var_samp(val BIGINT) returns DOUBLE
- external name "sql"."variance";
-GRANT EXECUTE ON WINDOW var_samp(BIGINT) TO PUBLIC;
-create window var_samp(val REAL) returns DOUBLE
- external name "sql"."variance";
-GRANT EXECUTE ON WINDOW var_samp(REAL) TO PUBLIC;
-create window var_samp(val DOUBLE) returns DOUBLE
- external name "sql"."variance";
-GRANT EXECUTE ON WINDOW var_samp(DOUBLE) TO PUBLIC;
-create window var_samp(val INTERVAL SECOND) returns DOUBLE
- external name "sql"."variance";
-GRANT EXECUTE ON WINDOW var_samp(INTERVAL SECOND) TO PUBLIC;
-create window var_samp(val INTERVAL MONTH) returns DOUBLE
- external name "sql"."variance";
-GRANT EXECUTE ON WINDOW var_samp(INTERVAL MONTH) TO PUBLIC;
-create window var_pop(val TINYINT) returns DOUBLE
- external name "sql"."variancep";
-GRANT EXECUTE ON WINDOW var_pop(TINYINT) TO PUBLIC;
-create window var_pop(val SMALLINT) returns DOUBLE
- external name "sql"."variancep";
-GRANT EXECUTE ON WINDOW var_pop(SMALLINT) TO PUBLIC;
-create window var_pop(val INTEGER) returns DOUBLE
- external name "sql"."variancep";
-GRANT EXECUTE ON WINDOW var_pop(INTEGER) TO PUBLIC;
-create window var_pop(val BIGINT) returns DOUBLE
- external name "sql"."variancep";
-GRANT EXECUTE ON WINDOW var_pop(BIGINT) TO PUBLIC;
-create window var_pop(val REAL) returns DOUBLE
- external name "sql"."variancep";
-GRANT EXECUTE ON WINDOW var_pop(REAL) TO PUBLIC;
-create window var_pop(val DOUBLE) returns DOUBLE
- external name "sql"."variancep";
-GRANT EXECUTE ON WINDOW var_pop(DOUBLE) TO PUBLIC;
-create window var_pop(val INTERVAL SECOND) returns DOUBLE
- external name "sql"."variancep";
-GRANT EXECUTE ON WINDOW var_pop(INTERVAL SECOND) TO PUBLIC;
-create window var_pop(val INTERVAL MONTH) returns DOUBLE
- external name "sql"."variancep";
-GRANT EXECUTE ON WINDOW var_pop(INTERVAL MONTH) TO PUBLIC;
-create aggregate covar_samp(e1 TINYINT, e2 TINYINT) returns DOUBLE
- external name "aggr"."covariance";
-GRANT EXECUTE ON AGGREGATE covar_samp(TINYINT, TINYINT) TO PUBLIC;
-create aggregate covar_samp(e1 SMALLINT, e2 SMALLINT) returns DOUBLE
- external name "aggr"."covariance";
-GRANT EXECUTE ON AGGREGATE covar_samp(SMALLINT, SMALLINT) TO PUBLIC;
-create aggregate covar_samp(e1 INTEGER, e2 INTEGER) returns DOUBLE
- external name "aggr"."covariance";
-GRANT EXECUTE ON AGGREGATE covar_samp(INTEGER, INTEGER) TO PUBLIC;
-create aggregate covar_samp(e1 BIGINT, e2 BIGINT) returns DOUBLE
- external name "aggr"."covariance";
-GRANT EXECUTE ON AGGREGATE covar_samp(BIGINT, BIGINT) TO PUBLIC;
-create aggregate covar_samp(e1 REAL, e2 REAL) returns DOUBLE
- external name "aggr"."covariance";
-GRANT EXECUTE ON AGGREGATE covar_samp(REAL, REAL) TO PUBLIC;
-create aggregate covar_samp(e1 DOUBLE, e2 DOUBLE) returns DOUBLE
- external name "aggr"."covariance";
-GRANT EXECUTE ON AGGREGATE covar_samp(DOUBLE, DOUBLE) TO PUBLIC;
-create aggregate covar_samp(e1 INTERVAL SECOND, e2 INTERVAL SECOND) returns DOUBLE
- external name "aggr"."covariance";
-GRANT EXECUTE ON AGGREGATE covar_samp(INTERVAL SECOND, INTERVAL SECOND) TO PUBLIC;
-create aggregate covar_samp(e1 INTERVAL MONTH, e2 INTERVAL MONTH) returns DOUBLE
- external name "aggr"."covariance";
-GRANT EXECUTE ON AGGREGATE covar_samp(INTERVAL MONTH, INTERVAL MONTH) TO PUBLIC;
-create window covar_samp(e1 TINYINT, e2 TINYINT) returns DOUBLE
- external name "sql"."covariance";
-GRANT EXECUTE ON WINDOW covar_samp(TINYINT, TINYINT) TO PUBLIC;
-create window covar_samp(e1 SMALLINT, e2 SMALLINT) returns DOUBLE
- external name "sql"."covariance";
-GRANT EXECUTE ON WINDOW covar_samp(SMALLINT, SMALLINT) TO PUBLIC;
-create window covar_samp(e1 INTEGER, e2 INTEGER) returns DOUBLE
- external name "sql"."covariance";
-GRANT EXECUTE ON WINDOW covar_samp(INTEGER, INTEGER) TO PUBLIC;
-create window covar_samp(e1 BIGINT, e2 BIGINT) returns DOUBLE
- external name "sql"."covariance";
-GRANT EXECUTE ON WINDOW covar_samp(BIGINT, BIGINT) TO PUBLIC;
-create window covar_samp(e1 REAL, e2 REAL) returns DOUBLE
- external name "sql"."covariance";
-GRANT EXECUTE ON WINDOW covar_samp(REAL, REAL) TO PUBLIC;
-create window covar_samp(e1 DOUBLE, e2 DOUBLE) returns DOUBLE
- external name "sql"."covariance";
-GRANT EXECUTE ON WINDOW covar_samp(DOUBLE, DOUBLE) TO PUBLIC;
-create window covar_samp(e1 INTERVAL SECOND, e2 INTERVAL SECOND) returns DOUBLE
- external name "sql"."covariance";
-GRANT EXECUTE ON WINDOW covar_samp(INTERVAL SECOND, INTERVAL SECOND) TO PUBLIC;
-create window covar_samp(e1 INTERVAL MONTH, e2 INTERVAL MONTH) returns DOUBLE
- external name "sql"."covariance";
-GRANT EXECUTE ON WINDOW covar_samp(INTERVAL MONTH, INTERVAL MONTH) TO PUBLIC;
-create aggregate covar_pop(e1 TINYINT, e2 TINYINT) returns DOUBLE
- external name "aggr"."covariancep";
-GRANT EXECUTE ON AGGREGATE covar_pop(TINYINT, TINYINT) TO PUBLIC;
-create aggregate covar_pop(e1 SMALLINT, e2 SMALLINT) returns DOUBLE
- external name "aggr"."covariancep";
-GRANT EXECUTE ON AGGREGATE covar_pop(SMALLINT, SMALLINT) TO PUBLIC;
-create aggregate covar_pop(e1 INTEGER, e2 INTEGER) returns DOUBLE
- external name "aggr"."covariancep";
-GRANT EXECUTE ON AGGREGATE covar_pop(INTEGER, INTEGER) TO PUBLIC;
-create aggregate covar_pop(e1 BIGINT, e2 BIGINT) returns DOUBLE
- external name "aggr"."covariancep";
-GRANT EXECUTE ON AGGREGATE covar_pop(BIGINT, BIGINT) TO PUBLIC;
-create aggregate covar_pop(e1 REAL, e2 REAL) returns DOUBLE
- external name "aggr"."covariancep";
-GRANT EXECUTE ON AGGREGATE covar_pop(REAL, REAL) TO PUBLIC;
-create aggregate covar_pop(e1 DOUBLE, e2 DOUBLE) returns DOUBLE
- external name "aggr"."covariancep";
-GRANT EXECUTE ON AGGREGATE covar_pop(DOUBLE, DOUBLE) TO PUBLIC;
-create aggregate covar_pop(e1 INTERVAL SECOND, e2 INTERVAL SECOND) returns DOUBLE
- external name "aggr"."covariancep";
-GRANT EXECUTE ON AGGREGATE covar_pop(INTERVAL SECOND, INTERVAL SECOND) TO PUBLIC;
-create aggregate covar_pop(e1 INTERVAL MONTH, e2 INTERVAL MONTH) returns DOUBLE
- external name "aggr"."covariancep";
-GRANT EXECUTE ON AGGREGATE covar_pop(INTERVAL MONTH, INTERVAL MONTH) TO PUBLIC;
-create window covar_pop(e1 TINYINT, e2 TINYINT) returns DOUBLE
- external name "sql"."covariancep";
-GRANT EXECUTE ON WINDOW covar_pop(TINYINT, TINYINT) TO PUBLIC;
-create window covar_pop(e1 SMALLINT, e2 SMALLINT) returns DOUBLE
- external name "sql"."covariancep";
-GRANT EXECUTE ON WINDOW covar_pop(SMALLINT, SMALLINT) TO PUBLIC;
-create window covar_pop(e1 INTEGER, e2 INTEGER) returns DOUBLE
- external name "sql"."covariancep";
-GRANT EXECUTE ON WINDOW covar_pop(INTEGER, INTEGER) TO PUBLIC;
-create window covar_pop(e1 BIGINT, e2 BIGINT) returns DOUBLE
- external name "sql"."covariancep";
-GRANT EXECUTE ON WINDOW covar_pop(BIGINT, BIGINT) TO PUBLIC;
-create window covar_pop(e1 REAL, e2 REAL) returns DOUBLE
- external name "sql"."covariancep";
-GRANT EXECUTE ON WINDOW covar_pop(REAL, REAL) TO PUBLIC;
-create window covar_pop(e1 DOUBLE, e2 DOUBLE) returns DOUBLE
- external name "sql"."covariancep";
-GRANT EXECUTE ON WINDOW covar_pop(DOUBLE, DOUBLE) TO PUBLIC;
-create window covar_pop(e1 INTERVAL SECOND, e2 INTERVAL SECOND) returns DOUBLE
- external name "sql"."covariancep";
-GRANT EXECUTE ON WINDOW covar_pop(INTERVAL SECOND, INTERVAL SECOND) TO PUBLIC;
-create window covar_pop(e1 INTERVAL MONTH, e2 INTERVAL MONTH) returns DOUBLE
- external name "sql"."covariancep";
-GRANT EXECUTE ON WINDOW covar_pop(INTERVAL MONTH, INTERVAL MONTH) TO PUBLIC;
-create aggregate corr(e1 INTERVAL SECOND, e2 INTERVAL SECOND) returns DOUBLE
- external name "aggr"."corr";
-GRANT EXECUTE ON AGGREGATE corr(INTERVAL SECOND, INTERVAL SECOND) TO PUBLIC;
-create aggregate corr(e1 INTERVAL MONTH, e2 INTERVAL MONTH) returns DOUBLE
- external name "aggr"."corr";
-GRANT EXECUTE ON AGGREGATE corr(INTERVAL MONTH, INTERVAL MONTH) TO PUBLIC;
-create window corr(e1 TINYINT, e2 TINYINT) returns DOUBLE
- external name "sql"."corr";
-GRANT EXECUTE ON WINDOW corr(TINYINT, TINYINT) TO PUBLIC;
-create window corr(e1 SMALLINT, e2 SMALLINT) returns DOUBLE
- external name "sql"."corr";
-GRANT EXECUTE ON WINDOW corr(SMALLINT, SMALLINT) TO PUBLIC;
-create window corr(e1 INTEGER, e2 INTEGER) returns DOUBLE
- external name "sql"."corr";
-GRANT EXECUTE ON WINDOW corr(INTEGER, INTEGER) TO PUBLIC;
-create window corr(e1 BIGINT, e2 BIGINT) returns DOUBLE
- external name "sql"."corr";
-GRANT EXECUTE ON WINDOW corr(BIGINT, BIGINT) TO PUBLIC;
-create window corr(e1 REAL, e2 REAL) returns DOUBLE
- external name "sql"."corr";
-GRANT EXECUTE ON WINDOW corr(REAL, REAL) TO PUBLIC;
-create window corr(e1 DOUBLE, e2 DOUBLE) returns DOUBLE
- external name "sql"."corr";
-GRANT EXECUTE ON WINDOW corr(DOUBLE, DOUBLE) TO PUBLIC;
-create window corr(e1 INTERVAL SECOND, e2 INTERVAL SECOND) returns DOUBLE
- external name "sql"."corr";
-GRANT EXECUTE ON WINDOW corr(INTERVAL SECOND, INTERVAL SECOND) TO PUBLIC;
-create window corr(e1 INTERVAL MONTH, e2 INTERVAL MONTH) returns DOUBLE
- external name "sql"."corr";
-GRANT EXECUTE ON WINDOW corr(INTERVAL MONTH, INTERVAL MONTH) TO PUBLIC;
-create window sys.group_concat(str STRING) returns STRING
- external name "sql"."str_group_concat";
-GRANT EXECUTE ON WINDOW sys.group_concat(STRING) TO PUBLIC;
-create window sys.group_concat(str STRING, sep STRING) returns STRING
- external name "sql"."str_group_concat";
-GRANT EXECUTE ON WINDOW sys.group_concat(STRING, STRING) TO PUBLIC;
-update sys.functions set system = true where system <> true and name in ('stddev_samp', 'stddev_pop', 'var_samp', 'var_pop', 'covar_samp', 'covar_pop', 'corr', 'group_concat') and schema_id = (select id from sys.schemas where name = 'sys') and type in (6, 3);
-DROP AGGREGATE stddev_samp(date);
-DROP AGGREGATE stddev_samp(time);
-DROP AGGREGATE stddev_samp(timestamp);
-DROP AGGREGATE stddev_pop(date);
-DROP AGGREGATE stddev_pop(time);
-DROP AGGREGATE stddev_pop(timestamp);
-DROP AGGREGATE var_samp(date);
-DROP AGGREGATE var_samp(time);
-DROP AGGREGATE var_samp(timestamp);
-DROP AGGREGATE var_pop(date);
-DROP AGGREGATE var_pop(time);
-DROP AGGREGATE var_pop(timestamp);
-ALTER TABLE sys.keywords SET READ WRITE;
-DELETE FROM sys.keywords where keyword IN ('NOCYCLE','NOMAXVALUE','NOMINVALUE');
-insert into sys.keywords values ('ANALYZE'),('AT'),('AUTHORIZATION'),('CACHE'),('CENTURY'),('COLUMN'),('CLIENT'),('CUBE'),('CYCLE'),('DATA'),('DATE'),('DEBUG'),('DECADE'),('DEALLOCATE'),('DIAGNOSTICS'),('DISTINCT'),('DOW'),('DOY'),('EXEC'),('EXECUTE'),('EXPLAIN'),('FIRST'),('FWF'),('GROUPING'),('GROUPS'),('INCREMENT'),('INTERVAL'),('KEY'),('LANGUAGE'),('LARGE'),('LAST'),('LATERAL'),('LEVEL'),('LOADER'),('MATCH'),('MATCHED'),('MAXVALUE'),('MINVALUE'),('NAME'),('NO'),('NULLS'),('OBJECT'),('OPTIONS'),('PASSWORD'),('PLAN'),('PRECISION'),('PREP'),('PREPARE'),('QUARTER'),('RELEASE'),('REPLACE'),('ROLLUP'),('SCHEMA'),('SEED'),('SERVER'),('SESSION'),('SETS'),('SIZE'),('STATEMENT'),('TABLE'),('TEMP'),('TEMPORARY'),('TEXT'),('TIME'),('TIMESTAMP'),('TRACE'),('TYPE'),('WEEK'),('YEAR'),('ZONE');
-ALTER TABLE sys.function_languages SET READ WRITE;
-DELETE FROM sys.function_languages where language_keyword IN ('PYTHON2','PYTHON2_MAP');
-create procedure sys.hot_snapshot(tarfile string)
- external name sql.hot_snapshot;
-update sys.functions set system = true where system <> true and schema_id = (select id from sys.schemas where name = 'sys') and name in ('hot_snapshot') and type = 2;
-CREATE SCHEMA logging;
-CREATE PROCEDURE logging.flush()
- EXTERNAL NAME logging.flush;
-CREATE PROCEDURE logging.setcomplevel(comp_id STRING, lvl_id STRING)
- EXTERNAL NAME logging.setcomplevel;
-CREATE PROCEDURE logging.resetcomplevel(comp_id STRING)
- EXTERNAL NAME logging.resetcomplevel;
-CREATE PROCEDURE logging.setlayerlevel(layer_id STRING, lvl_id STRING)
- EXTERNAL NAME logging.setlayerlevel;
-CREATE PROCEDURE logging.resetlayerlevel(layer_id STRING)
- EXTERNAL NAME logging.resetlayerlevel;
-CREATE PROCEDURE logging.setflushlevel(lvl_id STRING)
- EXTERNAL NAME logging.setflushlevel;
-CREATE PROCEDURE logging.resetflushlevel()
- EXTERNAL NAME logging.resetflushlevel;
-CREATE PROCEDURE logging.setadapter(adapter_id STRING)
- EXTERNAL NAME logging.setadapter;
-CREATE PROCEDURE logging.resetadapter()
- EXTERNAL NAME logging.resetadapter;
-CREATE FUNCTION logging.compinfo()
-RETURNS TABLE(
- "id" int,
- "component" string,
- "log_level" string
-)
-EXTERNAL NAME logging.compinfo;
-GRANT EXECUTE ON FUNCTION logging.compinfo TO public;
-CREATE view logging.compinfo AS SELECT * FROM logging.compinfo();
-GRANT SELECT ON logging.compinfo TO public;
-update sys.schemas set system = true where name = 'logging';
-update sys.functions set system = true where system <> true and name in ('flush', 'setcomplevel', 'resetcomplevel', 'setlayerlevel', 'resetlayerlevel', 'setflushlevel', 'resetflushlevel', 'setadapter', 'resetadapter') and schema_id = (select id from sys.schemas where name = 'logging') and type = 2;
-update sys.functions set system = true where system <> true and name in ('compinfo') and schema_id = (select id from sys.schemas where name = 'logging') and type = 5;
-update sys._tables set system = true where schema_id = (select id from sys.schemas where name = 'logging') and name = 'compinfo';
-commit;
-set schema "sys";
-
-Running database upgrade commands:
-set schema "sys";
-ALTER TABLE sys.keywords SET READ ONLY;
-ALTER TABLE sys.function_languages SET READ ONLY;
-set schema "sys";
-
-Running database upgrade commands:
-set schema sys;
-update sys.schemas set system = false where name = 'bam';
-update sys._tables set system = false where schema_id in (select id from sys.schemas where name = 'bam');
-drop procedure bam.bam_loader_repos;
-drop procedure bam.bam_loader_files;
-drop procedure bam.bam_loader_file;
-drop procedure bam.bam_drop_file;
-drop function bam.bam_flag;
-drop function bam.reverse_seq;
-drop function bam.reverse_qual;
-drop function bam.seq_length;
-drop function bam.seq_char;
-drop procedure bam.sam_export;
-drop procedure bam.bam_export;
-drop table bam.sq;
-drop table bam.rg;
-drop table bam.pg;
-drop table bam.export;
-drop table bam.files;
-drop schema bam;
-set schema "sys";
-
-Running database upgrade commands:
-set schema "sys";
-drop view sys.queue;
-drop function sys.queue;
-create function sys.queue()
-returns table(
-"tag" bigint,
-"sessionid" int,
-"username" string,
-"started" timestamp,
-"status" string,
-"query" string,
-"finished" timestamp,
-"workers" int,
-"memory" int)
- external name sql.sysmon_queue;
-grant execute on function sys.queue to public;
-create view sys.queue as select * from sys.queue();
-grant select on sys.queue to public;
-update sys.functions set system = true where schema_id = (select id from sys.schemas where name = 'sys') and name = 'queue' and type = 5;
-update sys._tables set system = true where schema_id = (select id from sys.schemas where name = 'sys') and name = 'queue';
-set schema "sys";
-
-=======
->>>>>>> e34e3b37
 # MonetDB/SQL module loaded
 
 # 15:56:11 >  
