<<<<<<< HEAD
Running database upgrade commands:
delete from sys.dependencies where id < 2000;
delete from sys.types where id < 2000;
insert into sys.types values (1, 'void', 'any', 0, 0, 0, 0, 2000);
insert into sys.types values (2, 'bat', 'table', 0, 0, 0, 1, 2000);
insert into sys.types values (3, 'ptr', 'ptr', 0, 0, 0, 1, 2000);
insert into sys.types values (4, 'bit', 'boolean', 1, 0, 2, 2, 2000);
insert into sys.types values (5, 'str', 'clob', 0, 0, 0, 4, 2000);
insert into sys.types values (6, 'str', 'varchar', 0, 0, 0, 4, 2000);
insert into sys.types values (7, 'str', 'char', 0, 0, 0, 3, 2000);
insert into sys.types values (8, 'oid', 'oid', 31, 0, 2, 6, 2000);
insert into sys.types values (9, 'bte', 'tinyint', 8, 1, 2, 7, 2000);
insert into sys.types values (10, 'sht', 'smallint', 16, 1, 2, 7, 2000);
insert into sys.types values (11, 'int', 'int', 32, 1, 2, 7, 2000);
insert into sys.types values (12, 'lng', 'bigint', 64, 1, 2, 7, 2000);
insert into sys.types values (13, 'bte', 'decimal', 2, 1, 10, 10, 2000);
insert into sys.types values (14, 'sht', 'decimal', 4, 1, 10, 10, 2000);
insert into sys.types values (15, 'int', 'decimal', 9, 1, 10, 10, 2000);
insert into sys.types values (16, 'lng', 'decimal', 18, 1, 10, 10, 2000);
insert into sys.types values (17, 'flt', 'real', 24, 2, 2, 11, 2000);
insert into sys.types values (18, 'dbl', 'double', 53, 2, 2, 11, 2000);
insert into sys.types values (19, 'int', 'month_interval', 3, 0, 10, 8, 2000);
insert into sys.types values (20, 'lng', 'day_interval', 4, 0, 10, 9, 2000);
insert into sys.types values (21, 'lng', 'sec_interval', 13, 1, 10, 9, 2000);
insert into sys.types values (22, 'daytime', 'time', 7, 0, 0, 12, 2000);
insert into sys.types values (23, 'daytime', 'timetz', 7, 1, 0, 13, 2000);
insert into sys.types values (24, 'date', 'date', 0, 0, 0, 14, 2000);
insert into sys.types values (25, 'timestamp', 'timestamp', 7, 0, 0, 15, 2000);
insert into sys.types values (26, 'timestamp', 'timestamptz', 7, 1, 0, 16, 2000);
insert into sys.types values (27, 'blob', 'blob', 0, 0, 0, 5, 2000);
insert into sys.types values (30, 'wkb', 'geometry', 0, 0, 0, 17, 2000);
insert into sys.types values (31, 'wkba', 'geometrya', 0, 0, 0, 18, 2000);
insert into sys.types values (32, 'mbr', 'mbr', 0, 0, 0, 18, 2000);
delete from sys.functions where id < 2000;
delete from sys.args where func_id not in (select id from sys.functions);
insert into sys.functions values (28, 'length', 'nitems', 'blob', 0, 1, false, false, false, 2000, true, false);
insert into sys.args values (8150, 28, 'res_0', 'int', 32, 0, 0, 0);
insert into sys.args values (8151, 28, 'arg_1', 'blob', 0, 0, 1, 1);
insert into sys.functions values (29, 'octet_length', 'nitems', 'blob', 0, 1, false, false, false, 2000, true, false);
insert into sys.args values (8152, 29, 'res_0', 'int', 32, 0, 0, 0);
insert into sys.args values (8153, 29, 'arg_1', 'blob', 0, 0, 1, 1);
insert into sys.functions values (33, 'mbr_overlap', 'mbrOverlaps', 'geom', 0, 1, false, false, false, 2000, true, true);
insert into sys.args values (8154, 33, 'res_0', 'boolean', 1, 0, 0, 0);
insert into sys.args values (8155, 33, 'arg_1', 'geometry', 0, 0, 1, 1);
insert into sys.args values (8156, 33, 'arg_2', 'geometry', 0, 0, 1, 2);
insert into sys.functions values (34, 'mbr_overlap', 'mbrOverlaps', 'geom', 0, 1, false, false, false, 2000, true, true);
insert into sys.args values (8157, 34, 'res_0', 'boolean', 1, 0, 0, 0);
insert into sys.args values (8158, 34, 'arg_1', 'mbr', 0, 0, 1, 1);
insert into sys.args values (8159, 34, 'arg_2', 'mbr', 0, 0, 1, 2);
insert into sys.functions values (35, 'mbr_above', 'mbrAbove', 'geom', 0, 1, false, false, false, 2000, true, true);
insert into sys.args values (8160, 35, 'res_0', 'boolean', 1, 0, 0, 0);
insert into sys.args values (8161, 35, 'arg_1', 'geometry', 0, 0, 1, 1);
insert into sys.args values (8162, 35, 'arg_2', 'geometry', 0, 0, 1, 2);
insert into sys.functions values (36, 'mbr_above', 'mbrAbove', 'geom', 0, 1, false, false, false, 2000, true, true);
insert into sys.args values (8163, 36, 'res_0', 'boolean', 1, 0, 0, 0);
insert into sys.args values (8164, 36, 'arg_1', 'mbr', 0, 0, 1, 1);
insert into sys.args values (8165, 36, 'arg_2', 'mbr', 0, 0, 1, 2);
insert into sys.functions values (37, 'mbr_below', 'mbrBelow', 'geom', 0, 1, false, false, false, 2000, true, true);
insert into sys.args values (8166, 37, 'res_0', 'boolean', 1, 0, 0, 0);
insert into sys.args values (8167, 37, 'arg_1', 'geometry', 0, 0, 1, 1);
insert into sys.args values (8168, 37, 'arg_2', 'geometry', 0, 0, 1, 2);
insert into sys.functions values (38, 'mbr_below', 'mbrBelow', 'geom', 0, 1, false, false, false, 2000, true, true);
insert into sys.args values (8169, 38, 'res_0', 'boolean', 1, 0, 0, 0);
insert into sys.args values (8170, 38, 'arg_1', 'mbr', 0, 0, 1, 1);
insert into sys.args values (8171, 38, 'arg_2', 'mbr', 0, 0, 1, 2);
insert into sys.functions values (39, 'mbr_right', 'mbrRight', 'geom', 0, 1, false, false, false, 2000, true, true);
insert into sys.args values (8172, 39, 'res_0', 'boolean', 1, 0, 0, 0);
insert into sys.args values (8173, 39, 'arg_1', 'geometry', 0, 0, 1, 1);
insert into sys.args values (8174, 39, 'arg_2', 'geometry', 0, 0, 1, 2);
insert into sys.functions values (40, 'mbr_right', 'mbrRight', 'geom', 0, 1, false, false, false, 2000, true, true);
insert into sys.args values (8175, 40, 'res_0', 'boolean', 1, 0, 0, 0);
insert into sys.args values (8176, 40, 'arg_1', 'mbr', 0, 0, 1, 1);
insert into sys.args values (8177, 40, 'arg_2', 'mbr', 0, 0, 1, 2);
insert into sys.functions values (41, 'mbr_left', 'mbrLeft', 'geom', 0, 1, false, false, false, 2000, true, true);
insert into sys.args values (8178, 41, 'res_0', 'boolean', 1, 0, 0, 0);
insert into sys.args values (8179, 41, 'arg_1', 'geometry', 0, 0, 1, 1);
insert into sys.args values (8180, 41, 'arg_2', 'geometry', 0, 0, 1, 2);
insert into sys.functions values (42, 'mbr_left', 'mbrLeft', 'geom', 0, 1, false, false, false, 2000, true, true);
insert into sys.args values (8181, 42, 'res_0', 'boolean', 1, 0, 0, 0);
insert into sys.args values (8182, 42, 'arg_1', 'mbr', 0, 0, 1, 1);
insert into sys.args values (8183, 42, 'arg_2', 'mbr', 0, 0, 1, 2);
insert into sys.functions values (43, 'mbr_overlap_or_above', 'mbrOverlapOrAbove', 'geom', 0, 1, false, false, false, 2000, true, true);
insert into sys.args values (8184, 43, 'res_0', 'boolean', 1, 0, 0, 0);
insert into sys.args values (8185, 43, 'arg_1', 'geometry', 0, 0, 1, 1);
insert into sys.args values (8186, 43, 'arg_2', 'geometry', 0, 0, 1, 2);
insert into sys.functions values (44, 'mbr_overlap_or_above', 'mbrOverlapOrAbove', 'geom', 0, 1, false, false, false, 2000, true, true);
insert into sys.args values (8187, 44, 'res_0', 'boolean', 1, 0, 0, 0);
insert into sys.args values (8188, 44, 'arg_1', 'mbr', 0, 0, 1, 1);
insert into sys.args values (8189, 44, 'arg_2', 'mbr', 0, 0, 1, 2);
insert into sys.functions values (45, 'mbr_overlap_or_below', 'mbrOverlapOrBelow', 'geom', 0, 1, false, false, false, 2000, true, true);
insert into sys.args values (8190, 45, 'res_0', 'boolean', 1, 0, 0, 0);
insert into sys.args values (8191, 45, 'arg_1', 'geometry', 0, 0, 1, 1);
insert into sys.args values (8192, 45, 'arg_2', 'geometry', 0, 0, 1, 2);
insert into sys.functions values (46, 'mbr_overlap_or_below', 'mbrOverlapOrBelow', 'geom', 0, 1, false, false, false, 2000, true, true);
insert into sys.args values (8193, 46, 'res_0', 'boolean', 1, 0, 0, 0);
insert into sys.args values (8194, 46, 'arg_1', 'mbr', 0, 0, 1, 1);
insert into sys.args values (8195, 46, 'arg_2', 'mbr', 0, 0, 1, 2);
insert into sys.functions values (47, 'mbr_overlap_or_right', 'mbrOverlapOrRight', 'geom', 0, 1, false, false, false, 2000, true, true);
insert into sys.args values (8196, 47, 'res_0', 'boolean', 1, 0, 0, 0);
insert into sys.args values (8197, 47, 'arg_1', 'geometry', 0, 0, 1, 1);
insert into sys.args values (8198, 47, 'arg_2', 'geometry', 0, 0, 1, 2);
insert into sys.functions values (48, 'mbr_overlap_or_right', 'mbrOverlapOrRight', 'geom', 0, 1, false, false, false, 2000, true, true);
insert into sys.args values (8199, 48, 'res_0', 'boolean', 1, 0, 0, 0);
insert into sys.args values (8200, 48, 'arg_1', 'mbr', 0, 0, 1, 1);
insert into sys.args values (8201, 48, 'arg_2', 'mbr', 0, 0, 1, 2);
insert into sys.functions values (49, 'mbr_overlap_or_left', 'mbrOverlapOrLeft', 'geom', 0, 1, false, false, false, 2000, true, true);
insert into sys.args values (8202, 49, 'res_0', 'boolean', 1, 0, 0, 0);
insert into sys.args values (8203, 49, 'arg_1', 'geometry', 0, 0, 1, 1);
insert into sys.args values (8204, 49, 'arg_2', 'geometry', 0, 0, 1, 2);
insert into sys.functions values (50, 'mbr_overlap_or_left', 'mbrOverlapOrLeft', 'geom', 0, 1, false, false, false, 2000, true, true);
insert into sys.args values (8205, 50, 'res_0', 'boolean', 1, 0, 0, 0);
insert into sys.args values (8206, 50, 'arg_1', 'mbr', 0, 0, 1, 1);
insert into sys.args values (8207, 50, 'arg_2', 'mbr', 0, 0, 1, 2);
insert into sys.functions values (51, 'mbr_contains', 'mbrContains', 'geom', 0, 1, false, false, false, 2000, true, true);
insert into sys.args values (8208, 51, 'res_0', 'boolean', 1, 0, 0, 0);
insert into sys.args values (8209, 51, 'arg_1', 'geometry', 0, 0, 1, 1);
insert into sys.args values (8210, 51, 'arg_2', 'geometry', 0, 0, 1, 2);
insert into sys.functions values (52, 'mbr_contains', 'mbrContains', 'geom', 0, 1, false, false, false, 2000, true, true);
insert into sys.args values (8211, 52, 'res_0', 'boolean', 1, 0, 0, 0);
insert into sys.args values (8212, 52, 'arg_1', 'mbr', 0, 0, 1, 1);
insert into sys.args values (8213, 52, 'arg_2', 'mbr', 0, 0, 1, 2);
insert into sys.functions values (53, 'mbr_contained', 'mbrContained', 'geom', 0, 1, false, false, false, 2000, true, true);
insert into sys.args values (8214, 53, 'res_0', 'boolean', 1, 0, 0, 0);
insert into sys.args values (8215, 53, 'arg_1', 'geometry', 0, 0, 1, 1);
insert into sys.args values (8216, 53, 'arg_2', 'geometry', 0, 0, 1, 2);
insert into sys.functions values (54, 'mbr_contained', 'mbrContained', 'geom', 0, 1, false, false, false, 2000, true, true);
insert into sys.args values (8217, 54, 'res_0', 'boolean', 1, 0, 0, 0);
insert into sys.args values (8218, 54, 'arg_1', 'mbr', 0, 0, 1, 1);
insert into sys.args values (8219, 54, 'arg_2', 'mbr', 0, 0, 1, 2);
insert into sys.functions values (55, 'mbr_equal', 'mbrEqual', 'geom', 0, 1, false, false, false, 2000, true, true);
insert into sys.args values (8220, 55, 'res_0', 'boolean', 1, 0, 0, 0);
insert into sys.args values (8221, 55, 'arg_1', 'geometry', 0, 0, 1, 1);
insert into sys.args values (8222, 55, 'arg_2', 'geometry', 0, 0, 1, 2);
insert into sys.functions values (56, 'mbr_equal', 'mbrEqual', 'geom', 0, 1, false, false, false, 2000, true, true);
insert into sys.args values (8223, 56, 'res_0', 'boolean', 1, 0, 0, 0);
insert into sys.args values (8224, 56, 'arg_1', 'mbr', 0, 0, 1, 1);
insert into sys.args values (8225, 56, 'arg_2', 'mbr', 0, 0, 1, 2);
insert into sys.functions values (57, 'mbr_distance', 'mbrDistance', 'geom', 0, 1, false, false, false, 2000, true, true);
insert into sys.args values (8226, 57, 'res_0', 'double', 53, 0, 0, 0);
insert into sys.args values (8227, 57, 'arg_1', 'geometry', 0, 0, 1, 1);
insert into sys.args values (8228, 57, 'arg_2', 'geometry', 0, 0, 1, 2);
insert into sys.functions values (58, 'mbr_distance', 'mbrDistance', 'geom', 0, 1, false, false, false, 2000, true, true);
insert into sys.args values (8229, 58, 'res_0', 'double', 53, 0, 0, 0);
insert into sys.args values (8230, 58, 'arg_1', 'mbr', 0, 0, 1, 1);
insert into sys.args values (8231, 58, 'arg_2', 'mbr', 0, 0, 1, 2);
insert into sys.functions values (59, 'left_shift', 'mbrLeft', 'geom', 0, 1, false, false, false, 2000, true, true);
insert into sys.args values (8232, 59, 'res_0', 'boolean', 1, 0, 0, 0);
insert into sys.args values (8233, 59, 'arg_1', 'geometry', 0, 0, 1, 1);
insert into sys.args values (8234, 59, 'arg_2', 'geometry', 0, 0, 1, 2);
insert into sys.functions values (60, 'left_shift', 'mbrLeft', 'geom', 0, 1, false, false, false, 2000, true, true);
insert into sys.args values (8235, 60, 'res_0', 'boolean', 1, 0, 0, 0);
insert into sys.args values (8236, 60, 'arg_1', 'mbr', 0, 0, 1, 1);
insert into sys.args values (8237, 60, 'arg_2', 'mbr', 0, 0, 1, 2);
insert into sys.functions values (61, 'right_shift', 'mbrRight', 'geom', 0, 1, false, false, false, 2000, true, true);
insert into sys.args values (8238, 61, 'res_0', 'boolean', 1, 0, 0, 0);
insert into sys.args values (8239, 61, 'arg_1', 'geometry', 0, 0, 1, 1);
insert into sys.args values (8240, 61, 'arg_2', 'geometry', 0, 0, 1, 2);
insert into sys.functions values (62, 'right_shift', 'mbrRight', 'geom', 0, 1, false, false, false, 2000, true, true);
insert into sys.args values (8241, 62, 'res_0', 'boolean', 1, 0, 0, 0);
insert into sys.args values (8242, 62, 'arg_1', 'mbr', 0, 0, 1, 1);
insert into sys.args values (8243, 62, 'arg_2', 'mbr', 0, 0, 1, 2);
insert into sys.functions values (70, '=', '=', 'calc', 0, 1, false, false, false, 2000, true, false);
insert into sys.args values (8244, 70, 'res_0', 'boolean', 1, 0, 0, 0);
insert into sys.args values (8245, 70, 'arg_1', 'any', 0, 0, 1, 1);
insert into sys.args values (8246, 70, 'arg_2', 'any', 0, 0, 1, 2);
insert into sys.functions values (71, '<>', '!=', 'calc', 0, 1, false, false, false, 2000, true, false);
insert into sys.args values (8247, 71, 'res_0', 'boolean', 1, 0, 0, 0);
insert into sys.args values (8248, 71, 'arg_1', 'any', 0, 0, 1, 1);
insert into sys.args values (8249, 71, 'arg_2', 'any', 0, 0, 1, 2);
insert into sys.functions values (72, 'isnull', 'isnil', 'calc', 0, 1, false, false, false, 2000, true, true);
insert into sys.args values (8250, 72, 'res_0', 'boolean', 1, 0, 0, 0);
insert into sys.args values (8251, 72, 'arg_1', 'any', 0, 0, 1, 1);
insert into sys.functions values (73, 'isnotnull', 'isnotnil', 'calc', 0, 1, false, false, false, 2000, true, true);
insert into sys.args values (8252, 73, 'res_0', 'boolean', 1, 0, 0, 0);
insert into sys.args values (8253, 73, 'arg_1', 'any', 0, 0, 1, 1);
insert into sys.functions values (74, '>', '>', 'calc', 0, 1, false, false, false, 2000, true, false);
insert into sys.args values (8254, 74, 'res_0', 'boolean', 1, 0, 0, 0);
insert into sys.args values (8255, 74, 'arg_1', 'any', 0, 0, 1, 1);
insert into sys.args values (8256, 74, 'arg_2', 'any', 0, 0, 1, 2);
insert into sys.functions values (75, '>=', '>=', 'calc', 0, 1, false, false, false, 2000, true, false);
insert into sys.args values (8257, 75, 'res_0', 'boolean', 1, 0, 0, 0);
insert into sys.args values (8258, 75, 'arg_1', 'any', 0, 0, 1, 1);
insert into sys.args values (8259, 75, 'arg_2', 'any', 0, 0, 1, 2);
insert into sys.functions values (76, '<', '<', 'calc', 0, 1, false, false, false, 2000, true, false);
insert into sys.args values (8260, 76, 'res_0', 'boolean', 1, 0, 0, 0);
insert into sys.args values (8261, 76, 'arg_1', 'any', 0, 0, 1, 1);
insert into sys.args values (8262, 76, 'arg_2', 'any', 0, 0, 1, 2);
insert into sys.functions values (77, '<=', '<=', 'calc', 0, 1, false, false, false, 2000, true, false);
insert into sys.args values (8263, 77, 'res_0', 'boolean', 1, 0, 0, 0);
insert into sys.args values (8264, 77, 'arg_1', 'any', 0, 0, 1, 1);
insert into sys.args values (8265, 77, 'arg_2', 'any', 0, 0, 1, 2);
insert into sys.functions values (78, 'between', 'between', 'calc', 0, 1, false, false, false, 2000, true, false);
insert into sys.args values (8266, 78, 'res_0', 'boolean', 1, 0, 0, 0);
insert into sys.args values (8267, 78, 'arg_1', 'any', 0, 0, 1, 1);
insert into sys.args values (8268, 78, 'arg_2', 'any', 0, 0, 1, 2);
insert into sys.args values (8269, 78, 'arg_3', 'any', 0, 0, 1, 3);
insert into sys.args values (8270, 78, 'arg_4', 'boolean', 1, 0, 1, 4);
insert into sys.args values (8271, 78, 'arg_5', 'boolean', 1, 0, 1, 5);
insert into sys.args values (8272, 78, 'arg_6', 'boolean', 1, 0, 1, 6);
insert into sys.args values (8273, 78, 'arg_7', 'boolean', 1, 0, 1, 7);
insert into sys.args values (8274, 78, 'arg_8', 'boolean', 1, 0, 1, 8);
insert into sys.functions values (97, 'min', 'min', 'aggr', 0, 3, false, false, false, 2000, true, false);
insert into sys.args values (8275, 97, 'res_0', 'any', 0, 0, 0, 0);
insert into sys.args values (8276, 97, 'arg_1', 'any', 0, 0, 1, 1);
insert into sys.functions values (98, 'max', 'max', 'aggr', 0, 3, false, false, false, 2000, true, false);
insert into sys.args values (8277, 98, 'res_0', 'any', 0, 0, 0, 0);
insert into sys.args values (8278, 98, 'arg_1', 'any', 0, 0, 1, 1);
insert into sys.functions values (99, 'sql_min', 'min', 'calc', 0, 1, false, false, false, 2000, true, false);
insert into sys.args values (8279, 99, 'res_0', 'any', 0, 0, 0, 0);
insert into sys.args values (8280, 99, 'arg_1', 'any', 0, 0, 1, 1);
insert into sys.args values (8281, 99, 'arg_2', 'any', 0, 0, 1, 2);
insert into sys.functions values (100, 'sql_max', 'max', 'calc', 0, 1, false, false, false, 2000, true, false);
insert into sys.args values (8282, 100, 'res_0', 'any', 0, 0, 0, 0);
insert into sys.args values (8283, 100, 'arg_1', 'any', 0, 0, 1, 1);
insert into sys.args values (8284, 100, 'arg_2', 'any', 0, 0, 1, 2);
insert into sys.functions values (101, 'least', 'min_no_nil', 'calc', 0, 1, false, false, false, 2000, true, true);
insert into sys.args values (8285, 101, 'res_0', 'any', 0, 0, 0, 0);
insert into sys.args values (8286, 101, 'arg_1', 'any', 0, 0, 1, 1);
insert into sys.args values (8287, 101, 'arg_2', 'any', 0, 0, 1, 2);
insert into sys.functions values (102, 'greatest', 'max_no_nil', 'calc', 0, 1, false, false, false, 2000, true, true);
insert into sys.args values (8288, 102, 'res_0', 'any', 0, 0, 0, 0);
insert into sys.args values (8289, 102, 'arg_1', 'any', 0, 0, 1, 1);
insert into sys.args values (8290, 102, 'arg_2', 'any', 0, 0, 1, 2);
insert into sys.functions values (103, 'ifthenelse', 'ifthenelse', 'calc', 0, 1, false, false, false, 2000, true, true);
insert into sys.args values (8291, 103, 'res_0', 'any', 0, 0, 0, 0);
insert into sys.args values (8292, 103, 'arg_1', 'boolean', 1, 0, 1, 1);
insert into sys.args values (8293, 103, 'arg_2', 'any', 0, 0, 1, 2);
insert into sys.args values (8294, 103, 'arg_3', 'any', 0, 0, 1, 3);
insert into sys.functions values (109, 'sum', 'sum', 'aggr', 0, 3, false, false, false, 2000, true, false);
insert into sys.args values (8295, 109, 'res_0', 'bigint', 64, 0, 0, 0);
insert into sys.args values (8296, 109, 'arg_1', 'tinyint', 8, 0, 1, 1);
insert into sys.functions values (110, 'sum', 'sum', 'aggr', 0, 3, false, false, false, 2000, true, false);
insert into sys.args values (8297, 110, 'res_0', 'bigint', 64, 0, 0, 0);
insert into sys.args values (8298, 110, 'arg_1', 'smallint', 16, 0, 1, 1);
insert into sys.functions values (111, 'sum', 'sum', 'aggr', 0, 3, false, false, false, 2000, true, false);
insert into sys.args values (8299, 111, 'res_0', 'bigint', 64, 0, 0, 0);
insert into sys.args values (8300, 111, 'arg_1', 'int', 32, 0, 1, 1);
insert into sys.functions values (112, 'sum', 'sum', 'aggr', 0, 3, false, false, false, 2000, true, false);
insert into sys.args values (8301, 112, 'res_0', 'bigint', 64, 0, 0, 0);
insert into sys.args values (8302, 112, 'arg_1', 'bigint', 64, 0, 1, 1);
insert into sys.functions values (113, 'sum', 'sum', 'aggr', 0, 3, false, false, false, 2000, true, false);
insert into sys.args values (8303, 113, 'res_0', 'decimal', 18, 0, 0, 0);
insert into sys.args values (8304, 113, 'arg_1', 'decimal', 2, 0, 1, 1);
insert into sys.functions values (114, 'sum', 'sum', 'aggr', 0, 3, false, false, false, 2000, true, false);
insert into sys.args values (8305, 114, 'res_0', 'decimal', 18, 0, 0, 0);
insert into sys.args values (8306, 114, 'arg_1', 'decimal', 4, 0, 1, 1);
insert into sys.functions values (115, 'sum', 'sum', 'aggr', 0, 3, false, false, false, 2000, true, false);
insert into sys.args values (8307, 115, 'res_0', 'decimal', 18, 0, 0, 0);
insert into sys.args values (8308, 115, 'arg_1', 'decimal', 9, 0, 1, 1);
insert into sys.functions values (116, 'sum', 'sum', 'aggr', 0, 3, false, false, false, 2000, true, false);
insert into sys.args values (8309, 116, 'res_0', 'decimal', 18, 0, 0, 0);
insert into sys.args values (8310, 116, 'arg_1', 'decimal', 18, 0, 1, 1);
insert into sys.functions values (117, 'prod', 'prod', 'aggr', 0, 3, false, false, false, 2000, true, false);
insert into sys.args values (8311, 117, 'res_0', 'bigint', 64, 0, 0, 0);
insert into sys.args values (8312, 117, 'arg_1', 'tinyint', 8, 0, 1, 1);
insert into sys.functions values (118, 'prod', 'prod', 'aggr', 0, 3, false, false, false, 2000, true, false);
insert into sys.args values (8313, 118, 'res_0', 'bigint', 64, 0, 0, 0);
insert into sys.args values (8314, 118, 'arg_1', 'smallint', 16, 0, 1, 1);
insert into sys.functions values (119, 'prod', 'prod', 'aggr', 0, 3, false, false, false, 2000, true, false);
insert into sys.args values (8315, 119, 'res_0', 'bigint', 64, 0, 0, 0);
insert into sys.args values (8316, 119, 'arg_1', 'int', 32, 0, 1, 1);
insert into sys.functions values (120, 'prod', 'prod', 'aggr', 0, 3, false, false, false, 2000, true, false);
insert into sys.args values (8317, 120, 'res_0', 'bigint', 64, 0, 0, 0);
insert into sys.args values (8318, 120, 'arg_1', 'bigint', 64, 0, 1, 1);
insert into sys.functions values (121, 'mod', '%', 'calc', 0, 1, false, false, false, 2000, true, false);
insert into sys.args values (8319, 121, 'res_0', 'tinyint', 8, 0, 0, 0);
insert into sys.args values (8320, 121, 'arg_1', 'tinyint', 8, 0, 1, 1);
insert into sys.args values (8321, 121, 'arg_2', 'tinyint', 8, 0, 1, 2);
insert into sys.functions values (122, 'mod', '%', 'calc', 0, 1, false, false, false, 2000, true, false);
insert into sys.args values (8322, 122, 'res_0', 'smallint', 16, 0, 0, 0);
insert into sys.args values (8323, 122, 'arg_1', 'smallint', 16, 0, 1, 1);
insert into sys.args values (8324, 122, 'arg_2', 'smallint', 16, 0, 1, 2);
insert into sys.functions values (123, 'mod', '%', 'calc', 0, 1, false, false, false, 2000, true, false);
insert into sys.args values (8325, 123, 'res_0', 'int', 32, 0, 0, 0);
insert into sys.args values (8326, 123, 'arg_1', 'int', 32, 0, 1, 1);
insert into sys.args values (8327, 123, 'arg_2', 'int', 32, 0, 1, 2);
insert into sys.functions values (124, 'mod', '%', 'calc', 0, 1, false, false, false, 2000, true, false);
insert into sys.args values (8328, 124, 'res_0', 'bigint', 64, 0, 0, 0);
insert into sys.args values (8329, 124, 'arg_1', 'bigint', 64, 0, 1, 1);
insert into sys.args values (8330, 124, 'arg_2', 'bigint', 64, 0, 1, 2);
insert into sys.functions values (125, 'mod', '%', 'calc', 0, 1, false, false, false, 2000, true, false);
insert into sys.args values (8331, 125, 'res_0', 'decimal', 2, 0, 0, 0);
insert into sys.args values (8332, 125, 'arg_1', 'decimal', 2, 0, 1, 1);
insert into sys.args values (8333, 125, 'arg_2', 'decimal', 2, 0, 1, 2);
insert into sys.functions values (126, 'mod', '%', 'calc', 0, 1, false, false, false, 2000, true, false);
insert into sys.args values (8334, 126, 'res_0', 'decimal', 4, 0, 0, 0);
insert into sys.args values (8335, 126, 'arg_1', 'decimal', 4, 0, 1, 1);
insert into sys.args values (8336, 126, 'arg_2', 'decimal', 4, 0, 1, 2);
insert into sys.functions values (127, 'mod', '%', 'calc', 0, 1, false, false, false, 2000, true, false);
insert into sys.args values (8337, 127, 'res_0', 'decimal', 9, 0, 0, 0);
insert into sys.args values (8338, 127, 'arg_1', 'decimal', 9, 0, 1, 1);
insert into sys.args values (8339, 127, 'arg_2', 'decimal', 9, 0, 1, 2);
insert into sys.functions values (128, 'mod', '%', 'calc', 0, 1, false, false, false, 2000, true, false);
insert into sys.args values (8340, 128, 'res_0', 'decimal', 18, 0, 0, 0);
insert into sys.args values (8341, 128, 'arg_1', 'decimal', 18, 0, 1, 1);
insert into sys.args values (8342, 128, 'arg_2', 'decimal', 18, 0, 1, 2);
insert into sys.functions values (129, 'mod', '%', 'calc', 0, 1, false, false, false, 2000, true, false);
insert into sys.args values (8343, 129, 'res_0', 'real', 24, 0, 0, 0);
insert into sys.args values (8344, 129, 'arg_1', 'real', 24, 0, 1, 1);
insert into sys.args values (8345, 129, 'arg_2', 'real', 24, 0, 1, 2);
insert into sys.functions values (130, 'mod', '%', 'calc', 0, 1, false, false, false, 2000, true, false);
insert into sys.args values (8346, 130, 'res_0', 'double', 53, 0, 0, 0);
insert into sys.args values (8347, 130, 'arg_1', 'double', 53, 0, 1, 1);
insert into sys.args values (8348, 130, 'arg_2', 'double', 53, 0, 1, 2);
insert into sys.functions values (131, 'sum', 'sum', 'aggr', 0, 3, false, false, false, 2000, true, false);
insert into sys.args values (8349, 131, 'res_0', 'real', 24, 0, 0, 0);
insert into sys.args values (8350, 131, 'arg_1', 'real', 24, 0, 1, 1);
insert into sys.functions values (132, 'prod', 'prod', 'aggr', 0, 3, false, false, false, 2000, true, false);
insert into sys.args values (8351, 132, 'res_0', 'real', 24, 0, 0, 0);
insert into sys.args values (8352, 132, 'arg_1', 'real', 24, 0, 1, 1);
insert into sys.functions values (133, 'sum', 'sum', 'aggr', 0, 3, false, false, false, 2000, true, false);
insert into sys.args values (8353, 133, 'res_0', 'double', 53, 0, 0, 0);
insert into sys.args values (8354, 133, 'arg_1', 'double', 53, 0, 1, 1);
insert into sys.functions values (134, 'prod', 'prod', 'aggr', 0, 3, false, false, false, 2000, true, false);
insert into sys.args values (8355, 134, 'res_0', 'double', 53, 0, 0, 0);
insert into sys.args values (8356, 134, 'arg_1', 'double', 53, 0, 1, 1);
insert into sys.functions values (135, 'sum', 'sum', 'aggr', 0, 3, false, false, false, 2000, true, false);
insert into sys.args values (8357, 135, 'res_0', 'month_interval', 3, 0, 0, 0);
insert into sys.args values (8358, 135, 'arg_1', 'month_interval', 3, 0, 1, 1);
insert into sys.functions values (136, 'sum', 'sum', 'aggr', 0, 3, false, false, false, 2000, true, false);
insert into sys.args values (8359, 136, 'res_0', 'day_interval', 4, 0, 0, 0);
insert into sys.args values (8360, 136, 'arg_1', 'day_interval', 4, 0, 1, 1);
insert into sys.functions values (137, 'sum', 'sum', 'aggr', 0, 3, false, false, false, 2000, true, false);
insert into sys.args values (8361, 137, 'res_0', 'sec_interval', 13, 0, 0, 0);
insert into sys.args values (8362, 137, 'arg_1', 'sec_interval', 13, 0, 1, 1);
insert into sys.functions values (138, 'avg', 'avg', 'aggr', 0, 3, false, false, false, 2000, true, false);
insert into sys.args values (8363, 138, 'res_0', 'double', 53, 0, 0, 0);
insert into sys.args values (8364, 138, 'arg_1', 'double', 53, 0, 1, 1);
insert into sys.functions values (139, 'avg', 'avg', 'aggr', 0, 3, false, false, false, 2000, true, false);
insert into sys.args values (8365, 139, 'res_0', 'double', 53, 0, 0, 0);
insert into sys.args values (8366, 139, 'arg_1', 'tinyint', 8, 0, 1, 1);
insert into sys.functions values (140, 'avg', 'avg', 'aggr', 0, 3, false, false, false, 2000, true, false);
insert into sys.args values (8367, 140, 'res_0', 'double', 53, 0, 0, 0);
insert into sys.args values (8368, 140, 'arg_1', 'smallint', 16, 0, 1, 1);
insert into sys.functions values (141, 'avg', 'avg', 'aggr', 0, 3, false, false, false, 2000, true, false);
insert into sys.args values (8369, 141, 'res_0', 'double', 53, 0, 0, 0);
insert into sys.args values (8370, 141, 'arg_1', 'int', 32, 0, 1, 1);
insert into sys.functions values (142, 'avg', 'avg', 'aggr', 0, 3, false, false, false, 2000, true, false);
insert into sys.args values (8371, 142, 'res_0', 'double', 53, 0, 0, 0);
insert into sys.args values (8372, 142, 'arg_1', 'bigint', 64, 0, 1, 1);
insert into sys.functions values (143, 'avg', 'avg', 'aggr', 0, 3, false, false, false, 2000, true, false);
insert into sys.args values (8373, 143, 'res_0', 'double', 53, 0, 0, 0);
insert into sys.args values (8374, 143, 'arg_1', 'real', 24, 0, 1, 1);
insert into sys.functions values (144, 'avg', 'avg', 'aggr', 0, 3, false, false, false, 2000, true, false);
insert into sys.args values (8375, 144, 'res_0', 'decimal', 2, 0, 0, 0);
insert into sys.args values (8376, 144, 'arg_1', 'decimal', 2, 0, 1, 1);
insert into sys.functions values (145, 'avg', 'avg', 'aggr', 0, 3, false, false, false, 2000, true, false);
insert into sys.args values (8377, 145, 'res_0', 'decimal', 4, 0, 0, 0);
insert into sys.args values (8378, 145, 'arg_1', 'decimal', 4, 0, 1, 1);
insert into sys.functions values (146, 'avg', 'avg', 'aggr', 0, 3, false, false, false, 2000, true, false);
insert into sys.args values (8379, 146, 'res_0', 'decimal', 9, 0, 0, 0);
insert into sys.args values (8380, 146, 'arg_1', 'decimal', 9, 0, 1, 1);
insert into sys.functions values (147, 'avg', 'avg', 'aggr', 0, 3, false, false, false, 2000, true, false);
insert into sys.args values (8381, 147, 'res_0', 'decimal', 18, 0, 0, 0);
insert into sys.args values (8382, 147, 'arg_1', 'decimal', 18, 0, 1, 1);
insert into sys.functions values (148, 'avg', 'avg', 'aggr', 0, 3, false, false, false, 2000, true, false);
insert into sys.args values (8383, 148, 'res_0', 'month_interval', 3, 0, 0, 0);
insert into sys.args values (8384, 148, 'arg_1', 'month_interval', 3, 0, 1, 1);
insert into sys.functions values (149, 'avg', 'avg', 'aggr', 0, 3, false, false, false, 2000, true, false);
insert into sys.args values (8385, 149, 'res_0', 'day_interval', 4, 0, 0, 0);
insert into sys.args values (8386, 149, 'arg_1', 'day_interval', 4, 0, 1, 1);
insert into sys.functions values (150, 'avg', 'avg', 'aggr', 0, 3, false, false, false, 2000, true, false);
insert into sys.args values (8387, 150, 'res_0', 'sec_interval', 13, 0, 0, 0);
insert into sys.args values (8388, 150, 'arg_1', 'sec_interval', 13, 0, 1, 1);
insert into sys.functions values (151, 'count_no_nil', 'count_no_nil', 'aggr', 0, 3, false, false, false, 2000, true, true);
insert into sys.args values (8389, 151, 'res_0', 'bigint', 64, 0, 0, 0);
insert into sys.functions values (152, 'count', 'count', 'aggr', 0, 3, false, false, false, 2000, true, true);
insert into sys.args values (8390, 152, 'res_0', 'bigint', 64, 0, 0, 0);
insert into sys.args values (8391, 152, 'arg_1', 'any', 0, 0, 1, 1);
insert into sys.functions values (154, 'listagg', 'str_group_concat', 'aggr', 0, 3, false, false, false, 2000, true, true);
insert into sys.args values (8392, 154, 'res_0', 'clob', 0, 0, 0, 0);
insert into sys.args values (8393, 154, 'arg_1', 'clob', 0, 0, 1, 1);
insert into sys.functions values (155, 'listagg', 'str_group_concat', 'aggr', 0, 3, false, false, false, 2000, true, true);
insert into sys.args values (8394, 155, 'res_0', 'clob', 0, 0, 0, 0);
insert into sys.args values (8395, 155, 'arg_1', 'clob', 0, 0, 1, 1);
insert into sys.args values (8396, 155, 'arg_2', 'clob', 0, 0, 1, 2);
insert into sys.functions values (184, 'rank', 'rank', 'sql', 0, 6, false, false, false, 2000, true, true);
insert into sys.args values (8397, 184, 'res_0', 'int', 32, 0, 0, 0);
insert into sys.args values (8398, 184, 'arg_1', 'any', 0, 0, 1, 1);
insert into sys.functions values (185, 'dense_rank', 'dense_rank', 'sql', 0, 6, false, false, false, 2000, true, true);
insert into sys.args values (8399, 185, 'res_0', 'int', 32, 0, 0, 0);
insert into sys.args values (8400, 185, 'arg_1', 'any', 0, 0, 1, 1);
insert into sys.functions values (186, 'row_number', 'row_number', 'sql', 0, 6, false, false, false, 2000, true, true);
insert into sys.args values (8401, 186, 'res_0', 'int', 32, 0, 0, 0);
insert into sys.args values (8402, 186, 'arg_1', 'any', 0, 0, 1, 1);
insert into sys.functions values (187, 'percent_rank', 'percent_rank', 'sql', 0, 6, false, false, false, 2000, true, true);
insert into sys.args values (8403, 187, 'res_0', 'double', 53, 0, 0, 0);
insert into sys.args values (8404, 187, 'arg_1', 'any', 0, 0, 1, 1);
insert into sys.functions values (188, 'cume_dist', 'cume_dist', 'sql', 0, 6, false, false, false, 2000, true, true);
insert into sys.args values (8405, 188, 'res_0', 'double', 53, 0, 0, 0);
insert into sys.args values (8406, 188, 'arg_1', 'any', 0, 0, 1, 1);
insert into sys.functions values (189, 'ntile', 'ntile', 'sql', 0, 6, false, false, false, 2000, true, true);
insert into sys.args values (8407, 189, 'res_0', 'tinyint', 8, 0, 0, 0);
insert into sys.args values (8408, 189, 'arg_1', 'any', 0, 0, 1, 1);
insert into sys.args values (8409, 189, 'arg_2', 'tinyint', 8, 0, 1, 2);
insert into sys.functions values (190, 'ntile', 'ntile', 'sql', 0, 6, false, false, false, 2000, true, true);
insert into sys.args values (8410, 190, 'res_0', 'smallint', 16, 0, 0, 0);
insert into sys.args values (8411, 190, 'arg_1', 'any', 0, 0, 1, 1);
insert into sys.args values (8412, 190, 'arg_2', 'smallint', 16, 0, 1, 2);
insert into sys.functions values (191, 'ntile', 'ntile', 'sql', 0, 6, false, false, false, 2000, true, true);
insert into sys.args values (8413, 191, 'res_0', 'int', 32, 0, 0, 0);
insert into sys.args values (8414, 191, 'arg_1', 'any', 0, 0, 1, 1);
insert into sys.args values (8415, 191, 'arg_2', 'int', 32, 0, 1, 2);
insert into sys.functions values (192, 'ntile', 'ntile', 'sql', 0, 6, false, false, false, 2000, true, true);
insert into sys.args values (8416, 192, 'res_0', 'bigint', 64, 0, 0, 0);
insert into sys.args values (8417, 192, 'arg_1', 'any', 0, 0, 1, 1);
insert into sys.args values (8418, 192, 'arg_2', 'bigint', 64, 0, 1, 2);
insert into sys.functions values (193, 'lag', 'lag', 'sql', 0, 6, false, false, false, 2000, true, true);
insert into sys.args values (8419, 193, 'res_0', 'any', 0, 0, 0, 0);
insert into sys.args values (8420, 193, 'arg_1', 'any', 0, 0, 1, 1);
insert into sys.functions values (194, 'lag', 'lag', 'sql', 0, 6, false, false, false, 2000, true, true);
insert into sys.args values (8421, 194, 'res_0', 'any', 0, 0, 0, 0);
insert into sys.args values (8422, 194, 'arg_1', 'any', 0, 0, 1, 1);
insert into sys.args values (8423, 194, 'arg_2', 'tinyint', 8, 0, 1, 2);
insert into sys.functions values (195, 'lag', 'lag', 'sql', 0, 6, false, false, false, 2000, true, true);
insert into sys.args values (8424, 195, 'res_0', 'any', 0, 0, 0, 0);
insert into sys.args values (8425, 195, 'arg_1', 'any', 0, 0, 1, 1);
insert into sys.args values (8426, 195, 'arg_2', 'smallint', 16, 0, 1, 2);
insert into sys.functions values (196, 'lag', 'lag', 'sql', 0, 6, false, false, false, 2000, true, true);
insert into sys.args values (8427, 196, 'res_0', 'any', 0, 0, 0, 0);
insert into sys.args values (8428, 196, 'arg_1', 'any', 0, 0, 1, 1);
insert into sys.args values (8429, 196, 'arg_2', 'int', 32, 0, 1, 2);
insert into sys.functions values (197, 'lag', 'lag', 'sql', 0, 6, false, false, false, 2000, true, true);
insert into sys.args values (8430, 197, 'res_0', 'any', 0, 0, 0, 0);
insert into sys.args values (8431, 197, 'arg_1', 'any', 0, 0, 1, 1);
insert into sys.args values (8432, 197, 'arg_2', 'bigint', 64, 0, 1, 2);
insert into sys.functions values (198, 'lag', 'lag', 'sql', 0, 6, false, false, false, 2000, true, true);
insert into sys.args values (8433, 198, 'res_0', 'any', 0, 0, 0, 0);
insert into sys.args values (8434, 198, 'arg_1', 'any', 0, 0, 1, 1);
insert into sys.args values (8435, 198, 'arg_2', 'tinyint', 8, 0, 1, 2);
insert into sys.args values (8436, 198, 'arg_3', 'any', 0, 0, 1, 3);
insert into sys.functions values (199, 'lag', 'lag', 'sql', 0, 6, false, false, false, 2000, true, true);
insert into sys.args values (8437, 199, 'res_0', 'any', 0, 0, 0, 0);
insert into sys.args values (8438, 199, 'arg_1', 'any', 0, 0, 1, 1);
insert into sys.args values (8439, 199, 'arg_2', 'smallint', 16, 0, 1, 2);
insert into sys.args values (8440, 199, 'arg_3', 'any', 0, 0, 1, 3);
insert into sys.functions values (200, 'lag', 'lag', 'sql', 0, 6, false, false, false, 2000, true, true);
insert into sys.args values (8441, 200, 'res_0', 'any', 0, 0, 0, 0);
insert into sys.args values (8442, 200, 'arg_1', 'any', 0, 0, 1, 1);
insert into sys.args values (8443, 200, 'arg_2', 'int', 32, 0, 1, 2);
insert into sys.args values (8444, 200, 'arg_3', 'any', 0, 0, 1, 3);
insert into sys.functions values (201, 'lag', 'lag', 'sql', 0, 6, false, false, false, 2000, true, true);
insert into sys.args values (8445, 201, 'res_0', 'any', 0, 0, 0, 0);
insert into sys.args values (8446, 201, 'arg_1', 'any', 0, 0, 1, 1);
insert into sys.args values (8447, 201, 'arg_2', 'bigint', 64, 0, 1, 2);
insert into sys.args values (8448, 201, 'arg_3', 'any', 0, 0, 1, 3);
insert into sys.functions values (202, 'lead', 'lead', 'sql', 0, 6, false, false, false, 2000, true, true);
insert into sys.args values (8449, 202, 'res_0', 'any', 0, 0, 0, 0);
insert into sys.args values (8450, 202, 'arg_1', 'any', 0, 0, 1, 1);
insert into sys.functions values (203, 'lead', 'lead', 'sql', 0, 6, false, false, false, 2000, true, true);
insert into sys.args values (8451, 203, 'res_0', 'any', 0, 0, 0, 0);
insert into sys.args values (8452, 203, 'arg_1', 'any', 0, 0, 1, 1);
insert into sys.args values (8453, 203, 'arg_2', 'tinyint', 8, 0, 1, 2);
insert into sys.functions values (204, 'lead', 'lead', 'sql', 0, 6, false, false, false, 2000, true, true);
insert into sys.args values (8454, 204, 'res_0', 'any', 0, 0, 0, 0);
insert into sys.args values (8455, 204, 'arg_1', 'any', 0, 0, 1, 1);
insert into sys.args values (8456, 204, 'arg_2', 'smallint', 16, 0, 1, 2);
insert into sys.functions values (205, 'lead', 'lead', 'sql', 0, 6, false, false, false, 2000, true, true);
insert into sys.args values (8457, 205, 'res_0', 'any', 0, 0, 0, 0);
insert into sys.args values (8458, 205, 'arg_1', 'any', 0, 0, 1, 1);
insert into sys.args values (8459, 205, 'arg_2', 'int', 32, 0, 1, 2);
insert into sys.functions values (206, 'lead', 'lead', 'sql', 0, 6, false, false, false, 2000, true, true);
insert into sys.args values (8460, 206, 'res_0', 'any', 0, 0, 0, 0);
insert into sys.args values (8461, 206, 'arg_1', 'any', 0, 0, 1, 1);
insert into sys.args values (8462, 206, 'arg_2', 'bigint', 64, 0, 1, 2);
insert into sys.functions values (207, 'lead', 'lead', 'sql', 0, 6, false, false, false, 2000, true, true);
insert into sys.args values (8463, 207, 'res_0', 'any', 0, 0, 0, 0);
insert into sys.args values (8464, 207, 'arg_1', 'any', 0, 0, 1, 1);
insert into sys.args values (8465, 207, 'arg_2', 'tinyint', 8, 0, 1, 2);
insert into sys.args values (8466, 207, 'arg_3', 'any', 0, 0, 1, 3);
insert into sys.functions values (208, 'lead', 'lead', 'sql', 0, 6, false, false, false, 2000, true, true);
insert into sys.args values (8467, 208, 'res_0', 'any', 0, 0, 0, 0);
insert into sys.args values (8468, 208, 'arg_1', 'any', 0, 0, 1, 1);
insert into sys.args values (8469, 208, 'arg_2', 'smallint', 16, 0, 1, 2);
insert into sys.args values (8470, 208, 'arg_3', 'any', 0, 0, 1, 3);
insert into sys.functions values (209, 'lead', 'lead', 'sql', 0, 6, false, false, false, 2000, true, true);
insert into sys.args values (8471, 209, 'res_0', 'any', 0, 0, 0, 0);
insert into sys.args values (8472, 209, 'arg_1', 'any', 0, 0, 1, 1);
insert into sys.args values (8473, 209, 'arg_2', 'int', 32, 0, 1, 2);
insert into sys.args values (8474, 209, 'arg_3', 'any', 0, 0, 1, 3);
insert into sys.functions values (210, 'lead', 'lead', 'sql', 0, 6, false, false, false, 2000, true, true);
insert into sys.args values (8475, 210, 'res_0', 'any', 0, 0, 0, 0);
insert into sys.args values (8476, 210, 'arg_1', 'any', 0, 0, 1, 1);
insert into sys.args values (8477, 210, 'arg_2', 'bigint', 64, 0, 1, 2);
insert into sys.args values (8478, 210, 'arg_3', 'any', 0, 0, 1, 3);
insert into sys.functions values (211, 'first_value', 'first_value', 'sql', 0, 6, false, false, false, 2000, true, true);
insert into sys.args values (8479, 211, 'res_0', 'any', 0, 0, 0, 0);
insert into sys.args values (8480, 211, 'arg_1', 'any', 0, 0, 1, 1);
insert into sys.functions values (212, 'last_value', 'last_value', 'sql', 0, 6, false, false, false, 2000, true, true);
insert into sys.args values (8481, 212, 'res_0', 'any', 0, 0, 0, 0);
insert into sys.args values (8482, 212, 'arg_1', 'any', 0, 0, 1, 1);
insert into sys.functions values (213, 'nth_value', 'nth_value', 'sql', 0, 6, false, false, false, 2000, true, true);
insert into sys.args values (8483, 213, 'res_0', 'any', 0, 0, 0, 0);
insert into sys.args values (8484, 213, 'arg_1', 'any', 0, 0, 1, 1);
insert into sys.args values (8485, 213, 'arg_2', 'bigint', 64, 0, 1, 2);
insert into sys.functions values (214, 'count', 'count', 'sql', 0, 6, false, false, false, 2000, true, true);
insert into sys.args values (8486, 214, 'res_0', 'bigint', 64, 0, 0, 0);
insert into sys.args values (8487, 214, 'arg_1', 'any', 0, 0, 1, 1);
insert into sys.args values (8488, 214, 'arg_2', 'boolean', 1, 0, 1, 2);
insert into sys.functions values (215, 'min', 'min', 'sql', 0, 6, false, false, false, 2000, true, true);
insert into sys.args values (8489, 215, 'res_0', 'any', 0, 0, 0, 0);
insert into sys.args values (8490, 215, 'arg_1', 'any', 0, 0, 1, 1);
insert into sys.functions values (216, 'max', 'max', 'sql', 0, 6, false, false, false, 2000, true, true);
insert into sys.args values (8491, 216, 'res_0', 'any', 0, 0, 0, 0);
insert into sys.args values (8492, 216, 'arg_1', 'any', 0, 0, 1, 1);
insert into sys.functions values (217, 'sum', 'sum', 'sql', 0, 6, false, false, false, 2000, true, true);
insert into sys.args values (8493, 217, 'res_0', 'bigint', 64, 0, 0, 0);
insert into sys.args values (8494, 217, 'arg_1', 'tinyint', 8, 0, 1, 1);
insert into sys.functions values (218, 'sum', 'sum', 'sql', 0, 6, false, false, false, 2000, true, true);
insert into sys.args values (8495, 218, 'res_0', 'bigint', 64, 0, 0, 0);
insert into sys.args values (8496, 218, 'arg_1', 'smallint', 16, 0, 1, 1);
insert into sys.functions values (219, 'sum', 'sum', 'sql', 0, 6, false, false, false, 2000, true, true);
insert into sys.args values (8497, 219, 'res_0', 'bigint', 64, 0, 0, 0);
insert into sys.args values (8498, 219, 'arg_1', 'int', 32, 0, 1, 1);
insert into sys.functions values (220, 'sum', 'sum', 'sql', 0, 6, false, false, false, 2000, true, true);
insert into sys.args values (8499, 220, 'res_0', 'bigint', 64, 0, 0, 0);
insert into sys.args values (8500, 220, 'arg_1', 'bigint', 64, 0, 1, 1);
insert into sys.functions values (221, 'sum', 'sum', 'sql', 0, 6, false, false, false, 2000, true, true);
insert into sys.args values (8501, 221, 'res_0', 'decimal', 18, 0, 0, 0);
insert into sys.args values (8502, 221, 'arg_1', 'decimal', 2, 0, 1, 1);
insert into sys.functions values (222, 'sum', 'sum', 'sql', 0, 6, false, false, false, 2000, true, true);
insert into sys.args values (8503, 222, 'res_0', 'decimal', 18, 0, 0, 0);
insert into sys.args values (8504, 222, 'arg_1', 'decimal', 4, 0, 1, 1);
insert into sys.functions values (223, 'sum', 'sum', 'sql', 0, 6, false, false, false, 2000, true, true);
insert into sys.args values (8505, 223, 'res_0', 'decimal', 18, 0, 0, 0);
insert into sys.args values (8506, 223, 'arg_1', 'decimal', 9, 0, 1, 1);
insert into sys.functions values (224, 'sum', 'sum', 'sql', 0, 6, false, false, false, 2000, true, true);
insert into sys.args values (8507, 224, 'res_0', 'decimal', 18, 0, 0, 0);
insert into sys.args values (8508, 224, 'arg_1', 'decimal', 18, 0, 1, 1);
insert into sys.functions values (225, 'prod', 'prod', 'sql', 0, 6, false, false, false, 2000, true, true);
insert into sys.args values (8509, 225, 'res_0', 'bigint', 64, 0, 0, 0);
insert into sys.args values (8510, 225, 'arg_1', 'tinyint', 8, 0, 1, 1);
insert into sys.functions values (226, 'prod', 'prod', 'sql', 0, 6, false, false, false, 2000, true, true);
insert into sys.args values (8511, 226, 'res_0', 'bigint', 64, 0, 0, 0);
insert into sys.args values (8512, 226, 'arg_1', 'smallint', 16, 0, 1, 1);
insert into sys.functions values (227, 'prod', 'prod', 'sql', 0, 6, false, false, false, 2000, true, true);
insert into sys.args values (8513, 227, 'res_0', 'bigint', 64, 0, 0, 0);
insert into sys.args values (8514, 227, 'arg_1', 'int', 32, 0, 1, 1);
insert into sys.functions values (228, 'prod', 'prod', 'sql', 0, 6, false, false, false, 2000, true, true);
insert into sys.args values (8515, 228, 'res_0', 'bigint', 64, 0, 0, 0);
insert into sys.args values (8516, 228, 'arg_1', 'bigint', 64, 0, 1, 1);
insert into sys.functions values (229, 'sum', 'sum', 'sql', 0, 6, false, false, false, 2000, true, true);
insert into sys.args values (8517, 229, 'res_0', 'real', 24, 0, 0, 0);
insert into sys.args values (8518, 229, 'arg_1', 'real', 24, 0, 1, 1);
insert into sys.functions values (230, 'prod', 'prod', 'sql', 0, 6, false, false, false, 2000, true, true);
insert into sys.args values (8519, 230, 'res_0', 'real', 24, 0, 0, 0);
insert into sys.args values (8520, 230, 'arg_1', 'real', 24, 0, 1, 1);
insert into sys.functions values (231, 'sum', 'sum', 'sql', 0, 6, false, false, false, 2000, true, true);
insert into sys.args values (8521, 231, 'res_0', 'double', 53, 0, 0, 0);
insert into sys.args values (8522, 231, 'arg_1', 'double', 53, 0, 1, 1);
insert into sys.functions values (232, 'prod', 'prod', 'sql', 0, 6, false, false, false, 2000, true, true);
insert into sys.args values (8523, 232, 'res_0', 'double', 53, 0, 0, 0);
insert into sys.args values (8524, 232, 'arg_1', 'double', 53, 0, 1, 1);
insert into sys.functions values (233, 'sum', 'sum', 'sql', 0, 6, false, false, false, 2000, true, true);
insert into sys.args values (8525, 233, 'res_0', 'month_interval', 3, 0, 0, 0);
insert into sys.args values (8526, 233, 'arg_1', 'month_interval', 3, 0, 1, 1);
insert into sys.functions values (234, 'sum', 'sum', 'sql', 0, 6, false, false, false, 2000, true, true);
insert into sys.args values (8527, 234, 'res_0', 'day_interval', 4, 0, 0, 0);
insert into sys.args values (8528, 234, 'arg_1', 'day_interval', 4, 0, 1, 1);
insert into sys.functions values (235, 'sum', 'sum', 'sql', 0, 6, false, false, false, 2000, true, true);
insert into sys.args values (8529, 235, 'res_0', 'sec_interval', 13, 0, 0, 0);
insert into sys.args values (8530, 235, 'arg_1', 'sec_interval', 13, 0, 1, 1);
insert into sys.functions values (236, 'avg', 'avg', 'sql', 0, 6, false, false, false, 2000, true, true);
insert into sys.args values (8531, 236, 'res_0', 'double', 53, 0, 0, 0);
insert into sys.args values (8532, 236, 'arg_1', 'double', 53, 0, 1, 1);
insert into sys.functions values (237, 'avg', 'avg', 'sql', 0, 6, false, false, false, 2000, true, true);
insert into sys.args values (8533, 237, 'res_0', 'double', 53, 0, 0, 0);
insert into sys.args values (8534, 237, 'arg_1', 'tinyint', 8, 0, 1, 1);
insert into sys.functions values (238, 'avg', 'avg', 'sql', 0, 6, false, false, false, 2000, true, true);
insert into sys.args values (8535, 238, 'res_0', 'double', 53, 0, 0, 0);
insert into sys.args values (8536, 238, 'arg_1', 'smallint', 16, 0, 1, 1);
insert into sys.functions values (239, 'avg', 'avg', 'sql', 0, 6, false, false, false, 2000, true, true);
insert into sys.args values (8537, 239, 'res_0', 'double', 53, 0, 0, 0);
insert into sys.args values (8538, 239, 'arg_1', 'int', 32, 0, 1, 1);
insert into sys.functions values (240, 'avg', 'avg', 'sql', 0, 6, false, false, false, 2000, true, true);
insert into sys.args values (8539, 240, 'res_0', 'double', 53, 0, 0, 0);
insert into sys.args values (8540, 240, 'arg_1', 'bigint', 64, 0, 1, 1);
insert into sys.functions values (241, 'avg', 'avg', 'sql', 0, 6, false, false, false, 2000, true, true);
insert into sys.args values (8541, 241, 'res_0', 'double', 53, 0, 0, 0);
insert into sys.args values (8542, 241, 'arg_1', 'real', 24, 0, 1, 1);
insert into sys.functions values (242, 'avg', 'avg', 'sql', 0, 6, false, false, false, 2000, true, true);
insert into sys.args values (8543, 242, 'res_0', 'decimal', 2, 0, 0, 0);
insert into sys.args values (8544, 242, 'arg_1', 'decimal', 2, 0, 1, 1);
insert into sys.functions values (243, 'avg', 'avg', 'sql', 0, 6, false, false, false, 2000, true, true);
insert into sys.args values (8545, 243, 'res_0', 'decimal', 4, 0, 0, 0);
insert into sys.args values (8546, 243, 'arg_1', 'decimal', 4, 0, 1, 1);
insert into sys.functions values (244, 'avg', 'avg', 'sql', 0, 6, false, false, false, 2000, true, true);
insert into sys.args values (8547, 244, 'res_0', 'decimal', 9, 0, 0, 0);
insert into sys.args values (8548, 244, 'arg_1', 'decimal', 9, 0, 1, 1);
insert into sys.functions values (245, 'avg', 'avg', 'sql', 0, 6, false, false, false, 2000, true, true);
insert into sys.args values (8549, 245, 'res_0', 'decimal', 18, 0, 0, 0);
insert into sys.args values (8550, 245, 'arg_1', 'decimal', 18, 0, 1, 1);
insert into sys.functions values (246, 'avg', 'avg', 'sql', 0, 6, false, false, false, 2000, true, true);
insert into sys.args values (8551, 246, 'res_0', 'month_interval', 3, 0, 0, 0);
insert into sys.args values (8552, 246, 'arg_1', 'month_interval', 3, 0, 1, 1);
insert into sys.functions values (247, 'avg', 'avg', 'sql', 0, 6, false, false, false, 2000, true, true);
insert into sys.args values (8553, 247, 'res_0', 'day_interval', 4, 0, 0, 0);
insert into sys.args values (8554, 247, 'arg_1', 'day_interval', 4, 0, 1, 1);
insert into sys.functions values (248, 'avg', 'avg', 'sql', 0, 6, false, false, false, 2000, true, true);
insert into sys.args values (8555, 248, 'res_0', 'sec_interval', 13, 0, 0, 0);
insert into sys.args values (8556, 248, 'arg_1', 'sec_interval', 13, 0, 1, 1);
insert into sys.functions values (249, 'listagg', 'str_group_concat', 'sql', 0, 6, false, false, false, 2000, true, true);
insert into sys.args values (8557, 249, 'res_0', 'clob', 0, 0, 0, 0);
insert into sys.args values (8558, 249, 'arg_1', 'clob', 0, 0, 1, 1);
insert into sys.functions values (250, 'listagg', 'str_group_concat', 'sql', 0, 6, false, false, false, 2000, true, true);
insert into sys.args values (8559, 250, 'res_0', 'clob', 0, 0, 0, 0);
insert into sys.args values (8560, 250, 'arg_1', 'clob', 0, 0, 1, 1);
insert into sys.args values (8561, 250, 'arg_2', 'clob', 0, 0, 1, 2);
insert into sys.functions values (251, 'and', 'and', 'calc', 0, 1, false, false, false, 2000, true, true);
insert into sys.args values (8562, 251, 'res_0', 'boolean', 1, 0, 0, 0);
insert into sys.args values (8563, 251, 'arg_1', 'boolean', 1, 0, 1, 1);
insert into sys.args values (8564, 251, 'arg_2', 'boolean', 1, 0, 1, 2);
insert into sys.functions values (252, 'or', 'or', 'calc', 0, 1, false, false, false, 2000, true, true);
insert into sys.args values (8565, 252, 'res_0', 'boolean', 1, 0, 0, 0);
insert into sys.args values (8566, 252, 'arg_1', 'boolean', 1, 0, 1, 1);
insert into sys.args values (8567, 252, 'arg_2', 'boolean', 1, 0, 1, 2);
insert into sys.functions values (253, 'xor', 'xor', 'calc', 0, 1, false, false, false, 2000, true, false);
insert into sys.args values (8568, 253, 'res_0', 'boolean', 1, 0, 0, 0);
insert into sys.args values (8569, 253, 'arg_1', 'boolean', 1, 0, 1, 1);
insert into sys.args values (8570, 253, 'arg_2', 'boolean', 1, 0, 1, 2);
insert into sys.functions values (254, 'not', 'not', 'calc', 0, 1, false, false, false, 2000, true, false);
insert into sys.args values (8571, 254, 'res_0', 'boolean', 1, 0, 0, 0);
insert into sys.args values (8572, 254, 'arg_1', 'boolean', 1, 0, 1, 1);
insert into sys.functions values (255, 'sql_sub', '-', 'calc', 0, 1, false, false, false, 2000, true, false);
insert into sys.args values (8573, 255, 'res_0', 'month_interval', 3, 0, 0, 0);
insert into sys.args values (8574, 255, 'arg_1', 'month_interval', 3, 0, 1, 1);
insert into sys.args values (8575, 255, 'arg_2', 'month_interval', 3, 0, 1, 2);
insert into sys.functions values (256, 'sql_add', '+', 'calc', 0, 1, false, false, false, 2000, true, false);
insert into sys.args values (8576, 256, 'res_0', 'month_interval', 3, 0, 0, 0);
insert into sys.args values (8577, 256, 'arg_1', 'month_interval', 3, 0, 1, 1);
insert into sys.args values (8578, 256, 'arg_2', 'month_interval', 3, 0, 1, 2);
insert into sys.functions values (257, 'sql_neg', '-', 'calc', 0, 1, false, false, false, 2000, true, false);
insert into sys.args values (8579, 257, 'res_0', 'month_interval', 3, 0, 0, 0);
insert into sys.args values (8580, 257, 'arg_1', 'month_interval', 3, 0, 1, 1);
insert into sys.functions values (258, 'abs', 'abs', 'calc', 0, 1, false, false, false, 2000, true, false);
insert into sys.args values (8581, 258, 'res_0', 'month_interval', 3, 0, 0, 0);
insert into sys.args values (8582, 258, 'arg_1', 'month_interval', 3, 0, 1, 1);
insert into sys.functions values (259, 'sign', 'sign', 'calc', 0, 1, false, false, false, 2000, true, false);
insert into sys.args values (8583, 259, 'res_0', 'tinyint', 8, 0, 0, 0);
insert into sys.args values (8584, 259, 'arg_1', 'month_interval', 3, 0, 1, 1);
insert into sys.functions values (262, 'sql_sub', '-', 'calc', 0, 1, false, false, false, 2000, true, false);
insert into sys.args values (8585, 262, 'res_0', 'day_interval', 4, 0, 0, 0);
insert into sys.args values (8586, 262, 'arg_1', 'day_interval', 4, 0, 1, 1);
insert into sys.args values (8587, 262, 'arg_2', 'day_interval', 4, 0, 1, 2);
insert into sys.functions values (263, 'sql_add', '+', 'calc', 0, 1, false, false, false, 2000, true, false);
insert into sys.args values (8588, 263, 'res_0', 'day_interval', 4, 0, 0, 0);
insert into sys.args values (8589, 263, 'arg_1', 'day_interval', 4, 0, 1, 1);
insert into sys.args values (8590, 263, 'arg_2', 'day_interval', 4, 0, 1, 2);
insert into sys.functions values (264, 'sql_neg', '-', 'calc', 0, 1, false, false, false, 2000, true, false);
insert into sys.args values (8591, 264, 'res_0', 'day_interval', 4, 0, 0, 0);
insert into sys.args values (8592, 264, 'arg_1', 'day_interval', 4, 0, 1, 1);
insert into sys.functions values (265, 'abs', 'abs', 'calc', 0, 1, false, false, false, 2000, true, false);
insert into sys.args values (8593, 265, 'res_0', 'day_interval', 4, 0, 0, 0);
insert into sys.args values (8594, 265, 'arg_1', 'day_interval', 4, 0, 1, 1);
insert into sys.functions values (266, 'sign', 'sign', 'calc', 0, 1, false, false, false, 2000, true, false);
insert into sys.args values (8595, 266, 'res_0', 'tinyint', 8, 0, 0, 0);
insert into sys.args values (8596, 266, 'arg_1', 'day_interval', 4, 0, 1, 1);
insert into sys.functions values (269, 'sql_sub', '-', 'calc', 0, 1, false, false, false, 2000, true, false);
insert into sys.args values (8597, 269, 'res_0', 'sec_interval', 13, 0, 0, 0);
insert into sys.args values (8598, 269, 'arg_1', 'sec_interval', 13, 0, 1, 1);
insert into sys.args values (8599, 269, 'arg_2', 'sec_interval', 13, 0, 1, 2);
insert into sys.functions values (270, 'sql_add', '+', 'calc', 0, 1, false, false, false, 2000, true, false);
insert into sys.args values (8600, 270, 'res_0', 'sec_interval', 13, 0, 0, 0);
insert into sys.args values (8601, 270, 'arg_1', 'sec_interval', 13, 0, 1, 1);
insert into sys.args values (8602, 270, 'arg_2', 'sec_interval', 13, 0, 1, 2);
insert into sys.functions values (271, 'sql_neg', '-', 'calc', 0, 1, false, false, false, 2000, true, false);
insert into sys.args values (8603, 271, 'res_0', 'sec_interval', 13, 0, 0, 0);
insert into sys.args values (8604, 271, 'arg_1', 'sec_interval', 13, 0, 1, 1);
insert into sys.functions values (272, 'abs', 'abs', 'calc', 0, 1, false, false, false, 2000, true, false);
insert into sys.args values (8605, 272, 'res_0', 'sec_interval', 13, 0, 0, 0);
insert into sys.args values (8606, 272, 'arg_1', 'sec_interval', 13, 0, 1, 1);
insert into sys.functions values (273, 'sign', 'sign', 'calc', 0, 1, false, false, false, 2000, true, false);
insert into sys.args values (8607, 273, 'res_0', 'tinyint', 8, 0, 0, 0);
insert into sys.args values (8608, 273, 'arg_1', 'sec_interval', 13, 0, 1, 1);
insert into sys.functions values (276, 'sql_mul', '*', 'calc', 0, 1, false, false, false, 2000, true, false);
insert into sys.args values (8609, 276, 'res_0', 'smallint', 16, 0, 0, 0);
insert into sys.args values (8610, 276, 'arg_1', 'smallint', 16, 0, 1, 1);
insert into sys.args values (8611, 276, 'arg_2', 'tinyint', 8, 0, 1, 2);
insert into sys.functions values (277, 'sql_mul', '*', 'calc', 0, 1, false, false, false, 2000, true, false);
insert into sys.args values (8612, 277, 'res_0', 'smallint', 16, 0, 0, 0);
insert into sys.args values (8613, 277, 'arg_1', 'tinyint', 8, 0, 1, 1);
insert into sys.args values (8614, 277, 'arg_2', 'smallint', 16, 0, 1, 2);
insert into sys.functions values (278, 'sql_div', '/', 'calc', 0, 1, false, false, false, 2000, true, false);
insert into sys.args values (8615, 278, 'res_0', 'smallint', 16, 0, 0, 0);
insert into sys.args values (8616, 278, 'arg_1', 'smallint', 16, 0, 1, 1);
insert into sys.args values (8617, 278, 'arg_2', 'tinyint', 8, 0, 1, 2);
insert into sys.functions values (279, 'sql_mul', '*', 'calc', 0, 1, false, false, false, 2000, true, false);
insert into sys.args values (8618, 279, 'res_0', 'int', 32, 0, 0, 0);
insert into sys.args values (8619, 279, 'arg_1', 'int', 32, 0, 1, 1);
insert into sys.args values (8620, 279, 'arg_2', 'tinyint', 8, 0, 1, 2);
insert into sys.functions values (280, 'sql_mul', '*', 'calc', 0, 1, false, false, false, 2000, true, false);
insert into sys.args values (8621, 280, 'res_0', 'int', 32, 0, 0, 0);
insert into sys.args values (8622, 280, 'arg_1', 'tinyint', 8, 0, 1, 1);
insert into sys.args values (8623, 280, 'arg_2', 'int', 32, 0, 1, 2);
insert into sys.functions values (281, 'sql_div', '/', 'calc', 0, 1, false, false, false, 2000, true, false);
insert into sys.args values (8624, 281, 'res_0', 'int', 32, 0, 0, 0);
insert into sys.args values (8625, 281, 'arg_1', 'int', 32, 0, 1, 1);
insert into sys.args values (8626, 281, 'arg_2', 'tinyint', 8, 0, 1, 2);
insert into sys.functions values (282, 'sql_mul', '*', 'calc', 0, 1, false, false, false, 2000, true, false);
insert into sys.args values (8627, 282, 'res_0', 'int', 32, 0, 0, 0);
insert into sys.args values (8628, 282, 'arg_1', 'int', 32, 0, 1, 1);
insert into sys.args values (8629, 282, 'arg_2', 'smallint', 16, 0, 1, 2);
insert into sys.functions values (283, 'sql_mul', '*', 'calc', 0, 1, false, false, false, 2000, true, false);
insert into sys.args values (8630, 283, 'res_0', 'int', 32, 0, 0, 0);
insert into sys.args values (8631, 283, 'arg_1', 'smallint', 16, 0, 1, 1);
insert into sys.args values (8632, 283, 'arg_2', 'int', 32, 0, 1, 2);
insert into sys.functions values (284, 'sql_div', '/', 'calc', 0, 1, false, false, false, 2000, true, false);
insert into sys.args values (8633, 284, 'res_0', 'int', 32, 0, 0, 0);
insert into sys.args values (8634, 284, 'arg_1', 'int', 32, 0, 1, 1);
insert into sys.args values (8635, 284, 'arg_2', 'smallint', 16, 0, 1, 2);
insert into sys.functions values (285, 'sql_mul', '*', 'calc', 0, 1, false, false, false, 2000, true, false);
insert into sys.args values (8636, 285, 'res_0', 'bigint', 64, 0, 0, 0);
insert into sys.args values (8637, 285, 'arg_1', 'bigint', 64, 0, 1, 1);
insert into sys.args values (8638, 285, 'arg_2', 'tinyint', 8, 0, 1, 2);
insert into sys.functions values (286, 'sql_mul', '*', 'calc', 0, 1, false, false, false, 2000, true, false);
insert into sys.args values (8639, 286, 'res_0', 'bigint', 64, 0, 0, 0);
insert into sys.args values (8640, 286, 'arg_1', 'tinyint', 8, 0, 1, 1);
insert into sys.args values (8641, 286, 'arg_2', 'bigint', 64, 0, 1, 2);
insert into sys.functions values (287, 'sql_div', '/', 'calc', 0, 1, false, false, false, 2000, true, false);
insert into sys.args values (8642, 287, 'res_0', 'bigint', 64, 0, 0, 0);
insert into sys.args values (8643, 287, 'arg_1', 'bigint', 64, 0, 1, 1);
insert into sys.args values (8644, 287, 'arg_2', 'tinyint', 8, 0, 1, 2);
insert into sys.functions values (288, 'sql_mul', '*', 'calc', 0, 1, false, false, false, 2000, true, false);
insert into sys.args values (8645, 288, 'res_0', 'bigint', 64, 0, 0, 0);
insert into sys.args values (8646, 288, 'arg_1', 'bigint', 64, 0, 1, 1);
insert into sys.args values (8647, 288, 'arg_2', 'smallint', 16, 0, 1, 2);
insert into sys.functions values (289, 'sql_mul', '*', 'calc', 0, 1, false, false, false, 2000, true, false);
insert into sys.args values (8648, 289, 'res_0', 'bigint', 64, 0, 0, 0);
insert into sys.args values (8649, 289, 'arg_1', 'smallint', 16, 0, 1, 1);
insert into sys.args values (8650, 289, 'arg_2', 'bigint', 64, 0, 1, 2);
insert into sys.functions values (290, 'sql_div', '/', 'calc', 0, 1, false, false, false, 2000, true, false);
insert into sys.args values (8651, 290, 'res_0', 'bigint', 64, 0, 0, 0);
insert into sys.args values (8652, 290, 'arg_1', 'bigint', 64, 0, 1, 1);
insert into sys.args values (8653, 290, 'arg_2', 'smallint', 16, 0, 1, 2);
insert into sys.functions values (291, 'sql_mul', '*', 'calc', 0, 1, false, false, false, 2000, true, false);
insert into sys.args values (8654, 291, 'res_0', 'bigint', 64, 0, 0, 0);
insert into sys.args values (8655, 291, 'arg_1', 'bigint', 64, 0, 1, 1);
insert into sys.args values (8656, 291, 'arg_2', 'int', 32, 0, 1, 2);
insert into sys.functions values (292, 'sql_mul', '*', 'calc', 0, 1, false, false, false, 2000, true, false);
insert into sys.args values (8657, 292, 'res_0', 'bigint', 64, 0, 0, 0);
insert into sys.args values (8658, 292, 'arg_1', 'int', 32, 0, 1, 1);
insert into sys.args values (8659, 292, 'arg_2', 'bigint', 64, 0, 1, 2);
insert into sys.functions values (293, 'sql_div', '/', 'calc', 0, 1, false, false, false, 2000, true, false);
insert into sys.args values (8660, 293, 'res_0', 'bigint', 64, 0, 0, 0);
insert into sys.args values (8661, 293, 'arg_1', 'bigint', 64, 0, 1, 1);
insert into sys.args values (8662, 293, 'arg_2', 'int', 32, 0, 1, 2);
insert into sys.functions values (294, 'sql_mul', '*', 'calc', 0, 1, false, false, false, 2000, true, false);
insert into sys.args values (8663, 294, 'res_0', 'decimal', 4, 0, 0, 0);
insert into sys.args values (8664, 294, 'arg_1', 'decimal', 4, 0, 1, 1);
insert into sys.args values (8665, 294, 'arg_2', 'tinyint', 8, 0, 1, 2);
insert into sys.functions values (295, 'sql_mul', '*', 'calc', 0, 1, false, false, false, 2000, true, false);
insert into sys.args values (8666, 295, 'res_0', 'decimal', 4, 0, 0, 0);
insert into sys.args values (8667, 295, 'arg_1', 'tinyint', 8, 0, 1, 1);
insert into sys.args values (8668, 295, 'arg_2', 'decimal', 4, 0, 1, 2);
insert into sys.functions values (296, 'sql_div', '/', 'calc', 0, 1, false, false, false, 2000, true, false);
insert into sys.args values (8669, 296, 'res_0', 'decimal', 4, 0, 0, 0);
insert into sys.args values (8670, 296, 'arg_1', 'decimal', 4, 0, 1, 1);
insert into sys.args values (8671, 296, 'arg_2', 'tinyint', 8, 0, 1, 2);
insert into sys.functions values (297, 'sql_mul', '*', 'calc', 0, 1, false, false, false, 2000, true, false);
insert into sys.args values (8672, 297, 'res_0', 'decimal', 9, 0, 0, 0);
insert into sys.args values (8673, 297, 'arg_1', 'decimal', 9, 0, 1, 1);
insert into sys.args values (8674, 297, 'arg_2', 'tinyint', 8, 0, 1, 2);
insert into sys.functions values (298, 'sql_mul', '*', 'calc', 0, 1, false, false, false, 2000, true, false);
insert into sys.args values (8675, 298, 'res_0', 'decimal', 9, 0, 0, 0);
insert into sys.args values (8676, 298, 'arg_1', 'tinyint', 8, 0, 1, 1);
insert into sys.args values (8677, 298, 'arg_2', 'decimal', 9, 0, 1, 2);
insert into sys.functions values (299, 'sql_div', '/', 'calc', 0, 1, false, false, false, 2000, true, false);
insert into sys.args values (8678, 299, 'res_0', 'decimal', 9, 0, 0, 0);
insert into sys.args values (8679, 299, 'arg_1', 'decimal', 9, 0, 1, 1);
insert into sys.args values (8680, 299, 'arg_2', 'tinyint', 8, 0, 1, 2);
insert into sys.functions values (300, 'sql_mul', '*', 'calc', 0, 1, false, false, false, 2000, true, false);
insert into sys.args values (8681, 300, 'res_0', 'decimal', 9, 0, 0, 0);
insert into sys.args values (8682, 300, 'arg_1', 'decimal', 9, 0, 1, 1);
insert into sys.args values (8683, 300, 'arg_2', 'smallint', 16, 0, 1, 2);
insert into sys.functions values (301, 'sql_mul', '*', 'calc', 0, 1, false, false, false, 2000, true, false);
insert into sys.args values (8684, 301, 'res_0', 'decimal', 9, 0, 0, 0);
insert into sys.args values (8685, 301, 'arg_1', 'smallint', 16, 0, 1, 1);
insert into sys.args values (8686, 301, 'arg_2', 'decimal', 9, 0, 1, 2);
insert into sys.functions values (302, 'sql_div', '/', 'calc', 0, 1, false, false, false, 2000, true, false);
insert into sys.args values (8687, 302, 'res_0', 'decimal', 9, 0, 0, 0);
insert into sys.args values (8688, 302, 'arg_1', 'decimal', 9, 0, 1, 1);
insert into sys.args values (8689, 302, 'arg_2', 'smallint', 16, 0, 1, 2);
insert into sys.functions values (303, 'sql_mul', '*', 'calc', 0, 1, false, false, false, 2000, true, false);
insert into sys.args values (8690, 303, 'res_0', 'decimal', 18, 0, 0, 0);
insert into sys.args values (8691, 303, 'arg_1', 'decimal', 18, 0, 1, 1);
insert into sys.args values (8692, 303, 'arg_2', 'tinyint', 8, 0, 1, 2);
insert into sys.functions values (304, 'sql_mul', '*', 'calc', 0, 1, false, false, false, 2000, true, false);
insert into sys.args values (8693, 304, 'res_0', 'decimal', 18, 0, 0, 0);
insert into sys.args values (8694, 304, 'arg_1', 'tinyint', 8, 0, 1, 1);
insert into sys.args values (8695, 304, 'arg_2', 'decimal', 18, 0, 1, 2);
insert into sys.functions values (305, 'sql_div', '/', 'calc', 0, 1, false, false, false, 2000, true, false);
insert into sys.args values (8696, 305, 'res_0', 'decimal', 18, 0, 0, 0);
insert into sys.args values (8697, 305, 'arg_1', 'decimal', 18, 0, 1, 1);
insert into sys.args values (8698, 305, 'arg_2', 'tinyint', 8, 0, 1, 2);
insert into sys.functions values (306, 'sql_mul', '*', 'calc', 0, 1, false, false, false, 2000, true, false);
insert into sys.args values (8699, 306, 'res_0', 'decimal', 18, 0, 0, 0);
insert into sys.args values (8700, 306, 'arg_1', 'decimal', 18, 0, 1, 1);
insert into sys.args values (8701, 306, 'arg_2', 'smallint', 16, 0, 1, 2);
insert into sys.functions values (307, 'sql_mul', '*', 'calc', 0, 1, false, false, false, 2000, true, false);
insert into sys.args values (8702, 307, 'res_0', 'decimal', 18, 0, 0, 0);
insert into sys.args values (8703, 307, 'arg_1', 'smallint', 16, 0, 1, 1);
insert into sys.args values (8704, 307, 'arg_2', 'decimal', 18, 0, 1, 2);
insert into sys.functions values (308, 'sql_div', '/', 'calc', 0, 1, false, false, false, 2000, true, false);
insert into sys.args values (8705, 308, 'res_0', 'decimal', 18, 0, 0, 0);
insert into sys.args values (8706, 308, 'arg_1', 'decimal', 18, 0, 1, 1);
insert into sys.args values (8707, 308, 'arg_2', 'smallint', 16, 0, 1, 2);
insert into sys.functions values (309, 'sql_mul', '*', 'calc', 0, 1, false, false, false, 2000, true, false);
insert into sys.args values (8708, 309, 'res_0', 'decimal', 18, 0, 0, 0);
insert into sys.args values (8709, 309, 'arg_1', 'decimal', 18, 0, 1, 1);
insert into sys.args values (8710, 309, 'arg_2', 'int', 32, 0, 1, 2);
insert into sys.functions values (310, 'sql_mul', '*', 'calc', 0, 1, false, false, false, 2000, true, false);
insert into sys.args values (8711, 310, 'res_0', 'decimal', 18, 0, 0, 0);
insert into sys.args values (8712, 310, 'arg_1', 'int', 32, 0, 1, 1);
insert into sys.args values (8713, 310, 'arg_2', 'decimal', 18, 0, 1, 2);
insert into sys.functions values (311, 'sql_div', '/', 'calc', 0, 1, false, false, false, 2000, true, false);
insert into sys.args values (8714, 311, 'res_0', 'decimal', 18, 0, 0, 0);
insert into sys.args values (8715, 311, 'arg_1', 'decimal', 18, 0, 1, 1);
insert into sys.args values (8716, 311, 'arg_2', 'int', 32, 0, 1, 2);
insert into sys.functions values (312, 'sql_mul', '*', 'calc', 0, 1, false, false, false, 2000, true, false);
insert into sys.args values (8717, 312, 'res_0', 'decimal', 9, 0, 0, 0);
insert into sys.args values (8718, 312, 'arg_1', 'decimal', 9, 0, 1, 1);
insert into sys.args values (8719, 312, 'arg_2', 'decimal', 4, 0, 1, 2);
insert into sys.functions values (313, 'sql_div', '/', 'calc', 0, 1, false, false, false, 2000, true, false);
insert into sys.args values (8720, 313, 'res_0', 'decimal', 9, 0, 0, 0);
insert into sys.args values (8721, 313, 'arg_1', 'decimal', 9, 0, 1, 1);
insert into sys.args values (8722, 313, 'arg_2', 'decimal', 4, 0, 1, 2);
insert into sys.functions values (314, 'sql_mul', '*', 'calc', 0, 1, false, false, false, 2000, true, false);
insert into sys.args values (8723, 314, 'res_0', 'decimal', 18, 0, 0, 0);
insert into sys.args values (8724, 314, 'arg_1', 'decimal', 18, 0, 1, 1);
insert into sys.args values (8725, 314, 'arg_2', 'decimal', 4, 0, 1, 2);
insert into sys.functions values (315, 'sql_div', '/', 'calc', 0, 1, false, false, false, 2000, true, false);
insert into sys.args values (8726, 315, 'res_0', 'decimal', 18, 0, 0, 0);
insert into sys.args values (8727, 315, 'arg_1', 'decimal', 18, 0, 1, 1);
insert into sys.args values (8728, 315, 'arg_2', 'decimal', 4, 0, 1, 2);
insert into sys.functions values (316, 'sql_mul', '*', 'calc', 0, 1, false, false, false, 2000, true, false);
insert into sys.args values (8729, 316, 'res_0', 'decimal', 18, 0, 0, 0);
insert into sys.args values (8730, 316, 'arg_1', 'decimal', 18, 0, 1, 1);
insert into sys.args values (8731, 316, 'arg_2', 'decimal', 9, 0, 1, 2);
insert into sys.functions values (317, 'sql_div', '/', 'calc', 0, 1, false, false, false, 2000, true, false);
insert into sys.args values (8732, 317, 'res_0', 'decimal', 18, 0, 0, 0);
insert into sys.args values (8733, 317, 'arg_1', 'decimal', 18, 0, 1, 1);
insert into sys.args values (8734, 317, 'arg_2', 'decimal', 9, 0, 1, 2);
insert into sys.functions values (318, 'sql_sub', '-', 'calc', 0, 1, false, false, false, 2000, true, false);
insert into sys.args values (8735, 318, 'res_0', 'tinyint', 8, 0, 0, 0);
insert into sys.args values (8736, 318, 'arg_1', 'tinyint', 8, 0, 1, 1);
insert into sys.args values (8737, 318, 'arg_2', 'tinyint', 8, 0, 1, 2);
insert into sys.functions values (319, 'sql_add', '+', 'calc', 0, 1, false, false, false, 2000, true, false);
insert into sys.args values (8738, 319, 'res_0', 'tinyint', 8, 0, 0, 0);
insert into sys.args values (8739, 319, 'arg_1', 'tinyint', 8, 0, 1, 1);
insert into sys.args values (8740, 319, 'arg_2', 'tinyint', 8, 0, 1, 2);
insert into sys.functions values (320, 'sql_mul', '*', 'calc', 0, 1, false, false, false, 2000, true, false);
insert into sys.args values (8741, 320, 'res_0', 'tinyint', 8, 0, 0, 0);
insert into sys.args values (8742, 320, 'arg_1', 'tinyint', 8, 0, 1, 1);
insert into sys.args values (8743, 320, 'arg_2', 'tinyint', 8, 0, 1, 2);
insert into sys.functions values (321, 'sql_div', '/', 'calc', 0, 1, false, false, false, 2000, true, false);
insert into sys.args values (8744, 321, 'res_0', 'tinyint', 8, 0, 0, 0);
insert into sys.args values (8745, 321, 'arg_1', 'tinyint', 8, 0, 1, 1);
insert into sys.args values (8746, 321, 'arg_2', 'tinyint', 8, 0, 1, 2);
insert into sys.functions values (322, 'bit_and', 'and', 'calc', 0, 1, false, false, false, 2000, true, false);
insert into sys.args values (8747, 322, 'res_0', 'tinyint', 8, 0, 0, 0);
insert into sys.args values (8748, 322, 'arg_1', 'tinyint', 8, 0, 1, 1);
insert into sys.args values (8749, 322, 'arg_2', 'tinyint', 8, 0, 1, 2);
insert into sys.functions values (323, 'bit_or', 'or', 'calc', 0, 1, false, false, false, 2000, true, false);
insert into sys.args values (8750, 323, 'res_0', 'tinyint', 8, 0, 0, 0);
insert into sys.args values (8751, 323, 'arg_1', 'tinyint', 8, 0, 1, 1);
insert into sys.args values (8752, 323, 'arg_2', 'tinyint', 8, 0, 1, 2);
insert into sys.functions values (324, 'bit_xor', 'xor', 'calc', 0, 1, false, false, false, 2000, true, false);
insert into sys.args values (8753, 324, 'res_0', 'tinyint', 8, 0, 0, 0);
insert into sys.args values (8754, 324, 'arg_1', 'tinyint', 8, 0, 1, 1);
insert into sys.args values (8755, 324, 'arg_2', 'tinyint', 8, 0, 1, 2);
insert into sys.functions values (325, 'bit_not', 'not', 'calc', 0, 1, false, false, false, 2000, true, false);
insert into sys.args values (8756, 325, 'res_0', 'tinyint', 8, 0, 0, 0);
insert into sys.args values (8757, 325, 'arg_1', 'tinyint', 8, 0, 1, 1);
insert into sys.functions values (326, 'left_shift', '<<', 'calc', 0, 1, false, false, false, 2000, true, false);
insert into sys.args values (8758, 326, 'res_0', 'tinyint', 8, 0, 0, 0);
insert into sys.args values (8759, 326, 'arg_1', 'tinyint', 8, 0, 1, 1);
insert into sys.args values (8760, 326, 'arg_2', 'int', 32, 0, 1, 2);
insert into sys.functions values (327, 'right_shift', '>>', 'calc', 0, 1, false, false, false, 2000, true, false);
insert into sys.args values (8761, 327, 'res_0', 'tinyint', 8, 0, 0, 0);
insert into sys.args values (8762, 327, 'arg_1', 'tinyint', 8, 0, 1, 1);
insert into sys.args values (8763, 327, 'arg_2', 'int', 32, 0, 1, 2);
insert into sys.functions values (328, 'sql_neg', '-', 'calc', 0, 1, false, false, false, 2000, true, false);
insert into sys.args values (8764, 328, 'res_0', 'tinyint', 8, 0, 0, 0);
insert into sys.args values (8765, 328, 'arg_1', 'tinyint', 8, 0, 1, 1);
insert into sys.functions values (329, 'abs', 'abs', 'calc', 0, 1, false, false, false, 2000, true, false);
insert into sys.args values (8766, 329, 'res_0', 'tinyint', 8, 0, 0, 0);
insert into sys.args values (8767, 329, 'arg_1', 'tinyint', 8, 0, 1, 1);
insert into sys.functions values (330, 'sign', 'sign', 'calc', 0, 1, false, false, false, 2000, true, false);
insert into sys.args values (8768, 330, 'res_0', 'tinyint', 8, 0, 0, 0);
insert into sys.args values (8769, 330, 'arg_1', 'tinyint', 8, 0, 1, 1);
insert into sys.functions values (333, 'sql_mul', '*', 'calc', 0, 1, false, false, false, 2000, true, false);
insert into sys.args values (8770, 333, 'res_0', 'month_interval', 3, 0, 0, 0);
insert into sys.args values (8771, 333, 'arg_1', 'month_interval', 3, 0, 1, 1);
insert into sys.args values (8772, 333, 'arg_2', 'tinyint', 8, 0, 1, 2);
insert into sys.functions values (334, 'sql_mul', '*', 'calc', 0, 1, false, false, false, 2000, true, false);
insert into sys.args values (8773, 334, 'res_0', 'day_interval', 4, 0, 0, 0);
insert into sys.args values (8774, 334, 'arg_1', 'day_interval', 4, 0, 1, 1);
insert into sys.args values (8775, 334, 'arg_2', 'tinyint', 8, 0, 1, 2);
insert into sys.functions values (335, 'sql_mul', '*', 'calc', 0, 1, false, false, false, 2000, true, false);
insert into sys.args values (8776, 335, 'res_0', 'sec_interval', 13, 0, 0, 0);
insert into sys.args values (8777, 335, 'arg_1', 'sec_interval', 13, 0, 1, 1);
insert into sys.args values (8778, 335, 'arg_2', 'tinyint', 8, 0, 1, 2);
insert into sys.functions values (336, 'sql_div', '/', 'calc', 0, 1, false, false, false, 2000, true, false);
insert into sys.args values (8779, 336, 'res_0', 'month_interval', 3, 0, 0, 0);
insert into sys.args values (8780, 336, 'arg_1', 'month_interval', 3, 0, 1, 1);
insert into sys.args values (8781, 336, 'arg_2', 'tinyint', 8, 0, 1, 2);
insert into sys.functions values (337, 'sql_div', '/', 'calc', 0, 1, false, false, false, 2000, true, false);
insert into sys.args values (8782, 337, 'res_0', 'day_interval', 4, 0, 0, 0);
insert into sys.args values (8783, 337, 'arg_1', 'day_interval', 4, 0, 1, 1);
insert into sys.args values (8784, 337, 'arg_2', 'tinyint', 8, 0, 1, 2);
insert into sys.functions values (338, 'sql_div', '/', 'calc', 0, 1, false, false, false, 2000, true, false);
insert into sys.args values (8785, 338, 'res_0', 'sec_interval', 13, 0, 0, 0);
insert into sys.args values (8786, 338, 'arg_1', 'sec_interval', 13, 0, 1, 1);
insert into sys.args values (8787, 338, 'arg_2', 'tinyint', 8, 0, 1, 2);
insert into sys.functions values (339, 'sql_sub', '-', 'calc', 0, 1, false, false, false, 2000, true, false);
insert into sys.args values (8788, 339, 'res_0', 'smallint', 16, 0, 0, 0);
insert into sys.args values (8789, 339, 'arg_1', 'smallint', 16, 0, 1, 1);
insert into sys.args values (8790, 339, 'arg_2', 'smallint', 16, 0, 1, 2);
insert into sys.functions values (340, 'sql_add', '+', 'calc', 0, 1, false, false, false, 2000, true, false);
insert into sys.args values (8791, 340, 'res_0', 'smallint', 16, 0, 0, 0);
insert into sys.args values (8792, 340, 'arg_1', 'smallint', 16, 0, 1, 1);
insert into sys.args values (8793, 340, 'arg_2', 'smallint', 16, 0, 1, 2);
insert into sys.functions values (341, 'sql_mul', '*', 'calc', 0, 1, false, false, false, 2000, true, false);
insert into sys.args values (8794, 341, 'res_0', 'smallint', 16, 0, 0, 0);
insert into sys.args values (8795, 341, 'arg_1', 'smallint', 16, 0, 1, 1);
insert into sys.args values (8796, 341, 'arg_2', 'smallint', 16, 0, 1, 2);
insert into sys.functions values (342, 'sql_div', '/', 'calc', 0, 1, false, false, false, 2000, true, false);
insert into sys.args values (8797, 342, 'res_0', 'smallint', 16, 0, 0, 0);
insert into sys.args values (8798, 342, 'arg_1', 'smallint', 16, 0, 1, 1);
insert into sys.args values (8799, 342, 'arg_2', 'smallint', 16, 0, 1, 2);
insert into sys.functions values (343, 'bit_and', 'and', 'calc', 0, 1, false, false, false, 2000, true, false);
insert into sys.args values (8800, 343, 'res_0', 'smallint', 16, 0, 0, 0);
insert into sys.args values (8801, 343, 'arg_1', 'smallint', 16, 0, 1, 1);
insert into sys.args values (8802, 343, 'arg_2', 'smallint', 16, 0, 1, 2);
insert into sys.functions values (344, 'bit_or', 'or', 'calc', 0, 1, false, false, false, 2000, true, false);
insert into sys.args values (8803, 344, 'res_0', 'smallint', 16, 0, 0, 0);
insert into sys.args values (8804, 344, 'arg_1', 'smallint', 16, 0, 1, 1);
insert into sys.args values (8805, 344, 'arg_2', 'smallint', 16, 0, 1, 2);
insert into sys.functions values (345, 'bit_xor', 'xor', 'calc', 0, 1, false, false, false, 2000, true, false);
insert into sys.args values (8806, 345, 'res_0', 'smallint', 16, 0, 0, 0);
insert into sys.args values (8807, 345, 'arg_1', 'smallint', 16, 0, 1, 1);
insert into sys.args values (8808, 345, 'arg_2', 'smallint', 16, 0, 1, 2);
insert into sys.functions values (346, 'bit_not', 'not', 'calc', 0, 1, false, false, false, 2000, true, false);
insert into sys.args values (8809, 346, 'res_0', 'smallint', 16, 0, 0, 0);
insert into sys.args values (8810, 346, 'arg_1', 'smallint', 16, 0, 1, 1);
insert into sys.functions values (347, 'left_shift', '<<', 'calc', 0, 1, false, false, false, 2000, true, false);
insert into sys.args values (8811, 347, 'res_0', 'smallint', 16, 0, 0, 0);
insert into sys.args values (8812, 347, 'arg_1', 'smallint', 16, 0, 1, 1);
insert into sys.args values (8813, 347, 'arg_2', 'int', 32, 0, 1, 2);
insert into sys.functions values (348, 'right_shift', '>>', 'calc', 0, 1, false, false, false, 2000, true, false);
insert into sys.args values (8814, 348, 'res_0', 'smallint', 16, 0, 0, 0);
insert into sys.args values (8815, 348, 'arg_1', 'smallint', 16, 0, 1, 1);
insert into sys.args values (8816, 348, 'arg_2', 'int', 32, 0, 1, 2);
insert into sys.functions values (349, 'sql_neg', '-', 'calc', 0, 1, false, false, false, 2000, true, false);
insert into sys.args values (8817, 349, 'res_0', 'smallint', 16, 0, 0, 0);
insert into sys.args values (8818, 349, 'arg_1', 'smallint', 16, 0, 1, 1);
insert into sys.functions values (350, 'abs', 'abs', 'calc', 0, 1, false, false, false, 2000, true, false);
insert into sys.args values (8819, 350, 'res_0', 'smallint', 16, 0, 0, 0);
insert into sys.args values (8820, 350, 'arg_1', 'smallint', 16, 0, 1, 1);
insert into sys.functions values (351, 'sign', 'sign', 'calc', 0, 1, false, false, false, 2000, true, false);
insert into sys.args values (8821, 351, 'res_0', 'tinyint', 8, 0, 0, 0);
insert into sys.args values (8822, 351, 'arg_1', 'smallint', 16, 0, 1, 1);
insert into sys.functions values (354, 'sql_mul', '*', 'calc', 0, 1, false, false, false, 2000, true, false);
insert into sys.args values (8823, 354, 'res_0', 'month_interval', 3, 0, 0, 0);
insert into sys.args values (8824, 354, 'arg_1', 'month_interval', 3, 0, 1, 1);
insert into sys.args values (8825, 354, 'arg_2', 'smallint', 16, 0, 1, 2);
insert into sys.functions values (355, 'sql_mul', '*', 'calc', 0, 1, false, false, false, 2000, true, false);
insert into sys.args values (8826, 355, 'res_0', 'day_interval', 4, 0, 0, 0);
insert into sys.args values (8827, 355, 'arg_1', 'day_interval', 4, 0, 1, 1);
insert into sys.args values (8828, 355, 'arg_2', 'smallint', 16, 0, 1, 2);
insert into sys.functions values (356, 'sql_mul', '*', 'calc', 0, 1, false, false, false, 2000, true, false);
insert into sys.args values (8829, 356, 'res_0', 'sec_interval', 13, 0, 0, 0);
insert into sys.args values (8830, 356, 'arg_1', 'sec_interval', 13, 0, 1, 1);
insert into sys.args values (8831, 356, 'arg_2', 'smallint', 16, 0, 1, 2);
insert into sys.functions values (357, 'sql_div', '/', 'calc', 0, 1, false, false, false, 2000, true, false);
insert into sys.args values (8832, 357, 'res_0', 'month_interval', 3, 0, 0, 0);
insert into sys.args values (8833, 357, 'arg_1', 'month_interval', 3, 0, 1, 1);
insert into sys.args values (8834, 357, 'arg_2', 'smallint', 16, 0, 1, 2);
insert into sys.functions values (358, 'sql_div', '/', 'calc', 0, 1, false, false, false, 2000, true, false);
insert into sys.args values (8835, 358, 'res_0', 'day_interval', 4, 0, 0, 0);
insert into sys.args values (8836, 358, 'arg_1', 'day_interval', 4, 0, 1, 1);
insert into sys.args values (8837, 358, 'arg_2', 'smallint', 16, 0, 1, 2);
insert into sys.functions values (359, 'sql_div', '/', 'calc', 0, 1, false, false, false, 2000, true, false);
insert into sys.args values (8838, 359, 'res_0', 'sec_interval', 13, 0, 0, 0);
insert into sys.args values (8839, 359, 'arg_1', 'sec_interval', 13, 0, 1, 1);
insert into sys.args values (8840, 359, 'arg_2', 'smallint', 16, 0, 1, 2);
insert into sys.functions values (360, 'sql_sub', '-', 'calc', 0, 1, false, false, false, 2000, true, false);
insert into sys.args values (8841, 360, 'res_0', 'int', 32, 0, 0, 0);
insert into sys.args values (8842, 360, 'arg_1', 'int', 32, 0, 1, 1);
insert into sys.args values (8843, 360, 'arg_2', 'int', 32, 0, 1, 2);
insert into sys.functions values (361, 'sql_add', '+', 'calc', 0, 1, false, false, false, 2000, true, false);
insert into sys.args values (8844, 361, 'res_0', 'int', 32, 0, 0, 0);
insert into sys.args values (8845, 361, 'arg_1', 'int', 32, 0, 1, 1);
insert into sys.args values (8846, 361, 'arg_2', 'int', 32, 0, 1, 2);
insert into sys.functions values (362, 'sql_mul', '*', 'calc', 0, 1, false, false, false, 2000, true, false);
insert into sys.args values (8847, 362, 'res_0', 'int', 32, 0, 0, 0);
insert into sys.args values (8848, 362, 'arg_1', 'int', 32, 0, 1, 1);
insert into sys.args values (8849, 362, 'arg_2', 'int', 32, 0, 1, 2);
insert into sys.functions values (363, 'sql_div', '/', 'calc', 0, 1, false, false, false, 2000, true, false);
insert into sys.args values (8850, 363, 'res_0', 'int', 32, 0, 0, 0);
insert into sys.args values (8851, 363, 'arg_1', 'int', 32, 0, 1, 1);
insert into sys.args values (8852, 363, 'arg_2', 'int', 32, 0, 1, 2);
insert into sys.functions values (364, 'bit_and', 'and', 'calc', 0, 1, false, false, false, 2000, true, false);
insert into sys.args values (8853, 364, 'res_0', 'int', 32, 0, 0, 0);
insert into sys.args values (8854, 364, 'arg_1', 'int', 32, 0, 1, 1);
insert into sys.args values (8855, 364, 'arg_2', 'int', 32, 0, 1, 2);
insert into sys.functions values (365, 'bit_or', 'or', 'calc', 0, 1, false, false, false, 2000, true, false);
insert into sys.args values (8856, 365, 'res_0', 'int', 32, 0, 0, 0);
insert into sys.args values (8857, 365, 'arg_1', 'int', 32, 0, 1, 1);
insert into sys.args values (8858, 365, 'arg_2', 'int', 32, 0, 1, 2);
insert into sys.functions values (366, 'bit_xor', 'xor', 'calc', 0, 1, false, false, false, 2000, true, false);
insert into sys.args values (8859, 366, 'res_0', 'int', 32, 0, 0, 0);
insert into sys.args values (8860, 366, 'arg_1', 'int', 32, 0, 1, 1);
insert into sys.args values (8861, 366, 'arg_2', 'int', 32, 0, 1, 2);
insert into sys.functions values (367, 'bit_not', 'not', 'calc', 0, 1, false, false, false, 2000, true, false);
insert into sys.args values (8862, 367, 'res_0', 'int', 32, 0, 0, 0);
insert into sys.args values (8863, 367, 'arg_1', 'int', 32, 0, 1, 1);
insert into sys.functions values (368, 'left_shift', '<<', 'calc', 0, 1, false, false, false, 2000, true, false);
insert into sys.args values (8864, 368, 'res_0', 'int', 32, 0, 0, 0);
insert into sys.args values (8865, 368, 'arg_1', 'int', 32, 0, 1, 1);
insert into sys.args values (8866, 368, 'arg_2', 'int', 32, 0, 1, 2);
insert into sys.functions values (369, 'right_shift', '>>', 'calc', 0, 1, false, false, false, 2000, true, false);
insert into sys.args values (8867, 369, 'res_0', 'int', 32, 0, 0, 0);
insert into sys.args values (8868, 369, 'arg_1', 'int', 32, 0, 1, 1);
insert into sys.args values (8869, 369, 'arg_2', 'int', 32, 0, 1, 2);
insert into sys.functions values (370, 'sql_neg', '-', 'calc', 0, 1, false, false, false, 2000, true, false);
insert into sys.args values (8870, 370, 'res_0', 'int', 32, 0, 0, 0);
insert into sys.args values (8871, 370, 'arg_1', 'int', 32, 0, 1, 1);
insert into sys.functions values (371, 'abs', 'abs', 'calc', 0, 1, false, false, false, 2000, true, false);
insert into sys.args values (8872, 371, 'res_0', 'int', 32, 0, 0, 0);
insert into sys.args values (8873, 371, 'arg_1', 'int', 32, 0, 1, 1);
insert into sys.functions values (372, 'sign', 'sign', 'calc', 0, 1, false, false, false, 2000, true, false);
insert into sys.args values (8874, 372, 'res_0', 'tinyint', 8, 0, 0, 0);
insert into sys.args values (8875, 372, 'arg_1', 'int', 32, 0, 1, 1);
insert into sys.functions values (375, 'sql_mul', '*', 'calc', 0, 1, false, false, false, 2000, true, false);
insert into sys.args values (8876, 375, 'res_0', 'month_interval', 3, 0, 0, 0);
insert into sys.args values (8877, 375, 'arg_1', 'month_interval', 3, 0, 1, 1);
insert into sys.args values (8878, 375, 'arg_2', 'int', 32, 0, 1, 2);
insert into sys.functions values (376, 'sql_mul', '*', 'calc', 0, 1, false, false, false, 2000, true, false);
insert into sys.args values (8879, 376, 'res_0', 'day_interval', 4, 0, 0, 0);
insert into sys.args values (8880, 376, 'arg_1', 'day_interval', 4, 0, 1, 1);
insert into sys.args values (8881, 376, 'arg_2', 'int', 32, 0, 1, 2);
insert into sys.functions values (377, 'sql_mul', '*', 'calc', 0, 1, false, false, false, 2000, true, false);
insert into sys.args values (8882, 377, 'res_0', 'sec_interval', 13, 0, 0, 0);
insert into sys.args values (8883, 377, 'arg_1', 'sec_interval', 13, 0, 1, 1);
insert into sys.args values (8884, 377, 'arg_2', 'int', 32, 0, 1, 2);
insert into sys.functions values (378, 'sql_div', '/', 'calc', 0, 1, false, false, false, 2000, true, false);
insert into sys.args values (8885, 378, 'res_0', 'month_interval', 3, 0, 0, 0);
insert into sys.args values (8886, 378, 'arg_1', 'month_interval', 3, 0, 1, 1);
insert into sys.args values (8887, 378, 'arg_2', 'int', 32, 0, 1, 2);
insert into sys.functions values (379, 'sql_div', '/', 'calc', 0, 1, false, false, false, 2000, true, false);
insert into sys.args values (8888, 379, 'res_0', 'day_interval', 4, 0, 0, 0);
insert into sys.args values (8889, 379, 'arg_1', 'day_interval', 4, 0, 1, 1);
insert into sys.args values (8890, 379, 'arg_2', 'int', 32, 0, 1, 2);
insert into sys.functions values (380, 'sql_div', '/', 'calc', 0, 1, false, false, false, 2000, true, false);
insert into sys.args values (8891, 380, 'res_0', 'sec_interval', 13, 0, 0, 0);
insert into sys.args values (8892, 380, 'arg_1', 'sec_interval', 13, 0, 1, 1);
insert into sys.args values (8893, 380, 'arg_2', 'int', 32, 0, 1, 2);
insert into sys.functions values (381, 'sql_sub', '-', 'calc', 0, 1, false, false, false, 2000, true, false);
insert into sys.args values (8894, 381, 'res_0', 'bigint', 64, 0, 0, 0);
insert into sys.args values (8895, 381, 'arg_1', 'bigint', 64, 0, 1, 1);
insert into sys.args values (8896, 381, 'arg_2', 'bigint', 64, 0, 1, 2);
insert into sys.functions values (382, 'sql_add', '+', 'calc', 0, 1, false, false, false, 2000, true, false);
insert into sys.args values (8897, 382, 'res_0', 'bigint', 64, 0, 0, 0);
insert into sys.args values (8898, 382, 'arg_1', 'bigint', 64, 0, 1, 1);
insert into sys.args values (8899, 382, 'arg_2', 'bigint', 64, 0, 1, 2);
insert into sys.functions values (383, 'sql_mul', '*', 'calc', 0, 1, false, false, false, 2000, true, false);
insert into sys.args values (8900, 383, 'res_0', 'bigint', 64, 0, 0, 0);
insert into sys.args values (8901, 383, 'arg_1', 'bigint', 64, 0, 1, 1);
insert into sys.args values (8902, 383, 'arg_2', 'bigint', 64, 0, 1, 2);
insert into sys.functions values (384, 'sql_div', '/', 'calc', 0, 1, false, false, false, 2000, true, false);
insert into sys.args values (8903, 384, 'res_0', 'bigint', 64, 0, 0, 0);
insert into sys.args values (8904, 384, 'arg_1', 'bigint', 64, 0, 1, 1);
insert into sys.args values (8905, 384, 'arg_2', 'bigint', 64, 0, 1, 2);
insert into sys.functions values (385, 'bit_and', 'and', 'calc', 0, 1, false, false, false, 2000, true, false);
insert into sys.args values (8906, 385, 'res_0', 'bigint', 64, 0, 0, 0);
insert into sys.args values (8907, 385, 'arg_1', 'bigint', 64, 0, 1, 1);
insert into sys.args values (8908, 385, 'arg_2', 'bigint', 64, 0, 1, 2);
insert into sys.functions values (386, 'bit_or', 'or', 'calc', 0, 1, false, false, false, 2000, true, false);
insert into sys.args values (8909, 386, 'res_0', 'bigint', 64, 0, 0, 0);
insert into sys.args values (8910, 386, 'arg_1', 'bigint', 64, 0, 1, 1);
insert into sys.args values (8911, 386, 'arg_2', 'bigint', 64, 0, 1, 2);
insert into sys.functions values (387, 'bit_xor', 'xor', 'calc', 0, 1, false, false, false, 2000, true, false);
insert into sys.args values (8912, 387, 'res_0', 'bigint', 64, 0, 0, 0);
insert into sys.args values (8913, 387, 'arg_1', 'bigint', 64, 0, 1, 1);
insert into sys.args values (8914, 387, 'arg_2', 'bigint', 64, 0, 1, 2);
insert into sys.functions values (388, 'bit_not', 'not', 'calc', 0, 1, false, false, false, 2000, true, false);
insert into sys.args values (8915, 388, 'res_0', 'bigint', 64, 0, 0, 0);
insert into sys.args values (8916, 388, 'arg_1', 'bigint', 64, 0, 1, 1);
insert into sys.functions values (389, 'left_shift', '<<', 'calc', 0, 1, false, false, false, 2000, true, false);
insert into sys.args values (8917, 389, 'res_0', 'bigint', 64, 0, 0, 0);
insert into sys.args values (8918, 389, 'arg_1', 'bigint', 64, 0, 1, 1);
insert into sys.args values (8919, 389, 'arg_2', 'int', 32, 0, 1, 2);
insert into sys.functions values (390, 'right_shift', '>>', 'calc', 0, 1, false, false, false, 2000, true, false);
insert into sys.args values (8920, 390, 'res_0', 'bigint', 64, 0, 0, 0);
insert into sys.args values (8921, 390, 'arg_1', 'bigint', 64, 0, 1, 1);
insert into sys.args values (8922, 390, 'arg_2', 'int', 32, 0, 1, 2);
insert into sys.functions values (391, 'sql_neg', '-', 'calc', 0, 1, false, false, false, 2000, true, false);
insert into sys.args values (8923, 391, 'res_0', 'bigint', 64, 0, 0, 0);
insert into sys.args values (8924, 391, 'arg_1', 'bigint', 64, 0, 1, 1);
insert into sys.functions values (392, 'abs', 'abs', 'calc', 0, 1, false, false, false, 2000, true, false);
insert into sys.args values (8925, 392, 'res_0', 'bigint', 64, 0, 0, 0);
insert into sys.args values (8926, 392, 'arg_1', 'bigint', 64, 0, 1, 1);
insert into sys.functions values (393, 'sign', 'sign', 'calc', 0, 1, false, false, false, 2000, true, false);
insert into sys.args values (8927, 393, 'res_0', 'tinyint', 8, 0, 0, 0);
insert into sys.args values (8928, 393, 'arg_1', 'bigint', 64, 0, 1, 1);
insert into sys.functions values (396, 'sql_mul', '*', 'calc', 0, 1, false, false, false, 2000, true, false);
insert into sys.args values (8929, 396, 'res_0', 'day_interval', 4, 0, 0, 0);
insert into sys.args values (8930, 396, 'arg_1', 'day_interval', 4, 0, 1, 1);
insert into sys.args values (8931, 396, 'arg_2', 'bigint', 64, 0, 1, 2);
insert into sys.functions values (397, 'sql_mul', '*', 'calc', 0, 1, false, false, false, 2000, true, false);
insert into sys.args values (8932, 397, 'res_0', 'sec_interval', 13, 0, 0, 0);
insert into sys.args values (8933, 397, 'arg_1', 'sec_interval', 13, 0, 1, 1);
insert into sys.args values (8934, 397, 'arg_2', 'bigint', 64, 0, 1, 2);
insert into sys.functions values (398, 'sql_div', '/', 'calc', 0, 1, false, false, false, 2000, true, false);
insert into sys.args values (8935, 398, 'res_0', 'month_interval', 3, 0, 0, 0);
insert into sys.args values (8936, 398, 'arg_1', 'month_interval', 3, 0, 1, 1);
insert into sys.args values (8937, 398, 'arg_2', 'bigint', 64, 0, 1, 2);
insert into sys.functions values (399, 'sql_div', '/', 'calc', 0, 1, false, false, false, 2000, true, false);
insert into sys.args values (8938, 399, 'res_0', 'day_interval', 4, 0, 0, 0);
insert into sys.args values (8939, 399, 'arg_1', 'day_interval', 4, 0, 1, 1);
insert into sys.args values (8940, 399, 'arg_2', 'bigint', 64, 0, 1, 2);
insert into sys.functions values (400, 'sql_div', '/', 'calc', 0, 1, false, false, false, 2000, true, false);
insert into sys.args values (8941, 400, 'res_0', 'sec_interval', 13, 0, 0, 0);
insert into sys.args values (8942, 400, 'arg_1', 'sec_interval', 13, 0, 1, 1);
insert into sys.args values (8943, 400, 'arg_2', 'bigint', 64, 0, 1, 2);
insert into sys.functions values (401, 'sql_sub', '-', 'calc', 0, 1, false, false, false, 2000, true, false);
insert into sys.args values (8944, 401, 'res_0', 'decimal', 2, 0, 0, 0);
insert into sys.args values (8945, 401, 'arg_1', 'decimal', 2, 0, 1, 1);
insert into sys.args values (8946, 401, 'arg_2', 'decimal', 2, 0, 1, 2);
insert into sys.functions values (402, 'sql_add', '+', 'calc', 0, 1, false, false, false, 2000, true, false);
insert into sys.args values (8947, 402, 'res_0', 'decimal', 2, 0, 0, 0);
insert into sys.args values (8948, 402, 'arg_1', 'decimal', 2, 0, 1, 1);
insert into sys.args values (8949, 402, 'arg_2', 'decimal', 2, 0, 1, 2);
insert into sys.functions values (403, 'sql_mul', '*', 'calc', 0, 1, false, false, false, 2000, true, false);
insert into sys.args values (8950, 403, 'res_0', 'decimal', 2, 0, 0, 0);
insert into sys.args values (8951, 403, 'arg_1', 'decimal', 2, 0, 1, 1);
insert into sys.args values (8952, 403, 'arg_2', 'decimal', 2, 0, 1, 2);
insert into sys.functions values (404, 'sql_div', '/', 'calc', 0, 1, false, false, false, 2000, true, false);
insert into sys.args values (8953, 404, 'res_0', 'decimal', 2, 0, 0, 0);
insert into sys.args values (8954, 404, 'arg_1', 'decimal', 2, 0, 1, 1);
insert into sys.args values (8955, 404, 'arg_2', 'decimal', 2, 0, 1, 2);
insert into sys.functions values (405, 'sql_neg', '-', 'calc', 0, 1, false, false, false, 2000, true, false);
insert into sys.args values (8956, 405, 'res_0', 'decimal', 2, 0, 0, 0);
insert into sys.args values (8957, 405, 'arg_1', 'decimal', 2, 0, 1, 1);
insert into sys.functions values (406, 'abs', 'abs', 'calc', 0, 1, false, false, false, 2000, true, false);
insert into sys.args values (8958, 406, 'res_0', 'decimal', 2, 0, 0, 0);
insert into sys.args values (8959, 406, 'arg_1', 'decimal', 2, 0, 1, 1);
insert into sys.functions values (407, 'sign', 'sign', 'calc', 0, 1, false, false, false, 2000, true, false);
insert into sys.args values (8960, 407, 'res_0', 'tinyint', 8, 0, 0, 0);
insert into sys.args values (8961, 407, 'arg_1', 'decimal', 2, 0, 1, 1);
insert into sys.functions values (410, 'sql_mul', '*', 'calc', 0, 1, false, false, false, 2000, true, false);
insert into sys.args values (8962, 410, 'res_0', 'month_interval', 3, 0, 0, 0);
insert into sys.args values (8963, 410, 'arg_1', 'month_interval', 3, 0, 1, 1);
insert into sys.args values (8964, 410, 'arg_2', 'decimal', 2, 0, 1, 2);
insert into sys.functions values (411, 'sql_mul', '*', 'calc', 0, 1, false, false, false, 2000, true, false);
insert into sys.args values (8965, 411, 'res_0', 'day_interval', 4, 0, 0, 0);
insert into sys.args values (8966, 411, 'arg_1', 'day_interval', 4, 0, 1, 1);
insert into sys.args values (8967, 411, 'arg_2', 'decimal', 2, 0, 1, 2);
insert into sys.functions values (412, 'sql_mul', '*', 'calc', 0, 1, false, false, false, 2000, true, false);
insert into sys.args values (8968, 412, 'res_0', 'sec_interval', 13, 0, 0, 0);
insert into sys.args values (8969, 412, 'arg_1', 'sec_interval', 13, 0, 1, 1);
insert into sys.args values (8970, 412, 'arg_2', 'decimal', 2, 0, 1, 2);
insert into sys.functions values (413, 'sql_div', '/', 'calc', 0, 1, false, false, false, 2000, true, false);
insert into sys.args values (8971, 413, 'res_0', 'month_interval', 3, 0, 0, 0);
insert into sys.args values (8972, 413, 'arg_1', 'month_interval', 3, 0, 1, 1);
insert into sys.args values (8973, 413, 'arg_2', 'decimal', 2, 0, 1, 2);
insert into sys.functions values (414, 'sql_div', '/', 'calc', 0, 1, false, false, false, 2000, true, false);
insert into sys.args values (8974, 414, 'res_0', 'day_interval', 4, 0, 0, 0);
insert into sys.args values (8975, 414, 'arg_1', 'day_interval', 4, 0, 1, 1);
insert into sys.args values (8976, 414, 'arg_2', 'decimal', 2, 0, 1, 2);
insert into sys.functions values (415, 'sql_div', '/', 'calc', 0, 1, false, false, false, 2000, true, false);
insert into sys.args values (8977, 415, 'res_0', 'sec_interval', 13, 0, 0, 0);
insert into sys.args values (8978, 415, 'arg_1', 'sec_interval', 13, 0, 1, 1);
insert into sys.args values (8979, 415, 'arg_2', 'decimal', 2, 0, 1, 2);
insert into sys.functions values (416, 'sql_sub', '-', 'calc', 0, 1, false, false, false, 2000, true, false);
insert into sys.args values (8980, 416, 'res_0', 'decimal', 4, 0, 0, 0);
insert into sys.args values (8981, 416, 'arg_1', 'decimal', 4, 0, 1, 1);
insert into sys.args values (8982, 416, 'arg_2', 'decimal', 4, 0, 1, 2);
insert into sys.functions values (417, 'sql_add', '+', 'calc', 0, 1, false, false, false, 2000, true, false);
insert into sys.args values (8983, 417, 'res_0', 'decimal', 4, 0, 0, 0);
insert into sys.args values (8984, 417, 'arg_1', 'decimal', 4, 0, 1, 1);
insert into sys.args values (8985, 417, 'arg_2', 'decimal', 4, 0, 1, 2);
insert into sys.functions values (418, 'sql_mul', '*', 'calc', 0, 1, false, false, false, 2000, true, false);
insert into sys.args values (8986, 418, 'res_0', 'decimal', 4, 0, 0, 0);
insert into sys.args values (8987, 418, 'arg_1', 'decimal', 4, 0, 1, 1);
insert into sys.args values (8988, 418, 'arg_2', 'decimal', 4, 0, 1, 2);
insert into sys.functions values (419, 'sql_div', '/', 'calc', 0, 1, false, false, false, 2000, true, false);
insert into sys.args values (8989, 419, 'res_0', 'decimal', 4, 0, 0, 0);
insert into sys.args values (8990, 419, 'arg_1', 'decimal', 4, 0, 1, 1);
insert into sys.args values (8991, 419, 'arg_2', 'decimal', 4, 0, 1, 2);
insert into sys.functions values (420, 'sql_neg', '-', 'calc', 0, 1, false, false, false, 2000, true, false);
insert into sys.args values (8992, 420, 'res_0', 'decimal', 4, 0, 0, 0);
insert into sys.args values (8993, 420, 'arg_1', 'decimal', 4, 0, 1, 1);
insert into sys.functions values (421, 'abs', 'abs', 'calc', 0, 1, false, false, false, 2000, true, false);
insert into sys.args values (8994, 421, 'res_0', 'decimal', 4, 0, 0, 0);
insert into sys.args values (8995, 421, 'arg_1', 'decimal', 4, 0, 1, 1);
insert into sys.functions values (422, 'sign', 'sign', 'calc', 0, 1, false, false, false, 2000, true, false);
insert into sys.args values (8996, 422, 'res_0', 'tinyint', 8, 0, 0, 0);
insert into sys.args values (8997, 422, 'arg_1', 'decimal', 4, 0, 1, 1);
insert into sys.functions values (425, 'sql_mul', '*', 'calc', 0, 1, false, false, false, 2000, true, false);
insert into sys.args values (8998, 425, 'res_0', 'month_interval', 3, 0, 0, 0);
insert into sys.args values (8999, 425, 'arg_1', 'month_interval', 3, 0, 1, 1);
insert into sys.args values (9000, 425, 'arg_2', 'decimal', 4, 0, 1, 2);
insert into sys.functions values (426, 'sql_mul', '*', 'calc', 0, 1, false, false, false, 2000, true, false);
insert into sys.args values (9001, 426, 'res_0', 'day_interval', 4, 0, 0, 0);
insert into sys.args values (9002, 426, 'arg_1', 'day_interval', 4, 0, 1, 1);
insert into sys.args values (9003, 426, 'arg_2', 'decimal', 4, 0, 1, 2);
insert into sys.functions values (427, 'sql_mul', '*', 'calc', 0, 1, false, false, false, 2000, true, false);
insert into sys.args values (9004, 427, 'res_0', 'sec_interval', 13, 0, 0, 0);
insert into sys.args values (9005, 427, 'arg_1', 'sec_interval', 13, 0, 1, 1);
insert into sys.args values (9006, 427, 'arg_2', 'decimal', 4, 0, 1, 2);
insert into sys.functions values (428, 'sql_div', '/', 'calc', 0, 1, false, false, false, 2000, true, false);
insert into sys.args values (9007, 428, 'res_0', 'month_interval', 3, 0, 0, 0);
insert into sys.args values (9008, 428, 'arg_1', 'month_interval', 3, 0, 1, 1);
insert into sys.args values (9009, 428, 'arg_2', 'decimal', 4, 0, 1, 2);
insert into sys.functions values (429, 'sql_div', '/', 'calc', 0, 1, false, false, false, 2000, true, false);
insert into sys.args values (9010, 429, 'res_0', 'day_interval', 4, 0, 0, 0);
insert into sys.args values (9011, 429, 'arg_1', 'day_interval', 4, 0, 1, 1);
insert into sys.args values (9012, 429, 'arg_2', 'decimal', 4, 0, 1, 2);
insert into sys.functions values (430, 'sql_div', '/', 'calc', 0, 1, false, false, false, 2000, true, false);
insert into sys.args values (9013, 430, 'res_0', 'sec_interval', 13, 0, 0, 0);
insert into sys.args values (9014, 430, 'arg_1', 'sec_interval', 13, 0, 1, 1);
insert into sys.args values (9015, 430, 'arg_2', 'decimal', 4, 0, 1, 2);
insert into sys.functions values (431, 'sql_sub', '-', 'calc', 0, 1, false, false, false, 2000, true, false);
insert into sys.args values (9016, 431, 'res_0', 'decimal', 9, 0, 0, 0);
insert into sys.args values (9017, 431, 'arg_1', 'decimal', 9, 0, 1, 1);
insert into sys.args values (9018, 431, 'arg_2', 'decimal', 9, 0, 1, 2);
insert into sys.functions values (432, 'sql_add', '+', 'calc', 0, 1, false, false, false, 2000, true, false);
insert into sys.args values (9019, 432, 'res_0', 'decimal', 9, 0, 0, 0);
insert into sys.args values (9020, 432, 'arg_1', 'decimal', 9, 0, 1, 1);
insert into sys.args values (9021, 432, 'arg_2', 'decimal', 9, 0, 1, 2);
insert into sys.functions values (433, 'sql_mul', '*', 'calc', 0, 1, false, false, false, 2000, true, false);
insert into sys.args values (9022, 433, 'res_0', 'decimal', 9, 0, 0, 0);
insert into sys.args values (9023, 433, 'arg_1', 'decimal', 9, 0, 1, 1);
insert into sys.args values (9024, 433, 'arg_2', 'decimal', 9, 0, 1, 2);
insert into sys.functions values (434, 'sql_div', '/', 'calc', 0, 1, false, false, false, 2000, true, false);
insert into sys.args values (9025, 434, 'res_0', 'decimal', 9, 0, 0, 0);
insert into sys.args values (9026, 434, 'arg_1', 'decimal', 9, 0, 1, 1);
insert into sys.args values (9027, 434, 'arg_2', 'decimal', 9, 0, 1, 2);
insert into sys.functions values (435, 'sql_neg', '-', 'calc', 0, 1, false, false, false, 2000, true, false);
insert into sys.args values (9028, 435, 'res_0', 'decimal', 9, 0, 0, 0);
insert into sys.args values (9029, 435, 'arg_1', 'decimal', 9, 0, 1, 1);
insert into sys.functions values (436, 'abs', 'abs', 'calc', 0, 1, false, false, false, 2000, true, false);
insert into sys.args values (9030, 436, 'res_0', 'decimal', 9, 0, 0, 0);
insert into sys.args values (9031, 436, 'arg_1', 'decimal', 9, 0, 1, 1);
insert into sys.functions values (437, 'sign', 'sign', 'calc', 0, 1, false, false, false, 2000, true, false);
insert into sys.args values (9032, 437, 'res_0', 'tinyint', 8, 0, 0, 0);
insert into sys.args values (9033, 437, 'arg_1', 'decimal', 9, 0, 1, 1);
insert into sys.functions values (440, 'sql_mul', '*', 'calc', 0, 1, false, false, false, 2000, true, false);
insert into sys.args values (9034, 440, 'res_0', 'month_interval', 3, 0, 0, 0);
insert into sys.args values (9035, 440, 'arg_1', 'month_interval', 3, 0, 1, 1);
insert into sys.args values (9036, 440, 'arg_2', 'decimal', 9, 0, 1, 2);
insert into sys.functions values (441, 'sql_mul', '*', 'calc', 0, 1, false, false, false, 2000, true, false);
insert into sys.args values (9037, 441, 'res_0', 'day_interval', 4, 0, 0, 0);
insert into sys.args values (9038, 441, 'arg_1', 'day_interval', 4, 0, 1, 1);
insert into sys.args values (9039, 441, 'arg_2', 'decimal', 9, 0, 1, 2);
insert into sys.functions values (442, 'sql_mul', '*', 'calc', 0, 1, false, false, false, 2000, true, false);
insert into sys.args values (9040, 442, 'res_0', 'sec_interval', 13, 0, 0, 0);
insert into sys.args values (9041, 442, 'arg_1', 'sec_interval', 13, 0, 1, 1);
insert into sys.args values (9042, 442, 'arg_2', 'decimal', 9, 0, 1, 2);
insert into sys.functions values (443, 'sql_div', '/', 'calc', 0, 1, false, false, false, 2000, true, false);
insert into sys.args values (9043, 443, 'res_0', 'month_interval', 3, 0, 0, 0);
insert into sys.args values (9044, 443, 'arg_1', 'month_interval', 3, 0, 1, 1);
insert into sys.args values (9045, 443, 'arg_2', 'decimal', 9, 0, 1, 2);
insert into sys.functions values (444, 'sql_div', '/', 'calc', 0, 1, false, false, false, 2000, true, false);
insert into sys.args values (9046, 444, 'res_0', 'day_interval', 4, 0, 0, 0);
insert into sys.args values (9047, 444, 'arg_1', 'day_interval', 4, 0, 1, 1);
insert into sys.args values (9048, 444, 'arg_2', 'decimal', 9, 0, 1, 2);
insert into sys.functions values (445, 'sql_div', '/', 'calc', 0, 1, false, false, false, 2000, true, false);
insert into sys.args values (9049, 445, 'res_0', 'sec_interval', 13, 0, 0, 0);
insert into sys.args values (9050, 445, 'arg_1', 'sec_interval', 13, 0, 1, 1);
insert into sys.args values (9051, 445, 'arg_2', 'decimal', 9, 0, 1, 2);
insert into sys.functions values (446, 'sql_sub', '-', 'calc', 0, 1, false, false, false, 2000, true, false);
insert into sys.args values (9052, 446, 'res_0', 'decimal', 18, 0, 0, 0);
insert into sys.args values (9053, 446, 'arg_1', 'decimal', 18, 0, 1, 1);
insert into sys.args values (9054, 446, 'arg_2', 'decimal', 18, 0, 1, 2);
insert into sys.functions values (447, 'sql_add', '+', 'calc', 0, 1, false, false, false, 2000, true, false);
insert into sys.args values (9055, 447, 'res_0', 'decimal', 18, 0, 0, 0);
insert into sys.args values (9056, 447, 'arg_1', 'decimal', 18, 0, 1, 1);
insert into sys.args values (9057, 447, 'arg_2', 'decimal', 18, 0, 1, 2);
insert into sys.functions values (448, 'sql_mul', '*', 'calc', 0, 1, false, false, false, 2000, true, false);
insert into sys.args values (9058, 448, 'res_0', 'decimal', 18, 0, 0, 0);
insert into sys.args values (9059, 448, 'arg_1', 'decimal', 18, 0, 1, 1);
insert into sys.args values (9060, 448, 'arg_2', 'decimal', 18, 0, 1, 2);
insert into sys.functions values (449, 'sql_div', '/', 'calc', 0, 1, false, false, false, 2000, true, false);
insert into sys.args values (9061, 449, 'res_0', 'decimal', 18, 0, 0, 0);
insert into sys.args values (9062, 449, 'arg_1', 'decimal', 18, 0, 1, 1);
insert into sys.args values (9063, 449, 'arg_2', 'decimal', 18, 0, 1, 2);
insert into sys.functions values (450, 'sql_neg', '-', 'calc', 0, 1, false, false, false, 2000, true, false);
insert into sys.args values (9064, 450, 'res_0', 'decimal', 18, 0, 0, 0);
insert into sys.args values (9065, 450, 'arg_1', 'decimal', 18, 0, 1, 1);
insert into sys.functions values (451, 'abs', 'abs', 'calc', 0, 1, false, false, false, 2000, true, false);
insert into sys.args values (9066, 451, 'res_0', 'decimal', 18, 0, 0, 0);
insert into sys.args values (9067, 451, 'arg_1', 'decimal', 18, 0, 1, 1);
insert into sys.functions values (452, 'sign', 'sign', 'calc', 0, 1, false, false, false, 2000, true, false);
insert into sys.args values (9068, 452, 'res_0', 'tinyint', 8, 0, 0, 0);
insert into sys.args values (9069, 452, 'arg_1', 'decimal', 18, 0, 1, 1);
insert into sys.functions values (455, 'sql_mul', '*', 'calc', 0, 1, false, false, false, 2000, true, false);
insert into sys.args values (9070, 455, 'res_0', 'day_interval', 4, 0, 0, 0);
insert into sys.args values (9071, 455, 'arg_1', 'day_interval', 4, 0, 1, 1);
insert into sys.args values (9072, 455, 'arg_2', 'decimal', 18, 0, 1, 2);
insert into sys.functions values (456, 'sql_mul', '*', 'calc', 0, 1, false, false, false, 2000, true, false);
insert into sys.args values (9073, 456, 'res_0', 'sec_interval', 13, 0, 0, 0);
insert into sys.args values (9074, 456, 'arg_1', 'sec_interval', 13, 0, 1, 1);
insert into sys.args values (9075, 456, 'arg_2', 'decimal', 18, 0, 1, 2);
insert into sys.functions values (457, 'sql_div', '/', 'calc', 0, 1, false, false, false, 2000, true, false);
insert into sys.args values (9076, 457, 'res_0', 'month_interval', 3, 0, 0, 0);
insert into sys.args values (9077, 457, 'arg_1', 'month_interval', 3, 0, 1, 1);
insert into sys.args values (9078, 457, 'arg_2', 'decimal', 18, 0, 1, 2);
insert into sys.functions values (458, 'sql_div', '/', 'calc', 0, 1, false, false, false, 2000, true, false);
insert into sys.args values (9079, 458, 'res_0', 'day_interval', 4, 0, 0, 0);
insert into sys.args values (9080, 458, 'arg_1', 'day_interval', 4, 0, 1, 1);
insert into sys.args values (9081, 458, 'arg_2', 'decimal', 18, 0, 1, 2);
insert into sys.functions values (459, 'sql_div', '/', 'calc', 0, 1, false, false, false, 2000, true, false);
insert into sys.args values (9082, 459, 'res_0', 'sec_interval', 13, 0, 0, 0);
insert into sys.args values (9083, 459, 'arg_1', 'sec_interval', 13, 0, 1, 1);
insert into sys.args values (9084, 459, 'arg_2', 'decimal', 18, 0, 1, 2);
insert into sys.functions values (460, 'sql_sub', '-', 'calc', 0, 1, false, false, false, 2000, true, false);
insert into sys.args values (9085, 460, 'res_0', 'real', 24, 0, 0, 0);
insert into sys.args values (9086, 460, 'arg_1', 'real', 24, 0, 1, 1);
insert into sys.args values (9087, 460, 'arg_2', 'real', 24, 0, 1, 2);
insert into sys.functions values (461, 'sql_add', '+', 'calc', 0, 1, false, false, false, 2000, true, false);
insert into sys.args values (9088, 461, 'res_0', 'real', 24, 0, 0, 0);
insert into sys.args values (9089, 461, 'arg_1', 'real', 24, 0, 1, 1);
insert into sys.args values (9090, 461, 'arg_2', 'real', 24, 0, 1, 2);
insert into sys.functions values (462, 'sql_mul', '*', 'calc', 0, 1, false, false, false, 2000, true, false);
insert into sys.args values (9091, 462, 'res_0', 'real', 24, 0, 0, 0);
insert into sys.args values (9092, 462, 'arg_1', 'real', 24, 0, 1, 1);
insert into sys.args values (9093, 462, 'arg_2', 'real', 24, 0, 1, 2);
insert into sys.functions values (463, 'sql_div', '/', 'calc', 0, 1, false, false, false, 2000, true, false);
insert into sys.args values (9094, 463, 'res_0', 'real', 24, 0, 0, 0);
insert into sys.args values (9095, 463, 'arg_1', 'real', 24, 0, 1, 1);
insert into sys.args values (9096, 463, 'arg_2', 'real', 24, 0, 1, 2);
insert into sys.functions values (464, 'sql_neg', '-', 'calc', 0, 1, false, false, false, 2000, true, false);
insert into sys.args values (9097, 464, 'res_0', 'real', 24, 0, 0, 0);
insert into sys.args values (9098, 464, 'arg_1', 'real', 24, 0, 1, 1);
insert into sys.functions values (465, 'abs', 'abs', 'calc', 0, 1, false, false, false, 2000, true, false);
insert into sys.args values (9099, 465, 'res_0', 'real', 24, 0, 0, 0);
insert into sys.args values (9100, 465, 'arg_1', 'real', 24, 0, 1, 1);
insert into sys.functions values (466, 'sign', 'sign', 'calc', 0, 1, false, false, false, 2000, true, false);
insert into sys.args values (9101, 466, 'res_0', 'tinyint', 8, 0, 0, 0);
insert into sys.args values (9102, 466, 'arg_1', 'real', 24, 0, 1, 1);
insert into sys.functions values (469, 'sql_mul', '*', 'calc', 0, 1, false, false, false, 2000, true, false);
insert into sys.args values (9103, 469, 'res_0', 'month_interval', 3, 0, 0, 0);
insert into sys.args values (9104, 469, 'arg_1', 'month_interval', 3, 0, 1, 1);
insert into sys.args values (9105, 469, 'arg_2', 'real', 24, 0, 1, 2);
insert into sys.functions values (470, 'sql_mul', '*', 'calc', 0, 1, false, false, false, 2000, true, false);
insert into sys.args values (9106, 470, 'res_0', 'day_interval', 4, 0, 0, 0);
insert into sys.args values (9107, 470, 'arg_1', 'day_interval', 4, 0, 1, 1);
insert into sys.args values (9108, 470, 'arg_2', 'real', 24, 0, 1, 2);
insert into sys.functions values (471, 'sql_mul', '*', 'calc', 0, 1, false, false, false, 2000, true, false);
insert into sys.args values (9109, 471, 'res_0', 'sec_interval', 13, 0, 0, 0);
insert into sys.args values (9110, 471, 'arg_1', 'sec_interval', 13, 0, 1, 1);
insert into sys.args values (9111, 471, 'arg_2', 'real', 24, 0, 1, 2);
insert into sys.functions values (472, 'sql_div', '/', 'calc', 0, 1, false, false, false, 2000, true, false);
insert into sys.args values (9112, 472, 'res_0', 'month_interval', 3, 0, 0, 0);
insert into sys.args values (9113, 472, 'arg_1', 'month_interval', 3, 0, 1, 1);
insert into sys.args values (9114, 472, 'arg_2', 'real', 24, 0, 1, 2);
insert into sys.functions values (473, 'sql_div', '/', 'calc', 0, 1, false, false, false, 2000, true, false);
insert into sys.args values (9115, 473, 'res_0', 'day_interval', 4, 0, 0, 0);
insert into sys.args values (9116, 473, 'arg_1', 'day_interval', 4, 0, 1, 1);
insert into sys.args values (9117, 473, 'arg_2', 'real', 24, 0, 1, 2);
insert into sys.functions values (474, 'sql_div', '/', 'calc', 0, 1, false, false, false, 2000, true, false);
insert into sys.args values (9118, 474, 'res_0', 'sec_interval', 13, 0, 0, 0);
insert into sys.args values (9119, 474, 'arg_1', 'sec_interval', 13, 0, 1, 1);
insert into sys.args values (9120, 474, 'arg_2', 'real', 24, 0, 1, 2);
insert into sys.functions values (475, 'sql_sub', '-', 'calc', 0, 1, false, false, false, 2000, true, false);
insert into sys.args values (9121, 475, 'res_0', 'double', 53, 0, 0, 0);
insert into sys.args values (9122, 475, 'arg_1', 'double', 53, 0, 1, 1);
insert into sys.args values (9123, 475, 'arg_2', 'double', 53, 0, 1, 2);
insert into sys.functions values (476, 'sql_add', '+', 'calc', 0, 1, false, false, false, 2000, true, false);
insert into sys.args values (9124, 476, 'res_0', 'double', 53, 0, 0, 0);
insert into sys.args values (9125, 476, 'arg_1', 'double', 53, 0, 1, 1);
insert into sys.args values (9126, 476, 'arg_2', 'double', 53, 0, 1, 2);
insert into sys.functions values (477, 'sql_mul', '*', 'calc', 0, 1, false, false, false, 2000, true, false);
insert into sys.args values (9127, 477, 'res_0', 'double', 53, 0, 0, 0);
insert into sys.args values (9128, 477, 'arg_1', 'double', 53, 0, 1, 1);
insert into sys.args values (9129, 477, 'arg_2', 'double', 53, 0, 1, 2);
insert into sys.functions values (478, 'sql_div', '/', 'calc', 0, 1, false, false, false, 2000, true, false);
insert into sys.args values (9130, 478, 'res_0', 'double', 53, 0, 0, 0);
insert into sys.args values (9131, 478, 'arg_1', 'double', 53, 0, 1, 1);
insert into sys.args values (9132, 478, 'arg_2', 'double', 53, 0, 1, 2);
insert into sys.functions values (479, 'sql_neg', '-', 'calc', 0, 1, false, false, false, 2000, true, false);
insert into sys.args values (9133, 479, 'res_0', 'double', 53, 0, 0, 0);
insert into sys.args values (9134, 479, 'arg_1', 'double', 53, 0, 1, 1);
insert into sys.functions values (480, 'abs', 'abs', 'calc', 0, 1, false, false, false, 2000, true, false);
insert into sys.args values (9135, 480, 'res_0', 'double', 53, 0, 0, 0);
insert into sys.args values (9136, 480, 'arg_1', 'double', 53, 0, 1, 1);
insert into sys.functions values (481, 'sign', 'sign', 'calc', 0, 1, false, false, false, 2000, true, false);
insert into sys.args values (9137, 481, 'res_0', 'tinyint', 8, 0, 0, 0);
insert into sys.args values (9138, 481, 'arg_1', 'double', 53, 0, 1, 1);
insert into sys.functions values (484, 'sql_mul', '*', 'calc', 0, 1, false, false, false, 2000, true, false);
insert into sys.args values (9139, 484, 'res_0', 'month_interval', 3, 0, 0, 0);
insert into sys.args values (9140, 484, 'arg_1', 'month_interval', 3, 0, 1, 1);
insert into sys.args values (9141, 484, 'arg_2', 'double', 53, 0, 1, 2);
insert into sys.functions values (485, 'sql_mul', '*', 'calc', 0, 1, false, false, false, 2000, true, false);
insert into sys.args values (9142, 485, 'res_0', 'day_interval', 4, 0, 0, 0);
insert into sys.args values (9143, 485, 'arg_1', 'day_interval', 4, 0, 1, 1);
insert into sys.args values (9144, 485, 'arg_2', 'double', 53, 0, 1, 2);
insert into sys.functions values (486, 'sql_mul', '*', 'calc', 0, 1, false, false, false, 2000, true, false);
insert into sys.args values (9145, 486, 'res_0', 'sec_interval', 13, 0, 0, 0);
insert into sys.args values (9146, 486, 'arg_1', 'sec_interval', 13, 0, 1, 1);
insert into sys.args values (9147, 486, 'arg_2', 'double', 53, 0, 1, 2);
insert into sys.functions values (487, 'sql_div', '/', 'calc', 0, 1, false, false, false, 2000, true, false);
insert into sys.args values (9148, 487, 'res_0', 'month_interval', 3, 0, 0, 0);
insert into sys.args values (9149, 487, 'arg_1', 'month_interval', 3, 0, 1, 1);
insert into sys.args values (9150, 487, 'arg_2', 'double', 53, 0, 1, 2);
insert into sys.functions values (488, 'sql_div', '/', 'calc', 0, 1, false, false, false, 2000, true, false);
insert into sys.args values (9151, 488, 'res_0', 'day_interval', 4, 0, 0, 0);
insert into sys.args values (9152, 488, 'arg_1', 'day_interval', 4, 0, 1, 1);
insert into sys.args values (9153, 488, 'arg_2', 'double', 53, 0, 1, 2);
insert into sys.functions values (489, 'sql_div', '/', 'calc', 0, 1, false, false, false, 2000, true, false);
insert into sys.args values (9154, 489, 'res_0', 'sec_interval', 13, 0, 0, 0);
insert into sys.args values (9155, 489, 'arg_1', 'sec_interval', 13, 0, 1, 1);
insert into sys.args values (9156, 489, 'arg_2', 'double', 53, 0, 1, 2);
insert into sys.functions values (490, 'sql_mul', '*', 'calc', 0, 1, false, false, false, 2000, true, false);
insert into sys.args values (9157, 490, 'res_0', 'decimal', 4, 0, 0, 0);
insert into sys.args values (9158, 490, 'arg_1', 'decimal', 4, 0, 1, 1);
insert into sys.args values (9159, 490, 'arg_2', 'tinyint', 8, 0, 1, 2);
insert into sys.functions values (491, 'sql_mul', '*', 'calc', 0, 1, false, false, false, 2000, true, false);
insert into sys.args values (9160, 491, 'res_0', 'decimal', 4, 0, 0, 0);
insert into sys.args values (9161, 491, 'arg_1', 'tinyint', 8, 0, 1, 1);
insert into sys.args values (9162, 491, 'arg_2', 'decimal', 4, 0, 1, 2);
insert into sys.functions values (492, 'sql_mul', '*', 'calc', 0, 1, false, false, false, 2000, true, false);
insert into sys.args values (9163, 492, 'res_0', 'decimal', 4, 0, 0, 0);
insert into sys.args values (9164, 492, 'arg_1', 'decimal', 4, 0, 1, 1);
insert into sys.args values (9165, 492, 'arg_2', 'decimal', 2, 0, 1, 2);
insert into sys.functions values (493, 'sql_mul', '*', 'calc', 0, 1, false, false, false, 2000, true, false);
insert into sys.args values (9166, 493, 'res_0', 'decimal', 4, 0, 0, 0);
insert into sys.args values (9167, 493, 'arg_1', 'decimal', 2, 0, 1, 1);
insert into sys.args values (9168, 493, 'arg_2', 'decimal', 4, 0, 1, 2);
insert into sys.functions values (494, 'sql_mul', '*', 'calc', 0, 1, false, false, false, 2000, true, false);
insert into sys.args values (9169, 494, 'res_0', 'decimal', 9, 0, 0, 0);
insert into sys.args values (9170, 494, 'arg_1', 'decimal', 9, 0, 1, 1);
insert into sys.args values (9171, 494, 'arg_2', 'tinyint', 8, 0, 1, 2);
insert into sys.functions values (495, 'sql_mul', '*', 'calc', 0, 1, false, false, false, 2000, true, false);
insert into sys.args values (9172, 495, 'res_0', 'decimal', 9, 0, 0, 0);
insert into sys.args values (9173, 495, 'arg_1', 'tinyint', 8, 0, 1, 1);
insert into sys.args values (9174, 495, 'arg_2', 'decimal', 9, 0, 1, 2);
insert into sys.functions values (496, 'sql_mul', '*', 'calc', 0, 1, false, false, false, 2000, true, false);
insert into sys.args values (9175, 496, 'res_0', 'decimal', 9, 0, 0, 0);
insert into sys.args values (9176, 496, 'arg_1', 'decimal', 9, 0, 1, 1);
insert into sys.args values (9177, 496, 'arg_2', 'smallint', 16, 0, 1, 2);
insert into sys.functions values (497, 'sql_mul', '*', 'calc', 0, 1, false, false, false, 2000, true, false);
insert into sys.args values (9178, 497, 'res_0', 'decimal', 9, 0, 0, 0);
insert into sys.args values (9179, 497, 'arg_1', 'smallint', 16, 0, 1, 1);
insert into sys.args values (9180, 497, 'arg_2', 'decimal', 9, 0, 1, 2);
insert into sys.functions values (498, 'sql_mul', '*', 'calc', 0, 1, false, false, false, 2000, true, false);
insert into sys.args values (9181, 498, 'res_0', 'decimal', 9, 0, 0, 0);
insert into sys.args values (9182, 498, 'arg_1', 'decimal', 9, 0, 1, 1);
insert into sys.args values (9183, 498, 'arg_2', 'decimal', 2, 0, 1, 2);
insert into sys.functions values (499, 'sql_mul', '*', 'calc', 0, 1, false, false, false, 2000, true, false);
insert into sys.args values (9184, 499, 'res_0', 'decimal', 9, 0, 0, 0);
insert into sys.args values (9185, 499, 'arg_1', 'decimal', 2, 0, 1, 1);
insert into sys.args values (9186, 499, 'arg_2', 'decimal', 9, 0, 1, 2);
insert into sys.functions values (500, 'sql_mul', '*', 'calc', 0, 1, false, false, false, 2000, true, false);
insert into sys.args values (9187, 500, 'res_0', 'decimal', 9, 0, 0, 0);
insert into sys.args values (9188, 500, 'arg_1', 'decimal', 9, 0, 1, 1);
insert into sys.args values (9189, 500, 'arg_2', 'decimal', 4, 0, 1, 2);
insert into sys.functions values (501, 'sql_mul', '*', 'calc', 0, 1, false, false, false, 2000, true, false);
insert into sys.args values (9190, 501, 'res_0', 'decimal', 9, 0, 0, 0);
insert into sys.args values (9191, 501, 'arg_1', 'decimal', 4, 0, 1, 1);
insert into sys.args values (9192, 501, 'arg_2', 'decimal', 9, 0, 1, 2);
insert into sys.functions values (502, 'sql_mul', '*', 'calc', 0, 1, false, false, false, 2000, true, false);
insert into sys.args values (9193, 502, 'res_0', 'decimal', 18, 0, 0, 0);
insert into sys.args values (9194, 502, 'arg_1', 'decimal', 18, 0, 1, 1);
insert into sys.args values (9195, 502, 'arg_2', 'tinyint', 8, 0, 1, 2);
insert into sys.functions values (503, 'sql_mul', '*', 'calc', 0, 1, false, false, false, 2000, true, false);
insert into sys.args values (9196, 503, 'res_0', 'decimal', 18, 0, 0, 0);
insert into sys.args values (9197, 503, 'arg_1', 'tinyint', 8, 0, 1, 1);
insert into sys.args values (9198, 503, 'arg_2', 'decimal', 18, 0, 1, 2);
insert into sys.functions values (504, 'sql_mul', '*', 'calc', 0, 1, false, false, false, 2000, true, false);
insert into sys.args values (9199, 504, 'res_0', 'decimal', 18, 0, 0, 0);
insert into sys.args values (9200, 504, 'arg_1', 'decimal', 18, 0, 1, 1);
insert into sys.args values (9201, 504, 'arg_2', 'smallint', 16, 0, 1, 2);
insert into sys.functions values (505, 'sql_mul', '*', 'calc', 0, 1, false, false, false, 2000, true, false);
insert into sys.args values (9202, 505, 'res_0', 'decimal', 18, 0, 0, 0);
insert into sys.args values (9203, 505, 'arg_1', 'smallint', 16, 0, 1, 1);
insert into sys.args values (9204, 505, 'arg_2', 'decimal', 18, 0, 1, 2);
insert into sys.functions values (506, 'sql_mul', '*', 'calc', 0, 1, false, false, false, 2000, true, false);
insert into sys.args values (9205, 506, 'res_0', 'decimal', 18, 0, 0, 0);
insert into sys.args values (9206, 506, 'arg_1', 'decimal', 18, 0, 1, 1);
insert into sys.args values (9207, 506, 'arg_2', 'int', 32, 0, 1, 2);
insert into sys.functions values (507, 'sql_mul', '*', 'calc', 0, 1, false, false, false, 2000, true, false);
insert into sys.args values (9208, 507, 'res_0', 'decimal', 18, 0, 0, 0);
insert into sys.args values (9209, 507, 'arg_1', 'int', 32, 0, 1, 1);
insert into sys.args values (9210, 507, 'arg_2', 'decimal', 18, 0, 1, 2);
insert into sys.functions values (508, 'sql_mul', '*', 'calc', 0, 1, false, false, false, 2000, true, false);
insert into sys.args values (9211, 508, 'res_0', 'decimal', 18, 0, 0, 0);
insert into sys.args values (9212, 508, 'arg_1', 'decimal', 18, 0, 1, 1);
insert into sys.args values (9213, 508, 'arg_2', 'decimal', 2, 0, 1, 2);
insert into sys.functions values (509, 'sql_mul', '*', 'calc', 0, 1, false, false, false, 2000, true, false);
insert into sys.args values (9214, 509, 'res_0', 'decimal', 18, 0, 0, 0);
insert into sys.args values (9215, 509, 'arg_1', 'decimal', 2, 0, 1, 1);
insert into sys.args values (9216, 509, 'arg_2', 'decimal', 18, 0, 1, 2);
insert into sys.functions values (510, 'sql_mul', '*', 'calc', 0, 1, false, false, false, 2000, true, false);
insert into sys.args values (9217, 510, 'res_0', 'decimal', 18, 0, 0, 0);
insert into sys.args values (9218, 510, 'arg_1', 'decimal', 18, 0, 1, 1);
insert into sys.args values (9219, 510, 'arg_2', 'decimal', 4, 0, 1, 2);
insert into sys.functions values (511, 'sql_mul', '*', 'calc', 0, 1, false, false, false, 2000, true, false);
insert into sys.args values (9220, 511, 'res_0', 'decimal', 18, 0, 0, 0);
insert into sys.args values (9221, 511, 'arg_1', 'decimal', 4, 0, 1, 1);
insert into sys.args values (9222, 511, 'arg_2', 'decimal', 18, 0, 1, 2);
insert into sys.functions values (512, 'sql_mul', '*', 'calc', 0, 1, false, false, false, 2000, true, false);
insert into sys.args values (9223, 512, 'res_0', 'decimal', 18, 0, 0, 0);
insert into sys.args values (9224, 512, 'arg_1', 'decimal', 18, 0, 1, 1);
insert into sys.args values (9225, 512, 'arg_2', 'decimal', 9, 0, 1, 2);
insert into sys.functions values (513, 'sql_mul', '*', 'calc', 0, 1, false, false, false, 2000, true, false);
insert into sys.args values (9226, 513, 'res_0', 'decimal', 18, 0, 0, 0);
insert into sys.args values (9227, 513, 'arg_1', 'decimal', 9, 0, 1, 1);
insert into sys.args values (9228, 513, 'arg_2', 'decimal', 18, 0, 1, 2);
insert into sys.functions values (514, 'round', 'round', 'calc', 0, 1, false, false, false, 2000, true, false);
insert into sys.args values (9229, 514, 'res_0', 'decimal', 2, 0, 0, 0);
insert into sys.args values (9230, 514, 'arg_1', 'decimal', 2, 0, 1, 1);
insert into sys.args values (9231, 514, 'arg_2', 'tinyint', 8, 0, 1, 2);
insert into sys.functions values (515, 'round', 'round', 'calc', 0, 1, false, false, false, 2000, true, false);
insert into sys.args values (9232, 515, 'res_0', 'decimal', 4, 0, 0, 0);
insert into sys.args values (9233, 515, 'arg_1', 'decimal', 4, 0, 1, 1);
insert into sys.args values (9234, 515, 'arg_2', 'tinyint', 8, 0, 1, 2);
insert into sys.functions values (516, 'round', 'round', 'calc', 0, 1, false, false, false, 2000, true, false);
insert into sys.args values (9235, 516, 'res_0', 'decimal', 9, 0, 0, 0);
insert into sys.args values (9236, 516, 'arg_1', 'decimal', 9, 0, 1, 1);
insert into sys.args values (9237, 516, 'arg_2', 'tinyint', 8, 0, 1, 2);
insert into sys.functions values (517, 'round', 'round', 'calc', 0, 1, false, false, false, 2000, true, false);
insert into sys.args values (9238, 517, 'res_0', 'decimal', 18, 0, 0, 0);
insert into sys.args values (9239, 517, 'arg_1', 'decimal', 18, 0, 1, 1);
insert into sys.args values (9240, 517, 'arg_2', 'tinyint', 8, 0, 1, 2);
insert into sys.functions values (518, 'round', 'round', 'calc', 0, 1, false, false, false, 2000, true, false);
insert into sys.args values (9241, 518, 'res_0', 'real', 24, 0, 0, 0);
insert into sys.args values (9242, 518, 'arg_1', 'real', 24, 0, 1, 1);
insert into sys.args values (9243, 518, 'arg_2', 'tinyint', 8, 0, 1, 2);
insert into sys.functions values (519, 'round', 'round', 'calc', 0, 1, false, false, false, 2000, true, false);
insert into sys.args values (9244, 519, 'res_0', 'double', 53, 0, 0, 0);
insert into sys.args values (9245, 519, 'arg_1', 'double', 53, 0, 1, 1);
insert into sys.args values (9246, 519, 'arg_2', 'tinyint', 8, 0, 1, 2);
insert into sys.functions values (608, 'power', 'pow', 'mmath', 0, 1, false, false, false, 2000, true, false);
insert into sys.args values (9247, 608, 'res_0', 'real', 24, 0, 0, 0);
insert into sys.args values (9248, 608, 'arg_1', 'real', 24, 0, 1, 1);
insert into sys.args values (9249, 608, 'arg_2', 'real', 24, 0, 1, 2);
insert into sys.functions values (609, 'floor', 'floor', 'mmath', 0, 1, false, false, false, 2000, true, false);
insert into sys.args values (9250, 609, 'res_0', 'real', 24, 0, 0, 0);
insert into sys.args values (9251, 609, 'arg_1', 'real', 24, 0, 1, 1);
insert into sys.functions values (610, 'ceil', 'ceil', 'mmath', 0, 1, false, false, false, 2000, true, false);
insert into sys.args values (9252, 610, 'res_0', 'real', 24, 0, 0, 0);
insert into sys.args values (9253, 610, 'arg_1', 'real', 24, 0, 1, 1);
insert into sys.functions values (611, 'ceiling', 'ceil', 'mmath', 0, 1, false, false, false, 2000, true, false);
insert into sys.args values (9254, 611, 'res_0', 'real', 24, 0, 0, 0);
insert into sys.args values (9255, 611, 'arg_1', 'real', 24, 0, 1, 1);
insert into sys.functions values (612, 'sin', 'sin', 'mmath', 0, 1, false, false, false, 2000, true, false);
insert into sys.args values (9256, 612, 'res_0', 'real', 24, 0, 0, 0);
insert into sys.args values (9257, 612, 'arg_1', 'real', 24, 0, 1, 1);
insert into sys.functions values (613, 'cos', 'cos', 'mmath', 0, 1, false, false, false, 2000, true, false);
insert into sys.args values (9258, 613, 'res_0', 'real', 24, 0, 0, 0);
insert into sys.args values (9259, 613, 'arg_1', 'real', 24, 0, 1, 1);
insert into sys.functions values (614, 'tan', 'tan', 'mmath', 0, 1, false, false, false, 2000, true, false);
insert into sys.args values (9260, 614, 'res_0', 'real', 24, 0, 0, 0);
insert into sys.args values (9261, 614, 'arg_1', 'real', 24, 0, 1, 1);
insert into sys.functions values (615, 'asin', 'asin', 'mmath', 0, 1, false, false, false, 2000, true, false);
insert into sys.args values (9262, 615, 'res_0', 'real', 24, 0, 0, 0);
insert into sys.args values (9263, 615, 'arg_1', 'real', 24, 0, 1, 1);
insert into sys.functions values (616, 'acos', 'acos', 'mmath', 0, 1, false, false, false, 2000, true, false);
insert into sys.args values (9264, 616, 'res_0', 'real', 24, 0, 0, 0);
insert into sys.args values (9265, 616, 'arg_1', 'real', 24, 0, 1, 1);
insert into sys.functions values (617, 'atan', 'atan', 'mmath', 0, 1, false, false, false, 2000, true, false);
insert into sys.args values (9266, 617, 'res_0', 'real', 24, 0, 0, 0);
insert into sys.args values (9267, 617, 'arg_1', 'real', 24, 0, 1, 1);
insert into sys.functions values (618, 'atan', 'atan2', 'mmath', 0, 1, false, false, false, 2000, true, false);
insert into sys.args values (9268, 618, 'res_0', 'real', 24, 0, 0, 0);
insert into sys.args values (9269, 618, 'arg_1', 'real', 24, 0, 1, 1);
insert into sys.args values (9270, 618, 'arg_2', 'real', 24, 0, 1, 2);
insert into sys.functions values (619, 'sinh', 'sinh', 'mmath', 0, 1, false, false, false, 2000, true, false);
insert into sys.args values (9271, 619, 'res_0', 'real', 24, 0, 0, 0);
insert into sys.args values (9272, 619, 'arg_1', 'real', 24, 0, 1, 1);
insert into sys.functions values (620, 'cot', 'cot', 'mmath', 0, 1, false, false, false, 2000, true, false);
insert into sys.args values (9273, 620, 'res_0', 'real', 24, 0, 0, 0);
insert into sys.args values (9274, 620, 'arg_1', 'real', 24, 0, 1, 1);
insert into sys.functions values (621, 'cosh', 'cosh', 'mmath', 0, 1, false, false, false, 2000, true, false);
insert into sys.args values (9275, 621, 'res_0', 'real', 24, 0, 0, 0);
insert into sys.args values (9276, 621, 'arg_1', 'real', 24, 0, 1, 1);
insert into sys.functions values (622, 'tanh', 'tanh', 'mmath', 0, 1, false, false, false, 2000, true, false);
insert into sys.args values (9277, 622, 'res_0', 'real', 24, 0, 0, 0);
insert into sys.args values (9278, 622, 'arg_1', 'real', 24, 0, 1, 1);
insert into sys.functions values (623, 'sqrt', 'sqrt', 'mmath', 0, 1, false, false, false, 2000, true, false);
insert into sys.args values (9279, 623, 'res_0', 'real', 24, 0, 0, 0);
insert into sys.args values (9280, 623, 'arg_1', 'real', 24, 0, 1, 1);
insert into sys.functions values (624, 'cbrt', 'cbrt', 'mmath', 0, 1, false, false, false, 2000, true, false);
insert into sys.args values (9281, 624, 'res_0', 'real', 24, 0, 0, 0);
insert into sys.args values (9282, 624, 'arg_1', 'real', 24, 0, 1, 1);
insert into sys.functions values (625, 'exp', 'exp', 'mmath', 0, 1, false, false, false, 2000, true, false);
insert into sys.args values (9283, 625, 'res_0', 'real', 24, 0, 0, 0);
insert into sys.args values (9284, 625, 'arg_1', 'real', 24, 0, 1, 1);
insert into sys.functions values (626, 'log', 'log', 'mmath', 0, 1, false, false, false, 2000, true, false);
insert into sys.args values (9285, 626, 'res_0', 'real', 24, 0, 0, 0);
insert into sys.args values (9286, 626, 'arg_1', 'real', 24, 0, 1, 1);
insert into sys.functions values (627, 'ln', 'log', 'mmath', 0, 1, false, false, false, 2000, true, false);
insert into sys.args values (9287, 627, 'res_0', 'real', 24, 0, 0, 0);
insert into sys.args values (9288, 627, 'arg_1', 'real', 24, 0, 1, 1);
insert into sys.functions values (628, 'log', 'log2arg', 'mmath', 0, 1, false, false, false, 2000, true, false);
insert into sys.args values (9289, 628, 'res_0', 'real', 24, 0, 0, 0);
insert into sys.args values (9290, 628, 'arg_1', 'real', 24, 0, 1, 1);
insert into sys.args values (9291, 628, 'arg_2', 'real', 24, 0, 1, 2);
insert into sys.functions values (629, 'log10', 'log10', 'mmath', 0, 1, false, false, false, 2000, true, false);
insert into sys.args values (9292, 629, 'res_0', 'real', 24, 0, 0, 0);
insert into sys.args values (9293, 629, 'arg_1', 'real', 24, 0, 1, 1);
insert into sys.functions values (630, 'log2', 'log2', 'mmath', 0, 1, false, false, false, 2000, true, false);
insert into sys.args values (9294, 630, 'res_0', 'real', 24, 0, 0, 0);
insert into sys.args values (9295, 630, 'arg_1', 'real', 24, 0, 1, 1);
insert into sys.functions values (631, 'degrees', 'degrees', 'mmath', 0, 1, false, false, false, 2000, true, false);
insert into sys.args values (9296, 631, 'res_0', 'real', 24, 0, 0, 0);
insert into sys.args values (9297, 631, 'arg_1', 'real', 24, 0, 1, 1);
insert into sys.functions values (632, 'radians', 'radians', 'mmath', 0, 1, false, false, false, 2000, true, false);
insert into sys.args values (9298, 632, 'res_0', 'real', 24, 0, 0, 0);
insert into sys.args values (9299, 632, 'arg_1', 'real', 24, 0, 1, 1);
insert into sys.functions values (633, 'power', 'pow', 'mmath', 0, 1, false, false, false, 2000, true, false);
insert into sys.args values (9300, 633, 'res_0', 'double', 53, 0, 0, 0);
insert into sys.args values (9301, 633, 'arg_1', 'double', 53, 0, 1, 1);
insert into sys.args values (9302, 633, 'arg_2', 'double', 53, 0, 1, 2);
insert into sys.functions values (634, 'floor', 'floor', 'mmath', 0, 1, false, false, false, 2000, true, false);
insert into sys.args values (9303, 634, 'res_0', 'double', 53, 0, 0, 0);
insert into sys.args values (9304, 634, 'arg_1', 'double', 53, 0, 1, 1);
insert into sys.functions values (635, 'ceil', 'ceil', 'mmath', 0, 1, false, false, false, 2000, true, false);
insert into sys.args values (9305, 635, 'res_0', 'double', 53, 0, 0, 0);
insert into sys.args values (9306, 635, 'arg_1', 'double', 53, 0, 1, 1);
insert into sys.functions values (636, 'ceiling', 'ceil', 'mmath', 0, 1, false, false, false, 2000, true, false);
insert into sys.args values (9307, 636, 'res_0', 'double', 53, 0, 0, 0);
insert into sys.args values (9308, 636, 'arg_1', 'double', 53, 0, 1, 1);
insert into sys.functions values (637, 'sin', 'sin', 'mmath', 0, 1, false, false, false, 2000, true, false);
insert into sys.args values (9309, 637, 'res_0', 'double', 53, 0, 0, 0);
insert into sys.args values (9310, 637, 'arg_1', 'double', 53, 0, 1, 1);
insert into sys.functions values (638, 'cos', 'cos', 'mmath', 0, 1, false, false, false, 2000, true, false);
insert into sys.args values (9311, 638, 'res_0', 'double', 53, 0, 0, 0);
insert into sys.args values (9312, 638, 'arg_1', 'double', 53, 0, 1, 1);
insert into sys.functions values (639, 'tan', 'tan', 'mmath', 0, 1, false, false, false, 2000, true, false);
insert into sys.args values (9313, 639, 'res_0', 'double', 53, 0, 0, 0);
insert into sys.args values (9314, 639, 'arg_1', 'double', 53, 0, 1, 1);
insert into sys.functions values (640, 'asin', 'asin', 'mmath', 0, 1, false, false, false, 2000, true, false);
insert into sys.args values (9315, 640, 'res_0', 'double', 53, 0, 0, 0);
insert into sys.args values (9316, 640, 'arg_1', 'double', 53, 0, 1, 1);
insert into sys.functions values (641, 'acos', 'acos', 'mmath', 0, 1, false, false, false, 2000, true, false);
insert into sys.args values (9317, 641, 'res_0', 'double', 53, 0, 0, 0);
insert into sys.args values (9318, 641, 'arg_1', 'double', 53, 0, 1, 1);
insert into sys.functions values (642, 'atan', 'atan', 'mmath', 0, 1, false, false, false, 2000, true, false);
insert into sys.args values (9319, 642, 'res_0', 'double', 53, 0, 0, 0);
insert into sys.args values (9320, 642, 'arg_1', 'double', 53, 0, 1, 1);
insert into sys.functions values (643, 'atan', 'atan2', 'mmath', 0, 1, false, false, false, 2000, true, false);
insert into sys.args values (9321, 643, 'res_0', 'double', 53, 0, 0, 0);
insert into sys.args values (9322, 643, 'arg_1', 'double', 53, 0, 1, 1);
insert into sys.args values (9323, 643, 'arg_2', 'double', 53, 0, 1, 2);
insert into sys.functions values (644, 'sinh', 'sinh', 'mmath', 0, 1, false, false, false, 2000, true, false);
insert into sys.args values (9324, 644, 'res_0', 'double', 53, 0, 0, 0);
insert into sys.args values (9325, 644, 'arg_1', 'double', 53, 0, 1, 1);
insert into sys.functions values (645, 'cot', 'cot', 'mmath', 0, 1, false, false, false, 2000, true, false);
insert into sys.args values (9326, 645, 'res_0', 'double', 53, 0, 0, 0);
insert into sys.args values (9327, 645, 'arg_1', 'double', 53, 0, 1, 1);
insert into sys.functions values (646, 'cosh', 'cosh', 'mmath', 0, 1, false, false, false, 2000, true, false);
insert into sys.args values (9328, 646, 'res_0', 'double', 53, 0, 0, 0);
insert into sys.args values (9329, 646, 'arg_1', 'double', 53, 0, 1, 1);
insert into sys.functions values (647, 'tanh', 'tanh', 'mmath', 0, 1, false, false, false, 2000, true, false);
insert into sys.args values (9330, 647, 'res_0', 'double', 53, 0, 0, 0);
insert into sys.args values (9331, 647, 'arg_1', 'double', 53, 0, 1, 1);
insert into sys.functions values (648, 'sqrt', 'sqrt', 'mmath', 0, 1, false, false, false, 2000, true, false);
insert into sys.args values (9332, 648, 'res_0', 'double', 53, 0, 0, 0);
insert into sys.args values (9333, 648, 'arg_1', 'double', 53, 0, 1, 1);
insert into sys.functions values (649, 'cbrt', 'cbrt', 'mmath', 0, 1, false, false, false, 2000, true, false);
insert into sys.args values (9334, 649, 'res_0', 'double', 53, 0, 0, 0);
insert into sys.args values (9335, 649, 'arg_1', 'double', 53, 0, 1, 1);
insert into sys.functions values (650, 'exp', 'exp', 'mmath', 0, 1, false, false, false, 2000, true, false);
insert into sys.args values (9336, 650, 'res_0', 'double', 53, 0, 0, 0);
insert into sys.args values (9337, 650, 'arg_1', 'double', 53, 0, 1, 1);
insert into sys.functions values (651, 'log', 'log', 'mmath', 0, 1, false, false, false, 2000, true, false);
insert into sys.args values (9338, 651, 'res_0', 'double', 53, 0, 0, 0);
insert into sys.args values (9339, 651, 'arg_1', 'double', 53, 0, 1, 1);
insert into sys.functions values (652, 'ln', 'log', 'mmath', 0, 1, false, false, false, 2000, true, false);
insert into sys.args values (9340, 652, 'res_0', 'double', 53, 0, 0, 0);
insert into sys.args values (9341, 652, 'arg_1', 'double', 53, 0, 1, 1);
insert into sys.functions values (653, 'log', 'log2arg', 'mmath', 0, 1, false, false, false, 2000, true, false);
insert into sys.args values (9342, 653, 'res_0', 'double', 53, 0, 0, 0);
insert into sys.args values (9343, 653, 'arg_1', 'double', 53, 0, 1, 1);
insert into sys.args values (9344, 653, 'arg_2', 'double', 53, 0, 1, 2);
insert into sys.functions values (654, 'log10', 'log10', 'mmath', 0, 1, false, false, false, 2000, true, false);
insert into sys.args values (9345, 654, 'res_0', 'double', 53, 0, 0, 0);
insert into sys.args values (9346, 654, 'arg_1', 'double', 53, 0, 1, 1);
insert into sys.functions values (655, 'log2', 'log2', 'mmath', 0, 1, false, false, false, 2000, true, false);
insert into sys.args values (9347, 655, 'res_0', 'double', 53, 0, 0, 0);
insert into sys.args values (9348, 655, 'arg_1', 'double', 53, 0, 1, 1);
insert into sys.functions values (656, 'degrees', 'degrees', 'mmath', 0, 1, false, false, false, 2000, true, false);
insert into sys.args values (9349, 656, 'res_0', 'double', 53, 0, 0, 0);
insert into sys.args values (9350, 656, 'arg_1', 'double', 53, 0, 1, 1);
insert into sys.functions values (657, 'radians', 'radians', 'mmath', 0, 1, false, false, false, 2000, true, false);
insert into sys.args values (9351, 657, 'res_0', 'double', 53, 0, 0, 0);
insert into sys.args values (9352, 657, 'arg_1', 'double', 53, 0, 1, 1);
insert into sys.functions values (658, 'pi', 'pi', 'mmath', 0, 1, false, false, false, 2000, true, false);
insert into sys.args values (9353, 658, 'res_0', 'double', 53, 0, 0, 0);
insert into sys.functions values (659, 'rand', 'rand', 'mmath', 0, 1, true, false, false, 2000, true, true);
insert into sys.args values (9354, 659, 'res_0', 'int', 32, 0, 0, 0);
insert into sys.functions values (660, 'rand', 'sqlrand', 'mmath', 0, 1, false, false, false, 2000, true, true);
insert into sys.args values (9355, 660, 'res_0', 'int', 32, 0, 0, 0);
insert into sys.args values (9356, 660, 'arg_1', 'int', 32, 0, 1, 1);
insert into sys.functions values (661, 'curdate', 'current_date', 'mtime', 0, 1, false, false, false, 2000, true, false);
insert into sys.args values (9357, 661, 'res_0', 'date', 0, 0, 0, 0);
insert into sys.functions values (662, 'current_date', 'current_date', 'mtime', 0, 1, false, false, false, 2000, true, false);
insert into sys.args values (9358, 662, 'res_0', 'date', 0, 0, 0, 0);
insert into sys.functions values (663, 'curtime', 'current_time', 'mtime', 0, 1, false, false, false, 2000, true, false);
insert into sys.args values (9359, 663, 'res_0', 'timetz', 7, 0, 0, 0);
insert into sys.functions values (664, 'current_time', 'current_time', 'mtime', 0, 1, false, false, false, 2000, true, false);
insert into sys.args values (9360, 664, 'res_0', 'timetz', 7, 0, 0, 0);
insert into sys.functions values (665, 'current_timestamp', 'current_timestamp', 'mtime', 0, 1, false, false, false, 2000, true, false);
insert into sys.args values (9361, 665, 'res_0', 'timestamptz', 7, 0, 0, 0);
insert into sys.functions values (666, 'localtime', 'current_time', 'sql', 0, 1, false, false, false, 2000, true, false);
insert into sys.args values (9362, 666, 'res_0', 'time', 7, 0, 0, 0);
insert into sys.functions values (667, 'localtimestamp', 'current_timestamp', 'sql', 0, 1, false, false, false, 2000, true, false);
insert into sys.args values (9363, 667, 'res_0', 'timestamp', 7, 0, 0, 0);
insert into sys.functions values (668, 'sql_sub', 'diff', 'mtime', 0, 1, false, false, false, 2000, true, false);
insert into sys.args values (9364, 668, 'res_0', 'day_interval', 4, 0, 0, 0);
insert into sys.args values (9365, 668, 'arg_1', 'date', 0, 0, 1, 1);
insert into sys.args values (9366, 668, 'arg_2', 'date', 0, 0, 1, 2);
insert into sys.functions values (669, 'sql_sub', 'diff', 'mtime', 0, 1, false, false, false, 2000, true, false);
insert into sys.args values (9367, 669, 'res_0', 'sec_interval', 13, 0, 0, 0);
insert into sys.args values (9368, 669, 'arg_1', 'timetz', 7, 0, 1, 1);
insert into sys.args values (9369, 669, 'arg_2', 'timetz', 7, 0, 1, 2);
insert into sys.functions values (670, 'sql_sub', 'diff', 'mtime', 0, 1, false, false, false, 2000, true, false);
insert into sys.args values (9370, 670, 'res_0', 'sec_interval', 13, 0, 0, 0);
insert into sys.args values (9371, 670, 'arg_1', 'time', 7, 0, 1, 1);
insert into sys.args values (9372, 670, 'arg_2', 'time', 7, 0, 1, 2);
insert into sys.functions values (671, 'sql_sub', 'diff', 'mtime', 0, 1, false, false, false, 2000, true, false);
insert into sys.args values (9373, 671, 'res_0', 'sec_interval', 13, 0, 0, 0);
insert into sys.args values (9374, 671, 'arg_1', 'timestamptz', 7, 0, 1, 1);
insert into sys.args values (9375, 671, 'arg_2', 'timestamptz', 7, 0, 1, 2);
insert into sys.functions values (672, 'sql_sub', 'diff', 'mtime', 0, 1, false, false, false, 2000, true, false);
insert into sys.args values (9376, 672, 'res_0', 'sec_interval', 13, 0, 0, 0);
insert into sys.args values (9377, 672, 'arg_1', 'timestamp', 7, 0, 1, 1);
insert into sys.args values (9378, 672, 'arg_2', 'timestamp', 7, 0, 1, 2);
insert into sys.functions values (673, 'sql_sub', 'date_sub_msec_interval', 'mtime', 0, 1, false, false, false, 2000, true, false);
insert into sys.args values (9379, 673, 'res_0', 'date', 0, 0, 0, 0);
insert into sys.args values (9380, 673, 'arg_1', 'date', 0, 0, 1, 1);
insert into sys.args values (9381, 673, 'arg_2', 'sec_interval', 13, 0, 1, 2);
insert into sys.functions values (674, 'sql_sub', 'date_sub_msec_interval', 'mtime', 0, 1, false, false, false, 2000, true, false);
insert into sys.args values (9382, 674, 'res_0', 'date', 0, 0, 0, 0);
insert into sys.args values (9383, 674, 'arg_1', 'date', 0, 0, 1, 1);
insert into sys.args values (9384, 674, 'arg_2', 'day_interval', 4, 0, 1, 2);
insert into sys.functions values (675, 'sql_sub', 'date_sub_month_interval', 'mtime', 0, 1, false, false, false, 2000, true, false);
insert into sys.args values (9385, 675, 'res_0', 'date', 0, 0, 0, 0);
insert into sys.args values (9386, 675, 'arg_1', 'date', 0, 0, 1, 1);
insert into sys.args values (9387, 675, 'arg_2', 'month_interval', 3, 0, 1, 2);
insert into sys.functions values (676, 'sql_sub', 'time_sub_msec_interval', 'mtime', 0, 1, false, false, false, 2000, true, false);
insert into sys.args values (9388, 676, 'res_0', 'time', 7, 0, 0, 0);
insert into sys.args values (9389, 676, 'arg_1', 'time', 7, 0, 1, 1);
insert into sys.args values (9390, 676, 'arg_2', 'sec_interval', 13, 0, 1, 2);
insert into sys.functions values (677, 'sql_sub', 'time_sub_msec_interval', 'mtime', 0, 1, false, false, false, 2000, true, false);
insert into sys.args values (9391, 677, 'res_0', 'timetz', 7, 0, 0, 0);
insert into sys.args values (9392, 677, 'arg_1', 'timetz', 7, 0, 1, 1);
insert into sys.args values (9393, 677, 'arg_2', 'sec_interval', 13, 0, 1, 2);
insert into sys.functions values (678, 'sql_sub', 'timestamp_sub_msec_interval', 'mtime', 0, 1, false, false, false, 2000, true, false);
insert into sys.args values (9394, 678, 'res_0', 'timestamp', 7, 0, 0, 0);
insert into sys.args values (9395, 678, 'arg_1', 'timestamp', 7, 0, 1, 1);
insert into sys.args values (9396, 678, 'arg_2', 'sec_interval', 13, 0, 1, 2);
insert into sys.functions values (679, 'sql_sub', 'timestamp_sub_msec_interval', 'mtime', 0, 1, false, false, false, 2000, true, false);
insert into sys.args values (9397, 679, 'res_0', 'timestamp', 7, 0, 0, 0);
insert into sys.args values (9398, 679, 'arg_1', 'timestamp', 7, 0, 1, 1);
insert into sys.args values (9399, 679, 'arg_2', 'day_interval', 4, 0, 1, 2);
insert into sys.functions values (680, 'sql_sub', 'timestamp_sub_month_interval', 'mtime', 0, 1, false, false, false, 2000, true, false);
insert into sys.args values (9400, 680, 'res_0', 'timestamp', 7, 0, 0, 0);
insert into sys.args values (9401, 680, 'arg_1', 'timestamp', 7, 0, 1, 1);
insert into sys.args values (9402, 680, 'arg_2', 'month_interval', 3, 0, 1, 2);
insert into sys.functions values (681, 'sql_sub', 'timestamp_sub_msec_interval', 'mtime', 0, 1, false, false, false, 2000, true, false);
insert into sys.args values (9403, 681, 'res_0', 'timestamptz', 7, 0, 0, 0);
insert into sys.args values (9404, 681, 'arg_1', 'timestamptz', 7, 0, 1, 1);
insert into sys.args values (9405, 681, 'arg_2', 'sec_interval', 13, 0, 1, 2);
insert into sys.functions values (682, 'sql_sub', 'timestamp_sub_msec_interval', 'mtime', 0, 1, false, false, false, 2000, true, false);
insert into sys.args values (9406, 682, 'res_0', 'timestamptz', 7, 0, 0, 0);
insert into sys.args values (9407, 682, 'arg_1', 'timestamptz', 7, 0, 1, 1);
insert into sys.args values (9408, 682, 'arg_2', 'day_interval', 4, 0, 1, 2);
insert into sys.functions values (683, 'sql_sub', 'timestamp_sub_month_interval', 'mtime', 0, 1, false, false, false, 2000, true, false);
insert into sys.args values (9409, 683, 'res_0', 'timestamptz', 7, 0, 0, 0);
insert into sys.args values (9410, 683, 'arg_1', 'timestamptz', 7, 0, 1, 1);
insert into sys.args values (9411, 683, 'arg_2', 'month_interval', 3, 0, 1, 2);
insert into sys.functions values (684, 'sql_add', 'date_add_msec_interval', 'mtime', 0, 1, false, false, false, 2000, true, false);
insert into sys.args values (9412, 684, 'res_0', 'date', 0, 0, 0, 0);
insert into sys.args values (9413, 684, 'arg_1', 'date', 0, 0, 1, 1);
insert into sys.args values (9414, 684, 'arg_2', 'sec_interval', 13, 0, 1, 2);
insert into sys.functions values (685, 'sql_add', 'date_add_msec_interval', 'mtime', 0, 1, false, false, false, 2000, true, false);
insert into sys.args values (9415, 685, 'res_0', 'date', 0, 0, 0, 0);
insert into sys.args values (9416, 685, 'arg_1', 'date', 0, 0, 1, 1);
insert into sys.args values (9417, 685, 'arg_2', 'day_interval', 4, 0, 1, 2);
insert into sys.functions values (686, 'sql_add', 'addmonths', 'mtime', 0, 1, false, false, false, 2000, true, false);
insert into sys.args values (9418, 686, 'res_0', 'date', 0, 0, 0, 0);
insert into sys.args values (9419, 686, 'arg_1', 'date', 0, 0, 1, 1);
insert into sys.args values (9420, 686, 'arg_2', 'month_interval', 3, 0, 1, 2);
insert into sys.functions values (687, 'sql_add', 'timestamp_add_msec_interval', 'mtime', 0, 1, false, false, false, 2000, true, false);
insert into sys.args values (9421, 687, 'res_0', 'timestamp', 7, 0, 0, 0);
insert into sys.args values (9422, 687, 'arg_1', 'timestamp', 7, 0, 1, 1);
insert into sys.args values (9423, 687, 'arg_2', 'sec_interval', 13, 0, 1, 2);
insert into sys.functions values (688, 'sql_add', 'timestamp_add_msec_interval', 'mtime', 0, 1, false, false, false, 2000, true, false);
insert into sys.args values (9424, 688, 'res_0', 'timestamp', 7, 0, 0, 0);
insert into sys.args values (9425, 688, 'arg_1', 'timestamp', 7, 0, 1, 1);
insert into sys.args values (9426, 688, 'arg_2', 'day_interval', 4, 0, 1, 2);
insert into sys.functions values (689, 'sql_add', 'timestamp_add_month_interval', 'mtime', 0, 1, false, false, false, 2000, true, false);
insert into sys.args values (9427, 689, 'res_0', 'timestamp', 7, 0, 0, 0);
insert into sys.args values (9428, 689, 'arg_1', 'timestamp', 7, 0, 1, 1);
insert into sys.args values (9429, 689, 'arg_2', 'month_interval', 3, 0, 1, 2);
insert into sys.functions values (690, 'sql_add', 'timestamp_add_msec_interval', 'mtime', 0, 1, false, false, false, 2000, true, false);
insert into sys.args values (9430, 690, 'res_0', 'timestamptz', 7, 0, 0, 0);
insert into sys.args values (9431, 690, 'arg_1', 'timestamptz', 7, 0, 1, 1);
insert into sys.args values (9432, 690, 'arg_2', 'sec_interval', 13, 0, 1, 2);
insert into sys.functions values (691, 'sql_add', 'timestamp_add_msec_interval', 'mtime', 0, 1, false, false, false, 2000, true, false);
insert into sys.args values (9433, 691, 'res_0', 'timestamptz', 7, 0, 0, 0);
insert into sys.args values (9434, 691, 'arg_1', 'timestamptz', 7, 0, 1, 1);
insert into sys.args values (9435, 691, 'arg_2', 'day_interval', 4, 0, 1, 2);
insert into sys.functions values (692, 'sql_add', 'timestamp_add_month_interval', 'mtime', 0, 1, false, false, false, 2000, true, false);
insert into sys.args values (9436, 692, 'res_0', 'timestamptz', 7, 0, 0, 0);
insert into sys.args values (9437, 692, 'arg_1', 'timestamptz', 7, 0, 1, 1);
insert into sys.args values (9438, 692, 'arg_2', 'month_interval', 3, 0, 1, 2);
insert into sys.functions values (693, 'sql_add', 'time_add_msec_interval', 'mtime', 0, 1, false, false, false, 2000, true, false);
insert into sys.args values (9439, 693, 'res_0', 'time', 7, 0, 0, 0);
insert into sys.args values (9440, 693, 'arg_1', 'time', 7, 0, 1, 1);
insert into sys.args values (9441, 693, 'arg_2', 'sec_interval', 13, 0, 1, 2);
insert into sys.functions values (694, 'sql_add', 'time_add_msec_interval', 'mtime', 0, 1, false, false, false, 2000, true, false);
insert into sys.args values (9442, 694, 'res_0', 'timetz', 7, 0, 0, 0);
insert into sys.args values (9443, 694, 'arg_1', 'timetz', 7, 0, 1, 1);
insert into sys.args values (9444, 694, 'arg_2', 'sec_interval', 13, 0, 1, 2);
insert into sys.functions values (695, 'local_timezone', 'local_timezone', 'mtime', 0, 1, false, false, false, 2000, true, false);
insert into sys.args values (9445, 695, 'res_0', 'sec_interval', 13, 0, 0, 0);
insert into sys.functions values (696, 'century', 'century', 'mtime', 0, 1, false, false, false, 2000, true, false);
insert into sys.args values (9446, 696, 'res_0', 'int', 32, 0, 0, 0);
insert into sys.args values (9447, 696, 'arg_1', 'date', 0, 0, 1, 1);
insert into sys.functions values (697, 'decade', 'decade', 'mtime', 0, 1, false, false, false, 2000, true, false);
insert into sys.args values (9448, 697, 'res_0', 'int', 32, 0, 0, 0);
insert into sys.args values (9449, 697, 'arg_1', 'date', 0, 0, 1, 1);
insert into sys.functions values (698, 'year', 'year', 'mtime', 0, 1, false, false, false, 2000, true, false);
insert into sys.args values (9450, 698, 'res_0', 'int', 32, 0, 0, 0);
insert into sys.args values (9451, 698, 'arg_1', 'date', 0, 0, 1, 1);
insert into sys.functions values (699, 'quarter', 'quarter', 'mtime', 0, 1, false, false, false, 2000, true, false);
insert into sys.args values (9452, 699, 'res_0', 'int', 32, 0, 0, 0);
insert into sys.args values (9453, 699, 'arg_1', 'date', 0, 0, 1, 1);
insert into sys.functions values (700, 'month', 'month', 'mtime', 0, 1, false, false, false, 2000, true, false);
insert into sys.args values (9454, 700, 'res_0', 'int', 32, 0, 0, 0);
insert into sys.args values (9455, 700, 'arg_1', 'date', 0, 0, 1, 1);
insert into sys.functions values (701, 'day', 'day', 'mtime', 0, 1, false, false, false, 2000, true, false);
insert into sys.args values (9456, 701, 'res_0', 'int', 32, 0, 0, 0);
insert into sys.args values (9457, 701, 'arg_1', 'date', 0, 0, 1, 1);
insert into sys.functions values (702, 'dayofyear', 'dayofyear', 'mtime', 0, 1, false, false, false, 2000, true, false);
insert into sys.args values (9458, 702, 'res_0', 'int', 32, 0, 0, 0);
insert into sys.args values (9459, 702, 'arg_1', 'date', 0, 0, 1, 1);
insert into sys.functions values (703, 'weekofyear', 'weekofyear', 'mtime', 0, 1, false, false, false, 2000, true, false);
insert into sys.args values (9460, 703, 'res_0', 'int', 32, 0, 0, 0);
insert into sys.args values (9461, 703, 'arg_1', 'date', 0, 0, 1, 1);
insert into sys.functions values (704, 'usweekofyear', 'usweekofyear', 'mtime', 0, 1, false, false, false, 2000, true, false);
insert into sys.args values (9462, 704, 'res_0', 'int', 32, 0, 0, 0);
insert into sys.args values (9463, 704, 'arg_1', 'date', 0, 0, 1, 1);
insert into sys.functions values (705, 'dayofweek', 'dayofweek', 'mtime', 0, 1, false, false, false, 2000, true, false);
insert into sys.args values (9464, 705, 'res_0', 'int', 32, 0, 0, 0);
insert into sys.args values (9465, 705, 'arg_1', 'date', 0, 0, 1, 1);
insert into sys.functions values (706, 'dayofmonth', 'day', 'mtime', 0, 1, false, false, false, 2000, true, false);
insert into sys.args values (9466, 706, 'res_0', 'int', 32, 0, 0, 0);
insert into sys.args values (9467, 706, 'arg_1', 'date', 0, 0, 1, 1);
insert into sys.functions values (707, 'week', 'weekofyear', 'mtime', 0, 1, false, false, false, 2000, true, false);
insert into sys.args values (9468, 707, 'res_0', 'int', 32, 0, 0, 0);
insert into sys.args values (9469, 707, 'arg_1', 'date', 0, 0, 1, 1);
insert into sys.functions values (708, 'epoch_ms', 'epoch_ms', 'mtime', 0, 1, false, false, false, 2000, true, false);
insert into sys.args values (9470, 708, 'res_0', 'decimal', 18, 3, 0, 0);
insert into sys.args values (9471, 708, 'arg_1', 'date', 0, 0, 1, 1);
insert into sys.functions values (709, 'hour', 'hours', 'mtime', 0, 1, false, false, false, 2000, true, false);
insert into sys.args values (9472, 709, 'res_0', 'int', 32, 0, 0, 0);
insert into sys.args values (9473, 709, 'arg_1', 'time', 7, 0, 1, 1);
insert into sys.functions values (710, 'minute', 'minutes', 'mtime', 0, 1, false, false, false, 2000, true, false);
insert into sys.args values (9474, 710, 'res_0', 'int', 32, 0, 0, 0);
insert into sys.args values (9475, 710, 'arg_1', 'time', 7, 0, 1, 1);
insert into sys.functions values (711, 'second', 'sql_seconds', 'mtime', 0, 1, false, false, false, 2000, true, false);
insert into sys.args values (9476, 711, 'res_0', 'decimal', 9, 6, 0, 0);
insert into sys.args values (9477, 711, 'arg_1', 'time', 7, 0, 1, 1);
insert into sys.functions values (712, 'epoch_ms', 'epoch_ms', 'mtime', 0, 1, false, false, false, 2000, true, false);
insert into sys.args values (9478, 712, 'res_0', 'decimal', 18, 3, 0, 0);
insert into sys.args values (9479, 712, 'arg_1', 'time', 7, 0, 1, 1);
insert into sys.functions values (713, 'hour', 'hours', 'mtime', 0, 1, false, false, false, 2000, true, false);
insert into sys.args values (9480, 713, 'res_0', 'int', 32, 0, 0, 0);
insert into sys.args values (9481, 713, 'arg_1', 'timetz', 7, 0, 1, 1);
insert into sys.functions values (714, 'minute', 'minutes', 'mtime', 0, 1, false, false, false, 2000, true, false);
insert into sys.args values (9482, 714, 'res_0', 'int', 32, 0, 0, 0);
insert into sys.args values (9483, 714, 'arg_1', 'timetz', 7, 0, 1, 1);
insert into sys.functions values (715, 'second', 'sql_seconds', 'mtime', 0, 1, false, false, false, 2000, true, false);
insert into sys.args values (9484, 715, 'res_0', 'decimal', 9, 6, 0, 0);
insert into sys.args values (9485, 715, 'arg_1', 'timetz', 7, 0, 1, 1);
insert into sys.functions values (716, 'epoch_ms', 'epoch_ms', 'mtime', 0, 1, false, false, false, 2000, true, false);
insert into sys.args values (9486, 716, 'res_0', 'decimal', 18, 3, 0, 0);
insert into sys.args values (9487, 716, 'arg_1', 'timetz', 7, 0, 1, 1);
insert into sys.functions values (717, 'century', 'century', 'mtime', 0, 1, false, false, false, 2000, true, false);
insert into sys.args values (9488, 717, 'res_0', 'int', 32, 0, 0, 0);
insert into sys.args values (9489, 717, 'arg_1', 'timestamp', 7, 0, 1, 1);
insert into sys.functions values (718, 'decade', 'decade', 'mtime', 0, 1, false, false, false, 2000, true, false);
insert into sys.args values (9490, 718, 'res_0', 'int', 32, 0, 0, 0);
insert into sys.args values (9491, 718, 'arg_1', 'timestamp', 7, 0, 1, 1);
insert into sys.functions values (719, 'year', 'year', 'mtime', 0, 1, false, false, false, 2000, true, false);
insert into sys.args values (9492, 719, 'res_0', 'int', 32, 0, 0, 0);
insert into sys.args values (9493, 719, 'arg_1', 'timestamp', 7, 0, 1, 1);
insert into sys.functions values (720, 'quarter', 'quarter', 'mtime', 0, 1, false, false, false, 2000, true, false);
insert into sys.args values (9494, 720, 'res_0', 'int', 32, 0, 0, 0);
insert into sys.args values (9495, 720, 'arg_1', 'timestamp', 7, 0, 1, 1);
insert into sys.functions values (721, 'month', 'month', 'mtime', 0, 1, false, false, false, 2000, true, false);
insert into sys.args values (9496, 721, 'res_0', 'int', 32, 0, 0, 0);
insert into sys.args values (9497, 721, 'arg_1', 'timestamp', 7, 0, 1, 1);
insert into sys.functions values (722, 'day', 'day', 'mtime', 0, 1, false, false, false, 2000, true, false);
insert into sys.args values (9498, 722, 'res_0', 'int', 32, 0, 0, 0);
insert into sys.args values (9499, 722, 'arg_1', 'timestamp', 7, 0, 1, 1);
insert into sys.functions values (723, 'hour', 'hours', 'mtime', 0, 1, false, false, false, 2000, true, false);
insert into sys.args values (9500, 723, 'res_0', 'int', 32, 0, 0, 0);
insert into sys.args values (9501, 723, 'arg_1', 'timestamp', 7, 0, 1, 1);
insert into sys.functions values (724, 'minute', 'minutes', 'mtime', 0, 1, false, false, false, 2000, true, false);
insert into sys.args values (9502, 724, 'res_0', 'int', 32, 0, 0, 0);
insert into sys.args values (9503, 724, 'arg_1', 'timestamp', 7, 0, 1, 1);
insert into sys.functions values (725, 'second', 'sql_seconds', 'mtime', 0, 1, false, false, false, 2000, true, false);
insert into sys.args values (9504, 725, 'res_0', 'decimal', 9, 6, 0, 0);
insert into sys.args values (9505, 725, 'arg_1', 'timestamp', 7, 0, 1, 1);
insert into sys.functions values (726, 'epoch_ms', 'epoch_ms', 'mtime', 0, 1, false, false, false, 2000, true, false);
insert into sys.args values (9506, 726, 'res_0', 'decimal', 18, 3, 0, 0);
insert into sys.args values (9507, 726, 'arg_1', 'timestamp', 7, 0, 1, 1);
insert into sys.functions values (727, 'century', 'century', 'mtime', 0, 1, false, false, false, 2000, true, false);
insert into sys.args values (9508, 727, 'res_0', 'int', 32, 0, 0, 0);
insert into sys.args values (9509, 727, 'arg_1', 'timestamptz', 7, 0, 1, 1);
insert into sys.functions values (728, 'decade', 'decade', 'mtime', 0, 1, false, false, false, 2000, true, false);
insert into sys.args values (9510, 728, 'res_0', 'int', 32, 0, 0, 0);
insert into sys.args values (9511, 728, 'arg_1', 'timestamptz', 7, 0, 1, 1);
insert into sys.functions values (729, 'year', 'year', 'mtime', 0, 1, false, false, false, 2000, true, false);
insert into sys.args values (9512, 729, 'res_0', 'int', 32, 0, 0, 0);
insert into sys.args values (9513, 729, 'arg_1', 'timestamptz', 7, 0, 1, 1);
insert into sys.functions values (730, 'quarter', 'quarter', 'mtime', 0, 1, false, false, false, 2000, true, false);
insert into sys.args values (9514, 730, 'res_0', 'int', 32, 0, 0, 0);
insert into sys.args values (9515, 730, 'arg_1', 'timestamptz', 7, 0, 1, 1);
insert into sys.functions values (731, 'month', 'month', 'mtime', 0, 1, false, false, false, 2000, true, false);
insert into sys.args values (9516, 731, 'res_0', 'int', 32, 0, 0, 0);
insert into sys.args values (9517, 731, 'arg_1', 'timestamptz', 7, 0, 1, 1);
insert into sys.functions values (732, 'day', 'day', 'mtime', 0, 1, false, false, false, 2000, true, false);
insert into sys.args values (9518, 732, 'res_0', 'int', 32, 0, 0, 0);
insert into sys.args values (9519, 732, 'arg_1', 'timestamptz', 7, 0, 1, 1);
insert into sys.functions values (733, 'hour', 'hours', 'mtime', 0, 1, false, false, false, 2000, true, false);
insert into sys.args values (9520, 733, 'res_0', 'int', 32, 0, 0, 0);
insert into sys.args values (9521, 733, 'arg_1', 'timestamptz', 7, 0, 1, 1);
insert into sys.functions values (734, 'minute', 'minutes', 'mtime', 0, 1, false, false, false, 2000, true, false);
insert into sys.args values (9522, 734, 'res_0', 'int', 32, 0, 0, 0);
insert into sys.args values (9523, 734, 'arg_1', 'timestamptz', 7, 0, 1, 1);
insert into sys.functions values (735, 'second', 'sql_seconds', 'mtime', 0, 1, false, false, false, 2000, true, false);
insert into sys.args values (9524, 735, 'res_0', 'decimal', 9, 6, 0, 0);
insert into sys.args values (9525, 735, 'arg_1', 'timestamptz', 7, 0, 1, 1);
insert into sys.functions values (736, 'epoch_ms', 'epoch_ms', 'mtime', 0, 1, false, false, false, 2000, true, false);
insert into sys.args values (9526, 736, 'res_0', 'decimal', 18, 3, 0, 0);
insert into sys.args values (9527, 736, 'arg_1', 'timestamptz', 7, 0, 1, 1);
insert into sys.functions values (737, 'year', 'year', 'mtime', 0, 1, false, false, false, 2000, true, false);
insert into sys.args values (9528, 737, 'res_0', 'int', 32, 0, 0, 0);
insert into sys.args values (9529, 737, 'arg_1', 'month_interval', 3, 0, 1, 1);
insert into sys.functions values (738, 'month', 'month', 'mtime', 0, 1, false, false, false, 2000, true, false);
insert into sys.args values (9530, 738, 'res_0', 'int', 32, 0, 0, 0);
insert into sys.args values (9531, 738, 'arg_1', 'month_interval', 3, 0, 1, 1);
insert into sys.functions values (739, 'day', 'day', 'mtime', 0, 1, false, false, false, 2000, true, false);
insert into sys.args values (9532, 739, 'res_0', 'bigint', 64, 0, 0, 0);
insert into sys.args values (9533, 739, 'arg_1', 'day_interval', 4, 0, 1, 1);
insert into sys.functions values (740, 'hour', 'hours', 'mtime', 0, 1, false, false, false, 2000, true, false);
insert into sys.args values (9534, 740, 'res_0', 'int', 32, 0, 0, 0);
insert into sys.args values (9535, 740, 'arg_1', 'day_interval', 4, 0, 1, 1);
insert into sys.functions values (741, 'minute', 'minutes', 'mtime', 0, 1, false, false, false, 2000, true, false);
insert into sys.args values (9536, 741, 'res_0', 'int', 32, 0, 0, 0);
insert into sys.args values (9537, 741, 'arg_1', 'day_interval', 4, 0, 1, 1);
insert into sys.functions values (742, 'second', 'seconds', 'mtime', 0, 1, false, false, false, 2000, true, false);
insert into sys.args values (9538, 742, 'res_0', 'int', 32, 0, 0, 0);
insert into sys.args values (9539, 742, 'arg_1', 'day_interval', 4, 0, 1, 1);
insert into sys.functions values (743, 'epoch_ms', 'epoch_ms', 'mtime', 0, 1, false, false, false, 2000, true, false);
insert into sys.args values (9540, 743, 'res_0', 'decimal', 18, 3, 0, 0);
insert into sys.args values (9541, 743, 'arg_1', 'day_interval', 4, 0, 1, 1);
insert into sys.functions values (744, 'day', 'day', 'mtime', 0, 1, false, false, false, 2000, true, false);
insert into sys.args values (9542, 744, 'res_0', 'bigint', 64, 0, 0, 0);
insert into sys.args values (9543, 744, 'arg_1', 'sec_interval', 13, 0, 1, 1);
insert into sys.functions values (745, 'hour', 'hours', 'mtime', 0, 1, false, false, false, 2000, true, false);
insert into sys.args values (9544, 745, 'res_0', 'int', 32, 0, 0, 0);
insert into sys.args values (9545, 745, 'arg_1', 'sec_interval', 13, 0, 1, 1);
insert into sys.functions values (746, 'minute', 'minutes', 'mtime', 0, 1, false, false, false, 2000, true, false);
insert into sys.args values (9546, 746, 'res_0', 'int', 32, 0, 0, 0);
insert into sys.args values (9547, 746, 'arg_1', 'sec_interval', 13, 0, 1, 1);
insert into sys.functions values (747, 'second', 'seconds', 'mtime', 0, 1, false, false, false, 2000, true, false);
insert into sys.args values (9548, 747, 'res_0', 'int', 32, 0, 0, 0);
insert into sys.args values (9549, 747, 'arg_1', 'sec_interval', 13, 0, 1, 1);
insert into sys.functions values (748, 'epoch_ms', 'epoch_ms', 'mtime', 0, 1, false, false, false, 2000, true, false);
insert into sys.args values (9550, 748, 'res_0', 'decimal', 18, 3, 0, 0);
insert into sys.args values (9551, 748, 'arg_1', 'sec_interval', 13, 0, 1, 1);
insert into sys.functions values (749, 'next_value_for', 'next_value', 'sql', 0, 1, true, false, false, 2000, true, true);
insert into sys.args values (9552, 749, 'res_0', 'bigint', 64, 0, 0, 0);
insert into sys.args values (9553, 749, 'arg_1', 'clob', 0, 0, 1, 1);
insert into sys.args values (9554, 749, 'arg_2', 'clob', 0, 0, 1, 2);
insert into sys.functions values (750, 'get_value_for', 'get_value', 'sql', 0, 1, false, false, false, 2000, true, true);
insert into sys.args values (9555, 750, 'res_0', 'bigint', 64, 0, 0, 0);
insert into sys.args values (9556, 750, 'arg_1', 'clob', 0, 0, 1, 1);
insert into sys.args values (9557, 750, 'arg_2', 'clob', 0, 0, 1, 2);
insert into sys.functions values (751, 'restart', 'restart', 'sql', 0, 1, true, false, false, 2000, true, true);
insert into sys.args values (9558, 751, 'res_0', 'bigint', 64, 0, 0, 0);
insert into sys.args values (9559, 751, 'arg_1', 'clob', 0, 0, 1, 1);
insert into sys.args values (9560, 751, 'arg_2', 'clob', 0, 0, 1, 2);
insert into sys.args values (9561, 751, 'arg_3', 'bigint', 64, 0, 1, 3);
insert into sys.functions values (752, 'locate', 'locate', 'str', 0, 1, false, false, false, 2000, true, false);
insert into sys.args values (9562, 752, 'res_0', 'int', 32, 0, 0, 0);
insert into sys.args values (9563, 752, 'arg_1', 'clob', 0, 0, 1, 1);
insert into sys.args values (9564, 752, 'arg_2', 'clob', 0, 0, 1, 2);
insert into sys.functions values (753, 'locate', 'locate3', 'str', 0, 1, false, false, false, 2000, true, false);
insert into sys.args values (9565, 753, 'res_0', 'int', 32, 0, 0, 0);
insert into sys.args values (9566, 753, 'arg_1', 'clob', 0, 0, 1, 1);
insert into sys.args values (9567, 753, 'arg_2', 'clob', 0, 0, 1, 2);
insert into sys.args values (9568, 753, 'arg_3', 'int', 32, 0, 1, 3);
insert into sys.functions values (754, 'charindex', 'locate', 'str', 0, 1, false, false, false, 2000, true, false);
insert into sys.args values (9569, 754, 'res_0', 'int', 32, 0, 0, 0);
insert into sys.args values (9570, 754, 'arg_1', 'clob', 0, 0, 1, 1);
insert into sys.args values (9571, 754, 'arg_2', 'clob', 0, 0, 1, 2);
insert into sys.functions values (755, 'charindex', 'locate3', 'str', 0, 1, false, false, false, 2000, true, false);
insert into sys.args values (9572, 755, 'res_0', 'int', 32, 0, 0, 0);
insert into sys.args values (9573, 755, 'arg_1', 'clob', 0, 0, 1, 1);
insert into sys.args values (9574, 755, 'arg_2', 'clob', 0, 0, 1, 2);
insert into sys.args values (9575, 755, 'arg_3', 'int', 32, 0, 1, 3);
insert into sys.functions values (756, 'splitpart', 'splitpart', 'str', 0, 1, false, false, false, 2000, true, false);
insert into sys.args values (9576, 756, 'res_0', 'clob', 0, 0, 0, 0);
insert into sys.args values (9577, 756, 'arg_1', 'clob', 0, 0, 1, 1);
insert into sys.args values (9578, 756, 'arg_2', 'clob', 0, 0, 1, 2);
insert into sys.args values (9579, 756, 'arg_3', 'int', 32, 0, 1, 3);
insert into sys.functions values (757, 'substring', 'substring', 'str', 0, 1, false, false, false, 2000, true, false);
insert into sys.args values (9580, 757, 'res_0', 'clob', 0, 0, 0, 0);
insert into sys.args values (9581, 757, 'arg_1', 'clob', 0, 0, 1, 1);
insert into sys.args values (9582, 757, 'arg_2', 'int', 32, 0, 1, 2);
insert into sys.functions values (758, 'substring', 'substring3', 'str', 0, 1, false, false, false, 2000, true, false);
insert into sys.args values (9583, 758, 'res_0', 'clob', 0, 0, 0, 0);
insert into sys.args values (9584, 758, 'arg_1', 'clob', 0, 0, 1, 1);
insert into sys.args values (9585, 758, 'arg_2', 'int', 32, 0, 1, 2);
insert into sys.args values (9586, 758, 'arg_3', 'int', 32, 0, 1, 3);
insert into sys.functions values (759, 'substr', 'substring', 'str', 0, 1, false, false, false, 2000, true, false);
insert into sys.args values (9587, 759, 'res_0', 'clob', 0, 0, 0, 0);
insert into sys.args values (9588, 759, 'arg_1', 'clob', 0, 0, 1, 1);
insert into sys.args values (9589, 759, 'arg_2', 'int', 32, 0, 1, 2);
insert into sys.functions values (760, 'substr', 'substring3', 'str', 0, 1, false, false, false, 2000, true, false);
insert into sys.args values (9590, 760, 'res_0', 'clob', 0, 0, 0, 0);
insert into sys.args values (9591, 760, 'arg_1', 'clob', 0, 0, 1, 1);
insert into sys.args values (9592, 760, 'arg_2', 'int', 32, 0, 1, 2);
insert into sys.args values (9593, 760, 'arg_3', 'int', 32, 0, 1, 3);
insert into sys.functions values (761, 'like', 'like', 'algebra', 0, 4, false, false, false, 2000, true, false);
insert into sys.args values (9594, 761, 'res_0', 'boolean', 1, 0, 0, 0);
insert into sys.args values (9595, 761, 'arg_1', 'clob', 0, 0, 1, 1);
insert into sys.args values (9596, 761, 'arg_2', 'clob', 0, 0, 1, 2);
insert into sys.args values (9597, 761, 'arg_3', 'clob', 0, 0, 1, 3);
insert into sys.args values (9598, 761, 'arg_4', 'boolean', 1, 0, 1, 4);
insert into sys.functions values (762, 'not_like', 'not_like', 'algebra', 0, 4, false, false, false, 2000, true, false);
insert into sys.args values (9599, 762, 'res_0', 'boolean', 1, 0, 0, 0);
insert into sys.args values (9600, 762, 'arg_1', 'clob', 0, 0, 1, 1);
insert into sys.args values (9601, 762, 'arg_2', 'clob', 0, 0, 1, 2);
insert into sys.args values (9602, 762, 'arg_3', 'clob', 0, 0, 1, 3);
insert into sys.args values (9603, 762, 'arg_4', 'boolean', 1, 0, 1, 4);
insert into sys.functions values (763, 'patindex', 'patindex', 'pcre', 0, 1, false, false, false, 2000, true, false);
insert into sys.args values (9604, 763, 'res_0', 'int', 32, 0, 0, 0);
insert into sys.args values (9605, 763, 'arg_1', 'clob', 0, 0, 1, 1);
insert into sys.args values (9606, 763, 'arg_2', 'clob', 0, 0, 1, 2);
insert into sys.functions values (764, 'truncate', 'stringleft', 'str', 0, 1, false, false, false, 2000, true, false);
insert into sys.args values (9607, 764, 'res_0', 'clob', 0, 0, 0, 0);
insert into sys.args values (9608, 764, 'arg_1', 'clob', 0, 0, 1, 1);
insert into sys.args values (9609, 764, 'arg_2', 'int', 32, 0, 1, 2);
insert into sys.functions values (765, 'concat', '+', 'calc', 0, 1, false, false, false, 2000, true, false);
insert into sys.args values (9610, 765, 'res_0', 'clob', 0, 0, 0, 0);
insert into sys.args values (9611, 765, 'arg_1', 'clob', 0, 0, 1, 1);
insert into sys.args values (9612, 765, 'arg_2', 'clob', 0, 0, 1, 2);
insert into sys.functions values (766, 'ascii', 'ascii', 'str', 0, 1, false, false, false, 2000, true, true);
insert into sys.args values (9613, 766, 'res_0', 'int', 32, 0, 0, 0);
insert into sys.args values (9614, 766, 'arg_1', 'clob', 0, 0, 1, 1);
insert into sys.functions values (767, 'code', 'unicode', 'str', 0, 1, false, false, false, 2000, true, false);
insert into sys.args values (9615, 767, 'res_0', 'clob', 0, 0, 0, 0);
insert into sys.args values (9616, 767, 'arg_1', 'int', 32, 0, 1, 1);
insert into sys.functions values (768, 'length', 'length', 'str', 0, 1, false, false, false, 2000, true, false);
insert into sys.args values (9617, 768, 'res_0', 'int', 32, 0, 0, 0);
insert into sys.args values (9618, 768, 'arg_1', 'clob', 0, 0, 1, 1);
insert into sys.functions values (769, 'right', 'stringright', 'str', 0, 1, false, false, false, 2000, true, false);
insert into sys.args values (9619, 769, 'res_0', 'clob', 0, 0, 0, 0);
insert into sys.args values (9620, 769, 'arg_1', 'clob', 0, 0, 1, 1);
insert into sys.args values (9621, 769, 'arg_2', 'int', 32, 0, 1, 2);
insert into sys.functions values (770, 'left', 'stringleft', 'str', 0, 1, false, false, false, 2000, true, false);
insert into sys.args values (9622, 770, 'res_0', 'clob', 0, 0, 0, 0);
insert into sys.args values (9623, 770, 'arg_1', 'clob', 0, 0, 1, 1);
insert into sys.args values (9624, 770, 'arg_2', 'int', 32, 0, 1, 2);
insert into sys.functions values (771, 'upper', 'toUpper', 'str', 0, 1, false, false, false, 2000, true, false);
insert into sys.args values (9625, 771, 'res_0', 'clob', 0, 0, 0, 0);
insert into sys.args values (9626, 771, 'arg_1', 'clob', 0, 0, 1, 1);
insert into sys.functions values (772, 'ucase', 'toUpper', 'str', 0, 1, false, false, false, 2000, true, false);
insert into sys.args values (9627, 772, 'res_0', 'clob', 0, 0, 0, 0);
insert into sys.args values (9628, 772, 'arg_1', 'clob', 0, 0, 1, 1);
insert into sys.functions values (773, 'lower', 'toLower', 'str', 0, 1, false, false, false, 2000, true, false);
insert into sys.args values (9629, 773, 'res_0', 'clob', 0, 0, 0, 0);
insert into sys.args values (9630, 773, 'arg_1', 'clob', 0, 0, 1, 1);
insert into sys.functions values (774, 'lcase', 'toLower', 'str', 0, 1, false, false, false, 2000, true, false);
insert into sys.args values (9631, 774, 'res_0', 'clob', 0, 0, 0, 0);
insert into sys.args values (9632, 774, 'arg_1', 'clob', 0, 0, 1, 1);
insert into sys.functions values (775, 'trim', 'trim', 'str', 0, 1, false, false, false, 2000, true, false);
insert into sys.args values (9633, 775, 'res_0', 'clob', 0, 0, 0, 0);
insert into sys.args values (9634, 775, 'arg_1', 'clob', 0, 0, 1, 1);
insert into sys.functions values (776, 'trim', 'trim2', 'str', 0, 1, false, false, false, 2000, true, false);
insert into sys.args values (9635, 776, 'res_0', 'clob', 0, 0, 0, 0);
insert into sys.args values (9636, 776, 'arg_1', 'clob', 0, 0, 1, 1);
insert into sys.args values (9637, 776, 'arg_2', 'clob', 0, 0, 1, 2);
insert into sys.functions values (777, 'ltrim', 'ltrim', 'str', 0, 1, false, false, false, 2000, true, false);
insert into sys.args values (9638, 777, 'res_0', 'clob', 0, 0, 0, 0);
insert into sys.args values (9639, 777, 'arg_1', 'clob', 0, 0, 1, 1);
insert into sys.functions values (778, 'ltrim', 'ltrim2', 'str', 0, 1, false, false, false, 2000, true, false);
insert into sys.args values (9640, 778, 'res_0', 'clob', 0, 0, 0, 0);
insert into sys.args values (9641, 778, 'arg_1', 'clob', 0, 0, 1, 1);
insert into sys.args values (9642, 778, 'arg_2', 'clob', 0, 0, 1, 2);
insert into sys.functions values (779, 'rtrim', 'rtrim', 'str', 0, 1, false, false, false, 2000, true, false);
insert into sys.args values (9643, 779, 'res_0', 'clob', 0, 0, 0, 0);
insert into sys.args values (9644, 779, 'arg_1', 'clob', 0, 0, 1, 1);
insert into sys.functions values (780, 'rtrim', 'rtrim2', 'str', 0, 1, false, false, false, 2000, true, false);
insert into sys.args values (9645, 780, 'res_0', 'clob', 0, 0, 0, 0);
insert into sys.args values (9646, 780, 'arg_1', 'clob', 0, 0, 1, 1);
insert into sys.args values (9647, 780, 'arg_2', 'clob', 0, 0, 1, 2);
insert into sys.functions values (781, 'lpad', 'lpad', 'str', 0, 1, false, false, false, 2000, true, false);
insert into sys.args values (9648, 781, 'res_0', 'clob', 0, 0, 0, 0);
insert into sys.args values (9649, 781, 'arg_1', 'clob', 0, 0, 1, 1);
insert into sys.args values (9650, 781, 'arg_2', 'int', 32, 0, 1, 2);
insert into sys.functions values (782, 'lpad', 'lpad3', 'str', 0, 1, false, false, false, 2000, true, false);
insert into sys.args values (9651, 782, 'res_0', 'clob', 0, 0, 0, 0);
insert into sys.args values (9652, 782, 'arg_1', 'clob', 0, 0, 1, 1);
insert into sys.args values (9653, 782, 'arg_2', 'int', 32, 0, 1, 2);
insert into sys.args values (9654, 782, 'arg_3', 'clob', 0, 0, 1, 3);
insert into sys.functions values (783, 'rpad', 'rpad', 'str', 0, 1, false, false, false, 2000, true, false);
insert into sys.args values (9655, 783, 'res_0', 'clob', 0, 0, 0, 0);
insert into sys.args values (9656, 783, 'arg_1', 'clob', 0, 0, 1, 1);
insert into sys.args values (9657, 783, 'arg_2', 'int', 32, 0, 1, 2);
insert into sys.functions values (784, 'rpad', 'rpad3', 'str', 0, 1, false, false, false, 2000, true, false);
insert into sys.args values (9658, 784, 'res_0', 'clob', 0, 0, 0, 0);
insert into sys.args values (9659, 784, 'arg_1', 'clob', 0, 0, 1, 1);
insert into sys.args values (9660, 784, 'arg_2', 'int', 32, 0, 1, 2);
insert into sys.args values (9661, 784, 'arg_3', 'clob', 0, 0, 1, 3);
insert into sys.functions values (785, 'insert', 'insert', 'str', 0, 1, false, false, false, 2000, true, false);
insert into sys.args values (9662, 785, 'res_0', 'clob', 0, 0, 0, 0);
insert into sys.args values (9663, 785, 'arg_1', 'clob', 0, 0, 1, 1);
insert into sys.args values (9664, 785, 'arg_2', 'int', 32, 0, 1, 2);
insert into sys.args values (9665, 785, 'arg_3', 'int', 32, 0, 1, 3);
insert into sys.args values (9666, 785, 'arg_4', 'clob', 0, 0, 1, 4);
insert into sys.functions values (786, 'replace', 'replace', 'str', 0, 1, false, false, false, 2000, true, false);
insert into sys.args values (9667, 786, 'res_0', 'clob', 0, 0, 0, 0);
insert into sys.args values (9668, 786, 'arg_1', 'clob', 0, 0, 1, 1);
insert into sys.args values (9669, 786, 'arg_2', 'clob', 0, 0, 1, 2);
insert into sys.args values (9670, 786, 'arg_3', 'clob', 0, 0, 1, 3);
insert into sys.functions values (787, 'repeat', 'repeat', 'str', 0, 1, false, false, false, 2000, true, true);
insert into sys.args values (9671, 787, 'res_0', 'clob', 0, 0, 0, 0);
insert into sys.args values (9672, 787, 'arg_1', 'clob', 0, 0, 1, 1);
insert into sys.args values (9673, 787, 'arg_2', 'int', 32, 0, 1, 2);
insert into sys.functions values (788, 'space', 'space', 'str', 0, 1, false, false, false, 2000, true, true);
insert into sys.args values (9674, 788, 'res_0', 'clob', 0, 0, 0, 0);
insert into sys.args values (9675, 788, 'arg_1', 'int', 32, 0, 1, 1);
insert into sys.functions values (789, 'char_length', 'length', 'str', 0, 1, false, false, false, 2000, true, false);
insert into sys.args values (9676, 789, 'res_0', 'int', 32, 0, 0, 0);
insert into sys.args values (9677, 789, 'arg_1', 'clob', 0, 0, 1, 1);
insert into sys.functions values (790, 'character_length', 'length', 'str', 0, 1, false, false, false, 2000, true, false);
insert into sys.args values (9678, 790, 'res_0', 'int', 32, 0, 0, 0);
insert into sys.args values (9679, 790, 'arg_1', 'clob', 0, 0, 1, 1);
insert into sys.functions values (791, 'octet_length', 'nbytes', 'str', 0, 1, false, false, false, 2000, true, false);
insert into sys.args values (9680, 791, 'res_0', 'int', 32, 0, 0, 0);
insert into sys.args values (9681, 791, 'arg_1', 'clob', 0, 0, 1, 1);
insert into sys.functions values (792, 'soundex', 'soundex', 'txtsim', 0, 1, false, false, false, 2000, true, false);
insert into sys.args values (9682, 792, 'res_0', 'clob', 0, 0, 0, 0);
insert into sys.args values (9683, 792, 'arg_1', 'clob', 0, 0, 1, 1);
insert into sys.functions values (793, 'difference', 'stringdiff', 'txtsim', 0, 1, false, false, false, 2000, true, true);
insert into sys.args values (9684, 793, 'res_0', 'int', 32, 0, 0, 0);
insert into sys.args values (9685, 793, 'arg_1', 'clob', 0, 0, 1, 1);
insert into sys.args values (9686, 793, 'arg_2', 'clob', 0, 0, 1, 2);
insert into sys.functions values (794, 'editdistance', 'editdistance', 'txtsim', 0, 1, false, false, false, 2000, true, true);
insert into sys.args values (9687, 794, 'res_0', 'int', 32, 0, 0, 0);
insert into sys.args values (9688, 794, 'arg_1', 'clob', 0, 0, 1, 1);
insert into sys.args values (9689, 794, 'arg_2', 'clob', 0, 0, 1, 2);
insert into sys.functions values (795, 'editdistance2', 'editdistance2', 'txtsim', 0, 1, false, false, false, 2000, true, true);
insert into sys.args values (9690, 795, 'res_0', 'int', 32, 0, 0, 0);
insert into sys.args values (9691, 795, 'arg_1', 'clob', 0, 0, 1, 1);
insert into sys.args values (9692, 795, 'arg_2', 'clob', 0, 0, 1, 2);
insert into sys.functions values (796, 'similarity', 'similarity', 'txtsim', 0, 1, false, false, false, 2000, true, true);
insert into sys.args values (9693, 796, 'res_0', 'double', 53, 0, 0, 0);
insert into sys.args values (9694, 796, 'arg_1', 'clob', 0, 0, 1, 1);
insert into sys.args values (9695, 796, 'arg_2', 'clob', 0, 0, 1, 2);
insert into sys.functions values (797, 'qgramnormalize', 'qgramnormalize', 'txtsim', 0, 1, false, false, false, 2000, true, false);
insert into sys.args values (9696, 797, 'res_0', 'clob', 0, 0, 0, 0);
insert into sys.args values (9697, 797, 'arg_1', 'clob', 0, 0, 1, 1);
insert into sys.functions values (798, 'levenshtein', 'levenshtein', 'txtsim', 0, 1, false, false, false, 2000, true, true);
insert into sys.args values (9698, 798, 'res_0', 'int', 32, 0, 0, 0);
insert into sys.args values (9699, 798, 'arg_1', 'clob', 0, 0, 1, 1);
insert into sys.args values (9700, 798, 'arg_2', 'clob', 0, 0, 1, 2);
insert into sys.functions values (799, 'levenshtein', 'levenshtein', 'txtsim', 0, 1, false, false, false, 2000, true, true);
insert into sys.args values (9701, 799, 'res_0', 'int', 32, 0, 0, 0);
insert into sys.args values (9702, 799, 'arg_1', 'clob', 0, 0, 1, 1);
insert into sys.args values (9703, 799, 'arg_2', 'clob', 0, 0, 1, 2);
insert into sys.args values (9704, 799, 'arg_3', 'int', 32, 0, 1, 3);
insert into sys.args values (9705, 799, 'arg_4', 'int', 32, 0, 1, 4);
insert into sys.args values (9706, 799, 'arg_5', 'int', 32, 0, 1, 5);
insert into sys.functions values (800, 'next_value_for', 'next_value', 'sql', 0, 1, true, false, false, 2000, true, true);
insert into sys.args values (9707, 800, 'res_0', 'bigint', 64, 0, 0, 0);
insert into sys.args values (9708, 800, 'arg_1', 'varchar', 0, 0, 1, 1);
insert into sys.args values (9709, 800, 'arg_2', 'varchar', 0, 0, 1, 2);
insert into sys.functions values (801, 'get_value_for', 'get_value', 'sql', 0, 1, false, false, false, 2000, true, true);
insert into sys.args values (9710, 801, 'res_0', 'bigint', 64, 0, 0, 0);
insert into sys.args values (9711, 801, 'arg_1', 'varchar', 0, 0, 1, 1);
insert into sys.args values (9712, 801, 'arg_2', 'varchar', 0, 0, 1, 2);
insert into sys.functions values (802, 'restart', 'restart', 'sql', 0, 1, true, false, false, 2000, true, true);
insert into sys.args values (9713, 802, 'res_0', 'bigint', 64, 0, 0, 0);
insert into sys.args values (9714, 802, 'arg_1', 'varchar', 0, 0, 1, 1);
insert into sys.args values (9715, 802, 'arg_2', 'varchar', 0, 0, 1, 2);
insert into sys.args values (9716, 802, 'arg_3', 'bigint', 64, 0, 1, 3);
insert into sys.functions values (803, 'locate', 'locate', 'str', 0, 1, false, false, false, 2000, true, false);
insert into sys.args values (9717, 803, 'res_0', 'int', 32, 0, 0, 0);
insert into sys.args values (9718, 803, 'arg_1', 'varchar', 0, 0, 1, 1);
insert into sys.args values (9719, 803, 'arg_2', 'varchar', 0, 0, 1, 2);
insert into sys.functions values (804, 'locate', 'locate3', 'str', 0, 1, false, false, false, 2000, true, false);
insert into sys.args values (9720, 804, 'res_0', 'int', 32, 0, 0, 0);
insert into sys.args values (9721, 804, 'arg_1', 'varchar', 0, 0, 1, 1);
insert into sys.args values (9722, 804, 'arg_2', 'varchar', 0, 0, 1, 2);
insert into sys.args values (9723, 804, 'arg_3', 'int', 32, 0, 1, 3);
insert into sys.functions values (805, 'charindex', 'locate', 'str', 0, 1, false, false, false, 2000, true, false);
insert into sys.args values (9724, 805, 'res_0', 'int', 32, 0, 0, 0);
insert into sys.args values (9725, 805, 'arg_1', 'varchar', 0, 0, 1, 1);
insert into sys.args values (9726, 805, 'arg_2', 'varchar', 0, 0, 1, 2);
insert into sys.functions values (806, 'charindex', 'locate3', 'str', 0, 1, false, false, false, 2000, true, false);
insert into sys.args values (9727, 806, 'res_0', 'int', 32, 0, 0, 0);
insert into sys.args values (9728, 806, 'arg_1', 'varchar', 0, 0, 1, 1);
insert into sys.args values (9729, 806, 'arg_2', 'varchar', 0, 0, 1, 2);
insert into sys.args values (9730, 806, 'arg_3', 'int', 32, 0, 1, 3);
insert into sys.functions values (807, 'splitpart', 'splitpart', 'str', 0, 1, false, false, false, 2000, true, false);
insert into sys.args values (9731, 807, 'res_0', 'varchar', 0, 0, 0, 0);
insert into sys.args values (9732, 807, 'arg_1', 'varchar', 0, 0, 1, 1);
insert into sys.args values (9733, 807, 'arg_2', 'varchar', 0, 0, 1, 2);
insert into sys.args values (9734, 807, 'arg_3', 'int', 32, 0, 1, 3);
insert into sys.functions values (808, 'substring', 'substring', 'str', 0, 1, false, false, false, 2000, true, false);
insert into sys.args values (9735, 808, 'res_0', 'varchar', 0, 0, 0, 0);
insert into sys.args values (9736, 808, 'arg_1', 'varchar', 0, 0, 1, 1);
insert into sys.args values (9737, 808, 'arg_2', 'int', 32, 0, 1, 2);
insert into sys.functions values (809, 'substring', 'substring3', 'str', 0, 1, false, false, false, 2000, true, false);
insert into sys.args values (9738, 809, 'res_0', 'varchar', 0, 0, 0, 0);
insert into sys.args values (9739, 809, 'arg_1', 'varchar', 0, 0, 1, 1);
insert into sys.args values (9740, 809, 'arg_2', 'int', 32, 0, 1, 2);
insert into sys.args values (9741, 809, 'arg_3', 'int', 32, 0, 1, 3);
insert into sys.functions values (810, 'substr', 'substring', 'str', 0, 1, false, false, false, 2000, true, false);
insert into sys.args values (9742, 810, 'res_0', 'varchar', 0, 0, 0, 0);
insert into sys.args values (9743, 810, 'arg_1', 'varchar', 0, 0, 1, 1);
insert into sys.args values (9744, 810, 'arg_2', 'int', 32, 0, 1, 2);
insert into sys.functions values (811, 'substr', 'substring3', 'str', 0, 1, false, false, false, 2000, true, false);
insert into sys.args values (9745, 811, 'res_0', 'varchar', 0, 0, 0, 0);
insert into sys.args values (9746, 811, 'arg_1', 'varchar', 0, 0, 1, 1);
insert into sys.args values (9747, 811, 'arg_2', 'int', 32, 0, 1, 2);
insert into sys.args values (9748, 811, 'arg_3', 'int', 32, 0, 1, 3);
insert into sys.functions values (812, 'like', 'like', 'algebra', 0, 4, false, false, false, 2000, true, false);
insert into sys.args values (9749, 812, 'res_0', 'boolean', 1, 0, 0, 0);
insert into sys.args values (9750, 812, 'arg_1', 'varchar', 0, 0, 1, 1);
insert into sys.args values (9751, 812, 'arg_2', 'varchar', 0, 0, 1, 2);
insert into sys.args values (9752, 812, 'arg_3', 'varchar', 0, 0, 1, 3);
insert into sys.args values (9753, 812, 'arg_4', 'boolean', 1, 0, 1, 4);
insert into sys.functions values (813, 'not_like', 'not_like', 'algebra', 0, 4, false, false, false, 2000, true, false);
insert into sys.args values (9754, 813, 'res_0', 'boolean', 1, 0, 0, 0);
insert into sys.args values (9755, 813, 'arg_1', 'varchar', 0, 0, 1, 1);
insert into sys.args values (9756, 813, 'arg_2', 'varchar', 0, 0, 1, 2);
insert into sys.args values (9757, 813, 'arg_3', 'varchar', 0, 0, 1, 3);
insert into sys.args values (9758, 813, 'arg_4', 'boolean', 1, 0, 1, 4);
insert into sys.functions values (814, 'patindex', 'patindex', 'pcre', 0, 1, false, false, false, 2000, true, false);
insert into sys.args values (9759, 814, 'res_0', 'int', 32, 0, 0, 0);
insert into sys.args values (9760, 814, 'arg_1', 'varchar', 0, 0, 1, 1);
insert into sys.args values (9761, 814, 'arg_2', 'varchar', 0, 0, 1, 2);
insert into sys.functions values (815, 'truncate', 'stringleft', 'str', 0, 1, false, false, false, 2000, true, false);
insert into sys.args values (9762, 815, 'res_0', 'varchar', 0, 0, 0, 0);
insert into sys.args values (9763, 815, 'arg_1', 'varchar', 0, 0, 1, 1);
insert into sys.args values (9764, 815, 'arg_2', 'int', 32, 0, 1, 2);
insert into sys.functions values (816, 'concat', '+', 'calc', 0, 1, false, false, false, 2000, true, false);
insert into sys.args values (9765, 816, 'res_0', 'varchar', 0, 0, 0, 0);
insert into sys.args values (9766, 816, 'arg_1', 'varchar', 0, 0, 1, 1);
insert into sys.args values (9767, 816, 'arg_2', 'varchar', 0, 0, 1, 2);
insert into sys.functions values (817, 'ascii', 'ascii', 'str', 0, 1, false, false, false, 2000, true, true);
insert into sys.args values (9768, 817, 'res_0', 'int', 32, 0, 0, 0);
insert into sys.args values (9769, 817, 'arg_1', 'varchar', 0, 0, 1, 1);
insert into sys.functions values (818, 'code', 'unicode', 'str', 0, 1, false, false, false, 2000, true, false);
insert into sys.args values (9770, 818, 'res_0', 'varchar', 0, 0, 0, 0);
insert into sys.args values (9771, 818, 'arg_1', 'int', 32, 0, 1, 1);
insert into sys.functions values (819, 'length', 'length', 'str', 0, 1, false, false, false, 2000, true, false);
insert into sys.args values (9772, 819, 'res_0', 'int', 32, 0, 0, 0);
insert into sys.args values (9773, 819, 'arg_1', 'varchar', 0, 0, 1, 1);
insert into sys.functions values (820, 'right', 'stringright', 'str', 0, 1, false, false, false, 2000, true, false);
insert into sys.args values (9774, 820, 'res_0', 'varchar', 0, 0, 0, 0);
insert into sys.args values (9775, 820, 'arg_1', 'varchar', 0, 0, 1, 1);
insert into sys.args values (9776, 820, 'arg_2', 'int', 32, 0, 1, 2);
insert into sys.functions values (821, 'left', 'stringleft', 'str', 0, 1, false, false, false, 2000, true, false);
insert into sys.args values (9777, 821, 'res_0', 'varchar', 0, 0, 0, 0);
insert into sys.args values (9778, 821, 'arg_1', 'varchar', 0, 0, 1, 1);
insert into sys.args values (9779, 821, 'arg_2', 'int', 32, 0, 1, 2);
insert into sys.functions values (822, 'upper', 'toUpper', 'str', 0, 1, false, false, false, 2000, true, false);
insert into sys.args values (9780, 822, 'res_0', 'varchar', 0, 0, 0, 0);
insert into sys.args values (9781, 822, 'arg_1', 'varchar', 0, 0, 1, 1);
insert into sys.functions values (823, 'ucase', 'toUpper', 'str', 0, 1, false, false, false, 2000, true, false);
insert into sys.args values (9782, 823, 'res_0', 'varchar', 0, 0, 0, 0);
insert into sys.args values (9783, 823, 'arg_1', 'varchar', 0, 0, 1, 1);
insert into sys.functions values (824, 'lower', 'toLower', 'str', 0, 1, false, false, false, 2000, true, false);
insert into sys.args values (9784, 824, 'res_0', 'varchar', 0, 0, 0, 0);
insert into sys.args values (9785, 824, 'arg_1', 'varchar', 0, 0, 1, 1);
insert into sys.functions values (825, 'lcase', 'toLower', 'str', 0, 1, false, false, false, 2000, true, false);
insert into sys.args values (9786, 825, 'res_0', 'varchar', 0, 0, 0, 0);
insert into sys.args values (9787, 825, 'arg_1', 'varchar', 0, 0, 1, 1);
insert into sys.functions values (826, 'trim', 'trim', 'str', 0, 1, false, false, false, 2000, true, false);
insert into sys.args values (9788, 826, 'res_0', 'varchar', 0, 0, 0, 0);
insert into sys.args values (9789, 826, 'arg_1', 'varchar', 0, 0, 1, 1);
insert into sys.functions values (827, 'trim', 'trim2', 'str', 0, 1, false, false, false, 2000, true, false);
insert into sys.args values (9790, 827, 'res_0', 'varchar', 0, 0, 0, 0);
insert into sys.args values (9791, 827, 'arg_1', 'varchar', 0, 0, 1, 1);
insert into sys.args values (9792, 827, 'arg_2', 'varchar', 0, 0, 1, 2);
insert into sys.functions values (828, 'ltrim', 'ltrim', 'str', 0, 1, false, false, false, 2000, true, false);
insert into sys.args values (9793, 828, 'res_0', 'varchar', 0, 0, 0, 0);
insert into sys.args values (9794, 828, 'arg_1', 'varchar', 0, 0, 1, 1);
insert into sys.functions values (829, 'ltrim', 'ltrim2', 'str', 0, 1, false, false, false, 2000, true, false);
insert into sys.args values (9795, 829, 'res_0', 'varchar', 0, 0, 0, 0);
insert into sys.args values (9796, 829, 'arg_1', 'varchar', 0, 0, 1, 1);
insert into sys.args values (9797, 829, 'arg_2', 'varchar', 0, 0, 1, 2);
insert into sys.functions values (830, 'rtrim', 'rtrim', 'str', 0, 1, false, false, false, 2000, true, false);
insert into sys.args values (9798, 830, 'res_0', 'varchar', 0, 0, 0, 0);
insert into sys.args values (9799, 830, 'arg_1', 'varchar', 0, 0, 1, 1);
insert into sys.functions values (831, 'rtrim', 'rtrim2', 'str', 0, 1, false, false, false, 2000, true, false);
insert into sys.args values (9800, 831, 'res_0', 'varchar', 0, 0, 0, 0);
insert into sys.args values (9801, 831, 'arg_1', 'varchar', 0, 0, 1, 1);
insert into sys.args values (9802, 831, 'arg_2', 'varchar', 0, 0, 1, 2);
insert into sys.functions values (832, 'lpad', 'lpad', 'str', 0, 1, false, false, false, 2000, true, false);
insert into sys.args values (9803, 832, 'res_0', 'varchar', 0, 0, 0, 0);
insert into sys.args values (9804, 832, 'arg_1', 'varchar', 0, 0, 1, 1);
insert into sys.args values (9805, 832, 'arg_2', 'int', 32, 0, 1, 2);
insert into sys.functions values (833, 'lpad', 'lpad3', 'str', 0, 1, false, false, false, 2000, true, false);
insert into sys.args values (9806, 833, 'res_0', 'varchar', 0, 0, 0, 0);
insert into sys.args values (9807, 833, 'arg_1', 'varchar', 0, 0, 1, 1);
insert into sys.args values (9808, 833, 'arg_2', 'int', 32, 0, 1, 2);
insert into sys.args values (9809, 833, 'arg_3', 'varchar', 0, 0, 1, 3);
insert into sys.functions values (834, 'rpad', 'rpad', 'str', 0, 1, false, false, false, 2000, true, false);
insert into sys.args values (9810, 834, 'res_0', 'varchar', 0, 0, 0, 0);
insert into sys.args values (9811, 834, 'arg_1', 'varchar', 0, 0, 1, 1);
insert into sys.args values (9812, 834, 'arg_2', 'int', 32, 0, 1, 2);
insert into sys.functions values (835, 'rpad', 'rpad3', 'str', 0, 1, false, false, false, 2000, true, false);
insert into sys.args values (9813, 835, 'res_0', 'varchar', 0, 0, 0, 0);
insert into sys.args values (9814, 835, 'arg_1', 'varchar', 0, 0, 1, 1);
insert into sys.args values (9815, 835, 'arg_2', 'int', 32, 0, 1, 2);
insert into sys.args values (9816, 835, 'arg_3', 'varchar', 0, 0, 1, 3);
insert into sys.functions values (836, 'insert', 'insert', 'str', 0, 1, false, false, false, 2000, true, false);
insert into sys.args values (9817, 836, 'res_0', 'varchar', 0, 0, 0, 0);
insert into sys.args values (9818, 836, 'arg_1', 'varchar', 0, 0, 1, 1);
insert into sys.args values (9819, 836, 'arg_2', 'int', 32, 0, 1, 2);
insert into sys.args values (9820, 836, 'arg_3', 'int', 32, 0, 1, 3);
insert into sys.args values (9821, 836, 'arg_4', 'varchar', 0, 0, 1, 4);
insert into sys.functions values (837, 'replace', 'replace', 'str', 0, 1, false, false, false, 2000, true, false);
insert into sys.args values (9822, 837, 'res_0', 'varchar', 0, 0, 0, 0);
insert into sys.args values (9823, 837, 'arg_1', 'varchar', 0, 0, 1, 1);
insert into sys.args values (9824, 837, 'arg_2', 'varchar', 0, 0, 1, 2);
insert into sys.args values (9825, 837, 'arg_3', 'varchar', 0, 0, 1, 3);
insert into sys.functions values (838, 'repeat', 'repeat', 'str', 0, 1, false, false, false, 2000, true, true);
insert into sys.args values (9826, 838, 'res_0', 'varchar', 0, 0, 0, 0);
insert into sys.args values (9827, 838, 'arg_1', 'varchar', 0, 0, 1, 1);
insert into sys.args values (9828, 838, 'arg_2', 'int', 32, 0, 1, 2);
insert into sys.functions values (839, 'space', 'space', 'str', 0, 1, false, false, false, 2000, true, true);
insert into sys.args values (9829, 839, 'res_0', 'varchar', 0, 0, 0, 0);
insert into sys.args values (9830, 839, 'arg_1', 'int', 32, 0, 1, 1);
insert into sys.functions values (840, 'char_length', 'length', 'str', 0, 1, false, false, false, 2000, true, false);
insert into sys.args values (9831, 840, 'res_0', 'int', 32, 0, 0, 0);
insert into sys.args values (9832, 840, 'arg_1', 'varchar', 0, 0, 1, 1);
insert into sys.functions values (841, 'character_length', 'length', 'str', 0, 1, false, false, false, 2000, true, false);
insert into sys.args values (9833, 841, 'res_0', 'int', 32, 0, 0, 0);
insert into sys.args values (9834, 841, 'arg_1', 'varchar', 0, 0, 1, 1);
insert into sys.functions values (842, 'octet_length', 'nbytes', 'str', 0, 1, false, false, false, 2000, true, false);
insert into sys.args values (9835, 842, 'res_0', 'int', 32, 0, 0, 0);
insert into sys.args values (9836, 842, 'arg_1', 'varchar', 0, 0, 1, 1);
insert into sys.functions values (843, 'soundex', 'soundex', 'txtsim', 0, 1, false, false, false, 2000, true, false);
insert into sys.args values (9837, 843, 'res_0', 'varchar', 0, 0, 0, 0);
insert into sys.args values (9838, 843, 'arg_1', 'varchar', 0, 0, 1, 1);
insert into sys.functions values (844, 'difference', 'stringdiff', 'txtsim', 0, 1, false, false, false, 2000, true, true);
insert into sys.args values (9839, 844, 'res_0', 'int', 32, 0, 0, 0);
insert into sys.args values (9840, 844, 'arg_1', 'varchar', 0, 0, 1, 1);
insert into sys.args values (9841, 844, 'arg_2', 'varchar', 0, 0, 1, 2);
insert into sys.functions values (845, 'editdistance', 'editdistance', 'txtsim', 0, 1, false, false, false, 2000, true, true);
insert into sys.args values (9842, 845, 'res_0', 'int', 32, 0, 0, 0);
insert into sys.args values (9843, 845, 'arg_1', 'varchar', 0, 0, 1, 1);
insert into sys.args values (9844, 845, 'arg_2', 'varchar', 0, 0, 1, 2);
insert into sys.functions values (846, 'editdistance2', 'editdistance2', 'txtsim', 0, 1, false, false, false, 2000, true, true);
insert into sys.args values (9845, 846, 'res_0', 'int', 32, 0, 0, 0);
insert into sys.args values (9846, 846, 'arg_1', 'varchar', 0, 0, 1, 1);
insert into sys.args values (9847, 846, 'arg_2', 'varchar', 0, 0, 1, 2);
insert into sys.functions values (847, 'similarity', 'similarity', 'txtsim', 0, 1, false, false, false, 2000, true, true);
insert into sys.args values (9848, 847, 'res_0', 'double', 53, 0, 0, 0);
insert into sys.args values (9849, 847, 'arg_1', 'varchar', 0, 0, 1, 1);
insert into sys.args values (9850, 847, 'arg_2', 'varchar', 0, 0, 1, 2);
insert into sys.functions values (848, 'qgramnormalize', 'qgramnormalize', 'txtsim', 0, 1, false, false, false, 2000, true, false);
insert into sys.args values (9851, 848, 'res_0', 'varchar', 0, 0, 0, 0);
insert into sys.args values (9852, 848, 'arg_1', 'varchar', 0, 0, 1, 1);
insert into sys.functions values (849, 'levenshtein', 'levenshtein', 'txtsim', 0, 1, false, false, false, 2000, true, true);
insert into sys.args values (9853, 849, 'res_0', 'int', 32, 0, 0, 0);
insert into sys.args values (9854, 849, 'arg_1', 'varchar', 0, 0, 1, 1);
insert into sys.args values (9855, 849, 'arg_2', 'varchar', 0, 0, 1, 2);
insert into sys.functions values (850, 'levenshtein', 'levenshtein', 'txtsim', 0, 1, false, false, false, 2000, true, true);
insert into sys.args values (9856, 850, 'res_0', 'int', 32, 0, 0, 0);
insert into sys.args values (9857, 850, 'arg_1', 'varchar', 0, 0, 1, 1);
insert into sys.args values (9858, 850, 'arg_2', 'varchar', 0, 0, 1, 2);
insert into sys.args values (9859, 850, 'arg_3', 'int', 32, 0, 1, 3);
insert into sys.args values (9860, 850, 'arg_4', 'int', 32, 0, 1, 4);
insert into sys.args values (9861, 850, 'arg_5', 'int', 32, 0, 1, 5);
insert into sys.functions values (851, 'next_value_for', 'next_value', 'sql', 0, 1, true, false, false, 2000, true, true);
insert into sys.args values (9862, 851, 'res_0', 'bigint', 64, 0, 0, 0);
insert into sys.args values (9863, 851, 'arg_1', 'char', 0, 0, 1, 1);
insert into sys.args values (9864, 851, 'arg_2', 'char', 0, 0, 1, 2);
insert into sys.functions values (852, 'get_value_for', 'get_value', 'sql', 0, 1, false, false, false, 2000, true, true);
insert into sys.args values (9865, 852, 'res_0', 'bigint', 64, 0, 0, 0);
insert into sys.args values (9866, 852, 'arg_1', 'char', 0, 0, 1, 1);
insert into sys.args values (9867, 852, 'arg_2', 'char', 0, 0, 1, 2);
insert into sys.functions values (853, 'restart', 'restart', 'sql', 0, 1, true, false, false, 2000, true, true);
insert into sys.args values (9868, 853, 'res_0', 'bigint', 64, 0, 0, 0);
insert into sys.args values (9869, 853, 'arg_1', 'char', 0, 0, 1, 1);
insert into sys.args values (9870, 853, 'arg_2', 'char', 0, 0, 1, 2);
insert into sys.args values (9871, 853, 'arg_3', 'bigint', 64, 0, 1, 3);
insert into sys.functions values (854, 'locate', 'locate', 'str', 0, 1, false, false, false, 2000, true, false);
insert into sys.args values (9872, 854, 'res_0', 'int', 32, 0, 0, 0);
insert into sys.args values (9873, 854, 'arg_1', 'char', 0, 0, 1, 1);
insert into sys.args values (9874, 854, 'arg_2', 'char', 0, 0, 1, 2);
insert into sys.functions values (855, 'locate', 'locate3', 'str', 0, 1, false, false, false, 2000, true, false);
insert into sys.args values (9875, 855, 'res_0', 'int', 32, 0, 0, 0);
insert into sys.args values (9876, 855, 'arg_1', 'char', 0, 0, 1, 1);
insert into sys.args values (9877, 855, 'arg_2', 'char', 0, 0, 1, 2);
insert into sys.args values (9878, 855, 'arg_3', 'int', 32, 0, 1, 3);
insert into sys.functions values (856, 'charindex', 'locate', 'str', 0, 1, false, false, false, 2000, true, false);
insert into sys.args values (9879, 856, 'res_0', 'int', 32, 0, 0, 0);
insert into sys.args values (9880, 856, 'arg_1', 'char', 0, 0, 1, 1);
insert into sys.args values (9881, 856, 'arg_2', 'char', 0, 0, 1, 2);
insert into sys.functions values (857, 'charindex', 'locate3', 'str', 0, 1, false, false, false, 2000, true, false);
insert into sys.args values (9882, 857, 'res_0', 'int', 32, 0, 0, 0);
insert into sys.args values (9883, 857, 'arg_1', 'char', 0, 0, 1, 1);
insert into sys.args values (9884, 857, 'arg_2', 'char', 0, 0, 1, 2);
insert into sys.args values (9885, 857, 'arg_3', 'int', 32, 0, 1, 3);
insert into sys.functions values (858, 'splitpart', 'splitpart', 'str', 0, 1, false, false, false, 2000, true, false);
insert into sys.args values (9886, 858, 'res_0', 'char', 0, 0, 0, 0);
insert into sys.args values (9887, 858, 'arg_1', 'char', 0, 0, 1, 1);
insert into sys.args values (9888, 858, 'arg_2', 'char', 0, 0, 1, 2);
insert into sys.args values (9889, 858, 'arg_3', 'int', 32, 0, 1, 3);
insert into sys.functions values (859, 'substring', 'substring', 'str', 0, 1, false, false, false, 2000, true, false);
insert into sys.args values (9890, 859, 'res_0', 'char', 0, 0, 0, 0);
insert into sys.args values (9891, 859, 'arg_1', 'char', 0, 0, 1, 1);
insert into sys.args values (9892, 859, 'arg_2', 'int', 32, 0, 1, 2);
insert into sys.functions values (860, 'substring', 'substring3', 'str', 0, 1, false, false, false, 2000, true, false);
insert into sys.args values (9893, 860, 'res_0', 'char', 0, 0, 0, 0);
insert into sys.args values (9894, 860, 'arg_1', 'char', 0, 0, 1, 1);
insert into sys.args values (9895, 860, 'arg_2', 'int', 32, 0, 1, 2);
insert into sys.args values (9896, 860, 'arg_3', 'int', 32, 0, 1, 3);
insert into sys.functions values (861, 'substr', 'substring', 'str', 0, 1, false, false, false, 2000, true, false);
insert into sys.args values (9897, 861, 'res_0', 'char', 0, 0, 0, 0);
insert into sys.args values (9898, 861, 'arg_1', 'char', 0, 0, 1, 1);
insert into sys.args values (9899, 861, 'arg_2', 'int', 32, 0, 1, 2);
insert into sys.functions values (862, 'substr', 'substring3', 'str', 0, 1, false, false, false, 2000, true, false);
insert into sys.args values (9900, 862, 'res_0', 'char', 0, 0, 0, 0);
insert into sys.args values (9901, 862, 'arg_1', 'char', 0, 0, 1, 1);
insert into sys.args values (9902, 862, 'arg_2', 'int', 32, 0, 1, 2);
insert into sys.args values (9903, 862, 'arg_3', 'int', 32, 0, 1, 3);
insert into sys.functions values (863, 'like', 'like', 'algebra', 0, 4, false, false, false, 2000, true, false);
insert into sys.args values (9904, 863, 'res_0', 'boolean', 1, 0, 0, 0);
insert into sys.args values (9905, 863, 'arg_1', 'char', 0, 0, 1, 1);
insert into sys.args values (9906, 863, 'arg_2', 'char', 0, 0, 1, 2);
insert into sys.args values (9907, 863, 'arg_3', 'char', 0, 0, 1, 3);
insert into sys.args values (9908, 863, 'arg_4', 'boolean', 1, 0, 1, 4);
insert into sys.functions values (864, 'not_like', 'not_like', 'algebra', 0, 4, false, false, false, 2000, true, false);
insert into sys.args values (9909, 864, 'res_0', 'boolean', 1, 0, 0, 0);
insert into sys.args values (9910, 864, 'arg_1', 'char', 0, 0, 1, 1);
insert into sys.args values (9911, 864, 'arg_2', 'char', 0, 0, 1, 2);
insert into sys.args values (9912, 864, 'arg_3', 'char', 0, 0, 1, 3);
insert into sys.args values (9913, 864, 'arg_4', 'boolean', 1, 0, 1, 4);
insert into sys.functions values (865, 'patindex', 'patindex', 'pcre', 0, 1, false, false, false, 2000, true, false);
insert into sys.args values (9914, 865, 'res_0', 'int', 32, 0, 0, 0);
insert into sys.args values (9915, 865, 'arg_1', 'char', 0, 0, 1, 1);
insert into sys.args values (9916, 865, 'arg_2', 'char', 0, 0, 1, 2);
insert into sys.functions values (866, 'truncate', 'stringleft', 'str', 0, 1, false, false, false, 2000, true, false);
insert into sys.args values (9917, 866, 'res_0', 'char', 0, 0, 0, 0);
insert into sys.args values (9918, 866, 'arg_1', 'char', 0, 0, 1, 1);
insert into sys.args values (9919, 866, 'arg_2', 'int', 32, 0, 1, 2);
insert into sys.functions values (867, 'concat', '+', 'calc', 0, 1, false, false, false, 2000, true, false);
insert into sys.args values (9920, 867, 'res_0', 'char', 0, 0, 0, 0);
insert into sys.args values (9921, 867, 'arg_1', 'char', 0, 0, 1, 1);
insert into sys.args values (9922, 867, 'arg_2', 'char', 0, 0, 1, 2);
insert into sys.functions values (868, 'ascii', 'ascii', 'str', 0, 1, false, false, false, 2000, true, true);
insert into sys.args values (9923, 868, 'res_0', 'int', 32, 0, 0, 0);
insert into sys.args values (9924, 868, 'arg_1', 'char', 0, 0, 1, 1);
insert into sys.functions values (869, 'code', 'unicode', 'str', 0, 1, false, false, false, 2000, true, false);
insert into sys.args values (9925, 869, 'res_0', 'char', 0, 0, 0, 0);
insert into sys.args values (9926, 869, 'arg_1', 'int', 32, 0, 1, 1);
insert into sys.functions values (870, 'length', 'length', 'str', 0, 1, false, false, false, 2000, true, false);
insert into sys.args values (9927, 870, 'res_0', 'int', 32, 0, 0, 0);
insert into sys.args values (9928, 870, 'arg_1', 'char', 0, 0, 1, 1);
insert into sys.functions values (871, 'right', 'stringright', 'str', 0, 1, false, false, false, 2000, true, false);
insert into sys.args values (9929, 871, 'res_0', 'char', 0, 0, 0, 0);
insert into sys.args values (9930, 871, 'arg_1', 'char', 0, 0, 1, 1);
insert into sys.args values (9931, 871, 'arg_2', 'int', 32, 0, 1, 2);
insert into sys.functions values (872, 'left', 'stringleft', 'str', 0, 1, false, false, false, 2000, true, false);
insert into sys.args values (9932, 872, 'res_0', 'char', 0, 0, 0, 0);
insert into sys.args values (9933, 872, 'arg_1', 'char', 0, 0, 1, 1);
insert into sys.args values (9934, 872, 'arg_2', 'int', 32, 0, 1, 2);
insert into sys.functions values (873, 'upper', 'toUpper', 'str', 0, 1, false, false, false, 2000, true, false);
insert into sys.args values (9935, 873, 'res_0', 'char', 0, 0, 0, 0);
insert into sys.args values (9936, 873, 'arg_1', 'char', 0, 0, 1, 1);
insert into sys.functions values (874, 'ucase', 'toUpper', 'str', 0, 1, false, false, false, 2000, true, false);
insert into sys.args values (9937, 874, 'res_0', 'char', 0, 0, 0, 0);
insert into sys.args values (9938, 874, 'arg_1', 'char', 0, 0, 1, 1);
insert into sys.functions values (875, 'lower', 'toLower', 'str', 0, 1, false, false, false, 2000, true, false);
insert into sys.args values (9939, 875, 'res_0', 'char', 0, 0, 0, 0);
insert into sys.args values (9940, 875, 'arg_1', 'char', 0, 0, 1, 1);
insert into sys.functions values (876, 'lcase', 'toLower', 'str', 0, 1, false, false, false, 2000, true, false);
insert into sys.args values (9941, 876, 'res_0', 'char', 0, 0, 0, 0);
insert into sys.args values (9942, 876, 'arg_1', 'char', 0, 0, 1, 1);
insert into sys.functions values (877, 'trim', 'trim', 'str', 0, 1, false, false, false, 2000, true, false);
insert into sys.args values (9943, 877, 'res_0', 'char', 0, 0, 0, 0);
insert into sys.args values (9944, 877, 'arg_1', 'char', 0, 0, 1, 1);
insert into sys.functions values (878, 'trim', 'trim2', 'str', 0, 1, false, false, false, 2000, true, false);
insert into sys.args values (9945, 878, 'res_0', 'char', 0, 0, 0, 0);
insert into sys.args values (9946, 878, 'arg_1', 'char', 0, 0, 1, 1);
insert into sys.args values (9947, 878, 'arg_2', 'char', 0, 0, 1, 2);
insert into sys.functions values (879, 'ltrim', 'ltrim', 'str', 0, 1, false, false, false, 2000, true, false);
insert into sys.args values (9948, 879, 'res_0', 'char', 0, 0, 0, 0);
insert into sys.args values (9949, 879, 'arg_1', 'char', 0, 0, 1, 1);
insert into sys.functions values (880, 'ltrim', 'ltrim2', 'str', 0, 1, false, false, false, 2000, true, false);
insert into sys.args values (9950, 880, 'res_0', 'char', 0, 0, 0, 0);
insert into sys.args values (9951, 880, 'arg_1', 'char', 0, 0, 1, 1);
insert into sys.args values (9952, 880, 'arg_2', 'char', 0, 0, 1, 2);
insert into sys.functions values (881, 'rtrim', 'rtrim', 'str', 0, 1, false, false, false, 2000, true, false);
insert into sys.args values (9953, 881, 'res_0', 'char', 0, 0, 0, 0);
insert into sys.args values (9954, 881, 'arg_1', 'char', 0, 0, 1, 1);
insert into sys.functions values (882, 'rtrim', 'rtrim2', 'str', 0, 1, false, false, false, 2000, true, false);
insert into sys.args values (9955, 882, 'res_0', 'char', 0, 0, 0, 0);
insert into sys.args values (9956, 882, 'arg_1', 'char', 0, 0, 1, 1);
insert into sys.args values (9957, 882, 'arg_2', 'char', 0, 0, 1, 2);
insert into sys.functions values (883, 'lpad', 'lpad', 'str', 0, 1, false, false, false, 2000, true, false);
insert into sys.args values (9958, 883, 'res_0', 'char', 0, 0, 0, 0);
insert into sys.args values (9959, 883, 'arg_1', 'char', 0, 0, 1, 1);
insert into sys.args values (9960, 883, 'arg_2', 'int', 32, 0, 1, 2);
insert into sys.functions values (884, 'lpad', 'lpad3', 'str', 0, 1, false, false, false, 2000, true, false);
insert into sys.args values (9961, 884, 'res_0', 'char', 0, 0, 0, 0);
insert into sys.args values (9962, 884, 'arg_1', 'char', 0, 0, 1, 1);
insert into sys.args values (9963, 884, 'arg_2', 'int', 32, 0, 1, 2);
insert into sys.args values (9964, 884, 'arg_3', 'char', 0, 0, 1, 3);
insert into sys.functions values (885, 'rpad', 'rpad', 'str', 0, 1, false, false, false, 2000, true, false);
insert into sys.args values (9965, 885, 'res_0', 'char', 0, 0, 0, 0);
insert into sys.args values (9966, 885, 'arg_1', 'char', 0, 0, 1, 1);
insert into sys.args values (9967, 885, 'arg_2', 'int', 32, 0, 1, 2);
insert into sys.functions values (886, 'rpad', 'rpad3', 'str', 0, 1, false, false, false, 2000, true, false);
insert into sys.args values (9968, 886, 'res_0', 'char', 0, 0, 0, 0);
insert into sys.args values (9969, 886, 'arg_1', 'char', 0, 0, 1, 1);
insert into sys.args values (9970, 886, 'arg_2', 'int', 32, 0, 1, 2);
insert into sys.args values (9971, 886, 'arg_3', 'char', 0, 0, 1, 3);
insert into sys.functions values (887, 'insert', 'insert', 'str', 0, 1, false, false, false, 2000, true, false);
insert into sys.args values (9972, 887, 'res_0', 'char', 0, 0, 0, 0);
insert into sys.args values (9973, 887, 'arg_1', 'char', 0, 0, 1, 1);
insert into sys.args values (9974, 887, 'arg_2', 'int', 32, 0, 1, 2);
insert into sys.args values (9975, 887, 'arg_3', 'int', 32, 0, 1, 3);
insert into sys.args values (9976, 887, 'arg_4', 'char', 0, 0, 1, 4);
insert into sys.functions values (888, 'replace', 'replace', 'str', 0, 1, false, false, false, 2000, true, false);
insert into sys.args values (9977, 888, 'res_0', 'char', 0, 0, 0, 0);
insert into sys.args values (9978, 888, 'arg_1', 'char', 0, 0, 1, 1);
insert into sys.args values (9979, 888, 'arg_2', 'char', 0, 0, 1, 2);
insert into sys.args values (9980, 888, 'arg_3', 'char', 0, 0, 1, 3);
insert into sys.functions values (889, 'repeat', 'repeat', 'str', 0, 1, false, false, false, 2000, true, true);
insert into sys.args values (9981, 889, 'res_0', 'char', 0, 0, 0, 0);
insert into sys.args values (9982, 889, 'arg_1', 'char', 0, 0, 1, 1);
insert into sys.args values (9983, 889, 'arg_2', 'int', 32, 0, 1, 2);
insert into sys.functions values (890, 'space', 'space', 'str', 0, 1, false, false, false, 2000, true, true);
insert into sys.args values (9984, 890, 'res_0', 'char', 0, 0, 0, 0);
insert into sys.args values (9985, 890, 'arg_1', 'int', 32, 0, 1, 1);
insert into sys.functions values (891, 'char_length', 'length', 'str', 0, 1, false, false, false, 2000, true, false);
insert into sys.args values (9986, 891, 'res_0', 'int', 32, 0, 0, 0);
insert into sys.args values (9987, 891, 'arg_1', 'char', 0, 0, 1, 1);
insert into sys.functions values (892, 'character_length', 'length', 'str', 0, 1, false, false, false, 2000, true, false);
insert into sys.args values (9988, 892, 'res_0', 'int', 32, 0, 0, 0);
insert into sys.args values (9989, 892, 'arg_1', 'char', 0, 0, 1, 1);
insert into sys.functions values (893, 'octet_length', 'nbytes', 'str', 0, 1, false, false, false, 2000, true, false);
insert into sys.args values (9990, 893, 'res_0', 'int', 32, 0, 0, 0);
insert into sys.args values (9991, 893, 'arg_1', 'char', 0, 0, 1, 1);
insert into sys.functions values (894, 'soundex', 'soundex', 'txtsim', 0, 1, false, false, false, 2000, true, false);
insert into sys.args values (9992, 894, 'res_0', 'char', 0, 0, 0, 0);
insert into sys.args values (9993, 894, 'arg_1', 'char', 0, 0, 1, 1);
insert into sys.functions values (895, 'difference', 'stringdiff', 'txtsim', 0, 1, false, false, false, 2000, true, true);
insert into sys.args values (9994, 895, 'res_0', 'int', 32, 0, 0, 0);
insert into sys.args values (9995, 895, 'arg_1', 'char', 0, 0, 1, 1);
insert into sys.args values (9996, 895, 'arg_2', 'char', 0, 0, 1, 2);
insert into sys.functions values (896, 'editdistance', 'editdistance', 'txtsim', 0, 1, false, false, false, 2000, true, true);
insert into sys.args values (9997, 896, 'res_0', 'int', 32, 0, 0, 0);
insert into sys.args values (9998, 896, 'arg_1', 'char', 0, 0, 1, 1);
insert into sys.args values (9999, 896, 'arg_2', 'char', 0, 0, 1, 2);
insert into sys.functions values (897, 'editdistance2', 'editdistance2', 'txtsim', 0, 1, false, false, false, 2000, true, true);
insert into sys.args values (10000, 897, 'res_0', 'int', 32, 0, 0, 0);
insert into sys.args values (10001, 897, 'arg_1', 'char', 0, 0, 1, 1);
insert into sys.args values (10002, 897, 'arg_2', 'char', 0, 0, 1, 2);
insert into sys.functions values (898, 'similarity', 'similarity', 'txtsim', 0, 1, false, false, false, 2000, true, true);
insert into sys.args values (10003, 898, 'res_0', 'double', 53, 0, 0, 0);
insert into sys.args values (10004, 898, 'arg_1', 'char', 0, 0, 1, 1);
insert into sys.args values (10005, 898, 'arg_2', 'char', 0, 0, 1, 2);
insert into sys.functions values (899, 'qgramnormalize', 'qgramnormalize', 'txtsim', 0, 1, false, false, false, 2000, true, false);
insert into sys.args values (10006, 899, 'res_0', 'char', 0, 0, 0, 0);
insert into sys.args values (10007, 899, 'arg_1', 'char', 0, 0, 1, 1);
insert into sys.functions values (900, 'levenshtein', 'levenshtein', 'txtsim', 0, 1, false, false, false, 2000, true, true);
insert into sys.args values (10008, 900, 'res_0', 'int', 32, 0, 0, 0);
insert into sys.args values (10009, 900, 'arg_1', 'char', 0, 0, 1, 1);
insert into sys.args values (10010, 900, 'arg_2', 'char', 0, 0, 1, 2);
insert into sys.functions values (901, 'levenshtein', 'levenshtein', 'txtsim', 0, 1, false, false, false, 2000, true, true);
insert into sys.args values (10011, 901, 'res_0', 'int', 32, 0, 0, 0);
insert into sys.args values (10012, 901, 'arg_1', 'char', 0, 0, 1, 1);
insert into sys.args values (10013, 901, 'arg_2', 'char', 0, 0, 1, 2);
insert into sys.args values (10014, 901, 'arg_3', 'int', 32, 0, 1, 3);
insert into sys.args values (10015, 901, 'arg_4', 'int', 32, 0, 1, 4);
insert into sys.args values (10016, 901, 'arg_5', 'int', 32, 0, 1, 5);
insert into sys.functions values (904, 'sys_update_schemas', 'update_schemas', 'sql', 0, 2, true, false, false, 2000, true, true);
insert into sys.functions values (905, 'sys_update_tables', 'update_tables', 'sql', 0, 2, true, false, false, 2000, true, true);

Running database upgrade commands:
alter table sys.db_user_info add column max_memory bigint;
alter table sys.db_user_info add column max_workers int;
alter table sys.db_user_info add column optimizer varchar(1024);
alter table sys.db_user_info add column default_role int;
alter table sys.db_user_info add column password varchar(256);
update sys.db_user_info u set max_memory = 0, max_workers = 0, optimizer = 'default_pipe', default_role = (select id from sys.auths a where a.name = u.name);
-- and copying passwords

Running database upgrade commands:
drop view sys.dependency_schemas_on_users;
drop view sys.roles;
drop view sys.users;
drop function sys.db_users();
CREATE VIEW sys.roles AS SELECT id, name, grantor FROM sys.auths a WHERE a.name NOT IN (SELECT u.name FROM sys.db_user_info u);
GRANT SELECT ON sys.roles TO PUBLIC;
CREATE VIEW sys.users AS SELECT name, fullname, default_schema, schema_path, max_memory, max_workers, optimizer, default_role FROM sys.db_user_info;
GRANT SELECT ON sys.users TO PUBLIC;
CREATE FUNCTION sys.db_users() RETURNS TABLE(name varchar(2048)) RETURN SELECT name FROM sys.db_user_info;
CREATE VIEW sys.dependency_schemas_on_users AS
SELECT s.id AS schema_id, s.name AS schema_name, u.name AS user_name, CAST(6 AS smallint) AS depend_type
 FROM sys.db_user_info AS u, sys.schemas AS s
 WHERE u.default_schema = s.id
 ORDER BY s.name, u.name;
GRANT SELECT ON sys.dependency_schemas_on_users TO PUBLIC;
update sys._tables set system = true where name in ('users', 'roles', 'dependency_schemas_on_users') AND schema_id = 2000;
update sys.functions set system = true where system <> true and name in ('db_users') and schema_id = 2000 and type = 5;

Running database upgrade commands:
drop function sys.dump_database(boolean);
drop procedure sys.dump_table_data();
drop procedure sys.dump_table_data(string, string);
drop view sys.dump_partition_tables;
drop view sys.describe_partition_tables;
drop view sys.dump_sequences;
drop view sys.dump_start_sequences;
drop view sys.dump_tables;
drop view sys.describe_tables;
drop view sys.dump_create_users;
drop view sys.dump_functions;
drop view sys.dump_triggers;
drop function sys.schema_guard;
drop function sys.replace_first(string, string, string, string);
CREATE FUNCTION sys.schema_guard(sch STRING, nme STRING, stmt STRING) RETURNS STRING BEGIN
RETURN
 SELECT 'SET SCHEMA ' || sys.dq(sch) || '; ' || stmt;
END;
CREATE VIEW sys.dump_functions AS
 SELECT f.o o, sys.schema_guard(f.sch, f.fun, f.def) stmt,
 f.sch schema_name,
 f.fun function_name
 FROM sys.describe_functions f;
CREATE VIEW sys.dump_triggers AS
 SELECT sys.schema_guard(sch, tab, def) stmt,
 sch schema_name,
 tab table_name,
 tri trigger_name
 FROM sys.describe_triggers;
CREATE VIEW sys.describe_partition_tables AS
 SELECT
 m_sch,
 m_tbl,
 p_sch,
 p_tbl,
 CASE
 WHEN p_raw_type IS NULL THEN 'READ ONLY'
 WHEN (p_raw_type = 'VALUES' AND pvalues IS NULL) OR (p_raw_type = 'RANGE' AND minimum IS NULL AND maximum IS NULL AND with_nulls) THEN 'FOR NULLS'
 ELSE p_raw_type
 END AS tpe,
 pvalues,
 minimum,
 maximum,
 with_nulls
 FROM
 (WITH
 tp("type", table_id) AS
 (SELECT ifthenelse((table_partitions."type" & 2) = 2, 'VALUES', 'RANGE'), table_partitions.table_id FROM sys.table_partitions),
 subq(m_tid, p_mid, "type", m_sch, m_tbl, p_sch, p_tbl) AS
 (SELECT m_t.id, p_m.id, m_t."type", m_s.name, m_t.name, p_s.name, p_m.name
 FROM sys.schemas m_s, sys._tables m_t, sys.dependencies d, sys.schemas p_s, sys._tables p_m
 WHERE m_t."type" IN (3, 6)
 AND m_t.schema_id = m_s.id
 AND m_s.name <> 'tmp'
 AND m_t.system = FALSE
 AND m_t.id = d.depend_id
 AND d.id = p_m.id
 AND p_m.schema_id = p_s.id
 ORDER BY m_t.id, p_m.id),
 vals(id,vals) as
 (SELECT vp.table_id, GROUP_CONCAT(vp.value, ',') FROM sys.value_partitions vp GROUP BY vp.table_id)
 SELECT
 subq.m_sch,
 subq.m_tbl,
 subq.p_sch,
 subq.p_tbl,
 tp."type" AS p_raw_type,
 CASE WHEN tp."type" = 'VALUES'
 THEN (SELECT vals.vals FROM vals WHERE vals.id = subq.p_mid)
 ELSE NULL
 END AS pvalues,
 CASE WHEN tp."type" = 'RANGE'
 THEN (SELECT minimum FROM sys.range_partitions rp WHERE rp.table_id = subq.p_mid)
 ELSE NULL
 END AS minimum,
 CASE WHEN tp."type" = 'RANGE'
 THEN (SELECT maximum FROM sys.range_partitions rp WHERE rp.table_id = subq.p_mid)
 ELSE NULL
 END AS maximum,
 CASE WHEN tp."type" = 'VALUES'
 THEN EXISTS(SELECT vp.value FROM sys.value_partitions vp WHERE vp.table_id = subq.p_mid AND vp.value IS NULL)
 ELSE (SELECT rp.with_nulls FROM sys.range_partitions rp WHERE rp.table_id = subq.p_mid)
 END AS with_nulls
 FROM
 subq LEFT OUTER JOIN tp
 ON subq.m_tid = tp.table_id) AS tmp_pi;
GRANT SELECT ON sys.describe_partition_tables TO PUBLIC;
CREATE VIEW sys.dump_partition_tables AS
SELECT
 'ALTER TABLE ' || sys.FQN(m_sch, m_tbl) || ' ADD TABLE ' || sys.FQN(p_sch, p_tbl) ||
 CASE
 WHEN tpe = 'VALUES' THEN ' AS PARTITION IN (' || pvalues || ')'
 WHEN tpe = 'RANGE' THEN ' AS PARTITION FROM ' || ifthenelse(minimum IS NOT NULL, sys.SQ(minimum), 'RANGE MINVALUE') || ' TO ' || ifthenelse(maximum IS NOT NULL, sys.SQ(maximum), 'RANGE MAXVALUE')
 WHEN tpe = 'FOR NULLS' THEN ' AS PARTITION FOR NULL VALUES'
 ELSE '' --'READ ONLY'
 END ||
 CASE WHEN tpe in ('VALUES', 'RANGE') AND with_nulls THEN ' WITH NULL VALUES' ELSE '' END ||
 ';' stmt,
 m_sch merge_schema_name,
 m_tbl merge_table_name,
 p_sch partition_schema_name,
 p_tbl partition_table_name
 FROM sys.describe_partition_tables;
CREATE VIEW sys.dump_sequences AS
 SELECT
 'CREATE SEQUENCE ' || sys.FQN(sch, seq) || ' AS BIGINT;' stmt,
 sch schema_name,
 seq seqname
 FROM sys.describe_sequences;
CREATE VIEW sys.dump_start_sequences AS
 SELECT 'ALTER SEQUENCE ' || sys.FQN(sch, seq) ||
 CASE WHEN s = 0 THEN '' ELSE ' RESTART WITH ' || rs END ||
 CASE WHEN inc = 1 THEN '' ELSE ' INCREMENT BY ' || inc END ||
 CASE WHEN nomin THEN ' NO MINVALUE' WHEN rmi IS NULL THEN '' ELSE ' MINVALUE ' || rmi END ||
 CASE WHEN nomax THEN ' NO MAXVALUE' WHEN rma IS NULL THEN '' ELSE ' MAXVALUE ' || rma END ||
 CASE WHEN "cache" = 1 THEN '' ELSE ' CACHE ' || "cache" END ||
 CASE WHEN "cycle" THEN '' ELSE ' NO' END || ' CYCLE;' stmt,
 sch schema_name,
 seq sequence_name
 FROM sys.describe_sequences;
CREATE PROCEDURE sys.dump_table_data(sch STRING, tbl STRING)
BEGIN
 DECLARE tid INT;
 SET tid = (SELECT MIN(t.id) FROM sys.tables t, sys.schemas s WHERE t.name = tbl AND t.schema_id = s.id AND s.name = sch);
 IF tid IS NOT NULL THEN
 DECLARE k INT;
 DECLARE m INT;
 SET k = (SELECT MIN(c.id) FROM sys.columns c WHERE c.table_id = tid);
 SET m = (SELECT MAX(c.id) FROM sys.columns c WHERE c.table_id = tid);
 IF k IS NOT NULL AND m IS NOT NULL THEN
 DECLARE cname STRING;
 DECLARE ctype STRING;
 DECLARE _cnt INT;
 SET cname = (SELECT c.name FROM sys.columns c WHERE c.id = k);
 SET ctype = (SELECT c.type FROM sys.columns c WHERE c.id = k);
 SET _cnt = (SELECT count FROM sys.storage(sch, tbl, cname));
 IF _cnt > 0 THEN
 DECLARE COPY_INTO_STMT STRING;
 DECLARE SELECT_DATA_STMT STRING;
 SET COPY_INTO_STMT = 'COPY ' || _cnt || ' RECORDS INTO ' || sys.FQN(sch, tbl) || '(' || sys.DQ(cname);
 SET SELECT_DATA_STMT = 'SELECT (SELECT COUNT(*) FROM sys.dump_statements) + RANK() OVER(), ' || sys.prepare_esc(cname, ctype);
 WHILE (k < m) DO
 SET k = (SELECT MIN(c.id) FROM sys.columns c WHERE c.table_id = tid AND c.id > k);
 SET cname = (SELECT c.name FROM sys.columns c WHERE c.id = k);
 SET ctype = (SELECT c.type FROM sys.columns c WHERE c.id = k);
 SET COPY_INTO_STMT = (COPY_INTO_STMT || ', ' || sys.DQ(cname));
 SET SELECT_DATA_STMT = (SELECT_DATA_STMT || '|| ''|'' || ' || sys.prepare_esc(cname, ctype));
 END WHILE;
 SET COPY_INTO_STMT = (COPY_INTO_STMT || ') FROM STDIN USING DELIMITERS ''|'',E''\\n'',''"'';');
 SET SELECT_DATA_STMT = (SELECT_DATA_STMT || ' FROM ' || sys.FQN(sch, tbl));
 INSERT INTO sys.dump_statements VALUES ((SELECT COUNT(*) FROM sys.dump_statements) + 1, COPY_INTO_STMT);
 CALL sys.EVAL('INSERT INTO sys.dump_statements ' || SELECT_DATA_STMT || ';');
 END IF;
 END IF;
 END IF;
END;
CREATE PROCEDURE sys.dump_table_data()
BEGIN
 DECLARE i INT;
 SET i = (SELECT MIN(t.id) FROM sys.tables t, sys.table_types ts WHERE t.type = ts.table_type_id AND ts.table_type_name = 'TABLE' AND NOT t.system);
 IF i IS NOT NULL THEN
 DECLARE M INT;
 SET M = (SELECT MAX(t.id) FROM sys.tables t, sys.table_types ts WHERE t.type = ts.table_type_id AND ts.table_type_name = 'TABLE' AND NOT t.system);
 DECLARE sch STRING;
 DECLARE tbl STRING;
 WHILE i IS NOT NULL AND i <= M DO
 SET sch = (SELECT s.name FROM sys.tables t, sys.schemas s WHERE s.id = t.schema_id AND t.id = i);
 SET tbl = (SELECT t.name FROM sys.tables t, sys.schemas s WHERE s.id = t.schema_id AND t.id = i);
 CALL sys.dump_table_data(sch, tbl);
 SET i = (SELECT MIN(t.id) FROM sys.tables t, sys.table_types ts WHERE t.type = ts.table_type_id AND ts.table_type_name = 'TABLE' AND NOT t.system AND t.id > i);
 END WHILE;
 END IF;
END;
CREATE VIEW sys.dump_create_users AS
 SELECT
 'CREATE USER ' || sys.dq(ui.name) || ' WITH ENCRYPTED PASSWORD ' ||
 sys.sq(sys.password_hash(ui.name)) ||
 ' NAME ' || sys.sq(ui.fullname) || ' SCHEMA sys' || ifthenelse(ui.schema_path = '"sys"', '', ' SCHEMA PATH ' || sys.sq(ui.schema_path)) || ';' stmt,
 ui.name user_name
 FROM sys.db_user_info ui, sys.schemas s
 WHERE ui.default_schema = s.id
 AND ui.name <> 'monetdb'
 AND ui.name <> '.snapshot';
CREATE VIEW sys.describe_tables AS
 SELECT
 t.id o,
 s.name sch,
 t.name tab,
 ts.table_type_name typ,
 (SELECT
 ' (' ||
 GROUP_CONCAT(
 sys.DQ(c.name) || ' ' ||
 sys.describe_type(c.type, c.type_digits, c.type_scale) ||
 ifthenelse(c."null" = 'false', ' NOT NULL', '')
 , ', ') || ')'
 FROM sys._columns c
 WHERE c.table_id = t.id) col,
 CASE ts.table_type_name
 WHEN 'REMOTE TABLE' THEN
 sys.get_remote_table_expressions(s.name, t.name)
 WHEN 'MERGE TABLE' THEN
 sys.get_merge_table_partition_expressions(t.id)
 WHEN 'VIEW' THEN
 sys.schema_guard(s.name, t.name, t.query)
 ELSE
 ''
 END opt
 FROM sys.schemas s, sys.table_types ts, sys.tables t
 WHERE ts.table_type_name IN ('TABLE', 'VIEW', 'MERGE TABLE', 'REMOTE TABLE', 'REPLICA TABLE', 'UNLOGGED TABLE')
 AND t.system = FALSE
 AND s.id = t.schema_id
 AND ts.table_type_id = t.type
 AND s.name <> 'tmp';
GRANT SELECT ON sys.describe_tables TO PUBLIC;
CREATE VIEW sys.dump_tables AS
 SELECT
 t.o o,
 CASE
 WHEN t.typ <> 'VIEW' THEN
 'CREATE ' || t.typ || ' ' || sys.FQN(t.sch, t.tab) || t.col || t.opt || ';'
 ELSE
 t.opt
 END stmt,
 t.sch schema_name,
 t.tab table_name
 FROM sys.describe_tables t;
CREATE FUNCTION sys.dump_database(describe BOOLEAN) RETURNS TABLE(o int, stmt STRING)
BEGIN
 SET SCHEMA sys;
 TRUNCATE sys.dump_statements;
 INSERT INTO sys.dump_statements VALUES (1, 'START TRANSACTION;');
 INSERT INTO sys.dump_statements VALUES (2, 'SET SCHEMA "sys";');
 INSERT INTO sys.dump_statements SELECT (SELECT COUNT(*) FROM sys.dump_statements) + RANK() OVER(), stmt FROM sys.dump_create_roles;
 INSERT INTO sys.dump_statements SELECT (SELECT COUNT(*) FROM sys.dump_statements) + RANK() OVER(), stmt FROM sys.dump_create_users;
 INSERT INTO sys.dump_statements SELECT (SELECT COUNT(*) FROM sys.dump_statements) + RANK() OVER(), stmt FROM sys.dump_create_schemas;
 INSERT INTO sys.dump_statements SELECT (SELECT COUNT(*) FROM sys.dump_statements) + RANK() OVER(), stmt FROM sys.dump_user_defined_types;
 INSERT INTO sys.dump_statements SELECT (SELECT COUNT(*) FROM sys.dump_statements) + RANK() OVER(), stmt FROM sys.dump_add_schemas_to_users;
 INSERT INTO sys.dump_statements SELECT (SELECT COUNT(*) FROM sys.dump_statements) + RANK() OVER(), stmt FROM sys.dump_grant_user_privileges;
 INSERT INTO sys.dump_statements SELECT (SELECT COUNT(*) FROM sys.dump_statements) + RANK() OVER(), stmt FROM sys.dump_sequences;
 --functions and table-likes can be interdependent. They should be inserted in the order of their catalogue id.
 INSERT INTO sys.dump_statements SELECT (SELECT COUNT(*) FROM sys.dump_statements) + RANK() OVER(ORDER BY stmts.o), stmts.s
 FROM (
 SELECT f.o, f.stmt FROM sys.dump_functions f
 UNION ALL
 SELECT t.o, t.stmt FROM sys.dump_tables t
 ) AS stmts(o, s);
 -- dump table data before adding constraints and fixing sequences
 IF NOT DESCRIBE THEN
 CALL sys.dump_table_data();
 END IF;
 INSERT INTO sys.dump_statements SELECT (SELECT COUNT(*) FROM sys.dump_statements) + RANK() OVER(), stmt FROM sys.dump_start_sequences;
 INSERT INTO sys.dump_statements SELECT (SELECT COUNT(*) FROM sys.dump_statements) + RANK() OVER(), stmt FROM sys.dump_column_defaults;
 INSERT INTO sys.dump_statements SELECT (SELECT COUNT(*) FROM sys.dump_statements) + RANK() OVER(), stmt FROM sys.dump_table_constraint_type;
 INSERT INTO sys.dump_statements SELECT (SELECT COUNT(*) FROM sys.dump_statements) + RANK() OVER(), stmt FROM sys.dump_indices;
 INSERT INTO sys.dump_statements SELECT (SELECT COUNT(*) FROM sys.dump_statements) + RANK() OVER(), stmt FROM sys.dump_foreign_keys;
 INSERT INTO sys.dump_statements SELECT (SELECT COUNT(*) FROM sys.dump_statements) + RANK() OVER(), stmt FROM sys.dump_partition_tables;
 INSERT INTO sys.dump_statements SELECT (SELECT COUNT(*) FROM sys.dump_statements) + RANK() OVER(), stmt FROM sys.dump_triggers;
 INSERT INTO sys.dump_statements SELECT (SELECT COUNT(*) FROM sys.dump_statements) + RANK() OVER(), stmt FROM sys.dump_comments;
 INSERT INTO sys.dump_statements SELECT (SELECT COUNT(*) FROM sys.dump_statements) + RANK() OVER(), stmt FROM sys.dump_table_grants;
 INSERT INTO sys.dump_statements SELECT (SELECT COUNT(*) FROM sys.dump_statements) + RANK() OVER(), stmt FROM sys.dump_column_grants;
 INSERT INTO sys.dump_statements SELECT (SELECT COUNT(*) FROM sys.dump_statements) + RANK() OVER(), stmt FROM sys.dump_function_grants;
 --TODO Improve performance of dump_table_data.
 --TODO loaders ,procedures, window and filter sys.functions.
 --TODO look into order dependent group_concat
 INSERT INTO sys.dump_statements VALUES ((SELECT COUNT(*) FROM sys.dump_statements) + 1, 'COMMIT;');
 RETURN sys.dump_statements;
END;
update sys._tables set system = true where name in ('describe_partition_tables', 'dump_partition_tables', 'dump_sequences', 'dump_start_sequences', 'describe_tables', 'dump_tables', 'dump_create_users', 'dump_functions', 'dump_triggers') AND schema_id = 2000;
update sys.functions set system = true where system <> true and name in ('dump_table_data') and schema_id = 2000 and type = 2;
update sys.functions set system = true where system <> true and name in ('dump_database') and schema_id = 2000 and type = 5;
update sys.functions set system = true where system <> true and name in ('schema_guard') and schema_id = 2000 and type = 1;
CREATE function sys.url_extract_host(url string, no_www bool) RETURNS STRING
EXTERNAL NAME url."extractURLHost";
GRANT EXECUTE ON FUNCTION url_extract_host(string, bool) TO PUBLIC;
update sys.functions set system = true where system <> true and name = 'url_extract_host' and schema_id = 2000 and type = 1;

Running database upgrade commands:
ALTER TABLE sys.keywords SET READ WRITE;
DELETE FROM sys.keywords WHERE keyword IN ('LOCKED');

Running database upgrade commands:
ALTER TABLE sys.keywords SET READ ONLY;

Running database upgrade commands:
ALTER TABLE sys.table_types SET READ WRITE;
INSERT INTO sys.table_types VALUES (7, 'UNLOGGED TABLE');

Running database upgrade commands:
ALTER TABLE sys.table_types SET READ ONLY;

Running database upgrade commands:
grant execute on function sys.tracelog to public;
grant select on sys.tracelog to public;

Running database upgrade commands:
drop procedure if exists wlc.master();
drop procedure if exists wlc.master(string);
drop procedure if exists wlc.stop();
drop procedure if exists wlc.flush();
drop procedure if exists wlc.beat(int);
drop function if exists wlc.clock();
drop function if exists wlc.tick();
drop procedure if exists wlr.master(string);
drop procedure if exists wlr.stop();
drop procedure if exists wlr.accept();
drop procedure if exists wlr.replicate();
drop procedure if exists wlr.replicate(timestamp);
drop procedure if exists wlr.replicate(tinyint);
drop procedure if exists wlr.replicate(smallint);
drop procedure if exists wlr.replicate(integer);
drop procedure if exists wlr.replicate(bigint);
drop procedure if exists wlr.beat(integer);
drop function if exists wlr.clock();
drop function if exists wlr.tick();
drop schema if exists wlc;
drop schema if exists wlr;

Running database upgrade commands:
create function sys.regexp_replace(ori string, pat string, rep string, flg string)
returns string external name pcre.replace;
grant execute on function regexp_replace(string, string, string, string) to public;
create function sys.regexp_replace(ori string, pat string, rep string)
returns string
begin
 return sys.regexp_replace(ori, pat, rep, '');
end;
grant execute on function regexp_replace(string, string, string) to public;
update sys.functions set system = true where system <> true and name = 'regexp_replace' and schema_id = 2000 and type = 1;
=======
>>>>>>> ad6af2d7
<|MERGE_RESOLUTION|>--- conflicted
+++ resolved
@@ -1,2931 +1,3 @@
-<<<<<<< HEAD
-Running database upgrade commands:
-delete from sys.dependencies where id < 2000;
-delete from sys.types where id < 2000;
-insert into sys.types values (1, 'void', 'any', 0, 0, 0, 0, 2000);
-insert into sys.types values (2, 'bat', 'table', 0, 0, 0, 1, 2000);
-insert into sys.types values (3, 'ptr', 'ptr', 0, 0, 0, 1, 2000);
-insert into sys.types values (4, 'bit', 'boolean', 1, 0, 2, 2, 2000);
-insert into sys.types values (5, 'str', 'clob', 0, 0, 0, 4, 2000);
-insert into sys.types values (6, 'str', 'varchar', 0, 0, 0, 4, 2000);
-insert into sys.types values (7, 'str', 'char', 0, 0, 0, 3, 2000);
-insert into sys.types values (8, 'oid', 'oid', 31, 0, 2, 6, 2000);
-insert into sys.types values (9, 'bte', 'tinyint', 8, 1, 2, 7, 2000);
-insert into sys.types values (10, 'sht', 'smallint', 16, 1, 2, 7, 2000);
-insert into sys.types values (11, 'int', 'int', 32, 1, 2, 7, 2000);
-insert into sys.types values (12, 'lng', 'bigint', 64, 1, 2, 7, 2000);
-insert into sys.types values (13, 'bte', 'decimal', 2, 1, 10, 10, 2000);
-insert into sys.types values (14, 'sht', 'decimal', 4, 1, 10, 10, 2000);
-insert into sys.types values (15, 'int', 'decimal', 9, 1, 10, 10, 2000);
-insert into sys.types values (16, 'lng', 'decimal', 18, 1, 10, 10, 2000);
-insert into sys.types values (17, 'flt', 'real', 24, 2, 2, 11, 2000);
-insert into sys.types values (18, 'dbl', 'double', 53, 2, 2, 11, 2000);
-insert into sys.types values (19, 'int', 'month_interval', 3, 0, 10, 8, 2000);
-insert into sys.types values (20, 'lng', 'day_interval', 4, 0, 10, 9, 2000);
-insert into sys.types values (21, 'lng', 'sec_interval', 13, 1, 10, 9, 2000);
-insert into sys.types values (22, 'daytime', 'time', 7, 0, 0, 12, 2000);
-insert into sys.types values (23, 'daytime', 'timetz', 7, 1, 0, 13, 2000);
-insert into sys.types values (24, 'date', 'date', 0, 0, 0, 14, 2000);
-insert into sys.types values (25, 'timestamp', 'timestamp', 7, 0, 0, 15, 2000);
-insert into sys.types values (26, 'timestamp', 'timestamptz', 7, 1, 0, 16, 2000);
-insert into sys.types values (27, 'blob', 'blob', 0, 0, 0, 5, 2000);
-insert into sys.types values (30, 'wkb', 'geometry', 0, 0, 0, 17, 2000);
-insert into sys.types values (31, 'wkba', 'geometrya', 0, 0, 0, 18, 2000);
-insert into sys.types values (32, 'mbr', 'mbr', 0, 0, 0, 18, 2000);
-delete from sys.functions where id < 2000;
-delete from sys.args where func_id not in (select id from sys.functions);
-insert into sys.functions values (28, 'length', 'nitems', 'blob', 0, 1, false, false, false, 2000, true, false);
-insert into sys.args values (8150, 28, 'res_0', 'int', 32, 0, 0, 0);
-insert into sys.args values (8151, 28, 'arg_1', 'blob', 0, 0, 1, 1);
-insert into sys.functions values (29, 'octet_length', 'nitems', 'blob', 0, 1, false, false, false, 2000, true, false);
-insert into sys.args values (8152, 29, 'res_0', 'int', 32, 0, 0, 0);
-insert into sys.args values (8153, 29, 'arg_1', 'blob', 0, 0, 1, 1);
-insert into sys.functions values (33, 'mbr_overlap', 'mbrOverlaps', 'geom', 0, 1, false, false, false, 2000, true, true);
-insert into sys.args values (8154, 33, 'res_0', 'boolean', 1, 0, 0, 0);
-insert into sys.args values (8155, 33, 'arg_1', 'geometry', 0, 0, 1, 1);
-insert into sys.args values (8156, 33, 'arg_2', 'geometry', 0, 0, 1, 2);
-insert into sys.functions values (34, 'mbr_overlap', 'mbrOverlaps', 'geom', 0, 1, false, false, false, 2000, true, true);
-insert into sys.args values (8157, 34, 'res_0', 'boolean', 1, 0, 0, 0);
-insert into sys.args values (8158, 34, 'arg_1', 'mbr', 0, 0, 1, 1);
-insert into sys.args values (8159, 34, 'arg_2', 'mbr', 0, 0, 1, 2);
-insert into sys.functions values (35, 'mbr_above', 'mbrAbove', 'geom', 0, 1, false, false, false, 2000, true, true);
-insert into sys.args values (8160, 35, 'res_0', 'boolean', 1, 0, 0, 0);
-insert into sys.args values (8161, 35, 'arg_1', 'geometry', 0, 0, 1, 1);
-insert into sys.args values (8162, 35, 'arg_2', 'geometry', 0, 0, 1, 2);
-insert into sys.functions values (36, 'mbr_above', 'mbrAbove', 'geom', 0, 1, false, false, false, 2000, true, true);
-insert into sys.args values (8163, 36, 'res_0', 'boolean', 1, 0, 0, 0);
-insert into sys.args values (8164, 36, 'arg_1', 'mbr', 0, 0, 1, 1);
-insert into sys.args values (8165, 36, 'arg_2', 'mbr', 0, 0, 1, 2);
-insert into sys.functions values (37, 'mbr_below', 'mbrBelow', 'geom', 0, 1, false, false, false, 2000, true, true);
-insert into sys.args values (8166, 37, 'res_0', 'boolean', 1, 0, 0, 0);
-insert into sys.args values (8167, 37, 'arg_1', 'geometry', 0, 0, 1, 1);
-insert into sys.args values (8168, 37, 'arg_2', 'geometry', 0, 0, 1, 2);
-insert into sys.functions values (38, 'mbr_below', 'mbrBelow', 'geom', 0, 1, false, false, false, 2000, true, true);
-insert into sys.args values (8169, 38, 'res_0', 'boolean', 1, 0, 0, 0);
-insert into sys.args values (8170, 38, 'arg_1', 'mbr', 0, 0, 1, 1);
-insert into sys.args values (8171, 38, 'arg_2', 'mbr', 0, 0, 1, 2);
-insert into sys.functions values (39, 'mbr_right', 'mbrRight', 'geom', 0, 1, false, false, false, 2000, true, true);
-insert into sys.args values (8172, 39, 'res_0', 'boolean', 1, 0, 0, 0);
-insert into sys.args values (8173, 39, 'arg_1', 'geometry', 0, 0, 1, 1);
-insert into sys.args values (8174, 39, 'arg_2', 'geometry', 0, 0, 1, 2);
-insert into sys.functions values (40, 'mbr_right', 'mbrRight', 'geom', 0, 1, false, false, false, 2000, true, true);
-insert into sys.args values (8175, 40, 'res_0', 'boolean', 1, 0, 0, 0);
-insert into sys.args values (8176, 40, 'arg_1', 'mbr', 0, 0, 1, 1);
-insert into sys.args values (8177, 40, 'arg_2', 'mbr', 0, 0, 1, 2);
-insert into sys.functions values (41, 'mbr_left', 'mbrLeft', 'geom', 0, 1, false, false, false, 2000, true, true);
-insert into sys.args values (8178, 41, 'res_0', 'boolean', 1, 0, 0, 0);
-insert into sys.args values (8179, 41, 'arg_1', 'geometry', 0, 0, 1, 1);
-insert into sys.args values (8180, 41, 'arg_2', 'geometry', 0, 0, 1, 2);
-insert into sys.functions values (42, 'mbr_left', 'mbrLeft', 'geom', 0, 1, false, false, false, 2000, true, true);
-insert into sys.args values (8181, 42, 'res_0', 'boolean', 1, 0, 0, 0);
-insert into sys.args values (8182, 42, 'arg_1', 'mbr', 0, 0, 1, 1);
-insert into sys.args values (8183, 42, 'arg_2', 'mbr', 0, 0, 1, 2);
-insert into sys.functions values (43, 'mbr_overlap_or_above', 'mbrOverlapOrAbove', 'geom', 0, 1, false, false, false, 2000, true, true);
-insert into sys.args values (8184, 43, 'res_0', 'boolean', 1, 0, 0, 0);
-insert into sys.args values (8185, 43, 'arg_1', 'geometry', 0, 0, 1, 1);
-insert into sys.args values (8186, 43, 'arg_2', 'geometry', 0, 0, 1, 2);
-insert into sys.functions values (44, 'mbr_overlap_or_above', 'mbrOverlapOrAbove', 'geom', 0, 1, false, false, false, 2000, true, true);
-insert into sys.args values (8187, 44, 'res_0', 'boolean', 1, 0, 0, 0);
-insert into sys.args values (8188, 44, 'arg_1', 'mbr', 0, 0, 1, 1);
-insert into sys.args values (8189, 44, 'arg_2', 'mbr', 0, 0, 1, 2);
-insert into sys.functions values (45, 'mbr_overlap_or_below', 'mbrOverlapOrBelow', 'geom', 0, 1, false, false, false, 2000, true, true);
-insert into sys.args values (8190, 45, 'res_0', 'boolean', 1, 0, 0, 0);
-insert into sys.args values (8191, 45, 'arg_1', 'geometry', 0, 0, 1, 1);
-insert into sys.args values (8192, 45, 'arg_2', 'geometry', 0, 0, 1, 2);
-insert into sys.functions values (46, 'mbr_overlap_or_below', 'mbrOverlapOrBelow', 'geom', 0, 1, false, false, false, 2000, true, true);
-insert into sys.args values (8193, 46, 'res_0', 'boolean', 1, 0, 0, 0);
-insert into sys.args values (8194, 46, 'arg_1', 'mbr', 0, 0, 1, 1);
-insert into sys.args values (8195, 46, 'arg_2', 'mbr', 0, 0, 1, 2);
-insert into sys.functions values (47, 'mbr_overlap_or_right', 'mbrOverlapOrRight', 'geom', 0, 1, false, false, false, 2000, true, true);
-insert into sys.args values (8196, 47, 'res_0', 'boolean', 1, 0, 0, 0);
-insert into sys.args values (8197, 47, 'arg_1', 'geometry', 0, 0, 1, 1);
-insert into sys.args values (8198, 47, 'arg_2', 'geometry', 0, 0, 1, 2);
-insert into sys.functions values (48, 'mbr_overlap_or_right', 'mbrOverlapOrRight', 'geom', 0, 1, false, false, false, 2000, true, true);
-insert into sys.args values (8199, 48, 'res_0', 'boolean', 1, 0, 0, 0);
-insert into sys.args values (8200, 48, 'arg_1', 'mbr', 0, 0, 1, 1);
-insert into sys.args values (8201, 48, 'arg_2', 'mbr', 0, 0, 1, 2);
-insert into sys.functions values (49, 'mbr_overlap_or_left', 'mbrOverlapOrLeft', 'geom', 0, 1, false, false, false, 2000, true, true);
-insert into sys.args values (8202, 49, 'res_0', 'boolean', 1, 0, 0, 0);
-insert into sys.args values (8203, 49, 'arg_1', 'geometry', 0, 0, 1, 1);
-insert into sys.args values (8204, 49, 'arg_2', 'geometry', 0, 0, 1, 2);
-insert into sys.functions values (50, 'mbr_overlap_or_left', 'mbrOverlapOrLeft', 'geom', 0, 1, false, false, false, 2000, true, true);
-insert into sys.args values (8205, 50, 'res_0', 'boolean', 1, 0, 0, 0);
-insert into sys.args values (8206, 50, 'arg_1', 'mbr', 0, 0, 1, 1);
-insert into sys.args values (8207, 50, 'arg_2', 'mbr', 0, 0, 1, 2);
-insert into sys.functions values (51, 'mbr_contains', 'mbrContains', 'geom', 0, 1, false, false, false, 2000, true, true);
-insert into sys.args values (8208, 51, 'res_0', 'boolean', 1, 0, 0, 0);
-insert into sys.args values (8209, 51, 'arg_1', 'geometry', 0, 0, 1, 1);
-insert into sys.args values (8210, 51, 'arg_2', 'geometry', 0, 0, 1, 2);
-insert into sys.functions values (52, 'mbr_contains', 'mbrContains', 'geom', 0, 1, false, false, false, 2000, true, true);
-insert into sys.args values (8211, 52, 'res_0', 'boolean', 1, 0, 0, 0);
-insert into sys.args values (8212, 52, 'arg_1', 'mbr', 0, 0, 1, 1);
-insert into sys.args values (8213, 52, 'arg_2', 'mbr', 0, 0, 1, 2);
-insert into sys.functions values (53, 'mbr_contained', 'mbrContained', 'geom', 0, 1, false, false, false, 2000, true, true);
-insert into sys.args values (8214, 53, 'res_0', 'boolean', 1, 0, 0, 0);
-insert into sys.args values (8215, 53, 'arg_1', 'geometry', 0, 0, 1, 1);
-insert into sys.args values (8216, 53, 'arg_2', 'geometry', 0, 0, 1, 2);
-insert into sys.functions values (54, 'mbr_contained', 'mbrContained', 'geom', 0, 1, false, false, false, 2000, true, true);
-insert into sys.args values (8217, 54, 'res_0', 'boolean', 1, 0, 0, 0);
-insert into sys.args values (8218, 54, 'arg_1', 'mbr', 0, 0, 1, 1);
-insert into sys.args values (8219, 54, 'arg_2', 'mbr', 0, 0, 1, 2);
-insert into sys.functions values (55, 'mbr_equal', 'mbrEqual', 'geom', 0, 1, false, false, false, 2000, true, true);
-insert into sys.args values (8220, 55, 'res_0', 'boolean', 1, 0, 0, 0);
-insert into sys.args values (8221, 55, 'arg_1', 'geometry', 0, 0, 1, 1);
-insert into sys.args values (8222, 55, 'arg_2', 'geometry', 0, 0, 1, 2);
-insert into sys.functions values (56, 'mbr_equal', 'mbrEqual', 'geom', 0, 1, false, false, false, 2000, true, true);
-insert into sys.args values (8223, 56, 'res_0', 'boolean', 1, 0, 0, 0);
-insert into sys.args values (8224, 56, 'arg_1', 'mbr', 0, 0, 1, 1);
-insert into sys.args values (8225, 56, 'arg_2', 'mbr', 0, 0, 1, 2);
-insert into sys.functions values (57, 'mbr_distance', 'mbrDistance', 'geom', 0, 1, false, false, false, 2000, true, true);
-insert into sys.args values (8226, 57, 'res_0', 'double', 53, 0, 0, 0);
-insert into sys.args values (8227, 57, 'arg_1', 'geometry', 0, 0, 1, 1);
-insert into sys.args values (8228, 57, 'arg_2', 'geometry', 0, 0, 1, 2);
-insert into sys.functions values (58, 'mbr_distance', 'mbrDistance', 'geom', 0, 1, false, false, false, 2000, true, true);
-insert into sys.args values (8229, 58, 'res_0', 'double', 53, 0, 0, 0);
-insert into sys.args values (8230, 58, 'arg_1', 'mbr', 0, 0, 1, 1);
-insert into sys.args values (8231, 58, 'arg_2', 'mbr', 0, 0, 1, 2);
-insert into sys.functions values (59, 'left_shift', 'mbrLeft', 'geom', 0, 1, false, false, false, 2000, true, true);
-insert into sys.args values (8232, 59, 'res_0', 'boolean', 1, 0, 0, 0);
-insert into sys.args values (8233, 59, 'arg_1', 'geometry', 0, 0, 1, 1);
-insert into sys.args values (8234, 59, 'arg_2', 'geometry', 0, 0, 1, 2);
-insert into sys.functions values (60, 'left_shift', 'mbrLeft', 'geom', 0, 1, false, false, false, 2000, true, true);
-insert into sys.args values (8235, 60, 'res_0', 'boolean', 1, 0, 0, 0);
-insert into sys.args values (8236, 60, 'arg_1', 'mbr', 0, 0, 1, 1);
-insert into sys.args values (8237, 60, 'arg_2', 'mbr', 0, 0, 1, 2);
-insert into sys.functions values (61, 'right_shift', 'mbrRight', 'geom', 0, 1, false, false, false, 2000, true, true);
-insert into sys.args values (8238, 61, 'res_0', 'boolean', 1, 0, 0, 0);
-insert into sys.args values (8239, 61, 'arg_1', 'geometry', 0, 0, 1, 1);
-insert into sys.args values (8240, 61, 'arg_2', 'geometry', 0, 0, 1, 2);
-insert into sys.functions values (62, 'right_shift', 'mbrRight', 'geom', 0, 1, false, false, false, 2000, true, true);
-insert into sys.args values (8241, 62, 'res_0', 'boolean', 1, 0, 0, 0);
-insert into sys.args values (8242, 62, 'arg_1', 'mbr', 0, 0, 1, 1);
-insert into sys.args values (8243, 62, 'arg_2', 'mbr', 0, 0, 1, 2);
-insert into sys.functions values (70, '=', '=', 'calc', 0, 1, false, false, false, 2000, true, false);
-insert into sys.args values (8244, 70, 'res_0', 'boolean', 1, 0, 0, 0);
-insert into sys.args values (8245, 70, 'arg_1', 'any', 0, 0, 1, 1);
-insert into sys.args values (8246, 70, 'arg_2', 'any', 0, 0, 1, 2);
-insert into sys.functions values (71, '<>', '!=', 'calc', 0, 1, false, false, false, 2000, true, false);
-insert into sys.args values (8247, 71, 'res_0', 'boolean', 1, 0, 0, 0);
-insert into sys.args values (8248, 71, 'arg_1', 'any', 0, 0, 1, 1);
-insert into sys.args values (8249, 71, 'arg_2', 'any', 0, 0, 1, 2);
-insert into sys.functions values (72, 'isnull', 'isnil', 'calc', 0, 1, false, false, false, 2000, true, true);
-insert into sys.args values (8250, 72, 'res_0', 'boolean', 1, 0, 0, 0);
-insert into sys.args values (8251, 72, 'arg_1', 'any', 0, 0, 1, 1);
-insert into sys.functions values (73, 'isnotnull', 'isnotnil', 'calc', 0, 1, false, false, false, 2000, true, true);
-insert into sys.args values (8252, 73, 'res_0', 'boolean', 1, 0, 0, 0);
-insert into sys.args values (8253, 73, 'arg_1', 'any', 0, 0, 1, 1);
-insert into sys.functions values (74, '>', '>', 'calc', 0, 1, false, false, false, 2000, true, false);
-insert into sys.args values (8254, 74, 'res_0', 'boolean', 1, 0, 0, 0);
-insert into sys.args values (8255, 74, 'arg_1', 'any', 0, 0, 1, 1);
-insert into sys.args values (8256, 74, 'arg_2', 'any', 0, 0, 1, 2);
-insert into sys.functions values (75, '>=', '>=', 'calc', 0, 1, false, false, false, 2000, true, false);
-insert into sys.args values (8257, 75, 'res_0', 'boolean', 1, 0, 0, 0);
-insert into sys.args values (8258, 75, 'arg_1', 'any', 0, 0, 1, 1);
-insert into sys.args values (8259, 75, 'arg_2', 'any', 0, 0, 1, 2);
-insert into sys.functions values (76, '<', '<', 'calc', 0, 1, false, false, false, 2000, true, false);
-insert into sys.args values (8260, 76, 'res_0', 'boolean', 1, 0, 0, 0);
-insert into sys.args values (8261, 76, 'arg_1', 'any', 0, 0, 1, 1);
-insert into sys.args values (8262, 76, 'arg_2', 'any', 0, 0, 1, 2);
-insert into sys.functions values (77, '<=', '<=', 'calc', 0, 1, false, false, false, 2000, true, false);
-insert into sys.args values (8263, 77, 'res_0', 'boolean', 1, 0, 0, 0);
-insert into sys.args values (8264, 77, 'arg_1', 'any', 0, 0, 1, 1);
-insert into sys.args values (8265, 77, 'arg_2', 'any', 0, 0, 1, 2);
-insert into sys.functions values (78, 'between', 'between', 'calc', 0, 1, false, false, false, 2000, true, false);
-insert into sys.args values (8266, 78, 'res_0', 'boolean', 1, 0, 0, 0);
-insert into sys.args values (8267, 78, 'arg_1', 'any', 0, 0, 1, 1);
-insert into sys.args values (8268, 78, 'arg_2', 'any', 0, 0, 1, 2);
-insert into sys.args values (8269, 78, 'arg_3', 'any', 0, 0, 1, 3);
-insert into sys.args values (8270, 78, 'arg_4', 'boolean', 1, 0, 1, 4);
-insert into sys.args values (8271, 78, 'arg_5', 'boolean', 1, 0, 1, 5);
-insert into sys.args values (8272, 78, 'arg_6', 'boolean', 1, 0, 1, 6);
-insert into sys.args values (8273, 78, 'arg_7', 'boolean', 1, 0, 1, 7);
-insert into sys.args values (8274, 78, 'arg_8', 'boolean', 1, 0, 1, 8);
-insert into sys.functions values (97, 'min', 'min', 'aggr', 0, 3, false, false, false, 2000, true, false);
-insert into sys.args values (8275, 97, 'res_0', 'any', 0, 0, 0, 0);
-insert into sys.args values (8276, 97, 'arg_1', 'any', 0, 0, 1, 1);
-insert into sys.functions values (98, 'max', 'max', 'aggr', 0, 3, false, false, false, 2000, true, false);
-insert into sys.args values (8277, 98, 'res_0', 'any', 0, 0, 0, 0);
-insert into sys.args values (8278, 98, 'arg_1', 'any', 0, 0, 1, 1);
-insert into sys.functions values (99, 'sql_min', 'min', 'calc', 0, 1, false, false, false, 2000, true, false);
-insert into sys.args values (8279, 99, 'res_0', 'any', 0, 0, 0, 0);
-insert into sys.args values (8280, 99, 'arg_1', 'any', 0, 0, 1, 1);
-insert into sys.args values (8281, 99, 'arg_2', 'any', 0, 0, 1, 2);
-insert into sys.functions values (100, 'sql_max', 'max', 'calc', 0, 1, false, false, false, 2000, true, false);
-insert into sys.args values (8282, 100, 'res_0', 'any', 0, 0, 0, 0);
-insert into sys.args values (8283, 100, 'arg_1', 'any', 0, 0, 1, 1);
-insert into sys.args values (8284, 100, 'arg_2', 'any', 0, 0, 1, 2);
-insert into sys.functions values (101, 'least', 'min_no_nil', 'calc', 0, 1, false, false, false, 2000, true, true);
-insert into sys.args values (8285, 101, 'res_0', 'any', 0, 0, 0, 0);
-insert into sys.args values (8286, 101, 'arg_1', 'any', 0, 0, 1, 1);
-insert into sys.args values (8287, 101, 'arg_2', 'any', 0, 0, 1, 2);
-insert into sys.functions values (102, 'greatest', 'max_no_nil', 'calc', 0, 1, false, false, false, 2000, true, true);
-insert into sys.args values (8288, 102, 'res_0', 'any', 0, 0, 0, 0);
-insert into sys.args values (8289, 102, 'arg_1', 'any', 0, 0, 1, 1);
-insert into sys.args values (8290, 102, 'arg_2', 'any', 0, 0, 1, 2);
-insert into sys.functions values (103, 'ifthenelse', 'ifthenelse', 'calc', 0, 1, false, false, false, 2000, true, true);
-insert into sys.args values (8291, 103, 'res_0', 'any', 0, 0, 0, 0);
-insert into sys.args values (8292, 103, 'arg_1', 'boolean', 1, 0, 1, 1);
-insert into sys.args values (8293, 103, 'arg_2', 'any', 0, 0, 1, 2);
-insert into sys.args values (8294, 103, 'arg_3', 'any', 0, 0, 1, 3);
-insert into sys.functions values (109, 'sum', 'sum', 'aggr', 0, 3, false, false, false, 2000, true, false);
-insert into sys.args values (8295, 109, 'res_0', 'bigint', 64, 0, 0, 0);
-insert into sys.args values (8296, 109, 'arg_1', 'tinyint', 8, 0, 1, 1);
-insert into sys.functions values (110, 'sum', 'sum', 'aggr', 0, 3, false, false, false, 2000, true, false);
-insert into sys.args values (8297, 110, 'res_0', 'bigint', 64, 0, 0, 0);
-insert into sys.args values (8298, 110, 'arg_1', 'smallint', 16, 0, 1, 1);
-insert into sys.functions values (111, 'sum', 'sum', 'aggr', 0, 3, false, false, false, 2000, true, false);
-insert into sys.args values (8299, 111, 'res_0', 'bigint', 64, 0, 0, 0);
-insert into sys.args values (8300, 111, 'arg_1', 'int', 32, 0, 1, 1);
-insert into sys.functions values (112, 'sum', 'sum', 'aggr', 0, 3, false, false, false, 2000, true, false);
-insert into sys.args values (8301, 112, 'res_0', 'bigint', 64, 0, 0, 0);
-insert into sys.args values (8302, 112, 'arg_1', 'bigint', 64, 0, 1, 1);
-insert into sys.functions values (113, 'sum', 'sum', 'aggr', 0, 3, false, false, false, 2000, true, false);
-insert into sys.args values (8303, 113, 'res_0', 'decimal', 18, 0, 0, 0);
-insert into sys.args values (8304, 113, 'arg_1', 'decimal', 2, 0, 1, 1);
-insert into sys.functions values (114, 'sum', 'sum', 'aggr', 0, 3, false, false, false, 2000, true, false);
-insert into sys.args values (8305, 114, 'res_0', 'decimal', 18, 0, 0, 0);
-insert into sys.args values (8306, 114, 'arg_1', 'decimal', 4, 0, 1, 1);
-insert into sys.functions values (115, 'sum', 'sum', 'aggr', 0, 3, false, false, false, 2000, true, false);
-insert into sys.args values (8307, 115, 'res_0', 'decimal', 18, 0, 0, 0);
-insert into sys.args values (8308, 115, 'arg_1', 'decimal', 9, 0, 1, 1);
-insert into sys.functions values (116, 'sum', 'sum', 'aggr', 0, 3, false, false, false, 2000, true, false);
-insert into sys.args values (8309, 116, 'res_0', 'decimal', 18, 0, 0, 0);
-insert into sys.args values (8310, 116, 'arg_1', 'decimal', 18, 0, 1, 1);
-insert into sys.functions values (117, 'prod', 'prod', 'aggr', 0, 3, false, false, false, 2000, true, false);
-insert into sys.args values (8311, 117, 'res_0', 'bigint', 64, 0, 0, 0);
-insert into sys.args values (8312, 117, 'arg_1', 'tinyint', 8, 0, 1, 1);
-insert into sys.functions values (118, 'prod', 'prod', 'aggr', 0, 3, false, false, false, 2000, true, false);
-insert into sys.args values (8313, 118, 'res_0', 'bigint', 64, 0, 0, 0);
-insert into sys.args values (8314, 118, 'arg_1', 'smallint', 16, 0, 1, 1);
-insert into sys.functions values (119, 'prod', 'prod', 'aggr', 0, 3, false, false, false, 2000, true, false);
-insert into sys.args values (8315, 119, 'res_0', 'bigint', 64, 0, 0, 0);
-insert into sys.args values (8316, 119, 'arg_1', 'int', 32, 0, 1, 1);
-insert into sys.functions values (120, 'prod', 'prod', 'aggr', 0, 3, false, false, false, 2000, true, false);
-insert into sys.args values (8317, 120, 'res_0', 'bigint', 64, 0, 0, 0);
-insert into sys.args values (8318, 120, 'arg_1', 'bigint', 64, 0, 1, 1);
-insert into sys.functions values (121, 'mod', '%', 'calc', 0, 1, false, false, false, 2000, true, false);
-insert into sys.args values (8319, 121, 'res_0', 'tinyint', 8, 0, 0, 0);
-insert into sys.args values (8320, 121, 'arg_1', 'tinyint', 8, 0, 1, 1);
-insert into sys.args values (8321, 121, 'arg_2', 'tinyint', 8, 0, 1, 2);
-insert into sys.functions values (122, 'mod', '%', 'calc', 0, 1, false, false, false, 2000, true, false);
-insert into sys.args values (8322, 122, 'res_0', 'smallint', 16, 0, 0, 0);
-insert into sys.args values (8323, 122, 'arg_1', 'smallint', 16, 0, 1, 1);
-insert into sys.args values (8324, 122, 'arg_2', 'smallint', 16, 0, 1, 2);
-insert into sys.functions values (123, 'mod', '%', 'calc', 0, 1, false, false, false, 2000, true, false);
-insert into sys.args values (8325, 123, 'res_0', 'int', 32, 0, 0, 0);
-insert into sys.args values (8326, 123, 'arg_1', 'int', 32, 0, 1, 1);
-insert into sys.args values (8327, 123, 'arg_2', 'int', 32, 0, 1, 2);
-insert into sys.functions values (124, 'mod', '%', 'calc', 0, 1, false, false, false, 2000, true, false);
-insert into sys.args values (8328, 124, 'res_0', 'bigint', 64, 0, 0, 0);
-insert into sys.args values (8329, 124, 'arg_1', 'bigint', 64, 0, 1, 1);
-insert into sys.args values (8330, 124, 'arg_2', 'bigint', 64, 0, 1, 2);
-insert into sys.functions values (125, 'mod', '%', 'calc', 0, 1, false, false, false, 2000, true, false);
-insert into sys.args values (8331, 125, 'res_0', 'decimal', 2, 0, 0, 0);
-insert into sys.args values (8332, 125, 'arg_1', 'decimal', 2, 0, 1, 1);
-insert into sys.args values (8333, 125, 'arg_2', 'decimal', 2, 0, 1, 2);
-insert into sys.functions values (126, 'mod', '%', 'calc', 0, 1, false, false, false, 2000, true, false);
-insert into sys.args values (8334, 126, 'res_0', 'decimal', 4, 0, 0, 0);
-insert into sys.args values (8335, 126, 'arg_1', 'decimal', 4, 0, 1, 1);
-insert into sys.args values (8336, 126, 'arg_2', 'decimal', 4, 0, 1, 2);
-insert into sys.functions values (127, 'mod', '%', 'calc', 0, 1, false, false, false, 2000, true, false);
-insert into sys.args values (8337, 127, 'res_0', 'decimal', 9, 0, 0, 0);
-insert into sys.args values (8338, 127, 'arg_1', 'decimal', 9, 0, 1, 1);
-insert into sys.args values (8339, 127, 'arg_2', 'decimal', 9, 0, 1, 2);
-insert into sys.functions values (128, 'mod', '%', 'calc', 0, 1, false, false, false, 2000, true, false);
-insert into sys.args values (8340, 128, 'res_0', 'decimal', 18, 0, 0, 0);
-insert into sys.args values (8341, 128, 'arg_1', 'decimal', 18, 0, 1, 1);
-insert into sys.args values (8342, 128, 'arg_2', 'decimal', 18, 0, 1, 2);
-insert into sys.functions values (129, 'mod', '%', 'calc', 0, 1, false, false, false, 2000, true, false);
-insert into sys.args values (8343, 129, 'res_0', 'real', 24, 0, 0, 0);
-insert into sys.args values (8344, 129, 'arg_1', 'real', 24, 0, 1, 1);
-insert into sys.args values (8345, 129, 'arg_2', 'real', 24, 0, 1, 2);
-insert into sys.functions values (130, 'mod', '%', 'calc', 0, 1, false, false, false, 2000, true, false);
-insert into sys.args values (8346, 130, 'res_0', 'double', 53, 0, 0, 0);
-insert into sys.args values (8347, 130, 'arg_1', 'double', 53, 0, 1, 1);
-insert into sys.args values (8348, 130, 'arg_2', 'double', 53, 0, 1, 2);
-insert into sys.functions values (131, 'sum', 'sum', 'aggr', 0, 3, false, false, false, 2000, true, false);
-insert into sys.args values (8349, 131, 'res_0', 'real', 24, 0, 0, 0);
-insert into sys.args values (8350, 131, 'arg_1', 'real', 24, 0, 1, 1);
-insert into sys.functions values (132, 'prod', 'prod', 'aggr', 0, 3, false, false, false, 2000, true, false);
-insert into sys.args values (8351, 132, 'res_0', 'real', 24, 0, 0, 0);
-insert into sys.args values (8352, 132, 'arg_1', 'real', 24, 0, 1, 1);
-insert into sys.functions values (133, 'sum', 'sum', 'aggr', 0, 3, false, false, false, 2000, true, false);
-insert into sys.args values (8353, 133, 'res_0', 'double', 53, 0, 0, 0);
-insert into sys.args values (8354, 133, 'arg_1', 'double', 53, 0, 1, 1);
-insert into sys.functions values (134, 'prod', 'prod', 'aggr', 0, 3, false, false, false, 2000, true, false);
-insert into sys.args values (8355, 134, 'res_0', 'double', 53, 0, 0, 0);
-insert into sys.args values (8356, 134, 'arg_1', 'double', 53, 0, 1, 1);
-insert into sys.functions values (135, 'sum', 'sum', 'aggr', 0, 3, false, false, false, 2000, true, false);
-insert into sys.args values (8357, 135, 'res_0', 'month_interval', 3, 0, 0, 0);
-insert into sys.args values (8358, 135, 'arg_1', 'month_interval', 3, 0, 1, 1);
-insert into sys.functions values (136, 'sum', 'sum', 'aggr', 0, 3, false, false, false, 2000, true, false);
-insert into sys.args values (8359, 136, 'res_0', 'day_interval', 4, 0, 0, 0);
-insert into sys.args values (8360, 136, 'arg_1', 'day_interval', 4, 0, 1, 1);
-insert into sys.functions values (137, 'sum', 'sum', 'aggr', 0, 3, false, false, false, 2000, true, false);
-insert into sys.args values (8361, 137, 'res_0', 'sec_interval', 13, 0, 0, 0);
-insert into sys.args values (8362, 137, 'arg_1', 'sec_interval', 13, 0, 1, 1);
-insert into sys.functions values (138, 'avg', 'avg', 'aggr', 0, 3, false, false, false, 2000, true, false);
-insert into sys.args values (8363, 138, 'res_0', 'double', 53, 0, 0, 0);
-insert into sys.args values (8364, 138, 'arg_1', 'double', 53, 0, 1, 1);
-insert into sys.functions values (139, 'avg', 'avg', 'aggr', 0, 3, false, false, false, 2000, true, false);
-insert into sys.args values (8365, 139, 'res_0', 'double', 53, 0, 0, 0);
-insert into sys.args values (8366, 139, 'arg_1', 'tinyint', 8, 0, 1, 1);
-insert into sys.functions values (140, 'avg', 'avg', 'aggr', 0, 3, false, false, false, 2000, true, false);
-insert into sys.args values (8367, 140, 'res_0', 'double', 53, 0, 0, 0);
-insert into sys.args values (8368, 140, 'arg_1', 'smallint', 16, 0, 1, 1);
-insert into sys.functions values (141, 'avg', 'avg', 'aggr', 0, 3, false, false, false, 2000, true, false);
-insert into sys.args values (8369, 141, 'res_0', 'double', 53, 0, 0, 0);
-insert into sys.args values (8370, 141, 'arg_1', 'int', 32, 0, 1, 1);
-insert into sys.functions values (142, 'avg', 'avg', 'aggr', 0, 3, false, false, false, 2000, true, false);
-insert into sys.args values (8371, 142, 'res_0', 'double', 53, 0, 0, 0);
-insert into sys.args values (8372, 142, 'arg_1', 'bigint', 64, 0, 1, 1);
-insert into sys.functions values (143, 'avg', 'avg', 'aggr', 0, 3, false, false, false, 2000, true, false);
-insert into sys.args values (8373, 143, 'res_0', 'double', 53, 0, 0, 0);
-insert into sys.args values (8374, 143, 'arg_1', 'real', 24, 0, 1, 1);
-insert into sys.functions values (144, 'avg', 'avg', 'aggr', 0, 3, false, false, false, 2000, true, false);
-insert into sys.args values (8375, 144, 'res_0', 'decimal', 2, 0, 0, 0);
-insert into sys.args values (8376, 144, 'arg_1', 'decimal', 2, 0, 1, 1);
-insert into sys.functions values (145, 'avg', 'avg', 'aggr', 0, 3, false, false, false, 2000, true, false);
-insert into sys.args values (8377, 145, 'res_0', 'decimal', 4, 0, 0, 0);
-insert into sys.args values (8378, 145, 'arg_1', 'decimal', 4, 0, 1, 1);
-insert into sys.functions values (146, 'avg', 'avg', 'aggr', 0, 3, false, false, false, 2000, true, false);
-insert into sys.args values (8379, 146, 'res_0', 'decimal', 9, 0, 0, 0);
-insert into sys.args values (8380, 146, 'arg_1', 'decimal', 9, 0, 1, 1);
-insert into sys.functions values (147, 'avg', 'avg', 'aggr', 0, 3, false, false, false, 2000, true, false);
-insert into sys.args values (8381, 147, 'res_0', 'decimal', 18, 0, 0, 0);
-insert into sys.args values (8382, 147, 'arg_1', 'decimal', 18, 0, 1, 1);
-insert into sys.functions values (148, 'avg', 'avg', 'aggr', 0, 3, false, false, false, 2000, true, false);
-insert into sys.args values (8383, 148, 'res_0', 'month_interval', 3, 0, 0, 0);
-insert into sys.args values (8384, 148, 'arg_1', 'month_interval', 3, 0, 1, 1);
-insert into sys.functions values (149, 'avg', 'avg', 'aggr', 0, 3, false, false, false, 2000, true, false);
-insert into sys.args values (8385, 149, 'res_0', 'day_interval', 4, 0, 0, 0);
-insert into sys.args values (8386, 149, 'arg_1', 'day_interval', 4, 0, 1, 1);
-insert into sys.functions values (150, 'avg', 'avg', 'aggr', 0, 3, false, false, false, 2000, true, false);
-insert into sys.args values (8387, 150, 'res_0', 'sec_interval', 13, 0, 0, 0);
-insert into sys.args values (8388, 150, 'arg_1', 'sec_interval', 13, 0, 1, 1);
-insert into sys.functions values (151, 'count_no_nil', 'count_no_nil', 'aggr', 0, 3, false, false, false, 2000, true, true);
-insert into sys.args values (8389, 151, 'res_0', 'bigint', 64, 0, 0, 0);
-insert into sys.functions values (152, 'count', 'count', 'aggr', 0, 3, false, false, false, 2000, true, true);
-insert into sys.args values (8390, 152, 'res_0', 'bigint', 64, 0, 0, 0);
-insert into sys.args values (8391, 152, 'arg_1', 'any', 0, 0, 1, 1);
-insert into sys.functions values (154, 'listagg', 'str_group_concat', 'aggr', 0, 3, false, false, false, 2000, true, true);
-insert into sys.args values (8392, 154, 'res_0', 'clob', 0, 0, 0, 0);
-insert into sys.args values (8393, 154, 'arg_1', 'clob', 0, 0, 1, 1);
-insert into sys.functions values (155, 'listagg', 'str_group_concat', 'aggr', 0, 3, false, false, false, 2000, true, true);
-insert into sys.args values (8394, 155, 'res_0', 'clob', 0, 0, 0, 0);
-insert into sys.args values (8395, 155, 'arg_1', 'clob', 0, 0, 1, 1);
-insert into sys.args values (8396, 155, 'arg_2', 'clob', 0, 0, 1, 2);
-insert into sys.functions values (184, 'rank', 'rank', 'sql', 0, 6, false, false, false, 2000, true, true);
-insert into sys.args values (8397, 184, 'res_0', 'int', 32, 0, 0, 0);
-insert into sys.args values (8398, 184, 'arg_1', 'any', 0, 0, 1, 1);
-insert into sys.functions values (185, 'dense_rank', 'dense_rank', 'sql', 0, 6, false, false, false, 2000, true, true);
-insert into sys.args values (8399, 185, 'res_0', 'int', 32, 0, 0, 0);
-insert into sys.args values (8400, 185, 'arg_1', 'any', 0, 0, 1, 1);
-insert into sys.functions values (186, 'row_number', 'row_number', 'sql', 0, 6, false, false, false, 2000, true, true);
-insert into sys.args values (8401, 186, 'res_0', 'int', 32, 0, 0, 0);
-insert into sys.args values (8402, 186, 'arg_1', 'any', 0, 0, 1, 1);
-insert into sys.functions values (187, 'percent_rank', 'percent_rank', 'sql', 0, 6, false, false, false, 2000, true, true);
-insert into sys.args values (8403, 187, 'res_0', 'double', 53, 0, 0, 0);
-insert into sys.args values (8404, 187, 'arg_1', 'any', 0, 0, 1, 1);
-insert into sys.functions values (188, 'cume_dist', 'cume_dist', 'sql', 0, 6, false, false, false, 2000, true, true);
-insert into sys.args values (8405, 188, 'res_0', 'double', 53, 0, 0, 0);
-insert into sys.args values (8406, 188, 'arg_1', 'any', 0, 0, 1, 1);
-insert into sys.functions values (189, 'ntile', 'ntile', 'sql', 0, 6, false, false, false, 2000, true, true);
-insert into sys.args values (8407, 189, 'res_0', 'tinyint', 8, 0, 0, 0);
-insert into sys.args values (8408, 189, 'arg_1', 'any', 0, 0, 1, 1);
-insert into sys.args values (8409, 189, 'arg_2', 'tinyint', 8, 0, 1, 2);
-insert into sys.functions values (190, 'ntile', 'ntile', 'sql', 0, 6, false, false, false, 2000, true, true);
-insert into sys.args values (8410, 190, 'res_0', 'smallint', 16, 0, 0, 0);
-insert into sys.args values (8411, 190, 'arg_1', 'any', 0, 0, 1, 1);
-insert into sys.args values (8412, 190, 'arg_2', 'smallint', 16, 0, 1, 2);
-insert into sys.functions values (191, 'ntile', 'ntile', 'sql', 0, 6, false, false, false, 2000, true, true);
-insert into sys.args values (8413, 191, 'res_0', 'int', 32, 0, 0, 0);
-insert into sys.args values (8414, 191, 'arg_1', 'any', 0, 0, 1, 1);
-insert into sys.args values (8415, 191, 'arg_2', 'int', 32, 0, 1, 2);
-insert into sys.functions values (192, 'ntile', 'ntile', 'sql', 0, 6, false, false, false, 2000, true, true);
-insert into sys.args values (8416, 192, 'res_0', 'bigint', 64, 0, 0, 0);
-insert into sys.args values (8417, 192, 'arg_1', 'any', 0, 0, 1, 1);
-insert into sys.args values (8418, 192, 'arg_2', 'bigint', 64, 0, 1, 2);
-insert into sys.functions values (193, 'lag', 'lag', 'sql', 0, 6, false, false, false, 2000, true, true);
-insert into sys.args values (8419, 193, 'res_0', 'any', 0, 0, 0, 0);
-insert into sys.args values (8420, 193, 'arg_1', 'any', 0, 0, 1, 1);
-insert into sys.functions values (194, 'lag', 'lag', 'sql', 0, 6, false, false, false, 2000, true, true);
-insert into sys.args values (8421, 194, 'res_0', 'any', 0, 0, 0, 0);
-insert into sys.args values (8422, 194, 'arg_1', 'any', 0, 0, 1, 1);
-insert into sys.args values (8423, 194, 'arg_2', 'tinyint', 8, 0, 1, 2);
-insert into sys.functions values (195, 'lag', 'lag', 'sql', 0, 6, false, false, false, 2000, true, true);
-insert into sys.args values (8424, 195, 'res_0', 'any', 0, 0, 0, 0);
-insert into sys.args values (8425, 195, 'arg_1', 'any', 0, 0, 1, 1);
-insert into sys.args values (8426, 195, 'arg_2', 'smallint', 16, 0, 1, 2);
-insert into sys.functions values (196, 'lag', 'lag', 'sql', 0, 6, false, false, false, 2000, true, true);
-insert into sys.args values (8427, 196, 'res_0', 'any', 0, 0, 0, 0);
-insert into sys.args values (8428, 196, 'arg_1', 'any', 0, 0, 1, 1);
-insert into sys.args values (8429, 196, 'arg_2', 'int', 32, 0, 1, 2);
-insert into sys.functions values (197, 'lag', 'lag', 'sql', 0, 6, false, false, false, 2000, true, true);
-insert into sys.args values (8430, 197, 'res_0', 'any', 0, 0, 0, 0);
-insert into sys.args values (8431, 197, 'arg_1', 'any', 0, 0, 1, 1);
-insert into sys.args values (8432, 197, 'arg_2', 'bigint', 64, 0, 1, 2);
-insert into sys.functions values (198, 'lag', 'lag', 'sql', 0, 6, false, false, false, 2000, true, true);
-insert into sys.args values (8433, 198, 'res_0', 'any', 0, 0, 0, 0);
-insert into sys.args values (8434, 198, 'arg_1', 'any', 0, 0, 1, 1);
-insert into sys.args values (8435, 198, 'arg_2', 'tinyint', 8, 0, 1, 2);
-insert into sys.args values (8436, 198, 'arg_3', 'any', 0, 0, 1, 3);
-insert into sys.functions values (199, 'lag', 'lag', 'sql', 0, 6, false, false, false, 2000, true, true);
-insert into sys.args values (8437, 199, 'res_0', 'any', 0, 0, 0, 0);
-insert into sys.args values (8438, 199, 'arg_1', 'any', 0, 0, 1, 1);
-insert into sys.args values (8439, 199, 'arg_2', 'smallint', 16, 0, 1, 2);
-insert into sys.args values (8440, 199, 'arg_3', 'any', 0, 0, 1, 3);
-insert into sys.functions values (200, 'lag', 'lag', 'sql', 0, 6, false, false, false, 2000, true, true);
-insert into sys.args values (8441, 200, 'res_0', 'any', 0, 0, 0, 0);
-insert into sys.args values (8442, 200, 'arg_1', 'any', 0, 0, 1, 1);
-insert into sys.args values (8443, 200, 'arg_2', 'int', 32, 0, 1, 2);
-insert into sys.args values (8444, 200, 'arg_3', 'any', 0, 0, 1, 3);
-insert into sys.functions values (201, 'lag', 'lag', 'sql', 0, 6, false, false, false, 2000, true, true);
-insert into sys.args values (8445, 201, 'res_0', 'any', 0, 0, 0, 0);
-insert into sys.args values (8446, 201, 'arg_1', 'any', 0, 0, 1, 1);
-insert into sys.args values (8447, 201, 'arg_2', 'bigint', 64, 0, 1, 2);
-insert into sys.args values (8448, 201, 'arg_3', 'any', 0, 0, 1, 3);
-insert into sys.functions values (202, 'lead', 'lead', 'sql', 0, 6, false, false, false, 2000, true, true);
-insert into sys.args values (8449, 202, 'res_0', 'any', 0, 0, 0, 0);
-insert into sys.args values (8450, 202, 'arg_1', 'any', 0, 0, 1, 1);
-insert into sys.functions values (203, 'lead', 'lead', 'sql', 0, 6, false, false, false, 2000, true, true);
-insert into sys.args values (8451, 203, 'res_0', 'any', 0, 0, 0, 0);
-insert into sys.args values (8452, 203, 'arg_1', 'any', 0, 0, 1, 1);
-insert into sys.args values (8453, 203, 'arg_2', 'tinyint', 8, 0, 1, 2);
-insert into sys.functions values (204, 'lead', 'lead', 'sql', 0, 6, false, false, false, 2000, true, true);
-insert into sys.args values (8454, 204, 'res_0', 'any', 0, 0, 0, 0);
-insert into sys.args values (8455, 204, 'arg_1', 'any', 0, 0, 1, 1);
-insert into sys.args values (8456, 204, 'arg_2', 'smallint', 16, 0, 1, 2);
-insert into sys.functions values (205, 'lead', 'lead', 'sql', 0, 6, false, false, false, 2000, true, true);
-insert into sys.args values (8457, 205, 'res_0', 'any', 0, 0, 0, 0);
-insert into sys.args values (8458, 205, 'arg_1', 'any', 0, 0, 1, 1);
-insert into sys.args values (8459, 205, 'arg_2', 'int', 32, 0, 1, 2);
-insert into sys.functions values (206, 'lead', 'lead', 'sql', 0, 6, false, false, false, 2000, true, true);
-insert into sys.args values (8460, 206, 'res_0', 'any', 0, 0, 0, 0);
-insert into sys.args values (8461, 206, 'arg_1', 'any', 0, 0, 1, 1);
-insert into sys.args values (8462, 206, 'arg_2', 'bigint', 64, 0, 1, 2);
-insert into sys.functions values (207, 'lead', 'lead', 'sql', 0, 6, false, false, false, 2000, true, true);
-insert into sys.args values (8463, 207, 'res_0', 'any', 0, 0, 0, 0);
-insert into sys.args values (8464, 207, 'arg_1', 'any', 0, 0, 1, 1);
-insert into sys.args values (8465, 207, 'arg_2', 'tinyint', 8, 0, 1, 2);
-insert into sys.args values (8466, 207, 'arg_3', 'any', 0, 0, 1, 3);
-insert into sys.functions values (208, 'lead', 'lead', 'sql', 0, 6, false, false, false, 2000, true, true);
-insert into sys.args values (8467, 208, 'res_0', 'any', 0, 0, 0, 0);
-insert into sys.args values (8468, 208, 'arg_1', 'any', 0, 0, 1, 1);
-insert into sys.args values (8469, 208, 'arg_2', 'smallint', 16, 0, 1, 2);
-insert into sys.args values (8470, 208, 'arg_3', 'any', 0, 0, 1, 3);
-insert into sys.functions values (209, 'lead', 'lead', 'sql', 0, 6, false, false, false, 2000, true, true);
-insert into sys.args values (8471, 209, 'res_0', 'any', 0, 0, 0, 0);
-insert into sys.args values (8472, 209, 'arg_1', 'any', 0, 0, 1, 1);
-insert into sys.args values (8473, 209, 'arg_2', 'int', 32, 0, 1, 2);
-insert into sys.args values (8474, 209, 'arg_3', 'any', 0, 0, 1, 3);
-insert into sys.functions values (210, 'lead', 'lead', 'sql', 0, 6, false, false, false, 2000, true, true);
-insert into sys.args values (8475, 210, 'res_0', 'any', 0, 0, 0, 0);
-insert into sys.args values (8476, 210, 'arg_1', 'any', 0, 0, 1, 1);
-insert into sys.args values (8477, 210, 'arg_2', 'bigint', 64, 0, 1, 2);
-insert into sys.args values (8478, 210, 'arg_3', 'any', 0, 0, 1, 3);
-insert into sys.functions values (211, 'first_value', 'first_value', 'sql', 0, 6, false, false, false, 2000, true, true);
-insert into sys.args values (8479, 211, 'res_0', 'any', 0, 0, 0, 0);
-insert into sys.args values (8480, 211, 'arg_1', 'any', 0, 0, 1, 1);
-insert into sys.functions values (212, 'last_value', 'last_value', 'sql', 0, 6, false, false, false, 2000, true, true);
-insert into sys.args values (8481, 212, 'res_0', 'any', 0, 0, 0, 0);
-insert into sys.args values (8482, 212, 'arg_1', 'any', 0, 0, 1, 1);
-insert into sys.functions values (213, 'nth_value', 'nth_value', 'sql', 0, 6, false, false, false, 2000, true, true);
-insert into sys.args values (8483, 213, 'res_0', 'any', 0, 0, 0, 0);
-insert into sys.args values (8484, 213, 'arg_1', 'any', 0, 0, 1, 1);
-insert into sys.args values (8485, 213, 'arg_2', 'bigint', 64, 0, 1, 2);
-insert into sys.functions values (214, 'count', 'count', 'sql', 0, 6, false, false, false, 2000, true, true);
-insert into sys.args values (8486, 214, 'res_0', 'bigint', 64, 0, 0, 0);
-insert into sys.args values (8487, 214, 'arg_1', 'any', 0, 0, 1, 1);
-insert into sys.args values (8488, 214, 'arg_2', 'boolean', 1, 0, 1, 2);
-insert into sys.functions values (215, 'min', 'min', 'sql', 0, 6, false, false, false, 2000, true, true);
-insert into sys.args values (8489, 215, 'res_0', 'any', 0, 0, 0, 0);
-insert into sys.args values (8490, 215, 'arg_1', 'any', 0, 0, 1, 1);
-insert into sys.functions values (216, 'max', 'max', 'sql', 0, 6, false, false, false, 2000, true, true);
-insert into sys.args values (8491, 216, 'res_0', 'any', 0, 0, 0, 0);
-insert into sys.args values (8492, 216, 'arg_1', 'any', 0, 0, 1, 1);
-insert into sys.functions values (217, 'sum', 'sum', 'sql', 0, 6, false, false, false, 2000, true, true);
-insert into sys.args values (8493, 217, 'res_0', 'bigint', 64, 0, 0, 0);
-insert into sys.args values (8494, 217, 'arg_1', 'tinyint', 8, 0, 1, 1);
-insert into sys.functions values (218, 'sum', 'sum', 'sql', 0, 6, false, false, false, 2000, true, true);
-insert into sys.args values (8495, 218, 'res_0', 'bigint', 64, 0, 0, 0);
-insert into sys.args values (8496, 218, 'arg_1', 'smallint', 16, 0, 1, 1);
-insert into sys.functions values (219, 'sum', 'sum', 'sql', 0, 6, false, false, false, 2000, true, true);
-insert into sys.args values (8497, 219, 'res_0', 'bigint', 64, 0, 0, 0);
-insert into sys.args values (8498, 219, 'arg_1', 'int', 32, 0, 1, 1);
-insert into sys.functions values (220, 'sum', 'sum', 'sql', 0, 6, false, false, false, 2000, true, true);
-insert into sys.args values (8499, 220, 'res_0', 'bigint', 64, 0, 0, 0);
-insert into sys.args values (8500, 220, 'arg_1', 'bigint', 64, 0, 1, 1);
-insert into sys.functions values (221, 'sum', 'sum', 'sql', 0, 6, false, false, false, 2000, true, true);
-insert into sys.args values (8501, 221, 'res_0', 'decimal', 18, 0, 0, 0);
-insert into sys.args values (8502, 221, 'arg_1', 'decimal', 2, 0, 1, 1);
-insert into sys.functions values (222, 'sum', 'sum', 'sql', 0, 6, false, false, false, 2000, true, true);
-insert into sys.args values (8503, 222, 'res_0', 'decimal', 18, 0, 0, 0);
-insert into sys.args values (8504, 222, 'arg_1', 'decimal', 4, 0, 1, 1);
-insert into sys.functions values (223, 'sum', 'sum', 'sql', 0, 6, false, false, false, 2000, true, true);
-insert into sys.args values (8505, 223, 'res_0', 'decimal', 18, 0, 0, 0);
-insert into sys.args values (8506, 223, 'arg_1', 'decimal', 9, 0, 1, 1);
-insert into sys.functions values (224, 'sum', 'sum', 'sql', 0, 6, false, false, false, 2000, true, true);
-insert into sys.args values (8507, 224, 'res_0', 'decimal', 18, 0, 0, 0);
-insert into sys.args values (8508, 224, 'arg_1', 'decimal', 18, 0, 1, 1);
-insert into sys.functions values (225, 'prod', 'prod', 'sql', 0, 6, false, false, false, 2000, true, true);
-insert into sys.args values (8509, 225, 'res_0', 'bigint', 64, 0, 0, 0);
-insert into sys.args values (8510, 225, 'arg_1', 'tinyint', 8, 0, 1, 1);
-insert into sys.functions values (226, 'prod', 'prod', 'sql', 0, 6, false, false, false, 2000, true, true);
-insert into sys.args values (8511, 226, 'res_0', 'bigint', 64, 0, 0, 0);
-insert into sys.args values (8512, 226, 'arg_1', 'smallint', 16, 0, 1, 1);
-insert into sys.functions values (227, 'prod', 'prod', 'sql', 0, 6, false, false, false, 2000, true, true);
-insert into sys.args values (8513, 227, 'res_0', 'bigint', 64, 0, 0, 0);
-insert into sys.args values (8514, 227, 'arg_1', 'int', 32, 0, 1, 1);
-insert into sys.functions values (228, 'prod', 'prod', 'sql', 0, 6, false, false, false, 2000, true, true);
-insert into sys.args values (8515, 228, 'res_0', 'bigint', 64, 0, 0, 0);
-insert into sys.args values (8516, 228, 'arg_1', 'bigint', 64, 0, 1, 1);
-insert into sys.functions values (229, 'sum', 'sum', 'sql', 0, 6, false, false, false, 2000, true, true);
-insert into sys.args values (8517, 229, 'res_0', 'real', 24, 0, 0, 0);
-insert into sys.args values (8518, 229, 'arg_1', 'real', 24, 0, 1, 1);
-insert into sys.functions values (230, 'prod', 'prod', 'sql', 0, 6, false, false, false, 2000, true, true);
-insert into sys.args values (8519, 230, 'res_0', 'real', 24, 0, 0, 0);
-insert into sys.args values (8520, 230, 'arg_1', 'real', 24, 0, 1, 1);
-insert into sys.functions values (231, 'sum', 'sum', 'sql', 0, 6, false, false, false, 2000, true, true);
-insert into sys.args values (8521, 231, 'res_0', 'double', 53, 0, 0, 0);
-insert into sys.args values (8522, 231, 'arg_1', 'double', 53, 0, 1, 1);
-insert into sys.functions values (232, 'prod', 'prod', 'sql', 0, 6, false, false, false, 2000, true, true);
-insert into sys.args values (8523, 232, 'res_0', 'double', 53, 0, 0, 0);
-insert into sys.args values (8524, 232, 'arg_1', 'double', 53, 0, 1, 1);
-insert into sys.functions values (233, 'sum', 'sum', 'sql', 0, 6, false, false, false, 2000, true, true);
-insert into sys.args values (8525, 233, 'res_0', 'month_interval', 3, 0, 0, 0);
-insert into sys.args values (8526, 233, 'arg_1', 'month_interval', 3, 0, 1, 1);
-insert into sys.functions values (234, 'sum', 'sum', 'sql', 0, 6, false, false, false, 2000, true, true);
-insert into sys.args values (8527, 234, 'res_0', 'day_interval', 4, 0, 0, 0);
-insert into sys.args values (8528, 234, 'arg_1', 'day_interval', 4, 0, 1, 1);
-insert into sys.functions values (235, 'sum', 'sum', 'sql', 0, 6, false, false, false, 2000, true, true);
-insert into sys.args values (8529, 235, 'res_0', 'sec_interval', 13, 0, 0, 0);
-insert into sys.args values (8530, 235, 'arg_1', 'sec_interval', 13, 0, 1, 1);
-insert into sys.functions values (236, 'avg', 'avg', 'sql', 0, 6, false, false, false, 2000, true, true);
-insert into sys.args values (8531, 236, 'res_0', 'double', 53, 0, 0, 0);
-insert into sys.args values (8532, 236, 'arg_1', 'double', 53, 0, 1, 1);
-insert into sys.functions values (237, 'avg', 'avg', 'sql', 0, 6, false, false, false, 2000, true, true);
-insert into sys.args values (8533, 237, 'res_0', 'double', 53, 0, 0, 0);
-insert into sys.args values (8534, 237, 'arg_1', 'tinyint', 8, 0, 1, 1);
-insert into sys.functions values (238, 'avg', 'avg', 'sql', 0, 6, false, false, false, 2000, true, true);
-insert into sys.args values (8535, 238, 'res_0', 'double', 53, 0, 0, 0);
-insert into sys.args values (8536, 238, 'arg_1', 'smallint', 16, 0, 1, 1);
-insert into sys.functions values (239, 'avg', 'avg', 'sql', 0, 6, false, false, false, 2000, true, true);
-insert into sys.args values (8537, 239, 'res_0', 'double', 53, 0, 0, 0);
-insert into sys.args values (8538, 239, 'arg_1', 'int', 32, 0, 1, 1);
-insert into sys.functions values (240, 'avg', 'avg', 'sql', 0, 6, false, false, false, 2000, true, true);
-insert into sys.args values (8539, 240, 'res_0', 'double', 53, 0, 0, 0);
-insert into sys.args values (8540, 240, 'arg_1', 'bigint', 64, 0, 1, 1);
-insert into sys.functions values (241, 'avg', 'avg', 'sql', 0, 6, false, false, false, 2000, true, true);
-insert into sys.args values (8541, 241, 'res_0', 'double', 53, 0, 0, 0);
-insert into sys.args values (8542, 241, 'arg_1', 'real', 24, 0, 1, 1);
-insert into sys.functions values (242, 'avg', 'avg', 'sql', 0, 6, false, false, false, 2000, true, true);
-insert into sys.args values (8543, 242, 'res_0', 'decimal', 2, 0, 0, 0);
-insert into sys.args values (8544, 242, 'arg_1', 'decimal', 2, 0, 1, 1);
-insert into sys.functions values (243, 'avg', 'avg', 'sql', 0, 6, false, false, false, 2000, true, true);
-insert into sys.args values (8545, 243, 'res_0', 'decimal', 4, 0, 0, 0);
-insert into sys.args values (8546, 243, 'arg_1', 'decimal', 4, 0, 1, 1);
-insert into sys.functions values (244, 'avg', 'avg', 'sql', 0, 6, false, false, false, 2000, true, true);
-insert into sys.args values (8547, 244, 'res_0', 'decimal', 9, 0, 0, 0);
-insert into sys.args values (8548, 244, 'arg_1', 'decimal', 9, 0, 1, 1);
-insert into sys.functions values (245, 'avg', 'avg', 'sql', 0, 6, false, false, false, 2000, true, true);
-insert into sys.args values (8549, 245, 'res_0', 'decimal', 18, 0, 0, 0);
-insert into sys.args values (8550, 245, 'arg_1', 'decimal', 18, 0, 1, 1);
-insert into sys.functions values (246, 'avg', 'avg', 'sql', 0, 6, false, false, false, 2000, true, true);
-insert into sys.args values (8551, 246, 'res_0', 'month_interval', 3, 0, 0, 0);
-insert into sys.args values (8552, 246, 'arg_1', 'month_interval', 3, 0, 1, 1);
-insert into sys.functions values (247, 'avg', 'avg', 'sql', 0, 6, false, false, false, 2000, true, true);
-insert into sys.args values (8553, 247, 'res_0', 'day_interval', 4, 0, 0, 0);
-insert into sys.args values (8554, 247, 'arg_1', 'day_interval', 4, 0, 1, 1);
-insert into sys.functions values (248, 'avg', 'avg', 'sql', 0, 6, false, false, false, 2000, true, true);
-insert into sys.args values (8555, 248, 'res_0', 'sec_interval', 13, 0, 0, 0);
-insert into sys.args values (8556, 248, 'arg_1', 'sec_interval', 13, 0, 1, 1);
-insert into sys.functions values (249, 'listagg', 'str_group_concat', 'sql', 0, 6, false, false, false, 2000, true, true);
-insert into sys.args values (8557, 249, 'res_0', 'clob', 0, 0, 0, 0);
-insert into sys.args values (8558, 249, 'arg_1', 'clob', 0, 0, 1, 1);
-insert into sys.functions values (250, 'listagg', 'str_group_concat', 'sql', 0, 6, false, false, false, 2000, true, true);
-insert into sys.args values (8559, 250, 'res_0', 'clob', 0, 0, 0, 0);
-insert into sys.args values (8560, 250, 'arg_1', 'clob', 0, 0, 1, 1);
-insert into sys.args values (8561, 250, 'arg_2', 'clob', 0, 0, 1, 2);
-insert into sys.functions values (251, 'and', 'and', 'calc', 0, 1, false, false, false, 2000, true, true);
-insert into sys.args values (8562, 251, 'res_0', 'boolean', 1, 0, 0, 0);
-insert into sys.args values (8563, 251, 'arg_1', 'boolean', 1, 0, 1, 1);
-insert into sys.args values (8564, 251, 'arg_2', 'boolean', 1, 0, 1, 2);
-insert into sys.functions values (252, 'or', 'or', 'calc', 0, 1, false, false, false, 2000, true, true);
-insert into sys.args values (8565, 252, 'res_0', 'boolean', 1, 0, 0, 0);
-insert into sys.args values (8566, 252, 'arg_1', 'boolean', 1, 0, 1, 1);
-insert into sys.args values (8567, 252, 'arg_2', 'boolean', 1, 0, 1, 2);
-insert into sys.functions values (253, 'xor', 'xor', 'calc', 0, 1, false, false, false, 2000, true, false);
-insert into sys.args values (8568, 253, 'res_0', 'boolean', 1, 0, 0, 0);
-insert into sys.args values (8569, 253, 'arg_1', 'boolean', 1, 0, 1, 1);
-insert into sys.args values (8570, 253, 'arg_2', 'boolean', 1, 0, 1, 2);
-insert into sys.functions values (254, 'not', 'not', 'calc', 0, 1, false, false, false, 2000, true, false);
-insert into sys.args values (8571, 254, 'res_0', 'boolean', 1, 0, 0, 0);
-insert into sys.args values (8572, 254, 'arg_1', 'boolean', 1, 0, 1, 1);
-insert into sys.functions values (255, 'sql_sub', '-', 'calc', 0, 1, false, false, false, 2000, true, false);
-insert into sys.args values (8573, 255, 'res_0', 'month_interval', 3, 0, 0, 0);
-insert into sys.args values (8574, 255, 'arg_1', 'month_interval', 3, 0, 1, 1);
-insert into sys.args values (8575, 255, 'arg_2', 'month_interval', 3, 0, 1, 2);
-insert into sys.functions values (256, 'sql_add', '+', 'calc', 0, 1, false, false, false, 2000, true, false);
-insert into sys.args values (8576, 256, 'res_0', 'month_interval', 3, 0, 0, 0);
-insert into sys.args values (8577, 256, 'arg_1', 'month_interval', 3, 0, 1, 1);
-insert into sys.args values (8578, 256, 'arg_2', 'month_interval', 3, 0, 1, 2);
-insert into sys.functions values (257, 'sql_neg', '-', 'calc', 0, 1, false, false, false, 2000, true, false);
-insert into sys.args values (8579, 257, 'res_0', 'month_interval', 3, 0, 0, 0);
-insert into sys.args values (8580, 257, 'arg_1', 'month_interval', 3, 0, 1, 1);
-insert into sys.functions values (258, 'abs', 'abs', 'calc', 0, 1, false, false, false, 2000, true, false);
-insert into sys.args values (8581, 258, 'res_0', 'month_interval', 3, 0, 0, 0);
-insert into sys.args values (8582, 258, 'arg_1', 'month_interval', 3, 0, 1, 1);
-insert into sys.functions values (259, 'sign', 'sign', 'calc', 0, 1, false, false, false, 2000, true, false);
-insert into sys.args values (8583, 259, 'res_0', 'tinyint', 8, 0, 0, 0);
-insert into sys.args values (8584, 259, 'arg_1', 'month_interval', 3, 0, 1, 1);
-insert into sys.functions values (262, 'sql_sub', '-', 'calc', 0, 1, false, false, false, 2000, true, false);
-insert into sys.args values (8585, 262, 'res_0', 'day_interval', 4, 0, 0, 0);
-insert into sys.args values (8586, 262, 'arg_1', 'day_interval', 4, 0, 1, 1);
-insert into sys.args values (8587, 262, 'arg_2', 'day_interval', 4, 0, 1, 2);
-insert into sys.functions values (263, 'sql_add', '+', 'calc', 0, 1, false, false, false, 2000, true, false);
-insert into sys.args values (8588, 263, 'res_0', 'day_interval', 4, 0, 0, 0);
-insert into sys.args values (8589, 263, 'arg_1', 'day_interval', 4, 0, 1, 1);
-insert into sys.args values (8590, 263, 'arg_2', 'day_interval', 4, 0, 1, 2);
-insert into sys.functions values (264, 'sql_neg', '-', 'calc', 0, 1, false, false, false, 2000, true, false);
-insert into sys.args values (8591, 264, 'res_0', 'day_interval', 4, 0, 0, 0);
-insert into sys.args values (8592, 264, 'arg_1', 'day_interval', 4, 0, 1, 1);
-insert into sys.functions values (265, 'abs', 'abs', 'calc', 0, 1, false, false, false, 2000, true, false);
-insert into sys.args values (8593, 265, 'res_0', 'day_interval', 4, 0, 0, 0);
-insert into sys.args values (8594, 265, 'arg_1', 'day_interval', 4, 0, 1, 1);
-insert into sys.functions values (266, 'sign', 'sign', 'calc', 0, 1, false, false, false, 2000, true, false);
-insert into sys.args values (8595, 266, 'res_0', 'tinyint', 8, 0, 0, 0);
-insert into sys.args values (8596, 266, 'arg_1', 'day_interval', 4, 0, 1, 1);
-insert into sys.functions values (269, 'sql_sub', '-', 'calc', 0, 1, false, false, false, 2000, true, false);
-insert into sys.args values (8597, 269, 'res_0', 'sec_interval', 13, 0, 0, 0);
-insert into sys.args values (8598, 269, 'arg_1', 'sec_interval', 13, 0, 1, 1);
-insert into sys.args values (8599, 269, 'arg_2', 'sec_interval', 13, 0, 1, 2);
-insert into sys.functions values (270, 'sql_add', '+', 'calc', 0, 1, false, false, false, 2000, true, false);
-insert into sys.args values (8600, 270, 'res_0', 'sec_interval', 13, 0, 0, 0);
-insert into sys.args values (8601, 270, 'arg_1', 'sec_interval', 13, 0, 1, 1);
-insert into sys.args values (8602, 270, 'arg_2', 'sec_interval', 13, 0, 1, 2);
-insert into sys.functions values (271, 'sql_neg', '-', 'calc', 0, 1, false, false, false, 2000, true, false);
-insert into sys.args values (8603, 271, 'res_0', 'sec_interval', 13, 0, 0, 0);
-insert into sys.args values (8604, 271, 'arg_1', 'sec_interval', 13, 0, 1, 1);
-insert into sys.functions values (272, 'abs', 'abs', 'calc', 0, 1, false, false, false, 2000, true, false);
-insert into sys.args values (8605, 272, 'res_0', 'sec_interval', 13, 0, 0, 0);
-insert into sys.args values (8606, 272, 'arg_1', 'sec_interval', 13, 0, 1, 1);
-insert into sys.functions values (273, 'sign', 'sign', 'calc', 0, 1, false, false, false, 2000, true, false);
-insert into sys.args values (8607, 273, 'res_0', 'tinyint', 8, 0, 0, 0);
-insert into sys.args values (8608, 273, 'arg_1', 'sec_interval', 13, 0, 1, 1);
-insert into sys.functions values (276, 'sql_mul', '*', 'calc', 0, 1, false, false, false, 2000, true, false);
-insert into sys.args values (8609, 276, 'res_0', 'smallint', 16, 0, 0, 0);
-insert into sys.args values (8610, 276, 'arg_1', 'smallint', 16, 0, 1, 1);
-insert into sys.args values (8611, 276, 'arg_2', 'tinyint', 8, 0, 1, 2);
-insert into sys.functions values (277, 'sql_mul', '*', 'calc', 0, 1, false, false, false, 2000, true, false);
-insert into sys.args values (8612, 277, 'res_0', 'smallint', 16, 0, 0, 0);
-insert into sys.args values (8613, 277, 'arg_1', 'tinyint', 8, 0, 1, 1);
-insert into sys.args values (8614, 277, 'arg_2', 'smallint', 16, 0, 1, 2);
-insert into sys.functions values (278, 'sql_div', '/', 'calc', 0, 1, false, false, false, 2000, true, false);
-insert into sys.args values (8615, 278, 'res_0', 'smallint', 16, 0, 0, 0);
-insert into sys.args values (8616, 278, 'arg_1', 'smallint', 16, 0, 1, 1);
-insert into sys.args values (8617, 278, 'arg_2', 'tinyint', 8, 0, 1, 2);
-insert into sys.functions values (279, 'sql_mul', '*', 'calc', 0, 1, false, false, false, 2000, true, false);
-insert into sys.args values (8618, 279, 'res_0', 'int', 32, 0, 0, 0);
-insert into sys.args values (8619, 279, 'arg_1', 'int', 32, 0, 1, 1);
-insert into sys.args values (8620, 279, 'arg_2', 'tinyint', 8, 0, 1, 2);
-insert into sys.functions values (280, 'sql_mul', '*', 'calc', 0, 1, false, false, false, 2000, true, false);
-insert into sys.args values (8621, 280, 'res_0', 'int', 32, 0, 0, 0);
-insert into sys.args values (8622, 280, 'arg_1', 'tinyint', 8, 0, 1, 1);
-insert into sys.args values (8623, 280, 'arg_2', 'int', 32, 0, 1, 2);
-insert into sys.functions values (281, 'sql_div', '/', 'calc', 0, 1, false, false, false, 2000, true, false);
-insert into sys.args values (8624, 281, 'res_0', 'int', 32, 0, 0, 0);
-insert into sys.args values (8625, 281, 'arg_1', 'int', 32, 0, 1, 1);
-insert into sys.args values (8626, 281, 'arg_2', 'tinyint', 8, 0, 1, 2);
-insert into sys.functions values (282, 'sql_mul', '*', 'calc', 0, 1, false, false, false, 2000, true, false);
-insert into sys.args values (8627, 282, 'res_0', 'int', 32, 0, 0, 0);
-insert into sys.args values (8628, 282, 'arg_1', 'int', 32, 0, 1, 1);
-insert into sys.args values (8629, 282, 'arg_2', 'smallint', 16, 0, 1, 2);
-insert into sys.functions values (283, 'sql_mul', '*', 'calc', 0, 1, false, false, false, 2000, true, false);
-insert into sys.args values (8630, 283, 'res_0', 'int', 32, 0, 0, 0);
-insert into sys.args values (8631, 283, 'arg_1', 'smallint', 16, 0, 1, 1);
-insert into sys.args values (8632, 283, 'arg_2', 'int', 32, 0, 1, 2);
-insert into sys.functions values (284, 'sql_div', '/', 'calc', 0, 1, false, false, false, 2000, true, false);
-insert into sys.args values (8633, 284, 'res_0', 'int', 32, 0, 0, 0);
-insert into sys.args values (8634, 284, 'arg_1', 'int', 32, 0, 1, 1);
-insert into sys.args values (8635, 284, 'arg_2', 'smallint', 16, 0, 1, 2);
-insert into sys.functions values (285, 'sql_mul', '*', 'calc', 0, 1, false, false, false, 2000, true, false);
-insert into sys.args values (8636, 285, 'res_0', 'bigint', 64, 0, 0, 0);
-insert into sys.args values (8637, 285, 'arg_1', 'bigint', 64, 0, 1, 1);
-insert into sys.args values (8638, 285, 'arg_2', 'tinyint', 8, 0, 1, 2);
-insert into sys.functions values (286, 'sql_mul', '*', 'calc', 0, 1, false, false, false, 2000, true, false);
-insert into sys.args values (8639, 286, 'res_0', 'bigint', 64, 0, 0, 0);
-insert into sys.args values (8640, 286, 'arg_1', 'tinyint', 8, 0, 1, 1);
-insert into sys.args values (8641, 286, 'arg_2', 'bigint', 64, 0, 1, 2);
-insert into sys.functions values (287, 'sql_div', '/', 'calc', 0, 1, false, false, false, 2000, true, false);
-insert into sys.args values (8642, 287, 'res_0', 'bigint', 64, 0, 0, 0);
-insert into sys.args values (8643, 287, 'arg_1', 'bigint', 64, 0, 1, 1);
-insert into sys.args values (8644, 287, 'arg_2', 'tinyint', 8, 0, 1, 2);
-insert into sys.functions values (288, 'sql_mul', '*', 'calc', 0, 1, false, false, false, 2000, true, false);
-insert into sys.args values (8645, 288, 'res_0', 'bigint', 64, 0, 0, 0);
-insert into sys.args values (8646, 288, 'arg_1', 'bigint', 64, 0, 1, 1);
-insert into sys.args values (8647, 288, 'arg_2', 'smallint', 16, 0, 1, 2);
-insert into sys.functions values (289, 'sql_mul', '*', 'calc', 0, 1, false, false, false, 2000, true, false);
-insert into sys.args values (8648, 289, 'res_0', 'bigint', 64, 0, 0, 0);
-insert into sys.args values (8649, 289, 'arg_1', 'smallint', 16, 0, 1, 1);
-insert into sys.args values (8650, 289, 'arg_2', 'bigint', 64, 0, 1, 2);
-insert into sys.functions values (290, 'sql_div', '/', 'calc', 0, 1, false, false, false, 2000, true, false);
-insert into sys.args values (8651, 290, 'res_0', 'bigint', 64, 0, 0, 0);
-insert into sys.args values (8652, 290, 'arg_1', 'bigint', 64, 0, 1, 1);
-insert into sys.args values (8653, 290, 'arg_2', 'smallint', 16, 0, 1, 2);
-insert into sys.functions values (291, 'sql_mul', '*', 'calc', 0, 1, false, false, false, 2000, true, false);
-insert into sys.args values (8654, 291, 'res_0', 'bigint', 64, 0, 0, 0);
-insert into sys.args values (8655, 291, 'arg_1', 'bigint', 64, 0, 1, 1);
-insert into sys.args values (8656, 291, 'arg_2', 'int', 32, 0, 1, 2);
-insert into sys.functions values (292, 'sql_mul', '*', 'calc', 0, 1, false, false, false, 2000, true, false);
-insert into sys.args values (8657, 292, 'res_0', 'bigint', 64, 0, 0, 0);
-insert into sys.args values (8658, 292, 'arg_1', 'int', 32, 0, 1, 1);
-insert into sys.args values (8659, 292, 'arg_2', 'bigint', 64, 0, 1, 2);
-insert into sys.functions values (293, 'sql_div', '/', 'calc', 0, 1, false, false, false, 2000, true, false);
-insert into sys.args values (8660, 293, 'res_0', 'bigint', 64, 0, 0, 0);
-insert into sys.args values (8661, 293, 'arg_1', 'bigint', 64, 0, 1, 1);
-insert into sys.args values (8662, 293, 'arg_2', 'int', 32, 0, 1, 2);
-insert into sys.functions values (294, 'sql_mul', '*', 'calc', 0, 1, false, false, false, 2000, true, false);
-insert into sys.args values (8663, 294, 'res_0', 'decimal', 4, 0, 0, 0);
-insert into sys.args values (8664, 294, 'arg_1', 'decimal', 4, 0, 1, 1);
-insert into sys.args values (8665, 294, 'arg_2', 'tinyint', 8, 0, 1, 2);
-insert into sys.functions values (295, 'sql_mul', '*', 'calc', 0, 1, false, false, false, 2000, true, false);
-insert into sys.args values (8666, 295, 'res_0', 'decimal', 4, 0, 0, 0);
-insert into sys.args values (8667, 295, 'arg_1', 'tinyint', 8, 0, 1, 1);
-insert into sys.args values (8668, 295, 'arg_2', 'decimal', 4, 0, 1, 2);
-insert into sys.functions values (296, 'sql_div', '/', 'calc', 0, 1, false, false, false, 2000, true, false);
-insert into sys.args values (8669, 296, 'res_0', 'decimal', 4, 0, 0, 0);
-insert into sys.args values (8670, 296, 'arg_1', 'decimal', 4, 0, 1, 1);
-insert into sys.args values (8671, 296, 'arg_2', 'tinyint', 8, 0, 1, 2);
-insert into sys.functions values (297, 'sql_mul', '*', 'calc', 0, 1, false, false, false, 2000, true, false);
-insert into sys.args values (8672, 297, 'res_0', 'decimal', 9, 0, 0, 0);
-insert into sys.args values (8673, 297, 'arg_1', 'decimal', 9, 0, 1, 1);
-insert into sys.args values (8674, 297, 'arg_2', 'tinyint', 8, 0, 1, 2);
-insert into sys.functions values (298, 'sql_mul', '*', 'calc', 0, 1, false, false, false, 2000, true, false);
-insert into sys.args values (8675, 298, 'res_0', 'decimal', 9, 0, 0, 0);
-insert into sys.args values (8676, 298, 'arg_1', 'tinyint', 8, 0, 1, 1);
-insert into sys.args values (8677, 298, 'arg_2', 'decimal', 9, 0, 1, 2);
-insert into sys.functions values (299, 'sql_div', '/', 'calc', 0, 1, false, false, false, 2000, true, false);
-insert into sys.args values (8678, 299, 'res_0', 'decimal', 9, 0, 0, 0);
-insert into sys.args values (8679, 299, 'arg_1', 'decimal', 9, 0, 1, 1);
-insert into sys.args values (8680, 299, 'arg_2', 'tinyint', 8, 0, 1, 2);
-insert into sys.functions values (300, 'sql_mul', '*', 'calc', 0, 1, false, false, false, 2000, true, false);
-insert into sys.args values (8681, 300, 'res_0', 'decimal', 9, 0, 0, 0);
-insert into sys.args values (8682, 300, 'arg_1', 'decimal', 9, 0, 1, 1);
-insert into sys.args values (8683, 300, 'arg_2', 'smallint', 16, 0, 1, 2);
-insert into sys.functions values (301, 'sql_mul', '*', 'calc', 0, 1, false, false, false, 2000, true, false);
-insert into sys.args values (8684, 301, 'res_0', 'decimal', 9, 0, 0, 0);
-insert into sys.args values (8685, 301, 'arg_1', 'smallint', 16, 0, 1, 1);
-insert into sys.args values (8686, 301, 'arg_2', 'decimal', 9, 0, 1, 2);
-insert into sys.functions values (302, 'sql_div', '/', 'calc', 0, 1, false, false, false, 2000, true, false);
-insert into sys.args values (8687, 302, 'res_0', 'decimal', 9, 0, 0, 0);
-insert into sys.args values (8688, 302, 'arg_1', 'decimal', 9, 0, 1, 1);
-insert into sys.args values (8689, 302, 'arg_2', 'smallint', 16, 0, 1, 2);
-insert into sys.functions values (303, 'sql_mul', '*', 'calc', 0, 1, false, false, false, 2000, true, false);
-insert into sys.args values (8690, 303, 'res_0', 'decimal', 18, 0, 0, 0);
-insert into sys.args values (8691, 303, 'arg_1', 'decimal', 18, 0, 1, 1);
-insert into sys.args values (8692, 303, 'arg_2', 'tinyint', 8, 0, 1, 2);
-insert into sys.functions values (304, 'sql_mul', '*', 'calc', 0, 1, false, false, false, 2000, true, false);
-insert into sys.args values (8693, 304, 'res_0', 'decimal', 18, 0, 0, 0);
-insert into sys.args values (8694, 304, 'arg_1', 'tinyint', 8, 0, 1, 1);
-insert into sys.args values (8695, 304, 'arg_2', 'decimal', 18, 0, 1, 2);
-insert into sys.functions values (305, 'sql_div', '/', 'calc', 0, 1, false, false, false, 2000, true, false);
-insert into sys.args values (8696, 305, 'res_0', 'decimal', 18, 0, 0, 0);
-insert into sys.args values (8697, 305, 'arg_1', 'decimal', 18, 0, 1, 1);
-insert into sys.args values (8698, 305, 'arg_2', 'tinyint', 8, 0, 1, 2);
-insert into sys.functions values (306, 'sql_mul', '*', 'calc', 0, 1, false, false, false, 2000, true, false);
-insert into sys.args values (8699, 306, 'res_0', 'decimal', 18, 0, 0, 0);
-insert into sys.args values (8700, 306, 'arg_1', 'decimal', 18, 0, 1, 1);
-insert into sys.args values (8701, 306, 'arg_2', 'smallint', 16, 0, 1, 2);
-insert into sys.functions values (307, 'sql_mul', '*', 'calc', 0, 1, false, false, false, 2000, true, false);
-insert into sys.args values (8702, 307, 'res_0', 'decimal', 18, 0, 0, 0);
-insert into sys.args values (8703, 307, 'arg_1', 'smallint', 16, 0, 1, 1);
-insert into sys.args values (8704, 307, 'arg_2', 'decimal', 18, 0, 1, 2);
-insert into sys.functions values (308, 'sql_div', '/', 'calc', 0, 1, false, false, false, 2000, true, false);
-insert into sys.args values (8705, 308, 'res_0', 'decimal', 18, 0, 0, 0);
-insert into sys.args values (8706, 308, 'arg_1', 'decimal', 18, 0, 1, 1);
-insert into sys.args values (8707, 308, 'arg_2', 'smallint', 16, 0, 1, 2);
-insert into sys.functions values (309, 'sql_mul', '*', 'calc', 0, 1, false, false, false, 2000, true, false);
-insert into sys.args values (8708, 309, 'res_0', 'decimal', 18, 0, 0, 0);
-insert into sys.args values (8709, 309, 'arg_1', 'decimal', 18, 0, 1, 1);
-insert into sys.args values (8710, 309, 'arg_2', 'int', 32, 0, 1, 2);
-insert into sys.functions values (310, 'sql_mul', '*', 'calc', 0, 1, false, false, false, 2000, true, false);
-insert into sys.args values (8711, 310, 'res_0', 'decimal', 18, 0, 0, 0);
-insert into sys.args values (8712, 310, 'arg_1', 'int', 32, 0, 1, 1);
-insert into sys.args values (8713, 310, 'arg_2', 'decimal', 18, 0, 1, 2);
-insert into sys.functions values (311, 'sql_div', '/', 'calc', 0, 1, false, false, false, 2000, true, false);
-insert into sys.args values (8714, 311, 'res_0', 'decimal', 18, 0, 0, 0);
-insert into sys.args values (8715, 311, 'arg_1', 'decimal', 18, 0, 1, 1);
-insert into sys.args values (8716, 311, 'arg_2', 'int', 32, 0, 1, 2);
-insert into sys.functions values (312, 'sql_mul', '*', 'calc', 0, 1, false, false, false, 2000, true, false);
-insert into sys.args values (8717, 312, 'res_0', 'decimal', 9, 0, 0, 0);
-insert into sys.args values (8718, 312, 'arg_1', 'decimal', 9, 0, 1, 1);
-insert into sys.args values (8719, 312, 'arg_2', 'decimal', 4, 0, 1, 2);
-insert into sys.functions values (313, 'sql_div', '/', 'calc', 0, 1, false, false, false, 2000, true, false);
-insert into sys.args values (8720, 313, 'res_0', 'decimal', 9, 0, 0, 0);
-insert into sys.args values (8721, 313, 'arg_1', 'decimal', 9, 0, 1, 1);
-insert into sys.args values (8722, 313, 'arg_2', 'decimal', 4, 0, 1, 2);
-insert into sys.functions values (314, 'sql_mul', '*', 'calc', 0, 1, false, false, false, 2000, true, false);
-insert into sys.args values (8723, 314, 'res_0', 'decimal', 18, 0, 0, 0);
-insert into sys.args values (8724, 314, 'arg_1', 'decimal', 18, 0, 1, 1);
-insert into sys.args values (8725, 314, 'arg_2', 'decimal', 4, 0, 1, 2);
-insert into sys.functions values (315, 'sql_div', '/', 'calc', 0, 1, false, false, false, 2000, true, false);
-insert into sys.args values (8726, 315, 'res_0', 'decimal', 18, 0, 0, 0);
-insert into sys.args values (8727, 315, 'arg_1', 'decimal', 18, 0, 1, 1);
-insert into sys.args values (8728, 315, 'arg_2', 'decimal', 4, 0, 1, 2);
-insert into sys.functions values (316, 'sql_mul', '*', 'calc', 0, 1, false, false, false, 2000, true, false);
-insert into sys.args values (8729, 316, 'res_0', 'decimal', 18, 0, 0, 0);
-insert into sys.args values (8730, 316, 'arg_1', 'decimal', 18, 0, 1, 1);
-insert into sys.args values (8731, 316, 'arg_2', 'decimal', 9, 0, 1, 2);
-insert into sys.functions values (317, 'sql_div', '/', 'calc', 0, 1, false, false, false, 2000, true, false);
-insert into sys.args values (8732, 317, 'res_0', 'decimal', 18, 0, 0, 0);
-insert into sys.args values (8733, 317, 'arg_1', 'decimal', 18, 0, 1, 1);
-insert into sys.args values (8734, 317, 'arg_2', 'decimal', 9, 0, 1, 2);
-insert into sys.functions values (318, 'sql_sub', '-', 'calc', 0, 1, false, false, false, 2000, true, false);
-insert into sys.args values (8735, 318, 'res_0', 'tinyint', 8, 0, 0, 0);
-insert into sys.args values (8736, 318, 'arg_1', 'tinyint', 8, 0, 1, 1);
-insert into sys.args values (8737, 318, 'arg_2', 'tinyint', 8, 0, 1, 2);
-insert into sys.functions values (319, 'sql_add', '+', 'calc', 0, 1, false, false, false, 2000, true, false);
-insert into sys.args values (8738, 319, 'res_0', 'tinyint', 8, 0, 0, 0);
-insert into sys.args values (8739, 319, 'arg_1', 'tinyint', 8, 0, 1, 1);
-insert into sys.args values (8740, 319, 'arg_2', 'tinyint', 8, 0, 1, 2);
-insert into sys.functions values (320, 'sql_mul', '*', 'calc', 0, 1, false, false, false, 2000, true, false);
-insert into sys.args values (8741, 320, 'res_0', 'tinyint', 8, 0, 0, 0);
-insert into sys.args values (8742, 320, 'arg_1', 'tinyint', 8, 0, 1, 1);
-insert into sys.args values (8743, 320, 'arg_2', 'tinyint', 8, 0, 1, 2);
-insert into sys.functions values (321, 'sql_div', '/', 'calc', 0, 1, false, false, false, 2000, true, false);
-insert into sys.args values (8744, 321, 'res_0', 'tinyint', 8, 0, 0, 0);
-insert into sys.args values (8745, 321, 'arg_1', 'tinyint', 8, 0, 1, 1);
-insert into sys.args values (8746, 321, 'arg_2', 'tinyint', 8, 0, 1, 2);
-insert into sys.functions values (322, 'bit_and', 'and', 'calc', 0, 1, false, false, false, 2000, true, false);
-insert into sys.args values (8747, 322, 'res_0', 'tinyint', 8, 0, 0, 0);
-insert into sys.args values (8748, 322, 'arg_1', 'tinyint', 8, 0, 1, 1);
-insert into sys.args values (8749, 322, 'arg_2', 'tinyint', 8, 0, 1, 2);
-insert into sys.functions values (323, 'bit_or', 'or', 'calc', 0, 1, false, false, false, 2000, true, false);
-insert into sys.args values (8750, 323, 'res_0', 'tinyint', 8, 0, 0, 0);
-insert into sys.args values (8751, 323, 'arg_1', 'tinyint', 8, 0, 1, 1);
-insert into sys.args values (8752, 323, 'arg_2', 'tinyint', 8, 0, 1, 2);
-insert into sys.functions values (324, 'bit_xor', 'xor', 'calc', 0, 1, false, false, false, 2000, true, false);
-insert into sys.args values (8753, 324, 'res_0', 'tinyint', 8, 0, 0, 0);
-insert into sys.args values (8754, 324, 'arg_1', 'tinyint', 8, 0, 1, 1);
-insert into sys.args values (8755, 324, 'arg_2', 'tinyint', 8, 0, 1, 2);
-insert into sys.functions values (325, 'bit_not', 'not', 'calc', 0, 1, false, false, false, 2000, true, false);
-insert into sys.args values (8756, 325, 'res_0', 'tinyint', 8, 0, 0, 0);
-insert into sys.args values (8757, 325, 'arg_1', 'tinyint', 8, 0, 1, 1);
-insert into sys.functions values (326, 'left_shift', '<<', 'calc', 0, 1, false, false, false, 2000, true, false);
-insert into sys.args values (8758, 326, 'res_0', 'tinyint', 8, 0, 0, 0);
-insert into sys.args values (8759, 326, 'arg_1', 'tinyint', 8, 0, 1, 1);
-insert into sys.args values (8760, 326, 'arg_2', 'int', 32, 0, 1, 2);
-insert into sys.functions values (327, 'right_shift', '>>', 'calc', 0, 1, false, false, false, 2000, true, false);
-insert into sys.args values (8761, 327, 'res_0', 'tinyint', 8, 0, 0, 0);
-insert into sys.args values (8762, 327, 'arg_1', 'tinyint', 8, 0, 1, 1);
-insert into sys.args values (8763, 327, 'arg_2', 'int', 32, 0, 1, 2);
-insert into sys.functions values (328, 'sql_neg', '-', 'calc', 0, 1, false, false, false, 2000, true, false);
-insert into sys.args values (8764, 328, 'res_0', 'tinyint', 8, 0, 0, 0);
-insert into sys.args values (8765, 328, 'arg_1', 'tinyint', 8, 0, 1, 1);
-insert into sys.functions values (329, 'abs', 'abs', 'calc', 0, 1, false, false, false, 2000, true, false);
-insert into sys.args values (8766, 329, 'res_0', 'tinyint', 8, 0, 0, 0);
-insert into sys.args values (8767, 329, 'arg_1', 'tinyint', 8, 0, 1, 1);
-insert into sys.functions values (330, 'sign', 'sign', 'calc', 0, 1, false, false, false, 2000, true, false);
-insert into sys.args values (8768, 330, 'res_0', 'tinyint', 8, 0, 0, 0);
-insert into sys.args values (8769, 330, 'arg_1', 'tinyint', 8, 0, 1, 1);
-insert into sys.functions values (333, 'sql_mul', '*', 'calc', 0, 1, false, false, false, 2000, true, false);
-insert into sys.args values (8770, 333, 'res_0', 'month_interval', 3, 0, 0, 0);
-insert into sys.args values (8771, 333, 'arg_1', 'month_interval', 3, 0, 1, 1);
-insert into sys.args values (8772, 333, 'arg_2', 'tinyint', 8, 0, 1, 2);
-insert into sys.functions values (334, 'sql_mul', '*', 'calc', 0, 1, false, false, false, 2000, true, false);
-insert into sys.args values (8773, 334, 'res_0', 'day_interval', 4, 0, 0, 0);
-insert into sys.args values (8774, 334, 'arg_1', 'day_interval', 4, 0, 1, 1);
-insert into sys.args values (8775, 334, 'arg_2', 'tinyint', 8, 0, 1, 2);
-insert into sys.functions values (335, 'sql_mul', '*', 'calc', 0, 1, false, false, false, 2000, true, false);
-insert into sys.args values (8776, 335, 'res_0', 'sec_interval', 13, 0, 0, 0);
-insert into sys.args values (8777, 335, 'arg_1', 'sec_interval', 13, 0, 1, 1);
-insert into sys.args values (8778, 335, 'arg_2', 'tinyint', 8, 0, 1, 2);
-insert into sys.functions values (336, 'sql_div', '/', 'calc', 0, 1, false, false, false, 2000, true, false);
-insert into sys.args values (8779, 336, 'res_0', 'month_interval', 3, 0, 0, 0);
-insert into sys.args values (8780, 336, 'arg_1', 'month_interval', 3, 0, 1, 1);
-insert into sys.args values (8781, 336, 'arg_2', 'tinyint', 8, 0, 1, 2);
-insert into sys.functions values (337, 'sql_div', '/', 'calc', 0, 1, false, false, false, 2000, true, false);
-insert into sys.args values (8782, 337, 'res_0', 'day_interval', 4, 0, 0, 0);
-insert into sys.args values (8783, 337, 'arg_1', 'day_interval', 4, 0, 1, 1);
-insert into sys.args values (8784, 337, 'arg_2', 'tinyint', 8, 0, 1, 2);
-insert into sys.functions values (338, 'sql_div', '/', 'calc', 0, 1, false, false, false, 2000, true, false);
-insert into sys.args values (8785, 338, 'res_0', 'sec_interval', 13, 0, 0, 0);
-insert into sys.args values (8786, 338, 'arg_1', 'sec_interval', 13, 0, 1, 1);
-insert into sys.args values (8787, 338, 'arg_2', 'tinyint', 8, 0, 1, 2);
-insert into sys.functions values (339, 'sql_sub', '-', 'calc', 0, 1, false, false, false, 2000, true, false);
-insert into sys.args values (8788, 339, 'res_0', 'smallint', 16, 0, 0, 0);
-insert into sys.args values (8789, 339, 'arg_1', 'smallint', 16, 0, 1, 1);
-insert into sys.args values (8790, 339, 'arg_2', 'smallint', 16, 0, 1, 2);
-insert into sys.functions values (340, 'sql_add', '+', 'calc', 0, 1, false, false, false, 2000, true, false);
-insert into sys.args values (8791, 340, 'res_0', 'smallint', 16, 0, 0, 0);
-insert into sys.args values (8792, 340, 'arg_1', 'smallint', 16, 0, 1, 1);
-insert into sys.args values (8793, 340, 'arg_2', 'smallint', 16, 0, 1, 2);
-insert into sys.functions values (341, 'sql_mul', '*', 'calc', 0, 1, false, false, false, 2000, true, false);
-insert into sys.args values (8794, 341, 'res_0', 'smallint', 16, 0, 0, 0);
-insert into sys.args values (8795, 341, 'arg_1', 'smallint', 16, 0, 1, 1);
-insert into sys.args values (8796, 341, 'arg_2', 'smallint', 16, 0, 1, 2);
-insert into sys.functions values (342, 'sql_div', '/', 'calc', 0, 1, false, false, false, 2000, true, false);
-insert into sys.args values (8797, 342, 'res_0', 'smallint', 16, 0, 0, 0);
-insert into sys.args values (8798, 342, 'arg_1', 'smallint', 16, 0, 1, 1);
-insert into sys.args values (8799, 342, 'arg_2', 'smallint', 16, 0, 1, 2);
-insert into sys.functions values (343, 'bit_and', 'and', 'calc', 0, 1, false, false, false, 2000, true, false);
-insert into sys.args values (8800, 343, 'res_0', 'smallint', 16, 0, 0, 0);
-insert into sys.args values (8801, 343, 'arg_1', 'smallint', 16, 0, 1, 1);
-insert into sys.args values (8802, 343, 'arg_2', 'smallint', 16, 0, 1, 2);
-insert into sys.functions values (344, 'bit_or', 'or', 'calc', 0, 1, false, false, false, 2000, true, false);
-insert into sys.args values (8803, 344, 'res_0', 'smallint', 16, 0, 0, 0);
-insert into sys.args values (8804, 344, 'arg_1', 'smallint', 16, 0, 1, 1);
-insert into sys.args values (8805, 344, 'arg_2', 'smallint', 16, 0, 1, 2);
-insert into sys.functions values (345, 'bit_xor', 'xor', 'calc', 0, 1, false, false, false, 2000, true, false);
-insert into sys.args values (8806, 345, 'res_0', 'smallint', 16, 0, 0, 0);
-insert into sys.args values (8807, 345, 'arg_1', 'smallint', 16, 0, 1, 1);
-insert into sys.args values (8808, 345, 'arg_2', 'smallint', 16, 0, 1, 2);
-insert into sys.functions values (346, 'bit_not', 'not', 'calc', 0, 1, false, false, false, 2000, true, false);
-insert into sys.args values (8809, 346, 'res_0', 'smallint', 16, 0, 0, 0);
-insert into sys.args values (8810, 346, 'arg_1', 'smallint', 16, 0, 1, 1);
-insert into sys.functions values (347, 'left_shift', '<<', 'calc', 0, 1, false, false, false, 2000, true, false);
-insert into sys.args values (8811, 347, 'res_0', 'smallint', 16, 0, 0, 0);
-insert into sys.args values (8812, 347, 'arg_1', 'smallint', 16, 0, 1, 1);
-insert into sys.args values (8813, 347, 'arg_2', 'int', 32, 0, 1, 2);
-insert into sys.functions values (348, 'right_shift', '>>', 'calc', 0, 1, false, false, false, 2000, true, false);
-insert into sys.args values (8814, 348, 'res_0', 'smallint', 16, 0, 0, 0);
-insert into sys.args values (8815, 348, 'arg_1', 'smallint', 16, 0, 1, 1);
-insert into sys.args values (8816, 348, 'arg_2', 'int', 32, 0, 1, 2);
-insert into sys.functions values (349, 'sql_neg', '-', 'calc', 0, 1, false, false, false, 2000, true, false);
-insert into sys.args values (8817, 349, 'res_0', 'smallint', 16, 0, 0, 0);
-insert into sys.args values (8818, 349, 'arg_1', 'smallint', 16, 0, 1, 1);
-insert into sys.functions values (350, 'abs', 'abs', 'calc', 0, 1, false, false, false, 2000, true, false);
-insert into sys.args values (8819, 350, 'res_0', 'smallint', 16, 0, 0, 0);
-insert into sys.args values (8820, 350, 'arg_1', 'smallint', 16, 0, 1, 1);
-insert into sys.functions values (351, 'sign', 'sign', 'calc', 0, 1, false, false, false, 2000, true, false);
-insert into sys.args values (8821, 351, 'res_0', 'tinyint', 8, 0, 0, 0);
-insert into sys.args values (8822, 351, 'arg_1', 'smallint', 16, 0, 1, 1);
-insert into sys.functions values (354, 'sql_mul', '*', 'calc', 0, 1, false, false, false, 2000, true, false);
-insert into sys.args values (8823, 354, 'res_0', 'month_interval', 3, 0, 0, 0);
-insert into sys.args values (8824, 354, 'arg_1', 'month_interval', 3, 0, 1, 1);
-insert into sys.args values (8825, 354, 'arg_2', 'smallint', 16, 0, 1, 2);
-insert into sys.functions values (355, 'sql_mul', '*', 'calc', 0, 1, false, false, false, 2000, true, false);
-insert into sys.args values (8826, 355, 'res_0', 'day_interval', 4, 0, 0, 0);
-insert into sys.args values (8827, 355, 'arg_1', 'day_interval', 4, 0, 1, 1);
-insert into sys.args values (8828, 355, 'arg_2', 'smallint', 16, 0, 1, 2);
-insert into sys.functions values (356, 'sql_mul', '*', 'calc', 0, 1, false, false, false, 2000, true, false);
-insert into sys.args values (8829, 356, 'res_0', 'sec_interval', 13, 0, 0, 0);
-insert into sys.args values (8830, 356, 'arg_1', 'sec_interval', 13, 0, 1, 1);
-insert into sys.args values (8831, 356, 'arg_2', 'smallint', 16, 0, 1, 2);
-insert into sys.functions values (357, 'sql_div', '/', 'calc', 0, 1, false, false, false, 2000, true, false);
-insert into sys.args values (8832, 357, 'res_0', 'month_interval', 3, 0, 0, 0);
-insert into sys.args values (8833, 357, 'arg_1', 'month_interval', 3, 0, 1, 1);
-insert into sys.args values (8834, 357, 'arg_2', 'smallint', 16, 0, 1, 2);
-insert into sys.functions values (358, 'sql_div', '/', 'calc', 0, 1, false, false, false, 2000, true, false);
-insert into sys.args values (8835, 358, 'res_0', 'day_interval', 4, 0, 0, 0);
-insert into sys.args values (8836, 358, 'arg_1', 'day_interval', 4, 0, 1, 1);
-insert into sys.args values (8837, 358, 'arg_2', 'smallint', 16, 0, 1, 2);
-insert into sys.functions values (359, 'sql_div', '/', 'calc', 0, 1, false, false, false, 2000, true, false);
-insert into sys.args values (8838, 359, 'res_0', 'sec_interval', 13, 0, 0, 0);
-insert into sys.args values (8839, 359, 'arg_1', 'sec_interval', 13, 0, 1, 1);
-insert into sys.args values (8840, 359, 'arg_2', 'smallint', 16, 0, 1, 2);
-insert into sys.functions values (360, 'sql_sub', '-', 'calc', 0, 1, false, false, false, 2000, true, false);
-insert into sys.args values (8841, 360, 'res_0', 'int', 32, 0, 0, 0);
-insert into sys.args values (8842, 360, 'arg_1', 'int', 32, 0, 1, 1);
-insert into sys.args values (8843, 360, 'arg_2', 'int', 32, 0, 1, 2);
-insert into sys.functions values (361, 'sql_add', '+', 'calc', 0, 1, false, false, false, 2000, true, false);
-insert into sys.args values (8844, 361, 'res_0', 'int', 32, 0, 0, 0);
-insert into sys.args values (8845, 361, 'arg_1', 'int', 32, 0, 1, 1);
-insert into sys.args values (8846, 361, 'arg_2', 'int', 32, 0, 1, 2);
-insert into sys.functions values (362, 'sql_mul', '*', 'calc', 0, 1, false, false, false, 2000, true, false);
-insert into sys.args values (8847, 362, 'res_0', 'int', 32, 0, 0, 0);
-insert into sys.args values (8848, 362, 'arg_1', 'int', 32, 0, 1, 1);
-insert into sys.args values (8849, 362, 'arg_2', 'int', 32, 0, 1, 2);
-insert into sys.functions values (363, 'sql_div', '/', 'calc', 0, 1, false, false, false, 2000, true, false);
-insert into sys.args values (8850, 363, 'res_0', 'int', 32, 0, 0, 0);
-insert into sys.args values (8851, 363, 'arg_1', 'int', 32, 0, 1, 1);
-insert into sys.args values (8852, 363, 'arg_2', 'int', 32, 0, 1, 2);
-insert into sys.functions values (364, 'bit_and', 'and', 'calc', 0, 1, false, false, false, 2000, true, false);
-insert into sys.args values (8853, 364, 'res_0', 'int', 32, 0, 0, 0);
-insert into sys.args values (8854, 364, 'arg_1', 'int', 32, 0, 1, 1);
-insert into sys.args values (8855, 364, 'arg_2', 'int', 32, 0, 1, 2);
-insert into sys.functions values (365, 'bit_or', 'or', 'calc', 0, 1, false, false, false, 2000, true, false);
-insert into sys.args values (8856, 365, 'res_0', 'int', 32, 0, 0, 0);
-insert into sys.args values (8857, 365, 'arg_1', 'int', 32, 0, 1, 1);
-insert into sys.args values (8858, 365, 'arg_2', 'int', 32, 0, 1, 2);
-insert into sys.functions values (366, 'bit_xor', 'xor', 'calc', 0, 1, false, false, false, 2000, true, false);
-insert into sys.args values (8859, 366, 'res_0', 'int', 32, 0, 0, 0);
-insert into sys.args values (8860, 366, 'arg_1', 'int', 32, 0, 1, 1);
-insert into sys.args values (8861, 366, 'arg_2', 'int', 32, 0, 1, 2);
-insert into sys.functions values (367, 'bit_not', 'not', 'calc', 0, 1, false, false, false, 2000, true, false);
-insert into sys.args values (8862, 367, 'res_0', 'int', 32, 0, 0, 0);
-insert into sys.args values (8863, 367, 'arg_1', 'int', 32, 0, 1, 1);
-insert into sys.functions values (368, 'left_shift', '<<', 'calc', 0, 1, false, false, false, 2000, true, false);
-insert into sys.args values (8864, 368, 'res_0', 'int', 32, 0, 0, 0);
-insert into sys.args values (8865, 368, 'arg_1', 'int', 32, 0, 1, 1);
-insert into sys.args values (8866, 368, 'arg_2', 'int', 32, 0, 1, 2);
-insert into sys.functions values (369, 'right_shift', '>>', 'calc', 0, 1, false, false, false, 2000, true, false);
-insert into sys.args values (8867, 369, 'res_0', 'int', 32, 0, 0, 0);
-insert into sys.args values (8868, 369, 'arg_1', 'int', 32, 0, 1, 1);
-insert into sys.args values (8869, 369, 'arg_2', 'int', 32, 0, 1, 2);
-insert into sys.functions values (370, 'sql_neg', '-', 'calc', 0, 1, false, false, false, 2000, true, false);
-insert into sys.args values (8870, 370, 'res_0', 'int', 32, 0, 0, 0);
-insert into sys.args values (8871, 370, 'arg_1', 'int', 32, 0, 1, 1);
-insert into sys.functions values (371, 'abs', 'abs', 'calc', 0, 1, false, false, false, 2000, true, false);
-insert into sys.args values (8872, 371, 'res_0', 'int', 32, 0, 0, 0);
-insert into sys.args values (8873, 371, 'arg_1', 'int', 32, 0, 1, 1);
-insert into sys.functions values (372, 'sign', 'sign', 'calc', 0, 1, false, false, false, 2000, true, false);
-insert into sys.args values (8874, 372, 'res_0', 'tinyint', 8, 0, 0, 0);
-insert into sys.args values (8875, 372, 'arg_1', 'int', 32, 0, 1, 1);
-insert into sys.functions values (375, 'sql_mul', '*', 'calc', 0, 1, false, false, false, 2000, true, false);
-insert into sys.args values (8876, 375, 'res_0', 'month_interval', 3, 0, 0, 0);
-insert into sys.args values (8877, 375, 'arg_1', 'month_interval', 3, 0, 1, 1);
-insert into sys.args values (8878, 375, 'arg_2', 'int', 32, 0, 1, 2);
-insert into sys.functions values (376, 'sql_mul', '*', 'calc', 0, 1, false, false, false, 2000, true, false);
-insert into sys.args values (8879, 376, 'res_0', 'day_interval', 4, 0, 0, 0);
-insert into sys.args values (8880, 376, 'arg_1', 'day_interval', 4, 0, 1, 1);
-insert into sys.args values (8881, 376, 'arg_2', 'int', 32, 0, 1, 2);
-insert into sys.functions values (377, 'sql_mul', '*', 'calc', 0, 1, false, false, false, 2000, true, false);
-insert into sys.args values (8882, 377, 'res_0', 'sec_interval', 13, 0, 0, 0);
-insert into sys.args values (8883, 377, 'arg_1', 'sec_interval', 13, 0, 1, 1);
-insert into sys.args values (8884, 377, 'arg_2', 'int', 32, 0, 1, 2);
-insert into sys.functions values (378, 'sql_div', '/', 'calc', 0, 1, false, false, false, 2000, true, false);
-insert into sys.args values (8885, 378, 'res_0', 'month_interval', 3, 0, 0, 0);
-insert into sys.args values (8886, 378, 'arg_1', 'month_interval', 3, 0, 1, 1);
-insert into sys.args values (8887, 378, 'arg_2', 'int', 32, 0, 1, 2);
-insert into sys.functions values (379, 'sql_div', '/', 'calc', 0, 1, false, false, false, 2000, true, false);
-insert into sys.args values (8888, 379, 'res_0', 'day_interval', 4, 0, 0, 0);
-insert into sys.args values (8889, 379, 'arg_1', 'day_interval', 4, 0, 1, 1);
-insert into sys.args values (8890, 379, 'arg_2', 'int', 32, 0, 1, 2);
-insert into sys.functions values (380, 'sql_div', '/', 'calc', 0, 1, false, false, false, 2000, true, false);
-insert into sys.args values (8891, 380, 'res_0', 'sec_interval', 13, 0, 0, 0);
-insert into sys.args values (8892, 380, 'arg_1', 'sec_interval', 13, 0, 1, 1);
-insert into sys.args values (8893, 380, 'arg_2', 'int', 32, 0, 1, 2);
-insert into sys.functions values (381, 'sql_sub', '-', 'calc', 0, 1, false, false, false, 2000, true, false);
-insert into sys.args values (8894, 381, 'res_0', 'bigint', 64, 0, 0, 0);
-insert into sys.args values (8895, 381, 'arg_1', 'bigint', 64, 0, 1, 1);
-insert into sys.args values (8896, 381, 'arg_2', 'bigint', 64, 0, 1, 2);
-insert into sys.functions values (382, 'sql_add', '+', 'calc', 0, 1, false, false, false, 2000, true, false);
-insert into sys.args values (8897, 382, 'res_0', 'bigint', 64, 0, 0, 0);
-insert into sys.args values (8898, 382, 'arg_1', 'bigint', 64, 0, 1, 1);
-insert into sys.args values (8899, 382, 'arg_2', 'bigint', 64, 0, 1, 2);
-insert into sys.functions values (383, 'sql_mul', '*', 'calc', 0, 1, false, false, false, 2000, true, false);
-insert into sys.args values (8900, 383, 'res_0', 'bigint', 64, 0, 0, 0);
-insert into sys.args values (8901, 383, 'arg_1', 'bigint', 64, 0, 1, 1);
-insert into sys.args values (8902, 383, 'arg_2', 'bigint', 64, 0, 1, 2);
-insert into sys.functions values (384, 'sql_div', '/', 'calc', 0, 1, false, false, false, 2000, true, false);
-insert into sys.args values (8903, 384, 'res_0', 'bigint', 64, 0, 0, 0);
-insert into sys.args values (8904, 384, 'arg_1', 'bigint', 64, 0, 1, 1);
-insert into sys.args values (8905, 384, 'arg_2', 'bigint', 64, 0, 1, 2);
-insert into sys.functions values (385, 'bit_and', 'and', 'calc', 0, 1, false, false, false, 2000, true, false);
-insert into sys.args values (8906, 385, 'res_0', 'bigint', 64, 0, 0, 0);
-insert into sys.args values (8907, 385, 'arg_1', 'bigint', 64, 0, 1, 1);
-insert into sys.args values (8908, 385, 'arg_2', 'bigint', 64, 0, 1, 2);
-insert into sys.functions values (386, 'bit_or', 'or', 'calc', 0, 1, false, false, false, 2000, true, false);
-insert into sys.args values (8909, 386, 'res_0', 'bigint', 64, 0, 0, 0);
-insert into sys.args values (8910, 386, 'arg_1', 'bigint', 64, 0, 1, 1);
-insert into sys.args values (8911, 386, 'arg_2', 'bigint', 64, 0, 1, 2);
-insert into sys.functions values (387, 'bit_xor', 'xor', 'calc', 0, 1, false, false, false, 2000, true, false);
-insert into sys.args values (8912, 387, 'res_0', 'bigint', 64, 0, 0, 0);
-insert into sys.args values (8913, 387, 'arg_1', 'bigint', 64, 0, 1, 1);
-insert into sys.args values (8914, 387, 'arg_2', 'bigint', 64, 0, 1, 2);
-insert into sys.functions values (388, 'bit_not', 'not', 'calc', 0, 1, false, false, false, 2000, true, false);
-insert into sys.args values (8915, 388, 'res_0', 'bigint', 64, 0, 0, 0);
-insert into sys.args values (8916, 388, 'arg_1', 'bigint', 64, 0, 1, 1);
-insert into sys.functions values (389, 'left_shift', '<<', 'calc', 0, 1, false, false, false, 2000, true, false);
-insert into sys.args values (8917, 389, 'res_0', 'bigint', 64, 0, 0, 0);
-insert into sys.args values (8918, 389, 'arg_1', 'bigint', 64, 0, 1, 1);
-insert into sys.args values (8919, 389, 'arg_2', 'int', 32, 0, 1, 2);
-insert into sys.functions values (390, 'right_shift', '>>', 'calc', 0, 1, false, false, false, 2000, true, false);
-insert into sys.args values (8920, 390, 'res_0', 'bigint', 64, 0, 0, 0);
-insert into sys.args values (8921, 390, 'arg_1', 'bigint', 64, 0, 1, 1);
-insert into sys.args values (8922, 390, 'arg_2', 'int', 32, 0, 1, 2);
-insert into sys.functions values (391, 'sql_neg', '-', 'calc', 0, 1, false, false, false, 2000, true, false);
-insert into sys.args values (8923, 391, 'res_0', 'bigint', 64, 0, 0, 0);
-insert into sys.args values (8924, 391, 'arg_1', 'bigint', 64, 0, 1, 1);
-insert into sys.functions values (392, 'abs', 'abs', 'calc', 0, 1, false, false, false, 2000, true, false);
-insert into sys.args values (8925, 392, 'res_0', 'bigint', 64, 0, 0, 0);
-insert into sys.args values (8926, 392, 'arg_1', 'bigint', 64, 0, 1, 1);
-insert into sys.functions values (393, 'sign', 'sign', 'calc', 0, 1, false, false, false, 2000, true, false);
-insert into sys.args values (8927, 393, 'res_0', 'tinyint', 8, 0, 0, 0);
-insert into sys.args values (8928, 393, 'arg_1', 'bigint', 64, 0, 1, 1);
-insert into sys.functions values (396, 'sql_mul', '*', 'calc', 0, 1, false, false, false, 2000, true, false);
-insert into sys.args values (8929, 396, 'res_0', 'day_interval', 4, 0, 0, 0);
-insert into sys.args values (8930, 396, 'arg_1', 'day_interval', 4, 0, 1, 1);
-insert into sys.args values (8931, 396, 'arg_2', 'bigint', 64, 0, 1, 2);
-insert into sys.functions values (397, 'sql_mul', '*', 'calc', 0, 1, false, false, false, 2000, true, false);
-insert into sys.args values (8932, 397, 'res_0', 'sec_interval', 13, 0, 0, 0);
-insert into sys.args values (8933, 397, 'arg_1', 'sec_interval', 13, 0, 1, 1);
-insert into sys.args values (8934, 397, 'arg_2', 'bigint', 64, 0, 1, 2);
-insert into sys.functions values (398, 'sql_div', '/', 'calc', 0, 1, false, false, false, 2000, true, false);
-insert into sys.args values (8935, 398, 'res_0', 'month_interval', 3, 0, 0, 0);
-insert into sys.args values (8936, 398, 'arg_1', 'month_interval', 3, 0, 1, 1);
-insert into sys.args values (8937, 398, 'arg_2', 'bigint', 64, 0, 1, 2);
-insert into sys.functions values (399, 'sql_div', '/', 'calc', 0, 1, false, false, false, 2000, true, false);
-insert into sys.args values (8938, 399, 'res_0', 'day_interval', 4, 0, 0, 0);
-insert into sys.args values (8939, 399, 'arg_1', 'day_interval', 4, 0, 1, 1);
-insert into sys.args values (8940, 399, 'arg_2', 'bigint', 64, 0, 1, 2);
-insert into sys.functions values (400, 'sql_div', '/', 'calc', 0, 1, false, false, false, 2000, true, false);
-insert into sys.args values (8941, 400, 'res_0', 'sec_interval', 13, 0, 0, 0);
-insert into sys.args values (8942, 400, 'arg_1', 'sec_interval', 13, 0, 1, 1);
-insert into sys.args values (8943, 400, 'arg_2', 'bigint', 64, 0, 1, 2);
-insert into sys.functions values (401, 'sql_sub', '-', 'calc', 0, 1, false, false, false, 2000, true, false);
-insert into sys.args values (8944, 401, 'res_0', 'decimal', 2, 0, 0, 0);
-insert into sys.args values (8945, 401, 'arg_1', 'decimal', 2, 0, 1, 1);
-insert into sys.args values (8946, 401, 'arg_2', 'decimal', 2, 0, 1, 2);
-insert into sys.functions values (402, 'sql_add', '+', 'calc', 0, 1, false, false, false, 2000, true, false);
-insert into sys.args values (8947, 402, 'res_0', 'decimal', 2, 0, 0, 0);
-insert into sys.args values (8948, 402, 'arg_1', 'decimal', 2, 0, 1, 1);
-insert into sys.args values (8949, 402, 'arg_2', 'decimal', 2, 0, 1, 2);
-insert into sys.functions values (403, 'sql_mul', '*', 'calc', 0, 1, false, false, false, 2000, true, false);
-insert into sys.args values (8950, 403, 'res_0', 'decimal', 2, 0, 0, 0);
-insert into sys.args values (8951, 403, 'arg_1', 'decimal', 2, 0, 1, 1);
-insert into sys.args values (8952, 403, 'arg_2', 'decimal', 2, 0, 1, 2);
-insert into sys.functions values (404, 'sql_div', '/', 'calc', 0, 1, false, false, false, 2000, true, false);
-insert into sys.args values (8953, 404, 'res_0', 'decimal', 2, 0, 0, 0);
-insert into sys.args values (8954, 404, 'arg_1', 'decimal', 2, 0, 1, 1);
-insert into sys.args values (8955, 404, 'arg_2', 'decimal', 2, 0, 1, 2);
-insert into sys.functions values (405, 'sql_neg', '-', 'calc', 0, 1, false, false, false, 2000, true, false);
-insert into sys.args values (8956, 405, 'res_0', 'decimal', 2, 0, 0, 0);
-insert into sys.args values (8957, 405, 'arg_1', 'decimal', 2, 0, 1, 1);
-insert into sys.functions values (406, 'abs', 'abs', 'calc', 0, 1, false, false, false, 2000, true, false);
-insert into sys.args values (8958, 406, 'res_0', 'decimal', 2, 0, 0, 0);
-insert into sys.args values (8959, 406, 'arg_1', 'decimal', 2, 0, 1, 1);
-insert into sys.functions values (407, 'sign', 'sign', 'calc', 0, 1, false, false, false, 2000, true, false);
-insert into sys.args values (8960, 407, 'res_0', 'tinyint', 8, 0, 0, 0);
-insert into sys.args values (8961, 407, 'arg_1', 'decimal', 2, 0, 1, 1);
-insert into sys.functions values (410, 'sql_mul', '*', 'calc', 0, 1, false, false, false, 2000, true, false);
-insert into sys.args values (8962, 410, 'res_0', 'month_interval', 3, 0, 0, 0);
-insert into sys.args values (8963, 410, 'arg_1', 'month_interval', 3, 0, 1, 1);
-insert into sys.args values (8964, 410, 'arg_2', 'decimal', 2, 0, 1, 2);
-insert into sys.functions values (411, 'sql_mul', '*', 'calc', 0, 1, false, false, false, 2000, true, false);
-insert into sys.args values (8965, 411, 'res_0', 'day_interval', 4, 0, 0, 0);
-insert into sys.args values (8966, 411, 'arg_1', 'day_interval', 4, 0, 1, 1);
-insert into sys.args values (8967, 411, 'arg_2', 'decimal', 2, 0, 1, 2);
-insert into sys.functions values (412, 'sql_mul', '*', 'calc', 0, 1, false, false, false, 2000, true, false);
-insert into sys.args values (8968, 412, 'res_0', 'sec_interval', 13, 0, 0, 0);
-insert into sys.args values (8969, 412, 'arg_1', 'sec_interval', 13, 0, 1, 1);
-insert into sys.args values (8970, 412, 'arg_2', 'decimal', 2, 0, 1, 2);
-insert into sys.functions values (413, 'sql_div', '/', 'calc', 0, 1, false, false, false, 2000, true, false);
-insert into sys.args values (8971, 413, 'res_0', 'month_interval', 3, 0, 0, 0);
-insert into sys.args values (8972, 413, 'arg_1', 'month_interval', 3, 0, 1, 1);
-insert into sys.args values (8973, 413, 'arg_2', 'decimal', 2, 0, 1, 2);
-insert into sys.functions values (414, 'sql_div', '/', 'calc', 0, 1, false, false, false, 2000, true, false);
-insert into sys.args values (8974, 414, 'res_0', 'day_interval', 4, 0, 0, 0);
-insert into sys.args values (8975, 414, 'arg_1', 'day_interval', 4, 0, 1, 1);
-insert into sys.args values (8976, 414, 'arg_2', 'decimal', 2, 0, 1, 2);
-insert into sys.functions values (415, 'sql_div', '/', 'calc', 0, 1, false, false, false, 2000, true, false);
-insert into sys.args values (8977, 415, 'res_0', 'sec_interval', 13, 0, 0, 0);
-insert into sys.args values (8978, 415, 'arg_1', 'sec_interval', 13, 0, 1, 1);
-insert into sys.args values (8979, 415, 'arg_2', 'decimal', 2, 0, 1, 2);
-insert into sys.functions values (416, 'sql_sub', '-', 'calc', 0, 1, false, false, false, 2000, true, false);
-insert into sys.args values (8980, 416, 'res_0', 'decimal', 4, 0, 0, 0);
-insert into sys.args values (8981, 416, 'arg_1', 'decimal', 4, 0, 1, 1);
-insert into sys.args values (8982, 416, 'arg_2', 'decimal', 4, 0, 1, 2);
-insert into sys.functions values (417, 'sql_add', '+', 'calc', 0, 1, false, false, false, 2000, true, false);
-insert into sys.args values (8983, 417, 'res_0', 'decimal', 4, 0, 0, 0);
-insert into sys.args values (8984, 417, 'arg_1', 'decimal', 4, 0, 1, 1);
-insert into sys.args values (8985, 417, 'arg_2', 'decimal', 4, 0, 1, 2);
-insert into sys.functions values (418, 'sql_mul', '*', 'calc', 0, 1, false, false, false, 2000, true, false);
-insert into sys.args values (8986, 418, 'res_0', 'decimal', 4, 0, 0, 0);
-insert into sys.args values (8987, 418, 'arg_1', 'decimal', 4, 0, 1, 1);
-insert into sys.args values (8988, 418, 'arg_2', 'decimal', 4, 0, 1, 2);
-insert into sys.functions values (419, 'sql_div', '/', 'calc', 0, 1, false, false, false, 2000, true, false);
-insert into sys.args values (8989, 419, 'res_0', 'decimal', 4, 0, 0, 0);
-insert into sys.args values (8990, 419, 'arg_1', 'decimal', 4, 0, 1, 1);
-insert into sys.args values (8991, 419, 'arg_2', 'decimal', 4, 0, 1, 2);
-insert into sys.functions values (420, 'sql_neg', '-', 'calc', 0, 1, false, false, false, 2000, true, false);
-insert into sys.args values (8992, 420, 'res_0', 'decimal', 4, 0, 0, 0);
-insert into sys.args values (8993, 420, 'arg_1', 'decimal', 4, 0, 1, 1);
-insert into sys.functions values (421, 'abs', 'abs', 'calc', 0, 1, false, false, false, 2000, true, false);
-insert into sys.args values (8994, 421, 'res_0', 'decimal', 4, 0, 0, 0);
-insert into sys.args values (8995, 421, 'arg_1', 'decimal', 4, 0, 1, 1);
-insert into sys.functions values (422, 'sign', 'sign', 'calc', 0, 1, false, false, false, 2000, true, false);
-insert into sys.args values (8996, 422, 'res_0', 'tinyint', 8, 0, 0, 0);
-insert into sys.args values (8997, 422, 'arg_1', 'decimal', 4, 0, 1, 1);
-insert into sys.functions values (425, 'sql_mul', '*', 'calc', 0, 1, false, false, false, 2000, true, false);
-insert into sys.args values (8998, 425, 'res_0', 'month_interval', 3, 0, 0, 0);
-insert into sys.args values (8999, 425, 'arg_1', 'month_interval', 3, 0, 1, 1);
-insert into sys.args values (9000, 425, 'arg_2', 'decimal', 4, 0, 1, 2);
-insert into sys.functions values (426, 'sql_mul', '*', 'calc', 0, 1, false, false, false, 2000, true, false);
-insert into sys.args values (9001, 426, 'res_0', 'day_interval', 4, 0, 0, 0);
-insert into sys.args values (9002, 426, 'arg_1', 'day_interval', 4, 0, 1, 1);
-insert into sys.args values (9003, 426, 'arg_2', 'decimal', 4, 0, 1, 2);
-insert into sys.functions values (427, 'sql_mul', '*', 'calc', 0, 1, false, false, false, 2000, true, false);
-insert into sys.args values (9004, 427, 'res_0', 'sec_interval', 13, 0, 0, 0);
-insert into sys.args values (9005, 427, 'arg_1', 'sec_interval', 13, 0, 1, 1);
-insert into sys.args values (9006, 427, 'arg_2', 'decimal', 4, 0, 1, 2);
-insert into sys.functions values (428, 'sql_div', '/', 'calc', 0, 1, false, false, false, 2000, true, false);
-insert into sys.args values (9007, 428, 'res_0', 'month_interval', 3, 0, 0, 0);
-insert into sys.args values (9008, 428, 'arg_1', 'month_interval', 3, 0, 1, 1);
-insert into sys.args values (9009, 428, 'arg_2', 'decimal', 4, 0, 1, 2);
-insert into sys.functions values (429, 'sql_div', '/', 'calc', 0, 1, false, false, false, 2000, true, false);
-insert into sys.args values (9010, 429, 'res_0', 'day_interval', 4, 0, 0, 0);
-insert into sys.args values (9011, 429, 'arg_1', 'day_interval', 4, 0, 1, 1);
-insert into sys.args values (9012, 429, 'arg_2', 'decimal', 4, 0, 1, 2);
-insert into sys.functions values (430, 'sql_div', '/', 'calc', 0, 1, false, false, false, 2000, true, false);
-insert into sys.args values (9013, 430, 'res_0', 'sec_interval', 13, 0, 0, 0);
-insert into sys.args values (9014, 430, 'arg_1', 'sec_interval', 13, 0, 1, 1);
-insert into sys.args values (9015, 430, 'arg_2', 'decimal', 4, 0, 1, 2);
-insert into sys.functions values (431, 'sql_sub', '-', 'calc', 0, 1, false, false, false, 2000, true, false);
-insert into sys.args values (9016, 431, 'res_0', 'decimal', 9, 0, 0, 0);
-insert into sys.args values (9017, 431, 'arg_1', 'decimal', 9, 0, 1, 1);
-insert into sys.args values (9018, 431, 'arg_2', 'decimal', 9, 0, 1, 2);
-insert into sys.functions values (432, 'sql_add', '+', 'calc', 0, 1, false, false, false, 2000, true, false);
-insert into sys.args values (9019, 432, 'res_0', 'decimal', 9, 0, 0, 0);
-insert into sys.args values (9020, 432, 'arg_1', 'decimal', 9, 0, 1, 1);
-insert into sys.args values (9021, 432, 'arg_2', 'decimal', 9, 0, 1, 2);
-insert into sys.functions values (433, 'sql_mul', '*', 'calc', 0, 1, false, false, false, 2000, true, false);
-insert into sys.args values (9022, 433, 'res_0', 'decimal', 9, 0, 0, 0);
-insert into sys.args values (9023, 433, 'arg_1', 'decimal', 9, 0, 1, 1);
-insert into sys.args values (9024, 433, 'arg_2', 'decimal', 9, 0, 1, 2);
-insert into sys.functions values (434, 'sql_div', '/', 'calc', 0, 1, false, false, false, 2000, true, false);
-insert into sys.args values (9025, 434, 'res_0', 'decimal', 9, 0, 0, 0);
-insert into sys.args values (9026, 434, 'arg_1', 'decimal', 9, 0, 1, 1);
-insert into sys.args values (9027, 434, 'arg_2', 'decimal', 9, 0, 1, 2);
-insert into sys.functions values (435, 'sql_neg', '-', 'calc', 0, 1, false, false, false, 2000, true, false);
-insert into sys.args values (9028, 435, 'res_0', 'decimal', 9, 0, 0, 0);
-insert into sys.args values (9029, 435, 'arg_1', 'decimal', 9, 0, 1, 1);
-insert into sys.functions values (436, 'abs', 'abs', 'calc', 0, 1, false, false, false, 2000, true, false);
-insert into sys.args values (9030, 436, 'res_0', 'decimal', 9, 0, 0, 0);
-insert into sys.args values (9031, 436, 'arg_1', 'decimal', 9, 0, 1, 1);
-insert into sys.functions values (437, 'sign', 'sign', 'calc', 0, 1, false, false, false, 2000, true, false);
-insert into sys.args values (9032, 437, 'res_0', 'tinyint', 8, 0, 0, 0);
-insert into sys.args values (9033, 437, 'arg_1', 'decimal', 9, 0, 1, 1);
-insert into sys.functions values (440, 'sql_mul', '*', 'calc', 0, 1, false, false, false, 2000, true, false);
-insert into sys.args values (9034, 440, 'res_0', 'month_interval', 3, 0, 0, 0);
-insert into sys.args values (9035, 440, 'arg_1', 'month_interval', 3, 0, 1, 1);
-insert into sys.args values (9036, 440, 'arg_2', 'decimal', 9, 0, 1, 2);
-insert into sys.functions values (441, 'sql_mul', '*', 'calc', 0, 1, false, false, false, 2000, true, false);
-insert into sys.args values (9037, 441, 'res_0', 'day_interval', 4, 0, 0, 0);
-insert into sys.args values (9038, 441, 'arg_1', 'day_interval', 4, 0, 1, 1);
-insert into sys.args values (9039, 441, 'arg_2', 'decimal', 9, 0, 1, 2);
-insert into sys.functions values (442, 'sql_mul', '*', 'calc', 0, 1, false, false, false, 2000, true, false);
-insert into sys.args values (9040, 442, 'res_0', 'sec_interval', 13, 0, 0, 0);
-insert into sys.args values (9041, 442, 'arg_1', 'sec_interval', 13, 0, 1, 1);
-insert into sys.args values (9042, 442, 'arg_2', 'decimal', 9, 0, 1, 2);
-insert into sys.functions values (443, 'sql_div', '/', 'calc', 0, 1, false, false, false, 2000, true, false);
-insert into sys.args values (9043, 443, 'res_0', 'month_interval', 3, 0, 0, 0);
-insert into sys.args values (9044, 443, 'arg_1', 'month_interval', 3, 0, 1, 1);
-insert into sys.args values (9045, 443, 'arg_2', 'decimal', 9, 0, 1, 2);
-insert into sys.functions values (444, 'sql_div', '/', 'calc', 0, 1, false, false, false, 2000, true, false);
-insert into sys.args values (9046, 444, 'res_0', 'day_interval', 4, 0, 0, 0);
-insert into sys.args values (9047, 444, 'arg_1', 'day_interval', 4, 0, 1, 1);
-insert into sys.args values (9048, 444, 'arg_2', 'decimal', 9, 0, 1, 2);
-insert into sys.functions values (445, 'sql_div', '/', 'calc', 0, 1, false, false, false, 2000, true, false);
-insert into sys.args values (9049, 445, 'res_0', 'sec_interval', 13, 0, 0, 0);
-insert into sys.args values (9050, 445, 'arg_1', 'sec_interval', 13, 0, 1, 1);
-insert into sys.args values (9051, 445, 'arg_2', 'decimal', 9, 0, 1, 2);
-insert into sys.functions values (446, 'sql_sub', '-', 'calc', 0, 1, false, false, false, 2000, true, false);
-insert into sys.args values (9052, 446, 'res_0', 'decimal', 18, 0, 0, 0);
-insert into sys.args values (9053, 446, 'arg_1', 'decimal', 18, 0, 1, 1);
-insert into sys.args values (9054, 446, 'arg_2', 'decimal', 18, 0, 1, 2);
-insert into sys.functions values (447, 'sql_add', '+', 'calc', 0, 1, false, false, false, 2000, true, false);
-insert into sys.args values (9055, 447, 'res_0', 'decimal', 18, 0, 0, 0);
-insert into sys.args values (9056, 447, 'arg_1', 'decimal', 18, 0, 1, 1);
-insert into sys.args values (9057, 447, 'arg_2', 'decimal', 18, 0, 1, 2);
-insert into sys.functions values (448, 'sql_mul', '*', 'calc', 0, 1, false, false, false, 2000, true, false);
-insert into sys.args values (9058, 448, 'res_0', 'decimal', 18, 0, 0, 0);
-insert into sys.args values (9059, 448, 'arg_1', 'decimal', 18, 0, 1, 1);
-insert into sys.args values (9060, 448, 'arg_2', 'decimal', 18, 0, 1, 2);
-insert into sys.functions values (449, 'sql_div', '/', 'calc', 0, 1, false, false, false, 2000, true, false);
-insert into sys.args values (9061, 449, 'res_0', 'decimal', 18, 0, 0, 0);
-insert into sys.args values (9062, 449, 'arg_1', 'decimal', 18, 0, 1, 1);
-insert into sys.args values (9063, 449, 'arg_2', 'decimal', 18, 0, 1, 2);
-insert into sys.functions values (450, 'sql_neg', '-', 'calc', 0, 1, false, false, false, 2000, true, false);
-insert into sys.args values (9064, 450, 'res_0', 'decimal', 18, 0, 0, 0);
-insert into sys.args values (9065, 450, 'arg_1', 'decimal', 18, 0, 1, 1);
-insert into sys.functions values (451, 'abs', 'abs', 'calc', 0, 1, false, false, false, 2000, true, false);
-insert into sys.args values (9066, 451, 'res_0', 'decimal', 18, 0, 0, 0);
-insert into sys.args values (9067, 451, 'arg_1', 'decimal', 18, 0, 1, 1);
-insert into sys.functions values (452, 'sign', 'sign', 'calc', 0, 1, false, false, false, 2000, true, false);
-insert into sys.args values (9068, 452, 'res_0', 'tinyint', 8, 0, 0, 0);
-insert into sys.args values (9069, 452, 'arg_1', 'decimal', 18, 0, 1, 1);
-insert into sys.functions values (455, 'sql_mul', '*', 'calc', 0, 1, false, false, false, 2000, true, false);
-insert into sys.args values (9070, 455, 'res_0', 'day_interval', 4, 0, 0, 0);
-insert into sys.args values (9071, 455, 'arg_1', 'day_interval', 4, 0, 1, 1);
-insert into sys.args values (9072, 455, 'arg_2', 'decimal', 18, 0, 1, 2);
-insert into sys.functions values (456, 'sql_mul', '*', 'calc', 0, 1, false, false, false, 2000, true, false);
-insert into sys.args values (9073, 456, 'res_0', 'sec_interval', 13, 0, 0, 0);
-insert into sys.args values (9074, 456, 'arg_1', 'sec_interval', 13, 0, 1, 1);
-insert into sys.args values (9075, 456, 'arg_2', 'decimal', 18, 0, 1, 2);
-insert into sys.functions values (457, 'sql_div', '/', 'calc', 0, 1, false, false, false, 2000, true, false);
-insert into sys.args values (9076, 457, 'res_0', 'month_interval', 3, 0, 0, 0);
-insert into sys.args values (9077, 457, 'arg_1', 'month_interval', 3, 0, 1, 1);
-insert into sys.args values (9078, 457, 'arg_2', 'decimal', 18, 0, 1, 2);
-insert into sys.functions values (458, 'sql_div', '/', 'calc', 0, 1, false, false, false, 2000, true, false);
-insert into sys.args values (9079, 458, 'res_0', 'day_interval', 4, 0, 0, 0);
-insert into sys.args values (9080, 458, 'arg_1', 'day_interval', 4, 0, 1, 1);
-insert into sys.args values (9081, 458, 'arg_2', 'decimal', 18, 0, 1, 2);
-insert into sys.functions values (459, 'sql_div', '/', 'calc', 0, 1, false, false, false, 2000, true, false);
-insert into sys.args values (9082, 459, 'res_0', 'sec_interval', 13, 0, 0, 0);
-insert into sys.args values (9083, 459, 'arg_1', 'sec_interval', 13, 0, 1, 1);
-insert into sys.args values (9084, 459, 'arg_2', 'decimal', 18, 0, 1, 2);
-insert into sys.functions values (460, 'sql_sub', '-', 'calc', 0, 1, false, false, false, 2000, true, false);
-insert into sys.args values (9085, 460, 'res_0', 'real', 24, 0, 0, 0);
-insert into sys.args values (9086, 460, 'arg_1', 'real', 24, 0, 1, 1);
-insert into sys.args values (9087, 460, 'arg_2', 'real', 24, 0, 1, 2);
-insert into sys.functions values (461, 'sql_add', '+', 'calc', 0, 1, false, false, false, 2000, true, false);
-insert into sys.args values (9088, 461, 'res_0', 'real', 24, 0, 0, 0);
-insert into sys.args values (9089, 461, 'arg_1', 'real', 24, 0, 1, 1);
-insert into sys.args values (9090, 461, 'arg_2', 'real', 24, 0, 1, 2);
-insert into sys.functions values (462, 'sql_mul', '*', 'calc', 0, 1, false, false, false, 2000, true, false);
-insert into sys.args values (9091, 462, 'res_0', 'real', 24, 0, 0, 0);
-insert into sys.args values (9092, 462, 'arg_1', 'real', 24, 0, 1, 1);
-insert into sys.args values (9093, 462, 'arg_2', 'real', 24, 0, 1, 2);
-insert into sys.functions values (463, 'sql_div', '/', 'calc', 0, 1, false, false, false, 2000, true, false);
-insert into sys.args values (9094, 463, 'res_0', 'real', 24, 0, 0, 0);
-insert into sys.args values (9095, 463, 'arg_1', 'real', 24, 0, 1, 1);
-insert into sys.args values (9096, 463, 'arg_2', 'real', 24, 0, 1, 2);
-insert into sys.functions values (464, 'sql_neg', '-', 'calc', 0, 1, false, false, false, 2000, true, false);
-insert into sys.args values (9097, 464, 'res_0', 'real', 24, 0, 0, 0);
-insert into sys.args values (9098, 464, 'arg_1', 'real', 24, 0, 1, 1);
-insert into sys.functions values (465, 'abs', 'abs', 'calc', 0, 1, false, false, false, 2000, true, false);
-insert into sys.args values (9099, 465, 'res_0', 'real', 24, 0, 0, 0);
-insert into sys.args values (9100, 465, 'arg_1', 'real', 24, 0, 1, 1);
-insert into sys.functions values (466, 'sign', 'sign', 'calc', 0, 1, false, false, false, 2000, true, false);
-insert into sys.args values (9101, 466, 'res_0', 'tinyint', 8, 0, 0, 0);
-insert into sys.args values (9102, 466, 'arg_1', 'real', 24, 0, 1, 1);
-insert into sys.functions values (469, 'sql_mul', '*', 'calc', 0, 1, false, false, false, 2000, true, false);
-insert into sys.args values (9103, 469, 'res_0', 'month_interval', 3, 0, 0, 0);
-insert into sys.args values (9104, 469, 'arg_1', 'month_interval', 3, 0, 1, 1);
-insert into sys.args values (9105, 469, 'arg_2', 'real', 24, 0, 1, 2);
-insert into sys.functions values (470, 'sql_mul', '*', 'calc', 0, 1, false, false, false, 2000, true, false);
-insert into sys.args values (9106, 470, 'res_0', 'day_interval', 4, 0, 0, 0);
-insert into sys.args values (9107, 470, 'arg_1', 'day_interval', 4, 0, 1, 1);
-insert into sys.args values (9108, 470, 'arg_2', 'real', 24, 0, 1, 2);
-insert into sys.functions values (471, 'sql_mul', '*', 'calc', 0, 1, false, false, false, 2000, true, false);
-insert into sys.args values (9109, 471, 'res_0', 'sec_interval', 13, 0, 0, 0);
-insert into sys.args values (9110, 471, 'arg_1', 'sec_interval', 13, 0, 1, 1);
-insert into sys.args values (9111, 471, 'arg_2', 'real', 24, 0, 1, 2);
-insert into sys.functions values (472, 'sql_div', '/', 'calc', 0, 1, false, false, false, 2000, true, false);
-insert into sys.args values (9112, 472, 'res_0', 'month_interval', 3, 0, 0, 0);
-insert into sys.args values (9113, 472, 'arg_1', 'month_interval', 3, 0, 1, 1);
-insert into sys.args values (9114, 472, 'arg_2', 'real', 24, 0, 1, 2);
-insert into sys.functions values (473, 'sql_div', '/', 'calc', 0, 1, false, false, false, 2000, true, false);
-insert into sys.args values (9115, 473, 'res_0', 'day_interval', 4, 0, 0, 0);
-insert into sys.args values (9116, 473, 'arg_1', 'day_interval', 4, 0, 1, 1);
-insert into sys.args values (9117, 473, 'arg_2', 'real', 24, 0, 1, 2);
-insert into sys.functions values (474, 'sql_div', '/', 'calc', 0, 1, false, false, false, 2000, true, false);
-insert into sys.args values (9118, 474, 'res_0', 'sec_interval', 13, 0, 0, 0);
-insert into sys.args values (9119, 474, 'arg_1', 'sec_interval', 13, 0, 1, 1);
-insert into sys.args values (9120, 474, 'arg_2', 'real', 24, 0, 1, 2);
-insert into sys.functions values (475, 'sql_sub', '-', 'calc', 0, 1, false, false, false, 2000, true, false);
-insert into sys.args values (9121, 475, 'res_0', 'double', 53, 0, 0, 0);
-insert into sys.args values (9122, 475, 'arg_1', 'double', 53, 0, 1, 1);
-insert into sys.args values (9123, 475, 'arg_2', 'double', 53, 0, 1, 2);
-insert into sys.functions values (476, 'sql_add', '+', 'calc', 0, 1, false, false, false, 2000, true, false);
-insert into sys.args values (9124, 476, 'res_0', 'double', 53, 0, 0, 0);
-insert into sys.args values (9125, 476, 'arg_1', 'double', 53, 0, 1, 1);
-insert into sys.args values (9126, 476, 'arg_2', 'double', 53, 0, 1, 2);
-insert into sys.functions values (477, 'sql_mul', '*', 'calc', 0, 1, false, false, false, 2000, true, false);
-insert into sys.args values (9127, 477, 'res_0', 'double', 53, 0, 0, 0);
-insert into sys.args values (9128, 477, 'arg_1', 'double', 53, 0, 1, 1);
-insert into sys.args values (9129, 477, 'arg_2', 'double', 53, 0, 1, 2);
-insert into sys.functions values (478, 'sql_div', '/', 'calc', 0, 1, false, false, false, 2000, true, false);
-insert into sys.args values (9130, 478, 'res_0', 'double', 53, 0, 0, 0);
-insert into sys.args values (9131, 478, 'arg_1', 'double', 53, 0, 1, 1);
-insert into sys.args values (9132, 478, 'arg_2', 'double', 53, 0, 1, 2);
-insert into sys.functions values (479, 'sql_neg', '-', 'calc', 0, 1, false, false, false, 2000, true, false);
-insert into sys.args values (9133, 479, 'res_0', 'double', 53, 0, 0, 0);
-insert into sys.args values (9134, 479, 'arg_1', 'double', 53, 0, 1, 1);
-insert into sys.functions values (480, 'abs', 'abs', 'calc', 0, 1, false, false, false, 2000, true, false);
-insert into sys.args values (9135, 480, 'res_0', 'double', 53, 0, 0, 0);
-insert into sys.args values (9136, 480, 'arg_1', 'double', 53, 0, 1, 1);
-insert into sys.functions values (481, 'sign', 'sign', 'calc', 0, 1, false, false, false, 2000, true, false);
-insert into sys.args values (9137, 481, 'res_0', 'tinyint', 8, 0, 0, 0);
-insert into sys.args values (9138, 481, 'arg_1', 'double', 53, 0, 1, 1);
-insert into sys.functions values (484, 'sql_mul', '*', 'calc', 0, 1, false, false, false, 2000, true, false);
-insert into sys.args values (9139, 484, 'res_0', 'month_interval', 3, 0, 0, 0);
-insert into sys.args values (9140, 484, 'arg_1', 'month_interval', 3, 0, 1, 1);
-insert into sys.args values (9141, 484, 'arg_2', 'double', 53, 0, 1, 2);
-insert into sys.functions values (485, 'sql_mul', '*', 'calc', 0, 1, false, false, false, 2000, true, false);
-insert into sys.args values (9142, 485, 'res_0', 'day_interval', 4, 0, 0, 0);
-insert into sys.args values (9143, 485, 'arg_1', 'day_interval', 4, 0, 1, 1);
-insert into sys.args values (9144, 485, 'arg_2', 'double', 53, 0, 1, 2);
-insert into sys.functions values (486, 'sql_mul', '*', 'calc', 0, 1, false, false, false, 2000, true, false);
-insert into sys.args values (9145, 486, 'res_0', 'sec_interval', 13, 0, 0, 0);
-insert into sys.args values (9146, 486, 'arg_1', 'sec_interval', 13, 0, 1, 1);
-insert into sys.args values (9147, 486, 'arg_2', 'double', 53, 0, 1, 2);
-insert into sys.functions values (487, 'sql_div', '/', 'calc', 0, 1, false, false, false, 2000, true, false);
-insert into sys.args values (9148, 487, 'res_0', 'month_interval', 3, 0, 0, 0);
-insert into sys.args values (9149, 487, 'arg_1', 'month_interval', 3, 0, 1, 1);
-insert into sys.args values (9150, 487, 'arg_2', 'double', 53, 0, 1, 2);
-insert into sys.functions values (488, 'sql_div', '/', 'calc', 0, 1, false, false, false, 2000, true, false);
-insert into sys.args values (9151, 488, 'res_0', 'day_interval', 4, 0, 0, 0);
-insert into sys.args values (9152, 488, 'arg_1', 'day_interval', 4, 0, 1, 1);
-insert into sys.args values (9153, 488, 'arg_2', 'double', 53, 0, 1, 2);
-insert into sys.functions values (489, 'sql_div', '/', 'calc', 0, 1, false, false, false, 2000, true, false);
-insert into sys.args values (9154, 489, 'res_0', 'sec_interval', 13, 0, 0, 0);
-insert into sys.args values (9155, 489, 'arg_1', 'sec_interval', 13, 0, 1, 1);
-insert into sys.args values (9156, 489, 'arg_2', 'double', 53, 0, 1, 2);
-insert into sys.functions values (490, 'sql_mul', '*', 'calc', 0, 1, false, false, false, 2000, true, false);
-insert into sys.args values (9157, 490, 'res_0', 'decimal', 4, 0, 0, 0);
-insert into sys.args values (9158, 490, 'arg_1', 'decimal', 4, 0, 1, 1);
-insert into sys.args values (9159, 490, 'arg_2', 'tinyint', 8, 0, 1, 2);
-insert into sys.functions values (491, 'sql_mul', '*', 'calc', 0, 1, false, false, false, 2000, true, false);
-insert into sys.args values (9160, 491, 'res_0', 'decimal', 4, 0, 0, 0);
-insert into sys.args values (9161, 491, 'arg_1', 'tinyint', 8, 0, 1, 1);
-insert into sys.args values (9162, 491, 'arg_2', 'decimal', 4, 0, 1, 2);
-insert into sys.functions values (492, 'sql_mul', '*', 'calc', 0, 1, false, false, false, 2000, true, false);
-insert into sys.args values (9163, 492, 'res_0', 'decimal', 4, 0, 0, 0);
-insert into sys.args values (9164, 492, 'arg_1', 'decimal', 4, 0, 1, 1);
-insert into sys.args values (9165, 492, 'arg_2', 'decimal', 2, 0, 1, 2);
-insert into sys.functions values (493, 'sql_mul', '*', 'calc', 0, 1, false, false, false, 2000, true, false);
-insert into sys.args values (9166, 493, 'res_0', 'decimal', 4, 0, 0, 0);
-insert into sys.args values (9167, 493, 'arg_1', 'decimal', 2, 0, 1, 1);
-insert into sys.args values (9168, 493, 'arg_2', 'decimal', 4, 0, 1, 2);
-insert into sys.functions values (494, 'sql_mul', '*', 'calc', 0, 1, false, false, false, 2000, true, false);
-insert into sys.args values (9169, 494, 'res_0', 'decimal', 9, 0, 0, 0);
-insert into sys.args values (9170, 494, 'arg_1', 'decimal', 9, 0, 1, 1);
-insert into sys.args values (9171, 494, 'arg_2', 'tinyint', 8, 0, 1, 2);
-insert into sys.functions values (495, 'sql_mul', '*', 'calc', 0, 1, false, false, false, 2000, true, false);
-insert into sys.args values (9172, 495, 'res_0', 'decimal', 9, 0, 0, 0);
-insert into sys.args values (9173, 495, 'arg_1', 'tinyint', 8, 0, 1, 1);
-insert into sys.args values (9174, 495, 'arg_2', 'decimal', 9, 0, 1, 2);
-insert into sys.functions values (496, 'sql_mul', '*', 'calc', 0, 1, false, false, false, 2000, true, false);
-insert into sys.args values (9175, 496, 'res_0', 'decimal', 9, 0, 0, 0);
-insert into sys.args values (9176, 496, 'arg_1', 'decimal', 9, 0, 1, 1);
-insert into sys.args values (9177, 496, 'arg_2', 'smallint', 16, 0, 1, 2);
-insert into sys.functions values (497, 'sql_mul', '*', 'calc', 0, 1, false, false, false, 2000, true, false);
-insert into sys.args values (9178, 497, 'res_0', 'decimal', 9, 0, 0, 0);
-insert into sys.args values (9179, 497, 'arg_1', 'smallint', 16, 0, 1, 1);
-insert into sys.args values (9180, 497, 'arg_2', 'decimal', 9, 0, 1, 2);
-insert into sys.functions values (498, 'sql_mul', '*', 'calc', 0, 1, false, false, false, 2000, true, false);
-insert into sys.args values (9181, 498, 'res_0', 'decimal', 9, 0, 0, 0);
-insert into sys.args values (9182, 498, 'arg_1', 'decimal', 9, 0, 1, 1);
-insert into sys.args values (9183, 498, 'arg_2', 'decimal', 2, 0, 1, 2);
-insert into sys.functions values (499, 'sql_mul', '*', 'calc', 0, 1, false, false, false, 2000, true, false);
-insert into sys.args values (9184, 499, 'res_0', 'decimal', 9, 0, 0, 0);
-insert into sys.args values (9185, 499, 'arg_1', 'decimal', 2, 0, 1, 1);
-insert into sys.args values (9186, 499, 'arg_2', 'decimal', 9, 0, 1, 2);
-insert into sys.functions values (500, 'sql_mul', '*', 'calc', 0, 1, false, false, false, 2000, true, false);
-insert into sys.args values (9187, 500, 'res_0', 'decimal', 9, 0, 0, 0);
-insert into sys.args values (9188, 500, 'arg_1', 'decimal', 9, 0, 1, 1);
-insert into sys.args values (9189, 500, 'arg_2', 'decimal', 4, 0, 1, 2);
-insert into sys.functions values (501, 'sql_mul', '*', 'calc', 0, 1, false, false, false, 2000, true, false);
-insert into sys.args values (9190, 501, 'res_0', 'decimal', 9, 0, 0, 0);
-insert into sys.args values (9191, 501, 'arg_1', 'decimal', 4, 0, 1, 1);
-insert into sys.args values (9192, 501, 'arg_2', 'decimal', 9, 0, 1, 2);
-insert into sys.functions values (502, 'sql_mul', '*', 'calc', 0, 1, false, false, false, 2000, true, false);
-insert into sys.args values (9193, 502, 'res_0', 'decimal', 18, 0, 0, 0);
-insert into sys.args values (9194, 502, 'arg_1', 'decimal', 18, 0, 1, 1);
-insert into sys.args values (9195, 502, 'arg_2', 'tinyint', 8, 0, 1, 2);
-insert into sys.functions values (503, 'sql_mul', '*', 'calc', 0, 1, false, false, false, 2000, true, false);
-insert into sys.args values (9196, 503, 'res_0', 'decimal', 18, 0, 0, 0);
-insert into sys.args values (9197, 503, 'arg_1', 'tinyint', 8, 0, 1, 1);
-insert into sys.args values (9198, 503, 'arg_2', 'decimal', 18, 0, 1, 2);
-insert into sys.functions values (504, 'sql_mul', '*', 'calc', 0, 1, false, false, false, 2000, true, false);
-insert into sys.args values (9199, 504, 'res_0', 'decimal', 18, 0, 0, 0);
-insert into sys.args values (9200, 504, 'arg_1', 'decimal', 18, 0, 1, 1);
-insert into sys.args values (9201, 504, 'arg_2', 'smallint', 16, 0, 1, 2);
-insert into sys.functions values (505, 'sql_mul', '*', 'calc', 0, 1, false, false, false, 2000, true, false);
-insert into sys.args values (9202, 505, 'res_0', 'decimal', 18, 0, 0, 0);
-insert into sys.args values (9203, 505, 'arg_1', 'smallint', 16, 0, 1, 1);
-insert into sys.args values (9204, 505, 'arg_2', 'decimal', 18, 0, 1, 2);
-insert into sys.functions values (506, 'sql_mul', '*', 'calc', 0, 1, false, false, false, 2000, true, false);
-insert into sys.args values (9205, 506, 'res_0', 'decimal', 18, 0, 0, 0);
-insert into sys.args values (9206, 506, 'arg_1', 'decimal', 18, 0, 1, 1);
-insert into sys.args values (9207, 506, 'arg_2', 'int', 32, 0, 1, 2);
-insert into sys.functions values (507, 'sql_mul', '*', 'calc', 0, 1, false, false, false, 2000, true, false);
-insert into sys.args values (9208, 507, 'res_0', 'decimal', 18, 0, 0, 0);
-insert into sys.args values (9209, 507, 'arg_1', 'int', 32, 0, 1, 1);
-insert into sys.args values (9210, 507, 'arg_2', 'decimal', 18, 0, 1, 2);
-insert into sys.functions values (508, 'sql_mul', '*', 'calc', 0, 1, false, false, false, 2000, true, false);
-insert into sys.args values (9211, 508, 'res_0', 'decimal', 18, 0, 0, 0);
-insert into sys.args values (9212, 508, 'arg_1', 'decimal', 18, 0, 1, 1);
-insert into sys.args values (9213, 508, 'arg_2', 'decimal', 2, 0, 1, 2);
-insert into sys.functions values (509, 'sql_mul', '*', 'calc', 0, 1, false, false, false, 2000, true, false);
-insert into sys.args values (9214, 509, 'res_0', 'decimal', 18, 0, 0, 0);
-insert into sys.args values (9215, 509, 'arg_1', 'decimal', 2, 0, 1, 1);
-insert into sys.args values (9216, 509, 'arg_2', 'decimal', 18, 0, 1, 2);
-insert into sys.functions values (510, 'sql_mul', '*', 'calc', 0, 1, false, false, false, 2000, true, false);
-insert into sys.args values (9217, 510, 'res_0', 'decimal', 18, 0, 0, 0);
-insert into sys.args values (9218, 510, 'arg_1', 'decimal', 18, 0, 1, 1);
-insert into sys.args values (9219, 510, 'arg_2', 'decimal', 4, 0, 1, 2);
-insert into sys.functions values (511, 'sql_mul', '*', 'calc', 0, 1, false, false, false, 2000, true, false);
-insert into sys.args values (9220, 511, 'res_0', 'decimal', 18, 0, 0, 0);
-insert into sys.args values (9221, 511, 'arg_1', 'decimal', 4, 0, 1, 1);
-insert into sys.args values (9222, 511, 'arg_2', 'decimal', 18, 0, 1, 2);
-insert into sys.functions values (512, 'sql_mul', '*', 'calc', 0, 1, false, false, false, 2000, true, false);
-insert into sys.args values (9223, 512, 'res_0', 'decimal', 18, 0, 0, 0);
-insert into sys.args values (9224, 512, 'arg_1', 'decimal', 18, 0, 1, 1);
-insert into sys.args values (9225, 512, 'arg_2', 'decimal', 9, 0, 1, 2);
-insert into sys.functions values (513, 'sql_mul', '*', 'calc', 0, 1, false, false, false, 2000, true, false);
-insert into sys.args values (9226, 513, 'res_0', 'decimal', 18, 0, 0, 0);
-insert into sys.args values (9227, 513, 'arg_1', 'decimal', 9, 0, 1, 1);
-insert into sys.args values (9228, 513, 'arg_2', 'decimal', 18, 0, 1, 2);
-insert into sys.functions values (514, 'round', 'round', 'calc', 0, 1, false, false, false, 2000, true, false);
-insert into sys.args values (9229, 514, 'res_0', 'decimal', 2, 0, 0, 0);
-insert into sys.args values (9230, 514, 'arg_1', 'decimal', 2, 0, 1, 1);
-insert into sys.args values (9231, 514, 'arg_2', 'tinyint', 8, 0, 1, 2);
-insert into sys.functions values (515, 'round', 'round', 'calc', 0, 1, false, false, false, 2000, true, false);
-insert into sys.args values (9232, 515, 'res_0', 'decimal', 4, 0, 0, 0);
-insert into sys.args values (9233, 515, 'arg_1', 'decimal', 4, 0, 1, 1);
-insert into sys.args values (9234, 515, 'arg_2', 'tinyint', 8, 0, 1, 2);
-insert into sys.functions values (516, 'round', 'round', 'calc', 0, 1, false, false, false, 2000, true, false);
-insert into sys.args values (9235, 516, 'res_0', 'decimal', 9, 0, 0, 0);
-insert into sys.args values (9236, 516, 'arg_1', 'decimal', 9, 0, 1, 1);
-insert into sys.args values (9237, 516, 'arg_2', 'tinyint', 8, 0, 1, 2);
-insert into sys.functions values (517, 'round', 'round', 'calc', 0, 1, false, false, false, 2000, true, false);
-insert into sys.args values (9238, 517, 'res_0', 'decimal', 18, 0, 0, 0);
-insert into sys.args values (9239, 517, 'arg_1', 'decimal', 18, 0, 1, 1);
-insert into sys.args values (9240, 517, 'arg_2', 'tinyint', 8, 0, 1, 2);
-insert into sys.functions values (518, 'round', 'round', 'calc', 0, 1, false, false, false, 2000, true, false);
-insert into sys.args values (9241, 518, 'res_0', 'real', 24, 0, 0, 0);
-insert into sys.args values (9242, 518, 'arg_1', 'real', 24, 0, 1, 1);
-insert into sys.args values (9243, 518, 'arg_2', 'tinyint', 8, 0, 1, 2);
-insert into sys.functions values (519, 'round', 'round', 'calc', 0, 1, false, false, false, 2000, true, false);
-insert into sys.args values (9244, 519, 'res_0', 'double', 53, 0, 0, 0);
-insert into sys.args values (9245, 519, 'arg_1', 'double', 53, 0, 1, 1);
-insert into sys.args values (9246, 519, 'arg_2', 'tinyint', 8, 0, 1, 2);
-insert into sys.functions values (608, 'power', 'pow', 'mmath', 0, 1, false, false, false, 2000, true, false);
-insert into sys.args values (9247, 608, 'res_0', 'real', 24, 0, 0, 0);
-insert into sys.args values (9248, 608, 'arg_1', 'real', 24, 0, 1, 1);
-insert into sys.args values (9249, 608, 'arg_2', 'real', 24, 0, 1, 2);
-insert into sys.functions values (609, 'floor', 'floor', 'mmath', 0, 1, false, false, false, 2000, true, false);
-insert into sys.args values (9250, 609, 'res_0', 'real', 24, 0, 0, 0);
-insert into sys.args values (9251, 609, 'arg_1', 'real', 24, 0, 1, 1);
-insert into sys.functions values (610, 'ceil', 'ceil', 'mmath', 0, 1, false, false, false, 2000, true, false);
-insert into sys.args values (9252, 610, 'res_0', 'real', 24, 0, 0, 0);
-insert into sys.args values (9253, 610, 'arg_1', 'real', 24, 0, 1, 1);
-insert into sys.functions values (611, 'ceiling', 'ceil', 'mmath', 0, 1, false, false, false, 2000, true, false);
-insert into sys.args values (9254, 611, 'res_0', 'real', 24, 0, 0, 0);
-insert into sys.args values (9255, 611, 'arg_1', 'real', 24, 0, 1, 1);
-insert into sys.functions values (612, 'sin', 'sin', 'mmath', 0, 1, false, false, false, 2000, true, false);
-insert into sys.args values (9256, 612, 'res_0', 'real', 24, 0, 0, 0);
-insert into sys.args values (9257, 612, 'arg_1', 'real', 24, 0, 1, 1);
-insert into sys.functions values (613, 'cos', 'cos', 'mmath', 0, 1, false, false, false, 2000, true, false);
-insert into sys.args values (9258, 613, 'res_0', 'real', 24, 0, 0, 0);
-insert into sys.args values (9259, 613, 'arg_1', 'real', 24, 0, 1, 1);
-insert into sys.functions values (614, 'tan', 'tan', 'mmath', 0, 1, false, false, false, 2000, true, false);
-insert into sys.args values (9260, 614, 'res_0', 'real', 24, 0, 0, 0);
-insert into sys.args values (9261, 614, 'arg_1', 'real', 24, 0, 1, 1);
-insert into sys.functions values (615, 'asin', 'asin', 'mmath', 0, 1, false, false, false, 2000, true, false);
-insert into sys.args values (9262, 615, 'res_0', 'real', 24, 0, 0, 0);
-insert into sys.args values (9263, 615, 'arg_1', 'real', 24, 0, 1, 1);
-insert into sys.functions values (616, 'acos', 'acos', 'mmath', 0, 1, false, false, false, 2000, true, false);
-insert into sys.args values (9264, 616, 'res_0', 'real', 24, 0, 0, 0);
-insert into sys.args values (9265, 616, 'arg_1', 'real', 24, 0, 1, 1);
-insert into sys.functions values (617, 'atan', 'atan', 'mmath', 0, 1, false, false, false, 2000, true, false);
-insert into sys.args values (9266, 617, 'res_0', 'real', 24, 0, 0, 0);
-insert into sys.args values (9267, 617, 'arg_1', 'real', 24, 0, 1, 1);
-insert into sys.functions values (618, 'atan', 'atan2', 'mmath', 0, 1, false, false, false, 2000, true, false);
-insert into sys.args values (9268, 618, 'res_0', 'real', 24, 0, 0, 0);
-insert into sys.args values (9269, 618, 'arg_1', 'real', 24, 0, 1, 1);
-insert into sys.args values (9270, 618, 'arg_2', 'real', 24, 0, 1, 2);
-insert into sys.functions values (619, 'sinh', 'sinh', 'mmath', 0, 1, false, false, false, 2000, true, false);
-insert into sys.args values (9271, 619, 'res_0', 'real', 24, 0, 0, 0);
-insert into sys.args values (9272, 619, 'arg_1', 'real', 24, 0, 1, 1);
-insert into sys.functions values (620, 'cot', 'cot', 'mmath', 0, 1, false, false, false, 2000, true, false);
-insert into sys.args values (9273, 620, 'res_0', 'real', 24, 0, 0, 0);
-insert into sys.args values (9274, 620, 'arg_1', 'real', 24, 0, 1, 1);
-insert into sys.functions values (621, 'cosh', 'cosh', 'mmath', 0, 1, false, false, false, 2000, true, false);
-insert into sys.args values (9275, 621, 'res_0', 'real', 24, 0, 0, 0);
-insert into sys.args values (9276, 621, 'arg_1', 'real', 24, 0, 1, 1);
-insert into sys.functions values (622, 'tanh', 'tanh', 'mmath', 0, 1, false, false, false, 2000, true, false);
-insert into sys.args values (9277, 622, 'res_0', 'real', 24, 0, 0, 0);
-insert into sys.args values (9278, 622, 'arg_1', 'real', 24, 0, 1, 1);
-insert into sys.functions values (623, 'sqrt', 'sqrt', 'mmath', 0, 1, false, false, false, 2000, true, false);
-insert into sys.args values (9279, 623, 'res_0', 'real', 24, 0, 0, 0);
-insert into sys.args values (9280, 623, 'arg_1', 'real', 24, 0, 1, 1);
-insert into sys.functions values (624, 'cbrt', 'cbrt', 'mmath', 0, 1, false, false, false, 2000, true, false);
-insert into sys.args values (9281, 624, 'res_0', 'real', 24, 0, 0, 0);
-insert into sys.args values (9282, 624, 'arg_1', 'real', 24, 0, 1, 1);
-insert into sys.functions values (625, 'exp', 'exp', 'mmath', 0, 1, false, false, false, 2000, true, false);
-insert into sys.args values (9283, 625, 'res_0', 'real', 24, 0, 0, 0);
-insert into sys.args values (9284, 625, 'arg_1', 'real', 24, 0, 1, 1);
-insert into sys.functions values (626, 'log', 'log', 'mmath', 0, 1, false, false, false, 2000, true, false);
-insert into sys.args values (9285, 626, 'res_0', 'real', 24, 0, 0, 0);
-insert into sys.args values (9286, 626, 'arg_1', 'real', 24, 0, 1, 1);
-insert into sys.functions values (627, 'ln', 'log', 'mmath', 0, 1, false, false, false, 2000, true, false);
-insert into sys.args values (9287, 627, 'res_0', 'real', 24, 0, 0, 0);
-insert into sys.args values (9288, 627, 'arg_1', 'real', 24, 0, 1, 1);
-insert into sys.functions values (628, 'log', 'log2arg', 'mmath', 0, 1, false, false, false, 2000, true, false);
-insert into sys.args values (9289, 628, 'res_0', 'real', 24, 0, 0, 0);
-insert into sys.args values (9290, 628, 'arg_1', 'real', 24, 0, 1, 1);
-insert into sys.args values (9291, 628, 'arg_2', 'real', 24, 0, 1, 2);
-insert into sys.functions values (629, 'log10', 'log10', 'mmath', 0, 1, false, false, false, 2000, true, false);
-insert into sys.args values (9292, 629, 'res_0', 'real', 24, 0, 0, 0);
-insert into sys.args values (9293, 629, 'arg_1', 'real', 24, 0, 1, 1);
-insert into sys.functions values (630, 'log2', 'log2', 'mmath', 0, 1, false, false, false, 2000, true, false);
-insert into sys.args values (9294, 630, 'res_0', 'real', 24, 0, 0, 0);
-insert into sys.args values (9295, 630, 'arg_1', 'real', 24, 0, 1, 1);
-insert into sys.functions values (631, 'degrees', 'degrees', 'mmath', 0, 1, false, false, false, 2000, true, false);
-insert into sys.args values (9296, 631, 'res_0', 'real', 24, 0, 0, 0);
-insert into sys.args values (9297, 631, 'arg_1', 'real', 24, 0, 1, 1);
-insert into sys.functions values (632, 'radians', 'radians', 'mmath', 0, 1, false, false, false, 2000, true, false);
-insert into sys.args values (9298, 632, 'res_0', 'real', 24, 0, 0, 0);
-insert into sys.args values (9299, 632, 'arg_1', 'real', 24, 0, 1, 1);
-insert into sys.functions values (633, 'power', 'pow', 'mmath', 0, 1, false, false, false, 2000, true, false);
-insert into sys.args values (9300, 633, 'res_0', 'double', 53, 0, 0, 0);
-insert into sys.args values (9301, 633, 'arg_1', 'double', 53, 0, 1, 1);
-insert into sys.args values (9302, 633, 'arg_2', 'double', 53, 0, 1, 2);
-insert into sys.functions values (634, 'floor', 'floor', 'mmath', 0, 1, false, false, false, 2000, true, false);
-insert into sys.args values (9303, 634, 'res_0', 'double', 53, 0, 0, 0);
-insert into sys.args values (9304, 634, 'arg_1', 'double', 53, 0, 1, 1);
-insert into sys.functions values (635, 'ceil', 'ceil', 'mmath', 0, 1, false, false, false, 2000, true, false);
-insert into sys.args values (9305, 635, 'res_0', 'double', 53, 0, 0, 0);
-insert into sys.args values (9306, 635, 'arg_1', 'double', 53, 0, 1, 1);
-insert into sys.functions values (636, 'ceiling', 'ceil', 'mmath', 0, 1, false, false, false, 2000, true, false);
-insert into sys.args values (9307, 636, 'res_0', 'double', 53, 0, 0, 0);
-insert into sys.args values (9308, 636, 'arg_1', 'double', 53, 0, 1, 1);
-insert into sys.functions values (637, 'sin', 'sin', 'mmath', 0, 1, false, false, false, 2000, true, false);
-insert into sys.args values (9309, 637, 'res_0', 'double', 53, 0, 0, 0);
-insert into sys.args values (9310, 637, 'arg_1', 'double', 53, 0, 1, 1);
-insert into sys.functions values (638, 'cos', 'cos', 'mmath', 0, 1, false, false, false, 2000, true, false);
-insert into sys.args values (9311, 638, 'res_0', 'double', 53, 0, 0, 0);
-insert into sys.args values (9312, 638, 'arg_1', 'double', 53, 0, 1, 1);
-insert into sys.functions values (639, 'tan', 'tan', 'mmath', 0, 1, false, false, false, 2000, true, false);
-insert into sys.args values (9313, 639, 'res_0', 'double', 53, 0, 0, 0);
-insert into sys.args values (9314, 639, 'arg_1', 'double', 53, 0, 1, 1);
-insert into sys.functions values (640, 'asin', 'asin', 'mmath', 0, 1, false, false, false, 2000, true, false);
-insert into sys.args values (9315, 640, 'res_0', 'double', 53, 0, 0, 0);
-insert into sys.args values (9316, 640, 'arg_1', 'double', 53, 0, 1, 1);
-insert into sys.functions values (641, 'acos', 'acos', 'mmath', 0, 1, false, false, false, 2000, true, false);
-insert into sys.args values (9317, 641, 'res_0', 'double', 53, 0, 0, 0);
-insert into sys.args values (9318, 641, 'arg_1', 'double', 53, 0, 1, 1);
-insert into sys.functions values (642, 'atan', 'atan', 'mmath', 0, 1, false, false, false, 2000, true, false);
-insert into sys.args values (9319, 642, 'res_0', 'double', 53, 0, 0, 0);
-insert into sys.args values (9320, 642, 'arg_1', 'double', 53, 0, 1, 1);
-insert into sys.functions values (643, 'atan', 'atan2', 'mmath', 0, 1, false, false, false, 2000, true, false);
-insert into sys.args values (9321, 643, 'res_0', 'double', 53, 0, 0, 0);
-insert into sys.args values (9322, 643, 'arg_1', 'double', 53, 0, 1, 1);
-insert into sys.args values (9323, 643, 'arg_2', 'double', 53, 0, 1, 2);
-insert into sys.functions values (644, 'sinh', 'sinh', 'mmath', 0, 1, false, false, false, 2000, true, false);
-insert into sys.args values (9324, 644, 'res_0', 'double', 53, 0, 0, 0);
-insert into sys.args values (9325, 644, 'arg_1', 'double', 53, 0, 1, 1);
-insert into sys.functions values (645, 'cot', 'cot', 'mmath', 0, 1, false, false, false, 2000, true, false);
-insert into sys.args values (9326, 645, 'res_0', 'double', 53, 0, 0, 0);
-insert into sys.args values (9327, 645, 'arg_1', 'double', 53, 0, 1, 1);
-insert into sys.functions values (646, 'cosh', 'cosh', 'mmath', 0, 1, false, false, false, 2000, true, false);
-insert into sys.args values (9328, 646, 'res_0', 'double', 53, 0, 0, 0);
-insert into sys.args values (9329, 646, 'arg_1', 'double', 53, 0, 1, 1);
-insert into sys.functions values (647, 'tanh', 'tanh', 'mmath', 0, 1, false, false, false, 2000, true, false);
-insert into sys.args values (9330, 647, 'res_0', 'double', 53, 0, 0, 0);
-insert into sys.args values (9331, 647, 'arg_1', 'double', 53, 0, 1, 1);
-insert into sys.functions values (648, 'sqrt', 'sqrt', 'mmath', 0, 1, false, false, false, 2000, true, false);
-insert into sys.args values (9332, 648, 'res_0', 'double', 53, 0, 0, 0);
-insert into sys.args values (9333, 648, 'arg_1', 'double', 53, 0, 1, 1);
-insert into sys.functions values (649, 'cbrt', 'cbrt', 'mmath', 0, 1, false, false, false, 2000, true, false);
-insert into sys.args values (9334, 649, 'res_0', 'double', 53, 0, 0, 0);
-insert into sys.args values (9335, 649, 'arg_1', 'double', 53, 0, 1, 1);
-insert into sys.functions values (650, 'exp', 'exp', 'mmath', 0, 1, false, false, false, 2000, true, false);
-insert into sys.args values (9336, 650, 'res_0', 'double', 53, 0, 0, 0);
-insert into sys.args values (9337, 650, 'arg_1', 'double', 53, 0, 1, 1);
-insert into sys.functions values (651, 'log', 'log', 'mmath', 0, 1, false, false, false, 2000, true, false);
-insert into sys.args values (9338, 651, 'res_0', 'double', 53, 0, 0, 0);
-insert into sys.args values (9339, 651, 'arg_1', 'double', 53, 0, 1, 1);
-insert into sys.functions values (652, 'ln', 'log', 'mmath', 0, 1, false, false, false, 2000, true, false);
-insert into sys.args values (9340, 652, 'res_0', 'double', 53, 0, 0, 0);
-insert into sys.args values (9341, 652, 'arg_1', 'double', 53, 0, 1, 1);
-insert into sys.functions values (653, 'log', 'log2arg', 'mmath', 0, 1, false, false, false, 2000, true, false);
-insert into sys.args values (9342, 653, 'res_0', 'double', 53, 0, 0, 0);
-insert into sys.args values (9343, 653, 'arg_1', 'double', 53, 0, 1, 1);
-insert into sys.args values (9344, 653, 'arg_2', 'double', 53, 0, 1, 2);
-insert into sys.functions values (654, 'log10', 'log10', 'mmath', 0, 1, false, false, false, 2000, true, false);
-insert into sys.args values (9345, 654, 'res_0', 'double', 53, 0, 0, 0);
-insert into sys.args values (9346, 654, 'arg_1', 'double', 53, 0, 1, 1);
-insert into sys.functions values (655, 'log2', 'log2', 'mmath', 0, 1, false, false, false, 2000, true, false);
-insert into sys.args values (9347, 655, 'res_0', 'double', 53, 0, 0, 0);
-insert into sys.args values (9348, 655, 'arg_1', 'double', 53, 0, 1, 1);
-insert into sys.functions values (656, 'degrees', 'degrees', 'mmath', 0, 1, false, false, false, 2000, true, false);
-insert into sys.args values (9349, 656, 'res_0', 'double', 53, 0, 0, 0);
-insert into sys.args values (9350, 656, 'arg_1', 'double', 53, 0, 1, 1);
-insert into sys.functions values (657, 'radians', 'radians', 'mmath', 0, 1, false, false, false, 2000, true, false);
-insert into sys.args values (9351, 657, 'res_0', 'double', 53, 0, 0, 0);
-insert into sys.args values (9352, 657, 'arg_1', 'double', 53, 0, 1, 1);
-insert into sys.functions values (658, 'pi', 'pi', 'mmath', 0, 1, false, false, false, 2000, true, false);
-insert into sys.args values (9353, 658, 'res_0', 'double', 53, 0, 0, 0);
-insert into sys.functions values (659, 'rand', 'rand', 'mmath', 0, 1, true, false, false, 2000, true, true);
-insert into sys.args values (9354, 659, 'res_0', 'int', 32, 0, 0, 0);
-insert into sys.functions values (660, 'rand', 'sqlrand', 'mmath', 0, 1, false, false, false, 2000, true, true);
-insert into sys.args values (9355, 660, 'res_0', 'int', 32, 0, 0, 0);
-insert into sys.args values (9356, 660, 'arg_1', 'int', 32, 0, 1, 1);
-insert into sys.functions values (661, 'curdate', 'current_date', 'mtime', 0, 1, false, false, false, 2000, true, false);
-insert into sys.args values (9357, 661, 'res_0', 'date', 0, 0, 0, 0);
-insert into sys.functions values (662, 'current_date', 'current_date', 'mtime', 0, 1, false, false, false, 2000, true, false);
-insert into sys.args values (9358, 662, 'res_0', 'date', 0, 0, 0, 0);
-insert into sys.functions values (663, 'curtime', 'current_time', 'mtime', 0, 1, false, false, false, 2000, true, false);
-insert into sys.args values (9359, 663, 'res_0', 'timetz', 7, 0, 0, 0);
-insert into sys.functions values (664, 'current_time', 'current_time', 'mtime', 0, 1, false, false, false, 2000, true, false);
-insert into sys.args values (9360, 664, 'res_0', 'timetz', 7, 0, 0, 0);
-insert into sys.functions values (665, 'current_timestamp', 'current_timestamp', 'mtime', 0, 1, false, false, false, 2000, true, false);
-insert into sys.args values (9361, 665, 'res_0', 'timestamptz', 7, 0, 0, 0);
-insert into sys.functions values (666, 'localtime', 'current_time', 'sql', 0, 1, false, false, false, 2000, true, false);
-insert into sys.args values (9362, 666, 'res_0', 'time', 7, 0, 0, 0);
-insert into sys.functions values (667, 'localtimestamp', 'current_timestamp', 'sql', 0, 1, false, false, false, 2000, true, false);
-insert into sys.args values (9363, 667, 'res_0', 'timestamp', 7, 0, 0, 0);
-insert into sys.functions values (668, 'sql_sub', 'diff', 'mtime', 0, 1, false, false, false, 2000, true, false);
-insert into sys.args values (9364, 668, 'res_0', 'day_interval', 4, 0, 0, 0);
-insert into sys.args values (9365, 668, 'arg_1', 'date', 0, 0, 1, 1);
-insert into sys.args values (9366, 668, 'arg_2', 'date', 0, 0, 1, 2);
-insert into sys.functions values (669, 'sql_sub', 'diff', 'mtime', 0, 1, false, false, false, 2000, true, false);
-insert into sys.args values (9367, 669, 'res_0', 'sec_interval', 13, 0, 0, 0);
-insert into sys.args values (9368, 669, 'arg_1', 'timetz', 7, 0, 1, 1);
-insert into sys.args values (9369, 669, 'arg_2', 'timetz', 7, 0, 1, 2);
-insert into sys.functions values (670, 'sql_sub', 'diff', 'mtime', 0, 1, false, false, false, 2000, true, false);
-insert into sys.args values (9370, 670, 'res_0', 'sec_interval', 13, 0, 0, 0);
-insert into sys.args values (9371, 670, 'arg_1', 'time', 7, 0, 1, 1);
-insert into sys.args values (9372, 670, 'arg_2', 'time', 7, 0, 1, 2);
-insert into sys.functions values (671, 'sql_sub', 'diff', 'mtime', 0, 1, false, false, false, 2000, true, false);
-insert into sys.args values (9373, 671, 'res_0', 'sec_interval', 13, 0, 0, 0);
-insert into sys.args values (9374, 671, 'arg_1', 'timestamptz', 7, 0, 1, 1);
-insert into sys.args values (9375, 671, 'arg_2', 'timestamptz', 7, 0, 1, 2);
-insert into sys.functions values (672, 'sql_sub', 'diff', 'mtime', 0, 1, false, false, false, 2000, true, false);
-insert into sys.args values (9376, 672, 'res_0', 'sec_interval', 13, 0, 0, 0);
-insert into sys.args values (9377, 672, 'arg_1', 'timestamp', 7, 0, 1, 1);
-insert into sys.args values (9378, 672, 'arg_2', 'timestamp', 7, 0, 1, 2);
-insert into sys.functions values (673, 'sql_sub', 'date_sub_msec_interval', 'mtime', 0, 1, false, false, false, 2000, true, false);
-insert into sys.args values (9379, 673, 'res_0', 'date', 0, 0, 0, 0);
-insert into sys.args values (9380, 673, 'arg_1', 'date', 0, 0, 1, 1);
-insert into sys.args values (9381, 673, 'arg_2', 'sec_interval', 13, 0, 1, 2);
-insert into sys.functions values (674, 'sql_sub', 'date_sub_msec_interval', 'mtime', 0, 1, false, false, false, 2000, true, false);
-insert into sys.args values (9382, 674, 'res_0', 'date', 0, 0, 0, 0);
-insert into sys.args values (9383, 674, 'arg_1', 'date', 0, 0, 1, 1);
-insert into sys.args values (9384, 674, 'arg_2', 'day_interval', 4, 0, 1, 2);
-insert into sys.functions values (675, 'sql_sub', 'date_sub_month_interval', 'mtime', 0, 1, false, false, false, 2000, true, false);
-insert into sys.args values (9385, 675, 'res_0', 'date', 0, 0, 0, 0);
-insert into sys.args values (9386, 675, 'arg_1', 'date', 0, 0, 1, 1);
-insert into sys.args values (9387, 675, 'arg_2', 'month_interval', 3, 0, 1, 2);
-insert into sys.functions values (676, 'sql_sub', 'time_sub_msec_interval', 'mtime', 0, 1, false, false, false, 2000, true, false);
-insert into sys.args values (9388, 676, 'res_0', 'time', 7, 0, 0, 0);
-insert into sys.args values (9389, 676, 'arg_1', 'time', 7, 0, 1, 1);
-insert into sys.args values (9390, 676, 'arg_2', 'sec_interval', 13, 0, 1, 2);
-insert into sys.functions values (677, 'sql_sub', 'time_sub_msec_interval', 'mtime', 0, 1, false, false, false, 2000, true, false);
-insert into sys.args values (9391, 677, 'res_0', 'timetz', 7, 0, 0, 0);
-insert into sys.args values (9392, 677, 'arg_1', 'timetz', 7, 0, 1, 1);
-insert into sys.args values (9393, 677, 'arg_2', 'sec_interval', 13, 0, 1, 2);
-insert into sys.functions values (678, 'sql_sub', 'timestamp_sub_msec_interval', 'mtime', 0, 1, false, false, false, 2000, true, false);
-insert into sys.args values (9394, 678, 'res_0', 'timestamp', 7, 0, 0, 0);
-insert into sys.args values (9395, 678, 'arg_1', 'timestamp', 7, 0, 1, 1);
-insert into sys.args values (9396, 678, 'arg_2', 'sec_interval', 13, 0, 1, 2);
-insert into sys.functions values (679, 'sql_sub', 'timestamp_sub_msec_interval', 'mtime', 0, 1, false, false, false, 2000, true, false);
-insert into sys.args values (9397, 679, 'res_0', 'timestamp', 7, 0, 0, 0);
-insert into sys.args values (9398, 679, 'arg_1', 'timestamp', 7, 0, 1, 1);
-insert into sys.args values (9399, 679, 'arg_2', 'day_interval', 4, 0, 1, 2);
-insert into sys.functions values (680, 'sql_sub', 'timestamp_sub_month_interval', 'mtime', 0, 1, false, false, false, 2000, true, false);
-insert into sys.args values (9400, 680, 'res_0', 'timestamp', 7, 0, 0, 0);
-insert into sys.args values (9401, 680, 'arg_1', 'timestamp', 7, 0, 1, 1);
-insert into sys.args values (9402, 680, 'arg_2', 'month_interval', 3, 0, 1, 2);
-insert into sys.functions values (681, 'sql_sub', 'timestamp_sub_msec_interval', 'mtime', 0, 1, false, false, false, 2000, true, false);
-insert into sys.args values (9403, 681, 'res_0', 'timestamptz', 7, 0, 0, 0);
-insert into sys.args values (9404, 681, 'arg_1', 'timestamptz', 7, 0, 1, 1);
-insert into sys.args values (9405, 681, 'arg_2', 'sec_interval', 13, 0, 1, 2);
-insert into sys.functions values (682, 'sql_sub', 'timestamp_sub_msec_interval', 'mtime', 0, 1, false, false, false, 2000, true, false);
-insert into sys.args values (9406, 682, 'res_0', 'timestamptz', 7, 0, 0, 0);
-insert into sys.args values (9407, 682, 'arg_1', 'timestamptz', 7, 0, 1, 1);
-insert into sys.args values (9408, 682, 'arg_2', 'day_interval', 4, 0, 1, 2);
-insert into sys.functions values (683, 'sql_sub', 'timestamp_sub_month_interval', 'mtime', 0, 1, false, false, false, 2000, true, false);
-insert into sys.args values (9409, 683, 'res_0', 'timestamptz', 7, 0, 0, 0);
-insert into sys.args values (9410, 683, 'arg_1', 'timestamptz', 7, 0, 1, 1);
-insert into sys.args values (9411, 683, 'arg_2', 'month_interval', 3, 0, 1, 2);
-insert into sys.functions values (684, 'sql_add', 'date_add_msec_interval', 'mtime', 0, 1, false, false, false, 2000, true, false);
-insert into sys.args values (9412, 684, 'res_0', 'date', 0, 0, 0, 0);
-insert into sys.args values (9413, 684, 'arg_1', 'date', 0, 0, 1, 1);
-insert into sys.args values (9414, 684, 'arg_2', 'sec_interval', 13, 0, 1, 2);
-insert into sys.functions values (685, 'sql_add', 'date_add_msec_interval', 'mtime', 0, 1, false, false, false, 2000, true, false);
-insert into sys.args values (9415, 685, 'res_0', 'date', 0, 0, 0, 0);
-insert into sys.args values (9416, 685, 'arg_1', 'date', 0, 0, 1, 1);
-insert into sys.args values (9417, 685, 'arg_2', 'day_interval', 4, 0, 1, 2);
-insert into sys.functions values (686, 'sql_add', 'addmonths', 'mtime', 0, 1, false, false, false, 2000, true, false);
-insert into sys.args values (9418, 686, 'res_0', 'date', 0, 0, 0, 0);
-insert into sys.args values (9419, 686, 'arg_1', 'date', 0, 0, 1, 1);
-insert into sys.args values (9420, 686, 'arg_2', 'month_interval', 3, 0, 1, 2);
-insert into sys.functions values (687, 'sql_add', 'timestamp_add_msec_interval', 'mtime', 0, 1, false, false, false, 2000, true, false);
-insert into sys.args values (9421, 687, 'res_0', 'timestamp', 7, 0, 0, 0);
-insert into sys.args values (9422, 687, 'arg_1', 'timestamp', 7, 0, 1, 1);
-insert into sys.args values (9423, 687, 'arg_2', 'sec_interval', 13, 0, 1, 2);
-insert into sys.functions values (688, 'sql_add', 'timestamp_add_msec_interval', 'mtime', 0, 1, false, false, false, 2000, true, false);
-insert into sys.args values (9424, 688, 'res_0', 'timestamp', 7, 0, 0, 0);
-insert into sys.args values (9425, 688, 'arg_1', 'timestamp', 7, 0, 1, 1);
-insert into sys.args values (9426, 688, 'arg_2', 'day_interval', 4, 0, 1, 2);
-insert into sys.functions values (689, 'sql_add', 'timestamp_add_month_interval', 'mtime', 0, 1, false, false, false, 2000, true, false);
-insert into sys.args values (9427, 689, 'res_0', 'timestamp', 7, 0, 0, 0);
-insert into sys.args values (9428, 689, 'arg_1', 'timestamp', 7, 0, 1, 1);
-insert into sys.args values (9429, 689, 'arg_2', 'month_interval', 3, 0, 1, 2);
-insert into sys.functions values (690, 'sql_add', 'timestamp_add_msec_interval', 'mtime', 0, 1, false, false, false, 2000, true, false);
-insert into sys.args values (9430, 690, 'res_0', 'timestamptz', 7, 0, 0, 0);
-insert into sys.args values (9431, 690, 'arg_1', 'timestamptz', 7, 0, 1, 1);
-insert into sys.args values (9432, 690, 'arg_2', 'sec_interval', 13, 0, 1, 2);
-insert into sys.functions values (691, 'sql_add', 'timestamp_add_msec_interval', 'mtime', 0, 1, false, false, false, 2000, true, false);
-insert into sys.args values (9433, 691, 'res_0', 'timestamptz', 7, 0, 0, 0);
-insert into sys.args values (9434, 691, 'arg_1', 'timestamptz', 7, 0, 1, 1);
-insert into sys.args values (9435, 691, 'arg_2', 'day_interval', 4, 0, 1, 2);
-insert into sys.functions values (692, 'sql_add', 'timestamp_add_month_interval', 'mtime', 0, 1, false, false, false, 2000, true, false);
-insert into sys.args values (9436, 692, 'res_0', 'timestamptz', 7, 0, 0, 0);
-insert into sys.args values (9437, 692, 'arg_1', 'timestamptz', 7, 0, 1, 1);
-insert into sys.args values (9438, 692, 'arg_2', 'month_interval', 3, 0, 1, 2);
-insert into sys.functions values (693, 'sql_add', 'time_add_msec_interval', 'mtime', 0, 1, false, false, false, 2000, true, false);
-insert into sys.args values (9439, 693, 'res_0', 'time', 7, 0, 0, 0);
-insert into sys.args values (9440, 693, 'arg_1', 'time', 7, 0, 1, 1);
-insert into sys.args values (9441, 693, 'arg_2', 'sec_interval', 13, 0, 1, 2);
-insert into sys.functions values (694, 'sql_add', 'time_add_msec_interval', 'mtime', 0, 1, false, false, false, 2000, true, false);
-insert into sys.args values (9442, 694, 'res_0', 'timetz', 7, 0, 0, 0);
-insert into sys.args values (9443, 694, 'arg_1', 'timetz', 7, 0, 1, 1);
-insert into sys.args values (9444, 694, 'arg_2', 'sec_interval', 13, 0, 1, 2);
-insert into sys.functions values (695, 'local_timezone', 'local_timezone', 'mtime', 0, 1, false, false, false, 2000, true, false);
-insert into sys.args values (9445, 695, 'res_0', 'sec_interval', 13, 0, 0, 0);
-insert into sys.functions values (696, 'century', 'century', 'mtime', 0, 1, false, false, false, 2000, true, false);
-insert into sys.args values (9446, 696, 'res_0', 'int', 32, 0, 0, 0);
-insert into sys.args values (9447, 696, 'arg_1', 'date', 0, 0, 1, 1);
-insert into sys.functions values (697, 'decade', 'decade', 'mtime', 0, 1, false, false, false, 2000, true, false);
-insert into sys.args values (9448, 697, 'res_0', 'int', 32, 0, 0, 0);
-insert into sys.args values (9449, 697, 'arg_1', 'date', 0, 0, 1, 1);
-insert into sys.functions values (698, 'year', 'year', 'mtime', 0, 1, false, false, false, 2000, true, false);
-insert into sys.args values (9450, 698, 'res_0', 'int', 32, 0, 0, 0);
-insert into sys.args values (9451, 698, 'arg_1', 'date', 0, 0, 1, 1);
-insert into sys.functions values (699, 'quarter', 'quarter', 'mtime', 0, 1, false, false, false, 2000, true, false);
-insert into sys.args values (9452, 699, 'res_0', 'int', 32, 0, 0, 0);
-insert into sys.args values (9453, 699, 'arg_1', 'date', 0, 0, 1, 1);
-insert into sys.functions values (700, 'month', 'month', 'mtime', 0, 1, false, false, false, 2000, true, false);
-insert into sys.args values (9454, 700, 'res_0', 'int', 32, 0, 0, 0);
-insert into sys.args values (9455, 700, 'arg_1', 'date', 0, 0, 1, 1);
-insert into sys.functions values (701, 'day', 'day', 'mtime', 0, 1, false, false, false, 2000, true, false);
-insert into sys.args values (9456, 701, 'res_0', 'int', 32, 0, 0, 0);
-insert into sys.args values (9457, 701, 'arg_1', 'date', 0, 0, 1, 1);
-insert into sys.functions values (702, 'dayofyear', 'dayofyear', 'mtime', 0, 1, false, false, false, 2000, true, false);
-insert into sys.args values (9458, 702, 'res_0', 'int', 32, 0, 0, 0);
-insert into sys.args values (9459, 702, 'arg_1', 'date', 0, 0, 1, 1);
-insert into sys.functions values (703, 'weekofyear', 'weekofyear', 'mtime', 0, 1, false, false, false, 2000, true, false);
-insert into sys.args values (9460, 703, 'res_0', 'int', 32, 0, 0, 0);
-insert into sys.args values (9461, 703, 'arg_1', 'date', 0, 0, 1, 1);
-insert into sys.functions values (704, 'usweekofyear', 'usweekofyear', 'mtime', 0, 1, false, false, false, 2000, true, false);
-insert into sys.args values (9462, 704, 'res_0', 'int', 32, 0, 0, 0);
-insert into sys.args values (9463, 704, 'arg_1', 'date', 0, 0, 1, 1);
-insert into sys.functions values (705, 'dayofweek', 'dayofweek', 'mtime', 0, 1, false, false, false, 2000, true, false);
-insert into sys.args values (9464, 705, 'res_0', 'int', 32, 0, 0, 0);
-insert into sys.args values (9465, 705, 'arg_1', 'date', 0, 0, 1, 1);
-insert into sys.functions values (706, 'dayofmonth', 'day', 'mtime', 0, 1, false, false, false, 2000, true, false);
-insert into sys.args values (9466, 706, 'res_0', 'int', 32, 0, 0, 0);
-insert into sys.args values (9467, 706, 'arg_1', 'date', 0, 0, 1, 1);
-insert into sys.functions values (707, 'week', 'weekofyear', 'mtime', 0, 1, false, false, false, 2000, true, false);
-insert into sys.args values (9468, 707, 'res_0', 'int', 32, 0, 0, 0);
-insert into sys.args values (9469, 707, 'arg_1', 'date', 0, 0, 1, 1);
-insert into sys.functions values (708, 'epoch_ms', 'epoch_ms', 'mtime', 0, 1, false, false, false, 2000, true, false);
-insert into sys.args values (9470, 708, 'res_0', 'decimal', 18, 3, 0, 0);
-insert into sys.args values (9471, 708, 'arg_1', 'date', 0, 0, 1, 1);
-insert into sys.functions values (709, 'hour', 'hours', 'mtime', 0, 1, false, false, false, 2000, true, false);
-insert into sys.args values (9472, 709, 'res_0', 'int', 32, 0, 0, 0);
-insert into sys.args values (9473, 709, 'arg_1', 'time', 7, 0, 1, 1);
-insert into sys.functions values (710, 'minute', 'minutes', 'mtime', 0, 1, false, false, false, 2000, true, false);
-insert into sys.args values (9474, 710, 'res_0', 'int', 32, 0, 0, 0);
-insert into sys.args values (9475, 710, 'arg_1', 'time', 7, 0, 1, 1);
-insert into sys.functions values (711, 'second', 'sql_seconds', 'mtime', 0, 1, false, false, false, 2000, true, false);
-insert into sys.args values (9476, 711, 'res_0', 'decimal', 9, 6, 0, 0);
-insert into sys.args values (9477, 711, 'arg_1', 'time', 7, 0, 1, 1);
-insert into sys.functions values (712, 'epoch_ms', 'epoch_ms', 'mtime', 0, 1, false, false, false, 2000, true, false);
-insert into sys.args values (9478, 712, 'res_0', 'decimal', 18, 3, 0, 0);
-insert into sys.args values (9479, 712, 'arg_1', 'time', 7, 0, 1, 1);
-insert into sys.functions values (713, 'hour', 'hours', 'mtime', 0, 1, false, false, false, 2000, true, false);
-insert into sys.args values (9480, 713, 'res_0', 'int', 32, 0, 0, 0);
-insert into sys.args values (9481, 713, 'arg_1', 'timetz', 7, 0, 1, 1);
-insert into sys.functions values (714, 'minute', 'minutes', 'mtime', 0, 1, false, false, false, 2000, true, false);
-insert into sys.args values (9482, 714, 'res_0', 'int', 32, 0, 0, 0);
-insert into sys.args values (9483, 714, 'arg_1', 'timetz', 7, 0, 1, 1);
-insert into sys.functions values (715, 'second', 'sql_seconds', 'mtime', 0, 1, false, false, false, 2000, true, false);
-insert into sys.args values (9484, 715, 'res_0', 'decimal', 9, 6, 0, 0);
-insert into sys.args values (9485, 715, 'arg_1', 'timetz', 7, 0, 1, 1);
-insert into sys.functions values (716, 'epoch_ms', 'epoch_ms', 'mtime', 0, 1, false, false, false, 2000, true, false);
-insert into sys.args values (9486, 716, 'res_0', 'decimal', 18, 3, 0, 0);
-insert into sys.args values (9487, 716, 'arg_1', 'timetz', 7, 0, 1, 1);
-insert into sys.functions values (717, 'century', 'century', 'mtime', 0, 1, false, false, false, 2000, true, false);
-insert into sys.args values (9488, 717, 'res_0', 'int', 32, 0, 0, 0);
-insert into sys.args values (9489, 717, 'arg_1', 'timestamp', 7, 0, 1, 1);
-insert into sys.functions values (718, 'decade', 'decade', 'mtime', 0, 1, false, false, false, 2000, true, false);
-insert into sys.args values (9490, 718, 'res_0', 'int', 32, 0, 0, 0);
-insert into sys.args values (9491, 718, 'arg_1', 'timestamp', 7, 0, 1, 1);
-insert into sys.functions values (719, 'year', 'year', 'mtime', 0, 1, false, false, false, 2000, true, false);
-insert into sys.args values (9492, 719, 'res_0', 'int', 32, 0, 0, 0);
-insert into sys.args values (9493, 719, 'arg_1', 'timestamp', 7, 0, 1, 1);
-insert into sys.functions values (720, 'quarter', 'quarter', 'mtime', 0, 1, false, false, false, 2000, true, false);
-insert into sys.args values (9494, 720, 'res_0', 'int', 32, 0, 0, 0);
-insert into sys.args values (9495, 720, 'arg_1', 'timestamp', 7, 0, 1, 1);
-insert into sys.functions values (721, 'month', 'month', 'mtime', 0, 1, false, false, false, 2000, true, false);
-insert into sys.args values (9496, 721, 'res_0', 'int', 32, 0, 0, 0);
-insert into sys.args values (9497, 721, 'arg_1', 'timestamp', 7, 0, 1, 1);
-insert into sys.functions values (722, 'day', 'day', 'mtime', 0, 1, false, false, false, 2000, true, false);
-insert into sys.args values (9498, 722, 'res_0', 'int', 32, 0, 0, 0);
-insert into sys.args values (9499, 722, 'arg_1', 'timestamp', 7, 0, 1, 1);
-insert into sys.functions values (723, 'hour', 'hours', 'mtime', 0, 1, false, false, false, 2000, true, false);
-insert into sys.args values (9500, 723, 'res_0', 'int', 32, 0, 0, 0);
-insert into sys.args values (9501, 723, 'arg_1', 'timestamp', 7, 0, 1, 1);
-insert into sys.functions values (724, 'minute', 'minutes', 'mtime', 0, 1, false, false, false, 2000, true, false);
-insert into sys.args values (9502, 724, 'res_0', 'int', 32, 0, 0, 0);
-insert into sys.args values (9503, 724, 'arg_1', 'timestamp', 7, 0, 1, 1);
-insert into sys.functions values (725, 'second', 'sql_seconds', 'mtime', 0, 1, false, false, false, 2000, true, false);
-insert into sys.args values (9504, 725, 'res_0', 'decimal', 9, 6, 0, 0);
-insert into sys.args values (9505, 725, 'arg_1', 'timestamp', 7, 0, 1, 1);
-insert into sys.functions values (726, 'epoch_ms', 'epoch_ms', 'mtime', 0, 1, false, false, false, 2000, true, false);
-insert into sys.args values (9506, 726, 'res_0', 'decimal', 18, 3, 0, 0);
-insert into sys.args values (9507, 726, 'arg_1', 'timestamp', 7, 0, 1, 1);
-insert into sys.functions values (727, 'century', 'century', 'mtime', 0, 1, false, false, false, 2000, true, false);
-insert into sys.args values (9508, 727, 'res_0', 'int', 32, 0, 0, 0);
-insert into sys.args values (9509, 727, 'arg_1', 'timestamptz', 7, 0, 1, 1);
-insert into sys.functions values (728, 'decade', 'decade', 'mtime', 0, 1, false, false, false, 2000, true, false);
-insert into sys.args values (9510, 728, 'res_0', 'int', 32, 0, 0, 0);
-insert into sys.args values (9511, 728, 'arg_1', 'timestamptz', 7, 0, 1, 1);
-insert into sys.functions values (729, 'year', 'year', 'mtime', 0, 1, false, false, false, 2000, true, false);
-insert into sys.args values (9512, 729, 'res_0', 'int', 32, 0, 0, 0);
-insert into sys.args values (9513, 729, 'arg_1', 'timestamptz', 7, 0, 1, 1);
-insert into sys.functions values (730, 'quarter', 'quarter', 'mtime', 0, 1, false, false, false, 2000, true, false);
-insert into sys.args values (9514, 730, 'res_0', 'int', 32, 0, 0, 0);
-insert into sys.args values (9515, 730, 'arg_1', 'timestamptz', 7, 0, 1, 1);
-insert into sys.functions values (731, 'month', 'month', 'mtime', 0, 1, false, false, false, 2000, true, false);
-insert into sys.args values (9516, 731, 'res_0', 'int', 32, 0, 0, 0);
-insert into sys.args values (9517, 731, 'arg_1', 'timestamptz', 7, 0, 1, 1);
-insert into sys.functions values (732, 'day', 'day', 'mtime', 0, 1, false, false, false, 2000, true, false);
-insert into sys.args values (9518, 732, 'res_0', 'int', 32, 0, 0, 0);
-insert into sys.args values (9519, 732, 'arg_1', 'timestamptz', 7, 0, 1, 1);
-insert into sys.functions values (733, 'hour', 'hours', 'mtime', 0, 1, false, false, false, 2000, true, false);
-insert into sys.args values (9520, 733, 'res_0', 'int', 32, 0, 0, 0);
-insert into sys.args values (9521, 733, 'arg_1', 'timestamptz', 7, 0, 1, 1);
-insert into sys.functions values (734, 'minute', 'minutes', 'mtime', 0, 1, false, false, false, 2000, true, false);
-insert into sys.args values (9522, 734, 'res_0', 'int', 32, 0, 0, 0);
-insert into sys.args values (9523, 734, 'arg_1', 'timestamptz', 7, 0, 1, 1);
-insert into sys.functions values (735, 'second', 'sql_seconds', 'mtime', 0, 1, false, false, false, 2000, true, false);
-insert into sys.args values (9524, 735, 'res_0', 'decimal', 9, 6, 0, 0);
-insert into sys.args values (9525, 735, 'arg_1', 'timestamptz', 7, 0, 1, 1);
-insert into sys.functions values (736, 'epoch_ms', 'epoch_ms', 'mtime', 0, 1, false, false, false, 2000, true, false);
-insert into sys.args values (9526, 736, 'res_0', 'decimal', 18, 3, 0, 0);
-insert into sys.args values (9527, 736, 'arg_1', 'timestamptz', 7, 0, 1, 1);
-insert into sys.functions values (737, 'year', 'year', 'mtime', 0, 1, false, false, false, 2000, true, false);
-insert into sys.args values (9528, 737, 'res_0', 'int', 32, 0, 0, 0);
-insert into sys.args values (9529, 737, 'arg_1', 'month_interval', 3, 0, 1, 1);
-insert into sys.functions values (738, 'month', 'month', 'mtime', 0, 1, false, false, false, 2000, true, false);
-insert into sys.args values (9530, 738, 'res_0', 'int', 32, 0, 0, 0);
-insert into sys.args values (9531, 738, 'arg_1', 'month_interval', 3, 0, 1, 1);
-insert into sys.functions values (739, 'day', 'day', 'mtime', 0, 1, false, false, false, 2000, true, false);
-insert into sys.args values (9532, 739, 'res_0', 'bigint', 64, 0, 0, 0);
-insert into sys.args values (9533, 739, 'arg_1', 'day_interval', 4, 0, 1, 1);
-insert into sys.functions values (740, 'hour', 'hours', 'mtime', 0, 1, false, false, false, 2000, true, false);
-insert into sys.args values (9534, 740, 'res_0', 'int', 32, 0, 0, 0);
-insert into sys.args values (9535, 740, 'arg_1', 'day_interval', 4, 0, 1, 1);
-insert into sys.functions values (741, 'minute', 'minutes', 'mtime', 0, 1, false, false, false, 2000, true, false);
-insert into sys.args values (9536, 741, 'res_0', 'int', 32, 0, 0, 0);
-insert into sys.args values (9537, 741, 'arg_1', 'day_interval', 4, 0, 1, 1);
-insert into sys.functions values (742, 'second', 'seconds', 'mtime', 0, 1, false, false, false, 2000, true, false);
-insert into sys.args values (9538, 742, 'res_0', 'int', 32, 0, 0, 0);
-insert into sys.args values (9539, 742, 'arg_1', 'day_interval', 4, 0, 1, 1);
-insert into sys.functions values (743, 'epoch_ms', 'epoch_ms', 'mtime', 0, 1, false, false, false, 2000, true, false);
-insert into sys.args values (9540, 743, 'res_0', 'decimal', 18, 3, 0, 0);
-insert into sys.args values (9541, 743, 'arg_1', 'day_interval', 4, 0, 1, 1);
-insert into sys.functions values (744, 'day', 'day', 'mtime', 0, 1, false, false, false, 2000, true, false);
-insert into sys.args values (9542, 744, 'res_0', 'bigint', 64, 0, 0, 0);
-insert into sys.args values (9543, 744, 'arg_1', 'sec_interval', 13, 0, 1, 1);
-insert into sys.functions values (745, 'hour', 'hours', 'mtime', 0, 1, false, false, false, 2000, true, false);
-insert into sys.args values (9544, 745, 'res_0', 'int', 32, 0, 0, 0);
-insert into sys.args values (9545, 745, 'arg_1', 'sec_interval', 13, 0, 1, 1);
-insert into sys.functions values (746, 'minute', 'minutes', 'mtime', 0, 1, false, false, false, 2000, true, false);
-insert into sys.args values (9546, 746, 'res_0', 'int', 32, 0, 0, 0);
-insert into sys.args values (9547, 746, 'arg_1', 'sec_interval', 13, 0, 1, 1);
-insert into sys.functions values (747, 'second', 'seconds', 'mtime', 0, 1, false, false, false, 2000, true, false);
-insert into sys.args values (9548, 747, 'res_0', 'int', 32, 0, 0, 0);
-insert into sys.args values (9549, 747, 'arg_1', 'sec_interval', 13, 0, 1, 1);
-insert into sys.functions values (748, 'epoch_ms', 'epoch_ms', 'mtime', 0, 1, false, false, false, 2000, true, false);
-insert into sys.args values (9550, 748, 'res_0', 'decimal', 18, 3, 0, 0);
-insert into sys.args values (9551, 748, 'arg_1', 'sec_interval', 13, 0, 1, 1);
-insert into sys.functions values (749, 'next_value_for', 'next_value', 'sql', 0, 1, true, false, false, 2000, true, true);
-insert into sys.args values (9552, 749, 'res_0', 'bigint', 64, 0, 0, 0);
-insert into sys.args values (9553, 749, 'arg_1', 'clob', 0, 0, 1, 1);
-insert into sys.args values (9554, 749, 'arg_2', 'clob', 0, 0, 1, 2);
-insert into sys.functions values (750, 'get_value_for', 'get_value', 'sql', 0, 1, false, false, false, 2000, true, true);
-insert into sys.args values (9555, 750, 'res_0', 'bigint', 64, 0, 0, 0);
-insert into sys.args values (9556, 750, 'arg_1', 'clob', 0, 0, 1, 1);
-insert into sys.args values (9557, 750, 'arg_2', 'clob', 0, 0, 1, 2);
-insert into sys.functions values (751, 'restart', 'restart', 'sql', 0, 1, true, false, false, 2000, true, true);
-insert into sys.args values (9558, 751, 'res_0', 'bigint', 64, 0, 0, 0);
-insert into sys.args values (9559, 751, 'arg_1', 'clob', 0, 0, 1, 1);
-insert into sys.args values (9560, 751, 'arg_2', 'clob', 0, 0, 1, 2);
-insert into sys.args values (9561, 751, 'arg_3', 'bigint', 64, 0, 1, 3);
-insert into sys.functions values (752, 'locate', 'locate', 'str', 0, 1, false, false, false, 2000, true, false);
-insert into sys.args values (9562, 752, 'res_0', 'int', 32, 0, 0, 0);
-insert into sys.args values (9563, 752, 'arg_1', 'clob', 0, 0, 1, 1);
-insert into sys.args values (9564, 752, 'arg_2', 'clob', 0, 0, 1, 2);
-insert into sys.functions values (753, 'locate', 'locate3', 'str', 0, 1, false, false, false, 2000, true, false);
-insert into sys.args values (9565, 753, 'res_0', 'int', 32, 0, 0, 0);
-insert into sys.args values (9566, 753, 'arg_1', 'clob', 0, 0, 1, 1);
-insert into sys.args values (9567, 753, 'arg_2', 'clob', 0, 0, 1, 2);
-insert into sys.args values (9568, 753, 'arg_3', 'int', 32, 0, 1, 3);
-insert into sys.functions values (754, 'charindex', 'locate', 'str', 0, 1, false, false, false, 2000, true, false);
-insert into sys.args values (9569, 754, 'res_0', 'int', 32, 0, 0, 0);
-insert into sys.args values (9570, 754, 'arg_1', 'clob', 0, 0, 1, 1);
-insert into sys.args values (9571, 754, 'arg_2', 'clob', 0, 0, 1, 2);
-insert into sys.functions values (755, 'charindex', 'locate3', 'str', 0, 1, false, false, false, 2000, true, false);
-insert into sys.args values (9572, 755, 'res_0', 'int', 32, 0, 0, 0);
-insert into sys.args values (9573, 755, 'arg_1', 'clob', 0, 0, 1, 1);
-insert into sys.args values (9574, 755, 'arg_2', 'clob', 0, 0, 1, 2);
-insert into sys.args values (9575, 755, 'arg_3', 'int', 32, 0, 1, 3);
-insert into sys.functions values (756, 'splitpart', 'splitpart', 'str', 0, 1, false, false, false, 2000, true, false);
-insert into sys.args values (9576, 756, 'res_0', 'clob', 0, 0, 0, 0);
-insert into sys.args values (9577, 756, 'arg_1', 'clob', 0, 0, 1, 1);
-insert into sys.args values (9578, 756, 'arg_2', 'clob', 0, 0, 1, 2);
-insert into sys.args values (9579, 756, 'arg_3', 'int', 32, 0, 1, 3);
-insert into sys.functions values (757, 'substring', 'substring', 'str', 0, 1, false, false, false, 2000, true, false);
-insert into sys.args values (9580, 757, 'res_0', 'clob', 0, 0, 0, 0);
-insert into sys.args values (9581, 757, 'arg_1', 'clob', 0, 0, 1, 1);
-insert into sys.args values (9582, 757, 'arg_2', 'int', 32, 0, 1, 2);
-insert into sys.functions values (758, 'substring', 'substring3', 'str', 0, 1, false, false, false, 2000, true, false);
-insert into sys.args values (9583, 758, 'res_0', 'clob', 0, 0, 0, 0);
-insert into sys.args values (9584, 758, 'arg_1', 'clob', 0, 0, 1, 1);
-insert into sys.args values (9585, 758, 'arg_2', 'int', 32, 0, 1, 2);
-insert into sys.args values (9586, 758, 'arg_3', 'int', 32, 0, 1, 3);
-insert into sys.functions values (759, 'substr', 'substring', 'str', 0, 1, false, false, false, 2000, true, false);
-insert into sys.args values (9587, 759, 'res_0', 'clob', 0, 0, 0, 0);
-insert into sys.args values (9588, 759, 'arg_1', 'clob', 0, 0, 1, 1);
-insert into sys.args values (9589, 759, 'arg_2', 'int', 32, 0, 1, 2);
-insert into sys.functions values (760, 'substr', 'substring3', 'str', 0, 1, false, false, false, 2000, true, false);
-insert into sys.args values (9590, 760, 'res_0', 'clob', 0, 0, 0, 0);
-insert into sys.args values (9591, 760, 'arg_1', 'clob', 0, 0, 1, 1);
-insert into sys.args values (9592, 760, 'arg_2', 'int', 32, 0, 1, 2);
-insert into sys.args values (9593, 760, 'arg_3', 'int', 32, 0, 1, 3);
-insert into sys.functions values (761, 'like', 'like', 'algebra', 0, 4, false, false, false, 2000, true, false);
-insert into sys.args values (9594, 761, 'res_0', 'boolean', 1, 0, 0, 0);
-insert into sys.args values (9595, 761, 'arg_1', 'clob', 0, 0, 1, 1);
-insert into sys.args values (9596, 761, 'arg_2', 'clob', 0, 0, 1, 2);
-insert into sys.args values (9597, 761, 'arg_3', 'clob', 0, 0, 1, 3);
-insert into sys.args values (9598, 761, 'arg_4', 'boolean', 1, 0, 1, 4);
-insert into sys.functions values (762, 'not_like', 'not_like', 'algebra', 0, 4, false, false, false, 2000, true, false);
-insert into sys.args values (9599, 762, 'res_0', 'boolean', 1, 0, 0, 0);
-insert into sys.args values (9600, 762, 'arg_1', 'clob', 0, 0, 1, 1);
-insert into sys.args values (9601, 762, 'arg_2', 'clob', 0, 0, 1, 2);
-insert into sys.args values (9602, 762, 'arg_3', 'clob', 0, 0, 1, 3);
-insert into sys.args values (9603, 762, 'arg_4', 'boolean', 1, 0, 1, 4);
-insert into sys.functions values (763, 'patindex', 'patindex', 'pcre', 0, 1, false, false, false, 2000, true, false);
-insert into sys.args values (9604, 763, 'res_0', 'int', 32, 0, 0, 0);
-insert into sys.args values (9605, 763, 'arg_1', 'clob', 0, 0, 1, 1);
-insert into sys.args values (9606, 763, 'arg_2', 'clob', 0, 0, 1, 2);
-insert into sys.functions values (764, 'truncate', 'stringleft', 'str', 0, 1, false, false, false, 2000, true, false);
-insert into sys.args values (9607, 764, 'res_0', 'clob', 0, 0, 0, 0);
-insert into sys.args values (9608, 764, 'arg_1', 'clob', 0, 0, 1, 1);
-insert into sys.args values (9609, 764, 'arg_2', 'int', 32, 0, 1, 2);
-insert into sys.functions values (765, 'concat', '+', 'calc', 0, 1, false, false, false, 2000, true, false);
-insert into sys.args values (9610, 765, 'res_0', 'clob', 0, 0, 0, 0);
-insert into sys.args values (9611, 765, 'arg_1', 'clob', 0, 0, 1, 1);
-insert into sys.args values (9612, 765, 'arg_2', 'clob', 0, 0, 1, 2);
-insert into sys.functions values (766, 'ascii', 'ascii', 'str', 0, 1, false, false, false, 2000, true, true);
-insert into sys.args values (9613, 766, 'res_0', 'int', 32, 0, 0, 0);
-insert into sys.args values (9614, 766, 'arg_1', 'clob', 0, 0, 1, 1);
-insert into sys.functions values (767, 'code', 'unicode', 'str', 0, 1, false, false, false, 2000, true, false);
-insert into sys.args values (9615, 767, 'res_0', 'clob', 0, 0, 0, 0);
-insert into sys.args values (9616, 767, 'arg_1', 'int', 32, 0, 1, 1);
-insert into sys.functions values (768, 'length', 'length', 'str', 0, 1, false, false, false, 2000, true, false);
-insert into sys.args values (9617, 768, 'res_0', 'int', 32, 0, 0, 0);
-insert into sys.args values (9618, 768, 'arg_1', 'clob', 0, 0, 1, 1);
-insert into sys.functions values (769, 'right', 'stringright', 'str', 0, 1, false, false, false, 2000, true, false);
-insert into sys.args values (9619, 769, 'res_0', 'clob', 0, 0, 0, 0);
-insert into sys.args values (9620, 769, 'arg_1', 'clob', 0, 0, 1, 1);
-insert into sys.args values (9621, 769, 'arg_2', 'int', 32, 0, 1, 2);
-insert into sys.functions values (770, 'left', 'stringleft', 'str', 0, 1, false, false, false, 2000, true, false);
-insert into sys.args values (9622, 770, 'res_0', 'clob', 0, 0, 0, 0);
-insert into sys.args values (9623, 770, 'arg_1', 'clob', 0, 0, 1, 1);
-insert into sys.args values (9624, 770, 'arg_2', 'int', 32, 0, 1, 2);
-insert into sys.functions values (771, 'upper', 'toUpper', 'str', 0, 1, false, false, false, 2000, true, false);
-insert into sys.args values (9625, 771, 'res_0', 'clob', 0, 0, 0, 0);
-insert into sys.args values (9626, 771, 'arg_1', 'clob', 0, 0, 1, 1);
-insert into sys.functions values (772, 'ucase', 'toUpper', 'str', 0, 1, false, false, false, 2000, true, false);
-insert into sys.args values (9627, 772, 'res_0', 'clob', 0, 0, 0, 0);
-insert into sys.args values (9628, 772, 'arg_1', 'clob', 0, 0, 1, 1);
-insert into sys.functions values (773, 'lower', 'toLower', 'str', 0, 1, false, false, false, 2000, true, false);
-insert into sys.args values (9629, 773, 'res_0', 'clob', 0, 0, 0, 0);
-insert into sys.args values (9630, 773, 'arg_1', 'clob', 0, 0, 1, 1);
-insert into sys.functions values (774, 'lcase', 'toLower', 'str', 0, 1, false, false, false, 2000, true, false);
-insert into sys.args values (9631, 774, 'res_0', 'clob', 0, 0, 0, 0);
-insert into sys.args values (9632, 774, 'arg_1', 'clob', 0, 0, 1, 1);
-insert into sys.functions values (775, 'trim', 'trim', 'str', 0, 1, false, false, false, 2000, true, false);
-insert into sys.args values (9633, 775, 'res_0', 'clob', 0, 0, 0, 0);
-insert into sys.args values (9634, 775, 'arg_1', 'clob', 0, 0, 1, 1);
-insert into sys.functions values (776, 'trim', 'trim2', 'str', 0, 1, false, false, false, 2000, true, false);
-insert into sys.args values (9635, 776, 'res_0', 'clob', 0, 0, 0, 0);
-insert into sys.args values (9636, 776, 'arg_1', 'clob', 0, 0, 1, 1);
-insert into sys.args values (9637, 776, 'arg_2', 'clob', 0, 0, 1, 2);
-insert into sys.functions values (777, 'ltrim', 'ltrim', 'str', 0, 1, false, false, false, 2000, true, false);
-insert into sys.args values (9638, 777, 'res_0', 'clob', 0, 0, 0, 0);
-insert into sys.args values (9639, 777, 'arg_1', 'clob', 0, 0, 1, 1);
-insert into sys.functions values (778, 'ltrim', 'ltrim2', 'str', 0, 1, false, false, false, 2000, true, false);
-insert into sys.args values (9640, 778, 'res_0', 'clob', 0, 0, 0, 0);
-insert into sys.args values (9641, 778, 'arg_1', 'clob', 0, 0, 1, 1);
-insert into sys.args values (9642, 778, 'arg_2', 'clob', 0, 0, 1, 2);
-insert into sys.functions values (779, 'rtrim', 'rtrim', 'str', 0, 1, false, false, false, 2000, true, false);
-insert into sys.args values (9643, 779, 'res_0', 'clob', 0, 0, 0, 0);
-insert into sys.args values (9644, 779, 'arg_1', 'clob', 0, 0, 1, 1);
-insert into sys.functions values (780, 'rtrim', 'rtrim2', 'str', 0, 1, false, false, false, 2000, true, false);
-insert into sys.args values (9645, 780, 'res_0', 'clob', 0, 0, 0, 0);
-insert into sys.args values (9646, 780, 'arg_1', 'clob', 0, 0, 1, 1);
-insert into sys.args values (9647, 780, 'arg_2', 'clob', 0, 0, 1, 2);
-insert into sys.functions values (781, 'lpad', 'lpad', 'str', 0, 1, false, false, false, 2000, true, false);
-insert into sys.args values (9648, 781, 'res_0', 'clob', 0, 0, 0, 0);
-insert into sys.args values (9649, 781, 'arg_1', 'clob', 0, 0, 1, 1);
-insert into sys.args values (9650, 781, 'arg_2', 'int', 32, 0, 1, 2);
-insert into sys.functions values (782, 'lpad', 'lpad3', 'str', 0, 1, false, false, false, 2000, true, false);
-insert into sys.args values (9651, 782, 'res_0', 'clob', 0, 0, 0, 0);
-insert into sys.args values (9652, 782, 'arg_1', 'clob', 0, 0, 1, 1);
-insert into sys.args values (9653, 782, 'arg_2', 'int', 32, 0, 1, 2);
-insert into sys.args values (9654, 782, 'arg_3', 'clob', 0, 0, 1, 3);
-insert into sys.functions values (783, 'rpad', 'rpad', 'str', 0, 1, false, false, false, 2000, true, false);
-insert into sys.args values (9655, 783, 'res_0', 'clob', 0, 0, 0, 0);
-insert into sys.args values (9656, 783, 'arg_1', 'clob', 0, 0, 1, 1);
-insert into sys.args values (9657, 783, 'arg_2', 'int', 32, 0, 1, 2);
-insert into sys.functions values (784, 'rpad', 'rpad3', 'str', 0, 1, false, false, false, 2000, true, false);
-insert into sys.args values (9658, 784, 'res_0', 'clob', 0, 0, 0, 0);
-insert into sys.args values (9659, 784, 'arg_1', 'clob', 0, 0, 1, 1);
-insert into sys.args values (9660, 784, 'arg_2', 'int', 32, 0, 1, 2);
-insert into sys.args values (9661, 784, 'arg_3', 'clob', 0, 0, 1, 3);
-insert into sys.functions values (785, 'insert', 'insert', 'str', 0, 1, false, false, false, 2000, true, false);
-insert into sys.args values (9662, 785, 'res_0', 'clob', 0, 0, 0, 0);
-insert into sys.args values (9663, 785, 'arg_1', 'clob', 0, 0, 1, 1);
-insert into sys.args values (9664, 785, 'arg_2', 'int', 32, 0, 1, 2);
-insert into sys.args values (9665, 785, 'arg_3', 'int', 32, 0, 1, 3);
-insert into sys.args values (9666, 785, 'arg_4', 'clob', 0, 0, 1, 4);
-insert into sys.functions values (786, 'replace', 'replace', 'str', 0, 1, false, false, false, 2000, true, false);
-insert into sys.args values (9667, 786, 'res_0', 'clob', 0, 0, 0, 0);
-insert into sys.args values (9668, 786, 'arg_1', 'clob', 0, 0, 1, 1);
-insert into sys.args values (9669, 786, 'arg_2', 'clob', 0, 0, 1, 2);
-insert into sys.args values (9670, 786, 'arg_3', 'clob', 0, 0, 1, 3);
-insert into sys.functions values (787, 'repeat', 'repeat', 'str', 0, 1, false, false, false, 2000, true, true);
-insert into sys.args values (9671, 787, 'res_0', 'clob', 0, 0, 0, 0);
-insert into sys.args values (9672, 787, 'arg_1', 'clob', 0, 0, 1, 1);
-insert into sys.args values (9673, 787, 'arg_2', 'int', 32, 0, 1, 2);
-insert into sys.functions values (788, 'space', 'space', 'str', 0, 1, false, false, false, 2000, true, true);
-insert into sys.args values (9674, 788, 'res_0', 'clob', 0, 0, 0, 0);
-insert into sys.args values (9675, 788, 'arg_1', 'int', 32, 0, 1, 1);
-insert into sys.functions values (789, 'char_length', 'length', 'str', 0, 1, false, false, false, 2000, true, false);
-insert into sys.args values (9676, 789, 'res_0', 'int', 32, 0, 0, 0);
-insert into sys.args values (9677, 789, 'arg_1', 'clob', 0, 0, 1, 1);
-insert into sys.functions values (790, 'character_length', 'length', 'str', 0, 1, false, false, false, 2000, true, false);
-insert into sys.args values (9678, 790, 'res_0', 'int', 32, 0, 0, 0);
-insert into sys.args values (9679, 790, 'arg_1', 'clob', 0, 0, 1, 1);
-insert into sys.functions values (791, 'octet_length', 'nbytes', 'str', 0, 1, false, false, false, 2000, true, false);
-insert into sys.args values (9680, 791, 'res_0', 'int', 32, 0, 0, 0);
-insert into sys.args values (9681, 791, 'arg_1', 'clob', 0, 0, 1, 1);
-insert into sys.functions values (792, 'soundex', 'soundex', 'txtsim', 0, 1, false, false, false, 2000, true, false);
-insert into sys.args values (9682, 792, 'res_0', 'clob', 0, 0, 0, 0);
-insert into sys.args values (9683, 792, 'arg_1', 'clob', 0, 0, 1, 1);
-insert into sys.functions values (793, 'difference', 'stringdiff', 'txtsim', 0, 1, false, false, false, 2000, true, true);
-insert into sys.args values (9684, 793, 'res_0', 'int', 32, 0, 0, 0);
-insert into sys.args values (9685, 793, 'arg_1', 'clob', 0, 0, 1, 1);
-insert into sys.args values (9686, 793, 'arg_2', 'clob', 0, 0, 1, 2);
-insert into sys.functions values (794, 'editdistance', 'editdistance', 'txtsim', 0, 1, false, false, false, 2000, true, true);
-insert into sys.args values (9687, 794, 'res_0', 'int', 32, 0, 0, 0);
-insert into sys.args values (9688, 794, 'arg_1', 'clob', 0, 0, 1, 1);
-insert into sys.args values (9689, 794, 'arg_2', 'clob', 0, 0, 1, 2);
-insert into sys.functions values (795, 'editdistance2', 'editdistance2', 'txtsim', 0, 1, false, false, false, 2000, true, true);
-insert into sys.args values (9690, 795, 'res_0', 'int', 32, 0, 0, 0);
-insert into sys.args values (9691, 795, 'arg_1', 'clob', 0, 0, 1, 1);
-insert into sys.args values (9692, 795, 'arg_2', 'clob', 0, 0, 1, 2);
-insert into sys.functions values (796, 'similarity', 'similarity', 'txtsim', 0, 1, false, false, false, 2000, true, true);
-insert into sys.args values (9693, 796, 'res_0', 'double', 53, 0, 0, 0);
-insert into sys.args values (9694, 796, 'arg_1', 'clob', 0, 0, 1, 1);
-insert into sys.args values (9695, 796, 'arg_2', 'clob', 0, 0, 1, 2);
-insert into sys.functions values (797, 'qgramnormalize', 'qgramnormalize', 'txtsim', 0, 1, false, false, false, 2000, true, false);
-insert into sys.args values (9696, 797, 'res_0', 'clob', 0, 0, 0, 0);
-insert into sys.args values (9697, 797, 'arg_1', 'clob', 0, 0, 1, 1);
-insert into sys.functions values (798, 'levenshtein', 'levenshtein', 'txtsim', 0, 1, false, false, false, 2000, true, true);
-insert into sys.args values (9698, 798, 'res_0', 'int', 32, 0, 0, 0);
-insert into sys.args values (9699, 798, 'arg_1', 'clob', 0, 0, 1, 1);
-insert into sys.args values (9700, 798, 'arg_2', 'clob', 0, 0, 1, 2);
-insert into sys.functions values (799, 'levenshtein', 'levenshtein', 'txtsim', 0, 1, false, false, false, 2000, true, true);
-insert into sys.args values (9701, 799, 'res_0', 'int', 32, 0, 0, 0);
-insert into sys.args values (9702, 799, 'arg_1', 'clob', 0, 0, 1, 1);
-insert into sys.args values (9703, 799, 'arg_2', 'clob', 0, 0, 1, 2);
-insert into sys.args values (9704, 799, 'arg_3', 'int', 32, 0, 1, 3);
-insert into sys.args values (9705, 799, 'arg_4', 'int', 32, 0, 1, 4);
-insert into sys.args values (9706, 799, 'arg_5', 'int', 32, 0, 1, 5);
-insert into sys.functions values (800, 'next_value_for', 'next_value', 'sql', 0, 1, true, false, false, 2000, true, true);
-insert into sys.args values (9707, 800, 'res_0', 'bigint', 64, 0, 0, 0);
-insert into sys.args values (9708, 800, 'arg_1', 'varchar', 0, 0, 1, 1);
-insert into sys.args values (9709, 800, 'arg_2', 'varchar', 0, 0, 1, 2);
-insert into sys.functions values (801, 'get_value_for', 'get_value', 'sql', 0, 1, false, false, false, 2000, true, true);
-insert into sys.args values (9710, 801, 'res_0', 'bigint', 64, 0, 0, 0);
-insert into sys.args values (9711, 801, 'arg_1', 'varchar', 0, 0, 1, 1);
-insert into sys.args values (9712, 801, 'arg_2', 'varchar', 0, 0, 1, 2);
-insert into sys.functions values (802, 'restart', 'restart', 'sql', 0, 1, true, false, false, 2000, true, true);
-insert into sys.args values (9713, 802, 'res_0', 'bigint', 64, 0, 0, 0);
-insert into sys.args values (9714, 802, 'arg_1', 'varchar', 0, 0, 1, 1);
-insert into sys.args values (9715, 802, 'arg_2', 'varchar', 0, 0, 1, 2);
-insert into sys.args values (9716, 802, 'arg_3', 'bigint', 64, 0, 1, 3);
-insert into sys.functions values (803, 'locate', 'locate', 'str', 0, 1, false, false, false, 2000, true, false);
-insert into sys.args values (9717, 803, 'res_0', 'int', 32, 0, 0, 0);
-insert into sys.args values (9718, 803, 'arg_1', 'varchar', 0, 0, 1, 1);
-insert into sys.args values (9719, 803, 'arg_2', 'varchar', 0, 0, 1, 2);
-insert into sys.functions values (804, 'locate', 'locate3', 'str', 0, 1, false, false, false, 2000, true, false);
-insert into sys.args values (9720, 804, 'res_0', 'int', 32, 0, 0, 0);
-insert into sys.args values (9721, 804, 'arg_1', 'varchar', 0, 0, 1, 1);
-insert into sys.args values (9722, 804, 'arg_2', 'varchar', 0, 0, 1, 2);
-insert into sys.args values (9723, 804, 'arg_3', 'int', 32, 0, 1, 3);
-insert into sys.functions values (805, 'charindex', 'locate', 'str', 0, 1, false, false, false, 2000, true, false);
-insert into sys.args values (9724, 805, 'res_0', 'int', 32, 0, 0, 0);
-insert into sys.args values (9725, 805, 'arg_1', 'varchar', 0, 0, 1, 1);
-insert into sys.args values (9726, 805, 'arg_2', 'varchar', 0, 0, 1, 2);
-insert into sys.functions values (806, 'charindex', 'locate3', 'str', 0, 1, false, false, false, 2000, true, false);
-insert into sys.args values (9727, 806, 'res_0', 'int', 32, 0, 0, 0);
-insert into sys.args values (9728, 806, 'arg_1', 'varchar', 0, 0, 1, 1);
-insert into sys.args values (9729, 806, 'arg_2', 'varchar', 0, 0, 1, 2);
-insert into sys.args values (9730, 806, 'arg_3', 'int', 32, 0, 1, 3);
-insert into sys.functions values (807, 'splitpart', 'splitpart', 'str', 0, 1, false, false, false, 2000, true, false);
-insert into sys.args values (9731, 807, 'res_0', 'varchar', 0, 0, 0, 0);
-insert into sys.args values (9732, 807, 'arg_1', 'varchar', 0, 0, 1, 1);
-insert into sys.args values (9733, 807, 'arg_2', 'varchar', 0, 0, 1, 2);
-insert into sys.args values (9734, 807, 'arg_3', 'int', 32, 0, 1, 3);
-insert into sys.functions values (808, 'substring', 'substring', 'str', 0, 1, false, false, false, 2000, true, false);
-insert into sys.args values (9735, 808, 'res_0', 'varchar', 0, 0, 0, 0);
-insert into sys.args values (9736, 808, 'arg_1', 'varchar', 0, 0, 1, 1);
-insert into sys.args values (9737, 808, 'arg_2', 'int', 32, 0, 1, 2);
-insert into sys.functions values (809, 'substring', 'substring3', 'str', 0, 1, false, false, false, 2000, true, false);
-insert into sys.args values (9738, 809, 'res_0', 'varchar', 0, 0, 0, 0);
-insert into sys.args values (9739, 809, 'arg_1', 'varchar', 0, 0, 1, 1);
-insert into sys.args values (9740, 809, 'arg_2', 'int', 32, 0, 1, 2);
-insert into sys.args values (9741, 809, 'arg_3', 'int', 32, 0, 1, 3);
-insert into sys.functions values (810, 'substr', 'substring', 'str', 0, 1, false, false, false, 2000, true, false);
-insert into sys.args values (9742, 810, 'res_0', 'varchar', 0, 0, 0, 0);
-insert into sys.args values (9743, 810, 'arg_1', 'varchar', 0, 0, 1, 1);
-insert into sys.args values (9744, 810, 'arg_2', 'int', 32, 0, 1, 2);
-insert into sys.functions values (811, 'substr', 'substring3', 'str', 0, 1, false, false, false, 2000, true, false);
-insert into sys.args values (9745, 811, 'res_0', 'varchar', 0, 0, 0, 0);
-insert into sys.args values (9746, 811, 'arg_1', 'varchar', 0, 0, 1, 1);
-insert into sys.args values (9747, 811, 'arg_2', 'int', 32, 0, 1, 2);
-insert into sys.args values (9748, 811, 'arg_3', 'int', 32, 0, 1, 3);
-insert into sys.functions values (812, 'like', 'like', 'algebra', 0, 4, false, false, false, 2000, true, false);
-insert into sys.args values (9749, 812, 'res_0', 'boolean', 1, 0, 0, 0);
-insert into sys.args values (9750, 812, 'arg_1', 'varchar', 0, 0, 1, 1);
-insert into sys.args values (9751, 812, 'arg_2', 'varchar', 0, 0, 1, 2);
-insert into sys.args values (9752, 812, 'arg_3', 'varchar', 0, 0, 1, 3);
-insert into sys.args values (9753, 812, 'arg_4', 'boolean', 1, 0, 1, 4);
-insert into sys.functions values (813, 'not_like', 'not_like', 'algebra', 0, 4, false, false, false, 2000, true, false);
-insert into sys.args values (9754, 813, 'res_0', 'boolean', 1, 0, 0, 0);
-insert into sys.args values (9755, 813, 'arg_1', 'varchar', 0, 0, 1, 1);
-insert into sys.args values (9756, 813, 'arg_2', 'varchar', 0, 0, 1, 2);
-insert into sys.args values (9757, 813, 'arg_3', 'varchar', 0, 0, 1, 3);
-insert into sys.args values (9758, 813, 'arg_4', 'boolean', 1, 0, 1, 4);
-insert into sys.functions values (814, 'patindex', 'patindex', 'pcre', 0, 1, false, false, false, 2000, true, false);
-insert into sys.args values (9759, 814, 'res_0', 'int', 32, 0, 0, 0);
-insert into sys.args values (9760, 814, 'arg_1', 'varchar', 0, 0, 1, 1);
-insert into sys.args values (9761, 814, 'arg_2', 'varchar', 0, 0, 1, 2);
-insert into sys.functions values (815, 'truncate', 'stringleft', 'str', 0, 1, false, false, false, 2000, true, false);
-insert into sys.args values (9762, 815, 'res_0', 'varchar', 0, 0, 0, 0);
-insert into sys.args values (9763, 815, 'arg_1', 'varchar', 0, 0, 1, 1);
-insert into sys.args values (9764, 815, 'arg_2', 'int', 32, 0, 1, 2);
-insert into sys.functions values (816, 'concat', '+', 'calc', 0, 1, false, false, false, 2000, true, false);
-insert into sys.args values (9765, 816, 'res_0', 'varchar', 0, 0, 0, 0);
-insert into sys.args values (9766, 816, 'arg_1', 'varchar', 0, 0, 1, 1);
-insert into sys.args values (9767, 816, 'arg_2', 'varchar', 0, 0, 1, 2);
-insert into sys.functions values (817, 'ascii', 'ascii', 'str', 0, 1, false, false, false, 2000, true, true);
-insert into sys.args values (9768, 817, 'res_0', 'int', 32, 0, 0, 0);
-insert into sys.args values (9769, 817, 'arg_1', 'varchar', 0, 0, 1, 1);
-insert into sys.functions values (818, 'code', 'unicode', 'str', 0, 1, false, false, false, 2000, true, false);
-insert into sys.args values (9770, 818, 'res_0', 'varchar', 0, 0, 0, 0);
-insert into sys.args values (9771, 818, 'arg_1', 'int', 32, 0, 1, 1);
-insert into sys.functions values (819, 'length', 'length', 'str', 0, 1, false, false, false, 2000, true, false);
-insert into sys.args values (9772, 819, 'res_0', 'int', 32, 0, 0, 0);
-insert into sys.args values (9773, 819, 'arg_1', 'varchar', 0, 0, 1, 1);
-insert into sys.functions values (820, 'right', 'stringright', 'str', 0, 1, false, false, false, 2000, true, false);
-insert into sys.args values (9774, 820, 'res_0', 'varchar', 0, 0, 0, 0);
-insert into sys.args values (9775, 820, 'arg_1', 'varchar', 0, 0, 1, 1);
-insert into sys.args values (9776, 820, 'arg_2', 'int', 32, 0, 1, 2);
-insert into sys.functions values (821, 'left', 'stringleft', 'str', 0, 1, false, false, false, 2000, true, false);
-insert into sys.args values (9777, 821, 'res_0', 'varchar', 0, 0, 0, 0);
-insert into sys.args values (9778, 821, 'arg_1', 'varchar', 0, 0, 1, 1);
-insert into sys.args values (9779, 821, 'arg_2', 'int', 32, 0, 1, 2);
-insert into sys.functions values (822, 'upper', 'toUpper', 'str', 0, 1, false, false, false, 2000, true, false);
-insert into sys.args values (9780, 822, 'res_0', 'varchar', 0, 0, 0, 0);
-insert into sys.args values (9781, 822, 'arg_1', 'varchar', 0, 0, 1, 1);
-insert into sys.functions values (823, 'ucase', 'toUpper', 'str', 0, 1, false, false, false, 2000, true, false);
-insert into sys.args values (9782, 823, 'res_0', 'varchar', 0, 0, 0, 0);
-insert into sys.args values (9783, 823, 'arg_1', 'varchar', 0, 0, 1, 1);
-insert into sys.functions values (824, 'lower', 'toLower', 'str', 0, 1, false, false, false, 2000, true, false);
-insert into sys.args values (9784, 824, 'res_0', 'varchar', 0, 0, 0, 0);
-insert into sys.args values (9785, 824, 'arg_1', 'varchar', 0, 0, 1, 1);
-insert into sys.functions values (825, 'lcase', 'toLower', 'str', 0, 1, false, false, false, 2000, true, false);
-insert into sys.args values (9786, 825, 'res_0', 'varchar', 0, 0, 0, 0);
-insert into sys.args values (9787, 825, 'arg_1', 'varchar', 0, 0, 1, 1);
-insert into sys.functions values (826, 'trim', 'trim', 'str', 0, 1, false, false, false, 2000, true, false);
-insert into sys.args values (9788, 826, 'res_0', 'varchar', 0, 0, 0, 0);
-insert into sys.args values (9789, 826, 'arg_1', 'varchar', 0, 0, 1, 1);
-insert into sys.functions values (827, 'trim', 'trim2', 'str', 0, 1, false, false, false, 2000, true, false);
-insert into sys.args values (9790, 827, 'res_0', 'varchar', 0, 0, 0, 0);
-insert into sys.args values (9791, 827, 'arg_1', 'varchar', 0, 0, 1, 1);
-insert into sys.args values (9792, 827, 'arg_2', 'varchar', 0, 0, 1, 2);
-insert into sys.functions values (828, 'ltrim', 'ltrim', 'str', 0, 1, false, false, false, 2000, true, false);
-insert into sys.args values (9793, 828, 'res_0', 'varchar', 0, 0, 0, 0);
-insert into sys.args values (9794, 828, 'arg_1', 'varchar', 0, 0, 1, 1);
-insert into sys.functions values (829, 'ltrim', 'ltrim2', 'str', 0, 1, false, false, false, 2000, true, false);
-insert into sys.args values (9795, 829, 'res_0', 'varchar', 0, 0, 0, 0);
-insert into sys.args values (9796, 829, 'arg_1', 'varchar', 0, 0, 1, 1);
-insert into sys.args values (9797, 829, 'arg_2', 'varchar', 0, 0, 1, 2);
-insert into sys.functions values (830, 'rtrim', 'rtrim', 'str', 0, 1, false, false, false, 2000, true, false);
-insert into sys.args values (9798, 830, 'res_0', 'varchar', 0, 0, 0, 0);
-insert into sys.args values (9799, 830, 'arg_1', 'varchar', 0, 0, 1, 1);
-insert into sys.functions values (831, 'rtrim', 'rtrim2', 'str', 0, 1, false, false, false, 2000, true, false);
-insert into sys.args values (9800, 831, 'res_0', 'varchar', 0, 0, 0, 0);
-insert into sys.args values (9801, 831, 'arg_1', 'varchar', 0, 0, 1, 1);
-insert into sys.args values (9802, 831, 'arg_2', 'varchar', 0, 0, 1, 2);
-insert into sys.functions values (832, 'lpad', 'lpad', 'str', 0, 1, false, false, false, 2000, true, false);
-insert into sys.args values (9803, 832, 'res_0', 'varchar', 0, 0, 0, 0);
-insert into sys.args values (9804, 832, 'arg_1', 'varchar', 0, 0, 1, 1);
-insert into sys.args values (9805, 832, 'arg_2', 'int', 32, 0, 1, 2);
-insert into sys.functions values (833, 'lpad', 'lpad3', 'str', 0, 1, false, false, false, 2000, true, false);
-insert into sys.args values (9806, 833, 'res_0', 'varchar', 0, 0, 0, 0);
-insert into sys.args values (9807, 833, 'arg_1', 'varchar', 0, 0, 1, 1);
-insert into sys.args values (9808, 833, 'arg_2', 'int', 32, 0, 1, 2);
-insert into sys.args values (9809, 833, 'arg_3', 'varchar', 0, 0, 1, 3);
-insert into sys.functions values (834, 'rpad', 'rpad', 'str', 0, 1, false, false, false, 2000, true, false);
-insert into sys.args values (9810, 834, 'res_0', 'varchar', 0, 0, 0, 0);
-insert into sys.args values (9811, 834, 'arg_1', 'varchar', 0, 0, 1, 1);
-insert into sys.args values (9812, 834, 'arg_2', 'int', 32, 0, 1, 2);
-insert into sys.functions values (835, 'rpad', 'rpad3', 'str', 0, 1, false, false, false, 2000, true, false);
-insert into sys.args values (9813, 835, 'res_0', 'varchar', 0, 0, 0, 0);
-insert into sys.args values (9814, 835, 'arg_1', 'varchar', 0, 0, 1, 1);
-insert into sys.args values (9815, 835, 'arg_2', 'int', 32, 0, 1, 2);
-insert into sys.args values (9816, 835, 'arg_3', 'varchar', 0, 0, 1, 3);
-insert into sys.functions values (836, 'insert', 'insert', 'str', 0, 1, false, false, false, 2000, true, false);
-insert into sys.args values (9817, 836, 'res_0', 'varchar', 0, 0, 0, 0);
-insert into sys.args values (9818, 836, 'arg_1', 'varchar', 0, 0, 1, 1);
-insert into sys.args values (9819, 836, 'arg_2', 'int', 32, 0, 1, 2);
-insert into sys.args values (9820, 836, 'arg_3', 'int', 32, 0, 1, 3);
-insert into sys.args values (9821, 836, 'arg_4', 'varchar', 0, 0, 1, 4);
-insert into sys.functions values (837, 'replace', 'replace', 'str', 0, 1, false, false, false, 2000, true, false);
-insert into sys.args values (9822, 837, 'res_0', 'varchar', 0, 0, 0, 0);
-insert into sys.args values (9823, 837, 'arg_1', 'varchar', 0, 0, 1, 1);
-insert into sys.args values (9824, 837, 'arg_2', 'varchar', 0, 0, 1, 2);
-insert into sys.args values (9825, 837, 'arg_3', 'varchar', 0, 0, 1, 3);
-insert into sys.functions values (838, 'repeat', 'repeat', 'str', 0, 1, false, false, false, 2000, true, true);
-insert into sys.args values (9826, 838, 'res_0', 'varchar', 0, 0, 0, 0);
-insert into sys.args values (9827, 838, 'arg_1', 'varchar', 0, 0, 1, 1);
-insert into sys.args values (9828, 838, 'arg_2', 'int', 32, 0, 1, 2);
-insert into sys.functions values (839, 'space', 'space', 'str', 0, 1, false, false, false, 2000, true, true);
-insert into sys.args values (9829, 839, 'res_0', 'varchar', 0, 0, 0, 0);
-insert into sys.args values (9830, 839, 'arg_1', 'int', 32, 0, 1, 1);
-insert into sys.functions values (840, 'char_length', 'length', 'str', 0, 1, false, false, false, 2000, true, false);
-insert into sys.args values (9831, 840, 'res_0', 'int', 32, 0, 0, 0);
-insert into sys.args values (9832, 840, 'arg_1', 'varchar', 0, 0, 1, 1);
-insert into sys.functions values (841, 'character_length', 'length', 'str', 0, 1, false, false, false, 2000, true, false);
-insert into sys.args values (9833, 841, 'res_0', 'int', 32, 0, 0, 0);
-insert into sys.args values (9834, 841, 'arg_1', 'varchar', 0, 0, 1, 1);
-insert into sys.functions values (842, 'octet_length', 'nbytes', 'str', 0, 1, false, false, false, 2000, true, false);
-insert into sys.args values (9835, 842, 'res_0', 'int', 32, 0, 0, 0);
-insert into sys.args values (9836, 842, 'arg_1', 'varchar', 0, 0, 1, 1);
-insert into sys.functions values (843, 'soundex', 'soundex', 'txtsim', 0, 1, false, false, false, 2000, true, false);
-insert into sys.args values (9837, 843, 'res_0', 'varchar', 0, 0, 0, 0);
-insert into sys.args values (9838, 843, 'arg_1', 'varchar', 0, 0, 1, 1);
-insert into sys.functions values (844, 'difference', 'stringdiff', 'txtsim', 0, 1, false, false, false, 2000, true, true);
-insert into sys.args values (9839, 844, 'res_0', 'int', 32, 0, 0, 0);
-insert into sys.args values (9840, 844, 'arg_1', 'varchar', 0, 0, 1, 1);
-insert into sys.args values (9841, 844, 'arg_2', 'varchar', 0, 0, 1, 2);
-insert into sys.functions values (845, 'editdistance', 'editdistance', 'txtsim', 0, 1, false, false, false, 2000, true, true);
-insert into sys.args values (9842, 845, 'res_0', 'int', 32, 0, 0, 0);
-insert into sys.args values (9843, 845, 'arg_1', 'varchar', 0, 0, 1, 1);
-insert into sys.args values (9844, 845, 'arg_2', 'varchar', 0, 0, 1, 2);
-insert into sys.functions values (846, 'editdistance2', 'editdistance2', 'txtsim', 0, 1, false, false, false, 2000, true, true);
-insert into sys.args values (9845, 846, 'res_0', 'int', 32, 0, 0, 0);
-insert into sys.args values (9846, 846, 'arg_1', 'varchar', 0, 0, 1, 1);
-insert into sys.args values (9847, 846, 'arg_2', 'varchar', 0, 0, 1, 2);
-insert into sys.functions values (847, 'similarity', 'similarity', 'txtsim', 0, 1, false, false, false, 2000, true, true);
-insert into sys.args values (9848, 847, 'res_0', 'double', 53, 0, 0, 0);
-insert into sys.args values (9849, 847, 'arg_1', 'varchar', 0, 0, 1, 1);
-insert into sys.args values (9850, 847, 'arg_2', 'varchar', 0, 0, 1, 2);
-insert into sys.functions values (848, 'qgramnormalize', 'qgramnormalize', 'txtsim', 0, 1, false, false, false, 2000, true, false);
-insert into sys.args values (9851, 848, 'res_0', 'varchar', 0, 0, 0, 0);
-insert into sys.args values (9852, 848, 'arg_1', 'varchar', 0, 0, 1, 1);
-insert into sys.functions values (849, 'levenshtein', 'levenshtein', 'txtsim', 0, 1, false, false, false, 2000, true, true);
-insert into sys.args values (9853, 849, 'res_0', 'int', 32, 0, 0, 0);
-insert into sys.args values (9854, 849, 'arg_1', 'varchar', 0, 0, 1, 1);
-insert into sys.args values (9855, 849, 'arg_2', 'varchar', 0, 0, 1, 2);
-insert into sys.functions values (850, 'levenshtein', 'levenshtein', 'txtsim', 0, 1, false, false, false, 2000, true, true);
-insert into sys.args values (9856, 850, 'res_0', 'int', 32, 0, 0, 0);
-insert into sys.args values (9857, 850, 'arg_1', 'varchar', 0, 0, 1, 1);
-insert into sys.args values (9858, 850, 'arg_2', 'varchar', 0, 0, 1, 2);
-insert into sys.args values (9859, 850, 'arg_3', 'int', 32, 0, 1, 3);
-insert into sys.args values (9860, 850, 'arg_4', 'int', 32, 0, 1, 4);
-insert into sys.args values (9861, 850, 'arg_5', 'int', 32, 0, 1, 5);
-insert into sys.functions values (851, 'next_value_for', 'next_value', 'sql', 0, 1, true, false, false, 2000, true, true);
-insert into sys.args values (9862, 851, 'res_0', 'bigint', 64, 0, 0, 0);
-insert into sys.args values (9863, 851, 'arg_1', 'char', 0, 0, 1, 1);
-insert into sys.args values (9864, 851, 'arg_2', 'char', 0, 0, 1, 2);
-insert into sys.functions values (852, 'get_value_for', 'get_value', 'sql', 0, 1, false, false, false, 2000, true, true);
-insert into sys.args values (9865, 852, 'res_0', 'bigint', 64, 0, 0, 0);
-insert into sys.args values (9866, 852, 'arg_1', 'char', 0, 0, 1, 1);
-insert into sys.args values (9867, 852, 'arg_2', 'char', 0, 0, 1, 2);
-insert into sys.functions values (853, 'restart', 'restart', 'sql', 0, 1, true, false, false, 2000, true, true);
-insert into sys.args values (9868, 853, 'res_0', 'bigint', 64, 0, 0, 0);
-insert into sys.args values (9869, 853, 'arg_1', 'char', 0, 0, 1, 1);
-insert into sys.args values (9870, 853, 'arg_2', 'char', 0, 0, 1, 2);
-insert into sys.args values (9871, 853, 'arg_3', 'bigint', 64, 0, 1, 3);
-insert into sys.functions values (854, 'locate', 'locate', 'str', 0, 1, false, false, false, 2000, true, false);
-insert into sys.args values (9872, 854, 'res_0', 'int', 32, 0, 0, 0);
-insert into sys.args values (9873, 854, 'arg_1', 'char', 0, 0, 1, 1);
-insert into sys.args values (9874, 854, 'arg_2', 'char', 0, 0, 1, 2);
-insert into sys.functions values (855, 'locate', 'locate3', 'str', 0, 1, false, false, false, 2000, true, false);
-insert into sys.args values (9875, 855, 'res_0', 'int', 32, 0, 0, 0);
-insert into sys.args values (9876, 855, 'arg_1', 'char', 0, 0, 1, 1);
-insert into sys.args values (9877, 855, 'arg_2', 'char', 0, 0, 1, 2);
-insert into sys.args values (9878, 855, 'arg_3', 'int', 32, 0, 1, 3);
-insert into sys.functions values (856, 'charindex', 'locate', 'str', 0, 1, false, false, false, 2000, true, false);
-insert into sys.args values (9879, 856, 'res_0', 'int', 32, 0, 0, 0);
-insert into sys.args values (9880, 856, 'arg_1', 'char', 0, 0, 1, 1);
-insert into sys.args values (9881, 856, 'arg_2', 'char', 0, 0, 1, 2);
-insert into sys.functions values (857, 'charindex', 'locate3', 'str', 0, 1, false, false, false, 2000, true, false);
-insert into sys.args values (9882, 857, 'res_0', 'int', 32, 0, 0, 0);
-insert into sys.args values (9883, 857, 'arg_1', 'char', 0, 0, 1, 1);
-insert into sys.args values (9884, 857, 'arg_2', 'char', 0, 0, 1, 2);
-insert into sys.args values (9885, 857, 'arg_3', 'int', 32, 0, 1, 3);
-insert into sys.functions values (858, 'splitpart', 'splitpart', 'str', 0, 1, false, false, false, 2000, true, false);
-insert into sys.args values (9886, 858, 'res_0', 'char', 0, 0, 0, 0);
-insert into sys.args values (9887, 858, 'arg_1', 'char', 0, 0, 1, 1);
-insert into sys.args values (9888, 858, 'arg_2', 'char', 0, 0, 1, 2);
-insert into sys.args values (9889, 858, 'arg_3', 'int', 32, 0, 1, 3);
-insert into sys.functions values (859, 'substring', 'substring', 'str', 0, 1, false, false, false, 2000, true, false);
-insert into sys.args values (9890, 859, 'res_0', 'char', 0, 0, 0, 0);
-insert into sys.args values (9891, 859, 'arg_1', 'char', 0, 0, 1, 1);
-insert into sys.args values (9892, 859, 'arg_2', 'int', 32, 0, 1, 2);
-insert into sys.functions values (860, 'substring', 'substring3', 'str', 0, 1, false, false, false, 2000, true, false);
-insert into sys.args values (9893, 860, 'res_0', 'char', 0, 0, 0, 0);
-insert into sys.args values (9894, 860, 'arg_1', 'char', 0, 0, 1, 1);
-insert into sys.args values (9895, 860, 'arg_2', 'int', 32, 0, 1, 2);
-insert into sys.args values (9896, 860, 'arg_3', 'int', 32, 0, 1, 3);
-insert into sys.functions values (861, 'substr', 'substring', 'str', 0, 1, false, false, false, 2000, true, false);
-insert into sys.args values (9897, 861, 'res_0', 'char', 0, 0, 0, 0);
-insert into sys.args values (9898, 861, 'arg_1', 'char', 0, 0, 1, 1);
-insert into sys.args values (9899, 861, 'arg_2', 'int', 32, 0, 1, 2);
-insert into sys.functions values (862, 'substr', 'substring3', 'str', 0, 1, false, false, false, 2000, true, false);
-insert into sys.args values (9900, 862, 'res_0', 'char', 0, 0, 0, 0);
-insert into sys.args values (9901, 862, 'arg_1', 'char', 0, 0, 1, 1);
-insert into sys.args values (9902, 862, 'arg_2', 'int', 32, 0, 1, 2);
-insert into sys.args values (9903, 862, 'arg_3', 'int', 32, 0, 1, 3);
-insert into sys.functions values (863, 'like', 'like', 'algebra', 0, 4, false, false, false, 2000, true, false);
-insert into sys.args values (9904, 863, 'res_0', 'boolean', 1, 0, 0, 0);
-insert into sys.args values (9905, 863, 'arg_1', 'char', 0, 0, 1, 1);
-insert into sys.args values (9906, 863, 'arg_2', 'char', 0, 0, 1, 2);
-insert into sys.args values (9907, 863, 'arg_3', 'char', 0, 0, 1, 3);
-insert into sys.args values (9908, 863, 'arg_4', 'boolean', 1, 0, 1, 4);
-insert into sys.functions values (864, 'not_like', 'not_like', 'algebra', 0, 4, false, false, false, 2000, true, false);
-insert into sys.args values (9909, 864, 'res_0', 'boolean', 1, 0, 0, 0);
-insert into sys.args values (9910, 864, 'arg_1', 'char', 0, 0, 1, 1);
-insert into sys.args values (9911, 864, 'arg_2', 'char', 0, 0, 1, 2);
-insert into sys.args values (9912, 864, 'arg_3', 'char', 0, 0, 1, 3);
-insert into sys.args values (9913, 864, 'arg_4', 'boolean', 1, 0, 1, 4);
-insert into sys.functions values (865, 'patindex', 'patindex', 'pcre', 0, 1, false, false, false, 2000, true, false);
-insert into sys.args values (9914, 865, 'res_0', 'int', 32, 0, 0, 0);
-insert into sys.args values (9915, 865, 'arg_1', 'char', 0, 0, 1, 1);
-insert into sys.args values (9916, 865, 'arg_2', 'char', 0, 0, 1, 2);
-insert into sys.functions values (866, 'truncate', 'stringleft', 'str', 0, 1, false, false, false, 2000, true, false);
-insert into sys.args values (9917, 866, 'res_0', 'char', 0, 0, 0, 0);
-insert into sys.args values (9918, 866, 'arg_1', 'char', 0, 0, 1, 1);
-insert into sys.args values (9919, 866, 'arg_2', 'int', 32, 0, 1, 2);
-insert into sys.functions values (867, 'concat', '+', 'calc', 0, 1, false, false, false, 2000, true, false);
-insert into sys.args values (9920, 867, 'res_0', 'char', 0, 0, 0, 0);
-insert into sys.args values (9921, 867, 'arg_1', 'char', 0, 0, 1, 1);
-insert into sys.args values (9922, 867, 'arg_2', 'char', 0, 0, 1, 2);
-insert into sys.functions values (868, 'ascii', 'ascii', 'str', 0, 1, false, false, false, 2000, true, true);
-insert into sys.args values (9923, 868, 'res_0', 'int', 32, 0, 0, 0);
-insert into sys.args values (9924, 868, 'arg_1', 'char', 0, 0, 1, 1);
-insert into sys.functions values (869, 'code', 'unicode', 'str', 0, 1, false, false, false, 2000, true, false);
-insert into sys.args values (9925, 869, 'res_0', 'char', 0, 0, 0, 0);
-insert into sys.args values (9926, 869, 'arg_1', 'int', 32, 0, 1, 1);
-insert into sys.functions values (870, 'length', 'length', 'str', 0, 1, false, false, false, 2000, true, false);
-insert into sys.args values (9927, 870, 'res_0', 'int', 32, 0, 0, 0);
-insert into sys.args values (9928, 870, 'arg_1', 'char', 0, 0, 1, 1);
-insert into sys.functions values (871, 'right', 'stringright', 'str', 0, 1, false, false, false, 2000, true, false);
-insert into sys.args values (9929, 871, 'res_0', 'char', 0, 0, 0, 0);
-insert into sys.args values (9930, 871, 'arg_1', 'char', 0, 0, 1, 1);
-insert into sys.args values (9931, 871, 'arg_2', 'int', 32, 0, 1, 2);
-insert into sys.functions values (872, 'left', 'stringleft', 'str', 0, 1, false, false, false, 2000, true, false);
-insert into sys.args values (9932, 872, 'res_0', 'char', 0, 0, 0, 0);
-insert into sys.args values (9933, 872, 'arg_1', 'char', 0, 0, 1, 1);
-insert into sys.args values (9934, 872, 'arg_2', 'int', 32, 0, 1, 2);
-insert into sys.functions values (873, 'upper', 'toUpper', 'str', 0, 1, false, false, false, 2000, true, false);
-insert into sys.args values (9935, 873, 'res_0', 'char', 0, 0, 0, 0);
-insert into sys.args values (9936, 873, 'arg_1', 'char', 0, 0, 1, 1);
-insert into sys.functions values (874, 'ucase', 'toUpper', 'str', 0, 1, false, false, false, 2000, true, false);
-insert into sys.args values (9937, 874, 'res_0', 'char', 0, 0, 0, 0);
-insert into sys.args values (9938, 874, 'arg_1', 'char', 0, 0, 1, 1);
-insert into sys.functions values (875, 'lower', 'toLower', 'str', 0, 1, false, false, false, 2000, true, false);
-insert into sys.args values (9939, 875, 'res_0', 'char', 0, 0, 0, 0);
-insert into sys.args values (9940, 875, 'arg_1', 'char', 0, 0, 1, 1);
-insert into sys.functions values (876, 'lcase', 'toLower', 'str', 0, 1, false, false, false, 2000, true, false);
-insert into sys.args values (9941, 876, 'res_0', 'char', 0, 0, 0, 0);
-insert into sys.args values (9942, 876, 'arg_1', 'char', 0, 0, 1, 1);
-insert into sys.functions values (877, 'trim', 'trim', 'str', 0, 1, false, false, false, 2000, true, false);
-insert into sys.args values (9943, 877, 'res_0', 'char', 0, 0, 0, 0);
-insert into sys.args values (9944, 877, 'arg_1', 'char', 0, 0, 1, 1);
-insert into sys.functions values (878, 'trim', 'trim2', 'str', 0, 1, false, false, false, 2000, true, false);
-insert into sys.args values (9945, 878, 'res_0', 'char', 0, 0, 0, 0);
-insert into sys.args values (9946, 878, 'arg_1', 'char', 0, 0, 1, 1);
-insert into sys.args values (9947, 878, 'arg_2', 'char', 0, 0, 1, 2);
-insert into sys.functions values (879, 'ltrim', 'ltrim', 'str', 0, 1, false, false, false, 2000, true, false);
-insert into sys.args values (9948, 879, 'res_0', 'char', 0, 0, 0, 0);
-insert into sys.args values (9949, 879, 'arg_1', 'char', 0, 0, 1, 1);
-insert into sys.functions values (880, 'ltrim', 'ltrim2', 'str', 0, 1, false, false, false, 2000, true, false);
-insert into sys.args values (9950, 880, 'res_0', 'char', 0, 0, 0, 0);
-insert into sys.args values (9951, 880, 'arg_1', 'char', 0, 0, 1, 1);
-insert into sys.args values (9952, 880, 'arg_2', 'char', 0, 0, 1, 2);
-insert into sys.functions values (881, 'rtrim', 'rtrim', 'str', 0, 1, false, false, false, 2000, true, false);
-insert into sys.args values (9953, 881, 'res_0', 'char', 0, 0, 0, 0);
-insert into sys.args values (9954, 881, 'arg_1', 'char', 0, 0, 1, 1);
-insert into sys.functions values (882, 'rtrim', 'rtrim2', 'str', 0, 1, false, false, false, 2000, true, false);
-insert into sys.args values (9955, 882, 'res_0', 'char', 0, 0, 0, 0);
-insert into sys.args values (9956, 882, 'arg_1', 'char', 0, 0, 1, 1);
-insert into sys.args values (9957, 882, 'arg_2', 'char', 0, 0, 1, 2);
-insert into sys.functions values (883, 'lpad', 'lpad', 'str', 0, 1, false, false, false, 2000, true, false);
-insert into sys.args values (9958, 883, 'res_0', 'char', 0, 0, 0, 0);
-insert into sys.args values (9959, 883, 'arg_1', 'char', 0, 0, 1, 1);
-insert into sys.args values (9960, 883, 'arg_2', 'int', 32, 0, 1, 2);
-insert into sys.functions values (884, 'lpad', 'lpad3', 'str', 0, 1, false, false, false, 2000, true, false);
-insert into sys.args values (9961, 884, 'res_0', 'char', 0, 0, 0, 0);
-insert into sys.args values (9962, 884, 'arg_1', 'char', 0, 0, 1, 1);
-insert into sys.args values (9963, 884, 'arg_2', 'int', 32, 0, 1, 2);
-insert into sys.args values (9964, 884, 'arg_3', 'char', 0, 0, 1, 3);
-insert into sys.functions values (885, 'rpad', 'rpad', 'str', 0, 1, false, false, false, 2000, true, false);
-insert into sys.args values (9965, 885, 'res_0', 'char', 0, 0, 0, 0);
-insert into sys.args values (9966, 885, 'arg_1', 'char', 0, 0, 1, 1);
-insert into sys.args values (9967, 885, 'arg_2', 'int', 32, 0, 1, 2);
-insert into sys.functions values (886, 'rpad', 'rpad3', 'str', 0, 1, false, false, false, 2000, true, false);
-insert into sys.args values (9968, 886, 'res_0', 'char', 0, 0, 0, 0);
-insert into sys.args values (9969, 886, 'arg_1', 'char', 0, 0, 1, 1);
-insert into sys.args values (9970, 886, 'arg_2', 'int', 32, 0, 1, 2);
-insert into sys.args values (9971, 886, 'arg_3', 'char', 0, 0, 1, 3);
-insert into sys.functions values (887, 'insert', 'insert', 'str', 0, 1, false, false, false, 2000, true, false);
-insert into sys.args values (9972, 887, 'res_0', 'char', 0, 0, 0, 0);
-insert into sys.args values (9973, 887, 'arg_1', 'char', 0, 0, 1, 1);
-insert into sys.args values (9974, 887, 'arg_2', 'int', 32, 0, 1, 2);
-insert into sys.args values (9975, 887, 'arg_3', 'int', 32, 0, 1, 3);
-insert into sys.args values (9976, 887, 'arg_4', 'char', 0, 0, 1, 4);
-insert into sys.functions values (888, 'replace', 'replace', 'str', 0, 1, false, false, false, 2000, true, false);
-insert into sys.args values (9977, 888, 'res_0', 'char', 0, 0, 0, 0);
-insert into sys.args values (9978, 888, 'arg_1', 'char', 0, 0, 1, 1);
-insert into sys.args values (9979, 888, 'arg_2', 'char', 0, 0, 1, 2);
-insert into sys.args values (9980, 888, 'arg_3', 'char', 0, 0, 1, 3);
-insert into sys.functions values (889, 'repeat', 'repeat', 'str', 0, 1, false, false, false, 2000, true, true);
-insert into sys.args values (9981, 889, 'res_0', 'char', 0, 0, 0, 0);
-insert into sys.args values (9982, 889, 'arg_1', 'char', 0, 0, 1, 1);
-insert into sys.args values (9983, 889, 'arg_2', 'int', 32, 0, 1, 2);
-insert into sys.functions values (890, 'space', 'space', 'str', 0, 1, false, false, false, 2000, true, true);
-insert into sys.args values (9984, 890, 'res_0', 'char', 0, 0, 0, 0);
-insert into sys.args values (9985, 890, 'arg_1', 'int', 32, 0, 1, 1);
-insert into sys.functions values (891, 'char_length', 'length', 'str', 0, 1, false, false, false, 2000, true, false);
-insert into sys.args values (9986, 891, 'res_0', 'int', 32, 0, 0, 0);
-insert into sys.args values (9987, 891, 'arg_1', 'char', 0, 0, 1, 1);
-insert into sys.functions values (892, 'character_length', 'length', 'str', 0, 1, false, false, false, 2000, true, false);
-insert into sys.args values (9988, 892, 'res_0', 'int', 32, 0, 0, 0);
-insert into sys.args values (9989, 892, 'arg_1', 'char', 0, 0, 1, 1);
-insert into sys.functions values (893, 'octet_length', 'nbytes', 'str', 0, 1, false, false, false, 2000, true, false);
-insert into sys.args values (9990, 893, 'res_0', 'int', 32, 0, 0, 0);
-insert into sys.args values (9991, 893, 'arg_1', 'char', 0, 0, 1, 1);
-insert into sys.functions values (894, 'soundex', 'soundex', 'txtsim', 0, 1, false, false, false, 2000, true, false);
-insert into sys.args values (9992, 894, 'res_0', 'char', 0, 0, 0, 0);
-insert into sys.args values (9993, 894, 'arg_1', 'char', 0, 0, 1, 1);
-insert into sys.functions values (895, 'difference', 'stringdiff', 'txtsim', 0, 1, false, false, false, 2000, true, true);
-insert into sys.args values (9994, 895, 'res_0', 'int', 32, 0, 0, 0);
-insert into sys.args values (9995, 895, 'arg_1', 'char', 0, 0, 1, 1);
-insert into sys.args values (9996, 895, 'arg_2', 'char', 0, 0, 1, 2);
-insert into sys.functions values (896, 'editdistance', 'editdistance', 'txtsim', 0, 1, false, false, false, 2000, true, true);
-insert into sys.args values (9997, 896, 'res_0', 'int', 32, 0, 0, 0);
-insert into sys.args values (9998, 896, 'arg_1', 'char', 0, 0, 1, 1);
-insert into sys.args values (9999, 896, 'arg_2', 'char', 0, 0, 1, 2);
-insert into sys.functions values (897, 'editdistance2', 'editdistance2', 'txtsim', 0, 1, false, false, false, 2000, true, true);
-insert into sys.args values (10000, 897, 'res_0', 'int', 32, 0, 0, 0);
-insert into sys.args values (10001, 897, 'arg_1', 'char', 0, 0, 1, 1);
-insert into sys.args values (10002, 897, 'arg_2', 'char', 0, 0, 1, 2);
-insert into sys.functions values (898, 'similarity', 'similarity', 'txtsim', 0, 1, false, false, false, 2000, true, true);
-insert into sys.args values (10003, 898, 'res_0', 'double', 53, 0, 0, 0);
-insert into sys.args values (10004, 898, 'arg_1', 'char', 0, 0, 1, 1);
-insert into sys.args values (10005, 898, 'arg_2', 'char', 0, 0, 1, 2);
-insert into sys.functions values (899, 'qgramnormalize', 'qgramnormalize', 'txtsim', 0, 1, false, false, false, 2000, true, false);
-insert into sys.args values (10006, 899, 'res_0', 'char', 0, 0, 0, 0);
-insert into sys.args values (10007, 899, 'arg_1', 'char', 0, 0, 1, 1);
-insert into sys.functions values (900, 'levenshtein', 'levenshtein', 'txtsim', 0, 1, false, false, false, 2000, true, true);
-insert into sys.args values (10008, 900, 'res_0', 'int', 32, 0, 0, 0);
-insert into sys.args values (10009, 900, 'arg_1', 'char', 0, 0, 1, 1);
-insert into sys.args values (10010, 900, 'arg_2', 'char', 0, 0, 1, 2);
-insert into sys.functions values (901, 'levenshtein', 'levenshtein', 'txtsim', 0, 1, false, false, false, 2000, true, true);
-insert into sys.args values (10011, 901, 'res_0', 'int', 32, 0, 0, 0);
-insert into sys.args values (10012, 901, 'arg_1', 'char', 0, 0, 1, 1);
-insert into sys.args values (10013, 901, 'arg_2', 'char', 0, 0, 1, 2);
-insert into sys.args values (10014, 901, 'arg_3', 'int', 32, 0, 1, 3);
-insert into sys.args values (10015, 901, 'arg_4', 'int', 32, 0, 1, 4);
-insert into sys.args values (10016, 901, 'arg_5', 'int', 32, 0, 1, 5);
-insert into sys.functions values (904, 'sys_update_schemas', 'update_schemas', 'sql', 0, 2, true, false, false, 2000, true, true);
-insert into sys.functions values (905, 'sys_update_tables', 'update_tables', 'sql', 0, 2, true, false, false, 2000, true, true);
-
-Running database upgrade commands:
-alter table sys.db_user_info add column max_memory bigint;
-alter table sys.db_user_info add column max_workers int;
-alter table sys.db_user_info add column optimizer varchar(1024);
-alter table sys.db_user_info add column default_role int;
-alter table sys.db_user_info add column password varchar(256);
-update sys.db_user_info u set max_memory = 0, max_workers = 0, optimizer = 'default_pipe', default_role = (select id from sys.auths a where a.name = u.name);
--- and copying passwords
-
-Running database upgrade commands:
-drop view sys.dependency_schemas_on_users;
-drop view sys.roles;
-drop view sys.users;
-drop function sys.db_users();
-CREATE VIEW sys.roles AS SELECT id, name, grantor FROM sys.auths a WHERE a.name NOT IN (SELECT u.name FROM sys.db_user_info u);
-GRANT SELECT ON sys.roles TO PUBLIC;
-CREATE VIEW sys.users AS SELECT name, fullname, default_schema, schema_path, max_memory, max_workers, optimizer, default_role FROM sys.db_user_info;
-GRANT SELECT ON sys.users TO PUBLIC;
-CREATE FUNCTION sys.db_users() RETURNS TABLE(name varchar(2048)) RETURN SELECT name FROM sys.db_user_info;
-CREATE VIEW sys.dependency_schemas_on_users AS
-SELECT s.id AS schema_id, s.name AS schema_name, u.name AS user_name, CAST(6 AS smallint) AS depend_type
- FROM sys.db_user_info AS u, sys.schemas AS s
- WHERE u.default_schema = s.id
- ORDER BY s.name, u.name;
-GRANT SELECT ON sys.dependency_schemas_on_users TO PUBLIC;
-update sys._tables set system = true where name in ('users', 'roles', 'dependency_schemas_on_users') AND schema_id = 2000;
-update sys.functions set system = true where system <> true and name in ('db_users') and schema_id = 2000 and type = 5;
-
-Running database upgrade commands:
-drop function sys.dump_database(boolean);
-drop procedure sys.dump_table_data();
-drop procedure sys.dump_table_data(string, string);
-drop view sys.dump_partition_tables;
-drop view sys.describe_partition_tables;
-drop view sys.dump_sequences;
-drop view sys.dump_start_sequences;
-drop view sys.dump_tables;
-drop view sys.describe_tables;
-drop view sys.dump_create_users;
-drop view sys.dump_functions;
-drop view sys.dump_triggers;
-drop function sys.schema_guard;
-drop function sys.replace_first(string, string, string, string);
-CREATE FUNCTION sys.schema_guard(sch STRING, nme STRING, stmt STRING) RETURNS STRING BEGIN
-RETURN
- SELECT 'SET SCHEMA ' || sys.dq(sch) || '; ' || stmt;
-END;
-CREATE VIEW sys.dump_functions AS
- SELECT f.o o, sys.schema_guard(f.sch, f.fun, f.def) stmt,
- f.sch schema_name,
- f.fun function_name
- FROM sys.describe_functions f;
-CREATE VIEW sys.dump_triggers AS
- SELECT sys.schema_guard(sch, tab, def) stmt,
- sch schema_name,
- tab table_name,
- tri trigger_name
- FROM sys.describe_triggers;
-CREATE VIEW sys.describe_partition_tables AS
- SELECT
- m_sch,
- m_tbl,
- p_sch,
- p_tbl,
- CASE
- WHEN p_raw_type IS NULL THEN 'READ ONLY'
- WHEN (p_raw_type = 'VALUES' AND pvalues IS NULL) OR (p_raw_type = 'RANGE' AND minimum IS NULL AND maximum IS NULL AND with_nulls) THEN 'FOR NULLS'
- ELSE p_raw_type
- END AS tpe,
- pvalues,
- minimum,
- maximum,
- with_nulls
- FROM
- (WITH
- tp("type", table_id) AS
- (SELECT ifthenelse((table_partitions."type" & 2) = 2, 'VALUES', 'RANGE'), table_partitions.table_id FROM sys.table_partitions),
- subq(m_tid, p_mid, "type", m_sch, m_tbl, p_sch, p_tbl) AS
- (SELECT m_t.id, p_m.id, m_t."type", m_s.name, m_t.name, p_s.name, p_m.name
- FROM sys.schemas m_s, sys._tables m_t, sys.dependencies d, sys.schemas p_s, sys._tables p_m
- WHERE m_t."type" IN (3, 6)
- AND m_t.schema_id = m_s.id
- AND m_s.name <> 'tmp'
- AND m_t.system = FALSE
- AND m_t.id = d.depend_id
- AND d.id = p_m.id
- AND p_m.schema_id = p_s.id
- ORDER BY m_t.id, p_m.id),
- vals(id,vals) as
- (SELECT vp.table_id, GROUP_CONCAT(vp.value, ',') FROM sys.value_partitions vp GROUP BY vp.table_id)
- SELECT
- subq.m_sch,
- subq.m_tbl,
- subq.p_sch,
- subq.p_tbl,
- tp."type" AS p_raw_type,
- CASE WHEN tp."type" = 'VALUES'
- THEN (SELECT vals.vals FROM vals WHERE vals.id = subq.p_mid)
- ELSE NULL
- END AS pvalues,
- CASE WHEN tp."type" = 'RANGE'
- THEN (SELECT minimum FROM sys.range_partitions rp WHERE rp.table_id = subq.p_mid)
- ELSE NULL
- END AS minimum,
- CASE WHEN tp."type" = 'RANGE'
- THEN (SELECT maximum FROM sys.range_partitions rp WHERE rp.table_id = subq.p_mid)
- ELSE NULL
- END AS maximum,
- CASE WHEN tp."type" = 'VALUES'
- THEN EXISTS(SELECT vp.value FROM sys.value_partitions vp WHERE vp.table_id = subq.p_mid AND vp.value IS NULL)
- ELSE (SELECT rp.with_nulls FROM sys.range_partitions rp WHERE rp.table_id = subq.p_mid)
- END AS with_nulls
- FROM
- subq LEFT OUTER JOIN tp
- ON subq.m_tid = tp.table_id) AS tmp_pi;
-GRANT SELECT ON sys.describe_partition_tables TO PUBLIC;
-CREATE VIEW sys.dump_partition_tables AS
-SELECT
- 'ALTER TABLE ' || sys.FQN(m_sch, m_tbl) || ' ADD TABLE ' || sys.FQN(p_sch, p_tbl) ||
- CASE
- WHEN tpe = 'VALUES' THEN ' AS PARTITION IN (' || pvalues || ')'
- WHEN tpe = 'RANGE' THEN ' AS PARTITION FROM ' || ifthenelse(minimum IS NOT NULL, sys.SQ(minimum), 'RANGE MINVALUE') || ' TO ' || ifthenelse(maximum IS NOT NULL, sys.SQ(maximum), 'RANGE MAXVALUE')
- WHEN tpe = 'FOR NULLS' THEN ' AS PARTITION FOR NULL VALUES'
- ELSE '' --'READ ONLY'
- END ||
- CASE WHEN tpe in ('VALUES', 'RANGE') AND with_nulls THEN ' WITH NULL VALUES' ELSE '' END ||
- ';' stmt,
- m_sch merge_schema_name,
- m_tbl merge_table_name,
- p_sch partition_schema_name,
- p_tbl partition_table_name
- FROM sys.describe_partition_tables;
-CREATE VIEW sys.dump_sequences AS
- SELECT
- 'CREATE SEQUENCE ' || sys.FQN(sch, seq) || ' AS BIGINT;' stmt,
- sch schema_name,
- seq seqname
- FROM sys.describe_sequences;
-CREATE VIEW sys.dump_start_sequences AS
- SELECT 'ALTER SEQUENCE ' || sys.FQN(sch, seq) ||
- CASE WHEN s = 0 THEN '' ELSE ' RESTART WITH ' || rs END ||
- CASE WHEN inc = 1 THEN '' ELSE ' INCREMENT BY ' || inc END ||
- CASE WHEN nomin THEN ' NO MINVALUE' WHEN rmi IS NULL THEN '' ELSE ' MINVALUE ' || rmi END ||
- CASE WHEN nomax THEN ' NO MAXVALUE' WHEN rma IS NULL THEN '' ELSE ' MAXVALUE ' || rma END ||
- CASE WHEN "cache" = 1 THEN '' ELSE ' CACHE ' || "cache" END ||
- CASE WHEN "cycle" THEN '' ELSE ' NO' END || ' CYCLE;' stmt,
- sch schema_name,
- seq sequence_name
- FROM sys.describe_sequences;
-CREATE PROCEDURE sys.dump_table_data(sch STRING, tbl STRING)
-BEGIN
- DECLARE tid INT;
- SET tid = (SELECT MIN(t.id) FROM sys.tables t, sys.schemas s WHERE t.name = tbl AND t.schema_id = s.id AND s.name = sch);
- IF tid IS NOT NULL THEN
- DECLARE k INT;
- DECLARE m INT;
- SET k = (SELECT MIN(c.id) FROM sys.columns c WHERE c.table_id = tid);
- SET m = (SELECT MAX(c.id) FROM sys.columns c WHERE c.table_id = tid);
- IF k IS NOT NULL AND m IS NOT NULL THEN
- DECLARE cname STRING;
- DECLARE ctype STRING;
- DECLARE _cnt INT;
- SET cname = (SELECT c.name FROM sys.columns c WHERE c.id = k);
- SET ctype = (SELECT c.type FROM sys.columns c WHERE c.id = k);
- SET _cnt = (SELECT count FROM sys.storage(sch, tbl, cname));
- IF _cnt > 0 THEN
- DECLARE COPY_INTO_STMT STRING;
- DECLARE SELECT_DATA_STMT STRING;
- SET COPY_INTO_STMT = 'COPY ' || _cnt || ' RECORDS INTO ' || sys.FQN(sch, tbl) || '(' || sys.DQ(cname);
- SET SELECT_DATA_STMT = 'SELECT (SELECT COUNT(*) FROM sys.dump_statements) + RANK() OVER(), ' || sys.prepare_esc(cname, ctype);
- WHILE (k < m) DO
- SET k = (SELECT MIN(c.id) FROM sys.columns c WHERE c.table_id = tid AND c.id > k);
- SET cname = (SELECT c.name FROM sys.columns c WHERE c.id = k);
- SET ctype = (SELECT c.type FROM sys.columns c WHERE c.id = k);
- SET COPY_INTO_STMT = (COPY_INTO_STMT || ', ' || sys.DQ(cname));
- SET SELECT_DATA_STMT = (SELECT_DATA_STMT || '|| ''|'' || ' || sys.prepare_esc(cname, ctype));
- END WHILE;
- SET COPY_INTO_STMT = (COPY_INTO_STMT || ') FROM STDIN USING DELIMITERS ''|'',E''\\n'',''"'';');
- SET SELECT_DATA_STMT = (SELECT_DATA_STMT || ' FROM ' || sys.FQN(sch, tbl));
- INSERT INTO sys.dump_statements VALUES ((SELECT COUNT(*) FROM sys.dump_statements) + 1, COPY_INTO_STMT);
- CALL sys.EVAL('INSERT INTO sys.dump_statements ' || SELECT_DATA_STMT || ';');
- END IF;
- END IF;
- END IF;
-END;
-CREATE PROCEDURE sys.dump_table_data()
-BEGIN
- DECLARE i INT;
- SET i = (SELECT MIN(t.id) FROM sys.tables t, sys.table_types ts WHERE t.type = ts.table_type_id AND ts.table_type_name = 'TABLE' AND NOT t.system);
- IF i IS NOT NULL THEN
- DECLARE M INT;
- SET M = (SELECT MAX(t.id) FROM sys.tables t, sys.table_types ts WHERE t.type = ts.table_type_id AND ts.table_type_name = 'TABLE' AND NOT t.system);
- DECLARE sch STRING;
- DECLARE tbl STRING;
- WHILE i IS NOT NULL AND i <= M DO
- SET sch = (SELECT s.name FROM sys.tables t, sys.schemas s WHERE s.id = t.schema_id AND t.id = i);
- SET tbl = (SELECT t.name FROM sys.tables t, sys.schemas s WHERE s.id = t.schema_id AND t.id = i);
- CALL sys.dump_table_data(sch, tbl);
- SET i = (SELECT MIN(t.id) FROM sys.tables t, sys.table_types ts WHERE t.type = ts.table_type_id AND ts.table_type_name = 'TABLE' AND NOT t.system AND t.id > i);
- END WHILE;
- END IF;
-END;
-CREATE VIEW sys.dump_create_users AS
- SELECT
- 'CREATE USER ' || sys.dq(ui.name) || ' WITH ENCRYPTED PASSWORD ' ||
- sys.sq(sys.password_hash(ui.name)) ||
- ' NAME ' || sys.sq(ui.fullname) || ' SCHEMA sys' || ifthenelse(ui.schema_path = '"sys"', '', ' SCHEMA PATH ' || sys.sq(ui.schema_path)) || ';' stmt,
- ui.name user_name
- FROM sys.db_user_info ui, sys.schemas s
- WHERE ui.default_schema = s.id
- AND ui.name <> 'monetdb'
- AND ui.name <> '.snapshot';
-CREATE VIEW sys.describe_tables AS
- SELECT
- t.id o,
- s.name sch,
- t.name tab,
- ts.table_type_name typ,
- (SELECT
- ' (' ||
- GROUP_CONCAT(
- sys.DQ(c.name) || ' ' ||
- sys.describe_type(c.type, c.type_digits, c.type_scale) ||
- ifthenelse(c."null" = 'false', ' NOT NULL', '')
- , ', ') || ')'
- FROM sys._columns c
- WHERE c.table_id = t.id) col,
- CASE ts.table_type_name
- WHEN 'REMOTE TABLE' THEN
- sys.get_remote_table_expressions(s.name, t.name)
- WHEN 'MERGE TABLE' THEN
- sys.get_merge_table_partition_expressions(t.id)
- WHEN 'VIEW' THEN
- sys.schema_guard(s.name, t.name, t.query)
- ELSE
- ''
- END opt
- FROM sys.schemas s, sys.table_types ts, sys.tables t
- WHERE ts.table_type_name IN ('TABLE', 'VIEW', 'MERGE TABLE', 'REMOTE TABLE', 'REPLICA TABLE', 'UNLOGGED TABLE')
- AND t.system = FALSE
- AND s.id = t.schema_id
- AND ts.table_type_id = t.type
- AND s.name <> 'tmp';
-GRANT SELECT ON sys.describe_tables TO PUBLIC;
-CREATE VIEW sys.dump_tables AS
- SELECT
- t.o o,
- CASE
- WHEN t.typ <> 'VIEW' THEN
- 'CREATE ' || t.typ || ' ' || sys.FQN(t.sch, t.tab) || t.col || t.opt || ';'
- ELSE
- t.opt
- END stmt,
- t.sch schema_name,
- t.tab table_name
- FROM sys.describe_tables t;
-CREATE FUNCTION sys.dump_database(describe BOOLEAN) RETURNS TABLE(o int, stmt STRING)
-BEGIN
- SET SCHEMA sys;
- TRUNCATE sys.dump_statements;
- INSERT INTO sys.dump_statements VALUES (1, 'START TRANSACTION;');
- INSERT INTO sys.dump_statements VALUES (2, 'SET SCHEMA "sys";');
- INSERT INTO sys.dump_statements SELECT (SELECT COUNT(*) FROM sys.dump_statements) + RANK() OVER(), stmt FROM sys.dump_create_roles;
- INSERT INTO sys.dump_statements SELECT (SELECT COUNT(*) FROM sys.dump_statements) + RANK() OVER(), stmt FROM sys.dump_create_users;
- INSERT INTO sys.dump_statements SELECT (SELECT COUNT(*) FROM sys.dump_statements) + RANK() OVER(), stmt FROM sys.dump_create_schemas;
- INSERT INTO sys.dump_statements SELECT (SELECT COUNT(*) FROM sys.dump_statements) + RANK() OVER(), stmt FROM sys.dump_user_defined_types;
- INSERT INTO sys.dump_statements SELECT (SELECT COUNT(*) FROM sys.dump_statements) + RANK() OVER(), stmt FROM sys.dump_add_schemas_to_users;
- INSERT INTO sys.dump_statements SELECT (SELECT COUNT(*) FROM sys.dump_statements) + RANK() OVER(), stmt FROM sys.dump_grant_user_privileges;
- INSERT INTO sys.dump_statements SELECT (SELECT COUNT(*) FROM sys.dump_statements) + RANK() OVER(), stmt FROM sys.dump_sequences;
- --functions and table-likes can be interdependent. They should be inserted in the order of their catalogue id.
- INSERT INTO sys.dump_statements SELECT (SELECT COUNT(*) FROM sys.dump_statements) + RANK() OVER(ORDER BY stmts.o), stmts.s
- FROM (
- SELECT f.o, f.stmt FROM sys.dump_functions f
- UNION ALL
- SELECT t.o, t.stmt FROM sys.dump_tables t
- ) AS stmts(o, s);
- -- dump table data before adding constraints and fixing sequences
- IF NOT DESCRIBE THEN
- CALL sys.dump_table_data();
- END IF;
- INSERT INTO sys.dump_statements SELECT (SELECT COUNT(*) FROM sys.dump_statements) + RANK() OVER(), stmt FROM sys.dump_start_sequences;
- INSERT INTO sys.dump_statements SELECT (SELECT COUNT(*) FROM sys.dump_statements) + RANK() OVER(), stmt FROM sys.dump_column_defaults;
- INSERT INTO sys.dump_statements SELECT (SELECT COUNT(*) FROM sys.dump_statements) + RANK() OVER(), stmt FROM sys.dump_table_constraint_type;
- INSERT INTO sys.dump_statements SELECT (SELECT COUNT(*) FROM sys.dump_statements) + RANK() OVER(), stmt FROM sys.dump_indices;
- INSERT INTO sys.dump_statements SELECT (SELECT COUNT(*) FROM sys.dump_statements) + RANK() OVER(), stmt FROM sys.dump_foreign_keys;
- INSERT INTO sys.dump_statements SELECT (SELECT COUNT(*) FROM sys.dump_statements) + RANK() OVER(), stmt FROM sys.dump_partition_tables;
- INSERT INTO sys.dump_statements SELECT (SELECT COUNT(*) FROM sys.dump_statements) + RANK() OVER(), stmt FROM sys.dump_triggers;
- INSERT INTO sys.dump_statements SELECT (SELECT COUNT(*) FROM sys.dump_statements) + RANK() OVER(), stmt FROM sys.dump_comments;
- INSERT INTO sys.dump_statements SELECT (SELECT COUNT(*) FROM sys.dump_statements) + RANK() OVER(), stmt FROM sys.dump_table_grants;
- INSERT INTO sys.dump_statements SELECT (SELECT COUNT(*) FROM sys.dump_statements) + RANK() OVER(), stmt FROM sys.dump_column_grants;
- INSERT INTO sys.dump_statements SELECT (SELECT COUNT(*) FROM sys.dump_statements) + RANK() OVER(), stmt FROM sys.dump_function_grants;
- --TODO Improve performance of dump_table_data.
- --TODO loaders ,procedures, window and filter sys.functions.
- --TODO look into order dependent group_concat
- INSERT INTO sys.dump_statements VALUES ((SELECT COUNT(*) FROM sys.dump_statements) + 1, 'COMMIT;');
- RETURN sys.dump_statements;
-END;
-update sys._tables set system = true where name in ('describe_partition_tables', 'dump_partition_tables', 'dump_sequences', 'dump_start_sequences', 'describe_tables', 'dump_tables', 'dump_create_users', 'dump_functions', 'dump_triggers') AND schema_id = 2000;
-update sys.functions set system = true where system <> true and name in ('dump_table_data') and schema_id = 2000 and type = 2;
-update sys.functions set system = true where system <> true and name in ('dump_database') and schema_id = 2000 and type = 5;
-update sys.functions set system = true where system <> true and name in ('schema_guard') and schema_id = 2000 and type = 1;
-CREATE function sys.url_extract_host(url string, no_www bool) RETURNS STRING
-EXTERNAL NAME url."extractURLHost";
-GRANT EXECUTE ON FUNCTION url_extract_host(string, bool) TO PUBLIC;
-update sys.functions set system = true where system <> true and name = 'url_extract_host' and schema_id = 2000 and type = 1;
-
-Running database upgrade commands:
-ALTER TABLE sys.keywords SET READ WRITE;
-DELETE FROM sys.keywords WHERE keyword IN ('LOCKED');
-
-Running database upgrade commands:
-ALTER TABLE sys.keywords SET READ ONLY;
-
-Running database upgrade commands:
-ALTER TABLE sys.table_types SET READ WRITE;
-INSERT INTO sys.table_types VALUES (7, 'UNLOGGED TABLE');
-
-Running database upgrade commands:
-ALTER TABLE sys.table_types SET READ ONLY;
-
-Running database upgrade commands:
-grant execute on function sys.tracelog to public;
-grant select on sys.tracelog to public;
-
 Running database upgrade commands:
 drop procedure if exists wlc.master();
 drop procedure if exists wlc.master(string);
@@ -2960,5 +32,3 @@
 end;
 grant execute on function regexp_replace(string, string, string) to public;
 update sys.functions set system = true where system <> true and name = 'regexp_replace' and schema_id = 2000 and type = 1;
-=======
->>>>>>> ad6af2d7
