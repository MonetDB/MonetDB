--- conflicted
+++ resolved
@@ -4484,26 +4484,6 @@
 
 Running database upgrade commands:
 set schema "sys";
-<<<<<<< HEAD
-drop function sys.epoch(bigint);
-create function sys.epoch(sec DECIMAL(18,3)) returns TIMESTAMP WITH TIME ZONE
-external name mtime.epoch;
-grant execute on function sys.epoch (DECIMAL(18,3)) to public;
-update sys.functions set system = true where system <> true and name in ('epoch') and schema_id = 2000 and type = 1;
-set schema "sys";
-drop view sys.tracelog;
-drop function sys.tracelog();
-create function sys.tracelog()
- returns table (
-  ticks bigint, -- time in microseconds
-  stmt string,  -- actual statement executed
-  event string  -- profiler event executed
- )
- external name sql.dump_trace;
-create view sys.tracelog as select * from sys.tracelog();
-update sys._tables set system = true where system <> true and schema_id = 2000 and name = 'tracelog';
-update sys.functions set system = true where system <> true and schema_id = 2000 and name = 'tracelog' and type = 5;
-=======
 drop view sys.dependencies_vw;
 drop view sys.ids;
 CREATE VIEW sys.ids (id, name, schema_id, table_id, table_name, obj_type, sys_table) AS
@@ -4538,4 +4518,3 @@
 GRANT SELECT ON sys.dependencies_vw TO PUBLIC;
 UPDATE sys._tables SET system = true WHERE name in ('ids', 'dependencies_vw') AND schema_id = 2000;
 set schema "sys";
->>>>>>> 9f649dd1
