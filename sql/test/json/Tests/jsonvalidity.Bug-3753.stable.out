--- conflicted
+++ resolved
@@ -1,9 +1,9 @@
 stdout of test 'jsonvalidity.Bug-3753` in directory 'sql/test/json` itself:
 
 
-# 23:37:49 >  
+# 23:37:49 >
 # 23:37:49 >  "mserver5" "--debug=10" "--set" "gdk_nr_threads=0" "--set" "mapi_open=true" "--set" "mapi_port=30311" "--set" "mapi_usock=/var/tmp/mtest-17553/.s.monetdb.30311" "--set" "monet_prompt=" "--forcemito" "--set" "mal_listing=2" "--dbpath=/export/scratch1/mk/Jul2015//Linux/var/MonetDB/mTests_sql_test_json" "--set" "mal_listing=0" "--set" "embedded_r=yes"
-# 23:37:49 >  
+# 23:37:49 >
 
 # MonetDB 5 server v11.22.0
 # This is an unreleased version
@@ -24,9 +24,9 @@
 # MonetDB/R   module loaded
 
 
-# 23:37:49 >  
+# 23:37:49 >
 # 23:37:49 >  "mclient" "-lsql" "-ftest" "-Eutf-8" "-i" "-e" "--host=/var/tmp/mtest-17553" "--port=30311"
-# 23:37:49 >  
+# 23:37:49 >
 
 #SELECT json.isvalid('[0,1]');
 % .%1 # table_name
@@ -52,7 +52,7 @@
 % boolean # type
 % 5 # length
 [ false	]
-#SELECT json.isValid('null'); 	-- false 
+#SELECT json.isValid('null'); 	-- false
 % .%1 # table_name
 % %1 # name
 % boolean # type
@@ -173,7 +173,6 @@
 % 5 # length
 [ false	]
 #SELECT json.isValid(E'{"test":"\\"\\""}'); -- true
-<<<<<<< HEAD
 % .L2 # table_name
 % L2 # name
 % boolean # type
@@ -182,14 +181,10 @@
 #SELECT json.isValid(J'"\u003c\""');	-- true
 % .L2 # table_name
 % L2 # name
-=======
-% .%1 # table_name
-% %1 # name
->>>>>>> 8aecd2b2
 % boolean # type
 % 5 # length
 [ true	]
 
-# 23:37:50 >  
+# 23:37:50 >
 # 23:37:50 >  "Done."
-# 23:37:50 >  
+# 23:37:50 >