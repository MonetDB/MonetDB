--- conflicted
+++ resolved
@@ -13,13 +13,8 @@
 MAPI  = (monetdb) /var/tmp/mtest-27483/.s.monetdb.35395
 QUERY = insert into unique_test values (1);
 ERROR = !INSERT INTO: UNIQUE constraint 'unique_test.unique_test_id_unique' violated
-<<<<<<< HEAD
-CODE  = M0M29
-MAPI  = (monetdb) /var/tmp/mtest-12398/.s.monetdb.34869
-=======
 CODE  = 40002
 MAPI  = (monetdb) /var/tmp/mtest-225531/.s.monetdb.33874
->>>>>>> 2205fdd7
 QUERY = insert into unique_test values (1);
 ERROR = !INSERT INTO: UNIQUE constraint 'unique_test.unique_test_id_unique' violated
 CODE  = 40002
