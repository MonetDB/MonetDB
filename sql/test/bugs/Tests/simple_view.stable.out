--- conflicted
+++ resolved
@@ -60,11 +60,8 @@
 [ "user_role",	"str",	1	]
 [ "auths",	"str",	1	]
 [ "privileges",	"str",	1	]
-<<<<<<< HEAD
-[ "history",	"str",	1	]
 [ "files",	"str",	1	]
 [ "catalog",	"str",	1	]
-=======
 [ "querylog_catalog",	"str",	1	]
 [ "querylog_calls",	"str",	1	]
 [ "querylog_history",	"str",	1	]
@@ -73,7 +70,6 @@
 [ "environment",	"str",	1	]
 [ "queue",	"str",	1	]
 [ "storage",	"str",	1	]
->>>>>>> ee4ae13a
 [ "storagemodelinput",	"str",	1	]
 [ "storagemodel",	"str",	1	]
 [ "tablestoragemodel",	"str",	1	]
