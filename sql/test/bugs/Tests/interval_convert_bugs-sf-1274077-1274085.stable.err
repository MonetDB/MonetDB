stderr of test 'interval_convert_bugs-sf-1274077-1274085` in directory 'sql/test/bugs` itself:


# 14:19:18 >  
# 14:19:18 >  Mtimeout -timeout 180 Mserver "--config=/ufs/niels/scratch/Linux-x86_64/etc/MonetDB.conf" --debug=10 --set "monet_mod_path=/ufs/niels/scratch/Linux-x86_64/lib/MonetDB:/ufs/niels/scratch/Linux-x86_64/lib/bin" --set "gdk_dbfarm=/ufs/niels/scratch/Linux-x86_64/var/MonetDB/dbfarm" --set "sql_logdir=/ufs/niels/scratch/Linux-x86_64/var/MonetDB/log" --set mapi_port=38606 --set sql_port=40835 --set xquery_port=53574 --set monet_prompt= --trace "--dbname=mTests_src_test_bugs" --dbinit="module(sql_server); sql_server_start();" ; echo ; echo Over..
# 14:19:18 >  


# 14:19:19 >  
# 14:19:19 >  Mtimeout -timeout 60 MapiClient -lsql -u monetdb -P monetdb --host=localhost --port=40835  < interval_convert_bugs-sf-1274077-1274085.sql
# 14:19:19 >  

MAPI  = (monetdb) /var/tmp/mtest-27483/.s.monetdb.35395
QUERY = select interval '1' year = interval '12' second;
ERROR = !types month_interval(1,0) and sec_interval(13,0) are not equal
CODE  = 42000
MAPI  = (monetdb) /var/tmp/mtest-524170/.s.monetdb.38467
QUERY = select cast( 1 as interval year ); --error
ERROR = !types tinyint(1,0) and month_interval(1,0) are not equal
CODE  = 42000
MAPI  = (monetdb) /var/tmp/mtest-524170/.s.monetdb.38467
QUERY = select cast( 1 as interval day ); --error
<<<<<<< HEAD
ERROR = !types tinyint(1,0) and sec_interval(4,0) are not equal
=======
ERROR = !types tinyint(1,0) and day_interval(4,0) are not equal
>>>>>>> 69529a75
CODE  = 42000

# 14:19:19 >  
# 14:19:19 >  Done.
# 14:19:19 >  
<|MERGE_RESOLUTION|>--- conflicted
+++ resolved
@@ -20,11 +20,7 @@
 CODE  = 42000
 MAPI  = (monetdb) /var/tmp/mtest-524170/.s.monetdb.38467
 QUERY = select cast( 1 as interval day ); --error
-<<<<<<< HEAD
-ERROR = !types tinyint(1,0) and sec_interval(4,0) are not equal
-=======
 ERROR = !types tinyint(1,0) and day_interval(4,0) are not equal
->>>>>>> 69529a75
 CODE  = 42000
 
 # 14:19:19 >  
