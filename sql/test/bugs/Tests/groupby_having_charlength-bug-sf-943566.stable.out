--- conflicted
+++ resolved
@@ -31,15 +31,9 @@
 #	where t.name IN ('args', 'columns', 'functions', 'idxs',
 #		'objects', 'keys', 'modules', 'sequences')
 #	group by s.name having count(*) > char_length(s.name);
-<<<<<<< HEAD
-% .s,	.L3,	.L4 # table_name
-% name,	L3,	L4 # name
-% varchar,	int,	bigint # type
-=======
 % .s,	.L7,	.L11 # table_name
 % name,	L7,	L10 # name
-% varchar,	int,	wrd # type
->>>>>>> 9c458830
+% varchar,	int,	bigint # type
 % 8,	1,	2 # length
 [ "sys",	3,	10	]
 [ "tmp",	3,	10	]
