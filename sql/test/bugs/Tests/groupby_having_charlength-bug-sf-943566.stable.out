stdout of test 'groupby_having_charlength-bug-sf-943566` in directory 'sql/test/bugs` itself:


# 16:04:46 >  
# 16:04:46 >   mserver5 "--config=/ufs/niels/scratch/monetdb/Linux-x86_64/etc/monetdb5.conf" --debug=10 --set gdk_nr_threads=4 --set "monet_mod_path=/ufs/niels/scratch/monetdb/Linux-x86_64/lib/MonetDB5:/ufs/niels/scratch/monetdb/Linux-x86_64/lib/MonetDB5/lib:/ufs/niels/scratch/monetdb/Linux-x86_64/lib/MonetDB5/bin" --set "gdk_dbfarm=/ufs/niels/scratch/monetdb/Linux-x86_64/var/MonetDB5/dbfarm" --set "sql_logdir=/ufs/niels/scratch/monetdb/Linux-x86_64/var/MonetDB5/sql_logs"  --set mapi_open=true --set xrpc_open=true --set mapi_port=34442 --set xrpc_port=47029 --set monet_prompt= --trace  "--dbname=mTests_src_test_bugs" --set mal_listing=0 "--dbinit= include sql;" ; echo ; echo Over..
# 16:04:46 >  

# MonetDB server v5.7.0, based on kernel v1.25.0
# Serving database 'mTests_src_test_bugs', using 4 threads
# Compiled for x86_64-unknown-linux-gnu/64bit with 64bit OIDs dynamically linked
# Copyright (c) 1993-2008 CWI, all rights reserved
# Visit http://monetdb.cwi.nl/ for further information
# Listening for connection requests on mapi:monetdb://alf.ins.cwi.nl:34442/
# MonetDB/SQL module v2.25.0 loaded

#function user.main():void;
#    clients.quit();
#end main;


# 11:55:30 >  
# 11:55:30 >  Mtimeout -timeout 60 MapiClient -lsql -umonetdb -Pmonetdb --host=localhost --port=35185  < groupby_having_charlength-bug-sf-943566.sql
# 11:55:30 >  

# 12:06:13 >  
# 12:06:13 >  "mclient" "-lsql" "-ftest" "-Eutf-8" "-i" "-e" "--host=/var/tmp/mtest-23209" "--port=33225"
# 12:06:13 >  

#select s.name,char_length(s.name), count(*) from schemas s, tables t
#	where t.name IN ('args', 'columns', 'functions', 'idxs',
#		'objects', 'keys', 'modules', 'sequences')
#	group by s.name having count(*) > char_length(s.name);
% .s,	.,	.%6 # table_name
% name,	%12,	%6 # name
% varchar,	int,	bigint # type
% 8,	1,	2 # length
[ "sys",	3,	10	]
[ "tmp",	3,	10	]
[ "json",	4,	10	]
[ "profiler",	8,	10	]
[ "wlc",	3,	10	]
[ "wlr",	3,	10	]
<<<<<<< HEAD
[ "mosaic",	6,	10	]
=======
[ "logging",	7,	10	]
>>>>>>> 2ad9b792
[ "bam",	3,	10	]

# 12:48:35 >  
# 12:48:35 >  Done.
# 12:48:35 >  
<|MERGE_RESOLUTION|>--- conflicted
+++ resolved
@@ -40,11 +40,8 @@
 [ "profiler",	8,	10	]
 [ "wlc",	3,	10	]
 [ "wlr",	3,	10	]
-<<<<<<< HEAD
+[ "logging",	7,	10	]
 [ "mosaic",	6,	10	]
-=======
-[ "logging",	7,	10	]
->>>>>>> 2ad9b792
 [ "bam",	3,	10	]
 
 # 12:48:35 >  
