stdout of test 'groupby_having_charlength-bug-sf-943566` in directory 'sql/test/bugs` itself:


# 16:04:46 >  
# 16:04:46 >   mserver5 "--config=/ufs/niels/scratch/monetdb/Linux-x86_64/etc/monetdb5.conf" --debug=10 --set gdk_nr_threads=4 --set "monet_mod_path=/ufs/niels/scratch/monetdb/Linux-x86_64/lib/MonetDB5:/ufs/niels/scratch/monetdb/Linux-x86_64/lib/MonetDB5/lib:/ufs/niels/scratch/monetdb/Linux-x86_64/lib/MonetDB5/bin" --set "gdk_dbfarm=/ufs/niels/scratch/monetdb/Linux-x86_64/var/MonetDB5/dbfarm" --set "sql_logdir=/ufs/niels/scratch/monetdb/Linux-x86_64/var/MonetDB5/sql_logs"  --set mapi_open=true --set xrpc_open=true --set mapi_port=34442 --set xrpc_port=47029 --set monet_prompt= --trace  "--dbname=mTests_src_test_bugs" --set mal_listing=0 "--dbinit= include sql;" ; echo ; echo Over..
# 16:04:46 >  

# MonetDB server v5.7.0, based on kernel v1.25.0
# Serving database 'mTests_src_test_bugs', using 4 threads
# Compiled for x86_64-unknown-linux-gnu/64bit with 64bit OIDs dynamically linked
# Copyright (c) 1993-2008 CWI, all rights reserved
# Visit http://monetdb.cwi.nl/ for further information
# Listening for connection requests on mapi:monetdb://alf.ins.cwi.nl:34442/
# MonetDB/SQL module v2.25.0 loaded

Ready.
#function user.main():void;
#    clients.quit();
#end main;


# 11:55:30 >  
# 11:55:30 >  Mtimeout -timeout 60 MapiClient -lsql -umonetdb -Pmonetdb --host=localhost --port=35185  < groupby_having_charlength-bug-sf-943566.sql
# 11:55:30 >  

# 12:06:13 >  
# 12:06:13 >  "mclient" "-lsql" "-ftest" "-Eutf-8" "-i" "-e" "--host=/var/tmp/mtest-23209" "--port=33225"
# 12:06:13 >  

#select s.name,char_length(s.name), count(*) from schemas s, tables t
#	where t.name IN ('args', 'columns', 'functions', 'idxs',
#		'objects', 'keys', 'modules', 'sequences')
#	group by s.name having count(*) > char_length(s.name);
% .s,	.L3,	.L4 # table_name
% name,	L3,	L4 # name
% varchar,	int,	wrd # type
<<<<<<< HEAD
% 6,	1,	2 # length
[ "sys",	3,	10	]
[ "tmp",	3,	10	]
[ "json",	4,	10	]
[ "mosaic",	6,	10	]
=======
% 8,	1,	2 # length
[ "sys",	3,	10	]
[ "tmp",	3,	10	]
[ "json",	4,	10	]
[ "profiler",	8,	10	]
>>>>>>> 3f642494
[ "bam",	3,	10	]

# 12:48:35 >  
# 12:48:35 >  Done.
# 12:48:35 >  
<|MERGE_RESOLUTION|>--- conflicted
+++ resolved
@@ -34,19 +34,11 @@
 % .s,	.L3,	.L4 # table_name
 % name,	L3,	L4 # name
 % varchar,	int,	wrd # type
-<<<<<<< HEAD
-% 6,	1,	2 # length
-[ "sys",	3,	10	]
-[ "tmp",	3,	10	]
-[ "json",	4,	10	]
-[ "mosaic",	6,	10	]
-=======
 % 8,	1,	2 # length
 [ "sys",	3,	10	]
 [ "tmp",	3,	10	]
 [ "json",	4,	10	]
 [ "profiler",	8,	10	]
->>>>>>> 3f642494
 [ "bam",	3,	10	]
 
 # 12:48:35 >  
