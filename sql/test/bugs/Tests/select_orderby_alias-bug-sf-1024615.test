--- conflicted
+++ resolved
@@ -1,8 +1,4 @@
-<<<<<<< HEAD
 query IIIITIIITIITITITIIIITIIT rowsort
-=======
-query IIITIIITIITITIIIIIITIII rowsort
->>>>>>> 6a8a6b34
 SELECT * FROM "sys"."keys" AS "keys", "sys"."objects" AS
 "objects", "sys"."tables" AS "tables",
 "sys"."schemas" AS "schemas" WHERE "keys"."id" =
@@ -12,11 +8,7 @@
 "tables"."name" LIKE 'x'
 ----
 
-<<<<<<< HEAD
 query IIIITIIITIITITITIIIITIIT rowsort
-=======
-query IIITIIITIITITIIIIIITIII rowsort
->>>>>>> 6a8a6b34
 SELECT * FROM "sys"."keys" AS "keys", "sys"."objects" AS
 "objects", "sys"."tables" AS "tables",
 "sys"."schemas" AS "schemas" WHERE "keys"."id" =
