--- conflicted
+++ resolved
@@ -36,11 +36,7 @@
 CODE  = 42000
 MAPI  = (monetdb) /var/tmp/mtest-30274/.s.monetdb.37685
 QUERY = SELECT AVG(u) AS sumu FROM testUUID;
-<<<<<<< HEAD
-ERROR = !types uuid(0,0) and month_interval(3,0) are not equal for column 'u'
-=======
 ERROR = !types uuid(0,0) and sec_interval(13,0) are not equal for column 'u'
->>>>>>> 76b5ba89
 CODE  = 42000
 
 
