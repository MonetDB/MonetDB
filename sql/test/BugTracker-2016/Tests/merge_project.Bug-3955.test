statement ok
start transaction

statement ok
create table input_double (a1 string, a2 double, prob double)

statement ok
INSERT INTO input_double VALUES ('latitude',52.0,1.0)

statement ok
INSERT INTO input_double VALUES ('longitude',5.1,1.0)

statement ok
CREATE TABLE v(a1 int, a2 point, prob double)

statement ok
insert into v values(0,'point(50 4)',1)

statement ok
insert into v values(1,'point(51 5)',1)

statement ok
insert into v values(2,'point(52 6)',1)

statement ok
CREATE VIEW p AS
SELECT ST_Point(a1,a2) AS a1, prob AS prob
FROM (
	  SELECT tmp_2.a2 AS a1, tmp_3.a2 AS a2, tmp_2.prob * tmp_3.prob AS prob
	  FROM
	    (SELECT a2, prob FROM input_double WHERE a1 = 'latitude') AS tmp_2,
	    (SELECT a2, prob FROM input_double WHERE a1 = 'longitude') AS tmp_3
) AS tmp

statement ok
CREATE VIEW r AS
SELECT a1 AS a1, ST_Distance(a2,a3) AS prob
FROM (
	  SELECT v.a1 AS a1, v.a2 AS a2, p.a1 AS a3, v.prob * p.prob AS prob
	  FROM v,p
) AS tmp

query T nosort
PLAN select * from r
----
project (
| project (
<<<<<<< HEAD
| | crossproduct (
| | | table("sys"."v") [ "v"."a1" UNIQUE, "v"."a2" ],
| | | project (
| | | | crossproduct (
| | | | | project (
| | | | | | select (
| | | | | | | table("sys"."input_double") [ "input_double"."a1" UNIQUE, "input_double"."a2" UNIQUE ]
| | | | | | ) [ ("input_double"."a1" UNIQUE) = (clob "latitude") ]
| | | | | ) [ "input_double"."a2" UNIQUE as "tmp_2"."a2" ],
| | | | | project (
| | | | | | select (
| | | | | | | table("sys"."input_double") [ "input_double"."a1" UNIQUE, "input_double"."a2" UNIQUE ]
| | | | | | ) [ ("input_double"."a1" UNIQUE) = (clob "longitude") ]
| | | | | ) [ "input_double"."a2" UNIQUE as "tmp_3"."a2" ]
| | | | ) [  ]
| | | ) [ "sys"."st_point"("tmp_2"."a2", "tmp_3"."a2") as "p"."a1" ]
| | ) [  ]
=======
| | project (
| | | crossproduct (
| | | | table("sys"."v") [ "v"."a1" UNIQUE, "v"."a2" ],
| | | | project (
| | | | | crossproduct (
| | | | | | project (
| | | | | | | select (
| | | | | | | | table("sys"."input_double") [ "input_double"."a1" UNIQUE, "input_double"."a2" UNIQUE ]
| | | | | | | ) [ ("input_double"."a1" UNIQUE) = (varchar "latitude") ]
| | | | | | ) [ "input_double"."a2" UNIQUE as "tmp_2"."a2" ],
| | | | | | project (
| | | | | | | select (
| | | | | | | | table("sys"."input_double") [ "input_double"."a1" UNIQUE, "input_double"."a2" UNIQUE ]
| | | | | | | ) [ ("input_double"."a1" UNIQUE) = (varchar "longitude") ]
| | | | | | ) [ "input_double"."a2" UNIQUE as "tmp_3"."a2" ]
| | | | | ) [  ]
| | | | ) [ "sys"."st_point"("tmp_2"."a2", "tmp_3"."a2") as "a1" ]
| | | ) [  ]
| | ) [ "v"."a1", "v"."a2", "a1" as "p"."a1" ]
>>>>>>> e001eccf
| ) [ "v"."a1" as "a1", "sys"."st_distance"("v"."a2", "p"."a1") as "prob" ]
) [ "a1" as "r"."a1", "prob" as "r"."prob" ]

statement ok
rollback
<|MERGE_RESOLUTION|>--- conflicted
+++ resolved
@@ -45,25 +45,6 @@
 ----
 project (
 | project (
-<<<<<<< HEAD
-| | crossproduct (
-| | | table("sys"."v") [ "v"."a1" UNIQUE, "v"."a2" ],
-| | | project (
-| | | | crossproduct (
-| | | | | project (
-| | | | | | select (
-| | | | | | | table("sys"."input_double") [ "input_double"."a1" UNIQUE, "input_double"."a2" UNIQUE ]
-| | | | | | ) [ ("input_double"."a1" UNIQUE) = (clob "latitude") ]
-| | | | | ) [ "input_double"."a2" UNIQUE as "tmp_2"."a2" ],
-| | | | | project (
-| | | | | | select (
-| | | | | | | table("sys"."input_double") [ "input_double"."a1" UNIQUE, "input_double"."a2" UNIQUE ]
-| | | | | | ) [ ("input_double"."a1" UNIQUE) = (clob "longitude") ]
-| | | | | ) [ "input_double"."a2" UNIQUE as "tmp_3"."a2" ]
-| | | | ) [  ]
-| | | ) [ "sys"."st_point"("tmp_2"."a2", "tmp_3"."a2") as "p"."a1" ]
-| | ) [  ]
-=======
 | | project (
 | | | crossproduct (
 | | | | table("sys"."v") [ "v"."a1" UNIQUE, "v"."a2" ],
@@ -83,7 +64,6 @@
 | | | | ) [ "sys"."st_point"("tmp_2"."a2", "tmp_3"."a2") as "a1" ]
 | | | ) [  ]
 | | ) [ "v"."a1", "v"."a2", "a1" as "p"."a1" ]
->>>>>>> e001eccf
 | ) [ "v"."a1" as "a1", "sys"."st_distance"("v"."a2", "p"."a1") as "prob" ]
 ) [ "a1" as "r"."a1", "prob" as "r"."prob" ]
 
