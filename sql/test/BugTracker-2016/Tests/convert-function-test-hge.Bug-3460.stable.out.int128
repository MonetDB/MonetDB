--- conflicted
+++ resolved
@@ -57,15 +57,9 @@
 # loading sql script: 99_system.sql
 # MonetDB/SQL module loaded
 
-<<<<<<< HEAD
-# 13:45:21 >  
-# 13:45:21 >  "mclient" "-lsql" "-ftest" "-tnone" "-Eutf-8" "-i" "-e" "--host=/var/tmp/mtest-3718" "--port=39681"
-# 13:45:21 >  
-=======
 # 15:25:36 >  
 # 15:25:36 >  "mclient" "-lsql" "-ftest" "-tnone" "-Eutf-8" "-i" "-e" "--host=/var/tmp/mtest-31494" "--port=37004"
 # 15:25:36 >  
->>>>>>> 4cd2943b
 
 #CREATE TABLE T_hugeint (v hugeint);
 #INSERT into T_hugeint VALUES (1), (0), (-1), (-127), (127), (-32767), (32767), (-2147483647), (2147483647);
