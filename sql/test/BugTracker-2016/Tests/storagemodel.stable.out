--- conflicted
+++ resolved
@@ -74,11 +74,7 @@
 [ "sys",	"_tables",	"id",	"int",	"writable",	4,	0,	false,	0	]
 [ "sys",	"_tables",	"name",	"varchar",	"writable",	9,	0,	false,	0	]
 [ "sys",	"_tables",	"schema_id",	"int",	"writable",	4,	0,	false,	0	]
-<<<<<<< HEAD
-[ "sys",	"_tables",	"query",	"varchar",	"writable",	41,	0,	false,	0	]
-=======
-[ "sys",	"_tables",	"query",	"varchar",	"writable",	40,	0,	false,	0	]
->>>>>>> fd9f034f
+[ "sys",	"_tables",	"query",	"varchar",	"writable",	55,	0,	false,	0	]
 [ "sys",	"_tables",	"type",	"smallint",	"writable",	2,	0,	false,	0	]
 [ "sys",	"_tables",	"system",	"boolean",	"writable",	1,	0,	false,	0	]
 [ "sys",	"_tables",	"commit_action",	"smallint",	"writable",	2,	0,	false,	0	]
@@ -103,11 +99,7 @@
 [ "sys",	"_tables",	"id",	"int",	"writable",	4,	0,	false,	0	]
 [ "sys",	"_tables",	"name",	"varchar",	"writable",	9,	0,	false,	0	]
 [ "sys",	"_tables",	"schema_id",	"int",	"writable",	4,	0,	false,	0	]
-<<<<<<< HEAD
-[ "sys",	"_tables",	"query",	"varchar",	"writable",	41,	0,	false,	0	]
-=======
-[ "sys",	"_tables",	"query",	"varchar",	"writable",	40,	0,	false,	0	]
->>>>>>> fd9f034f
+[ "sys",	"_tables",	"query",	"varchar",	"writable",	54,	0,	false,	0	]
 [ "sys",	"_tables",	"type",	"smallint",	"writable",	2,	0,	false,	0	]
 [ "sys",	"_tables",	"system",	"boolean",	"writable",	1,	0,	false,	0	]
 [ "sys",	"_tables",	"commit_action",	"smallint",	"writable",	2,	0,	false,	0	]
