--- conflicted
+++ resolved
@@ -8,133 +8,6 @@
 #set optimizer = 'sequential_pipe';
 #start transaction;
 #create table tmp(i decimal(8));
-<<<<<<< HEAD
-#explain select count(*) from tmp where i = 20160222;
-% .explain # table_name
-% mal # name
-% clob # type
-% 120 # length
-function user.main():void;
-    X_1:void := querylog.define("explain select count(*) from tmp where i = 20160222;":str, "default_pipe":str, 11:int);
-    X_14:bat[:oid] := bat.new(nil:oid);
-    X_17:lng := aggr.count(X_14:bat[:oid]);
-    sql.resultSet("sys.%1":str, "%1":str, "bigint":str, 64:int, 0:int, 7:int, X_17:lng);
-end user.main;
-#inline               actions= 0 time=1 usec 
-#remap                actions= 0 time=1 usec 
-#costmodel            actions= 1 time=1 usec 
-#coercion             actions= 0 time=1 usec 
-#aliases              actions= 1 time=4 usec 
-#evaluate             actions= 1 time=12 usec 
-#emptybind            actions= 2 time=10 usec 
-#pushselect           actions= 0 time=2 usec 
-#aliases              actions= 1 time=3 usec 
-#mitosis              actions=1 time=0 usec 
-#mergetable           actions= 0 time=18 usec 
-#deadcode             actions= 5 time=7 usec 
-#aliases              actions= 0 time=0 usec 
-#constants            actions= 1 time=6 usec 
-#commonTerms          actions= 0 time=3 usec 
-#projectionpath       actions= 0 time=2 usec 
-#deadcode             actions= 0 time=6 usec 
-#reorder              actions= 1 time=16 usec 
-#matpack              actions= 0 time=0 usec 
-#dataflow             actions= 0 time=5 usec 
-#multiplex            actions= 0 time=1 usec 
-#profiler             actions= 1 time=0 usec 
-#candidates           actions= 1 time=1 usec 
-#deadcode             actions= 0 time=4 usec 
-#postfix              actions= 0 time=2 usec 
-#wlc                  actions= 0 time=0 usec 
-#garbagecollector     actions= 1 time=34 usec 
-#total                actions=29 time=239 usec 
-#explain select count(*) from tmp where i = '20160222';
-% .explain # table_name
-% mal # name
-% clob # type
-% 126 # length
-function user.main():void;
-    X_1:void := querylog.define("explain select count(*) from tmp where i = \\'20160222\\';":str, "default_pipe":str, 12:int);
-    X_16:bat[:oid] := bat.new(nil:oid);
-    X_19:lng := aggr.count(X_16:bat[:oid]);
-    sql.resultSet("sys.%1":str, "%1":str, "bigint":str, 64:int, 0:int, 7:int, X_19:lng);
-end user.main;
-#inline               actions= 0 time=0 usec 
-#remap                actions= 0 time=1 usec 
-#costmodel            actions= 1 time=1 usec 
-#coercion             actions= 0 time=1 usec 
-#aliases              actions= 1 time=3 usec 
-#evaluate             actions= 1 time=16 usec 
-#emptybind            actions= 2 time=7 usec 
-#pushselect           actions= 0 time=2 usec 
-#aliases              actions= 1 time=3 usec 
-#mitosis              actions=1 time=1 usec 
-#mergetable           actions= 0 time=17 usec 
-#deadcode             actions= 5 time=6 usec 
-#aliases              actions= 0 time=0 usec 
-#constants            actions= 0 time=5 usec 
-#commonTerms          actions= 0 time=2 usec 
-#projectionpath       actions= 0 time=1 usec 
-#deadcode             actions= 0 time=6 usec 
-#reorder              actions= 1 time=15 usec 
-#matpack              actions= 0 time=0 usec 
-#dataflow             actions= 0 time=4 usec 
-#multiplex            actions= 0 time=1 usec 
-#profiler             actions= 1 time=0 usec 
-#candidates           actions= 1 time=1 usec 
-#deadcode             actions= 0 time=4 usec 
-#postfix              actions= 0 time=2 usec 
-#wlc                  actions= 0 time=0 usec 
-#garbagecollector     actions= 1 time=29 usec 
-#total                actions=29 time=215 usec 
-#explain select count(*) from tmp where i = 201602221;
-% .explain # table_name
-% mal # name
-% clob # type
-% 121 # length
-function user.main():void;
-    X_1:void := querylog.define("explain select count(*) from tmp where i = 201602221;":str, "default_pipe":str, 13:int);
-barrier X_80:bit := language.dataflow();
-    X_4:int := sql.mvc();
-    X_11:bat[:int] := sql.bind(X_4:int, "sys":str, "tmp":str, "i":str, 0:int);
-    C_5:bat[:oid] := sql.tid(X_4:int, "sys":str, "tmp":str);
-    X_12:bat[:int] := batcalc.int(0:int, X_11:bat[:int], C_5:bat[:oid], 9:int, 0:int);
-    C_16:bat[:oid] := algebra.thetaselect(X_12:bat[:int], 201602221:int, "==":str);
-    C_18:bat[:oid] := algebra.projection(C_16:bat[:oid], C_5:bat[:oid]);
-    X_20:lng := aggr.count(C_18:bat[:oid]);
-    language.pass(C_5:bat[:oid]);
-exit X_80:bit;
-    sql.resultSet(".%1":str, "%1":str, "bigint":str, 64:int, 0:int, 7:int, X_20:lng);
-end user.main;
-#inline               actions= 0 time=0 usec 
-#remap                actions= 1 time=7 usec 
-#costmodel            actions= 1 time=1 usec 
-#coercion             actions= 0 time=2 usec 
-#aliases              actions= 1 time=4 usec 
-#evaluate             actions= 1 time=11 usec 
-#emptybind            actions= 1 time=7 usec 
-#pushselect           actions= 0 time=2 usec 
-#aliases              actions= 1 time=4 usec 
-#mitosis              actions=1 time=1 usec 
-#mergetable           actions= 0 time=19 usec 
-#deadcode             actions= 2 time=6 usec 
-#aliases              actions= 0 time=1 usec 
-#constants            actions= 1 time=6 usec 
-#commonTerms          actions= 0 time=2 usec 
-#projectionpath       actions= 0 time=2 usec 
-#deadcode             actions= 0 time=5 usec 
-#reorder              actions= 1 time=13 usec 
-#matpack              actions= 0 time=8 usec 
-#dataflow             actions= 1 time=26 usec 
-#multiplex            actions= 0 time=1 usec 
-#profiler             actions= 1 time=1 usec 
-#candidates           actions= 1 time=1 usec 
-#deadcode             actions= 0 time=5 usec 
-#postfix              actions= 0 time=3 usec 
-#wlc                  actions= 0 time=0 usec 
-#garbagecollector     actions= 1 time=19 usec 
-#total                actions=29 time=248 usec 
-=======
 #create procedure profiler.starttrace() external name profiler."starttrace";
 #create procedure profiler.stoptrace() external name profiler.stoptrace;
 #select count(*) from tmp where i = 20160222;
@@ -199,7 +72,6 @@
 [ 0	]
 #rollback;
 #set optimizer = 'default_pipe';
->>>>>>> f27c84ee
 
 # 17:47:37 >  
 # 17:47:37 >  "Done."
