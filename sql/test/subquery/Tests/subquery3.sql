CREATE TABLE tbl_ProductSales (ColID int, Product_Category  varchar(64), Product_Name  varchar(64), TotalSales int); 
INSERT INTO tbl_ProductSales VALUES (1,'Game','Mobo Game',200),(2,'Game','PKO Game',400),(3,'Fashion','Shirt',500),(4,'Fashion','Shorts',100);
CREATE TABLE another_T (col1 INT, col2 INT, col3 INT, col4 INT, col5 INT, col6 INT, col7 INT, col8 INT);
INSERT INTO another_T VALUES (1,2,3,4,5,6,7,8), (11,22,33,44,55,66,77,88), (111,222,333,444,555,666,777,888), (1111,2222,3333,4444,5555,6666,7777,8888);
CREATE TABLE integers(i INTEGER);
INSERT INTO integers VALUES (1), (2), (3), (NULL);

SELECT
    NOT MAX(t1.col6) IN (SELECT SUM(t1.col6) FROM tbl_ProductSales tp HAVING MAX(t1.col1) > MIN(tp.colID))
FROM another_T t1
GROUP BY t1.col6, t1.col7;
	-- True
	-- False
	-- False
	-- False

SELECT
    CAST((SELECT MAX(ColID + col2) FROM tbl_ProductSales) * DENSE_RANK() OVER (PARTITION BY AVG(DISTINCT col5)) AS BIGINT),
    AVG(col1) * MIN(col8) OVER (PARTITION BY col5 ORDER BY col1 ROWS UNBOUNDED PRECEDING) evil,
    CAST(MAX(col3) / 10 + SUM(col1) * 10 AS BIGINT)
FROM another_T
GROUP BY col1, col2, col5, col8;
	-- 6    8       10
	-- 26   968     113
	-- 226  98568   1143
	-- 2226 9874568 11443

SELECT
    CAST (NOT col1 IN (SELECT col2 FROM another_T GROUP BY col2) AS INTEGER) | CAST (col2 IN (SELECT col2 FROM another_T GROUP BY col2) AS INTEGER),
    CAST (EXISTS (SELECT MAX(col5) * MAX(col4) FROM another_T GROUP BY col5, col4) AS INTEGER) & CAST (SUM(col4) IN (SELECT DISTINCT col2 FROM another_T GROUP BY col2) AS INTEGER)
FROM another_T
GROUP BY col1, col2, col5;
	-- 1	0
	-- 1	0
	-- 1	0
	-- 1	0

SELECT
	EXISTS (SELECT col1 WHERE TRUE),
	EXISTS (SELECT col1 WHERE FALSE),
	EXISTS (SELECT col1 WHERE NULL),
	NOT EXISTS (SELECT col1 WHERE TRUE),
	NOT EXISTS (SELECT col1 WHERE FALSE),
	NOT EXISTS (SELECT col1 WHERE NULL)
FROM another_T t1;
	-- True False False False True True
	-- True False False False True True
	-- True False False False True True
	-- True False False False True True

SELECT
	EXISTS (SELECT AVG(col1) WHERE TRUE),
	EXISTS (SELECT AVG(col1) WHERE FALSE),
	EXISTS (SELECT AVG(col1) WHERE NULL),
	NOT EXISTS (SELECT AVG(col1) WHERE TRUE),
	NOT EXISTS (SELECT AVG(col1) WHERE FALSE),
	NOT EXISTS (SELECT AVG(col1) WHERE NULL)
FROM another_T t1;
	-- The outputs depends if the correlation happens in either inside the inner query or the outer query. However some columns output wrong in MonetDB.
	-- True False False False True True (1x or 4x)

SELECT
	EXISTS (SELECT RANK() OVER (PARTITION BY SUM(DISTINCT col5)))
FROM another_T t1;
	-- True

SELECT
    (SELECT AVG(col1) OVER (PARTITION BY col5 ORDER BY col1 ROWS UNBOUNDED PRECEDING) FROM tbl_ProductSales)
FROM another_T t1; --error, more than one row returned by a subquery used as an expression

SELECT
    (SELECT SUM(col2) OVER (PARTITION BY SUM(col2) ORDER BY MAX(col1 + ColID) ROWS UNBOUNDED PRECEDING) FROM tbl_ProductSales)
FROM another_T t1
GROUP BY col1; --error, subquery uses ungrouped column "t1.col2" from outer query

SELECT
    (SELECT SUM(SUM(col2)) OVER (PARTITION BY SUM(col2) ORDER BY MAX(col2) ROWS UNBOUNDED PRECEDING) FROM tbl_ProductSales)
FROM another_T t1
GROUP BY col1; --error, more than one row returned by a subquery used as an expression

SELECT
    (SELECT DENSE_RANK() OVER (PARTITION BY col5 ORDER BY col1) FROM tbl_ProductSales)
FROM another_T t1; --error, more than one row returned by a subquery used as an expression

SELECT
    (SELECT DENSE_RANK() OVER (PARTITION BY MIN(col5) ORDER BY MAX(col8)) FROM tbl_ProductSales)
FROM another_T t1
GROUP BY col6; --error, more than one row returned by a subquery used as an expression

SELECT
    (SELECT DENSE_RANK() OVER (PARTITION BY MIN(col5) ORDER BY col8 * ColID) FROM tbl_ProductSales)
FROM another_T t1
GROUP BY col6; --error, subquery uses ungrouped column "t1.col8" from outer query

SELECT
    (SELECT t2.col1 * SUM(SUM(t1.col2)) OVER (PARTITION BY SUM(t1.col2) ORDER BY MAX(t1.col1) ROWS UNBOUNDED PRECEDING) FROM another_T t2)
FROM another_T t1
GROUP BY col1; --error, more than one row returned by a subquery used as an expression

SELECT
    (SELECT t2.col1 * SUM(SUM(col2)) OVER (PARTITION BY SUM(col2) ORDER BY MAX(col1) ROWS UNBOUNDED PRECEDING) FROM another_T t2)
FROM another_T t1
GROUP BY col1; --error, column "t2.col1" must appear in the GROUP BY clause or be used in an aggregate function

SELECT
    (SELECT SUM(AVG(ColID)) OVER (PARTITION BY SUM(ColID) ORDER BY MAX(ColID) ROWS UNBOUNDED PRECEDING) FROM tbl_ProductSales GROUP BY t1.col1)
FROM another_T t1;
	-- 2,5000
	-- 2,5000
	-- 2,5000
	-- 2,5000

SELECT
    (SELECT SUM(AVG(ColID + col1)) OVER (PARTITION BY SUM(ColID + col3) ORDER BY MAX(ColID) * col4 ROWS UNBOUNDED PRECEDING) FROM tbl_ProductSales GROUP BY t1.col1)
FROM another_T t1;
	-- 3,5000
	-- 13,5000
	-- 113,5000
	-- 1113,5000

SELECT
    (SELECT MAX(t1.col2) * SUM(AVG(ColID)) OVER (PARTITION BY SUM(ColID) ORDER BY MAX(ColID) ROWS UNBOUNDED PRECEDING) FROM tbl_ProductSales)
FROM another_T t1;
	-- 5555

SELECT
    (SELECT SUM(AVG(ColID)) OVER (PARTITION BY MAX(t1.col2) * SUM(ColID) ORDER BY MAX(ColID) ROWS UNBOUNDED PRECEDING) FROM tbl_ProductSales)
FROM another_T t1;
	-- 2,5000

SELECT
    (SELECT SUM(AVG(ColID)) OVER (PARTITION BY SUM(ColID) ORDER BY MAX(t1.col2) * MAX(ColID) ROWS UNBOUNDED PRECEDING) FROM tbl_ProductSales)
FROM another_T t1;
	-- 2,5000

SELECT
    (SELECT MAX(ColID) * SUM(AVG(ColID)) OVER (PARTITION BY SUM(ColID) ORDER BY MAX(ColID) ROWS UNBOUNDED PRECEDING) FROM tbl_ProductSales)
FROM another_T t1; --MonetDB outputs this one right, but we should leave it here, as it doesn't trigger an error
	-- 10
	-- 10
	-- 10
	-- 10

SELECT
    CAST((SELECT SUM(SUM(col2)) OVER (PARTITION BY SUM(col2) ORDER BY MAX(col1) ROWS UNBOUNDED PRECEDING) FROM another_T) AS BIGINT)
FROM another_T t1
GROUP BY col1; --MonetDB outputs this one right, but we should leave it here, as it doesn't trigger an error
	-- 2468
	-- 2468
	-- 2468
	-- 2468

SELECT
    NOT AVG(col2) * col1 <> ANY (SELECT 20 FROM tbl_ProductSales HAVING MAX(col1) IS NULL) AS a1
FROM another_T
GROUP BY col1, col2, col5
ORDER BY a1 NULLS FIRST;
	-- True
	-- True
	-- True
	-- True

SELECT
    NOT SUM(t1.col2) * MIN(t1.col6 + t1.col6 - t1.col6 * t1.col6) NOT IN (SELECT MAX(t2.col6) FROM another_T t2 GROUP BY t1.col6 HAVING t1.col7 + MIN(t2.col8) < MAX(t2.col7 - t1.col6))
FROM another_T t1
GROUP BY t1.col7, t1.col6;
	-- False
	-- False
	-- False
	-- False

SELECT
    CASE WHEN NOT t1.col2 NOT IN (SELECT (SELECT MAX(t1.col7)) UNION (SELECT MIN(ColID) FROM tbl_ProductSales LEFT JOIN another_T t2 ON MIN(t1.col5) = t1.col1)) THEN 1 ELSE 2 END,
    CASE WHEN NOT t1.col2 NOT IN (SELECT (SELECT MAX(t1.col7)) UNION (SELECT MIN(ColID) FROM tbl_ProductSales tp LEFT JOIN another_T t2 ON tp.ColID = t1.col1 AND tp.ColID = t2.col2)) THEN 1 ELSE 2 END
FROM another_T t1
GROUP BY t1.col1, t1.col2;
	-- 2	2
	-- 2	2
	-- 2	2
	-- 2	2

SELECT
    SUM(t1.col6) <> ANY (SELECT t1.col7 INTERSECT SELECT t1.col6)
FROM another_T t1
GROUP BY t1.col7, t1.col6;
	-- False
	-- False
	-- False
	-- False

SELECT
    CASE WHEN t1.col1 IN (SELECT 1 FROM tbl_ProductSales tp LEFT JOIN another_T t2 ON tp.ColID = t1.col1) THEN 1 ELSE 2 END
FROM another_T t1
GROUP BY t1.col1;
	-- 1
	-- 2
	-- 2
	-- 2

SELECT
    1
FROM another_T t1
GROUP BY t1.col1, t1.col2, t1.col4
HAVING (t1.col1 = ANY (SELECT MAX(ColID + col2) FROM tbl_ProductSales)) NOT IN 
    ((SELECT NOT EXISTS (SELECT t1.col2 FROM tbl_ProductSales WHERE tbl_ProductSales.ColID = t1.col1)) UNION ALL
     (SELECT NOT t1.col1 BETWEEN (SELECT MAX(t1.col7) EXCEPT SELECT tp.ColID FROM tbl_ProductSales tp) AND (SELECT MIN(t1.col5) EXCEPT SELECT t1.col2)));
	-- 1
	-- 1
	-- 1

SELECT
    1
FROM another_T t1
GROUP BY t1.col1, t1.col2, t1.col4
HAVING (t1.col1 = ANY (SELECT MAX(ColID + col2) FROM tbl_ProductSales)) <
    ((SELECT NOT EXISTS (SELECT t1.col2 FROM tbl_ProductSales WHERE tbl_ProductSales.ColID = t1.col1)) INTERSECT
     (SELECT NOT t1.col1 IN (SELECT MAX(t1.col7) EXCEPT SELECT tp.ColID FROM tbl_ProductSales tp)));
	-- 1
	-- 1
	-- 1

SELECT
    col6,
    col7,
    NOT SUM(t1.col6) NOT IN (SELECT MAX(t2.col6) FROM another_T t2 GROUP BY t1.col6 HAVING t1.col7 < MAX(t1.col6))
FROM another_T t1
GROUP BY t1.col7, t1.col6;
	-- 6    7    False
	-- 666  777  False
	-- 6666 7777 False
	-- 66   77   False

SELECT
    col6,
    col7,
    NOT SUM(t1.col6) NOT IN (SELECT MAX(t2.col6) FROM another_T t2 GROUP BY t1.col6 HAVING t1.col7 < MAX(t2.col7 - t1.col6))
FROM another_T t1
GROUP BY t1.col7, t1.col6;
	-- 6    7    False
	-- 666  777  False
	-- 6666 7777 False
	-- 66   77   False

SELECT
    CASE WHEN NULL IN (SELECT MIN(ColID) FROM tbl_ProductSales tp LEFT JOIN another_T t2 ON tp.ColID = t1.col1) THEN 1 ELSE 2 END
FROM another_T t1
GROUP BY t1.col1, t1.col2;
	-- 2
	-- 2
	-- 2
	-- 2

SELECT
    CASE WHEN NULL NOT IN (SELECT 1 FROM tbl_ProductSales tp FULL OUTER JOIN another_T t2 ON tp.ColID = t1.col1) THEN 1 ELSE 2 END
FROM another_T t1;
	-- 2
	-- 2
	-- 2
	-- 2

SELECT 
	MIN(i1.i)
FROM integers i1
GROUP BY (SELECT MAX(i2.i) FROM integers i2 LEFT JOIN integers i3 on i1.i = i2.i);
	-- 1

SELECT
	MAX(t1.col1)
FROM another_T t1
GROUP BY (NOT t1.col6 NOT IN (SELECT MAX(t2.col6) FROM another_T t2 GROUP BY t1.col6 HAVING t1.col7 < MAX(t2.col7 - t1.col6)))
HAVING (MIN(t1.col7) <> ANY(SELECT MAX(t2.col5) FROM another_T t2 GROUP BY t2.col6 HAVING t2.col6 + MIN(t2.col2) = MAX(t1.col7)));
	-- empty

SELECT
	1
FROM integers i1
GROUP BY (VALUES(1));
	-- 1

SELECT
	MIN(i1.i)
FROM integers i1
GROUP BY (SELECT SUM(i1.i + i2.i) FROM integers i2);

SELECT
	MIN(i1.i)
FROM integers i1
GROUP BY (SELECT i2.i FROM integers i2); --error, more than one row returned by a subquery used as an expression

SELECT
    (SELECT SUM(t1.col1) OVER (PARTITION BY (VALUES(1)) ROWS UNBOUNDED PRECEDING) FROM tbl_ProductSales)
FROM another_T t1; --error, subqueries not allowed inside PARTITION BY

SELECT
    (SELECT SUM(t1.col1) OVER (ORDER BY (VALUES(1)) ROWS UNBOUNDED PRECEDING) FROM tbl_ProductSales)
FROM another_T t1;

SELECT
    (SELECT SUM(t1.col1) OVER (ORDER BY (SELECT SUM(t1.col1 + t2.col1) FROM another_T t2) ROWS UNBOUNDED PRECEDING) FROM tbl_ProductSales)
FROM another_T t1;

SELECT
    CAST(SUM(CAST(SUM(CAST (NOT t1.col1 IN (SELECT 1) AS INTEGER)) < ANY (SELECT 1) AS INT)) OVER () AS BIGINT)
FROM another_T t1
GROUP BY t1.col6;
	-- 1
	-- 1
	-- 1
	-- 1

SELECT
    SUM(SUM(t1.col7) * CAST (NOT t1.col1 IN (SELECT 1) AS INTEGER)) OVER ()
FROM another_T t1
GROUP BY t1.col7; --error, column "t1.col1" must appear in the GROUP BY clause or be used in an aggregate function

SELECT
    SUM(CAST(SUM(t1.col6 * CAST (NOT t1.col1 IN (SELECT t2.col2 FROM another_T t2 GROUP BY t2.col2) AS INTEGER)) < ANY (SELECT MAX(ColID + t1.col7 - t1.col2) FROM tbl_ProductSales) AS INT)) OVER (PARTITION BY SUM(t1.col5) ORDER BY (SELECT MIN(t1.col6 + t1.col5 - t2.col2) FROM another_T t2))
FROM another_T t1
GROUP BY t1.col7, t1.col6; --error, subquery uses ungrouped column "t1.col2" from outer query

SELECT
    (SELECT 1 FROM integers i2 GROUP BY SUM(i1.i))
FROM integers i1; --The sum at group by is a correlation from the outer query, so it's allowed inside the GROUP BY at this case
	-- 1

SELECT
    (SELECT 1 FROM integers i2 GROUP BY SUM(i2.i))
FROM integers i1; --error, aggregates not allowed in group by clause

SELECT
    1
FROM another_T
WHERE col5 = (SELECT AVG(col2)); --error, aggregate functions are not allowed in WHERE

SELECT
    1
FROM another_T
INNER JOIN tbl_ProductSales ON (SELECT MIN(col1)) = (SELECT MAX(col3)); --error, aggregate functions are not allowed in JOIN conditions

SELECT
    1
FROM another_T
GROUP BY (SELECT AVG(col2)); --error, aggregate function not allowed in GROUP BY clause

SELECT
	(SELECT 1 FROM integers i2 WHERE AVG(i2.i))
FROM integers i1; --error, aggregate functions not allowed in WHERE clause

SELECT
	(SELECT 1 FROM integers i2 INNER JOIN integers i3 on MAX(i3.i) = MIN(i2.i))
FROM integers i1; --error, aggregate functions not allowed in JOIN conditions

SELECT 
    (SELECT SUM(SUM(i1.i) + i2.i) FROM integers i2 GROUP BY i2.i)
FROM integers i1; --SUM(i1.i) is a correlation from the outer query, so the sum aggregates can be nested at this case
	--error, more than one row returned by a subquery used as an expression

SELECT 
    (SELECT SUM(SUM(i1.i)) FROM integers i2 GROUP BY i2.i)
FROM integers i1; --error, more than one row returned by a subquery used as an expression

SELECT 
    (SELECT SUM(SUM(i2.i)) FROM integers i2 GROUP BY i2.i)
FROM integers i1; --error, aggregation functions cannot be nested

SELECT (1) IN (1);
	-- True

SELECT (1) IN (SELECT 1);
	-- True

SELECT col1 FROM another_T WHERE 1 IN (SELECT 1);
	-- 1
	-- 11
	-- 111
	-- 1111

SELECT (col1, col2) IN (VALUES (1,2)) FROM another_T; --TODO
	-- True
	-- False
	-- False
	-- False

SELECT (col1, col2) IN (SELECT 1,2) FROM another_T; --TODO
	-- True
	-- False
	-- False
	-- False

SELECT (col1, col2) IN (SELECT 1,3) FROM another_T; --TODO
	-- False
	-- False
	-- False
	-- False

SELECT col1 FROM another_T WHERE (col2, col3) IN (SELECT col4, col5); --empty

SELECT col1 FROM another_T WHERE (1, 2) IN (SELECT col4, col5); --empty

SELECT col1 FROM another_T WHERE (col2) IN (VALUES(1)); --empty

SELECT col1 FROM another_T WHERE col2 IN (VALUES(1)); --empty

SELECT (1,2) IN (SELECT 1,2); --TODO
-- True

SELECT col1 FROM another_T WHERE (col2, col3) IN (VALUES(1,2)); --empty

SELECT col1 FROM another_T WHERE (col2, col3) IN (SELECT 1,2); --empty

SELECT (1,2) IN (1,2); --error, trying to match a tuple with a number

SELECT (1,2) IN (1); --error, trying to match a tuple with a number

SELECT (col1, col2) IN (VALUES (1)) FROM another_T; --error, subquery has too few columns

SELECT (col1, col2) IN (1) FROM another_T; --error, trying to match a tuple with a number

SELECT col1 FROM another_T WHERE (col2, col3) IN (1,2,3); --error, test tuple against individual numbers

SELECT col1 FROM another_T WHERE (col2, col3) IN (SELECT 1); -- error, missing columns in the subquery

SELECT col1 FROM another_T WHERE (col2, 1) IN (SELECT 1); -- error, missing columns in the subquery

SELECT col1 FROM another_T WHERE (1, col2) IN (SELECT 1); -- error, missing columns in the subquery

SELECT col1 FROM another_T WHERE (1, 1) IN (SELECT 1); -- error, missing columns in the subquery

SELECT col1 FROM another_T WHERE (col2) IN (SELECT 1,2); -- error, too many columns in the subquery

SELECT col1 FROM another_T WHERE (col2, col3) IN (SELECT 1,2,3); -- error, too many columns in the subquery

SELECT col1 FROM another_T WHERE (col2, col3) IN (VALUES(1,2,3)); -- error, too many columns in the subquery

SELECT * FROM integers i1 ORDER BY SUM(i); --column "i1.i" must appear in the GROUP BY clause or be used in an aggregate function

SELECT i FROM integers i1 ORDER BY SUM(i); --column "i1.i" must appear in the GROUP BY clause or be used in an aggregate function

SELECT * FROM integers i1 ORDER BY (SELECT SUM(i1.i) FROM integers i2); --column "i1.i" must appear in the GROUP BY clause or be used in an aggregate function

SELECT i FROM integers i1 ORDER BY (SELECT SUM(i1.i) FROM integers i2); --column "i1.i" must appear in the GROUP BY clause or be used in an aggregate function

CREATE FUNCTION evilfunction(input INT) RETURNS TABLE (outt INT) BEGIN RETURN TABLE(SELECT input); END;

SELECT
	(SELECT outt FROM evilfunction((SELECT col0))) 
FROM another_T; --error, col0 doesn't exist

SELECT
	(SELECT outt FROM evilfunction((SELECT col1))) 
FROM another_T; --error, more than one row returned by a subquery used as an expression

SELECT
	(SELECT outt FROM evilfunction((SELECT col1 FROM tbl_ProductSales))) 
FROM another_T; --error, more than one row returned by a subquery used as an expression

SELECT
	(SELECT outt FROM evilfunction((SELECT t2.col1 FROM another_T t2))) 
FROM another_T; --error, more than one row returned by a subquery used as an expression

SELECT
	(SELECT outt FROM evilfunction((SELECT MIN(col1)))) 
FROM another_T;
	-- 1

SELECT
	(SELECT outt FROM evilfunction((SELECT MAX(ColID) FROM tbl_ProductSales))) 
FROM another_T;
	-- 4
<<<<<<< HEAD
	-- 4
=======
	-- 4SELECT 1 FROM another_T WHERE col5 = (SELECT AVG(col2));
>>>>>>> 6b8565e5
	-- 4
	-- 4

SELECT
	(SELECT outt FROM evilfunction((SELECT MAX(t1.col1) FROM tbl_ProductSales))) 
FROM another_T t1; --error, more than one row returned by a subquery used as an expression

SELECT
	(SELECT outt FROM evilfunction((SELECT MIN(t2.col1) FROM another_T t2))) 
FROM another_T;
	-- 1
	-- 1
	-- 1
	-- 1

CREATE OR REPLACE FUNCTION evilfunction(input INT) RETURNS TABLE (outt INT) BEGIN RETURN TABLE(VALUES (input), (input)); END;

SELECT * FROM evilfunction(1);
	-- 1
	-- 1

SELECT
	(SELECT outt FROM evilfunction((SELECT MIN(col1)))) 
FROM another_T; --error, more than one row returned by a subquery used as an expression

SELECT
	(SELECT outt FROM evilfunction((SELECT MAX(ColID) FROM tbl_ProductSales))) 
FROM another_T; --error, more than one row returned by a subquery used as an expression

SELECT
	(SELECT outt FROM evilfunction((SELECT MAX(t1.col1) FROM tbl_ProductSales))) 
FROM another_T t1; --error, more than one row returned by a subquery used as an expression

SELECT
	(SELECT outt FROM evilfunction((SELECT MIN(t2.col1) FROM another_T t2))) 
FROM another_T; --error, more than one row returned by a subquery used as an expression

/* We shouldn't allow the following internal functions/procedures to be called from regular queries */
--SELECT "identity"(col1) FROM another_T;
--SELECT "rowid"(col1) FROM another_T;
--SELECT "in"(true, true) FROM another_T;
--SELECT "rotate_xor_hash"(1, 1, 1) FROM another_T;
--CALL sys_update_schemas();
--CALL sys_update_tables();

DROP FUNCTION evilfunction(INT);
DROP TABLE tbl_ProductSales;
DROP TABLE another_T;
DROP TABLE integers;<|MERGE_RESOLUTION|>--- conflicted
+++ resolved
@@ -467,11 +467,7 @@
 	(SELECT outt FROM evilfunction((SELECT MAX(ColID) FROM tbl_ProductSales))) 
 FROM another_T;
 	-- 4
-<<<<<<< HEAD
 	-- 4
-=======
-	-- 4SELECT 1 FROM another_T WHERE col5 = (SELECT AVG(col2));
->>>>>>> 6b8565e5
 	-- 4
 	-- 4
 
