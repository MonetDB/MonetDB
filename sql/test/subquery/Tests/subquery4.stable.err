stderr of test 'subquery4` in directory 'sql/test/subquery` itself:


# 15:41:18 >  
# 15:41:18 >  "mserver5" "--debug=10" "--set" "gdk_nr_threads=0" "--set" "mapi_open=true" "--set" "mapi_port=34582" "--set" "mapi_usock=/var/tmp/mtest-262250/.s.monetdb.34582" "--forcemito" "--dbpath=/home/ferreira/repositories/MonetDB-default/BUILD/var/MonetDB/mTests_sql_test_subquery" "--set" "embedded_c=true"
# 15:41:18 >  

# builtin opt 	gdk_dbpath = /home/ferreira/repositories/MonetDB-default/BUILD/var/monetdb5/dbfarm/demo
# builtin opt 	mapi_port = 50000
# builtin opt 	mapi_open = false
# builtin opt 	mapi_ipv6 = false
# builtin opt 	mapi_autosense = false
# builtin opt 	sql_optimizer = default_pipe
# builtin opt 	sql_debug = 0
# builtin opt 	raw_strings = false
# cmdline opt 	gdk_nr_threads = 0
# cmdline opt 	mapi_open = true
# cmdline opt 	mapi_port = 34582
# cmdline opt 	mapi_usock = /var/tmp/mtest-262250/.s.monetdb.34582
# cmdline opt 	gdk_dbpath = /home/ferreira/repositories/MonetDB-default/BUILD/var/MonetDB/mTests_sql_test_subquery
# cmdline opt 	embedded_c = true

# 15:41:18 >  
# 15:41:18 >  "mclient" "-lsql" "-ftest" "-tnone" "-Eutf-8" "-i" "-e" "--host=/var/tmp/mtest-262250" "--port=34582"
# 15:41:18 >  

MAPI  = (monetdb) /var/tmp/mtest-262250/.s.monetdb.34582
QUERY = PREPARE SELECT
        	(SELECT ? FROM evilfunction((SELECT 1))) 
        FROM another_T;
ERROR = !SELECT: subquery result missing
CODE  = 42000
MAPI  = (monetdb) /var/tmp/mtest-99553/.s.monetdb.37320
QUERY = SELECT
        	(SELECT 1,1 UNION ALL SELECT 2,2)
        FROM integers i1; --error, subquery must return only one column
ERROR = !SELECT: subquery must return only one column
CODE  = 42000
MAPI  = (monetdb) /var/tmp/mtest-675878/.s.monetdb.32460
QUERY = SELECT i FROM integers i1 ORDER BY (SELECT 1 UNION ALL SELECT 2); --error, more than one row returned by a subquery used as an expression
ERROR = !GDK reported error: BATsubcross: more than one match
MAPI  = (monetdb) /var/tmp/mtest-1456258/.s.monetdb.39356
QUERY = SELECT
        	(SELECT 1 UNION ALL SELECT 2)
        FROM integers i1; --error, more than one row returned by a subquery used as an expression
ERROR = !GDK reported error: BATsubcross: more than one match
MAPI  = (monetdb) /var/tmp/mtest-1456258/.s.monetdb.39356
QUERY = SELECT
        	(SELECT i2.i FROM evilfunction(MIN(1)) as i2(i))
        FROM integers i1; -- error, aggregate functions are not allowed in functions in FROM
ERROR = !MIN: aggregate functions not allowed in functions in FROM
CODE  = 42000
MAPI  = (monetdb) /var/tmp/mtest-120241/.s.monetdb.31512
QUERY = SELECT
        	(SELECT i2.i FROM evilfunction(MAX(i1.i) OVER ()) as i2(i))
        FROM integers i1; -- error, window functions are not allowed in functions in FROM
ERROR = !MAX: window function 'max' not allowed in functions in FROM
CODE  = 42000
MAPI  = (monetdb) /var/tmp/mtest-448822/.s.monetdb.39899
QUERY = SELECT 
        	(SELECT 1 FROM evilfunction((SELECT MAX(1) OVER () UNION ALL SELECT 1)))
        FROM integers i1; --error, more than one row returned by a subquery used as an expression
ERROR = !GDK reported error: BATsubcross: more than one match
MAPI  = (monetdb) /var/tmp/mtest-1456258/.s.monetdb.39356
QUERY = SELECT i FROM integers WHERE (SELECT 1 UNION ALL SELECT 2); --error, more than one row returned by a subquery used as an expression
ERROR = !GDK reported error: BATsubcross: more than one match
MAPI  = (monetdb) /var/tmp/mtest-1456258/.s.monetdb.39356
QUERY = SELECT i FROM integers WHERE (SELECT true UNION ALL SELECT false); --error, more than one row returned by a subquery used as an expression
ERROR = !GDK reported error: BATsubcross: more than one match
MAPI  = (monetdb) /var/tmp/mtest-1456258/.s.monetdb.39356
QUERY = SELECT i FROM integers WHERE (SELECT true, false); --error, subquery must return only one column
ERROR = !SELECT: subquery must return only one column
CODE  = 42000
MAPI  = (monetdb) /var/tmp/mtest-675878/.s.monetdb.32460
QUERY = SELECT i FROM integers WHERE (SELECT true, false UNION ALL SELECT false, true); --error, subquery must return only one column
ERROR = !SELECT: subquery must return only one column
CODE  = 42000
MAPI  = (monetdb) /var/tmp/mtest-7396/.s.monetdb.35194
QUERY = SELECT i FROM integers WHERE (i,i) IN ((SELECT 1,2), (SELECT i UNION ALL SELECT 2)); --error, number of columns don't match between subqueries
ERROR = !Subquery has too few columns
CODE  = 42000
MAPI  = (monetdb) /var/tmp/mtest-98994/.s.monetdb.33939
QUERY = SELECT i1.i, i2.i FROM integers i1, integers i2 WHERE (SELECT SUM(i2.i + i1.i)) > 0; --error, aggregate functions are not allowed in WHERE
ERROR = !SELECT: aggregate functions not allowed in WHERE clause
CODE  = 42000
MAPI  = (monetdb) /var/tmp/mtest-98994/.s.monetdb.33939
QUERY = SELECT i1.i, i2.i FROM integers i1, integers i2 HAVING (SELECT SUM(i2.i + i1.i)) > 0; --error, cannot use non GROUP BY column 'i1.i' in query results without an aggregate function
ERROR = !SELECT: cannot use non GROUP BY column 'i1.i' in query results without an aggregate function
CODE  = 42000
MAPI  = (monetdb) /var/tmp/mtest-201361/.s.monetdb.35931
QUERY = SELECT (SELECT 1 UNION ALL SELECT 2); --error, more than one row returned by a subquery used as an expression
ERROR = !GDK reported error: BATsubcross: more than one match
MAPI  = (monetdb) /var/tmp/mtest-1456258/.s.monetdb.39356
QUERY = SELECT (SELECT 1 UNION ALL SELECT 2), (SELECT 1 UNION ALL SELECT 2); --error, more than one row returned by a subquery used as an expression
ERROR = !GDK reported error: BATsubcross: more than one match
MAPI  = (monetdb) /var/tmp/mtest-1456258/.s.monetdb.39356
QUERY = SELECT 1 HAVING (SELECT 1 UNION SELECT 2); --error, more than one row returned by a subquery used as an expression
ERROR = !GDK reported error: BATsubcross: more than one match
MAPI  = (monetdb) /var/tmp/mtest-459643/.s.monetdb.38884
QUERY = select iamok(); --error, one row max
ERROR = !Cardinality violation, scalar value expected
CODE  = 21000
MAPI  = (monetdb) /var/tmp/mtest-193394/.s.monetdb.35402
QUERY = select iamok(); --error, one row max
ERROR = !Cardinality violation, scalar value expected
CODE  = 21000
MAPI  = (monetdb) /var/tmp/mtest-193394/.s.monetdb.35402
QUERY = select iamok(); --error, one row max
ERROR = !Cardinality violation, scalar value expected
CODE  = 21000
MAPI  = (monetdb) /var/tmp/mtest-193394/.s.monetdb.35402
QUERY = select iamok(); --error, one row max
ERROR = !Cardinality violation, scalar value expected
CODE  = 21000
MAPI  = (monetdb) /var/tmp/mtest-69236/.s.monetdb.37950
QUERY = UPDATE another_T SET col1 = MIN(col1); --error, aggregates not allowed in update set clause
ERROR = !MIN: aggregate functions not allowed in SET, WHILE, IF, ELSE, CASE, WHEN, RETURN, ANALYZE clauses (use subquery)
CODE  = 42000
MAPI  = (monetdb) /var/tmp/mtest-228798/.s.monetdb.32449
QUERY = UPDATE another_T SET col2 = 1 WHERE col1 = SUM(col2); --error, aggregates not allowed in update set clause
ERROR = !SUM: aggregate functions not allowed in WHERE clause
CODE  = 42000
MAPI  = (monetdb) /var/tmp/mtest-228798/.s.monetdb.32449
QUERY = UPDATE another_T SET col3 = (SELECT MAX(col5)); --error, aggregates not allowed in update set clause
ERROR = !SELECT: aggregate functions not allowed in SET, WHILE, IF, ELSE, CASE, WHEN, RETURN, ANALYZE clauses
CODE  = 42000
MAPI  = (monetdb) /var/tmp/mtest-228798/.s.monetdb.32449
QUERY = UPDATE another_T SET col5 = 1 WHERE col5 = (SELECT AVG(col2)); --error, aggregates not allowed in where clause
ERROR = !SELECT: aggregate functions not allowed in WHERE clause
CODE  = 42000
MAPI  = (monetdb) /var/tmp/mtest-399977/.s.monetdb.34656
QUERY = UPDATE another_T SET col8 = (SELECT 1 FROM integers i2 WHERE AVG(i2.i)); --error, aggregates not allowed in update set clause
ERROR = !AVG: aggregate functions not allowed in WHERE clause
CODE  = 42000
MAPI  = (monetdb) /var/tmp/mtest-399977/.s.monetdb.34656
QUERY = UPDATE another_T SET col7 = 1 WHERE col5 = (SELECT 1 FROM integers i2 WHERE AVG(i2.i)); --error, aggregates not allowed in where clause
ERROR = !AVG: aggregate functions not allowed in WHERE clause
CODE  = 42000
MAPI  = (monetdb) /var/tmp/mtest-399977/.s.monetdb.34656
QUERY = DELETE FROM another_T WHERE col1 = COUNT(col2); --error, aggregates not allowed in where clause
ERROR = !COUNT: aggregate functions not allowed in WHERE clause
CODE  = 42000
MAPI  = (monetdb) /var/tmp/mtest-229080/.s.monetdb.36783
QUERY = DELETE FROM another_T WHERE col7 = (SELECT MIN(col3)); --error, aggregates not allowed in where clause
ERROR = !SELECT: aggregate functions not allowed in WHERE clause
CODE  = 42000
MAPI  = (monetdb) /var/tmp/mtest-400794/.s.monetdb.37110
QUERY = DELETE FROM another_T WHERE col2 = (SELECT 1 FROM integers i2 WHERE AVG(i2.i)); --error, aggregates not allowed in where clause
ERROR = !AVG: aggregate functions not allowed in WHERE clause
CODE  = 42000
MAPI  = (monetdb) /var/tmp/mtest-400794/.s.monetdb.37110
QUERY = UPDATE another_T SET col1 = AVG(col1) OVER (); --error, window functions not allowed in update set clause
ERROR = !AVG: window function 'avg' not allowed in SET, WHILE, IF, ELSE, CASE, WHEN, RETURN, ANALYZE clauses (use subquery)
CODE  = 42000
MAPI  = (monetdb) /var/tmp/mtest-234504/.s.monetdb.39561
QUERY = UPDATE another_T SET col2 = 1 WHERE col1 = COUNT(col2) OVER (); --error, window functions not allowed in where clause
ERROR = !COUNT: window function 'count' not allowed in WHERE clause
CODE  = 42000
MAPI  = (monetdb) /var/tmp/mtest-234504/.s.monetdb.39561
QUERY = UPDATE another_T SET col4 = (SELECT MIN(col4 + ColID) OVER () FROM tbl_ProductSales); --error, more than one row returned by a subquery used as an expression
ERROR = !GDK reported error: mergejoin: more than one match
MAPI  = (monetdb) /var/tmp/mtest-1456258/.s.monetdb.39356
QUERY = UPDATE another_T SET col6 = 1 WHERE col6 = (SELECT MIN(col3 + ColID) OVER () FROM tbl_ProductSales); --error, more than one row returned by a subquery used as an expression
ERROR = !GDK reported error: mergejoin: more than one match
MAPI  = (monetdb) /var/tmp/mtest-1456258/.s.monetdb.39356
QUERY = DELETE FROM another_T WHERE col1 = AVG(col2) OVER (); --error, window functions not allowed in where clause
ERROR = !AVG: window function 'avg' not allowed in WHERE clause
CODE  = 42000
MAPI  = (monetdb) /var/tmp/mtest-234504/.s.monetdb.39561
QUERY = DELETE FROM another_T WHERE col8 = (SELECT MAX(col6 + ColID) OVER () FROM tbl_ProductSales); --error, more than one row returned by a subquery used as an expression
ERROR = !GDK reported error: mergejoin: more than one match
MAPI  = (monetdb) /var/tmp/mtest-1456258/.s.monetdb.39356
QUERY = UPDATE another_T SET col5 = (SELECT 1 UNION ALL SELECT 2); --error, more than one row returned by a subquery used as an expression
ERROR = !GDK reported error: BATsubcross: more than one match
MAPI  = (monetdb) /var/tmp/mtest-1456258/.s.monetdb.39356
QUERY = UPDATE another_T SET col5 = 1 WHERE col5 = (SELECT 1 UNION ALL SELECT 2); --error, more than one row returned by a subquery used as an expression
ERROR = !GDK reported error: BATsubcross: more than one match
MAPI  = (monetdb) /var/tmp/mtest-1456258/.s.monetdb.39356
QUERY = DELETE FROM another_T WHERE col1 = (SELECT 1 UNION ALL SELECT 2); --error, more than one row returned by a subquery used as an expression
ERROR = !GDK reported error: BATsubcross: more than one match
MAPI  = (monetdb) /var/tmp/mtest-1456258/.s.monetdb.39356
QUERY = INSERT INTO another_T VALUES ((SELECT 1 UNION ALL SELECT 2),2,3,4,5,6,7,8); --error, more than one row returned by a subquery used as an expression
ERROR = !GDK reported error: BATsubcross: more than one match
MAPI  = (monetdb) /var/tmp/mtest-1456258/.s.monetdb.39356
QUERY = UPDATE another_T SET (col7, col8) = (SELECT 1,2 UNION ALL SELECT 1,2); --error, more than one row returned by a subquery used as an expression
ERROR = !GDK reported error: BATsubcross: more than one match
MAPI  = (monetdb) /var/tmp/mtest-1456258/.s.monetdb.39356
QUERY = UPDATE another_T SET (col7, col8) = (SELECT 1 UNION ALL SELECT 2); --error, number of columns does not match number of values
ERROR = !UPDATE: The number of specified columns between the SET clause and the right side don't match (2 != 1)
CODE  = 42000
MAPI  = (monetdb) /var/tmp/mtest-450395/.s.monetdb.35919
QUERY = UPDATE another_T SET (col7, col8) = (SELECT 1,2,3); --error, number of columns does not match number of values
ERROR = !UPDATE: The number of specified columns between the SET clause and the right side don't match (2 != 3)
CODE  = 42000
MAPI  = (monetdb) /var/tmp/mtest-548551/.s.monetdb.35009
QUERY = UPDATE another_T SET col5 = 1, col5 = 6; --error, multiple assignments to same column "col5"
ERROR = !UPDATE: Multiple assignments to same column 'col5'
CODE  = 42000
MAPI  = (monetdb) /var/tmp/mtest-548551/.s.monetdb.35009
QUERY = UPDATE another_T SET (col5, col6) = ((select 1,2)), col5 = 6; --error, multiple assignments to same column "col5"
ERROR = !UPDATE: Multiple assignments to same column 'col5'
CODE  = 42000
MAPI  = (monetdb) /var/tmp/mtest-48210/.s.monetdb.36376
QUERY = UPDATE another_T SET (col5, col6) = (SELECT MIN(col1), MAX(col2)); --error, aggregate functions are not allowed in UPDATE
ERROR = !SELECT: aggregate functions not allowed in SET, WHILE, IF, ELSE, CASE, WHEN, RETURN, ANALYZE clauses
CODE  = 42000
<<<<<<< HEAD
MAPI  = (monetdb) /var/tmp/mtest-193394/.s.monetdb.35402
QUERY = CREATE PROCEDURE iambroken()
        BEGIN 
        	DECLARE x INT; 
        	SET x = MAX(1) over (); --error, not allowed
        END;
ERROR = !MAX: window function 'max' not allowed in SET clause (use subquery)
=======
MAPI  = (monetdb) /var/tmp/mtest-48210/.s.monetdb.36376
QUERY = SET x = MAX(1) over (); --error, not allowed
ERROR = !MAX: window function 'max' not allowed in SET, WHILE, IF, ELSE, CASE, WHEN, RETURN, ANALYZE clauses (use subquery)
>>>>>>> 38a7b777
CODE  = 42000
MAPI  = (monetdb) /var/tmp/mtest-193394/.s.monetdb.35402
QUERY = CREATE PROCEDURE iambroken()
        BEGIN 
        	DECLARE y int;
        	SET y = MIN(1); --error, not allowed
        END;
ERROR = !MIN: missing group by
CODE  = 42000
MAPI  = (monetdb) /var/tmp/mtest-64327/.s.monetdb.34611
QUERY = INSERT INTO another_T (col1,col1) VALUES (1,1); --error, multiple assignments to same column "col1"
ERROR = !INSERT INTO: column 'col1' specified more than once
CODE  = 42000
MAPI  = (monetdb) /var/tmp/mtest-64327/.s.monetdb.34611
QUERY = INSERT INTO another_T VALUES (SUM(1),2,3,4,5,6,7,8); --error, not allowed
ERROR = !SUM: missing group by
CODE  = 42000
MAPI  = (monetdb) /var/tmp/mtest-60261/.s.monetdb.38639
QUERY = INSERT INTO another_T VALUES (AVG(1) OVER (),2,3,4,5,6,7,8); --error, not allowed
ERROR = !AVG: window function 'avg' not allowed on an unique value
CODE  = 42000
MAPI  = (monetdb) /var/tmp/mtest-64327/.s.monetdb.34611
QUERY = CALL crashme(COUNT(1)); --error, not allowed
ERROR = !COUNT: missing group by
CODE  = 42000
MAPI  = (monetdb) /var/tmp/mtest-60261/.s.monetdb.38639
QUERY = CALL crashme(COUNT(1) OVER ()); --error, not allowed
ERROR = !COUNT: window function 'count' not allowed in CALL
CODE  = 42000
MAPI  = (monetdb) /var/tmp/mtest-92133/.s.monetdb.34612
QUERY = CALL crashme((SELECT COUNT(1))); --error, subquery at CALL
ERROR = !CALL: subqueries not allowed inside CALL statements
CODE  = 42000
MAPI  = (monetdb) /var/tmp/mtest-92133/.s.monetdb.34612
QUERY = CALL crashme((SELECT COUNT(1) OVER ())); --error, subquery at CALL
ERROR = !CALL: subqueries not allowed inside CALL statements
CODE  = 42000
MAPI  = (monetdb) /var/tmp/mtest-92133/.s.monetdb.34612
QUERY = CALL crashme((SELECT 1 UNION ALL SELECT 2)); --error, subquery at CALL
ERROR = !CALL: subqueries not allowed inside CALL statements
CODE  = 42000
MAPI  = (monetdb) /var/tmp/mtest-17674/.s.monetdb.33889
QUERY = SELECT row_number(1) OVER () FROM integers i1; --error, row_number(int) doesn't exist
ERROR = !SELECT: window function 'row_number(int(32))' not found
CODE  = 42000
MAPI  = (monetdb) /var/tmp/mtest-17674/.s.monetdb.33889
QUERY = SELECT ntile(1,1) OVER () FROM integers i1; --error, ntile(int,int) doesn't exist
ERROR = !SELECT: window function 'ntile(int(32), tinyint(1))' not found
CODE  = 42000

# 15:41:18 >  
# 15:41:18 >  "Done."
# 15:41:18 >  
<|MERGE_RESOLUTION|>--- conflicted
+++ resolved
@@ -204,19 +204,13 @@
 QUERY = UPDATE another_T SET (col5, col6) = (SELECT MIN(col1), MAX(col2)); --error, aggregate functions are not allowed in UPDATE
 ERROR = !SELECT: aggregate functions not allowed in SET, WHILE, IF, ELSE, CASE, WHEN, RETURN, ANALYZE clauses
 CODE  = 42000
-<<<<<<< HEAD
 MAPI  = (monetdb) /var/tmp/mtest-193394/.s.monetdb.35402
 QUERY = CREATE PROCEDURE iambroken()
         BEGIN 
         	DECLARE x INT; 
         	SET x = MAX(1) over (); --error, not allowed
         END;
-ERROR = !MAX: window function 'max' not allowed in SET clause (use subquery)
-=======
-MAPI  = (monetdb) /var/tmp/mtest-48210/.s.monetdb.36376
-QUERY = SET x = MAX(1) over (); --error, not allowed
 ERROR = !MAX: window function 'max' not allowed in SET, WHILE, IF, ELSE, CASE, WHEN, RETURN, ANALYZE clauses (use subquery)
->>>>>>> 38a7b777
 CODE  = 42000
 MAPI  = (monetdb) /var/tmp/mtest-193394/.s.monetdb.35402
 QUERY = CREATE PROCEDURE iambroken()
