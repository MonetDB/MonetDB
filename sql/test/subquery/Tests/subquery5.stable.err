stderr of test 'subquery5` in directory 'sql/test/subquery` itself:


# 08:41:39 >  
# 08:41:39 >  "mclient" "-lsql" "-ftest" "-tnone" "-Eutf-8" "-i" "-e" "--host=/var/tmp/mtest-11456" "--port=33245"
# 08:41:39 >  

MAPI  = (monetdb) /var/tmp/mtest-11456/.s.monetdb.33245
QUERY = SELECT
            (SELECT MIN(col1) GROUP BY col2)
        FROM another_T; --error, subquery uses ungrouped column "another_T.col2" from outer query
ERROR = !SELECT: subquery uses ungrouped column "another_t.col2" from outer query
CODE  = 42000
MAPI  = (monetdb) /var/tmp/mtest-11456/.s.monetdb.33245
QUERY = SELECT
            (SELECT MIN(col1) WHERE SUM(SUM(col2)) > 1),
            CAST(SUM((SELECT col1 FROM tbl_ProductSales GROUP BY col2)) AS BIGINT)
        FROM another_T GROUP BY col2; --error, aggregate function calls cannot be nested
ERROR = !SELECT: aggregate function calls cannot be nested
CODE  = 42000
MAPI  = (monetdb) /var/tmp/mtest-371889/.s.monetdb.35765
QUERY = CREATE OR REPLACE FUNCTION evilfunction(input INT) RETURNS TABLE (outt INT) BEGIN RETURN SELECT 1,2; END; --error, number of projections don't match
ERROR = !RETURN: number of columns do not match
CODE  = 42000
MAPI  = (monetdb) /var/tmp/mtest-371889/.s.monetdb.35765
QUERY = CREATE OR REPLACE FUNCTION evilfunction(input INT) RETURNS INT BEGIN RETURN TABLE(SELECT input, 2); END; --error, TABLE return not allowed for non table returning functions
ERROR = !RETURN: TABLE return not allowed for non table returning functions
CODE  = 42000
MAPI  = (monetdb) /var/tmp/mtest-371889/.s.monetdb.35765
QUERY = CREATE OR REPLACE FUNCTION evilfunction(input INT) RETURNS INT BEGIN RETURN SELECT input, 2; END; --error, more than 1 return
ERROR = !SELECT: subquery must return only one column
CODE  = 42000
MAPI  = (monetdb) /var/tmp/mtest-232134/.s.monetdb.30965
QUERY = SELECT evilfunction(1);
ERROR = !Cardinality violation, scalar value expected
CODE  = 21000
MAPI  = (monetdb) /var/tmp/mtest-232134/.s.monetdb.30965
QUERY = SELECT evilfunction(1);
ERROR = !Cardinality violation, scalar value expected
CODE  = 21000
MAPI  = (monetdb) /var/tmp/mtest-232134/.s.monetdb.30965
QUERY = SELECT evilfunction(1), 1;
ERROR = !Cardinality violation, scalar value expected
CODE  = 21000
MAPI  = (monetdb) /var/tmp/mtest-488866/.s.monetdb.39586
QUERY = SELECT 1 FROM another_t t1 HAVING 1 = ANY (SELECT col1); --error, subquery uses ungrouped column "col1" from outer query
ERROR = !SELECT: cannot use non GROUP BY column 'col1' in query results without an aggregate function
CODE  = 42000
MAPI  = (monetdb) /var/tmp/mtest-8981/.s.monetdb.31008
QUERY = SELECT 1 FROM another_t t1 HAVING 1 = ANY (SELECT t1.col1); --error, subquery uses ungrouped column "t1.col1" from outer query
ERROR = !SELECT: cannot use non GROUP BY column 't1.col1' in query results without an aggregate function
CODE  = 42000
MAPI  = (monetdb) /var/tmp/mtest-12029/.s.monetdb.36790
QUERY = SELECT 1 FROM another_t t1 HAVING 1 = ANY (SELECT 1 WHERE col1); --error, subquery uses ungrouped column "col1" from outer query
ERROR = !SELECT: cannot use non GROUP BY column 'col1' in query results without an aggregate function
CODE  = 42000
MAPI  = (monetdb) /var/tmp/mtest-8981/.s.monetdb.31008
QUERY = SELECT 1 FROM another_t t1 HAVING 1 = ANY (SELECT 1 WHERE t1.col1); --error, subquery uses ungrouped column "t1.col1" from outer query
ERROR = !SELECT: cannot use non GROUP BY column 't1.col1' in query results without an aggregate function
CODE  = 42000
MAPI  = (monetdb) /var/tmp/mtest-2392594/.s.monetdb.38758
QUERY = SELECT (SELECT i1.i IN (SELECT SUM(i1.i))) FROM integers i1; --error, subquery uses ungrouped column "i1.i" from outer query
ERROR = !SELECT: subquery uses ungrouped column "i1.i" from outer query
CODE  = 42000
MAPI  = (monetdb) /var/tmp/mtest-3324560/.s.monetdb.33622
QUERY = SELECT (SELECT SUM(i1.i) IN (SELECT CORR(i1.i, i2.i) FROM integers i2)) FROM integers i1; --error, subquery uses ungrouped column "i1.i" from outer query
ERROR = !SELECT: subquery uses ungrouped column "i1.i" from outer query
CODE  = 42000
MAPI  = (monetdb) /var/tmp/mtest-416553/.s.monetdb.39504
QUERY = SELECT (SELECT corr(SUM(col1), SUM(col2))) FROM another_t; --error, aggregate function calls cannot be nested
ERROR = !SELECT: aggregate function calls cannot be nested
CODE  = 42000
MAPI  = (monetdb) /var/tmp/mtest-416553/.s.monetdb.39504
QUERY = SELECT (SELECT corr(col1, SUM(col2))) FROM another_t; --error, aggregate function calls cannot be nested
ERROR = !SELECT: aggregate function calls cannot be nested
CODE  = 42000
MAPI  = (monetdb) /var/tmp/mtest-417474/.s.monetdb.36445
QUERY = SELECT (SELECT corr(col1, SUM(col2))) FROM another_t GROUP BY col1; --error, aggregate function calls cannot be nested
ERROR = !SELECT: aggregate function calls cannot be nested
CODE  = 42000
MAPI  = (monetdb) /var/tmp/mtest-417474/.s.monetdb.36445
QUERY = SELECT (SELECT corr(col1, SUM(col2))) FROM another_t GROUP BY col2; --error, aggregate function calls cannot be nested
ERROR = !SELECT: aggregate function calls cannot be nested
CODE  = 42000
MAPI  = (monetdb) /var/tmp/mtest-417474/.s.monetdb.36445
QUERY = SELECT (SELECT corr(col1, col2) WHERE corr(col3, SUM(col4)) > 0) FROM another_t GROUP BY col5; --error, aggregate function calls cannot be nested
ERROR = !SELECT: aggregate function calls cannot be nested
CODE  = 42000
MAPI  = (monetdb) /var/tmp/mtest-98994/.s.monetdb.33939
QUERY = SELECT (SELECT col1 HAVING SUM(col2 + col1) > 0) FROM another_t; --error, subquery uses ungrouped column "another_t.col1" from outer query
ERROR = !SELECT: subquery uses ungrouped column "another_t.col1" from outer query
CODE  = 42000
MAPI  = (monetdb) /var/tmp/mtest-342703/.s.monetdb.36010
QUERY = SELECT (SELECT col1 FROM another_t t1, another_t t2) FROM another_t t3; --error, col1 is ambiguous
ERROR = !SELECT: identifier 'col1' ambiguous
CODE  = 42000
MAPI  = (monetdb) /var/tmp/mtest-33309/.s.monetdb.35772
QUERY = SELECT (SELECT SUM(SUM(col2) + 1)) FROM another_t; --error, aggregate function calls cannot be nested
ERROR = !SELECT: aggregate function calls cannot be nested
CODE  = 42000
MAPI  = (monetdb) /var/tmp/mtest-33309/.s.monetdb.35772
QUERY = SELECT (SELECT MIN(t1.col5 - col2) FROM another_T t2) FROM another_T t1 GROUP BY col6; --error, subquery uses ungrouped column "t1.col5" from outer query
ERROR = !SELECT: subquery uses ungrouped column "t1.col5" from outer query
CODE  = 42000
MAPI  = (monetdb) /var/tmp/mtest-92118/.s.monetdb.32004
QUERY = SELECT (SELECT SUM(SUM(1))) FROM another_t; --error, aggregate function calls cannot be nested
ERROR = !SUM: aggregate functions cannot be nested
CODE  = 42000
MAPI  = (monetdb) /var/tmp/mtest-92118/.s.monetdb.32004
QUERY = SELECT (SELECT SUM(SUM(t2.col1)) FROM another_t t2) FROM another_t t1; --error, aggregate function calls cannot be nested
ERROR = !SUM: aggregate functions cannot be nested
CODE  = 42000
MAPI  = (monetdb) /var/tmp/mtest-577635/.s.monetdb.34590
QUERY = SELECT (VALUES(col1, col2)) FROM another_t; --error, subquery must return only one column
ERROR = !SELECT: subquery must return only one column
CODE  = 42000
MAPI  = (monetdb) /var/tmp/mtest-577635/.s.monetdb.34590
QUERY = SELECT (VALUES(col1), (col2)) FROM another_t; --error, more than one row returned by a subquery used as an expression
ERROR = !Cardinality violation, scalar value expected
CODE  = 21000
MAPI  = (monetdb) /var/tmp/mtest-146231/.s.monetdb.30793
QUERY = SELECT integers.i FROM (VALUES(4),(5),(6),(8)) AS integers(i), integers; --error table integers specified more than once
ERROR = !SELECT: relation name "integers" specified more than once
CODE  = 42000
MAPI  = (monetdb) /var/tmp/mtest-146231/.s.monetdb.30793
QUERY = SELECT integers.i FROM integers, (VALUES(4)) AS myt(i), (SELECT 1) AS integers(i); --error table integers specified more than once
ERROR = !SELECT: relation name "integers" specified more than once
CODE  = 42000
MAPI  = (monetdb) /var/tmp/mtest-146231/.s.monetdb.30793
QUERY = SELECT 1 FROM integers CROSS JOIN integers; --error table integers specified more than once
ERROR = !SELECT: 'integers' on both sides of the CROSS JOIN expression
CODE  = 42000
MAPI  = (monetdb) /var/tmp/mtest-108024/.s.monetdb.38590
QUERY = SELECT (SELECT 1 FROM integers i2 INNER JOIN integers i3 ON i1.i = 1) = (SELECT 1 FROM integers i2 INNER JOIN integers i3 ON MIN(i1.i) = 1) FROM integers i1;
ERROR = !SELECT: subquery uses ungrouped column from outer query
CODE  = 42000
MAPI  = (monetdb) /var/tmp/mtest-295615/.s.monetdb.33475
QUERY = SELECT (SELECT i1.i) = (SELECT SUM(i1.i)) FROM integers i1;
ERROR = !SELECT: subquery uses ungrouped column from outer query
CODE  = 42000
MAPI  = (monetdb) /var/tmp/mtest-295615/.s.monetdb.33475
QUERY = SELECT (VALUES(col1)), (VALUES(MAX(col2))) FROM another_t;
ERROR = !SELECT: subquery uses ungrouped column from outer query
CODE  = 42000
<<<<<<< HEAD
MAPI  = (monetdb) /var/tmp/mtest-911579/.s.monetdb.32726
QUERY = SELECT (SELECT 1 UNION SELECT 2) IN (SELECT 1) FROM integers i1;
ERROR = !Cardinality violation, scalar value expected
CODE  = 21000
=======
MAPI  = (monetdb) /var/tmp/mtest-40632/.s.monetdb.32773
QUERY = SELECT (SELECT CORR(MIN(i1.i), 1) FROM integers i2) FROM integers i1;
ERROR = !SELECT: aggregate function calls cannot be nested
CODE  = 42000
>>>>>>> 5aaf9ae6

# 08:41:39 >  
# 08:41:39 >  "Done."
# 08:41:39 >  
<|MERGE_RESOLUTION|>--- conflicted
+++ resolved
@@ -142,17 +142,14 @@
 QUERY = SELECT (VALUES(col1)), (VALUES(MAX(col2))) FROM another_t;
 ERROR = !SELECT: subquery uses ungrouped column from outer query
 CODE  = 42000
-<<<<<<< HEAD
-MAPI  = (monetdb) /var/tmp/mtest-911579/.s.monetdb.32726
-QUERY = SELECT (SELECT 1 UNION SELECT 2) IN (SELECT 1) FROM integers i1;
-ERROR = !Cardinality violation, scalar value expected
-CODE  = 21000
-=======
 MAPI  = (monetdb) /var/tmp/mtest-40632/.s.monetdb.32773
 QUERY = SELECT (SELECT CORR(MIN(i1.i), 1) FROM integers i2) FROM integers i1;
 ERROR = !SELECT: aggregate function calls cannot be nested
 CODE  = 42000
->>>>>>> 5aaf9ae6
+MAPI  = (monetdb) /var/tmp/mtest-974789/.s.monetdb.32843
+QUERY = SELECT (SELECT 1 UNION SELECT 2) IN (SELECT 1) FROM integers i1;
+ERROR = !Cardinality violation, scalar value expected
+CODE  = 21000
 
 # 08:41:39 >  
 # 08:41:39 >  "Done."
