stdout of test 'correlated` in directory 'sql/test/subquery` itself:


# 20:30:33 >  
# 20:30:33 >  "mserver5" "--debug=10" "--set" "gdk_nr_threads=0" "--set" "mapi_open=true" "--set" "mapi_port=37437" "--set" "mapi_usock=/var/tmp/mtest-8372/.s.monetdb.37437" "--set" "monet_prompt=" "--forcemito" "--dbpath=/home/niels/scratch/monetdb/Linux-x86_64/var/MonetDB/mTests_sql_test_subquery" "--set" "embedded_c=true"
# 20:30:33 >  

# MonetDB 5 server v11.34.0 (hg id: 9b9d1f1578b1+)
# This is an unreleased version
# Serving database 'mTests_sql_test_subquery', using 8 threads
# Compiled for x86_64-unknown-linux-gnu/64bit with 128bit integers
# Found 15.385 GiB available main-memory.
# Copyright (c) 1993 - July 2008 CWI.
# Copyright (c) August 2008 - 2020 MonetDB B.V., all rights reserved
# Visit https://www.monetdb.org/ for further information
# Listening for connection requests on mapi:monetdb://xps13:37437/
# Listening for UNIX domain connection requests on mapi:monetdb:///var/tmp/mtest-8372/.s.monetdb.37437
# MonetDB/GIS module loaded
# MonetDB/SQL module loaded

# 20:30:33 >  
# 20:30:33 >  "mclient" "-lsql" "-ftest" "-tnone" "-Eutf-8" "-i" "-e" "--host=/var/tmp/mtest-8372" "--port=37437"
# 20:30:33 >  

#CREATE TABLE integers(i INTEGER);
#INSERT INTO integers VALUES (1), (2), (3), (NULL);
[ 4	]
#CREATE TABLE test (a INTEGER, b INTEGER, str VARCHAR(32));
#INSERT INTO test VALUES (11, 1, 'a'), (12, 2, 'b'), (13, 3, 'c');
[ 3	]
#CREATE TABLE test2 (a INTEGER, c INTEGER, str2 VARCHAR(32));
#INSERT INTO test2 VALUES (11, 1, 'a'), (12, 1, 'b'), (13, 4, 'b');
[ 3	]
#CREATE TABLE strings(v VARCHAR(32));
#INSERT INTO strings VALUES ('hello'), ('world'), (NULL);
[ 3	]
#SELECT i, (SELECT 42+i1.i) AS j FROM integers i1 ORDER BY i;
% sys.i1,	sys. # table_name
% i,	j # name
% int,	bigint # type
% 1,	2 # length
[ NULL,	NULL	]
[ 1,	43	]
[ 2,	44	]
[ 3,	45	]
#SELECT i FROM integers i1 ORDER BY (SELECT 100-i1.i); -- NULL, 3, 2, 1
% sys.i1 # table_name
% i # name
% int # type
% 1 # length
[ NULL	]
[ 3	]
[ 2	]
[ 1	]
#SELECT i, (SELECT i FROM integers WHERE 1=0 AND i1.i=i) AS j FROM integers i1 ORDER BY i;
% .i1,	. # table_name
% i,	j # name
% int,	int # type
% 1,	1 # length
[ NULL,	NULL	]
[ 1,	NULL	]
[ 2,	NULL	]
[ 3,	NULL	]
#SELECT i, EXISTS(SELECT i FROM integers WHERE 1=0 AND i1.i=i) AS j FROM integers i1 ORDER BY i;
% .i1,	. # table_name
% i,	j # name
% int,	boolean # type
% 1,	5 # length
[ NULL,	false	]
[ 1,	false	]
[ 2,	false	]
[ 3,	false	]
#SELECT i, i=ANY(SELECT i FROM integers WHERE 1=0 AND i1.i=i) AS j FROM integers i1 ORDER BY i;
% .i1,	. # table_name
% i,	j # name
% int,	boolean # type
% 1,	5 # length
[ NULL,	false	]
[ 1,	false	]
[ 2,	false	]
[ 3,	false	]
#SELECT i, (SELECT 42 WHERE i1.i>2) AS j FROM integers i1 ORDER BY i;
% .i1,	. # table_name
% i,	j # name
% int,	tinyint # type
% 1,	2 # length
[ NULL,	NULL	]
[ 1,	NULL	]
[ 2,	NULL	]
[ 3,	42	]
#SELECT i, (SELECT 42 WHERE i1.i IS NULL) AS j FROM integers i1 ORDER BY i;
% .i1,	. # table_name
% i,	j # name
% int,	tinyint # type
% 1,	2 # length
[ NULL,	42	]
[ 1,	NULL	]
[ 2,	NULL	]
[ 3,	NULL	]
#SELECT i, (SELECT i+i1.i FROM integers WHERE i=1) AS j FROM integers i1 ORDER BY i;
% .i1,	. # table_name
% i,	j # name
% int,	bigint # type
% 1,	1 # length
[ NULL,	NULL	]
[ 1,	2	]
[ 2,	3	]
[ 3,	4	]
#SELECT i, (SELECT i FROM integers WHERE i=i1.i) AS j FROM integers i1 ORDER BY i;
% .i1,	. # table_name
% i,	j # name
% int,	int # type
% 1,	1 # length
[ NULL,	NULL	]
[ 1,	1	]
[ 2,	2	]
[ 3,	3	]
#SELECT i, (SELECT i+1 FROM integers WHERE i=i1.i) AS j FROM integers i1 ORDER BY i;
% .i1,	. # table_name
% i,	j # name
% int,	bigint # type
% 1,	1 # length
[ NULL,	NULL	]
[ 1,	2	]
[ 2,	3	]
[ 3,	4	]
#SELECT i, (SELECT 42 FROM integers WHERE i=i1.i) AS j FROM integers i1 ORDER BY i;
% .i1,	. # table_name
% i,	j # name
% int,	tinyint # type
% 1,	2 # length
[ NULL,	NULL	]
[ 1,	42	]
[ 2,	42	]
[ 3,	42	]
#SELECT i, (SELECT MIN(i)+i1.i FROM integers) FROM integers i1 ORDER BY i;
% .i1,	.%2 # table_name
% i,	%2 # name
% int,	bigint # type
% 1,	1 # length
[ NULL,	NULL	]
[ 1,	2	]
[ 2,	3	]
[ 3,	4	]
#SELECT i, (SELECT MIN(i+2*i1.i) FROM integers) FROM integers i1 ORDER BY i;
% .i1,	.%1 # table_name
% i,	%1 # name
% int,	bigint # type
% 1,	1 # length
[ NULL,	NULL	]
[ 1,	3	]
[ 2,	5	]
[ 3,	7	]
#SELECT i, CAST(SUM(i) AS BIGINT), CAST((SELECT SUM(i)+SUM(i1.i) FROM integers) AS BIGINT) FROM integers i1 GROUP BY i ORDER BY i;
% .i1,	.%2,	.%5 # table_name
% i,	%2,	%5 # name
% int,	bigint,	bigint # type
% 1,	1,	1 # length
[ NULL,	NULL,	NULL	]
[ 1,	1,	7	]
[ 2,	2,	8	]
[ 3,	3,	9	]
#SELECT i, CAST(SUM(i) AS BIGINT), CAST((SELECT SUM(i)+COUNT(i1.i) FROM integers) AS BIGINT) FROM integers i1 GROUP BY i ORDER BY i;
% .i1,	.%2,	.%6 # table_name
% i,	%2,	%6 # name
% int,	bigint,	bigint # type
% 1,	1,	1 # length
[ NULL,	NULL,	6	]
[ 1,	1,	7	]
[ 2,	2,	7	]
[ 3,	3,	7	]
#SELECT i, (SELECT COUNT(*) FROM integers i2 WHERE i2.i>i1.i) FROM integers i1 ORDER BY i;
% .i1,	.%1 # table_name
% i,	%1 # name
% int,	bigint # type
% 1,	1 # length
[ NULL,	0	]
[ 1,	2	]
[ 2,	1	]
[ 3,	0	]
#SELECT i, (SELECT MIN(i+2*i1.i) FROM integers) FROM integers i1 ORDER BY i;
% .i1,	.%1 # table_name
% i,	%1 # name
% int,	bigint # type
% 1,	1 # length
[ NULL,	NULL	]
[ 1,	3	]
[ 2,	5	]
[ 3,	7	]
#SELECT CAST((SELECT SUM(i1.i)) AS BIGINT) FROM integers i1; -- 6
% sys.%2 # table_name
% %2 # name
% bigint # type
% 1 # length
[ 6	]
#SELECT MIN(i), CAST((SELECT SUM(i1.i)) AS BIGINT) FROM integers i1; -- 1, 6
% sys.%1,	sys.%3 # table_name
% %1,	%3 # name
% int,	bigint # type
% 1,	1 # length
[ 1,	6	]
#SELECT MIN(i), CAST((SELECT SUM(i1.i)) AS BIGINT) FROM integers i1; -- 1, 6
% sys.%1,	sys.%3 # table_name
% %1,	%3 # name
% int,	bigint # type
% 1,	1 # length
[ 1,	6	]
#SELECT CAST((SELECT SUM(i1.i)) AS BIGINT), CAST((SELECT SUM(i1.i)) AS BIGINT) FROM integers i1; -- 6, 6
% sys.%2,	sys.%3 # table_name
% %2,	%3 # name
% bigint,	bigint # type
% 1,	1 # length
[ 6,	6	]
#SELECT CAST(SUM(i) AS BIGINT), CAST(SUM((SELECT i FROM integers WHERE i=i1.i)) AS BIGINT) FROM integers i1; -- 6, 6
% .%2,	.%5 # table_name
% %2,	%5 # name
% bigint,	bigint # type
% 1,	1 # length
[ 6,	6	]
#SELECT CAST(SUM(i) AS BIGINT), CAST((SELECT SUM(i) FROM integers WHERE i>SUM(i1.i)) AS BIGINT) FROM integers i1; -- 6, NULL
% .%2,	.%4 # table_name
% %2,	%4 # name
% bigint,	bigint # type
% 1,	1 # length
[ 6,	NULL	]
#SELECT CAST((SELECT SUM(i) FROM integers WHERE i>SUM(i1.i)) AS BIGINT) FROM integers i1; -- NULL
% .%3 # table_name
% %3 # name
% bigint # type
% 1 # length
[ NULL  ]
#SELECT i, (SELECT MIN(i) FROM integers WHERE i>i1.i) FROM integers i1 ORDER BY i;
% .i1,	.%1 # table_name
% i,	%1 # name
% int,	int # type
% 1,	1 # length
[ NULL,	NULL	]
[ 1,	2	]
[ 2,	3	]
[ 3,	NULL	]
#SELECT i, (SELECT MIN(i)+i1.i FROM integers WHERE i>i1.i) FROM integers i1 ORDER BY i;
% .i1,	.%2 # table_name
% i,	%2 # name
% int,	bigint # type
% 1,	1 # length
[ NULL,	NULL	]
[ 1,	3	]
[ 2,	5	]
[ 3,	NULL	]
#SELECT i, (SELECT MIN(i) FROM integers GROUP BY i1.i) AS j FROM integers i1 ORDER BY i;
% .i1,	. # table_name
% i,	j # name
% int,	int # type
% 1,	1 # length
[ NULL,	1	]
[ 1,	1	]
[ 2,	1	]
[ 3,	1	]
#SELECT i, (SELECT i FROM integers GROUP BY i HAVING i=i1.i) AS j FROM integers i1 ORDER BY i;
% .i1,	. # table_name
% i,	j # name
% int,	int # type
% 1,	1 # length
[ NULL,	NULL	]
[ 1,	1	]
[ 2,	2	]
[ 3,	3	]
#SELECT i1.i, CAST(SUM(i) AS BIGINT) FROM integers i1 GROUP BY i1.i HAVING SUM(i)=(SELECT MIN(i) FROM integers WHERE i<>i1.i+1) ORDER BY 1;
% sys.i1,	sys.%2 # table_name
% i,	%2 # name
% int,	bigint # type
% 1,	1 # length
[ 1,	1	]
#SELECT i % 2 AS j, CAST(SUM(i) AS BIGINT) FROM integers i1 GROUP BY j HAVING SUM(i)=(SELECT SUM(i) FROM integers WHERE i<>j+1) ORDER BY 1;
% sys.,	sys.%2 # table_name
% j,	%2 # name
% int,	bigint # type
% 1,	1 # length
[ 1,	4	]
#SELECT CAST((SELECT SUM(i)+SUM(i1.i) FROM integers) AS BIGINT) FROM integers i1 ORDER BY 1;
% .%4 # table_name
% %4 # name
% bigint # type
% 2 # length
[ 12	]
#SELECT CAST((SELECT SUM(i)+SUM((CASE WHEN i IS NOT NULL THEN i*0 ELSE 0 END)+i1.i) FROM integers) AS BIGINT) FROM integers i1 ORDER BY 1;
% .%4 # table_name
% %4 # name
% bigint # type
% 2 # length
[ NULL	]
[ 10	]
[ 14	]
[ 18	]
#SELECT i, CAST((SELECT i+SUM(i1.i) FROM integers WHERE i=1) AS BIGINT) FROM integers i1 GROUP BY i ORDER BY i;
% .i1,	.%3 # table_name
% i,	%3 # name
% int,	bigint # type
% 1,	1 # length
[ NULL,	NULL	]
[ 1,	2	]
[ 2,	3	]
[ 3,	4	]
#SELECT CAST(SUM((SELECT i+i1.i FROM integers WHERE i=1)) AS BIGINT) FROM integers i1;
% .%2 # table_name
% %2 # name
% bigint # type
% 1 # length
[ 9	]
#SELECT i1.i AS j, CAST((SELECT SUM(j+i) FROM integers) AS BIGINT) AS k FROM integers i1 GROUP BY j ORDER BY j;
% .,	. # table_name
% j,	k # name
% int,	bigint # type
% 1,	2 # length
[ NULL,	NULL	]
[ 1,	9	]
[ 2,	12	]
[ 3,	15	]
#SELECT CAST((SELECT SUM(i1.i*i) FROM integers) AS BIGINT) FROM integers i1 ORDER BY i;
% .%2 # table_name
% %2 # name
% bigint # type
% 2 # length
[ NULL	]
[ 6	]
[ 12	]
[ 18	]
#SELECT i, CAST((SELECT SUM(i1.i)) AS BIGINT) AS k, CAST((SELECT SUM(i1.i)) AS BIGINT) AS l FROM integers i1 GROUP BY i ORDER BY i;
% sys.i1,	sys.,	sys. # table_name
% i,	k,	l # name
% int,	bigint,	bigint # type
% 1,	1,	1 # length
[ NULL,	NULL,	NULL	]
[ 1,	1,	1	]
[ 2,	2,	2	]
[ 3,	3,	3	]
#SELECT i, CAST((SELECT SUM(i1.i)*SUM(i) FROM integers) AS BIGINT) AS k FROM integers i1 GROUP BY i ORDER BY i;
% .i1,	. # table_name
% i,	k # name
% int,	bigint # type
% 1,	2 # length
[ NULL,	NULL	]
[ 1,	6	]
[ 2,	12	]
[ 3,	18	]
#SELECT i AS j, CAST((SELECT j*SUM(i) FROM integers) AS BIGINT) AS k FROM integers i1 GROUP BY j ORDER BY j;
% .,	. # table_name
% j,	k # name
% int,	bigint # type
% 1,	2 # length
[ NULL,	NULL	]
[ 1,	6	]
[ 2,	12	]
[ 3,	18	]
#SELECT i AS j, CAST((SELECT i1.i*SUM(i) FROM integers) AS BIGINT) AS k FROM integers i1 GROUP BY j ORDER BY j;
% .,	. # table_name
% j,	k # name
% int,	bigint # type
% 1,	2 # length
[ NULL,	NULL	]
[ 1,	6	]
[ 2,	12	]
[ 3,	18	]
#SELECT i, CAST(SUM((SELECT SUM(i)*i1.i FROM integers)) AS BIGINT) AS k FROM integers i1 GROUP BY i ORDER BY i;
% .i1,	. # table_name
% i,	k # name
% int,	bigint # type
% 1,	2 # length
[ NULL,	NULL	]
[ 1,	6	]
[ 2,	12	]
[ 3,	18	]
#SELECT CAST((SELECT SUM(i1.i)) AS BIGINT) FROM integers i1;
% sys.%2 # table_name
% %2 # name
% bigint # type
% 1 # length
[ 6	]
#SELECT i AS j, (SELECT MIN(i1.i) FROM integers GROUP BY i HAVING i=j) FROM integers i1 GROUP BY j ORDER BY j;
% .,	.%1 # table_name
% j,	%1 # name
% int,	int # type
% 1,	1 # length
[ NULL,	NULL	]
[ 1,	1	]
[ 2,	2	]
[ 3,	3	]
#SELECT (SELECT i+i1.i FROM integers WHERE i=1) AS k, CAST(SUM(i) AS BIGINT) AS j FROM integers i1 GROUP BY k ORDER BY 1;
% .,	. # table_name
% k,	j # name
% bigint,	bigint # type
% 1,	1 # length
[ NULL,	NULL	]
[ 2,	1	]
[ 3,	2	]
[ 4,	3	]
#SELECT CAST(SUM(i) AS BIGINT) FROM integers i1 WHERE i>(SELECT (i+i1.i)/2 FROM integers WHERE i=1);
% sys.%3 # table_name
% %3 # name
% bigint # type
% 1 # length
[ 5	]
#SELECT CAST(SUM(i) AS BIGINT) FROM integers i1 WHERE i>(SELECT (SUM(i)+i1.i)/2 FROM integers WHERE i=1);
% sys.%4 # table_name
% %4 # name
% bigint # type
% 1 # length
[ 5	]
#SELECT i, (SELECT MIN(i) FROM integers WHERE i=i1.i) >= ALL(SELECT i FROM integers WHERE i IS NOT NULL) FROM integers i1 ORDER BY i;
% .i1,	.%3 # table_name
% i,	%3 # name
% int,	boolean # type
% 1,	5 # length
[ NULL,	NULL	]
[ 1,	false	]
[ 2,	false	]
[ 3,	true	]
#SELECT i, (SELECT MIN(i) FROM integers WHERE i<>i1.i) > ANY(SELECT i FROM integers WHERE i IS NOT NULL) FROM integers i1 ORDER BY i;
% .i1,	.%3 # table_name
% i,	%3 # name
% int,	boolean # type
% 1,	5 # length
[ NULL,	NULL	]
[ 1,	true	]
[ 2,	false	]
[ 3,	false	]
#SELECT i, NOT((SELECT MIN(i) FROM integers WHERE i<>i1.i) > ANY(SELECT i FROM integers WHERE i IS NOT NULL)) FROM integers i1 ORDER BY i;
% .i1,	.%3 # table_name
% i,	%3 # name
% int,	boolean # type
% 1,	5 # length
[ NULL,	NULL	]
[ 1,	false	]
[ 2,	true	]
[ 3,	true	]
#SELECT i, (SELECT i FROM integers i2 WHERE i=(SELECT SUM(i) FROM integers i2 WHERE i2.i>i1.i)) FROM integers i1 ORDER BY 1;
% .i1,	.%2 # table_name
% i,	%2 # name
% int,	int # type
% 1,	1 # length
[ NULL,	NULL	]
[ 1,	NULL	]
[ 2,	3	]
[ 3,	NULL	]
#SELECT i, CAST((SELECT SUM(i) IS NULL FROM integers i2 WHERE i2.i>i1.i) AS BIGINT) FROM integers i1 ORDER BY i;
% .i1,	.%3 # table_name
% i,	%3 # name
% int,	bigint # type
% 1,	1 # length
[ NULL,	1	]
[ 1,	0	]
[ 2,	0	]
[ 3,	1	]
#SELECT i, (SELECT COUNT(*) FROM integers i2 WHERE i2.i>i1.i) FROM integers i1 ORDER BY i;
% .i1,	.%1 # table_name
% i,	%1 # name
% int,	bigint # type
% 1,	1 # length
[ NULL,	0	]
[ 1,	2	]
[ 2,	1	]
[ 3,	0	]
#SELECT i, (SELECT COUNT(i) FROM integers i2 WHERE i2.i>i1.i OR i2.i IS NULL) FROM integers i1 ORDER BY i;
% .i1,	.%1 # table_name
% i,	%1 # name
% int,	bigint # type
% 1,	1 # length
[ NULL,	0	]
[ 1,	2	]
[ 2,	1	]
[ 3,	0	]
#SELECT i, (SELECT COUNT(*) FROM integers i2 WHERE i2.i>i1.i OR i2.i IS NULL) FROM integers i1 ORDER BY i;
% .i1,	.%1 # table_name
% i,	%1 # name
% int,	bigint # type
% 1,	1 # length
[ NULL,	1	]
[ 1,	3	]
[ 2,	2	]
[ 3,	1	]
#SELECT i, (SELECT COUNT(*) FROM integers i2 WHERE i2.i>i1.i OR (i1.i IS NULL AND i2.i IS NULL)) FROM integers i1 ORDER BY i;
% .i1,	.%1 # table_name
% i,	%1 # name
% int,	bigint # type
% 1,	1 # length
[ NULL,	1	]
[ 1,	2	]
[ 2,	1	]
[ 3,	0	]
#SELECT i FROM integers i1 WHERE (SELECT COUNT(*) FROM integers i2 WHERE i2.i>i1.i)=0 ORDER BY i;
% .i1 # table_name
% i # name
% int # type
% 1 # length
[ NULL	]
[ 3	]
#SELECT i, (SELECT i FROM integers i2 WHERE i-2=(SELECT COUNT(*) FROM integers i2 WHERE i2.i>i1.i)) FROM integers i1 ORDER BY 1;
% .i1,	.%2 # table_name
% i,	%2 # name
% int,	int # type
% 1,	1 # length
[ NULL,	2	]
[ 1,	NULL	]
[ 2,	3	]
[ 3,	2	]
#SELECT i, (SELECT COUNT(*) FROM integers i2 WHERE i2.i>i1.i GROUP BY i1.i) FROM integers i1 ORDER BY i;
% .i1,	.%1 # table_name
% i,	%1 # name
% int,	bigint # type
% 1,	1 # length
[ NULL,	NULL	]
[ 1,	2	]
[ 2,	1	]
[ 3,	NULL	]
#SELECT i, (SELECT CASE WHEN (SELECT COUNT(*) FROM integers i2 WHERE i2.i>i1.i)=0 THEN 1 ELSE 0 END) FROM integers i1 ORDER BY i;
% .i1,	.%2 # table_name
% i,	%2 # name
% int,	tinyint # type
% 1,	1 # length
[ NULL,	1	]
[ 1,	0	]
[ 2,	0	]
[ 3,	1	]
#SELECT i, (SELECT COUNT(*) FROM integers i2 WHERE i2.i>i1.i) FROM integers i1 ORDER BY i;
% .i1,	.%1 # table_name
% i,	%1 # name
% int,	bigint # type
% 1,	1 # length
[ NULL,	0	]
[ 1,	2	]
[ 2,	1	]
[ 3,	0	]
#SELECT a, CAST(SUM(a) AS BIGINT), CAST((SELECT SUM(a)+SUM(t1.b) FROM test) AS BIGINT) FROM test t1 GROUP BY a ORDER BY a;
% .t1,	.%2,	.%6 # table_name
% a,	%2,	%6 # name
% int,	bigint,	bigint # type
% 2,	2,	2 # length
[ 11,	11,	37	]
[ 12,	12,	38	]
[ 13,	13,	39	]
#SELECT CAST((SELECT test.a+test.b+SUM(test2.a) FROM test2 WHERE "str"=str2) AS BIGINT) FROM test ORDER BY 1;
% .%3 # table_name
% %3 # name
% bigint # type
% 2 # length
[ NULL	]
[ 23	]
[ 39	]
#SELECT * FROM test WHERE EXISTS(SELECT * FROM test2 WHERE test.a=test2.a AND test.b<>test2.c);
% sys.test,	sys.test,	sys.test # table_name
% a,	b,	str # name
% int,	int,	varchar # type
% 2,	1,	1 # length
[ 12,	2,	"b"	]
[ 13,	3,	"c"	]
#SELECT a, a>=ANY(SELECT test2.a+c-b FROM test2 WHERE c>=b AND "str"=str2) FROM test ORDER BY 1;
% .test,	.%2 # table_name
% a,	%2 # name
% int,	boolean # type
% 2,	5 # length
[ 11,	true	]
[ 12,	false	]
[ 13,	false	]
#SELECT "str", "str"=ANY(SELECT str2 FROM test2) FROM test;
% .test,	.%7 # table_name
% str,	%7 # name
% varchar,	boolean # type
% 1,	5 # length
[ "a",	true	]
[ "b",	true	]
[ "c",	false	]
#SELECT "str", "str"=ANY(SELECT str2 FROM test2 WHERE test.a<>test2.a) FROM test;
% .test,	.%7 # table_name
% str,	%7 # name
% varchar,	boolean # type
% 1,	5 # length
[ "a",	false	]
[ "b",	true	]
[ "c",	false	]
#SELECT i, (SELECT s1.i FROM (SELECT * FROM integers WHERE i=i1.i) s1) AS j FROM integers i1 ORDER BY i;
% .i1,	. # table_name
% i,	j # name
% int,	int # type
% 1,	1 # length
[ NULL,	NULL	]
[ 1,	1	]
[ 2,	2	]
[ 3,	3	]
#SELECT i, (SELECT s1.i FROM (SELECT i FROM integers WHERE i=i1.i) s1 INNER JOIN (SELECT i FROM integers WHERE i=4-i1.i) s2 ON s1.i>s2.i) AS j FROM integers i1 ORDER BY i;
% .i1,	. # table_name
% i,	j # name
% int,	int # type
% 1,	1 # length
[ NULL,	NULL	]
[ 1,	NULL	]
[ 2,	NULL	]
[ 3,	3	]
#SELECT i, (SELECT s1.i FROM integers s1, integers s2 WHERE s1.i=s2.i AND s1.i=4-i1.i) AS j FROM integers i1 ORDER BY i;
% .i1,	. # table_name
% i,	j # name
% int,	int # type
% 1,	1 # length
[ NULL,	NULL	]
[ 1,	3	]
[ 2,	2	]
[ 3,	1	]
#SELECT i, (SELECT s1.i FROM integers s1 INNER JOIN integers s2 ON s1.i=s2.i AND s1.i=4-i1.i) AS j FROM integers i1 ORDER BY i;
% .i1,	. # table_name
% i,	j # name
% int,	int # type
% 1,	1 # length
[ NULL,	NULL	]
[ 1,	3	]
[ 2,	2	]
[ 3,	1	]
#SELECT * FROM integers s1 INNER JOIN integers s2 ON (SELECT 2*SUM(i)*s1.i FROM integers)=(SELECT SUM(i)*s2.i FROM integers) ORDER BY s1.i;
% sys.s1,	sys.s2 # table_name
% i,	i # name
% int,	int # type
% 1,	1 # length
[ 1,	2	]
#SELECT * FROM integers s1 INNER JOIN integers s2 ON (SELECT s1.i=s2.i) ORDER BY s1.i;
% sys.s1,	sys.s2 # table_name
% i,	i # name
% int,	int # type
% 1,	1 # length
[ 1,	1	]
[ 2,	2	]
[ 3,	3	]
#SELECT * FROM integers s1 INNER JOIN integers s2 ON (SELECT s1.i=i FROM integers WHERE s2.i=i) ORDER BY s1.i;
% sys.s1,	sys.s2 # table_name
% i,	i # name
% int,	int # type
% 1,	1 # length
[ 1,	1	]
[ 2,	2	]
[ 3,	3	]
#SELECT * FROM integers s1 LEFT OUTER JOIN integers s2 ON (SELECT 2*SUM(i)*s1.i FROM integers)=(SELECT SUM(i)*s2.i FROM integers) ORDER BY s1.i;
% .s1,	.s2 # table_name
% i,	i # name
% int,	int # type
% 1,	1 # length
[ NULL,	NULL	]
[ 1,	2	]
[ 2,	NULL	]
[ 3,	NULL	]
#SELECT i, CAST((SELECT SUM(s1.i) FROM integers s1 LEFT OUTER JOIN integers s2 ON s1.i=s2.i OR s1.i=i1.i-1) AS BIGINT) AS j FROM integers i1 ORDER BY i;
% .i1,	. # table_name
% i,	j # name
% int,	bigint # type
% 1,	2 # length
[ NULL,	6	]
[ 1,	6	]
[ 2,	9	]
[ 3,	12	]
#SELECT i, CAST((SELECT SUM(s1.i) FROM integers s1 FULL OUTER JOIN integers s2 ON s1.i=s2.i OR s1.i=i1.i-1) AS BIGINT) AS j FROM integers i1 ORDER BY i;
% .i1,	. # table_name
% i,	j # name
% int,	bigint # type
% 1,	2 # length
[ NULL,	6	]
[ 1,	6	]
[ 2,	9	]
[ 3,	12	]
#SELECT i, (SELECT row_number() OVER (ORDER BY i)) FROM integers i1 ORDER BY i; --Should we support correlated expressions inside PARTITION BY and ORDER BY on Window functions?
<<<<<<< HEAD
% .i1,	.%3 # table_name
% i,	%3 # name
=======
% .i1,	.%1 # table_name
% i,	%1 # name
>>>>>>> 470e39ba
% int,	int # type
% 1,	1 # length
[ NULL,	1	]
[ 1,	1	]
[ 2,	1	]
[ 3,	1	]
#SELECT i, (SELECT i FROM integers WHERE i=i1.i UNION SELECT i FROM integers WHERE i=i1.i) AS j FROM integers i1 ORDER BY i;
% .i1,	. # table_name
% i,	j # name
% int,	int # type
% 1,	1 # length
[ NULL,	NULL	]
[ 1,	1	]
[ 2,	2	]
[ 3,	3	]
#SELECT i, (SELECT i FROM integers WHERE i IS NOT NULL EXCEPT SELECT i FROM integers WHERE i<>i1.i) AS j FROM integers i1 WHERE i IS NOT NULL ORDER BY i;
% .i1,	. # table_name
% i,	j # name
% int,	int # type
% 1,	1 # length
[ 1,	1	]
[ 2,	2	]
[ 3,	3	]
#SELECT i, (SELECT i FROM integers WHERE i=i1.i INTERSECT SELECT i FROM integers WHERE i=i1.i) AS j FROM integers i1 ORDER BY i;
% .i1,	. # table_name
% i,	j # name
% int,	int # type
% 1,	1 # length
[ NULL,	NULL	]
[ 1,	1	]
[ 2,	2	]
[ 3,	3	]
#SELECT i, (SELECT i FROM integers WHERE i=i1.i UNION SELECT i FROM integers WHERE i<>i1.i EXCEPT SELECT i FROM integers WHERE i<>i1.i) AS j FROM integers i1 ORDER BY i;
% .i1,	. # table_name
% i,	j # name
% int,	int # type
% 1,	1 # length
[ NULL,	NULL	]
[ 1,	1	]
[ 2,	2	]
[ 3,	3	]
#SELECT i, CAST((SELECT (SELECT SUM(i) FROM integers)+42+i1.i) AS BIGINT) AS j FROM integers i1 ORDER BY i;
% .i1,	. # table_name
% i,	j # name
% int,	bigint # type
% 1,	2 # length
[ NULL,	NULL	]
[ 1,	49	]
[ 2,	50	]
[ 3,	51	]
#SELECT i, (SELECT row_number() OVER (ORDER BY i) FROM integers WHERE i1.i=i) FROM integers i1 ORDER BY i;
<<<<<<< HEAD
% .i1,	.%3 # table_name
% i,	%3 # name
=======
% .i1,	.%1 # table_name
% i,	%1 # name
>>>>>>> 470e39ba
% int,	int # type
% 1,	1 # length
[ NULL,	NULL	]
[ 1,	1	]
[ 2,	1	]
[ 3,	1	]
#SELECT i1.i, (SELECT rank() OVER (ORDER BY i) FROM integers WHERE i1.i=i) FROM integers i1, integers i2 ORDER BY i1.i;
<<<<<<< HEAD
% .i1,	.%3 # table_name
% i,	%3 # name
=======
% .i1,	.%1 # table_name
% i,	%1 # name
>>>>>>> 470e39ba
% int,	int # type
% 1,	1 # length
[ NULL,	NULL	]
[ NULL,	NULL	]
[ NULL,	NULL	]
[ NULL,	NULL	]
[ 1,	1	]
[ 1,	1	]
[ 1,	1	]
[ 1,	1	]
[ 2,	1	]
[ 2,	1	]
[ 2,	1	]
[ 2,	1	]
[ 3,	1	]
[ 3,	1	]
[ 3,	1	]
[ 3,	1	]
#SELECT i1.i, (SELECT row_number() OVER (ORDER BY i) FROM integers WHERE i1.i=i) FROM integers i1, integers i2 ORDER BY i1.i;
<<<<<<< HEAD
% .i1,	.%3 # table_name
% i,	%3 # name
=======
% .i1,	.%1 # table_name
% i,	%1 # name
>>>>>>> 470e39ba
% int,	int # type
% 1,	1 # length
[ NULL,	NULL	]
[ NULL,	NULL	]
[ NULL,	NULL	]
[ NULL,	NULL	]
[ 1,	1	]
[ 1,	1	]
[ 1,	1	]
[ 1,	1	]
[ 2,	1	]
[ 2,	1	]
[ 2,	1	]
[ 2,	1	]
[ 3,	1	]
[ 3,	1	]
[ 3,	1	]
[ 3,	1	]
#SELECT i, CAST((SELECT SUM(i) OVER (ORDER BY i) FROM integers WHERE i1.i=i) AS BIGINT) FROM integers i1 ORDER BY i;
<<<<<<< HEAD
% .i1,	.%10 # table_name
% i,	%10 # name
=======
% .i1,	.%2 # table_name
% i,	%2 # name
% int,	bigint # type
% 1,	1 # length
[ NULL,	NULL	]
[ 1,	1	]
[ 2,	2	]
[ 3,	3	]
#SELECT i, CAST((SELECT SUM(i) OVER (ORDER BY i range between 1 preceding and 2 following) FROM integers WHERE i1.i=i) AS BIGINT) FROM integers i1 ORDER BY i;
% .i1,	.%2 # table_name
% i,	%2 # name
>>>>>>> 470e39ba
% int,	bigint # type
% 1,	1 # length
[ NULL,	NULL	]
[ 1,	1	]
[ 2,	2	]
[ 3,	3	]
#SELECT i, CAST((SELECT (SELECT 42+i1.i)+42+i1.i) AS BIGINT) AS j FROM integers i1 ORDER BY i;
% sys.i1,	sys. # table_name
% i,	j # name
% int,	bigint # type
% 1,	2 # length
[ NULL,	NULL	]
[ 1,	86	]
[ 2,	88	]
[ 3,	90	]
#SELECT i, CAST((SELECT (SELECT (SELECT (SELECT 42+i1.i)++i1.i)+42+i1.i)+42+i1.i) AS BIGINT) AS j FROM integers i1 ORDER BY i;
% sys.i1,	sys. # table_name
% i,	j # name
% int,	bigint # type
% 1,	3 # length
[ NULL,	NULL	]
[ 1,	130	]
[ 2,	134	]
[ 3,	138	]
#SELECT i, CAST((SELECT (SELECT i1.i+SUM(i2.i)) FROM integers i2) AS BIGINT) AS j FROM integers i1 ORDER BY i;
% .i1,	. # table_name
% i,	j # name
% int,	bigint # type
% 1,	1 # length
[ NULL,	NULL	]
[ 1,	7	]
[ 2,	8	]
[ 3,	9	]
#SELECT i, CAST((SELECT (SELECT (SELECT (SELECT i1.i+i1.i+i1.i+i1.i+i1.i)))) AS BIGINT) AS j FROM integers i1 ORDER BY i;
% sys.i1,	sys. # table_name
% i,	j # name
% int,	bigint # type
% 1,	2 # length
[ NULL,	NULL	]
[ 1,	5	]
[ 2,	10	]
[ 3,	15	]
#SELECT i, CAST((SELECT SUM(i)+(SELECT 42+i1.i) FROM integers) AS BIGINT) AS j FROM integers i1 ORDER BY i;
% .i1,	. # table_name
% i,	j # name
% int,	bigint # type
% 1,	2 # length
[ NULL,	NULL	]
[ 1,	49	]
[ 2,	50	]
[ 3,	51	]
#SELECT i, CAST((SELECT ((SELECT ((SELECT ((SELECT SUM(i)+SUM(i4.i)+SUM(i3.i)+SUM(i2.i)+SUM(i1.i) FROM integers i5)) FROM integers i4)) FROM integers i3)) FROM integers i2) AS BIGINT) AS j FROM integers i1 GROUP BY i ORDER BY i;
% .i1,	. # table_name
% i,	j # name
% int,	bigint # type
% 1,	2 # length
[ NULL,	NULL	]
[ 1,	25	]
[ 2,	26	]
[ 3,	27	]
#SELECT i, CAST((SELECT (SELECT (SELECT (SELECT i1.i+i1.i+i1.i+i1.i+i1.i+i2.i) FROM integers i2 WHERE i2.i=i1.i))) AS BIGINT) AS j FROM integers i1 ORDER BY i;
% .i1,	. # table_name
% i,	j # name
% int,	bigint # type
% 1,	2 # length
[ NULL,	NULL	]
[ 1,	6	]
[ 2,	12	]
[ 3,	18	]
#SELECT i, CAST((SELECT SUM(s1.i) FROM integers s1 INNER JOIN integers s2 ON (SELECT i1.i+s1.i)=(SELECT i1.i+s2.i)) AS BIGINT) AS j FROM integers i1 ORDER BY i;
% .i1,	. # table_name
% i,	j # name
% int,	bigint # type
% 1,	1 # length
[ NULL,	NULL	]
[ 1,	6	]
[ 2,	6	]
[ 3,	6	]
#SELECT i, CAST(SUM(i) AS BIGINT), CAST((SELECT (SELECT SUM(i)+SUM(i1.i)+SUM(i2.i) FROM integers) FROM integers i2) AS BIGINT) FROM integers i1 GROUP BY i ORDER BY i;
% .i1,	.%2,	.%7 # table_name
% i,	%2,	%7 # name
% int,	bigint,	bigint # type
% 1,	1,	2 # length
[ NULL,	NULL,	NULL	]
[ 1,	1,	13	]
[ 2,	2,	14	]
[ 3,	3,	15	]
#SELECT i, CAST((SELECT SUM(ss1.i) FROM (SELECT i FROM integers s1 WHERE i>ANY(SELECT i FROM integers WHERE i<>s1.i)) ss1) AS BIGINT) AS j FROM integers i1 ORDER BY i;
% .i1,	. # table_name
% i,	j # name
% int,	bigint # type
% 1,	1 # length
[ NULL,	5	]
[ 1,	5	]
[ 2,	5	]
[ 3,	5	]
#SELECT i, CAST((SELECT SUM(ss2.i) FROM (SELECT i FROM integers s1 WHERE i=i1.i AND i=ANY(SELECT i FROM integers WHERE i=s1.i)) ss2) AS BIGINT) AS j FROM integers i1 ORDER BY i;
% .i1,	. # table_name
% i,	j # name
% int,	bigint # type
% 1,	1 # length
[ NULL,	NULL	]
[ 1,	1	]
[ 2,	2	]
[ 3,	3	]
#SELECT i, CAST((SELECT SUM(s1.i) FROM integers s1 LEFT OUTER JOIN integers s2 ON (SELECT i1.i+s1.i)=(SELECT i1.i+s2.i)) AS BIGINT) AS j FROM integers i1 ORDER BY i;
% .i1,	. # table_name
% i,	j # name
% int,	bigint # type
% 1,	1 # length
[ NULL,	6	]
[ 1,	6	]
[ 2,	6	]
[ 3,	6	]
#SELECT i, CAST((SELECT SUM(ss1.i)+SUM(ss2.i) FROM (SELECT i FROM integers s1 WHERE i>ANY(SELECT i FROM integers WHERE i<>s1.i)) ss1 LEFT OUTER JOIN (SELECT i FROM integers s1 WHERE i=ANY(SELECT i FROM integers WHERE i=s1.i)) ss2 ON ss1.i=ss2.i) AS BIGINT) AS j FROM integers i1 ORDER BY i;
% .i1,	. # table_name
% i,	j # name
% int,	bigint # type
% 1,	2 # length
[ NULL,	10	]
[ 1,	10	]
[ 2,	10	]
[ 3,	10	]
#SELECT i, CAST((SELECT SUM(s1.i) FROM (SELECT i FROM integers WHERE i=i1.i) s1 LEFT OUTER JOIN integers s2 ON s1.i=s2.i) AS BIGINT) AS j FROM integers i1 ORDER BY i;
% .i1,	. # table_name
% i,	j # name
% int,	bigint # type
% 1,	1 # length
[ NULL,	NULL	]
[ 1,	1	]
[ 2,	2	]
[ 3,	3	]
#SELECT i, CAST((SELECT SUM(s1.i) FROM (SELECT i FROM integers WHERE i<>i1.i) s1 LEFT OUTER JOIN integers s2 ON s1.i=s2.i) AS BIGINT) AS j FROM integers i1 ORDER BY i;
% .i1,	. # table_name
% i,	j # name
% int,	bigint # type
% 1,	1 # length
[ NULL,	NULL	]
[ 1,	5	]
[ 2,	4	]
[ 3,	3	]
#SELECT i, CAST((SELECT SUM(s2.i) FROM integers s1 LEFT OUTER JOIN (SELECT i FROM integers WHERE i=i1.i) s2 ON s1.i=s2.i) AS BIGINT) AS j FROM integers i1 ORDER BY i;
% .i1,	. # table_name
% i,	j # name
% int,	bigint # type
% 1,	1 # length
[ NULL,	NULL	]
[ 1,	1	]
[ 2,	2	]
[ 3,	3	]
#SELECT i, CAST((SELECT SUM(s2.i) FROM integers s1 LEFT OUTER JOIN (SELECT i FROM integers WHERE i<>i1.i) s2 ON s1.i=s2.i) AS BIGINT) AS j FROM integers i1 ORDER BY i;
% .i1,	. # table_name
% i,	j # name
% int,	bigint # type
% 1,	1 # length
[ NULL,	NULL	]
[ 1,	5	]
[ 2,	4	]
[ 3,	3	]
#SELECT i, CAST((SELECT SUM(s2.i) FROM integers s1 LEFT OUTER JOIN (SELECT i FROM integers WHERE i=i1.i) s2 ON s1.i=s2.i) AS BIGINT) AS j FROM integers i1 ORDER BY i;
% .i1,	. # table_name
% i,	j # name
% int,	bigint # type
% 1,	1 # length
[ NULL,	NULL	]
[ 1,	1	]
[ 2,	2	]
[ 3,	3	]
#SELECT i, CAST((SELECT SUM(s2.i) FROM integers s1 LEFT OUTER JOIN (SELECT i FROM integers WHERE i<>i1.i) s2 ON s1.i=s2.i) AS BIGINT) AS j FROM integers i1 ORDER BY i;
% .i1,	. # table_name
% i,	j # name
% int,	bigint # type
% 1,	1 # length
[ NULL,	NULL	]
[ 1,	5	]
[ 2,	4	]
[ 3,	3	]
#SELECT i, CAST((SELECT SUM(ss2.i) FROM (SELECT i FROM integers s1 WHERE CASE WHEN (i=i1.i AND i=ANY(SELECT i FROM integers WHERE i=s1.i)) THEN true ELSE false END) ss2) AS BIGINT) AS j FROM integers i1 ORDER BY i;
% .i1,	. # table_name
% i,	j # name
% int,	bigint # type
% 1,	1 # length
[ NULL,	NULL	]
[ 1,	1	]
[ 2,	2	]
[ 3,	3	]
#SELECT i, CAST((SELECT SUM(ss2.i) FROM (SELECT i FROM integers s1 WHERE i=i1.i AND i=ANY(SELECT i FROM integers WHERE i=s1.i)) ss2) AS BIGINT) AS j FROM integers i1 ORDER BY i;
% .i1,	. # table_name
% i,	j # name
% int,	bigint # type
% 1,	1 # length
[ NULL,	NULL	]
[ 1,	1	]
[ 2,	2	]
[ 3,	3	]
#SELECT i, CAST((SELECT SUM(ss2.i) FROM (SELECT i FROM integers s1 WHERE i=i1.i) ss2) AS BIGINT) AS j FROM integers i1 ORDER BY i;
% .i1,	. # table_name
% i,	j # name
% int,	bigint # type
% 1,	1 # length
[ NULL,	NULL	]
[ 1,	1	]
[ 2,	2	]
[ 3,	3	]
#SELECT i, CAST((SELECT SUM(ss2.i) FROM (SELECT i FROM integers s1 WHERE i=ANY(SELECT i FROM integers WHERE i=s1.i)) ss2) AS BIGINT) AS j FROM integers i1 ORDER BY i;
% .i1,	. # table_name
% i,	j # name
% int,	bigint # type
% 1,	1 # length
[ NULL,	6	]
[ 1,	6	]
[ 2,	6	]
[ 3,	6	]
#SELECT i, (SELECT i=ANY(SELECT i FROM integers WHERE i=s1.i) FROM integers s1 WHERE i=i1.i) AS j FROM integers i1 ORDER BY i;
% .i1,	. # table_name
% i,	j # name
% int,	boolean # type
% 1,	5 # length
[ NULL,	NULL	]
[ 1,	true	]
[ 2,	true	]
[ 3,	true	]
#SELECT i, CAST((SELECT SUM(ss2.i) FROM (SELECT i FROM integers s1 WHERE i=i1.i OR i=ANY(SELECT i FROM integers WHERE i=s1.i)) ss2) AS BIGINT) AS j FROM integers i1 ORDER BY i;
% .i1,	. # table_name
% i,	j # name
% int,	bigint # type
% 1,	1 # length
[ NULL,	6	]
[ 1,	6	]
[ 2,	6	]
[ 3,	6	]
#SELECT i, CAST((SELECT SUM(ss2.i) FROM (SELECT i FROM integers s1 WHERE CASE WHEN (i=i1.i AND i=ANY(SELECT i FROM integers WHERE i=s1.i)) THEN true ELSE false END) ss2) AS BIGINT) AS j FROM integers i1 ORDER BY i;
% .i1,	. # table_name
% i,	j # name
% int,	bigint # type
% 1,	1 # length
[ NULL,	NULL	]
[ 1,	1	]
[ 2,	2	]
[ 3,	3	]
#SELECT i, CAST((SELECT SUM(ss2.i) FROM (SELECT i FROM integers s1 WHERE i=i1.i AND EXISTS(SELECT i FROM integers WHERE i=s1.i)) ss2) AS BIGINT) AS j FROM integers i1 ORDER BY i;
% .i1,	. # table_name
% i,	j # name
% int,	bigint # type
% 1,	1 # length
[ NULL,	NULL	]
[ 1,	1	]
[ 2,	2	]
[ 3,	3	]
#SELECT i, CAST((SELECT SUM(ss1.i) FROM (SELECT i FROM integers s1 WHERE i>ANY(SELECT i FROM integers WHERE i<>s1.i)) ss1) AS BIGINT) AS j FROM integers i1 ORDER BY i;
% .i1,	. # table_name
% i,	j # name
% int,	bigint # type
% 1,	1 # length
[ NULL,	5	]
[ 1,	5	]
[ 2,	5	]
[ 3,	5	]
#SELECT i, CAST((SELECT SUM(ss1.i) FROM (SELECT i FROM integers s1 WHERE i>ANY(SELECT i FROM integers WHERE i<>s1.i)) ss1 LEFT OUTER JOIN (SELECT i FROM integers s1 
#	WHERE i=i1.i AND i=ANY(SELECT i FROM integers WHERE i=s1.i)) ss2 ON ss1.i=ss2.i) AS BIGINT) AS j FROM integers i1 ORDER BY i;
% .i1,	. # table_name
% i,	j # name
% int,	bigint # type
% 1,	1 # length
[ NULL,	5	]
[ 1,	5	]
[ 2,	5	]
[ 3,	5	]
#SELECT i, CAST((SELECT SUM(ss2.i) FROM (SELECT i FROM integers s1 WHERE i>ANY(SELECT i FROM integers WHERE i<>s1.i)) ss1 LEFT OUTER JOIN 
#	(SELECT i FROM integers s1 WHERE i=i1.i AND i=ANY(SELECT i FROM integers WHERE i=s1.i)) ss2 ON ss1.i=ss2.i) AS BIGINT) AS j FROM integers i1 ORDER BY i;
% .i1,	. # table_name
% i,	j # name
% int,	bigint # type
% 1,	1 # length
[ NULL,	NULL	]
[ 1,	NULL	]
[ 2,	2	]
[ 3,	3	]
#SELECT i, CAST((SELECT SUM(ss2.i) FROM (SELECT i FROM integers s1 WHERE i>ANY(SELECT i FROM integers WHERE i<>s1.i)) ss1 LEFT OUTER JOIN
#	(SELECT i FROM integers s1 WHERE i=i1.i AND i=ANY(SELECT i FROM integers WHERE i=s1.i)) ss2 ON ss1.i=ss2.i) AS BIGINT) AS j FROM integers i1 ORDER BY i;
% .i1,	. # table_name
% i,	j # name
% int,	bigint # type
% 1,	1 # length
[ NULL,	NULL	]
[ 1,	NULL	]
[ 2,	2	]
[ 3,	3	]
#SELECT i, CAST((SELECT SUM(ss1.i)+SUM(ss2.i) FROM (SELECT i FROM integers s1 WHERE i>ANY(SELECT i FROM integers WHERE i<>s1.i)) ss1 LEFT OUTER JOIN
#	(SELECT i FROM integers s1 WHERE i=i1.i AND i=ANY(SELECT i FROM integers WHERE i=s1.i)) ss2 ON ss1.i=ss2.i) AS BIGINT) AS j FROM integers i1 ORDER BY i;
% .i1,	. # table_name
% i,	j # name
% int,	bigint # type
% 1,	1 # length
[ NULL,	NULL	]
[ 1,	NULL	]
[ 2,	7	]
[ 3,	8	]
#SELECT i, CAST((SELECT SUM(ss1.i)+SUM(ss2.i) FROM (SELECT i FROM integers s1 WHERE i=i1.i AND i>ANY(SELECT i FROM integers WHERE i<>s1.i)) ss1 LEFT OUTER JOIN
#	(SELECT i FROM integers s1 WHERE i=ANY(SELECT i FROM integers WHERE i=s1.i)) ss2 ON ss1.i=ss2.i) AS BIGINT) AS j FROM integers i1 ORDER BY i;
% .i1,	. # table_name
% i,	j # name
% int,	bigint # type
% 1,	1 # length
[ NULL,	NULL	]
[ 1,	NULL	]
[ 2,	4	]
[ 3,	6	]
#SELECT i, CAST((SELECT SUM(ss1.i)+SUM(ss2.i) FROM (SELECT i FROM integers s1 WHERE i=i1.i AND i>ANY(SELECT i FROM integers WHERE i<>s1.i)) ss1 LEFT OUTER JOIN
#	(SELECT i FROM integers s1 WHERE i<>i1.i OR i=ANY(SELECT i FROM integers WHERE i=s1.i)) ss2 ON ss1.i=ss2.i) AS BIGINT) AS j FROM integers i1 ORDER BY i;
% .i1,	. # table_name
% i,	j # name
% int,	bigint # type
% 1,	1 # length
[ NULL,	NULL	]
[ 1,	NULL	]
[ 2,	4	]
[ 3,	6	]
#SELECT NULL IN (SELECT * FROM strings WHERE v=s1.v) FROM strings s1 ORDER BY v;
% .%4 # table_name
% %4 # name
% boolean # type
% 5 # length
[ false	]
[ NULL	]
[ NULL	]
#SELECT 'hello' IN (SELECT * FROM strings WHERE v=s1.v) FROM strings s1 ORDER BY v;
% .%4 # table_name
% %4 # name
% boolean # type
% 5 # length
[ false	]
[ true	]
[ false	]
#SELECT 'hello' IN (SELECT * FROM strings WHERE v=s1.v or v IS NULL) FROM strings s1 ORDER BY v;
% .%4 # table_name
% %4 # name
% boolean # type
% 5 # length
[ NULL	]
[ true	]
[ NULL	]
#SELECT 'bla' IN (SELECT * FROM strings WHERE v=s1.v or v IS NULL) FROM strings s1 ORDER BY v;
% .%4 # table_name
% %4 # name
% boolean # type
% 5 # length
[ NULL	]
[ NULL	]
[ NULL	]
#SELECT * FROM strings WHERE EXISTS(SELECT NULL, v) ORDER BY v;
% sys.strings # table_name
% v # name
% varchar # type
% 5 # length
[ NULL	]
[ "hello"	]
[ "world"	]
#SELECT * FROM strings s1 WHERE EXISTS(SELECT v FROM strings WHERE v=s1.v OR v IS NULL) ORDER BY v;
% sys.s1 # table_name
% v # name
% varchar # type
% 5 # length
[ NULL	]
[ "hello"	]
[ "world"	]
#SELECT * FROM strings s1 WHERE EXISTS(SELECT v FROM strings WHERE v=s1.v) ORDER BY v;
% sys.s1 # table_name
% v # name
% varchar # type
% 5 # length
[ "hello"	]
[ "world"	]
#SELECT (SELECT v FROM strings WHERE v=s1.v) FROM strings s1 ORDER BY v;
% .%1 # table_name
% %1 # name
% varchar # type
% 5 # length
[ NULL	]
[ "hello"	]
[ "world"	]
#SELECT (SELECT v FROM strings WHERE v=s1.v OR (v='hello' AND s1.v IS NULL)) FROM strings s1 ORDER BY v;
% .%1 # table_name
% %1 # name
% varchar # type
% 5 # length
[ "hello"	]
[ "hello"	]
[ "world"	]
#DROP TABLE integers;
#DROP TABLE test;
#DROP TABLE test2;
#DROP TABLE strings;

# 20:30:33 >  
# 20:30:33 >  "Done."
# 20:30:33 >  
<|MERGE_RESOLUTION|>--- conflicted
+++ resolved
@@ -663,13 +663,8 @@
 [ 2,	9	]
 [ 3,	12	]
 #SELECT i, (SELECT row_number() OVER (ORDER BY i)) FROM integers i1 ORDER BY i; --Should we support correlated expressions inside PARTITION BY and ORDER BY on Window functions?
-<<<<<<< HEAD
-% .i1,	.%3 # table_name
-% i,	%3 # name
-=======
-% .i1,	.%1 # table_name
-% i,	%1 # name
->>>>>>> 470e39ba
+% .i1,	.%1 # table_name
+% i,	%1 # name
 % int,	int # type
 % 1,	1 # length
 [ NULL,	1	]
@@ -721,13 +716,8 @@
 [ 2,	50	]
 [ 3,	51	]
 #SELECT i, (SELECT row_number() OVER (ORDER BY i) FROM integers WHERE i1.i=i) FROM integers i1 ORDER BY i;
-<<<<<<< HEAD
-% .i1,	.%3 # table_name
-% i,	%3 # name
-=======
-% .i1,	.%1 # table_name
-% i,	%1 # name
->>>>>>> 470e39ba
+% .i1,	.%1 # table_name
+% i,	%1 # name
 % int,	int # type
 % 1,	1 # length
 [ NULL,	NULL	]
@@ -735,13 +725,8 @@
 [ 2,	1	]
 [ 3,	1	]
 #SELECT i1.i, (SELECT rank() OVER (ORDER BY i) FROM integers WHERE i1.i=i) FROM integers i1, integers i2 ORDER BY i1.i;
-<<<<<<< HEAD
-% .i1,	.%3 # table_name
-% i,	%3 # name
-=======
-% .i1,	.%1 # table_name
-% i,	%1 # name
->>>>>>> 470e39ba
+% .i1,	.%1 # table_name
+% i,	%1 # name
 % int,	int # type
 % 1,	1 # length
 [ NULL,	NULL	]
@@ -761,13 +746,8 @@
 [ 3,	1	]
 [ 3,	1	]
 #SELECT i1.i, (SELECT row_number() OVER (ORDER BY i) FROM integers WHERE i1.i=i) FROM integers i1, integers i2 ORDER BY i1.i;
-<<<<<<< HEAD
-% .i1,	.%3 # table_name
-% i,	%3 # name
-=======
-% .i1,	.%1 # table_name
-% i,	%1 # name
->>>>>>> 470e39ba
+% .i1,	.%1 # table_name
+% i,	%1 # name
 % int,	int # type
 % 1,	1 # length
 [ NULL,	NULL	]
@@ -787,10 +767,6 @@
 [ 3,	1	]
 [ 3,	1	]
 #SELECT i, CAST((SELECT SUM(i) OVER (ORDER BY i) FROM integers WHERE i1.i=i) AS BIGINT) FROM integers i1 ORDER BY i;
-<<<<<<< HEAD
-% .i1,	.%10 # table_name
-% i,	%10 # name
-=======
 % .i1,	.%2 # table_name
 % i,	%2 # name
 % int,	bigint # type
@@ -802,7 +778,6 @@
 #SELECT i, CAST((SELECT SUM(i) OVER (ORDER BY i range between 1 preceding and 2 following) FROM integers WHERE i1.i=i) AS BIGINT) FROM integers i1 ORDER BY i;
 % .i1,	.%2 # table_name
 % i,	%2 # name
->>>>>>> 470e39ba
 % int,	bigint # type
 % 1,	1 # length
 [ NULL,	NULL	]
