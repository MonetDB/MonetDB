stdout of test 'side-effect.Bug-6397` in directory 'sql/test/BugTracker-2017` itself:


# 10:56:59 >  
# 10:56:59 >  "mserver5" "--debug=10" "--set" "gdk_nr_threads=0" "--set" "mapi_open=true" "--set" "mapi_port=34093" "--set" "mapi_usock=/var/tmp/mtest-13037/.s.monetdb.34093" "--set" "monet_prompt=" "--forcemito" "--dbpath=/home/niels/scratch/rc-monetdb/Linux-x86_64/var/MonetDB/mTests_sql_test_BugTracker-2017"
# 10:56:59 >  

# MonetDB 5 server v11.27.6
# This is an unreleased version
# Serving database 'mTests_sql_test_BugTracker-2017', using 4 threads
# Compiled for x86_64-unknown-linux-gnu/64bit with 128bit integers
# Found 7.330 GiB available main-memory.
# Copyright (c) 1993-July 2008 CWI.
# Copyright (c) August 2008-2017 MonetDB B.V., all rights reserved
# Visit https://www.monetdb.org/ for further information
# Listening for connection requests on mapi:monetdb://localhost.nes.nl:34093/
# Listening for UNIX domain connection requests on mapi:monetdb:///var/tmp/mtest-13037/.s.monetdb.34093
# MonetDB/GIS module loaded
# MonetDB/SQL module loaded


# 10:57:00 >  
# 10:57:00 >  "mclient" "-lsql" "-ftest" "-Eutf-8" "-i" "-e" "--host=/var/tmp/mtest-13037" "--port=34093"
# 10:57:00 >  

#CREATE FUNCTION my_generate_series(start INT, finish INT)
#RETURNS TABLE (value INT)
#BEGIN
#    DECLARE TABLE tmp_generate_series(value INT);
#    DECLARE i INT;
#    SET i = start;
#    WHILE (i <= finish) DO
#        INSERT INTO tmp_generate_series VALUES(i);
#        SET i = i + 1;
#    END WHILE;
#    RETURN tmp_generate_series;
#END;
#explain select count(*) from my_generate_series(1,5) as t1,
#my_generate_series(1,100) as t2;
% .explain # table_name
% mal # name
% clob # type
% 161 # length
function user.s4_0():void;
    X_5:void := querylog.define("explain select count(*) from my_generate_series(1,5) as t1,\nmy_generate_series(1,100) as t2;":str, "default_pipe":str, 28:int);
<<<<<<< HEAD
barrier X_94:bit := language.dataflow();
    X_31:bat[:str] := bat.pack(".%5":str);
    X_32:bat[:str] := bat.pack("%5":str);
    X_33:bat[:str] := bat.pack("bigint":str);
    X_34:bat[:int] := bat.pack(64:int);
    X_35:bat[:int] := bat.pack(0:int);
=======
barrier X_96:bit := language.dataflow();
    X_32:bat[:str] := bat.pack(".%5":str);
    X_33:bat[:str] := bat.pack("%5":str);
    X_34:bat[:str] := bat.pack("bigint":str);
    X_35:bat[:int] := bat.pack(64:int);
    X_36:bat[:int] := bat.pack(0:int);
>>>>>>> 0b782f68
    X_13:bat[:int] := user.my_generate_series(1:int, 5:int);
    X_14:lng := aggr.count(X_13:bat[:int]);
    X_21:bat[:lng] := sql.single(X_14:lng);
    X_19:bat[:int] := user.my_generate_series(1:int, 100:int);
    X_20:lng := aggr.count(X_19:bat[:int]);
    X_22:bat[:lng] := sql.single(X_20:lng);
    (X_23:bat[:oid], X_24:bat[:oid]) := algebra.crossproduct(X_21:bat[:lng], X_22:bat[:lng], false:bit);
    X_26:bat[:lng] := algebra.projection(X_23:bat[:oid], X_21:bat[:lng]);
    X_27:bat[:lng] := algebra.projection(X_24:bat[:oid], X_22:bat[:lng]);
    X_28:bat[:lng] := batcalc.*(X_26:bat[:lng], X_27:bat[:lng], nil:BAT, nil:BAT);
    language.pass(X_21:bat[:lng]);
    language.pass(X_22:bat[:lng]);
<<<<<<< HEAD
exit X_94:bit;
    sql.resultSet(X_31:bat[:str], X_32:bat[:str], X_33:bat[:str], X_34:bat[:int], X_35:bat[:int], X_27:bat[:lng]);
=======
exit X_96:bit;
    sql.resultSet(X_32:bat[:str], X_33:bat[:str], X_34:bat[:str], X_35:bat[:int], X_36:bat[:int], X_28:bat[:lng]);
>>>>>>> 0b782f68
end user.s4_0;
#inline               actions= 0 time=1 usec 
#remap                actions= 1 time=32 usec 
#costmodel            actions= 1 time=10 usec 
#coercion             actions= 0 time=2 usec 
#aliases              actions= 4 time=5 usec 
#evaluate             actions= 4 time=18 usec 
#emptybind            actions= 0 time=0 usec 
#pushselect           actions= 0 time=3 usec 
#aliases              actions= 4 time=4 usec 
#mergetable           actions= 0 time=28 usec 
#deadcode             actions= 1 time=6 usec 
#aliases              actions= 0 time=0 usec 
#constants            actions= 1 time=3 usec 
#commonTerms          actions= 0 time=3 usec 
#projectionpath       actions= 0 time=3 usec 
#deadcode             actions= 0 time=5 usec 
#reorder              actions= 1 time=14 usec 
#matpack              actions= 0 time=1 usec 
#dataflow             actions= 1 time=11 usec 
#multiplex            actions= 0 time=1 usec 
#profiler             actions= 1 time=1 usec 
#candidates           actions= 1 time=1 usec 
#deadcode             actions= 0 time=5 usec 
#wlc                  actions= 0 time=0 usec 
#garbagecollector     actions= 1 time=22 usec 
#total                actions=29 time=257 usec 
#select count(*) from my_generate_series(1,5) as t1,
#my_generate_series(1,100) as t2;
% .%5 # table_name
% %5 # name
% bigint # type
% 3 # length
[ 500	]
#select count(*) from my_generate_series(1,5) as t1,
#my_generate_series(1,100) as t2;
% .%5 # table_name
% %5 # name
% bigint # type
% 3 # length
[ 500	]
#select count(*) from my_generate_series(1,5) as t1,
#my_generate_series(1,100) as t2;
% .%5 # table_name
% %5 # name
% bigint # type
% 3 # length
[ 500	]

# 10:57:00 >  
# 10:57:00 >  "Done."
# 10:57:00 >  
<|MERGE_RESOLUTION|>--- conflicted
+++ resolved
@@ -43,21 +43,12 @@
 % 161 # length
 function user.s4_0():void;
     X_5:void := querylog.define("explain select count(*) from my_generate_series(1,5) as t1,\nmy_generate_series(1,100) as t2;":str, "default_pipe":str, 28:int);
-<<<<<<< HEAD
-barrier X_94:bit := language.dataflow();
-    X_31:bat[:str] := bat.pack(".%5":str);
-    X_32:bat[:str] := bat.pack("%5":str);
-    X_33:bat[:str] := bat.pack("bigint":str);
-    X_34:bat[:int] := bat.pack(64:int);
-    X_35:bat[:int] := bat.pack(0:int);
-=======
-barrier X_96:bit := language.dataflow();
+barrier X_97:bit := language.dataflow();
     X_32:bat[:str] := bat.pack(".%5":str);
     X_33:bat[:str] := bat.pack("%5":str);
     X_34:bat[:str] := bat.pack("bigint":str);
     X_35:bat[:int] := bat.pack(64:int);
     X_36:bat[:int] := bat.pack(0:int);
->>>>>>> 0b782f68
     X_13:bat[:int] := user.my_generate_series(1:int, 5:int);
     X_14:lng := aggr.count(X_13:bat[:int]);
     X_21:bat[:lng] := sql.single(X_14:lng);
@@ -70,13 +61,8 @@
     X_28:bat[:lng] := batcalc.*(X_26:bat[:lng], X_27:bat[:lng], nil:BAT, nil:BAT);
     language.pass(X_21:bat[:lng]);
     language.pass(X_22:bat[:lng]);
-<<<<<<< HEAD
-exit X_94:bit;
-    sql.resultSet(X_31:bat[:str], X_32:bat[:str], X_33:bat[:str], X_34:bat[:int], X_35:bat[:int], X_27:bat[:lng]);
-=======
-exit X_96:bit;
+exit X_97:bit;
     sql.resultSet(X_32:bat[:str], X_33:bat[:str], X_34:bat[:str], X_35:bat[:int], X_36:bat[:int], X_28:bat[:lng]);
->>>>>>> 0b782f68
 end user.s4_0;
 #inline               actions= 0 time=1 usec 
 #remap                actions= 1 time=32 usec 
