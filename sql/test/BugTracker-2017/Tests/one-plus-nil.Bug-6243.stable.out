stdout of test 'one-plus-nil.Bug-6243` in directory 'sql/test/BugTracker-2017` itself:


# 21:23:57 >  
# 21:23:57 >  "mserver5" "--debug=10" "--set" "gdk_nr_threads=0" "--set" "mapi_open=true" "--set" "mapi_port=39261" "--set" "mapi_usock=/var/tmp/mtest-22986/.s.monetdb.39261" "--set" "monet_prompt=" "--forcemito" "--dbpath=/home/sjoerd/Monet-stable/var/MonetDB/mTests_sql_test_BugTracker-2017" "--set" "embedded_r=yes" "--set" "embedded_py=true"
# 21:23:57 >  

# MonetDB 5 server v11.25.12 (hg id: 947957af7128+)
# This is an unreleased version
# Serving database 'mTests_sql_test_BugTracker-2017', using 4 threads
# Compiled for x86_64-unknown-linux-gnu/64bit with 128bit integers
# Found 15.521 GiB available main-memory.
# Copyright (c) 1993-July 2008 CWI.
# Copyright (c) August 2008-2017 MonetDB B.V., all rights reserved
# Visit http://www.monetdb.org/ for further information
# Listening for connection requests on mapi:monetdb://meeuw.mullender.nl:39261/
# Listening for UNIX domain connection requests on mapi:monetdb:///var/tmp/mtest-22986/.s.monetdb.39261
# MonetDB/GIS module loaded
# MonetDB/SQL module loaded
# MonetDB/Python module loaded
# MonetDB/R   module loaded

# SQL catalog created, loading sql scripts once
# loading sql script: 09_like.sql
# loading sql script: 10_math.sql
# loading sql script: 11_times.sql
# loading sql script: 12_url.sql
# loading sql script: 13_date.sql
# loading sql script: 14_inet.sql
# loading sql script: 15_querylog.sql
# loading sql script: 16_tracelog.sql
# loading sql script: 17_temporal.sql
# loading sql script: 18_index.sql
# loading sql script: 20_vacuum.sql
# loading sql script: 21_dependency_functions.sql
# loading sql script: 22_clients.sql
# loading sql script: 23_skyserver.sql
# loading sql script: 25_debug.sql
# loading sql script: 26_sysmon.sql
# loading sql script: 27_rejects.sql
# loading sql script: 39_analytics.sql
# loading sql script: 39_analytics_hge.sql
# loading sql script: 40_geom.sql
# loading sql script: 40_json.sql
# loading sql script: 40_json_hge.sql
# loading sql script: 41_md5sum.sql
# loading sql script: 45_uuid.sql
# loading sql script: 46_gsl.sql
# loading sql script: 46_profiler.sql
# loading sql script: 51_sys_schema_extension.sql
# loading sql script: 72_fits.sql
# loading sql script: 74_netcdf.sql
# loading sql script: 75_lidar.sql
# loading sql script: 75_shp.sql
# loading sql script: 75_storagemodel.sql
# loading sql script: 80_statistics.sql
# loading sql script: 80_udf.sql
# loading sql script: 80_udf_hge.sql
# loading sql script: 85_bam.sql
# loading sql script: 90_generator.sql
# loading sql script: 90_generator_hge.sql
# loading sql script: 99_system.sql

# 21:23:57 >  
# 21:23:57 >  "mclient" "-lsql" "-ftest" "-Eutf-8" "-i" "-e" "--host=/var/tmp/mtest-22986" "--port=39261"
# 21:23:57 >  

#select 1 + null;
<<<<<<< HEAD
% . # table_name
% %1 # name
% hugeint # type
=======
% .%2 # table_name
% %2 # name
% tinyint # type
>>>>>>> 990fe43f
% 1 # length
[ NULL	]

# 21:23:58 >  
# 21:23:58 >  "Done."
# 21:23:58 >  
<|MERGE_RESOLUTION|>--- conflicted
+++ resolved
@@ -66,15 +66,9 @@
 # 21:23:57 >  
 
 #select 1 + null;
-<<<<<<< HEAD
 % . # table_name
 % %1 # name
-% hugeint # type
-=======
-% .%2 # table_name
-% %2 # name
 % tinyint # type
->>>>>>> 990fe43f
 % 1 # length
 [ NULL	]
 
