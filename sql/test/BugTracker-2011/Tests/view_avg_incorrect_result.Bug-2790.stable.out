stdout of test 'view_avg_incorrect_result.Bug-2790` in directory 'sql/test/BugTracker-2011` itself:


# 16:41:00 >  
# 16:41:00 >   mserver5  --debug=10 --set gdk_nr_threads=4  --set "gdk_dbfarm=/ufs/niels/scratch/MonetDB/Linux-x86_64/var/MonetDB" --set mapi_open=true --set mapi_port=31900 --set monet_prompt= --trace --forcemito --set mal_listing=2  "--dbname=mTests_test_BugTracker-2011" --set mal_listing=0 ; echo ; echo Over..
# 16:41:00 >  

# MonetDB 5 server v11.2.0
# This is an unreleased version
# Serving database 'mTests_test_BugTracker-2011', using 4 threads
# Compiled for x86_64-unknown-linux-gnu/64bit with 64bit OIDs dynamically linked
# Found 7.752 GiB available main-memory.
# Copyright (c) 1993-July 2008 CWI.
# Copyright (c) August 2008-2013 MonetDB B.V., all rights reserved
# Visit http://monetdb.cwi.nl/ for further information
# Listening for connection requests on mapi:monetdb://alf.ins.cwi.nl:31900/
# MonetDB/SQL module loaded
# MonetDB/GIS module loaded

Ready.


# 16:41:01 >  
# 16:41:01 >  mclient -lsql -ftest -i -e --host=alf --port=31900 
# 16:41:01 >  

#create table t2790 (d double);
#insert into t2790 values (2),(3);
[ 2	]
#select avg(d) as avg_d, avg(d*d) as avg_d2, avg(d)*avg(d) as avg2_d_mult from t2790;
<<<<<<< HEAD
% sys.t2790,	sys.,	sys. # table_name
=======
% sys.L1,	sys.L2,	sys.L4 # table_name
>>>>>>> 6f9c4aec
% avg_d,	avg_d2,	avg2_d_mult # name
% double,	double,	double # type
% 24,	24,	24 # length
[ 2.5,	6.5,	6.25	]
#create view tv2790 as select avg(d) as avg_d, avg(d*d) as avg_d2, avg(d)*avg(d) as avg2_d_mult from t2790;
#select * from tv2790;
% sys.tv2790,	sys.tv2790,	sys.tv2790 # table_name
% avg_d,	avg_d2,	avg2_d_mult # name
% double,	double,	double # type
% 24,	24,	24 # length
[ 2.5,	6.5,	6.25	]
#drop view tv2790;
#drop table t2790;

# 16:41:01 >  
# 16:41:01 >  Done.
# 16:41:01 >  
<|MERGE_RESOLUTION|>--- conflicted
+++ resolved
@@ -28,11 +28,7 @@
 #insert into t2790 values (2),(3);
 [ 2	]
 #select avg(d) as avg_d, avg(d*d) as avg_d2, avg(d)*avg(d) as avg2_d_mult from t2790;
-<<<<<<< HEAD
-% sys.t2790,	sys.,	sys. # table_name
-=======
 % sys.L1,	sys.L2,	sys.L4 # table_name
->>>>>>> 6f9c4aec
 % avg_d,	avg_d2,	avg2_d_mult # name
 % double,	double,	double # type
 % 24,	24,	24 # length
