--- conflicted
+++ resolved
@@ -30,11 +30,7 @@
 [ 2	]
 #select avg(val - (select avg(val) from bug2739)) from bug2739;
 % sys.L2 # table_name
-<<<<<<< HEAD
-% L3 # name
-=======
 % L2 # name
->>>>>>> 39411cf0
 % double # type
 % 24 # length
 [ 0	]
