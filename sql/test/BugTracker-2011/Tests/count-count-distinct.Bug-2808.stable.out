stdout of test 'count-count-distinct.Bug-2808` in directory 'sql/test/BugTracker-2011` itself:


# 10:05:42 >  
# 10:05:42 >   mserver5  --debug=10 --set gdk_nr_threads=4  --set "gdk_dbfarm=/ufs/niels/scratch/MonetDB/Linux-x86_64/var/MonetDB" --set mapi_open=true --set mapi_port=30195 --set monet_prompt= --trace --forcemito --set mal_listing=2  "--dbname=mTests_test_BugTracker-2011" --set mal_listing=0 ; echo ; echo Over..
# 10:05:42 >  

# MonetDB 5 server v11.4.0
# This is an unreleased version
# Serving database 'mTests_test_BugTracker-2011', using 4 threads
# Compiled for x86_64-unknown-linux-gnu/64bit with 64bit OIDs dynamically linked
# Found 7.752 GiB available main-memory.
# Copyright (c) 1993-July 2008 CWI.
# Copyright (c) August 2008-2015 MonetDB B.V., all rights reserved
# Visit http://monetdb.cwi.nl/ for further information
# Listening for connection requests on mapi:monetdb://alf.ins.cwi.nl:30195/
# MonetDB/GIS module loaded
# MonetDB/SQL module loaded

Ready.
# SQL catalog created, loading sql scripts once
# loading sql script: 09_like.sql
# loading sql script: 10_math.sql
# loading sql script: 11_times.sql
# loading sql script: 12_url.sql
# loading sql script: 13_date.sql
# loading sql script: 14_inet.sql
# loading sql script: 15_querylog.sql
# loading sql script: 16_tracelog.sql
# loading sql script: 19_cluster.sql
# loading sql script: 20_vacuum.sql
# loading sql script: 21_dependency_functions.sql
# loading sql script: 22_clients.sql
# loading sql script: 23_skyserver.sql
# loading sql script: 24_zorder.sql
# loading sql script: 25_debug.sql
# loading sql script: 26_sysmon.sql
# loading sql script: 39_analytics.sql
# loading sql script: 40_geom.sql
# loading sql script: 40_json.sql
# loading sql script: 41_md5sum.sql
# loading sql script: 45_uuid.sql
# loading sql script: 75_storagemodel.sql
# loading sql script: 80_statistics.sql
# loading sql script: 80_udf.sql
# loading sql script: 85_bam.sql
# loading sql script: 99_system.sql

# 22:29:39 >  
# 22:29:39 >  "mclient" "-lsql" "-ftest" "-Eutf-8" "-i" "-e" "--host=/var/tmp/mtest-10252" "--port=34585"
# 22:29:39 >  

#CREATE TABLE "sys"."tbls" (
#	"id"            INTEGER,
#	"name"          VARCHAR(1024),
#	"schema_id"     INTEGER,
#	"query"         VARCHAR(2048),
#	"type"          SMALLINT,
#	"system"        BOOLEAN,
#	"commit_action" SMALLINT,
#	"readonly"      BOOLEAN,
#	"temporary"     SMALLINT
#);
#COPY 40 RECORDS INTO "sys"."tbls" FROM stdin USING DELIMITERS '\t','\n','"';
#2001	"schemas"	2000	NULL	0	true	0	false	0
#2007	"types"	2000	NULL	0	true	0	false	0
#2016	"functions"	2000	NULL	0	true	0	false	0
#2027	"args"	2000	NULL	0	true	0	false	0
#2036	"sequences"	2000	NULL	0	true	0	false	0
#2046	"dependencies"	2000	NULL	0	true	0	false	0
#2050	"connections"	2000	NULL	0	true	0	false	0
#2059	"_tables"	2000	NULL	0	true	0	false	0
#2068	"_columns"	2000	NULL	0	true	0	false	0
#2079	"keys"	2000	NULL	0	true	0	false	0
#2086	"idxs"	2000	NULL	0	true	0	false	0
[ 40	]
#select count(name) from tbls;
% sys.L2 # table_name
% L1 # name
% bigint # type
% 2 # length
[ 40	]
#select count(distinct name) from tbls;
% sys.L2 # table_name
% L1 # name
% bigint # type
% 2 # length
[ 34	]
#select count(name) , count(distinct name) from tbls;
<<<<<<< HEAD
% sys.L1,	sys.L2 # table_name
% L1,	L2 # name
% bigint,	bigint # type
=======
% sys.L2,	sys.L4 # table_name
% L1,	L3 # name
% wrd,	wrd # type
>>>>>>> 9c458830
% 2,	2 # length
[ 40,	34	]

# 10:05:42 >  
# 10:05:42 >  Done.
# 10:05:42 >  
<|MERGE_RESOLUTION|>--- conflicted
+++ resolved
@@ -87,15 +87,9 @@
 % 2 # length
 [ 34	]
 #select count(name) , count(distinct name) from tbls;
-<<<<<<< HEAD
-% sys.L1,	sys.L2 # table_name
-% L1,	L2 # name
-% bigint,	bigint # type
-=======
 % sys.L2,	sys.L4 # table_name
 % L1,	L3 # name
-% wrd,	wrd # type
->>>>>>> 9c458830
+% bigint,	bigint # type
 % 2,	2 # length
 [ 40,	34	]
 
