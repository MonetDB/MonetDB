stdout of test 'crash_on_alias.Bug-2798` in directory 'sql/test/BugTracker-2011` itself:


# 14:09:56 >  
# 14:09:56 >   mserver5  --debug=10 --set gdk_nr_threads=0  --set "gdk_dbfarm=/net/volund.ins.cwi.nl/export/scratch0/fabian/vtmp/mtest-Apr2011-volund.ins.cwi.nl/sql/dbfarm" --set mapi_open=true --set mapi_port=31436 --set monet_prompt= --trace --forcemito --set mal_listing=2  "--dbname=mTests_test_BugTracker-2011" --set mal_listing=0 ; echo ; echo Over..
# 14:09:56 >  

# MonetDB 5 server v11.3.1 "Apr2011-f9a21e4aaff7"
# Serving database 'mTests_test_BugTracker-2011', using 4 threads
# Compiled for x86_64-pc-linux-gnu/64bit with 64bit OIDs dynamically linked
# Found 7.749 GiB available main-memory.
# Copyright (c) 1993-July 2008 CWI.
# Copyright (c) August 2008-2015 MonetDB B.V., all rights reserved
# Visit http://monetdb.cwi.nl/ for further information
# Listening for connection requests on mapi:monetdb://volund.ins.cwi.nl:31436/
# MonetDB/GIS module loaded
# MonetDB/SQL module loaded

Ready.


# 14:09:56 >  
# 14:09:56 >  mclient -lsql -ftest -i -e --host=volund --port=31436 
# 14:09:56 >  

#START TRANSACTION;
#CREATE TABLE dbg (a INT, b INT);
#INSERT INTO dbg (a,b) VALUES (10,10);
[ 1	]
#plan SELECT a as d, SUM(b), (2 * (SUM(b) / (SELECT 2))) as f FROM dbg GROUP BY d;
% .plan # table_name
% rel # name
% clob # type
% 97 # length
project (
| group by (
| | table(sys.dbg) [ dbg.a, dbg.b ] COUNT 
| ) [ dbg.a as d ] [ dbg.d, sys.sum no nil (dbg.b) as L1.L1, L1.L1 as L2.L2 ]
) [ dbg.d, L1 as L1.L1, sys.sql_mul(sys.sql_div(L2, tinyint "2" as L3.L3), tinyint "2") as L3.f ]
#set optimizer = 'sequential_pipe';
#explain SELECT a as d, SUM(b), (2 * (SUM(b) / (SELECT 2))) as f FROM dbg GROUP BY d;
% .explain # table_name
% mal # name
% clob # type
% 142 # length
<<<<<<< HEAD
function user.s8_1():void;
    X_55:void := querylog.define("explain select a as d, sum(b), (2 * (sum(b) / (select 2))) as f from dbg group by d;","sequential_pipe",36);
    X_23 := bat.new(nil:str);
    X_30 := bat.append(X_23,"sys.dbg");
    X_39 := bat.append(X_30,"sys.L1");
    X_48 := bat.append(X_39,"sys.L3");
    X_25 := bat.new(nil:str);
    X_32 := bat.append(X_25,"d");
    X_41 := bat.append(X_32,"L1");
    X_50 := bat.append(X_41,"f");
    X_26 := bat.new(nil:str);
    X_34 := bat.append(X_26,"int");
    X_43 := bat.append(X_34,"hugeint");
    X_52 := bat.append(X_43,"hugeint");
    X_27 := bat.new(nil:int);
    X_36 := bat.append(X_27,32);
    X_45 := bat.append(X_36,128);
    X_53 := bat.append(X_45,128);
    X_29 := bat.new(nil:int);
    X_38 := bat.append(X_29,0);
    X_47 := bat.append(X_38,0);
    X_54 := bat.append(X_47,0);
    X_2 := sql.mvc();
    C_3:bat[:oid] := sql.tid(X_2,"sys","dbg");
    X_6:bat[:int] := sql.bind(X_2,"sys","dbg","a",0);
    X_9 := algebra.projection(C_3,X_6);
    (X_10,r1_11,r2_11) := group.subgroupdone(X_9);
    X_13 := algebra.projection(r1_11,X_9);
    X_16:bat[:int] := sql.bind(X_2,"sys","dbg","b",0);
    X_18 := algebra.projection(C_3,X_16);
    X_19:bat[:hge] := aggr.subsum(X_18,X_10,r1_11,true,true);
    X_14 := bat.setKey(X_13,true);
    X_20:bat[:hge] := batcalc./(X_19,2);
    X_21:bat[:hge] := batcalc.*(X_20,2);
    sql.resultSet(X_48,X_50,X_52,X_53,X_54,X_14,X_19,X_21);
end user.s8_1;
#inline               actions= 0 time=3 usec 
#candidates           actions= 1 time=22 usec 
#remap                actions= 2 time=339 usec 
#costModel            actions= 1 time=66 usec 
#coercions            actions= 0 time=3 usec 
#evaluate             actions= 2 time=79 usec 
#emptybind            actions= 0 time=3 usec 
#pushselect           actions= 0 time=5 usec 
#aliases              actions= 2 time=74 usec 
#mergetable           actions= 0 time=75 usec 
#deadcode             actions= 0 time=7 usec 
#aliases              actions= 0 time=6 usec 
#constants            actions= 4 time=81 usec 
#commonTerms          actions= 0 time=7 usec 
#projectionpath       actions= 0 time=5 usec 
#reorder              actions= 1 time=86 usec 
#deadcode             actions= 0 time=7 usec 
#reduce               actions=27 time=91 usec 
#matpack              actions= 0 time=4 usec 
#querylog             actions= 0 time=0 usec 
#multiplex            actions= 0 time=3 usec 
#generator            actions= 0 time=2 usec 
#profiler             actions= 1 time=66 usec 
#garbageCollector     actions= 1 time=71 usec 
#total                actions= 1 time=1169 usec 
=======
function user.s4_1(A0:bte,A1:bte):void;
    X_59:void := querylog.define("explain select a as d, sum(b), (2 * (sum(b) / (select 2))) as f from dbg group by d;","sequential_pipe",36);
    X_26 := bat.new(nil:str);
    X_33 := bat.append(X_26,"sys.dbg");
    X_43 := bat.append(X_33,"sys.L1");
    X_52 := bat.append(X_43,"sys.L3");
    X_28 := bat.new(nil:str);
    X_35 := bat.append(X_28,"d");
    X_45 := bat.append(X_35,"L1");
    X_54 := bat.append(X_45,"f");
    X_29 := bat.new(nil:str);
    X_37 := bat.append(X_29,"int");
    X_47 := bat.append(X_37,"hugeint");
    X_56 := bat.append(X_47,"hugeint");
    X_30 := bat.new(nil:int);
    X_39 := bat.append(X_30,32);
    X_49 := bat.append(X_39,128);
    X_57 := bat.append(X_49,128);
    X_32 := bat.new(nil:int);
    X_41 := bat.append(X_32,0);
    X_51 := bat.append(X_41,0);
    X_58 := bat.append(X_51,0);
    X_0 := sql.mvc();
    X_1:bat[:oid] := sql.tid(X_0,"sys","dbg");
    X_4:bat[:int] := sql.bind(X_0,"sys","dbg","a",0);
    X_7 := algebra.projection(X_1,X_4);
    (X_8,r1_11,r2_11) := group.subgroupdone(X_7);
    X_11 := algebra.projection(r1_11,X_7);
    X_14:bat[:int] := sql.bind(X_0,"sys","dbg","b",0);
    X_16 := algebra.projection(X_1,X_14);
    X_17:bat[:hge] := aggr.subsum(X_16,X_8,r1_11,true,true);
    X_12 := bat.setKey(X_11,true);
    X_19:bat[:hge] := batcalc./(X_17,A1);
    X_23:bat[:hge] := batcalc.*(X_19,A0);
    sql.resultSet(X_52,X_54,X_56,X_57,X_58,X_12,X_17,X_23);
end user.s4_1;
>>>>>>> eecc409f
#set optimizer = 'default_pipe';
#SELECT a as d, SUM(b), (2 * (SUM(b) / (SELECT 2))) as f FROM dbg GROUP BY d;
% sys.dbg,	sys.L1,	sys.L3 # table_name
% d,	L1,	f # name
% int,	hugeint,	hugeint # type
% 2,	2,	2 # length
[ 10,	10,	10	]
#ROLLBACK;
#START TRANSACTION;
#CREATE TABLE dbg (a INT, b INT);
#INSERT INTO dbg (a,b) VALUES (10,10);
[ 1	]
#plan SELECT a as d, SUM(b) as e, (2 * (SUM(b) / (SELECT 2))) as f FROM dbg GROUP BY d;
% .plan # table_name
% rel # name
% clob # type
% 96 # length
project (
| group by (
| | table(sys.dbg) [ dbg.a, dbg.b ] COUNT 
| ) [ dbg.a as d ] [ dbg.d, sys.sum no nil (dbg.b) as L1.L1, L1.L1 as L2.L2 ]
) [ dbg.d, L1 as L1.e, sys.sql_mul(sys.sql_div(L2, tinyint "2" as L3.L3), tinyint "2") as L3.f ]
#set optimizer = 'sequential_pipe';
#explain SELECT a as d, SUM(b) as e, (2 * (SUM(b) / (SELECT 2))) as f FROM dbg GROUP BY d;
% .explain # table_name
% mal # name
% clob # type
% 147 # length
<<<<<<< HEAD
function user.s20_1():void;
    X_55:void := querylog.define("explain select a as d, sum(b) as e, (2 * (sum(b) / (select 2))) as f from dbg group by d;","sequential_pipe",36);
    X_23 := bat.new(nil:str);
    X_30 := bat.append(X_23,"sys.dbg");
    X_39 := bat.append(X_30,"sys.L1");
    X_48 := bat.append(X_39,"sys.L3");
    X_25 := bat.new(nil:str);
    X_32 := bat.append(X_25,"d");
    X_41 := bat.append(X_32,"e");
    X_50 := bat.append(X_41,"f");
    X_26 := bat.new(nil:str);
    X_34 := bat.append(X_26,"int");
    X_43 := bat.append(X_34,"hugeint");
    X_52 := bat.append(X_43,"hugeint");
    X_27 := bat.new(nil:int);
    X_36 := bat.append(X_27,32);
    X_45 := bat.append(X_36,128);
    X_53 := bat.append(X_45,128);
    X_29 := bat.new(nil:int);
    X_38 := bat.append(X_29,0);
    X_47 := bat.append(X_38,0);
    X_54 := bat.append(X_47,0);
    X_2 := sql.mvc();
    C_3:bat[:oid] := sql.tid(X_2,"sys","dbg");
    X_6:bat[:int] := sql.bind(X_2,"sys","dbg","a",0);
    X_9 := algebra.projection(C_3,X_6);
    (X_10,r1_11,r2_11) := group.subgroupdone(X_9);
    X_13 := algebra.projection(r1_11,X_9);
    X_16:bat[:int] := sql.bind(X_2,"sys","dbg","b",0);
    X_18 := algebra.projection(C_3,X_16);
    X_19:bat[:hge] := aggr.subsum(X_18,X_10,r1_11,true,true);
    X_14 := bat.setKey(X_13,true);
    X_20:bat[:hge] := batcalc./(X_19,2);
    X_21:bat[:hge] := batcalc.*(X_20,2);
    sql.resultSet(X_48,X_50,X_52,X_53,X_54,X_14,X_19,X_21);
end user.s20_1;
#inline               actions= 0 time=2 usec 
#candidates           actions= 1 time=20 usec 
#remap                actions= 2 time=173 usec 
#costModel            actions= 1 time=64 usec 
#coercions            actions= 0 time=2 usec 
#evaluate             actions= 2 time=78 usec 
#emptybind            actions= 0 time=3 usec 
#pushselect           actions= 0 time=5 usec 
#aliases              actions= 2 time=67 usec 
#mergetable           actions= 0 time=73 usec 
#deadcode             actions= 0 time=7 usec 
#aliases              actions= 0 time=6 usec 
#constants            actions= 4 time=69 usec 
#commonTerms          actions= 0 time=6 usec 
#projectionpath       actions= 0 time=5 usec 
#reorder              actions= 1 time=82 usec 
#deadcode             actions= 0 time=6 usec 
#reduce               actions=27 time=86 usec 
#matpack              actions= 0 time=4 usec 
#querylog             actions= 0 time=1 usec 
#multiplex            actions= 0 time=3 usec 
#generator            actions= 0 time=1 usec 
#profiler             actions= 1 time=62 usec 
#garbageCollector     actions= 1 time=66 usec 
#total                actions= 1 time=960 usec 
=======
function user.s10_1(A0:bte,A1:bte):void;
    X_59:void := querylog.define("explain select a as d, sum(b) as e, (2 * (sum(b) / (select 2))) as f from dbg group by d;","sequential_pipe",36);
    X_26 := bat.new(nil:str);
    X_33 := bat.append(X_26,"sys.dbg");
    X_43 := bat.append(X_33,"sys.L1");
    X_52 := bat.append(X_43,"sys.L3");
    X_28 := bat.new(nil:str);
    X_35 := bat.append(X_28,"d");
    X_45 := bat.append(X_35,"e");
    X_54 := bat.append(X_45,"f");
    X_29 := bat.new(nil:str);
    X_37 := bat.append(X_29,"int");
    X_47 := bat.append(X_37,"hugeint");
    X_56 := bat.append(X_47,"hugeint");
    X_30 := bat.new(nil:int);
    X_39 := bat.append(X_30,32);
    X_49 := bat.append(X_39,128);
    X_57 := bat.append(X_49,128);
    X_32 := bat.new(nil:int);
    X_41 := bat.append(X_32,0);
    X_51 := bat.append(X_41,0);
    X_58 := bat.append(X_51,0);
    X_0 := sql.mvc();
    X_1:bat[:oid] := sql.tid(X_0,"sys","dbg");
    X_4:bat[:int] := sql.bind(X_0,"sys","dbg","a",0);
    X_7 := algebra.projection(X_1,X_4);
    (X_8,r1_11,r2_11) := group.subgroupdone(X_7);
    X_11 := algebra.projection(r1_11,X_7);
    X_14:bat[:int] := sql.bind(X_0,"sys","dbg","b",0);
    X_16 := algebra.projection(X_1,X_14);
    X_17:bat[:hge] := aggr.subsum(X_16,X_8,r1_11,true,true);
    X_12 := bat.setKey(X_11,true);
    X_19:bat[:hge] := batcalc./(X_17,A1);
    X_23:bat[:hge] := batcalc.*(X_19,A0);
    sql.resultSet(X_52,X_54,X_56,X_57,X_58,X_12,X_17,X_23);
end user.s10_1;
>>>>>>> eecc409f
#set optimizer = 'default_pipe';
#SELECT a as d, SUM(b) as e, (2 * (SUM(b) / (SELECT 2))) as f FROM dbg GROUP
#BY d;
% sys.dbg,	sys.L1,	sys.L3 # table_name
% d,	e,	f # name
% int,	hugeint,	hugeint # type
% 2,	2,	2 # length
[ 10,	10,	10	]

# 14:09:56 >  
# 14:09:56 >  Done.
# 14:09:56 >  
<|MERGE_RESOLUTION|>--- conflicted
+++ resolved
@@ -43,70 +43,7 @@
 % mal # name
 % clob # type
 % 142 # length
-<<<<<<< HEAD
 function user.s8_1():void;
-    X_55:void := querylog.define("explain select a as d, sum(b), (2 * (sum(b) / (select 2))) as f from dbg group by d;","sequential_pipe",36);
-    X_23 := bat.new(nil:str);
-    X_30 := bat.append(X_23,"sys.dbg");
-    X_39 := bat.append(X_30,"sys.L1");
-    X_48 := bat.append(X_39,"sys.L3");
-    X_25 := bat.new(nil:str);
-    X_32 := bat.append(X_25,"d");
-    X_41 := bat.append(X_32,"L1");
-    X_50 := bat.append(X_41,"f");
-    X_26 := bat.new(nil:str);
-    X_34 := bat.append(X_26,"int");
-    X_43 := bat.append(X_34,"hugeint");
-    X_52 := bat.append(X_43,"hugeint");
-    X_27 := bat.new(nil:int);
-    X_36 := bat.append(X_27,32);
-    X_45 := bat.append(X_36,128);
-    X_53 := bat.append(X_45,128);
-    X_29 := bat.new(nil:int);
-    X_38 := bat.append(X_29,0);
-    X_47 := bat.append(X_38,0);
-    X_54 := bat.append(X_47,0);
-    X_2 := sql.mvc();
-    C_3:bat[:oid] := sql.tid(X_2,"sys","dbg");
-    X_6:bat[:int] := sql.bind(X_2,"sys","dbg","a",0);
-    X_9 := algebra.projection(C_3,X_6);
-    (X_10,r1_11,r2_11) := group.subgroupdone(X_9);
-    X_13 := algebra.projection(r1_11,X_9);
-    X_16:bat[:int] := sql.bind(X_2,"sys","dbg","b",0);
-    X_18 := algebra.projection(C_3,X_16);
-    X_19:bat[:hge] := aggr.subsum(X_18,X_10,r1_11,true,true);
-    X_14 := bat.setKey(X_13,true);
-    X_20:bat[:hge] := batcalc./(X_19,2);
-    X_21:bat[:hge] := batcalc.*(X_20,2);
-    sql.resultSet(X_48,X_50,X_52,X_53,X_54,X_14,X_19,X_21);
-end user.s8_1;
-#inline               actions= 0 time=3 usec 
-#candidates           actions= 1 time=22 usec 
-#remap                actions= 2 time=339 usec 
-#costModel            actions= 1 time=66 usec 
-#coercions            actions= 0 time=3 usec 
-#evaluate             actions= 2 time=79 usec 
-#emptybind            actions= 0 time=3 usec 
-#pushselect           actions= 0 time=5 usec 
-#aliases              actions= 2 time=74 usec 
-#mergetable           actions= 0 time=75 usec 
-#deadcode             actions= 0 time=7 usec 
-#aliases              actions= 0 time=6 usec 
-#constants            actions= 4 time=81 usec 
-#commonTerms          actions= 0 time=7 usec 
-#projectionpath       actions= 0 time=5 usec 
-#reorder              actions= 1 time=86 usec 
-#deadcode             actions= 0 time=7 usec 
-#reduce               actions=27 time=91 usec 
-#matpack              actions= 0 time=4 usec 
-#querylog             actions= 0 time=0 usec 
-#multiplex            actions= 0 time=3 usec 
-#generator            actions= 0 time=2 usec 
-#profiler             actions= 1 time=66 usec 
-#garbageCollector     actions= 1 time=71 usec 
-#total                actions= 1 time=1169 usec 
-=======
-function user.s4_1(A0:bte,A1:bte):void;
     X_59:void := querylog.define("explain select a as d, sum(b), (2 * (sum(b) / (select 2))) as f from dbg group by d;","sequential_pipe",36);
     X_26 := bat.new(nil:str);
     X_33 := bat.append(X_26,"sys.dbg");
@@ -138,11 +75,35 @@
     X_16 := algebra.projection(X_1,X_14);
     X_17:bat[:hge] := aggr.subsum(X_16,X_8,r1_11,true,true);
     X_12 := bat.setKey(X_11,true);
-    X_19:bat[:hge] := batcalc./(X_17,A1);
-    X_23:bat[:hge] := batcalc.*(X_19,A0);
+    X_19:bat[:hge] := batcalc./(X_17,2);
+    X_23:bat[:hge] := batcalc.*(X_19,2);
     sql.resultSet(X_52,X_54,X_56,X_57,X_58,X_12,X_17,X_23);
-end user.s4_1;
->>>>>>> eecc409f
+end user.s8_1;
+#inline               actions= 0 time=3 usec 
+#candidates           actions= 1 time=22 usec 
+#remap                actions= 2 time=339 usec 
+#costModel            actions= 1 time=66 usec 
+#coercions            actions= 0 time=3 usec 
+#evaluate             actions= 2 time=79 usec 
+#emptybind            actions= 0 time=3 usec 
+#pushselect           actions= 0 time=5 usec 
+#aliases              actions= 2 time=74 usec 
+#mergetable           actions= 0 time=75 usec 
+#deadcode             actions= 0 time=7 usec 
+#aliases              actions= 0 time=6 usec 
+#constants            actions= 4 time=81 usec 
+#commonTerms          actions= 0 time=7 usec 
+#projectionpath       actions= 0 time=5 usec 
+#reorder              actions= 1 time=86 usec 
+#deadcode             actions= 0 time=7 usec 
+#reduce               actions=27 time=91 usec 
+#matpack              actions= 0 time=4 usec 
+#querylog             actions= 0 time=0 usec 
+#multiplex            actions= 0 time=3 usec 
+#generator            actions= 0 time=2 usec 
+#profiler             actions= 1 time=66 usec 
+#garbageCollector     actions= 1 time=71 usec 
+#total                actions= 1 time=1169 usec 
 #set optimizer = 'default_pipe';
 #SELECT a as d, SUM(b), (2 * (SUM(b) / (SELECT 2))) as f FROM dbg GROUP BY d;
 % sys.dbg,	sys.L1,	sys.L3 # table_name
@@ -171,70 +132,7 @@
 % mal # name
 % clob # type
 % 147 # length
-<<<<<<< HEAD
 function user.s20_1():void;
-    X_55:void := querylog.define("explain select a as d, sum(b) as e, (2 * (sum(b) / (select 2))) as f from dbg group by d;","sequential_pipe",36);
-    X_23 := bat.new(nil:str);
-    X_30 := bat.append(X_23,"sys.dbg");
-    X_39 := bat.append(X_30,"sys.L1");
-    X_48 := bat.append(X_39,"sys.L3");
-    X_25 := bat.new(nil:str);
-    X_32 := bat.append(X_25,"d");
-    X_41 := bat.append(X_32,"e");
-    X_50 := bat.append(X_41,"f");
-    X_26 := bat.new(nil:str);
-    X_34 := bat.append(X_26,"int");
-    X_43 := bat.append(X_34,"hugeint");
-    X_52 := bat.append(X_43,"hugeint");
-    X_27 := bat.new(nil:int);
-    X_36 := bat.append(X_27,32);
-    X_45 := bat.append(X_36,128);
-    X_53 := bat.append(X_45,128);
-    X_29 := bat.new(nil:int);
-    X_38 := bat.append(X_29,0);
-    X_47 := bat.append(X_38,0);
-    X_54 := bat.append(X_47,0);
-    X_2 := sql.mvc();
-    C_3:bat[:oid] := sql.tid(X_2,"sys","dbg");
-    X_6:bat[:int] := sql.bind(X_2,"sys","dbg","a",0);
-    X_9 := algebra.projection(C_3,X_6);
-    (X_10,r1_11,r2_11) := group.subgroupdone(X_9);
-    X_13 := algebra.projection(r1_11,X_9);
-    X_16:bat[:int] := sql.bind(X_2,"sys","dbg","b",0);
-    X_18 := algebra.projection(C_3,X_16);
-    X_19:bat[:hge] := aggr.subsum(X_18,X_10,r1_11,true,true);
-    X_14 := bat.setKey(X_13,true);
-    X_20:bat[:hge] := batcalc./(X_19,2);
-    X_21:bat[:hge] := batcalc.*(X_20,2);
-    sql.resultSet(X_48,X_50,X_52,X_53,X_54,X_14,X_19,X_21);
-end user.s20_1;
-#inline               actions= 0 time=2 usec 
-#candidates           actions= 1 time=20 usec 
-#remap                actions= 2 time=173 usec 
-#costModel            actions= 1 time=64 usec 
-#coercions            actions= 0 time=2 usec 
-#evaluate             actions= 2 time=78 usec 
-#emptybind            actions= 0 time=3 usec 
-#pushselect           actions= 0 time=5 usec 
-#aliases              actions= 2 time=67 usec 
-#mergetable           actions= 0 time=73 usec 
-#deadcode             actions= 0 time=7 usec 
-#aliases              actions= 0 time=6 usec 
-#constants            actions= 4 time=69 usec 
-#commonTerms          actions= 0 time=6 usec 
-#projectionpath       actions= 0 time=5 usec 
-#reorder              actions= 1 time=82 usec 
-#deadcode             actions= 0 time=6 usec 
-#reduce               actions=27 time=86 usec 
-#matpack              actions= 0 time=4 usec 
-#querylog             actions= 0 time=1 usec 
-#multiplex            actions= 0 time=3 usec 
-#generator            actions= 0 time=1 usec 
-#profiler             actions= 1 time=62 usec 
-#garbageCollector     actions= 1 time=66 usec 
-#total                actions= 1 time=960 usec 
-=======
-function user.s10_1(A0:bte,A1:bte):void;
     X_59:void := querylog.define("explain select a as d, sum(b) as e, (2 * (sum(b) / (select 2))) as f from dbg group by d;","sequential_pipe",36);
     X_26 := bat.new(nil:str);
     X_33 := bat.append(X_26,"sys.dbg");
@@ -266,11 +164,35 @@
     X_16 := algebra.projection(X_1,X_14);
     X_17:bat[:hge] := aggr.subsum(X_16,X_8,r1_11,true,true);
     X_12 := bat.setKey(X_11,true);
-    X_19:bat[:hge] := batcalc./(X_17,A1);
-    X_23:bat[:hge] := batcalc.*(X_19,A0);
+    X_19:bat[:hge] := batcalc./(X_17,2);
+    X_23:bat[:hge] := batcalc.*(X_19,2);
     sql.resultSet(X_52,X_54,X_56,X_57,X_58,X_12,X_17,X_23);
-end user.s10_1;
->>>>>>> eecc409f
+end user.s20_1;
+#inline               actions= 0 time=2 usec 
+#candidates           actions= 1 time=20 usec 
+#remap                actions= 2 time=173 usec 
+#costModel            actions= 1 time=64 usec 
+#coercions            actions= 0 time=2 usec 
+#evaluate             actions= 2 time=78 usec 
+#emptybind            actions= 0 time=3 usec 
+#pushselect           actions= 0 time=5 usec 
+#aliases              actions= 2 time=67 usec 
+#mergetable           actions= 0 time=73 usec 
+#deadcode             actions= 0 time=7 usec 
+#aliases              actions= 0 time=6 usec 
+#constants            actions= 4 time=69 usec 
+#commonTerms          actions= 0 time=6 usec 
+#projectionpath       actions= 0 time=5 usec 
+#reorder              actions= 1 time=82 usec 
+#deadcode             actions= 0 time=6 usec 
+#reduce               actions=27 time=86 usec 
+#matpack              actions= 0 time=4 usec 
+#querylog             actions= 0 time=1 usec 
+#multiplex            actions= 0 time=3 usec 
+#generator            actions= 0 time=1 usec 
+#profiler             actions= 1 time=62 usec 
+#garbageCollector     actions= 1 time=66 usec 
+#total                actions= 1 time=960 usec 
 #set optimizer = 'default_pipe';
 #SELECT a as d, SUM(b) as e, (2 * (SUM(b) / (SELECT 2))) as f FROM dbg GROUP
 #BY d;
