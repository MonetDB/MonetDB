stdout of test 'crash_on_alias.Bug-2798` in directory 'sql/test/BugTracker-2011` itself:


# 14:09:56 >  
# 14:09:56 >   mserver5  --debug=10 --set gdk_nr_threads=0  --set "gdk_dbfarm=/net/volund.ins.cwi.nl/export/scratch0/fabian/vtmp/mtest-Apr2011-volund.ins.cwi.nl/sql/dbfarm" --set mapi_open=true --set mapi_port=31436 --set monet_prompt= --trace --forcemito --set mal_listing=2  "--dbname=mTests_test_BugTracker-2011" --set mal_listing=0 ; echo ; echo Over..
# 14:09:56 >  

# MonetDB 5 server v11.3.1 "Apr2011-f9a21e4aaff7"
# Serving database 'mTests_test_BugTracker-2011', using 4 threads
# Compiled for x86_64-pc-linux-gnu/64bit with 64bit OIDs dynamically linked
# Found 7.749 GiB available main-memory.
# Copyright (c) 1993-July 2008 CWI.
# Copyright (c) August 2008-2015 MonetDB B.V., all rights reserved
# Visit http://monetdb.cwi.nl/ for further information
# Listening for connection requests on mapi:monetdb://volund.ins.cwi.nl:31436/
# MonetDB/GIS module loaded
# MonetDB/SQL module loaded

Ready.


# 14:09:56 >  
# 14:09:56 >  mclient -lsql -ftest -i -e --host=volund --port=31436 
# 14:09:56 >  

#START TRANSACTION;
#CREATE TABLE dbg (a INT, b INT);
#INSERT INTO dbg (a,b) VALUES (10,10);
[ 1	]
#plan SELECT a as d, SUM(b), (2 * (SUM(b) / (SELECT 2))) as f FROM dbg GROUP BY d;
% .plan # table_name
% rel # name
% clob # type
% 97 # length
project (
| group by (
| | table(sys.dbg) [ dbg.a, dbg.b ] COUNT 
| ) [ dbg.a as d ] [ dbg.d, sys.sum no nil (dbg.b) as L1.L1, L1.L1 as L2.L2 ]
) [ dbg.d, L1 as L1.L1, sys.sql_mul(sys.sql_div(L2, tinyint "2" as L3.L3), tinyint "2") as L3.f ]
#set optimizer = 'sequential_pipe';
#explain SELECT a as d, SUM(b), (2 * (SUM(b) / (SELECT 2))) as f FROM dbg GROUP BY d;
% .explain # table_name
% mal # name
% clob # type
% 142 # length
function user.s4_1(A0:bte,A1:bte):void;
    X_59:void := querylog.define("explain select a as d, sum(b), (2 * (sum(b) / (select 2))) as f from dbg group by d;","sequential_pipe",36);
    X_26 := bat.new(nil:str);
    X_33 := bat.append(X_26,"sys.dbg");
    X_43 := bat.append(X_33,"sys.L1");
    X_52 := bat.append(X_43,"sys.L3");
    X_28 := bat.new(nil:str);
    X_35 := bat.append(X_28,"d");
    X_45 := bat.append(X_35,"L1");
    X_54 := bat.append(X_45,"f");
    X_29 := bat.new(nil:str);
    X_37 := bat.append(X_29,"int");
    X_47 := bat.append(X_37,"hugeint");
    X_56 := bat.append(X_47,"hugeint");
    X_30 := bat.new(nil:int);
<<<<<<< HEAD
    X_39 := bat.append(X_30,0);
    X_48 := bat.append(X_39,0);
    X_55 := bat.append(X_48,0);
    X_3 := sql.mvc();
    C_4:bat[:oid] := sql.tid(X_3,"sys","dbg");
    X_7:bat[:int] := sql.bind(X_3,"sys","dbg","a",0);
    X_10 := mosaic.projection(C_4,X_7);
    (X_11,r1_11,r2_11) := group.subgroupdone(X_10);
    X_14 := algebra.projection(r1_11,X_10);
    X_17:bat[:int] := sql.bind(X_3,"sys","dbg","b",0);
    X_19 := mosaic.projection(C_4,X_17);
    X_20:bat[:hge] := aggr.subsum(X_19,X_11,r1_11,true,true);
    X_15 := bat.setKey(X_14,true);
    X_21:bat[:hge] := batcalc./(X_20,A1);
    X_22:bat[:hge] := batcalc.*(X_21,A0);
    sql.resultSet(X_49,X_51,X_53,X_54,X_55,X_15,X_20,X_22);
=======
    X_39 := bat.append(X_30,32);
    X_49 := bat.append(X_39,128);
    X_57 := bat.append(X_49,128);
    X_32 := bat.new(nil:int);
    X_41 := bat.append(X_32,0);
    X_51 := bat.append(X_41,0);
    X_58 := bat.append(X_51,0);
    X_0 := sql.mvc();
    X_1:bat[:oid] := sql.tid(X_0,"sys","dbg");
    X_4:bat[:int] := sql.bind(X_0,"sys","dbg","a",0);
    X_7 := algebra.projection(X_1,X_4);
    (X_8,r1_11,r2_11) := group.subgroupdone(X_7);
    X_11 := algebra.projection(r1_11,X_7);
    X_14:bat[:int] := sql.bind(X_0,"sys","dbg","b",0);
    X_16 := algebra.projection(X_1,X_14);
    X_17:bat[:hge] := aggr.subsum(X_16,X_8,r1_11,true,true);
    X_12 := bat.setKey(X_11,true);
    X_19:bat[:hge] := batcalc./(X_17,A1);
    X_23:bat[:hge] := batcalc.*(X_19,A0);
    sql.resultSet(X_52,X_54,X_56,X_57,X_58,X_12,X_17,X_23);
>>>>>>> eecc409f
end user.s4_1;
#set optimizer = 'default_pipe';
#SELECT a as d, SUM(b), (2 * (SUM(b) / (SELECT 2))) as f FROM dbg GROUP BY d;
% sys.dbg,	sys.L1,	sys.L3 # table_name
% d,	L1,	f # name
% int,	hugeint,	hugeint # type
% 2,	2,	2 # length
[ 10,	10,	10	]
#ROLLBACK;
#START TRANSACTION;
#CREATE TABLE dbg (a INT, b INT);
#INSERT INTO dbg (a,b) VALUES (10,10);
[ 1	]
#plan SELECT a as d, SUM(b) as e, (2 * (SUM(b) / (SELECT 2))) as f FROM dbg GROUP BY d;
% .plan # table_name
% rel # name
% clob # type
% 96 # length
project (
| group by (
| | table(sys.dbg) [ dbg.a, dbg.b ] COUNT 
| ) [ dbg.a as d ] [ dbg.d, sys.sum no nil (dbg.b) as L1.L1, L1.L1 as L2.L2 ]
) [ dbg.d, L1 as L1.e, sys.sql_mul(sys.sql_div(L2, tinyint "2" as L3.L3), tinyint "2") as L3.f ]
#set optimizer = 'sequential_pipe';
#explain SELECT a as d, SUM(b) as e, (2 * (SUM(b) / (SELECT 2))) as f FROM dbg GROUP BY d;
% .explain # table_name
% mal # name
% clob # type
% 147 # length
function user.s10_1(A0:bte,A1:bte):void;
    X_59:void := querylog.define("explain select a as d, sum(b) as e, (2 * (sum(b) / (select 2))) as f from dbg group by d;","sequential_pipe",36);
    X_26 := bat.new(nil:str);
    X_33 := bat.append(X_26,"sys.dbg");
    X_43 := bat.append(X_33,"sys.L1");
    X_52 := bat.append(X_43,"sys.L3");
    X_28 := bat.new(nil:str);
    X_35 := bat.append(X_28,"d");
    X_45 := bat.append(X_35,"e");
    X_54 := bat.append(X_45,"f");
    X_29 := bat.new(nil:str);
    X_37 := bat.append(X_29,"int");
    X_47 := bat.append(X_37,"hugeint");
    X_56 := bat.append(X_47,"hugeint");
    X_30 := bat.new(nil:int);
<<<<<<< HEAD
    X_39 := bat.append(X_30,0);
    X_48 := bat.append(X_39,0);
    X_55 := bat.append(X_48,0);
    X_3 := sql.mvc();
    C_4:bat[:oid] := sql.tid(X_3,"sys","dbg");
    X_7:bat[:int] := sql.bind(X_3,"sys","dbg","a",0);
    X_10 := mosaic.projection(C_4,X_7);
    (X_11,r1_11,r2_11) := group.subgroupdone(X_10);
    X_14 := algebra.projection(r1_11,X_10);
    X_17:bat[:int] := sql.bind(X_3,"sys","dbg","b",0);
    X_19 := mosaic.projection(C_4,X_17);
    X_20:bat[:hge] := aggr.subsum(X_19,X_11,r1_11,true,true);
    X_15 := bat.setKey(X_14,true);
    X_21:bat[:hge] := batcalc./(X_20,A1);
    X_22:bat[:hge] := batcalc.*(X_21,A0);
    sql.resultSet(X_49,X_51,X_53,X_54,X_55,X_15,X_20,X_22);
=======
    X_39 := bat.append(X_30,32);
    X_49 := bat.append(X_39,128);
    X_57 := bat.append(X_49,128);
    X_32 := bat.new(nil:int);
    X_41 := bat.append(X_32,0);
    X_51 := bat.append(X_41,0);
    X_58 := bat.append(X_51,0);
    X_0 := sql.mvc();
    X_1:bat[:oid] := sql.tid(X_0,"sys","dbg");
    X_4:bat[:int] := sql.bind(X_0,"sys","dbg","a",0);
    X_7 := algebra.projection(X_1,X_4);
    (X_8,r1_11,r2_11) := group.subgroupdone(X_7);
    X_11 := algebra.projection(r1_11,X_7);
    X_14:bat[:int] := sql.bind(X_0,"sys","dbg","b",0);
    X_16 := algebra.projection(X_1,X_14);
    X_17:bat[:hge] := aggr.subsum(X_16,X_8,r1_11,true,true);
    X_12 := bat.setKey(X_11,true);
    X_19:bat[:hge] := batcalc./(X_17,A1);
    X_23:bat[:hge] := batcalc.*(X_19,A0);
    sql.resultSet(X_52,X_54,X_56,X_57,X_58,X_12,X_17,X_23);
>>>>>>> eecc409f
end user.s10_1;
#set optimizer = 'default_pipe';
#SELECT a as d, SUM(b) as e, (2 * (SUM(b) / (SELECT 2))) as f FROM dbg GROUP
#BY d;
% sys.dbg,	sys.L1,	sys.L3 # table_name
% d,	e,	f # name
% int,	hugeint,	hugeint # type
% 2,	2,	2 # length
[ 10,	10,	10	]

# 14:09:56 >  
# 14:09:56 >  Done.
# 14:09:56 >  
<|MERGE_RESOLUTION|>--- conflicted
+++ resolved
@@ -38,66 +38,6 @@
 | ) [ dbg.a as d ] [ dbg.d, sys.sum no nil (dbg.b) as L1.L1, L1.L1 as L2.L2 ]
 ) [ dbg.d, L1 as L1.L1, sys.sql_mul(sys.sql_div(L2, tinyint "2" as L3.L3), tinyint "2") as L3.f ]
 #set optimizer = 'sequential_pipe';
-#explain SELECT a as d, SUM(b), (2 * (SUM(b) / (SELECT 2))) as f FROM dbg GROUP BY d;
-% .explain # table_name
-% mal # name
-% clob # type
-% 142 # length
-function user.s4_1(A0:bte,A1:bte):void;
-    X_59:void := querylog.define("explain select a as d, sum(b), (2 * (sum(b) / (select 2))) as f from dbg group by d;","sequential_pipe",36);
-    X_26 := bat.new(nil:str);
-    X_33 := bat.append(X_26,"sys.dbg");
-    X_43 := bat.append(X_33,"sys.L1");
-    X_52 := bat.append(X_43,"sys.L3");
-    X_28 := bat.new(nil:str);
-    X_35 := bat.append(X_28,"d");
-    X_45 := bat.append(X_35,"L1");
-    X_54 := bat.append(X_45,"f");
-    X_29 := bat.new(nil:str);
-    X_37 := bat.append(X_29,"int");
-    X_47 := bat.append(X_37,"hugeint");
-    X_56 := bat.append(X_47,"hugeint");
-    X_30 := bat.new(nil:int);
-<<<<<<< HEAD
-    X_39 := bat.append(X_30,0);
-    X_48 := bat.append(X_39,0);
-    X_55 := bat.append(X_48,0);
-    X_3 := sql.mvc();
-    C_4:bat[:oid] := sql.tid(X_3,"sys","dbg");
-    X_7:bat[:int] := sql.bind(X_3,"sys","dbg","a",0);
-    X_10 := mosaic.projection(C_4,X_7);
-    (X_11,r1_11,r2_11) := group.subgroupdone(X_10);
-    X_14 := algebra.projection(r1_11,X_10);
-    X_17:bat[:int] := sql.bind(X_3,"sys","dbg","b",0);
-    X_19 := mosaic.projection(C_4,X_17);
-    X_20:bat[:hge] := aggr.subsum(X_19,X_11,r1_11,true,true);
-    X_15 := bat.setKey(X_14,true);
-    X_21:bat[:hge] := batcalc./(X_20,A1);
-    X_22:bat[:hge] := batcalc.*(X_21,A0);
-    sql.resultSet(X_49,X_51,X_53,X_54,X_55,X_15,X_20,X_22);
-=======
-    X_39 := bat.append(X_30,32);
-    X_49 := bat.append(X_39,128);
-    X_57 := bat.append(X_49,128);
-    X_32 := bat.new(nil:int);
-    X_41 := bat.append(X_32,0);
-    X_51 := bat.append(X_41,0);
-    X_58 := bat.append(X_51,0);
-    X_0 := sql.mvc();
-    X_1:bat[:oid] := sql.tid(X_0,"sys","dbg");
-    X_4:bat[:int] := sql.bind(X_0,"sys","dbg","a",0);
-    X_7 := algebra.projection(X_1,X_4);
-    (X_8,r1_11,r2_11) := group.subgroupdone(X_7);
-    X_11 := algebra.projection(r1_11,X_7);
-    X_14:bat[:int] := sql.bind(X_0,"sys","dbg","b",0);
-    X_16 := algebra.projection(X_1,X_14);
-    X_17:bat[:hge] := aggr.subsum(X_16,X_8,r1_11,true,true);
-    X_12 := bat.setKey(X_11,true);
-    X_19:bat[:hge] := batcalc./(X_17,A1);
-    X_23:bat[:hge] := batcalc.*(X_19,A0);
-    sql.resultSet(X_52,X_54,X_56,X_57,X_58,X_12,X_17,X_23);
->>>>>>> eecc409f
-end user.s4_1;
 #set optimizer = 'default_pipe';
 #SELECT a as d, SUM(b), (2 * (SUM(b) / (SELECT 2))) as f FROM dbg GROUP BY d;
 % sys.dbg,	sys.L1,	sys.L3 # table_name
@@ -121,66 +61,6 @@
 | ) [ dbg.a as d ] [ dbg.d, sys.sum no nil (dbg.b) as L1.L1, L1.L1 as L2.L2 ]
 ) [ dbg.d, L1 as L1.e, sys.sql_mul(sys.sql_div(L2, tinyint "2" as L3.L3), tinyint "2") as L3.f ]
 #set optimizer = 'sequential_pipe';
-#explain SELECT a as d, SUM(b) as e, (2 * (SUM(b) / (SELECT 2))) as f FROM dbg GROUP BY d;
-% .explain # table_name
-% mal # name
-% clob # type
-% 147 # length
-function user.s10_1(A0:bte,A1:bte):void;
-    X_59:void := querylog.define("explain select a as d, sum(b) as e, (2 * (sum(b) / (select 2))) as f from dbg group by d;","sequential_pipe",36);
-    X_26 := bat.new(nil:str);
-    X_33 := bat.append(X_26,"sys.dbg");
-    X_43 := bat.append(X_33,"sys.L1");
-    X_52 := bat.append(X_43,"sys.L3");
-    X_28 := bat.new(nil:str);
-    X_35 := bat.append(X_28,"d");
-    X_45 := bat.append(X_35,"e");
-    X_54 := bat.append(X_45,"f");
-    X_29 := bat.new(nil:str);
-    X_37 := bat.append(X_29,"int");
-    X_47 := bat.append(X_37,"hugeint");
-    X_56 := bat.append(X_47,"hugeint");
-    X_30 := bat.new(nil:int);
-<<<<<<< HEAD
-    X_39 := bat.append(X_30,0);
-    X_48 := bat.append(X_39,0);
-    X_55 := bat.append(X_48,0);
-    X_3 := sql.mvc();
-    C_4:bat[:oid] := sql.tid(X_3,"sys","dbg");
-    X_7:bat[:int] := sql.bind(X_3,"sys","dbg","a",0);
-    X_10 := mosaic.projection(C_4,X_7);
-    (X_11,r1_11,r2_11) := group.subgroupdone(X_10);
-    X_14 := algebra.projection(r1_11,X_10);
-    X_17:bat[:int] := sql.bind(X_3,"sys","dbg","b",0);
-    X_19 := mosaic.projection(C_4,X_17);
-    X_20:bat[:hge] := aggr.subsum(X_19,X_11,r1_11,true,true);
-    X_15 := bat.setKey(X_14,true);
-    X_21:bat[:hge] := batcalc./(X_20,A1);
-    X_22:bat[:hge] := batcalc.*(X_21,A0);
-    sql.resultSet(X_49,X_51,X_53,X_54,X_55,X_15,X_20,X_22);
-=======
-    X_39 := bat.append(X_30,32);
-    X_49 := bat.append(X_39,128);
-    X_57 := bat.append(X_49,128);
-    X_32 := bat.new(nil:int);
-    X_41 := bat.append(X_32,0);
-    X_51 := bat.append(X_41,0);
-    X_58 := bat.append(X_51,0);
-    X_0 := sql.mvc();
-    X_1:bat[:oid] := sql.tid(X_0,"sys","dbg");
-    X_4:bat[:int] := sql.bind(X_0,"sys","dbg","a",0);
-    X_7 := algebra.projection(X_1,X_4);
-    (X_8,r1_11,r2_11) := group.subgroupdone(X_7);
-    X_11 := algebra.projection(r1_11,X_7);
-    X_14:bat[:int] := sql.bind(X_0,"sys","dbg","b",0);
-    X_16 := algebra.projection(X_1,X_14);
-    X_17:bat[:hge] := aggr.subsum(X_16,X_8,r1_11,true,true);
-    X_12 := bat.setKey(X_11,true);
-    X_19:bat[:hge] := batcalc./(X_17,A1);
-    X_23:bat[:hge] := batcalc.*(X_19,A0);
-    sql.resultSet(X_52,X_54,X_56,X_57,X_58,X_12,X_17,X_23);
->>>>>>> eecc409f
-end user.s10_1;
 #set optimizer = 'default_pipe';
 #SELECT a as d, SUM(b) as e, (2 * (SUM(b) / (SELECT 2))) as f FROM dbg GROUP
 #BY d;
