--- conflicted
+++ resolved
@@ -68,20 +68,6 @@
     X_50 := bat.append(X_41,0);
     X_57 := bat.append(X_50,0);
     X_3 := sql.mvc();
-<<<<<<< HEAD
-    C_4:bat[:oid,:oid] := sql.tid(X_3,"sys","dbg");
-    X_7:bat[:oid,:int]  := sql.bind(X_3,"sys","dbg","a",0);
-    X_10 := algebra.projection(C_4,X_7);
-    (X_11,r1_11,r2_11) := group.subgroupdone(X_10);
-    X_14 := algebra.projection(r1_11,X_10);
-    X_15:bat[:oid,:int]  := sql.bind(X_3,"sys","dbg","b",0);
-    X_17 := algebra.projection(C_4,X_15);
-    X_18:bat[:oid,:hge]  := aggr.subsum(X_17,X_11,r1_11,true,true);
-    X_20 := algebra.project(X_10,A1);
-    X_21 := algebra.projection(r1_11,X_20);
-    X_22:bat[:oid,:hge] := batcalc./(X_18,X_21);
-    X_23:bat[:oid,:hge] := batcalc.*(X_22,A0);
-=======
     C_4:bat[:oid] := sql.tid(X_3,"sys","dbg");
     X_7:bat[:int] := sql.bind(X_3,"sys","dbg","a",0);
     X_10 := algebra.projection(C_4,X_7);
@@ -94,7 +80,6 @@
     X_21 := algebra.projection(r1_11,X_20);
     X_22:bat[:hge] := batcalc./(X_18,X_21);
     X_23:bat[:hge] := batcalc.*(X_22,A0);
->>>>>>> 242cceaf
     sql.resultSet(X_51,X_53,X_55,X_56,X_57,X_14,X_18,X_23);
 end user.s4_1;
 #set optimizer = 'default_pipe';
@@ -150,20 +135,6 @@
     X_50 := bat.append(X_41,0);
     X_57 := bat.append(X_50,0);
     X_3 := sql.mvc();
-<<<<<<< HEAD
-    C_4:bat[:oid,:oid] := sql.tid(X_3,"sys","dbg");
-    X_7:bat[:oid,:int]  := sql.bind(X_3,"sys","dbg","a",0);
-    X_10 := algebra.projection(C_4,X_7);
-    (X_11,r1_11,r2_11) := group.subgroupdone(X_10);
-    X_14 := algebra.projection(r1_11,X_10);
-    X_15:bat[:oid,:int]  := sql.bind(X_3,"sys","dbg","b",0);
-    X_17 := algebra.projection(C_4,X_15);
-    X_18:bat[:oid,:hge]  := aggr.subsum(X_17,X_11,r1_11,true,true);
-    X_20 := algebra.project(X_10,A1);
-    X_21 := algebra.projection(r1_11,X_20);
-    X_22:bat[:oid,:hge] := batcalc./(X_18,X_21);
-    X_23:bat[:oid,:hge] := batcalc.*(X_22,A0);
-=======
     C_4:bat[:oid] := sql.tid(X_3,"sys","dbg");
     X_7:bat[:int] := sql.bind(X_3,"sys","dbg","a",0);
     X_10 := algebra.projection(C_4,X_7);
@@ -176,7 +147,6 @@
     X_21 := algebra.projection(r1_11,X_20);
     X_22:bat[:hge] := batcalc./(X_18,X_21);
     X_23:bat[:hge] := batcalc.*(X_22,A0);
->>>>>>> 242cceaf
     sql.resultSet(X_51,X_53,X_55,X_56,X_57,X_14,X_18,X_23);
 end user.s10_1;
 #set optimizer = 'default_pipe';
