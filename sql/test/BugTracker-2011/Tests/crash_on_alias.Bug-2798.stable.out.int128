--- conflicted
+++ resolved
@@ -70,19 +70,11 @@
     X_3 := sql.mvc();
     C_4:bat[:oid,:oid] := sql.tid(X_3,"sys","dbg");
     X_7:bat[:oid,:int]  := sql.bind(X_3,"sys","dbg","a",0);
-<<<<<<< HEAD
-    X_10 := mosaic.leftfetchjoin(X_4,X_7);
-=======
-    X_10 := algebra.projection(C_4,X_7);
->>>>>>> 8be3d243
+    X_10 := mosaic.projection(C_4,X_7);
     (X_11,r1_11,r2_11) := group.subgroupdone(X_10);
     X_14 := algebra.projection(r1_11,X_10);
     X_15:bat[:oid,:int]  := sql.bind(X_3,"sys","dbg","b",0);
-<<<<<<< HEAD
-    X_17 := mosaic.leftfetchjoin(X_4,X_15);
-=======
-    X_17 := algebra.projection(C_4,X_15);
->>>>>>> 8be3d243
+    X_17 := mosaic.projection(C_4,X_15);
     X_18:bat[:oid,:hge]  := aggr.subsum(X_17,X_11,r1_11,true,true);
     X_20 := algebra.project(X_10,A1);
     X_21 := algebra.projection(r1_11,X_20);
@@ -145,19 +137,11 @@
     X_3 := sql.mvc();
     C_4:bat[:oid,:oid] := sql.tid(X_3,"sys","dbg");
     X_7:bat[:oid,:int]  := sql.bind(X_3,"sys","dbg","a",0);
-<<<<<<< HEAD
-    X_10 := mosaic.leftfetchjoin(X_4,X_7);
-=======
-    X_10 := algebra.projection(C_4,X_7);
->>>>>>> 8be3d243
+    X_10 := mosaic.projection(C_4,X_7);
     (X_11,r1_11,r2_11) := group.subgroupdone(X_10);
     X_14 := algebra.projection(r1_11,X_10);
     X_15:bat[:oid,:int]  := sql.bind(X_3,"sys","dbg","b",0);
-<<<<<<< HEAD
-    X_17 := mosaic.leftfetchjoin(X_4,X_15);
-=======
-    X_17 := algebra.projection(C_4,X_15);
->>>>>>> 8be3d243
+    X_17 := mosaic.projection(C_4,X_15);
     X_18:bat[:oid,:hge]  := aggr.subsum(X_17,X_11,r1_11,true,true);
     X_20 := algebra.project(X_10,A1);
     X_21 := algebra.projection(r1_11,X_20);
