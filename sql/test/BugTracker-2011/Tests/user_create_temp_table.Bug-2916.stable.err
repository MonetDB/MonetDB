--- conflicted
+++ resolved
@@ -33,10 +33,6 @@
 MAPI  = (testuser) /var/tmp/mtest-27483/.s.monetdb.35395
 QUERY = CREATE GLOBAL TEMPORARY TABLE TempTable (i int);
 ERROR = !CREATE TABLE: insufficient privileges for user 'testuser' in schema 'tmp'
-<<<<<<< HEAD
-        !Current transaction is aborted (please ROLLBACK)
-=======
->>>>>>> 655cdb92
 CODE  = 42000
 
 # 12:25:26 >  
