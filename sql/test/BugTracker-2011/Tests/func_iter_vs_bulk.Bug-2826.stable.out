--- conflicted
+++ resolved
@@ -29,54 +29,6 @@
 #insert into tab_2826 values (1.0),(2.0),(3.0),(4.0),(5.0);
 [ 5	]
 #create function func_2826(f real) returns real begin return log10(f); end;
-#explain select * from tab_2826 where func_2826(d) > 1;
-% .explain # table_name
-% mal # name
-% clob # type
-% 112 # length
-function user.s5_1(A0:flt):void;
-    X_38:void := querylog.define("explain select * from tab_2826 where func_2826(d) > 1;","sequential_pipe",24);
-    X_23 := bat.new(nil:str);
-<<<<<<< HEAD
-    X_30 := bat.append(X_23,"double");
-    X_24 := bat.new(nil:int);
-    X_32 := bat.append(X_24,53);
-    X_26 := bat.new(nil:int);
-    X_34 := bat.append(X_26,0);
-    X_2 := sql.mvc();
-    X_6:bat[:dbl] := sql.bind(X_2,"sys","tab_2826","d",0);
-    (C_9,r1_9) := sql.bind(X_2,"sys","tab_2826","d",2);
-    X_12:bat[:dbl] := sql.bind(X_2,"sys","tab_2826","d",1);
-    X_14 := sql.delta(X_6,C_9,r1_9,X_12);
-    X_15 := batcalc.flt(X_14);
-    X_47:bat[:flt] := batmmath.log10(X_15);
-    C_3:bat[:oid] := sql.tid(X_2,"sys","tab_2826");
-    C_16 := algebra.thetasubselect(X_47,C_3,A0,">");
-    X_18 := sql.projectdelta(C_16,X_6,C_9,r1_9,X_12);
-    sql.resultSet(X_27,X_29,X_30,X_32,X_34,X_18);
-=======
-    X_30 := bat.append(X_23,"sys.tab_2826");
-    X_25 := bat.new(nil:str);
-    X_32 := bat.append(X_25,"d");
-    X_26 := bat.new(nil:str);
-    X_33 := bat.append(X_26,"double");
-    X_27 := bat.new(nil:int);
-    X_35 := bat.append(X_27,53);
-    X_29 := bat.new(nil:int);
-    X_37 := bat.append(X_29,0);
-    X_0 := sql.mvc();
-    X_4:bat[:dbl] := sql.bind(X_0,"sys","tab_2826","d",0);
-    (X_7,r1_9) := sql.bind(X_0,"sys","tab_2826","d",2);
-    X_10:bat[:dbl] := sql.bind(X_0,"sys","tab_2826","d",1);
-    X_12 := sql.delta(X_4,X_7,r1_9,X_10);
-    X_14 := batcalc.flt(X_12);
-    X_48:bat[:flt] := batmmath.log10(X_14);
-    X_1:bat[:oid] := sql.tid(X_0,"sys","tab_2826");
-    X_19 := algebra.thetasubselect(X_48,X_1,A0,">");
-    X_21 := sql.projectdelta(X_19,X_4,X_7,r1_9,X_10);
-    sql.resultSet(X_30,X_32,X_33,X_35,X_37,X_21);
->>>>>>> eecc409f
-end user.s5_1;
 #select * from tab_2826 where func_2826(d) > 1;   
 % sys.tab_2826 # table_name
 % d # name
