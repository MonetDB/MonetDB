--- conflicted
+++ resolved
@@ -36,11 +36,7 @@
 % 66 # length
 function user.s1_1{autoCommit=true}(A0:flt):void;
     X_24 := nil:bat[:oid,:dbl];
-<<<<<<< HEAD
-barrier X_61 := language.dataflow();
-=======
 barrier X_57 := language.dataflow();
->>>>>>> 4e36a7ce
     X_3 := sql.mvc();
     X_4:bat[:oid,:dbl]  := sql.bind(X_3,"sys","tab_2826","d",0);
     X_9:bat[:oid,:dbl]  := sql.bind(X_3,"sys","tab_2826","d",2);
@@ -57,11 +53,7 @@
     X_22 := algebra.markT(X_20,0@0:oid);
     X_23 := bat.reverse(X_22);
     X_24 := algebra.leftjoin(X_23,X_18);
-<<<<<<< HEAD
-exit X_61;
-=======
 exit X_57;
->>>>>>> 4e36a7ce
     X_25 := sql.resultSet(1,1,X_24);
     sql.rsColumn(X_25,"sys.tab_2826","d","double",53,0,X_24);
     X_32 := io.stdout();
