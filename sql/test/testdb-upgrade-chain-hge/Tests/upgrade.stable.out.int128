<<<<<<< HEAD
Running database upgrade commands to update system tables.

Running database upgrade commands:
update sys._columns set type_digits = 7 where type = 'tinyint' and type_digits <> 7;
update sys._columns set type_digits = 15 where type = 'smallint' and type_digits <> 15;
update sys._columns set type_digits = 31 where type = 'int' and type_digits <> 31;
update sys._columns set type_digits = 63 where type = 'bigint' and type_digits <> 63;
update sys._columns set type_digits = 127 where type = 'hugeint' and type_digits <> 127;
update sys._columns set type = 'varchar' where type in ('clob', 'char') and table_id in (select id from sys._tables where system and name <> 'netcdf_files');
update sys.args set type_digits = 7 where type = 'tinyint' and type_digits <> 7;
update sys.args set type_digits = 15 where type = 'smallint' and type_digits <> 15;
update sys.args set type_digits = 31 where type = 'int' and type_digits <> 31;
update sys.args set type_digits = 63 where type = 'bigint' and type_digits <> 63;
update sys.args set type_digits = 127 where type = 'hugeint' and type_digits <> 127;
update sys.args set type = 'varchar' where type in ('clob', 'char');
drop aggregate median(decimal);
drop aggregate median_avg(decimal);
drop aggregate quantile(decimal, double);
drop aggregate quantile_avg(decimal, double);
create aggregate median(val DECIMAL(2)) returns DECIMAL(2)
 external name "aggr"."median";
GRANT EXECUTE ON AGGREGATE median(DECIMAL(2)) TO PUBLIC;
create aggregate median(val DECIMAL(4)) returns DECIMAL(4)
 external name "aggr"."median";
GRANT EXECUTE ON AGGREGATE median(DECIMAL(4)) TO PUBLIC;
create aggregate median(val DECIMAL(9)) returns DECIMAL(9)
 external name "aggr"."median";
GRANT EXECUTE ON AGGREGATE median(DECIMAL(9)) TO PUBLIC;
create aggregate median(val DECIMAL(18)) returns DECIMAL(18)
 external name "aggr"."median";
GRANT EXECUTE ON AGGREGATE median(DECIMAL(18)) TO PUBLIC;
create aggregate median(val DECIMAL(38)) returns DECIMAL(38)
 external name "aggr"."median";
GRANT EXECUTE ON AGGREGATE median(DECIMAL(38)) TO PUBLIC;
create aggregate median_avg(val DECIMAL(2)) returns DOUBLE
 external name "aggr"."median_avg";
GRANT EXECUTE ON AGGREGATE median_avg(DECIMAL(2)) TO PUBLIC;
create aggregate median_avg(val DECIMAL(4)) returns DOUBLE
 external name "aggr"."median_avg";
GRANT EXECUTE ON AGGREGATE median_avg(DECIMAL(4)) TO PUBLIC;
create aggregate median_avg(val DECIMAL(9)) returns DOUBLE
 external name "aggr"."median_avg";
GRANT EXECUTE ON AGGREGATE median_avg(DECIMAL(9)) TO PUBLIC;
create aggregate median_avg(val DECIMAL(18)) returns DOUBLE
 external name "aggr"."median_avg";
GRANT EXECUTE ON AGGREGATE median_avg(DECIMAL(18)) TO PUBLIC;
create aggregate median_avg(val DECIMAL(38)) returns DOUBLE
 external name "aggr"."median_avg";
GRANT EXECUTE ON AGGREGATE median_avg(DECIMAL(38)) TO PUBLIC;
create aggregate quantile(val DECIMAL(2), q DOUBLE) returns DECIMAL(2)
 external name "aggr"."quantile";
GRANT EXECUTE ON AGGREGATE quantile(DECIMAL(2), DOUBLE) TO PUBLIC;
create aggregate quantile(val DECIMAL(4), q DOUBLE) returns DECIMAL(4)
 external name "aggr"."quantile";
GRANT EXECUTE ON AGGREGATE quantile(DECIMAL(4), DOUBLE) TO PUBLIC;
create aggregate quantile(val DECIMAL(9), q DOUBLE) returns DECIMAL(9)
 external name "aggr"."quantile";
GRANT EXECUTE ON AGGREGATE quantile(DECIMAL(9), DOUBLE) TO PUBLIC;
create aggregate quantile(val DECIMAL(18), q DOUBLE) returns DECIMAL(18)
 external name "aggr"."quantile";
GRANT EXECUTE ON AGGREGATE quantile(DECIMAL(18), DOUBLE) TO PUBLIC;
create aggregate quantile(val DECIMAL(38), q DOUBLE) returns DECIMAL(38)
 external name "aggr"."quantile";
GRANT EXECUTE ON AGGREGATE quantile(DECIMAL(38), DOUBLE) TO PUBLIC;
create aggregate quantile_avg(val DECIMAL(2), q DOUBLE) returns DOUBLE
 external name "aggr"."quantile_avg";
GRANT EXECUTE ON AGGREGATE quantile_avg(DECIMAL(2), DOUBLE) TO PUBLIC;
create aggregate quantile_avg(val DECIMAL(4), q DOUBLE) returns DOUBLE
 external name "aggr"."quantile_avg";
GRANT EXECUTE ON AGGREGATE quantile_avg(DECIMAL(4), DOUBLE) TO PUBLIC;
create aggregate quantile_avg(val DECIMAL(9), q DOUBLE) returns DOUBLE
 external name "aggr"."quantile_avg";
GRANT EXECUTE ON AGGREGATE quantile_avg(DECIMAL(9), DOUBLE) TO PUBLIC;
create aggregate quantile_avg(val DECIMAL(18), q DOUBLE) returns DOUBLE
 external name "aggr"."quantile_avg";
GRANT EXECUTE ON AGGREGATE quantile_avg(DECIMAL(18), DOUBLE) TO PUBLIC;
create aggregate quantile_avg(val DECIMAL(38), q DOUBLE) returns DOUBLE
 external name "aggr"."quantile_avg";
GRANT EXECUTE ON AGGREGATE quantile_avg(DECIMAL(38), DOUBLE) TO PUBLIC;
drop function if exists sys.time_to_str(time with time zone, string) cascade;
drop function if exists sys.timestamp_to_str(timestamp with time zone, string) cascade;
create function time_to_str(d time, format string) returns string
 external name mtime."time_to_str";
create function time_to_str(d time with time zone, format string) returns string
 external name mtime."timetz_to_str";
create function timestamp_to_str(d timestamp with time zone, format string) returns string
 external name mtime."timestamptz_to_str";
grant execute on function time_to_str(time, string) to public;
grant execute on function time_to_str(time with time zone, string) to public;
grant execute on function timestamp_to_str(timestamp with time zone, string) to public;
update sys.functions set system = true where not system and schema_id = 2000 and name in ('time_to_str', 'timestamp_to_str', 'median', 'median_avg', 'quantile', 'quantile_avg');
drop function if exists sys.dump_database(boolean) cascade;
drop view sys.dump_comments;
drop view sys.dump_tables;
drop view sys.dump_functions;
drop view sys.dump_function_grants;
drop function if exists sys.describe_columns(string, string) cascade;
drop view sys.describe_functions;
drop view sys.describe_privileges;
drop view sys.describe_comments;
drop view sys.fully_qualified_functions;
drop view sys.describe_tables;
drop function if exists sys.describe_type(string, integer, integer) cascade;
CREATE FUNCTION sys.describe_type(ctype string, digits integer, tscale integer)
 RETURNS string
BEGIN
 RETURN sys.sql_datatype(ctype, digits, tscale, false, false);
END;
CREATE VIEW sys.describe_tables AS
 SELECT
 t.id o,
 s.name sch,
 t.name tab,
 ts.table_type_name typ,
 (SELECT
 ' (' ||
 GROUP_CONCAT(
 sys.DQ(c.name) || ' ' ||
 sys.describe_type(c.type, c.type_digits, c.type_scale) ||
 ifthenelse(c."null" = 'false', ' NOT NULL', '')
 , ', ') || ')'
 FROM sys._columns c
 WHERE c.table_id = t.id) col,
 CASE ts.table_type_name
 WHEN 'REMOTE TABLE' THEN
 sys.get_remote_table_expressions(s.name, t.name)
 WHEN 'MERGE TABLE' THEN
 sys.get_merge_table_partition_expressions(t.id)
 WHEN 'VIEW' THEN
 sys.schema_guard(s.name, t.name, t.query)
 ELSE
 ''
 END opt
 FROM sys.schemas s, sys.table_types ts, sys.tables t
 WHERE ts.table_type_name IN ('TABLE', 'VIEW', 'MERGE TABLE', 'REMOTE TABLE', 'REPLICA TABLE', 'UNLOGGED TABLE')
 AND t.system = FALSE
 AND s.id = t.schema_id
 AND ts.table_type_id = t.type
 AND s.name <> 'tmp';
CREATE VIEW sys.fully_qualified_functions AS
 WITH fqn(id, tpe, sig, num) AS
 (
 SELECT
 f.id,
 ft.function_type_keyword,
 CASE WHEN a.type IS NULL THEN
 sys.fqn(s.name, f.name) || '()'
 ELSE
 sys.fqn(s.name, f.name) || '(' || group_concat(sys.describe_type(a.type, a.type_digits, a.type_scale), ',') OVER (PARTITION BY f.id ORDER BY a.number)  || ')'
 END,
 a.number
 FROM sys.schemas s, sys.function_types ft, sys.functions f LEFT JOIN sys.args a ON f.id = a.func_id
 WHERE s.id= f.schema_id AND f.type = ft.function_type_id
 )
 SELECT
 fqn1.id id,
 fqn1.tpe tpe,
 fqn1.sig nme
 FROM
 fqn fqn1 JOIN (SELECT id, max(num) FROM fqn GROUP BY id)  fqn2(id, num)
 ON fqn1.id = fqn2.id AND (fqn1.num = fqn2.num OR fqn1.num IS NULL AND fqn2.num is NULL);
CREATE VIEW sys.describe_comments AS
 SELECT o.id AS id, o.tpe AS tpe, o.nme AS fqn, cm.remark AS rem
 FROM (
 SELECT id, 'SCHEMA', sys.DQ(name) FROM sys.schemas WHERE NOT system
 UNION ALL
 SELECT t.id, ifthenelse(ts.table_type_name = 'VIEW', 'VIEW', 'TABLE'), sys.FQN(s.name, t.name)
 FROM sys.schemas s JOIN sys._tables t ON s.id = t.schema_id JOIN sys.table_types ts ON t.type = ts.table_type_id
 WHERE NOT t.system
 UNION ALL
 SELECT c.id, 'COLUMN', sys.FQN(s.name, t.name) || '.' || sys.DQ(c.name) FROM sys.columns c, sys._tables t, sys.schemas s WHERE NOT t.system AND c.table_id = t.id AND t.schema_id = s.id
 UNION ALL
 SELECT idx.id, 'INDEX', sys.FQN(s.name, idx.name) FROM sys.idxs idx, sys._tables t, sys.schemas s WHERE NOT t.system AND idx.table_id = t.id AND t.schema_id = s.id
 UNION ALL
 SELECT seq.id, 'SEQUENCE', sys.FQN(s.name, seq.name) FROM sys.sequences seq, sys.schemas s WHERE seq.schema_id = s.id
 UNION ALL
 SELECT f.id, ft.function_type_keyword, qf.nme FROM sys.functions f, sys.function_types ft, sys.schemas s, sys.fully_qualified_functions qf
 WHERE NOT f.system AND f.type = ft.function_type_id AND f.schema_id = s.id AND qf.id = f.id
 ) AS o(id, tpe, nme)
 JOIN sys.comments cm ON cm.id = o.id;
CREATE VIEW sys.describe_privileges AS
 SELECT
 CASE
 WHEN o.tpe IS NULL AND pc.privilege_code_name = 'SELECT' THEN --GLOBAL privileges: SELECT maps to COPY FROM
 'COPY FROM'
 WHEN o.tpe IS NULL AND pc.privilege_code_name = 'UPDATE' THEN --GLOBAL privileges: UPDATE maps to COPY INTO
 'COPY INTO'
 ELSE
 o.nme
 END o_nme,
 coalesce(o.tpe, 'GLOBAL') o_tpe,
 pc.privilege_code_name p_nme,
 a.name a_nme,
 g.name g_nme,
 p.grantable grantable
 FROM
 sys.privileges p LEFT JOIN
 (
 SELECT t.id, s.name || '.' || t.name , 'TABLE'
 from sys.schemas s, sys.tables t where s.id = t.schema_id
 UNION ALL
 SELECT c.id, s.name || '.' || t.name || '.' || c.name, 'COLUMN'
 FROM sys.schemas s, sys.tables t, sys.columns c where s.id = t.schema_id AND t.id = c.table_id
 UNION ALL
 SELECT f.id, f.nme, f.tpe
 FROM sys.fully_qualified_functions f
 ) o(id, nme, tpe) ON o.id = p.obj_id,
 sys.privilege_codes pc,
 auths a, auths g
 WHERE
 p.privileges = pc.privilege_code_id AND
 p.auth_id = a.id AND
 p.grantor = g.id;
CREATE VIEW sys.describe_functions AS
 WITH func_args_all(func_id, number, max_number, func_arg) AS
 (
 SELECT
 func_id,
 number,
 max(number) OVER (PARTITION BY func_id ORDER BY number DESC),
 group_concat(sys.dq(name) || ' ' || sys.describe_type(type, type_digits, type_scale),', ') OVER (PARTITION BY func_id ORDER BY number)
 FROM sys.args
 WHERE inout = 1
 ),
 func_args(func_id, func_arg) AS
 (
 SELECT func_id, func_arg
 FROM func_args_all
 WHERE number = max_number
 ),
 func_rets_all(func_id, number, max_number, func_ret, func_ret_type) AS
 (
 SELECT
 func_id,
 number,
 max(number) OVER (PARTITION BY func_id ORDER BY number DESC),
 group_concat(sys.dq(name) || ' ' || sys.describe_type(type, type_digits, type_scale),', ') OVER (PARTITION BY func_id ORDER BY number),
 group_concat(sys.describe_type(type, type_digits, type_scale),', ') OVER (PARTITION BY func_id ORDER BY number)
 FROM sys.args
 WHERE inout = 0
 ),
 func_rets(func_id, func_ret, func_ret_type) AS
 (
 SELECT
 func_id,
 func_ret,
 func_ret_type
 FROM func_rets_all
 WHERE number = max_number
 )
 SELECT
 f.id o,
 s.name sch,
 f.name fun,
 CASE WHEN f.language IN (1, 2) THEN f.func ELSE 'CREATE ' || ft.function_type_keyword || ' ' || sys.FQN(s.name, f.name) || '(' || coalesce(fa.func_arg, '') || ')' || CASE WHEN f.type = 5 THEN ' RETURNS TABLE (' || coalesce(fr.func_ret, '') || ')' WHEN f.type IN (1,3) THEN ' RETURNS ' || fr.func_ret_type ELSE '' END || CASE WHEN fl.language_keyword IS NULL THEN '' ELSE ' LANGUAGE ' || fl.language_keyword END || ' ' || f.func END def
 FROM sys.functions f
 LEFT OUTER JOIN func_args fa ON fa.func_id = f.id
 LEFT OUTER JOIN func_rets fr ON fr.func_id = f.id
 JOIN sys.schemas s ON f.schema_id = s.id
 JOIN sys.function_types ft ON f.type = ft.function_type_id
 LEFT OUTER JOIN sys.function_languages fl ON f.language = fl.language_id
 WHERE s.name <> 'tmp' AND NOT f.system;
CREATE FUNCTION sys.describe_columns(schemaName string, tableName string)
 RETURNS TABLE(name string, type string, digits integer, scale integer, Nulls boolean, cDefault string, number integer, sqltype string, remark string)
BEGIN
 RETURN SELECT c.name, c."type", c.type_digits, c.type_scale, c."null", c."default", c.number, sys.describe_type(c."type", c.type_digits, c.type_scale), com.remark
 FROM sys._tables t, sys.schemas s, sys._columns c
 LEFT OUTER JOIN sys.comments com ON c.id = com.id
 WHERE c.table_id = t.id
 AND t.name = tableName
 AND t.schema_id = s.id
 AND s.name = schemaName
 ORDER BY c.number;
END;
CREATE VIEW sys.dump_function_grants AS
 WITH func_args_all(func_id, number, max_number, func_arg) AS
 (SELECT a.func_id,
 a.number,
 max(a.number) OVER (PARTITION BY a.func_id ORDER BY a.number DESC),
 group_concat(sys.describe_type(a.type, a.type_digits, a.type_scale), ', ') OVER (PARTITION BY a.func_id ORDER BY a.number)
 FROM sys.args a
 WHERE a.inout = 1),
 func_args(func_id, func_arg) AS
 (SELECT func_id, func_arg FROM func_args_all WHERE number = max_number)
 SELECT
 'GRANT ' || pc.privilege_code_name || ' ON ' || ft.function_type_keyword || ' '
 || sys.FQN(s.name, f.name) || '(' || coalesce(fa.func_arg, '') || ') TO '
 || ifthenelse(a.name = 'public', 'PUBLIC', sys.dq(a.name))
 || CASE WHEN p.grantable = 1 THEN ' WITH GRANT OPTION' ELSE '' END || ';' stmt,
 s.name schema_name,
 f.name function_name,
 a.name grantee
 FROM sys.schemas s,
 sys.functions f LEFT OUTER JOIN func_args fa ON f.id = fa.func_id,
 sys.auths a,
 sys.privileges p,
 sys.auths g,
 sys.function_types ft,
 sys.privilege_codes pc
 WHERE s.id = f.schema_id
 AND f.id = p.obj_id
 AND p.auth_id = a.id
 AND p.grantor = g.id
 AND p.privileges = pc.privilege_code_id
 AND f.type = ft.function_type_id
 AND NOT f.system
 ORDER BY s.name, f.name, a.name, g.name, p.grantable;
CREATE VIEW sys.dump_functions AS
 SELECT f.o o, sys.schema_guard(f.sch, f.fun, f.def) stmt,
 f.sch schema_name,
 f.fun function_name
 FROM sys.describe_functions f;
CREATE VIEW sys.dump_tables AS
 SELECT
 t.o o,
 CASE
 WHEN t.typ <> 'VIEW' THEN
 'CREATE ' || t.typ || ' ' || sys.FQN(t.sch, t.tab) || t.col || t.opt || ';'
 ELSE
 t.opt
 END stmt,
 t.sch schema_name,
 t.tab table_name
 FROM sys.describe_tables t;
CREATE VIEW sys.dump_comments AS
 SELECT 'COMMENT ON ' || c.tpe || ' ' || c.fqn || ' IS ' || sys.SQ(c.rem) || ';' stmt FROM sys.describe_comments c;
CREATE FUNCTION sys.dump_database(describe BOOLEAN) RETURNS TABLE(o int, stmt STRING)
BEGIN
 SET SCHEMA sys;
 TRUNCATE sys.dump_statements;
 INSERT INTO sys.dump_statements VALUES (1, 'START TRANSACTION;');
 INSERT INTO sys.dump_statements VALUES (2, 'SET SCHEMA "sys";');
 INSERT INTO sys.dump_statements SELECT (SELECT COUNT(*) FROM sys.dump_statements) + RANK() OVER(), stmt FROM sys.dump_create_roles;
 INSERT INTO sys.dump_statements SELECT (SELECT COUNT(*) FROM sys.dump_statements) + RANK() OVER(), stmt FROM sys.dump_create_users;
 INSERT INTO sys.dump_statements SELECT (SELECT COUNT(*) FROM sys.dump_statements) + RANK() OVER(), stmt FROM sys.dump_create_schemas;
 INSERT INTO sys.dump_statements SELECT (SELECT COUNT(*) FROM sys.dump_statements) + RANK() OVER(), stmt FROM sys.dump_user_defined_types;
 INSERT INTO sys.dump_statements SELECT (SELECT COUNT(*) FROM sys.dump_statements) + RANK() OVER(), stmt FROM sys.dump_add_schemas_to_users;
 INSERT INTO sys.dump_statements SELECT (SELECT COUNT(*) FROM sys.dump_statements) + RANK() OVER(), stmt FROM sys.dump_grant_user_privileges;
 INSERT INTO sys.dump_statements SELECT (SELECT COUNT(*) FROM sys.dump_statements) + RANK() OVER(), stmt FROM sys.dump_sequences;
 --functions and table-likes can be interdependent. They should be inserted in the order of their catalogue id.
 INSERT INTO sys.dump_statements SELECT (SELECT COUNT(*) FROM sys.dump_statements) + RANK() OVER(ORDER BY stmts.o), stmts.s
 FROM (
 SELECT f.o, f.stmt FROM sys.dump_functions f
 UNION ALL
 SELECT t.o, t.stmt FROM sys.dump_tables t
 ) AS stmts(o, s);
 -- dump table data before adding constraints and fixing sequences
 IF NOT DESCRIBE THEN
 CALL sys.dump_table_data();
 END IF;
 INSERT INTO sys.dump_statements SELECT (SELECT COUNT(*) FROM sys.dump_statements) + RANK() OVER(), stmt FROM sys.dump_start_sequences;
 INSERT INTO sys.dump_statements SELECT (SELECT COUNT(*) FROM sys.dump_statements) + RANK() OVER(), stmt FROM sys.dump_column_defaults;
 INSERT INTO sys.dump_statements SELECT (SELECT COUNT(*) FROM sys.dump_statements) + RANK() OVER(), stmt FROM sys.dump_table_constraint_type;
 INSERT INTO sys.dump_statements SELECT (SELECT COUNT(*) FROM sys.dump_statements) + RANK() OVER(), stmt FROM sys.dump_indices;
 INSERT INTO sys.dump_statements SELECT (SELECT COUNT(*) FROM sys.dump_statements) + RANK() OVER(), stmt FROM sys.dump_foreign_keys;
 INSERT INTO sys.dump_statements SELECT (SELECT COUNT(*) FROM sys.dump_statements) + RANK() OVER(), stmt FROM sys.dump_partition_tables;
 INSERT INTO sys.dump_statements SELECT (SELECT COUNT(*) FROM sys.dump_statements) + RANK() OVER(), stmt FROM sys.dump_triggers;
 INSERT INTO sys.dump_statements SELECT (SELECT COUNT(*) FROM sys.dump_statements) + RANK() OVER(), stmt FROM sys.dump_comments;
 INSERT INTO sys.dump_statements SELECT (SELECT COUNT(*) FROM sys.dump_statements) + RANK() OVER(), stmt FROM sys.dump_table_grants;
 INSERT INTO sys.dump_statements SELECT (SELECT COUNT(*) FROM sys.dump_statements) + RANK() OVER(), stmt FROM sys.dump_column_grants;
 INSERT INTO sys.dump_statements SELECT (SELECT COUNT(*) FROM sys.dump_statements) + RANK() OVER(), stmt FROM sys.dump_function_grants;
 --TODO Improve performance of dump_table_data.
 --TODO loaders, procedures, window and filter sys.functions.
 --TODO look into order dependent group_concat
 INSERT INTO sys.dump_statements VALUES ((SELECT COUNT(*) FROM sys.dump_statements) + 1, 'COMMIT;');
 RETURN sys.dump_statements;
END;
GRANT SELECT ON sys.describe_tables TO PUBLIC;
GRANT SELECT ON sys.describe_comments TO PUBLIC;
GRANT SELECT ON sys.fully_qualified_functions TO PUBLIC;
GRANT SELECT ON sys.describe_privileges TO PUBLIC;
GRANT SELECT ON sys.describe_functions TO PUBLIC;
CREATE FUNCTION sys.check_constraint(sname STRING, cname STRING) RETURNS STRING EXTERNAL NAME sql."check";
grant execute on function sys.check_constraint to public;
update sys.functions set system = true where not system and schema_id = 2000 and name in ('dump_database', 'describe_columns', 'describe_type', 'check_constraint');
update sys._tables set system = true where not system and schema_id = 2000 and name in ('dump_comments', 'dump_tables', 'dump_functions', 'dump_function_grants', 'describe_functions', 'describe_privileges', 'describe_comments', 'fully_qualified_functions', 'describe_tables');

Running database upgrade commands:
create function sys.generate_series(first smallint, "limit" smallint)
returns table (value smallint)
external name generator.series;
create function sys.generate_series(first smallint, "limit" smallint, stepsize smallint)
returns table (value smallint)
external name generator.series;
update sys.functions set system = true where system <> true and name in ('generate_series') and schema_id = (select id from sys.schemas where name = 'sys');

Running database upgrade commands:
create function sys.generate_series(first date, "limit" date, stepsize interval month)
returns table (value date)
external name generator.series;
create function sys.generate_series(first date, "limit" date, stepsize interval day)
returns table (value date)
external name generator.series;
grant execute on function sys.generate_series(tinyint, tinyint) to public;
grant execute on function sys.generate_series(tinyint, tinyint, tinyint) to public;
grant execute on function sys.generate_series(smallint, smallint) to public;
grant execute on function sys.generate_series(smallint, smallint, smallint) to public;
grant execute on function sys.generate_series(int, int) to public;
grant execute on function sys.generate_series(int, int, int) to public;
grant execute on function sys.generate_series(bigint, bigint) to public;
grant execute on function sys.generate_series(bigint, bigint, bigint) to public;
grant execute on function sys.generate_series(real, real, real) to public;
grant execute on function sys.generate_series(double, double, double) to public;
grant execute on function sys.generate_series(decimal(10,2), decimal(10,2), decimal(10,2)) to public;
grant execute on function sys.generate_series(date, date, interval month) to public;
grant execute on function sys.generate_series(date, date, interval day) to public;
grant execute on function sys.generate_series(timestamp, timestamp, interval second) to public;
grant execute on function sys.generate_series(timestamp, timestamp, interval day) to public;
grant execute on function sys.generate_series(hugeint, hugeint) to public;
grant execute on function sys.generate_series(hugeint, hugeint, hugeint) to public;
update sys.functions set system = true where system <> true and name = 'generate_series' and schema_id = 2000;

Running database upgrade commands:
drop view sys.sessions;
drop function sys.sessions();
create function sys.sessions()
 returns table(
  "sessionid" int,
  "username" string,
  "login" timestamp,
  "idle" timestamp,
  "optimizer" string,
  "sessiontimeout" int,
  "querytimeout" int,
  "workerlimit" int,
  "memorylimit" int,
  "language" string,
  "peer" string,
  "hostname" string,
  "application" string,
  "client" string,
  "clientpid" bigint,
  "remark" string
 )
 external name sql.sessions;
create view sys.sessions as select * from sys.sessions();
grant select on sys.sessions to public;
create procedure sys.setclientinfo(property string, value string)
 external name clients.setinfo;
grant execute on procedure sys.setclientinfo(string, string) to public;
create table sys.clientinfo_properties(prop varchar(40) NOT NULL, session_attr varchar(40) NOT NULL);
insert into sys.clientinfo_properties values
 ('ClientHostname', 'hostname'),
 ('ApplicationName', 'application'),
 ('ClientLibrary', 'client'),
 ('ClientPid', 'clientpid'),
 ('ClientRemark', 'remark');
grant select on sys.clientinfo_properties to public;
update sys.functions set system = true where schema_id = 2000 and name in ('setclientinfo', 'sessions');
update sys._tables set system = true where schema_id = 2000 and name in ('clientinfo_properties', 'sessions');

Running database upgrade commands:
alter table sys.clientinfo_properties SET READ ONLY;

Running database upgrade commands:
DROP TABLE sys.key_types;
CREATE TABLE sys.key_types (
	key_type_id   SMALLINT NOT NULL PRIMARY KEY,
	key_type_name VARCHAR(35) NOT NULL UNIQUE);
INSERT INTO sys.key_types VALUES
(0, 'Primary Key'),
(1, 'Unique Key'),
(2, 'Foreign Key'),
(3, 'Unique Key With Nulls Not Distinct'),
(4, 'Check Constraint');
GRANT SELECT ON sys.key_types TO PUBLIC;
UPDATE sys._tables SET system = true WHERE schema_id = 2000 AND name = 'key_types';

Running database upgrade commands:
ALTER TABLE sys.key_types SET READ ONLY;

Running database upgrade commands:
DROP VIEW information_schema.check_constraints CASCADE;
DROP VIEW information_schema.table_constraints CASCADE;
CREATE VIEW INFORMATION_SCHEMA.CHECK_CONSTRAINTS AS SELECT
  cast(NULL AS varchar(1)) AS CONSTRAINT_CATALOG,
  s."name" AS CONSTRAINT_SCHEMA,
  k."name" AS CONSTRAINT_NAME,
  cast(sys.check_constraint(s."name", k."name") AS varchar(2048)) AS CHECK_CLAUSE,
  t."schema_id" AS schema_id,
  t."id" AS table_id,
  t."name" AS table_name,
  k."id" AS key_id
 FROM (SELECT sk."id", sk."table_id", sk."name" FROM sys."keys" sk WHERE sk."type" = 4 UNION ALL SELECT tk."id", tk."table_id", tk."name" FROM tmp."keys" tk WHERE tk."type" = 4) k
 INNER JOIN (SELECT st."id", st."schema_id", st."name" FROM sys."_tables" st UNION ALL SELECT tt."id", tt."schema_id", tt."name" FROM tmp."_tables" tt) t ON k."table_id" = t."id"
 INNER JOIN sys."schemas" s ON t."schema_id" = s."id"
 ORDER BY s."name", t."name", k."name";
GRANT SELECT ON TABLE INFORMATION_SCHEMA.CHECK_CONSTRAINTS TO PUBLIC WITH GRANT OPTION;
CREATE VIEW INFORMATION_SCHEMA.TABLE_CONSTRAINTS AS SELECT
  cast(NULL AS varchar(1)) AS CONSTRAINT_CATALOG,
  s."name" AS CONSTRAINT_SCHEMA,
  k."name" AS CONSTRAINT_NAME,
  cast(NULL AS varchar(1)) AS TABLE_CATALOG,
  s."name" AS TABLE_SCHEMA,
  t."name" AS TABLE_NAME,
  cast(CASE k."type" WHEN 0 THEN 'PRIMARY KEY' WHEN 1 THEN 'UNIQUE' WHEN 2 THEN 'FOREIGN KEY' WHEN 3 THEN 'UNIQUE NULLS NOT DISTINCT' WHEN 4 THEN 'CHECK' ELSE NULL END AS varchar(26)) AS CONSTRAINT_TYPE,
  cast('NO' AS varchar(3)) AS IS_DEFERRABLE,
  cast('NO' AS varchar(3)) AS INITIALLY_DEFERRED,
  cast('YES' AS varchar(3)) AS ENFORCED,
  t."schema_id" AS schema_id,
  t."id" AS table_id,
  k."id" AS key_id,
  k."type" AS key_type,
  t."system" AS is_system
 FROM (SELECT sk."id", sk."table_id", sk."name", sk."type" FROM sys."keys" sk UNION ALL SELECT tk."id", tk."table_id", tk."name", tk."type" FROM tmp."keys" tk) k
 INNER JOIN (SELECT st."id", st."schema_id", st."name", st."system" FROM sys."_tables" st UNION ALL SELECT tt."id", tt."schema_id", tt."name", tt."system" FROM tmp."_tables" tt) t ON k."table_id" = t."id"
 INNER JOIN sys."schemas" s ON t."schema_id" = s."id"
 ORDER BY s."name", t."name", k."name";
GRANT SELECT ON TABLE INFORMATION_SCHEMA.TABLE_CONSTRAINTS TO PUBLIC WITH GRANT OPTION;

UPDATE sys._tables SET system = true where system <> true
 and schema_id = (select s.id from sys.schemas s where s.name = 'information_schema')
 and name in ('check_constraints','table_constraints');

Running database upgrade commands:
drop procedure if exists sys.gzcompress(string, string);
drop procedure if exists sys.gzdecompress(string, string);
drop procedure if exists sys.gztruncate(string, string);
drop procedure if exists sys.gzexpand(string, string);

Running database upgrade commands:
drop procedure if exists sys.newdictionary(string, string);
drop procedure if exists sys.dropdictionary(string, string);
drop procedure if exists sys.initializedictionary();

Running database upgrade commands:
create procedure sys.vacuum(sname string, tname string)
external name sql.vacuum;
create procedure sys.vacuum(sname string, tname string, interval int)
external name sql.vacuum;
create procedure sys.stop_vacuum(sname string, tname string)
external name sql.stop_vacuum;
update sys.functions set system = true where system <> true and schema_id = 2000 and name in ('vacuum', 'stop_vacuum');
=======
>>>>>>> e6a13fe1
<|MERGE_RESOLUTION|>--- conflicted
+++ resolved
@@ -1,528 +1,4 @@
-<<<<<<< HEAD
 Running database upgrade commands to update system tables.
-
-Running database upgrade commands:
-update sys._columns set type_digits = 7 where type = 'tinyint' and type_digits <> 7;
-update sys._columns set type_digits = 15 where type = 'smallint' and type_digits <> 15;
-update sys._columns set type_digits = 31 where type = 'int' and type_digits <> 31;
-update sys._columns set type_digits = 63 where type = 'bigint' and type_digits <> 63;
-update sys._columns set type_digits = 127 where type = 'hugeint' and type_digits <> 127;
-update sys._columns set type = 'varchar' where type in ('clob', 'char') and table_id in (select id from sys._tables where system and name <> 'netcdf_files');
-update sys.args set type_digits = 7 where type = 'tinyint' and type_digits <> 7;
-update sys.args set type_digits = 15 where type = 'smallint' and type_digits <> 15;
-update sys.args set type_digits = 31 where type = 'int' and type_digits <> 31;
-update sys.args set type_digits = 63 where type = 'bigint' and type_digits <> 63;
-update sys.args set type_digits = 127 where type = 'hugeint' and type_digits <> 127;
-update sys.args set type = 'varchar' where type in ('clob', 'char');
-drop aggregate median(decimal);
-drop aggregate median_avg(decimal);
-drop aggregate quantile(decimal, double);
-drop aggregate quantile_avg(decimal, double);
-create aggregate median(val DECIMAL(2)) returns DECIMAL(2)
- external name "aggr"."median";
-GRANT EXECUTE ON AGGREGATE median(DECIMAL(2)) TO PUBLIC;
-create aggregate median(val DECIMAL(4)) returns DECIMAL(4)
- external name "aggr"."median";
-GRANT EXECUTE ON AGGREGATE median(DECIMAL(4)) TO PUBLIC;
-create aggregate median(val DECIMAL(9)) returns DECIMAL(9)
- external name "aggr"."median";
-GRANT EXECUTE ON AGGREGATE median(DECIMAL(9)) TO PUBLIC;
-create aggregate median(val DECIMAL(18)) returns DECIMAL(18)
- external name "aggr"."median";
-GRANT EXECUTE ON AGGREGATE median(DECIMAL(18)) TO PUBLIC;
-create aggregate median(val DECIMAL(38)) returns DECIMAL(38)
- external name "aggr"."median";
-GRANT EXECUTE ON AGGREGATE median(DECIMAL(38)) TO PUBLIC;
-create aggregate median_avg(val DECIMAL(2)) returns DOUBLE
- external name "aggr"."median_avg";
-GRANT EXECUTE ON AGGREGATE median_avg(DECIMAL(2)) TO PUBLIC;
-create aggregate median_avg(val DECIMAL(4)) returns DOUBLE
- external name "aggr"."median_avg";
-GRANT EXECUTE ON AGGREGATE median_avg(DECIMAL(4)) TO PUBLIC;
-create aggregate median_avg(val DECIMAL(9)) returns DOUBLE
- external name "aggr"."median_avg";
-GRANT EXECUTE ON AGGREGATE median_avg(DECIMAL(9)) TO PUBLIC;
-create aggregate median_avg(val DECIMAL(18)) returns DOUBLE
- external name "aggr"."median_avg";
-GRANT EXECUTE ON AGGREGATE median_avg(DECIMAL(18)) TO PUBLIC;
-create aggregate median_avg(val DECIMAL(38)) returns DOUBLE
- external name "aggr"."median_avg";
-GRANT EXECUTE ON AGGREGATE median_avg(DECIMAL(38)) TO PUBLIC;
-create aggregate quantile(val DECIMAL(2), q DOUBLE) returns DECIMAL(2)
- external name "aggr"."quantile";
-GRANT EXECUTE ON AGGREGATE quantile(DECIMAL(2), DOUBLE) TO PUBLIC;
-create aggregate quantile(val DECIMAL(4), q DOUBLE) returns DECIMAL(4)
- external name "aggr"."quantile";
-GRANT EXECUTE ON AGGREGATE quantile(DECIMAL(4), DOUBLE) TO PUBLIC;
-create aggregate quantile(val DECIMAL(9), q DOUBLE) returns DECIMAL(9)
- external name "aggr"."quantile";
-GRANT EXECUTE ON AGGREGATE quantile(DECIMAL(9), DOUBLE) TO PUBLIC;
-create aggregate quantile(val DECIMAL(18), q DOUBLE) returns DECIMAL(18)
- external name "aggr"."quantile";
-GRANT EXECUTE ON AGGREGATE quantile(DECIMAL(18), DOUBLE) TO PUBLIC;
-create aggregate quantile(val DECIMAL(38), q DOUBLE) returns DECIMAL(38)
- external name "aggr"."quantile";
-GRANT EXECUTE ON AGGREGATE quantile(DECIMAL(38), DOUBLE) TO PUBLIC;
-create aggregate quantile_avg(val DECIMAL(2), q DOUBLE) returns DOUBLE
- external name "aggr"."quantile_avg";
-GRANT EXECUTE ON AGGREGATE quantile_avg(DECIMAL(2), DOUBLE) TO PUBLIC;
-create aggregate quantile_avg(val DECIMAL(4), q DOUBLE) returns DOUBLE
- external name "aggr"."quantile_avg";
-GRANT EXECUTE ON AGGREGATE quantile_avg(DECIMAL(4), DOUBLE) TO PUBLIC;
-create aggregate quantile_avg(val DECIMAL(9), q DOUBLE) returns DOUBLE
- external name "aggr"."quantile_avg";
-GRANT EXECUTE ON AGGREGATE quantile_avg(DECIMAL(9), DOUBLE) TO PUBLIC;
-create aggregate quantile_avg(val DECIMAL(18), q DOUBLE) returns DOUBLE
- external name "aggr"."quantile_avg";
-GRANT EXECUTE ON AGGREGATE quantile_avg(DECIMAL(18), DOUBLE) TO PUBLIC;
-create aggregate quantile_avg(val DECIMAL(38), q DOUBLE) returns DOUBLE
- external name "aggr"."quantile_avg";
-GRANT EXECUTE ON AGGREGATE quantile_avg(DECIMAL(38), DOUBLE) TO PUBLIC;
-drop function if exists sys.time_to_str(time with time zone, string) cascade;
-drop function if exists sys.timestamp_to_str(timestamp with time zone, string) cascade;
-create function time_to_str(d time, format string) returns string
- external name mtime."time_to_str";
-create function time_to_str(d time with time zone, format string) returns string
- external name mtime."timetz_to_str";
-create function timestamp_to_str(d timestamp with time zone, format string) returns string
- external name mtime."timestamptz_to_str";
-grant execute on function time_to_str(time, string) to public;
-grant execute on function time_to_str(time with time zone, string) to public;
-grant execute on function timestamp_to_str(timestamp with time zone, string) to public;
-update sys.functions set system = true where not system and schema_id = 2000 and name in ('time_to_str', 'timestamp_to_str', 'median', 'median_avg', 'quantile', 'quantile_avg');
-drop function if exists sys.dump_database(boolean) cascade;
-drop view sys.dump_comments;
-drop view sys.dump_tables;
-drop view sys.dump_functions;
-drop view sys.dump_function_grants;
-drop function if exists sys.describe_columns(string, string) cascade;
-drop view sys.describe_functions;
-drop view sys.describe_privileges;
-drop view sys.describe_comments;
-drop view sys.fully_qualified_functions;
-drop view sys.describe_tables;
-drop function if exists sys.describe_type(string, integer, integer) cascade;
-CREATE FUNCTION sys.describe_type(ctype string, digits integer, tscale integer)
- RETURNS string
-BEGIN
- RETURN sys.sql_datatype(ctype, digits, tscale, false, false);
-END;
-CREATE VIEW sys.describe_tables AS
- SELECT
- t.id o,
- s.name sch,
- t.name tab,
- ts.table_type_name typ,
- (SELECT
- ' (' ||
- GROUP_CONCAT(
- sys.DQ(c.name) || ' ' ||
- sys.describe_type(c.type, c.type_digits, c.type_scale) ||
- ifthenelse(c."null" = 'false', ' NOT NULL', '')
- , ', ') || ')'
- FROM sys._columns c
- WHERE c.table_id = t.id) col,
- CASE ts.table_type_name
- WHEN 'REMOTE TABLE' THEN
- sys.get_remote_table_expressions(s.name, t.name)
- WHEN 'MERGE TABLE' THEN
- sys.get_merge_table_partition_expressions(t.id)
- WHEN 'VIEW' THEN
- sys.schema_guard(s.name, t.name, t.query)
- ELSE
- ''
- END opt
- FROM sys.schemas s, sys.table_types ts, sys.tables t
- WHERE ts.table_type_name IN ('TABLE', 'VIEW', 'MERGE TABLE', 'REMOTE TABLE', 'REPLICA TABLE', 'UNLOGGED TABLE')
- AND t.system = FALSE
- AND s.id = t.schema_id
- AND ts.table_type_id = t.type
- AND s.name <> 'tmp';
-CREATE VIEW sys.fully_qualified_functions AS
- WITH fqn(id, tpe, sig, num) AS
- (
- SELECT
- f.id,
- ft.function_type_keyword,
- CASE WHEN a.type IS NULL THEN
- sys.fqn(s.name, f.name) || '()'
- ELSE
- sys.fqn(s.name, f.name) || '(' || group_concat(sys.describe_type(a.type, a.type_digits, a.type_scale), ',') OVER (PARTITION BY f.id ORDER BY a.number)  || ')'
- END,
- a.number
- FROM sys.schemas s, sys.function_types ft, sys.functions f LEFT JOIN sys.args a ON f.id = a.func_id
- WHERE s.id= f.schema_id AND f.type = ft.function_type_id
- )
- SELECT
- fqn1.id id,
- fqn1.tpe tpe,
- fqn1.sig nme
- FROM
- fqn fqn1 JOIN (SELECT id, max(num) FROM fqn GROUP BY id)  fqn2(id, num)
- ON fqn1.id = fqn2.id AND (fqn1.num = fqn2.num OR fqn1.num IS NULL AND fqn2.num is NULL);
-CREATE VIEW sys.describe_comments AS
- SELECT o.id AS id, o.tpe AS tpe, o.nme AS fqn, cm.remark AS rem
- FROM (
- SELECT id, 'SCHEMA', sys.DQ(name) FROM sys.schemas WHERE NOT system
- UNION ALL
- SELECT t.id, ifthenelse(ts.table_type_name = 'VIEW', 'VIEW', 'TABLE'), sys.FQN(s.name, t.name)
- FROM sys.schemas s JOIN sys._tables t ON s.id = t.schema_id JOIN sys.table_types ts ON t.type = ts.table_type_id
- WHERE NOT t.system
- UNION ALL
- SELECT c.id, 'COLUMN', sys.FQN(s.name, t.name) || '.' || sys.DQ(c.name) FROM sys.columns c, sys._tables t, sys.schemas s WHERE NOT t.system AND c.table_id = t.id AND t.schema_id = s.id
- UNION ALL
- SELECT idx.id, 'INDEX', sys.FQN(s.name, idx.name) FROM sys.idxs idx, sys._tables t, sys.schemas s WHERE NOT t.system AND idx.table_id = t.id AND t.schema_id = s.id
- UNION ALL
- SELECT seq.id, 'SEQUENCE', sys.FQN(s.name, seq.name) FROM sys.sequences seq, sys.schemas s WHERE seq.schema_id = s.id
- UNION ALL
- SELECT f.id, ft.function_type_keyword, qf.nme FROM sys.functions f, sys.function_types ft, sys.schemas s, sys.fully_qualified_functions qf
- WHERE NOT f.system AND f.type = ft.function_type_id AND f.schema_id = s.id AND qf.id = f.id
- ) AS o(id, tpe, nme)
- JOIN sys.comments cm ON cm.id = o.id;
-CREATE VIEW sys.describe_privileges AS
- SELECT
- CASE
- WHEN o.tpe IS NULL AND pc.privilege_code_name = 'SELECT' THEN --GLOBAL privileges: SELECT maps to COPY FROM
- 'COPY FROM'
- WHEN o.tpe IS NULL AND pc.privilege_code_name = 'UPDATE' THEN --GLOBAL privileges: UPDATE maps to COPY INTO
- 'COPY INTO'
- ELSE
- o.nme
- END o_nme,
- coalesce(o.tpe, 'GLOBAL') o_tpe,
- pc.privilege_code_name p_nme,
- a.name a_nme,
- g.name g_nme,
- p.grantable grantable
- FROM
- sys.privileges p LEFT JOIN
- (
- SELECT t.id, s.name || '.' || t.name , 'TABLE'
- from sys.schemas s, sys.tables t where s.id = t.schema_id
- UNION ALL
- SELECT c.id, s.name || '.' || t.name || '.' || c.name, 'COLUMN'
- FROM sys.schemas s, sys.tables t, sys.columns c where s.id = t.schema_id AND t.id = c.table_id
- UNION ALL
- SELECT f.id, f.nme, f.tpe
- FROM sys.fully_qualified_functions f
- ) o(id, nme, tpe) ON o.id = p.obj_id,
- sys.privilege_codes pc,
- auths a, auths g
- WHERE
- p.privileges = pc.privilege_code_id AND
- p.auth_id = a.id AND
- p.grantor = g.id;
-CREATE VIEW sys.describe_functions AS
- WITH func_args_all(func_id, number, max_number, func_arg) AS
- (
- SELECT
- func_id,
- number,
- max(number) OVER (PARTITION BY func_id ORDER BY number DESC),
- group_concat(sys.dq(name) || ' ' || sys.describe_type(type, type_digits, type_scale),', ') OVER (PARTITION BY func_id ORDER BY number)
- FROM sys.args
- WHERE inout = 1
- ),
- func_args(func_id, func_arg) AS
- (
- SELECT func_id, func_arg
- FROM func_args_all
- WHERE number = max_number
- ),
- func_rets_all(func_id, number, max_number, func_ret, func_ret_type) AS
- (
- SELECT
- func_id,
- number,
- max(number) OVER (PARTITION BY func_id ORDER BY number DESC),
- group_concat(sys.dq(name) || ' ' || sys.describe_type(type, type_digits, type_scale),', ') OVER (PARTITION BY func_id ORDER BY number),
- group_concat(sys.describe_type(type, type_digits, type_scale),', ') OVER (PARTITION BY func_id ORDER BY number)
- FROM sys.args
- WHERE inout = 0
- ),
- func_rets(func_id, func_ret, func_ret_type) AS
- (
- SELECT
- func_id,
- func_ret,
- func_ret_type
- FROM func_rets_all
- WHERE number = max_number
- )
- SELECT
- f.id o,
- s.name sch,
- f.name fun,
- CASE WHEN f.language IN (1, 2) THEN f.func ELSE 'CREATE ' || ft.function_type_keyword || ' ' || sys.FQN(s.name, f.name) || '(' || coalesce(fa.func_arg, '') || ')' || CASE WHEN f.type = 5 THEN ' RETURNS TABLE (' || coalesce(fr.func_ret, '') || ')' WHEN f.type IN (1,3) THEN ' RETURNS ' || fr.func_ret_type ELSE '' END || CASE WHEN fl.language_keyword IS NULL THEN '' ELSE ' LANGUAGE ' || fl.language_keyword END || ' ' || f.func END def
- FROM sys.functions f
- LEFT OUTER JOIN func_args fa ON fa.func_id = f.id
- LEFT OUTER JOIN func_rets fr ON fr.func_id = f.id
- JOIN sys.schemas s ON f.schema_id = s.id
- JOIN sys.function_types ft ON f.type = ft.function_type_id
- LEFT OUTER JOIN sys.function_languages fl ON f.language = fl.language_id
- WHERE s.name <> 'tmp' AND NOT f.system;
-CREATE FUNCTION sys.describe_columns(schemaName string, tableName string)
- RETURNS TABLE(name string, type string, digits integer, scale integer, Nulls boolean, cDefault string, number integer, sqltype string, remark string)
-BEGIN
- RETURN SELECT c.name, c."type", c.type_digits, c.type_scale, c."null", c."default", c.number, sys.describe_type(c."type", c.type_digits, c.type_scale), com.remark
- FROM sys._tables t, sys.schemas s, sys._columns c
- LEFT OUTER JOIN sys.comments com ON c.id = com.id
- WHERE c.table_id = t.id
- AND t.name = tableName
- AND t.schema_id = s.id
- AND s.name = schemaName
- ORDER BY c.number;
-END;
-CREATE VIEW sys.dump_function_grants AS
- WITH func_args_all(func_id, number, max_number, func_arg) AS
- (SELECT a.func_id,
- a.number,
- max(a.number) OVER (PARTITION BY a.func_id ORDER BY a.number DESC),
- group_concat(sys.describe_type(a.type, a.type_digits, a.type_scale), ', ') OVER (PARTITION BY a.func_id ORDER BY a.number)
- FROM sys.args a
- WHERE a.inout = 1),
- func_args(func_id, func_arg) AS
- (SELECT func_id, func_arg FROM func_args_all WHERE number = max_number)
- SELECT
- 'GRANT ' || pc.privilege_code_name || ' ON ' || ft.function_type_keyword || ' '
- || sys.FQN(s.name, f.name) || '(' || coalesce(fa.func_arg, '') || ') TO '
- || ifthenelse(a.name = 'public', 'PUBLIC', sys.dq(a.name))
- || CASE WHEN p.grantable = 1 THEN ' WITH GRANT OPTION' ELSE '' END || ';' stmt,
- s.name schema_name,
- f.name function_name,
- a.name grantee
- FROM sys.schemas s,
- sys.functions f LEFT OUTER JOIN func_args fa ON f.id = fa.func_id,
- sys.auths a,
- sys.privileges p,
- sys.auths g,
- sys.function_types ft,
- sys.privilege_codes pc
- WHERE s.id = f.schema_id
- AND f.id = p.obj_id
- AND p.auth_id = a.id
- AND p.grantor = g.id
- AND p.privileges = pc.privilege_code_id
- AND f.type = ft.function_type_id
- AND NOT f.system
- ORDER BY s.name, f.name, a.name, g.name, p.grantable;
-CREATE VIEW sys.dump_functions AS
- SELECT f.o o, sys.schema_guard(f.sch, f.fun, f.def) stmt,
- f.sch schema_name,
- f.fun function_name
- FROM sys.describe_functions f;
-CREATE VIEW sys.dump_tables AS
- SELECT
- t.o o,
- CASE
- WHEN t.typ <> 'VIEW' THEN
- 'CREATE ' || t.typ || ' ' || sys.FQN(t.sch, t.tab) || t.col || t.opt || ';'
- ELSE
- t.opt
- END stmt,
- t.sch schema_name,
- t.tab table_name
- FROM sys.describe_tables t;
-CREATE VIEW sys.dump_comments AS
- SELECT 'COMMENT ON ' || c.tpe || ' ' || c.fqn || ' IS ' || sys.SQ(c.rem) || ';' stmt FROM sys.describe_comments c;
-CREATE FUNCTION sys.dump_database(describe BOOLEAN) RETURNS TABLE(o int, stmt STRING)
-BEGIN
- SET SCHEMA sys;
- TRUNCATE sys.dump_statements;
- INSERT INTO sys.dump_statements VALUES (1, 'START TRANSACTION;');
- INSERT INTO sys.dump_statements VALUES (2, 'SET SCHEMA "sys";');
- INSERT INTO sys.dump_statements SELECT (SELECT COUNT(*) FROM sys.dump_statements) + RANK() OVER(), stmt FROM sys.dump_create_roles;
- INSERT INTO sys.dump_statements SELECT (SELECT COUNT(*) FROM sys.dump_statements) + RANK() OVER(), stmt FROM sys.dump_create_users;
- INSERT INTO sys.dump_statements SELECT (SELECT COUNT(*) FROM sys.dump_statements) + RANK() OVER(), stmt FROM sys.dump_create_schemas;
- INSERT INTO sys.dump_statements SELECT (SELECT COUNT(*) FROM sys.dump_statements) + RANK() OVER(), stmt FROM sys.dump_user_defined_types;
- INSERT INTO sys.dump_statements SELECT (SELECT COUNT(*) FROM sys.dump_statements) + RANK() OVER(), stmt FROM sys.dump_add_schemas_to_users;
- INSERT INTO sys.dump_statements SELECT (SELECT COUNT(*) FROM sys.dump_statements) + RANK() OVER(), stmt FROM sys.dump_grant_user_privileges;
- INSERT INTO sys.dump_statements SELECT (SELECT COUNT(*) FROM sys.dump_statements) + RANK() OVER(), stmt FROM sys.dump_sequences;
- --functions and table-likes can be interdependent. They should be inserted in the order of their catalogue id.
- INSERT INTO sys.dump_statements SELECT (SELECT COUNT(*) FROM sys.dump_statements) + RANK() OVER(ORDER BY stmts.o), stmts.s
- FROM (
- SELECT f.o, f.stmt FROM sys.dump_functions f
- UNION ALL
- SELECT t.o, t.stmt FROM sys.dump_tables t
- ) AS stmts(o, s);
- -- dump table data before adding constraints and fixing sequences
- IF NOT DESCRIBE THEN
- CALL sys.dump_table_data();
- END IF;
- INSERT INTO sys.dump_statements SELECT (SELECT COUNT(*) FROM sys.dump_statements) + RANK() OVER(), stmt FROM sys.dump_start_sequences;
- INSERT INTO sys.dump_statements SELECT (SELECT COUNT(*) FROM sys.dump_statements) + RANK() OVER(), stmt FROM sys.dump_column_defaults;
- INSERT INTO sys.dump_statements SELECT (SELECT COUNT(*) FROM sys.dump_statements) + RANK() OVER(), stmt FROM sys.dump_table_constraint_type;
- INSERT INTO sys.dump_statements SELECT (SELECT COUNT(*) FROM sys.dump_statements) + RANK() OVER(), stmt FROM sys.dump_indices;
- INSERT INTO sys.dump_statements SELECT (SELECT COUNT(*) FROM sys.dump_statements) + RANK() OVER(), stmt FROM sys.dump_foreign_keys;
- INSERT INTO sys.dump_statements SELECT (SELECT COUNT(*) FROM sys.dump_statements) + RANK() OVER(), stmt FROM sys.dump_partition_tables;
- INSERT INTO sys.dump_statements SELECT (SELECT COUNT(*) FROM sys.dump_statements) + RANK() OVER(), stmt FROM sys.dump_triggers;
- INSERT INTO sys.dump_statements SELECT (SELECT COUNT(*) FROM sys.dump_statements) + RANK() OVER(), stmt FROM sys.dump_comments;
- INSERT INTO sys.dump_statements SELECT (SELECT COUNT(*) FROM sys.dump_statements) + RANK() OVER(), stmt FROM sys.dump_table_grants;
- INSERT INTO sys.dump_statements SELECT (SELECT COUNT(*) FROM sys.dump_statements) + RANK() OVER(), stmt FROM sys.dump_column_grants;
- INSERT INTO sys.dump_statements SELECT (SELECT COUNT(*) FROM sys.dump_statements) + RANK() OVER(), stmt FROM sys.dump_function_grants;
- --TODO Improve performance of dump_table_data.
- --TODO loaders, procedures, window and filter sys.functions.
- --TODO look into order dependent group_concat
- INSERT INTO sys.dump_statements VALUES ((SELECT COUNT(*) FROM sys.dump_statements) + 1, 'COMMIT;');
- RETURN sys.dump_statements;
-END;
-GRANT SELECT ON sys.describe_tables TO PUBLIC;
-GRANT SELECT ON sys.describe_comments TO PUBLIC;
-GRANT SELECT ON sys.fully_qualified_functions TO PUBLIC;
-GRANT SELECT ON sys.describe_privileges TO PUBLIC;
-GRANT SELECT ON sys.describe_functions TO PUBLIC;
-CREATE FUNCTION sys.check_constraint(sname STRING, cname STRING) RETURNS STRING EXTERNAL NAME sql."check";
-grant execute on function sys.check_constraint to public;
-update sys.functions set system = true where not system and schema_id = 2000 and name in ('dump_database', 'describe_columns', 'describe_type', 'check_constraint');
-update sys._tables set system = true where not system and schema_id = 2000 and name in ('dump_comments', 'dump_tables', 'dump_functions', 'dump_function_grants', 'describe_functions', 'describe_privileges', 'describe_comments', 'fully_qualified_functions', 'describe_tables');
-
-Running database upgrade commands:
-create function sys.generate_series(first smallint, "limit" smallint)
-returns table (value smallint)
-external name generator.series;
-create function sys.generate_series(first smallint, "limit" smallint, stepsize smallint)
-returns table (value smallint)
-external name generator.series;
-update sys.functions set system = true where system <> true and name in ('generate_series') and schema_id = (select id from sys.schemas where name = 'sys');
-
-Running database upgrade commands:
-create function sys.generate_series(first date, "limit" date, stepsize interval month)
-returns table (value date)
-external name generator.series;
-create function sys.generate_series(first date, "limit" date, stepsize interval day)
-returns table (value date)
-external name generator.series;
-grant execute on function sys.generate_series(tinyint, tinyint) to public;
-grant execute on function sys.generate_series(tinyint, tinyint, tinyint) to public;
-grant execute on function sys.generate_series(smallint, smallint) to public;
-grant execute on function sys.generate_series(smallint, smallint, smallint) to public;
-grant execute on function sys.generate_series(int, int) to public;
-grant execute on function sys.generate_series(int, int, int) to public;
-grant execute on function sys.generate_series(bigint, bigint) to public;
-grant execute on function sys.generate_series(bigint, bigint, bigint) to public;
-grant execute on function sys.generate_series(real, real, real) to public;
-grant execute on function sys.generate_series(double, double, double) to public;
-grant execute on function sys.generate_series(decimal(10,2), decimal(10,2), decimal(10,2)) to public;
-grant execute on function sys.generate_series(date, date, interval month) to public;
-grant execute on function sys.generate_series(date, date, interval day) to public;
-grant execute on function sys.generate_series(timestamp, timestamp, interval second) to public;
-grant execute on function sys.generate_series(timestamp, timestamp, interval day) to public;
-grant execute on function sys.generate_series(hugeint, hugeint) to public;
-grant execute on function sys.generate_series(hugeint, hugeint, hugeint) to public;
-update sys.functions set system = true where system <> true and name = 'generate_series' and schema_id = 2000;
-
-Running database upgrade commands:
-drop view sys.sessions;
-drop function sys.sessions();
-create function sys.sessions()
- returns table(
-  "sessionid" int,
-  "username" string,
-  "login" timestamp,
-  "idle" timestamp,
-  "optimizer" string,
-  "sessiontimeout" int,
-  "querytimeout" int,
-  "workerlimit" int,
-  "memorylimit" int,
-  "language" string,
-  "peer" string,
-  "hostname" string,
-  "application" string,
-  "client" string,
-  "clientpid" bigint,
-  "remark" string
- )
- external name sql.sessions;
-create view sys.sessions as select * from sys.sessions();
-grant select on sys.sessions to public;
-create procedure sys.setclientinfo(property string, value string)
- external name clients.setinfo;
-grant execute on procedure sys.setclientinfo(string, string) to public;
-create table sys.clientinfo_properties(prop varchar(40) NOT NULL, session_attr varchar(40) NOT NULL);
-insert into sys.clientinfo_properties values
- ('ClientHostname', 'hostname'),
- ('ApplicationName', 'application'),
- ('ClientLibrary', 'client'),
- ('ClientPid', 'clientpid'),
- ('ClientRemark', 'remark');
-grant select on sys.clientinfo_properties to public;
-update sys.functions set system = true where schema_id = 2000 and name in ('setclientinfo', 'sessions');
-update sys._tables set system = true where schema_id = 2000 and name in ('clientinfo_properties', 'sessions');
-
-Running database upgrade commands:
-alter table sys.clientinfo_properties SET READ ONLY;
-
-Running database upgrade commands:
-DROP TABLE sys.key_types;
-CREATE TABLE sys.key_types (
-	key_type_id   SMALLINT NOT NULL PRIMARY KEY,
-	key_type_name VARCHAR(35) NOT NULL UNIQUE);
-INSERT INTO sys.key_types VALUES
-(0, 'Primary Key'),
-(1, 'Unique Key'),
-(2, 'Foreign Key'),
-(3, 'Unique Key With Nulls Not Distinct'),
-(4, 'Check Constraint');
-GRANT SELECT ON sys.key_types TO PUBLIC;
-UPDATE sys._tables SET system = true WHERE schema_id = 2000 AND name = 'key_types';
-
-Running database upgrade commands:
-ALTER TABLE sys.key_types SET READ ONLY;
-
-Running database upgrade commands:
-DROP VIEW information_schema.check_constraints CASCADE;
-DROP VIEW information_schema.table_constraints CASCADE;
-CREATE VIEW INFORMATION_SCHEMA.CHECK_CONSTRAINTS AS SELECT
-  cast(NULL AS varchar(1)) AS CONSTRAINT_CATALOG,
-  s."name" AS CONSTRAINT_SCHEMA,
-  k."name" AS CONSTRAINT_NAME,
-  cast(sys.check_constraint(s."name", k."name") AS varchar(2048)) AS CHECK_CLAUSE,
-  t."schema_id" AS schema_id,
-  t."id" AS table_id,
-  t."name" AS table_name,
-  k."id" AS key_id
- FROM (SELECT sk."id", sk."table_id", sk."name" FROM sys."keys" sk WHERE sk."type" = 4 UNION ALL SELECT tk."id", tk."table_id", tk."name" FROM tmp."keys" tk WHERE tk."type" = 4) k
- INNER JOIN (SELECT st."id", st."schema_id", st."name" FROM sys."_tables" st UNION ALL SELECT tt."id", tt."schema_id", tt."name" FROM tmp."_tables" tt) t ON k."table_id" = t."id"
- INNER JOIN sys."schemas" s ON t."schema_id" = s."id"
- ORDER BY s."name", t."name", k."name";
-GRANT SELECT ON TABLE INFORMATION_SCHEMA.CHECK_CONSTRAINTS TO PUBLIC WITH GRANT OPTION;
-CREATE VIEW INFORMATION_SCHEMA.TABLE_CONSTRAINTS AS SELECT
-  cast(NULL AS varchar(1)) AS CONSTRAINT_CATALOG,
-  s."name" AS CONSTRAINT_SCHEMA,
-  k."name" AS CONSTRAINT_NAME,
-  cast(NULL AS varchar(1)) AS TABLE_CATALOG,
-  s."name" AS TABLE_SCHEMA,
-  t."name" AS TABLE_NAME,
-  cast(CASE k."type" WHEN 0 THEN 'PRIMARY KEY' WHEN 1 THEN 'UNIQUE' WHEN 2 THEN 'FOREIGN KEY' WHEN 3 THEN 'UNIQUE NULLS NOT DISTINCT' WHEN 4 THEN 'CHECK' ELSE NULL END AS varchar(26)) AS CONSTRAINT_TYPE,
-  cast('NO' AS varchar(3)) AS IS_DEFERRABLE,
-  cast('NO' AS varchar(3)) AS INITIALLY_DEFERRED,
-  cast('YES' AS varchar(3)) AS ENFORCED,
-  t."schema_id" AS schema_id,
-  t."id" AS table_id,
-  k."id" AS key_id,
-  k."type" AS key_type,
-  t."system" AS is_system
- FROM (SELECT sk."id", sk."table_id", sk."name", sk."type" FROM sys."keys" sk UNION ALL SELECT tk."id", tk."table_id", tk."name", tk."type" FROM tmp."keys" tk) k
- INNER JOIN (SELECT st."id", st."schema_id", st."name", st."system" FROM sys."_tables" st UNION ALL SELECT tt."id", tt."schema_id", tt."name", tt."system" FROM tmp."_tables" tt) t ON k."table_id" = t."id"
- INNER JOIN sys."schemas" s ON t."schema_id" = s."id"
- ORDER BY s."name", t."name", k."name";
-GRANT SELECT ON TABLE INFORMATION_SCHEMA.TABLE_CONSTRAINTS TO PUBLIC WITH GRANT OPTION;
-
-UPDATE sys._tables SET system = true where system <> true
- and schema_id = (select s.id from sys.schemas s where s.name = 'information_schema')
- and name in ('check_constraints','table_constraints');
-
-Running database upgrade commands:
-drop procedure if exists sys.gzcompress(string, string);
-drop procedure if exists sys.gzdecompress(string, string);
-drop procedure if exists sys.gztruncate(string, string);
-drop procedure if exists sys.gzexpand(string, string);
-
-Running database upgrade commands:
-drop procedure if exists sys.newdictionary(string, string);
-drop procedure if exists sys.dropdictionary(string, string);
-drop procedure if exists sys.initializedictionary();
 
 Running database upgrade commands:
 create procedure sys.vacuum(sname string, tname string)
@@ -532,5 +8,3 @@
 create procedure sys.stop_vacuum(sname string, tname string)
 external name sql.stop_vacuum;
 update sys.functions set system = true where system <> true and schema_id = 2000 and name in ('vacuum', 'stop_vacuum');
-=======
->>>>>>> e6a13fe1
