--- conflicted
+++ resolved
@@ -26,15 +26,9 @@
 # 14:43:25 >  
 
 #select 12*5/3;
-<<<<<<< HEAD
-% .L # table_name
-% sql_div_single_value # name
-% tinyint # type
-=======
 % .L1 # table_name
 % L1 # name
-% smallint # type
->>>>>>> 9c458830
+% tinyint # type
 % 2 # length
 [ 20	]
 
