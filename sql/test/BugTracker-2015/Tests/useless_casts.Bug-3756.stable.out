stdout of test 'useless_casts.Bug-3756` in directory 'sql/test/BugTracker-2015` itself:


# 21:57:13 >  
# 21:57:13 >  "mserver5" "--debug=10" "--set" "gdk_nr_threads=0" "--set" "mapi_open=true" "--set" "mapi_port=33119" "--set" "mapi_usock=/var/tmp/mtest-22263/.s.monetdb.33119" "--set" "monet_prompt=" "--forcemito" "--set" "mal_listing=2" "--dbpath=/home/niels/scratch/rc-monetdb/Linux-x86_64/var/MonetDB/mTests_sql_test_BugTracker-2015" "--set" "mal_listing=0" "--set" "embedded_r=yes"
# 21:57:13 >  

# MonetDB 5 server v11.21.0
# This is an unreleased version
# Serving database 'mTests_sql_test_BugTracker-2015', using 4 threads
# Compiled for x86_64-unknown-linux-gnu/64bit with 64bit OIDs and 128bit integers dynamically linked
# Found 7.333 GiB available main-memory.
# Copyright (c) 1993-July 2008 CWI.
# Copyright (c) August 2008-2015 MonetDB B.V., all rights reserved
# Visit http://www.monetdb.org/ for further information
# Listening for connection requests on mapi:monetdb://localhost.nes.nl:33119/
# Listening for UNIX domain connection requests on mapi:monetdb:///var/tmp/mtest-22263/.s.monetdb.33119
# MonetDB/GIS module loaded
# Start processing logs sql/sql_logs version 52200
# Start reading the write-ahead log 'sql_logs/sql/log.34'
# Finished reading the write-ahead log 'sql_logs/sql/log.34'
# Finished processing logs sql/sql_logs
# MonetDB/SQL module loaded
# MonetDB/R   module loaded

Ready.

# 21:57:14 >  
# 21:57:14 >  "mclient" "-lsql" "-ftest" "-Eutf-8" "-i" "-e" "--host=/var/tmp/mtest-22263" "--port=33119"
# 21:57:14 >  

#create table test(value int);
#insert into test values (1), (2), (3);
[ 3	]
#select * from test where value = 12345678900; # value > INT_MAX
% sys.test # table_name
% value # name
% int # type
% 1 # length
#explain select * from test where value = 1; # value < INT_MAX
% .explain # table_name
% mal # name
% clob # type
% 98 # length
function user.s3_1{autoCommit=true}(A0:int):void;
    X_35:void := querylog.define("explain select * from test where value = 1;","default_pipe",24);
    X_19 := bat.new(nil:oid,nil:str);
    X_27 := bat.append(X_19,"sys.test");
    X_22 := bat.new(nil:oid,nil:str);
    X_29 := bat.append(X_22,"value");
    X_23 := bat.new(nil:oid,nil:str);
    X_30 := bat.append(X_23,"int");
    X_24 := bat.new(nil:oid,nil:int);
    X_32 := bat.append(X_24,32);
    X_26 := bat.new(nil:oid,nil:int);
    X_34 := bat.append(X_26,0);
    X_3 := sql.mvc();
    X_7:bat[:oid,:int] := sql.bind(X_3,"sys","test","value",0);
<<<<<<< HEAD
    X_4:bat[:oid,:oid] := sql.tid(X_3,"sys","test");
    X_51 := algebra.subselect(X_7,X_4,A0,A0,true,false,false);
    (X_10,r1_10) := sql.bind(X_3,"sys","test","value",2);
    X_52 := algebra.subselect(r1_10,nil:bat[:oid,:oid],A0,A0,true,false,false);
    X_13:bat[:oid,:int] := sql.bind(X_3,"sys","test","value",1);
    X_54 := algebra.subselect(X_13,X_4,A0,A0,true,false,false);
    X_15 := sql.subdelta(X_51,X_4,X_10,X_52,X_54);
    X_17 := sql.projectdelta(X_15,X_7,X_10,r1_10,X_13);
=======
    C_4:bat[:oid,:oid] := sql.tid(X_3,"sys","test");
    C_47 := algebra.subselect(X_7,C_4,A0,A0,true,false,false);
    (C_10,r1_10) := sql.bind(X_3,"sys","test","value",2);
    C_48 := algebra.subselect(r1_10,nil:bat[:oid,:oid],A0,A0,true,false,false);
    X_13:bat[:oid,:int] := sql.bind(X_3,"sys","test","value",1);
    C_50 := algebra.subselect(X_13,C_4,A0,A0,true,false,false);
    C_15 := sql.subdelta(C_47,C_4,C_10,C_48,C_50);
    X_17 := sql.projectdelta(C_15,X_7,C_10,r1_10,X_13);
>>>>>>> f151a014
    sql.resultSet(X_27,X_29,X_30,X_32,X_34,X_17);
end user.s3_1;
# optimizer.mitosis()
# optimizer.dataflow()
#select * from test where value > 12345678900; # value > INT_MAX
% sys.test # table_name
% value # name
% int # type
% 1 # length
#explain select * from test where value > 1; # value < INT_MAX
% .explain # table_name
% mal # name
% clob # type
% 98 # length
function user.s4_1{autoCommit=true}(A0:int):void;
    X_30:void := querylog.define("explain select * from test where value > 1;","default_pipe",57);
<<<<<<< HEAD
barrier X_92 := language.dataflow();
=======
barrier X_88 := language.dataflow();
>>>>>>> f151a014
    X_14 := bat.new(nil:oid,nil:str);
    X_22 := bat.append(X_14,"sys.test");
    X_17 := bat.new(nil:oid,nil:str);
    X_24 := bat.append(X_17,"value");
    X_18 := bat.new(nil:oid,nil:str);
    X_25 := bat.append(X_18,"int");
    X_19 := bat.new(nil:oid,nil:int);
    X_27 := bat.append(X_19,32);
    X_21 := bat.new(nil:oid,nil:int);
    X_29 := bat.append(X_21,0);
    X_3 := sql.mvc();
<<<<<<< HEAD
    X_53:bat[:oid,:int] := sql.bind(X_3,"sys","test","value",0,0,3);
    X_48:bat[:oid,:oid] := sql.tid(X_3,"sys","test",0,3);
    X_62 := algebra.thetasubselect(X_53,X_48,A0,">");
    (X_56:bat[:oid,:oid],X_57:bat[:oid,:int]) := sql.bind(X_3,"sys","test","value",2,0,3);
    X_65 := algebra.thetasubselect(X_57,nil:bat[:oid,:oid],A0,">");
    X_68 := sql.subdelta(X_62,X_48,X_56,X_65);
    X_71 := sql.projectdelta(X_68,X_53,X_56,X_57);
    X_54:bat[:oid,:int] := sql.bind(X_3,"sys","test","value",0,1,3);
    X_50:bat[:oid,:oid] := sql.tid(X_3,"sys","test",1,3);
    X_63 := algebra.thetasubselect(X_54,X_50,A0,">");
    (X_58:bat[:oid,:oid],X_59:bat[:oid,:int]) := sql.bind(X_3,"sys","test","value",2,1,3);
    X_66 := algebra.thetasubselect(X_59,nil:bat[:oid,:oid],A0,">");
    X_69 := sql.subdelta(X_63,X_50,X_58,X_66);
    X_72 := sql.projectdelta(X_69,X_54,X_58,X_59);
    X_55:bat[:oid,:int] := sql.bind(X_3,"sys","test","value",0,2,3);
    X_52:bat[:oid,:oid] := sql.tid(X_3,"sys","test",2,3);
    X_64 := algebra.thetasubselect(X_55,X_52,A0,">");
    (X_60:bat[:oid,:oid],X_61:bat[:oid,:int]) := sql.bind(X_3,"sys","test","value",2,2,3);
    X_67 := algebra.thetasubselect(X_61,nil:bat[:oid,:oid],A0,">");
    X_9:bat[:oid,:int] := sql.bind(X_3,"sys","test","value",1);
    X_46 := algebra.thetasubselect(X_9,X_52,A0,">");
    X_70 := sql.subdelta(X_64,X_52,X_60,X_67,X_46);
    X_73 := sql.projectdelta(X_70,X_55,X_60,X_61,X_9);
    X_75 := mat.packIncrement(X_71,3);
    X_76 := mat.packIncrement(X_75,X_72);
    X_12 := mat.packIncrement(X_76,X_73);
    language.pass(X_48);
    language.pass(X_53);
    language.pass(X_56);
    language.pass(X_57);
    language.pass(X_50);
    language.pass(X_54);
    language.pass(X_58);
    language.pass(X_59);
    language.pass(nil:bat[:oid,:oid]);
    language.pass(X_52);
    language.pass(X_55);
    language.pass(X_60);
    language.pass(X_61);
    language.pass(X_9);
exit X_92;
=======
    X_49:bat[:oid,:int] := sql.bind(X_3,"sys","test","value",0,0,3);
    X_44:bat[:oid,:oid] := sql.tid(X_3,"sys","test",0,3);
    X_58 := algebra.thetasubselect(X_49,X_44,A0,">");
    (X_52:bat[:oid,:oid],X_53:bat[:oid,:int]) := sql.bind(X_3,"sys","test","value",2,0,3);
    X_61 := algebra.thetasubselect(X_53,nil:bat[:oid,:oid],A0,">");
    X_64 := sql.subdelta(X_58,X_44,X_52,X_61);
    X_67 := sql.projectdelta(X_64,X_49,X_52,X_53);
    X_50:bat[:oid,:int] := sql.bind(X_3,"sys","test","value",0,1,3);
    X_46:bat[:oid,:oid] := sql.tid(X_3,"sys","test",1,3);
    X_59 := algebra.thetasubselect(X_50,X_46,A0,">");
    (X_54:bat[:oid,:oid],X_55:bat[:oid,:int]) := sql.bind(X_3,"sys","test","value",2,1,3);
    X_62 := algebra.thetasubselect(X_55,nil:bat[:oid,:oid],A0,">");
    X_65 := sql.subdelta(X_59,X_46,X_54,X_62);
    X_68 := sql.projectdelta(X_65,X_50,X_54,X_55);
    X_51:bat[:oid,:int] := sql.bind(X_3,"sys","test","value",0,2,3);
    X_48:bat[:oid,:oid] := sql.tid(X_3,"sys","test",2,3);
    X_60 := algebra.thetasubselect(X_51,X_48,A0,">");
    (X_56:bat[:oid,:oid],X_57:bat[:oid,:int]) := sql.bind(X_3,"sys","test","value",2,2,3);
    X_63 := algebra.thetasubselect(X_57,nil:bat[:oid,:oid],A0,">");
    X_9:bat[:oid,:int] := sql.bind(X_3,"sys","test","value",1);
    C_42 := algebra.thetasubselect(X_9,X_48,A0,">");
    X_66 := sql.subdelta(X_60,X_48,X_56,X_63,C_42);
    X_69 := sql.projectdelta(X_66,X_51,X_56,X_57,X_9);
    X_71 := mat.packIncrement(X_67,3);
    X_72 := mat.packIncrement(X_71,X_68);
    X_12 := mat.packIncrement(X_72,X_69);
    language.pass(X_44);
    language.pass(X_49);
    language.pass(X_52);
    language.pass(X_53);
    language.pass(X_46);
    language.pass(X_50);
    language.pass(X_54);
    language.pass(X_55);
    language.pass(nil:bat[:oid,:oid]);
    language.pass(X_48);
    language.pass(X_51);
    language.pass(X_56);
    language.pass(X_57);
    language.pass(X_9);
exit X_88;
>>>>>>> f151a014
    sql.resultSet(X_22,X_24,X_25,X_27,X_29,X_12);
end user.s4_1;
#select * from test where value >= 12345678900; # value > INT_MAX
% sys.test # table_name
% value # name
% int # type
% 1 # length
#explain select * from test where value >= 1; # value < INT_MAX
% .explain # table_name
% mal # name
% clob # type
% 99 # length
function user.s5_1{autoCommit=true}(A0:int):void;
    X_30:void := querylog.define("explain select * from test where value >= 1;","default_pipe",57);
<<<<<<< HEAD
barrier X_92 := language.dataflow();
=======
barrier X_88 := language.dataflow();
>>>>>>> f151a014
    X_14 := bat.new(nil:oid,nil:str);
    X_22 := bat.append(X_14,"sys.test");
    X_17 := bat.new(nil:oid,nil:str);
    X_24 := bat.append(X_17,"value");
    X_18 := bat.new(nil:oid,nil:str);
    X_25 := bat.append(X_18,"int");
    X_19 := bat.new(nil:oid,nil:int);
    X_27 := bat.append(X_19,32);
    X_21 := bat.new(nil:oid,nil:int);
    X_29 := bat.append(X_21,0);
    X_3 := sql.mvc();
<<<<<<< HEAD
    X_53:bat[:oid,:int] := sql.bind(X_3,"sys","test","value",0,0,3);
    X_48:bat[:oid,:oid] := sql.tid(X_3,"sys","test",0,3);
    X_62 := algebra.thetasubselect(X_53,X_48,A0,">=");
    (X_56:bat[:oid,:oid],X_57:bat[:oid,:int]) := sql.bind(X_3,"sys","test","value",2,0,3);
    X_65 := algebra.thetasubselect(X_57,nil:bat[:oid,:oid],A0,">=");
    X_68 := sql.subdelta(X_62,X_48,X_56,X_65);
    X_71 := sql.projectdelta(X_68,X_53,X_56,X_57);
    X_54:bat[:oid,:int] := sql.bind(X_3,"sys","test","value",0,1,3);
    X_50:bat[:oid,:oid] := sql.tid(X_3,"sys","test",1,3);
    X_63 := algebra.thetasubselect(X_54,X_50,A0,">=");
    (X_58:bat[:oid,:oid],X_59:bat[:oid,:int]) := sql.bind(X_3,"sys","test","value",2,1,3);
    X_66 := algebra.thetasubselect(X_59,nil:bat[:oid,:oid],A0,">=");
    X_69 := sql.subdelta(X_63,X_50,X_58,X_66);
    X_72 := sql.projectdelta(X_69,X_54,X_58,X_59);
    X_55:bat[:oid,:int] := sql.bind(X_3,"sys","test","value",0,2,3);
    X_52:bat[:oid,:oid] := sql.tid(X_3,"sys","test",2,3);
    X_64 := algebra.thetasubselect(X_55,X_52,A0,">=");
    (X_60:bat[:oid,:oid],X_61:bat[:oid,:int]) := sql.bind(X_3,"sys","test","value",2,2,3);
    X_67 := algebra.thetasubselect(X_61,nil:bat[:oid,:oid],A0,">=");
    X_9:bat[:oid,:int] := sql.bind(X_3,"sys","test","value",1);
    X_46 := algebra.thetasubselect(X_9,X_52,A0,">=");
    X_70 := sql.subdelta(X_64,X_52,X_60,X_67,X_46);
    X_73 := sql.projectdelta(X_70,X_55,X_60,X_61,X_9);
    X_75 := mat.packIncrement(X_71,3);
    X_76 := mat.packIncrement(X_75,X_72);
    X_12 := mat.packIncrement(X_76,X_73);
    language.pass(X_48);
    language.pass(X_53);
    language.pass(X_56);
    language.pass(X_57);
    language.pass(X_50);
    language.pass(X_54);
    language.pass(X_58);
    language.pass(X_59);
    language.pass(nil:bat[:oid,:oid]);
    language.pass(X_52);
    language.pass(X_55);
    language.pass(X_60);
    language.pass(X_61);
    language.pass(X_9);
exit X_92;
=======
    X_49:bat[:oid,:int] := sql.bind(X_3,"sys","test","value",0,0,3);
    X_44:bat[:oid,:oid] := sql.tid(X_3,"sys","test",0,3);
    X_58 := algebra.thetasubselect(X_49,X_44,A0,">=");
    (X_52:bat[:oid,:oid],X_53:bat[:oid,:int]) := sql.bind(X_3,"sys","test","value",2,0,3);
    X_61 := algebra.thetasubselect(X_53,nil:bat[:oid,:oid],A0,">=");
    X_64 := sql.subdelta(X_58,X_44,X_52,X_61);
    X_67 := sql.projectdelta(X_64,X_49,X_52,X_53);
    X_50:bat[:oid,:int] := sql.bind(X_3,"sys","test","value",0,1,3);
    X_46:bat[:oid,:oid] := sql.tid(X_3,"sys","test",1,3);
    X_59 := algebra.thetasubselect(X_50,X_46,A0,">=");
    (X_54:bat[:oid,:oid],X_55:bat[:oid,:int]) := sql.bind(X_3,"sys","test","value",2,1,3);
    X_62 := algebra.thetasubselect(X_55,nil:bat[:oid,:oid],A0,">=");
    X_65 := sql.subdelta(X_59,X_46,X_54,X_62);
    X_68 := sql.projectdelta(X_65,X_50,X_54,X_55);
    X_51:bat[:oid,:int] := sql.bind(X_3,"sys","test","value",0,2,3);
    X_48:bat[:oid,:oid] := sql.tid(X_3,"sys","test",2,3);
    X_60 := algebra.thetasubselect(X_51,X_48,A0,">=");
    (X_56:bat[:oid,:oid],X_57:bat[:oid,:int]) := sql.bind(X_3,"sys","test","value",2,2,3);
    X_63 := algebra.thetasubselect(X_57,nil:bat[:oid,:oid],A0,">=");
    X_9:bat[:oid,:int] := sql.bind(X_3,"sys","test","value",1);
    C_42 := algebra.thetasubselect(X_9,X_48,A0,">=");
    X_66 := sql.subdelta(X_60,X_48,X_56,X_63,C_42);
    X_69 := sql.projectdelta(X_66,X_51,X_56,X_57,X_9);
    X_71 := mat.packIncrement(X_67,3);
    X_72 := mat.packIncrement(X_71,X_68);
    X_12 := mat.packIncrement(X_72,X_69);
    language.pass(X_44);
    language.pass(X_49);
    language.pass(X_52);
    language.pass(X_53);
    language.pass(X_46);
    language.pass(X_50);
    language.pass(X_54);
    language.pass(X_55);
    language.pass(nil:bat[:oid,:oid]);
    language.pass(X_48);
    language.pass(X_51);
    language.pass(X_56);
    language.pass(X_57);
    language.pass(X_9);
exit X_88;
>>>>>>> f151a014
    sql.resultSet(X_22,X_24,X_25,X_27,X_29,X_12);
end user.s5_1;
#select * from test where value < 12345678900; # value > INT_MAX
% sys.test # table_name
% value # name
% int # type
% 1 # length
[ 1	]
[ 2	]
[ 3	]
#explain select * from test where value < 1; # value < INT_MAX
% .explain # table_name
% mal # name
% clob # type
% 98 # length
function user.s6_1{autoCommit=true}(A0:int):void;
    X_30:void := querylog.define("explain select * from test where value < 1;","default_pipe",57);
<<<<<<< HEAD
barrier X_92 := language.dataflow();
=======
barrier X_88 := language.dataflow();
>>>>>>> f151a014
    X_14 := bat.new(nil:oid,nil:str);
    X_22 := bat.append(X_14,"sys.test");
    X_17 := bat.new(nil:oid,nil:str);
    X_24 := bat.append(X_17,"value");
    X_18 := bat.new(nil:oid,nil:str);
    X_25 := bat.append(X_18,"int");
    X_19 := bat.new(nil:oid,nil:int);
    X_27 := bat.append(X_19,32);
    X_21 := bat.new(nil:oid,nil:int);
    X_29 := bat.append(X_21,0);
    X_3 := sql.mvc();
<<<<<<< HEAD
    X_53:bat[:oid,:int] := sql.bind(X_3,"sys","test","value",0,0,3);
    X_48:bat[:oid,:oid] := sql.tid(X_3,"sys","test",0,3);
    X_62 := algebra.thetasubselect(X_53,X_48,A0,"<");
    (X_56:bat[:oid,:oid],X_57:bat[:oid,:int]) := sql.bind(X_3,"sys","test","value",2,0,3);
    X_65 := algebra.thetasubselect(X_57,nil:bat[:oid,:oid],A0,"<");
    X_68 := sql.subdelta(X_62,X_48,X_56,X_65);
    X_71 := sql.projectdelta(X_68,X_53,X_56,X_57);
    X_54:bat[:oid,:int] := sql.bind(X_3,"sys","test","value",0,1,3);
    X_50:bat[:oid,:oid] := sql.tid(X_3,"sys","test",1,3);
    X_63 := algebra.thetasubselect(X_54,X_50,A0,"<");
    (X_58:bat[:oid,:oid],X_59:bat[:oid,:int]) := sql.bind(X_3,"sys","test","value",2,1,3);
    X_66 := algebra.thetasubselect(X_59,nil:bat[:oid,:oid],A0,"<");
    X_69 := sql.subdelta(X_63,X_50,X_58,X_66);
    X_72 := sql.projectdelta(X_69,X_54,X_58,X_59);
    X_55:bat[:oid,:int] := sql.bind(X_3,"sys","test","value",0,2,3);
    X_52:bat[:oid,:oid] := sql.tid(X_3,"sys","test",2,3);
    X_64 := algebra.thetasubselect(X_55,X_52,A0,"<");
    (X_60:bat[:oid,:oid],X_61:bat[:oid,:int]) := sql.bind(X_3,"sys","test","value",2,2,3);
    X_67 := algebra.thetasubselect(X_61,nil:bat[:oid,:oid],A0,"<");
    X_9:bat[:oid,:int] := sql.bind(X_3,"sys","test","value",1);
    X_46 := algebra.thetasubselect(X_9,X_52,A0,"<");
    X_70 := sql.subdelta(X_64,X_52,X_60,X_67,X_46);
    X_73 := sql.projectdelta(X_70,X_55,X_60,X_61,X_9);
    X_75 := mat.packIncrement(X_71,3);
    X_76 := mat.packIncrement(X_75,X_72);
    X_12 := mat.packIncrement(X_76,X_73);
    language.pass(X_48);
    language.pass(X_53);
    language.pass(X_56);
    language.pass(X_57);
    language.pass(X_50);
    language.pass(X_54);
    language.pass(X_58);
    language.pass(X_59);
    language.pass(nil:bat[:oid,:oid]);
    language.pass(X_52);
    language.pass(X_55);
    language.pass(X_60);
    language.pass(X_61);
    language.pass(X_9);
exit X_92;
=======
    X_49:bat[:oid,:int] := sql.bind(X_3,"sys","test","value",0,0,3);
    X_44:bat[:oid,:oid] := sql.tid(X_3,"sys","test",0,3);
    X_58 := algebra.thetasubselect(X_49,X_44,A0,"<");
    (X_52:bat[:oid,:oid],X_53:bat[:oid,:int]) := sql.bind(X_3,"sys","test","value",2,0,3);
    X_61 := algebra.thetasubselect(X_53,nil:bat[:oid,:oid],A0,"<");
    X_64 := sql.subdelta(X_58,X_44,X_52,X_61);
    X_67 := sql.projectdelta(X_64,X_49,X_52,X_53);
    X_50:bat[:oid,:int] := sql.bind(X_3,"sys","test","value",0,1,3);
    X_46:bat[:oid,:oid] := sql.tid(X_3,"sys","test",1,3);
    X_59 := algebra.thetasubselect(X_50,X_46,A0,"<");
    (X_54:bat[:oid,:oid],X_55:bat[:oid,:int]) := sql.bind(X_3,"sys","test","value",2,1,3);
    X_62 := algebra.thetasubselect(X_55,nil:bat[:oid,:oid],A0,"<");
    X_65 := sql.subdelta(X_59,X_46,X_54,X_62);
    X_68 := sql.projectdelta(X_65,X_50,X_54,X_55);
    X_51:bat[:oid,:int] := sql.bind(X_3,"sys","test","value",0,2,3);
    X_48:bat[:oid,:oid] := sql.tid(X_3,"sys","test",2,3);
    X_60 := algebra.thetasubselect(X_51,X_48,A0,"<");
    (X_56:bat[:oid,:oid],X_57:bat[:oid,:int]) := sql.bind(X_3,"sys","test","value",2,2,3);
    X_63 := algebra.thetasubselect(X_57,nil:bat[:oid,:oid],A0,"<");
    X_9:bat[:oid,:int] := sql.bind(X_3,"sys","test","value",1);
    C_42 := algebra.thetasubselect(X_9,X_48,A0,"<");
    X_66 := sql.subdelta(X_60,X_48,X_56,X_63,C_42);
    X_69 := sql.projectdelta(X_66,X_51,X_56,X_57,X_9);
    X_71 := mat.packIncrement(X_67,3);
    X_72 := mat.packIncrement(X_71,X_68);
    X_12 := mat.packIncrement(X_72,X_69);
    language.pass(X_44);
    language.pass(X_49);
    language.pass(X_52);
    language.pass(X_53);
    language.pass(X_46);
    language.pass(X_50);
    language.pass(X_54);
    language.pass(X_55);
    language.pass(nil:bat[:oid,:oid]);
    language.pass(X_48);
    language.pass(X_51);
    language.pass(X_56);
    language.pass(X_57);
    language.pass(X_9);
exit X_88;
>>>>>>> f151a014
    sql.resultSet(X_22,X_24,X_25,X_27,X_29,X_12);
end user.s6_1;
#select * from test where value <= 12345678900; # value > INT_MAX
% sys.test # table_name
% value # name
% int # type
% 1 # length
[ 1	]
[ 2	]
[ 3	]
#explain select * from test where value <= 1; # value < INT_MAX
% .explain # table_name
% mal # name
% clob # type
% 99 # length
function user.s7_1{autoCommit=true}(A0:int):void;
    X_30:void := querylog.define("explain select * from test where value <= 1;","default_pipe",57);
<<<<<<< HEAD
barrier X_92 := language.dataflow();
=======
barrier X_88 := language.dataflow();
>>>>>>> f151a014
    X_14 := bat.new(nil:oid,nil:str);
    X_22 := bat.append(X_14,"sys.test");
    X_17 := bat.new(nil:oid,nil:str);
    X_24 := bat.append(X_17,"value");
    X_18 := bat.new(nil:oid,nil:str);
    X_25 := bat.append(X_18,"int");
    X_19 := bat.new(nil:oid,nil:int);
    X_27 := bat.append(X_19,32);
    X_21 := bat.new(nil:oid,nil:int);
    X_29 := bat.append(X_21,0);
    X_3 := sql.mvc();
<<<<<<< HEAD
    X_53:bat[:oid,:int] := sql.bind(X_3,"sys","test","value",0,0,3);
    X_48:bat[:oid,:oid] := sql.tid(X_3,"sys","test",0,3);
    X_62 := algebra.thetasubselect(X_53,X_48,A0,"<=");
    (X_56:bat[:oid,:oid],X_57:bat[:oid,:int]) := sql.bind(X_3,"sys","test","value",2,0,3);
    X_65 := algebra.thetasubselect(X_57,nil:bat[:oid,:oid],A0,"<=");
    X_68 := sql.subdelta(X_62,X_48,X_56,X_65);
    X_71 := sql.projectdelta(X_68,X_53,X_56,X_57);
    X_54:bat[:oid,:int] := sql.bind(X_3,"sys","test","value",0,1,3);
    X_50:bat[:oid,:oid] := sql.tid(X_3,"sys","test",1,3);
    X_63 := algebra.thetasubselect(X_54,X_50,A0,"<=");
    (X_58:bat[:oid,:oid],X_59:bat[:oid,:int]) := sql.bind(X_3,"sys","test","value",2,1,3);
    X_66 := algebra.thetasubselect(X_59,nil:bat[:oid,:oid],A0,"<=");
    X_69 := sql.subdelta(X_63,X_50,X_58,X_66);
    X_72 := sql.projectdelta(X_69,X_54,X_58,X_59);
    X_55:bat[:oid,:int] := sql.bind(X_3,"sys","test","value",0,2,3);
    X_52:bat[:oid,:oid] := sql.tid(X_3,"sys","test",2,3);
    X_64 := algebra.thetasubselect(X_55,X_52,A0,"<=");
    (X_60:bat[:oid,:oid],X_61:bat[:oid,:int]) := sql.bind(X_3,"sys","test","value",2,2,3);
    X_67 := algebra.thetasubselect(X_61,nil:bat[:oid,:oid],A0,"<=");
    X_9:bat[:oid,:int] := sql.bind(X_3,"sys","test","value",1);
    X_46 := algebra.thetasubselect(X_9,X_52,A0,"<=");
    X_70 := sql.subdelta(X_64,X_52,X_60,X_67,X_46);
    X_73 := sql.projectdelta(X_70,X_55,X_60,X_61,X_9);
    X_75 := mat.packIncrement(X_71,3);
    X_76 := mat.packIncrement(X_75,X_72);
    X_12 := mat.packIncrement(X_76,X_73);
    language.pass(X_48);
    language.pass(X_53);
    language.pass(X_56);
    language.pass(X_57);
    language.pass(X_50);
    language.pass(X_54);
    language.pass(X_58);
    language.pass(X_59);
    language.pass(nil:bat[:oid,:oid]);
    language.pass(X_52);
    language.pass(X_55);
    language.pass(X_60);
    language.pass(X_61);
    language.pass(X_9);
exit X_92;
=======
    X_49:bat[:oid,:int] := sql.bind(X_3,"sys","test","value",0,0,3);
    X_44:bat[:oid,:oid] := sql.tid(X_3,"sys","test",0,3);
    X_58 := algebra.thetasubselect(X_49,X_44,A0,"<=");
    (X_52:bat[:oid,:oid],X_53:bat[:oid,:int]) := sql.bind(X_3,"sys","test","value",2,0,3);
    X_61 := algebra.thetasubselect(X_53,nil:bat[:oid,:oid],A0,"<=");
    X_64 := sql.subdelta(X_58,X_44,X_52,X_61);
    X_67 := sql.projectdelta(X_64,X_49,X_52,X_53);
    X_50:bat[:oid,:int] := sql.bind(X_3,"sys","test","value",0,1,3);
    X_46:bat[:oid,:oid] := sql.tid(X_3,"sys","test",1,3);
    X_59 := algebra.thetasubselect(X_50,X_46,A0,"<=");
    (X_54:bat[:oid,:oid],X_55:bat[:oid,:int]) := sql.bind(X_3,"sys","test","value",2,1,3);
    X_62 := algebra.thetasubselect(X_55,nil:bat[:oid,:oid],A0,"<=");
    X_65 := sql.subdelta(X_59,X_46,X_54,X_62);
    X_68 := sql.projectdelta(X_65,X_50,X_54,X_55);
    X_51:bat[:oid,:int] := sql.bind(X_3,"sys","test","value",0,2,3);
    X_48:bat[:oid,:oid] := sql.tid(X_3,"sys","test",2,3);
    X_60 := algebra.thetasubselect(X_51,X_48,A0,"<=");
    (X_56:bat[:oid,:oid],X_57:bat[:oid,:int]) := sql.bind(X_3,"sys","test","value",2,2,3);
    X_63 := algebra.thetasubselect(X_57,nil:bat[:oid,:oid],A0,"<=");
    X_9:bat[:oid,:int] := sql.bind(X_3,"sys","test","value",1);
    C_42 := algebra.thetasubselect(X_9,X_48,A0,"<=");
    X_66 := sql.subdelta(X_60,X_48,X_56,X_63,C_42);
    X_69 := sql.projectdelta(X_66,X_51,X_56,X_57,X_9);
    X_71 := mat.packIncrement(X_67,3);
    X_72 := mat.packIncrement(X_71,X_68);
    X_12 := mat.packIncrement(X_72,X_69);
    language.pass(X_44);
    language.pass(X_49);
    language.pass(X_52);
    language.pass(X_53);
    language.pass(X_46);
    language.pass(X_50);
    language.pass(X_54);
    language.pass(X_55);
    language.pass(nil:bat[:oid,:oid]);
    language.pass(X_48);
    language.pass(X_51);
    language.pass(X_56);
    language.pass(X_57);
    language.pass(X_9);
exit X_88;
>>>>>>> f151a014
    sql.resultSet(X_22,X_24,X_25,X_27,X_29,X_12);
end user.s7_1;
#select * from test where value <> 12345678900; # value > INT_MAX
% sys.test # table_name
% value # name
% int # type
% 1 # length
[ 1	]
[ 2	]
[ 3	]
#explain select * from test where value <> 1; # value < INT_MAX
% .explain # table_name
% mal # name
% clob # type
% 99 # length
function user.s8_1{autoCommit=true}(A0:int):void;
    X_29:void := querylog.define("explain select * from test where value <> 1;","default_pipe",57);
<<<<<<< HEAD
barrier X_91 := language.dataflow();
=======
barrier X_87 := language.dataflow();
>>>>>>> f151a014
    X_13 := bat.new(nil:oid,nil:str);
    X_21 := bat.append(X_13,"sys.test");
    X_16 := bat.new(nil:oid,nil:str);
    X_23 := bat.append(X_16,"value");
    X_17 := bat.new(nil:oid,nil:str);
    X_24 := bat.append(X_17,"int");
    X_18 := bat.new(nil:oid,nil:int);
    X_26 := bat.append(X_18,32);
    X_20 := bat.new(nil:oid,nil:int);
    X_28 := bat.append(X_20,0);
    X_3 := sql.mvc();
<<<<<<< HEAD
    X_52:bat[:oid,:int] := sql.bind(X_3,"sys","test","value",0,0,3);
    X_47:bat[:oid,:oid] := sql.tid(X_3,"sys","test",0,3);
    X_61 := algebra.subselect(X_52,X_47,A0,A0,true,true,true);
    (X_55:bat[:oid,:oid],X_56:bat[:oid,:int]) := sql.bind(X_3,"sys","test","value",2,0,3);
    X_64 := algebra.subselect(X_56,nil:bat[:oid,:oid],A0,A0,true,true,true);
    X_67 := sql.subdelta(X_61,X_47,X_55,X_64);
    X_70 := sql.projectdelta(X_67,X_52,X_55,X_56);
    X_53:bat[:oid,:int] := sql.bind(X_3,"sys","test","value",0,1,3);
    X_49:bat[:oid,:oid] := sql.tid(X_3,"sys","test",1,3);
    X_62 := algebra.subselect(X_53,X_49,A0,A0,true,true,true);
    (X_57:bat[:oid,:oid],X_58:bat[:oid,:int]) := sql.bind(X_3,"sys","test","value",2,1,3);
    X_65 := algebra.subselect(X_58,nil:bat[:oid,:oid],A0,A0,true,true,true);
    X_68 := sql.subdelta(X_62,X_49,X_57,X_65);
    X_71 := sql.projectdelta(X_68,X_53,X_57,X_58);
    X_54:bat[:oid,:int] := sql.bind(X_3,"sys","test","value",0,2,3);
    X_51:bat[:oid,:oid] := sql.tid(X_3,"sys","test",2,3);
    X_63 := algebra.subselect(X_54,X_51,A0,A0,true,true,true);
    (X_59:bat[:oid,:oid],X_60:bat[:oid,:int]) := sql.bind(X_3,"sys","test","value",2,2,3);
    X_66 := algebra.subselect(X_60,nil:bat[:oid,:oid],A0,A0,true,true,true);
    X_9:bat[:oid,:int] := sql.bind(X_3,"sys","test","value",1);
    X_45 := algebra.subselect(X_9,X_51,A0,A0,true,true,true);
    X_69 := sql.subdelta(X_63,X_51,X_59,X_66,X_45);
    X_72 := sql.projectdelta(X_69,X_54,X_59,X_60,X_9);
    X_74 := mat.packIncrement(X_70,3);
    X_75 := mat.packIncrement(X_74,X_71);
    X_11 := mat.packIncrement(X_75,X_72);
    language.pass(X_47);
    language.pass(X_52);
    language.pass(X_55);
    language.pass(X_56);
    language.pass(X_49);
    language.pass(X_53);
    language.pass(X_57);
    language.pass(X_58);
    language.pass(nil:bat[:oid,:oid]);
    language.pass(X_51);
    language.pass(X_54);
    language.pass(X_59);
    language.pass(X_60);
    language.pass(X_9);
exit X_91;
=======
    X_48:bat[:oid,:int] := sql.bind(X_3,"sys","test","value",0,0,3);
    X_43:bat[:oid,:oid] := sql.tid(X_3,"sys","test",0,3);
    X_57 := algebra.subselect(X_48,X_43,A0,A0,true,true,true);
    (X_51:bat[:oid,:oid],X_52:bat[:oid,:int]) := sql.bind(X_3,"sys","test","value",2,0,3);
    X_60 := algebra.subselect(X_52,nil:bat[:oid,:oid],A0,A0,true,true,true);
    X_63 := sql.subdelta(X_57,X_43,X_51,X_60);
    X_66 := sql.projectdelta(X_63,X_48,X_51,X_52);
    X_49:bat[:oid,:int] := sql.bind(X_3,"sys","test","value",0,1,3);
    X_45:bat[:oid,:oid] := sql.tid(X_3,"sys","test",1,3);
    X_58 := algebra.subselect(X_49,X_45,A0,A0,true,true,true);
    (X_53:bat[:oid,:oid],X_54:bat[:oid,:int]) := sql.bind(X_3,"sys","test","value",2,1,3);
    X_61 := algebra.subselect(X_54,nil:bat[:oid,:oid],A0,A0,true,true,true);
    X_64 := sql.subdelta(X_58,X_45,X_53,X_61);
    X_67 := sql.projectdelta(X_64,X_49,X_53,X_54);
    X_50:bat[:oid,:int] := sql.bind(X_3,"sys","test","value",0,2,3);
    X_47:bat[:oid,:oid] := sql.tid(X_3,"sys","test",2,3);
    X_59 := algebra.subselect(X_50,X_47,A0,A0,true,true,true);
    (X_55:bat[:oid,:oid],X_56:bat[:oid,:int]) := sql.bind(X_3,"sys","test","value",2,2,3);
    X_62 := algebra.subselect(X_56,nil:bat[:oid,:oid],A0,A0,true,true,true);
    X_9:bat[:oid,:int] := sql.bind(X_3,"sys","test","value",1);
    C_41 := algebra.subselect(X_9,X_47,A0,A0,true,true,true);
    X_65 := sql.subdelta(X_59,X_47,X_55,X_62,C_41);
    X_68 := sql.projectdelta(X_65,X_50,X_55,X_56,X_9);
    X_70 := mat.packIncrement(X_66,3);
    X_71 := mat.packIncrement(X_70,X_67);
    X_11 := mat.packIncrement(X_71,X_68);
    language.pass(X_43);
    language.pass(X_48);
    language.pass(X_51);
    language.pass(X_52);
    language.pass(X_45);
    language.pass(X_49);
    language.pass(X_53);
    language.pass(X_54);
    language.pass(nil:bat[:oid,:oid]);
    language.pass(X_47);
    language.pass(X_50);
    language.pass(X_55);
    language.pass(X_56);
    language.pass(X_9);
exit X_87;
>>>>>>> f151a014
    sql.resultSet(X_21,X_23,X_24,X_26,X_28,X_11);
end user.s8_1;
#drop table test;

# 21:57:14 >  
# 21:57:14 >  "Done."
# 21:57:14 >  
<|MERGE_RESOLUTION|>--- conflicted
+++ resolved
@@ -56,25 +56,14 @@
     X_34 := bat.append(X_26,0);
     X_3 := sql.mvc();
     X_7:bat[:oid,:int] := sql.bind(X_3,"sys","test","value",0);
-<<<<<<< HEAD
-    X_4:bat[:oid,:oid] := sql.tid(X_3,"sys","test");
-    X_51 := algebra.subselect(X_7,X_4,A0,A0,true,false,false);
-    (X_10,r1_10) := sql.bind(X_3,"sys","test","value",2);
-    X_52 := algebra.subselect(r1_10,nil:bat[:oid,:oid],A0,A0,true,false,false);
+    C_4:bat[:oid,:oid] := sql.tid(X_3,"sys","test");
+    C_48 := algebra.subselect(X_7,C_4,A0,A0,true,false,false);
+    (C_10,r1_10) := sql.bind(X_3,"sys","test","value",2);
+    C_49 := algebra.subselect(r1_10,nil:bat[:oid,:oid],A0,A0,true,false,false);
     X_13:bat[:oid,:int] := sql.bind(X_3,"sys","test","value",1);
-    X_54 := algebra.subselect(X_13,X_4,A0,A0,true,false,false);
-    X_15 := sql.subdelta(X_51,X_4,X_10,X_52,X_54);
-    X_17 := sql.projectdelta(X_15,X_7,X_10,r1_10,X_13);
-=======
-    C_4:bat[:oid,:oid] := sql.tid(X_3,"sys","test");
-    C_47 := algebra.subselect(X_7,C_4,A0,A0,true,false,false);
-    (C_10,r1_10) := sql.bind(X_3,"sys","test","value",2);
-    C_48 := algebra.subselect(r1_10,nil:bat[:oid,:oid],A0,A0,true,false,false);
-    X_13:bat[:oid,:int] := sql.bind(X_3,"sys","test","value",1);
-    C_50 := algebra.subselect(X_13,C_4,A0,A0,true,false,false);
-    C_15 := sql.subdelta(C_47,C_4,C_10,C_48,C_50);
+    C_51 := algebra.subselect(X_13,C_4,A0,A0,true,false,false);
+    C_15 := sql.subdelta(C_48,C_4,C_10,C_49,C_51);
     X_17 := sql.projectdelta(C_15,X_7,C_10,r1_10,X_13);
->>>>>>> f151a014
     sql.resultSet(X_27,X_29,X_30,X_32,X_34,X_17);
 end user.s3_1;
 # optimizer.mitosis()
@@ -91,11 +80,7 @@
 % 98 # length
 function user.s4_1{autoCommit=true}(A0:int):void;
     X_30:void := querylog.define("explain select * from test where value > 1;","default_pipe",57);
-<<<<<<< HEAD
-barrier X_92 := language.dataflow();
-=======
-barrier X_88 := language.dataflow();
->>>>>>> f151a014
+barrier X_89 := language.dataflow();
     X_14 := bat.new(nil:oid,nil:str);
     X_22 := bat.append(X_14,"sys.test");
     X_17 := bat.new(nil:oid,nil:str);
@@ -107,75 +92,309 @@
     X_21 := bat.new(nil:oid,nil:int);
     X_29 := bat.append(X_21,0);
     X_3 := sql.mvc();
-<<<<<<< HEAD
-    X_53:bat[:oid,:int] := sql.bind(X_3,"sys","test","value",0,0,3);
-    X_48:bat[:oid,:oid] := sql.tid(X_3,"sys","test",0,3);
-    X_62 := algebra.thetasubselect(X_53,X_48,A0,">");
-    (X_56:bat[:oid,:oid],X_57:bat[:oid,:int]) := sql.bind(X_3,"sys","test","value",2,0,3);
-    X_65 := algebra.thetasubselect(X_57,nil:bat[:oid,:oid],A0,">");
-    X_68 := sql.subdelta(X_62,X_48,X_56,X_65);
-    X_71 := sql.projectdelta(X_68,X_53,X_56,X_57);
-    X_54:bat[:oid,:int] := sql.bind(X_3,"sys","test","value",0,1,3);
-    X_50:bat[:oid,:oid] := sql.tid(X_3,"sys","test",1,3);
-    X_63 := algebra.thetasubselect(X_54,X_50,A0,">");
-    (X_58:bat[:oid,:oid],X_59:bat[:oid,:int]) := sql.bind(X_3,"sys","test","value",2,1,3);
-    X_66 := algebra.thetasubselect(X_59,nil:bat[:oid,:oid],A0,">");
-    X_69 := sql.subdelta(X_63,X_50,X_58,X_66);
-    X_72 := sql.projectdelta(X_69,X_54,X_58,X_59);
-    X_55:bat[:oid,:int] := sql.bind(X_3,"sys","test","value",0,2,3);
-    X_52:bat[:oid,:oid] := sql.tid(X_3,"sys","test",2,3);
-    X_64 := algebra.thetasubselect(X_55,X_52,A0,">");
-    (X_60:bat[:oid,:oid],X_61:bat[:oid,:int]) := sql.bind(X_3,"sys","test","value",2,2,3);
-    X_67 := algebra.thetasubselect(X_61,nil:bat[:oid,:oid],A0,">");
+    X_50:bat[:oid,:int] := sql.bind(X_3,"sys","test","value",0,0,3);
+    X_45:bat[:oid,:oid] := sql.tid(X_3,"sys","test",0,3);
+    X_59 := algebra.thetasubselect(X_50,X_45,A0,">");
+    (X_53:bat[:oid,:oid],X_54:bat[:oid,:int]) := sql.bind(X_3,"sys","test","value",2,0,3);
+    X_62 := algebra.thetasubselect(X_54,nil:bat[:oid,:oid],A0,">");
+    X_65 := sql.subdelta(X_59,X_45,X_53,X_62);
+    X_68 := sql.projectdelta(X_65,X_50,X_53,X_54);
+    X_51:bat[:oid,:int] := sql.bind(X_3,"sys","test","value",0,1,3);
+    X_47:bat[:oid,:oid] := sql.tid(X_3,"sys","test",1,3);
+    X_60 := algebra.thetasubselect(X_51,X_47,A0,">");
+    (X_55:bat[:oid,:oid],X_56:bat[:oid,:int]) := sql.bind(X_3,"sys","test","value",2,1,3);
+    X_63 := algebra.thetasubselect(X_56,nil:bat[:oid,:oid],A0,">");
+    X_66 := sql.subdelta(X_60,X_47,X_55,X_63);
+    X_69 := sql.projectdelta(X_66,X_51,X_55,X_56);
+    X_52:bat[:oid,:int] := sql.bind(X_3,"sys","test","value",0,2,3);
+    X_49:bat[:oid,:oid] := sql.tid(X_3,"sys","test",2,3);
+    X_61 := algebra.thetasubselect(X_52,X_49,A0,">");
+    (X_57:bat[:oid,:oid],X_58:bat[:oid,:int]) := sql.bind(X_3,"sys","test","value",2,2,3);
+    X_64 := algebra.thetasubselect(X_58,nil:bat[:oid,:oid],A0,">");
     X_9:bat[:oid,:int] := sql.bind(X_3,"sys","test","value",1);
-    X_46 := algebra.thetasubselect(X_9,X_52,A0,">");
-    X_70 := sql.subdelta(X_64,X_52,X_60,X_67,X_46);
-    X_73 := sql.projectdelta(X_70,X_55,X_60,X_61,X_9);
-    X_75 := mat.packIncrement(X_71,3);
-    X_76 := mat.packIncrement(X_75,X_72);
-    X_12 := mat.packIncrement(X_76,X_73);
-    language.pass(X_48);
+    C_43 := algebra.thetasubselect(X_9,X_49,A0,">");
+    X_67 := sql.subdelta(X_61,X_49,X_57,X_64,C_43);
+    X_70 := sql.projectdelta(X_67,X_52,X_57,X_58,X_9);
+    X_72 := mat.packIncrement(X_68,3);
+    X_73 := mat.packIncrement(X_72,X_69);
+    X_12 := mat.packIncrement(X_73,X_70);
+    language.pass(X_45);
+    language.pass(X_50);
     language.pass(X_53);
+    language.pass(X_54);
+    language.pass(X_47);
+    language.pass(X_51);
+    language.pass(X_55);
     language.pass(X_56);
+    language.pass(nil:bat[:oid,:oid]);
+    language.pass(X_49);
+    language.pass(X_52);
     language.pass(X_57);
+    language.pass(X_58);
+    language.pass(X_9);
+exit X_89;
+    sql.resultSet(X_22,X_24,X_25,X_27,X_29,X_12);
+end user.s4_1;
+#select * from test where value >= 12345678900; # value > INT_MAX
+% sys.test # table_name
+% value # name
+% int # type
+% 1 # length
+#explain select * from test where value >= 1; # value < INT_MAX
+% .explain # table_name
+% mal # name
+% clob # type
+% 99 # length
+function user.s5_1{autoCommit=true}(A0:int):void;
+    X_30:void := querylog.define("explain select * from test where value >= 1;","default_pipe",57);
+barrier X_89 := language.dataflow();
+    X_14 := bat.new(nil:oid,nil:str);
+    X_22 := bat.append(X_14,"sys.test");
+    X_17 := bat.new(nil:oid,nil:str);
+    X_24 := bat.append(X_17,"value");
+    X_18 := bat.new(nil:oid,nil:str);
+    X_25 := bat.append(X_18,"int");
+    X_19 := bat.new(nil:oid,nil:int);
+    X_27 := bat.append(X_19,32);
+    X_21 := bat.new(nil:oid,nil:int);
+    X_29 := bat.append(X_21,0);
+    X_3 := sql.mvc();
+    X_50:bat[:oid,:int] := sql.bind(X_3,"sys","test","value",0,0,3);
+    X_45:bat[:oid,:oid] := sql.tid(X_3,"sys","test",0,3);
+    X_59 := algebra.thetasubselect(X_50,X_45,A0,">=");
+    (X_53:bat[:oid,:oid],X_54:bat[:oid,:int]) := sql.bind(X_3,"sys","test","value",2,0,3);
+    X_62 := algebra.thetasubselect(X_54,nil:bat[:oid,:oid],A0,">=");
+    X_65 := sql.subdelta(X_59,X_45,X_53,X_62);
+    X_68 := sql.projectdelta(X_65,X_50,X_53,X_54);
+    X_51:bat[:oid,:int] := sql.bind(X_3,"sys","test","value",0,1,3);
+    X_47:bat[:oid,:oid] := sql.tid(X_3,"sys","test",1,3);
+    X_60 := algebra.thetasubselect(X_51,X_47,A0,">=");
+    (X_55:bat[:oid,:oid],X_56:bat[:oid,:int]) := sql.bind(X_3,"sys","test","value",2,1,3);
+    X_63 := algebra.thetasubselect(X_56,nil:bat[:oid,:oid],A0,">=");
+    X_66 := sql.subdelta(X_60,X_47,X_55,X_63);
+    X_69 := sql.projectdelta(X_66,X_51,X_55,X_56);
+    X_52:bat[:oid,:int] := sql.bind(X_3,"sys","test","value",0,2,3);
+    X_49:bat[:oid,:oid] := sql.tid(X_3,"sys","test",2,3);
+    X_61 := algebra.thetasubselect(X_52,X_49,A0,">=");
+    (X_57:bat[:oid,:oid],X_58:bat[:oid,:int]) := sql.bind(X_3,"sys","test","value",2,2,3);
+    X_64 := algebra.thetasubselect(X_58,nil:bat[:oid,:oid],A0,">=");
+    X_9:bat[:oid,:int] := sql.bind(X_3,"sys","test","value",1);
+    C_43 := algebra.thetasubselect(X_9,X_49,A0,">=");
+    X_67 := sql.subdelta(X_61,X_49,X_57,X_64,C_43);
+    X_70 := sql.projectdelta(X_67,X_52,X_57,X_58,X_9);
+    X_72 := mat.packIncrement(X_68,3);
+    X_73 := mat.packIncrement(X_72,X_69);
+    X_12 := mat.packIncrement(X_73,X_70);
+    language.pass(X_45);
     language.pass(X_50);
+    language.pass(X_53);
     language.pass(X_54);
+    language.pass(X_47);
+    language.pass(X_51);
+    language.pass(X_55);
+    language.pass(X_56);
+    language.pass(nil:bat[:oid,:oid]);
+    language.pass(X_49);
+    language.pass(X_52);
+    language.pass(X_57);
     language.pass(X_58);
-    language.pass(X_59);
+    language.pass(X_9);
+exit X_89;
+    sql.resultSet(X_22,X_24,X_25,X_27,X_29,X_12);
+end user.s5_1;
+#select * from test where value < 12345678900; # value > INT_MAX
+% sys.test # table_name
+% value # name
+% int # type
+% 1 # length
+[ 1	]
+[ 2	]
+[ 3	]
+#explain select * from test where value < 1; # value < INT_MAX
+% .explain # table_name
+% mal # name
+% clob # type
+% 98 # length
+function user.s6_1{autoCommit=true}(A0:int):void;
+    X_30:void := querylog.define("explain select * from test where value < 1;","default_pipe",57);
+barrier X_89 := language.dataflow();
+    X_14 := bat.new(nil:oid,nil:str);
+    X_22 := bat.append(X_14,"sys.test");
+    X_17 := bat.new(nil:oid,nil:str);
+    X_24 := bat.append(X_17,"value");
+    X_18 := bat.new(nil:oid,nil:str);
+    X_25 := bat.append(X_18,"int");
+    X_19 := bat.new(nil:oid,nil:int);
+    X_27 := bat.append(X_19,32);
+    X_21 := bat.new(nil:oid,nil:int);
+    X_29 := bat.append(X_21,0);
+    X_3 := sql.mvc();
+    X_50:bat[:oid,:int] := sql.bind(X_3,"sys","test","value",0,0,3);
+    X_45:bat[:oid,:oid] := sql.tid(X_3,"sys","test",0,3);
+    X_59 := algebra.thetasubselect(X_50,X_45,A0,"<");
+    (X_53:bat[:oid,:oid],X_54:bat[:oid,:int]) := sql.bind(X_3,"sys","test","value",2,0,3);
+    X_62 := algebra.thetasubselect(X_54,nil:bat[:oid,:oid],A0,"<");
+    X_65 := sql.subdelta(X_59,X_45,X_53,X_62);
+    X_68 := sql.projectdelta(X_65,X_50,X_53,X_54);
+    X_51:bat[:oid,:int] := sql.bind(X_3,"sys","test","value",0,1,3);
+    X_47:bat[:oid,:oid] := sql.tid(X_3,"sys","test",1,3);
+    X_60 := algebra.thetasubselect(X_51,X_47,A0,"<");
+    (X_55:bat[:oid,:oid],X_56:bat[:oid,:int]) := sql.bind(X_3,"sys","test","value",2,1,3);
+    X_63 := algebra.thetasubselect(X_56,nil:bat[:oid,:oid],A0,"<");
+    X_66 := sql.subdelta(X_60,X_47,X_55,X_63);
+    X_69 := sql.projectdelta(X_66,X_51,X_55,X_56);
+    X_52:bat[:oid,:int] := sql.bind(X_3,"sys","test","value",0,2,3);
+    X_49:bat[:oid,:oid] := sql.tid(X_3,"sys","test",2,3);
+    X_61 := algebra.thetasubselect(X_52,X_49,A0,"<");
+    (X_57:bat[:oid,:oid],X_58:bat[:oid,:int]) := sql.bind(X_3,"sys","test","value",2,2,3);
+    X_64 := algebra.thetasubselect(X_58,nil:bat[:oid,:oid],A0,"<");
+    X_9:bat[:oid,:int] := sql.bind(X_3,"sys","test","value",1);
+    C_43 := algebra.thetasubselect(X_9,X_49,A0,"<");
+    X_67 := sql.subdelta(X_61,X_49,X_57,X_64,C_43);
+    X_70 := sql.projectdelta(X_67,X_52,X_57,X_58,X_9);
+    X_72 := mat.packIncrement(X_68,3);
+    X_73 := mat.packIncrement(X_72,X_69);
+    X_12 := mat.packIncrement(X_73,X_70);
+    language.pass(X_45);
+    language.pass(X_50);
+    language.pass(X_53);
+    language.pass(X_54);
+    language.pass(X_47);
+    language.pass(X_51);
+    language.pass(X_55);
+    language.pass(X_56);
     language.pass(nil:bat[:oid,:oid]);
+    language.pass(X_49);
     language.pass(X_52);
+    language.pass(X_57);
+    language.pass(X_58);
+    language.pass(X_9);
+exit X_89;
+    sql.resultSet(X_22,X_24,X_25,X_27,X_29,X_12);
+end user.s6_1;
+#select * from test where value <= 12345678900; # value > INT_MAX
+% sys.test # table_name
+% value # name
+% int # type
+% 1 # length
+[ 1	]
+[ 2	]
+[ 3	]
+#explain select * from test where value <= 1; # value < INT_MAX
+% .explain # table_name
+% mal # name
+% clob # type
+% 99 # length
+function user.s7_1{autoCommit=true}(A0:int):void;
+    X_30:void := querylog.define("explain select * from test where value <= 1;","default_pipe",57);
+barrier X_89 := language.dataflow();
+    X_14 := bat.new(nil:oid,nil:str);
+    X_22 := bat.append(X_14,"sys.test");
+    X_17 := bat.new(nil:oid,nil:str);
+    X_24 := bat.append(X_17,"value");
+    X_18 := bat.new(nil:oid,nil:str);
+    X_25 := bat.append(X_18,"int");
+    X_19 := bat.new(nil:oid,nil:int);
+    X_27 := bat.append(X_19,32);
+    X_21 := bat.new(nil:oid,nil:int);
+    X_29 := bat.append(X_21,0);
+    X_3 := sql.mvc();
+    X_50:bat[:oid,:int] := sql.bind(X_3,"sys","test","value",0,0,3);
+    X_45:bat[:oid,:oid] := sql.tid(X_3,"sys","test",0,3);
+    X_59 := algebra.thetasubselect(X_50,X_45,A0,"<=");
+    (X_53:bat[:oid,:oid],X_54:bat[:oid,:int]) := sql.bind(X_3,"sys","test","value",2,0,3);
+    X_62 := algebra.thetasubselect(X_54,nil:bat[:oid,:oid],A0,"<=");
+    X_65 := sql.subdelta(X_59,X_45,X_53,X_62);
+    X_68 := sql.projectdelta(X_65,X_50,X_53,X_54);
+    X_51:bat[:oid,:int] := sql.bind(X_3,"sys","test","value",0,1,3);
+    X_47:bat[:oid,:oid] := sql.tid(X_3,"sys","test",1,3);
+    X_60 := algebra.thetasubselect(X_51,X_47,A0,"<=");
+    (X_55:bat[:oid,:oid],X_56:bat[:oid,:int]) := sql.bind(X_3,"sys","test","value",2,1,3);
+    X_63 := algebra.thetasubselect(X_56,nil:bat[:oid,:oid],A0,"<=");
+    X_66 := sql.subdelta(X_60,X_47,X_55,X_63);
+    X_69 := sql.projectdelta(X_66,X_51,X_55,X_56);
+    X_52:bat[:oid,:int] := sql.bind(X_3,"sys","test","value",0,2,3);
+    X_49:bat[:oid,:oid] := sql.tid(X_3,"sys","test",2,3);
+    X_61 := algebra.thetasubselect(X_52,X_49,A0,"<=");
+    (X_57:bat[:oid,:oid],X_58:bat[:oid,:int]) := sql.bind(X_3,"sys","test","value",2,2,3);
+    X_64 := algebra.thetasubselect(X_58,nil:bat[:oid,:oid],A0,"<=");
+    X_9:bat[:oid,:int] := sql.bind(X_3,"sys","test","value",1);
+    C_43 := algebra.thetasubselect(X_9,X_49,A0,"<=");
+    X_67 := sql.subdelta(X_61,X_49,X_57,X_64,C_43);
+    X_70 := sql.projectdelta(X_67,X_52,X_57,X_58,X_9);
+    X_72 := mat.packIncrement(X_68,3);
+    X_73 := mat.packIncrement(X_72,X_69);
+    X_12 := mat.packIncrement(X_73,X_70);
+    language.pass(X_45);
+    language.pass(X_50);
+    language.pass(X_53);
+    language.pass(X_54);
+    language.pass(X_47);
+    language.pass(X_51);
     language.pass(X_55);
-    language.pass(X_60);
-    language.pass(X_61);
+    language.pass(X_56);
+    language.pass(nil:bat[:oid,:oid]);
+    language.pass(X_49);
+    language.pass(X_52);
+    language.pass(X_57);
+    language.pass(X_58);
     language.pass(X_9);
-exit X_92;
-=======
+exit X_89;
+    sql.resultSet(X_22,X_24,X_25,X_27,X_29,X_12);
+end user.s7_1;
+#select * from test where value <> 12345678900; # value > INT_MAX
+% sys.test # table_name
+% value # name
+% int # type
+% 1 # length
+[ 1	]
+[ 2	]
+[ 3	]
+#explain select * from test where value <> 1; # value < INT_MAX
+% .explain # table_name
+% mal # name
+% clob # type
+% 99 # length
+function user.s8_1{autoCommit=true}(A0:int):void;
+    X_29:void := querylog.define("explain select * from test where value <> 1;","default_pipe",57);
+barrier X_88 := language.dataflow();
+    X_13 := bat.new(nil:oid,nil:str);
+    X_21 := bat.append(X_13,"sys.test");
+    X_16 := bat.new(nil:oid,nil:str);
+    X_23 := bat.append(X_16,"value");
+    X_17 := bat.new(nil:oid,nil:str);
+    X_24 := bat.append(X_17,"int");
+    X_18 := bat.new(nil:oid,nil:int);
+    X_26 := bat.append(X_18,32);
+    X_20 := bat.new(nil:oid,nil:int);
+    X_28 := bat.append(X_20,0);
+    X_3 := sql.mvc();
     X_49:bat[:oid,:int] := sql.bind(X_3,"sys","test","value",0,0,3);
     X_44:bat[:oid,:oid] := sql.tid(X_3,"sys","test",0,3);
-    X_58 := algebra.thetasubselect(X_49,X_44,A0,">");
+    X_58 := algebra.subselect(X_49,X_44,A0,A0,true,true,true);
     (X_52:bat[:oid,:oid],X_53:bat[:oid,:int]) := sql.bind(X_3,"sys","test","value",2,0,3);
-    X_61 := algebra.thetasubselect(X_53,nil:bat[:oid,:oid],A0,">");
+    X_61 := algebra.subselect(X_53,nil:bat[:oid,:oid],A0,A0,true,true,true);
     X_64 := sql.subdelta(X_58,X_44,X_52,X_61);
     X_67 := sql.projectdelta(X_64,X_49,X_52,X_53);
     X_50:bat[:oid,:int] := sql.bind(X_3,"sys","test","value",0,1,3);
     X_46:bat[:oid,:oid] := sql.tid(X_3,"sys","test",1,3);
-    X_59 := algebra.thetasubselect(X_50,X_46,A0,">");
+    X_59 := algebra.subselect(X_50,X_46,A0,A0,true,true,true);
     (X_54:bat[:oid,:oid],X_55:bat[:oid,:int]) := sql.bind(X_3,"sys","test","value",2,1,3);
-    X_62 := algebra.thetasubselect(X_55,nil:bat[:oid,:oid],A0,">");
+    X_62 := algebra.subselect(X_55,nil:bat[:oid,:oid],A0,A0,true,true,true);
     X_65 := sql.subdelta(X_59,X_46,X_54,X_62);
     X_68 := sql.projectdelta(X_65,X_50,X_54,X_55);
     X_51:bat[:oid,:int] := sql.bind(X_3,"sys","test","value",0,2,3);
     X_48:bat[:oid,:oid] := sql.tid(X_3,"sys","test",2,3);
-    X_60 := algebra.thetasubselect(X_51,X_48,A0,">");
+    X_60 := algebra.subselect(X_51,X_48,A0,A0,true,true,true);
     (X_56:bat[:oid,:oid],X_57:bat[:oid,:int]) := sql.bind(X_3,"sys","test","value",2,2,3);
-    X_63 := algebra.thetasubselect(X_57,nil:bat[:oid,:oid],A0,">");
+    X_63 := algebra.subselect(X_57,nil:bat[:oid,:oid],A0,A0,true,true,true);
     X_9:bat[:oid,:int] := sql.bind(X_3,"sys","test","value",1);
-    C_42 := algebra.thetasubselect(X_9,X_48,A0,">");
+    C_42 := algebra.subselect(X_9,X_48,A0,A0,true,true,true);
     X_66 := sql.subdelta(X_60,X_48,X_56,X_63,C_42);
     X_69 := sql.projectdelta(X_66,X_51,X_56,X_57,X_9);
     X_71 := mat.packIncrement(X_67,3);
     X_72 := mat.packIncrement(X_71,X_68);
-    X_12 := mat.packIncrement(X_72,X_69);
+    X_11 := mat.packIncrement(X_72,X_69);
     language.pass(X_44);
     language.pass(X_49);
     language.pass(X_52);
@@ -191,476 +410,6 @@
     language.pass(X_57);
     language.pass(X_9);
 exit X_88;
->>>>>>> f151a014
-    sql.resultSet(X_22,X_24,X_25,X_27,X_29,X_12);
-end user.s4_1;
-#select * from test where value >= 12345678900; # value > INT_MAX
-% sys.test # table_name
-% value # name
-% int # type
-% 1 # length
-#explain select * from test where value >= 1; # value < INT_MAX
-% .explain # table_name
-% mal # name
-% clob # type
-% 99 # length
-function user.s5_1{autoCommit=true}(A0:int):void;
-    X_30:void := querylog.define("explain select * from test where value >= 1;","default_pipe",57);
-<<<<<<< HEAD
-barrier X_92 := language.dataflow();
-=======
-barrier X_88 := language.dataflow();
->>>>>>> f151a014
-    X_14 := bat.new(nil:oid,nil:str);
-    X_22 := bat.append(X_14,"sys.test");
-    X_17 := bat.new(nil:oid,nil:str);
-    X_24 := bat.append(X_17,"value");
-    X_18 := bat.new(nil:oid,nil:str);
-    X_25 := bat.append(X_18,"int");
-    X_19 := bat.new(nil:oid,nil:int);
-    X_27 := bat.append(X_19,32);
-    X_21 := bat.new(nil:oid,nil:int);
-    X_29 := bat.append(X_21,0);
-    X_3 := sql.mvc();
-<<<<<<< HEAD
-    X_53:bat[:oid,:int] := sql.bind(X_3,"sys","test","value",0,0,3);
-    X_48:bat[:oid,:oid] := sql.tid(X_3,"sys","test",0,3);
-    X_62 := algebra.thetasubselect(X_53,X_48,A0,">=");
-    (X_56:bat[:oid,:oid],X_57:bat[:oid,:int]) := sql.bind(X_3,"sys","test","value",2,0,3);
-    X_65 := algebra.thetasubselect(X_57,nil:bat[:oid,:oid],A0,">=");
-    X_68 := sql.subdelta(X_62,X_48,X_56,X_65);
-    X_71 := sql.projectdelta(X_68,X_53,X_56,X_57);
-    X_54:bat[:oid,:int] := sql.bind(X_3,"sys","test","value",0,1,3);
-    X_50:bat[:oid,:oid] := sql.tid(X_3,"sys","test",1,3);
-    X_63 := algebra.thetasubselect(X_54,X_50,A0,">=");
-    (X_58:bat[:oid,:oid],X_59:bat[:oid,:int]) := sql.bind(X_3,"sys","test","value",2,1,3);
-    X_66 := algebra.thetasubselect(X_59,nil:bat[:oid,:oid],A0,">=");
-    X_69 := sql.subdelta(X_63,X_50,X_58,X_66);
-    X_72 := sql.projectdelta(X_69,X_54,X_58,X_59);
-    X_55:bat[:oid,:int] := sql.bind(X_3,"sys","test","value",0,2,3);
-    X_52:bat[:oid,:oid] := sql.tid(X_3,"sys","test",2,3);
-    X_64 := algebra.thetasubselect(X_55,X_52,A0,">=");
-    (X_60:bat[:oid,:oid],X_61:bat[:oid,:int]) := sql.bind(X_3,"sys","test","value",2,2,3);
-    X_67 := algebra.thetasubselect(X_61,nil:bat[:oid,:oid],A0,">=");
-    X_9:bat[:oid,:int] := sql.bind(X_3,"sys","test","value",1);
-    X_46 := algebra.thetasubselect(X_9,X_52,A0,">=");
-    X_70 := sql.subdelta(X_64,X_52,X_60,X_67,X_46);
-    X_73 := sql.projectdelta(X_70,X_55,X_60,X_61,X_9);
-    X_75 := mat.packIncrement(X_71,3);
-    X_76 := mat.packIncrement(X_75,X_72);
-    X_12 := mat.packIncrement(X_76,X_73);
-    language.pass(X_48);
-    language.pass(X_53);
-    language.pass(X_56);
-    language.pass(X_57);
-    language.pass(X_50);
-    language.pass(X_54);
-    language.pass(X_58);
-    language.pass(X_59);
-    language.pass(nil:bat[:oid,:oid]);
-    language.pass(X_52);
-    language.pass(X_55);
-    language.pass(X_60);
-    language.pass(X_61);
-    language.pass(X_9);
-exit X_92;
-=======
-    X_49:bat[:oid,:int] := sql.bind(X_3,"sys","test","value",0,0,3);
-    X_44:bat[:oid,:oid] := sql.tid(X_3,"sys","test",0,3);
-    X_58 := algebra.thetasubselect(X_49,X_44,A0,">=");
-    (X_52:bat[:oid,:oid],X_53:bat[:oid,:int]) := sql.bind(X_3,"sys","test","value",2,0,3);
-    X_61 := algebra.thetasubselect(X_53,nil:bat[:oid,:oid],A0,">=");
-    X_64 := sql.subdelta(X_58,X_44,X_52,X_61);
-    X_67 := sql.projectdelta(X_64,X_49,X_52,X_53);
-    X_50:bat[:oid,:int] := sql.bind(X_3,"sys","test","value",0,1,3);
-    X_46:bat[:oid,:oid] := sql.tid(X_3,"sys","test",1,3);
-    X_59 := algebra.thetasubselect(X_50,X_46,A0,">=");
-    (X_54:bat[:oid,:oid],X_55:bat[:oid,:int]) := sql.bind(X_3,"sys","test","value",2,1,3);
-    X_62 := algebra.thetasubselect(X_55,nil:bat[:oid,:oid],A0,">=");
-    X_65 := sql.subdelta(X_59,X_46,X_54,X_62);
-    X_68 := sql.projectdelta(X_65,X_50,X_54,X_55);
-    X_51:bat[:oid,:int] := sql.bind(X_3,"sys","test","value",0,2,3);
-    X_48:bat[:oid,:oid] := sql.tid(X_3,"sys","test",2,3);
-    X_60 := algebra.thetasubselect(X_51,X_48,A0,">=");
-    (X_56:bat[:oid,:oid],X_57:bat[:oid,:int]) := sql.bind(X_3,"sys","test","value",2,2,3);
-    X_63 := algebra.thetasubselect(X_57,nil:bat[:oid,:oid],A0,">=");
-    X_9:bat[:oid,:int] := sql.bind(X_3,"sys","test","value",1);
-    C_42 := algebra.thetasubselect(X_9,X_48,A0,">=");
-    X_66 := sql.subdelta(X_60,X_48,X_56,X_63,C_42);
-    X_69 := sql.projectdelta(X_66,X_51,X_56,X_57,X_9);
-    X_71 := mat.packIncrement(X_67,3);
-    X_72 := mat.packIncrement(X_71,X_68);
-    X_12 := mat.packIncrement(X_72,X_69);
-    language.pass(X_44);
-    language.pass(X_49);
-    language.pass(X_52);
-    language.pass(X_53);
-    language.pass(X_46);
-    language.pass(X_50);
-    language.pass(X_54);
-    language.pass(X_55);
-    language.pass(nil:bat[:oid,:oid]);
-    language.pass(X_48);
-    language.pass(X_51);
-    language.pass(X_56);
-    language.pass(X_57);
-    language.pass(X_9);
-exit X_88;
->>>>>>> f151a014
-    sql.resultSet(X_22,X_24,X_25,X_27,X_29,X_12);
-end user.s5_1;
-#select * from test where value < 12345678900; # value > INT_MAX
-% sys.test # table_name
-% value # name
-% int # type
-% 1 # length
-[ 1	]
-[ 2	]
-[ 3	]
-#explain select * from test where value < 1; # value < INT_MAX
-% .explain # table_name
-% mal # name
-% clob # type
-% 98 # length
-function user.s6_1{autoCommit=true}(A0:int):void;
-    X_30:void := querylog.define("explain select * from test where value < 1;","default_pipe",57);
-<<<<<<< HEAD
-barrier X_92 := language.dataflow();
-=======
-barrier X_88 := language.dataflow();
->>>>>>> f151a014
-    X_14 := bat.new(nil:oid,nil:str);
-    X_22 := bat.append(X_14,"sys.test");
-    X_17 := bat.new(nil:oid,nil:str);
-    X_24 := bat.append(X_17,"value");
-    X_18 := bat.new(nil:oid,nil:str);
-    X_25 := bat.append(X_18,"int");
-    X_19 := bat.new(nil:oid,nil:int);
-    X_27 := bat.append(X_19,32);
-    X_21 := bat.new(nil:oid,nil:int);
-    X_29 := bat.append(X_21,0);
-    X_3 := sql.mvc();
-<<<<<<< HEAD
-    X_53:bat[:oid,:int] := sql.bind(X_3,"sys","test","value",0,0,3);
-    X_48:bat[:oid,:oid] := sql.tid(X_3,"sys","test",0,3);
-    X_62 := algebra.thetasubselect(X_53,X_48,A0,"<");
-    (X_56:bat[:oid,:oid],X_57:bat[:oid,:int]) := sql.bind(X_3,"sys","test","value",2,0,3);
-    X_65 := algebra.thetasubselect(X_57,nil:bat[:oid,:oid],A0,"<");
-    X_68 := sql.subdelta(X_62,X_48,X_56,X_65);
-    X_71 := sql.projectdelta(X_68,X_53,X_56,X_57);
-    X_54:bat[:oid,:int] := sql.bind(X_3,"sys","test","value",0,1,3);
-    X_50:bat[:oid,:oid] := sql.tid(X_3,"sys","test",1,3);
-    X_63 := algebra.thetasubselect(X_54,X_50,A0,"<");
-    (X_58:bat[:oid,:oid],X_59:bat[:oid,:int]) := sql.bind(X_3,"sys","test","value",2,1,3);
-    X_66 := algebra.thetasubselect(X_59,nil:bat[:oid,:oid],A0,"<");
-    X_69 := sql.subdelta(X_63,X_50,X_58,X_66);
-    X_72 := sql.projectdelta(X_69,X_54,X_58,X_59);
-    X_55:bat[:oid,:int] := sql.bind(X_3,"sys","test","value",0,2,3);
-    X_52:bat[:oid,:oid] := sql.tid(X_3,"sys","test",2,3);
-    X_64 := algebra.thetasubselect(X_55,X_52,A0,"<");
-    (X_60:bat[:oid,:oid],X_61:bat[:oid,:int]) := sql.bind(X_3,"sys","test","value",2,2,3);
-    X_67 := algebra.thetasubselect(X_61,nil:bat[:oid,:oid],A0,"<");
-    X_9:bat[:oid,:int] := sql.bind(X_3,"sys","test","value",1);
-    X_46 := algebra.thetasubselect(X_9,X_52,A0,"<");
-    X_70 := sql.subdelta(X_64,X_52,X_60,X_67,X_46);
-    X_73 := sql.projectdelta(X_70,X_55,X_60,X_61,X_9);
-    X_75 := mat.packIncrement(X_71,3);
-    X_76 := mat.packIncrement(X_75,X_72);
-    X_12 := mat.packIncrement(X_76,X_73);
-    language.pass(X_48);
-    language.pass(X_53);
-    language.pass(X_56);
-    language.pass(X_57);
-    language.pass(X_50);
-    language.pass(X_54);
-    language.pass(X_58);
-    language.pass(X_59);
-    language.pass(nil:bat[:oid,:oid]);
-    language.pass(X_52);
-    language.pass(X_55);
-    language.pass(X_60);
-    language.pass(X_61);
-    language.pass(X_9);
-exit X_92;
-=======
-    X_49:bat[:oid,:int] := sql.bind(X_3,"sys","test","value",0,0,3);
-    X_44:bat[:oid,:oid] := sql.tid(X_3,"sys","test",0,3);
-    X_58 := algebra.thetasubselect(X_49,X_44,A0,"<");
-    (X_52:bat[:oid,:oid],X_53:bat[:oid,:int]) := sql.bind(X_3,"sys","test","value",2,0,3);
-    X_61 := algebra.thetasubselect(X_53,nil:bat[:oid,:oid],A0,"<");
-    X_64 := sql.subdelta(X_58,X_44,X_52,X_61);
-    X_67 := sql.projectdelta(X_64,X_49,X_52,X_53);
-    X_50:bat[:oid,:int] := sql.bind(X_3,"sys","test","value",0,1,3);
-    X_46:bat[:oid,:oid] := sql.tid(X_3,"sys","test",1,3);
-    X_59 := algebra.thetasubselect(X_50,X_46,A0,"<");
-    (X_54:bat[:oid,:oid],X_55:bat[:oid,:int]) := sql.bind(X_3,"sys","test","value",2,1,3);
-    X_62 := algebra.thetasubselect(X_55,nil:bat[:oid,:oid],A0,"<");
-    X_65 := sql.subdelta(X_59,X_46,X_54,X_62);
-    X_68 := sql.projectdelta(X_65,X_50,X_54,X_55);
-    X_51:bat[:oid,:int] := sql.bind(X_3,"sys","test","value",0,2,3);
-    X_48:bat[:oid,:oid] := sql.tid(X_3,"sys","test",2,3);
-    X_60 := algebra.thetasubselect(X_51,X_48,A0,"<");
-    (X_56:bat[:oid,:oid],X_57:bat[:oid,:int]) := sql.bind(X_3,"sys","test","value",2,2,3);
-    X_63 := algebra.thetasubselect(X_57,nil:bat[:oid,:oid],A0,"<");
-    X_9:bat[:oid,:int] := sql.bind(X_3,"sys","test","value",1);
-    C_42 := algebra.thetasubselect(X_9,X_48,A0,"<");
-    X_66 := sql.subdelta(X_60,X_48,X_56,X_63,C_42);
-    X_69 := sql.projectdelta(X_66,X_51,X_56,X_57,X_9);
-    X_71 := mat.packIncrement(X_67,3);
-    X_72 := mat.packIncrement(X_71,X_68);
-    X_12 := mat.packIncrement(X_72,X_69);
-    language.pass(X_44);
-    language.pass(X_49);
-    language.pass(X_52);
-    language.pass(X_53);
-    language.pass(X_46);
-    language.pass(X_50);
-    language.pass(X_54);
-    language.pass(X_55);
-    language.pass(nil:bat[:oid,:oid]);
-    language.pass(X_48);
-    language.pass(X_51);
-    language.pass(X_56);
-    language.pass(X_57);
-    language.pass(X_9);
-exit X_88;
->>>>>>> f151a014
-    sql.resultSet(X_22,X_24,X_25,X_27,X_29,X_12);
-end user.s6_1;
-#select * from test where value <= 12345678900; # value > INT_MAX
-% sys.test # table_name
-% value # name
-% int # type
-% 1 # length
-[ 1	]
-[ 2	]
-[ 3	]
-#explain select * from test where value <= 1; # value < INT_MAX
-% .explain # table_name
-% mal # name
-% clob # type
-% 99 # length
-function user.s7_1{autoCommit=true}(A0:int):void;
-    X_30:void := querylog.define("explain select * from test where value <= 1;","default_pipe",57);
-<<<<<<< HEAD
-barrier X_92 := language.dataflow();
-=======
-barrier X_88 := language.dataflow();
->>>>>>> f151a014
-    X_14 := bat.new(nil:oid,nil:str);
-    X_22 := bat.append(X_14,"sys.test");
-    X_17 := bat.new(nil:oid,nil:str);
-    X_24 := bat.append(X_17,"value");
-    X_18 := bat.new(nil:oid,nil:str);
-    X_25 := bat.append(X_18,"int");
-    X_19 := bat.new(nil:oid,nil:int);
-    X_27 := bat.append(X_19,32);
-    X_21 := bat.new(nil:oid,nil:int);
-    X_29 := bat.append(X_21,0);
-    X_3 := sql.mvc();
-<<<<<<< HEAD
-    X_53:bat[:oid,:int] := sql.bind(X_3,"sys","test","value",0,0,3);
-    X_48:bat[:oid,:oid] := sql.tid(X_3,"sys","test",0,3);
-    X_62 := algebra.thetasubselect(X_53,X_48,A0,"<=");
-    (X_56:bat[:oid,:oid],X_57:bat[:oid,:int]) := sql.bind(X_3,"sys","test","value",2,0,3);
-    X_65 := algebra.thetasubselect(X_57,nil:bat[:oid,:oid],A0,"<=");
-    X_68 := sql.subdelta(X_62,X_48,X_56,X_65);
-    X_71 := sql.projectdelta(X_68,X_53,X_56,X_57);
-    X_54:bat[:oid,:int] := sql.bind(X_3,"sys","test","value",0,1,3);
-    X_50:bat[:oid,:oid] := sql.tid(X_3,"sys","test",1,3);
-    X_63 := algebra.thetasubselect(X_54,X_50,A0,"<=");
-    (X_58:bat[:oid,:oid],X_59:bat[:oid,:int]) := sql.bind(X_3,"sys","test","value",2,1,3);
-    X_66 := algebra.thetasubselect(X_59,nil:bat[:oid,:oid],A0,"<=");
-    X_69 := sql.subdelta(X_63,X_50,X_58,X_66);
-    X_72 := sql.projectdelta(X_69,X_54,X_58,X_59);
-    X_55:bat[:oid,:int] := sql.bind(X_3,"sys","test","value",0,2,3);
-    X_52:bat[:oid,:oid] := sql.tid(X_3,"sys","test",2,3);
-    X_64 := algebra.thetasubselect(X_55,X_52,A0,"<=");
-    (X_60:bat[:oid,:oid],X_61:bat[:oid,:int]) := sql.bind(X_3,"sys","test","value",2,2,3);
-    X_67 := algebra.thetasubselect(X_61,nil:bat[:oid,:oid],A0,"<=");
-    X_9:bat[:oid,:int] := sql.bind(X_3,"sys","test","value",1);
-    X_46 := algebra.thetasubselect(X_9,X_52,A0,"<=");
-    X_70 := sql.subdelta(X_64,X_52,X_60,X_67,X_46);
-    X_73 := sql.projectdelta(X_70,X_55,X_60,X_61,X_9);
-    X_75 := mat.packIncrement(X_71,3);
-    X_76 := mat.packIncrement(X_75,X_72);
-    X_12 := mat.packIncrement(X_76,X_73);
-    language.pass(X_48);
-    language.pass(X_53);
-    language.pass(X_56);
-    language.pass(X_57);
-    language.pass(X_50);
-    language.pass(X_54);
-    language.pass(X_58);
-    language.pass(X_59);
-    language.pass(nil:bat[:oid,:oid]);
-    language.pass(X_52);
-    language.pass(X_55);
-    language.pass(X_60);
-    language.pass(X_61);
-    language.pass(X_9);
-exit X_92;
-=======
-    X_49:bat[:oid,:int] := sql.bind(X_3,"sys","test","value",0,0,3);
-    X_44:bat[:oid,:oid] := sql.tid(X_3,"sys","test",0,3);
-    X_58 := algebra.thetasubselect(X_49,X_44,A0,"<=");
-    (X_52:bat[:oid,:oid],X_53:bat[:oid,:int]) := sql.bind(X_3,"sys","test","value",2,0,3);
-    X_61 := algebra.thetasubselect(X_53,nil:bat[:oid,:oid],A0,"<=");
-    X_64 := sql.subdelta(X_58,X_44,X_52,X_61);
-    X_67 := sql.projectdelta(X_64,X_49,X_52,X_53);
-    X_50:bat[:oid,:int] := sql.bind(X_3,"sys","test","value",0,1,3);
-    X_46:bat[:oid,:oid] := sql.tid(X_3,"sys","test",1,3);
-    X_59 := algebra.thetasubselect(X_50,X_46,A0,"<=");
-    (X_54:bat[:oid,:oid],X_55:bat[:oid,:int]) := sql.bind(X_3,"sys","test","value",2,1,3);
-    X_62 := algebra.thetasubselect(X_55,nil:bat[:oid,:oid],A0,"<=");
-    X_65 := sql.subdelta(X_59,X_46,X_54,X_62);
-    X_68 := sql.projectdelta(X_65,X_50,X_54,X_55);
-    X_51:bat[:oid,:int] := sql.bind(X_3,"sys","test","value",0,2,3);
-    X_48:bat[:oid,:oid] := sql.tid(X_3,"sys","test",2,3);
-    X_60 := algebra.thetasubselect(X_51,X_48,A0,"<=");
-    (X_56:bat[:oid,:oid],X_57:bat[:oid,:int]) := sql.bind(X_3,"sys","test","value",2,2,3);
-    X_63 := algebra.thetasubselect(X_57,nil:bat[:oid,:oid],A0,"<=");
-    X_9:bat[:oid,:int] := sql.bind(X_3,"sys","test","value",1);
-    C_42 := algebra.thetasubselect(X_9,X_48,A0,"<=");
-    X_66 := sql.subdelta(X_60,X_48,X_56,X_63,C_42);
-    X_69 := sql.projectdelta(X_66,X_51,X_56,X_57,X_9);
-    X_71 := mat.packIncrement(X_67,3);
-    X_72 := mat.packIncrement(X_71,X_68);
-    X_12 := mat.packIncrement(X_72,X_69);
-    language.pass(X_44);
-    language.pass(X_49);
-    language.pass(X_52);
-    language.pass(X_53);
-    language.pass(X_46);
-    language.pass(X_50);
-    language.pass(X_54);
-    language.pass(X_55);
-    language.pass(nil:bat[:oid,:oid]);
-    language.pass(X_48);
-    language.pass(X_51);
-    language.pass(X_56);
-    language.pass(X_57);
-    language.pass(X_9);
-exit X_88;
->>>>>>> f151a014
-    sql.resultSet(X_22,X_24,X_25,X_27,X_29,X_12);
-end user.s7_1;
-#select * from test where value <> 12345678900; # value > INT_MAX
-% sys.test # table_name
-% value # name
-% int # type
-% 1 # length
-[ 1	]
-[ 2	]
-[ 3	]
-#explain select * from test where value <> 1; # value < INT_MAX
-% .explain # table_name
-% mal # name
-% clob # type
-% 99 # length
-function user.s8_1{autoCommit=true}(A0:int):void;
-    X_29:void := querylog.define("explain select * from test where value <> 1;","default_pipe",57);
-<<<<<<< HEAD
-barrier X_91 := language.dataflow();
-=======
-barrier X_87 := language.dataflow();
->>>>>>> f151a014
-    X_13 := bat.new(nil:oid,nil:str);
-    X_21 := bat.append(X_13,"sys.test");
-    X_16 := bat.new(nil:oid,nil:str);
-    X_23 := bat.append(X_16,"value");
-    X_17 := bat.new(nil:oid,nil:str);
-    X_24 := bat.append(X_17,"int");
-    X_18 := bat.new(nil:oid,nil:int);
-    X_26 := bat.append(X_18,32);
-    X_20 := bat.new(nil:oid,nil:int);
-    X_28 := bat.append(X_20,0);
-    X_3 := sql.mvc();
-<<<<<<< HEAD
-    X_52:bat[:oid,:int] := sql.bind(X_3,"sys","test","value",0,0,3);
-    X_47:bat[:oid,:oid] := sql.tid(X_3,"sys","test",0,3);
-    X_61 := algebra.subselect(X_52,X_47,A0,A0,true,true,true);
-    (X_55:bat[:oid,:oid],X_56:bat[:oid,:int]) := sql.bind(X_3,"sys","test","value",2,0,3);
-    X_64 := algebra.subselect(X_56,nil:bat[:oid,:oid],A0,A0,true,true,true);
-    X_67 := sql.subdelta(X_61,X_47,X_55,X_64);
-    X_70 := sql.projectdelta(X_67,X_52,X_55,X_56);
-    X_53:bat[:oid,:int] := sql.bind(X_3,"sys","test","value",0,1,3);
-    X_49:bat[:oid,:oid] := sql.tid(X_3,"sys","test",1,3);
-    X_62 := algebra.subselect(X_53,X_49,A0,A0,true,true,true);
-    (X_57:bat[:oid,:oid],X_58:bat[:oid,:int]) := sql.bind(X_3,"sys","test","value",2,1,3);
-    X_65 := algebra.subselect(X_58,nil:bat[:oid,:oid],A0,A0,true,true,true);
-    X_68 := sql.subdelta(X_62,X_49,X_57,X_65);
-    X_71 := sql.projectdelta(X_68,X_53,X_57,X_58);
-    X_54:bat[:oid,:int] := sql.bind(X_3,"sys","test","value",0,2,3);
-    X_51:bat[:oid,:oid] := sql.tid(X_3,"sys","test",2,3);
-    X_63 := algebra.subselect(X_54,X_51,A0,A0,true,true,true);
-    (X_59:bat[:oid,:oid],X_60:bat[:oid,:int]) := sql.bind(X_3,"sys","test","value",2,2,3);
-    X_66 := algebra.subselect(X_60,nil:bat[:oid,:oid],A0,A0,true,true,true);
-    X_9:bat[:oid,:int] := sql.bind(X_3,"sys","test","value",1);
-    X_45 := algebra.subselect(X_9,X_51,A0,A0,true,true,true);
-    X_69 := sql.subdelta(X_63,X_51,X_59,X_66,X_45);
-    X_72 := sql.projectdelta(X_69,X_54,X_59,X_60,X_9);
-    X_74 := mat.packIncrement(X_70,3);
-    X_75 := mat.packIncrement(X_74,X_71);
-    X_11 := mat.packIncrement(X_75,X_72);
-    language.pass(X_47);
-    language.pass(X_52);
-    language.pass(X_55);
-    language.pass(X_56);
-    language.pass(X_49);
-    language.pass(X_53);
-    language.pass(X_57);
-    language.pass(X_58);
-    language.pass(nil:bat[:oid,:oid]);
-    language.pass(X_51);
-    language.pass(X_54);
-    language.pass(X_59);
-    language.pass(X_60);
-    language.pass(X_9);
-exit X_91;
-=======
-    X_48:bat[:oid,:int] := sql.bind(X_3,"sys","test","value",0,0,3);
-    X_43:bat[:oid,:oid] := sql.tid(X_3,"sys","test",0,3);
-    X_57 := algebra.subselect(X_48,X_43,A0,A0,true,true,true);
-    (X_51:bat[:oid,:oid],X_52:bat[:oid,:int]) := sql.bind(X_3,"sys","test","value",2,0,3);
-    X_60 := algebra.subselect(X_52,nil:bat[:oid,:oid],A0,A0,true,true,true);
-    X_63 := sql.subdelta(X_57,X_43,X_51,X_60);
-    X_66 := sql.projectdelta(X_63,X_48,X_51,X_52);
-    X_49:bat[:oid,:int] := sql.bind(X_3,"sys","test","value",0,1,3);
-    X_45:bat[:oid,:oid] := sql.tid(X_3,"sys","test",1,3);
-    X_58 := algebra.subselect(X_49,X_45,A0,A0,true,true,true);
-    (X_53:bat[:oid,:oid],X_54:bat[:oid,:int]) := sql.bind(X_3,"sys","test","value",2,1,3);
-    X_61 := algebra.subselect(X_54,nil:bat[:oid,:oid],A0,A0,true,true,true);
-    X_64 := sql.subdelta(X_58,X_45,X_53,X_61);
-    X_67 := sql.projectdelta(X_64,X_49,X_53,X_54);
-    X_50:bat[:oid,:int] := sql.bind(X_3,"sys","test","value",0,2,3);
-    X_47:bat[:oid,:oid] := sql.tid(X_3,"sys","test",2,3);
-    X_59 := algebra.subselect(X_50,X_47,A0,A0,true,true,true);
-    (X_55:bat[:oid,:oid],X_56:bat[:oid,:int]) := sql.bind(X_3,"sys","test","value",2,2,3);
-    X_62 := algebra.subselect(X_56,nil:bat[:oid,:oid],A0,A0,true,true,true);
-    X_9:bat[:oid,:int] := sql.bind(X_3,"sys","test","value",1);
-    C_41 := algebra.subselect(X_9,X_47,A0,A0,true,true,true);
-    X_65 := sql.subdelta(X_59,X_47,X_55,X_62,C_41);
-    X_68 := sql.projectdelta(X_65,X_50,X_55,X_56,X_9);
-    X_70 := mat.packIncrement(X_66,3);
-    X_71 := mat.packIncrement(X_70,X_67);
-    X_11 := mat.packIncrement(X_71,X_68);
-    language.pass(X_43);
-    language.pass(X_48);
-    language.pass(X_51);
-    language.pass(X_52);
-    language.pass(X_45);
-    language.pass(X_49);
-    language.pass(X_53);
-    language.pass(X_54);
-    language.pass(nil:bat[:oid,:oid]);
-    language.pass(X_47);
-    language.pass(X_50);
-    language.pass(X_55);
-    language.pass(X_56);
-    language.pass(X_9);
-exit X_87;
->>>>>>> f151a014
     sql.resultSet(X_21,X_23,X_24,X_26,X_28,X_11);
 end user.s8_1;
 #drop table test;
