--- conflicted
+++ resolved
@@ -39,15 +39,9 @@
 % 1,	1 # length
 [ 1,	2	]
 #SELECT b, (SELECT count(*) FROM t2 AS x WHERE x.a < t2.a), CASE a WHEN b THEN 444 END FROM t2;
-<<<<<<< HEAD
-% .t2,	.L1,	.L1 # table_name
-% b,	L1,	ifthenelse_isnull_=_a # name
-% int,	bigint,	smallint # type
-=======
 % .t2,	.L2,	.L3 # table_name
 % b,	L1,	L3 # name
-% int,	wrd,	smallint # type
->>>>>>> 9c458830
+% int,	bigint,	smallint # type
 % 1,	1,	1 # length
 [ 2,	0,	NULL	]
 #SELECT b, CASE a WHEN b THEN 444 END, (SELECT count(*) FROM t2 AS x WHERE x.a < t2.a) FROM t2;
@@ -57,15 +51,9 @@
 % 1,	1,	1 # length
 [ 2,	NULL,	0	]
 #SELECT b as "b1", (SELECT count(*) FROM t2 AS x WHERE x.a < t2.a), CASE a WHEN b THEN 444 END FROM t2;
-<<<<<<< HEAD
-% .L,	.L1,	.L1 # table_name
-% b1,	L1,	ifthenelse_isnull_=_a # name
-% int,	bigint,	smallint # type
-=======
 % .L1,	.L3,	.L4 # table_name
 % b1,	L2,	L4 # name
-% int,	wrd,	smallint # type
->>>>>>> 9c458830
+% int,	bigint,	smallint # type
 % 1,	1,	1 # length
 [ 2,	0,	NULL	]
 #DROP TABLE t2;
