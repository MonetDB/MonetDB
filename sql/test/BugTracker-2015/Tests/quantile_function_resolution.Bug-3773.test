--- conflicted
+++ resolved
@@ -12,11 +12,7 @@
 | | project (
 | | | table("sys"."x") [ "x"."y" ]
 | | ) [ "x"."y", double "0" as "%2"."%2" ]
-<<<<<<< HEAD
-| ) [  ] [ "sys"."quantile" no nil (decimal(18,3)["x"."y"] as "x"."y", "%2"."%2" NOT NULL UNIQUE) as "%1"."%1" ]
-=======
-| ) [  ] [ "sys"."quantile" no nil (decimal(18,3)["x"."y"], "%2"."%2" NOT NULL) as "%1"."%1" ]
->>>>>>> e012b840
+| ) [  ] [ "sys"."quantile" no nil (decimal(18,3)["x"."y"], "%2"."%2" NOT NULL UNIQUE) as "%1"."%1" ]
 ) [ "%1"."%1" ]
 
 query T nosort
@@ -27,11 +23,7 @@
 | | project (
 | | | table("sys"."x") [ "x"."y" ]
 | | ) [ "x"."y", double "0" as "%2"."%2" ]
-<<<<<<< HEAD
-| ) [  ] [ "sys"."quantile" no nil (decimal(18,3)["x"."y"] as "x"."y", "%2"."%2" NOT NULL UNIQUE) as "%1"."%1" ]
-=======
-| ) [  ] [ "sys"."quantile" no nil (decimal(18,3)["x"."y"], "%2"."%2" NOT NULL) as "%1"."%1" ]
->>>>>>> e012b840
+| ) [  ] [ "sys"."quantile" no nil (decimal(18,3)["x"."y"], "%2"."%2" NOT NULL UNIQUE) as "%1"."%1" ]
 ) [ "%1"."%1" ]
 
 statement ok
