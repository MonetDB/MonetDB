--- conflicted
+++ resolved
@@ -1723,13 +1723,8 @@
 [ 4	]
 [ NULL	]
 #select ntile(null) over () from analytics;
-<<<<<<< HEAD
-% sys. # table_name
-% %4 # name
-=======
-% sys.%5 # table_name
-% %5 # name
->>>>>>> 1ca5bfdb
+% sys.%6 # table_name
+% %6 # name
 % tinyint # type
 % 1 # length
 [ NULL	]
@@ -1743,61 +1738,40 @@
 [ NULL	]
 [ NULL	]
 #select first_value(null) over () from analytics;
-<<<<<<< HEAD
-% . # table_name
-% %3 # name
-% tinyint # type
-% 1 # length
-=======
-% .%10 # table_name
-% %10 # name
-% char # type
-% 0 # length
->>>>>>> 1ca5bfdb
-[ NULL	]
-[ NULL	]
-[ NULL	]
-[ NULL	]
-[ NULL	]
-[ NULL	]
-[ NULL	]
-[ NULL	]
-[ NULL	]
-[ NULL	]
-#select last_value(null) over () from analytics;
-<<<<<<< HEAD
-% . # table_name
-% %3 # name
-% tinyint # type
-% 1 # length
-=======
-% .%10 # table_name
-% %10 # name
-% char # type
-% 0 # length
->>>>>>> 1ca5bfdb
-[ NULL	]
-[ NULL	]
-[ NULL	]
-[ NULL	]
-[ NULL	]
-[ NULL	]
-[ NULL	]
-[ NULL	]
-[ NULL	]
-[ NULL	]
-#select nth_value(null, 1) over () from analytics;
-<<<<<<< HEAD
-% . # table_name
-% %3 # name
-% tinyint # type
-% 1 # length
-=======
 % .%11 # table_name
 % %11 # name
-% char # type
-% 0 # length
->>>>>>> 1ca5bfdb
+% tinyint # type
+% 1 # length
+[ NULL	]
+[ NULL	]
+[ NULL	]
+[ NULL	]
+[ NULL	]
+[ NULL	]
+[ NULL	]
+[ NULL	]
+[ NULL	]
+[ NULL	]
+#select last_value(null) over () from analytics;
+% .%11 # table_name
+% %11 # name
+% tinyint # type
+% 1 # length
+[ NULL	]
+[ NULL	]
+[ NULL	]
+[ NULL	]
+[ NULL	]
+[ NULL	]
+[ NULL	]
+[ NULL	]
+[ NULL	]
+[ NULL	]
+#select nth_value(null, 1) over () from analytics;
+% .%12 # table_name
+% %12 # name
+% tinyint # type
+% 1 # length
 [ NULL	]
 [ NULL	]
 [ NULL	]
@@ -1809,13 +1783,8 @@
 [ NULL	]
 [ NULL	]
 #select nth_value(aa, null) over () from analytics;
-<<<<<<< HEAD
-% sys. # table_name
-% %3 # name
-=======
 % sys.%11 # table_name
 % %11 # name
->>>>>>> 1ca5bfdb
 % int # type
 % 1 # length
 [ NULL	]
@@ -1829,13 +1798,8 @@
 [ NULL	]
 [ NULL	]
 #select nth_value(1, null) over () from analytics;
-<<<<<<< HEAD
-% . # table_name
-% %3 # name
-=======
 % .%12 # table_name
 % %12 # name
->>>>>>> 1ca5bfdb
 % tinyint # type
 % 1 # length
 [ NULL	]
@@ -1849,17 +1813,10 @@
 [ NULL	]
 [ NULL	]
 #select nth_value(null, null) over () from analytics;
-<<<<<<< HEAD
-% . # table_name
-% %4 # name
-% tinyint # type
-% 1 # length
-=======
-% .%12 # table_name
-% %12 # name
-% char # type
-% 0 # length
->>>>>>> 1ca5bfdb
+% .%13 # table_name
+% %13 # name
+% tinyint # type
+% 1 # length
 [ NULL	]
 [ NULL	]
 [ NULL	]
@@ -1871,39 +1828,25 @@
 [ NULL	]
 [ NULL	]
 #select lag(null) over () from analytics;
-<<<<<<< HEAD
-% . # table_name
-% %3 # name
-% tinyint # type
-% 1 # length
-=======
-% .%4 # table_name
-% %4 # name
-% char # type
-% 0 # length
->>>>>>> 1ca5bfdb
-[ NULL	]
-[ NULL	]
-[ NULL	]
-[ NULL	]
-[ NULL	]
-[ NULL	]
-[ NULL	]
-[ NULL	]
-[ NULL	]
-[ NULL	]
-#select lag(null, null) over () from analytics;
-<<<<<<< HEAD
-% . # table_name
-% %4 # name
-% tinyint # type
-% 1 # length
-=======
 % .%5 # table_name
 % %5 # name
-% char # type
-% 0 # length
->>>>>>> 1ca5bfdb
+% tinyint # type
+% 1 # length
+[ NULL	]
+[ NULL	]
+[ NULL	]
+[ NULL	]
+[ NULL	]
+[ NULL	]
+[ NULL	]
+[ NULL	]
+[ NULL	]
+[ NULL	]
+#select lag(null, null) over () from analytics;
+% .%7 # table_name
+% %7 # name
+% tinyint # type
+% 1 # length
 [ NULL	]
 [ NULL	]
 [ NULL	]
@@ -1915,17 +1858,10 @@
 [ NULL	]
 [ NULL	]
 #select lag(null, null, null) over () from analytics;
-<<<<<<< HEAD
-% . # table_name
-% %5 # name
-% tinyint # type
-% 1 # length
-=======
-% .%6 # table_name
-% %6 # name
-% char # type
-% 0 # length
->>>>>>> 1ca5bfdb
+% .%11 # table_name
+% %11 # name
+% tinyint # type
+% 1 # length
 [ NULL	]
 [ NULL	]
 [ NULL	]
@@ -1937,39 +1873,25 @@
 [ NULL	]
 [ NULL	]
 #select lead(null) over () from analytics;
-<<<<<<< HEAD
-% . # table_name
-% %3 # name
-% tinyint # type
-% 1 # length
-=======
-% .%4 # table_name
-% %4 # name
-% char # type
-% 0 # length
->>>>>>> 1ca5bfdb
-[ NULL	]
-[ NULL	]
-[ NULL	]
-[ NULL	]
-[ NULL	]
-[ NULL	]
-[ NULL	]
-[ NULL	]
-[ NULL	]
-[ NULL	]
-#select lead(null, null) over () from analytics;
-<<<<<<< HEAD
-% . # table_name
-% %4 # name
-% tinyint # type
-% 1 # length
-=======
 % .%5 # table_name
 % %5 # name
-% char # type
-% 0 # length
->>>>>>> 1ca5bfdb
+% tinyint # type
+% 1 # length
+[ NULL	]
+[ NULL	]
+[ NULL	]
+[ NULL	]
+[ NULL	]
+[ NULL	]
+[ NULL	]
+[ NULL	]
+[ NULL	]
+[ NULL	]
+#select lead(null, null) over () from analytics;
+% .%7 # table_name
+% %7 # name
+% tinyint # type
+% 1 # length
 [ NULL	]
 [ NULL	]
 [ NULL	]
@@ -1981,17 +1903,10 @@
 [ NULL	]
 [ NULL	]
 #select lead(null, null, null) over () from analytics;
-<<<<<<< HEAD
-% . # table_name
-% %5 # name
-% tinyint # type
-% 1 # length
-=======
-% .%6 # table_name
-% %6 # name
-% char # type
-% 0 # length
->>>>>>> 1ca5bfdb
+% .%11 # table_name
+% %11 # name
+% tinyint # type
+% 1 # length
 [ NULL	]
 [ NULL	]
 [ NULL	]
@@ -2846,13 +2761,8 @@
 [ 4	]
 [ NULL	]
 #select aa, bb, lead(aa, 2, 100) over (partition by bb), lead(aa, 1, '100') over (partition by bb) from analytics;
-<<<<<<< HEAD
-% sys.analytics,	sys.analytics,	sys.%5,	sys.%10 # table_name
-% aa,	bb,	%5,	%10 # name
-=======
-% sys.analytics,	sys.analytics,	sys.%5,	sys.%12 # table_name
-% aa,	bb,	%5,	%12 # name
->>>>>>> 1ca5bfdb
+% sys.analytics,	sys.analytics,	sys.%6,	sys.%14 # table_name
+% aa,	bb,	%6,	%14 # name
 % int,	int,	int,	int # type
 % 2,	1,	3,	3 # length
 [ 3,	1,	4,	2	]
