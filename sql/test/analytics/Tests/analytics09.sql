create table analytics (aa int, bb int);
insert into analytics values (15, 3), (3, 1), (2, 1), (5, 3), (NULL, 2), (3, 2), (4, 1), (6, 3), (8, 2), (NULL, 4);

select cast(sum(1) over () as bigint), rank() over (), nth_value(1, 1) over ();

select avg(sum(aa) over ()) from analytics; --error, window functions not allowed inside aggregates

select cast(sum(1) * count(*) over () as bigint);

select cast(sum(aa) * count(*) over () as bigint) from analytics;

select cast(aa * count(1) over () as bigint) from analytics;

select cast(sum(aa) * count(1) over () as bigint) from analytics;

select cast(sum(aa) * count(1 + aa) / avg(1) over () as bigint) from analytics;

select avg(sum(aa)) over () from analytics;

select sum(cast(aa as double)) over (rows unbounded preceding) from analytics;

select sum(cast(aa as double)) over (range unbounded preceding) from analytics;

select avg(avg(aa)) over (rows unbounded preceding) from analytics;

select avg(avg(aa)) over (range unbounded preceding) from analytics;

select avg(sum(aa)) over (rows unbounded preceding) from analytics;

select avg(sum(aa)) over (range unbounded preceding) from analytics;

select avg(sum(aa)) over (), avg(avg(aa)) over () from analytics;

select avg(sum(aa)) over (),
       cast(sum(aa) * count(case when bb < 2 then bb - 1 else bb + 1 end) / avg(1) over (rows between current row and current row) as bigint),
       avg(sum(aa)) over (rows unbounded preceding),
       avg(sum(aa)) over (range unbounded preceding) from analytics;

select avg(sum(aa)) over () from analytics group by aa;

select cast(sum(aa) * count(aa) / avg(aa) over (rows between current row and unbounded following) as bigint) from analytics group by aa;

select avg(sum(aa)) over (),
       avg(sum(aa)) over (rows unbounded preceding),
       cast(sum(aa) * count(aa) / avg(aa) over (rows between current row and unbounded following) as bigint),
       avg(sum(aa)) over (range unbounded preceding) from analytics group by aa;

select cast(sum(aa) * count(aa) over () as bigint),
       cast(sum(aa) over () as bigint) from analytics group by aa;

select cast(sum(sum(aa)) over () as bigint),
       cast(sum(aa) * count(count(aa)) over () as bigint) from analytics group by aa;

select count(aa) over (),
       avg(aa) over () * count(aa) from analytics group by aa;

select cast(sum(aa) over () as bigint),
       cast(sum(aa) over () as bigint),
       cast(sum(aa) * count(aa) over () as bigint) from analytics group by aa;

select 21 - avg(sum(aa)) over (),
       avg(45 * count(aa) + sum(aa)) over (),
       cast(sum(aa) * count(aa) over () as bigint) from analytics group by aa;

select avg(sum(aa)) over (partition by bb) from analytics group by bb;

select cast(sum(aa) * 100 / sum(sum(aa)) over () as bigint) from analytics;

select cast(sum(aa) * 100 / sum(sum(aa)) over (partition by bb) as bigint) from analytics group by bb;

select cast(sum(aa) * 100 / sum(sum(aa)) over (partition by bb) as bigint) from analytics; --error, nesting aggregation functions

select cast(prod(sum(aa)) * count(1 + aa) / avg(null) over () as bigint) from analytics; --error, nesting aggregation functions

select avg(sum(aa) over ()) over () from analytics; --error, nesting window functions

select avg(aa) over (partition by sum(aa) over ()) from analytics; --error, window function in partition by

select rank() over (partition by case when aa > 5 then aa else aa + 5 end) from analytics;

select rank() over (partition by sum(aa)) from analytics;

select rank() over (partition by 12*sum(aa)) from analytics;

select rank() over (partition by sum(aa)) from analytics group by aa;

select rank() over (partition by sum(aa)) from analytics group by bb;

select rank() over (partition by sum(aa)*sum(bb)) from analytics;

select rank() over (partition by sum(aa), sum(bb)) from analytics;

select rank() over (partition by sum(aa), sum(bb)) from analytics group by aa;

select rank() over (partition by sum(aa), bb) from analytics group by aa; --error

select min(aa) over (partition by sum(bb)) from analytics; --error

select min(aa) over (partition by sum(aa)) from analytics; ---error

select rank() over (order by sum(aa)) from analytics;

select rank() over (order by sum(aa), sum(bb)) from analytics;

select rank() over (order by sum(aa), bb) from analytics; --error

select min(aa) over (order by sum(bb)) from analytics; --error

select dense_rank() over (partition by sum(aa) order by avg(bb)) from analytics;

select avg(sum(aa)) over (rows unbounded preceding),
       rank() over (partition by sum(aa)) from analytics;

select 1 from analytics order by sum(sum(aa)) over ();

select 1 from analytics having sum(aa) over (); --error, window function not allowed in having clause

<<<<<<< HEAD
select sum(avg(aa) over ()) over () from analytics; --error, window functions inside aggregate
=======
select sum(avg(aa) over ()) from analytics; --error, window functions not allowed inside aggregates
>>>>>>> 32f0e429

drop table analytics;<|MERGE_RESOLUTION|>--- conflicted
+++ resolved
@@ -115,10 +115,6 @@
 
 select 1 from analytics having sum(aa) over (); --error, window function not allowed in having clause
 
-<<<<<<< HEAD
-select sum(avg(aa) over ()) over () from analytics; --error, window functions inside aggregate
-=======
 select sum(avg(aa) over ()) from analytics; --error, window functions not allowed inside aggregates
->>>>>>> 32f0e429
 
 drop table analytics;