stdout of test 'upgrade` in directory 'sql/test/emptydb-upgrade` itself:


# 16:53:30 >  
# 16:53:30 >  "mserver5" "--debug=10" "--set" "gdk_nr_threads=0" "--set" "mapi_open=true" "--set" "mapi_port=39660" "--set" "mapi_usock=/var/tmp/mtest-30908/.s.monetdb.39660" "--set" "monet_prompt=" "--forcemito" "--set" "mal_listing=2" "--dbpath=/ufs/sjoerd/Monet-stable/var/MonetDB/mTests_sql_test_emptydb-upgrade" "--set" "mal_listing=0" "--set" "embedded_r=yes"
# 16:53:30 >  

# MonetDB 5 server v11.21.16 (hg id: c20b591c1c70+)
# This is an unreleased version
# Serving database 'mTests_sql_test_emptydb-upgrade', using 8 threads
# Compiled for x86_64-unknown-linux-gnu/64bit with 64bit OIDs and 128bit integers dynamically linked
# Found 15.589 GiB available main-memory.
# Copyright (c) 1993-July 2008 CWI.
# Copyright (c) August 2008-2015 MonetDB B.V., all rights reserved
# Visit http://www.monetdb.org/ for further information
# Listening for connection requests on mapi:monetdb://madrid.da.cwi.nl:39660/
# Listening for UNIX domain connection requests on mapi:monetdb:///var/tmp/mtest-30908/.s.monetdb.39660
# MonetDB/GIS module loaded
<<<<<<< HEAD
Running database upgrade commands:
set schema "sys";
delete from sys.dependencies where id < 2000;
delete from sys.types where id < 2000;
insert into sys.types values (0, 'void', 'any', 0, 0, 0, 0, 2000);
insert into sys.types values (1, 'bat', 'table', 0, 0, 0, 1, 2000);
insert into sys.types values (2, 'ptr', 'ptr', 0, 0, 0, 1, 2000);
insert into sys.types values (3, 'bit', 'boolean', 1, 0, 2, 2, 2000);
insert into sys.types values (4, 'str', 'char', 0, 0, 0, 3, 2000);
insert into sys.types values (5, 'str', 'varchar', 0, 0, 0, 4, 2000);
insert into sys.types values (6, 'str', 'clob', 0, 0, 0, 4, 2000);
insert into sys.types values (7, 'oid', 'oid', 31, 0, 2, 6, 2000);
insert into sys.types values (8, 'bte', 'tinyint', 8, 1, 2, 7, 2000);
insert into sys.types values (9, 'sht', 'smallint', 16, 1, 2, 7, 2000);
insert into sys.types values (10, 'int', 'int', 32, 1, 2, 7, 2000);
insert into sys.types values (11, 'lng', 'bigint', 64, 1, 2, 7, 2000);
insert into sys.types values (12, 'bte', 'decimal', 2, 1, 10, 10, 2000);
insert into sys.types values (13, 'sht', 'decimal', 4, 1, 10, 10, 2000);
insert into sys.types values (14, 'int', 'decimal', 9, 1, 10, 10, 2000);
insert into sys.types values (15, 'lng', 'decimal', 18, 1, 10, 10, 2000);
insert into sys.types values (16, 'flt', 'real', 24, 2, 2, 11, 2000);
insert into sys.types values (17, 'dbl', 'double', 53, 2, 2, 11, 2000);
insert into sys.types values (18, 'int', 'month_interval', 32, 0, 2, 8, 2000);
insert into sys.types values (19, 'lng', 'sec_interval', 13, 1, 10, 9, 2000);
insert into sys.types values (20, 'daytime', 'time', 7, 0, 0, 12, 2000);
insert into sys.types values (21, 'daytime', 'timetz', 7, 1, 0, 12, 2000);
insert into sys.types values (22, 'date', 'date', 0, 0, 0, 13, 2000);
insert into sys.types values (23, 'timestamp', 'timestamp', 7, 0, 0, 14, 2000);
insert into sys.types values (24, 'timestamp', 'timestamptz', 7, 1, 0, 14, 2000);
insert into sys.types values (25, 'blob', 'blob', 0, 0, 0, 5, 2000);
insert into sys.types values (28, 'wkb', 'geometry', 0, 0, 0, 15, 2000);
insert into sys.types values (29, 'wkba', 'geometrya', 0, 0, 0, 16, 2000);
insert into sys.types values (30, 'mbr', 'mbr', 0, 0, 0, 16, 2000);
delete from sys.functions where id < 2000;
delete from sys.args where func_id not in (select id from sys.functions);
insert into sys.functions values (26, 'length', 'nitems', 'blob', 0, 1, false, false, false, 2000, true);
insert into sys.args values (8329, 26, 'res_0', 'int', 32, 0, 0, 0);
insert into sys.args values (8330, 26, 'arg_1', 'blob', 0, 0, 1, 1);
insert into sys.functions values (27, 'octet_length', 'nitems', 'blob', 0, 1, false, false, false, 2000, true);
insert into sys.args values (8331, 27, 'res_0', 'int', 32, 0, 0, 0);
insert into sys.args values (8332, 27, 'arg_1', 'blob', 0, 0, 1, 1);
insert into sys.functions values (31, 'mbr_overlap', 'mbrOverlaps', 'geom', 0, 1, false, false, false, 2000, true);
insert into sys.args values (8333, 31, 'res_0', 'boolean', 1, 0, 0, 0);
insert into sys.args values (8334, 31, 'arg_1', 'geometry', 0, 0, 1, 1);
insert into sys.args values (8335, 31, 'arg_2', 'geometry', 0, 0, 1, 2);
insert into sys.functions values (32, 'mbr_overlap', 'mbrOverlaps', 'geom', 0, 1, false, false, false, 2000, true);
insert into sys.args values (8336, 32, 'res_0', 'boolean', 1, 0, 0, 0);
insert into sys.args values (8337, 32, 'arg_1', 'mbr', 0, 0, 1, 1);
insert into sys.args values (8338, 32, 'arg_2', 'mbr', 0, 0, 1, 2);
insert into sys.functions values (33, 'mbr_above', 'mbrAbove', 'geom', 0, 1, false, false, false, 2000, true);
insert into sys.args values (8339, 33, 'res_0', 'boolean', 1, 0, 0, 0);
insert into sys.args values (8340, 33, 'arg_1', 'geometry', 0, 0, 1, 1);
insert into sys.args values (8341, 33, 'arg_2', 'geometry', 0, 0, 1, 2);
insert into sys.functions values (34, 'mbr_above', 'mbrAbove', 'geom', 0, 1, false, false, false, 2000, true);
insert into sys.args values (8342, 34, 'res_0', 'boolean', 1, 0, 0, 0);
insert into sys.args values (8343, 34, 'arg_1', 'mbr', 0, 0, 1, 1);
insert into sys.args values (8344, 34, 'arg_2', 'mbr', 0, 0, 1, 2);
insert into sys.functions values (35, 'mbr_below', 'mbrBelow', 'geom', 0, 1, false, false, false, 2000, true);
insert into sys.args values (8345, 35, 'res_0', 'boolean', 1, 0, 0, 0);
insert into sys.args values (8346, 35, 'arg_1', 'geometry', 0, 0, 1, 1);
insert into sys.args values (8347, 35, 'arg_2', 'geometry', 0, 0, 1, 2);
insert into sys.functions values (36, 'mbr_below', 'mbrBelow', 'geom', 0, 1, false, false, false, 2000, true);
insert into sys.args values (8348, 36, 'res_0', 'boolean', 1, 0, 0, 0);
insert into sys.args values (8349, 36, 'arg_1', 'mbr', 0, 0, 1, 1);
insert into sys.args values (8350, 36, 'arg_2', 'mbr', 0, 0, 1, 2);
insert into sys.functions values (37, 'mbr_right', 'mbrRight', 'geom', 0, 1, false, false, false, 2000, true);
insert into sys.args values (8351, 37, 'res_0', 'boolean', 1, 0, 0, 0);
insert into sys.args values (8352, 37, 'arg_1', 'geometry', 0, 0, 1, 1);
insert into sys.args values (8353, 37, 'arg_2', 'geometry', 0, 0, 1, 2);
insert into sys.functions values (38, 'mbr_right', 'mbrRight', 'geom', 0, 1, false, false, false, 2000, true);
insert into sys.args values (8354, 38, 'res_0', 'boolean', 1, 0, 0, 0);
insert into sys.args values (8355, 38, 'arg_1', 'mbr', 0, 0, 1, 1);
insert into sys.args values (8356, 38, 'arg_2', 'mbr', 0, 0, 1, 2);
insert into sys.functions values (39, 'mbr_left', 'mbrLeft', 'geom', 0, 1, false, false, false, 2000, true);
insert into sys.args values (8357, 39, 'res_0', 'boolean', 1, 0, 0, 0);
insert into sys.args values (8358, 39, 'arg_1', 'geometry', 0, 0, 1, 1);
insert into sys.args values (8359, 39, 'arg_2', 'geometry', 0, 0, 1, 2);
insert into sys.functions values (40, 'mbr_left', 'mbrLeft', 'geom', 0, 1, false, false, false, 2000, true);
insert into sys.args values (8360, 40, 'res_0', 'boolean', 1, 0, 0, 0);
insert into sys.args values (8361, 40, 'arg_1', 'mbr', 0, 0, 1, 1);
insert into sys.args values (8362, 40, 'arg_2', 'mbr', 0, 0, 1, 2);
insert into sys.functions values (41, 'mbr_overlap_or_above', 'mbrOverlapOrAbove', 'geom', 0, 1, false, false, false, 2000, true);
insert into sys.args values (8363, 41, 'res_0', 'boolean', 1, 0, 0, 0);
insert into sys.args values (8364, 41, 'arg_1', 'geometry', 0, 0, 1, 1);
insert into sys.args values (8365, 41, 'arg_2', 'geometry', 0, 0, 1, 2);
insert into sys.functions values (42, 'mbr_overlap_or_above', 'mbrOverlapOrAbove', 'geom', 0, 1, false, false, false, 2000, true);
insert into sys.args values (8366, 42, 'res_0', 'boolean', 1, 0, 0, 0);
insert into sys.args values (8367, 42, 'arg_1', 'mbr', 0, 0, 1, 1);
insert into sys.args values (8368, 42, 'arg_2', 'mbr', 0, 0, 1, 2);
insert into sys.functions values (43, 'mbr_overlap_or_below', 'mbrOverlapOrBelow', 'geom', 0, 1, false, false, false, 2000, true);
insert into sys.args values (8369, 43, 'res_0', 'boolean', 1, 0, 0, 0);
insert into sys.args values (8370, 43, 'arg_1', 'geometry', 0, 0, 1, 1);
insert into sys.args values (8371, 43, 'arg_2', 'geometry', 0, 0, 1, 2);
insert into sys.functions values (44, 'mbr_overlap_or_below', 'mbrOverlapOrBelow', 'geom', 0, 1, false, false, false, 2000, true);
insert into sys.args values (8372, 44, 'res_0', 'boolean', 1, 0, 0, 0);
insert into sys.args values (8373, 44, 'arg_1', 'mbr', 0, 0, 1, 1);
insert into sys.args values (8374, 44, 'arg_2', 'mbr', 0, 0, 1, 2);
insert into sys.functions values (45, 'mbr_overlap_or_right', 'mbrOverlapOrRight', 'geom', 0, 1, false, false, false, 2000, true);
insert into sys.args values (8375, 45, 'res_0', 'boolean', 1, 0, 0, 0);
insert into sys.args values (8376, 45, 'arg_1', 'geometry', 0, 0, 1, 1);
insert into sys.args values (8377, 45, 'arg_2', 'geometry', 0, 0, 1, 2);
insert into sys.functions values (46, 'mbr_overlap_or_right', 'mbrOverlapOrRight', 'geom', 0, 1, false, false, false, 2000, true);
insert into sys.args values (8378, 46, 'res_0', 'boolean', 1, 0, 0, 0);
insert into sys.args values (8379, 46, 'arg_1', 'mbr', 0, 0, 1, 1);
insert into sys.args values (8380, 46, 'arg_2', 'mbr', 0, 0, 1, 2);
insert into sys.functions values (47, 'mbr_overlap_or_left', 'mbrOverlapOrLeft', 'geom', 0, 1, false, false, false, 2000, true);
insert into sys.args values (8381, 47, 'res_0', 'boolean', 1, 0, 0, 0);
insert into sys.args values (8382, 47, 'arg_1', 'geometry', 0, 0, 1, 1);
insert into sys.args values (8383, 47, 'arg_2', 'geometry', 0, 0, 1, 2);
insert into sys.functions values (48, 'mbr_overlap_or_left', 'mbrOverlapOrLeft', 'geom', 0, 1, false, false, false, 2000, true);
insert into sys.args values (8384, 48, 'res_0', 'boolean', 1, 0, 0, 0);
insert into sys.args values (8385, 48, 'arg_1', 'mbr', 0, 0, 1, 1);
insert into sys.args values (8386, 48, 'arg_2', 'mbr', 0, 0, 1, 2);
insert into sys.functions values (49, 'mbr_contains', 'mbrContains', 'geom', 0, 1, false, false, false, 2000, true);
insert into sys.args values (8387, 49, 'res_0', 'boolean', 1, 0, 0, 0);
insert into sys.args values (8388, 49, 'arg_1', 'geometry', 0, 0, 1, 1);
insert into sys.args values (8389, 49, 'arg_2', 'geometry', 0, 0, 1, 2);
insert into sys.functions values (50, 'mbr_contains', 'mbrContains', 'geom', 0, 1, false, false, false, 2000, true);
insert into sys.args values (8390, 50, 'res_0', 'boolean', 1, 0, 0, 0);
insert into sys.args values (8391, 50, 'arg_1', 'mbr', 0, 0, 1, 1);
insert into sys.args values (8392, 50, 'arg_2', 'mbr', 0, 0, 1, 2);
insert into sys.functions values (51, 'mbr_contained', 'mbrContained', 'geom', 0, 1, false, false, false, 2000, true);
insert into sys.args values (8393, 51, 'res_0', 'boolean', 1, 0, 0, 0);
insert into sys.args values (8394, 51, 'arg_1', 'geometry', 0, 0, 1, 1);
insert into sys.args values (8395, 51, 'arg_2', 'geometry', 0, 0, 1, 2);
insert into sys.functions values (52, 'mbr_contained', 'mbrContained', 'geom', 0, 1, false, false, false, 2000, true);
insert into sys.args values (8396, 52, 'res_0', 'boolean', 1, 0, 0, 0);
insert into sys.args values (8397, 52, 'arg_1', 'mbr', 0, 0, 1, 1);
insert into sys.args values (8398, 52, 'arg_2', 'mbr', 0, 0, 1, 2);
insert into sys.functions values (53, 'mbr_equal', 'mbrEqual', 'geom', 0, 1, false, false, false, 2000, true);
insert into sys.args values (8399, 53, 'res_0', 'boolean', 1, 0, 0, 0);
insert into sys.args values (8400, 53, 'arg_1', 'geometry', 0, 0, 1, 1);
insert into sys.args values (8401, 53, 'arg_2', 'geometry', 0, 0, 1, 2);
insert into sys.functions values (54, 'mbr_equal', 'mbrEqual', 'geom', 0, 1, false, false, false, 2000, true);
insert into sys.args values (8402, 54, 'res_0', 'boolean', 1, 0, 0, 0);
insert into sys.args values (8403, 54, 'arg_1', 'mbr', 0, 0, 1, 1);
insert into sys.args values (8404, 54, 'arg_2', 'mbr', 0, 0, 1, 2);
insert into sys.functions values (55, 'mbr_distance', 'mbrDistance', 'geom', 0, 1, false, false, false, 2000, true);
insert into sys.args values (8405, 55, 'res_0', 'double', 53, 0, 0, 0);
insert into sys.args values (8406, 55, 'arg_1', 'geometry', 0, 0, 1, 1);
insert into sys.args values (8407, 55, 'arg_2', 'geometry', 0, 0, 1, 2);
insert into sys.functions values (56, 'mbr_distance', 'mbrDistance', 'geom', 0, 1, false, false, false, 2000, true);
insert into sys.args values (8408, 56, 'res_0', 'double', 53, 0, 0, 0);
insert into sys.args values (8409, 56, 'arg_1', 'mbr', 0, 0, 1, 1);
insert into sys.args values (8410, 56, 'arg_2', 'mbr', 0, 0, 1, 2);
insert into sys.functions values (57, 'left_shift', 'mbrLeft', 'geom', 0, 1, false, false, false, 2000, true);
insert into sys.args values (8411, 57, 'res_0', 'boolean', 1, 0, 0, 0);
insert into sys.args values (8412, 57, 'arg_1', 'geometry', 0, 0, 1, 1);
insert into sys.args values (8413, 57, 'arg_2', 'geometry', 0, 0, 1, 2);
insert into sys.functions values (58, 'left_shift', 'mbrLeft', 'geom', 0, 1, false, false, false, 2000, true);
insert into sys.args values (8414, 58, 'res_0', 'boolean', 1, 0, 0, 0);
insert into sys.args values (8415, 58, 'arg_1', 'mbr', 0, 0, 1, 1);
insert into sys.args values (8416, 58, 'arg_2', 'mbr', 0, 0, 1, 2);
insert into sys.functions values (59, 'right_shift', 'mbrRight', 'geom', 0, 1, false, false, false, 2000, true);
insert into sys.args values (8417, 59, 'res_0', 'boolean', 1, 0, 0, 0);
insert into sys.args values (8418, 59, 'arg_1', 'geometry', 0, 0, 1, 1);
insert into sys.args values (8419, 59, 'arg_2', 'geometry', 0, 0, 1, 2);
insert into sys.functions values (60, 'right_shift', 'mbrRight', 'geom', 0, 1, false, false, false, 2000, true);
insert into sys.args values (8420, 60, 'res_0', 'boolean', 1, 0, 0, 0);
insert into sys.args values (8421, 60, 'arg_1', 'mbr', 0, 0, 1, 1);
insert into sys.args values (8422, 60, 'arg_2', 'mbr', 0, 0, 1, 2);
insert into sys.functions values (62, 'not_uniques', 'not_uniques', 'sql', 0, 1, false, false, false, 2000, true);
insert into sys.args values (8423, 62, 'res_0', 'oid', 31, 0, 0, 0);
insert into sys.args values (8424, 62, 'arg_1', 'bigint', 64, 0, 1, 1);
insert into sys.functions values (63, 'not_uniques', 'not_uniques', 'sql', 0, 1, false, false, false, 2000, true);
insert into sys.args values (8425, 63, 'res_0', 'oid', 31, 0, 0, 0);
insert into sys.args values (8426, 63, 'arg_1', 'oid', 31, 0, 1, 1);
insert into sys.functions values (64, 'hash', 'hash', 'mkey', 0, 1, false, false, false, 2000, true);
insert into sys.args values (8427, 64, 'res_0', 'bigint', 64, 0, 0, 0);
insert into sys.args values (8428, 64, 'arg_1', 'any', 0, 0, 1, 1);
insert into sys.functions values (65, 'rotate_xor_hash', 'rotate_xor_hash', 'calc', 0, 1, false, false, false, 2000, true);
insert into sys.args values (8429, 65, 'res_0', 'bigint', 64, 0, 0, 0);
insert into sys.args values (8430, 65, 'arg_1', 'bigint', 64, 0, 1, 1);
insert into sys.args values (8431, 65, 'arg_2', 'int', 32, 0, 1, 2);
insert into sys.args values (8432, 65, 'arg_3', 'any', 0, 0, 1, 3);
insert into sys.functions values (66, '=', '=', 'calc', 0, 1, false, false, false, 2000, true);
insert into sys.args values (8433, 66, 'res_0', 'boolean', 1, 0, 0, 0);
insert into sys.args values (8434, 66, 'arg_1', 'any', 0, 0, 1, 1);
insert into sys.args values (8435, 66, 'arg_2', 'any', 0, 0, 1, 2);
insert into sys.functions values (67, '<>', '!=', 'calc', 0, 1, false, false, false, 2000, true);
insert into sys.args values (8436, 67, 'res_0', 'boolean', 1, 0, 0, 0);
insert into sys.args values (8437, 67, 'arg_1', 'any', 0, 0, 1, 1);
insert into sys.args values (8438, 67, 'arg_2', 'any', 0, 0, 1, 2);
insert into sys.functions values (68, 'isnull', 'isnil', 'calc', 0, 1, false, false, false, 2000, true);
insert into sys.args values (8439, 68, 'res_0', 'boolean', 1, 0, 0, 0);
insert into sys.args values (8440, 68, 'arg_1', 'any', 0, 0, 1, 1);
insert into sys.functions values (69, '>', '>', 'calc', 0, 1, false, false, false, 2000, true);
insert into sys.args values (8441, 69, 'res_0', 'boolean', 1, 0, 0, 0);
insert into sys.args values (8442, 69, 'arg_1', 'any', 0, 0, 1, 1);
insert into sys.args values (8443, 69, 'arg_2', 'any', 0, 0, 1, 2);
insert into sys.functions values (70, '>=', '>=', 'calc', 0, 1, false, false, false, 2000, true);
insert into sys.args values (8444, 70, 'res_0', 'boolean', 1, 0, 0, 0);
insert into sys.args values (8445, 70, 'arg_1', 'any', 0, 0, 1, 1);
insert into sys.args values (8446, 70, 'arg_2', 'any', 0, 0, 1, 2);
insert into sys.functions values (71, '<', '<', 'calc', 0, 1, false, false, false, 2000, true);
insert into sys.args values (8447, 71, 'res_0', 'boolean', 1, 0, 0, 0);
insert into sys.args values (8448, 71, 'arg_1', 'any', 0, 0, 1, 1);
insert into sys.args values (8449, 71, 'arg_2', 'any', 0, 0, 1, 2);
insert into sys.functions values (72, '<=', '<=', 'calc', 0, 1, false, false, false, 2000, true);
insert into sys.args values (8450, 72, 'res_0', 'boolean', 1, 0, 0, 0);
insert into sys.args values (8451, 72, 'arg_1', 'any', 0, 0, 1, 1);
insert into sys.args values (8452, 72, 'arg_2', 'any', 0, 0, 1, 2);
insert into sys.functions values (73, 'between', 'between', 'calc', 0, 1, false, false, false, 2000, true);
insert into sys.args values (8453, 73, 'res_0', 'boolean', 1, 0, 0, 0);
insert into sys.args values (8454, 73, 'arg_1', 'any', 0, 0, 1, 1);
insert into sys.args values (8455, 73, 'arg_2', 'any', 0, 0, 1, 2);
insert into sys.args values (8456, 73, 'arg_3', 'any', 0, 0, 1, 3);
insert into sys.args values (8457, 73, 'arg_4', 'boolean', 1, 0, 1, 4);
insert into sys.args values (8458, 73, 'arg_5', 'boolean', 1, 0, 1, 5);
insert into sys.args values (8459, 73, 'arg_6', 'boolean', 1, 0, 1, 6);
insert into sys.args values (8460, 73, 'arg_7', 'boolean', 1, 0, 1, 7);
insert into sys.args values (8461, 73, 'arg_8', 'boolean', 1, 0, 1, 8);
insert into sys.functions values (77, 'any', 'any', 'sql', 0, 1, false, false, false, 2000, true);
insert into sys.args values (8462, 77, 'res_0', 'boolean', 1, 0, 0, 0);
insert into sys.args values (8463, 77, 'arg_1', 'boolean', 1, 0, 1, 1);
insert into sys.args values (8464, 77, 'arg_2', 'boolean', 1, 0, 1, 2);
insert into sys.args values (8465, 77, 'arg_3', 'boolean', 1, 0, 1, 3);
insert into sys.functions values (78, 'all', 'all', 'sql', 0, 1, false, false, false, 2000, true);
insert into sys.args values (8466, 78, 'res_0', 'boolean', 1, 0, 0, 0);
insert into sys.args values (8467, 78, 'arg_1', 'boolean', 1, 0, 1, 1);
insert into sys.args values (8468, 78, 'arg_2', 'boolean', 1, 0, 1, 2);
insert into sys.args values (8469, 78, 'arg_3', 'boolean', 1, 0, 1, 3);
insert into sys.functions values (81, 'sql_anyequal', 'anyequal', 'aggr', 0, 1, false, false, false, 2000, true);
insert into sys.args values (8470, 81, 'res_0', 'boolean', 1, 0, 0, 0);
insert into sys.args values (8471, 81, 'arg_1', 'any', 0, 0, 1, 1);
insert into sys.args values (8472, 81, 'arg_2', 'any', 0, 0, 1, 2);
insert into sys.functions values (82, 'sql_not_anyequal', 'not_anyequal', 'aggr', 0, 1, false, false, false, 2000, true);
insert into sys.args values (8473, 82, 'res_0', 'boolean', 1, 0, 0, 0);
insert into sys.args values (8474, 82, 'arg_1', 'any', 0, 0, 1, 1);
insert into sys.args values (8475, 82, 'arg_2', 'any', 0, 0, 1, 2);
insert into sys.functions values (85, 'sql_exists', 'exist', 'aggr', 0, 1, false, false, false, 2000, true);
insert into sys.args values (8476, 85, 'res_0', 'boolean', 1, 0, 0, 0);
insert into sys.args values (8477, 85, 'arg_1', 'any', 0, 0, 1, 1);
insert into sys.functions values (86, 'sql_not_exists', 'not_exist', 'aggr', 0, 1, false, false, false, 2000, true);
insert into sys.args values (8478, 86, 'res_0', 'boolean', 1, 0, 0, 0);
insert into sys.args values (8479, 86, 'arg_1', 'any', 0, 0, 1, 1);
insert into sys.functions values (87, 'in', 'in', 'calc', 0, 1, false, false, false, 2000, true);
insert into sys.args values (8480, 87, 'res_0', 'boolean', 1, 0, 0, 0);
insert into sys.args values (8481, 87, 'arg_1', 'any', 0, 0, 1, 1);
insert into sys.args values (8482, 87, 'arg_2', 'any', 0, 0, 1, 2);
insert into sys.functions values (88, 'identity', 'identity', 'calc', 0, 1, false, false, false, 2000, true);
insert into sys.args values (8483, 88, 'res_0', 'oid', 31, 0, 0, 0);
insert into sys.args values (8484, 88, 'arg_1', 'any', 0, 0, 1, 1);
insert into sys.functions values (89, 'rowid', 'identity', 'calc', 0, 1, false, false, false, 2000, true);
insert into sys.args values (8485, 89, 'res_0', 'int', 32, 0, 0, 0);
insert into sys.args values (8486, 89, 'arg_1', 'any', 0, 0, 1, 1);
insert into sys.functions values (90, 'rowid', 'rowid', 'calc', 0, 1, false, false, false, 2000, true);
insert into sys.args values (8487, 90, 'res_0', 'oid', 31, 0, 0, 0);
insert into sys.args values (8488, 90, 'arg_1', 'any', 0, 0, 1, 1);
insert into sys.args values (8489, 90, 'arg_2', 'varchar', 0, 0, 1, 2);
insert into sys.args values (8490, 90, 'arg_3', 'varchar', 0, 0, 1, 3);
insert into sys.functions values (93, 'sql_min', 'min', 'calc', 0, 1, false, false, false, 2000, true);
insert into sys.args values (8491, 93, 'res_0', 'any', 0, 0, 0, 0);
insert into sys.args values (8492, 93, 'arg_1', 'any', 0, 0, 1, 1);
insert into sys.args values (8493, 93, 'arg_2', 'any', 0, 0, 1, 2);
insert into sys.functions values (94, 'sql_max', 'max', 'calc', 0, 1, false, false, false, 2000, true);
insert into sys.args values (8494, 94, 'res_0', 'any', 0, 0, 0, 0);
insert into sys.args values (8495, 94, 'arg_1', 'any', 0, 0, 1, 1);
insert into sys.args values (8496, 94, 'arg_2', 'any', 0, 0, 1, 2);
insert into sys.functions values (95, 'least', 'min_no_nil', 'calc', 0, 1, false, false, false, 2000, true);
insert into sys.args values (8497, 95, 'res_0', 'any', 0, 0, 0, 0);
insert into sys.args values (8498, 95, 'arg_1', 'any', 0, 0, 1, 1);
insert into sys.args values (8499, 95, 'arg_2', 'any', 0, 0, 1, 2);
insert into sys.functions values (96, 'greatest', 'max_no_nil', 'calc', 0, 1, false, false, false, 2000, true);
insert into sys.args values (8500, 96, 'res_0', 'any', 0, 0, 0, 0);
insert into sys.args values (8501, 96, 'arg_1', 'any', 0, 0, 1, 1);
insert into sys.args values (8502, 96, 'arg_2', 'any', 0, 0, 1, 2);
insert into sys.functions values (97, 'ifthenelse', 'ifthenelse', 'calc', 0, 1, false, false, false, 2000, true);
insert into sys.args values (8503, 97, 'res_0', 'any', 0, 0, 0, 0);
insert into sys.args values (8504, 97, 'arg_1', 'boolean', 1, 0, 1, 1);
insert into sys.args values (8505, 97, 'arg_2', 'any', 0, 0, 1, 2);
insert into sys.args values (8506, 97, 'arg_3', 'any', 0, 0, 1, 3);
insert into sys.functions values (110, 'mod', '%', 'calc', 0, 1, false, false, false, 2000, true);
insert into sys.args values (8507, 110, 'res_0', 'oid', 31, 0, 0, 0);
insert into sys.args values (8508, 110, 'arg_1', 'oid', 31, 0, 1, 1);
insert into sys.args values (8509, 110, 'arg_2', 'oid', 31, 0, 1, 2);
insert into sys.functions values (111, 'mod', '%', 'calc', 0, 1, false, false, false, 2000, true);
insert into sys.args values (8510, 111, 'res_0', 'tinyint', 8, 0, 0, 0);
insert into sys.args values (8511, 111, 'arg_1', 'tinyint', 8, 0, 1, 1);
insert into sys.args values (8512, 111, 'arg_2', 'tinyint', 8, 0, 1, 2);
insert into sys.functions values (112, 'mod', '%', 'calc', 0, 1, false, false, false, 2000, true);
insert into sys.args values (8513, 112, 'res_0', 'smallint', 16, 0, 0, 0);
insert into sys.args values (8514, 112, 'arg_1', 'smallint', 16, 0, 1, 1);
insert into sys.args values (8515, 112, 'arg_2', 'smallint', 16, 0, 1, 2);
insert into sys.functions values (113, 'mod', '%', 'calc', 0, 1, false, false, false, 2000, true);
insert into sys.args values (8516, 113, 'res_0', 'int', 32, 0, 0, 0);
insert into sys.args values (8517, 113, 'arg_1', 'int', 32, 0, 1, 1);
insert into sys.args values (8518, 113, 'arg_2', 'int', 32, 0, 1, 2);
insert into sys.functions values (114, 'mod', '%', 'calc', 0, 1, false, false, false, 2000, true);
insert into sys.args values (8519, 114, 'res_0', 'bigint', 64, 0, 0, 0);
insert into sys.args values (8520, 114, 'arg_1', 'bigint', 64, 0, 1, 1);
insert into sys.args values (8521, 114, 'arg_2', 'bigint', 64, 0, 1, 2);
insert into sys.functions values (115, 'mod', '%', 'calc', 0, 1, false, false, false, 2000, true);
insert into sys.args values (8522, 115, 'res_0', 'decimal', 2, 0, 0, 0);
insert into sys.args values (8523, 115, 'arg_1', 'decimal', 2, 0, 1, 1);
insert into sys.args values (8524, 115, 'arg_2', 'decimal', 2, 0, 1, 2);
insert into sys.functions values (116, 'mod', '%', 'calc', 0, 1, false, false, false, 2000, true);
insert into sys.args values (8525, 116, 'res_0', 'decimal', 4, 0, 0, 0);
insert into sys.args values (8526, 116, 'arg_1', 'decimal', 4, 0, 1, 1);
insert into sys.args values (8527, 116, 'arg_2', 'decimal', 4, 0, 1, 2);
insert into sys.functions values (117, 'mod', '%', 'calc', 0, 1, false, false, false, 2000, true);
insert into sys.args values (8528, 117, 'res_0', 'decimal', 9, 0, 0, 0);
insert into sys.args values (8529, 117, 'arg_1', 'decimal', 9, 0, 1, 1);
insert into sys.args values (8530, 117, 'arg_2', 'decimal', 9, 0, 1, 2);
insert into sys.functions values (118, 'mod', '%', 'calc', 0, 1, false, false, false, 2000, true);
insert into sys.args values (8531, 118, 'res_0', 'decimal', 18, 0, 0, 0);
insert into sys.args values (8532, 118, 'arg_1', 'decimal', 18, 0, 1, 1);
insert into sys.args values (8533, 118, 'arg_2', 'decimal', 18, 0, 1, 2);
insert into sys.functions values (119, 'mod', '%', 'calc', 0, 1, false, false, false, 2000, true);
insert into sys.args values (8534, 119, 'res_0', 'real', 24, 0, 0, 0);
insert into sys.args values (8535, 119, 'arg_1', 'real', 24, 0, 1, 1);
insert into sys.args values (8536, 119, 'arg_2', 'real', 24, 0, 1, 2);
insert into sys.functions values (120, 'mod', '%', 'calc', 0, 1, false, false, false, 2000, true);
insert into sys.args values (8537, 120, 'res_0', 'double', 53, 0, 0, 0);
insert into sys.args values (8538, 120, 'arg_1', 'double', 53, 0, 1, 1);
insert into sys.args values (8539, 120, 'arg_2', 'double', 53, 0, 1, 2);
insert into sys.functions values (136, 'diff', 'diff', 'sql', 0, 6, false, false, false, 2000, true);
insert into sys.args values (8540, 136, 'res_0', 'boolean', 1, 0, 0, 0);
insert into sys.args values (8541, 136, 'arg_1', 'any', 0, 0, 1, 1);
insert into sys.functions values (137, 'diff', 'diff', 'sql', 0, 6, false, false, false, 2000, true);
insert into sys.args values (8542, 137, 'res_0', 'boolean', 1, 0, 0, 0);
insert into sys.args values (8543, 137, 'arg_1', 'boolean', 1, 0, 1, 1);
insert into sys.args values (8544, 137, 'arg_2', 'any', 0, 0, 1, 2);
insert into sys.functions values (138, 'window_bound', 'window_bound', 'sql', 0, 6, false, false, false, 2000, true);
insert into sys.args values (8545, 138, 'res_0', 'bigint', 64, 0, 0, 0);
insert into sys.args values (8546, 138, 'arg_1', 'any', 0, 0, 1, 1);
insert into sys.args values (8547, 138, 'arg_2', 'int', 32, 0, 1, 2);
insert into sys.args values (8548, 138, 'arg_3', 'int', 32, 0, 1, 3);
insert into sys.args values (8549, 138, 'arg_4', 'int', 32, 0, 1, 4);
insert into sys.args values (8550, 138, 'arg_5', 'tinyint', 8, 0, 1, 5);
insert into sys.functions values (139, 'window_bound', 'window_bound', 'sql', 0, 6, false, false, false, 2000, true);
insert into sys.args values (8551, 139, 'res_0', 'bigint', 64, 0, 0, 0);
insert into sys.args values (8552, 139, 'arg_1', 'boolean', 1, 0, 1, 1);
insert into sys.args values (8553, 139, 'arg_2', 'any', 0, 0, 1, 2);
insert into sys.args values (8554, 139, 'arg_3', 'int', 32, 0, 1, 3);
insert into sys.args values (8555, 139, 'arg_4', 'int', 32, 0, 1, 4);
insert into sys.args values (8556, 139, 'arg_5', 'int', 32, 0, 1, 5);
insert into sys.args values (8557, 139, 'arg_6', 'tinyint', 8, 0, 1, 6);
insert into sys.functions values (140, 'window_bound', 'window_bound', 'sql', 0, 6, false, false, false, 2000, true);
insert into sys.args values (8558, 140, 'res_0', 'bigint', 64, 0, 0, 0);
insert into sys.args values (8559, 140, 'arg_1', 'any', 0, 0, 1, 1);
insert into sys.args values (8560, 140, 'arg_2', 'int', 32, 0, 1, 2);
insert into sys.args values (8561, 140, 'arg_3', 'int', 32, 0, 1, 3);
insert into sys.args values (8562, 140, 'arg_4', 'int', 32, 0, 1, 4);
insert into sys.args values (8563, 140, 'arg_5', 'smallint', 16, 0, 1, 5);
insert into sys.functions values (141, 'window_bound', 'window_bound', 'sql', 0, 6, false, false, false, 2000, true);
insert into sys.args values (8564, 141, 'res_0', 'bigint', 64, 0, 0, 0);
insert into sys.args values (8565, 141, 'arg_1', 'boolean', 1, 0, 1, 1);
insert into sys.args values (8566, 141, 'arg_2', 'any', 0, 0, 1, 2);
insert into sys.args values (8567, 141, 'arg_3', 'int', 32, 0, 1, 3);
insert into sys.args values (8568, 141, 'arg_4', 'int', 32, 0, 1, 4);
insert into sys.args values (8569, 141, 'arg_5', 'int', 32, 0, 1, 5);
insert into sys.args values (8570, 141, 'arg_6', 'smallint', 16, 0, 1, 6);
insert into sys.functions values (142, 'window_bound', 'window_bound', 'sql', 0, 6, false, false, false, 2000, true);
insert into sys.args values (8571, 142, 'res_0', 'bigint', 64, 0, 0, 0);
insert into sys.args values (8572, 142, 'arg_1', 'any', 0, 0, 1, 1);
insert into sys.args values (8573, 142, 'arg_2', 'int', 32, 0, 1, 2);
insert into sys.args values (8574, 142, 'arg_3', 'int', 32, 0, 1, 3);
insert into sys.args values (8575, 142, 'arg_4', 'int', 32, 0, 1, 4);
insert into sys.args values (8576, 142, 'arg_5', 'int', 32, 0, 1, 5);
insert into sys.functions values (143, 'window_bound', 'window_bound', 'sql', 0, 6, false, false, false, 2000, true);
insert into sys.args values (8577, 143, 'res_0', 'bigint', 64, 0, 0, 0);
insert into sys.args values (8578, 143, 'arg_1', 'boolean', 1, 0, 1, 1);
insert into sys.args values (8579, 143, 'arg_2', 'any', 0, 0, 1, 2);
insert into sys.args values (8580, 143, 'arg_3', 'int', 32, 0, 1, 3);
insert into sys.args values (8581, 143, 'arg_4', 'int', 32, 0, 1, 4);
insert into sys.args values (8582, 143, 'arg_5', 'int', 32, 0, 1, 5);
insert into sys.args values (8583, 143, 'arg_6', 'int', 32, 0, 1, 6);
insert into sys.functions values (144, 'window_bound', 'window_bound', 'sql', 0, 6, false, false, false, 2000, true);
insert into sys.args values (8584, 144, 'res_0', 'bigint', 64, 0, 0, 0);
insert into sys.args values (8585, 144, 'arg_1', 'any', 0, 0, 1, 1);
insert into sys.args values (8586, 144, 'arg_2', 'int', 32, 0, 1, 2);
insert into sys.args values (8587, 144, 'arg_3', 'int', 32, 0, 1, 3);
insert into sys.args values (8588, 144, 'arg_4', 'int', 32, 0, 1, 4);
insert into sys.args values (8589, 144, 'arg_5', 'bigint', 64, 0, 1, 5);
insert into sys.functions values (145, 'window_bound', 'window_bound', 'sql', 0, 6, false, false, false, 2000, true);
insert into sys.args values (8590, 145, 'res_0', 'bigint', 64, 0, 0, 0);
insert into sys.args values (8591, 145, 'arg_1', 'boolean', 1, 0, 1, 1);
insert into sys.args values (8592, 145, 'arg_2', 'any', 0, 0, 1, 2);
insert into sys.args values (8593, 145, 'arg_3', 'int', 32, 0, 1, 3);
insert into sys.args values (8594, 145, 'arg_4', 'int', 32, 0, 1, 4);
insert into sys.args values (8595, 145, 'arg_5', 'int', 32, 0, 1, 5);
insert into sys.args values (8596, 145, 'arg_6', 'bigint', 64, 0, 1, 6);
insert into sys.functions values (146, 'window_bound', 'window_bound', 'sql', 0, 6, false, false, false, 2000, true);
insert into sys.args values (8597, 146, 'res_0', 'bigint', 64, 0, 0, 0);
insert into sys.args values (8598, 146, 'arg_1', 'any', 0, 0, 1, 1);
insert into sys.args values (8599, 146, 'arg_2', 'int', 32, 0, 1, 2);
insert into sys.args values (8600, 146, 'arg_3', 'int', 32, 0, 1, 3);
insert into sys.args values (8601, 146, 'arg_4', 'int', 32, 0, 1, 4);
insert into sys.args values (8602, 146, 'arg_5', 'real', 24, 0, 1, 5);
insert into sys.functions values (147, 'window_bound', 'window_bound', 'sql', 0, 6, false, false, false, 2000, true);
insert into sys.args values (8603, 147, 'res_0', 'bigint', 64, 0, 0, 0);
insert into sys.args values (8604, 147, 'arg_1', 'boolean', 1, 0, 1, 1);
insert into sys.args values (8605, 147, 'arg_2', 'any', 0, 0, 1, 2);
insert into sys.args values (8606, 147, 'arg_3', 'int', 32, 0, 1, 3);
insert into sys.args values (8607, 147, 'arg_4', 'int', 32, 0, 1, 4);
insert into sys.args values (8608, 147, 'arg_5', 'int', 32, 0, 1, 5);
insert into sys.args values (8609, 147, 'arg_6', 'real', 24, 0, 1, 6);
insert into sys.functions values (148, 'window_bound', 'window_bound', 'sql', 0, 6, false, false, false, 2000, true);
insert into sys.args values (8610, 148, 'res_0', 'bigint', 64, 0, 0, 0);
insert into sys.args values (8611, 148, 'arg_1', 'any', 0, 0, 1, 1);
insert into sys.args values (8612, 148, 'arg_2', 'int', 32, 0, 1, 2);
insert into sys.args values (8613, 148, 'arg_3', 'int', 32, 0, 1, 3);
insert into sys.args values (8614, 148, 'arg_4', 'int', 32, 0, 1, 4);
insert into sys.args values (8615, 148, 'arg_5', 'double', 53, 0, 1, 5);
insert into sys.functions values (149, 'window_bound', 'window_bound', 'sql', 0, 6, false, false, false, 2000, true);
insert into sys.args values (8616, 149, 'res_0', 'bigint', 64, 0, 0, 0);
insert into sys.args values (8617, 149, 'arg_1', 'boolean', 1, 0, 1, 1);
insert into sys.args values (8618, 149, 'arg_2', 'any', 0, 0, 1, 2);
insert into sys.args values (8619, 149, 'arg_3', 'int', 32, 0, 1, 3);
insert into sys.args values (8620, 149, 'arg_4', 'int', 32, 0, 1, 4);
insert into sys.args values (8621, 149, 'arg_5', 'int', 32, 0, 1, 5);
insert into sys.args values (8622, 149, 'arg_6', 'double', 53, 0, 1, 6);
insert into sys.functions values (150, 'window_bound', 'window_bound', 'sql', 0, 6, false, false, false, 2000, true);
insert into sys.args values (8623, 150, 'res_0', 'bigint', 64, 0, 0, 0);
insert into sys.args values (8624, 150, 'arg_1', 'any', 0, 0, 1, 1);
insert into sys.args values (8625, 150, 'arg_2', 'int', 32, 0, 1, 2);
insert into sys.args values (8626, 150, 'arg_3', 'int', 32, 0, 1, 3);
insert into sys.args values (8627, 150, 'arg_4', 'int', 32, 0, 1, 4);
insert into sys.args values (8628, 150, 'arg_5', 'decimal', 2, 0, 1, 5);
insert into sys.functions values (151, 'window_bound', 'window_bound', 'sql', 0, 6, false, false, false, 2000, true);
insert into sys.args values (8629, 151, 'res_0', 'bigint', 64, 0, 0, 0);
insert into sys.args values (8630, 151, 'arg_1', 'boolean', 1, 0, 1, 1);
insert into sys.args values (8631, 151, 'arg_2', 'any', 0, 0, 1, 2);
insert into sys.args values (8632, 151, 'arg_3', 'int', 32, 0, 1, 3);
insert into sys.args values (8633, 151, 'arg_4', 'int', 32, 0, 1, 4);
insert into sys.args values (8634, 151, 'arg_5', 'int', 32, 0, 1, 5);
insert into sys.args values (8635, 151, 'arg_6', 'decimal', 2, 0, 1, 6);
insert into sys.functions values (152, 'window_bound', 'window_bound', 'sql', 0, 6, false, false, false, 2000, true);
insert into sys.args values (8636, 152, 'res_0', 'bigint', 64, 0, 0, 0);
insert into sys.args values (8637, 152, 'arg_1', 'any', 0, 0, 1, 1);
insert into sys.args values (8638, 152, 'arg_2', 'int', 32, 0, 1, 2);
insert into sys.args values (8639, 152, 'arg_3', 'int', 32, 0, 1, 3);
insert into sys.args values (8640, 152, 'arg_4', 'int', 32, 0, 1, 4);
insert into sys.args values (8641, 152, 'arg_5', 'decimal', 4, 0, 1, 5);
insert into sys.functions values (153, 'window_bound', 'window_bound', 'sql', 0, 6, false, false, false, 2000, true);
insert into sys.args values (8642, 153, 'res_0', 'bigint', 64, 0, 0, 0);
insert into sys.args values (8643, 153, 'arg_1', 'boolean', 1, 0, 1, 1);
insert into sys.args values (8644, 153, 'arg_2', 'any', 0, 0, 1, 2);
insert into sys.args values (8645, 153, 'arg_3', 'int', 32, 0, 1, 3);
insert into sys.args values (8646, 153, 'arg_4', 'int', 32, 0, 1, 4);
insert into sys.args values (8647, 153, 'arg_5', 'int', 32, 0, 1, 5);
insert into sys.args values (8648, 153, 'arg_6', 'decimal', 4, 0, 1, 6);
insert into sys.functions values (154, 'window_bound', 'window_bound', 'sql', 0, 6, false, false, false, 2000, true);
insert into sys.args values (8649, 154, 'res_0', 'bigint', 64, 0, 0, 0);
insert into sys.args values (8650, 154, 'arg_1', 'any', 0, 0, 1, 1);
insert into sys.args values (8651, 154, 'arg_2', 'int', 32, 0, 1, 2);
insert into sys.args values (8652, 154, 'arg_3', 'int', 32, 0, 1, 3);
insert into sys.args values (8653, 154, 'arg_4', 'int', 32, 0, 1, 4);
insert into sys.args values (8654, 154, 'arg_5', 'decimal', 9, 0, 1, 5);
insert into sys.functions values (155, 'window_bound', 'window_bound', 'sql', 0, 6, false, false, false, 2000, true);
insert into sys.args values (8655, 155, 'res_0', 'bigint', 64, 0, 0, 0);
insert into sys.args values (8656, 155, 'arg_1', 'boolean', 1, 0, 1, 1);
insert into sys.args values (8657, 155, 'arg_2', 'any', 0, 0, 1, 2);
insert into sys.args values (8658, 155, 'arg_3', 'int', 32, 0, 1, 3);
insert into sys.args values (8659, 155, 'arg_4', 'int', 32, 0, 1, 4);
insert into sys.args values (8660, 155, 'arg_5', 'int', 32, 0, 1, 5);
insert into sys.args values (8661, 155, 'arg_6', 'decimal', 9, 0, 1, 6);
insert into sys.functions values (156, 'window_bound', 'window_bound', 'sql', 0, 6, false, false, false, 2000, true);
insert into sys.args values (8662, 156, 'res_0', 'bigint', 64, 0, 0, 0);
insert into sys.args values (8663, 156, 'arg_1', 'any', 0, 0, 1, 1);
insert into sys.args values (8664, 156, 'arg_2', 'int', 32, 0, 1, 2);
insert into sys.args values (8665, 156, 'arg_3', 'int', 32, 0, 1, 3);
insert into sys.args values (8666, 156, 'arg_4', 'int', 32, 0, 1, 4);
insert into sys.args values (8667, 156, 'arg_5', 'decimal', 18, 0, 1, 5);
insert into sys.functions values (157, 'window_bound', 'window_bound', 'sql', 0, 6, false, false, false, 2000, true);
insert into sys.args values (8668, 157, 'res_0', 'bigint', 64, 0, 0, 0);
insert into sys.args values (8669, 157, 'arg_1', 'boolean', 1, 0, 1, 1);
insert into sys.args values (8670, 157, 'arg_2', 'any', 0, 0, 1, 2);
insert into sys.args values (8671, 157, 'arg_3', 'int', 32, 0, 1, 3);
insert into sys.args values (8672, 157, 'arg_4', 'int', 32, 0, 1, 4);
insert into sys.args values (8673, 157, 'arg_5', 'int', 32, 0, 1, 5);
insert into sys.args values (8674, 157, 'arg_6', 'decimal', 18, 0, 1, 6);
insert into sys.functions values (158, 'window_bound', 'window_bound', 'sql', 0, 6, false, false, false, 2000, true);
insert into sys.args values (8675, 158, 'res_0', 'bigint', 64, 0, 0, 0);
insert into sys.args values (8676, 158, 'arg_1', 'any', 0, 0, 1, 1);
insert into sys.args values (8677, 158, 'arg_2', 'int', 32, 0, 1, 2);
insert into sys.args values (8678, 158, 'arg_3', 'int', 32, 0, 1, 3);
insert into sys.args values (8679, 158, 'arg_4', 'int', 32, 0, 1, 4);
insert into sys.args values (8680, 158, 'arg_5', 'month_interval', 32, 0, 1, 5);
insert into sys.functions values (159, 'window_bound', 'window_bound', 'sql', 0, 6, false, false, false, 2000, true);
insert into sys.args values (8681, 159, 'res_0', 'bigint', 64, 0, 0, 0);
insert into sys.args values (8682, 159, 'arg_1', 'boolean', 1, 0, 1, 1);
insert into sys.args values (8683, 159, 'arg_2', 'any', 0, 0, 1, 2);
insert into sys.args values (8684, 159, 'arg_3', 'int', 32, 0, 1, 3);
insert into sys.args values (8685, 159, 'arg_4', 'int', 32, 0, 1, 4);
insert into sys.args values (8686, 159, 'arg_5', 'int', 32, 0, 1, 5);
insert into sys.args values (8687, 159, 'arg_6', 'month_interval', 32, 0, 1, 6);
insert into sys.functions values (160, 'window_bound', 'window_bound', 'sql', 0, 6, false, false, false, 2000, true);
insert into sys.args values (8688, 160, 'res_0', 'bigint', 64, 0, 0, 0);
insert into sys.args values (8689, 160, 'arg_1', 'any', 0, 0, 1, 1);
insert into sys.args values (8690, 160, 'arg_2', 'int', 32, 0, 1, 2);
insert into sys.args values (8691, 160, 'arg_3', 'int', 32, 0, 1, 3);
insert into sys.args values (8692, 160, 'arg_4', 'int', 32, 0, 1, 4);
insert into sys.args values (8693, 160, 'arg_5', 'sec_interval', 13, 0, 1, 5);
insert into sys.functions values (161, 'window_bound', 'window_bound', 'sql', 0, 6, false, false, false, 2000, true);
insert into sys.args values (8694, 161, 'res_0', 'bigint', 64, 0, 0, 0);
insert into sys.args values (8695, 161, 'arg_1', 'boolean', 1, 0, 1, 1);
insert into sys.args values (8696, 161, 'arg_2', 'any', 0, 0, 1, 2);
insert into sys.args values (8697, 161, 'arg_3', 'int', 32, 0, 1, 3);
insert into sys.args values (8698, 161, 'arg_4', 'int', 32, 0, 1, 4);
insert into sys.args values (8699, 161, 'arg_5', 'int', 32, 0, 1, 5);
insert into sys.args values (8700, 161, 'arg_6', 'sec_interval', 13, 0, 1, 6);
insert into sys.functions values (162, 'rank', 'rank', 'sql', 0, 6, false, false, false, 2000, true);
insert into sys.args values (8701, 162, 'res_0', 'int', 32, 0, 0, 0);
insert into sys.args values (8702, 162, 'arg_1', 'any', 0, 0, 1, 1);
insert into sys.args values (8703, 162, 'arg_2', 'boolean', 1, 0, 1, 2);
insert into sys.args values (8704, 162, 'arg_3', 'boolean', 1, 0, 1, 3);
insert into sys.functions values (163, 'dense_rank', 'dense_rank', 'sql', 0, 6, false, false, false, 2000, true);
insert into sys.args values (8705, 163, 'res_0', 'int', 32, 0, 0, 0);
insert into sys.args values (8706, 163, 'arg_1', 'any', 0, 0, 1, 1);
insert into sys.args values (8707, 163, 'arg_2', 'boolean', 1, 0, 1, 2);
insert into sys.args values (8708, 163, 'arg_3', 'boolean', 1, 0, 1, 3);
insert into sys.functions values (164, 'row_number', 'row_number', 'sql', 0, 6, false, false, false, 2000, true);
insert into sys.args values (8709, 164, 'res_0', 'int', 32, 0, 0, 0);
insert into sys.args values (8710, 164, 'arg_1', 'any', 0, 0, 1, 1);
insert into sys.args values (8711, 164, 'arg_2', 'boolean', 1, 0, 1, 2);
insert into sys.args values (8712, 164, 'arg_3', 'boolean', 1, 0, 1, 3);
insert into sys.functions values (165, 'percent_rank', 'percent_rank', 'sql', 0, 6, false, false, false, 2000, true);
insert into sys.args values (8713, 165, 'res_0', 'double', 53, 0, 0, 0);
insert into sys.args values (8714, 165, 'arg_1', 'any', 0, 0, 1, 1);
insert into sys.args values (8715, 165, 'arg_2', 'boolean', 1, 0, 1, 2);
insert into sys.args values (8716, 165, 'arg_3', 'boolean', 1, 0, 1, 3);
insert into sys.functions values (166, 'cume_dist', 'cume_dist', 'sql', 0, 6, false, false, false, 2000, true);
insert into sys.args values (8717, 166, 'res_0', 'double', 53, 0, 0, 0);
insert into sys.args values (8718, 166, 'arg_1', 'any', 0, 0, 1, 1);
insert into sys.args values (8719, 166, 'arg_2', 'boolean', 1, 0, 1, 2);
insert into sys.args values (8720, 166, 'arg_3', 'boolean', 1, 0, 1, 3);
insert into sys.functions values (167, 'ntile', 'ntile', 'sql', 0, 6, false, false, false, 2000, true);
insert into sys.args values (8721, 167, 'res_0', 'tinyint', 8, 0, 0, 0);
insert into sys.args values (8722, 167, 'arg_1', 'any', 0, 0, 1, 1);
insert into sys.args values (8723, 167, 'arg_2', 'tinyint', 8, 0, 1, 2);
insert into sys.args values (8724, 167, 'arg_3', 'boolean', 1, 0, 1, 3);
insert into sys.args values (8725, 167, 'arg_4', 'boolean', 1, 0, 1, 4);
insert into sys.functions values (168, 'ntile', 'ntile', 'sql', 0, 6, false, false, false, 2000, true);
insert into sys.args values (8726, 168, 'res_0', 'smallint', 16, 0, 0, 0);
insert into sys.args values (8727, 168, 'arg_1', 'any', 0, 0, 1, 1);
insert into sys.args values (8728, 168, 'arg_2', 'smallint', 16, 0, 1, 2);
insert into sys.args values (8729, 168, 'arg_3', 'boolean', 1, 0, 1, 3);
insert into sys.args values (8730, 168, 'arg_4', 'boolean', 1, 0, 1, 4);
insert into sys.functions values (169, 'ntile', 'ntile', 'sql', 0, 6, false, false, false, 2000, true);
insert into sys.args values (8731, 169, 'res_0', 'int', 32, 0, 0, 0);
insert into sys.args values (8732, 169, 'arg_1', 'any', 0, 0, 1, 1);
insert into sys.args values (8733, 169, 'arg_2', 'int', 32, 0, 1, 2);
insert into sys.args values (8734, 169, 'arg_3', 'boolean', 1, 0, 1, 3);
insert into sys.args values (8735, 169, 'arg_4', 'boolean', 1, 0, 1, 4);
insert into sys.functions values (170, 'ntile', 'ntile', 'sql', 0, 6, false, false, false, 2000, true);
insert into sys.args values (8736, 170, 'res_0', 'bigint', 64, 0, 0, 0);
insert into sys.args values (8737, 170, 'arg_1', 'any', 0, 0, 1, 1);
insert into sys.args values (8738, 170, 'arg_2', 'bigint', 64, 0, 1, 2);
insert into sys.args values (8739, 170, 'arg_3', 'boolean', 1, 0, 1, 3);
insert into sys.args values (8740, 170, 'arg_4', 'boolean', 1, 0, 1, 4);
insert into sys.functions values (171, 'lag', 'lag', 'sql', 0, 6, false, false, false, 2000, true);
insert into sys.args values (8741, 171, 'res_0', 'any', 0, 0, 0, 0);
insert into sys.args values (8742, 171, 'arg_1', 'any', 0, 0, 1, 1);
insert into sys.args values (8743, 171, 'arg_2', 'boolean', 1, 0, 1, 2);
insert into sys.args values (8744, 171, 'arg_3', 'boolean', 1, 0, 1, 3);
insert into sys.functions values (172, 'lag', 'lag', 'sql', 0, 6, false, false, false, 2000, true);
insert into sys.args values (8745, 172, 'res_0', 'any', 0, 0, 0, 0);
insert into sys.args values (8746, 172, 'arg_1', 'any', 0, 0, 1, 1);
insert into sys.args values (8747, 172, 'arg_2', 'tinyint', 8, 0, 1, 2);
insert into sys.args values (8748, 172, 'arg_3', 'boolean', 1, 0, 1, 3);
insert into sys.args values (8749, 172, 'arg_4', 'boolean', 1, 0, 1, 4);
insert into sys.functions values (173, 'lag', 'lag', 'sql', 0, 6, false, false, false, 2000, true);
insert into sys.args values (8750, 173, 'res_0', 'any', 0, 0, 0, 0);
insert into sys.args values (8751, 173, 'arg_1', 'any', 0, 0, 1, 1);
insert into sys.args values (8752, 173, 'arg_2', 'smallint', 16, 0, 1, 2);
insert into sys.args values (8753, 173, 'arg_3', 'boolean', 1, 0, 1, 3);
insert into sys.args values (8754, 173, 'arg_4', 'boolean', 1, 0, 1, 4);
insert into sys.functions values (174, 'lag', 'lag', 'sql', 0, 6, false, false, false, 2000, true);
insert into sys.args values (8755, 174, 'res_0', 'any', 0, 0, 0, 0);
insert into sys.args values (8756, 174, 'arg_1', 'any', 0, 0, 1, 1);
insert into sys.args values (8757, 174, 'arg_2', 'int', 32, 0, 1, 2);
insert into sys.args values (8758, 174, 'arg_3', 'boolean', 1, 0, 1, 3);
insert into sys.args values (8759, 174, 'arg_4', 'boolean', 1, 0, 1, 4);
insert into sys.functions values (175, 'lag', 'lag', 'sql', 0, 6, false, false, false, 2000, true);
insert into sys.args values (8760, 175, 'res_0', 'any', 0, 0, 0, 0);
insert into sys.args values (8761, 175, 'arg_1', 'any', 0, 0, 1, 1);
insert into sys.args values (8762, 175, 'arg_2', 'bigint', 64, 0, 1, 2);
insert into sys.args values (8763, 175, 'arg_3', 'boolean', 1, 0, 1, 3);
insert into sys.args values (8764, 175, 'arg_4', 'boolean', 1, 0, 1, 4);
insert into sys.functions values (176, 'lag', 'lag', 'sql', 0, 6, false, false, false, 2000, true);
insert into sys.args values (8765, 176, 'res_0', 'any', 0, 0, 0, 0);
insert into sys.args values (8766, 176, 'arg_1', 'any', 0, 0, 1, 1);
insert into sys.args values (8767, 176, 'arg_2', 'tinyint', 8, 0, 1, 2);
insert into sys.args values (8768, 176, 'arg_3', 'any', 0, 0, 1, 3);
insert into sys.args values (8769, 176, 'arg_4', 'boolean', 1, 0, 1, 4);
insert into sys.args values (8770, 176, 'arg_5', 'boolean', 1, 0, 1, 5);
insert into sys.functions values (177, 'lag', 'lag', 'sql', 0, 6, false, false, false, 2000, true);
insert into sys.args values (8771, 177, 'res_0', 'any', 0, 0, 0, 0);
insert into sys.args values (8772, 177, 'arg_1', 'any', 0, 0, 1, 1);
insert into sys.args values (8773, 177, 'arg_2', 'smallint', 16, 0, 1, 2);
insert into sys.args values (8774, 177, 'arg_3', 'any', 0, 0, 1, 3);
insert into sys.args values (8775, 177, 'arg_4', 'boolean', 1, 0, 1, 4);
insert into sys.args values (8776, 177, 'arg_5', 'boolean', 1, 0, 1, 5);
insert into sys.functions values (178, 'lag', 'lag', 'sql', 0, 6, false, false, false, 2000, true);
insert into sys.args values (8777, 178, 'res_0', 'any', 0, 0, 0, 0);
insert into sys.args values (8778, 178, 'arg_1', 'any', 0, 0, 1, 1);
insert into sys.args values (8779, 178, 'arg_2', 'int', 32, 0, 1, 2);
insert into sys.args values (8780, 178, 'arg_3', 'any', 0, 0, 1, 3);
insert into sys.args values (8781, 178, 'arg_4', 'boolean', 1, 0, 1, 4);
insert into sys.args values (8782, 178, 'arg_5', 'boolean', 1, 0, 1, 5);
insert into sys.functions values (179, 'lag', 'lag', 'sql', 0, 6, false, false, false, 2000, true);
insert into sys.args values (8783, 179, 'res_0', 'any', 0, 0, 0, 0);
insert into sys.args values (8784, 179, 'arg_1', 'any', 0, 0, 1, 1);
insert into sys.args values (8785, 179, 'arg_2', 'bigint', 64, 0, 1, 2);
insert into sys.args values (8786, 179, 'arg_3', 'any', 0, 0, 1, 3);
insert into sys.args values (8787, 179, 'arg_4', 'boolean', 1, 0, 1, 4);
insert into sys.args values (8788, 179, 'arg_5', 'boolean', 1, 0, 1, 5);
insert into sys.functions values (180, 'lead', 'lead', 'sql', 0, 6, false, false, false, 2000, true);
insert into sys.args values (8789, 180, 'res_0', 'any', 0, 0, 0, 0);
insert into sys.args values (8790, 180, 'arg_1', 'any', 0, 0, 1, 1);
insert into sys.args values (8791, 180, 'arg_2', 'boolean', 1, 0, 1, 2);
insert into sys.args values (8792, 180, 'arg_3', 'boolean', 1, 0, 1, 3);
insert into sys.functions values (181, 'lead', 'lead', 'sql', 0, 6, false, false, false, 2000, true);
insert into sys.args values (8793, 181, 'res_0', 'any', 0, 0, 0, 0);
insert into sys.args values (8794, 181, 'arg_1', 'any', 0, 0, 1, 1);
insert into sys.args values (8795, 181, 'arg_2', 'tinyint', 8, 0, 1, 2);
insert into sys.args values (8796, 181, 'arg_3', 'boolean', 1, 0, 1, 3);
insert into sys.args values (8797, 181, 'arg_4', 'boolean', 1, 0, 1, 4);
insert into sys.functions values (182, 'lead', 'lead', 'sql', 0, 6, false, false, false, 2000, true);
insert into sys.args values (8798, 182, 'res_0', 'any', 0, 0, 0, 0);
insert into sys.args values (8799, 182, 'arg_1', 'any', 0, 0, 1, 1);
insert into sys.args values (8800, 182, 'arg_2', 'smallint', 16, 0, 1, 2);
insert into sys.args values (8801, 182, 'arg_3', 'boolean', 1, 0, 1, 3);
insert into sys.args values (8802, 182, 'arg_4', 'boolean', 1, 0, 1, 4);
insert into sys.functions values (183, 'lead', 'lead', 'sql', 0, 6, false, false, false, 2000, true);
insert into sys.args values (8803, 183, 'res_0', 'any', 0, 0, 0, 0);
insert into sys.args values (8804, 183, 'arg_1', 'any', 0, 0, 1, 1);
insert into sys.args values (8805, 183, 'arg_2', 'int', 32, 0, 1, 2);
insert into sys.args values (8806, 183, 'arg_3', 'boolean', 1, 0, 1, 3);
insert into sys.args values (8807, 183, 'arg_4', 'boolean', 1, 0, 1, 4);
insert into sys.functions values (184, 'lead', 'lead', 'sql', 0, 6, false, false, false, 2000, true);
insert into sys.args values (8808, 184, 'res_0', 'any', 0, 0, 0, 0);
insert into sys.args values (8809, 184, 'arg_1', 'any', 0, 0, 1, 1);
insert into sys.args values (8810, 184, 'arg_2', 'bigint', 64, 0, 1, 2);
insert into sys.args values (8811, 184, 'arg_3', 'boolean', 1, 0, 1, 3);
insert into sys.args values (8812, 184, 'arg_4', 'boolean', 1, 0, 1, 4);
insert into sys.functions values (185, 'lead', 'lead', 'sql', 0, 6, false, false, false, 2000, true);
insert into sys.args values (8813, 185, 'res_0', 'any', 0, 0, 0, 0);
insert into sys.args values (8814, 185, 'arg_1', 'any', 0, 0, 1, 1);
insert into sys.args values (8815, 185, 'arg_2', 'tinyint', 8, 0, 1, 2);
insert into sys.args values (8816, 185, 'arg_3', 'any', 0, 0, 1, 3);
insert into sys.args values (8817, 185, 'arg_4', 'boolean', 1, 0, 1, 4);
insert into sys.args values (8818, 185, 'arg_5', 'boolean', 1, 0, 1, 5);
insert into sys.functions values (186, 'lead', 'lead', 'sql', 0, 6, false, false, false, 2000, true);
insert into sys.args values (8819, 186, 'res_0', 'any', 0, 0, 0, 0);
insert into sys.args values (8820, 186, 'arg_1', 'any', 0, 0, 1, 1);
insert into sys.args values (8821, 186, 'arg_2', 'smallint', 16, 0, 1, 2);
insert into sys.args values (8822, 186, 'arg_3', 'any', 0, 0, 1, 3);
insert into sys.args values (8823, 186, 'arg_4', 'boolean', 1, 0, 1, 4);
insert into sys.args values (8824, 186, 'arg_5', 'boolean', 1, 0, 1, 5);
insert into sys.functions values (187, 'lead', 'lead', 'sql', 0, 6, false, false, false, 2000, true);
insert into sys.args values (8825, 187, 'res_0', 'any', 0, 0, 0, 0);
insert into sys.args values (8826, 187, 'arg_1', 'any', 0, 0, 1, 1);
insert into sys.args values (8827, 187, 'arg_2', 'int', 32, 0, 1, 2);
insert into sys.args values (8828, 187, 'arg_3', 'any', 0, 0, 1, 3);
insert into sys.args values (8829, 187, 'arg_4', 'boolean', 1, 0, 1, 4);
insert into sys.args values (8830, 187, 'arg_5', 'boolean', 1, 0, 1, 5);
insert into sys.functions values (188, 'lead', 'lead', 'sql', 0, 6, false, false, false, 2000, true);
insert into sys.args values (8831, 188, 'res_0', 'any', 0, 0, 0, 0);
insert into sys.args values (8832, 188, 'arg_1', 'any', 0, 0, 1, 1);
insert into sys.args values (8833, 188, 'arg_2', 'bigint', 64, 0, 1, 2);
insert into sys.args values (8834, 188, 'arg_3', 'any', 0, 0, 1, 3);
insert into sys.args values (8835, 188, 'arg_4', 'boolean', 1, 0, 1, 4);
insert into sys.args values (8836, 188, 'arg_5', 'boolean', 1, 0, 1, 5);
insert into sys.functions values (189, 'first_value', 'first_value', 'sql', 0, 6, false, false, false, 2000, true);
insert into sys.args values (8837, 189, 'res_0', 'any', 0, 0, 0, 0);
insert into sys.args values (8838, 189, 'arg_1', 'any', 0, 0, 1, 1);
insert into sys.functions values (190, 'last_value', 'last_value', 'sql', 0, 6, false, false, false, 2000, true);
insert into sys.args values (8839, 190, 'res_0', 'any', 0, 0, 0, 0);
insert into sys.args values (8840, 190, 'arg_1', 'any', 0, 0, 1, 1);
insert into sys.functions values (191, 'nth_value', 'nth_value', 'sql', 0, 6, false, false, false, 2000, true);
insert into sys.args values (8841, 191, 'res_0', 'any', 0, 0, 0, 0);
insert into sys.args values (8842, 191, 'arg_1', 'any', 0, 0, 1, 1);
insert into sys.args values (8843, 191, 'arg_2', 'tinyint', 8, 0, 1, 2);
insert into sys.functions values (192, 'nth_value', 'nth_value', 'sql', 0, 6, false, false, false, 2000, true);
insert into sys.args values (8844, 192, 'res_0', 'any', 0, 0, 0, 0);
insert into sys.args values (8845, 192, 'arg_1', 'any', 0, 0, 1, 1);
insert into sys.args values (8846, 192, 'arg_2', 'smallint', 16, 0, 1, 2);
insert into sys.functions values (193, 'nth_value', 'nth_value', 'sql', 0, 6, false, false, false, 2000, true);
insert into sys.args values (8847, 193, 'res_0', 'any', 0, 0, 0, 0);
insert into sys.args values (8848, 193, 'arg_1', 'any', 0, 0, 1, 1);
insert into sys.args values (8849, 193, 'arg_2', 'int', 32, 0, 1, 2);
insert into sys.functions values (194, 'nth_value', 'nth_value', 'sql', 0, 6, false, false, false, 2000, true);
insert into sys.args values (8850, 194, 'res_0', 'any', 0, 0, 0, 0);
insert into sys.args values (8851, 194, 'arg_1', 'any', 0, 0, 1, 1);
insert into sys.args values (8852, 194, 'arg_2', 'bigint', 64, 0, 1, 2);
insert into sys.functions values (195, 'count', 'count', 'sql', 0, 6, false, false, false, 2000, true);
insert into sys.args values (8853, 195, 'res_0', 'bigint', 64, 0, 0, 0);
insert into sys.args values (8854, 195, 'arg_1', 'any', 0, 0, 1, 1);
insert into sys.args values (8855, 195, 'arg_2', 'boolean', 1, 0, 1, 2);
insert into sys.functions values (196, 'min', 'min', 'sql', 0, 6, false, false, false, 2000, true);
insert into sys.args values (8856, 196, 'res_0', 'any', 0, 0, 0, 0);
insert into sys.args values (8857, 196, 'arg_1', 'any', 0, 0, 1, 1);
insert into sys.functions values (197, 'max', 'max', 'sql', 0, 6, false, false, false, 2000, true);
insert into sys.args values (8858, 197, 'res_0', 'any', 0, 0, 0, 0);
insert into sys.args values (8859, 197, 'arg_1', 'any', 0, 0, 1, 1);
insert into sys.functions values (198, 'sum', 'sum', 'sql', 0, 6, false, false, false, 2000, true);
insert into sys.args values (8860, 198, 'res_0', 'bigint', 64, 0, 0, 0);
insert into sys.args values (8861, 198, 'arg_1', 'tinyint', 8, 0, 1, 1);
insert into sys.functions values (199, 'sum', 'sum', 'sql', 0, 6, false, false, false, 2000, true);
insert into sys.args values (8862, 199, 'res_0', 'bigint', 64, 0, 0, 0);
insert into sys.args values (8863, 199, 'arg_1', 'smallint', 16, 0, 1, 1);
insert into sys.functions values (200, 'sum', 'sum', 'sql', 0, 6, false, false, false, 2000, true);
insert into sys.args values (8864, 200, 'res_0', 'bigint', 64, 0, 0, 0);
insert into sys.args values (8865, 200, 'arg_1', 'int', 32, 0, 1, 1);
insert into sys.functions values (201, 'sum', 'sum', 'sql', 0, 6, false, false, false, 2000, true);
insert into sys.args values (8866, 201, 'res_0', 'bigint', 64, 0, 0, 0);
insert into sys.args values (8867, 201, 'arg_1', 'bigint', 64, 0, 1, 1);
insert into sys.functions values (202, 'sum', 'sum', 'sql', 0, 6, false, false, false, 2000, true);
insert into sys.args values (8868, 202, 'res_0', 'decimal', 18, 0, 0, 0);
insert into sys.args values (8869, 202, 'arg_1', 'decimal', 2, 0, 1, 1);
insert into sys.functions values (203, 'sum', 'sum', 'sql', 0, 6, false, false, false, 2000, true);
insert into sys.args values (8870, 203, 'res_0', 'decimal', 18, 0, 0, 0);
insert into sys.args values (8871, 203, 'arg_1', 'decimal', 4, 0, 1, 1);
insert into sys.functions values (204, 'sum', 'sum', 'sql', 0, 6, false, false, false, 2000, true);
insert into sys.args values (8872, 204, 'res_0', 'decimal', 18, 0, 0, 0);
insert into sys.args values (8873, 204, 'arg_1', 'decimal', 9, 0, 1, 1);
insert into sys.functions values (205, 'sum', 'sum', 'sql', 0, 6, false, false, false, 2000, true);
insert into sys.args values (8874, 205, 'res_0', 'decimal', 18, 0, 0, 0);
insert into sys.args values (8875, 205, 'arg_1', 'decimal', 18, 0, 1, 1);
insert into sys.functions values (206, 'prod', 'prod', 'sql', 0, 6, false, false, false, 2000, true);
insert into sys.args values (8876, 206, 'res_0', 'bigint', 64, 0, 0, 0);
insert into sys.args values (8877, 206, 'arg_1', 'tinyint', 8, 0, 1, 1);
insert into sys.functions values (207, 'prod', 'prod', 'sql', 0, 6, false, false, false, 2000, true);
insert into sys.args values (8878, 207, 'res_0', 'bigint', 64, 0, 0, 0);
insert into sys.args values (8879, 207, 'arg_1', 'smallint', 16, 0, 1, 1);
insert into sys.functions values (208, 'prod', 'prod', 'sql', 0, 6, false, false, false, 2000, true);
insert into sys.args values (8880, 208, 'res_0', 'bigint', 64, 0, 0, 0);
insert into sys.args values (8881, 208, 'arg_1', 'int', 32, 0, 1, 1);
insert into sys.functions values (209, 'prod', 'prod', 'sql', 0, 6, false, false, false, 2000, true);
insert into sys.args values (8882, 209, 'res_0', 'bigint', 64, 0, 0, 0);
insert into sys.args values (8883, 209, 'arg_1', 'bigint', 64, 0, 1, 1);
insert into sys.functions values (210, 'sum', 'sum', 'sql', 0, 6, false, false, false, 2000, true);
insert into sys.args values (8884, 210, 'res_0', 'real', 24, 0, 0, 0);
insert into sys.args values (8885, 210, 'arg_1', 'real', 24, 0, 1, 1);
insert into sys.functions values (211, 'prod', 'prod', 'sql', 0, 6, false, false, false, 2000, true);
insert into sys.args values (8886, 211, 'res_0', 'real', 24, 0, 0, 0);
insert into sys.args values (8887, 211, 'arg_1', 'real', 24, 0, 1, 1);
insert into sys.functions values (212, 'sum', 'sum', 'sql', 0, 6, false, false, false, 2000, true);
insert into sys.args values (8888, 212, 'res_0', 'double', 53, 0, 0, 0);
insert into sys.args values (8889, 212, 'arg_1', 'double', 53, 0, 1, 1);
insert into sys.functions values (213, 'prod', 'prod', 'sql', 0, 6, false, false, false, 2000, true);
insert into sys.args values (8890, 213, 'res_0', 'double', 53, 0, 0, 0);
insert into sys.args values (8891, 213, 'arg_1', 'double', 53, 0, 1, 1);
insert into sys.functions values (214, 'sum', 'sum', 'sql', 0, 6, false, false, false, 2000, true);
insert into sys.args values (8892, 214, 'res_0', 'month_interval', 32, 0, 0, 0);
insert into sys.args values (8893, 214, 'arg_1', 'month_interval', 32, 0, 1, 1);
insert into sys.functions values (215, 'sum', 'sum', 'sql', 0, 6, false, false, false, 2000, true);
insert into sys.args values (8894, 215, 'res_0', 'sec_interval', 13, 0, 0, 0);
insert into sys.args values (8895, 215, 'arg_1', 'sec_interval', 13, 0, 1, 1);
insert into sys.functions values (216, 'avg', 'avg', 'sql', 0, 6, false, false, false, 2000, true);
insert into sys.args values (8896, 216, 'res_0', 'double', 53, 0, 0, 0);
insert into sys.args values (8897, 216, 'arg_1', 'double', 53, 0, 1, 1);
insert into sys.functions values (217, 'avg', 'avg', 'sql', 0, 6, false, false, false, 2000, true);
insert into sys.args values (8898, 217, 'res_0', 'double', 53, 0, 0, 0);
insert into sys.args values (8899, 217, 'arg_1', 'tinyint', 8, 0, 1, 1);
insert into sys.functions values (218, 'avg', 'avg', 'sql', 0, 6, false, false, false, 2000, true);
insert into sys.args values (8900, 218, 'res_0', 'double', 53, 0, 0, 0);
insert into sys.args values (8901, 218, 'arg_1', 'smallint', 16, 0, 1, 1);
insert into sys.functions values (219, 'avg', 'avg', 'sql', 0, 6, false, false, false, 2000, true);
insert into sys.args values (8902, 219, 'res_0', 'double', 53, 0, 0, 0);
insert into sys.args values (8903, 219, 'arg_1', 'int', 32, 0, 1, 1);
insert into sys.functions values (220, 'avg', 'avg', 'sql', 0, 6, false, false, false, 2000, true);
insert into sys.args values (8904, 220, 'res_0', 'double', 53, 0, 0, 0);
insert into sys.args values (8905, 220, 'arg_1', 'bigint', 64, 0, 1, 1);
insert into sys.functions values (221, 'avg', 'avg', 'sql', 0, 6, false, false, false, 2000, true);
insert into sys.args values (8906, 221, 'res_0', 'double', 53, 0, 0, 0);
insert into sys.args values (8907, 221, 'arg_1', 'month_interval', 32, 0, 1, 1);
insert into sys.functions values (222, 'avg', 'avg', 'sql', 0, 6, false, false, false, 2000, true);
insert into sys.args values (8908, 222, 'res_0', 'double', 53, 0, 0, 0);
insert into sys.args values (8909, 222, 'arg_1', 'real', 24, 0, 1, 1);
insert into sys.functions values (223, 'and', 'and', 'calc', 0, 1, false, false, false, 2000, true);
insert into sys.args values (8910, 223, 'res_0', 'boolean', 1, 0, 0, 0);
insert into sys.args values (8911, 223, 'arg_1', 'boolean', 1, 0, 1, 1);
insert into sys.args values (8912, 223, 'arg_2', 'boolean', 1, 0, 1, 2);
insert into sys.functions values (224, 'or', 'or', 'calc', 0, 1, false, false, false, 2000, true);
insert into sys.args values (8913, 224, 'res_0', 'boolean', 1, 0, 0, 0);
insert into sys.args values (8914, 224, 'arg_1', 'boolean', 1, 0, 1, 1);
insert into sys.args values (8915, 224, 'arg_2', 'boolean', 1, 0, 1, 2);
insert into sys.functions values (225, 'xor', 'xor', 'calc', 0, 1, false, false, false, 2000, true);
insert into sys.args values (8916, 225, 'res_0', 'boolean', 1, 0, 0, 0);
insert into sys.args values (8917, 225, 'arg_1', 'boolean', 1, 0, 1, 1);
insert into sys.args values (8918, 225, 'arg_2', 'boolean', 1, 0, 1, 2);
insert into sys.functions values (226, 'not', 'not', 'calc', 0, 1, false, false, false, 2000, true);
insert into sys.args values (8919, 226, 'res_0', 'boolean', 1, 0, 0, 0);
insert into sys.args values (8920, 226, 'arg_1', 'boolean', 1, 0, 1, 1);
insert into sys.functions values (227, 'sql_mul', '*', 'calc', 0, 1, false, false, false, 2000, true);
insert into sys.args values (8921, 227, 'res_0', 'smallint', 16, 0, 0, 0);
insert into sys.args values (8922, 227, 'arg_1', 'smallint', 16, 0, 1, 1);
insert into sys.args values (8923, 227, 'arg_2', 'tinyint', 8, 0, 1, 2);
insert into sys.functions values (228, 'sql_mul', '*', 'calc', 0, 1, false, false, false, 2000, true);
insert into sys.args values (8924, 228, 'res_0', 'smallint', 16, 0, 0, 0);
insert into sys.args values (8925, 228, 'arg_1', 'tinyint', 8, 0, 1, 1);
insert into sys.args values (8926, 228, 'arg_2', 'smallint', 16, 0, 1, 2);
insert into sys.functions values (229, 'sql_div', '/', 'calc', 0, 1, false, false, false, 2000, true);
insert into sys.args values (8927, 229, 'res_0', 'smallint', 16, 0, 0, 0);
insert into sys.args values (8928, 229, 'arg_1', 'smallint', 16, 0, 1, 1);
insert into sys.args values (8929, 229, 'arg_2', 'tinyint', 8, 0, 1, 2);
insert into sys.functions values (230, 'sql_mul', '*', 'calc', 0, 1, false, false, false, 2000, true);
insert into sys.args values (8930, 230, 'res_0', 'int', 32, 0, 0, 0);
insert into sys.args values (8931, 230, 'arg_1', 'int', 32, 0, 1, 1);
insert into sys.args values (8932, 230, 'arg_2', 'tinyint', 8, 0, 1, 2);
insert into sys.functions values (231, 'sql_mul', '*', 'calc', 0, 1, false, false, false, 2000, true);
insert into sys.args values (8933, 231, 'res_0', 'int', 32, 0, 0, 0);
insert into sys.args values (8934, 231, 'arg_1', 'tinyint', 8, 0, 1, 1);
insert into sys.args values (8935, 231, 'arg_2', 'int', 32, 0, 1, 2);
insert into sys.functions values (232, 'sql_div', '/', 'calc', 0, 1, false, false, false, 2000, true);
insert into sys.args values (8936, 232, 'res_0', 'int', 32, 0, 0, 0);
insert into sys.args values (8937, 232, 'arg_1', 'int', 32, 0, 1, 1);
insert into sys.args values (8938, 232, 'arg_2', 'tinyint', 8, 0, 1, 2);
insert into sys.functions values (233, 'sql_mul', '*', 'calc', 0, 1, false, false, false, 2000, true);
insert into sys.args values (8939, 233, 'res_0', 'int', 32, 0, 0, 0);
insert into sys.args values (8940, 233, 'arg_1', 'int', 32, 0, 1, 1);
insert into sys.args values (8941, 233, 'arg_2', 'smallint', 16, 0, 1, 2);
insert into sys.functions values (234, 'sql_mul', '*', 'calc', 0, 1, false, false, false, 2000, true);
insert into sys.args values (8942, 234, 'res_0', 'int', 32, 0, 0, 0);
insert into sys.args values (8943, 234, 'arg_1', 'smallint', 16, 0, 1, 1);
insert into sys.args values (8944, 234, 'arg_2', 'int', 32, 0, 1, 2);
insert into sys.functions values (235, 'sql_div', '/', 'calc', 0, 1, false, false, false, 2000, true);
insert into sys.args values (8945, 235, 'res_0', 'int', 32, 0, 0, 0);
insert into sys.args values (8946, 235, 'arg_1', 'int', 32, 0, 1, 1);
insert into sys.args values (8947, 235, 'arg_2', 'smallint', 16, 0, 1, 2);
insert into sys.functions values (236, 'sql_mul', '*', 'calc', 0, 1, false, false, false, 2000, true);
insert into sys.args values (8948, 236, 'res_0', 'bigint', 64, 0, 0, 0);
insert into sys.args values (8949, 236, 'arg_1', 'bigint', 64, 0, 1, 1);
insert into sys.args values (8950, 236, 'arg_2', 'tinyint', 8, 0, 1, 2);
insert into sys.functions values (237, 'sql_mul', '*', 'calc', 0, 1, false, false, false, 2000, true);
insert into sys.args values (8951, 237, 'res_0', 'bigint', 64, 0, 0, 0);
insert into sys.args values (8952, 237, 'arg_1', 'tinyint', 8, 0, 1, 1);
insert into sys.args values (8953, 237, 'arg_2', 'bigint', 64, 0, 1, 2);
insert into sys.functions values (238, 'sql_div', '/', 'calc', 0, 1, false, false, false, 2000, true);
insert into sys.args values (8954, 238, 'res_0', 'bigint', 64, 0, 0, 0);
insert into sys.args values (8955, 238, 'arg_1', 'bigint', 64, 0, 1, 1);
insert into sys.args values (8956, 238, 'arg_2', 'tinyint', 8, 0, 1, 2);
insert into sys.functions values (239, 'sql_mul', '*', 'calc', 0, 1, false, false, false, 2000, true);
insert into sys.args values (8957, 239, 'res_0', 'bigint', 64, 0, 0, 0);
insert into sys.args values (8958, 239, 'arg_1', 'bigint', 64, 0, 1, 1);
insert into sys.args values (8959, 239, 'arg_2', 'smallint', 16, 0, 1, 2);
insert into sys.functions values (240, 'sql_mul', '*', 'calc', 0, 1, false, false, false, 2000, true);
insert into sys.args values (8960, 240, 'res_0', 'bigint', 64, 0, 0, 0);
insert into sys.args values (8961, 240, 'arg_1', 'smallint', 16, 0, 1, 1);
insert into sys.args values (8962, 240, 'arg_2', 'bigint', 64, 0, 1, 2);
insert into sys.functions values (241, 'sql_div', '/', 'calc', 0, 1, false, false, false, 2000, true);
insert into sys.args values (8963, 241, 'res_0', 'bigint', 64, 0, 0, 0);
insert into sys.args values (8964, 241, 'arg_1', 'bigint', 64, 0, 1, 1);
insert into sys.args values (8965, 241, 'arg_2', 'smallint', 16, 0, 1, 2);
insert into sys.functions values (242, 'sql_mul', '*', 'calc', 0, 1, false, false, false, 2000, true);
insert into sys.args values (8966, 242, 'res_0', 'bigint', 64, 0, 0, 0);
insert into sys.args values (8967, 242, 'arg_1', 'bigint', 64, 0, 1, 1);
insert into sys.args values (8968, 242, 'arg_2', 'int', 32, 0, 1, 2);
insert into sys.functions values (243, 'sql_mul', '*', 'calc', 0, 1, false, false, false, 2000, true);
insert into sys.args values (8969, 243, 'res_0', 'bigint', 64, 0, 0, 0);
insert into sys.args values (8970, 243, 'arg_1', 'int', 32, 0, 1, 1);
insert into sys.args values (8971, 243, 'arg_2', 'bigint', 64, 0, 1, 2);
insert into sys.functions values (244, 'sql_div', '/', 'calc', 0, 1, false, false, false, 2000, true);
insert into sys.args values (8972, 244, 'res_0', 'bigint', 64, 0, 0, 0);
insert into sys.args values (8973, 244, 'arg_1', 'bigint', 64, 0, 1, 1);
insert into sys.args values (8974, 244, 'arg_2', 'int', 32, 0, 1, 2);
insert into sys.functions values (245, 'sql_mul', '*', 'calc', 0, 1, false, false, false, 2000, true);
insert into sys.args values (8975, 245, 'res_0', 'decimal', 9, 0, 0, 0);
insert into sys.args values (8976, 245, 'arg_1', 'decimal', 9, 0, 1, 1);
insert into sys.args values (8977, 245, 'arg_2', 'decimal', 4, 0, 1, 2);
insert into sys.functions values (246, 'sql_div', '/', 'calc', 0, 1, false, false, false, 2000, true);
insert into sys.args values (8978, 246, 'res_0', 'decimal', 9, 0, 0, 0);
insert into sys.args values (8979, 246, 'arg_1', 'decimal', 9, 0, 1, 1);
insert into sys.args values (8980, 246, 'arg_2', 'decimal', 4, 0, 1, 2);
insert into sys.functions values (247, 'sql_mul', '*', 'calc', 0, 1, false, false, false, 2000, true);
insert into sys.args values (8981, 247, 'res_0', 'decimal', 18, 0, 0, 0);
insert into sys.args values (8982, 247, 'arg_1', 'decimal', 18, 0, 1, 1);
insert into sys.args values (8983, 247, 'arg_2', 'decimal', 4, 0, 1, 2);
insert into sys.functions values (248, 'sql_div', '/', 'calc', 0, 1, false, false, false, 2000, true);
insert into sys.args values (8984, 248, 'res_0', 'decimal', 18, 0, 0, 0);
insert into sys.args values (8985, 248, 'arg_1', 'decimal', 18, 0, 1, 1);
insert into sys.args values (8986, 248, 'arg_2', 'decimal', 4, 0, 1, 2);
insert into sys.functions values (249, 'sql_mul', '*', 'calc', 0, 1, false, false, false, 2000, true);
insert into sys.args values (8987, 249, 'res_0', 'decimal', 18, 0, 0, 0);
insert into sys.args values (8988, 249, 'arg_1', 'decimal', 18, 0, 1, 1);
insert into sys.args values (8989, 249, 'arg_2', 'decimal', 9, 0, 1, 2);
insert into sys.functions values (250, 'sql_div', '/', 'calc', 0, 1, false, false, false, 2000, true);
insert into sys.args values (8990, 250, 'res_0', 'decimal', 18, 0, 0, 0);
insert into sys.args values (8991, 250, 'arg_1', 'decimal', 18, 0, 1, 1);
insert into sys.args values (8992, 250, 'arg_2', 'decimal', 9, 0, 1, 2);
insert into sys.functions values (251, 'sql_sub', '-', 'calc', 0, 1, false, false, false, 2000, true);
insert into sys.args values (8993, 251, 'res_0', 'oid', 31, 0, 0, 0);
insert into sys.args values (8994, 251, 'arg_1', 'oid', 31, 0, 1, 1);
insert into sys.args values (8995, 251, 'arg_2', 'oid', 31, 0, 1, 2);
insert into sys.functions values (252, 'sql_add', '+', 'calc', 0, 1, false, false, false, 2000, true);
insert into sys.args values (8996, 252, 'res_0', 'oid', 31, 0, 0, 0);
insert into sys.args values (8997, 252, 'arg_1', 'oid', 31, 0, 1, 1);
insert into sys.args values (8998, 252, 'arg_2', 'oid', 31, 0, 1, 2);
insert into sys.functions values (253, 'sql_mul', '*', 'calc', 0, 1, false, false, false, 2000, true);
insert into sys.args values (8999, 253, 'res_0', 'oid', 31, 0, 0, 0);
insert into sys.args values (9000, 253, 'arg_1', 'oid', 31, 0, 1, 1);
insert into sys.args values (9001, 253, 'arg_2', 'oid', 31, 0, 1, 2);
insert into sys.functions values (254, 'sql_div', '/', 'calc', 0, 1, false, false, false, 2000, true);
insert into sys.args values (9002, 254, 'res_0', 'oid', 31, 0, 0, 0);
insert into sys.args values (9003, 254, 'arg_1', 'oid', 31, 0, 1, 1);
insert into sys.args values (9004, 254, 'arg_2', 'oid', 31, 0, 1, 2);
insert into sys.functions values (255, 'bit_and', 'and', 'calc', 0, 1, false, false, false, 2000, true);
insert into sys.args values (9005, 255, 'res_0', 'oid', 31, 0, 0, 0);
insert into sys.args values (9006, 255, 'arg_1', 'oid', 31, 0, 1, 1);
insert into sys.args values (9007, 255, 'arg_2', 'oid', 31, 0, 1, 2);
insert into sys.functions values (256, 'bit_or', 'or', 'calc', 0, 1, false, false, false, 2000, true);
insert into sys.args values (9008, 256, 'res_0', 'oid', 31, 0, 0, 0);
insert into sys.args values (9009, 256, 'arg_1', 'oid', 31, 0, 1, 1);
insert into sys.args values (9010, 256, 'arg_2', 'oid', 31, 0, 1, 2);
insert into sys.functions values (257, 'bit_xor', 'xor', 'calc', 0, 1, false, false, false, 2000, true);
insert into sys.args values (9011, 257, 'res_0', 'oid', 31, 0, 0, 0);
insert into sys.args values (9012, 257, 'arg_1', 'oid', 31, 0, 1, 1);
insert into sys.args values (9013, 257, 'arg_2', 'oid', 31, 0, 1, 2);
insert into sys.functions values (258, 'bit_not', 'not', 'calc', 0, 1, false, false, false, 2000, true);
insert into sys.args values (9014, 258, 'res_0', 'oid', 31, 0, 0, 0);
insert into sys.args values (9015, 258, 'arg_1', 'oid', 31, 0, 1, 1);
insert into sys.functions values (259, 'left_shift', '<<', 'calc', 0, 1, false, false, false, 2000, true);
insert into sys.args values (9016, 259, 'res_0', 'oid', 31, 0, 0, 0);
insert into sys.args values (9017, 259, 'arg_1', 'oid', 31, 0, 1, 1);
insert into sys.args values (9018, 259, 'arg_2', 'int', 32, 0, 1, 2);
insert into sys.functions values (260, 'right_shift', '>>', 'calc', 0, 1, false, false, false, 2000, true);
insert into sys.args values (9019, 260, 'res_0', 'oid', 31, 0, 0, 0);
insert into sys.args values (9020, 260, 'arg_1', 'oid', 31, 0, 1, 1);
insert into sys.args values (9021, 260, 'arg_2', 'int', 32, 0, 1, 2);
insert into sys.functions values (261, 'sql_neg', '-', 'calc', 0, 1, false, false, false, 2000, true);
insert into sys.args values (9022, 261, 'res_0', 'oid', 31, 0, 0, 0);
insert into sys.args values (9023, 261, 'arg_1', 'oid', 31, 0, 1, 1);
insert into sys.functions values (262, 'abs', 'abs', 'calc', 0, 1, false, false, false, 2000, true);
insert into sys.args values (9024, 262, 'res_0', 'oid', 31, 0, 0, 0);
insert into sys.args values (9025, 262, 'arg_1', 'oid', 31, 0, 1, 1);
insert into sys.functions values (263, 'sign', 'sign', 'calc', 0, 1, false, false, false, 2000, true);
insert into sys.args values (9026, 263, 'res_0', 'tinyint', 8, 0, 0, 0);
insert into sys.args values (9027, 263, 'arg_1', 'oid', 31, 0, 1, 1);
insert into sys.functions values (264, 'scale_up', '*', 'calc', 0, 1, false, false, false, 2000, true);
insert into sys.args values (9028, 264, 'res_0', 'oid', 31, 0, 0, 0);
insert into sys.args values (9029, 264, 'arg_1', 'oid', 31, 0, 1, 1);
insert into sys.args values (9030, 264, 'arg_2', 'oid', 31, 0, 1, 2);
insert into sys.functions values (265, 'scale_down', 'dec_round', 'sql', 0, 1, false, false, false, 2000, true);
insert into sys.args values (9031, 265, 'res_0', 'oid', 31, 0, 0, 0);
insert into sys.args values (9032, 265, 'arg_1', 'oid', 31, 0, 1, 1);
insert into sys.args values (9033, 265, 'arg_2', 'oid', 31, 0, 1, 2);
insert into sys.functions values (266, 'sql_sub', '-', 'calc', 0, 1, false, false, false, 2000, true);
insert into sys.args values (9034, 266, 'res_0', 'month_interval', 32, 0, 0, 0);
insert into sys.args values (9035, 266, 'arg_1', 'month_interval', 32, 0, 1, 1);
insert into sys.args values (9036, 266, 'arg_2', 'oid', 31, 0, 1, 2);
insert into sys.functions values (267, 'sql_add', '+', 'calc', 0, 1, false, false, false, 2000, true);
insert into sys.args values (9037, 267, 'res_0', 'month_interval', 32, 0, 0, 0);
insert into sys.args values (9038, 267, 'arg_1', 'month_interval', 32, 0, 1, 1);
insert into sys.args values (9039, 267, 'arg_2', 'oid', 31, 0, 1, 2);
insert into sys.functions values (268, 'sql_mul', '*', 'calc', 0, 1, false, false, false, 2000, true);
insert into sys.args values (9040, 268, 'res_0', 'month_interval', 32, 0, 0, 0);
insert into sys.args values (9041, 268, 'arg_1', 'month_interval', 32, 0, 1, 1);
insert into sys.args values (9042, 268, 'arg_2', 'oid', 31, 0, 1, 2);
insert into sys.functions values (269, 'sql_div', '/', 'calc', 0, 1, false, false, false, 2000, true);
insert into sys.args values (9043, 269, 'res_0', 'month_interval', 32, 0, 0, 0);
insert into sys.args values (9044, 269, 'arg_1', 'month_interval', 32, 0, 1, 1);
insert into sys.args values (9045, 269, 'arg_2', 'oid', 31, 0, 1, 2);
insert into sys.functions values (270, 'sql_sub', '-', 'calc', 0, 1, false, false, false, 2000, true);
insert into sys.args values (9046, 270, 'res_0', 'sec_interval', 13, 0, 0, 0);
insert into sys.args values (9047, 270, 'arg_1', 'sec_interval', 13, 0, 1, 1);
insert into sys.args values (9048, 270, 'arg_2', 'oid', 31, 0, 1, 2);
insert into sys.functions values (271, 'sql_add', '+', 'calc', 0, 1, false, false, false, 2000, true);
insert into sys.args values (9049, 271, 'res_0', 'sec_interval', 13, 0, 0, 0);
insert into sys.args values (9050, 271, 'arg_1', 'sec_interval', 13, 0, 1, 1);
insert into sys.args values (9051, 271, 'arg_2', 'oid', 31, 0, 1, 2);
insert into sys.functions values (272, 'sql_mul', '*', 'calc', 0, 1, false, false, false, 2000, true);
insert into sys.args values (9052, 272, 'res_0', 'sec_interval', 13, 0, 0, 0);
insert into sys.args values (9053, 272, 'arg_1', 'sec_interval', 13, 0, 1, 1);
insert into sys.args values (9054, 272, 'arg_2', 'oid', 31, 0, 1, 2);
insert into sys.functions values (273, 'sql_div', '/', 'calc', 0, 1, false, false, false, 2000, true);
insert into sys.args values (9055, 273, 'res_0', 'sec_interval', 13, 0, 0, 0);
insert into sys.args values (9056, 273, 'arg_1', 'sec_interval', 13, 0, 1, 1);
insert into sys.args values (9057, 273, 'arg_2', 'oid', 31, 0, 1, 2);
insert into sys.functions values (274, 'sql_sub', '-', 'calc', 0, 1, false, false, false, 2000, true);
insert into sys.args values (9058, 274, 'res_0', 'tinyint', 8, 0, 0, 0);
insert into sys.args values (9059, 274, 'arg_1', 'tinyint', 8, 0, 1, 1);
insert into sys.args values (9060, 274, 'arg_2', 'tinyint', 8, 0, 1, 2);
insert into sys.functions values (275, 'sql_add', '+', 'calc', 0, 1, false, false, false, 2000, true);
insert into sys.args values (9061, 275, 'res_0', 'tinyint', 8, 0, 0, 0);
insert into sys.args values (9062, 275, 'arg_1', 'tinyint', 8, 0, 1, 1);
insert into sys.args values (9063, 275, 'arg_2', 'tinyint', 8, 0, 1, 2);
insert into sys.functions values (276, 'sql_mul', '*', 'calc', 0, 1, false, false, false, 2000, true);
insert into sys.args values (9064, 276, 'res_0', 'tinyint', 8, 0, 0, 0);
insert into sys.args values (9065, 276, 'arg_1', 'tinyint', 8, 0, 1, 1);
insert into sys.args values (9066, 276, 'arg_2', 'tinyint', 8, 0, 1, 2);
insert into sys.functions values (277, 'sql_div', '/', 'calc', 0, 1, false, false, false, 2000, true);
insert into sys.args values (9067, 277, 'res_0', 'tinyint', 8, 0, 0, 0);
insert into sys.args values (9068, 277, 'arg_1', 'tinyint', 8, 0, 1, 1);
insert into sys.args values (9069, 277, 'arg_2', 'tinyint', 8, 0, 1, 2);
insert into sys.functions values (278, 'bit_and', 'and', 'calc', 0, 1, false, false, false, 2000, true);
insert into sys.args values (9070, 278, 'res_0', 'tinyint', 8, 0, 0, 0);
insert into sys.args values (9071, 278, 'arg_1', 'tinyint', 8, 0, 1, 1);
insert into sys.args values (9072, 278, 'arg_2', 'tinyint', 8, 0, 1, 2);
insert into sys.functions values (279, 'bit_or', 'or', 'calc', 0, 1, false, false, false, 2000, true);
insert into sys.args values (9073, 279, 'res_0', 'tinyint', 8, 0, 0, 0);
insert into sys.args values (9074, 279, 'arg_1', 'tinyint', 8, 0, 1, 1);
insert into sys.args values (9075, 279, 'arg_2', 'tinyint', 8, 0, 1, 2);
insert into sys.functions values (280, 'bit_xor', 'xor', 'calc', 0, 1, false, false, false, 2000, true);
insert into sys.args values (9076, 280, 'res_0', 'tinyint', 8, 0, 0, 0);
insert into sys.args values (9077, 280, 'arg_1', 'tinyint', 8, 0, 1, 1);
insert into sys.args values (9078, 280, 'arg_2', 'tinyint', 8, 0, 1, 2);
insert into sys.functions values (281, 'bit_not', 'not', 'calc', 0, 1, false, false, false, 2000, true);
insert into sys.args values (9079, 281, 'res_0', 'tinyint', 8, 0, 0, 0);
insert into sys.args values (9080, 281, 'arg_1', 'tinyint', 8, 0, 1, 1);
insert into sys.functions values (282, 'left_shift', '<<', 'calc', 0, 1, false, false, false, 2000, true);
insert into sys.args values (9081, 282, 'res_0', 'tinyint', 8, 0, 0, 0);
insert into sys.args values (9082, 282, 'arg_1', 'tinyint', 8, 0, 1, 1);
insert into sys.args values (9083, 282, 'arg_2', 'int', 32, 0, 1, 2);
insert into sys.functions values (283, 'right_shift', '>>', 'calc', 0, 1, false, false, false, 2000, true);
insert into sys.args values (9084, 283, 'res_0', 'tinyint', 8, 0, 0, 0);
insert into sys.args values (9085, 283, 'arg_1', 'tinyint', 8, 0, 1, 1);
insert into sys.args values (9086, 283, 'arg_2', 'int', 32, 0, 1, 2);
insert into sys.functions values (284, 'sql_neg', '-', 'calc', 0, 1, false, false, false, 2000, true);
insert into sys.args values (9087, 284, 'res_0', 'tinyint', 8, 0, 0, 0);
insert into sys.args values (9088, 284, 'arg_1', 'tinyint', 8, 0, 1, 1);
insert into sys.functions values (285, 'abs', 'abs', 'calc', 0, 1, false, false, false, 2000, true);
insert into sys.args values (9089, 285, 'res_0', 'tinyint', 8, 0, 0, 0);
insert into sys.args values (9090, 285, 'arg_1', 'tinyint', 8, 0, 1, 1);
insert into sys.functions values (286, 'sign', 'sign', 'calc', 0, 1, false, false, false, 2000, true);
insert into sys.args values (9091, 286, 'res_0', 'tinyint', 8, 0, 0, 0);
insert into sys.args values (9092, 286, 'arg_1', 'tinyint', 8, 0, 1, 1);
insert into sys.functions values (287, 'scale_up', '*', 'calc', 0, 1, false, false, false, 2000, true);
insert into sys.args values (9093, 287, 'res_0', 'tinyint', 8, 0, 0, 0);
insert into sys.args values (9094, 287, 'arg_1', 'tinyint', 8, 0, 1, 1);
insert into sys.args values (9095, 287, 'arg_2', 'tinyint', 8, 0, 1, 2);
insert into sys.functions values (288, 'scale_down', 'dec_round', 'sql', 0, 1, false, false, false, 2000, true);
insert into sys.args values (9096, 288, 'res_0', 'tinyint', 8, 0, 0, 0);
insert into sys.args values (9097, 288, 'arg_1', 'tinyint', 8, 0, 1, 1);
insert into sys.args values (9098, 288, 'arg_2', 'tinyint', 8, 0, 1, 2);
insert into sys.functions values (289, 'sql_sub', '-', 'calc', 0, 1, false, false, false, 2000, true);
insert into sys.args values (9099, 289, 'res_0', 'month_interval', 32, 0, 0, 0);
insert into sys.args values (9100, 289, 'arg_1', 'month_interval', 32, 0, 1, 1);
insert into sys.args values (9101, 289, 'arg_2', 'tinyint', 8, 0, 1, 2);
insert into sys.functions values (290, 'sql_add', '+', 'calc', 0, 1, false, false, false, 2000, true);
insert into sys.args values (9102, 290, 'res_0', 'month_interval', 32, 0, 0, 0);
insert into sys.args values (9103, 290, 'arg_1', 'month_interval', 32, 0, 1, 1);
insert into sys.args values (9104, 290, 'arg_2', 'tinyint', 8, 0, 1, 2);
insert into sys.functions values (291, 'sql_mul', '*', 'calc', 0, 1, false, false, false, 2000, true);
insert into sys.args values (9105, 291, 'res_0', 'month_interval', 32, 0, 0, 0);
insert into sys.args values (9106, 291, 'arg_1', 'month_interval', 32, 0, 1, 1);
insert into sys.args values (9107, 291, 'arg_2', 'tinyint', 8, 0, 1, 2);
insert into sys.functions values (292, 'sql_div', '/', 'calc', 0, 1, false, false, false, 2000, true);
insert into sys.args values (9108, 292, 'res_0', 'month_interval', 32, 0, 0, 0);
insert into sys.args values (9109, 292, 'arg_1', 'month_interval', 32, 0, 1, 1);
insert into sys.args values (9110, 292, 'arg_2', 'tinyint', 8, 0, 1, 2);
insert into sys.functions values (293, 'sql_sub', '-', 'calc', 0, 1, false, false, false, 2000, true);
insert into sys.args values (9111, 293, 'res_0', 'sec_interval', 13, 0, 0, 0);
insert into sys.args values (9112, 293, 'arg_1', 'sec_interval', 13, 0, 1, 1);
insert into sys.args values (9113, 293, 'arg_2', 'tinyint', 8, 0, 1, 2);
insert into sys.functions values (294, 'sql_add', '+', 'calc', 0, 1, false, false, false, 2000, true);
insert into sys.args values (9114, 294, 'res_0', 'sec_interval', 13, 0, 0, 0);
insert into sys.args values (9115, 294, 'arg_1', 'sec_interval', 13, 0, 1, 1);
insert into sys.args values (9116, 294, 'arg_2', 'tinyint', 8, 0, 1, 2);
insert into sys.functions values (295, 'sql_mul', '*', 'calc', 0, 1, false, false, false, 2000, true);
insert into sys.args values (9117, 295, 'res_0', 'sec_interval', 13, 0, 0, 0);
insert into sys.args values (9118, 295, 'arg_1', 'sec_interval', 13, 0, 1, 1);
insert into sys.args values (9119, 295, 'arg_2', 'tinyint', 8, 0, 1, 2);
insert into sys.functions values (296, 'sql_div', '/', 'calc', 0, 1, false, false, false, 2000, true);
insert into sys.args values (9120, 296, 'res_0', 'sec_interval', 13, 0, 0, 0);
insert into sys.args values (9121, 296, 'arg_1', 'sec_interval', 13, 0, 1, 1);
insert into sys.args values (9122, 296, 'arg_2', 'tinyint', 8, 0, 1, 2);
insert into sys.functions values (297, 'sql_sub', '-', 'calc', 0, 1, false, false, false, 2000, true);
insert into sys.args values (9123, 297, 'res_0', 'smallint', 16, 0, 0, 0);
insert into sys.args values (9124, 297, 'arg_1', 'smallint', 16, 0, 1, 1);
insert into sys.args values (9125, 297, 'arg_2', 'smallint', 16, 0, 1, 2);
insert into sys.functions values (298, 'sql_add', '+', 'calc', 0, 1, false, false, false, 2000, true);
insert into sys.args values (9126, 298, 'res_0', 'smallint', 16, 0, 0, 0);
insert into sys.args values (9127, 298, 'arg_1', 'smallint', 16, 0, 1, 1);
insert into sys.args values (9128, 298, 'arg_2', 'smallint', 16, 0, 1, 2);
insert into sys.functions values (299, 'sql_mul', '*', 'calc', 0, 1, false, false, false, 2000, true);
insert into sys.args values (9129, 299, 'res_0', 'smallint', 16, 0, 0, 0);
insert into sys.args values (9130, 299, 'arg_1', 'smallint', 16, 0, 1, 1);
insert into sys.args values (9131, 299, 'arg_2', 'smallint', 16, 0, 1, 2);
insert into sys.functions values (300, 'sql_div', '/', 'calc', 0, 1, false, false, false, 2000, true);
insert into sys.args values (9132, 300, 'res_0', 'smallint', 16, 0, 0, 0);
insert into sys.args values (9133, 300, 'arg_1', 'smallint', 16, 0, 1, 1);
insert into sys.args values (9134, 300, 'arg_2', 'smallint', 16, 0, 1, 2);
insert into sys.functions values (301, 'bit_and', 'and', 'calc', 0, 1, false, false, false, 2000, true);
insert into sys.args values (9135, 301, 'res_0', 'smallint', 16, 0, 0, 0);
insert into sys.args values (9136, 301, 'arg_1', 'smallint', 16, 0, 1, 1);
insert into sys.args values (9137, 301, 'arg_2', 'smallint', 16, 0, 1, 2);
insert into sys.functions values (302, 'bit_or', 'or', 'calc', 0, 1, false, false, false, 2000, true);
insert into sys.args values (9138, 302, 'res_0', 'smallint', 16, 0, 0, 0);
insert into sys.args values (9139, 302, 'arg_1', 'smallint', 16, 0, 1, 1);
insert into sys.args values (9140, 302, 'arg_2', 'smallint', 16, 0, 1, 2);
insert into sys.functions values (303, 'bit_xor', 'xor', 'calc', 0, 1, false, false, false, 2000, true);
insert into sys.args values (9141, 303, 'res_0', 'smallint', 16, 0, 0, 0);
insert into sys.args values (9142, 303, 'arg_1', 'smallint', 16, 0, 1, 1);
insert into sys.args values (9143, 303, 'arg_2', 'smallint', 16, 0, 1, 2);
insert into sys.functions values (304, 'bit_not', 'not', 'calc', 0, 1, false, false, false, 2000, true);
insert into sys.args values (9144, 304, 'res_0', 'smallint', 16, 0, 0, 0);
insert into sys.args values (9145, 304, 'arg_1', 'smallint', 16, 0, 1, 1);
insert into sys.functions values (305, 'left_shift', '<<', 'calc', 0, 1, false, false, false, 2000, true);
insert into sys.args values (9146, 305, 'res_0', 'smallint', 16, 0, 0, 0);
insert into sys.args values (9147, 305, 'arg_1', 'smallint', 16, 0, 1, 1);
insert into sys.args values (9148, 305, 'arg_2', 'int', 32, 0, 1, 2);
insert into sys.functions values (306, 'right_shift', '>>', 'calc', 0, 1, false, false, false, 2000, true);
insert into sys.args values (9149, 306, 'res_0', 'smallint', 16, 0, 0, 0);
insert into sys.args values (9150, 306, 'arg_1', 'smallint', 16, 0, 1, 1);
insert into sys.args values (9151, 306, 'arg_2', 'int', 32, 0, 1, 2);
insert into sys.functions values (307, 'sql_neg', '-', 'calc', 0, 1, false, false, false, 2000, true);
insert into sys.args values (9152, 307, 'res_0', 'smallint', 16, 0, 0, 0);
insert into sys.args values (9153, 307, 'arg_1', 'smallint', 16, 0, 1, 1);
insert into sys.functions values (308, 'abs', 'abs', 'calc', 0, 1, false, false, false, 2000, true);
insert into sys.args values (9154, 308, 'res_0', 'smallint', 16, 0, 0, 0);
insert into sys.args values (9155, 308, 'arg_1', 'smallint', 16, 0, 1, 1);
insert into sys.functions values (309, 'sign', 'sign', 'calc', 0, 1, false, false, false, 2000, true);
insert into sys.args values (9156, 309, 'res_0', 'tinyint', 8, 0, 0, 0);
insert into sys.args values (9157, 309, 'arg_1', 'smallint', 16, 0, 1, 1);
insert into sys.functions values (310, 'scale_up', '*', 'calc', 0, 1, false, false, false, 2000, true);
insert into sys.args values (9158, 310, 'res_0', 'smallint', 16, 0, 0, 0);
insert into sys.args values (9159, 310, 'arg_1', 'smallint', 16, 0, 1, 1);
insert into sys.args values (9160, 310, 'arg_2', 'smallint', 16, 0, 1, 2);
insert into sys.functions values (311, 'scale_down', 'dec_round', 'sql', 0, 1, false, false, false, 2000, true);
insert into sys.args values (9161, 311, 'res_0', 'smallint', 16, 0, 0, 0);
insert into sys.args values (9162, 311, 'arg_1', 'smallint', 16, 0, 1, 1);
insert into sys.args values (9163, 311, 'arg_2', 'smallint', 16, 0, 1, 2);
insert into sys.functions values (312, 'sql_sub', '-', 'calc', 0, 1, false, false, false, 2000, true);
insert into sys.args values (9164, 312, 'res_0', 'month_interval', 32, 0, 0, 0);
insert into sys.args values (9165, 312, 'arg_1', 'month_interval', 32, 0, 1, 1);
insert into sys.args values (9166, 312, 'arg_2', 'smallint', 16, 0, 1, 2);
insert into sys.functions values (313, 'sql_add', '+', 'calc', 0, 1, false, false, false, 2000, true);
insert into sys.args values (9167, 313, 'res_0', 'month_interval', 32, 0, 0, 0);
insert into sys.args values (9168, 313, 'arg_1', 'month_interval', 32, 0, 1, 1);
insert into sys.args values (9169, 313, 'arg_2', 'smallint', 16, 0, 1, 2);
insert into sys.functions values (314, 'sql_mul', '*', 'calc', 0, 1, false, false, false, 2000, true);
insert into sys.args values (9170, 314, 'res_0', 'month_interval', 32, 0, 0, 0);
insert into sys.args values (9171, 314, 'arg_1', 'month_interval', 32, 0, 1, 1);
insert into sys.args values (9172, 314, 'arg_2', 'smallint', 16, 0, 1, 2);
insert into sys.functions values (315, 'sql_div', '/', 'calc', 0, 1, false, false, false, 2000, true);
insert into sys.args values (9173, 315, 'res_0', 'month_interval', 32, 0, 0, 0);
insert into sys.args values (9174, 315, 'arg_1', 'month_interval', 32, 0, 1, 1);
insert into sys.args values (9175, 315, 'arg_2', 'smallint', 16, 0, 1, 2);
insert into sys.functions values (316, 'sql_sub', '-', 'calc', 0, 1, false, false, false, 2000, true);
insert into sys.args values (9176, 316, 'res_0', 'sec_interval', 13, 0, 0, 0);
insert into sys.args values (9177, 316, 'arg_1', 'sec_interval', 13, 0, 1, 1);
insert into sys.args values (9178, 316, 'arg_2', 'smallint', 16, 0, 1, 2);
insert into sys.functions values (317, 'sql_add', '+', 'calc', 0, 1, false, false, false, 2000, true);
insert into sys.args values (9179, 317, 'res_0', 'sec_interval', 13, 0, 0, 0);
insert into sys.args values (9180, 317, 'arg_1', 'sec_interval', 13, 0, 1, 1);
insert into sys.args values (9181, 317, 'arg_2', 'smallint', 16, 0, 1, 2);
insert into sys.functions values (318, 'sql_mul', '*', 'calc', 0, 1, false, false, false, 2000, true);
insert into sys.args values (9182, 318, 'res_0', 'sec_interval', 13, 0, 0, 0);
insert into sys.args values (9183, 318, 'arg_1', 'sec_interval', 13, 0, 1, 1);
insert into sys.args values (9184, 318, 'arg_2', 'smallint', 16, 0, 1, 2);
insert into sys.functions values (319, 'sql_div', '/', 'calc', 0, 1, false, false, false, 2000, true);
insert into sys.args values (9185, 319, 'res_0', 'sec_interval', 13, 0, 0, 0);
insert into sys.args values (9186, 319, 'arg_1', 'sec_interval', 13, 0, 1, 1);
insert into sys.args values (9187, 319, 'arg_2', 'smallint', 16, 0, 1, 2);
insert into sys.functions values (320, 'sql_sub', '-', 'calc', 0, 1, false, false, false, 2000, true);
insert into sys.args values (9188, 320, 'res_0', 'int', 32, 0, 0, 0);
insert into sys.args values (9189, 320, 'arg_1', 'int', 32, 0, 1, 1);
insert into sys.args values (9190, 320, 'arg_2', 'int', 32, 0, 1, 2);
insert into sys.functions values (321, 'sql_add', '+', 'calc', 0, 1, false, false, false, 2000, true);
insert into sys.args values (9191, 321, 'res_0', 'int', 32, 0, 0, 0);
insert into sys.args values (9192, 321, 'arg_1', 'int', 32, 0, 1, 1);
insert into sys.args values (9193, 321, 'arg_2', 'int', 32, 0, 1, 2);
insert into sys.functions values (322, 'sql_mul', '*', 'calc', 0, 1, false, false, false, 2000, true);
insert into sys.args values (9194, 322, 'res_0', 'int', 32, 0, 0, 0);
insert into sys.args values (9195, 322, 'arg_1', 'int', 32, 0, 1, 1);
insert into sys.args values (9196, 322, 'arg_2', 'int', 32, 0, 1, 2);
insert into sys.functions values (323, 'sql_div', '/', 'calc', 0, 1, false, false, false, 2000, true);
insert into sys.args values (9197, 323, 'res_0', 'int', 32, 0, 0, 0);
insert into sys.args values (9198, 323, 'arg_1', 'int', 32, 0, 1, 1);
insert into sys.args values (9199, 323, 'arg_2', 'int', 32, 0, 1, 2);
insert into sys.functions values (324, 'bit_and', 'and', 'calc', 0, 1, false, false, false, 2000, true);
insert into sys.args values (9200, 324, 'res_0', 'int', 32, 0, 0, 0);
insert into sys.args values (9201, 324, 'arg_1', 'int', 32, 0, 1, 1);
insert into sys.args values (9202, 324, 'arg_2', 'int', 32, 0, 1, 2);
insert into sys.functions values (325, 'bit_or', 'or', 'calc', 0, 1, false, false, false, 2000, true);
insert into sys.args values (9203, 325, 'res_0', 'int', 32, 0, 0, 0);
insert into sys.args values (9204, 325, 'arg_1', 'int', 32, 0, 1, 1);
insert into sys.args values (9205, 325, 'arg_2', 'int', 32, 0, 1, 2);
insert into sys.functions values (326, 'bit_xor', 'xor', 'calc', 0, 1, false, false, false, 2000, true);
insert into sys.args values (9206, 326, 'res_0', 'int', 32, 0, 0, 0);
insert into sys.args values (9207, 326, 'arg_1', 'int', 32, 0, 1, 1);
insert into sys.args values (9208, 326, 'arg_2', 'int', 32, 0, 1, 2);
insert into sys.functions values (327, 'bit_not', 'not', 'calc', 0, 1, false, false, false, 2000, true);
insert into sys.args values (9209, 327, 'res_0', 'int', 32, 0, 0, 0);
insert into sys.args values (9210, 327, 'arg_1', 'int', 32, 0, 1, 1);
insert into sys.functions values (328, 'left_shift', '<<', 'calc', 0, 1, false, false, false, 2000, true);
insert into sys.args values (9211, 328, 'res_0', 'int', 32, 0, 0, 0);
insert into sys.args values (9212, 328, 'arg_1', 'int', 32, 0, 1, 1);
insert into sys.args values (9213, 328, 'arg_2', 'int', 32, 0, 1, 2);
insert into sys.functions values (329, 'right_shift', '>>', 'calc', 0, 1, false, false, false, 2000, true);
insert into sys.args values (9214, 329, 'res_0', 'int', 32, 0, 0, 0);
insert into sys.args values (9215, 329, 'arg_1', 'int', 32, 0, 1, 1);
insert into sys.args values (9216, 329, 'arg_2', 'int', 32, 0, 1, 2);
insert into sys.functions values (330, 'sql_neg', '-', 'calc', 0, 1, false, false, false, 2000, true);
insert into sys.args values (9217, 330, 'res_0', 'int', 32, 0, 0, 0);
insert into sys.args values (9218, 330, 'arg_1', 'int', 32, 0, 1, 1);
insert into sys.functions values (331, 'abs', 'abs', 'calc', 0, 1, false, false, false, 2000, true);
insert into sys.args values (9219, 331, 'res_0', 'int', 32, 0, 0, 0);
insert into sys.args values (9220, 331, 'arg_1', 'int', 32, 0, 1, 1);
insert into sys.functions values (332, 'sign', 'sign', 'calc', 0, 1, false, false, false, 2000, true);
insert into sys.args values (9221, 332, 'res_0', 'tinyint', 8, 0, 0, 0);
insert into sys.args values (9222, 332, 'arg_1', 'int', 32, 0, 1, 1);
insert into sys.functions values (333, 'scale_up', '*', 'calc', 0, 1, false, false, false, 2000, true);
insert into sys.args values (9223, 333, 'res_0', 'int', 32, 0, 0, 0);
insert into sys.args values (9224, 333, 'arg_1', 'int', 32, 0, 1, 1);
insert into sys.args values (9225, 333, 'arg_2', 'int', 32, 0, 1, 2);
insert into sys.functions values (334, 'scale_down', 'dec_round', 'sql', 0, 1, false, false, false, 2000, true);
insert into sys.args values (9226, 334, 'res_0', 'int', 32, 0, 0, 0);
insert into sys.args values (9227, 334, 'arg_1', 'int', 32, 0, 1, 1);
insert into sys.args values (9228, 334, 'arg_2', 'int', 32, 0, 1, 2);
insert into sys.functions values (335, 'sql_sub', '-', 'calc', 0, 1, false, false, false, 2000, true);
insert into sys.args values (9229, 335, 'res_0', 'month_interval', 32, 0, 0, 0);
insert into sys.args values (9230, 335, 'arg_1', 'month_interval', 32, 0, 1, 1);
insert into sys.args values (9231, 335, 'arg_2', 'int', 32, 0, 1, 2);
insert into sys.functions values (336, 'sql_add', '+', 'calc', 0, 1, false, false, false, 2000, true);
insert into sys.args values (9232, 336, 'res_0', 'month_interval', 32, 0, 0, 0);
insert into sys.args values (9233, 336, 'arg_1', 'month_interval', 32, 0, 1, 1);
insert into sys.args values (9234, 336, 'arg_2', 'int', 32, 0, 1, 2);
insert into sys.functions values (337, 'sql_mul', '*', 'calc', 0, 1, false, false, false, 2000, true);
insert into sys.args values (9235, 337, 'res_0', 'month_interval', 32, 0, 0, 0);
insert into sys.args values (9236, 337, 'arg_1', 'month_interval', 32, 0, 1, 1);
insert into sys.args values (9237, 337, 'arg_2', 'int', 32, 0, 1, 2);
insert into sys.functions values (338, 'sql_div', '/', 'calc', 0, 1, false, false, false, 2000, true);
insert into sys.args values (9238, 338, 'res_0', 'month_interval', 32, 0, 0, 0);
insert into sys.args values (9239, 338, 'arg_1', 'month_interval', 32, 0, 1, 1);
insert into sys.args values (9240, 338, 'arg_2', 'int', 32, 0, 1, 2);
insert into sys.functions values (339, 'sql_sub', '-', 'calc', 0, 1, false, false, false, 2000, true);
insert into sys.args values (9241, 339, 'res_0', 'sec_interval', 13, 0, 0, 0);
insert into sys.args values (9242, 339, 'arg_1', 'sec_interval', 13, 0, 1, 1);
insert into sys.args values (9243, 339, 'arg_2', 'int', 32, 0, 1, 2);
insert into sys.functions values (340, 'sql_add', '+', 'calc', 0, 1, false, false, false, 2000, true);
insert into sys.args values (9244, 340, 'res_0', 'sec_interval', 13, 0, 0, 0);
insert into sys.args values (9245, 340, 'arg_1', 'sec_interval', 13, 0, 1, 1);
insert into sys.args values (9246, 340, 'arg_2', 'int', 32, 0, 1, 2);
insert into sys.functions values (341, 'sql_mul', '*', 'calc', 0, 1, false, false, false, 2000, true);
insert into sys.args values (9247, 341, 'res_0', 'sec_interval', 13, 0, 0, 0);
insert into sys.args values (9248, 341, 'arg_1', 'sec_interval', 13, 0, 1, 1);
insert into sys.args values (9249, 341, 'arg_2', 'int', 32, 0, 1, 2);
insert into sys.functions values (342, 'sql_div', '/', 'calc', 0, 1, false, false, false, 2000, true);
insert into sys.args values (9250, 342, 'res_0', 'sec_interval', 13, 0, 0, 0);
insert into sys.args values (9251, 342, 'arg_1', 'sec_interval', 13, 0, 1, 1);
insert into sys.args values (9252, 342, 'arg_2', 'int', 32, 0, 1, 2);
insert into sys.functions values (343, 'sql_sub', '-', 'calc', 0, 1, false, false, false, 2000, true);
insert into sys.args values (9253, 343, 'res_0', 'bigint', 64, 0, 0, 0);
insert into sys.args values (9254, 343, 'arg_1', 'bigint', 64, 0, 1, 1);
insert into sys.args values (9255, 343, 'arg_2', 'bigint', 64, 0, 1, 2);
insert into sys.functions values (344, 'sql_add', '+', 'calc', 0, 1, false, false, false, 2000, true);
insert into sys.args values (9256, 344, 'res_0', 'bigint', 64, 0, 0, 0);
insert into sys.args values (9257, 344, 'arg_1', 'bigint', 64, 0, 1, 1);
insert into sys.args values (9258, 344, 'arg_2', 'bigint', 64, 0, 1, 2);
insert into sys.functions values (345, 'sql_mul', '*', 'calc', 0, 1, false, false, false, 2000, true);
insert into sys.args values (9259, 345, 'res_0', 'bigint', 64, 0, 0, 0);
insert into sys.args values (9260, 345, 'arg_1', 'bigint', 64, 0, 1, 1);
insert into sys.args values (9261, 345, 'arg_2', 'bigint', 64, 0, 1, 2);
insert into sys.functions values (346, 'sql_div', '/', 'calc', 0, 1, false, false, false, 2000, true);
insert into sys.args values (9262, 346, 'res_0', 'bigint', 64, 0, 0, 0);
insert into sys.args values (9263, 346, 'arg_1', 'bigint', 64, 0, 1, 1);
insert into sys.args values (9264, 346, 'arg_2', 'bigint', 64, 0, 1, 2);
insert into sys.functions values (347, 'bit_and', 'and', 'calc', 0, 1, false, false, false, 2000, true);
insert into sys.args values (9265, 347, 'res_0', 'bigint', 64, 0, 0, 0);
insert into sys.args values (9266, 347, 'arg_1', 'bigint', 64, 0, 1, 1);
insert into sys.args values (9267, 347, 'arg_2', 'bigint', 64, 0, 1, 2);
insert into sys.functions values (348, 'bit_or', 'or', 'calc', 0, 1, false, false, false, 2000, true);
insert into sys.args values (9268, 348, 'res_0', 'bigint', 64, 0, 0, 0);
insert into sys.args values (9269, 348, 'arg_1', 'bigint', 64, 0, 1, 1);
insert into sys.args values (9270, 348, 'arg_2', 'bigint', 64, 0, 1, 2);
insert into sys.functions values (349, 'bit_xor', 'xor', 'calc', 0, 1, false, false, false, 2000, true);
insert into sys.args values (9271, 349, 'res_0', 'bigint', 64, 0, 0, 0);
insert into sys.args values (9272, 349, 'arg_1', 'bigint', 64, 0, 1, 1);
insert into sys.args values (9273, 349, 'arg_2', 'bigint', 64, 0, 1, 2);
insert into sys.functions values (350, 'bit_not', 'not', 'calc', 0, 1, false, false, false, 2000, true);
insert into sys.args values (9274, 350, 'res_0', 'bigint', 64, 0, 0, 0);
insert into sys.args values (9275, 350, 'arg_1', 'bigint', 64, 0, 1, 1);
insert into sys.functions values (351, 'left_shift', '<<', 'calc', 0, 1, false, false, false, 2000, true);
insert into sys.args values (9276, 351, 'res_0', 'bigint', 64, 0, 0, 0);
insert into sys.args values (9277, 351, 'arg_1', 'bigint', 64, 0, 1, 1);
insert into sys.args values (9278, 351, 'arg_2', 'int', 32, 0, 1, 2);
insert into sys.functions values (352, 'right_shift', '>>', 'calc', 0, 1, false, false, false, 2000, true);
insert into sys.args values (9279, 352, 'res_0', 'bigint', 64, 0, 0, 0);
insert into sys.args values (9280, 352, 'arg_1', 'bigint', 64, 0, 1, 1);
insert into sys.args values (9281, 352, 'arg_2', 'int', 32, 0, 1, 2);
insert into sys.functions values (353, 'sql_neg', '-', 'calc', 0, 1, false, false, false, 2000, true);
insert into sys.args values (9282, 353, 'res_0', 'bigint', 64, 0, 0, 0);
insert into sys.args values (9283, 353, 'arg_1', 'bigint', 64, 0, 1, 1);
insert into sys.functions values (354, 'abs', 'abs', 'calc', 0, 1, false, false, false, 2000, true);
insert into sys.args values (9284, 354, 'res_0', 'bigint', 64, 0, 0, 0);
insert into sys.args values (9285, 354, 'arg_1', 'bigint', 64, 0, 1, 1);
insert into sys.functions values (355, 'sign', 'sign', 'calc', 0, 1, false, false, false, 2000, true);
insert into sys.args values (9286, 355, 'res_0', 'tinyint', 8, 0, 0, 0);
insert into sys.args values (9287, 355, 'arg_1', 'bigint', 64, 0, 1, 1);
insert into sys.functions values (356, 'scale_up', '*', 'calc', 0, 1, false, false, false, 2000, true);
insert into sys.args values (9288, 356, 'res_0', 'bigint', 64, 0, 0, 0);
insert into sys.args values (9289, 356, 'arg_1', 'bigint', 64, 0, 1, 1);
insert into sys.args values (9290, 356, 'arg_2', 'bigint', 64, 0, 1, 2);
insert into sys.functions values (357, 'scale_down', 'dec_round', 'sql', 0, 1, false, false, false, 2000, true);
insert into sys.args values (9291, 357, 'res_0', 'bigint', 64, 0, 0, 0);
insert into sys.args values (9292, 357, 'arg_1', 'bigint', 64, 0, 1, 1);
insert into sys.args values (9293, 357, 'arg_2', 'bigint', 64, 0, 1, 2);
insert into sys.functions values (358, 'sql_sub', '-', 'calc', 0, 1, false, false, false, 2000, true);
insert into sys.args values (9294, 358, 'res_0', 'month_interval', 32, 0, 0, 0);
insert into sys.args values (9295, 358, 'arg_1', 'month_interval', 32, 0, 1, 1);
insert into sys.args values (9296, 358, 'arg_2', 'bigint', 64, 0, 1, 2);
insert into sys.functions values (359, 'sql_add', '+', 'calc', 0, 1, false, false, false, 2000, true);
insert into sys.args values (9297, 359, 'res_0', 'month_interval', 32, 0, 0, 0);
insert into sys.args values (9298, 359, 'arg_1', 'month_interval', 32, 0, 1, 1);
insert into sys.args values (9299, 359, 'arg_2', 'bigint', 64, 0, 1, 2);
insert into sys.functions values (360, 'sql_mul', '*', 'calc', 0, 1, false, false, false, 2000, true);
insert into sys.args values (9300, 360, 'res_0', 'month_interval', 32, 0, 0, 0);
insert into sys.args values (9301, 360, 'arg_1', 'month_interval', 32, 0, 1, 1);
insert into sys.args values (9302, 360, 'arg_2', 'bigint', 64, 0, 1, 2);
insert into sys.functions values (361, 'sql_div', '/', 'calc', 0, 1, false, false, false, 2000, true);
insert into sys.args values (9303, 361, 'res_0', 'month_interval', 32, 0, 0, 0);
insert into sys.args values (9304, 361, 'arg_1', 'month_interval', 32, 0, 1, 1);
insert into sys.args values (9305, 361, 'arg_2', 'bigint', 64, 0, 1, 2);
insert into sys.functions values (362, 'sql_sub', '-', 'calc', 0, 1, false, false, false, 2000, true);
insert into sys.args values (9306, 362, 'res_0', 'sec_interval', 13, 0, 0, 0);
insert into sys.args values (9307, 362, 'arg_1', 'sec_interval', 13, 0, 1, 1);
insert into sys.args values (9308, 362, 'arg_2', 'bigint', 64, 0, 1, 2);
insert into sys.functions values (363, 'sql_add', '+', 'calc', 0, 1, false, false, false, 2000, true);
insert into sys.args values (9309, 363, 'res_0', 'sec_interval', 13, 0, 0, 0);
insert into sys.args values (9310, 363, 'arg_1', 'sec_interval', 13, 0, 1, 1);
insert into sys.args values (9311, 363, 'arg_2', 'bigint', 64, 0, 1, 2);
insert into sys.functions values (364, 'sql_mul', '*', 'calc', 0, 1, false, false, false, 2000, true);
insert into sys.args values (9312, 364, 'res_0', 'sec_interval', 13, 0, 0, 0);
insert into sys.args values (9313, 364, 'arg_1', 'sec_interval', 13, 0, 1, 1);
insert into sys.args values (9314, 364, 'arg_2', 'bigint', 64, 0, 1, 2);
insert into sys.functions values (365, 'sql_div', '/', 'calc', 0, 1, false, false, false, 2000, true);
insert into sys.args values (9315, 365, 'res_0', 'sec_interval', 13, 0, 0, 0);
insert into sys.args values (9316, 365, 'arg_1', 'sec_interval', 13, 0, 1, 1);
insert into sys.args values (9317, 365, 'arg_2', 'bigint', 64, 0, 1, 2);
insert into sys.functions values (366, 'sql_sub', '-', 'calc', 0, 1, false, false, false, 2000, true);
insert into sys.args values (9318, 366, 'res_0', 'decimal', 2, 0, 0, 0);
insert into sys.args values (9319, 366, 'arg_1', 'decimal', 2, 0, 1, 1);
insert into sys.args values (9320, 366, 'arg_2', 'decimal', 2, 0, 1, 2);
insert into sys.functions values (367, 'sql_add', '+', 'calc', 0, 1, false, false, false, 2000, true);
insert into sys.args values (9321, 367, 'res_0', 'decimal', 2, 0, 0, 0);
insert into sys.args values (9322, 367, 'arg_1', 'decimal', 2, 0, 1, 1);
insert into sys.args values (9323, 367, 'arg_2', 'decimal', 2, 0, 1, 2);
insert into sys.functions values (368, 'sql_mul', '*', 'calc', 0, 1, false, false, false, 2000, true);
insert into sys.args values (9324, 368, 'res_0', 'decimal', 2, 0, 0, 0);
insert into sys.args values (9325, 368, 'arg_1', 'decimal', 2, 0, 1, 1);
insert into sys.args values (9326, 368, 'arg_2', 'decimal', 2, 0, 1, 2);
insert into sys.functions values (369, 'sql_div', '/', 'calc', 0, 1, false, false, false, 2000, true);
insert into sys.args values (9327, 369, 'res_0', 'decimal', 2, 0, 0, 0);
insert into sys.args values (9328, 369, 'arg_1', 'decimal', 2, 0, 1, 1);
insert into sys.args values (9329, 369, 'arg_2', 'decimal', 2, 0, 1, 2);
insert into sys.functions values (370, 'bit_and', 'and', 'calc', 0, 1, false, false, false, 2000, true);
insert into sys.args values (9330, 370, 'res_0', 'decimal', 2, 0, 0, 0);
insert into sys.args values (9331, 370, 'arg_1', 'decimal', 2, 0, 1, 1);
insert into sys.args values (9332, 370, 'arg_2', 'decimal', 2, 0, 1, 2);
insert into sys.functions values (371, 'bit_or', 'or', 'calc', 0, 1, false, false, false, 2000, true);
insert into sys.args values (9333, 371, 'res_0', 'decimal', 2, 0, 0, 0);
insert into sys.args values (9334, 371, 'arg_1', 'decimal', 2, 0, 1, 1);
insert into sys.args values (9335, 371, 'arg_2', 'decimal', 2, 0, 1, 2);
insert into sys.functions values (372, 'bit_xor', 'xor', 'calc', 0, 1, false, false, false, 2000, true);
insert into sys.args values (9336, 372, 'res_0', 'decimal', 2, 0, 0, 0);
insert into sys.args values (9337, 372, 'arg_1', 'decimal', 2, 0, 1, 1);
insert into sys.args values (9338, 372, 'arg_2', 'decimal', 2, 0, 1, 2);
insert into sys.functions values (373, 'bit_not', 'not', 'calc', 0, 1, false, false, false, 2000, true);
insert into sys.args values (9339, 373, 'res_0', 'decimal', 2, 0, 0, 0);
insert into sys.args values (9340, 373, 'arg_1', 'decimal', 2, 0, 1, 1);
insert into sys.functions values (374, 'left_shift', '<<', 'calc', 0, 1, false, false, false, 2000, true);
insert into sys.args values (9341, 374, 'res_0', 'decimal', 2, 0, 0, 0);
insert into sys.args values (9342, 374, 'arg_1', 'decimal', 2, 0, 1, 1);
insert into sys.args values (9343, 374, 'arg_2', 'int', 32, 0, 1, 2);
insert into sys.functions values (375, 'right_shift', '>>', 'calc', 0, 1, false, false, false, 2000, true);
insert into sys.args values (9344, 375, 'res_0', 'decimal', 2, 0, 0, 0);
insert into sys.args values (9345, 375, 'arg_1', 'decimal', 2, 0, 1, 1);
insert into sys.args values (9346, 375, 'arg_2', 'int', 32, 0, 1, 2);
insert into sys.functions values (376, 'sql_neg', '-', 'calc', 0, 1, false, false, false, 2000, true);
insert into sys.args values (9347, 376, 'res_0', 'decimal', 2, 0, 0, 0);
insert into sys.args values (9348, 376, 'arg_1', 'decimal', 2, 0, 1, 1);
insert into sys.functions values (377, 'abs', 'abs', 'calc', 0, 1, false, false, false, 2000, true);
insert into sys.args values (9349, 377, 'res_0', 'decimal', 2, 0, 0, 0);
insert into sys.args values (9350, 377, 'arg_1', 'decimal', 2, 0, 1, 1);
insert into sys.functions values (378, 'sign', 'sign', 'calc', 0, 1, false, false, false, 2000, true);
insert into sys.args values (9351, 378, 'res_0', 'tinyint', 8, 0, 0, 0);
insert into sys.args values (9352, 378, 'arg_1', 'decimal', 2, 0, 1, 1);
insert into sys.functions values (379, 'scale_up', '*', 'calc', 0, 1, false, false, false, 2000, true);
insert into sys.args values (9353, 379, 'res_0', 'decimal', 2, 0, 0, 0);
insert into sys.args values (9354, 379, 'arg_1', 'decimal', 2, 0, 1, 1);
insert into sys.args values (9355, 379, 'arg_2', 'tinyint', 8, 0, 1, 2);
insert into sys.functions values (380, 'scale_down', 'dec_round', 'sql', 0, 1, false, false, false, 2000, true);
insert into sys.args values (9356, 380, 'res_0', 'decimal', 2, 0, 0, 0);
insert into sys.args values (9357, 380, 'arg_1', 'decimal', 2, 0, 1, 1);
insert into sys.args values (9358, 380, 'arg_2', 'tinyint', 8, 0, 1, 2);
insert into sys.functions values (381, 'sql_sub', '-', 'calc', 0, 1, false, false, false, 2000, true);
insert into sys.args values (9359, 381, 'res_0', 'month_interval', 32, 0, 0, 0);
insert into sys.args values (9360, 381, 'arg_1', 'month_interval', 32, 0, 1, 1);
insert into sys.args values (9361, 381, 'arg_2', 'decimal', 2, 0, 1, 2);
insert into sys.functions values (382, 'sql_add', '+', 'calc', 0, 1, false, false, false, 2000, true);
insert into sys.args values (9362, 382, 'res_0', 'month_interval', 32, 0, 0, 0);
insert into sys.args values (9363, 382, 'arg_1', 'month_interval', 32, 0, 1, 1);
insert into sys.args values (9364, 382, 'arg_2', 'decimal', 2, 0, 1, 2);
insert into sys.functions values (383, 'sql_mul', '*', 'calc', 0, 1, false, false, false, 2000, true);
insert into sys.args values (9365, 383, 'res_0', 'month_interval', 32, 0, 0, 0);
insert into sys.args values (9366, 383, 'arg_1', 'month_interval', 32, 0, 1, 1);
insert into sys.args values (9367, 383, 'arg_2', 'decimal', 2, 0, 1, 2);
insert into sys.functions values (384, 'sql_div', '/', 'calc', 0, 1, false, false, false, 2000, true);
insert into sys.args values (9368, 384, 'res_0', 'month_interval', 32, 0, 0, 0);
insert into sys.args values (9369, 384, 'arg_1', 'month_interval', 32, 0, 1, 1);
insert into sys.args values (9370, 384, 'arg_2', 'decimal', 2, 0, 1, 2);
insert into sys.functions values (385, 'sql_sub', '-', 'calc', 0, 1, false, false, false, 2000, true);
insert into sys.args values (9371, 385, 'res_0', 'sec_interval', 13, 0, 0, 0);
insert into sys.args values (9372, 385, 'arg_1', 'sec_interval', 13, 0, 1, 1);
insert into sys.args values (9373, 385, 'arg_2', 'decimal', 2, 0, 1, 2);
insert into sys.functions values (386, 'sql_add', '+', 'calc', 0, 1, false, false, false, 2000, true);
insert into sys.args values (9374, 386, 'res_0', 'sec_interval', 13, 0, 0, 0);
insert into sys.args values (9375, 386, 'arg_1', 'sec_interval', 13, 0, 1, 1);
insert into sys.args values (9376, 386, 'arg_2', 'decimal', 2, 0, 1, 2);
insert into sys.functions values (387, 'sql_mul', '*', 'calc', 0, 1, false, false, false, 2000, true);
insert into sys.args values (9377, 387, 'res_0', 'sec_interval', 13, 0, 0, 0);
insert into sys.args values (9378, 387, 'arg_1', 'sec_interval', 13, 0, 1, 1);
insert into sys.args values (9379, 387, 'arg_2', 'decimal', 2, 0, 1, 2);
insert into sys.functions values (388, 'sql_div', '/', 'calc', 0, 1, false, false, false, 2000, true);
insert into sys.args values (9380, 388, 'res_0', 'sec_interval', 13, 0, 0, 0);
insert into sys.args values (9381, 388, 'arg_1', 'sec_interval', 13, 0, 1, 1);
insert into sys.args values (9382, 388, 'arg_2', 'decimal', 2, 0, 1, 2);
insert into sys.functions values (389, 'sql_sub', '-', 'calc', 0, 1, false, false, false, 2000, true);
insert into sys.args values (9383, 389, 'res_0', 'decimal', 4, 0, 0, 0);
insert into sys.args values (9384, 389, 'arg_1', 'decimal', 4, 0, 1, 1);
insert into sys.args values (9385, 389, 'arg_2', 'decimal', 4, 0, 1, 2);
insert into sys.functions values (390, 'sql_add', '+', 'calc', 0, 1, false, false, false, 2000, true);
insert into sys.args values (9386, 390, 'res_0', 'decimal', 4, 0, 0, 0);
insert into sys.args values (9387, 390, 'arg_1', 'decimal', 4, 0, 1, 1);
insert into sys.args values (9388, 390, 'arg_2', 'decimal', 4, 0, 1, 2);
insert into sys.functions values (391, 'sql_mul', '*', 'calc', 0, 1, false, false, false, 2000, true);
insert into sys.args values (9389, 391, 'res_0', 'decimal', 4, 0, 0, 0);
insert into sys.args values (9390, 391, 'arg_1', 'decimal', 4, 0, 1, 1);
insert into sys.args values (9391, 391, 'arg_2', 'decimal', 4, 0, 1, 2);
insert into sys.functions values (392, 'sql_div', '/', 'calc', 0, 1, false, false, false, 2000, true);
insert into sys.args values (9392, 392, 'res_0', 'decimal', 4, 0, 0, 0);
insert into sys.args values (9393, 392, 'arg_1', 'decimal', 4, 0, 1, 1);
insert into sys.args values (9394, 392, 'arg_2', 'decimal', 4, 0, 1, 2);
insert into sys.functions values (393, 'bit_and', 'and', 'calc', 0, 1, false, false, false, 2000, true);
insert into sys.args values (9395, 393, 'res_0', 'decimal', 4, 0, 0, 0);
insert into sys.args values (9396, 393, 'arg_1', 'decimal', 4, 0, 1, 1);
insert into sys.args values (9397, 393, 'arg_2', 'decimal', 4, 0, 1, 2);
insert into sys.functions values (394, 'bit_or', 'or', 'calc', 0, 1, false, false, false, 2000, true);
insert into sys.args values (9398, 394, 'res_0', 'decimal', 4, 0, 0, 0);
insert into sys.args values (9399, 394, 'arg_1', 'decimal', 4, 0, 1, 1);
insert into sys.args values (9400, 394, 'arg_2', 'decimal', 4, 0, 1, 2);
insert into sys.functions values (395, 'bit_xor', 'xor', 'calc', 0, 1, false, false, false, 2000, true);
insert into sys.args values (9401, 395, 'res_0', 'decimal', 4, 0, 0, 0);
insert into sys.args values (9402, 395, 'arg_1', 'decimal', 4, 0, 1, 1);
insert into sys.args values (9403, 395, 'arg_2', 'decimal', 4, 0, 1, 2);
insert into sys.functions values (396, 'bit_not', 'not', 'calc', 0, 1, false, false, false, 2000, true);
insert into sys.args values (9404, 396, 'res_0', 'decimal', 4, 0, 0, 0);
insert into sys.args values (9405, 396, 'arg_1', 'decimal', 4, 0, 1, 1);
insert into sys.functions values (397, 'left_shift', '<<', 'calc', 0, 1, false, false, false, 2000, true);
insert into sys.args values (9406, 397, 'res_0', 'decimal', 4, 0, 0, 0);
insert into sys.args values (9407, 397, 'arg_1', 'decimal', 4, 0, 1, 1);
insert into sys.args values (9408, 397, 'arg_2', 'int', 32, 0, 1, 2);
insert into sys.functions values (398, 'right_shift', '>>', 'calc', 0, 1, false, false, false, 2000, true);
insert into sys.args values (9409, 398, 'res_0', 'decimal', 4, 0, 0, 0);
insert into sys.args values (9410, 398, 'arg_1', 'decimal', 4, 0, 1, 1);
insert into sys.args values (9411, 398, 'arg_2', 'int', 32, 0, 1, 2);
insert into sys.functions values (399, 'sql_neg', '-', 'calc', 0, 1, false, false, false, 2000, true);
insert into sys.args values (9412, 399, 'res_0', 'decimal', 4, 0, 0, 0);
insert into sys.args values (9413, 399, 'arg_1', 'decimal', 4, 0, 1, 1);
insert into sys.functions values (400, 'abs', 'abs', 'calc', 0, 1, false, false, false, 2000, true);
insert into sys.args values (9414, 400, 'res_0', 'decimal', 4, 0, 0, 0);
insert into sys.args values (9415, 400, 'arg_1', 'decimal', 4, 0, 1, 1);
insert into sys.functions values (401, 'sign', 'sign', 'calc', 0, 1, false, false, false, 2000, true);
insert into sys.args values (9416, 401, 'res_0', 'tinyint', 8, 0, 0, 0);
insert into sys.args values (9417, 401, 'arg_1', 'decimal', 4, 0, 1, 1);
insert into sys.functions values (402, 'scale_up', '*', 'calc', 0, 1, false, false, false, 2000, true);
insert into sys.args values (9418, 402, 'res_0', 'decimal', 4, 0, 0, 0);
insert into sys.args values (9419, 402, 'arg_1', 'decimal', 4, 0, 1, 1);
insert into sys.args values (9420, 402, 'arg_2', 'smallint', 16, 0, 1, 2);
insert into sys.functions values (403, 'scale_down', 'dec_round', 'sql', 0, 1, false, false, false, 2000, true);
insert into sys.args values (9421, 403, 'res_0', 'decimal', 4, 0, 0, 0);
insert into sys.args values (9422, 403, 'arg_1', 'decimal', 4, 0, 1, 1);
insert into sys.args values (9423, 403, 'arg_2', 'smallint', 16, 0, 1, 2);
insert into sys.functions values (404, 'sql_sub', '-', 'calc', 0, 1, false, false, false, 2000, true);
insert into sys.args values (9424, 404, 'res_0', 'month_interval', 32, 0, 0, 0);
insert into sys.args values (9425, 404, 'arg_1', 'month_interval', 32, 0, 1, 1);
insert into sys.args values (9426, 404, 'arg_2', 'decimal', 4, 0, 1, 2);
insert into sys.functions values (405, 'sql_add', '+', 'calc', 0, 1, false, false, false, 2000, true);
insert into sys.args values (9427, 405, 'res_0', 'month_interval', 32, 0, 0, 0);
insert into sys.args values (9428, 405, 'arg_1', 'month_interval', 32, 0, 1, 1);
insert into sys.args values (9429, 405, 'arg_2', 'decimal', 4, 0, 1, 2);
insert into sys.functions values (406, 'sql_mul', '*', 'calc', 0, 1, false, false, false, 2000, true);
insert into sys.args values (9430, 406, 'res_0', 'month_interval', 32, 0, 0, 0);
insert into sys.args values (9431, 406, 'arg_1', 'month_interval', 32, 0, 1, 1);
insert into sys.args values (9432, 406, 'arg_2', 'decimal', 4, 0, 1, 2);
insert into sys.functions values (407, 'sql_div', '/', 'calc', 0, 1, false, false, false, 2000, true);
insert into sys.args values (9433, 407, 'res_0', 'month_interval', 32, 0, 0, 0);
insert into sys.args values (9434, 407, 'arg_1', 'month_interval', 32, 0, 1, 1);
insert into sys.args values (9435, 407, 'arg_2', 'decimal', 4, 0, 1, 2);
insert into sys.functions values (408, 'sql_sub', '-', 'calc', 0, 1, false, false, false, 2000, true);
insert into sys.args values (9436, 408, 'res_0', 'sec_interval', 13, 0, 0, 0);
insert into sys.args values (9437, 408, 'arg_1', 'sec_interval', 13, 0, 1, 1);
insert into sys.args values (9438, 408, 'arg_2', 'decimal', 4, 0, 1, 2);
insert into sys.functions values (409, 'sql_add', '+', 'calc', 0, 1, false, false, false, 2000, true);
insert into sys.args values (9439, 409, 'res_0', 'sec_interval', 13, 0, 0, 0);
insert into sys.args values (9440, 409, 'arg_1', 'sec_interval', 13, 0, 1, 1);
insert into sys.args values (9441, 409, 'arg_2', 'decimal', 4, 0, 1, 2);
insert into sys.functions values (410, 'sql_mul', '*', 'calc', 0, 1, false, false, false, 2000, true);
insert into sys.args values (9442, 410, 'res_0', 'sec_interval', 13, 0, 0, 0);
insert into sys.args values (9443, 410, 'arg_1', 'sec_interval', 13, 0, 1, 1);
insert into sys.args values (9444, 410, 'arg_2', 'decimal', 4, 0, 1, 2);
insert into sys.functions values (411, 'sql_div', '/', 'calc', 0, 1, false, false, false, 2000, true);
insert into sys.args values (9445, 411, 'res_0', 'sec_interval', 13, 0, 0, 0);
insert into sys.args values (9446, 411, 'arg_1', 'sec_interval', 13, 0, 1, 1);
insert into sys.args values (9447, 411, 'arg_2', 'decimal', 4, 0, 1, 2);
insert into sys.functions values (412, 'sql_sub', '-', 'calc', 0, 1, false, false, false, 2000, true);
insert into sys.args values (9448, 412, 'res_0', 'decimal', 9, 0, 0, 0);
insert into sys.args values (9449, 412, 'arg_1', 'decimal', 9, 0, 1, 1);
insert into sys.args values (9450, 412, 'arg_2', 'decimal', 9, 0, 1, 2);
insert into sys.functions values (413, 'sql_add', '+', 'calc', 0, 1, false, false, false, 2000, true);
insert into sys.args values (9451, 413, 'res_0', 'decimal', 9, 0, 0, 0);
insert into sys.args values (9452, 413, 'arg_1', 'decimal', 9, 0, 1, 1);
insert into sys.args values (9453, 413, 'arg_2', 'decimal', 9, 0, 1, 2);
insert into sys.functions values (414, 'sql_mul', '*', 'calc', 0, 1, false, false, false, 2000, true);
insert into sys.args values (9454, 414, 'res_0', 'decimal', 9, 0, 0, 0);
insert into sys.args values (9455, 414, 'arg_1', 'decimal', 9, 0, 1, 1);
insert into sys.args values (9456, 414, 'arg_2', 'decimal', 9, 0, 1, 2);
insert into sys.functions values (415, 'sql_div', '/', 'calc', 0, 1, false, false, false, 2000, true);
insert into sys.args values (9457, 415, 'res_0', 'decimal', 9, 0, 0, 0);
insert into sys.args values (9458, 415, 'arg_1', 'decimal', 9, 0, 1, 1);
insert into sys.args values (9459, 415, 'arg_2', 'decimal', 9, 0, 1, 2);
insert into sys.functions values (416, 'bit_and', 'and', 'calc', 0, 1, false, false, false, 2000, true);
insert into sys.args values (9460, 416, 'res_0', 'decimal', 9, 0, 0, 0);
insert into sys.args values (9461, 416, 'arg_1', 'decimal', 9, 0, 1, 1);
insert into sys.args values (9462, 416, 'arg_2', 'decimal', 9, 0, 1, 2);
insert into sys.functions values (417, 'bit_or', 'or', 'calc', 0, 1, false, false, false, 2000, true);
insert into sys.args values (9463, 417, 'res_0', 'decimal', 9, 0, 0, 0);
insert into sys.args values (9464, 417, 'arg_1', 'decimal', 9, 0, 1, 1);
insert into sys.args values (9465, 417, 'arg_2', 'decimal', 9, 0, 1, 2);
insert into sys.functions values (418, 'bit_xor', 'xor', 'calc', 0, 1, false, false, false, 2000, true);
insert into sys.args values (9466, 418, 'res_0', 'decimal', 9, 0, 0, 0);
insert into sys.args values (9467, 418, 'arg_1', 'decimal', 9, 0, 1, 1);
insert into sys.args values (9468, 418, 'arg_2', 'decimal', 9, 0, 1, 2);
insert into sys.functions values (419, 'bit_not', 'not', 'calc', 0, 1, false, false, false, 2000, true);
insert into sys.args values (9469, 419, 'res_0', 'decimal', 9, 0, 0, 0);
insert into sys.args values (9470, 419, 'arg_1', 'decimal', 9, 0, 1, 1);
insert into sys.functions values (420, 'left_shift', '<<', 'calc', 0, 1, false, false, false, 2000, true);
insert into sys.args values (9471, 420, 'res_0', 'decimal', 9, 0, 0, 0);
insert into sys.args values (9472, 420, 'arg_1', 'decimal', 9, 0, 1, 1);
insert into sys.args values (9473, 420, 'arg_2', 'int', 32, 0, 1, 2);
insert into sys.functions values (421, 'right_shift', '>>', 'calc', 0, 1, false, false, false, 2000, true);
insert into sys.args values (9474, 421, 'res_0', 'decimal', 9, 0, 0, 0);
insert into sys.args values (9475, 421, 'arg_1', 'decimal', 9, 0, 1, 1);
insert into sys.args values (9476, 421, 'arg_2', 'int', 32, 0, 1, 2);
insert into sys.functions values (422, 'sql_neg', '-', 'calc', 0, 1, false, false, false, 2000, true);
insert into sys.args values (9477, 422, 'res_0', 'decimal', 9, 0, 0, 0);
insert into sys.args values (9478, 422, 'arg_1', 'decimal', 9, 0, 1, 1);
insert into sys.functions values (423, 'abs', 'abs', 'calc', 0, 1, false, false, false, 2000, true);
insert into sys.args values (9479, 423, 'res_0', 'decimal', 9, 0, 0, 0);
insert into sys.args values (9480, 423, 'arg_1', 'decimal', 9, 0, 1, 1);
insert into sys.functions values (424, 'sign', 'sign', 'calc', 0, 1, false, false, false, 2000, true);
insert into sys.args values (9481, 424, 'res_0', 'tinyint', 8, 0, 0, 0);
insert into sys.args values (9482, 424, 'arg_1', 'decimal', 9, 0, 1, 1);
insert into sys.functions values (425, 'scale_up', '*', 'calc', 0, 1, false, false, false, 2000, true);
insert into sys.args values (9483, 425, 'res_0', 'decimal', 9, 0, 0, 0);
insert into sys.args values (9484, 425, 'arg_1', 'decimal', 9, 0, 1, 1);
insert into sys.args values (9485, 425, 'arg_2', 'int', 32, 0, 1, 2);
insert into sys.functions values (426, 'scale_down', 'dec_round', 'sql', 0, 1, false, false, false, 2000, true);
insert into sys.args values (9486, 426, 'res_0', 'decimal', 9, 0, 0, 0);
insert into sys.args values (9487, 426, 'arg_1', 'decimal', 9, 0, 1, 1);
insert into sys.args values (9488, 426, 'arg_2', 'int', 32, 0, 1, 2);
insert into sys.functions values (427, 'sql_sub', '-', 'calc', 0, 1, false, false, false, 2000, true);
insert into sys.args values (9489, 427, 'res_0', 'month_interval', 32, 0, 0, 0);
insert into sys.args values (9490, 427, 'arg_1', 'month_interval', 32, 0, 1, 1);
insert into sys.args values (9491, 427, 'arg_2', 'decimal', 9, 0, 1, 2);
insert into sys.functions values (428, 'sql_add', '+', 'calc', 0, 1, false, false, false, 2000, true);
insert into sys.args values (9492, 428, 'res_0', 'month_interval', 32, 0, 0, 0);
insert into sys.args values (9493, 428, 'arg_1', 'month_interval', 32, 0, 1, 1);
insert into sys.args values (9494, 428, 'arg_2', 'decimal', 9, 0, 1, 2);
insert into sys.functions values (429, 'sql_mul', '*', 'calc', 0, 1, false, false, false, 2000, true);
insert into sys.args values (9495, 429, 'res_0', 'month_interval', 32, 0, 0, 0);
insert into sys.args values (9496, 429, 'arg_1', 'month_interval', 32, 0, 1, 1);
insert into sys.args values (9497, 429, 'arg_2', 'decimal', 9, 0, 1, 2);
insert into sys.functions values (430, 'sql_div', '/', 'calc', 0, 1, false, false, false, 2000, true);
insert into sys.args values (9498, 430, 'res_0', 'month_interval', 32, 0, 0, 0);
insert into sys.args values (9499, 430, 'arg_1', 'month_interval', 32, 0, 1, 1);
insert into sys.args values (9500, 430, 'arg_2', 'decimal', 9, 0, 1, 2);
insert into sys.functions values (431, 'sql_sub', '-', 'calc', 0, 1, false, false, false, 2000, true);
insert into sys.args values (9501, 431, 'res_0', 'sec_interval', 13, 0, 0, 0);
insert into sys.args values (9502, 431, 'arg_1', 'sec_interval', 13, 0, 1, 1);
insert into sys.args values (9503, 431, 'arg_2', 'decimal', 9, 0, 1, 2);
insert into sys.functions values (432, 'sql_add', '+', 'calc', 0, 1, false, false, false, 2000, true);
insert into sys.args values (9504, 432, 'res_0', 'sec_interval', 13, 0, 0, 0);
insert into sys.args values (9505, 432, 'arg_1', 'sec_interval', 13, 0, 1, 1);
insert into sys.args values (9506, 432, 'arg_2', 'decimal', 9, 0, 1, 2);
insert into sys.functions values (433, 'sql_mul', '*', 'calc', 0, 1, false, false, false, 2000, true);
insert into sys.args values (9507, 433, 'res_0', 'sec_interval', 13, 0, 0, 0);
insert into sys.args values (9508, 433, 'arg_1', 'sec_interval', 13, 0, 1, 1);
insert into sys.args values (9509, 433, 'arg_2', 'decimal', 9, 0, 1, 2);
insert into sys.functions values (434, 'sql_div', '/', 'calc', 0, 1, false, false, false, 2000, true);
insert into sys.args values (9510, 434, 'res_0', 'sec_interval', 13, 0, 0, 0);
insert into sys.args values (9511, 434, 'arg_1', 'sec_interval', 13, 0, 1, 1);
insert into sys.args values (9512, 434, 'arg_2', 'decimal', 9, 0, 1, 2);
insert into sys.functions values (435, 'sql_sub', '-', 'calc', 0, 1, false, false, false, 2000, true);
insert into sys.args values (9513, 435, 'res_0', 'decimal', 18, 0, 0, 0);
insert into sys.args values (9514, 435, 'arg_1', 'decimal', 18, 0, 1, 1);
insert into sys.args values (9515, 435, 'arg_2', 'decimal', 18, 0, 1, 2);
insert into sys.functions values (436, 'sql_add', '+', 'calc', 0, 1, false, false, false, 2000, true);
insert into sys.args values (9516, 436, 'res_0', 'decimal', 18, 0, 0, 0);
insert into sys.args values (9517, 436, 'arg_1', 'decimal', 18, 0, 1, 1);
insert into sys.args values (9518, 436, 'arg_2', 'decimal', 18, 0, 1, 2);
insert into sys.functions values (437, 'sql_mul', '*', 'calc', 0, 1, false, false, false, 2000, true);
insert into sys.args values (9519, 437, 'res_0', 'decimal', 18, 0, 0, 0);
insert into sys.args values (9520, 437, 'arg_1', 'decimal', 18, 0, 1, 1);
insert into sys.args values (9521, 437, 'arg_2', 'decimal', 18, 0, 1, 2);
insert into sys.functions values (438, 'sql_div', '/', 'calc', 0, 1, false, false, false, 2000, true);
insert into sys.args values (9522, 438, 'res_0', 'decimal', 18, 0, 0, 0);
insert into sys.args values (9523, 438, 'arg_1', 'decimal', 18, 0, 1, 1);
insert into sys.args values (9524, 438, 'arg_2', 'decimal', 18, 0, 1, 2);
insert into sys.functions values (439, 'bit_and', 'and', 'calc', 0, 1, false, false, false, 2000, true);
insert into sys.args values (9525, 439, 'res_0', 'decimal', 18, 0, 0, 0);
insert into sys.args values (9526, 439, 'arg_1', 'decimal', 18, 0, 1, 1);
insert into sys.args values (9527, 439, 'arg_2', 'decimal', 18, 0, 1, 2);
insert into sys.functions values (440, 'bit_or', 'or', 'calc', 0, 1, false, false, false, 2000, true);
insert into sys.args values (9528, 440, 'res_0', 'decimal', 18, 0, 0, 0);
insert into sys.args values (9529, 440, 'arg_1', 'decimal', 18, 0, 1, 1);
insert into sys.args values (9530, 440, 'arg_2', 'decimal', 18, 0, 1, 2);
insert into sys.functions values (441, 'bit_xor', 'xor', 'calc', 0, 1, false, false, false, 2000, true);
insert into sys.args values (9531, 441, 'res_0', 'decimal', 18, 0, 0, 0);
insert into sys.args values (9532, 441, 'arg_1', 'decimal', 18, 0, 1, 1);
insert into sys.args values (9533, 441, 'arg_2', 'decimal', 18, 0, 1, 2);
insert into sys.functions values (442, 'bit_not', 'not', 'calc', 0, 1, false, false, false, 2000, true);
insert into sys.args values (9534, 442, 'res_0', 'decimal', 18, 0, 0, 0);
insert into sys.args values (9535, 442, 'arg_1', 'decimal', 18, 0, 1, 1);
insert into sys.functions values (443, 'left_shift', '<<', 'calc', 0, 1, false, false, false, 2000, true);
insert into sys.args values (9536, 443, 'res_0', 'decimal', 18, 0, 0, 0);
insert into sys.args values (9537, 443, 'arg_1', 'decimal', 18, 0, 1, 1);
insert into sys.args values (9538, 443, 'arg_2', 'int', 32, 0, 1, 2);
insert into sys.functions values (444, 'right_shift', '>>', 'calc', 0, 1, false, false, false, 2000, true);
insert into sys.args values (9539, 444, 'res_0', 'decimal', 18, 0, 0, 0);
insert into sys.args values (9540, 444, 'arg_1', 'decimal', 18, 0, 1, 1);
insert into sys.args values (9541, 444, 'arg_2', 'int', 32, 0, 1, 2);
insert into sys.functions values (445, 'sql_neg', '-', 'calc', 0, 1, false, false, false, 2000, true);
insert into sys.args values (9542, 445, 'res_0', 'decimal', 18, 0, 0, 0);
insert into sys.args values (9543, 445, 'arg_1', 'decimal', 18, 0, 1, 1);
insert into sys.functions values (446, 'abs', 'abs', 'calc', 0, 1, false, false, false, 2000, true);
insert into sys.args values (9544, 446, 'res_0', 'decimal', 18, 0, 0, 0);
insert into sys.args values (9545, 446, 'arg_1', 'decimal', 18, 0, 1, 1);
insert into sys.functions values (447, 'sign', 'sign', 'calc', 0, 1, false, false, false, 2000, true);
insert into sys.args values (9546, 447, 'res_0', 'tinyint', 8, 0, 0, 0);
insert into sys.args values (9547, 447, 'arg_1', 'decimal', 18, 0, 1, 1);
insert into sys.functions values (448, 'scale_up', '*', 'calc', 0, 1, false, false, false, 2000, true);
insert into sys.args values (9548, 448, 'res_0', 'decimal', 18, 0, 0, 0);
insert into sys.args values (9549, 448, 'arg_1', 'decimal', 18, 0, 1, 1);
insert into sys.args values (9550, 448, 'arg_2', 'bigint', 64, 0, 1, 2);
insert into sys.functions values (449, 'scale_down', 'dec_round', 'sql', 0, 1, false, false, false, 2000, true);
insert into sys.args values (9551, 449, 'res_0', 'decimal', 18, 0, 0, 0);
insert into sys.args values (9552, 449, 'arg_1', 'decimal', 18, 0, 1, 1);
insert into sys.args values (9553, 449, 'arg_2', 'bigint', 64, 0, 1, 2);
insert into sys.functions values (450, 'sql_sub', '-', 'calc', 0, 1, false, false, false, 2000, true);
insert into sys.args values (9554, 450, 'res_0', 'month_interval', 32, 0, 0, 0);
insert into sys.args values (9555, 450, 'arg_1', 'month_interval', 32, 0, 1, 1);
insert into sys.args values (9556, 450, 'arg_2', 'decimal', 18, 0, 1, 2);
insert into sys.functions values (451, 'sql_add', '+', 'calc', 0, 1, false, false, false, 2000, true);
insert into sys.args values (9557, 451, 'res_0', 'month_interval', 32, 0, 0, 0);
insert into sys.args values (9558, 451, 'arg_1', 'month_interval', 32, 0, 1, 1);
insert into sys.args values (9559, 451, 'arg_2', 'decimal', 18, 0, 1, 2);
insert into sys.functions values (452, 'sql_mul', '*', 'calc', 0, 1, false, false, false, 2000, true);
insert into sys.args values (9560, 452, 'res_0', 'month_interval', 32, 0, 0, 0);
insert into sys.args values (9561, 452, 'arg_1', 'month_interval', 32, 0, 1, 1);
insert into sys.args values (9562, 452, 'arg_2', 'decimal', 18, 0, 1, 2);
insert into sys.functions values (453, 'sql_div', '/', 'calc', 0, 1, false, false, false, 2000, true);
insert into sys.args values (9563, 453, 'res_0', 'month_interval', 32, 0, 0, 0);
insert into sys.args values (9564, 453, 'arg_1', 'month_interval', 32, 0, 1, 1);
insert into sys.args values (9565, 453, 'arg_2', 'decimal', 18, 0, 1, 2);
insert into sys.functions values (454, 'sql_sub', '-', 'calc', 0, 1, false, false, false, 2000, true);
insert into sys.args values (9566, 454, 'res_0', 'sec_interval', 13, 0, 0, 0);
insert into sys.args values (9567, 454, 'arg_1', 'sec_interval', 13, 0, 1, 1);
insert into sys.args values (9568, 454, 'arg_2', 'decimal', 18, 0, 1, 2);
insert into sys.functions values (455, 'sql_add', '+', 'calc', 0, 1, false, false, false, 2000, true);
insert into sys.args values (9569, 455, 'res_0', 'sec_interval', 13, 0, 0, 0);
insert into sys.args values (9570, 455, 'arg_1', 'sec_interval', 13, 0, 1, 1);
insert into sys.args values (9571, 455, 'arg_2', 'decimal', 18, 0, 1, 2);
insert into sys.functions values (456, 'sql_mul', '*', 'calc', 0, 1, false, false, false, 2000, true);
insert into sys.args values (9572, 456, 'res_0', 'sec_interval', 13, 0, 0, 0);
insert into sys.args values (9573, 456, 'arg_1', 'sec_interval', 13, 0, 1, 1);
insert into sys.args values (9574, 456, 'arg_2', 'decimal', 18, 0, 1, 2);
insert into sys.functions values (457, 'sql_div', '/', 'calc', 0, 1, false, false, false, 2000, true);
insert into sys.args values (9575, 457, 'res_0', 'sec_interval', 13, 0, 0, 0);
insert into sys.args values (9576, 457, 'arg_1', 'sec_interval', 13, 0, 1, 1);
insert into sys.args values (9577, 457, 'arg_2', 'decimal', 18, 0, 1, 2);
insert into sys.functions values (458, 'sql_sub', '-', 'calc', 0, 1, false, false, false, 2000, true);
insert into sys.args values (9578, 458, 'res_0', 'real', 24, 0, 0, 0);
insert into sys.args values (9579, 458, 'arg_1', 'real', 24, 0, 1, 1);
insert into sys.args values (9580, 458, 'arg_2', 'real', 24, 0, 1, 2);
insert into sys.functions values (459, 'sql_add', '+', 'calc', 0, 1, false, false, false, 2000, true);
insert into sys.args values (9581, 459, 'res_0', 'real', 24, 0, 0, 0);
insert into sys.args values (9582, 459, 'arg_1', 'real', 24, 0, 1, 1);
insert into sys.args values (9583, 459, 'arg_2', 'real', 24, 0, 1, 2);
insert into sys.functions values (460, 'sql_mul', '*', 'calc', 0, 1, false, false, false, 2000, true);
insert into sys.args values (9584, 460, 'res_0', 'real', 24, 0, 0, 0);
insert into sys.args values (9585, 460, 'arg_1', 'real', 24, 0, 1, 1);
insert into sys.args values (9586, 460, 'arg_2', 'real', 24, 0, 1, 2);
insert into sys.functions values (461, 'sql_div', '/', 'calc', 0, 1, false, false, false, 2000, true);
insert into sys.args values (9587, 461, 'res_0', 'real', 24, 0, 0, 0);
insert into sys.args values (9588, 461, 'arg_1', 'real', 24, 0, 1, 1);
insert into sys.args values (9589, 461, 'arg_2', 'real', 24, 0, 1, 2);
insert into sys.functions values (462, 'sql_neg', '-', 'calc', 0, 1, false, false, false, 2000, true);
insert into sys.args values (9590, 462, 'res_0', 'real', 24, 0, 0, 0);
insert into sys.args values (9591, 462, 'arg_1', 'real', 24, 0, 1, 1);
insert into sys.functions values (463, 'abs', 'abs', 'calc', 0, 1, false, false, false, 2000, true);
insert into sys.args values (9592, 463, 'res_0', 'real', 24, 0, 0, 0);
insert into sys.args values (9593, 463, 'arg_1', 'real', 24, 0, 1, 1);
insert into sys.functions values (464, 'sign', 'sign', 'calc', 0, 1, false, false, false, 2000, true);
insert into sys.args values (9594, 464, 'res_0', 'tinyint', 8, 0, 0, 0);
insert into sys.args values (9595, 464, 'arg_1', 'real', 24, 0, 1, 1);
insert into sys.functions values (465, 'scale_up', '*', 'calc', 0, 1, false, false, false, 2000, true);
insert into sys.args values (9596, 465, 'res_0', 'real', 24, 0, 0, 0);
insert into sys.args values (9597, 465, 'arg_1', 'real', 24, 0, 1, 1);
insert into sys.args values (9598, 465, 'arg_2', 'real', 24, 0, 1, 2);
insert into sys.functions values (466, 'scale_down', 'dec_round', 'sql', 0, 1, false, false, false, 2000, true);
insert into sys.args values (9599, 466, 'res_0', 'real', 24, 0, 0, 0);
insert into sys.args values (9600, 466, 'arg_1', 'real', 24, 0, 1, 1);
insert into sys.args values (9601, 466, 'arg_2', 'real', 24, 0, 1, 2);
insert into sys.functions values (467, 'sql_sub', '-', 'calc', 0, 1, false, false, false, 2000, true);
insert into sys.args values (9602, 467, 'res_0', 'month_interval', 32, 0, 0, 0);
insert into sys.args values (9603, 467, 'arg_1', 'month_interval', 32, 0, 1, 1);
insert into sys.args values (9604, 467, 'arg_2', 'real', 24, 0, 1, 2);
insert into sys.functions values (468, 'sql_add', '+', 'calc', 0, 1, false, false, false, 2000, true);
insert into sys.args values (9605, 468, 'res_0', 'month_interval', 32, 0, 0, 0);
insert into sys.args values (9606, 468, 'arg_1', 'month_interval', 32, 0, 1, 1);
insert into sys.args values (9607, 468, 'arg_2', 'real', 24, 0, 1, 2);
insert into sys.functions values (469, 'sql_mul', '*', 'calc', 0, 1, false, false, false, 2000, true);
insert into sys.args values (9608, 469, 'res_0', 'month_interval', 32, 0, 0, 0);
insert into sys.args values (9609, 469, 'arg_1', 'month_interval', 32, 0, 1, 1);
insert into sys.args values (9610, 469, 'arg_2', 'real', 24, 0, 1, 2);
insert into sys.functions values (470, 'sql_div', '/', 'calc', 0, 1, false, false, false, 2000, true);
insert into sys.args values (9611, 470, 'res_0', 'month_interval', 32, 0, 0, 0);
insert into sys.args values (9612, 470, 'arg_1', 'month_interval', 32, 0, 1, 1);
insert into sys.args values (9613, 470, 'arg_2', 'real', 24, 0, 1, 2);
insert into sys.functions values (471, 'sql_sub', '-', 'calc', 0, 1, false, false, false, 2000, true);
insert into sys.args values (9614, 471, 'res_0', 'sec_interval', 13, 0, 0, 0);
insert into sys.args values (9615, 471, 'arg_1', 'sec_interval', 13, 0, 1, 1);
insert into sys.args values (9616, 471, 'arg_2', 'real', 24, 0, 1, 2);
insert into sys.functions values (472, 'sql_add', '+', 'calc', 0, 1, false, false, false, 2000, true);
insert into sys.args values (9617, 472, 'res_0', 'sec_interval', 13, 0, 0, 0);
insert into sys.args values (9618, 472, 'arg_1', 'sec_interval', 13, 0, 1, 1);
insert into sys.args values (9619, 472, 'arg_2', 'real', 24, 0, 1, 2);
insert into sys.functions values (473, 'sql_mul', '*', 'calc', 0, 1, false, false, false, 2000, true);
insert into sys.args values (9620, 473, 'res_0', 'sec_interval', 13, 0, 0, 0);
insert into sys.args values (9621, 473, 'arg_1', 'sec_interval', 13, 0, 1, 1);
insert into sys.args values (9622, 473, 'arg_2', 'real', 24, 0, 1, 2);
insert into sys.functions values (474, 'sql_div', '/', 'calc', 0, 1, false, false, false, 2000, true);
insert into sys.args values (9623, 474, 'res_0', 'sec_interval', 13, 0, 0, 0);
insert into sys.args values (9624, 474, 'arg_1', 'sec_interval', 13, 0, 1, 1);
insert into sys.args values (9625, 474, 'arg_2', 'real', 24, 0, 1, 2);
insert into sys.functions values (475, 'sql_sub', '-', 'calc', 0, 1, false, false, false, 2000, true);
insert into sys.args values (9626, 475, 'res_0', 'double', 53, 0, 0, 0);
insert into sys.args values (9627, 475, 'arg_1', 'double', 53, 0, 1, 1);
insert into sys.args values (9628, 475, 'arg_2', 'double', 53, 0, 1, 2);
insert into sys.functions values (476, 'sql_add', '+', 'calc', 0, 1, false, false, false, 2000, true);
insert into sys.args values (9629, 476, 'res_0', 'double', 53, 0, 0, 0);
insert into sys.args values (9630, 476, 'arg_1', 'double', 53, 0, 1, 1);
insert into sys.args values (9631, 476, 'arg_2', 'double', 53, 0, 1, 2);
insert into sys.functions values (477, 'sql_mul', '*', 'calc', 0, 1, false, false, false, 2000, true);
insert into sys.args values (9632, 477, 'res_0', 'double', 53, 0, 0, 0);
insert into sys.args values (9633, 477, 'arg_1', 'double', 53, 0, 1, 1);
insert into sys.args values (9634, 477, 'arg_2', 'double', 53, 0, 1, 2);
insert into sys.functions values (478, 'sql_div', '/', 'calc', 0, 1, false, false, false, 2000, true);
insert into sys.args values (9635, 478, 'res_0', 'double', 53, 0, 0, 0);
insert into sys.args values (9636, 478, 'arg_1', 'double', 53, 0, 1, 1);
insert into sys.args values (9637, 478, 'arg_2', 'double', 53, 0, 1, 2);
insert into sys.functions values (479, 'sql_neg', '-', 'calc', 0, 1, false, false, false, 2000, true);
insert into sys.args values (9638, 479, 'res_0', 'double', 53, 0, 0, 0);
insert into sys.args values (9639, 479, 'arg_1', 'double', 53, 0, 1, 1);
insert into sys.functions values (480, 'abs', 'abs', 'calc', 0, 1, false, false, false, 2000, true);
insert into sys.args values (9640, 480, 'res_0', 'double', 53, 0, 0, 0);
insert into sys.args values (9641, 480, 'arg_1', 'double', 53, 0, 1, 1);
insert into sys.functions values (481, 'sign', 'sign', 'calc', 0, 1, false, false, false, 2000, true);
insert into sys.args values (9642, 481, 'res_0', 'tinyint', 8, 0, 0, 0);
insert into sys.args values (9643, 481, 'arg_1', 'double', 53, 0, 1, 1);
insert into sys.functions values (482, 'scale_up', '*', 'calc', 0, 1, false, false, false, 2000, true);
insert into sys.args values (9644, 482, 'res_0', 'double', 53, 0, 0, 0);
insert into sys.args values (9645, 482, 'arg_1', 'double', 53, 0, 1, 1);
insert into sys.args values (9646, 482, 'arg_2', 'double', 53, 0, 1, 2);
insert into sys.functions values (483, 'scale_down', 'dec_round', 'sql', 0, 1, false, false, false, 2000, true);
insert into sys.args values (9647, 483, 'res_0', 'double', 53, 0, 0, 0);
insert into sys.args values (9648, 483, 'arg_1', 'double', 53, 0, 1, 1);
insert into sys.args values (9649, 483, 'arg_2', 'double', 53, 0, 1, 2);
insert into sys.functions values (484, 'sql_sub', '-', 'calc', 0, 1, false, false, false, 2000, true);
insert into sys.args values (9650, 484, 'res_0', 'month_interval', 32, 0, 0, 0);
insert into sys.args values (9651, 484, 'arg_1', 'month_interval', 32, 0, 1, 1);
insert into sys.args values (9652, 484, 'arg_2', 'double', 53, 0, 1, 2);
insert into sys.functions values (485, 'sql_add', '+', 'calc', 0, 1, false, false, false, 2000, true);
insert into sys.args values (9653, 485, 'res_0', 'month_interval', 32, 0, 0, 0);
insert into sys.args values (9654, 485, 'arg_1', 'month_interval', 32, 0, 1, 1);
insert into sys.args values (9655, 485, 'arg_2', 'double', 53, 0, 1, 2);
insert into sys.functions values (486, 'sql_mul', '*', 'calc', 0, 1, false, false, false, 2000, true);
insert into sys.args values (9656, 486, 'res_0', 'month_interval', 32, 0, 0, 0);
insert into sys.args values (9657, 486, 'arg_1', 'month_interval', 32, 0, 1, 1);
insert into sys.args values (9658, 486, 'arg_2', 'double', 53, 0, 1, 2);
insert into sys.functions values (487, 'sql_div', '/', 'calc', 0, 1, false, false, false, 2000, true);
insert into sys.args values (9659, 487, 'res_0', 'month_interval', 32, 0, 0, 0);
insert into sys.args values (9660, 487, 'arg_1', 'month_interval', 32, 0, 1, 1);
insert into sys.args values (9661, 487, 'arg_2', 'double', 53, 0, 1, 2);
insert into sys.functions values (488, 'sql_sub', '-', 'calc', 0, 1, false, false, false, 2000, true);
insert into sys.args values (9662, 488, 'res_0', 'sec_interval', 13, 0, 0, 0);
insert into sys.args values (9663, 488, 'arg_1', 'sec_interval', 13, 0, 1, 1);
insert into sys.args values (9664, 488, 'arg_2', 'double', 53, 0, 1, 2);
insert into sys.functions values (489, 'sql_add', '+', 'calc', 0, 1, false, false, false, 2000, true);
insert into sys.args values (9665, 489, 'res_0', 'sec_interval', 13, 0, 0, 0);
insert into sys.args values (9666, 489, 'arg_1', 'sec_interval', 13, 0, 1, 1);
insert into sys.args values (9667, 489, 'arg_2', 'double', 53, 0, 1, 2);
insert into sys.functions values (490, 'sql_mul', '*', 'calc', 0, 1, false, false, false, 2000, true);
insert into sys.args values (9668, 490, 'res_0', 'sec_interval', 13, 0, 0, 0);
insert into sys.args values (9669, 490, 'arg_1', 'sec_interval', 13, 0, 1, 1);
insert into sys.args values (9670, 490, 'arg_2', 'double', 53, 0, 1, 2);
insert into sys.functions values (491, 'sql_div', '/', 'calc', 0, 1, false, false, false, 2000, true);
insert into sys.args values (9671, 491, 'res_0', 'sec_interval', 13, 0, 0, 0);
insert into sys.args values (9672, 491, 'arg_1', 'sec_interval', 13, 0, 1, 1);
insert into sys.args values (9673, 491, 'arg_2', 'double', 53, 0, 1, 2);
insert into sys.functions values (492, 'sql_sub', '-', 'calc', 0, 1, false, false, false, 2000, true);
insert into sys.args values (9674, 492, 'res_0', 'month_interval', 32, 0, 0, 0);
insert into sys.args values (9675, 492, 'arg_1', 'month_interval', 32, 0, 1, 1);
insert into sys.args values (9676, 492, 'arg_2', 'month_interval', 32, 0, 1, 2);
insert into sys.functions values (493, 'sql_add', '+', 'calc', 0, 1, false, false, false, 2000, true);
insert into sys.args values (9677, 493, 'res_0', 'month_interval', 32, 0, 0, 0);
insert into sys.args values (9678, 493, 'arg_1', 'month_interval', 32, 0, 1, 1);
insert into sys.args values (9679, 493, 'arg_2', 'month_interval', 32, 0, 1, 2);
insert into sys.functions values (494, 'sql_mul', '*', 'calc', 0, 1, false, false, false, 2000, true);
insert into sys.args values (9680, 494, 'res_0', 'month_interval', 32, 0, 0, 0);
insert into sys.args values (9681, 494, 'arg_1', 'month_interval', 32, 0, 1, 1);
insert into sys.args values (9682, 494, 'arg_2', 'month_interval', 32, 0, 1, 2);
insert into sys.functions values (495, 'sql_div', '/', 'calc', 0, 1, false, false, false, 2000, true);
insert into sys.args values (9683, 495, 'res_0', 'month_interval', 32, 0, 0, 0);
insert into sys.args values (9684, 495, 'arg_1', 'month_interval', 32, 0, 1, 1);
insert into sys.args values (9685, 495, 'arg_2', 'month_interval', 32, 0, 1, 2);
insert into sys.functions values (496, 'sql_neg', '-', 'calc', 0, 1, false, false, false, 2000, true);
insert into sys.args values (9686, 496, 'res_0', 'month_interval', 32, 0, 0, 0);
insert into sys.args values (9687, 496, 'arg_1', 'month_interval', 32, 0, 1, 1);
insert into sys.functions values (497, 'abs', 'abs', 'calc', 0, 1, false, false, false, 2000, true);
insert into sys.args values (9688, 497, 'res_0', 'month_interval', 32, 0, 0, 0);
insert into sys.args values (9689, 497, 'arg_1', 'month_interval', 32, 0, 1, 1);
insert into sys.functions values (498, 'sign', 'sign', 'calc', 0, 1, false, false, false, 2000, true);
insert into sys.args values (9690, 498, 'res_0', 'tinyint', 8, 0, 0, 0);
insert into sys.args values (9691, 498, 'arg_1', 'month_interval', 32, 0, 1, 1);
insert into sys.functions values (499, 'scale_up', '*', 'calc', 0, 1, false, false, false, 2000, true);
insert into sys.args values (9692, 499, 'res_0', 'month_interval', 32, 0, 0, 0);
insert into sys.args values (9693, 499, 'arg_1', 'month_interval', 32, 0, 1, 1);
insert into sys.args values (9694, 499, 'arg_2', 'int', 32, 0, 1, 2);
insert into sys.functions values (500, 'scale_down', 'dec_round', 'sql', 0, 1, false, false, false, 2000, true);
insert into sys.args values (9695, 500, 'res_0', 'month_interval', 32, 0, 0, 0);
insert into sys.args values (9696, 500, 'arg_1', 'month_interval', 32, 0, 1, 1);
insert into sys.args values (9697, 500, 'arg_2', 'int', 32, 0, 1, 2);
insert into sys.functions values (501, 'sql_sub', '-', 'calc', 0, 1, false, false, false, 2000, true);
insert into sys.args values (9698, 501, 'res_0', 'sec_interval', 13, 0, 0, 0);
insert into sys.args values (9699, 501, 'arg_1', 'sec_interval', 13, 0, 1, 1);
insert into sys.args values (9700, 501, 'arg_2', 'sec_interval', 13, 0, 1, 2);
insert into sys.functions values (502, 'sql_add', '+', 'calc', 0, 1, false, false, false, 2000, true);
insert into sys.args values (9701, 502, 'res_0', 'sec_interval', 13, 0, 0, 0);
insert into sys.args values (9702, 502, 'arg_1', 'sec_interval', 13, 0, 1, 1);
insert into sys.args values (9703, 502, 'arg_2', 'sec_interval', 13, 0, 1, 2);
insert into sys.functions values (503, 'sql_mul', '*', 'calc', 0, 1, false, false, false, 2000, true);
insert into sys.args values (9704, 503, 'res_0', 'sec_interval', 13, 0, 0, 0);
insert into sys.args values (9705, 503, 'arg_1', 'sec_interval', 13, 0, 1, 1);
insert into sys.args values (9706, 503, 'arg_2', 'sec_interval', 13, 0, 1, 2);
insert into sys.functions values (504, 'sql_div', '/', 'calc', 0, 1, false, false, false, 2000, true);
insert into sys.args values (9707, 504, 'res_0', 'sec_interval', 13, 0, 0, 0);
insert into sys.args values (9708, 504, 'arg_1', 'sec_interval', 13, 0, 1, 1);
insert into sys.args values (9709, 504, 'arg_2', 'sec_interval', 13, 0, 1, 2);
insert into sys.functions values (505, 'sql_neg', '-', 'calc', 0, 1, false, false, false, 2000, true);
insert into sys.args values (9710, 505, 'res_0', 'sec_interval', 13, 0, 0, 0);
insert into sys.args values (9711, 505, 'arg_1', 'sec_interval', 13, 0, 1, 1);
insert into sys.functions values (506, 'abs', 'abs', 'calc', 0, 1, false, false, false, 2000, true);
insert into sys.args values (9712, 506, 'res_0', 'sec_interval', 13, 0, 0, 0);
insert into sys.args values (9713, 506, 'arg_1', 'sec_interval', 13, 0, 1, 1);
insert into sys.functions values (507, 'sign', 'sign', 'calc', 0, 1, false, false, false, 2000, true);
insert into sys.args values (9714, 507, 'res_0', 'tinyint', 8, 0, 0, 0);
insert into sys.args values (9715, 507, 'arg_1', 'sec_interval', 13, 0, 1, 1);
insert into sys.functions values (508, 'scale_up', '*', 'calc', 0, 1, false, false, false, 2000, true);
insert into sys.args values (9716, 508, 'res_0', 'sec_interval', 13, 0, 0, 0);
insert into sys.args values (9717, 508, 'arg_1', 'sec_interval', 13, 0, 1, 1);
insert into sys.args values (9718, 508, 'arg_2', 'bigint', 64, 0, 1, 2);
insert into sys.functions values (509, 'scale_down', 'dec_round', 'sql', 0, 1, false, false, false, 2000, true);
insert into sys.args values (9719, 509, 'res_0', 'sec_interval', 13, 0, 0, 0);
insert into sys.args values (9720, 509, 'arg_1', 'sec_interval', 13, 0, 1, 1);
insert into sys.args values (9721, 509, 'arg_2', 'bigint', 64, 0, 1, 2);
insert into sys.functions values (510, 'sql_mul', '*', 'calc', 0, 1, false, false, false, 2000, true);
insert into sys.args values (9722, 510, 'res_0', 'decimal', 4, 0, 0, 0);
insert into sys.args values (9723, 510, 'arg_1', 'decimal', 4, 0, 1, 1);
insert into sys.args values (9724, 510, 'arg_2', 'tinyint', 8, 0, 1, 2);
insert into sys.functions values (511, 'sql_mul', '*', 'calc', 0, 1, false, false, false, 2000, true);
insert into sys.args values (9725, 511, 'res_0', 'decimal', 4, 0, 0, 0);
insert into sys.args values (9726, 511, 'arg_1', 'tinyint', 8, 0, 1, 1);
insert into sys.args values (9727, 511, 'arg_2', 'decimal', 4, 0, 1, 2);
insert into sys.functions values (512, 'sql_mul', '*', 'calc', 0, 1, false, false, false, 2000, true);
insert into sys.args values (9728, 512, 'res_0', 'decimal', 4, 0, 0, 0);
insert into sys.args values (9729, 512, 'arg_1', 'decimal', 4, 0, 1, 1);
insert into sys.args values (9730, 512, 'arg_2', 'decimal', 2, 0, 1, 2);
insert into sys.functions values (513, 'sql_mul', '*', 'calc', 0, 1, false, false, false, 2000, true);
insert into sys.args values (9731, 513, 'res_0', 'decimal', 4, 0, 0, 0);
insert into sys.args values (9732, 513, 'arg_1', 'decimal', 2, 0, 1, 1);
insert into sys.args values (9733, 513, 'arg_2', 'decimal', 4, 0, 1, 2);
insert into sys.functions values (514, 'sql_mul', '*', 'calc', 0, 1, false, false, false, 2000, true);
insert into sys.args values (9734, 514, 'res_0', 'decimal', 9, 0, 0, 0);
insert into sys.args values (9735, 514, 'arg_1', 'decimal', 9, 0, 1, 1);
insert into sys.args values (9736, 514, 'arg_2', 'tinyint', 8, 0, 1, 2);
insert into sys.functions values (515, 'sql_mul', '*', 'calc', 0, 1, false, false, false, 2000, true);
insert into sys.args values (9737, 515, 'res_0', 'decimal', 9, 0, 0, 0);
insert into sys.args values (9738, 515, 'arg_1', 'tinyint', 8, 0, 1, 1);
insert into sys.args values (9739, 515, 'arg_2', 'decimal', 9, 0, 1, 2);
insert into sys.functions values (516, 'sql_mul', '*', 'calc', 0, 1, false, false, false, 2000, true);
insert into sys.args values (9740, 516, 'res_0', 'decimal', 9, 0, 0, 0);
insert into sys.args values (9741, 516, 'arg_1', 'decimal', 9, 0, 1, 1);
insert into sys.args values (9742, 516, 'arg_2', 'smallint', 16, 0, 1, 2);
insert into sys.functions values (517, 'sql_mul', '*', 'calc', 0, 1, false, false, false, 2000, true);
insert into sys.args values (9743, 517, 'res_0', 'decimal', 9, 0, 0, 0);
insert into sys.args values (9744, 517, 'arg_1', 'smallint', 16, 0, 1, 1);
insert into sys.args values (9745, 517, 'arg_2', 'decimal', 9, 0, 1, 2);
insert into sys.functions values (518, 'sql_mul', '*', 'calc', 0, 1, false, false, false, 2000, true);
insert into sys.args values (9746, 518, 'res_0', 'decimal', 9, 0, 0, 0);
insert into sys.args values (9747, 518, 'arg_1', 'decimal', 9, 0, 1, 1);
insert into sys.args values (9748, 518, 'arg_2', 'decimal', 2, 0, 1, 2);
insert into sys.functions values (519, 'sql_mul', '*', 'calc', 0, 1, false, false, false, 2000, true);
insert into sys.args values (9749, 519, 'res_0', 'decimal', 9, 0, 0, 0);
insert into sys.args values (9750, 519, 'arg_1', 'decimal', 2, 0, 1, 1);
insert into sys.args values (9751, 519, 'arg_2', 'decimal', 9, 0, 1, 2);
insert into sys.functions values (520, 'sql_mul', '*', 'calc', 0, 1, false, false, false, 2000, true);
insert into sys.args values (9752, 520, 'res_0', 'decimal', 9, 0, 0, 0);
insert into sys.args values (9753, 520, 'arg_1', 'decimal', 9, 0, 1, 1);
insert into sys.args values (9754, 520, 'arg_2', 'decimal', 4, 0, 1, 2);
insert into sys.functions values (521, 'sql_mul', '*', 'calc', 0, 1, false, false, false, 2000, true);
insert into sys.args values (9755, 521, 'res_0', 'decimal', 9, 0, 0, 0);
insert into sys.args values (9756, 521, 'arg_1', 'decimal', 4, 0, 1, 1);
insert into sys.args values (9757, 521, 'arg_2', 'decimal', 9, 0, 1, 2);
insert into sys.functions values (522, 'sql_mul', '*', 'calc', 0, 1, false, false, false, 2000, true);
insert into sys.args values (9758, 522, 'res_0', 'decimal', 18, 0, 0, 0);
insert into sys.args values (9759, 522, 'arg_1', 'decimal', 18, 0, 1, 1);
insert into sys.args values (9760, 522, 'arg_2', 'tinyint', 8, 0, 1, 2);
insert into sys.functions values (523, 'sql_mul', '*', 'calc', 0, 1, false, false, false, 2000, true);
insert into sys.args values (9761, 523, 'res_0', 'decimal', 18, 0, 0, 0);
insert into sys.args values (9762, 523, 'arg_1', 'tinyint', 8, 0, 1, 1);
insert into sys.args values (9763, 523, 'arg_2', 'decimal', 18, 0, 1, 2);
insert into sys.functions values (524, 'sql_mul', '*', 'calc', 0, 1, false, false, false, 2000, true);
insert into sys.args values (9764, 524, 'res_0', 'decimal', 18, 0, 0, 0);
insert into sys.args values (9765, 524, 'arg_1', 'decimal', 18, 0, 1, 1);
insert into sys.args values (9766, 524, 'arg_2', 'smallint', 16, 0, 1, 2);
insert into sys.functions values (525, 'sql_mul', '*', 'calc', 0, 1, false, false, false, 2000, true);
insert into sys.args values (9767, 525, 'res_0', 'decimal', 18, 0, 0, 0);
insert into sys.args values (9768, 525, 'arg_1', 'smallint', 16, 0, 1, 1);
insert into sys.args values (9769, 525, 'arg_2', 'decimal', 18, 0, 1, 2);
insert into sys.functions values (526, 'sql_mul', '*', 'calc', 0, 1, false, false, false, 2000, true);
insert into sys.args values (9770, 526, 'res_0', 'decimal', 18, 0, 0, 0);
insert into sys.args values (9771, 526, 'arg_1', 'decimal', 18, 0, 1, 1);
insert into sys.args values (9772, 526, 'arg_2', 'int', 32, 0, 1, 2);
insert into sys.functions values (527, 'sql_mul', '*', 'calc', 0, 1, false, false, false, 2000, true);
insert into sys.args values (9773, 527, 'res_0', 'decimal', 18, 0, 0, 0);
insert into sys.args values (9774, 527, 'arg_1', 'int', 32, 0, 1, 1);
insert into sys.args values (9775, 527, 'arg_2', 'decimal', 18, 0, 1, 2);
insert into sys.functions values (528, 'sql_mul', '*', 'calc', 0, 1, false, false, false, 2000, true);
insert into sys.args values (9776, 528, 'res_0', 'decimal', 18, 0, 0, 0);
insert into sys.args values (9777, 528, 'arg_1', 'decimal', 18, 0, 1, 1);
insert into sys.args values (9778, 528, 'arg_2', 'decimal', 2, 0, 1, 2);
insert into sys.functions values (529, 'sql_mul', '*', 'calc', 0, 1, false, false, false, 2000, true);
insert into sys.args values (9779, 529, 'res_0', 'decimal', 18, 0, 0, 0);
insert into sys.args values (9780, 529, 'arg_1', 'decimal', 2, 0, 1, 1);
insert into sys.args values (9781, 529, 'arg_2', 'decimal', 18, 0, 1, 2);
insert into sys.functions values (530, 'sql_mul', '*', 'calc', 0, 1, false, false, false, 2000, true);
insert into sys.args values (9782, 530, 'res_0', 'decimal', 18, 0, 0, 0);
insert into sys.args values (9783, 530, 'arg_1', 'decimal', 18, 0, 1, 1);
insert into sys.args values (9784, 530, 'arg_2', 'decimal', 4, 0, 1, 2);
insert into sys.functions values (531, 'sql_mul', '*', 'calc', 0, 1, false, false, false, 2000, true);
insert into sys.args values (9785, 531, 'res_0', 'decimal', 18, 0, 0, 0);
insert into sys.args values (9786, 531, 'arg_1', 'decimal', 4, 0, 1, 1);
insert into sys.args values (9787, 531, 'arg_2', 'decimal', 18, 0, 1, 2);
insert into sys.functions values (532, 'sql_mul', '*', 'calc', 0, 1, false, false, false, 2000, true);
insert into sys.args values (9788, 532, 'res_0', 'decimal', 18, 0, 0, 0);
insert into sys.args values (9789, 532, 'arg_1', 'decimal', 18, 0, 1, 1);
insert into sys.args values (9790, 532, 'arg_2', 'decimal', 9, 0, 1, 2);
insert into sys.functions values (533, 'sql_mul', '*', 'calc', 0, 1, false, false, false, 2000, true);
insert into sys.args values (9791, 533, 'res_0', 'decimal', 18, 0, 0, 0);
insert into sys.args values (9792, 533, 'arg_1', 'decimal', 9, 0, 1, 1);
insert into sys.args values (9793, 533, 'arg_2', 'decimal', 18, 0, 1, 2);
insert into sys.functions values (534, 'round', 'round', 'sql', 0, 1, false, false, false, 2000, true);
insert into sys.args values (9794, 534, 'res_0', 'decimal', 2, 0, 0, 0);
insert into sys.args values (9795, 534, 'arg_1', 'decimal', 2, 0, 1, 1);
insert into sys.args values (9796, 534, 'arg_2', 'tinyint', 8, 0, 1, 2);
insert into sys.functions values (535, 'round', 'round', 'sql', 0, 1, false, false, false, 2000, true);
insert into sys.args values (9797, 535, 'res_0', 'decimal', 4, 0, 0, 0);
insert into sys.args values (9798, 535, 'arg_1', 'decimal', 4, 0, 1, 1);
insert into sys.args values (9799, 535, 'arg_2', 'tinyint', 8, 0, 1, 2);
insert into sys.functions values (536, 'round', 'round', 'sql', 0, 1, false, false, false, 2000, true);
insert into sys.args values (9800, 536, 'res_0', 'decimal', 9, 0, 0, 0);
insert into sys.args values (9801, 536, 'arg_1', 'decimal', 9, 0, 1, 1);
insert into sys.args values (9802, 536, 'arg_2', 'tinyint', 8, 0, 1, 2);
insert into sys.functions values (537, 'round', 'round', 'sql', 0, 1, false, false, false, 2000, true);
insert into sys.args values (9803, 537, 'res_0', 'decimal', 18, 0, 0, 0);
insert into sys.args values (9804, 537, 'arg_1', 'decimal', 18, 0, 1, 1);
insert into sys.args values (9805, 537, 'arg_2', 'tinyint', 8, 0, 1, 2);
insert into sys.functions values (538, 'round', 'round', 'sql', 0, 1, false, false, false, 2000, true);
insert into sys.args values (9806, 538, 'res_0', 'real', 24, 0, 0, 0);
insert into sys.args values (9807, 538, 'arg_1', 'real', 24, 0, 1, 1);
insert into sys.args values (9808, 538, 'arg_2', 'tinyint', 8, 0, 1, 2);
insert into sys.functions values (539, 'round', 'round', 'sql', 0, 1, false, false, false, 2000, true);
insert into sys.args values (9809, 539, 'res_0', 'double', 53, 0, 0, 0);
insert into sys.args values (9810, 539, 'arg_1', 'double', 53, 0, 1, 1);
insert into sys.args values (9811, 539, 'arg_2', 'tinyint', 8, 0, 1, 2);
insert into sys.functions values (540, 'scale_up', '*', 'calc', 0, 1, false, false, false, 2000, true);
insert into sys.args values (9812, 540, 'res_0', 'oid', 31, 0, 0, 0);
insert into sys.args values (9813, 540, 'arg_1', 'oid', 31, 0, 1, 1);
insert into sys.args values (9814, 540, 'arg_2', 'oid', 31, 0, 1, 2);
insert into sys.functions values (541, 'scale_up', '*', 'calc', 0, 1, false, false, false, 2000, true);
insert into sys.args values (9815, 541, 'res_0', 'oid', 31, 0, 0, 0);
insert into sys.args values (9816, 541, 'arg_1', 'tinyint', 8, 0, 1, 1);
insert into sys.args values (9817, 541, 'arg_2', 'oid', 31, 0, 1, 2);
insert into sys.functions values (542, 'scale_up', '*', 'calc', 0, 1, false, false, false, 2000, true);
insert into sys.args values (9818, 542, 'res_0', 'oid', 31, 0, 0, 0);
insert into sys.args values (9819, 542, 'arg_1', 'smallint', 16, 0, 1, 1);
insert into sys.args values (9820, 542, 'arg_2', 'oid', 31, 0, 1, 2);
insert into sys.functions values (543, 'scale_up', '*', 'calc', 0, 1, false, false, false, 2000, true);
insert into sys.args values (9821, 543, 'res_0', 'oid', 31, 0, 0, 0);
insert into sys.args values (9822, 543, 'arg_1', 'int', 32, 0, 1, 1);
insert into sys.args values (9823, 543, 'arg_2', 'oid', 31, 0, 1, 2);
insert into sys.functions values (544, 'scale_up', '*', 'calc', 0, 1, false, false, false, 2000, true);
insert into sys.args values (9824, 544, 'res_0', 'oid', 31, 0, 0, 0);
insert into sys.args values (9825, 544, 'arg_1', 'bigint', 64, 0, 1, 1);
insert into sys.args values (9826, 544, 'arg_2', 'oid', 31, 0, 1, 2);
insert into sys.functions values (545, 'scale_up', '*', 'calc', 0, 1, false, false, false, 2000, true);
insert into sys.args values (9827, 545, 'res_0', 'oid', 31, 0, 0, 0);
insert into sys.args values (9828, 545, 'arg_1', 'decimal', 2, 0, 1, 1);
insert into sys.args values (9829, 545, 'arg_2', 'oid', 31, 0, 1, 2);
insert into sys.functions values (546, 'scale_up', '*', 'calc', 0, 1, false, false, false, 2000, true);
insert into sys.args values (9830, 546, 'res_0', 'oid', 31, 0, 0, 0);
insert into sys.args values (9831, 546, 'arg_1', 'decimal', 4, 0, 1, 1);
insert into sys.args values (9832, 546, 'arg_2', 'oid', 31, 0, 1, 2);
insert into sys.functions values (547, 'scale_up', '*', 'calc', 0, 1, false, false, false, 2000, true);
insert into sys.args values (9833, 547, 'res_0', 'oid', 31, 0, 0, 0);
insert into sys.args values (9834, 547, 'arg_1', 'decimal', 9, 0, 1, 1);
insert into sys.args values (9835, 547, 'arg_2', 'oid', 31, 0, 1, 2);
insert into sys.functions values (548, 'scale_up', '*', 'calc', 0, 1, false, false, false, 2000, true);
insert into sys.args values (9836, 548, 'res_0', 'oid', 31, 0, 0, 0);
insert into sys.args values (9837, 548, 'arg_1', 'decimal', 18, 0, 1, 1);
insert into sys.args values (9838, 548, 'arg_2', 'oid', 31, 0, 1, 2);
insert into sys.functions values (549, 'scale_up', '*', 'calc', 0, 1, false, false, false, 2000, true);
insert into sys.args values (9839, 549, 'res_0', 'oid', 31, 0, 0, 0);
insert into sys.args values (9840, 549, 'arg_1', 'real', 24, 0, 1, 1);
insert into sys.args values (9841, 549, 'arg_2', 'oid', 31, 0, 1, 2);
insert into sys.functions values (550, 'scale_up', '*', 'calc', 0, 1, false, false, false, 2000, true);
insert into sys.args values (9842, 550, 'res_0', 'oid', 31, 0, 0, 0);
insert into sys.args values (9843, 550, 'arg_1', 'double', 53, 0, 1, 1);
insert into sys.args values (9844, 550, 'arg_2', 'oid', 31, 0, 1, 2);
insert into sys.functions values (551, 'scale_up', '*', 'calc', 0, 1, false, false, false, 2000, true);
insert into sys.args values (9845, 551, 'res_0', 'oid', 31, 0, 0, 0);
insert into sys.args values (9846, 551, 'arg_1', 'month_interval', 32, 0, 1, 1);
insert into sys.args values (9847, 551, 'arg_2', 'oid', 31, 0, 1, 2);
insert into sys.functions values (552, 'scale_up', '*', 'calc', 0, 1, false, false, false, 2000, true);
insert into sys.args values (9848, 552, 'res_0', 'oid', 31, 0, 0, 0);
insert into sys.args values (9849, 552, 'arg_1', 'sec_interval', 13, 0, 1, 1);
insert into sys.args values (9850, 552, 'arg_2', 'oid', 31, 0, 1, 2);
insert into sys.functions values (553, 'scale_up', '*', 'calc', 0, 1, false, false, false, 2000, true);
insert into sys.args values (9851, 553, 'res_0', 'oid', 31, 0, 0, 0);
insert into sys.args values (9852, 553, 'arg_1', 'time', 7, 0, 1, 1);
insert into sys.args values (9853, 553, 'arg_2', 'oid', 31, 0, 1, 2);
insert into sys.functions values (554, 'scale_up', '*', 'calc', 0, 1, false, false, false, 2000, true);
insert into sys.args values (9854, 554, 'res_0', 'oid', 31, 0, 0, 0);
insert into sys.args values (9855, 554, 'arg_1', 'timetz', 7, 0, 1, 1);
insert into sys.args values (9856, 554, 'arg_2', 'oid', 31, 0, 1, 2);
insert into sys.functions values (555, 'scale_up', '*', 'calc', 0, 1, false, false, false, 2000, true);
insert into sys.args values (9857, 555, 'res_0', 'oid', 31, 0, 0, 0);
insert into sys.args values (9858, 555, 'arg_1', 'date', 0, 0, 1, 1);
insert into sys.args values (9859, 555, 'arg_2', 'oid', 31, 0, 1, 2);
insert into sys.functions values (556, 'scale_up', '*', 'calc', 0, 1, false, false, false, 2000, true);
insert into sys.args values (9860, 556, 'res_0', 'oid', 31, 0, 0, 0);
insert into sys.args values (9861, 556, 'arg_1', 'timestamp', 7, 0, 1, 1);
insert into sys.args values (9862, 556, 'arg_2', 'oid', 31, 0, 1, 2);
insert into sys.functions values (557, 'scale_up', '*', 'calc', 0, 1, false, false, false, 2000, true);
insert into sys.args values (9863, 557, 'res_0', 'oid', 31, 0, 0, 0);
insert into sys.args values (9864, 557, 'arg_1', 'timestamptz', 7, 0, 1, 1);
insert into sys.args values (9865, 557, 'arg_2', 'oid', 31, 0, 1, 2);
insert into sys.functions values (558, 'scale_up', '*', 'calc', 0, 1, false, false, false, 2000, true);
insert into sys.args values (9866, 558, 'res_0', 'oid', 31, 0, 0, 0);
insert into sys.args values (9867, 558, 'arg_1', 'blob', 0, 0, 1, 1);
insert into sys.args values (9868, 558, 'arg_2', 'oid', 31, 0, 1, 2);
insert into sys.functions values (559, 'scale_up', '*', 'calc', 0, 1, false, false, false, 2000, true);
insert into sys.args values (9869, 559, 'res_0', 'oid', 31, 0, 0, 0);
insert into sys.args values (9870, 559, 'arg_1', 'geometry', 0, 0, 1, 1);
insert into sys.args values (9871, 559, 'arg_2', 'oid', 31, 0, 1, 2);
insert into sys.functions values (560, 'scale_up', '*', 'calc', 0, 1, false, false, false, 2000, true);
insert into sys.args values (9872, 560, 'res_0', 'oid', 31, 0, 0, 0);
insert into sys.args values (9873, 560, 'arg_1', 'geometrya', 0, 0, 1, 1);
insert into sys.args values (9874, 560, 'arg_2', 'oid', 31, 0, 1, 2);
insert into sys.functions values (561, 'scale_up', '*', 'calc', 0, 1, false, false, false, 2000, true);
insert into sys.args values (9875, 561, 'res_0', 'oid', 31, 0, 0, 0);
insert into sys.args values (9876, 561, 'arg_1', 'mbr', 0, 0, 1, 1);
insert into sys.args values (9877, 561, 'arg_2', 'oid', 31, 0, 1, 2);
insert into sys.functions values (562, 'scale_up', '*', 'calc', 0, 1, false, false, false, 2000, true);
insert into sys.args values (9878, 562, 'res_0', 'tinyint', 8, 0, 0, 0);
insert into sys.args values (9879, 562, 'arg_1', 'oid', 31, 0, 1, 1);
insert into sys.args values (9880, 562, 'arg_2', 'tinyint', 8, 0, 1, 2);
insert into sys.functions values (563, 'scale_up', '*', 'calc', 0, 1, false, false, false, 2000, true);
insert into sys.args values (9881, 563, 'res_0', 'tinyint', 8, 0, 0, 0);
insert into sys.args values (9882, 563, 'arg_1', 'tinyint', 8, 0, 1, 1);
insert into sys.args values (9883, 563, 'arg_2', 'tinyint', 8, 0, 1, 2);
insert into sys.functions values (564, 'scale_up', '*', 'calc', 0, 1, false, false, false, 2000, true);
insert into sys.args values (9884, 564, 'res_0', 'tinyint', 8, 0, 0, 0);
insert into sys.args values (9885, 564, 'arg_1', 'smallint', 16, 0, 1, 1);
insert into sys.args values (9886, 564, 'arg_2', 'tinyint', 8, 0, 1, 2);
insert into sys.functions values (565, 'scale_up', '*', 'calc', 0, 1, false, false, false, 2000, true);
insert into sys.args values (9887, 565, 'res_0', 'tinyint', 8, 0, 0, 0);
insert into sys.args values (9888, 565, 'arg_1', 'int', 32, 0, 1, 1);
insert into sys.args values (9889, 565, 'arg_2', 'tinyint', 8, 0, 1, 2);
insert into sys.functions values (566, 'scale_up', '*', 'calc', 0, 1, false, false, false, 2000, true);
insert into sys.args values (9890, 566, 'res_0', 'tinyint', 8, 0, 0, 0);
insert into sys.args values (9891, 566, 'arg_1', 'bigint', 64, 0, 1, 1);
insert into sys.args values (9892, 566, 'arg_2', 'tinyint', 8, 0, 1, 2);
insert into sys.functions values (567, 'scale_up', '*', 'calc', 0, 1, false, false, false, 2000, true);
insert into sys.args values (9893, 567, 'res_0', 'tinyint', 8, 0, 0, 0);
insert into sys.args values (9894, 567, 'arg_1', 'decimal', 2, 0, 1, 1);
insert into sys.args values (9895, 567, 'arg_2', 'tinyint', 8, 0, 1, 2);
insert into sys.functions values (568, 'scale_up', '*', 'calc', 0, 1, false, false, false, 2000, true);
insert into sys.args values (9896, 568, 'res_0', 'tinyint', 8, 0, 0, 0);
insert into sys.args values (9897, 568, 'arg_1', 'decimal', 4, 0, 1, 1);
insert into sys.args values (9898, 568, 'arg_2', 'tinyint', 8, 0, 1, 2);
insert into sys.functions values (569, 'scale_up', '*', 'calc', 0, 1, false, false, false, 2000, true);
insert into sys.args values (9899, 569, 'res_0', 'tinyint', 8, 0, 0, 0);
insert into sys.args values (9900, 569, 'arg_1', 'decimal', 9, 0, 1, 1);
insert into sys.args values (9901, 569, 'arg_2', 'tinyint', 8, 0, 1, 2);
insert into sys.functions values (570, 'scale_up', '*', 'calc', 0, 1, false, false, false, 2000, true);
insert into sys.args values (9902, 570, 'res_0', 'tinyint', 8, 0, 0, 0);
insert into sys.args values (9903, 570, 'arg_1', 'decimal', 18, 0, 1, 1);
insert into sys.args values (9904, 570, 'arg_2', 'tinyint', 8, 0, 1, 2);
insert into sys.functions values (571, 'scale_up', '*', 'calc', 0, 1, false, false, false, 2000, true);
insert into sys.args values (9905, 571, 'res_0', 'tinyint', 8, 0, 0, 0);
insert into sys.args values (9906, 571, 'arg_1', 'real', 24, 0, 1, 1);
insert into sys.args values (9907, 571, 'arg_2', 'tinyint', 8, 0, 1, 2);
insert into sys.functions values (572, 'scale_up', '*', 'calc', 0, 1, false, false, false, 2000, true);
insert into sys.args values (9908, 572, 'res_0', 'tinyint', 8, 0, 0, 0);
insert into sys.args values (9909, 572, 'arg_1', 'double', 53, 0, 1, 1);
insert into sys.args values (9910, 572, 'arg_2', 'tinyint', 8, 0, 1, 2);
insert into sys.functions values (573, 'scale_up', '*', 'calc', 0, 1, false, false, false, 2000, true);
insert into sys.args values (9911, 573, 'res_0', 'tinyint', 8, 0, 0, 0);
insert into sys.args values (9912, 573, 'arg_1', 'month_interval', 32, 0, 1, 1);
insert into sys.args values (9913, 573, 'arg_2', 'tinyint', 8, 0, 1, 2);
insert into sys.functions values (574, 'scale_up', '*', 'calc', 0, 1, false, false, false, 2000, true);
insert into sys.args values (9914, 574, 'res_0', 'tinyint', 8, 0, 0, 0);
insert into sys.args values (9915, 574, 'arg_1', 'sec_interval', 13, 0, 1, 1);
insert into sys.args values (9916, 574, 'arg_2', 'tinyint', 8, 0, 1, 2);
insert into sys.functions values (575, 'scale_up', '*', 'calc', 0, 1, false, false, false, 2000, true);
insert into sys.args values (9917, 575, 'res_0', 'tinyint', 8, 0, 0, 0);
insert into sys.args values (9918, 575, 'arg_1', 'time', 7, 0, 1, 1);
insert into sys.args values (9919, 575, 'arg_2', 'tinyint', 8, 0, 1, 2);
insert into sys.functions values (576, 'scale_up', '*', 'calc', 0, 1, false, false, false, 2000, true);
insert into sys.args values (9920, 576, 'res_0', 'tinyint', 8, 0, 0, 0);
insert into sys.args values (9921, 576, 'arg_1', 'timetz', 7, 0, 1, 1);
insert into sys.args values (9922, 576, 'arg_2', 'tinyint', 8, 0, 1, 2);
insert into sys.functions values (577, 'scale_up', '*', 'calc', 0, 1, false, false, false, 2000, true);
insert into sys.args values (9923, 577, 'res_0', 'tinyint', 8, 0, 0, 0);
insert into sys.args values (9924, 577, 'arg_1', 'date', 0, 0, 1, 1);
insert into sys.args values (9925, 577, 'arg_2', 'tinyint', 8, 0, 1, 2);
insert into sys.functions values (578, 'scale_up', '*', 'calc', 0, 1, false, false, false, 2000, true);
insert into sys.args values (9926, 578, 'res_0', 'tinyint', 8, 0, 0, 0);
insert into sys.args values (9927, 578, 'arg_1', 'timestamp', 7, 0, 1, 1);
insert into sys.args values (9928, 578, 'arg_2', 'tinyint', 8, 0, 1, 2);
insert into sys.functions values (579, 'scale_up', '*', 'calc', 0, 1, false, false, false, 2000, true);
insert into sys.args values (9929, 579, 'res_0', 'tinyint', 8, 0, 0, 0);
insert into sys.args values (9930, 579, 'arg_1', 'timestamptz', 7, 0, 1, 1);
insert into sys.args values (9931, 579, 'arg_2', 'tinyint', 8, 0, 1, 2);
insert into sys.functions values (580, 'scale_up', '*', 'calc', 0, 1, false, false, false, 2000, true);
insert into sys.args values (9932, 580, 'res_0', 'tinyint', 8, 0, 0, 0);
insert into sys.args values (9933, 580, 'arg_1', 'blob', 0, 0, 1, 1);
insert into sys.args values (9934, 580, 'arg_2', 'tinyint', 8, 0, 1, 2);
insert into sys.functions values (581, 'scale_up', '*', 'calc', 0, 1, false, false, false, 2000, true);
insert into sys.args values (9935, 581, 'res_0', 'tinyint', 8, 0, 0, 0);
insert into sys.args values (9936, 581, 'arg_1', 'geometry', 0, 0, 1, 1);
insert into sys.args values (9937, 581, 'arg_2', 'tinyint', 8, 0, 1, 2);
insert into sys.functions values (582, 'scale_up', '*', 'calc', 0, 1, false, false, false, 2000, true);
insert into sys.args values (9938, 582, 'res_0', 'tinyint', 8, 0, 0, 0);
insert into sys.args values (9939, 582, 'arg_1', 'geometrya', 0, 0, 1, 1);
insert into sys.args values (9940, 582, 'arg_2', 'tinyint', 8, 0, 1, 2);
insert into sys.functions values (583, 'scale_up', '*', 'calc', 0, 1, false, false, false, 2000, true);
insert into sys.args values (9941, 583, 'res_0', 'tinyint', 8, 0, 0, 0);
insert into sys.args values (9942, 583, 'arg_1', 'mbr', 0, 0, 1, 1);
insert into sys.args values (9943, 583, 'arg_2', 'tinyint', 8, 0, 1, 2);
insert into sys.functions values (584, 'scale_up', '*', 'calc', 0, 1, false, false, false, 2000, true);
insert into sys.args values (9944, 584, 'res_0', 'smallint', 16, 0, 0, 0);
insert into sys.args values (9945, 584, 'arg_1', 'oid', 31, 0, 1, 1);
insert into sys.args values (9946, 584, 'arg_2', 'smallint', 16, 0, 1, 2);
insert into sys.functions values (585, 'scale_up', '*', 'calc', 0, 1, false, false, false, 2000, true);
insert into sys.args values (9947, 585, 'res_0', 'smallint', 16, 0, 0, 0);
insert into sys.args values (9948, 585, 'arg_1', 'tinyint', 8, 0, 1, 1);
insert into sys.args values (9949, 585, 'arg_2', 'smallint', 16, 0, 1, 2);
insert into sys.functions values (586, 'scale_up', '*', 'calc', 0, 1, false, false, false, 2000, true);
insert into sys.args values (9950, 586, 'res_0', 'smallint', 16, 0, 0, 0);
insert into sys.args values (9951, 586, 'arg_1', 'smallint', 16, 0, 1, 1);
insert into sys.args values (9952, 586, 'arg_2', 'smallint', 16, 0, 1, 2);
insert into sys.functions values (587, 'scale_up', '*', 'calc', 0, 1, false, false, false, 2000, true);
insert into sys.args values (9953, 587, 'res_0', 'smallint', 16, 0, 0, 0);
insert into sys.args values (9954, 587, 'arg_1', 'int', 32, 0, 1, 1);
insert into sys.args values (9955, 587, 'arg_2', 'smallint', 16, 0, 1, 2);
insert into sys.functions values (588, 'scale_up', '*', 'calc', 0, 1, false, false, false, 2000, true);
insert into sys.args values (9956, 588, 'res_0', 'smallint', 16, 0, 0, 0);
insert into sys.args values (9957, 588, 'arg_1', 'bigint', 64, 0, 1, 1);
insert into sys.args values (9958, 588, 'arg_2', 'smallint', 16, 0, 1, 2);
insert into sys.functions values (589, 'scale_up', '*', 'calc', 0, 1, false, false, false, 2000, true);
insert into sys.args values (9959, 589, 'res_0', 'smallint', 16, 0, 0, 0);
insert into sys.args values (9960, 589, 'arg_1', 'decimal', 2, 0, 1, 1);
insert into sys.args values (9961, 589, 'arg_2', 'smallint', 16, 0, 1, 2);
insert into sys.functions values (590, 'scale_up', '*', 'calc', 0, 1, false, false, false, 2000, true);
insert into sys.args values (9962, 590, 'res_0', 'smallint', 16, 0, 0, 0);
insert into sys.args values (9963, 590, 'arg_1', 'decimal', 4, 0, 1, 1);
insert into sys.args values (9964, 590, 'arg_2', 'smallint', 16, 0, 1, 2);
insert into sys.functions values (591, 'scale_up', '*', 'calc', 0, 1, false, false, false, 2000, true);
insert into sys.args values (9965, 591, 'res_0', 'smallint', 16, 0, 0, 0);
insert into sys.args values (9966, 591, 'arg_1', 'decimal', 9, 0, 1, 1);
insert into sys.args values (9967, 591, 'arg_2', 'smallint', 16, 0, 1, 2);
insert into sys.functions values (592, 'scale_up', '*', 'calc', 0, 1, false, false, false, 2000, true);
insert into sys.args values (9968, 592, 'res_0', 'smallint', 16, 0, 0, 0);
insert into sys.args values (9969, 592, 'arg_1', 'decimal', 18, 0, 1, 1);
insert into sys.args values (9970, 592, 'arg_2', 'smallint', 16, 0, 1, 2);
insert into sys.functions values (593, 'scale_up', '*', 'calc', 0, 1, false, false, false, 2000, true);
insert into sys.args values (9971, 593, 'res_0', 'smallint', 16, 0, 0, 0);
insert into sys.args values (9972, 593, 'arg_1', 'real', 24, 0, 1, 1);
insert into sys.args values (9973, 593, 'arg_2', 'smallint', 16, 0, 1, 2);
insert into sys.functions values (594, 'scale_up', '*', 'calc', 0, 1, false, false, false, 2000, true);
insert into sys.args values (9974, 594, 'res_0', 'smallint', 16, 0, 0, 0);
insert into sys.args values (9975, 594, 'arg_1', 'double', 53, 0, 1, 1);
insert into sys.args values (9976, 594, 'arg_2', 'smallint', 16, 0, 1, 2);
insert into sys.functions values (595, 'scale_up', '*', 'calc', 0, 1, false, false, false, 2000, true);
insert into sys.args values (9977, 595, 'res_0', 'smallint', 16, 0, 0, 0);
insert into sys.args values (9978, 595, 'arg_1', 'month_interval', 32, 0, 1, 1);
insert into sys.args values (9979, 595, 'arg_2', 'smallint', 16, 0, 1, 2);
insert into sys.functions values (596, 'scale_up', '*', 'calc', 0, 1, false, false, false, 2000, true);
insert into sys.args values (9980, 596, 'res_0', 'smallint', 16, 0, 0, 0);
insert into sys.args values (9981, 596, 'arg_1', 'sec_interval', 13, 0, 1, 1);
insert into sys.args values (9982, 596, 'arg_2', 'smallint', 16, 0, 1, 2);
insert into sys.functions values (597, 'scale_up', '*', 'calc', 0, 1, false, false, false, 2000, true);
insert into sys.args values (9983, 597, 'res_0', 'smallint', 16, 0, 0, 0);
insert into sys.args values (9984, 597, 'arg_1', 'time', 7, 0, 1, 1);
insert into sys.args values (9985, 597, 'arg_2', 'smallint', 16, 0, 1, 2);
insert into sys.functions values (598, 'scale_up', '*', 'calc', 0, 1, false, false, false, 2000, true);
insert into sys.args values (9986, 598, 'res_0', 'smallint', 16, 0, 0, 0);
insert into sys.args values (9987, 598, 'arg_1', 'timetz', 7, 0, 1, 1);
insert into sys.args values (9988, 598, 'arg_2', 'smallint', 16, 0, 1, 2);
insert into sys.functions values (599, 'scale_up', '*', 'calc', 0, 1, false, false, false, 2000, true);
insert into sys.args values (9989, 599, 'res_0', 'smallint', 16, 0, 0, 0);
insert into sys.args values (9990, 599, 'arg_1', 'date', 0, 0, 1, 1);
insert into sys.args values (9991, 599, 'arg_2', 'smallint', 16, 0, 1, 2);
insert into sys.functions values (600, 'scale_up', '*', 'calc', 0, 1, false, false, false, 2000, true);
insert into sys.args values (9992, 600, 'res_0', 'smallint', 16, 0, 0, 0);
insert into sys.args values (9993, 600, 'arg_1', 'timestamp', 7, 0, 1, 1);
insert into sys.args values (9994, 600, 'arg_2', 'smallint', 16, 0, 1, 2);
insert into sys.functions values (601, 'scale_up', '*', 'calc', 0, 1, false, false, false, 2000, true);
insert into sys.args values (9995, 601, 'res_0', 'smallint', 16, 0, 0, 0);
insert into sys.args values (9996, 601, 'arg_1', 'timestamptz', 7, 0, 1, 1);
insert into sys.args values (9997, 601, 'arg_2', 'smallint', 16, 0, 1, 2);
insert into sys.functions values (602, 'scale_up', '*', 'calc', 0, 1, false, false, false, 2000, true);
insert into sys.args values (9998, 602, 'res_0', 'smallint', 16, 0, 0, 0);
insert into sys.args values (9999, 602, 'arg_1', 'blob', 0, 0, 1, 1);
insert into sys.args values (10000, 602, 'arg_2', 'smallint', 16, 0, 1, 2);
insert into sys.functions values (603, 'scale_up', '*', 'calc', 0, 1, false, false, false, 2000, true);
insert into sys.args values (10001, 603, 'res_0', 'smallint', 16, 0, 0, 0);
insert into sys.args values (10002, 603, 'arg_1', 'geometry', 0, 0, 1, 1);
insert into sys.args values (10003, 603, 'arg_2', 'smallint', 16, 0, 1, 2);
insert into sys.functions values (604, 'scale_up', '*', 'calc', 0, 1, false, false, false, 2000, true);
insert into sys.args values (10004, 604, 'res_0', 'smallint', 16, 0, 0, 0);
insert into sys.args values (10005, 604, 'arg_1', 'geometrya', 0, 0, 1, 1);
insert into sys.args values (10006, 604, 'arg_2', 'smallint', 16, 0, 1, 2);
insert into sys.functions values (605, 'scale_up', '*', 'calc', 0, 1, false, false, false, 2000, true);
insert into sys.args values (10007, 605, 'res_0', 'smallint', 16, 0, 0, 0);
insert into sys.args values (10008, 605, 'arg_1', 'mbr', 0, 0, 1, 1);
insert into sys.args values (10009, 605, 'arg_2', 'smallint', 16, 0, 1, 2);
insert into sys.functions values (606, 'scale_up', '*', 'calc', 0, 1, false, false, false, 2000, true);
insert into sys.args values (10010, 606, 'res_0', 'int', 32, 0, 0, 0);
insert into sys.args values (10011, 606, 'arg_1', 'oid', 31, 0, 1, 1);
insert into sys.args values (10012, 606, 'arg_2', 'int', 32, 0, 1, 2);
insert into sys.functions values (607, 'scale_up', '*', 'calc', 0, 1, false, false, false, 2000, true);
insert into sys.args values (10013, 607, 'res_0', 'int', 32, 0, 0, 0);
insert into sys.args values (10014, 607, 'arg_1', 'tinyint', 8, 0, 1, 1);
insert into sys.args values (10015, 607, 'arg_2', 'int', 32, 0, 1, 2);
insert into sys.functions values (608, 'scale_up', '*', 'calc', 0, 1, false, false, false, 2000, true);
insert into sys.args values (10016, 608, 'res_0', 'int', 32, 0, 0, 0);
insert into sys.args values (10017, 608, 'arg_1', 'smallint', 16, 0, 1, 1);
insert into sys.args values (10018, 608, 'arg_2', 'int', 32, 0, 1, 2);
insert into sys.functions values (609, 'scale_up', '*', 'calc', 0, 1, false, false, false, 2000, true);
insert into sys.args values (10019, 609, 'res_0', 'int', 32, 0, 0, 0);
insert into sys.args values (10020, 609, 'arg_1', 'int', 32, 0, 1, 1);
insert into sys.args values (10021, 609, 'arg_2', 'int', 32, 0, 1, 2);
insert into sys.functions values (610, 'scale_up', '*', 'calc', 0, 1, false, false, false, 2000, true);
insert into sys.args values (10022, 610, 'res_0', 'int', 32, 0, 0, 0);
insert into sys.args values (10023, 610, 'arg_1', 'bigint', 64, 0, 1, 1);
insert into sys.args values (10024, 610, 'arg_2', 'int', 32, 0, 1, 2);
insert into sys.functions values (611, 'scale_up', '*', 'calc', 0, 1, false, false, false, 2000, true);
insert into sys.args values (10025, 611, 'res_0', 'int', 32, 0, 0, 0);
insert into sys.args values (10026, 611, 'arg_1', 'decimal', 2, 0, 1, 1);
insert into sys.args values (10027, 611, 'arg_2', 'int', 32, 0, 1, 2);
insert into sys.functions values (612, 'scale_up', '*', 'calc', 0, 1, false, false, false, 2000, true);
insert into sys.args values (10028, 612, 'res_0', 'int', 32, 0, 0, 0);
insert into sys.args values (10029, 612, 'arg_1', 'decimal', 4, 0, 1, 1);
insert into sys.args values (10030, 612, 'arg_2', 'int', 32, 0, 1, 2);
insert into sys.functions values (613, 'scale_up', '*', 'calc', 0, 1, false, false, false, 2000, true);
insert into sys.args values (10031, 613, 'res_0', 'int', 32, 0, 0, 0);
insert into sys.args values (10032, 613, 'arg_1', 'decimal', 9, 0, 1, 1);
insert into sys.args values (10033, 613, 'arg_2', 'int', 32, 0, 1, 2);
insert into sys.functions values (614, 'scale_up', '*', 'calc', 0, 1, false, false, false, 2000, true);
insert into sys.args values (10034, 614, 'res_0', 'int', 32, 0, 0, 0);
insert into sys.args values (10035, 614, 'arg_1', 'decimal', 18, 0, 1, 1);
insert into sys.args values (10036, 614, 'arg_2', 'int', 32, 0, 1, 2);
insert into sys.functions values (615, 'scale_up', '*', 'calc', 0, 1, false, false, false, 2000, true);
insert into sys.args values (10037, 615, 'res_0', 'int', 32, 0, 0, 0);
insert into sys.args values (10038, 615, 'arg_1', 'real', 24, 0, 1, 1);
insert into sys.args values (10039, 615, 'arg_2', 'int', 32, 0, 1, 2);
insert into sys.functions values (616, 'scale_up', '*', 'calc', 0, 1, false, false, false, 2000, true);
insert into sys.args values (10040, 616, 'res_0', 'int', 32, 0, 0, 0);
insert into sys.args values (10041, 616, 'arg_1', 'double', 53, 0, 1, 1);
insert into sys.args values (10042, 616, 'arg_2', 'int', 32, 0, 1, 2);
insert into sys.functions values (617, 'scale_up', '*', 'calc', 0, 1, false, false, false, 2000, true);
insert into sys.args values (10043, 617, 'res_0', 'int', 32, 0, 0, 0);
insert into sys.args values (10044, 617, 'arg_1', 'month_interval', 32, 0, 1, 1);
insert into sys.args values (10045, 617, 'arg_2', 'int', 32, 0, 1, 2);
insert into sys.functions values (618, 'scale_up', '*', 'calc', 0, 1, false, false, false, 2000, true);
insert into sys.args values (10046, 618, 'res_0', 'int', 32, 0, 0, 0);
insert into sys.args values (10047, 618, 'arg_1', 'sec_interval', 13, 0, 1, 1);
insert into sys.args values (10048, 618, 'arg_2', 'int', 32, 0, 1, 2);
insert into sys.functions values (619, 'scale_up', '*', 'calc', 0, 1, false, false, false, 2000, true);
insert into sys.args values (10049, 619, 'res_0', 'int', 32, 0, 0, 0);
insert into sys.args values (10050, 619, 'arg_1', 'time', 7, 0, 1, 1);
insert into sys.args values (10051, 619, 'arg_2', 'int', 32, 0, 1, 2);
insert into sys.functions values (620, 'scale_up', '*', 'calc', 0, 1, false, false, false, 2000, true);
insert into sys.args values (10052, 620, 'res_0', 'int', 32, 0, 0, 0);
insert into sys.args values (10053, 620, 'arg_1', 'timetz', 7, 0, 1, 1);
insert into sys.args values (10054, 620, 'arg_2', 'int', 32, 0, 1, 2);
insert into sys.functions values (621, 'scale_up', '*', 'calc', 0, 1, false, false, false, 2000, true);
insert into sys.args values (10055, 621, 'res_0', 'int', 32, 0, 0, 0);
insert into sys.args values (10056, 621, 'arg_1', 'date', 0, 0, 1, 1);
insert into sys.args values (10057, 621, 'arg_2', 'int', 32, 0, 1, 2);
insert into sys.functions values (622, 'scale_up', '*', 'calc', 0, 1, false, false, false, 2000, true);
insert into sys.args values (10058, 622, 'res_0', 'int', 32, 0, 0, 0);
insert into sys.args values (10059, 622, 'arg_1', 'timestamp', 7, 0, 1, 1);
insert into sys.args values (10060, 622, 'arg_2', 'int', 32, 0, 1, 2);
insert into sys.functions values (623, 'scale_up', '*', 'calc', 0, 1, false, false, false, 2000, true);
insert into sys.args values (10061, 623, 'res_0', 'int', 32, 0, 0, 0);
insert into sys.args values (10062, 623, 'arg_1', 'timestamptz', 7, 0, 1, 1);
insert into sys.args values (10063, 623, 'arg_2', 'int', 32, 0, 1, 2);
insert into sys.functions values (624, 'scale_up', '*', 'calc', 0, 1, false, false, false, 2000, true);
insert into sys.args values (10064, 624, 'res_0', 'int', 32, 0, 0, 0);
insert into sys.args values (10065, 624, 'arg_1', 'blob', 0, 0, 1, 1);
insert into sys.args values (10066, 624, 'arg_2', 'int', 32, 0, 1, 2);
insert into sys.functions values (625, 'scale_up', '*', 'calc', 0, 1, false, false, false, 2000, true);
insert into sys.args values (10067, 625, 'res_0', 'int', 32, 0, 0, 0);
insert into sys.args values (10068, 625, 'arg_1', 'geometry', 0, 0, 1, 1);
insert into sys.args values (10069, 625, 'arg_2', 'int', 32, 0, 1, 2);
insert into sys.functions values (626, 'scale_up', '*', 'calc', 0, 1, false, false, false, 2000, true);
insert into sys.args values (10070, 626, 'res_0', 'int', 32, 0, 0, 0);
insert into sys.args values (10071, 626, 'arg_1', 'geometrya', 0, 0, 1, 1);
insert into sys.args values (10072, 626, 'arg_2', 'int', 32, 0, 1, 2);
insert into sys.functions values (627, 'scale_up', '*', 'calc', 0, 1, false, false, false, 2000, true);
insert into sys.args values (10073, 627, 'res_0', 'int', 32, 0, 0, 0);
insert into sys.args values (10074, 627, 'arg_1', 'mbr', 0, 0, 1, 1);
insert into sys.args values (10075, 627, 'arg_2', 'int', 32, 0, 1, 2);
insert into sys.functions values (628, 'scale_up', '*', 'calc', 0, 1, false, false, false, 2000, true);
insert into sys.args values (10076, 628, 'res_0', 'bigint', 64, 0, 0, 0);
insert into sys.args values (10077, 628, 'arg_1', 'oid', 31, 0, 1, 1);
insert into sys.args values (10078, 628, 'arg_2', 'bigint', 64, 0, 1, 2);
insert into sys.functions values (629, 'scale_up', '*', 'calc', 0, 1, false, false, false, 2000, true);
insert into sys.args values (10079, 629, 'res_0', 'bigint', 64, 0, 0, 0);
insert into sys.args values (10080, 629, 'arg_1', 'tinyint', 8, 0, 1, 1);
insert into sys.args values (10081, 629, 'arg_2', 'bigint', 64, 0, 1, 2);
insert into sys.functions values (630, 'scale_up', '*', 'calc', 0, 1, false, false, false, 2000, true);
insert into sys.args values (10082, 630, 'res_0', 'bigint', 64, 0, 0, 0);
insert into sys.args values (10083, 630, 'arg_1', 'smallint', 16, 0, 1, 1);
insert into sys.args values (10084, 630, 'arg_2', 'bigint', 64, 0, 1, 2);
insert into sys.functions values (631, 'scale_up', '*', 'calc', 0, 1, false, false, false, 2000, true);
insert into sys.args values (10085, 631, 'res_0', 'bigint', 64, 0, 0, 0);
insert into sys.args values (10086, 631, 'arg_1', 'int', 32, 0, 1, 1);
insert into sys.args values (10087, 631, 'arg_2', 'bigint', 64, 0, 1, 2);
insert into sys.functions values (632, 'scale_up', '*', 'calc', 0, 1, false, false, false, 2000, true);
insert into sys.args values (10088, 632, 'res_0', 'bigint', 64, 0, 0, 0);
insert into sys.args values (10089, 632, 'arg_1', 'bigint', 64, 0, 1, 1);
insert into sys.args values (10090, 632, 'arg_2', 'bigint', 64, 0, 1, 2);
insert into sys.functions values (633, 'scale_up', '*', 'calc', 0, 1, false, false, false, 2000, true);
insert into sys.args values (10091, 633, 'res_0', 'bigint', 64, 0, 0, 0);
insert into sys.args values (10092, 633, 'arg_1', 'decimal', 2, 0, 1, 1);
insert into sys.args values (10093, 633, 'arg_2', 'bigint', 64, 0, 1, 2);
insert into sys.functions values (634, 'scale_up', '*', 'calc', 0, 1, false, false, false, 2000, true);
insert into sys.args values (10094, 634, 'res_0', 'bigint', 64, 0, 0, 0);
insert into sys.args values (10095, 634, 'arg_1', 'decimal', 4, 0, 1, 1);
insert into sys.args values (10096, 634, 'arg_2', 'bigint', 64, 0, 1, 2);
insert into sys.functions values (635, 'scale_up', '*', 'calc', 0, 1, false, false, false, 2000, true);
insert into sys.args values (10097, 635, 'res_0', 'bigint', 64, 0, 0, 0);
insert into sys.args values (10098, 635, 'arg_1', 'decimal', 9, 0, 1, 1);
insert into sys.args values (10099, 635, 'arg_2', 'bigint', 64, 0, 1, 2);
insert into sys.functions values (636, 'scale_up', '*', 'calc', 0, 1, false, false, false, 2000, true);
insert into sys.args values (10100, 636, 'res_0', 'bigint', 64, 0, 0, 0);
insert into sys.args values (10101, 636, 'arg_1', 'decimal', 18, 0, 1, 1);
insert into sys.args values (10102, 636, 'arg_2', 'bigint', 64, 0, 1, 2);
insert into sys.functions values (637, 'scale_up', '*', 'calc', 0, 1, false, false, false, 2000, true);
insert into sys.args values (10103, 637, 'res_0', 'bigint', 64, 0, 0, 0);
insert into sys.args values (10104, 637, 'arg_1', 'real', 24, 0, 1, 1);
insert into sys.args values (10105, 637, 'arg_2', 'bigint', 64, 0, 1, 2);
insert into sys.functions values (638, 'scale_up', '*', 'calc', 0, 1, false, false, false, 2000, true);
insert into sys.args values (10106, 638, 'res_0', 'bigint', 64, 0, 0, 0);
insert into sys.args values (10107, 638, 'arg_1', 'double', 53, 0, 1, 1);
insert into sys.args values (10108, 638, 'arg_2', 'bigint', 64, 0, 1, 2);
insert into sys.functions values (639, 'scale_up', '*', 'calc', 0, 1, false, false, false, 2000, true);
insert into sys.args values (10109, 639, 'res_0', 'bigint', 64, 0, 0, 0);
insert into sys.args values (10110, 639, 'arg_1', 'month_interval', 32, 0, 1, 1);
insert into sys.args values (10111, 639, 'arg_2', 'bigint', 64, 0, 1, 2);
insert into sys.functions values (640, 'scale_up', '*', 'calc', 0, 1, false, false, false, 2000, true);
insert into sys.args values (10112, 640, 'res_0', 'bigint', 64, 0, 0, 0);
insert into sys.args values (10113, 640, 'arg_1', 'sec_interval', 13, 0, 1, 1);
insert into sys.args values (10114, 640, 'arg_2', 'bigint', 64, 0, 1, 2);
insert into sys.functions values (641, 'scale_up', '*', 'calc', 0, 1, false, false, false, 2000, true);
insert into sys.args values (10115, 641, 'res_0', 'bigint', 64, 0, 0, 0);
insert into sys.args values (10116, 641, 'arg_1', 'time', 7, 0, 1, 1);
insert into sys.args values (10117, 641, 'arg_2', 'bigint', 64, 0, 1, 2);
insert into sys.functions values (642, 'scale_up', '*', 'calc', 0, 1, false, false, false, 2000, true);
insert into sys.args values (10118, 642, 'res_0', 'bigint', 64, 0, 0, 0);
insert into sys.args values (10119, 642, 'arg_1', 'timetz', 7, 0, 1, 1);
insert into sys.args values (10120, 642, 'arg_2', 'bigint', 64, 0, 1, 2);
insert into sys.functions values (643, 'scale_up', '*', 'calc', 0, 1, false, false, false, 2000, true);
insert into sys.args values (10121, 643, 'res_0', 'bigint', 64, 0, 0, 0);
insert into sys.args values (10122, 643, 'arg_1', 'date', 0, 0, 1, 1);
insert into sys.args values (10123, 643, 'arg_2', 'bigint', 64, 0, 1, 2);
insert into sys.functions values (644, 'scale_up', '*', 'calc', 0, 1, false, false, false, 2000, true);
insert into sys.args values (10124, 644, 'res_0', 'bigint', 64, 0, 0, 0);
insert into sys.args values (10125, 644, 'arg_1', 'timestamp', 7, 0, 1, 1);
insert into sys.args values (10126, 644, 'arg_2', 'bigint', 64, 0, 1, 2);
insert into sys.functions values (645, 'scale_up', '*', 'calc', 0, 1, false, false, false, 2000, true);
insert into sys.args values (10127, 645, 'res_0', 'bigint', 64, 0, 0, 0);
insert into sys.args values (10128, 645, 'arg_1', 'timestamptz', 7, 0, 1, 1);
insert into sys.args values (10129, 645, 'arg_2', 'bigint', 64, 0, 1, 2);
insert into sys.functions values (646, 'scale_up', '*', 'calc', 0, 1, false, false, false, 2000, true);
insert into sys.args values (10130, 646, 'res_0', 'bigint', 64, 0, 0, 0);
insert into sys.args values (10131, 646, 'arg_1', 'blob', 0, 0, 1, 1);
insert into sys.args values (10132, 646, 'arg_2', 'bigint', 64, 0, 1, 2);
insert into sys.functions values (647, 'scale_up', '*', 'calc', 0, 1, false, false, false, 2000, true);
insert into sys.args values (10133, 647, 'res_0', 'bigint', 64, 0, 0, 0);
insert into sys.args values (10134, 647, 'arg_1', 'geometry', 0, 0, 1, 1);
insert into sys.args values (10135, 647, 'arg_2', 'bigint', 64, 0, 1, 2);
insert into sys.functions values (648, 'scale_up', '*', 'calc', 0, 1, false, false, false, 2000, true);
insert into sys.args values (10136, 648, 'res_0', 'bigint', 64, 0, 0, 0);
insert into sys.args values (10137, 648, 'arg_1', 'geometrya', 0, 0, 1, 1);
insert into sys.args values (10138, 648, 'arg_2', 'bigint', 64, 0, 1, 2);
insert into sys.functions values (649, 'scale_up', '*', 'calc', 0, 1, false, false, false, 2000, true);
insert into sys.args values (10139, 649, 'res_0', 'bigint', 64, 0, 0, 0);
insert into sys.args values (10140, 649, 'arg_1', 'mbr', 0, 0, 1, 1);
insert into sys.args values (10141, 649, 'arg_2', 'bigint', 64, 0, 1, 2);
insert into sys.functions values (650, 'scale_up', '*', 'calc', 0, 1, false, false, false, 2000, true);
insert into sys.args values (10142, 650, 'res_0', 'decimal', 2, 0, 0, 0);
insert into sys.args values (10143, 650, 'arg_1', 'oid', 31, 0, 1, 1);
insert into sys.args values (10144, 650, 'arg_2', 'decimal', 2, 0, 1, 2);
insert into sys.functions values (651, 'scale_up', '*', 'calc', 0, 1, false, false, false, 2000, true);
insert into sys.args values (10145, 651, 'res_0', 'decimal', 2, 0, 0, 0);
insert into sys.args values (10146, 651, 'arg_1', 'tinyint', 8, 0, 1, 1);
insert into sys.args values (10147, 651, 'arg_2', 'decimal', 2, 0, 1, 2);
insert into sys.functions values (652, 'scale_up', '*', 'calc', 0, 1, false, false, false, 2000, true);
insert into sys.args values (10148, 652, 'res_0', 'decimal', 2, 0, 0, 0);
insert into sys.args values (10149, 652, 'arg_1', 'smallint', 16, 0, 1, 1);
insert into sys.args values (10150, 652, 'arg_2', 'decimal', 2, 0, 1, 2);
insert into sys.functions values (653, 'scale_up', '*', 'calc', 0, 1, false, false, false, 2000, true);
insert into sys.args values (10151, 653, 'res_0', 'decimal', 2, 0, 0, 0);
insert into sys.args values (10152, 653, 'arg_1', 'int', 32, 0, 1, 1);
insert into sys.args values (10153, 653, 'arg_2', 'decimal', 2, 0, 1, 2);
insert into sys.functions values (654, 'scale_up', '*', 'calc', 0, 1, false, false, false, 2000, true);
insert into sys.args values (10154, 654, 'res_0', 'decimal', 2, 0, 0, 0);
insert into sys.args values (10155, 654, 'arg_1', 'bigint', 64, 0, 1, 1);
insert into sys.args values (10156, 654, 'arg_2', 'decimal', 2, 0, 1, 2);
insert into sys.functions values (655, 'scale_up', '*', 'calc', 0, 1, false, false, false, 2000, true);
insert into sys.args values (10157, 655, 'res_0', 'decimal', 2, 0, 0, 0);
insert into sys.args values (10158, 655, 'arg_1', 'decimal', 2, 0, 1, 1);
insert into sys.args values (10159, 655, 'arg_2', 'decimal', 2, 0, 1, 2);
insert into sys.functions values (656, 'scale_up', '*', 'calc', 0, 1, false, false, false, 2000, true);
insert into sys.args values (10160, 656, 'res_0', 'decimal', 2, 0, 0, 0);
insert into sys.args values (10161, 656, 'arg_1', 'decimal', 4, 0, 1, 1);
insert into sys.args values (10162, 656, 'arg_2', 'decimal', 2, 0, 1, 2);
insert into sys.functions values (657, 'scale_up', '*', 'calc', 0, 1, false, false, false, 2000, true);
insert into sys.args values (10163, 657, 'res_0', 'decimal', 2, 0, 0, 0);
insert into sys.args values (10164, 657, 'arg_1', 'decimal', 9, 0, 1, 1);
insert into sys.args values (10165, 657, 'arg_2', 'decimal', 2, 0, 1, 2);
insert into sys.functions values (658, 'scale_up', '*', 'calc', 0, 1, false, false, false, 2000, true);
insert into sys.args values (10166, 658, 'res_0', 'decimal', 2, 0, 0, 0);
insert into sys.args values (10167, 658, 'arg_1', 'decimal', 18, 0, 1, 1);
insert into sys.args values (10168, 658, 'arg_2', 'decimal', 2, 0, 1, 2);
insert into sys.functions values (659, 'scale_up', '*', 'calc', 0, 1, false, false, false, 2000, true);
insert into sys.args values (10169, 659, 'res_0', 'decimal', 2, 0, 0, 0);
insert into sys.args values (10170, 659, 'arg_1', 'real', 24, 0, 1, 1);
insert into sys.args values (10171, 659, 'arg_2', 'decimal', 2, 0, 1, 2);
insert into sys.functions values (660, 'scale_up', '*', 'calc', 0, 1, false, false, false, 2000, true);
insert into sys.args values (10172, 660, 'res_0', 'decimal', 2, 0, 0, 0);
insert into sys.args values (10173, 660, 'arg_1', 'double', 53, 0, 1, 1);
insert into sys.args values (10174, 660, 'arg_2', 'decimal', 2, 0, 1, 2);
insert into sys.functions values (661, 'scale_up', '*', 'calc', 0, 1, false, false, false, 2000, true);
insert into sys.args values (10175, 661, 'res_0', 'decimal', 2, 0, 0, 0);
insert into sys.args values (10176, 661, 'arg_1', 'month_interval', 32, 0, 1, 1);
insert into sys.args values (10177, 661, 'arg_2', 'decimal', 2, 0, 1, 2);
insert into sys.functions values (662, 'scale_up', '*', 'calc', 0, 1, false, false, false, 2000, true);
insert into sys.args values (10178, 662, 'res_0', 'decimal', 2, 0, 0, 0);
insert into sys.args values (10179, 662, 'arg_1', 'sec_interval', 13, 0, 1, 1);
insert into sys.args values (10180, 662, 'arg_2', 'decimal', 2, 0, 1, 2);
insert into sys.functions values (663, 'scale_up', '*', 'calc', 0, 1, false, false, false, 2000, true);
insert into sys.args values (10181, 663, 'res_0', 'decimal', 2, 0, 0, 0);
insert into sys.args values (10182, 663, 'arg_1', 'time', 7, 0, 1, 1);
insert into sys.args values (10183, 663, 'arg_2', 'decimal', 2, 0, 1, 2);
insert into sys.functions values (664, 'scale_up', '*', 'calc', 0, 1, false, false, false, 2000, true);
insert into sys.args values (10184, 664, 'res_0', 'decimal', 2, 0, 0, 0);
insert into sys.args values (10185, 664, 'arg_1', 'timetz', 7, 0, 1, 1);
insert into sys.args values (10186, 664, 'arg_2', 'decimal', 2, 0, 1, 2);
insert into sys.functions values (665, 'scale_up', '*', 'calc', 0, 1, false, false, false, 2000, true);
insert into sys.args values (10187, 665, 'res_0', 'decimal', 2, 0, 0, 0);
insert into sys.args values (10188, 665, 'arg_1', 'date', 0, 0, 1, 1);
insert into sys.args values (10189, 665, 'arg_2', 'decimal', 2, 0, 1, 2);
insert into sys.functions values (666, 'scale_up', '*', 'calc', 0, 1, false, false, false, 2000, true);
insert into sys.args values (10190, 666, 'res_0', 'decimal', 2, 0, 0, 0);
insert into sys.args values (10191, 666, 'arg_1', 'timestamp', 7, 0, 1, 1);
insert into sys.args values (10192, 666, 'arg_2', 'decimal', 2, 0, 1, 2);
insert into sys.functions values (667, 'scale_up', '*', 'calc', 0, 1, false, false, false, 2000, true);
insert into sys.args values (10193, 667, 'res_0', 'decimal', 2, 0, 0, 0);
insert into sys.args values (10194, 667, 'arg_1', 'timestamptz', 7, 0, 1, 1);
insert into sys.args values (10195, 667, 'arg_2', 'decimal', 2, 0, 1, 2);
insert into sys.functions values (668, 'scale_up', '*', 'calc', 0, 1, false, false, false, 2000, true);
insert into sys.args values (10196, 668, 'res_0', 'decimal', 2, 0, 0, 0);
insert into sys.args values (10197, 668, 'arg_1', 'blob', 0, 0, 1, 1);
insert into sys.args values (10198, 668, 'arg_2', 'decimal', 2, 0, 1, 2);
insert into sys.functions values (669, 'scale_up', '*', 'calc', 0, 1, false, false, false, 2000, true);
insert into sys.args values (10199, 669, 'res_0', 'decimal', 2, 0, 0, 0);
insert into sys.args values (10200, 669, 'arg_1', 'geometry', 0, 0, 1, 1);
insert into sys.args values (10201, 669, 'arg_2', 'decimal', 2, 0, 1, 2);
insert into sys.functions values (670, 'scale_up', '*', 'calc', 0, 1, false, false, false, 2000, true);
insert into sys.args values (10202, 670, 'res_0', 'decimal', 2, 0, 0, 0);
insert into sys.args values (10203, 670, 'arg_1', 'geometrya', 0, 0, 1, 1);
insert into sys.args values (10204, 670, 'arg_2', 'decimal', 2, 0, 1, 2);
insert into sys.functions values (671, 'scale_up', '*', 'calc', 0, 1, false, false, false, 2000, true);
insert into sys.args values (10205, 671, 'res_0', 'decimal', 2, 0, 0, 0);
insert into sys.args values (10206, 671, 'arg_1', 'mbr', 0, 0, 1, 1);
insert into sys.args values (10207, 671, 'arg_2', 'decimal', 2, 0, 1, 2);
insert into sys.functions values (672, 'scale_up', '*', 'calc', 0, 1, false, false, false, 2000, true);
insert into sys.args values (10208, 672, 'res_0', 'decimal', 4, 0, 0, 0);
insert into sys.args values (10209, 672, 'arg_1', 'oid', 31, 0, 1, 1);
insert into sys.args values (10210, 672, 'arg_2', 'decimal', 4, 0, 1, 2);
insert into sys.functions values (673, 'scale_up', '*', 'calc', 0, 1, false, false, false, 2000, true);
insert into sys.args values (10211, 673, 'res_0', 'decimal', 4, 0, 0, 0);
insert into sys.args values (10212, 673, 'arg_1', 'tinyint', 8, 0, 1, 1);
insert into sys.args values (10213, 673, 'arg_2', 'decimal', 4, 0, 1, 2);
insert into sys.functions values (674, 'scale_up', '*', 'calc', 0, 1, false, false, false, 2000, true);
insert into sys.args values (10214, 674, 'res_0', 'decimal', 4, 0, 0, 0);
insert into sys.args values (10215, 674, 'arg_1', 'smallint', 16, 0, 1, 1);
insert into sys.args values (10216, 674, 'arg_2', 'decimal', 4, 0, 1, 2);
insert into sys.functions values (675, 'scale_up', '*', 'calc', 0, 1, false, false, false, 2000, true);
insert into sys.args values (10217, 675, 'res_0', 'decimal', 4, 0, 0, 0);
insert into sys.args values (10218, 675, 'arg_1', 'int', 32, 0, 1, 1);
insert into sys.args values (10219, 675, 'arg_2', 'decimal', 4, 0, 1, 2);
insert into sys.functions values (676, 'scale_up', '*', 'calc', 0, 1, false, false, false, 2000, true);
insert into sys.args values (10220, 676, 'res_0', 'decimal', 4, 0, 0, 0);
insert into sys.args values (10221, 676, 'arg_1', 'bigint', 64, 0, 1, 1);
insert into sys.args values (10222, 676, 'arg_2', 'decimal', 4, 0, 1, 2);
insert into sys.functions values (677, 'scale_up', '*', 'calc', 0, 1, false, false, false, 2000, true);
insert into sys.args values (10223, 677, 'res_0', 'decimal', 4, 0, 0, 0);
insert into sys.args values (10224, 677, 'arg_1', 'decimal', 2, 0, 1, 1);
insert into sys.args values (10225, 677, 'arg_2', 'decimal', 4, 0, 1, 2);
insert into sys.functions values (678, 'scale_up', '*', 'calc', 0, 1, false, false, false, 2000, true);
insert into sys.args values (10226, 678, 'res_0', 'decimal', 4, 0, 0, 0);
insert into sys.args values (10227, 678, 'arg_1', 'decimal', 4, 0, 1, 1);
insert into sys.args values (10228, 678, 'arg_2', 'decimal', 4, 0, 1, 2);
insert into sys.functions values (679, 'scale_up', '*', 'calc', 0, 1, false, false, false, 2000, true);
insert into sys.args values (10229, 679, 'res_0', 'decimal', 4, 0, 0, 0);
insert into sys.args values (10230, 679, 'arg_1', 'decimal', 9, 0, 1, 1);
insert into sys.args values (10231, 679, 'arg_2', 'decimal', 4, 0, 1, 2);
insert into sys.functions values (680, 'scale_up', '*', 'calc', 0, 1, false, false, false, 2000, true);
insert into sys.args values (10232, 680, 'res_0', 'decimal', 4, 0, 0, 0);
insert into sys.args values (10233, 680, 'arg_1', 'decimal', 18, 0, 1, 1);
insert into sys.args values (10234, 680, 'arg_2', 'decimal', 4, 0, 1, 2);
insert into sys.functions values (681, 'scale_up', '*', 'calc', 0, 1, false, false, false, 2000, true);
insert into sys.args values (10235, 681, 'res_0', 'decimal', 4, 0, 0, 0);
insert into sys.args values (10236, 681, 'arg_1', 'real', 24, 0, 1, 1);
insert into sys.args values (10237, 681, 'arg_2', 'decimal', 4, 0, 1, 2);
insert into sys.functions values (682, 'scale_up', '*', 'calc', 0, 1, false, false, false, 2000, true);
insert into sys.args values (10238, 682, 'res_0', 'decimal', 4, 0, 0, 0);
insert into sys.args values (10239, 682, 'arg_1', 'double', 53, 0, 1, 1);
insert into sys.args values (10240, 682, 'arg_2', 'decimal', 4, 0, 1, 2);
insert into sys.functions values (683, 'scale_up', '*', 'calc', 0, 1, false, false, false, 2000, true);
insert into sys.args values (10241, 683, 'res_0', 'decimal', 4, 0, 0, 0);
insert into sys.args values (10242, 683, 'arg_1', 'month_interval', 32, 0, 1, 1);
insert into sys.args values (10243, 683, 'arg_2', 'decimal', 4, 0, 1, 2);
insert into sys.functions values (684, 'scale_up', '*', 'calc', 0, 1, false, false, false, 2000, true);
insert into sys.args values (10244, 684, 'res_0', 'decimal', 4, 0, 0, 0);
insert into sys.args values (10245, 684, 'arg_1', 'sec_interval', 13, 0, 1, 1);
insert into sys.args values (10246, 684, 'arg_2', 'decimal', 4, 0, 1, 2);
insert into sys.functions values (685, 'scale_up', '*', 'calc', 0, 1, false, false, false, 2000, true);
insert into sys.args values (10247, 685, 'res_0', 'decimal', 4, 0, 0, 0);
insert into sys.args values (10248, 685, 'arg_1', 'time', 7, 0, 1, 1);
insert into sys.args values (10249, 685, 'arg_2', 'decimal', 4, 0, 1, 2);
insert into sys.functions values (686, 'scale_up', '*', 'calc', 0, 1, false, false, false, 2000, true);
insert into sys.args values (10250, 686, 'res_0', 'decimal', 4, 0, 0, 0);
insert into sys.args values (10251, 686, 'arg_1', 'timetz', 7, 0, 1, 1);
insert into sys.args values (10252, 686, 'arg_2', 'decimal', 4, 0, 1, 2);
insert into sys.functions values (687, 'scale_up', '*', 'calc', 0, 1, false, false, false, 2000, true);
insert into sys.args values (10253, 687, 'res_0', 'decimal', 4, 0, 0, 0);
insert into sys.args values (10254, 687, 'arg_1', 'date', 0, 0, 1, 1);
insert into sys.args values (10255, 687, 'arg_2', 'decimal', 4, 0, 1, 2);
insert into sys.functions values (688, 'scale_up', '*', 'calc', 0, 1, false, false, false, 2000, true);
insert into sys.args values (10256, 688, 'res_0', 'decimal', 4, 0, 0, 0);
insert into sys.args values (10257, 688, 'arg_1', 'timestamp', 7, 0, 1, 1);
insert into sys.args values (10258, 688, 'arg_2', 'decimal', 4, 0, 1, 2);
insert into sys.functions values (689, 'scale_up', '*', 'calc', 0, 1, false, false, false, 2000, true);
insert into sys.args values (10259, 689, 'res_0', 'decimal', 4, 0, 0, 0);
insert into sys.args values (10260, 689, 'arg_1', 'timestamptz', 7, 0, 1, 1);
insert into sys.args values (10261, 689, 'arg_2', 'decimal', 4, 0, 1, 2);
insert into sys.functions values (690, 'scale_up', '*', 'calc', 0, 1, false, false, false, 2000, true);
insert into sys.args values (10262, 690, 'res_0', 'decimal', 4, 0, 0, 0);
insert into sys.args values (10263, 690, 'arg_1', 'blob', 0, 0, 1, 1);
insert into sys.args values (10264, 690, 'arg_2', 'decimal', 4, 0, 1, 2);
insert into sys.functions values (691, 'scale_up', '*', 'calc', 0, 1, false, false, false, 2000, true);
insert into sys.args values (10265, 691, 'res_0', 'decimal', 4, 0, 0, 0);
insert into sys.args values (10266, 691, 'arg_1', 'geometry', 0, 0, 1, 1);
insert into sys.args values (10267, 691, 'arg_2', 'decimal', 4, 0, 1, 2);
insert into sys.functions values (692, 'scale_up', '*', 'calc', 0, 1, false, false, false, 2000, true);
insert into sys.args values (10268, 692, 'res_0', 'decimal', 4, 0, 0, 0);
insert into sys.args values (10269, 692, 'arg_1', 'geometrya', 0, 0, 1, 1);
insert into sys.args values (10270, 692, 'arg_2', 'decimal', 4, 0, 1, 2);
insert into sys.functions values (693, 'scale_up', '*', 'calc', 0, 1, false, false, false, 2000, true);
insert into sys.args values (10271, 693, 'res_0', 'decimal', 4, 0, 0, 0);
insert into sys.args values (10272, 693, 'arg_1', 'mbr', 0, 0, 1, 1);
insert into sys.args values (10273, 693, 'arg_2', 'decimal', 4, 0, 1, 2);
insert into sys.functions values (694, 'scale_up', '*', 'calc', 0, 1, false, false, false, 2000, true);
insert into sys.args values (10274, 694, 'res_0', 'decimal', 9, 0, 0, 0);
insert into sys.args values (10275, 694, 'arg_1', 'oid', 31, 0, 1, 1);
insert into sys.args values (10276, 694, 'arg_2', 'decimal', 9, 0, 1, 2);
insert into sys.functions values (695, 'scale_up', '*', 'calc', 0, 1, false, false, false, 2000, true);
insert into sys.args values (10277, 695, 'res_0', 'decimal', 9, 0, 0, 0);
insert into sys.args values (10278, 695, 'arg_1', 'tinyint', 8, 0, 1, 1);
insert into sys.args values (10279, 695, 'arg_2', 'decimal', 9, 0, 1, 2);
insert into sys.functions values (696, 'scale_up', '*', 'calc', 0, 1, false, false, false, 2000, true);
insert into sys.args values (10280, 696, 'res_0', 'decimal', 9, 0, 0, 0);
insert into sys.args values (10281, 696, 'arg_1', 'smallint', 16, 0, 1, 1);
insert into sys.args values (10282, 696, 'arg_2', 'decimal', 9, 0, 1, 2);
insert into sys.functions values (697, 'scale_up', '*', 'calc', 0, 1, false, false, false, 2000, true);
insert into sys.args values (10283, 697, 'res_0', 'decimal', 9, 0, 0, 0);
insert into sys.args values (10284, 697, 'arg_1', 'int', 32, 0, 1, 1);
insert into sys.args values (10285, 697, 'arg_2', 'decimal', 9, 0, 1, 2);
insert into sys.functions values (698, 'scale_up', '*', 'calc', 0, 1, false, false, false, 2000, true);
insert into sys.args values (10286, 698, 'res_0', 'decimal', 9, 0, 0, 0);
insert into sys.args values (10287, 698, 'arg_1', 'bigint', 64, 0, 1, 1);
insert into sys.args values (10288, 698, 'arg_2', 'decimal', 9, 0, 1, 2);
insert into sys.functions values (699, 'scale_up', '*', 'calc', 0, 1, false, false, false, 2000, true);
insert into sys.args values (10289, 699, 'res_0', 'decimal', 9, 0, 0, 0);
insert into sys.args values (10290, 699, 'arg_1', 'decimal', 2, 0, 1, 1);
insert into sys.args values (10291, 699, 'arg_2', 'decimal', 9, 0, 1, 2);
insert into sys.functions values (700, 'scale_up', '*', 'calc', 0, 1, false, false, false, 2000, true);
insert into sys.args values (10292, 700, 'res_0', 'decimal', 9, 0, 0, 0);
insert into sys.args values (10293, 700, 'arg_1', 'decimal', 4, 0, 1, 1);
insert into sys.args values (10294, 700, 'arg_2', 'decimal', 9, 0, 1, 2);
insert into sys.functions values (701, 'scale_up', '*', 'calc', 0, 1, false, false, false, 2000, true);
insert into sys.args values (10295, 701, 'res_0', 'decimal', 9, 0, 0, 0);
insert into sys.args values (10296, 701, 'arg_1', 'decimal', 9, 0, 1, 1);
insert into sys.args values (10297, 701, 'arg_2', 'decimal', 9, 0, 1, 2);
insert into sys.functions values (702, 'scale_up', '*', 'calc', 0, 1, false, false, false, 2000, true);
insert into sys.args values (10298, 702, 'res_0', 'decimal', 9, 0, 0, 0);
insert into sys.args values (10299, 702, 'arg_1', 'decimal', 18, 0, 1, 1);
insert into sys.args values (10300, 702, 'arg_2', 'decimal', 9, 0, 1, 2);
insert into sys.functions values (703, 'scale_up', '*', 'calc', 0, 1, false, false, false, 2000, true);
insert into sys.args values (10301, 703, 'res_0', 'decimal', 9, 0, 0, 0);
insert into sys.args values (10302, 703, 'arg_1', 'real', 24, 0, 1, 1);
insert into sys.args values (10303, 703, 'arg_2', 'decimal', 9, 0, 1, 2);
insert into sys.functions values (704, 'scale_up', '*', 'calc', 0, 1, false, false, false, 2000, true);
insert into sys.args values (10304, 704, 'res_0', 'decimal', 9, 0, 0, 0);
insert into sys.args values (10305, 704, 'arg_1', 'double', 53, 0, 1, 1);
insert into sys.args values (10306, 704, 'arg_2', 'decimal', 9, 0, 1, 2);
insert into sys.functions values (705, 'scale_up', '*', 'calc', 0, 1, false, false, false, 2000, true);
insert into sys.args values (10307, 705, 'res_0', 'decimal', 9, 0, 0, 0);
insert into sys.args values (10308, 705, 'arg_1', 'month_interval', 32, 0, 1, 1);
insert into sys.args values (10309, 705, 'arg_2', 'decimal', 9, 0, 1, 2);
insert into sys.functions values (706, 'scale_up', '*', 'calc', 0, 1, false, false, false, 2000, true);
insert into sys.args values (10310, 706, 'res_0', 'decimal', 9, 0, 0, 0);
insert into sys.args values (10311, 706, 'arg_1', 'sec_interval', 13, 0, 1, 1);
insert into sys.args values (10312, 706, 'arg_2', 'decimal', 9, 0, 1, 2);
insert into sys.functions values (707, 'scale_up', '*', 'calc', 0, 1, false, false, false, 2000, true);
insert into sys.args values (10313, 707, 'res_0', 'decimal', 9, 0, 0, 0);
insert into sys.args values (10314, 707, 'arg_1', 'time', 7, 0, 1, 1);
insert into sys.args values (10315, 707, 'arg_2', 'decimal', 9, 0, 1, 2);
insert into sys.functions values (708, 'scale_up', '*', 'calc', 0, 1, false, false, false, 2000, true);
insert into sys.args values (10316, 708, 'res_0', 'decimal', 9, 0, 0, 0);
insert into sys.args values (10317, 708, 'arg_1', 'timetz', 7, 0, 1, 1);
insert into sys.args values (10318, 708, 'arg_2', 'decimal', 9, 0, 1, 2);
insert into sys.functions values (709, 'scale_up', '*', 'calc', 0, 1, false, false, false, 2000, true);
insert into sys.args values (10319, 709, 'res_0', 'decimal', 9, 0, 0, 0);
insert into sys.args values (10320, 709, 'arg_1', 'date', 0, 0, 1, 1);
insert into sys.args values (10321, 709, 'arg_2', 'decimal', 9, 0, 1, 2);
insert into sys.functions values (710, 'scale_up', '*', 'calc', 0, 1, false, false, false, 2000, true);
insert into sys.args values (10322, 710, 'res_0', 'decimal', 9, 0, 0, 0);
insert into sys.args values (10323, 710, 'arg_1', 'timestamp', 7, 0, 1, 1);
insert into sys.args values (10324, 710, 'arg_2', 'decimal', 9, 0, 1, 2);
insert into sys.functions values (711, 'scale_up', '*', 'calc', 0, 1, false, false, false, 2000, true);
insert into sys.args values (10325, 711, 'res_0', 'decimal', 9, 0, 0, 0);
insert into sys.args values (10326, 711, 'arg_1', 'timestamptz', 7, 0, 1, 1);
insert into sys.args values (10327, 711, 'arg_2', 'decimal', 9, 0, 1, 2);
insert into sys.functions values (712, 'scale_up', '*', 'calc', 0, 1, false, false, false, 2000, true);
insert into sys.args values (10328, 712, 'res_0', 'decimal', 9, 0, 0, 0);
insert into sys.args values (10329, 712, 'arg_1', 'blob', 0, 0, 1, 1);
insert into sys.args values (10330, 712, 'arg_2', 'decimal', 9, 0, 1, 2);
insert into sys.functions values (713, 'scale_up', '*', 'calc', 0, 1, false, false, false, 2000, true);
insert into sys.args values (10331, 713, 'res_0', 'decimal', 9, 0, 0, 0);
insert into sys.args values (10332, 713, 'arg_1', 'geometry', 0, 0, 1, 1);
insert into sys.args values (10333, 713, 'arg_2', 'decimal', 9, 0, 1, 2);
insert into sys.functions values (714, 'scale_up', '*', 'calc', 0, 1, false, false, false, 2000, true);
insert into sys.args values (10334, 714, 'res_0', 'decimal', 9, 0, 0, 0);
insert into sys.args values (10335, 714, 'arg_1', 'geometrya', 0, 0, 1, 1);
insert into sys.args values (10336, 714, 'arg_2', 'decimal', 9, 0, 1, 2);
insert into sys.functions values (715, 'scale_up', '*', 'calc', 0, 1, false, false, false, 2000, true);
insert into sys.args values (10337, 715, 'res_0', 'decimal', 9, 0, 0, 0);
insert into sys.args values (10338, 715, 'arg_1', 'mbr', 0, 0, 1, 1);
insert into sys.args values (10339, 715, 'arg_2', 'decimal', 9, 0, 1, 2);
insert into sys.functions values (716, 'scale_up', '*', 'calc', 0, 1, false, false, false, 2000, true);
insert into sys.args values (10340, 716, 'res_0', 'decimal', 18, 0, 0, 0);
insert into sys.args values (10341, 716, 'arg_1', 'oid', 31, 0, 1, 1);
insert into sys.args values (10342, 716, 'arg_2', 'decimal', 18, 0, 1, 2);
insert into sys.functions values (717, 'scale_up', '*', 'calc', 0, 1, false, false, false, 2000, true);
insert into sys.args values (10343, 717, 'res_0', 'decimal', 18, 0, 0, 0);
insert into sys.args values (10344, 717, 'arg_1', 'tinyint', 8, 0, 1, 1);
insert into sys.args values (10345, 717, 'arg_2', 'decimal', 18, 0, 1, 2);
insert into sys.functions values (718, 'scale_up', '*', 'calc', 0, 1, false, false, false, 2000, true);
insert into sys.args values (10346, 718, 'res_0', 'decimal', 18, 0, 0, 0);
insert into sys.args values (10347, 718, 'arg_1', 'smallint', 16, 0, 1, 1);
insert into sys.args values (10348, 718, 'arg_2', 'decimal', 18, 0, 1, 2);
insert into sys.functions values (719, 'scale_up', '*', 'calc', 0, 1, false, false, false, 2000, true);
insert into sys.args values (10349, 719, 'res_0', 'decimal', 18, 0, 0, 0);
insert into sys.args values (10350, 719, 'arg_1', 'int', 32, 0, 1, 1);
insert into sys.args values (10351, 719, 'arg_2', 'decimal', 18, 0, 1, 2);
insert into sys.functions values (720, 'scale_up', '*', 'calc', 0, 1, false, false, false, 2000, true);
insert into sys.args values (10352, 720, 'res_0', 'decimal', 18, 0, 0, 0);
insert into sys.args values (10353, 720, 'arg_1', 'bigint', 64, 0, 1, 1);
insert into sys.args values (10354, 720, 'arg_2', 'decimal', 18, 0, 1, 2);
insert into sys.functions values (721, 'scale_up', '*', 'calc', 0, 1, false, false, false, 2000, true);
insert into sys.args values (10355, 721, 'res_0', 'decimal', 18, 0, 0, 0);
insert into sys.args values (10356, 721, 'arg_1', 'decimal', 2, 0, 1, 1);
insert into sys.args values (10357, 721, 'arg_2', 'decimal', 18, 0, 1, 2);
insert into sys.functions values (722, 'scale_up', '*', 'calc', 0, 1, false, false, false, 2000, true);
insert into sys.args values (10358, 722, 'res_0', 'decimal', 18, 0, 0, 0);
insert into sys.args values (10359, 722, 'arg_1', 'decimal', 4, 0, 1, 1);
insert into sys.args values (10360, 722, 'arg_2', 'decimal', 18, 0, 1, 2);
insert into sys.functions values (723, 'scale_up', '*', 'calc', 0, 1, false, false, false, 2000, true);
insert into sys.args values (10361, 723, 'res_0', 'decimal', 18, 0, 0, 0);
insert into sys.args values (10362, 723, 'arg_1', 'decimal', 9, 0, 1, 1);
insert into sys.args values (10363, 723, 'arg_2', 'decimal', 18, 0, 1, 2);
insert into sys.functions values (724, 'scale_up', '*', 'calc', 0, 1, false, false, false, 2000, true);
insert into sys.args values (10364, 724, 'res_0', 'decimal', 18, 0, 0, 0);
insert into sys.args values (10365, 724, 'arg_1', 'decimal', 18, 0, 1, 1);
insert into sys.args values (10366, 724, 'arg_2', 'decimal', 18, 0, 1, 2);
insert into sys.functions values (725, 'scale_up', '*', 'calc', 0, 1, false, false, false, 2000, true);
insert into sys.args values (10367, 725, 'res_0', 'decimal', 18, 0, 0, 0);
insert into sys.args values (10368, 725, 'arg_1', 'real', 24, 0, 1, 1);
insert into sys.args values (10369, 725, 'arg_2', 'decimal', 18, 0, 1, 2);
insert into sys.functions values (726, 'scale_up', '*', 'calc', 0, 1, false, false, false, 2000, true);
insert into sys.args values (10370, 726, 'res_0', 'decimal', 18, 0, 0, 0);
insert into sys.args values (10371, 726, 'arg_1', 'double', 53, 0, 1, 1);
insert into sys.args values (10372, 726, 'arg_2', 'decimal', 18, 0, 1, 2);
insert into sys.functions values (727, 'scale_up', '*', 'calc', 0, 1, false, false, false, 2000, true);
insert into sys.args values (10373, 727, 'res_0', 'decimal', 18, 0, 0, 0);
insert into sys.args values (10374, 727, 'arg_1', 'month_interval', 32, 0, 1, 1);
insert into sys.args values (10375, 727, 'arg_2', 'decimal', 18, 0, 1, 2);
insert into sys.functions values (728, 'scale_up', '*', 'calc', 0, 1, false, false, false, 2000, true);
insert into sys.args values (10376, 728, 'res_0', 'decimal', 18, 0, 0, 0);
insert into sys.args values (10377, 728, 'arg_1', 'sec_interval', 13, 0, 1, 1);
insert into sys.args values (10378, 728, 'arg_2', 'decimal', 18, 0, 1, 2);
insert into sys.functions values (729, 'scale_up', '*', 'calc', 0, 1, false, false, false, 2000, true);
insert into sys.args values (10379, 729, 'res_0', 'decimal', 18, 0, 0, 0);
insert into sys.args values (10380, 729, 'arg_1', 'time', 7, 0, 1, 1);
insert into sys.args values (10381, 729, 'arg_2', 'decimal', 18, 0, 1, 2);
insert into sys.functions values (730, 'scale_up', '*', 'calc', 0, 1, false, false, false, 2000, true);
insert into sys.args values (10382, 730, 'res_0', 'decimal', 18, 0, 0, 0);
insert into sys.args values (10383, 730, 'arg_1', 'timetz', 7, 0, 1, 1);
insert into sys.args values (10384, 730, 'arg_2', 'decimal', 18, 0, 1, 2);
insert into sys.functions values (731, 'scale_up', '*', 'calc', 0, 1, false, false, false, 2000, true);
insert into sys.args values (10385, 731, 'res_0', 'decimal', 18, 0, 0, 0);
insert into sys.args values (10386, 731, 'arg_1', 'date', 0, 0, 1, 1);
insert into sys.args values (10387, 731, 'arg_2', 'decimal', 18, 0, 1, 2);
insert into sys.functions values (732, 'scale_up', '*', 'calc', 0, 1, false, false, false, 2000, true);
insert into sys.args values (10388, 732, 'res_0', 'decimal', 18, 0, 0, 0);
insert into sys.args values (10389, 732, 'arg_1', 'timestamp', 7, 0, 1, 1);
insert into sys.args values (10390, 732, 'arg_2', 'decimal', 18, 0, 1, 2);
insert into sys.functions values (733, 'scale_up', '*', 'calc', 0, 1, false, false, false, 2000, true);
insert into sys.args values (10391, 733, 'res_0', 'decimal', 18, 0, 0, 0);
insert into sys.args values (10392, 733, 'arg_1', 'timestamptz', 7, 0, 1, 1);
insert into sys.args values (10393, 733, 'arg_2', 'decimal', 18, 0, 1, 2);
insert into sys.functions values (734, 'scale_up', '*', 'calc', 0, 1, false, false, false, 2000, true);
insert into sys.args values (10394, 734, 'res_0', 'decimal', 18, 0, 0, 0);
insert into sys.args values (10395, 734, 'arg_1', 'blob', 0, 0, 1, 1);
insert into sys.args values (10396, 734, 'arg_2', 'decimal', 18, 0, 1, 2);
insert into sys.functions values (735, 'scale_up', '*', 'calc', 0, 1, false, false, false, 2000, true);
insert into sys.args values (10397, 735, 'res_0', 'decimal', 18, 0, 0, 0);
insert into sys.args values (10398, 735, 'arg_1', 'geometry', 0, 0, 1, 1);
insert into sys.args values (10399, 735, 'arg_2', 'decimal', 18, 0, 1, 2);
insert into sys.functions values (736, 'scale_up', '*', 'calc', 0, 1, false, false, false, 2000, true);
insert into sys.args values (10400, 736, 'res_0', 'decimal', 18, 0, 0, 0);
insert into sys.args values (10401, 736, 'arg_1', 'geometrya', 0, 0, 1, 1);
insert into sys.args values (10402, 736, 'arg_2', 'decimal', 18, 0, 1, 2);
insert into sys.functions values (737, 'scale_up', '*', 'calc', 0, 1, false, false, false, 2000, true);
insert into sys.args values (10403, 737, 'res_0', 'decimal', 18, 0, 0, 0);
insert into sys.args values (10404, 737, 'arg_1', 'mbr', 0, 0, 1, 1);
insert into sys.args values (10405, 737, 'arg_2', 'decimal', 18, 0, 1, 2);
insert into sys.functions values (738, 'scale_up', '*', 'calc', 0, 1, false, false, false, 2000, true);
insert into sys.args values (10406, 738, 'res_0', 'real', 24, 0, 0, 0);
insert into sys.args values (10407, 738, 'arg_1', 'oid', 31, 0, 1, 1);
insert into sys.args values (10408, 738, 'arg_2', 'real', 24, 0, 1, 2);
insert into sys.functions values (739, 'scale_up', '*', 'calc', 0, 1, false, false, false, 2000, true);
insert into sys.args values (10409, 739, 'res_0', 'real', 24, 0, 0, 0);
insert into sys.args values (10410, 739, 'arg_1', 'tinyint', 8, 0, 1, 1);
insert into sys.args values (10411, 739, 'arg_2', 'real', 24, 0, 1, 2);
insert into sys.functions values (740, 'scale_up', '*', 'calc', 0, 1, false, false, false, 2000, true);
insert into sys.args values (10412, 740, 'res_0', 'real', 24, 0, 0, 0);
insert into sys.args values (10413, 740, 'arg_1', 'smallint', 16, 0, 1, 1);
insert into sys.args values (10414, 740, 'arg_2', 'real', 24, 0, 1, 2);
insert into sys.functions values (741, 'scale_up', '*', 'calc', 0, 1, false, false, false, 2000, true);
insert into sys.args values (10415, 741, 'res_0', 'real', 24, 0, 0, 0);
insert into sys.args values (10416, 741, 'arg_1', 'int', 32, 0, 1, 1);
insert into sys.args values (10417, 741, 'arg_2', 'real', 24, 0, 1, 2);
insert into sys.functions values (742, 'scale_up', '*', 'calc', 0, 1, false, false, false, 2000, true);
insert into sys.args values (10418, 742, 'res_0', 'real', 24, 0, 0, 0);
insert into sys.args values (10419, 742, 'arg_1', 'bigint', 64, 0, 1, 1);
insert into sys.args values (10420, 742, 'arg_2', 'real', 24, 0, 1, 2);
insert into sys.functions values (743, 'scale_up', '*', 'calc', 0, 1, false, false, false, 2000, true);
insert into sys.args values (10421, 743, 'res_0', 'real', 24, 0, 0, 0);
insert into sys.args values (10422, 743, 'arg_1', 'decimal', 2, 0, 1, 1);
insert into sys.args values (10423, 743, 'arg_2', 'real', 24, 0, 1, 2);
insert into sys.functions values (744, 'scale_up', '*', 'calc', 0, 1, false, false, false, 2000, true);
insert into sys.args values (10424, 744, 'res_0', 'real', 24, 0, 0, 0);
insert into sys.args values (10425, 744, 'arg_1', 'decimal', 4, 0, 1, 1);
insert into sys.args values (10426, 744, 'arg_2', 'real', 24, 0, 1, 2);
insert into sys.functions values (745, 'scale_up', '*', 'calc', 0, 1, false, false, false, 2000, true);
insert into sys.args values (10427, 745, 'res_0', 'real', 24, 0, 0, 0);
insert into sys.args values (10428, 745, 'arg_1', 'decimal', 9, 0, 1, 1);
insert into sys.args values (10429, 745, 'arg_2', 'real', 24, 0, 1, 2);
insert into sys.functions values (746, 'scale_up', '*', 'calc', 0, 1, false, false, false, 2000, true);
insert into sys.args values (10430, 746, 'res_0', 'real', 24, 0, 0, 0);
insert into sys.args values (10431, 746, 'arg_1', 'decimal', 18, 0, 1, 1);
insert into sys.args values (10432, 746, 'arg_2', 'real', 24, 0, 1, 2);
insert into sys.functions values (747, 'scale_up', '*', 'calc', 0, 1, false, false, false, 2000, true);
insert into sys.args values (10433, 747, 'res_0', 'real', 24, 0, 0, 0);
insert into sys.args values (10434, 747, 'arg_1', 'real', 24, 0, 1, 1);
insert into sys.args values (10435, 747, 'arg_2', 'real', 24, 0, 1, 2);
insert into sys.functions values (748, 'scale_up', '*', 'calc', 0, 1, false, false, false, 2000, true);
insert into sys.args values (10436, 748, 'res_0', 'real', 24, 0, 0, 0);
insert into sys.args values (10437, 748, 'arg_1', 'double', 53, 0, 1, 1);
insert into sys.args values (10438, 748, 'arg_2', 'real', 24, 0, 1, 2);
insert into sys.functions values (749, 'scale_up', '*', 'calc', 0, 1, false, false, false, 2000, true);
insert into sys.args values (10439, 749, 'res_0', 'real', 24, 0, 0, 0);
insert into sys.args values (10440, 749, 'arg_1', 'month_interval', 32, 0, 1, 1);
insert into sys.args values (10441, 749, 'arg_2', 'real', 24, 0, 1, 2);
insert into sys.functions values (750, 'scale_up', '*', 'calc', 0, 1, false, false, false, 2000, true);
insert into sys.args values (10442, 750, 'res_0', 'real', 24, 0, 0, 0);
insert into sys.args values (10443, 750, 'arg_1', 'sec_interval', 13, 0, 1, 1);
insert into sys.args values (10444, 750, 'arg_2', 'real', 24, 0, 1, 2);
insert into sys.functions values (751, 'scale_up', '*', 'calc', 0, 1, false, false, false, 2000, true);
insert into sys.args values (10445, 751, 'res_0', 'real', 24, 0, 0, 0);
insert into sys.args values (10446, 751, 'arg_1', 'time', 7, 0, 1, 1);
insert into sys.args values (10447, 751, 'arg_2', 'real', 24, 0, 1, 2);
insert into sys.functions values (752, 'scale_up', '*', 'calc', 0, 1, false, false, false, 2000, true);
insert into sys.args values (10448, 752, 'res_0', 'real', 24, 0, 0, 0);
insert into sys.args values (10449, 752, 'arg_1', 'timetz', 7, 0, 1, 1);
insert into sys.args values (10450, 752, 'arg_2', 'real', 24, 0, 1, 2);
insert into sys.functions values (753, 'scale_up', '*', 'calc', 0, 1, false, false, false, 2000, true);
insert into sys.args values (10451, 753, 'res_0', 'real', 24, 0, 0, 0);
insert into sys.args values (10452, 753, 'arg_1', 'date', 0, 0, 1, 1);
insert into sys.args values (10453, 753, 'arg_2', 'real', 24, 0, 1, 2);
insert into sys.functions values (754, 'scale_up', '*', 'calc', 0, 1, false, false, false, 2000, true);
insert into sys.args values (10454, 754, 'res_0', 'real', 24, 0, 0, 0);
insert into sys.args values (10455, 754, 'arg_1', 'timestamp', 7, 0, 1, 1);
insert into sys.args values (10456, 754, 'arg_2', 'real', 24, 0, 1, 2);
insert into sys.functions values (755, 'scale_up', '*', 'calc', 0, 1, false, false, false, 2000, true);
insert into sys.args values (10457, 755, 'res_0', 'real', 24, 0, 0, 0);
insert into sys.args values (10458, 755, 'arg_1', 'timestamptz', 7, 0, 1, 1);
insert into sys.args values (10459, 755, 'arg_2', 'real', 24, 0, 1, 2);
insert into sys.functions values (756, 'scale_up', '*', 'calc', 0, 1, false, false, false, 2000, true);
insert into sys.args values (10460, 756, 'res_0', 'real', 24, 0, 0, 0);
insert into sys.args values (10461, 756, 'arg_1', 'blob', 0, 0, 1, 1);
insert into sys.args values (10462, 756, 'arg_2', 'real', 24, 0, 1, 2);
insert into sys.functions values (757, 'scale_up', '*', 'calc', 0, 1, false, false, false, 2000, true);
insert into sys.args values (10463, 757, 'res_0', 'real', 24, 0, 0, 0);
insert into sys.args values (10464, 757, 'arg_1', 'geometry', 0, 0, 1, 1);
insert into sys.args values (10465, 757, 'arg_2', 'real', 24, 0, 1, 2);
insert into sys.functions values (758, 'scale_up', '*', 'calc', 0, 1, false, false, false, 2000, true);
insert into sys.args values (10466, 758, 'res_0', 'real', 24, 0, 0, 0);
insert into sys.args values (10467, 758, 'arg_1', 'geometrya', 0, 0, 1, 1);
insert into sys.args values (10468, 758, 'arg_2', 'real', 24, 0, 1, 2);
insert into sys.functions values (759, 'scale_up', '*', 'calc', 0, 1, false, false, false, 2000, true);
insert into sys.args values (10469, 759, 'res_0', 'real', 24, 0, 0, 0);
insert into sys.args values (10470, 759, 'arg_1', 'mbr', 0, 0, 1, 1);
insert into sys.args values (10471, 759, 'arg_2', 'real', 24, 0, 1, 2);
insert into sys.functions values (760, 'scale_up', '*', 'calc', 0, 1, false, false, false, 2000, true);
insert into sys.args values (10472, 760, 'res_0', 'double', 53, 0, 0, 0);
insert into sys.args values (10473, 760, 'arg_1', 'oid', 31, 0, 1, 1);
insert into sys.args values (10474, 760, 'arg_2', 'double', 53, 0, 1, 2);
insert into sys.functions values (761, 'scale_up', '*', 'calc', 0, 1, false, false, false, 2000, true);
insert into sys.args values (10475, 761, 'res_0', 'double', 53, 0, 0, 0);
insert into sys.args values (10476, 761, 'arg_1', 'tinyint', 8, 0, 1, 1);
insert into sys.args values (10477, 761, 'arg_2', 'double', 53, 0, 1, 2);
insert into sys.functions values (762, 'scale_up', '*', 'calc', 0, 1, false, false, false, 2000, true);
insert into sys.args values (10478, 762, 'res_0', 'double', 53, 0, 0, 0);
insert into sys.args values (10479, 762, 'arg_1', 'smallint', 16, 0, 1, 1);
insert into sys.args values (10480, 762, 'arg_2', 'double', 53, 0, 1, 2);
insert into sys.functions values (763, 'scale_up', '*', 'calc', 0, 1, false, false, false, 2000, true);
insert into sys.args values (10481, 763, 'res_0', 'double', 53, 0, 0, 0);
insert into sys.args values (10482, 763, 'arg_1', 'int', 32, 0, 1, 1);
insert into sys.args values (10483, 763, 'arg_2', 'double', 53, 0, 1, 2);
insert into sys.functions values (764, 'scale_up', '*', 'calc', 0, 1, false, false, false, 2000, true);
insert into sys.args values (10484, 764, 'res_0', 'double', 53, 0, 0, 0);
insert into sys.args values (10485, 764, 'arg_1', 'bigint', 64, 0, 1, 1);
insert into sys.args values (10486, 764, 'arg_2', 'double', 53, 0, 1, 2);
insert into sys.functions values (765, 'scale_up', '*', 'calc', 0, 1, false, false, false, 2000, true);
insert into sys.args values (10487, 765, 'res_0', 'double', 53, 0, 0, 0);
insert into sys.args values (10488, 765, 'arg_1', 'decimal', 2, 0, 1, 1);
insert into sys.args values (10489, 765, 'arg_2', 'double', 53, 0, 1, 2);
insert into sys.functions values (766, 'scale_up', '*', 'calc', 0, 1, false, false, false, 2000, true);
insert into sys.args values (10490, 766, 'res_0', 'double', 53, 0, 0, 0);
insert into sys.args values (10491, 766, 'arg_1', 'decimal', 4, 0, 1, 1);
insert into sys.args values (10492, 766, 'arg_2', 'double', 53, 0, 1, 2);
insert into sys.functions values (767, 'scale_up', '*', 'calc', 0, 1, false, false, false, 2000, true);
insert into sys.args values (10493, 767, 'res_0', 'double', 53, 0, 0, 0);
insert into sys.args values (10494, 767, 'arg_1', 'decimal', 9, 0, 1, 1);
insert into sys.args values (10495, 767, 'arg_2', 'double', 53, 0, 1, 2);
insert into sys.functions values (768, 'scale_up', '*', 'calc', 0, 1, false, false, false, 2000, true);
insert into sys.args values (10496, 768, 'res_0', 'double', 53, 0, 0, 0);
insert into sys.args values (10497, 768, 'arg_1', 'decimal', 18, 0, 1, 1);
insert into sys.args values (10498, 768, 'arg_2', 'double', 53, 0, 1, 2);
insert into sys.functions values (769, 'scale_up', '*', 'calc', 0, 1, false, false, false, 2000, true);
insert into sys.args values (10499, 769, 'res_0', 'double', 53, 0, 0, 0);
insert into sys.args values (10500, 769, 'arg_1', 'real', 24, 0, 1, 1);
insert into sys.args values (10501, 769, 'arg_2', 'double', 53, 0, 1, 2);
insert into sys.functions values (770, 'scale_up', '*', 'calc', 0, 1, false, false, false, 2000, true);
insert into sys.args values (10502, 770, 'res_0', 'double', 53, 0, 0, 0);
insert into sys.args values (10503, 770, 'arg_1', 'double', 53, 0, 1, 1);
insert into sys.args values (10504, 770, 'arg_2', 'double', 53, 0, 1, 2);
insert into sys.functions values (771, 'scale_up', '*', 'calc', 0, 1, false, false, false, 2000, true);
insert into sys.args values (10505, 771, 'res_0', 'double', 53, 0, 0, 0);
insert into sys.args values (10506, 771, 'arg_1', 'month_interval', 32, 0, 1, 1);
insert into sys.args values (10507, 771, 'arg_2', 'double', 53, 0, 1, 2);
insert into sys.functions values (772, 'scale_up', '*', 'calc', 0, 1, false, false, false, 2000, true);
insert into sys.args values (10508, 772, 'res_0', 'double', 53, 0, 0, 0);
insert into sys.args values (10509, 772, 'arg_1', 'sec_interval', 13, 0, 1, 1);
insert into sys.args values (10510, 772, 'arg_2', 'double', 53, 0, 1, 2);
insert into sys.functions values (773, 'scale_up', '*', 'calc', 0, 1, false, false, false, 2000, true);
insert into sys.args values (10511, 773, 'res_0', 'double', 53, 0, 0, 0);
insert into sys.args values (10512, 773, 'arg_1', 'time', 7, 0, 1, 1);
insert into sys.args values (10513, 773, 'arg_2', 'double', 53, 0, 1, 2);
insert into sys.functions values (774, 'scale_up', '*', 'calc', 0, 1, false, false, false, 2000, true);
insert into sys.args values (10514, 774, 'res_0', 'double', 53, 0, 0, 0);
insert into sys.args values (10515, 774, 'arg_1', 'timetz', 7, 0, 1, 1);
insert into sys.args values (10516, 774, 'arg_2', 'double', 53, 0, 1, 2);
insert into sys.functions values (775, 'scale_up', '*', 'calc', 0, 1, false, false, false, 2000, true);
insert into sys.args values (10517, 775, 'res_0', 'double', 53, 0, 0, 0);
insert into sys.args values (10518, 775, 'arg_1', 'date', 0, 0, 1, 1);
insert into sys.args values (10519, 775, 'arg_2', 'double', 53, 0, 1, 2);
insert into sys.functions values (776, 'scale_up', '*', 'calc', 0, 1, false, false, false, 2000, true);
insert into sys.args values (10520, 776, 'res_0', 'double', 53, 0, 0, 0);
insert into sys.args values (10521, 776, 'arg_1', 'timestamp', 7, 0, 1, 1);
insert into sys.args values (10522, 776, 'arg_2', 'double', 53, 0, 1, 2);
insert into sys.functions values (777, 'scale_up', '*', 'calc', 0, 1, false, false, false, 2000, true);
insert into sys.args values (10523, 777, 'res_0', 'double', 53, 0, 0, 0);
insert into sys.args values (10524, 777, 'arg_1', 'timestamptz', 7, 0, 1, 1);
insert into sys.args values (10525, 777, 'arg_2', 'double', 53, 0, 1, 2);
insert into sys.functions values (778, 'scale_up', '*', 'calc', 0, 1, false, false, false, 2000, true);
insert into sys.args values (10526, 778, 'res_0', 'double', 53, 0, 0, 0);
insert into sys.args values (10527, 778, 'arg_1', 'blob', 0, 0, 1, 1);
insert into sys.args values (10528, 778, 'arg_2', 'double', 53, 0, 1, 2);
insert into sys.functions values (779, 'scale_up', '*', 'calc', 0, 1, false, false, false, 2000, true);
insert into sys.args values (10529, 779, 'res_0', 'double', 53, 0, 0, 0);
insert into sys.args values (10530, 779, 'arg_1', 'geometry', 0, 0, 1, 1);
insert into sys.args values (10531, 779, 'arg_2', 'double', 53, 0, 1, 2);
insert into sys.functions values (780, 'scale_up', '*', 'calc', 0, 1, false, false, false, 2000, true);
insert into sys.args values (10532, 780, 'res_0', 'double', 53, 0, 0, 0);
insert into sys.args values (10533, 780, 'arg_1', 'geometrya', 0, 0, 1, 1);
insert into sys.args values (10534, 780, 'arg_2', 'double', 53, 0, 1, 2);
insert into sys.functions values (781, 'scale_up', '*', 'calc', 0, 1, false, false, false, 2000, true);
insert into sys.args values (10535, 781, 'res_0', 'double', 53, 0, 0, 0);
insert into sys.args values (10536, 781, 'arg_1', 'mbr', 0, 0, 1, 1);
insert into sys.args values (10537, 781, 'arg_2', 'double', 53, 0, 1, 2);
insert into sys.functions values (782, 'scale_up', '*', 'calc', 0, 1, false, false, false, 2000, true);
insert into sys.args values (10538, 782, 'res_0', 'month_interval', 32, 0, 0, 0);
insert into sys.args values (10539, 782, 'arg_1', 'oid', 31, 0, 1, 1);
insert into sys.args values (10540, 782, 'arg_2', 'month_interval', 32, 0, 1, 2);
insert into sys.functions values (783, 'scale_up', '*', 'calc', 0, 1, false, false, false, 2000, true);
insert into sys.args values (10541, 783, 'res_0', 'month_interval', 32, 0, 0, 0);
insert into sys.args values (10542, 783, 'arg_1', 'tinyint', 8, 0, 1, 1);
insert into sys.args values (10543, 783, 'arg_2', 'month_interval', 32, 0, 1, 2);
insert into sys.functions values (784, 'scale_up', '*', 'calc', 0, 1, false, false, false, 2000, true);
insert into sys.args values (10544, 784, 'res_0', 'month_interval', 32, 0, 0, 0);
insert into sys.args values (10545, 784, 'arg_1', 'smallint', 16, 0, 1, 1);
insert into sys.args values (10546, 784, 'arg_2', 'month_interval', 32, 0, 1, 2);
insert into sys.functions values (785, 'scale_up', '*', 'calc', 0, 1, false, false, false, 2000, true);
insert into sys.args values (10547, 785, 'res_0', 'month_interval', 32, 0, 0, 0);
insert into sys.args values (10548, 785, 'arg_1', 'int', 32, 0, 1, 1);
insert into sys.args values (10549, 785, 'arg_2', 'month_interval', 32, 0, 1, 2);
insert into sys.functions values (786, 'scale_up', '*', 'calc', 0, 1, false, false, false, 2000, true);
insert into sys.args values (10550, 786, 'res_0', 'month_interval', 32, 0, 0, 0);
insert into sys.args values (10551, 786, 'arg_1', 'bigint', 64, 0, 1, 1);
insert into sys.args values (10552, 786, 'arg_2', 'month_interval', 32, 0, 1, 2);
insert into sys.functions values (787, 'scale_up', '*', 'calc', 0, 1, false, false, false, 2000, true);
insert into sys.args values (10553, 787, 'res_0', 'month_interval', 32, 0, 0, 0);
insert into sys.args values (10554, 787, 'arg_1', 'decimal', 2, 0, 1, 1);
insert into sys.args values (10555, 787, 'arg_2', 'month_interval', 32, 0, 1, 2);
insert into sys.functions values (788, 'scale_up', '*', 'calc', 0, 1, false, false, false, 2000, true);
insert into sys.args values (10556, 788, 'res_0', 'month_interval', 32, 0, 0, 0);
insert into sys.args values (10557, 788, 'arg_1', 'decimal', 4, 0, 1, 1);
insert into sys.args values (10558, 788, 'arg_2', 'month_interval', 32, 0, 1, 2);
insert into sys.functions values (789, 'scale_up', '*', 'calc', 0, 1, false, false, false, 2000, true);
insert into sys.args values (10559, 789, 'res_0', 'month_interval', 32, 0, 0, 0);
insert into sys.args values (10560, 789, 'arg_1', 'decimal', 9, 0, 1, 1);
insert into sys.args values (10561, 789, 'arg_2', 'month_interval', 32, 0, 1, 2);
insert into sys.functions values (790, 'scale_up', '*', 'calc', 0, 1, false, false, false, 2000, true);
insert into sys.args values (10562, 790, 'res_0', 'month_interval', 32, 0, 0, 0);
insert into sys.args values (10563, 790, 'arg_1', 'decimal', 18, 0, 1, 1);
insert into sys.args values (10564, 790, 'arg_2', 'month_interval', 32, 0, 1, 2);
insert into sys.functions values (791, 'scale_up', '*', 'calc', 0, 1, false, false, false, 2000, true);
insert into sys.args values (10565, 791, 'res_0', 'month_interval', 32, 0, 0, 0);
insert into sys.args values (10566, 791, 'arg_1', 'real', 24, 0, 1, 1);
insert into sys.args values (10567, 791, 'arg_2', 'month_interval', 32, 0, 1, 2);
insert into sys.functions values (792, 'scale_up', '*', 'calc', 0, 1, false, false, false, 2000, true);
insert into sys.args values (10568, 792, 'res_0', 'month_interval', 32, 0, 0, 0);
insert into sys.args values (10569, 792, 'arg_1', 'double', 53, 0, 1, 1);
insert into sys.args values (10570, 792, 'arg_2', 'month_interval', 32, 0, 1, 2);
insert into sys.functions values (793, 'scale_up', '*', 'calc', 0, 1, false, false, false, 2000, true);
insert into sys.args values (10571, 793, 'res_0', 'month_interval', 32, 0, 0, 0);
insert into sys.args values (10572, 793, 'arg_1', 'month_interval', 32, 0, 1, 1);
insert into sys.args values (10573, 793, 'arg_2', 'month_interval', 32, 0, 1, 2);
insert into sys.functions values (794, 'scale_up', '*', 'calc', 0, 1, false, false, false, 2000, true);
insert into sys.args values (10574, 794, 'res_0', 'month_interval', 32, 0, 0, 0);
insert into sys.args values (10575, 794, 'arg_1', 'sec_interval', 13, 0, 1, 1);
insert into sys.args values (10576, 794, 'arg_2', 'month_interval', 32, 0, 1, 2);
insert into sys.functions values (795, 'scale_up', '*', 'calc', 0, 1, false, false, false, 2000, true);
insert into sys.args values (10577, 795, 'res_0', 'month_interval', 32, 0, 0, 0);
insert into sys.args values (10578, 795, 'arg_1', 'time', 7, 0, 1, 1);
insert into sys.args values (10579, 795, 'arg_2', 'month_interval', 32, 0, 1, 2);
insert into sys.functions values (796, 'scale_up', '*', 'calc', 0, 1, false, false, false, 2000, true);
insert into sys.args values (10580, 796, 'res_0', 'month_interval', 32, 0, 0, 0);
insert into sys.args values (10581, 796, 'arg_1', 'timetz', 7, 0, 1, 1);
insert into sys.args values (10582, 796, 'arg_2', 'month_interval', 32, 0, 1, 2);
insert into sys.functions values (797, 'scale_up', '*', 'calc', 0, 1, false, false, false, 2000, true);
insert into sys.args values (10583, 797, 'res_0', 'month_interval', 32, 0, 0, 0);
insert into sys.args values (10584, 797, 'arg_1', 'date', 0, 0, 1, 1);
insert into sys.args values (10585, 797, 'arg_2', 'month_interval', 32, 0, 1, 2);
insert into sys.functions values (798, 'scale_up', '*', 'calc', 0, 1, false, false, false, 2000, true);
insert into sys.args values (10586, 798, 'res_0', 'month_interval', 32, 0, 0, 0);
insert into sys.args values (10587, 798, 'arg_1', 'timestamp', 7, 0, 1, 1);
insert into sys.args values (10588, 798, 'arg_2', 'month_interval', 32, 0, 1, 2);
insert into sys.functions values (799, 'scale_up', '*', 'calc', 0, 1, false, false, false, 2000, true);
insert into sys.args values (10589, 799, 'res_0', 'month_interval', 32, 0, 0, 0);
insert into sys.args values (10590, 799, 'arg_1', 'timestamptz', 7, 0, 1, 1);
insert into sys.args values (10591, 799, 'arg_2', 'month_interval', 32, 0, 1, 2);
insert into sys.functions values (800, 'scale_up', '*', 'calc', 0, 1, false, false, false, 2000, true);
insert into sys.args values (10592, 800, 'res_0', 'month_interval', 32, 0, 0, 0);
insert into sys.args values (10593, 800, 'arg_1', 'blob', 0, 0, 1, 1);
insert into sys.args values (10594, 800, 'arg_2', 'month_interval', 32, 0, 1, 2);
insert into sys.functions values (801, 'scale_up', '*', 'calc', 0, 1, false, false, false, 2000, true);
insert into sys.args values (10595, 801, 'res_0', 'month_interval', 32, 0, 0, 0);
insert into sys.args values (10596, 801, 'arg_1', 'geometry', 0, 0, 1, 1);
insert into sys.args values (10597, 801, 'arg_2', 'month_interval', 32, 0, 1, 2);
insert into sys.functions values (802, 'scale_up', '*', 'calc', 0, 1, false, false, false, 2000, true);
insert into sys.args values (10598, 802, 'res_0', 'month_interval', 32, 0, 0, 0);
insert into sys.args values (10599, 802, 'arg_1', 'geometrya', 0, 0, 1, 1);
insert into sys.args values (10600, 802, 'arg_2', 'month_interval', 32, 0, 1, 2);
insert into sys.functions values (803, 'scale_up', '*', 'calc', 0, 1, false, false, false, 2000, true);
insert into sys.args values (10601, 803, 'res_0', 'month_interval', 32, 0, 0, 0);
insert into sys.args values (10602, 803, 'arg_1', 'mbr', 0, 0, 1, 1);
insert into sys.args values (10603, 803, 'arg_2', 'month_interval', 32, 0, 1, 2);
insert into sys.functions values (804, 'scale_up', '*', 'calc', 0, 1, false, false, false, 2000, true);
insert into sys.args values (10604, 804, 'res_0', 'sec_interval', 13, 0, 0, 0);
insert into sys.args values (10605, 804, 'arg_1', 'oid', 31, 0, 1, 1);
insert into sys.args values (10606, 804, 'arg_2', 'sec_interval', 13, 0, 1, 2);
insert into sys.functions values (805, 'scale_up', '*', 'calc', 0, 1, false, false, false, 2000, true);
insert into sys.args values (10607, 805, 'res_0', 'sec_interval', 13, 0, 0, 0);
insert into sys.args values (10608, 805, 'arg_1', 'tinyint', 8, 0, 1, 1);
insert into sys.args values (10609, 805, 'arg_2', 'sec_interval', 13, 0, 1, 2);
insert into sys.functions values (806, 'scale_up', '*', 'calc', 0, 1, false, false, false, 2000, true);
insert into sys.args values (10610, 806, 'res_0', 'sec_interval', 13, 0, 0, 0);
insert into sys.args values (10611, 806, 'arg_1', 'smallint', 16, 0, 1, 1);
insert into sys.args values (10612, 806, 'arg_2', 'sec_interval', 13, 0, 1, 2);
insert into sys.functions values (807, 'scale_up', '*', 'calc', 0, 1, false, false, false, 2000, true);
insert into sys.args values (10613, 807, 'res_0', 'sec_interval', 13, 0, 0, 0);
insert into sys.args values (10614, 807, 'arg_1', 'int', 32, 0, 1, 1);
insert into sys.args values (10615, 807, 'arg_2', 'sec_interval', 13, 0, 1, 2);
insert into sys.functions values (808, 'scale_up', '*', 'calc', 0, 1, false, false, false, 2000, true);
insert into sys.args values (10616, 808, 'res_0', 'sec_interval', 13, 0, 0, 0);
insert into sys.args values (10617, 808, 'arg_1', 'bigint', 64, 0, 1, 1);
insert into sys.args values (10618, 808, 'arg_2', 'sec_interval', 13, 0, 1, 2);
insert into sys.functions values (809, 'scale_up', '*', 'calc', 0, 1, false, false, false, 2000, true);
insert into sys.args values (10619, 809, 'res_0', 'sec_interval', 13, 0, 0, 0);
insert into sys.args values (10620, 809, 'arg_1', 'decimal', 2, 0, 1, 1);
insert into sys.args values (10621, 809, 'arg_2', 'sec_interval', 13, 0, 1, 2);
insert into sys.functions values (810, 'scale_up', '*', 'calc', 0, 1, false, false, false, 2000, true);
insert into sys.args values (10622, 810, 'res_0', 'sec_interval', 13, 0, 0, 0);
insert into sys.args values (10623, 810, 'arg_1', 'decimal', 4, 0, 1, 1);
insert into sys.args values (10624, 810, 'arg_2', 'sec_interval', 13, 0, 1, 2);
insert into sys.functions values (811, 'scale_up', '*', 'calc', 0, 1, false, false, false, 2000, true);
insert into sys.args values (10625, 811, 'res_0', 'sec_interval', 13, 0, 0, 0);
insert into sys.args values (10626, 811, 'arg_1', 'decimal', 9, 0, 1, 1);
insert into sys.args values (10627, 811, 'arg_2', 'sec_interval', 13, 0, 1, 2);
insert into sys.functions values (812, 'scale_up', '*', 'calc', 0, 1, false, false, false, 2000, true);
insert into sys.args values (10628, 812, 'res_0', 'sec_interval', 13, 0, 0, 0);
insert into sys.args values (10629, 812, 'arg_1', 'decimal', 18, 0, 1, 1);
insert into sys.args values (10630, 812, 'arg_2', 'sec_interval', 13, 0, 1, 2);
insert into sys.functions values (813, 'scale_up', '*', 'calc', 0, 1, false, false, false, 2000, true);
insert into sys.args values (10631, 813, 'res_0', 'sec_interval', 13, 0, 0, 0);
insert into sys.args values (10632, 813, 'arg_1', 'real', 24, 0, 1, 1);
insert into sys.args values (10633, 813, 'arg_2', 'sec_interval', 13, 0, 1, 2);
insert into sys.functions values (814, 'scale_up', '*', 'calc', 0, 1, false, false, false, 2000, true);
insert into sys.args values (10634, 814, 'res_0', 'sec_interval', 13, 0, 0, 0);
insert into sys.args values (10635, 814, 'arg_1', 'double', 53, 0, 1, 1);
insert into sys.args values (10636, 814, 'arg_2', 'sec_interval', 13, 0, 1, 2);
insert into sys.functions values (815, 'scale_up', '*', 'calc', 0, 1, false, false, false, 2000, true);
insert into sys.args values (10637, 815, 'res_0', 'sec_interval', 13, 0, 0, 0);
insert into sys.args values (10638, 815, 'arg_1', 'month_interval', 32, 0, 1, 1);
insert into sys.args values (10639, 815, 'arg_2', 'sec_interval', 13, 0, 1, 2);
insert into sys.functions values (816, 'scale_up', '*', 'calc', 0, 1, false, false, false, 2000, true);
insert into sys.args values (10640, 816, 'res_0', 'sec_interval', 13, 0, 0, 0);
insert into sys.args values (10641, 816, 'arg_1', 'sec_interval', 13, 0, 1, 1);
insert into sys.args values (10642, 816, 'arg_2', 'sec_interval', 13, 0, 1, 2);
insert into sys.functions values (817, 'scale_up', '*', 'calc', 0, 1, false, false, false, 2000, true);
insert into sys.args values (10643, 817, 'res_0', 'sec_interval', 13, 0, 0, 0);
insert into sys.args values (10644, 817, 'arg_1', 'time', 7, 0, 1, 1);
insert into sys.args values (10645, 817, 'arg_2', 'sec_interval', 13, 0, 1, 2);
insert into sys.functions values (818, 'scale_up', '*', 'calc', 0, 1, false, false, false, 2000, true);
insert into sys.args values (10646, 818, 'res_0', 'sec_interval', 13, 0, 0, 0);
insert into sys.args values (10647, 818, 'arg_1', 'timetz', 7, 0, 1, 1);
insert into sys.args values (10648, 818, 'arg_2', 'sec_interval', 13, 0, 1, 2);
insert into sys.functions values (819, 'scale_up', '*', 'calc', 0, 1, false, false, false, 2000, true);
insert into sys.args values (10649, 819, 'res_0', 'sec_interval', 13, 0, 0, 0);
insert into sys.args values (10650, 819, 'arg_1', 'date', 0, 0, 1, 1);
insert into sys.args values (10651, 819, 'arg_2', 'sec_interval', 13, 0, 1, 2);
insert into sys.functions values (820, 'scale_up', '*', 'calc', 0, 1, false, false, false, 2000, true);
insert into sys.args values (10652, 820, 'res_0', 'sec_interval', 13, 0, 0, 0);
insert into sys.args values (10653, 820, 'arg_1', 'timestamp', 7, 0, 1, 1);
insert into sys.args values (10654, 820, 'arg_2', 'sec_interval', 13, 0, 1, 2);
insert into sys.functions values (821, 'scale_up', '*', 'calc', 0, 1, false, false, false, 2000, true);
insert into sys.args values (10655, 821, 'res_0', 'sec_interval', 13, 0, 0, 0);
insert into sys.args values (10656, 821, 'arg_1', 'timestamptz', 7, 0, 1, 1);
insert into sys.args values (10657, 821, 'arg_2', 'sec_interval', 13, 0, 1, 2);
insert into sys.functions values (822, 'scale_up', '*', 'calc', 0, 1, false, false, false, 2000, true);
insert into sys.args values (10658, 822, 'res_0', 'sec_interval', 13, 0, 0, 0);
insert into sys.args values (10659, 822, 'arg_1', 'blob', 0, 0, 1, 1);
insert into sys.args values (10660, 822, 'arg_2', 'sec_interval', 13, 0, 1, 2);
insert into sys.functions values (823, 'scale_up', '*', 'calc', 0, 1, false, false, false, 2000, true);
insert into sys.args values (10661, 823, 'res_0', 'sec_interval', 13, 0, 0, 0);
insert into sys.args values (10662, 823, 'arg_1', 'geometry', 0, 0, 1, 1);
insert into sys.args values (10663, 823, 'arg_2', 'sec_interval', 13, 0, 1, 2);
insert into sys.functions values (824, 'scale_up', '*', 'calc', 0, 1, false, false, false, 2000, true);
insert into sys.args values (10664, 824, 'res_0', 'sec_interval', 13, 0, 0, 0);
insert into sys.args values (10665, 824, 'arg_1', 'geometrya', 0, 0, 1, 1);
insert into sys.args values (10666, 824, 'arg_2', 'sec_interval', 13, 0, 1, 2);
insert into sys.functions values (825, 'scale_up', '*', 'calc', 0, 1, false, false, false, 2000, true);
insert into sys.args values (10667, 825, 'res_0', 'sec_interval', 13, 0, 0, 0);
insert into sys.args values (10668, 825, 'arg_1', 'mbr', 0, 0, 1, 1);
insert into sys.args values (10669, 825, 'arg_2', 'sec_interval', 13, 0, 1, 2);
insert into sys.functions values (826, 'scale_up', '*', 'calc', 0, 1, false, false, false, 2000, true);
insert into sys.args values (10670, 826, 'res_0', 'time', 7, 0, 0, 0);
insert into sys.args values (10671, 826, 'arg_1', 'oid', 31, 0, 1, 1);
insert into sys.args values (10672, 826, 'arg_2', 'time', 7, 0, 1, 2);
insert into sys.functions values (827, 'scale_up', '*', 'calc', 0, 1, false, false, false, 2000, true);
insert into sys.args values (10673, 827, 'res_0', 'time', 7, 0, 0, 0);
insert into sys.args values (10674, 827, 'arg_1', 'tinyint', 8, 0, 1, 1);
insert into sys.args values (10675, 827, 'arg_2', 'time', 7, 0, 1, 2);
insert into sys.functions values (828, 'scale_up', '*', 'calc', 0, 1, false, false, false, 2000, true);
insert into sys.args values (10676, 828, 'res_0', 'time', 7, 0, 0, 0);
insert into sys.args values (10677, 828, 'arg_1', 'smallint', 16, 0, 1, 1);
insert into sys.args values (10678, 828, 'arg_2', 'time', 7, 0, 1, 2);
insert into sys.functions values (829, 'scale_up', '*', 'calc', 0, 1, false, false, false, 2000, true);
insert into sys.args values (10679, 829, 'res_0', 'time', 7, 0, 0, 0);
insert into sys.args values (10680, 829, 'arg_1', 'int', 32, 0, 1, 1);
insert into sys.args values (10681, 829, 'arg_2', 'time', 7, 0, 1, 2);
insert into sys.functions values (830, 'scale_up', '*', 'calc', 0, 1, false, false, false, 2000, true);
insert into sys.args values (10682, 830, 'res_0', 'time', 7, 0, 0, 0);
insert into sys.args values (10683, 830, 'arg_1', 'bigint', 64, 0, 1, 1);
insert into sys.args values (10684, 830, 'arg_2', 'time', 7, 0, 1, 2);
insert into sys.functions values (831, 'scale_up', '*', 'calc', 0, 1, false, false, false, 2000, true);
insert into sys.args values (10685, 831, 'res_0', 'time', 7, 0, 0, 0);
insert into sys.args values (10686, 831, 'arg_1', 'decimal', 2, 0, 1, 1);
insert into sys.args values (10687, 831, 'arg_2', 'time', 7, 0, 1, 2);
insert into sys.functions values (832, 'scale_up', '*', 'calc', 0, 1, false, false, false, 2000, true);
insert into sys.args values (10688, 832, 'res_0', 'time', 7, 0, 0, 0);
insert into sys.args values (10689, 832, 'arg_1', 'decimal', 4, 0, 1, 1);
insert into sys.args values (10690, 832, 'arg_2', 'time', 7, 0, 1, 2);
insert into sys.functions values (833, 'scale_up', '*', 'calc', 0, 1, false, false, false, 2000, true);
insert into sys.args values (10691, 833, 'res_0', 'time', 7, 0, 0, 0);
insert into sys.args values (10692, 833, 'arg_1', 'decimal', 9, 0, 1, 1);
insert into sys.args values (10693, 833, 'arg_2', 'time', 7, 0, 1, 2);
insert into sys.functions values (834, 'scale_up', '*', 'calc', 0, 1, false, false, false, 2000, true);
insert into sys.args values (10694, 834, 'res_0', 'time', 7, 0, 0, 0);
insert into sys.args values (10695, 834, 'arg_1', 'decimal', 18, 0, 1, 1);
insert into sys.args values (10696, 834, 'arg_2', 'time', 7, 0, 1, 2);
insert into sys.functions values (835, 'scale_up', '*', 'calc', 0, 1, false, false, false, 2000, true);
insert into sys.args values (10697, 835, 'res_0', 'time', 7, 0, 0, 0);
insert into sys.args values (10698, 835, 'arg_1', 'real', 24, 0, 1, 1);
insert into sys.args values (10699, 835, 'arg_2', 'time', 7, 0, 1, 2);
insert into sys.functions values (836, 'scale_up', '*', 'calc', 0, 1, false, false, false, 2000, true);
insert into sys.args values (10700, 836, 'res_0', 'time', 7, 0, 0, 0);
insert into sys.args values (10701, 836, 'arg_1', 'double', 53, 0, 1, 1);
insert into sys.args values (10702, 836, 'arg_2', 'time', 7, 0, 1, 2);
insert into sys.functions values (837, 'scale_up', '*', 'calc', 0, 1, false, false, false, 2000, true);
insert into sys.args values (10703, 837, 'res_0', 'time', 7, 0, 0, 0);
insert into sys.args values (10704, 837, 'arg_1', 'month_interval', 32, 0, 1, 1);
insert into sys.args values (10705, 837, 'arg_2', 'time', 7, 0, 1, 2);
insert into sys.functions values (838, 'scale_up', '*', 'calc', 0, 1, false, false, false, 2000, true);
insert into sys.args values (10706, 838, 'res_0', 'time', 7, 0, 0, 0);
insert into sys.args values (10707, 838, 'arg_1', 'sec_interval', 13, 0, 1, 1);
insert into sys.args values (10708, 838, 'arg_2', 'time', 7, 0, 1, 2);
insert into sys.functions values (839, 'scale_up', '*', 'calc', 0, 1, false, false, false, 2000, true);
insert into sys.args values (10709, 839, 'res_0', 'time', 7, 0, 0, 0);
insert into sys.args values (10710, 839, 'arg_1', 'time', 7, 0, 1, 1);
insert into sys.args values (10711, 839, 'arg_2', 'time', 7, 0, 1, 2);
insert into sys.functions values (840, 'scale_up', '*', 'calc', 0, 1, false, false, false, 2000, true);
insert into sys.args values (10712, 840, 'res_0', 'time', 7, 0, 0, 0);
insert into sys.args values (10713, 840, 'arg_1', 'timetz', 7, 0, 1, 1);
insert into sys.args values (10714, 840, 'arg_2', 'time', 7, 0, 1, 2);
insert into sys.functions values (841, 'scale_up', '*', 'calc', 0, 1, false, false, false, 2000, true);
insert into sys.args values (10715, 841, 'res_0', 'time', 7, 0, 0, 0);
insert into sys.args values (10716, 841, 'arg_1', 'date', 0, 0, 1, 1);
insert into sys.args values (10717, 841, 'arg_2', 'time', 7, 0, 1, 2);
insert into sys.functions values (842, 'scale_up', '*', 'calc', 0, 1, false, false, false, 2000, true);
insert into sys.args values (10718, 842, 'res_0', 'time', 7, 0, 0, 0);
insert into sys.args values (10719, 842, 'arg_1', 'timestamp', 7, 0, 1, 1);
insert into sys.args values (10720, 842, 'arg_2', 'time', 7, 0, 1, 2);
insert into sys.functions values (843, 'scale_up', '*', 'calc', 0, 1, false, false, false, 2000, true);
insert into sys.args values (10721, 843, 'res_0', 'time', 7, 0, 0, 0);
insert into sys.args values (10722, 843, 'arg_1', 'timestamptz', 7, 0, 1, 1);
insert into sys.args values (10723, 843, 'arg_2', 'time', 7, 0, 1, 2);
insert into sys.functions values (844, 'scale_up', '*', 'calc', 0, 1, false, false, false, 2000, true);
insert into sys.args values (10724, 844, 'res_0', 'time', 7, 0, 0, 0);
insert into sys.args values (10725, 844, 'arg_1', 'blob', 0, 0, 1, 1);
insert into sys.args values (10726, 844, 'arg_2', 'time', 7, 0, 1, 2);
insert into sys.functions values (845, 'scale_up', '*', 'calc', 0, 1, false, false, false, 2000, true);
insert into sys.args values (10727, 845, 'res_0', 'time', 7, 0, 0, 0);
insert into sys.args values (10728, 845, 'arg_1', 'geometry', 0, 0, 1, 1);
insert into sys.args values (10729, 845, 'arg_2', 'time', 7, 0, 1, 2);
insert into sys.functions values (846, 'scale_up', '*', 'calc', 0, 1, false, false, false, 2000, true);
insert into sys.args values (10730, 846, 'res_0', 'time', 7, 0, 0, 0);
insert into sys.args values (10731, 846, 'arg_1', 'geometrya', 0, 0, 1, 1);
insert into sys.args values (10732, 846, 'arg_2', 'time', 7, 0, 1, 2);
insert into sys.functions values (847, 'scale_up', '*', 'calc', 0, 1, false, false, false, 2000, true);
insert into sys.args values (10733, 847, 'res_0', 'time', 7, 0, 0, 0);
insert into sys.args values (10734, 847, 'arg_1', 'mbr', 0, 0, 1, 1);
insert into sys.args values (10735, 847, 'arg_2', 'time', 7, 0, 1, 2);
insert into sys.functions values (848, 'scale_up', '*', 'calc', 0, 1, false, false, false, 2000, true);
insert into sys.args values (10736, 848, 'res_0', 'timetz', 7, 0, 0, 0);
insert into sys.args values (10737, 848, 'arg_1', 'oid', 31, 0, 1, 1);
insert into sys.args values (10738, 848, 'arg_2', 'timetz', 7, 0, 1, 2);
insert into sys.functions values (849, 'scale_up', '*', 'calc', 0, 1, false, false, false, 2000, true);
insert into sys.args values (10739, 849, 'res_0', 'timetz', 7, 0, 0, 0);
insert into sys.args values (10740, 849, 'arg_1', 'tinyint', 8, 0, 1, 1);
insert into sys.args values (10741, 849, 'arg_2', 'timetz', 7, 0, 1, 2);
insert into sys.functions values (850, 'scale_up', '*', 'calc', 0, 1, false, false, false, 2000, true);
insert into sys.args values (10742, 850, 'res_0', 'timetz', 7, 0, 0, 0);
insert into sys.args values (10743, 850, 'arg_1', 'smallint', 16, 0, 1, 1);
insert into sys.args values (10744, 850, 'arg_2', 'timetz', 7, 0, 1, 2);
insert into sys.functions values (851, 'scale_up', '*', 'calc', 0, 1, false, false, false, 2000, true);
insert into sys.args values (10745, 851, 'res_0', 'timetz', 7, 0, 0, 0);
insert into sys.args values (10746, 851, 'arg_1', 'int', 32, 0, 1, 1);
insert into sys.args values (10747, 851, 'arg_2', 'timetz', 7, 0, 1, 2);
insert into sys.functions values (852, 'scale_up', '*', 'calc', 0, 1, false, false, false, 2000, true);
insert into sys.args values (10748, 852, 'res_0', 'timetz', 7, 0, 0, 0);
insert into sys.args values (10749, 852, 'arg_1', 'bigint', 64, 0, 1, 1);
insert into sys.args values (10750, 852, 'arg_2', 'timetz', 7, 0, 1, 2);
insert into sys.functions values (853, 'scale_up', '*', 'calc', 0, 1, false, false, false, 2000, true);
insert into sys.args values (10751, 853, 'res_0', 'timetz', 7, 0, 0, 0);
insert into sys.args values (10752, 853, 'arg_1', 'decimal', 2, 0, 1, 1);
insert into sys.args values (10753, 853, 'arg_2', 'timetz', 7, 0, 1, 2);
insert into sys.functions values (854, 'scale_up', '*', 'calc', 0, 1, false, false, false, 2000, true);
insert into sys.args values (10754, 854, 'res_0', 'timetz', 7, 0, 0, 0);
insert into sys.args values (10755, 854, 'arg_1', 'decimal', 4, 0, 1, 1);
insert into sys.args values (10756, 854, 'arg_2', 'timetz', 7, 0, 1, 2);
insert into sys.functions values (855, 'scale_up', '*', 'calc', 0, 1, false, false, false, 2000, true);
insert into sys.args values (10757, 855, 'res_0', 'timetz', 7, 0, 0, 0);
insert into sys.args values (10758, 855, 'arg_1', 'decimal', 9, 0, 1, 1);
insert into sys.args values (10759, 855, 'arg_2', 'timetz', 7, 0, 1, 2);
insert into sys.functions values (856, 'scale_up', '*', 'calc', 0, 1, false, false, false, 2000, true);
insert into sys.args values (10760, 856, 'res_0', 'timetz', 7, 0, 0, 0);
insert into sys.args values (10761, 856, 'arg_1', 'decimal', 18, 0, 1, 1);
insert into sys.args values (10762, 856, 'arg_2', 'timetz', 7, 0, 1, 2);
insert into sys.functions values (857, 'scale_up', '*', 'calc', 0, 1, false, false, false, 2000, true);
insert into sys.args values (10763, 857, 'res_0', 'timetz', 7, 0, 0, 0);
insert into sys.args values (10764, 857, 'arg_1', 'real', 24, 0, 1, 1);
insert into sys.args values (10765, 857, 'arg_2', 'timetz', 7, 0, 1, 2);
insert into sys.functions values (858, 'scale_up', '*', 'calc', 0, 1, false, false, false, 2000, true);
insert into sys.args values (10766, 858, 'res_0', 'timetz', 7, 0, 0, 0);
insert into sys.args values (10767, 858, 'arg_1', 'double', 53, 0, 1, 1);
insert into sys.args values (10768, 858, 'arg_2', 'timetz', 7, 0, 1, 2);
insert into sys.functions values (859, 'scale_up', '*', 'calc', 0, 1, false, false, false, 2000, true);
insert into sys.args values (10769, 859, 'res_0', 'timetz', 7, 0, 0, 0);
insert into sys.args values (10770, 859, 'arg_1', 'month_interval', 32, 0, 1, 1);
insert into sys.args values (10771, 859, 'arg_2', 'timetz', 7, 0, 1, 2);
insert into sys.functions values (860, 'scale_up', '*', 'calc', 0, 1, false, false, false, 2000, true);
insert into sys.args values (10772, 860, 'res_0', 'timetz', 7, 0, 0, 0);
insert into sys.args values (10773, 860, 'arg_1', 'sec_interval', 13, 0, 1, 1);
insert into sys.args values (10774, 860, 'arg_2', 'timetz', 7, 0, 1, 2);
insert into sys.functions values (861, 'scale_up', '*', 'calc', 0, 1, false, false, false, 2000, true);
insert into sys.args values (10775, 861, 'res_0', 'timetz', 7, 0, 0, 0);
insert into sys.args values (10776, 861, 'arg_1', 'time', 7, 0, 1, 1);
insert into sys.args values (10777, 861, 'arg_2', 'timetz', 7, 0, 1, 2);
insert into sys.functions values (862, 'scale_up', '*', 'calc', 0, 1, false, false, false, 2000, true);
insert into sys.args values (10778, 862, 'res_0', 'timetz', 7, 0, 0, 0);
insert into sys.args values (10779, 862, 'arg_1', 'timetz', 7, 0, 1, 1);
insert into sys.args values (10780, 862, 'arg_2', 'timetz', 7, 0, 1, 2);
insert into sys.functions values (863, 'scale_up', '*', 'calc', 0, 1, false, false, false, 2000, true);
insert into sys.args values (10781, 863, 'res_0', 'timetz', 7, 0, 0, 0);
insert into sys.args values (10782, 863, 'arg_1', 'date', 0, 0, 1, 1);
insert into sys.args values (10783, 863, 'arg_2', 'timetz', 7, 0, 1, 2);
insert into sys.functions values (864, 'scale_up', '*', 'calc', 0, 1, false, false, false, 2000, true);
insert into sys.args values (10784, 864, 'res_0', 'timetz', 7, 0, 0, 0);
insert into sys.args values (10785, 864, 'arg_1', 'timestamp', 7, 0, 1, 1);
insert into sys.args values (10786, 864, 'arg_2', 'timetz', 7, 0, 1, 2);
insert into sys.functions values (865, 'scale_up', '*', 'calc', 0, 1, false, false, false, 2000, true);
insert into sys.args values (10787, 865, 'res_0', 'timetz', 7, 0, 0, 0);
insert into sys.args values (10788, 865, 'arg_1', 'timestamptz', 7, 0, 1, 1);
insert into sys.args values (10789, 865, 'arg_2', 'timetz', 7, 0, 1, 2);
insert into sys.functions values (866, 'scale_up', '*', 'calc', 0, 1, false, false, false, 2000, true);
insert into sys.args values (10790, 866, 'res_0', 'timetz', 7, 0, 0, 0);
insert into sys.args values (10791, 866, 'arg_1', 'blob', 0, 0, 1, 1);
insert into sys.args values (10792, 866, 'arg_2', 'timetz', 7, 0, 1, 2);
insert into sys.functions values (867, 'scale_up', '*', 'calc', 0, 1, false, false, false, 2000, true);
insert into sys.args values (10793, 867, 'res_0', 'timetz', 7, 0, 0, 0);
insert into sys.args values (10794, 867, 'arg_1', 'geometry', 0, 0, 1, 1);
insert into sys.args values (10795, 867, 'arg_2', 'timetz', 7, 0, 1, 2);
insert into sys.functions values (868, 'scale_up', '*', 'calc', 0, 1, false, false, false, 2000, true);
insert into sys.args values (10796, 868, 'res_0', 'timetz', 7, 0, 0, 0);
insert into sys.args values (10797, 868, 'arg_1', 'geometrya', 0, 0, 1, 1);
insert into sys.args values (10798, 868, 'arg_2', 'timetz', 7, 0, 1, 2);
insert into sys.functions values (869, 'scale_up', '*', 'calc', 0, 1, false, false, false, 2000, true);
insert into sys.args values (10799, 869, 'res_0', 'timetz', 7, 0, 0, 0);
insert into sys.args values (10800, 869, 'arg_1', 'mbr', 0, 0, 1, 1);
insert into sys.args values (10801, 869, 'arg_2', 'timetz', 7, 0, 1, 2);
insert into sys.functions values (870, 'scale_up', '*', 'calc', 0, 1, false, false, false, 2000, true);
insert into sys.args values (10802, 870, 'res_0', 'date', 0, 0, 0, 0);
insert into sys.args values (10803, 870, 'arg_1', 'oid', 31, 0, 1, 1);
insert into sys.args values (10804, 870, 'arg_2', 'date', 0, 0, 1, 2);
insert into sys.functions values (871, 'scale_up', '*', 'calc', 0, 1, false, false, false, 2000, true);
insert into sys.args values (10805, 871, 'res_0', 'date', 0, 0, 0, 0);
insert into sys.args values (10806, 871, 'arg_1', 'tinyint', 8, 0, 1, 1);
insert into sys.args values (10807, 871, 'arg_2', 'date', 0, 0, 1, 2);
insert into sys.functions values (872, 'scale_up', '*', 'calc', 0, 1, false, false, false, 2000, true);
insert into sys.args values (10808, 872, 'res_0', 'date', 0, 0, 0, 0);
insert into sys.args values (10809, 872, 'arg_1', 'smallint', 16, 0, 1, 1);
insert into sys.args values (10810, 872, 'arg_2', 'date', 0, 0, 1, 2);
insert into sys.functions values (873, 'scale_up', '*', 'calc', 0, 1, false, false, false, 2000, true);
insert into sys.args values (10811, 873, 'res_0', 'date', 0, 0, 0, 0);
insert into sys.args values (10812, 873, 'arg_1', 'int', 32, 0, 1, 1);
insert into sys.args values (10813, 873, 'arg_2', 'date', 0, 0, 1, 2);
insert into sys.functions values (874, 'scale_up', '*', 'calc', 0, 1, false, false, false, 2000, true);
insert into sys.args values (10814, 874, 'res_0', 'date', 0, 0, 0, 0);
insert into sys.args values (10815, 874, 'arg_1', 'bigint', 64, 0, 1, 1);
insert into sys.args values (10816, 874, 'arg_2', 'date', 0, 0, 1, 2);
insert into sys.functions values (875, 'scale_up', '*', 'calc', 0, 1, false, false, false, 2000, true);
insert into sys.args values (10817, 875, 'res_0', 'date', 0, 0, 0, 0);
insert into sys.args values (10818, 875, 'arg_1', 'decimal', 2, 0, 1, 1);
insert into sys.args values (10819, 875, 'arg_2', 'date', 0, 0, 1, 2);
insert into sys.functions values (876, 'scale_up', '*', 'calc', 0, 1, false, false, false, 2000, true);
insert into sys.args values (10820, 876, 'res_0', 'date', 0, 0, 0, 0);
insert into sys.args values (10821, 876, 'arg_1', 'decimal', 4, 0, 1, 1);
insert into sys.args values (10822, 876, 'arg_2', 'date', 0, 0, 1, 2);
insert into sys.functions values (877, 'scale_up', '*', 'calc', 0, 1, false, false, false, 2000, true);
insert into sys.args values (10823, 877, 'res_0', 'date', 0, 0, 0, 0);
insert into sys.args values (10824, 877, 'arg_1', 'decimal', 9, 0, 1, 1);
insert into sys.args values (10825, 877, 'arg_2', 'date', 0, 0, 1, 2);
insert into sys.functions values (878, 'scale_up', '*', 'calc', 0, 1, false, false, false, 2000, true);
insert into sys.args values (10826, 878, 'res_0', 'date', 0, 0, 0, 0);
insert into sys.args values (10827, 878, 'arg_1', 'decimal', 18, 0, 1, 1);
insert into sys.args values (10828, 878, 'arg_2', 'date', 0, 0, 1, 2);
insert into sys.functions values (879, 'scale_up', '*', 'calc', 0, 1, false, false, false, 2000, true);
insert into sys.args values (10829, 879, 'res_0', 'date', 0, 0, 0, 0);
insert into sys.args values (10830, 879, 'arg_1', 'real', 24, 0, 1, 1);
insert into sys.args values (10831, 879, 'arg_2', 'date', 0, 0, 1, 2);
insert into sys.functions values (880, 'scale_up', '*', 'calc', 0, 1, false, false, false, 2000, true);
insert into sys.args values (10832, 880, 'res_0', 'date', 0, 0, 0, 0);
insert into sys.args values (10833, 880, 'arg_1', 'double', 53, 0, 1, 1);
insert into sys.args values (10834, 880, 'arg_2', 'date', 0, 0, 1, 2);
insert into sys.functions values (881, 'scale_up', '*', 'calc', 0, 1, false, false, false, 2000, true);
insert into sys.args values (10835, 881, 'res_0', 'date', 0, 0, 0, 0);
insert into sys.args values (10836, 881, 'arg_1', 'month_interval', 32, 0, 1, 1);
insert into sys.args values (10837, 881, 'arg_2', 'date', 0, 0, 1, 2);
insert into sys.functions values (882, 'scale_up', '*', 'calc', 0, 1, false, false, false, 2000, true);
insert into sys.args values (10838, 882, 'res_0', 'date', 0, 0, 0, 0);
insert into sys.args values (10839, 882, 'arg_1', 'sec_interval', 13, 0, 1, 1);
insert into sys.args values (10840, 882, 'arg_2', 'date', 0, 0, 1, 2);
insert into sys.functions values (883, 'scale_up', '*', 'calc', 0, 1, false, false, false, 2000, true);
insert into sys.args values (10841, 883, 'res_0', 'date', 0, 0, 0, 0);
insert into sys.args values (10842, 883, 'arg_1', 'time', 7, 0, 1, 1);
insert into sys.args values (10843, 883, 'arg_2', 'date', 0, 0, 1, 2);
insert into sys.functions values (884, 'scale_up', '*', 'calc', 0, 1, false, false, false, 2000, true);
insert into sys.args values (10844, 884, 'res_0', 'date', 0, 0, 0, 0);
insert into sys.args values (10845, 884, 'arg_1', 'timetz', 7, 0, 1, 1);
insert into sys.args values (10846, 884, 'arg_2', 'date', 0, 0, 1, 2);
insert into sys.functions values (885, 'scale_up', '*', 'calc', 0, 1, false, false, false, 2000, true);
insert into sys.args values (10847, 885, 'res_0', 'date', 0, 0, 0, 0);
insert into sys.args values (10848, 885, 'arg_1', 'date', 0, 0, 1, 1);
insert into sys.args values (10849, 885, 'arg_2', 'date', 0, 0, 1, 2);
insert into sys.functions values (886, 'scale_up', '*', 'calc', 0, 1, false, false, false, 2000, true);
insert into sys.args values (10850, 886, 'res_0', 'date', 0, 0, 0, 0);
insert into sys.args values (10851, 886, 'arg_1', 'timestamp', 7, 0, 1, 1);
insert into sys.args values (10852, 886, 'arg_2', 'date', 0, 0, 1, 2);
insert into sys.functions values (887, 'scale_up', '*', 'calc', 0, 1, false, false, false, 2000, true);
insert into sys.args values (10853, 887, 'res_0', 'date', 0, 0, 0, 0);
insert into sys.args values (10854, 887, 'arg_1', 'timestamptz', 7, 0, 1, 1);
insert into sys.args values (10855, 887, 'arg_2', 'date', 0, 0, 1, 2);
insert into sys.functions values (888, 'scale_up', '*', 'calc', 0, 1, false, false, false, 2000, true);
insert into sys.args values (10856, 888, 'res_0', 'date', 0, 0, 0, 0);
insert into sys.args values (10857, 888, 'arg_1', 'blob', 0, 0, 1, 1);
insert into sys.args values (10858, 888, 'arg_2', 'date', 0, 0, 1, 2);
insert into sys.functions values (889, 'scale_up', '*', 'calc', 0, 1, false, false, false, 2000, true);
insert into sys.args values (10859, 889, 'res_0', 'date', 0, 0, 0, 0);
insert into sys.args values (10860, 889, 'arg_1', 'geometry', 0, 0, 1, 1);
insert into sys.args values (10861, 889, 'arg_2', 'date', 0, 0, 1, 2);
insert into sys.functions values (890, 'scale_up', '*', 'calc', 0, 1, false, false, false, 2000, true);
insert into sys.args values (10862, 890, 'res_0', 'date', 0, 0, 0, 0);
insert into sys.args values (10863, 890, 'arg_1', 'geometrya', 0, 0, 1, 1);
insert into sys.args values (10864, 890, 'arg_2', 'date', 0, 0, 1, 2);
insert into sys.functions values (891, 'scale_up', '*', 'calc', 0, 1, false, false, false, 2000, true);
insert into sys.args values (10865, 891, 'res_0', 'date', 0, 0, 0, 0);
insert into sys.args values (10866, 891, 'arg_1', 'mbr', 0, 0, 1, 1);
insert into sys.args values (10867, 891, 'arg_2', 'date', 0, 0, 1, 2);
insert into sys.functions values (892, 'scale_up', '*', 'calc', 0, 1, false, false, false, 2000, true);
insert into sys.args values (10868, 892, 'res_0', 'timestamp', 7, 0, 0, 0);
insert into sys.args values (10869, 892, 'arg_1', 'oid', 31, 0, 1, 1);
insert into sys.args values (10870, 892, 'arg_2', 'timestamp', 7, 0, 1, 2);
insert into sys.functions values (893, 'scale_up', '*', 'calc', 0, 1, false, false, false, 2000, true);
insert into sys.args values (10871, 893, 'res_0', 'timestamp', 7, 0, 0, 0);
insert into sys.args values (10872, 893, 'arg_1', 'tinyint', 8, 0, 1, 1);
insert into sys.args values (10873, 893, 'arg_2', 'timestamp', 7, 0, 1, 2);
insert into sys.functions values (894, 'scale_up', '*', 'calc', 0, 1, false, false, false, 2000, true);
insert into sys.args values (10874, 894, 'res_0', 'timestamp', 7, 0, 0, 0);
insert into sys.args values (10875, 894, 'arg_1', 'smallint', 16, 0, 1, 1);
insert into sys.args values (10876, 894, 'arg_2', 'timestamp', 7, 0, 1, 2);
insert into sys.functions values (895, 'scale_up', '*', 'calc', 0, 1, false, false, false, 2000, true);
insert into sys.args values (10877, 895, 'res_0', 'timestamp', 7, 0, 0, 0);
insert into sys.args values (10878, 895, 'arg_1', 'int', 32, 0, 1, 1);
insert into sys.args values (10879, 895, 'arg_2', 'timestamp', 7, 0, 1, 2);
insert into sys.functions values (896, 'scale_up', '*', 'calc', 0, 1, false, false, false, 2000, true);
insert into sys.args values (10880, 896, 'res_0', 'timestamp', 7, 0, 0, 0);
insert into sys.args values (10881, 896, 'arg_1', 'bigint', 64, 0, 1, 1);
insert into sys.args values (10882, 896, 'arg_2', 'timestamp', 7, 0, 1, 2);
insert into sys.functions values (897, 'scale_up', '*', 'calc', 0, 1, false, false, false, 2000, true);
insert into sys.args values (10883, 897, 'res_0', 'timestamp', 7, 0, 0, 0);
insert into sys.args values (10884, 897, 'arg_1', 'decimal', 2, 0, 1, 1);
insert into sys.args values (10885, 897, 'arg_2', 'timestamp', 7, 0, 1, 2);
insert into sys.functions values (898, 'scale_up', '*', 'calc', 0, 1, false, false, false, 2000, true);
insert into sys.args values (10886, 898, 'res_0', 'timestamp', 7, 0, 0, 0);
insert into sys.args values (10887, 898, 'arg_1', 'decimal', 4, 0, 1, 1);
insert into sys.args values (10888, 898, 'arg_2', 'timestamp', 7, 0, 1, 2);
insert into sys.functions values (899, 'scale_up', '*', 'calc', 0, 1, false, false, false, 2000, true);
insert into sys.args values (10889, 899, 'res_0', 'timestamp', 7, 0, 0, 0);
insert into sys.args values (10890, 899, 'arg_1', 'decimal', 9, 0, 1, 1);
insert into sys.args values (10891, 899, 'arg_2', 'timestamp', 7, 0, 1, 2);
insert into sys.functions values (900, 'scale_up', '*', 'calc', 0, 1, false, false, false, 2000, true);
insert into sys.args values (10892, 900, 'res_0', 'timestamp', 7, 0, 0, 0);
insert into sys.args values (10893, 900, 'arg_1', 'decimal', 18, 0, 1, 1);
insert into sys.args values (10894, 900, 'arg_2', 'timestamp', 7, 0, 1, 2);
insert into sys.functions values (901, 'scale_up', '*', 'calc', 0, 1, false, false, false, 2000, true);
insert into sys.args values (10895, 901, 'res_0', 'timestamp', 7, 0, 0, 0);
insert into sys.args values (10896, 901, 'arg_1', 'real', 24, 0, 1, 1);
insert into sys.args values (10897, 901, 'arg_2', 'timestamp', 7, 0, 1, 2);
insert into sys.functions values (902, 'scale_up', '*', 'calc', 0, 1, false, false, false, 2000, true);
insert into sys.args values (10898, 902, 'res_0', 'timestamp', 7, 0, 0, 0);
insert into sys.args values (10899, 902, 'arg_1', 'double', 53, 0, 1, 1);
insert into sys.args values (10900, 902, 'arg_2', 'timestamp', 7, 0, 1, 2);
insert into sys.functions values (903, 'scale_up', '*', 'calc', 0, 1, false, false, false, 2000, true);
insert into sys.args values (10901, 903, 'res_0', 'timestamp', 7, 0, 0, 0);
insert into sys.args values (10902, 903, 'arg_1', 'month_interval', 32, 0, 1, 1);
insert into sys.args values (10903, 903, 'arg_2', 'timestamp', 7, 0, 1, 2);
insert into sys.functions values (904, 'scale_up', '*', 'calc', 0, 1, false, false, false, 2000, true);
insert into sys.args values (10904, 904, 'res_0', 'timestamp', 7, 0, 0, 0);
insert into sys.args values (10905, 904, 'arg_1', 'sec_interval', 13, 0, 1, 1);
insert into sys.args values (10906, 904, 'arg_2', 'timestamp', 7, 0, 1, 2);
insert into sys.functions values (905, 'scale_up', '*', 'calc', 0, 1, false, false, false, 2000, true);
insert into sys.args values (10907, 905, 'res_0', 'timestamp', 7, 0, 0, 0);
insert into sys.args values (10908, 905, 'arg_1', 'time', 7, 0, 1, 1);
insert into sys.args values (10909, 905, 'arg_2', 'timestamp', 7, 0, 1, 2);
insert into sys.functions values (906, 'scale_up', '*', 'calc', 0, 1, false, false, false, 2000, true);
insert into sys.args values (10910, 906, 'res_0', 'timestamp', 7, 0, 0, 0);
insert into sys.args values (10911, 906, 'arg_1', 'timetz', 7, 0, 1, 1);
insert into sys.args values (10912, 906, 'arg_2', 'timestamp', 7, 0, 1, 2);
insert into sys.functions values (907, 'scale_up', '*', 'calc', 0, 1, false, false, false, 2000, true);
insert into sys.args values (10913, 907, 'res_0', 'timestamp', 7, 0, 0, 0);
insert into sys.args values (10914, 907, 'arg_1', 'date', 0, 0, 1, 1);
insert into sys.args values (10915, 907, 'arg_2', 'timestamp', 7, 0, 1, 2);
insert into sys.functions values (908, 'scale_up', '*', 'calc', 0, 1, false, false, false, 2000, true);
insert into sys.args values (10916, 908, 'res_0', 'timestamp', 7, 0, 0, 0);
insert into sys.args values (10917, 908, 'arg_1', 'timestamp', 7, 0, 1, 1);
insert into sys.args values (10918, 908, 'arg_2', 'timestamp', 7, 0, 1, 2);
insert into sys.functions values (909, 'scale_up', '*', 'calc', 0, 1, false, false, false, 2000, true);
insert into sys.args values (10919, 909, 'res_0', 'timestamp', 7, 0, 0, 0);
insert into sys.args values (10920, 909, 'arg_1', 'timestamptz', 7, 0, 1, 1);
insert into sys.args values (10921, 909, 'arg_2', 'timestamp', 7, 0, 1, 2);
insert into sys.functions values (910, 'scale_up', '*', 'calc', 0, 1, false, false, false, 2000, true);
insert into sys.args values (10922, 910, 'res_0', 'timestamp', 7, 0, 0, 0);
insert into sys.args values (10923, 910, 'arg_1', 'blob', 0, 0, 1, 1);
insert into sys.args values (10924, 910, 'arg_2', 'timestamp', 7, 0, 1, 2);
insert into sys.functions values (911, 'scale_up', '*', 'calc', 0, 1, false, false, false, 2000, true);
insert into sys.args values (10925, 911, 'res_0', 'timestamp', 7, 0, 0, 0);
insert into sys.args values (10926, 911, 'arg_1', 'geometry', 0, 0, 1, 1);
insert into sys.args values (10927, 911, 'arg_2', 'timestamp', 7, 0, 1, 2);
insert into sys.functions values (912, 'scale_up', '*', 'calc', 0, 1, false, false, false, 2000, true);
insert into sys.args values (10928, 912, 'res_0', 'timestamp', 7, 0, 0, 0);
insert into sys.args values (10929, 912, 'arg_1', 'geometrya', 0, 0, 1, 1);
insert into sys.args values (10930, 912, 'arg_2', 'timestamp', 7, 0, 1, 2);
insert into sys.functions values (913, 'scale_up', '*', 'calc', 0, 1, false, false, false, 2000, true);
insert into sys.args values (10931, 913, 'res_0', 'timestamp', 7, 0, 0, 0);
insert into sys.args values (10932, 913, 'arg_1', 'mbr', 0, 0, 1, 1);
insert into sys.args values (10933, 913, 'arg_2', 'timestamp', 7, 0, 1, 2);
insert into sys.functions values (914, 'scale_up', '*', 'calc', 0, 1, false, false, false, 2000, true);
insert into sys.args values (10934, 914, 'res_0', 'timestamptz', 7, 0, 0, 0);
insert into sys.args values (10935, 914, 'arg_1', 'oid', 31, 0, 1, 1);
insert into sys.args values (10936, 914, 'arg_2', 'timestamptz', 7, 0, 1, 2);
insert into sys.functions values (915, 'scale_up', '*', 'calc', 0, 1, false, false, false, 2000, true);
insert into sys.args values (10937, 915, 'res_0', 'timestamptz', 7, 0, 0, 0);
insert into sys.args values (10938, 915, 'arg_1', 'tinyint', 8, 0, 1, 1);
insert into sys.args values (10939, 915, 'arg_2', 'timestamptz', 7, 0, 1, 2);
insert into sys.functions values (916, 'scale_up', '*', 'calc', 0, 1, false, false, false, 2000, true);
insert into sys.args values (10940, 916, 'res_0', 'timestamptz', 7, 0, 0, 0);
insert into sys.args values (10941, 916, 'arg_1', 'smallint', 16, 0, 1, 1);
insert into sys.args values (10942, 916, 'arg_2', 'timestamptz', 7, 0, 1, 2);
insert into sys.functions values (917, 'scale_up', '*', 'calc', 0, 1, false, false, false, 2000, true);
insert into sys.args values (10943, 917, 'res_0', 'timestamptz', 7, 0, 0, 0);
insert into sys.args values (10944, 917, 'arg_1', 'int', 32, 0, 1, 1);
insert into sys.args values (10945, 917, 'arg_2', 'timestamptz', 7, 0, 1, 2);
insert into sys.functions values (918, 'scale_up', '*', 'calc', 0, 1, false, false, false, 2000, true);
insert into sys.args values (10946, 918, 'res_0', 'timestamptz', 7, 0, 0, 0);
insert into sys.args values (10947, 918, 'arg_1', 'bigint', 64, 0, 1, 1);
insert into sys.args values (10948, 918, 'arg_2', 'timestamptz', 7, 0, 1, 2);
insert into sys.functions values (919, 'scale_up', '*', 'calc', 0, 1, false, false, false, 2000, true);
insert into sys.args values (10949, 919, 'res_0', 'timestamptz', 7, 0, 0, 0);
insert into sys.args values (10950, 919, 'arg_1', 'decimal', 2, 0, 1, 1);
insert into sys.args values (10951, 919, 'arg_2', 'timestamptz', 7, 0, 1, 2);
insert into sys.functions values (920, 'scale_up', '*', 'calc', 0, 1, false, false, false, 2000, true);
insert into sys.args values (10952, 920, 'res_0', 'timestamptz', 7, 0, 0, 0);
insert into sys.args values (10953, 920, 'arg_1', 'decimal', 4, 0, 1, 1);
insert into sys.args values (10954, 920, 'arg_2', 'timestamptz', 7, 0, 1, 2);
insert into sys.functions values (921, 'scale_up', '*', 'calc', 0, 1, false, false, false, 2000, true);
insert into sys.args values (10955, 921, 'res_0', 'timestamptz', 7, 0, 0, 0);
insert into sys.args values (10956, 921, 'arg_1', 'decimal', 9, 0, 1, 1);
insert into sys.args values (10957, 921, 'arg_2', 'timestamptz', 7, 0, 1, 2);
insert into sys.functions values (922, 'scale_up', '*', 'calc', 0, 1, false, false, false, 2000, true);
insert into sys.args values (10958, 922, 'res_0', 'timestamptz', 7, 0, 0, 0);
insert into sys.args values (10959, 922, 'arg_1', 'decimal', 18, 0, 1, 1);
insert into sys.args values (10960, 922, 'arg_2', 'timestamptz', 7, 0, 1, 2);
insert into sys.functions values (923, 'scale_up', '*', 'calc', 0, 1, false, false, false, 2000, true);
insert into sys.args values (10961, 923, 'res_0', 'timestamptz', 7, 0, 0, 0);
insert into sys.args values (10962, 923, 'arg_1', 'real', 24, 0, 1, 1);
insert into sys.args values (10963, 923, 'arg_2', 'timestamptz', 7, 0, 1, 2);
insert into sys.functions values (924, 'scale_up', '*', 'calc', 0, 1, false, false, false, 2000, true);
insert into sys.args values (10964, 924, 'res_0', 'timestamptz', 7, 0, 0, 0);
insert into sys.args values (10965, 924, 'arg_1', 'double', 53, 0, 1, 1);
insert into sys.args values (10966, 924, 'arg_2', 'timestamptz', 7, 0, 1, 2);
insert into sys.functions values (925, 'scale_up', '*', 'calc', 0, 1, false, false, false, 2000, true);
insert into sys.args values (10967, 925, 'res_0', 'timestamptz', 7, 0, 0, 0);
insert into sys.args values (10968, 925, 'arg_1', 'month_interval', 32, 0, 1, 1);
insert into sys.args values (10969, 925, 'arg_2', 'timestamptz', 7, 0, 1, 2);
insert into sys.functions values (926, 'scale_up', '*', 'calc', 0, 1, false, false, false, 2000, true);
insert into sys.args values (10970, 926, 'res_0', 'timestamptz', 7, 0, 0, 0);
insert into sys.args values (10971, 926, 'arg_1', 'sec_interval', 13, 0, 1, 1);
insert into sys.args values (10972, 926, 'arg_2', 'timestamptz', 7, 0, 1, 2);
insert into sys.functions values (927, 'scale_up', '*', 'calc', 0, 1, false, false, false, 2000, true);
insert into sys.args values (10973, 927, 'res_0', 'timestamptz', 7, 0, 0, 0);
insert into sys.args values (10974, 927, 'arg_1', 'time', 7, 0, 1, 1);
insert into sys.args values (10975, 927, 'arg_2', 'timestamptz', 7, 0, 1, 2);
insert into sys.functions values (928, 'scale_up', '*', 'calc', 0, 1, false, false, false, 2000, true);
insert into sys.args values (10976, 928, 'res_0', 'timestamptz', 7, 0, 0, 0);
insert into sys.args values (10977, 928, 'arg_1', 'timetz', 7, 0, 1, 1);
insert into sys.args values (10978, 928, 'arg_2', 'timestamptz', 7, 0, 1, 2);
insert into sys.functions values (929, 'scale_up', '*', 'calc', 0, 1, false, false, false, 2000, true);
insert into sys.args values (10979, 929, 'res_0', 'timestamptz', 7, 0, 0, 0);
insert into sys.args values (10980, 929, 'arg_1', 'date', 0, 0, 1, 1);
insert into sys.args values (10981, 929, 'arg_2', 'timestamptz', 7, 0, 1, 2);
insert into sys.functions values (930, 'scale_up', '*', 'calc', 0, 1, false, false, false, 2000, true);
insert into sys.args values (10982, 930, 'res_0', 'timestamptz', 7, 0, 0, 0);
insert into sys.args values (10983, 930, 'arg_1', 'timestamp', 7, 0, 1, 1);
insert into sys.args values (10984, 930, 'arg_2', 'timestamptz', 7, 0, 1, 2);
insert into sys.functions values (931, 'scale_up', '*', 'calc', 0, 1, false, false, false, 2000, true);
insert into sys.args values (10985, 931, 'res_0', 'timestamptz', 7, 0, 0, 0);
insert into sys.args values (10986, 931, 'arg_1', 'timestamptz', 7, 0, 1, 1);
insert into sys.args values (10987, 931, 'arg_2', 'timestamptz', 7, 0, 1, 2);
insert into sys.functions values (932, 'scale_up', '*', 'calc', 0, 1, false, false, false, 2000, true);
insert into sys.args values (10988, 932, 'res_0', 'timestamptz', 7, 0, 0, 0);
insert into sys.args values (10989, 932, 'arg_1', 'blob', 0, 0, 1, 1);
insert into sys.args values (10990, 932, 'arg_2', 'timestamptz', 7, 0, 1, 2);
insert into sys.functions values (933, 'scale_up', '*', 'calc', 0, 1, false, false, false, 2000, true);
insert into sys.args values (10991, 933, 'res_0', 'timestamptz', 7, 0, 0, 0);
insert into sys.args values (10992, 933, 'arg_1', 'geometry', 0, 0, 1, 1);
insert into sys.args values (10993, 933, 'arg_2', 'timestamptz', 7, 0, 1, 2);
insert into sys.functions values (934, 'scale_up', '*', 'calc', 0, 1, false, false, false, 2000, true);
insert into sys.args values (10994, 934, 'res_0', 'timestamptz', 7, 0, 0, 0);
insert into sys.args values (10995, 934, 'arg_1', 'geometrya', 0, 0, 1, 1);
insert into sys.args values (10996, 934, 'arg_2', 'timestamptz', 7, 0, 1, 2);
insert into sys.functions values (935, 'scale_up', '*', 'calc', 0, 1, false, false, false, 2000, true);
insert into sys.args values (10997, 935, 'res_0', 'timestamptz', 7, 0, 0, 0);
insert into sys.args values (10998, 935, 'arg_1', 'mbr', 0, 0, 1, 1);
insert into sys.args values (10999, 935, 'arg_2', 'timestamptz', 7, 0, 1, 2);
insert into sys.functions values (936, 'scale_up', '*', 'calc', 0, 1, false, false, false, 2000, true);
insert into sys.args values (11000, 936, 'res_0', 'blob', 0, 0, 0, 0);
insert into sys.args values (11001, 936, 'arg_1', 'oid', 31, 0, 1, 1);
insert into sys.args values (11002, 936, 'arg_2', 'blob', 0, 0, 1, 2);
insert into sys.functions values (937, 'scale_up', '*', 'calc', 0, 1, false, false, false, 2000, true);
insert into sys.args values (11003, 937, 'res_0', 'blob', 0, 0, 0, 0);
insert into sys.args values (11004, 937, 'arg_1', 'tinyint', 8, 0, 1, 1);
insert into sys.args values (11005, 937, 'arg_2', 'blob', 0, 0, 1, 2);
insert into sys.functions values (938, 'scale_up', '*', 'calc', 0, 1, false, false, false, 2000, true);
insert into sys.args values (11006, 938, 'res_0', 'blob', 0, 0, 0, 0);
insert into sys.args values (11007, 938, 'arg_1', 'smallint', 16, 0, 1, 1);
insert into sys.args values (11008, 938, 'arg_2', 'blob', 0, 0, 1, 2);
insert into sys.functions values (939, 'scale_up', '*', 'calc', 0, 1, false, false, false, 2000, true);
insert into sys.args values (11009, 939, 'res_0', 'blob', 0, 0, 0, 0);
insert into sys.args values (11010, 939, 'arg_1', 'int', 32, 0, 1, 1);
insert into sys.args values (11011, 939, 'arg_2', 'blob', 0, 0, 1, 2);
insert into sys.functions values (940, 'scale_up', '*', 'calc', 0, 1, false, false, false, 2000, true);
insert into sys.args values (11012, 940, 'res_0', 'blob', 0, 0, 0, 0);
insert into sys.args values (11013, 940, 'arg_1', 'bigint', 64, 0, 1, 1);
insert into sys.args values (11014, 940, 'arg_2', 'blob', 0, 0, 1, 2);
insert into sys.functions values (941, 'scale_up', '*', 'calc', 0, 1, false, false, false, 2000, true);
insert into sys.args values (11015, 941, 'res_0', 'blob', 0, 0, 0, 0);
insert into sys.args values (11016, 941, 'arg_1', 'decimal', 2, 0, 1, 1);
insert into sys.args values (11017, 941, 'arg_2', 'blob', 0, 0, 1, 2);
insert into sys.functions values (942, 'scale_up', '*', 'calc', 0, 1, false, false, false, 2000, true);
insert into sys.args values (11018, 942, 'res_0', 'blob', 0, 0, 0, 0);
insert into sys.args values (11019, 942, 'arg_1', 'decimal', 4, 0, 1, 1);
insert into sys.args values (11020, 942, 'arg_2', 'blob', 0, 0, 1, 2);
insert into sys.functions values (943, 'scale_up', '*', 'calc', 0, 1, false, false, false, 2000, true);
insert into sys.args values (11021, 943, 'res_0', 'blob', 0, 0, 0, 0);
insert into sys.args values (11022, 943, 'arg_1', 'decimal', 9, 0, 1, 1);
insert into sys.args values (11023, 943, 'arg_2', 'blob', 0, 0, 1, 2);
insert into sys.functions values (944, 'scale_up', '*', 'calc', 0, 1, false, false, false, 2000, true);
insert into sys.args values (11024, 944, 'res_0', 'blob', 0, 0, 0, 0);
insert into sys.args values (11025, 944, 'arg_1', 'decimal', 18, 0, 1, 1);
insert into sys.args values (11026, 944, 'arg_2', 'blob', 0, 0, 1, 2);
insert into sys.functions values (945, 'scale_up', '*', 'calc', 0, 1, false, false, false, 2000, true);
insert into sys.args values (11027, 945, 'res_0', 'blob', 0, 0, 0, 0);
insert into sys.args values (11028, 945, 'arg_1', 'real', 24, 0, 1, 1);
insert into sys.args values (11029, 945, 'arg_2', 'blob', 0, 0, 1, 2);
insert into sys.functions values (946, 'scale_up', '*', 'calc', 0, 1, false, false, false, 2000, true);
insert into sys.args values (11030, 946, 'res_0', 'blob', 0, 0, 0, 0);
insert into sys.args values (11031, 946, 'arg_1', 'double', 53, 0, 1, 1);
insert into sys.args values (11032, 946, 'arg_2', 'blob', 0, 0, 1, 2);
insert into sys.functions values (947, 'scale_up', '*', 'calc', 0, 1, false, false, false, 2000, true);
insert into sys.args values (11033, 947, 'res_0', 'blob', 0, 0, 0, 0);
insert into sys.args values (11034, 947, 'arg_1', 'month_interval', 32, 0, 1, 1);
insert into sys.args values (11035, 947, 'arg_2', 'blob', 0, 0, 1, 2);
insert into sys.functions values (948, 'scale_up', '*', 'calc', 0, 1, false, false, false, 2000, true);
insert into sys.args values (11036, 948, 'res_0', 'blob', 0, 0, 0, 0);
insert into sys.args values (11037, 948, 'arg_1', 'sec_interval', 13, 0, 1, 1);
insert into sys.args values (11038, 948, 'arg_2', 'blob', 0, 0, 1, 2);
insert into sys.functions values (949, 'scale_up', '*', 'calc', 0, 1, false, false, false, 2000, true);
insert into sys.args values (11039, 949, 'res_0', 'blob', 0, 0, 0, 0);
insert into sys.args values (11040, 949, 'arg_1', 'time', 7, 0, 1, 1);
insert into sys.args values (11041, 949, 'arg_2', 'blob', 0, 0, 1, 2);
insert into sys.functions values (950, 'scale_up', '*', 'calc', 0, 1, false, false, false, 2000, true);
insert into sys.args values (11042, 950, 'res_0', 'blob', 0, 0, 0, 0);
insert into sys.args values (11043, 950, 'arg_1', 'timetz', 7, 0, 1, 1);
insert into sys.args values (11044, 950, 'arg_2', 'blob', 0, 0, 1, 2);
insert into sys.functions values (951, 'scale_up', '*', 'calc', 0, 1, false, false, false, 2000, true);
insert into sys.args values (11045, 951, 'res_0', 'blob', 0, 0, 0, 0);
insert into sys.args values (11046, 951, 'arg_1', 'date', 0, 0, 1, 1);
insert into sys.args values (11047, 951, 'arg_2', 'blob', 0, 0, 1, 2);
insert into sys.functions values (952, 'scale_up', '*', 'calc', 0, 1, false, false, false, 2000, true);
insert into sys.args values (11048, 952, 'res_0', 'blob', 0, 0, 0, 0);
insert into sys.args values (11049, 952, 'arg_1', 'timestamp', 7, 0, 1, 1);
insert into sys.args values (11050, 952, 'arg_2', 'blob', 0, 0, 1, 2);
insert into sys.functions values (953, 'scale_up', '*', 'calc', 0, 1, false, false, false, 2000, true);
insert into sys.args values (11051, 953, 'res_0', 'blob', 0, 0, 0, 0);
insert into sys.args values (11052, 953, 'arg_1', 'timestamptz', 7, 0, 1, 1);
insert into sys.args values (11053, 953, 'arg_2', 'blob', 0, 0, 1, 2);
insert into sys.functions values (954, 'scale_up', '*', 'calc', 0, 1, false, false, false, 2000, true);
insert into sys.args values (11054, 954, 'res_0', 'blob', 0, 0, 0, 0);
insert into sys.args values (11055, 954, 'arg_1', 'blob', 0, 0, 1, 1);
insert into sys.args values (11056, 954, 'arg_2', 'blob', 0, 0, 1, 2);
insert into sys.functions values (955, 'scale_up', '*', 'calc', 0, 1, false, false, false, 2000, true);
insert into sys.args values (11057, 955, 'res_0', 'blob', 0, 0, 0, 0);
insert into sys.args values (11058, 955, 'arg_1', 'geometry', 0, 0, 1, 1);
insert into sys.args values (11059, 955, 'arg_2', 'blob', 0, 0, 1, 2);
insert into sys.functions values (956, 'scale_up', '*', 'calc', 0, 1, false, false, false, 2000, true);
insert into sys.args values (11060, 956, 'res_0', 'blob', 0, 0, 0, 0);
insert into sys.args values (11061, 956, 'arg_1', 'geometrya', 0, 0, 1, 1);
insert into sys.args values (11062, 956, 'arg_2', 'blob', 0, 0, 1, 2);
insert into sys.functions values (957, 'scale_up', '*', 'calc', 0, 1, false, false, false, 2000, true);
insert into sys.args values (11063, 957, 'res_0', 'blob', 0, 0, 0, 0);
insert into sys.args values (11064, 957, 'arg_1', 'mbr', 0, 0, 1, 1);
insert into sys.args values (11065, 957, 'arg_2', 'blob', 0, 0, 1, 2);
insert into sys.functions values (958, 'scale_up', '*', 'calc', 0, 1, false, false, false, 2000, true);
insert into sys.args values (11066, 958, 'res_0', 'geometry', 0, 0, 0, 0);
insert into sys.args values (11067, 958, 'arg_1', 'oid', 31, 0, 1, 1);
insert into sys.args values (11068, 958, 'arg_2', 'geometry', 0, 0, 1, 2);
insert into sys.functions values (959, 'scale_up', '*', 'calc', 0, 1, false, false, false, 2000, true);
insert into sys.args values (11069, 959, 'res_0', 'geometry', 0, 0, 0, 0);
insert into sys.args values (11070, 959, 'arg_1', 'tinyint', 8, 0, 1, 1);
insert into sys.args values (11071, 959, 'arg_2', 'geometry', 0, 0, 1, 2);
insert into sys.functions values (960, 'scale_up', '*', 'calc', 0, 1, false, false, false, 2000, true);
insert into sys.args values (11072, 960, 'res_0', 'geometry', 0, 0, 0, 0);
insert into sys.args values (11073, 960, 'arg_1', 'smallint', 16, 0, 1, 1);
insert into sys.args values (11074, 960, 'arg_2', 'geometry', 0, 0, 1, 2);
insert into sys.functions values (961, 'scale_up', '*', 'calc', 0, 1, false, false, false, 2000, true);
insert into sys.args values (11075, 961, 'res_0', 'geometry', 0, 0, 0, 0);
insert into sys.args values (11076, 961, 'arg_1', 'int', 32, 0, 1, 1);
insert into sys.args values (11077, 961, 'arg_2', 'geometry', 0, 0, 1, 2);
insert into sys.functions values (962, 'scale_up', '*', 'calc', 0, 1, false, false, false, 2000, true);
insert into sys.args values (11078, 962, 'res_0', 'geometry', 0, 0, 0, 0);
insert into sys.args values (11079, 962, 'arg_1', 'bigint', 64, 0, 1, 1);
insert into sys.args values (11080, 962, 'arg_2', 'geometry', 0, 0, 1, 2);
insert into sys.functions values (963, 'scale_up', '*', 'calc', 0, 1, false, false, false, 2000, true);
insert into sys.args values (11081, 963, 'res_0', 'geometry', 0, 0, 0, 0);
insert into sys.args values (11082, 963, 'arg_1', 'decimal', 2, 0, 1, 1);
insert into sys.args values (11083, 963, 'arg_2', 'geometry', 0, 0, 1, 2);
insert into sys.functions values (964, 'scale_up', '*', 'calc', 0, 1, false, false, false, 2000, true);
insert into sys.args values (11084, 964, 'res_0', 'geometry', 0, 0, 0, 0);
insert into sys.args values (11085, 964, 'arg_1', 'decimal', 4, 0, 1, 1);
insert into sys.args values (11086, 964, 'arg_2', 'geometry', 0, 0, 1, 2);
insert into sys.functions values (965, 'scale_up', '*', 'calc', 0, 1, false, false, false, 2000, true);
insert into sys.args values (11087, 965, 'res_0', 'geometry', 0, 0, 0, 0);
insert into sys.args values (11088, 965, 'arg_1', 'decimal', 9, 0, 1, 1);
insert into sys.args values (11089, 965, 'arg_2', 'geometry', 0, 0, 1, 2);
insert into sys.functions values (966, 'scale_up', '*', 'calc', 0, 1, false, false, false, 2000, true);
insert into sys.args values (11090, 966, 'res_0', 'geometry', 0, 0, 0, 0);
insert into sys.args values (11091, 966, 'arg_1', 'decimal', 18, 0, 1, 1);
insert into sys.args values (11092, 966, 'arg_2', 'geometry', 0, 0, 1, 2);
insert into sys.functions values (967, 'scale_up', '*', 'calc', 0, 1, false, false, false, 2000, true);
insert into sys.args values (11093, 967, 'res_0', 'geometry', 0, 0, 0, 0);
insert into sys.args values (11094, 967, 'arg_1', 'real', 24, 0, 1, 1);
insert into sys.args values (11095, 967, 'arg_2', 'geometry', 0, 0, 1, 2);
insert into sys.functions values (968, 'scale_up', '*', 'calc', 0, 1, false, false, false, 2000, true);
insert into sys.args values (11096, 968, 'res_0', 'geometry', 0, 0, 0, 0);
insert into sys.args values (11097, 968, 'arg_1', 'double', 53, 0, 1, 1);
insert into sys.args values (11098, 968, 'arg_2', 'geometry', 0, 0, 1, 2);
insert into sys.functions values (969, 'scale_up', '*', 'calc', 0, 1, false, false, false, 2000, true);
insert into sys.args values (11099, 969, 'res_0', 'geometry', 0, 0, 0, 0);
insert into sys.args values (11100, 969, 'arg_1', 'month_interval', 32, 0, 1, 1);
insert into sys.args values (11101, 969, 'arg_2', 'geometry', 0, 0, 1, 2);
insert into sys.functions values (970, 'scale_up', '*', 'calc', 0, 1, false, false, false, 2000, true);
insert into sys.args values (11102, 970, 'res_0', 'geometry', 0, 0, 0, 0);
insert into sys.args values (11103, 970, 'arg_1', 'sec_interval', 13, 0, 1, 1);
insert into sys.args values (11104, 970, 'arg_2', 'geometry', 0, 0, 1, 2);
insert into sys.functions values (971, 'scale_up', '*', 'calc', 0, 1, false, false, false, 2000, true);
insert into sys.args values (11105, 971, 'res_0', 'geometry', 0, 0, 0, 0);
insert into sys.args values (11106, 971, 'arg_1', 'time', 7, 0, 1, 1);
insert into sys.args values (11107, 971, 'arg_2', 'geometry', 0, 0, 1, 2);
insert into sys.functions values (972, 'scale_up', '*', 'calc', 0, 1, false, false, false, 2000, true);
insert into sys.args values (11108, 972, 'res_0', 'geometry', 0, 0, 0, 0);
insert into sys.args values (11109, 972, 'arg_1', 'timetz', 7, 0, 1, 1);
insert into sys.args values (11110, 972, 'arg_2', 'geometry', 0, 0, 1, 2);
insert into sys.functions values (973, 'scale_up', '*', 'calc', 0, 1, false, false, false, 2000, true);
insert into sys.args values (11111, 973, 'res_0', 'geometry', 0, 0, 0, 0);
insert into sys.args values (11112, 973, 'arg_1', 'date', 0, 0, 1, 1);
insert into sys.args values (11113, 973, 'arg_2', 'geometry', 0, 0, 1, 2);
insert into sys.functions values (974, 'scale_up', '*', 'calc', 0, 1, false, false, false, 2000, true);
insert into sys.args values (11114, 974, 'res_0', 'geometry', 0, 0, 0, 0);
insert into sys.args values (11115, 974, 'arg_1', 'timestamp', 7, 0, 1, 1);
insert into sys.args values (11116, 974, 'arg_2', 'geometry', 0, 0, 1, 2);
insert into sys.functions values (975, 'scale_up', '*', 'calc', 0, 1, false, false, false, 2000, true);
insert into sys.args values (11117, 975, 'res_0', 'geometry', 0, 0, 0, 0);
insert into sys.args values (11118, 975, 'arg_1', 'timestamptz', 7, 0, 1, 1);
insert into sys.args values (11119, 975, 'arg_2', 'geometry', 0, 0, 1, 2);
insert into sys.functions values (976, 'scale_up', '*', 'calc', 0, 1, false, false, false, 2000, true);
insert into sys.args values (11120, 976, 'res_0', 'geometry', 0, 0, 0, 0);
insert into sys.args values (11121, 976, 'arg_1', 'blob', 0, 0, 1, 1);
insert into sys.args values (11122, 976, 'arg_2', 'geometry', 0, 0, 1, 2);
insert into sys.functions values (977, 'scale_up', '*', 'calc', 0, 1, false, false, false, 2000, true);
insert into sys.args values (11123, 977, 'res_0', 'geometry', 0, 0, 0, 0);
insert into sys.args values (11124, 977, 'arg_1', 'geometry', 0, 0, 1, 1);
insert into sys.args values (11125, 977, 'arg_2', 'geometry', 0, 0, 1, 2);
insert into sys.functions values (978, 'scale_up', '*', 'calc', 0, 1, false, false, false, 2000, true);
insert into sys.args values (11126, 978, 'res_0', 'geometry', 0, 0, 0, 0);
insert into sys.args values (11127, 978, 'arg_1', 'geometrya', 0, 0, 1, 1);
insert into sys.args values (11128, 978, 'arg_2', 'geometry', 0, 0, 1, 2);
insert into sys.functions values (979, 'scale_up', '*', 'calc', 0, 1, false, false, false, 2000, true);
insert into sys.args values (11129, 979, 'res_0', 'geometry', 0, 0, 0, 0);
insert into sys.args values (11130, 979, 'arg_1', 'mbr', 0, 0, 1, 1);
insert into sys.args values (11131, 979, 'arg_2', 'geometry', 0, 0, 1, 2);
insert into sys.functions values (980, 'scale_up', '*', 'calc', 0, 1, false, false, false, 2000, true);
insert into sys.args values (11132, 980, 'res_0', 'geometrya', 0, 0, 0, 0);
insert into sys.args values (11133, 980, 'arg_1', 'oid', 31, 0, 1, 1);
insert into sys.args values (11134, 980, 'arg_2', 'geometrya', 0, 0, 1, 2);
insert into sys.functions values (981, 'scale_up', '*', 'calc', 0, 1, false, false, false, 2000, true);
insert into sys.args values (11135, 981, 'res_0', 'geometrya', 0, 0, 0, 0);
insert into sys.args values (11136, 981, 'arg_1', 'tinyint', 8, 0, 1, 1);
insert into sys.args values (11137, 981, 'arg_2', 'geometrya', 0, 0, 1, 2);
insert into sys.functions values (982, 'scale_up', '*', 'calc', 0, 1, false, false, false, 2000, true);
insert into sys.args values (11138, 982, 'res_0', 'geometrya', 0, 0, 0, 0);
insert into sys.args values (11139, 982, 'arg_1', 'smallint', 16, 0, 1, 1);
insert into sys.args values (11140, 982, 'arg_2', 'geometrya', 0, 0, 1, 2);
insert into sys.functions values (983, 'scale_up', '*', 'calc', 0, 1, false, false, false, 2000, true);
insert into sys.args values (11141, 983, 'res_0', 'geometrya', 0, 0, 0, 0);
insert into sys.args values (11142, 983, 'arg_1', 'int', 32, 0, 1, 1);
insert into sys.args values (11143, 983, 'arg_2', 'geometrya', 0, 0, 1, 2);
insert into sys.functions values (984, 'scale_up', '*', 'calc', 0, 1, false, false, false, 2000, true);
insert into sys.args values (11144, 984, 'res_0', 'geometrya', 0, 0, 0, 0);
insert into sys.args values (11145, 984, 'arg_1', 'bigint', 64, 0, 1, 1);
insert into sys.args values (11146, 984, 'arg_2', 'geometrya', 0, 0, 1, 2);
insert into sys.functions values (985, 'scale_up', '*', 'calc', 0, 1, false, false, false, 2000, true);
insert into sys.args values (11147, 985, 'res_0', 'geometrya', 0, 0, 0, 0);
insert into sys.args values (11148, 985, 'arg_1', 'decimal', 2, 0, 1, 1);
insert into sys.args values (11149, 985, 'arg_2', 'geometrya', 0, 0, 1, 2);
insert into sys.functions values (986, 'scale_up', '*', 'calc', 0, 1, false, false, false, 2000, true);
insert into sys.args values (11150, 986, 'res_0', 'geometrya', 0, 0, 0, 0);
insert into sys.args values (11151, 986, 'arg_1', 'decimal', 4, 0, 1, 1);
insert into sys.args values (11152, 986, 'arg_2', 'geometrya', 0, 0, 1, 2);
insert into sys.functions values (987, 'scale_up', '*', 'calc', 0, 1, false, false, false, 2000, true);
insert into sys.args values (11153, 987, 'res_0', 'geometrya', 0, 0, 0, 0);
insert into sys.args values (11154, 987, 'arg_1', 'decimal', 9, 0, 1, 1);
insert into sys.args values (11155, 987, 'arg_2', 'geometrya', 0, 0, 1, 2);
insert into sys.functions values (988, 'scale_up', '*', 'calc', 0, 1, false, false, false, 2000, true);
insert into sys.args values (11156, 988, 'res_0', 'geometrya', 0, 0, 0, 0);
insert into sys.args values (11157, 988, 'arg_1', 'decimal', 18, 0, 1, 1);
insert into sys.args values (11158, 988, 'arg_2', 'geometrya', 0, 0, 1, 2);
insert into sys.functions values (989, 'scale_up', '*', 'calc', 0, 1, false, false, false, 2000, true);
insert into sys.args values (11159, 989, 'res_0', 'geometrya', 0, 0, 0, 0);
insert into sys.args values (11160, 989, 'arg_1', 'real', 24, 0, 1, 1);
insert into sys.args values (11161, 989, 'arg_2', 'geometrya', 0, 0, 1, 2);
insert into sys.functions values (990, 'scale_up', '*', 'calc', 0, 1, false, false, false, 2000, true);
insert into sys.args values (11162, 990, 'res_0', 'geometrya', 0, 0, 0, 0);
insert into sys.args values (11163, 990, 'arg_1', 'double', 53, 0, 1, 1);
insert into sys.args values (11164, 990, 'arg_2', 'geometrya', 0, 0, 1, 2);
insert into sys.functions values (991, 'scale_up', '*', 'calc', 0, 1, false, false, false, 2000, true);
insert into sys.args values (11165, 991, 'res_0', 'geometrya', 0, 0, 0, 0);
insert into sys.args values (11166, 991, 'arg_1', 'month_interval', 32, 0, 1, 1);
insert into sys.args values (11167, 991, 'arg_2', 'geometrya', 0, 0, 1, 2);
insert into sys.functions values (992, 'scale_up', '*', 'calc', 0, 1, false, false, false, 2000, true);
insert into sys.args values (11168, 992, 'res_0', 'geometrya', 0, 0, 0, 0);
insert into sys.args values (11169, 992, 'arg_1', 'sec_interval', 13, 0, 1, 1);
insert into sys.args values (11170, 992, 'arg_2', 'geometrya', 0, 0, 1, 2);
insert into sys.functions values (993, 'scale_up', '*', 'calc', 0, 1, false, false, false, 2000, true);
insert into sys.args values (11171, 993, 'res_0', 'geometrya', 0, 0, 0, 0);
insert into sys.args values (11172, 993, 'arg_1', 'time', 7, 0, 1, 1);
insert into sys.args values (11173, 993, 'arg_2', 'geometrya', 0, 0, 1, 2);
insert into sys.functions values (994, 'scale_up', '*', 'calc', 0, 1, false, false, false, 2000, true);
insert into sys.args values (11174, 994, 'res_0', 'geometrya', 0, 0, 0, 0);
insert into sys.args values (11175, 994, 'arg_1', 'timetz', 7, 0, 1, 1);
insert into sys.args values (11176, 994, 'arg_2', 'geometrya', 0, 0, 1, 2);
insert into sys.functions values (995, 'scale_up', '*', 'calc', 0, 1, false, false, false, 2000, true);
insert into sys.args values (11177, 995, 'res_0', 'geometrya', 0, 0, 0, 0);
insert into sys.args values (11178, 995, 'arg_1', 'date', 0, 0, 1, 1);
insert into sys.args values (11179, 995, 'arg_2', 'geometrya', 0, 0, 1, 2);
insert into sys.functions values (996, 'scale_up', '*', 'calc', 0, 1, false, false, false, 2000, true);
insert into sys.args values (11180, 996, 'res_0', 'geometrya', 0, 0, 0, 0);
insert into sys.args values (11181, 996, 'arg_1', 'timestamp', 7, 0, 1, 1);
insert into sys.args values (11182, 996, 'arg_2', 'geometrya', 0, 0, 1, 2);
insert into sys.functions values (997, 'scale_up', '*', 'calc', 0, 1, false, false, false, 2000, true);
insert into sys.args values (11183, 997, 'res_0', 'geometrya', 0, 0, 0, 0);
insert into sys.args values (11184, 997, 'arg_1', 'timestamptz', 7, 0, 1, 1);
insert into sys.args values (11185, 997, 'arg_2', 'geometrya', 0, 0, 1, 2);
insert into sys.functions values (998, 'scale_up', '*', 'calc', 0, 1, false, false, false, 2000, true);
insert into sys.args values (11186, 998, 'res_0', 'geometrya', 0, 0, 0, 0);
insert into sys.args values (11187, 998, 'arg_1', 'blob', 0, 0, 1, 1);
insert into sys.args values (11188, 998, 'arg_2', 'geometrya', 0, 0, 1, 2);
insert into sys.functions values (999, 'scale_up', '*', 'calc', 0, 1, false, false, false, 2000, true);
insert into sys.args values (11189, 999, 'res_0', 'geometrya', 0, 0, 0, 0);
insert into sys.args values (11190, 999, 'arg_1', 'geometry', 0, 0, 1, 1);
insert into sys.args values (11191, 999, 'arg_2', 'geometrya', 0, 0, 1, 2);
insert into sys.functions values (1000, 'scale_up', '*', 'calc', 0, 1, false, false, false, 2000, true);
insert into sys.args values (11192, 1000, 'res_0', 'geometrya', 0, 0, 0, 0);
insert into sys.args values (11193, 1000, 'arg_1', 'geometrya', 0, 0, 1, 1);
insert into sys.args values (11194, 1000, 'arg_2', 'geometrya', 0, 0, 1, 2);
insert into sys.functions values (1001, 'scale_up', '*', 'calc', 0, 1, false, false, false, 2000, true);
insert into sys.args values (11195, 1001, 'res_0', 'geometrya', 0, 0, 0, 0);
insert into sys.args values (11196, 1001, 'arg_1', 'mbr', 0, 0, 1, 1);
insert into sys.args values (11197, 1001, 'arg_2', 'geometrya', 0, 0, 1, 2);
insert into sys.functions values (1002, 'scale_up', '*', 'calc', 0, 1, false, false, false, 2000, true);
insert into sys.args values (11198, 1002, 'res_0', 'mbr', 0, 0, 0, 0);
insert into sys.args values (11199, 1002, 'arg_1', 'oid', 31, 0, 1, 1);
insert into sys.args values (11200, 1002, 'arg_2', 'mbr', 0, 0, 1, 2);
insert into sys.functions values (1003, 'scale_up', '*', 'calc', 0, 1, false, false, false, 2000, true);
insert into sys.args values (11201, 1003, 'res_0', 'mbr', 0, 0, 0, 0);
insert into sys.args values (11202, 1003, 'arg_1', 'tinyint', 8, 0, 1, 1);
insert into sys.args values (11203, 1003, 'arg_2', 'mbr', 0, 0, 1, 2);
insert into sys.functions values (1004, 'scale_up', '*', 'calc', 0, 1, false, false, false, 2000, true);
insert into sys.args values (11204, 1004, 'res_0', 'mbr', 0, 0, 0, 0);
insert into sys.args values (11205, 1004, 'arg_1', 'smallint', 16, 0, 1, 1);
insert into sys.args values (11206, 1004, 'arg_2', 'mbr', 0, 0, 1, 2);
insert into sys.functions values (1005, 'scale_up', '*', 'calc', 0, 1, false, false, false, 2000, true);
insert into sys.args values (11207, 1005, 'res_0', 'mbr', 0, 0, 0, 0);
insert into sys.args values (11208, 1005, 'arg_1', 'int', 32, 0, 1, 1);
insert into sys.args values (11209, 1005, 'arg_2', 'mbr', 0, 0, 1, 2);
insert into sys.functions values (1006, 'scale_up', '*', 'calc', 0, 1, false, false, false, 2000, true);
insert into sys.args values (11210, 1006, 'res_0', 'mbr', 0, 0, 0, 0);
insert into sys.args values (11211, 1006, 'arg_1', 'bigint', 64, 0, 1, 1);
insert into sys.args values (11212, 1006, 'arg_2', 'mbr', 0, 0, 1, 2);
insert into sys.functions values (1007, 'scale_up', '*', 'calc', 0, 1, false, false, false, 2000, true);
insert into sys.args values (11213, 1007, 'res_0', 'mbr', 0, 0, 0, 0);
insert into sys.args values (11214, 1007, 'arg_1', 'decimal', 2, 0, 1, 1);
insert into sys.args values (11215, 1007, 'arg_2', 'mbr', 0, 0, 1, 2);
insert into sys.functions values (1008, 'scale_up', '*', 'calc', 0, 1, false, false, false, 2000, true);
insert into sys.args values (11216, 1008, 'res_0', 'mbr', 0, 0, 0, 0);
insert into sys.args values (11217, 1008, 'arg_1', 'decimal', 4, 0, 1, 1);
insert into sys.args values (11218, 1008, 'arg_2', 'mbr', 0, 0, 1, 2);
insert into sys.functions values (1009, 'scale_up', '*', 'calc', 0, 1, false, false, false, 2000, true);
insert into sys.args values (11219, 1009, 'res_0', 'mbr', 0, 0, 0, 0);
insert into sys.args values (11220, 1009, 'arg_1', 'decimal', 9, 0, 1, 1);
insert into sys.args values (11221, 1009, 'arg_2', 'mbr', 0, 0, 1, 2);
insert into sys.functions values (1010, 'scale_up', '*', 'calc', 0, 1, false, false, false, 2000, true);
insert into sys.args values (11222, 1010, 'res_0', 'mbr', 0, 0, 0, 0);
insert into sys.args values (11223, 1010, 'arg_1', 'decimal', 18, 0, 1, 1);
insert into sys.args values (11224, 1010, 'arg_2', 'mbr', 0, 0, 1, 2);
insert into sys.functions values (1011, 'scale_up', '*', 'calc', 0, 1, false, false, false, 2000, true);
insert into sys.args values (11225, 1011, 'res_0', 'mbr', 0, 0, 0, 0);
insert into sys.args values (11226, 1011, 'arg_1', 'real', 24, 0, 1, 1);
insert into sys.args values (11227, 1011, 'arg_2', 'mbr', 0, 0, 1, 2);
insert into sys.functions values (1012, 'scale_up', '*', 'calc', 0, 1, false, false, false, 2000, true);
insert into sys.args values (11228, 1012, 'res_0', 'mbr', 0, 0, 0, 0);
insert into sys.args values (11229, 1012, 'arg_1', 'double', 53, 0, 1, 1);
insert into sys.args values (11230, 1012, 'arg_2', 'mbr', 0, 0, 1, 2);
insert into sys.functions values (1013, 'scale_up', '*', 'calc', 0, 1, false, false, false, 2000, true);
insert into sys.args values (11231, 1013, 'res_0', 'mbr', 0, 0, 0, 0);
insert into sys.args values (11232, 1013, 'arg_1', 'month_interval', 32, 0, 1, 1);
insert into sys.args values (11233, 1013, 'arg_2', 'mbr', 0, 0, 1, 2);
insert into sys.functions values (1014, 'scale_up', '*', 'calc', 0, 1, false, false, false, 2000, true);
insert into sys.args values (11234, 1014, 'res_0', 'mbr', 0, 0, 0, 0);
insert into sys.args values (11235, 1014, 'arg_1', 'sec_interval', 13, 0, 1, 1);
insert into sys.args values (11236, 1014, 'arg_2', 'mbr', 0, 0, 1, 2);
insert into sys.functions values (1015, 'scale_up', '*', 'calc', 0, 1, false, false, false, 2000, true);
insert into sys.args values (11237, 1015, 'res_0', 'mbr', 0, 0, 0, 0);
insert into sys.args values (11238, 1015, 'arg_1', 'time', 7, 0, 1, 1);
insert into sys.args values (11239, 1015, 'arg_2', 'mbr', 0, 0, 1, 2);
insert into sys.functions values (1016, 'scale_up', '*', 'calc', 0, 1, false, false, false, 2000, true);
insert into sys.args values (11240, 1016, 'res_0', 'mbr', 0, 0, 0, 0);
insert into sys.args values (11241, 1016, 'arg_1', 'timetz', 7, 0, 1, 1);
insert into sys.args values (11242, 1016, 'arg_2', 'mbr', 0, 0, 1, 2);
insert into sys.functions values (1017, 'scale_up', '*', 'calc', 0, 1, false, false, false, 2000, true);
insert into sys.args values (11243, 1017, 'res_0', 'mbr', 0, 0, 0, 0);
insert into sys.args values (11244, 1017, 'arg_1', 'date', 0, 0, 1, 1);
insert into sys.args values (11245, 1017, 'arg_2', 'mbr', 0, 0, 1, 2);
insert into sys.functions values (1018, 'scale_up', '*', 'calc', 0, 1, false, false, false, 2000, true);
insert into sys.args values (11246, 1018, 'res_0', 'mbr', 0, 0, 0, 0);
insert into sys.args values (11247, 1018, 'arg_1', 'timestamp', 7, 0, 1, 1);
insert into sys.args values (11248, 1018, 'arg_2', 'mbr', 0, 0, 1, 2);
insert into sys.functions values (1019, 'scale_up', '*', 'calc', 0, 1, false, false, false, 2000, true);
insert into sys.args values (11249, 1019, 'res_0', 'mbr', 0, 0, 0, 0);
insert into sys.args values (11250, 1019, 'arg_1', 'timestamptz', 7, 0, 1, 1);
insert into sys.args values (11251, 1019, 'arg_2', 'mbr', 0, 0, 1, 2);
insert into sys.functions values (1020, 'scale_up', '*', 'calc', 0, 1, false, false, false, 2000, true);
insert into sys.args values (11252, 1020, 'res_0', 'mbr', 0, 0, 0, 0);
insert into sys.args values (11253, 1020, 'arg_1', 'blob', 0, 0, 1, 1);
insert into sys.args values (11254, 1020, 'arg_2', 'mbr', 0, 0, 1, 2);
insert into sys.functions values (1021, 'scale_up', '*', 'calc', 0, 1, false, false, false, 2000, true);
insert into sys.args values (11255, 1021, 'res_0', 'mbr', 0, 0, 0, 0);
insert into sys.args values (11256, 1021, 'arg_1', 'geometry', 0, 0, 1, 1);
insert into sys.args values (11257, 1021, 'arg_2', 'mbr', 0, 0, 1, 2);
insert into sys.functions values (1022, 'scale_up', '*', 'calc', 0, 1, false, false, false, 2000, true);
insert into sys.args values (11258, 1022, 'res_0', 'mbr', 0, 0, 0, 0);
insert into sys.args values (11259, 1022, 'arg_1', 'geometrya', 0, 0, 1, 1);
insert into sys.args values (11260, 1022, 'arg_2', 'mbr', 0, 0, 1, 2);
insert into sys.functions values (1023, 'scale_up', '*', 'calc', 0, 1, false, false, false, 2000, true);
insert into sys.args values (11261, 1023, 'res_0', 'mbr', 0, 0, 0, 0);
insert into sys.args values (11262, 1023, 'arg_1', 'mbr', 0, 0, 1, 1);
insert into sys.args values (11263, 1023, 'arg_2', 'mbr', 0, 0, 1, 2);
insert into sys.functions values (1024, 'power', 'pow', 'mmath', 0, 1, false, false, false, 2000, true);
insert into sys.args values (11264, 1024, 'res_0', 'real', 24, 0, 0, 0);
insert into sys.args values (11265, 1024, 'arg_1', 'real', 24, 0, 1, 1);
insert into sys.args values (11266, 1024, 'arg_2', 'real', 24, 0, 1, 2);
insert into sys.functions values (1025, 'floor', 'floor', 'mmath', 0, 1, false, false, false, 2000, true);
insert into sys.args values (11267, 1025, 'res_0', 'real', 24, 0, 0, 0);
insert into sys.args values (11268, 1025, 'arg_1', 'real', 24, 0, 1, 1);
insert into sys.functions values (1026, 'ceil', 'ceil', 'mmath', 0, 1, false, false, false, 2000, true);
insert into sys.args values (11269, 1026, 'res_0', 'real', 24, 0, 0, 0);
insert into sys.args values (11270, 1026, 'arg_1', 'real', 24, 0, 1, 1);
insert into sys.functions values (1027, 'ceiling', 'ceil', 'mmath', 0, 1, false, false, false, 2000, true);
insert into sys.args values (11271, 1027, 'res_0', 'real', 24, 0, 0, 0);
insert into sys.args values (11272, 1027, 'arg_1', 'real', 24, 0, 1, 1);
insert into sys.functions values (1028, 'sin', 'sin', 'mmath', 0, 1, false, false, false, 2000, true);
insert into sys.args values (11273, 1028, 'res_0', 'real', 24, 0, 0, 0);
insert into sys.args values (11274, 1028, 'arg_1', 'real', 24, 0, 1, 1);
insert into sys.functions values (1029, 'cos', 'cos', 'mmath', 0, 1, false, false, false, 2000, true);
insert into sys.args values (11275, 1029, 'res_0', 'real', 24, 0, 0, 0);
insert into sys.args values (11276, 1029, 'arg_1', 'real', 24, 0, 1, 1);
insert into sys.functions values (1030, 'tan', 'tan', 'mmath', 0, 1, false, false, false, 2000, true);
insert into sys.args values (11277, 1030, 'res_0', 'real', 24, 0, 0, 0);
insert into sys.args values (11278, 1030, 'arg_1', 'real', 24, 0, 1, 1);
insert into sys.functions values (1031, 'asin', 'asin', 'mmath', 0, 1, false, false, false, 2000, true);
insert into sys.args values (11279, 1031, 'res_0', 'real', 24, 0, 0, 0);
insert into sys.args values (11280, 1031, 'arg_1', 'real', 24, 0, 1, 1);
insert into sys.functions values (1032, 'acos', 'acos', 'mmath', 0, 1, false, false, false, 2000, true);
insert into sys.args values (11281, 1032, 'res_0', 'real', 24, 0, 0, 0);
insert into sys.args values (11282, 1032, 'arg_1', 'real', 24, 0, 1, 1);
insert into sys.functions values (1033, 'atan', 'atan', 'mmath', 0, 1, false, false, false, 2000, true);
insert into sys.args values (11283, 1033, 'res_0', 'real', 24, 0, 0, 0);
insert into sys.args values (11284, 1033, 'arg_1', 'real', 24, 0, 1, 1);
insert into sys.functions values (1034, 'atan', 'atan2', 'mmath', 0, 1, false, false, false, 2000, true);
insert into sys.args values (11285, 1034, 'res_0', 'real', 24, 0, 0, 0);
insert into sys.args values (11286, 1034, 'arg_1', 'real', 24, 0, 1, 1);
insert into sys.args values (11287, 1034, 'arg_2', 'real', 24, 0, 1, 2);
insert into sys.functions values (1035, 'sinh', 'sinh', 'mmath', 0, 1, false, false, false, 2000, true);
insert into sys.args values (11288, 1035, 'res_0', 'real', 24, 0, 0, 0);
insert into sys.args values (11289, 1035, 'arg_1', 'real', 24, 0, 1, 1);
insert into sys.functions values (1036, 'cot', 'cot', 'mmath', 0, 1, false, false, false, 2000, true);
insert into sys.args values (11290, 1036, 'res_0', 'real', 24, 0, 0, 0);
insert into sys.args values (11291, 1036, 'arg_1', 'real', 24, 0, 1, 1);
insert into sys.functions values (1037, 'cosh', 'cosh', 'mmath', 0, 1, false, false, false, 2000, true);
insert into sys.args values (11292, 1037, 'res_0', 'real', 24, 0, 0, 0);
insert into sys.args values (11293, 1037, 'arg_1', 'real', 24, 0, 1, 1);
insert into sys.functions values (1038, 'tanh', 'tanh', 'mmath', 0, 1, false, false, false, 2000, true);
insert into sys.args values (11294, 1038, 'res_0', 'real', 24, 0, 0, 0);
insert into sys.args values (11295, 1038, 'arg_1', 'real', 24, 0, 1, 1);
insert into sys.functions values (1039, 'sqrt', 'sqrt', 'mmath', 0, 1, false, false, false, 2000, true);
insert into sys.args values (11296, 1039, 'res_0', 'real', 24, 0, 0, 0);
insert into sys.args values (11297, 1039, 'arg_1', 'real', 24, 0, 1, 1);
insert into sys.functions values (1040, 'exp', 'exp', 'mmath', 0, 1, false, false, false, 2000, true);
insert into sys.args values (11298, 1040, 'res_0', 'real', 24, 0, 0, 0);
insert into sys.args values (11299, 1040, 'arg_1', 'real', 24, 0, 1, 1);
insert into sys.functions values (1041, 'log', 'log', 'mmath', 0, 1, false, false, false, 2000, true);
insert into sys.args values (11300, 1041, 'res_0', 'real', 24, 0, 0, 0);
insert into sys.args values (11301, 1041, 'arg_1', 'real', 24, 0, 1, 1);
insert into sys.functions values (1042, 'ln', 'log', 'mmath', 0, 1, false, false, false, 2000, true);
insert into sys.args values (11302, 1042, 'res_0', 'real', 24, 0, 0, 0);
insert into sys.args values (11303, 1042, 'arg_1', 'real', 24, 0, 1, 1);
insert into sys.functions values (1043, 'log', 'log', 'mmath', 0, 1, false, false, false, 2000, true);
insert into sys.args values (11304, 1043, 'res_0', 'real', 24, 0, 0, 0);
insert into sys.args values (11305, 1043, 'arg_1', 'real', 24, 0, 1, 1);
insert into sys.args values (11306, 1043, 'arg_2', 'real', 24, 0, 1, 2);
insert into sys.functions values (1044, 'log10', 'log10', 'mmath', 0, 1, false, false, false, 2000, true);
insert into sys.args values (11307, 1044, 'res_0', 'real', 24, 0, 0, 0);
insert into sys.args values (11308, 1044, 'arg_1', 'real', 24, 0, 1, 1);
insert into sys.functions values (1045, 'log2', 'log2', 'mmath', 0, 1, false, false, false, 2000, true);
insert into sys.args values (11309, 1045, 'res_0', 'real', 24, 0, 0, 0);
insert into sys.args values (11310, 1045, 'arg_1', 'real', 24, 0, 1, 1);
insert into sys.functions values (1046, 'power', 'pow', 'mmath', 0, 1, false, false, false, 2000, true);
insert into sys.args values (11311, 1046, 'res_0', 'double', 53, 0, 0, 0);
insert into sys.args values (11312, 1046, 'arg_1', 'double', 53, 0, 1, 1);
insert into sys.args values (11313, 1046, 'arg_2', 'double', 53, 0, 1, 2);
insert into sys.functions values (1047, 'floor', 'floor', 'mmath', 0, 1, false, false, false, 2000, true);
insert into sys.args values (11314, 1047, 'res_0', 'double', 53, 0, 0, 0);
insert into sys.args values (11315, 1047, 'arg_1', 'double', 53, 0, 1, 1);
insert into sys.functions values (1048, 'ceil', 'ceil', 'mmath', 0, 1, false, false, false, 2000, true);
insert into sys.args values (11316, 1048, 'res_0', 'double', 53, 0, 0, 0);
insert into sys.args values (11317, 1048, 'arg_1', 'double', 53, 0, 1, 1);
insert into sys.functions values (1049, 'ceiling', 'ceil', 'mmath', 0, 1, false, false, false, 2000, true);
insert into sys.args values (11318, 1049, 'res_0', 'double', 53, 0, 0, 0);
insert into sys.args values (11319, 1049, 'arg_1', 'double', 53, 0, 1, 1);
insert into sys.functions values (1050, 'sin', 'sin', 'mmath', 0, 1, false, false, false, 2000, true);
insert into sys.args values (11320, 1050, 'res_0', 'double', 53, 0, 0, 0);
insert into sys.args values (11321, 1050, 'arg_1', 'double', 53, 0, 1, 1);
insert into sys.functions values (1051, 'cos', 'cos', 'mmath', 0, 1, false, false, false, 2000, true);
insert into sys.args values (11322, 1051, 'res_0', 'double', 53, 0, 0, 0);
insert into sys.args values (11323, 1051, 'arg_1', 'double', 53, 0, 1, 1);
insert into sys.functions values (1052, 'tan', 'tan', 'mmath', 0, 1, false, false, false, 2000, true);
insert into sys.args values (11324, 1052, 'res_0', 'double', 53, 0, 0, 0);
insert into sys.args values (11325, 1052, 'arg_1', 'double', 53, 0, 1, 1);
insert into sys.functions values (1053, 'asin', 'asin', 'mmath', 0, 1, false, false, false, 2000, true);
insert into sys.args values (11326, 1053, 'res_0', 'double', 53, 0, 0, 0);
insert into sys.args values (11327, 1053, 'arg_1', 'double', 53, 0, 1, 1);
insert into sys.functions values (1054, 'acos', 'acos', 'mmath', 0, 1, false, false, false, 2000, true);
insert into sys.args values (11328, 1054, 'res_0', 'double', 53, 0, 0, 0);
insert into sys.args values (11329, 1054, 'arg_1', 'double', 53, 0, 1, 1);
insert into sys.functions values (1055, 'atan', 'atan', 'mmath', 0, 1, false, false, false, 2000, true);
insert into sys.args values (11330, 1055, 'res_0', 'double', 53, 0, 0, 0);
insert into sys.args values (11331, 1055, 'arg_1', 'double', 53, 0, 1, 1);
insert into sys.functions values (1056, 'atan', 'atan2', 'mmath', 0, 1, false, false, false, 2000, true);
insert into sys.args values (11332, 1056, 'res_0', 'double', 53, 0, 0, 0);
insert into sys.args values (11333, 1056, 'arg_1', 'double', 53, 0, 1, 1);
insert into sys.args values (11334, 1056, 'arg_2', 'double', 53, 0, 1, 2);
insert into sys.functions values (1057, 'sinh', 'sinh', 'mmath', 0, 1, false, false, false, 2000, true);
insert into sys.args values (11335, 1057, 'res_0', 'double', 53, 0, 0, 0);
insert into sys.args values (11336, 1057, 'arg_1', 'double', 53, 0, 1, 1);
insert into sys.functions values (1058, 'cot', 'cot', 'mmath', 0, 1, false, false, false, 2000, true);
insert into sys.args values (11337, 1058, 'res_0', 'double', 53, 0, 0, 0);
insert into sys.args values (11338, 1058, 'arg_1', 'double', 53, 0, 1, 1);
insert into sys.functions values (1059, 'cosh', 'cosh', 'mmath', 0, 1, false, false, false, 2000, true);
insert into sys.args values (11339, 1059, 'res_0', 'double', 53, 0, 0, 0);
insert into sys.args values (11340, 1059, 'arg_1', 'double', 53, 0, 1, 1);
insert into sys.functions values (1060, 'tanh', 'tanh', 'mmath', 0, 1, false, false, false, 2000, true);
insert into sys.args values (11341, 1060, 'res_0', 'double', 53, 0, 0, 0);
insert into sys.args values (11342, 1060, 'arg_1', 'double', 53, 0, 1, 1);
insert into sys.functions values (1061, 'sqrt', 'sqrt', 'mmath', 0, 1, false, false, false, 2000, true);
insert into sys.args values (11343, 1061, 'res_0', 'double', 53, 0, 0, 0);
insert into sys.args values (11344, 1061, 'arg_1', 'double', 53, 0, 1, 1);
insert into sys.functions values (1062, 'exp', 'exp', 'mmath', 0, 1, false, false, false, 2000, true);
insert into sys.args values (11345, 1062, 'res_0', 'double', 53, 0, 0, 0);
insert into sys.args values (11346, 1062, 'arg_1', 'double', 53, 0, 1, 1);
insert into sys.functions values (1063, 'log', 'log', 'mmath', 0, 1, false, false, false, 2000, true);
insert into sys.args values (11347, 1063, 'res_0', 'double', 53, 0, 0, 0);
insert into sys.args values (11348, 1063, 'arg_1', 'double', 53, 0, 1, 1);
insert into sys.functions values (1064, 'ln', 'log', 'mmath', 0, 1, false, false, false, 2000, true);
insert into sys.args values (11349, 1064, 'res_0', 'double', 53, 0, 0, 0);
insert into sys.args values (11350, 1064, 'arg_1', 'double', 53, 0, 1, 1);
insert into sys.functions values (1065, 'log', 'log', 'mmath', 0, 1, false, false, false, 2000, true);
insert into sys.args values (11351, 1065, 'res_0', 'double', 53, 0, 0, 0);
insert into sys.args values (11352, 1065, 'arg_1', 'double', 53, 0, 1, 1);
insert into sys.args values (11353, 1065, 'arg_2', 'double', 53, 0, 1, 2);
insert into sys.functions values (1066, 'log10', 'log10', 'mmath', 0, 1, false, false, false, 2000, true);
insert into sys.args values (11354, 1066, 'res_0', 'double', 53, 0, 0, 0);
insert into sys.args values (11355, 1066, 'arg_1', 'double', 53, 0, 1, 1);
insert into sys.functions values (1067, 'log2', 'log2', 'mmath', 0, 1, false, false, false, 2000, true);
insert into sys.args values (11356, 1067, 'res_0', 'double', 53, 0, 0, 0);
insert into sys.args values (11357, 1067, 'arg_1', 'double', 53, 0, 1, 1);
insert into sys.functions values (1068, 'pi', 'pi', 'mmath', 0, 1, false, false, false, 2000, true);
insert into sys.args values (11358, 1068, 'res_0', 'double', 53, 0, 0, 0);
insert into sys.functions values (1069, 'rand', 'rand', 'mmath', 0, 1, true, false, false, 2000, true);
insert into sys.args values (11359, 1069, 'res_0', 'int', 32, 0, 0, 0);
insert into sys.functions values (1070, 'rand', 'sqlrand', 'mmath', 0, 1, true, false, false, 2000, true);
insert into sys.args values (11360, 1070, 'res_0', 'int', 32, 0, 0, 0);
insert into sys.args values (11361, 1070, 'arg_1', 'int', 32, 0, 1, 1);
insert into sys.functions values (1071, 'curdate', 'current_date', 'mtime', 0, 1, false, false, false, 2000, true);
insert into sys.args values (11362, 1071, 'res_0', 'date', 0, 0, 0, 0);
insert into sys.functions values (1072, 'current_date', 'current_date', 'mtime', 0, 1, false, false, false, 2000, true);
insert into sys.args values (11363, 1072, 'res_0', 'date', 0, 0, 0, 0);
insert into sys.functions values (1073, 'curtime', 'current_time', 'mtime', 0, 1, false, false, false, 2000, true);
insert into sys.args values (11364, 1073, 'res_0', 'timetz', 7, 0, 0, 0);
insert into sys.functions values (1074, 'current_time', 'current_time', 'mtime', 0, 1, false, false, false, 2000, true);
insert into sys.args values (11365, 1074, 'res_0', 'timetz', 7, 0, 0, 0);
insert into sys.functions values (1075, 'current_timestamp', 'current_timestamp', 'mtime', 0, 1, false, false, false, 2000, true);
insert into sys.args values (11366, 1075, 'res_0', 'timestamptz', 7, 0, 0, 0);
insert into sys.functions values (1076, 'localtime', 'current_time', 'sql', 0, 1, false, false, false, 2000, true);
insert into sys.args values (11367, 1076, 'res_0', 'time', 7, 0, 0, 0);
insert into sys.functions values (1077, 'localtimestamp', 'current_timestamp', 'sql', 0, 1, false, false, false, 2000, true);
insert into sys.args values (11368, 1077, 'res_0', 'timestamp', 7, 0, 0, 0);
insert into sys.functions values (1078, 'sql_sub', 'diff', 'mtime', 0, 1, false, false, false, 2000, true);
insert into sys.args values (11369, 1078, 'res_0', 'int', 32, 0, 0, 0);
insert into sys.args values (11370, 1078, 'arg_1', 'date', 0, 0, 1, 1);
insert into sys.args values (11371, 1078, 'arg_2', 'date', 0, 0, 1, 2);
insert into sys.functions values (1079, 'sql_sub', 'diff', 'mtime', 0, 1, false, false, false, 2000, true);
insert into sys.args values (11372, 1079, 'res_0', 'sec_interval', 13, 0, 0, 0);
insert into sys.args values (11373, 1079, 'arg_1', 'timetz', 7, 0, 1, 1);
insert into sys.args values (11374, 1079, 'arg_2', 'timetz', 7, 0, 1, 2);
insert into sys.functions values (1080, 'sql_sub', 'diff', 'mtime', 0, 1, false, false, false, 2000, true);
insert into sys.args values (11375, 1080, 'res_0', 'sec_interval', 13, 0, 0, 0);
insert into sys.args values (11376, 1080, 'arg_1', 'time', 7, 0, 1, 1);
insert into sys.args values (11377, 1080, 'arg_2', 'time', 7, 0, 1, 2);
insert into sys.functions values (1081, 'sql_sub', 'diff', 'mtime', 0, 1, false, false, false, 2000, true);
insert into sys.args values (11378, 1081, 'res_0', 'sec_interval', 13, 0, 0, 0);
insert into sys.args values (11379, 1081, 'arg_1', 'timestamptz', 7, 0, 1, 1);
insert into sys.args values (11380, 1081, 'arg_2', 'timestamptz', 7, 0, 1, 2);
insert into sys.functions values (1082, 'sql_sub', 'diff', 'mtime', 0, 1, false, false, false, 2000, true);
insert into sys.args values (11381, 1082, 'res_0', 'sec_interval', 13, 0, 0, 0);
insert into sys.args values (11382, 1082, 'arg_1', 'timestamp', 7, 0, 1, 1);
insert into sys.args values (11383, 1082, 'arg_2', 'timestamp', 7, 0, 1, 2);
insert into sys.functions values (1083, 'sql_sub', 'date_sub_msec_interval', 'mtime', 0, 1, false, false, false, 2000, true);
insert into sys.args values (11384, 1083, 'res_0', 'date', 0, 0, 0, 0);
insert into sys.args values (11385, 1083, 'arg_1', 'date', 0, 0, 1, 1);
insert into sys.args values (11386, 1083, 'arg_2', 'sec_interval', 13, 0, 1, 2);
insert into sys.functions values (1084, 'sql_sub', 'date_sub_month_interval', 'mtime', 0, 1, false, false, false, 2000, true);
insert into sys.args values (11387, 1084, 'res_0', 'date', 0, 0, 0, 0);
insert into sys.args values (11388, 1084, 'arg_1', 'date', 0, 0, 1, 1);
insert into sys.args values (11389, 1084, 'arg_2', 'month_interval', 32, 0, 1, 2);
insert into sys.functions values (1085, 'sql_sub', 'time_sub_msec_interval', 'mtime', 0, 1, false, false, false, 2000, true);
insert into sys.args values (11390, 1085, 'res_0', 'time', 7, 0, 0, 0);
insert into sys.args values (11391, 1085, 'arg_1', 'time', 7, 0, 1, 1);
insert into sys.args values (11392, 1085, 'arg_2', 'sec_interval', 13, 0, 1, 2);
insert into sys.functions values (1086, 'sql_sub', 'time_sub_msec_interval', 'mtime', 0, 1, false, false, false, 2000, true);
insert into sys.args values (11393, 1086, 'res_0', 'timetz', 7, 0, 0, 0);
insert into sys.args values (11394, 1086, 'arg_1', 'timetz', 7, 0, 1, 1);
insert into sys.args values (11395, 1086, 'arg_2', 'sec_interval', 13, 0, 1, 2);
insert into sys.functions values (1087, 'sql_sub', 'timestamp_sub_msec_interval', 'mtime', 0, 1, false, false, false, 2000, true);
insert into sys.args values (11396, 1087, 'res_0', 'timestamp', 7, 0, 0, 0);
insert into sys.args values (11397, 1087, 'arg_1', 'timestamp', 7, 0, 1, 1);
insert into sys.args values (11398, 1087, 'arg_2', 'sec_interval', 13, 0, 1, 2);
insert into sys.functions values (1088, 'sql_sub', 'timestamp_sub_month_interval', 'mtime', 0, 1, false, false, false, 2000, true);
insert into sys.args values (11399, 1088, 'res_0', 'timestamp', 7, 0, 0, 0);
insert into sys.args values (11400, 1088, 'arg_1', 'timestamp', 7, 0, 1, 1);
insert into sys.args values (11401, 1088, 'arg_2', 'month_interval', 32, 0, 1, 2);
insert into sys.functions values (1089, 'sql_sub', 'timestamp_sub_msec_interval', 'mtime', 0, 1, false, false, false, 2000, true);
insert into sys.args values (11402, 1089, 'res_0', 'timestamptz', 7, 0, 0, 0);
insert into sys.args values (11403, 1089, 'arg_1', 'timestamptz', 7, 0, 1, 1);
insert into sys.args values (11404, 1089, 'arg_2', 'sec_interval', 13, 0, 1, 2);
insert into sys.functions values (1090, 'sql_sub', 'timestamp_sub_month_interval', 'mtime', 0, 1, false, false, false, 2000, true);
insert into sys.args values (11405, 1090, 'res_0', 'timestamptz', 7, 0, 0, 0);
insert into sys.args values (11406, 1090, 'arg_1', 'timestamptz', 7, 0, 1, 1);
insert into sys.args values (11407, 1090, 'arg_2', 'month_interval', 32, 0, 1, 2);
insert into sys.functions values (1091, 'sql_add', 'date_add_msec_interval', 'mtime', 0, 1, false, false, false, 2000, true);
insert into sys.args values (11408, 1091, 'res_0', 'date', 0, 0, 0, 0);
insert into sys.args values (11409, 1091, 'arg_1', 'date', 0, 0, 1, 1);
insert into sys.args values (11410, 1091, 'arg_2', 'sec_interval', 13, 0, 1, 2);
insert into sys.functions values (1092, 'sql_add', 'addmonths', 'mtime', 0, 1, false, false, false, 2000, true);
insert into sys.args values (11411, 1092, 'res_0', 'date', 0, 0, 0, 0);
insert into sys.args values (11412, 1092, 'arg_1', 'date', 0, 0, 1, 1);
insert into sys.args values (11413, 1092, 'arg_2', 'month_interval', 32, 0, 1, 2);
insert into sys.functions values (1093, 'sql_add', 'timestamp_add_msec_interval', 'mtime', 0, 1, false, false, false, 2000, true);
insert into sys.args values (11414, 1093, 'res_0', 'timestamp', 7, 0, 0, 0);
insert into sys.args values (11415, 1093, 'arg_1', 'timestamp', 7, 0, 1, 1);
insert into sys.args values (11416, 1093, 'arg_2', 'sec_interval', 13, 0, 1, 2);
insert into sys.functions values (1094, 'sql_add', 'timestamp_add_month_interval', 'mtime', 0, 1, false, false, false, 2000, true);
insert into sys.args values (11417, 1094, 'res_0', 'timestamp', 7, 0, 0, 0);
insert into sys.args values (11418, 1094, 'arg_1', 'timestamp', 7, 0, 1, 1);
insert into sys.args values (11419, 1094, 'arg_2', 'month_interval', 32, 0, 1, 2);
insert into sys.functions values (1095, 'sql_add', 'timestamp_add_msec_interval', 'mtime', 0, 1, false, false, false, 2000, true);
insert into sys.args values (11420, 1095, 'res_0', 'timestamptz', 7, 0, 0, 0);
insert into sys.args values (11421, 1095, 'arg_1', 'timestamptz', 7, 0, 1, 1);
insert into sys.args values (11422, 1095, 'arg_2', 'sec_interval', 13, 0, 1, 2);
insert into sys.functions values (1096, 'sql_add', 'timestamp_add_month_interval', 'mtime', 0, 1, false, false, false, 2000, true);
insert into sys.args values (11423, 1096, 'res_0', 'timestamptz', 7, 0, 0, 0);
insert into sys.args values (11424, 1096, 'arg_1', 'timestamptz', 7, 0, 1, 1);
insert into sys.args values (11425, 1096, 'arg_2', 'month_interval', 32, 0, 1, 2);
insert into sys.functions values (1097, 'sql_add', 'time_add_msec_interval', 'mtime', 0, 1, false, false, false, 2000, true);
insert into sys.args values (11426, 1097, 'res_0', 'time', 7, 0, 0, 0);
insert into sys.args values (11427, 1097, 'arg_1', 'time', 7, 0, 1, 1);
insert into sys.args values (11428, 1097, 'arg_2', 'sec_interval', 13, 0, 1, 2);
insert into sys.functions values (1098, 'sql_add', 'time_add_msec_interval', 'mtime', 0, 1, false, false, false, 2000, true);
insert into sys.args values (11429, 1098, 'res_0', 'timetz', 7, 0, 0, 0);
insert into sys.args values (11430, 1098, 'arg_1', 'timetz', 7, 0, 1, 1);
insert into sys.args values (11431, 1098, 'arg_2', 'sec_interval', 13, 0, 1, 2);
insert into sys.functions values (1099, 'local_timezone', 'local_timezone', 'mtime', 0, 1, false, false, false, 2000, true);
insert into sys.args values (11432, 1099, 'res_0', 'sec_interval', 13, 0, 0, 0);
insert into sys.functions values (1100, 'century', 'century', 'mtime', 0, 1, false, false, false, 2000, true);
insert into sys.args values (11433, 1100, 'res_0', 'int', 32, 0, 0, 0);
insert into sys.args values (11434, 1100, 'arg_1', 'date', 0, 0, 1, 1);
insert into sys.functions values (1101, 'decade', 'decade', 'mtime', 0, 1, false, false, false, 2000, true);
insert into sys.args values (11435, 1101, 'res_0', 'int', 32, 0, 0, 0);
insert into sys.args values (11436, 1101, 'arg_1', 'date', 0, 0, 1, 1);
insert into sys.functions values (1102, 'year', 'year', 'mtime', 0, 1, false, false, false, 2000, true);
insert into sys.args values (11437, 1102, 'res_0', 'int', 32, 0, 0, 0);
insert into sys.args values (11438, 1102, 'arg_1', 'date', 0, 0, 1, 1);
insert into sys.functions values (1103, 'quarter', 'quarter', 'mtime', 0, 1, false, false, false, 2000, true);
insert into sys.args values (11439, 1103, 'res_0', 'int', 32, 0, 0, 0);
insert into sys.args values (11440, 1103, 'arg_1', 'date', 0, 0, 1, 1);
insert into sys.functions values (1104, 'month', 'month', 'mtime', 0, 1, false, false, false, 2000, true);
insert into sys.args values (11441, 1104, 'res_0', 'int', 32, 0, 0, 0);
insert into sys.args values (11442, 1104, 'arg_1', 'date', 0, 0, 1, 1);
insert into sys.functions values (1105, 'day', 'day', 'mtime', 0, 1, false, false, false, 2000, true);
insert into sys.args values (11443, 1105, 'res_0', 'int', 32, 0, 0, 0);
insert into sys.args values (11444, 1105, 'arg_1', 'date', 0, 0, 1, 1);
insert into sys.functions values (1106, 'dayofyear', 'dayofyear', 'mtime', 0, 1, false, false, false, 2000, true);
insert into sys.args values (11445, 1106, 'res_0', 'int', 32, 0, 0, 0);
insert into sys.args values (11446, 1106, 'arg_1', 'date', 0, 0, 1, 1);
insert into sys.functions values (1107, 'weekofyear', 'weekofyear', 'mtime', 0, 1, false, false, false, 2000, true);
insert into sys.args values (11447, 1107, 'res_0', 'int', 32, 0, 0, 0);
insert into sys.args values (11448, 1107, 'arg_1', 'date', 0, 0, 1, 1);
insert into sys.functions values (1108, 'dayofweek', 'dayofweek', 'mtime', 0, 1, false, false, false, 2000, true);
insert into sys.args values (11449, 1108, 'res_0', 'int', 32, 0, 0, 0);
insert into sys.args values (11450, 1108, 'arg_1', 'date', 0, 0, 1, 1);
insert into sys.functions values (1109, 'dayofmonth', 'day', 'mtime', 0, 1, false, false, false, 2000, true);
insert into sys.args values (11451, 1109, 'res_0', 'int', 32, 0, 0, 0);
insert into sys.args values (11452, 1109, 'arg_1', 'date', 0, 0, 1, 1);
insert into sys.functions values (1110, 'week', 'weekofyear', 'mtime', 0, 1, false, false, false, 2000, true);
insert into sys.args values (11453, 1110, 'res_0', 'int', 32, 0, 0, 0);
insert into sys.args values (11454, 1110, 'arg_1', 'date', 0, 0, 1, 1);
insert into sys.functions values (1111, 'hour', 'hours', 'mtime', 0, 1, false, false, false, 2000, true);
insert into sys.args values (11455, 1111, 'res_0', 'int', 32, 0, 0, 0);
insert into sys.args values (11456, 1111, 'arg_1', 'time', 7, 0, 1, 1);
insert into sys.functions values (1112, 'minute', 'minutes', 'mtime', 0, 1, false, false, false, 2000, true);
insert into sys.args values (11457, 1112, 'res_0', 'int', 32, 0, 0, 0);
insert into sys.args values (11458, 1112, 'arg_1', 'time', 7, 0, 1, 1);
insert into sys.functions values (1113, 'second', 'sql_seconds', 'mtime', 0, 1, false, false, false, 2000, true);
insert into sys.args values (11459, 1113, 'res_0', 'decimal', 9, 6, 0, 0);
insert into sys.args values (11460, 1113, 'arg_1', 'time', 7, 0, 1, 1);
insert into sys.functions values (1114, 'hour', 'hours', 'mtime', 0, 1, false, false, false, 2000, true);
insert into sys.args values (11461, 1114, 'res_0', 'int', 32, 0, 0, 0);
insert into sys.args values (11462, 1114, 'arg_1', 'timetz', 7, 0, 1, 1);
insert into sys.functions values (1115, 'minute', 'minutes', 'mtime', 0, 1, false, false, false, 2000, true);
insert into sys.args values (11463, 1115, 'res_0', 'int', 32, 0, 0, 0);
insert into sys.args values (11464, 1115, 'arg_1', 'timetz', 7, 0, 1, 1);
insert into sys.functions values (1116, 'second', 'sql_seconds', 'mtime', 0, 1, false, false, false, 2000, true);
insert into sys.args values (11465, 1116, 'res_0', 'decimal', 9, 6, 0, 0);
insert into sys.args values (11466, 1116, 'arg_1', 'timetz', 7, 0, 1, 1);
insert into sys.functions values (1117, 'century', 'century', 'mtime', 0, 1, false, false, false, 2000, true);
insert into sys.args values (11467, 1117, 'res_0', 'int', 32, 0, 0, 0);
insert into sys.args values (11468, 1117, 'arg_1', 'timestamp', 7, 0, 1, 1);
insert into sys.functions values (1118, 'decade', 'decade', 'mtime', 0, 1, false, false, false, 2000, true);
insert into sys.args values (11469, 1118, 'res_0', 'int', 32, 0, 0, 0);
insert into sys.args values (11470, 1118, 'arg_1', 'timestamp', 7, 0, 1, 1);
insert into sys.functions values (1119, 'year', 'year', 'mtime', 0, 1, false, false, false, 2000, true);
insert into sys.args values (11471, 1119, 'res_0', 'int', 32, 0, 0, 0);
insert into sys.args values (11472, 1119, 'arg_1', 'timestamp', 7, 0, 1, 1);
insert into sys.functions values (1120, 'quarter', 'quarter', 'mtime', 0, 1, false, false, false, 2000, true);
insert into sys.args values (11473, 1120, 'res_0', 'int', 32, 0, 0, 0);
insert into sys.args values (11474, 1120, 'arg_1', 'timestamp', 7, 0, 1, 1);
insert into sys.functions values (1121, 'month', 'month', 'mtime', 0, 1, false, false, false, 2000, true);
insert into sys.args values (11475, 1121, 'res_0', 'int', 32, 0, 0, 0);
insert into sys.args values (11476, 1121, 'arg_1', 'timestamp', 7, 0, 1, 1);
insert into sys.functions values (1122, 'day', 'day', 'mtime', 0, 1, false, false, false, 2000, true);
insert into sys.args values (11477, 1122, 'res_0', 'int', 32, 0, 0, 0);
insert into sys.args values (11478, 1122, 'arg_1', 'timestamp', 7, 0, 1, 1);
insert into sys.functions values (1123, 'hour', 'hours', 'mtime', 0, 1, false, false, false, 2000, true);
insert into sys.args values (11479, 1123, 'res_0', 'int', 32, 0, 0, 0);
insert into sys.args values (11480, 1123, 'arg_1', 'timestamp', 7, 0, 1, 1);
insert into sys.functions values (1124, 'minute', 'minutes', 'mtime', 0, 1, false, false, false, 2000, true);
insert into sys.args values (11481, 1124, 'res_0', 'int', 32, 0, 0, 0);
insert into sys.args values (11482, 1124, 'arg_1', 'timestamp', 7, 0, 1, 1);
insert into sys.functions values (1125, 'second', 'sql_seconds', 'mtime', 0, 1, false, false, false, 2000, true);
insert into sys.args values (11483, 1125, 'res_0', 'decimal', 9, 6, 0, 0);
insert into sys.args values (11484, 1125, 'arg_1', 'timestamp', 7, 0, 1, 1);
insert into sys.functions values (1126, 'century', 'century', 'mtime', 0, 1, false, false, false, 2000, true);
insert into sys.args values (11485, 1126, 'res_0', 'int', 32, 0, 0, 0);
insert into sys.args values (11486, 1126, 'arg_1', 'timestamptz', 7, 0, 1, 1);
insert into sys.functions values (1127, 'decade', 'decade', 'mtime', 0, 1, false, false, false, 2000, true);
insert into sys.args values (11487, 1127, 'res_0', 'int', 32, 0, 0, 0);
insert into sys.args values (11488, 1127, 'arg_1', 'timestamptz', 7, 0, 1, 1);
insert into sys.functions values (1128, 'year', 'year', 'mtime', 0, 1, false, false, false, 2000, true);
insert into sys.args values (11489, 1128, 'res_0', 'int', 32, 0, 0, 0);
insert into sys.args values (11490, 1128, 'arg_1', 'timestamptz', 7, 0, 1, 1);
insert into sys.functions values (1129, 'quarter', 'quarter', 'mtime', 0, 1, false, false, false, 2000, true);
insert into sys.args values (11491, 1129, 'res_0', 'int', 32, 0, 0, 0);
insert into sys.args values (11492, 1129, 'arg_1', 'timestamptz', 7, 0, 1, 1);
insert into sys.functions values (1130, 'month', 'month', 'mtime', 0, 1, false, false, false, 2000, true);
insert into sys.args values (11493, 1130, 'res_0', 'int', 32, 0, 0, 0);
insert into sys.args values (11494, 1130, 'arg_1', 'timestamptz', 7, 0, 1, 1);
insert into sys.functions values (1131, 'day', 'day', 'mtime', 0, 1, false, false, false, 2000, true);
insert into sys.args values (11495, 1131, 'res_0', 'int', 32, 0, 0, 0);
insert into sys.args values (11496, 1131, 'arg_1', 'timestamptz', 7, 0, 1, 1);
insert into sys.functions values (1132, 'hour', 'hours', 'mtime', 0, 1, false, false, false, 2000, true);
insert into sys.args values (11497, 1132, 'res_0', 'int', 32, 0, 0, 0);
insert into sys.args values (11498, 1132, 'arg_1', 'timestamptz', 7, 0, 1, 1);
insert into sys.functions values (1133, 'minute', 'minutes', 'mtime', 0, 1, false, false, false, 2000, true);
insert into sys.args values (11499, 1133, 'res_0', 'int', 32, 0, 0, 0);
insert into sys.args values (11500, 1133, 'arg_1', 'timestamptz', 7, 0, 1, 1);
insert into sys.functions values (1134, 'second', 'sql_seconds', 'mtime', 0, 1, false, false, false, 2000, true);
insert into sys.args values (11501, 1134, 'res_0', 'decimal', 9, 6, 0, 0);
insert into sys.args values (11502, 1134, 'arg_1', 'timestamptz', 7, 0, 1, 1);
insert into sys.functions values (1135, 'year', 'year', 'mtime', 0, 1, false, false, false, 2000, true);
insert into sys.args values (11503, 1135, 'res_0', 'int', 32, 0, 0, 0);
insert into sys.args values (11504, 1135, 'arg_1', 'month_interval', 32, 0, 1, 1);
insert into sys.functions values (1136, 'month', 'month', 'mtime', 0, 1, false, false, false, 2000, true);
insert into sys.args values (11505, 1136, 'res_0', 'int', 32, 0, 0, 0);
insert into sys.args values (11506, 1136, 'arg_1', 'month_interval', 32, 0, 1, 1);
insert into sys.functions values (1137, 'day', 'day', 'mtime', 0, 1, false, false, false, 2000, true);
insert into sys.args values (11507, 1137, 'res_0', 'bigint', 64, 0, 0, 0);
insert into sys.args values (11508, 1137, 'arg_1', 'sec_interval', 13, 0, 1, 1);
insert into sys.functions values (1138, 'hour', 'hours', 'mtime', 0, 1, false, false, false, 2000, true);
insert into sys.args values (11509, 1138, 'res_0', 'int', 32, 0, 0, 0);
insert into sys.args values (11510, 1138, 'arg_1', 'sec_interval', 13, 0, 1, 1);
insert into sys.functions values (1139, 'minute', 'minutes', 'mtime', 0, 1, false, false, false, 2000, true);
insert into sys.args values (11511, 1139, 'res_0', 'int', 32, 0, 0, 0);
insert into sys.args values (11512, 1139, 'arg_1', 'sec_interval', 13, 0, 1, 1);
insert into sys.functions values (1140, 'second', 'seconds', 'mtime', 0, 1, false, false, false, 2000, true);
insert into sys.args values (11513, 1140, 'res_0', 'int', 32, 0, 0, 0);
insert into sys.args values (11514, 1140, 'arg_1', 'sec_interval', 13, 0, 1, 1);
insert into sys.functions values (1141, 'next_value_for', 'next_value', 'sql', 0, 1, true, false, false, 2000, true);
insert into sys.args values (11515, 1141, 'res_0', 'bigint', 64, 0, 0, 0);
insert into sys.args values (11516, 1141, 'arg_1', 'varchar', 0, 0, 1, 1);
insert into sys.args values (11517, 1141, 'arg_2', 'varchar', 0, 0, 1, 2);
insert into sys.functions values (1142, 'get_value_for', 'get_value', 'sql', 0, 1, false, false, false, 2000, true);
insert into sys.args values (11518, 1142, 'res_0', 'bigint', 64, 0, 0, 0);
insert into sys.args values (11519, 1142, 'arg_1', 'varchar', 0, 0, 1, 1);
insert into sys.args values (11520, 1142, 'arg_2', 'varchar', 0, 0, 1, 2);
insert into sys.functions values (1143, 'restart', 'restart', 'sql', 0, 1, false, false, false, 2000, true);
insert into sys.args values (11521, 1143, 'res_0', 'bigint', 64, 0, 0, 0);
insert into sys.args values (11522, 1143, 'arg_1', 'varchar', 0, 0, 1, 1);
insert into sys.args values (11523, 1143, 'arg_2', 'varchar', 0, 0, 1, 2);
insert into sys.args values (11524, 1143, 'arg_3', 'bigint', 64, 0, 1, 3);
insert into sys.functions values (1144, 'index', 'index', 'calc', 0, 1, false, false, false, 2000, true);
insert into sys.args values (11525, 1144, 'res_0', 'tinyint', 8, 0, 0, 0);
insert into sys.args values (11526, 1144, 'arg_1', 'char', 0, 0, 1, 1);
insert into sys.args values (11527, 1144, 'arg_2', 'boolean', 1, 0, 1, 2);
insert into sys.functions values (1145, 'index', 'index', 'calc', 0, 1, false, false, false, 2000, true);
insert into sys.args values (11528, 1145, 'res_0', 'smallint', 16, 0, 0, 0);
insert into sys.args values (11529, 1145, 'arg_1', 'char', 0, 0, 1, 1);
insert into sys.args values (11530, 1145, 'arg_2', 'boolean', 1, 0, 1, 2);
insert into sys.functions values (1146, 'index', 'index', 'calc', 0, 1, false, false, false, 2000, true);
insert into sys.args values (11531, 1146, 'res_0', 'int', 32, 0, 0, 0);
insert into sys.args values (11532, 1146, 'arg_1', 'char', 0, 0, 1, 1);
insert into sys.args values (11533, 1146, 'arg_2', 'boolean', 1, 0, 1, 2);
insert into sys.functions values (1147, 'strings', 'strings', 'calc', 0, 1, false, false, false, 2000, true);
insert into sys.args values (11534, 1147, 'res_0', 'char', 0, 0, 0, 0);
insert into sys.args values (11535, 1147, 'arg_1', 'char', 0, 0, 1, 1);
insert into sys.functions values (1148, 'locate', 'locate', 'str', 0, 1, false, false, false, 2000, true);
insert into sys.args values (11536, 1148, 'res_0', 'int', 32, 0, 0, 0);
insert into sys.args values (11537, 1148, 'arg_1', 'char', 0, 0, 1, 1);
insert into sys.args values (11538, 1148, 'arg_2', 'char', 0, 0, 1, 2);
insert into sys.functions values (1149, 'locate', 'locate', 'str', 0, 1, false, false, false, 2000, true);
insert into sys.args values (11539, 1149, 'res_0', 'int', 32, 0, 0, 0);
insert into sys.args values (11540, 1149, 'arg_1', 'char', 0, 0, 1, 1);
insert into sys.args values (11541, 1149, 'arg_2', 'char', 0, 0, 1, 2);
insert into sys.args values (11542, 1149, 'arg_3', 'int', 32, 0, 1, 3);
insert into sys.functions values (1150, 'charindex', 'locate', 'str', 0, 1, false, false, false, 2000, true);
insert into sys.args values (11543, 1150, 'res_0', 'int', 32, 0, 0, 0);
insert into sys.args values (11544, 1150, 'arg_1', 'char', 0, 0, 1, 1);
insert into sys.args values (11545, 1150, 'arg_2', 'char', 0, 0, 1, 2);
insert into sys.functions values (1151, 'charindex', 'locate', 'str', 0, 1, false, false, false, 2000, true);
insert into sys.args values (11546, 1151, 'res_0', 'int', 32, 0, 0, 0);
insert into sys.args values (11547, 1151, 'arg_1', 'char', 0, 0, 1, 1);
insert into sys.args values (11548, 1151, 'arg_2', 'char', 0, 0, 1, 2);
insert into sys.args values (11549, 1151, 'arg_3', 'int', 32, 0, 1, 3);
insert into sys.functions values (1152, 'splitpart', 'splitpart', 'str', 0, 1, false, false, false, 2000, true);
insert into sys.args values (11550, 1152, 'res_0', 'char', 0, 0, 0, 0);
insert into sys.args values (11551, 1152, 'arg_1', 'char', 0, 0, 1, 1);
insert into sys.args values (11552, 1152, 'arg_2', 'char', 0, 0, 1, 2);
insert into sys.args values (11553, 1152, 'arg_3', 'int', 32, 0, 1, 3);
insert into sys.functions values (1153, 'substring', 'substring', 'str', 0, 1, false, false, false, 2000, true);
insert into sys.args values (11554, 1153, 'res_0', 'char', 0, 0, 0, 0);
insert into sys.args values (11555, 1153, 'arg_1', 'char', 0, 0, 1, 1);
insert into sys.args values (11556, 1153, 'arg_2', 'int', 32, 0, 1, 2);
insert into sys.functions values (1154, 'substring', 'substring', 'str', 0, 1, false, false, false, 2000, true);
insert into sys.args values (11557, 1154, 'res_0', 'char', 0, 0, 0, 0);
insert into sys.args values (11558, 1154, 'arg_1', 'char', 0, 0, 1, 1);
insert into sys.args values (11559, 1154, 'arg_2', 'int', 32, 0, 1, 2);
insert into sys.args values (11560, 1154, 'arg_3', 'int', 32, 0, 1, 3);
insert into sys.functions values (1155, 'substr', 'substring', 'str', 0, 1, false, false, false, 2000, true);
insert into sys.args values (11561, 1155, 'res_0', 'char', 0, 0, 0, 0);
insert into sys.args values (11562, 1155, 'arg_1', 'char', 0, 0, 1, 1);
insert into sys.args values (11563, 1155, 'arg_2', 'int', 32, 0, 1, 2);
insert into sys.functions values (1156, 'substr', 'substring', 'str', 0, 1, false, false, false, 2000, true);
insert into sys.args values (11564, 1156, 'res_0', 'char', 0, 0, 0, 0);
insert into sys.args values (11565, 1156, 'arg_1', 'char', 0, 0, 1, 1);
insert into sys.args values (11566, 1156, 'arg_2', 'int', 32, 0, 1, 2);
insert into sys.args values (11567, 1156, 'arg_3', 'int', 32, 0, 1, 3);
insert into sys.functions values (1157, 'not_like', 'not_like', 'algebra', 0, 1, false, false, false, 2000, true);
insert into sys.args values (11568, 1157, 'res_0', 'boolean', 1, 0, 0, 0);
insert into sys.args values (11569, 1157, 'arg_1', 'char', 0, 0, 1, 1);
insert into sys.args values (11570, 1157, 'arg_2', 'char', 0, 0, 1, 2);
insert into sys.functions values (1158, 'not_like', 'not_like', 'algebra', 0, 1, false, false, false, 2000, true);
insert into sys.args values (11571, 1158, 'res_0', 'boolean', 1, 0, 0, 0);
insert into sys.args values (11572, 1158, 'arg_1', 'char', 0, 0, 1, 1);
insert into sys.args values (11573, 1158, 'arg_2', 'char', 0, 0, 1, 2);
insert into sys.args values (11574, 1158, 'arg_3', 'char', 0, 0, 1, 3);
insert into sys.functions values (1159, 'not_ilike', 'not_ilike', 'algebra', 0, 1, false, false, false, 2000, true);
insert into sys.args values (11575, 1159, 'res_0', 'boolean', 1, 0, 0, 0);
insert into sys.args values (11576, 1159, 'arg_1', 'char', 0, 0, 1, 1);
insert into sys.args values (11577, 1159, 'arg_2', 'char', 0, 0, 1, 2);
insert into sys.functions values (1160, 'not_ilike', 'not_ilike', 'algebra', 0, 1, false, false, false, 2000, true);
insert into sys.args values (11578, 1160, 'res_0', 'boolean', 1, 0, 0, 0);
insert into sys.args values (11579, 1160, 'arg_1', 'char', 0, 0, 1, 1);
insert into sys.args values (11580, 1160, 'arg_2', 'char', 0, 0, 1, 2);
insert into sys.args values (11581, 1160, 'arg_3', 'char', 0, 0, 1, 3);
insert into sys.functions values (1161, 'patindex', 'patindex', 'pcre', 0, 1, false, false, false, 2000, true);
insert into sys.args values (11582, 1161, 'res_0', 'int', 32, 0, 0, 0);
insert into sys.args values (11583, 1161, 'arg_1', 'char', 0, 0, 1, 1);
insert into sys.args values (11584, 1161, 'arg_2', 'char', 0, 0, 1, 2);
insert into sys.functions values (1162, 'truncate', 'stringleft', 'str', 0, 1, false, false, false, 2000, true);
insert into sys.args values (11585, 1162, 'res_0', 'char', 0, 0, 0, 0);
insert into sys.args values (11586, 1162, 'arg_1', 'char', 0, 0, 1, 1);
insert into sys.args values (11587, 1162, 'arg_2', 'int', 32, 0, 1, 2);
insert into sys.functions values (1163, 'concat', '+', 'calc', 0, 1, false, false, false, 2000, true);
insert into sys.args values (11588, 1163, 'res_0', 'char', 0, 0, 0, 0);
insert into sys.args values (11589, 1163, 'arg_1', 'char', 0, 0, 1, 1);
insert into sys.args values (11590, 1163, 'arg_2', 'char', 0, 0, 1, 2);
insert into sys.functions values (1164, 'ascii', 'ascii', 'str', 0, 1, false, false, false, 2000, true);
insert into sys.args values (11591, 1164, 'res_0', 'int', 32, 0, 0, 0);
insert into sys.args values (11592, 1164, 'arg_1', 'char', 0, 0, 1, 1);
insert into sys.functions values (1165, 'code', 'unicode', 'str', 0, 1, false, false, false, 2000, true);
insert into sys.args values (11593, 1165, 'res_0', 'char', 0, 0, 0, 0);
insert into sys.args values (11594, 1165, 'arg_1', 'int', 32, 0, 1, 1);
insert into sys.functions values (1166, 'length', 'length', 'str', 0, 1, false, false, false, 2000, true);
insert into sys.args values (11595, 1166, 'res_0', 'int', 32, 0, 0, 0);
insert into sys.args values (11596, 1166, 'arg_1', 'char', 0, 0, 1, 1);
insert into sys.functions values (1167, 'right', 'stringright', 'str', 0, 1, false, false, false, 2000, true);
insert into sys.args values (11597, 1167, 'res_0', 'char', 0, 0, 0, 0);
insert into sys.args values (11598, 1167, 'arg_1', 'char', 0, 0, 1, 1);
insert into sys.args values (11599, 1167, 'arg_2', 'int', 32, 0, 1, 2);
insert into sys.functions values (1168, 'left', 'stringleft', 'str', 0, 1, false, false, false, 2000, true);
insert into sys.args values (11600, 1168, 'res_0', 'char', 0, 0, 0, 0);
insert into sys.args values (11601, 1168, 'arg_1', 'char', 0, 0, 1, 1);
insert into sys.args values (11602, 1168, 'arg_2', 'int', 32, 0, 1, 2);
insert into sys.functions values (1169, 'upper', 'toUpper', 'str', 0, 1, false, false, false, 2000, true);
insert into sys.args values (11603, 1169, 'res_0', 'char', 0, 0, 0, 0);
insert into sys.args values (11604, 1169, 'arg_1', 'char', 0, 0, 1, 1);
insert into sys.functions values (1170, 'ucase', 'toUpper', 'str', 0, 1, false, false, false, 2000, true);
insert into sys.args values (11605, 1170, 'res_0', 'char', 0, 0, 0, 0);
insert into sys.args values (11606, 1170, 'arg_1', 'char', 0, 0, 1, 1);
insert into sys.functions values (1171, 'lower', 'toLower', 'str', 0, 1, false, false, false, 2000, true);
insert into sys.args values (11607, 1171, 'res_0', 'char', 0, 0, 0, 0);
insert into sys.args values (11608, 1171, 'arg_1', 'char', 0, 0, 1, 1);
insert into sys.functions values (1172, 'lcase', 'toLower', 'str', 0, 1, false, false, false, 2000, true);
insert into sys.args values (11609, 1172, 'res_0', 'char', 0, 0, 0, 0);
insert into sys.args values (11610, 1172, 'arg_1', 'char', 0, 0, 1, 1);
insert into sys.functions values (1173, 'trim', 'trim', 'str', 0, 1, false, false, false, 2000, true);
insert into sys.args values (11611, 1173, 'res_0', 'char', 0, 0, 0, 0);
insert into sys.args values (11612, 1173, 'arg_1', 'char', 0, 0, 1, 1);
insert into sys.functions values (1174, 'trim', 'trim', 'str', 0, 1, false, false, false, 2000, true);
insert into sys.args values (11613, 1174, 'res_0', 'char', 0, 0, 0, 0);
insert into sys.args values (11614, 1174, 'arg_1', 'char', 0, 0, 1, 1);
insert into sys.args values (11615, 1174, 'arg_2', 'char', 0, 0, 1, 2);
insert into sys.functions values (1175, 'ltrim', 'ltrim', 'str', 0, 1, false, false, false, 2000, true);
insert into sys.args values (11616, 1175, 'res_0', 'char', 0, 0, 0, 0);
insert into sys.args values (11617, 1175, 'arg_1', 'char', 0, 0, 1, 1);
insert into sys.functions values (1176, 'ltrim', 'ltrim', 'str', 0, 1, false, false, false, 2000, true);
insert into sys.args values (11618, 1176, 'res_0', 'char', 0, 0, 0, 0);
insert into sys.args values (11619, 1176, 'arg_1', 'char', 0, 0, 1, 1);
insert into sys.args values (11620, 1176, 'arg_2', 'char', 0, 0, 1, 2);
insert into sys.functions values (1177, 'rtrim', 'rtrim', 'str', 0, 1, false, false, false, 2000, true);
insert into sys.args values (11621, 1177, 'res_0', 'char', 0, 0, 0, 0);
insert into sys.args values (11622, 1177, 'arg_1', 'char', 0, 0, 1, 1);
insert into sys.functions values (1178, 'rtrim', 'rtrim', 'str', 0, 1, false, false, false, 2000, true);
insert into sys.args values (11623, 1178, 'res_0', 'char', 0, 0, 0, 0);
insert into sys.args values (11624, 1178, 'arg_1', 'char', 0, 0, 1, 1);
insert into sys.args values (11625, 1178, 'arg_2', 'char', 0, 0, 1, 2);
insert into sys.functions values (1179, 'lpad', 'lpad', 'str', 0, 1, false, false, false, 2000, true);
insert into sys.args values (11626, 1179, 'res_0', 'char', 0, 0, 0, 0);
insert into sys.args values (11627, 1179, 'arg_1', 'char', 0, 0, 1, 1);
insert into sys.args values (11628, 1179, 'arg_2', 'int', 32, 0, 1, 2);
insert into sys.functions values (1180, 'lpad', 'lpad', 'str', 0, 1, false, false, false, 2000, true);
insert into sys.args values (11629, 1180, 'res_0', 'char', 0, 0, 0, 0);
insert into sys.args values (11630, 1180, 'arg_1', 'char', 0, 0, 1, 1);
insert into sys.args values (11631, 1180, 'arg_2', 'int', 32, 0, 1, 2);
insert into sys.args values (11632, 1180, 'arg_3', 'char', 0, 0, 1, 3);
insert into sys.functions values (1181, 'rpad', 'rpad', 'str', 0, 1, false, false, false, 2000, true);
insert into sys.args values (11633, 1181, 'res_0', 'char', 0, 0, 0, 0);
insert into sys.args values (11634, 1181, 'arg_1', 'char', 0, 0, 1, 1);
insert into sys.args values (11635, 1181, 'arg_2', 'int', 32, 0, 1, 2);
insert into sys.functions values (1182, 'rpad', 'rpad', 'str', 0, 1, false, false, false, 2000, true);
insert into sys.args values (11636, 1182, 'res_0', 'char', 0, 0, 0, 0);
insert into sys.args values (11637, 1182, 'arg_1', 'char', 0, 0, 1, 1);
insert into sys.args values (11638, 1182, 'arg_2', 'int', 32, 0, 1, 2);
insert into sys.args values (11639, 1182, 'arg_3', 'char', 0, 0, 1, 3);
insert into sys.functions values (1183, 'insert', 'insert', 'str', 0, 1, false, false, false, 2000, true);
insert into sys.args values (11640, 1183, 'res_0', 'char', 0, 0, 0, 0);
insert into sys.args values (11641, 1183, 'arg_1', 'char', 0, 0, 1, 1);
insert into sys.args values (11642, 1183, 'arg_2', 'int', 32, 0, 1, 2);
insert into sys.args values (11643, 1183, 'arg_3', 'int', 32, 0, 1, 3);
insert into sys.args values (11644, 1183, 'arg_4', 'char', 0, 0, 1, 4);
insert into sys.functions values (1184, 'replace', 'replace', 'str', 0, 1, false, false, false, 2000, true);
insert into sys.args values (11645, 1184, 'res_0', 'char', 0, 0, 0, 0);
insert into sys.args values (11646, 1184, 'arg_1', 'char', 0, 0, 1, 1);
insert into sys.args values (11647, 1184, 'arg_2', 'char', 0, 0, 1, 2);
insert into sys.args values (11648, 1184, 'arg_3', 'char', 0, 0, 1, 3);
insert into sys.functions values (1185, 'repeat', 'repeat', 'str', 0, 1, false, false, false, 2000, true);
insert into sys.args values (11649, 1185, 'res_0', 'char', 0, 0, 0, 0);
insert into sys.args values (11650, 1185, 'arg_1', 'char', 0, 0, 1, 1);
insert into sys.args values (11651, 1185, 'arg_2', 'int', 32, 0, 1, 2);
insert into sys.functions values (1186, 'space', 'space', 'str', 0, 1, false, false, false, 2000, true);
insert into sys.args values (11652, 1186, 'res_0', 'char', 0, 0, 0, 0);
insert into sys.args values (11653, 1186, 'arg_1', 'int', 32, 0, 1, 1);
insert into sys.functions values (1187, 'char_length', 'length', 'str', 0, 1, false, false, false, 2000, true);
insert into sys.args values (11654, 1187, 'res_0', 'int', 32, 0, 0, 0);
insert into sys.args values (11655, 1187, 'arg_1', 'char', 0, 0, 1, 1);
insert into sys.functions values (1188, 'character_length', 'length', 'str', 0, 1, false, false, false, 2000, true);
insert into sys.args values (11656, 1188, 'res_0', 'int', 32, 0, 0, 0);
insert into sys.args values (11657, 1188, 'arg_1', 'char', 0, 0, 1, 1);
insert into sys.functions values (1189, 'octet_length', 'nbytes', 'str', 0, 1, false, false, false, 2000, true);
insert into sys.args values (11658, 1189, 'res_0', 'int', 32, 0, 0, 0);
insert into sys.args values (11659, 1189, 'arg_1', 'char', 0, 0, 1, 1);
insert into sys.functions values (1190, 'soundex', 'soundex', 'txtsim', 0, 1, false, false, false, 2000, true);
insert into sys.args values (11660, 1190, 'res_0', 'char', 0, 0, 0, 0);
insert into sys.args values (11661, 1190, 'arg_1', 'char', 0, 0, 1, 1);
insert into sys.functions values (1191, 'difference', 'stringdiff', 'txtsim', 0, 1, false, false, false, 2000, true);
insert into sys.args values (11662, 1191, 'res_0', 'int', 32, 0, 0, 0);
insert into sys.args values (11663, 1191, 'arg_1', 'char', 0, 0, 1, 1);
insert into sys.args values (11664, 1191, 'arg_2', 'char', 0, 0, 1, 2);
insert into sys.functions values (1192, 'editdistance', 'editdistance', 'txtsim', 0, 1, false, false, false, 2000, true);
insert into sys.args values (11665, 1192, 'res_0', 'int', 32, 0, 0, 0);
insert into sys.args values (11666, 1192, 'arg_1', 'char', 0, 0, 1, 1);
insert into sys.args values (11667, 1192, 'arg_2', 'char', 0, 0, 1, 2);
insert into sys.functions values (1193, 'editdistance2', 'editdistance2', 'txtsim', 0, 1, false, false, false, 2000, true);
insert into sys.args values (11668, 1193, 'res_0', 'int', 32, 0, 0, 0);
insert into sys.args values (11669, 1193, 'arg_1', 'char', 0, 0, 1, 1);
insert into sys.args values (11670, 1193, 'arg_2', 'char', 0, 0, 1, 2);
insert into sys.functions values (1194, 'similarity', 'similarity', 'txtsim', 0, 1, false, false, false, 2000, true);
insert into sys.args values (11671, 1194, 'res_0', 'double', 53, 0, 0, 0);
insert into sys.args values (11672, 1194, 'arg_1', 'char', 0, 0, 1, 1);
insert into sys.args values (11673, 1194, 'arg_2', 'char', 0, 0, 1, 2);
insert into sys.functions values (1195, 'qgramnormalize', 'qgramnormalize', 'txtsim', 0, 1, false, false, false, 2000, true);
insert into sys.args values (11674, 1195, 'res_0', 'char', 0, 0, 0, 0);
insert into sys.args values (11675, 1195, 'arg_1', 'char', 0, 0, 1, 1);
insert into sys.functions values (1196, 'levenshtein', 'levenshtein', 'txtsim', 0, 1, false, false, false, 2000, true);
insert into sys.args values (11676, 1196, 'res_0', 'int', 32, 0, 0, 0);
insert into sys.args values (11677, 1196, 'arg_1', 'char', 0, 0, 1, 1);
insert into sys.args values (11678, 1196, 'arg_2', 'char', 0, 0, 1, 2);
insert into sys.functions values (1197, 'levenshtein', 'levenshtein', 'txtsim', 0, 1, false, false, false, 2000, true);
insert into sys.args values (11679, 1197, 'res_0', 'int', 32, 0, 0, 0);
insert into sys.args values (11680, 1197, 'arg_1', 'char', 0, 0, 1, 1);
insert into sys.args values (11681, 1197, 'arg_2', 'char', 0, 0, 1, 2);
insert into sys.args values (11682, 1197, 'arg_3', 'int', 32, 0, 1, 3);
insert into sys.args values (11683, 1197, 'arg_4', 'int', 32, 0, 1, 4);
insert into sys.args values (11684, 1197, 'arg_5', 'int', 32, 0, 1, 5);
insert into sys.functions values (1198, 'index', 'index', 'calc', 0, 1, false, false, false, 2000, true);
insert into sys.args values (11685, 1198, 'res_0', 'tinyint', 8, 0, 0, 0);
insert into sys.args values (11686, 1198, 'arg_1', 'varchar', 0, 0, 1, 1);
insert into sys.args values (11687, 1198, 'arg_2', 'boolean', 1, 0, 1, 2);
insert into sys.functions values (1199, 'index', 'index', 'calc', 0, 1, false, false, false, 2000, true);
insert into sys.args values (11688, 1199, 'res_0', 'smallint', 16, 0, 0, 0);
insert into sys.args values (11689, 1199, 'arg_1', 'varchar', 0, 0, 1, 1);
insert into sys.args values (11690, 1199, 'arg_2', 'boolean', 1, 0, 1, 2);
insert into sys.functions values (1200, 'index', 'index', 'calc', 0, 1, false, false, false, 2000, true);
insert into sys.args values (11691, 1200, 'res_0', 'int', 32, 0, 0, 0);
insert into sys.args values (11692, 1200, 'arg_1', 'varchar', 0, 0, 1, 1);
insert into sys.args values (11693, 1200, 'arg_2', 'boolean', 1, 0, 1, 2);
insert into sys.functions values (1201, 'strings', 'strings', 'calc', 0, 1, false, false, false, 2000, true);
insert into sys.args values (11694, 1201, 'res_0', 'varchar', 0, 0, 0, 0);
insert into sys.args values (11695, 1201, 'arg_1', 'varchar', 0, 0, 1, 1);
insert into sys.functions values (1202, 'locate', 'locate', 'str', 0, 1, false, false, false, 2000, true);
insert into sys.args values (11696, 1202, 'res_0', 'int', 32, 0, 0, 0);
insert into sys.args values (11697, 1202, 'arg_1', 'varchar', 0, 0, 1, 1);
insert into sys.args values (11698, 1202, 'arg_2', 'varchar', 0, 0, 1, 2);
insert into sys.functions values (1203, 'locate', 'locate', 'str', 0, 1, false, false, false, 2000, true);
insert into sys.args values (11699, 1203, 'res_0', 'int', 32, 0, 0, 0);
insert into sys.args values (11700, 1203, 'arg_1', 'varchar', 0, 0, 1, 1);
insert into sys.args values (11701, 1203, 'arg_2', 'varchar', 0, 0, 1, 2);
insert into sys.args values (11702, 1203, 'arg_3', 'int', 32, 0, 1, 3);
insert into sys.functions values (1204, 'charindex', 'locate', 'str', 0, 1, false, false, false, 2000, true);
insert into sys.args values (11703, 1204, 'res_0', 'int', 32, 0, 0, 0);
insert into sys.args values (11704, 1204, 'arg_1', 'varchar', 0, 0, 1, 1);
insert into sys.args values (11705, 1204, 'arg_2', 'varchar', 0, 0, 1, 2);
insert into sys.functions values (1205, 'charindex', 'locate', 'str', 0, 1, false, false, false, 2000, true);
insert into sys.args values (11706, 1205, 'res_0', 'int', 32, 0, 0, 0);
insert into sys.args values (11707, 1205, 'arg_1', 'varchar', 0, 0, 1, 1);
insert into sys.args values (11708, 1205, 'arg_2', 'varchar', 0, 0, 1, 2);
insert into sys.args values (11709, 1205, 'arg_3', 'int', 32, 0, 1, 3);
insert into sys.functions values (1206, 'splitpart', 'splitpart', 'str', 0, 1, false, false, false, 2000, true);
insert into sys.args values (11710, 1206, 'res_0', 'varchar', 0, 0, 0, 0);
insert into sys.args values (11711, 1206, 'arg_1', 'varchar', 0, 0, 1, 1);
insert into sys.args values (11712, 1206, 'arg_2', 'varchar', 0, 0, 1, 2);
insert into sys.args values (11713, 1206, 'arg_3', 'int', 32, 0, 1, 3);
insert into sys.functions values (1207, 'substring', 'substring', 'str', 0, 1, false, false, false, 2000, true);
insert into sys.args values (11714, 1207, 'res_0', 'varchar', 0, 0, 0, 0);
insert into sys.args values (11715, 1207, 'arg_1', 'varchar', 0, 0, 1, 1);
insert into sys.args values (11716, 1207, 'arg_2', 'int', 32, 0, 1, 2);
insert into sys.functions values (1208, 'substring', 'substring', 'str', 0, 1, false, false, false, 2000, true);
insert into sys.args values (11717, 1208, 'res_0', 'varchar', 0, 0, 0, 0);
insert into sys.args values (11718, 1208, 'arg_1', 'varchar', 0, 0, 1, 1);
insert into sys.args values (11719, 1208, 'arg_2', 'int', 32, 0, 1, 2);
insert into sys.args values (11720, 1208, 'arg_3', 'int', 32, 0, 1, 3);
insert into sys.functions values (1209, 'substr', 'substring', 'str', 0, 1, false, false, false, 2000, true);
insert into sys.args values (11721, 1209, 'res_0', 'varchar', 0, 0, 0, 0);
insert into sys.args values (11722, 1209, 'arg_1', 'varchar', 0, 0, 1, 1);
insert into sys.args values (11723, 1209, 'arg_2', 'int', 32, 0, 1, 2);
insert into sys.functions values (1210, 'substr', 'substring', 'str', 0, 1, false, false, false, 2000, true);
insert into sys.args values (11724, 1210, 'res_0', 'varchar', 0, 0, 0, 0);
insert into sys.args values (11725, 1210, 'arg_1', 'varchar', 0, 0, 1, 1);
insert into sys.args values (11726, 1210, 'arg_2', 'int', 32, 0, 1, 2);
insert into sys.args values (11727, 1210, 'arg_3', 'int', 32, 0, 1, 3);
insert into sys.functions values (1211, 'not_like', 'not_like', 'algebra', 0, 1, false, false, false, 2000, true);
insert into sys.args values (11728, 1211, 'res_0', 'boolean', 1, 0, 0, 0);
insert into sys.args values (11729, 1211, 'arg_1', 'varchar', 0, 0, 1, 1);
insert into sys.args values (11730, 1211, 'arg_2', 'varchar', 0, 0, 1, 2);
insert into sys.functions values (1212, 'not_like', 'not_like', 'algebra', 0, 1, false, false, false, 2000, true);
insert into sys.args values (11731, 1212, 'res_0', 'boolean', 1, 0, 0, 0);
insert into sys.args values (11732, 1212, 'arg_1', 'varchar', 0, 0, 1, 1);
insert into sys.args values (11733, 1212, 'arg_2', 'varchar', 0, 0, 1, 2);
insert into sys.args values (11734, 1212, 'arg_3', 'varchar', 0, 0, 1, 3);
insert into sys.functions values (1213, 'not_ilike', 'not_ilike', 'algebra', 0, 1, false, false, false, 2000, true);
insert into sys.args values (11735, 1213, 'res_0', 'boolean', 1, 0, 0, 0);
insert into sys.args values (11736, 1213, 'arg_1', 'varchar', 0, 0, 1, 1);
insert into sys.args values (11737, 1213, 'arg_2', 'varchar', 0, 0, 1, 2);
insert into sys.functions values (1214, 'not_ilike', 'not_ilike', 'algebra', 0, 1, false, false, false, 2000, true);
insert into sys.args values (11738, 1214, 'res_0', 'boolean', 1, 0, 0, 0);
insert into sys.args values (11739, 1214, 'arg_1', 'varchar', 0, 0, 1, 1);
insert into sys.args values (11740, 1214, 'arg_2', 'varchar', 0, 0, 1, 2);
insert into sys.args values (11741, 1214, 'arg_3', 'varchar', 0, 0, 1, 3);
insert into sys.functions values (1215, 'patindex', 'patindex', 'pcre', 0, 1, false, false, false, 2000, true);
insert into sys.args values (11742, 1215, 'res_0', 'int', 32, 0, 0, 0);
insert into sys.args values (11743, 1215, 'arg_1', 'varchar', 0, 0, 1, 1);
insert into sys.args values (11744, 1215, 'arg_2', 'varchar', 0, 0, 1, 2);
insert into sys.functions values (1216, 'truncate', 'stringleft', 'str', 0, 1, false, false, false, 2000, true);
insert into sys.args values (11745, 1216, 'res_0', 'varchar', 0, 0, 0, 0);
insert into sys.args values (11746, 1216, 'arg_1', 'varchar', 0, 0, 1, 1);
insert into sys.args values (11747, 1216, 'arg_2', 'int', 32, 0, 1, 2);
insert into sys.functions values (1217, 'concat', '+', 'calc', 0, 1, false, false, false, 2000, true);
insert into sys.args values (11748, 1217, 'res_0', 'varchar', 0, 0, 0, 0);
insert into sys.args values (11749, 1217, 'arg_1', 'varchar', 0, 0, 1, 1);
insert into sys.args values (11750, 1217, 'arg_2', 'varchar', 0, 0, 1, 2);
insert into sys.functions values (1218, 'ascii', 'ascii', 'str', 0, 1, false, false, false, 2000, true);
insert into sys.args values (11751, 1218, 'res_0', 'int', 32, 0, 0, 0);
insert into sys.args values (11752, 1218, 'arg_1', 'varchar', 0, 0, 1, 1);
insert into sys.functions values (1219, 'code', 'unicode', 'str', 0, 1, false, false, false, 2000, true);
insert into sys.args values (11753, 1219, 'res_0', 'varchar', 0, 0, 0, 0);
insert into sys.args values (11754, 1219, 'arg_1', 'int', 32, 0, 1, 1);
insert into sys.functions values (1220, 'length', 'length', 'str', 0, 1, false, false, false, 2000, true);
insert into sys.args values (11755, 1220, 'res_0', 'int', 32, 0, 0, 0);
insert into sys.args values (11756, 1220, 'arg_1', 'varchar', 0, 0, 1, 1);
insert into sys.functions values (1221, 'right', 'stringright', 'str', 0, 1, false, false, false, 2000, true);
insert into sys.args values (11757, 1221, 'res_0', 'varchar', 0, 0, 0, 0);
insert into sys.args values (11758, 1221, 'arg_1', 'varchar', 0, 0, 1, 1);
insert into sys.args values (11759, 1221, 'arg_2', 'int', 32, 0, 1, 2);
insert into sys.functions values (1222, 'left', 'stringleft', 'str', 0, 1, false, false, false, 2000, true);
insert into sys.args values (11760, 1222, 'res_0', 'varchar', 0, 0, 0, 0);
insert into sys.args values (11761, 1222, 'arg_1', 'varchar', 0, 0, 1, 1);
insert into sys.args values (11762, 1222, 'arg_2', 'int', 32, 0, 1, 2);
insert into sys.functions values (1223, 'upper', 'toUpper', 'str', 0, 1, false, false, false, 2000, true);
insert into sys.args values (11763, 1223, 'res_0', 'varchar', 0, 0, 0, 0);
insert into sys.args values (11764, 1223, 'arg_1', 'varchar', 0, 0, 1, 1);
insert into sys.functions values (1224, 'ucase', 'toUpper', 'str', 0, 1, false, false, false, 2000, true);
insert into sys.args values (11765, 1224, 'res_0', 'varchar', 0, 0, 0, 0);
insert into sys.args values (11766, 1224, 'arg_1', 'varchar', 0, 0, 1, 1);
insert into sys.functions values (1225, 'lower', 'toLower', 'str', 0, 1, false, false, false, 2000, true);
insert into sys.args values (11767, 1225, 'res_0', 'varchar', 0, 0, 0, 0);
insert into sys.args values (11768, 1225, 'arg_1', 'varchar', 0, 0, 1, 1);
insert into sys.functions values (1226, 'lcase', 'toLower', 'str', 0, 1, false, false, false, 2000, true);
insert into sys.args values (11769, 1226, 'res_0', 'varchar', 0, 0, 0, 0);
insert into sys.args values (11770, 1226, 'arg_1', 'varchar', 0, 0, 1, 1);
insert into sys.functions values (1227, 'trim', 'trim', 'str', 0, 1, false, false, false, 2000, true);
insert into sys.args values (11771, 1227, 'res_0', 'varchar', 0, 0, 0, 0);
insert into sys.args values (11772, 1227, 'arg_1', 'varchar', 0, 0, 1, 1);
insert into sys.functions values (1228, 'trim', 'trim', 'str', 0, 1, false, false, false, 2000, true);
insert into sys.args values (11773, 1228, 'res_0', 'varchar', 0, 0, 0, 0);
insert into sys.args values (11774, 1228, 'arg_1', 'varchar', 0, 0, 1, 1);
insert into sys.args values (11775, 1228, 'arg_2', 'varchar', 0, 0, 1, 2);
insert into sys.functions values (1229, 'ltrim', 'ltrim', 'str', 0, 1, false, false, false, 2000, true);
insert into sys.args values (11776, 1229, 'res_0', 'varchar', 0, 0, 0, 0);
insert into sys.args values (11777, 1229, 'arg_1', 'varchar', 0, 0, 1, 1);
insert into sys.functions values (1230, 'ltrim', 'ltrim', 'str', 0, 1, false, false, false, 2000, true);
insert into sys.args values (11778, 1230, 'res_0', 'varchar', 0, 0, 0, 0);
insert into sys.args values (11779, 1230, 'arg_1', 'varchar', 0, 0, 1, 1);
insert into sys.args values (11780, 1230, 'arg_2', 'varchar', 0, 0, 1, 2);
insert into sys.functions values (1231, 'rtrim', 'rtrim', 'str', 0, 1, false, false, false, 2000, true);
insert into sys.args values (11781, 1231, 'res_0', 'varchar', 0, 0, 0, 0);
insert into sys.args values (11782, 1231, 'arg_1', 'varchar', 0, 0, 1, 1);
insert into sys.functions values (1232, 'rtrim', 'rtrim', 'str', 0, 1, false, false, false, 2000, true);
insert into sys.args values (11783, 1232, 'res_0', 'varchar', 0, 0, 0, 0);
insert into sys.args values (11784, 1232, 'arg_1', 'varchar', 0, 0, 1, 1);
insert into sys.args values (11785, 1232, 'arg_2', 'varchar', 0, 0, 1, 2);
insert into sys.functions values (1233, 'lpad', 'lpad', 'str', 0, 1, false, false, false, 2000, true);
insert into sys.args values (11786, 1233, 'res_0', 'varchar', 0, 0, 0, 0);
insert into sys.args values (11787, 1233, 'arg_1', 'varchar', 0, 0, 1, 1);
insert into sys.args values (11788, 1233, 'arg_2', 'int', 32, 0, 1, 2);
insert into sys.functions values (1234, 'lpad', 'lpad', 'str', 0, 1, false, false, false, 2000, true);
insert into sys.args values (11789, 1234, 'res_0', 'varchar', 0, 0, 0, 0);
insert into sys.args values (11790, 1234, 'arg_1', 'varchar', 0, 0, 1, 1);
insert into sys.args values (11791, 1234, 'arg_2', 'int', 32, 0, 1, 2);
insert into sys.args values (11792, 1234, 'arg_3', 'varchar', 0, 0, 1, 3);
insert into sys.functions values (1235, 'rpad', 'rpad', 'str', 0, 1, false, false, false, 2000, true);
insert into sys.args values (11793, 1235, 'res_0', 'varchar', 0, 0, 0, 0);
insert into sys.args values (11794, 1235, 'arg_1', 'varchar', 0, 0, 1, 1);
insert into sys.args values (11795, 1235, 'arg_2', 'int', 32, 0, 1, 2);
insert into sys.functions values (1236, 'rpad', 'rpad', 'str', 0, 1, false, false, false, 2000, true);
insert into sys.args values (11796, 1236, 'res_0', 'varchar', 0, 0, 0, 0);
insert into sys.args values (11797, 1236, 'arg_1', 'varchar', 0, 0, 1, 1);
insert into sys.args values (11798, 1236, 'arg_2', 'int', 32, 0, 1, 2);
insert into sys.args values (11799, 1236, 'arg_3', 'varchar', 0, 0, 1, 3);
insert into sys.functions values (1237, 'insert', 'insert', 'str', 0, 1, false, false, false, 2000, true);
insert into sys.args values (11800, 1237, 'res_0', 'varchar', 0, 0, 0, 0);
insert into sys.args values (11801, 1237, 'arg_1', 'varchar', 0, 0, 1, 1);
insert into sys.args values (11802, 1237, 'arg_2', 'int', 32, 0, 1, 2);
insert into sys.args values (11803, 1237, 'arg_3', 'int', 32, 0, 1, 3);
insert into sys.args values (11804, 1237, 'arg_4', 'varchar', 0, 0, 1, 4);
insert into sys.functions values (1238, 'replace', 'replace', 'str', 0, 1, false, false, false, 2000, true);
insert into sys.args values (11805, 1238, 'res_0', 'varchar', 0, 0, 0, 0);
insert into sys.args values (11806, 1238, 'arg_1', 'varchar', 0, 0, 1, 1);
insert into sys.args values (11807, 1238, 'arg_2', 'varchar', 0, 0, 1, 2);
insert into sys.args values (11808, 1238, 'arg_3', 'varchar', 0, 0, 1, 3);
insert into sys.functions values (1239, 'repeat', 'repeat', 'str', 0, 1, false, false, false, 2000, true);
insert into sys.args values (11809, 1239, 'res_0', 'varchar', 0, 0, 0, 0);
insert into sys.args values (11810, 1239, 'arg_1', 'varchar', 0, 0, 1, 1);
insert into sys.args values (11811, 1239, 'arg_2', 'int', 32, 0, 1, 2);
insert into sys.functions values (1240, 'space', 'space', 'str', 0, 1, false, false, false, 2000, true);
insert into sys.args values (11812, 1240, 'res_0', 'varchar', 0, 0, 0, 0);
insert into sys.args values (11813, 1240, 'arg_1', 'int', 32, 0, 1, 1);
insert into sys.functions values (1241, 'char_length', 'length', 'str', 0, 1, false, false, false, 2000, true);
insert into sys.args values (11814, 1241, 'res_0', 'int', 32, 0, 0, 0);
insert into sys.args values (11815, 1241, 'arg_1', 'varchar', 0, 0, 1, 1);
insert into sys.functions values (1242, 'character_length', 'length', 'str', 0, 1, false, false, false, 2000, true);
insert into sys.args values (11816, 1242, 'res_0', 'int', 32, 0, 0, 0);
insert into sys.args values (11817, 1242, 'arg_1', 'varchar', 0, 0, 1, 1);
insert into sys.functions values (1243, 'octet_length', 'nbytes', 'str', 0, 1, false, false, false, 2000, true);
insert into sys.args values (11818, 1243, 'res_0', 'int', 32, 0, 0, 0);
insert into sys.args values (11819, 1243, 'arg_1', 'varchar', 0, 0, 1, 1);
insert into sys.functions values (1244, 'soundex', 'soundex', 'txtsim', 0, 1, false, false, false, 2000, true);
insert into sys.args values (11820, 1244, 'res_0', 'varchar', 0, 0, 0, 0);
insert into sys.args values (11821, 1244, 'arg_1', 'varchar', 0, 0, 1, 1);
insert into sys.functions values (1245, 'difference', 'stringdiff', 'txtsim', 0, 1, false, false, false, 2000, true);
insert into sys.args values (11822, 1245, 'res_0', 'int', 32, 0, 0, 0);
insert into sys.args values (11823, 1245, 'arg_1', 'varchar', 0, 0, 1, 1);
insert into sys.args values (11824, 1245, 'arg_2', 'varchar', 0, 0, 1, 2);
insert into sys.functions values (1246, 'editdistance', 'editdistance', 'txtsim', 0, 1, false, false, false, 2000, true);
insert into sys.args values (11825, 1246, 'res_0', 'int', 32, 0, 0, 0);
insert into sys.args values (11826, 1246, 'arg_1', 'varchar', 0, 0, 1, 1);
insert into sys.args values (11827, 1246, 'arg_2', 'varchar', 0, 0, 1, 2);
insert into sys.functions values (1247, 'editdistance2', 'editdistance2', 'txtsim', 0, 1, false, false, false, 2000, true);
insert into sys.args values (11828, 1247, 'res_0', 'int', 32, 0, 0, 0);
insert into sys.args values (11829, 1247, 'arg_1', 'varchar', 0, 0, 1, 1);
insert into sys.args values (11830, 1247, 'arg_2', 'varchar', 0, 0, 1, 2);
insert into sys.functions values (1248, 'similarity', 'similarity', 'txtsim', 0, 1, false, false, false, 2000, true);
insert into sys.args values (11831, 1248, 'res_0', 'double', 53, 0, 0, 0);
insert into sys.args values (11832, 1248, 'arg_1', 'varchar', 0, 0, 1, 1);
insert into sys.args values (11833, 1248, 'arg_2', 'varchar', 0, 0, 1, 2);
insert into sys.functions values (1249, 'qgramnormalize', 'qgramnormalize', 'txtsim', 0, 1, false, false, false, 2000, true);
insert into sys.args values (11834, 1249, 'res_0', 'varchar', 0, 0, 0, 0);
insert into sys.args values (11835, 1249, 'arg_1', 'varchar', 0, 0, 1, 1);
insert into sys.functions values (1250, 'levenshtein', 'levenshtein', 'txtsim', 0, 1, false, false, false, 2000, true);
insert into sys.args values (11836, 1250, 'res_0', 'int', 32, 0, 0, 0);
insert into sys.args values (11837, 1250, 'arg_1', 'varchar', 0, 0, 1, 1);
insert into sys.args values (11838, 1250, 'arg_2', 'varchar', 0, 0, 1, 2);
insert into sys.functions values (1251, 'levenshtein', 'levenshtein', 'txtsim', 0, 1, false, false, false, 2000, true);
insert into sys.args values (11839, 1251, 'res_0', 'int', 32, 0, 0, 0);
insert into sys.args values (11840, 1251, 'arg_1', 'varchar', 0, 0, 1, 1);
insert into sys.args values (11841, 1251, 'arg_2', 'varchar', 0, 0, 1, 2);
insert into sys.args values (11842, 1251, 'arg_3', 'int', 32, 0, 1, 3);
insert into sys.args values (11843, 1251, 'arg_4', 'int', 32, 0, 1, 4);
insert into sys.args values (11844, 1251, 'arg_5', 'int', 32, 0, 1, 5);
insert into sys.functions values (1252, 'index', 'index', 'calc', 0, 1, false, false, false, 2000, true);
insert into sys.args values (11845, 1252, 'res_0', 'tinyint', 8, 0, 0, 0);
insert into sys.args values (11846, 1252, 'arg_1', 'clob', 0, 0, 1, 1);
insert into sys.args values (11847, 1252, 'arg_2', 'boolean', 1, 0, 1, 2);
insert into sys.functions values (1253, 'index', 'index', 'calc', 0, 1, false, false, false, 2000, true);
insert into sys.args values (11848, 1253, 'res_0', 'smallint', 16, 0, 0, 0);
insert into sys.args values (11849, 1253, 'arg_1', 'clob', 0, 0, 1, 1);
insert into sys.args values (11850, 1253, 'arg_2', 'boolean', 1, 0, 1, 2);
insert into sys.functions values (1254, 'index', 'index', 'calc', 0, 1, false, false, false, 2000, true);
insert into sys.args values (11851, 1254, 'res_0', 'int', 32, 0, 0, 0);
insert into sys.args values (11852, 1254, 'arg_1', 'clob', 0, 0, 1, 1);
insert into sys.args values (11853, 1254, 'arg_2', 'boolean', 1, 0, 1, 2);
insert into sys.functions values (1255, 'strings', 'strings', 'calc', 0, 1, false, false, false, 2000, true);
insert into sys.args values (11854, 1255, 'res_0', 'clob', 0, 0, 0, 0);
insert into sys.args values (11855, 1255, 'arg_1', 'clob', 0, 0, 1, 1);
insert into sys.functions values (1256, 'locate', 'locate', 'str', 0, 1, false, false, false, 2000, true);
insert into sys.args values (11856, 1256, 'res_0', 'int', 32, 0, 0, 0);
insert into sys.args values (11857, 1256, 'arg_1', 'clob', 0, 0, 1, 1);
insert into sys.args values (11858, 1256, 'arg_2', 'clob', 0, 0, 1, 2);
insert into sys.functions values (1257, 'locate', 'locate', 'str', 0, 1, false, false, false, 2000, true);
insert into sys.args values (11859, 1257, 'res_0', 'int', 32, 0, 0, 0);
insert into sys.args values (11860, 1257, 'arg_1', 'clob', 0, 0, 1, 1);
insert into sys.args values (11861, 1257, 'arg_2', 'clob', 0, 0, 1, 2);
insert into sys.args values (11862, 1257, 'arg_3', 'int', 32, 0, 1, 3);
insert into sys.functions values (1258, 'charindex', 'locate', 'str', 0, 1, false, false, false, 2000, true);
insert into sys.args values (11863, 1258, 'res_0', 'int', 32, 0, 0, 0);
insert into sys.args values (11864, 1258, 'arg_1', 'clob', 0, 0, 1, 1);
insert into sys.args values (11865, 1258, 'arg_2', 'clob', 0, 0, 1, 2);
insert into sys.functions values (1259, 'charindex', 'locate', 'str', 0, 1, false, false, false, 2000, true);
insert into sys.args values (11866, 1259, 'res_0', 'int', 32, 0, 0, 0);
insert into sys.args values (11867, 1259, 'arg_1', 'clob', 0, 0, 1, 1);
insert into sys.args values (11868, 1259, 'arg_2', 'clob', 0, 0, 1, 2);
insert into sys.args values (11869, 1259, 'arg_3', 'int', 32, 0, 1, 3);
insert into sys.functions values (1260, 'splitpart', 'splitpart', 'str', 0, 1, false, false, false, 2000, true);
insert into sys.args values (11870, 1260, 'res_0', 'clob', 0, 0, 0, 0);
insert into sys.args values (11871, 1260, 'arg_1', 'clob', 0, 0, 1, 1);
insert into sys.args values (11872, 1260, 'arg_2', 'clob', 0, 0, 1, 2);
insert into sys.args values (11873, 1260, 'arg_3', 'int', 32, 0, 1, 3);
insert into sys.functions values (1261, 'substring', 'substring', 'str', 0, 1, false, false, false, 2000, true);
insert into sys.args values (11874, 1261, 'res_0', 'clob', 0, 0, 0, 0);
insert into sys.args values (11875, 1261, 'arg_1', 'clob', 0, 0, 1, 1);
insert into sys.args values (11876, 1261, 'arg_2', 'int', 32, 0, 1, 2);
insert into sys.functions values (1262, 'substring', 'substring', 'str', 0, 1, false, false, false, 2000, true);
insert into sys.args values (11877, 1262, 'res_0', 'clob', 0, 0, 0, 0);
insert into sys.args values (11878, 1262, 'arg_1', 'clob', 0, 0, 1, 1);
insert into sys.args values (11879, 1262, 'arg_2', 'int', 32, 0, 1, 2);
insert into sys.args values (11880, 1262, 'arg_3', 'int', 32, 0, 1, 3);
insert into sys.functions values (1263, 'substr', 'substring', 'str', 0, 1, false, false, false, 2000, true);
insert into sys.args values (11881, 1263, 'res_0', 'clob', 0, 0, 0, 0);
insert into sys.args values (11882, 1263, 'arg_1', 'clob', 0, 0, 1, 1);
insert into sys.args values (11883, 1263, 'arg_2', 'int', 32, 0, 1, 2);
insert into sys.functions values (1264, 'substr', 'substring', 'str', 0, 1, false, false, false, 2000, true);
insert into sys.args values (11884, 1264, 'res_0', 'clob', 0, 0, 0, 0);
insert into sys.args values (11885, 1264, 'arg_1', 'clob', 0, 0, 1, 1);
insert into sys.args values (11886, 1264, 'arg_2', 'int', 32, 0, 1, 2);
insert into sys.args values (11887, 1264, 'arg_3', 'int', 32, 0, 1, 3);
insert into sys.functions values (1265, 'not_like', 'not_like', 'algebra', 0, 1, false, false, false, 2000, true);
insert into sys.args values (11888, 1265, 'res_0', 'boolean', 1, 0, 0, 0);
insert into sys.args values (11889, 1265, 'arg_1', 'clob', 0, 0, 1, 1);
insert into sys.args values (11890, 1265, 'arg_2', 'clob', 0, 0, 1, 2);
insert into sys.functions values (1266, 'not_like', 'not_like', 'algebra', 0, 1, false, false, false, 2000, true);
insert into sys.args values (11891, 1266, 'res_0', 'boolean', 1, 0, 0, 0);
insert into sys.args values (11892, 1266, 'arg_1', 'clob', 0, 0, 1, 1);
insert into sys.args values (11893, 1266, 'arg_2', 'clob', 0, 0, 1, 2);
insert into sys.args values (11894, 1266, 'arg_3', 'clob', 0, 0, 1, 3);
insert into sys.functions values (1267, 'not_ilike', 'not_ilike', 'algebra', 0, 1, false, false, false, 2000, true);
insert into sys.args values (11895, 1267, 'res_0', 'boolean', 1, 0, 0, 0);
insert into sys.args values (11896, 1267, 'arg_1', 'clob', 0, 0, 1, 1);
insert into sys.args values (11897, 1267, 'arg_2', 'clob', 0, 0, 1, 2);
insert into sys.functions values (1268, 'not_ilike', 'not_ilike', 'algebra', 0, 1, false, false, false, 2000, true);
insert into sys.args values (11898, 1268, 'res_0', 'boolean', 1, 0, 0, 0);
insert into sys.args values (11899, 1268, 'arg_1', 'clob', 0, 0, 1, 1);
insert into sys.args values (11900, 1268, 'arg_2', 'clob', 0, 0, 1, 2);
insert into sys.args values (11901, 1268, 'arg_3', 'clob', 0, 0, 1, 3);
insert into sys.functions values (1269, 'patindex', 'patindex', 'pcre', 0, 1, false, false, false, 2000, true);
insert into sys.args values (11902, 1269, 'res_0', 'int', 32, 0, 0, 0);
insert into sys.args values (11903, 1269, 'arg_1', 'clob', 0, 0, 1, 1);
insert into sys.args values (11904, 1269, 'arg_2', 'clob', 0, 0, 1, 2);
insert into sys.functions values (1270, 'truncate', 'stringleft', 'str', 0, 1, false, false, false, 2000, true);
insert into sys.args values (11905, 1270, 'res_0', 'clob', 0, 0, 0, 0);
insert into sys.args values (11906, 1270, 'arg_1', 'clob', 0, 0, 1, 1);
insert into sys.args values (11907, 1270, 'arg_2', 'int', 32, 0, 1, 2);
insert into sys.functions values (1271, 'concat', '+', 'calc', 0, 1, false, false, false, 2000, true);
insert into sys.args values (11908, 1271, 'res_0', 'clob', 0, 0, 0, 0);
insert into sys.args values (11909, 1271, 'arg_1', 'clob', 0, 0, 1, 1);
insert into sys.args values (11910, 1271, 'arg_2', 'clob', 0, 0, 1, 2);
insert into sys.functions values (1272, 'ascii', 'ascii', 'str', 0, 1, false, false, false, 2000, true);
insert into sys.args values (11911, 1272, 'res_0', 'int', 32, 0, 0, 0);
insert into sys.args values (11912, 1272, 'arg_1', 'clob', 0, 0, 1, 1);
insert into sys.functions values (1273, 'code', 'unicode', 'str', 0, 1, false, false, false, 2000, true);
insert into sys.args values (11913, 1273, 'res_0', 'clob', 0, 0, 0, 0);
insert into sys.args values (11914, 1273, 'arg_1', 'int', 32, 0, 1, 1);
insert into sys.functions values (1274, 'length', 'length', 'str', 0, 1, false, false, false, 2000, true);
insert into sys.args values (11915, 1274, 'res_0', 'int', 32, 0, 0, 0);
insert into sys.args values (11916, 1274, 'arg_1', 'clob', 0, 0, 1, 1);
insert into sys.functions values (1275, 'right', 'stringright', 'str', 0, 1, false, false, false, 2000, true);
insert into sys.args values (11917, 1275, 'res_0', 'clob', 0, 0, 0, 0);
insert into sys.args values (11918, 1275, 'arg_1', 'clob', 0, 0, 1, 1);
insert into sys.args values (11919, 1275, 'arg_2', 'int', 32, 0, 1, 2);
insert into sys.functions values (1276, 'left', 'stringleft', 'str', 0, 1, false, false, false, 2000, true);
insert into sys.args values (11920, 1276, 'res_0', 'clob', 0, 0, 0, 0);
insert into sys.args values (11921, 1276, 'arg_1', 'clob', 0, 0, 1, 1);
insert into sys.args values (11922, 1276, 'arg_2', 'int', 32, 0, 1, 2);
insert into sys.functions values (1277, 'upper', 'toUpper', 'str', 0, 1, false, false, false, 2000, true);
insert into sys.args values (11923, 1277, 'res_0', 'clob', 0, 0, 0, 0);
insert into sys.args values (11924, 1277, 'arg_1', 'clob', 0, 0, 1, 1);
insert into sys.functions values (1278, 'ucase', 'toUpper', 'str', 0, 1, false, false, false, 2000, true);
insert into sys.args values (11925, 1278, 'res_0', 'clob', 0, 0, 0, 0);
insert into sys.args values (11926, 1278, 'arg_1', 'clob', 0, 0, 1, 1);
insert into sys.functions values (1279, 'lower', 'toLower', 'str', 0, 1, false, false, false, 2000, true);
insert into sys.args values (11927, 1279, 'res_0', 'clob', 0, 0, 0, 0);
insert into sys.args values (11928, 1279, 'arg_1', 'clob', 0, 0, 1, 1);
insert into sys.functions values (1280, 'lcase', 'toLower', 'str', 0, 1, false, false, false, 2000, true);
insert into sys.args values (11929, 1280, 'res_0', 'clob', 0, 0, 0, 0);
insert into sys.args values (11930, 1280, 'arg_1', 'clob', 0, 0, 1, 1);
insert into sys.functions values (1281, 'trim', 'trim', 'str', 0, 1, false, false, false, 2000, true);
insert into sys.args values (11931, 1281, 'res_0', 'clob', 0, 0, 0, 0);
insert into sys.args values (11932, 1281, 'arg_1', 'clob', 0, 0, 1, 1);
insert into sys.functions values (1282, 'trim', 'trim', 'str', 0, 1, false, false, false, 2000, true);
insert into sys.args values (11933, 1282, 'res_0', 'clob', 0, 0, 0, 0);
insert into sys.args values (11934, 1282, 'arg_1', 'clob', 0, 0, 1, 1);
insert into sys.args values (11935, 1282, 'arg_2', 'clob', 0, 0, 1, 2);
insert into sys.functions values (1283, 'ltrim', 'ltrim', 'str', 0, 1, false, false, false, 2000, true);
insert into sys.args values (11936, 1283, 'res_0', 'clob', 0, 0, 0, 0);
insert into sys.args values (11937, 1283, 'arg_1', 'clob', 0, 0, 1, 1);
insert into sys.functions values (1284, 'ltrim', 'ltrim', 'str', 0, 1, false, false, false, 2000, true);
insert into sys.args values (11938, 1284, 'res_0', 'clob', 0, 0, 0, 0);
insert into sys.args values (11939, 1284, 'arg_1', 'clob', 0, 0, 1, 1);
insert into sys.args values (11940, 1284, 'arg_2', 'clob', 0, 0, 1, 2);
insert into sys.functions values (1285, 'rtrim', 'rtrim', 'str', 0, 1, false, false, false, 2000, true);
insert into sys.args values (11941, 1285, 'res_0', 'clob', 0, 0, 0, 0);
insert into sys.args values (11942, 1285, 'arg_1', 'clob', 0, 0, 1, 1);
insert into sys.functions values (1286, 'rtrim', 'rtrim', 'str', 0, 1, false, false, false, 2000, true);
insert into sys.args values (11943, 1286, 'res_0', 'clob', 0, 0, 0, 0);
insert into sys.args values (11944, 1286, 'arg_1', 'clob', 0, 0, 1, 1);
insert into sys.args values (11945, 1286, 'arg_2', 'clob', 0, 0, 1, 2);
insert into sys.functions values (1287, 'lpad', 'lpad', 'str', 0, 1, false, false, false, 2000, true);
insert into sys.args values (11946, 1287, 'res_0', 'clob', 0, 0, 0, 0);
insert into sys.args values (11947, 1287, 'arg_1', 'clob', 0, 0, 1, 1);
insert into sys.args values (11948, 1287, 'arg_2', 'int', 32, 0, 1, 2);
insert into sys.functions values (1288, 'lpad', 'lpad', 'str', 0, 1, false, false, false, 2000, true);
insert into sys.args values (11949, 1288, 'res_0', 'clob', 0, 0, 0, 0);
insert into sys.args values (11950, 1288, 'arg_1', 'clob', 0, 0, 1, 1);
insert into sys.args values (11951, 1288, 'arg_2', 'int', 32, 0, 1, 2);
insert into sys.args values (11952, 1288, 'arg_3', 'clob', 0, 0, 1, 3);
insert into sys.functions values (1289, 'rpad', 'rpad', 'str', 0, 1, false, false, false, 2000, true);
insert into sys.args values (11953, 1289, 'res_0', 'clob', 0, 0, 0, 0);
insert into sys.args values (11954, 1289, 'arg_1', 'clob', 0, 0, 1, 1);
insert into sys.args values (11955, 1289, 'arg_2', 'int', 32, 0, 1, 2);
insert into sys.functions values (1290, 'rpad', 'rpad', 'str', 0, 1, false, false, false, 2000, true);
insert into sys.args values (11956, 1290, 'res_0', 'clob', 0, 0, 0, 0);
insert into sys.args values (11957, 1290, 'arg_1', 'clob', 0, 0, 1, 1);
insert into sys.args values (11958, 1290, 'arg_2', 'int', 32, 0, 1, 2);
insert into sys.args values (11959, 1290, 'arg_3', 'clob', 0, 0, 1, 3);
insert into sys.functions values (1291, 'insert', 'insert', 'str', 0, 1, false, false, false, 2000, true);
insert into sys.args values (11960, 1291, 'res_0', 'clob', 0, 0, 0, 0);
insert into sys.args values (11961, 1291, 'arg_1', 'clob', 0, 0, 1, 1);
insert into sys.args values (11962, 1291, 'arg_2', 'int', 32, 0, 1, 2);
insert into sys.args values (11963, 1291, 'arg_3', 'int', 32, 0, 1, 3);
insert into sys.args values (11964, 1291, 'arg_4', 'clob', 0, 0, 1, 4);
insert into sys.functions values (1292, 'replace', 'replace', 'str', 0, 1, false, false, false, 2000, true);
insert into sys.args values (11965, 1292, 'res_0', 'clob', 0, 0, 0, 0);
insert into sys.args values (11966, 1292, 'arg_1', 'clob', 0, 0, 1, 1);
insert into sys.args values (11967, 1292, 'arg_2', 'clob', 0, 0, 1, 2);
insert into sys.args values (11968, 1292, 'arg_3', 'clob', 0, 0, 1, 3);
insert into sys.functions values (1293, 'repeat', 'repeat', 'str', 0, 1, false, false, false, 2000, true);
insert into sys.args values (11969, 1293, 'res_0', 'clob', 0, 0, 0, 0);
insert into sys.args values (11970, 1293, 'arg_1', 'clob', 0, 0, 1, 1);
insert into sys.args values (11971, 1293, 'arg_2', 'int', 32, 0, 1, 2);
insert into sys.functions values (1294, 'space', 'space', 'str', 0, 1, false, false, false, 2000, true);
insert into sys.args values (11972, 1294, 'res_0', 'clob', 0, 0, 0, 0);
insert into sys.args values (11973, 1294, 'arg_1', 'int', 32, 0, 1, 1);
insert into sys.functions values (1295, 'char_length', 'length', 'str', 0, 1, false, false, false, 2000, true);
insert into sys.args values (11974, 1295, 'res_0', 'int', 32, 0, 0, 0);
insert into sys.args values (11975, 1295, 'arg_1', 'clob', 0, 0, 1, 1);
insert into sys.functions values (1296, 'character_length', 'length', 'str', 0, 1, false, false, false, 2000, true);
insert into sys.args values (11976, 1296, 'res_0', 'int', 32, 0, 0, 0);
insert into sys.args values (11977, 1296, 'arg_1', 'clob', 0, 0, 1, 1);
insert into sys.functions values (1297, 'octet_length', 'nbytes', 'str', 0, 1, false, false, false, 2000, true);
insert into sys.args values (11978, 1297, 'res_0', 'int', 32, 0, 0, 0);
insert into sys.args values (11979, 1297, 'arg_1', 'clob', 0, 0, 1, 1);
insert into sys.functions values (1298, 'soundex', 'soundex', 'txtsim', 0, 1, false, false, false, 2000, true);
insert into sys.args values (11980, 1298, 'res_0', 'clob', 0, 0, 0, 0);
insert into sys.args values (11981, 1298, 'arg_1', 'clob', 0, 0, 1, 1);
insert into sys.functions values (1299, 'difference', 'stringdiff', 'txtsim', 0, 1, false, false, false, 2000, true);
insert into sys.args values (11982, 1299, 'res_0', 'int', 32, 0, 0, 0);
insert into sys.args values (11983, 1299, 'arg_1', 'clob', 0, 0, 1, 1);
insert into sys.args values (11984, 1299, 'arg_2', 'clob', 0, 0, 1, 2);
insert into sys.functions values (1300, 'editdistance', 'editdistance', 'txtsim', 0, 1, false, false, false, 2000, true);
insert into sys.args values (11985, 1300, 'res_0', 'int', 32, 0, 0, 0);
insert into sys.args values (11986, 1300, 'arg_1', 'clob', 0, 0, 1, 1);
insert into sys.args values (11987, 1300, 'arg_2', 'clob', 0, 0, 1, 2);
insert into sys.functions values (1301, 'editdistance2', 'editdistance2', 'txtsim', 0, 1, false, false, false, 2000, true);
insert into sys.args values (11988, 1301, 'res_0', 'int', 32, 0, 0, 0);
insert into sys.args values (11989, 1301, 'arg_1', 'clob', 0, 0, 1, 1);
insert into sys.args values (11990, 1301, 'arg_2', 'clob', 0, 0, 1, 2);
insert into sys.functions values (1302, 'similarity', 'similarity', 'txtsim', 0, 1, false, false, false, 2000, true);
insert into sys.args values (11991, 1302, 'res_0', 'double', 53, 0, 0, 0);
insert into sys.args values (11992, 1302, 'arg_1', 'clob', 0, 0, 1, 1);
insert into sys.args values (11993, 1302, 'arg_2', 'clob', 0, 0, 1, 2);
insert into sys.functions values (1303, 'qgramnormalize', 'qgramnormalize', 'txtsim', 0, 1, false, false, false, 2000, true);
insert into sys.args values (11994, 1303, 'res_0', 'clob', 0, 0, 0, 0);
insert into sys.args values (11995, 1303, 'arg_1', 'clob', 0, 0, 1, 1);
insert into sys.functions values (1304, 'levenshtein', 'levenshtein', 'txtsim', 0, 1, false, false, false, 2000, true);
insert into sys.args values (11996, 1304, 'res_0', 'int', 32, 0, 0, 0);
insert into sys.args values (11997, 1304, 'arg_1', 'clob', 0, 0, 1, 1);
insert into sys.args values (11998, 1304, 'arg_2', 'clob', 0, 0, 1, 2);
insert into sys.functions values (1305, 'levenshtein', 'levenshtein', 'txtsim', 0, 1, false, false, false, 2000, true);
insert into sys.args values (11999, 1305, 'res_0', 'int', 32, 0, 0, 0);
insert into sys.args values (12000, 1305, 'arg_1', 'clob', 0, 0, 1, 1);
insert into sys.args values (12001, 1305, 'arg_2', 'clob', 0, 0, 1, 2);
insert into sys.args values (12002, 1305, 'arg_3', 'int', 32, 0, 1, 3);
insert into sys.args values (12003, 1305, 'arg_4', 'int', 32, 0, 1, 4);
insert into sys.args values (12004, 1305, 'arg_5', 'int', 32, 0, 1, 5);
insert into sys.functions values (1306, 'copyfrom', 'copy_from', 'sql', 0, 5, false, true, false, 2000, true);
insert into sys.args values (12005, 1306, 'res_0', 'table', 0, 0, 0, 0);
insert into sys.args values (12006, 1306, 'arg_1', 'ptr', 0, 0, 1, 1);
insert into sys.args values (12007, 1306, 'arg_2', 'varchar', 0, 0, 1, 2);
insert into sys.args values (12008, 1306, 'arg_3', 'varchar', 0, 0, 1, 3);
insert into sys.args values (12009, 1306, 'arg_4', 'varchar', 0, 0, 1, 4);
insert into sys.args values (12010, 1306, 'arg_5', 'varchar', 0, 0, 1, 5);
insert into sys.args values (12011, 1306, 'arg_6', 'varchar', 0, 0, 1, 6);
insert into sys.args values (12012, 1306, 'arg_7', 'bigint', 64, 0, 1, 7);
insert into sys.args values (12013, 1306, 'arg_8', 'bigint', 64, 0, 1, 8);
insert into sys.args values (12014, 1306, 'arg_9', 'int', 32, 0, 1, 9);
insert into sys.args values (12015, 1306, 'arg_10', 'int', 32, 0, 1, 10);
insert into sys.args values (12016, 1306, 'arg_11', 'varchar', 0, 0, 1, 11);
insert into sys.args values (12017, 1306, 'arg_12', 'int', 32, 0, 1, 12);
insert into sys.functions values (1307, 'copyfrom', 'importTable', 'sql', 0, 5, false, true, false, 2000, true);
insert into sys.args values (12018, 1307, 'res_0', 'table', 0, 0, 0, 0);
insert into sys.args values (12019, 1307, 'arg_1', 'varchar', 0, 0, 1, 1);
insert into sys.args values (12020, 1307, 'arg_2', 'varchar', 0, 0, 1, 2);
insert into sys.args values (12021, 1307, 'arg_3', 'int', 32, 0, 1, 3);
insert into sys.functions values (1308, 'sys_update_schemas', 'update_schemas', 'sql', 0, 2, false, false, false, 2000, true);
insert into sys.functions values (1309, 'sys_update_tables', 'update_tables', 'sql', 0, 2, false, false, false, 2000, true);
insert into sys.functions values (61, 'not_unique', 'not_unique', 'sql', 0, 3, false, false, false, 2000, true);
insert into sys.args values (12022, 61, 'res', 'boolean', 1, 0, 0, 0);
insert into sys.args values (12023, 61, 'arg', 'oid', 31, 0, 1, 1);
insert into sys.functions values (74, 'zero_or_one', 'zero_or_one', 'sql', 0, 3, false, false, false, 2000, true);
insert into sys.args values (12024, 74, 'res', 'any', 0, 0, 0, 0);
insert into sys.args values (12025, 74, 'arg', 'any', 0, 0, 1, 1);
insert into sys.functions values (75, 'all', 'all', 'sql', 0, 3, false, false, false, 2000, true);
insert into sys.args values (12026, 75, 'res', 'any', 0, 0, 0, 0);
insert into sys.args values (12027, 75, 'arg', 'any', 0, 0, 1, 1);
insert into sys.functions values (76, 'null', 'null', 'sql', 0, 3, false, false, false, 2000, true);
insert into sys.args values (12028, 76, 'res', 'boolean', 1, 0, 0, 0);
insert into sys.args values (12029, 76, 'arg', 'any', 0, 0, 1, 1);
insert into sys.functions values (79, 'anyequal', 'anyequal', 'aggr', 0, 3, false, false, false, 2000, true);
insert into sys.args values (12030, 79, 'res', 'boolean', 1, 0, 0, 0);
insert into sys.args values (12031, 79, 'arg', 'any', 0, 0, 1, 1);
insert into sys.functions values (80, 'allnotequal', 'allnotequal', 'aggr', 0, 3, false, false, false, 2000, true);
insert into sys.args values (12032, 80, 'res', 'boolean', 1, 0, 0, 0);
insert into sys.args values (12033, 80, 'arg', 'any', 0, 0, 1, 1);
insert into sys.functions values (83, 'exist', 'exist', 'aggr', 0, 3, false, false, false, 2000, true);
insert into sys.args values (12034, 83, 'res', 'boolean', 1, 0, 0, 0);
insert into sys.args values (12035, 83, 'arg', 'any', 0, 0, 1, 1);
insert into sys.functions values (84, 'not_exist', 'not_exist', 'aggr', 0, 3, false, false, false, 2000, true);
insert into sys.args values (12036, 84, 'res', 'boolean', 1, 0, 0, 0);
insert into sys.args values (12037, 84, 'arg', 'any', 0, 0, 1, 1);
insert into sys.functions values (91, 'min', 'min', 'aggr', 0, 3, false, false, false, 2000, true);
insert into sys.args values (12038, 91, 'res', 'any', 0, 0, 0, 0);
insert into sys.args values (12039, 91, 'arg', 'any', 0, 0, 1, 1);
insert into sys.functions values (92, 'max', 'max', 'aggr', 0, 3, false, false, false, 2000, true);
insert into sys.args values (12040, 92, 'res', 'any', 0, 0, 0, 0);
insert into sys.args values (12041, 92, 'arg', 'any', 0, 0, 1, 1);
insert into sys.functions values (98, 'sum', 'sum', 'aggr', 0, 3, false, false, false, 2000, true);
insert into sys.args values (12042, 98, 'res', 'bigint', 64, 0, 0, 0);
insert into sys.args values (12043, 98, 'arg', 'tinyint', 8, 0, 1, 1);
insert into sys.functions values (99, 'sum', 'sum', 'aggr', 0, 3, false, false, false, 2000, true);
insert into sys.args values (12044, 99, 'res', 'bigint', 64, 0, 0, 0);
insert into sys.args values (12045, 99, 'arg', 'smallint', 16, 0, 1, 1);
insert into sys.functions values (100, 'sum', 'sum', 'aggr', 0, 3, false, false, false, 2000, true);
insert into sys.args values (12046, 100, 'res', 'bigint', 64, 0, 0, 0);
insert into sys.args values (12047, 100, 'arg', 'int', 32, 0, 1, 1);
insert into sys.functions values (101, 'sum', 'sum', 'aggr', 0, 3, false, false, false, 2000, true);
insert into sys.args values (12048, 101, 'res', 'bigint', 64, 0, 0, 0);
insert into sys.args values (12049, 101, 'arg', 'bigint', 64, 0, 1, 1);
insert into sys.functions values (102, 'sum', 'sum', 'aggr', 0, 3, false, false, false, 2000, true);
insert into sys.args values (12050, 102, 'res', 'decimal', 18, 0, 0, 0);
insert into sys.args values (12051, 102, 'arg', 'decimal', 2, 0, 1, 1);
insert into sys.functions values (103, 'sum', 'sum', 'aggr', 0, 3, false, false, false, 2000, true);
insert into sys.args values (12052, 103, 'res', 'decimal', 18, 0, 0, 0);
insert into sys.args values (12053, 103, 'arg', 'decimal', 4, 0, 1, 1);
insert into sys.functions values (104, 'sum', 'sum', 'aggr', 0, 3, false, false, false, 2000, true);
insert into sys.args values (12054, 104, 'res', 'decimal', 18, 0, 0, 0);
insert into sys.args values (12055, 104, 'arg', 'decimal', 9, 0, 1, 1);
insert into sys.functions values (105, 'sum', 'sum', 'aggr', 0, 3, false, false, false, 2000, true);
insert into sys.args values (12056, 105, 'res', 'decimal', 18, 0, 0, 0);
insert into sys.args values (12057, 105, 'arg', 'decimal', 18, 0, 1, 1);
insert into sys.functions values (106, 'prod', 'prod', 'aggr', 0, 3, false, false, false, 2000, true);
insert into sys.args values (12058, 106, 'res', 'bigint', 64, 0, 0, 0);
insert into sys.args values (12059, 106, 'arg', 'tinyint', 8, 0, 1, 1);
insert into sys.functions values (107, 'prod', 'prod', 'aggr', 0, 3, false, false, false, 2000, true);
insert into sys.args values (12060, 107, 'res', 'bigint', 64, 0, 0, 0);
insert into sys.args values (12061, 107, 'arg', 'smallint', 16, 0, 1, 1);
insert into sys.functions values (108, 'prod', 'prod', 'aggr', 0, 3, false, false, false, 2000, true);
insert into sys.args values (12062, 108, 'res', 'bigint', 64, 0, 0, 0);
insert into sys.args values (12063, 108, 'arg', 'int', 32, 0, 1, 1);
insert into sys.functions values (109, 'prod', 'prod', 'aggr', 0, 3, false, false, false, 2000, true);
insert into sys.args values (12064, 109, 'res', 'bigint', 64, 0, 0, 0);
insert into sys.args values (12065, 109, 'arg', 'bigint', 64, 0, 1, 1);
insert into sys.functions values (121, 'sum', 'sum', 'aggr', 0, 3, false, false, false, 2000, true);
insert into sys.args values (12066, 121, 'res', 'real', 24, 0, 0, 0);
insert into sys.args values (12067, 121, 'arg', 'real', 24, 0, 1, 1);
insert into sys.functions values (122, 'prod', 'prod', 'aggr', 0, 3, false, false, false, 2000, true);
insert into sys.args values (12068, 122, 'res', 'real', 24, 0, 0, 0);
insert into sys.args values (12069, 122, 'arg', 'real', 24, 0, 1, 1);
insert into sys.functions values (123, 'sum', 'sum', 'aggr', 0, 3, false, false, false, 2000, true);
insert into sys.args values (12070, 123, 'res', 'double', 53, 0, 0, 0);
insert into sys.args values (12071, 123, 'arg', 'double', 53, 0, 1, 1);
insert into sys.functions values (124, 'prod', 'prod', 'aggr', 0, 3, false, false, false, 2000, true);
insert into sys.args values (12072, 124, 'res', 'double', 53, 0, 0, 0);
insert into sys.args values (12073, 124, 'arg', 'double', 53, 0, 1, 1);
insert into sys.functions values (125, 'sum', 'sum', 'aggr', 0, 3, false, false, false, 2000, true);
insert into sys.args values (12074, 125, 'res', 'month_interval', 32, 0, 0, 0);
insert into sys.args values (12075, 125, 'arg', 'month_interval', 32, 0, 1, 1);
insert into sys.functions values (126, 'sum', 'sum', 'aggr', 0, 3, false, false, false, 2000, true);
insert into sys.args values (12076, 126, 'res', 'sec_interval', 13, 0, 0, 0);
insert into sys.args values (12077, 126, 'arg', 'sec_interval', 13, 0, 1, 1);
insert into sys.functions values (127, 'avg', 'avg', 'aggr', 0, 3, false, false, false, 2000, true);
insert into sys.args values (12078, 127, 'res', 'double', 53, 0, 0, 0);
insert into sys.args values (12079, 127, 'arg', 'double', 53, 0, 1, 1);
insert into sys.functions values (128, 'avg', 'avg', 'aggr', 0, 3, false, false, false, 2000, true);
insert into sys.args values (12080, 128, 'res', 'double', 53, 0, 0, 0);
insert into sys.args values (12081, 128, 'arg', 'tinyint', 8, 0, 1, 1);
insert into sys.functions values (129, 'avg', 'avg', 'aggr', 0, 3, false, false, false, 2000, true);
insert into sys.args values (12082, 129, 'res', 'double', 53, 0, 0, 0);
insert into sys.args values (12083, 129, 'arg', 'smallint', 16, 0, 1, 1);
insert into sys.functions values (130, 'avg', 'avg', 'aggr', 0, 3, false, false, false, 2000, true);
insert into sys.args values (12084, 130, 'res', 'double', 53, 0, 0, 0);
insert into sys.args values (12085, 130, 'arg', 'int', 32, 0, 1, 1);
insert into sys.functions values (131, 'avg', 'avg', 'aggr', 0, 3, false, false, false, 2000, true);
insert into sys.args values (12086, 131, 'res', 'double', 53, 0, 0, 0);
insert into sys.args values (12087, 131, 'arg', 'bigint', 64, 0, 1, 1);
insert into sys.functions values (132, 'avg', 'avg', 'aggr', 0, 3, false, false, false, 2000, true);
insert into sys.args values (12088, 132, 'res', 'double', 53, 0, 0, 0);
insert into sys.args values (12089, 132, 'arg', 'real', 24, 0, 1, 1);
insert into sys.functions values (133, 'avg', 'avg', 'aggr', 0, 3, false, false, false, 2000, true);
insert into sys.args values (12090, 133, 'res', 'double', 53, 0, 0, 0);
insert into sys.args values (12091, 133, 'arg', 'month_interval', 32, 0, 1, 1);
insert into sys.functions values (134, 'count_no_nil', 'count_no_nil', 'aggr', 0, 3, false, false, false, 2000, true);
insert into sys.args values (12092, 134, 'res', 'bigint', 64, 0, 0, 0);
insert into sys.functions values (135, 'count', 'count', 'aggr', 0, 3, false, false, false, 2000, true);
insert into sys.args values (12093, 135, 'res', 'bigint', 64, 0, 0, 0);
set schema "sys";

Running database upgrade commands:
set schema sys;
drop procedure sys.times();
set schema "sys";

Running database upgrade commands:
insert into sys.dependencies select c1, c2, c3 from (values(7249,7258,7),(7253,7262,7),(7007,7498,7),(7000,7498,7),(7003,7498,7),(7004,7498,7),(7005,7498,7),(7006,7498,7),(7066,7510,7),(7498,7510,7),(7502,7510,7),(8036,8038,13),(8024,8038,13),(8025,8038,13),(8026,8038,13),(8027,8038,13),(8028,8038,13),(8029,8038,13),(8030,8038,13),(8031,8038,13),(8032,8038,13),(8033,8038,13),(8034,8038,13),(8035,8038,13),(7939,8038,13),(7922,8038,13),(7923,8038,13),(7924,8038,13),(7925,8038,13),(7926,8038,13),(7927,8038,13),(7928,8038,13),(7929,8038,13),(7930,8038,13),(7931,8038,13),(7932,8038,13),(7933,8038,13),(7934,8038,13),(7935,8038,13),(7936,8038,13),(7937,8038,13),(7938,8038,13),(2087,8038,13),(2088,8038,13),(2089,8038,13),(2090,8038,13),(2091,8038,13),(2092,8038,13),(2093,8038,13),(2110,8038,13),(2111,8038,13),(2112,8038,13),(2113,8038,13),(5899,8038,13),(5900,8038,13),(5901,8038,13),(5902,8038,13),(5903,8038,13),(5904,8038,13),(5905,8038,13),(5906,8038,13),(5907,8038,13),(5908,8038,13),(2001,8038,13),(2002,8038,13),(2003,8038,13),(2004,8038,13),(2005,8038,13),(2006,8038,13),(5909,8038,13),(5910,8038,13),(5911,8038,13),(5912,8038,13),(5913,8038,13),(5914,8038,13),(5915,8038,13),(5916,8038,13),(5917,8038,13),(5918,8038,13),(5919,8038,13),(2067,5899,5),(2068,5899,5),(2069,5899,5),(2070,5899,5),(2071,5899,5),(2072,5899,5),(2073,5899,5),(2074,5899,5),(2075,5899,5),(2115,5899,5),(2116,5899,5),(2117,5899,5),(2118,5899,5),(2119,5899,5),(2120,5899,5),(2121,5899,5),(2122,5899,5),(2123,5899,5),(2076,5909,5),(2077,5909,5),(2078,5909,5),(2079,5909,5),(2080,5909,5),(2081,5909,5),(2082,5909,5),(2083,5909,5),(2084,5909,5),(2085,5909,5),(2086,5909,5),(2124,5909,5),(2125,5909,5),(2126,5909,5),(2127,5909,5),(2128,5909,5),(2129,5909,5),(2130,5909,5),(2131,5909,5),(2132,5909,5),(2133,5909,5),(2134,5909,5),(5934,5936,5),(5930,5936,5),(5931,5936,5),(5932,5936,5),(5933,5936,5),(6140,6169,5),(6150,6180,5),(6140,6198,5),(6150,6198,5),(6209,6237,5),(5943,6289,5),(5944,6289,5),(5945,6289,5),(2001,6289,5),(2002,6289,5),(2003,6289,5),(2067,6289,5),(2068,6289,5),(2069,6289,5),(2070,6289,5),(2072,6289,5),(2115,6289,5),(2116,6289,5),(2117,6289,5),(2118,6289,5),(2120,6289,5),(2076,6289,5),(2077,6289,5),(2078,6289,5),(2082,6289,5),(2124,6289,5),(2125,6289,5),(2126,6289,5),(2130,6289,5),(2087,6289,5),(2088,6289,5),(2089,6289,5),(2091,6289,5),(2135,6289,5),(2136,6289,5),(2137,6289,5),(2139,6289,5),(2094,6289,5),(2095,6289,5),(2096,6289,5),(2098,6289,5),(2142,6289,5),(2143,6289,5),(2144,6289,5),(2146,6289,5),(2099,6289,5),(2100,6289,5),(2101,6289,5),(2102,6289,5),(2147,6289,5),(2148,6289,5),(2149,6289,5),(2150,6289,5),(2016,6289,5),(2017,6289,5),(2018,6289,5),(2022,6289,5),(2026,6289,5),(2028,6289,5),(2029,6289,5),(2030,6289,5),(2031,6289,5),(2037,6289,5),(2038,6289,5),(2039,6289,5),(2040,6289,5),(2007,6289,5),(2008,6289,5),(2010,6289,5),(2015,6289,5),(2063,6307,5),(2064,6307,5),(2065,6307,5),(2066,6307,5),(6297,6307,5),(6291,6307,5),(6294,6307,5),(6289,6307,5),(6282,6307,5),(6283,6307,5),(6287,6307,5),(2001,6313,5),(2002,6313,5),(2003,6313,5),(2005,6313,5),(5943,6313,5),(5944,6313,5),(5945,6313,5),(2110,6325,5),(2111,6325,5),(2112,6325,5),(2113,6325,5),(2087,6325,5),(2088,6325,5),(2089,6325,5),(2090,6325,5),(2091,6325,5),(5909,6325,5),(5910,6325,5),(5911,6325,5),(5915,6325,5),(5899,6325,5),(5900,6325,5),(5901,6325,5),(5902,6325,5),(5899,6334,5),(5900,6334,5),(5901,6334,5),(5902,6334,5),(5904,6334,5),(2063,6334,5),(2064,6334,5),(2065,6334,5),(2066,6334,5),(5899,6343,5),(5900,6343,5),(5901,6343,5),(5902,6343,5),(5904,6343,5),(2063,6343,5),(2064,6343,5),(2065,6343,5),(2066,6343,5),(5899,6354,5),(5900,6354,5),(5901,6354,5),(5902,6354,5),(5904,6354,5),(2063,6354,5),(2064,6354,5),(2065,6354,5),(2066,6354,5),(5909,6354,5),(5910,6354,5),(5911,6354,5),(5915,6354,5),(5899,6363,5),(5900,6363,5),(5901,6363,5),(5902,6363,5),(5904,6363,5),(2063,6363,5),(2064,6363,5),(2065,6363,5),(2066,6363,5),(2016,6363,5),(2017,6363,5),(2018,6363,5),(2026,6363,5),(5936,6369,5),(5937,6369,5),(5939,6369,5),(2001,6369,5),(2002,6369,5),(2003,6369,5),(5899,6377,5),(5900,6377,5),(5901,6377,5),(5902,6377,5),(5904,6377,5),(2063,6377,5),(2064,6377,5),(2065,6377,5),(2066,6377,5),(2016,6377,5),(2017,6377,5),(2018,6377,5),(2022,6377,5),(5899,6385,5),(5900,6385,5),(5901,6385,5),(5902,6385,5),(5904,6385,5),(2063,6385,5),(2064,6385,5),(2065,6385,5),(2066,6385,5),(2016,6385,5),(2017,6385,5),(2018,6385,5),(2022,6385,5),(2016,6394,5),(2017,6394,5),(2018,6394,5),(2022,6394,5),(2063,6394,5),(2064,6394,5),(2065,6394,5),(2066,6394,5),(5909,6394,5),(5910,6394,5),(5911,6394,5),(5915,6394,5),(2016,6405,5),(2017,6405,5),(2018,6405,5),(2022,6405,5),(2026,6405,5),(2063,6405,5),(2064,6405,5),(2065,6405,5),(2066,6405,5),(2099,6413,5),(2100,6413,5),(2101,6413,5),(2102,6413,5),(5899,6413,5),(5900,6413,5),(5901,6413,5),(5902,6413,5),(2063,6413,5),(2064,6413,5),(2065,6413,5),(2066,6413,5),(2063,6423,5),(2064,6423,5),(2065,6423,5),(2066,6423,5),(5909,6423,5),(5910,6423,5),(5911,6423,5),(5915,6423,5),(2099,6423,5),(2100,6423,5),(2101,6423,5),(5899,6423,5),(5900,6423,5),(5901,6423,5),(5902,6423,5),(2063,6433,5),(2064,6433,5),(2065,6433,5),(2066,6433,5),(2016,6433,5),(2017,6433,5),(2018,6433,5),(2022,6433,5),(2026,6433,5),(2099,6433,5),(2100,6433,5),(2101,6433,5),(2102,6433,5),(2094,6442,5),(2095,6442,5),(2096,6442,5),(2097,6442,5),(2098,6442,5),(5899,6442,5),(5900,6442,5),(5901,6442,5),(5902,6442,5),(2087,6442,5),(2089,6442,5),(2091,6442,5),(2110,6454,5),(2111,6454,5),(2112,6454,5),(2113,6454,5),(2094,6454,5),(2095,6454,5),(2096,6454,5),(2097,6454,5),(2098,6454,5),(5909,6454,5),(5910,6454,5),(5911,6454,5),(5915,6454,5),(5899,6454,5),(5900,6454,5),(5901,6454,5),(5902,6454,5),(2087,6454,5),(2089,6454,5),(2091,6454,5),(2087,6462,5),(2091,6462,5),(2092,6462,5),(2088,6462,5),(2089,6462,5),(2090,6462,5),(5899,6462,5),(5900,6462,5),(5901,6462,5),(5902,6462,5),(2087,6472,5),(2088,6472,5),(2089,6472,5),(2090,6472,5),(2091,6472,5),(2092,6472,5),(5899,6481,5),(5900,6481,5),(5901,6481,5),(5902,6481,5),(5904,6481,5),(2063,6481,5),(2064,6481,5),(2065,6481,5),(2066,6481,5),(2016,6481,5),(2017,6481,5),(2018,6481,5),(2022,6481,5),(5899,6490,5),(5900,6490,5),(5901,6490,5),(5902,6490,5),(5904,6490,5),(2063,6490,5),(2064,6490,5),(2065,6490,5),(2066,6490,5),(2016,6490,5),(2017,6490,5),(2018,6490,5),(2022,6490,5),(2016,6499,5),(2017,6499,5),(2018,6499,5),(2022,6499,5),(2063,6499,5),(2064,6499,5),(2065,6499,5),(2066,6499,5),(5909,6499,5),(5910,6499,5),(5911,6499,5),(5915,6499,5),(2016,6510,5),(2017,6510,5),(2018,6510,5),(2022,6510,5),(2026,6510,5),(2063,6510,5),(2064,6510,5),(2065,6510,5),(2066,6510,5),(2063,6520,5),(2064,6520,5),(2065,6520,5),(2066,6520,5),(2007,6520,5),(2008,6520,5),(2010,6520,5),(5909,6520,5),(5910,6520,5),(5911,6520,5),(5915,6520,5),(5899,6520,5),(5900,6520,5),(5901,6520,5),(5902,6520,5),(2063,6528,5),(2064,6528,5),(2065,6528,5),(2066,6528,5),(2007,6528,5),(2008,6528,5),(2010,6528,5),(2016,6528,5),(2017,6528,5),(2018,6528,5),(2022,6528,5),(2063,6538,5),(2064,6538,5),(2065,6538,5),(2066,6538,5),(2007,6538,5),(2008,6538,5),(2010,6538,5),(2028,6538,5),(2029,6538,5),(2030,6538,5),(2031,6538,5),(2036,6538,5),(2016,6538,5),(2017,6538,5),(2018,6538,5),(6550,6564,5),(6627,6635,5),(5920,6639,5),(6671,6689,5),(6709,6719,5),(5909,7016,5),(5911,7016,5),(5912,7016,5),(5913,7016,5),(5914,7016,5),(5915,7016,5),(2007,7016,5),(2009,7016,5),(2010,7016,5),(5899,7016,5),(5900,7016,5),(5901,7016,5),(5902,7016,5),(2001,7016,5),(2002,7016,5),(2003,7016,5),(6987,7016,5),(6991,7016,5),(6995,7016,5),(5943,7762,5),(5944,7762,5),(5945,7762,5),(5946,7762,5),(5934,7762,5),(7903,7939,5),(5899,7939,5),(5901,7939,5),(5902,7939,5),(5905,7939,5),(2001,7939,5),(2002,7939,5),(2003,7939,5),(7939,7950,5),(7922,7950,5),(7923,7950,5),(7928,7950,5),(7930,7950,5),(7931,7950,5),(7932,7950,5),(7934,7950,5),(7938,7950,5),(7939,7959,5),(7922,7959,5),(7930,7959,5),(7931,7959,5),(7932,7959,5),(7934,7959,5),(7938,7959,5)) as t1(c1,c2,c3) where t1.c1 not in (select "id" from sys.dependencies where depend_id = t1.c2);

Running database upgrade commands:
insert into sys.dependencies select c1, c2, c3 from (values(8036,8075,5),(8024,8075,5),(8025,8075,5),(8026,8075,5),(8027,8075,5),(8029,8075,5),(8030,8075,5),(8031,8075,5),(8032,8075,5),(8033,8075,5),(8034,8075,5),(8035,8075,5),(8040,8075,5),(8045,8075,5),(8052,8075,5),(8057,8075,5),(8036,8086,5),(8024,8086,5),(8025,8086,5),(8027,8086,5),(8029,8086,5),(8030,8086,5),(8031,8086,5),(8032,8086,5),(8033,8086,5),(8035,8086,5),(8040,8086,5),(8045,8086,5),(8052,8086,5),(8057,8086,5),(2016,8328,5),(2017,8328,5),(2027,8328,5)) as t1(c1,c2,c3) where t1.c1 not in (select "id" from sys.dependencies where depend_id = t1.c2);

Running database upgrade commands:
set schema "sys";
create function sys.deltas ("schema" string) returns table ("id" int, "cleared" boolean, "immutable" bigint, "inserted" bigint, "updates" bigint, "deletes" bigint, "level" int) external name "sql"."deltas";
create function sys.deltas ("schema" string, "table" string) returns table ("id" int, "cleared" boolean, "immutable" bigint, "inserted" bigint, "updates" bigint, "deletes" bigint, "level" int) external name "sql"."deltas";
create function sys.deltas ("schema" string, "table" string, "column" string) returns table ("id" int, "cleared" boolean, "immutable" bigint, "inserted" bigint, "updates" bigint, "deletes" bigint, "level" int) external name "sql"."deltas";
create aggregate median_avg(val TINYINT) returns DOUBLE
 external name "aggr"."median_avg";
GRANT EXECUTE ON AGGREGATE median_avg(TINYINT) TO PUBLIC;
create aggregate median_avg(val SMALLINT) returns DOUBLE
 external name "aggr"."median_avg";
GRANT EXECUTE ON AGGREGATE median_avg(SMALLINT) TO PUBLIC;
create aggregate median_avg(val INTEGER) returns DOUBLE
 external name "aggr"."median_avg";
GRANT EXECUTE ON AGGREGATE median_avg(INTEGER) TO PUBLIC;
create aggregate median_avg(val BIGINT) returns DOUBLE
 external name "aggr"."median_avg";
GRANT EXECUTE ON AGGREGATE median_avg(BIGINT) TO PUBLIC;
create aggregate median_avg(val DECIMAL) returns DOUBLE
 external name "aggr"."median_avg";
GRANT EXECUTE ON AGGREGATE median_avg(DECIMAL) TO PUBLIC;
create aggregate median_avg(val REAL) returns DOUBLE
 external name "aggr"."median_avg";
GRANT EXECUTE ON AGGREGATE median_avg(REAL) TO PUBLIC;
create aggregate median_avg(val DOUBLE) returns DOUBLE
 external name "aggr"."median_avg";
GRANT EXECUTE ON AGGREGATE median_avg(DOUBLE) TO PUBLIC;

create aggregate quantile_avg(val TINYINT, q DOUBLE) returns DOUBLE
 external name "aggr"."quantile_avg";
GRANT EXECUTE ON AGGREGATE quantile_avg(TINYINT, DOUBLE) TO PUBLIC;
create aggregate quantile_avg(val SMALLINT, q DOUBLE) returns DOUBLE
 external name "aggr"."quantile_avg";
GRANT EXECUTE ON AGGREGATE quantile_avg(SMALLINT, DOUBLE) TO PUBLIC;
create aggregate quantile_avg(val INTEGER, q DOUBLE) returns DOUBLE
 external name "aggr"."quantile_avg";
GRANT EXECUTE ON AGGREGATE quantile_avg(INTEGER, DOUBLE) TO PUBLIC;
create aggregate quantile_avg(val BIGINT, q DOUBLE) returns DOUBLE
 external name "aggr"."quantile_avg";
GRANT EXECUTE ON AGGREGATE quantile_avg(BIGINT, DOUBLE) TO PUBLIC;
create aggregate quantile_avg(val DECIMAL, q DOUBLE) returns DOUBLE
 external name "aggr"."quantile_avg";
GRANT EXECUTE ON AGGREGATE quantile_avg(DECIMAL, DOUBLE) TO PUBLIC;
create aggregate quantile_avg(val REAL, q DOUBLE) returns DOUBLE
 external name "aggr"."quantile_avg";
GRANT EXECUTE ON AGGREGATE quantile_avg(REAL, DOUBLE) TO PUBLIC;
create aggregate quantile_avg(val DOUBLE, q DOUBLE) returns DOUBLE
 external name "aggr"."quantile_avg";
GRANT EXECUTE ON AGGREGATE quantile_avg(DOUBLE, DOUBLE) TO PUBLIC;
drop procedure master();
drop procedure master(string);
drop procedure stopmaster();
drop procedure masterbeat(int);
drop function masterClock();
drop function masterTick();
drop procedure replicate();
drop procedure replicate(timestamp);
drop procedure replicate(string);
drop procedure replicate(string, timestamp);
drop procedure replicate(string, tinyint);
drop procedure replicate(string, smallint);
drop procedure replicate(string, integer);
drop procedure replicate(string, bigint);
drop procedure replicabeat(integer);
drop function replicaClock();
drop function replicaTick();
create schema wlc;
create procedure wlc.master()
external name wlc.master;
create procedure wlc.master(path string)
external name wlc.master;
create procedure wlc.stop()
external name wlc.stop;
create procedure wlc.flush()
external name wlc.flush;
create procedure wlc.beat( duration int)
external name wlc."setbeat";
create function wlc.clock() returns string
external name wlc."getclock";
create function wlc.tick() returns bigint
external name wlc."gettick";
create schema wlr;
create procedure wlr.master(dbname string)
external name wlr.master;
create procedure wlr.stop()
external name wlr.stop;
create procedure wlr.accept()
external name wlr.accept;
create procedure wlr.replicate()
external name wlr.replicate;
create procedure wlr.replicate(pointintime timestamp)
external name wlr.replicate;
create procedure wlr.replicate(id tinyint)
external name wlr.replicate;
create procedure wlr.replicate(id smallint)
external name wlr.replicate;
create procedure wlr.replicate(id integer)
external name wlr.replicate;
create procedure wlr.replicate(id bigint)
external name wlr.replicate;
create procedure wlr.beat(duration integer)
external name wlr."setbeat";
create function wlr.clock() returns string
external name wlr."getclock";
create function wlr.tick() returns bigint
external name wlr."gettick";
update sys.functions set system = true where schema_id = (select id from sys.schemas where name = 'sys') and name in ('deltas') and type = 5;
update sys.functions set system = true where schema_id = (select id from sys.schemas where name = 'sys') and name in ('median_avg', 'quantile_avg') and type = 3;
update sys.schemas set system = true where name in ('wlc', 'wlr');
update sys.functions set system = true where schema_id = (select id from sys.schemas where name = 'wlc') and name in ('clock', 'tick') and type = 1;
update sys.functions set system = true where schema_id = (select id from sys.schemas where name = 'wlc') and name in ('master', 'stop', 'flush', 'beat') and type = 2;
update sys.functions set system = true where schema_id = (select id from sys.schemas where name = 'wlr') and name in ('clock', 'tick') and type = 1;
update sys.functions set system = true where schema_id = (select id from sys.schemas where name = 'wlr') and name in ('master', 'stop', 'accept', 'replicate', 'beat') and type = 2;
create aggregate stddev_samp(val INTERVAL SECOND) returns DOUBLE
external name "aggr"."stdev";
GRANT EXECUTE ON AGGREGATE stddev_samp(INTERVAL SECOND) TO PUBLIC;
create aggregate stddev_samp(val INTERVAL MONTH) returns DOUBLE
external name "aggr"."stdev";
GRANT EXECUTE ON AGGREGATE stddev_samp(INTERVAL MONTH) TO PUBLIC;
create aggregate stddev_pop(val INTERVAL SECOND) returns DOUBLE
external name "aggr"."stdevp";
GRANT EXECUTE ON AGGREGATE stddev_pop(INTERVAL SECOND) TO PUBLIC;
create aggregate stddev_pop(val INTERVAL MONTH) returns DOUBLE
external name "aggr"."stdevp";
GRANT EXECUTE ON AGGREGATE stddev_pop(INTERVAL MONTH) TO PUBLIC;
create aggregate var_samp(val INTERVAL SECOND) returns DOUBLE
external name "aggr"."variance";
GRANT EXECUTE ON AGGREGATE var_samp(INTERVAL SECOND) TO PUBLIC;
create aggregate var_samp(val INTERVAL MONTH) returns DOUBLE
external name "aggr"."variance";
GRANT EXECUTE ON AGGREGATE var_samp(INTERVAL MONTH) TO PUBLIC;
create aggregate var_pop(val INTERVAL SECOND) returns DOUBLE
external name "aggr"."variancep";
GRANT EXECUTE ON AGGREGATE var_pop(INTERVAL SECOND) TO PUBLIC;
create aggregate var_pop(val INTERVAL MONTH) returns DOUBLE
external name "aggr"."variancep";
GRANT EXECUTE ON AGGREGATE var_pop(INTERVAL MONTH) TO PUBLIC;
create aggregate median(val INTERVAL SECOND) returns INTERVAL SECOND
external name "aggr"."median";
GRANT EXECUTE ON AGGREGATE median(INTERVAL SECOND) TO PUBLIC;
create aggregate median(val INTERVAL MONTH) returns INTERVAL MONTH
external name "aggr"."median";
GRANT EXECUTE ON AGGREGATE median(INTERVAL MONTH) TO PUBLIC;
create aggregate quantile(val INTERVAL SECOND, q DOUBLE) returns INTERVAL SECOND
external name "aggr"."quantile";
GRANT EXECUTE ON AGGREGATE quantile(INTERVAL SECOND, DOUBLE) TO PUBLIC;
create aggregate quantile(val INTERVAL MONTH, q DOUBLE) returns INTERVAL MONTH
external name "aggr"."quantile";
GRANT EXECUTE ON AGGREGATE quantile(INTERVAL MONTH, DOUBLE) TO PUBLIC;
update sys.functions set system = true where schema_id = (select id from sys.schemas where name = 'sys') and name in ('stddev_samp', 'stddev_pop', 'var_samp', 'var_pop', 'median', 'quantile') and type = 3;
drop function json.text(string);
drop function json.text(int);
update "sys"."args" set "type" = 'ptr' where "func_id" = (select "id" from "sys"."functions" where "name" = 'copyfrom' and "func" = 'copy_from' and "mod" = 'sql') and "name" = 'arg_1';
set schema "sys";

Running database upgrade commands:
set schema "sys";
create procedure suspend_log_flushing()
 external name sql.suspend_log_flushing;
create procedure resume_log_flushing()
 external name sql.resume_log_flushing;
create procedure hot_snapshot(tarfile string)
 external name sql.hot_snapshot;
update sys.functions set system = true where schema_id = (select id from sys.schemas where name = 'sys') and name in ('suspend_log_flushing', 'resume_log_flushing', 'hot_snapshot') and type = 2;
drop view sys.tracelog;
drop function sys.tracelog();
create function sys.tracelog()
	returns table (
		ticks bigint, -- time in microseconds
		stmt string  -- actual statement executed
	)
	external name sql.dump_trace;
create view sys.tracelog as select * from sys.tracelog();
update sys.functions set system = true where schema_id = (select id from sys.schemas where name = 'sys') and name = 'tracelog' and type = 5;
update sys._tables set system = true where schema_id = (select id from sys.schemas where name = 'sys') and name = 'tracelog';
drop view sys.sessions;
drop function sys.sessions;
create function sys.sessions()
returns table(
"sessionid" int,
"user" string,
"login" timestamp,
"idle" timestamp,
"optimizer" string,
"sessiontimeout" int,
"querytimeout" int,
"workerlimit" int,
"memorylimit" int)
 external name sql.sessions;
create view sys.sessions as select * from sys.sessions();
create procedure sys.setoptimizer("optimizer" string)
 external name clients.setoptimizer;
create procedure sys.setquerytimeout("query" int)
 external name clients.setquerytimeout;
create procedure sys.setsessiontimeout("timeout" int)
 external name clients.setsessiontimeout;
create procedure sys.setworkerlimit("limit" int)
 external name clients.setworkerlimit;
create procedure sys.setmemorylimit("limit" int)
 external name clients.setmemorylimit;
create procedure sys.setoptimizer("sessionid" int, "optimizer" string)
 external name clients.setoptimizer;
create procedure sys.setquerytimeout("sessionid" int, "query" int)
 external name clients.setquerytimeout;
create procedure sys.setsessiontimeout("sessionid" int, "query" int)
 external name clients.setsessiontimeout;
create procedure sys.setworkerlimit("sessionid" int, "limit" int)
 external name clients.setworkerlimit;
create procedure sys.setmemorylimit("sessionid" int, "limit" int)
 external name clients.setmemorylimit;
create procedure sys.stopsession("sessionid" int)
 external name clients.stopsession;
update sys.functions set system = true where schema_id = (select id from sys.schemas where name = 'sys') and name = 'sessions' and type = 5;
update sys._tables set system = true where schema_id = (select id from sys.schemas where name = 'sys') and name = 'sessions';
update sys.functions set system = true where schema_id = (select id from sys.schemas where name = 'sys') and name in ('setoptimizer', 'setquerytimeout', 'setsessiontimeout', 'setworkerlimit', 'setmemorylimit', 'setoptimizer', 'stopsession') and type = 2;
create function sys.debug(flag string) returns integer
 external name mdb."setDebug";
create function sys.debugflags()
 returns table(flag string, val bool)
 external name mdb."getDebugFlags";
update sys.functions set system = true where schema_id = (select id from sys.schemas where name = 'sys') and name in ('debug', 'debugflags');
drop view sys.queue;
drop function sys.queue;
create function sys.queue()
returns table(
 tag bigint,
 sessionid int,
	"user" string,
 started timestamp,
 status string,
 query string,
 progress int,
 workers int,
 memory int
)
external name sql.sysmon_queue;
grant execute on function sys.queue to public;
create view sys.queue as select * from sys.queue();
grant select on sys.queue to public;
create procedure sys.pause(tag tinyint)
external name sql.sysmon_pause;
create procedure sys.resume(tag tinyint)
external name sql.sysmon_resume;
create procedure sys.stop(tag tinyint)
external name sql.sysmon_stop;
create procedure sys.pause(tag smallint)
external name sql.sysmon_pause;
create procedure sys.resume(tag smallint)
external name sql.sysmon_resume;
create procedure sys.stop(tag smallint)
external name sql.sysmon_stop;
update sys.functions set system = true where schema_id = (select id from sys.schemas where name = 'sys') and name = 'queue' and type = 5;
update sys.functions set system = true where schema_id = (select id from sys.schemas where name = 'sys') and name in ('pause', 'resume', 'stop') and type = 2;
update sys._tables set system = true where schema_id = (select id from sys.schemas where name = 'sys') and name = 'queue';
set schema "sys";

=======
>>>>>>> 9ad51c5d
# MonetDB/SQL module loaded

# 16:02:52 >  
# 16:02:52 >  "mclient" "-lsql" "-ftest" "-tnone" "-Eutf-8" "-i" "-e" "--host=/var/tmp/mtest-5391" "--port=32916"
# 16:02:52 >  

#select 1;
% . # table_name
% single_value # name
% tinyint # type
% 1 # length
[ 1	]

# 16:53:31 >  
# 16:53:31 >  "Done."
# 16:53:31 >  
<|MERGE_RESOLUTION|>--- conflicted
+++ resolved
@@ -16,5255 +16,6 @@
 # Listening for connection requests on mapi:monetdb://madrid.da.cwi.nl:39660/
 # Listening for UNIX domain connection requests on mapi:monetdb:///var/tmp/mtest-30908/.s.monetdb.39660
 # MonetDB/GIS module loaded
-<<<<<<< HEAD
-Running database upgrade commands:
-set schema "sys";
-delete from sys.dependencies where id < 2000;
-delete from sys.types where id < 2000;
-insert into sys.types values (0, 'void', 'any', 0, 0, 0, 0, 2000);
-insert into sys.types values (1, 'bat', 'table', 0, 0, 0, 1, 2000);
-insert into sys.types values (2, 'ptr', 'ptr', 0, 0, 0, 1, 2000);
-insert into sys.types values (3, 'bit', 'boolean', 1, 0, 2, 2, 2000);
-insert into sys.types values (4, 'str', 'char', 0, 0, 0, 3, 2000);
-insert into sys.types values (5, 'str', 'varchar', 0, 0, 0, 4, 2000);
-insert into sys.types values (6, 'str', 'clob', 0, 0, 0, 4, 2000);
-insert into sys.types values (7, 'oid', 'oid', 31, 0, 2, 6, 2000);
-insert into sys.types values (8, 'bte', 'tinyint', 8, 1, 2, 7, 2000);
-insert into sys.types values (9, 'sht', 'smallint', 16, 1, 2, 7, 2000);
-insert into sys.types values (10, 'int', 'int', 32, 1, 2, 7, 2000);
-insert into sys.types values (11, 'lng', 'bigint', 64, 1, 2, 7, 2000);
-insert into sys.types values (12, 'bte', 'decimal', 2, 1, 10, 10, 2000);
-insert into sys.types values (13, 'sht', 'decimal', 4, 1, 10, 10, 2000);
-insert into sys.types values (14, 'int', 'decimal', 9, 1, 10, 10, 2000);
-insert into sys.types values (15, 'lng', 'decimal', 18, 1, 10, 10, 2000);
-insert into sys.types values (16, 'flt', 'real', 24, 2, 2, 11, 2000);
-insert into sys.types values (17, 'dbl', 'double', 53, 2, 2, 11, 2000);
-insert into sys.types values (18, 'int', 'month_interval', 32, 0, 2, 8, 2000);
-insert into sys.types values (19, 'lng', 'sec_interval', 13, 1, 10, 9, 2000);
-insert into sys.types values (20, 'daytime', 'time', 7, 0, 0, 12, 2000);
-insert into sys.types values (21, 'daytime', 'timetz', 7, 1, 0, 12, 2000);
-insert into sys.types values (22, 'date', 'date', 0, 0, 0, 13, 2000);
-insert into sys.types values (23, 'timestamp', 'timestamp', 7, 0, 0, 14, 2000);
-insert into sys.types values (24, 'timestamp', 'timestamptz', 7, 1, 0, 14, 2000);
-insert into sys.types values (25, 'blob', 'blob', 0, 0, 0, 5, 2000);
-insert into sys.types values (28, 'wkb', 'geometry', 0, 0, 0, 15, 2000);
-insert into sys.types values (29, 'wkba', 'geometrya', 0, 0, 0, 16, 2000);
-insert into sys.types values (30, 'mbr', 'mbr', 0, 0, 0, 16, 2000);
-delete from sys.functions where id < 2000;
-delete from sys.args where func_id not in (select id from sys.functions);
-insert into sys.functions values (26, 'length', 'nitems', 'blob', 0, 1, false, false, false, 2000, true);
-insert into sys.args values (8329, 26, 'res_0', 'int', 32, 0, 0, 0);
-insert into sys.args values (8330, 26, 'arg_1', 'blob', 0, 0, 1, 1);
-insert into sys.functions values (27, 'octet_length', 'nitems', 'blob', 0, 1, false, false, false, 2000, true);
-insert into sys.args values (8331, 27, 'res_0', 'int', 32, 0, 0, 0);
-insert into sys.args values (8332, 27, 'arg_1', 'blob', 0, 0, 1, 1);
-insert into sys.functions values (31, 'mbr_overlap', 'mbrOverlaps', 'geom', 0, 1, false, false, false, 2000, true);
-insert into sys.args values (8333, 31, 'res_0', 'boolean', 1, 0, 0, 0);
-insert into sys.args values (8334, 31, 'arg_1', 'geometry', 0, 0, 1, 1);
-insert into sys.args values (8335, 31, 'arg_2', 'geometry', 0, 0, 1, 2);
-insert into sys.functions values (32, 'mbr_overlap', 'mbrOverlaps', 'geom', 0, 1, false, false, false, 2000, true);
-insert into sys.args values (8336, 32, 'res_0', 'boolean', 1, 0, 0, 0);
-insert into sys.args values (8337, 32, 'arg_1', 'mbr', 0, 0, 1, 1);
-insert into sys.args values (8338, 32, 'arg_2', 'mbr', 0, 0, 1, 2);
-insert into sys.functions values (33, 'mbr_above', 'mbrAbove', 'geom', 0, 1, false, false, false, 2000, true);
-insert into sys.args values (8339, 33, 'res_0', 'boolean', 1, 0, 0, 0);
-insert into sys.args values (8340, 33, 'arg_1', 'geometry', 0, 0, 1, 1);
-insert into sys.args values (8341, 33, 'arg_2', 'geometry', 0, 0, 1, 2);
-insert into sys.functions values (34, 'mbr_above', 'mbrAbove', 'geom', 0, 1, false, false, false, 2000, true);
-insert into sys.args values (8342, 34, 'res_0', 'boolean', 1, 0, 0, 0);
-insert into sys.args values (8343, 34, 'arg_1', 'mbr', 0, 0, 1, 1);
-insert into sys.args values (8344, 34, 'arg_2', 'mbr', 0, 0, 1, 2);
-insert into sys.functions values (35, 'mbr_below', 'mbrBelow', 'geom', 0, 1, false, false, false, 2000, true);
-insert into sys.args values (8345, 35, 'res_0', 'boolean', 1, 0, 0, 0);
-insert into sys.args values (8346, 35, 'arg_1', 'geometry', 0, 0, 1, 1);
-insert into sys.args values (8347, 35, 'arg_2', 'geometry', 0, 0, 1, 2);
-insert into sys.functions values (36, 'mbr_below', 'mbrBelow', 'geom', 0, 1, false, false, false, 2000, true);
-insert into sys.args values (8348, 36, 'res_0', 'boolean', 1, 0, 0, 0);
-insert into sys.args values (8349, 36, 'arg_1', 'mbr', 0, 0, 1, 1);
-insert into sys.args values (8350, 36, 'arg_2', 'mbr', 0, 0, 1, 2);
-insert into sys.functions values (37, 'mbr_right', 'mbrRight', 'geom', 0, 1, false, false, false, 2000, true);
-insert into sys.args values (8351, 37, 'res_0', 'boolean', 1, 0, 0, 0);
-insert into sys.args values (8352, 37, 'arg_1', 'geometry', 0, 0, 1, 1);
-insert into sys.args values (8353, 37, 'arg_2', 'geometry', 0, 0, 1, 2);
-insert into sys.functions values (38, 'mbr_right', 'mbrRight', 'geom', 0, 1, false, false, false, 2000, true);
-insert into sys.args values (8354, 38, 'res_0', 'boolean', 1, 0, 0, 0);
-insert into sys.args values (8355, 38, 'arg_1', 'mbr', 0, 0, 1, 1);
-insert into sys.args values (8356, 38, 'arg_2', 'mbr', 0, 0, 1, 2);
-insert into sys.functions values (39, 'mbr_left', 'mbrLeft', 'geom', 0, 1, false, false, false, 2000, true);
-insert into sys.args values (8357, 39, 'res_0', 'boolean', 1, 0, 0, 0);
-insert into sys.args values (8358, 39, 'arg_1', 'geometry', 0, 0, 1, 1);
-insert into sys.args values (8359, 39, 'arg_2', 'geometry', 0, 0, 1, 2);
-insert into sys.functions values (40, 'mbr_left', 'mbrLeft', 'geom', 0, 1, false, false, false, 2000, true);
-insert into sys.args values (8360, 40, 'res_0', 'boolean', 1, 0, 0, 0);
-insert into sys.args values (8361, 40, 'arg_1', 'mbr', 0, 0, 1, 1);
-insert into sys.args values (8362, 40, 'arg_2', 'mbr', 0, 0, 1, 2);
-insert into sys.functions values (41, 'mbr_overlap_or_above', 'mbrOverlapOrAbove', 'geom', 0, 1, false, false, false, 2000, true);
-insert into sys.args values (8363, 41, 'res_0', 'boolean', 1, 0, 0, 0);
-insert into sys.args values (8364, 41, 'arg_1', 'geometry', 0, 0, 1, 1);
-insert into sys.args values (8365, 41, 'arg_2', 'geometry', 0, 0, 1, 2);
-insert into sys.functions values (42, 'mbr_overlap_or_above', 'mbrOverlapOrAbove', 'geom', 0, 1, false, false, false, 2000, true);
-insert into sys.args values (8366, 42, 'res_0', 'boolean', 1, 0, 0, 0);
-insert into sys.args values (8367, 42, 'arg_1', 'mbr', 0, 0, 1, 1);
-insert into sys.args values (8368, 42, 'arg_2', 'mbr', 0, 0, 1, 2);
-insert into sys.functions values (43, 'mbr_overlap_or_below', 'mbrOverlapOrBelow', 'geom', 0, 1, false, false, false, 2000, true);
-insert into sys.args values (8369, 43, 'res_0', 'boolean', 1, 0, 0, 0);
-insert into sys.args values (8370, 43, 'arg_1', 'geometry', 0, 0, 1, 1);
-insert into sys.args values (8371, 43, 'arg_2', 'geometry', 0, 0, 1, 2);
-insert into sys.functions values (44, 'mbr_overlap_or_below', 'mbrOverlapOrBelow', 'geom', 0, 1, false, false, false, 2000, true);
-insert into sys.args values (8372, 44, 'res_0', 'boolean', 1, 0, 0, 0);
-insert into sys.args values (8373, 44, 'arg_1', 'mbr', 0, 0, 1, 1);
-insert into sys.args values (8374, 44, 'arg_2', 'mbr', 0, 0, 1, 2);
-insert into sys.functions values (45, 'mbr_overlap_or_right', 'mbrOverlapOrRight', 'geom', 0, 1, false, false, false, 2000, true);
-insert into sys.args values (8375, 45, 'res_0', 'boolean', 1, 0, 0, 0);
-insert into sys.args values (8376, 45, 'arg_1', 'geometry', 0, 0, 1, 1);
-insert into sys.args values (8377, 45, 'arg_2', 'geometry', 0, 0, 1, 2);
-insert into sys.functions values (46, 'mbr_overlap_or_right', 'mbrOverlapOrRight', 'geom', 0, 1, false, false, false, 2000, true);
-insert into sys.args values (8378, 46, 'res_0', 'boolean', 1, 0, 0, 0);
-insert into sys.args values (8379, 46, 'arg_1', 'mbr', 0, 0, 1, 1);
-insert into sys.args values (8380, 46, 'arg_2', 'mbr', 0, 0, 1, 2);
-insert into sys.functions values (47, 'mbr_overlap_or_left', 'mbrOverlapOrLeft', 'geom', 0, 1, false, false, false, 2000, true);
-insert into sys.args values (8381, 47, 'res_0', 'boolean', 1, 0, 0, 0);
-insert into sys.args values (8382, 47, 'arg_1', 'geometry', 0, 0, 1, 1);
-insert into sys.args values (8383, 47, 'arg_2', 'geometry', 0, 0, 1, 2);
-insert into sys.functions values (48, 'mbr_overlap_or_left', 'mbrOverlapOrLeft', 'geom', 0, 1, false, false, false, 2000, true);
-insert into sys.args values (8384, 48, 'res_0', 'boolean', 1, 0, 0, 0);
-insert into sys.args values (8385, 48, 'arg_1', 'mbr', 0, 0, 1, 1);
-insert into sys.args values (8386, 48, 'arg_2', 'mbr', 0, 0, 1, 2);
-insert into sys.functions values (49, 'mbr_contains', 'mbrContains', 'geom', 0, 1, false, false, false, 2000, true);
-insert into sys.args values (8387, 49, 'res_0', 'boolean', 1, 0, 0, 0);
-insert into sys.args values (8388, 49, 'arg_1', 'geometry', 0, 0, 1, 1);
-insert into sys.args values (8389, 49, 'arg_2', 'geometry', 0, 0, 1, 2);
-insert into sys.functions values (50, 'mbr_contains', 'mbrContains', 'geom', 0, 1, false, false, false, 2000, true);
-insert into sys.args values (8390, 50, 'res_0', 'boolean', 1, 0, 0, 0);
-insert into sys.args values (8391, 50, 'arg_1', 'mbr', 0, 0, 1, 1);
-insert into sys.args values (8392, 50, 'arg_2', 'mbr', 0, 0, 1, 2);
-insert into sys.functions values (51, 'mbr_contained', 'mbrContained', 'geom', 0, 1, false, false, false, 2000, true);
-insert into sys.args values (8393, 51, 'res_0', 'boolean', 1, 0, 0, 0);
-insert into sys.args values (8394, 51, 'arg_1', 'geometry', 0, 0, 1, 1);
-insert into sys.args values (8395, 51, 'arg_2', 'geometry', 0, 0, 1, 2);
-insert into sys.functions values (52, 'mbr_contained', 'mbrContained', 'geom', 0, 1, false, false, false, 2000, true);
-insert into sys.args values (8396, 52, 'res_0', 'boolean', 1, 0, 0, 0);
-insert into sys.args values (8397, 52, 'arg_1', 'mbr', 0, 0, 1, 1);
-insert into sys.args values (8398, 52, 'arg_2', 'mbr', 0, 0, 1, 2);
-insert into sys.functions values (53, 'mbr_equal', 'mbrEqual', 'geom', 0, 1, false, false, false, 2000, true);
-insert into sys.args values (8399, 53, 'res_0', 'boolean', 1, 0, 0, 0);
-insert into sys.args values (8400, 53, 'arg_1', 'geometry', 0, 0, 1, 1);
-insert into sys.args values (8401, 53, 'arg_2', 'geometry', 0, 0, 1, 2);
-insert into sys.functions values (54, 'mbr_equal', 'mbrEqual', 'geom', 0, 1, false, false, false, 2000, true);
-insert into sys.args values (8402, 54, 'res_0', 'boolean', 1, 0, 0, 0);
-insert into sys.args values (8403, 54, 'arg_1', 'mbr', 0, 0, 1, 1);
-insert into sys.args values (8404, 54, 'arg_2', 'mbr', 0, 0, 1, 2);
-insert into sys.functions values (55, 'mbr_distance', 'mbrDistance', 'geom', 0, 1, false, false, false, 2000, true);
-insert into sys.args values (8405, 55, 'res_0', 'double', 53, 0, 0, 0);
-insert into sys.args values (8406, 55, 'arg_1', 'geometry', 0, 0, 1, 1);
-insert into sys.args values (8407, 55, 'arg_2', 'geometry', 0, 0, 1, 2);
-insert into sys.functions values (56, 'mbr_distance', 'mbrDistance', 'geom', 0, 1, false, false, false, 2000, true);
-insert into sys.args values (8408, 56, 'res_0', 'double', 53, 0, 0, 0);
-insert into sys.args values (8409, 56, 'arg_1', 'mbr', 0, 0, 1, 1);
-insert into sys.args values (8410, 56, 'arg_2', 'mbr', 0, 0, 1, 2);
-insert into sys.functions values (57, 'left_shift', 'mbrLeft', 'geom', 0, 1, false, false, false, 2000, true);
-insert into sys.args values (8411, 57, 'res_0', 'boolean', 1, 0, 0, 0);
-insert into sys.args values (8412, 57, 'arg_1', 'geometry', 0, 0, 1, 1);
-insert into sys.args values (8413, 57, 'arg_2', 'geometry', 0, 0, 1, 2);
-insert into sys.functions values (58, 'left_shift', 'mbrLeft', 'geom', 0, 1, false, false, false, 2000, true);
-insert into sys.args values (8414, 58, 'res_0', 'boolean', 1, 0, 0, 0);
-insert into sys.args values (8415, 58, 'arg_1', 'mbr', 0, 0, 1, 1);
-insert into sys.args values (8416, 58, 'arg_2', 'mbr', 0, 0, 1, 2);
-insert into sys.functions values (59, 'right_shift', 'mbrRight', 'geom', 0, 1, false, false, false, 2000, true);
-insert into sys.args values (8417, 59, 'res_0', 'boolean', 1, 0, 0, 0);
-insert into sys.args values (8418, 59, 'arg_1', 'geometry', 0, 0, 1, 1);
-insert into sys.args values (8419, 59, 'arg_2', 'geometry', 0, 0, 1, 2);
-insert into sys.functions values (60, 'right_shift', 'mbrRight', 'geom', 0, 1, false, false, false, 2000, true);
-insert into sys.args values (8420, 60, 'res_0', 'boolean', 1, 0, 0, 0);
-insert into sys.args values (8421, 60, 'arg_1', 'mbr', 0, 0, 1, 1);
-insert into sys.args values (8422, 60, 'arg_2', 'mbr', 0, 0, 1, 2);
-insert into sys.functions values (62, 'not_uniques', 'not_uniques', 'sql', 0, 1, false, false, false, 2000, true);
-insert into sys.args values (8423, 62, 'res_0', 'oid', 31, 0, 0, 0);
-insert into sys.args values (8424, 62, 'arg_1', 'bigint', 64, 0, 1, 1);
-insert into sys.functions values (63, 'not_uniques', 'not_uniques', 'sql', 0, 1, false, false, false, 2000, true);
-insert into sys.args values (8425, 63, 'res_0', 'oid', 31, 0, 0, 0);
-insert into sys.args values (8426, 63, 'arg_1', 'oid', 31, 0, 1, 1);
-insert into sys.functions values (64, 'hash', 'hash', 'mkey', 0, 1, false, false, false, 2000, true);
-insert into sys.args values (8427, 64, 'res_0', 'bigint', 64, 0, 0, 0);
-insert into sys.args values (8428, 64, 'arg_1', 'any', 0, 0, 1, 1);
-insert into sys.functions values (65, 'rotate_xor_hash', 'rotate_xor_hash', 'calc', 0, 1, false, false, false, 2000, true);
-insert into sys.args values (8429, 65, 'res_0', 'bigint', 64, 0, 0, 0);
-insert into sys.args values (8430, 65, 'arg_1', 'bigint', 64, 0, 1, 1);
-insert into sys.args values (8431, 65, 'arg_2', 'int', 32, 0, 1, 2);
-insert into sys.args values (8432, 65, 'arg_3', 'any', 0, 0, 1, 3);
-insert into sys.functions values (66, '=', '=', 'calc', 0, 1, false, false, false, 2000, true);
-insert into sys.args values (8433, 66, 'res_0', 'boolean', 1, 0, 0, 0);
-insert into sys.args values (8434, 66, 'arg_1', 'any', 0, 0, 1, 1);
-insert into sys.args values (8435, 66, 'arg_2', 'any', 0, 0, 1, 2);
-insert into sys.functions values (67, '<>', '!=', 'calc', 0, 1, false, false, false, 2000, true);
-insert into sys.args values (8436, 67, 'res_0', 'boolean', 1, 0, 0, 0);
-insert into sys.args values (8437, 67, 'arg_1', 'any', 0, 0, 1, 1);
-insert into sys.args values (8438, 67, 'arg_2', 'any', 0, 0, 1, 2);
-insert into sys.functions values (68, 'isnull', 'isnil', 'calc', 0, 1, false, false, false, 2000, true);
-insert into sys.args values (8439, 68, 'res_0', 'boolean', 1, 0, 0, 0);
-insert into sys.args values (8440, 68, 'arg_1', 'any', 0, 0, 1, 1);
-insert into sys.functions values (69, '>', '>', 'calc', 0, 1, false, false, false, 2000, true);
-insert into sys.args values (8441, 69, 'res_0', 'boolean', 1, 0, 0, 0);
-insert into sys.args values (8442, 69, 'arg_1', 'any', 0, 0, 1, 1);
-insert into sys.args values (8443, 69, 'arg_2', 'any', 0, 0, 1, 2);
-insert into sys.functions values (70, '>=', '>=', 'calc', 0, 1, false, false, false, 2000, true);
-insert into sys.args values (8444, 70, 'res_0', 'boolean', 1, 0, 0, 0);
-insert into sys.args values (8445, 70, 'arg_1', 'any', 0, 0, 1, 1);
-insert into sys.args values (8446, 70, 'arg_2', 'any', 0, 0, 1, 2);
-insert into sys.functions values (71, '<', '<', 'calc', 0, 1, false, false, false, 2000, true);
-insert into sys.args values (8447, 71, 'res_0', 'boolean', 1, 0, 0, 0);
-insert into sys.args values (8448, 71, 'arg_1', 'any', 0, 0, 1, 1);
-insert into sys.args values (8449, 71, 'arg_2', 'any', 0, 0, 1, 2);
-insert into sys.functions values (72, '<=', '<=', 'calc', 0, 1, false, false, false, 2000, true);
-insert into sys.args values (8450, 72, 'res_0', 'boolean', 1, 0, 0, 0);
-insert into sys.args values (8451, 72, 'arg_1', 'any', 0, 0, 1, 1);
-insert into sys.args values (8452, 72, 'arg_2', 'any', 0, 0, 1, 2);
-insert into sys.functions values (73, 'between', 'between', 'calc', 0, 1, false, false, false, 2000, true);
-insert into sys.args values (8453, 73, 'res_0', 'boolean', 1, 0, 0, 0);
-insert into sys.args values (8454, 73, 'arg_1', 'any', 0, 0, 1, 1);
-insert into sys.args values (8455, 73, 'arg_2', 'any', 0, 0, 1, 2);
-insert into sys.args values (8456, 73, 'arg_3', 'any', 0, 0, 1, 3);
-insert into sys.args values (8457, 73, 'arg_4', 'boolean', 1, 0, 1, 4);
-insert into sys.args values (8458, 73, 'arg_5', 'boolean', 1, 0, 1, 5);
-insert into sys.args values (8459, 73, 'arg_6', 'boolean', 1, 0, 1, 6);
-insert into sys.args values (8460, 73, 'arg_7', 'boolean', 1, 0, 1, 7);
-insert into sys.args values (8461, 73, 'arg_8', 'boolean', 1, 0, 1, 8);
-insert into sys.functions values (77, 'any', 'any', 'sql', 0, 1, false, false, false, 2000, true);
-insert into sys.args values (8462, 77, 'res_0', 'boolean', 1, 0, 0, 0);
-insert into sys.args values (8463, 77, 'arg_1', 'boolean', 1, 0, 1, 1);
-insert into sys.args values (8464, 77, 'arg_2', 'boolean', 1, 0, 1, 2);
-insert into sys.args values (8465, 77, 'arg_3', 'boolean', 1, 0, 1, 3);
-insert into sys.functions values (78, 'all', 'all', 'sql', 0, 1, false, false, false, 2000, true);
-insert into sys.args values (8466, 78, 'res_0', 'boolean', 1, 0, 0, 0);
-insert into sys.args values (8467, 78, 'arg_1', 'boolean', 1, 0, 1, 1);
-insert into sys.args values (8468, 78, 'arg_2', 'boolean', 1, 0, 1, 2);
-insert into sys.args values (8469, 78, 'arg_3', 'boolean', 1, 0, 1, 3);
-insert into sys.functions values (81, 'sql_anyequal', 'anyequal', 'aggr', 0, 1, false, false, false, 2000, true);
-insert into sys.args values (8470, 81, 'res_0', 'boolean', 1, 0, 0, 0);
-insert into sys.args values (8471, 81, 'arg_1', 'any', 0, 0, 1, 1);
-insert into sys.args values (8472, 81, 'arg_2', 'any', 0, 0, 1, 2);
-insert into sys.functions values (82, 'sql_not_anyequal', 'not_anyequal', 'aggr', 0, 1, false, false, false, 2000, true);
-insert into sys.args values (8473, 82, 'res_0', 'boolean', 1, 0, 0, 0);
-insert into sys.args values (8474, 82, 'arg_1', 'any', 0, 0, 1, 1);
-insert into sys.args values (8475, 82, 'arg_2', 'any', 0, 0, 1, 2);
-insert into sys.functions values (85, 'sql_exists', 'exist', 'aggr', 0, 1, false, false, false, 2000, true);
-insert into sys.args values (8476, 85, 'res_0', 'boolean', 1, 0, 0, 0);
-insert into sys.args values (8477, 85, 'arg_1', 'any', 0, 0, 1, 1);
-insert into sys.functions values (86, 'sql_not_exists', 'not_exist', 'aggr', 0, 1, false, false, false, 2000, true);
-insert into sys.args values (8478, 86, 'res_0', 'boolean', 1, 0, 0, 0);
-insert into sys.args values (8479, 86, 'arg_1', 'any', 0, 0, 1, 1);
-insert into sys.functions values (87, 'in', 'in', 'calc', 0, 1, false, false, false, 2000, true);
-insert into sys.args values (8480, 87, 'res_0', 'boolean', 1, 0, 0, 0);
-insert into sys.args values (8481, 87, 'arg_1', 'any', 0, 0, 1, 1);
-insert into sys.args values (8482, 87, 'arg_2', 'any', 0, 0, 1, 2);
-insert into sys.functions values (88, 'identity', 'identity', 'calc', 0, 1, false, false, false, 2000, true);
-insert into sys.args values (8483, 88, 'res_0', 'oid', 31, 0, 0, 0);
-insert into sys.args values (8484, 88, 'arg_1', 'any', 0, 0, 1, 1);
-insert into sys.functions values (89, 'rowid', 'identity', 'calc', 0, 1, false, false, false, 2000, true);
-insert into sys.args values (8485, 89, 'res_0', 'int', 32, 0, 0, 0);
-insert into sys.args values (8486, 89, 'arg_1', 'any', 0, 0, 1, 1);
-insert into sys.functions values (90, 'rowid', 'rowid', 'calc', 0, 1, false, false, false, 2000, true);
-insert into sys.args values (8487, 90, 'res_0', 'oid', 31, 0, 0, 0);
-insert into sys.args values (8488, 90, 'arg_1', 'any', 0, 0, 1, 1);
-insert into sys.args values (8489, 90, 'arg_2', 'varchar', 0, 0, 1, 2);
-insert into sys.args values (8490, 90, 'arg_3', 'varchar', 0, 0, 1, 3);
-insert into sys.functions values (93, 'sql_min', 'min', 'calc', 0, 1, false, false, false, 2000, true);
-insert into sys.args values (8491, 93, 'res_0', 'any', 0, 0, 0, 0);
-insert into sys.args values (8492, 93, 'arg_1', 'any', 0, 0, 1, 1);
-insert into sys.args values (8493, 93, 'arg_2', 'any', 0, 0, 1, 2);
-insert into sys.functions values (94, 'sql_max', 'max', 'calc', 0, 1, false, false, false, 2000, true);
-insert into sys.args values (8494, 94, 'res_0', 'any', 0, 0, 0, 0);
-insert into sys.args values (8495, 94, 'arg_1', 'any', 0, 0, 1, 1);
-insert into sys.args values (8496, 94, 'arg_2', 'any', 0, 0, 1, 2);
-insert into sys.functions values (95, 'least', 'min_no_nil', 'calc', 0, 1, false, false, false, 2000, true);
-insert into sys.args values (8497, 95, 'res_0', 'any', 0, 0, 0, 0);
-insert into sys.args values (8498, 95, 'arg_1', 'any', 0, 0, 1, 1);
-insert into sys.args values (8499, 95, 'arg_2', 'any', 0, 0, 1, 2);
-insert into sys.functions values (96, 'greatest', 'max_no_nil', 'calc', 0, 1, false, false, false, 2000, true);
-insert into sys.args values (8500, 96, 'res_0', 'any', 0, 0, 0, 0);
-insert into sys.args values (8501, 96, 'arg_1', 'any', 0, 0, 1, 1);
-insert into sys.args values (8502, 96, 'arg_2', 'any', 0, 0, 1, 2);
-insert into sys.functions values (97, 'ifthenelse', 'ifthenelse', 'calc', 0, 1, false, false, false, 2000, true);
-insert into sys.args values (8503, 97, 'res_0', 'any', 0, 0, 0, 0);
-insert into sys.args values (8504, 97, 'arg_1', 'boolean', 1, 0, 1, 1);
-insert into sys.args values (8505, 97, 'arg_2', 'any', 0, 0, 1, 2);
-insert into sys.args values (8506, 97, 'arg_3', 'any', 0, 0, 1, 3);
-insert into sys.functions values (110, 'mod', '%', 'calc', 0, 1, false, false, false, 2000, true);
-insert into sys.args values (8507, 110, 'res_0', 'oid', 31, 0, 0, 0);
-insert into sys.args values (8508, 110, 'arg_1', 'oid', 31, 0, 1, 1);
-insert into sys.args values (8509, 110, 'arg_2', 'oid', 31, 0, 1, 2);
-insert into sys.functions values (111, 'mod', '%', 'calc', 0, 1, false, false, false, 2000, true);
-insert into sys.args values (8510, 111, 'res_0', 'tinyint', 8, 0, 0, 0);
-insert into sys.args values (8511, 111, 'arg_1', 'tinyint', 8, 0, 1, 1);
-insert into sys.args values (8512, 111, 'arg_2', 'tinyint', 8, 0, 1, 2);
-insert into sys.functions values (112, 'mod', '%', 'calc', 0, 1, false, false, false, 2000, true);
-insert into sys.args values (8513, 112, 'res_0', 'smallint', 16, 0, 0, 0);
-insert into sys.args values (8514, 112, 'arg_1', 'smallint', 16, 0, 1, 1);
-insert into sys.args values (8515, 112, 'arg_2', 'smallint', 16, 0, 1, 2);
-insert into sys.functions values (113, 'mod', '%', 'calc', 0, 1, false, false, false, 2000, true);
-insert into sys.args values (8516, 113, 'res_0', 'int', 32, 0, 0, 0);
-insert into sys.args values (8517, 113, 'arg_1', 'int', 32, 0, 1, 1);
-insert into sys.args values (8518, 113, 'arg_2', 'int', 32, 0, 1, 2);
-insert into sys.functions values (114, 'mod', '%', 'calc', 0, 1, false, false, false, 2000, true);
-insert into sys.args values (8519, 114, 'res_0', 'bigint', 64, 0, 0, 0);
-insert into sys.args values (8520, 114, 'arg_1', 'bigint', 64, 0, 1, 1);
-insert into sys.args values (8521, 114, 'arg_2', 'bigint', 64, 0, 1, 2);
-insert into sys.functions values (115, 'mod', '%', 'calc', 0, 1, false, false, false, 2000, true);
-insert into sys.args values (8522, 115, 'res_0', 'decimal', 2, 0, 0, 0);
-insert into sys.args values (8523, 115, 'arg_1', 'decimal', 2, 0, 1, 1);
-insert into sys.args values (8524, 115, 'arg_2', 'decimal', 2, 0, 1, 2);
-insert into sys.functions values (116, 'mod', '%', 'calc', 0, 1, false, false, false, 2000, true);
-insert into sys.args values (8525, 116, 'res_0', 'decimal', 4, 0, 0, 0);
-insert into sys.args values (8526, 116, 'arg_1', 'decimal', 4, 0, 1, 1);
-insert into sys.args values (8527, 116, 'arg_2', 'decimal', 4, 0, 1, 2);
-insert into sys.functions values (117, 'mod', '%', 'calc', 0, 1, false, false, false, 2000, true);
-insert into sys.args values (8528, 117, 'res_0', 'decimal', 9, 0, 0, 0);
-insert into sys.args values (8529, 117, 'arg_1', 'decimal', 9, 0, 1, 1);
-insert into sys.args values (8530, 117, 'arg_2', 'decimal', 9, 0, 1, 2);
-insert into sys.functions values (118, 'mod', '%', 'calc', 0, 1, false, false, false, 2000, true);
-insert into sys.args values (8531, 118, 'res_0', 'decimal', 18, 0, 0, 0);
-insert into sys.args values (8532, 118, 'arg_1', 'decimal', 18, 0, 1, 1);
-insert into sys.args values (8533, 118, 'arg_2', 'decimal', 18, 0, 1, 2);
-insert into sys.functions values (119, 'mod', '%', 'calc', 0, 1, false, false, false, 2000, true);
-insert into sys.args values (8534, 119, 'res_0', 'real', 24, 0, 0, 0);
-insert into sys.args values (8535, 119, 'arg_1', 'real', 24, 0, 1, 1);
-insert into sys.args values (8536, 119, 'arg_2', 'real', 24, 0, 1, 2);
-insert into sys.functions values (120, 'mod', '%', 'calc', 0, 1, false, false, false, 2000, true);
-insert into sys.args values (8537, 120, 'res_0', 'double', 53, 0, 0, 0);
-insert into sys.args values (8538, 120, 'arg_1', 'double', 53, 0, 1, 1);
-insert into sys.args values (8539, 120, 'arg_2', 'double', 53, 0, 1, 2);
-insert into sys.functions values (136, 'diff', 'diff', 'sql', 0, 6, false, false, false, 2000, true);
-insert into sys.args values (8540, 136, 'res_0', 'boolean', 1, 0, 0, 0);
-insert into sys.args values (8541, 136, 'arg_1', 'any', 0, 0, 1, 1);
-insert into sys.functions values (137, 'diff', 'diff', 'sql', 0, 6, false, false, false, 2000, true);
-insert into sys.args values (8542, 137, 'res_0', 'boolean', 1, 0, 0, 0);
-insert into sys.args values (8543, 137, 'arg_1', 'boolean', 1, 0, 1, 1);
-insert into sys.args values (8544, 137, 'arg_2', 'any', 0, 0, 1, 2);
-insert into sys.functions values (138, 'window_bound', 'window_bound', 'sql', 0, 6, false, false, false, 2000, true);
-insert into sys.args values (8545, 138, 'res_0', 'bigint', 64, 0, 0, 0);
-insert into sys.args values (8546, 138, 'arg_1', 'any', 0, 0, 1, 1);
-insert into sys.args values (8547, 138, 'arg_2', 'int', 32, 0, 1, 2);
-insert into sys.args values (8548, 138, 'arg_3', 'int', 32, 0, 1, 3);
-insert into sys.args values (8549, 138, 'arg_4', 'int', 32, 0, 1, 4);
-insert into sys.args values (8550, 138, 'arg_5', 'tinyint', 8, 0, 1, 5);
-insert into sys.functions values (139, 'window_bound', 'window_bound', 'sql', 0, 6, false, false, false, 2000, true);
-insert into sys.args values (8551, 139, 'res_0', 'bigint', 64, 0, 0, 0);
-insert into sys.args values (8552, 139, 'arg_1', 'boolean', 1, 0, 1, 1);
-insert into sys.args values (8553, 139, 'arg_2', 'any', 0, 0, 1, 2);
-insert into sys.args values (8554, 139, 'arg_3', 'int', 32, 0, 1, 3);
-insert into sys.args values (8555, 139, 'arg_4', 'int', 32, 0, 1, 4);
-insert into sys.args values (8556, 139, 'arg_5', 'int', 32, 0, 1, 5);
-insert into sys.args values (8557, 139, 'arg_6', 'tinyint', 8, 0, 1, 6);
-insert into sys.functions values (140, 'window_bound', 'window_bound', 'sql', 0, 6, false, false, false, 2000, true);
-insert into sys.args values (8558, 140, 'res_0', 'bigint', 64, 0, 0, 0);
-insert into sys.args values (8559, 140, 'arg_1', 'any', 0, 0, 1, 1);
-insert into sys.args values (8560, 140, 'arg_2', 'int', 32, 0, 1, 2);
-insert into sys.args values (8561, 140, 'arg_3', 'int', 32, 0, 1, 3);
-insert into sys.args values (8562, 140, 'arg_4', 'int', 32, 0, 1, 4);
-insert into sys.args values (8563, 140, 'arg_5', 'smallint', 16, 0, 1, 5);
-insert into sys.functions values (141, 'window_bound', 'window_bound', 'sql', 0, 6, false, false, false, 2000, true);
-insert into sys.args values (8564, 141, 'res_0', 'bigint', 64, 0, 0, 0);
-insert into sys.args values (8565, 141, 'arg_1', 'boolean', 1, 0, 1, 1);
-insert into sys.args values (8566, 141, 'arg_2', 'any', 0, 0, 1, 2);
-insert into sys.args values (8567, 141, 'arg_3', 'int', 32, 0, 1, 3);
-insert into sys.args values (8568, 141, 'arg_4', 'int', 32, 0, 1, 4);
-insert into sys.args values (8569, 141, 'arg_5', 'int', 32, 0, 1, 5);
-insert into sys.args values (8570, 141, 'arg_6', 'smallint', 16, 0, 1, 6);
-insert into sys.functions values (142, 'window_bound', 'window_bound', 'sql', 0, 6, false, false, false, 2000, true);
-insert into sys.args values (8571, 142, 'res_0', 'bigint', 64, 0, 0, 0);
-insert into sys.args values (8572, 142, 'arg_1', 'any', 0, 0, 1, 1);
-insert into sys.args values (8573, 142, 'arg_2', 'int', 32, 0, 1, 2);
-insert into sys.args values (8574, 142, 'arg_3', 'int', 32, 0, 1, 3);
-insert into sys.args values (8575, 142, 'arg_4', 'int', 32, 0, 1, 4);
-insert into sys.args values (8576, 142, 'arg_5', 'int', 32, 0, 1, 5);
-insert into sys.functions values (143, 'window_bound', 'window_bound', 'sql', 0, 6, false, false, false, 2000, true);
-insert into sys.args values (8577, 143, 'res_0', 'bigint', 64, 0, 0, 0);
-insert into sys.args values (8578, 143, 'arg_1', 'boolean', 1, 0, 1, 1);
-insert into sys.args values (8579, 143, 'arg_2', 'any', 0, 0, 1, 2);
-insert into sys.args values (8580, 143, 'arg_3', 'int', 32, 0, 1, 3);
-insert into sys.args values (8581, 143, 'arg_4', 'int', 32, 0, 1, 4);
-insert into sys.args values (8582, 143, 'arg_5', 'int', 32, 0, 1, 5);
-insert into sys.args values (8583, 143, 'arg_6', 'int', 32, 0, 1, 6);
-insert into sys.functions values (144, 'window_bound', 'window_bound', 'sql', 0, 6, false, false, false, 2000, true);
-insert into sys.args values (8584, 144, 'res_0', 'bigint', 64, 0, 0, 0);
-insert into sys.args values (8585, 144, 'arg_1', 'any', 0, 0, 1, 1);
-insert into sys.args values (8586, 144, 'arg_2', 'int', 32, 0, 1, 2);
-insert into sys.args values (8587, 144, 'arg_3', 'int', 32, 0, 1, 3);
-insert into sys.args values (8588, 144, 'arg_4', 'int', 32, 0, 1, 4);
-insert into sys.args values (8589, 144, 'arg_5', 'bigint', 64, 0, 1, 5);
-insert into sys.functions values (145, 'window_bound', 'window_bound', 'sql', 0, 6, false, false, false, 2000, true);
-insert into sys.args values (8590, 145, 'res_0', 'bigint', 64, 0, 0, 0);
-insert into sys.args values (8591, 145, 'arg_1', 'boolean', 1, 0, 1, 1);
-insert into sys.args values (8592, 145, 'arg_2', 'any', 0, 0, 1, 2);
-insert into sys.args values (8593, 145, 'arg_3', 'int', 32, 0, 1, 3);
-insert into sys.args values (8594, 145, 'arg_4', 'int', 32, 0, 1, 4);
-insert into sys.args values (8595, 145, 'arg_5', 'int', 32, 0, 1, 5);
-insert into sys.args values (8596, 145, 'arg_6', 'bigint', 64, 0, 1, 6);
-insert into sys.functions values (146, 'window_bound', 'window_bound', 'sql', 0, 6, false, false, false, 2000, true);
-insert into sys.args values (8597, 146, 'res_0', 'bigint', 64, 0, 0, 0);
-insert into sys.args values (8598, 146, 'arg_1', 'any', 0, 0, 1, 1);
-insert into sys.args values (8599, 146, 'arg_2', 'int', 32, 0, 1, 2);
-insert into sys.args values (8600, 146, 'arg_3', 'int', 32, 0, 1, 3);
-insert into sys.args values (8601, 146, 'arg_4', 'int', 32, 0, 1, 4);
-insert into sys.args values (8602, 146, 'arg_5', 'real', 24, 0, 1, 5);
-insert into sys.functions values (147, 'window_bound', 'window_bound', 'sql', 0, 6, false, false, false, 2000, true);
-insert into sys.args values (8603, 147, 'res_0', 'bigint', 64, 0, 0, 0);
-insert into sys.args values (8604, 147, 'arg_1', 'boolean', 1, 0, 1, 1);
-insert into sys.args values (8605, 147, 'arg_2', 'any', 0, 0, 1, 2);
-insert into sys.args values (8606, 147, 'arg_3', 'int', 32, 0, 1, 3);
-insert into sys.args values (8607, 147, 'arg_4', 'int', 32, 0, 1, 4);
-insert into sys.args values (8608, 147, 'arg_5', 'int', 32, 0, 1, 5);
-insert into sys.args values (8609, 147, 'arg_6', 'real', 24, 0, 1, 6);
-insert into sys.functions values (148, 'window_bound', 'window_bound', 'sql', 0, 6, false, false, false, 2000, true);
-insert into sys.args values (8610, 148, 'res_0', 'bigint', 64, 0, 0, 0);
-insert into sys.args values (8611, 148, 'arg_1', 'any', 0, 0, 1, 1);
-insert into sys.args values (8612, 148, 'arg_2', 'int', 32, 0, 1, 2);
-insert into sys.args values (8613, 148, 'arg_3', 'int', 32, 0, 1, 3);
-insert into sys.args values (8614, 148, 'arg_4', 'int', 32, 0, 1, 4);
-insert into sys.args values (8615, 148, 'arg_5', 'double', 53, 0, 1, 5);
-insert into sys.functions values (149, 'window_bound', 'window_bound', 'sql', 0, 6, false, false, false, 2000, true);
-insert into sys.args values (8616, 149, 'res_0', 'bigint', 64, 0, 0, 0);
-insert into sys.args values (8617, 149, 'arg_1', 'boolean', 1, 0, 1, 1);
-insert into sys.args values (8618, 149, 'arg_2', 'any', 0, 0, 1, 2);
-insert into sys.args values (8619, 149, 'arg_3', 'int', 32, 0, 1, 3);
-insert into sys.args values (8620, 149, 'arg_4', 'int', 32, 0, 1, 4);
-insert into sys.args values (8621, 149, 'arg_5', 'int', 32, 0, 1, 5);
-insert into sys.args values (8622, 149, 'arg_6', 'double', 53, 0, 1, 6);
-insert into sys.functions values (150, 'window_bound', 'window_bound', 'sql', 0, 6, false, false, false, 2000, true);
-insert into sys.args values (8623, 150, 'res_0', 'bigint', 64, 0, 0, 0);
-insert into sys.args values (8624, 150, 'arg_1', 'any', 0, 0, 1, 1);
-insert into sys.args values (8625, 150, 'arg_2', 'int', 32, 0, 1, 2);
-insert into sys.args values (8626, 150, 'arg_3', 'int', 32, 0, 1, 3);
-insert into sys.args values (8627, 150, 'arg_4', 'int', 32, 0, 1, 4);
-insert into sys.args values (8628, 150, 'arg_5', 'decimal', 2, 0, 1, 5);
-insert into sys.functions values (151, 'window_bound', 'window_bound', 'sql', 0, 6, false, false, false, 2000, true);
-insert into sys.args values (8629, 151, 'res_0', 'bigint', 64, 0, 0, 0);
-insert into sys.args values (8630, 151, 'arg_1', 'boolean', 1, 0, 1, 1);
-insert into sys.args values (8631, 151, 'arg_2', 'any', 0, 0, 1, 2);
-insert into sys.args values (8632, 151, 'arg_3', 'int', 32, 0, 1, 3);
-insert into sys.args values (8633, 151, 'arg_4', 'int', 32, 0, 1, 4);
-insert into sys.args values (8634, 151, 'arg_5', 'int', 32, 0, 1, 5);
-insert into sys.args values (8635, 151, 'arg_6', 'decimal', 2, 0, 1, 6);
-insert into sys.functions values (152, 'window_bound', 'window_bound', 'sql', 0, 6, false, false, false, 2000, true);
-insert into sys.args values (8636, 152, 'res_0', 'bigint', 64, 0, 0, 0);
-insert into sys.args values (8637, 152, 'arg_1', 'any', 0, 0, 1, 1);
-insert into sys.args values (8638, 152, 'arg_2', 'int', 32, 0, 1, 2);
-insert into sys.args values (8639, 152, 'arg_3', 'int', 32, 0, 1, 3);
-insert into sys.args values (8640, 152, 'arg_4', 'int', 32, 0, 1, 4);
-insert into sys.args values (8641, 152, 'arg_5', 'decimal', 4, 0, 1, 5);
-insert into sys.functions values (153, 'window_bound', 'window_bound', 'sql', 0, 6, false, false, false, 2000, true);
-insert into sys.args values (8642, 153, 'res_0', 'bigint', 64, 0, 0, 0);
-insert into sys.args values (8643, 153, 'arg_1', 'boolean', 1, 0, 1, 1);
-insert into sys.args values (8644, 153, 'arg_2', 'any', 0, 0, 1, 2);
-insert into sys.args values (8645, 153, 'arg_3', 'int', 32, 0, 1, 3);
-insert into sys.args values (8646, 153, 'arg_4', 'int', 32, 0, 1, 4);
-insert into sys.args values (8647, 153, 'arg_5', 'int', 32, 0, 1, 5);
-insert into sys.args values (8648, 153, 'arg_6', 'decimal', 4, 0, 1, 6);
-insert into sys.functions values (154, 'window_bound', 'window_bound', 'sql', 0, 6, false, false, false, 2000, true);
-insert into sys.args values (8649, 154, 'res_0', 'bigint', 64, 0, 0, 0);
-insert into sys.args values (8650, 154, 'arg_1', 'any', 0, 0, 1, 1);
-insert into sys.args values (8651, 154, 'arg_2', 'int', 32, 0, 1, 2);
-insert into sys.args values (8652, 154, 'arg_3', 'int', 32, 0, 1, 3);
-insert into sys.args values (8653, 154, 'arg_4', 'int', 32, 0, 1, 4);
-insert into sys.args values (8654, 154, 'arg_5', 'decimal', 9, 0, 1, 5);
-insert into sys.functions values (155, 'window_bound', 'window_bound', 'sql', 0, 6, false, false, false, 2000, true);
-insert into sys.args values (8655, 155, 'res_0', 'bigint', 64, 0, 0, 0);
-insert into sys.args values (8656, 155, 'arg_1', 'boolean', 1, 0, 1, 1);
-insert into sys.args values (8657, 155, 'arg_2', 'any', 0, 0, 1, 2);
-insert into sys.args values (8658, 155, 'arg_3', 'int', 32, 0, 1, 3);
-insert into sys.args values (8659, 155, 'arg_4', 'int', 32, 0, 1, 4);
-insert into sys.args values (8660, 155, 'arg_5', 'int', 32, 0, 1, 5);
-insert into sys.args values (8661, 155, 'arg_6', 'decimal', 9, 0, 1, 6);
-insert into sys.functions values (156, 'window_bound', 'window_bound', 'sql', 0, 6, false, false, false, 2000, true);
-insert into sys.args values (8662, 156, 'res_0', 'bigint', 64, 0, 0, 0);
-insert into sys.args values (8663, 156, 'arg_1', 'any', 0, 0, 1, 1);
-insert into sys.args values (8664, 156, 'arg_2', 'int', 32, 0, 1, 2);
-insert into sys.args values (8665, 156, 'arg_3', 'int', 32, 0, 1, 3);
-insert into sys.args values (8666, 156, 'arg_4', 'int', 32, 0, 1, 4);
-insert into sys.args values (8667, 156, 'arg_5', 'decimal', 18, 0, 1, 5);
-insert into sys.functions values (157, 'window_bound', 'window_bound', 'sql', 0, 6, false, false, false, 2000, true);
-insert into sys.args values (8668, 157, 'res_0', 'bigint', 64, 0, 0, 0);
-insert into sys.args values (8669, 157, 'arg_1', 'boolean', 1, 0, 1, 1);
-insert into sys.args values (8670, 157, 'arg_2', 'any', 0, 0, 1, 2);
-insert into sys.args values (8671, 157, 'arg_3', 'int', 32, 0, 1, 3);
-insert into sys.args values (8672, 157, 'arg_4', 'int', 32, 0, 1, 4);
-insert into sys.args values (8673, 157, 'arg_5', 'int', 32, 0, 1, 5);
-insert into sys.args values (8674, 157, 'arg_6', 'decimal', 18, 0, 1, 6);
-insert into sys.functions values (158, 'window_bound', 'window_bound', 'sql', 0, 6, false, false, false, 2000, true);
-insert into sys.args values (8675, 158, 'res_0', 'bigint', 64, 0, 0, 0);
-insert into sys.args values (8676, 158, 'arg_1', 'any', 0, 0, 1, 1);
-insert into sys.args values (8677, 158, 'arg_2', 'int', 32, 0, 1, 2);
-insert into sys.args values (8678, 158, 'arg_3', 'int', 32, 0, 1, 3);
-insert into sys.args values (8679, 158, 'arg_4', 'int', 32, 0, 1, 4);
-insert into sys.args values (8680, 158, 'arg_5', 'month_interval', 32, 0, 1, 5);
-insert into sys.functions values (159, 'window_bound', 'window_bound', 'sql', 0, 6, false, false, false, 2000, true);
-insert into sys.args values (8681, 159, 'res_0', 'bigint', 64, 0, 0, 0);
-insert into sys.args values (8682, 159, 'arg_1', 'boolean', 1, 0, 1, 1);
-insert into sys.args values (8683, 159, 'arg_2', 'any', 0, 0, 1, 2);
-insert into sys.args values (8684, 159, 'arg_3', 'int', 32, 0, 1, 3);
-insert into sys.args values (8685, 159, 'arg_4', 'int', 32, 0, 1, 4);
-insert into sys.args values (8686, 159, 'arg_5', 'int', 32, 0, 1, 5);
-insert into sys.args values (8687, 159, 'arg_6', 'month_interval', 32, 0, 1, 6);
-insert into sys.functions values (160, 'window_bound', 'window_bound', 'sql', 0, 6, false, false, false, 2000, true);
-insert into sys.args values (8688, 160, 'res_0', 'bigint', 64, 0, 0, 0);
-insert into sys.args values (8689, 160, 'arg_1', 'any', 0, 0, 1, 1);
-insert into sys.args values (8690, 160, 'arg_2', 'int', 32, 0, 1, 2);
-insert into sys.args values (8691, 160, 'arg_3', 'int', 32, 0, 1, 3);
-insert into sys.args values (8692, 160, 'arg_4', 'int', 32, 0, 1, 4);
-insert into sys.args values (8693, 160, 'arg_5', 'sec_interval', 13, 0, 1, 5);
-insert into sys.functions values (161, 'window_bound', 'window_bound', 'sql', 0, 6, false, false, false, 2000, true);
-insert into sys.args values (8694, 161, 'res_0', 'bigint', 64, 0, 0, 0);
-insert into sys.args values (8695, 161, 'arg_1', 'boolean', 1, 0, 1, 1);
-insert into sys.args values (8696, 161, 'arg_2', 'any', 0, 0, 1, 2);
-insert into sys.args values (8697, 161, 'arg_3', 'int', 32, 0, 1, 3);
-insert into sys.args values (8698, 161, 'arg_4', 'int', 32, 0, 1, 4);
-insert into sys.args values (8699, 161, 'arg_5', 'int', 32, 0, 1, 5);
-insert into sys.args values (8700, 161, 'arg_6', 'sec_interval', 13, 0, 1, 6);
-insert into sys.functions values (162, 'rank', 'rank', 'sql', 0, 6, false, false, false, 2000, true);
-insert into sys.args values (8701, 162, 'res_0', 'int', 32, 0, 0, 0);
-insert into sys.args values (8702, 162, 'arg_1', 'any', 0, 0, 1, 1);
-insert into sys.args values (8703, 162, 'arg_2', 'boolean', 1, 0, 1, 2);
-insert into sys.args values (8704, 162, 'arg_3', 'boolean', 1, 0, 1, 3);
-insert into sys.functions values (163, 'dense_rank', 'dense_rank', 'sql', 0, 6, false, false, false, 2000, true);
-insert into sys.args values (8705, 163, 'res_0', 'int', 32, 0, 0, 0);
-insert into sys.args values (8706, 163, 'arg_1', 'any', 0, 0, 1, 1);
-insert into sys.args values (8707, 163, 'arg_2', 'boolean', 1, 0, 1, 2);
-insert into sys.args values (8708, 163, 'arg_3', 'boolean', 1, 0, 1, 3);
-insert into sys.functions values (164, 'row_number', 'row_number', 'sql', 0, 6, false, false, false, 2000, true);
-insert into sys.args values (8709, 164, 'res_0', 'int', 32, 0, 0, 0);
-insert into sys.args values (8710, 164, 'arg_1', 'any', 0, 0, 1, 1);
-insert into sys.args values (8711, 164, 'arg_2', 'boolean', 1, 0, 1, 2);
-insert into sys.args values (8712, 164, 'arg_3', 'boolean', 1, 0, 1, 3);
-insert into sys.functions values (165, 'percent_rank', 'percent_rank', 'sql', 0, 6, false, false, false, 2000, true);
-insert into sys.args values (8713, 165, 'res_0', 'double', 53, 0, 0, 0);
-insert into sys.args values (8714, 165, 'arg_1', 'any', 0, 0, 1, 1);
-insert into sys.args values (8715, 165, 'arg_2', 'boolean', 1, 0, 1, 2);
-insert into sys.args values (8716, 165, 'arg_3', 'boolean', 1, 0, 1, 3);
-insert into sys.functions values (166, 'cume_dist', 'cume_dist', 'sql', 0, 6, false, false, false, 2000, true);
-insert into sys.args values (8717, 166, 'res_0', 'double', 53, 0, 0, 0);
-insert into sys.args values (8718, 166, 'arg_1', 'any', 0, 0, 1, 1);
-insert into sys.args values (8719, 166, 'arg_2', 'boolean', 1, 0, 1, 2);
-insert into sys.args values (8720, 166, 'arg_3', 'boolean', 1, 0, 1, 3);
-insert into sys.functions values (167, 'ntile', 'ntile', 'sql', 0, 6, false, false, false, 2000, true);
-insert into sys.args values (8721, 167, 'res_0', 'tinyint', 8, 0, 0, 0);
-insert into sys.args values (8722, 167, 'arg_1', 'any', 0, 0, 1, 1);
-insert into sys.args values (8723, 167, 'arg_2', 'tinyint', 8, 0, 1, 2);
-insert into sys.args values (8724, 167, 'arg_3', 'boolean', 1, 0, 1, 3);
-insert into sys.args values (8725, 167, 'arg_4', 'boolean', 1, 0, 1, 4);
-insert into sys.functions values (168, 'ntile', 'ntile', 'sql', 0, 6, false, false, false, 2000, true);
-insert into sys.args values (8726, 168, 'res_0', 'smallint', 16, 0, 0, 0);
-insert into sys.args values (8727, 168, 'arg_1', 'any', 0, 0, 1, 1);
-insert into sys.args values (8728, 168, 'arg_2', 'smallint', 16, 0, 1, 2);
-insert into sys.args values (8729, 168, 'arg_3', 'boolean', 1, 0, 1, 3);
-insert into sys.args values (8730, 168, 'arg_4', 'boolean', 1, 0, 1, 4);
-insert into sys.functions values (169, 'ntile', 'ntile', 'sql', 0, 6, false, false, false, 2000, true);
-insert into sys.args values (8731, 169, 'res_0', 'int', 32, 0, 0, 0);
-insert into sys.args values (8732, 169, 'arg_1', 'any', 0, 0, 1, 1);
-insert into sys.args values (8733, 169, 'arg_2', 'int', 32, 0, 1, 2);
-insert into sys.args values (8734, 169, 'arg_3', 'boolean', 1, 0, 1, 3);
-insert into sys.args values (8735, 169, 'arg_4', 'boolean', 1, 0, 1, 4);
-insert into sys.functions values (170, 'ntile', 'ntile', 'sql', 0, 6, false, false, false, 2000, true);
-insert into sys.args values (8736, 170, 'res_0', 'bigint', 64, 0, 0, 0);
-insert into sys.args values (8737, 170, 'arg_1', 'any', 0, 0, 1, 1);
-insert into sys.args values (8738, 170, 'arg_2', 'bigint', 64, 0, 1, 2);
-insert into sys.args values (8739, 170, 'arg_3', 'boolean', 1, 0, 1, 3);
-insert into sys.args values (8740, 170, 'arg_4', 'boolean', 1, 0, 1, 4);
-insert into sys.functions values (171, 'lag', 'lag', 'sql', 0, 6, false, false, false, 2000, true);
-insert into sys.args values (8741, 171, 'res_0', 'any', 0, 0, 0, 0);
-insert into sys.args values (8742, 171, 'arg_1', 'any', 0, 0, 1, 1);
-insert into sys.args values (8743, 171, 'arg_2', 'boolean', 1, 0, 1, 2);
-insert into sys.args values (8744, 171, 'arg_3', 'boolean', 1, 0, 1, 3);
-insert into sys.functions values (172, 'lag', 'lag', 'sql', 0, 6, false, false, false, 2000, true);
-insert into sys.args values (8745, 172, 'res_0', 'any', 0, 0, 0, 0);
-insert into sys.args values (8746, 172, 'arg_1', 'any', 0, 0, 1, 1);
-insert into sys.args values (8747, 172, 'arg_2', 'tinyint', 8, 0, 1, 2);
-insert into sys.args values (8748, 172, 'arg_3', 'boolean', 1, 0, 1, 3);
-insert into sys.args values (8749, 172, 'arg_4', 'boolean', 1, 0, 1, 4);
-insert into sys.functions values (173, 'lag', 'lag', 'sql', 0, 6, false, false, false, 2000, true);
-insert into sys.args values (8750, 173, 'res_0', 'any', 0, 0, 0, 0);
-insert into sys.args values (8751, 173, 'arg_1', 'any', 0, 0, 1, 1);
-insert into sys.args values (8752, 173, 'arg_2', 'smallint', 16, 0, 1, 2);
-insert into sys.args values (8753, 173, 'arg_3', 'boolean', 1, 0, 1, 3);
-insert into sys.args values (8754, 173, 'arg_4', 'boolean', 1, 0, 1, 4);
-insert into sys.functions values (174, 'lag', 'lag', 'sql', 0, 6, false, false, false, 2000, true);
-insert into sys.args values (8755, 174, 'res_0', 'any', 0, 0, 0, 0);
-insert into sys.args values (8756, 174, 'arg_1', 'any', 0, 0, 1, 1);
-insert into sys.args values (8757, 174, 'arg_2', 'int', 32, 0, 1, 2);
-insert into sys.args values (8758, 174, 'arg_3', 'boolean', 1, 0, 1, 3);
-insert into sys.args values (8759, 174, 'arg_4', 'boolean', 1, 0, 1, 4);
-insert into sys.functions values (175, 'lag', 'lag', 'sql', 0, 6, false, false, false, 2000, true);
-insert into sys.args values (8760, 175, 'res_0', 'any', 0, 0, 0, 0);
-insert into sys.args values (8761, 175, 'arg_1', 'any', 0, 0, 1, 1);
-insert into sys.args values (8762, 175, 'arg_2', 'bigint', 64, 0, 1, 2);
-insert into sys.args values (8763, 175, 'arg_3', 'boolean', 1, 0, 1, 3);
-insert into sys.args values (8764, 175, 'arg_4', 'boolean', 1, 0, 1, 4);
-insert into sys.functions values (176, 'lag', 'lag', 'sql', 0, 6, false, false, false, 2000, true);
-insert into sys.args values (8765, 176, 'res_0', 'any', 0, 0, 0, 0);
-insert into sys.args values (8766, 176, 'arg_1', 'any', 0, 0, 1, 1);
-insert into sys.args values (8767, 176, 'arg_2', 'tinyint', 8, 0, 1, 2);
-insert into sys.args values (8768, 176, 'arg_3', 'any', 0, 0, 1, 3);
-insert into sys.args values (8769, 176, 'arg_4', 'boolean', 1, 0, 1, 4);
-insert into sys.args values (8770, 176, 'arg_5', 'boolean', 1, 0, 1, 5);
-insert into sys.functions values (177, 'lag', 'lag', 'sql', 0, 6, false, false, false, 2000, true);
-insert into sys.args values (8771, 177, 'res_0', 'any', 0, 0, 0, 0);
-insert into sys.args values (8772, 177, 'arg_1', 'any', 0, 0, 1, 1);
-insert into sys.args values (8773, 177, 'arg_2', 'smallint', 16, 0, 1, 2);
-insert into sys.args values (8774, 177, 'arg_3', 'any', 0, 0, 1, 3);
-insert into sys.args values (8775, 177, 'arg_4', 'boolean', 1, 0, 1, 4);
-insert into sys.args values (8776, 177, 'arg_5', 'boolean', 1, 0, 1, 5);
-insert into sys.functions values (178, 'lag', 'lag', 'sql', 0, 6, false, false, false, 2000, true);
-insert into sys.args values (8777, 178, 'res_0', 'any', 0, 0, 0, 0);
-insert into sys.args values (8778, 178, 'arg_1', 'any', 0, 0, 1, 1);
-insert into sys.args values (8779, 178, 'arg_2', 'int', 32, 0, 1, 2);
-insert into sys.args values (8780, 178, 'arg_3', 'any', 0, 0, 1, 3);
-insert into sys.args values (8781, 178, 'arg_4', 'boolean', 1, 0, 1, 4);
-insert into sys.args values (8782, 178, 'arg_5', 'boolean', 1, 0, 1, 5);
-insert into sys.functions values (179, 'lag', 'lag', 'sql', 0, 6, false, false, false, 2000, true);
-insert into sys.args values (8783, 179, 'res_0', 'any', 0, 0, 0, 0);
-insert into sys.args values (8784, 179, 'arg_1', 'any', 0, 0, 1, 1);
-insert into sys.args values (8785, 179, 'arg_2', 'bigint', 64, 0, 1, 2);
-insert into sys.args values (8786, 179, 'arg_3', 'any', 0, 0, 1, 3);
-insert into sys.args values (8787, 179, 'arg_4', 'boolean', 1, 0, 1, 4);
-insert into sys.args values (8788, 179, 'arg_5', 'boolean', 1, 0, 1, 5);
-insert into sys.functions values (180, 'lead', 'lead', 'sql', 0, 6, false, false, false, 2000, true);
-insert into sys.args values (8789, 180, 'res_0', 'any', 0, 0, 0, 0);
-insert into sys.args values (8790, 180, 'arg_1', 'any', 0, 0, 1, 1);
-insert into sys.args values (8791, 180, 'arg_2', 'boolean', 1, 0, 1, 2);
-insert into sys.args values (8792, 180, 'arg_3', 'boolean', 1, 0, 1, 3);
-insert into sys.functions values (181, 'lead', 'lead', 'sql', 0, 6, false, false, false, 2000, true);
-insert into sys.args values (8793, 181, 'res_0', 'any', 0, 0, 0, 0);
-insert into sys.args values (8794, 181, 'arg_1', 'any', 0, 0, 1, 1);
-insert into sys.args values (8795, 181, 'arg_2', 'tinyint', 8, 0, 1, 2);
-insert into sys.args values (8796, 181, 'arg_3', 'boolean', 1, 0, 1, 3);
-insert into sys.args values (8797, 181, 'arg_4', 'boolean', 1, 0, 1, 4);
-insert into sys.functions values (182, 'lead', 'lead', 'sql', 0, 6, false, false, false, 2000, true);
-insert into sys.args values (8798, 182, 'res_0', 'any', 0, 0, 0, 0);
-insert into sys.args values (8799, 182, 'arg_1', 'any', 0, 0, 1, 1);
-insert into sys.args values (8800, 182, 'arg_2', 'smallint', 16, 0, 1, 2);
-insert into sys.args values (8801, 182, 'arg_3', 'boolean', 1, 0, 1, 3);
-insert into sys.args values (8802, 182, 'arg_4', 'boolean', 1, 0, 1, 4);
-insert into sys.functions values (183, 'lead', 'lead', 'sql', 0, 6, false, false, false, 2000, true);
-insert into sys.args values (8803, 183, 'res_0', 'any', 0, 0, 0, 0);
-insert into sys.args values (8804, 183, 'arg_1', 'any', 0, 0, 1, 1);
-insert into sys.args values (8805, 183, 'arg_2', 'int', 32, 0, 1, 2);
-insert into sys.args values (8806, 183, 'arg_3', 'boolean', 1, 0, 1, 3);
-insert into sys.args values (8807, 183, 'arg_4', 'boolean', 1, 0, 1, 4);
-insert into sys.functions values (184, 'lead', 'lead', 'sql', 0, 6, false, false, false, 2000, true);
-insert into sys.args values (8808, 184, 'res_0', 'any', 0, 0, 0, 0);
-insert into sys.args values (8809, 184, 'arg_1', 'any', 0, 0, 1, 1);
-insert into sys.args values (8810, 184, 'arg_2', 'bigint', 64, 0, 1, 2);
-insert into sys.args values (8811, 184, 'arg_3', 'boolean', 1, 0, 1, 3);
-insert into sys.args values (8812, 184, 'arg_4', 'boolean', 1, 0, 1, 4);
-insert into sys.functions values (185, 'lead', 'lead', 'sql', 0, 6, false, false, false, 2000, true);
-insert into sys.args values (8813, 185, 'res_0', 'any', 0, 0, 0, 0);
-insert into sys.args values (8814, 185, 'arg_1', 'any', 0, 0, 1, 1);
-insert into sys.args values (8815, 185, 'arg_2', 'tinyint', 8, 0, 1, 2);
-insert into sys.args values (8816, 185, 'arg_3', 'any', 0, 0, 1, 3);
-insert into sys.args values (8817, 185, 'arg_4', 'boolean', 1, 0, 1, 4);
-insert into sys.args values (8818, 185, 'arg_5', 'boolean', 1, 0, 1, 5);
-insert into sys.functions values (186, 'lead', 'lead', 'sql', 0, 6, false, false, false, 2000, true);
-insert into sys.args values (8819, 186, 'res_0', 'any', 0, 0, 0, 0);
-insert into sys.args values (8820, 186, 'arg_1', 'any', 0, 0, 1, 1);
-insert into sys.args values (8821, 186, 'arg_2', 'smallint', 16, 0, 1, 2);
-insert into sys.args values (8822, 186, 'arg_3', 'any', 0, 0, 1, 3);
-insert into sys.args values (8823, 186, 'arg_4', 'boolean', 1, 0, 1, 4);
-insert into sys.args values (8824, 186, 'arg_5', 'boolean', 1, 0, 1, 5);
-insert into sys.functions values (187, 'lead', 'lead', 'sql', 0, 6, false, false, false, 2000, true);
-insert into sys.args values (8825, 187, 'res_0', 'any', 0, 0, 0, 0);
-insert into sys.args values (8826, 187, 'arg_1', 'any', 0, 0, 1, 1);
-insert into sys.args values (8827, 187, 'arg_2', 'int', 32, 0, 1, 2);
-insert into sys.args values (8828, 187, 'arg_3', 'any', 0, 0, 1, 3);
-insert into sys.args values (8829, 187, 'arg_4', 'boolean', 1, 0, 1, 4);
-insert into sys.args values (8830, 187, 'arg_5', 'boolean', 1, 0, 1, 5);
-insert into sys.functions values (188, 'lead', 'lead', 'sql', 0, 6, false, false, false, 2000, true);
-insert into sys.args values (8831, 188, 'res_0', 'any', 0, 0, 0, 0);
-insert into sys.args values (8832, 188, 'arg_1', 'any', 0, 0, 1, 1);
-insert into sys.args values (8833, 188, 'arg_2', 'bigint', 64, 0, 1, 2);
-insert into sys.args values (8834, 188, 'arg_3', 'any', 0, 0, 1, 3);
-insert into sys.args values (8835, 188, 'arg_4', 'boolean', 1, 0, 1, 4);
-insert into sys.args values (8836, 188, 'arg_5', 'boolean', 1, 0, 1, 5);
-insert into sys.functions values (189, 'first_value', 'first_value', 'sql', 0, 6, false, false, false, 2000, true);
-insert into sys.args values (8837, 189, 'res_0', 'any', 0, 0, 0, 0);
-insert into sys.args values (8838, 189, 'arg_1', 'any', 0, 0, 1, 1);
-insert into sys.functions values (190, 'last_value', 'last_value', 'sql', 0, 6, false, false, false, 2000, true);
-insert into sys.args values (8839, 190, 'res_0', 'any', 0, 0, 0, 0);
-insert into sys.args values (8840, 190, 'arg_1', 'any', 0, 0, 1, 1);
-insert into sys.functions values (191, 'nth_value', 'nth_value', 'sql', 0, 6, false, false, false, 2000, true);
-insert into sys.args values (8841, 191, 'res_0', 'any', 0, 0, 0, 0);
-insert into sys.args values (8842, 191, 'arg_1', 'any', 0, 0, 1, 1);
-insert into sys.args values (8843, 191, 'arg_2', 'tinyint', 8, 0, 1, 2);
-insert into sys.functions values (192, 'nth_value', 'nth_value', 'sql', 0, 6, false, false, false, 2000, true);
-insert into sys.args values (8844, 192, 'res_0', 'any', 0, 0, 0, 0);
-insert into sys.args values (8845, 192, 'arg_1', 'any', 0, 0, 1, 1);
-insert into sys.args values (8846, 192, 'arg_2', 'smallint', 16, 0, 1, 2);
-insert into sys.functions values (193, 'nth_value', 'nth_value', 'sql', 0, 6, false, false, false, 2000, true);
-insert into sys.args values (8847, 193, 'res_0', 'any', 0, 0, 0, 0);
-insert into sys.args values (8848, 193, 'arg_1', 'any', 0, 0, 1, 1);
-insert into sys.args values (8849, 193, 'arg_2', 'int', 32, 0, 1, 2);
-insert into sys.functions values (194, 'nth_value', 'nth_value', 'sql', 0, 6, false, false, false, 2000, true);
-insert into sys.args values (8850, 194, 'res_0', 'any', 0, 0, 0, 0);
-insert into sys.args values (8851, 194, 'arg_1', 'any', 0, 0, 1, 1);
-insert into sys.args values (8852, 194, 'arg_2', 'bigint', 64, 0, 1, 2);
-insert into sys.functions values (195, 'count', 'count', 'sql', 0, 6, false, false, false, 2000, true);
-insert into sys.args values (8853, 195, 'res_0', 'bigint', 64, 0, 0, 0);
-insert into sys.args values (8854, 195, 'arg_1', 'any', 0, 0, 1, 1);
-insert into sys.args values (8855, 195, 'arg_2', 'boolean', 1, 0, 1, 2);
-insert into sys.functions values (196, 'min', 'min', 'sql', 0, 6, false, false, false, 2000, true);
-insert into sys.args values (8856, 196, 'res_0', 'any', 0, 0, 0, 0);
-insert into sys.args values (8857, 196, 'arg_1', 'any', 0, 0, 1, 1);
-insert into sys.functions values (197, 'max', 'max', 'sql', 0, 6, false, false, false, 2000, true);
-insert into sys.args values (8858, 197, 'res_0', 'any', 0, 0, 0, 0);
-insert into sys.args values (8859, 197, 'arg_1', 'any', 0, 0, 1, 1);
-insert into sys.functions values (198, 'sum', 'sum', 'sql', 0, 6, false, false, false, 2000, true);
-insert into sys.args values (8860, 198, 'res_0', 'bigint', 64, 0, 0, 0);
-insert into sys.args values (8861, 198, 'arg_1', 'tinyint', 8, 0, 1, 1);
-insert into sys.functions values (199, 'sum', 'sum', 'sql', 0, 6, false, false, false, 2000, true);
-insert into sys.args values (8862, 199, 'res_0', 'bigint', 64, 0, 0, 0);
-insert into sys.args values (8863, 199, 'arg_1', 'smallint', 16, 0, 1, 1);
-insert into sys.functions values (200, 'sum', 'sum', 'sql', 0, 6, false, false, false, 2000, true);
-insert into sys.args values (8864, 200, 'res_0', 'bigint', 64, 0, 0, 0);
-insert into sys.args values (8865, 200, 'arg_1', 'int', 32, 0, 1, 1);
-insert into sys.functions values (201, 'sum', 'sum', 'sql', 0, 6, false, false, false, 2000, true);
-insert into sys.args values (8866, 201, 'res_0', 'bigint', 64, 0, 0, 0);
-insert into sys.args values (8867, 201, 'arg_1', 'bigint', 64, 0, 1, 1);
-insert into sys.functions values (202, 'sum', 'sum', 'sql', 0, 6, false, false, false, 2000, true);
-insert into sys.args values (8868, 202, 'res_0', 'decimal', 18, 0, 0, 0);
-insert into sys.args values (8869, 202, 'arg_1', 'decimal', 2, 0, 1, 1);
-insert into sys.functions values (203, 'sum', 'sum', 'sql', 0, 6, false, false, false, 2000, true);
-insert into sys.args values (8870, 203, 'res_0', 'decimal', 18, 0, 0, 0);
-insert into sys.args values (8871, 203, 'arg_1', 'decimal', 4, 0, 1, 1);
-insert into sys.functions values (204, 'sum', 'sum', 'sql', 0, 6, false, false, false, 2000, true);
-insert into sys.args values (8872, 204, 'res_0', 'decimal', 18, 0, 0, 0);
-insert into sys.args values (8873, 204, 'arg_1', 'decimal', 9, 0, 1, 1);
-insert into sys.functions values (205, 'sum', 'sum', 'sql', 0, 6, false, false, false, 2000, true);
-insert into sys.args values (8874, 205, 'res_0', 'decimal', 18, 0, 0, 0);
-insert into sys.args values (8875, 205, 'arg_1', 'decimal', 18, 0, 1, 1);
-insert into sys.functions values (206, 'prod', 'prod', 'sql', 0, 6, false, false, false, 2000, true);
-insert into sys.args values (8876, 206, 'res_0', 'bigint', 64, 0, 0, 0);
-insert into sys.args values (8877, 206, 'arg_1', 'tinyint', 8, 0, 1, 1);
-insert into sys.functions values (207, 'prod', 'prod', 'sql', 0, 6, false, false, false, 2000, true);
-insert into sys.args values (8878, 207, 'res_0', 'bigint', 64, 0, 0, 0);
-insert into sys.args values (8879, 207, 'arg_1', 'smallint', 16, 0, 1, 1);
-insert into sys.functions values (208, 'prod', 'prod', 'sql', 0, 6, false, false, false, 2000, true);
-insert into sys.args values (8880, 208, 'res_0', 'bigint', 64, 0, 0, 0);
-insert into sys.args values (8881, 208, 'arg_1', 'int', 32, 0, 1, 1);
-insert into sys.functions values (209, 'prod', 'prod', 'sql', 0, 6, false, false, false, 2000, true);
-insert into sys.args values (8882, 209, 'res_0', 'bigint', 64, 0, 0, 0);
-insert into sys.args values (8883, 209, 'arg_1', 'bigint', 64, 0, 1, 1);
-insert into sys.functions values (210, 'sum', 'sum', 'sql', 0, 6, false, false, false, 2000, true);
-insert into sys.args values (8884, 210, 'res_0', 'real', 24, 0, 0, 0);
-insert into sys.args values (8885, 210, 'arg_1', 'real', 24, 0, 1, 1);
-insert into sys.functions values (211, 'prod', 'prod', 'sql', 0, 6, false, false, false, 2000, true);
-insert into sys.args values (8886, 211, 'res_0', 'real', 24, 0, 0, 0);
-insert into sys.args values (8887, 211, 'arg_1', 'real', 24, 0, 1, 1);
-insert into sys.functions values (212, 'sum', 'sum', 'sql', 0, 6, false, false, false, 2000, true);
-insert into sys.args values (8888, 212, 'res_0', 'double', 53, 0, 0, 0);
-insert into sys.args values (8889, 212, 'arg_1', 'double', 53, 0, 1, 1);
-insert into sys.functions values (213, 'prod', 'prod', 'sql', 0, 6, false, false, false, 2000, true);
-insert into sys.args values (8890, 213, 'res_0', 'double', 53, 0, 0, 0);
-insert into sys.args values (8891, 213, 'arg_1', 'double', 53, 0, 1, 1);
-insert into sys.functions values (214, 'sum', 'sum', 'sql', 0, 6, false, false, false, 2000, true);
-insert into sys.args values (8892, 214, 'res_0', 'month_interval', 32, 0, 0, 0);
-insert into sys.args values (8893, 214, 'arg_1', 'month_interval', 32, 0, 1, 1);
-insert into sys.functions values (215, 'sum', 'sum', 'sql', 0, 6, false, false, false, 2000, true);
-insert into sys.args values (8894, 215, 'res_0', 'sec_interval', 13, 0, 0, 0);
-insert into sys.args values (8895, 215, 'arg_1', 'sec_interval', 13, 0, 1, 1);
-insert into sys.functions values (216, 'avg', 'avg', 'sql', 0, 6, false, false, false, 2000, true);
-insert into sys.args values (8896, 216, 'res_0', 'double', 53, 0, 0, 0);
-insert into sys.args values (8897, 216, 'arg_1', 'double', 53, 0, 1, 1);
-insert into sys.functions values (217, 'avg', 'avg', 'sql', 0, 6, false, false, false, 2000, true);
-insert into sys.args values (8898, 217, 'res_0', 'double', 53, 0, 0, 0);
-insert into sys.args values (8899, 217, 'arg_1', 'tinyint', 8, 0, 1, 1);
-insert into sys.functions values (218, 'avg', 'avg', 'sql', 0, 6, false, false, false, 2000, true);
-insert into sys.args values (8900, 218, 'res_0', 'double', 53, 0, 0, 0);
-insert into sys.args values (8901, 218, 'arg_1', 'smallint', 16, 0, 1, 1);
-insert into sys.functions values (219, 'avg', 'avg', 'sql', 0, 6, false, false, false, 2000, true);
-insert into sys.args values (8902, 219, 'res_0', 'double', 53, 0, 0, 0);
-insert into sys.args values (8903, 219, 'arg_1', 'int', 32, 0, 1, 1);
-insert into sys.functions values (220, 'avg', 'avg', 'sql', 0, 6, false, false, false, 2000, true);
-insert into sys.args values (8904, 220, 'res_0', 'double', 53, 0, 0, 0);
-insert into sys.args values (8905, 220, 'arg_1', 'bigint', 64, 0, 1, 1);
-insert into sys.functions values (221, 'avg', 'avg', 'sql', 0, 6, false, false, false, 2000, true);
-insert into sys.args values (8906, 221, 'res_0', 'double', 53, 0, 0, 0);
-insert into sys.args values (8907, 221, 'arg_1', 'month_interval', 32, 0, 1, 1);
-insert into sys.functions values (222, 'avg', 'avg', 'sql', 0, 6, false, false, false, 2000, true);
-insert into sys.args values (8908, 222, 'res_0', 'double', 53, 0, 0, 0);
-insert into sys.args values (8909, 222, 'arg_1', 'real', 24, 0, 1, 1);
-insert into sys.functions values (223, 'and', 'and', 'calc', 0, 1, false, false, false, 2000, true);
-insert into sys.args values (8910, 223, 'res_0', 'boolean', 1, 0, 0, 0);
-insert into sys.args values (8911, 223, 'arg_1', 'boolean', 1, 0, 1, 1);
-insert into sys.args values (8912, 223, 'arg_2', 'boolean', 1, 0, 1, 2);
-insert into sys.functions values (224, 'or', 'or', 'calc', 0, 1, false, false, false, 2000, true);
-insert into sys.args values (8913, 224, 'res_0', 'boolean', 1, 0, 0, 0);
-insert into sys.args values (8914, 224, 'arg_1', 'boolean', 1, 0, 1, 1);
-insert into sys.args values (8915, 224, 'arg_2', 'boolean', 1, 0, 1, 2);
-insert into sys.functions values (225, 'xor', 'xor', 'calc', 0, 1, false, false, false, 2000, true);
-insert into sys.args values (8916, 225, 'res_0', 'boolean', 1, 0, 0, 0);
-insert into sys.args values (8917, 225, 'arg_1', 'boolean', 1, 0, 1, 1);
-insert into sys.args values (8918, 225, 'arg_2', 'boolean', 1, 0, 1, 2);
-insert into sys.functions values (226, 'not', 'not', 'calc', 0, 1, false, false, false, 2000, true);
-insert into sys.args values (8919, 226, 'res_0', 'boolean', 1, 0, 0, 0);
-insert into sys.args values (8920, 226, 'arg_1', 'boolean', 1, 0, 1, 1);
-insert into sys.functions values (227, 'sql_mul', '*', 'calc', 0, 1, false, false, false, 2000, true);
-insert into sys.args values (8921, 227, 'res_0', 'smallint', 16, 0, 0, 0);
-insert into sys.args values (8922, 227, 'arg_1', 'smallint', 16, 0, 1, 1);
-insert into sys.args values (8923, 227, 'arg_2', 'tinyint', 8, 0, 1, 2);
-insert into sys.functions values (228, 'sql_mul', '*', 'calc', 0, 1, false, false, false, 2000, true);
-insert into sys.args values (8924, 228, 'res_0', 'smallint', 16, 0, 0, 0);
-insert into sys.args values (8925, 228, 'arg_1', 'tinyint', 8, 0, 1, 1);
-insert into sys.args values (8926, 228, 'arg_2', 'smallint', 16, 0, 1, 2);
-insert into sys.functions values (229, 'sql_div', '/', 'calc', 0, 1, false, false, false, 2000, true);
-insert into sys.args values (8927, 229, 'res_0', 'smallint', 16, 0, 0, 0);
-insert into sys.args values (8928, 229, 'arg_1', 'smallint', 16, 0, 1, 1);
-insert into sys.args values (8929, 229, 'arg_2', 'tinyint', 8, 0, 1, 2);
-insert into sys.functions values (230, 'sql_mul', '*', 'calc', 0, 1, false, false, false, 2000, true);
-insert into sys.args values (8930, 230, 'res_0', 'int', 32, 0, 0, 0);
-insert into sys.args values (8931, 230, 'arg_1', 'int', 32, 0, 1, 1);
-insert into sys.args values (8932, 230, 'arg_2', 'tinyint', 8, 0, 1, 2);
-insert into sys.functions values (231, 'sql_mul', '*', 'calc', 0, 1, false, false, false, 2000, true);
-insert into sys.args values (8933, 231, 'res_0', 'int', 32, 0, 0, 0);
-insert into sys.args values (8934, 231, 'arg_1', 'tinyint', 8, 0, 1, 1);
-insert into sys.args values (8935, 231, 'arg_2', 'int', 32, 0, 1, 2);
-insert into sys.functions values (232, 'sql_div', '/', 'calc', 0, 1, false, false, false, 2000, true);
-insert into sys.args values (8936, 232, 'res_0', 'int', 32, 0, 0, 0);
-insert into sys.args values (8937, 232, 'arg_1', 'int', 32, 0, 1, 1);
-insert into sys.args values (8938, 232, 'arg_2', 'tinyint', 8, 0, 1, 2);
-insert into sys.functions values (233, 'sql_mul', '*', 'calc', 0, 1, false, false, false, 2000, true);
-insert into sys.args values (8939, 233, 'res_0', 'int', 32, 0, 0, 0);
-insert into sys.args values (8940, 233, 'arg_1', 'int', 32, 0, 1, 1);
-insert into sys.args values (8941, 233, 'arg_2', 'smallint', 16, 0, 1, 2);
-insert into sys.functions values (234, 'sql_mul', '*', 'calc', 0, 1, false, false, false, 2000, true);
-insert into sys.args values (8942, 234, 'res_0', 'int', 32, 0, 0, 0);
-insert into sys.args values (8943, 234, 'arg_1', 'smallint', 16, 0, 1, 1);
-insert into sys.args values (8944, 234, 'arg_2', 'int', 32, 0, 1, 2);
-insert into sys.functions values (235, 'sql_div', '/', 'calc', 0, 1, false, false, false, 2000, true);
-insert into sys.args values (8945, 235, 'res_0', 'int', 32, 0, 0, 0);
-insert into sys.args values (8946, 235, 'arg_1', 'int', 32, 0, 1, 1);
-insert into sys.args values (8947, 235, 'arg_2', 'smallint', 16, 0, 1, 2);
-insert into sys.functions values (236, 'sql_mul', '*', 'calc', 0, 1, false, false, false, 2000, true);
-insert into sys.args values (8948, 236, 'res_0', 'bigint', 64, 0, 0, 0);
-insert into sys.args values (8949, 236, 'arg_1', 'bigint', 64, 0, 1, 1);
-insert into sys.args values (8950, 236, 'arg_2', 'tinyint', 8, 0, 1, 2);
-insert into sys.functions values (237, 'sql_mul', '*', 'calc', 0, 1, false, false, false, 2000, true);
-insert into sys.args values (8951, 237, 'res_0', 'bigint', 64, 0, 0, 0);
-insert into sys.args values (8952, 237, 'arg_1', 'tinyint', 8, 0, 1, 1);
-insert into sys.args values (8953, 237, 'arg_2', 'bigint', 64, 0, 1, 2);
-insert into sys.functions values (238, 'sql_div', '/', 'calc', 0, 1, false, false, false, 2000, true);
-insert into sys.args values (8954, 238, 'res_0', 'bigint', 64, 0, 0, 0);
-insert into sys.args values (8955, 238, 'arg_1', 'bigint', 64, 0, 1, 1);
-insert into sys.args values (8956, 238, 'arg_2', 'tinyint', 8, 0, 1, 2);
-insert into sys.functions values (239, 'sql_mul', '*', 'calc', 0, 1, false, false, false, 2000, true);
-insert into sys.args values (8957, 239, 'res_0', 'bigint', 64, 0, 0, 0);
-insert into sys.args values (8958, 239, 'arg_1', 'bigint', 64, 0, 1, 1);
-insert into sys.args values (8959, 239, 'arg_2', 'smallint', 16, 0, 1, 2);
-insert into sys.functions values (240, 'sql_mul', '*', 'calc', 0, 1, false, false, false, 2000, true);
-insert into sys.args values (8960, 240, 'res_0', 'bigint', 64, 0, 0, 0);
-insert into sys.args values (8961, 240, 'arg_1', 'smallint', 16, 0, 1, 1);
-insert into sys.args values (8962, 240, 'arg_2', 'bigint', 64, 0, 1, 2);
-insert into sys.functions values (241, 'sql_div', '/', 'calc', 0, 1, false, false, false, 2000, true);
-insert into sys.args values (8963, 241, 'res_0', 'bigint', 64, 0, 0, 0);
-insert into sys.args values (8964, 241, 'arg_1', 'bigint', 64, 0, 1, 1);
-insert into sys.args values (8965, 241, 'arg_2', 'smallint', 16, 0, 1, 2);
-insert into sys.functions values (242, 'sql_mul', '*', 'calc', 0, 1, false, false, false, 2000, true);
-insert into sys.args values (8966, 242, 'res_0', 'bigint', 64, 0, 0, 0);
-insert into sys.args values (8967, 242, 'arg_1', 'bigint', 64, 0, 1, 1);
-insert into sys.args values (8968, 242, 'arg_2', 'int', 32, 0, 1, 2);
-insert into sys.functions values (243, 'sql_mul', '*', 'calc', 0, 1, false, false, false, 2000, true);
-insert into sys.args values (8969, 243, 'res_0', 'bigint', 64, 0, 0, 0);
-insert into sys.args values (8970, 243, 'arg_1', 'int', 32, 0, 1, 1);
-insert into sys.args values (8971, 243, 'arg_2', 'bigint', 64, 0, 1, 2);
-insert into sys.functions values (244, 'sql_div', '/', 'calc', 0, 1, false, false, false, 2000, true);
-insert into sys.args values (8972, 244, 'res_0', 'bigint', 64, 0, 0, 0);
-insert into sys.args values (8973, 244, 'arg_1', 'bigint', 64, 0, 1, 1);
-insert into sys.args values (8974, 244, 'arg_2', 'int', 32, 0, 1, 2);
-insert into sys.functions values (245, 'sql_mul', '*', 'calc', 0, 1, false, false, false, 2000, true);
-insert into sys.args values (8975, 245, 'res_0', 'decimal', 9, 0, 0, 0);
-insert into sys.args values (8976, 245, 'arg_1', 'decimal', 9, 0, 1, 1);
-insert into sys.args values (8977, 245, 'arg_2', 'decimal', 4, 0, 1, 2);
-insert into sys.functions values (246, 'sql_div', '/', 'calc', 0, 1, false, false, false, 2000, true);
-insert into sys.args values (8978, 246, 'res_0', 'decimal', 9, 0, 0, 0);
-insert into sys.args values (8979, 246, 'arg_1', 'decimal', 9, 0, 1, 1);
-insert into sys.args values (8980, 246, 'arg_2', 'decimal', 4, 0, 1, 2);
-insert into sys.functions values (247, 'sql_mul', '*', 'calc', 0, 1, false, false, false, 2000, true);
-insert into sys.args values (8981, 247, 'res_0', 'decimal', 18, 0, 0, 0);
-insert into sys.args values (8982, 247, 'arg_1', 'decimal', 18, 0, 1, 1);
-insert into sys.args values (8983, 247, 'arg_2', 'decimal', 4, 0, 1, 2);
-insert into sys.functions values (248, 'sql_div', '/', 'calc', 0, 1, false, false, false, 2000, true);
-insert into sys.args values (8984, 248, 'res_0', 'decimal', 18, 0, 0, 0);
-insert into sys.args values (8985, 248, 'arg_1', 'decimal', 18, 0, 1, 1);
-insert into sys.args values (8986, 248, 'arg_2', 'decimal', 4, 0, 1, 2);
-insert into sys.functions values (249, 'sql_mul', '*', 'calc', 0, 1, false, false, false, 2000, true);
-insert into sys.args values (8987, 249, 'res_0', 'decimal', 18, 0, 0, 0);
-insert into sys.args values (8988, 249, 'arg_1', 'decimal', 18, 0, 1, 1);
-insert into sys.args values (8989, 249, 'arg_2', 'decimal', 9, 0, 1, 2);
-insert into sys.functions values (250, 'sql_div', '/', 'calc', 0, 1, false, false, false, 2000, true);
-insert into sys.args values (8990, 250, 'res_0', 'decimal', 18, 0, 0, 0);
-insert into sys.args values (8991, 250, 'arg_1', 'decimal', 18, 0, 1, 1);
-insert into sys.args values (8992, 250, 'arg_2', 'decimal', 9, 0, 1, 2);
-insert into sys.functions values (251, 'sql_sub', '-', 'calc', 0, 1, false, false, false, 2000, true);
-insert into sys.args values (8993, 251, 'res_0', 'oid', 31, 0, 0, 0);
-insert into sys.args values (8994, 251, 'arg_1', 'oid', 31, 0, 1, 1);
-insert into sys.args values (8995, 251, 'arg_2', 'oid', 31, 0, 1, 2);
-insert into sys.functions values (252, 'sql_add', '+', 'calc', 0, 1, false, false, false, 2000, true);
-insert into sys.args values (8996, 252, 'res_0', 'oid', 31, 0, 0, 0);
-insert into sys.args values (8997, 252, 'arg_1', 'oid', 31, 0, 1, 1);
-insert into sys.args values (8998, 252, 'arg_2', 'oid', 31, 0, 1, 2);
-insert into sys.functions values (253, 'sql_mul', '*', 'calc', 0, 1, false, false, false, 2000, true);
-insert into sys.args values (8999, 253, 'res_0', 'oid', 31, 0, 0, 0);
-insert into sys.args values (9000, 253, 'arg_1', 'oid', 31, 0, 1, 1);
-insert into sys.args values (9001, 253, 'arg_2', 'oid', 31, 0, 1, 2);
-insert into sys.functions values (254, 'sql_div', '/', 'calc', 0, 1, false, false, false, 2000, true);
-insert into sys.args values (9002, 254, 'res_0', 'oid', 31, 0, 0, 0);
-insert into sys.args values (9003, 254, 'arg_1', 'oid', 31, 0, 1, 1);
-insert into sys.args values (9004, 254, 'arg_2', 'oid', 31, 0, 1, 2);
-insert into sys.functions values (255, 'bit_and', 'and', 'calc', 0, 1, false, false, false, 2000, true);
-insert into sys.args values (9005, 255, 'res_0', 'oid', 31, 0, 0, 0);
-insert into sys.args values (9006, 255, 'arg_1', 'oid', 31, 0, 1, 1);
-insert into sys.args values (9007, 255, 'arg_2', 'oid', 31, 0, 1, 2);
-insert into sys.functions values (256, 'bit_or', 'or', 'calc', 0, 1, false, false, false, 2000, true);
-insert into sys.args values (9008, 256, 'res_0', 'oid', 31, 0, 0, 0);
-insert into sys.args values (9009, 256, 'arg_1', 'oid', 31, 0, 1, 1);
-insert into sys.args values (9010, 256, 'arg_2', 'oid', 31, 0, 1, 2);
-insert into sys.functions values (257, 'bit_xor', 'xor', 'calc', 0, 1, false, false, false, 2000, true);
-insert into sys.args values (9011, 257, 'res_0', 'oid', 31, 0, 0, 0);
-insert into sys.args values (9012, 257, 'arg_1', 'oid', 31, 0, 1, 1);
-insert into sys.args values (9013, 257, 'arg_2', 'oid', 31, 0, 1, 2);
-insert into sys.functions values (258, 'bit_not', 'not', 'calc', 0, 1, false, false, false, 2000, true);
-insert into sys.args values (9014, 258, 'res_0', 'oid', 31, 0, 0, 0);
-insert into sys.args values (9015, 258, 'arg_1', 'oid', 31, 0, 1, 1);
-insert into sys.functions values (259, 'left_shift', '<<', 'calc', 0, 1, false, false, false, 2000, true);
-insert into sys.args values (9016, 259, 'res_0', 'oid', 31, 0, 0, 0);
-insert into sys.args values (9017, 259, 'arg_1', 'oid', 31, 0, 1, 1);
-insert into sys.args values (9018, 259, 'arg_2', 'int', 32, 0, 1, 2);
-insert into sys.functions values (260, 'right_shift', '>>', 'calc', 0, 1, false, false, false, 2000, true);
-insert into sys.args values (9019, 260, 'res_0', 'oid', 31, 0, 0, 0);
-insert into sys.args values (9020, 260, 'arg_1', 'oid', 31, 0, 1, 1);
-insert into sys.args values (9021, 260, 'arg_2', 'int', 32, 0, 1, 2);
-insert into sys.functions values (261, 'sql_neg', '-', 'calc', 0, 1, false, false, false, 2000, true);
-insert into sys.args values (9022, 261, 'res_0', 'oid', 31, 0, 0, 0);
-insert into sys.args values (9023, 261, 'arg_1', 'oid', 31, 0, 1, 1);
-insert into sys.functions values (262, 'abs', 'abs', 'calc', 0, 1, false, false, false, 2000, true);
-insert into sys.args values (9024, 262, 'res_0', 'oid', 31, 0, 0, 0);
-insert into sys.args values (9025, 262, 'arg_1', 'oid', 31, 0, 1, 1);
-insert into sys.functions values (263, 'sign', 'sign', 'calc', 0, 1, false, false, false, 2000, true);
-insert into sys.args values (9026, 263, 'res_0', 'tinyint', 8, 0, 0, 0);
-insert into sys.args values (9027, 263, 'arg_1', 'oid', 31, 0, 1, 1);
-insert into sys.functions values (264, 'scale_up', '*', 'calc', 0, 1, false, false, false, 2000, true);
-insert into sys.args values (9028, 264, 'res_0', 'oid', 31, 0, 0, 0);
-insert into sys.args values (9029, 264, 'arg_1', 'oid', 31, 0, 1, 1);
-insert into sys.args values (9030, 264, 'arg_2', 'oid', 31, 0, 1, 2);
-insert into sys.functions values (265, 'scale_down', 'dec_round', 'sql', 0, 1, false, false, false, 2000, true);
-insert into sys.args values (9031, 265, 'res_0', 'oid', 31, 0, 0, 0);
-insert into sys.args values (9032, 265, 'arg_1', 'oid', 31, 0, 1, 1);
-insert into sys.args values (9033, 265, 'arg_2', 'oid', 31, 0, 1, 2);
-insert into sys.functions values (266, 'sql_sub', '-', 'calc', 0, 1, false, false, false, 2000, true);
-insert into sys.args values (9034, 266, 'res_0', 'month_interval', 32, 0, 0, 0);
-insert into sys.args values (9035, 266, 'arg_1', 'month_interval', 32, 0, 1, 1);
-insert into sys.args values (9036, 266, 'arg_2', 'oid', 31, 0, 1, 2);
-insert into sys.functions values (267, 'sql_add', '+', 'calc', 0, 1, false, false, false, 2000, true);
-insert into sys.args values (9037, 267, 'res_0', 'month_interval', 32, 0, 0, 0);
-insert into sys.args values (9038, 267, 'arg_1', 'month_interval', 32, 0, 1, 1);
-insert into sys.args values (9039, 267, 'arg_2', 'oid', 31, 0, 1, 2);
-insert into sys.functions values (268, 'sql_mul', '*', 'calc', 0, 1, false, false, false, 2000, true);
-insert into sys.args values (9040, 268, 'res_0', 'month_interval', 32, 0, 0, 0);
-insert into sys.args values (9041, 268, 'arg_1', 'month_interval', 32, 0, 1, 1);
-insert into sys.args values (9042, 268, 'arg_2', 'oid', 31, 0, 1, 2);
-insert into sys.functions values (269, 'sql_div', '/', 'calc', 0, 1, false, false, false, 2000, true);
-insert into sys.args values (9043, 269, 'res_0', 'month_interval', 32, 0, 0, 0);
-insert into sys.args values (9044, 269, 'arg_1', 'month_interval', 32, 0, 1, 1);
-insert into sys.args values (9045, 269, 'arg_2', 'oid', 31, 0, 1, 2);
-insert into sys.functions values (270, 'sql_sub', '-', 'calc', 0, 1, false, false, false, 2000, true);
-insert into sys.args values (9046, 270, 'res_0', 'sec_interval', 13, 0, 0, 0);
-insert into sys.args values (9047, 270, 'arg_1', 'sec_interval', 13, 0, 1, 1);
-insert into sys.args values (9048, 270, 'arg_2', 'oid', 31, 0, 1, 2);
-insert into sys.functions values (271, 'sql_add', '+', 'calc', 0, 1, false, false, false, 2000, true);
-insert into sys.args values (9049, 271, 'res_0', 'sec_interval', 13, 0, 0, 0);
-insert into sys.args values (9050, 271, 'arg_1', 'sec_interval', 13, 0, 1, 1);
-insert into sys.args values (9051, 271, 'arg_2', 'oid', 31, 0, 1, 2);
-insert into sys.functions values (272, 'sql_mul', '*', 'calc', 0, 1, false, false, false, 2000, true);
-insert into sys.args values (9052, 272, 'res_0', 'sec_interval', 13, 0, 0, 0);
-insert into sys.args values (9053, 272, 'arg_1', 'sec_interval', 13, 0, 1, 1);
-insert into sys.args values (9054, 272, 'arg_2', 'oid', 31, 0, 1, 2);
-insert into sys.functions values (273, 'sql_div', '/', 'calc', 0, 1, false, false, false, 2000, true);
-insert into sys.args values (9055, 273, 'res_0', 'sec_interval', 13, 0, 0, 0);
-insert into sys.args values (9056, 273, 'arg_1', 'sec_interval', 13, 0, 1, 1);
-insert into sys.args values (9057, 273, 'arg_2', 'oid', 31, 0, 1, 2);
-insert into sys.functions values (274, 'sql_sub', '-', 'calc', 0, 1, false, false, false, 2000, true);
-insert into sys.args values (9058, 274, 'res_0', 'tinyint', 8, 0, 0, 0);
-insert into sys.args values (9059, 274, 'arg_1', 'tinyint', 8, 0, 1, 1);
-insert into sys.args values (9060, 274, 'arg_2', 'tinyint', 8, 0, 1, 2);
-insert into sys.functions values (275, 'sql_add', '+', 'calc', 0, 1, false, false, false, 2000, true);
-insert into sys.args values (9061, 275, 'res_0', 'tinyint', 8, 0, 0, 0);
-insert into sys.args values (9062, 275, 'arg_1', 'tinyint', 8, 0, 1, 1);
-insert into sys.args values (9063, 275, 'arg_2', 'tinyint', 8, 0, 1, 2);
-insert into sys.functions values (276, 'sql_mul', '*', 'calc', 0, 1, false, false, false, 2000, true);
-insert into sys.args values (9064, 276, 'res_0', 'tinyint', 8, 0, 0, 0);
-insert into sys.args values (9065, 276, 'arg_1', 'tinyint', 8, 0, 1, 1);
-insert into sys.args values (9066, 276, 'arg_2', 'tinyint', 8, 0, 1, 2);
-insert into sys.functions values (277, 'sql_div', '/', 'calc', 0, 1, false, false, false, 2000, true);
-insert into sys.args values (9067, 277, 'res_0', 'tinyint', 8, 0, 0, 0);
-insert into sys.args values (9068, 277, 'arg_1', 'tinyint', 8, 0, 1, 1);
-insert into sys.args values (9069, 277, 'arg_2', 'tinyint', 8, 0, 1, 2);
-insert into sys.functions values (278, 'bit_and', 'and', 'calc', 0, 1, false, false, false, 2000, true);
-insert into sys.args values (9070, 278, 'res_0', 'tinyint', 8, 0, 0, 0);
-insert into sys.args values (9071, 278, 'arg_1', 'tinyint', 8, 0, 1, 1);
-insert into sys.args values (9072, 278, 'arg_2', 'tinyint', 8, 0, 1, 2);
-insert into sys.functions values (279, 'bit_or', 'or', 'calc', 0, 1, false, false, false, 2000, true);
-insert into sys.args values (9073, 279, 'res_0', 'tinyint', 8, 0, 0, 0);
-insert into sys.args values (9074, 279, 'arg_1', 'tinyint', 8, 0, 1, 1);
-insert into sys.args values (9075, 279, 'arg_2', 'tinyint', 8, 0, 1, 2);
-insert into sys.functions values (280, 'bit_xor', 'xor', 'calc', 0, 1, false, false, false, 2000, true);
-insert into sys.args values (9076, 280, 'res_0', 'tinyint', 8, 0, 0, 0);
-insert into sys.args values (9077, 280, 'arg_1', 'tinyint', 8, 0, 1, 1);
-insert into sys.args values (9078, 280, 'arg_2', 'tinyint', 8, 0, 1, 2);
-insert into sys.functions values (281, 'bit_not', 'not', 'calc', 0, 1, false, false, false, 2000, true);
-insert into sys.args values (9079, 281, 'res_0', 'tinyint', 8, 0, 0, 0);
-insert into sys.args values (9080, 281, 'arg_1', 'tinyint', 8, 0, 1, 1);
-insert into sys.functions values (282, 'left_shift', '<<', 'calc', 0, 1, false, false, false, 2000, true);
-insert into sys.args values (9081, 282, 'res_0', 'tinyint', 8, 0, 0, 0);
-insert into sys.args values (9082, 282, 'arg_1', 'tinyint', 8, 0, 1, 1);
-insert into sys.args values (9083, 282, 'arg_2', 'int', 32, 0, 1, 2);
-insert into sys.functions values (283, 'right_shift', '>>', 'calc', 0, 1, false, false, false, 2000, true);
-insert into sys.args values (9084, 283, 'res_0', 'tinyint', 8, 0, 0, 0);
-insert into sys.args values (9085, 283, 'arg_1', 'tinyint', 8, 0, 1, 1);
-insert into sys.args values (9086, 283, 'arg_2', 'int', 32, 0, 1, 2);
-insert into sys.functions values (284, 'sql_neg', '-', 'calc', 0, 1, false, false, false, 2000, true);
-insert into sys.args values (9087, 284, 'res_0', 'tinyint', 8, 0, 0, 0);
-insert into sys.args values (9088, 284, 'arg_1', 'tinyint', 8, 0, 1, 1);
-insert into sys.functions values (285, 'abs', 'abs', 'calc', 0, 1, false, false, false, 2000, true);
-insert into sys.args values (9089, 285, 'res_0', 'tinyint', 8, 0, 0, 0);
-insert into sys.args values (9090, 285, 'arg_1', 'tinyint', 8, 0, 1, 1);
-insert into sys.functions values (286, 'sign', 'sign', 'calc', 0, 1, false, false, false, 2000, true);
-insert into sys.args values (9091, 286, 'res_0', 'tinyint', 8, 0, 0, 0);
-insert into sys.args values (9092, 286, 'arg_1', 'tinyint', 8, 0, 1, 1);
-insert into sys.functions values (287, 'scale_up', '*', 'calc', 0, 1, false, false, false, 2000, true);
-insert into sys.args values (9093, 287, 'res_0', 'tinyint', 8, 0, 0, 0);
-insert into sys.args values (9094, 287, 'arg_1', 'tinyint', 8, 0, 1, 1);
-insert into sys.args values (9095, 287, 'arg_2', 'tinyint', 8, 0, 1, 2);
-insert into sys.functions values (288, 'scale_down', 'dec_round', 'sql', 0, 1, false, false, false, 2000, true);
-insert into sys.args values (9096, 288, 'res_0', 'tinyint', 8, 0, 0, 0);
-insert into sys.args values (9097, 288, 'arg_1', 'tinyint', 8, 0, 1, 1);
-insert into sys.args values (9098, 288, 'arg_2', 'tinyint', 8, 0, 1, 2);
-insert into sys.functions values (289, 'sql_sub', '-', 'calc', 0, 1, false, false, false, 2000, true);
-insert into sys.args values (9099, 289, 'res_0', 'month_interval', 32, 0, 0, 0);
-insert into sys.args values (9100, 289, 'arg_1', 'month_interval', 32, 0, 1, 1);
-insert into sys.args values (9101, 289, 'arg_2', 'tinyint', 8, 0, 1, 2);
-insert into sys.functions values (290, 'sql_add', '+', 'calc', 0, 1, false, false, false, 2000, true);
-insert into sys.args values (9102, 290, 'res_0', 'month_interval', 32, 0, 0, 0);
-insert into sys.args values (9103, 290, 'arg_1', 'month_interval', 32, 0, 1, 1);
-insert into sys.args values (9104, 290, 'arg_2', 'tinyint', 8, 0, 1, 2);
-insert into sys.functions values (291, 'sql_mul', '*', 'calc', 0, 1, false, false, false, 2000, true);
-insert into sys.args values (9105, 291, 'res_0', 'month_interval', 32, 0, 0, 0);
-insert into sys.args values (9106, 291, 'arg_1', 'month_interval', 32, 0, 1, 1);
-insert into sys.args values (9107, 291, 'arg_2', 'tinyint', 8, 0, 1, 2);
-insert into sys.functions values (292, 'sql_div', '/', 'calc', 0, 1, false, false, false, 2000, true);
-insert into sys.args values (9108, 292, 'res_0', 'month_interval', 32, 0, 0, 0);
-insert into sys.args values (9109, 292, 'arg_1', 'month_interval', 32, 0, 1, 1);
-insert into sys.args values (9110, 292, 'arg_2', 'tinyint', 8, 0, 1, 2);
-insert into sys.functions values (293, 'sql_sub', '-', 'calc', 0, 1, false, false, false, 2000, true);
-insert into sys.args values (9111, 293, 'res_0', 'sec_interval', 13, 0, 0, 0);
-insert into sys.args values (9112, 293, 'arg_1', 'sec_interval', 13, 0, 1, 1);
-insert into sys.args values (9113, 293, 'arg_2', 'tinyint', 8, 0, 1, 2);
-insert into sys.functions values (294, 'sql_add', '+', 'calc', 0, 1, false, false, false, 2000, true);
-insert into sys.args values (9114, 294, 'res_0', 'sec_interval', 13, 0, 0, 0);
-insert into sys.args values (9115, 294, 'arg_1', 'sec_interval', 13, 0, 1, 1);
-insert into sys.args values (9116, 294, 'arg_2', 'tinyint', 8, 0, 1, 2);
-insert into sys.functions values (295, 'sql_mul', '*', 'calc', 0, 1, false, false, false, 2000, true);
-insert into sys.args values (9117, 295, 'res_0', 'sec_interval', 13, 0, 0, 0);
-insert into sys.args values (9118, 295, 'arg_1', 'sec_interval', 13, 0, 1, 1);
-insert into sys.args values (9119, 295, 'arg_2', 'tinyint', 8, 0, 1, 2);
-insert into sys.functions values (296, 'sql_div', '/', 'calc', 0, 1, false, false, false, 2000, true);
-insert into sys.args values (9120, 296, 'res_0', 'sec_interval', 13, 0, 0, 0);
-insert into sys.args values (9121, 296, 'arg_1', 'sec_interval', 13, 0, 1, 1);
-insert into sys.args values (9122, 296, 'arg_2', 'tinyint', 8, 0, 1, 2);
-insert into sys.functions values (297, 'sql_sub', '-', 'calc', 0, 1, false, false, false, 2000, true);
-insert into sys.args values (9123, 297, 'res_0', 'smallint', 16, 0, 0, 0);
-insert into sys.args values (9124, 297, 'arg_1', 'smallint', 16, 0, 1, 1);
-insert into sys.args values (9125, 297, 'arg_2', 'smallint', 16, 0, 1, 2);
-insert into sys.functions values (298, 'sql_add', '+', 'calc', 0, 1, false, false, false, 2000, true);
-insert into sys.args values (9126, 298, 'res_0', 'smallint', 16, 0, 0, 0);
-insert into sys.args values (9127, 298, 'arg_1', 'smallint', 16, 0, 1, 1);
-insert into sys.args values (9128, 298, 'arg_2', 'smallint', 16, 0, 1, 2);
-insert into sys.functions values (299, 'sql_mul', '*', 'calc', 0, 1, false, false, false, 2000, true);
-insert into sys.args values (9129, 299, 'res_0', 'smallint', 16, 0, 0, 0);
-insert into sys.args values (9130, 299, 'arg_1', 'smallint', 16, 0, 1, 1);
-insert into sys.args values (9131, 299, 'arg_2', 'smallint', 16, 0, 1, 2);
-insert into sys.functions values (300, 'sql_div', '/', 'calc', 0, 1, false, false, false, 2000, true);
-insert into sys.args values (9132, 300, 'res_0', 'smallint', 16, 0, 0, 0);
-insert into sys.args values (9133, 300, 'arg_1', 'smallint', 16, 0, 1, 1);
-insert into sys.args values (9134, 300, 'arg_2', 'smallint', 16, 0, 1, 2);
-insert into sys.functions values (301, 'bit_and', 'and', 'calc', 0, 1, false, false, false, 2000, true);
-insert into sys.args values (9135, 301, 'res_0', 'smallint', 16, 0, 0, 0);
-insert into sys.args values (9136, 301, 'arg_1', 'smallint', 16, 0, 1, 1);
-insert into sys.args values (9137, 301, 'arg_2', 'smallint', 16, 0, 1, 2);
-insert into sys.functions values (302, 'bit_or', 'or', 'calc', 0, 1, false, false, false, 2000, true);
-insert into sys.args values (9138, 302, 'res_0', 'smallint', 16, 0, 0, 0);
-insert into sys.args values (9139, 302, 'arg_1', 'smallint', 16, 0, 1, 1);
-insert into sys.args values (9140, 302, 'arg_2', 'smallint', 16, 0, 1, 2);
-insert into sys.functions values (303, 'bit_xor', 'xor', 'calc', 0, 1, false, false, false, 2000, true);
-insert into sys.args values (9141, 303, 'res_0', 'smallint', 16, 0, 0, 0);
-insert into sys.args values (9142, 303, 'arg_1', 'smallint', 16, 0, 1, 1);
-insert into sys.args values (9143, 303, 'arg_2', 'smallint', 16, 0, 1, 2);
-insert into sys.functions values (304, 'bit_not', 'not', 'calc', 0, 1, false, false, false, 2000, true);
-insert into sys.args values (9144, 304, 'res_0', 'smallint', 16, 0, 0, 0);
-insert into sys.args values (9145, 304, 'arg_1', 'smallint', 16, 0, 1, 1);
-insert into sys.functions values (305, 'left_shift', '<<', 'calc', 0, 1, false, false, false, 2000, true);
-insert into sys.args values (9146, 305, 'res_0', 'smallint', 16, 0, 0, 0);
-insert into sys.args values (9147, 305, 'arg_1', 'smallint', 16, 0, 1, 1);
-insert into sys.args values (9148, 305, 'arg_2', 'int', 32, 0, 1, 2);
-insert into sys.functions values (306, 'right_shift', '>>', 'calc', 0, 1, false, false, false, 2000, true);
-insert into sys.args values (9149, 306, 'res_0', 'smallint', 16, 0, 0, 0);
-insert into sys.args values (9150, 306, 'arg_1', 'smallint', 16, 0, 1, 1);
-insert into sys.args values (9151, 306, 'arg_2', 'int', 32, 0, 1, 2);
-insert into sys.functions values (307, 'sql_neg', '-', 'calc', 0, 1, false, false, false, 2000, true);
-insert into sys.args values (9152, 307, 'res_0', 'smallint', 16, 0, 0, 0);
-insert into sys.args values (9153, 307, 'arg_1', 'smallint', 16, 0, 1, 1);
-insert into sys.functions values (308, 'abs', 'abs', 'calc', 0, 1, false, false, false, 2000, true);
-insert into sys.args values (9154, 308, 'res_0', 'smallint', 16, 0, 0, 0);
-insert into sys.args values (9155, 308, 'arg_1', 'smallint', 16, 0, 1, 1);
-insert into sys.functions values (309, 'sign', 'sign', 'calc', 0, 1, false, false, false, 2000, true);
-insert into sys.args values (9156, 309, 'res_0', 'tinyint', 8, 0, 0, 0);
-insert into sys.args values (9157, 309, 'arg_1', 'smallint', 16, 0, 1, 1);
-insert into sys.functions values (310, 'scale_up', '*', 'calc', 0, 1, false, false, false, 2000, true);
-insert into sys.args values (9158, 310, 'res_0', 'smallint', 16, 0, 0, 0);
-insert into sys.args values (9159, 310, 'arg_1', 'smallint', 16, 0, 1, 1);
-insert into sys.args values (9160, 310, 'arg_2', 'smallint', 16, 0, 1, 2);
-insert into sys.functions values (311, 'scale_down', 'dec_round', 'sql', 0, 1, false, false, false, 2000, true);
-insert into sys.args values (9161, 311, 'res_0', 'smallint', 16, 0, 0, 0);
-insert into sys.args values (9162, 311, 'arg_1', 'smallint', 16, 0, 1, 1);
-insert into sys.args values (9163, 311, 'arg_2', 'smallint', 16, 0, 1, 2);
-insert into sys.functions values (312, 'sql_sub', '-', 'calc', 0, 1, false, false, false, 2000, true);
-insert into sys.args values (9164, 312, 'res_0', 'month_interval', 32, 0, 0, 0);
-insert into sys.args values (9165, 312, 'arg_1', 'month_interval', 32, 0, 1, 1);
-insert into sys.args values (9166, 312, 'arg_2', 'smallint', 16, 0, 1, 2);
-insert into sys.functions values (313, 'sql_add', '+', 'calc', 0, 1, false, false, false, 2000, true);
-insert into sys.args values (9167, 313, 'res_0', 'month_interval', 32, 0, 0, 0);
-insert into sys.args values (9168, 313, 'arg_1', 'month_interval', 32, 0, 1, 1);
-insert into sys.args values (9169, 313, 'arg_2', 'smallint', 16, 0, 1, 2);
-insert into sys.functions values (314, 'sql_mul', '*', 'calc', 0, 1, false, false, false, 2000, true);
-insert into sys.args values (9170, 314, 'res_0', 'month_interval', 32, 0, 0, 0);
-insert into sys.args values (9171, 314, 'arg_1', 'month_interval', 32, 0, 1, 1);
-insert into sys.args values (9172, 314, 'arg_2', 'smallint', 16, 0, 1, 2);
-insert into sys.functions values (315, 'sql_div', '/', 'calc', 0, 1, false, false, false, 2000, true);
-insert into sys.args values (9173, 315, 'res_0', 'month_interval', 32, 0, 0, 0);
-insert into sys.args values (9174, 315, 'arg_1', 'month_interval', 32, 0, 1, 1);
-insert into sys.args values (9175, 315, 'arg_2', 'smallint', 16, 0, 1, 2);
-insert into sys.functions values (316, 'sql_sub', '-', 'calc', 0, 1, false, false, false, 2000, true);
-insert into sys.args values (9176, 316, 'res_0', 'sec_interval', 13, 0, 0, 0);
-insert into sys.args values (9177, 316, 'arg_1', 'sec_interval', 13, 0, 1, 1);
-insert into sys.args values (9178, 316, 'arg_2', 'smallint', 16, 0, 1, 2);
-insert into sys.functions values (317, 'sql_add', '+', 'calc', 0, 1, false, false, false, 2000, true);
-insert into sys.args values (9179, 317, 'res_0', 'sec_interval', 13, 0, 0, 0);
-insert into sys.args values (9180, 317, 'arg_1', 'sec_interval', 13, 0, 1, 1);
-insert into sys.args values (9181, 317, 'arg_2', 'smallint', 16, 0, 1, 2);
-insert into sys.functions values (318, 'sql_mul', '*', 'calc', 0, 1, false, false, false, 2000, true);
-insert into sys.args values (9182, 318, 'res_0', 'sec_interval', 13, 0, 0, 0);
-insert into sys.args values (9183, 318, 'arg_1', 'sec_interval', 13, 0, 1, 1);
-insert into sys.args values (9184, 318, 'arg_2', 'smallint', 16, 0, 1, 2);
-insert into sys.functions values (319, 'sql_div', '/', 'calc', 0, 1, false, false, false, 2000, true);
-insert into sys.args values (9185, 319, 'res_0', 'sec_interval', 13, 0, 0, 0);
-insert into sys.args values (9186, 319, 'arg_1', 'sec_interval', 13, 0, 1, 1);
-insert into sys.args values (9187, 319, 'arg_2', 'smallint', 16, 0, 1, 2);
-insert into sys.functions values (320, 'sql_sub', '-', 'calc', 0, 1, false, false, false, 2000, true);
-insert into sys.args values (9188, 320, 'res_0', 'int', 32, 0, 0, 0);
-insert into sys.args values (9189, 320, 'arg_1', 'int', 32, 0, 1, 1);
-insert into sys.args values (9190, 320, 'arg_2', 'int', 32, 0, 1, 2);
-insert into sys.functions values (321, 'sql_add', '+', 'calc', 0, 1, false, false, false, 2000, true);
-insert into sys.args values (9191, 321, 'res_0', 'int', 32, 0, 0, 0);
-insert into sys.args values (9192, 321, 'arg_1', 'int', 32, 0, 1, 1);
-insert into sys.args values (9193, 321, 'arg_2', 'int', 32, 0, 1, 2);
-insert into sys.functions values (322, 'sql_mul', '*', 'calc', 0, 1, false, false, false, 2000, true);
-insert into sys.args values (9194, 322, 'res_0', 'int', 32, 0, 0, 0);
-insert into sys.args values (9195, 322, 'arg_1', 'int', 32, 0, 1, 1);
-insert into sys.args values (9196, 322, 'arg_2', 'int', 32, 0, 1, 2);
-insert into sys.functions values (323, 'sql_div', '/', 'calc', 0, 1, false, false, false, 2000, true);
-insert into sys.args values (9197, 323, 'res_0', 'int', 32, 0, 0, 0);
-insert into sys.args values (9198, 323, 'arg_1', 'int', 32, 0, 1, 1);
-insert into sys.args values (9199, 323, 'arg_2', 'int', 32, 0, 1, 2);
-insert into sys.functions values (324, 'bit_and', 'and', 'calc', 0, 1, false, false, false, 2000, true);
-insert into sys.args values (9200, 324, 'res_0', 'int', 32, 0, 0, 0);
-insert into sys.args values (9201, 324, 'arg_1', 'int', 32, 0, 1, 1);
-insert into sys.args values (9202, 324, 'arg_2', 'int', 32, 0, 1, 2);
-insert into sys.functions values (325, 'bit_or', 'or', 'calc', 0, 1, false, false, false, 2000, true);
-insert into sys.args values (9203, 325, 'res_0', 'int', 32, 0, 0, 0);
-insert into sys.args values (9204, 325, 'arg_1', 'int', 32, 0, 1, 1);
-insert into sys.args values (9205, 325, 'arg_2', 'int', 32, 0, 1, 2);
-insert into sys.functions values (326, 'bit_xor', 'xor', 'calc', 0, 1, false, false, false, 2000, true);
-insert into sys.args values (9206, 326, 'res_0', 'int', 32, 0, 0, 0);
-insert into sys.args values (9207, 326, 'arg_1', 'int', 32, 0, 1, 1);
-insert into sys.args values (9208, 326, 'arg_2', 'int', 32, 0, 1, 2);
-insert into sys.functions values (327, 'bit_not', 'not', 'calc', 0, 1, false, false, false, 2000, true);
-insert into sys.args values (9209, 327, 'res_0', 'int', 32, 0, 0, 0);
-insert into sys.args values (9210, 327, 'arg_1', 'int', 32, 0, 1, 1);
-insert into sys.functions values (328, 'left_shift', '<<', 'calc', 0, 1, false, false, false, 2000, true);
-insert into sys.args values (9211, 328, 'res_0', 'int', 32, 0, 0, 0);
-insert into sys.args values (9212, 328, 'arg_1', 'int', 32, 0, 1, 1);
-insert into sys.args values (9213, 328, 'arg_2', 'int', 32, 0, 1, 2);
-insert into sys.functions values (329, 'right_shift', '>>', 'calc', 0, 1, false, false, false, 2000, true);
-insert into sys.args values (9214, 329, 'res_0', 'int', 32, 0, 0, 0);
-insert into sys.args values (9215, 329, 'arg_1', 'int', 32, 0, 1, 1);
-insert into sys.args values (9216, 329, 'arg_2', 'int', 32, 0, 1, 2);
-insert into sys.functions values (330, 'sql_neg', '-', 'calc', 0, 1, false, false, false, 2000, true);
-insert into sys.args values (9217, 330, 'res_0', 'int', 32, 0, 0, 0);
-insert into sys.args values (9218, 330, 'arg_1', 'int', 32, 0, 1, 1);
-insert into sys.functions values (331, 'abs', 'abs', 'calc', 0, 1, false, false, false, 2000, true);
-insert into sys.args values (9219, 331, 'res_0', 'int', 32, 0, 0, 0);
-insert into sys.args values (9220, 331, 'arg_1', 'int', 32, 0, 1, 1);
-insert into sys.functions values (332, 'sign', 'sign', 'calc', 0, 1, false, false, false, 2000, true);
-insert into sys.args values (9221, 332, 'res_0', 'tinyint', 8, 0, 0, 0);
-insert into sys.args values (9222, 332, 'arg_1', 'int', 32, 0, 1, 1);
-insert into sys.functions values (333, 'scale_up', '*', 'calc', 0, 1, false, false, false, 2000, true);
-insert into sys.args values (9223, 333, 'res_0', 'int', 32, 0, 0, 0);
-insert into sys.args values (9224, 333, 'arg_1', 'int', 32, 0, 1, 1);
-insert into sys.args values (9225, 333, 'arg_2', 'int', 32, 0, 1, 2);
-insert into sys.functions values (334, 'scale_down', 'dec_round', 'sql', 0, 1, false, false, false, 2000, true);
-insert into sys.args values (9226, 334, 'res_0', 'int', 32, 0, 0, 0);
-insert into sys.args values (9227, 334, 'arg_1', 'int', 32, 0, 1, 1);
-insert into sys.args values (9228, 334, 'arg_2', 'int', 32, 0, 1, 2);
-insert into sys.functions values (335, 'sql_sub', '-', 'calc', 0, 1, false, false, false, 2000, true);
-insert into sys.args values (9229, 335, 'res_0', 'month_interval', 32, 0, 0, 0);
-insert into sys.args values (9230, 335, 'arg_1', 'month_interval', 32, 0, 1, 1);
-insert into sys.args values (9231, 335, 'arg_2', 'int', 32, 0, 1, 2);
-insert into sys.functions values (336, 'sql_add', '+', 'calc', 0, 1, false, false, false, 2000, true);
-insert into sys.args values (9232, 336, 'res_0', 'month_interval', 32, 0, 0, 0);
-insert into sys.args values (9233, 336, 'arg_1', 'month_interval', 32, 0, 1, 1);
-insert into sys.args values (9234, 336, 'arg_2', 'int', 32, 0, 1, 2);
-insert into sys.functions values (337, 'sql_mul', '*', 'calc', 0, 1, false, false, false, 2000, true);
-insert into sys.args values (9235, 337, 'res_0', 'month_interval', 32, 0, 0, 0);
-insert into sys.args values (9236, 337, 'arg_1', 'month_interval', 32, 0, 1, 1);
-insert into sys.args values (9237, 337, 'arg_2', 'int', 32, 0, 1, 2);
-insert into sys.functions values (338, 'sql_div', '/', 'calc', 0, 1, false, false, false, 2000, true);
-insert into sys.args values (9238, 338, 'res_0', 'month_interval', 32, 0, 0, 0);
-insert into sys.args values (9239, 338, 'arg_1', 'month_interval', 32, 0, 1, 1);
-insert into sys.args values (9240, 338, 'arg_2', 'int', 32, 0, 1, 2);
-insert into sys.functions values (339, 'sql_sub', '-', 'calc', 0, 1, false, false, false, 2000, true);
-insert into sys.args values (9241, 339, 'res_0', 'sec_interval', 13, 0, 0, 0);
-insert into sys.args values (9242, 339, 'arg_1', 'sec_interval', 13, 0, 1, 1);
-insert into sys.args values (9243, 339, 'arg_2', 'int', 32, 0, 1, 2);
-insert into sys.functions values (340, 'sql_add', '+', 'calc', 0, 1, false, false, false, 2000, true);
-insert into sys.args values (9244, 340, 'res_0', 'sec_interval', 13, 0, 0, 0);
-insert into sys.args values (9245, 340, 'arg_1', 'sec_interval', 13, 0, 1, 1);
-insert into sys.args values (9246, 340, 'arg_2', 'int', 32, 0, 1, 2);
-insert into sys.functions values (341, 'sql_mul', '*', 'calc', 0, 1, false, false, false, 2000, true);
-insert into sys.args values (9247, 341, 'res_0', 'sec_interval', 13, 0, 0, 0);
-insert into sys.args values (9248, 341, 'arg_1', 'sec_interval', 13, 0, 1, 1);
-insert into sys.args values (9249, 341, 'arg_2', 'int', 32, 0, 1, 2);
-insert into sys.functions values (342, 'sql_div', '/', 'calc', 0, 1, false, false, false, 2000, true);
-insert into sys.args values (9250, 342, 'res_0', 'sec_interval', 13, 0, 0, 0);
-insert into sys.args values (9251, 342, 'arg_1', 'sec_interval', 13, 0, 1, 1);
-insert into sys.args values (9252, 342, 'arg_2', 'int', 32, 0, 1, 2);
-insert into sys.functions values (343, 'sql_sub', '-', 'calc', 0, 1, false, false, false, 2000, true);
-insert into sys.args values (9253, 343, 'res_0', 'bigint', 64, 0, 0, 0);
-insert into sys.args values (9254, 343, 'arg_1', 'bigint', 64, 0, 1, 1);
-insert into sys.args values (9255, 343, 'arg_2', 'bigint', 64, 0, 1, 2);
-insert into sys.functions values (344, 'sql_add', '+', 'calc', 0, 1, false, false, false, 2000, true);
-insert into sys.args values (9256, 344, 'res_0', 'bigint', 64, 0, 0, 0);
-insert into sys.args values (9257, 344, 'arg_1', 'bigint', 64, 0, 1, 1);
-insert into sys.args values (9258, 344, 'arg_2', 'bigint', 64, 0, 1, 2);
-insert into sys.functions values (345, 'sql_mul', '*', 'calc', 0, 1, false, false, false, 2000, true);
-insert into sys.args values (9259, 345, 'res_0', 'bigint', 64, 0, 0, 0);
-insert into sys.args values (9260, 345, 'arg_1', 'bigint', 64, 0, 1, 1);
-insert into sys.args values (9261, 345, 'arg_2', 'bigint', 64, 0, 1, 2);
-insert into sys.functions values (346, 'sql_div', '/', 'calc', 0, 1, false, false, false, 2000, true);
-insert into sys.args values (9262, 346, 'res_0', 'bigint', 64, 0, 0, 0);
-insert into sys.args values (9263, 346, 'arg_1', 'bigint', 64, 0, 1, 1);
-insert into sys.args values (9264, 346, 'arg_2', 'bigint', 64, 0, 1, 2);
-insert into sys.functions values (347, 'bit_and', 'and', 'calc', 0, 1, false, false, false, 2000, true);
-insert into sys.args values (9265, 347, 'res_0', 'bigint', 64, 0, 0, 0);
-insert into sys.args values (9266, 347, 'arg_1', 'bigint', 64, 0, 1, 1);
-insert into sys.args values (9267, 347, 'arg_2', 'bigint', 64, 0, 1, 2);
-insert into sys.functions values (348, 'bit_or', 'or', 'calc', 0, 1, false, false, false, 2000, true);
-insert into sys.args values (9268, 348, 'res_0', 'bigint', 64, 0, 0, 0);
-insert into sys.args values (9269, 348, 'arg_1', 'bigint', 64, 0, 1, 1);
-insert into sys.args values (9270, 348, 'arg_2', 'bigint', 64, 0, 1, 2);
-insert into sys.functions values (349, 'bit_xor', 'xor', 'calc', 0, 1, false, false, false, 2000, true);
-insert into sys.args values (9271, 349, 'res_0', 'bigint', 64, 0, 0, 0);
-insert into sys.args values (9272, 349, 'arg_1', 'bigint', 64, 0, 1, 1);
-insert into sys.args values (9273, 349, 'arg_2', 'bigint', 64, 0, 1, 2);
-insert into sys.functions values (350, 'bit_not', 'not', 'calc', 0, 1, false, false, false, 2000, true);
-insert into sys.args values (9274, 350, 'res_0', 'bigint', 64, 0, 0, 0);
-insert into sys.args values (9275, 350, 'arg_1', 'bigint', 64, 0, 1, 1);
-insert into sys.functions values (351, 'left_shift', '<<', 'calc', 0, 1, false, false, false, 2000, true);
-insert into sys.args values (9276, 351, 'res_0', 'bigint', 64, 0, 0, 0);
-insert into sys.args values (9277, 351, 'arg_1', 'bigint', 64, 0, 1, 1);
-insert into sys.args values (9278, 351, 'arg_2', 'int', 32, 0, 1, 2);
-insert into sys.functions values (352, 'right_shift', '>>', 'calc', 0, 1, false, false, false, 2000, true);
-insert into sys.args values (9279, 352, 'res_0', 'bigint', 64, 0, 0, 0);
-insert into sys.args values (9280, 352, 'arg_1', 'bigint', 64, 0, 1, 1);
-insert into sys.args values (9281, 352, 'arg_2', 'int', 32, 0, 1, 2);
-insert into sys.functions values (353, 'sql_neg', '-', 'calc', 0, 1, false, false, false, 2000, true);
-insert into sys.args values (9282, 353, 'res_0', 'bigint', 64, 0, 0, 0);
-insert into sys.args values (9283, 353, 'arg_1', 'bigint', 64, 0, 1, 1);
-insert into sys.functions values (354, 'abs', 'abs', 'calc', 0, 1, false, false, false, 2000, true);
-insert into sys.args values (9284, 354, 'res_0', 'bigint', 64, 0, 0, 0);
-insert into sys.args values (9285, 354, 'arg_1', 'bigint', 64, 0, 1, 1);
-insert into sys.functions values (355, 'sign', 'sign', 'calc', 0, 1, false, false, false, 2000, true);
-insert into sys.args values (9286, 355, 'res_0', 'tinyint', 8, 0, 0, 0);
-insert into sys.args values (9287, 355, 'arg_1', 'bigint', 64, 0, 1, 1);
-insert into sys.functions values (356, 'scale_up', '*', 'calc', 0, 1, false, false, false, 2000, true);
-insert into sys.args values (9288, 356, 'res_0', 'bigint', 64, 0, 0, 0);
-insert into sys.args values (9289, 356, 'arg_1', 'bigint', 64, 0, 1, 1);
-insert into sys.args values (9290, 356, 'arg_2', 'bigint', 64, 0, 1, 2);
-insert into sys.functions values (357, 'scale_down', 'dec_round', 'sql', 0, 1, false, false, false, 2000, true);
-insert into sys.args values (9291, 357, 'res_0', 'bigint', 64, 0, 0, 0);
-insert into sys.args values (9292, 357, 'arg_1', 'bigint', 64, 0, 1, 1);
-insert into sys.args values (9293, 357, 'arg_2', 'bigint', 64, 0, 1, 2);
-insert into sys.functions values (358, 'sql_sub', '-', 'calc', 0, 1, false, false, false, 2000, true);
-insert into sys.args values (9294, 358, 'res_0', 'month_interval', 32, 0, 0, 0);
-insert into sys.args values (9295, 358, 'arg_1', 'month_interval', 32, 0, 1, 1);
-insert into sys.args values (9296, 358, 'arg_2', 'bigint', 64, 0, 1, 2);
-insert into sys.functions values (359, 'sql_add', '+', 'calc', 0, 1, false, false, false, 2000, true);
-insert into sys.args values (9297, 359, 'res_0', 'month_interval', 32, 0, 0, 0);
-insert into sys.args values (9298, 359, 'arg_1', 'month_interval', 32, 0, 1, 1);
-insert into sys.args values (9299, 359, 'arg_2', 'bigint', 64, 0, 1, 2);
-insert into sys.functions values (360, 'sql_mul', '*', 'calc', 0, 1, false, false, false, 2000, true);
-insert into sys.args values (9300, 360, 'res_0', 'month_interval', 32, 0, 0, 0);
-insert into sys.args values (9301, 360, 'arg_1', 'month_interval', 32, 0, 1, 1);
-insert into sys.args values (9302, 360, 'arg_2', 'bigint', 64, 0, 1, 2);
-insert into sys.functions values (361, 'sql_div', '/', 'calc', 0, 1, false, false, false, 2000, true);
-insert into sys.args values (9303, 361, 'res_0', 'month_interval', 32, 0, 0, 0);
-insert into sys.args values (9304, 361, 'arg_1', 'month_interval', 32, 0, 1, 1);
-insert into sys.args values (9305, 361, 'arg_2', 'bigint', 64, 0, 1, 2);
-insert into sys.functions values (362, 'sql_sub', '-', 'calc', 0, 1, false, false, false, 2000, true);
-insert into sys.args values (9306, 362, 'res_0', 'sec_interval', 13, 0, 0, 0);
-insert into sys.args values (9307, 362, 'arg_1', 'sec_interval', 13, 0, 1, 1);
-insert into sys.args values (9308, 362, 'arg_2', 'bigint', 64, 0, 1, 2);
-insert into sys.functions values (363, 'sql_add', '+', 'calc', 0, 1, false, false, false, 2000, true);
-insert into sys.args values (9309, 363, 'res_0', 'sec_interval', 13, 0, 0, 0);
-insert into sys.args values (9310, 363, 'arg_1', 'sec_interval', 13, 0, 1, 1);
-insert into sys.args values (9311, 363, 'arg_2', 'bigint', 64, 0, 1, 2);
-insert into sys.functions values (364, 'sql_mul', '*', 'calc', 0, 1, false, false, false, 2000, true);
-insert into sys.args values (9312, 364, 'res_0', 'sec_interval', 13, 0, 0, 0);
-insert into sys.args values (9313, 364, 'arg_1', 'sec_interval', 13, 0, 1, 1);
-insert into sys.args values (9314, 364, 'arg_2', 'bigint', 64, 0, 1, 2);
-insert into sys.functions values (365, 'sql_div', '/', 'calc', 0, 1, false, false, false, 2000, true);
-insert into sys.args values (9315, 365, 'res_0', 'sec_interval', 13, 0, 0, 0);
-insert into sys.args values (9316, 365, 'arg_1', 'sec_interval', 13, 0, 1, 1);
-insert into sys.args values (9317, 365, 'arg_2', 'bigint', 64, 0, 1, 2);
-insert into sys.functions values (366, 'sql_sub', '-', 'calc', 0, 1, false, false, false, 2000, true);
-insert into sys.args values (9318, 366, 'res_0', 'decimal', 2, 0, 0, 0);
-insert into sys.args values (9319, 366, 'arg_1', 'decimal', 2, 0, 1, 1);
-insert into sys.args values (9320, 366, 'arg_2', 'decimal', 2, 0, 1, 2);
-insert into sys.functions values (367, 'sql_add', '+', 'calc', 0, 1, false, false, false, 2000, true);
-insert into sys.args values (9321, 367, 'res_0', 'decimal', 2, 0, 0, 0);
-insert into sys.args values (9322, 367, 'arg_1', 'decimal', 2, 0, 1, 1);
-insert into sys.args values (9323, 367, 'arg_2', 'decimal', 2, 0, 1, 2);
-insert into sys.functions values (368, 'sql_mul', '*', 'calc', 0, 1, false, false, false, 2000, true);
-insert into sys.args values (9324, 368, 'res_0', 'decimal', 2, 0, 0, 0);
-insert into sys.args values (9325, 368, 'arg_1', 'decimal', 2, 0, 1, 1);
-insert into sys.args values (9326, 368, 'arg_2', 'decimal', 2, 0, 1, 2);
-insert into sys.functions values (369, 'sql_div', '/', 'calc', 0, 1, false, false, false, 2000, true);
-insert into sys.args values (9327, 369, 'res_0', 'decimal', 2, 0, 0, 0);
-insert into sys.args values (9328, 369, 'arg_1', 'decimal', 2, 0, 1, 1);
-insert into sys.args values (9329, 369, 'arg_2', 'decimal', 2, 0, 1, 2);
-insert into sys.functions values (370, 'bit_and', 'and', 'calc', 0, 1, false, false, false, 2000, true);
-insert into sys.args values (9330, 370, 'res_0', 'decimal', 2, 0, 0, 0);
-insert into sys.args values (9331, 370, 'arg_1', 'decimal', 2, 0, 1, 1);
-insert into sys.args values (9332, 370, 'arg_2', 'decimal', 2, 0, 1, 2);
-insert into sys.functions values (371, 'bit_or', 'or', 'calc', 0, 1, false, false, false, 2000, true);
-insert into sys.args values (9333, 371, 'res_0', 'decimal', 2, 0, 0, 0);
-insert into sys.args values (9334, 371, 'arg_1', 'decimal', 2, 0, 1, 1);
-insert into sys.args values (9335, 371, 'arg_2', 'decimal', 2, 0, 1, 2);
-insert into sys.functions values (372, 'bit_xor', 'xor', 'calc', 0, 1, false, false, false, 2000, true);
-insert into sys.args values (9336, 372, 'res_0', 'decimal', 2, 0, 0, 0);
-insert into sys.args values (9337, 372, 'arg_1', 'decimal', 2, 0, 1, 1);
-insert into sys.args values (9338, 372, 'arg_2', 'decimal', 2, 0, 1, 2);
-insert into sys.functions values (373, 'bit_not', 'not', 'calc', 0, 1, false, false, false, 2000, true);
-insert into sys.args values (9339, 373, 'res_0', 'decimal', 2, 0, 0, 0);
-insert into sys.args values (9340, 373, 'arg_1', 'decimal', 2, 0, 1, 1);
-insert into sys.functions values (374, 'left_shift', '<<', 'calc', 0, 1, false, false, false, 2000, true);
-insert into sys.args values (9341, 374, 'res_0', 'decimal', 2, 0, 0, 0);
-insert into sys.args values (9342, 374, 'arg_1', 'decimal', 2, 0, 1, 1);
-insert into sys.args values (9343, 374, 'arg_2', 'int', 32, 0, 1, 2);
-insert into sys.functions values (375, 'right_shift', '>>', 'calc', 0, 1, false, false, false, 2000, true);
-insert into sys.args values (9344, 375, 'res_0', 'decimal', 2, 0, 0, 0);
-insert into sys.args values (9345, 375, 'arg_1', 'decimal', 2, 0, 1, 1);
-insert into sys.args values (9346, 375, 'arg_2', 'int', 32, 0, 1, 2);
-insert into sys.functions values (376, 'sql_neg', '-', 'calc', 0, 1, false, false, false, 2000, true);
-insert into sys.args values (9347, 376, 'res_0', 'decimal', 2, 0, 0, 0);
-insert into sys.args values (9348, 376, 'arg_1', 'decimal', 2, 0, 1, 1);
-insert into sys.functions values (377, 'abs', 'abs', 'calc', 0, 1, false, false, false, 2000, true);
-insert into sys.args values (9349, 377, 'res_0', 'decimal', 2, 0, 0, 0);
-insert into sys.args values (9350, 377, 'arg_1', 'decimal', 2, 0, 1, 1);
-insert into sys.functions values (378, 'sign', 'sign', 'calc', 0, 1, false, false, false, 2000, true);
-insert into sys.args values (9351, 378, 'res_0', 'tinyint', 8, 0, 0, 0);
-insert into sys.args values (9352, 378, 'arg_1', 'decimal', 2, 0, 1, 1);
-insert into sys.functions values (379, 'scale_up', '*', 'calc', 0, 1, false, false, false, 2000, true);
-insert into sys.args values (9353, 379, 'res_0', 'decimal', 2, 0, 0, 0);
-insert into sys.args values (9354, 379, 'arg_1', 'decimal', 2, 0, 1, 1);
-insert into sys.args values (9355, 379, 'arg_2', 'tinyint', 8, 0, 1, 2);
-insert into sys.functions values (380, 'scale_down', 'dec_round', 'sql', 0, 1, false, false, false, 2000, true);
-insert into sys.args values (9356, 380, 'res_0', 'decimal', 2, 0, 0, 0);
-insert into sys.args values (9357, 380, 'arg_1', 'decimal', 2, 0, 1, 1);
-insert into sys.args values (9358, 380, 'arg_2', 'tinyint', 8, 0, 1, 2);
-insert into sys.functions values (381, 'sql_sub', '-', 'calc', 0, 1, false, false, false, 2000, true);
-insert into sys.args values (9359, 381, 'res_0', 'month_interval', 32, 0, 0, 0);
-insert into sys.args values (9360, 381, 'arg_1', 'month_interval', 32, 0, 1, 1);
-insert into sys.args values (9361, 381, 'arg_2', 'decimal', 2, 0, 1, 2);
-insert into sys.functions values (382, 'sql_add', '+', 'calc', 0, 1, false, false, false, 2000, true);
-insert into sys.args values (9362, 382, 'res_0', 'month_interval', 32, 0, 0, 0);
-insert into sys.args values (9363, 382, 'arg_1', 'month_interval', 32, 0, 1, 1);
-insert into sys.args values (9364, 382, 'arg_2', 'decimal', 2, 0, 1, 2);
-insert into sys.functions values (383, 'sql_mul', '*', 'calc', 0, 1, false, false, false, 2000, true);
-insert into sys.args values (9365, 383, 'res_0', 'month_interval', 32, 0, 0, 0);
-insert into sys.args values (9366, 383, 'arg_1', 'month_interval', 32, 0, 1, 1);
-insert into sys.args values (9367, 383, 'arg_2', 'decimal', 2, 0, 1, 2);
-insert into sys.functions values (384, 'sql_div', '/', 'calc', 0, 1, false, false, false, 2000, true);
-insert into sys.args values (9368, 384, 'res_0', 'month_interval', 32, 0, 0, 0);
-insert into sys.args values (9369, 384, 'arg_1', 'month_interval', 32, 0, 1, 1);
-insert into sys.args values (9370, 384, 'arg_2', 'decimal', 2, 0, 1, 2);
-insert into sys.functions values (385, 'sql_sub', '-', 'calc', 0, 1, false, false, false, 2000, true);
-insert into sys.args values (9371, 385, 'res_0', 'sec_interval', 13, 0, 0, 0);
-insert into sys.args values (9372, 385, 'arg_1', 'sec_interval', 13, 0, 1, 1);
-insert into sys.args values (9373, 385, 'arg_2', 'decimal', 2, 0, 1, 2);
-insert into sys.functions values (386, 'sql_add', '+', 'calc', 0, 1, false, false, false, 2000, true);
-insert into sys.args values (9374, 386, 'res_0', 'sec_interval', 13, 0, 0, 0);
-insert into sys.args values (9375, 386, 'arg_1', 'sec_interval', 13, 0, 1, 1);
-insert into sys.args values (9376, 386, 'arg_2', 'decimal', 2, 0, 1, 2);
-insert into sys.functions values (387, 'sql_mul', '*', 'calc', 0, 1, false, false, false, 2000, true);
-insert into sys.args values (9377, 387, 'res_0', 'sec_interval', 13, 0, 0, 0);
-insert into sys.args values (9378, 387, 'arg_1', 'sec_interval', 13, 0, 1, 1);
-insert into sys.args values (9379, 387, 'arg_2', 'decimal', 2, 0, 1, 2);
-insert into sys.functions values (388, 'sql_div', '/', 'calc', 0, 1, false, false, false, 2000, true);
-insert into sys.args values (9380, 388, 'res_0', 'sec_interval', 13, 0, 0, 0);
-insert into sys.args values (9381, 388, 'arg_1', 'sec_interval', 13, 0, 1, 1);
-insert into sys.args values (9382, 388, 'arg_2', 'decimal', 2, 0, 1, 2);
-insert into sys.functions values (389, 'sql_sub', '-', 'calc', 0, 1, false, false, false, 2000, true);
-insert into sys.args values (9383, 389, 'res_0', 'decimal', 4, 0, 0, 0);
-insert into sys.args values (9384, 389, 'arg_1', 'decimal', 4, 0, 1, 1);
-insert into sys.args values (9385, 389, 'arg_2', 'decimal', 4, 0, 1, 2);
-insert into sys.functions values (390, 'sql_add', '+', 'calc', 0, 1, false, false, false, 2000, true);
-insert into sys.args values (9386, 390, 'res_0', 'decimal', 4, 0, 0, 0);
-insert into sys.args values (9387, 390, 'arg_1', 'decimal', 4, 0, 1, 1);
-insert into sys.args values (9388, 390, 'arg_2', 'decimal', 4, 0, 1, 2);
-insert into sys.functions values (391, 'sql_mul', '*', 'calc', 0, 1, false, false, false, 2000, true);
-insert into sys.args values (9389, 391, 'res_0', 'decimal', 4, 0, 0, 0);
-insert into sys.args values (9390, 391, 'arg_1', 'decimal', 4, 0, 1, 1);
-insert into sys.args values (9391, 391, 'arg_2', 'decimal', 4, 0, 1, 2);
-insert into sys.functions values (392, 'sql_div', '/', 'calc', 0, 1, false, false, false, 2000, true);
-insert into sys.args values (9392, 392, 'res_0', 'decimal', 4, 0, 0, 0);
-insert into sys.args values (9393, 392, 'arg_1', 'decimal', 4, 0, 1, 1);
-insert into sys.args values (9394, 392, 'arg_2', 'decimal', 4, 0, 1, 2);
-insert into sys.functions values (393, 'bit_and', 'and', 'calc', 0, 1, false, false, false, 2000, true);
-insert into sys.args values (9395, 393, 'res_0', 'decimal', 4, 0, 0, 0);
-insert into sys.args values (9396, 393, 'arg_1', 'decimal', 4, 0, 1, 1);
-insert into sys.args values (9397, 393, 'arg_2', 'decimal', 4, 0, 1, 2);
-insert into sys.functions values (394, 'bit_or', 'or', 'calc', 0, 1, false, false, false, 2000, true);
-insert into sys.args values (9398, 394, 'res_0', 'decimal', 4, 0, 0, 0);
-insert into sys.args values (9399, 394, 'arg_1', 'decimal', 4, 0, 1, 1);
-insert into sys.args values (9400, 394, 'arg_2', 'decimal', 4, 0, 1, 2);
-insert into sys.functions values (395, 'bit_xor', 'xor', 'calc', 0, 1, false, false, false, 2000, true);
-insert into sys.args values (9401, 395, 'res_0', 'decimal', 4, 0, 0, 0);
-insert into sys.args values (9402, 395, 'arg_1', 'decimal', 4, 0, 1, 1);
-insert into sys.args values (9403, 395, 'arg_2', 'decimal', 4, 0, 1, 2);
-insert into sys.functions values (396, 'bit_not', 'not', 'calc', 0, 1, false, false, false, 2000, true);
-insert into sys.args values (9404, 396, 'res_0', 'decimal', 4, 0, 0, 0);
-insert into sys.args values (9405, 396, 'arg_1', 'decimal', 4, 0, 1, 1);
-insert into sys.functions values (397, 'left_shift', '<<', 'calc', 0, 1, false, false, false, 2000, true);
-insert into sys.args values (9406, 397, 'res_0', 'decimal', 4, 0, 0, 0);
-insert into sys.args values (9407, 397, 'arg_1', 'decimal', 4, 0, 1, 1);
-insert into sys.args values (9408, 397, 'arg_2', 'int', 32, 0, 1, 2);
-insert into sys.functions values (398, 'right_shift', '>>', 'calc', 0, 1, false, false, false, 2000, true);
-insert into sys.args values (9409, 398, 'res_0', 'decimal', 4, 0, 0, 0);
-insert into sys.args values (9410, 398, 'arg_1', 'decimal', 4, 0, 1, 1);
-insert into sys.args values (9411, 398, 'arg_2', 'int', 32, 0, 1, 2);
-insert into sys.functions values (399, 'sql_neg', '-', 'calc', 0, 1, false, false, false, 2000, true);
-insert into sys.args values (9412, 399, 'res_0', 'decimal', 4, 0, 0, 0);
-insert into sys.args values (9413, 399, 'arg_1', 'decimal', 4, 0, 1, 1);
-insert into sys.functions values (400, 'abs', 'abs', 'calc', 0, 1, false, false, false, 2000, true);
-insert into sys.args values (9414, 400, 'res_0', 'decimal', 4, 0, 0, 0);
-insert into sys.args values (9415, 400, 'arg_1', 'decimal', 4, 0, 1, 1);
-insert into sys.functions values (401, 'sign', 'sign', 'calc', 0, 1, false, false, false, 2000, true);
-insert into sys.args values (9416, 401, 'res_0', 'tinyint', 8, 0, 0, 0);
-insert into sys.args values (9417, 401, 'arg_1', 'decimal', 4, 0, 1, 1);
-insert into sys.functions values (402, 'scale_up', '*', 'calc', 0, 1, false, false, false, 2000, true);
-insert into sys.args values (9418, 402, 'res_0', 'decimal', 4, 0, 0, 0);
-insert into sys.args values (9419, 402, 'arg_1', 'decimal', 4, 0, 1, 1);
-insert into sys.args values (9420, 402, 'arg_2', 'smallint', 16, 0, 1, 2);
-insert into sys.functions values (403, 'scale_down', 'dec_round', 'sql', 0, 1, false, false, false, 2000, true);
-insert into sys.args values (9421, 403, 'res_0', 'decimal', 4, 0, 0, 0);
-insert into sys.args values (9422, 403, 'arg_1', 'decimal', 4, 0, 1, 1);
-insert into sys.args values (9423, 403, 'arg_2', 'smallint', 16, 0, 1, 2);
-insert into sys.functions values (404, 'sql_sub', '-', 'calc', 0, 1, false, false, false, 2000, true);
-insert into sys.args values (9424, 404, 'res_0', 'month_interval', 32, 0, 0, 0);
-insert into sys.args values (9425, 404, 'arg_1', 'month_interval', 32, 0, 1, 1);
-insert into sys.args values (9426, 404, 'arg_2', 'decimal', 4, 0, 1, 2);
-insert into sys.functions values (405, 'sql_add', '+', 'calc', 0, 1, false, false, false, 2000, true);
-insert into sys.args values (9427, 405, 'res_0', 'month_interval', 32, 0, 0, 0);
-insert into sys.args values (9428, 405, 'arg_1', 'month_interval', 32, 0, 1, 1);
-insert into sys.args values (9429, 405, 'arg_2', 'decimal', 4, 0, 1, 2);
-insert into sys.functions values (406, 'sql_mul', '*', 'calc', 0, 1, false, false, false, 2000, true);
-insert into sys.args values (9430, 406, 'res_0', 'month_interval', 32, 0, 0, 0);
-insert into sys.args values (9431, 406, 'arg_1', 'month_interval', 32, 0, 1, 1);
-insert into sys.args values (9432, 406, 'arg_2', 'decimal', 4, 0, 1, 2);
-insert into sys.functions values (407, 'sql_div', '/', 'calc', 0, 1, false, false, false, 2000, true);
-insert into sys.args values (9433, 407, 'res_0', 'month_interval', 32, 0, 0, 0);
-insert into sys.args values (9434, 407, 'arg_1', 'month_interval', 32, 0, 1, 1);
-insert into sys.args values (9435, 407, 'arg_2', 'decimal', 4, 0, 1, 2);
-insert into sys.functions values (408, 'sql_sub', '-', 'calc', 0, 1, false, false, false, 2000, true);
-insert into sys.args values (9436, 408, 'res_0', 'sec_interval', 13, 0, 0, 0);
-insert into sys.args values (9437, 408, 'arg_1', 'sec_interval', 13, 0, 1, 1);
-insert into sys.args values (9438, 408, 'arg_2', 'decimal', 4, 0, 1, 2);
-insert into sys.functions values (409, 'sql_add', '+', 'calc', 0, 1, false, false, false, 2000, true);
-insert into sys.args values (9439, 409, 'res_0', 'sec_interval', 13, 0, 0, 0);
-insert into sys.args values (9440, 409, 'arg_1', 'sec_interval', 13, 0, 1, 1);
-insert into sys.args values (9441, 409, 'arg_2', 'decimal', 4, 0, 1, 2);
-insert into sys.functions values (410, 'sql_mul', '*', 'calc', 0, 1, false, false, false, 2000, true);
-insert into sys.args values (9442, 410, 'res_0', 'sec_interval', 13, 0, 0, 0);
-insert into sys.args values (9443, 410, 'arg_1', 'sec_interval', 13, 0, 1, 1);
-insert into sys.args values (9444, 410, 'arg_2', 'decimal', 4, 0, 1, 2);
-insert into sys.functions values (411, 'sql_div', '/', 'calc', 0, 1, false, false, false, 2000, true);
-insert into sys.args values (9445, 411, 'res_0', 'sec_interval', 13, 0, 0, 0);
-insert into sys.args values (9446, 411, 'arg_1', 'sec_interval', 13, 0, 1, 1);
-insert into sys.args values (9447, 411, 'arg_2', 'decimal', 4, 0, 1, 2);
-insert into sys.functions values (412, 'sql_sub', '-', 'calc', 0, 1, false, false, false, 2000, true);
-insert into sys.args values (9448, 412, 'res_0', 'decimal', 9, 0, 0, 0);
-insert into sys.args values (9449, 412, 'arg_1', 'decimal', 9, 0, 1, 1);
-insert into sys.args values (9450, 412, 'arg_2', 'decimal', 9, 0, 1, 2);
-insert into sys.functions values (413, 'sql_add', '+', 'calc', 0, 1, false, false, false, 2000, true);
-insert into sys.args values (9451, 413, 'res_0', 'decimal', 9, 0, 0, 0);
-insert into sys.args values (9452, 413, 'arg_1', 'decimal', 9, 0, 1, 1);
-insert into sys.args values (9453, 413, 'arg_2', 'decimal', 9, 0, 1, 2);
-insert into sys.functions values (414, 'sql_mul', '*', 'calc', 0, 1, false, false, false, 2000, true);
-insert into sys.args values (9454, 414, 'res_0', 'decimal', 9, 0, 0, 0);
-insert into sys.args values (9455, 414, 'arg_1', 'decimal', 9, 0, 1, 1);
-insert into sys.args values (9456, 414, 'arg_2', 'decimal', 9, 0, 1, 2);
-insert into sys.functions values (415, 'sql_div', '/', 'calc', 0, 1, false, false, false, 2000, true);
-insert into sys.args values (9457, 415, 'res_0', 'decimal', 9, 0, 0, 0);
-insert into sys.args values (9458, 415, 'arg_1', 'decimal', 9, 0, 1, 1);
-insert into sys.args values (9459, 415, 'arg_2', 'decimal', 9, 0, 1, 2);
-insert into sys.functions values (416, 'bit_and', 'and', 'calc', 0, 1, false, false, false, 2000, true);
-insert into sys.args values (9460, 416, 'res_0', 'decimal', 9, 0, 0, 0);
-insert into sys.args values (9461, 416, 'arg_1', 'decimal', 9, 0, 1, 1);
-insert into sys.args values (9462, 416, 'arg_2', 'decimal', 9, 0, 1, 2);
-insert into sys.functions values (417, 'bit_or', 'or', 'calc', 0, 1, false, false, false, 2000, true);
-insert into sys.args values (9463, 417, 'res_0', 'decimal', 9, 0, 0, 0);
-insert into sys.args values (9464, 417, 'arg_1', 'decimal', 9, 0, 1, 1);
-insert into sys.args values (9465, 417, 'arg_2', 'decimal', 9, 0, 1, 2);
-insert into sys.functions values (418, 'bit_xor', 'xor', 'calc', 0, 1, false, false, false, 2000, true);
-insert into sys.args values (9466, 418, 'res_0', 'decimal', 9, 0, 0, 0);
-insert into sys.args values (9467, 418, 'arg_1', 'decimal', 9, 0, 1, 1);
-insert into sys.args values (9468, 418, 'arg_2', 'decimal', 9, 0, 1, 2);
-insert into sys.functions values (419, 'bit_not', 'not', 'calc', 0, 1, false, false, false, 2000, true);
-insert into sys.args values (9469, 419, 'res_0', 'decimal', 9, 0, 0, 0);
-insert into sys.args values (9470, 419, 'arg_1', 'decimal', 9, 0, 1, 1);
-insert into sys.functions values (420, 'left_shift', '<<', 'calc', 0, 1, false, false, false, 2000, true);
-insert into sys.args values (9471, 420, 'res_0', 'decimal', 9, 0, 0, 0);
-insert into sys.args values (9472, 420, 'arg_1', 'decimal', 9, 0, 1, 1);
-insert into sys.args values (9473, 420, 'arg_2', 'int', 32, 0, 1, 2);
-insert into sys.functions values (421, 'right_shift', '>>', 'calc', 0, 1, false, false, false, 2000, true);
-insert into sys.args values (9474, 421, 'res_0', 'decimal', 9, 0, 0, 0);
-insert into sys.args values (9475, 421, 'arg_1', 'decimal', 9, 0, 1, 1);
-insert into sys.args values (9476, 421, 'arg_2', 'int', 32, 0, 1, 2);
-insert into sys.functions values (422, 'sql_neg', '-', 'calc', 0, 1, false, false, false, 2000, true);
-insert into sys.args values (9477, 422, 'res_0', 'decimal', 9, 0, 0, 0);
-insert into sys.args values (9478, 422, 'arg_1', 'decimal', 9, 0, 1, 1);
-insert into sys.functions values (423, 'abs', 'abs', 'calc', 0, 1, false, false, false, 2000, true);
-insert into sys.args values (9479, 423, 'res_0', 'decimal', 9, 0, 0, 0);
-insert into sys.args values (9480, 423, 'arg_1', 'decimal', 9, 0, 1, 1);
-insert into sys.functions values (424, 'sign', 'sign', 'calc', 0, 1, false, false, false, 2000, true);
-insert into sys.args values (9481, 424, 'res_0', 'tinyint', 8, 0, 0, 0);
-insert into sys.args values (9482, 424, 'arg_1', 'decimal', 9, 0, 1, 1);
-insert into sys.functions values (425, 'scale_up', '*', 'calc', 0, 1, false, false, false, 2000, true);
-insert into sys.args values (9483, 425, 'res_0', 'decimal', 9, 0, 0, 0);
-insert into sys.args values (9484, 425, 'arg_1', 'decimal', 9, 0, 1, 1);
-insert into sys.args values (9485, 425, 'arg_2', 'int', 32, 0, 1, 2);
-insert into sys.functions values (426, 'scale_down', 'dec_round', 'sql', 0, 1, false, false, false, 2000, true);
-insert into sys.args values (9486, 426, 'res_0', 'decimal', 9, 0, 0, 0);
-insert into sys.args values (9487, 426, 'arg_1', 'decimal', 9, 0, 1, 1);
-insert into sys.args values (9488, 426, 'arg_2', 'int', 32, 0, 1, 2);
-insert into sys.functions values (427, 'sql_sub', '-', 'calc', 0, 1, false, false, false, 2000, true);
-insert into sys.args values (9489, 427, 'res_0', 'month_interval', 32, 0, 0, 0);
-insert into sys.args values (9490, 427, 'arg_1', 'month_interval', 32, 0, 1, 1);
-insert into sys.args values (9491, 427, 'arg_2', 'decimal', 9, 0, 1, 2);
-insert into sys.functions values (428, 'sql_add', '+', 'calc', 0, 1, false, false, false, 2000, true);
-insert into sys.args values (9492, 428, 'res_0', 'month_interval', 32, 0, 0, 0);
-insert into sys.args values (9493, 428, 'arg_1', 'month_interval', 32, 0, 1, 1);
-insert into sys.args values (9494, 428, 'arg_2', 'decimal', 9, 0, 1, 2);
-insert into sys.functions values (429, 'sql_mul', '*', 'calc', 0, 1, false, false, false, 2000, true);
-insert into sys.args values (9495, 429, 'res_0', 'month_interval', 32, 0, 0, 0);
-insert into sys.args values (9496, 429, 'arg_1', 'month_interval', 32, 0, 1, 1);
-insert into sys.args values (9497, 429, 'arg_2', 'decimal', 9, 0, 1, 2);
-insert into sys.functions values (430, 'sql_div', '/', 'calc', 0, 1, false, false, false, 2000, true);
-insert into sys.args values (9498, 430, 'res_0', 'month_interval', 32, 0, 0, 0);
-insert into sys.args values (9499, 430, 'arg_1', 'month_interval', 32, 0, 1, 1);
-insert into sys.args values (9500, 430, 'arg_2', 'decimal', 9, 0, 1, 2);
-insert into sys.functions values (431, 'sql_sub', '-', 'calc', 0, 1, false, false, false, 2000, true);
-insert into sys.args values (9501, 431, 'res_0', 'sec_interval', 13, 0, 0, 0);
-insert into sys.args values (9502, 431, 'arg_1', 'sec_interval', 13, 0, 1, 1);
-insert into sys.args values (9503, 431, 'arg_2', 'decimal', 9, 0, 1, 2);
-insert into sys.functions values (432, 'sql_add', '+', 'calc', 0, 1, false, false, false, 2000, true);
-insert into sys.args values (9504, 432, 'res_0', 'sec_interval', 13, 0, 0, 0);
-insert into sys.args values (9505, 432, 'arg_1', 'sec_interval', 13, 0, 1, 1);
-insert into sys.args values (9506, 432, 'arg_2', 'decimal', 9, 0, 1, 2);
-insert into sys.functions values (433, 'sql_mul', '*', 'calc', 0, 1, false, false, false, 2000, true);
-insert into sys.args values (9507, 433, 'res_0', 'sec_interval', 13, 0, 0, 0);
-insert into sys.args values (9508, 433, 'arg_1', 'sec_interval', 13, 0, 1, 1);
-insert into sys.args values (9509, 433, 'arg_2', 'decimal', 9, 0, 1, 2);
-insert into sys.functions values (434, 'sql_div', '/', 'calc', 0, 1, false, false, false, 2000, true);
-insert into sys.args values (9510, 434, 'res_0', 'sec_interval', 13, 0, 0, 0);
-insert into sys.args values (9511, 434, 'arg_1', 'sec_interval', 13, 0, 1, 1);
-insert into sys.args values (9512, 434, 'arg_2', 'decimal', 9, 0, 1, 2);
-insert into sys.functions values (435, 'sql_sub', '-', 'calc', 0, 1, false, false, false, 2000, true);
-insert into sys.args values (9513, 435, 'res_0', 'decimal', 18, 0, 0, 0);
-insert into sys.args values (9514, 435, 'arg_1', 'decimal', 18, 0, 1, 1);
-insert into sys.args values (9515, 435, 'arg_2', 'decimal', 18, 0, 1, 2);
-insert into sys.functions values (436, 'sql_add', '+', 'calc', 0, 1, false, false, false, 2000, true);
-insert into sys.args values (9516, 436, 'res_0', 'decimal', 18, 0, 0, 0);
-insert into sys.args values (9517, 436, 'arg_1', 'decimal', 18, 0, 1, 1);
-insert into sys.args values (9518, 436, 'arg_2', 'decimal', 18, 0, 1, 2);
-insert into sys.functions values (437, 'sql_mul', '*', 'calc', 0, 1, false, false, false, 2000, true);
-insert into sys.args values (9519, 437, 'res_0', 'decimal', 18, 0, 0, 0);
-insert into sys.args values (9520, 437, 'arg_1', 'decimal', 18, 0, 1, 1);
-insert into sys.args values (9521, 437, 'arg_2', 'decimal', 18, 0, 1, 2);
-insert into sys.functions values (438, 'sql_div', '/', 'calc', 0, 1, false, false, false, 2000, true);
-insert into sys.args values (9522, 438, 'res_0', 'decimal', 18, 0, 0, 0);
-insert into sys.args values (9523, 438, 'arg_1', 'decimal', 18, 0, 1, 1);
-insert into sys.args values (9524, 438, 'arg_2', 'decimal', 18, 0, 1, 2);
-insert into sys.functions values (439, 'bit_and', 'and', 'calc', 0, 1, false, false, false, 2000, true);
-insert into sys.args values (9525, 439, 'res_0', 'decimal', 18, 0, 0, 0);
-insert into sys.args values (9526, 439, 'arg_1', 'decimal', 18, 0, 1, 1);
-insert into sys.args values (9527, 439, 'arg_2', 'decimal', 18, 0, 1, 2);
-insert into sys.functions values (440, 'bit_or', 'or', 'calc', 0, 1, false, false, false, 2000, true);
-insert into sys.args values (9528, 440, 'res_0', 'decimal', 18, 0, 0, 0);
-insert into sys.args values (9529, 440, 'arg_1', 'decimal', 18, 0, 1, 1);
-insert into sys.args values (9530, 440, 'arg_2', 'decimal', 18, 0, 1, 2);
-insert into sys.functions values (441, 'bit_xor', 'xor', 'calc', 0, 1, false, false, false, 2000, true);
-insert into sys.args values (9531, 441, 'res_0', 'decimal', 18, 0, 0, 0);
-insert into sys.args values (9532, 441, 'arg_1', 'decimal', 18, 0, 1, 1);
-insert into sys.args values (9533, 441, 'arg_2', 'decimal', 18, 0, 1, 2);
-insert into sys.functions values (442, 'bit_not', 'not', 'calc', 0, 1, false, false, false, 2000, true);
-insert into sys.args values (9534, 442, 'res_0', 'decimal', 18, 0, 0, 0);
-insert into sys.args values (9535, 442, 'arg_1', 'decimal', 18, 0, 1, 1);
-insert into sys.functions values (443, 'left_shift', '<<', 'calc', 0, 1, false, false, false, 2000, true);
-insert into sys.args values (9536, 443, 'res_0', 'decimal', 18, 0, 0, 0);
-insert into sys.args values (9537, 443, 'arg_1', 'decimal', 18, 0, 1, 1);
-insert into sys.args values (9538, 443, 'arg_2', 'int', 32, 0, 1, 2);
-insert into sys.functions values (444, 'right_shift', '>>', 'calc', 0, 1, false, false, false, 2000, true);
-insert into sys.args values (9539, 444, 'res_0', 'decimal', 18, 0, 0, 0);
-insert into sys.args values (9540, 444, 'arg_1', 'decimal', 18, 0, 1, 1);
-insert into sys.args values (9541, 444, 'arg_2', 'int', 32, 0, 1, 2);
-insert into sys.functions values (445, 'sql_neg', '-', 'calc', 0, 1, false, false, false, 2000, true);
-insert into sys.args values (9542, 445, 'res_0', 'decimal', 18, 0, 0, 0);
-insert into sys.args values (9543, 445, 'arg_1', 'decimal', 18, 0, 1, 1);
-insert into sys.functions values (446, 'abs', 'abs', 'calc', 0, 1, false, false, false, 2000, true);
-insert into sys.args values (9544, 446, 'res_0', 'decimal', 18, 0, 0, 0);
-insert into sys.args values (9545, 446, 'arg_1', 'decimal', 18, 0, 1, 1);
-insert into sys.functions values (447, 'sign', 'sign', 'calc', 0, 1, false, false, false, 2000, true);
-insert into sys.args values (9546, 447, 'res_0', 'tinyint', 8, 0, 0, 0);
-insert into sys.args values (9547, 447, 'arg_1', 'decimal', 18, 0, 1, 1);
-insert into sys.functions values (448, 'scale_up', '*', 'calc', 0, 1, false, false, false, 2000, true);
-insert into sys.args values (9548, 448, 'res_0', 'decimal', 18, 0, 0, 0);
-insert into sys.args values (9549, 448, 'arg_1', 'decimal', 18, 0, 1, 1);
-insert into sys.args values (9550, 448, 'arg_2', 'bigint', 64, 0, 1, 2);
-insert into sys.functions values (449, 'scale_down', 'dec_round', 'sql', 0, 1, false, false, false, 2000, true);
-insert into sys.args values (9551, 449, 'res_0', 'decimal', 18, 0, 0, 0);
-insert into sys.args values (9552, 449, 'arg_1', 'decimal', 18, 0, 1, 1);
-insert into sys.args values (9553, 449, 'arg_2', 'bigint', 64, 0, 1, 2);
-insert into sys.functions values (450, 'sql_sub', '-', 'calc', 0, 1, false, false, false, 2000, true);
-insert into sys.args values (9554, 450, 'res_0', 'month_interval', 32, 0, 0, 0);
-insert into sys.args values (9555, 450, 'arg_1', 'month_interval', 32, 0, 1, 1);
-insert into sys.args values (9556, 450, 'arg_2', 'decimal', 18, 0, 1, 2);
-insert into sys.functions values (451, 'sql_add', '+', 'calc', 0, 1, false, false, false, 2000, true);
-insert into sys.args values (9557, 451, 'res_0', 'month_interval', 32, 0, 0, 0);
-insert into sys.args values (9558, 451, 'arg_1', 'month_interval', 32, 0, 1, 1);
-insert into sys.args values (9559, 451, 'arg_2', 'decimal', 18, 0, 1, 2);
-insert into sys.functions values (452, 'sql_mul', '*', 'calc', 0, 1, false, false, false, 2000, true);
-insert into sys.args values (9560, 452, 'res_0', 'month_interval', 32, 0, 0, 0);
-insert into sys.args values (9561, 452, 'arg_1', 'month_interval', 32, 0, 1, 1);
-insert into sys.args values (9562, 452, 'arg_2', 'decimal', 18, 0, 1, 2);
-insert into sys.functions values (453, 'sql_div', '/', 'calc', 0, 1, false, false, false, 2000, true);
-insert into sys.args values (9563, 453, 'res_0', 'month_interval', 32, 0, 0, 0);
-insert into sys.args values (9564, 453, 'arg_1', 'month_interval', 32, 0, 1, 1);
-insert into sys.args values (9565, 453, 'arg_2', 'decimal', 18, 0, 1, 2);
-insert into sys.functions values (454, 'sql_sub', '-', 'calc', 0, 1, false, false, false, 2000, true);
-insert into sys.args values (9566, 454, 'res_0', 'sec_interval', 13, 0, 0, 0);
-insert into sys.args values (9567, 454, 'arg_1', 'sec_interval', 13, 0, 1, 1);
-insert into sys.args values (9568, 454, 'arg_2', 'decimal', 18, 0, 1, 2);
-insert into sys.functions values (455, 'sql_add', '+', 'calc', 0, 1, false, false, false, 2000, true);
-insert into sys.args values (9569, 455, 'res_0', 'sec_interval', 13, 0, 0, 0);
-insert into sys.args values (9570, 455, 'arg_1', 'sec_interval', 13, 0, 1, 1);
-insert into sys.args values (9571, 455, 'arg_2', 'decimal', 18, 0, 1, 2);
-insert into sys.functions values (456, 'sql_mul', '*', 'calc', 0, 1, false, false, false, 2000, true);
-insert into sys.args values (9572, 456, 'res_0', 'sec_interval', 13, 0, 0, 0);
-insert into sys.args values (9573, 456, 'arg_1', 'sec_interval', 13, 0, 1, 1);
-insert into sys.args values (9574, 456, 'arg_2', 'decimal', 18, 0, 1, 2);
-insert into sys.functions values (457, 'sql_div', '/', 'calc', 0, 1, false, false, false, 2000, true);
-insert into sys.args values (9575, 457, 'res_0', 'sec_interval', 13, 0, 0, 0);
-insert into sys.args values (9576, 457, 'arg_1', 'sec_interval', 13, 0, 1, 1);
-insert into sys.args values (9577, 457, 'arg_2', 'decimal', 18, 0, 1, 2);
-insert into sys.functions values (458, 'sql_sub', '-', 'calc', 0, 1, false, false, false, 2000, true);
-insert into sys.args values (9578, 458, 'res_0', 'real', 24, 0, 0, 0);
-insert into sys.args values (9579, 458, 'arg_1', 'real', 24, 0, 1, 1);
-insert into sys.args values (9580, 458, 'arg_2', 'real', 24, 0, 1, 2);
-insert into sys.functions values (459, 'sql_add', '+', 'calc', 0, 1, false, false, false, 2000, true);
-insert into sys.args values (9581, 459, 'res_0', 'real', 24, 0, 0, 0);
-insert into sys.args values (9582, 459, 'arg_1', 'real', 24, 0, 1, 1);
-insert into sys.args values (9583, 459, 'arg_2', 'real', 24, 0, 1, 2);
-insert into sys.functions values (460, 'sql_mul', '*', 'calc', 0, 1, false, false, false, 2000, true);
-insert into sys.args values (9584, 460, 'res_0', 'real', 24, 0, 0, 0);
-insert into sys.args values (9585, 460, 'arg_1', 'real', 24, 0, 1, 1);
-insert into sys.args values (9586, 460, 'arg_2', 'real', 24, 0, 1, 2);
-insert into sys.functions values (461, 'sql_div', '/', 'calc', 0, 1, false, false, false, 2000, true);
-insert into sys.args values (9587, 461, 'res_0', 'real', 24, 0, 0, 0);
-insert into sys.args values (9588, 461, 'arg_1', 'real', 24, 0, 1, 1);
-insert into sys.args values (9589, 461, 'arg_2', 'real', 24, 0, 1, 2);
-insert into sys.functions values (462, 'sql_neg', '-', 'calc', 0, 1, false, false, false, 2000, true);
-insert into sys.args values (9590, 462, 'res_0', 'real', 24, 0, 0, 0);
-insert into sys.args values (9591, 462, 'arg_1', 'real', 24, 0, 1, 1);
-insert into sys.functions values (463, 'abs', 'abs', 'calc', 0, 1, false, false, false, 2000, true);
-insert into sys.args values (9592, 463, 'res_0', 'real', 24, 0, 0, 0);
-insert into sys.args values (9593, 463, 'arg_1', 'real', 24, 0, 1, 1);
-insert into sys.functions values (464, 'sign', 'sign', 'calc', 0, 1, false, false, false, 2000, true);
-insert into sys.args values (9594, 464, 'res_0', 'tinyint', 8, 0, 0, 0);
-insert into sys.args values (9595, 464, 'arg_1', 'real', 24, 0, 1, 1);
-insert into sys.functions values (465, 'scale_up', '*', 'calc', 0, 1, false, false, false, 2000, true);
-insert into sys.args values (9596, 465, 'res_0', 'real', 24, 0, 0, 0);
-insert into sys.args values (9597, 465, 'arg_1', 'real', 24, 0, 1, 1);
-insert into sys.args values (9598, 465, 'arg_2', 'real', 24, 0, 1, 2);
-insert into sys.functions values (466, 'scale_down', 'dec_round', 'sql', 0, 1, false, false, false, 2000, true);
-insert into sys.args values (9599, 466, 'res_0', 'real', 24, 0, 0, 0);
-insert into sys.args values (9600, 466, 'arg_1', 'real', 24, 0, 1, 1);
-insert into sys.args values (9601, 466, 'arg_2', 'real', 24, 0, 1, 2);
-insert into sys.functions values (467, 'sql_sub', '-', 'calc', 0, 1, false, false, false, 2000, true);
-insert into sys.args values (9602, 467, 'res_0', 'month_interval', 32, 0, 0, 0);
-insert into sys.args values (9603, 467, 'arg_1', 'month_interval', 32, 0, 1, 1);
-insert into sys.args values (9604, 467, 'arg_2', 'real', 24, 0, 1, 2);
-insert into sys.functions values (468, 'sql_add', '+', 'calc', 0, 1, false, false, false, 2000, true);
-insert into sys.args values (9605, 468, 'res_0', 'month_interval', 32, 0, 0, 0);
-insert into sys.args values (9606, 468, 'arg_1', 'month_interval', 32, 0, 1, 1);
-insert into sys.args values (9607, 468, 'arg_2', 'real', 24, 0, 1, 2);
-insert into sys.functions values (469, 'sql_mul', '*', 'calc', 0, 1, false, false, false, 2000, true);
-insert into sys.args values (9608, 469, 'res_0', 'month_interval', 32, 0, 0, 0);
-insert into sys.args values (9609, 469, 'arg_1', 'month_interval', 32, 0, 1, 1);
-insert into sys.args values (9610, 469, 'arg_2', 'real', 24, 0, 1, 2);
-insert into sys.functions values (470, 'sql_div', '/', 'calc', 0, 1, false, false, false, 2000, true);
-insert into sys.args values (9611, 470, 'res_0', 'month_interval', 32, 0, 0, 0);
-insert into sys.args values (9612, 470, 'arg_1', 'month_interval', 32, 0, 1, 1);
-insert into sys.args values (9613, 470, 'arg_2', 'real', 24, 0, 1, 2);
-insert into sys.functions values (471, 'sql_sub', '-', 'calc', 0, 1, false, false, false, 2000, true);
-insert into sys.args values (9614, 471, 'res_0', 'sec_interval', 13, 0, 0, 0);
-insert into sys.args values (9615, 471, 'arg_1', 'sec_interval', 13, 0, 1, 1);
-insert into sys.args values (9616, 471, 'arg_2', 'real', 24, 0, 1, 2);
-insert into sys.functions values (472, 'sql_add', '+', 'calc', 0, 1, false, false, false, 2000, true);
-insert into sys.args values (9617, 472, 'res_0', 'sec_interval', 13, 0, 0, 0);
-insert into sys.args values (9618, 472, 'arg_1', 'sec_interval', 13, 0, 1, 1);
-insert into sys.args values (9619, 472, 'arg_2', 'real', 24, 0, 1, 2);
-insert into sys.functions values (473, 'sql_mul', '*', 'calc', 0, 1, false, false, false, 2000, true);
-insert into sys.args values (9620, 473, 'res_0', 'sec_interval', 13, 0, 0, 0);
-insert into sys.args values (9621, 473, 'arg_1', 'sec_interval', 13, 0, 1, 1);
-insert into sys.args values (9622, 473, 'arg_2', 'real', 24, 0, 1, 2);
-insert into sys.functions values (474, 'sql_div', '/', 'calc', 0, 1, false, false, false, 2000, true);
-insert into sys.args values (9623, 474, 'res_0', 'sec_interval', 13, 0, 0, 0);
-insert into sys.args values (9624, 474, 'arg_1', 'sec_interval', 13, 0, 1, 1);
-insert into sys.args values (9625, 474, 'arg_2', 'real', 24, 0, 1, 2);
-insert into sys.functions values (475, 'sql_sub', '-', 'calc', 0, 1, false, false, false, 2000, true);
-insert into sys.args values (9626, 475, 'res_0', 'double', 53, 0, 0, 0);
-insert into sys.args values (9627, 475, 'arg_1', 'double', 53, 0, 1, 1);
-insert into sys.args values (9628, 475, 'arg_2', 'double', 53, 0, 1, 2);
-insert into sys.functions values (476, 'sql_add', '+', 'calc', 0, 1, false, false, false, 2000, true);
-insert into sys.args values (9629, 476, 'res_0', 'double', 53, 0, 0, 0);
-insert into sys.args values (9630, 476, 'arg_1', 'double', 53, 0, 1, 1);
-insert into sys.args values (9631, 476, 'arg_2', 'double', 53, 0, 1, 2);
-insert into sys.functions values (477, 'sql_mul', '*', 'calc', 0, 1, false, false, false, 2000, true);
-insert into sys.args values (9632, 477, 'res_0', 'double', 53, 0, 0, 0);
-insert into sys.args values (9633, 477, 'arg_1', 'double', 53, 0, 1, 1);
-insert into sys.args values (9634, 477, 'arg_2', 'double', 53, 0, 1, 2);
-insert into sys.functions values (478, 'sql_div', '/', 'calc', 0, 1, false, false, false, 2000, true);
-insert into sys.args values (9635, 478, 'res_0', 'double', 53, 0, 0, 0);
-insert into sys.args values (9636, 478, 'arg_1', 'double', 53, 0, 1, 1);
-insert into sys.args values (9637, 478, 'arg_2', 'double', 53, 0, 1, 2);
-insert into sys.functions values (479, 'sql_neg', '-', 'calc', 0, 1, false, false, false, 2000, true);
-insert into sys.args values (9638, 479, 'res_0', 'double', 53, 0, 0, 0);
-insert into sys.args values (9639, 479, 'arg_1', 'double', 53, 0, 1, 1);
-insert into sys.functions values (480, 'abs', 'abs', 'calc', 0, 1, false, false, false, 2000, true);
-insert into sys.args values (9640, 480, 'res_0', 'double', 53, 0, 0, 0);
-insert into sys.args values (9641, 480, 'arg_1', 'double', 53, 0, 1, 1);
-insert into sys.functions values (481, 'sign', 'sign', 'calc', 0, 1, false, false, false, 2000, true);
-insert into sys.args values (9642, 481, 'res_0', 'tinyint', 8, 0, 0, 0);
-insert into sys.args values (9643, 481, 'arg_1', 'double', 53, 0, 1, 1);
-insert into sys.functions values (482, 'scale_up', '*', 'calc', 0, 1, false, false, false, 2000, true);
-insert into sys.args values (9644, 482, 'res_0', 'double', 53, 0, 0, 0);
-insert into sys.args values (9645, 482, 'arg_1', 'double', 53, 0, 1, 1);
-insert into sys.args values (9646, 482, 'arg_2', 'double', 53, 0, 1, 2);
-insert into sys.functions values (483, 'scale_down', 'dec_round', 'sql', 0, 1, false, false, false, 2000, true);
-insert into sys.args values (9647, 483, 'res_0', 'double', 53, 0, 0, 0);
-insert into sys.args values (9648, 483, 'arg_1', 'double', 53, 0, 1, 1);
-insert into sys.args values (9649, 483, 'arg_2', 'double', 53, 0, 1, 2);
-insert into sys.functions values (484, 'sql_sub', '-', 'calc', 0, 1, false, false, false, 2000, true);
-insert into sys.args values (9650, 484, 'res_0', 'month_interval', 32, 0, 0, 0);
-insert into sys.args values (9651, 484, 'arg_1', 'month_interval', 32, 0, 1, 1);
-insert into sys.args values (9652, 484, 'arg_2', 'double', 53, 0, 1, 2);
-insert into sys.functions values (485, 'sql_add', '+', 'calc', 0, 1, false, false, false, 2000, true);
-insert into sys.args values (9653, 485, 'res_0', 'month_interval', 32, 0, 0, 0);
-insert into sys.args values (9654, 485, 'arg_1', 'month_interval', 32, 0, 1, 1);
-insert into sys.args values (9655, 485, 'arg_2', 'double', 53, 0, 1, 2);
-insert into sys.functions values (486, 'sql_mul', '*', 'calc', 0, 1, false, false, false, 2000, true);
-insert into sys.args values (9656, 486, 'res_0', 'month_interval', 32, 0, 0, 0);
-insert into sys.args values (9657, 486, 'arg_1', 'month_interval', 32, 0, 1, 1);
-insert into sys.args values (9658, 486, 'arg_2', 'double', 53, 0, 1, 2);
-insert into sys.functions values (487, 'sql_div', '/', 'calc', 0, 1, false, false, false, 2000, true);
-insert into sys.args values (9659, 487, 'res_0', 'month_interval', 32, 0, 0, 0);
-insert into sys.args values (9660, 487, 'arg_1', 'month_interval', 32, 0, 1, 1);
-insert into sys.args values (9661, 487, 'arg_2', 'double', 53, 0, 1, 2);
-insert into sys.functions values (488, 'sql_sub', '-', 'calc', 0, 1, false, false, false, 2000, true);
-insert into sys.args values (9662, 488, 'res_0', 'sec_interval', 13, 0, 0, 0);
-insert into sys.args values (9663, 488, 'arg_1', 'sec_interval', 13, 0, 1, 1);
-insert into sys.args values (9664, 488, 'arg_2', 'double', 53, 0, 1, 2);
-insert into sys.functions values (489, 'sql_add', '+', 'calc', 0, 1, false, false, false, 2000, true);
-insert into sys.args values (9665, 489, 'res_0', 'sec_interval', 13, 0, 0, 0);
-insert into sys.args values (9666, 489, 'arg_1', 'sec_interval', 13, 0, 1, 1);
-insert into sys.args values (9667, 489, 'arg_2', 'double', 53, 0, 1, 2);
-insert into sys.functions values (490, 'sql_mul', '*', 'calc', 0, 1, false, false, false, 2000, true);
-insert into sys.args values (9668, 490, 'res_0', 'sec_interval', 13, 0, 0, 0);
-insert into sys.args values (9669, 490, 'arg_1', 'sec_interval', 13, 0, 1, 1);
-insert into sys.args values (9670, 490, 'arg_2', 'double', 53, 0, 1, 2);
-insert into sys.functions values (491, 'sql_div', '/', 'calc', 0, 1, false, false, false, 2000, true);
-insert into sys.args values (9671, 491, 'res_0', 'sec_interval', 13, 0, 0, 0);
-insert into sys.args values (9672, 491, 'arg_1', 'sec_interval', 13, 0, 1, 1);
-insert into sys.args values (9673, 491, 'arg_2', 'double', 53, 0, 1, 2);
-insert into sys.functions values (492, 'sql_sub', '-', 'calc', 0, 1, false, false, false, 2000, true);
-insert into sys.args values (9674, 492, 'res_0', 'month_interval', 32, 0, 0, 0);
-insert into sys.args values (9675, 492, 'arg_1', 'month_interval', 32, 0, 1, 1);
-insert into sys.args values (9676, 492, 'arg_2', 'month_interval', 32, 0, 1, 2);
-insert into sys.functions values (493, 'sql_add', '+', 'calc', 0, 1, false, false, false, 2000, true);
-insert into sys.args values (9677, 493, 'res_0', 'month_interval', 32, 0, 0, 0);
-insert into sys.args values (9678, 493, 'arg_1', 'month_interval', 32, 0, 1, 1);
-insert into sys.args values (9679, 493, 'arg_2', 'month_interval', 32, 0, 1, 2);
-insert into sys.functions values (494, 'sql_mul', '*', 'calc', 0, 1, false, false, false, 2000, true);
-insert into sys.args values (9680, 494, 'res_0', 'month_interval', 32, 0, 0, 0);
-insert into sys.args values (9681, 494, 'arg_1', 'month_interval', 32, 0, 1, 1);
-insert into sys.args values (9682, 494, 'arg_2', 'month_interval', 32, 0, 1, 2);
-insert into sys.functions values (495, 'sql_div', '/', 'calc', 0, 1, false, false, false, 2000, true);
-insert into sys.args values (9683, 495, 'res_0', 'month_interval', 32, 0, 0, 0);
-insert into sys.args values (9684, 495, 'arg_1', 'month_interval', 32, 0, 1, 1);
-insert into sys.args values (9685, 495, 'arg_2', 'month_interval', 32, 0, 1, 2);
-insert into sys.functions values (496, 'sql_neg', '-', 'calc', 0, 1, false, false, false, 2000, true);
-insert into sys.args values (9686, 496, 'res_0', 'month_interval', 32, 0, 0, 0);
-insert into sys.args values (9687, 496, 'arg_1', 'month_interval', 32, 0, 1, 1);
-insert into sys.functions values (497, 'abs', 'abs', 'calc', 0, 1, false, false, false, 2000, true);
-insert into sys.args values (9688, 497, 'res_0', 'month_interval', 32, 0, 0, 0);
-insert into sys.args values (9689, 497, 'arg_1', 'month_interval', 32, 0, 1, 1);
-insert into sys.functions values (498, 'sign', 'sign', 'calc', 0, 1, false, false, false, 2000, true);
-insert into sys.args values (9690, 498, 'res_0', 'tinyint', 8, 0, 0, 0);
-insert into sys.args values (9691, 498, 'arg_1', 'month_interval', 32, 0, 1, 1);
-insert into sys.functions values (499, 'scale_up', '*', 'calc', 0, 1, false, false, false, 2000, true);
-insert into sys.args values (9692, 499, 'res_0', 'month_interval', 32, 0, 0, 0);
-insert into sys.args values (9693, 499, 'arg_1', 'month_interval', 32, 0, 1, 1);
-insert into sys.args values (9694, 499, 'arg_2', 'int', 32, 0, 1, 2);
-insert into sys.functions values (500, 'scale_down', 'dec_round', 'sql', 0, 1, false, false, false, 2000, true);
-insert into sys.args values (9695, 500, 'res_0', 'month_interval', 32, 0, 0, 0);
-insert into sys.args values (9696, 500, 'arg_1', 'month_interval', 32, 0, 1, 1);
-insert into sys.args values (9697, 500, 'arg_2', 'int', 32, 0, 1, 2);
-insert into sys.functions values (501, 'sql_sub', '-', 'calc', 0, 1, false, false, false, 2000, true);
-insert into sys.args values (9698, 501, 'res_0', 'sec_interval', 13, 0, 0, 0);
-insert into sys.args values (9699, 501, 'arg_1', 'sec_interval', 13, 0, 1, 1);
-insert into sys.args values (9700, 501, 'arg_2', 'sec_interval', 13, 0, 1, 2);
-insert into sys.functions values (502, 'sql_add', '+', 'calc', 0, 1, false, false, false, 2000, true);
-insert into sys.args values (9701, 502, 'res_0', 'sec_interval', 13, 0, 0, 0);
-insert into sys.args values (9702, 502, 'arg_1', 'sec_interval', 13, 0, 1, 1);
-insert into sys.args values (9703, 502, 'arg_2', 'sec_interval', 13, 0, 1, 2);
-insert into sys.functions values (503, 'sql_mul', '*', 'calc', 0, 1, false, false, false, 2000, true);
-insert into sys.args values (9704, 503, 'res_0', 'sec_interval', 13, 0, 0, 0);
-insert into sys.args values (9705, 503, 'arg_1', 'sec_interval', 13, 0, 1, 1);
-insert into sys.args values (9706, 503, 'arg_2', 'sec_interval', 13, 0, 1, 2);
-insert into sys.functions values (504, 'sql_div', '/', 'calc', 0, 1, false, false, false, 2000, true);
-insert into sys.args values (9707, 504, 'res_0', 'sec_interval', 13, 0, 0, 0);
-insert into sys.args values (9708, 504, 'arg_1', 'sec_interval', 13, 0, 1, 1);
-insert into sys.args values (9709, 504, 'arg_2', 'sec_interval', 13, 0, 1, 2);
-insert into sys.functions values (505, 'sql_neg', '-', 'calc', 0, 1, false, false, false, 2000, true);
-insert into sys.args values (9710, 505, 'res_0', 'sec_interval', 13, 0, 0, 0);
-insert into sys.args values (9711, 505, 'arg_1', 'sec_interval', 13, 0, 1, 1);
-insert into sys.functions values (506, 'abs', 'abs', 'calc', 0, 1, false, false, false, 2000, true);
-insert into sys.args values (9712, 506, 'res_0', 'sec_interval', 13, 0, 0, 0);
-insert into sys.args values (9713, 506, 'arg_1', 'sec_interval', 13, 0, 1, 1);
-insert into sys.functions values (507, 'sign', 'sign', 'calc', 0, 1, false, false, false, 2000, true);
-insert into sys.args values (9714, 507, 'res_0', 'tinyint', 8, 0, 0, 0);
-insert into sys.args values (9715, 507, 'arg_1', 'sec_interval', 13, 0, 1, 1);
-insert into sys.functions values (508, 'scale_up', '*', 'calc', 0, 1, false, false, false, 2000, true);
-insert into sys.args values (9716, 508, 'res_0', 'sec_interval', 13, 0, 0, 0);
-insert into sys.args values (9717, 508, 'arg_1', 'sec_interval', 13, 0, 1, 1);
-insert into sys.args values (9718, 508, 'arg_2', 'bigint', 64, 0, 1, 2);
-insert into sys.functions values (509, 'scale_down', 'dec_round', 'sql', 0, 1, false, false, false, 2000, true);
-insert into sys.args values (9719, 509, 'res_0', 'sec_interval', 13, 0, 0, 0);
-insert into sys.args values (9720, 509, 'arg_1', 'sec_interval', 13, 0, 1, 1);
-insert into sys.args values (9721, 509, 'arg_2', 'bigint', 64, 0, 1, 2);
-insert into sys.functions values (510, 'sql_mul', '*', 'calc', 0, 1, false, false, false, 2000, true);
-insert into sys.args values (9722, 510, 'res_0', 'decimal', 4, 0, 0, 0);
-insert into sys.args values (9723, 510, 'arg_1', 'decimal', 4, 0, 1, 1);
-insert into sys.args values (9724, 510, 'arg_2', 'tinyint', 8, 0, 1, 2);
-insert into sys.functions values (511, 'sql_mul', '*', 'calc', 0, 1, false, false, false, 2000, true);
-insert into sys.args values (9725, 511, 'res_0', 'decimal', 4, 0, 0, 0);
-insert into sys.args values (9726, 511, 'arg_1', 'tinyint', 8, 0, 1, 1);
-insert into sys.args values (9727, 511, 'arg_2', 'decimal', 4, 0, 1, 2);
-insert into sys.functions values (512, 'sql_mul', '*', 'calc', 0, 1, false, false, false, 2000, true);
-insert into sys.args values (9728, 512, 'res_0', 'decimal', 4, 0, 0, 0);
-insert into sys.args values (9729, 512, 'arg_1', 'decimal', 4, 0, 1, 1);
-insert into sys.args values (9730, 512, 'arg_2', 'decimal', 2, 0, 1, 2);
-insert into sys.functions values (513, 'sql_mul', '*', 'calc', 0, 1, false, false, false, 2000, true);
-insert into sys.args values (9731, 513, 'res_0', 'decimal', 4, 0, 0, 0);
-insert into sys.args values (9732, 513, 'arg_1', 'decimal', 2, 0, 1, 1);
-insert into sys.args values (9733, 513, 'arg_2', 'decimal', 4, 0, 1, 2);
-insert into sys.functions values (514, 'sql_mul', '*', 'calc', 0, 1, false, false, false, 2000, true);
-insert into sys.args values (9734, 514, 'res_0', 'decimal', 9, 0, 0, 0);
-insert into sys.args values (9735, 514, 'arg_1', 'decimal', 9, 0, 1, 1);
-insert into sys.args values (9736, 514, 'arg_2', 'tinyint', 8, 0, 1, 2);
-insert into sys.functions values (515, 'sql_mul', '*', 'calc', 0, 1, false, false, false, 2000, true);
-insert into sys.args values (9737, 515, 'res_0', 'decimal', 9, 0, 0, 0);
-insert into sys.args values (9738, 515, 'arg_1', 'tinyint', 8, 0, 1, 1);
-insert into sys.args values (9739, 515, 'arg_2', 'decimal', 9, 0, 1, 2);
-insert into sys.functions values (516, 'sql_mul', '*', 'calc', 0, 1, false, false, false, 2000, true);
-insert into sys.args values (9740, 516, 'res_0', 'decimal', 9, 0, 0, 0);
-insert into sys.args values (9741, 516, 'arg_1', 'decimal', 9, 0, 1, 1);
-insert into sys.args values (9742, 516, 'arg_2', 'smallint', 16, 0, 1, 2);
-insert into sys.functions values (517, 'sql_mul', '*', 'calc', 0, 1, false, false, false, 2000, true);
-insert into sys.args values (9743, 517, 'res_0', 'decimal', 9, 0, 0, 0);
-insert into sys.args values (9744, 517, 'arg_1', 'smallint', 16, 0, 1, 1);
-insert into sys.args values (9745, 517, 'arg_2', 'decimal', 9, 0, 1, 2);
-insert into sys.functions values (518, 'sql_mul', '*', 'calc', 0, 1, false, false, false, 2000, true);
-insert into sys.args values (9746, 518, 'res_0', 'decimal', 9, 0, 0, 0);
-insert into sys.args values (9747, 518, 'arg_1', 'decimal', 9, 0, 1, 1);
-insert into sys.args values (9748, 518, 'arg_2', 'decimal', 2, 0, 1, 2);
-insert into sys.functions values (519, 'sql_mul', '*', 'calc', 0, 1, false, false, false, 2000, true);
-insert into sys.args values (9749, 519, 'res_0', 'decimal', 9, 0, 0, 0);
-insert into sys.args values (9750, 519, 'arg_1', 'decimal', 2, 0, 1, 1);
-insert into sys.args values (9751, 519, 'arg_2', 'decimal', 9, 0, 1, 2);
-insert into sys.functions values (520, 'sql_mul', '*', 'calc', 0, 1, false, false, false, 2000, true);
-insert into sys.args values (9752, 520, 'res_0', 'decimal', 9, 0, 0, 0);
-insert into sys.args values (9753, 520, 'arg_1', 'decimal', 9, 0, 1, 1);
-insert into sys.args values (9754, 520, 'arg_2', 'decimal', 4, 0, 1, 2);
-insert into sys.functions values (521, 'sql_mul', '*', 'calc', 0, 1, false, false, false, 2000, true);
-insert into sys.args values (9755, 521, 'res_0', 'decimal', 9, 0, 0, 0);
-insert into sys.args values (9756, 521, 'arg_1', 'decimal', 4, 0, 1, 1);
-insert into sys.args values (9757, 521, 'arg_2', 'decimal', 9, 0, 1, 2);
-insert into sys.functions values (522, 'sql_mul', '*', 'calc', 0, 1, false, false, false, 2000, true);
-insert into sys.args values (9758, 522, 'res_0', 'decimal', 18, 0, 0, 0);
-insert into sys.args values (9759, 522, 'arg_1', 'decimal', 18, 0, 1, 1);
-insert into sys.args values (9760, 522, 'arg_2', 'tinyint', 8, 0, 1, 2);
-insert into sys.functions values (523, 'sql_mul', '*', 'calc', 0, 1, false, false, false, 2000, true);
-insert into sys.args values (9761, 523, 'res_0', 'decimal', 18, 0, 0, 0);
-insert into sys.args values (9762, 523, 'arg_1', 'tinyint', 8, 0, 1, 1);
-insert into sys.args values (9763, 523, 'arg_2', 'decimal', 18, 0, 1, 2);
-insert into sys.functions values (524, 'sql_mul', '*', 'calc', 0, 1, false, false, false, 2000, true);
-insert into sys.args values (9764, 524, 'res_0', 'decimal', 18, 0, 0, 0);
-insert into sys.args values (9765, 524, 'arg_1', 'decimal', 18, 0, 1, 1);
-insert into sys.args values (9766, 524, 'arg_2', 'smallint', 16, 0, 1, 2);
-insert into sys.functions values (525, 'sql_mul', '*', 'calc', 0, 1, false, false, false, 2000, true);
-insert into sys.args values (9767, 525, 'res_0', 'decimal', 18, 0, 0, 0);
-insert into sys.args values (9768, 525, 'arg_1', 'smallint', 16, 0, 1, 1);
-insert into sys.args values (9769, 525, 'arg_2', 'decimal', 18, 0, 1, 2);
-insert into sys.functions values (526, 'sql_mul', '*', 'calc', 0, 1, false, false, false, 2000, true);
-insert into sys.args values (9770, 526, 'res_0', 'decimal', 18, 0, 0, 0);
-insert into sys.args values (9771, 526, 'arg_1', 'decimal', 18, 0, 1, 1);
-insert into sys.args values (9772, 526, 'arg_2', 'int', 32, 0, 1, 2);
-insert into sys.functions values (527, 'sql_mul', '*', 'calc', 0, 1, false, false, false, 2000, true);
-insert into sys.args values (9773, 527, 'res_0', 'decimal', 18, 0, 0, 0);
-insert into sys.args values (9774, 527, 'arg_1', 'int', 32, 0, 1, 1);
-insert into sys.args values (9775, 527, 'arg_2', 'decimal', 18, 0, 1, 2);
-insert into sys.functions values (528, 'sql_mul', '*', 'calc', 0, 1, false, false, false, 2000, true);
-insert into sys.args values (9776, 528, 'res_0', 'decimal', 18, 0, 0, 0);
-insert into sys.args values (9777, 528, 'arg_1', 'decimal', 18, 0, 1, 1);
-insert into sys.args values (9778, 528, 'arg_2', 'decimal', 2, 0, 1, 2);
-insert into sys.functions values (529, 'sql_mul', '*', 'calc', 0, 1, false, false, false, 2000, true);
-insert into sys.args values (9779, 529, 'res_0', 'decimal', 18, 0, 0, 0);
-insert into sys.args values (9780, 529, 'arg_1', 'decimal', 2, 0, 1, 1);
-insert into sys.args values (9781, 529, 'arg_2', 'decimal', 18, 0, 1, 2);
-insert into sys.functions values (530, 'sql_mul', '*', 'calc', 0, 1, false, false, false, 2000, true);
-insert into sys.args values (9782, 530, 'res_0', 'decimal', 18, 0, 0, 0);
-insert into sys.args values (9783, 530, 'arg_1', 'decimal', 18, 0, 1, 1);
-insert into sys.args values (9784, 530, 'arg_2', 'decimal', 4, 0, 1, 2);
-insert into sys.functions values (531, 'sql_mul', '*', 'calc', 0, 1, false, false, false, 2000, true);
-insert into sys.args values (9785, 531, 'res_0', 'decimal', 18, 0, 0, 0);
-insert into sys.args values (9786, 531, 'arg_1', 'decimal', 4, 0, 1, 1);
-insert into sys.args values (9787, 531, 'arg_2', 'decimal', 18, 0, 1, 2);
-insert into sys.functions values (532, 'sql_mul', '*', 'calc', 0, 1, false, false, false, 2000, true);
-insert into sys.args values (9788, 532, 'res_0', 'decimal', 18, 0, 0, 0);
-insert into sys.args values (9789, 532, 'arg_1', 'decimal', 18, 0, 1, 1);
-insert into sys.args values (9790, 532, 'arg_2', 'decimal', 9, 0, 1, 2);
-insert into sys.functions values (533, 'sql_mul', '*', 'calc', 0, 1, false, false, false, 2000, true);
-insert into sys.args values (9791, 533, 'res_0', 'decimal', 18, 0, 0, 0);
-insert into sys.args values (9792, 533, 'arg_1', 'decimal', 9, 0, 1, 1);
-insert into sys.args values (9793, 533, 'arg_2', 'decimal', 18, 0, 1, 2);
-insert into sys.functions values (534, 'round', 'round', 'sql', 0, 1, false, false, false, 2000, true);
-insert into sys.args values (9794, 534, 'res_0', 'decimal', 2, 0, 0, 0);
-insert into sys.args values (9795, 534, 'arg_1', 'decimal', 2, 0, 1, 1);
-insert into sys.args values (9796, 534, 'arg_2', 'tinyint', 8, 0, 1, 2);
-insert into sys.functions values (535, 'round', 'round', 'sql', 0, 1, false, false, false, 2000, true);
-insert into sys.args values (9797, 535, 'res_0', 'decimal', 4, 0, 0, 0);
-insert into sys.args values (9798, 535, 'arg_1', 'decimal', 4, 0, 1, 1);
-insert into sys.args values (9799, 535, 'arg_2', 'tinyint', 8, 0, 1, 2);
-insert into sys.functions values (536, 'round', 'round', 'sql', 0, 1, false, false, false, 2000, true);
-insert into sys.args values (9800, 536, 'res_0', 'decimal', 9, 0, 0, 0);
-insert into sys.args values (9801, 536, 'arg_1', 'decimal', 9, 0, 1, 1);
-insert into sys.args values (9802, 536, 'arg_2', 'tinyint', 8, 0, 1, 2);
-insert into sys.functions values (537, 'round', 'round', 'sql', 0, 1, false, false, false, 2000, true);
-insert into sys.args values (9803, 537, 'res_0', 'decimal', 18, 0, 0, 0);
-insert into sys.args values (9804, 537, 'arg_1', 'decimal', 18, 0, 1, 1);
-insert into sys.args values (9805, 537, 'arg_2', 'tinyint', 8, 0, 1, 2);
-insert into sys.functions values (538, 'round', 'round', 'sql', 0, 1, false, false, false, 2000, true);
-insert into sys.args values (9806, 538, 'res_0', 'real', 24, 0, 0, 0);
-insert into sys.args values (9807, 538, 'arg_1', 'real', 24, 0, 1, 1);
-insert into sys.args values (9808, 538, 'arg_2', 'tinyint', 8, 0, 1, 2);
-insert into sys.functions values (539, 'round', 'round', 'sql', 0, 1, false, false, false, 2000, true);
-insert into sys.args values (9809, 539, 'res_0', 'double', 53, 0, 0, 0);
-insert into sys.args values (9810, 539, 'arg_1', 'double', 53, 0, 1, 1);
-insert into sys.args values (9811, 539, 'arg_2', 'tinyint', 8, 0, 1, 2);
-insert into sys.functions values (540, 'scale_up', '*', 'calc', 0, 1, false, false, false, 2000, true);
-insert into sys.args values (9812, 540, 'res_0', 'oid', 31, 0, 0, 0);
-insert into sys.args values (9813, 540, 'arg_1', 'oid', 31, 0, 1, 1);
-insert into sys.args values (9814, 540, 'arg_2', 'oid', 31, 0, 1, 2);
-insert into sys.functions values (541, 'scale_up', '*', 'calc', 0, 1, false, false, false, 2000, true);
-insert into sys.args values (9815, 541, 'res_0', 'oid', 31, 0, 0, 0);
-insert into sys.args values (9816, 541, 'arg_1', 'tinyint', 8, 0, 1, 1);
-insert into sys.args values (9817, 541, 'arg_2', 'oid', 31, 0, 1, 2);
-insert into sys.functions values (542, 'scale_up', '*', 'calc', 0, 1, false, false, false, 2000, true);
-insert into sys.args values (9818, 542, 'res_0', 'oid', 31, 0, 0, 0);
-insert into sys.args values (9819, 542, 'arg_1', 'smallint', 16, 0, 1, 1);
-insert into sys.args values (9820, 542, 'arg_2', 'oid', 31, 0, 1, 2);
-insert into sys.functions values (543, 'scale_up', '*', 'calc', 0, 1, false, false, false, 2000, true);
-insert into sys.args values (9821, 543, 'res_0', 'oid', 31, 0, 0, 0);
-insert into sys.args values (9822, 543, 'arg_1', 'int', 32, 0, 1, 1);
-insert into sys.args values (9823, 543, 'arg_2', 'oid', 31, 0, 1, 2);
-insert into sys.functions values (544, 'scale_up', '*', 'calc', 0, 1, false, false, false, 2000, true);
-insert into sys.args values (9824, 544, 'res_0', 'oid', 31, 0, 0, 0);
-insert into sys.args values (9825, 544, 'arg_1', 'bigint', 64, 0, 1, 1);
-insert into sys.args values (9826, 544, 'arg_2', 'oid', 31, 0, 1, 2);
-insert into sys.functions values (545, 'scale_up', '*', 'calc', 0, 1, false, false, false, 2000, true);
-insert into sys.args values (9827, 545, 'res_0', 'oid', 31, 0, 0, 0);
-insert into sys.args values (9828, 545, 'arg_1', 'decimal', 2, 0, 1, 1);
-insert into sys.args values (9829, 545, 'arg_2', 'oid', 31, 0, 1, 2);
-insert into sys.functions values (546, 'scale_up', '*', 'calc', 0, 1, false, false, false, 2000, true);
-insert into sys.args values (9830, 546, 'res_0', 'oid', 31, 0, 0, 0);
-insert into sys.args values (9831, 546, 'arg_1', 'decimal', 4, 0, 1, 1);
-insert into sys.args values (9832, 546, 'arg_2', 'oid', 31, 0, 1, 2);
-insert into sys.functions values (547, 'scale_up', '*', 'calc', 0, 1, false, false, false, 2000, true);
-insert into sys.args values (9833, 547, 'res_0', 'oid', 31, 0, 0, 0);
-insert into sys.args values (9834, 547, 'arg_1', 'decimal', 9, 0, 1, 1);
-insert into sys.args values (9835, 547, 'arg_2', 'oid', 31, 0, 1, 2);
-insert into sys.functions values (548, 'scale_up', '*', 'calc', 0, 1, false, false, false, 2000, true);
-insert into sys.args values (9836, 548, 'res_0', 'oid', 31, 0, 0, 0);
-insert into sys.args values (9837, 548, 'arg_1', 'decimal', 18, 0, 1, 1);
-insert into sys.args values (9838, 548, 'arg_2', 'oid', 31, 0, 1, 2);
-insert into sys.functions values (549, 'scale_up', '*', 'calc', 0, 1, false, false, false, 2000, true);
-insert into sys.args values (9839, 549, 'res_0', 'oid', 31, 0, 0, 0);
-insert into sys.args values (9840, 549, 'arg_1', 'real', 24, 0, 1, 1);
-insert into sys.args values (9841, 549, 'arg_2', 'oid', 31, 0, 1, 2);
-insert into sys.functions values (550, 'scale_up', '*', 'calc', 0, 1, false, false, false, 2000, true);
-insert into sys.args values (9842, 550, 'res_0', 'oid', 31, 0, 0, 0);
-insert into sys.args values (9843, 550, 'arg_1', 'double', 53, 0, 1, 1);
-insert into sys.args values (9844, 550, 'arg_2', 'oid', 31, 0, 1, 2);
-insert into sys.functions values (551, 'scale_up', '*', 'calc', 0, 1, false, false, false, 2000, true);
-insert into sys.args values (9845, 551, 'res_0', 'oid', 31, 0, 0, 0);
-insert into sys.args values (9846, 551, 'arg_1', 'month_interval', 32, 0, 1, 1);
-insert into sys.args values (9847, 551, 'arg_2', 'oid', 31, 0, 1, 2);
-insert into sys.functions values (552, 'scale_up', '*', 'calc', 0, 1, false, false, false, 2000, true);
-insert into sys.args values (9848, 552, 'res_0', 'oid', 31, 0, 0, 0);
-insert into sys.args values (9849, 552, 'arg_1', 'sec_interval', 13, 0, 1, 1);
-insert into sys.args values (9850, 552, 'arg_2', 'oid', 31, 0, 1, 2);
-insert into sys.functions values (553, 'scale_up', '*', 'calc', 0, 1, false, false, false, 2000, true);
-insert into sys.args values (9851, 553, 'res_0', 'oid', 31, 0, 0, 0);
-insert into sys.args values (9852, 553, 'arg_1', 'time', 7, 0, 1, 1);
-insert into sys.args values (9853, 553, 'arg_2', 'oid', 31, 0, 1, 2);
-insert into sys.functions values (554, 'scale_up', '*', 'calc', 0, 1, false, false, false, 2000, true);
-insert into sys.args values (9854, 554, 'res_0', 'oid', 31, 0, 0, 0);
-insert into sys.args values (9855, 554, 'arg_1', 'timetz', 7, 0, 1, 1);
-insert into sys.args values (9856, 554, 'arg_2', 'oid', 31, 0, 1, 2);
-insert into sys.functions values (555, 'scale_up', '*', 'calc', 0, 1, false, false, false, 2000, true);
-insert into sys.args values (9857, 555, 'res_0', 'oid', 31, 0, 0, 0);
-insert into sys.args values (9858, 555, 'arg_1', 'date', 0, 0, 1, 1);
-insert into sys.args values (9859, 555, 'arg_2', 'oid', 31, 0, 1, 2);
-insert into sys.functions values (556, 'scale_up', '*', 'calc', 0, 1, false, false, false, 2000, true);
-insert into sys.args values (9860, 556, 'res_0', 'oid', 31, 0, 0, 0);
-insert into sys.args values (9861, 556, 'arg_1', 'timestamp', 7, 0, 1, 1);
-insert into sys.args values (9862, 556, 'arg_2', 'oid', 31, 0, 1, 2);
-insert into sys.functions values (557, 'scale_up', '*', 'calc', 0, 1, false, false, false, 2000, true);
-insert into sys.args values (9863, 557, 'res_0', 'oid', 31, 0, 0, 0);
-insert into sys.args values (9864, 557, 'arg_1', 'timestamptz', 7, 0, 1, 1);
-insert into sys.args values (9865, 557, 'arg_2', 'oid', 31, 0, 1, 2);
-insert into sys.functions values (558, 'scale_up', '*', 'calc', 0, 1, false, false, false, 2000, true);
-insert into sys.args values (9866, 558, 'res_0', 'oid', 31, 0, 0, 0);
-insert into sys.args values (9867, 558, 'arg_1', 'blob', 0, 0, 1, 1);
-insert into sys.args values (9868, 558, 'arg_2', 'oid', 31, 0, 1, 2);
-insert into sys.functions values (559, 'scale_up', '*', 'calc', 0, 1, false, false, false, 2000, true);
-insert into sys.args values (9869, 559, 'res_0', 'oid', 31, 0, 0, 0);
-insert into sys.args values (9870, 559, 'arg_1', 'geometry', 0, 0, 1, 1);
-insert into sys.args values (9871, 559, 'arg_2', 'oid', 31, 0, 1, 2);
-insert into sys.functions values (560, 'scale_up', '*', 'calc', 0, 1, false, false, false, 2000, true);
-insert into sys.args values (9872, 560, 'res_0', 'oid', 31, 0, 0, 0);
-insert into sys.args values (9873, 560, 'arg_1', 'geometrya', 0, 0, 1, 1);
-insert into sys.args values (9874, 560, 'arg_2', 'oid', 31, 0, 1, 2);
-insert into sys.functions values (561, 'scale_up', '*', 'calc', 0, 1, false, false, false, 2000, true);
-insert into sys.args values (9875, 561, 'res_0', 'oid', 31, 0, 0, 0);
-insert into sys.args values (9876, 561, 'arg_1', 'mbr', 0, 0, 1, 1);
-insert into sys.args values (9877, 561, 'arg_2', 'oid', 31, 0, 1, 2);
-insert into sys.functions values (562, 'scale_up', '*', 'calc', 0, 1, false, false, false, 2000, true);
-insert into sys.args values (9878, 562, 'res_0', 'tinyint', 8, 0, 0, 0);
-insert into sys.args values (9879, 562, 'arg_1', 'oid', 31, 0, 1, 1);
-insert into sys.args values (9880, 562, 'arg_2', 'tinyint', 8, 0, 1, 2);
-insert into sys.functions values (563, 'scale_up', '*', 'calc', 0, 1, false, false, false, 2000, true);
-insert into sys.args values (9881, 563, 'res_0', 'tinyint', 8, 0, 0, 0);
-insert into sys.args values (9882, 563, 'arg_1', 'tinyint', 8, 0, 1, 1);
-insert into sys.args values (9883, 563, 'arg_2', 'tinyint', 8, 0, 1, 2);
-insert into sys.functions values (564, 'scale_up', '*', 'calc', 0, 1, false, false, false, 2000, true);
-insert into sys.args values (9884, 564, 'res_0', 'tinyint', 8, 0, 0, 0);
-insert into sys.args values (9885, 564, 'arg_1', 'smallint', 16, 0, 1, 1);
-insert into sys.args values (9886, 564, 'arg_2', 'tinyint', 8, 0, 1, 2);
-insert into sys.functions values (565, 'scale_up', '*', 'calc', 0, 1, false, false, false, 2000, true);
-insert into sys.args values (9887, 565, 'res_0', 'tinyint', 8, 0, 0, 0);
-insert into sys.args values (9888, 565, 'arg_1', 'int', 32, 0, 1, 1);
-insert into sys.args values (9889, 565, 'arg_2', 'tinyint', 8, 0, 1, 2);
-insert into sys.functions values (566, 'scale_up', '*', 'calc', 0, 1, false, false, false, 2000, true);
-insert into sys.args values (9890, 566, 'res_0', 'tinyint', 8, 0, 0, 0);
-insert into sys.args values (9891, 566, 'arg_1', 'bigint', 64, 0, 1, 1);
-insert into sys.args values (9892, 566, 'arg_2', 'tinyint', 8, 0, 1, 2);
-insert into sys.functions values (567, 'scale_up', '*', 'calc', 0, 1, false, false, false, 2000, true);
-insert into sys.args values (9893, 567, 'res_0', 'tinyint', 8, 0, 0, 0);
-insert into sys.args values (9894, 567, 'arg_1', 'decimal', 2, 0, 1, 1);
-insert into sys.args values (9895, 567, 'arg_2', 'tinyint', 8, 0, 1, 2);
-insert into sys.functions values (568, 'scale_up', '*', 'calc', 0, 1, false, false, false, 2000, true);
-insert into sys.args values (9896, 568, 'res_0', 'tinyint', 8, 0, 0, 0);
-insert into sys.args values (9897, 568, 'arg_1', 'decimal', 4, 0, 1, 1);
-insert into sys.args values (9898, 568, 'arg_2', 'tinyint', 8, 0, 1, 2);
-insert into sys.functions values (569, 'scale_up', '*', 'calc', 0, 1, false, false, false, 2000, true);
-insert into sys.args values (9899, 569, 'res_0', 'tinyint', 8, 0, 0, 0);
-insert into sys.args values (9900, 569, 'arg_1', 'decimal', 9, 0, 1, 1);
-insert into sys.args values (9901, 569, 'arg_2', 'tinyint', 8, 0, 1, 2);
-insert into sys.functions values (570, 'scale_up', '*', 'calc', 0, 1, false, false, false, 2000, true);
-insert into sys.args values (9902, 570, 'res_0', 'tinyint', 8, 0, 0, 0);
-insert into sys.args values (9903, 570, 'arg_1', 'decimal', 18, 0, 1, 1);
-insert into sys.args values (9904, 570, 'arg_2', 'tinyint', 8, 0, 1, 2);
-insert into sys.functions values (571, 'scale_up', '*', 'calc', 0, 1, false, false, false, 2000, true);
-insert into sys.args values (9905, 571, 'res_0', 'tinyint', 8, 0, 0, 0);
-insert into sys.args values (9906, 571, 'arg_1', 'real', 24, 0, 1, 1);
-insert into sys.args values (9907, 571, 'arg_2', 'tinyint', 8, 0, 1, 2);
-insert into sys.functions values (572, 'scale_up', '*', 'calc', 0, 1, false, false, false, 2000, true);
-insert into sys.args values (9908, 572, 'res_0', 'tinyint', 8, 0, 0, 0);
-insert into sys.args values (9909, 572, 'arg_1', 'double', 53, 0, 1, 1);
-insert into sys.args values (9910, 572, 'arg_2', 'tinyint', 8, 0, 1, 2);
-insert into sys.functions values (573, 'scale_up', '*', 'calc', 0, 1, false, false, false, 2000, true);
-insert into sys.args values (9911, 573, 'res_0', 'tinyint', 8, 0, 0, 0);
-insert into sys.args values (9912, 573, 'arg_1', 'month_interval', 32, 0, 1, 1);
-insert into sys.args values (9913, 573, 'arg_2', 'tinyint', 8, 0, 1, 2);
-insert into sys.functions values (574, 'scale_up', '*', 'calc', 0, 1, false, false, false, 2000, true);
-insert into sys.args values (9914, 574, 'res_0', 'tinyint', 8, 0, 0, 0);
-insert into sys.args values (9915, 574, 'arg_1', 'sec_interval', 13, 0, 1, 1);
-insert into sys.args values (9916, 574, 'arg_2', 'tinyint', 8, 0, 1, 2);
-insert into sys.functions values (575, 'scale_up', '*', 'calc', 0, 1, false, false, false, 2000, true);
-insert into sys.args values (9917, 575, 'res_0', 'tinyint', 8, 0, 0, 0);
-insert into sys.args values (9918, 575, 'arg_1', 'time', 7, 0, 1, 1);
-insert into sys.args values (9919, 575, 'arg_2', 'tinyint', 8, 0, 1, 2);
-insert into sys.functions values (576, 'scale_up', '*', 'calc', 0, 1, false, false, false, 2000, true);
-insert into sys.args values (9920, 576, 'res_0', 'tinyint', 8, 0, 0, 0);
-insert into sys.args values (9921, 576, 'arg_1', 'timetz', 7, 0, 1, 1);
-insert into sys.args values (9922, 576, 'arg_2', 'tinyint', 8, 0, 1, 2);
-insert into sys.functions values (577, 'scale_up', '*', 'calc', 0, 1, false, false, false, 2000, true);
-insert into sys.args values (9923, 577, 'res_0', 'tinyint', 8, 0, 0, 0);
-insert into sys.args values (9924, 577, 'arg_1', 'date', 0, 0, 1, 1);
-insert into sys.args values (9925, 577, 'arg_2', 'tinyint', 8, 0, 1, 2);
-insert into sys.functions values (578, 'scale_up', '*', 'calc', 0, 1, false, false, false, 2000, true);
-insert into sys.args values (9926, 578, 'res_0', 'tinyint', 8, 0, 0, 0);
-insert into sys.args values (9927, 578, 'arg_1', 'timestamp', 7, 0, 1, 1);
-insert into sys.args values (9928, 578, 'arg_2', 'tinyint', 8, 0, 1, 2);
-insert into sys.functions values (579, 'scale_up', '*', 'calc', 0, 1, false, false, false, 2000, true);
-insert into sys.args values (9929, 579, 'res_0', 'tinyint', 8, 0, 0, 0);
-insert into sys.args values (9930, 579, 'arg_1', 'timestamptz', 7, 0, 1, 1);
-insert into sys.args values (9931, 579, 'arg_2', 'tinyint', 8, 0, 1, 2);
-insert into sys.functions values (580, 'scale_up', '*', 'calc', 0, 1, false, false, false, 2000, true);
-insert into sys.args values (9932, 580, 'res_0', 'tinyint', 8, 0, 0, 0);
-insert into sys.args values (9933, 580, 'arg_1', 'blob', 0, 0, 1, 1);
-insert into sys.args values (9934, 580, 'arg_2', 'tinyint', 8, 0, 1, 2);
-insert into sys.functions values (581, 'scale_up', '*', 'calc', 0, 1, false, false, false, 2000, true);
-insert into sys.args values (9935, 581, 'res_0', 'tinyint', 8, 0, 0, 0);
-insert into sys.args values (9936, 581, 'arg_1', 'geometry', 0, 0, 1, 1);
-insert into sys.args values (9937, 581, 'arg_2', 'tinyint', 8, 0, 1, 2);
-insert into sys.functions values (582, 'scale_up', '*', 'calc', 0, 1, false, false, false, 2000, true);
-insert into sys.args values (9938, 582, 'res_0', 'tinyint', 8, 0, 0, 0);
-insert into sys.args values (9939, 582, 'arg_1', 'geometrya', 0, 0, 1, 1);
-insert into sys.args values (9940, 582, 'arg_2', 'tinyint', 8, 0, 1, 2);
-insert into sys.functions values (583, 'scale_up', '*', 'calc', 0, 1, false, false, false, 2000, true);
-insert into sys.args values (9941, 583, 'res_0', 'tinyint', 8, 0, 0, 0);
-insert into sys.args values (9942, 583, 'arg_1', 'mbr', 0, 0, 1, 1);
-insert into sys.args values (9943, 583, 'arg_2', 'tinyint', 8, 0, 1, 2);
-insert into sys.functions values (584, 'scale_up', '*', 'calc', 0, 1, false, false, false, 2000, true);
-insert into sys.args values (9944, 584, 'res_0', 'smallint', 16, 0, 0, 0);
-insert into sys.args values (9945, 584, 'arg_1', 'oid', 31, 0, 1, 1);
-insert into sys.args values (9946, 584, 'arg_2', 'smallint', 16, 0, 1, 2);
-insert into sys.functions values (585, 'scale_up', '*', 'calc', 0, 1, false, false, false, 2000, true);
-insert into sys.args values (9947, 585, 'res_0', 'smallint', 16, 0, 0, 0);
-insert into sys.args values (9948, 585, 'arg_1', 'tinyint', 8, 0, 1, 1);
-insert into sys.args values (9949, 585, 'arg_2', 'smallint', 16, 0, 1, 2);
-insert into sys.functions values (586, 'scale_up', '*', 'calc', 0, 1, false, false, false, 2000, true);
-insert into sys.args values (9950, 586, 'res_0', 'smallint', 16, 0, 0, 0);
-insert into sys.args values (9951, 586, 'arg_1', 'smallint', 16, 0, 1, 1);
-insert into sys.args values (9952, 586, 'arg_2', 'smallint', 16, 0, 1, 2);
-insert into sys.functions values (587, 'scale_up', '*', 'calc', 0, 1, false, false, false, 2000, true);
-insert into sys.args values (9953, 587, 'res_0', 'smallint', 16, 0, 0, 0);
-insert into sys.args values (9954, 587, 'arg_1', 'int', 32, 0, 1, 1);
-insert into sys.args values (9955, 587, 'arg_2', 'smallint', 16, 0, 1, 2);
-insert into sys.functions values (588, 'scale_up', '*', 'calc', 0, 1, false, false, false, 2000, true);
-insert into sys.args values (9956, 588, 'res_0', 'smallint', 16, 0, 0, 0);
-insert into sys.args values (9957, 588, 'arg_1', 'bigint', 64, 0, 1, 1);
-insert into sys.args values (9958, 588, 'arg_2', 'smallint', 16, 0, 1, 2);
-insert into sys.functions values (589, 'scale_up', '*', 'calc', 0, 1, false, false, false, 2000, true);
-insert into sys.args values (9959, 589, 'res_0', 'smallint', 16, 0, 0, 0);
-insert into sys.args values (9960, 589, 'arg_1', 'decimal', 2, 0, 1, 1);
-insert into sys.args values (9961, 589, 'arg_2', 'smallint', 16, 0, 1, 2);
-insert into sys.functions values (590, 'scale_up', '*', 'calc', 0, 1, false, false, false, 2000, true);
-insert into sys.args values (9962, 590, 'res_0', 'smallint', 16, 0, 0, 0);
-insert into sys.args values (9963, 590, 'arg_1', 'decimal', 4, 0, 1, 1);
-insert into sys.args values (9964, 590, 'arg_2', 'smallint', 16, 0, 1, 2);
-insert into sys.functions values (591, 'scale_up', '*', 'calc', 0, 1, false, false, false, 2000, true);
-insert into sys.args values (9965, 591, 'res_0', 'smallint', 16, 0, 0, 0);
-insert into sys.args values (9966, 591, 'arg_1', 'decimal', 9, 0, 1, 1);
-insert into sys.args values (9967, 591, 'arg_2', 'smallint', 16, 0, 1, 2);
-insert into sys.functions values (592, 'scale_up', '*', 'calc', 0, 1, false, false, false, 2000, true);
-insert into sys.args values (9968, 592, 'res_0', 'smallint', 16, 0, 0, 0);
-insert into sys.args values (9969, 592, 'arg_1', 'decimal', 18, 0, 1, 1);
-insert into sys.args values (9970, 592, 'arg_2', 'smallint', 16, 0, 1, 2);
-insert into sys.functions values (593, 'scale_up', '*', 'calc', 0, 1, false, false, false, 2000, true);
-insert into sys.args values (9971, 593, 'res_0', 'smallint', 16, 0, 0, 0);
-insert into sys.args values (9972, 593, 'arg_1', 'real', 24, 0, 1, 1);
-insert into sys.args values (9973, 593, 'arg_2', 'smallint', 16, 0, 1, 2);
-insert into sys.functions values (594, 'scale_up', '*', 'calc', 0, 1, false, false, false, 2000, true);
-insert into sys.args values (9974, 594, 'res_0', 'smallint', 16, 0, 0, 0);
-insert into sys.args values (9975, 594, 'arg_1', 'double', 53, 0, 1, 1);
-insert into sys.args values (9976, 594, 'arg_2', 'smallint', 16, 0, 1, 2);
-insert into sys.functions values (595, 'scale_up', '*', 'calc', 0, 1, false, false, false, 2000, true);
-insert into sys.args values (9977, 595, 'res_0', 'smallint', 16, 0, 0, 0);
-insert into sys.args values (9978, 595, 'arg_1', 'month_interval', 32, 0, 1, 1);
-insert into sys.args values (9979, 595, 'arg_2', 'smallint', 16, 0, 1, 2);
-insert into sys.functions values (596, 'scale_up', '*', 'calc', 0, 1, false, false, false, 2000, true);
-insert into sys.args values (9980, 596, 'res_0', 'smallint', 16, 0, 0, 0);
-insert into sys.args values (9981, 596, 'arg_1', 'sec_interval', 13, 0, 1, 1);
-insert into sys.args values (9982, 596, 'arg_2', 'smallint', 16, 0, 1, 2);
-insert into sys.functions values (597, 'scale_up', '*', 'calc', 0, 1, false, false, false, 2000, true);
-insert into sys.args values (9983, 597, 'res_0', 'smallint', 16, 0, 0, 0);
-insert into sys.args values (9984, 597, 'arg_1', 'time', 7, 0, 1, 1);
-insert into sys.args values (9985, 597, 'arg_2', 'smallint', 16, 0, 1, 2);
-insert into sys.functions values (598, 'scale_up', '*', 'calc', 0, 1, false, false, false, 2000, true);
-insert into sys.args values (9986, 598, 'res_0', 'smallint', 16, 0, 0, 0);
-insert into sys.args values (9987, 598, 'arg_1', 'timetz', 7, 0, 1, 1);
-insert into sys.args values (9988, 598, 'arg_2', 'smallint', 16, 0, 1, 2);
-insert into sys.functions values (599, 'scale_up', '*', 'calc', 0, 1, false, false, false, 2000, true);
-insert into sys.args values (9989, 599, 'res_0', 'smallint', 16, 0, 0, 0);
-insert into sys.args values (9990, 599, 'arg_1', 'date', 0, 0, 1, 1);
-insert into sys.args values (9991, 599, 'arg_2', 'smallint', 16, 0, 1, 2);
-insert into sys.functions values (600, 'scale_up', '*', 'calc', 0, 1, false, false, false, 2000, true);
-insert into sys.args values (9992, 600, 'res_0', 'smallint', 16, 0, 0, 0);
-insert into sys.args values (9993, 600, 'arg_1', 'timestamp', 7, 0, 1, 1);
-insert into sys.args values (9994, 600, 'arg_2', 'smallint', 16, 0, 1, 2);
-insert into sys.functions values (601, 'scale_up', '*', 'calc', 0, 1, false, false, false, 2000, true);
-insert into sys.args values (9995, 601, 'res_0', 'smallint', 16, 0, 0, 0);
-insert into sys.args values (9996, 601, 'arg_1', 'timestamptz', 7, 0, 1, 1);
-insert into sys.args values (9997, 601, 'arg_2', 'smallint', 16, 0, 1, 2);
-insert into sys.functions values (602, 'scale_up', '*', 'calc', 0, 1, false, false, false, 2000, true);
-insert into sys.args values (9998, 602, 'res_0', 'smallint', 16, 0, 0, 0);
-insert into sys.args values (9999, 602, 'arg_1', 'blob', 0, 0, 1, 1);
-insert into sys.args values (10000, 602, 'arg_2', 'smallint', 16, 0, 1, 2);
-insert into sys.functions values (603, 'scale_up', '*', 'calc', 0, 1, false, false, false, 2000, true);
-insert into sys.args values (10001, 603, 'res_0', 'smallint', 16, 0, 0, 0);
-insert into sys.args values (10002, 603, 'arg_1', 'geometry', 0, 0, 1, 1);
-insert into sys.args values (10003, 603, 'arg_2', 'smallint', 16, 0, 1, 2);
-insert into sys.functions values (604, 'scale_up', '*', 'calc', 0, 1, false, false, false, 2000, true);
-insert into sys.args values (10004, 604, 'res_0', 'smallint', 16, 0, 0, 0);
-insert into sys.args values (10005, 604, 'arg_1', 'geometrya', 0, 0, 1, 1);
-insert into sys.args values (10006, 604, 'arg_2', 'smallint', 16, 0, 1, 2);
-insert into sys.functions values (605, 'scale_up', '*', 'calc', 0, 1, false, false, false, 2000, true);
-insert into sys.args values (10007, 605, 'res_0', 'smallint', 16, 0, 0, 0);
-insert into sys.args values (10008, 605, 'arg_1', 'mbr', 0, 0, 1, 1);
-insert into sys.args values (10009, 605, 'arg_2', 'smallint', 16, 0, 1, 2);
-insert into sys.functions values (606, 'scale_up', '*', 'calc', 0, 1, false, false, false, 2000, true);
-insert into sys.args values (10010, 606, 'res_0', 'int', 32, 0, 0, 0);
-insert into sys.args values (10011, 606, 'arg_1', 'oid', 31, 0, 1, 1);
-insert into sys.args values (10012, 606, 'arg_2', 'int', 32, 0, 1, 2);
-insert into sys.functions values (607, 'scale_up', '*', 'calc', 0, 1, false, false, false, 2000, true);
-insert into sys.args values (10013, 607, 'res_0', 'int', 32, 0, 0, 0);
-insert into sys.args values (10014, 607, 'arg_1', 'tinyint', 8, 0, 1, 1);
-insert into sys.args values (10015, 607, 'arg_2', 'int', 32, 0, 1, 2);
-insert into sys.functions values (608, 'scale_up', '*', 'calc', 0, 1, false, false, false, 2000, true);
-insert into sys.args values (10016, 608, 'res_0', 'int', 32, 0, 0, 0);
-insert into sys.args values (10017, 608, 'arg_1', 'smallint', 16, 0, 1, 1);
-insert into sys.args values (10018, 608, 'arg_2', 'int', 32, 0, 1, 2);
-insert into sys.functions values (609, 'scale_up', '*', 'calc', 0, 1, false, false, false, 2000, true);
-insert into sys.args values (10019, 609, 'res_0', 'int', 32, 0, 0, 0);
-insert into sys.args values (10020, 609, 'arg_1', 'int', 32, 0, 1, 1);
-insert into sys.args values (10021, 609, 'arg_2', 'int', 32, 0, 1, 2);
-insert into sys.functions values (610, 'scale_up', '*', 'calc', 0, 1, false, false, false, 2000, true);
-insert into sys.args values (10022, 610, 'res_0', 'int', 32, 0, 0, 0);
-insert into sys.args values (10023, 610, 'arg_1', 'bigint', 64, 0, 1, 1);
-insert into sys.args values (10024, 610, 'arg_2', 'int', 32, 0, 1, 2);
-insert into sys.functions values (611, 'scale_up', '*', 'calc', 0, 1, false, false, false, 2000, true);
-insert into sys.args values (10025, 611, 'res_0', 'int', 32, 0, 0, 0);
-insert into sys.args values (10026, 611, 'arg_1', 'decimal', 2, 0, 1, 1);
-insert into sys.args values (10027, 611, 'arg_2', 'int', 32, 0, 1, 2);
-insert into sys.functions values (612, 'scale_up', '*', 'calc', 0, 1, false, false, false, 2000, true);
-insert into sys.args values (10028, 612, 'res_0', 'int', 32, 0, 0, 0);
-insert into sys.args values (10029, 612, 'arg_1', 'decimal', 4, 0, 1, 1);
-insert into sys.args values (10030, 612, 'arg_2', 'int', 32, 0, 1, 2);
-insert into sys.functions values (613, 'scale_up', '*', 'calc', 0, 1, false, false, false, 2000, true);
-insert into sys.args values (10031, 613, 'res_0', 'int', 32, 0, 0, 0);
-insert into sys.args values (10032, 613, 'arg_1', 'decimal', 9, 0, 1, 1);
-insert into sys.args values (10033, 613, 'arg_2', 'int', 32, 0, 1, 2);
-insert into sys.functions values (614, 'scale_up', '*', 'calc', 0, 1, false, false, false, 2000, true);
-insert into sys.args values (10034, 614, 'res_0', 'int', 32, 0, 0, 0);
-insert into sys.args values (10035, 614, 'arg_1', 'decimal', 18, 0, 1, 1);
-insert into sys.args values (10036, 614, 'arg_2', 'int', 32, 0, 1, 2);
-insert into sys.functions values (615, 'scale_up', '*', 'calc', 0, 1, false, false, false, 2000, true);
-insert into sys.args values (10037, 615, 'res_0', 'int', 32, 0, 0, 0);
-insert into sys.args values (10038, 615, 'arg_1', 'real', 24, 0, 1, 1);
-insert into sys.args values (10039, 615, 'arg_2', 'int', 32, 0, 1, 2);
-insert into sys.functions values (616, 'scale_up', '*', 'calc', 0, 1, false, false, false, 2000, true);
-insert into sys.args values (10040, 616, 'res_0', 'int', 32, 0, 0, 0);
-insert into sys.args values (10041, 616, 'arg_1', 'double', 53, 0, 1, 1);
-insert into sys.args values (10042, 616, 'arg_2', 'int', 32, 0, 1, 2);
-insert into sys.functions values (617, 'scale_up', '*', 'calc', 0, 1, false, false, false, 2000, true);
-insert into sys.args values (10043, 617, 'res_0', 'int', 32, 0, 0, 0);
-insert into sys.args values (10044, 617, 'arg_1', 'month_interval', 32, 0, 1, 1);
-insert into sys.args values (10045, 617, 'arg_2', 'int', 32, 0, 1, 2);
-insert into sys.functions values (618, 'scale_up', '*', 'calc', 0, 1, false, false, false, 2000, true);
-insert into sys.args values (10046, 618, 'res_0', 'int', 32, 0, 0, 0);
-insert into sys.args values (10047, 618, 'arg_1', 'sec_interval', 13, 0, 1, 1);
-insert into sys.args values (10048, 618, 'arg_2', 'int', 32, 0, 1, 2);
-insert into sys.functions values (619, 'scale_up', '*', 'calc', 0, 1, false, false, false, 2000, true);
-insert into sys.args values (10049, 619, 'res_0', 'int', 32, 0, 0, 0);
-insert into sys.args values (10050, 619, 'arg_1', 'time', 7, 0, 1, 1);
-insert into sys.args values (10051, 619, 'arg_2', 'int', 32, 0, 1, 2);
-insert into sys.functions values (620, 'scale_up', '*', 'calc', 0, 1, false, false, false, 2000, true);
-insert into sys.args values (10052, 620, 'res_0', 'int', 32, 0, 0, 0);
-insert into sys.args values (10053, 620, 'arg_1', 'timetz', 7, 0, 1, 1);
-insert into sys.args values (10054, 620, 'arg_2', 'int', 32, 0, 1, 2);
-insert into sys.functions values (621, 'scale_up', '*', 'calc', 0, 1, false, false, false, 2000, true);
-insert into sys.args values (10055, 621, 'res_0', 'int', 32, 0, 0, 0);
-insert into sys.args values (10056, 621, 'arg_1', 'date', 0, 0, 1, 1);
-insert into sys.args values (10057, 621, 'arg_2', 'int', 32, 0, 1, 2);
-insert into sys.functions values (622, 'scale_up', '*', 'calc', 0, 1, false, false, false, 2000, true);
-insert into sys.args values (10058, 622, 'res_0', 'int', 32, 0, 0, 0);
-insert into sys.args values (10059, 622, 'arg_1', 'timestamp', 7, 0, 1, 1);
-insert into sys.args values (10060, 622, 'arg_2', 'int', 32, 0, 1, 2);
-insert into sys.functions values (623, 'scale_up', '*', 'calc', 0, 1, false, false, false, 2000, true);
-insert into sys.args values (10061, 623, 'res_0', 'int', 32, 0, 0, 0);
-insert into sys.args values (10062, 623, 'arg_1', 'timestamptz', 7, 0, 1, 1);
-insert into sys.args values (10063, 623, 'arg_2', 'int', 32, 0, 1, 2);
-insert into sys.functions values (624, 'scale_up', '*', 'calc', 0, 1, false, false, false, 2000, true);
-insert into sys.args values (10064, 624, 'res_0', 'int', 32, 0, 0, 0);
-insert into sys.args values (10065, 624, 'arg_1', 'blob', 0, 0, 1, 1);
-insert into sys.args values (10066, 624, 'arg_2', 'int', 32, 0, 1, 2);
-insert into sys.functions values (625, 'scale_up', '*', 'calc', 0, 1, false, false, false, 2000, true);
-insert into sys.args values (10067, 625, 'res_0', 'int', 32, 0, 0, 0);
-insert into sys.args values (10068, 625, 'arg_1', 'geometry', 0, 0, 1, 1);
-insert into sys.args values (10069, 625, 'arg_2', 'int', 32, 0, 1, 2);
-insert into sys.functions values (626, 'scale_up', '*', 'calc', 0, 1, false, false, false, 2000, true);
-insert into sys.args values (10070, 626, 'res_0', 'int', 32, 0, 0, 0);
-insert into sys.args values (10071, 626, 'arg_1', 'geometrya', 0, 0, 1, 1);
-insert into sys.args values (10072, 626, 'arg_2', 'int', 32, 0, 1, 2);
-insert into sys.functions values (627, 'scale_up', '*', 'calc', 0, 1, false, false, false, 2000, true);
-insert into sys.args values (10073, 627, 'res_0', 'int', 32, 0, 0, 0);
-insert into sys.args values (10074, 627, 'arg_1', 'mbr', 0, 0, 1, 1);
-insert into sys.args values (10075, 627, 'arg_2', 'int', 32, 0, 1, 2);
-insert into sys.functions values (628, 'scale_up', '*', 'calc', 0, 1, false, false, false, 2000, true);
-insert into sys.args values (10076, 628, 'res_0', 'bigint', 64, 0, 0, 0);
-insert into sys.args values (10077, 628, 'arg_1', 'oid', 31, 0, 1, 1);
-insert into sys.args values (10078, 628, 'arg_2', 'bigint', 64, 0, 1, 2);
-insert into sys.functions values (629, 'scale_up', '*', 'calc', 0, 1, false, false, false, 2000, true);
-insert into sys.args values (10079, 629, 'res_0', 'bigint', 64, 0, 0, 0);
-insert into sys.args values (10080, 629, 'arg_1', 'tinyint', 8, 0, 1, 1);
-insert into sys.args values (10081, 629, 'arg_2', 'bigint', 64, 0, 1, 2);
-insert into sys.functions values (630, 'scale_up', '*', 'calc', 0, 1, false, false, false, 2000, true);
-insert into sys.args values (10082, 630, 'res_0', 'bigint', 64, 0, 0, 0);
-insert into sys.args values (10083, 630, 'arg_1', 'smallint', 16, 0, 1, 1);
-insert into sys.args values (10084, 630, 'arg_2', 'bigint', 64, 0, 1, 2);
-insert into sys.functions values (631, 'scale_up', '*', 'calc', 0, 1, false, false, false, 2000, true);
-insert into sys.args values (10085, 631, 'res_0', 'bigint', 64, 0, 0, 0);
-insert into sys.args values (10086, 631, 'arg_1', 'int', 32, 0, 1, 1);
-insert into sys.args values (10087, 631, 'arg_2', 'bigint', 64, 0, 1, 2);
-insert into sys.functions values (632, 'scale_up', '*', 'calc', 0, 1, false, false, false, 2000, true);
-insert into sys.args values (10088, 632, 'res_0', 'bigint', 64, 0, 0, 0);
-insert into sys.args values (10089, 632, 'arg_1', 'bigint', 64, 0, 1, 1);
-insert into sys.args values (10090, 632, 'arg_2', 'bigint', 64, 0, 1, 2);
-insert into sys.functions values (633, 'scale_up', '*', 'calc', 0, 1, false, false, false, 2000, true);
-insert into sys.args values (10091, 633, 'res_0', 'bigint', 64, 0, 0, 0);
-insert into sys.args values (10092, 633, 'arg_1', 'decimal', 2, 0, 1, 1);
-insert into sys.args values (10093, 633, 'arg_2', 'bigint', 64, 0, 1, 2);
-insert into sys.functions values (634, 'scale_up', '*', 'calc', 0, 1, false, false, false, 2000, true);
-insert into sys.args values (10094, 634, 'res_0', 'bigint', 64, 0, 0, 0);
-insert into sys.args values (10095, 634, 'arg_1', 'decimal', 4, 0, 1, 1);
-insert into sys.args values (10096, 634, 'arg_2', 'bigint', 64, 0, 1, 2);
-insert into sys.functions values (635, 'scale_up', '*', 'calc', 0, 1, false, false, false, 2000, true);
-insert into sys.args values (10097, 635, 'res_0', 'bigint', 64, 0, 0, 0);
-insert into sys.args values (10098, 635, 'arg_1', 'decimal', 9, 0, 1, 1);
-insert into sys.args values (10099, 635, 'arg_2', 'bigint', 64, 0, 1, 2);
-insert into sys.functions values (636, 'scale_up', '*', 'calc', 0, 1, false, false, false, 2000, true);
-insert into sys.args values (10100, 636, 'res_0', 'bigint', 64, 0, 0, 0);
-insert into sys.args values (10101, 636, 'arg_1', 'decimal', 18, 0, 1, 1);
-insert into sys.args values (10102, 636, 'arg_2', 'bigint', 64, 0, 1, 2);
-insert into sys.functions values (637, 'scale_up', '*', 'calc', 0, 1, false, false, false, 2000, true);
-insert into sys.args values (10103, 637, 'res_0', 'bigint', 64, 0, 0, 0);
-insert into sys.args values (10104, 637, 'arg_1', 'real', 24, 0, 1, 1);
-insert into sys.args values (10105, 637, 'arg_2', 'bigint', 64, 0, 1, 2);
-insert into sys.functions values (638, 'scale_up', '*', 'calc', 0, 1, false, false, false, 2000, true);
-insert into sys.args values (10106, 638, 'res_0', 'bigint', 64, 0, 0, 0);
-insert into sys.args values (10107, 638, 'arg_1', 'double', 53, 0, 1, 1);
-insert into sys.args values (10108, 638, 'arg_2', 'bigint', 64, 0, 1, 2);
-insert into sys.functions values (639, 'scale_up', '*', 'calc', 0, 1, false, false, false, 2000, true);
-insert into sys.args values (10109, 639, 'res_0', 'bigint', 64, 0, 0, 0);
-insert into sys.args values (10110, 639, 'arg_1', 'month_interval', 32, 0, 1, 1);
-insert into sys.args values (10111, 639, 'arg_2', 'bigint', 64, 0, 1, 2);
-insert into sys.functions values (640, 'scale_up', '*', 'calc', 0, 1, false, false, false, 2000, true);
-insert into sys.args values (10112, 640, 'res_0', 'bigint', 64, 0, 0, 0);
-insert into sys.args values (10113, 640, 'arg_1', 'sec_interval', 13, 0, 1, 1);
-insert into sys.args values (10114, 640, 'arg_2', 'bigint', 64, 0, 1, 2);
-insert into sys.functions values (641, 'scale_up', '*', 'calc', 0, 1, false, false, false, 2000, true);
-insert into sys.args values (10115, 641, 'res_0', 'bigint', 64, 0, 0, 0);
-insert into sys.args values (10116, 641, 'arg_1', 'time', 7, 0, 1, 1);
-insert into sys.args values (10117, 641, 'arg_2', 'bigint', 64, 0, 1, 2);
-insert into sys.functions values (642, 'scale_up', '*', 'calc', 0, 1, false, false, false, 2000, true);
-insert into sys.args values (10118, 642, 'res_0', 'bigint', 64, 0, 0, 0);
-insert into sys.args values (10119, 642, 'arg_1', 'timetz', 7, 0, 1, 1);
-insert into sys.args values (10120, 642, 'arg_2', 'bigint', 64, 0, 1, 2);
-insert into sys.functions values (643, 'scale_up', '*', 'calc', 0, 1, false, false, false, 2000, true);
-insert into sys.args values (10121, 643, 'res_0', 'bigint', 64, 0, 0, 0);
-insert into sys.args values (10122, 643, 'arg_1', 'date', 0, 0, 1, 1);
-insert into sys.args values (10123, 643, 'arg_2', 'bigint', 64, 0, 1, 2);
-insert into sys.functions values (644, 'scale_up', '*', 'calc', 0, 1, false, false, false, 2000, true);
-insert into sys.args values (10124, 644, 'res_0', 'bigint', 64, 0, 0, 0);
-insert into sys.args values (10125, 644, 'arg_1', 'timestamp', 7, 0, 1, 1);
-insert into sys.args values (10126, 644, 'arg_2', 'bigint', 64, 0, 1, 2);
-insert into sys.functions values (645, 'scale_up', '*', 'calc', 0, 1, false, false, false, 2000, true);
-insert into sys.args values (10127, 645, 'res_0', 'bigint', 64, 0, 0, 0);
-insert into sys.args values (10128, 645, 'arg_1', 'timestamptz', 7, 0, 1, 1);
-insert into sys.args values (10129, 645, 'arg_2', 'bigint', 64, 0, 1, 2);
-insert into sys.functions values (646, 'scale_up', '*', 'calc', 0, 1, false, false, false, 2000, true);
-insert into sys.args values (10130, 646, 'res_0', 'bigint', 64, 0, 0, 0);
-insert into sys.args values (10131, 646, 'arg_1', 'blob', 0, 0, 1, 1);
-insert into sys.args values (10132, 646, 'arg_2', 'bigint', 64, 0, 1, 2);
-insert into sys.functions values (647, 'scale_up', '*', 'calc', 0, 1, false, false, false, 2000, true);
-insert into sys.args values (10133, 647, 'res_0', 'bigint', 64, 0, 0, 0);
-insert into sys.args values (10134, 647, 'arg_1', 'geometry', 0, 0, 1, 1);
-insert into sys.args values (10135, 647, 'arg_2', 'bigint', 64, 0, 1, 2);
-insert into sys.functions values (648, 'scale_up', '*', 'calc', 0, 1, false, false, false, 2000, true);
-insert into sys.args values (10136, 648, 'res_0', 'bigint', 64, 0, 0, 0);
-insert into sys.args values (10137, 648, 'arg_1', 'geometrya', 0, 0, 1, 1);
-insert into sys.args values (10138, 648, 'arg_2', 'bigint', 64, 0, 1, 2);
-insert into sys.functions values (649, 'scale_up', '*', 'calc', 0, 1, false, false, false, 2000, true);
-insert into sys.args values (10139, 649, 'res_0', 'bigint', 64, 0, 0, 0);
-insert into sys.args values (10140, 649, 'arg_1', 'mbr', 0, 0, 1, 1);
-insert into sys.args values (10141, 649, 'arg_2', 'bigint', 64, 0, 1, 2);
-insert into sys.functions values (650, 'scale_up', '*', 'calc', 0, 1, false, false, false, 2000, true);
-insert into sys.args values (10142, 650, 'res_0', 'decimal', 2, 0, 0, 0);
-insert into sys.args values (10143, 650, 'arg_1', 'oid', 31, 0, 1, 1);
-insert into sys.args values (10144, 650, 'arg_2', 'decimal', 2, 0, 1, 2);
-insert into sys.functions values (651, 'scale_up', '*', 'calc', 0, 1, false, false, false, 2000, true);
-insert into sys.args values (10145, 651, 'res_0', 'decimal', 2, 0, 0, 0);
-insert into sys.args values (10146, 651, 'arg_1', 'tinyint', 8, 0, 1, 1);
-insert into sys.args values (10147, 651, 'arg_2', 'decimal', 2, 0, 1, 2);
-insert into sys.functions values (652, 'scale_up', '*', 'calc', 0, 1, false, false, false, 2000, true);
-insert into sys.args values (10148, 652, 'res_0', 'decimal', 2, 0, 0, 0);
-insert into sys.args values (10149, 652, 'arg_1', 'smallint', 16, 0, 1, 1);
-insert into sys.args values (10150, 652, 'arg_2', 'decimal', 2, 0, 1, 2);
-insert into sys.functions values (653, 'scale_up', '*', 'calc', 0, 1, false, false, false, 2000, true);
-insert into sys.args values (10151, 653, 'res_0', 'decimal', 2, 0, 0, 0);
-insert into sys.args values (10152, 653, 'arg_1', 'int', 32, 0, 1, 1);
-insert into sys.args values (10153, 653, 'arg_2', 'decimal', 2, 0, 1, 2);
-insert into sys.functions values (654, 'scale_up', '*', 'calc', 0, 1, false, false, false, 2000, true);
-insert into sys.args values (10154, 654, 'res_0', 'decimal', 2, 0, 0, 0);
-insert into sys.args values (10155, 654, 'arg_1', 'bigint', 64, 0, 1, 1);
-insert into sys.args values (10156, 654, 'arg_2', 'decimal', 2, 0, 1, 2);
-insert into sys.functions values (655, 'scale_up', '*', 'calc', 0, 1, false, false, false, 2000, true);
-insert into sys.args values (10157, 655, 'res_0', 'decimal', 2, 0, 0, 0);
-insert into sys.args values (10158, 655, 'arg_1', 'decimal', 2, 0, 1, 1);
-insert into sys.args values (10159, 655, 'arg_2', 'decimal', 2, 0, 1, 2);
-insert into sys.functions values (656, 'scale_up', '*', 'calc', 0, 1, false, false, false, 2000, true);
-insert into sys.args values (10160, 656, 'res_0', 'decimal', 2, 0, 0, 0);
-insert into sys.args values (10161, 656, 'arg_1', 'decimal', 4, 0, 1, 1);
-insert into sys.args values (10162, 656, 'arg_2', 'decimal', 2, 0, 1, 2);
-insert into sys.functions values (657, 'scale_up', '*', 'calc', 0, 1, false, false, false, 2000, true);
-insert into sys.args values (10163, 657, 'res_0', 'decimal', 2, 0, 0, 0);
-insert into sys.args values (10164, 657, 'arg_1', 'decimal', 9, 0, 1, 1);
-insert into sys.args values (10165, 657, 'arg_2', 'decimal', 2, 0, 1, 2);
-insert into sys.functions values (658, 'scale_up', '*', 'calc', 0, 1, false, false, false, 2000, true);
-insert into sys.args values (10166, 658, 'res_0', 'decimal', 2, 0, 0, 0);
-insert into sys.args values (10167, 658, 'arg_1', 'decimal', 18, 0, 1, 1);
-insert into sys.args values (10168, 658, 'arg_2', 'decimal', 2, 0, 1, 2);
-insert into sys.functions values (659, 'scale_up', '*', 'calc', 0, 1, false, false, false, 2000, true);
-insert into sys.args values (10169, 659, 'res_0', 'decimal', 2, 0, 0, 0);
-insert into sys.args values (10170, 659, 'arg_1', 'real', 24, 0, 1, 1);
-insert into sys.args values (10171, 659, 'arg_2', 'decimal', 2, 0, 1, 2);
-insert into sys.functions values (660, 'scale_up', '*', 'calc', 0, 1, false, false, false, 2000, true);
-insert into sys.args values (10172, 660, 'res_0', 'decimal', 2, 0, 0, 0);
-insert into sys.args values (10173, 660, 'arg_1', 'double', 53, 0, 1, 1);
-insert into sys.args values (10174, 660, 'arg_2', 'decimal', 2, 0, 1, 2);
-insert into sys.functions values (661, 'scale_up', '*', 'calc', 0, 1, false, false, false, 2000, true);
-insert into sys.args values (10175, 661, 'res_0', 'decimal', 2, 0, 0, 0);
-insert into sys.args values (10176, 661, 'arg_1', 'month_interval', 32, 0, 1, 1);
-insert into sys.args values (10177, 661, 'arg_2', 'decimal', 2, 0, 1, 2);
-insert into sys.functions values (662, 'scale_up', '*', 'calc', 0, 1, false, false, false, 2000, true);
-insert into sys.args values (10178, 662, 'res_0', 'decimal', 2, 0, 0, 0);
-insert into sys.args values (10179, 662, 'arg_1', 'sec_interval', 13, 0, 1, 1);
-insert into sys.args values (10180, 662, 'arg_2', 'decimal', 2, 0, 1, 2);
-insert into sys.functions values (663, 'scale_up', '*', 'calc', 0, 1, false, false, false, 2000, true);
-insert into sys.args values (10181, 663, 'res_0', 'decimal', 2, 0, 0, 0);
-insert into sys.args values (10182, 663, 'arg_1', 'time', 7, 0, 1, 1);
-insert into sys.args values (10183, 663, 'arg_2', 'decimal', 2, 0, 1, 2);
-insert into sys.functions values (664, 'scale_up', '*', 'calc', 0, 1, false, false, false, 2000, true);
-insert into sys.args values (10184, 664, 'res_0', 'decimal', 2, 0, 0, 0);
-insert into sys.args values (10185, 664, 'arg_1', 'timetz', 7, 0, 1, 1);
-insert into sys.args values (10186, 664, 'arg_2', 'decimal', 2, 0, 1, 2);
-insert into sys.functions values (665, 'scale_up', '*', 'calc', 0, 1, false, false, false, 2000, true);
-insert into sys.args values (10187, 665, 'res_0', 'decimal', 2, 0, 0, 0);
-insert into sys.args values (10188, 665, 'arg_1', 'date', 0, 0, 1, 1);
-insert into sys.args values (10189, 665, 'arg_2', 'decimal', 2, 0, 1, 2);
-insert into sys.functions values (666, 'scale_up', '*', 'calc', 0, 1, false, false, false, 2000, true);
-insert into sys.args values (10190, 666, 'res_0', 'decimal', 2, 0, 0, 0);
-insert into sys.args values (10191, 666, 'arg_1', 'timestamp', 7, 0, 1, 1);
-insert into sys.args values (10192, 666, 'arg_2', 'decimal', 2, 0, 1, 2);
-insert into sys.functions values (667, 'scale_up', '*', 'calc', 0, 1, false, false, false, 2000, true);
-insert into sys.args values (10193, 667, 'res_0', 'decimal', 2, 0, 0, 0);
-insert into sys.args values (10194, 667, 'arg_1', 'timestamptz', 7, 0, 1, 1);
-insert into sys.args values (10195, 667, 'arg_2', 'decimal', 2, 0, 1, 2);
-insert into sys.functions values (668, 'scale_up', '*', 'calc', 0, 1, false, false, false, 2000, true);
-insert into sys.args values (10196, 668, 'res_0', 'decimal', 2, 0, 0, 0);
-insert into sys.args values (10197, 668, 'arg_1', 'blob', 0, 0, 1, 1);
-insert into sys.args values (10198, 668, 'arg_2', 'decimal', 2, 0, 1, 2);
-insert into sys.functions values (669, 'scale_up', '*', 'calc', 0, 1, false, false, false, 2000, true);
-insert into sys.args values (10199, 669, 'res_0', 'decimal', 2, 0, 0, 0);
-insert into sys.args values (10200, 669, 'arg_1', 'geometry', 0, 0, 1, 1);
-insert into sys.args values (10201, 669, 'arg_2', 'decimal', 2, 0, 1, 2);
-insert into sys.functions values (670, 'scale_up', '*', 'calc', 0, 1, false, false, false, 2000, true);
-insert into sys.args values (10202, 670, 'res_0', 'decimal', 2, 0, 0, 0);
-insert into sys.args values (10203, 670, 'arg_1', 'geometrya', 0, 0, 1, 1);
-insert into sys.args values (10204, 670, 'arg_2', 'decimal', 2, 0, 1, 2);
-insert into sys.functions values (671, 'scale_up', '*', 'calc', 0, 1, false, false, false, 2000, true);
-insert into sys.args values (10205, 671, 'res_0', 'decimal', 2, 0, 0, 0);
-insert into sys.args values (10206, 671, 'arg_1', 'mbr', 0, 0, 1, 1);
-insert into sys.args values (10207, 671, 'arg_2', 'decimal', 2, 0, 1, 2);
-insert into sys.functions values (672, 'scale_up', '*', 'calc', 0, 1, false, false, false, 2000, true);
-insert into sys.args values (10208, 672, 'res_0', 'decimal', 4, 0, 0, 0);
-insert into sys.args values (10209, 672, 'arg_1', 'oid', 31, 0, 1, 1);
-insert into sys.args values (10210, 672, 'arg_2', 'decimal', 4, 0, 1, 2);
-insert into sys.functions values (673, 'scale_up', '*', 'calc', 0, 1, false, false, false, 2000, true);
-insert into sys.args values (10211, 673, 'res_0', 'decimal', 4, 0, 0, 0);
-insert into sys.args values (10212, 673, 'arg_1', 'tinyint', 8, 0, 1, 1);
-insert into sys.args values (10213, 673, 'arg_2', 'decimal', 4, 0, 1, 2);
-insert into sys.functions values (674, 'scale_up', '*', 'calc', 0, 1, false, false, false, 2000, true);
-insert into sys.args values (10214, 674, 'res_0', 'decimal', 4, 0, 0, 0);
-insert into sys.args values (10215, 674, 'arg_1', 'smallint', 16, 0, 1, 1);
-insert into sys.args values (10216, 674, 'arg_2', 'decimal', 4, 0, 1, 2);
-insert into sys.functions values (675, 'scale_up', '*', 'calc', 0, 1, false, false, false, 2000, true);
-insert into sys.args values (10217, 675, 'res_0', 'decimal', 4, 0, 0, 0);
-insert into sys.args values (10218, 675, 'arg_1', 'int', 32, 0, 1, 1);
-insert into sys.args values (10219, 675, 'arg_2', 'decimal', 4, 0, 1, 2);
-insert into sys.functions values (676, 'scale_up', '*', 'calc', 0, 1, false, false, false, 2000, true);
-insert into sys.args values (10220, 676, 'res_0', 'decimal', 4, 0, 0, 0);
-insert into sys.args values (10221, 676, 'arg_1', 'bigint', 64, 0, 1, 1);
-insert into sys.args values (10222, 676, 'arg_2', 'decimal', 4, 0, 1, 2);
-insert into sys.functions values (677, 'scale_up', '*', 'calc', 0, 1, false, false, false, 2000, true);
-insert into sys.args values (10223, 677, 'res_0', 'decimal', 4, 0, 0, 0);
-insert into sys.args values (10224, 677, 'arg_1', 'decimal', 2, 0, 1, 1);
-insert into sys.args values (10225, 677, 'arg_2', 'decimal', 4, 0, 1, 2);
-insert into sys.functions values (678, 'scale_up', '*', 'calc', 0, 1, false, false, false, 2000, true);
-insert into sys.args values (10226, 678, 'res_0', 'decimal', 4, 0, 0, 0);
-insert into sys.args values (10227, 678, 'arg_1', 'decimal', 4, 0, 1, 1);
-insert into sys.args values (10228, 678, 'arg_2', 'decimal', 4, 0, 1, 2);
-insert into sys.functions values (679, 'scale_up', '*', 'calc', 0, 1, false, false, false, 2000, true);
-insert into sys.args values (10229, 679, 'res_0', 'decimal', 4, 0, 0, 0);
-insert into sys.args values (10230, 679, 'arg_1', 'decimal', 9, 0, 1, 1);
-insert into sys.args values (10231, 679, 'arg_2', 'decimal', 4, 0, 1, 2);
-insert into sys.functions values (680, 'scale_up', '*', 'calc', 0, 1, false, false, false, 2000, true);
-insert into sys.args values (10232, 680, 'res_0', 'decimal', 4, 0, 0, 0);
-insert into sys.args values (10233, 680, 'arg_1', 'decimal', 18, 0, 1, 1);
-insert into sys.args values (10234, 680, 'arg_2', 'decimal', 4, 0, 1, 2);
-insert into sys.functions values (681, 'scale_up', '*', 'calc', 0, 1, false, false, false, 2000, true);
-insert into sys.args values (10235, 681, 'res_0', 'decimal', 4, 0, 0, 0);
-insert into sys.args values (10236, 681, 'arg_1', 'real', 24, 0, 1, 1);
-insert into sys.args values (10237, 681, 'arg_2', 'decimal', 4, 0, 1, 2);
-insert into sys.functions values (682, 'scale_up', '*', 'calc', 0, 1, false, false, false, 2000, true);
-insert into sys.args values (10238, 682, 'res_0', 'decimal', 4, 0, 0, 0);
-insert into sys.args values (10239, 682, 'arg_1', 'double', 53, 0, 1, 1);
-insert into sys.args values (10240, 682, 'arg_2', 'decimal', 4, 0, 1, 2);
-insert into sys.functions values (683, 'scale_up', '*', 'calc', 0, 1, false, false, false, 2000, true);
-insert into sys.args values (10241, 683, 'res_0', 'decimal', 4, 0, 0, 0);
-insert into sys.args values (10242, 683, 'arg_1', 'month_interval', 32, 0, 1, 1);
-insert into sys.args values (10243, 683, 'arg_2', 'decimal', 4, 0, 1, 2);
-insert into sys.functions values (684, 'scale_up', '*', 'calc', 0, 1, false, false, false, 2000, true);
-insert into sys.args values (10244, 684, 'res_0', 'decimal', 4, 0, 0, 0);
-insert into sys.args values (10245, 684, 'arg_1', 'sec_interval', 13, 0, 1, 1);
-insert into sys.args values (10246, 684, 'arg_2', 'decimal', 4, 0, 1, 2);
-insert into sys.functions values (685, 'scale_up', '*', 'calc', 0, 1, false, false, false, 2000, true);
-insert into sys.args values (10247, 685, 'res_0', 'decimal', 4, 0, 0, 0);
-insert into sys.args values (10248, 685, 'arg_1', 'time', 7, 0, 1, 1);
-insert into sys.args values (10249, 685, 'arg_2', 'decimal', 4, 0, 1, 2);
-insert into sys.functions values (686, 'scale_up', '*', 'calc', 0, 1, false, false, false, 2000, true);
-insert into sys.args values (10250, 686, 'res_0', 'decimal', 4, 0, 0, 0);
-insert into sys.args values (10251, 686, 'arg_1', 'timetz', 7, 0, 1, 1);
-insert into sys.args values (10252, 686, 'arg_2', 'decimal', 4, 0, 1, 2);
-insert into sys.functions values (687, 'scale_up', '*', 'calc', 0, 1, false, false, false, 2000, true);
-insert into sys.args values (10253, 687, 'res_0', 'decimal', 4, 0, 0, 0);
-insert into sys.args values (10254, 687, 'arg_1', 'date', 0, 0, 1, 1);
-insert into sys.args values (10255, 687, 'arg_2', 'decimal', 4, 0, 1, 2);
-insert into sys.functions values (688, 'scale_up', '*', 'calc', 0, 1, false, false, false, 2000, true);
-insert into sys.args values (10256, 688, 'res_0', 'decimal', 4, 0, 0, 0);
-insert into sys.args values (10257, 688, 'arg_1', 'timestamp', 7, 0, 1, 1);
-insert into sys.args values (10258, 688, 'arg_2', 'decimal', 4, 0, 1, 2);
-insert into sys.functions values (689, 'scale_up', '*', 'calc', 0, 1, false, false, false, 2000, true);
-insert into sys.args values (10259, 689, 'res_0', 'decimal', 4, 0, 0, 0);
-insert into sys.args values (10260, 689, 'arg_1', 'timestamptz', 7, 0, 1, 1);
-insert into sys.args values (10261, 689, 'arg_2', 'decimal', 4, 0, 1, 2);
-insert into sys.functions values (690, 'scale_up', '*', 'calc', 0, 1, false, false, false, 2000, true);
-insert into sys.args values (10262, 690, 'res_0', 'decimal', 4, 0, 0, 0);
-insert into sys.args values (10263, 690, 'arg_1', 'blob', 0, 0, 1, 1);
-insert into sys.args values (10264, 690, 'arg_2', 'decimal', 4, 0, 1, 2);
-insert into sys.functions values (691, 'scale_up', '*', 'calc', 0, 1, false, false, false, 2000, true);
-insert into sys.args values (10265, 691, 'res_0', 'decimal', 4, 0, 0, 0);
-insert into sys.args values (10266, 691, 'arg_1', 'geometry', 0, 0, 1, 1);
-insert into sys.args values (10267, 691, 'arg_2', 'decimal', 4, 0, 1, 2);
-insert into sys.functions values (692, 'scale_up', '*', 'calc', 0, 1, false, false, false, 2000, true);
-insert into sys.args values (10268, 692, 'res_0', 'decimal', 4, 0, 0, 0);
-insert into sys.args values (10269, 692, 'arg_1', 'geometrya', 0, 0, 1, 1);
-insert into sys.args values (10270, 692, 'arg_2', 'decimal', 4, 0, 1, 2);
-insert into sys.functions values (693, 'scale_up', '*', 'calc', 0, 1, false, false, false, 2000, true);
-insert into sys.args values (10271, 693, 'res_0', 'decimal', 4, 0, 0, 0);
-insert into sys.args values (10272, 693, 'arg_1', 'mbr', 0, 0, 1, 1);
-insert into sys.args values (10273, 693, 'arg_2', 'decimal', 4, 0, 1, 2);
-insert into sys.functions values (694, 'scale_up', '*', 'calc', 0, 1, false, false, false, 2000, true);
-insert into sys.args values (10274, 694, 'res_0', 'decimal', 9, 0, 0, 0);
-insert into sys.args values (10275, 694, 'arg_1', 'oid', 31, 0, 1, 1);
-insert into sys.args values (10276, 694, 'arg_2', 'decimal', 9, 0, 1, 2);
-insert into sys.functions values (695, 'scale_up', '*', 'calc', 0, 1, false, false, false, 2000, true);
-insert into sys.args values (10277, 695, 'res_0', 'decimal', 9, 0, 0, 0);
-insert into sys.args values (10278, 695, 'arg_1', 'tinyint', 8, 0, 1, 1);
-insert into sys.args values (10279, 695, 'arg_2', 'decimal', 9, 0, 1, 2);
-insert into sys.functions values (696, 'scale_up', '*', 'calc', 0, 1, false, false, false, 2000, true);
-insert into sys.args values (10280, 696, 'res_0', 'decimal', 9, 0, 0, 0);
-insert into sys.args values (10281, 696, 'arg_1', 'smallint', 16, 0, 1, 1);
-insert into sys.args values (10282, 696, 'arg_2', 'decimal', 9, 0, 1, 2);
-insert into sys.functions values (697, 'scale_up', '*', 'calc', 0, 1, false, false, false, 2000, true);
-insert into sys.args values (10283, 697, 'res_0', 'decimal', 9, 0, 0, 0);
-insert into sys.args values (10284, 697, 'arg_1', 'int', 32, 0, 1, 1);
-insert into sys.args values (10285, 697, 'arg_2', 'decimal', 9, 0, 1, 2);
-insert into sys.functions values (698, 'scale_up', '*', 'calc', 0, 1, false, false, false, 2000, true);
-insert into sys.args values (10286, 698, 'res_0', 'decimal', 9, 0, 0, 0);
-insert into sys.args values (10287, 698, 'arg_1', 'bigint', 64, 0, 1, 1);
-insert into sys.args values (10288, 698, 'arg_2', 'decimal', 9, 0, 1, 2);
-insert into sys.functions values (699, 'scale_up', '*', 'calc', 0, 1, false, false, false, 2000, true);
-insert into sys.args values (10289, 699, 'res_0', 'decimal', 9, 0, 0, 0);
-insert into sys.args values (10290, 699, 'arg_1', 'decimal', 2, 0, 1, 1);
-insert into sys.args values (10291, 699, 'arg_2', 'decimal', 9, 0, 1, 2);
-insert into sys.functions values (700, 'scale_up', '*', 'calc', 0, 1, false, false, false, 2000, true);
-insert into sys.args values (10292, 700, 'res_0', 'decimal', 9, 0, 0, 0);
-insert into sys.args values (10293, 700, 'arg_1', 'decimal', 4, 0, 1, 1);
-insert into sys.args values (10294, 700, 'arg_2', 'decimal', 9, 0, 1, 2);
-insert into sys.functions values (701, 'scale_up', '*', 'calc', 0, 1, false, false, false, 2000, true);
-insert into sys.args values (10295, 701, 'res_0', 'decimal', 9, 0, 0, 0);
-insert into sys.args values (10296, 701, 'arg_1', 'decimal', 9, 0, 1, 1);
-insert into sys.args values (10297, 701, 'arg_2', 'decimal', 9, 0, 1, 2);
-insert into sys.functions values (702, 'scale_up', '*', 'calc', 0, 1, false, false, false, 2000, true);
-insert into sys.args values (10298, 702, 'res_0', 'decimal', 9, 0, 0, 0);
-insert into sys.args values (10299, 702, 'arg_1', 'decimal', 18, 0, 1, 1);
-insert into sys.args values (10300, 702, 'arg_2', 'decimal', 9, 0, 1, 2);
-insert into sys.functions values (703, 'scale_up', '*', 'calc', 0, 1, false, false, false, 2000, true);
-insert into sys.args values (10301, 703, 'res_0', 'decimal', 9, 0, 0, 0);
-insert into sys.args values (10302, 703, 'arg_1', 'real', 24, 0, 1, 1);
-insert into sys.args values (10303, 703, 'arg_2', 'decimal', 9, 0, 1, 2);
-insert into sys.functions values (704, 'scale_up', '*', 'calc', 0, 1, false, false, false, 2000, true);
-insert into sys.args values (10304, 704, 'res_0', 'decimal', 9, 0, 0, 0);
-insert into sys.args values (10305, 704, 'arg_1', 'double', 53, 0, 1, 1);
-insert into sys.args values (10306, 704, 'arg_2', 'decimal', 9, 0, 1, 2);
-insert into sys.functions values (705, 'scale_up', '*', 'calc', 0, 1, false, false, false, 2000, true);
-insert into sys.args values (10307, 705, 'res_0', 'decimal', 9, 0, 0, 0);
-insert into sys.args values (10308, 705, 'arg_1', 'month_interval', 32, 0, 1, 1);
-insert into sys.args values (10309, 705, 'arg_2', 'decimal', 9, 0, 1, 2);
-insert into sys.functions values (706, 'scale_up', '*', 'calc', 0, 1, false, false, false, 2000, true);
-insert into sys.args values (10310, 706, 'res_0', 'decimal', 9, 0, 0, 0);
-insert into sys.args values (10311, 706, 'arg_1', 'sec_interval', 13, 0, 1, 1);
-insert into sys.args values (10312, 706, 'arg_2', 'decimal', 9, 0, 1, 2);
-insert into sys.functions values (707, 'scale_up', '*', 'calc', 0, 1, false, false, false, 2000, true);
-insert into sys.args values (10313, 707, 'res_0', 'decimal', 9, 0, 0, 0);
-insert into sys.args values (10314, 707, 'arg_1', 'time', 7, 0, 1, 1);
-insert into sys.args values (10315, 707, 'arg_2', 'decimal', 9, 0, 1, 2);
-insert into sys.functions values (708, 'scale_up', '*', 'calc', 0, 1, false, false, false, 2000, true);
-insert into sys.args values (10316, 708, 'res_0', 'decimal', 9, 0, 0, 0);
-insert into sys.args values (10317, 708, 'arg_1', 'timetz', 7, 0, 1, 1);
-insert into sys.args values (10318, 708, 'arg_2', 'decimal', 9, 0, 1, 2);
-insert into sys.functions values (709, 'scale_up', '*', 'calc', 0, 1, false, false, false, 2000, true);
-insert into sys.args values (10319, 709, 'res_0', 'decimal', 9, 0, 0, 0);
-insert into sys.args values (10320, 709, 'arg_1', 'date', 0, 0, 1, 1);
-insert into sys.args values (10321, 709, 'arg_2', 'decimal', 9, 0, 1, 2);
-insert into sys.functions values (710, 'scale_up', '*', 'calc', 0, 1, false, false, false, 2000, true);
-insert into sys.args values (10322, 710, 'res_0', 'decimal', 9, 0, 0, 0);
-insert into sys.args values (10323, 710, 'arg_1', 'timestamp', 7, 0, 1, 1);
-insert into sys.args values (10324, 710, 'arg_2', 'decimal', 9, 0, 1, 2);
-insert into sys.functions values (711, 'scale_up', '*', 'calc', 0, 1, false, false, false, 2000, true);
-insert into sys.args values (10325, 711, 'res_0', 'decimal', 9, 0, 0, 0);
-insert into sys.args values (10326, 711, 'arg_1', 'timestamptz', 7, 0, 1, 1);
-insert into sys.args values (10327, 711, 'arg_2', 'decimal', 9, 0, 1, 2);
-insert into sys.functions values (712, 'scale_up', '*', 'calc', 0, 1, false, false, false, 2000, true);
-insert into sys.args values (10328, 712, 'res_0', 'decimal', 9, 0, 0, 0);
-insert into sys.args values (10329, 712, 'arg_1', 'blob', 0, 0, 1, 1);
-insert into sys.args values (10330, 712, 'arg_2', 'decimal', 9, 0, 1, 2);
-insert into sys.functions values (713, 'scale_up', '*', 'calc', 0, 1, false, false, false, 2000, true);
-insert into sys.args values (10331, 713, 'res_0', 'decimal', 9, 0, 0, 0);
-insert into sys.args values (10332, 713, 'arg_1', 'geometry', 0, 0, 1, 1);
-insert into sys.args values (10333, 713, 'arg_2', 'decimal', 9, 0, 1, 2);
-insert into sys.functions values (714, 'scale_up', '*', 'calc', 0, 1, false, false, false, 2000, true);
-insert into sys.args values (10334, 714, 'res_0', 'decimal', 9, 0, 0, 0);
-insert into sys.args values (10335, 714, 'arg_1', 'geometrya', 0, 0, 1, 1);
-insert into sys.args values (10336, 714, 'arg_2', 'decimal', 9, 0, 1, 2);
-insert into sys.functions values (715, 'scale_up', '*', 'calc', 0, 1, false, false, false, 2000, true);
-insert into sys.args values (10337, 715, 'res_0', 'decimal', 9, 0, 0, 0);
-insert into sys.args values (10338, 715, 'arg_1', 'mbr', 0, 0, 1, 1);
-insert into sys.args values (10339, 715, 'arg_2', 'decimal', 9, 0, 1, 2);
-insert into sys.functions values (716, 'scale_up', '*', 'calc', 0, 1, false, false, false, 2000, true);
-insert into sys.args values (10340, 716, 'res_0', 'decimal', 18, 0, 0, 0);
-insert into sys.args values (10341, 716, 'arg_1', 'oid', 31, 0, 1, 1);
-insert into sys.args values (10342, 716, 'arg_2', 'decimal', 18, 0, 1, 2);
-insert into sys.functions values (717, 'scale_up', '*', 'calc', 0, 1, false, false, false, 2000, true);
-insert into sys.args values (10343, 717, 'res_0', 'decimal', 18, 0, 0, 0);
-insert into sys.args values (10344, 717, 'arg_1', 'tinyint', 8, 0, 1, 1);
-insert into sys.args values (10345, 717, 'arg_2', 'decimal', 18, 0, 1, 2);
-insert into sys.functions values (718, 'scale_up', '*', 'calc', 0, 1, false, false, false, 2000, true);
-insert into sys.args values (10346, 718, 'res_0', 'decimal', 18, 0, 0, 0);
-insert into sys.args values (10347, 718, 'arg_1', 'smallint', 16, 0, 1, 1);
-insert into sys.args values (10348, 718, 'arg_2', 'decimal', 18, 0, 1, 2);
-insert into sys.functions values (719, 'scale_up', '*', 'calc', 0, 1, false, false, false, 2000, true);
-insert into sys.args values (10349, 719, 'res_0', 'decimal', 18, 0, 0, 0);
-insert into sys.args values (10350, 719, 'arg_1', 'int', 32, 0, 1, 1);
-insert into sys.args values (10351, 719, 'arg_2', 'decimal', 18, 0, 1, 2);
-insert into sys.functions values (720, 'scale_up', '*', 'calc', 0, 1, false, false, false, 2000, true);
-insert into sys.args values (10352, 720, 'res_0', 'decimal', 18, 0, 0, 0);
-insert into sys.args values (10353, 720, 'arg_1', 'bigint', 64, 0, 1, 1);
-insert into sys.args values (10354, 720, 'arg_2', 'decimal', 18, 0, 1, 2);
-insert into sys.functions values (721, 'scale_up', '*', 'calc', 0, 1, false, false, false, 2000, true);
-insert into sys.args values (10355, 721, 'res_0', 'decimal', 18, 0, 0, 0);
-insert into sys.args values (10356, 721, 'arg_1', 'decimal', 2, 0, 1, 1);
-insert into sys.args values (10357, 721, 'arg_2', 'decimal', 18, 0, 1, 2);
-insert into sys.functions values (722, 'scale_up', '*', 'calc', 0, 1, false, false, false, 2000, true);
-insert into sys.args values (10358, 722, 'res_0', 'decimal', 18, 0, 0, 0);
-insert into sys.args values (10359, 722, 'arg_1', 'decimal', 4, 0, 1, 1);
-insert into sys.args values (10360, 722, 'arg_2', 'decimal', 18, 0, 1, 2);
-insert into sys.functions values (723, 'scale_up', '*', 'calc', 0, 1, false, false, false, 2000, true);
-insert into sys.args values (10361, 723, 'res_0', 'decimal', 18, 0, 0, 0);
-insert into sys.args values (10362, 723, 'arg_1', 'decimal', 9, 0, 1, 1);
-insert into sys.args values (10363, 723, 'arg_2', 'decimal', 18, 0, 1, 2);
-insert into sys.functions values (724, 'scale_up', '*', 'calc', 0, 1, false, false, false, 2000, true);
-insert into sys.args values (10364, 724, 'res_0', 'decimal', 18, 0, 0, 0);
-insert into sys.args values (10365, 724, 'arg_1', 'decimal', 18, 0, 1, 1);
-insert into sys.args values (10366, 724, 'arg_2', 'decimal', 18, 0, 1, 2);
-insert into sys.functions values (725, 'scale_up', '*', 'calc', 0, 1, false, false, false, 2000, true);
-insert into sys.args values (10367, 725, 'res_0', 'decimal', 18, 0, 0, 0);
-insert into sys.args values (10368, 725, 'arg_1', 'real', 24, 0, 1, 1);
-insert into sys.args values (10369, 725, 'arg_2', 'decimal', 18, 0, 1, 2);
-insert into sys.functions values (726, 'scale_up', '*', 'calc', 0, 1, false, false, false, 2000, true);
-insert into sys.args values (10370, 726, 'res_0', 'decimal', 18, 0, 0, 0);
-insert into sys.args values (10371, 726, 'arg_1', 'double', 53, 0, 1, 1);
-insert into sys.args values (10372, 726, 'arg_2', 'decimal', 18, 0, 1, 2);
-insert into sys.functions values (727, 'scale_up', '*', 'calc', 0, 1, false, false, false, 2000, true);
-insert into sys.args values (10373, 727, 'res_0', 'decimal', 18, 0, 0, 0);
-insert into sys.args values (10374, 727, 'arg_1', 'month_interval', 32, 0, 1, 1);
-insert into sys.args values (10375, 727, 'arg_2', 'decimal', 18, 0, 1, 2);
-insert into sys.functions values (728, 'scale_up', '*', 'calc', 0, 1, false, false, false, 2000, true);
-insert into sys.args values (10376, 728, 'res_0', 'decimal', 18, 0, 0, 0);
-insert into sys.args values (10377, 728, 'arg_1', 'sec_interval', 13, 0, 1, 1);
-insert into sys.args values (10378, 728, 'arg_2', 'decimal', 18, 0, 1, 2);
-insert into sys.functions values (729, 'scale_up', '*', 'calc', 0, 1, false, false, false, 2000, true);
-insert into sys.args values (10379, 729, 'res_0', 'decimal', 18, 0, 0, 0);
-insert into sys.args values (10380, 729, 'arg_1', 'time', 7, 0, 1, 1);
-insert into sys.args values (10381, 729, 'arg_2', 'decimal', 18, 0, 1, 2);
-insert into sys.functions values (730, 'scale_up', '*', 'calc', 0, 1, false, false, false, 2000, true);
-insert into sys.args values (10382, 730, 'res_0', 'decimal', 18, 0, 0, 0);
-insert into sys.args values (10383, 730, 'arg_1', 'timetz', 7, 0, 1, 1);
-insert into sys.args values (10384, 730, 'arg_2', 'decimal', 18, 0, 1, 2);
-insert into sys.functions values (731, 'scale_up', '*', 'calc', 0, 1, false, false, false, 2000, true);
-insert into sys.args values (10385, 731, 'res_0', 'decimal', 18, 0, 0, 0);
-insert into sys.args values (10386, 731, 'arg_1', 'date', 0, 0, 1, 1);
-insert into sys.args values (10387, 731, 'arg_2', 'decimal', 18, 0, 1, 2);
-insert into sys.functions values (732, 'scale_up', '*', 'calc', 0, 1, false, false, false, 2000, true);
-insert into sys.args values (10388, 732, 'res_0', 'decimal', 18, 0, 0, 0);
-insert into sys.args values (10389, 732, 'arg_1', 'timestamp', 7, 0, 1, 1);
-insert into sys.args values (10390, 732, 'arg_2', 'decimal', 18, 0, 1, 2);
-insert into sys.functions values (733, 'scale_up', '*', 'calc', 0, 1, false, false, false, 2000, true);
-insert into sys.args values (10391, 733, 'res_0', 'decimal', 18, 0, 0, 0);
-insert into sys.args values (10392, 733, 'arg_1', 'timestamptz', 7, 0, 1, 1);
-insert into sys.args values (10393, 733, 'arg_2', 'decimal', 18, 0, 1, 2);
-insert into sys.functions values (734, 'scale_up', '*', 'calc', 0, 1, false, false, false, 2000, true);
-insert into sys.args values (10394, 734, 'res_0', 'decimal', 18, 0, 0, 0);
-insert into sys.args values (10395, 734, 'arg_1', 'blob', 0, 0, 1, 1);
-insert into sys.args values (10396, 734, 'arg_2', 'decimal', 18, 0, 1, 2);
-insert into sys.functions values (735, 'scale_up', '*', 'calc', 0, 1, false, false, false, 2000, true);
-insert into sys.args values (10397, 735, 'res_0', 'decimal', 18, 0, 0, 0);
-insert into sys.args values (10398, 735, 'arg_1', 'geometry', 0, 0, 1, 1);
-insert into sys.args values (10399, 735, 'arg_2', 'decimal', 18, 0, 1, 2);
-insert into sys.functions values (736, 'scale_up', '*', 'calc', 0, 1, false, false, false, 2000, true);
-insert into sys.args values (10400, 736, 'res_0', 'decimal', 18, 0, 0, 0);
-insert into sys.args values (10401, 736, 'arg_1', 'geometrya', 0, 0, 1, 1);
-insert into sys.args values (10402, 736, 'arg_2', 'decimal', 18, 0, 1, 2);
-insert into sys.functions values (737, 'scale_up', '*', 'calc', 0, 1, false, false, false, 2000, true);
-insert into sys.args values (10403, 737, 'res_0', 'decimal', 18, 0, 0, 0);
-insert into sys.args values (10404, 737, 'arg_1', 'mbr', 0, 0, 1, 1);
-insert into sys.args values (10405, 737, 'arg_2', 'decimal', 18, 0, 1, 2);
-insert into sys.functions values (738, 'scale_up', '*', 'calc', 0, 1, false, false, false, 2000, true);
-insert into sys.args values (10406, 738, 'res_0', 'real', 24, 0, 0, 0);
-insert into sys.args values (10407, 738, 'arg_1', 'oid', 31, 0, 1, 1);
-insert into sys.args values (10408, 738, 'arg_2', 'real', 24, 0, 1, 2);
-insert into sys.functions values (739, 'scale_up', '*', 'calc', 0, 1, false, false, false, 2000, true);
-insert into sys.args values (10409, 739, 'res_0', 'real', 24, 0, 0, 0);
-insert into sys.args values (10410, 739, 'arg_1', 'tinyint', 8, 0, 1, 1);
-insert into sys.args values (10411, 739, 'arg_2', 'real', 24, 0, 1, 2);
-insert into sys.functions values (740, 'scale_up', '*', 'calc', 0, 1, false, false, false, 2000, true);
-insert into sys.args values (10412, 740, 'res_0', 'real', 24, 0, 0, 0);
-insert into sys.args values (10413, 740, 'arg_1', 'smallint', 16, 0, 1, 1);
-insert into sys.args values (10414, 740, 'arg_2', 'real', 24, 0, 1, 2);
-insert into sys.functions values (741, 'scale_up', '*', 'calc', 0, 1, false, false, false, 2000, true);
-insert into sys.args values (10415, 741, 'res_0', 'real', 24, 0, 0, 0);
-insert into sys.args values (10416, 741, 'arg_1', 'int', 32, 0, 1, 1);
-insert into sys.args values (10417, 741, 'arg_2', 'real', 24, 0, 1, 2);
-insert into sys.functions values (742, 'scale_up', '*', 'calc', 0, 1, false, false, false, 2000, true);
-insert into sys.args values (10418, 742, 'res_0', 'real', 24, 0, 0, 0);
-insert into sys.args values (10419, 742, 'arg_1', 'bigint', 64, 0, 1, 1);
-insert into sys.args values (10420, 742, 'arg_2', 'real', 24, 0, 1, 2);
-insert into sys.functions values (743, 'scale_up', '*', 'calc', 0, 1, false, false, false, 2000, true);
-insert into sys.args values (10421, 743, 'res_0', 'real', 24, 0, 0, 0);
-insert into sys.args values (10422, 743, 'arg_1', 'decimal', 2, 0, 1, 1);
-insert into sys.args values (10423, 743, 'arg_2', 'real', 24, 0, 1, 2);
-insert into sys.functions values (744, 'scale_up', '*', 'calc', 0, 1, false, false, false, 2000, true);
-insert into sys.args values (10424, 744, 'res_0', 'real', 24, 0, 0, 0);
-insert into sys.args values (10425, 744, 'arg_1', 'decimal', 4, 0, 1, 1);
-insert into sys.args values (10426, 744, 'arg_2', 'real', 24, 0, 1, 2);
-insert into sys.functions values (745, 'scale_up', '*', 'calc', 0, 1, false, false, false, 2000, true);
-insert into sys.args values (10427, 745, 'res_0', 'real', 24, 0, 0, 0);
-insert into sys.args values (10428, 745, 'arg_1', 'decimal', 9, 0, 1, 1);
-insert into sys.args values (10429, 745, 'arg_2', 'real', 24, 0, 1, 2);
-insert into sys.functions values (746, 'scale_up', '*', 'calc', 0, 1, false, false, false, 2000, true);
-insert into sys.args values (10430, 746, 'res_0', 'real', 24, 0, 0, 0);
-insert into sys.args values (10431, 746, 'arg_1', 'decimal', 18, 0, 1, 1);
-insert into sys.args values (10432, 746, 'arg_2', 'real', 24, 0, 1, 2);
-insert into sys.functions values (747, 'scale_up', '*', 'calc', 0, 1, false, false, false, 2000, true);
-insert into sys.args values (10433, 747, 'res_0', 'real', 24, 0, 0, 0);
-insert into sys.args values (10434, 747, 'arg_1', 'real', 24, 0, 1, 1);
-insert into sys.args values (10435, 747, 'arg_2', 'real', 24, 0, 1, 2);
-insert into sys.functions values (748, 'scale_up', '*', 'calc', 0, 1, false, false, false, 2000, true);
-insert into sys.args values (10436, 748, 'res_0', 'real', 24, 0, 0, 0);
-insert into sys.args values (10437, 748, 'arg_1', 'double', 53, 0, 1, 1);
-insert into sys.args values (10438, 748, 'arg_2', 'real', 24, 0, 1, 2);
-insert into sys.functions values (749, 'scale_up', '*', 'calc', 0, 1, false, false, false, 2000, true);
-insert into sys.args values (10439, 749, 'res_0', 'real', 24, 0, 0, 0);
-insert into sys.args values (10440, 749, 'arg_1', 'month_interval', 32, 0, 1, 1);
-insert into sys.args values (10441, 749, 'arg_2', 'real', 24, 0, 1, 2);
-insert into sys.functions values (750, 'scale_up', '*', 'calc', 0, 1, false, false, false, 2000, true);
-insert into sys.args values (10442, 750, 'res_0', 'real', 24, 0, 0, 0);
-insert into sys.args values (10443, 750, 'arg_1', 'sec_interval', 13, 0, 1, 1);
-insert into sys.args values (10444, 750, 'arg_2', 'real', 24, 0, 1, 2);
-insert into sys.functions values (751, 'scale_up', '*', 'calc', 0, 1, false, false, false, 2000, true);
-insert into sys.args values (10445, 751, 'res_0', 'real', 24, 0, 0, 0);
-insert into sys.args values (10446, 751, 'arg_1', 'time', 7, 0, 1, 1);
-insert into sys.args values (10447, 751, 'arg_2', 'real', 24, 0, 1, 2);
-insert into sys.functions values (752, 'scale_up', '*', 'calc', 0, 1, false, false, false, 2000, true);
-insert into sys.args values (10448, 752, 'res_0', 'real', 24, 0, 0, 0);
-insert into sys.args values (10449, 752, 'arg_1', 'timetz', 7, 0, 1, 1);
-insert into sys.args values (10450, 752, 'arg_2', 'real', 24, 0, 1, 2);
-insert into sys.functions values (753, 'scale_up', '*', 'calc', 0, 1, false, false, false, 2000, true);
-insert into sys.args values (10451, 753, 'res_0', 'real', 24, 0, 0, 0);
-insert into sys.args values (10452, 753, 'arg_1', 'date', 0, 0, 1, 1);
-insert into sys.args values (10453, 753, 'arg_2', 'real', 24, 0, 1, 2);
-insert into sys.functions values (754, 'scale_up', '*', 'calc', 0, 1, false, false, false, 2000, true);
-insert into sys.args values (10454, 754, 'res_0', 'real', 24, 0, 0, 0);
-insert into sys.args values (10455, 754, 'arg_1', 'timestamp', 7, 0, 1, 1);
-insert into sys.args values (10456, 754, 'arg_2', 'real', 24, 0, 1, 2);
-insert into sys.functions values (755, 'scale_up', '*', 'calc', 0, 1, false, false, false, 2000, true);
-insert into sys.args values (10457, 755, 'res_0', 'real', 24, 0, 0, 0);
-insert into sys.args values (10458, 755, 'arg_1', 'timestamptz', 7, 0, 1, 1);
-insert into sys.args values (10459, 755, 'arg_2', 'real', 24, 0, 1, 2);
-insert into sys.functions values (756, 'scale_up', '*', 'calc', 0, 1, false, false, false, 2000, true);
-insert into sys.args values (10460, 756, 'res_0', 'real', 24, 0, 0, 0);
-insert into sys.args values (10461, 756, 'arg_1', 'blob', 0, 0, 1, 1);
-insert into sys.args values (10462, 756, 'arg_2', 'real', 24, 0, 1, 2);
-insert into sys.functions values (757, 'scale_up', '*', 'calc', 0, 1, false, false, false, 2000, true);
-insert into sys.args values (10463, 757, 'res_0', 'real', 24, 0, 0, 0);
-insert into sys.args values (10464, 757, 'arg_1', 'geometry', 0, 0, 1, 1);
-insert into sys.args values (10465, 757, 'arg_2', 'real', 24, 0, 1, 2);
-insert into sys.functions values (758, 'scale_up', '*', 'calc', 0, 1, false, false, false, 2000, true);
-insert into sys.args values (10466, 758, 'res_0', 'real', 24, 0, 0, 0);
-insert into sys.args values (10467, 758, 'arg_1', 'geometrya', 0, 0, 1, 1);
-insert into sys.args values (10468, 758, 'arg_2', 'real', 24, 0, 1, 2);
-insert into sys.functions values (759, 'scale_up', '*', 'calc', 0, 1, false, false, false, 2000, true);
-insert into sys.args values (10469, 759, 'res_0', 'real', 24, 0, 0, 0);
-insert into sys.args values (10470, 759, 'arg_1', 'mbr', 0, 0, 1, 1);
-insert into sys.args values (10471, 759, 'arg_2', 'real', 24, 0, 1, 2);
-insert into sys.functions values (760, 'scale_up', '*', 'calc', 0, 1, false, false, false, 2000, true);
-insert into sys.args values (10472, 760, 'res_0', 'double', 53, 0, 0, 0);
-insert into sys.args values (10473, 760, 'arg_1', 'oid', 31, 0, 1, 1);
-insert into sys.args values (10474, 760, 'arg_2', 'double', 53, 0, 1, 2);
-insert into sys.functions values (761, 'scale_up', '*', 'calc', 0, 1, false, false, false, 2000, true);
-insert into sys.args values (10475, 761, 'res_0', 'double', 53, 0, 0, 0);
-insert into sys.args values (10476, 761, 'arg_1', 'tinyint', 8, 0, 1, 1);
-insert into sys.args values (10477, 761, 'arg_2', 'double', 53, 0, 1, 2);
-insert into sys.functions values (762, 'scale_up', '*', 'calc', 0, 1, false, false, false, 2000, true);
-insert into sys.args values (10478, 762, 'res_0', 'double', 53, 0, 0, 0);
-insert into sys.args values (10479, 762, 'arg_1', 'smallint', 16, 0, 1, 1);
-insert into sys.args values (10480, 762, 'arg_2', 'double', 53, 0, 1, 2);
-insert into sys.functions values (763, 'scale_up', '*', 'calc', 0, 1, false, false, false, 2000, true);
-insert into sys.args values (10481, 763, 'res_0', 'double', 53, 0, 0, 0);
-insert into sys.args values (10482, 763, 'arg_1', 'int', 32, 0, 1, 1);
-insert into sys.args values (10483, 763, 'arg_2', 'double', 53, 0, 1, 2);
-insert into sys.functions values (764, 'scale_up', '*', 'calc', 0, 1, false, false, false, 2000, true);
-insert into sys.args values (10484, 764, 'res_0', 'double', 53, 0, 0, 0);
-insert into sys.args values (10485, 764, 'arg_1', 'bigint', 64, 0, 1, 1);
-insert into sys.args values (10486, 764, 'arg_2', 'double', 53, 0, 1, 2);
-insert into sys.functions values (765, 'scale_up', '*', 'calc', 0, 1, false, false, false, 2000, true);
-insert into sys.args values (10487, 765, 'res_0', 'double', 53, 0, 0, 0);
-insert into sys.args values (10488, 765, 'arg_1', 'decimal', 2, 0, 1, 1);
-insert into sys.args values (10489, 765, 'arg_2', 'double', 53, 0, 1, 2);
-insert into sys.functions values (766, 'scale_up', '*', 'calc', 0, 1, false, false, false, 2000, true);
-insert into sys.args values (10490, 766, 'res_0', 'double', 53, 0, 0, 0);
-insert into sys.args values (10491, 766, 'arg_1', 'decimal', 4, 0, 1, 1);
-insert into sys.args values (10492, 766, 'arg_2', 'double', 53, 0, 1, 2);
-insert into sys.functions values (767, 'scale_up', '*', 'calc', 0, 1, false, false, false, 2000, true);
-insert into sys.args values (10493, 767, 'res_0', 'double', 53, 0, 0, 0);
-insert into sys.args values (10494, 767, 'arg_1', 'decimal', 9, 0, 1, 1);
-insert into sys.args values (10495, 767, 'arg_2', 'double', 53, 0, 1, 2);
-insert into sys.functions values (768, 'scale_up', '*', 'calc', 0, 1, false, false, false, 2000, true);
-insert into sys.args values (10496, 768, 'res_0', 'double', 53, 0, 0, 0);
-insert into sys.args values (10497, 768, 'arg_1', 'decimal', 18, 0, 1, 1);
-insert into sys.args values (10498, 768, 'arg_2', 'double', 53, 0, 1, 2);
-insert into sys.functions values (769, 'scale_up', '*', 'calc', 0, 1, false, false, false, 2000, true);
-insert into sys.args values (10499, 769, 'res_0', 'double', 53, 0, 0, 0);
-insert into sys.args values (10500, 769, 'arg_1', 'real', 24, 0, 1, 1);
-insert into sys.args values (10501, 769, 'arg_2', 'double', 53, 0, 1, 2);
-insert into sys.functions values (770, 'scale_up', '*', 'calc', 0, 1, false, false, false, 2000, true);
-insert into sys.args values (10502, 770, 'res_0', 'double', 53, 0, 0, 0);
-insert into sys.args values (10503, 770, 'arg_1', 'double', 53, 0, 1, 1);
-insert into sys.args values (10504, 770, 'arg_2', 'double', 53, 0, 1, 2);
-insert into sys.functions values (771, 'scale_up', '*', 'calc', 0, 1, false, false, false, 2000, true);
-insert into sys.args values (10505, 771, 'res_0', 'double', 53, 0, 0, 0);
-insert into sys.args values (10506, 771, 'arg_1', 'month_interval', 32, 0, 1, 1);
-insert into sys.args values (10507, 771, 'arg_2', 'double', 53, 0, 1, 2);
-insert into sys.functions values (772, 'scale_up', '*', 'calc', 0, 1, false, false, false, 2000, true);
-insert into sys.args values (10508, 772, 'res_0', 'double', 53, 0, 0, 0);
-insert into sys.args values (10509, 772, 'arg_1', 'sec_interval', 13, 0, 1, 1);
-insert into sys.args values (10510, 772, 'arg_2', 'double', 53, 0, 1, 2);
-insert into sys.functions values (773, 'scale_up', '*', 'calc', 0, 1, false, false, false, 2000, true);
-insert into sys.args values (10511, 773, 'res_0', 'double', 53, 0, 0, 0);
-insert into sys.args values (10512, 773, 'arg_1', 'time', 7, 0, 1, 1);
-insert into sys.args values (10513, 773, 'arg_2', 'double', 53, 0, 1, 2);
-insert into sys.functions values (774, 'scale_up', '*', 'calc', 0, 1, false, false, false, 2000, true);
-insert into sys.args values (10514, 774, 'res_0', 'double', 53, 0, 0, 0);
-insert into sys.args values (10515, 774, 'arg_1', 'timetz', 7, 0, 1, 1);
-insert into sys.args values (10516, 774, 'arg_2', 'double', 53, 0, 1, 2);
-insert into sys.functions values (775, 'scale_up', '*', 'calc', 0, 1, false, false, false, 2000, true);
-insert into sys.args values (10517, 775, 'res_0', 'double', 53, 0, 0, 0);
-insert into sys.args values (10518, 775, 'arg_1', 'date', 0, 0, 1, 1);
-insert into sys.args values (10519, 775, 'arg_2', 'double', 53, 0, 1, 2);
-insert into sys.functions values (776, 'scale_up', '*', 'calc', 0, 1, false, false, false, 2000, true);
-insert into sys.args values (10520, 776, 'res_0', 'double', 53, 0, 0, 0);
-insert into sys.args values (10521, 776, 'arg_1', 'timestamp', 7, 0, 1, 1);
-insert into sys.args values (10522, 776, 'arg_2', 'double', 53, 0, 1, 2);
-insert into sys.functions values (777, 'scale_up', '*', 'calc', 0, 1, false, false, false, 2000, true);
-insert into sys.args values (10523, 777, 'res_0', 'double', 53, 0, 0, 0);
-insert into sys.args values (10524, 777, 'arg_1', 'timestamptz', 7, 0, 1, 1);
-insert into sys.args values (10525, 777, 'arg_2', 'double', 53, 0, 1, 2);
-insert into sys.functions values (778, 'scale_up', '*', 'calc', 0, 1, false, false, false, 2000, true);
-insert into sys.args values (10526, 778, 'res_0', 'double', 53, 0, 0, 0);
-insert into sys.args values (10527, 778, 'arg_1', 'blob', 0, 0, 1, 1);
-insert into sys.args values (10528, 778, 'arg_2', 'double', 53, 0, 1, 2);
-insert into sys.functions values (779, 'scale_up', '*', 'calc', 0, 1, false, false, false, 2000, true);
-insert into sys.args values (10529, 779, 'res_0', 'double', 53, 0, 0, 0);
-insert into sys.args values (10530, 779, 'arg_1', 'geometry', 0, 0, 1, 1);
-insert into sys.args values (10531, 779, 'arg_2', 'double', 53, 0, 1, 2);
-insert into sys.functions values (780, 'scale_up', '*', 'calc', 0, 1, false, false, false, 2000, true);
-insert into sys.args values (10532, 780, 'res_0', 'double', 53, 0, 0, 0);
-insert into sys.args values (10533, 780, 'arg_1', 'geometrya', 0, 0, 1, 1);
-insert into sys.args values (10534, 780, 'arg_2', 'double', 53, 0, 1, 2);
-insert into sys.functions values (781, 'scale_up', '*', 'calc', 0, 1, false, false, false, 2000, true);
-insert into sys.args values (10535, 781, 'res_0', 'double', 53, 0, 0, 0);
-insert into sys.args values (10536, 781, 'arg_1', 'mbr', 0, 0, 1, 1);
-insert into sys.args values (10537, 781, 'arg_2', 'double', 53, 0, 1, 2);
-insert into sys.functions values (782, 'scale_up', '*', 'calc', 0, 1, false, false, false, 2000, true);
-insert into sys.args values (10538, 782, 'res_0', 'month_interval', 32, 0, 0, 0);
-insert into sys.args values (10539, 782, 'arg_1', 'oid', 31, 0, 1, 1);
-insert into sys.args values (10540, 782, 'arg_2', 'month_interval', 32, 0, 1, 2);
-insert into sys.functions values (783, 'scale_up', '*', 'calc', 0, 1, false, false, false, 2000, true);
-insert into sys.args values (10541, 783, 'res_0', 'month_interval', 32, 0, 0, 0);
-insert into sys.args values (10542, 783, 'arg_1', 'tinyint', 8, 0, 1, 1);
-insert into sys.args values (10543, 783, 'arg_2', 'month_interval', 32, 0, 1, 2);
-insert into sys.functions values (784, 'scale_up', '*', 'calc', 0, 1, false, false, false, 2000, true);
-insert into sys.args values (10544, 784, 'res_0', 'month_interval', 32, 0, 0, 0);
-insert into sys.args values (10545, 784, 'arg_1', 'smallint', 16, 0, 1, 1);
-insert into sys.args values (10546, 784, 'arg_2', 'month_interval', 32, 0, 1, 2);
-insert into sys.functions values (785, 'scale_up', '*', 'calc', 0, 1, false, false, false, 2000, true);
-insert into sys.args values (10547, 785, 'res_0', 'month_interval', 32, 0, 0, 0);
-insert into sys.args values (10548, 785, 'arg_1', 'int', 32, 0, 1, 1);
-insert into sys.args values (10549, 785, 'arg_2', 'month_interval', 32, 0, 1, 2);
-insert into sys.functions values (786, 'scale_up', '*', 'calc', 0, 1, false, false, false, 2000, true);
-insert into sys.args values (10550, 786, 'res_0', 'month_interval', 32, 0, 0, 0);
-insert into sys.args values (10551, 786, 'arg_1', 'bigint', 64, 0, 1, 1);
-insert into sys.args values (10552, 786, 'arg_2', 'month_interval', 32, 0, 1, 2);
-insert into sys.functions values (787, 'scale_up', '*', 'calc', 0, 1, false, false, false, 2000, true);
-insert into sys.args values (10553, 787, 'res_0', 'month_interval', 32, 0, 0, 0);
-insert into sys.args values (10554, 787, 'arg_1', 'decimal', 2, 0, 1, 1);
-insert into sys.args values (10555, 787, 'arg_2', 'month_interval', 32, 0, 1, 2);
-insert into sys.functions values (788, 'scale_up', '*', 'calc', 0, 1, false, false, false, 2000, true);
-insert into sys.args values (10556, 788, 'res_0', 'month_interval', 32, 0, 0, 0);
-insert into sys.args values (10557, 788, 'arg_1', 'decimal', 4, 0, 1, 1);
-insert into sys.args values (10558, 788, 'arg_2', 'month_interval', 32, 0, 1, 2);
-insert into sys.functions values (789, 'scale_up', '*', 'calc', 0, 1, false, false, false, 2000, true);
-insert into sys.args values (10559, 789, 'res_0', 'month_interval', 32, 0, 0, 0);
-insert into sys.args values (10560, 789, 'arg_1', 'decimal', 9, 0, 1, 1);
-insert into sys.args values (10561, 789, 'arg_2', 'month_interval', 32, 0, 1, 2);
-insert into sys.functions values (790, 'scale_up', '*', 'calc', 0, 1, false, false, false, 2000, true);
-insert into sys.args values (10562, 790, 'res_0', 'month_interval', 32, 0, 0, 0);
-insert into sys.args values (10563, 790, 'arg_1', 'decimal', 18, 0, 1, 1);
-insert into sys.args values (10564, 790, 'arg_2', 'month_interval', 32, 0, 1, 2);
-insert into sys.functions values (791, 'scale_up', '*', 'calc', 0, 1, false, false, false, 2000, true);
-insert into sys.args values (10565, 791, 'res_0', 'month_interval', 32, 0, 0, 0);
-insert into sys.args values (10566, 791, 'arg_1', 'real', 24, 0, 1, 1);
-insert into sys.args values (10567, 791, 'arg_2', 'month_interval', 32, 0, 1, 2);
-insert into sys.functions values (792, 'scale_up', '*', 'calc', 0, 1, false, false, false, 2000, true);
-insert into sys.args values (10568, 792, 'res_0', 'month_interval', 32, 0, 0, 0);
-insert into sys.args values (10569, 792, 'arg_1', 'double', 53, 0, 1, 1);
-insert into sys.args values (10570, 792, 'arg_2', 'month_interval', 32, 0, 1, 2);
-insert into sys.functions values (793, 'scale_up', '*', 'calc', 0, 1, false, false, false, 2000, true);
-insert into sys.args values (10571, 793, 'res_0', 'month_interval', 32, 0, 0, 0);
-insert into sys.args values (10572, 793, 'arg_1', 'month_interval', 32, 0, 1, 1);
-insert into sys.args values (10573, 793, 'arg_2', 'month_interval', 32, 0, 1, 2);
-insert into sys.functions values (794, 'scale_up', '*', 'calc', 0, 1, false, false, false, 2000, true);
-insert into sys.args values (10574, 794, 'res_0', 'month_interval', 32, 0, 0, 0);
-insert into sys.args values (10575, 794, 'arg_1', 'sec_interval', 13, 0, 1, 1);
-insert into sys.args values (10576, 794, 'arg_2', 'month_interval', 32, 0, 1, 2);
-insert into sys.functions values (795, 'scale_up', '*', 'calc', 0, 1, false, false, false, 2000, true);
-insert into sys.args values (10577, 795, 'res_0', 'month_interval', 32, 0, 0, 0);
-insert into sys.args values (10578, 795, 'arg_1', 'time', 7, 0, 1, 1);
-insert into sys.args values (10579, 795, 'arg_2', 'month_interval', 32, 0, 1, 2);
-insert into sys.functions values (796, 'scale_up', '*', 'calc', 0, 1, false, false, false, 2000, true);
-insert into sys.args values (10580, 796, 'res_0', 'month_interval', 32, 0, 0, 0);
-insert into sys.args values (10581, 796, 'arg_1', 'timetz', 7, 0, 1, 1);
-insert into sys.args values (10582, 796, 'arg_2', 'month_interval', 32, 0, 1, 2);
-insert into sys.functions values (797, 'scale_up', '*', 'calc', 0, 1, false, false, false, 2000, true);
-insert into sys.args values (10583, 797, 'res_0', 'month_interval', 32, 0, 0, 0);
-insert into sys.args values (10584, 797, 'arg_1', 'date', 0, 0, 1, 1);
-insert into sys.args values (10585, 797, 'arg_2', 'month_interval', 32, 0, 1, 2);
-insert into sys.functions values (798, 'scale_up', '*', 'calc', 0, 1, false, false, false, 2000, true);
-insert into sys.args values (10586, 798, 'res_0', 'month_interval', 32, 0, 0, 0);
-insert into sys.args values (10587, 798, 'arg_1', 'timestamp', 7, 0, 1, 1);
-insert into sys.args values (10588, 798, 'arg_2', 'month_interval', 32, 0, 1, 2);
-insert into sys.functions values (799, 'scale_up', '*', 'calc', 0, 1, false, false, false, 2000, true);
-insert into sys.args values (10589, 799, 'res_0', 'month_interval', 32, 0, 0, 0);
-insert into sys.args values (10590, 799, 'arg_1', 'timestamptz', 7, 0, 1, 1);
-insert into sys.args values (10591, 799, 'arg_2', 'month_interval', 32, 0, 1, 2);
-insert into sys.functions values (800, 'scale_up', '*', 'calc', 0, 1, false, false, false, 2000, true);
-insert into sys.args values (10592, 800, 'res_0', 'month_interval', 32, 0, 0, 0);
-insert into sys.args values (10593, 800, 'arg_1', 'blob', 0, 0, 1, 1);
-insert into sys.args values (10594, 800, 'arg_2', 'month_interval', 32, 0, 1, 2);
-insert into sys.functions values (801, 'scale_up', '*', 'calc', 0, 1, false, false, false, 2000, true);
-insert into sys.args values (10595, 801, 'res_0', 'month_interval', 32, 0, 0, 0);
-insert into sys.args values (10596, 801, 'arg_1', 'geometry', 0, 0, 1, 1);
-insert into sys.args values (10597, 801, 'arg_2', 'month_interval', 32, 0, 1, 2);
-insert into sys.functions values (802, 'scale_up', '*', 'calc', 0, 1, false, false, false, 2000, true);
-insert into sys.args values (10598, 802, 'res_0', 'month_interval', 32, 0, 0, 0);
-insert into sys.args values (10599, 802, 'arg_1', 'geometrya', 0, 0, 1, 1);
-insert into sys.args values (10600, 802, 'arg_2', 'month_interval', 32, 0, 1, 2);
-insert into sys.functions values (803, 'scale_up', '*', 'calc', 0, 1, false, false, false, 2000, true);
-insert into sys.args values (10601, 803, 'res_0', 'month_interval', 32, 0, 0, 0);
-insert into sys.args values (10602, 803, 'arg_1', 'mbr', 0, 0, 1, 1);
-insert into sys.args values (10603, 803, 'arg_2', 'month_interval', 32, 0, 1, 2);
-insert into sys.functions values (804, 'scale_up', '*', 'calc', 0, 1, false, false, false, 2000, true);
-insert into sys.args values (10604, 804, 'res_0', 'sec_interval', 13, 0, 0, 0);
-insert into sys.args values (10605, 804, 'arg_1', 'oid', 31, 0, 1, 1);
-insert into sys.args values (10606, 804, 'arg_2', 'sec_interval', 13, 0, 1, 2);
-insert into sys.functions values (805, 'scale_up', '*', 'calc', 0, 1, false, false, false, 2000, true);
-insert into sys.args values (10607, 805, 'res_0', 'sec_interval', 13, 0, 0, 0);
-insert into sys.args values (10608, 805, 'arg_1', 'tinyint', 8, 0, 1, 1);
-insert into sys.args values (10609, 805, 'arg_2', 'sec_interval', 13, 0, 1, 2);
-insert into sys.functions values (806, 'scale_up', '*', 'calc', 0, 1, false, false, false, 2000, true);
-insert into sys.args values (10610, 806, 'res_0', 'sec_interval', 13, 0, 0, 0);
-insert into sys.args values (10611, 806, 'arg_1', 'smallint', 16, 0, 1, 1);
-insert into sys.args values (10612, 806, 'arg_2', 'sec_interval', 13, 0, 1, 2);
-insert into sys.functions values (807, 'scale_up', '*', 'calc', 0, 1, false, false, false, 2000, true);
-insert into sys.args values (10613, 807, 'res_0', 'sec_interval', 13, 0, 0, 0);
-insert into sys.args values (10614, 807, 'arg_1', 'int', 32, 0, 1, 1);
-insert into sys.args values (10615, 807, 'arg_2', 'sec_interval', 13, 0, 1, 2);
-insert into sys.functions values (808, 'scale_up', '*', 'calc', 0, 1, false, false, false, 2000, true);
-insert into sys.args values (10616, 808, 'res_0', 'sec_interval', 13, 0, 0, 0);
-insert into sys.args values (10617, 808, 'arg_1', 'bigint', 64, 0, 1, 1);
-insert into sys.args values (10618, 808, 'arg_2', 'sec_interval', 13, 0, 1, 2);
-insert into sys.functions values (809, 'scale_up', '*', 'calc', 0, 1, false, false, false, 2000, true);
-insert into sys.args values (10619, 809, 'res_0', 'sec_interval', 13, 0, 0, 0);
-insert into sys.args values (10620, 809, 'arg_1', 'decimal', 2, 0, 1, 1);
-insert into sys.args values (10621, 809, 'arg_2', 'sec_interval', 13, 0, 1, 2);
-insert into sys.functions values (810, 'scale_up', '*', 'calc', 0, 1, false, false, false, 2000, true);
-insert into sys.args values (10622, 810, 'res_0', 'sec_interval', 13, 0, 0, 0);
-insert into sys.args values (10623, 810, 'arg_1', 'decimal', 4, 0, 1, 1);
-insert into sys.args values (10624, 810, 'arg_2', 'sec_interval', 13, 0, 1, 2);
-insert into sys.functions values (811, 'scale_up', '*', 'calc', 0, 1, false, false, false, 2000, true);
-insert into sys.args values (10625, 811, 'res_0', 'sec_interval', 13, 0, 0, 0);
-insert into sys.args values (10626, 811, 'arg_1', 'decimal', 9, 0, 1, 1);
-insert into sys.args values (10627, 811, 'arg_2', 'sec_interval', 13, 0, 1, 2);
-insert into sys.functions values (812, 'scale_up', '*', 'calc', 0, 1, false, false, false, 2000, true);
-insert into sys.args values (10628, 812, 'res_0', 'sec_interval', 13, 0, 0, 0);
-insert into sys.args values (10629, 812, 'arg_1', 'decimal', 18, 0, 1, 1);
-insert into sys.args values (10630, 812, 'arg_2', 'sec_interval', 13, 0, 1, 2);
-insert into sys.functions values (813, 'scale_up', '*', 'calc', 0, 1, false, false, false, 2000, true);
-insert into sys.args values (10631, 813, 'res_0', 'sec_interval', 13, 0, 0, 0);
-insert into sys.args values (10632, 813, 'arg_1', 'real', 24, 0, 1, 1);
-insert into sys.args values (10633, 813, 'arg_2', 'sec_interval', 13, 0, 1, 2);
-insert into sys.functions values (814, 'scale_up', '*', 'calc', 0, 1, false, false, false, 2000, true);
-insert into sys.args values (10634, 814, 'res_0', 'sec_interval', 13, 0, 0, 0);
-insert into sys.args values (10635, 814, 'arg_1', 'double', 53, 0, 1, 1);
-insert into sys.args values (10636, 814, 'arg_2', 'sec_interval', 13, 0, 1, 2);
-insert into sys.functions values (815, 'scale_up', '*', 'calc', 0, 1, false, false, false, 2000, true);
-insert into sys.args values (10637, 815, 'res_0', 'sec_interval', 13, 0, 0, 0);
-insert into sys.args values (10638, 815, 'arg_1', 'month_interval', 32, 0, 1, 1);
-insert into sys.args values (10639, 815, 'arg_2', 'sec_interval', 13, 0, 1, 2);
-insert into sys.functions values (816, 'scale_up', '*', 'calc', 0, 1, false, false, false, 2000, true);
-insert into sys.args values (10640, 816, 'res_0', 'sec_interval', 13, 0, 0, 0);
-insert into sys.args values (10641, 816, 'arg_1', 'sec_interval', 13, 0, 1, 1);
-insert into sys.args values (10642, 816, 'arg_2', 'sec_interval', 13, 0, 1, 2);
-insert into sys.functions values (817, 'scale_up', '*', 'calc', 0, 1, false, false, false, 2000, true);
-insert into sys.args values (10643, 817, 'res_0', 'sec_interval', 13, 0, 0, 0);
-insert into sys.args values (10644, 817, 'arg_1', 'time', 7, 0, 1, 1);
-insert into sys.args values (10645, 817, 'arg_2', 'sec_interval', 13, 0, 1, 2);
-insert into sys.functions values (818, 'scale_up', '*', 'calc', 0, 1, false, false, false, 2000, true);
-insert into sys.args values (10646, 818, 'res_0', 'sec_interval', 13, 0, 0, 0);
-insert into sys.args values (10647, 818, 'arg_1', 'timetz', 7, 0, 1, 1);
-insert into sys.args values (10648, 818, 'arg_2', 'sec_interval', 13, 0, 1, 2);
-insert into sys.functions values (819, 'scale_up', '*', 'calc', 0, 1, false, false, false, 2000, true);
-insert into sys.args values (10649, 819, 'res_0', 'sec_interval', 13, 0, 0, 0);
-insert into sys.args values (10650, 819, 'arg_1', 'date', 0, 0, 1, 1);
-insert into sys.args values (10651, 819, 'arg_2', 'sec_interval', 13, 0, 1, 2);
-insert into sys.functions values (820, 'scale_up', '*', 'calc', 0, 1, false, false, false, 2000, true);
-insert into sys.args values (10652, 820, 'res_0', 'sec_interval', 13, 0, 0, 0);
-insert into sys.args values (10653, 820, 'arg_1', 'timestamp', 7, 0, 1, 1);
-insert into sys.args values (10654, 820, 'arg_2', 'sec_interval', 13, 0, 1, 2);
-insert into sys.functions values (821, 'scale_up', '*', 'calc', 0, 1, false, false, false, 2000, true);
-insert into sys.args values (10655, 821, 'res_0', 'sec_interval', 13, 0, 0, 0);
-insert into sys.args values (10656, 821, 'arg_1', 'timestamptz', 7, 0, 1, 1);
-insert into sys.args values (10657, 821, 'arg_2', 'sec_interval', 13, 0, 1, 2);
-insert into sys.functions values (822, 'scale_up', '*', 'calc', 0, 1, false, false, false, 2000, true);
-insert into sys.args values (10658, 822, 'res_0', 'sec_interval', 13, 0, 0, 0);
-insert into sys.args values (10659, 822, 'arg_1', 'blob', 0, 0, 1, 1);
-insert into sys.args values (10660, 822, 'arg_2', 'sec_interval', 13, 0, 1, 2);
-insert into sys.functions values (823, 'scale_up', '*', 'calc', 0, 1, false, false, false, 2000, true);
-insert into sys.args values (10661, 823, 'res_0', 'sec_interval', 13, 0, 0, 0);
-insert into sys.args values (10662, 823, 'arg_1', 'geometry', 0, 0, 1, 1);
-insert into sys.args values (10663, 823, 'arg_2', 'sec_interval', 13, 0, 1, 2);
-insert into sys.functions values (824, 'scale_up', '*', 'calc', 0, 1, false, false, false, 2000, true);
-insert into sys.args values (10664, 824, 'res_0', 'sec_interval', 13, 0, 0, 0);
-insert into sys.args values (10665, 824, 'arg_1', 'geometrya', 0, 0, 1, 1);
-insert into sys.args values (10666, 824, 'arg_2', 'sec_interval', 13, 0, 1, 2);
-insert into sys.functions values (825, 'scale_up', '*', 'calc', 0, 1, false, false, false, 2000, true);
-insert into sys.args values (10667, 825, 'res_0', 'sec_interval', 13, 0, 0, 0);
-insert into sys.args values (10668, 825, 'arg_1', 'mbr', 0, 0, 1, 1);
-insert into sys.args values (10669, 825, 'arg_2', 'sec_interval', 13, 0, 1, 2);
-insert into sys.functions values (826, 'scale_up', '*', 'calc', 0, 1, false, false, false, 2000, true);
-insert into sys.args values (10670, 826, 'res_0', 'time', 7, 0, 0, 0);
-insert into sys.args values (10671, 826, 'arg_1', 'oid', 31, 0, 1, 1);
-insert into sys.args values (10672, 826, 'arg_2', 'time', 7, 0, 1, 2);
-insert into sys.functions values (827, 'scale_up', '*', 'calc', 0, 1, false, false, false, 2000, true);
-insert into sys.args values (10673, 827, 'res_0', 'time', 7, 0, 0, 0);
-insert into sys.args values (10674, 827, 'arg_1', 'tinyint', 8, 0, 1, 1);
-insert into sys.args values (10675, 827, 'arg_2', 'time', 7, 0, 1, 2);
-insert into sys.functions values (828, 'scale_up', '*', 'calc', 0, 1, false, false, false, 2000, true);
-insert into sys.args values (10676, 828, 'res_0', 'time', 7, 0, 0, 0);
-insert into sys.args values (10677, 828, 'arg_1', 'smallint', 16, 0, 1, 1);
-insert into sys.args values (10678, 828, 'arg_2', 'time', 7, 0, 1, 2);
-insert into sys.functions values (829, 'scale_up', '*', 'calc', 0, 1, false, false, false, 2000, true);
-insert into sys.args values (10679, 829, 'res_0', 'time', 7, 0, 0, 0);
-insert into sys.args values (10680, 829, 'arg_1', 'int', 32, 0, 1, 1);
-insert into sys.args values (10681, 829, 'arg_2', 'time', 7, 0, 1, 2);
-insert into sys.functions values (830, 'scale_up', '*', 'calc', 0, 1, false, false, false, 2000, true);
-insert into sys.args values (10682, 830, 'res_0', 'time', 7, 0, 0, 0);
-insert into sys.args values (10683, 830, 'arg_1', 'bigint', 64, 0, 1, 1);
-insert into sys.args values (10684, 830, 'arg_2', 'time', 7, 0, 1, 2);
-insert into sys.functions values (831, 'scale_up', '*', 'calc', 0, 1, false, false, false, 2000, true);
-insert into sys.args values (10685, 831, 'res_0', 'time', 7, 0, 0, 0);
-insert into sys.args values (10686, 831, 'arg_1', 'decimal', 2, 0, 1, 1);
-insert into sys.args values (10687, 831, 'arg_2', 'time', 7, 0, 1, 2);
-insert into sys.functions values (832, 'scale_up', '*', 'calc', 0, 1, false, false, false, 2000, true);
-insert into sys.args values (10688, 832, 'res_0', 'time', 7, 0, 0, 0);
-insert into sys.args values (10689, 832, 'arg_1', 'decimal', 4, 0, 1, 1);
-insert into sys.args values (10690, 832, 'arg_2', 'time', 7, 0, 1, 2);
-insert into sys.functions values (833, 'scale_up', '*', 'calc', 0, 1, false, false, false, 2000, true);
-insert into sys.args values (10691, 833, 'res_0', 'time', 7, 0, 0, 0);
-insert into sys.args values (10692, 833, 'arg_1', 'decimal', 9, 0, 1, 1);
-insert into sys.args values (10693, 833, 'arg_2', 'time', 7, 0, 1, 2);
-insert into sys.functions values (834, 'scale_up', '*', 'calc', 0, 1, false, false, false, 2000, true);
-insert into sys.args values (10694, 834, 'res_0', 'time', 7, 0, 0, 0);
-insert into sys.args values (10695, 834, 'arg_1', 'decimal', 18, 0, 1, 1);
-insert into sys.args values (10696, 834, 'arg_2', 'time', 7, 0, 1, 2);
-insert into sys.functions values (835, 'scale_up', '*', 'calc', 0, 1, false, false, false, 2000, true);
-insert into sys.args values (10697, 835, 'res_0', 'time', 7, 0, 0, 0);
-insert into sys.args values (10698, 835, 'arg_1', 'real', 24, 0, 1, 1);
-insert into sys.args values (10699, 835, 'arg_2', 'time', 7, 0, 1, 2);
-insert into sys.functions values (836, 'scale_up', '*', 'calc', 0, 1, false, false, false, 2000, true);
-insert into sys.args values (10700, 836, 'res_0', 'time', 7, 0, 0, 0);
-insert into sys.args values (10701, 836, 'arg_1', 'double', 53, 0, 1, 1);
-insert into sys.args values (10702, 836, 'arg_2', 'time', 7, 0, 1, 2);
-insert into sys.functions values (837, 'scale_up', '*', 'calc', 0, 1, false, false, false, 2000, true);
-insert into sys.args values (10703, 837, 'res_0', 'time', 7, 0, 0, 0);
-insert into sys.args values (10704, 837, 'arg_1', 'month_interval', 32, 0, 1, 1);
-insert into sys.args values (10705, 837, 'arg_2', 'time', 7, 0, 1, 2);
-insert into sys.functions values (838, 'scale_up', '*', 'calc', 0, 1, false, false, false, 2000, true);
-insert into sys.args values (10706, 838, 'res_0', 'time', 7, 0, 0, 0);
-insert into sys.args values (10707, 838, 'arg_1', 'sec_interval', 13, 0, 1, 1);
-insert into sys.args values (10708, 838, 'arg_2', 'time', 7, 0, 1, 2);
-insert into sys.functions values (839, 'scale_up', '*', 'calc', 0, 1, false, false, false, 2000, true);
-insert into sys.args values (10709, 839, 'res_0', 'time', 7, 0, 0, 0);
-insert into sys.args values (10710, 839, 'arg_1', 'time', 7, 0, 1, 1);
-insert into sys.args values (10711, 839, 'arg_2', 'time', 7, 0, 1, 2);
-insert into sys.functions values (840, 'scale_up', '*', 'calc', 0, 1, false, false, false, 2000, true);
-insert into sys.args values (10712, 840, 'res_0', 'time', 7, 0, 0, 0);
-insert into sys.args values (10713, 840, 'arg_1', 'timetz', 7, 0, 1, 1);
-insert into sys.args values (10714, 840, 'arg_2', 'time', 7, 0, 1, 2);
-insert into sys.functions values (841, 'scale_up', '*', 'calc', 0, 1, false, false, false, 2000, true);
-insert into sys.args values (10715, 841, 'res_0', 'time', 7, 0, 0, 0);
-insert into sys.args values (10716, 841, 'arg_1', 'date', 0, 0, 1, 1);
-insert into sys.args values (10717, 841, 'arg_2', 'time', 7, 0, 1, 2);
-insert into sys.functions values (842, 'scale_up', '*', 'calc', 0, 1, false, false, false, 2000, true);
-insert into sys.args values (10718, 842, 'res_0', 'time', 7, 0, 0, 0);
-insert into sys.args values (10719, 842, 'arg_1', 'timestamp', 7, 0, 1, 1);
-insert into sys.args values (10720, 842, 'arg_2', 'time', 7, 0, 1, 2);
-insert into sys.functions values (843, 'scale_up', '*', 'calc', 0, 1, false, false, false, 2000, true);
-insert into sys.args values (10721, 843, 'res_0', 'time', 7, 0, 0, 0);
-insert into sys.args values (10722, 843, 'arg_1', 'timestamptz', 7, 0, 1, 1);
-insert into sys.args values (10723, 843, 'arg_2', 'time', 7, 0, 1, 2);
-insert into sys.functions values (844, 'scale_up', '*', 'calc', 0, 1, false, false, false, 2000, true);
-insert into sys.args values (10724, 844, 'res_0', 'time', 7, 0, 0, 0);
-insert into sys.args values (10725, 844, 'arg_1', 'blob', 0, 0, 1, 1);
-insert into sys.args values (10726, 844, 'arg_2', 'time', 7, 0, 1, 2);
-insert into sys.functions values (845, 'scale_up', '*', 'calc', 0, 1, false, false, false, 2000, true);
-insert into sys.args values (10727, 845, 'res_0', 'time', 7, 0, 0, 0);
-insert into sys.args values (10728, 845, 'arg_1', 'geometry', 0, 0, 1, 1);
-insert into sys.args values (10729, 845, 'arg_2', 'time', 7, 0, 1, 2);
-insert into sys.functions values (846, 'scale_up', '*', 'calc', 0, 1, false, false, false, 2000, true);
-insert into sys.args values (10730, 846, 'res_0', 'time', 7, 0, 0, 0);
-insert into sys.args values (10731, 846, 'arg_1', 'geometrya', 0, 0, 1, 1);
-insert into sys.args values (10732, 846, 'arg_2', 'time', 7, 0, 1, 2);
-insert into sys.functions values (847, 'scale_up', '*', 'calc', 0, 1, false, false, false, 2000, true);
-insert into sys.args values (10733, 847, 'res_0', 'time', 7, 0, 0, 0);
-insert into sys.args values (10734, 847, 'arg_1', 'mbr', 0, 0, 1, 1);
-insert into sys.args values (10735, 847, 'arg_2', 'time', 7, 0, 1, 2);
-insert into sys.functions values (848, 'scale_up', '*', 'calc', 0, 1, false, false, false, 2000, true);
-insert into sys.args values (10736, 848, 'res_0', 'timetz', 7, 0, 0, 0);
-insert into sys.args values (10737, 848, 'arg_1', 'oid', 31, 0, 1, 1);
-insert into sys.args values (10738, 848, 'arg_2', 'timetz', 7, 0, 1, 2);
-insert into sys.functions values (849, 'scale_up', '*', 'calc', 0, 1, false, false, false, 2000, true);
-insert into sys.args values (10739, 849, 'res_0', 'timetz', 7, 0, 0, 0);
-insert into sys.args values (10740, 849, 'arg_1', 'tinyint', 8, 0, 1, 1);
-insert into sys.args values (10741, 849, 'arg_2', 'timetz', 7, 0, 1, 2);
-insert into sys.functions values (850, 'scale_up', '*', 'calc', 0, 1, false, false, false, 2000, true);
-insert into sys.args values (10742, 850, 'res_0', 'timetz', 7, 0, 0, 0);
-insert into sys.args values (10743, 850, 'arg_1', 'smallint', 16, 0, 1, 1);
-insert into sys.args values (10744, 850, 'arg_2', 'timetz', 7, 0, 1, 2);
-insert into sys.functions values (851, 'scale_up', '*', 'calc', 0, 1, false, false, false, 2000, true);
-insert into sys.args values (10745, 851, 'res_0', 'timetz', 7, 0, 0, 0);
-insert into sys.args values (10746, 851, 'arg_1', 'int', 32, 0, 1, 1);
-insert into sys.args values (10747, 851, 'arg_2', 'timetz', 7, 0, 1, 2);
-insert into sys.functions values (852, 'scale_up', '*', 'calc', 0, 1, false, false, false, 2000, true);
-insert into sys.args values (10748, 852, 'res_0', 'timetz', 7, 0, 0, 0);
-insert into sys.args values (10749, 852, 'arg_1', 'bigint', 64, 0, 1, 1);
-insert into sys.args values (10750, 852, 'arg_2', 'timetz', 7, 0, 1, 2);
-insert into sys.functions values (853, 'scale_up', '*', 'calc', 0, 1, false, false, false, 2000, true);
-insert into sys.args values (10751, 853, 'res_0', 'timetz', 7, 0, 0, 0);
-insert into sys.args values (10752, 853, 'arg_1', 'decimal', 2, 0, 1, 1);
-insert into sys.args values (10753, 853, 'arg_2', 'timetz', 7, 0, 1, 2);
-insert into sys.functions values (854, 'scale_up', '*', 'calc', 0, 1, false, false, false, 2000, true);
-insert into sys.args values (10754, 854, 'res_0', 'timetz', 7, 0, 0, 0);
-insert into sys.args values (10755, 854, 'arg_1', 'decimal', 4, 0, 1, 1);
-insert into sys.args values (10756, 854, 'arg_2', 'timetz', 7, 0, 1, 2);
-insert into sys.functions values (855, 'scale_up', '*', 'calc', 0, 1, false, false, false, 2000, true);
-insert into sys.args values (10757, 855, 'res_0', 'timetz', 7, 0, 0, 0);
-insert into sys.args values (10758, 855, 'arg_1', 'decimal', 9, 0, 1, 1);
-insert into sys.args values (10759, 855, 'arg_2', 'timetz', 7, 0, 1, 2);
-insert into sys.functions values (856, 'scale_up', '*', 'calc', 0, 1, false, false, false, 2000, true);
-insert into sys.args values (10760, 856, 'res_0', 'timetz', 7, 0, 0, 0);
-insert into sys.args values (10761, 856, 'arg_1', 'decimal', 18, 0, 1, 1);
-insert into sys.args values (10762, 856, 'arg_2', 'timetz', 7, 0, 1, 2);
-insert into sys.functions values (857, 'scale_up', '*', 'calc', 0, 1, false, false, false, 2000, true);
-insert into sys.args values (10763, 857, 'res_0', 'timetz', 7, 0, 0, 0);
-insert into sys.args values (10764, 857, 'arg_1', 'real', 24, 0, 1, 1);
-insert into sys.args values (10765, 857, 'arg_2', 'timetz', 7, 0, 1, 2);
-insert into sys.functions values (858, 'scale_up', '*', 'calc', 0, 1, false, false, false, 2000, true);
-insert into sys.args values (10766, 858, 'res_0', 'timetz', 7, 0, 0, 0);
-insert into sys.args values (10767, 858, 'arg_1', 'double', 53, 0, 1, 1);
-insert into sys.args values (10768, 858, 'arg_2', 'timetz', 7, 0, 1, 2);
-insert into sys.functions values (859, 'scale_up', '*', 'calc', 0, 1, false, false, false, 2000, true);
-insert into sys.args values (10769, 859, 'res_0', 'timetz', 7, 0, 0, 0);
-insert into sys.args values (10770, 859, 'arg_1', 'month_interval', 32, 0, 1, 1);
-insert into sys.args values (10771, 859, 'arg_2', 'timetz', 7, 0, 1, 2);
-insert into sys.functions values (860, 'scale_up', '*', 'calc', 0, 1, false, false, false, 2000, true);
-insert into sys.args values (10772, 860, 'res_0', 'timetz', 7, 0, 0, 0);
-insert into sys.args values (10773, 860, 'arg_1', 'sec_interval', 13, 0, 1, 1);
-insert into sys.args values (10774, 860, 'arg_2', 'timetz', 7, 0, 1, 2);
-insert into sys.functions values (861, 'scale_up', '*', 'calc', 0, 1, false, false, false, 2000, true);
-insert into sys.args values (10775, 861, 'res_0', 'timetz', 7, 0, 0, 0);
-insert into sys.args values (10776, 861, 'arg_1', 'time', 7, 0, 1, 1);
-insert into sys.args values (10777, 861, 'arg_2', 'timetz', 7, 0, 1, 2);
-insert into sys.functions values (862, 'scale_up', '*', 'calc', 0, 1, false, false, false, 2000, true);
-insert into sys.args values (10778, 862, 'res_0', 'timetz', 7, 0, 0, 0);
-insert into sys.args values (10779, 862, 'arg_1', 'timetz', 7, 0, 1, 1);
-insert into sys.args values (10780, 862, 'arg_2', 'timetz', 7, 0, 1, 2);
-insert into sys.functions values (863, 'scale_up', '*', 'calc', 0, 1, false, false, false, 2000, true);
-insert into sys.args values (10781, 863, 'res_0', 'timetz', 7, 0, 0, 0);
-insert into sys.args values (10782, 863, 'arg_1', 'date', 0, 0, 1, 1);
-insert into sys.args values (10783, 863, 'arg_2', 'timetz', 7, 0, 1, 2);
-insert into sys.functions values (864, 'scale_up', '*', 'calc', 0, 1, false, false, false, 2000, true);
-insert into sys.args values (10784, 864, 'res_0', 'timetz', 7, 0, 0, 0);
-insert into sys.args values (10785, 864, 'arg_1', 'timestamp', 7, 0, 1, 1);
-insert into sys.args values (10786, 864, 'arg_2', 'timetz', 7, 0, 1, 2);
-insert into sys.functions values (865, 'scale_up', '*', 'calc', 0, 1, false, false, false, 2000, true);
-insert into sys.args values (10787, 865, 'res_0', 'timetz', 7, 0, 0, 0);
-insert into sys.args values (10788, 865, 'arg_1', 'timestamptz', 7, 0, 1, 1);
-insert into sys.args values (10789, 865, 'arg_2', 'timetz', 7, 0, 1, 2);
-insert into sys.functions values (866, 'scale_up', '*', 'calc', 0, 1, false, false, false, 2000, true);
-insert into sys.args values (10790, 866, 'res_0', 'timetz', 7, 0, 0, 0);
-insert into sys.args values (10791, 866, 'arg_1', 'blob', 0, 0, 1, 1);
-insert into sys.args values (10792, 866, 'arg_2', 'timetz', 7, 0, 1, 2);
-insert into sys.functions values (867, 'scale_up', '*', 'calc', 0, 1, false, false, false, 2000, true);
-insert into sys.args values (10793, 867, 'res_0', 'timetz', 7, 0, 0, 0);
-insert into sys.args values (10794, 867, 'arg_1', 'geometry', 0, 0, 1, 1);
-insert into sys.args values (10795, 867, 'arg_2', 'timetz', 7, 0, 1, 2);
-insert into sys.functions values (868, 'scale_up', '*', 'calc', 0, 1, false, false, false, 2000, true);
-insert into sys.args values (10796, 868, 'res_0', 'timetz', 7, 0, 0, 0);
-insert into sys.args values (10797, 868, 'arg_1', 'geometrya', 0, 0, 1, 1);
-insert into sys.args values (10798, 868, 'arg_2', 'timetz', 7, 0, 1, 2);
-insert into sys.functions values (869, 'scale_up', '*', 'calc', 0, 1, false, false, false, 2000, true);
-insert into sys.args values (10799, 869, 'res_0', 'timetz', 7, 0, 0, 0);
-insert into sys.args values (10800, 869, 'arg_1', 'mbr', 0, 0, 1, 1);
-insert into sys.args values (10801, 869, 'arg_2', 'timetz', 7, 0, 1, 2);
-insert into sys.functions values (870, 'scale_up', '*', 'calc', 0, 1, false, false, false, 2000, true);
-insert into sys.args values (10802, 870, 'res_0', 'date', 0, 0, 0, 0);
-insert into sys.args values (10803, 870, 'arg_1', 'oid', 31, 0, 1, 1);
-insert into sys.args values (10804, 870, 'arg_2', 'date', 0, 0, 1, 2);
-insert into sys.functions values (871, 'scale_up', '*', 'calc', 0, 1, false, false, false, 2000, true);
-insert into sys.args values (10805, 871, 'res_0', 'date', 0, 0, 0, 0);
-insert into sys.args values (10806, 871, 'arg_1', 'tinyint', 8, 0, 1, 1);
-insert into sys.args values (10807, 871, 'arg_2', 'date', 0, 0, 1, 2);
-insert into sys.functions values (872, 'scale_up', '*', 'calc', 0, 1, false, false, false, 2000, true);
-insert into sys.args values (10808, 872, 'res_0', 'date', 0, 0, 0, 0);
-insert into sys.args values (10809, 872, 'arg_1', 'smallint', 16, 0, 1, 1);
-insert into sys.args values (10810, 872, 'arg_2', 'date', 0, 0, 1, 2);
-insert into sys.functions values (873, 'scale_up', '*', 'calc', 0, 1, false, false, false, 2000, true);
-insert into sys.args values (10811, 873, 'res_0', 'date', 0, 0, 0, 0);
-insert into sys.args values (10812, 873, 'arg_1', 'int', 32, 0, 1, 1);
-insert into sys.args values (10813, 873, 'arg_2', 'date', 0, 0, 1, 2);
-insert into sys.functions values (874, 'scale_up', '*', 'calc', 0, 1, false, false, false, 2000, true);
-insert into sys.args values (10814, 874, 'res_0', 'date', 0, 0, 0, 0);
-insert into sys.args values (10815, 874, 'arg_1', 'bigint', 64, 0, 1, 1);
-insert into sys.args values (10816, 874, 'arg_2', 'date', 0, 0, 1, 2);
-insert into sys.functions values (875, 'scale_up', '*', 'calc', 0, 1, false, false, false, 2000, true);
-insert into sys.args values (10817, 875, 'res_0', 'date', 0, 0, 0, 0);
-insert into sys.args values (10818, 875, 'arg_1', 'decimal', 2, 0, 1, 1);
-insert into sys.args values (10819, 875, 'arg_2', 'date', 0, 0, 1, 2);
-insert into sys.functions values (876, 'scale_up', '*', 'calc', 0, 1, false, false, false, 2000, true);
-insert into sys.args values (10820, 876, 'res_0', 'date', 0, 0, 0, 0);
-insert into sys.args values (10821, 876, 'arg_1', 'decimal', 4, 0, 1, 1);
-insert into sys.args values (10822, 876, 'arg_2', 'date', 0, 0, 1, 2);
-insert into sys.functions values (877, 'scale_up', '*', 'calc', 0, 1, false, false, false, 2000, true);
-insert into sys.args values (10823, 877, 'res_0', 'date', 0, 0, 0, 0);
-insert into sys.args values (10824, 877, 'arg_1', 'decimal', 9, 0, 1, 1);
-insert into sys.args values (10825, 877, 'arg_2', 'date', 0, 0, 1, 2);
-insert into sys.functions values (878, 'scale_up', '*', 'calc', 0, 1, false, false, false, 2000, true);
-insert into sys.args values (10826, 878, 'res_0', 'date', 0, 0, 0, 0);
-insert into sys.args values (10827, 878, 'arg_1', 'decimal', 18, 0, 1, 1);
-insert into sys.args values (10828, 878, 'arg_2', 'date', 0, 0, 1, 2);
-insert into sys.functions values (879, 'scale_up', '*', 'calc', 0, 1, false, false, false, 2000, true);
-insert into sys.args values (10829, 879, 'res_0', 'date', 0, 0, 0, 0);
-insert into sys.args values (10830, 879, 'arg_1', 'real', 24, 0, 1, 1);
-insert into sys.args values (10831, 879, 'arg_2', 'date', 0, 0, 1, 2);
-insert into sys.functions values (880, 'scale_up', '*', 'calc', 0, 1, false, false, false, 2000, true);
-insert into sys.args values (10832, 880, 'res_0', 'date', 0, 0, 0, 0);
-insert into sys.args values (10833, 880, 'arg_1', 'double', 53, 0, 1, 1);
-insert into sys.args values (10834, 880, 'arg_2', 'date', 0, 0, 1, 2);
-insert into sys.functions values (881, 'scale_up', '*', 'calc', 0, 1, false, false, false, 2000, true);
-insert into sys.args values (10835, 881, 'res_0', 'date', 0, 0, 0, 0);
-insert into sys.args values (10836, 881, 'arg_1', 'month_interval', 32, 0, 1, 1);
-insert into sys.args values (10837, 881, 'arg_2', 'date', 0, 0, 1, 2);
-insert into sys.functions values (882, 'scale_up', '*', 'calc', 0, 1, false, false, false, 2000, true);
-insert into sys.args values (10838, 882, 'res_0', 'date', 0, 0, 0, 0);
-insert into sys.args values (10839, 882, 'arg_1', 'sec_interval', 13, 0, 1, 1);
-insert into sys.args values (10840, 882, 'arg_2', 'date', 0, 0, 1, 2);
-insert into sys.functions values (883, 'scale_up', '*', 'calc', 0, 1, false, false, false, 2000, true);
-insert into sys.args values (10841, 883, 'res_0', 'date', 0, 0, 0, 0);
-insert into sys.args values (10842, 883, 'arg_1', 'time', 7, 0, 1, 1);
-insert into sys.args values (10843, 883, 'arg_2', 'date', 0, 0, 1, 2);
-insert into sys.functions values (884, 'scale_up', '*', 'calc', 0, 1, false, false, false, 2000, true);
-insert into sys.args values (10844, 884, 'res_0', 'date', 0, 0, 0, 0);
-insert into sys.args values (10845, 884, 'arg_1', 'timetz', 7, 0, 1, 1);
-insert into sys.args values (10846, 884, 'arg_2', 'date', 0, 0, 1, 2);
-insert into sys.functions values (885, 'scale_up', '*', 'calc', 0, 1, false, false, false, 2000, true);
-insert into sys.args values (10847, 885, 'res_0', 'date', 0, 0, 0, 0);
-insert into sys.args values (10848, 885, 'arg_1', 'date', 0, 0, 1, 1);
-insert into sys.args values (10849, 885, 'arg_2', 'date', 0, 0, 1, 2);
-insert into sys.functions values (886, 'scale_up', '*', 'calc', 0, 1, false, false, false, 2000, true);
-insert into sys.args values (10850, 886, 'res_0', 'date', 0, 0, 0, 0);
-insert into sys.args values (10851, 886, 'arg_1', 'timestamp', 7, 0, 1, 1);
-insert into sys.args values (10852, 886, 'arg_2', 'date', 0, 0, 1, 2);
-insert into sys.functions values (887, 'scale_up', '*', 'calc', 0, 1, false, false, false, 2000, true);
-insert into sys.args values (10853, 887, 'res_0', 'date', 0, 0, 0, 0);
-insert into sys.args values (10854, 887, 'arg_1', 'timestamptz', 7, 0, 1, 1);
-insert into sys.args values (10855, 887, 'arg_2', 'date', 0, 0, 1, 2);
-insert into sys.functions values (888, 'scale_up', '*', 'calc', 0, 1, false, false, false, 2000, true);
-insert into sys.args values (10856, 888, 'res_0', 'date', 0, 0, 0, 0);
-insert into sys.args values (10857, 888, 'arg_1', 'blob', 0, 0, 1, 1);
-insert into sys.args values (10858, 888, 'arg_2', 'date', 0, 0, 1, 2);
-insert into sys.functions values (889, 'scale_up', '*', 'calc', 0, 1, false, false, false, 2000, true);
-insert into sys.args values (10859, 889, 'res_0', 'date', 0, 0, 0, 0);
-insert into sys.args values (10860, 889, 'arg_1', 'geometry', 0, 0, 1, 1);
-insert into sys.args values (10861, 889, 'arg_2', 'date', 0, 0, 1, 2);
-insert into sys.functions values (890, 'scale_up', '*', 'calc', 0, 1, false, false, false, 2000, true);
-insert into sys.args values (10862, 890, 'res_0', 'date', 0, 0, 0, 0);
-insert into sys.args values (10863, 890, 'arg_1', 'geometrya', 0, 0, 1, 1);
-insert into sys.args values (10864, 890, 'arg_2', 'date', 0, 0, 1, 2);
-insert into sys.functions values (891, 'scale_up', '*', 'calc', 0, 1, false, false, false, 2000, true);
-insert into sys.args values (10865, 891, 'res_0', 'date', 0, 0, 0, 0);
-insert into sys.args values (10866, 891, 'arg_1', 'mbr', 0, 0, 1, 1);
-insert into sys.args values (10867, 891, 'arg_2', 'date', 0, 0, 1, 2);
-insert into sys.functions values (892, 'scale_up', '*', 'calc', 0, 1, false, false, false, 2000, true);
-insert into sys.args values (10868, 892, 'res_0', 'timestamp', 7, 0, 0, 0);
-insert into sys.args values (10869, 892, 'arg_1', 'oid', 31, 0, 1, 1);
-insert into sys.args values (10870, 892, 'arg_2', 'timestamp', 7, 0, 1, 2);
-insert into sys.functions values (893, 'scale_up', '*', 'calc', 0, 1, false, false, false, 2000, true);
-insert into sys.args values (10871, 893, 'res_0', 'timestamp', 7, 0, 0, 0);
-insert into sys.args values (10872, 893, 'arg_1', 'tinyint', 8, 0, 1, 1);
-insert into sys.args values (10873, 893, 'arg_2', 'timestamp', 7, 0, 1, 2);
-insert into sys.functions values (894, 'scale_up', '*', 'calc', 0, 1, false, false, false, 2000, true);
-insert into sys.args values (10874, 894, 'res_0', 'timestamp', 7, 0, 0, 0);
-insert into sys.args values (10875, 894, 'arg_1', 'smallint', 16, 0, 1, 1);
-insert into sys.args values (10876, 894, 'arg_2', 'timestamp', 7, 0, 1, 2);
-insert into sys.functions values (895, 'scale_up', '*', 'calc', 0, 1, false, false, false, 2000, true);
-insert into sys.args values (10877, 895, 'res_0', 'timestamp', 7, 0, 0, 0);
-insert into sys.args values (10878, 895, 'arg_1', 'int', 32, 0, 1, 1);
-insert into sys.args values (10879, 895, 'arg_2', 'timestamp', 7, 0, 1, 2);
-insert into sys.functions values (896, 'scale_up', '*', 'calc', 0, 1, false, false, false, 2000, true);
-insert into sys.args values (10880, 896, 'res_0', 'timestamp', 7, 0, 0, 0);
-insert into sys.args values (10881, 896, 'arg_1', 'bigint', 64, 0, 1, 1);
-insert into sys.args values (10882, 896, 'arg_2', 'timestamp', 7, 0, 1, 2);
-insert into sys.functions values (897, 'scale_up', '*', 'calc', 0, 1, false, false, false, 2000, true);
-insert into sys.args values (10883, 897, 'res_0', 'timestamp', 7, 0, 0, 0);
-insert into sys.args values (10884, 897, 'arg_1', 'decimal', 2, 0, 1, 1);
-insert into sys.args values (10885, 897, 'arg_2', 'timestamp', 7, 0, 1, 2);
-insert into sys.functions values (898, 'scale_up', '*', 'calc', 0, 1, false, false, false, 2000, true);
-insert into sys.args values (10886, 898, 'res_0', 'timestamp', 7, 0, 0, 0);
-insert into sys.args values (10887, 898, 'arg_1', 'decimal', 4, 0, 1, 1);
-insert into sys.args values (10888, 898, 'arg_2', 'timestamp', 7, 0, 1, 2);
-insert into sys.functions values (899, 'scale_up', '*', 'calc', 0, 1, false, false, false, 2000, true);
-insert into sys.args values (10889, 899, 'res_0', 'timestamp', 7, 0, 0, 0);
-insert into sys.args values (10890, 899, 'arg_1', 'decimal', 9, 0, 1, 1);
-insert into sys.args values (10891, 899, 'arg_2', 'timestamp', 7, 0, 1, 2);
-insert into sys.functions values (900, 'scale_up', '*', 'calc', 0, 1, false, false, false, 2000, true);
-insert into sys.args values (10892, 900, 'res_0', 'timestamp', 7, 0, 0, 0);
-insert into sys.args values (10893, 900, 'arg_1', 'decimal', 18, 0, 1, 1);
-insert into sys.args values (10894, 900, 'arg_2', 'timestamp', 7, 0, 1, 2);
-insert into sys.functions values (901, 'scale_up', '*', 'calc', 0, 1, false, false, false, 2000, true);
-insert into sys.args values (10895, 901, 'res_0', 'timestamp', 7, 0, 0, 0);
-insert into sys.args values (10896, 901, 'arg_1', 'real', 24, 0, 1, 1);
-insert into sys.args values (10897, 901, 'arg_2', 'timestamp', 7, 0, 1, 2);
-insert into sys.functions values (902, 'scale_up', '*', 'calc', 0, 1, false, false, false, 2000, true);
-insert into sys.args values (10898, 902, 'res_0', 'timestamp', 7, 0, 0, 0);
-insert into sys.args values (10899, 902, 'arg_1', 'double', 53, 0, 1, 1);
-insert into sys.args values (10900, 902, 'arg_2', 'timestamp', 7, 0, 1, 2);
-insert into sys.functions values (903, 'scale_up', '*', 'calc', 0, 1, false, false, false, 2000, true);
-insert into sys.args values (10901, 903, 'res_0', 'timestamp', 7, 0, 0, 0);
-insert into sys.args values (10902, 903, 'arg_1', 'month_interval', 32, 0, 1, 1);
-insert into sys.args values (10903, 903, 'arg_2', 'timestamp', 7, 0, 1, 2);
-insert into sys.functions values (904, 'scale_up', '*', 'calc', 0, 1, false, false, false, 2000, true);
-insert into sys.args values (10904, 904, 'res_0', 'timestamp', 7, 0, 0, 0);
-insert into sys.args values (10905, 904, 'arg_1', 'sec_interval', 13, 0, 1, 1);
-insert into sys.args values (10906, 904, 'arg_2', 'timestamp', 7, 0, 1, 2);
-insert into sys.functions values (905, 'scale_up', '*', 'calc', 0, 1, false, false, false, 2000, true);
-insert into sys.args values (10907, 905, 'res_0', 'timestamp', 7, 0, 0, 0);
-insert into sys.args values (10908, 905, 'arg_1', 'time', 7, 0, 1, 1);
-insert into sys.args values (10909, 905, 'arg_2', 'timestamp', 7, 0, 1, 2);
-insert into sys.functions values (906, 'scale_up', '*', 'calc', 0, 1, false, false, false, 2000, true);
-insert into sys.args values (10910, 906, 'res_0', 'timestamp', 7, 0, 0, 0);
-insert into sys.args values (10911, 906, 'arg_1', 'timetz', 7, 0, 1, 1);
-insert into sys.args values (10912, 906, 'arg_2', 'timestamp', 7, 0, 1, 2);
-insert into sys.functions values (907, 'scale_up', '*', 'calc', 0, 1, false, false, false, 2000, true);
-insert into sys.args values (10913, 907, 'res_0', 'timestamp', 7, 0, 0, 0);
-insert into sys.args values (10914, 907, 'arg_1', 'date', 0, 0, 1, 1);
-insert into sys.args values (10915, 907, 'arg_2', 'timestamp', 7, 0, 1, 2);
-insert into sys.functions values (908, 'scale_up', '*', 'calc', 0, 1, false, false, false, 2000, true);
-insert into sys.args values (10916, 908, 'res_0', 'timestamp', 7, 0, 0, 0);
-insert into sys.args values (10917, 908, 'arg_1', 'timestamp', 7, 0, 1, 1);
-insert into sys.args values (10918, 908, 'arg_2', 'timestamp', 7, 0, 1, 2);
-insert into sys.functions values (909, 'scale_up', '*', 'calc', 0, 1, false, false, false, 2000, true);
-insert into sys.args values (10919, 909, 'res_0', 'timestamp', 7, 0, 0, 0);
-insert into sys.args values (10920, 909, 'arg_1', 'timestamptz', 7, 0, 1, 1);
-insert into sys.args values (10921, 909, 'arg_2', 'timestamp', 7, 0, 1, 2);
-insert into sys.functions values (910, 'scale_up', '*', 'calc', 0, 1, false, false, false, 2000, true);
-insert into sys.args values (10922, 910, 'res_0', 'timestamp', 7, 0, 0, 0);
-insert into sys.args values (10923, 910, 'arg_1', 'blob', 0, 0, 1, 1);
-insert into sys.args values (10924, 910, 'arg_2', 'timestamp', 7, 0, 1, 2);
-insert into sys.functions values (911, 'scale_up', '*', 'calc', 0, 1, false, false, false, 2000, true);
-insert into sys.args values (10925, 911, 'res_0', 'timestamp', 7, 0, 0, 0);
-insert into sys.args values (10926, 911, 'arg_1', 'geometry', 0, 0, 1, 1);
-insert into sys.args values (10927, 911, 'arg_2', 'timestamp', 7, 0, 1, 2);
-insert into sys.functions values (912, 'scale_up', '*', 'calc', 0, 1, false, false, false, 2000, true);
-insert into sys.args values (10928, 912, 'res_0', 'timestamp', 7, 0, 0, 0);
-insert into sys.args values (10929, 912, 'arg_1', 'geometrya', 0, 0, 1, 1);
-insert into sys.args values (10930, 912, 'arg_2', 'timestamp', 7, 0, 1, 2);
-insert into sys.functions values (913, 'scale_up', '*', 'calc', 0, 1, false, false, false, 2000, true);
-insert into sys.args values (10931, 913, 'res_0', 'timestamp', 7, 0, 0, 0);
-insert into sys.args values (10932, 913, 'arg_1', 'mbr', 0, 0, 1, 1);
-insert into sys.args values (10933, 913, 'arg_2', 'timestamp', 7, 0, 1, 2);
-insert into sys.functions values (914, 'scale_up', '*', 'calc', 0, 1, false, false, false, 2000, true);
-insert into sys.args values (10934, 914, 'res_0', 'timestamptz', 7, 0, 0, 0);
-insert into sys.args values (10935, 914, 'arg_1', 'oid', 31, 0, 1, 1);
-insert into sys.args values (10936, 914, 'arg_2', 'timestamptz', 7, 0, 1, 2);
-insert into sys.functions values (915, 'scale_up', '*', 'calc', 0, 1, false, false, false, 2000, true);
-insert into sys.args values (10937, 915, 'res_0', 'timestamptz', 7, 0, 0, 0);
-insert into sys.args values (10938, 915, 'arg_1', 'tinyint', 8, 0, 1, 1);
-insert into sys.args values (10939, 915, 'arg_2', 'timestamptz', 7, 0, 1, 2);
-insert into sys.functions values (916, 'scale_up', '*', 'calc', 0, 1, false, false, false, 2000, true);
-insert into sys.args values (10940, 916, 'res_0', 'timestamptz', 7, 0, 0, 0);
-insert into sys.args values (10941, 916, 'arg_1', 'smallint', 16, 0, 1, 1);
-insert into sys.args values (10942, 916, 'arg_2', 'timestamptz', 7, 0, 1, 2);
-insert into sys.functions values (917, 'scale_up', '*', 'calc', 0, 1, false, false, false, 2000, true);
-insert into sys.args values (10943, 917, 'res_0', 'timestamptz', 7, 0, 0, 0);
-insert into sys.args values (10944, 917, 'arg_1', 'int', 32, 0, 1, 1);
-insert into sys.args values (10945, 917, 'arg_2', 'timestamptz', 7, 0, 1, 2);
-insert into sys.functions values (918, 'scale_up', '*', 'calc', 0, 1, false, false, false, 2000, true);
-insert into sys.args values (10946, 918, 'res_0', 'timestamptz', 7, 0, 0, 0);
-insert into sys.args values (10947, 918, 'arg_1', 'bigint', 64, 0, 1, 1);
-insert into sys.args values (10948, 918, 'arg_2', 'timestamptz', 7, 0, 1, 2);
-insert into sys.functions values (919, 'scale_up', '*', 'calc', 0, 1, false, false, false, 2000, true);
-insert into sys.args values (10949, 919, 'res_0', 'timestamptz', 7, 0, 0, 0);
-insert into sys.args values (10950, 919, 'arg_1', 'decimal', 2, 0, 1, 1);
-insert into sys.args values (10951, 919, 'arg_2', 'timestamptz', 7, 0, 1, 2);
-insert into sys.functions values (920, 'scale_up', '*', 'calc', 0, 1, false, false, false, 2000, true);
-insert into sys.args values (10952, 920, 'res_0', 'timestamptz', 7, 0, 0, 0);
-insert into sys.args values (10953, 920, 'arg_1', 'decimal', 4, 0, 1, 1);
-insert into sys.args values (10954, 920, 'arg_2', 'timestamptz', 7, 0, 1, 2);
-insert into sys.functions values (921, 'scale_up', '*', 'calc', 0, 1, false, false, false, 2000, true);
-insert into sys.args values (10955, 921, 'res_0', 'timestamptz', 7, 0, 0, 0);
-insert into sys.args values (10956, 921, 'arg_1', 'decimal', 9, 0, 1, 1);
-insert into sys.args values (10957, 921, 'arg_2', 'timestamptz', 7, 0, 1, 2);
-insert into sys.functions values (922, 'scale_up', '*', 'calc', 0, 1, false, false, false, 2000, true);
-insert into sys.args values (10958, 922, 'res_0', 'timestamptz', 7, 0, 0, 0);
-insert into sys.args values (10959, 922, 'arg_1', 'decimal', 18, 0, 1, 1);
-insert into sys.args values (10960, 922, 'arg_2', 'timestamptz', 7, 0, 1, 2);
-insert into sys.functions values (923, 'scale_up', '*', 'calc', 0, 1, false, false, false, 2000, true);
-insert into sys.args values (10961, 923, 'res_0', 'timestamptz', 7, 0, 0, 0);
-insert into sys.args values (10962, 923, 'arg_1', 'real', 24, 0, 1, 1);
-insert into sys.args values (10963, 923, 'arg_2', 'timestamptz', 7, 0, 1, 2);
-insert into sys.functions values (924, 'scale_up', '*', 'calc', 0, 1, false, false, false, 2000, true);
-insert into sys.args values (10964, 924, 'res_0', 'timestamptz', 7, 0, 0, 0);
-insert into sys.args values (10965, 924, 'arg_1', 'double', 53, 0, 1, 1);
-insert into sys.args values (10966, 924, 'arg_2', 'timestamptz', 7, 0, 1, 2);
-insert into sys.functions values (925, 'scale_up', '*', 'calc', 0, 1, false, false, false, 2000, true);
-insert into sys.args values (10967, 925, 'res_0', 'timestamptz', 7, 0, 0, 0);
-insert into sys.args values (10968, 925, 'arg_1', 'month_interval', 32, 0, 1, 1);
-insert into sys.args values (10969, 925, 'arg_2', 'timestamptz', 7, 0, 1, 2);
-insert into sys.functions values (926, 'scale_up', '*', 'calc', 0, 1, false, false, false, 2000, true);
-insert into sys.args values (10970, 926, 'res_0', 'timestamptz', 7, 0, 0, 0);
-insert into sys.args values (10971, 926, 'arg_1', 'sec_interval', 13, 0, 1, 1);
-insert into sys.args values (10972, 926, 'arg_2', 'timestamptz', 7, 0, 1, 2);
-insert into sys.functions values (927, 'scale_up', '*', 'calc', 0, 1, false, false, false, 2000, true);
-insert into sys.args values (10973, 927, 'res_0', 'timestamptz', 7, 0, 0, 0);
-insert into sys.args values (10974, 927, 'arg_1', 'time', 7, 0, 1, 1);
-insert into sys.args values (10975, 927, 'arg_2', 'timestamptz', 7, 0, 1, 2);
-insert into sys.functions values (928, 'scale_up', '*', 'calc', 0, 1, false, false, false, 2000, true);
-insert into sys.args values (10976, 928, 'res_0', 'timestamptz', 7, 0, 0, 0);
-insert into sys.args values (10977, 928, 'arg_1', 'timetz', 7, 0, 1, 1);
-insert into sys.args values (10978, 928, 'arg_2', 'timestamptz', 7, 0, 1, 2);
-insert into sys.functions values (929, 'scale_up', '*', 'calc', 0, 1, false, false, false, 2000, true);
-insert into sys.args values (10979, 929, 'res_0', 'timestamptz', 7, 0, 0, 0);
-insert into sys.args values (10980, 929, 'arg_1', 'date', 0, 0, 1, 1);
-insert into sys.args values (10981, 929, 'arg_2', 'timestamptz', 7, 0, 1, 2);
-insert into sys.functions values (930, 'scale_up', '*', 'calc', 0, 1, false, false, false, 2000, true);
-insert into sys.args values (10982, 930, 'res_0', 'timestamptz', 7, 0, 0, 0);
-insert into sys.args values (10983, 930, 'arg_1', 'timestamp', 7, 0, 1, 1);
-insert into sys.args values (10984, 930, 'arg_2', 'timestamptz', 7, 0, 1, 2);
-insert into sys.functions values (931, 'scale_up', '*', 'calc', 0, 1, false, false, false, 2000, true);
-insert into sys.args values (10985, 931, 'res_0', 'timestamptz', 7, 0, 0, 0);
-insert into sys.args values (10986, 931, 'arg_1', 'timestamptz', 7, 0, 1, 1);
-insert into sys.args values (10987, 931, 'arg_2', 'timestamptz', 7, 0, 1, 2);
-insert into sys.functions values (932, 'scale_up', '*', 'calc', 0, 1, false, false, false, 2000, true);
-insert into sys.args values (10988, 932, 'res_0', 'timestamptz', 7, 0, 0, 0);
-insert into sys.args values (10989, 932, 'arg_1', 'blob', 0, 0, 1, 1);
-insert into sys.args values (10990, 932, 'arg_2', 'timestamptz', 7, 0, 1, 2);
-insert into sys.functions values (933, 'scale_up', '*', 'calc', 0, 1, false, false, false, 2000, true);
-insert into sys.args values (10991, 933, 'res_0', 'timestamptz', 7, 0, 0, 0);
-insert into sys.args values (10992, 933, 'arg_1', 'geometry', 0, 0, 1, 1);
-insert into sys.args values (10993, 933, 'arg_2', 'timestamptz', 7, 0, 1, 2);
-insert into sys.functions values (934, 'scale_up', '*', 'calc', 0, 1, false, false, false, 2000, true);
-insert into sys.args values (10994, 934, 'res_0', 'timestamptz', 7, 0, 0, 0);
-insert into sys.args values (10995, 934, 'arg_1', 'geometrya', 0, 0, 1, 1);
-insert into sys.args values (10996, 934, 'arg_2', 'timestamptz', 7, 0, 1, 2);
-insert into sys.functions values (935, 'scale_up', '*', 'calc', 0, 1, false, false, false, 2000, true);
-insert into sys.args values (10997, 935, 'res_0', 'timestamptz', 7, 0, 0, 0);
-insert into sys.args values (10998, 935, 'arg_1', 'mbr', 0, 0, 1, 1);
-insert into sys.args values (10999, 935, 'arg_2', 'timestamptz', 7, 0, 1, 2);
-insert into sys.functions values (936, 'scale_up', '*', 'calc', 0, 1, false, false, false, 2000, true);
-insert into sys.args values (11000, 936, 'res_0', 'blob', 0, 0, 0, 0);
-insert into sys.args values (11001, 936, 'arg_1', 'oid', 31, 0, 1, 1);
-insert into sys.args values (11002, 936, 'arg_2', 'blob', 0, 0, 1, 2);
-insert into sys.functions values (937, 'scale_up', '*', 'calc', 0, 1, false, false, false, 2000, true);
-insert into sys.args values (11003, 937, 'res_0', 'blob', 0, 0, 0, 0);
-insert into sys.args values (11004, 937, 'arg_1', 'tinyint', 8, 0, 1, 1);
-insert into sys.args values (11005, 937, 'arg_2', 'blob', 0, 0, 1, 2);
-insert into sys.functions values (938, 'scale_up', '*', 'calc', 0, 1, false, false, false, 2000, true);
-insert into sys.args values (11006, 938, 'res_0', 'blob', 0, 0, 0, 0);
-insert into sys.args values (11007, 938, 'arg_1', 'smallint', 16, 0, 1, 1);
-insert into sys.args values (11008, 938, 'arg_2', 'blob', 0, 0, 1, 2);
-insert into sys.functions values (939, 'scale_up', '*', 'calc', 0, 1, false, false, false, 2000, true);
-insert into sys.args values (11009, 939, 'res_0', 'blob', 0, 0, 0, 0);
-insert into sys.args values (11010, 939, 'arg_1', 'int', 32, 0, 1, 1);
-insert into sys.args values (11011, 939, 'arg_2', 'blob', 0, 0, 1, 2);
-insert into sys.functions values (940, 'scale_up', '*', 'calc', 0, 1, false, false, false, 2000, true);
-insert into sys.args values (11012, 940, 'res_0', 'blob', 0, 0, 0, 0);
-insert into sys.args values (11013, 940, 'arg_1', 'bigint', 64, 0, 1, 1);
-insert into sys.args values (11014, 940, 'arg_2', 'blob', 0, 0, 1, 2);
-insert into sys.functions values (941, 'scale_up', '*', 'calc', 0, 1, false, false, false, 2000, true);
-insert into sys.args values (11015, 941, 'res_0', 'blob', 0, 0, 0, 0);
-insert into sys.args values (11016, 941, 'arg_1', 'decimal', 2, 0, 1, 1);
-insert into sys.args values (11017, 941, 'arg_2', 'blob', 0, 0, 1, 2);
-insert into sys.functions values (942, 'scale_up', '*', 'calc', 0, 1, false, false, false, 2000, true);
-insert into sys.args values (11018, 942, 'res_0', 'blob', 0, 0, 0, 0);
-insert into sys.args values (11019, 942, 'arg_1', 'decimal', 4, 0, 1, 1);
-insert into sys.args values (11020, 942, 'arg_2', 'blob', 0, 0, 1, 2);
-insert into sys.functions values (943, 'scale_up', '*', 'calc', 0, 1, false, false, false, 2000, true);
-insert into sys.args values (11021, 943, 'res_0', 'blob', 0, 0, 0, 0);
-insert into sys.args values (11022, 943, 'arg_1', 'decimal', 9, 0, 1, 1);
-insert into sys.args values (11023, 943, 'arg_2', 'blob', 0, 0, 1, 2);
-insert into sys.functions values (944, 'scale_up', '*', 'calc', 0, 1, false, false, false, 2000, true);
-insert into sys.args values (11024, 944, 'res_0', 'blob', 0, 0, 0, 0);
-insert into sys.args values (11025, 944, 'arg_1', 'decimal', 18, 0, 1, 1);
-insert into sys.args values (11026, 944, 'arg_2', 'blob', 0, 0, 1, 2);
-insert into sys.functions values (945, 'scale_up', '*', 'calc', 0, 1, false, false, false, 2000, true);
-insert into sys.args values (11027, 945, 'res_0', 'blob', 0, 0, 0, 0);
-insert into sys.args values (11028, 945, 'arg_1', 'real', 24, 0, 1, 1);
-insert into sys.args values (11029, 945, 'arg_2', 'blob', 0, 0, 1, 2);
-insert into sys.functions values (946, 'scale_up', '*', 'calc', 0, 1, false, false, false, 2000, true);
-insert into sys.args values (11030, 946, 'res_0', 'blob', 0, 0, 0, 0);
-insert into sys.args values (11031, 946, 'arg_1', 'double', 53, 0, 1, 1);
-insert into sys.args values (11032, 946, 'arg_2', 'blob', 0, 0, 1, 2);
-insert into sys.functions values (947, 'scale_up', '*', 'calc', 0, 1, false, false, false, 2000, true);
-insert into sys.args values (11033, 947, 'res_0', 'blob', 0, 0, 0, 0);
-insert into sys.args values (11034, 947, 'arg_1', 'month_interval', 32, 0, 1, 1);
-insert into sys.args values (11035, 947, 'arg_2', 'blob', 0, 0, 1, 2);
-insert into sys.functions values (948, 'scale_up', '*', 'calc', 0, 1, false, false, false, 2000, true);
-insert into sys.args values (11036, 948, 'res_0', 'blob', 0, 0, 0, 0);
-insert into sys.args values (11037, 948, 'arg_1', 'sec_interval', 13, 0, 1, 1);
-insert into sys.args values (11038, 948, 'arg_2', 'blob', 0, 0, 1, 2);
-insert into sys.functions values (949, 'scale_up', '*', 'calc', 0, 1, false, false, false, 2000, true);
-insert into sys.args values (11039, 949, 'res_0', 'blob', 0, 0, 0, 0);
-insert into sys.args values (11040, 949, 'arg_1', 'time', 7, 0, 1, 1);
-insert into sys.args values (11041, 949, 'arg_2', 'blob', 0, 0, 1, 2);
-insert into sys.functions values (950, 'scale_up', '*', 'calc', 0, 1, false, false, false, 2000, true);
-insert into sys.args values (11042, 950, 'res_0', 'blob', 0, 0, 0, 0);
-insert into sys.args values (11043, 950, 'arg_1', 'timetz', 7, 0, 1, 1);
-insert into sys.args values (11044, 950, 'arg_2', 'blob', 0, 0, 1, 2);
-insert into sys.functions values (951, 'scale_up', '*', 'calc', 0, 1, false, false, false, 2000, true);
-insert into sys.args values (11045, 951, 'res_0', 'blob', 0, 0, 0, 0);
-insert into sys.args values (11046, 951, 'arg_1', 'date', 0, 0, 1, 1);
-insert into sys.args values (11047, 951, 'arg_2', 'blob', 0, 0, 1, 2);
-insert into sys.functions values (952, 'scale_up', '*', 'calc', 0, 1, false, false, false, 2000, true);
-insert into sys.args values (11048, 952, 'res_0', 'blob', 0, 0, 0, 0);
-insert into sys.args values (11049, 952, 'arg_1', 'timestamp', 7, 0, 1, 1);
-insert into sys.args values (11050, 952, 'arg_2', 'blob', 0, 0, 1, 2);
-insert into sys.functions values (953, 'scale_up', '*', 'calc', 0, 1, false, false, false, 2000, true);
-insert into sys.args values (11051, 953, 'res_0', 'blob', 0, 0, 0, 0);
-insert into sys.args values (11052, 953, 'arg_1', 'timestamptz', 7, 0, 1, 1);
-insert into sys.args values (11053, 953, 'arg_2', 'blob', 0, 0, 1, 2);
-insert into sys.functions values (954, 'scale_up', '*', 'calc', 0, 1, false, false, false, 2000, true);
-insert into sys.args values (11054, 954, 'res_0', 'blob', 0, 0, 0, 0);
-insert into sys.args values (11055, 954, 'arg_1', 'blob', 0, 0, 1, 1);
-insert into sys.args values (11056, 954, 'arg_2', 'blob', 0, 0, 1, 2);
-insert into sys.functions values (955, 'scale_up', '*', 'calc', 0, 1, false, false, false, 2000, true);
-insert into sys.args values (11057, 955, 'res_0', 'blob', 0, 0, 0, 0);
-insert into sys.args values (11058, 955, 'arg_1', 'geometry', 0, 0, 1, 1);
-insert into sys.args values (11059, 955, 'arg_2', 'blob', 0, 0, 1, 2);
-insert into sys.functions values (956, 'scale_up', '*', 'calc', 0, 1, false, false, false, 2000, true);
-insert into sys.args values (11060, 956, 'res_0', 'blob', 0, 0, 0, 0);
-insert into sys.args values (11061, 956, 'arg_1', 'geometrya', 0, 0, 1, 1);
-insert into sys.args values (11062, 956, 'arg_2', 'blob', 0, 0, 1, 2);
-insert into sys.functions values (957, 'scale_up', '*', 'calc', 0, 1, false, false, false, 2000, true);
-insert into sys.args values (11063, 957, 'res_0', 'blob', 0, 0, 0, 0);
-insert into sys.args values (11064, 957, 'arg_1', 'mbr', 0, 0, 1, 1);
-insert into sys.args values (11065, 957, 'arg_2', 'blob', 0, 0, 1, 2);
-insert into sys.functions values (958, 'scale_up', '*', 'calc', 0, 1, false, false, false, 2000, true);
-insert into sys.args values (11066, 958, 'res_0', 'geometry', 0, 0, 0, 0);
-insert into sys.args values (11067, 958, 'arg_1', 'oid', 31, 0, 1, 1);
-insert into sys.args values (11068, 958, 'arg_2', 'geometry', 0, 0, 1, 2);
-insert into sys.functions values (959, 'scale_up', '*', 'calc', 0, 1, false, false, false, 2000, true);
-insert into sys.args values (11069, 959, 'res_0', 'geometry', 0, 0, 0, 0);
-insert into sys.args values (11070, 959, 'arg_1', 'tinyint', 8, 0, 1, 1);
-insert into sys.args values (11071, 959, 'arg_2', 'geometry', 0, 0, 1, 2);
-insert into sys.functions values (960, 'scale_up', '*', 'calc', 0, 1, false, false, false, 2000, true);
-insert into sys.args values (11072, 960, 'res_0', 'geometry', 0, 0, 0, 0);
-insert into sys.args values (11073, 960, 'arg_1', 'smallint', 16, 0, 1, 1);
-insert into sys.args values (11074, 960, 'arg_2', 'geometry', 0, 0, 1, 2);
-insert into sys.functions values (961, 'scale_up', '*', 'calc', 0, 1, false, false, false, 2000, true);
-insert into sys.args values (11075, 961, 'res_0', 'geometry', 0, 0, 0, 0);
-insert into sys.args values (11076, 961, 'arg_1', 'int', 32, 0, 1, 1);
-insert into sys.args values (11077, 961, 'arg_2', 'geometry', 0, 0, 1, 2);
-insert into sys.functions values (962, 'scale_up', '*', 'calc', 0, 1, false, false, false, 2000, true);
-insert into sys.args values (11078, 962, 'res_0', 'geometry', 0, 0, 0, 0);
-insert into sys.args values (11079, 962, 'arg_1', 'bigint', 64, 0, 1, 1);
-insert into sys.args values (11080, 962, 'arg_2', 'geometry', 0, 0, 1, 2);
-insert into sys.functions values (963, 'scale_up', '*', 'calc', 0, 1, false, false, false, 2000, true);
-insert into sys.args values (11081, 963, 'res_0', 'geometry', 0, 0, 0, 0);
-insert into sys.args values (11082, 963, 'arg_1', 'decimal', 2, 0, 1, 1);
-insert into sys.args values (11083, 963, 'arg_2', 'geometry', 0, 0, 1, 2);
-insert into sys.functions values (964, 'scale_up', '*', 'calc', 0, 1, false, false, false, 2000, true);
-insert into sys.args values (11084, 964, 'res_0', 'geometry', 0, 0, 0, 0);
-insert into sys.args values (11085, 964, 'arg_1', 'decimal', 4, 0, 1, 1);
-insert into sys.args values (11086, 964, 'arg_2', 'geometry', 0, 0, 1, 2);
-insert into sys.functions values (965, 'scale_up', '*', 'calc', 0, 1, false, false, false, 2000, true);
-insert into sys.args values (11087, 965, 'res_0', 'geometry', 0, 0, 0, 0);
-insert into sys.args values (11088, 965, 'arg_1', 'decimal', 9, 0, 1, 1);
-insert into sys.args values (11089, 965, 'arg_2', 'geometry', 0, 0, 1, 2);
-insert into sys.functions values (966, 'scale_up', '*', 'calc', 0, 1, false, false, false, 2000, true);
-insert into sys.args values (11090, 966, 'res_0', 'geometry', 0, 0, 0, 0);
-insert into sys.args values (11091, 966, 'arg_1', 'decimal', 18, 0, 1, 1);
-insert into sys.args values (11092, 966, 'arg_2', 'geometry', 0, 0, 1, 2);
-insert into sys.functions values (967, 'scale_up', '*', 'calc', 0, 1, false, false, false, 2000, true);
-insert into sys.args values (11093, 967, 'res_0', 'geometry', 0, 0, 0, 0);
-insert into sys.args values (11094, 967, 'arg_1', 'real', 24, 0, 1, 1);
-insert into sys.args values (11095, 967, 'arg_2', 'geometry', 0, 0, 1, 2);
-insert into sys.functions values (968, 'scale_up', '*', 'calc', 0, 1, false, false, false, 2000, true);
-insert into sys.args values (11096, 968, 'res_0', 'geometry', 0, 0, 0, 0);
-insert into sys.args values (11097, 968, 'arg_1', 'double', 53, 0, 1, 1);
-insert into sys.args values (11098, 968, 'arg_2', 'geometry', 0, 0, 1, 2);
-insert into sys.functions values (969, 'scale_up', '*', 'calc', 0, 1, false, false, false, 2000, true);
-insert into sys.args values (11099, 969, 'res_0', 'geometry', 0, 0, 0, 0);
-insert into sys.args values (11100, 969, 'arg_1', 'month_interval', 32, 0, 1, 1);
-insert into sys.args values (11101, 969, 'arg_2', 'geometry', 0, 0, 1, 2);
-insert into sys.functions values (970, 'scale_up', '*', 'calc', 0, 1, false, false, false, 2000, true);
-insert into sys.args values (11102, 970, 'res_0', 'geometry', 0, 0, 0, 0);
-insert into sys.args values (11103, 970, 'arg_1', 'sec_interval', 13, 0, 1, 1);
-insert into sys.args values (11104, 970, 'arg_2', 'geometry', 0, 0, 1, 2);
-insert into sys.functions values (971, 'scale_up', '*', 'calc', 0, 1, false, false, false, 2000, true);
-insert into sys.args values (11105, 971, 'res_0', 'geometry', 0, 0, 0, 0);
-insert into sys.args values (11106, 971, 'arg_1', 'time', 7, 0, 1, 1);
-insert into sys.args values (11107, 971, 'arg_2', 'geometry', 0, 0, 1, 2);
-insert into sys.functions values (972, 'scale_up', '*', 'calc', 0, 1, false, false, false, 2000, true);
-insert into sys.args values (11108, 972, 'res_0', 'geometry', 0, 0, 0, 0);
-insert into sys.args values (11109, 972, 'arg_1', 'timetz', 7, 0, 1, 1);
-insert into sys.args values (11110, 972, 'arg_2', 'geometry', 0, 0, 1, 2);
-insert into sys.functions values (973, 'scale_up', '*', 'calc', 0, 1, false, false, false, 2000, true);
-insert into sys.args values (11111, 973, 'res_0', 'geometry', 0, 0, 0, 0);
-insert into sys.args values (11112, 973, 'arg_1', 'date', 0, 0, 1, 1);
-insert into sys.args values (11113, 973, 'arg_2', 'geometry', 0, 0, 1, 2);
-insert into sys.functions values (974, 'scale_up', '*', 'calc', 0, 1, false, false, false, 2000, true);
-insert into sys.args values (11114, 974, 'res_0', 'geometry', 0, 0, 0, 0);
-insert into sys.args values (11115, 974, 'arg_1', 'timestamp', 7, 0, 1, 1);
-insert into sys.args values (11116, 974, 'arg_2', 'geometry', 0, 0, 1, 2);
-insert into sys.functions values (975, 'scale_up', '*', 'calc', 0, 1, false, false, false, 2000, true);
-insert into sys.args values (11117, 975, 'res_0', 'geometry', 0, 0, 0, 0);
-insert into sys.args values (11118, 975, 'arg_1', 'timestamptz', 7, 0, 1, 1);
-insert into sys.args values (11119, 975, 'arg_2', 'geometry', 0, 0, 1, 2);
-insert into sys.functions values (976, 'scale_up', '*', 'calc', 0, 1, false, false, false, 2000, true);
-insert into sys.args values (11120, 976, 'res_0', 'geometry', 0, 0, 0, 0);
-insert into sys.args values (11121, 976, 'arg_1', 'blob', 0, 0, 1, 1);
-insert into sys.args values (11122, 976, 'arg_2', 'geometry', 0, 0, 1, 2);
-insert into sys.functions values (977, 'scale_up', '*', 'calc', 0, 1, false, false, false, 2000, true);
-insert into sys.args values (11123, 977, 'res_0', 'geometry', 0, 0, 0, 0);
-insert into sys.args values (11124, 977, 'arg_1', 'geometry', 0, 0, 1, 1);
-insert into sys.args values (11125, 977, 'arg_2', 'geometry', 0, 0, 1, 2);
-insert into sys.functions values (978, 'scale_up', '*', 'calc', 0, 1, false, false, false, 2000, true);
-insert into sys.args values (11126, 978, 'res_0', 'geometry', 0, 0, 0, 0);
-insert into sys.args values (11127, 978, 'arg_1', 'geometrya', 0, 0, 1, 1);
-insert into sys.args values (11128, 978, 'arg_2', 'geometry', 0, 0, 1, 2);
-insert into sys.functions values (979, 'scale_up', '*', 'calc', 0, 1, false, false, false, 2000, true);
-insert into sys.args values (11129, 979, 'res_0', 'geometry', 0, 0, 0, 0);
-insert into sys.args values (11130, 979, 'arg_1', 'mbr', 0, 0, 1, 1);
-insert into sys.args values (11131, 979, 'arg_2', 'geometry', 0, 0, 1, 2);
-insert into sys.functions values (980, 'scale_up', '*', 'calc', 0, 1, false, false, false, 2000, true);
-insert into sys.args values (11132, 980, 'res_0', 'geometrya', 0, 0, 0, 0);
-insert into sys.args values (11133, 980, 'arg_1', 'oid', 31, 0, 1, 1);
-insert into sys.args values (11134, 980, 'arg_2', 'geometrya', 0, 0, 1, 2);
-insert into sys.functions values (981, 'scale_up', '*', 'calc', 0, 1, false, false, false, 2000, true);
-insert into sys.args values (11135, 981, 'res_0', 'geometrya', 0, 0, 0, 0);
-insert into sys.args values (11136, 981, 'arg_1', 'tinyint', 8, 0, 1, 1);
-insert into sys.args values (11137, 981, 'arg_2', 'geometrya', 0, 0, 1, 2);
-insert into sys.functions values (982, 'scale_up', '*', 'calc', 0, 1, false, false, false, 2000, true);
-insert into sys.args values (11138, 982, 'res_0', 'geometrya', 0, 0, 0, 0);
-insert into sys.args values (11139, 982, 'arg_1', 'smallint', 16, 0, 1, 1);
-insert into sys.args values (11140, 982, 'arg_2', 'geometrya', 0, 0, 1, 2);
-insert into sys.functions values (983, 'scale_up', '*', 'calc', 0, 1, false, false, false, 2000, true);
-insert into sys.args values (11141, 983, 'res_0', 'geometrya', 0, 0, 0, 0);
-insert into sys.args values (11142, 983, 'arg_1', 'int', 32, 0, 1, 1);
-insert into sys.args values (11143, 983, 'arg_2', 'geometrya', 0, 0, 1, 2);
-insert into sys.functions values (984, 'scale_up', '*', 'calc', 0, 1, false, false, false, 2000, true);
-insert into sys.args values (11144, 984, 'res_0', 'geometrya', 0, 0, 0, 0);
-insert into sys.args values (11145, 984, 'arg_1', 'bigint', 64, 0, 1, 1);
-insert into sys.args values (11146, 984, 'arg_2', 'geometrya', 0, 0, 1, 2);
-insert into sys.functions values (985, 'scale_up', '*', 'calc', 0, 1, false, false, false, 2000, true);
-insert into sys.args values (11147, 985, 'res_0', 'geometrya', 0, 0, 0, 0);
-insert into sys.args values (11148, 985, 'arg_1', 'decimal', 2, 0, 1, 1);
-insert into sys.args values (11149, 985, 'arg_2', 'geometrya', 0, 0, 1, 2);
-insert into sys.functions values (986, 'scale_up', '*', 'calc', 0, 1, false, false, false, 2000, true);
-insert into sys.args values (11150, 986, 'res_0', 'geometrya', 0, 0, 0, 0);
-insert into sys.args values (11151, 986, 'arg_1', 'decimal', 4, 0, 1, 1);
-insert into sys.args values (11152, 986, 'arg_2', 'geometrya', 0, 0, 1, 2);
-insert into sys.functions values (987, 'scale_up', '*', 'calc', 0, 1, false, false, false, 2000, true);
-insert into sys.args values (11153, 987, 'res_0', 'geometrya', 0, 0, 0, 0);
-insert into sys.args values (11154, 987, 'arg_1', 'decimal', 9, 0, 1, 1);
-insert into sys.args values (11155, 987, 'arg_2', 'geometrya', 0, 0, 1, 2);
-insert into sys.functions values (988, 'scale_up', '*', 'calc', 0, 1, false, false, false, 2000, true);
-insert into sys.args values (11156, 988, 'res_0', 'geometrya', 0, 0, 0, 0);
-insert into sys.args values (11157, 988, 'arg_1', 'decimal', 18, 0, 1, 1);
-insert into sys.args values (11158, 988, 'arg_2', 'geometrya', 0, 0, 1, 2);
-insert into sys.functions values (989, 'scale_up', '*', 'calc', 0, 1, false, false, false, 2000, true);
-insert into sys.args values (11159, 989, 'res_0', 'geometrya', 0, 0, 0, 0);
-insert into sys.args values (11160, 989, 'arg_1', 'real', 24, 0, 1, 1);
-insert into sys.args values (11161, 989, 'arg_2', 'geometrya', 0, 0, 1, 2);
-insert into sys.functions values (990, 'scale_up', '*', 'calc', 0, 1, false, false, false, 2000, true);
-insert into sys.args values (11162, 990, 'res_0', 'geometrya', 0, 0, 0, 0);
-insert into sys.args values (11163, 990, 'arg_1', 'double', 53, 0, 1, 1);
-insert into sys.args values (11164, 990, 'arg_2', 'geometrya', 0, 0, 1, 2);
-insert into sys.functions values (991, 'scale_up', '*', 'calc', 0, 1, false, false, false, 2000, true);
-insert into sys.args values (11165, 991, 'res_0', 'geometrya', 0, 0, 0, 0);
-insert into sys.args values (11166, 991, 'arg_1', 'month_interval', 32, 0, 1, 1);
-insert into sys.args values (11167, 991, 'arg_2', 'geometrya', 0, 0, 1, 2);
-insert into sys.functions values (992, 'scale_up', '*', 'calc', 0, 1, false, false, false, 2000, true);
-insert into sys.args values (11168, 992, 'res_0', 'geometrya', 0, 0, 0, 0);
-insert into sys.args values (11169, 992, 'arg_1', 'sec_interval', 13, 0, 1, 1);
-insert into sys.args values (11170, 992, 'arg_2', 'geometrya', 0, 0, 1, 2);
-insert into sys.functions values (993, 'scale_up', '*', 'calc', 0, 1, false, false, false, 2000, true);
-insert into sys.args values (11171, 993, 'res_0', 'geometrya', 0, 0, 0, 0);
-insert into sys.args values (11172, 993, 'arg_1', 'time', 7, 0, 1, 1);
-insert into sys.args values (11173, 993, 'arg_2', 'geometrya', 0, 0, 1, 2);
-insert into sys.functions values (994, 'scale_up', '*', 'calc', 0, 1, false, false, false, 2000, true);
-insert into sys.args values (11174, 994, 'res_0', 'geometrya', 0, 0, 0, 0);
-insert into sys.args values (11175, 994, 'arg_1', 'timetz', 7, 0, 1, 1);
-insert into sys.args values (11176, 994, 'arg_2', 'geometrya', 0, 0, 1, 2);
-insert into sys.functions values (995, 'scale_up', '*', 'calc', 0, 1, false, false, false, 2000, true);
-insert into sys.args values (11177, 995, 'res_0', 'geometrya', 0, 0, 0, 0);
-insert into sys.args values (11178, 995, 'arg_1', 'date', 0, 0, 1, 1);
-insert into sys.args values (11179, 995, 'arg_2', 'geometrya', 0, 0, 1, 2);
-insert into sys.functions values (996, 'scale_up', '*', 'calc', 0, 1, false, false, false, 2000, true);
-insert into sys.args values (11180, 996, 'res_0', 'geometrya', 0, 0, 0, 0);
-insert into sys.args values (11181, 996, 'arg_1', 'timestamp', 7, 0, 1, 1);
-insert into sys.args values (11182, 996, 'arg_2', 'geometrya', 0, 0, 1, 2);
-insert into sys.functions values (997, 'scale_up', '*', 'calc', 0, 1, false, false, false, 2000, true);
-insert into sys.args values (11183, 997, 'res_0', 'geometrya', 0, 0, 0, 0);
-insert into sys.args values (11184, 997, 'arg_1', 'timestamptz', 7, 0, 1, 1);
-insert into sys.args values (11185, 997, 'arg_2', 'geometrya', 0, 0, 1, 2);
-insert into sys.functions values (998, 'scale_up', '*', 'calc', 0, 1, false, false, false, 2000, true);
-insert into sys.args values (11186, 998, 'res_0', 'geometrya', 0, 0, 0, 0);
-insert into sys.args values (11187, 998, 'arg_1', 'blob', 0, 0, 1, 1);
-insert into sys.args values (11188, 998, 'arg_2', 'geometrya', 0, 0, 1, 2);
-insert into sys.functions values (999, 'scale_up', '*', 'calc', 0, 1, false, false, false, 2000, true);
-insert into sys.args values (11189, 999, 'res_0', 'geometrya', 0, 0, 0, 0);
-insert into sys.args values (11190, 999, 'arg_1', 'geometry', 0, 0, 1, 1);
-insert into sys.args values (11191, 999, 'arg_2', 'geometrya', 0, 0, 1, 2);
-insert into sys.functions values (1000, 'scale_up', '*', 'calc', 0, 1, false, false, false, 2000, true);
-insert into sys.args values (11192, 1000, 'res_0', 'geometrya', 0, 0, 0, 0);
-insert into sys.args values (11193, 1000, 'arg_1', 'geometrya', 0, 0, 1, 1);
-insert into sys.args values (11194, 1000, 'arg_2', 'geometrya', 0, 0, 1, 2);
-insert into sys.functions values (1001, 'scale_up', '*', 'calc', 0, 1, false, false, false, 2000, true);
-insert into sys.args values (11195, 1001, 'res_0', 'geometrya', 0, 0, 0, 0);
-insert into sys.args values (11196, 1001, 'arg_1', 'mbr', 0, 0, 1, 1);
-insert into sys.args values (11197, 1001, 'arg_2', 'geometrya', 0, 0, 1, 2);
-insert into sys.functions values (1002, 'scale_up', '*', 'calc', 0, 1, false, false, false, 2000, true);
-insert into sys.args values (11198, 1002, 'res_0', 'mbr', 0, 0, 0, 0);
-insert into sys.args values (11199, 1002, 'arg_1', 'oid', 31, 0, 1, 1);
-insert into sys.args values (11200, 1002, 'arg_2', 'mbr', 0, 0, 1, 2);
-insert into sys.functions values (1003, 'scale_up', '*', 'calc', 0, 1, false, false, false, 2000, true);
-insert into sys.args values (11201, 1003, 'res_0', 'mbr', 0, 0, 0, 0);
-insert into sys.args values (11202, 1003, 'arg_1', 'tinyint', 8, 0, 1, 1);
-insert into sys.args values (11203, 1003, 'arg_2', 'mbr', 0, 0, 1, 2);
-insert into sys.functions values (1004, 'scale_up', '*', 'calc', 0, 1, false, false, false, 2000, true);
-insert into sys.args values (11204, 1004, 'res_0', 'mbr', 0, 0, 0, 0);
-insert into sys.args values (11205, 1004, 'arg_1', 'smallint', 16, 0, 1, 1);
-insert into sys.args values (11206, 1004, 'arg_2', 'mbr', 0, 0, 1, 2);
-insert into sys.functions values (1005, 'scale_up', '*', 'calc', 0, 1, false, false, false, 2000, true);
-insert into sys.args values (11207, 1005, 'res_0', 'mbr', 0, 0, 0, 0);
-insert into sys.args values (11208, 1005, 'arg_1', 'int', 32, 0, 1, 1);
-insert into sys.args values (11209, 1005, 'arg_2', 'mbr', 0, 0, 1, 2);
-insert into sys.functions values (1006, 'scale_up', '*', 'calc', 0, 1, false, false, false, 2000, true);
-insert into sys.args values (11210, 1006, 'res_0', 'mbr', 0, 0, 0, 0);
-insert into sys.args values (11211, 1006, 'arg_1', 'bigint', 64, 0, 1, 1);
-insert into sys.args values (11212, 1006, 'arg_2', 'mbr', 0, 0, 1, 2);
-insert into sys.functions values (1007, 'scale_up', '*', 'calc', 0, 1, false, false, false, 2000, true);
-insert into sys.args values (11213, 1007, 'res_0', 'mbr', 0, 0, 0, 0);
-insert into sys.args values (11214, 1007, 'arg_1', 'decimal', 2, 0, 1, 1);
-insert into sys.args values (11215, 1007, 'arg_2', 'mbr', 0, 0, 1, 2);
-insert into sys.functions values (1008, 'scale_up', '*', 'calc', 0, 1, false, false, false, 2000, true);
-insert into sys.args values (11216, 1008, 'res_0', 'mbr', 0, 0, 0, 0);
-insert into sys.args values (11217, 1008, 'arg_1', 'decimal', 4, 0, 1, 1);
-insert into sys.args values (11218, 1008, 'arg_2', 'mbr', 0, 0, 1, 2);
-insert into sys.functions values (1009, 'scale_up', '*', 'calc', 0, 1, false, false, false, 2000, true);
-insert into sys.args values (11219, 1009, 'res_0', 'mbr', 0, 0, 0, 0);
-insert into sys.args values (11220, 1009, 'arg_1', 'decimal', 9, 0, 1, 1);
-insert into sys.args values (11221, 1009, 'arg_2', 'mbr', 0, 0, 1, 2);
-insert into sys.functions values (1010, 'scale_up', '*', 'calc', 0, 1, false, false, false, 2000, true);
-insert into sys.args values (11222, 1010, 'res_0', 'mbr', 0, 0, 0, 0);
-insert into sys.args values (11223, 1010, 'arg_1', 'decimal', 18, 0, 1, 1);
-insert into sys.args values (11224, 1010, 'arg_2', 'mbr', 0, 0, 1, 2);
-insert into sys.functions values (1011, 'scale_up', '*', 'calc', 0, 1, false, false, false, 2000, true);
-insert into sys.args values (11225, 1011, 'res_0', 'mbr', 0, 0, 0, 0);
-insert into sys.args values (11226, 1011, 'arg_1', 'real', 24, 0, 1, 1);
-insert into sys.args values (11227, 1011, 'arg_2', 'mbr', 0, 0, 1, 2);
-insert into sys.functions values (1012, 'scale_up', '*', 'calc', 0, 1, false, false, false, 2000, true);
-insert into sys.args values (11228, 1012, 'res_0', 'mbr', 0, 0, 0, 0);
-insert into sys.args values (11229, 1012, 'arg_1', 'double', 53, 0, 1, 1);
-insert into sys.args values (11230, 1012, 'arg_2', 'mbr', 0, 0, 1, 2);
-insert into sys.functions values (1013, 'scale_up', '*', 'calc', 0, 1, false, false, false, 2000, true);
-insert into sys.args values (11231, 1013, 'res_0', 'mbr', 0, 0, 0, 0);
-insert into sys.args values (11232, 1013, 'arg_1', 'month_interval', 32, 0, 1, 1);
-insert into sys.args values (11233, 1013, 'arg_2', 'mbr', 0, 0, 1, 2);
-insert into sys.functions values (1014, 'scale_up', '*', 'calc', 0, 1, false, false, false, 2000, true);
-insert into sys.args values (11234, 1014, 'res_0', 'mbr', 0, 0, 0, 0);
-insert into sys.args values (11235, 1014, 'arg_1', 'sec_interval', 13, 0, 1, 1);
-insert into sys.args values (11236, 1014, 'arg_2', 'mbr', 0, 0, 1, 2);
-insert into sys.functions values (1015, 'scale_up', '*', 'calc', 0, 1, false, false, false, 2000, true);
-insert into sys.args values (11237, 1015, 'res_0', 'mbr', 0, 0, 0, 0);
-insert into sys.args values (11238, 1015, 'arg_1', 'time', 7, 0, 1, 1);
-insert into sys.args values (11239, 1015, 'arg_2', 'mbr', 0, 0, 1, 2);
-insert into sys.functions values (1016, 'scale_up', '*', 'calc', 0, 1, false, false, false, 2000, true);
-insert into sys.args values (11240, 1016, 'res_0', 'mbr', 0, 0, 0, 0);
-insert into sys.args values (11241, 1016, 'arg_1', 'timetz', 7, 0, 1, 1);
-insert into sys.args values (11242, 1016, 'arg_2', 'mbr', 0, 0, 1, 2);
-insert into sys.functions values (1017, 'scale_up', '*', 'calc', 0, 1, false, false, false, 2000, true);
-insert into sys.args values (11243, 1017, 'res_0', 'mbr', 0, 0, 0, 0);
-insert into sys.args values (11244, 1017, 'arg_1', 'date', 0, 0, 1, 1);
-insert into sys.args values (11245, 1017, 'arg_2', 'mbr', 0, 0, 1, 2);
-insert into sys.functions values (1018, 'scale_up', '*', 'calc', 0, 1, false, false, false, 2000, true);
-insert into sys.args values (11246, 1018, 'res_0', 'mbr', 0, 0, 0, 0);
-insert into sys.args values (11247, 1018, 'arg_1', 'timestamp', 7, 0, 1, 1);
-insert into sys.args values (11248, 1018, 'arg_2', 'mbr', 0, 0, 1, 2);
-insert into sys.functions values (1019, 'scale_up', '*', 'calc', 0, 1, false, false, false, 2000, true);
-insert into sys.args values (11249, 1019, 'res_0', 'mbr', 0, 0, 0, 0);
-insert into sys.args values (11250, 1019, 'arg_1', 'timestamptz', 7, 0, 1, 1);
-insert into sys.args values (11251, 1019, 'arg_2', 'mbr', 0, 0, 1, 2);
-insert into sys.functions values (1020, 'scale_up', '*', 'calc', 0, 1, false, false, false, 2000, true);
-insert into sys.args values (11252, 1020, 'res_0', 'mbr', 0, 0, 0, 0);
-insert into sys.args values (11253, 1020, 'arg_1', 'blob', 0, 0, 1, 1);
-insert into sys.args values (11254, 1020, 'arg_2', 'mbr', 0, 0, 1, 2);
-insert into sys.functions values (1021, 'scale_up', '*', 'calc', 0, 1, false, false, false, 2000, true);
-insert into sys.args values (11255, 1021, 'res_0', 'mbr', 0, 0, 0, 0);
-insert into sys.args values (11256, 1021, 'arg_1', 'geometry', 0, 0, 1, 1);
-insert into sys.args values (11257, 1021, 'arg_2', 'mbr', 0, 0, 1, 2);
-insert into sys.functions values (1022, 'scale_up', '*', 'calc', 0, 1, false, false, false, 2000, true);
-insert into sys.args values (11258, 1022, 'res_0', 'mbr', 0, 0, 0, 0);
-insert into sys.args values (11259, 1022, 'arg_1', 'geometrya', 0, 0, 1, 1);
-insert into sys.args values (11260, 1022, 'arg_2', 'mbr', 0, 0, 1, 2);
-insert into sys.functions values (1023, 'scale_up', '*', 'calc', 0, 1, false, false, false, 2000, true);
-insert into sys.args values (11261, 1023, 'res_0', 'mbr', 0, 0, 0, 0);
-insert into sys.args values (11262, 1023, 'arg_1', 'mbr', 0, 0, 1, 1);
-insert into sys.args values (11263, 1023, 'arg_2', 'mbr', 0, 0, 1, 2);
-insert into sys.functions values (1024, 'power', 'pow', 'mmath', 0, 1, false, false, false, 2000, true);
-insert into sys.args values (11264, 1024, 'res_0', 'real', 24, 0, 0, 0);
-insert into sys.args values (11265, 1024, 'arg_1', 'real', 24, 0, 1, 1);
-insert into sys.args values (11266, 1024, 'arg_2', 'real', 24, 0, 1, 2);
-insert into sys.functions values (1025, 'floor', 'floor', 'mmath', 0, 1, false, false, false, 2000, true);
-insert into sys.args values (11267, 1025, 'res_0', 'real', 24, 0, 0, 0);
-insert into sys.args values (11268, 1025, 'arg_1', 'real', 24, 0, 1, 1);
-insert into sys.functions values (1026, 'ceil', 'ceil', 'mmath', 0, 1, false, false, false, 2000, true);
-insert into sys.args values (11269, 1026, 'res_0', 'real', 24, 0, 0, 0);
-insert into sys.args values (11270, 1026, 'arg_1', 'real', 24, 0, 1, 1);
-insert into sys.functions values (1027, 'ceiling', 'ceil', 'mmath', 0, 1, false, false, false, 2000, true);
-insert into sys.args values (11271, 1027, 'res_0', 'real', 24, 0, 0, 0);
-insert into sys.args values (11272, 1027, 'arg_1', 'real', 24, 0, 1, 1);
-insert into sys.functions values (1028, 'sin', 'sin', 'mmath', 0, 1, false, false, false, 2000, true);
-insert into sys.args values (11273, 1028, 'res_0', 'real', 24, 0, 0, 0);
-insert into sys.args values (11274, 1028, 'arg_1', 'real', 24, 0, 1, 1);
-insert into sys.functions values (1029, 'cos', 'cos', 'mmath', 0, 1, false, false, false, 2000, true);
-insert into sys.args values (11275, 1029, 'res_0', 'real', 24, 0, 0, 0);
-insert into sys.args values (11276, 1029, 'arg_1', 'real', 24, 0, 1, 1);
-insert into sys.functions values (1030, 'tan', 'tan', 'mmath', 0, 1, false, false, false, 2000, true);
-insert into sys.args values (11277, 1030, 'res_0', 'real', 24, 0, 0, 0);
-insert into sys.args values (11278, 1030, 'arg_1', 'real', 24, 0, 1, 1);
-insert into sys.functions values (1031, 'asin', 'asin', 'mmath', 0, 1, false, false, false, 2000, true);
-insert into sys.args values (11279, 1031, 'res_0', 'real', 24, 0, 0, 0);
-insert into sys.args values (11280, 1031, 'arg_1', 'real', 24, 0, 1, 1);
-insert into sys.functions values (1032, 'acos', 'acos', 'mmath', 0, 1, false, false, false, 2000, true);
-insert into sys.args values (11281, 1032, 'res_0', 'real', 24, 0, 0, 0);
-insert into sys.args values (11282, 1032, 'arg_1', 'real', 24, 0, 1, 1);
-insert into sys.functions values (1033, 'atan', 'atan', 'mmath', 0, 1, false, false, false, 2000, true);
-insert into sys.args values (11283, 1033, 'res_0', 'real', 24, 0, 0, 0);
-insert into sys.args values (11284, 1033, 'arg_1', 'real', 24, 0, 1, 1);
-insert into sys.functions values (1034, 'atan', 'atan2', 'mmath', 0, 1, false, false, false, 2000, true);
-insert into sys.args values (11285, 1034, 'res_0', 'real', 24, 0, 0, 0);
-insert into sys.args values (11286, 1034, 'arg_1', 'real', 24, 0, 1, 1);
-insert into sys.args values (11287, 1034, 'arg_2', 'real', 24, 0, 1, 2);
-insert into sys.functions values (1035, 'sinh', 'sinh', 'mmath', 0, 1, false, false, false, 2000, true);
-insert into sys.args values (11288, 1035, 'res_0', 'real', 24, 0, 0, 0);
-insert into sys.args values (11289, 1035, 'arg_1', 'real', 24, 0, 1, 1);
-insert into sys.functions values (1036, 'cot', 'cot', 'mmath', 0, 1, false, false, false, 2000, true);
-insert into sys.args values (11290, 1036, 'res_0', 'real', 24, 0, 0, 0);
-insert into sys.args values (11291, 1036, 'arg_1', 'real', 24, 0, 1, 1);
-insert into sys.functions values (1037, 'cosh', 'cosh', 'mmath', 0, 1, false, false, false, 2000, true);
-insert into sys.args values (11292, 1037, 'res_0', 'real', 24, 0, 0, 0);
-insert into sys.args values (11293, 1037, 'arg_1', 'real', 24, 0, 1, 1);
-insert into sys.functions values (1038, 'tanh', 'tanh', 'mmath', 0, 1, false, false, false, 2000, true);
-insert into sys.args values (11294, 1038, 'res_0', 'real', 24, 0, 0, 0);
-insert into sys.args values (11295, 1038, 'arg_1', 'real', 24, 0, 1, 1);
-insert into sys.functions values (1039, 'sqrt', 'sqrt', 'mmath', 0, 1, false, false, false, 2000, true);
-insert into sys.args values (11296, 1039, 'res_0', 'real', 24, 0, 0, 0);
-insert into sys.args values (11297, 1039, 'arg_1', 'real', 24, 0, 1, 1);
-insert into sys.functions values (1040, 'exp', 'exp', 'mmath', 0, 1, false, false, false, 2000, true);
-insert into sys.args values (11298, 1040, 'res_0', 'real', 24, 0, 0, 0);
-insert into sys.args values (11299, 1040, 'arg_1', 'real', 24, 0, 1, 1);
-insert into sys.functions values (1041, 'log', 'log', 'mmath', 0, 1, false, false, false, 2000, true);
-insert into sys.args values (11300, 1041, 'res_0', 'real', 24, 0, 0, 0);
-insert into sys.args values (11301, 1041, 'arg_1', 'real', 24, 0, 1, 1);
-insert into sys.functions values (1042, 'ln', 'log', 'mmath', 0, 1, false, false, false, 2000, true);
-insert into sys.args values (11302, 1042, 'res_0', 'real', 24, 0, 0, 0);
-insert into sys.args values (11303, 1042, 'arg_1', 'real', 24, 0, 1, 1);
-insert into sys.functions values (1043, 'log', 'log', 'mmath', 0, 1, false, false, false, 2000, true);
-insert into sys.args values (11304, 1043, 'res_0', 'real', 24, 0, 0, 0);
-insert into sys.args values (11305, 1043, 'arg_1', 'real', 24, 0, 1, 1);
-insert into sys.args values (11306, 1043, 'arg_2', 'real', 24, 0, 1, 2);
-insert into sys.functions values (1044, 'log10', 'log10', 'mmath', 0, 1, false, false, false, 2000, true);
-insert into sys.args values (11307, 1044, 'res_0', 'real', 24, 0, 0, 0);
-insert into sys.args values (11308, 1044, 'arg_1', 'real', 24, 0, 1, 1);
-insert into sys.functions values (1045, 'log2', 'log2', 'mmath', 0, 1, false, false, false, 2000, true);
-insert into sys.args values (11309, 1045, 'res_0', 'real', 24, 0, 0, 0);
-insert into sys.args values (11310, 1045, 'arg_1', 'real', 24, 0, 1, 1);
-insert into sys.functions values (1046, 'power', 'pow', 'mmath', 0, 1, false, false, false, 2000, true);
-insert into sys.args values (11311, 1046, 'res_0', 'double', 53, 0, 0, 0);
-insert into sys.args values (11312, 1046, 'arg_1', 'double', 53, 0, 1, 1);
-insert into sys.args values (11313, 1046, 'arg_2', 'double', 53, 0, 1, 2);
-insert into sys.functions values (1047, 'floor', 'floor', 'mmath', 0, 1, false, false, false, 2000, true);
-insert into sys.args values (11314, 1047, 'res_0', 'double', 53, 0, 0, 0);
-insert into sys.args values (11315, 1047, 'arg_1', 'double', 53, 0, 1, 1);
-insert into sys.functions values (1048, 'ceil', 'ceil', 'mmath', 0, 1, false, false, false, 2000, true);
-insert into sys.args values (11316, 1048, 'res_0', 'double', 53, 0, 0, 0);
-insert into sys.args values (11317, 1048, 'arg_1', 'double', 53, 0, 1, 1);
-insert into sys.functions values (1049, 'ceiling', 'ceil', 'mmath', 0, 1, false, false, false, 2000, true);
-insert into sys.args values (11318, 1049, 'res_0', 'double', 53, 0, 0, 0);
-insert into sys.args values (11319, 1049, 'arg_1', 'double', 53, 0, 1, 1);
-insert into sys.functions values (1050, 'sin', 'sin', 'mmath', 0, 1, false, false, false, 2000, true);
-insert into sys.args values (11320, 1050, 'res_0', 'double', 53, 0, 0, 0);
-insert into sys.args values (11321, 1050, 'arg_1', 'double', 53, 0, 1, 1);
-insert into sys.functions values (1051, 'cos', 'cos', 'mmath', 0, 1, false, false, false, 2000, true);
-insert into sys.args values (11322, 1051, 'res_0', 'double', 53, 0, 0, 0);
-insert into sys.args values (11323, 1051, 'arg_1', 'double', 53, 0, 1, 1);
-insert into sys.functions values (1052, 'tan', 'tan', 'mmath', 0, 1, false, false, false, 2000, true);
-insert into sys.args values (11324, 1052, 'res_0', 'double', 53, 0, 0, 0);
-insert into sys.args values (11325, 1052, 'arg_1', 'double', 53, 0, 1, 1);
-insert into sys.functions values (1053, 'asin', 'asin', 'mmath', 0, 1, false, false, false, 2000, true);
-insert into sys.args values (11326, 1053, 'res_0', 'double', 53, 0, 0, 0);
-insert into sys.args values (11327, 1053, 'arg_1', 'double', 53, 0, 1, 1);
-insert into sys.functions values (1054, 'acos', 'acos', 'mmath', 0, 1, false, false, false, 2000, true);
-insert into sys.args values (11328, 1054, 'res_0', 'double', 53, 0, 0, 0);
-insert into sys.args values (11329, 1054, 'arg_1', 'double', 53, 0, 1, 1);
-insert into sys.functions values (1055, 'atan', 'atan', 'mmath', 0, 1, false, false, false, 2000, true);
-insert into sys.args values (11330, 1055, 'res_0', 'double', 53, 0, 0, 0);
-insert into sys.args values (11331, 1055, 'arg_1', 'double', 53, 0, 1, 1);
-insert into sys.functions values (1056, 'atan', 'atan2', 'mmath', 0, 1, false, false, false, 2000, true);
-insert into sys.args values (11332, 1056, 'res_0', 'double', 53, 0, 0, 0);
-insert into sys.args values (11333, 1056, 'arg_1', 'double', 53, 0, 1, 1);
-insert into sys.args values (11334, 1056, 'arg_2', 'double', 53, 0, 1, 2);
-insert into sys.functions values (1057, 'sinh', 'sinh', 'mmath', 0, 1, false, false, false, 2000, true);
-insert into sys.args values (11335, 1057, 'res_0', 'double', 53, 0, 0, 0);
-insert into sys.args values (11336, 1057, 'arg_1', 'double', 53, 0, 1, 1);
-insert into sys.functions values (1058, 'cot', 'cot', 'mmath', 0, 1, false, false, false, 2000, true);
-insert into sys.args values (11337, 1058, 'res_0', 'double', 53, 0, 0, 0);
-insert into sys.args values (11338, 1058, 'arg_1', 'double', 53, 0, 1, 1);
-insert into sys.functions values (1059, 'cosh', 'cosh', 'mmath', 0, 1, false, false, false, 2000, true);
-insert into sys.args values (11339, 1059, 'res_0', 'double', 53, 0, 0, 0);
-insert into sys.args values (11340, 1059, 'arg_1', 'double', 53, 0, 1, 1);
-insert into sys.functions values (1060, 'tanh', 'tanh', 'mmath', 0, 1, false, false, false, 2000, true);
-insert into sys.args values (11341, 1060, 'res_0', 'double', 53, 0, 0, 0);
-insert into sys.args values (11342, 1060, 'arg_1', 'double', 53, 0, 1, 1);
-insert into sys.functions values (1061, 'sqrt', 'sqrt', 'mmath', 0, 1, false, false, false, 2000, true);
-insert into sys.args values (11343, 1061, 'res_0', 'double', 53, 0, 0, 0);
-insert into sys.args values (11344, 1061, 'arg_1', 'double', 53, 0, 1, 1);
-insert into sys.functions values (1062, 'exp', 'exp', 'mmath', 0, 1, false, false, false, 2000, true);
-insert into sys.args values (11345, 1062, 'res_0', 'double', 53, 0, 0, 0);
-insert into sys.args values (11346, 1062, 'arg_1', 'double', 53, 0, 1, 1);
-insert into sys.functions values (1063, 'log', 'log', 'mmath', 0, 1, false, false, false, 2000, true);
-insert into sys.args values (11347, 1063, 'res_0', 'double', 53, 0, 0, 0);
-insert into sys.args values (11348, 1063, 'arg_1', 'double', 53, 0, 1, 1);
-insert into sys.functions values (1064, 'ln', 'log', 'mmath', 0, 1, false, false, false, 2000, true);
-insert into sys.args values (11349, 1064, 'res_0', 'double', 53, 0, 0, 0);
-insert into sys.args values (11350, 1064, 'arg_1', 'double', 53, 0, 1, 1);
-insert into sys.functions values (1065, 'log', 'log', 'mmath', 0, 1, false, false, false, 2000, true);
-insert into sys.args values (11351, 1065, 'res_0', 'double', 53, 0, 0, 0);
-insert into sys.args values (11352, 1065, 'arg_1', 'double', 53, 0, 1, 1);
-insert into sys.args values (11353, 1065, 'arg_2', 'double', 53, 0, 1, 2);
-insert into sys.functions values (1066, 'log10', 'log10', 'mmath', 0, 1, false, false, false, 2000, true);
-insert into sys.args values (11354, 1066, 'res_0', 'double', 53, 0, 0, 0);
-insert into sys.args values (11355, 1066, 'arg_1', 'double', 53, 0, 1, 1);
-insert into sys.functions values (1067, 'log2', 'log2', 'mmath', 0, 1, false, false, false, 2000, true);
-insert into sys.args values (11356, 1067, 'res_0', 'double', 53, 0, 0, 0);
-insert into sys.args values (11357, 1067, 'arg_1', 'double', 53, 0, 1, 1);
-insert into sys.functions values (1068, 'pi', 'pi', 'mmath', 0, 1, false, false, false, 2000, true);
-insert into sys.args values (11358, 1068, 'res_0', 'double', 53, 0, 0, 0);
-insert into sys.functions values (1069, 'rand', 'rand', 'mmath', 0, 1, true, false, false, 2000, true);
-insert into sys.args values (11359, 1069, 'res_0', 'int', 32, 0, 0, 0);
-insert into sys.functions values (1070, 'rand', 'sqlrand', 'mmath', 0, 1, true, false, false, 2000, true);
-insert into sys.args values (11360, 1070, 'res_0', 'int', 32, 0, 0, 0);
-insert into sys.args values (11361, 1070, 'arg_1', 'int', 32, 0, 1, 1);
-insert into sys.functions values (1071, 'curdate', 'current_date', 'mtime', 0, 1, false, false, false, 2000, true);
-insert into sys.args values (11362, 1071, 'res_0', 'date', 0, 0, 0, 0);
-insert into sys.functions values (1072, 'current_date', 'current_date', 'mtime', 0, 1, false, false, false, 2000, true);
-insert into sys.args values (11363, 1072, 'res_0', 'date', 0, 0, 0, 0);
-insert into sys.functions values (1073, 'curtime', 'current_time', 'mtime', 0, 1, false, false, false, 2000, true);
-insert into sys.args values (11364, 1073, 'res_0', 'timetz', 7, 0, 0, 0);
-insert into sys.functions values (1074, 'current_time', 'current_time', 'mtime', 0, 1, false, false, false, 2000, true);
-insert into sys.args values (11365, 1074, 'res_0', 'timetz', 7, 0, 0, 0);
-insert into sys.functions values (1075, 'current_timestamp', 'current_timestamp', 'mtime', 0, 1, false, false, false, 2000, true);
-insert into sys.args values (11366, 1075, 'res_0', 'timestamptz', 7, 0, 0, 0);
-insert into sys.functions values (1076, 'localtime', 'current_time', 'sql', 0, 1, false, false, false, 2000, true);
-insert into sys.args values (11367, 1076, 'res_0', 'time', 7, 0, 0, 0);
-insert into sys.functions values (1077, 'localtimestamp', 'current_timestamp', 'sql', 0, 1, false, false, false, 2000, true);
-insert into sys.args values (11368, 1077, 'res_0', 'timestamp', 7, 0, 0, 0);
-insert into sys.functions values (1078, 'sql_sub', 'diff', 'mtime', 0, 1, false, false, false, 2000, true);
-insert into sys.args values (11369, 1078, 'res_0', 'int', 32, 0, 0, 0);
-insert into sys.args values (11370, 1078, 'arg_1', 'date', 0, 0, 1, 1);
-insert into sys.args values (11371, 1078, 'arg_2', 'date', 0, 0, 1, 2);
-insert into sys.functions values (1079, 'sql_sub', 'diff', 'mtime', 0, 1, false, false, false, 2000, true);
-insert into sys.args values (11372, 1079, 'res_0', 'sec_interval', 13, 0, 0, 0);
-insert into sys.args values (11373, 1079, 'arg_1', 'timetz', 7, 0, 1, 1);
-insert into sys.args values (11374, 1079, 'arg_2', 'timetz', 7, 0, 1, 2);
-insert into sys.functions values (1080, 'sql_sub', 'diff', 'mtime', 0, 1, false, false, false, 2000, true);
-insert into sys.args values (11375, 1080, 'res_0', 'sec_interval', 13, 0, 0, 0);
-insert into sys.args values (11376, 1080, 'arg_1', 'time', 7, 0, 1, 1);
-insert into sys.args values (11377, 1080, 'arg_2', 'time', 7, 0, 1, 2);
-insert into sys.functions values (1081, 'sql_sub', 'diff', 'mtime', 0, 1, false, false, false, 2000, true);
-insert into sys.args values (11378, 1081, 'res_0', 'sec_interval', 13, 0, 0, 0);
-insert into sys.args values (11379, 1081, 'arg_1', 'timestamptz', 7, 0, 1, 1);
-insert into sys.args values (11380, 1081, 'arg_2', 'timestamptz', 7, 0, 1, 2);
-insert into sys.functions values (1082, 'sql_sub', 'diff', 'mtime', 0, 1, false, false, false, 2000, true);
-insert into sys.args values (11381, 1082, 'res_0', 'sec_interval', 13, 0, 0, 0);
-insert into sys.args values (11382, 1082, 'arg_1', 'timestamp', 7, 0, 1, 1);
-insert into sys.args values (11383, 1082, 'arg_2', 'timestamp', 7, 0, 1, 2);
-insert into sys.functions values (1083, 'sql_sub', 'date_sub_msec_interval', 'mtime', 0, 1, false, false, false, 2000, true);
-insert into sys.args values (11384, 1083, 'res_0', 'date', 0, 0, 0, 0);
-insert into sys.args values (11385, 1083, 'arg_1', 'date', 0, 0, 1, 1);
-insert into sys.args values (11386, 1083, 'arg_2', 'sec_interval', 13, 0, 1, 2);
-insert into sys.functions values (1084, 'sql_sub', 'date_sub_month_interval', 'mtime', 0, 1, false, false, false, 2000, true);
-insert into sys.args values (11387, 1084, 'res_0', 'date', 0, 0, 0, 0);
-insert into sys.args values (11388, 1084, 'arg_1', 'date', 0, 0, 1, 1);
-insert into sys.args values (11389, 1084, 'arg_2', 'month_interval', 32, 0, 1, 2);
-insert into sys.functions values (1085, 'sql_sub', 'time_sub_msec_interval', 'mtime', 0, 1, false, false, false, 2000, true);
-insert into sys.args values (11390, 1085, 'res_0', 'time', 7, 0, 0, 0);
-insert into sys.args values (11391, 1085, 'arg_1', 'time', 7, 0, 1, 1);
-insert into sys.args values (11392, 1085, 'arg_2', 'sec_interval', 13, 0, 1, 2);
-insert into sys.functions values (1086, 'sql_sub', 'time_sub_msec_interval', 'mtime', 0, 1, false, false, false, 2000, true);
-insert into sys.args values (11393, 1086, 'res_0', 'timetz', 7, 0, 0, 0);
-insert into sys.args values (11394, 1086, 'arg_1', 'timetz', 7, 0, 1, 1);
-insert into sys.args values (11395, 1086, 'arg_2', 'sec_interval', 13, 0, 1, 2);
-insert into sys.functions values (1087, 'sql_sub', 'timestamp_sub_msec_interval', 'mtime', 0, 1, false, false, false, 2000, true);
-insert into sys.args values (11396, 1087, 'res_0', 'timestamp', 7, 0, 0, 0);
-insert into sys.args values (11397, 1087, 'arg_1', 'timestamp', 7, 0, 1, 1);
-insert into sys.args values (11398, 1087, 'arg_2', 'sec_interval', 13, 0, 1, 2);
-insert into sys.functions values (1088, 'sql_sub', 'timestamp_sub_month_interval', 'mtime', 0, 1, false, false, false, 2000, true);
-insert into sys.args values (11399, 1088, 'res_0', 'timestamp', 7, 0, 0, 0);
-insert into sys.args values (11400, 1088, 'arg_1', 'timestamp', 7, 0, 1, 1);
-insert into sys.args values (11401, 1088, 'arg_2', 'month_interval', 32, 0, 1, 2);
-insert into sys.functions values (1089, 'sql_sub', 'timestamp_sub_msec_interval', 'mtime', 0, 1, false, false, false, 2000, true);
-insert into sys.args values (11402, 1089, 'res_0', 'timestamptz', 7, 0, 0, 0);
-insert into sys.args values (11403, 1089, 'arg_1', 'timestamptz', 7, 0, 1, 1);
-insert into sys.args values (11404, 1089, 'arg_2', 'sec_interval', 13, 0, 1, 2);
-insert into sys.functions values (1090, 'sql_sub', 'timestamp_sub_month_interval', 'mtime', 0, 1, false, false, false, 2000, true);
-insert into sys.args values (11405, 1090, 'res_0', 'timestamptz', 7, 0, 0, 0);
-insert into sys.args values (11406, 1090, 'arg_1', 'timestamptz', 7, 0, 1, 1);
-insert into sys.args values (11407, 1090, 'arg_2', 'month_interval', 32, 0, 1, 2);
-insert into sys.functions values (1091, 'sql_add', 'date_add_msec_interval', 'mtime', 0, 1, false, false, false, 2000, true);
-insert into sys.args values (11408, 1091, 'res_0', 'date', 0, 0, 0, 0);
-insert into sys.args values (11409, 1091, 'arg_1', 'date', 0, 0, 1, 1);
-insert into sys.args values (11410, 1091, 'arg_2', 'sec_interval', 13, 0, 1, 2);
-insert into sys.functions values (1092, 'sql_add', 'addmonths', 'mtime', 0, 1, false, false, false, 2000, true);
-insert into sys.args values (11411, 1092, 'res_0', 'date', 0, 0, 0, 0);
-insert into sys.args values (11412, 1092, 'arg_1', 'date', 0, 0, 1, 1);
-insert into sys.args values (11413, 1092, 'arg_2', 'month_interval', 32, 0, 1, 2);
-insert into sys.functions values (1093, 'sql_add', 'timestamp_add_msec_interval', 'mtime', 0, 1, false, false, false, 2000, true);
-insert into sys.args values (11414, 1093, 'res_0', 'timestamp', 7, 0, 0, 0);
-insert into sys.args values (11415, 1093, 'arg_1', 'timestamp', 7, 0, 1, 1);
-insert into sys.args values (11416, 1093, 'arg_2', 'sec_interval', 13, 0, 1, 2);
-insert into sys.functions values (1094, 'sql_add', 'timestamp_add_month_interval', 'mtime', 0, 1, false, false, false, 2000, true);
-insert into sys.args values (11417, 1094, 'res_0', 'timestamp', 7, 0, 0, 0);
-insert into sys.args values (11418, 1094, 'arg_1', 'timestamp', 7, 0, 1, 1);
-insert into sys.args values (11419, 1094, 'arg_2', 'month_interval', 32, 0, 1, 2);
-insert into sys.functions values (1095, 'sql_add', 'timestamp_add_msec_interval', 'mtime', 0, 1, false, false, false, 2000, true);
-insert into sys.args values (11420, 1095, 'res_0', 'timestamptz', 7, 0, 0, 0);
-insert into sys.args values (11421, 1095, 'arg_1', 'timestamptz', 7, 0, 1, 1);
-insert into sys.args values (11422, 1095, 'arg_2', 'sec_interval', 13, 0, 1, 2);
-insert into sys.functions values (1096, 'sql_add', 'timestamp_add_month_interval', 'mtime', 0, 1, false, false, false, 2000, true);
-insert into sys.args values (11423, 1096, 'res_0', 'timestamptz', 7, 0, 0, 0);
-insert into sys.args values (11424, 1096, 'arg_1', 'timestamptz', 7, 0, 1, 1);
-insert into sys.args values (11425, 1096, 'arg_2', 'month_interval', 32, 0, 1, 2);
-insert into sys.functions values (1097, 'sql_add', 'time_add_msec_interval', 'mtime', 0, 1, false, false, false, 2000, true);
-insert into sys.args values (11426, 1097, 'res_0', 'time', 7, 0, 0, 0);
-insert into sys.args values (11427, 1097, 'arg_1', 'time', 7, 0, 1, 1);
-insert into sys.args values (11428, 1097, 'arg_2', 'sec_interval', 13, 0, 1, 2);
-insert into sys.functions values (1098, 'sql_add', 'time_add_msec_interval', 'mtime', 0, 1, false, false, false, 2000, true);
-insert into sys.args values (11429, 1098, 'res_0', 'timetz', 7, 0, 0, 0);
-insert into sys.args values (11430, 1098, 'arg_1', 'timetz', 7, 0, 1, 1);
-insert into sys.args values (11431, 1098, 'arg_2', 'sec_interval', 13, 0, 1, 2);
-insert into sys.functions values (1099, 'local_timezone', 'local_timezone', 'mtime', 0, 1, false, false, false, 2000, true);
-insert into sys.args values (11432, 1099, 'res_0', 'sec_interval', 13, 0, 0, 0);
-insert into sys.functions values (1100, 'century', 'century', 'mtime', 0, 1, false, false, false, 2000, true);
-insert into sys.args values (11433, 1100, 'res_0', 'int', 32, 0, 0, 0);
-insert into sys.args values (11434, 1100, 'arg_1', 'date', 0, 0, 1, 1);
-insert into sys.functions values (1101, 'decade', 'decade', 'mtime', 0, 1, false, false, false, 2000, true);
-insert into sys.args values (11435, 1101, 'res_0', 'int', 32, 0, 0, 0);
-insert into sys.args values (11436, 1101, 'arg_1', 'date', 0, 0, 1, 1);
-insert into sys.functions values (1102, 'year', 'year', 'mtime', 0, 1, false, false, false, 2000, true);
-insert into sys.args values (11437, 1102, 'res_0', 'int', 32, 0, 0, 0);
-insert into sys.args values (11438, 1102, 'arg_1', 'date', 0, 0, 1, 1);
-insert into sys.functions values (1103, 'quarter', 'quarter', 'mtime', 0, 1, false, false, false, 2000, true);
-insert into sys.args values (11439, 1103, 'res_0', 'int', 32, 0, 0, 0);
-insert into sys.args values (11440, 1103, 'arg_1', 'date', 0, 0, 1, 1);
-insert into sys.functions values (1104, 'month', 'month', 'mtime', 0, 1, false, false, false, 2000, true);
-insert into sys.args values (11441, 1104, 'res_0', 'int', 32, 0, 0, 0);
-insert into sys.args values (11442, 1104, 'arg_1', 'date', 0, 0, 1, 1);
-insert into sys.functions values (1105, 'day', 'day', 'mtime', 0, 1, false, false, false, 2000, true);
-insert into sys.args values (11443, 1105, 'res_0', 'int', 32, 0, 0, 0);
-insert into sys.args values (11444, 1105, 'arg_1', 'date', 0, 0, 1, 1);
-insert into sys.functions values (1106, 'dayofyear', 'dayofyear', 'mtime', 0, 1, false, false, false, 2000, true);
-insert into sys.args values (11445, 1106, 'res_0', 'int', 32, 0, 0, 0);
-insert into sys.args values (11446, 1106, 'arg_1', 'date', 0, 0, 1, 1);
-insert into sys.functions values (1107, 'weekofyear', 'weekofyear', 'mtime', 0, 1, false, false, false, 2000, true);
-insert into sys.args values (11447, 1107, 'res_0', 'int', 32, 0, 0, 0);
-insert into sys.args values (11448, 1107, 'arg_1', 'date', 0, 0, 1, 1);
-insert into sys.functions values (1108, 'dayofweek', 'dayofweek', 'mtime', 0, 1, false, false, false, 2000, true);
-insert into sys.args values (11449, 1108, 'res_0', 'int', 32, 0, 0, 0);
-insert into sys.args values (11450, 1108, 'arg_1', 'date', 0, 0, 1, 1);
-insert into sys.functions values (1109, 'dayofmonth', 'day', 'mtime', 0, 1, false, false, false, 2000, true);
-insert into sys.args values (11451, 1109, 'res_0', 'int', 32, 0, 0, 0);
-insert into sys.args values (11452, 1109, 'arg_1', 'date', 0, 0, 1, 1);
-insert into sys.functions values (1110, 'week', 'weekofyear', 'mtime', 0, 1, false, false, false, 2000, true);
-insert into sys.args values (11453, 1110, 'res_0', 'int', 32, 0, 0, 0);
-insert into sys.args values (11454, 1110, 'arg_1', 'date', 0, 0, 1, 1);
-insert into sys.functions values (1111, 'hour', 'hours', 'mtime', 0, 1, false, false, false, 2000, true);
-insert into sys.args values (11455, 1111, 'res_0', 'int', 32, 0, 0, 0);
-insert into sys.args values (11456, 1111, 'arg_1', 'time', 7, 0, 1, 1);
-insert into sys.functions values (1112, 'minute', 'minutes', 'mtime', 0, 1, false, false, false, 2000, true);
-insert into sys.args values (11457, 1112, 'res_0', 'int', 32, 0, 0, 0);
-insert into sys.args values (11458, 1112, 'arg_1', 'time', 7, 0, 1, 1);
-insert into sys.functions values (1113, 'second', 'sql_seconds', 'mtime', 0, 1, false, false, false, 2000, true);
-insert into sys.args values (11459, 1113, 'res_0', 'decimal', 9, 6, 0, 0);
-insert into sys.args values (11460, 1113, 'arg_1', 'time', 7, 0, 1, 1);
-insert into sys.functions values (1114, 'hour', 'hours', 'mtime', 0, 1, false, false, false, 2000, true);
-insert into sys.args values (11461, 1114, 'res_0', 'int', 32, 0, 0, 0);
-insert into sys.args values (11462, 1114, 'arg_1', 'timetz', 7, 0, 1, 1);
-insert into sys.functions values (1115, 'minute', 'minutes', 'mtime', 0, 1, false, false, false, 2000, true);
-insert into sys.args values (11463, 1115, 'res_0', 'int', 32, 0, 0, 0);
-insert into sys.args values (11464, 1115, 'arg_1', 'timetz', 7, 0, 1, 1);
-insert into sys.functions values (1116, 'second', 'sql_seconds', 'mtime', 0, 1, false, false, false, 2000, true);
-insert into sys.args values (11465, 1116, 'res_0', 'decimal', 9, 6, 0, 0);
-insert into sys.args values (11466, 1116, 'arg_1', 'timetz', 7, 0, 1, 1);
-insert into sys.functions values (1117, 'century', 'century', 'mtime', 0, 1, false, false, false, 2000, true);
-insert into sys.args values (11467, 1117, 'res_0', 'int', 32, 0, 0, 0);
-insert into sys.args values (11468, 1117, 'arg_1', 'timestamp', 7, 0, 1, 1);
-insert into sys.functions values (1118, 'decade', 'decade', 'mtime', 0, 1, false, false, false, 2000, true);
-insert into sys.args values (11469, 1118, 'res_0', 'int', 32, 0, 0, 0);
-insert into sys.args values (11470, 1118, 'arg_1', 'timestamp', 7, 0, 1, 1);
-insert into sys.functions values (1119, 'year', 'year', 'mtime', 0, 1, false, false, false, 2000, true);
-insert into sys.args values (11471, 1119, 'res_0', 'int', 32, 0, 0, 0);
-insert into sys.args values (11472, 1119, 'arg_1', 'timestamp', 7, 0, 1, 1);
-insert into sys.functions values (1120, 'quarter', 'quarter', 'mtime', 0, 1, false, false, false, 2000, true);
-insert into sys.args values (11473, 1120, 'res_0', 'int', 32, 0, 0, 0);
-insert into sys.args values (11474, 1120, 'arg_1', 'timestamp', 7, 0, 1, 1);
-insert into sys.functions values (1121, 'month', 'month', 'mtime', 0, 1, false, false, false, 2000, true);
-insert into sys.args values (11475, 1121, 'res_0', 'int', 32, 0, 0, 0);
-insert into sys.args values (11476, 1121, 'arg_1', 'timestamp', 7, 0, 1, 1);
-insert into sys.functions values (1122, 'day', 'day', 'mtime', 0, 1, false, false, false, 2000, true);
-insert into sys.args values (11477, 1122, 'res_0', 'int', 32, 0, 0, 0);
-insert into sys.args values (11478, 1122, 'arg_1', 'timestamp', 7, 0, 1, 1);
-insert into sys.functions values (1123, 'hour', 'hours', 'mtime', 0, 1, false, false, false, 2000, true);
-insert into sys.args values (11479, 1123, 'res_0', 'int', 32, 0, 0, 0);
-insert into sys.args values (11480, 1123, 'arg_1', 'timestamp', 7, 0, 1, 1);
-insert into sys.functions values (1124, 'minute', 'minutes', 'mtime', 0, 1, false, false, false, 2000, true);
-insert into sys.args values (11481, 1124, 'res_0', 'int', 32, 0, 0, 0);
-insert into sys.args values (11482, 1124, 'arg_1', 'timestamp', 7, 0, 1, 1);
-insert into sys.functions values (1125, 'second', 'sql_seconds', 'mtime', 0, 1, false, false, false, 2000, true);
-insert into sys.args values (11483, 1125, 'res_0', 'decimal', 9, 6, 0, 0);
-insert into sys.args values (11484, 1125, 'arg_1', 'timestamp', 7, 0, 1, 1);
-insert into sys.functions values (1126, 'century', 'century', 'mtime', 0, 1, false, false, false, 2000, true);
-insert into sys.args values (11485, 1126, 'res_0', 'int', 32, 0, 0, 0);
-insert into sys.args values (11486, 1126, 'arg_1', 'timestamptz', 7, 0, 1, 1);
-insert into sys.functions values (1127, 'decade', 'decade', 'mtime', 0, 1, false, false, false, 2000, true);
-insert into sys.args values (11487, 1127, 'res_0', 'int', 32, 0, 0, 0);
-insert into sys.args values (11488, 1127, 'arg_1', 'timestamptz', 7, 0, 1, 1);
-insert into sys.functions values (1128, 'year', 'year', 'mtime', 0, 1, false, false, false, 2000, true);
-insert into sys.args values (11489, 1128, 'res_0', 'int', 32, 0, 0, 0);
-insert into sys.args values (11490, 1128, 'arg_1', 'timestamptz', 7, 0, 1, 1);
-insert into sys.functions values (1129, 'quarter', 'quarter', 'mtime', 0, 1, false, false, false, 2000, true);
-insert into sys.args values (11491, 1129, 'res_0', 'int', 32, 0, 0, 0);
-insert into sys.args values (11492, 1129, 'arg_1', 'timestamptz', 7, 0, 1, 1);
-insert into sys.functions values (1130, 'month', 'month', 'mtime', 0, 1, false, false, false, 2000, true);
-insert into sys.args values (11493, 1130, 'res_0', 'int', 32, 0, 0, 0);
-insert into sys.args values (11494, 1130, 'arg_1', 'timestamptz', 7, 0, 1, 1);
-insert into sys.functions values (1131, 'day', 'day', 'mtime', 0, 1, false, false, false, 2000, true);
-insert into sys.args values (11495, 1131, 'res_0', 'int', 32, 0, 0, 0);
-insert into sys.args values (11496, 1131, 'arg_1', 'timestamptz', 7, 0, 1, 1);
-insert into sys.functions values (1132, 'hour', 'hours', 'mtime', 0, 1, false, false, false, 2000, true);
-insert into sys.args values (11497, 1132, 'res_0', 'int', 32, 0, 0, 0);
-insert into sys.args values (11498, 1132, 'arg_1', 'timestamptz', 7, 0, 1, 1);
-insert into sys.functions values (1133, 'minute', 'minutes', 'mtime', 0, 1, false, false, false, 2000, true);
-insert into sys.args values (11499, 1133, 'res_0', 'int', 32, 0, 0, 0);
-insert into sys.args values (11500, 1133, 'arg_1', 'timestamptz', 7, 0, 1, 1);
-insert into sys.functions values (1134, 'second', 'sql_seconds', 'mtime', 0, 1, false, false, false, 2000, true);
-insert into sys.args values (11501, 1134, 'res_0', 'decimal', 9, 6, 0, 0);
-insert into sys.args values (11502, 1134, 'arg_1', 'timestamptz', 7, 0, 1, 1);
-insert into sys.functions values (1135, 'year', 'year', 'mtime', 0, 1, false, false, false, 2000, true);
-insert into sys.args values (11503, 1135, 'res_0', 'int', 32, 0, 0, 0);
-insert into sys.args values (11504, 1135, 'arg_1', 'month_interval', 32, 0, 1, 1);
-insert into sys.functions values (1136, 'month', 'month', 'mtime', 0, 1, false, false, false, 2000, true);
-insert into sys.args values (11505, 1136, 'res_0', 'int', 32, 0, 0, 0);
-insert into sys.args values (11506, 1136, 'arg_1', 'month_interval', 32, 0, 1, 1);
-insert into sys.functions values (1137, 'day', 'day', 'mtime', 0, 1, false, false, false, 2000, true);
-insert into sys.args values (11507, 1137, 'res_0', 'bigint', 64, 0, 0, 0);
-insert into sys.args values (11508, 1137, 'arg_1', 'sec_interval', 13, 0, 1, 1);
-insert into sys.functions values (1138, 'hour', 'hours', 'mtime', 0, 1, false, false, false, 2000, true);
-insert into sys.args values (11509, 1138, 'res_0', 'int', 32, 0, 0, 0);
-insert into sys.args values (11510, 1138, 'arg_1', 'sec_interval', 13, 0, 1, 1);
-insert into sys.functions values (1139, 'minute', 'minutes', 'mtime', 0, 1, false, false, false, 2000, true);
-insert into sys.args values (11511, 1139, 'res_0', 'int', 32, 0, 0, 0);
-insert into sys.args values (11512, 1139, 'arg_1', 'sec_interval', 13, 0, 1, 1);
-insert into sys.functions values (1140, 'second', 'seconds', 'mtime', 0, 1, false, false, false, 2000, true);
-insert into sys.args values (11513, 1140, 'res_0', 'int', 32, 0, 0, 0);
-insert into sys.args values (11514, 1140, 'arg_1', 'sec_interval', 13, 0, 1, 1);
-insert into sys.functions values (1141, 'next_value_for', 'next_value', 'sql', 0, 1, true, false, false, 2000, true);
-insert into sys.args values (11515, 1141, 'res_0', 'bigint', 64, 0, 0, 0);
-insert into sys.args values (11516, 1141, 'arg_1', 'varchar', 0, 0, 1, 1);
-insert into sys.args values (11517, 1141, 'arg_2', 'varchar', 0, 0, 1, 2);
-insert into sys.functions values (1142, 'get_value_for', 'get_value', 'sql', 0, 1, false, false, false, 2000, true);
-insert into sys.args values (11518, 1142, 'res_0', 'bigint', 64, 0, 0, 0);
-insert into sys.args values (11519, 1142, 'arg_1', 'varchar', 0, 0, 1, 1);
-insert into sys.args values (11520, 1142, 'arg_2', 'varchar', 0, 0, 1, 2);
-insert into sys.functions values (1143, 'restart', 'restart', 'sql', 0, 1, false, false, false, 2000, true);
-insert into sys.args values (11521, 1143, 'res_0', 'bigint', 64, 0, 0, 0);
-insert into sys.args values (11522, 1143, 'arg_1', 'varchar', 0, 0, 1, 1);
-insert into sys.args values (11523, 1143, 'arg_2', 'varchar', 0, 0, 1, 2);
-insert into sys.args values (11524, 1143, 'arg_3', 'bigint', 64, 0, 1, 3);
-insert into sys.functions values (1144, 'index', 'index', 'calc', 0, 1, false, false, false, 2000, true);
-insert into sys.args values (11525, 1144, 'res_0', 'tinyint', 8, 0, 0, 0);
-insert into sys.args values (11526, 1144, 'arg_1', 'char', 0, 0, 1, 1);
-insert into sys.args values (11527, 1144, 'arg_2', 'boolean', 1, 0, 1, 2);
-insert into sys.functions values (1145, 'index', 'index', 'calc', 0, 1, false, false, false, 2000, true);
-insert into sys.args values (11528, 1145, 'res_0', 'smallint', 16, 0, 0, 0);
-insert into sys.args values (11529, 1145, 'arg_1', 'char', 0, 0, 1, 1);
-insert into sys.args values (11530, 1145, 'arg_2', 'boolean', 1, 0, 1, 2);
-insert into sys.functions values (1146, 'index', 'index', 'calc', 0, 1, false, false, false, 2000, true);
-insert into sys.args values (11531, 1146, 'res_0', 'int', 32, 0, 0, 0);
-insert into sys.args values (11532, 1146, 'arg_1', 'char', 0, 0, 1, 1);
-insert into sys.args values (11533, 1146, 'arg_2', 'boolean', 1, 0, 1, 2);
-insert into sys.functions values (1147, 'strings', 'strings', 'calc', 0, 1, false, false, false, 2000, true);
-insert into sys.args values (11534, 1147, 'res_0', 'char', 0, 0, 0, 0);
-insert into sys.args values (11535, 1147, 'arg_1', 'char', 0, 0, 1, 1);
-insert into sys.functions values (1148, 'locate', 'locate', 'str', 0, 1, false, false, false, 2000, true);
-insert into sys.args values (11536, 1148, 'res_0', 'int', 32, 0, 0, 0);
-insert into sys.args values (11537, 1148, 'arg_1', 'char', 0, 0, 1, 1);
-insert into sys.args values (11538, 1148, 'arg_2', 'char', 0, 0, 1, 2);
-insert into sys.functions values (1149, 'locate', 'locate', 'str', 0, 1, false, false, false, 2000, true);
-insert into sys.args values (11539, 1149, 'res_0', 'int', 32, 0, 0, 0);
-insert into sys.args values (11540, 1149, 'arg_1', 'char', 0, 0, 1, 1);
-insert into sys.args values (11541, 1149, 'arg_2', 'char', 0, 0, 1, 2);
-insert into sys.args values (11542, 1149, 'arg_3', 'int', 32, 0, 1, 3);
-insert into sys.functions values (1150, 'charindex', 'locate', 'str', 0, 1, false, false, false, 2000, true);
-insert into sys.args values (11543, 1150, 'res_0', 'int', 32, 0, 0, 0);
-insert into sys.args values (11544, 1150, 'arg_1', 'char', 0, 0, 1, 1);
-insert into sys.args values (11545, 1150, 'arg_2', 'char', 0, 0, 1, 2);
-insert into sys.functions values (1151, 'charindex', 'locate', 'str', 0, 1, false, false, false, 2000, true);
-insert into sys.args values (11546, 1151, 'res_0', 'int', 32, 0, 0, 0);
-insert into sys.args values (11547, 1151, 'arg_1', 'char', 0, 0, 1, 1);
-insert into sys.args values (11548, 1151, 'arg_2', 'char', 0, 0, 1, 2);
-insert into sys.args values (11549, 1151, 'arg_3', 'int', 32, 0, 1, 3);
-insert into sys.functions values (1152, 'splitpart', 'splitpart', 'str', 0, 1, false, false, false, 2000, true);
-insert into sys.args values (11550, 1152, 'res_0', 'char', 0, 0, 0, 0);
-insert into sys.args values (11551, 1152, 'arg_1', 'char', 0, 0, 1, 1);
-insert into sys.args values (11552, 1152, 'arg_2', 'char', 0, 0, 1, 2);
-insert into sys.args values (11553, 1152, 'arg_3', 'int', 32, 0, 1, 3);
-insert into sys.functions values (1153, 'substring', 'substring', 'str', 0, 1, false, false, false, 2000, true);
-insert into sys.args values (11554, 1153, 'res_0', 'char', 0, 0, 0, 0);
-insert into sys.args values (11555, 1153, 'arg_1', 'char', 0, 0, 1, 1);
-insert into sys.args values (11556, 1153, 'arg_2', 'int', 32, 0, 1, 2);
-insert into sys.functions values (1154, 'substring', 'substring', 'str', 0, 1, false, false, false, 2000, true);
-insert into sys.args values (11557, 1154, 'res_0', 'char', 0, 0, 0, 0);
-insert into sys.args values (11558, 1154, 'arg_1', 'char', 0, 0, 1, 1);
-insert into sys.args values (11559, 1154, 'arg_2', 'int', 32, 0, 1, 2);
-insert into sys.args values (11560, 1154, 'arg_3', 'int', 32, 0, 1, 3);
-insert into sys.functions values (1155, 'substr', 'substring', 'str', 0, 1, false, false, false, 2000, true);
-insert into sys.args values (11561, 1155, 'res_0', 'char', 0, 0, 0, 0);
-insert into sys.args values (11562, 1155, 'arg_1', 'char', 0, 0, 1, 1);
-insert into sys.args values (11563, 1155, 'arg_2', 'int', 32, 0, 1, 2);
-insert into sys.functions values (1156, 'substr', 'substring', 'str', 0, 1, false, false, false, 2000, true);
-insert into sys.args values (11564, 1156, 'res_0', 'char', 0, 0, 0, 0);
-insert into sys.args values (11565, 1156, 'arg_1', 'char', 0, 0, 1, 1);
-insert into sys.args values (11566, 1156, 'arg_2', 'int', 32, 0, 1, 2);
-insert into sys.args values (11567, 1156, 'arg_3', 'int', 32, 0, 1, 3);
-insert into sys.functions values (1157, 'not_like', 'not_like', 'algebra', 0, 1, false, false, false, 2000, true);
-insert into sys.args values (11568, 1157, 'res_0', 'boolean', 1, 0, 0, 0);
-insert into sys.args values (11569, 1157, 'arg_1', 'char', 0, 0, 1, 1);
-insert into sys.args values (11570, 1157, 'arg_2', 'char', 0, 0, 1, 2);
-insert into sys.functions values (1158, 'not_like', 'not_like', 'algebra', 0, 1, false, false, false, 2000, true);
-insert into sys.args values (11571, 1158, 'res_0', 'boolean', 1, 0, 0, 0);
-insert into sys.args values (11572, 1158, 'arg_1', 'char', 0, 0, 1, 1);
-insert into sys.args values (11573, 1158, 'arg_2', 'char', 0, 0, 1, 2);
-insert into sys.args values (11574, 1158, 'arg_3', 'char', 0, 0, 1, 3);
-insert into sys.functions values (1159, 'not_ilike', 'not_ilike', 'algebra', 0, 1, false, false, false, 2000, true);
-insert into sys.args values (11575, 1159, 'res_0', 'boolean', 1, 0, 0, 0);
-insert into sys.args values (11576, 1159, 'arg_1', 'char', 0, 0, 1, 1);
-insert into sys.args values (11577, 1159, 'arg_2', 'char', 0, 0, 1, 2);
-insert into sys.functions values (1160, 'not_ilike', 'not_ilike', 'algebra', 0, 1, false, false, false, 2000, true);
-insert into sys.args values (11578, 1160, 'res_0', 'boolean', 1, 0, 0, 0);
-insert into sys.args values (11579, 1160, 'arg_1', 'char', 0, 0, 1, 1);
-insert into sys.args values (11580, 1160, 'arg_2', 'char', 0, 0, 1, 2);
-insert into sys.args values (11581, 1160, 'arg_3', 'char', 0, 0, 1, 3);
-insert into sys.functions values (1161, 'patindex', 'patindex', 'pcre', 0, 1, false, false, false, 2000, true);
-insert into sys.args values (11582, 1161, 'res_0', 'int', 32, 0, 0, 0);
-insert into sys.args values (11583, 1161, 'arg_1', 'char', 0, 0, 1, 1);
-insert into sys.args values (11584, 1161, 'arg_2', 'char', 0, 0, 1, 2);
-insert into sys.functions values (1162, 'truncate', 'stringleft', 'str', 0, 1, false, false, false, 2000, true);
-insert into sys.args values (11585, 1162, 'res_0', 'char', 0, 0, 0, 0);
-insert into sys.args values (11586, 1162, 'arg_1', 'char', 0, 0, 1, 1);
-insert into sys.args values (11587, 1162, 'arg_2', 'int', 32, 0, 1, 2);
-insert into sys.functions values (1163, 'concat', '+', 'calc', 0, 1, false, false, false, 2000, true);
-insert into sys.args values (11588, 1163, 'res_0', 'char', 0, 0, 0, 0);
-insert into sys.args values (11589, 1163, 'arg_1', 'char', 0, 0, 1, 1);
-insert into sys.args values (11590, 1163, 'arg_2', 'char', 0, 0, 1, 2);
-insert into sys.functions values (1164, 'ascii', 'ascii', 'str', 0, 1, false, false, false, 2000, true);
-insert into sys.args values (11591, 1164, 'res_0', 'int', 32, 0, 0, 0);
-insert into sys.args values (11592, 1164, 'arg_1', 'char', 0, 0, 1, 1);
-insert into sys.functions values (1165, 'code', 'unicode', 'str', 0, 1, false, false, false, 2000, true);
-insert into sys.args values (11593, 1165, 'res_0', 'char', 0, 0, 0, 0);
-insert into sys.args values (11594, 1165, 'arg_1', 'int', 32, 0, 1, 1);
-insert into sys.functions values (1166, 'length', 'length', 'str', 0, 1, false, false, false, 2000, true);
-insert into sys.args values (11595, 1166, 'res_0', 'int', 32, 0, 0, 0);
-insert into sys.args values (11596, 1166, 'arg_1', 'char', 0, 0, 1, 1);
-insert into sys.functions values (1167, 'right', 'stringright', 'str', 0, 1, false, false, false, 2000, true);
-insert into sys.args values (11597, 1167, 'res_0', 'char', 0, 0, 0, 0);
-insert into sys.args values (11598, 1167, 'arg_1', 'char', 0, 0, 1, 1);
-insert into sys.args values (11599, 1167, 'arg_2', 'int', 32, 0, 1, 2);
-insert into sys.functions values (1168, 'left', 'stringleft', 'str', 0, 1, false, false, false, 2000, true);
-insert into sys.args values (11600, 1168, 'res_0', 'char', 0, 0, 0, 0);
-insert into sys.args values (11601, 1168, 'arg_1', 'char', 0, 0, 1, 1);
-insert into sys.args values (11602, 1168, 'arg_2', 'int', 32, 0, 1, 2);
-insert into sys.functions values (1169, 'upper', 'toUpper', 'str', 0, 1, false, false, false, 2000, true);
-insert into sys.args values (11603, 1169, 'res_0', 'char', 0, 0, 0, 0);
-insert into sys.args values (11604, 1169, 'arg_1', 'char', 0, 0, 1, 1);
-insert into sys.functions values (1170, 'ucase', 'toUpper', 'str', 0, 1, false, false, false, 2000, true);
-insert into sys.args values (11605, 1170, 'res_0', 'char', 0, 0, 0, 0);
-insert into sys.args values (11606, 1170, 'arg_1', 'char', 0, 0, 1, 1);
-insert into sys.functions values (1171, 'lower', 'toLower', 'str', 0, 1, false, false, false, 2000, true);
-insert into sys.args values (11607, 1171, 'res_0', 'char', 0, 0, 0, 0);
-insert into sys.args values (11608, 1171, 'arg_1', 'char', 0, 0, 1, 1);
-insert into sys.functions values (1172, 'lcase', 'toLower', 'str', 0, 1, false, false, false, 2000, true);
-insert into sys.args values (11609, 1172, 'res_0', 'char', 0, 0, 0, 0);
-insert into sys.args values (11610, 1172, 'arg_1', 'char', 0, 0, 1, 1);
-insert into sys.functions values (1173, 'trim', 'trim', 'str', 0, 1, false, false, false, 2000, true);
-insert into sys.args values (11611, 1173, 'res_0', 'char', 0, 0, 0, 0);
-insert into sys.args values (11612, 1173, 'arg_1', 'char', 0, 0, 1, 1);
-insert into sys.functions values (1174, 'trim', 'trim', 'str', 0, 1, false, false, false, 2000, true);
-insert into sys.args values (11613, 1174, 'res_0', 'char', 0, 0, 0, 0);
-insert into sys.args values (11614, 1174, 'arg_1', 'char', 0, 0, 1, 1);
-insert into sys.args values (11615, 1174, 'arg_2', 'char', 0, 0, 1, 2);
-insert into sys.functions values (1175, 'ltrim', 'ltrim', 'str', 0, 1, false, false, false, 2000, true);
-insert into sys.args values (11616, 1175, 'res_0', 'char', 0, 0, 0, 0);
-insert into sys.args values (11617, 1175, 'arg_1', 'char', 0, 0, 1, 1);
-insert into sys.functions values (1176, 'ltrim', 'ltrim', 'str', 0, 1, false, false, false, 2000, true);
-insert into sys.args values (11618, 1176, 'res_0', 'char', 0, 0, 0, 0);
-insert into sys.args values (11619, 1176, 'arg_1', 'char', 0, 0, 1, 1);
-insert into sys.args values (11620, 1176, 'arg_2', 'char', 0, 0, 1, 2);
-insert into sys.functions values (1177, 'rtrim', 'rtrim', 'str', 0, 1, false, false, false, 2000, true);
-insert into sys.args values (11621, 1177, 'res_0', 'char', 0, 0, 0, 0);
-insert into sys.args values (11622, 1177, 'arg_1', 'char', 0, 0, 1, 1);
-insert into sys.functions values (1178, 'rtrim', 'rtrim', 'str', 0, 1, false, false, false, 2000, true);
-insert into sys.args values (11623, 1178, 'res_0', 'char', 0, 0, 0, 0);
-insert into sys.args values (11624, 1178, 'arg_1', 'char', 0, 0, 1, 1);
-insert into sys.args values (11625, 1178, 'arg_2', 'char', 0, 0, 1, 2);
-insert into sys.functions values (1179, 'lpad', 'lpad', 'str', 0, 1, false, false, false, 2000, true);
-insert into sys.args values (11626, 1179, 'res_0', 'char', 0, 0, 0, 0);
-insert into sys.args values (11627, 1179, 'arg_1', 'char', 0, 0, 1, 1);
-insert into sys.args values (11628, 1179, 'arg_2', 'int', 32, 0, 1, 2);
-insert into sys.functions values (1180, 'lpad', 'lpad', 'str', 0, 1, false, false, false, 2000, true);
-insert into sys.args values (11629, 1180, 'res_0', 'char', 0, 0, 0, 0);
-insert into sys.args values (11630, 1180, 'arg_1', 'char', 0, 0, 1, 1);
-insert into sys.args values (11631, 1180, 'arg_2', 'int', 32, 0, 1, 2);
-insert into sys.args values (11632, 1180, 'arg_3', 'char', 0, 0, 1, 3);
-insert into sys.functions values (1181, 'rpad', 'rpad', 'str', 0, 1, false, false, false, 2000, true);
-insert into sys.args values (11633, 1181, 'res_0', 'char', 0, 0, 0, 0);
-insert into sys.args values (11634, 1181, 'arg_1', 'char', 0, 0, 1, 1);
-insert into sys.args values (11635, 1181, 'arg_2', 'int', 32, 0, 1, 2);
-insert into sys.functions values (1182, 'rpad', 'rpad', 'str', 0, 1, false, false, false, 2000, true);
-insert into sys.args values (11636, 1182, 'res_0', 'char', 0, 0, 0, 0);
-insert into sys.args values (11637, 1182, 'arg_1', 'char', 0, 0, 1, 1);
-insert into sys.args values (11638, 1182, 'arg_2', 'int', 32, 0, 1, 2);
-insert into sys.args values (11639, 1182, 'arg_3', 'char', 0, 0, 1, 3);
-insert into sys.functions values (1183, 'insert', 'insert', 'str', 0, 1, false, false, false, 2000, true);
-insert into sys.args values (11640, 1183, 'res_0', 'char', 0, 0, 0, 0);
-insert into sys.args values (11641, 1183, 'arg_1', 'char', 0, 0, 1, 1);
-insert into sys.args values (11642, 1183, 'arg_2', 'int', 32, 0, 1, 2);
-insert into sys.args values (11643, 1183, 'arg_3', 'int', 32, 0, 1, 3);
-insert into sys.args values (11644, 1183, 'arg_4', 'char', 0, 0, 1, 4);
-insert into sys.functions values (1184, 'replace', 'replace', 'str', 0, 1, false, false, false, 2000, true);
-insert into sys.args values (11645, 1184, 'res_0', 'char', 0, 0, 0, 0);
-insert into sys.args values (11646, 1184, 'arg_1', 'char', 0, 0, 1, 1);
-insert into sys.args values (11647, 1184, 'arg_2', 'char', 0, 0, 1, 2);
-insert into sys.args values (11648, 1184, 'arg_3', 'char', 0, 0, 1, 3);
-insert into sys.functions values (1185, 'repeat', 'repeat', 'str', 0, 1, false, false, false, 2000, true);
-insert into sys.args values (11649, 1185, 'res_0', 'char', 0, 0, 0, 0);
-insert into sys.args values (11650, 1185, 'arg_1', 'char', 0, 0, 1, 1);
-insert into sys.args values (11651, 1185, 'arg_2', 'int', 32, 0, 1, 2);
-insert into sys.functions values (1186, 'space', 'space', 'str', 0, 1, false, false, false, 2000, true);
-insert into sys.args values (11652, 1186, 'res_0', 'char', 0, 0, 0, 0);
-insert into sys.args values (11653, 1186, 'arg_1', 'int', 32, 0, 1, 1);
-insert into sys.functions values (1187, 'char_length', 'length', 'str', 0, 1, false, false, false, 2000, true);
-insert into sys.args values (11654, 1187, 'res_0', 'int', 32, 0, 0, 0);
-insert into sys.args values (11655, 1187, 'arg_1', 'char', 0, 0, 1, 1);
-insert into sys.functions values (1188, 'character_length', 'length', 'str', 0, 1, false, false, false, 2000, true);
-insert into sys.args values (11656, 1188, 'res_0', 'int', 32, 0, 0, 0);
-insert into sys.args values (11657, 1188, 'arg_1', 'char', 0, 0, 1, 1);
-insert into sys.functions values (1189, 'octet_length', 'nbytes', 'str', 0, 1, false, false, false, 2000, true);
-insert into sys.args values (11658, 1189, 'res_0', 'int', 32, 0, 0, 0);
-insert into sys.args values (11659, 1189, 'arg_1', 'char', 0, 0, 1, 1);
-insert into sys.functions values (1190, 'soundex', 'soundex', 'txtsim', 0, 1, false, false, false, 2000, true);
-insert into sys.args values (11660, 1190, 'res_0', 'char', 0, 0, 0, 0);
-insert into sys.args values (11661, 1190, 'arg_1', 'char', 0, 0, 1, 1);
-insert into sys.functions values (1191, 'difference', 'stringdiff', 'txtsim', 0, 1, false, false, false, 2000, true);
-insert into sys.args values (11662, 1191, 'res_0', 'int', 32, 0, 0, 0);
-insert into sys.args values (11663, 1191, 'arg_1', 'char', 0, 0, 1, 1);
-insert into sys.args values (11664, 1191, 'arg_2', 'char', 0, 0, 1, 2);
-insert into sys.functions values (1192, 'editdistance', 'editdistance', 'txtsim', 0, 1, false, false, false, 2000, true);
-insert into sys.args values (11665, 1192, 'res_0', 'int', 32, 0, 0, 0);
-insert into sys.args values (11666, 1192, 'arg_1', 'char', 0, 0, 1, 1);
-insert into sys.args values (11667, 1192, 'arg_2', 'char', 0, 0, 1, 2);
-insert into sys.functions values (1193, 'editdistance2', 'editdistance2', 'txtsim', 0, 1, false, false, false, 2000, true);
-insert into sys.args values (11668, 1193, 'res_0', 'int', 32, 0, 0, 0);
-insert into sys.args values (11669, 1193, 'arg_1', 'char', 0, 0, 1, 1);
-insert into sys.args values (11670, 1193, 'arg_2', 'char', 0, 0, 1, 2);
-insert into sys.functions values (1194, 'similarity', 'similarity', 'txtsim', 0, 1, false, false, false, 2000, true);
-insert into sys.args values (11671, 1194, 'res_0', 'double', 53, 0, 0, 0);
-insert into sys.args values (11672, 1194, 'arg_1', 'char', 0, 0, 1, 1);
-insert into sys.args values (11673, 1194, 'arg_2', 'char', 0, 0, 1, 2);
-insert into sys.functions values (1195, 'qgramnormalize', 'qgramnormalize', 'txtsim', 0, 1, false, false, false, 2000, true);
-insert into sys.args values (11674, 1195, 'res_0', 'char', 0, 0, 0, 0);
-insert into sys.args values (11675, 1195, 'arg_1', 'char', 0, 0, 1, 1);
-insert into sys.functions values (1196, 'levenshtein', 'levenshtein', 'txtsim', 0, 1, false, false, false, 2000, true);
-insert into sys.args values (11676, 1196, 'res_0', 'int', 32, 0, 0, 0);
-insert into sys.args values (11677, 1196, 'arg_1', 'char', 0, 0, 1, 1);
-insert into sys.args values (11678, 1196, 'arg_2', 'char', 0, 0, 1, 2);
-insert into sys.functions values (1197, 'levenshtein', 'levenshtein', 'txtsim', 0, 1, false, false, false, 2000, true);
-insert into sys.args values (11679, 1197, 'res_0', 'int', 32, 0, 0, 0);
-insert into sys.args values (11680, 1197, 'arg_1', 'char', 0, 0, 1, 1);
-insert into sys.args values (11681, 1197, 'arg_2', 'char', 0, 0, 1, 2);
-insert into sys.args values (11682, 1197, 'arg_3', 'int', 32, 0, 1, 3);
-insert into sys.args values (11683, 1197, 'arg_4', 'int', 32, 0, 1, 4);
-insert into sys.args values (11684, 1197, 'arg_5', 'int', 32, 0, 1, 5);
-insert into sys.functions values (1198, 'index', 'index', 'calc', 0, 1, false, false, false, 2000, true);
-insert into sys.args values (11685, 1198, 'res_0', 'tinyint', 8, 0, 0, 0);
-insert into sys.args values (11686, 1198, 'arg_1', 'varchar', 0, 0, 1, 1);
-insert into sys.args values (11687, 1198, 'arg_2', 'boolean', 1, 0, 1, 2);
-insert into sys.functions values (1199, 'index', 'index', 'calc', 0, 1, false, false, false, 2000, true);
-insert into sys.args values (11688, 1199, 'res_0', 'smallint', 16, 0, 0, 0);
-insert into sys.args values (11689, 1199, 'arg_1', 'varchar', 0, 0, 1, 1);
-insert into sys.args values (11690, 1199, 'arg_2', 'boolean', 1, 0, 1, 2);
-insert into sys.functions values (1200, 'index', 'index', 'calc', 0, 1, false, false, false, 2000, true);
-insert into sys.args values (11691, 1200, 'res_0', 'int', 32, 0, 0, 0);
-insert into sys.args values (11692, 1200, 'arg_1', 'varchar', 0, 0, 1, 1);
-insert into sys.args values (11693, 1200, 'arg_2', 'boolean', 1, 0, 1, 2);
-insert into sys.functions values (1201, 'strings', 'strings', 'calc', 0, 1, false, false, false, 2000, true);
-insert into sys.args values (11694, 1201, 'res_0', 'varchar', 0, 0, 0, 0);
-insert into sys.args values (11695, 1201, 'arg_1', 'varchar', 0, 0, 1, 1);
-insert into sys.functions values (1202, 'locate', 'locate', 'str', 0, 1, false, false, false, 2000, true);
-insert into sys.args values (11696, 1202, 'res_0', 'int', 32, 0, 0, 0);
-insert into sys.args values (11697, 1202, 'arg_1', 'varchar', 0, 0, 1, 1);
-insert into sys.args values (11698, 1202, 'arg_2', 'varchar', 0, 0, 1, 2);
-insert into sys.functions values (1203, 'locate', 'locate', 'str', 0, 1, false, false, false, 2000, true);
-insert into sys.args values (11699, 1203, 'res_0', 'int', 32, 0, 0, 0);
-insert into sys.args values (11700, 1203, 'arg_1', 'varchar', 0, 0, 1, 1);
-insert into sys.args values (11701, 1203, 'arg_2', 'varchar', 0, 0, 1, 2);
-insert into sys.args values (11702, 1203, 'arg_3', 'int', 32, 0, 1, 3);
-insert into sys.functions values (1204, 'charindex', 'locate', 'str', 0, 1, false, false, false, 2000, true);
-insert into sys.args values (11703, 1204, 'res_0', 'int', 32, 0, 0, 0);
-insert into sys.args values (11704, 1204, 'arg_1', 'varchar', 0, 0, 1, 1);
-insert into sys.args values (11705, 1204, 'arg_2', 'varchar', 0, 0, 1, 2);
-insert into sys.functions values (1205, 'charindex', 'locate', 'str', 0, 1, false, false, false, 2000, true);
-insert into sys.args values (11706, 1205, 'res_0', 'int', 32, 0, 0, 0);
-insert into sys.args values (11707, 1205, 'arg_1', 'varchar', 0, 0, 1, 1);
-insert into sys.args values (11708, 1205, 'arg_2', 'varchar', 0, 0, 1, 2);
-insert into sys.args values (11709, 1205, 'arg_3', 'int', 32, 0, 1, 3);
-insert into sys.functions values (1206, 'splitpart', 'splitpart', 'str', 0, 1, false, false, false, 2000, true);
-insert into sys.args values (11710, 1206, 'res_0', 'varchar', 0, 0, 0, 0);
-insert into sys.args values (11711, 1206, 'arg_1', 'varchar', 0, 0, 1, 1);
-insert into sys.args values (11712, 1206, 'arg_2', 'varchar', 0, 0, 1, 2);
-insert into sys.args values (11713, 1206, 'arg_3', 'int', 32, 0, 1, 3);
-insert into sys.functions values (1207, 'substring', 'substring', 'str', 0, 1, false, false, false, 2000, true);
-insert into sys.args values (11714, 1207, 'res_0', 'varchar', 0, 0, 0, 0);
-insert into sys.args values (11715, 1207, 'arg_1', 'varchar', 0, 0, 1, 1);
-insert into sys.args values (11716, 1207, 'arg_2', 'int', 32, 0, 1, 2);
-insert into sys.functions values (1208, 'substring', 'substring', 'str', 0, 1, false, false, false, 2000, true);
-insert into sys.args values (11717, 1208, 'res_0', 'varchar', 0, 0, 0, 0);
-insert into sys.args values (11718, 1208, 'arg_1', 'varchar', 0, 0, 1, 1);
-insert into sys.args values (11719, 1208, 'arg_2', 'int', 32, 0, 1, 2);
-insert into sys.args values (11720, 1208, 'arg_3', 'int', 32, 0, 1, 3);
-insert into sys.functions values (1209, 'substr', 'substring', 'str', 0, 1, false, false, false, 2000, true);
-insert into sys.args values (11721, 1209, 'res_0', 'varchar', 0, 0, 0, 0);
-insert into sys.args values (11722, 1209, 'arg_1', 'varchar', 0, 0, 1, 1);
-insert into sys.args values (11723, 1209, 'arg_2', 'int', 32, 0, 1, 2);
-insert into sys.functions values (1210, 'substr', 'substring', 'str', 0, 1, false, false, false, 2000, true);
-insert into sys.args values (11724, 1210, 'res_0', 'varchar', 0, 0, 0, 0);
-insert into sys.args values (11725, 1210, 'arg_1', 'varchar', 0, 0, 1, 1);
-insert into sys.args values (11726, 1210, 'arg_2', 'int', 32, 0, 1, 2);
-insert into sys.args values (11727, 1210, 'arg_3', 'int', 32, 0, 1, 3);
-insert into sys.functions values (1211, 'not_like', 'not_like', 'algebra', 0, 1, false, false, false, 2000, true);
-insert into sys.args values (11728, 1211, 'res_0', 'boolean', 1, 0, 0, 0);
-insert into sys.args values (11729, 1211, 'arg_1', 'varchar', 0, 0, 1, 1);
-insert into sys.args values (11730, 1211, 'arg_2', 'varchar', 0, 0, 1, 2);
-insert into sys.functions values (1212, 'not_like', 'not_like', 'algebra', 0, 1, false, false, false, 2000, true);
-insert into sys.args values (11731, 1212, 'res_0', 'boolean', 1, 0, 0, 0);
-insert into sys.args values (11732, 1212, 'arg_1', 'varchar', 0, 0, 1, 1);
-insert into sys.args values (11733, 1212, 'arg_2', 'varchar', 0, 0, 1, 2);
-insert into sys.args values (11734, 1212, 'arg_3', 'varchar', 0, 0, 1, 3);
-insert into sys.functions values (1213, 'not_ilike', 'not_ilike', 'algebra', 0, 1, false, false, false, 2000, true);
-insert into sys.args values (11735, 1213, 'res_0', 'boolean', 1, 0, 0, 0);
-insert into sys.args values (11736, 1213, 'arg_1', 'varchar', 0, 0, 1, 1);
-insert into sys.args values (11737, 1213, 'arg_2', 'varchar', 0, 0, 1, 2);
-insert into sys.functions values (1214, 'not_ilike', 'not_ilike', 'algebra', 0, 1, false, false, false, 2000, true);
-insert into sys.args values (11738, 1214, 'res_0', 'boolean', 1, 0, 0, 0);
-insert into sys.args values (11739, 1214, 'arg_1', 'varchar', 0, 0, 1, 1);
-insert into sys.args values (11740, 1214, 'arg_2', 'varchar', 0, 0, 1, 2);
-insert into sys.args values (11741, 1214, 'arg_3', 'varchar', 0, 0, 1, 3);
-insert into sys.functions values (1215, 'patindex', 'patindex', 'pcre', 0, 1, false, false, false, 2000, true);
-insert into sys.args values (11742, 1215, 'res_0', 'int', 32, 0, 0, 0);
-insert into sys.args values (11743, 1215, 'arg_1', 'varchar', 0, 0, 1, 1);
-insert into sys.args values (11744, 1215, 'arg_2', 'varchar', 0, 0, 1, 2);
-insert into sys.functions values (1216, 'truncate', 'stringleft', 'str', 0, 1, false, false, false, 2000, true);
-insert into sys.args values (11745, 1216, 'res_0', 'varchar', 0, 0, 0, 0);
-insert into sys.args values (11746, 1216, 'arg_1', 'varchar', 0, 0, 1, 1);
-insert into sys.args values (11747, 1216, 'arg_2', 'int', 32, 0, 1, 2);
-insert into sys.functions values (1217, 'concat', '+', 'calc', 0, 1, false, false, false, 2000, true);
-insert into sys.args values (11748, 1217, 'res_0', 'varchar', 0, 0, 0, 0);
-insert into sys.args values (11749, 1217, 'arg_1', 'varchar', 0, 0, 1, 1);
-insert into sys.args values (11750, 1217, 'arg_2', 'varchar', 0, 0, 1, 2);
-insert into sys.functions values (1218, 'ascii', 'ascii', 'str', 0, 1, false, false, false, 2000, true);
-insert into sys.args values (11751, 1218, 'res_0', 'int', 32, 0, 0, 0);
-insert into sys.args values (11752, 1218, 'arg_1', 'varchar', 0, 0, 1, 1);
-insert into sys.functions values (1219, 'code', 'unicode', 'str', 0, 1, false, false, false, 2000, true);
-insert into sys.args values (11753, 1219, 'res_0', 'varchar', 0, 0, 0, 0);
-insert into sys.args values (11754, 1219, 'arg_1', 'int', 32, 0, 1, 1);
-insert into sys.functions values (1220, 'length', 'length', 'str', 0, 1, false, false, false, 2000, true);
-insert into sys.args values (11755, 1220, 'res_0', 'int', 32, 0, 0, 0);
-insert into sys.args values (11756, 1220, 'arg_1', 'varchar', 0, 0, 1, 1);
-insert into sys.functions values (1221, 'right', 'stringright', 'str', 0, 1, false, false, false, 2000, true);
-insert into sys.args values (11757, 1221, 'res_0', 'varchar', 0, 0, 0, 0);
-insert into sys.args values (11758, 1221, 'arg_1', 'varchar', 0, 0, 1, 1);
-insert into sys.args values (11759, 1221, 'arg_2', 'int', 32, 0, 1, 2);
-insert into sys.functions values (1222, 'left', 'stringleft', 'str', 0, 1, false, false, false, 2000, true);
-insert into sys.args values (11760, 1222, 'res_0', 'varchar', 0, 0, 0, 0);
-insert into sys.args values (11761, 1222, 'arg_1', 'varchar', 0, 0, 1, 1);
-insert into sys.args values (11762, 1222, 'arg_2', 'int', 32, 0, 1, 2);
-insert into sys.functions values (1223, 'upper', 'toUpper', 'str', 0, 1, false, false, false, 2000, true);
-insert into sys.args values (11763, 1223, 'res_0', 'varchar', 0, 0, 0, 0);
-insert into sys.args values (11764, 1223, 'arg_1', 'varchar', 0, 0, 1, 1);
-insert into sys.functions values (1224, 'ucase', 'toUpper', 'str', 0, 1, false, false, false, 2000, true);
-insert into sys.args values (11765, 1224, 'res_0', 'varchar', 0, 0, 0, 0);
-insert into sys.args values (11766, 1224, 'arg_1', 'varchar', 0, 0, 1, 1);
-insert into sys.functions values (1225, 'lower', 'toLower', 'str', 0, 1, false, false, false, 2000, true);
-insert into sys.args values (11767, 1225, 'res_0', 'varchar', 0, 0, 0, 0);
-insert into sys.args values (11768, 1225, 'arg_1', 'varchar', 0, 0, 1, 1);
-insert into sys.functions values (1226, 'lcase', 'toLower', 'str', 0, 1, false, false, false, 2000, true);
-insert into sys.args values (11769, 1226, 'res_0', 'varchar', 0, 0, 0, 0);
-insert into sys.args values (11770, 1226, 'arg_1', 'varchar', 0, 0, 1, 1);
-insert into sys.functions values (1227, 'trim', 'trim', 'str', 0, 1, false, false, false, 2000, true);
-insert into sys.args values (11771, 1227, 'res_0', 'varchar', 0, 0, 0, 0);
-insert into sys.args values (11772, 1227, 'arg_1', 'varchar', 0, 0, 1, 1);
-insert into sys.functions values (1228, 'trim', 'trim', 'str', 0, 1, false, false, false, 2000, true);
-insert into sys.args values (11773, 1228, 'res_0', 'varchar', 0, 0, 0, 0);
-insert into sys.args values (11774, 1228, 'arg_1', 'varchar', 0, 0, 1, 1);
-insert into sys.args values (11775, 1228, 'arg_2', 'varchar', 0, 0, 1, 2);
-insert into sys.functions values (1229, 'ltrim', 'ltrim', 'str', 0, 1, false, false, false, 2000, true);
-insert into sys.args values (11776, 1229, 'res_0', 'varchar', 0, 0, 0, 0);
-insert into sys.args values (11777, 1229, 'arg_1', 'varchar', 0, 0, 1, 1);
-insert into sys.functions values (1230, 'ltrim', 'ltrim', 'str', 0, 1, false, false, false, 2000, true);
-insert into sys.args values (11778, 1230, 'res_0', 'varchar', 0, 0, 0, 0);
-insert into sys.args values (11779, 1230, 'arg_1', 'varchar', 0, 0, 1, 1);
-insert into sys.args values (11780, 1230, 'arg_2', 'varchar', 0, 0, 1, 2);
-insert into sys.functions values (1231, 'rtrim', 'rtrim', 'str', 0, 1, false, false, false, 2000, true);
-insert into sys.args values (11781, 1231, 'res_0', 'varchar', 0, 0, 0, 0);
-insert into sys.args values (11782, 1231, 'arg_1', 'varchar', 0, 0, 1, 1);
-insert into sys.functions values (1232, 'rtrim', 'rtrim', 'str', 0, 1, false, false, false, 2000, true);
-insert into sys.args values (11783, 1232, 'res_0', 'varchar', 0, 0, 0, 0);
-insert into sys.args values (11784, 1232, 'arg_1', 'varchar', 0, 0, 1, 1);
-insert into sys.args values (11785, 1232, 'arg_2', 'varchar', 0, 0, 1, 2);
-insert into sys.functions values (1233, 'lpad', 'lpad', 'str', 0, 1, false, false, false, 2000, true);
-insert into sys.args values (11786, 1233, 'res_0', 'varchar', 0, 0, 0, 0);
-insert into sys.args values (11787, 1233, 'arg_1', 'varchar', 0, 0, 1, 1);
-insert into sys.args values (11788, 1233, 'arg_2', 'int', 32, 0, 1, 2);
-insert into sys.functions values (1234, 'lpad', 'lpad', 'str', 0, 1, false, false, false, 2000, true);
-insert into sys.args values (11789, 1234, 'res_0', 'varchar', 0, 0, 0, 0);
-insert into sys.args values (11790, 1234, 'arg_1', 'varchar', 0, 0, 1, 1);
-insert into sys.args values (11791, 1234, 'arg_2', 'int', 32, 0, 1, 2);
-insert into sys.args values (11792, 1234, 'arg_3', 'varchar', 0, 0, 1, 3);
-insert into sys.functions values (1235, 'rpad', 'rpad', 'str', 0, 1, false, false, false, 2000, true);
-insert into sys.args values (11793, 1235, 'res_0', 'varchar', 0, 0, 0, 0);
-insert into sys.args values (11794, 1235, 'arg_1', 'varchar', 0, 0, 1, 1);
-insert into sys.args values (11795, 1235, 'arg_2', 'int', 32, 0, 1, 2);
-insert into sys.functions values (1236, 'rpad', 'rpad', 'str', 0, 1, false, false, false, 2000, true);
-insert into sys.args values (11796, 1236, 'res_0', 'varchar', 0, 0, 0, 0);
-insert into sys.args values (11797, 1236, 'arg_1', 'varchar', 0, 0, 1, 1);
-insert into sys.args values (11798, 1236, 'arg_2', 'int', 32, 0, 1, 2);
-insert into sys.args values (11799, 1236, 'arg_3', 'varchar', 0, 0, 1, 3);
-insert into sys.functions values (1237, 'insert', 'insert', 'str', 0, 1, false, false, false, 2000, true);
-insert into sys.args values (11800, 1237, 'res_0', 'varchar', 0, 0, 0, 0);
-insert into sys.args values (11801, 1237, 'arg_1', 'varchar', 0, 0, 1, 1);
-insert into sys.args values (11802, 1237, 'arg_2', 'int', 32, 0, 1, 2);
-insert into sys.args values (11803, 1237, 'arg_3', 'int', 32, 0, 1, 3);
-insert into sys.args values (11804, 1237, 'arg_4', 'varchar', 0, 0, 1, 4);
-insert into sys.functions values (1238, 'replace', 'replace', 'str', 0, 1, false, false, false, 2000, true);
-insert into sys.args values (11805, 1238, 'res_0', 'varchar', 0, 0, 0, 0);
-insert into sys.args values (11806, 1238, 'arg_1', 'varchar', 0, 0, 1, 1);
-insert into sys.args values (11807, 1238, 'arg_2', 'varchar', 0, 0, 1, 2);
-insert into sys.args values (11808, 1238, 'arg_3', 'varchar', 0, 0, 1, 3);
-insert into sys.functions values (1239, 'repeat', 'repeat', 'str', 0, 1, false, false, false, 2000, true);
-insert into sys.args values (11809, 1239, 'res_0', 'varchar', 0, 0, 0, 0);
-insert into sys.args values (11810, 1239, 'arg_1', 'varchar', 0, 0, 1, 1);
-insert into sys.args values (11811, 1239, 'arg_2', 'int', 32, 0, 1, 2);
-insert into sys.functions values (1240, 'space', 'space', 'str', 0, 1, false, false, false, 2000, true);
-insert into sys.args values (11812, 1240, 'res_0', 'varchar', 0, 0, 0, 0);
-insert into sys.args values (11813, 1240, 'arg_1', 'int', 32, 0, 1, 1);
-insert into sys.functions values (1241, 'char_length', 'length', 'str', 0, 1, false, false, false, 2000, true);
-insert into sys.args values (11814, 1241, 'res_0', 'int', 32, 0, 0, 0);
-insert into sys.args values (11815, 1241, 'arg_1', 'varchar', 0, 0, 1, 1);
-insert into sys.functions values (1242, 'character_length', 'length', 'str', 0, 1, false, false, false, 2000, true);
-insert into sys.args values (11816, 1242, 'res_0', 'int', 32, 0, 0, 0);
-insert into sys.args values (11817, 1242, 'arg_1', 'varchar', 0, 0, 1, 1);
-insert into sys.functions values (1243, 'octet_length', 'nbytes', 'str', 0, 1, false, false, false, 2000, true);
-insert into sys.args values (11818, 1243, 'res_0', 'int', 32, 0, 0, 0);
-insert into sys.args values (11819, 1243, 'arg_1', 'varchar', 0, 0, 1, 1);
-insert into sys.functions values (1244, 'soundex', 'soundex', 'txtsim', 0, 1, false, false, false, 2000, true);
-insert into sys.args values (11820, 1244, 'res_0', 'varchar', 0, 0, 0, 0);
-insert into sys.args values (11821, 1244, 'arg_1', 'varchar', 0, 0, 1, 1);
-insert into sys.functions values (1245, 'difference', 'stringdiff', 'txtsim', 0, 1, false, false, false, 2000, true);
-insert into sys.args values (11822, 1245, 'res_0', 'int', 32, 0, 0, 0);
-insert into sys.args values (11823, 1245, 'arg_1', 'varchar', 0, 0, 1, 1);
-insert into sys.args values (11824, 1245, 'arg_2', 'varchar', 0, 0, 1, 2);
-insert into sys.functions values (1246, 'editdistance', 'editdistance', 'txtsim', 0, 1, false, false, false, 2000, true);
-insert into sys.args values (11825, 1246, 'res_0', 'int', 32, 0, 0, 0);
-insert into sys.args values (11826, 1246, 'arg_1', 'varchar', 0, 0, 1, 1);
-insert into sys.args values (11827, 1246, 'arg_2', 'varchar', 0, 0, 1, 2);
-insert into sys.functions values (1247, 'editdistance2', 'editdistance2', 'txtsim', 0, 1, false, false, false, 2000, true);
-insert into sys.args values (11828, 1247, 'res_0', 'int', 32, 0, 0, 0);
-insert into sys.args values (11829, 1247, 'arg_1', 'varchar', 0, 0, 1, 1);
-insert into sys.args values (11830, 1247, 'arg_2', 'varchar', 0, 0, 1, 2);
-insert into sys.functions values (1248, 'similarity', 'similarity', 'txtsim', 0, 1, false, false, false, 2000, true);
-insert into sys.args values (11831, 1248, 'res_0', 'double', 53, 0, 0, 0);
-insert into sys.args values (11832, 1248, 'arg_1', 'varchar', 0, 0, 1, 1);
-insert into sys.args values (11833, 1248, 'arg_2', 'varchar', 0, 0, 1, 2);
-insert into sys.functions values (1249, 'qgramnormalize', 'qgramnormalize', 'txtsim', 0, 1, false, false, false, 2000, true);
-insert into sys.args values (11834, 1249, 'res_0', 'varchar', 0, 0, 0, 0);
-insert into sys.args values (11835, 1249, 'arg_1', 'varchar', 0, 0, 1, 1);
-insert into sys.functions values (1250, 'levenshtein', 'levenshtein', 'txtsim', 0, 1, false, false, false, 2000, true);
-insert into sys.args values (11836, 1250, 'res_0', 'int', 32, 0, 0, 0);
-insert into sys.args values (11837, 1250, 'arg_1', 'varchar', 0, 0, 1, 1);
-insert into sys.args values (11838, 1250, 'arg_2', 'varchar', 0, 0, 1, 2);
-insert into sys.functions values (1251, 'levenshtein', 'levenshtein', 'txtsim', 0, 1, false, false, false, 2000, true);
-insert into sys.args values (11839, 1251, 'res_0', 'int', 32, 0, 0, 0);
-insert into sys.args values (11840, 1251, 'arg_1', 'varchar', 0, 0, 1, 1);
-insert into sys.args values (11841, 1251, 'arg_2', 'varchar', 0, 0, 1, 2);
-insert into sys.args values (11842, 1251, 'arg_3', 'int', 32, 0, 1, 3);
-insert into sys.args values (11843, 1251, 'arg_4', 'int', 32, 0, 1, 4);
-insert into sys.args values (11844, 1251, 'arg_5', 'int', 32, 0, 1, 5);
-insert into sys.functions values (1252, 'index', 'index', 'calc', 0, 1, false, false, false, 2000, true);
-insert into sys.args values (11845, 1252, 'res_0', 'tinyint', 8, 0, 0, 0);
-insert into sys.args values (11846, 1252, 'arg_1', 'clob', 0, 0, 1, 1);
-insert into sys.args values (11847, 1252, 'arg_2', 'boolean', 1, 0, 1, 2);
-insert into sys.functions values (1253, 'index', 'index', 'calc', 0, 1, false, false, false, 2000, true);
-insert into sys.args values (11848, 1253, 'res_0', 'smallint', 16, 0, 0, 0);
-insert into sys.args values (11849, 1253, 'arg_1', 'clob', 0, 0, 1, 1);
-insert into sys.args values (11850, 1253, 'arg_2', 'boolean', 1, 0, 1, 2);
-insert into sys.functions values (1254, 'index', 'index', 'calc', 0, 1, false, false, false, 2000, true);
-insert into sys.args values (11851, 1254, 'res_0', 'int', 32, 0, 0, 0);
-insert into sys.args values (11852, 1254, 'arg_1', 'clob', 0, 0, 1, 1);
-insert into sys.args values (11853, 1254, 'arg_2', 'boolean', 1, 0, 1, 2);
-insert into sys.functions values (1255, 'strings', 'strings', 'calc', 0, 1, false, false, false, 2000, true);
-insert into sys.args values (11854, 1255, 'res_0', 'clob', 0, 0, 0, 0);
-insert into sys.args values (11855, 1255, 'arg_1', 'clob', 0, 0, 1, 1);
-insert into sys.functions values (1256, 'locate', 'locate', 'str', 0, 1, false, false, false, 2000, true);
-insert into sys.args values (11856, 1256, 'res_0', 'int', 32, 0, 0, 0);
-insert into sys.args values (11857, 1256, 'arg_1', 'clob', 0, 0, 1, 1);
-insert into sys.args values (11858, 1256, 'arg_2', 'clob', 0, 0, 1, 2);
-insert into sys.functions values (1257, 'locate', 'locate', 'str', 0, 1, false, false, false, 2000, true);
-insert into sys.args values (11859, 1257, 'res_0', 'int', 32, 0, 0, 0);
-insert into sys.args values (11860, 1257, 'arg_1', 'clob', 0, 0, 1, 1);
-insert into sys.args values (11861, 1257, 'arg_2', 'clob', 0, 0, 1, 2);
-insert into sys.args values (11862, 1257, 'arg_3', 'int', 32, 0, 1, 3);
-insert into sys.functions values (1258, 'charindex', 'locate', 'str', 0, 1, false, false, false, 2000, true);
-insert into sys.args values (11863, 1258, 'res_0', 'int', 32, 0, 0, 0);
-insert into sys.args values (11864, 1258, 'arg_1', 'clob', 0, 0, 1, 1);
-insert into sys.args values (11865, 1258, 'arg_2', 'clob', 0, 0, 1, 2);
-insert into sys.functions values (1259, 'charindex', 'locate', 'str', 0, 1, false, false, false, 2000, true);
-insert into sys.args values (11866, 1259, 'res_0', 'int', 32, 0, 0, 0);
-insert into sys.args values (11867, 1259, 'arg_1', 'clob', 0, 0, 1, 1);
-insert into sys.args values (11868, 1259, 'arg_2', 'clob', 0, 0, 1, 2);
-insert into sys.args values (11869, 1259, 'arg_3', 'int', 32, 0, 1, 3);
-insert into sys.functions values (1260, 'splitpart', 'splitpart', 'str', 0, 1, false, false, false, 2000, true);
-insert into sys.args values (11870, 1260, 'res_0', 'clob', 0, 0, 0, 0);
-insert into sys.args values (11871, 1260, 'arg_1', 'clob', 0, 0, 1, 1);
-insert into sys.args values (11872, 1260, 'arg_2', 'clob', 0, 0, 1, 2);
-insert into sys.args values (11873, 1260, 'arg_3', 'int', 32, 0, 1, 3);
-insert into sys.functions values (1261, 'substring', 'substring', 'str', 0, 1, false, false, false, 2000, true);
-insert into sys.args values (11874, 1261, 'res_0', 'clob', 0, 0, 0, 0);
-insert into sys.args values (11875, 1261, 'arg_1', 'clob', 0, 0, 1, 1);
-insert into sys.args values (11876, 1261, 'arg_2', 'int', 32, 0, 1, 2);
-insert into sys.functions values (1262, 'substring', 'substring', 'str', 0, 1, false, false, false, 2000, true);
-insert into sys.args values (11877, 1262, 'res_0', 'clob', 0, 0, 0, 0);
-insert into sys.args values (11878, 1262, 'arg_1', 'clob', 0, 0, 1, 1);
-insert into sys.args values (11879, 1262, 'arg_2', 'int', 32, 0, 1, 2);
-insert into sys.args values (11880, 1262, 'arg_3', 'int', 32, 0, 1, 3);
-insert into sys.functions values (1263, 'substr', 'substring', 'str', 0, 1, false, false, false, 2000, true);
-insert into sys.args values (11881, 1263, 'res_0', 'clob', 0, 0, 0, 0);
-insert into sys.args values (11882, 1263, 'arg_1', 'clob', 0, 0, 1, 1);
-insert into sys.args values (11883, 1263, 'arg_2', 'int', 32, 0, 1, 2);
-insert into sys.functions values (1264, 'substr', 'substring', 'str', 0, 1, false, false, false, 2000, true);
-insert into sys.args values (11884, 1264, 'res_0', 'clob', 0, 0, 0, 0);
-insert into sys.args values (11885, 1264, 'arg_1', 'clob', 0, 0, 1, 1);
-insert into sys.args values (11886, 1264, 'arg_2', 'int', 32, 0, 1, 2);
-insert into sys.args values (11887, 1264, 'arg_3', 'int', 32, 0, 1, 3);
-insert into sys.functions values (1265, 'not_like', 'not_like', 'algebra', 0, 1, false, false, false, 2000, true);
-insert into sys.args values (11888, 1265, 'res_0', 'boolean', 1, 0, 0, 0);
-insert into sys.args values (11889, 1265, 'arg_1', 'clob', 0, 0, 1, 1);
-insert into sys.args values (11890, 1265, 'arg_2', 'clob', 0, 0, 1, 2);
-insert into sys.functions values (1266, 'not_like', 'not_like', 'algebra', 0, 1, false, false, false, 2000, true);
-insert into sys.args values (11891, 1266, 'res_0', 'boolean', 1, 0, 0, 0);
-insert into sys.args values (11892, 1266, 'arg_1', 'clob', 0, 0, 1, 1);
-insert into sys.args values (11893, 1266, 'arg_2', 'clob', 0, 0, 1, 2);
-insert into sys.args values (11894, 1266, 'arg_3', 'clob', 0, 0, 1, 3);
-insert into sys.functions values (1267, 'not_ilike', 'not_ilike', 'algebra', 0, 1, false, false, false, 2000, true);
-insert into sys.args values (11895, 1267, 'res_0', 'boolean', 1, 0, 0, 0);
-insert into sys.args values (11896, 1267, 'arg_1', 'clob', 0, 0, 1, 1);
-insert into sys.args values (11897, 1267, 'arg_2', 'clob', 0, 0, 1, 2);
-insert into sys.functions values (1268, 'not_ilike', 'not_ilike', 'algebra', 0, 1, false, false, false, 2000, true);
-insert into sys.args values (11898, 1268, 'res_0', 'boolean', 1, 0, 0, 0);
-insert into sys.args values (11899, 1268, 'arg_1', 'clob', 0, 0, 1, 1);
-insert into sys.args values (11900, 1268, 'arg_2', 'clob', 0, 0, 1, 2);
-insert into sys.args values (11901, 1268, 'arg_3', 'clob', 0, 0, 1, 3);
-insert into sys.functions values (1269, 'patindex', 'patindex', 'pcre', 0, 1, false, false, false, 2000, true);
-insert into sys.args values (11902, 1269, 'res_0', 'int', 32, 0, 0, 0);
-insert into sys.args values (11903, 1269, 'arg_1', 'clob', 0, 0, 1, 1);
-insert into sys.args values (11904, 1269, 'arg_2', 'clob', 0, 0, 1, 2);
-insert into sys.functions values (1270, 'truncate', 'stringleft', 'str', 0, 1, false, false, false, 2000, true);
-insert into sys.args values (11905, 1270, 'res_0', 'clob', 0, 0, 0, 0);
-insert into sys.args values (11906, 1270, 'arg_1', 'clob', 0, 0, 1, 1);
-insert into sys.args values (11907, 1270, 'arg_2', 'int', 32, 0, 1, 2);
-insert into sys.functions values (1271, 'concat', '+', 'calc', 0, 1, false, false, false, 2000, true);
-insert into sys.args values (11908, 1271, 'res_0', 'clob', 0, 0, 0, 0);
-insert into sys.args values (11909, 1271, 'arg_1', 'clob', 0, 0, 1, 1);
-insert into sys.args values (11910, 1271, 'arg_2', 'clob', 0, 0, 1, 2);
-insert into sys.functions values (1272, 'ascii', 'ascii', 'str', 0, 1, false, false, false, 2000, true);
-insert into sys.args values (11911, 1272, 'res_0', 'int', 32, 0, 0, 0);
-insert into sys.args values (11912, 1272, 'arg_1', 'clob', 0, 0, 1, 1);
-insert into sys.functions values (1273, 'code', 'unicode', 'str', 0, 1, false, false, false, 2000, true);
-insert into sys.args values (11913, 1273, 'res_0', 'clob', 0, 0, 0, 0);
-insert into sys.args values (11914, 1273, 'arg_1', 'int', 32, 0, 1, 1);
-insert into sys.functions values (1274, 'length', 'length', 'str', 0, 1, false, false, false, 2000, true);
-insert into sys.args values (11915, 1274, 'res_0', 'int', 32, 0, 0, 0);
-insert into sys.args values (11916, 1274, 'arg_1', 'clob', 0, 0, 1, 1);
-insert into sys.functions values (1275, 'right', 'stringright', 'str', 0, 1, false, false, false, 2000, true);
-insert into sys.args values (11917, 1275, 'res_0', 'clob', 0, 0, 0, 0);
-insert into sys.args values (11918, 1275, 'arg_1', 'clob', 0, 0, 1, 1);
-insert into sys.args values (11919, 1275, 'arg_2', 'int', 32, 0, 1, 2);
-insert into sys.functions values (1276, 'left', 'stringleft', 'str', 0, 1, false, false, false, 2000, true);
-insert into sys.args values (11920, 1276, 'res_0', 'clob', 0, 0, 0, 0);
-insert into sys.args values (11921, 1276, 'arg_1', 'clob', 0, 0, 1, 1);
-insert into sys.args values (11922, 1276, 'arg_2', 'int', 32, 0, 1, 2);
-insert into sys.functions values (1277, 'upper', 'toUpper', 'str', 0, 1, false, false, false, 2000, true);
-insert into sys.args values (11923, 1277, 'res_0', 'clob', 0, 0, 0, 0);
-insert into sys.args values (11924, 1277, 'arg_1', 'clob', 0, 0, 1, 1);
-insert into sys.functions values (1278, 'ucase', 'toUpper', 'str', 0, 1, false, false, false, 2000, true);
-insert into sys.args values (11925, 1278, 'res_0', 'clob', 0, 0, 0, 0);
-insert into sys.args values (11926, 1278, 'arg_1', 'clob', 0, 0, 1, 1);
-insert into sys.functions values (1279, 'lower', 'toLower', 'str', 0, 1, false, false, false, 2000, true);
-insert into sys.args values (11927, 1279, 'res_0', 'clob', 0, 0, 0, 0);
-insert into sys.args values (11928, 1279, 'arg_1', 'clob', 0, 0, 1, 1);
-insert into sys.functions values (1280, 'lcase', 'toLower', 'str', 0, 1, false, false, false, 2000, true);
-insert into sys.args values (11929, 1280, 'res_0', 'clob', 0, 0, 0, 0);
-insert into sys.args values (11930, 1280, 'arg_1', 'clob', 0, 0, 1, 1);
-insert into sys.functions values (1281, 'trim', 'trim', 'str', 0, 1, false, false, false, 2000, true);
-insert into sys.args values (11931, 1281, 'res_0', 'clob', 0, 0, 0, 0);
-insert into sys.args values (11932, 1281, 'arg_1', 'clob', 0, 0, 1, 1);
-insert into sys.functions values (1282, 'trim', 'trim', 'str', 0, 1, false, false, false, 2000, true);
-insert into sys.args values (11933, 1282, 'res_0', 'clob', 0, 0, 0, 0);
-insert into sys.args values (11934, 1282, 'arg_1', 'clob', 0, 0, 1, 1);
-insert into sys.args values (11935, 1282, 'arg_2', 'clob', 0, 0, 1, 2);
-insert into sys.functions values (1283, 'ltrim', 'ltrim', 'str', 0, 1, false, false, false, 2000, true);
-insert into sys.args values (11936, 1283, 'res_0', 'clob', 0, 0, 0, 0);
-insert into sys.args values (11937, 1283, 'arg_1', 'clob', 0, 0, 1, 1);
-insert into sys.functions values (1284, 'ltrim', 'ltrim', 'str', 0, 1, false, false, false, 2000, true);
-insert into sys.args values (11938, 1284, 'res_0', 'clob', 0, 0, 0, 0);
-insert into sys.args values (11939, 1284, 'arg_1', 'clob', 0, 0, 1, 1);
-insert into sys.args values (11940, 1284, 'arg_2', 'clob', 0, 0, 1, 2);
-insert into sys.functions values (1285, 'rtrim', 'rtrim', 'str', 0, 1, false, false, false, 2000, true);
-insert into sys.args values (11941, 1285, 'res_0', 'clob', 0, 0, 0, 0);
-insert into sys.args values (11942, 1285, 'arg_1', 'clob', 0, 0, 1, 1);
-insert into sys.functions values (1286, 'rtrim', 'rtrim', 'str', 0, 1, false, false, false, 2000, true);
-insert into sys.args values (11943, 1286, 'res_0', 'clob', 0, 0, 0, 0);
-insert into sys.args values (11944, 1286, 'arg_1', 'clob', 0, 0, 1, 1);
-insert into sys.args values (11945, 1286, 'arg_2', 'clob', 0, 0, 1, 2);
-insert into sys.functions values (1287, 'lpad', 'lpad', 'str', 0, 1, false, false, false, 2000, true);
-insert into sys.args values (11946, 1287, 'res_0', 'clob', 0, 0, 0, 0);
-insert into sys.args values (11947, 1287, 'arg_1', 'clob', 0, 0, 1, 1);
-insert into sys.args values (11948, 1287, 'arg_2', 'int', 32, 0, 1, 2);
-insert into sys.functions values (1288, 'lpad', 'lpad', 'str', 0, 1, false, false, false, 2000, true);
-insert into sys.args values (11949, 1288, 'res_0', 'clob', 0, 0, 0, 0);
-insert into sys.args values (11950, 1288, 'arg_1', 'clob', 0, 0, 1, 1);
-insert into sys.args values (11951, 1288, 'arg_2', 'int', 32, 0, 1, 2);
-insert into sys.args values (11952, 1288, 'arg_3', 'clob', 0, 0, 1, 3);
-insert into sys.functions values (1289, 'rpad', 'rpad', 'str', 0, 1, false, false, false, 2000, true);
-insert into sys.args values (11953, 1289, 'res_0', 'clob', 0, 0, 0, 0);
-insert into sys.args values (11954, 1289, 'arg_1', 'clob', 0, 0, 1, 1);
-insert into sys.args values (11955, 1289, 'arg_2', 'int', 32, 0, 1, 2);
-insert into sys.functions values (1290, 'rpad', 'rpad', 'str', 0, 1, false, false, false, 2000, true);
-insert into sys.args values (11956, 1290, 'res_0', 'clob', 0, 0, 0, 0);
-insert into sys.args values (11957, 1290, 'arg_1', 'clob', 0, 0, 1, 1);
-insert into sys.args values (11958, 1290, 'arg_2', 'int', 32, 0, 1, 2);
-insert into sys.args values (11959, 1290, 'arg_3', 'clob', 0, 0, 1, 3);
-insert into sys.functions values (1291, 'insert', 'insert', 'str', 0, 1, false, false, false, 2000, true);
-insert into sys.args values (11960, 1291, 'res_0', 'clob', 0, 0, 0, 0);
-insert into sys.args values (11961, 1291, 'arg_1', 'clob', 0, 0, 1, 1);
-insert into sys.args values (11962, 1291, 'arg_2', 'int', 32, 0, 1, 2);
-insert into sys.args values (11963, 1291, 'arg_3', 'int', 32, 0, 1, 3);
-insert into sys.args values (11964, 1291, 'arg_4', 'clob', 0, 0, 1, 4);
-insert into sys.functions values (1292, 'replace', 'replace', 'str', 0, 1, false, false, false, 2000, true);
-insert into sys.args values (11965, 1292, 'res_0', 'clob', 0, 0, 0, 0);
-insert into sys.args values (11966, 1292, 'arg_1', 'clob', 0, 0, 1, 1);
-insert into sys.args values (11967, 1292, 'arg_2', 'clob', 0, 0, 1, 2);
-insert into sys.args values (11968, 1292, 'arg_3', 'clob', 0, 0, 1, 3);
-insert into sys.functions values (1293, 'repeat', 'repeat', 'str', 0, 1, false, false, false, 2000, true);
-insert into sys.args values (11969, 1293, 'res_0', 'clob', 0, 0, 0, 0);
-insert into sys.args values (11970, 1293, 'arg_1', 'clob', 0, 0, 1, 1);
-insert into sys.args values (11971, 1293, 'arg_2', 'int', 32, 0, 1, 2);
-insert into sys.functions values (1294, 'space', 'space', 'str', 0, 1, false, false, false, 2000, true);
-insert into sys.args values (11972, 1294, 'res_0', 'clob', 0, 0, 0, 0);
-insert into sys.args values (11973, 1294, 'arg_1', 'int', 32, 0, 1, 1);
-insert into sys.functions values (1295, 'char_length', 'length', 'str', 0, 1, false, false, false, 2000, true);
-insert into sys.args values (11974, 1295, 'res_0', 'int', 32, 0, 0, 0);
-insert into sys.args values (11975, 1295, 'arg_1', 'clob', 0, 0, 1, 1);
-insert into sys.functions values (1296, 'character_length', 'length', 'str', 0, 1, false, false, false, 2000, true);
-insert into sys.args values (11976, 1296, 'res_0', 'int', 32, 0, 0, 0);
-insert into sys.args values (11977, 1296, 'arg_1', 'clob', 0, 0, 1, 1);
-insert into sys.functions values (1297, 'octet_length', 'nbytes', 'str', 0, 1, false, false, false, 2000, true);
-insert into sys.args values (11978, 1297, 'res_0', 'int', 32, 0, 0, 0);
-insert into sys.args values (11979, 1297, 'arg_1', 'clob', 0, 0, 1, 1);
-insert into sys.functions values (1298, 'soundex', 'soundex', 'txtsim', 0, 1, false, false, false, 2000, true);
-insert into sys.args values (11980, 1298, 'res_0', 'clob', 0, 0, 0, 0);
-insert into sys.args values (11981, 1298, 'arg_1', 'clob', 0, 0, 1, 1);
-insert into sys.functions values (1299, 'difference', 'stringdiff', 'txtsim', 0, 1, false, false, false, 2000, true);
-insert into sys.args values (11982, 1299, 'res_0', 'int', 32, 0, 0, 0);
-insert into sys.args values (11983, 1299, 'arg_1', 'clob', 0, 0, 1, 1);
-insert into sys.args values (11984, 1299, 'arg_2', 'clob', 0, 0, 1, 2);
-insert into sys.functions values (1300, 'editdistance', 'editdistance', 'txtsim', 0, 1, false, false, false, 2000, true);
-insert into sys.args values (11985, 1300, 'res_0', 'int', 32, 0, 0, 0);
-insert into sys.args values (11986, 1300, 'arg_1', 'clob', 0, 0, 1, 1);
-insert into sys.args values (11987, 1300, 'arg_2', 'clob', 0, 0, 1, 2);
-insert into sys.functions values (1301, 'editdistance2', 'editdistance2', 'txtsim', 0, 1, false, false, false, 2000, true);
-insert into sys.args values (11988, 1301, 'res_0', 'int', 32, 0, 0, 0);
-insert into sys.args values (11989, 1301, 'arg_1', 'clob', 0, 0, 1, 1);
-insert into sys.args values (11990, 1301, 'arg_2', 'clob', 0, 0, 1, 2);
-insert into sys.functions values (1302, 'similarity', 'similarity', 'txtsim', 0, 1, false, false, false, 2000, true);
-insert into sys.args values (11991, 1302, 'res_0', 'double', 53, 0, 0, 0);
-insert into sys.args values (11992, 1302, 'arg_1', 'clob', 0, 0, 1, 1);
-insert into sys.args values (11993, 1302, 'arg_2', 'clob', 0, 0, 1, 2);
-insert into sys.functions values (1303, 'qgramnormalize', 'qgramnormalize', 'txtsim', 0, 1, false, false, false, 2000, true);
-insert into sys.args values (11994, 1303, 'res_0', 'clob', 0, 0, 0, 0);
-insert into sys.args values (11995, 1303, 'arg_1', 'clob', 0, 0, 1, 1);
-insert into sys.functions values (1304, 'levenshtein', 'levenshtein', 'txtsim', 0, 1, false, false, false, 2000, true);
-insert into sys.args values (11996, 1304, 'res_0', 'int', 32, 0, 0, 0);
-insert into sys.args values (11997, 1304, 'arg_1', 'clob', 0, 0, 1, 1);
-insert into sys.args values (11998, 1304, 'arg_2', 'clob', 0, 0, 1, 2);
-insert into sys.functions values (1305, 'levenshtein', 'levenshtein', 'txtsim', 0, 1, false, false, false, 2000, true);
-insert into sys.args values (11999, 1305, 'res_0', 'int', 32, 0, 0, 0);
-insert into sys.args values (12000, 1305, 'arg_1', 'clob', 0, 0, 1, 1);
-insert into sys.args values (12001, 1305, 'arg_2', 'clob', 0, 0, 1, 2);
-insert into sys.args values (12002, 1305, 'arg_3', 'int', 32, 0, 1, 3);
-insert into sys.args values (12003, 1305, 'arg_4', 'int', 32, 0, 1, 4);
-insert into sys.args values (12004, 1305, 'arg_5', 'int', 32, 0, 1, 5);
-insert into sys.functions values (1306, 'copyfrom', 'copy_from', 'sql', 0, 5, false, true, false, 2000, true);
-insert into sys.args values (12005, 1306, 'res_0', 'table', 0, 0, 0, 0);
-insert into sys.args values (12006, 1306, 'arg_1', 'ptr', 0, 0, 1, 1);
-insert into sys.args values (12007, 1306, 'arg_2', 'varchar', 0, 0, 1, 2);
-insert into sys.args values (12008, 1306, 'arg_3', 'varchar', 0, 0, 1, 3);
-insert into sys.args values (12009, 1306, 'arg_4', 'varchar', 0, 0, 1, 4);
-insert into sys.args values (12010, 1306, 'arg_5', 'varchar', 0, 0, 1, 5);
-insert into sys.args values (12011, 1306, 'arg_6', 'varchar', 0, 0, 1, 6);
-insert into sys.args values (12012, 1306, 'arg_7', 'bigint', 64, 0, 1, 7);
-insert into sys.args values (12013, 1306, 'arg_8', 'bigint', 64, 0, 1, 8);
-insert into sys.args values (12014, 1306, 'arg_9', 'int', 32, 0, 1, 9);
-insert into sys.args values (12015, 1306, 'arg_10', 'int', 32, 0, 1, 10);
-insert into sys.args values (12016, 1306, 'arg_11', 'varchar', 0, 0, 1, 11);
-insert into sys.args values (12017, 1306, 'arg_12', 'int', 32, 0, 1, 12);
-insert into sys.functions values (1307, 'copyfrom', 'importTable', 'sql', 0, 5, false, true, false, 2000, true);
-insert into sys.args values (12018, 1307, 'res_0', 'table', 0, 0, 0, 0);
-insert into sys.args values (12019, 1307, 'arg_1', 'varchar', 0, 0, 1, 1);
-insert into sys.args values (12020, 1307, 'arg_2', 'varchar', 0, 0, 1, 2);
-insert into sys.args values (12021, 1307, 'arg_3', 'int', 32, 0, 1, 3);
-insert into sys.functions values (1308, 'sys_update_schemas', 'update_schemas', 'sql', 0, 2, false, false, false, 2000, true);
-insert into sys.functions values (1309, 'sys_update_tables', 'update_tables', 'sql', 0, 2, false, false, false, 2000, true);
-insert into sys.functions values (61, 'not_unique', 'not_unique', 'sql', 0, 3, false, false, false, 2000, true);
-insert into sys.args values (12022, 61, 'res', 'boolean', 1, 0, 0, 0);
-insert into sys.args values (12023, 61, 'arg', 'oid', 31, 0, 1, 1);
-insert into sys.functions values (74, 'zero_or_one', 'zero_or_one', 'sql', 0, 3, false, false, false, 2000, true);
-insert into sys.args values (12024, 74, 'res', 'any', 0, 0, 0, 0);
-insert into sys.args values (12025, 74, 'arg', 'any', 0, 0, 1, 1);
-insert into sys.functions values (75, 'all', 'all', 'sql', 0, 3, false, false, false, 2000, true);
-insert into sys.args values (12026, 75, 'res', 'any', 0, 0, 0, 0);
-insert into sys.args values (12027, 75, 'arg', 'any', 0, 0, 1, 1);
-insert into sys.functions values (76, 'null', 'null', 'sql', 0, 3, false, false, false, 2000, true);
-insert into sys.args values (12028, 76, 'res', 'boolean', 1, 0, 0, 0);
-insert into sys.args values (12029, 76, 'arg', 'any', 0, 0, 1, 1);
-insert into sys.functions values (79, 'anyequal', 'anyequal', 'aggr', 0, 3, false, false, false, 2000, true);
-insert into sys.args values (12030, 79, 'res', 'boolean', 1, 0, 0, 0);
-insert into sys.args values (12031, 79, 'arg', 'any', 0, 0, 1, 1);
-insert into sys.functions values (80, 'allnotequal', 'allnotequal', 'aggr', 0, 3, false, false, false, 2000, true);
-insert into sys.args values (12032, 80, 'res', 'boolean', 1, 0, 0, 0);
-insert into sys.args values (12033, 80, 'arg', 'any', 0, 0, 1, 1);
-insert into sys.functions values (83, 'exist', 'exist', 'aggr', 0, 3, false, false, false, 2000, true);
-insert into sys.args values (12034, 83, 'res', 'boolean', 1, 0, 0, 0);
-insert into sys.args values (12035, 83, 'arg', 'any', 0, 0, 1, 1);
-insert into sys.functions values (84, 'not_exist', 'not_exist', 'aggr', 0, 3, false, false, false, 2000, true);
-insert into sys.args values (12036, 84, 'res', 'boolean', 1, 0, 0, 0);
-insert into sys.args values (12037, 84, 'arg', 'any', 0, 0, 1, 1);
-insert into sys.functions values (91, 'min', 'min', 'aggr', 0, 3, false, false, false, 2000, true);
-insert into sys.args values (12038, 91, 'res', 'any', 0, 0, 0, 0);
-insert into sys.args values (12039, 91, 'arg', 'any', 0, 0, 1, 1);
-insert into sys.functions values (92, 'max', 'max', 'aggr', 0, 3, false, false, false, 2000, true);
-insert into sys.args values (12040, 92, 'res', 'any', 0, 0, 0, 0);
-insert into sys.args values (12041, 92, 'arg', 'any', 0, 0, 1, 1);
-insert into sys.functions values (98, 'sum', 'sum', 'aggr', 0, 3, false, false, false, 2000, true);
-insert into sys.args values (12042, 98, 'res', 'bigint', 64, 0, 0, 0);
-insert into sys.args values (12043, 98, 'arg', 'tinyint', 8, 0, 1, 1);
-insert into sys.functions values (99, 'sum', 'sum', 'aggr', 0, 3, false, false, false, 2000, true);
-insert into sys.args values (12044, 99, 'res', 'bigint', 64, 0, 0, 0);
-insert into sys.args values (12045, 99, 'arg', 'smallint', 16, 0, 1, 1);
-insert into sys.functions values (100, 'sum', 'sum', 'aggr', 0, 3, false, false, false, 2000, true);
-insert into sys.args values (12046, 100, 'res', 'bigint', 64, 0, 0, 0);
-insert into sys.args values (12047, 100, 'arg', 'int', 32, 0, 1, 1);
-insert into sys.functions values (101, 'sum', 'sum', 'aggr', 0, 3, false, false, false, 2000, true);
-insert into sys.args values (12048, 101, 'res', 'bigint', 64, 0, 0, 0);
-insert into sys.args values (12049, 101, 'arg', 'bigint', 64, 0, 1, 1);
-insert into sys.functions values (102, 'sum', 'sum', 'aggr', 0, 3, false, false, false, 2000, true);
-insert into sys.args values (12050, 102, 'res', 'decimal', 18, 0, 0, 0);
-insert into sys.args values (12051, 102, 'arg', 'decimal', 2, 0, 1, 1);
-insert into sys.functions values (103, 'sum', 'sum', 'aggr', 0, 3, false, false, false, 2000, true);
-insert into sys.args values (12052, 103, 'res', 'decimal', 18, 0, 0, 0);
-insert into sys.args values (12053, 103, 'arg', 'decimal', 4, 0, 1, 1);
-insert into sys.functions values (104, 'sum', 'sum', 'aggr', 0, 3, false, false, false, 2000, true);
-insert into sys.args values (12054, 104, 'res', 'decimal', 18, 0, 0, 0);
-insert into sys.args values (12055, 104, 'arg', 'decimal', 9, 0, 1, 1);
-insert into sys.functions values (105, 'sum', 'sum', 'aggr', 0, 3, false, false, false, 2000, true);
-insert into sys.args values (12056, 105, 'res', 'decimal', 18, 0, 0, 0);
-insert into sys.args values (12057, 105, 'arg', 'decimal', 18, 0, 1, 1);
-insert into sys.functions values (106, 'prod', 'prod', 'aggr', 0, 3, false, false, false, 2000, true);
-insert into sys.args values (12058, 106, 'res', 'bigint', 64, 0, 0, 0);
-insert into sys.args values (12059, 106, 'arg', 'tinyint', 8, 0, 1, 1);
-insert into sys.functions values (107, 'prod', 'prod', 'aggr', 0, 3, false, false, false, 2000, true);
-insert into sys.args values (12060, 107, 'res', 'bigint', 64, 0, 0, 0);
-insert into sys.args values (12061, 107, 'arg', 'smallint', 16, 0, 1, 1);
-insert into sys.functions values (108, 'prod', 'prod', 'aggr', 0, 3, false, false, false, 2000, true);
-insert into sys.args values (12062, 108, 'res', 'bigint', 64, 0, 0, 0);
-insert into sys.args values (12063, 108, 'arg', 'int', 32, 0, 1, 1);
-insert into sys.functions values (109, 'prod', 'prod', 'aggr', 0, 3, false, false, false, 2000, true);
-insert into sys.args values (12064, 109, 'res', 'bigint', 64, 0, 0, 0);
-insert into sys.args values (12065, 109, 'arg', 'bigint', 64, 0, 1, 1);
-insert into sys.functions values (121, 'sum', 'sum', 'aggr', 0, 3, false, false, false, 2000, true);
-insert into sys.args values (12066, 121, 'res', 'real', 24, 0, 0, 0);
-insert into sys.args values (12067, 121, 'arg', 'real', 24, 0, 1, 1);
-insert into sys.functions values (122, 'prod', 'prod', 'aggr', 0, 3, false, false, false, 2000, true);
-insert into sys.args values (12068, 122, 'res', 'real', 24, 0, 0, 0);
-insert into sys.args values (12069, 122, 'arg', 'real', 24, 0, 1, 1);
-insert into sys.functions values (123, 'sum', 'sum', 'aggr', 0, 3, false, false, false, 2000, true);
-insert into sys.args values (12070, 123, 'res', 'double', 53, 0, 0, 0);
-insert into sys.args values (12071, 123, 'arg', 'double', 53, 0, 1, 1);
-insert into sys.functions values (124, 'prod', 'prod', 'aggr', 0, 3, false, false, false, 2000, true);
-insert into sys.args values (12072, 124, 'res', 'double', 53, 0, 0, 0);
-insert into sys.args values (12073, 124, 'arg', 'double', 53, 0, 1, 1);
-insert into sys.functions values (125, 'sum', 'sum', 'aggr', 0, 3, false, false, false, 2000, true);
-insert into sys.args values (12074, 125, 'res', 'month_interval', 32, 0, 0, 0);
-insert into sys.args values (12075, 125, 'arg', 'month_interval', 32, 0, 1, 1);
-insert into sys.functions values (126, 'sum', 'sum', 'aggr', 0, 3, false, false, false, 2000, true);
-insert into sys.args values (12076, 126, 'res', 'sec_interval', 13, 0, 0, 0);
-insert into sys.args values (12077, 126, 'arg', 'sec_interval', 13, 0, 1, 1);
-insert into sys.functions values (127, 'avg', 'avg', 'aggr', 0, 3, false, false, false, 2000, true);
-insert into sys.args values (12078, 127, 'res', 'double', 53, 0, 0, 0);
-insert into sys.args values (12079, 127, 'arg', 'double', 53, 0, 1, 1);
-insert into sys.functions values (128, 'avg', 'avg', 'aggr', 0, 3, false, false, false, 2000, true);
-insert into sys.args values (12080, 128, 'res', 'double', 53, 0, 0, 0);
-insert into sys.args values (12081, 128, 'arg', 'tinyint', 8, 0, 1, 1);
-insert into sys.functions values (129, 'avg', 'avg', 'aggr', 0, 3, false, false, false, 2000, true);
-insert into sys.args values (12082, 129, 'res', 'double', 53, 0, 0, 0);
-insert into sys.args values (12083, 129, 'arg', 'smallint', 16, 0, 1, 1);
-insert into sys.functions values (130, 'avg', 'avg', 'aggr', 0, 3, false, false, false, 2000, true);
-insert into sys.args values (12084, 130, 'res', 'double', 53, 0, 0, 0);
-insert into sys.args values (12085, 130, 'arg', 'int', 32, 0, 1, 1);
-insert into sys.functions values (131, 'avg', 'avg', 'aggr', 0, 3, false, false, false, 2000, true);
-insert into sys.args values (12086, 131, 'res', 'double', 53, 0, 0, 0);
-insert into sys.args values (12087, 131, 'arg', 'bigint', 64, 0, 1, 1);
-insert into sys.functions values (132, 'avg', 'avg', 'aggr', 0, 3, false, false, false, 2000, true);
-insert into sys.args values (12088, 132, 'res', 'double', 53, 0, 0, 0);
-insert into sys.args values (12089, 132, 'arg', 'real', 24, 0, 1, 1);
-insert into sys.functions values (133, 'avg', 'avg', 'aggr', 0, 3, false, false, false, 2000, true);
-insert into sys.args values (12090, 133, 'res', 'double', 53, 0, 0, 0);
-insert into sys.args values (12091, 133, 'arg', 'month_interval', 32, 0, 1, 1);
-insert into sys.functions values (134, 'count_no_nil', 'count_no_nil', 'aggr', 0, 3, false, false, false, 2000, true);
-insert into sys.args values (12092, 134, 'res', 'bigint', 64, 0, 0, 0);
-insert into sys.functions values (135, 'count', 'count', 'aggr', 0, 3, false, false, false, 2000, true);
-insert into sys.args values (12093, 135, 'res', 'bigint', 64, 0, 0, 0);
-set schema "sys";
-
-Running database upgrade commands:
-set schema sys;
-drop procedure sys.times();
-set schema "sys";
-
-Running database upgrade commands:
-insert into sys.dependencies select c1, c2, c3 from (values(7249,7258,7),(7253,7262,7),(7007,7498,7),(7000,7498,7),(7003,7498,7),(7004,7498,7),(7005,7498,7),(7006,7498,7),(7066,7510,7),(7498,7510,7),(7502,7510,7),(8036,8038,13),(8024,8038,13),(8025,8038,13),(8026,8038,13),(8027,8038,13),(8028,8038,13),(8029,8038,13),(8030,8038,13),(8031,8038,13),(8032,8038,13),(8033,8038,13),(8034,8038,13),(8035,8038,13),(7939,8038,13),(7922,8038,13),(7923,8038,13),(7924,8038,13),(7925,8038,13),(7926,8038,13),(7927,8038,13),(7928,8038,13),(7929,8038,13),(7930,8038,13),(7931,8038,13),(7932,8038,13),(7933,8038,13),(7934,8038,13),(7935,8038,13),(7936,8038,13),(7937,8038,13),(7938,8038,13),(2087,8038,13),(2088,8038,13),(2089,8038,13),(2090,8038,13),(2091,8038,13),(2092,8038,13),(2093,8038,13),(2110,8038,13),(2111,8038,13),(2112,8038,13),(2113,8038,13),(5899,8038,13),(5900,8038,13),(5901,8038,13),(5902,8038,13),(5903,8038,13),(5904,8038,13),(5905,8038,13),(5906,8038,13),(5907,8038,13),(5908,8038,13),(2001,8038,13),(2002,8038,13),(2003,8038,13),(2004,8038,13),(2005,8038,13),(2006,8038,13),(5909,8038,13),(5910,8038,13),(5911,8038,13),(5912,8038,13),(5913,8038,13),(5914,8038,13),(5915,8038,13),(5916,8038,13),(5917,8038,13),(5918,8038,13),(5919,8038,13),(2067,5899,5),(2068,5899,5),(2069,5899,5),(2070,5899,5),(2071,5899,5),(2072,5899,5),(2073,5899,5),(2074,5899,5),(2075,5899,5),(2115,5899,5),(2116,5899,5),(2117,5899,5),(2118,5899,5),(2119,5899,5),(2120,5899,5),(2121,5899,5),(2122,5899,5),(2123,5899,5),(2076,5909,5),(2077,5909,5),(2078,5909,5),(2079,5909,5),(2080,5909,5),(2081,5909,5),(2082,5909,5),(2083,5909,5),(2084,5909,5),(2085,5909,5),(2086,5909,5),(2124,5909,5),(2125,5909,5),(2126,5909,5),(2127,5909,5),(2128,5909,5),(2129,5909,5),(2130,5909,5),(2131,5909,5),(2132,5909,5),(2133,5909,5),(2134,5909,5),(5934,5936,5),(5930,5936,5),(5931,5936,5),(5932,5936,5),(5933,5936,5),(6140,6169,5),(6150,6180,5),(6140,6198,5),(6150,6198,5),(6209,6237,5),(5943,6289,5),(5944,6289,5),(5945,6289,5),(2001,6289,5),(2002,6289,5),(2003,6289,5),(2067,6289,5),(2068,6289,5),(2069,6289,5),(2070,6289,5),(2072,6289,5),(2115,6289,5),(2116,6289,5),(2117,6289,5),(2118,6289,5),(2120,6289,5),(2076,6289,5),(2077,6289,5),(2078,6289,5),(2082,6289,5),(2124,6289,5),(2125,6289,5),(2126,6289,5),(2130,6289,5),(2087,6289,5),(2088,6289,5),(2089,6289,5),(2091,6289,5),(2135,6289,5),(2136,6289,5),(2137,6289,5),(2139,6289,5),(2094,6289,5),(2095,6289,5),(2096,6289,5),(2098,6289,5),(2142,6289,5),(2143,6289,5),(2144,6289,5),(2146,6289,5),(2099,6289,5),(2100,6289,5),(2101,6289,5),(2102,6289,5),(2147,6289,5),(2148,6289,5),(2149,6289,5),(2150,6289,5),(2016,6289,5),(2017,6289,5),(2018,6289,5),(2022,6289,5),(2026,6289,5),(2028,6289,5),(2029,6289,5),(2030,6289,5),(2031,6289,5),(2037,6289,5),(2038,6289,5),(2039,6289,5),(2040,6289,5),(2007,6289,5),(2008,6289,5),(2010,6289,5),(2015,6289,5),(2063,6307,5),(2064,6307,5),(2065,6307,5),(2066,6307,5),(6297,6307,5),(6291,6307,5),(6294,6307,5),(6289,6307,5),(6282,6307,5),(6283,6307,5),(6287,6307,5),(2001,6313,5),(2002,6313,5),(2003,6313,5),(2005,6313,5),(5943,6313,5),(5944,6313,5),(5945,6313,5),(2110,6325,5),(2111,6325,5),(2112,6325,5),(2113,6325,5),(2087,6325,5),(2088,6325,5),(2089,6325,5),(2090,6325,5),(2091,6325,5),(5909,6325,5),(5910,6325,5),(5911,6325,5),(5915,6325,5),(5899,6325,5),(5900,6325,5),(5901,6325,5),(5902,6325,5),(5899,6334,5),(5900,6334,5),(5901,6334,5),(5902,6334,5),(5904,6334,5),(2063,6334,5),(2064,6334,5),(2065,6334,5),(2066,6334,5),(5899,6343,5),(5900,6343,5),(5901,6343,5),(5902,6343,5),(5904,6343,5),(2063,6343,5),(2064,6343,5),(2065,6343,5),(2066,6343,5),(5899,6354,5),(5900,6354,5),(5901,6354,5),(5902,6354,5),(5904,6354,5),(2063,6354,5),(2064,6354,5),(2065,6354,5),(2066,6354,5),(5909,6354,5),(5910,6354,5),(5911,6354,5),(5915,6354,5),(5899,6363,5),(5900,6363,5),(5901,6363,5),(5902,6363,5),(5904,6363,5),(2063,6363,5),(2064,6363,5),(2065,6363,5),(2066,6363,5),(2016,6363,5),(2017,6363,5),(2018,6363,5),(2026,6363,5),(5936,6369,5),(5937,6369,5),(5939,6369,5),(2001,6369,5),(2002,6369,5),(2003,6369,5),(5899,6377,5),(5900,6377,5),(5901,6377,5),(5902,6377,5),(5904,6377,5),(2063,6377,5),(2064,6377,5),(2065,6377,5),(2066,6377,5),(2016,6377,5),(2017,6377,5),(2018,6377,5),(2022,6377,5),(5899,6385,5),(5900,6385,5),(5901,6385,5),(5902,6385,5),(5904,6385,5),(2063,6385,5),(2064,6385,5),(2065,6385,5),(2066,6385,5),(2016,6385,5),(2017,6385,5),(2018,6385,5),(2022,6385,5),(2016,6394,5),(2017,6394,5),(2018,6394,5),(2022,6394,5),(2063,6394,5),(2064,6394,5),(2065,6394,5),(2066,6394,5),(5909,6394,5),(5910,6394,5),(5911,6394,5),(5915,6394,5),(2016,6405,5),(2017,6405,5),(2018,6405,5),(2022,6405,5),(2026,6405,5),(2063,6405,5),(2064,6405,5),(2065,6405,5),(2066,6405,5),(2099,6413,5),(2100,6413,5),(2101,6413,5),(2102,6413,5),(5899,6413,5),(5900,6413,5),(5901,6413,5),(5902,6413,5),(2063,6413,5),(2064,6413,5),(2065,6413,5),(2066,6413,5),(2063,6423,5),(2064,6423,5),(2065,6423,5),(2066,6423,5),(5909,6423,5),(5910,6423,5),(5911,6423,5),(5915,6423,5),(2099,6423,5),(2100,6423,5),(2101,6423,5),(5899,6423,5),(5900,6423,5),(5901,6423,5),(5902,6423,5),(2063,6433,5),(2064,6433,5),(2065,6433,5),(2066,6433,5),(2016,6433,5),(2017,6433,5),(2018,6433,5),(2022,6433,5),(2026,6433,5),(2099,6433,5),(2100,6433,5),(2101,6433,5),(2102,6433,5),(2094,6442,5),(2095,6442,5),(2096,6442,5),(2097,6442,5),(2098,6442,5),(5899,6442,5),(5900,6442,5),(5901,6442,5),(5902,6442,5),(2087,6442,5),(2089,6442,5),(2091,6442,5),(2110,6454,5),(2111,6454,5),(2112,6454,5),(2113,6454,5),(2094,6454,5),(2095,6454,5),(2096,6454,5),(2097,6454,5),(2098,6454,5),(5909,6454,5),(5910,6454,5),(5911,6454,5),(5915,6454,5),(5899,6454,5),(5900,6454,5),(5901,6454,5),(5902,6454,5),(2087,6454,5),(2089,6454,5),(2091,6454,5),(2087,6462,5),(2091,6462,5),(2092,6462,5),(2088,6462,5),(2089,6462,5),(2090,6462,5),(5899,6462,5),(5900,6462,5),(5901,6462,5),(5902,6462,5),(2087,6472,5),(2088,6472,5),(2089,6472,5),(2090,6472,5),(2091,6472,5),(2092,6472,5),(5899,6481,5),(5900,6481,5),(5901,6481,5),(5902,6481,5),(5904,6481,5),(2063,6481,5),(2064,6481,5),(2065,6481,5),(2066,6481,5),(2016,6481,5),(2017,6481,5),(2018,6481,5),(2022,6481,5),(5899,6490,5),(5900,6490,5),(5901,6490,5),(5902,6490,5),(5904,6490,5),(2063,6490,5),(2064,6490,5),(2065,6490,5),(2066,6490,5),(2016,6490,5),(2017,6490,5),(2018,6490,5),(2022,6490,5),(2016,6499,5),(2017,6499,5),(2018,6499,5),(2022,6499,5),(2063,6499,5),(2064,6499,5),(2065,6499,5),(2066,6499,5),(5909,6499,5),(5910,6499,5),(5911,6499,5),(5915,6499,5),(2016,6510,5),(2017,6510,5),(2018,6510,5),(2022,6510,5),(2026,6510,5),(2063,6510,5),(2064,6510,5),(2065,6510,5),(2066,6510,5),(2063,6520,5),(2064,6520,5),(2065,6520,5),(2066,6520,5),(2007,6520,5),(2008,6520,5),(2010,6520,5),(5909,6520,5),(5910,6520,5),(5911,6520,5),(5915,6520,5),(5899,6520,5),(5900,6520,5),(5901,6520,5),(5902,6520,5),(2063,6528,5),(2064,6528,5),(2065,6528,5),(2066,6528,5),(2007,6528,5),(2008,6528,5),(2010,6528,5),(2016,6528,5),(2017,6528,5),(2018,6528,5),(2022,6528,5),(2063,6538,5),(2064,6538,5),(2065,6538,5),(2066,6538,5),(2007,6538,5),(2008,6538,5),(2010,6538,5),(2028,6538,5),(2029,6538,5),(2030,6538,5),(2031,6538,5),(2036,6538,5),(2016,6538,5),(2017,6538,5),(2018,6538,5),(6550,6564,5),(6627,6635,5),(5920,6639,5),(6671,6689,5),(6709,6719,5),(5909,7016,5),(5911,7016,5),(5912,7016,5),(5913,7016,5),(5914,7016,5),(5915,7016,5),(2007,7016,5),(2009,7016,5),(2010,7016,5),(5899,7016,5),(5900,7016,5),(5901,7016,5),(5902,7016,5),(2001,7016,5),(2002,7016,5),(2003,7016,5),(6987,7016,5),(6991,7016,5),(6995,7016,5),(5943,7762,5),(5944,7762,5),(5945,7762,5),(5946,7762,5),(5934,7762,5),(7903,7939,5),(5899,7939,5),(5901,7939,5),(5902,7939,5),(5905,7939,5),(2001,7939,5),(2002,7939,5),(2003,7939,5),(7939,7950,5),(7922,7950,5),(7923,7950,5),(7928,7950,5),(7930,7950,5),(7931,7950,5),(7932,7950,5),(7934,7950,5),(7938,7950,5),(7939,7959,5),(7922,7959,5),(7930,7959,5),(7931,7959,5),(7932,7959,5),(7934,7959,5),(7938,7959,5)) as t1(c1,c2,c3) where t1.c1 not in (select "id" from sys.dependencies where depend_id = t1.c2);
-
-Running database upgrade commands:
-insert into sys.dependencies select c1, c2, c3 from (values(8036,8075,5),(8024,8075,5),(8025,8075,5),(8026,8075,5),(8027,8075,5),(8029,8075,5),(8030,8075,5),(8031,8075,5),(8032,8075,5),(8033,8075,5),(8034,8075,5),(8035,8075,5),(8040,8075,5),(8045,8075,5),(8052,8075,5),(8057,8075,5),(8036,8086,5),(8024,8086,5),(8025,8086,5),(8027,8086,5),(8029,8086,5),(8030,8086,5),(8031,8086,5),(8032,8086,5),(8033,8086,5),(8035,8086,5),(8040,8086,5),(8045,8086,5),(8052,8086,5),(8057,8086,5),(2016,8328,5),(2017,8328,5),(2027,8328,5)) as t1(c1,c2,c3) where t1.c1 not in (select "id" from sys.dependencies where depend_id = t1.c2);
-
-Running database upgrade commands:
-set schema "sys";
-create function sys.deltas ("schema" string) returns table ("id" int, "cleared" boolean, "immutable" bigint, "inserted" bigint, "updates" bigint, "deletes" bigint, "level" int) external name "sql"."deltas";
-create function sys.deltas ("schema" string, "table" string) returns table ("id" int, "cleared" boolean, "immutable" bigint, "inserted" bigint, "updates" bigint, "deletes" bigint, "level" int) external name "sql"."deltas";
-create function sys.deltas ("schema" string, "table" string, "column" string) returns table ("id" int, "cleared" boolean, "immutable" bigint, "inserted" bigint, "updates" bigint, "deletes" bigint, "level" int) external name "sql"."deltas";
-create aggregate median_avg(val TINYINT) returns DOUBLE
- external name "aggr"."median_avg";
-GRANT EXECUTE ON AGGREGATE median_avg(TINYINT) TO PUBLIC;
-create aggregate median_avg(val SMALLINT) returns DOUBLE
- external name "aggr"."median_avg";
-GRANT EXECUTE ON AGGREGATE median_avg(SMALLINT) TO PUBLIC;
-create aggregate median_avg(val INTEGER) returns DOUBLE
- external name "aggr"."median_avg";
-GRANT EXECUTE ON AGGREGATE median_avg(INTEGER) TO PUBLIC;
-create aggregate median_avg(val BIGINT) returns DOUBLE
- external name "aggr"."median_avg";
-GRANT EXECUTE ON AGGREGATE median_avg(BIGINT) TO PUBLIC;
-create aggregate median_avg(val DECIMAL) returns DOUBLE
- external name "aggr"."median_avg";
-GRANT EXECUTE ON AGGREGATE median_avg(DECIMAL) TO PUBLIC;
-create aggregate median_avg(val REAL) returns DOUBLE
- external name "aggr"."median_avg";
-GRANT EXECUTE ON AGGREGATE median_avg(REAL) TO PUBLIC;
-create aggregate median_avg(val DOUBLE) returns DOUBLE
- external name "aggr"."median_avg";
-GRANT EXECUTE ON AGGREGATE median_avg(DOUBLE) TO PUBLIC;
-
-create aggregate quantile_avg(val TINYINT, q DOUBLE) returns DOUBLE
- external name "aggr"."quantile_avg";
-GRANT EXECUTE ON AGGREGATE quantile_avg(TINYINT, DOUBLE) TO PUBLIC;
-create aggregate quantile_avg(val SMALLINT, q DOUBLE) returns DOUBLE
- external name "aggr"."quantile_avg";
-GRANT EXECUTE ON AGGREGATE quantile_avg(SMALLINT, DOUBLE) TO PUBLIC;
-create aggregate quantile_avg(val INTEGER, q DOUBLE) returns DOUBLE
- external name "aggr"."quantile_avg";
-GRANT EXECUTE ON AGGREGATE quantile_avg(INTEGER, DOUBLE) TO PUBLIC;
-create aggregate quantile_avg(val BIGINT, q DOUBLE) returns DOUBLE
- external name "aggr"."quantile_avg";
-GRANT EXECUTE ON AGGREGATE quantile_avg(BIGINT, DOUBLE) TO PUBLIC;
-create aggregate quantile_avg(val DECIMAL, q DOUBLE) returns DOUBLE
- external name "aggr"."quantile_avg";
-GRANT EXECUTE ON AGGREGATE quantile_avg(DECIMAL, DOUBLE) TO PUBLIC;
-create aggregate quantile_avg(val REAL, q DOUBLE) returns DOUBLE
- external name "aggr"."quantile_avg";
-GRANT EXECUTE ON AGGREGATE quantile_avg(REAL, DOUBLE) TO PUBLIC;
-create aggregate quantile_avg(val DOUBLE, q DOUBLE) returns DOUBLE
- external name "aggr"."quantile_avg";
-GRANT EXECUTE ON AGGREGATE quantile_avg(DOUBLE, DOUBLE) TO PUBLIC;
-drop procedure master();
-drop procedure master(string);
-drop procedure stopmaster();
-drop procedure masterbeat(int);
-drop function masterClock();
-drop function masterTick();
-drop procedure replicate();
-drop procedure replicate(timestamp);
-drop procedure replicate(string);
-drop procedure replicate(string, timestamp);
-drop procedure replicate(string, tinyint);
-drop procedure replicate(string, smallint);
-drop procedure replicate(string, integer);
-drop procedure replicate(string, bigint);
-drop procedure replicabeat(integer);
-drop function replicaClock();
-drop function replicaTick();
-create schema wlc;
-create procedure wlc.master()
-external name wlc.master;
-create procedure wlc.master(path string)
-external name wlc.master;
-create procedure wlc.stop()
-external name wlc.stop;
-create procedure wlc.flush()
-external name wlc.flush;
-create procedure wlc.beat( duration int)
-external name wlc."setbeat";
-create function wlc.clock() returns string
-external name wlc."getclock";
-create function wlc.tick() returns bigint
-external name wlc."gettick";
-create schema wlr;
-create procedure wlr.master(dbname string)
-external name wlr.master;
-create procedure wlr.stop()
-external name wlr.stop;
-create procedure wlr.accept()
-external name wlr.accept;
-create procedure wlr.replicate()
-external name wlr.replicate;
-create procedure wlr.replicate(pointintime timestamp)
-external name wlr.replicate;
-create procedure wlr.replicate(id tinyint)
-external name wlr.replicate;
-create procedure wlr.replicate(id smallint)
-external name wlr.replicate;
-create procedure wlr.replicate(id integer)
-external name wlr.replicate;
-create procedure wlr.replicate(id bigint)
-external name wlr.replicate;
-create procedure wlr.beat(duration integer)
-external name wlr."setbeat";
-create function wlr.clock() returns string
-external name wlr."getclock";
-create function wlr.tick() returns bigint
-external name wlr."gettick";
-update sys.functions set system = true where schema_id = (select id from sys.schemas where name = 'sys') and name in ('deltas') and type = 5;
-update sys.functions set system = true where schema_id = (select id from sys.schemas where name = 'sys') and name in ('median_avg', 'quantile_avg') and type = 3;
-update sys.schemas set system = true where name in ('wlc', 'wlr');
-update sys.functions set system = true where schema_id = (select id from sys.schemas where name = 'wlc') and name in ('clock', 'tick') and type = 1;
-update sys.functions set system = true where schema_id = (select id from sys.schemas where name = 'wlc') and name in ('master', 'stop', 'flush', 'beat') and type = 2;
-update sys.functions set system = true where schema_id = (select id from sys.schemas where name = 'wlr') and name in ('clock', 'tick') and type = 1;
-update sys.functions set system = true where schema_id = (select id from sys.schemas where name = 'wlr') and name in ('master', 'stop', 'accept', 'replicate', 'beat') and type = 2;
-create aggregate stddev_samp(val INTERVAL SECOND) returns DOUBLE
-external name "aggr"."stdev";
-GRANT EXECUTE ON AGGREGATE stddev_samp(INTERVAL SECOND) TO PUBLIC;
-create aggregate stddev_samp(val INTERVAL MONTH) returns DOUBLE
-external name "aggr"."stdev";
-GRANT EXECUTE ON AGGREGATE stddev_samp(INTERVAL MONTH) TO PUBLIC;
-create aggregate stddev_pop(val INTERVAL SECOND) returns DOUBLE
-external name "aggr"."stdevp";
-GRANT EXECUTE ON AGGREGATE stddev_pop(INTERVAL SECOND) TO PUBLIC;
-create aggregate stddev_pop(val INTERVAL MONTH) returns DOUBLE
-external name "aggr"."stdevp";
-GRANT EXECUTE ON AGGREGATE stddev_pop(INTERVAL MONTH) TO PUBLIC;
-create aggregate var_samp(val INTERVAL SECOND) returns DOUBLE
-external name "aggr"."variance";
-GRANT EXECUTE ON AGGREGATE var_samp(INTERVAL SECOND) TO PUBLIC;
-create aggregate var_samp(val INTERVAL MONTH) returns DOUBLE
-external name "aggr"."variance";
-GRANT EXECUTE ON AGGREGATE var_samp(INTERVAL MONTH) TO PUBLIC;
-create aggregate var_pop(val INTERVAL SECOND) returns DOUBLE
-external name "aggr"."variancep";
-GRANT EXECUTE ON AGGREGATE var_pop(INTERVAL SECOND) TO PUBLIC;
-create aggregate var_pop(val INTERVAL MONTH) returns DOUBLE
-external name "aggr"."variancep";
-GRANT EXECUTE ON AGGREGATE var_pop(INTERVAL MONTH) TO PUBLIC;
-create aggregate median(val INTERVAL SECOND) returns INTERVAL SECOND
-external name "aggr"."median";
-GRANT EXECUTE ON AGGREGATE median(INTERVAL SECOND) TO PUBLIC;
-create aggregate median(val INTERVAL MONTH) returns INTERVAL MONTH
-external name "aggr"."median";
-GRANT EXECUTE ON AGGREGATE median(INTERVAL MONTH) TO PUBLIC;
-create aggregate quantile(val INTERVAL SECOND, q DOUBLE) returns INTERVAL SECOND
-external name "aggr"."quantile";
-GRANT EXECUTE ON AGGREGATE quantile(INTERVAL SECOND, DOUBLE) TO PUBLIC;
-create aggregate quantile(val INTERVAL MONTH, q DOUBLE) returns INTERVAL MONTH
-external name "aggr"."quantile";
-GRANT EXECUTE ON AGGREGATE quantile(INTERVAL MONTH, DOUBLE) TO PUBLIC;
-update sys.functions set system = true where schema_id = (select id from sys.schemas where name = 'sys') and name in ('stddev_samp', 'stddev_pop', 'var_samp', 'var_pop', 'median', 'quantile') and type = 3;
-drop function json.text(string);
-drop function json.text(int);
-update "sys"."args" set "type" = 'ptr' where "func_id" = (select "id" from "sys"."functions" where "name" = 'copyfrom' and "func" = 'copy_from' and "mod" = 'sql') and "name" = 'arg_1';
-set schema "sys";
-
 Running database upgrade commands:
 set schema "sys";
 create procedure suspend_log_flushing()
@@ -5364,10 +115,16 @@
 update sys.functions set system = true where schema_id = (select id from sys.schemas where name = 'sys') and name = 'queue' and type = 5;
 update sys.functions set system = true where schema_id = (select id from sys.schemas where name = 'sys') and name in ('pause', 'resume', 'stop') and type = 2;
 update sys._tables set system = true where schema_id = (select id from sys.schemas where name = 'sys') and name = 'queue';
+ALTER TABLE sys.keywords SET READ WRITE;
+insert into sys.keywords values ('CUBE'), ('GROUPING'), ('ROLLUP'), ('SETS');
+commit;
 set schema "sys";
 
-=======
->>>>>>> 9ad51c5d
+Running database upgrade commands:
+set schema "sys";
+ALTER TABLE sys.keywords SET READ ONLY;
+set schema "sys";
+
 # MonetDB/SQL module loaded
 
 # 16:02:52 >  
