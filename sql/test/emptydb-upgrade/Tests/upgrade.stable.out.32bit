<<<<<<< HEAD
Running database upgrade commands:
delete from sys.dependencies where id < 2000;
delete from sys.types where id < 2000;
insert into sys.types values (1, 'void', 'any', 0, 0, 0, 0, 2000);
insert into sys.types values (2, 'bat', 'table', 0, 0, 0, 1, 2000);
insert into sys.types values (3, 'ptr', 'ptr', 0, 0, 0, 1, 2000);
insert into sys.types values (4, 'bit', 'boolean', 1, 0, 2, 2, 2000);
insert into sys.types values (5, 'str', 'clob', 0, 0, 0, 4, 2000);
insert into sys.types values (6, 'str', 'varchar', 0, 0, 0, 4, 2000);
insert into sys.types values (7, 'str', 'char', 0, 0, 0, 3, 2000);
insert into sys.types values (8, 'oid', 'oid', 31, 0, 2, 6, 2000);
insert into sys.types values (9, 'bte', 'tinyint', 8, 1, 2, 7, 2000);
insert into sys.types values (10, 'sht', 'smallint', 16, 1, 2, 7, 2000);
insert into sys.types values (11, 'int', 'int', 32, 1, 2, 7, 2000);
insert into sys.types values (12, 'lng', 'bigint', 64, 1, 2, 7, 2000);
insert into sys.types values (13, 'bte', 'decimal', 2, 1, 10, 10, 2000);
insert into sys.types values (14, 'sht', 'decimal', 4, 1, 10, 10, 2000);
insert into sys.types values (15, 'int', 'decimal', 9, 1, 10, 10, 2000);
insert into sys.types values (16, 'lng', 'decimal', 18, 1, 10, 10, 2000);
insert into sys.types values (17, 'flt', 'real', 24, 2, 2, 11, 2000);
insert into sys.types values (18, 'dbl', 'double', 53, 2, 2, 11, 2000);
insert into sys.types values (19, 'int', 'month_interval', 3, 0, 10, 8, 2000);
insert into sys.types values (20, 'lng', 'day_interval', 4, 0, 10, 9, 2000);
insert into sys.types values (21, 'lng', 'sec_interval', 13, 1, 10, 9, 2000);
insert into sys.types values (22, 'daytime', 'time', 7, 0, 0, 12, 2000);
insert into sys.types values (23, 'daytime', 'timetz', 7, 1, 0, 13, 2000);
insert into sys.types values (24, 'date', 'date', 0, 0, 0, 14, 2000);
insert into sys.types values (25, 'timestamp', 'timestamp', 7, 0, 0, 15, 2000);
insert into sys.types values (26, 'timestamp', 'timestamptz', 7, 1, 0, 16, 2000);
insert into sys.types values (27, 'blob', 'blob', 0, 0, 0, 5, 2000);
insert into sys.types values (30, 'wkb', 'geometry', 0, 0, 0, 17, 2000);
insert into sys.types values (31, 'wkba', 'geometrya', 0, 0, 0, 18, 2000);
insert into sys.types values (32, 'mbr', 'mbr', 0, 0, 0, 18, 2000);
delete from sys.functions where id < 2000;
delete from sys.args where func_id not in (select id from sys.functions);
insert into sys.functions values (28, 'length', 'nitems', 'blob', 0, 1, false, false, false, 2000, true, false);
insert into sys.args values (7875, 28, 'res_0', 'int', 32, 0, 0, 0);
insert into sys.args values (7876, 28, 'arg_1', 'blob', 0, 0, 1, 1);
insert into sys.functions values (29, 'octet_length', 'nitems', 'blob', 0, 1, false, false, false, 2000, true, false);
insert into sys.args values (7877, 29, 'res_0', 'int', 32, 0, 0, 0);
insert into sys.args values (7878, 29, 'arg_1', 'blob', 0, 0, 1, 1);
insert into sys.functions values (33, 'mbr_overlap', 'mbrOverlaps', 'geom', 0, 1, false, false, false, 2000, true, true);
insert into sys.args values (7879, 33, 'res_0', 'boolean', 1, 0, 0, 0);
insert into sys.args values (7880, 33, 'arg_1', 'geometry', 0, 0, 1, 1);
insert into sys.args values (7881, 33, 'arg_2', 'geometry', 0, 0, 1, 2);
insert into sys.functions values (34, 'mbr_overlap', 'mbrOverlaps', 'geom', 0, 1, false, false, false, 2000, true, true);
insert into sys.args values (7882, 34, 'res_0', 'boolean', 1, 0, 0, 0);
insert into sys.args values (7883, 34, 'arg_1', 'mbr', 0, 0, 1, 1);
insert into sys.args values (7884, 34, 'arg_2', 'mbr', 0, 0, 1, 2);
insert into sys.functions values (35, 'mbr_above', 'mbrAbove', 'geom', 0, 1, false, false, false, 2000, true, true);
insert into sys.args values (7885, 35, 'res_0', 'boolean', 1, 0, 0, 0);
insert into sys.args values (7886, 35, 'arg_1', 'geometry', 0, 0, 1, 1);
insert into sys.args values (7887, 35, 'arg_2', 'geometry', 0, 0, 1, 2);
insert into sys.functions values (36, 'mbr_above', 'mbrAbove', 'geom', 0, 1, false, false, false, 2000, true, true);
insert into sys.args values (7888, 36, 'res_0', 'boolean', 1, 0, 0, 0);
insert into sys.args values (7889, 36, 'arg_1', 'mbr', 0, 0, 1, 1);
insert into sys.args values (7890, 36, 'arg_2', 'mbr', 0, 0, 1, 2);
insert into sys.functions values (37, 'mbr_below', 'mbrBelow', 'geom', 0, 1, false, false, false, 2000, true, true);
insert into sys.args values (7891, 37, 'res_0', 'boolean', 1, 0, 0, 0);
insert into sys.args values (7892, 37, 'arg_1', 'geometry', 0, 0, 1, 1);
insert into sys.args values (7893, 37, 'arg_2', 'geometry', 0, 0, 1, 2);
insert into sys.functions values (38, 'mbr_below', 'mbrBelow', 'geom', 0, 1, false, false, false, 2000, true, true);
insert into sys.args values (7894, 38, 'res_0', 'boolean', 1, 0, 0, 0);
insert into sys.args values (7895, 38, 'arg_1', 'mbr', 0, 0, 1, 1);
insert into sys.args values (7896, 38, 'arg_2', 'mbr', 0, 0, 1, 2);
insert into sys.functions values (39, 'mbr_right', 'mbrRight', 'geom', 0, 1, false, false, false, 2000, true, true);
insert into sys.args values (7897, 39, 'res_0', 'boolean', 1, 0, 0, 0);
insert into sys.args values (7898, 39, 'arg_1', 'geometry', 0, 0, 1, 1);
insert into sys.args values (7899, 39, 'arg_2', 'geometry', 0, 0, 1, 2);
insert into sys.functions values (40, 'mbr_right', 'mbrRight', 'geom', 0, 1, false, false, false, 2000, true, true);
insert into sys.args values (7900, 40, 'res_0', 'boolean', 1, 0, 0, 0);
insert into sys.args values (7901, 40, 'arg_1', 'mbr', 0, 0, 1, 1);
insert into sys.args values (7902, 40, 'arg_2', 'mbr', 0, 0, 1, 2);
insert into sys.functions values (41, 'mbr_left', 'mbrLeft', 'geom', 0, 1, false, false, false, 2000, true, true);
insert into sys.args values (7903, 41, 'res_0', 'boolean', 1, 0, 0, 0);
insert into sys.args values (7904, 41, 'arg_1', 'geometry', 0, 0, 1, 1);
insert into sys.args values (7905, 41, 'arg_2', 'geometry', 0, 0, 1, 2);
insert into sys.functions values (42, 'mbr_left', 'mbrLeft', 'geom', 0, 1, false, false, false, 2000, true, true);
insert into sys.args values (7906, 42, 'res_0', 'boolean', 1, 0, 0, 0);
insert into sys.args values (7907, 42, 'arg_1', 'mbr', 0, 0, 1, 1);
insert into sys.args values (7908, 42, 'arg_2', 'mbr', 0, 0, 1, 2);
insert into sys.functions values (43, 'mbr_overlap_or_above', 'mbrOverlapOrAbove', 'geom', 0, 1, false, false, false, 2000, true, true);
insert into sys.args values (7909, 43, 'res_0', 'boolean', 1, 0, 0, 0);
insert into sys.args values (7910, 43, 'arg_1', 'geometry', 0, 0, 1, 1);
insert into sys.args values (7911, 43, 'arg_2', 'geometry', 0, 0, 1, 2);
insert into sys.functions values (44, 'mbr_overlap_or_above', 'mbrOverlapOrAbove', 'geom', 0, 1, false, false, false, 2000, true, true);
insert into sys.args values (7912, 44, 'res_0', 'boolean', 1, 0, 0, 0);
insert into sys.args values (7913, 44, 'arg_1', 'mbr', 0, 0, 1, 1);
insert into sys.args values (7914, 44, 'arg_2', 'mbr', 0, 0, 1, 2);
insert into sys.functions values (45, 'mbr_overlap_or_below', 'mbrOverlapOrBelow', 'geom', 0, 1, false, false, false, 2000, true, true);
insert into sys.args values (7915, 45, 'res_0', 'boolean', 1, 0, 0, 0);
insert into sys.args values (7916, 45, 'arg_1', 'geometry', 0, 0, 1, 1);
insert into sys.args values (7917, 45, 'arg_2', 'geometry', 0, 0, 1, 2);
insert into sys.functions values (46, 'mbr_overlap_or_below', 'mbrOverlapOrBelow', 'geom', 0, 1, false, false, false, 2000, true, true);
insert into sys.args values (7918, 46, 'res_0', 'boolean', 1, 0, 0, 0);
insert into sys.args values (7919, 46, 'arg_1', 'mbr', 0, 0, 1, 1);
insert into sys.args values (7920, 46, 'arg_2', 'mbr', 0, 0, 1, 2);
insert into sys.functions values (47, 'mbr_overlap_or_right', 'mbrOverlapOrRight', 'geom', 0, 1, false, false, false, 2000, true, true);
insert into sys.args values (7921, 47, 'res_0', 'boolean', 1, 0, 0, 0);
insert into sys.args values (7922, 47, 'arg_1', 'geometry', 0, 0, 1, 1);
insert into sys.args values (7923, 47, 'arg_2', 'geometry', 0, 0, 1, 2);
insert into sys.functions values (48, 'mbr_overlap_or_right', 'mbrOverlapOrRight', 'geom', 0, 1, false, false, false, 2000, true, true);
insert into sys.args values (7924, 48, 'res_0', 'boolean', 1, 0, 0, 0);
insert into sys.args values (7925, 48, 'arg_1', 'mbr', 0, 0, 1, 1);
insert into sys.args values (7926, 48, 'arg_2', 'mbr', 0, 0, 1, 2);
insert into sys.functions values (49, 'mbr_overlap_or_left', 'mbrOverlapOrLeft', 'geom', 0, 1, false, false, false, 2000, true, true);
insert into sys.args values (7927, 49, 'res_0', 'boolean', 1, 0, 0, 0);
insert into sys.args values (7928, 49, 'arg_1', 'geometry', 0, 0, 1, 1);
insert into sys.args values (7929, 49, 'arg_2', 'geometry', 0, 0, 1, 2);
insert into sys.functions values (50, 'mbr_overlap_or_left', 'mbrOverlapOrLeft', 'geom', 0, 1, false, false, false, 2000, true, true);
insert into sys.args values (7930, 50, 'res_0', 'boolean', 1, 0, 0, 0);
insert into sys.args values (7931, 50, 'arg_1', 'mbr', 0, 0, 1, 1);
insert into sys.args values (7932, 50, 'arg_2', 'mbr', 0, 0, 1, 2);
insert into sys.functions values (51, 'mbr_contains', 'mbrContains', 'geom', 0, 1, false, false, false, 2000, true, true);
insert into sys.args values (7933, 51, 'res_0', 'boolean', 1, 0, 0, 0);
insert into sys.args values (7934, 51, 'arg_1', 'geometry', 0, 0, 1, 1);
insert into sys.args values (7935, 51, 'arg_2', 'geometry', 0, 0, 1, 2);
insert into sys.functions values (52, 'mbr_contains', 'mbrContains', 'geom', 0, 1, false, false, false, 2000, true, true);
insert into sys.args values (7936, 52, 'res_0', 'boolean', 1, 0, 0, 0);
insert into sys.args values (7937, 52, 'arg_1', 'mbr', 0, 0, 1, 1);
insert into sys.args values (7938, 52, 'arg_2', 'mbr', 0, 0, 1, 2);
insert into sys.functions values (53, 'mbr_contained', 'mbrContained', 'geom', 0, 1, false, false, false, 2000, true, true);
insert into sys.args values (7939, 53, 'res_0', 'boolean', 1, 0, 0, 0);
insert into sys.args values (7940, 53, 'arg_1', 'geometry', 0, 0, 1, 1);
insert into sys.args values (7941, 53, 'arg_2', 'geometry', 0, 0, 1, 2);
insert into sys.functions values (54, 'mbr_contained', 'mbrContained', 'geom', 0, 1, false, false, false, 2000, true, true);
insert into sys.args values (7942, 54, 'res_0', 'boolean', 1, 0, 0, 0);
insert into sys.args values (7943, 54, 'arg_1', 'mbr', 0, 0, 1, 1);
insert into sys.args values (7944, 54, 'arg_2', 'mbr', 0, 0, 1, 2);
insert into sys.functions values (55, 'mbr_equal', 'mbrEqual', 'geom', 0, 1, false, false, false, 2000, true, true);
insert into sys.args values (7945, 55, 'res_0', 'boolean', 1, 0, 0, 0);
insert into sys.args values (7946, 55, 'arg_1', 'geometry', 0, 0, 1, 1);
insert into sys.args values (7947, 55, 'arg_2', 'geometry', 0, 0, 1, 2);
insert into sys.functions values (56, 'mbr_equal', 'mbrEqual', 'geom', 0, 1, false, false, false, 2000, true, true);
insert into sys.args values (7948, 56, 'res_0', 'boolean', 1, 0, 0, 0);
insert into sys.args values (7949, 56, 'arg_1', 'mbr', 0, 0, 1, 1);
insert into sys.args values (7950, 56, 'arg_2', 'mbr', 0, 0, 1, 2);
insert into sys.functions values (57, 'mbr_distance', 'mbrDistance', 'geom', 0, 1, false, false, false, 2000, true, true);
insert into sys.args values (7951, 57, 'res_0', 'double', 53, 0, 0, 0);
insert into sys.args values (7952, 57, 'arg_1', 'geometry', 0, 0, 1, 1);
insert into sys.args values (7953, 57, 'arg_2', 'geometry', 0, 0, 1, 2);
insert into sys.functions values (58, 'mbr_distance', 'mbrDistance', 'geom', 0, 1, false, false, false, 2000, true, true);
insert into sys.args values (7954, 58, 'res_0', 'double', 53, 0, 0, 0);
insert into sys.args values (7955, 58, 'arg_1', 'mbr', 0, 0, 1, 1);
insert into sys.args values (7956, 58, 'arg_2', 'mbr', 0, 0, 1, 2);
insert into sys.functions values (59, 'left_shift', 'mbrLeft', 'geom', 0, 1, false, false, false, 2000, true, true);
insert into sys.args values (7957, 59, 'res_0', 'boolean', 1, 0, 0, 0);
insert into sys.args values (7958, 59, 'arg_1', 'geometry', 0, 0, 1, 1);
insert into sys.args values (7959, 59, 'arg_2', 'geometry', 0, 0, 1, 2);
insert into sys.functions values (60, 'left_shift', 'mbrLeft', 'geom', 0, 1, false, false, false, 2000, true, true);
insert into sys.args values (7960, 60, 'res_0', 'boolean', 1, 0, 0, 0);
insert into sys.args values (7961, 60, 'arg_1', 'mbr', 0, 0, 1, 1);
insert into sys.args values (7962, 60, 'arg_2', 'mbr', 0, 0, 1, 2);
insert into sys.functions values (61, 'right_shift', 'mbrRight', 'geom', 0, 1, false, false, false, 2000, true, true);
insert into sys.args values (7963, 61, 'res_0', 'boolean', 1, 0, 0, 0);
insert into sys.args values (7964, 61, 'arg_1', 'geometry', 0, 0, 1, 1);
insert into sys.args values (7965, 61, 'arg_2', 'geometry', 0, 0, 1, 2);
insert into sys.functions values (62, 'right_shift', 'mbrRight', 'geom', 0, 1, false, false, false, 2000, true, true);
insert into sys.args values (7966, 62, 'res_0', 'boolean', 1, 0, 0, 0);
insert into sys.args values (7967, 62, 'arg_1', 'mbr', 0, 0, 1, 1);
insert into sys.args values (7968, 62, 'arg_2', 'mbr', 0, 0, 1, 2);
insert into sys.functions values (70, '=', '=', 'calc', 0, 1, false, false, false, 2000, true, false);
insert into sys.args values (7969, 70, 'res_0', 'boolean', 1, 0, 0, 0);
insert into sys.args values (7970, 70, 'arg_1', 'any', 0, 0, 1, 1);
insert into sys.args values (7971, 70, 'arg_2', 'any', 0, 0, 1, 2);
insert into sys.functions values (71, '<>', '!=', 'calc', 0, 1, false, false, false, 2000, true, false);
insert into sys.args values (7972, 71, 'res_0', 'boolean', 1, 0, 0, 0);
insert into sys.args values (7973, 71, 'arg_1', 'any', 0, 0, 1, 1);
insert into sys.args values (7974, 71, 'arg_2', 'any', 0, 0, 1, 2);
insert into sys.functions values (72, 'isnull', 'isnil', 'calc', 0, 1, false, false, false, 2000, true, true);
insert into sys.args values (7975, 72, 'res_0', 'boolean', 1, 0, 0, 0);
insert into sys.args values (7976, 72, 'arg_1', 'any', 0, 0, 1, 1);
insert into sys.functions values (73, 'isnotnull', 'isnotnil', 'calc', 0, 1, false, false, false, 2000, true, true);
insert into sys.args values (7977, 73, 'res_0', 'boolean', 1, 0, 0, 0);
insert into sys.args values (7978, 73, 'arg_1', 'any', 0, 0, 1, 1);
insert into sys.functions values (74, '>', '>', 'calc', 0, 1, false, false, false, 2000, true, false);
insert into sys.args values (7979, 74, 'res_0', 'boolean', 1, 0, 0, 0);
insert into sys.args values (7980, 74, 'arg_1', 'any', 0, 0, 1, 1);
insert into sys.args values (7981, 74, 'arg_2', 'any', 0, 0, 1, 2);
insert into sys.functions values (75, '>=', '>=', 'calc', 0, 1, false, false, false, 2000, true, false);
insert into sys.args values (7982, 75, 'res_0', 'boolean', 1, 0, 0, 0);
insert into sys.args values (7983, 75, 'arg_1', 'any', 0, 0, 1, 1);
insert into sys.args values (7984, 75, 'arg_2', 'any', 0, 0, 1, 2);
insert into sys.functions values (76, '<', '<', 'calc', 0, 1, false, false, false, 2000, true, false);
insert into sys.args values (7985, 76, 'res_0', 'boolean', 1, 0, 0, 0);
insert into sys.args values (7986, 76, 'arg_1', 'any', 0, 0, 1, 1);
insert into sys.args values (7987, 76, 'arg_2', 'any', 0, 0, 1, 2);
insert into sys.functions values (77, '<=', '<=', 'calc', 0, 1, false, false, false, 2000, true, false);
insert into sys.args values (7988, 77, 'res_0', 'boolean', 1, 0, 0, 0);
insert into sys.args values (7989, 77, 'arg_1', 'any', 0, 0, 1, 1);
insert into sys.args values (7990, 77, 'arg_2', 'any', 0, 0, 1, 2);
insert into sys.functions values (78, 'between', 'between', 'calc', 0, 1, false, false, false, 2000, true, false);
insert into sys.args values (7991, 78, 'res_0', 'boolean', 1, 0, 0, 0);
insert into sys.args values (7992, 78, 'arg_1', 'any', 0, 0, 1, 1);
insert into sys.args values (7993, 78, 'arg_2', 'any', 0, 0, 1, 2);
insert into sys.args values (7994, 78, 'arg_3', 'any', 0, 0, 1, 3);
insert into sys.args values (7995, 78, 'arg_4', 'boolean', 1, 0, 1, 4);
insert into sys.args values (7996, 78, 'arg_5', 'boolean', 1, 0, 1, 5);
insert into sys.args values (7997, 78, 'arg_6', 'boolean', 1, 0, 1, 6);
insert into sys.args values (7998, 78, 'arg_7', 'boolean', 1, 0, 1, 7);
insert into sys.args values (7999, 78, 'arg_8', 'boolean', 1, 0, 1, 8);
insert into sys.functions values (97, 'min', 'min', 'aggr', 0, 3, false, false, false, 2000, true, false);
insert into sys.args values (8000, 97, 'res_0', 'any', 0, 0, 0, 0);
insert into sys.args values (8001, 97, 'arg_1', 'any', 0, 0, 1, 1);
insert into sys.functions values (98, 'max', 'max', 'aggr', 0, 3, false, false, false, 2000, true, false);
insert into sys.args values (8002, 98, 'res_0', 'any', 0, 0, 0, 0);
insert into sys.args values (8003, 98, 'arg_1', 'any', 0, 0, 1, 1);
insert into sys.functions values (99, 'sql_min', 'min', 'calc', 0, 1, false, false, false, 2000, true, false);
insert into sys.args values (8004, 99, 'res_0', 'any', 0, 0, 0, 0);
insert into sys.args values (8005, 99, 'arg_1', 'any', 0, 0, 1, 1);
insert into sys.args values (8006, 99, 'arg_2', 'any', 0, 0, 1, 2);
insert into sys.functions values (100, 'sql_max', 'max', 'calc', 0, 1, false, false, false, 2000, true, false);
insert into sys.args values (8007, 100, 'res_0', 'any', 0, 0, 0, 0);
insert into sys.args values (8008, 100, 'arg_1', 'any', 0, 0, 1, 1);
insert into sys.args values (8009, 100, 'arg_2', 'any', 0, 0, 1, 2);
insert into sys.functions values (101, 'least', 'min_no_nil', 'calc', 0, 1, false, false, false, 2000, true, true);
insert into sys.args values (8010, 101, 'res_0', 'any', 0, 0, 0, 0);
insert into sys.args values (8011, 101, 'arg_1', 'any', 0, 0, 1, 1);
insert into sys.args values (8012, 101, 'arg_2', 'any', 0, 0, 1, 2);
insert into sys.functions values (102, 'greatest', 'max_no_nil', 'calc', 0, 1, false, false, false, 2000, true, true);
insert into sys.args values (8013, 102, 'res_0', 'any', 0, 0, 0, 0);
insert into sys.args values (8014, 102, 'arg_1', 'any', 0, 0, 1, 1);
insert into sys.args values (8015, 102, 'arg_2', 'any', 0, 0, 1, 2);
insert into sys.functions values (103, 'ifthenelse', 'ifthenelse', 'calc', 0, 1, false, false, false, 2000, true, true);
insert into sys.args values (8016, 103, 'res_0', 'any', 0, 0, 0, 0);
insert into sys.args values (8017, 103, 'arg_1', 'boolean', 1, 0, 1, 1);
insert into sys.args values (8018, 103, 'arg_2', 'any', 0, 0, 1, 2);
insert into sys.args values (8019, 103, 'arg_3', 'any', 0, 0, 1, 3);
insert into sys.functions values (109, 'sum', 'sum', 'aggr', 0, 3, false, false, false, 2000, true, false);
insert into sys.args values (8020, 109, 'res_0', 'bigint', 64, 0, 0, 0);
insert into sys.args values (8021, 109, 'arg_1', 'tinyint', 8, 0, 1, 1);
insert into sys.functions values (110, 'sum', 'sum', 'aggr', 0, 3, false, false, false, 2000, true, false);
insert into sys.args values (8022, 110, 'res_0', 'bigint', 64, 0, 0, 0);
insert into sys.args values (8023, 110, 'arg_1', 'smallint', 16, 0, 1, 1);
insert into sys.functions values (111, 'sum', 'sum', 'aggr', 0, 3, false, false, false, 2000, true, false);
insert into sys.args values (8024, 111, 'res_0', 'bigint', 64, 0, 0, 0);
insert into sys.args values (8025, 111, 'arg_1', 'int', 32, 0, 1, 1);
insert into sys.functions values (112, 'sum', 'sum', 'aggr', 0, 3, false, false, false, 2000, true, false);
insert into sys.args values (8026, 112, 'res_0', 'bigint', 64, 0, 0, 0);
insert into sys.args values (8027, 112, 'arg_1', 'bigint', 64, 0, 1, 1);
insert into sys.functions values (113, 'sum', 'sum', 'aggr', 0, 3, false, false, false, 2000, true, false);
insert into sys.args values (8028, 113, 'res_0', 'decimal', 18, 0, 0, 0);
insert into sys.args values (8029, 113, 'arg_1', 'decimal', 2, 0, 1, 1);
insert into sys.functions values (114, 'sum', 'sum', 'aggr', 0, 3, false, false, false, 2000, true, false);
insert into sys.args values (8030, 114, 'res_0', 'decimal', 18, 0, 0, 0);
insert into sys.args values (8031, 114, 'arg_1', 'decimal', 4, 0, 1, 1);
insert into sys.functions values (115, 'sum', 'sum', 'aggr', 0, 3, false, false, false, 2000, true, false);
insert into sys.args values (8032, 115, 'res_0', 'decimal', 18, 0, 0, 0);
insert into sys.args values (8033, 115, 'arg_1', 'decimal', 9, 0, 1, 1);
insert into sys.functions values (116, 'sum', 'sum', 'aggr', 0, 3, false, false, false, 2000, true, false);
insert into sys.args values (8034, 116, 'res_0', 'decimal', 18, 0, 0, 0);
insert into sys.args values (8035, 116, 'arg_1', 'decimal', 18, 0, 1, 1);
insert into sys.functions values (117, 'prod', 'prod', 'aggr', 0, 3, false, false, false, 2000, true, false);
insert into sys.args values (8036, 117, 'res_0', 'bigint', 64, 0, 0, 0);
insert into sys.args values (8037, 117, 'arg_1', 'tinyint', 8, 0, 1, 1);
insert into sys.functions values (118, 'prod', 'prod', 'aggr', 0, 3, false, false, false, 2000, true, false);
insert into sys.args values (8038, 118, 'res_0', 'bigint', 64, 0, 0, 0);
insert into sys.args values (8039, 118, 'arg_1', 'smallint', 16, 0, 1, 1);
insert into sys.functions values (119, 'prod', 'prod', 'aggr', 0, 3, false, false, false, 2000, true, false);
insert into sys.args values (8040, 119, 'res_0', 'bigint', 64, 0, 0, 0);
insert into sys.args values (8041, 119, 'arg_1', 'int', 32, 0, 1, 1);
insert into sys.functions values (120, 'prod', 'prod', 'aggr', 0, 3, false, false, false, 2000, true, false);
insert into sys.args values (8042, 120, 'res_0', 'bigint', 64, 0, 0, 0);
insert into sys.args values (8043, 120, 'arg_1', 'bigint', 64, 0, 1, 1);
insert into sys.functions values (121, 'mod', '%', 'calc', 0, 1, false, false, false, 2000, true, false);
insert into sys.args values (8044, 121, 'res_0', 'tinyint', 8, 0, 0, 0);
insert into sys.args values (8045, 121, 'arg_1', 'tinyint', 8, 0, 1, 1);
insert into sys.args values (8046, 121, 'arg_2', 'tinyint', 8, 0, 1, 2);
insert into sys.functions values (122, 'mod', '%', 'calc', 0, 1, false, false, false, 2000, true, false);
insert into sys.args values (8047, 122, 'res_0', 'smallint', 16, 0, 0, 0);
insert into sys.args values (8048, 122, 'arg_1', 'smallint', 16, 0, 1, 1);
insert into sys.args values (8049, 122, 'arg_2', 'smallint', 16, 0, 1, 2);
insert into sys.functions values (123, 'mod', '%', 'calc', 0, 1, false, false, false, 2000, true, false);
insert into sys.args values (8050, 123, 'res_0', 'int', 32, 0, 0, 0);
insert into sys.args values (8051, 123, 'arg_1', 'int', 32, 0, 1, 1);
insert into sys.args values (8052, 123, 'arg_2', 'int', 32, 0, 1, 2);
insert into sys.functions values (124, 'mod', '%', 'calc', 0, 1, false, false, false, 2000, true, false);
insert into sys.args values (8053, 124, 'res_0', 'bigint', 64, 0, 0, 0);
insert into sys.args values (8054, 124, 'arg_1', 'bigint', 64, 0, 1, 1);
insert into sys.args values (8055, 124, 'arg_2', 'bigint', 64, 0, 1, 2);
insert into sys.functions values (125, 'mod', '%', 'calc', 0, 1, false, false, false, 2000, true, false);
insert into sys.args values (8056, 125, 'res_0', 'decimal', 2, 0, 0, 0);
insert into sys.args values (8057, 125, 'arg_1', 'decimal', 2, 0, 1, 1);
insert into sys.args values (8058, 125, 'arg_2', 'decimal', 2, 0, 1, 2);
insert into sys.functions values (126, 'mod', '%', 'calc', 0, 1, false, false, false, 2000, true, false);
insert into sys.args values (8059, 126, 'res_0', 'decimal', 4, 0, 0, 0);
insert into sys.args values (8060, 126, 'arg_1', 'decimal', 4, 0, 1, 1);
insert into sys.args values (8061, 126, 'arg_2', 'decimal', 4, 0, 1, 2);
insert into sys.functions values (127, 'mod', '%', 'calc', 0, 1, false, false, false, 2000, true, false);
insert into sys.args values (8062, 127, 'res_0', 'decimal', 9, 0, 0, 0);
insert into sys.args values (8063, 127, 'arg_1', 'decimal', 9, 0, 1, 1);
insert into sys.args values (8064, 127, 'arg_2', 'decimal', 9, 0, 1, 2);
insert into sys.functions values (128, 'mod', '%', 'calc', 0, 1, false, false, false, 2000, true, false);
insert into sys.args values (8065, 128, 'res_0', 'decimal', 18, 0, 0, 0);
insert into sys.args values (8066, 128, 'arg_1', 'decimal', 18, 0, 1, 1);
insert into sys.args values (8067, 128, 'arg_2', 'decimal', 18, 0, 1, 2);
insert into sys.functions values (129, 'mod', '%', 'calc', 0, 1, false, false, false, 2000, true, false);
insert into sys.args values (8068, 129, 'res_0', 'real', 24, 0, 0, 0);
insert into sys.args values (8069, 129, 'arg_1', 'real', 24, 0, 1, 1);
insert into sys.args values (8070, 129, 'arg_2', 'real', 24, 0, 1, 2);
insert into sys.functions values (130, 'mod', '%', 'calc', 0, 1, false, false, false, 2000, true, false);
insert into sys.args values (8071, 130, 'res_0', 'double', 53, 0, 0, 0);
insert into sys.args values (8072, 130, 'arg_1', 'double', 53, 0, 1, 1);
insert into sys.args values (8073, 130, 'arg_2', 'double', 53, 0, 1, 2);
insert into sys.functions values (131, 'sum', 'sum', 'aggr', 0, 3, false, false, false, 2000, true, false);
insert into sys.args values (8074, 131, 'res_0', 'real', 24, 0, 0, 0);
insert into sys.args values (8075, 131, 'arg_1', 'real', 24, 0, 1, 1);
insert into sys.functions values (132, 'prod', 'prod', 'aggr', 0, 3, false, false, false, 2000, true, false);
insert into sys.args values (8076, 132, 'res_0', 'real', 24, 0, 0, 0);
insert into sys.args values (8077, 132, 'arg_1', 'real', 24, 0, 1, 1);
insert into sys.functions values (133, 'sum', 'sum', 'aggr', 0, 3, false, false, false, 2000, true, false);
insert into sys.args values (8078, 133, 'res_0', 'double', 53, 0, 0, 0);
insert into sys.args values (8079, 133, 'arg_1', 'double', 53, 0, 1, 1);
insert into sys.functions values (134, 'prod', 'prod', 'aggr', 0, 3, false, false, false, 2000, true, false);
insert into sys.args values (8080, 134, 'res_0', 'double', 53, 0, 0, 0);
insert into sys.args values (8081, 134, 'arg_1', 'double', 53, 0, 1, 1);
insert into sys.functions values (135, 'sum', 'sum', 'aggr', 0, 3, false, false, false, 2000, true, false);
insert into sys.args values (8082, 135, 'res_0', 'month_interval', 3, 0, 0, 0);
insert into sys.args values (8083, 135, 'arg_1', 'month_interval', 3, 0, 1, 1);
insert into sys.functions values (136, 'sum', 'sum', 'aggr', 0, 3, false, false, false, 2000, true, false);
insert into sys.args values (8084, 136, 'res_0', 'day_interval', 4, 0, 0, 0);
insert into sys.args values (8085, 136, 'arg_1', 'day_interval', 4, 0, 1, 1);
insert into sys.functions values (137, 'sum', 'sum', 'aggr', 0, 3, false, false, false, 2000, true, false);
insert into sys.args values (8086, 137, 'res_0', 'sec_interval', 13, 0, 0, 0);
insert into sys.args values (8087, 137, 'arg_1', 'sec_interval', 13, 0, 1, 1);
insert into sys.functions values (138, 'avg', 'avg', 'aggr', 0, 3, false, false, false, 2000, true, false);
insert into sys.args values (8088, 138, 'res_0', 'double', 53, 0, 0, 0);
insert into sys.args values (8089, 138, 'arg_1', 'double', 53, 0, 1, 1);
insert into sys.functions values (139, 'avg', 'avg', 'aggr', 0, 3, false, false, false, 2000, true, false);
insert into sys.args values (8090, 139, 'res_0', 'double', 53, 0, 0, 0);
insert into sys.args values (8091, 139, 'arg_1', 'tinyint', 8, 0, 1, 1);
insert into sys.functions values (140, 'avg', 'avg', 'aggr', 0, 3, false, false, false, 2000, true, false);
insert into sys.args values (8092, 140, 'res_0', 'double', 53, 0, 0, 0);
insert into sys.args values (8093, 140, 'arg_1', 'smallint', 16, 0, 1, 1);
insert into sys.functions values (141, 'avg', 'avg', 'aggr', 0, 3, false, false, false, 2000, true, false);
insert into sys.args values (8094, 141, 'res_0', 'double', 53, 0, 0, 0);
insert into sys.args values (8095, 141, 'arg_1', 'int', 32, 0, 1, 1);
insert into sys.functions values (142, 'avg', 'avg', 'aggr', 0, 3, false, false, false, 2000, true, false);
insert into sys.args values (8096, 142, 'res_0', 'double', 53, 0, 0, 0);
insert into sys.args values (8097, 142, 'arg_1', 'bigint', 64, 0, 1, 1);
insert into sys.functions values (143, 'avg', 'avg', 'aggr', 0, 3, false, false, false, 2000, true, false);
insert into sys.args values (8098, 143, 'res_0', 'double', 53, 0, 0, 0);
insert into sys.args values (8099, 143, 'arg_1', 'real', 24, 0, 1, 1);
insert into sys.functions values (144, 'avg', 'avg', 'aggr', 0, 3, false, false, false, 2000, true, false);
insert into sys.args values (8100, 144, 'res_0', 'decimal', 2, 0, 0, 0);
insert into sys.args values (8101, 144, 'arg_1', 'decimal', 2, 0, 1, 1);
insert into sys.functions values (145, 'avg', 'avg', 'aggr', 0, 3, false, false, false, 2000, true, false);
insert into sys.args values (8102, 145, 'res_0', 'decimal', 4, 0, 0, 0);
insert into sys.args values (8103, 145, 'arg_1', 'decimal', 4, 0, 1, 1);
insert into sys.functions values (146, 'avg', 'avg', 'aggr', 0, 3, false, false, false, 2000, true, false);
insert into sys.args values (8104, 146, 'res_0', 'decimal', 9, 0, 0, 0);
insert into sys.args values (8105, 146, 'arg_1', 'decimal', 9, 0, 1, 1);
insert into sys.functions values (147, 'avg', 'avg', 'aggr', 0, 3, false, false, false, 2000, true, false);
insert into sys.args values (8106, 147, 'res_0', 'decimal', 18, 0, 0, 0);
insert into sys.args values (8107, 147, 'arg_1', 'decimal', 18, 0, 1, 1);
insert into sys.functions values (148, 'avg', 'avg', 'aggr', 0, 3, false, false, false, 2000, true, false);
insert into sys.args values (8108, 148, 'res_0', 'month_interval', 3, 0, 0, 0);
insert into sys.args values (8109, 148, 'arg_1', 'month_interval', 3, 0, 1, 1);
insert into sys.functions values (149, 'avg', 'avg', 'aggr', 0, 3, false, false, false, 2000, true, false);
insert into sys.args values (8110, 149, 'res_0', 'day_interval', 4, 0, 0, 0);
insert into sys.args values (8111, 149, 'arg_1', 'day_interval', 4, 0, 1, 1);
insert into sys.functions values (150, 'avg', 'avg', 'aggr', 0, 3, false, false, false, 2000, true, false);
insert into sys.args values (8112, 150, 'res_0', 'sec_interval', 13, 0, 0, 0);
insert into sys.args values (8113, 150, 'arg_1', 'sec_interval', 13, 0, 1, 1);
insert into sys.functions values (151, 'count_no_nil', 'count_no_nil', 'aggr', 0, 3, false, false, false, 2000, true, true);
insert into sys.args values (8114, 151, 'res_0', 'bigint', 64, 0, 0, 0);
insert into sys.functions values (152, 'count', 'count', 'aggr', 0, 3, false, false, false, 2000, true, true);
insert into sys.args values (8115, 152, 'res_0', 'bigint', 64, 0, 0, 0);
insert into sys.args values (8116, 152, 'arg_1', 'any', 0, 0, 1, 1);
insert into sys.functions values (154, 'listagg', 'str_group_concat', 'aggr', 0, 3, false, false, false, 2000, true, true);
insert into sys.args values (8117, 154, 'res_0', 'clob', 0, 0, 0, 0);
insert into sys.args values (8118, 154, 'arg_1', 'clob', 0, 0, 1, 1);
insert into sys.functions values (155, 'listagg', 'str_group_concat', 'aggr', 0, 3, false, false, false, 2000, true, true);
insert into sys.args values (8119, 155, 'res_0', 'clob', 0, 0, 0, 0);
insert into sys.args values (8120, 155, 'arg_1', 'clob', 0, 0, 1, 1);
insert into sys.args values (8121, 155, 'arg_2', 'clob', 0, 0, 1, 2);
insert into sys.functions values (184, 'rank', 'rank', 'sql', 0, 6, false, false, false, 2000, true, true);
insert into sys.args values (8122, 184, 'res_0', 'int', 32, 0, 0, 0);
insert into sys.args values (8123, 184, 'arg_1', 'any', 0, 0, 1, 1);
insert into sys.functions values (185, 'dense_rank', 'dense_rank', 'sql', 0, 6, false, false, false, 2000, true, true);
insert into sys.args values (8124, 185, 'res_0', 'int', 32, 0, 0, 0);
insert into sys.args values (8125, 185, 'arg_1', 'any', 0, 0, 1, 1);
insert into sys.functions values (186, 'row_number', 'row_number', 'sql', 0, 6, false, false, false, 2000, true, true);
insert into sys.args values (8126, 186, 'res_0', 'int', 32, 0, 0, 0);
insert into sys.args values (8127, 186, 'arg_1', 'any', 0, 0, 1, 1);
insert into sys.functions values (187, 'percent_rank', 'percent_rank', 'sql', 0, 6, false, false, false, 2000, true, true);
insert into sys.args values (8128, 187, 'res_0', 'double', 53, 0, 0, 0);
insert into sys.args values (8129, 187, 'arg_1', 'any', 0, 0, 1, 1);
insert into sys.functions values (188, 'cume_dist', 'cume_dist', 'sql', 0, 6, false, false, false, 2000, true, true);
insert into sys.args values (8130, 188, 'res_0', 'double', 53, 0, 0, 0);
insert into sys.args values (8131, 188, 'arg_1', 'any', 0, 0, 1, 1);
insert into sys.functions values (189, 'ntile', 'ntile', 'sql', 0, 6, false, false, false, 2000, true, true);
insert into sys.args values (8132, 189, 'res_0', 'tinyint', 8, 0, 0, 0);
insert into sys.args values (8133, 189, 'arg_1', 'any', 0, 0, 1, 1);
insert into sys.args values (8134, 189, 'arg_2', 'tinyint', 8, 0, 1, 2);
insert into sys.functions values (190, 'ntile', 'ntile', 'sql', 0, 6, false, false, false, 2000, true, true);
insert into sys.args values (8135, 190, 'res_0', 'smallint', 16, 0, 0, 0);
insert into sys.args values (8136, 190, 'arg_1', 'any', 0, 0, 1, 1);
insert into sys.args values (8137, 190, 'arg_2', 'smallint', 16, 0, 1, 2);
insert into sys.functions values (191, 'ntile', 'ntile', 'sql', 0, 6, false, false, false, 2000, true, true);
insert into sys.args values (8138, 191, 'res_0', 'int', 32, 0, 0, 0);
insert into sys.args values (8139, 191, 'arg_1', 'any', 0, 0, 1, 1);
insert into sys.args values (8140, 191, 'arg_2', 'int', 32, 0, 1, 2);
insert into sys.functions values (192, 'ntile', 'ntile', 'sql', 0, 6, false, false, false, 2000, true, true);
insert into sys.args values (8141, 192, 'res_0', 'bigint', 64, 0, 0, 0);
insert into sys.args values (8142, 192, 'arg_1', 'any', 0, 0, 1, 1);
insert into sys.args values (8143, 192, 'arg_2', 'bigint', 64, 0, 1, 2);
insert into sys.functions values (193, 'lag', 'lag', 'sql', 0, 6, false, false, false, 2000, true, true);
insert into sys.args values (8144, 193, 'res_0', 'any', 0, 0, 0, 0);
insert into sys.args values (8145, 193, 'arg_1', 'any', 0, 0, 1, 1);
insert into sys.functions values (194, 'lag', 'lag', 'sql', 0, 6, false, false, false, 2000, true, true);
insert into sys.args values (8146, 194, 'res_0', 'any', 0, 0, 0, 0);
insert into sys.args values (8147, 194, 'arg_1', 'any', 0, 0, 1, 1);
insert into sys.args values (8148, 194, 'arg_2', 'tinyint', 8, 0, 1, 2);
insert into sys.functions values (195, 'lag', 'lag', 'sql', 0, 6, false, false, false, 2000, true, true);
insert into sys.args values (8149, 195, 'res_0', 'any', 0, 0, 0, 0);
insert into sys.args values (8150, 195, 'arg_1', 'any', 0, 0, 1, 1);
insert into sys.args values (8151, 195, 'arg_2', 'smallint', 16, 0, 1, 2);
insert into sys.functions values (196, 'lag', 'lag', 'sql', 0, 6, false, false, false, 2000, true, true);
insert into sys.args values (8152, 196, 'res_0', 'any', 0, 0, 0, 0);
insert into sys.args values (8153, 196, 'arg_1', 'any', 0, 0, 1, 1);
insert into sys.args values (8154, 196, 'arg_2', 'int', 32, 0, 1, 2);
insert into sys.functions values (197, 'lag', 'lag', 'sql', 0, 6, false, false, false, 2000, true, true);
insert into sys.args values (8155, 197, 'res_0', 'any', 0, 0, 0, 0);
insert into sys.args values (8156, 197, 'arg_1', 'any', 0, 0, 1, 1);
insert into sys.args values (8157, 197, 'arg_2', 'bigint', 64, 0, 1, 2);
insert into sys.functions values (198, 'lag', 'lag', 'sql', 0, 6, false, false, false, 2000, true, true);
insert into sys.args values (8158, 198, 'res_0', 'any', 0, 0, 0, 0);
insert into sys.args values (8159, 198, 'arg_1', 'any', 0, 0, 1, 1);
insert into sys.args values (8160, 198, 'arg_2', 'tinyint', 8, 0, 1, 2);
insert into sys.args values (8161, 198, 'arg_3', 'any', 0, 0, 1, 3);
insert into sys.functions values (199, 'lag', 'lag', 'sql', 0, 6, false, false, false, 2000, true, true);
insert into sys.args values (8162, 199, 'res_0', 'any', 0, 0, 0, 0);
insert into sys.args values (8163, 199, 'arg_1', 'any', 0, 0, 1, 1);
insert into sys.args values (8164, 199, 'arg_2', 'smallint', 16, 0, 1, 2);
insert into sys.args values (8165, 199, 'arg_3', 'any', 0, 0, 1, 3);
insert into sys.functions values (200, 'lag', 'lag', 'sql', 0, 6, false, false, false, 2000, true, true);
insert into sys.args values (8166, 200, 'res_0', 'any', 0, 0, 0, 0);
insert into sys.args values (8167, 200, 'arg_1', 'any', 0, 0, 1, 1);
insert into sys.args values (8168, 200, 'arg_2', 'int', 32, 0, 1, 2);
insert into sys.args values (8169, 200, 'arg_3', 'any', 0, 0, 1, 3);
insert into sys.functions values (201, 'lag', 'lag', 'sql', 0, 6, false, false, false, 2000, true, true);
insert into sys.args values (8170, 201, 'res_0', 'any', 0, 0, 0, 0);
insert into sys.args values (8171, 201, 'arg_1', 'any', 0, 0, 1, 1);
insert into sys.args values (8172, 201, 'arg_2', 'bigint', 64, 0, 1, 2);
insert into sys.args values (8173, 201, 'arg_3', 'any', 0, 0, 1, 3);
insert into sys.functions values (202, 'lead', 'lead', 'sql', 0, 6, false, false, false, 2000, true, true);
insert into sys.args values (8174, 202, 'res_0', 'any', 0, 0, 0, 0);
insert into sys.args values (8175, 202, 'arg_1', 'any', 0, 0, 1, 1);
insert into sys.functions values (203, 'lead', 'lead', 'sql', 0, 6, false, false, false, 2000, true, true);
insert into sys.args values (8176, 203, 'res_0', 'any', 0, 0, 0, 0);
insert into sys.args values (8177, 203, 'arg_1', 'any', 0, 0, 1, 1);
insert into sys.args values (8178, 203, 'arg_2', 'tinyint', 8, 0, 1, 2);
insert into sys.functions values (204, 'lead', 'lead', 'sql', 0, 6, false, false, false, 2000, true, true);
insert into sys.args values (8179, 204, 'res_0', 'any', 0, 0, 0, 0);
insert into sys.args values (8180, 204, 'arg_1', 'any', 0, 0, 1, 1);
insert into sys.args values (8181, 204, 'arg_2', 'smallint', 16, 0, 1, 2);
insert into sys.functions values (205, 'lead', 'lead', 'sql', 0, 6, false, false, false, 2000, true, true);
insert into sys.args values (8182, 205, 'res_0', 'any', 0, 0, 0, 0);
insert into sys.args values (8183, 205, 'arg_1', 'any', 0, 0, 1, 1);
insert into sys.args values (8184, 205, 'arg_2', 'int', 32, 0, 1, 2);
insert into sys.functions values (206, 'lead', 'lead', 'sql', 0, 6, false, false, false, 2000, true, true);
insert into sys.args values (8185, 206, 'res_0', 'any', 0, 0, 0, 0);
insert into sys.args values (8186, 206, 'arg_1', 'any', 0, 0, 1, 1);
insert into sys.args values (8187, 206, 'arg_2', 'bigint', 64, 0, 1, 2);
insert into sys.functions values (207, 'lead', 'lead', 'sql', 0, 6, false, false, false, 2000, true, true);
insert into sys.args values (8188, 207, 'res_0', 'any', 0, 0, 0, 0);
insert into sys.args values (8189, 207, 'arg_1', 'any', 0, 0, 1, 1);
insert into sys.args values (8190, 207, 'arg_2', 'tinyint', 8, 0, 1, 2);
insert into sys.args values (8191, 207, 'arg_3', 'any', 0, 0, 1, 3);
insert into sys.functions values (208, 'lead', 'lead', 'sql', 0, 6, false, false, false, 2000, true, true);
insert into sys.args values (8192, 208, 'res_0', 'any', 0, 0, 0, 0);
insert into sys.args values (8193, 208, 'arg_1', 'any', 0, 0, 1, 1);
insert into sys.args values (8194, 208, 'arg_2', 'smallint', 16, 0, 1, 2);
insert into sys.args values (8195, 208, 'arg_3', 'any', 0, 0, 1, 3);
insert into sys.functions values (209, 'lead', 'lead', 'sql', 0, 6, false, false, false, 2000, true, true);
insert into sys.args values (8196, 209, 'res_0', 'any', 0, 0, 0, 0);
insert into sys.args values (8197, 209, 'arg_1', 'any', 0, 0, 1, 1);
insert into sys.args values (8198, 209, 'arg_2', 'int', 32, 0, 1, 2);
insert into sys.args values (8199, 209, 'arg_3', 'any', 0, 0, 1, 3);
insert into sys.functions values (210, 'lead', 'lead', 'sql', 0, 6, false, false, false, 2000, true, true);
insert into sys.args values (8200, 210, 'res_0', 'any', 0, 0, 0, 0);
insert into sys.args values (8201, 210, 'arg_1', 'any', 0, 0, 1, 1);
insert into sys.args values (8202, 210, 'arg_2', 'bigint', 64, 0, 1, 2);
insert into sys.args values (8203, 210, 'arg_3', 'any', 0, 0, 1, 3);
insert into sys.functions values (211, 'first_value', 'first_value', 'sql', 0, 6, false, false, false, 2000, true, true);
insert into sys.args values (8204, 211, 'res_0', 'any', 0, 0, 0, 0);
insert into sys.args values (8205, 211, 'arg_1', 'any', 0, 0, 1, 1);
insert into sys.functions values (212, 'last_value', 'last_value', 'sql', 0, 6, false, false, false, 2000, true, true);
insert into sys.args values (8206, 212, 'res_0', 'any', 0, 0, 0, 0);
insert into sys.args values (8207, 212, 'arg_1', 'any', 0, 0, 1, 1);
insert into sys.functions values (213, 'nth_value', 'nth_value', 'sql', 0, 6, false, false, false, 2000, true, true);
insert into sys.args values (8208, 213, 'res_0', 'any', 0, 0, 0, 0);
insert into sys.args values (8209, 213, 'arg_1', 'any', 0, 0, 1, 1);
insert into sys.args values (8210, 213, 'arg_2', 'bigint', 64, 0, 1, 2);
insert into sys.functions values (214, 'count', 'count', 'sql', 0, 6, false, false, false, 2000, true, true);
insert into sys.args values (8211, 214, 'res_0', 'bigint', 64, 0, 0, 0);
insert into sys.args values (8212, 214, 'arg_1', 'any', 0, 0, 1, 1);
insert into sys.args values (8213, 214, 'arg_2', 'boolean', 1, 0, 1, 2);
insert into sys.functions values (215, 'min', 'min', 'sql', 0, 6, false, false, false, 2000, true, true);
insert into sys.args values (8214, 215, 'res_0', 'any', 0, 0, 0, 0);
insert into sys.args values (8215, 215, 'arg_1', 'any', 0, 0, 1, 1);
insert into sys.functions values (216, 'max', 'max', 'sql', 0, 6, false, false, false, 2000, true, true);
insert into sys.args values (8216, 216, 'res_0', 'any', 0, 0, 0, 0);
insert into sys.args values (8217, 216, 'arg_1', 'any', 0, 0, 1, 1);
insert into sys.functions values (217, 'sum', 'sum', 'sql', 0, 6, false, false, false, 2000, true, true);
insert into sys.args values (8218, 217, 'res_0', 'bigint', 64, 0, 0, 0);
insert into sys.args values (8219, 217, 'arg_1', 'tinyint', 8, 0, 1, 1);
insert into sys.functions values (218, 'sum', 'sum', 'sql', 0, 6, false, false, false, 2000, true, true);
insert into sys.args values (8220, 218, 'res_0', 'bigint', 64, 0, 0, 0);
insert into sys.args values (8221, 218, 'arg_1', 'smallint', 16, 0, 1, 1);
insert into sys.functions values (219, 'sum', 'sum', 'sql', 0, 6, false, false, false, 2000, true, true);
insert into sys.args values (8222, 219, 'res_0', 'bigint', 64, 0, 0, 0);
insert into sys.args values (8223, 219, 'arg_1', 'int', 32, 0, 1, 1);
insert into sys.functions values (220, 'sum', 'sum', 'sql', 0, 6, false, false, false, 2000, true, true);
insert into sys.args values (8224, 220, 'res_0', 'bigint', 64, 0, 0, 0);
insert into sys.args values (8225, 220, 'arg_1', 'bigint', 64, 0, 1, 1);
insert into sys.functions values (221, 'sum', 'sum', 'sql', 0, 6, false, false, false, 2000, true, true);
insert into sys.args values (8226, 221, 'res_0', 'decimal', 18, 0, 0, 0);
insert into sys.args values (8227, 221, 'arg_1', 'decimal', 2, 0, 1, 1);
insert into sys.functions values (222, 'sum', 'sum', 'sql', 0, 6, false, false, false, 2000, true, true);
insert into sys.args values (8228, 222, 'res_0', 'decimal', 18, 0, 0, 0);
insert into sys.args values (8229, 222, 'arg_1', 'decimal', 4, 0, 1, 1);
insert into sys.functions values (223, 'sum', 'sum', 'sql', 0, 6, false, false, false, 2000, true, true);
insert into sys.args values (8230, 223, 'res_0', 'decimal', 18, 0, 0, 0);
insert into sys.args values (8231, 223, 'arg_1', 'decimal', 9, 0, 1, 1);
insert into sys.functions values (224, 'sum', 'sum', 'sql', 0, 6, false, false, false, 2000, true, true);
insert into sys.args values (8232, 224, 'res_0', 'decimal', 18, 0, 0, 0);
insert into sys.args values (8233, 224, 'arg_1', 'decimal', 18, 0, 1, 1);
insert into sys.functions values (225, 'prod', 'prod', 'sql', 0, 6, false, false, false, 2000, true, true);
insert into sys.args values (8234, 225, 'res_0', 'bigint', 64, 0, 0, 0);
insert into sys.args values (8235, 225, 'arg_1', 'tinyint', 8, 0, 1, 1);
insert into sys.functions values (226, 'prod', 'prod', 'sql', 0, 6, false, false, false, 2000, true, true);
insert into sys.args values (8236, 226, 'res_0', 'bigint', 64, 0, 0, 0);
insert into sys.args values (8237, 226, 'arg_1', 'smallint', 16, 0, 1, 1);
insert into sys.functions values (227, 'prod', 'prod', 'sql', 0, 6, false, false, false, 2000, true, true);
insert into sys.args values (8238, 227, 'res_0', 'bigint', 64, 0, 0, 0);
insert into sys.args values (8239, 227, 'arg_1', 'int', 32, 0, 1, 1);
insert into sys.functions values (228, 'prod', 'prod', 'sql', 0, 6, false, false, false, 2000, true, true);
insert into sys.args values (8240, 228, 'res_0', 'bigint', 64, 0, 0, 0);
insert into sys.args values (8241, 228, 'arg_1', 'bigint', 64, 0, 1, 1);
insert into sys.functions values (229, 'sum', 'sum', 'sql', 0, 6, false, false, false, 2000, true, true);
insert into sys.args values (8242, 229, 'res_0', 'real', 24, 0, 0, 0);
insert into sys.args values (8243, 229, 'arg_1', 'real', 24, 0, 1, 1);
insert into sys.functions values (230, 'prod', 'prod', 'sql', 0, 6, false, false, false, 2000, true, true);
insert into sys.args values (8244, 230, 'res_0', 'real', 24, 0, 0, 0);
insert into sys.args values (8245, 230, 'arg_1', 'real', 24, 0, 1, 1);
insert into sys.functions values (231, 'sum', 'sum', 'sql', 0, 6, false, false, false, 2000, true, true);
insert into sys.args values (8246, 231, 'res_0', 'double', 53, 0, 0, 0);
insert into sys.args values (8247, 231, 'arg_1', 'double', 53, 0, 1, 1);
insert into sys.functions values (232, 'prod', 'prod', 'sql', 0, 6, false, false, false, 2000, true, true);
insert into sys.args values (8248, 232, 'res_0', 'double', 53, 0, 0, 0);
insert into sys.args values (8249, 232, 'arg_1', 'double', 53, 0, 1, 1);
insert into sys.functions values (233, 'sum', 'sum', 'sql', 0, 6, false, false, false, 2000, true, true);
insert into sys.args values (8250, 233, 'res_0', 'month_interval', 3, 0, 0, 0);
insert into sys.args values (8251, 233, 'arg_1', 'month_interval', 3, 0, 1, 1);
insert into sys.functions values (234, 'sum', 'sum', 'sql', 0, 6, false, false, false, 2000, true, true);
insert into sys.args values (8252, 234, 'res_0', 'day_interval', 4, 0, 0, 0);
insert into sys.args values (8253, 234, 'arg_1', 'day_interval', 4, 0, 1, 1);
insert into sys.functions values (235, 'sum', 'sum', 'sql', 0, 6, false, false, false, 2000, true, true);
insert into sys.args values (8254, 235, 'res_0', 'sec_interval', 13, 0, 0, 0);
insert into sys.args values (8255, 235, 'arg_1', 'sec_interval', 13, 0, 1, 1);
insert into sys.functions values (236, 'avg', 'avg', 'sql', 0, 6, false, false, false, 2000, true, true);
insert into sys.args values (8256, 236, 'res_0', 'double', 53, 0, 0, 0);
insert into sys.args values (8257, 236, 'arg_1', 'double', 53, 0, 1, 1);
insert into sys.functions values (237, 'avg', 'avg', 'sql', 0, 6, false, false, false, 2000, true, true);
insert into sys.args values (8258, 237, 'res_0', 'double', 53, 0, 0, 0);
insert into sys.args values (8259, 237, 'arg_1', 'tinyint', 8, 0, 1, 1);
insert into sys.functions values (238, 'avg', 'avg', 'sql', 0, 6, false, false, false, 2000, true, true);
insert into sys.args values (8260, 238, 'res_0', 'double', 53, 0, 0, 0);
insert into sys.args values (8261, 238, 'arg_1', 'smallint', 16, 0, 1, 1);
insert into sys.functions values (239, 'avg', 'avg', 'sql', 0, 6, false, false, false, 2000, true, true);
insert into sys.args values (8262, 239, 'res_0', 'double', 53, 0, 0, 0);
insert into sys.args values (8263, 239, 'arg_1', 'int', 32, 0, 1, 1);
insert into sys.functions values (240, 'avg', 'avg', 'sql', 0, 6, false, false, false, 2000, true, true);
insert into sys.args values (8264, 240, 'res_0', 'double', 53, 0, 0, 0);
insert into sys.args values (8265, 240, 'arg_1', 'bigint', 64, 0, 1, 1);
insert into sys.functions values (241, 'avg', 'avg', 'sql', 0, 6, false, false, false, 2000, true, true);
insert into sys.args values (8266, 241, 'res_0', 'double', 53, 0, 0, 0);
insert into sys.args values (8267, 241, 'arg_1', 'real', 24, 0, 1, 1);
insert into sys.functions values (242, 'avg', 'avg', 'sql', 0, 6, false, false, false, 2000, true, true);
insert into sys.args values (8268, 242, 'res_0', 'decimal', 2, 0, 0, 0);
insert into sys.args values (8269, 242, 'arg_1', 'decimal', 2, 0, 1, 1);
insert into sys.functions values (243, 'avg', 'avg', 'sql', 0, 6, false, false, false, 2000, true, true);
insert into sys.args values (8270, 243, 'res_0', 'decimal', 4, 0, 0, 0);
insert into sys.args values (8271, 243, 'arg_1', 'decimal', 4, 0, 1, 1);
insert into sys.functions values (244, 'avg', 'avg', 'sql', 0, 6, false, false, false, 2000, true, true);
insert into sys.args values (8272, 244, 'res_0', 'decimal', 9, 0, 0, 0);
insert into sys.args values (8273, 244, 'arg_1', 'decimal', 9, 0, 1, 1);
insert into sys.functions values (245, 'avg', 'avg', 'sql', 0, 6, false, false, false, 2000, true, true);
insert into sys.args values (8274, 245, 'res_0', 'decimal', 18, 0, 0, 0);
insert into sys.args values (8275, 245, 'arg_1', 'decimal', 18, 0, 1, 1);
insert into sys.functions values (246, 'avg', 'avg', 'sql', 0, 6, false, false, false, 2000, true, true);
insert into sys.args values (8276, 246, 'res_0', 'month_interval', 3, 0, 0, 0);
insert into sys.args values (8277, 246, 'arg_1', 'month_interval', 3, 0, 1, 1);
insert into sys.functions values (247, 'avg', 'avg', 'sql', 0, 6, false, false, false, 2000, true, true);
insert into sys.args values (8278, 247, 'res_0', 'day_interval', 4, 0, 0, 0);
insert into sys.args values (8279, 247, 'arg_1', 'day_interval', 4, 0, 1, 1);
insert into sys.functions values (248, 'avg', 'avg', 'sql', 0, 6, false, false, false, 2000, true, true);
insert into sys.args values (8280, 248, 'res_0', 'sec_interval', 13, 0, 0, 0);
insert into sys.args values (8281, 248, 'arg_1', 'sec_interval', 13, 0, 1, 1);
insert into sys.functions values (249, 'listagg', 'str_group_concat', 'sql', 0, 6, false, false, false, 2000, true, true);
insert into sys.args values (8282, 249, 'res_0', 'clob', 0, 0, 0, 0);
insert into sys.args values (8283, 249, 'arg_1', 'clob', 0, 0, 1, 1);
insert into sys.functions values (250, 'listagg', 'str_group_concat', 'sql', 0, 6, false, false, false, 2000, true, true);
insert into sys.args values (8284, 250, 'res_0', 'clob', 0, 0, 0, 0);
insert into sys.args values (8285, 250, 'arg_1', 'clob', 0, 0, 1, 1);
insert into sys.args values (8286, 250, 'arg_2', 'clob', 0, 0, 1, 2);
insert into sys.functions values (251, 'and', 'and', 'calc', 0, 1, false, false, false, 2000, true, true);
insert into sys.args values (8287, 251, 'res_0', 'boolean', 1, 0, 0, 0);
insert into sys.args values (8288, 251, 'arg_1', 'boolean', 1, 0, 1, 1);
insert into sys.args values (8289, 251, 'arg_2', 'boolean', 1, 0, 1, 2);
insert into sys.functions values (252, 'or', 'or', 'calc', 0, 1, false, false, false, 2000, true, true);
insert into sys.args values (8290, 252, 'res_0', 'boolean', 1, 0, 0, 0);
insert into sys.args values (8291, 252, 'arg_1', 'boolean', 1, 0, 1, 1);
insert into sys.args values (8292, 252, 'arg_2', 'boolean', 1, 0, 1, 2);
insert into sys.functions values (253, 'xor', 'xor', 'calc', 0, 1, false, false, false, 2000, true, false);
insert into sys.args values (8293, 253, 'res_0', 'boolean', 1, 0, 0, 0);
insert into sys.args values (8294, 253, 'arg_1', 'boolean', 1, 0, 1, 1);
insert into sys.args values (8295, 253, 'arg_2', 'boolean', 1, 0, 1, 2);
insert into sys.functions values (254, 'not', 'not', 'calc', 0, 1, false, false, false, 2000, true, false);
insert into sys.args values (8296, 254, 'res_0', 'boolean', 1, 0, 0, 0);
insert into sys.args values (8297, 254, 'arg_1', 'boolean', 1, 0, 1, 1);
insert into sys.functions values (255, 'sql_sub', '-', 'calc', 0, 1, false, false, false, 2000, true, false);
insert into sys.args values (8298, 255, 'res_0', 'month_interval', 3, 0, 0, 0);
insert into sys.args values (8299, 255, 'arg_1', 'month_interval', 3, 0, 1, 1);
insert into sys.args values (8300, 255, 'arg_2', 'month_interval', 3, 0, 1, 2);
insert into sys.functions values (256, 'sql_add', '+', 'calc', 0, 1, false, false, false, 2000, true, false);
insert into sys.args values (8301, 256, 'res_0', 'month_interval', 3, 0, 0, 0);
insert into sys.args values (8302, 256, 'arg_1', 'month_interval', 3, 0, 1, 1);
insert into sys.args values (8303, 256, 'arg_2', 'month_interval', 3, 0, 1, 2);
insert into sys.functions values (257, 'sql_neg', '-', 'calc', 0, 1, false, false, false, 2000, true, false);
insert into sys.args values (8304, 257, 'res_0', 'month_interval', 3, 0, 0, 0);
insert into sys.args values (8305, 257, 'arg_1', 'month_interval', 3, 0, 1, 1);
insert into sys.functions values (258, 'abs', 'abs', 'calc', 0, 1, false, false, false, 2000, true, false);
insert into sys.args values (8306, 258, 'res_0', 'month_interval', 3, 0, 0, 0);
insert into sys.args values (8307, 258, 'arg_1', 'month_interval', 3, 0, 1, 1);
insert into sys.functions values (259, 'sign', 'sign', 'calc', 0, 1, false, false, false, 2000, true, false);
insert into sys.args values (8308, 259, 'res_0', 'tinyint', 8, 0, 0, 0);
insert into sys.args values (8309, 259, 'arg_1', 'month_interval', 3, 0, 1, 1);
insert into sys.functions values (262, 'sql_sub', '-', 'calc', 0, 1, false, false, false, 2000, true, false);
insert into sys.args values (8310, 262, 'res_0', 'day_interval', 4, 0, 0, 0);
insert into sys.args values (8311, 262, 'arg_1', 'day_interval', 4, 0, 1, 1);
insert into sys.args values (8312, 262, 'arg_2', 'day_interval', 4, 0, 1, 2);
insert into sys.functions values (263, 'sql_add', '+', 'calc', 0, 1, false, false, false, 2000, true, false);
insert into sys.args values (8313, 263, 'res_0', 'day_interval', 4, 0, 0, 0);
insert into sys.args values (8314, 263, 'arg_1', 'day_interval', 4, 0, 1, 1);
insert into sys.args values (8315, 263, 'arg_2', 'day_interval', 4, 0, 1, 2);
insert into sys.functions values (264, 'sql_neg', '-', 'calc', 0, 1, false, false, false, 2000, true, false);
insert into sys.args values (8316, 264, 'res_0', 'day_interval', 4, 0, 0, 0);
insert into sys.args values (8317, 264, 'arg_1', 'day_interval', 4, 0, 1, 1);
insert into sys.functions values (265, 'abs', 'abs', 'calc', 0, 1, false, false, false, 2000, true, false);
insert into sys.args values (8318, 265, 'res_0', 'day_interval', 4, 0, 0, 0);
insert into sys.args values (8319, 265, 'arg_1', 'day_interval', 4, 0, 1, 1);
insert into sys.functions values (266, 'sign', 'sign', 'calc', 0, 1, false, false, false, 2000, true, false);
insert into sys.args values (8320, 266, 'res_0', 'tinyint', 8, 0, 0, 0);
insert into sys.args values (8321, 266, 'arg_1', 'day_interval', 4, 0, 1, 1);
insert into sys.functions values (269, 'sql_sub', '-', 'calc', 0, 1, false, false, false, 2000, true, false);
insert into sys.args values (8322, 269, 'res_0', 'sec_interval', 13, 0, 0, 0);
insert into sys.args values (8323, 269, 'arg_1', 'sec_interval', 13, 0, 1, 1);
insert into sys.args values (8324, 269, 'arg_2', 'sec_interval', 13, 0, 1, 2);
insert into sys.functions values (270, 'sql_add', '+', 'calc', 0, 1, false, false, false, 2000, true, false);
insert into sys.args values (8325, 270, 'res_0', 'sec_interval', 13, 0, 0, 0);
insert into sys.args values (8326, 270, 'arg_1', 'sec_interval', 13, 0, 1, 1);
insert into sys.args values (8327, 270, 'arg_2', 'sec_interval', 13, 0, 1, 2);
insert into sys.functions values (271, 'sql_neg', '-', 'calc', 0, 1, false, false, false, 2000, true, false);
insert into sys.args values (8328, 271, 'res_0', 'sec_interval', 13, 0, 0, 0);
insert into sys.args values (8329, 271, 'arg_1', 'sec_interval', 13, 0, 1, 1);
insert into sys.functions values (272, 'abs', 'abs', 'calc', 0, 1, false, false, false, 2000, true, false);
insert into sys.args values (8330, 272, 'res_0', 'sec_interval', 13, 0, 0, 0);
insert into sys.args values (8331, 272, 'arg_1', 'sec_interval', 13, 0, 1, 1);
insert into sys.functions values (273, 'sign', 'sign', 'calc', 0, 1, false, false, false, 2000, true, false);
insert into sys.args values (8332, 273, 'res_0', 'tinyint', 8, 0, 0, 0);
insert into sys.args values (8333, 273, 'arg_1', 'sec_interval', 13, 0, 1, 1);
insert into sys.functions values (276, 'sql_mul', '*', 'calc', 0, 1, false, false, false, 2000, true, false);
insert into sys.args values (8334, 276, 'res_0', 'smallint', 16, 0, 0, 0);
insert into sys.args values (8335, 276, 'arg_1', 'smallint', 16, 0, 1, 1);
insert into sys.args values (8336, 276, 'arg_2', 'tinyint', 8, 0, 1, 2);
insert into sys.functions values (277, 'sql_mul', '*', 'calc', 0, 1, false, false, false, 2000, true, false);
insert into sys.args values (8337, 277, 'res_0', 'smallint', 16, 0, 0, 0);
insert into sys.args values (8338, 277, 'arg_1', 'tinyint', 8, 0, 1, 1);
insert into sys.args values (8339, 277, 'arg_2', 'smallint', 16, 0, 1, 2);
insert into sys.functions values (278, 'sql_div', '/', 'calc', 0, 1, false, false, false, 2000, true, false);
insert into sys.args values (8340, 278, 'res_0', 'smallint', 16, 0, 0, 0);
insert into sys.args values (8341, 278, 'arg_1', 'smallint', 16, 0, 1, 1);
insert into sys.args values (8342, 278, 'arg_2', 'tinyint', 8, 0, 1, 2);
insert into sys.functions values (279, 'sql_mul', '*', 'calc', 0, 1, false, false, false, 2000, true, false);
insert into sys.args values (8343, 279, 'res_0', 'int', 32, 0, 0, 0);
insert into sys.args values (8344, 279, 'arg_1', 'int', 32, 0, 1, 1);
insert into sys.args values (8345, 279, 'arg_2', 'tinyint', 8, 0, 1, 2);
insert into sys.functions values (280, 'sql_mul', '*', 'calc', 0, 1, false, false, false, 2000, true, false);
insert into sys.args values (8346, 280, 'res_0', 'int', 32, 0, 0, 0);
insert into sys.args values (8347, 280, 'arg_1', 'tinyint', 8, 0, 1, 1);
insert into sys.args values (8348, 280, 'arg_2', 'int', 32, 0, 1, 2);
insert into sys.functions values (281, 'sql_div', '/', 'calc', 0, 1, false, false, false, 2000, true, false);
insert into sys.args values (8349, 281, 'res_0', 'int', 32, 0, 0, 0);
insert into sys.args values (8350, 281, 'arg_1', 'int', 32, 0, 1, 1);
insert into sys.args values (8351, 281, 'arg_2', 'tinyint', 8, 0, 1, 2);
insert into sys.functions values (282, 'sql_mul', '*', 'calc', 0, 1, false, false, false, 2000, true, false);
insert into sys.args values (8352, 282, 'res_0', 'int', 32, 0, 0, 0);
insert into sys.args values (8353, 282, 'arg_1', 'int', 32, 0, 1, 1);
insert into sys.args values (8354, 282, 'arg_2', 'smallint', 16, 0, 1, 2);
insert into sys.functions values (283, 'sql_mul', '*', 'calc', 0, 1, false, false, false, 2000, true, false);
insert into sys.args values (8355, 283, 'res_0', 'int', 32, 0, 0, 0);
insert into sys.args values (8356, 283, 'arg_1', 'smallint', 16, 0, 1, 1);
insert into sys.args values (8357, 283, 'arg_2', 'int', 32, 0, 1, 2);
insert into sys.functions values (284, 'sql_div', '/', 'calc', 0, 1, false, false, false, 2000, true, false);
insert into sys.args values (8358, 284, 'res_0', 'int', 32, 0, 0, 0);
insert into sys.args values (8359, 284, 'arg_1', 'int', 32, 0, 1, 1);
insert into sys.args values (8360, 284, 'arg_2', 'smallint', 16, 0, 1, 2);
insert into sys.functions values (285, 'sql_mul', '*', 'calc', 0, 1, false, false, false, 2000, true, false);
insert into sys.args values (8361, 285, 'res_0', 'bigint', 64, 0, 0, 0);
insert into sys.args values (8362, 285, 'arg_1', 'bigint', 64, 0, 1, 1);
insert into sys.args values (8363, 285, 'arg_2', 'tinyint', 8, 0, 1, 2);
insert into sys.functions values (286, 'sql_mul', '*', 'calc', 0, 1, false, false, false, 2000, true, false);
insert into sys.args values (8364, 286, 'res_0', 'bigint', 64, 0, 0, 0);
insert into sys.args values (8365, 286, 'arg_1', 'tinyint', 8, 0, 1, 1);
insert into sys.args values (8366, 286, 'arg_2', 'bigint', 64, 0, 1, 2);
insert into sys.functions values (287, 'sql_div', '/', 'calc', 0, 1, false, false, false, 2000, true, false);
insert into sys.args values (8367, 287, 'res_0', 'bigint', 64, 0, 0, 0);
insert into sys.args values (8368, 287, 'arg_1', 'bigint', 64, 0, 1, 1);
insert into sys.args values (8369, 287, 'arg_2', 'tinyint', 8, 0, 1, 2);
insert into sys.functions values (288, 'sql_mul', '*', 'calc', 0, 1, false, false, false, 2000, true, false);
insert into sys.args values (8370, 288, 'res_0', 'bigint', 64, 0, 0, 0);
insert into sys.args values (8371, 288, 'arg_1', 'bigint', 64, 0, 1, 1);
insert into sys.args values (8372, 288, 'arg_2', 'smallint', 16, 0, 1, 2);
insert into sys.functions values (289, 'sql_mul', '*', 'calc', 0, 1, false, false, false, 2000, true, false);
insert into sys.args values (8373, 289, 'res_0', 'bigint', 64, 0, 0, 0);
insert into sys.args values (8374, 289, 'arg_1', 'smallint', 16, 0, 1, 1);
insert into sys.args values (8375, 289, 'arg_2', 'bigint', 64, 0, 1, 2);
insert into sys.functions values (290, 'sql_div', '/', 'calc', 0, 1, false, false, false, 2000, true, false);
insert into sys.args values (8376, 290, 'res_0', 'bigint', 64, 0, 0, 0);
insert into sys.args values (8377, 290, 'arg_1', 'bigint', 64, 0, 1, 1);
insert into sys.args values (8378, 290, 'arg_2', 'smallint', 16, 0, 1, 2);
insert into sys.functions values (291, 'sql_mul', '*', 'calc', 0, 1, false, false, false, 2000, true, false);
insert into sys.args values (8379, 291, 'res_0', 'bigint', 64, 0, 0, 0);
insert into sys.args values (8380, 291, 'arg_1', 'bigint', 64, 0, 1, 1);
insert into sys.args values (8381, 291, 'arg_2', 'int', 32, 0, 1, 2);
insert into sys.functions values (292, 'sql_mul', '*', 'calc', 0, 1, false, false, false, 2000, true, false);
insert into sys.args values (8382, 292, 'res_0', 'bigint', 64, 0, 0, 0);
insert into sys.args values (8383, 292, 'arg_1', 'int', 32, 0, 1, 1);
insert into sys.args values (8384, 292, 'arg_2', 'bigint', 64, 0, 1, 2);
insert into sys.functions values (293, 'sql_div', '/', 'calc', 0, 1, false, false, false, 2000, true, false);
insert into sys.args values (8385, 293, 'res_0', 'bigint', 64, 0, 0, 0);
insert into sys.args values (8386, 293, 'arg_1', 'bigint', 64, 0, 1, 1);
insert into sys.args values (8387, 293, 'arg_2', 'int', 32, 0, 1, 2);
insert into sys.functions values (294, 'sql_mul', '*', 'calc', 0, 1, false, false, false, 2000, true, false);
insert into sys.args values (8388, 294, 'res_0', 'decimal', 4, 0, 0, 0);
insert into sys.args values (8389, 294, 'arg_1', 'decimal', 4, 0, 1, 1);
insert into sys.args values (8390, 294, 'arg_2', 'tinyint', 8, 0, 1, 2);
insert into sys.functions values (295, 'sql_mul', '*', 'calc', 0, 1, false, false, false, 2000, true, false);
insert into sys.args values (8391, 295, 'res_0', 'decimal', 4, 0, 0, 0);
insert into sys.args values (8392, 295, 'arg_1', 'tinyint', 8, 0, 1, 1);
insert into sys.args values (8393, 295, 'arg_2', 'decimal', 4, 0, 1, 2);
insert into sys.functions values (296, 'sql_div', '/', 'calc', 0, 1, false, false, false, 2000, true, false);
insert into sys.args values (8394, 296, 'res_0', 'decimal', 4, 0, 0, 0);
insert into sys.args values (8395, 296, 'arg_1', 'decimal', 4, 0, 1, 1);
insert into sys.args values (8396, 296, 'arg_2', 'tinyint', 8, 0, 1, 2);
insert into sys.functions values (297, 'sql_mul', '*', 'calc', 0, 1, false, false, false, 2000, true, false);
insert into sys.args values (8397, 297, 'res_0', 'decimal', 9, 0, 0, 0);
insert into sys.args values (8398, 297, 'arg_1', 'decimal', 9, 0, 1, 1);
insert into sys.args values (8399, 297, 'arg_2', 'tinyint', 8, 0, 1, 2);
insert into sys.functions values (298, 'sql_mul', '*', 'calc', 0, 1, false, false, false, 2000, true, false);
insert into sys.args values (8400, 298, 'res_0', 'decimal', 9, 0, 0, 0);
insert into sys.args values (8401, 298, 'arg_1', 'tinyint', 8, 0, 1, 1);
insert into sys.args values (8402, 298, 'arg_2', 'decimal', 9, 0, 1, 2);
insert into sys.functions values (299, 'sql_div', '/', 'calc', 0, 1, false, false, false, 2000, true, false);
insert into sys.args values (8403, 299, 'res_0', 'decimal', 9, 0, 0, 0);
insert into sys.args values (8404, 299, 'arg_1', 'decimal', 9, 0, 1, 1);
insert into sys.args values (8405, 299, 'arg_2', 'tinyint', 8, 0, 1, 2);
insert into sys.functions values (300, 'sql_mul', '*', 'calc', 0, 1, false, false, false, 2000, true, false);
insert into sys.args values (8406, 300, 'res_0', 'decimal', 9, 0, 0, 0);
insert into sys.args values (8407, 300, 'arg_1', 'decimal', 9, 0, 1, 1);
insert into sys.args values (8408, 300, 'arg_2', 'smallint', 16, 0, 1, 2);
insert into sys.functions values (301, 'sql_mul', '*', 'calc', 0, 1, false, false, false, 2000, true, false);
insert into sys.args values (8409, 301, 'res_0', 'decimal', 9, 0, 0, 0);
insert into sys.args values (8410, 301, 'arg_1', 'smallint', 16, 0, 1, 1);
insert into sys.args values (8411, 301, 'arg_2', 'decimal', 9, 0, 1, 2);
insert into sys.functions values (302, 'sql_div', '/', 'calc', 0, 1, false, false, false, 2000, true, false);
insert into sys.args values (8412, 302, 'res_0', 'decimal', 9, 0, 0, 0);
insert into sys.args values (8413, 302, 'arg_1', 'decimal', 9, 0, 1, 1);
insert into sys.args values (8414, 302, 'arg_2', 'smallint', 16, 0, 1, 2);
insert into sys.functions values (303, 'sql_mul', '*', 'calc', 0, 1, false, false, false, 2000, true, false);
insert into sys.args values (8415, 303, 'res_0', 'decimal', 18, 0, 0, 0);
insert into sys.args values (8416, 303, 'arg_1', 'decimal', 18, 0, 1, 1);
insert into sys.args values (8417, 303, 'arg_2', 'tinyint', 8, 0, 1, 2);
insert into sys.functions values (304, 'sql_mul', '*', 'calc', 0, 1, false, false, false, 2000, true, false);
insert into sys.args values (8418, 304, 'res_0', 'decimal', 18, 0, 0, 0);
insert into sys.args values (8419, 304, 'arg_1', 'tinyint', 8, 0, 1, 1);
insert into sys.args values (8420, 304, 'arg_2', 'decimal', 18, 0, 1, 2);
insert into sys.functions values (305, 'sql_div', '/', 'calc', 0, 1, false, false, false, 2000, true, false);
insert into sys.args values (8421, 305, 'res_0', 'decimal', 18, 0, 0, 0);
insert into sys.args values (8422, 305, 'arg_1', 'decimal', 18, 0, 1, 1);
insert into sys.args values (8423, 305, 'arg_2', 'tinyint', 8, 0, 1, 2);
insert into sys.functions values (306, 'sql_mul', '*', 'calc', 0, 1, false, false, false, 2000, true, false);
insert into sys.args values (8424, 306, 'res_0', 'decimal', 18, 0, 0, 0);
insert into sys.args values (8425, 306, 'arg_1', 'decimal', 18, 0, 1, 1);
insert into sys.args values (8426, 306, 'arg_2', 'smallint', 16, 0, 1, 2);
insert into sys.functions values (307, 'sql_mul', '*', 'calc', 0, 1, false, false, false, 2000, true, false);
insert into sys.args values (8427, 307, 'res_0', 'decimal', 18, 0, 0, 0);
insert into sys.args values (8428, 307, 'arg_1', 'smallint', 16, 0, 1, 1);
insert into sys.args values (8429, 307, 'arg_2', 'decimal', 18, 0, 1, 2);
insert into sys.functions values (308, 'sql_div', '/', 'calc', 0, 1, false, false, false, 2000, true, false);
insert into sys.args values (8430, 308, 'res_0', 'decimal', 18, 0, 0, 0);
insert into sys.args values (8431, 308, 'arg_1', 'decimal', 18, 0, 1, 1);
insert into sys.args values (8432, 308, 'arg_2', 'smallint', 16, 0, 1, 2);
insert into sys.functions values (309, 'sql_mul', '*', 'calc', 0, 1, false, false, false, 2000, true, false);
insert into sys.args values (8433, 309, 'res_0', 'decimal', 18, 0, 0, 0);
insert into sys.args values (8434, 309, 'arg_1', 'decimal', 18, 0, 1, 1);
insert into sys.args values (8435, 309, 'arg_2', 'int', 32, 0, 1, 2);
insert into sys.functions values (310, 'sql_mul', '*', 'calc', 0, 1, false, false, false, 2000, true, false);
insert into sys.args values (8436, 310, 'res_0', 'decimal', 18, 0, 0, 0);
insert into sys.args values (8437, 310, 'arg_1', 'int', 32, 0, 1, 1);
insert into sys.args values (8438, 310, 'arg_2', 'decimal', 18, 0, 1, 2);
insert into sys.functions values (311, 'sql_div', '/', 'calc', 0, 1, false, false, false, 2000, true, false);
insert into sys.args values (8439, 311, 'res_0', 'decimal', 18, 0, 0, 0);
insert into sys.args values (8440, 311, 'arg_1', 'decimal', 18, 0, 1, 1);
insert into sys.args values (8441, 311, 'arg_2', 'int', 32, 0, 1, 2);
insert into sys.functions values (312, 'sql_mul', '*', 'calc', 0, 1, false, false, false, 2000, true, false);
insert into sys.args values (8442, 312, 'res_0', 'decimal', 9, 0, 0, 0);
insert into sys.args values (8443, 312, 'arg_1', 'decimal', 9, 0, 1, 1);
insert into sys.args values (8444, 312, 'arg_2', 'decimal', 4, 0, 1, 2);
insert into sys.functions values (313, 'sql_div', '/', 'calc', 0, 1, false, false, false, 2000, true, false);
insert into sys.args values (8445, 313, 'res_0', 'decimal', 9, 0, 0, 0);
insert into sys.args values (8446, 313, 'arg_1', 'decimal', 9, 0, 1, 1);
insert into sys.args values (8447, 313, 'arg_2', 'decimal', 4, 0, 1, 2);
insert into sys.functions values (314, 'sql_mul', '*', 'calc', 0, 1, false, false, false, 2000, true, false);
insert into sys.args values (8448, 314, 'res_0', 'decimal', 18, 0, 0, 0);
insert into sys.args values (8449, 314, 'arg_1', 'decimal', 18, 0, 1, 1);
insert into sys.args values (8450, 314, 'arg_2', 'decimal', 4, 0, 1, 2);
insert into sys.functions values (315, 'sql_div', '/', 'calc', 0, 1, false, false, false, 2000, true, false);
insert into sys.args values (8451, 315, 'res_0', 'decimal', 18, 0, 0, 0);
insert into sys.args values (8452, 315, 'arg_1', 'decimal', 18, 0, 1, 1);
insert into sys.args values (8453, 315, 'arg_2', 'decimal', 4, 0, 1, 2);
insert into sys.functions values (316, 'sql_mul', '*', 'calc', 0, 1, false, false, false, 2000, true, false);
insert into sys.args values (8454, 316, 'res_0', 'decimal', 18, 0, 0, 0);
insert into sys.args values (8455, 316, 'arg_1', 'decimal', 18, 0, 1, 1);
insert into sys.args values (8456, 316, 'arg_2', 'decimal', 9, 0, 1, 2);
insert into sys.functions values (317, 'sql_div', '/', 'calc', 0, 1, false, false, false, 2000, true, false);
insert into sys.args values (8457, 317, 'res_0', 'decimal', 18, 0, 0, 0);
insert into sys.args values (8458, 317, 'arg_1', 'decimal', 18, 0, 1, 1);
insert into sys.args values (8459, 317, 'arg_2', 'decimal', 9, 0, 1, 2);
insert into sys.functions values (318, 'sql_sub', '-', 'calc', 0, 1, false, false, false, 2000, true, false);
insert into sys.args values (8460, 318, 'res_0', 'tinyint', 8, 0, 0, 0);
insert into sys.args values (8461, 318, 'arg_1', 'tinyint', 8, 0, 1, 1);
insert into sys.args values (8462, 318, 'arg_2', 'tinyint', 8, 0, 1, 2);
insert into sys.functions values (319, 'sql_add', '+', 'calc', 0, 1, false, false, false, 2000, true, false);
insert into sys.args values (8463, 319, 'res_0', 'tinyint', 8, 0, 0, 0);
insert into sys.args values (8464, 319, 'arg_1', 'tinyint', 8, 0, 1, 1);
insert into sys.args values (8465, 319, 'arg_2', 'tinyint', 8, 0, 1, 2);
insert into sys.functions values (320, 'sql_mul', '*', 'calc', 0, 1, false, false, false, 2000, true, false);
insert into sys.args values (8466, 320, 'res_0', 'tinyint', 8, 0, 0, 0);
insert into sys.args values (8467, 320, 'arg_1', 'tinyint', 8, 0, 1, 1);
insert into sys.args values (8468, 320, 'arg_2', 'tinyint', 8, 0, 1, 2);
insert into sys.functions values (321, 'sql_div', '/', 'calc', 0, 1, false, false, false, 2000, true, false);
insert into sys.args values (8469, 321, 'res_0', 'tinyint', 8, 0, 0, 0);
insert into sys.args values (8470, 321, 'arg_1', 'tinyint', 8, 0, 1, 1);
insert into sys.args values (8471, 321, 'arg_2', 'tinyint', 8, 0, 1, 2);
insert into sys.functions values (322, 'bit_and', 'and', 'calc', 0, 1, false, false, false, 2000, true, false);
insert into sys.args values (8472, 322, 'res_0', 'tinyint', 8, 0, 0, 0);
insert into sys.args values (8473, 322, 'arg_1', 'tinyint', 8, 0, 1, 1);
insert into sys.args values (8474, 322, 'arg_2', 'tinyint', 8, 0, 1, 2);
insert into sys.functions values (323, 'bit_or', 'or', 'calc', 0, 1, false, false, false, 2000, true, false);
insert into sys.args values (8475, 323, 'res_0', 'tinyint', 8, 0, 0, 0);
insert into sys.args values (8476, 323, 'arg_1', 'tinyint', 8, 0, 1, 1);
insert into sys.args values (8477, 323, 'arg_2', 'tinyint', 8, 0, 1, 2);
insert into sys.functions values (324, 'bit_xor', 'xor', 'calc', 0, 1, false, false, false, 2000, true, false);
insert into sys.args values (8478, 324, 'res_0', 'tinyint', 8, 0, 0, 0);
insert into sys.args values (8479, 324, 'arg_1', 'tinyint', 8, 0, 1, 1);
insert into sys.args values (8480, 324, 'arg_2', 'tinyint', 8, 0, 1, 2);
insert into sys.functions values (325, 'bit_not', 'not', 'calc', 0, 1, false, false, false, 2000, true, false);
insert into sys.args values (8481, 325, 'res_0', 'tinyint', 8, 0, 0, 0);
insert into sys.args values (8482, 325, 'arg_1', 'tinyint', 8, 0, 1, 1);
insert into sys.functions values (326, 'left_shift', '<<', 'calc', 0, 1, false, false, false, 2000, true, false);
insert into sys.args values (8483, 326, 'res_0', 'tinyint', 8, 0, 0, 0);
insert into sys.args values (8484, 326, 'arg_1', 'tinyint', 8, 0, 1, 1);
insert into sys.args values (8485, 326, 'arg_2', 'int', 32, 0, 1, 2);
insert into sys.functions values (327, 'right_shift', '>>', 'calc', 0, 1, false, false, false, 2000, true, false);
insert into sys.args values (8486, 327, 'res_0', 'tinyint', 8, 0, 0, 0);
insert into sys.args values (8487, 327, 'arg_1', 'tinyint', 8, 0, 1, 1);
insert into sys.args values (8488, 327, 'arg_2', 'int', 32, 0, 1, 2);
insert into sys.functions values (328, 'sql_neg', '-', 'calc', 0, 1, false, false, false, 2000, true, false);
insert into sys.args values (8489, 328, 'res_0', 'tinyint', 8, 0, 0, 0);
insert into sys.args values (8490, 328, 'arg_1', 'tinyint', 8, 0, 1, 1);
insert into sys.functions values (329, 'abs', 'abs', 'calc', 0, 1, false, false, false, 2000, true, false);
insert into sys.args values (8491, 329, 'res_0', 'tinyint', 8, 0, 0, 0);
insert into sys.args values (8492, 329, 'arg_1', 'tinyint', 8, 0, 1, 1);
insert into sys.functions values (330, 'sign', 'sign', 'calc', 0, 1, false, false, false, 2000, true, false);
insert into sys.args values (8493, 330, 'res_0', 'tinyint', 8, 0, 0, 0);
insert into sys.args values (8494, 330, 'arg_1', 'tinyint', 8, 0, 1, 1);
insert into sys.functions values (333, 'sql_mul', '*', 'calc', 0, 1, false, false, false, 2000, true, false);
insert into sys.args values (8495, 333, 'res_0', 'month_interval', 3, 0, 0, 0);
insert into sys.args values (8496, 333, 'arg_1', 'month_interval', 3, 0, 1, 1);
insert into sys.args values (8497, 333, 'arg_2', 'tinyint', 8, 0, 1, 2);
insert into sys.functions values (334, 'sql_mul', '*', 'calc', 0, 1, false, false, false, 2000, true, false);
insert into sys.args values (8498, 334, 'res_0', 'day_interval', 4, 0, 0, 0);
insert into sys.args values (8499, 334, 'arg_1', 'day_interval', 4, 0, 1, 1);
insert into sys.args values (8500, 334, 'arg_2', 'tinyint', 8, 0, 1, 2);
insert into sys.functions values (335, 'sql_mul', '*', 'calc', 0, 1, false, false, false, 2000, true, false);
insert into sys.args values (8501, 335, 'res_0', 'sec_interval', 13, 0, 0, 0);
insert into sys.args values (8502, 335, 'arg_1', 'sec_interval', 13, 0, 1, 1);
insert into sys.args values (8503, 335, 'arg_2', 'tinyint', 8, 0, 1, 2);
insert into sys.functions values (336, 'sql_div', '/', 'calc', 0, 1, false, false, false, 2000, true, false);
insert into sys.args values (8504, 336, 'res_0', 'month_interval', 3, 0, 0, 0);
insert into sys.args values (8505, 336, 'arg_1', 'month_interval', 3, 0, 1, 1);
insert into sys.args values (8506, 336, 'arg_2', 'tinyint', 8, 0, 1, 2);
insert into sys.functions values (337, 'sql_div', '/', 'calc', 0, 1, false, false, false, 2000, true, false);
insert into sys.args values (8507, 337, 'res_0', 'day_interval', 4, 0, 0, 0);
insert into sys.args values (8508, 337, 'arg_1', 'day_interval', 4, 0, 1, 1);
insert into sys.args values (8509, 337, 'arg_2', 'tinyint', 8, 0, 1, 2);
insert into sys.functions values (338, 'sql_div', '/', 'calc', 0, 1, false, false, false, 2000, true, false);
insert into sys.args values (8510, 338, 'res_0', 'sec_interval', 13, 0, 0, 0);
insert into sys.args values (8511, 338, 'arg_1', 'sec_interval', 13, 0, 1, 1);
insert into sys.args values (8512, 338, 'arg_2', 'tinyint', 8, 0, 1, 2);
insert into sys.functions values (339, 'sql_sub', '-', 'calc', 0, 1, false, false, false, 2000, true, false);
insert into sys.args values (8513, 339, 'res_0', 'smallint', 16, 0, 0, 0);
insert into sys.args values (8514, 339, 'arg_1', 'smallint', 16, 0, 1, 1);
insert into sys.args values (8515, 339, 'arg_2', 'smallint', 16, 0, 1, 2);
insert into sys.functions values (340, 'sql_add', '+', 'calc', 0, 1, false, false, false, 2000, true, false);
insert into sys.args values (8516, 340, 'res_0', 'smallint', 16, 0, 0, 0);
insert into sys.args values (8517, 340, 'arg_1', 'smallint', 16, 0, 1, 1);
insert into sys.args values (8518, 340, 'arg_2', 'smallint', 16, 0, 1, 2);
insert into sys.functions values (341, 'sql_mul', '*', 'calc', 0, 1, false, false, false, 2000, true, false);
insert into sys.args values (8519, 341, 'res_0', 'smallint', 16, 0, 0, 0);
insert into sys.args values (8520, 341, 'arg_1', 'smallint', 16, 0, 1, 1);
insert into sys.args values (8521, 341, 'arg_2', 'smallint', 16, 0, 1, 2);
insert into sys.functions values (342, 'sql_div', '/', 'calc', 0, 1, false, false, false, 2000, true, false);
insert into sys.args values (8522, 342, 'res_0', 'smallint', 16, 0, 0, 0);
insert into sys.args values (8523, 342, 'arg_1', 'smallint', 16, 0, 1, 1);
insert into sys.args values (8524, 342, 'arg_2', 'smallint', 16, 0, 1, 2);
insert into sys.functions values (343, 'bit_and', 'and', 'calc', 0, 1, false, false, false, 2000, true, false);
insert into sys.args values (8525, 343, 'res_0', 'smallint', 16, 0, 0, 0);
insert into sys.args values (8526, 343, 'arg_1', 'smallint', 16, 0, 1, 1);
insert into sys.args values (8527, 343, 'arg_2', 'smallint', 16, 0, 1, 2);
insert into sys.functions values (344, 'bit_or', 'or', 'calc', 0, 1, false, false, false, 2000, true, false);
insert into sys.args values (8528, 344, 'res_0', 'smallint', 16, 0, 0, 0);
insert into sys.args values (8529, 344, 'arg_1', 'smallint', 16, 0, 1, 1);
insert into sys.args values (8530, 344, 'arg_2', 'smallint', 16, 0, 1, 2);
insert into sys.functions values (345, 'bit_xor', 'xor', 'calc', 0, 1, false, false, false, 2000, true, false);
insert into sys.args values (8531, 345, 'res_0', 'smallint', 16, 0, 0, 0);
insert into sys.args values (8532, 345, 'arg_1', 'smallint', 16, 0, 1, 1);
insert into sys.args values (8533, 345, 'arg_2', 'smallint', 16, 0, 1, 2);
insert into sys.functions values (346, 'bit_not', 'not', 'calc', 0, 1, false, false, false, 2000, true, false);
insert into sys.args values (8534, 346, 'res_0', 'smallint', 16, 0, 0, 0);
insert into sys.args values (8535, 346, 'arg_1', 'smallint', 16, 0, 1, 1);
insert into sys.functions values (347, 'left_shift', '<<', 'calc', 0, 1, false, false, false, 2000, true, false);
insert into sys.args values (8536, 347, 'res_0', 'smallint', 16, 0, 0, 0);
insert into sys.args values (8537, 347, 'arg_1', 'smallint', 16, 0, 1, 1);
insert into sys.args values (8538, 347, 'arg_2', 'int', 32, 0, 1, 2);
insert into sys.functions values (348, 'right_shift', '>>', 'calc', 0, 1, false, false, false, 2000, true, false);
insert into sys.args values (8539, 348, 'res_0', 'smallint', 16, 0, 0, 0);
insert into sys.args values (8540, 348, 'arg_1', 'smallint', 16, 0, 1, 1);
insert into sys.args values (8541, 348, 'arg_2', 'int', 32, 0, 1, 2);
insert into sys.functions values (349, 'sql_neg', '-', 'calc', 0, 1, false, false, false, 2000, true, false);
insert into sys.args values (8542, 349, 'res_0', 'smallint', 16, 0, 0, 0);
insert into sys.args values (8543, 349, 'arg_1', 'smallint', 16, 0, 1, 1);
insert into sys.functions values (350, 'abs', 'abs', 'calc', 0, 1, false, false, false, 2000, true, false);
insert into sys.args values (8544, 350, 'res_0', 'smallint', 16, 0, 0, 0);
insert into sys.args values (8545, 350, 'arg_1', 'smallint', 16, 0, 1, 1);
insert into sys.functions values (351, 'sign', 'sign', 'calc', 0, 1, false, false, false, 2000, true, false);
insert into sys.args values (8546, 351, 'res_0', 'tinyint', 8, 0, 0, 0);
insert into sys.args values (8547, 351, 'arg_1', 'smallint', 16, 0, 1, 1);
insert into sys.functions values (354, 'sql_mul', '*', 'calc', 0, 1, false, false, false, 2000, true, false);
insert into sys.args values (8548, 354, 'res_0', 'month_interval', 3, 0, 0, 0);
insert into sys.args values (8549, 354, 'arg_1', 'month_interval', 3, 0, 1, 1);
insert into sys.args values (8550, 354, 'arg_2', 'smallint', 16, 0, 1, 2);
insert into sys.functions values (355, 'sql_mul', '*', 'calc', 0, 1, false, false, false, 2000, true, false);
insert into sys.args values (8551, 355, 'res_0', 'day_interval', 4, 0, 0, 0);
insert into sys.args values (8552, 355, 'arg_1', 'day_interval', 4, 0, 1, 1);
insert into sys.args values (8553, 355, 'arg_2', 'smallint', 16, 0, 1, 2);
insert into sys.functions values (356, 'sql_mul', '*', 'calc', 0, 1, false, false, false, 2000, true, false);
insert into sys.args values (8554, 356, 'res_0', 'sec_interval', 13, 0, 0, 0);
insert into sys.args values (8555, 356, 'arg_1', 'sec_interval', 13, 0, 1, 1);
insert into sys.args values (8556, 356, 'arg_2', 'smallint', 16, 0, 1, 2);
insert into sys.functions values (357, 'sql_div', '/', 'calc', 0, 1, false, false, false, 2000, true, false);
insert into sys.args values (8557, 357, 'res_0', 'month_interval', 3, 0, 0, 0);
insert into sys.args values (8558, 357, 'arg_1', 'month_interval', 3, 0, 1, 1);
insert into sys.args values (8559, 357, 'arg_2', 'smallint', 16, 0, 1, 2);
insert into sys.functions values (358, 'sql_div', '/', 'calc', 0, 1, false, false, false, 2000, true, false);
insert into sys.args values (8560, 358, 'res_0', 'day_interval', 4, 0, 0, 0);
insert into sys.args values (8561, 358, 'arg_1', 'day_interval', 4, 0, 1, 1);
insert into sys.args values (8562, 358, 'arg_2', 'smallint', 16, 0, 1, 2);
insert into sys.functions values (359, 'sql_div', '/', 'calc', 0, 1, false, false, false, 2000, true, false);
insert into sys.args values (8563, 359, 'res_0', 'sec_interval', 13, 0, 0, 0);
insert into sys.args values (8564, 359, 'arg_1', 'sec_interval', 13, 0, 1, 1);
insert into sys.args values (8565, 359, 'arg_2', 'smallint', 16, 0, 1, 2);
insert into sys.functions values (360, 'sql_sub', '-', 'calc', 0, 1, false, false, false, 2000, true, false);
insert into sys.args values (8566, 360, 'res_0', 'int', 32, 0, 0, 0);
insert into sys.args values (8567, 360, 'arg_1', 'int', 32, 0, 1, 1);
insert into sys.args values (8568, 360, 'arg_2', 'int', 32, 0, 1, 2);
insert into sys.functions values (361, 'sql_add', '+', 'calc', 0, 1, false, false, false, 2000, true, false);
insert into sys.args values (8569, 361, 'res_0', 'int', 32, 0, 0, 0);
insert into sys.args values (8570, 361, 'arg_1', 'int', 32, 0, 1, 1);
insert into sys.args values (8571, 361, 'arg_2', 'int', 32, 0, 1, 2);
insert into sys.functions values (362, 'sql_mul', '*', 'calc', 0, 1, false, false, false, 2000, true, false);
insert into sys.args values (8572, 362, 'res_0', 'int', 32, 0, 0, 0);
insert into sys.args values (8573, 362, 'arg_1', 'int', 32, 0, 1, 1);
insert into sys.args values (8574, 362, 'arg_2', 'int', 32, 0, 1, 2);
insert into sys.functions values (363, 'sql_div', '/', 'calc', 0, 1, false, false, false, 2000, true, false);
insert into sys.args values (8575, 363, 'res_0', 'int', 32, 0, 0, 0);
insert into sys.args values (8576, 363, 'arg_1', 'int', 32, 0, 1, 1);
insert into sys.args values (8577, 363, 'arg_2', 'int', 32, 0, 1, 2);
insert into sys.functions values (364, 'bit_and', 'and', 'calc', 0, 1, false, false, false, 2000, true, false);
insert into sys.args values (8578, 364, 'res_0', 'int', 32, 0, 0, 0);
insert into sys.args values (8579, 364, 'arg_1', 'int', 32, 0, 1, 1);
insert into sys.args values (8580, 364, 'arg_2', 'int', 32, 0, 1, 2);
insert into sys.functions values (365, 'bit_or', 'or', 'calc', 0, 1, false, false, false, 2000, true, false);
insert into sys.args values (8581, 365, 'res_0', 'int', 32, 0, 0, 0);
insert into sys.args values (8582, 365, 'arg_1', 'int', 32, 0, 1, 1);
insert into sys.args values (8583, 365, 'arg_2', 'int', 32, 0, 1, 2);
insert into sys.functions values (366, 'bit_xor', 'xor', 'calc', 0, 1, false, false, false, 2000, true, false);
insert into sys.args values (8584, 366, 'res_0', 'int', 32, 0, 0, 0);
insert into sys.args values (8585, 366, 'arg_1', 'int', 32, 0, 1, 1);
insert into sys.args values (8586, 366, 'arg_2', 'int', 32, 0, 1, 2);
insert into sys.functions values (367, 'bit_not', 'not', 'calc', 0, 1, false, false, false, 2000, true, false);
insert into sys.args values (8587, 367, 'res_0', 'int', 32, 0, 0, 0);
insert into sys.args values (8588, 367, 'arg_1', 'int', 32, 0, 1, 1);
insert into sys.functions values (368, 'left_shift', '<<', 'calc', 0, 1, false, false, false, 2000, true, false);
insert into sys.args values (8589, 368, 'res_0', 'int', 32, 0, 0, 0);
insert into sys.args values (8590, 368, 'arg_1', 'int', 32, 0, 1, 1);
insert into sys.args values (8591, 368, 'arg_2', 'int', 32, 0, 1, 2);
insert into sys.functions values (369, 'right_shift', '>>', 'calc', 0, 1, false, false, false, 2000, true, false);
insert into sys.args values (8592, 369, 'res_0', 'int', 32, 0, 0, 0);
insert into sys.args values (8593, 369, 'arg_1', 'int', 32, 0, 1, 1);
insert into sys.args values (8594, 369, 'arg_2', 'int', 32, 0, 1, 2);
insert into sys.functions values (370, 'sql_neg', '-', 'calc', 0, 1, false, false, false, 2000, true, false);
insert into sys.args values (8595, 370, 'res_0', 'int', 32, 0, 0, 0);
insert into sys.args values (8596, 370, 'arg_1', 'int', 32, 0, 1, 1);
insert into sys.functions values (371, 'abs', 'abs', 'calc', 0, 1, false, false, false, 2000, true, false);
insert into sys.args values (8597, 371, 'res_0', 'int', 32, 0, 0, 0);
insert into sys.args values (8598, 371, 'arg_1', 'int', 32, 0, 1, 1);
insert into sys.functions values (372, 'sign', 'sign', 'calc', 0, 1, false, false, false, 2000, true, false);
insert into sys.args values (8599, 372, 'res_0', 'tinyint', 8, 0, 0, 0);
insert into sys.args values (8600, 372, 'arg_1', 'int', 32, 0, 1, 1);
insert into sys.functions values (375, 'sql_mul', '*', 'calc', 0, 1, false, false, false, 2000, true, false);
insert into sys.args values (8601, 375, 'res_0', 'month_interval', 3, 0, 0, 0);
insert into sys.args values (8602, 375, 'arg_1', 'month_interval', 3, 0, 1, 1);
insert into sys.args values (8603, 375, 'arg_2', 'int', 32, 0, 1, 2);
insert into sys.functions values (376, 'sql_mul', '*', 'calc', 0, 1, false, false, false, 2000, true, false);
insert into sys.args values (8604, 376, 'res_0', 'day_interval', 4, 0, 0, 0);
insert into sys.args values (8605, 376, 'arg_1', 'day_interval', 4, 0, 1, 1);
insert into sys.args values (8606, 376, 'arg_2', 'int', 32, 0, 1, 2);
insert into sys.functions values (377, 'sql_mul', '*', 'calc', 0, 1, false, false, false, 2000, true, false);
insert into sys.args values (8607, 377, 'res_0', 'sec_interval', 13, 0, 0, 0);
insert into sys.args values (8608, 377, 'arg_1', 'sec_interval', 13, 0, 1, 1);
insert into sys.args values (8609, 377, 'arg_2', 'int', 32, 0, 1, 2);
insert into sys.functions values (378, 'sql_div', '/', 'calc', 0, 1, false, false, false, 2000, true, false);
insert into sys.args values (8610, 378, 'res_0', 'month_interval', 3, 0, 0, 0);
insert into sys.args values (8611, 378, 'arg_1', 'month_interval', 3, 0, 1, 1);
insert into sys.args values (8612, 378, 'arg_2', 'int', 32, 0, 1, 2);
insert into sys.functions values (379, 'sql_div', '/', 'calc', 0, 1, false, false, false, 2000, true, false);
insert into sys.args values (8613, 379, 'res_0', 'day_interval', 4, 0, 0, 0);
insert into sys.args values (8614, 379, 'arg_1', 'day_interval', 4, 0, 1, 1);
insert into sys.args values (8615, 379, 'arg_2', 'int', 32, 0, 1, 2);
insert into sys.functions values (380, 'sql_div', '/', 'calc', 0, 1, false, false, false, 2000, true, false);
insert into sys.args values (8616, 380, 'res_0', 'sec_interval', 13, 0, 0, 0);
insert into sys.args values (8617, 380, 'arg_1', 'sec_interval', 13, 0, 1, 1);
insert into sys.args values (8618, 380, 'arg_2', 'int', 32, 0, 1, 2);
insert into sys.functions values (381, 'sql_sub', '-', 'calc', 0, 1, false, false, false, 2000, true, false);
insert into sys.args values (8619, 381, 'res_0', 'bigint', 64, 0, 0, 0);
insert into sys.args values (8620, 381, 'arg_1', 'bigint', 64, 0, 1, 1);
insert into sys.args values (8621, 381, 'arg_2', 'bigint', 64, 0, 1, 2);
insert into sys.functions values (382, 'sql_add', '+', 'calc', 0, 1, false, false, false, 2000, true, false);
insert into sys.args values (8622, 382, 'res_0', 'bigint', 64, 0, 0, 0);
insert into sys.args values (8623, 382, 'arg_1', 'bigint', 64, 0, 1, 1);
insert into sys.args values (8624, 382, 'arg_2', 'bigint', 64, 0, 1, 2);
insert into sys.functions values (383, 'sql_mul', '*', 'calc', 0, 1, false, false, false, 2000, true, false);
insert into sys.args values (8625, 383, 'res_0', 'bigint', 64, 0, 0, 0);
insert into sys.args values (8626, 383, 'arg_1', 'bigint', 64, 0, 1, 1);
insert into sys.args values (8627, 383, 'arg_2', 'bigint', 64, 0, 1, 2);
insert into sys.functions values (384, 'sql_div', '/', 'calc', 0, 1, false, false, false, 2000, true, false);
insert into sys.args values (8628, 384, 'res_0', 'bigint', 64, 0, 0, 0);
insert into sys.args values (8629, 384, 'arg_1', 'bigint', 64, 0, 1, 1);
insert into sys.args values (8630, 384, 'arg_2', 'bigint', 64, 0, 1, 2);
insert into sys.functions values (385, 'bit_and', 'and', 'calc', 0, 1, false, false, false, 2000, true, false);
insert into sys.args values (8631, 385, 'res_0', 'bigint', 64, 0, 0, 0);
insert into sys.args values (8632, 385, 'arg_1', 'bigint', 64, 0, 1, 1);
insert into sys.args values (8633, 385, 'arg_2', 'bigint', 64, 0, 1, 2);
insert into sys.functions values (386, 'bit_or', 'or', 'calc', 0, 1, false, false, false, 2000, true, false);
insert into sys.args values (8634, 386, 'res_0', 'bigint', 64, 0, 0, 0);
insert into sys.args values (8635, 386, 'arg_1', 'bigint', 64, 0, 1, 1);
insert into sys.args values (8636, 386, 'arg_2', 'bigint', 64, 0, 1, 2);
insert into sys.functions values (387, 'bit_xor', 'xor', 'calc', 0, 1, false, false, false, 2000, true, false);
insert into sys.args values (8637, 387, 'res_0', 'bigint', 64, 0, 0, 0);
insert into sys.args values (8638, 387, 'arg_1', 'bigint', 64, 0, 1, 1);
insert into sys.args values (8639, 387, 'arg_2', 'bigint', 64, 0, 1, 2);
insert into sys.functions values (388, 'bit_not', 'not', 'calc', 0, 1, false, false, false, 2000, true, false);
insert into sys.args values (8640, 388, 'res_0', 'bigint', 64, 0, 0, 0);
insert into sys.args values (8641, 388, 'arg_1', 'bigint', 64, 0, 1, 1);
insert into sys.functions values (389, 'left_shift', '<<', 'calc', 0, 1, false, false, false, 2000, true, false);
insert into sys.args values (8642, 389, 'res_0', 'bigint', 64, 0, 0, 0);
insert into sys.args values (8643, 389, 'arg_1', 'bigint', 64, 0, 1, 1);
insert into sys.args values (8644, 389, 'arg_2', 'int', 32, 0, 1, 2);
insert into sys.functions values (390, 'right_shift', '>>', 'calc', 0, 1, false, false, false, 2000, true, false);
insert into sys.args values (8645, 390, 'res_0', 'bigint', 64, 0, 0, 0);
insert into sys.args values (8646, 390, 'arg_1', 'bigint', 64, 0, 1, 1);
insert into sys.args values (8647, 390, 'arg_2', 'int', 32, 0, 1, 2);
insert into sys.functions values (391, 'sql_neg', '-', 'calc', 0, 1, false, false, false, 2000, true, false);
insert into sys.args values (8648, 391, 'res_0', 'bigint', 64, 0, 0, 0);
insert into sys.args values (8649, 391, 'arg_1', 'bigint', 64, 0, 1, 1);
insert into sys.functions values (392, 'abs', 'abs', 'calc', 0, 1, false, false, false, 2000, true, false);
insert into sys.args values (8650, 392, 'res_0', 'bigint', 64, 0, 0, 0);
insert into sys.args values (8651, 392, 'arg_1', 'bigint', 64, 0, 1, 1);
insert into sys.functions values (393, 'sign', 'sign', 'calc', 0, 1, false, false, false, 2000, true, false);
insert into sys.args values (8652, 393, 'res_0', 'tinyint', 8, 0, 0, 0);
insert into sys.args values (8653, 393, 'arg_1', 'bigint', 64, 0, 1, 1);
insert into sys.functions values (396, 'sql_mul', '*', 'calc', 0, 1, false, false, false, 2000, true, false);
insert into sys.args values (8654, 396, 'res_0', 'day_interval', 4, 0, 0, 0);
insert into sys.args values (8655, 396, 'arg_1', 'day_interval', 4, 0, 1, 1);
insert into sys.args values (8656, 396, 'arg_2', 'bigint', 64, 0, 1, 2);
insert into sys.functions values (397, 'sql_mul', '*', 'calc', 0, 1, false, false, false, 2000, true, false);
insert into sys.args values (8657, 397, 'res_0', 'sec_interval', 13, 0, 0, 0);
insert into sys.args values (8658, 397, 'arg_1', 'sec_interval', 13, 0, 1, 1);
insert into sys.args values (8659, 397, 'arg_2', 'bigint', 64, 0, 1, 2);
insert into sys.functions values (398, 'sql_div', '/', 'calc', 0, 1, false, false, false, 2000, true, false);
insert into sys.args values (8660, 398, 'res_0', 'month_interval', 3, 0, 0, 0);
insert into sys.args values (8661, 398, 'arg_1', 'month_interval', 3, 0, 1, 1);
insert into sys.args values (8662, 398, 'arg_2', 'bigint', 64, 0, 1, 2);
insert into sys.functions values (399, 'sql_div', '/', 'calc', 0, 1, false, false, false, 2000, true, false);
insert into sys.args values (8663, 399, 'res_0', 'day_interval', 4, 0, 0, 0);
insert into sys.args values (8664, 399, 'arg_1', 'day_interval', 4, 0, 1, 1);
insert into sys.args values (8665, 399, 'arg_2', 'bigint', 64, 0, 1, 2);
insert into sys.functions values (400, 'sql_div', '/', 'calc', 0, 1, false, false, false, 2000, true, false);
insert into sys.args values (8666, 400, 'res_0', 'sec_interval', 13, 0, 0, 0);
insert into sys.args values (8667, 400, 'arg_1', 'sec_interval', 13, 0, 1, 1);
insert into sys.args values (8668, 400, 'arg_2', 'bigint', 64, 0, 1, 2);
insert into sys.functions values (401, 'sql_sub', '-', 'calc', 0, 1, false, false, false, 2000, true, false);
insert into sys.args values (8669, 401, 'res_0', 'decimal', 2, 0, 0, 0);
insert into sys.args values (8670, 401, 'arg_1', 'decimal', 2, 0, 1, 1);
insert into sys.args values (8671, 401, 'arg_2', 'decimal', 2, 0, 1, 2);
insert into sys.functions values (402, 'sql_add', '+', 'calc', 0, 1, false, false, false, 2000, true, false);
insert into sys.args values (8672, 402, 'res_0', 'decimal', 2, 0, 0, 0);
insert into sys.args values (8673, 402, 'arg_1', 'decimal', 2, 0, 1, 1);
insert into sys.args values (8674, 402, 'arg_2', 'decimal', 2, 0, 1, 2);
insert into sys.functions values (403, 'sql_mul', '*', 'calc', 0, 1, false, false, false, 2000, true, false);
insert into sys.args values (8675, 403, 'res_0', 'decimal', 2, 0, 0, 0);
insert into sys.args values (8676, 403, 'arg_1', 'decimal', 2, 0, 1, 1);
insert into sys.args values (8677, 403, 'arg_2', 'decimal', 2, 0, 1, 2);
insert into sys.functions values (404, 'sql_div', '/', 'calc', 0, 1, false, false, false, 2000, true, false);
insert into sys.args values (8678, 404, 'res_0', 'decimal', 2, 0, 0, 0);
insert into sys.args values (8679, 404, 'arg_1', 'decimal', 2, 0, 1, 1);
insert into sys.args values (8680, 404, 'arg_2', 'decimal', 2, 0, 1, 2);
insert into sys.functions values (405, 'sql_neg', '-', 'calc', 0, 1, false, false, false, 2000, true, false);
insert into sys.args values (8681, 405, 'res_0', 'decimal', 2, 0, 0, 0);
insert into sys.args values (8682, 405, 'arg_1', 'decimal', 2, 0, 1, 1);
insert into sys.functions values (406, 'abs', 'abs', 'calc', 0, 1, false, false, false, 2000, true, false);
insert into sys.args values (8683, 406, 'res_0', 'decimal', 2, 0, 0, 0);
insert into sys.args values (8684, 406, 'arg_1', 'decimal', 2, 0, 1, 1);
insert into sys.functions values (407, 'sign', 'sign', 'calc', 0, 1, false, false, false, 2000, true, false);
insert into sys.args values (8685, 407, 'res_0', 'tinyint', 8, 0, 0, 0);
insert into sys.args values (8686, 407, 'arg_1', 'decimal', 2, 0, 1, 1);
insert into sys.functions values (410, 'sql_mul', '*', 'calc', 0, 1, false, false, false, 2000, true, false);
insert into sys.args values (8687, 410, 'res_0', 'month_interval', 3, 0, 0, 0);
insert into sys.args values (8688, 410, 'arg_1', 'month_interval', 3, 0, 1, 1);
insert into sys.args values (8689, 410, 'arg_2', 'decimal', 2, 0, 1, 2);
insert into sys.functions values (411, 'sql_mul', '*', 'calc', 0, 1, false, false, false, 2000, true, false);
insert into sys.args values (8690, 411, 'res_0', 'day_interval', 4, 0, 0, 0);
insert into sys.args values (8691, 411, 'arg_1', 'day_interval', 4, 0, 1, 1);
insert into sys.args values (8692, 411, 'arg_2', 'decimal', 2, 0, 1, 2);
insert into sys.functions values (412, 'sql_mul', '*', 'calc', 0, 1, false, false, false, 2000, true, false);
insert into sys.args values (8693, 412, 'res_0', 'sec_interval', 13, 0, 0, 0);
insert into sys.args values (8694, 412, 'arg_1', 'sec_interval', 13, 0, 1, 1);
insert into sys.args values (8695, 412, 'arg_2', 'decimal', 2, 0, 1, 2);
insert into sys.functions values (413, 'sql_div', '/', 'calc', 0, 1, false, false, false, 2000, true, false);
insert into sys.args values (8696, 413, 'res_0', 'month_interval', 3, 0, 0, 0);
insert into sys.args values (8697, 413, 'arg_1', 'month_interval', 3, 0, 1, 1);
insert into sys.args values (8698, 413, 'arg_2', 'decimal', 2, 0, 1, 2);
insert into sys.functions values (414, 'sql_div', '/', 'calc', 0, 1, false, false, false, 2000, true, false);
insert into sys.args values (8699, 414, 'res_0', 'day_interval', 4, 0, 0, 0);
insert into sys.args values (8700, 414, 'arg_1', 'day_interval', 4, 0, 1, 1);
insert into sys.args values (8701, 414, 'arg_2', 'decimal', 2, 0, 1, 2);
insert into sys.functions values (415, 'sql_div', '/', 'calc', 0, 1, false, false, false, 2000, true, false);
insert into sys.args values (8702, 415, 'res_0', 'sec_interval', 13, 0, 0, 0);
insert into sys.args values (8703, 415, 'arg_1', 'sec_interval', 13, 0, 1, 1);
insert into sys.args values (8704, 415, 'arg_2', 'decimal', 2, 0, 1, 2);
insert into sys.functions values (416, 'sql_sub', '-', 'calc', 0, 1, false, false, false, 2000, true, false);
insert into sys.args values (8705, 416, 'res_0', 'decimal', 4, 0, 0, 0);
insert into sys.args values (8706, 416, 'arg_1', 'decimal', 4, 0, 1, 1);
insert into sys.args values (8707, 416, 'arg_2', 'decimal', 4, 0, 1, 2);
insert into sys.functions values (417, 'sql_add', '+', 'calc', 0, 1, false, false, false, 2000, true, false);
insert into sys.args values (8708, 417, 'res_0', 'decimal', 4, 0, 0, 0);
insert into sys.args values (8709, 417, 'arg_1', 'decimal', 4, 0, 1, 1);
insert into sys.args values (8710, 417, 'arg_2', 'decimal', 4, 0, 1, 2);
insert into sys.functions values (418, 'sql_mul', '*', 'calc', 0, 1, false, false, false, 2000, true, false);
insert into sys.args values (8711, 418, 'res_0', 'decimal', 4, 0, 0, 0);
insert into sys.args values (8712, 418, 'arg_1', 'decimal', 4, 0, 1, 1);
insert into sys.args values (8713, 418, 'arg_2', 'decimal', 4, 0, 1, 2);
insert into sys.functions values (419, 'sql_div', '/', 'calc', 0, 1, false, false, false, 2000, true, false);
insert into sys.args values (8714, 419, 'res_0', 'decimal', 4, 0, 0, 0);
insert into sys.args values (8715, 419, 'arg_1', 'decimal', 4, 0, 1, 1);
insert into sys.args values (8716, 419, 'arg_2', 'decimal', 4, 0, 1, 2);
insert into sys.functions values (420, 'sql_neg', '-', 'calc', 0, 1, false, false, false, 2000, true, false);
insert into sys.args values (8717, 420, 'res_0', 'decimal', 4, 0, 0, 0);
insert into sys.args values (8718, 420, 'arg_1', 'decimal', 4, 0, 1, 1);
insert into sys.functions values (421, 'abs', 'abs', 'calc', 0, 1, false, false, false, 2000, true, false);
insert into sys.args values (8719, 421, 'res_0', 'decimal', 4, 0, 0, 0);
insert into sys.args values (8720, 421, 'arg_1', 'decimal', 4, 0, 1, 1);
insert into sys.functions values (422, 'sign', 'sign', 'calc', 0, 1, false, false, false, 2000, true, false);
insert into sys.args values (8721, 422, 'res_0', 'tinyint', 8, 0, 0, 0);
insert into sys.args values (8722, 422, 'arg_1', 'decimal', 4, 0, 1, 1);
insert into sys.functions values (425, 'sql_mul', '*', 'calc', 0, 1, false, false, false, 2000, true, false);
insert into sys.args values (8723, 425, 'res_0', 'month_interval', 3, 0, 0, 0);
insert into sys.args values (8724, 425, 'arg_1', 'month_interval', 3, 0, 1, 1);
insert into sys.args values (8725, 425, 'arg_2', 'decimal', 4, 0, 1, 2);
insert into sys.functions values (426, 'sql_mul', '*', 'calc', 0, 1, false, false, false, 2000, true, false);
insert into sys.args values (8726, 426, 'res_0', 'day_interval', 4, 0, 0, 0);
insert into sys.args values (8727, 426, 'arg_1', 'day_interval', 4, 0, 1, 1);
insert into sys.args values (8728, 426, 'arg_2', 'decimal', 4, 0, 1, 2);
insert into sys.functions values (427, 'sql_mul', '*', 'calc', 0, 1, false, false, false, 2000, true, false);
insert into sys.args values (8729, 427, 'res_0', 'sec_interval', 13, 0, 0, 0);
insert into sys.args values (8730, 427, 'arg_1', 'sec_interval', 13, 0, 1, 1);
insert into sys.args values (8731, 427, 'arg_2', 'decimal', 4, 0, 1, 2);
insert into sys.functions values (428, 'sql_div', '/', 'calc', 0, 1, false, false, false, 2000, true, false);
insert into sys.args values (8732, 428, 'res_0', 'month_interval', 3, 0, 0, 0);
insert into sys.args values (8733, 428, 'arg_1', 'month_interval', 3, 0, 1, 1);
insert into sys.args values (8734, 428, 'arg_2', 'decimal', 4, 0, 1, 2);
insert into sys.functions values (429, 'sql_div', '/', 'calc', 0, 1, false, false, false, 2000, true, false);
insert into sys.args values (8735, 429, 'res_0', 'day_interval', 4, 0, 0, 0);
insert into sys.args values (8736, 429, 'arg_1', 'day_interval', 4, 0, 1, 1);
insert into sys.args values (8737, 429, 'arg_2', 'decimal', 4, 0, 1, 2);
insert into sys.functions values (430, 'sql_div', '/', 'calc', 0, 1, false, false, false, 2000, true, false);
insert into sys.args values (8738, 430, 'res_0', 'sec_interval', 13, 0, 0, 0);
insert into sys.args values (8739, 430, 'arg_1', 'sec_interval', 13, 0, 1, 1);
insert into sys.args values (8740, 430, 'arg_2', 'decimal', 4, 0, 1, 2);
insert into sys.functions values (431, 'sql_sub', '-', 'calc', 0, 1, false, false, false, 2000, true, false);
insert into sys.args values (8741, 431, 'res_0', 'decimal', 9, 0, 0, 0);
insert into sys.args values (8742, 431, 'arg_1', 'decimal', 9, 0, 1, 1);
insert into sys.args values (8743, 431, 'arg_2', 'decimal', 9, 0, 1, 2);
insert into sys.functions values (432, 'sql_add', '+', 'calc', 0, 1, false, false, false, 2000, true, false);
insert into sys.args values (8744, 432, 'res_0', 'decimal', 9, 0, 0, 0);
insert into sys.args values (8745, 432, 'arg_1', 'decimal', 9, 0, 1, 1);
insert into sys.args values (8746, 432, 'arg_2', 'decimal', 9, 0, 1, 2);
insert into sys.functions values (433, 'sql_mul', '*', 'calc', 0, 1, false, false, false, 2000, true, false);
insert into sys.args values (8747, 433, 'res_0', 'decimal', 9, 0, 0, 0);
insert into sys.args values (8748, 433, 'arg_1', 'decimal', 9, 0, 1, 1);
insert into sys.args values (8749, 433, 'arg_2', 'decimal', 9, 0, 1, 2);
insert into sys.functions values (434, 'sql_div', '/', 'calc', 0, 1, false, false, false, 2000, true, false);
insert into sys.args values (8750, 434, 'res_0', 'decimal', 9, 0, 0, 0);
insert into sys.args values (8751, 434, 'arg_1', 'decimal', 9, 0, 1, 1);
insert into sys.args values (8752, 434, 'arg_2', 'decimal', 9, 0, 1, 2);
insert into sys.functions values (435, 'sql_neg', '-', 'calc', 0, 1, false, false, false, 2000, true, false);
insert into sys.args values (8753, 435, 'res_0', 'decimal', 9, 0, 0, 0);
insert into sys.args values (8754, 435, 'arg_1', 'decimal', 9, 0, 1, 1);
insert into sys.functions values (436, 'abs', 'abs', 'calc', 0, 1, false, false, false, 2000, true, false);
insert into sys.args values (8755, 436, 'res_0', 'decimal', 9, 0, 0, 0);
insert into sys.args values (8756, 436, 'arg_1', 'decimal', 9, 0, 1, 1);
insert into sys.functions values (437, 'sign', 'sign', 'calc', 0, 1, false, false, false, 2000, true, false);
insert into sys.args values (8757, 437, 'res_0', 'tinyint', 8, 0, 0, 0);
insert into sys.args values (8758, 437, 'arg_1', 'decimal', 9, 0, 1, 1);
insert into sys.functions values (440, 'sql_mul', '*', 'calc', 0, 1, false, false, false, 2000, true, false);
insert into sys.args values (8759, 440, 'res_0', 'month_interval', 3, 0, 0, 0);
insert into sys.args values (8760, 440, 'arg_1', 'month_interval', 3, 0, 1, 1);
insert into sys.args values (8761, 440, 'arg_2', 'decimal', 9, 0, 1, 2);
insert into sys.functions values (441, 'sql_mul', '*', 'calc', 0, 1, false, false, false, 2000, true, false);
insert into sys.args values (8762, 441, 'res_0', 'day_interval', 4, 0, 0, 0);
insert into sys.args values (8763, 441, 'arg_1', 'day_interval', 4, 0, 1, 1);
insert into sys.args values (8764, 441, 'arg_2', 'decimal', 9, 0, 1, 2);
insert into sys.functions values (442, 'sql_mul', '*', 'calc', 0, 1, false, false, false, 2000, true, false);
insert into sys.args values (8765, 442, 'res_0', 'sec_interval', 13, 0, 0, 0);
insert into sys.args values (8766, 442, 'arg_1', 'sec_interval', 13, 0, 1, 1);
insert into sys.args values (8767, 442, 'arg_2', 'decimal', 9, 0, 1, 2);
insert into sys.functions values (443, 'sql_div', '/', 'calc', 0, 1, false, false, false, 2000, true, false);
insert into sys.args values (8768, 443, 'res_0', 'month_interval', 3, 0, 0, 0);
insert into sys.args values (8769, 443, 'arg_1', 'month_interval', 3, 0, 1, 1);
insert into sys.args values (8770, 443, 'arg_2', 'decimal', 9, 0, 1, 2);
insert into sys.functions values (444, 'sql_div', '/', 'calc', 0, 1, false, false, false, 2000, true, false);
insert into sys.args values (8771, 444, 'res_0', 'day_interval', 4, 0, 0, 0);
insert into sys.args values (8772, 444, 'arg_1', 'day_interval', 4, 0, 1, 1);
insert into sys.args values (8773, 444, 'arg_2', 'decimal', 9, 0, 1, 2);
insert into sys.functions values (445, 'sql_div', '/', 'calc', 0, 1, false, false, false, 2000, true, false);
insert into sys.args values (8774, 445, 'res_0', 'sec_interval', 13, 0, 0, 0);
insert into sys.args values (8775, 445, 'arg_1', 'sec_interval', 13, 0, 1, 1);
insert into sys.args values (8776, 445, 'arg_2', 'decimal', 9, 0, 1, 2);
insert into sys.functions values (446, 'sql_sub', '-', 'calc', 0, 1, false, false, false, 2000, true, false);
insert into sys.args values (8777, 446, 'res_0', 'decimal', 18, 0, 0, 0);
insert into sys.args values (8778, 446, 'arg_1', 'decimal', 18, 0, 1, 1);
insert into sys.args values (8779, 446, 'arg_2', 'decimal', 18, 0, 1, 2);
insert into sys.functions values (447, 'sql_add', '+', 'calc', 0, 1, false, false, false, 2000, true, false);
insert into sys.args values (8780, 447, 'res_0', 'decimal', 18, 0, 0, 0);
insert into sys.args values (8781, 447, 'arg_1', 'decimal', 18, 0, 1, 1);
insert into sys.args values (8782, 447, 'arg_2', 'decimal', 18, 0, 1, 2);
insert into sys.functions values (448, 'sql_mul', '*', 'calc', 0, 1, false, false, false, 2000, true, false);
insert into sys.args values (8783, 448, 'res_0', 'decimal', 18, 0, 0, 0);
insert into sys.args values (8784, 448, 'arg_1', 'decimal', 18, 0, 1, 1);
insert into sys.args values (8785, 448, 'arg_2', 'decimal', 18, 0, 1, 2);
insert into sys.functions values (449, 'sql_div', '/', 'calc', 0, 1, false, false, false, 2000, true, false);
insert into sys.args values (8786, 449, 'res_0', 'decimal', 18, 0, 0, 0);
insert into sys.args values (8787, 449, 'arg_1', 'decimal', 18, 0, 1, 1);
insert into sys.args values (8788, 449, 'arg_2', 'decimal', 18, 0, 1, 2);
insert into sys.functions values (450, 'sql_neg', '-', 'calc', 0, 1, false, false, false, 2000, true, false);
insert into sys.args values (8789, 450, 'res_0', 'decimal', 18, 0, 0, 0);
insert into sys.args values (8790, 450, 'arg_1', 'decimal', 18, 0, 1, 1);
insert into sys.functions values (451, 'abs', 'abs', 'calc', 0, 1, false, false, false, 2000, true, false);
insert into sys.args values (8791, 451, 'res_0', 'decimal', 18, 0, 0, 0);
insert into sys.args values (8792, 451, 'arg_1', 'decimal', 18, 0, 1, 1);
insert into sys.functions values (452, 'sign', 'sign', 'calc', 0, 1, false, false, false, 2000, true, false);
insert into sys.args values (8793, 452, 'res_0', 'tinyint', 8, 0, 0, 0);
insert into sys.args values (8794, 452, 'arg_1', 'decimal', 18, 0, 1, 1);
insert into sys.functions values (455, 'sql_mul', '*', 'calc', 0, 1, false, false, false, 2000, true, false);
insert into sys.args values (8795, 455, 'res_0', 'day_interval', 4, 0, 0, 0);
insert into sys.args values (8796, 455, 'arg_1', 'day_interval', 4, 0, 1, 1);
insert into sys.args values (8797, 455, 'arg_2', 'decimal', 18, 0, 1, 2);
insert into sys.functions values (456, 'sql_mul', '*', 'calc', 0, 1, false, false, false, 2000, true, false);
insert into sys.args values (8798, 456, 'res_0', 'sec_interval', 13, 0, 0, 0);
insert into sys.args values (8799, 456, 'arg_1', 'sec_interval', 13, 0, 1, 1);
insert into sys.args values (8800, 456, 'arg_2', 'decimal', 18, 0, 1, 2);
insert into sys.functions values (457, 'sql_div', '/', 'calc', 0, 1, false, false, false, 2000, true, false);
insert into sys.args values (8801, 457, 'res_0', 'month_interval', 3, 0, 0, 0);
insert into sys.args values (8802, 457, 'arg_1', 'month_interval', 3, 0, 1, 1);
insert into sys.args values (8803, 457, 'arg_2', 'decimal', 18, 0, 1, 2);
insert into sys.functions values (458, 'sql_div', '/', 'calc', 0, 1, false, false, false, 2000, true, false);
insert into sys.args values (8804, 458, 'res_0', 'day_interval', 4, 0, 0, 0);
insert into sys.args values (8805, 458, 'arg_1', 'day_interval', 4, 0, 1, 1);
insert into sys.args values (8806, 458, 'arg_2', 'decimal', 18, 0, 1, 2);
insert into sys.functions values (459, 'sql_div', '/', 'calc', 0, 1, false, false, false, 2000, true, false);
insert into sys.args values (8807, 459, 'res_0', 'sec_interval', 13, 0, 0, 0);
insert into sys.args values (8808, 459, 'arg_1', 'sec_interval', 13, 0, 1, 1);
insert into sys.args values (8809, 459, 'arg_2', 'decimal', 18, 0, 1, 2);
insert into sys.functions values (460, 'sql_sub', '-', 'calc', 0, 1, false, false, false, 2000, true, false);
insert into sys.args values (8810, 460, 'res_0', 'real', 24, 0, 0, 0);
insert into sys.args values (8811, 460, 'arg_1', 'real', 24, 0, 1, 1);
insert into sys.args values (8812, 460, 'arg_2', 'real', 24, 0, 1, 2);
insert into sys.functions values (461, 'sql_add', '+', 'calc', 0, 1, false, false, false, 2000, true, false);
insert into sys.args values (8813, 461, 'res_0', 'real', 24, 0, 0, 0);
insert into sys.args values (8814, 461, 'arg_1', 'real', 24, 0, 1, 1);
insert into sys.args values (8815, 461, 'arg_2', 'real', 24, 0, 1, 2);
insert into sys.functions values (462, 'sql_mul', '*', 'calc', 0, 1, false, false, false, 2000, true, false);
insert into sys.args values (8816, 462, 'res_0', 'real', 24, 0, 0, 0);
insert into sys.args values (8817, 462, 'arg_1', 'real', 24, 0, 1, 1);
insert into sys.args values (8818, 462, 'arg_2', 'real', 24, 0, 1, 2);
insert into sys.functions values (463, 'sql_div', '/', 'calc', 0, 1, false, false, false, 2000, true, false);
insert into sys.args values (8819, 463, 'res_0', 'real', 24, 0, 0, 0);
insert into sys.args values (8820, 463, 'arg_1', 'real', 24, 0, 1, 1);
insert into sys.args values (8821, 463, 'arg_2', 'real', 24, 0, 1, 2);
insert into sys.functions values (464, 'sql_neg', '-', 'calc', 0, 1, false, false, false, 2000, true, false);
insert into sys.args values (8822, 464, 'res_0', 'real', 24, 0, 0, 0);
insert into sys.args values (8823, 464, 'arg_1', 'real', 24, 0, 1, 1);
insert into sys.functions values (465, 'abs', 'abs', 'calc', 0, 1, false, false, false, 2000, true, false);
insert into sys.args values (8824, 465, 'res_0', 'real', 24, 0, 0, 0);
insert into sys.args values (8825, 465, 'arg_1', 'real', 24, 0, 1, 1);
insert into sys.functions values (466, 'sign', 'sign', 'calc', 0, 1, false, false, false, 2000, true, false);
insert into sys.args values (8826, 466, 'res_0', 'tinyint', 8, 0, 0, 0);
insert into sys.args values (8827, 466, 'arg_1', 'real', 24, 0, 1, 1);
insert into sys.functions values (469, 'sql_mul', '*', 'calc', 0, 1, false, false, false, 2000, true, false);
insert into sys.args values (8828, 469, 'res_0', 'month_interval', 3, 0, 0, 0);
insert into sys.args values (8829, 469, 'arg_1', 'month_interval', 3, 0, 1, 1);
insert into sys.args values (8830, 469, 'arg_2', 'real', 24, 0, 1, 2);
insert into sys.functions values (470, 'sql_mul', '*', 'calc', 0, 1, false, false, false, 2000, true, false);
insert into sys.args values (8831, 470, 'res_0', 'day_interval', 4, 0, 0, 0);
insert into sys.args values (8832, 470, 'arg_1', 'day_interval', 4, 0, 1, 1);
insert into sys.args values (8833, 470, 'arg_2', 'real', 24, 0, 1, 2);
insert into sys.functions values (471, 'sql_mul', '*', 'calc', 0, 1, false, false, false, 2000, true, false);
insert into sys.args values (8834, 471, 'res_0', 'sec_interval', 13, 0, 0, 0);
insert into sys.args values (8835, 471, 'arg_1', 'sec_interval', 13, 0, 1, 1);
insert into sys.args values (8836, 471, 'arg_2', 'real', 24, 0, 1, 2);
insert into sys.functions values (472, 'sql_div', '/', 'calc', 0, 1, false, false, false, 2000, true, false);
insert into sys.args values (8837, 472, 'res_0', 'month_interval', 3, 0, 0, 0);
insert into sys.args values (8838, 472, 'arg_1', 'month_interval', 3, 0, 1, 1);
insert into sys.args values (8839, 472, 'arg_2', 'real', 24, 0, 1, 2);
insert into sys.functions values (473, 'sql_div', '/', 'calc', 0, 1, false, false, false, 2000, true, false);
insert into sys.args values (8840, 473, 'res_0', 'day_interval', 4, 0, 0, 0);
insert into sys.args values (8841, 473, 'arg_1', 'day_interval', 4, 0, 1, 1);
insert into sys.args values (8842, 473, 'arg_2', 'real', 24, 0, 1, 2);
insert into sys.functions values (474, 'sql_div', '/', 'calc', 0, 1, false, false, false, 2000, true, false);
insert into sys.args values (8843, 474, 'res_0', 'sec_interval', 13, 0, 0, 0);
insert into sys.args values (8844, 474, 'arg_1', 'sec_interval', 13, 0, 1, 1);
insert into sys.args values (8845, 474, 'arg_2', 'real', 24, 0, 1, 2);
insert into sys.functions values (475, 'sql_sub', '-', 'calc', 0, 1, false, false, false, 2000, true, false);
insert into sys.args values (8846, 475, 'res_0', 'double', 53, 0, 0, 0);
insert into sys.args values (8847, 475, 'arg_1', 'double', 53, 0, 1, 1);
insert into sys.args values (8848, 475, 'arg_2', 'double', 53, 0, 1, 2);
insert into sys.functions values (476, 'sql_add', '+', 'calc', 0, 1, false, false, false, 2000, true, false);
insert into sys.args values (8849, 476, 'res_0', 'double', 53, 0, 0, 0);
insert into sys.args values (8850, 476, 'arg_1', 'double', 53, 0, 1, 1);
insert into sys.args values (8851, 476, 'arg_2', 'double', 53, 0, 1, 2);
insert into sys.functions values (477, 'sql_mul', '*', 'calc', 0, 1, false, false, false, 2000, true, false);
insert into sys.args values (8852, 477, 'res_0', 'double', 53, 0, 0, 0);
insert into sys.args values (8853, 477, 'arg_1', 'double', 53, 0, 1, 1);
insert into sys.args values (8854, 477, 'arg_2', 'double', 53, 0, 1, 2);
insert into sys.functions values (478, 'sql_div', '/', 'calc', 0, 1, false, false, false, 2000, true, false);
insert into sys.args values (8855, 478, 'res_0', 'double', 53, 0, 0, 0);
insert into sys.args values (8856, 478, 'arg_1', 'double', 53, 0, 1, 1);
insert into sys.args values (8857, 478, 'arg_2', 'double', 53, 0, 1, 2);
insert into sys.functions values (479, 'sql_neg', '-', 'calc', 0, 1, false, false, false, 2000, true, false);
insert into sys.args values (8858, 479, 'res_0', 'double', 53, 0, 0, 0);
insert into sys.args values (8859, 479, 'arg_1', 'double', 53, 0, 1, 1);
insert into sys.functions values (480, 'abs', 'abs', 'calc', 0, 1, false, false, false, 2000, true, false);
insert into sys.args values (8860, 480, 'res_0', 'double', 53, 0, 0, 0);
insert into sys.args values (8861, 480, 'arg_1', 'double', 53, 0, 1, 1);
insert into sys.functions values (481, 'sign', 'sign', 'calc', 0, 1, false, false, false, 2000, true, false);
insert into sys.args values (8862, 481, 'res_0', 'tinyint', 8, 0, 0, 0);
insert into sys.args values (8863, 481, 'arg_1', 'double', 53, 0, 1, 1);
insert into sys.functions values (484, 'sql_mul', '*', 'calc', 0, 1, false, false, false, 2000, true, false);
insert into sys.args values (8864, 484, 'res_0', 'month_interval', 3, 0, 0, 0);
insert into sys.args values (8865, 484, 'arg_1', 'month_interval', 3, 0, 1, 1);
insert into sys.args values (8866, 484, 'arg_2', 'double', 53, 0, 1, 2);
insert into sys.functions values (485, 'sql_mul', '*', 'calc', 0, 1, false, false, false, 2000, true, false);
insert into sys.args values (8867, 485, 'res_0', 'day_interval', 4, 0, 0, 0);
insert into sys.args values (8868, 485, 'arg_1', 'day_interval', 4, 0, 1, 1);
insert into sys.args values (8869, 485, 'arg_2', 'double', 53, 0, 1, 2);
insert into sys.functions values (486, 'sql_mul', '*', 'calc', 0, 1, false, false, false, 2000, true, false);
insert into sys.args values (8870, 486, 'res_0', 'sec_interval', 13, 0, 0, 0);
insert into sys.args values (8871, 486, 'arg_1', 'sec_interval', 13, 0, 1, 1);
insert into sys.args values (8872, 486, 'arg_2', 'double', 53, 0, 1, 2);
insert into sys.functions values (487, 'sql_div', '/', 'calc', 0, 1, false, false, false, 2000, true, false);
insert into sys.args values (8873, 487, 'res_0', 'month_interval', 3, 0, 0, 0);
insert into sys.args values (8874, 487, 'arg_1', 'month_interval', 3, 0, 1, 1);
insert into sys.args values (8875, 487, 'arg_2', 'double', 53, 0, 1, 2);
insert into sys.functions values (488, 'sql_div', '/', 'calc', 0, 1, false, false, false, 2000, true, false);
insert into sys.args values (8876, 488, 'res_0', 'day_interval', 4, 0, 0, 0);
insert into sys.args values (8877, 488, 'arg_1', 'day_interval', 4, 0, 1, 1);
insert into sys.args values (8878, 488, 'arg_2', 'double', 53, 0, 1, 2);
insert into sys.functions values (489, 'sql_div', '/', 'calc', 0, 1, false, false, false, 2000, true, false);
insert into sys.args values (8879, 489, 'res_0', 'sec_interval', 13, 0, 0, 0);
insert into sys.args values (8880, 489, 'arg_1', 'sec_interval', 13, 0, 1, 1);
insert into sys.args values (8881, 489, 'arg_2', 'double', 53, 0, 1, 2);
insert into sys.functions values (490, 'sql_mul', '*', 'calc', 0, 1, false, false, false, 2000, true, false);
insert into sys.args values (8882, 490, 'res_0', 'decimal', 4, 0, 0, 0);
insert into sys.args values (8883, 490, 'arg_1', 'decimal', 4, 0, 1, 1);
insert into sys.args values (8884, 490, 'arg_2', 'tinyint', 8, 0, 1, 2);
insert into sys.functions values (491, 'sql_mul', '*', 'calc', 0, 1, false, false, false, 2000, true, false);
insert into sys.args values (8885, 491, 'res_0', 'decimal', 4, 0, 0, 0);
insert into sys.args values (8886, 491, 'arg_1', 'tinyint', 8, 0, 1, 1);
insert into sys.args values (8887, 491, 'arg_2', 'decimal', 4, 0, 1, 2);
insert into sys.functions values (492, 'sql_mul', '*', 'calc', 0, 1, false, false, false, 2000, true, false);
insert into sys.args values (8888, 492, 'res_0', 'decimal', 4, 0, 0, 0);
insert into sys.args values (8889, 492, 'arg_1', 'decimal', 4, 0, 1, 1);
insert into sys.args values (8890, 492, 'arg_2', 'decimal', 2, 0, 1, 2);
insert into sys.functions values (493, 'sql_mul', '*', 'calc', 0, 1, false, false, false, 2000, true, false);
insert into sys.args values (8891, 493, 'res_0', 'decimal', 4, 0, 0, 0);
insert into sys.args values (8892, 493, 'arg_1', 'decimal', 2, 0, 1, 1);
insert into sys.args values (8893, 493, 'arg_2', 'decimal', 4, 0, 1, 2);
insert into sys.functions values (494, 'sql_mul', '*', 'calc', 0, 1, false, false, false, 2000, true, false);
insert into sys.args values (8894, 494, 'res_0', 'decimal', 9, 0, 0, 0);
insert into sys.args values (8895, 494, 'arg_1', 'decimal', 9, 0, 1, 1);
insert into sys.args values (8896, 494, 'arg_2', 'tinyint', 8, 0, 1, 2);
insert into sys.functions values (495, 'sql_mul', '*', 'calc', 0, 1, false, false, false, 2000, true, false);
insert into sys.args values (8897, 495, 'res_0', 'decimal', 9, 0, 0, 0);
insert into sys.args values (8898, 495, 'arg_1', 'tinyint', 8, 0, 1, 1);
insert into sys.args values (8899, 495, 'arg_2', 'decimal', 9, 0, 1, 2);
insert into sys.functions values (496, 'sql_mul', '*', 'calc', 0, 1, false, false, false, 2000, true, false);
insert into sys.args values (8900, 496, 'res_0', 'decimal', 9, 0, 0, 0);
insert into sys.args values (8901, 496, 'arg_1', 'decimal', 9, 0, 1, 1);
insert into sys.args values (8902, 496, 'arg_2', 'smallint', 16, 0, 1, 2);
insert into sys.functions values (497, 'sql_mul', '*', 'calc', 0, 1, false, false, false, 2000, true, false);
insert into sys.args values (8903, 497, 'res_0', 'decimal', 9, 0, 0, 0);
insert into sys.args values (8904, 497, 'arg_1', 'smallint', 16, 0, 1, 1);
insert into sys.args values (8905, 497, 'arg_2', 'decimal', 9, 0, 1, 2);
insert into sys.functions values (498, 'sql_mul', '*', 'calc', 0, 1, false, false, false, 2000, true, false);
insert into sys.args values (8906, 498, 'res_0', 'decimal', 9, 0, 0, 0);
insert into sys.args values (8907, 498, 'arg_1', 'decimal', 9, 0, 1, 1);
insert into sys.args values (8908, 498, 'arg_2', 'decimal', 2, 0, 1, 2);
insert into sys.functions values (499, 'sql_mul', '*', 'calc', 0, 1, false, false, false, 2000, true, false);
insert into sys.args values (8909, 499, 'res_0', 'decimal', 9, 0, 0, 0);
insert into sys.args values (8910, 499, 'arg_1', 'decimal', 2, 0, 1, 1);
insert into sys.args values (8911, 499, 'arg_2', 'decimal', 9, 0, 1, 2);
insert into sys.functions values (500, 'sql_mul', '*', 'calc', 0, 1, false, false, false, 2000, true, false);
insert into sys.args values (8912, 500, 'res_0', 'decimal', 9, 0, 0, 0);
insert into sys.args values (8913, 500, 'arg_1', 'decimal', 9, 0, 1, 1);
insert into sys.args values (8914, 500, 'arg_2', 'decimal', 4, 0, 1, 2);
insert into sys.functions values (501, 'sql_mul', '*', 'calc', 0, 1, false, false, false, 2000, true, false);
insert into sys.args values (8915, 501, 'res_0', 'decimal', 9, 0, 0, 0);
insert into sys.args values (8916, 501, 'arg_1', 'decimal', 4, 0, 1, 1);
insert into sys.args values (8917, 501, 'arg_2', 'decimal', 9, 0, 1, 2);
insert into sys.functions values (502, 'sql_mul', '*', 'calc', 0, 1, false, false, false, 2000, true, false);
insert into sys.args values (8918, 502, 'res_0', 'decimal', 18, 0, 0, 0);
insert into sys.args values (8919, 502, 'arg_1', 'decimal', 18, 0, 1, 1);
insert into sys.args values (8920, 502, 'arg_2', 'tinyint', 8, 0, 1, 2);
insert into sys.functions values (503, 'sql_mul', '*', 'calc', 0, 1, false, false, false, 2000, true, false);
insert into sys.args values (8921, 503, 'res_0', 'decimal', 18, 0, 0, 0);
insert into sys.args values (8922, 503, 'arg_1', 'tinyint', 8, 0, 1, 1);
insert into sys.args values (8923, 503, 'arg_2', 'decimal', 18, 0, 1, 2);
insert into sys.functions values (504, 'sql_mul', '*', 'calc', 0, 1, false, false, false, 2000, true, false);
insert into sys.args values (8924, 504, 'res_0', 'decimal', 18, 0, 0, 0);
insert into sys.args values (8925, 504, 'arg_1', 'decimal', 18, 0, 1, 1);
insert into sys.args values (8926, 504, 'arg_2', 'smallint', 16, 0, 1, 2);
insert into sys.functions values (505, 'sql_mul', '*', 'calc', 0, 1, false, false, false, 2000, true, false);
insert into sys.args values (8927, 505, 'res_0', 'decimal', 18, 0, 0, 0);
insert into sys.args values (8928, 505, 'arg_1', 'smallint', 16, 0, 1, 1);
insert into sys.args values (8929, 505, 'arg_2', 'decimal', 18, 0, 1, 2);
insert into sys.functions values (506, 'sql_mul', '*', 'calc', 0, 1, false, false, false, 2000, true, false);
insert into sys.args values (8930, 506, 'res_0', 'decimal', 18, 0, 0, 0);
insert into sys.args values (8931, 506, 'arg_1', 'decimal', 18, 0, 1, 1);
insert into sys.args values (8932, 506, 'arg_2', 'int', 32, 0, 1, 2);
insert into sys.functions values (507, 'sql_mul', '*', 'calc', 0, 1, false, false, false, 2000, true, false);
insert into sys.args values (8933, 507, 'res_0', 'decimal', 18, 0, 0, 0);
insert into sys.args values (8934, 507, 'arg_1', 'int', 32, 0, 1, 1);
insert into sys.args values (8935, 507, 'arg_2', 'decimal', 18, 0, 1, 2);
insert into sys.functions values (508, 'sql_mul', '*', 'calc', 0, 1, false, false, false, 2000, true, false);
insert into sys.args values (8936, 508, 'res_0', 'decimal', 18, 0, 0, 0);
insert into sys.args values (8937, 508, 'arg_1', 'decimal', 18, 0, 1, 1);
insert into sys.args values (8938, 508, 'arg_2', 'decimal', 2, 0, 1, 2);
insert into sys.functions values (509, 'sql_mul', '*', 'calc', 0, 1, false, false, false, 2000, true, false);
insert into sys.args values (8939, 509, 'res_0', 'decimal', 18, 0, 0, 0);
insert into sys.args values (8940, 509, 'arg_1', 'decimal', 2, 0, 1, 1);
insert into sys.args values (8941, 509, 'arg_2', 'decimal', 18, 0, 1, 2);
insert into sys.functions values (510, 'sql_mul', '*', 'calc', 0, 1, false, false, false, 2000, true, false);
insert into sys.args values (8942, 510, 'res_0', 'decimal', 18, 0, 0, 0);
insert into sys.args values (8943, 510, 'arg_1', 'decimal', 18, 0, 1, 1);
insert into sys.args values (8944, 510, 'arg_2', 'decimal', 4, 0, 1, 2);
insert into sys.functions values (511, 'sql_mul', '*', 'calc', 0, 1, false, false, false, 2000, true, false);
insert into sys.args values (8945, 511, 'res_0', 'decimal', 18, 0, 0, 0);
insert into sys.args values (8946, 511, 'arg_1', 'decimal', 4, 0, 1, 1);
insert into sys.args values (8947, 511, 'arg_2', 'decimal', 18, 0, 1, 2);
insert into sys.functions values (512, 'sql_mul', '*', 'calc', 0, 1, false, false, false, 2000, true, false);
insert into sys.args values (8948, 512, 'res_0', 'decimal', 18, 0, 0, 0);
insert into sys.args values (8949, 512, 'arg_1', 'decimal', 18, 0, 1, 1);
insert into sys.args values (8950, 512, 'arg_2', 'decimal', 9, 0, 1, 2);
insert into sys.functions values (513, 'sql_mul', '*', 'calc', 0, 1, false, false, false, 2000, true, false);
insert into sys.args values (8951, 513, 'res_0', 'decimal', 18, 0, 0, 0);
insert into sys.args values (8952, 513, 'arg_1', 'decimal', 9, 0, 1, 1);
insert into sys.args values (8953, 513, 'arg_2', 'decimal', 18, 0, 1, 2);
insert into sys.functions values (514, 'round', 'round', 'calc', 0, 1, false, false, false, 2000, true, false);
insert into sys.args values (8954, 514, 'res_0', 'decimal', 2, 0, 0, 0);
insert into sys.args values (8955, 514, 'arg_1', 'decimal', 2, 0, 1, 1);
insert into sys.args values (8956, 514, 'arg_2', 'tinyint', 8, 0, 1, 2);
insert into sys.functions values (515, 'round', 'round', 'calc', 0, 1, false, false, false, 2000, true, false);
insert into sys.args values (8957, 515, 'res_0', 'decimal', 4, 0, 0, 0);
insert into sys.args values (8958, 515, 'arg_1', 'decimal', 4, 0, 1, 1);
insert into sys.args values (8959, 515, 'arg_2', 'tinyint', 8, 0, 1, 2);
insert into sys.functions values (516, 'round', 'round', 'calc', 0, 1, false, false, false, 2000, true, false);
insert into sys.args values (8960, 516, 'res_0', 'decimal', 9, 0, 0, 0);
insert into sys.args values (8961, 516, 'arg_1', 'decimal', 9, 0, 1, 1);
insert into sys.args values (8962, 516, 'arg_2', 'tinyint', 8, 0, 1, 2);
insert into sys.functions values (517, 'round', 'round', 'calc', 0, 1, false, false, false, 2000, true, false);
insert into sys.args values (8963, 517, 'res_0', 'decimal', 18, 0, 0, 0);
insert into sys.args values (8964, 517, 'arg_1', 'decimal', 18, 0, 1, 1);
insert into sys.args values (8965, 517, 'arg_2', 'tinyint', 8, 0, 1, 2);
insert into sys.functions values (518, 'round', 'round', 'calc', 0, 1, false, false, false, 2000, true, false);
insert into sys.args values (8966, 518, 'res_0', 'real', 24, 0, 0, 0);
insert into sys.args values (8967, 518, 'arg_1', 'real', 24, 0, 1, 1);
insert into sys.args values (8968, 518, 'arg_2', 'tinyint', 8, 0, 1, 2);
insert into sys.functions values (519, 'round', 'round', 'calc', 0, 1, false, false, false, 2000, true, false);
insert into sys.args values (8969, 519, 'res_0', 'double', 53, 0, 0, 0);
insert into sys.args values (8970, 519, 'arg_1', 'double', 53, 0, 1, 1);
insert into sys.args values (8971, 519, 'arg_2', 'tinyint', 8, 0, 1, 2);
insert into sys.functions values (608, 'power', 'pow', 'mmath', 0, 1, false, false, false, 2000, true, false);
insert into sys.args values (8972, 608, 'res_0', 'real', 24, 0, 0, 0);
insert into sys.args values (8973, 608, 'arg_1', 'real', 24, 0, 1, 1);
insert into sys.args values (8974, 608, 'arg_2', 'real', 24, 0, 1, 2);
insert into sys.functions values (609, 'floor', 'floor', 'mmath', 0, 1, false, false, false, 2000, true, false);
insert into sys.args values (8975, 609, 'res_0', 'real', 24, 0, 0, 0);
insert into sys.args values (8976, 609, 'arg_1', 'real', 24, 0, 1, 1);
insert into sys.functions values (610, 'ceil', 'ceil', 'mmath', 0, 1, false, false, false, 2000, true, false);
insert into sys.args values (8977, 610, 'res_0', 'real', 24, 0, 0, 0);
insert into sys.args values (8978, 610, 'arg_1', 'real', 24, 0, 1, 1);
insert into sys.functions values (611, 'ceiling', 'ceil', 'mmath', 0, 1, false, false, false, 2000, true, false);
insert into sys.args values (8979, 611, 'res_0', 'real', 24, 0, 0, 0);
insert into sys.args values (8980, 611, 'arg_1', 'real', 24, 0, 1, 1);
insert into sys.functions values (612, 'sin', 'sin', 'mmath', 0, 1, false, false, false, 2000, true, false);
insert into sys.args values (8981, 612, 'res_0', 'real', 24, 0, 0, 0);
insert into sys.args values (8982, 612, 'arg_1', 'real', 24, 0, 1, 1);
insert into sys.functions values (613, 'cos', 'cos', 'mmath', 0, 1, false, false, false, 2000, true, false);
insert into sys.args values (8983, 613, 'res_0', 'real', 24, 0, 0, 0);
insert into sys.args values (8984, 613, 'arg_1', 'real', 24, 0, 1, 1);
insert into sys.functions values (614, 'tan', 'tan', 'mmath', 0, 1, false, false, false, 2000, true, false);
insert into sys.args values (8985, 614, 'res_0', 'real', 24, 0, 0, 0);
insert into sys.args values (8986, 614, 'arg_1', 'real', 24, 0, 1, 1);
insert into sys.functions values (615, 'asin', 'asin', 'mmath', 0, 1, false, false, false, 2000, true, false);
insert into sys.args values (8987, 615, 'res_0', 'real', 24, 0, 0, 0);
insert into sys.args values (8988, 615, 'arg_1', 'real', 24, 0, 1, 1);
insert into sys.functions values (616, 'acos', 'acos', 'mmath', 0, 1, false, false, false, 2000, true, false);
insert into sys.args values (8989, 616, 'res_0', 'real', 24, 0, 0, 0);
insert into sys.args values (8990, 616, 'arg_1', 'real', 24, 0, 1, 1);
insert into sys.functions values (617, 'atan', 'atan', 'mmath', 0, 1, false, false, false, 2000, true, false);
insert into sys.args values (8991, 617, 'res_0', 'real', 24, 0, 0, 0);
insert into sys.args values (8992, 617, 'arg_1', 'real', 24, 0, 1, 1);
insert into sys.functions values (618, 'atan', 'atan2', 'mmath', 0, 1, false, false, false, 2000, true, false);
insert into sys.args values (8993, 618, 'res_0', 'real', 24, 0, 0, 0);
insert into sys.args values (8994, 618, 'arg_1', 'real', 24, 0, 1, 1);
insert into sys.args values (8995, 618, 'arg_2', 'real', 24, 0, 1, 2);
insert into sys.functions values (619, 'sinh', 'sinh', 'mmath', 0, 1, false, false, false, 2000, true, false);
insert into sys.args values (8996, 619, 'res_0', 'real', 24, 0, 0, 0);
insert into sys.args values (8997, 619, 'arg_1', 'real', 24, 0, 1, 1);
insert into sys.functions values (620, 'cot', 'cot', 'mmath', 0, 1, false, false, false, 2000, true, false);
insert into sys.args values (8998, 620, 'res_0', 'real', 24, 0, 0, 0);
insert into sys.args values (8999, 620, 'arg_1', 'real', 24, 0, 1, 1);
insert into sys.functions values (621, 'cosh', 'cosh', 'mmath', 0, 1, false, false, false, 2000, true, false);
insert into sys.args values (9000, 621, 'res_0', 'real', 24, 0, 0, 0);
insert into sys.args values (9001, 621, 'arg_1', 'real', 24, 0, 1, 1);
insert into sys.functions values (622, 'tanh', 'tanh', 'mmath', 0, 1, false, false, false, 2000, true, false);
insert into sys.args values (9002, 622, 'res_0', 'real', 24, 0, 0, 0);
insert into sys.args values (9003, 622, 'arg_1', 'real', 24, 0, 1, 1);
insert into sys.functions values (623, 'sqrt', 'sqrt', 'mmath', 0, 1, false, false, false, 2000, true, false);
insert into sys.args values (9004, 623, 'res_0', 'real', 24, 0, 0, 0);
insert into sys.args values (9005, 623, 'arg_1', 'real', 24, 0, 1, 1);
insert into sys.functions values (624, 'cbrt', 'cbrt', 'mmath', 0, 1, false, false, false, 2000, true, false);
insert into sys.args values (9006, 624, 'res_0', 'real', 24, 0, 0, 0);
insert into sys.args values (9007, 624, 'arg_1', 'real', 24, 0, 1, 1);
insert into sys.functions values (625, 'exp', 'exp', 'mmath', 0, 1, false, false, false, 2000, true, false);
insert into sys.args values (9008, 625, 'res_0', 'real', 24, 0, 0, 0);
insert into sys.args values (9009, 625, 'arg_1', 'real', 24, 0, 1, 1);
insert into sys.functions values (626, 'log', 'log', 'mmath', 0, 1, false, false, false, 2000, true, false);
insert into sys.args values (9010, 626, 'res_0', 'real', 24, 0, 0, 0);
insert into sys.args values (9011, 626, 'arg_1', 'real', 24, 0, 1, 1);
insert into sys.functions values (627, 'ln', 'log', 'mmath', 0, 1, false, false, false, 2000, true, false);
insert into sys.args values (9012, 627, 'res_0', 'real', 24, 0, 0, 0);
insert into sys.args values (9013, 627, 'arg_1', 'real', 24, 0, 1, 1);
insert into sys.functions values (628, 'log', 'log2arg', 'mmath', 0, 1, false, false, false, 2000, true, false);
insert into sys.args values (9014, 628, 'res_0', 'real', 24, 0, 0, 0);
insert into sys.args values (9015, 628, 'arg_1', 'real', 24, 0, 1, 1);
insert into sys.args values (9016, 628, 'arg_2', 'real', 24, 0, 1, 2);
insert into sys.functions values (629, 'log10', 'log10', 'mmath', 0, 1, false, false, false, 2000, true, false);
insert into sys.args values (9017, 629, 'res_0', 'real', 24, 0, 0, 0);
insert into sys.args values (9018, 629, 'arg_1', 'real', 24, 0, 1, 1);
insert into sys.functions values (630, 'log2', 'log2', 'mmath', 0, 1, false, false, false, 2000, true, false);
insert into sys.args values (9019, 630, 'res_0', 'real', 24, 0, 0, 0);
insert into sys.args values (9020, 630, 'arg_1', 'real', 24, 0, 1, 1);
insert into sys.functions values (631, 'degrees', 'degrees', 'mmath', 0, 1, false, false, false, 2000, true, false);
insert into sys.args values (9021, 631, 'res_0', 'real', 24, 0, 0, 0);
insert into sys.args values (9022, 631, 'arg_1', 'real', 24, 0, 1, 1);
insert into sys.functions values (632, 'radians', 'radians', 'mmath', 0, 1, false, false, false, 2000, true, false);
insert into sys.args values (9023, 632, 'res_0', 'real', 24, 0, 0, 0);
insert into sys.args values (9024, 632, 'arg_1', 'real', 24, 0, 1, 1);
insert into sys.functions values (633, 'power', 'pow', 'mmath', 0, 1, false, false, false, 2000, true, false);
insert into sys.args values (9025, 633, 'res_0', 'double', 53, 0, 0, 0);
insert into sys.args values (9026, 633, 'arg_1', 'double', 53, 0, 1, 1);
insert into sys.args values (9027, 633, 'arg_2', 'double', 53, 0, 1, 2);
insert into sys.functions values (634, 'floor', 'floor', 'mmath', 0, 1, false, false, false, 2000, true, false);
insert into sys.args values (9028, 634, 'res_0', 'double', 53, 0, 0, 0);
insert into sys.args values (9029, 634, 'arg_1', 'double', 53, 0, 1, 1);
insert into sys.functions values (635, 'ceil', 'ceil', 'mmath', 0, 1, false, false, false, 2000, true, false);
insert into sys.args values (9030, 635, 'res_0', 'double', 53, 0, 0, 0);
insert into sys.args values (9031, 635, 'arg_1', 'double', 53, 0, 1, 1);
insert into sys.functions values (636, 'ceiling', 'ceil', 'mmath', 0, 1, false, false, false, 2000, true, false);
insert into sys.args values (9032, 636, 'res_0', 'double', 53, 0, 0, 0);
insert into sys.args values (9033, 636, 'arg_1', 'double', 53, 0, 1, 1);
insert into sys.functions values (637, 'sin', 'sin', 'mmath', 0, 1, false, false, false, 2000, true, false);
insert into sys.args values (9034, 637, 'res_0', 'double', 53, 0, 0, 0);
insert into sys.args values (9035, 637, 'arg_1', 'double', 53, 0, 1, 1);
insert into sys.functions values (638, 'cos', 'cos', 'mmath', 0, 1, false, false, false, 2000, true, false);
insert into sys.args values (9036, 638, 'res_0', 'double', 53, 0, 0, 0);
insert into sys.args values (9037, 638, 'arg_1', 'double', 53, 0, 1, 1);
insert into sys.functions values (639, 'tan', 'tan', 'mmath', 0, 1, false, false, false, 2000, true, false);
insert into sys.args values (9038, 639, 'res_0', 'double', 53, 0, 0, 0);
insert into sys.args values (9039, 639, 'arg_1', 'double', 53, 0, 1, 1);
insert into sys.functions values (640, 'asin', 'asin', 'mmath', 0, 1, false, false, false, 2000, true, false);
insert into sys.args values (9040, 640, 'res_0', 'double', 53, 0, 0, 0);
insert into sys.args values (9041, 640, 'arg_1', 'double', 53, 0, 1, 1);
insert into sys.functions values (641, 'acos', 'acos', 'mmath', 0, 1, false, false, false, 2000, true, false);
insert into sys.args values (9042, 641, 'res_0', 'double', 53, 0, 0, 0);
insert into sys.args values (9043, 641, 'arg_1', 'double', 53, 0, 1, 1);
insert into sys.functions values (642, 'atan', 'atan', 'mmath', 0, 1, false, false, false, 2000, true, false);
insert into sys.args values (9044, 642, 'res_0', 'double', 53, 0, 0, 0);
insert into sys.args values (9045, 642, 'arg_1', 'double', 53, 0, 1, 1);
insert into sys.functions values (643, 'atan', 'atan2', 'mmath', 0, 1, false, false, false, 2000, true, false);
insert into sys.args values (9046, 643, 'res_0', 'double', 53, 0, 0, 0);
insert into sys.args values (9047, 643, 'arg_1', 'double', 53, 0, 1, 1);
insert into sys.args values (9048, 643, 'arg_2', 'double', 53, 0, 1, 2);
insert into sys.functions values (644, 'sinh', 'sinh', 'mmath', 0, 1, false, false, false, 2000, true, false);
insert into sys.args values (9049, 644, 'res_0', 'double', 53, 0, 0, 0);
insert into sys.args values (9050, 644, 'arg_1', 'double', 53, 0, 1, 1);
insert into sys.functions values (645, 'cot', 'cot', 'mmath', 0, 1, false, false, false, 2000, true, false);
insert into sys.args values (9051, 645, 'res_0', 'double', 53, 0, 0, 0);
insert into sys.args values (9052, 645, 'arg_1', 'double', 53, 0, 1, 1);
insert into sys.functions values (646, 'cosh', 'cosh', 'mmath', 0, 1, false, false, false, 2000, true, false);
insert into sys.args values (9053, 646, 'res_0', 'double', 53, 0, 0, 0);
insert into sys.args values (9054, 646, 'arg_1', 'double', 53, 0, 1, 1);
insert into sys.functions values (647, 'tanh', 'tanh', 'mmath', 0, 1, false, false, false, 2000, true, false);
insert into sys.args values (9055, 647, 'res_0', 'double', 53, 0, 0, 0);
insert into sys.args values (9056, 647, 'arg_1', 'double', 53, 0, 1, 1);
insert into sys.functions values (648, 'sqrt', 'sqrt', 'mmath', 0, 1, false, false, false, 2000, true, false);
insert into sys.args values (9057, 648, 'res_0', 'double', 53, 0, 0, 0);
insert into sys.args values (9058, 648, 'arg_1', 'double', 53, 0, 1, 1);
insert into sys.functions values (649, 'cbrt', 'cbrt', 'mmath', 0, 1, false, false, false, 2000, true, false);
insert into sys.args values (9059, 649, 'res_0', 'double', 53, 0, 0, 0);
insert into sys.args values (9060, 649, 'arg_1', 'double', 53, 0, 1, 1);
insert into sys.functions values (650, 'exp', 'exp', 'mmath', 0, 1, false, false, false, 2000, true, false);
insert into sys.args values (9061, 650, 'res_0', 'double', 53, 0, 0, 0);
insert into sys.args values (9062, 650, 'arg_1', 'double', 53, 0, 1, 1);
insert into sys.functions values (651, 'log', 'log', 'mmath', 0, 1, false, false, false, 2000, true, false);
insert into sys.args values (9063, 651, 'res_0', 'double', 53, 0, 0, 0);
insert into sys.args values (9064, 651, 'arg_1', 'double', 53, 0, 1, 1);
insert into sys.functions values (652, 'ln', 'log', 'mmath', 0, 1, false, false, false, 2000, true, false);
insert into sys.args values (9065, 652, 'res_0', 'double', 53, 0, 0, 0);
insert into sys.args values (9066, 652, 'arg_1', 'double', 53, 0, 1, 1);
insert into sys.functions values (653, 'log', 'log2arg', 'mmath', 0, 1, false, false, false, 2000, true, false);
insert into sys.args values (9067, 653, 'res_0', 'double', 53, 0, 0, 0);
insert into sys.args values (9068, 653, 'arg_1', 'double', 53, 0, 1, 1);
insert into sys.args values (9069, 653, 'arg_2', 'double', 53, 0, 1, 2);
insert into sys.functions values (654, 'log10', 'log10', 'mmath', 0, 1, false, false, false, 2000, true, false);
insert into sys.args values (9070, 654, 'res_0', 'double', 53, 0, 0, 0);
insert into sys.args values (9071, 654, 'arg_1', 'double', 53, 0, 1, 1);
insert into sys.functions values (655, 'log2', 'log2', 'mmath', 0, 1, false, false, false, 2000, true, false);
insert into sys.args values (9072, 655, 'res_0', 'double', 53, 0, 0, 0);
insert into sys.args values (9073, 655, 'arg_1', 'double', 53, 0, 1, 1);
insert into sys.functions values (656, 'degrees', 'degrees', 'mmath', 0, 1, false, false, false, 2000, true, false);
insert into sys.args values (9074, 656, 'res_0', 'double', 53, 0, 0, 0);
insert into sys.args values (9075, 656, 'arg_1', 'double', 53, 0, 1, 1);
insert into sys.functions values (657, 'radians', 'radians', 'mmath', 0, 1, false, false, false, 2000, true, false);
insert into sys.args values (9076, 657, 'res_0', 'double', 53, 0, 0, 0);
insert into sys.args values (9077, 657, 'arg_1', 'double', 53, 0, 1, 1);
insert into sys.functions values (658, 'pi', 'pi', 'mmath', 0, 1, false, false, false, 2000, true, false);
insert into sys.args values (9078, 658, 'res_0', 'double', 53, 0, 0, 0);
insert into sys.functions values (659, 'rand', 'rand', 'mmath', 0, 1, true, false, false, 2000, true, true);
insert into sys.args values (9079, 659, 'res_0', 'int', 32, 0, 0, 0);
insert into sys.functions values (660, 'rand', 'sqlrand', 'mmath', 0, 1, false, false, false, 2000, true, true);
insert into sys.args values (9080, 660, 'res_0', 'int', 32, 0, 0, 0);
insert into sys.args values (9081, 660, 'arg_1', 'int', 32, 0, 1, 1);
insert into sys.functions values (661, 'curdate', 'current_date', 'mtime', 0, 1, false, false, false, 2000, true, false);
insert into sys.args values (9082, 661, 'res_0', 'date', 0, 0, 0, 0);
insert into sys.functions values (662, 'current_date', 'current_date', 'mtime', 0, 1, false, false, false, 2000, true, false);
insert into sys.args values (9083, 662, 'res_0', 'date', 0, 0, 0, 0);
insert into sys.functions values (663, 'curtime', 'current_time', 'mtime', 0, 1, false, false, false, 2000, true, false);
insert into sys.args values (9084, 663, 'res_0', 'timetz', 7, 0, 0, 0);
insert into sys.functions values (664, 'current_time', 'current_time', 'mtime', 0, 1, false, false, false, 2000, true, false);
insert into sys.args values (9085, 664, 'res_0', 'timetz', 7, 0, 0, 0);
insert into sys.functions values (665, 'current_timestamp', 'current_timestamp', 'mtime', 0, 1, false, false, false, 2000, true, false);
insert into sys.args values (9086, 665, 'res_0', 'timestamptz', 7, 0, 0, 0);
insert into sys.functions values (666, 'localtime', 'current_time', 'sql', 0, 1, false, false, false, 2000, true, false);
insert into sys.args values (9087, 666, 'res_0', 'time', 7, 0, 0, 0);
insert into sys.functions values (667, 'localtimestamp', 'current_timestamp', 'sql', 0, 1, false, false, false, 2000, true, false);
insert into sys.args values (9088, 667, 'res_0', 'timestamp', 7, 0, 0, 0);
insert into sys.functions values (668, 'sql_sub', 'diff', 'mtime', 0, 1, false, false, false, 2000, true, false);
insert into sys.args values (9089, 668, 'res_0', 'day_interval', 4, 0, 0, 0);
insert into sys.args values (9090, 668, 'arg_1', 'date', 0, 0, 1, 1);
insert into sys.args values (9091, 668, 'arg_2', 'date', 0, 0, 1, 2);
insert into sys.functions values (669, 'sql_sub', 'diff', 'mtime', 0, 1, false, false, false, 2000, true, false);
insert into sys.args values (9092, 669, 'res_0', 'sec_interval', 13, 0, 0, 0);
insert into sys.args values (9093, 669, 'arg_1', 'timetz', 7, 0, 1, 1);
insert into sys.args values (9094, 669, 'arg_2', 'timetz', 7, 0, 1, 2);
insert into sys.functions values (670, 'sql_sub', 'diff', 'mtime', 0, 1, false, false, false, 2000, true, false);
insert into sys.args values (9095, 670, 'res_0', 'sec_interval', 13, 0, 0, 0);
insert into sys.args values (9096, 670, 'arg_1', 'time', 7, 0, 1, 1);
insert into sys.args values (9097, 670, 'arg_2', 'time', 7, 0, 1, 2);
insert into sys.functions values (671, 'sql_sub', 'diff', 'mtime', 0, 1, false, false, false, 2000, true, false);
insert into sys.args values (9098, 671, 'res_0', 'sec_interval', 13, 0, 0, 0);
insert into sys.args values (9099, 671, 'arg_1', 'timestamptz', 7, 0, 1, 1);
insert into sys.args values (9100, 671, 'arg_2', 'timestamptz', 7, 0, 1, 2);
insert into sys.functions values (672, 'sql_sub', 'diff', 'mtime', 0, 1, false, false, false, 2000, true, false);
insert into sys.args values (9101, 672, 'res_0', 'sec_interval', 13, 0, 0, 0);
insert into sys.args values (9102, 672, 'arg_1', 'timestamp', 7, 0, 1, 1);
insert into sys.args values (9103, 672, 'arg_2', 'timestamp', 7, 0, 1, 2);
insert into sys.functions values (673, 'sql_sub', 'date_sub_msec_interval', 'mtime', 0, 1, false, false, false, 2000, true, false);
insert into sys.args values (9104, 673, 'res_0', 'date', 0, 0, 0, 0);
insert into sys.args values (9105, 673, 'arg_1', 'date', 0, 0, 1, 1);
insert into sys.args values (9106, 673, 'arg_2', 'sec_interval', 13, 0, 1, 2);
insert into sys.functions values (674, 'sql_sub', 'date_sub_msec_interval', 'mtime', 0, 1, false, false, false, 2000, true, false);
insert into sys.args values (9107, 674, 'res_0', 'date', 0, 0, 0, 0);
insert into sys.args values (9108, 674, 'arg_1', 'date', 0, 0, 1, 1);
insert into sys.args values (9109, 674, 'arg_2', 'day_interval', 4, 0, 1, 2);
insert into sys.functions values (675, 'sql_sub', 'date_sub_month_interval', 'mtime', 0, 1, false, false, false, 2000, true, false);
insert into sys.args values (9110, 675, 'res_0', 'date', 0, 0, 0, 0);
insert into sys.args values (9111, 675, 'arg_1', 'date', 0, 0, 1, 1);
insert into sys.args values (9112, 675, 'arg_2', 'month_interval', 3, 0, 1, 2);
insert into sys.functions values (676, 'sql_sub', 'time_sub_msec_interval', 'mtime', 0, 1, false, false, false, 2000, true, false);
insert into sys.args values (9113, 676, 'res_0', 'time', 7, 0, 0, 0);
insert into sys.args values (9114, 676, 'arg_1', 'time', 7, 0, 1, 1);
insert into sys.args values (9115, 676, 'arg_2', 'sec_interval', 13, 0, 1, 2);
insert into sys.functions values (677, 'sql_sub', 'time_sub_msec_interval', 'mtime', 0, 1, false, false, false, 2000, true, false);
insert into sys.args values (9116, 677, 'res_0', 'timetz', 7, 0, 0, 0);
insert into sys.args values (9117, 677, 'arg_1', 'timetz', 7, 0, 1, 1);
insert into sys.args values (9118, 677, 'arg_2', 'sec_interval', 13, 0, 1, 2);
insert into sys.functions values (678, 'sql_sub', 'timestamp_sub_msec_interval', 'mtime', 0, 1, false, false, false, 2000, true, false);
insert into sys.args values (9119, 678, 'res_0', 'timestamp', 7, 0, 0, 0);
insert into sys.args values (9120, 678, 'arg_1', 'timestamp', 7, 0, 1, 1);
insert into sys.args values (9121, 678, 'arg_2', 'sec_interval', 13, 0, 1, 2);
insert into sys.functions values (679, 'sql_sub', 'timestamp_sub_msec_interval', 'mtime', 0, 1, false, false, false, 2000, true, false);
insert into sys.args values (9122, 679, 'res_0', 'timestamp', 7, 0, 0, 0);
insert into sys.args values (9123, 679, 'arg_1', 'timestamp', 7, 0, 1, 1);
insert into sys.args values (9124, 679, 'arg_2', 'day_interval', 4, 0, 1, 2);
insert into sys.functions values (680, 'sql_sub', 'timestamp_sub_month_interval', 'mtime', 0, 1, false, false, false, 2000, true, false);
insert into sys.args values (9125, 680, 'res_0', 'timestamp', 7, 0, 0, 0);
insert into sys.args values (9126, 680, 'arg_1', 'timestamp', 7, 0, 1, 1);
insert into sys.args values (9127, 680, 'arg_2', 'month_interval', 3, 0, 1, 2);
insert into sys.functions values (681, 'sql_sub', 'timestamp_sub_msec_interval', 'mtime', 0, 1, false, false, false, 2000, true, false);
insert into sys.args values (9128, 681, 'res_0', 'timestamptz', 7, 0, 0, 0);
insert into sys.args values (9129, 681, 'arg_1', 'timestamptz', 7, 0, 1, 1);
insert into sys.args values (9130, 681, 'arg_2', 'sec_interval', 13, 0, 1, 2);
insert into sys.functions values (682, 'sql_sub', 'timestamp_sub_msec_interval', 'mtime', 0, 1, false, false, false, 2000, true, false);
insert into sys.args values (9131, 682, 'res_0', 'timestamptz', 7, 0, 0, 0);
insert into sys.args values (9132, 682, 'arg_1', 'timestamptz', 7, 0, 1, 1);
insert into sys.args values (9133, 682, 'arg_2', 'day_interval', 4, 0, 1, 2);
insert into sys.functions values (683, 'sql_sub', 'timestamp_sub_month_interval', 'mtime', 0, 1, false, false, false, 2000, true, false);
insert into sys.args values (9134, 683, 'res_0', 'timestamptz', 7, 0, 0, 0);
insert into sys.args values (9135, 683, 'arg_1', 'timestamptz', 7, 0, 1, 1);
insert into sys.args values (9136, 683, 'arg_2', 'month_interval', 3, 0, 1, 2);
insert into sys.functions values (684, 'sql_add', 'date_add_msec_interval', 'mtime', 0, 1, false, false, false, 2000, true, false);
insert into sys.args values (9137, 684, 'res_0', 'date', 0, 0, 0, 0);
insert into sys.args values (9138, 684, 'arg_1', 'date', 0, 0, 1, 1);
insert into sys.args values (9139, 684, 'arg_2', 'sec_interval', 13, 0, 1, 2);
insert into sys.functions values (685, 'sql_add', 'date_add_msec_interval', 'mtime', 0, 1, false, false, false, 2000, true, false);
insert into sys.args values (9140, 685, 'res_0', 'date', 0, 0, 0, 0);
insert into sys.args values (9141, 685, 'arg_1', 'date', 0, 0, 1, 1);
insert into sys.args values (9142, 685, 'arg_2', 'day_interval', 4, 0, 1, 2);
insert into sys.functions values (686, 'sql_add', 'addmonths', 'mtime', 0, 1, false, false, false, 2000, true, false);
insert into sys.args values (9143, 686, 'res_0', 'date', 0, 0, 0, 0);
insert into sys.args values (9144, 686, 'arg_1', 'date', 0, 0, 1, 1);
insert into sys.args values (9145, 686, 'arg_2', 'month_interval', 3, 0, 1, 2);
insert into sys.functions values (687, 'sql_add', 'timestamp_add_msec_interval', 'mtime', 0, 1, false, false, false, 2000, true, false);
insert into sys.args values (9146, 687, 'res_0', 'timestamp', 7, 0, 0, 0);
insert into sys.args values (9147, 687, 'arg_1', 'timestamp', 7, 0, 1, 1);
insert into sys.args values (9148, 687, 'arg_2', 'sec_interval', 13, 0, 1, 2);
insert into sys.functions values (688, 'sql_add', 'timestamp_add_msec_interval', 'mtime', 0, 1, false, false, false, 2000, true, false);
insert into sys.args values (9149, 688, 'res_0', 'timestamp', 7, 0, 0, 0);
insert into sys.args values (9150, 688, 'arg_1', 'timestamp', 7, 0, 1, 1);
insert into sys.args values (9151, 688, 'arg_2', 'day_interval', 4, 0, 1, 2);
insert into sys.functions values (689, 'sql_add', 'timestamp_add_month_interval', 'mtime', 0, 1, false, false, false, 2000, true, false);
insert into sys.args values (9152, 689, 'res_0', 'timestamp', 7, 0, 0, 0);
insert into sys.args values (9153, 689, 'arg_1', 'timestamp', 7, 0, 1, 1);
insert into sys.args values (9154, 689, 'arg_2', 'month_interval', 3, 0, 1, 2);
insert into sys.functions values (690, 'sql_add', 'timestamp_add_msec_interval', 'mtime', 0, 1, false, false, false, 2000, true, false);
insert into sys.args values (9155, 690, 'res_0', 'timestamptz', 7, 0, 0, 0);
insert into sys.args values (9156, 690, 'arg_1', 'timestamptz', 7, 0, 1, 1);
insert into sys.args values (9157, 690, 'arg_2', 'sec_interval', 13, 0, 1, 2);
insert into sys.functions values (691, 'sql_add', 'timestamp_add_msec_interval', 'mtime', 0, 1, false, false, false, 2000, true, false);
insert into sys.args values (9158, 691, 'res_0', 'timestamptz', 7, 0, 0, 0);
insert into sys.args values (9159, 691, 'arg_1', 'timestamptz', 7, 0, 1, 1);
insert into sys.args values (9160, 691, 'arg_2', 'day_interval', 4, 0, 1, 2);
insert into sys.functions values (692, 'sql_add', 'timestamp_add_month_interval', 'mtime', 0, 1, false, false, false, 2000, true, false);
insert into sys.args values (9161, 692, 'res_0', 'timestamptz', 7, 0, 0, 0);
insert into sys.args values (9162, 692, 'arg_1', 'timestamptz', 7, 0, 1, 1);
insert into sys.args values (9163, 692, 'arg_2', 'month_interval', 3, 0, 1, 2);
insert into sys.functions values (693, 'sql_add', 'time_add_msec_interval', 'mtime', 0, 1, false, false, false, 2000, true, false);
insert into sys.args values (9164, 693, 'res_0', 'time', 7, 0, 0, 0);
insert into sys.args values (9165, 693, 'arg_1', 'time', 7, 0, 1, 1);
insert into sys.args values (9166, 693, 'arg_2', 'sec_interval', 13, 0, 1, 2);
insert into sys.functions values (694, 'sql_add', 'time_add_msec_interval', 'mtime', 0, 1, false, false, false, 2000, true, false);
insert into sys.args values (9167, 694, 'res_0', 'timetz', 7, 0, 0, 0);
insert into sys.args values (9168, 694, 'arg_1', 'timetz', 7, 0, 1, 1);
insert into sys.args values (9169, 694, 'arg_2', 'sec_interval', 13, 0, 1, 2);
insert into sys.functions values (695, 'local_timezone', 'local_timezone', 'mtime', 0, 1, false, false, false, 2000, true, false);
insert into sys.args values (9170, 695, 'res_0', 'sec_interval', 13, 0, 0, 0);
insert into sys.functions values (696, 'century', 'century', 'mtime', 0, 1, false, false, false, 2000, true, false);
insert into sys.args values (9171, 696, 'res_0', 'int', 32, 0, 0, 0);
insert into sys.args values (9172, 696, 'arg_1', 'date', 0, 0, 1, 1);
insert into sys.functions values (697, 'decade', 'decade', 'mtime', 0, 1, false, false, false, 2000, true, false);
insert into sys.args values (9173, 697, 'res_0', 'int', 32, 0, 0, 0);
insert into sys.args values (9174, 697, 'arg_1', 'date', 0, 0, 1, 1);
insert into sys.functions values (698, 'year', 'year', 'mtime', 0, 1, false, false, false, 2000, true, false);
insert into sys.args values (9175, 698, 'res_0', 'int', 32, 0, 0, 0);
insert into sys.args values (9176, 698, 'arg_1', 'date', 0, 0, 1, 1);
insert into sys.functions values (699, 'quarter', 'quarter', 'mtime', 0, 1, false, false, false, 2000, true, false);
insert into sys.args values (9177, 699, 'res_0', 'int', 32, 0, 0, 0);
insert into sys.args values (9178, 699, 'arg_1', 'date', 0, 0, 1, 1);
insert into sys.functions values (700, 'month', 'month', 'mtime', 0, 1, false, false, false, 2000, true, false);
insert into sys.args values (9179, 700, 'res_0', 'int', 32, 0, 0, 0);
insert into sys.args values (9180, 700, 'arg_1', 'date', 0, 0, 1, 1);
insert into sys.functions values (701, 'day', 'day', 'mtime', 0, 1, false, false, false, 2000, true, false);
insert into sys.args values (9181, 701, 'res_0', 'int', 32, 0, 0, 0);
insert into sys.args values (9182, 701, 'arg_1', 'date', 0, 0, 1, 1);
insert into sys.functions values (702, 'dayofyear', 'dayofyear', 'mtime', 0, 1, false, false, false, 2000, true, false);
insert into sys.args values (9183, 702, 'res_0', 'int', 32, 0, 0, 0);
insert into sys.args values (9184, 702, 'arg_1', 'date', 0, 0, 1, 1);
insert into sys.functions values (703, 'weekofyear', 'weekofyear', 'mtime', 0, 1, false, false, false, 2000, true, false);
insert into sys.args values (9185, 703, 'res_0', 'int', 32, 0, 0, 0);
insert into sys.args values (9186, 703, 'arg_1', 'date', 0, 0, 1, 1);
insert into sys.functions values (704, 'usweekofyear', 'usweekofyear', 'mtime', 0, 1, false, false, false, 2000, true, false);
insert into sys.args values (9187, 704, 'res_0', 'int', 32, 0, 0, 0);
insert into sys.args values (9188, 704, 'arg_1', 'date', 0, 0, 1, 1);
insert into sys.functions values (705, 'dayofweek', 'dayofweek', 'mtime', 0, 1, false, false, false, 2000, true, false);
insert into sys.args values (9189, 705, 'res_0', 'int', 32, 0, 0, 0);
insert into sys.args values (9190, 705, 'arg_1', 'date', 0, 0, 1, 1);
insert into sys.functions values (706, 'dayofmonth', 'day', 'mtime', 0, 1, false, false, false, 2000, true, false);
insert into sys.args values (9191, 706, 'res_0', 'int', 32, 0, 0, 0);
insert into sys.args values (9192, 706, 'arg_1', 'date', 0, 0, 1, 1);
insert into sys.functions values (707, 'week', 'weekofyear', 'mtime', 0, 1, false, false, false, 2000, true, false);
insert into sys.args values (9193, 707, 'res_0', 'int', 32, 0, 0, 0);
insert into sys.args values (9194, 707, 'arg_1', 'date', 0, 0, 1, 1);
insert into sys.functions values (708, 'epoch_ms', 'epoch_ms', 'mtime', 0, 1, false, false, false, 2000, true, false);
insert into sys.args values (9195, 708, 'res_0', 'decimal', 18, 3, 0, 0);
insert into sys.args values (9196, 708, 'arg_1', 'date', 0, 0, 1, 1);
insert into sys.functions values (709, 'hour', 'hours', 'mtime', 0, 1, false, false, false, 2000, true, false);
insert into sys.args values (9197, 709, 'res_0', 'int', 32, 0, 0, 0);
insert into sys.args values (9198, 709, 'arg_1', 'time', 7, 0, 1, 1);
insert into sys.functions values (710, 'minute', 'minutes', 'mtime', 0, 1, false, false, false, 2000, true, false);
insert into sys.args values (9199, 710, 'res_0', 'int', 32, 0, 0, 0);
insert into sys.args values (9200, 710, 'arg_1', 'time', 7, 0, 1, 1);
insert into sys.functions values (711, 'second', 'sql_seconds', 'mtime', 0, 1, false, false, false, 2000, true, false);
insert into sys.args values (9201, 711, 'res_0', 'decimal', 9, 6, 0, 0);
insert into sys.args values (9202, 711, 'arg_1', 'time', 7, 0, 1, 1);
insert into sys.functions values (712, 'epoch_ms', 'epoch_ms', 'mtime', 0, 1, false, false, false, 2000, true, false);
insert into sys.args values (9203, 712, 'res_0', 'decimal', 18, 3, 0, 0);
insert into sys.args values (9204, 712, 'arg_1', 'time', 7, 0, 1, 1);
insert into sys.functions values (713, 'hour', 'hours', 'mtime', 0, 1, false, false, false, 2000, true, false);
insert into sys.args values (9205, 713, 'res_0', 'int', 32, 0, 0, 0);
insert into sys.args values (9206, 713, 'arg_1', 'timetz', 7, 0, 1, 1);
insert into sys.functions values (714, 'minute', 'minutes', 'mtime', 0, 1, false, false, false, 2000, true, false);
insert into sys.args values (9207, 714, 'res_0', 'int', 32, 0, 0, 0);
insert into sys.args values (9208, 714, 'arg_1', 'timetz', 7, 0, 1, 1);
insert into sys.functions values (715, 'second', 'sql_seconds', 'mtime', 0, 1, false, false, false, 2000, true, false);
insert into sys.args values (9209, 715, 'res_0', 'decimal', 9, 6, 0, 0);
insert into sys.args values (9210, 715, 'arg_1', 'timetz', 7, 0, 1, 1);
insert into sys.functions values (716, 'epoch_ms', 'epoch_ms', 'mtime', 0, 1, false, false, false, 2000, true, false);
insert into sys.args values (9211, 716, 'res_0', 'decimal', 18, 3, 0, 0);
insert into sys.args values (9212, 716, 'arg_1', 'timetz', 7, 0, 1, 1);
insert into sys.functions values (717, 'century', 'century', 'mtime', 0, 1, false, false, false, 2000, true, false);
insert into sys.args values (9213, 717, 'res_0', 'int', 32, 0, 0, 0);
insert into sys.args values (9214, 717, 'arg_1', 'timestamp', 7, 0, 1, 1);
insert into sys.functions values (718, 'decade', 'decade', 'mtime', 0, 1, false, false, false, 2000, true, false);
insert into sys.args values (9215, 718, 'res_0', 'int', 32, 0, 0, 0);
insert into sys.args values (9216, 718, 'arg_1', 'timestamp', 7, 0, 1, 1);
insert into sys.functions values (719, 'year', 'year', 'mtime', 0, 1, false, false, false, 2000, true, false);
insert into sys.args values (9217, 719, 'res_0', 'int', 32, 0, 0, 0);
insert into sys.args values (9218, 719, 'arg_1', 'timestamp', 7, 0, 1, 1);
insert into sys.functions values (720, 'quarter', 'quarter', 'mtime', 0, 1, false, false, false, 2000, true, false);
insert into sys.args values (9219, 720, 'res_0', 'int', 32, 0, 0, 0);
insert into sys.args values (9220, 720, 'arg_1', 'timestamp', 7, 0, 1, 1);
insert into sys.functions values (721, 'month', 'month', 'mtime', 0, 1, false, false, false, 2000, true, false);
insert into sys.args values (9221, 721, 'res_0', 'int', 32, 0, 0, 0);
insert into sys.args values (9222, 721, 'arg_1', 'timestamp', 7, 0, 1, 1);
insert into sys.functions values (722, 'day', 'day', 'mtime', 0, 1, false, false, false, 2000, true, false);
insert into sys.args values (9223, 722, 'res_0', 'int', 32, 0, 0, 0);
insert into sys.args values (9224, 722, 'arg_1', 'timestamp', 7, 0, 1, 1);
insert into sys.functions values (723, 'hour', 'hours', 'mtime', 0, 1, false, false, false, 2000, true, false);
insert into sys.args values (9225, 723, 'res_0', 'int', 32, 0, 0, 0);
insert into sys.args values (9226, 723, 'arg_1', 'timestamp', 7, 0, 1, 1);
insert into sys.functions values (724, 'minute', 'minutes', 'mtime', 0, 1, false, false, false, 2000, true, false);
insert into sys.args values (9227, 724, 'res_0', 'int', 32, 0, 0, 0);
insert into sys.args values (9228, 724, 'arg_1', 'timestamp', 7, 0, 1, 1);
insert into sys.functions values (725, 'second', 'sql_seconds', 'mtime', 0, 1, false, false, false, 2000, true, false);
insert into sys.args values (9229, 725, 'res_0', 'decimal', 9, 6, 0, 0);
insert into sys.args values (9230, 725, 'arg_1', 'timestamp', 7, 0, 1, 1);
insert into sys.functions values (726, 'epoch_ms', 'epoch_ms', 'mtime', 0, 1, false, false, false, 2000, true, false);
insert into sys.args values (9231, 726, 'res_0', 'decimal', 18, 3, 0, 0);
insert into sys.args values (9232, 726, 'arg_1', 'timestamp', 7, 0, 1, 1);
insert into sys.functions values (727, 'century', 'century', 'mtime', 0, 1, false, false, false, 2000, true, false);
insert into sys.args values (9233, 727, 'res_0', 'int', 32, 0, 0, 0);
insert into sys.args values (9234, 727, 'arg_1', 'timestamptz', 7, 0, 1, 1);
insert into sys.functions values (728, 'decade', 'decade', 'mtime', 0, 1, false, false, false, 2000, true, false);
insert into sys.args values (9235, 728, 'res_0', 'int', 32, 0, 0, 0);
insert into sys.args values (9236, 728, 'arg_1', 'timestamptz', 7, 0, 1, 1);
insert into sys.functions values (729, 'year', 'year', 'mtime', 0, 1, false, false, false, 2000, true, false);
insert into sys.args values (9237, 729, 'res_0', 'int', 32, 0, 0, 0);
insert into sys.args values (9238, 729, 'arg_1', 'timestamptz', 7, 0, 1, 1);
insert into sys.functions values (730, 'quarter', 'quarter', 'mtime', 0, 1, false, false, false, 2000, true, false);
insert into sys.args values (9239, 730, 'res_0', 'int', 32, 0, 0, 0);
insert into sys.args values (9240, 730, 'arg_1', 'timestamptz', 7, 0, 1, 1);
insert into sys.functions values (731, 'month', 'month', 'mtime', 0, 1, false, false, false, 2000, true, false);
insert into sys.args values (9241, 731, 'res_0', 'int', 32, 0, 0, 0);
insert into sys.args values (9242, 731, 'arg_1', 'timestamptz', 7, 0, 1, 1);
insert into sys.functions values (732, 'day', 'day', 'mtime', 0, 1, false, false, false, 2000, true, false);
insert into sys.args values (9243, 732, 'res_0', 'int', 32, 0, 0, 0);
insert into sys.args values (9244, 732, 'arg_1', 'timestamptz', 7, 0, 1, 1);
insert into sys.functions values (733, 'hour', 'hours', 'mtime', 0, 1, false, false, false, 2000, true, false);
insert into sys.args values (9245, 733, 'res_0', 'int', 32, 0, 0, 0);
insert into sys.args values (9246, 733, 'arg_1', 'timestamptz', 7, 0, 1, 1);
insert into sys.functions values (734, 'minute', 'minutes', 'mtime', 0, 1, false, false, false, 2000, true, false);
insert into sys.args values (9247, 734, 'res_0', 'int', 32, 0, 0, 0);
insert into sys.args values (9248, 734, 'arg_1', 'timestamptz', 7, 0, 1, 1);
insert into sys.functions values (735, 'second', 'sql_seconds', 'mtime', 0, 1, false, false, false, 2000, true, false);
insert into sys.args values (9249, 735, 'res_0', 'decimal', 9, 6, 0, 0);
insert into sys.args values (9250, 735, 'arg_1', 'timestamptz', 7, 0, 1, 1);
insert into sys.functions values (736, 'epoch_ms', 'epoch_ms', 'mtime', 0, 1, false, false, false, 2000, true, false);
insert into sys.args values (9251, 736, 'res_0', 'decimal', 18, 3, 0, 0);
insert into sys.args values (9252, 736, 'arg_1', 'timestamptz', 7, 0, 1, 1);
insert into sys.functions values (737, 'year', 'year', 'mtime', 0, 1, false, false, false, 2000, true, false);
insert into sys.args values (9253, 737, 'res_0', 'int', 32, 0, 0, 0);
insert into sys.args values (9254, 737, 'arg_1', 'month_interval', 3, 0, 1, 1);
insert into sys.functions values (738, 'month', 'month', 'mtime', 0, 1, false, false, false, 2000, true, false);
insert into sys.args values (9255, 738, 'res_0', 'int', 32, 0, 0, 0);
insert into sys.args values (9256, 738, 'arg_1', 'month_interval', 3, 0, 1, 1);
insert into sys.functions values (739, 'day', 'day', 'mtime', 0, 1, false, false, false, 2000, true, false);
insert into sys.args values (9257, 739, 'res_0', 'bigint', 64, 0, 0, 0);
insert into sys.args values (9258, 739, 'arg_1', 'day_interval', 4, 0, 1, 1);
insert into sys.functions values (740, 'hour', 'hours', 'mtime', 0, 1, false, false, false, 2000, true, false);
insert into sys.args values (9259, 740, 'res_0', 'int', 32, 0, 0, 0);
insert into sys.args values (9260, 740, 'arg_1', 'day_interval', 4, 0, 1, 1);
insert into sys.functions values (741, 'minute', 'minutes', 'mtime', 0, 1, false, false, false, 2000, true, false);
insert into sys.args values (9261, 741, 'res_0', 'int', 32, 0, 0, 0);
insert into sys.args values (9262, 741, 'arg_1', 'day_interval', 4, 0, 1, 1);
insert into sys.functions values (742, 'second', 'seconds', 'mtime', 0, 1, false, false, false, 2000, true, false);
insert into sys.args values (9263, 742, 'res_0', 'int', 32, 0, 0, 0);
insert into sys.args values (9264, 742, 'arg_1', 'day_interval', 4, 0, 1, 1);
insert into sys.functions values (743, 'epoch_ms', 'epoch_ms', 'mtime', 0, 1, false, false, false, 2000, true, false);
insert into sys.args values (9265, 743, 'res_0', 'decimal', 18, 3, 0, 0);
insert into sys.args values (9266, 743, 'arg_1', 'day_interval', 4, 0, 1, 1);
insert into sys.functions values (744, 'day', 'day', 'mtime', 0, 1, false, false, false, 2000, true, false);
insert into sys.args values (9267, 744, 'res_0', 'bigint', 64, 0, 0, 0);
insert into sys.args values (9268, 744, 'arg_1', 'sec_interval', 13, 0, 1, 1);
insert into sys.functions values (745, 'hour', 'hours', 'mtime', 0, 1, false, false, false, 2000, true, false);
insert into sys.args values (9269, 745, 'res_0', 'int', 32, 0, 0, 0);
insert into sys.args values (9270, 745, 'arg_1', 'sec_interval', 13, 0, 1, 1);
insert into sys.functions values (746, 'minute', 'minutes', 'mtime', 0, 1, false, false, false, 2000, true, false);
insert into sys.args values (9271, 746, 'res_0', 'int', 32, 0, 0, 0);
insert into sys.args values (9272, 746, 'arg_1', 'sec_interval', 13, 0, 1, 1);
insert into sys.functions values (747, 'second', 'seconds', 'mtime', 0, 1, false, false, false, 2000, true, false);
insert into sys.args values (9273, 747, 'res_0', 'int', 32, 0, 0, 0);
insert into sys.args values (9274, 747, 'arg_1', 'sec_interval', 13, 0, 1, 1);
insert into sys.functions values (748, 'epoch_ms', 'epoch_ms', 'mtime', 0, 1, false, false, false, 2000, true, false);
insert into sys.args values (9275, 748, 'res_0', 'decimal', 18, 3, 0, 0);
insert into sys.args values (9276, 748, 'arg_1', 'sec_interval', 13, 0, 1, 1);
insert into sys.functions values (749, 'next_value_for', 'next_value', 'sql', 0, 1, true, false, false, 2000, true, true);
insert into sys.args values (9277, 749, 'res_0', 'bigint', 64, 0, 0, 0);
insert into sys.args values (9278, 749, 'arg_1', 'clob', 0, 0, 1, 1);
insert into sys.args values (9279, 749, 'arg_2', 'clob', 0, 0, 1, 2);
insert into sys.functions values (750, 'get_value_for', 'get_value', 'sql', 0, 1, false, false, false, 2000, true, true);
insert into sys.args values (9280, 750, 'res_0', 'bigint', 64, 0, 0, 0);
insert into sys.args values (9281, 750, 'arg_1', 'clob', 0, 0, 1, 1);
insert into sys.args values (9282, 750, 'arg_2', 'clob', 0, 0, 1, 2);
insert into sys.functions values (751, 'restart', 'restart', 'sql', 0, 1, true, false, false, 2000, true, true);
insert into sys.args values (9283, 751, 'res_0', 'bigint', 64, 0, 0, 0);
insert into sys.args values (9284, 751, 'arg_1', 'clob', 0, 0, 1, 1);
insert into sys.args values (9285, 751, 'arg_2', 'clob', 0, 0, 1, 2);
insert into sys.args values (9286, 751, 'arg_3', 'bigint', 64, 0, 1, 3);
insert into sys.functions values (752, 'locate', 'locate', 'str', 0, 1, false, false, false, 2000, true, false);
insert into sys.args values (9287, 752, 'res_0', 'int', 32, 0, 0, 0);
insert into sys.args values (9288, 752, 'arg_1', 'clob', 0, 0, 1, 1);
insert into sys.args values (9289, 752, 'arg_2', 'clob', 0, 0, 1, 2);
insert into sys.functions values (753, 'locate', 'locate3', 'str', 0, 1, false, false, false, 2000, true, false);
insert into sys.args values (9290, 753, 'res_0', 'int', 32, 0, 0, 0);
insert into sys.args values (9291, 753, 'arg_1', 'clob', 0, 0, 1, 1);
insert into sys.args values (9292, 753, 'arg_2', 'clob', 0, 0, 1, 2);
insert into sys.args values (9293, 753, 'arg_3', 'int', 32, 0, 1, 3);
insert into sys.functions values (754, 'charindex', 'locate', 'str', 0, 1, false, false, false, 2000, true, false);
insert into sys.args values (9294, 754, 'res_0', 'int', 32, 0, 0, 0);
insert into sys.args values (9295, 754, 'arg_1', 'clob', 0, 0, 1, 1);
insert into sys.args values (9296, 754, 'arg_2', 'clob', 0, 0, 1, 2);
insert into sys.functions values (755, 'charindex', 'locate3', 'str', 0, 1, false, false, false, 2000, true, false);
insert into sys.args values (9297, 755, 'res_0', 'int', 32, 0, 0, 0);
insert into sys.args values (9298, 755, 'arg_1', 'clob', 0, 0, 1, 1);
insert into sys.args values (9299, 755, 'arg_2', 'clob', 0, 0, 1, 2);
insert into sys.args values (9300, 755, 'arg_3', 'int', 32, 0, 1, 3);
insert into sys.functions values (756, 'splitpart', 'splitpart', 'str', 0, 1, false, false, false, 2000, true, false);
insert into sys.args values (9301, 756, 'res_0', 'clob', 0, 0, 0, 0);
insert into sys.args values (9302, 756, 'arg_1', 'clob', 0, 0, 1, 1);
insert into sys.args values (9303, 756, 'arg_2', 'clob', 0, 0, 1, 2);
insert into sys.args values (9304, 756, 'arg_3', 'int', 32, 0, 1, 3);
insert into sys.functions values (757, 'substring', 'substring', 'str', 0, 1, false, false, false, 2000, true, false);
insert into sys.args values (9305, 757, 'res_0', 'clob', 0, 0, 0, 0);
insert into sys.args values (9306, 757, 'arg_1', 'clob', 0, 0, 1, 1);
insert into sys.args values (9307, 757, 'arg_2', 'int', 32, 0, 1, 2);
insert into sys.functions values (758, 'substring', 'substring3', 'str', 0, 1, false, false, false, 2000, true, false);
insert into sys.args values (9308, 758, 'res_0', 'clob', 0, 0, 0, 0);
insert into sys.args values (9309, 758, 'arg_1', 'clob', 0, 0, 1, 1);
insert into sys.args values (9310, 758, 'arg_2', 'int', 32, 0, 1, 2);
insert into sys.args values (9311, 758, 'arg_3', 'int', 32, 0, 1, 3);
insert into sys.functions values (759, 'substr', 'substring', 'str', 0, 1, false, false, false, 2000, true, false);
insert into sys.args values (9312, 759, 'res_0', 'clob', 0, 0, 0, 0);
insert into sys.args values (9313, 759, 'arg_1', 'clob', 0, 0, 1, 1);
insert into sys.args values (9314, 759, 'arg_2', 'int', 32, 0, 1, 2);
insert into sys.functions values (760, 'substr', 'substring3', 'str', 0, 1, false, false, false, 2000, true, false);
insert into sys.args values (9315, 760, 'res_0', 'clob', 0, 0, 0, 0);
insert into sys.args values (9316, 760, 'arg_1', 'clob', 0, 0, 1, 1);
insert into sys.args values (9317, 760, 'arg_2', 'int', 32, 0, 1, 2);
insert into sys.args values (9318, 760, 'arg_3', 'int', 32, 0, 1, 3);
insert into sys.functions values (761, 'like', 'like', 'algebra', 0, 4, false, false, false, 2000, true, false);
insert into sys.args values (9319, 761, 'res_0', 'boolean', 1, 0, 0, 0);
insert into sys.args values (9320, 761, 'arg_1', 'clob', 0, 0, 1, 1);
insert into sys.args values (9321, 761, 'arg_2', 'clob', 0, 0, 1, 2);
insert into sys.args values (9322, 761, 'arg_3', 'clob', 0, 0, 1, 3);
insert into sys.args values (9323, 761, 'arg_4', 'boolean', 1, 0, 1, 4);
insert into sys.functions values (762, 'not_like', 'not_like', 'algebra', 0, 4, false, false, false, 2000, true, false);
insert into sys.args values (9324, 762, 'res_0', 'boolean', 1, 0, 0, 0);
insert into sys.args values (9325, 762, 'arg_1', 'clob', 0, 0, 1, 1);
insert into sys.args values (9326, 762, 'arg_2', 'clob', 0, 0, 1, 2);
insert into sys.args values (9327, 762, 'arg_3', 'clob', 0, 0, 1, 3);
insert into sys.args values (9328, 762, 'arg_4', 'boolean', 1, 0, 1, 4);
insert into sys.functions values (763, 'patindex', 'patindex', 'pcre', 0, 1, false, false, false, 2000, true, false);
insert into sys.args values (9329, 763, 'res_0', 'int', 32, 0, 0, 0);
insert into sys.args values (9330, 763, 'arg_1', 'clob', 0, 0, 1, 1);
insert into sys.args values (9331, 763, 'arg_2', 'clob', 0, 0, 1, 2);
insert into sys.functions values (764, 'truncate', 'stringleft', 'str', 0, 1, false, false, false, 2000, true, false);
insert into sys.args values (9332, 764, 'res_0', 'clob', 0, 0, 0, 0);
insert into sys.args values (9333, 764, 'arg_1', 'clob', 0, 0, 1, 1);
insert into sys.args values (9334, 764, 'arg_2', 'int', 32, 0, 1, 2);
insert into sys.functions values (765, 'concat', '+', 'calc', 0, 1, false, false, false, 2000, true, false);
insert into sys.args values (9335, 765, 'res_0', 'clob', 0, 0, 0, 0);
insert into sys.args values (9336, 765, 'arg_1', 'clob', 0, 0, 1, 1);
insert into sys.args values (9337, 765, 'arg_2', 'clob', 0, 0, 1, 2);
insert into sys.functions values (766, 'ascii', 'ascii', 'str', 0, 1, false, false, false, 2000, true, true);
insert into sys.args values (9338, 766, 'res_0', 'int', 32, 0, 0, 0);
insert into sys.args values (9339, 766, 'arg_1', 'clob', 0, 0, 1, 1);
insert into sys.functions values (767, 'code', 'unicode', 'str', 0, 1, false, false, false, 2000, true, false);
insert into sys.args values (9340, 767, 'res_0', 'clob', 0, 0, 0, 0);
insert into sys.args values (9341, 767, 'arg_1', 'int', 32, 0, 1, 1);
insert into sys.functions values (768, 'length', 'length', 'str', 0, 1, false, false, false, 2000, true, false);
insert into sys.args values (9342, 768, 'res_0', 'int', 32, 0, 0, 0);
insert into sys.args values (9343, 768, 'arg_1', 'clob', 0, 0, 1, 1);
insert into sys.functions values (769, 'right', 'stringright', 'str', 0, 1, false, false, false, 2000, true, false);
insert into sys.args values (9344, 769, 'res_0', 'clob', 0, 0, 0, 0);
insert into sys.args values (9345, 769, 'arg_1', 'clob', 0, 0, 1, 1);
insert into sys.args values (9346, 769, 'arg_2', 'int', 32, 0, 1, 2);
insert into sys.functions values (770, 'left', 'stringleft', 'str', 0, 1, false, false, false, 2000, true, false);
insert into sys.args values (9347, 770, 'res_0', 'clob', 0, 0, 0, 0);
insert into sys.args values (9348, 770, 'arg_1', 'clob', 0, 0, 1, 1);
insert into sys.args values (9349, 770, 'arg_2', 'int', 32, 0, 1, 2);
insert into sys.functions values (771, 'upper', 'toUpper', 'str', 0, 1, false, false, false, 2000, true, false);
insert into sys.args values (9350, 771, 'res_0', 'clob', 0, 0, 0, 0);
insert into sys.args values (9351, 771, 'arg_1', 'clob', 0, 0, 1, 1);
insert into sys.functions values (772, 'ucase', 'toUpper', 'str', 0, 1, false, false, false, 2000, true, false);
insert into sys.args values (9352, 772, 'res_0', 'clob', 0, 0, 0, 0);
insert into sys.args values (9353, 772, 'arg_1', 'clob', 0, 0, 1, 1);
insert into sys.functions values (773, 'lower', 'toLower', 'str', 0, 1, false, false, false, 2000, true, false);
insert into sys.args values (9354, 773, 'res_0', 'clob', 0, 0, 0, 0);
insert into sys.args values (9355, 773, 'arg_1', 'clob', 0, 0, 1, 1);
insert into sys.functions values (774, 'lcase', 'toLower', 'str', 0, 1, false, false, false, 2000, true, false);
insert into sys.args values (9356, 774, 'res_0', 'clob', 0, 0, 0, 0);
insert into sys.args values (9357, 774, 'arg_1', 'clob', 0, 0, 1, 1);
insert into sys.functions values (775, 'trim', 'trim', 'str', 0, 1, false, false, false, 2000, true, false);
insert into sys.args values (9358, 775, 'res_0', 'clob', 0, 0, 0, 0);
insert into sys.args values (9359, 775, 'arg_1', 'clob', 0, 0, 1, 1);
insert into sys.functions values (776, 'trim', 'trim2', 'str', 0, 1, false, false, false, 2000, true, false);
insert into sys.args values (9360, 776, 'res_0', 'clob', 0, 0, 0, 0);
insert into sys.args values (9361, 776, 'arg_1', 'clob', 0, 0, 1, 1);
insert into sys.args values (9362, 776, 'arg_2', 'clob', 0, 0, 1, 2);
insert into sys.functions values (777, 'ltrim', 'ltrim', 'str', 0, 1, false, false, false, 2000, true, false);
insert into sys.args values (9363, 777, 'res_0', 'clob', 0, 0, 0, 0);
insert into sys.args values (9364, 777, 'arg_1', 'clob', 0, 0, 1, 1);
insert into sys.functions values (778, 'ltrim', 'ltrim2', 'str', 0, 1, false, false, false, 2000, true, false);
insert into sys.args values (9365, 778, 'res_0', 'clob', 0, 0, 0, 0);
insert into sys.args values (9366, 778, 'arg_1', 'clob', 0, 0, 1, 1);
insert into sys.args values (9367, 778, 'arg_2', 'clob', 0, 0, 1, 2);
insert into sys.functions values (779, 'rtrim', 'rtrim', 'str', 0, 1, false, false, false, 2000, true, false);
insert into sys.args values (9368, 779, 'res_0', 'clob', 0, 0, 0, 0);
insert into sys.args values (9369, 779, 'arg_1', 'clob', 0, 0, 1, 1);
insert into sys.functions values (780, 'rtrim', 'rtrim2', 'str', 0, 1, false, false, false, 2000, true, false);
insert into sys.args values (9370, 780, 'res_0', 'clob', 0, 0, 0, 0);
insert into sys.args values (9371, 780, 'arg_1', 'clob', 0, 0, 1, 1);
insert into sys.args values (9372, 780, 'arg_2', 'clob', 0, 0, 1, 2);
insert into sys.functions values (781, 'lpad', 'lpad', 'str', 0, 1, false, false, false, 2000, true, false);
insert into sys.args values (9373, 781, 'res_0', 'clob', 0, 0, 0, 0);
insert into sys.args values (9374, 781, 'arg_1', 'clob', 0, 0, 1, 1);
insert into sys.args values (9375, 781, 'arg_2', 'int', 32, 0, 1, 2);
insert into sys.functions values (782, 'lpad', 'lpad3', 'str', 0, 1, false, false, false, 2000, true, false);
insert into sys.args values (9376, 782, 'res_0', 'clob', 0, 0, 0, 0);
insert into sys.args values (9377, 782, 'arg_1', 'clob', 0, 0, 1, 1);
insert into sys.args values (9378, 782, 'arg_2', 'int', 32, 0, 1, 2);
insert into sys.args values (9379, 782, 'arg_3', 'clob', 0, 0, 1, 3);
insert into sys.functions values (783, 'rpad', 'rpad', 'str', 0, 1, false, false, false, 2000, true, false);
insert into sys.args values (9380, 783, 'res_0', 'clob', 0, 0, 0, 0);
insert into sys.args values (9381, 783, 'arg_1', 'clob', 0, 0, 1, 1);
insert into sys.args values (9382, 783, 'arg_2', 'int', 32, 0, 1, 2);
insert into sys.functions values (784, 'rpad', 'rpad3', 'str', 0, 1, false, false, false, 2000, true, false);
insert into sys.args values (9383, 784, 'res_0', 'clob', 0, 0, 0, 0);
insert into sys.args values (9384, 784, 'arg_1', 'clob', 0, 0, 1, 1);
insert into sys.args values (9385, 784, 'arg_2', 'int', 32, 0, 1, 2);
insert into sys.args values (9386, 784, 'arg_3', 'clob', 0, 0, 1, 3);
insert into sys.functions values (785, 'insert', 'insert', 'str', 0, 1, false, false, false, 2000, true, false);
insert into sys.args values (9387, 785, 'res_0', 'clob', 0, 0, 0, 0);
insert into sys.args values (9388, 785, 'arg_1', 'clob', 0, 0, 1, 1);
insert into sys.args values (9389, 785, 'arg_2', 'int', 32, 0, 1, 2);
insert into sys.args values (9390, 785, 'arg_3', 'int', 32, 0, 1, 3);
insert into sys.args values (9391, 785, 'arg_4', 'clob', 0, 0, 1, 4);
insert into sys.functions values (786, 'replace', 'replace', 'str', 0, 1, false, false, false, 2000, true, false);
insert into sys.args values (9392, 786, 'res_0', 'clob', 0, 0, 0, 0);
insert into sys.args values (9393, 786, 'arg_1', 'clob', 0, 0, 1, 1);
insert into sys.args values (9394, 786, 'arg_2', 'clob', 0, 0, 1, 2);
insert into sys.args values (9395, 786, 'arg_3', 'clob', 0, 0, 1, 3);
insert into sys.functions values (787, 'repeat', 'repeat', 'str', 0, 1, false, false, false, 2000, true, true);
insert into sys.args values (9396, 787, 'res_0', 'clob', 0, 0, 0, 0);
insert into sys.args values (9397, 787, 'arg_1', 'clob', 0, 0, 1, 1);
insert into sys.args values (9398, 787, 'arg_2', 'int', 32, 0, 1, 2);
insert into sys.functions values (788, 'space', 'space', 'str', 0, 1, false, false, false, 2000, true, true);
insert into sys.args values (9399, 788, 'res_0', 'clob', 0, 0, 0, 0);
insert into sys.args values (9400, 788, 'arg_1', 'int', 32, 0, 1, 1);
insert into sys.functions values (789, 'char_length', 'length', 'str', 0, 1, false, false, false, 2000, true, false);
insert into sys.args values (9401, 789, 'res_0', 'int', 32, 0, 0, 0);
insert into sys.args values (9402, 789, 'arg_1', 'clob', 0, 0, 1, 1);
insert into sys.functions values (790, 'character_length', 'length', 'str', 0, 1, false, false, false, 2000, true, false);
insert into sys.args values (9403, 790, 'res_0', 'int', 32, 0, 0, 0);
insert into sys.args values (9404, 790, 'arg_1', 'clob', 0, 0, 1, 1);
insert into sys.functions values (791, 'octet_length', 'nbytes', 'str', 0, 1, false, false, false, 2000, true, false);
insert into sys.args values (9405, 791, 'res_0', 'int', 32, 0, 0, 0);
insert into sys.args values (9406, 791, 'arg_1', 'clob', 0, 0, 1, 1);
insert into sys.functions values (792, 'soundex', 'soundex', 'txtsim', 0, 1, false, false, false, 2000, true, false);
insert into sys.args values (9407, 792, 'res_0', 'clob', 0, 0, 0, 0);
insert into sys.args values (9408, 792, 'arg_1', 'clob', 0, 0, 1, 1);
insert into sys.functions values (793, 'difference', 'stringdiff', 'txtsim', 0, 1, false, false, false, 2000, true, true);
insert into sys.args values (9409, 793, 'res_0', 'int', 32, 0, 0, 0);
insert into sys.args values (9410, 793, 'arg_1', 'clob', 0, 0, 1, 1);
insert into sys.args values (9411, 793, 'arg_2', 'clob', 0, 0, 1, 2);
insert into sys.functions values (794, 'editdistance', 'editdistance', 'txtsim', 0, 1, false, false, false, 2000, true, true);
insert into sys.args values (9412, 794, 'res_0', 'int', 32, 0, 0, 0);
insert into sys.args values (9413, 794, 'arg_1', 'clob', 0, 0, 1, 1);
insert into sys.args values (9414, 794, 'arg_2', 'clob', 0, 0, 1, 2);
insert into sys.functions values (795, 'editdistance2', 'editdistance2', 'txtsim', 0, 1, false, false, false, 2000, true, true);
insert into sys.args values (9415, 795, 'res_0', 'int', 32, 0, 0, 0);
insert into sys.args values (9416, 795, 'arg_1', 'clob', 0, 0, 1, 1);
insert into sys.args values (9417, 795, 'arg_2', 'clob', 0, 0, 1, 2);
insert into sys.functions values (796, 'similarity', 'similarity', 'txtsim', 0, 1, false, false, false, 2000, true, true);
insert into sys.args values (9418, 796, 'res_0', 'double', 53, 0, 0, 0);
insert into sys.args values (9419, 796, 'arg_1', 'clob', 0, 0, 1, 1);
insert into sys.args values (9420, 796, 'arg_2', 'clob', 0, 0, 1, 2);
insert into sys.functions values (797, 'qgramnormalize', 'qgramnormalize', 'txtsim', 0, 1, false, false, false, 2000, true, false);
insert into sys.args values (9421, 797, 'res_0', 'clob', 0, 0, 0, 0);
insert into sys.args values (9422, 797, 'arg_1', 'clob', 0, 0, 1, 1);
insert into sys.functions values (798, 'levenshtein', 'levenshtein', 'txtsim', 0, 1, false, false, false, 2000, true, true);
insert into sys.args values (9423, 798, 'res_0', 'int', 32, 0, 0, 0);
insert into sys.args values (9424, 798, 'arg_1', 'clob', 0, 0, 1, 1);
insert into sys.args values (9425, 798, 'arg_2', 'clob', 0, 0, 1, 2);
insert into sys.functions values (799, 'levenshtein', 'levenshtein', 'txtsim', 0, 1, false, false, false, 2000, true, true);
insert into sys.args values (9426, 799, 'res_0', 'int', 32, 0, 0, 0);
insert into sys.args values (9427, 799, 'arg_1', 'clob', 0, 0, 1, 1);
insert into sys.args values (9428, 799, 'arg_2', 'clob', 0, 0, 1, 2);
insert into sys.args values (9429, 799, 'arg_3', 'int', 32, 0, 1, 3);
insert into sys.args values (9430, 799, 'arg_4', 'int', 32, 0, 1, 4);
insert into sys.args values (9431, 799, 'arg_5', 'int', 32, 0, 1, 5);
insert into sys.functions values (800, 'next_value_for', 'next_value', 'sql', 0, 1, true, false, false, 2000, true, true);
insert into sys.args values (9432, 800, 'res_0', 'bigint', 64, 0, 0, 0);
insert into sys.args values (9433, 800, 'arg_1', 'varchar', 0, 0, 1, 1);
insert into sys.args values (9434, 800, 'arg_2', 'varchar', 0, 0, 1, 2);
insert into sys.functions values (801, 'get_value_for', 'get_value', 'sql', 0, 1, false, false, false, 2000, true, true);
insert into sys.args values (9435, 801, 'res_0', 'bigint', 64, 0, 0, 0);
insert into sys.args values (9436, 801, 'arg_1', 'varchar', 0, 0, 1, 1);
insert into sys.args values (9437, 801, 'arg_2', 'varchar', 0, 0, 1, 2);
insert into sys.functions values (802, 'restart', 'restart', 'sql', 0, 1, true, false, false, 2000, true, true);
insert into sys.args values (9438, 802, 'res_0', 'bigint', 64, 0, 0, 0);
insert into sys.args values (9439, 802, 'arg_1', 'varchar', 0, 0, 1, 1);
insert into sys.args values (9440, 802, 'arg_2', 'varchar', 0, 0, 1, 2);
insert into sys.args values (9441, 802, 'arg_3', 'bigint', 64, 0, 1, 3);
insert into sys.functions values (803, 'locate', 'locate', 'str', 0, 1, false, false, false, 2000, true, false);
insert into sys.args values (9442, 803, 'res_0', 'int', 32, 0, 0, 0);
insert into sys.args values (9443, 803, 'arg_1', 'varchar', 0, 0, 1, 1);
insert into sys.args values (9444, 803, 'arg_2', 'varchar', 0, 0, 1, 2);
insert into sys.functions values (804, 'locate', 'locate3', 'str', 0, 1, false, false, false, 2000, true, false);
insert into sys.args values (9445, 804, 'res_0', 'int', 32, 0, 0, 0);
insert into sys.args values (9446, 804, 'arg_1', 'varchar', 0, 0, 1, 1);
insert into sys.args values (9447, 804, 'arg_2', 'varchar', 0, 0, 1, 2);
insert into sys.args values (9448, 804, 'arg_3', 'int', 32, 0, 1, 3);
insert into sys.functions values (805, 'charindex', 'locate', 'str', 0, 1, false, false, false, 2000, true, false);
insert into sys.args values (9449, 805, 'res_0', 'int', 32, 0, 0, 0);
insert into sys.args values (9450, 805, 'arg_1', 'varchar', 0, 0, 1, 1);
insert into sys.args values (9451, 805, 'arg_2', 'varchar', 0, 0, 1, 2);
insert into sys.functions values (806, 'charindex', 'locate3', 'str', 0, 1, false, false, false, 2000, true, false);
insert into sys.args values (9452, 806, 'res_0', 'int', 32, 0, 0, 0);
insert into sys.args values (9453, 806, 'arg_1', 'varchar', 0, 0, 1, 1);
insert into sys.args values (9454, 806, 'arg_2', 'varchar', 0, 0, 1, 2);
insert into sys.args values (9455, 806, 'arg_3', 'int', 32, 0, 1, 3);
insert into sys.functions values (807, 'splitpart', 'splitpart', 'str', 0, 1, false, false, false, 2000, true, false);
insert into sys.args values (9456, 807, 'res_0', 'varchar', 0, 0, 0, 0);
insert into sys.args values (9457, 807, 'arg_1', 'varchar', 0, 0, 1, 1);
insert into sys.args values (9458, 807, 'arg_2', 'varchar', 0, 0, 1, 2);
insert into sys.args values (9459, 807, 'arg_3', 'int', 32, 0, 1, 3);
insert into sys.functions values (808, 'substring', 'substring', 'str', 0, 1, false, false, false, 2000, true, false);
insert into sys.args values (9460, 808, 'res_0', 'varchar', 0, 0, 0, 0);
insert into sys.args values (9461, 808, 'arg_1', 'varchar', 0, 0, 1, 1);
insert into sys.args values (9462, 808, 'arg_2', 'int', 32, 0, 1, 2);
insert into sys.functions values (809, 'substring', 'substring3', 'str', 0, 1, false, false, false, 2000, true, false);
insert into sys.args values (9463, 809, 'res_0', 'varchar', 0, 0, 0, 0);
insert into sys.args values (9464, 809, 'arg_1', 'varchar', 0, 0, 1, 1);
insert into sys.args values (9465, 809, 'arg_2', 'int', 32, 0, 1, 2);
insert into sys.args values (9466, 809, 'arg_3', 'int', 32, 0, 1, 3);
insert into sys.functions values (810, 'substr', 'substring', 'str', 0, 1, false, false, false, 2000, true, false);
insert into sys.args values (9467, 810, 'res_0', 'varchar', 0, 0, 0, 0);
insert into sys.args values (9468, 810, 'arg_1', 'varchar', 0, 0, 1, 1);
insert into sys.args values (9469, 810, 'arg_2', 'int', 32, 0, 1, 2);
insert into sys.functions values (811, 'substr', 'substring3', 'str', 0, 1, false, false, false, 2000, true, false);
insert into sys.args values (9470, 811, 'res_0', 'varchar', 0, 0, 0, 0);
insert into sys.args values (9471, 811, 'arg_1', 'varchar', 0, 0, 1, 1);
insert into sys.args values (9472, 811, 'arg_2', 'int', 32, 0, 1, 2);
insert into sys.args values (9473, 811, 'arg_3', 'int', 32, 0, 1, 3);
insert into sys.functions values (812, 'like', 'like', 'algebra', 0, 4, false, false, false, 2000, true, false);
insert into sys.args values (9474, 812, 'res_0', 'boolean', 1, 0, 0, 0);
insert into sys.args values (9475, 812, 'arg_1', 'varchar', 0, 0, 1, 1);
insert into sys.args values (9476, 812, 'arg_2', 'varchar', 0, 0, 1, 2);
insert into sys.args values (9477, 812, 'arg_3', 'varchar', 0, 0, 1, 3);
insert into sys.args values (9478, 812, 'arg_4', 'boolean', 1, 0, 1, 4);
insert into sys.functions values (813, 'not_like', 'not_like', 'algebra', 0, 4, false, false, false, 2000, true, false);
insert into sys.args values (9479, 813, 'res_0', 'boolean', 1, 0, 0, 0);
insert into sys.args values (9480, 813, 'arg_1', 'varchar', 0, 0, 1, 1);
insert into sys.args values (9481, 813, 'arg_2', 'varchar', 0, 0, 1, 2);
insert into sys.args values (9482, 813, 'arg_3', 'varchar', 0, 0, 1, 3);
insert into sys.args values (9483, 813, 'arg_4', 'boolean', 1, 0, 1, 4);
insert into sys.functions values (814, 'patindex', 'patindex', 'pcre', 0, 1, false, false, false, 2000, true, false);
insert into sys.args values (9484, 814, 'res_0', 'int', 32, 0, 0, 0);
insert into sys.args values (9485, 814, 'arg_1', 'varchar', 0, 0, 1, 1);
insert into sys.args values (9486, 814, 'arg_2', 'varchar', 0, 0, 1, 2);
insert into sys.functions values (815, 'truncate', 'stringleft', 'str', 0, 1, false, false, false, 2000, true, false);
insert into sys.args values (9487, 815, 'res_0', 'varchar', 0, 0, 0, 0);
insert into sys.args values (9488, 815, 'arg_1', 'varchar', 0, 0, 1, 1);
insert into sys.args values (9489, 815, 'arg_2', 'int', 32, 0, 1, 2);
insert into sys.functions values (816, 'concat', '+', 'calc', 0, 1, false, false, false, 2000, true, false);
insert into sys.args values (9490, 816, 'res_0', 'varchar', 0, 0, 0, 0);
insert into sys.args values (9491, 816, 'arg_1', 'varchar', 0, 0, 1, 1);
insert into sys.args values (9492, 816, 'arg_2', 'varchar', 0, 0, 1, 2);
insert into sys.functions values (817, 'ascii', 'ascii', 'str', 0, 1, false, false, false, 2000, true, true);
insert into sys.args values (9493, 817, 'res_0', 'int', 32, 0, 0, 0);
insert into sys.args values (9494, 817, 'arg_1', 'varchar', 0, 0, 1, 1);
insert into sys.functions values (818, 'code', 'unicode', 'str', 0, 1, false, false, false, 2000, true, false);
insert into sys.args values (9495, 818, 'res_0', 'varchar', 0, 0, 0, 0);
insert into sys.args values (9496, 818, 'arg_1', 'int', 32, 0, 1, 1);
insert into sys.functions values (819, 'length', 'length', 'str', 0, 1, false, false, false, 2000, true, false);
insert into sys.args values (9497, 819, 'res_0', 'int', 32, 0, 0, 0);
insert into sys.args values (9498, 819, 'arg_1', 'varchar', 0, 0, 1, 1);
insert into sys.functions values (820, 'right', 'stringright', 'str', 0, 1, false, false, false, 2000, true, false);
insert into sys.args values (9499, 820, 'res_0', 'varchar', 0, 0, 0, 0);
insert into sys.args values (9500, 820, 'arg_1', 'varchar', 0, 0, 1, 1);
insert into sys.args values (9501, 820, 'arg_2', 'int', 32, 0, 1, 2);
insert into sys.functions values (821, 'left', 'stringleft', 'str', 0, 1, false, false, false, 2000, true, false);
insert into sys.args values (9502, 821, 'res_0', 'varchar', 0, 0, 0, 0);
insert into sys.args values (9503, 821, 'arg_1', 'varchar', 0, 0, 1, 1);
insert into sys.args values (9504, 821, 'arg_2', 'int', 32, 0, 1, 2);
insert into sys.functions values (822, 'upper', 'toUpper', 'str', 0, 1, false, false, false, 2000, true, false);
insert into sys.args values (9505, 822, 'res_0', 'varchar', 0, 0, 0, 0);
insert into sys.args values (9506, 822, 'arg_1', 'varchar', 0, 0, 1, 1);
insert into sys.functions values (823, 'ucase', 'toUpper', 'str', 0, 1, false, false, false, 2000, true, false);
insert into sys.args values (9507, 823, 'res_0', 'varchar', 0, 0, 0, 0);
insert into sys.args values (9508, 823, 'arg_1', 'varchar', 0, 0, 1, 1);
insert into sys.functions values (824, 'lower', 'toLower', 'str', 0, 1, false, false, false, 2000, true, false);
insert into sys.args values (9509, 824, 'res_0', 'varchar', 0, 0, 0, 0);
insert into sys.args values (9510, 824, 'arg_1', 'varchar', 0, 0, 1, 1);
insert into sys.functions values (825, 'lcase', 'toLower', 'str', 0, 1, false, false, false, 2000, true, false);
insert into sys.args values (9511, 825, 'res_0', 'varchar', 0, 0, 0, 0);
insert into sys.args values (9512, 825, 'arg_1', 'varchar', 0, 0, 1, 1);
insert into sys.functions values (826, 'trim', 'trim', 'str', 0, 1, false, false, false, 2000, true, false);
insert into sys.args values (9513, 826, 'res_0', 'varchar', 0, 0, 0, 0);
insert into sys.args values (9514, 826, 'arg_1', 'varchar', 0, 0, 1, 1);
insert into sys.functions values (827, 'trim', 'trim2', 'str', 0, 1, false, false, false, 2000, true, false);
insert into sys.args values (9515, 827, 'res_0', 'varchar', 0, 0, 0, 0);
insert into sys.args values (9516, 827, 'arg_1', 'varchar', 0, 0, 1, 1);
insert into sys.args values (9517, 827, 'arg_2', 'varchar', 0, 0, 1, 2);
insert into sys.functions values (828, 'ltrim', 'ltrim', 'str', 0, 1, false, false, false, 2000, true, false);
insert into sys.args values (9518, 828, 'res_0', 'varchar', 0, 0, 0, 0);
insert into sys.args values (9519, 828, 'arg_1', 'varchar', 0, 0, 1, 1);
insert into sys.functions values (829, 'ltrim', 'ltrim2', 'str', 0, 1, false, false, false, 2000, true, false);
insert into sys.args values (9520, 829, 'res_0', 'varchar', 0, 0, 0, 0);
insert into sys.args values (9521, 829, 'arg_1', 'varchar', 0, 0, 1, 1);
insert into sys.args values (9522, 829, 'arg_2', 'varchar', 0, 0, 1, 2);
insert into sys.functions values (830, 'rtrim', 'rtrim', 'str', 0, 1, false, false, false, 2000, true, false);
insert into sys.args values (9523, 830, 'res_0', 'varchar', 0, 0, 0, 0);
insert into sys.args values (9524, 830, 'arg_1', 'varchar', 0, 0, 1, 1);
insert into sys.functions values (831, 'rtrim', 'rtrim2', 'str', 0, 1, false, false, false, 2000, true, false);
insert into sys.args values (9525, 831, 'res_0', 'varchar', 0, 0, 0, 0);
insert into sys.args values (9526, 831, 'arg_1', 'varchar', 0, 0, 1, 1);
insert into sys.args values (9527, 831, 'arg_2', 'varchar', 0, 0, 1, 2);
insert into sys.functions values (832, 'lpad', 'lpad', 'str', 0, 1, false, false, false, 2000, true, false);
insert into sys.args values (9528, 832, 'res_0', 'varchar', 0, 0, 0, 0);
insert into sys.args values (9529, 832, 'arg_1', 'varchar', 0, 0, 1, 1);
insert into sys.args values (9530, 832, 'arg_2', 'int', 32, 0, 1, 2);
insert into sys.functions values (833, 'lpad', 'lpad3', 'str', 0, 1, false, false, false, 2000, true, false);
insert into sys.args values (9531, 833, 'res_0', 'varchar', 0, 0, 0, 0);
insert into sys.args values (9532, 833, 'arg_1', 'varchar', 0, 0, 1, 1);
insert into sys.args values (9533, 833, 'arg_2', 'int', 32, 0, 1, 2);
insert into sys.args values (9534, 833, 'arg_3', 'varchar', 0, 0, 1, 3);
insert into sys.functions values (834, 'rpad', 'rpad', 'str', 0, 1, false, false, false, 2000, true, false);
insert into sys.args values (9535, 834, 'res_0', 'varchar', 0, 0, 0, 0);
insert into sys.args values (9536, 834, 'arg_1', 'varchar', 0, 0, 1, 1);
insert into sys.args values (9537, 834, 'arg_2', 'int', 32, 0, 1, 2);
insert into sys.functions values (835, 'rpad', 'rpad3', 'str', 0, 1, false, false, false, 2000, true, false);
insert into sys.args values (9538, 835, 'res_0', 'varchar', 0, 0, 0, 0);
insert into sys.args values (9539, 835, 'arg_1', 'varchar', 0, 0, 1, 1);
insert into sys.args values (9540, 835, 'arg_2', 'int', 32, 0, 1, 2);
insert into sys.args values (9541, 835, 'arg_3', 'varchar', 0, 0, 1, 3);
insert into sys.functions values (836, 'insert', 'insert', 'str', 0, 1, false, false, false, 2000, true, false);
insert into sys.args values (9542, 836, 'res_0', 'varchar', 0, 0, 0, 0);
insert into sys.args values (9543, 836, 'arg_1', 'varchar', 0, 0, 1, 1);
insert into sys.args values (9544, 836, 'arg_2', 'int', 32, 0, 1, 2);
insert into sys.args values (9545, 836, 'arg_3', 'int', 32, 0, 1, 3);
insert into sys.args values (9546, 836, 'arg_4', 'varchar', 0, 0, 1, 4);
insert into sys.functions values (837, 'replace', 'replace', 'str', 0, 1, false, false, false, 2000, true, false);
insert into sys.args values (9547, 837, 'res_0', 'varchar', 0, 0, 0, 0);
insert into sys.args values (9548, 837, 'arg_1', 'varchar', 0, 0, 1, 1);
insert into sys.args values (9549, 837, 'arg_2', 'varchar', 0, 0, 1, 2);
insert into sys.args values (9550, 837, 'arg_3', 'varchar', 0, 0, 1, 3);
insert into sys.functions values (838, 'repeat', 'repeat', 'str', 0, 1, false, false, false, 2000, true, true);
insert into sys.args values (9551, 838, 'res_0', 'varchar', 0, 0, 0, 0);
insert into sys.args values (9552, 838, 'arg_1', 'varchar', 0, 0, 1, 1);
insert into sys.args values (9553, 838, 'arg_2', 'int', 32, 0, 1, 2);
insert into sys.functions values (839, 'space', 'space', 'str', 0, 1, false, false, false, 2000, true, true);
insert into sys.args values (9554, 839, 'res_0', 'varchar', 0, 0, 0, 0);
insert into sys.args values (9555, 839, 'arg_1', 'int', 32, 0, 1, 1);
insert into sys.functions values (840, 'char_length', 'length', 'str', 0, 1, false, false, false, 2000, true, false);
insert into sys.args values (9556, 840, 'res_0', 'int', 32, 0, 0, 0);
insert into sys.args values (9557, 840, 'arg_1', 'varchar', 0, 0, 1, 1);
insert into sys.functions values (841, 'character_length', 'length', 'str', 0, 1, false, false, false, 2000, true, false);
insert into sys.args values (9558, 841, 'res_0', 'int', 32, 0, 0, 0);
insert into sys.args values (9559, 841, 'arg_1', 'varchar', 0, 0, 1, 1);
insert into sys.functions values (842, 'octet_length', 'nbytes', 'str', 0, 1, false, false, false, 2000, true, false);
insert into sys.args values (9560, 842, 'res_0', 'int', 32, 0, 0, 0);
insert into sys.args values (9561, 842, 'arg_1', 'varchar', 0, 0, 1, 1);
insert into sys.functions values (843, 'soundex', 'soundex', 'txtsim', 0, 1, false, false, false, 2000, true, false);
insert into sys.args values (9562, 843, 'res_0', 'varchar', 0, 0, 0, 0);
insert into sys.args values (9563, 843, 'arg_1', 'varchar', 0, 0, 1, 1);
insert into sys.functions values (844, 'difference', 'stringdiff', 'txtsim', 0, 1, false, false, false, 2000, true, true);
insert into sys.args values (9564, 844, 'res_0', 'int', 32, 0, 0, 0);
insert into sys.args values (9565, 844, 'arg_1', 'varchar', 0, 0, 1, 1);
insert into sys.args values (9566, 844, 'arg_2', 'varchar', 0, 0, 1, 2);
insert into sys.functions values (845, 'editdistance', 'editdistance', 'txtsim', 0, 1, false, false, false, 2000, true, true);
insert into sys.args values (9567, 845, 'res_0', 'int', 32, 0, 0, 0);
insert into sys.args values (9568, 845, 'arg_1', 'varchar', 0, 0, 1, 1);
insert into sys.args values (9569, 845, 'arg_2', 'varchar', 0, 0, 1, 2);
insert into sys.functions values (846, 'editdistance2', 'editdistance2', 'txtsim', 0, 1, false, false, false, 2000, true, true);
insert into sys.args values (9570, 846, 'res_0', 'int', 32, 0, 0, 0);
insert into sys.args values (9571, 846, 'arg_1', 'varchar', 0, 0, 1, 1);
insert into sys.args values (9572, 846, 'arg_2', 'varchar', 0, 0, 1, 2);
insert into sys.functions values (847, 'similarity', 'similarity', 'txtsim', 0, 1, false, false, false, 2000, true, true);
insert into sys.args values (9573, 847, 'res_0', 'double', 53, 0, 0, 0);
insert into sys.args values (9574, 847, 'arg_1', 'varchar', 0, 0, 1, 1);
insert into sys.args values (9575, 847, 'arg_2', 'varchar', 0, 0, 1, 2);
insert into sys.functions values (848, 'qgramnormalize', 'qgramnormalize', 'txtsim', 0, 1, false, false, false, 2000, true, false);
insert into sys.args values (9576, 848, 'res_0', 'varchar', 0, 0, 0, 0);
insert into sys.args values (9577, 848, 'arg_1', 'varchar', 0, 0, 1, 1);
insert into sys.functions values (849, 'levenshtein', 'levenshtein', 'txtsim', 0, 1, false, false, false, 2000, true, true);
insert into sys.args values (9578, 849, 'res_0', 'int', 32, 0, 0, 0);
insert into sys.args values (9579, 849, 'arg_1', 'varchar', 0, 0, 1, 1);
insert into sys.args values (9580, 849, 'arg_2', 'varchar', 0, 0, 1, 2);
insert into sys.functions values (850, 'levenshtein', 'levenshtein', 'txtsim', 0, 1, false, false, false, 2000, true, true);
insert into sys.args values (9581, 850, 'res_0', 'int', 32, 0, 0, 0);
insert into sys.args values (9582, 850, 'arg_1', 'varchar', 0, 0, 1, 1);
insert into sys.args values (9583, 850, 'arg_2', 'varchar', 0, 0, 1, 2);
insert into sys.args values (9584, 850, 'arg_3', 'int', 32, 0, 1, 3);
insert into sys.args values (9585, 850, 'arg_4', 'int', 32, 0, 1, 4);
insert into sys.args values (9586, 850, 'arg_5', 'int', 32, 0, 1, 5);
insert into sys.functions values (851, 'next_value_for', 'next_value', 'sql', 0, 1, true, false, false, 2000, true, true);
insert into sys.args values (9587, 851, 'res_0', 'bigint', 64, 0, 0, 0);
insert into sys.args values (9588, 851, 'arg_1', 'char', 0, 0, 1, 1);
insert into sys.args values (9589, 851, 'arg_2', 'char', 0, 0, 1, 2);
insert into sys.functions values (852, 'get_value_for', 'get_value', 'sql', 0, 1, false, false, false, 2000, true, true);
insert into sys.args values (9590, 852, 'res_0', 'bigint', 64, 0, 0, 0);
insert into sys.args values (9591, 852, 'arg_1', 'char', 0, 0, 1, 1);
insert into sys.args values (9592, 852, 'arg_2', 'char', 0, 0, 1, 2);
insert into sys.functions values (853, 'restart', 'restart', 'sql', 0, 1, true, false, false, 2000, true, true);
insert into sys.args values (9593, 853, 'res_0', 'bigint', 64, 0, 0, 0);
insert into sys.args values (9594, 853, 'arg_1', 'char', 0, 0, 1, 1);
insert into sys.args values (9595, 853, 'arg_2', 'char', 0, 0, 1, 2);
insert into sys.args values (9596, 853, 'arg_3', 'bigint', 64, 0, 1, 3);
insert into sys.functions values (854, 'locate', 'locate', 'str', 0, 1, false, false, false, 2000, true, false);
insert into sys.args values (9597, 854, 'res_0', 'int', 32, 0, 0, 0);
insert into sys.args values (9598, 854, 'arg_1', 'char', 0, 0, 1, 1);
insert into sys.args values (9599, 854, 'arg_2', 'char', 0, 0, 1, 2);
insert into sys.functions values (855, 'locate', 'locate3', 'str', 0, 1, false, false, false, 2000, true, false);
insert into sys.args values (9600, 855, 'res_0', 'int', 32, 0, 0, 0);
insert into sys.args values (9601, 855, 'arg_1', 'char', 0, 0, 1, 1);
insert into sys.args values (9602, 855, 'arg_2', 'char', 0, 0, 1, 2);
insert into sys.args values (9603, 855, 'arg_3', 'int', 32, 0, 1, 3);
insert into sys.functions values (856, 'charindex', 'locate', 'str', 0, 1, false, false, false, 2000, true, false);
insert into sys.args values (9604, 856, 'res_0', 'int', 32, 0, 0, 0);
insert into sys.args values (9605, 856, 'arg_1', 'char', 0, 0, 1, 1);
insert into sys.args values (9606, 856, 'arg_2', 'char', 0, 0, 1, 2);
insert into sys.functions values (857, 'charindex', 'locate3', 'str', 0, 1, false, false, false, 2000, true, false);
insert into sys.args values (9607, 857, 'res_0', 'int', 32, 0, 0, 0);
insert into sys.args values (9608, 857, 'arg_1', 'char', 0, 0, 1, 1);
insert into sys.args values (9609, 857, 'arg_2', 'char', 0, 0, 1, 2);
insert into sys.args values (9610, 857, 'arg_3', 'int', 32, 0, 1, 3);
insert into sys.functions values (858, 'splitpart', 'splitpart', 'str', 0, 1, false, false, false, 2000, true, false);
insert into sys.args values (9611, 858, 'res_0', 'char', 0, 0, 0, 0);
insert into sys.args values (9612, 858, 'arg_1', 'char', 0, 0, 1, 1);
insert into sys.args values (9613, 858, 'arg_2', 'char', 0, 0, 1, 2);
insert into sys.args values (9614, 858, 'arg_3', 'int', 32, 0, 1, 3);
insert into sys.functions values (859, 'substring', 'substring', 'str', 0, 1, false, false, false, 2000, true, false);
insert into sys.args values (9615, 859, 'res_0', 'char', 0, 0, 0, 0);
insert into sys.args values (9616, 859, 'arg_1', 'char', 0, 0, 1, 1);
insert into sys.args values (9617, 859, 'arg_2', 'int', 32, 0, 1, 2);
insert into sys.functions values (860, 'substring', 'substring3', 'str', 0, 1, false, false, false, 2000, true, false);
insert into sys.args values (9618, 860, 'res_0', 'char', 0, 0, 0, 0);
insert into sys.args values (9619, 860, 'arg_1', 'char', 0, 0, 1, 1);
insert into sys.args values (9620, 860, 'arg_2', 'int', 32, 0, 1, 2);
insert into sys.args values (9621, 860, 'arg_3', 'int', 32, 0, 1, 3);
insert into sys.functions values (861, 'substr', 'substring', 'str', 0, 1, false, false, false, 2000, true, false);
insert into sys.args values (9622, 861, 'res_0', 'char', 0, 0, 0, 0);
insert into sys.args values (9623, 861, 'arg_1', 'char', 0, 0, 1, 1);
insert into sys.args values (9624, 861, 'arg_2', 'int', 32, 0, 1, 2);
insert into sys.functions values (862, 'substr', 'substring3', 'str', 0, 1, false, false, false, 2000, true, false);
insert into sys.args values (9625, 862, 'res_0', 'char', 0, 0, 0, 0);
insert into sys.args values (9626, 862, 'arg_1', 'char', 0, 0, 1, 1);
insert into sys.args values (9627, 862, 'arg_2', 'int', 32, 0, 1, 2);
insert into sys.args values (9628, 862, 'arg_3', 'int', 32, 0, 1, 3);
insert into sys.functions values (863, 'like', 'like', 'algebra', 0, 4, false, false, false, 2000, true, false);
insert into sys.args values (9629, 863, 'res_0', 'boolean', 1, 0, 0, 0);
insert into sys.args values (9630, 863, 'arg_1', 'char', 0, 0, 1, 1);
insert into sys.args values (9631, 863, 'arg_2', 'char', 0, 0, 1, 2);
insert into sys.args values (9632, 863, 'arg_3', 'char', 0, 0, 1, 3);
insert into sys.args values (9633, 863, 'arg_4', 'boolean', 1, 0, 1, 4);
insert into sys.functions values (864, 'not_like', 'not_like', 'algebra', 0, 4, false, false, false, 2000, true, false);
insert into sys.args values (9634, 864, 'res_0', 'boolean', 1, 0, 0, 0);
insert into sys.args values (9635, 864, 'arg_1', 'char', 0, 0, 1, 1);
insert into sys.args values (9636, 864, 'arg_2', 'char', 0, 0, 1, 2);
insert into sys.args values (9637, 864, 'arg_3', 'char', 0, 0, 1, 3);
insert into sys.args values (9638, 864, 'arg_4', 'boolean', 1, 0, 1, 4);
insert into sys.functions values (865, 'patindex', 'patindex', 'pcre', 0, 1, false, false, false, 2000, true, false);
insert into sys.args values (9639, 865, 'res_0', 'int', 32, 0, 0, 0);
insert into sys.args values (9640, 865, 'arg_1', 'char', 0, 0, 1, 1);
insert into sys.args values (9641, 865, 'arg_2', 'char', 0, 0, 1, 2);
insert into sys.functions values (866, 'truncate', 'stringleft', 'str', 0, 1, false, false, false, 2000, true, false);
insert into sys.args values (9642, 866, 'res_0', 'char', 0, 0, 0, 0);
insert into sys.args values (9643, 866, 'arg_1', 'char', 0, 0, 1, 1);
insert into sys.args values (9644, 866, 'arg_2', 'int', 32, 0, 1, 2);
insert into sys.functions values (867, 'concat', '+', 'calc', 0, 1, false, false, false, 2000, true, false);
insert into sys.args values (9645, 867, 'res_0', 'char', 0, 0, 0, 0);
insert into sys.args values (9646, 867, 'arg_1', 'char', 0, 0, 1, 1);
insert into sys.args values (9647, 867, 'arg_2', 'char', 0, 0, 1, 2);
insert into sys.functions values (868, 'ascii', 'ascii', 'str', 0, 1, false, false, false, 2000, true, true);
insert into sys.args values (9648, 868, 'res_0', 'int', 32, 0, 0, 0);
insert into sys.args values (9649, 868, 'arg_1', 'char', 0, 0, 1, 1);
insert into sys.functions values (869, 'code', 'unicode', 'str', 0, 1, false, false, false, 2000, true, false);
insert into sys.args values (9650, 869, 'res_0', 'char', 0, 0, 0, 0);
insert into sys.args values (9651, 869, 'arg_1', 'int', 32, 0, 1, 1);
insert into sys.functions values (870, 'length', 'length', 'str', 0, 1, false, false, false, 2000, true, false);
insert into sys.args values (9652, 870, 'res_0', 'int', 32, 0, 0, 0);
insert into sys.args values (9653, 870, 'arg_1', 'char', 0, 0, 1, 1);
insert into sys.functions values (871, 'right', 'stringright', 'str', 0, 1, false, false, false, 2000, true, false);
insert into sys.args values (9654, 871, 'res_0', 'char', 0, 0, 0, 0);
insert into sys.args values (9655, 871, 'arg_1', 'char', 0, 0, 1, 1);
insert into sys.args values (9656, 871, 'arg_2', 'int', 32, 0, 1, 2);
insert into sys.functions values (872, 'left', 'stringleft', 'str', 0, 1, false, false, false, 2000, true, false);
insert into sys.args values (9657, 872, 'res_0', 'char', 0, 0, 0, 0);
insert into sys.args values (9658, 872, 'arg_1', 'char', 0, 0, 1, 1);
insert into sys.args values (9659, 872, 'arg_2', 'int', 32, 0, 1, 2);
insert into sys.functions values (873, 'upper', 'toUpper', 'str', 0, 1, false, false, false, 2000, true, false);
insert into sys.args values (9660, 873, 'res_0', 'char', 0, 0, 0, 0);
insert into sys.args values (9661, 873, 'arg_1', 'char', 0, 0, 1, 1);
insert into sys.functions values (874, 'ucase', 'toUpper', 'str', 0, 1, false, false, false, 2000, true, false);
insert into sys.args values (9662, 874, 'res_0', 'char', 0, 0, 0, 0);
insert into sys.args values (9663, 874, 'arg_1', 'char', 0, 0, 1, 1);
insert into sys.functions values (875, 'lower', 'toLower', 'str', 0, 1, false, false, false, 2000, true, false);
insert into sys.args values (9664, 875, 'res_0', 'char', 0, 0, 0, 0);
insert into sys.args values (9665, 875, 'arg_1', 'char', 0, 0, 1, 1);
insert into sys.functions values (876, 'lcase', 'toLower', 'str', 0, 1, false, false, false, 2000, true, false);
insert into sys.args values (9666, 876, 'res_0', 'char', 0, 0, 0, 0);
insert into sys.args values (9667, 876, 'arg_1', 'char', 0, 0, 1, 1);
insert into sys.functions values (877, 'trim', 'trim', 'str', 0, 1, false, false, false, 2000, true, false);
insert into sys.args values (9668, 877, 'res_0', 'char', 0, 0, 0, 0);
insert into sys.args values (9669, 877, 'arg_1', 'char', 0, 0, 1, 1);
insert into sys.functions values (878, 'trim', 'trim2', 'str', 0, 1, false, false, false, 2000, true, false);
insert into sys.args values (9670, 878, 'res_0', 'char', 0, 0, 0, 0);
insert into sys.args values (9671, 878, 'arg_1', 'char', 0, 0, 1, 1);
insert into sys.args values (9672, 878, 'arg_2', 'char', 0, 0, 1, 2);
insert into sys.functions values (879, 'ltrim', 'ltrim', 'str', 0, 1, false, false, false, 2000, true, false);
insert into sys.args values (9673, 879, 'res_0', 'char', 0, 0, 0, 0);
insert into sys.args values (9674, 879, 'arg_1', 'char', 0, 0, 1, 1);
insert into sys.functions values (880, 'ltrim', 'ltrim2', 'str', 0, 1, false, false, false, 2000, true, false);
insert into sys.args values (9675, 880, 'res_0', 'char', 0, 0, 0, 0);
insert into sys.args values (9676, 880, 'arg_1', 'char', 0, 0, 1, 1);
insert into sys.args values (9677, 880, 'arg_2', 'char', 0, 0, 1, 2);
insert into sys.functions values (881, 'rtrim', 'rtrim', 'str', 0, 1, false, false, false, 2000, true, false);
insert into sys.args values (9678, 881, 'res_0', 'char', 0, 0, 0, 0);
insert into sys.args values (9679, 881, 'arg_1', 'char', 0, 0, 1, 1);
insert into sys.functions values (882, 'rtrim', 'rtrim2', 'str', 0, 1, false, false, false, 2000, true, false);
insert into sys.args values (9680, 882, 'res_0', 'char', 0, 0, 0, 0);
insert into sys.args values (9681, 882, 'arg_1', 'char', 0, 0, 1, 1);
insert into sys.args values (9682, 882, 'arg_2', 'char', 0, 0, 1, 2);
insert into sys.functions values (883, 'lpad', 'lpad', 'str', 0, 1, false, false, false, 2000, true, false);
insert into sys.args values (9683, 883, 'res_0', 'char', 0, 0, 0, 0);
insert into sys.args values (9684, 883, 'arg_1', 'char', 0, 0, 1, 1);
insert into sys.args values (9685, 883, 'arg_2', 'int', 32, 0, 1, 2);
insert into sys.functions values (884, 'lpad', 'lpad3', 'str', 0, 1, false, false, false, 2000, true, false);
insert into sys.args values (9686, 884, 'res_0', 'char', 0, 0, 0, 0);
insert into sys.args values (9687, 884, 'arg_1', 'char', 0, 0, 1, 1);
insert into sys.args values (9688, 884, 'arg_2', 'int', 32, 0, 1, 2);
insert into sys.args values (9689, 884, 'arg_3', 'char', 0, 0, 1, 3);
insert into sys.functions values (885, 'rpad', 'rpad', 'str', 0, 1, false, false, false, 2000, true, false);
insert into sys.args values (9690, 885, 'res_0', 'char', 0, 0, 0, 0);
insert into sys.args values (9691, 885, 'arg_1', 'char', 0, 0, 1, 1);
insert into sys.args values (9692, 885, 'arg_2', 'int', 32, 0, 1, 2);
insert into sys.functions values (886, 'rpad', 'rpad3', 'str', 0, 1, false, false, false, 2000, true, false);
insert into sys.args values (9693, 886, 'res_0', 'char', 0, 0, 0, 0);
insert into sys.args values (9694, 886, 'arg_1', 'char', 0, 0, 1, 1);
insert into sys.args values (9695, 886, 'arg_2', 'int', 32, 0, 1, 2);
insert into sys.args values (9696, 886, 'arg_3', 'char', 0, 0, 1, 3);
insert into sys.functions values (887, 'insert', 'insert', 'str', 0, 1, false, false, false, 2000, true, false);
insert into sys.args values (9697, 887, 'res_0', 'char', 0, 0, 0, 0);
insert into sys.args values (9698, 887, 'arg_1', 'char', 0, 0, 1, 1);
insert into sys.args values (9699, 887, 'arg_2', 'int', 32, 0, 1, 2);
insert into sys.args values (9700, 887, 'arg_3', 'int', 32, 0, 1, 3);
insert into sys.args values (9701, 887, 'arg_4', 'char', 0, 0, 1, 4);
insert into sys.functions values (888, 'replace', 'replace', 'str', 0, 1, false, false, false, 2000, true, false);
insert into sys.args values (9702, 888, 'res_0', 'char', 0, 0, 0, 0);
insert into sys.args values (9703, 888, 'arg_1', 'char', 0, 0, 1, 1);
insert into sys.args values (9704, 888, 'arg_2', 'char', 0, 0, 1, 2);
insert into sys.args values (9705, 888, 'arg_3', 'char', 0, 0, 1, 3);
insert into sys.functions values (889, 'repeat', 'repeat', 'str', 0, 1, false, false, false, 2000, true, true);
insert into sys.args values (9706, 889, 'res_0', 'char', 0, 0, 0, 0);
insert into sys.args values (9707, 889, 'arg_1', 'char', 0, 0, 1, 1);
insert into sys.args values (9708, 889, 'arg_2', 'int', 32, 0, 1, 2);
insert into sys.functions values (890, 'space', 'space', 'str', 0, 1, false, false, false, 2000, true, true);
insert into sys.args values (9709, 890, 'res_0', 'char', 0, 0, 0, 0);
insert into sys.args values (9710, 890, 'arg_1', 'int', 32, 0, 1, 1);
insert into sys.functions values (891, 'char_length', 'length', 'str', 0, 1, false, false, false, 2000, true, false);
insert into sys.args values (9711, 891, 'res_0', 'int', 32, 0, 0, 0);
insert into sys.args values (9712, 891, 'arg_1', 'char', 0, 0, 1, 1);
insert into sys.functions values (892, 'character_length', 'length', 'str', 0, 1, false, false, false, 2000, true, false);
insert into sys.args values (9713, 892, 'res_0', 'int', 32, 0, 0, 0);
insert into sys.args values (9714, 892, 'arg_1', 'char', 0, 0, 1, 1);
insert into sys.functions values (893, 'octet_length', 'nbytes', 'str', 0, 1, false, false, false, 2000, true, false);
insert into sys.args values (9715, 893, 'res_0', 'int', 32, 0, 0, 0);
insert into sys.args values (9716, 893, 'arg_1', 'char', 0, 0, 1, 1);
insert into sys.functions values (894, 'soundex', 'soundex', 'txtsim', 0, 1, false, false, false, 2000, true, false);
insert into sys.args values (9717, 894, 'res_0', 'char', 0, 0, 0, 0);
insert into sys.args values (9718, 894, 'arg_1', 'char', 0, 0, 1, 1);
insert into sys.functions values (895, 'difference', 'stringdiff', 'txtsim', 0, 1, false, false, false, 2000, true, true);
insert into sys.args values (9719, 895, 'res_0', 'int', 32, 0, 0, 0);
insert into sys.args values (9720, 895, 'arg_1', 'char', 0, 0, 1, 1);
insert into sys.args values (9721, 895, 'arg_2', 'char', 0, 0, 1, 2);
insert into sys.functions values (896, 'editdistance', 'editdistance', 'txtsim', 0, 1, false, false, false, 2000, true, true);
insert into sys.args values (9722, 896, 'res_0', 'int', 32, 0, 0, 0);
insert into sys.args values (9723, 896, 'arg_1', 'char', 0, 0, 1, 1);
insert into sys.args values (9724, 896, 'arg_2', 'char', 0, 0, 1, 2);
insert into sys.functions values (897, 'editdistance2', 'editdistance2', 'txtsim', 0, 1, false, false, false, 2000, true, true);
insert into sys.args values (9725, 897, 'res_0', 'int', 32, 0, 0, 0);
insert into sys.args values (9726, 897, 'arg_1', 'char', 0, 0, 1, 1);
insert into sys.args values (9727, 897, 'arg_2', 'char', 0, 0, 1, 2);
insert into sys.functions values (898, 'similarity', 'similarity', 'txtsim', 0, 1, false, false, false, 2000, true, true);
insert into sys.args values (9728, 898, 'res_0', 'double', 53, 0, 0, 0);
insert into sys.args values (9729, 898, 'arg_1', 'char', 0, 0, 1, 1);
insert into sys.args values (9730, 898, 'arg_2', 'char', 0, 0, 1, 2);
insert into sys.functions values (899, 'qgramnormalize', 'qgramnormalize', 'txtsim', 0, 1, false, false, false, 2000, true, false);
insert into sys.args values (9731, 899, 'res_0', 'char', 0, 0, 0, 0);
insert into sys.args values (9732, 899, 'arg_1', 'char', 0, 0, 1, 1);
insert into sys.functions values (900, 'levenshtein', 'levenshtein', 'txtsim', 0, 1, false, false, false, 2000, true, true);
insert into sys.args values (9733, 900, 'res_0', 'int', 32, 0, 0, 0);
insert into sys.args values (9734, 900, 'arg_1', 'char', 0, 0, 1, 1);
insert into sys.args values (9735, 900, 'arg_2', 'char', 0, 0, 1, 2);
insert into sys.functions values (901, 'levenshtein', 'levenshtein', 'txtsim', 0, 1, false, false, false, 2000, true, true);
insert into sys.args values (9736, 901, 'res_0', 'int', 32, 0, 0, 0);
insert into sys.args values (9737, 901, 'arg_1', 'char', 0, 0, 1, 1);
insert into sys.args values (9738, 901, 'arg_2', 'char', 0, 0, 1, 2);
insert into sys.args values (9739, 901, 'arg_3', 'int', 32, 0, 1, 3);
insert into sys.args values (9740, 901, 'arg_4', 'int', 32, 0, 1, 4);
insert into sys.args values (9741, 901, 'arg_5', 'int', 32, 0, 1, 5);
insert into sys.functions values (904, 'sys_update_schemas', 'update_schemas', 'sql', 0, 2, true, false, false, 2000, true, true);
insert into sys.functions values (905, 'sys_update_tables', 'update_tables', 'sql', 0, 2, true, false, false, 2000, true, true);

Running database upgrade commands:
alter table sys.db_user_info add column max_memory bigint;
alter table sys.db_user_info add column max_workers int;
alter table sys.db_user_info add column optimizer varchar(1024);
alter table sys.db_user_info add column default_role int;
alter table sys.db_user_info add column password varchar(256);
update sys.db_user_info u set max_memory = 0, max_workers = 0, optimizer = 'default_pipe', default_role = (select id from sys.auths a where a.name = u.name);
-- and copying passwords

Running database upgrade commands:
drop view sys.dependency_schemas_on_users;
drop view sys.roles;
drop view sys.users;
drop function sys.db_users();
CREATE VIEW sys.roles AS SELECT id, name, grantor FROM sys.auths a WHERE a.name NOT IN (SELECT u.name FROM sys.db_user_info u);
GRANT SELECT ON sys.roles TO PUBLIC;
CREATE VIEW sys.users AS SELECT name, fullname, default_schema, schema_path, max_memory, max_workers, optimizer, default_role FROM sys.db_user_info;
GRANT SELECT ON sys.users TO PUBLIC;
CREATE FUNCTION sys.db_users() RETURNS TABLE(name varchar(2048)) RETURN SELECT name FROM sys.db_user_info;
CREATE VIEW sys.dependency_schemas_on_users AS
SELECT s.id AS schema_id, s.name AS schema_name, u.name AS user_name, CAST(6 AS smallint) AS depend_type
 FROM sys.db_user_info AS u, sys.schemas AS s
 WHERE u.default_schema = s.id
 ORDER BY s.name, u.name;
GRANT SELECT ON sys.dependency_schemas_on_users TO PUBLIC;
update sys._tables set system = true where name in ('users', 'roles', 'dependency_schemas_on_users') AND schema_id = 2000;
update sys.functions set system = true where system <> true and name in ('db_users') and schema_id = 2000 and type = 5;

Running database upgrade commands:
drop function sys.dump_database(boolean);
drop procedure sys.dump_table_data();
drop procedure sys.dump_table_data(string, string);
drop view sys.dump_partition_tables;
drop view sys.describe_partition_tables;
drop view sys.dump_sequences;
drop view sys.dump_start_sequences;
drop view sys.dump_tables;
drop view sys.describe_tables;
drop view sys.dump_create_users;
drop view sys.dump_functions;
drop view sys.dump_triggers;
drop function sys.schema_guard;
drop function sys.replace_first(string, string, string, string);
CREATE FUNCTION sys.schema_guard(sch STRING, nme STRING, stmt STRING) RETURNS STRING BEGIN
RETURN
 SELECT 'SET SCHEMA ' || sys.dq(sch) || '; ' || stmt;
END;
CREATE VIEW sys.dump_functions AS
 SELECT f.o o, sys.schema_guard(f.sch, f.fun, f.def) stmt,
 f.sch schema_name,
 f.fun function_name
 FROM sys.describe_functions f;
CREATE VIEW sys.dump_triggers AS
 SELECT sys.schema_guard(sch, tab, def) stmt,
 sch schema_name,
 tab table_name,
 tri trigger_name
 FROM sys.describe_triggers;
CREATE VIEW sys.describe_partition_tables AS
 SELECT
 m_sch,
 m_tbl,
 p_sch,
 p_tbl,
 CASE
 WHEN p_raw_type IS NULL THEN 'READ ONLY'
 WHEN (p_raw_type = 'VALUES' AND pvalues IS NULL) OR (p_raw_type = 'RANGE' AND minimum IS NULL AND maximum IS NULL AND with_nulls) THEN 'FOR NULLS'
 ELSE p_raw_type
 END AS tpe,
 pvalues,
 minimum,
 maximum,
 with_nulls
 FROM
 (WITH
 tp("type", table_id) AS
 (SELECT ifthenelse((table_partitions."type" & 2) = 2, 'VALUES', 'RANGE'), table_partitions.table_id FROM sys.table_partitions),
 subq(m_tid, p_mid, "type", m_sch, m_tbl, p_sch, p_tbl) AS
 (SELECT m_t.id, p_m.id, m_t."type", m_s.name, m_t.name, p_s.name, p_m.name
 FROM sys.schemas m_s, sys._tables m_t, sys.dependencies d, sys.schemas p_s, sys._tables p_m
 WHERE m_t."type" IN (3, 6)
 AND m_t.schema_id = m_s.id
 AND m_s.name <> 'tmp'
 AND m_t.system = FALSE
 AND m_t.id = d.depend_id
 AND d.id = p_m.id
 AND p_m.schema_id = p_s.id
 ORDER BY m_t.id, p_m.id),
 vals(id,vals) as
 (SELECT vp.table_id, GROUP_CONCAT(vp.value, ',') FROM sys.value_partitions vp GROUP BY vp.table_id)
 SELECT
 subq.m_sch,
 subq.m_tbl,
 subq.p_sch,
 subq.p_tbl,
 tp."type" AS p_raw_type,
 CASE WHEN tp."type" = 'VALUES'
 THEN (SELECT vals.vals FROM vals WHERE vals.id = subq.p_mid)
 ELSE NULL
 END AS pvalues,
 CASE WHEN tp."type" = 'RANGE'
 THEN (SELECT minimum FROM sys.range_partitions rp WHERE rp.table_id = subq.p_mid)
 ELSE NULL
 END AS minimum,
 CASE WHEN tp."type" = 'RANGE'
 THEN (SELECT maximum FROM sys.range_partitions rp WHERE rp.table_id = subq.p_mid)
 ELSE NULL
 END AS maximum,
 CASE WHEN tp."type" = 'VALUES'
 THEN EXISTS(SELECT vp.value FROM sys.value_partitions vp WHERE vp.table_id = subq.p_mid AND vp.value IS NULL)
 ELSE (SELECT rp.with_nulls FROM sys.range_partitions rp WHERE rp.table_id = subq.p_mid)
 END AS with_nulls
 FROM
 subq LEFT OUTER JOIN tp
 ON subq.m_tid = tp.table_id) AS tmp_pi;
GRANT SELECT ON sys.describe_partition_tables TO PUBLIC;
CREATE VIEW sys.dump_partition_tables AS
SELECT
 'ALTER TABLE ' || sys.FQN(m_sch, m_tbl) || ' ADD TABLE ' || sys.FQN(p_sch, p_tbl) ||
 CASE
 WHEN tpe = 'VALUES' THEN ' AS PARTITION IN (' || pvalues || ')'
 WHEN tpe = 'RANGE' THEN ' AS PARTITION FROM ' || ifthenelse(minimum IS NOT NULL, sys.SQ(minimum), 'RANGE MINVALUE') || ' TO ' || ifthenelse(maximum IS NOT NULL, sys.SQ(maximum), 'RANGE MAXVALUE')
 WHEN tpe = 'FOR NULLS' THEN ' AS PARTITION FOR NULL VALUES'
 ELSE '' --'READ ONLY'
 END ||
 CASE WHEN tpe in ('VALUES', 'RANGE') AND with_nulls THEN ' WITH NULL VALUES' ELSE '' END ||
 ';' stmt,
 m_sch merge_schema_name,
 m_tbl merge_table_name,
 p_sch partition_schema_name,
 p_tbl partition_table_name
 FROM sys.describe_partition_tables;
CREATE VIEW sys.dump_sequences AS
 SELECT
 'CREATE SEQUENCE ' || sys.FQN(sch, seq) || ' AS BIGINT;' stmt,
 sch schema_name,
 seq seqname
 FROM sys.describe_sequences;
CREATE VIEW sys.dump_start_sequences AS
 SELECT 'ALTER SEQUENCE ' || sys.FQN(sch, seq) ||
 CASE WHEN s = 0 THEN '' ELSE ' RESTART WITH ' || rs END ||
 CASE WHEN inc = 1 THEN '' ELSE ' INCREMENT BY ' || inc END ||
 CASE WHEN nomin THEN ' NO MINVALUE' WHEN rmi IS NULL THEN '' ELSE ' MINVALUE ' || rmi END ||
 CASE WHEN nomax THEN ' NO MAXVALUE' WHEN rma IS NULL THEN '' ELSE ' MAXVALUE ' || rma END ||
 CASE WHEN "cache" = 1 THEN '' ELSE ' CACHE ' || "cache" END ||
 CASE WHEN "cycle" THEN '' ELSE ' NO' END || ' CYCLE;' stmt,
 sch schema_name,
 seq sequence_name
 FROM sys.describe_sequences;
CREATE PROCEDURE sys.dump_table_data(sch STRING, tbl STRING)
BEGIN
 DECLARE tid INT;
 SET tid = (SELECT MIN(t.id) FROM sys.tables t, sys.schemas s WHERE t.name = tbl AND t.schema_id = s.id AND s.name = sch);
 IF tid IS NOT NULL THEN
 DECLARE k INT;
 DECLARE m INT;
 SET k = (SELECT MIN(c.id) FROM sys.columns c WHERE c.table_id = tid);
 SET m = (SELECT MAX(c.id) FROM sys.columns c WHERE c.table_id = tid);
 IF k IS NOT NULL AND m IS NOT NULL THEN
 DECLARE cname STRING;
 DECLARE ctype STRING;
 DECLARE _cnt INT;
 SET cname = (SELECT c.name FROM sys.columns c WHERE c.id = k);
 SET ctype = (SELECT c.type FROM sys.columns c WHERE c.id = k);
 SET _cnt = (SELECT count FROM sys.storage(sch, tbl, cname));
 IF _cnt > 0 THEN
 DECLARE COPY_INTO_STMT STRING;
 DECLARE SELECT_DATA_STMT STRING;
 SET COPY_INTO_STMT = 'COPY ' || _cnt || ' RECORDS INTO ' || sys.FQN(sch, tbl) || '(' || sys.DQ(cname);
 SET SELECT_DATA_STMT = 'SELECT (SELECT COUNT(*) FROM sys.dump_statements) + RANK() OVER(), ' || sys.prepare_esc(cname, ctype);
 WHILE (k < m) DO
 SET k = (SELECT MIN(c.id) FROM sys.columns c WHERE c.table_id = tid AND c.id > k);
 SET cname = (SELECT c.name FROM sys.columns c WHERE c.id = k);
 SET ctype = (SELECT c.type FROM sys.columns c WHERE c.id = k);
 SET COPY_INTO_STMT = (COPY_INTO_STMT || ', ' || sys.DQ(cname));
 SET SELECT_DATA_STMT = (SELECT_DATA_STMT || '|| ''|'' || ' || sys.prepare_esc(cname, ctype));
 END WHILE;
 SET COPY_INTO_STMT = (COPY_INTO_STMT || ') FROM STDIN USING DELIMITERS ''|'',E''\\n'',''"'';');
 SET SELECT_DATA_STMT = (SELECT_DATA_STMT || ' FROM ' || sys.FQN(sch, tbl));
 INSERT INTO sys.dump_statements VALUES ((SELECT COUNT(*) FROM sys.dump_statements) + 1, COPY_INTO_STMT);
 CALL sys.EVAL('INSERT INTO sys.dump_statements ' || SELECT_DATA_STMT || ';');
 END IF;
 END IF;
 END IF;
END;
CREATE PROCEDURE sys.dump_table_data()
BEGIN
 DECLARE i INT;
 SET i = (SELECT MIN(t.id) FROM sys.tables t, sys.table_types ts WHERE t.type = ts.table_type_id AND ts.table_type_name = 'TABLE' AND NOT t.system);
 IF i IS NOT NULL THEN
 DECLARE M INT;
 SET M = (SELECT MAX(t.id) FROM sys.tables t, sys.table_types ts WHERE t.type = ts.table_type_id AND ts.table_type_name = 'TABLE' AND NOT t.system);
 DECLARE sch STRING;
 DECLARE tbl STRING;
 WHILE i IS NOT NULL AND i <= M DO
 SET sch = (SELECT s.name FROM sys.tables t, sys.schemas s WHERE s.id = t.schema_id AND t.id = i);
 SET tbl = (SELECT t.name FROM sys.tables t, sys.schemas s WHERE s.id = t.schema_id AND t.id = i);
 CALL sys.dump_table_data(sch, tbl);
 SET i = (SELECT MIN(t.id) FROM sys.tables t, sys.table_types ts WHERE t.type = ts.table_type_id AND ts.table_type_name = 'TABLE' AND NOT t.system AND t.id > i);
 END WHILE;
 END IF;
END;
CREATE VIEW sys.dump_create_users AS
 SELECT
 'CREATE USER ' || sys.dq(ui.name) || ' WITH ENCRYPTED PASSWORD ' ||
 sys.sq(sys.password_hash(ui.name)) ||
 ' NAME ' || sys.sq(ui.fullname) || ' SCHEMA sys' || ifthenelse(ui.schema_path = '"sys"', '', ' SCHEMA PATH ' || sys.sq(ui.schema_path)) || ';' stmt,
 ui.name user_name
 FROM sys.db_user_info ui, sys.schemas s
 WHERE ui.default_schema = s.id
 AND ui.name <> 'monetdb'
 AND ui.name <> '.snapshot';
CREATE VIEW sys.describe_tables AS
 SELECT
 t.id o,
 s.name sch,
 t.name tab,
 ts.table_type_name typ,
 (SELECT
 ' (' ||
 GROUP_CONCAT(
 sys.DQ(c.name) || ' ' ||
 sys.describe_type(c.type, c.type_digits, c.type_scale) ||
 ifthenelse(c."null" = 'false', ' NOT NULL', '')
 , ', ') || ')'
 FROM sys._columns c
 WHERE c.table_id = t.id) col,
 CASE ts.table_type_name
 WHEN 'REMOTE TABLE' THEN
 sys.get_remote_table_expressions(s.name, t.name)
 WHEN 'MERGE TABLE' THEN
 sys.get_merge_table_partition_expressions(t.id)
 WHEN 'VIEW' THEN
 sys.schema_guard(s.name, t.name, t.query)
 ELSE
 ''
 END opt
 FROM sys.schemas s, sys.table_types ts, sys.tables t
 WHERE ts.table_type_name IN ('TABLE', 'VIEW', 'MERGE TABLE', 'REMOTE TABLE', 'REPLICA TABLE', 'UNLOGGED TABLE')
 AND t.system = FALSE
 AND s.id = t.schema_id
 AND ts.table_type_id = t.type
 AND s.name <> 'tmp';
GRANT SELECT ON sys.describe_tables TO PUBLIC;
CREATE VIEW sys.dump_tables AS
 SELECT
 t.o o,
 CASE
 WHEN t.typ <> 'VIEW' THEN
 'CREATE ' || t.typ || ' ' || sys.FQN(t.sch, t.tab) || t.col || t.opt || ';'
 ELSE
 t.opt
 END stmt,
 t.sch schema_name,
 t.tab table_name
 FROM sys.describe_tables t;
CREATE FUNCTION sys.dump_database(describe BOOLEAN) RETURNS TABLE(o int, stmt STRING)
BEGIN
 SET SCHEMA sys;
 TRUNCATE sys.dump_statements;
 INSERT INTO sys.dump_statements VALUES (1, 'START TRANSACTION;');
 INSERT INTO sys.dump_statements VALUES (2, 'SET SCHEMA "sys";');
 INSERT INTO sys.dump_statements SELECT (SELECT COUNT(*) FROM sys.dump_statements) + RANK() OVER(), stmt FROM sys.dump_create_roles;
 INSERT INTO sys.dump_statements SELECT (SELECT COUNT(*) FROM sys.dump_statements) + RANK() OVER(), stmt FROM sys.dump_create_users;
 INSERT INTO sys.dump_statements SELECT (SELECT COUNT(*) FROM sys.dump_statements) + RANK() OVER(), stmt FROM sys.dump_create_schemas;
 INSERT INTO sys.dump_statements SELECT (SELECT COUNT(*) FROM sys.dump_statements) + RANK() OVER(), stmt FROM sys.dump_user_defined_types;
 INSERT INTO sys.dump_statements SELECT (SELECT COUNT(*) FROM sys.dump_statements) + RANK() OVER(), stmt FROM sys.dump_add_schemas_to_users;
 INSERT INTO sys.dump_statements SELECT (SELECT COUNT(*) FROM sys.dump_statements) + RANK() OVER(), stmt FROM sys.dump_grant_user_privileges;
 INSERT INTO sys.dump_statements SELECT (SELECT COUNT(*) FROM sys.dump_statements) + RANK() OVER(), stmt FROM sys.dump_sequences;
 --functions and table-likes can be interdependent. They should be inserted in the order of their catalogue id.
 INSERT INTO sys.dump_statements SELECT (SELECT COUNT(*) FROM sys.dump_statements) + RANK() OVER(ORDER BY stmts.o), stmts.s
 FROM (
 SELECT f.o, f.stmt FROM sys.dump_functions f
 UNION ALL
 SELECT t.o, t.stmt FROM sys.dump_tables t
 ) AS stmts(o, s);
 -- dump table data before adding constraints and fixing sequences
 IF NOT DESCRIBE THEN
 CALL sys.dump_table_data();
 END IF;
 INSERT INTO sys.dump_statements SELECT (SELECT COUNT(*) FROM sys.dump_statements) + RANK() OVER(), stmt FROM sys.dump_start_sequences;
 INSERT INTO sys.dump_statements SELECT (SELECT COUNT(*) FROM sys.dump_statements) + RANK() OVER(), stmt FROM sys.dump_column_defaults;
 INSERT INTO sys.dump_statements SELECT (SELECT COUNT(*) FROM sys.dump_statements) + RANK() OVER(), stmt FROM sys.dump_table_constraint_type;
 INSERT INTO sys.dump_statements SELECT (SELECT COUNT(*) FROM sys.dump_statements) + RANK() OVER(), stmt FROM sys.dump_indices;
 INSERT INTO sys.dump_statements SELECT (SELECT COUNT(*) FROM sys.dump_statements) + RANK() OVER(), stmt FROM sys.dump_foreign_keys;
 INSERT INTO sys.dump_statements SELECT (SELECT COUNT(*) FROM sys.dump_statements) + RANK() OVER(), stmt FROM sys.dump_partition_tables;
 INSERT INTO sys.dump_statements SELECT (SELECT COUNT(*) FROM sys.dump_statements) + RANK() OVER(), stmt FROM sys.dump_triggers;
 INSERT INTO sys.dump_statements SELECT (SELECT COUNT(*) FROM sys.dump_statements) + RANK() OVER(), stmt FROM sys.dump_comments;
 INSERT INTO sys.dump_statements SELECT (SELECT COUNT(*) FROM sys.dump_statements) + RANK() OVER(), stmt FROM sys.dump_table_grants;
 INSERT INTO sys.dump_statements SELECT (SELECT COUNT(*) FROM sys.dump_statements) + RANK() OVER(), stmt FROM sys.dump_column_grants;
 INSERT INTO sys.dump_statements SELECT (SELECT COUNT(*) FROM sys.dump_statements) + RANK() OVER(), stmt FROM sys.dump_function_grants;
 --TODO Improve performance of dump_table_data.
 --TODO loaders ,procedures, window and filter sys.functions.
 --TODO look into order dependent group_concat
 INSERT INTO sys.dump_statements VALUES ((SELECT COUNT(*) FROM sys.dump_statements) + 1, 'COMMIT;');
 RETURN sys.dump_statements;
END;
update sys._tables set system = true where name in ('describe_partition_tables', 'dump_partition_tables', 'dump_sequences', 'dump_start_sequences', 'describe_tables', 'dump_tables', 'dump_create_users', 'dump_functions', 'dump_triggers') AND schema_id = 2000;
update sys.functions set system = true where system <> true and name in ('dump_table_data') and schema_id = 2000 and type = 2;
update sys.functions set system = true where system <> true and name in ('dump_database') and schema_id = 2000 and type = 5;
update sys.functions set system = true where system <> true and name in ('schema_guard') and schema_id = 2000 and type = 1;
CREATE function sys.url_extract_host(url string, no_www bool) RETURNS STRING
EXTERNAL NAME url."extractURLHost";
GRANT EXECUTE ON FUNCTION url_extract_host(string, bool) TO PUBLIC;
update sys.functions set system = true where system <> true and name = 'url_extract_host' and schema_id = 2000 and type = 1;

Running database upgrade commands:
ALTER TABLE sys.keywords SET READ WRITE;
DELETE FROM sys.keywords WHERE keyword IN ('LOCKED');

Running database upgrade commands:
ALTER TABLE sys.keywords SET READ ONLY;

Running database upgrade commands:
ALTER TABLE sys.table_types SET READ WRITE;
INSERT INTO sys.table_types VALUES (7, 'UNLOGGED TABLE');

Running database upgrade commands:
ALTER TABLE sys.table_types SET READ ONLY;

Running database upgrade commands:
grant execute on function sys.tracelog to public;
grant select on sys.tracelog to public;

Running database upgrade commands:
drop procedure if exists wlc.master();
drop procedure if exists wlc.master(string);
drop procedure if exists wlc.stop();
drop procedure if exists wlc.flush();
drop procedure if exists wlc.beat(int);
drop function if exists wlc.clock();
drop function if exists wlc.tick();
drop procedure if exists wlr.master(string);
drop procedure if exists wlr.stop();
drop procedure if exists wlr.accept();
drop procedure if exists wlr.replicate();
drop procedure if exists wlr.replicate(timestamp);
drop procedure if exists wlr.replicate(tinyint);
drop procedure if exists wlr.replicate(smallint);
drop procedure if exists wlr.replicate(integer);
drop procedure if exists wlr.replicate(bigint);
drop procedure if exists wlr.beat(integer);
drop function if exists wlr.clock();
drop function if exists wlr.tick();
drop schema if exists wlc;
drop schema if exists wlr;

Running database upgrade commands:
create function sys.regexp_replace(ori string, pat string, rep string, flg string)
returns string external name pcre.replace;
grant execute on function regexp_replace(string, string, string, string) to public;
create function sys.regexp_replace(ori string, pat string, rep string)
returns string
begin
 return sys.regexp_replace(ori, pat, rep, '');
end;
grant execute on function regexp_replace(string, string, string) to public;
update sys.functions set system = true where system <> true and name = 'regexp_replace' and schema_id = 2000 and type = 1;
=======
>>>>>>> dbab7a12
<|MERGE_RESOLUTION|>--- conflicted
+++ resolved
@@ -1,2931 +1,3 @@
-<<<<<<< HEAD
-Running database upgrade commands:
-delete from sys.dependencies where id < 2000;
-delete from sys.types where id < 2000;
-insert into sys.types values (1, 'void', 'any', 0, 0, 0, 0, 2000);
-insert into sys.types values (2, 'bat', 'table', 0, 0, 0, 1, 2000);
-insert into sys.types values (3, 'ptr', 'ptr', 0, 0, 0, 1, 2000);
-insert into sys.types values (4, 'bit', 'boolean', 1, 0, 2, 2, 2000);
-insert into sys.types values (5, 'str', 'clob', 0, 0, 0, 4, 2000);
-insert into sys.types values (6, 'str', 'varchar', 0, 0, 0, 4, 2000);
-insert into sys.types values (7, 'str', 'char', 0, 0, 0, 3, 2000);
-insert into sys.types values (8, 'oid', 'oid', 31, 0, 2, 6, 2000);
-insert into sys.types values (9, 'bte', 'tinyint', 8, 1, 2, 7, 2000);
-insert into sys.types values (10, 'sht', 'smallint', 16, 1, 2, 7, 2000);
-insert into sys.types values (11, 'int', 'int', 32, 1, 2, 7, 2000);
-insert into sys.types values (12, 'lng', 'bigint', 64, 1, 2, 7, 2000);
-insert into sys.types values (13, 'bte', 'decimal', 2, 1, 10, 10, 2000);
-insert into sys.types values (14, 'sht', 'decimal', 4, 1, 10, 10, 2000);
-insert into sys.types values (15, 'int', 'decimal', 9, 1, 10, 10, 2000);
-insert into sys.types values (16, 'lng', 'decimal', 18, 1, 10, 10, 2000);
-insert into sys.types values (17, 'flt', 'real', 24, 2, 2, 11, 2000);
-insert into sys.types values (18, 'dbl', 'double', 53, 2, 2, 11, 2000);
-insert into sys.types values (19, 'int', 'month_interval', 3, 0, 10, 8, 2000);
-insert into sys.types values (20, 'lng', 'day_interval', 4, 0, 10, 9, 2000);
-insert into sys.types values (21, 'lng', 'sec_interval', 13, 1, 10, 9, 2000);
-insert into sys.types values (22, 'daytime', 'time', 7, 0, 0, 12, 2000);
-insert into sys.types values (23, 'daytime', 'timetz', 7, 1, 0, 13, 2000);
-insert into sys.types values (24, 'date', 'date', 0, 0, 0, 14, 2000);
-insert into sys.types values (25, 'timestamp', 'timestamp', 7, 0, 0, 15, 2000);
-insert into sys.types values (26, 'timestamp', 'timestamptz', 7, 1, 0, 16, 2000);
-insert into sys.types values (27, 'blob', 'blob', 0, 0, 0, 5, 2000);
-insert into sys.types values (30, 'wkb', 'geometry', 0, 0, 0, 17, 2000);
-insert into sys.types values (31, 'wkba', 'geometrya', 0, 0, 0, 18, 2000);
-insert into sys.types values (32, 'mbr', 'mbr', 0, 0, 0, 18, 2000);
-delete from sys.functions where id < 2000;
-delete from sys.args where func_id not in (select id from sys.functions);
-insert into sys.functions values (28, 'length', 'nitems', 'blob', 0, 1, false, false, false, 2000, true, false);
-insert into sys.args values (7875, 28, 'res_0', 'int', 32, 0, 0, 0);
-insert into sys.args values (7876, 28, 'arg_1', 'blob', 0, 0, 1, 1);
-insert into sys.functions values (29, 'octet_length', 'nitems', 'blob', 0, 1, false, false, false, 2000, true, false);
-insert into sys.args values (7877, 29, 'res_0', 'int', 32, 0, 0, 0);
-insert into sys.args values (7878, 29, 'arg_1', 'blob', 0, 0, 1, 1);
-insert into sys.functions values (33, 'mbr_overlap', 'mbrOverlaps', 'geom', 0, 1, false, false, false, 2000, true, true);
-insert into sys.args values (7879, 33, 'res_0', 'boolean', 1, 0, 0, 0);
-insert into sys.args values (7880, 33, 'arg_1', 'geometry', 0, 0, 1, 1);
-insert into sys.args values (7881, 33, 'arg_2', 'geometry', 0, 0, 1, 2);
-insert into sys.functions values (34, 'mbr_overlap', 'mbrOverlaps', 'geom', 0, 1, false, false, false, 2000, true, true);
-insert into sys.args values (7882, 34, 'res_0', 'boolean', 1, 0, 0, 0);
-insert into sys.args values (7883, 34, 'arg_1', 'mbr', 0, 0, 1, 1);
-insert into sys.args values (7884, 34, 'arg_2', 'mbr', 0, 0, 1, 2);
-insert into sys.functions values (35, 'mbr_above', 'mbrAbove', 'geom', 0, 1, false, false, false, 2000, true, true);
-insert into sys.args values (7885, 35, 'res_0', 'boolean', 1, 0, 0, 0);
-insert into sys.args values (7886, 35, 'arg_1', 'geometry', 0, 0, 1, 1);
-insert into sys.args values (7887, 35, 'arg_2', 'geometry', 0, 0, 1, 2);
-insert into sys.functions values (36, 'mbr_above', 'mbrAbove', 'geom', 0, 1, false, false, false, 2000, true, true);
-insert into sys.args values (7888, 36, 'res_0', 'boolean', 1, 0, 0, 0);
-insert into sys.args values (7889, 36, 'arg_1', 'mbr', 0, 0, 1, 1);
-insert into sys.args values (7890, 36, 'arg_2', 'mbr', 0, 0, 1, 2);
-insert into sys.functions values (37, 'mbr_below', 'mbrBelow', 'geom', 0, 1, false, false, false, 2000, true, true);
-insert into sys.args values (7891, 37, 'res_0', 'boolean', 1, 0, 0, 0);
-insert into sys.args values (7892, 37, 'arg_1', 'geometry', 0, 0, 1, 1);
-insert into sys.args values (7893, 37, 'arg_2', 'geometry', 0, 0, 1, 2);
-insert into sys.functions values (38, 'mbr_below', 'mbrBelow', 'geom', 0, 1, false, false, false, 2000, true, true);
-insert into sys.args values (7894, 38, 'res_0', 'boolean', 1, 0, 0, 0);
-insert into sys.args values (7895, 38, 'arg_1', 'mbr', 0, 0, 1, 1);
-insert into sys.args values (7896, 38, 'arg_2', 'mbr', 0, 0, 1, 2);
-insert into sys.functions values (39, 'mbr_right', 'mbrRight', 'geom', 0, 1, false, false, false, 2000, true, true);
-insert into sys.args values (7897, 39, 'res_0', 'boolean', 1, 0, 0, 0);
-insert into sys.args values (7898, 39, 'arg_1', 'geometry', 0, 0, 1, 1);
-insert into sys.args values (7899, 39, 'arg_2', 'geometry', 0, 0, 1, 2);
-insert into sys.functions values (40, 'mbr_right', 'mbrRight', 'geom', 0, 1, false, false, false, 2000, true, true);
-insert into sys.args values (7900, 40, 'res_0', 'boolean', 1, 0, 0, 0);
-insert into sys.args values (7901, 40, 'arg_1', 'mbr', 0, 0, 1, 1);
-insert into sys.args values (7902, 40, 'arg_2', 'mbr', 0, 0, 1, 2);
-insert into sys.functions values (41, 'mbr_left', 'mbrLeft', 'geom', 0, 1, false, false, false, 2000, true, true);
-insert into sys.args values (7903, 41, 'res_0', 'boolean', 1, 0, 0, 0);
-insert into sys.args values (7904, 41, 'arg_1', 'geometry', 0, 0, 1, 1);
-insert into sys.args values (7905, 41, 'arg_2', 'geometry', 0, 0, 1, 2);
-insert into sys.functions values (42, 'mbr_left', 'mbrLeft', 'geom', 0, 1, false, false, false, 2000, true, true);
-insert into sys.args values (7906, 42, 'res_0', 'boolean', 1, 0, 0, 0);
-insert into sys.args values (7907, 42, 'arg_1', 'mbr', 0, 0, 1, 1);
-insert into sys.args values (7908, 42, 'arg_2', 'mbr', 0, 0, 1, 2);
-insert into sys.functions values (43, 'mbr_overlap_or_above', 'mbrOverlapOrAbove', 'geom', 0, 1, false, false, false, 2000, true, true);
-insert into sys.args values (7909, 43, 'res_0', 'boolean', 1, 0, 0, 0);
-insert into sys.args values (7910, 43, 'arg_1', 'geometry', 0, 0, 1, 1);
-insert into sys.args values (7911, 43, 'arg_2', 'geometry', 0, 0, 1, 2);
-insert into sys.functions values (44, 'mbr_overlap_or_above', 'mbrOverlapOrAbove', 'geom', 0, 1, false, false, false, 2000, true, true);
-insert into sys.args values (7912, 44, 'res_0', 'boolean', 1, 0, 0, 0);
-insert into sys.args values (7913, 44, 'arg_1', 'mbr', 0, 0, 1, 1);
-insert into sys.args values (7914, 44, 'arg_2', 'mbr', 0, 0, 1, 2);
-insert into sys.functions values (45, 'mbr_overlap_or_below', 'mbrOverlapOrBelow', 'geom', 0, 1, false, false, false, 2000, true, true);
-insert into sys.args values (7915, 45, 'res_0', 'boolean', 1, 0, 0, 0);
-insert into sys.args values (7916, 45, 'arg_1', 'geometry', 0, 0, 1, 1);
-insert into sys.args values (7917, 45, 'arg_2', 'geometry', 0, 0, 1, 2);
-insert into sys.functions values (46, 'mbr_overlap_or_below', 'mbrOverlapOrBelow', 'geom', 0, 1, false, false, false, 2000, true, true);
-insert into sys.args values (7918, 46, 'res_0', 'boolean', 1, 0, 0, 0);
-insert into sys.args values (7919, 46, 'arg_1', 'mbr', 0, 0, 1, 1);
-insert into sys.args values (7920, 46, 'arg_2', 'mbr', 0, 0, 1, 2);
-insert into sys.functions values (47, 'mbr_overlap_or_right', 'mbrOverlapOrRight', 'geom', 0, 1, false, false, false, 2000, true, true);
-insert into sys.args values (7921, 47, 'res_0', 'boolean', 1, 0, 0, 0);
-insert into sys.args values (7922, 47, 'arg_1', 'geometry', 0, 0, 1, 1);
-insert into sys.args values (7923, 47, 'arg_2', 'geometry', 0, 0, 1, 2);
-insert into sys.functions values (48, 'mbr_overlap_or_right', 'mbrOverlapOrRight', 'geom', 0, 1, false, false, false, 2000, true, true);
-insert into sys.args values (7924, 48, 'res_0', 'boolean', 1, 0, 0, 0);
-insert into sys.args values (7925, 48, 'arg_1', 'mbr', 0, 0, 1, 1);
-insert into sys.args values (7926, 48, 'arg_2', 'mbr', 0, 0, 1, 2);
-insert into sys.functions values (49, 'mbr_overlap_or_left', 'mbrOverlapOrLeft', 'geom', 0, 1, false, false, false, 2000, true, true);
-insert into sys.args values (7927, 49, 'res_0', 'boolean', 1, 0, 0, 0);
-insert into sys.args values (7928, 49, 'arg_1', 'geometry', 0, 0, 1, 1);
-insert into sys.args values (7929, 49, 'arg_2', 'geometry', 0, 0, 1, 2);
-insert into sys.functions values (50, 'mbr_overlap_or_left', 'mbrOverlapOrLeft', 'geom', 0, 1, false, false, false, 2000, true, true);
-insert into sys.args values (7930, 50, 'res_0', 'boolean', 1, 0, 0, 0);
-insert into sys.args values (7931, 50, 'arg_1', 'mbr', 0, 0, 1, 1);
-insert into sys.args values (7932, 50, 'arg_2', 'mbr', 0, 0, 1, 2);
-insert into sys.functions values (51, 'mbr_contains', 'mbrContains', 'geom', 0, 1, false, false, false, 2000, true, true);
-insert into sys.args values (7933, 51, 'res_0', 'boolean', 1, 0, 0, 0);
-insert into sys.args values (7934, 51, 'arg_1', 'geometry', 0, 0, 1, 1);
-insert into sys.args values (7935, 51, 'arg_2', 'geometry', 0, 0, 1, 2);
-insert into sys.functions values (52, 'mbr_contains', 'mbrContains', 'geom', 0, 1, false, false, false, 2000, true, true);
-insert into sys.args values (7936, 52, 'res_0', 'boolean', 1, 0, 0, 0);
-insert into sys.args values (7937, 52, 'arg_1', 'mbr', 0, 0, 1, 1);
-insert into sys.args values (7938, 52, 'arg_2', 'mbr', 0, 0, 1, 2);
-insert into sys.functions values (53, 'mbr_contained', 'mbrContained', 'geom', 0, 1, false, false, false, 2000, true, true);
-insert into sys.args values (7939, 53, 'res_0', 'boolean', 1, 0, 0, 0);
-insert into sys.args values (7940, 53, 'arg_1', 'geometry', 0, 0, 1, 1);
-insert into sys.args values (7941, 53, 'arg_2', 'geometry', 0, 0, 1, 2);
-insert into sys.functions values (54, 'mbr_contained', 'mbrContained', 'geom', 0, 1, false, false, false, 2000, true, true);
-insert into sys.args values (7942, 54, 'res_0', 'boolean', 1, 0, 0, 0);
-insert into sys.args values (7943, 54, 'arg_1', 'mbr', 0, 0, 1, 1);
-insert into sys.args values (7944, 54, 'arg_2', 'mbr', 0, 0, 1, 2);
-insert into sys.functions values (55, 'mbr_equal', 'mbrEqual', 'geom', 0, 1, false, false, false, 2000, true, true);
-insert into sys.args values (7945, 55, 'res_0', 'boolean', 1, 0, 0, 0);
-insert into sys.args values (7946, 55, 'arg_1', 'geometry', 0, 0, 1, 1);
-insert into sys.args values (7947, 55, 'arg_2', 'geometry', 0, 0, 1, 2);
-insert into sys.functions values (56, 'mbr_equal', 'mbrEqual', 'geom', 0, 1, false, false, false, 2000, true, true);
-insert into sys.args values (7948, 56, 'res_0', 'boolean', 1, 0, 0, 0);
-insert into sys.args values (7949, 56, 'arg_1', 'mbr', 0, 0, 1, 1);
-insert into sys.args values (7950, 56, 'arg_2', 'mbr', 0, 0, 1, 2);
-insert into sys.functions values (57, 'mbr_distance', 'mbrDistance', 'geom', 0, 1, false, false, false, 2000, true, true);
-insert into sys.args values (7951, 57, 'res_0', 'double', 53, 0, 0, 0);
-insert into sys.args values (7952, 57, 'arg_1', 'geometry', 0, 0, 1, 1);
-insert into sys.args values (7953, 57, 'arg_2', 'geometry', 0, 0, 1, 2);
-insert into sys.functions values (58, 'mbr_distance', 'mbrDistance', 'geom', 0, 1, false, false, false, 2000, true, true);
-insert into sys.args values (7954, 58, 'res_0', 'double', 53, 0, 0, 0);
-insert into sys.args values (7955, 58, 'arg_1', 'mbr', 0, 0, 1, 1);
-insert into sys.args values (7956, 58, 'arg_2', 'mbr', 0, 0, 1, 2);
-insert into sys.functions values (59, 'left_shift', 'mbrLeft', 'geom', 0, 1, false, false, false, 2000, true, true);
-insert into sys.args values (7957, 59, 'res_0', 'boolean', 1, 0, 0, 0);
-insert into sys.args values (7958, 59, 'arg_1', 'geometry', 0, 0, 1, 1);
-insert into sys.args values (7959, 59, 'arg_2', 'geometry', 0, 0, 1, 2);
-insert into sys.functions values (60, 'left_shift', 'mbrLeft', 'geom', 0, 1, false, false, false, 2000, true, true);
-insert into sys.args values (7960, 60, 'res_0', 'boolean', 1, 0, 0, 0);
-insert into sys.args values (7961, 60, 'arg_1', 'mbr', 0, 0, 1, 1);
-insert into sys.args values (7962, 60, 'arg_2', 'mbr', 0, 0, 1, 2);
-insert into sys.functions values (61, 'right_shift', 'mbrRight', 'geom', 0, 1, false, false, false, 2000, true, true);
-insert into sys.args values (7963, 61, 'res_0', 'boolean', 1, 0, 0, 0);
-insert into sys.args values (7964, 61, 'arg_1', 'geometry', 0, 0, 1, 1);
-insert into sys.args values (7965, 61, 'arg_2', 'geometry', 0, 0, 1, 2);
-insert into sys.functions values (62, 'right_shift', 'mbrRight', 'geom', 0, 1, false, false, false, 2000, true, true);
-insert into sys.args values (7966, 62, 'res_0', 'boolean', 1, 0, 0, 0);
-insert into sys.args values (7967, 62, 'arg_1', 'mbr', 0, 0, 1, 1);
-insert into sys.args values (7968, 62, 'arg_2', 'mbr', 0, 0, 1, 2);
-insert into sys.functions values (70, '=', '=', 'calc', 0, 1, false, false, false, 2000, true, false);
-insert into sys.args values (7969, 70, 'res_0', 'boolean', 1, 0, 0, 0);
-insert into sys.args values (7970, 70, 'arg_1', 'any', 0, 0, 1, 1);
-insert into sys.args values (7971, 70, 'arg_2', 'any', 0, 0, 1, 2);
-insert into sys.functions values (71, '<>', '!=', 'calc', 0, 1, false, false, false, 2000, true, false);
-insert into sys.args values (7972, 71, 'res_0', 'boolean', 1, 0, 0, 0);
-insert into sys.args values (7973, 71, 'arg_1', 'any', 0, 0, 1, 1);
-insert into sys.args values (7974, 71, 'arg_2', 'any', 0, 0, 1, 2);
-insert into sys.functions values (72, 'isnull', 'isnil', 'calc', 0, 1, false, false, false, 2000, true, true);
-insert into sys.args values (7975, 72, 'res_0', 'boolean', 1, 0, 0, 0);
-insert into sys.args values (7976, 72, 'arg_1', 'any', 0, 0, 1, 1);
-insert into sys.functions values (73, 'isnotnull', 'isnotnil', 'calc', 0, 1, false, false, false, 2000, true, true);
-insert into sys.args values (7977, 73, 'res_0', 'boolean', 1, 0, 0, 0);
-insert into sys.args values (7978, 73, 'arg_1', 'any', 0, 0, 1, 1);
-insert into sys.functions values (74, '>', '>', 'calc', 0, 1, false, false, false, 2000, true, false);
-insert into sys.args values (7979, 74, 'res_0', 'boolean', 1, 0, 0, 0);
-insert into sys.args values (7980, 74, 'arg_1', 'any', 0, 0, 1, 1);
-insert into sys.args values (7981, 74, 'arg_2', 'any', 0, 0, 1, 2);
-insert into sys.functions values (75, '>=', '>=', 'calc', 0, 1, false, false, false, 2000, true, false);
-insert into sys.args values (7982, 75, 'res_0', 'boolean', 1, 0, 0, 0);
-insert into sys.args values (7983, 75, 'arg_1', 'any', 0, 0, 1, 1);
-insert into sys.args values (7984, 75, 'arg_2', 'any', 0, 0, 1, 2);
-insert into sys.functions values (76, '<', '<', 'calc', 0, 1, false, false, false, 2000, true, false);
-insert into sys.args values (7985, 76, 'res_0', 'boolean', 1, 0, 0, 0);
-insert into sys.args values (7986, 76, 'arg_1', 'any', 0, 0, 1, 1);
-insert into sys.args values (7987, 76, 'arg_2', 'any', 0, 0, 1, 2);
-insert into sys.functions values (77, '<=', '<=', 'calc', 0, 1, false, false, false, 2000, true, false);
-insert into sys.args values (7988, 77, 'res_0', 'boolean', 1, 0, 0, 0);
-insert into sys.args values (7989, 77, 'arg_1', 'any', 0, 0, 1, 1);
-insert into sys.args values (7990, 77, 'arg_2', 'any', 0, 0, 1, 2);
-insert into sys.functions values (78, 'between', 'between', 'calc', 0, 1, false, false, false, 2000, true, false);
-insert into sys.args values (7991, 78, 'res_0', 'boolean', 1, 0, 0, 0);
-insert into sys.args values (7992, 78, 'arg_1', 'any', 0, 0, 1, 1);
-insert into sys.args values (7993, 78, 'arg_2', 'any', 0, 0, 1, 2);
-insert into sys.args values (7994, 78, 'arg_3', 'any', 0, 0, 1, 3);
-insert into sys.args values (7995, 78, 'arg_4', 'boolean', 1, 0, 1, 4);
-insert into sys.args values (7996, 78, 'arg_5', 'boolean', 1, 0, 1, 5);
-insert into sys.args values (7997, 78, 'arg_6', 'boolean', 1, 0, 1, 6);
-insert into sys.args values (7998, 78, 'arg_7', 'boolean', 1, 0, 1, 7);
-insert into sys.args values (7999, 78, 'arg_8', 'boolean', 1, 0, 1, 8);
-insert into sys.functions values (97, 'min', 'min', 'aggr', 0, 3, false, false, false, 2000, true, false);
-insert into sys.args values (8000, 97, 'res_0', 'any', 0, 0, 0, 0);
-insert into sys.args values (8001, 97, 'arg_1', 'any', 0, 0, 1, 1);
-insert into sys.functions values (98, 'max', 'max', 'aggr', 0, 3, false, false, false, 2000, true, false);
-insert into sys.args values (8002, 98, 'res_0', 'any', 0, 0, 0, 0);
-insert into sys.args values (8003, 98, 'arg_1', 'any', 0, 0, 1, 1);
-insert into sys.functions values (99, 'sql_min', 'min', 'calc', 0, 1, false, false, false, 2000, true, false);
-insert into sys.args values (8004, 99, 'res_0', 'any', 0, 0, 0, 0);
-insert into sys.args values (8005, 99, 'arg_1', 'any', 0, 0, 1, 1);
-insert into sys.args values (8006, 99, 'arg_2', 'any', 0, 0, 1, 2);
-insert into sys.functions values (100, 'sql_max', 'max', 'calc', 0, 1, false, false, false, 2000, true, false);
-insert into sys.args values (8007, 100, 'res_0', 'any', 0, 0, 0, 0);
-insert into sys.args values (8008, 100, 'arg_1', 'any', 0, 0, 1, 1);
-insert into sys.args values (8009, 100, 'arg_2', 'any', 0, 0, 1, 2);
-insert into sys.functions values (101, 'least', 'min_no_nil', 'calc', 0, 1, false, false, false, 2000, true, true);
-insert into sys.args values (8010, 101, 'res_0', 'any', 0, 0, 0, 0);
-insert into sys.args values (8011, 101, 'arg_1', 'any', 0, 0, 1, 1);
-insert into sys.args values (8012, 101, 'arg_2', 'any', 0, 0, 1, 2);
-insert into sys.functions values (102, 'greatest', 'max_no_nil', 'calc', 0, 1, false, false, false, 2000, true, true);
-insert into sys.args values (8013, 102, 'res_0', 'any', 0, 0, 0, 0);
-insert into sys.args values (8014, 102, 'arg_1', 'any', 0, 0, 1, 1);
-insert into sys.args values (8015, 102, 'arg_2', 'any', 0, 0, 1, 2);
-insert into sys.functions values (103, 'ifthenelse', 'ifthenelse', 'calc', 0, 1, false, false, false, 2000, true, true);
-insert into sys.args values (8016, 103, 'res_0', 'any', 0, 0, 0, 0);
-insert into sys.args values (8017, 103, 'arg_1', 'boolean', 1, 0, 1, 1);
-insert into sys.args values (8018, 103, 'arg_2', 'any', 0, 0, 1, 2);
-insert into sys.args values (8019, 103, 'arg_3', 'any', 0, 0, 1, 3);
-insert into sys.functions values (109, 'sum', 'sum', 'aggr', 0, 3, false, false, false, 2000, true, false);
-insert into sys.args values (8020, 109, 'res_0', 'bigint', 64, 0, 0, 0);
-insert into sys.args values (8021, 109, 'arg_1', 'tinyint', 8, 0, 1, 1);
-insert into sys.functions values (110, 'sum', 'sum', 'aggr', 0, 3, false, false, false, 2000, true, false);
-insert into sys.args values (8022, 110, 'res_0', 'bigint', 64, 0, 0, 0);
-insert into sys.args values (8023, 110, 'arg_1', 'smallint', 16, 0, 1, 1);
-insert into sys.functions values (111, 'sum', 'sum', 'aggr', 0, 3, false, false, false, 2000, true, false);
-insert into sys.args values (8024, 111, 'res_0', 'bigint', 64, 0, 0, 0);
-insert into sys.args values (8025, 111, 'arg_1', 'int', 32, 0, 1, 1);
-insert into sys.functions values (112, 'sum', 'sum', 'aggr', 0, 3, false, false, false, 2000, true, false);
-insert into sys.args values (8026, 112, 'res_0', 'bigint', 64, 0, 0, 0);
-insert into sys.args values (8027, 112, 'arg_1', 'bigint', 64, 0, 1, 1);
-insert into sys.functions values (113, 'sum', 'sum', 'aggr', 0, 3, false, false, false, 2000, true, false);
-insert into sys.args values (8028, 113, 'res_0', 'decimal', 18, 0, 0, 0);
-insert into sys.args values (8029, 113, 'arg_1', 'decimal', 2, 0, 1, 1);
-insert into sys.functions values (114, 'sum', 'sum', 'aggr', 0, 3, false, false, false, 2000, true, false);
-insert into sys.args values (8030, 114, 'res_0', 'decimal', 18, 0, 0, 0);
-insert into sys.args values (8031, 114, 'arg_1', 'decimal', 4, 0, 1, 1);
-insert into sys.functions values (115, 'sum', 'sum', 'aggr', 0, 3, false, false, false, 2000, true, false);
-insert into sys.args values (8032, 115, 'res_0', 'decimal', 18, 0, 0, 0);
-insert into sys.args values (8033, 115, 'arg_1', 'decimal', 9, 0, 1, 1);
-insert into sys.functions values (116, 'sum', 'sum', 'aggr', 0, 3, false, false, false, 2000, true, false);
-insert into sys.args values (8034, 116, 'res_0', 'decimal', 18, 0, 0, 0);
-insert into sys.args values (8035, 116, 'arg_1', 'decimal', 18, 0, 1, 1);
-insert into sys.functions values (117, 'prod', 'prod', 'aggr', 0, 3, false, false, false, 2000, true, false);
-insert into sys.args values (8036, 117, 'res_0', 'bigint', 64, 0, 0, 0);
-insert into sys.args values (8037, 117, 'arg_1', 'tinyint', 8, 0, 1, 1);
-insert into sys.functions values (118, 'prod', 'prod', 'aggr', 0, 3, false, false, false, 2000, true, false);
-insert into sys.args values (8038, 118, 'res_0', 'bigint', 64, 0, 0, 0);
-insert into sys.args values (8039, 118, 'arg_1', 'smallint', 16, 0, 1, 1);
-insert into sys.functions values (119, 'prod', 'prod', 'aggr', 0, 3, false, false, false, 2000, true, false);
-insert into sys.args values (8040, 119, 'res_0', 'bigint', 64, 0, 0, 0);
-insert into sys.args values (8041, 119, 'arg_1', 'int', 32, 0, 1, 1);
-insert into sys.functions values (120, 'prod', 'prod', 'aggr', 0, 3, false, false, false, 2000, true, false);
-insert into sys.args values (8042, 120, 'res_0', 'bigint', 64, 0, 0, 0);
-insert into sys.args values (8043, 120, 'arg_1', 'bigint', 64, 0, 1, 1);
-insert into sys.functions values (121, 'mod', '%', 'calc', 0, 1, false, false, false, 2000, true, false);
-insert into sys.args values (8044, 121, 'res_0', 'tinyint', 8, 0, 0, 0);
-insert into sys.args values (8045, 121, 'arg_1', 'tinyint', 8, 0, 1, 1);
-insert into sys.args values (8046, 121, 'arg_2', 'tinyint', 8, 0, 1, 2);
-insert into sys.functions values (122, 'mod', '%', 'calc', 0, 1, false, false, false, 2000, true, false);
-insert into sys.args values (8047, 122, 'res_0', 'smallint', 16, 0, 0, 0);
-insert into sys.args values (8048, 122, 'arg_1', 'smallint', 16, 0, 1, 1);
-insert into sys.args values (8049, 122, 'arg_2', 'smallint', 16, 0, 1, 2);
-insert into sys.functions values (123, 'mod', '%', 'calc', 0, 1, false, false, false, 2000, true, false);
-insert into sys.args values (8050, 123, 'res_0', 'int', 32, 0, 0, 0);
-insert into sys.args values (8051, 123, 'arg_1', 'int', 32, 0, 1, 1);
-insert into sys.args values (8052, 123, 'arg_2', 'int', 32, 0, 1, 2);
-insert into sys.functions values (124, 'mod', '%', 'calc', 0, 1, false, false, false, 2000, true, false);
-insert into sys.args values (8053, 124, 'res_0', 'bigint', 64, 0, 0, 0);
-insert into sys.args values (8054, 124, 'arg_1', 'bigint', 64, 0, 1, 1);
-insert into sys.args values (8055, 124, 'arg_2', 'bigint', 64, 0, 1, 2);
-insert into sys.functions values (125, 'mod', '%', 'calc', 0, 1, false, false, false, 2000, true, false);
-insert into sys.args values (8056, 125, 'res_0', 'decimal', 2, 0, 0, 0);
-insert into sys.args values (8057, 125, 'arg_1', 'decimal', 2, 0, 1, 1);
-insert into sys.args values (8058, 125, 'arg_2', 'decimal', 2, 0, 1, 2);
-insert into sys.functions values (126, 'mod', '%', 'calc', 0, 1, false, false, false, 2000, true, false);
-insert into sys.args values (8059, 126, 'res_0', 'decimal', 4, 0, 0, 0);
-insert into sys.args values (8060, 126, 'arg_1', 'decimal', 4, 0, 1, 1);
-insert into sys.args values (8061, 126, 'arg_2', 'decimal', 4, 0, 1, 2);
-insert into sys.functions values (127, 'mod', '%', 'calc', 0, 1, false, false, false, 2000, true, false);
-insert into sys.args values (8062, 127, 'res_0', 'decimal', 9, 0, 0, 0);
-insert into sys.args values (8063, 127, 'arg_1', 'decimal', 9, 0, 1, 1);
-insert into sys.args values (8064, 127, 'arg_2', 'decimal', 9, 0, 1, 2);
-insert into sys.functions values (128, 'mod', '%', 'calc', 0, 1, false, false, false, 2000, true, false);
-insert into sys.args values (8065, 128, 'res_0', 'decimal', 18, 0, 0, 0);
-insert into sys.args values (8066, 128, 'arg_1', 'decimal', 18, 0, 1, 1);
-insert into sys.args values (8067, 128, 'arg_2', 'decimal', 18, 0, 1, 2);
-insert into sys.functions values (129, 'mod', '%', 'calc', 0, 1, false, false, false, 2000, true, false);
-insert into sys.args values (8068, 129, 'res_0', 'real', 24, 0, 0, 0);
-insert into sys.args values (8069, 129, 'arg_1', 'real', 24, 0, 1, 1);
-insert into sys.args values (8070, 129, 'arg_2', 'real', 24, 0, 1, 2);
-insert into sys.functions values (130, 'mod', '%', 'calc', 0, 1, false, false, false, 2000, true, false);
-insert into sys.args values (8071, 130, 'res_0', 'double', 53, 0, 0, 0);
-insert into sys.args values (8072, 130, 'arg_1', 'double', 53, 0, 1, 1);
-insert into sys.args values (8073, 130, 'arg_2', 'double', 53, 0, 1, 2);
-insert into sys.functions values (131, 'sum', 'sum', 'aggr', 0, 3, false, false, false, 2000, true, false);
-insert into sys.args values (8074, 131, 'res_0', 'real', 24, 0, 0, 0);
-insert into sys.args values (8075, 131, 'arg_1', 'real', 24, 0, 1, 1);
-insert into sys.functions values (132, 'prod', 'prod', 'aggr', 0, 3, false, false, false, 2000, true, false);
-insert into sys.args values (8076, 132, 'res_0', 'real', 24, 0, 0, 0);
-insert into sys.args values (8077, 132, 'arg_1', 'real', 24, 0, 1, 1);
-insert into sys.functions values (133, 'sum', 'sum', 'aggr', 0, 3, false, false, false, 2000, true, false);
-insert into sys.args values (8078, 133, 'res_0', 'double', 53, 0, 0, 0);
-insert into sys.args values (8079, 133, 'arg_1', 'double', 53, 0, 1, 1);
-insert into sys.functions values (134, 'prod', 'prod', 'aggr', 0, 3, false, false, false, 2000, true, false);
-insert into sys.args values (8080, 134, 'res_0', 'double', 53, 0, 0, 0);
-insert into sys.args values (8081, 134, 'arg_1', 'double', 53, 0, 1, 1);
-insert into sys.functions values (135, 'sum', 'sum', 'aggr', 0, 3, false, false, false, 2000, true, false);
-insert into sys.args values (8082, 135, 'res_0', 'month_interval', 3, 0, 0, 0);
-insert into sys.args values (8083, 135, 'arg_1', 'month_interval', 3, 0, 1, 1);
-insert into sys.functions values (136, 'sum', 'sum', 'aggr', 0, 3, false, false, false, 2000, true, false);
-insert into sys.args values (8084, 136, 'res_0', 'day_interval', 4, 0, 0, 0);
-insert into sys.args values (8085, 136, 'arg_1', 'day_interval', 4, 0, 1, 1);
-insert into sys.functions values (137, 'sum', 'sum', 'aggr', 0, 3, false, false, false, 2000, true, false);
-insert into sys.args values (8086, 137, 'res_0', 'sec_interval', 13, 0, 0, 0);
-insert into sys.args values (8087, 137, 'arg_1', 'sec_interval', 13, 0, 1, 1);
-insert into sys.functions values (138, 'avg', 'avg', 'aggr', 0, 3, false, false, false, 2000, true, false);
-insert into sys.args values (8088, 138, 'res_0', 'double', 53, 0, 0, 0);
-insert into sys.args values (8089, 138, 'arg_1', 'double', 53, 0, 1, 1);
-insert into sys.functions values (139, 'avg', 'avg', 'aggr', 0, 3, false, false, false, 2000, true, false);
-insert into sys.args values (8090, 139, 'res_0', 'double', 53, 0, 0, 0);
-insert into sys.args values (8091, 139, 'arg_1', 'tinyint', 8, 0, 1, 1);
-insert into sys.functions values (140, 'avg', 'avg', 'aggr', 0, 3, false, false, false, 2000, true, false);
-insert into sys.args values (8092, 140, 'res_0', 'double', 53, 0, 0, 0);
-insert into sys.args values (8093, 140, 'arg_1', 'smallint', 16, 0, 1, 1);
-insert into sys.functions values (141, 'avg', 'avg', 'aggr', 0, 3, false, false, false, 2000, true, false);
-insert into sys.args values (8094, 141, 'res_0', 'double', 53, 0, 0, 0);
-insert into sys.args values (8095, 141, 'arg_1', 'int', 32, 0, 1, 1);
-insert into sys.functions values (142, 'avg', 'avg', 'aggr', 0, 3, false, false, false, 2000, true, false);
-insert into sys.args values (8096, 142, 'res_0', 'double', 53, 0, 0, 0);
-insert into sys.args values (8097, 142, 'arg_1', 'bigint', 64, 0, 1, 1);
-insert into sys.functions values (143, 'avg', 'avg', 'aggr', 0, 3, false, false, false, 2000, true, false);
-insert into sys.args values (8098, 143, 'res_0', 'double', 53, 0, 0, 0);
-insert into sys.args values (8099, 143, 'arg_1', 'real', 24, 0, 1, 1);
-insert into sys.functions values (144, 'avg', 'avg', 'aggr', 0, 3, false, false, false, 2000, true, false);
-insert into sys.args values (8100, 144, 'res_0', 'decimal', 2, 0, 0, 0);
-insert into sys.args values (8101, 144, 'arg_1', 'decimal', 2, 0, 1, 1);
-insert into sys.functions values (145, 'avg', 'avg', 'aggr', 0, 3, false, false, false, 2000, true, false);
-insert into sys.args values (8102, 145, 'res_0', 'decimal', 4, 0, 0, 0);
-insert into sys.args values (8103, 145, 'arg_1', 'decimal', 4, 0, 1, 1);
-insert into sys.functions values (146, 'avg', 'avg', 'aggr', 0, 3, false, false, false, 2000, true, false);
-insert into sys.args values (8104, 146, 'res_0', 'decimal', 9, 0, 0, 0);
-insert into sys.args values (8105, 146, 'arg_1', 'decimal', 9, 0, 1, 1);
-insert into sys.functions values (147, 'avg', 'avg', 'aggr', 0, 3, false, false, false, 2000, true, false);
-insert into sys.args values (8106, 147, 'res_0', 'decimal', 18, 0, 0, 0);
-insert into sys.args values (8107, 147, 'arg_1', 'decimal', 18, 0, 1, 1);
-insert into sys.functions values (148, 'avg', 'avg', 'aggr', 0, 3, false, false, false, 2000, true, false);
-insert into sys.args values (8108, 148, 'res_0', 'month_interval', 3, 0, 0, 0);
-insert into sys.args values (8109, 148, 'arg_1', 'month_interval', 3, 0, 1, 1);
-insert into sys.functions values (149, 'avg', 'avg', 'aggr', 0, 3, false, false, false, 2000, true, false);
-insert into sys.args values (8110, 149, 'res_0', 'day_interval', 4, 0, 0, 0);
-insert into sys.args values (8111, 149, 'arg_1', 'day_interval', 4, 0, 1, 1);
-insert into sys.functions values (150, 'avg', 'avg', 'aggr', 0, 3, false, false, false, 2000, true, false);
-insert into sys.args values (8112, 150, 'res_0', 'sec_interval', 13, 0, 0, 0);
-insert into sys.args values (8113, 150, 'arg_1', 'sec_interval', 13, 0, 1, 1);
-insert into sys.functions values (151, 'count_no_nil', 'count_no_nil', 'aggr', 0, 3, false, false, false, 2000, true, true);
-insert into sys.args values (8114, 151, 'res_0', 'bigint', 64, 0, 0, 0);
-insert into sys.functions values (152, 'count', 'count', 'aggr', 0, 3, false, false, false, 2000, true, true);
-insert into sys.args values (8115, 152, 'res_0', 'bigint', 64, 0, 0, 0);
-insert into sys.args values (8116, 152, 'arg_1', 'any', 0, 0, 1, 1);
-insert into sys.functions values (154, 'listagg', 'str_group_concat', 'aggr', 0, 3, false, false, false, 2000, true, true);
-insert into sys.args values (8117, 154, 'res_0', 'clob', 0, 0, 0, 0);
-insert into sys.args values (8118, 154, 'arg_1', 'clob', 0, 0, 1, 1);
-insert into sys.functions values (155, 'listagg', 'str_group_concat', 'aggr', 0, 3, false, false, false, 2000, true, true);
-insert into sys.args values (8119, 155, 'res_0', 'clob', 0, 0, 0, 0);
-insert into sys.args values (8120, 155, 'arg_1', 'clob', 0, 0, 1, 1);
-insert into sys.args values (8121, 155, 'arg_2', 'clob', 0, 0, 1, 2);
-insert into sys.functions values (184, 'rank', 'rank', 'sql', 0, 6, false, false, false, 2000, true, true);
-insert into sys.args values (8122, 184, 'res_0', 'int', 32, 0, 0, 0);
-insert into sys.args values (8123, 184, 'arg_1', 'any', 0, 0, 1, 1);
-insert into sys.functions values (185, 'dense_rank', 'dense_rank', 'sql', 0, 6, false, false, false, 2000, true, true);
-insert into sys.args values (8124, 185, 'res_0', 'int', 32, 0, 0, 0);
-insert into sys.args values (8125, 185, 'arg_1', 'any', 0, 0, 1, 1);
-insert into sys.functions values (186, 'row_number', 'row_number', 'sql', 0, 6, false, false, false, 2000, true, true);
-insert into sys.args values (8126, 186, 'res_0', 'int', 32, 0, 0, 0);
-insert into sys.args values (8127, 186, 'arg_1', 'any', 0, 0, 1, 1);
-insert into sys.functions values (187, 'percent_rank', 'percent_rank', 'sql', 0, 6, false, false, false, 2000, true, true);
-insert into sys.args values (8128, 187, 'res_0', 'double', 53, 0, 0, 0);
-insert into sys.args values (8129, 187, 'arg_1', 'any', 0, 0, 1, 1);
-insert into sys.functions values (188, 'cume_dist', 'cume_dist', 'sql', 0, 6, false, false, false, 2000, true, true);
-insert into sys.args values (8130, 188, 'res_0', 'double', 53, 0, 0, 0);
-insert into sys.args values (8131, 188, 'arg_1', 'any', 0, 0, 1, 1);
-insert into sys.functions values (189, 'ntile', 'ntile', 'sql', 0, 6, false, false, false, 2000, true, true);
-insert into sys.args values (8132, 189, 'res_0', 'tinyint', 8, 0, 0, 0);
-insert into sys.args values (8133, 189, 'arg_1', 'any', 0, 0, 1, 1);
-insert into sys.args values (8134, 189, 'arg_2', 'tinyint', 8, 0, 1, 2);
-insert into sys.functions values (190, 'ntile', 'ntile', 'sql', 0, 6, false, false, false, 2000, true, true);
-insert into sys.args values (8135, 190, 'res_0', 'smallint', 16, 0, 0, 0);
-insert into sys.args values (8136, 190, 'arg_1', 'any', 0, 0, 1, 1);
-insert into sys.args values (8137, 190, 'arg_2', 'smallint', 16, 0, 1, 2);
-insert into sys.functions values (191, 'ntile', 'ntile', 'sql', 0, 6, false, false, false, 2000, true, true);
-insert into sys.args values (8138, 191, 'res_0', 'int', 32, 0, 0, 0);
-insert into sys.args values (8139, 191, 'arg_1', 'any', 0, 0, 1, 1);
-insert into sys.args values (8140, 191, 'arg_2', 'int', 32, 0, 1, 2);
-insert into sys.functions values (192, 'ntile', 'ntile', 'sql', 0, 6, false, false, false, 2000, true, true);
-insert into sys.args values (8141, 192, 'res_0', 'bigint', 64, 0, 0, 0);
-insert into sys.args values (8142, 192, 'arg_1', 'any', 0, 0, 1, 1);
-insert into sys.args values (8143, 192, 'arg_2', 'bigint', 64, 0, 1, 2);
-insert into sys.functions values (193, 'lag', 'lag', 'sql', 0, 6, false, false, false, 2000, true, true);
-insert into sys.args values (8144, 193, 'res_0', 'any', 0, 0, 0, 0);
-insert into sys.args values (8145, 193, 'arg_1', 'any', 0, 0, 1, 1);
-insert into sys.functions values (194, 'lag', 'lag', 'sql', 0, 6, false, false, false, 2000, true, true);
-insert into sys.args values (8146, 194, 'res_0', 'any', 0, 0, 0, 0);
-insert into sys.args values (8147, 194, 'arg_1', 'any', 0, 0, 1, 1);
-insert into sys.args values (8148, 194, 'arg_2', 'tinyint', 8, 0, 1, 2);
-insert into sys.functions values (195, 'lag', 'lag', 'sql', 0, 6, false, false, false, 2000, true, true);
-insert into sys.args values (8149, 195, 'res_0', 'any', 0, 0, 0, 0);
-insert into sys.args values (8150, 195, 'arg_1', 'any', 0, 0, 1, 1);
-insert into sys.args values (8151, 195, 'arg_2', 'smallint', 16, 0, 1, 2);
-insert into sys.functions values (196, 'lag', 'lag', 'sql', 0, 6, false, false, false, 2000, true, true);
-insert into sys.args values (8152, 196, 'res_0', 'any', 0, 0, 0, 0);
-insert into sys.args values (8153, 196, 'arg_1', 'any', 0, 0, 1, 1);
-insert into sys.args values (8154, 196, 'arg_2', 'int', 32, 0, 1, 2);
-insert into sys.functions values (197, 'lag', 'lag', 'sql', 0, 6, false, false, false, 2000, true, true);
-insert into sys.args values (8155, 197, 'res_0', 'any', 0, 0, 0, 0);
-insert into sys.args values (8156, 197, 'arg_1', 'any', 0, 0, 1, 1);
-insert into sys.args values (8157, 197, 'arg_2', 'bigint', 64, 0, 1, 2);
-insert into sys.functions values (198, 'lag', 'lag', 'sql', 0, 6, false, false, false, 2000, true, true);
-insert into sys.args values (8158, 198, 'res_0', 'any', 0, 0, 0, 0);
-insert into sys.args values (8159, 198, 'arg_1', 'any', 0, 0, 1, 1);
-insert into sys.args values (8160, 198, 'arg_2', 'tinyint', 8, 0, 1, 2);
-insert into sys.args values (8161, 198, 'arg_3', 'any', 0, 0, 1, 3);
-insert into sys.functions values (199, 'lag', 'lag', 'sql', 0, 6, false, false, false, 2000, true, true);
-insert into sys.args values (8162, 199, 'res_0', 'any', 0, 0, 0, 0);
-insert into sys.args values (8163, 199, 'arg_1', 'any', 0, 0, 1, 1);
-insert into sys.args values (8164, 199, 'arg_2', 'smallint', 16, 0, 1, 2);
-insert into sys.args values (8165, 199, 'arg_3', 'any', 0, 0, 1, 3);
-insert into sys.functions values (200, 'lag', 'lag', 'sql', 0, 6, false, false, false, 2000, true, true);
-insert into sys.args values (8166, 200, 'res_0', 'any', 0, 0, 0, 0);
-insert into sys.args values (8167, 200, 'arg_1', 'any', 0, 0, 1, 1);
-insert into sys.args values (8168, 200, 'arg_2', 'int', 32, 0, 1, 2);
-insert into sys.args values (8169, 200, 'arg_3', 'any', 0, 0, 1, 3);
-insert into sys.functions values (201, 'lag', 'lag', 'sql', 0, 6, false, false, false, 2000, true, true);
-insert into sys.args values (8170, 201, 'res_0', 'any', 0, 0, 0, 0);
-insert into sys.args values (8171, 201, 'arg_1', 'any', 0, 0, 1, 1);
-insert into sys.args values (8172, 201, 'arg_2', 'bigint', 64, 0, 1, 2);
-insert into sys.args values (8173, 201, 'arg_3', 'any', 0, 0, 1, 3);
-insert into sys.functions values (202, 'lead', 'lead', 'sql', 0, 6, false, false, false, 2000, true, true);
-insert into sys.args values (8174, 202, 'res_0', 'any', 0, 0, 0, 0);
-insert into sys.args values (8175, 202, 'arg_1', 'any', 0, 0, 1, 1);
-insert into sys.functions values (203, 'lead', 'lead', 'sql', 0, 6, false, false, false, 2000, true, true);
-insert into sys.args values (8176, 203, 'res_0', 'any', 0, 0, 0, 0);
-insert into sys.args values (8177, 203, 'arg_1', 'any', 0, 0, 1, 1);
-insert into sys.args values (8178, 203, 'arg_2', 'tinyint', 8, 0, 1, 2);
-insert into sys.functions values (204, 'lead', 'lead', 'sql', 0, 6, false, false, false, 2000, true, true);
-insert into sys.args values (8179, 204, 'res_0', 'any', 0, 0, 0, 0);
-insert into sys.args values (8180, 204, 'arg_1', 'any', 0, 0, 1, 1);
-insert into sys.args values (8181, 204, 'arg_2', 'smallint', 16, 0, 1, 2);
-insert into sys.functions values (205, 'lead', 'lead', 'sql', 0, 6, false, false, false, 2000, true, true);
-insert into sys.args values (8182, 205, 'res_0', 'any', 0, 0, 0, 0);
-insert into sys.args values (8183, 205, 'arg_1', 'any', 0, 0, 1, 1);
-insert into sys.args values (8184, 205, 'arg_2', 'int', 32, 0, 1, 2);
-insert into sys.functions values (206, 'lead', 'lead', 'sql', 0, 6, false, false, false, 2000, true, true);
-insert into sys.args values (8185, 206, 'res_0', 'any', 0, 0, 0, 0);
-insert into sys.args values (8186, 206, 'arg_1', 'any', 0, 0, 1, 1);
-insert into sys.args values (8187, 206, 'arg_2', 'bigint', 64, 0, 1, 2);
-insert into sys.functions values (207, 'lead', 'lead', 'sql', 0, 6, false, false, false, 2000, true, true);
-insert into sys.args values (8188, 207, 'res_0', 'any', 0, 0, 0, 0);
-insert into sys.args values (8189, 207, 'arg_1', 'any', 0, 0, 1, 1);
-insert into sys.args values (8190, 207, 'arg_2', 'tinyint', 8, 0, 1, 2);
-insert into sys.args values (8191, 207, 'arg_3', 'any', 0, 0, 1, 3);
-insert into sys.functions values (208, 'lead', 'lead', 'sql', 0, 6, false, false, false, 2000, true, true);
-insert into sys.args values (8192, 208, 'res_0', 'any', 0, 0, 0, 0);
-insert into sys.args values (8193, 208, 'arg_1', 'any', 0, 0, 1, 1);
-insert into sys.args values (8194, 208, 'arg_2', 'smallint', 16, 0, 1, 2);
-insert into sys.args values (8195, 208, 'arg_3', 'any', 0, 0, 1, 3);
-insert into sys.functions values (209, 'lead', 'lead', 'sql', 0, 6, false, false, false, 2000, true, true);
-insert into sys.args values (8196, 209, 'res_0', 'any', 0, 0, 0, 0);
-insert into sys.args values (8197, 209, 'arg_1', 'any', 0, 0, 1, 1);
-insert into sys.args values (8198, 209, 'arg_2', 'int', 32, 0, 1, 2);
-insert into sys.args values (8199, 209, 'arg_3', 'any', 0, 0, 1, 3);
-insert into sys.functions values (210, 'lead', 'lead', 'sql', 0, 6, false, false, false, 2000, true, true);
-insert into sys.args values (8200, 210, 'res_0', 'any', 0, 0, 0, 0);
-insert into sys.args values (8201, 210, 'arg_1', 'any', 0, 0, 1, 1);
-insert into sys.args values (8202, 210, 'arg_2', 'bigint', 64, 0, 1, 2);
-insert into sys.args values (8203, 210, 'arg_3', 'any', 0, 0, 1, 3);
-insert into sys.functions values (211, 'first_value', 'first_value', 'sql', 0, 6, false, false, false, 2000, true, true);
-insert into sys.args values (8204, 211, 'res_0', 'any', 0, 0, 0, 0);
-insert into sys.args values (8205, 211, 'arg_1', 'any', 0, 0, 1, 1);
-insert into sys.functions values (212, 'last_value', 'last_value', 'sql', 0, 6, false, false, false, 2000, true, true);
-insert into sys.args values (8206, 212, 'res_0', 'any', 0, 0, 0, 0);
-insert into sys.args values (8207, 212, 'arg_1', 'any', 0, 0, 1, 1);
-insert into sys.functions values (213, 'nth_value', 'nth_value', 'sql', 0, 6, false, false, false, 2000, true, true);
-insert into sys.args values (8208, 213, 'res_0', 'any', 0, 0, 0, 0);
-insert into sys.args values (8209, 213, 'arg_1', 'any', 0, 0, 1, 1);
-insert into sys.args values (8210, 213, 'arg_2', 'bigint', 64, 0, 1, 2);
-insert into sys.functions values (214, 'count', 'count', 'sql', 0, 6, false, false, false, 2000, true, true);
-insert into sys.args values (8211, 214, 'res_0', 'bigint', 64, 0, 0, 0);
-insert into sys.args values (8212, 214, 'arg_1', 'any', 0, 0, 1, 1);
-insert into sys.args values (8213, 214, 'arg_2', 'boolean', 1, 0, 1, 2);
-insert into sys.functions values (215, 'min', 'min', 'sql', 0, 6, false, false, false, 2000, true, true);
-insert into sys.args values (8214, 215, 'res_0', 'any', 0, 0, 0, 0);
-insert into sys.args values (8215, 215, 'arg_1', 'any', 0, 0, 1, 1);
-insert into sys.functions values (216, 'max', 'max', 'sql', 0, 6, false, false, false, 2000, true, true);
-insert into sys.args values (8216, 216, 'res_0', 'any', 0, 0, 0, 0);
-insert into sys.args values (8217, 216, 'arg_1', 'any', 0, 0, 1, 1);
-insert into sys.functions values (217, 'sum', 'sum', 'sql', 0, 6, false, false, false, 2000, true, true);
-insert into sys.args values (8218, 217, 'res_0', 'bigint', 64, 0, 0, 0);
-insert into sys.args values (8219, 217, 'arg_1', 'tinyint', 8, 0, 1, 1);
-insert into sys.functions values (218, 'sum', 'sum', 'sql', 0, 6, false, false, false, 2000, true, true);
-insert into sys.args values (8220, 218, 'res_0', 'bigint', 64, 0, 0, 0);
-insert into sys.args values (8221, 218, 'arg_1', 'smallint', 16, 0, 1, 1);
-insert into sys.functions values (219, 'sum', 'sum', 'sql', 0, 6, false, false, false, 2000, true, true);
-insert into sys.args values (8222, 219, 'res_0', 'bigint', 64, 0, 0, 0);
-insert into sys.args values (8223, 219, 'arg_1', 'int', 32, 0, 1, 1);
-insert into sys.functions values (220, 'sum', 'sum', 'sql', 0, 6, false, false, false, 2000, true, true);
-insert into sys.args values (8224, 220, 'res_0', 'bigint', 64, 0, 0, 0);
-insert into sys.args values (8225, 220, 'arg_1', 'bigint', 64, 0, 1, 1);
-insert into sys.functions values (221, 'sum', 'sum', 'sql', 0, 6, false, false, false, 2000, true, true);
-insert into sys.args values (8226, 221, 'res_0', 'decimal', 18, 0, 0, 0);
-insert into sys.args values (8227, 221, 'arg_1', 'decimal', 2, 0, 1, 1);
-insert into sys.functions values (222, 'sum', 'sum', 'sql', 0, 6, false, false, false, 2000, true, true);
-insert into sys.args values (8228, 222, 'res_0', 'decimal', 18, 0, 0, 0);
-insert into sys.args values (8229, 222, 'arg_1', 'decimal', 4, 0, 1, 1);
-insert into sys.functions values (223, 'sum', 'sum', 'sql', 0, 6, false, false, false, 2000, true, true);
-insert into sys.args values (8230, 223, 'res_0', 'decimal', 18, 0, 0, 0);
-insert into sys.args values (8231, 223, 'arg_1', 'decimal', 9, 0, 1, 1);
-insert into sys.functions values (224, 'sum', 'sum', 'sql', 0, 6, false, false, false, 2000, true, true);
-insert into sys.args values (8232, 224, 'res_0', 'decimal', 18, 0, 0, 0);
-insert into sys.args values (8233, 224, 'arg_1', 'decimal', 18, 0, 1, 1);
-insert into sys.functions values (225, 'prod', 'prod', 'sql', 0, 6, false, false, false, 2000, true, true);
-insert into sys.args values (8234, 225, 'res_0', 'bigint', 64, 0, 0, 0);
-insert into sys.args values (8235, 225, 'arg_1', 'tinyint', 8, 0, 1, 1);
-insert into sys.functions values (226, 'prod', 'prod', 'sql', 0, 6, false, false, false, 2000, true, true);
-insert into sys.args values (8236, 226, 'res_0', 'bigint', 64, 0, 0, 0);
-insert into sys.args values (8237, 226, 'arg_1', 'smallint', 16, 0, 1, 1);
-insert into sys.functions values (227, 'prod', 'prod', 'sql', 0, 6, false, false, false, 2000, true, true);
-insert into sys.args values (8238, 227, 'res_0', 'bigint', 64, 0, 0, 0);
-insert into sys.args values (8239, 227, 'arg_1', 'int', 32, 0, 1, 1);
-insert into sys.functions values (228, 'prod', 'prod', 'sql', 0, 6, false, false, false, 2000, true, true);
-insert into sys.args values (8240, 228, 'res_0', 'bigint', 64, 0, 0, 0);
-insert into sys.args values (8241, 228, 'arg_1', 'bigint', 64, 0, 1, 1);
-insert into sys.functions values (229, 'sum', 'sum', 'sql', 0, 6, false, false, false, 2000, true, true);
-insert into sys.args values (8242, 229, 'res_0', 'real', 24, 0, 0, 0);
-insert into sys.args values (8243, 229, 'arg_1', 'real', 24, 0, 1, 1);
-insert into sys.functions values (230, 'prod', 'prod', 'sql', 0, 6, false, false, false, 2000, true, true);
-insert into sys.args values (8244, 230, 'res_0', 'real', 24, 0, 0, 0);
-insert into sys.args values (8245, 230, 'arg_1', 'real', 24, 0, 1, 1);
-insert into sys.functions values (231, 'sum', 'sum', 'sql', 0, 6, false, false, false, 2000, true, true);
-insert into sys.args values (8246, 231, 'res_0', 'double', 53, 0, 0, 0);
-insert into sys.args values (8247, 231, 'arg_1', 'double', 53, 0, 1, 1);
-insert into sys.functions values (232, 'prod', 'prod', 'sql', 0, 6, false, false, false, 2000, true, true);
-insert into sys.args values (8248, 232, 'res_0', 'double', 53, 0, 0, 0);
-insert into sys.args values (8249, 232, 'arg_1', 'double', 53, 0, 1, 1);
-insert into sys.functions values (233, 'sum', 'sum', 'sql', 0, 6, false, false, false, 2000, true, true);
-insert into sys.args values (8250, 233, 'res_0', 'month_interval', 3, 0, 0, 0);
-insert into sys.args values (8251, 233, 'arg_1', 'month_interval', 3, 0, 1, 1);
-insert into sys.functions values (234, 'sum', 'sum', 'sql', 0, 6, false, false, false, 2000, true, true);
-insert into sys.args values (8252, 234, 'res_0', 'day_interval', 4, 0, 0, 0);
-insert into sys.args values (8253, 234, 'arg_1', 'day_interval', 4, 0, 1, 1);
-insert into sys.functions values (235, 'sum', 'sum', 'sql', 0, 6, false, false, false, 2000, true, true);
-insert into sys.args values (8254, 235, 'res_0', 'sec_interval', 13, 0, 0, 0);
-insert into sys.args values (8255, 235, 'arg_1', 'sec_interval', 13, 0, 1, 1);
-insert into sys.functions values (236, 'avg', 'avg', 'sql', 0, 6, false, false, false, 2000, true, true);
-insert into sys.args values (8256, 236, 'res_0', 'double', 53, 0, 0, 0);
-insert into sys.args values (8257, 236, 'arg_1', 'double', 53, 0, 1, 1);
-insert into sys.functions values (237, 'avg', 'avg', 'sql', 0, 6, false, false, false, 2000, true, true);
-insert into sys.args values (8258, 237, 'res_0', 'double', 53, 0, 0, 0);
-insert into sys.args values (8259, 237, 'arg_1', 'tinyint', 8, 0, 1, 1);
-insert into sys.functions values (238, 'avg', 'avg', 'sql', 0, 6, false, false, false, 2000, true, true);
-insert into sys.args values (8260, 238, 'res_0', 'double', 53, 0, 0, 0);
-insert into sys.args values (8261, 238, 'arg_1', 'smallint', 16, 0, 1, 1);
-insert into sys.functions values (239, 'avg', 'avg', 'sql', 0, 6, false, false, false, 2000, true, true);
-insert into sys.args values (8262, 239, 'res_0', 'double', 53, 0, 0, 0);
-insert into sys.args values (8263, 239, 'arg_1', 'int', 32, 0, 1, 1);
-insert into sys.functions values (240, 'avg', 'avg', 'sql', 0, 6, false, false, false, 2000, true, true);
-insert into sys.args values (8264, 240, 'res_0', 'double', 53, 0, 0, 0);
-insert into sys.args values (8265, 240, 'arg_1', 'bigint', 64, 0, 1, 1);
-insert into sys.functions values (241, 'avg', 'avg', 'sql', 0, 6, false, false, false, 2000, true, true);
-insert into sys.args values (8266, 241, 'res_0', 'double', 53, 0, 0, 0);
-insert into sys.args values (8267, 241, 'arg_1', 'real', 24, 0, 1, 1);
-insert into sys.functions values (242, 'avg', 'avg', 'sql', 0, 6, false, false, false, 2000, true, true);
-insert into sys.args values (8268, 242, 'res_0', 'decimal', 2, 0, 0, 0);
-insert into sys.args values (8269, 242, 'arg_1', 'decimal', 2, 0, 1, 1);
-insert into sys.functions values (243, 'avg', 'avg', 'sql', 0, 6, false, false, false, 2000, true, true);
-insert into sys.args values (8270, 243, 'res_0', 'decimal', 4, 0, 0, 0);
-insert into sys.args values (8271, 243, 'arg_1', 'decimal', 4, 0, 1, 1);
-insert into sys.functions values (244, 'avg', 'avg', 'sql', 0, 6, false, false, false, 2000, true, true);
-insert into sys.args values (8272, 244, 'res_0', 'decimal', 9, 0, 0, 0);
-insert into sys.args values (8273, 244, 'arg_1', 'decimal', 9, 0, 1, 1);
-insert into sys.functions values (245, 'avg', 'avg', 'sql', 0, 6, false, false, false, 2000, true, true);
-insert into sys.args values (8274, 245, 'res_0', 'decimal', 18, 0, 0, 0);
-insert into sys.args values (8275, 245, 'arg_1', 'decimal', 18, 0, 1, 1);
-insert into sys.functions values (246, 'avg', 'avg', 'sql', 0, 6, false, false, false, 2000, true, true);
-insert into sys.args values (8276, 246, 'res_0', 'month_interval', 3, 0, 0, 0);
-insert into sys.args values (8277, 246, 'arg_1', 'month_interval', 3, 0, 1, 1);
-insert into sys.functions values (247, 'avg', 'avg', 'sql', 0, 6, false, false, false, 2000, true, true);
-insert into sys.args values (8278, 247, 'res_0', 'day_interval', 4, 0, 0, 0);
-insert into sys.args values (8279, 247, 'arg_1', 'day_interval', 4, 0, 1, 1);
-insert into sys.functions values (248, 'avg', 'avg', 'sql', 0, 6, false, false, false, 2000, true, true);
-insert into sys.args values (8280, 248, 'res_0', 'sec_interval', 13, 0, 0, 0);
-insert into sys.args values (8281, 248, 'arg_1', 'sec_interval', 13, 0, 1, 1);
-insert into sys.functions values (249, 'listagg', 'str_group_concat', 'sql', 0, 6, false, false, false, 2000, true, true);
-insert into sys.args values (8282, 249, 'res_0', 'clob', 0, 0, 0, 0);
-insert into sys.args values (8283, 249, 'arg_1', 'clob', 0, 0, 1, 1);
-insert into sys.functions values (250, 'listagg', 'str_group_concat', 'sql', 0, 6, false, false, false, 2000, true, true);
-insert into sys.args values (8284, 250, 'res_0', 'clob', 0, 0, 0, 0);
-insert into sys.args values (8285, 250, 'arg_1', 'clob', 0, 0, 1, 1);
-insert into sys.args values (8286, 250, 'arg_2', 'clob', 0, 0, 1, 2);
-insert into sys.functions values (251, 'and', 'and', 'calc', 0, 1, false, false, false, 2000, true, true);
-insert into sys.args values (8287, 251, 'res_0', 'boolean', 1, 0, 0, 0);
-insert into sys.args values (8288, 251, 'arg_1', 'boolean', 1, 0, 1, 1);
-insert into sys.args values (8289, 251, 'arg_2', 'boolean', 1, 0, 1, 2);
-insert into sys.functions values (252, 'or', 'or', 'calc', 0, 1, false, false, false, 2000, true, true);
-insert into sys.args values (8290, 252, 'res_0', 'boolean', 1, 0, 0, 0);
-insert into sys.args values (8291, 252, 'arg_1', 'boolean', 1, 0, 1, 1);
-insert into sys.args values (8292, 252, 'arg_2', 'boolean', 1, 0, 1, 2);
-insert into sys.functions values (253, 'xor', 'xor', 'calc', 0, 1, false, false, false, 2000, true, false);
-insert into sys.args values (8293, 253, 'res_0', 'boolean', 1, 0, 0, 0);
-insert into sys.args values (8294, 253, 'arg_1', 'boolean', 1, 0, 1, 1);
-insert into sys.args values (8295, 253, 'arg_2', 'boolean', 1, 0, 1, 2);
-insert into sys.functions values (254, 'not', 'not', 'calc', 0, 1, false, false, false, 2000, true, false);
-insert into sys.args values (8296, 254, 'res_0', 'boolean', 1, 0, 0, 0);
-insert into sys.args values (8297, 254, 'arg_1', 'boolean', 1, 0, 1, 1);
-insert into sys.functions values (255, 'sql_sub', '-', 'calc', 0, 1, false, false, false, 2000, true, false);
-insert into sys.args values (8298, 255, 'res_0', 'month_interval', 3, 0, 0, 0);
-insert into sys.args values (8299, 255, 'arg_1', 'month_interval', 3, 0, 1, 1);
-insert into sys.args values (8300, 255, 'arg_2', 'month_interval', 3, 0, 1, 2);
-insert into sys.functions values (256, 'sql_add', '+', 'calc', 0, 1, false, false, false, 2000, true, false);
-insert into sys.args values (8301, 256, 'res_0', 'month_interval', 3, 0, 0, 0);
-insert into sys.args values (8302, 256, 'arg_1', 'month_interval', 3, 0, 1, 1);
-insert into sys.args values (8303, 256, 'arg_2', 'month_interval', 3, 0, 1, 2);
-insert into sys.functions values (257, 'sql_neg', '-', 'calc', 0, 1, false, false, false, 2000, true, false);
-insert into sys.args values (8304, 257, 'res_0', 'month_interval', 3, 0, 0, 0);
-insert into sys.args values (8305, 257, 'arg_1', 'month_interval', 3, 0, 1, 1);
-insert into sys.functions values (258, 'abs', 'abs', 'calc', 0, 1, false, false, false, 2000, true, false);
-insert into sys.args values (8306, 258, 'res_0', 'month_interval', 3, 0, 0, 0);
-insert into sys.args values (8307, 258, 'arg_1', 'month_interval', 3, 0, 1, 1);
-insert into sys.functions values (259, 'sign', 'sign', 'calc', 0, 1, false, false, false, 2000, true, false);
-insert into sys.args values (8308, 259, 'res_0', 'tinyint', 8, 0, 0, 0);
-insert into sys.args values (8309, 259, 'arg_1', 'month_interval', 3, 0, 1, 1);
-insert into sys.functions values (262, 'sql_sub', '-', 'calc', 0, 1, false, false, false, 2000, true, false);
-insert into sys.args values (8310, 262, 'res_0', 'day_interval', 4, 0, 0, 0);
-insert into sys.args values (8311, 262, 'arg_1', 'day_interval', 4, 0, 1, 1);
-insert into sys.args values (8312, 262, 'arg_2', 'day_interval', 4, 0, 1, 2);
-insert into sys.functions values (263, 'sql_add', '+', 'calc', 0, 1, false, false, false, 2000, true, false);
-insert into sys.args values (8313, 263, 'res_0', 'day_interval', 4, 0, 0, 0);
-insert into sys.args values (8314, 263, 'arg_1', 'day_interval', 4, 0, 1, 1);
-insert into sys.args values (8315, 263, 'arg_2', 'day_interval', 4, 0, 1, 2);
-insert into sys.functions values (264, 'sql_neg', '-', 'calc', 0, 1, false, false, false, 2000, true, false);
-insert into sys.args values (8316, 264, 'res_0', 'day_interval', 4, 0, 0, 0);
-insert into sys.args values (8317, 264, 'arg_1', 'day_interval', 4, 0, 1, 1);
-insert into sys.functions values (265, 'abs', 'abs', 'calc', 0, 1, false, false, false, 2000, true, false);
-insert into sys.args values (8318, 265, 'res_0', 'day_interval', 4, 0, 0, 0);
-insert into sys.args values (8319, 265, 'arg_1', 'day_interval', 4, 0, 1, 1);
-insert into sys.functions values (266, 'sign', 'sign', 'calc', 0, 1, false, false, false, 2000, true, false);
-insert into sys.args values (8320, 266, 'res_0', 'tinyint', 8, 0, 0, 0);
-insert into sys.args values (8321, 266, 'arg_1', 'day_interval', 4, 0, 1, 1);
-insert into sys.functions values (269, 'sql_sub', '-', 'calc', 0, 1, false, false, false, 2000, true, false);
-insert into sys.args values (8322, 269, 'res_0', 'sec_interval', 13, 0, 0, 0);
-insert into sys.args values (8323, 269, 'arg_1', 'sec_interval', 13, 0, 1, 1);
-insert into sys.args values (8324, 269, 'arg_2', 'sec_interval', 13, 0, 1, 2);
-insert into sys.functions values (270, 'sql_add', '+', 'calc', 0, 1, false, false, false, 2000, true, false);
-insert into sys.args values (8325, 270, 'res_0', 'sec_interval', 13, 0, 0, 0);
-insert into sys.args values (8326, 270, 'arg_1', 'sec_interval', 13, 0, 1, 1);
-insert into sys.args values (8327, 270, 'arg_2', 'sec_interval', 13, 0, 1, 2);
-insert into sys.functions values (271, 'sql_neg', '-', 'calc', 0, 1, false, false, false, 2000, true, false);
-insert into sys.args values (8328, 271, 'res_0', 'sec_interval', 13, 0, 0, 0);
-insert into sys.args values (8329, 271, 'arg_1', 'sec_interval', 13, 0, 1, 1);
-insert into sys.functions values (272, 'abs', 'abs', 'calc', 0, 1, false, false, false, 2000, true, false);
-insert into sys.args values (8330, 272, 'res_0', 'sec_interval', 13, 0, 0, 0);
-insert into sys.args values (8331, 272, 'arg_1', 'sec_interval', 13, 0, 1, 1);
-insert into sys.functions values (273, 'sign', 'sign', 'calc', 0, 1, false, false, false, 2000, true, false);
-insert into sys.args values (8332, 273, 'res_0', 'tinyint', 8, 0, 0, 0);
-insert into sys.args values (8333, 273, 'arg_1', 'sec_interval', 13, 0, 1, 1);
-insert into sys.functions values (276, 'sql_mul', '*', 'calc', 0, 1, false, false, false, 2000, true, false);
-insert into sys.args values (8334, 276, 'res_0', 'smallint', 16, 0, 0, 0);
-insert into sys.args values (8335, 276, 'arg_1', 'smallint', 16, 0, 1, 1);
-insert into sys.args values (8336, 276, 'arg_2', 'tinyint', 8, 0, 1, 2);
-insert into sys.functions values (277, 'sql_mul', '*', 'calc', 0, 1, false, false, false, 2000, true, false);
-insert into sys.args values (8337, 277, 'res_0', 'smallint', 16, 0, 0, 0);
-insert into sys.args values (8338, 277, 'arg_1', 'tinyint', 8, 0, 1, 1);
-insert into sys.args values (8339, 277, 'arg_2', 'smallint', 16, 0, 1, 2);
-insert into sys.functions values (278, 'sql_div', '/', 'calc', 0, 1, false, false, false, 2000, true, false);
-insert into sys.args values (8340, 278, 'res_0', 'smallint', 16, 0, 0, 0);
-insert into sys.args values (8341, 278, 'arg_1', 'smallint', 16, 0, 1, 1);
-insert into sys.args values (8342, 278, 'arg_2', 'tinyint', 8, 0, 1, 2);
-insert into sys.functions values (279, 'sql_mul', '*', 'calc', 0, 1, false, false, false, 2000, true, false);
-insert into sys.args values (8343, 279, 'res_0', 'int', 32, 0, 0, 0);
-insert into sys.args values (8344, 279, 'arg_1', 'int', 32, 0, 1, 1);
-insert into sys.args values (8345, 279, 'arg_2', 'tinyint', 8, 0, 1, 2);
-insert into sys.functions values (280, 'sql_mul', '*', 'calc', 0, 1, false, false, false, 2000, true, false);
-insert into sys.args values (8346, 280, 'res_0', 'int', 32, 0, 0, 0);
-insert into sys.args values (8347, 280, 'arg_1', 'tinyint', 8, 0, 1, 1);
-insert into sys.args values (8348, 280, 'arg_2', 'int', 32, 0, 1, 2);
-insert into sys.functions values (281, 'sql_div', '/', 'calc', 0, 1, false, false, false, 2000, true, false);
-insert into sys.args values (8349, 281, 'res_0', 'int', 32, 0, 0, 0);
-insert into sys.args values (8350, 281, 'arg_1', 'int', 32, 0, 1, 1);
-insert into sys.args values (8351, 281, 'arg_2', 'tinyint', 8, 0, 1, 2);
-insert into sys.functions values (282, 'sql_mul', '*', 'calc', 0, 1, false, false, false, 2000, true, false);
-insert into sys.args values (8352, 282, 'res_0', 'int', 32, 0, 0, 0);
-insert into sys.args values (8353, 282, 'arg_1', 'int', 32, 0, 1, 1);
-insert into sys.args values (8354, 282, 'arg_2', 'smallint', 16, 0, 1, 2);
-insert into sys.functions values (283, 'sql_mul', '*', 'calc', 0, 1, false, false, false, 2000, true, false);
-insert into sys.args values (8355, 283, 'res_0', 'int', 32, 0, 0, 0);
-insert into sys.args values (8356, 283, 'arg_1', 'smallint', 16, 0, 1, 1);
-insert into sys.args values (8357, 283, 'arg_2', 'int', 32, 0, 1, 2);
-insert into sys.functions values (284, 'sql_div', '/', 'calc', 0, 1, false, false, false, 2000, true, false);
-insert into sys.args values (8358, 284, 'res_0', 'int', 32, 0, 0, 0);
-insert into sys.args values (8359, 284, 'arg_1', 'int', 32, 0, 1, 1);
-insert into sys.args values (8360, 284, 'arg_2', 'smallint', 16, 0, 1, 2);
-insert into sys.functions values (285, 'sql_mul', '*', 'calc', 0, 1, false, false, false, 2000, true, false);
-insert into sys.args values (8361, 285, 'res_0', 'bigint', 64, 0, 0, 0);
-insert into sys.args values (8362, 285, 'arg_1', 'bigint', 64, 0, 1, 1);
-insert into sys.args values (8363, 285, 'arg_2', 'tinyint', 8, 0, 1, 2);
-insert into sys.functions values (286, 'sql_mul', '*', 'calc', 0, 1, false, false, false, 2000, true, false);
-insert into sys.args values (8364, 286, 'res_0', 'bigint', 64, 0, 0, 0);
-insert into sys.args values (8365, 286, 'arg_1', 'tinyint', 8, 0, 1, 1);
-insert into sys.args values (8366, 286, 'arg_2', 'bigint', 64, 0, 1, 2);
-insert into sys.functions values (287, 'sql_div', '/', 'calc', 0, 1, false, false, false, 2000, true, false);
-insert into sys.args values (8367, 287, 'res_0', 'bigint', 64, 0, 0, 0);
-insert into sys.args values (8368, 287, 'arg_1', 'bigint', 64, 0, 1, 1);
-insert into sys.args values (8369, 287, 'arg_2', 'tinyint', 8, 0, 1, 2);
-insert into sys.functions values (288, 'sql_mul', '*', 'calc', 0, 1, false, false, false, 2000, true, false);
-insert into sys.args values (8370, 288, 'res_0', 'bigint', 64, 0, 0, 0);
-insert into sys.args values (8371, 288, 'arg_1', 'bigint', 64, 0, 1, 1);
-insert into sys.args values (8372, 288, 'arg_2', 'smallint', 16, 0, 1, 2);
-insert into sys.functions values (289, 'sql_mul', '*', 'calc', 0, 1, false, false, false, 2000, true, false);
-insert into sys.args values (8373, 289, 'res_0', 'bigint', 64, 0, 0, 0);
-insert into sys.args values (8374, 289, 'arg_1', 'smallint', 16, 0, 1, 1);
-insert into sys.args values (8375, 289, 'arg_2', 'bigint', 64, 0, 1, 2);
-insert into sys.functions values (290, 'sql_div', '/', 'calc', 0, 1, false, false, false, 2000, true, false);
-insert into sys.args values (8376, 290, 'res_0', 'bigint', 64, 0, 0, 0);
-insert into sys.args values (8377, 290, 'arg_1', 'bigint', 64, 0, 1, 1);
-insert into sys.args values (8378, 290, 'arg_2', 'smallint', 16, 0, 1, 2);
-insert into sys.functions values (291, 'sql_mul', '*', 'calc', 0, 1, false, false, false, 2000, true, false);
-insert into sys.args values (8379, 291, 'res_0', 'bigint', 64, 0, 0, 0);
-insert into sys.args values (8380, 291, 'arg_1', 'bigint', 64, 0, 1, 1);
-insert into sys.args values (8381, 291, 'arg_2', 'int', 32, 0, 1, 2);
-insert into sys.functions values (292, 'sql_mul', '*', 'calc', 0, 1, false, false, false, 2000, true, false);
-insert into sys.args values (8382, 292, 'res_0', 'bigint', 64, 0, 0, 0);
-insert into sys.args values (8383, 292, 'arg_1', 'int', 32, 0, 1, 1);
-insert into sys.args values (8384, 292, 'arg_2', 'bigint', 64, 0, 1, 2);
-insert into sys.functions values (293, 'sql_div', '/', 'calc', 0, 1, false, false, false, 2000, true, false);
-insert into sys.args values (8385, 293, 'res_0', 'bigint', 64, 0, 0, 0);
-insert into sys.args values (8386, 293, 'arg_1', 'bigint', 64, 0, 1, 1);
-insert into sys.args values (8387, 293, 'arg_2', 'int', 32, 0, 1, 2);
-insert into sys.functions values (294, 'sql_mul', '*', 'calc', 0, 1, false, false, false, 2000, true, false);
-insert into sys.args values (8388, 294, 'res_0', 'decimal', 4, 0, 0, 0);
-insert into sys.args values (8389, 294, 'arg_1', 'decimal', 4, 0, 1, 1);
-insert into sys.args values (8390, 294, 'arg_2', 'tinyint', 8, 0, 1, 2);
-insert into sys.functions values (295, 'sql_mul', '*', 'calc', 0, 1, false, false, false, 2000, true, false);
-insert into sys.args values (8391, 295, 'res_0', 'decimal', 4, 0, 0, 0);
-insert into sys.args values (8392, 295, 'arg_1', 'tinyint', 8, 0, 1, 1);
-insert into sys.args values (8393, 295, 'arg_2', 'decimal', 4, 0, 1, 2);
-insert into sys.functions values (296, 'sql_div', '/', 'calc', 0, 1, false, false, false, 2000, true, false);
-insert into sys.args values (8394, 296, 'res_0', 'decimal', 4, 0, 0, 0);
-insert into sys.args values (8395, 296, 'arg_1', 'decimal', 4, 0, 1, 1);
-insert into sys.args values (8396, 296, 'arg_2', 'tinyint', 8, 0, 1, 2);
-insert into sys.functions values (297, 'sql_mul', '*', 'calc', 0, 1, false, false, false, 2000, true, false);
-insert into sys.args values (8397, 297, 'res_0', 'decimal', 9, 0, 0, 0);
-insert into sys.args values (8398, 297, 'arg_1', 'decimal', 9, 0, 1, 1);
-insert into sys.args values (8399, 297, 'arg_2', 'tinyint', 8, 0, 1, 2);
-insert into sys.functions values (298, 'sql_mul', '*', 'calc', 0, 1, false, false, false, 2000, true, false);
-insert into sys.args values (8400, 298, 'res_0', 'decimal', 9, 0, 0, 0);
-insert into sys.args values (8401, 298, 'arg_1', 'tinyint', 8, 0, 1, 1);
-insert into sys.args values (8402, 298, 'arg_2', 'decimal', 9, 0, 1, 2);
-insert into sys.functions values (299, 'sql_div', '/', 'calc', 0, 1, false, false, false, 2000, true, false);
-insert into sys.args values (8403, 299, 'res_0', 'decimal', 9, 0, 0, 0);
-insert into sys.args values (8404, 299, 'arg_1', 'decimal', 9, 0, 1, 1);
-insert into sys.args values (8405, 299, 'arg_2', 'tinyint', 8, 0, 1, 2);
-insert into sys.functions values (300, 'sql_mul', '*', 'calc', 0, 1, false, false, false, 2000, true, false);
-insert into sys.args values (8406, 300, 'res_0', 'decimal', 9, 0, 0, 0);
-insert into sys.args values (8407, 300, 'arg_1', 'decimal', 9, 0, 1, 1);
-insert into sys.args values (8408, 300, 'arg_2', 'smallint', 16, 0, 1, 2);
-insert into sys.functions values (301, 'sql_mul', '*', 'calc', 0, 1, false, false, false, 2000, true, false);
-insert into sys.args values (8409, 301, 'res_0', 'decimal', 9, 0, 0, 0);
-insert into sys.args values (8410, 301, 'arg_1', 'smallint', 16, 0, 1, 1);
-insert into sys.args values (8411, 301, 'arg_2', 'decimal', 9, 0, 1, 2);
-insert into sys.functions values (302, 'sql_div', '/', 'calc', 0, 1, false, false, false, 2000, true, false);
-insert into sys.args values (8412, 302, 'res_0', 'decimal', 9, 0, 0, 0);
-insert into sys.args values (8413, 302, 'arg_1', 'decimal', 9, 0, 1, 1);
-insert into sys.args values (8414, 302, 'arg_2', 'smallint', 16, 0, 1, 2);
-insert into sys.functions values (303, 'sql_mul', '*', 'calc', 0, 1, false, false, false, 2000, true, false);
-insert into sys.args values (8415, 303, 'res_0', 'decimal', 18, 0, 0, 0);
-insert into sys.args values (8416, 303, 'arg_1', 'decimal', 18, 0, 1, 1);
-insert into sys.args values (8417, 303, 'arg_2', 'tinyint', 8, 0, 1, 2);
-insert into sys.functions values (304, 'sql_mul', '*', 'calc', 0, 1, false, false, false, 2000, true, false);
-insert into sys.args values (8418, 304, 'res_0', 'decimal', 18, 0, 0, 0);
-insert into sys.args values (8419, 304, 'arg_1', 'tinyint', 8, 0, 1, 1);
-insert into sys.args values (8420, 304, 'arg_2', 'decimal', 18, 0, 1, 2);
-insert into sys.functions values (305, 'sql_div', '/', 'calc', 0, 1, false, false, false, 2000, true, false);
-insert into sys.args values (8421, 305, 'res_0', 'decimal', 18, 0, 0, 0);
-insert into sys.args values (8422, 305, 'arg_1', 'decimal', 18, 0, 1, 1);
-insert into sys.args values (8423, 305, 'arg_2', 'tinyint', 8, 0, 1, 2);
-insert into sys.functions values (306, 'sql_mul', '*', 'calc', 0, 1, false, false, false, 2000, true, false);
-insert into sys.args values (8424, 306, 'res_0', 'decimal', 18, 0, 0, 0);
-insert into sys.args values (8425, 306, 'arg_1', 'decimal', 18, 0, 1, 1);
-insert into sys.args values (8426, 306, 'arg_2', 'smallint', 16, 0, 1, 2);
-insert into sys.functions values (307, 'sql_mul', '*', 'calc', 0, 1, false, false, false, 2000, true, false);
-insert into sys.args values (8427, 307, 'res_0', 'decimal', 18, 0, 0, 0);
-insert into sys.args values (8428, 307, 'arg_1', 'smallint', 16, 0, 1, 1);
-insert into sys.args values (8429, 307, 'arg_2', 'decimal', 18, 0, 1, 2);
-insert into sys.functions values (308, 'sql_div', '/', 'calc', 0, 1, false, false, false, 2000, true, false);
-insert into sys.args values (8430, 308, 'res_0', 'decimal', 18, 0, 0, 0);
-insert into sys.args values (8431, 308, 'arg_1', 'decimal', 18, 0, 1, 1);
-insert into sys.args values (8432, 308, 'arg_2', 'smallint', 16, 0, 1, 2);
-insert into sys.functions values (309, 'sql_mul', '*', 'calc', 0, 1, false, false, false, 2000, true, false);
-insert into sys.args values (8433, 309, 'res_0', 'decimal', 18, 0, 0, 0);
-insert into sys.args values (8434, 309, 'arg_1', 'decimal', 18, 0, 1, 1);
-insert into sys.args values (8435, 309, 'arg_2', 'int', 32, 0, 1, 2);
-insert into sys.functions values (310, 'sql_mul', '*', 'calc', 0, 1, false, false, false, 2000, true, false);
-insert into sys.args values (8436, 310, 'res_0', 'decimal', 18, 0, 0, 0);
-insert into sys.args values (8437, 310, 'arg_1', 'int', 32, 0, 1, 1);
-insert into sys.args values (8438, 310, 'arg_2', 'decimal', 18, 0, 1, 2);
-insert into sys.functions values (311, 'sql_div', '/', 'calc', 0, 1, false, false, false, 2000, true, false);
-insert into sys.args values (8439, 311, 'res_0', 'decimal', 18, 0, 0, 0);
-insert into sys.args values (8440, 311, 'arg_1', 'decimal', 18, 0, 1, 1);
-insert into sys.args values (8441, 311, 'arg_2', 'int', 32, 0, 1, 2);
-insert into sys.functions values (312, 'sql_mul', '*', 'calc', 0, 1, false, false, false, 2000, true, false);
-insert into sys.args values (8442, 312, 'res_0', 'decimal', 9, 0, 0, 0);
-insert into sys.args values (8443, 312, 'arg_1', 'decimal', 9, 0, 1, 1);
-insert into sys.args values (8444, 312, 'arg_2', 'decimal', 4, 0, 1, 2);
-insert into sys.functions values (313, 'sql_div', '/', 'calc', 0, 1, false, false, false, 2000, true, false);
-insert into sys.args values (8445, 313, 'res_0', 'decimal', 9, 0, 0, 0);
-insert into sys.args values (8446, 313, 'arg_1', 'decimal', 9, 0, 1, 1);
-insert into sys.args values (8447, 313, 'arg_2', 'decimal', 4, 0, 1, 2);
-insert into sys.functions values (314, 'sql_mul', '*', 'calc', 0, 1, false, false, false, 2000, true, false);
-insert into sys.args values (8448, 314, 'res_0', 'decimal', 18, 0, 0, 0);
-insert into sys.args values (8449, 314, 'arg_1', 'decimal', 18, 0, 1, 1);
-insert into sys.args values (8450, 314, 'arg_2', 'decimal', 4, 0, 1, 2);
-insert into sys.functions values (315, 'sql_div', '/', 'calc', 0, 1, false, false, false, 2000, true, false);
-insert into sys.args values (8451, 315, 'res_0', 'decimal', 18, 0, 0, 0);
-insert into sys.args values (8452, 315, 'arg_1', 'decimal', 18, 0, 1, 1);
-insert into sys.args values (8453, 315, 'arg_2', 'decimal', 4, 0, 1, 2);
-insert into sys.functions values (316, 'sql_mul', '*', 'calc', 0, 1, false, false, false, 2000, true, false);
-insert into sys.args values (8454, 316, 'res_0', 'decimal', 18, 0, 0, 0);
-insert into sys.args values (8455, 316, 'arg_1', 'decimal', 18, 0, 1, 1);
-insert into sys.args values (8456, 316, 'arg_2', 'decimal', 9, 0, 1, 2);
-insert into sys.functions values (317, 'sql_div', '/', 'calc', 0, 1, false, false, false, 2000, true, false);
-insert into sys.args values (8457, 317, 'res_0', 'decimal', 18, 0, 0, 0);
-insert into sys.args values (8458, 317, 'arg_1', 'decimal', 18, 0, 1, 1);
-insert into sys.args values (8459, 317, 'arg_2', 'decimal', 9, 0, 1, 2);
-insert into sys.functions values (318, 'sql_sub', '-', 'calc', 0, 1, false, false, false, 2000, true, false);
-insert into sys.args values (8460, 318, 'res_0', 'tinyint', 8, 0, 0, 0);
-insert into sys.args values (8461, 318, 'arg_1', 'tinyint', 8, 0, 1, 1);
-insert into sys.args values (8462, 318, 'arg_2', 'tinyint', 8, 0, 1, 2);
-insert into sys.functions values (319, 'sql_add', '+', 'calc', 0, 1, false, false, false, 2000, true, false);
-insert into sys.args values (8463, 319, 'res_0', 'tinyint', 8, 0, 0, 0);
-insert into sys.args values (8464, 319, 'arg_1', 'tinyint', 8, 0, 1, 1);
-insert into sys.args values (8465, 319, 'arg_2', 'tinyint', 8, 0, 1, 2);
-insert into sys.functions values (320, 'sql_mul', '*', 'calc', 0, 1, false, false, false, 2000, true, false);
-insert into sys.args values (8466, 320, 'res_0', 'tinyint', 8, 0, 0, 0);
-insert into sys.args values (8467, 320, 'arg_1', 'tinyint', 8, 0, 1, 1);
-insert into sys.args values (8468, 320, 'arg_2', 'tinyint', 8, 0, 1, 2);
-insert into sys.functions values (321, 'sql_div', '/', 'calc', 0, 1, false, false, false, 2000, true, false);
-insert into sys.args values (8469, 321, 'res_0', 'tinyint', 8, 0, 0, 0);
-insert into sys.args values (8470, 321, 'arg_1', 'tinyint', 8, 0, 1, 1);
-insert into sys.args values (8471, 321, 'arg_2', 'tinyint', 8, 0, 1, 2);
-insert into sys.functions values (322, 'bit_and', 'and', 'calc', 0, 1, false, false, false, 2000, true, false);
-insert into sys.args values (8472, 322, 'res_0', 'tinyint', 8, 0, 0, 0);
-insert into sys.args values (8473, 322, 'arg_1', 'tinyint', 8, 0, 1, 1);
-insert into sys.args values (8474, 322, 'arg_2', 'tinyint', 8, 0, 1, 2);
-insert into sys.functions values (323, 'bit_or', 'or', 'calc', 0, 1, false, false, false, 2000, true, false);
-insert into sys.args values (8475, 323, 'res_0', 'tinyint', 8, 0, 0, 0);
-insert into sys.args values (8476, 323, 'arg_1', 'tinyint', 8, 0, 1, 1);
-insert into sys.args values (8477, 323, 'arg_2', 'tinyint', 8, 0, 1, 2);
-insert into sys.functions values (324, 'bit_xor', 'xor', 'calc', 0, 1, false, false, false, 2000, true, false);
-insert into sys.args values (8478, 324, 'res_0', 'tinyint', 8, 0, 0, 0);
-insert into sys.args values (8479, 324, 'arg_1', 'tinyint', 8, 0, 1, 1);
-insert into sys.args values (8480, 324, 'arg_2', 'tinyint', 8, 0, 1, 2);
-insert into sys.functions values (325, 'bit_not', 'not', 'calc', 0, 1, false, false, false, 2000, true, false);
-insert into sys.args values (8481, 325, 'res_0', 'tinyint', 8, 0, 0, 0);
-insert into sys.args values (8482, 325, 'arg_1', 'tinyint', 8, 0, 1, 1);
-insert into sys.functions values (326, 'left_shift', '<<', 'calc', 0, 1, false, false, false, 2000, true, false);
-insert into sys.args values (8483, 326, 'res_0', 'tinyint', 8, 0, 0, 0);
-insert into sys.args values (8484, 326, 'arg_1', 'tinyint', 8, 0, 1, 1);
-insert into sys.args values (8485, 326, 'arg_2', 'int', 32, 0, 1, 2);
-insert into sys.functions values (327, 'right_shift', '>>', 'calc', 0, 1, false, false, false, 2000, true, false);
-insert into sys.args values (8486, 327, 'res_0', 'tinyint', 8, 0, 0, 0);
-insert into sys.args values (8487, 327, 'arg_1', 'tinyint', 8, 0, 1, 1);
-insert into sys.args values (8488, 327, 'arg_2', 'int', 32, 0, 1, 2);
-insert into sys.functions values (328, 'sql_neg', '-', 'calc', 0, 1, false, false, false, 2000, true, false);
-insert into sys.args values (8489, 328, 'res_0', 'tinyint', 8, 0, 0, 0);
-insert into sys.args values (8490, 328, 'arg_1', 'tinyint', 8, 0, 1, 1);
-insert into sys.functions values (329, 'abs', 'abs', 'calc', 0, 1, false, false, false, 2000, true, false);
-insert into sys.args values (8491, 329, 'res_0', 'tinyint', 8, 0, 0, 0);
-insert into sys.args values (8492, 329, 'arg_1', 'tinyint', 8, 0, 1, 1);
-insert into sys.functions values (330, 'sign', 'sign', 'calc', 0, 1, false, false, false, 2000, true, false);
-insert into sys.args values (8493, 330, 'res_0', 'tinyint', 8, 0, 0, 0);
-insert into sys.args values (8494, 330, 'arg_1', 'tinyint', 8, 0, 1, 1);
-insert into sys.functions values (333, 'sql_mul', '*', 'calc', 0, 1, false, false, false, 2000, true, false);
-insert into sys.args values (8495, 333, 'res_0', 'month_interval', 3, 0, 0, 0);
-insert into sys.args values (8496, 333, 'arg_1', 'month_interval', 3, 0, 1, 1);
-insert into sys.args values (8497, 333, 'arg_2', 'tinyint', 8, 0, 1, 2);
-insert into sys.functions values (334, 'sql_mul', '*', 'calc', 0, 1, false, false, false, 2000, true, false);
-insert into sys.args values (8498, 334, 'res_0', 'day_interval', 4, 0, 0, 0);
-insert into sys.args values (8499, 334, 'arg_1', 'day_interval', 4, 0, 1, 1);
-insert into sys.args values (8500, 334, 'arg_2', 'tinyint', 8, 0, 1, 2);
-insert into sys.functions values (335, 'sql_mul', '*', 'calc', 0, 1, false, false, false, 2000, true, false);
-insert into sys.args values (8501, 335, 'res_0', 'sec_interval', 13, 0, 0, 0);
-insert into sys.args values (8502, 335, 'arg_1', 'sec_interval', 13, 0, 1, 1);
-insert into sys.args values (8503, 335, 'arg_2', 'tinyint', 8, 0, 1, 2);
-insert into sys.functions values (336, 'sql_div', '/', 'calc', 0, 1, false, false, false, 2000, true, false);
-insert into sys.args values (8504, 336, 'res_0', 'month_interval', 3, 0, 0, 0);
-insert into sys.args values (8505, 336, 'arg_1', 'month_interval', 3, 0, 1, 1);
-insert into sys.args values (8506, 336, 'arg_2', 'tinyint', 8, 0, 1, 2);
-insert into sys.functions values (337, 'sql_div', '/', 'calc', 0, 1, false, false, false, 2000, true, false);
-insert into sys.args values (8507, 337, 'res_0', 'day_interval', 4, 0, 0, 0);
-insert into sys.args values (8508, 337, 'arg_1', 'day_interval', 4, 0, 1, 1);
-insert into sys.args values (8509, 337, 'arg_2', 'tinyint', 8, 0, 1, 2);
-insert into sys.functions values (338, 'sql_div', '/', 'calc', 0, 1, false, false, false, 2000, true, false);
-insert into sys.args values (8510, 338, 'res_0', 'sec_interval', 13, 0, 0, 0);
-insert into sys.args values (8511, 338, 'arg_1', 'sec_interval', 13, 0, 1, 1);
-insert into sys.args values (8512, 338, 'arg_2', 'tinyint', 8, 0, 1, 2);
-insert into sys.functions values (339, 'sql_sub', '-', 'calc', 0, 1, false, false, false, 2000, true, false);
-insert into sys.args values (8513, 339, 'res_0', 'smallint', 16, 0, 0, 0);
-insert into sys.args values (8514, 339, 'arg_1', 'smallint', 16, 0, 1, 1);
-insert into sys.args values (8515, 339, 'arg_2', 'smallint', 16, 0, 1, 2);
-insert into sys.functions values (340, 'sql_add', '+', 'calc', 0, 1, false, false, false, 2000, true, false);
-insert into sys.args values (8516, 340, 'res_0', 'smallint', 16, 0, 0, 0);
-insert into sys.args values (8517, 340, 'arg_1', 'smallint', 16, 0, 1, 1);
-insert into sys.args values (8518, 340, 'arg_2', 'smallint', 16, 0, 1, 2);
-insert into sys.functions values (341, 'sql_mul', '*', 'calc', 0, 1, false, false, false, 2000, true, false);
-insert into sys.args values (8519, 341, 'res_0', 'smallint', 16, 0, 0, 0);
-insert into sys.args values (8520, 341, 'arg_1', 'smallint', 16, 0, 1, 1);
-insert into sys.args values (8521, 341, 'arg_2', 'smallint', 16, 0, 1, 2);
-insert into sys.functions values (342, 'sql_div', '/', 'calc', 0, 1, false, false, false, 2000, true, false);
-insert into sys.args values (8522, 342, 'res_0', 'smallint', 16, 0, 0, 0);
-insert into sys.args values (8523, 342, 'arg_1', 'smallint', 16, 0, 1, 1);
-insert into sys.args values (8524, 342, 'arg_2', 'smallint', 16, 0, 1, 2);
-insert into sys.functions values (343, 'bit_and', 'and', 'calc', 0, 1, false, false, false, 2000, true, false);
-insert into sys.args values (8525, 343, 'res_0', 'smallint', 16, 0, 0, 0);
-insert into sys.args values (8526, 343, 'arg_1', 'smallint', 16, 0, 1, 1);
-insert into sys.args values (8527, 343, 'arg_2', 'smallint', 16, 0, 1, 2);
-insert into sys.functions values (344, 'bit_or', 'or', 'calc', 0, 1, false, false, false, 2000, true, false);
-insert into sys.args values (8528, 344, 'res_0', 'smallint', 16, 0, 0, 0);
-insert into sys.args values (8529, 344, 'arg_1', 'smallint', 16, 0, 1, 1);
-insert into sys.args values (8530, 344, 'arg_2', 'smallint', 16, 0, 1, 2);
-insert into sys.functions values (345, 'bit_xor', 'xor', 'calc', 0, 1, false, false, false, 2000, true, false);
-insert into sys.args values (8531, 345, 'res_0', 'smallint', 16, 0, 0, 0);
-insert into sys.args values (8532, 345, 'arg_1', 'smallint', 16, 0, 1, 1);
-insert into sys.args values (8533, 345, 'arg_2', 'smallint', 16, 0, 1, 2);
-insert into sys.functions values (346, 'bit_not', 'not', 'calc', 0, 1, false, false, false, 2000, true, false);
-insert into sys.args values (8534, 346, 'res_0', 'smallint', 16, 0, 0, 0);
-insert into sys.args values (8535, 346, 'arg_1', 'smallint', 16, 0, 1, 1);
-insert into sys.functions values (347, 'left_shift', '<<', 'calc', 0, 1, false, false, false, 2000, true, false);
-insert into sys.args values (8536, 347, 'res_0', 'smallint', 16, 0, 0, 0);
-insert into sys.args values (8537, 347, 'arg_1', 'smallint', 16, 0, 1, 1);
-insert into sys.args values (8538, 347, 'arg_2', 'int', 32, 0, 1, 2);
-insert into sys.functions values (348, 'right_shift', '>>', 'calc', 0, 1, false, false, false, 2000, true, false);
-insert into sys.args values (8539, 348, 'res_0', 'smallint', 16, 0, 0, 0);
-insert into sys.args values (8540, 348, 'arg_1', 'smallint', 16, 0, 1, 1);
-insert into sys.args values (8541, 348, 'arg_2', 'int', 32, 0, 1, 2);
-insert into sys.functions values (349, 'sql_neg', '-', 'calc', 0, 1, false, false, false, 2000, true, false);
-insert into sys.args values (8542, 349, 'res_0', 'smallint', 16, 0, 0, 0);
-insert into sys.args values (8543, 349, 'arg_1', 'smallint', 16, 0, 1, 1);
-insert into sys.functions values (350, 'abs', 'abs', 'calc', 0, 1, false, false, false, 2000, true, false);
-insert into sys.args values (8544, 350, 'res_0', 'smallint', 16, 0, 0, 0);
-insert into sys.args values (8545, 350, 'arg_1', 'smallint', 16, 0, 1, 1);
-insert into sys.functions values (351, 'sign', 'sign', 'calc', 0, 1, false, false, false, 2000, true, false);
-insert into sys.args values (8546, 351, 'res_0', 'tinyint', 8, 0, 0, 0);
-insert into sys.args values (8547, 351, 'arg_1', 'smallint', 16, 0, 1, 1);
-insert into sys.functions values (354, 'sql_mul', '*', 'calc', 0, 1, false, false, false, 2000, true, false);
-insert into sys.args values (8548, 354, 'res_0', 'month_interval', 3, 0, 0, 0);
-insert into sys.args values (8549, 354, 'arg_1', 'month_interval', 3, 0, 1, 1);
-insert into sys.args values (8550, 354, 'arg_2', 'smallint', 16, 0, 1, 2);
-insert into sys.functions values (355, 'sql_mul', '*', 'calc', 0, 1, false, false, false, 2000, true, false);
-insert into sys.args values (8551, 355, 'res_0', 'day_interval', 4, 0, 0, 0);
-insert into sys.args values (8552, 355, 'arg_1', 'day_interval', 4, 0, 1, 1);
-insert into sys.args values (8553, 355, 'arg_2', 'smallint', 16, 0, 1, 2);
-insert into sys.functions values (356, 'sql_mul', '*', 'calc', 0, 1, false, false, false, 2000, true, false);
-insert into sys.args values (8554, 356, 'res_0', 'sec_interval', 13, 0, 0, 0);
-insert into sys.args values (8555, 356, 'arg_1', 'sec_interval', 13, 0, 1, 1);
-insert into sys.args values (8556, 356, 'arg_2', 'smallint', 16, 0, 1, 2);
-insert into sys.functions values (357, 'sql_div', '/', 'calc', 0, 1, false, false, false, 2000, true, false);
-insert into sys.args values (8557, 357, 'res_0', 'month_interval', 3, 0, 0, 0);
-insert into sys.args values (8558, 357, 'arg_1', 'month_interval', 3, 0, 1, 1);
-insert into sys.args values (8559, 357, 'arg_2', 'smallint', 16, 0, 1, 2);
-insert into sys.functions values (358, 'sql_div', '/', 'calc', 0, 1, false, false, false, 2000, true, false);
-insert into sys.args values (8560, 358, 'res_0', 'day_interval', 4, 0, 0, 0);
-insert into sys.args values (8561, 358, 'arg_1', 'day_interval', 4, 0, 1, 1);
-insert into sys.args values (8562, 358, 'arg_2', 'smallint', 16, 0, 1, 2);
-insert into sys.functions values (359, 'sql_div', '/', 'calc', 0, 1, false, false, false, 2000, true, false);
-insert into sys.args values (8563, 359, 'res_0', 'sec_interval', 13, 0, 0, 0);
-insert into sys.args values (8564, 359, 'arg_1', 'sec_interval', 13, 0, 1, 1);
-insert into sys.args values (8565, 359, 'arg_2', 'smallint', 16, 0, 1, 2);
-insert into sys.functions values (360, 'sql_sub', '-', 'calc', 0, 1, false, false, false, 2000, true, false);
-insert into sys.args values (8566, 360, 'res_0', 'int', 32, 0, 0, 0);
-insert into sys.args values (8567, 360, 'arg_1', 'int', 32, 0, 1, 1);
-insert into sys.args values (8568, 360, 'arg_2', 'int', 32, 0, 1, 2);
-insert into sys.functions values (361, 'sql_add', '+', 'calc', 0, 1, false, false, false, 2000, true, false);
-insert into sys.args values (8569, 361, 'res_0', 'int', 32, 0, 0, 0);
-insert into sys.args values (8570, 361, 'arg_1', 'int', 32, 0, 1, 1);
-insert into sys.args values (8571, 361, 'arg_2', 'int', 32, 0, 1, 2);
-insert into sys.functions values (362, 'sql_mul', '*', 'calc', 0, 1, false, false, false, 2000, true, false);
-insert into sys.args values (8572, 362, 'res_0', 'int', 32, 0, 0, 0);
-insert into sys.args values (8573, 362, 'arg_1', 'int', 32, 0, 1, 1);
-insert into sys.args values (8574, 362, 'arg_2', 'int', 32, 0, 1, 2);
-insert into sys.functions values (363, 'sql_div', '/', 'calc', 0, 1, false, false, false, 2000, true, false);
-insert into sys.args values (8575, 363, 'res_0', 'int', 32, 0, 0, 0);
-insert into sys.args values (8576, 363, 'arg_1', 'int', 32, 0, 1, 1);
-insert into sys.args values (8577, 363, 'arg_2', 'int', 32, 0, 1, 2);
-insert into sys.functions values (364, 'bit_and', 'and', 'calc', 0, 1, false, false, false, 2000, true, false);
-insert into sys.args values (8578, 364, 'res_0', 'int', 32, 0, 0, 0);
-insert into sys.args values (8579, 364, 'arg_1', 'int', 32, 0, 1, 1);
-insert into sys.args values (8580, 364, 'arg_2', 'int', 32, 0, 1, 2);
-insert into sys.functions values (365, 'bit_or', 'or', 'calc', 0, 1, false, false, false, 2000, true, false);
-insert into sys.args values (8581, 365, 'res_0', 'int', 32, 0, 0, 0);
-insert into sys.args values (8582, 365, 'arg_1', 'int', 32, 0, 1, 1);
-insert into sys.args values (8583, 365, 'arg_2', 'int', 32, 0, 1, 2);
-insert into sys.functions values (366, 'bit_xor', 'xor', 'calc', 0, 1, false, false, false, 2000, true, false);
-insert into sys.args values (8584, 366, 'res_0', 'int', 32, 0, 0, 0);
-insert into sys.args values (8585, 366, 'arg_1', 'int', 32, 0, 1, 1);
-insert into sys.args values (8586, 366, 'arg_2', 'int', 32, 0, 1, 2);
-insert into sys.functions values (367, 'bit_not', 'not', 'calc', 0, 1, false, false, false, 2000, true, false);
-insert into sys.args values (8587, 367, 'res_0', 'int', 32, 0, 0, 0);
-insert into sys.args values (8588, 367, 'arg_1', 'int', 32, 0, 1, 1);
-insert into sys.functions values (368, 'left_shift', '<<', 'calc', 0, 1, false, false, false, 2000, true, false);
-insert into sys.args values (8589, 368, 'res_0', 'int', 32, 0, 0, 0);
-insert into sys.args values (8590, 368, 'arg_1', 'int', 32, 0, 1, 1);
-insert into sys.args values (8591, 368, 'arg_2', 'int', 32, 0, 1, 2);
-insert into sys.functions values (369, 'right_shift', '>>', 'calc', 0, 1, false, false, false, 2000, true, false);
-insert into sys.args values (8592, 369, 'res_0', 'int', 32, 0, 0, 0);
-insert into sys.args values (8593, 369, 'arg_1', 'int', 32, 0, 1, 1);
-insert into sys.args values (8594, 369, 'arg_2', 'int', 32, 0, 1, 2);
-insert into sys.functions values (370, 'sql_neg', '-', 'calc', 0, 1, false, false, false, 2000, true, false);
-insert into sys.args values (8595, 370, 'res_0', 'int', 32, 0, 0, 0);
-insert into sys.args values (8596, 370, 'arg_1', 'int', 32, 0, 1, 1);
-insert into sys.functions values (371, 'abs', 'abs', 'calc', 0, 1, false, false, false, 2000, true, false);
-insert into sys.args values (8597, 371, 'res_0', 'int', 32, 0, 0, 0);
-insert into sys.args values (8598, 371, 'arg_1', 'int', 32, 0, 1, 1);
-insert into sys.functions values (372, 'sign', 'sign', 'calc', 0, 1, false, false, false, 2000, true, false);
-insert into sys.args values (8599, 372, 'res_0', 'tinyint', 8, 0, 0, 0);
-insert into sys.args values (8600, 372, 'arg_1', 'int', 32, 0, 1, 1);
-insert into sys.functions values (375, 'sql_mul', '*', 'calc', 0, 1, false, false, false, 2000, true, false);
-insert into sys.args values (8601, 375, 'res_0', 'month_interval', 3, 0, 0, 0);
-insert into sys.args values (8602, 375, 'arg_1', 'month_interval', 3, 0, 1, 1);
-insert into sys.args values (8603, 375, 'arg_2', 'int', 32, 0, 1, 2);
-insert into sys.functions values (376, 'sql_mul', '*', 'calc', 0, 1, false, false, false, 2000, true, false);
-insert into sys.args values (8604, 376, 'res_0', 'day_interval', 4, 0, 0, 0);
-insert into sys.args values (8605, 376, 'arg_1', 'day_interval', 4, 0, 1, 1);
-insert into sys.args values (8606, 376, 'arg_2', 'int', 32, 0, 1, 2);
-insert into sys.functions values (377, 'sql_mul', '*', 'calc', 0, 1, false, false, false, 2000, true, false);
-insert into sys.args values (8607, 377, 'res_0', 'sec_interval', 13, 0, 0, 0);
-insert into sys.args values (8608, 377, 'arg_1', 'sec_interval', 13, 0, 1, 1);
-insert into sys.args values (8609, 377, 'arg_2', 'int', 32, 0, 1, 2);
-insert into sys.functions values (378, 'sql_div', '/', 'calc', 0, 1, false, false, false, 2000, true, false);
-insert into sys.args values (8610, 378, 'res_0', 'month_interval', 3, 0, 0, 0);
-insert into sys.args values (8611, 378, 'arg_1', 'month_interval', 3, 0, 1, 1);
-insert into sys.args values (8612, 378, 'arg_2', 'int', 32, 0, 1, 2);
-insert into sys.functions values (379, 'sql_div', '/', 'calc', 0, 1, false, false, false, 2000, true, false);
-insert into sys.args values (8613, 379, 'res_0', 'day_interval', 4, 0, 0, 0);
-insert into sys.args values (8614, 379, 'arg_1', 'day_interval', 4, 0, 1, 1);
-insert into sys.args values (8615, 379, 'arg_2', 'int', 32, 0, 1, 2);
-insert into sys.functions values (380, 'sql_div', '/', 'calc', 0, 1, false, false, false, 2000, true, false);
-insert into sys.args values (8616, 380, 'res_0', 'sec_interval', 13, 0, 0, 0);
-insert into sys.args values (8617, 380, 'arg_1', 'sec_interval', 13, 0, 1, 1);
-insert into sys.args values (8618, 380, 'arg_2', 'int', 32, 0, 1, 2);
-insert into sys.functions values (381, 'sql_sub', '-', 'calc', 0, 1, false, false, false, 2000, true, false);
-insert into sys.args values (8619, 381, 'res_0', 'bigint', 64, 0, 0, 0);
-insert into sys.args values (8620, 381, 'arg_1', 'bigint', 64, 0, 1, 1);
-insert into sys.args values (8621, 381, 'arg_2', 'bigint', 64, 0, 1, 2);
-insert into sys.functions values (382, 'sql_add', '+', 'calc', 0, 1, false, false, false, 2000, true, false);
-insert into sys.args values (8622, 382, 'res_0', 'bigint', 64, 0, 0, 0);
-insert into sys.args values (8623, 382, 'arg_1', 'bigint', 64, 0, 1, 1);
-insert into sys.args values (8624, 382, 'arg_2', 'bigint', 64, 0, 1, 2);
-insert into sys.functions values (383, 'sql_mul', '*', 'calc', 0, 1, false, false, false, 2000, true, false);
-insert into sys.args values (8625, 383, 'res_0', 'bigint', 64, 0, 0, 0);
-insert into sys.args values (8626, 383, 'arg_1', 'bigint', 64, 0, 1, 1);
-insert into sys.args values (8627, 383, 'arg_2', 'bigint', 64, 0, 1, 2);
-insert into sys.functions values (384, 'sql_div', '/', 'calc', 0, 1, false, false, false, 2000, true, false);
-insert into sys.args values (8628, 384, 'res_0', 'bigint', 64, 0, 0, 0);
-insert into sys.args values (8629, 384, 'arg_1', 'bigint', 64, 0, 1, 1);
-insert into sys.args values (8630, 384, 'arg_2', 'bigint', 64, 0, 1, 2);
-insert into sys.functions values (385, 'bit_and', 'and', 'calc', 0, 1, false, false, false, 2000, true, false);
-insert into sys.args values (8631, 385, 'res_0', 'bigint', 64, 0, 0, 0);
-insert into sys.args values (8632, 385, 'arg_1', 'bigint', 64, 0, 1, 1);
-insert into sys.args values (8633, 385, 'arg_2', 'bigint', 64, 0, 1, 2);
-insert into sys.functions values (386, 'bit_or', 'or', 'calc', 0, 1, false, false, false, 2000, true, false);
-insert into sys.args values (8634, 386, 'res_0', 'bigint', 64, 0, 0, 0);
-insert into sys.args values (8635, 386, 'arg_1', 'bigint', 64, 0, 1, 1);
-insert into sys.args values (8636, 386, 'arg_2', 'bigint', 64, 0, 1, 2);
-insert into sys.functions values (387, 'bit_xor', 'xor', 'calc', 0, 1, false, false, false, 2000, true, false);
-insert into sys.args values (8637, 387, 'res_0', 'bigint', 64, 0, 0, 0);
-insert into sys.args values (8638, 387, 'arg_1', 'bigint', 64, 0, 1, 1);
-insert into sys.args values (8639, 387, 'arg_2', 'bigint', 64, 0, 1, 2);
-insert into sys.functions values (388, 'bit_not', 'not', 'calc', 0, 1, false, false, false, 2000, true, false);
-insert into sys.args values (8640, 388, 'res_0', 'bigint', 64, 0, 0, 0);
-insert into sys.args values (8641, 388, 'arg_1', 'bigint', 64, 0, 1, 1);
-insert into sys.functions values (389, 'left_shift', '<<', 'calc', 0, 1, false, false, false, 2000, true, false);
-insert into sys.args values (8642, 389, 'res_0', 'bigint', 64, 0, 0, 0);
-insert into sys.args values (8643, 389, 'arg_1', 'bigint', 64, 0, 1, 1);
-insert into sys.args values (8644, 389, 'arg_2', 'int', 32, 0, 1, 2);
-insert into sys.functions values (390, 'right_shift', '>>', 'calc', 0, 1, false, false, false, 2000, true, false);
-insert into sys.args values (8645, 390, 'res_0', 'bigint', 64, 0, 0, 0);
-insert into sys.args values (8646, 390, 'arg_1', 'bigint', 64, 0, 1, 1);
-insert into sys.args values (8647, 390, 'arg_2', 'int', 32, 0, 1, 2);
-insert into sys.functions values (391, 'sql_neg', '-', 'calc', 0, 1, false, false, false, 2000, true, false);
-insert into sys.args values (8648, 391, 'res_0', 'bigint', 64, 0, 0, 0);
-insert into sys.args values (8649, 391, 'arg_1', 'bigint', 64, 0, 1, 1);
-insert into sys.functions values (392, 'abs', 'abs', 'calc', 0, 1, false, false, false, 2000, true, false);
-insert into sys.args values (8650, 392, 'res_0', 'bigint', 64, 0, 0, 0);
-insert into sys.args values (8651, 392, 'arg_1', 'bigint', 64, 0, 1, 1);
-insert into sys.functions values (393, 'sign', 'sign', 'calc', 0, 1, false, false, false, 2000, true, false);
-insert into sys.args values (8652, 393, 'res_0', 'tinyint', 8, 0, 0, 0);
-insert into sys.args values (8653, 393, 'arg_1', 'bigint', 64, 0, 1, 1);
-insert into sys.functions values (396, 'sql_mul', '*', 'calc', 0, 1, false, false, false, 2000, true, false);
-insert into sys.args values (8654, 396, 'res_0', 'day_interval', 4, 0, 0, 0);
-insert into sys.args values (8655, 396, 'arg_1', 'day_interval', 4, 0, 1, 1);
-insert into sys.args values (8656, 396, 'arg_2', 'bigint', 64, 0, 1, 2);
-insert into sys.functions values (397, 'sql_mul', '*', 'calc', 0, 1, false, false, false, 2000, true, false);
-insert into sys.args values (8657, 397, 'res_0', 'sec_interval', 13, 0, 0, 0);
-insert into sys.args values (8658, 397, 'arg_1', 'sec_interval', 13, 0, 1, 1);
-insert into sys.args values (8659, 397, 'arg_2', 'bigint', 64, 0, 1, 2);
-insert into sys.functions values (398, 'sql_div', '/', 'calc', 0, 1, false, false, false, 2000, true, false);
-insert into sys.args values (8660, 398, 'res_0', 'month_interval', 3, 0, 0, 0);
-insert into sys.args values (8661, 398, 'arg_1', 'month_interval', 3, 0, 1, 1);
-insert into sys.args values (8662, 398, 'arg_2', 'bigint', 64, 0, 1, 2);
-insert into sys.functions values (399, 'sql_div', '/', 'calc', 0, 1, false, false, false, 2000, true, false);
-insert into sys.args values (8663, 399, 'res_0', 'day_interval', 4, 0, 0, 0);
-insert into sys.args values (8664, 399, 'arg_1', 'day_interval', 4, 0, 1, 1);
-insert into sys.args values (8665, 399, 'arg_2', 'bigint', 64, 0, 1, 2);
-insert into sys.functions values (400, 'sql_div', '/', 'calc', 0, 1, false, false, false, 2000, true, false);
-insert into sys.args values (8666, 400, 'res_0', 'sec_interval', 13, 0, 0, 0);
-insert into sys.args values (8667, 400, 'arg_1', 'sec_interval', 13, 0, 1, 1);
-insert into sys.args values (8668, 400, 'arg_2', 'bigint', 64, 0, 1, 2);
-insert into sys.functions values (401, 'sql_sub', '-', 'calc', 0, 1, false, false, false, 2000, true, false);
-insert into sys.args values (8669, 401, 'res_0', 'decimal', 2, 0, 0, 0);
-insert into sys.args values (8670, 401, 'arg_1', 'decimal', 2, 0, 1, 1);
-insert into sys.args values (8671, 401, 'arg_2', 'decimal', 2, 0, 1, 2);
-insert into sys.functions values (402, 'sql_add', '+', 'calc', 0, 1, false, false, false, 2000, true, false);
-insert into sys.args values (8672, 402, 'res_0', 'decimal', 2, 0, 0, 0);
-insert into sys.args values (8673, 402, 'arg_1', 'decimal', 2, 0, 1, 1);
-insert into sys.args values (8674, 402, 'arg_2', 'decimal', 2, 0, 1, 2);
-insert into sys.functions values (403, 'sql_mul', '*', 'calc', 0, 1, false, false, false, 2000, true, false);
-insert into sys.args values (8675, 403, 'res_0', 'decimal', 2, 0, 0, 0);
-insert into sys.args values (8676, 403, 'arg_1', 'decimal', 2, 0, 1, 1);
-insert into sys.args values (8677, 403, 'arg_2', 'decimal', 2, 0, 1, 2);
-insert into sys.functions values (404, 'sql_div', '/', 'calc', 0, 1, false, false, false, 2000, true, false);
-insert into sys.args values (8678, 404, 'res_0', 'decimal', 2, 0, 0, 0);
-insert into sys.args values (8679, 404, 'arg_1', 'decimal', 2, 0, 1, 1);
-insert into sys.args values (8680, 404, 'arg_2', 'decimal', 2, 0, 1, 2);
-insert into sys.functions values (405, 'sql_neg', '-', 'calc', 0, 1, false, false, false, 2000, true, false);
-insert into sys.args values (8681, 405, 'res_0', 'decimal', 2, 0, 0, 0);
-insert into sys.args values (8682, 405, 'arg_1', 'decimal', 2, 0, 1, 1);
-insert into sys.functions values (406, 'abs', 'abs', 'calc', 0, 1, false, false, false, 2000, true, false);
-insert into sys.args values (8683, 406, 'res_0', 'decimal', 2, 0, 0, 0);
-insert into sys.args values (8684, 406, 'arg_1', 'decimal', 2, 0, 1, 1);
-insert into sys.functions values (407, 'sign', 'sign', 'calc', 0, 1, false, false, false, 2000, true, false);
-insert into sys.args values (8685, 407, 'res_0', 'tinyint', 8, 0, 0, 0);
-insert into sys.args values (8686, 407, 'arg_1', 'decimal', 2, 0, 1, 1);
-insert into sys.functions values (410, 'sql_mul', '*', 'calc', 0, 1, false, false, false, 2000, true, false);
-insert into sys.args values (8687, 410, 'res_0', 'month_interval', 3, 0, 0, 0);
-insert into sys.args values (8688, 410, 'arg_1', 'month_interval', 3, 0, 1, 1);
-insert into sys.args values (8689, 410, 'arg_2', 'decimal', 2, 0, 1, 2);
-insert into sys.functions values (411, 'sql_mul', '*', 'calc', 0, 1, false, false, false, 2000, true, false);
-insert into sys.args values (8690, 411, 'res_0', 'day_interval', 4, 0, 0, 0);
-insert into sys.args values (8691, 411, 'arg_1', 'day_interval', 4, 0, 1, 1);
-insert into sys.args values (8692, 411, 'arg_2', 'decimal', 2, 0, 1, 2);
-insert into sys.functions values (412, 'sql_mul', '*', 'calc', 0, 1, false, false, false, 2000, true, false);
-insert into sys.args values (8693, 412, 'res_0', 'sec_interval', 13, 0, 0, 0);
-insert into sys.args values (8694, 412, 'arg_1', 'sec_interval', 13, 0, 1, 1);
-insert into sys.args values (8695, 412, 'arg_2', 'decimal', 2, 0, 1, 2);
-insert into sys.functions values (413, 'sql_div', '/', 'calc', 0, 1, false, false, false, 2000, true, false);
-insert into sys.args values (8696, 413, 'res_0', 'month_interval', 3, 0, 0, 0);
-insert into sys.args values (8697, 413, 'arg_1', 'month_interval', 3, 0, 1, 1);
-insert into sys.args values (8698, 413, 'arg_2', 'decimal', 2, 0, 1, 2);
-insert into sys.functions values (414, 'sql_div', '/', 'calc', 0, 1, false, false, false, 2000, true, false);
-insert into sys.args values (8699, 414, 'res_0', 'day_interval', 4, 0, 0, 0);
-insert into sys.args values (8700, 414, 'arg_1', 'day_interval', 4, 0, 1, 1);
-insert into sys.args values (8701, 414, 'arg_2', 'decimal', 2, 0, 1, 2);
-insert into sys.functions values (415, 'sql_div', '/', 'calc', 0, 1, false, false, false, 2000, true, false);
-insert into sys.args values (8702, 415, 'res_0', 'sec_interval', 13, 0, 0, 0);
-insert into sys.args values (8703, 415, 'arg_1', 'sec_interval', 13, 0, 1, 1);
-insert into sys.args values (8704, 415, 'arg_2', 'decimal', 2, 0, 1, 2);
-insert into sys.functions values (416, 'sql_sub', '-', 'calc', 0, 1, false, false, false, 2000, true, false);
-insert into sys.args values (8705, 416, 'res_0', 'decimal', 4, 0, 0, 0);
-insert into sys.args values (8706, 416, 'arg_1', 'decimal', 4, 0, 1, 1);
-insert into sys.args values (8707, 416, 'arg_2', 'decimal', 4, 0, 1, 2);
-insert into sys.functions values (417, 'sql_add', '+', 'calc', 0, 1, false, false, false, 2000, true, false);
-insert into sys.args values (8708, 417, 'res_0', 'decimal', 4, 0, 0, 0);
-insert into sys.args values (8709, 417, 'arg_1', 'decimal', 4, 0, 1, 1);
-insert into sys.args values (8710, 417, 'arg_2', 'decimal', 4, 0, 1, 2);
-insert into sys.functions values (418, 'sql_mul', '*', 'calc', 0, 1, false, false, false, 2000, true, false);
-insert into sys.args values (8711, 418, 'res_0', 'decimal', 4, 0, 0, 0);
-insert into sys.args values (8712, 418, 'arg_1', 'decimal', 4, 0, 1, 1);
-insert into sys.args values (8713, 418, 'arg_2', 'decimal', 4, 0, 1, 2);
-insert into sys.functions values (419, 'sql_div', '/', 'calc', 0, 1, false, false, false, 2000, true, false);
-insert into sys.args values (8714, 419, 'res_0', 'decimal', 4, 0, 0, 0);
-insert into sys.args values (8715, 419, 'arg_1', 'decimal', 4, 0, 1, 1);
-insert into sys.args values (8716, 419, 'arg_2', 'decimal', 4, 0, 1, 2);
-insert into sys.functions values (420, 'sql_neg', '-', 'calc', 0, 1, false, false, false, 2000, true, false);
-insert into sys.args values (8717, 420, 'res_0', 'decimal', 4, 0, 0, 0);
-insert into sys.args values (8718, 420, 'arg_1', 'decimal', 4, 0, 1, 1);
-insert into sys.functions values (421, 'abs', 'abs', 'calc', 0, 1, false, false, false, 2000, true, false);
-insert into sys.args values (8719, 421, 'res_0', 'decimal', 4, 0, 0, 0);
-insert into sys.args values (8720, 421, 'arg_1', 'decimal', 4, 0, 1, 1);
-insert into sys.functions values (422, 'sign', 'sign', 'calc', 0, 1, false, false, false, 2000, true, false);
-insert into sys.args values (8721, 422, 'res_0', 'tinyint', 8, 0, 0, 0);
-insert into sys.args values (8722, 422, 'arg_1', 'decimal', 4, 0, 1, 1);
-insert into sys.functions values (425, 'sql_mul', '*', 'calc', 0, 1, false, false, false, 2000, true, false);
-insert into sys.args values (8723, 425, 'res_0', 'month_interval', 3, 0, 0, 0);
-insert into sys.args values (8724, 425, 'arg_1', 'month_interval', 3, 0, 1, 1);
-insert into sys.args values (8725, 425, 'arg_2', 'decimal', 4, 0, 1, 2);
-insert into sys.functions values (426, 'sql_mul', '*', 'calc', 0, 1, false, false, false, 2000, true, false);
-insert into sys.args values (8726, 426, 'res_0', 'day_interval', 4, 0, 0, 0);
-insert into sys.args values (8727, 426, 'arg_1', 'day_interval', 4, 0, 1, 1);
-insert into sys.args values (8728, 426, 'arg_2', 'decimal', 4, 0, 1, 2);
-insert into sys.functions values (427, 'sql_mul', '*', 'calc', 0, 1, false, false, false, 2000, true, false);
-insert into sys.args values (8729, 427, 'res_0', 'sec_interval', 13, 0, 0, 0);
-insert into sys.args values (8730, 427, 'arg_1', 'sec_interval', 13, 0, 1, 1);
-insert into sys.args values (8731, 427, 'arg_2', 'decimal', 4, 0, 1, 2);
-insert into sys.functions values (428, 'sql_div', '/', 'calc', 0, 1, false, false, false, 2000, true, false);
-insert into sys.args values (8732, 428, 'res_0', 'month_interval', 3, 0, 0, 0);
-insert into sys.args values (8733, 428, 'arg_1', 'month_interval', 3, 0, 1, 1);
-insert into sys.args values (8734, 428, 'arg_2', 'decimal', 4, 0, 1, 2);
-insert into sys.functions values (429, 'sql_div', '/', 'calc', 0, 1, false, false, false, 2000, true, false);
-insert into sys.args values (8735, 429, 'res_0', 'day_interval', 4, 0, 0, 0);
-insert into sys.args values (8736, 429, 'arg_1', 'day_interval', 4, 0, 1, 1);
-insert into sys.args values (8737, 429, 'arg_2', 'decimal', 4, 0, 1, 2);
-insert into sys.functions values (430, 'sql_div', '/', 'calc', 0, 1, false, false, false, 2000, true, false);
-insert into sys.args values (8738, 430, 'res_0', 'sec_interval', 13, 0, 0, 0);
-insert into sys.args values (8739, 430, 'arg_1', 'sec_interval', 13, 0, 1, 1);
-insert into sys.args values (8740, 430, 'arg_2', 'decimal', 4, 0, 1, 2);
-insert into sys.functions values (431, 'sql_sub', '-', 'calc', 0, 1, false, false, false, 2000, true, false);
-insert into sys.args values (8741, 431, 'res_0', 'decimal', 9, 0, 0, 0);
-insert into sys.args values (8742, 431, 'arg_1', 'decimal', 9, 0, 1, 1);
-insert into sys.args values (8743, 431, 'arg_2', 'decimal', 9, 0, 1, 2);
-insert into sys.functions values (432, 'sql_add', '+', 'calc', 0, 1, false, false, false, 2000, true, false);
-insert into sys.args values (8744, 432, 'res_0', 'decimal', 9, 0, 0, 0);
-insert into sys.args values (8745, 432, 'arg_1', 'decimal', 9, 0, 1, 1);
-insert into sys.args values (8746, 432, 'arg_2', 'decimal', 9, 0, 1, 2);
-insert into sys.functions values (433, 'sql_mul', '*', 'calc', 0, 1, false, false, false, 2000, true, false);
-insert into sys.args values (8747, 433, 'res_0', 'decimal', 9, 0, 0, 0);
-insert into sys.args values (8748, 433, 'arg_1', 'decimal', 9, 0, 1, 1);
-insert into sys.args values (8749, 433, 'arg_2', 'decimal', 9, 0, 1, 2);
-insert into sys.functions values (434, 'sql_div', '/', 'calc', 0, 1, false, false, false, 2000, true, false);
-insert into sys.args values (8750, 434, 'res_0', 'decimal', 9, 0, 0, 0);
-insert into sys.args values (8751, 434, 'arg_1', 'decimal', 9, 0, 1, 1);
-insert into sys.args values (8752, 434, 'arg_2', 'decimal', 9, 0, 1, 2);
-insert into sys.functions values (435, 'sql_neg', '-', 'calc', 0, 1, false, false, false, 2000, true, false);
-insert into sys.args values (8753, 435, 'res_0', 'decimal', 9, 0, 0, 0);
-insert into sys.args values (8754, 435, 'arg_1', 'decimal', 9, 0, 1, 1);
-insert into sys.functions values (436, 'abs', 'abs', 'calc', 0, 1, false, false, false, 2000, true, false);
-insert into sys.args values (8755, 436, 'res_0', 'decimal', 9, 0, 0, 0);
-insert into sys.args values (8756, 436, 'arg_1', 'decimal', 9, 0, 1, 1);
-insert into sys.functions values (437, 'sign', 'sign', 'calc', 0, 1, false, false, false, 2000, true, false);
-insert into sys.args values (8757, 437, 'res_0', 'tinyint', 8, 0, 0, 0);
-insert into sys.args values (8758, 437, 'arg_1', 'decimal', 9, 0, 1, 1);
-insert into sys.functions values (440, 'sql_mul', '*', 'calc', 0, 1, false, false, false, 2000, true, false);
-insert into sys.args values (8759, 440, 'res_0', 'month_interval', 3, 0, 0, 0);
-insert into sys.args values (8760, 440, 'arg_1', 'month_interval', 3, 0, 1, 1);
-insert into sys.args values (8761, 440, 'arg_2', 'decimal', 9, 0, 1, 2);
-insert into sys.functions values (441, 'sql_mul', '*', 'calc', 0, 1, false, false, false, 2000, true, false);
-insert into sys.args values (8762, 441, 'res_0', 'day_interval', 4, 0, 0, 0);
-insert into sys.args values (8763, 441, 'arg_1', 'day_interval', 4, 0, 1, 1);
-insert into sys.args values (8764, 441, 'arg_2', 'decimal', 9, 0, 1, 2);
-insert into sys.functions values (442, 'sql_mul', '*', 'calc', 0, 1, false, false, false, 2000, true, false);
-insert into sys.args values (8765, 442, 'res_0', 'sec_interval', 13, 0, 0, 0);
-insert into sys.args values (8766, 442, 'arg_1', 'sec_interval', 13, 0, 1, 1);
-insert into sys.args values (8767, 442, 'arg_2', 'decimal', 9, 0, 1, 2);
-insert into sys.functions values (443, 'sql_div', '/', 'calc', 0, 1, false, false, false, 2000, true, false);
-insert into sys.args values (8768, 443, 'res_0', 'month_interval', 3, 0, 0, 0);
-insert into sys.args values (8769, 443, 'arg_1', 'month_interval', 3, 0, 1, 1);
-insert into sys.args values (8770, 443, 'arg_2', 'decimal', 9, 0, 1, 2);
-insert into sys.functions values (444, 'sql_div', '/', 'calc', 0, 1, false, false, false, 2000, true, false);
-insert into sys.args values (8771, 444, 'res_0', 'day_interval', 4, 0, 0, 0);
-insert into sys.args values (8772, 444, 'arg_1', 'day_interval', 4, 0, 1, 1);
-insert into sys.args values (8773, 444, 'arg_2', 'decimal', 9, 0, 1, 2);
-insert into sys.functions values (445, 'sql_div', '/', 'calc', 0, 1, false, false, false, 2000, true, false);
-insert into sys.args values (8774, 445, 'res_0', 'sec_interval', 13, 0, 0, 0);
-insert into sys.args values (8775, 445, 'arg_1', 'sec_interval', 13, 0, 1, 1);
-insert into sys.args values (8776, 445, 'arg_2', 'decimal', 9, 0, 1, 2);
-insert into sys.functions values (446, 'sql_sub', '-', 'calc', 0, 1, false, false, false, 2000, true, false);
-insert into sys.args values (8777, 446, 'res_0', 'decimal', 18, 0, 0, 0);
-insert into sys.args values (8778, 446, 'arg_1', 'decimal', 18, 0, 1, 1);
-insert into sys.args values (8779, 446, 'arg_2', 'decimal', 18, 0, 1, 2);
-insert into sys.functions values (447, 'sql_add', '+', 'calc', 0, 1, false, false, false, 2000, true, false);
-insert into sys.args values (8780, 447, 'res_0', 'decimal', 18, 0, 0, 0);
-insert into sys.args values (8781, 447, 'arg_1', 'decimal', 18, 0, 1, 1);
-insert into sys.args values (8782, 447, 'arg_2', 'decimal', 18, 0, 1, 2);
-insert into sys.functions values (448, 'sql_mul', '*', 'calc', 0, 1, false, false, false, 2000, true, false);
-insert into sys.args values (8783, 448, 'res_0', 'decimal', 18, 0, 0, 0);
-insert into sys.args values (8784, 448, 'arg_1', 'decimal', 18, 0, 1, 1);
-insert into sys.args values (8785, 448, 'arg_2', 'decimal', 18, 0, 1, 2);
-insert into sys.functions values (449, 'sql_div', '/', 'calc', 0, 1, false, false, false, 2000, true, false);
-insert into sys.args values (8786, 449, 'res_0', 'decimal', 18, 0, 0, 0);
-insert into sys.args values (8787, 449, 'arg_1', 'decimal', 18, 0, 1, 1);
-insert into sys.args values (8788, 449, 'arg_2', 'decimal', 18, 0, 1, 2);
-insert into sys.functions values (450, 'sql_neg', '-', 'calc', 0, 1, false, false, false, 2000, true, false);
-insert into sys.args values (8789, 450, 'res_0', 'decimal', 18, 0, 0, 0);
-insert into sys.args values (8790, 450, 'arg_1', 'decimal', 18, 0, 1, 1);
-insert into sys.functions values (451, 'abs', 'abs', 'calc', 0, 1, false, false, false, 2000, true, false);
-insert into sys.args values (8791, 451, 'res_0', 'decimal', 18, 0, 0, 0);
-insert into sys.args values (8792, 451, 'arg_1', 'decimal', 18, 0, 1, 1);
-insert into sys.functions values (452, 'sign', 'sign', 'calc', 0, 1, false, false, false, 2000, true, false);
-insert into sys.args values (8793, 452, 'res_0', 'tinyint', 8, 0, 0, 0);
-insert into sys.args values (8794, 452, 'arg_1', 'decimal', 18, 0, 1, 1);
-insert into sys.functions values (455, 'sql_mul', '*', 'calc', 0, 1, false, false, false, 2000, true, false);
-insert into sys.args values (8795, 455, 'res_0', 'day_interval', 4, 0, 0, 0);
-insert into sys.args values (8796, 455, 'arg_1', 'day_interval', 4, 0, 1, 1);
-insert into sys.args values (8797, 455, 'arg_2', 'decimal', 18, 0, 1, 2);
-insert into sys.functions values (456, 'sql_mul', '*', 'calc', 0, 1, false, false, false, 2000, true, false);
-insert into sys.args values (8798, 456, 'res_0', 'sec_interval', 13, 0, 0, 0);
-insert into sys.args values (8799, 456, 'arg_1', 'sec_interval', 13, 0, 1, 1);
-insert into sys.args values (8800, 456, 'arg_2', 'decimal', 18, 0, 1, 2);
-insert into sys.functions values (457, 'sql_div', '/', 'calc', 0, 1, false, false, false, 2000, true, false);
-insert into sys.args values (8801, 457, 'res_0', 'month_interval', 3, 0, 0, 0);
-insert into sys.args values (8802, 457, 'arg_1', 'month_interval', 3, 0, 1, 1);
-insert into sys.args values (8803, 457, 'arg_2', 'decimal', 18, 0, 1, 2);
-insert into sys.functions values (458, 'sql_div', '/', 'calc', 0, 1, false, false, false, 2000, true, false);
-insert into sys.args values (8804, 458, 'res_0', 'day_interval', 4, 0, 0, 0);
-insert into sys.args values (8805, 458, 'arg_1', 'day_interval', 4, 0, 1, 1);
-insert into sys.args values (8806, 458, 'arg_2', 'decimal', 18, 0, 1, 2);
-insert into sys.functions values (459, 'sql_div', '/', 'calc', 0, 1, false, false, false, 2000, true, false);
-insert into sys.args values (8807, 459, 'res_0', 'sec_interval', 13, 0, 0, 0);
-insert into sys.args values (8808, 459, 'arg_1', 'sec_interval', 13, 0, 1, 1);
-insert into sys.args values (8809, 459, 'arg_2', 'decimal', 18, 0, 1, 2);
-insert into sys.functions values (460, 'sql_sub', '-', 'calc', 0, 1, false, false, false, 2000, true, false);
-insert into sys.args values (8810, 460, 'res_0', 'real', 24, 0, 0, 0);
-insert into sys.args values (8811, 460, 'arg_1', 'real', 24, 0, 1, 1);
-insert into sys.args values (8812, 460, 'arg_2', 'real', 24, 0, 1, 2);
-insert into sys.functions values (461, 'sql_add', '+', 'calc', 0, 1, false, false, false, 2000, true, false);
-insert into sys.args values (8813, 461, 'res_0', 'real', 24, 0, 0, 0);
-insert into sys.args values (8814, 461, 'arg_1', 'real', 24, 0, 1, 1);
-insert into sys.args values (8815, 461, 'arg_2', 'real', 24, 0, 1, 2);
-insert into sys.functions values (462, 'sql_mul', '*', 'calc', 0, 1, false, false, false, 2000, true, false);
-insert into sys.args values (8816, 462, 'res_0', 'real', 24, 0, 0, 0);
-insert into sys.args values (8817, 462, 'arg_1', 'real', 24, 0, 1, 1);
-insert into sys.args values (8818, 462, 'arg_2', 'real', 24, 0, 1, 2);
-insert into sys.functions values (463, 'sql_div', '/', 'calc', 0, 1, false, false, false, 2000, true, false);
-insert into sys.args values (8819, 463, 'res_0', 'real', 24, 0, 0, 0);
-insert into sys.args values (8820, 463, 'arg_1', 'real', 24, 0, 1, 1);
-insert into sys.args values (8821, 463, 'arg_2', 'real', 24, 0, 1, 2);
-insert into sys.functions values (464, 'sql_neg', '-', 'calc', 0, 1, false, false, false, 2000, true, false);
-insert into sys.args values (8822, 464, 'res_0', 'real', 24, 0, 0, 0);
-insert into sys.args values (8823, 464, 'arg_1', 'real', 24, 0, 1, 1);
-insert into sys.functions values (465, 'abs', 'abs', 'calc', 0, 1, false, false, false, 2000, true, false);
-insert into sys.args values (8824, 465, 'res_0', 'real', 24, 0, 0, 0);
-insert into sys.args values (8825, 465, 'arg_1', 'real', 24, 0, 1, 1);
-insert into sys.functions values (466, 'sign', 'sign', 'calc', 0, 1, false, false, false, 2000, true, false);
-insert into sys.args values (8826, 466, 'res_0', 'tinyint', 8, 0, 0, 0);
-insert into sys.args values (8827, 466, 'arg_1', 'real', 24, 0, 1, 1);
-insert into sys.functions values (469, 'sql_mul', '*', 'calc', 0, 1, false, false, false, 2000, true, false);
-insert into sys.args values (8828, 469, 'res_0', 'month_interval', 3, 0, 0, 0);
-insert into sys.args values (8829, 469, 'arg_1', 'month_interval', 3, 0, 1, 1);
-insert into sys.args values (8830, 469, 'arg_2', 'real', 24, 0, 1, 2);
-insert into sys.functions values (470, 'sql_mul', '*', 'calc', 0, 1, false, false, false, 2000, true, false);
-insert into sys.args values (8831, 470, 'res_0', 'day_interval', 4, 0, 0, 0);
-insert into sys.args values (8832, 470, 'arg_1', 'day_interval', 4, 0, 1, 1);
-insert into sys.args values (8833, 470, 'arg_2', 'real', 24, 0, 1, 2);
-insert into sys.functions values (471, 'sql_mul', '*', 'calc', 0, 1, false, false, false, 2000, true, false);
-insert into sys.args values (8834, 471, 'res_0', 'sec_interval', 13, 0, 0, 0);
-insert into sys.args values (8835, 471, 'arg_1', 'sec_interval', 13, 0, 1, 1);
-insert into sys.args values (8836, 471, 'arg_2', 'real', 24, 0, 1, 2);
-insert into sys.functions values (472, 'sql_div', '/', 'calc', 0, 1, false, false, false, 2000, true, false);
-insert into sys.args values (8837, 472, 'res_0', 'month_interval', 3, 0, 0, 0);
-insert into sys.args values (8838, 472, 'arg_1', 'month_interval', 3, 0, 1, 1);
-insert into sys.args values (8839, 472, 'arg_2', 'real', 24, 0, 1, 2);
-insert into sys.functions values (473, 'sql_div', '/', 'calc', 0, 1, false, false, false, 2000, true, false);
-insert into sys.args values (8840, 473, 'res_0', 'day_interval', 4, 0, 0, 0);
-insert into sys.args values (8841, 473, 'arg_1', 'day_interval', 4, 0, 1, 1);
-insert into sys.args values (8842, 473, 'arg_2', 'real', 24, 0, 1, 2);
-insert into sys.functions values (474, 'sql_div', '/', 'calc', 0, 1, false, false, false, 2000, true, false);
-insert into sys.args values (8843, 474, 'res_0', 'sec_interval', 13, 0, 0, 0);
-insert into sys.args values (8844, 474, 'arg_1', 'sec_interval', 13, 0, 1, 1);
-insert into sys.args values (8845, 474, 'arg_2', 'real', 24, 0, 1, 2);
-insert into sys.functions values (475, 'sql_sub', '-', 'calc', 0, 1, false, false, false, 2000, true, false);
-insert into sys.args values (8846, 475, 'res_0', 'double', 53, 0, 0, 0);
-insert into sys.args values (8847, 475, 'arg_1', 'double', 53, 0, 1, 1);
-insert into sys.args values (8848, 475, 'arg_2', 'double', 53, 0, 1, 2);
-insert into sys.functions values (476, 'sql_add', '+', 'calc', 0, 1, false, false, false, 2000, true, false);
-insert into sys.args values (8849, 476, 'res_0', 'double', 53, 0, 0, 0);
-insert into sys.args values (8850, 476, 'arg_1', 'double', 53, 0, 1, 1);
-insert into sys.args values (8851, 476, 'arg_2', 'double', 53, 0, 1, 2);
-insert into sys.functions values (477, 'sql_mul', '*', 'calc', 0, 1, false, false, false, 2000, true, false);
-insert into sys.args values (8852, 477, 'res_0', 'double', 53, 0, 0, 0);
-insert into sys.args values (8853, 477, 'arg_1', 'double', 53, 0, 1, 1);
-insert into sys.args values (8854, 477, 'arg_2', 'double', 53, 0, 1, 2);
-insert into sys.functions values (478, 'sql_div', '/', 'calc', 0, 1, false, false, false, 2000, true, false);
-insert into sys.args values (8855, 478, 'res_0', 'double', 53, 0, 0, 0);
-insert into sys.args values (8856, 478, 'arg_1', 'double', 53, 0, 1, 1);
-insert into sys.args values (8857, 478, 'arg_2', 'double', 53, 0, 1, 2);
-insert into sys.functions values (479, 'sql_neg', '-', 'calc', 0, 1, false, false, false, 2000, true, false);
-insert into sys.args values (8858, 479, 'res_0', 'double', 53, 0, 0, 0);
-insert into sys.args values (8859, 479, 'arg_1', 'double', 53, 0, 1, 1);
-insert into sys.functions values (480, 'abs', 'abs', 'calc', 0, 1, false, false, false, 2000, true, false);
-insert into sys.args values (8860, 480, 'res_0', 'double', 53, 0, 0, 0);
-insert into sys.args values (8861, 480, 'arg_1', 'double', 53, 0, 1, 1);
-insert into sys.functions values (481, 'sign', 'sign', 'calc', 0, 1, false, false, false, 2000, true, false);
-insert into sys.args values (8862, 481, 'res_0', 'tinyint', 8, 0, 0, 0);
-insert into sys.args values (8863, 481, 'arg_1', 'double', 53, 0, 1, 1);
-insert into sys.functions values (484, 'sql_mul', '*', 'calc', 0, 1, false, false, false, 2000, true, false);
-insert into sys.args values (8864, 484, 'res_0', 'month_interval', 3, 0, 0, 0);
-insert into sys.args values (8865, 484, 'arg_1', 'month_interval', 3, 0, 1, 1);
-insert into sys.args values (8866, 484, 'arg_2', 'double', 53, 0, 1, 2);
-insert into sys.functions values (485, 'sql_mul', '*', 'calc', 0, 1, false, false, false, 2000, true, false);
-insert into sys.args values (8867, 485, 'res_0', 'day_interval', 4, 0, 0, 0);
-insert into sys.args values (8868, 485, 'arg_1', 'day_interval', 4, 0, 1, 1);
-insert into sys.args values (8869, 485, 'arg_2', 'double', 53, 0, 1, 2);
-insert into sys.functions values (486, 'sql_mul', '*', 'calc', 0, 1, false, false, false, 2000, true, false);
-insert into sys.args values (8870, 486, 'res_0', 'sec_interval', 13, 0, 0, 0);
-insert into sys.args values (8871, 486, 'arg_1', 'sec_interval', 13, 0, 1, 1);
-insert into sys.args values (8872, 486, 'arg_2', 'double', 53, 0, 1, 2);
-insert into sys.functions values (487, 'sql_div', '/', 'calc', 0, 1, false, false, false, 2000, true, false);
-insert into sys.args values (8873, 487, 'res_0', 'month_interval', 3, 0, 0, 0);
-insert into sys.args values (8874, 487, 'arg_1', 'month_interval', 3, 0, 1, 1);
-insert into sys.args values (8875, 487, 'arg_2', 'double', 53, 0, 1, 2);
-insert into sys.functions values (488, 'sql_div', '/', 'calc', 0, 1, false, false, false, 2000, true, false);
-insert into sys.args values (8876, 488, 'res_0', 'day_interval', 4, 0, 0, 0);
-insert into sys.args values (8877, 488, 'arg_1', 'day_interval', 4, 0, 1, 1);
-insert into sys.args values (8878, 488, 'arg_2', 'double', 53, 0, 1, 2);
-insert into sys.functions values (489, 'sql_div', '/', 'calc', 0, 1, false, false, false, 2000, true, false);
-insert into sys.args values (8879, 489, 'res_0', 'sec_interval', 13, 0, 0, 0);
-insert into sys.args values (8880, 489, 'arg_1', 'sec_interval', 13, 0, 1, 1);
-insert into sys.args values (8881, 489, 'arg_2', 'double', 53, 0, 1, 2);
-insert into sys.functions values (490, 'sql_mul', '*', 'calc', 0, 1, false, false, false, 2000, true, false);
-insert into sys.args values (8882, 490, 'res_0', 'decimal', 4, 0, 0, 0);
-insert into sys.args values (8883, 490, 'arg_1', 'decimal', 4, 0, 1, 1);
-insert into sys.args values (8884, 490, 'arg_2', 'tinyint', 8, 0, 1, 2);
-insert into sys.functions values (491, 'sql_mul', '*', 'calc', 0, 1, false, false, false, 2000, true, false);
-insert into sys.args values (8885, 491, 'res_0', 'decimal', 4, 0, 0, 0);
-insert into sys.args values (8886, 491, 'arg_1', 'tinyint', 8, 0, 1, 1);
-insert into sys.args values (8887, 491, 'arg_2', 'decimal', 4, 0, 1, 2);
-insert into sys.functions values (492, 'sql_mul', '*', 'calc', 0, 1, false, false, false, 2000, true, false);
-insert into sys.args values (8888, 492, 'res_0', 'decimal', 4, 0, 0, 0);
-insert into sys.args values (8889, 492, 'arg_1', 'decimal', 4, 0, 1, 1);
-insert into sys.args values (8890, 492, 'arg_2', 'decimal', 2, 0, 1, 2);
-insert into sys.functions values (493, 'sql_mul', '*', 'calc', 0, 1, false, false, false, 2000, true, false);
-insert into sys.args values (8891, 493, 'res_0', 'decimal', 4, 0, 0, 0);
-insert into sys.args values (8892, 493, 'arg_1', 'decimal', 2, 0, 1, 1);
-insert into sys.args values (8893, 493, 'arg_2', 'decimal', 4, 0, 1, 2);
-insert into sys.functions values (494, 'sql_mul', '*', 'calc', 0, 1, false, false, false, 2000, true, false);
-insert into sys.args values (8894, 494, 'res_0', 'decimal', 9, 0, 0, 0);
-insert into sys.args values (8895, 494, 'arg_1', 'decimal', 9, 0, 1, 1);
-insert into sys.args values (8896, 494, 'arg_2', 'tinyint', 8, 0, 1, 2);
-insert into sys.functions values (495, 'sql_mul', '*', 'calc', 0, 1, false, false, false, 2000, true, false);
-insert into sys.args values (8897, 495, 'res_0', 'decimal', 9, 0, 0, 0);
-insert into sys.args values (8898, 495, 'arg_1', 'tinyint', 8, 0, 1, 1);
-insert into sys.args values (8899, 495, 'arg_2', 'decimal', 9, 0, 1, 2);
-insert into sys.functions values (496, 'sql_mul', '*', 'calc', 0, 1, false, false, false, 2000, true, false);
-insert into sys.args values (8900, 496, 'res_0', 'decimal', 9, 0, 0, 0);
-insert into sys.args values (8901, 496, 'arg_1', 'decimal', 9, 0, 1, 1);
-insert into sys.args values (8902, 496, 'arg_2', 'smallint', 16, 0, 1, 2);
-insert into sys.functions values (497, 'sql_mul', '*', 'calc', 0, 1, false, false, false, 2000, true, false);
-insert into sys.args values (8903, 497, 'res_0', 'decimal', 9, 0, 0, 0);
-insert into sys.args values (8904, 497, 'arg_1', 'smallint', 16, 0, 1, 1);
-insert into sys.args values (8905, 497, 'arg_2', 'decimal', 9, 0, 1, 2);
-insert into sys.functions values (498, 'sql_mul', '*', 'calc', 0, 1, false, false, false, 2000, true, false);
-insert into sys.args values (8906, 498, 'res_0', 'decimal', 9, 0, 0, 0);
-insert into sys.args values (8907, 498, 'arg_1', 'decimal', 9, 0, 1, 1);
-insert into sys.args values (8908, 498, 'arg_2', 'decimal', 2, 0, 1, 2);
-insert into sys.functions values (499, 'sql_mul', '*', 'calc', 0, 1, false, false, false, 2000, true, false);
-insert into sys.args values (8909, 499, 'res_0', 'decimal', 9, 0, 0, 0);
-insert into sys.args values (8910, 499, 'arg_1', 'decimal', 2, 0, 1, 1);
-insert into sys.args values (8911, 499, 'arg_2', 'decimal', 9, 0, 1, 2);
-insert into sys.functions values (500, 'sql_mul', '*', 'calc', 0, 1, false, false, false, 2000, true, false);
-insert into sys.args values (8912, 500, 'res_0', 'decimal', 9, 0, 0, 0);
-insert into sys.args values (8913, 500, 'arg_1', 'decimal', 9, 0, 1, 1);
-insert into sys.args values (8914, 500, 'arg_2', 'decimal', 4, 0, 1, 2);
-insert into sys.functions values (501, 'sql_mul', '*', 'calc', 0, 1, false, false, false, 2000, true, false);
-insert into sys.args values (8915, 501, 'res_0', 'decimal', 9, 0, 0, 0);
-insert into sys.args values (8916, 501, 'arg_1', 'decimal', 4, 0, 1, 1);
-insert into sys.args values (8917, 501, 'arg_2', 'decimal', 9, 0, 1, 2);
-insert into sys.functions values (502, 'sql_mul', '*', 'calc', 0, 1, false, false, false, 2000, true, false);
-insert into sys.args values (8918, 502, 'res_0', 'decimal', 18, 0, 0, 0);
-insert into sys.args values (8919, 502, 'arg_1', 'decimal', 18, 0, 1, 1);
-insert into sys.args values (8920, 502, 'arg_2', 'tinyint', 8, 0, 1, 2);
-insert into sys.functions values (503, 'sql_mul', '*', 'calc', 0, 1, false, false, false, 2000, true, false);
-insert into sys.args values (8921, 503, 'res_0', 'decimal', 18, 0, 0, 0);
-insert into sys.args values (8922, 503, 'arg_1', 'tinyint', 8, 0, 1, 1);
-insert into sys.args values (8923, 503, 'arg_2', 'decimal', 18, 0, 1, 2);
-insert into sys.functions values (504, 'sql_mul', '*', 'calc', 0, 1, false, false, false, 2000, true, false);
-insert into sys.args values (8924, 504, 'res_0', 'decimal', 18, 0, 0, 0);
-insert into sys.args values (8925, 504, 'arg_1', 'decimal', 18, 0, 1, 1);
-insert into sys.args values (8926, 504, 'arg_2', 'smallint', 16, 0, 1, 2);
-insert into sys.functions values (505, 'sql_mul', '*', 'calc', 0, 1, false, false, false, 2000, true, false);
-insert into sys.args values (8927, 505, 'res_0', 'decimal', 18, 0, 0, 0);
-insert into sys.args values (8928, 505, 'arg_1', 'smallint', 16, 0, 1, 1);
-insert into sys.args values (8929, 505, 'arg_2', 'decimal', 18, 0, 1, 2);
-insert into sys.functions values (506, 'sql_mul', '*', 'calc', 0, 1, false, false, false, 2000, true, false);
-insert into sys.args values (8930, 506, 'res_0', 'decimal', 18, 0, 0, 0);
-insert into sys.args values (8931, 506, 'arg_1', 'decimal', 18, 0, 1, 1);
-insert into sys.args values (8932, 506, 'arg_2', 'int', 32, 0, 1, 2);
-insert into sys.functions values (507, 'sql_mul', '*', 'calc', 0, 1, false, false, false, 2000, true, false);
-insert into sys.args values (8933, 507, 'res_0', 'decimal', 18, 0, 0, 0);
-insert into sys.args values (8934, 507, 'arg_1', 'int', 32, 0, 1, 1);
-insert into sys.args values (8935, 507, 'arg_2', 'decimal', 18, 0, 1, 2);
-insert into sys.functions values (508, 'sql_mul', '*', 'calc', 0, 1, false, false, false, 2000, true, false);
-insert into sys.args values (8936, 508, 'res_0', 'decimal', 18, 0, 0, 0);
-insert into sys.args values (8937, 508, 'arg_1', 'decimal', 18, 0, 1, 1);
-insert into sys.args values (8938, 508, 'arg_2', 'decimal', 2, 0, 1, 2);
-insert into sys.functions values (509, 'sql_mul', '*', 'calc', 0, 1, false, false, false, 2000, true, false);
-insert into sys.args values (8939, 509, 'res_0', 'decimal', 18, 0, 0, 0);
-insert into sys.args values (8940, 509, 'arg_1', 'decimal', 2, 0, 1, 1);
-insert into sys.args values (8941, 509, 'arg_2', 'decimal', 18, 0, 1, 2);
-insert into sys.functions values (510, 'sql_mul', '*', 'calc', 0, 1, false, false, false, 2000, true, false);
-insert into sys.args values (8942, 510, 'res_0', 'decimal', 18, 0, 0, 0);
-insert into sys.args values (8943, 510, 'arg_1', 'decimal', 18, 0, 1, 1);
-insert into sys.args values (8944, 510, 'arg_2', 'decimal', 4, 0, 1, 2);
-insert into sys.functions values (511, 'sql_mul', '*', 'calc', 0, 1, false, false, false, 2000, true, false);
-insert into sys.args values (8945, 511, 'res_0', 'decimal', 18, 0, 0, 0);
-insert into sys.args values (8946, 511, 'arg_1', 'decimal', 4, 0, 1, 1);
-insert into sys.args values (8947, 511, 'arg_2', 'decimal', 18, 0, 1, 2);
-insert into sys.functions values (512, 'sql_mul', '*', 'calc', 0, 1, false, false, false, 2000, true, false);
-insert into sys.args values (8948, 512, 'res_0', 'decimal', 18, 0, 0, 0);
-insert into sys.args values (8949, 512, 'arg_1', 'decimal', 18, 0, 1, 1);
-insert into sys.args values (8950, 512, 'arg_2', 'decimal', 9, 0, 1, 2);
-insert into sys.functions values (513, 'sql_mul', '*', 'calc', 0, 1, false, false, false, 2000, true, false);
-insert into sys.args values (8951, 513, 'res_0', 'decimal', 18, 0, 0, 0);
-insert into sys.args values (8952, 513, 'arg_1', 'decimal', 9, 0, 1, 1);
-insert into sys.args values (8953, 513, 'arg_2', 'decimal', 18, 0, 1, 2);
-insert into sys.functions values (514, 'round', 'round', 'calc', 0, 1, false, false, false, 2000, true, false);
-insert into sys.args values (8954, 514, 'res_0', 'decimal', 2, 0, 0, 0);
-insert into sys.args values (8955, 514, 'arg_1', 'decimal', 2, 0, 1, 1);
-insert into sys.args values (8956, 514, 'arg_2', 'tinyint', 8, 0, 1, 2);
-insert into sys.functions values (515, 'round', 'round', 'calc', 0, 1, false, false, false, 2000, true, false);
-insert into sys.args values (8957, 515, 'res_0', 'decimal', 4, 0, 0, 0);
-insert into sys.args values (8958, 515, 'arg_1', 'decimal', 4, 0, 1, 1);
-insert into sys.args values (8959, 515, 'arg_2', 'tinyint', 8, 0, 1, 2);
-insert into sys.functions values (516, 'round', 'round', 'calc', 0, 1, false, false, false, 2000, true, false);
-insert into sys.args values (8960, 516, 'res_0', 'decimal', 9, 0, 0, 0);
-insert into sys.args values (8961, 516, 'arg_1', 'decimal', 9, 0, 1, 1);
-insert into sys.args values (8962, 516, 'arg_2', 'tinyint', 8, 0, 1, 2);
-insert into sys.functions values (517, 'round', 'round', 'calc', 0, 1, false, false, false, 2000, true, false);
-insert into sys.args values (8963, 517, 'res_0', 'decimal', 18, 0, 0, 0);
-insert into sys.args values (8964, 517, 'arg_1', 'decimal', 18, 0, 1, 1);
-insert into sys.args values (8965, 517, 'arg_2', 'tinyint', 8, 0, 1, 2);
-insert into sys.functions values (518, 'round', 'round', 'calc', 0, 1, false, false, false, 2000, true, false);
-insert into sys.args values (8966, 518, 'res_0', 'real', 24, 0, 0, 0);
-insert into sys.args values (8967, 518, 'arg_1', 'real', 24, 0, 1, 1);
-insert into sys.args values (8968, 518, 'arg_2', 'tinyint', 8, 0, 1, 2);
-insert into sys.functions values (519, 'round', 'round', 'calc', 0, 1, false, false, false, 2000, true, false);
-insert into sys.args values (8969, 519, 'res_0', 'double', 53, 0, 0, 0);
-insert into sys.args values (8970, 519, 'arg_1', 'double', 53, 0, 1, 1);
-insert into sys.args values (8971, 519, 'arg_2', 'tinyint', 8, 0, 1, 2);
-insert into sys.functions values (608, 'power', 'pow', 'mmath', 0, 1, false, false, false, 2000, true, false);
-insert into sys.args values (8972, 608, 'res_0', 'real', 24, 0, 0, 0);
-insert into sys.args values (8973, 608, 'arg_1', 'real', 24, 0, 1, 1);
-insert into sys.args values (8974, 608, 'arg_2', 'real', 24, 0, 1, 2);
-insert into sys.functions values (609, 'floor', 'floor', 'mmath', 0, 1, false, false, false, 2000, true, false);
-insert into sys.args values (8975, 609, 'res_0', 'real', 24, 0, 0, 0);
-insert into sys.args values (8976, 609, 'arg_1', 'real', 24, 0, 1, 1);
-insert into sys.functions values (610, 'ceil', 'ceil', 'mmath', 0, 1, false, false, false, 2000, true, false);
-insert into sys.args values (8977, 610, 'res_0', 'real', 24, 0, 0, 0);
-insert into sys.args values (8978, 610, 'arg_1', 'real', 24, 0, 1, 1);
-insert into sys.functions values (611, 'ceiling', 'ceil', 'mmath', 0, 1, false, false, false, 2000, true, false);
-insert into sys.args values (8979, 611, 'res_0', 'real', 24, 0, 0, 0);
-insert into sys.args values (8980, 611, 'arg_1', 'real', 24, 0, 1, 1);
-insert into sys.functions values (612, 'sin', 'sin', 'mmath', 0, 1, false, false, false, 2000, true, false);
-insert into sys.args values (8981, 612, 'res_0', 'real', 24, 0, 0, 0);
-insert into sys.args values (8982, 612, 'arg_1', 'real', 24, 0, 1, 1);
-insert into sys.functions values (613, 'cos', 'cos', 'mmath', 0, 1, false, false, false, 2000, true, false);
-insert into sys.args values (8983, 613, 'res_0', 'real', 24, 0, 0, 0);
-insert into sys.args values (8984, 613, 'arg_1', 'real', 24, 0, 1, 1);
-insert into sys.functions values (614, 'tan', 'tan', 'mmath', 0, 1, false, false, false, 2000, true, false);
-insert into sys.args values (8985, 614, 'res_0', 'real', 24, 0, 0, 0);
-insert into sys.args values (8986, 614, 'arg_1', 'real', 24, 0, 1, 1);
-insert into sys.functions values (615, 'asin', 'asin', 'mmath', 0, 1, false, false, false, 2000, true, false);
-insert into sys.args values (8987, 615, 'res_0', 'real', 24, 0, 0, 0);
-insert into sys.args values (8988, 615, 'arg_1', 'real', 24, 0, 1, 1);
-insert into sys.functions values (616, 'acos', 'acos', 'mmath', 0, 1, false, false, false, 2000, true, false);
-insert into sys.args values (8989, 616, 'res_0', 'real', 24, 0, 0, 0);
-insert into sys.args values (8990, 616, 'arg_1', 'real', 24, 0, 1, 1);
-insert into sys.functions values (617, 'atan', 'atan', 'mmath', 0, 1, false, false, false, 2000, true, false);
-insert into sys.args values (8991, 617, 'res_0', 'real', 24, 0, 0, 0);
-insert into sys.args values (8992, 617, 'arg_1', 'real', 24, 0, 1, 1);
-insert into sys.functions values (618, 'atan', 'atan2', 'mmath', 0, 1, false, false, false, 2000, true, false);
-insert into sys.args values (8993, 618, 'res_0', 'real', 24, 0, 0, 0);
-insert into sys.args values (8994, 618, 'arg_1', 'real', 24, 0, 1, 1);
-insert into sys.args values (8995, 618, 'arg_2', 'real', 24, 0, 1, 2);
-insert into sys.functions values (619, 'sinh', 'sinh', 'mmath', 0, 1, false, false, false, 2000, true, false);
-insert into sys.args values (8996, 619, 'res_0', 'real', 24, 0, 0, 0);
-insert into sys.args values (8997, 619, 'arg_1', 'real', 24, 0, 1, 1);
-insert into sys.functions values (620, 'cot', 'cot', 'mmath', 0, 1, false, false, false, 2000, true, false);
-insert into sys.args values (8998, 620, 'res_0', 'real', 24, 0, 0, 0);
-insert into sys.args values (8999, 620, 'arg_1', 'real', 24, 0, 1, 1);
-insert into sys.functions values (621, 'cosh', 'cosh', 'mmath', 0, 1, false, false, false, 2000, true, false);
-insert into sys.args values (9000, 621, 'res_0', 'real', 24, 0, 0, 0);
-insert into sys.args values (9001, 621, 'arg_1', 'real', 24, 0, 1, 1);
-insert into sys.functions values (622, 'tanh', 'tanh', 'mmath', 0, 1, false, false, false, 2000, true, false);
-insert into sys.args values (9002, 622, 'res_0', 'real', 24, 0, 0, 0);
-insert into sys.args values (9003, 622, 'arg_1', 'real', 24, 0, 1, 1);
-insert into sys.functions values (623, 'sqrt', 'sqrt', 'mmath', 0, 1, false, false, false, 2000, true, false);
-insert into sys.args values (9004, 623, 'res_0', 'real', 24, 0, 0, 0);
-insert into sys.args values (9005, 623, 'arg_1', 'real', 24, 0, 1, 1);
-insert into sys.functions values (624, 'cbrt', 'cbrt', 'mmath', 0, 1, false, false, false, 2000, true, false);
-insert into sys.args values (9006, 624, 'res_0', 'real', 24, 0, 0, 0);
-insert into sys.args values (9007, 624, 'arg_1', 'real', 24, 0, 1, 1);
-insert into sys.functions values (625, 'exp', 'exp', 'mmath', 0, 1, false, false, false, 2000, true, false);
-insert into sys.args values (9008, 625, 'res_0', 'real', 24, 0, 0, 0);
-insert into sys.args values (9009, 625, 'arg_1', 'real', 24, 0, 1, 1);
-insert into sys.functions values (626, 'log', 'log', 'mmath', 0, 1, false, false, false, 2000, true, false);
-insert into sys.args values (9010, 626, 'res_0', 'real', 24, 0, 0, 0);
-insert into sys.args values (9011, 626, 'arg_1', 'real', 24, 0, 1, 1);
-insert into sys.functions values (627, 'ln', 'log', 'mmath', 0, 1, false, false, false, 2000, true, false);
-insert into sys.args values (9012, 627, 'res_0', 'real', 24, 0, 0, 0);
-insert into sys.args values (9013, 627, 'arg_1', 'real', 24, 0, 1, 1);
-insert into sys.functions values (628, 'log', 'log2arg', 'mmath', 0, 1, false, false, false, 2000, true, false);
-insert into sys.args values (9014, 628, 'res_0', 'real', 24, 0, 0, 0);
-insert into sys.args values (9015, 628, 'arg_1', 'real', 24, 0, 1, 1);
-insert into sys.args values (9016, 628, 'arg_2', 'real', 24, 0, 1, 2);
-insert into sys.functions values (629, 'log10', 'log10', 'mmath', 0, 1, false, false, false, 2000, true, false);
-insert into sys.args values (9017, 629, 'res_0', 'real', 24, 0, 0, 0);
-insert into sys.args values (9018, 629, 'arg_1', 'real', 24, 0, 1, 1);
-insert into sys.functions values (630, 'log2', 'log2', 'mmath', 0, 1, false, false, false, 2000, true, false);
-insert into sys.args values (9019, 630, 'res_0', 'real', 24, 0, 0, 0);
-insert into sys.args values (9020, 630, 'arg_1', 'real', 24, 0, 1, 1);
-insert into sys.functions values (631, 'degrees', 'degrees', 'mmath', 0, 1, false, false, false, 2000, true, false);
-insert into sys.args values (9021, 631, 'res_0', 'real', 24, 0, 0, 0);
-insert into sys.args values (9022, 631, 'arg_1', 'real', 24, 0, 1, 1);
-insert into sys.functions values (632, 'radians', 'radians', 'mmath', 0, 1, false, false, false, 2000, true, false);
-insert into sys.args values (9023, 632, 'res_0', 'real', 24, 0, 0, 0);
-insert into sys.args values (9024, 632, 'arg_1', 'real', 24, 0, 1, 1);
-insert into sys.functions values (633, 'power', 'pow', 'mmath', 0, 1, false, false, false, 2000, true, false);
-insert into sys.args values (9025, 633, 'res_0', 'double', 53, 0, 0, 0);
-insert into sys.args values (9026, 633, 'arg_1', 'double', 53, 0, 1, 1);
-insert into sys.args values (9027, 633, 'arg_2', 'double', 53, 0, 1, 2);
-insert into sys.functions values (634, 'floor', 'floor', 'mmath', 0, 1, false, false, false, 2000, true, false);
-insert into sys.args values (9028, 634, 'res_0', 'double', 53, 0, 0, 0);
-insert into sys.args values (9029, 634, 'arg_1', 'double', 53, 0, 1, 1);
-insert into sys.functions values (635, 'ceil', 'ceil', 'mmath', 0, 1, false, false, false, 2000, true, false);
-insert into sys.args values (9030, 635, 'res_0', 'double', 53, 0, 0, 0);
-insert into sys.args values (9031, 635, 'arg_1', 'double', 53, 0, 1, 1);
-insert into sys.functions values (636, 'ceiling', 'ceil', 'mmath', 0, 1, false, false, false, 2000, true, false);
-insert into sys.args values (9032, 636, 'res_0', 'double', 53, 0, 0, 0);
-insert into sys.args values (9033, 636, 'arg_1', 'double', 53, 0, 1, 1);
-insert into sys.functions values (637, 'sin', 'sin', 'mmath', 0, 1, false, false, false, 2000, true, false);
-insert into sys.args values (9034, 637, 'res_0', 'double', 53, 0, 0, 0);
-insert into sys.args values (9035, 637, 'arg_1', 'double', 53, 0, 1, 1);
-insert into sys.functions values (638, 'cos', 'cos', 'mmath', 0, 1, false, false, false, 2000, true, false);
-insert into sys.args values (9036, 638, 'res_0', 'double', 53, 0, 0, 0);
-insert into sys.args values (9037, 638, 'arg_1', 'double', 53, 0, 1, 1);
-insert into sys.functions values (639, 'tan', 'tan', 'mmath', 0, 1, false, false, false, 2000, true, false);
-insert into sys.args values (9038, 639, 'res_0', 'double', 53, 0, 0, 0);
-insert into sys.args values (9039, 639, 'arg_1', 'double', 53, 0, 1, 1);
-insert into sys.functions values (640, 'asin', 'asin', 'mmath', 0, 1, false, false, false, 2000, true, false);
-insert into sys.args values (9040, 640, 'res_0', 'double', 53, 0, 0, 0);
-insert into sys.args values (9041, 640, 'arg_1', 'double', 53, 0, 1, 1);
-insert into sys.functions values (641, 'acos', 'acos', 'mmath', 0, 1, false, false, false, 2000, true, false);
-insert into sys.args values (9042, 641, 'res_0', 'double', 53, 0, 0, 0);
-insert into sys.args values (9043, 641, 'arg_1', 'double', 53, 0, 1, 1);
-insert into sys.functions values (642, 'atan', 'atan', 'mmath', 0, 1, false, false, false, 2000, true, false);
-insert into sys.args values (9044, 642, 'res_0', 'double', 53, 0, 0, 0);
-insert into sys.args values (9045, 642, 'arg_1', 'double', 53, 0, 1, 1);
-insert into sys.functions values (643, 'atan', 'atan2', 'mmath', 0, 1, false, false, false, 2000, true, false);
-insert into sys.args values (9046, 643, 'res_0', 'double', 53, 0, 0, 0);
-insert into sys.args values (9047, 643, 'arg_1', 'double', 53, 0, 1, 1);
-insert into sys.args values (9048, 643, 'arg_2', 'double', 53, 0, 1, 2);
-insert into sys.functions values (644, 'sinh', 'sinh', 'mmath', 0, 1, false, false, false, 2000, true, false);
-insert into sys.args values (9049, 644, 'res_0', 'double', 53, 0, 0, 0);
-insert into sys.args values (9050, 644, 'arg_1', 'double', 53, 0, 1, 1);
-insert into sys.functions values (645, 'cot', 'cot', 'mmath', 0, 1, false, false, false, 2000, true, false);
-insert into sys.args values (9051, 645, 'res_0', 'double', 53, 0, 0, 0);
-insert into sys.args values (9052, 645, 'arg_1', 'double', 53, 0, 1, 1);
-insert into sys.functions values (646, 'cosh', 'cosh', 'mmath', 0, 1, false, false, false, 2000, true, false);
-insert into sys.args values (9053, 646, 'res_0', 'double', 53, 0, 0, 0);
-insert into sys.args values (9054, 646, 'arg_1', 'double', 53, 0, 1, 1);
-insert into sys.functions values (647, 'tanh', 'tanh', 'mmath', 0, 1, false, false, false, 2000, true, false);
-insert into sys.args values (9055, 647, 'res_0', 'double', 53, 0, 0, 0);
-insert into sys.args values (9056, 647, 'arg_1', 'double', 53, 0, 1, 1);
-insert into sys.functions values (648, 'sqrt', 'sqrt', 'mmath', 0, 1, false, false, false, 2000, true, false);
-insert into sys.args values (9057, 648, 'res_0', 'double', 53, 0, 0, 0);
-insert into sys.args values (9058, 648, 'arg_1', 'double', 53, 0, 1, 1);
-insert into sys.functions values (649, 'cbrt', 'cbrt', 'mmath', 0, 1, false, false, false, 2000, true, false);
-insert into sys.args values (9059, 649, 'res_0', 'double', 53, 0, 0, 0);
-insert into sys.args values (9060, 649, 'arg_1', 'double', 53, 0, 1, 1);
-insert into sys.functions values (650, 'exp', 'exp', 'mmath', 0, 1, false, false, false, 2000, true, false);
-insert into sys.args values (9061, 650, 'res_0', 'double', 53, 0, 0, 0);
-insert into sys.args values (9062, 650, 'arg_1', 'double', 53, 0, 1, 1);
-insert into sys.functions values (651, 'log', 'log', 'mmath', 0, 1, false, false, false, 2000, true, false);
-insert into sys.args values (9063, 651, 'res_0', 'double', 53, 0, 0, 0);
-insert into sys.args values (9064, 651, 'arg_1', 'double', 53, 0, 1, 1);
-insert into sys.functions values (652, 'ln', 'log', 'mmath', 0, 1, false, false, false, 2000, true, false);
-insert into sys.args values (9065, 652, 'res_0', 'double', 53, 0, 0, 0);
-insert into sys.args values (9066, 652, 'arg_1', 'double', 53, 0, 1, 1);
-insert into sys.functions values (653, 'log', 'log2arg', 'mmath', 0, 1, false, false, false, 2000, true, false);
-insert into sys.args values (9067, 653, 'res_0', 'double', 53, 0, 0, 0);
-insert into sys.args values (9068, 653, 'arg_1', 'double', 53, 0, 1, 1);
-insert into sys.args values (9069, 653, 'arg_2', 'double', 53, 0, 1, 2);
-insert into sys.functions values (654, 'log10', 'log10', 'mmath', 0, 1, false, false, false, 2000, true, false);
-insert into sys.args values (9070, 654, 'res_0', 'double', 53, 0, 0, 0);
-insert into sys.args values (9071, 654, 'arg_1', 'double', 53, 0, 1, 1);
-insert into sys.functions values (655, 'log2', 'log2', 'mmath', 0, 1, false, false, false, 2000, true, false);
-insert into sys.args values (9072, 655, 'res_0', 'double', 53, 0, 0, 0);
-insert into sys.args values (9073, 655, 'arg_1', 'double', 53, 0, 1, 1);
-insert into sys.functions values (656, 'degrees', 'degrees', 'mmath', 0, 1, false, false, false, 2000, true, false);
-insert into sys.args values (9074, 656, 'res_0', 'double', 53, 0, 0, 0);
-insert into sys.args values (9075, 656, 'arg_1', 'double', 53, 0, 1, 1);
-insert into sys.functions values (657, 'radians', 'radians', 'mmath', 0, 1, false, false, false, 2000, true, false);
-insert into sys.args values (9076, 657, 'res_0', 'double', 53, 0, 0, 0);
-insert into sys.args values (9077, 657, 'arg_1', 'double', 53, 0, 1, 1);
-insert into sys.functions values (658, 'pi', 'pi', 'mmath', 0, 1, false, false, false, 2000, true, false);
-insert into sys.args values (9078, 658, 'res_0', 'double', 53, 0, 0, 0);
-insert into sys.functions values (659, 'rand', 'rand', 'mmath', 0, 1, true, false, false, 2000, true, true);
-insert into sys.args values (9079, 659, 'res_0', 'int', 32, 0, 0, 0);
-insert into sys.functions values (660, 'rand', 'sqlrand', 'mmath', 0, 1, false, false, false, 2000, true, true);
-insert into sys.args values (9080, 660, 'res_0', 'int', 32, 0, 0, 0);
-insert into sys.args values (9081, 660, 'arg_1', 'int', 32, 0, 1, 1);
-insert into sys.functions values (661, 'curdate', 'current_date', 'mtime', 0, 1, false, false, false, 2000, true, false);
-insert into sys.args values (9082, 661, 'res_0', 'date', 0, 0, 0, 0);
-insert into sys.functions values (662, 'current_date', 'current_date', 'mtime', 0, 1, false, false, false, 2000, true, false);
-insert into sys.args values (9083, 662, 'res_0', 'date', 0, 0, 0, 0);
-insert into sys.functions values (663, 'curtime', 'current_time', 'mtime', 0, 1, false, false, false, 2000, true, false);
-insert into sys.args values (9084, 663, 'res_0', 'timetz', 7, 0, 0, 0);
-insert into sys.functions values (664, 'current_time', 'current_time', 'mtime', 0, 1, false, false, false, 2000, true, false);
-insert into sys.args values (9085, 664, 'res_0', 'timetz', 7, 0, 0, 0);
-insert into sys.functions values (665, 'current_timestamp', 'current_timestamp', 'mtime', 0, 1, false, false, false, 2000, true, false);
-insert into sys.args values (9086, 665, 'res_0', 'timestamptz', 7, 0, 0, 0);
-insert into sys.functions values (666, 'localtime', 'current_time', 'sql', 0, 1, false, false, false, 2000, true, false);
-insert into sys.args values (9087, 666, 'res_0', 'time', 7, 0, 0, 0);
-insert into sys.functions values (667, 'localtimestamp', 'current_timestamp', 'sql', 0, 1, false, false, false, 2000, true, false);
-insert into sys.args values (9088, 667, 'res_0', 'timestamp', 7, 0, 0, 0);
-insert into sys.functions values (668, 'sql_sub', 'diff', 'mtime', 0, 1, false, false, false, 2000, true, false);
-insert into sys.args values (9089, 668, 'res_0', 'day_interval', 4, 0, 0, 0);
-insert into sys.args values (9090, 668, 'arg_1', 'date', 0, 0, 1, 1);
-insert into sys.args values (9091, 668, 'arg_2', 'date', 0, 0, 1, 2);
-insert into sys.functions values (669, 'sql_sub', 'diff', 'mtime', 0, 1, false, false, false, 2000, true, false);
-insert into sys.args values (9092, 669, 'res_0', 'sec_interval', 13, 0, 0, 0);
-insert into sys.args values (9093, 669, 'arg_1', 'timetz', 7, 0, 1, 1);
-insert into sys.args values (9094, 669, 'arg_2', 'timetz', 7, 0, 1, 2);
-insert into sys.functions values (670, 'sql_sub', 'diff', 'mtime', 0, 1, false, false, false, 2000, true, false);
-insert into sys.args values (9095, 670, 'res_0', 'sec_interval', 13, 0, 0, 0);
-insert into sys.args values (9096, 670, 'arg_1', 'time', 7, 0, 1, 1);
-insert into sys.args values (9097, 670, 'arg_2', 'time', 7, 0, 1, 2);
-insert into sys.functions values (671, 'sql_sub', 'diff', 'mtime', 0, 1, false, false, false, 2000, true, false);
-insert into sys.args values (9098, 671, 'res_0', 'sec_interval', 13, 0, 0, 0);
-insert into sys.args values (9099, 671, 'arg_1', 'timestamptz', 7, 0, 1, 1);
-insert into sys.args values (9100, 671, 'arg_2', 'timestamptz', 7, 0, 1, 2);
-insert into sys.functions values (672, 'sql_sub', 'diff', 'mtime', 0, 1, false, false, false, 2000, true, false);
-insert into sys.args values (9101, 672, 'res_0', 'sec_interval', 13, 0, 0, 0);
-insert into sys.args values (9102, 672, 'arg_1', 'timestamp', 7, 0, 1, 1);
-insert into sys.args values (9103, 672, 'arg_2', 'timestamp', 7, 0, 1, 2);
-insert into sys.functions values (673, 'sql_sub', 'date_sub_msec_interval', 'mtime', 0, 1, false, false, false, 2000, true, false);
-insert into sys.args values (9104, 673, 'res_0', 'date', 0, 0, 0, 0);
-insert into sys.args values (9105, 673, 'arg_1', 'date', 0, 0, 1, 1);
-insert into sys.args values (9106, 673, 'arg_2', 'sec_interval', 13, 0, 1, 2);
-insert into sys.functions values (674, 'sql_sub', 'date_sub_msec_interval', 'mtime', 0, 1, false, false, false, 2000, true, false);
-insert into sys.args values (9107, 674, 'res_0', 'date', 0, 0, 0, 0);
-insert into sys.args values (9108, 674, 'arg_1', 'date', 0, 0, 1, 1);
-insert into sys.args values (9109, 674, 'arg_2', 'day_interval', 4, 0, 1, 2);
-insert into sys.functions values (675, 'sql_sub', 'date_sub_month_interval', 'mtime', 0, 1, false, false, false, 2000, true, false);
-insert into sys.args values (9110, 675, 'res_0', 'date', 0, 0, 0, 0);
-insert into sys.args values (9111, 675, 'arg_1', 'date', 0, 0, 1, 1);
-insert into sys.args values (9112, 675, 'arg_2', 'month_interval', 3, 0, 1, 2);
-insert into sys.functions values (676, 'sql_sub', 'time_sub_msec_interval', 'mtime', 0, 1, false, false, false, 2000, true, false);
-insert into sys.args values (9113, 676, 'res_0', 'time', 7, 0, 0, 0);
-insert into sys.args values (9114, 676, 'arg_1', 'time', 7, 0, 1, 1);
-insert into sys.args values (9115, 676, 'arg_2', 'sec_interval', 13, 0, 1, 2);
-insert into sys.functions values (677, 'sql_sub', 'time_sub_msec_interval', 'mtime', 0, 1, false, false, false, 2000, true, false);
-insert into sys.args values (9116, 677, 'res_0', 'timetz', 7, 0, 0, 0);
-insert into sys.args values (9117, 677, 'arg_1', 'timetz', 7, 0, 1, 1);
-insert into sys.args values (9118, 677, 'arg_2', 'sec_interval', 13, 0, 1, 2);
-insert into sys.functions values (678, 'sql_sub', 'timestamp_sub_msec_interval', 'mtime', 0, 1, false, false, false, 2000, true, false);
-insert into sys.args values (9119, 678, 'res_0', 'timestamp', 7, 0, 0, 0);
-insert into sys.args values (9120, 678, 'arg_1', 'timestamp', 7, 0, 1, 1);
-insert into sys.args values (9121, 678, 'arg_2', 'sec_interval', 13, 0, 1, 2);
-insert into sys.functions values (679, 'sql_sub', 'timestamp_sub_msec_interval', 'mtime', 0, 1, false, false, false, 2000, true, false);
-insert into sys.args values (9122, 679, 'res_0', 'timestamp', 7, 0, 0, 0);
-insert into sys.args values (9123, 679, 'arg_1', 'timestamp', 7, 0, 1, 1);
-insert into sys.args values (9124, 679, 'arg_2', 'day_interval', 4, 0, 1, 2);
-insert into sys.functions values (680, 'sql_sub', 'timestamp_sub_month_interval', 'mtime', 0, 1, false, false, false, 2000, true, false);
-insert into sys.args values (9125, 680, 'res_0', 'timestamp', 7, 0, 0, 0);
-insert into sys.args values (9126, 680, 'arg_1', 'timestamp', 7, 0, 1, 1);
-insert into sys.args values (9127, 680, 'arg_2', 'month_interval', 3, 0, 1, 2);
-insert into sys.functions values (681, 'sql_sub', 'timestamp_sub_msec_interval', 'mtime', 0, 1, false, false, false, 2000, true, false);
-insert into sys.args values (9128, 681, 'res_0', 'timestamptz', 7, 0, 0, 0);
-insert into sys.args values (9129, 681, 'arg_1', 'timestamptz', 7, 0, 1, 1);
-insert into sys.args values (9130, 681, 'arg_2', 'sec_interval', 13, 0, 1, 2);
-insert into sys.functions values (682, 'sql_sub', 'timestamp_sub_msec_interval', 'mtime', 0, 1, false, false, false, 2000, true, false);
-insert into sys.args values (9131, 682, 'res_0', 'timestamptz', 7, 0, 0, 0);
-insert into sys.args values (9132, 682, 'arg_1', 'timestamptz', 7, 0, 1, 1);
-insert into sys.args values (9133, 682, 'arg_2', 'day_interval', 4, 0, 1, 2);
-insert into sys.functions values (683, 'sql_sub', 'timestamp_sub_month_interval', 'mtime', 0, 1, false, false, false, 2000, true, false);
-insert into sys.args values (9134, 683, 'res_0', 'timestamptz', 7, 0, 0, 0);
-insert into sys.args values (9135, 683, 'arg_1', 'timestamptz', 7, 0, 1, 1);
-insert into sys.args values (9136, 683, 'arg_2', 'month_interval', 3, 0, 1, 2);
-insert into sys.functions values (684, 'sql_add', 'date_add_msec_interval', 'mtime', 0, 1, false, false, false, 2000, true, false);
-insert into sys.args values (9137, 684, 'res_0', 'date', 0, 0, 0, 0);
-insert into sys.args values (9138, 684, 'arg_1', 'date', 0, 0, 1, 1);
-insert into sys.args values (9139, 684, 'arg_2', 'sec_interval', 13, 0, 1, 2);
-insert into sys.functions values (685, 'sql_add', 'date_add_msec_interval', 'mtime', 0, 1, false, false, false, 2000, true, false);
-insert into sys.args values (9140, 685, 'res_0', 'date', 0, 0, 0, 0);
-insert into sys.args values (9141, 685, 'arg_1', 'date', 0, 0, 1, 1);
-insert into sys.args values (9142, 685, 'arg_2', 'day_interval', 4, 0, 1, 2);
-insert into sys.functions values (686, 'sql_add', 'addmonths', 'mtime', 0, 1, false, false, false, 2000, true, false);
-insert into sys.args values (9143, 686, 'res_0', 'date', 0, 0, 0, 0);
-insert into sys.args values (9144, 686, 'arg_1', 'date', 0, 0, 1, 1);
-insert into sys.args values (9145, 686, 'arg_2', 'month_interval', 3, 0, 1, 2);
-insert into sys.functions values (687, 'sql_add', 'timestamp_add_msec_interval', 'mtime', 0, 1, false, false, false, 2000, true, false);
-insert into sys.args values (9146, 687, 'res_0', 'timestamp', 7, 0, 0, 0);
-insert into sys.args values (9147, 687, 'arg_1', 'timestamp', 7, 0, 1, 1);
-insert into sys.args values (9148, 687, 'arg_2', 'sec_interval', 13, 0, 1, 2);
-insert into sys.functions values (688, 'sql_add', 'timestamp_add_msec_interval', 'mtime', 0, 1, false, false, false, 2000, true, false);
-insert into sys.args values (9149, 688, 'res_0', 'timestamp', 7, 0, 0, 0);
-insert into sys.args values (9150, 688, 'arg_1', 'timestamp', 7, 0, 1, 1);
-insert into sys.args values (9151, 688, 'arg_2', 'day_interval', 4, 0, 1, 2);
-insert into sys.functions values (689, 'sql_add', 'timestamp_add_month_interval', 'mtime', 0, 1, false, false, false, 2000, true, false);
-insert into sys.args values (9152, 689, 'res_0', 'timestamp', 7, 0, 0, 0);
-insert into sys.args values (9153, 689, 'arg_1', 'timestamp', 7, 0, 1, 1);
-insert into sys.args values (9154, 689, 'arg_2', 'month_interval', 3, 0, 1, 2);
-insert into sys.functions values (690, 'sql_add', 'timestamp_add_msec_interval', 'mtime', 0, 1, false, false, false, 2000, true, false);
-insert into sys.args values (9155, 690, 'res_0', 'timestamptz', 7, 0, 0, 0);
-insert into sys.args values (9156, 690, 'arg_1', 'timestamptz', 7, 0, 1, 1);
-insert into sys.args values (9157, 690, 'arg_2', 'sec_interval', 13, 0, 1, 2);
-insert into sys.functions values (691, 'sql_add', 'timestamp_add_msec_interval', 'mtime', 0, 1, false, false, false, 2000, true, false);
-insert into sys.args values (9158, 691, 'res_0', 'timestamptz', 7, 0, 0, 0);
-insert into sys.args values (9159, 691, 'arg_1', 'timestamptz', 7, 0, 1, 1);
-insert into sys.args values (9160, 691, 'arg_2', 'day_interval', 4, 0, 1, 2);
-insert into sys.functions values (692, 'sql_add', 'timestamp_add_month_interval', 'mtime', 0, 1, false, false, false, 2000, true, false);
-insert into sys.args values (9161, 692, 'res_0', 'timestamptz', 7, 0, 0, 0);
-insert into sys.args values (9162, 692, 'arg_1', 'timestamptz', 7, 0, 1, 1);
-insert into sys.args values (9163, 692, 'arg_2', 'month_interval', 3, 0, 1, 2);
-insert into sys.functions values (693, 'sql_add', 'time_add_msec_interval', 'mtime', 0, 1, false, false, false, 2000, true, false);
-insert into sys.args values (9164, 693, 'res_0', 'time', 7, 0, 0, 0);
-insert into sys.args values (9165, 693, 'arg_1', 'time', 7, 0, 1, 1);
-insert into sys.args values (9166, 693, 'arg_2', 'sec_interval', 13, 0, 1, 2);
-insert into sys.functions values (694, 'sql_add', 'time_add_msec_interval', 'mtime', 0, 1, false, false, false, 2000, true, false);
-insert into sys.args values (9167, 694, 'res_0', 'timetz', 7, 0, 0, 0);
-insert into sys.args values (9168, 694, 'arg_1', 'timetz', 7, 0, 1, 1);
-insert into sys.args values (9169, 694, 'arg_2', 'sec_interval', 13, 0, 1, 2);
-insert into sys.functions values (695, 'local_timezone', 'local_timezone', 'mtime', 0, 1, false, false, false, 2000, true, false);
-insert into sys.args values (9170, 695, 'res_0', 'sec_interval', 13, 0, 0, 0);
-insert into sys.functions values (696, 'century', 'century', 'mtime', 0, 1, false, false, false, 2000, true, false);
-insert into sys.args values (9171, 696, 'res_0', 'int', 32, 0, 0, 0);
-insert into sys.args values (9172, 696, 'arg_1', 'date', 0, 0, 1, 1);
-insert into sys.functions values (697, 'decade', 'decade', 'mtime', 0, 1, false, false, false, 2000, true, false);
-insert into sys.args values (9173, 697, 'res_0', 'int', 32, 0, 0, 0);
-insert into sys.args values (9174, 697, 'arg_1', 'date', 0, 0, 1, 1);
-insert into sys.functions values (698, 'year', 'year', 'mtime', 0, 1, false, false, false, 2000, true, false);
-insert into sys.args values (9175, 698, 'res_0', 'int', 32, 0, 0, 0);
-insert into sys.args values (9176, 698, 'arg_1', 'date', 0, 0, 1, 1);
-insert into sys.functions values (699, 'quarter', 'quarter', 'mtime', 0, 1, false, false, false, 2000, true, false);
-insert into sys.args values (9177, 699, 'res_0', 'int', 32, 0, 0, 0);
-insert into sys.args values (9178, 699, 'arg_1', 'date', 0, 0, 1, 1);
-insert into sys.functions values (700, 'month', 'month', 'mtime', 0, 1, false, false, false, 2000, true, false);
-insert into sys.args values (9179, 700, 'res_0', 'int', 32, 0, 0, 0);
-insert into sys.args values (9180, 700, 'arg_1', 'date', 0, 0, 1, 1);
-insert into sys.functions values (701, 'day', 'day', 'mtime', 0, 1, false, false, false, 2000, true, false);
-insert into sys.args values (9181, 701, 'res_0', 'int', 32, 0, 0, 0);
-insert into sys.args values (9182, 701, 'arg_1', 'date', 0, 0, 1, 1);
-insert into sys.functions values (702, 'dayofyear', 'dayofyear', 'mtime', 0, 1, false, false, false, 2000, true, false);
-insert into sys.args values (9183, 702, 'res_0', 'int', 32, 0, 0, 0);
-insert into sys.args values (9184, 702, 'arg_1', 'date', 0, 0, 1, 1);
-insert into sys.functions values (703, 'weekofyear', 'weekofyear', 'mtime', 0, 1, false, false, false, 2000, true, false);
-insert into sys.args values (9185, 703, 'res_0', 'int', 32, 0, 0, 0);
-insert into sys.args values (9186, 703, 'arg_1', 'date', 0, 0, 1, 1);
-insert into sys.functions values (704, 'usweekofyear', 'usweekofyear', 'mtime', 0, 1, false, false, false, 2000, true, false);
-insert into sys.args values (9187, 704, 'res_0', 'int', 32, 0, 0, 0);
-insert into sys.args values (9188, 704, 'arg_1', 'date', 0, 0, 1, 1);
-insert into sys.functions values (705, 'dayofweek', 'dayofweek', 'mtime', 0, 1, false, false, false, 2000, true, false);
-insert into sys.args values (9189, 705, 'res_0', 'int', 32, 0, 0, 0);
-insert into sys.args values (9190, 705, 'arg_1', 'date', 0, 0, 1, 1);
-insert into sys.functions values (706, 'dayofmonth', 'day', 'mtime', 0, 1, false, false, false, 2000, true, false);
-insert into sys.args values (9191, 706, 'res_0', 'int', 32, 0, 0, 0);
-insert into sys.args values (9192, 706, 'arg_1', 'date', 0, 0, 1, 1);
-insert into sys.functions values (707, 'week', 'weekofyear', 'mtime', 0, 1, false, false, false, 2000, true, false);
-insert into sys.args values (9193, 707, 'res_0', 'int', 32, 0, 0, 0);
-insert into sys.args values (9194, 707, 'arg_1', 'date', 0, 0, 1, 1);
-insert into sys.functions values (708, 'epoch_ms', 'epoch_ms', 'mtime', 0, 1, false, false, false, 2000, true, false);
-insert into sys.args values (9195, 708, 'res_0', 'decimal', 18, 3, 0, 0);
-insert into sys.args values (9196, 708, 'arg_1', 'date', 0, 0, 1, 1);
-insert into sys.functions values (709, 'hour', 'hours', 'mtime', 0, 1, false, false, false, 2000, true, false);
-insert into sys.args values (9197, 709, 'res_0', 'int', 32, 0, 0, 0);
-insert into sys.args values (9198, 709, 'arg_1', 'time', 7, 0, 1, 1);
-insert into sys.functions values (710, 'minute', 'minutes', 'mtime', 0, 1, false, false, false, 2000, true, false);
-insert into sys.args values (9199, 710, 'res_0', 'int', 32, 0, 0, 0);
-insert into sys.args values (9200, 710, 'arg_1', 'time', 7, 0, 1, 1);
-insert into sys.functions values (711, 'second', 'sql_seconds', 'mtime', 0, 1, false, false, false, 2000, true, false);
-insert into sys.args values (9201, 711, 'res_0', 'decimal', 9, 6, 0, 0);
-insert into sys.args values (9202, 711, 'arg_1', 'time', 7, 0, 1, 1);
-insert into sys.functions values (712, 'epoch_ms', 'epoch_ms', 'mtime', 0, 1, false, false, false, 2000, true, false);
-insert into sys.args values (9203, 712, 'res_0', 'decimal', 18, 3, 0, 0);
-insert into sys.args values (9204, 712, 'arg_1', 'time', 7, 0, 1, 1);
-insert into sys.functions values (713, 'hour', 'hours', 'mtime', 0, 1, false, false, false, 2000, true, false);
-insert into sys.args values (9205, 713, 'res_0', 'int', 32, 0, 0, 0);
-insert into sys.args values (9206, 713, 'arg_1', 'timetz', 7, 0, 1, 1);
-insert into sys.functions values (714, 'minute', 'minutes', 'mtime', 0, 1, false, false, false, 2000, true, false);
-insert into sys.args values (9207, 714, 'res_0', 'int', 32, 0, 0, 0);
-insert into sys.args values (9208, 714, 'arg_1', 'timetz', 7, 0, 1, 1);
-insert into sys.functions values (715, 'second', 'sql_seconds', 'mtime', 0, 1, false, false, false, 2000, true, false);
-insert into sys.args values (9209, 715, 'res_0', 'decimal', 9, 6, 0, 0);
-insert into sys.args values (9210, 715, 'arg_1', 'timetz', 7, 0, 1, 1);
-insert into sys.functions values (716, 'epoch_ms', 'epoch_ms', 'mtime', 0, 1, false, false, false, 2000, true, false);
-insert into sys.args values (9211, 716, 'res_0', 'decimal', 18, 3, 0, 0);
-insert into sys.args values (9212, 716, 'arg_1', 'timetz', 7, 0, 1, 1);
-insert into sys.functions values (717, 'century', 'century', 'mtime', 0, 1, false, false, false, 2000, true, false);
-insert into sys.args values (9213, 717, 'res_0', 'int', 32, 0, 0, 0);
-insert into sys.args values (9214, 717, 'arg_1', 'timestamp', 7, 0, 1, 1);
-insert into sys.functions values (718, 'decade', 'decade', 'mtime', 0, 1, false, false, false, 2000, true, false);
-insert into sys.args values (9215, 718, 'res_0', 'int', 32, 0, 0, 0);
-insert into sys.args values (9216, 718, 'arg_1', 'timestamp', 7, 0, 1, 1);
-insert into sys.functions values (719, 'year', 'year', 'mtime', 0, 1, false, false, false, 2000, true, false);
-insert into sys.args values (9217, 719, 'res_0', 'int', 32, 0, 0, 0);
-insert into sys.args values (9218, 719, 'arg_1', 'timestamp', 7, 0, 1, 1);
-insert into sys.functions values (720, 'quarter', 'quarter', 'mtime', 0, 1, false, false, false, 2000, true, false);
-insert into sys.args values (9219, 720, 'res_0', 'int', 32, 0, 0, 0);
-insert into sys.args values (9220, 720, 'arg_1', 'timestamp', 7, 0, 1, 1);
-insert into sys.functions values (721, 'month', 'month', 'mtime', 0, 1, false, false, false, 2000, true, false);
-insert into sys.args values (9221, 721, 'res_0', 'int', 32, 0, 0, 0);
-insert into sys.args values (9222, 721, 'arg_1', 'timestamp', 7, 0, 1, 1);
-insert into sys.functions values (722, 'day', 'day', 'mtime', 0, 1, false, false, false, 2000, true, false);
-insert into sys.args values (9223, 722, 'res_0', 'int', 32, 0, 0, 0);
-insert into sys.args values (9224, 722, 'arg_1', 'timestamp', 7, 0, 1, 1);
-insert into sys.functions values (723, 'hour', 'hours', 'mtime', 0, 1, false, false, false, 2000, true, false);
-insert into sys.args values (9225, 723, 'res_0', 'int', 32, 0, 0, 0);
-insert into sys.args values (9226, 723, 'arg_1', 'timestamp', 7, 0, 1, 1);
-insert into sys.functions values (724, 'minute', 'minutes', 'mtime', 0, 1, false, false, false, 2000, true, false);
-insert into sys.args values (9227, 724, 'res_0', 'int', 32, 0, 0, 0);
-insert into sys.args values (9228, 724, 'arg_1', 'timestamp', 7, 0, 1, 1);
-insert into sys.functions values (725, 'second', 'sql_seconds', 'mtime', 0, 1, false, false, false, 2000, true, false);
-insert into sys.args values (9229, 725, 'res_0', 'decimal', 9, 6, 0, 0);
-insert into sys.args values (9230, 725, 'arg_1', 'timestamp', 7, 0, 1, 1);
-insert into sys.functions values (726, 'epoch_ms', 'epoch_ms', 'mtime', 0, 1, false, false, false, 2000, true, false);
-insert into sys.args values (9231, 726, 'res_0', 'decimal', 18, 3, 0, 0);
-insert into sys.args values (9232, 726, 'arg_1', 'timestamp', 7, 0, 1, 1);
-insert into sys.functions values (727, 'century', 'century', 'mtime', 0, 1, false, false, false, 2000, true, false);
-insert into sys.args values (9233, 727, 'res_0', 'int', 32, 0, 0, 0);
-insert into sys.args values (9234, 727, 'arg_1', 'timestamptz', 7, 0, 1, 1);
-insert into sys.functions values (728, 'decade', 'decade', 'mtime', 0, 1, false, false, false, 2000, true, false);
-insert into sys.args values (9235, 728, 'res_0', 'int', 32, 0, 0, 0);
-insert into sys.args values (9236, 728, 'arg_1', 'timestamptz', 7, 0, 1, 1);
-insert into sys.functions values (729, 'year', 'year', 'mtime', 0, 1, false, false, false, 2000, true, false);
-insert into sys.args values (9237, 729, 'res_0', 'int', 32, 0, 0, 0);
-insert into sys.args values (9238, 729, 'arg_1', 'timestamptz', 7, 0, 1, 1);
-insert into sys.functions values (730, 'quarter', 'quarter', 'mtime', 0, 1, false, false, false, 2000, true, false);
-insert into sys.args values (9239, 730, 'res_0', 'int', 32, 0, 0, 0);
-insert into sys.args values (9240, 730, 'arg_1', 'timestamptz', 7, 0, 1, 1);
-insert into sys.functions values (731, 'month', 'month', 'mtime', 0, 1, false, false, false, 2000, true, false);
-insert into sys.args values (9241, 731, 'res_0', 'int', 32, 0, 0, 0);
-insert into sys.args values (9242, 731, 'arg_1', 'timestamptz', 7, 0, 1, 1);
-insert into sys.functions values (732, 'day', 'day', 'mtime', 0, 1, false, false, false, 2000, true, false);
-insert into sys.args values (9243, 732, 'res_0', 'int', 32, 0, 0, 0);
-insert into sys.args values (9244, 732, 'arg_1', 'timestamptz', 7, 0, 1, 1);
-insert into sys.functions values (733, 'hour', 'hours', 'mtime', 0, 1, false, false, false, 2000, true, false);
-insert into sys.args values (9245, 733, 'res_0', 'int', 32, 0, 0, 0);
-insert into sys.args values (9246, 733, 'arg_1', 'timestamptz', 7, 0, 1, 1);
-insert into sys.functions values (734, 'minute', 'minutes', 'mtime', 0, 1, false, false, false, 2000, true, false);
-insert into sys.args values (9247, 734, 'res_0', 'int', 32, 0, 0, 0);
-insert into sys.args values (9248, 734, 'arg_1', 'timestamptz', 7, 0, 1, 1);
-insert into sys.functions values (735, 'second', 'sql_seconds', 'mtime', 0, 1, false, false, false, 2000, true, false);
-insert into sys.args values (9249, 735, 'res_0', 'decimal', 9, 6, 0, 0);
-insert into sys.args values (9250, 735, 'arg_1', 'timestamptz', 7, 0, 1, 1);
-insert into sys.functions values (736, 'epoch_ms', 'epoch_ms', 'mtime', 0, 1, false, false, false, 2000, true, false);
-insert into sys.args values (9251, 736, 'res_0', 'decimal', 18, 3, 0, 0);
-insert into sys.args values (9252, 736, 'arg_1', 'timestamptz', 7, 0, 1, 1);
-insert into sys.functions values (737, 'year', 'year', 'mtime', 0, 1, false, false, false, 2000, true, false);
-insert into sys.args values (9253, 737, 'res_0', 'int', 32, 0, 0, 0);
-insert into sys.args values (9254, 737, 'arg_1', 'month_interval', 3, 0, 1, 1);
-insert into sys.functions values (738, 'month', 'month', 'mtime', 0, 1, false, false, false, 2000, true, false);
-insert into sys.args values (9255, 738, 'res_0', 'int', 32, 0, 0, 0);
-insert into sys.args values (9256, 738, 'arg_1', 'month_interval', 3, 0, 1, 1);
-insert into sys.functions values (739, 'day', 'day', 'mtime', 0, 1, false, false, false, 2000, true, false);
-insert into sys.args values (9257, 739, 'res_0', 'bigint', 64, 0, 0, 0);
-insert into sys.args values (9258, 739, 'arg_1', 'day_interval', 4, 0, 1, 1);
-insert into sys.functions values (740, 'hour', 'hours', 'mtime', 0, 1, false, false, false, 2000, true, false);
-insert into sys.args values (9259, 740, 'res_0', 'int', 32, 0, 0, 0);
-insert into sys.args values (9260, 740, 'arg_1', 'day_interval', 4, 0, 1, 1);
-insert into sys.functions values (741, 'minute', 'minutes', 'mtime', 0, 1, false, false, false, 2000, true, false);
-insert into sys.args values (9261, 741, 'res_0', 'int', 32, 0, 0, 0);
-insert into sys.args values (9262, 741, 'arg_1', 'day_interval', 4, 0, 1, 1);
-insert into sys.functions values (742, 'second', 'seconds', 'mtime', 0, 1, false, false, false, 2000, true, false);
-insert into sys.args values (9263, 742, 'res_0', 'int', 32, 0, 0, 0);
-insert into sys.args values (9264, 742, 'arg_1', 'day_interval', 4, 0, 1, 1);
-insert into sys.functions values (743, 'epoch_ms', 'epoch_ms', 'mtime', 0, 1, false, false, false, 2000, true, false);
-insert into sys.args values (9265, 743, 'res_0', 'decimal', 18, 3, 0, 0);
-insert into sys.args values (9266, 743, 'arg_1', 'day_interval', 4, 0, 1, 1);
-insert into sys.functions values (744, 'day', 'day', 'mtime', 0, 1, false, false, false, 2000, true, false);
-insert into sys.args values (9267, 744, 'res_0', 'bigint', 64, 0, 0, 0);
-insert into sys.args values (9268, 744, 'arg_1', 'sec_interval', 13, 0, 1, 1);
-insert into sys.functions values (745, 'hour', 'hours', 'mtime', 0, 1, false, false, false, 2000, true, false);
-insert into sys.args values (9269, 745, 'res_0', 'int', 32, 0, 0, 0);
-insert into sys.args values (9270, 745, 'arg_1', 'sec_interval', 13, 0, 1, 1);
-insert into sys.functions values (746, 'minute', 'minutes', 'mtime', 0, 1, false, false, false, 2000, true, false);
-insert into sys.args values (9271, 746, 'res_0', 'int', 32, 0, 0, 0);
-insert into sys.args values (9272, 746, 'arg_1', 'sec_interval', 13, 0, 1, 1);
-insert into sys.functions values (747, 'second', 'seconds', 'mtime', 0, 1, false, false, false, 2000, true, false);
-insert into sys.args values (9273, 747, 'res_0', 'int', 32, 0, 0, 0);
-insert into sys.args values (9274, 747, 'arg_1', 'sec_interval', 13, 0, 1, 1);
-insert into sys.functions values (748, 'epoch_ms', 'epoch_ms', 'mtime', 0, 1, false, false, false, 2000, true, false);
-insert into sys.args values (9275, 748, 'res_0', 'decimal', 18, 3, 0, 0);
-insert into sys.args values (9276, 748, 'arg_1', 'sec_interval', 13, 0, 1, 1);
-insert into sys.functions values (749, 'next_value_for', 'next_value', 'sql', 0, 1, true, false, false, 2000, true, true);
-insert into sys.args values (9277, 749, 'res_0', 'bigint', 64, 0, 0, 0);
-insert into sys.args values (9278, 749, 'arg_1', 'clob', 0, 0, 1, 1);
-insert into sys.args values (9279, 749, 'arg_2', 'clob', 0, 0, 1, 2);
-insert into sys.functions values (750, 'get_value_for', 'get_value', 'sql', 0, 1, false, false, false, 2000, true, true);
-insert into sys.args values (9280, 750, 'res_0', 'bigint', 64, 0, 0, 0);
-insert into sys.args values (9281, 750, 'arg_1', 'clob', 0, 0, 1, 1);
-insert into sys.args values (9282, 750, 'arg_2', 'clob', 0, 0, 1, 2);
-insert into sys.functions values (751, 'restart', 'restart', 'sql', 0, 1, true, false, false, 2000, true, true);
-insert into sys.args values (9283, 751, 'res_0', 'bigint', 64, 0, 0, 0);
-insert into sys.args values (9284, 751, 'arg_1', 'clob', 0, 0, 1, 1);
-insert into sys.args values (9285, 751, 'arg_2', 'clob', 0, 0, 1, 2);
-insert into sys.args values (9286, 751, 'arg_3', 'bigint', 64, 0, 1, 3);
-insert into sys.functions values (752, 'locate', 'locate', 'str', 0, 1, false, false, false, 2000, true, false);
-insert into sys.args values (9287, 752, 'res_0', 'int', 32, 0, 0, 0);
-insert into sys.args values (9288, 752, 'arg_1', 'clob', 0, 0, 1, 1);
-insert into sys.args values (9289, 752, 'arg_2', 'clob', 0, 0, 1, 2);
-insert into sys.functions values (753, 'locate', 'locate3', 'str', 0, 1, false, false, false, 2000, true, false);
-insert into sys.args values (9290, 753, 'res_0', 'int', 32, 0, 0, 0);
-insert into sys.args values (9291, 753, 'arg_1', 'clob', 0, 0, 1, 1);
-insert into sys.args values (9292, 753, 'arg_2', 'clob', 0, 0, 1, 2);
-insert into sys.args values (9293, 753, 'arg_3', 'int', 32, 0, 1, 3);
-insert into sys.functions values (754, 'charindex', 'locate', 'str', 0, 1, false, false, false, 2000, true, false);
-insert into sys.args values (9294, 754, 'res_0', 'int', 32, 0, 0, 0);
-insert into sys.args values (9295, 754, 'arg_1', 'clob', 0, 0, 1, 1);
-insert into sys.args values (9296, 754, 'arg_2', 'clob', 0, 0, 1, 2);
-insert into sys.functions values (755, 'charindex', 'locate3', 'str', 0, 1, false, false, false, 2000, true, false);
-insert into sys.args values (9297, 755, 'res_0', 'int', 32, 0, 0, 0);
-insert into sys.args values (9298, 755, 'arg_1', 'clob', 0, 0, 1, 1);
-insert into sys.args values (9299, 755, 'arg_2', 'clob', 0, 0, 1, 2);
-insert into sys.args values (9300, 755, 'arg_3', 'int', 32, 0, 1, 3);
-insert into sys.functions values (756, 'splitpart', 'splitpart', 'str', 0, 1, false, false, false, 2000, true, false);
-insert into sys.args values (9301, 756, 'res_0', 'clob', 0, 0, 0, 0);
-insert into sys.args values (9302, 756, 'arg_1', 'clob', 0, 0, 1, 1);
-insert into sys.args values (9303, 756, 'arg_2', 'clob', 0, 0, 1, 2);
-insert into sys.args values (9304, 756, 'arg_3', 'int', 32, 0, 1, 3);
-insert into sys.functions values (757, 'substring', 'substring', 'str', 0, 1, false, false, false, 2000, true, false);
-insert into sys.args values (9305, 757, 'res_0', 'clob', 0, 0, 0, 0);
-insert into sys.args values (9306, 757, 'arg_1', 'clob', 0, 0, 1, 1);
-insert into sys.args values (9307, 757, 'arg_2', 'int', 32, 0, 1, 2);
-insert into sys.functions values (758, 'substring', 'substring3', 'str', 0, 1, false, false, false, 2000, true, false);
-insert into sys.args values (9308, 758, 'res_0', 'clob', 0, 0, 0, 0);
-insert into sys.args values (9309, 758, 'arg_1', 'clob', 0, 0, 1, 1);
-insert into sys.args values (9310, 758, 'arg_2', 'int', 32, 0, 1, 2);
-insert into sys.args values (9311, 758, 'arg_3', 'int', 32, 0, 1, 3);
-insert into sys.functions values (759, 'substr', 'substring', 'str', 0, 1, false, false, false, 2000, true, false);
-insert into sys.args values (9312, 759, 'res_0', 'clob', 0, 0, 0, 0);
-insert into sys.args values (9313, 759, 'arg_1', 'clob', 0, 0, 1, 1);
-insert into sys.args values (9314, 759, 'arg_2', 'int', 32, 0, 1, 2);
-insert into sys.functions values (760, 'substr', 'substring3', 'str', 0, 1, false, false, false, 2000, true, false);
-insert into sys.args values (9315, 760, 'res_0', 'clob', 0, 0, 0, 0);
-insert into sys.args values (9316, 760, 'arg_1', 'clob', 0, 0, 1, 1);
-insert into sys.args values (9317, 760, 'arg_2', 'int', 32, 0, 1, 2);
-insert into sys.args values (9318, 760, 'arg_3', 'int', 32, 0, 1, 3);
-insert into sys.functions values (761, 'like', 'like', 'algebra', 0, 4, false, false, false, 2000, true, false);
-insert into sys.args values (9319, 761, 'res_0', 'boolean', 1, 0, 0, 0);
-insert into sys.args values (9320, 761, 'arg_1', 'clob', 0, 0, 1, 1);
-insert into sys.args values (9321, 761, 'arg_2', 'clob', 0, 0, 1, 2);
-insert into sys.args values (9322, 761, 'arg_3', 'clob', 0, 0, 1, 3);
-insert into sys.args values (9323, 761, 'arg_4', 'boolean', 1, 0, 1, 4);
-insert into sys.functions values (762, 'not_like', 'not_like', 'algebra', 0, 4, false, false, false, 2000, true, false);
-insert into sys.args values (9324, 762, 'res_0', 'boolean', 1, 0, 0, 0);
-insert into sys.args values (9325, 762, 'arg_1', 'clob', 0, 0, 1, 1);
-insert into sys.args values (9326, 762, 'arg_2', 'clob', 0, 0, 1, 2);
-insert into sys.args values (9327, 762, 'arg_3', 'clob', 0, 0, 1, 3);
-insert into sys.args values (9328, 762, 'arg_4', 'boolean', 1, 0, 1, 4);
-insert into sys.functions values (763, 'patindex', 'patindex', 'pcre', 0, 1, false, false, false, 2000, true, false);
-insert into sys.args values (9329, 763, 'res_0', 'int', 32, 0, 0, 0);
-insert into sys.args values (9330, 763, 'arg_1', 'clob', 0, 0, 1, 1);
-insert into sys.args values (9331, 763, 'arg_2', 'clob', 0, 0, 1, 2);
-insert into sys.functions values (764, 'truncate', 'stringleft', 'str', 0, 1, false, false, false, 2000, true, false);
-insert into sys.args values (9332, 764, 'res_0', 'clob', 0, 0, 0, 0);
-insert into sys.args values (9333, 764, 'arg_1', 'clob', 0, 0, 1, 1);
-insert into sys.args values (9334, 764, 'arg_2', 'int', 32, 0, 1, 2);
-insert into sys.functions values (765, 'concat', '+', 'calc', 0, 1, false, false, false, 2000, true, false);
-insert into sys.args values (9335, 765, 'res_0', 'clob', 0, 0, 0, 0);
-insert into sys.args values (9336, 765, 'arg_1', 'clob', 0, 0, 1, 1);
-insert into sys.args values (9337, 765, 'arg_2', 'clob', 0, 0, 1, 2);
-insert into sys.functions values (766, 'ascii', 'ascii', 'str', 0, 1, false, false, false, 2000, true, true);
-insert into sys.args values (9338, 766, 'res_0', 'int', 32, 0, 0, 0);
-insert into sys.args values (9339, 766, 'arg_1', 'clob', 0, 0, 1, 1);
-insert into sys.functions values (767, 'code', 'unicode', 'str', 0, 1, false, false, false, 2000, true, false);
-insert into sys.args values (9340, 767, 'res_0', 'clob', 0, 0, 0, 0);
-insert into sys.args values (9341, 767, 'arg_1', 'int', 32, 0, 1, 1);
-insert into sys.functions values (768, 'length', 'length', 'str', 0, 1, false, false, false, 2000, true, false);
-insert into sys.args values (9342, 768, 'res_0', 'int', 32, 0, 0, 0);
-insert into sys.args values (9343, 768, 'arg_1', 'clob', 0, 0, 1, 1);
-insert into sys.functions values (769, 'right', 'stringright', 'str', 0, 1, false, false, false, 2000, true, false);
-insert into sys.args values (9344, 769, 'res_0', 'clob', 0, 0, 0, 0);
-insert into sys.args values (9345, 769, 'arg_1', 'clob', 0, 0, 1, 1);
-insert into sys.args values (9346, 769, 'arg_2', 'int', 32, 0, 1, 2);
-insert into sys.functions values (770, 'left', 'stringleft', 'str', 0, 1, false, false, false, 2000, true, false);
-insert into sys.args values (9347, 770, 'res_0', 'clob', 0, 0, 0, 0);
-insert into sys.args values (9348, 770, 'arg_1', 'clob', 0, 0, 1, 1);
-insert into sys.args values (9349, 770, 'arg_2', 'int', 32, 0, 1, 2);
-insert into sys.functions values (771, 'upper', 'toUpper', 'str', 0, 1, false, false, false, 2000, true, false);
-insert into sys.args values (9350, 771, 'res_0', 'clob', 0, 0, 0, 0);
-insert into sys.args values (9351, 771, 'arg_1', 'clob', 0, 0, 1, 1);
-insert into sys.functions values (772, 'ucase', 'toUpper', 'str', 0, 1, false, false, false, 2000, true, false);
-insert into sys.args values (9352, 772, 'res_0', 'clob', 0, 0, 0, 0);
-insert into sys.args values (9353, 772, 'arg_1', 'clob', 0, 0, 1, 1);
-insert into sys.functions values (773, 'lower', 'toLower', 'str', 0, 1, false, false, false, 2000, true, false);
-insert into sys.args values (9354, 773, 'res_0', 'clob', 0, 0, 0, 0);
-insert into sys.args values (9355, 773, 'arg_1', 'clob', 0, 0, 1, 1);
-insert into sys.functions values (774, 'lcase', 'toLower', 'str', 0, 1, false, false, false, 2000, true, false);
-insert into sys.args values (9356, 774, 'res_0', 'clob', 0, 0, 0, 0);
-insert into sys.args values (9357, 774, 'arg_1', 'clob', 0, 0, 1, 1);
-insert into sys.functions values (775, 'trim', 'trim', 'str', 0, 1, false, false, false, 2000, true, false);
-insert into sys.args values (9358, 775, 'res_0', 'clob', 0, 0, 0, 0);
-insert into sys.args values (9359, 775, 'arg_1', 'clob', 0, 0, 1, 1);
-insert into sys.functions values (776, 'trim', 'trim2', 'str', 0, 1, false, false, false, 2000, true, false);
-insert into sys.args values (9360, 776, 'res_0', 'clob', 0, 0, 0, 0);
-insert into sys.args values (9361, 776, 'arg_1', 'clob', 0, 0, 1, 1);
-insert into sys.args values (9362, 776, 'arg_2', 'clob', 0, 0, 1, 2);
-insert into sys.functions values (777, 'ltrim', 'ltrim', 'str', 0, 1, false, false, false, 2000, true, false);
-insert into sys.args values (9363, 777, 'res_0', 'clob', 0, 0, 0, 0);
-insert into sys.args values (9364, 777, 'arg_1', 'clob', 0, 0, 1, 1);
-insert into sys.functions values (778, 'ltrim', 'ltrim2', 'str', 0, 1, false, false, false, 2000, true, false);
-insert into sys.args values (9365, 778, 'res_0', 'clob', 0, 0, 0, 0);
-insert into sys.args values (9366, 778, 'arg_1', 'clob', 0, 0, 1, 1);
-insert into sys.args values (9367, 778, 'arg_2', 'clob', 0, 0, 1, 2);
-insert into sys.functions values (779, 'rtrim', 'rtrim', 'str', 0, 1, false, false, false, 2000, true, false);
-insert into sys.args values (9368, 779, 'res_0', 'clob', 0, 0, 0, 0);
-insert into sys.args values (9369, 779, 'arg_1', 'clob', 0, 0, 1, 1);
-insert into sys.functions values (780, 'rtrim', 'rtrim2', 'str', 0, 1, false, false, false, 2000, true, false);
-insert into sys.args values (9370, 780, 'res_0', 'clob', 0, 0, 0, 0);
-insert into sys.args values (9371, 780, 'arg_1', 'clob', 0, 0, 1, 1);
-insert into sys.args values (9372, 780, 'arg_2', 'clob', 0, 0, 1, 2);
-insert into sys.functions values (781, 'lpad', 'lpad', 'str', 0, 1, false, false, false, 2000, true, false);
-insert into sys.args values (9373, 781, 'res_0', 'clob', 0, 0, 0, 0);
-insert into sys.args values (9374, 781, 'arg_1', 'clob', 0, 0, 1, 1);
-insert into sys.args values (9375, 781, 'arg_2', 'int', 32, 0, 1, 2);
-insert into sys.functions values (782, 'lpad', 'lpad3', 'str', 0, 1, false, false, false, 2000, true, false);
-insert into sys.args values (9376, 782, 'res_0', 'clob', 0, 0, 0, 0);
-insert into sys.args values (9377, 782, 'arg_1', 'clob', 0, 0, 1, 1);
-insert into sys.args values (9378, 782, 'arg_2', 'int', 32, 0, 1, 2);
-insert into sys.args values (9379, 782, 'arg_3', 'clob', 0, 0, 1, 3);
-insert into sys.functions values (783, 'rpad', 'rpad', 'str', 0, 1, false, false, false, 2000, true, false);
-insert into sys.args values (9380, 783, 'res_0', 'clob', 0, 0, 0, 0);
-insert into sys.args values (9381, 783, 'arg_1', 'clob', 0, 0, 1, 1);
-insert into sys.args values (9382, 783, 'arg_2', 'int', 32, 0, 1, 2);
-insert into sys.functions values (784, 'rpad', 'rpad3', 'str', 0, 1, false, false, false, 2000, true, false);
-insert into sys.args values (9383, 784, 'res_0', 'clob', 0, 0, 0, 0);
-insert into sys.args values (9384, 784, 'arg_1', 'clob', 0, 0, 1, 1);
-insert into sys.args values (9385, 784, 'arg_2', 'int', 32, 0, 1, 2);
-insert into sys.args values (9386, 784, 'arg_3', 'clob', 0, 0, 1, 3);
-insert into sys.functions values (785, 'insert', 'insert', 'str', 0, 1, false, false, false, 2000, true, false);
-insert into sys.args values (9387, 785, 'res_0', 'clob', 0, 0, 0, 0);
-insert into sys.args values (9388, 785, 'arg_1', 'clob', 0, 0, 1, 1);
-insert into sys.args values (9389, 785, 'arg_2', 'int', 32, 0, 1, 2);
-insert into sys.args values (9390, 785, 'arg_3', 'int', 32, 0, 1, 3);
-insert into sys.args values (9391, 785, 'arg_4', 'clob', 0, 0, 1, 4);
-insert into sys.functions values (786, 'replace', 'replace', 'str', 0, 1, false, false, false, 2000, true, false);
-insert into sys.args values (9392, 786, 'res_0', 'clob', 0, 0, 0, 0);
-insert into sys.args values (9393, 786, 'arg_1', 'clob', 0, 0, 1, 1);
-insert into sys.args values (9394, 786, 'arg_2', 'clob', 0, 0, 1, 2);
-insert into sys.args values (9395, 786, 'arg_3', 'clob', 0, 0, 1, 3);
-insert into sys.functions values (787, 'repeat', 'repeat', 'str', 0, 1, false, false, false, 2000, true, true);
-insert into sys.args values (9396, 787, 'res_0', 'clob', 0, 0, 0, 0);
-insert into sys.args values (9397, 787, 'arg_1', 'clob', 0, 0, 1, 1);
-insert into sys.args values (9398, 787, 'arg_2', 'int', 32, 0, 1, 2);
-insert into sys.functions values (788, 'space', 'space', 'str', 0, 1, false, false, false, 2000, true, true);
-insert into sys.args values (9399, 788, 'res_0', 'clob', 0, 0, 0, 0);
-insert into sys.args values (9400, 788, 'arg_1', 'int', 32, 0, 1, 1);
-insert into sys.functions values (789, 'char_length', 'length', 'str', 0, 1, false, false, false, 2000, true, false);
-insert into sys.args values (9401, 789, 'res_0', 'int', 32, 0, 0, 0);
-insert into sys.args values (9402, 789, 'arg_1', 'clob', 0, 0, 1, 1);
-insert into sys.functions values (790, 'character_length', 'length', 'str', 0, 1, false, false, false, 2000, true, false);
-insert into sys.args values (9403, 790, 'res_0', 'int', 32, 0, 0, 0);
-insert into sys.args values (9404, 790, 'arg_1', 'clob', 0, 0, 1, 1);
-insert into sys.functions values (791, 'octet_length', 'nbytes', 'str', 0, 1, false, false, false, 2000, true, false);
-insert into sys.args values (9405, 791, 'res_0', 'int', 32, 0, 0, 0);
-insert into sys.args values (9406, 791, 'arg_1', 'clob', 0, 0, 1, 1);
-insert into sys.functions values (792, 'soundex', 'soundex', 'txtsim', 0, 1, false, false, false, 2000, true, false);
-insert into sys.args values (9407, 792, 'res_0', 'clob', 0, 0, 0, 0);
-insert into sys.args values (9408, 792, 'arg_1', 'clob', 0, 0, 1, 1);
-insert into sys.functions values (793, 'difference', 'stringdiff', 'txtsim', 0, 1, false, false, false, 2000, true, true);
-insert into sys.args values (9409, 793, 'res_0', 'int', 32, 0, 0, 0);
-insert into sys.args values (9410, 793, 'arg_1', 'clob', 0, 0, 1, 1);
-insert into sys.args values (9411, 793, 'arg_2', 'clob', 0, 0, 1, 2);
-insert into sys.functions values (794, 'editdistance', 'editdistance', 'txtsim', 0, 1, false, false, false, 2000, true, true);
-insert into sys.args values (9412, 794, 'res_0', 'int', 32, 0, 0, 0);
-insert into sys.args values (9413, 794, 'arg_1', 'clob', 0, 0, 1, 1);
-insert into sys.args values (9414, 794, 'arg_2', 'clob', 0, 0, 1, 2);
-insert into sys.functions values (795, 'editdistance2', 'editdistance2', 'txtsim', 0, 1, false, false, false, 2000, true, true);
-insert into sys.args values (9415, 795, 'res_0', 'int', 32, 0, 0, 0);
-insert into sys.args values (9416, 795, 'arg_1', 'clob', 0, 0, 1, 1);
-insert into sys.args values (9417, 795, 'arg_2', 'clob', 0, 0, 1, 2);
-insert into sys.functions values (796, 'similarity', 'similarity', 'txtsim', 0, 1, false, false, false, 2000, true, true);
-insert into sys.args values (9418, 796, 'res_0', 'double', 53, 0, 0, 0);
-insert into sys.args values (9419, 796, 'arg_1', 'clob', 0, 0, 1, 1);
-insert into sys.args values (9420, 796, 'arg_2', 'clob', 0, 0, 1, 2);
-insert into sys.functions values (797, 'qgramnormalize', 'qgramnormalize', 'txtsim', 0, 1, false, false, false, 2000, true, false);
-insert into sys.args values (9421, 797, 'res_0', 'clob', 0, 0, 0, 0);
-insert into sys.args values (9422, 797, 'arg_1', 'clob', 0, 0, 1, 1);
-insert into sys.functions values (798, 'levenshtein', 'levenshtein', 'txtsim', 0, 1, false, false, false, 2000, true, true);
-insert into sys.args values (9423, 798, 'res_0', 'int', 32, 0, 0, 0);
-insert into sys.args values (9424, 798, 'arg_1', 'clob', 0, 0, 1, 1);
-insert into sys.args values (9425, 798, 'arg_2', 'clob', 0, 0, 1, 2);
-insert into sys.functions values (799, 'levenshtein', 'levenshtein', 'txtsim', 0, 1, false, false, false, 2000, true, true);
-insert into sys.args values (9426, 799, 'res_0', 'int', 32, 0, 0, 0);
-insert into sys.args values (9427, 799, 'arg_1', 'clob', 0, 0, 1, 1);
-insert into sys.args values (9428, 799, 'arg_2', 'clob', 0, 0, 1, 2);
-insert into sys.args values (9429, 799, 'arg_3', 'int', 32, 0, 1, 3);
-insert into sys.args values (9430, 799, 'arg_4', 'int', 32, 0, 1, 4);
-insert into sys.args values (9431, 799, 'arg_5', 'int', 32, 0, 1, 5);
-insert into sys.functions values (800, 'next_value_for', 'next_value', 'sql', 0, 1, true, false, false, 2000, true, true);
-insert into sys.args values (9432, 800, 'res_0', 'bigint', 64, 0, 0, 0);
-insert into sys.args values (9433, 800, 'arg_1', 'varchar', 0, 0, 1, 1);
-insert into sys.args values (9434, 800, 'arg_2', 'varchar', 0, 0, 1, 2);
-insert into sys.functions values (801, 'get_value_for', 'get_value', 'sql', 0, 1, false, false, false, 2000, true, true);
-insert into sys.args values (9435, 801, 'res_0', 'bigint', 64, 0, 0, 0);
-insert into sys.args values (9436, 801, 'arg_1', 'varchar', 0, 0, 1, 1);
-insert into sys.args values (9437, 801, 'arg_2', 'varchar', 0, 0, 1, 2);
-insert into sys.functions values (802, 'restart', 'restart', 'sql', 0, 1, true, false, false, 2000, true, true);
-insert into sys.args values (9438, 802, 'res_0', 'bigint', 64, 0, 0, 0);
-insert into sys.args values (9439, 802, 'arg_1', 'varchar', 0, 0, 1, 1);
-insert into sys.args values (9440, 802, 'arg_2', 'varchar', 0, 0, 1, 2);
-insert into sys.args values (9441, 802, 'arg_3', 'bigint', 64, 0, 1, 3);
-insert into sys.functions values (803, 'locate', 'locate', 'str', 0, 1, false, false, false, 2000, true, false);
-insert into sys.args values (9442, 803, 'res_0', 'int', 32, 0, 0, 0);
-insert into sys.args values (9443, 803, 'arg_1', 'varchar', 0, 0, 1, 1);
-insert into sys.args values (9444, 803, 'arg_2', 'varchar', 0, 0, 1, 2);
-insert into sys.functions values (804, 'locate', 'locate3', 'str', 0, 1, false, false, false, 2000, true, false);
-insert into sys.args values (9445, 804, 'res_0', 'int', 32, 0, 0, 0);
-insert into sys.args values (9446, 804, 'arg_1', 'varchar', 0, 0, 1, 1);
-insert into sys.args values (9447, 804, 'arg_2', 'varchar', 0, 0, 1, 2);
-insert into sys.args values (9448, 804, 'arg_3', 'int', 32, 0, 1, 3);
-insert into sys.functions values (805, 'charindex', 'locate', 'str', 0, 1, false, false, false, 2000, true, false);
-insert into sys.args values (9449, 805, 'res_0', 'int', 32, 0, 0, 0);
-insert into sys.args values (9450, 805, 'arg_1', 'varchar', 0, 0, 1, 1);
-insert into sys.args values (9451, 805, 'arg_2', 'varchar', 0, 0, 1, 2);
-insert into sys.functions values (806, 'charindex', 'locate3', 'str', 0, 1, false, false, false, 2000, true, false);
-insert into sys.args values (9452, 806, 'res_0', 'int', 32, 0, 0, 0);
-insert into sys.args values (9453, 806, 'arg_1', 'varchar', 0, 0, 1, 1);
-insert into sys.args values (9454, 806, 'arg_2', 'varchar', 0, 0, 1, 2);
-insert into sys.args values (9455, 806, 'arg_3', 'int', 32, 0, 1, 3);
-insert into sys.functions values (807, 'splitpart', 'splitpart', 'str', 0, 1, false, false, false, 2000, true, false);
-insert into sys.args values (9456, 807, 'res_0', 'varchar', 0, 0, 0, 0);
-insert into sys.args values (9457, 807, 'arg_1', 'varchar', 0, 0, 1, 1);
-insert into sys.args values (9458, 807, 'arg_2', 'varchar', 0, 0, 1, 2);
-insert into sys.args values (9459, 807, 'arg_3', 'int', 32, 0, 1, 3);
-insert into sys.functions values (808, 'substring', 'substring', 'str', 0, 1, false, false, false, 2000, true, false);
-insert into sys.args values (9460, 808, 'res_0', 'varchar', 0, 0, 0, 0);
-insert into sys.args values (9461, 808, 'arg_1', 'varchar', 0, 0, 1, 1);
-insert into sys.args values (9462, 808, 'arg_2', 'int', 32, 0, 1, 2);
-insert into sys.functions values (809, 'substring', 'substring3', 'str', 0, 1, false, false, false, 2000, true, false);
-insert into sys.args values (9463, 809, 'res_0', 'varchar', 0, 0, 0, 0);
-insert into sys.args values (9464, 809, 'arg_1', 'varchar', 0, 0, 1, 1);
-insert into sys.args values (9465, 809, 'arg_2', 'int', 32, 0, 1, 2);
-insert into sys.args values (9466, 809, 'arg_3', 'int', 32, 0, 1, 3);
-insert into sys.functions values (810, 'substr', 'substring', 'str', 0, 1, false, false, false, 2000, true, false);
-insert into sys.args values (9467, 810, 'res_0', 'varchar', 0, 0, 0, 0);
-insert into sys.args values (9468, 810, 'arg_1', 'varchar', 0, 0, 1, 1);
-insert into sys.args values (9469, 810, 'arg_2', 'int', 32, 0, 1, 2);
-insert into sys.functions values (811, 'substr', 'substring3', 'str', 0, 1, false, false, false, 2000, true, false);
-insert into sys.args values (9470, 811, 'res_0', 'varchar', 0, 0, 0, 0);
-insert into sys.args values (9471, 811, 'arg_1', 'varchar', 0, 0, 1, 1);
-insert into sys.args values (9472, 811, 'arg_2', 'int', 32, 0, 1, 2);
-insert into sys.args values (9473, 811, 'arg_3', 'int', 32, 0, 1, 3);
-insert into sys.functions values (812, 'like', 'like', 'algebra', 0, 4, false, false, false, 2000, true, false);
-insert into sys.args values (9474, 812, 'res_0', 'boolean', 1, 0, 0, 0);
-insert into sys.args values (9475, 812, 'arg_1', 'varchar', 0, 0, 1, 1);
-insert into sys.args values (9476, 812, 'arg_2', 'varchar', 0, 0, 1, 2);
-insert into sys.args values (9477, 812, 'arg_3', 'varchar', 0, 0, 1, 3);
-insert into sys.args values (9478, 812, 'arg_4', 'boolean', 1, 0, 1, 4);
-insert into sys.functions values (813, 'not_like', 'not_like', 'algebra', 0, 4, false, false, false, 2000, true, false);
-insert into sys.args values (9479, 813, 'res_0', 'boolean', 1, 0, 0, 0);
-insert into sys.args values (9480, 813, 'arg_1', 'varchar', 0, 0, 1, 1);
-insert into sys.args values (9481, 813, 'arg_2', 'varchar', 0, 0, 1, 2);
-insert into sys.args values (9482, 813, 'arg_3', 'varchar', 0, 0, 1, 3);
-insert into sys.args values (9483, 813, 'arg_4', 'boolean', 1, 0, 1, 4);
-insert into sys.functions values (814, 'patindex', 'patindex', 'pcre', 0, 1, false, false, false, 2000, true, false);
-insert into sys.args values (9484, 814, 'res_0', 'int', 32, 0, 0, 0);
-insert into sys.args values (9485, 814, 'arg_1', 'varchar', 0, 0, 1, 1);
-insert into sys.args values (9486, 814, 'arg_2', 'varchar', 0, 0, 1, 2);
-insert into sys.functions values (815, 'truncate', 'stringleft', 'str', 0, 1, false, false, false, 2000, true, false);
-insert into sys.args values (9487, 815, 'res_0', 'varchar', 0, 0, 0, 0);
-insert into sys.args values (9488, 815, 'arg_1', 'varchar', 0, 0, 1, 1);
-insert into sys.args values (9489, 815, 'arg_2', 'int', 32, 0, 1, 2);
-insert into sys.functions values (816, 'concat', '+', 'calc', 0, 1, false, false, false, 2000, true, false);
-insert into sys.args values (9490, 816, 'res_0', 'varchar', 0, 0, 0, 0);
-insert into sys.args values (9491, 816, 'arg_1', 'varchar', 0, 0, 1, 1);
-insert into sys.args values (9492, 816, 'arg_2', 'varchar', 0, 0, 1, 2);
-insert into sys.functions values (817, 'ascii', 'ascii', 'str', 0, 1, false, false, false, 2000, true, true);
-insert into sys.args values (9493, 817, 'res_0', 'int', 32, 0, 0, 0);
-insert into sys.args values (9494, 817, 'arg_1', 'varchar', 0, 0, 1, 1);
-insert into sys.functions values (818, 'code', 'unicode', 'str', 0, 1, false, false, false, 2000, true, false);
-insert into sys.args values (9495, 818, 'res_0', 'varchar', 0, 0, 0, 0);
-insert into sys.args values (9496, 818, 'arg_1', 'int', 32, 0, 1, 1);
-insert into sys.functions values (819, 'length', 'length', 'str', 0, 1, false, false, false, 2000, true, false);
-insert into sys.args values (9497, 819, 'res_0', 'int', 32, 0, 0, 0);
-insert into sys.args values (9498, 819, 'arg_1', 'varchar', 0, 0, 1, 1);
-insert into sys.functions values (820, 'right', 'stringright', 'str', 0, 1, false, false, false, 2000, true, false);
-insert into sys.args values (9499, 820, 'res_0', 'varchar', 0, 0, 0, 0);
-insert into sys.args values (9500, 820, 'arg_1', 'varchar', 0, 0, 1, 1);
-insert into sys.args values (9501, 820, 'arg_2', 'int', 32, 0, 1, 2);
-insert into sys.functions values (821, 'left', 'stringleft', 'str', 0, 1, false, false, false, 2000, true, false);
-insert into sys.args values (9502, 821, 'res_0', 'varchar', 0, 0, 0, 0);
-insert into sys.args values (9503, 821, 'arg_1', 'varchar', 0, 0, 1, 1);
-insert into sys.args values (9504, 821, 'arg_2', 'int', 32, 0, 1, 2);
-insert into sys.functions values (822, 'upper', 'toUpper', 'str', 0, 1, false, false, false, 2000, true, false);
-insert into sys.args values (9505, 822, 'res_0', 'varchar', 0, 0, 0, 0);
-insert into sys.args values (9506, 822, 'arg_1', 'varchar', 0, 0, 1, 1);
-insert into sys.functions values (823, 'ucase', 'toUpper', 'str', 0, 1, false, false, false, 2000, true, false);
-insert into sys.args values (9507, 823, 'res_0', 'varchar', 0, 0, 0, 0);
-insert into sys.args values (9508, 823, 'arg_1', 'varchar', 0, 0, 1, 1);
-insert into sys.functions values (824, 'lower', 'toLower', 'str', 0, 1, false, false, false, 2000, true, false);
-insert into sys.args values (9509, 824, 'res_0', 'varchar', 0, 0, 0, 0);
-insert into sys.args values (9510, 824, 'arg_1', 'varchar', 0, 0, 1, 1);
-insert into sys.functions values (825, 'lcase', 'toLower', 'str', 0, 1, false, false, false, 2000, true, false);
-insert into sys.args values (9511, 825, 'res_0', 'varchar', 0, 0, 0, 0);
-insert into sys.args values (9512, 825, 'arg_1', 'varchar', 0, 0, 1, 1);
-insert into sys.functions values (826, 'trim', 'trim', 'str', 0, 1, false, false, false, 2000, true, false);
-insert into sys.args values (9513, 826, 'res_0', 'varchar', 0, 0, 0, 0);
-insert into sys.args values (9514, 826, 'arg_1', 'varchar', 0, 0, 1, 1);
-insert into sys.functions values (827, 'trim', 'trim2', 'str', 0, 1, false, false, false, 2000, true, false);
-insert into sys.args values (9515, 827, 'res_0', 'varchar', 0, 0, 0, 0);
-insert into sys.args values (9516, 827, 'arg_1', 'varchar', 0, 0, 1, 1);
-insert into sys.args values (9517, 827, 'arg_2', 'varchar', 0, 0, 1, 2);
-insert into sys.functions values (828, 'ltrim', 'ltrim', 'str', 0, 1, false, false, false, 2000, true, false);
-insert into sys.args values (9518, 828, 'res_0', 'varchar', 0, 0, 0, 0);
-insert into sys.args values (9519, 828, 'arg_1', 'varchar', 0, 0, 1, 1);
-insert into sys.functions values (829, 'ltrim', 'ltrim2', 'str', 0, 1, false, false, false, 2000, true, false);
-insert into sys.args values (9520, 829, 'res_0', 'varchar', 0, 0, 0, 0);
-insert into sys.args values (9521, 829, 'arg_1', 'varchar', 0, 0, 1, 1);
-insert into sys.args values (9522, 829, 'arg_2', 'varchar', 0, 0, 1, 2);
-insert into sys.functions values (830, 'rtrim', 'rtrim', 'str', 0, 1, false, false, false, 2000, true, false);
-insert into sys.args values (9523, 830, 'res_0', 'varchar', 0, 0, 0, 0);
-insert into sys.args values (9524, 830, 'arg_1', 'varchar', 0, 0, 1, 1);
-insert into sys.functions values (831, 'rtrim', 'rtrim2', 'str', 0, 1, false, false, false, 2000, true, false);
-insert into sys.args values (9525, 831, 'res_0', 'varchar', 0, 0, 0, 0);
-insert into sys.args values (9526, 831, 'arg_1', 'varchar', 0, 0, 1, 1);
-insert into sys.args values (9527, 831, 'arg_2', 'varchar', 0, 0, 1, 2);
-insert into sys.functions values (832, 'lpad', 'lpad', 'str', 0, 1, false, false, false, 2000, true, false);
-insert into sys.args values (9528, 832, 'res_0', 'varchar', 0, 0, 0, 0);
-insert into sys.args values (9529, 832, 'arg_1', 'varchar', 0, 0, 1, 1);
-insert into sys.args values (9530, 832, 'arg_2', 'int', 32, 0, 1, 2);
-insert into sys.functions values (833, 'lpad', 'lpad3', 'str', 0, 1, false, false, false, 2000, true, false);
-insert into sys.args values (9531, 833, 'res_0', 'varchar', 0, 0, 0, 0);
-insert into sys.args values (9532, 833, 'arg_1', 'varchar', 0, 0, 1, 1);
-insert into sys.args values (9533, 833, 'arg_2', 'int', 32, 0, 1, 2);
-insert into sys.args values (9534, 833, 'arg_3', 'varchar', 0, 0, 1, 3);
-insert into sys.functions values (834, 'rpad', 'rpad', 'str', 0, 1, false, false, false, 2000, true, false);
-insert into sys.args values (9535, 834, 'res_0', 'varchar', 0, 0, 0, 0);
-insert into sys.args values (9536, 834, 'arg_1', 'varchar', 0, 0, 1, 1);
-insert into sys.args values (9537, 834, 'arg_2', 'int', 32, 0, 1, 2);
-insert into sys.functions values (835, 'rpad', 'rpad3', 'str', 0, 1, false, false, false, 2000, true, false);
-insert into sys.args values (9538, 835, 'res_0', 'varchar', 0, 0, 0, 0);
-insert into sys.args values (9539, 835, 'arg_1', 'varchar', 0, 0, 1, 1);
-insert into sys.args values (9540, 835, 'arg_2', 'int', 32, 0, 1, 2);
-insert into sys.args values (9541, 835, 'arg_3', 'varchar', 0, 0, 1, 3);
-insert into sys.functions values (836, 'insert', 'insert', 'str', 0, 1, false, false, false, 2000, true, false);
-insert into sys.args values (9542, 836, 'res_0', 'varchar', 0, 0, 0, 0);
-insert into sys.args values (9543, 836, 'arg_1', 'varchar', 0, 0, 1, 1);
-insert into sys.args values (9544, 836, 'arg_2', 'int', 32, 0, 1, 2);
-insert into sys.args values (9545, 836, 'arg_3', 'int', 32, 0, 1, 3);
-insert into sys.args values (9546, 836, 'arg_4', 'varchar', 0, 0, 1, 4);
-insert into sys.functions values (837, 'replace', 'replace', 'str', 0, 1, false, false, false, 2000, true, false);
-insert into sys.args values (9547, 837, 'res_0', 'varchar', 0, 0, 0, 0);
-insert into sys.args values (9548, 837, 'arg_1', 'varchar', 0, 0, 1, 1);
-insert into sys.args values (9549, 837, 'arg_2', 'varchar', 0, 0, 1, 2);
-insert into sys.args values (9550, 837, 'arg_3', 'varchar', 0, 0, 1, 3);
-insert into sys.functions values (838, 'repeat', 'repeat', 'str', 0, 1, false, false, false, 2000, true, true);
-insert into sys.args values (9551, 838, 'res_0', 'varchar', 0, 0, 0, 0);
-insert into sys.args values (9552, 838, 'arg_1', 'varchar', 0, 0, 1, 1);
-insert into sys.args values (9553, 838, 'arg_2', 'int', 32, 0, 1, 2);
-insert into sys.functions values (839, 'space', 'space', 'str', 0, 1, false, false, false, 2000, true, true);
-insert into sys.args values (9554, 839, 'res_0', 'varchar', 0, 0, 0, 0);
-insert into sys.args values (9555, 839, 'arg_1', 'int', 32, 0, 1, 1);
-insert into sys.functions values (840, 'char_length', 'length', 'str', 0, 1, false, false, false, 2000, true, false);
-insert into sys.args values (9556, 840, 'res_0', 'int', 32, 0, 0, 0);
-insert into sys.args values (9557, 840, 'arg_1', 'varchar', 0, 0, 1, 1);
-insert into sys.functions values (841, 'character_length', 'length', 'str', 0, 1, false, false, false, 2000, true, false);
-insert into sys.args values (9558, 841, 'res_0', 'int', 32, 0, 0, 0);
-insert into sys.args values (9559, 841, 'arg_1', 'varchar', 0, 0, 1, 1);
-insert into sys.functions values (842, 'octet_length', 'nbytes', 'str', 0, 1, false, false, false, 2000, true, false);
-insert into sys.args values (9560, 842, 'res_0', 'int', 32, 0, 0, 0);
-insert into sys.args values (9561, 842, 'arg_1', 'varchar', 0, 0, 1, 1);
-insert into sys.functions values (843, 'soundex', 'soundex', 'txtsim', 0, 1, false, false, false, 2000, true, false);
-insert into sys.args values (9562, 843, 'res_0', 'varchar', 0, 0, 0, 0);
-insert into sys.args values (9563, 843, 'arg_1', 'varchar', 0, 0, 1, 1);
-insert into sys.functions values (844, 'difference', 'stringdiff', 'txtsim', 0, 1, false, false, false, 2000, true, true);
-insert into sys.args values (9564, 844, 'res_0', 'int', 32, 0, 0, 0);
-insert into sys.args values (9565, 844, 'arg_1', 'varchar', 0, 0, 1, 1);
-insert into sys.args values (9566, 844, 'arg_2', 'varchar', 0, 0, 1, 2);
-insert into sys.functions values (845, 'editdistance', 'editdistance', 'txtsim', 0, 1, false, false, false, 2000, true, true);
-insert into sys.args values (9567, 845, 'res_0', 'int', 32, 0, 0, 0);
-insert into sys.args values (9568, 845, 'arg_1', 'varchar', 0, 0, 1, 1);
-insert into sys.args values (9569, 845, 'arg_2', 'varchar', 0, 0, 1, 2);
-insert into sys.functions values (846, 'editdistance2', 'editdistance2', 'txtsim', 0, 1, false, false, false, 2000, true, true);
-insert into sys.args values (9570, 846, 'res_0', 'int', 32, 0, 0, 0);
-insert into sys.args values (9571, 846, 'arg_1', 'varchar', 0, 0, 1, 1);
-insert into sys.args values (9572, 846, 'arg_2', 'varchar', 0, 0, 1, 2);
-insert into sys.functions values (847, 'similarity', 'similarity', 'txtsim', 0, 1, false, false, false, 2000, true, true);
-insert into sys.args values (9573, 847, 'res_0', 'double', 53, 0, 0, 0);
-insert into sys.args values (9574, 847, 'arg_1', 'varchar', 0, 0, 1, 1);
-insert into sys.args values (9575, 847, 'arg_2', 'varchar', 0, 0, 1, 2);
-insert into sys.functions values (848, 'qgramnormalize', 'qgramnormalize', 'txtsim', 0, 1, false, false, false, 2000, true, false);
-insert into sys.args values (9576, 848, 'res_0', 'varchar', 0, 0, 0, 0);
-insert into sys.args values (9577, 848, 'arg_1', 'varchar', 0, 0, 1, 1);
-insert into sys.functions values (849, 'levenshtein', 'levenshtein', 'txtsim', 0, 1, false, false, false, 2000, true, true);
-insert into sys.args values (9578, 849, 'res_0', 'int', 32, 0, 0, 0);
-insert into sys.args values (9579, 849, 'arg_1', 'varchar', 0, 0, 1, 1);
-insert into sys.args values (9580, 849, 'arg_2', 'varchar', 0, 0, 1, 2);
-insert into sys.functions values (850, 'levenshtein', 'levenshtein', 'txtsim', 0, 1, false, false, false, 2000, true, true);
-insert into sys.args values (9581, 850, 'res_0', 'int', 32, 0, 0, 0);
-insert into sys.args values (9582, 850, 'arg_1', 'varchar', 0, 0, 1, 1);
-insert into sys.args values (9583, 850, 'arg_2', 'varchar', 0, 0, 1, 2);
-insert into sys.args values (9584, 850, 'arg_3', 'int', 32, 0, 1, 3);
-insert into sys.args values (9585, 850, 'arg_4', 'int', 32, 0, 1, 4);
-insert into sys.args values (9586, 850, 'arg_5', 'int', 32, 0, 1, 5);
-insert into sys.functions values (851, 'next_value_for', 'next_value', 'sql', 0, 1, true, false, false, 2000, true, true);
-insert into sys.args values (9587, 851, 'res_0', 'bigint', 64, 0, 0, 0);
-insert into sys.args values (9588, 851, 'arg_1', 'char', 0, 0, 1, 1);
-insert into sys.args values (9589, 851, 'arg_2', 'char', 0, 0, 1, 2);
-insert into sys.functions values (852, 'get_value_for', 'get_value', 'sql', 0, 1, false, false, false, 2000, true, true);
-insert into sys.args values (9590, 852, 'res_0', 'bigint', 64, 0, 0, 0);
-insert into sys.args values (9591, 852, 'arg_1', 'char', 0, 0, 1, 1);
-insert into sys.args values (9592, 852, 'arg_2', 'char', 0, 0, 1, 2);
-insert into sys.functions values (853, 'restart', 'restart', 'sql', 0, 1, true, false, false, 2000, true, true);
-insert into sys.args values (9593, 853, 'res_0', 'bigint', 64, 0, 0, 0);
-insert into sys.args values (9594, 853, 'arg_1', 'char', 0, 0, 1, 1);
-insert into sys.args values (9595, 853, 'arg_2', 'char', 0, 0, 1, 2);
-insert into sys.args values (9596, 853, 'arg_3', 'bigint', 64, 0, 1, 3);
-insert into sys.functions values (854, 'locate', 'locate', 'str', 0, 1, false, false, false, 2000, true, false);
-insert into sys.args values (9597, 854, 'res_0', 'int', 32, 0, 0, 0);
-insert into sys.args values (9598, 854, 'arg_1', 'char', 0, 0, 1, 1);
-insert into sys.args values (9599, 854, 'arg_2', 'char', 0, 0, 1, 2);
-insert into sys.functions values (855, 'locate', 'locate3', 'str', 0, 1, false, false, false, 2000, true, false);
-insert into sys.args values (9600, 855, 'res_0', 'int', 32, 0, 0, 0);
-insert into sys.args values (9601, 855, 'arg_1', 'char', 0, 0, 1, 1);
-insert into sys.args values (9602, 855, 'arg_2', 'char', 0, 0, 1, 2);
-insert into sys.args values (9603, 855, 'arg_3', 'int', 32, 0, 1, 3);
-insert into sys.functions values (856, 'charindex', 'locate', 'str', 0, 1, false, false, false, 2000, true, false);
-insert into sys.args values (9604, 856, 'res_0', 'int', 32, 0, 0, 0);
-insert into sys.args values (9605, 856, 'arg_1', 'char', 0, 0, 1, 1);
-insert into sys.args values (9606, 856, 'arg_2', 'char', 0, 0, 1, 2);
-insert into sys.functions values (857, 'charindex', 'locate3', 'str', 0, 1, false, false, false, 2000, true, false);
-insert into sys.args values (9607, 857, 'res_0', 'int', 32, 0, 0, 0);
-insert into sys.args values (9608, 857, 'arg_1', 'char', 0, 0, 1, 1);
-insert into sys.args values (9609, 857, 'arg_2', 'char', 0, 0, 1, 2);
-insert into sys.args values (9610, 857, 'arg_3', 'int', 32, 0, 1, 3);
-insert into sys.functions values (858, 'splitpart', 'splitpart', 'str', 0, 1, false, false, false, 2000, true, false);
-insert into sys.args values (9611, 858, 'res_0', 'char', 0, 0, 0, 0);
-insert into sys.args values (9612, 858, 'arg_1', 'char', 0, 0, 1, 1);
-insert into sys.args values (9613, 858, 'arg_2', 'char', 0, 0, 1, 2);
-insert into sys.args values (9614, 858, 'arg_3', 'int', 32, 0, 1, 3);
-insert into sys.functions values (859, 'substring', 'substring', 'str', 0, 1, false, false, false, 2000, true, false);
-insert into sys.args values (9615, 859, 'res_0', 'char', 0, 0, 0, 0);
-insert into sys.args values (9616, 859, 'arg_1', 'char', 0, 0, 1, 1);
-insert into sys.args values (9617, 859, 'arg_2', 'int', 32, 0, 1, 2);
-insert into sys.functions values (860, 'substring', 'substring3', 'str', 0, 1, false, false, false, 2000, true, false);
-insert into sys.args values (9618, 860, 'res_0', 'char', 0, 0, 0, 0);
-insert into sys.args values (9619, 860, 'arg_1', 'char', 0, 0, 1, 1);
-insert into sys.args values (9620, 860, 'arg_2', 'int', 32, 0, 1, 2);
-insert into sys.args values (9621, 860, 'arg_3', 'int', 32, 0, 1, 3);
-insert into sys.functions values (861, 'substr', 'substring', 'str', 0, 1, false, false, false, 2000, true, false);
-insert into sys.args values (9622, 861, 'res_0', 'char', 0, 0, 0, 0);
-insert into sys.args values (9623, 861, 'arg_1', 'char', 0, 0, 1, 1);
-insert into sys.args values (9624, 861, 'arg_2', 'int', 32, 0, 1, 2);
-insert into sys.functions values (862, 'substr', 'substring3', 'str', 0, 1, false, false, false, 2000, true, false);
-insert into sys.args values (9625, 862, 'res_0', 'char', 0, 0, 0, 0);
-insert into sys.args values (9626, 862, 'arg_1', 'char', 0, 0, 1, 1);
-insert into sys.args values (9627, 862, 'arg_2', 'int', 32, 0, 1, 2);
-insert into sys.args values (9628, 862, 'arg_3', 'int', 32, 0, 1, 3);
-insert into sys.functions values (863, 'like', 'like', 'algebra', 0, 4, false, false, false, 2000, true, false);
-insert into sys.args values (9629, 863, 'res_0', 'boolean', 1, 0, 0, 0);
-insert into sys.args values (9630, 863, 'arg_1', 'char', 0, 0, 1, 1);
-insert into sys.args values (9631, 863, 'arg_2', 'char', 0, 0, 1, 2);
-insert into sys.args values (9632, 863, 'arg_3', 'char', 0, 0, 1, 3);
-insert into sys.args values (9633, 863, 'arg_4', 'boolean', 1, 0, 1, 4);
-insert into sys.functions values (864, 'not_like', 'not_like', 'algebra', 0, 4, false, false, false, 2000, true, false);
-insert into sys.args values (9634, 864, 'res_0', 'boolean', 1, 0, 0, 0);
-insert into sys.args values (9635, 864, 'arg_1', 'char', 0, 0, 1, 1);
-insert into sys.args values (9636, 864, 'arg_2', 'char', 0, 0, 1, 2);
-insert into sys.args values (9637, 864, 'arg_3', 'char', 0, 0, 1, 3);
-insert into sys.args values (9638, 864, 'arg_4', 'boolean', 1, 0, 1, 4);
-insert into sys.functions values (865, 'patindex', 'patindex', 'pcre', 0, 1, false, false, false, 2000, true, false);
-insert into sys.args values (9639, 865, 'res_0', 'int', 32, 0, 0, 0);
-insert into sys.args values (9640, 865, 'arg_1', 'char', 0, 0, 1, 1);
-insert into sys.args values (9641, 865, 'arg_2', 'char', 0, 0, 1, 2);
-insert into sys.functions values (866, 'truncate', 'stringleft', 'str', 0, 1, false, false, false, 2000, true, false);
-insert into sys.args values (9642, 866, 'res_0', 'char', 0, 0, 0, 0);
-insert into sys.args values (9643, 866, 'arg_1', 'char', 0, 0, 1, 1);
-insert into sys.args values (9644, 866, 'arg_2', 'int', 32, 0, 1, 2);
-insert into sys.functions values (867, 'concat', '+', 'calc', 0, 1, false, false, false, 2000, true, false);
-insert into sys.args values (9645, 867, 'res_0', 'char', 0, 0, 0, 0);
-insert into sys.args values (9646, 867, 'arg_1', 'char', 0, 0, 1, 1);
-insert into sys.args values (9647, 867, 'arg_2', 'char', 0, 0, 1, 2);
-insert into sys.functions values (868, 'ascii', 'ascii', 'str', 0, 1, false, false, false, 2000, true, true);
-insert into sys.args values (9648, 868, 'res_0', 'int', 32, 0, 0, 0);
-insert into sys.args values (9649, 868, 'arg_1', 'char', 0, 0, 1, 1);
-insert into sys.functions values (869, 'code', 'unicode', 'str', 0, 1, false, false, false, 2000, true, false);
-insert into sys.args values (9650, 869, 'res_0', 'char', 0, 0, 0, 0);
-insert into sys.args values (9651, 869, 'arg_1', 'int', 32, 0, 1, 1);
-insert into sys.functions values (870, 'length', 'length', 'str', 0, 1, false, false, false, 2000, true, false);
-insert into sys.args values (9652, 870, 'res_0', 'int', 32, 0, 0, 0);
-insert into sys.args values (9653, 870, 'arg_1', 'char', 0, 0, 1, 1);
-insert into sys.functions values (871, 'right', 'stringright', 'str', 0, 1, false, false, false, 2000, true, false);
-insert into sys.args values (9654, 871, 'res_0', 'char', 0, 0, 0, 0);
-insert into sys.args values (9655, 871, 'arg_1', 'char', 0, 0, 1, 1);
-insert into sys.args values (9656, 871, 'arg_2', 'int', 32, 0, 1, 2);
-insert into sys.functions values (872, 'left', 'stringleft', 'str', 0, 1, false, false, false, 2000, true, false);
-insert into sys.args values (9657, 872, 'res_0', 'char', 0, 0, 0, 0);
-insert into sys.args values (9658, 872, 'arg_1', 'char', 0, 0, 1, 1);
-insert into sys.args values (9659, 872, 'arg_2', 'int', 32, 0, 1, 2);
-insert into sys.functions values (873, 'upper', 'toUpper', 'str', 0, 1, false, false, false, 2000, true, false);
-insert into sys.args values (9660, 873, 'res_0', 'char', 0, 0, 0, 0);
-insert into sys.args values (9661, 873, 'arg_1', 'char', 0, 0, 1, 1);
-insert into sys.functions values (874, 'ucase', 'toUpper', 'str', 0, 1, false, false, false, 2000, true, false);
-insert into sys.args values (9662, 874, 'res_0', 'char', 0, 0, 0, 0);
-insert into sys.args values (9663, 874, 'arg_1', 'char', 0, 0, 1, 1);
-insert into sys.functions values (875, 'lower', 'toLower', 'str', 0, 1, false, false, false, 2000, true, false);
-insert into sys.args values (9664, 875, 'res_0', 'char', 0, 0, 0, 0);
-insert into sys.args values (9665, 875, 'arg_1', 'char', 0, 0, 1, 1);
-insert into sys.functions values (876, 'lcase', 'toLower', 'str', 0, 1, false, false, false, 2000, true, false);
-insert into sys.args values (9666, 876, 'res_0', 'char', 0, 0, 0, 0);
-insert into sys.args values (9667, 876, 'arg_1', 'char', 0, 0, 1, 1);
-insert into sys.functions values (877, 'trim', 'trim', 'str', 0, 1, false, false, false, 2000, true, false);
-insert into sys.args values (9668, 877, 'res_0', 'char', 0, 0, 0, 0);
-insert into sys.args values (9669, 877, 'arg_1', 'char', 0, 0, 1, 1);
-insert into sys.functions values (878, 'trim', 'trim2', 'str', 0, 1, false, false, false, 2000, true, false);
-insert into sys.args values (9670, 878, 'res_0', 'char', 0, 0, 0, 0);
-insert into sys.args values (9671, 878, 'arg_1', 'char', 0, 0, 1, 1);
-insert into sys.args values (9672, 878, 'arg_2', 'char', 0, 0, 1, 2);
-insert into sys.functions values (879, 'ltrim', 'ltrim', 'str', 0, 1, false, false, false, 2000, true, false);
-insert into sys.args values (9673, 879, 'res_0', 'char', 0, 0, 0, 0);
-insert into sys.args values (9674, 879, 'arg_1', 'char', 0, 0, 1, 1);
-insert into sys.functions values (880, 'ltrim', 'ltrim2', 'str', 0, 1, false, false, false, 2000, true, false);
-insert into sys.args values (9675, 880, 'res_0', 'char', 0, 0, 0, 0);
-insert into sys.args values (9676, 880, 'arg_1', 'char', 0, 0, 1, 1);
-insert into sys.args values (9677, 880, 'arg_2', 'char', 0, 0, 1, 2);
-insert into sys.functions values (881, 'rtrim', 'rtrim', 'str', 0, 1, false, false, false, 2000, true, false);
-insert into sys.args values (9678, 881, 'res_0', 'char', 0, 0, 0, 0);
-insert into sys.args values (9679, 881, 'arg_1', 'char', 0, 0, 1, 1);
-insert into sys.functions values (882, 'rtrim', 'rtrim2', 'str', 0, 1, false, false, false, 2000, true, false);
-insert into sys.args values (9680, 882, 'res_0', 'char', 0, 0, 0, 0);
-insert into sys.args values (9681, 882, 'arg_1', 'char', 0, 0, 1, 1);
-insert into sys.args values (9682, 882, 'arg_2', 'char', 0, 0, 1, 2);
-insert into sys.functions values (883, 'lpad', 'lpad', 'str', 0, 1, false, false, false, 2000, true, false);
-insert into sys.args values (9683, 883, 'res_0', 'char', 0, 0, 0, 0);
-insert into sys.args values (9684, 883, 'arg_1', 'char', 0, 0, 1, 1);
-insert into sys.args values (9685, 883, 'arg_2', 'int', 32, 0, 1, 2);
-insert into sys.functions values (884, 'lpad', 'lpad3', 'str', 0, 1, false, false, false, 2000, true, false);
-insert into sys.args values (9686, 884, 'res_0', 'char', 0, 0, 0, 0);
-insert into sys.args values (9687, 884, 'arg_1', 'char', 0, 0, 1, 1);
-insert into sys.args values (9688, 884, 'arg_2', 'int', 32, 0, 1, 2);
-insert into sys.args values (9689, 884, 'arg_3', 'char', 0, 0, 1, 3);
-insert into sys.functions values (885, 'rpad', 'rpad', 'str', 0, 1, false, false, false, 2000, true, false);
-insert into sys.args values (9690, 885, 'res_0', 'char', 0, 0, 0, 0);
-insert into sys.args values (9691, 885, 'arg_1', 'char', 0, 0, 1, 1);
-insert into sys.args values (9692, 885, 'arg_2', 'int', 32, 0, 1, 2);
-insert into sys.functions values (886, 'rpad', 'rpad3', 'str', 0, 1, false, false, false, 2000, true, false);
-insert into sys.args values (9693, 886, 'res_0', 'char', 0, 0, 0, 0);
-insert into sys.args values (9694, 886, 'arg_1', 'char', 0, 0, 1, 1);
-insert into sys.args values (9695, 886, 'arg_2', 'int', 32, 0, 1, 2);
-insert into sys.args values (9696, 886, 'arg_3', 'char', 0, 0, 1, 3);
-insert into sys.functions values (887, 'insert', 'insert', 'str', 0, 1, false, false, false, 2000, true, false);
-insert into sys.args values (9697, 887, 'res_0', 'char', 0, 0, 0, 0);
-insert into sys.args values (9698, 887, 'arg_1', 'char', 0, 0, 1, 1);
-insert into sys.args values (9699, 887, 'arg_2', 'int', 32, 0, 1, 2);
-insert into sys.args values (9700, 887, 'arg_3', 'int', 32, 0, 1, 3);
-insert into sys.args values (9701, 887, 'arg_4', 'char', 0, 0, 1, 4);
-insert into sys.functions values (888, 'replace', 'replace', 'str', 0, 1, false, false, false, 2000, true, false);
-insert into sys.args values (9702, 888, 'res_0', 'char', 0, 0, 0, 0);
-insert into sys.args values (9703, 888, 'arg_1', 'char', 0, 0, 1, 1);
-insert into sys.args values (9704, 888, 'arg_2', 'char', 0, 0, 1, 2);
-insert into sys.args values (9705, 888, 'arg_3', 'char', 0, 0, 1, 3);
-insert into sys.functions values (889, 'repeat', 'repeat', 'str', 0, 1, false, false, false, 2000, true, true);
-insert into sys.args values (9706, 889, 'res_0', 'char', 0, 0, 0, 0);
-insert into sys.args values (9707, 889, 'arg_1', 'char', 0, 0, 1, 1);
-insert into sys.args values (9708, 889, 'arg_2', 'int', 32, 0, 1, 2);
-insert into sys.functions values (890, 'space', 'space', 'str', 0, 1, false, false, false, 2000, true, true);
-insert into sys.args values (9709, 890, 'res_0', 'char', 0, 0, 0, 0);
-insert into sys.args values (9710, 890, 'arg_1', 'int', 32, 0, 1, 1);
-insert into sys.functions values (891, 'char_length', 'length', 'str', 0, 1, false, false, false, 2000, true, false);
-insert into sys.args values (9711, 891, 'res_0', 'int', 32, 0, 0, 0);
-insert into sys.args values (9712, 891, 'arg_1', 'char', 0, 0, 1, 1);
-insert into sys.functions values (892, 'character_length', 'length', 'str', 0, 1, false, false, false, 2000, true, false);
-insert into sys.args values (9713, 892, 'res_0', 'int', 32, 0, 0, 0);
-insert into sys.args values (9714, 892, 'arg_1', 'char', 0, 0, 1, 1);
-insert into sys.functions values (893, 'octet_length', 'nbytes', 'str', 0, 1, false, false, false, 2000, true, false);
-insert into sys.args values (9715, 893, 'res_0', 'int', 32, 0, 0, 0);
-insert into sys.args values (9716, 893, 'arg_1', 'char', 0, 0, 1, 1);
-insert into sys.functions values (894, 'soundex', 'soundex', 'txtsim', 0, 1, false, false, false, 2000, true, false);
-insert into sys.args values (9717, 894, 'res_0', 'char', 0, 0, 0, 0);
-insert into sys.args values (9718, 894, 'arg_1', 'char', 0, 0, 1, 1);
-insert into sys.functions values (895, 'difference', 'stringdiff', 'txtsim', 0, 1, false, false, false, 2000, true, true);
-insert into sys.args values (9719, 895, 'res_0', 'int', 32, 0, 0, 0);
-insert into sys.args values (9720, 895, 'arg_1', 'char', 0, 0, 1, 1);
-insert into sys.args values (9721, 895, 'arg_2', 'char', 0, 0, 1, 2);
-insert into sys.functions values (896, 'editdistance', 'editdistance', 'txtsim', 0, 1, false, false, false, 2000, true, true);
-insert into sys.args values (9722, 896, 'res_0', 'int', 32, 0, 0, 0);
-insert into sys.args values (9723, 896, 'arg_1', 'char', 0, 0, 1, 1);
-insert into sys.args values (9724, 896, 'arg_2', 'char', 0, 0, 1, 2);
-insert into sys.functions values (897, 'editdistance2', 'editdistance2', 'txtsim', 0, 1, false, false, false, 2000, true, true);
-insert into sys.args values (9725, 897, 'res_0', 'int', 32, 0, 0, 0);
-insert into sys.args values (9726, 897, 'arg_1', 'char', 0, 0, 1, 1);
-insert into sys.args values (9727, 897, 'arg_2', 'char', 0, 0, 1, 2);
-insert into sys.functions values (898, 'similarity', 'similarity', 'txtsim', 0, 1, false, false, false, 2000, true, true);
-insert into sys.args values (9728, 898, 'res_0', 'double', 53, 0, 0, 0);
-insert into sys.args values (9729, 898, 'arg_1', 'char', 0, 0, 1, 1);
-insert into sys.args values (9730, 898, 'arg_2', 'char', 0, 0, 1, 2);
-insert into sys.functions values (899, 'qgramnormalize', 'qgramnormalize', 'txtsim', 0, 1, false, false, false, 2000, true, false);
-insert into sys.args values (9731, 899, 'res_0', 'char', 0, 0, 0, 0);
-insert into sys.args values (9732, 899, 'arg_1', 'char', 0, 0, 1, 1);
-insert into sys.functions values (900, 'levenshtein', 'levenshtein', 'txtsim', 0, 1, false, false, false, 2000, true, true);
-insert into sys.args values (9733, 900, 'res_0', 'int', 32, 0, 0, 0);
-insert into sys.args values (9734, 900, 'arg_1', 'char', 0, 0, 1, 1);
-insert into sys.args values (9735, 900, 'arg_2', 'char', 0, 0, 1, 2);
-insert into sys.functions values (901, 'levenshtein', 'levenshtein', 'txtsim', 0, 1, false, false, false, 2000, true, true);
-insert into sys.args values (9736, 901, 'res_0', 'int', 32, 0, 0, 0);
-insert into sys.args values (9737, 901, 'arg_1', 'char', 0, 0, 1, 1);
-insert into sys.args values (9738, 901, 'arg_2', 'char', 0, 0, 1, 2);
-insert into sys.args values (9739, 901, 'arg_3', 'int', 32, 0, 1, 3);
-insert into sys.args values (9740, 901, 'arg_4', 'int', 32, 0, 1, 4);
-insert into sys.args values (9741, 901, 'arg_5', 'int', 32, 0, 1, 5);
-insert into sys.functions values (904, 'sys_update_schemas', 'update_schemas', 'sql', 0, 2, true, false, false, 2000, true, true);
-insert into sys.functions values (905, 'sys_update_tables', 'update_tables', 'sql', 0, 2, true, false, false, 2000, true, true);
-
-Running database upgrade commands:
-alter table sys.db_user_info add column max_memory bigint;
-alter table sys.db_user_info add column max_workers int;
-alter table sys.db_user_info add column optimizer varchar(1024);
-alter table sys.db_user_info add column default_role int;
-alter table sys.db_user_info add column password varchar(256);
-update sys.db_user_info u set max_memory = 0, max_workers = 0, optimizer = 'default_pipe', default_role = (select id from sys.auths a where a.name = u.name);
--- and copying passwords
-
-Running database upgrade commands:
-drop view sys.dependency_schemas_on_users;
-drop view sys.roles;
-drop view sys.users;
-drop function sys.db_users();
-CREATE VIEW sys.roles AS SELECT id, name, grantor FROM sys.auths a WHERE a.name NOT IN (SELECT u.name FROM sys.db_user_info u);
-GRANT SELECT ON sys.roles TO PUBLIC;
-CREATE VIEW sys.users AS SELECT name, fullname, default_schema, schema_path, max_memory, max_workers, optimizer, default_role FROM sys.db_user_info;
-GRANT SELECT ON sys.users TO PUBLIC;
-CREATE FUNCTION sys.db_users() RETURNS TABLE(name varchar(2048)) RETURN SELECT name FROM sys.db_user_info;
-CREATE VIEW sys.dependency_schemas_on_users AS
-SELECT s.id AS schema_id, s.name AS schema_name, u.name AS user_name, CAST(6 AS smallint) AS depend_type
- FROM sys.db_user_info AS u, sys.schemas AS s
- WHERE u.default_schema = s.id
- ORDER BY s.name, u.name;
-GRANT SELECT ON sys.dependency_schemas_on_users TO PUBLIC;
-update sys._tables set system = true where name in ('users', 'roles', 'dependency_schemas_on_users') AND schema_id = 2000;
-update sys.functions set system = true where system <> true and name in ('db_users') and schema_id = 2000 and type = 5;
-
-Running database upgrade commands:
-drop function sys.dump_database(boolean);
-drop procedure sys.dump_table_data();
-drop procedure sys.dump_table_data(string, string);
-drop view sys.dump_partition_tables;
-drop view sys.describe_partition_tables;
-drop view sys.dump_sequences;
-drop view sys.dump_start_sequences;
-drop view sys.dump_tables;
-drop view sys.describe_tables;
-drop view sys.dump_create_users;
-drop view sys.dump_functions;
-drop view sys.dump_triggers;
-drop function sys.schema_guard;
-drop function sys.replace_first(string, string, string, string);
-CREATE FUNCTION sys.schema_guard(sch STRING, nme STRING, stmt STRING) RETURNS STRING BEGIN
-RETURN
- SELECT 'SET SCHEMA ' || sys.dq(sch) || '; ' || stmt;
-END;
-CREATE VIEW sys.dump_functions AS
- SELECT f.o o, sys.schema_guard(f.sch, f.fun, f.def) stmt,
- f.sch schema_name,
- f.fun function_name
- FROM sys.describe_functions f;
-CREATE VIEW sys.dump_triggers AS
- SELECT sys.schema_guard(sch, tab, def) stmt,
- sch schema_name,
- tab table_name,
- tri trigger_name
- FROM sys.describe_triggers;
-CREATE VIEW sys.describe_partition_tables AS
- SELECT
- m_sch,
- m_tbl,
- p_sch,
- p_tbl,
- CASE
- WHEN p_raw_type IS NULL THEN 'READ ONLY'
- WHEN (p_raw_type = 'VALUES' AND pvalues IS NULL) OR (p_raw_type = 'RANGE' AND minimum IS NULL AND maximum IS NULL AND with_nulls) THEN 'FOR NULLS'
- ELSE p_raw_type
- END AS tpe,
- pvalues,
- minimum,
- maximum,
- with_nulls
- FROM
- (WITH
- tp("type", table_id) AS
- (SELECT ifthenelse((table_partitions."type" & 2) = 2, 'VALUES', 'RANGE'), table_partitions.table_id FROM sys.table_partitions),
- subq(m_tid, p_mid, "type", m_sch, m_tbl, p_sch, p_tbl) AS
- (SELECT m_t.id, p_m.id, m_t."type", m_s.name, m_t.name, p_s.name, p_m.name
- FROM sys.schemas m_s, sys._tables m_t, sys.dependencies d, sys.schemas p_s, sys._tables p_m
- WHERE m_t."type" IN (3, 6)
- AND m_t.schema_id = m_s.id
- AND m_s.name <> 'tmp'
- AND m_t.system = FALSE
- AND m_t.id = d.depend_id
- AND d.id = p_m.id
- AND p_m.schema_id = p_s.id
- ORDER BY m_t.id, p_m.id),
- vals(id,vals) as
- (SELECT vp.table_id, GROUP_CONCAT(vp.value, ',') FROM sys.value_partitions vp GROUP BY vp.table_id)
- SELECT
- subq.m_sch,
- subq.m_tbl,
- subq.p_sch,
- subq.p_tbl,
- tp."type" AS p_raw_type,
- CASE WHEN tp."type" = 'VALUES'
- THEN (SELECT vals.vals FROM vals WHERE vals.id = subq.p_mid)
- ELSE NULL
- END AS pvalues,
- CASE WHEN tp."type" = 'RANGE'
- THEN (SELECT minimum FROM sys.range_partitions rp WHERE rp.table_id = subq.p_mid)
- ELSE NULL
- END AS minimum,
- CASE WHEN tp."type" = 'RANGE'
- THEN (SELECT maximum FROM sys.range_partitions rp WHERE rp.table_id = subq.p_mid)
- ELSE NULL
- END AS maximum,
- CASE WHEN tp."type" = 'VALUES'
- THEN EXISTS(SELECT vp.value FROM sys.value_partitions vp WHERE vp.table_id = subq.p_mid AND vp.value IS NULL)
- ELSE (SELECT rp.with_nulls FROM sys.range_partitions rp WHERE rp.table_id = subq.p_mid)
- END AS with_nulls
- FROM
- subq LEFT OUTER JOIN tp
- ON subq.m_tid = tp.table_id) AS tmp_pi;
-GRANT SELECT ON sys.describe_partition_tables TO PUBLIC;
-CREATE VIEW sys.dump_partition_tables AS
-SELECT
- 'ALTER TABLE ' || sys.FQN(m_sch, m_tbl) || ' ADD TABLE ' || sys.FQN(p_sch, p_tbl) ||
- CASE
- WHEN tpe = 'VALUES' THEN ' AS PARTITION IN (' || pvalues || ')'
- WHEN tpe = 'RANGE' THEN ' AS PARTITION FROM ' || ifthenelse(minimum IS NOT NULL, sys.SQ(minimum), 'RANGE MINVALUE') || ' TO ' || ifthenelse(maximum IS NOT NULL, sys.SQ(maximum), 'RANGE MAXVALUE')
- WHEN tpe = 'FOR NULLS' THEN ' AS PARTITION FOR NULL VALUES'
- ELSE '' --'READ ONLY'
- END ||
- CASE WHEN tpe in ('VALUES', 'RANGE') AND with_nulls THEN ' WITH NULL VALUES' ELSE '' END ||
- ';' stmt,
- m_sch merge_schema_name,
- m_tbl merge_table_name,
- p_sch partition_schema_name,
- p_tbl partition_table_name
- FROM sys.describe_partition_tables;
-CREATE VIEW sys.dump_sequences AS
- SELECT
- 'CREATE SEQUENCE ' || sys.FQN(sch, seq) || ' AS BIGINT;' stmt,
- sch schema_name,
- seq seqname
- FROM sys.describe_sequences;
-CREATE VIEW sys.dump_start_sequences AS
- SELECT 'ALTER SEQUENCE ' || sys.FQN(sch, seq) ||
- CASE WHEN s = 0 THEN '' ELSE ' RESTART WITH ' || rs END ||
- CASE WHEN inc = 1 THEN '' ELSE ' INCREMENT BY ' || inc END ||
- CASE WHEN nomin THEN ' NO MINVALUE' WHEN rmi IS NULL THEN '' ELSE ' MINVALUE ' || rmi END ||
- CASE WHEN nomax THEN ' NO MAXVALUE' WHEN rma IS NULL THEN '' ELSE ' MAXVALUE ' || rma END ||
- CASE WHEN "cache" = 1 THEN '' ELSE ' CACHE ' || "cache" END ||
- CASE WHEN "cycle" THEN '' ELSE ' NO' END || ' CYCLE;' stmt,
- sch schema_name,
- seq sequence_name
- FROM sys.describe_sequences;
-CREATE PROCEDURE sys.dump_table_data(sch STRING, tbl STRING)
-BEGIN
- DECLARE tid INT;
- SET tid = (SELECT MIN(t.id) FROM sys.tables t, sys.schemas s WHERE t.name = tbl AND t.schema_id = s.id AND s.name = sch);
- IF tid IS NOT NULL THEN
- DECLARE k INT;
- DECLARE m INT;
- SET k = (SELECT MIN(c.id) FROM sys.columns c WHERE c.table_id = tid);
- SET m = (SELECT MAX(c.id) FROM sys.columns c WHERE c.table_id = tid);
- IF k IS NOT NULL AND m IS NOT NULL THEN
- DECLARE cname STRING;
- DECLARE ctype STRING;
- DECLARE _cnt INT;
- SET cname = (SELECT c.name FROM sys.columns c WHERE c.id = k);
- SET ctype = (SELECT c.type FROM sys.columns c WHERE c.id = k);
- SET _cnt = (SELECT count FROM sys.storage(sch, tbl, cname));
- IF _cnt > 0 THEN
- DECLARE COPY_INTO_STMT STRING;
- DECLARE SELECT_DATA_STMT STRING;
- SET COPY_INTO_STMT = 'COPY ' || _cnt || ' RECORDS INTO ' || sys.FQN(sch, tbl) || '(' || sys.DQ(cname);
- SET SELECT_DATA_STMT = 'SELECT (SELECT COUNT(*) FROM sys.dump_statements) + RANK() OVER(), ' || sys.prepare_esc(cname, ctype);
- WHILE (k < m) DO
- SET k = (SELECT MIN(c.id) FROM sys.columns c WHERE c.table_id = tid AND c.id > k);
- SET cname = (SELECT c.name FROM sys.columns c WHERE c.id = k);
- SET ctype = (SELECT c.type FROM sys.columns c WHERE c.id = k);
- SET COPY_INTO_STMT = (COPY_INTO_STMT || ', ' || sys.DQ(cname));
- SET SELECT_DATA_STMT = (SELECT_DATA_STMT || '|| ''|'' || ' || sys.prepare_esc(cname, ctype));
- END WHILE;
- SET COPY_INTO_STMT = (COPY_INTO_STMT || ') FROM STDIN USING DELIMITERS ''|'',E''\\n'',''"'';');
- SET SELECT_DATA_STMT = (SELECT_DATA_STMT || ' FROM ' || sys.FQN(sch, tbl));
- INSERT INTO sys.dump_statements VALUES ((SELECT COUNT(*) FROM sys.dump_statements) + 1, COPY_INTO_STMT);
- CALL sys.EVAL('INSERT INTO sys.dump_statements ' || SELECT_DATA_STMT || ';');
- END IF;
- END IF;
- END IF;
-END;
-CREATE PROCEDURE sys.dump_table_data()
-BEGIN
- DECLARE i INT;
- SET i = (SELECT MIN(t.id) FROM sys.tables t, sys.table_types ts WHERE t.type = ts.table_type_id AND ts.table_type_name = 'TABLE' AND NOT t.system);
- IF i IS NOT NULL THEN
- DECLARE M INT;
- SET M = (SELECT MAX(t.id) FROM sys.tables t, sys.table_types ts WHERE t.type = ts.table_type_id AND ts.table_type_name = 'TABLE' AND NOT t.system);
- DECLARE sch STRING;
- DECLARE tbl STRING;
- WHILE i IS NOT NULL AND i <= M DO
- SET sch = (SELECT s.name FROM sys.tables t, sys.schemas s WHERE s.id = t.schema_id AND t.id = i);
- SET tbl = (SELECT t.name FROM sys.tables t, sys.schemas s WHERE s.id = t.schema_id AND t.id = i);
- CALL sys.dump_table_data(sch, tbl);
- SET i = (SELECT MIN(t.id) FROM sys.tables t, sys.table_types ts WHERE t.type = ts.table_type_id AND ts.table_type_name = 'TABLE' AND NOT t.system AND t.id > i);
- END WHILE;
- END IF;
-END;
-CREATE VIEW sys.dump_create_users AS
- SELECT
- 'CREATE USER ' || sys.dq(ui.name) || ' WITH ENCRYPTED PASSWORD ' ||
- sys.sq(sys.password_hash(ui.name)) ||
- ' NAME ' || sys.sq(ui.fullname) || ' SCHEMA sys' || ifthenelse(ui.schema_path = '"sys"', '', ' SCHEMA PATH ' || sys.sq(ui.schema_path)) || ';' stmt,
- ui.name user_name
- FROM sys.db_user_info ui, sys.schemas s
- WHERE ui.default_schema = s.id
- AND ui.name <> 'monetdb'
- AND ui.name <> '.snapshot';
-CREATE VIEW sys.describe_tables AS
- SELECT
- t.id o,
- s.name sch,
- t.name tab,
- ts.table_type_name typ,
- (SELECT
- ' (' ||
- GROUP_CONCAT(
- sys.DQ(c.name) || ' ' ||
- sys.describe_type(c.type, c.type_digits, c.type_scale) ||
- ifthenelse(c."null" = 'false', ' NOT NULL', '')
- , ', ') || ')'
- FROM sys._columns c
- WHERE c.table_id = t.id) col,
- CASE ts.table_type_name
- WHEN 'REMOTE TABLE' THEN
- sys.get_remote_table_expressions(s.name, t.name)
- WHEN 'MERGE TABLE' THEN
- sys.get_merge_table_partition_expressions(t.id)
- WHEN 'VIEW' THEN
- sys.schema_guard(s.name, t.name, t.query)
- ELSE
- ''
- END opt
- FROM sys.schemas s, sys.table_types ts, sys.tables t
- WHERE ts.table_type_name IN ('TABLE', 'VIEW', 'MERGE TABLE', 'REMOTE TABLE', 'REPLICA TABLE', 'UNLOGGED TABLE')
- AND t.system = FALSE
- AND s.id = t.schema_id
- AND ts.table_type_id = t.type
- AND s.name <> 'tmp';
-GRANT SELECT ON sys.describe_tables TO PUBLIC;
-CREATE VIEW sys.dump_tables AS
- SELECT
- t.o o,
- CASE
- WHEN t.typ <> 'VIEW' THEN
- 'CREATE ' || t.typ || ' ' || sys.FQN(t.sch, t.tab) || t.col || t.opt || ';'
- ELSE
- t.opt
- END stmt,
- t.sch schema_name,
- t.tab table_name
- FROM sys.describe_tables t;
-CREATE FUNCTION sys.dump_database(describe BOOLEAN) RETURNS TABLE(o int, stmt STRING)
-BEGIN
- SET SCHEMA sys;
- TRUNCATE sys.dump_statements;
- INSERT INTO sys.dump_statements VALUES (1, 'START TRANSACTION;');
- INSERT INTO sys.dump_statements VALUES (2, 'SET SCHEMA "sys";');
- INSERT INTO sys.dump_statements SELECT (SELECT COUNT(*) FROM sys.dump_statements) + RANK() OVER(), stmt FROM sys.dump_create_roles;
- INSERT INTO sys.dump_statements SELECT (SELECT COUNT(*) FROM sys.dump_statements) + RANK() OVER(), stmt FROM sys.dump_create_users;
- INSERT INTO sys.dump_statements SELECT (SELECT COUNT(*) FROM sys.dump_statements) + RANK() OVER(), stmt FROM sys.dump_create_schemas;
- INSERT INTO sys.dump_statements SELECT (SELECT COUNT(*) FROM sys.dump_statements) + RANK() OVER(), stmt FROM sys.dump_user_defined_types;
- INSERT INTO sys.dump_statements SELECT (SELECT COUNT(*) FROM sys.dump_statements) + RANK() OVER(), stmt FROM sys.dump_add_schemas_to_users;
- INSERT INTO sys.dump_statements SELECT (SELECT COUNT(*) FROM sys.dump_statements) + RANK() OVER(), stmt FROM sys.dump_grant_user_privileges;
- INSERT INTO sys.dump_statements SELECT (SELECT COUNT(*) FROM sys.dump_statements) + RANK() OVER(), stmt FROM sys.dump_sequences;
- --functions and table-likes can be interdependent. They should be inserted in the order of their catalogue id.
- INSERT INTO sys.dump_statements SELECT (SELECT COUNT(*) FROM sys.dump_statements) + RANK() OVER(ORDER BY stmts.o), stmts.s
- FROM (
- SELECT f.o, f.stmt FROM sys.dump_functions f
- UNION ALL
- SELECT t.o, t.stmt FROM sys.dump_tables t
- ) AS stmts(o, s);
- -- dump table data before adding constraints and fixing sequences
- IF NOT DESCRIBE THEN
- CALL sys.dump_table_data();
- END IF;
- INSERT INTO sys.dump_statements SELECT (SELECT COUNT(*) FROM sys.dump_statements) + RANK() OVER(), stmt FROM sys.dump_start_sequences;
- INSERT INTO sys.dump_statements SELECT (SELECT COUNT(*) FROM sys.dump_statements) + RANK() OVER(), stmt FROM sys.dump_column_defaults;
- INSERT INTO sys.dump_statements SELECT (SELECT COUNT(*) FROM sys.dump_statements) + RANK() OVER(), stmt FROM sys.dump_table_constraint_type;
- INSERT INTO sys.dump_statements SELECT (SELECT COUNT(*) FROM sys.dump_statements) + RANK() OVER(), stmt FROM sys.dump_indices;
- INSERT INTO sys.dump_statements SELECT (SELECT COUNT(*) FROM sys.dump_statements) + RANK() OVER(), stmt FROM sys.dump_foreign_keys;
- INSERT INTO sys.dump_statements SELECT (SELECT COUNT(*) FROM sys.dump_statements) + RANK() OVER(), stmt FROM sys.dump_partition_tables;
- INSERT INTO sys.dump_statements SELECT (SELECT COUNT(*) FROM sys.dump_statements) + RANK() OVER(), stmt FROM sys.dump_triggers;
- INSERT INTO sys.dump_statements SELECT (SELECT COUNT(*) FROM sys.dump_statements) + RANK() OVER(), stmt FROM sys.dump_comments;
- INSERT INTO sys.dump_statements SELECT (SELECT COUNT(*) FROM sys.dump_statements) + RANK() OVER(), stmt FROM sys.dump_table_grants;
- INSERT INTO sys.dump_statements SELECT (SELECT COUNT(*) FROM sys.dump_statements) + RANK() OVER(), stmt FROM sys.dump_column_grants;
- INSERT INTO sys.dump_statements SELECT (SELECT COUNT(*) FROM sys.dump_statements) + RANK() OVER(), stmt FROM sys.dump_function_grants;
- --TODO Improve performance of dump_table_data.
- --TODO loaders ,procedures, window and filter sys.functions.
- --TODO look into order dependent group_concat
- INSERT INTO sys.dump_statements VALUES ((SELECT COUNT(*) FROM sys.dump_statements) + 1, 'COMMIT;');
- RETURN sys.dump_statements;
-END;
-update sys._tables set system = true where name in ('describe_partition_tables', 'dump_partition_tables', 'dump_sequences', 'dump_start_sequences', 'describe_tables', 'dump_tables', 'dump_create_users', 'dump_functions', 'dump_triggers') AND schema_id = 2000;
-update sys.functions set system = true where system <> true and name in ('dump_table_data') and schema_id = 2000 and type = 2;
-update sys.functions set system = true where system <> true and name in ('dump_database') and schema_id = 2000 and type = 5;
-update sys.functions set system = true where system <> true and name in ('schema_guard') and schema_id = 2000 and type = 1;
-CREATE function sys.url_extract_host(url string, no_www bool) RETURNS STRING
-EXTERNAL NAME url."extractURLHost";
-GRANT EXECUTE ON FUNCTION url_extract_host(string, bool) TO PUBLIC;
-update sys.functions set system = true where system <> true and name = 'url_extract_host' and schema_id = 2000 and type = 1;
-
-Running database upgrade commands:
-ALTER TABLE sys.keywords SET READ WRITE;
-DELETE FROM sys.keywords WHERE keyword IN ('LOCKED');
-
-Running database upgrade commands:
-ALTER TABLE sys.keywords SET READ ONLY;
-
-Running database upgrade commands:
-ALTER TABLE sys.table_types SET READ WRITE;
-INSERT INTO sys.table_types VALUES (7, 'UNLOGGED TABLE');
-
-Running database upgrade commands:
-ALTER TABLE sys.table_types SET READ ONLY;
-
-Running database upgrade commands:
-grant execute on function sys.tracelog to public;
-grant select on sys.tracelog to public;
-
 Running database upgrade commands:
 drop procedure if exists wlc.master();
 drop procedure if exists wlc.master(string);
@@ -2960,5 +32,3 @@
 end;
 grant execute on function regexp_replace(string, string, string) to public;
 update sys.functions set system = true where system <> true and name = 'regexp_replace' and schema_id = 2000 and type = 1;
-=======
->>>>>>> dbab7a12
