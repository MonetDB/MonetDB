--- conflicted
+++ resolved
@@ -21,7 +21,20 @@
 Ready.
 Running database upgrade commands:
 set schema "sys";
-<<<<<<< HEAD
+drop view sys.tablestoragemodel;
+create view sys.tablestoragemodel
+as select "schema","table",max(count) as "count",
+	sum(columnsize) as columnsize,
+	sum(heapsize) as heapsize,
+	sum(hashes) as hashes,
+	sum(imprints) as imprints,
+	sum(case when sorted = false then 8 * count else 0 end) as auxiliary
+from sys.storagemodel() group by "schema","table";
+update _tables set system = true where name = 'tablestoragemodel' and schema_id = (select id from schemas where name = 'sys');
+set schema "testschema";
+
+Running database upgrade commands:
+set schema "sys";
 drop filter function sys."like";
 create filter function sys."like"(val string, pat string, esc string) external name algebra."like";
 create filter function sys."like"(val string, pat string) external name algebra."like";
@@ -95,17 +108,13 @@
 	from sys.storagemodelinput I;
 end;
 create view sys.storagemodel as select * from sys.storagemodel();
-=======
-drop view sys.tablestoragemodel;
->>>>>>> 608d18bb
 create view sys.tablestoragemodel
 as select "schema","table",max(count) as "count",
 	sum(columnsize) as columnsize,
 	sum(heapsize) as heapsize,
 	sum(hashes) as hashes,
 	sum(imprints) as imprints,
-<<<<<<< HEAD
-	sum(case when sorted = false then 8 * count else 0 end) as auxillary
+	sum(case when sorted = false then 8 * count else 0 end) as auxiliary
 from sys.storagemodel() group by "schema","table";
 drop table sys.statistics;
 create table sys.statistics(
@@ -122,11 +131,6 @@
 	sorted boolean);
 insert into sys.systemfunctions (select id from sys.functions where name in ('like', 'ilike', 'columnsize', 'imprintsize', 'storagemodel') and schema_id = (select id from sys.schemas where name = 'sys') and id not in (select function_id from sys.systemfunctions));
 update sys._tables set system = true where name in ('statistics', 'storagemodel', 'tablestoragemodel') and schema_id = (select id from sys.schemas where name = 'sys');
-=======
-	sum(case when sorted = false then 8 * count else 0 end) as auxiliary
-from sys.storagemodel() group by "schema","table";
-update _tables set system = true where name = 'tablestoragemodel' and schema_id = (select id from schemas where name = 'sys');
->>>>>>> 608d18bb
 set schema "testschema";
 
 # 09:43:35 >  
