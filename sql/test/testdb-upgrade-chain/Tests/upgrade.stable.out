Running database upgrade commands:
set schema "sys";
delete from sys.dependencies where id < 2000;
delete from sys.types where id < 2000;
insert into sys.types values (1, 'void', 'any', 0, 0, 0, 0, 2000);
insert into sys.types values (2, 'bat', 'table', 0, 0, 0, 1, 2000);
insert into sys.types values (3, 'ptr', 'ptr', 0, 0, 0, 1, 2000);
insert into sys.types values (4, 'bit', 'boolean', 1, 0, 2, 2, 2000);
insert into sys.types values (5, 'str', 'clob', 0, 0, 0, 4, 2000);
insert into sys.types values (6, 'str', 'varchar', 0, 0, 0, 4, 2000);
insert into sys.types values (7, 'str', 'char', 0, 0, 0, 3, 2000);
insert into sys.types values (8, 'oid', 'oid', 63, 0, 2, 6, 2000);
insert into sys.types values (9, 'bte', 'tinyint', 8, 1, 2, 7, 2000);
insert into sys.types values (10, 'sht', 'smallint', 16, 1, 2, 7, 2000);
insert into sys.types values (11, 'int', 'int', 32, 1, 2, 7, 2000);
insert into sys.types values (12, 'lng', 'bigint', 64, 1, 2, 7, 2000);
insert into sys.types values (13, 'bte', 'decimal', 2, 1, 10, 10, 2000);
insert into sys.types values (14, 'sht', 'decimal', 4, 1, 10, 10, 2000);
insert into sys.types values (15, 'int', 'decimal', 9, 1, 10, 10, 2000);
insert into sys.types values (16, 'lng', 'decimal', 18, 1, 10, 10, 2000);
insert into sys.types values (17, 'flt', 'real', 24, 2, 2, 11, 2000);
insert into sys.types values (18, 'dbl', 'double', 53, 2, 2, 11, 2000);
insert into sys.types values (19, 'int', 'month_interval', 3, 0, 10, 8, 2000);
insert into sys.types values (20, 'lng', 'day_interval', 4, 0, 10, 9, 2000);
insert into sys.types values (21, 'lng', 'sec_interval', 13, 1, 10, 9, 2000);
insert into sys.types values (22, 'daytime', 'time', 7, 0, 0, 12, 2000);
insert into sys.types values (23, 'daytime', 'timetz', 7, 1, 0, 13, 2000);
insert into sys.types values (24, 'date', 'date', 0, 0, 0, 14, 2000);
insert into sys.types values (25, 'timestamp', 'timestamp', 7, 0, 0, 15, 2000);
insert into sys.types values (26, 'timestamp', 'timestamptz', 7, 1, 0, 16, 2000);
insert into sys.types values (27, 'blob', 'blob', 0, 0, 0, 5, 2000);
insert into sys.types values (30, 'wkb', 'geometry', 0, 0, 0, 17, 2000);
insert into sys.types values (31, 'wkba', 'geometrya', 0, 0, 0, 18, 2000);
insert into sys.types values (32, 'mbr', 'mbr', 0, 0, 0, 18, 2000);
delete from sys.functions where id < 2000;
delete from sys.args where func_id not in (select id from sys.functions);
insert into sys.functions values (28, 'length', 'nitems', 'blob', 0, 1, false, false, false, 2000, true, false);
insert into sys.args values (37302, 28, 'res_0', 'int', 32, 0, 0, 0);
insert into sys.args values (37303, 28, 'arg_1', 'blob', 0, 0, 1, 1);
insert into sys.functions values (29, 'octet_length', 'nitems', 'blob', 0, 1, false, false, false, 2000, true, false);
insert into sys.args values (37304, 29, 'res_0', 'int', 32, 0, 0, 0);
insert into sys.args values (37305, 29, 'arg_1', 'blob', 0, 0, 1, 1);
insert into sys.functions values (33, 'mbr_overlap', 'mbrOverlaps', 'geom', 0, 1, false, false, false, 2000, true, true);
insert into sys.args values (37306, 33, 'res_0', 'boolean', 1, 0, 0, 0);
insert into sys.args values (37307, 33, 'arg_1', 'geometry', 0, 0, 1, 1);
insert into sys.args values (37308, 33, 'arg_2', 'geometry', 0, 0, 1, 2);
insert into sys.functions values (34, 'mbr_overlap', 'mbrOverlaps', 'geom', 0, 1, false, false, false, 2000, true, true);
insert into sys.args values (37309, 34, 'res_0', 'boolean', 1, 0, 0, 0);
insert into sys.args values (37310, 34, 'arg_1', 'mbr', 0, 0, 1, 1);
insert into sys.args values (37311, 34, 'arg_2', 'mbr', 0, 0, 1, 2);
insert into sys.functions values (35, 'mbr_above', 'mbrAbove', 'geom', 0, 1, false, false, false, 2000, true, true);
insert into sys.args values (37312, 35, 'res_0', 'boolean', 1, 0, 0, 0);
insert into sys.args values (37313, 35, 'arg_1', 'geometry', 0, 0, 1, 1);
insert into sys.args values (37314, 35, 'arg_2', 'geometry', 0, 0, 1, 2);
insert into sys.functions values (36, 'mbr_above', 'mbrAbove', 'geom', 0, 1, false, false, false, 2000, true, true);
insert into sys.args values (37315, 36, 'res_0', 'boolean', 1, 0, 0, 0);
insert into sys.args values (37316, 36, 'arg_1', 'mbr', 0, 0, 1, 1);
insert into sys.args values (37317, 36, 'arg_2', 'mbr', 0, 0, 1, 2);
insert into sys.functions values (37, 'mbr_below', 'mbrBelow', 'geom', 0, 1, false, false, false, 2000, true, true);
insert into sys.args values (37318, 37, 'res_0', 'boolean', 1, 0, 0, 0);
insert into sys.args values (37319, 37, 'arg_1', 'geometry', 0, 0, 1, 1);
insert into sys.args values (37320, 37, 'arg_2', 'geometry', 0, 0, 1, 2);
insert into sys.functions values (38, 'mbr_below', 'mbrBelow', 'geom', 0, 1, false, false, false, 2000, true, true);
insert into sys.args values (37321, 38, 'res_0', 'boolean', 1, 0, 0, 0);
insert into sys.args values (37322, 38, 'arg_1', 'mbr', 0, 0, 1, 1);
insert into sys.args values (37323, 38, 'arg_2', 'mbr', 0, 0, 1, 2);
insert into sys.functions values (39, 'mbr_right', 'mbrRight', 'geom', 0, 1, false, false, false, 2000, true, true);
insert into sys.args values (37324, 39, 'res_0', 'boolean', 1, 0, 0, 0);
insert into sys.args values (37325, 39, 'arg_1', 'geometry', 0, 0, 1, 1);
insert into sys.args values (37326, 39, 'arg_2', 'geometry', 0, 0, 1, 2);
insert into sys.functions values (40, 'mbr_right', 'mbrRight', 'geom', 0, 1, false, false, false, 2000, true, true);
insert into sys.args values (37327, 40, 'res_0', 'boolean', 1, 0, 0, 0);
insert into sys.args values (37328, 40, 'arg_1', 'mbr', 0, 0, 1, 1);
insert into sys.args values (37329, 40, 'arg_2', 'mbr', 0, 0, 1, 2);
insert into sys.functions values (41, 'mbr_left', 'mbrLeft', 'geom', 0, 1, false, false, false, 2000, true, true);
insert into sys.args values (37330, 41, 'res_0', 'boolean', 1, 0, 0, 0);
insert into sys.args values (37331, 41, 'arg_1', 'geometry', 0, 0, 1, 1);
insert into sys.args values (37332, 41, 'arg_2', 'geometry', 0, 0, 1, 2);
insert into sys.functions values (42, 'mbr_left', 'mbrLeft', 'geom', 0, 1, false, false, false, 2000, true, true);
insert into sys.args values (37333, 42, 'res_0', 'boolean', 1, 0, 0, 0);
insert into sys.args values (37334, 42, 'arg_1', 'mbr', 0, 0, 1, 1);
insert into sys.args values (37335, 42, 'arg_2', 'mbr', 0, 0, 1, 2);
insert into sys.functions values (43, 'mbr_overlap_or_above', 'mbrOverlapOrAbove', 'geom', 0, 1, false, false, false, 2000, true, true);
insert into sys.args values (37336, 43, 'res_0', 'boolean', 1, 0, 0, 0);
insert into sys.args values (37337, 43, 'arg_1', 'geometry', 0, 0, 1, 1);
insert into sys.args values (37338, 43, 'arg_2', 'geometry', 0, 0, 1, 2);
insert into sys.functions values (44, 'mbr_overlap_or_above', 'mbrOverlapOrAbove', 'geom', 0, 1, false, false, false, 2000, true, true);
insert into sys.args values (37339, 44, 'res_0', 'boolean', 1, 0, 0, 0);
insert into sys.args values (37340, 44, 'arg_1', 'mbr', 0, 0, 1, 1);
insert into sys.args values (37341, 44, 'arg_2', 'mbr', 0, 0, 1, 2);
insert into sys.functions values (45, 'mbr_overlap_or_below', 'mbrOverlapOrBelow', 'geom', 0, 1, false, false, false, 2000, true, true);
insert into sys.args values (37342, 45, 'res_0', 'boolean', 1, 0, 0, 0);
insert into sys.args values (37343, 45, 'arg_1', 'geometry', 0, 0, 1, 1);
insert into sys.args values (37344, 45, 'arg_2', 'geometry', 0, 0, 1, 2);
insert into sys.functions values (46, 'mbr_overlap_or_below', 'mbrOverlapOrBelow', 'geom', 0, 1, false, false, false, 2000, true, true);
insert into sys.args values (37345, 46, 'res_0', 'boolean', 1, 0, 0, 0);
insert into sys.args values (37346, 46, 'arg_1', 'mbr', 0, 0, 1, 1);
insert into sys.args values (37347, 46, 'arg_2', 'mbr', 0, 0, 1, 2);
insert into sys.functions values (47, 'mbr_overlap_or_right', 'mbrOverlapOrRight', 'geom', 0, 1, false, false, false, 2000, true, true);
insert into sys.args values (37348, 47, 'res_0', 'boolean', 1, 0, 0, 0);
insert into sys.args values (37349, 47, 'arg_1', 'geometry', 0, 0, 1, 1);
insert into sys.args values (37350, 47, 'arg_2', 'geometry', 0, 0, 1, 2);
insert into sys.functions values (48, 'mbr_overlap_or_right', 'mbrOverlapOrRight', 'geom', 0, 1, false, false, false, 2000, true, true);
insert into sys.args values (37351, 48, 'res_0', 'boolean', 1, 0, 0, 0);
insert into sys.args values (37352, 48, 'arg_1', 'mbr', 0, 0, 1, 1);
insert into sys.args values (37353, 48, 'arg_2', 'mbr', 0, 0, 1, 2);
insert into sys.functions values (49, 'mbr_overlap_or_left', 'mbrOverlapOrLeft', 'geom', 0, 1, false, false, false, 2000, true, true);
insert into sys.args values (37354, 49, 'res_0', 'boolean', 1, 0, 0, 0);
insert into sys.args values (37355, 49, 'arg_1', 'geometry', 0, 0, 1, 1);
insert into sys.args values (37356, 49, 'arg_2', 'geometry', 0, 0, 1, 2);
insert into sys.functions values (50, 'mbr_overlap_or_left', 'mbrOverlapOrLeft', 'geom', 0, 1, false, false, false, 2000, true, true);
insert into sys.args values (37357, 50, 'res_0', 'boolean', 1, 0, 0, 0);
insert into sys.args values (37358, 50, 'arg_1', 'mbr', 0, 0, 1, 1);
insert into sys.args values (37359, 50, 'arg_2', 'mbr', 0, 0, 1, 2);
insert into sys.functions values (51, 'mbr_contains', 'mbrContains', 'geom', 0, 1, false, false, false, 2000, true, true);
insert into sys.args values (37360, 51, 'res_0', 'boolean', 1, 0, 0, 0);
insert into sys.args values (37361, 51, 'arg_1', 'geometry', 0, 0, 1, 1);
insert into sys.args values (37362, 51, 'arg_2', 'geometry', 0, 0, 1, 2);
insert into sys.functions values (52, 'mbr_contains', 'mbrContains', 'geom', 0, 1, false, false, false, 2000, true, true);
insert into sys.args values (37363, 52, 'res_0', 'boolean', 1, 0, 0, 0);
insert into sys.args values (37364, 52, 'arg_1', 'mbr', 0, 0, 1, 1);
insert into sys.args values (37365, 52, 'arg_2', 'mbr', 0, 0, 1, 2);
insert into sys.functions values (53, 'mbr_contained', 'mbrContained', 'geom', 0, 1, false, false, false, 2000, true, true);
insert into sys.args values (37366, 53, 'res_0', 'boolean', 1, 0, 0, 0);
insert into sys.args values (37367, 53, 'arg_1', 'geometry', 0, 0, 1, 1);
insert into sys.args values (37368, 53, 'arg_2', 'geometry', 0, 0, 1, 2);
insert into sys.functions values (54, 'mbr_contained', 'mbrContained', 'geom', 0, 1, false, false, false, 2000, true, true);
insert into sys.args values (37369, 54, 'res_0', 'boolean', 1, 0, 0, 0);
insert into sys.args values (37370, 54, 'arg_1', 'mbr', 0, 0, 1, 1);
insert into sys.args values (37371, 54, 'arg_2', 'mbr', 0, 0, 1, 2);
insert into sys.functions values (55, 'mbr_equal', 'mbrEqual', 'geom', 0, 1, false, false, false, 2000, true, true);
insert into sys.args values (37372, 55, 'res_0', 'boolean', 1, 0, 0, 0);
insert into sys.args values (37373, 55, 'arg_1', 'geometry', 0, 0, 1, 1);
insert into sys.args values (37374, 55, 'arg_2', 'geometry', 0, 0, 1, 2);
insert into sys.functions values (56, 'mbr_equal', 'mbrEqual', 'geom', 0, 1, false, false, false, 2000, true, true);
insert into sys.args values (37375, 56, 'res_0', 'boolean', 1, 0, 0, 0);
insert into sys.args values (37376, 56, 'arg_1', 'mbr', 0, 0, 1, 1);
insert into sys.args values (37377, 56, 'arg_2', 'mbr', 0, 0, 1, 2);
insert into sys.functions values (57, 'mbr_distance', 'mbrDistance', 'geom', 0, 1, false, false, false, 2000, true, true);
insert into sys.args values (37378, 57, 'res_0', 'double', 53, 0, 0, 0);
insert into sys.args values (37379, 57, 'arg_1', 'geometry', 0, 0, 1, 1);
insert into sys.args values (37380, 57, 'arg_2', 'geometry', 0, 0, 1, 2);
insert into sys.functions values (58, 'mbr_distance', 'mbrDistance', 'geom', 0, 1, false, false, false, 2000, true, true);
insert into sys.args values (37381, 58, 'res_0', 'double', 53, 0, 0, 0);
insert into sys.args values (37382, 58, 'arg_1', 'mbr', 0, 0, 1, 1);
insert into sys.args values (37383, 58, 'arg_2', 'mbr', 0, 0, 1, 2);
insert into sys.functions values (59, 'left_shift', 'mbrLeft', 'geom', 0, 1, false, false, false, 2000, true, true);
insert into sys.args values (37384, 59, 'res_0', 'boolean', 1, 0, 0, 0);
insert into sys.args values (37385, 59, 'arg_1', 'geometry', 0, 0, 1, 1);
insert into sys.args values (37386, 59, 'arg_2', 'geometry', 0, 0, 1, 2);
insert into sys.functions values (60, 'left_shift', 'mbrLeft', 'geom', 0, 1, false, false, false, 2000, true, true);
insert into sys.args values (37387, 60, 'res_0', 'boolean', 1, 0, 0, 0);
insert into sys.args values (37388, 60, 'arg_1', 'mbr', 0, 0, 1, 1);
insert into sys.args values (37389, 60, 'arg_2', 'mbr', 0, 0, 1, 2);
insert into sys.functions values (61, 'right_shift', 'mbrRight', 'geom', 0, 1, false, false, false, 2000, true, true);
insert into sys.args values (37390, 61, 'res_0', 'boolean', 1, 0, 0, 0);
insert into sys.args values (37391, 61, 'arg_1', 'geometry', 0, 0, 1, 1);
insert into sys.args values (37392, 61, 'arg_2', 'geometry', 0, 0, 1, 2);
insert into sys.functions values (62, 'right_shift', 'mbrRight', 'geom', 0, 1, false, false, false, 2000, true, true);
insert into sys.args values (37393, 62, 'res_0', 'boolean', 1, 0, 0, 0);
insert into sys.args values (37394, 62, 'arg_1', 'mbr', 0, 0, 1, 1);
insert into sys.args values (37395, 62, 'arg_2', 'mbr', 0, 0, 1, 2);
insert into sys.functions values (63, 'grouping', '', '', 0, 3, false, false, false, 2000, true, true);
insert into sys.args values (37396, 63, 'res_0', 'tinyint', 8, 0, 0, 0);
insert into sys.args values (37397, 63, 'arg_1', 'any', 0, 0, 1, 1);
insert into sys.functions values (64, 'grouping', '', '', 0, 3, false, false, false, 2000, true, true);
insert into sys.args values (37398, 64, 'res_0', 'smallint', 16, 0, 0, 0);
insert into sys.args values (37399, 64, 'arg_1', 'any', 0, 0, 1, 1);
insert into sys.functions values (65, 'grouping', '', '', 0, 3, false, false, false, 2000, true, true);
insert into sys.args values (37400, 65, 'res_0', 'int', 32, 0, 0, 0);
insert into sys.args values (37401, 65, 'arg_1', 'any', 0, 0, 1, 1);
insert into sys.functions values (66, 'grouping', '', '', 0, 3, false, false, false, 2000, true, true);
insert into sys.args values (37402, 66, 'res_0', 'bigint', 64, 0, 0, 0);
insert into sys.args values (37403, 66, 'arg_1', 'any', 0, 0, 1, 1);
insert into sys.functions values (67, 'not_unique', 'not_unique', 'aggr', 0, 3, false, false, false, 2000, true, true);
insert into sys.args values (37404, 67, 'res_0', 'boolean', 1, 0, 0, 0);
insert into sys.args values (37405, 67, 'arg_1', 'oid', 63, 0, 1, 1);
insert into sys.functions values (68, 'hash', 'hash', 'mkey', 0, 1, false, false, false, 2000, true, true);
insert into sys.args values (37406, 68, 'res_0', 'bigint', 64, 0, 0, 0);
insert into sys.args values (37407, 68, 'arg_1', 'any', 0, 0, 1, 1);
insert into sys.functions values (69, 'rotate_xor_hash', 'rotate_xor_hash', 'calc', 0, 1, false, false, false, 2000, true, true);
insert into sys.args values (37408, 69, 'res_0', 'bigint', 64, 0, 0, 0);
insert into sys.args values (37409, 69, 'arg_1', 'bigint', 64, 0, 1, 1);
insert into sys.args values (37410, 69, 'arg_2', 'int', 32, 0, 1, 2);
insert into sys.args values (37411, 69, 'arg_3', 'any', 0, 0, 1, 3);
insert into sys.functions values (70, '=', '=', 'calc', 0, 1, false, false, false, 2000, true, false);
insert into sys.args values (37412, 70, 'res_0', 'boolean', 1, 0, 0, 0);
insert into sys.args values (37413, 70, 'arg_1', 'any', 0, 0, 1, 1);
insert into sys.args values (37414, 70, 'arg_2', 'any', 0, 0, 1, 2);
insert into sys.functions values (71, '<>', '!=', 'calc', 0, 1, false, false, false, 2000, true, false);
insert into sys.args values (37415, 71, 'res_0', 'boolean', 1, 0, 0, 0);
insert into sys.args values (37416, 71, 'arg_1', 'any', 0, 0, 1, 1);
insert into sys.args values (37417, 71, 'arg_2', 'any', 0, 0, 1, 2);
insert into sys.functions values (72, 'isnull', 'isnil', 'calc', 0, 1, false, false, false, 2000, true, true);
insert into sys.args values (37418, 72, 'res_0', 'boolean', 1, 0, 0, 0);
insert into sys.args values (37419, 72, 'arg_1', 'any', 0, 0, 1, 1);
insert into sys.functions values (73, 'isnotnull', 'isnotnil', 'calc', 0, 1, false, false, false, 2000, true, true);
insert into sys.args values (37420, 73, 'res_0', 'boolean', 1, 0, 0, 0);
insert into sys.args values (37421, 73, 'arg_1', 'any', 0, 0, 1, 1);
insert into sys.functions values (74, '>', '>', 'calc', 0, 1, false, false, false, 2000, true, false);
insert into sys.args values (37422, 74, 'res_0', 'boolean', 1, 0, 0, 0);
insert into sys.args values (37423, 74, 'arg_1', 'any', 0, 0, 1, 1);
insert into sys.args values (37424, 74, 'arg_2', 'any', 0, 0, 1, 2);
insert into sys.functions values (75, '>=', '>=', 'calc', 0, 1, false, false, false, 2000, true, false);
insert into sys.args values (37425, 75, 'res_0', 'boolean', 1, 0, 0, 0);
insert into sys.args values (37426, 75, 'arg_1', 'any', 0, 0, 1, 1);
insert into sys.args values (37427, 75, 'arg_2', 'any', 0, 0, 1, 2);
insert into sys.functions values (76, '<', '<', 'calc', 0, 1, false, false, false, 2000, true, false);
insert into sys.args values (37428, 76, 'res_0', 'boolean', 1, 0, 0, 0);
insert into sys.args values (37429, 76, 'arg_1', 'any', 0, 0, 1, 1);
insert into sys.args values (37430, 76, 'arg_2', 'any', 0, 0, 1, 2);
insert into sys.functions values (77, '<=', '<=', 'calc', 0, 1, false, false, false, 2000, true, false);
insert into sys.args values (37431, 77, 'res_0', 'boolean', 1, 0, 0, 0);
insert into sys.args values (37432, 77, 'arg_1', 'any', 0, 0, 1, 1);
insert into sys.args values (37433, 77, 'arg_2', 'any', 0, 0, 1, 2);
insert into sys.functions values (78, 'between', 'between', 'calc', 0, 1, false, false, false, 2000, true, false);
insert into sys.args values (37434, 78, 'res_0', 'boolean', 1, 0, 0, 0);
insert into sys.args values (37435, 78, 'arg_1', 'any', 0, 0, 1, 1);
insert into sys.args values (37436, 78, 'arg_2', 'any', 0, 0, 1, 2);
insert into sys.args values (37437, 78, 'arg_3', 'any', 0, 0, 1, 3);
insert into sys.args values (37438, 78, 'arg_4', 'boolean', 1, 0, 1, 4);
insert into sys.args values (37439, 78, 'arg_5', 'boolean', 1, 0, 1, 5);
insert into sys.args values (37440, 78, 'arg_6', 'boolean', 1, 0, 1, 6);
insert into sys.args values (37441, 78, 'arg_7', 'boolean', 1, 0, 1, 7);
insert into sys.args values (37442, 78, 'arg_8', 'boolean', 1, 0, 1, 8);
insert into sys.functions values (79, 'zero_or_one', 'zero_or_one', 'aggr', 0, 3, false, false, false, 2000, true, true);
insert into sys.args values (37443, 79, 'res_0', 'any', 0, 0, 0, 0);
insert into sys.args values (37444, 79, 'arg_1', 'any', 0, 0, 1, 1);
insert into sys.functions values (80, 'all', 'all', 'aggr', 0, 3, false, false, false, 2000, true, true);
insert into sys.args values (37445, 80, 'res_0', 'any', 0, 0, 0, 0);
insert into sys.args values (37446, 80, 'arg_1', 'any', 0, 0, 1, 1);
insert into sys.functions values (81, 'null', 'null', 'aggr', 0, 3, false, false, false, 2000, true, true);
insert into sys.args values (37447, 81, 'res_0', 'boolean', 1, 0, 0, 0);
insert into sys.args values (37448, 81, 'arg_1', 'any', 0, 0, 1, 1);
insert into sys.functions values (82, 'any', 'any', 'sql', 0, 1, false, false, false, 2000, true, true);
insert into sys.args values (37449, 82, 'res_0', 'boolean', 1, 0, 0, 0);
insert into sys.args values (37450, 82, 'arg_1', 'boolean', 1, 0, 1, 1);
insert into sys.args values (37451, 82, 'arg_2', 'boolean', 1, 0, 1, 2);
insert into sys.args values (37452, 82, 'arg_3', 'boolean', 1, 0, 1, 3);
insert into sys.functions values (83, 'all', 'all', 'sql', 0, 1, false, false, false, 2000, true, true);
insert into sys.args values (37453, 83, 'res_0', 'boolean', 1, 0, 0, 0);
insert into sys.args values (37454, 83, 'arg_1', 'boolean', 1, 0, 1, 1);
insert into sys.args values (37455, 83, 'arg_2', 'boolean', 1, 0, 1, 2);
insert into sys.args values (37456, 83, 'arg_3', 'boolean', 1, 0, 1, 3);
insert into sys.functions values (84, 'anyequal', 'anyequal', 'aggr', 0, 3, false, false, false, 2000, true, true);
insert into sys.args values (37457, 84, 'res_0', 'boolean', 1, 0, 0, 0);
insert into sys.args values (37458, 84, 'arg_1', 'any', 0, 0, 1, 1);
insert into sys.functions values (85, 'allnotequal', 'allnotequal', 'aggr', 0, 3, false, false, false, 2000, true, true);
insert into sys.args values (37459, 85, 'res_0', 'boolean', 1, 0, 0, 0);
insert into sys.args values (37460, 85, 'arg_1', 'any', 0, 0, 1, 1);
insert into sys.functions values (86, 'sql_anyequal', 'anyequal', 'aggr', 0, 1, false, false, false, 2000, true, true);
insert into sys.args values (37461, 86, 'res_0', 'boolean', 1, 0, 0, 0);
insert into sys.args values (37462, 86, 'arg_1', 'any', 0, 0, 1, 1);
insert into sys.args values (37463, 86, 'arg_2', 'any', 0, 0, 1, 2);
insert into sys.functions values (87, 'sql_not_anyequal', 'not_anyequal', 'aggr', 0, 1, false, false, false, 2000, true, true);
insert into sys.args values (37464, 87, 'res_0', 'boolean', 1, 0, 0, 0);
insert into sys.args values (37465, 87, 'arg_1', 'any', 0, 0, 1, 1);
insert into sys.args values (37466, 87, 'arg_2', 'any', 0, 0, 1, 2);
insert into sys.functions values (88, 'exist', 'exist', 'aggr', 0, 3, false, false, false, 2000, true, true);
insert into sys.args values (37467, 88, 'res_0', 'boolean', 1, 0, 0, 0);
insert into sys.args values (37468, 88, 'arg_1', 'any', 0, 0, 1, 1);
insert into sys.functions values (89, 'not_exist', 'not_exist', 'aggr', 0, 3, false, false, false, 2000, true, true);
insert into sys.args values (37469, 89, 'res_0', 'boolean', 1, 0, 0, 0);
insert into sys.args values (37470, 89, 'arg_1', 'any', 0, 0, 1, 1);
insert into sys.functions values (90, 'sql_exists', 'exist', 'aggr', 0, 1, false, false, false, 2000, true, true);
insert into sys.args values (37471, 90, 'res_0', 'boolean', 1, 0, 0, 0);
insert into sys.args values (37472, 90, 'arg_1', 'any', 0, 0, 1, 1);
insert into sys.functions values (91, 'sql_not_exists', 'not_exist', 'aggr', 0, 1, false, false, false, 2000, true, true);
insert into sys.args values (37473, 91, 'res_0', 'boolean', 1, 0, 0, 0);
insert into sys.args values (37474, 91, 'arg_1', 'any', 0, 0, 1, 1);
insert into sys.functions values (92, 'identity', 'identity', 'calc', 0, 1, false, false, false, 2000, true, true);
insert into sys.args values (37475, 92, 'res_0', 'oid', 63, 0, 0, 0);
insert into sys.args values (37476, 92, 'arg_1', 'any', 0, 0, 1, 1);
insert into sys.functions values (93, 'rowid', 'identity', 'calc', 0, 1, false, false, false, 2000, true, true);
insert into sys.args values (37477, 93, 'res_0', 'int', 32, 0, 0, 0);
insert into sys.args values (37478, 93, 'arg_1', 'any', 0, 0, 1, 1);
insert into sys.functions values (94, 'rowid', 'rowid', 'calc', 0, 1, false, false, false, 2000, true, true);
insert into sys.args values (37479, 94, 'res_0', 'oid', 63, 0, 0, 0);
insert into sys.args values (37480, 94, 'arg_1', 'any', 0, 0, 1, 1);
insert into sys.args values (37481, 94, 'arg_2', 'clob', 0, 0, 1, 2);
insert into sys.args values (37482, 94, 'arg_3', 'clob', 0, 0, 1, 3);
insert into sys.functions values (95, 'min', 'min', 'aggr', 0, 3, false, false, false, 2000, true, false);
insert into sys.args values (37483, 95, 'res_0', 'any', 0, 0, 0, 0);
insert into sys.args values (37484, 95, 'arg_1', 'any', 0, 0, 1, 1);
insert into sys.functions values (96, 'max', 'max', 'aggr', 0, 3, false, false, false, 2000, true, false);
insert into sys.args values (37485, 96, 'res_0', 'any', 0, 0, 0, 0);
insert into sys.args values (37486, 96, 'arg_1', 'any', 0, 0, 1, 1);
insert into sys.functions values (97, 'sql_min', 'min', 'calc', 0, 1, false, false, false, 2000, true, false);
insert into sys.args values (37487, 97, 'res_0', 'any', 0, 0, 0, 0);
insert into sys.args values (37488, 97, 'arg_1', 'any', 0, 0, 1, 1);
insert into sys.args values (37489, 97, 'arg_2', 'any', 0, 0, 1, 2);
insert into sys.functions values (98, 'sql_max', 'max', 'calc', 0, 1, false, false, false, 2000, true, false);
insert into sys.args values (37490, 98, 'res_0', 'any', 0, 0, 0, 0);
insert into sys.args values (37491, 98, 'arg_1', 'any', 0, 0, 1, 1);
insert into sys.args values (37492, 98, 'arg_2', 'any', 0, 0, 1, 2);
insert into sys.functions values (99, 'least', 'min_no_nil', 'calc', 0, 1, false, false, false, 2000, true, true);
insert into sys.args values (37493, 99, 'res_0', 'any', 0, 0, 0, 0);
insert into sys.args values (37494, 99, 'arg_1', 'any', 0, 0, 1, 1);
insert into sys.args values (37495, 99, 'arg_2', 'any', 0, 0, 1, 2);
insert into sys.functions values (100, 'greatest', 'max_no_nil', 'calc', 0, 1, false, false, false, 2000, true, true);
insert into sys.args values (37496, 100, 'res_0', 'any', 0, 0, 0, 0);
insert into sys.args values (37497, 100, 'arg_1', 'any', 0, 0, 1, 1);
insert into sys.args values (37498, 100, 'arg_2', 'any', 0, 0, 1, 2);
insert into sys.functions values (101, 'ifthenelse', 'ifthenelse', 'calc', 0, 1, false, false, false, 2000, true, true);
insert into sys.args values (37499, 101, 'res_0', 'any', 0, 0, 0, 0);
insert into sys.args values (37500, 101, 'arg_1', 'boolean', 1, 0, 1, 1);
insert into sys.args values (37501, 101, 'arg_2', 'any', 0, 0, 1, 2);
insert into sys.args values (37502, 101, 'arg_3', 'any', 0, 0, 1, 3);
insert into sys.functions values (102, 'nullif', '', '', 0, 1, false, false, false, 2000, true, true);
insert into sys.args values (37503, 102, 'res_0', 'any', 0, 0, 0, 0);
insert into sys.args values (37504, 102, 'arg_1', 'any', 0, 0, 1, 1);
insert into sys.args values (37505, 102, 'arg_2', 'any', 0, 0, 1, 2);
insert into sys.functions values (103, 'coalesce', '', '', 0, 1, false, false, false, 2000, true, true);
insert into sys.args values (37506, 103, 'res_0', 'any', 0, 0, 0, 0);
insert into sys.args values (37507, 103, 'arg_1', 'any', 0, 0, 1, 1);
insert into sys.args values (37508, 103, 'arg_2', 'any', 0, 0, 1, 2);
insert into sys.functions values (104, 'casewhen', '', '', 0, 1, false, false, false, 2000, true, true);
insert into sys.args values (37509, 104, 'res_0', 'any', 0, 0, 0, 0);
insert into sys.args values (37510, 104, 'arg_1', 'any', 0, 0, 1, 1);
insert into sys.args values (37511, 104, 'arg_2', 'any', 0, 0, 1, 2);
insert into sys.functions values (105, 'case', '', '', 0, 1, false, false, false, 2000, true, true);
insert into sys.args values (37512, 105, 'res_0', 'any', 0, 0, 0, 0);
insert into sys.args values (37513, 105, 'arg_1', 'any', 0, 0, 1, 1);
insert into sys.args values (37514, 105, 'arg_2', 'any', 0, 0, 1, 2);
insert into sys.functions values (106, 'star', '', '', 0, 1, false, false, false, 2000, true, true);
insert into sys.args values (37515, 106, 'res_0', 'any', 0, 0, 0, 0);
insert into sys.functions values (107, 'sum', 'sum', 'aggr', 0, 3, false, false, false, 2000, true, false);
insert into sys.args values (37516, 107, 'res_0', 'bigint', 64, 0, 0, 0);
insert into sys.args values (37517, 107, 'arg_1', 'tinyint', 8, 0, 1, 1);
insert into sys.functions values (108, 'sum', 'sum', 'aggr', 0, 3, false, false, false, 2000, true, false);
insert into sys.args values (37518, 108, 'res_0', 'bigint', 64, 0, 0, 0);
insert into sys.args values (37519, 108, 'arg_1', 'smallint', 16, 0, 1, 1);
insert into sys.functions values (109, 'sum', 'sum', 'aggr', 0, 3, false, false, false, 2000, true, false);
insert into sys.args values (37520, 109, 'res_0', 'bigint', 64, 0, 0, 0);
insert into sys.args values (37521, 109, 'arg_1', 'int', 32, 0, 1, 1);
insert into sys.functions values (110, 'sum', 'sum', 'aggr', 0, 3, false, false, false, 2000, true, false);
insert into sys.args values (37522, 110, 'res_0', 'bigint', 64, 0, 0, 0);
insert into sys.args values (37523, 110, 'arg_1', 'bigint', 64, 0, 1, 1);
insert into sys.functions values (111, 'sum', 'sum', 'aggr', 0, 3, false, false, false, 2000, true, false);
insert into sys.args values (37524, 111, 'res_0', 'decimal', 18, 0, 0, 0);
insert into sys.args values (37525, 111, 'arg_1', 'decimal', 2, 0, 1, 1);
insert into sys.functions values (112, 'sum', 'sum', 'aggr', 0, 3, false, false, false, 2000, true, false);
insert into sys.args values (37526, 112, 'res_0', 'decimal', 18, 0, 0, 0);
insert into sys.args values (37527, 112, 'arg_1', 'decimal', 4, 0, 1, 1);
insert into sys.functions values (113, 'sum', 'sum', 'aggr', 0, 3, false, false, false, 2000, true, false);
insert into sys.args values (37528, 113, 'res_0', 'decimal', 18, 0, 0, 0);
insert into sys.args values (37529, 113, 'arg_1', 'decimal', 9, 0, 1, 1);
insert into sys.functions values (114, 'sum', 'sum', 'aggr', 0, 3, false, false, false, 2000, true, false);
insert into sys.args values (37530, 114, 'res_0', 'decimal', 18, 0, 0, 0);
insert into sys.args values (37531, 114, 'arg_1', 'decimal', 18, 0, 1, 1);
insert into sys.functions values (115, 'prod', 'prod', 'aggr', 0, 3, false, false, false, 2000, true, false);
insert into sys.args values (37532, 115, 'res_0', 'bigint', 64, 0, 0, 0);
insert into sys.args values (37533, 115, 'arg_1', 'tinyint', 8, 0, 1, 1);
insert into sys.functions values (116, 'prod', 'prod', 'aggr', 0, 3, false, false, false, 2000, true, false);
insert into sys.args values (37534, 116, 'res_0', 'bigint', 64, 0, 0, 0);
insert into sys.args values (37535, 116, 'arg_1', 'smallint', 16, 0, 1, 1);
insert into sys.functions values (117, 'prod', 'prod', 'aggr', 0, 3, false, false, false, 2000, true, false);
insert into sys.args values (37536, 117, 'res_0', 'bigint', 64, 0, 0, 0);
insert into sys.args values (37537, 117, 'arg_1', 'int', 32, 0, 1, 1);
insert into sys.functions values (118, 'prod', 'prod', 'aggr', 0, 3, false, false, false, 2000, true, false);
insert into sys.args values (37538, 118, 'res_0', 'bigint', 64, 0, 0, 0);
insert into sys.args values (37539, 118, 'arg_1', 'bigint', 64, 0, 1, 1);
insert into sys.functions values (119, 'mod', '%', 'calc', 0, 1, false, false, false, 2000, true, false);
insert into sys.args values (37540, 119, 'res_0', 'tinyint', 8, 0, 0, 0);
insert into sys.args values (37541, 119, 'arg_1', 'tinyint', 8, 0, 1, 1);
insert into sys.args values (37542, 119, 'arg_2', 'tinyint', 8, 0, 1, 2);
insert into sys.functions values (120, 'mod', '%', 'calc', 0, 1, false, false, false, 2000, true, false);
insert into sys.args values (37543, 120, 'res_0', 'smallint', 16, 0, 0, 0);
insert into sys.args values (37544, 120, 'arg_1', 'smallint', 16, 0, 1, 1);
insert into sys.args values (37545, 120, 'arg_2', 'smallint', 16, 0, 1, 2);
insert into sys.functions values (121, 'mod', '%', 'calc', 0, 1, false, false, false, 2000, true, false);
insert into sys.args values (37546, 121, 'res_0', 'int', 32, 0, 0, 0);
insert into sys.args values (37547, 121, 'arg_1', 'int', 32, 0, 1, 1);
insert into sys.args values (37548, 121, 'arg_2', 'int', 32, 0, 1, 2);
insert into sys.functions values (122, 'mod', '%', 'calc', 0, 1, false, false, false, 2000, true, false);
insert into sys.args values (37549, 122, 'res_0', 'bigint', 64, 0, 0, 0);
insert into sys.args values (37550, 122, 'arg_1', 'bigint', 64, 0, 1, 1);
insert into sys.args values (37551, 122, 'arg_2', 'bigint', 64, 0, 1, 2);
insert into sys.functions values (123, 'mod', '%', 'calc', 0, 1, false, false, false, 2000, true, false);
insert into sys.args values (37552, 123, 'res_0', 'decimal', 2, 0, 0, 0);
insert into sys.args values (37553, 123, 'arg_1', 'decimal', 2, 0, 1, 1);
insert into sys.args values (37554, 123, 'arg_2', 'decimal', 2, 0, 1, 2);
insert into sys.functions values (124, 'mod', '%', 'calc', 0, 1, false, false, false, 2000, true, false);
insert into sys.args values (37555, 124, 'res_0', 'decimal', 4, 0, 0, 0);
insert into sys.args values (37556, 124, 'arg_1', 'decimal', 4, 0, 1, 1);
insert into sys.args values (37557, 124, 'arg_2', 'decimal', 4, 0, 1, 2);
insert into sys.functions values (125, 'mod', '%', 'calc', 0, 1, false, false, false, 2000, true, false);
insert into sys.args values (37558, 125, 'res_0', 'decimal', 9, 0, 0, 0);
insert into sys.args values (37559, 125, 'arg_1', 'decimal', 9, 0, 1, 1);
insert into sys.args values (37560, 125, 'arg_2', 'decimal', 9, 0, 1, 2);
insert into sys.functions values (126, 'mod', '%', 'calc', 0, 1, false, false, false, 2000, true, false);
insert into sys.args values (37561, 126, 'res_0', 'decimal', 18, 0, 0, 0);
insert into sys.args values (37562, 126, 'arg_1', 'decimal', 18, 0, 1, 1);
insert into sys.args values (37563, 126, 'arg_2', 'decimal', 18, 0, 1, 2);
insert into sys.functions values (127, 'mod', '%', 'calc', 0, 1, false, false, false, 2000, true, false);
insert into sys.args values (37564, 127, 'res_0', 'real', 24, 0, 0, 0);
insert into sys.args values (37565, 127, 'arg_1', 'real', 24, 0, 1, 1);
insert into sys.args values (37566, 127, 'arg_2', 'real', 24, 0, 1, 2);
insert into sys.functions values (128, 'mod', '%', 'calc', 0, 1, false, false, false, 2000, true, false);
insert into sys.args values (37567, 128, 'res_0', 'double', 53, 0, 0, 0);
insert into sys.args values (37568, 128, 'arg_1', 'double', 53, 0, 1, 1);
insert into sys.args values (37569, 128, 'arg_2', 'double', 53, 0, 1, 2);
insert into sys.functions values (129, 'sum', 'sum', 'aggr', 0, 3, false, false, false, 2000, true, false);
insert into sys.args values (37570, 129, 'res_0', 'real', 24, 0, 0, 0);
insert into sys.args values (37571, 129, 'arg_1', 'real', 24, 0, 1, 1);
insert into sys.functions values (130, 'prod', 'prod', 'aggr', 0, 3, false, false, false, 2000, true, false);
insert into sys.args values (37572, 130, 'res_0', 'real', 24, 0, 0, 0);
insert into sys.args values (37573, 130, 'arg_1', 'real', 24, 0, 1, 1);
insert into sys.functions values (131, 'sum', 'sum', 'aggr', 0, 3, false, false, false, 2000, true, false);
insert into sys.args values (37574, 131, 'res_0', 'double', 53, 0, 0, 0);
insert into sys.args values (37575, 131, 'arg_1', 'double', 53, 0, 1, 1);
insert into sys.functions values (132, 'prod', 'prod', 'aggr', 0, 3, false, false, false, 2000, true, false);
insert into sys.args values (37576, 132, 'res_0', 'double', 53, 0, 0, 0);
insert into sys.args values (37577, 132, 'arg_1', 'double', 53, 0, 1, 1);
insert into sys.functions values (133, 'sum', 'sum', 'aggr', 0, 3, false, false, false, 2000, true, false);
insert into sys.args values (37578, 133, 'res_0', 'month_interval', 3, 0, 0, 0);
insert into sys.args values (37579, 133, 'arg_1', 'month_interval', 3, 0, 1, 1);
insert into sys.functions values (134, 'sum', 'sum', 'aggr', 0, 3, false, false, false, 2000, true, false);
insert into sys.args values (37580, 134, 'res_0', 'day_interval', 4, 0, 0, 0);
insert into sys.args values (37581, 134, 'arg_1', 'day_interval', 4, 0, 1, 1);
insert into sys.functions values (135, 'sum', 'sum', 'aggr', 0, 3, false, false, false, 2000, true, false);
insert into sys.args values (37582, 135, 'res_0', 'sec_interval', 13, 0, 0, 0);
insert into sys.args values (37583, 135, 'arg_1', 'sec_interval', 13, 0, 1, 1);
insert into sys.functions values (136, 'avg', 'avg', 'aggr', 0, 3, false, false, false, 2000, true, false);
insert into sys.args values (37584, 136, 'res_0', 'double', 53, 0, 0, 0);
insert into sys.args values (37585, 136, 'arg_1', 'double', 53, 0, 1, 1);
insert into sys.functions values (137, 'avg', 'avg', 'aggr', 0, 3, false, false, false, 2000, true, false);
insert into sys.args values (37586, 137, 'res_0', 'double', 53, 0, 0, 0);
insert into sys.args values (37587, 137, 'arg_1', 'tinyint', 8, 0, 1, 1);
insert into sys.functions values (138, 'avg', 'avg', 'aggr', 0, 3, false, false, false, 2000, true, false);
insert into sys.args values (37588, 138, 'res_0', 'double', 53, 0, 0, 0);
insert into sys.args values (37589, 138, 'arg_1', 'smallint', 16, 0, 1, 1);
insert into sys.functions values (139, 'avg', 'avg', 'aggr', 0, 3, false, false, false, 2000, true, false);
insert into sys.args values (37590, 139, 'res_0', 'double', 53, 0, 0, 0);
insert into sys.args values (37591, 139, 'arg_1', 'int', 32, 0, 1, 1);
insert into sys.functions values (140, 'avg', 'avg', 'aggr', 0, 3, false, false, false, 2000, true, false);
insert into sys.args values (37592, 140, 'res_0', 'double', 53, 0, 0, 0);
insert into sys.args values (37593, 140, 'arg_1', 'bigint', 64, 0, 1, 1);
insert into sys.functions values (141, 'avg', 'avg', 'aggr', 0, 3, false, false, false, 2000, true, false);
insert into sys.args values (37594, 141, 'res_0', 'double', 53, 0, 0, 0);
insert into sys.args values (37595, 141, 'arg_1', 'real', 24, 0, 1, 1);
insert into sys.functions values (142, 'avg', 'avg', 'aggr', 0, 3, false, false, false, 2000, true, false);
insert into sys.args values (37596, 142, 'res_0', 'decimal', 2, 0, 0, 0);
insert into sys.args values (37597, 142, 'arg_1', 'decimal', 2, 0, 1, 1);
insert into sys.functions values (143, 'avg', 'avg', 'aggr', 0, 3, false, false, false, 2000, true, false);
insert into sys.args values (37598, 143, 'res_0', 'decimal', 4, 0, 0, 0);
insert into sys.args values (37599, 143, 'arg_1', 'decimal', 4, 0, 1, 1);
insert into sys.functions values (144, 'avg', 'avg', 'aggr', 0, 3, false, false, false, 2000, true, false);
insert into sys.args values (37600, 144, 'res_0', 'decimal', 9, 0, 0, 0);
insert into sys.args values (37601, 144, 'arg_1', 'decimal', 9, 0, 1, 1);
insert into sys.functions values (145, 'avg', 'avg', 'aggr', 0, 3, false, false, false, 2000, true, false);
insert into sys.args values (37602, 145, 'res_0', 'decimal', 18, 0, 0, 0);
insert into sys.args values (37603, 145, 'arg_1', 'decimal', 18, 0, 1, 1);
insert into sys.functions values (146, 'avg', 'avg', 'aggr', 0, 3, false, false, false, 2000, true, false);
insert into sys.args values (37604, 146, 'res_0', 'month_interval', 3, 0, 0, 0);
insert into sys.args values (37605, 146, 'arg_1', 'month_interval', 3, 0, 1, 1);
insert into sys.functions values (147, 'avg', 'avg', 'aggr', 0, 3, false, false, false, 2000, true, false);
insert into sys.args values (37606, 147, 'res_0', 'day_interval', 4, 0, 0, 0);
insert into sys.args values (37607, 147, 'arg_1', 'day_interval', 4, 0, 1, 1);
insert into sys.functions values (148, 'avg', 'avg', 'aggr', 0, 3, false, false, false, 2000, true, false);
insert into sys.args values (37608, 148, 'res_0', 'sec_interval', 13, 0, 0, 0);
insert into sys.args values (37609, 148, 'arg_1', 'sec_interval', 13, 0, 1, 1);
insert into sys.functions values (149, 'count_no_nil', 'count_no_nil', 'aggr', 0, 3, false, false, false, 2000, true, true);
insert into sys.args values (37610, 149, 'res_0', 'bigint', 64, 0, 0, 0);
insert into sys.functions values (150, 'count', 'count', 'aggr', 0, 3, false, false, false, 2000, true, true);
insert into sys.args values (37611, 150, 'res_0', 'bigint', 64, 0, 0, 0);
insert into sys.args values (37612, 150, 'arg_1', 'any', 0, 0, 1, 1);
insert into sys.functions values (151, 'cnt', 'count', 'sql', 0, 1, false, false, false, 2000, true, true);
insert into sys.args values (37613, 151, 'res_0', 'bigint', 64, 0, 0, 0);
insert into sys.args values (37614, 151, 'arg_1', 'clob', 0, 0, 1, 1);
insert into sys.args values (37615, 151, 'arg_2', 'clob', 0, 0, 1, 2);
insert into sys.functions values (152, 'listagg', 'str_group_concat', 'aggr', 0, 3, false, false, false, 2000, true, true);
insert into sys.args values (37616, 152, 'res_0', 'clob', 0, 0, 0, 0);
insert into sys.args values (37617, 152, 'arg_1', 'clob', 0, 0, 1, 1);
insert into sys.functions values (153, 'listagg', 'str_group_concat', 'aggr', 0, 3, false, false, false, 2000, true, true);
insert into sys.args values (37618, 153, 'res_0', 'clob', 0, 0, 0, 0);
insert into sys.args values (37619, 153, 'arg_1', 'clob', 0, 0, 1, 1);
insert into sys.args values (37620, 153, 'arg_2', 'clob', 0, 0, 1, 2);
insert into sys.functions values (154, 'listagg', 'str_group_concat', 'aggr', 0, 3, false, false, false, 2000, true, true);
insert into sys.args values (37621, 154, 'res_0', 'varchar', 0, 0, 0, 0);
insert into sys.args values (37622, 154, 'arg_1', 'varchar', 0, 0, 1, 1);
insert into sys.functions values (155, 'listagg', 'str_group_concat', 'aggr', 0, 3, false, false, false, 2000, true, true);
insert into sys.args values (37623, 155, 'res_0', 'varchar', 0, 0, 0, 0);
insert into sys.args values (37624, 155, 'arg_1', 'varchar', 0, 0, 1, 1);
insert into sys.args values (37625, 155, 'arg_2', 'varchar', 0, 0, 1, 2);
insert into sys.functions values (156, 'listagg', 'str_group_concat', 'aggr', 0, 3, false, false, false, 2000, true, true);
insert into sys.args values (37626, 156, 'res_0', 'char', 0, 0, 0, 0);
insert into sys.args values (37627, 156, 'arg_1', 'char', 0, 0, 1, 1);
insert into sys.functions values (157, 'listagg', 'str_group_concat', 'aggr', 0, 3, false, false, false, 2000, true, true);
insert into sys.args values (37628, 157, 'res_0', 'char', 0, 0, 0, 0);
insert into sys.args values (37629, 157, 'arg_1', 'char', 0, 0, 1, 1);
insert into sys.args values (37630, 157, 'arg_2', 'char', 0, 0, 1, 2);
insert into sys.functions values (158, 'diff', 'diff', 'sql', 0, 6, false, false, false, 2000, true, true);
insert into sys.args values (37631, 158, 'res_0', 'boolean', 1, 0, 0, 0);
insert into sys.args values (37632, 158, 'arg_1', 'any', 0, 0, 1, 1);
insert into sys.functions values (159, 'diff', 'diff', 'sql', 0, 6, false, false, false, 2000, true, true);
insert into sys.args values (37633, 159, 'res_0', 'boolean', 1, 0, 0, 0);
insert into sys.args values (37634, 159, 'arg_1', 'boolean', 1, 0, 1, 1);
insert into sys.args values (37635, 159, 'arg_2', 'any', 0, 0, 1, 2);
insert into sys.functions values (160, 'window_bound', 'window_bound', 'sql', 0, 6, false, false, false, 2000, true, true);
insert into sys.args values (37636, 160, 'res_0', 'oid', 63, 0, 0, 0);
insert into sys.args values (37637, 160, 'arg_1', 'any', 0, 0, 1, 1);
insert into sys.args values (37638, 160, 'arg_2', 'int', 32, 0, 1, 2);
insert into sys.args values (37639, 160, 'arg_3', 'int', 32, 0, 1, 3);
insert into sys.args values (37640, 160, 'arg_4', 'int', 32, 0, 1, 4);
insert into sys.args values (37641, 160, 'arg_5', 'tinyint', 8, 0, 1, 5);
insert into sys.functions values (161, 'window_bound', 'window_bound', 'sql', 0, 6, false, false, false, 2000, true, true);
insert into sys.args values (37642, 161, 'res_0', 'oid', 63, 0, 0, 0);
insert into sys.args values (37643, 161, 'arg_1', 'boolean', 1, 0, 1, 1);
insert into sys.args values (37644, 161, 'arg_2', 'any', 0, 0, 1, 2);
insert into sys.args values (37645, 161, 'arg_3', 'int', 32, 0, 1, 3);
insert into sys.args values (37646, 161, 'arg_4', 'int', 32, 0, 1, 4);
insert into sys.args values (37647, 161, 'arg_5', 'int', 32, 0, 1, 5);
insert into sys.args values (37648, 161, 'arg_6', 'tinyint', 8, 0, 1, 6);
insert into sys.functions values (162, 'window_bound', 'window_bound', 'sql', 0, 6, false, false, false, 2000, true, true);
insert into sys.args values (37649, 162, 'res_0', 'oid', 63, 0, 0, 0);
insert into sys.args values (37650, 162, 'arg_1', 'any', 0, 0, 1, 1);
insert into sys.args values (37651, 162, 'arg_2', 'int', 32, 0, 1, 2);
insert into sys.args values (37652, 162, 'arg_3', 'int', 32, 0, 1, 3);
insert into sys.args values (37653, 162, 'arg_4', 'int', 32, 0, 1, 4);
insert into sys.args values (37654, 162, 'arg_5', 'smallint', 16, 0, 1, 5);
insert into sys.functions values (163, 'window_bound', 'window_bound', 'sql', 0, 6, false, false, false, 2000, true, true);
insert into sys.args values (37655, 163, 'res_0', 'oid', 63, 0, 0, 0);
insert into sys.args values (37656, 163, 'arg_1', 'boolean', 1, 0, 1, 1);
insert into sys.args values (37657, 163, 'arg_2', 'any', 0, 0, 1, 2);
insert into sys.args values (37658, 163, 'arg_3', 'int', 32, 0, 1, 3);
insert into sys.args values (37659, 163, 'arg_4', 'int', 32, 0, 1, 4);
insert into sys.args values (37660, 163, 'arg_5', 'int', 32, 0, 1, 5);
insert into sys.args values (37661, 163, 'arg_6', 'smallint', 16, 0, 1, 6);
insert into sys.functions values (164, 'window_bound', 'window_bound', 'sql', 0, 6, false, false, false, 2000, true, true);
insert into sys.args values (37662, 164, 'res_0', 'oid', 63, 0, 0, 0);
insert into sys.args values (37663, 164, 'arg_1', 'any', 0, 0, 1, 1);
insert into sys.args values (37664, 164, 'arg_2', 'int', 32, 0, 1, 2);
insert into sys.args values (37665, 164, 'arg_3', 'int', 32, 0, 1, 3);
insert into sys.args values (37666, 164, 'arg_4', 'int', 32, 0, 1, 4);
insert into sys.args values (37667, 164, 'arg_5', 'int', 32, 0, 1, 5);
insert into sys.functions values (165, 'window_bound', 'window_bound', 'sql', 0, 6, false, false, false, 2000, true, true);
insert into sys.args values (37668, 165, 'res_0', 'oid', 63, 0, 0, 0);
insert into sys.args values (37669, 165, 'arg_1', 'boolean', 1, 0, 1, 1);
insert into sys.args values (37670, 165, 'arg_2', 'any', 0, 0, 1, 2);
insert into sys.args values (37671, 165, 'arg_3', 'int', 32, 0, 1, 3);
insert into sys.args values (37672, 165, 'arg_4', 'int', 32, 0, 1, 4);
insert into sys.args values (37673, 165, 'arg_5', 'int', 32, 0, 1, 5);
insert into sys.args values (37674, 165, 'arg_6', 'int', 32, 0, 1, 6);
insert into sys.functions values (166, 'window_bound', 'window_bound', 'sql', 0, 6, false, false, false, 2000, true, true);
insert into sys.args values (37675, 166, 'res_0', 'oid', 63, 0, 0, 0);
insert into sys.args values (37676, 166, 'arg_1', 'any', 0, 0, 1, 1);
insert into sys.args values (37677, 166, 'arg_2', 'int', 32, 0, 1, 2);
insert into sys.args values (37678, 166, 'arg_3', 'int', 32, 0, 1, 3);
insert into sys.args values (37679, 166, 'arg_4', 'int', 32, 0, 1, 4);
insert into sys.args values (37680, 166, 'arg_5', 'bigint', 64, 0, 1, 5);
insert into sys.functions values (167, 'window_bound', 'window_bound', 'sql', 0, 6, false, false, false, 2000, true, true);
insert into sys.args values (37681, 167, 'res_0', 'oid', 63, 0, 0, 0);
insert into sys.args values (37682, 167, 'arg_1', 'boolean', 1, 0, 1, 1);
insert into sys.args values (37683, 167, 'arg_2', 'any', 0, 0, 1, 2);
insert into sys.args values (37684, 167, 'arg_3', 'int', 32, 0, 1, 3);
insert into sys.args values (37685, 167, 'arg_4', 'int', 32, 0, 1, 4);
insert into sys.args values (37686, 167, 'arg_5', 'int', 32, 0, 1, 5);
insert into sys.args values (37687, 167, 'arg_6', 'bigint', 64, 0, 1, 6);
insert into sys.functions values (168, 'window_bound', 'window_bound', 'sql', 0, 6, false, false, false, 2000, true, true);
insert into sys.args values (37688, 168, 'res_0', 'oid', 63, 0, 0, 0);
insert into sys.args values (37689, 168, 'arg_1', 'any', 0, 0, 1, 1);
insert into sys.args values (37690, 168, 'arg_2', 'int', 32, 0, 1, 2);
insert into sys.args values (37691, 168, 'arg_3', 'int', 32, 0, 1, 3);
insert into sys.args values (37692, 168, 'arg_4', 'int', 32, 0, 1, 4);
insert into sys.args values (37693, 168, 'arg_5', 'decimal', 2, 0, 1, 5);
insert into sys.functions values (169, 'window_bound', 'window_bound', 'sql', 0, 6, false, false, false, 2000, true, true);
insert into sys.args values (37694, 169, 'res_0', 'oid', 63, 0, 0, 0);
insert into sys.args values (37695, 169, 'arg_1', 'boolean', 1, 0, 1, 1);
insert into sys.args values (37696, 169, 'arg_2', 'any', 0, 0, 1, 2);
insert into sys.args values (37697, 169, 'arg_3', 'int', 32, 0, 1, 3);
insert into sys.args values (37698, 169, 'arg_4', 'int', 32, 0, 1, 4);
insert into sys.args values (37699, 169, 'arg_5', 'int', 32, 0, 1, 5);
insert into sys.args values (37700, 169, 'arg_6', 'decimal', 2, 0, 1, 6);
insert into sys.functions values (170, 'window_bound', 'window_bound', 'sql', 0, 6, false, false, false, 2000, true, true);
insert into sys.args values (37701, 170, 'res_0', 'oid', 63, 0, 0, 0);
insert into sys.args values (37702, 170, 'arg_1', 'any', 0, 0, 1, 1);
insert into sys.args values (37703, 170, 'arg_2', 'int', 32, 0, 1, 2);
insert into sys.args values (37704, 170, 'arg_3', 'int', 32, 0, 1, 3);
insert into sys.args values (37705, 170, 'arg_4', 'int', 32, 0, 1, 4);
insert into sys.args values (37706, 170, 'arg_5', 'decimal', 4, 0, 1, 5);
insert into sys.functions values (171, 'window_bound', 'window_bound', 'sql', 0, 6, false, false, false, 2000, true, true);
insert into sys.args values (37707, 171, 'res_0', 'oid', 63, 0, 0, 0);
insert into sys.args values (37708, 171, 'arg_1', 'boolean', 1, 0, 1, 1);
insert into sys.args values (37709, 171, 'arg_2', 'any', 0, 0, 1, 2);
insert into sys.args values (37710, 171, 'arg_3', 'int', 32, 0, 1, 3);
insert into sys.args values (37711, 171, 'arg_4', 'int', 32, 0, 1, 4);
insert into sys.args values (37712, 171, 'arg_5', 'int', 32, 0, 1, 5);
insert into sys.args values (37713, 171, 'arg_6', 'decimal', 4, 0, 1, 6);
insert into sys.functions values (172, 'window_bound', 'window_bound', 'sql', 0, 6, false, false, false, 2000, true, true);
insert into sys.args values (37714, 172, 'res_0', 'oid', 63, 0, 0, 0);
insert into sys.args values (37715, 172, 'arg_1', 'any', 0, 0, 1, 1);
insert into sys.args values (37716, 172, 'arg_2', 'int', 32, 0, 1, 2);
insert into sys.args values (37717, 172, 'arg_3', 'int', 32, 0, 1, 3);
insert into sys.args values (37718, 172, 'arg_4', 'int', 32, 0, 1, 4);
insert into sys.args values (37719, 172, 'arg_5', 'decimal', 9, 0, 1, 5);
insert into sys.functions values (173, 'window_bound', 'window_bound', 'sql', 0, 6, false, false, false, 2000, true, true);
insert into sys.args values (37720, 173, 'res_0', 'oid', 63, 0, 0, 0);
insert into sys.args values (37721, 173, 'arg_1', 'boolean', 1, 0, 1, 1);
insert into sys.args values (37722, 173, 'arg_2', 'any', 0, 0, 1, 2);
insert into sys.args values (37723, 173, 'arg_3', 'int', 32, 0, 1, 3);
insert into sys.args values (37724, 173, 'arg_4', 'int', 32, 0, 1, 4);
insert into sys.args values (37725, 173, 'arg_5', 'int', 32, 0, 1, 5);
insert into sys.args values (37726, 173, 'arg_6', 'decimal', 9, 0, 1, 6);
insert into sys.functions values (174, 'window_bound', 'window_bound', 'sql', 0, 6, false, false, false, 2000, true, true);
insert into sys.args values (37727, 174, 'res_0', 'oid', 63, 0, 0, 0);
insert into sys.args values (37728, 174, 'arg_1', 'any', 0, 0, 1, 1);
insert into sys.args values (37729, 174, 'arg_2', 'int', 32, 0, 1, 2);
insert into sys.args values (37730, 174, 'arg_3', 'int', 32, 0, 1, 3);
insert into sys.args values (37731, 174, 'arg_4', 'int', 32, 0, 1, 4);
insert into sys.args values (37732, 174, 'arg_5', 'decimal', 18, 0, 1, 5);
insert into sys.functions values (175, 'window_bound', 'window_bound', 'sql', 0, 6, false, false, false, 2000, true, true);
insert into sys.args values (37733, 175, 'res_0', 'oid', 63, 0, 0, 0);
insert into sys.args values (37734, 175, 'arg_1', 'boolean', 1, 0, 1, 1);
insert into sys.args values (37735, 175, 'arg_2', 'any', 0, 0, 1, 2);
insert into sys.args values (37736, 175, 'arg_3', 'int', 32, 0, 1, 3);
insert into sys.args values (37737, 175, 'arg_4', 'int', 32, 0, 1, 4);
insert into sys.args values (37738, 175, 'arg_5', 'int', 32, 0, 1, 5);
insert into sys.args values (37739, 175, 'arg_6', 'decimal', 18, 0, 1, 6);
insert into sys.functions values (176, 'window_bound', 'window_bound', 'sql', 0, 6, false, false, false, 2000, true, true);
insert into sys.args values (37740, 176, 'res_0', 'oid', 63, 0, 0, 0);
insert into sys.args values (37741, 176, 'arg_1', 'any', 0, 0, 1, 1);
insert into sys.args values (37742, 176, 'arg_2', 'int', 32, 0, 1, 2);
insert into sys.args values (37743, 176, 'arg_3', 'int', 32, 0, 1, 3);
insert into sys.args values (37744, 176, 'arg_4', 'int', 32, 0, 1, 4);
insert into sys.args values (37745, 176, 'arg_5', 'real', 24, 0, 1, 5);
insert into sys.functions values (177, 'window_bound', 'window_bound', 'sql', 0, 6, false, false, false, 2000, true, true);
insert into sys.args values (37746, 177, 'res_0', 'oid', 63, 0, 0, 0);
insert into sys.args values (37747, 177, 'arg_1', 'boolean', 1, 0, 1, 1);
insert into sys.args values (37748, 177, 'arg_2', 'any', 0, 0, 1, 2);
insert into sys.args values (37749, 177, 'arg_3', 'int', 32, 0, 1, 3);
insert into sys.args values (37750, 177, 'arg_4', 'int', 32, 0, 1, 4);
insert into sys.args values (37751, 177, 'arg_5', 'int', 32, 0, 1, 5);
insert into sys.args values (37752, 177, 'arg_6', 'real', 24, 0, 1, 6);
insert into sys.functions values (178, 'window_bound', 'window_bound', 'sql', 0, 6, false, false, false, 2000, true, true);
insert into sys.args values (37753, 178, 'res_0', 'oid', 63, 0, 0, 0);
insert into sys.args values (37754, 178, 'arg_1', 'any', 0, 0, 1, 1);
insert into sys.args values (37755, 178, 'arg_2', 'int', 32, 0, 1, 2);
insert into sys.args values (37756, 178, 'arg_3', 'int', 32, 0, 1, 3);
insert into sys.args values (37757, 178, 'arg_4', 'int', 32, 0, 1, 4);
insert into sys.args values (37758, 178, 'arg_5', 'double', 53, 0, 1, 5);
insert into sys.functions values (179, 'window_bound', 'window_bound', 'sql', 0, 6, false, false, false, 2000, true, true);
insert into sys.args values (37759, 179, 'res_0', 'oid', 63, 0, 0, 0);
insert into sys.args values (37760, 179, 'arg_1', 'boolean', 1, 0, 1, 1);
insert into sys.args values (37761, 179, 'arg_2', 'any', 0, 0, 1, 2);
insert into sys.args values (37762, 179, 'arg_3', 'int', 32, 0, 1, 3);
insert into sys.args values (37763, 179, 'arg_4', 'int', 32, 0, 1, 4);
insert into sys.args values (37764, 179, 'arg_5', 'int', 32, 0, 1, 5);
insert into sys.args values (37765, 179, 'arg_6', 'double', 53, 0, 1, 6);
insert into sys.functions values (180, 'window_bound', 'window_bound', 'sql', 0, 6, false, false, false, 2000, true, true);
insert into sys.args values (37766, 180, 'res_0', 'oid', 63, 0, 0, 0);
insert into sys.args values (37767, 180, 'arg_1', 'any', 0, 0, 1, 1);
insert into sys.args values (37768, 180, 'arg_2', 'int', 32, 0, 1, 2);
insert into sys.args values (37769, 180, 'arg_3', 'int', 32, 0, 1, 3);
insert into sys.args values (37770, 180, 'arg_4', 'int', 32, 0, 1, 4);
insert into sys.args values (37771, 180, 'arg_5', 'month_interval', 3, 0, 1, 5);
insert into sys.functions values (181, 'window_bound', 'window_bound', 'sql', 0, 6, false, false, false, 2000, true, true);
insert into sys.args values (37772, 181, 'res_0', 'oid', 63, 0, 0, 0);
insert into sys.args values (37773, 181, 'arg_1', 'boolean', 1, 0, 1, 1);
insert into sys.args values (37774, 181, 'arg_2', 'any', 0, 0, 1, 2);
insert into sys.args values (37775, 181, 'arg_3', 'int', 32, 0, 1, 3);
insert into sys.args values (37776, 181, 'arg_4', 'int', 32, 0, 1, 4);
insert into sys.args values (37777, 181, 'arg_5', 'int', 32, 0, 1, 5);
insert into sys.args values (37778, 181, 'arg_6', 'month_interval', 3, 0, 1, 6);
insert into sys.functions values (182, 'window_bound', 'window_bound', 'sql', 0, 6, false, false, false, 2000, true, true);
insert into sys.args values (37779, 182, 'res_0', 'oid', 63, 0, 0, 0);
insert into sys.args values (37780, 182, 'arg_1', 'any', 0, 0, 1, 1);
insert into sys.args values (37781, 182, 'arg_2', 'int', 32, 0, 1, 2);
insert into sys.args values (37782, 182, 'arg_3', 'int', 32, 0, 1, 3);
insert into sys.args values (37783, 182, 'arg_4', 'int', 32, 0, 1, 4);
insert into sys.args values (37784, 182, 'arg_5', 'day_interval', 4, 0, 1, 5);
insert into sys.functions values (183, 'window_bound', 'window_bound', 'sql', 0, 6, false, false, false, 2000, true, true);
insert into sys.args values (37785, 183, 'res_0', 'oid', 63, 0, 0, 0);
insert into sys.args values (37786, 183, 'arg_1', 'boolean', 1, 0, 1, 1);
insert into sys.args values (37787, 183, 'arg_2', 'any', 0, 0, 1, 2);
insert into sys.args values (37788, 183, 'arg_3', 'int', 32, 0, 1, 3);
insert into sys.args values (37789, 183, 'arg_4', 'int', 32, 0, 1, 4);
insert into sys.args values (37790, 183, 'arg_5', 'int', 32, 0, 1, 5);
insert into sys.args values (37791, 183, 'arg_6', 'day_interval', 4, 0, 1, 6);
insert into sys.functions values (184, 'window_bound', 'window_bound', 'sql', 0, 6, false, false, false, 2000, true, true);
insert into sys.args values (37792, 184, 'res_0', 'oid', 63, 0, 0, 0);
insert into sys.args values (37793, 184, 'arg_1', 'any', 0, 0, 1, 1);
insert into sys.args values (37794, 184, 'arg_2', 'int', 32, 0, 1, 2);
insert into sys.args values (37795, 184, 'arg_3', 'int', 32, 0, 1, 3);
insert into sys.args values (37796, 184, 'arg_4', 'int', 32, 0, 1, 4);
insert into sys.args values (37797, 184, 'arg_5', 'sec_interval', 13, 0, 1, 5);
insert into sys.functions values (185, 'window_bound', 'window_bound', 'sql', 0, 6, false, false, false, 2000, true, true);
insert into sys.args values (37798, 185, 'res_0', 'oid', 63, 0, 0, 0);
insert into sys.args values (37799, 185, 'arg_1', 'boolean', 1, 0, 1, 1);
insert into sys.args values (37800, 185, 'arg_2', 'any', 0, 0, 1, 2);
insert into sys.args values (37801, 185, 'arg_3', 'int', 32, 0, 1, 3);
insert into sys.args values (37802, 185, 'arg_4', 'int', 32, 0, 1, 4);
insert into sys.args values (37803, 185, 'arg_5', 'int', 32, 0, 1, 5);
insert into sys.args values (37804, 185, 'arg_6', 'sec_interval', 13, 0, 1, 6);
insert into sys.functions values (186, 'rank', 'rank', 'sql', 0, 6, false, false, false, 2000, true, true);
insert into sys.args values (37805, 186, 'res_0', 'int', 32, 0, 0, 0);
insert into sys.args values (37806, 186, 'arg_1', 'any', 0, 0, 1, 1);
insert into sys.functions values (187, 'dense_rank', 'dense_rank', 'sql', 0, 6, false, false, false, 2000, true, true);
insert into sys.args values (37807, 187, 'res_0', 'int', 32, 0, 0, 0);
insert into sys.args values (37808, 187, 'arg_1', 'any', 0, 0, 1, 1);
insert into sys.functions values (188, 'row_number', 'row_number', 'sql', 0, 6, false, false, false, 2000, true, true);
insert into sys.args values (37809, 188, 'res_0', 'int', 32, 0, 0, 0);
insert into sys.args values (37810, 188, 'arg_1', 'any', 0, 0, 1, 1);
insert into sys.functions values (189, 'percent_rank', 'percent_rank', 'sql', 0, 6, false, false, false, 2000, true, true);
insert into sys.args values (37811, 189, 'res_0', 'double', 53, 0, 0, 0);
insert into sys.args values (37812, 189, 'arg_1', 'any', 0, 0, 1, 1);
insert into sys.functions values (190, 'cume_dist', 'cume_dist', 'sql', 0, 6, false, false, false, 2000, true, true);
insert into sys.args values (37813, 190, 'res_0', 'double', 53, 0, 0, 0);
insert into sys.args values (37814, 190, 'arg_1', 'any', 0, 0, 1, 1);
insert into sys.functions values (191, 'ntile', 'ntile', 'sql', 0, 6, false, false, false, 2000, true, true);
insert into sys.args values (37815, 191, 'res_0', 'tinyint', 8, 0, 0, 0);
insert into sys.args values (37816, 191, 'arg_1', 'any', 0, 0, 1, 1);
insert into sys.args values (37817, 191, 'arg_2', 'tinyint', 8, 0, 1, 2);
insert into sys.functions values (192, 'ntile', 'ntile', 'sql', 0, 6, false, false, false, 2000, true, true);
insert into sys.args values (37818, 192, 'res_0', 'smallint', 16, 0, 0, 0);
insert into sys.args values (37819, 192, 'arg_1', 'any', 0, 0, 1, 1);
insert into sys.args values (37820, 192, 'arg_2', 'smallint', 16, 0, 1, 2);
insert into sys.functions values (193, 'ntile', 'ntile', 'sql', 0, 6, false, false, false, 2000, true, true);
insert into sys.args values (37821, 193, 'res_0', 'int', 32, 0, 0, 0);
insert into sys.args values (37822, 193, 'arg_1', 'any', 0, 0, 1, 1);
insert into sys.args values (37823, 193, 'arg_2', 'int', 32, 0, 1, 2);
insert into sys.functions values (194, 'ntile', 'ntile', 'sql', 0, 6, false, false, false, 2000, true, true);
insert into sys.args values (37824, 194, 'res_0', 'bigint', 64, 0, 0, 0);
insert into sys.args values (37825, 194, 'arg_1', 'any', 0, 0, 1, 1);
insert into sys.args values (37826, 194, 'arg_2', 'bigint', 64, 0, 1, 2);
insert into sys.functions values (195, 'lag', 'lag', 'sql', 0, 6, false, false, false, 2000, true, true);
insert into sys.args values (37827, 195, 'res_0', 'any', 0, 0, 0, 0);
insert into sys.args values (37828, 195, 'arg_1', 'any', 0, 0, 1, 1);
insert into sys.functions values (196, 'lag', 'lag', 'sql', 0, 6, false, false, false, 2000, true, true);
insert into sys.args values (37829, 196, 'res_0', 'any', 0, 0, 0, 0);
insert into sys.args values (37830, 196, 'arg_1', 'any', 0, 0, 1, 1);
insert into sys.args values (37831, 196, 'arg_2', 'tinyint', 8, 0, 1, 2);
insert into sys.functions values (197, 'lag', 'lag', 'sql', 0, 6, false, false, false, 2000, true, true);
insert into sys.args values (37832, 197, 'res_0', 'any', 0, 0, 0, 0);
insert into sys.args values (37833, 197, 'arg_1', 'any', 0, 0, 1, 1);
insert into sys.args values (37834, 197, 'arg_2', 'smallint', 16, 0, 1, 2);
insert into sys.functions values (198, 'lag', 'lag', 'sql', 0, 6, false, false, false, 2000, true, true);
insert into sys.args values (37835, 198, 'res_0', 'any', 0, 0, 0, 0);
insert into sys.args values (37836, 198, 'arg_1', 'any', 0, 0, 1, 1);
insert into sys.args values (37837, 198, 'arg_2', 'int', 32, 0, 1, 2);
insert into sys.functions values (199, 'lag', 'lag', 'sql', 0, 6, false, false, false, 2000, true, true);
insert into sys.args values (37838, 199, 'res_0', 'any', 0, 0, 0, 0);
insert into sys.args values (37839, 199, 'arg_1', 'any', 0, 0, 1, 1);
insert into sys.args values (37840, 199, 'arg_2', 'bigint', 64, 0, 1, 2);
insert into sys.functions values (200, 'lag', 'lag', 'sql', 0, 6, false, false, false, 2000, true, true);
insert into sys.args values (37841, 200, 'res_0', 'any', 0, 0, 0, 0);
insert into sys.args values (37842, 200, 'arg_1', 'any', 0, 0, 1, 1);
insert into sys.args values (37843, 200, 'arg_2', 'tinyint', 8, 0, 1, 2);
insert into sys.args values (37844, 200, 'arg_3', 'any', 0, 0, 1, 3);
insert into sys.functions values (201, 'lag', 'lag', 'sql', 0, 6, false, false, false, 2000, true, true);
insert into sys.args values (37845, 201, 'res_0', 'any', 0, 0, 0, 0);
insert into sys.args values (37846, 201, 'arg_1', 'any', 0, 0, 1, 1);
insert into sys.args values (37847, 201, 'arg_2', 'smallint', 16, 0, 1, 2);
insert into sys.args values (37848, 201, 'arg_3', 'any', 0, 0, 1, 3);
insert into sys.functions values (202, 'lag', 'lag', 'sql', 0, 6, false, false, false, 2000, true, true);
insert into sys.args values (37849, 202, 'res_0', 'any', 0, 0, 0, 0);
insert into sys.args values (37850, 202, 'arg_1', 'any', 0, 0, 1, 1);
insert into sys.args values (37851, 202, 'arg_2', 'int', 32, 0, 1, 2);
insert into sys.args values (37852, 202, 'arg_3', 'any', 0, 0, 1, 3);
insert into sys.functions values (203, 'lag', 'lag', 'sql', 0, 6, false, false, false, 2000, true, true);
insert into sys.args values (37853, 203, 'res_0', 'any', 0, 0, 0, 0);
insert into sys.args values (37854, 203, 'arg_1', 'any', 0, 0, 1, 1);
insert into sys.args values (37855, 203, 'arg_2', 'bigint', 64, 0, 1, 2);
insert into sys.args values (37856, 203, 'arg_3', 'any', 0, 0, 1, 3);
insert into sys.functions values (204, 'lead', 'lead', 'sql', 0, 6, false, false, false, 2000, true, true);
insert into sys.args values (37857, 204, 'res_0', 'any', 0, 0, 0, 0);
insert into sys.args values (37858, 204, 'arg_1', 'any', 0, 0, 1, 1);
insert into sys.functions values (205, 'lead', 'lead', 'sql', 0, 6, false, false, false, 2000, true, true);
insert into sys.args values (37859, 205, 'res_0', 'any', 0, 0, 0, 0);
insert into sys.args values (37860, 205, 'arg_1', 'any', 0, 0, 1, 1);
insert into sys.args values (37861, 205, 'arg_2', 'tinyint', 8, 0, 1, 2);
insert into sys.functions values (206, 'lead', 'lead', 'sql', 0, 6, false, false, false, 2000, true, true);
insert into sys.args values (37862, 206, 'res_0', 'any', 0, 0, 0, 0);
insert into sys.args values (37863, 206, 'arg_1', 'any', 0, 0, 1, 1);
insert into sys.args values (37864, 206, 'arg_2', 'smallint', 16, 0, 1, 2);
insert into sys.functions values (207, 'lead', 'lead', 'sql', 0, 6, false, false, false, 2000, true, true);
insert into sys.args values (37865, 207, 'res_0', 'any', 0, 0, 0, 0);
insert into sys.args values (37866, 207, 'arg_1', 'any', 0, 0, 1, 1);
insert into sys.args values (37867, 207, 'arg_2', 'int', 32, 0, 1, 2);
insert into sys.functions values (208, 'lead', 'lead', 'sql', 0, 6, false, false, false, 2000, true, true);
insert into sys.args values (37868, 208, 'res_0', 'any', 0, 0, 0, 0);
insert into sys.args values (37869, 208, 'arg_1', 'any', 0, 0, 1, 1);
insert into sys.args values (37870, 208, 'arg_2', 'bigint', 64, 0, 1, 2);
insert into sys.functions values (209, 'lead', 'lead', 'sql', 0, 6, false, false, false, 2000, true, true);
insert into sys.args values (37871, 209, 'res_0', 'any', 0, 0, 0, 0);
insert into sys.args values (37872, 209, 'arg_1', 'any', 0, 0, 1, 1);
insert into sys.args values (37873, 209, 'arg_2', 'tinyint', 8, 0, 1, 2);
insert into sys.args values (37874, 209, 'arg_3', 'any', 0, 0, 1, 3);
insert into sys.functions values (210, 'lead', 'lead', 'sql', 0, 6, false, false, false, 2000, true, true);
insert into sys.args values (37875, 210, 'res_0', 'any', 0, 0, 0, 0);
insert into sys.args values (37876, 210, 'arg_1', 'any', 0, 0, 1, 1);
insert into sys.args values (37877, 210, 'arg_2', 'smallint', 16, 0, 1, 2);
insert into sys.args values (37878, 210, 'arg_3', 'any', 0, 0, 1, 3);
insert into sys.functions values (211, 'lead', 'lead', 'sql', 0, 6, false, false, false, 2000, true, true);
insert into sys.args values (37879, 211, 'res_0', 'any', 0, 0, 0, 0);
insert into sys.args values (37880, 211, 'arg_1', 'any', 0, 0, 1, 1);
insert into sys.args values (37881, 211, 'arg_2', 'int', 32, 0, 1, 2);
insert into sys.args values (37882, 211, 'arg_3', 'any', 0, 0, 1, 3);
insert into sys.functions values (212, 'lead', 'lead', 'sql', 0, 6, false, false, false, 2000, true, true);
insert into sys.args values (37883, 212, 'res_0', 'any', 0, 0, 0, 0);
insert into sys.args values (37884, 212, 'arg_1', 'any', 0, 0, 1, 1);
insert into sys.args values (37885, 212, 'arg_2', 'bigint', 64, 0, 1, 2);
insert into sys.args values (37886, 212, 'arg_3', 'any', 0, 0, 1, 3);
insert into sys.functions values (213, 'first_value', 'first_value', 'sql', 0, 6, false, false, false, 2000, true, true);
insert into sys.args values (37887, 213, 'res_0', 'any', 0, 0, 0, 0);
insert into sys.args values (37888, 213, 'arg_1', 'any', 0, 0, 1, 1);
insert into sys.functions values (214, 'last_value', 'last_value', 'sql', 0, 6, false, false, false, 2000, true, true);
insert into sys.args values (37889, 214, 'res_0', 'any', 0, 0, 0, 0);
insert into sys.args values (37890, 214, 'arg_1', 'any', 0, 0, 1, 1);
insert into sys.functions values (215, 'nth_value', 'nth_value', 'sql', 0, 6, false, false, false, 2000, true, true);
insert into sys.args values (37891, 215, 'res_0', 'any', 0, 0, 0, 0);
insert into sys.args values (37892, 215, 'arg_1', 'any', 0, 0, 1, 1);
insert into sys.args values (37893, 215, 'arg_2', 'bigint', 64, 0, 1, 2);
insert into sys.functions values (216, 'count', 'count', 'sql', 0, 6, false, false, false, 2000, true, true);
insert into sys.args values (37894, 216, 'res_0', 'bigint', 64, 0, 0, 0);
insert into sys.args values (37895, 216, 'arg_1', 'any', 0, 0, 1, 1);
insert into sys.args values (37896, 216, 'arg_2', 'boolean', 1, 0, 1, 2);
insert into sys.functions values (217, 'min', 'min', 'sql', 0, 6, false, false, false, 2000, true, true);
insert into sys.args values (37897, 217, 'res_0', 'any', 0, 0, 0, 0);
insert into sys.args values (37898, 217, 'arg_1', 'any', 0, 0, 1, 1);
insert into sys.functions values (218, 'max', 'max', 'sql', 0, 6, false, false, false, 2000, true, true);
insert into sys.args values (37899, 218, 'res_0', 'any', 0, 0, 0, 0);
insert into sys.args values (37900, 218, 'arg_1', 'any', 0, 0, 1, 1);
insert into sys.functions values (219, 'sum', 'sum', 'sql', 0, 6, false, false, false, 2000, true, true);
insert into sys.args values (37901, 219, 'res_0', 'bigint', 64, 0, 0, 0);
insert into sys.args values (37902, 219, 'arg_1', 'tinyint', 8, 0, 1, 1);
insert into sys.functions values (220, 'sum', 'sum', 'sql', 0, 6, false, false, false, 2000, true, true);
insert into sys.args values (37903, 220, 'res_0', 'bigint', 64, 0, 0, 0);
insert into sys.args values (37904, 220, 'arg_1', 'smallint', 16, 0, 1, 1);
insert into sys.functions values (221, 'sum', 'sum', 'sql', 0, 6, false, false, false, 2000, true, true);
insert into sys.args values (37905, 221, 'res_0', 'bigint', 64, 0, 0, 0);
insert into sys.args values (37906, 221, 'arg_1', 'int', 32, 0, 1, 1);
insert into sys.functions values (222, 'sum', 'sum', 'sql', 0, 6, false, false, false, 2000, true, true);
insert into sys.args values (37907, 222, 'res_0', 'bigint', 64, 0, 0, 0);
insert into sys.args values (37908, 222, 'arg_1', 'bigint', 64, 0, 1, 1);
insert into sys.functions values (223, 'sum', 'sum', 'sql', 0, 6, false, false, false, 2000, true, true);
insert into sys.args values (37909, 223, 'res_0', 'decimal', 18, 0, 0, 0);
insert into sys.args values (37910, 223, 'arg_1', 'decimal', 2, 0, 1, 1);
insert into sys.functions values (224, 'sum', 'sum', 'sql', 0, 6, false, false, false, 2000, true, true);
insert into sys.args values (37911, 224, 'res_0', 'decimal', 18, 0, 0, 0);
insert into sys.args values (37912, 224, 'arg_1', 'decimal', 4, 0, 1, 1);
insert into sys.functions values (225, 'sum', 'sum', 'sql', 0, 6, false, false, false, 2000, true, true);
insert into sys.args values (37913, 225, 'res_0', 'decimal', 18, 0, 0, 0);
insert into sys.args values (37914, 225, 'arg_1', 'decimal', 9, 0, 1, 1);
insert into sys.functions values (226, 'sum', 'sum', 'sql', 0, 6, false, false, false, 2000, true, true);
insert into sys.args values (37915, 226, 'res_0', 'decimal', 18, 0, 0, 0);
insert into sys.args values (37916, 226, 'arg_1', 'decimal', 18, 0, 1, 1);
insert into sys.functions values (227, 'prod', 'prod', 'sql', 0, 6, false, false, false, 2000, true, true);
insert into sys.args values (37917, 227, 'res_0', 'bigint', 64, 0, 0, 0);
insert into sys.args values (37918, 227, 'arg_1', 'tinyint', 8, 0, 1, 1);
insert into sys.functions values (228, 'prod', 'prod', 'sql', 0, 6, false, false, false, 2000, true, true);
insert into sys.args values (37919, 228, 'res_0', 'bigint', 64, 0, 0, 0);
insert into sys.args values (37920, 228, 'arg_1', 'smallint', 16, 0, 1, 1);
insert into sys.functions values (229, 'prod', 'prod', 'sql', 0, 6, false, false, false, 2000, true, true);
insert into sys.args values (37921, 229, 'res_0', 'bigint', 64, 0, 0, 0);
insert into sys.args values (37922, 229, 'arg_1', 'int', 32, 0, 1, 1);
insert into sys.functions values (230, 'prod', 'prod', 'sql', 0, 6, false, false, false, 2000, true, true);
insert into sys.args values (37923, 230, 'res_0', 'bigint', 64, 0, 0, 0);
insert into sys.args values (37924, 230, 'arg_1', 'bigint', 64, 0, 1, 1);
insert into sys.functions values (231, 'sum', 'sum', 'sql', 0, 6, false, false, false, 2000, true, true);
insert into sys.args values (37925, 231, 'res_0', 'real', 24, 0, 0, 0);
insert into sys.args values (37926, 231, 'arg_1', 'real', 24, 0, 1, 1);
insert into sys.functions values (232, 'prod', 'prod', 'sql', 0, 6, false, false, false, 2000, true, true);
insert into sys.args values (37927, 232, 'res_0', 'real', 24, 0, 0, 0);
insert into sys.args values (37928, 232, 'arg_1', 'real', 24, 0, 1, 1);
insert into sys.functions values (233, 'sum', 'sum', 'sql', 0, 6, false, false, false, 2000, true, true);
insert into sys.args values (37929, 233, 'res_0', 'double', 53, 0, 0, 0);
insert into sys.args values (37930, 233, 'arg_1', 'double', 53, 0, 1, 1);
insert into sys.functions values (234, 'prod', 'prod', 'sql', 0, 6, false, false, false, 2000, true, true);
insert into sys.args values (37931, 234, 'res_0', 'double', 53, 0, 0, 0);
insert into sys.args values (37932, 234, 'arg_1', 'double', 53, 0, 1, 1);
insert into sys.functions values (235, 'sum', 'sum', 'sql', 0, 6, false, false, false, 2000, true, true);
insert into sys.args values (37933, 235, 'res_0', 'month_interval', 3, 0, 0, 0);
insert into sys.args values (37934, 235, 'arg_1', 'month_interval', 3, 0, 1, 1);
insert into sys.functions values (236, 'sum', 'sum', 'sql', 0, 6, false, false, false, 2000, true, true);
insert into sys.args values (37935, 236, 'res_0', 'day_interval', 4, 0, 0, 0);
insert into sys.args values (37936, 236, 'arg_1', 'day_interval', 4, 0, 1, 1);
insert into sys.functions values (237, 'sum', 'sum', 'sql', 0, 6, false, false, false, 2000, true, true);
insert into sys.args values (37937, 237, 'res_0', 'sec_interval', 13, 0, 0, 0);
insert into sys.args values (37938, 237, 'arg_1', 'sec_interval', 13, 0, 1, 1);
insert into sys.functions values (238, 'avg', 'avg', 'sql', 0, 6, false, false, false, 2000, true, true);
insert into sys.args values (37939, 238, 'res_0', 'double', 53, 0, 0, 0);
insert into sys.args values (37940, 238, 'arg_1', 'double', 53, 0, 1, 1);
insert into sys.functions values (239, 'avg', 'avg', 'sql', 0, 6, false, false, false, 2000, true, true);
insert into sys.args values (37941, 239, 'res_0', 'double', 53, 0, 0, 0);
insert into sys.args values (37942, 239, 'arg_1', 'tinyint', 8, 0, 1, 1);
insert into sys.functions values (240, 'avg', 'avg', 'sql', 0, 6, false, false, false, 2000, true, true);
insert into sys.args values (37943, 240, 'res_0', 'double', 53, 0, 0, 0);
insert into sys.args values (37944, 240, 'arg_1', 'smallint', 16, 0, 1, 1);
insert into sys.functions values (241, 'avg', 'avg', 'sql', 0, 6, false, false, false, 2000, true, true);
insert into sys.args values (37945, 241, 'res_0', 'double', 53, 0, 0, 0);
insert into sys.args values (37946, 241, 'arg_1', 'int', 32, 0, 1, 1);
insert into sys.functions values (242, 'avg', 'avg', 'sql', 0, 6, false, false, false, 2000, true, true);
insert into sys.args values (37947, 242, 'res_0', 'double', 53, 0, 0, 0);
insert into sys.args values (37948, 242, 'arg_1', 'bigint', 64, 0, 1, 1);
insert into sys.functions values (243, 'avg', 'avg', 'sql', 0, 6, false, false, false, 2000, true, true);
insert into sys.args values (37949, 243, 'res_0', 'double', 53, 0, 0, 0);
insert into sys.args values (37950, 243, 'arg_1', 'real', 24, 0, 1, 1);
insert into sys.functions values (244, 'avg', 'avg', 'sql', 0, 6, false, false, false, 2000, true, true);
insert into sys.args values (37951, 244, 'res_0', 'decimal', 2, 0, 0, 0);
insert into sys.args values (37952, 244, 'arg_1', 'decimal', 2, 0, 1, 1);
insert into sys.functions values (245, 'avg', 'avg', 'sql', 0, 6, false, false, false, 2000, true, true);
insert into sys.args values (37953, 245, 'res_0', 'decimal', 4, 0, 0, 0);
insert into sys.args values (37954, 245, 'arg_1', 'decimal', 4, 0, 1, 1);
insert into sys.functions values (246, 'avg', 'avg', 'sql', 0, 6, false, false, false, 2000, true, true);
insert into sys.args values (37955, 246, 'res_0', 'decimal', 9, 0, 0, 0);
insert into sys.args values (37956, 246, 'arg_1', 'decimal', 9, 0, 1, 1);
insert into sys.functions values (247, 'avg', 'avg', 'sql', 0, 6, false, false, false, 2000, true, true);
insert into sys.args values (37957, 247, 'res_0', 'decimal', 18, 0, 0, 0);
insert into sys.args values (37958, 247, 'arg_1', 'decimal', 18, 0, 1, 1);
insert into sys.functions values (248, 'avg', 'avg', 'sql', 0, 6, false, false, false, 2000, true, true);
insert into sys.args values (37959, 248, 'res_0', 'month_interval', 3, 0, 0, 0);
insert into sys.args values (37960, 248, 'arg_1', 'month_interval', 3, 0, 1, 1);
insert into sys.functions values (249, 'avg', 'avg', 'sql', 0, 6, false, false, false, 2000, true, true);
insert into sys.args values (37961, 249, 'res_0', 'day_interval', 4, 0, 0, 0);
insert into sys.args values (37962, 249, 'arg_1', 'day_interval', 4, 0, 1, 1);
insert into sys.functions values (250, 'avg', 'avg', 'sql', 0, 6, false, false, false, 2000, true, true);
insert into sys.args values (37963, 250, 'res_0', 'sec_interval', 13, 0, 0, 0);
insert into sys.args values (37964, 250, 'arg_1', 'sec_interval', 13, 0, 1, 1);
insert into sys.functions values (251, 'listagg', 'str_group_concat', 'sql', 0, 6, false, false, false, 2000, true, true);
insert into sys.args values (37965, 251, 'res_0', 'clob', 0, 0, 0, 0);
insert into sys.args values (37966, 251, 'arg_1', 'clob', 0, 0, 1, 1);
insert into sys.functions values (252, 'listagg', 'str_group_concat', 'sql', 0, 6, false, false, false, 2000, true, true);
insert into sys.args values (37967, 252, 'res_0', 'clob', 0, 0, 0, 0);
insert into sys.args values (37968, 252, 'arg_1', 'clob', 0, 0, 1, 1);
insert into sys.args values (37969, 252, 'arg_2', 'clob', 0, 0, 1, 2);
insert into sys.functions values (253, 'listagg', 'str_group_concat', 'sql', 0, 6, false, false, false, 2000, true, true);
insert into sys.args values (37970, 253, 'res_0', 'varchar', 0, 0, 0, 0);
insert into sys.args values (37971, 253, 'arg_1', 'varchar', 0, 0, 1, 1);
insert into sys.functions values (254, 'listagg', 'str_group_concat', 'sql', 0, 6, false, false, false, 2000, true, true);
insert into sys.args values (37972, 254, 'res_0', 'varchar', 0, 0, 0, 0);
insert into sys.args values (37973, 254, 'arg_1', 'varchar', 0, 0, 1, 1);
insert into sys.args values (37974, 254, 'arg_2', 'varchar', 0, 0, 1, 2);
insert into sys.functions values (255, 'listagg', 'str_group_concat', 'sql', 0, 6, false, false, false, 2000, true, true);
insert into sys.args values (37975, 255, 'res_0', 'char', 0, 0, 0, 0);
insert into sys.args values (37976, 255, 'arg_1', 'char', 0, 0, 1, 1);
insert into sys.functions values (256, 'listagg', 'str_group_concat', 'sql', 0, 6, false, false, false, 2000, true, true);
insert into sys.args values (37977, 256, 'res_0', 'char', 0, 0, 0, 0);
insert into sys.args values (37978, 256, 'arg_1', 'char', 0, 0, 1, 1);
insert into sys.args values (37979, 256, 'arg_2', 'char', 0, 0, 1, 2);
insert into sys.functions values (257, 'and', 'and', 'calc', 0, 1, false, false, false, 2000, true, true);
insert into sys.args values (37980, 257, 'res_0', 'boolean', 1, 0, 0, 0);
insert into sys.args values (37981, 257, 'arg_1', 'boolean', 1, 0, 1, 1);
insert into sys.args values (37982, 257, 'arg_2', 'boolean', 1, 0, 1, 2);
insert into sys.functions values (258, 'or', 'or', 'calc', 0, 1, false, false, false, 2000, true, true);
insert into sys.args values (37983, 258, 'res_0', 'boolean', 1, 0, 0, 0);
insert into sys.args values (37984, 258, 'arg_1', 'boolean', 1, 0, 1, 1);
insert into sys.args values (37985, 258, 'arg_2', 'boolean', 1, 0, 1, 2);
insert into sys.functions values (259, 'xor', 'xor', 'calc', 0, 1, false, false, false, 2000, true, false);
insert into sys.args values (37986, 259, 'res_0', 'boolean', 1, 0, 0, 0);
insert into sys.args values (37987, 259, 'arg_1', 'boolean', 1, 0, 1, 1);
insert into sys.args values (37988, 259, 'arg_2', 'boolean', 1, 0, 1, 2);
insert into sys.functions values (260, 'not', 'not', 'calc', 0, 1, false, false, false, 2000, true, false);
insert into sys.args values (37989, 260, 'res_0', 'boolean', 1, 0, 0, 0);
insert into sys.args values (37990, 260, 'arg_1', 'boolean', 1, 0, 1, 1);
insert into sys.functions values (261, 'sql_sub', '-', 'calc', 0, 1, false, false, false, 2000, true, false);
insert into sys.args values (37991, 261, 'res_0', 'month_interval', 3, 0, 0, 0);
insert into sys.args values (37992, 261, 'arg_1', 'month_interval', 3, 0, 1, 1);
insert into sys.args values (37993, 261, 'arg_2', 'month_interval', 3, 0, 1, 2);
insert into sys.functions values (262, 'sql_add', '+', 'calc', 0, 1, false, false, false, 2000, true, false);
insert into sys.args values (37994, 262, 'res_0', 'month_interval', 3, 0, 0, 0);
insert into sys.args values (37995, 262, 'arg_1', 'month_interval', 3, 0, 1, 1);
insert into sys.args values (37996, 262, 'arg_2', 'month_interval', 3, 0, 1, 2);
insert into sys.functions values (263, 'sql_neg', '-', 'calc', 0, 1, false, false, false, 2000, true, false);
insert into sys.args values (37997, 263, 'res_0', 'month_interval', 3, 0, 0, 0);
insert into sys.args values (37998, 263, 'arg_1', 'month_interval', 3, 0, 1, 1);
insert into sys.functions values (264, 'abs', 'abs', 'calc', 0, 1, false, false, false, 2000, true, false);
insert into sys.args values (37999, 264, 'res_0', 'month_interval', 3, 0, 0, 0);
insert into sys.args values (38000, 264, 'arg_1', 'month_interval', 3, 0, 1, 1);
insert into sys.functions values (265, 'sign', 'sign', 'calc', 0, 1, false, false, false, 2000, true, false);
insert into sys.args values (38001, 265, 'res_0', 'tinyint', 8, 0, 0, 0);
insert into sys.args values (38002, 265, 'arg_1', 'month_interval', 3, 0, 1, 1);
insert into sys.functions values (266, 'scale_up', '*', 'calc', 0, 1, false, false, false, 2000, true, false);
insert into sys.args values (38003, 266, 'res_0', 'month_interval', 3, 0, 0, 0);
insert into sys.args values (38004, 266, 'arg_1', 'month_interval', 3, 0, 1, 1);
insert into sys.args values (38005, 266, 'arg_2', 'int', 32, 0, 1, 2);
insert into sys.functions values (267, 'scale_down', 'dec_round', 'calc', 0, 1, false, false, false, 2000, true, false);
insert into sys.args values (38006, 267, 'res_0', 'month_interval', 3, 0, 0, 0);
insert into sys.args values (38007, 267, 'arg_1', 'month_interval', 3, 0, 1, 1);
insert into sys.args values (38008, 267, 'arg_2', 'int', 32, 0, 1, 2);
insert into sys.functions values (268, 'sql_sub', '-', 'calc', 0, 1, false, false, false, 2000, true, false);
insert into sys.args values (38009, 268, 'res_0', 'day_interval', 4, 0, 0, 0);
insert into sys.args values (38010, 268, 'arg_1', 'day_interval', 4, 0, 1, 1);
insert into sys.args values (38011, 268, 'arg_2', 'day_interval', 4, 0, 1, 2);
insert into sys.functions values (269, 'sql_add', '+', 'calc', 0, 1, false, false, false, 2000, true, false);
insert into sys.args values (38012, 269, 'res_0', 'day_interval', 4, 0, 0, 0);
insert into sys.args values (38013, 269, 'arg_1', 'day_interval', 4, 0, 1, 1);
insert into sys.args values (38014, 269, 'arg_2', 'day_interval', 4, 0, 1, 2);
insert into sys.functions values (270, 'sql_neg', '-', 'calc', 0, 1, false, false, false, 2000, true, false);
insert into sys.args values (38015, 270, 'res_0', 'day_interval', 4, 0, 0, 0);
insert into sys.args values (38016, 270, 'arg_1', 'day_interval', 4, 0, 1, 1);
insert into sys.functions values (271, 'abs', 'abs', 'calc', 0, 1, false, false, false, 2000, true, false);
insert into sys.args values (38017, 271, 'res_0', 'day_interval', 4, 0, 0, 0);
insert into sys.args values (38018, 271, 'arg_1', 'day_interval', 4, 0, 1, 1);
insert into sys.functions values (272, 'sign', 'sign', 'calc', 0, 1, false, false, false, 2000, true, false);
insert into sys.args values (38019, 272, 'res_0', 'tinyint', 8, 0, 0, 0);
insert into sys.args values (38020, 272, 'arg_1', 'day_interval', 4, 0, 1, 1);
insert into sys.functions values (273, 'scale_up', '*', 'calc', 0, 1, false, false, false, 2000, true, false);
insert into sys.args values (38021, 273, 'res_0', 'day_interval', 4, 0, 0, 0);
insert into sys.args values (38022, 273, 'arg_1', 'day_interval', 4, 0, 1, 1);
insert into sys.args values (38023, 273, 'arg_2', 'bigint', 64, 0, 1, 2);
insert into sys.functions values (274, 'scale_down', 'dec_round', 'calc', 0, 1, false, false, false, 2000, true, false);
insert into sys.args values (38024, 274, 'res_0', 'day_interval', 4, 0, 0, 0);
insert into sys.args values (38025, 274, 'arg_1', 'day_interval', 4, 0, 1, 1);
insert into sys.args values (38026, 274, 'arg_2', 'bigint', 64, 0, 1, 2);
insert into sys.functions values (275, 'sql_sub', '-', 'calc', 0, 1, false, false, false, 2000, true, false);
insert into sys.args values (38027, 275, 'res_0', 'sec_interval', 13, 0, 0, 0);
insert into sys.args values (38028, 275, 'arg_1', 'sec_interval', 13, 0, 1, 1);
insert into sys.args values (38029, 275, 'arg_2', 'sec_interval', 13, 0, 1, 2);
insert into sys.functions values (276, 'sql_add', '+', 'calc', 0, 1, false, false, false, 2000, true, false);
insert into sys.args values (38030, 276, 'res_0', 'sec_interval', 13, 0, 0, 0);
insert into sys.args values (38031, 276, 'arg_1', 'sec_interval', 13, 0, 1, 1);
insert into sys.args values (38032, 276, 'arg_2', 'sec_interval', 13, 0, 1, 2);
insert into sys.functions values (277, 'sql_neg', '-', 'calc', 0, 1, false, false, false, 2000, true, false);
insert into sys.args values (38033, 277, 'res_0', 'sec_interval', 13, 0, 0, 0);
insert into sys.args values (38034, 277, 'arg_1', 'sec_interval', 13, 0, 1, 1);
insert into sys.functions values (278, 'abs', 'abs', 'calc', 0, 1, false, false, false, 2000, true, false);
insert into sys.args values (38035, 278, 'res_0', 'sec_interval', 13, 0, 0, 0);
insert into sys.args values (38036, 278, 'arg_1', 'sec_interval', 13, 0, 1, 1);
insert into sys.functions values (279, 'sign', 'sign', 'calc', 0, 1, false, false, false, 2000, true, false);
insert into sys.args values (38037, 279, 'res_0', 'tinyint', 8, 0, 0, 0);
insert into sys.args values (38038, 279, 'arg_1', 'sec_interval', 13, 0, 1, 1);
insert into sys.functions values (280, 'scale_up', '*', 'calc', 0, 1, false, false, false, 2000, true, false);
insert into sys.args values (38039, 280, 'res_0', 'sec_interval', 13, 0, 0, 0);
insert into sys.args values (38040, 280, 'arg_1', 'sec_interval', 13, 0, 1, 1);
insert into sys.args values (38041, 280, 'arg_2', 'bigint', 64, 0, 1, 2);
insert into sys.functions values (281, 'scale_down', 'dec_round', 'calc', 0, 1, false, false, false, 2000, true, false);
insert into sys.args values (38042, 281, 'res_0', 'sec_interval', 13, 0, 0, 0);
insert into sys.args values (38043, 281, 'arg_1', 'sec_interval', 13, 0, 1, 1);
insert into sys.args values (38044, 281, 'arg_2', 'bigint', 64, 0, 1, 2);
insert into sys.functions values (282, 'sql_mul', '*', 'calc', 0, 1, false, false, false, 2000, true, false);
insert into sys.args values (38045, 282, 'res_0', 'smallint', 16, 0, 0, 0);
insert into sys.args values (38046, 282, 'arg_1', 'smallint', 16, 0, 1, 1);
insert into sys.args values (38047, 282, 'arg_2', 'tinyint', 8, 0, 1, 2);
insert into sys.functions values (283, 'sql_mul', '*', 'calc', 0, 1, false, false, false, 2000, true, false);
insert into sys.args values (38048, 283, 'res_0', 'smallint', 16, 0, 0, 0);
insert into sys.args values (38049, 283, 'arg_1', 'tinyint', 8, 0, 1, 1);
insert into sys.args values (38050, 283, 'arg_2', 'smallint', 16, 0, 1, 2);
insert into sys.functions values (284, 'sql_div', '/', 'calc', 0, 1, false, false, false, 2000, true, false);
insert into sys.args values (38051, 284, 'res_0', 'smallint', 16, 0, 0, 0);
insert into sys.args values (38052, 284, 'arg_1', 'smallint', 16, 0, 1, 1);
insert into sys.args values (38053, 284, 'arg_2', 'tinyint', 8, 0, 1, 2);
insert into sys.functions values (285, 'sql_mul', '*', 'calc', 0, 1, false, false, false, 2000, true, false);
insert into sys.args values (38054, 285, 'res_0', 'int', 32, 0, 0, 0);
insert into sys.args values (38055, 285, 'arg_1', 'int', 32, 0, 1, 1);
insert into sys.args values (38056, 285, 'arg_2', 'tinyint', 8, 0, 1, 2);
insert into sys.functions values (286, 'sql_mul', '*', 'calc', 0, 1, false, false, false, 2000, true, false);
insert into sys.args values (38057, 286, 'res_0', 'int', 32, 0, 0, 0);
insert into sys.args values (38058, 286, 'arg_1', 'tinyint', 8, 0, 1, 1);
insert into sys.args values (38059, 286, 'arg_2', 'int', 32, 0, 1, 2);
insert into sys.functions values (287, 'sql_div', '/', 'calc', 0, 1, false, false, false, 2000, true, false);
insert into sys.args values (38060, 287, 'res_0', 'int', 32, 0, 0, 0);
insert into sys.args values (38061, 287, 'arg_1', 'int', 32, 0, 1, 1);
insert into sys.args values (38062, 287, 'arg_2', 'tinyint', 8, 0, 1, 2);
insert into sys.functions values (288, 'sql_mul', '*', 'calc', 0, 1, false, false, false, 2000, true, false);
insert into sys.args values (38063, 288, 'res_0', 'int', 32, 0, 0, 0);
insert into sys.args values (38064, 288, 'arg_1', 'int', 32, 0, 1, 1);
insert into sys.args values (38065, 288, 'arg_2', 'smallint', 16, 0, 1, 2);
insert into sys.functions values (289, 'sql_mul', '*', 'calc', 0, 1, false, false, false, 2000, true, false);
insert into sys.args values (38066, 289, 'res_0', 'int', 32, 0, 0, 0);
insert into sys.args values (38067, 289, 'arg_1', 'smallint', 16, 0, 1, 1);
insert into sys.args values (38068, 289, 'arg_2', 'int', 32, 0, 1, 2);
insert into sys.functions values (290, 'sql_div', '/', 'calc', 0, 1, false, false, false, 2000, true, false);
insert into sys.args values (38069, 290, 'res_0', 'int', 32, 0, 0, 0);
insert into sys.args values (38070, 290, 'arg_1', 'int', 32, 0, 1, 1);
insert into sys.args values (38071, 290, 'arg_2', 'smallint', 16, 0, 1, 2);
insert into sys.functions values (291, 'sql_mul', '*', 'calc', 0, 1, false, false, false, 2000, true, false);
insert into sys.args values (38072, 291, 'res_0', 'bigint', 64, 0, 0, 0);
insert into sys.args values (38073, 291, 'arg_1', 'bigint', 64, 0, 1, 1);
insert into sys.args values (38074, 291, 'arg_2', 'tinyint', 8, 0, 1, 2);
insert into sys.functions values (292, 'sql_mul', '*', 'calc', 0, 1, false, false, false, 2000, true, false);
insert into sys.args values (38075, 292, 'res_0', 'bigint', 64, 0, 0, 0);
insert into sys.args values (38076, 292, 'arg_1', 'tinyint', 8, 0, 1, 1);
insert into sys.args values (38077, 292, 'arg_2', 'bigint', 64, 0, 1, 2);
insert into sys.functions values (293, 'sql_div', '/', 'calc', 0, 1, false, false, false, 2000, true, false);
insert into sys.args values (38078, 293, 'res_0', 'bigint', 64, 0, 0, 0);
insert into sys.args values (38079, 293, 'arg_1', 'bigint', 64, 0, 1, 1);
insert into sys.args values (38080, 293, 'arg_2', 'tinyint', 8, 0, 1, 2);
insert into sys.functions values (294, 'sql_mul', '*', 'calc', 0, 1, false, false, false, 2000, true, false);
insert into sys.args values (38081, 294, 'res_0', 'bigint', 64, 0, 0, 0);
insert into sys.args values (38082, 294, 'arg_1', 'bigint', 64, 0, 1, 1);
insert into sys.args values (38083, 294, 'arg_2', 'smallint', 16, 0, 1, 2);
insert into sys.functions values (295, 'sql_mul', '*', 'calc', 0, 1, false, false, false, 2000, true, false);
insert into sys.args values (38084, 295, 'res_0', 'bigint', 64, 0, 0, 0);
insert into sys.args values (38085, 295, 'arg_1', 'smallint', 16, 0, 1, 1);
insert into sys.args values (38086, 295, 'arg_2', 'bigint', 64, 0, 1, 2);
insert into sys.functions values (296, 'sql_div', '/', 'calc', 0, 1, false, false, false, 2000, true, false);
insert into sys.args values (38087, 296, 'res_0', 'bigint', 64, 0, 0, 0);
insert into sys.args values (38088, 296, 'arg_1', 'bigint', 64, 0, 1, 1);
insert into sys.args values (38089, 296, 'arg_2', 'smallint', 16, 0, 1, 2);
insert into sys.functions values (297, 'sql_mul', '*', 'calc', 0, 1, false, false, false, 2000, true, false);
insert into sys.args values (38090, 297, 'res_0', 'bigint', 64, 0, 0, 0);
insert into sys.args values (38091, 297, 'arg_1', 'bigint', 64, 0, 1, 1);
insert into sys.args values (38092, 297, 'arg_2', 'int', 32, 0, 1, 2);
insert into sys.functions values (298, 'sql_mul', '*', 'calc', 0, 1, false, false, false, 2000, true, false);
insert into sys.args values (38093, 298, 'res_0', 'bigint', 64, 0, 0, 0);
insert into sys.args values (38094, 298, 'arg_1', 'int', 32, 0, 1, 1);
insert into sys.args values (38095, 298, 'arg_2', 'bigint', 64, 0, 1, 2);
insert into sys.functions values (299, 'sql_div', '/', 'calc', 0, 1, false, false, false, 2000, true, false);
insert into sys.args values (38096, 299, 'res_0', 'bigint', 64, 0, 0, 0);
insert into sys.args values (38097, 299, 'arg_1', 'bigint', 64, 0, 1, 1);
insert into sys.args values (38098, 299, 'arg_2', 'int', 32, 0, 1, 2);
insert into sys.functions values (300, 'sql_mul', '*', 'calc', 0, 1, false, false, false, 2000, true, false);
insert into sys.args values (38099, 300, 'res_0', 'decimal', 4, 0, 0, 0);
insert into sys.args values (38100, 300, 'arg_1', 'decimal', 4, 0, 1, 1);
insert into sys.args values (38101, 300, 'arg_2', 'tinyint', 8, 0, 1, 2);
insert into sys.functions values (301, 'sql_mul', '*', 'calc', 0, 1, false, false, false, 2000, true, false);
insert into sys.args values (38102, 301, 'res_0', 'decimal', 4, 0, 0, 0);
insert into sys.args values (38103, 301, 'arg_1', 'tinyint', 8, 0, 1, 1);
insert into sys.args values (38104, 301, 'arg_2', 'decimal', 4, 0, 1, 2);
insert into sys.functions values (302, 'sql_div', '/', 'calc', 0, 1, false, false, false, 2000, true, false);
insert into sys.args values (38105, 302, 'res_0', 'decimal', 4, 0, 0, 0);
insert into sys.args values (38106, 302, 'arg_1', 'decimal', 4, 0, 1, 1);
insert into sys.args values (38107, 302, 'arg_2', 'tinyint', 8, 0, 1, 2);
insert into sys.functions values (303, 'sql_mul', '*', 'calc', 0, 1, false, false, false, 2000, true, false);
insert into sys.args values (38108, 303, 'res_0', 'decimal', 9, 0, 0, 0);
insert into sys.args values (38109, 303, 'arg_1', 'decimal', 9, 0, 1, 1);
insert into sys.args values (38110, 303, 'arg_2', 'tinyint', 8, 0, 1, 2);
insert into sys.functions values (304, 'sql_mul', '*', 'calc', 0, 1, false, false, false, 2000, true, false);
insert into sys.args values (38111, 304, 'res_0', 'decimal', 9, 0, 0, 0);
insert into sys.args values (38112, 304, 'arg_1', 'tinyint', 8, 0, 1, 1);
insert into sys.args values (38113, 304, 'arg_2', 'decimal', 9, 0, 1, 2);
insert into sys.functions values (305, 'sql_div', '/', 'calc', 0, 1, false, false, false, 2000, true, false);
insert into sys.args values (38114, 305, 'res_0', 'decimal', 9, 0, 0, 0);
insert into sys.args values (38115, 305, 'arg_1', 'decimal', 9, 0, 1, 1);
insert into sys.args values (38116, 305, 'arg_2', 'tinyint', 8, 0, 1, 2);
insert into sys.functions values (306, 'sql_mul', '*', 'calc', 0, 1, false, false, false, 2000, true, false);
insert into sys.args values (38117, 306, 'res_0', 'decimal', 9, 0, 0, 0);
insert into sys.args values (38118, 306, 'arg_1', 'decimal', 9, 0, 1, 1);
insert into sys.args values (38119, 306, 'arg_2', 'smallint', 16, 0, 1, 2);
insert into sys.functions values (307, 'sql_mul', '*', 'calc', 0, 1, false, false, false, 2000, true, false);
insert into sys.args values (38120, 307, 'res_0', 'decimal', 9, 0, 0, 0);
insert into sys.args values (38121, 307, 'arg_1', 'smallint', 16, 0, 1, 1);
insert into sys.args values (38122, 307, 'arg_2', 'decimal', 9, 0, 1, 2);
insert into sys.functions values (308, 'sql_div', '/', 'calc', 0, 1, false, false, false, 2000, true, false);
insert into sys.args values (38123, 308, 'res_0', 'decimal', 9, 0, 0, 0);
insert into sys.args values (38124, 308, 'arg_1', 'decimal', 9, 0, 1, 1);
insert into sys.args values (38125, 308, 'arg_2', 'smallint', 16, 0, 1, 2);
insert into sys.functions values (309, 'sql_mul', '*', 'calc', 0, 1, false, false, false, 2000, true, false);
insert into sys.args values (38126, 309, 'res_0', 'decimal', 18, 0, 0, 0);
insert into sys.args values (38127, 309, 'arg_1', 'decimal', 18, 0, 1, 1);
insert into sys.args values (38128, 309, 'arg_2', 'tinyint', 8, 0, 1, 2);
insert into sys.functions values (310, 'sql_mul', '*', 'calc', 0, 1, false, false, false, 2000, true, false);
insert into sys.args values (38129, 310, 'res_0', 'decimal', 18, 0, 0, 0);
insert into sys.args values (38130, 310, 'arg_1', 'tinyint', 8, 0, 1, 1);
insert into sys.args values (38131, 310, 'arg_2', 'decimal', 18, 0, 1, 2);
insert into sys.functions values (311, 'sql_div', '/', 'calc', 0, 1, false, false, false, 2000, true, false);
insert into sys.args values (38132, 311, 'res_0', 'decimal', 18, 0, 0, 0);
insert into sys.args values (38133, 311, 'arg_1', 'decimal', 18, 0, 1, 1);
insert into sys.args values (38134, 311, 'arg_2', 'tinyint', 8, 0, 1, 2);
insert into sys.functions values (312, 'sql_mul', '*', 'calc', 0, 1, false, false, false, 2000, true, false);
insert into sys.args values (38135, 312, 'res_0', 'decimal', 18, 0, 0, 0);
insert into sys.args values (38136, 312, 'arg_1', 'decimal', 18, 0, 1, 1);
insert into sys.args values (38137, 312, 'arg_2', 'smallint', 16, 0, 1, 2);
insert into sys.functions values (313, 'sql_mul', '*', 'calc', 0, 1, false, false, false, 2000, true, false);
insert into sys.args values (38138, 313, 'res_0', 'decimal', 18, 0, 0, 0);
insert into sys.args values (38139, 313, 'arg_1', 'smallint', 16, 0, 1, 1);
insert into sys.args values (38140, 313, 'arg_2', 'decimal', 18, 0, 1, 2);
insert into sys.functions values (314, 'sql_div', '/', 'calc', 0, 1, false, false, false, 2000, true, false);
insert into sys.args values (38141, 314, 'res_0', 'decimal', 18, 0, 0, 0);
insert into sys.args values (38142, 314, 'arg_1', 'decimal', 18, 0, 1, 1);
insert into sys.args values (38143, 314, 'arg_2', 'smallint', 16, 0, 1, 2);
insert into sys.functions values (315, 'sql_mul', '*', 'calc', 0, 1, false, false, false, 2000, true, false);
insert into sys.args values (38144, 315, 'res_0', 'decimal', 18, 0, 0, 0);
insert into sys.args values (38145, 315, 'arg_1', 'decimal', 18, 0, 1, 1);
insert into sys.args values (38146, 315, 'arg_2', 'int', 32, 0, 1, 2);
insert into sys.functions values (316, 'sql_mul', '*', 'calc', 0, 1, false, false, false, 2000, true, false);
insert into sys.args values (38147, 316, 'res_0', 'decimal', 18, 0, 0, 0);
insert into sys.args values (38148, 316, 'arg_1', 'int', 32, 0, 1, 1);
insert into sys.args values (38149, 316, 'arg_2', 'decimal', 18, 0, 1, 2);
insert into sys.functions values (317, 'sql_div', '/', 'calc', 0, 1, false, false, false, 2000, true, false);
insert into sys.args values (38150, 317, 'res_0', 'decimal', 18, 0, 0, 0);
insert into sys.args values (38151, 317, 'arg_1', 'decimal', 18, 0, 1, 1);
insert into sys.args values (38152, 317, 'arg_2', 'int', 32, 0, 1, 2);
insert into sys.functions values (318, 'sql_mul', '*', 'calc', 0, 1, false, false, false, 2000, true, false);
insert into sys.args values (38153, 318, 'res_0', 'decimal', 9, 0, 0, 0);
insert into sys.args values (38154, 318, 'arg_1', 'decimal', 9, 0, 1, 1);
insert into sys.args values (38155, 318, 'arg_2', 'decimal', 4, 0, 1, 2);
insert into sys.functions values (319, 'sql_div', '/', 'calc', 0, 1, false, false, false, 2000, true, false);
insert into sys.args values (38156, 319, 'res_0', 'decimal', 9, 0, 0, 0);
insert into sys.args values (38157, 319, 'arg_1', 'decimal', 9, 0, 1, 1);
insert into sys.args values (38158, 319, 'arg_2', 'decimal', 4, 0, 1, 2);
insert into sys.functions values (320, 'sql_mul', '*', 'calc', 0, 1, false, false, false, 2000, true, false);
insert into sys.args values (38159, 320, 'res_0', 'decimal', 18, 0, 0, 0);
insert into sys.args values (38160, 320, 'arg_1', 'decimal', 18, 0, 1, 1);
insert into sys.args values (38161, 320, 'arg_2', 'decimal', 4, 0, 1, 2);
insert into sys.functions values (321, 'sql_div', '/', 'calc', 0, 1, false, false, false, 2000, true, false);
insert into sys.args values (38162, 321, 'res_0', 'decimal', 18, 0, 0, 0);
insert into sys.args values (38163, 321, 'arg_1', 'decimal', 18, 0, 1, 1);
insert into sys.args values (38164, 321, 'arg_2', 'decimal', 4, 0, 1, 2);
insert into sys.functions values (322, 'sql_mul', '*', 'calc', 0, 1, false, false, false, 2000, true, false);
insert into sys.args values (38165, 322, 'res_0', 'decimal', 18, 0, 0, 0);
insert into sys.args values (38166, 322, 'arg_1', 'decimal', 18, 0, 1, 1);
insert into sys.args values (38167, 322, 'arg_2', 'decimal', 9, 0, 1, 2);
insert into sys.functions values (323, 'sql_div', '/', 'calc', 0, 1, false, false, false, 2000, true, false);
insert into sys.args values (38168, 323, 'res_0', 'decimal', 18, 0, 0, 0);
insert into sys.args values (38169, 323, 'arg_1', 'decimal', 18, 0, 1, 1);
insert into sys.args values (38170, 323, 'arg_2', 'decimal', 9, 0, 1, 2);
insert into sys.functions values (324, 'sql_sub', '-', 'calc', 0, 1, false, false, false, 2000, true, false);
insert into sys.args values (38171, 324, 'res_0', 'tinyint', 8, 0, 0, 0);
insert into sys.args values (38172, 324, 'arg_1', 'tinyint', 8, 0, 1, 1);
insert into sys.args values (38173, 324, 'arg_2', 'tinyint', 8, 0, 1, 2);
insert into sys.functions values (325, 'sql_add', '+', 'calc', 0, 1, false, false, false, 2000, true, false);
insert into sys.args values (38174, 325, 'res_0', 'tinyint', 8, 0, 0, 0);
insert into sys.args values (38175, 325, 'arg_1', 'tinyint', 8, 0, 1, 1);
insert into sys.args values (38176, 325, 'arg_2', 'tinyint', 8, 0, 1, 2);
insert into sys.functions values (326, 'sql_mul', '*', 'calc', 0, 1, false, false, false, 2000, true, false);
insert into sys.args values (38177, 326, 'res_0', 'tinyint', 8, 0, 0, 0);
insert into sys.args values (38178, 326, 'arg_1', 'tinyint', 8, 0, 1, 1);
insert into sys.args values (38179, 326, 'arg_2', 'tinyint', 8, 0, 1, 2);
insert into sys.functions values (327, 'sql_div', '/', 'calc', 0, 1, false, false, false, 2000, true, false);
insert into sys.args values (38180, 327, 'res_0', 'tinyint', 8, 0, 0, 0);
insert into sys.args values (38181, 327, 'arg_1', 'tinyint', 8, 0, 1, 1);
insert into sys.args values (38182, 327, 'arg_2', 'tinyint', 8, 0, 1, 2);
insert into sys.functions values (328, 'bit_and', 'and', 'calc', 0, 1, false, false, false, 2000, true, false);
insert into sys.args values (38183, 328, 'res_0', 'tinyint', 8, 0, 0, 0);
insert into sys.args values (38184, 328, 'arg_1', 'tinyint', 8, 0, 1, 1);
insert into sys.args values (38185, 328, 'arg_2', 'tinyint', 8, 0, 1, 2);
insert into sys.functions values (329, 'bit_or', 'or', 'calc', 0, 1, false, false, false, 2000, true, false);
insert into sys.args values (38186, 329, 'res_0', 'tinyint', 8, 0, 0, 0);
insert into sys.args values (38187, 329, 'arg_1', 'tinyint', 8, 0, 1, 1);
insert into sys.args values (38188, 329, 'arg_2', 'tinyint', 8, 0, 1, 2);
insert into sys.functions values (330, 'bit_xor', 'xor', 'calc', 0, 1, false, false, false, 2000, true, false);
insert into sys.args values (38189, 330, 'res_0', 'tinyint', 8, 0, 0, 0);
insert into sys.args values (38190, 330, 'arg_1', 'tinyint', 8, 0, 1, 1);
insert into sys.args values (38191, 330, 'arg_2', 'tinyint', 8, 0, 1, 2);
insert into sys.functions values (331, 'bit_not', 'not', 'calc', 0, 1, false, false, false, 2000, true, false);
insert into sys.args values (38192, 331, 'res_0', 'tinyint', 8, 0, 0, 0);
insert into sys.args values (38193, 331, 'arg_1', 'tinyint', 8, 0, 1, 1);
insert into sys.functions values (332, 'left_shift', '<<', 'calc', 0, 1, false, false, false, 2000, true, false);
insert into sys.args values (38194, 332, 'res_0', 'tinyint', 8, 0, 0, 0);
insert into sys.args values (38195, 332, 'arg_1', 'tinyint', 8, 0, 1, 1);
insert into sys.args values (38196, 332, 'arg_2', 'int', 32, 0, 1, 2);
insert into sys.functions values (333, 'right_shift', '>>', 'calc', 0, 1, false, false, false, 2000, true, false);
insert into sys.args values (38197, 333, 'res_0', 'tinyint', 8, 0, 0, 0);
insert into sys.args values (38198, 333, 'arg_1', 'tinyint', 8, 0, 1, 1);
insert into sys.args values (38199, 333, 'arg_2', 'int', 32, 0, 1, 2);
insert into sys.functions values (334, 'sql_neg', '-', 'calc', 0, 1, false, false, false, 2000, true, false);
insert into sys.args values (38200, 334, 'res_0', 'tinyint', 8, 0, 0, 0);
insert into sys.args values (38201, 334, 'arg_1', 'tinyint', 8, 0, 1, 1);
insert into sys.functions values (335, 'abs', 'abs', 'calc', 0, 1, false, false, false, 2000, true, false);
insert into sys.args values (38202, 335, 'res_0', 'tinyint', 8, 0, 0, 0);
insert into sys.args values (38203, 335, 'arg_1', 'tinyint', 8, 0, 1, 1);
insert into sys.functions values (336, 'sign', 'sign', 'calc', 0, 1, false, false, false, 2000, true, false);
insert into sys.args values (38204, 336, 'res_0', 'tinyint', 8, 0, 0, 0);
insert into sys.args values (38205, 336, 'arg_1', 'tinyint', 8, 0, 1, 1);
insert into sys.functions values (337, 'scale_up', '*', 'calc', 0, 1, false, false, false, 2000, true, false);
insert into sys.args values (38206, 337, 'res_0', 'tinyint', 8, 0, 0, 0);
insert into sys.args values (38207, 337, 'arg_1', 'tinyint', 8, 0, 1, 1);
insert into sys.args values (38208, 337, 'arg_2', 'tinyint', 8, 0, 1, 2);
insert into sys.functions values (338, 'scale_down', 'dec_round', 'calc', 0, 1, false, false, false, 2000, true, false);
insert into sys.args values (38209, 338, 'res_0', 'tinyint', 8, 0, 0, 0);
insert into sys.args values (38210, 338, 'arg_1', 'tinyint', 8, 0, 1, 1);
insert into sys.args values (38211, 338, 'arg_2', 'tinyint', 8, 0, 1, 2);
insert into sys.functions values (339, 'sql_mul', '*', 'calc', 0, 1, false, false, false, 2000, true, false);
insert into sys.args values (38212, 339, 'res_0', 'month_interval', 3, 0, 0, 0);
insert into sys.args values (38213, 339, 'arg_1', 'month_interval', 3, 0, 1, 1);
insert into sys.args values (38214, 339, 'arg_2', 'tinyint', 8, 0, 1, 2);
insert into sys.functions values (340, 'sql_mul', '*', 'calc', 0, 1, false, false, false, 2000, true, false);
insert into sys.args values (38215, 340, 'res_0', 'day_interval', 4, 0, 0, 0);
insert into sys.args values (38216, 340, 'arg_1', 'day_interval', 4, 0, 1, 1);
insert into sys.args values (38217, 340, 'arg_2', 'tinyint', 8, 0, 1, 2);
insert into sys.functions values (341, 'sql_mul', '*', 'calc', 0, 1, false, false, false, 2000, true, false);
insert into sys.args values (38218, 341, 'res_0', 'sec_interval', 13, 0, 0, 0);
insert into sys.args values (38219, 341, 'arg_1', 'sec_interval', 13, 0, 1, 1);
insert into sys.args values (38220, 341, 'arg_2', 'tinyint', 8, 0, 1, 2);
insert into sys.functions values (342, 'sql_div', '/', 'calc', 0, 1, false, false, false, 2000, true, false);
insert into sys.args values (38221, 342, 'res_0', 'month_interval', 3, 0, 0, 0);
insert into sys.args values (38222, 342, 'arg_1', 'month_interval', 3, 0, 1, 1);
insert into sys.args values (38223, 342, 'arg_2', 'tinyint', 8, 0, 1, 2);
insert into sys.functions values (343, 'sql_div', '/', 'calc', 0, 1, false, false, false, 2000, true, false);
insert into sys.args values (38224, 343, 'res_0', 'day_interval', 4, 0, 0, 0);
insert into sys.args values (38225, 343, 'arg_1', 'day_interval', 4, 0, 1, 1);
insert into sys.args values (38226, 343, 'arg_2', 'tinyint', 8, 0, 1, 2);
insert into sys.functions values (344, 'sql_div', '/', 'calc', 0, 1, false, false, false, 2000, true, false);
insert into sys.args values (38227, 344, 'res_0', 'sec_interval', 13, 0, 0, 0);
insert into sys.args values (38228, 344, 'arg_1', 'sec_interval', 13, 0, 1, 1);
insert into sys.args values (38229, 344, 'arg_2', 'tinyint', 8, 0, 1, 2);
insert into sys.functions values (345, 'sql_sub', '-', 'calc', 0, 1, false, false, false, 2000, true, false);
insert into sys.args values (38230, 345, 'res_0', 'smallint', 16, 0, 0, 0);
insert into sys.args values (38231, 345, 'arg_1', 'smallint', 16, 0, 1, 1);
insert into sys.args values (38232, 345, 'arg_2', 'smallint', 16, 0, 1, 2);
insert into sys.functions values (346, 'sql_add', '+', 'calc', 0, 1, false, false, false, 2000, true, false);
insert into sys.args values (38233, 346, 'res_0', 'smallint', 16, 0, 0, 0);
insert into sys.args values (38234, 346, 'arg_1', 'smallint', 16, 0, 1, 1);
insert into sys.args values (38235, 346, 'arg_2', 'smallint', 16, 0, 1, 2);
insert into sys.functions values (347, 'sql_mul', '*', 'calc', 0, 1, false, false, false, 2000, true, false);
insert into sys.args values (38236, 347, 'res_0', 'smallint', 16, 0, 0, 0);
insert into sys.args values (38237, 347, 'arg_1', 'smallint', 16, 0, 1, 1);
insert into sys.args values (38238, 347, 'arg_2', 'smallint', 16, 0, 1, 2);
insert into sys.functions values (348, 'sql_div', '/', 'calc', 0, 1, false, false, false, 2000, true, false);
insert into sys.args values (38239, 348, 'res_0', 'smallint', 16, 0, 0, 0);
insert into sys.args values (38240, 348, 'arg_1', 'smallint', 16, 0, 1, 1);
insert into sys.args values (38241, 348, 'arg_2', 'smallint', 16, 0, 1, 2);
insert into sys.functions values (349, 'bit_and', 'and', 'calc', 0, 1, false, false, false, 2000, true, false);
insert into sys.args values (38242, 349, 'res_0', 'smallint', 16, 0, 0, 0);
insert into sys.args values (38243, 349, 'arg_1', 'smallint', 16, 0, 1, 1);
insert into sys.args values (38244, 349, 'arg_2', 'smallint', 16, 0, 1, 2);
insert into sys.functions values (350, 'bit_or', 'or', 'calc', 0, 1, false, false, false, 2000, true, false);
insert into sys.args values (38245, 350, 'res_0', 'smallint', 16, 0, 0, 0);
insert into sys.args values (38246, 350, 'arg_1', 'smallint', 16, 0, 1, 1);
insert into sys.args values (38247, 350, 'arg_2', 'smallint', 16, 0, 1, 2);
insert into sys.functions values (351, 'bit_xor', 'xor', 'calc', 0, 1, false, false, false, 2000, true, false);
insert into sys.args values (38248, 351, 'res_0', 'smallint', 16, 0, 0, 0);
insert into sys.args values (38249, 351, 'arg_1', 'smallint', 16, 0, 1, 1);
insert into sys.args values (38250, 351, 'arg_2', 'smallint', 16, 0, 1, 2);
insert into sys.functions values (352, 'bit_not', 'not', 'calc', 0, 1, false, false, false, 2000, true, false);
insert into sys.args values (38251, 352, 'res_0', 'smallint', 16, 0, 0, 0);
insert into sys.args values (38252, 352, 'arg_1', 'smallint', 16, 0, 1, 1);
insert into sys.functions values (353, 'left_shift', '<<', 'calc', 0, 1, false, false, false, 2000, true, false);
insert into sys.args values (38253, 353, 'res_0', 'smallint', 16, 0, 0, 0);
insert into sys.args values (38254, 353, 'arg_1', 'smallint', 16, 0, 1, 1);
insert into sys.args values (38255, 353, 'arg_2', 'int', 32, 0, 1, 2);
insert into sys.functions values (354, 'right_shift', '>>', 'calc', 0, 1, false, false, false, 2000, true, false);
insert into sys.args values (38256, 354, 'res_0', 'smallint', 16, 0, 0, 0);
insert into sys.args values (38257, 354, 'arg_1', 'smallint', 16, 0, 1, 1);
insert into sys.args values (38258, 354, 'arg_2', 'int', 32, 0, 1, 2);
insert into sys.functions values (355, 'sql_neg', '-', 'calc', 0, 1, false, false, false, 2000, true, false);
insert into sys.args values (38259, 355, 'res_0', 'smallint', 16, 0, 0, 0);
insert into sys.args values (38260, 355, 'arg_1', 'smallint', 16, 0, 1, 1);
insert into sys.functions values (356, 'abs', 'abs', 'calc', 0, 1, false, false, false, 2000, true, false);
insert into sys.args values (38261, 356, 'res_0', 'smallint', 16, 0, 0, 0);
insert into sys.args values (38262, 356, 'arg_1', 'smallint', 16, 0, 1, 1);
insert into sys.functions values (357, 'sign', 'sign', 'calc', 0, 1, false, false, false, 2000, true, false);
insert into sys.args values (38263, 357, 'res_0', 'tinyint', 8, 0, 0, 0);
insert into sys.args values (38264, 357, 'arg_1', 'smallint', 16, 0, 1, 1);
insert into sys.functions values (358, 'scale_up', '*', 'calc', 0, 1, false, false, false, 2000, true, false);
insert into sys.args values (38265, 358, 'res_0', 'smallint', 16, 0, 0, 0);
insert into sys.args values (38266, 358, 'arg_1', 'smallint', 16, 0, 1, 1);
insert into sys.args values (38267, 358, 'arg_2', 'smallint', 16, 0, 1, 2);
insert into sys.functions values (359, 'scale_down', 'dec_round', 'calc', 0, 1, false, false, false, 2000, true, false);
insert into sys.args values (38268, 359, 'res_0', 'smallint', 16, 0, 0, 0);
insert into sys.args values (38269, 359, 'arg_1', 'smallint', 16, 0, 1, 1);
insert into sys.args values (38270, 359, 'arg_2', 'smallint', 16, 0, 1, 2);
insert into sys.functions values (360, 'sql_mul', '*', 'calc', 0, 1, false, false, false, 2000, true, false);
insert into sys.args values (38271, 360, 'res_0', 'month_interval', 3, 0, 0, 0);
insert into sys.args values (38272, 360, 'arg_1', 'month_interval', 3, 0, 1, 1);
insert into sys.args values (38273, 360, 'arg_2', 'smallint', 16, 0, 1, 2);
insert into sys.functions values (361, 'sql_mul', '*', 'calc', 0, 1, false, false, false, 2000, true, false);
insert into sys.args values (38274, 361, 'res_0', 'day_interval', 4, 0, 0, 0);
insert into sys.args values (38275, 361, 'arg_1', 'day_interval', 4, 0, 1, 1);
insert into sys.args values (38276, 361, 'arg_2', 'smallint', 16, 0, 1, 2);
insert into sys.functions values (362, 'sql_mul', '*', 'calc', 0, 1, false, false, false, 2000, true, false);
insert into sys.args values (38277, 362, 'res_0', 'sec_interval', 13, 0, 0, 0);
insert into sys.args values (38278, 362, 'arg_1', 'sec_interval', 13, 0, 1, 1);
insert into sys.args values (38279, 362, 'arg_2', 'smallint', 16, 0, 1, 2);
insert into sys.functions values (363, 'sql_div', '/', 'calc', 0, 1, false, false, false, 2000, true, false);
insert into sys.args values (38280, 363, 'res_0', 'month_interval', 3, 0, 0, 0);
insert into sys.args values (38281, 363, 'arg_1', 'month_interval', 3, 0, 1, 1);
insert into sys.args values (38282, 363, 'arg_2', 'smallint', 16, 0, 1, 2);
insert into sys.functions values (364, 'sql_div', '/', 'calc', 0, 1, false, false, false, 2000, true, false);
insert into sys.args values (38283, 364, 'res_0', 'day_interval', 4, 0, 0, 0);
insert into sys.args values (38284, 364, 'arg_1', 'day_interval', 4, 0, 1, 1);
insert into sys.args values (38285, 364, 'arg_2', 'smallint', 16, 0, 1, 2);
insert into sys.functions values (365, 'sql_div', '/', 'calc', 0, 1, false, false, false, 2000, true, false);
insert into sys.args values (38286, 365, 'res_0', 'sec_interval', 13, 0, 0, 0);
insert into sys.args values (38287, 365, 'arg_1', 'sec_interval', 13, 0, 1, 1);
insert into sys.args values (38288, 365, 'arg_2', 'smallint', 16, 0, 1, 2);
insert into sys.functions values (366, 'sql_sub', '-', 'calc', 0, 1, false, false, false, 2000, true, false);
insert into sys.args values (38289, 366, 'res_0', 'int', 32, 0, 0, 0);
insert into sys.args values (38290, 366, 'arg_1', 'int', 32, 0, 1, 1);
insert into sys.args values (38291, 366, 'arg_2', 'int', 32, 0, 1, 2);
insert into sys.functions values (367, 'sql_add', '+', 'calc', 0, 1, false, false, false, 2000, true, false);
insert into sys.args values (38292, 367, 'res_0', 'int', 32, 0, 0, 0);
insert into sys.args values (38293, 367, 'arg_1', 'int', 32, 0, 1, 1);
insert into sys.args values (38294, 367, 'arg_2', 'int', 32, 0, 1, 2);
insert into sys.functions values (368, 'sql_mul', '*', 'calc', 0, 1, false, false, false, 2000, true, false);
insert into sys.args values (38295, 368, 'res_0', 'int', 32, 0, 0, 0);
insert into sys.args values (38296, 368, 'arg_1', 'int', 32, 0, 1, 1);
insert into sys.args values (38297, 368, 'arg_2', 'int', 32, 0, 1, 2);
insert into sys.functions values (369, 'sql_div', '/', 'calc', 0, 1, false, false, false, 2000, true, false);
insert into sys.args values (38298, 369, 'res_0', 'int', 32, 0, 0, 0);
insert into sys.args values (38299, 369, 'arg_1', 'int', 32, 0, 1, 1);
insert into sys.args values (38300, 369, 'arg_2', 'int', 32, 0, 1, 2);
insert into sys.functions values (370, 'bit_and', 'and', 'calc', 0, 1, false, false, false, 2000, true, false);
insert into sys.args values (38301, 370, 'res_0', 'int', 32, 0, 0, 0);
insert into sys.args values (38302, 370, 'arg_1', 'int', 32, 0, 1, 1);
insert into sys.args values (38303, 370, 'arg_2', 'int', 32, 0, 1, 2);
insert into sys.functions values (371, 'bit_or', 'or', 'calc', 0, 1, false, false, false, 2000, true, false);
insert into sys.args values (38304, 371, 'res_0', 'int', 32, 0, 0, 0);
insert into sys.args values (38305, 371, 'arg_1', 'int', 32, 0, 1, 1);
insert into sys.args values (38306, 371, 'arg_2', 'int', 32, 0, 1, 2);
insert into sys.functions values (372, 'bit_xor', 'xor', 'calc', 0, 1, false, false, false, 2000, true, false);
insert into sys.args values (38307, 372, 'res_0', 'int', 32, 0, 0, 0);
insert into sys.args values (38308, 372, 'arg_1', 'int', 32, 0, 1, 1);
insert into sys.args values (38309, 372, 'arg_2', 'int', 32, 0, 1, 2);
insert into sys.functions values (373, 'bit_not', 'not', 'calc', 0, 1, false, false, false, 2000, true, false);
insert into sys.args values (38310, 373, 'res_0', 'int', 32, 0, 0, 0);
insert into sys.args values (38311, 373, 'arg_1', 'int', 32, 0, 1, 1);
insert into sys.functions values (374, 'left_shift', '<<', 'calc', 0, 1, false, false, false, 2000, true, false);
insert into sys.args values (38312, 374, 'res_0', 'int', 32, 0, 0, 0);
insert into sys.args values (38313, 374, 'arg_1', 'int', 32, 0, 1, 1);
insert into sys.args values (38314, 374, 'arg_2', 'int', 32, 0, 1, 2);
insert into sys.functions values (375, 'right_shift', '>>', 'calc', 0, 1, false, false, false, 2000, true, false);
insert into sys.args values (38315, 375, 'res_0', 'int', 32, 0, 0, 0);
insert into sys.args values (38316, 375, 'arg_1', 'int', 32, 0, 1, 1);
insert into sys.args values (38317, 375, 'arg_2', 'int', 32, 0, 1, 2);
insert into sys.functions values (376, 'sql_neg', '-', 'calc', 0, 1, false, false, false, 2000, true, false);
insert into sys.args values (38318, 376, 'res_0', 'int', 32, 0, 0, 0);
insert into sys.args values (38319, 376, 'arg_1', 'int', 32, 0, 1, 1);
insert into sys.functions values (377, 'abs', 'abs', 'calc', 0, 1, false, false, false, 2000, true, false);
insert into sys.args values (38320, 377, 'res_0', 'int', 32, 0, 0, 0);
insert into sys.args values (38321, 377, 'arg_1', 'int', 32, 0, 1, 1);
insert into sys.functions values (378, 'sign', 'sign', 'calc', 0, 1, false, false, false, 2000, true, false);
insert into sys.args values (38322, 378, 'res_0', 'tinyint', 8, 0, 0, 0);
insert into sys.args values (38323, 378, 'arg_1', 'int', 32, 0, 1, 1);
insert into sys.functions values (379, 'scale_up', '*', 'calc', 0, 1, false, false, false, 2000, true, false);
insert into sys.args values (38324, 379, 'res_0', 'int', 32, 0, 0, 0);
insert into sys.args values (38325, 379, 'arg_1', 'int', 32, 0, 1, 1);
insert into sys.args values (38326, 379, 'arg_2', 'int', 32, 0, 1, 2);
insert into sys.functions values (380, 'scale_down', 'dec_round', 'calc', 0, 1, false, false, false, 2000, true, false);
insert into sys.args values (38327, 380, 'res_0', 'int', 32, 0, 0, 0);
insert into sys.args values (38328, 380, 'arg_1', 'int', 32, 0, 1, 1);
insert into sys.args values (38329, 380, 'arg_2', 'int', 32, 0, 1, 2);
insert into sys.functions values (381, 'sql_mul', '*', 'calc', 0, 1, false, false, false, 2000, true, false);
insert into sys.args values (38330, 381, 'res_0', 'month_interval', 3, 0, 0, 0);
insert into sys.args values (38331, 381, 'arg_1', 'month_interval', 3, 0, 1, 1);
insert into sys.args values (38332, 381, 'arg_2', 'int', 32, 0, 1, 2);
insert into sys.functions values (382, 'sql_mul', '*', 'calc', 0, 1, false, false, false, 2000, true, false);
insert into sys.args values (38333, 382, 'res_0', 'day_interval', 4, 0, 0, 0);
insert into sys.args values (38334, 382, 'arg_1', 'day_interval', 4, 0, 1, 1);
insert into sys.args values (38335, 382, 'arg_2', 'int', 32, 0, 1, 2);
insert into sys.functions values (383, 'sql_mul', '*', 'calc', 0, 1, false, false, false, 2000, true, false);
insert into sys.args values (38336, 383, 'res_0', 'sec_interval', 13, 0, 0, 0);
insert into sys.args values (38337, 383, 'arg_1', 'sec_interval', 13, 0, 1, 1);
insert into sys.args values (38338, 383, 'arg_2', 'int', 32, 0, 1, 2);
insert into sys.functions values (384, 'sql_div', '/', 'calc', 0, 1, false, false, false, 2000, true, false);
insert into sys.args values (38339, 384, 'res_0', 'month_interval', 3, 0, 0, 0);
insert into sys.args values (38340, 384, 'arg_1', 'month_interval', 3, 0, 1, 1);
insert into sys.args values (38341, 384, 'arg_2', 'int', 32, 0, 1, 2);
insert into sys.functions values (385, 'sql_div', '/', 'calc', 0, 1, false, false, false, 2000, true, false);
insert into sys.args values (38342, 385, 'res_0', 'day_interval', 4, 0, 0, 0);
insert into sys.args values (38343, 385, 'arg_1', 'day_interval', 4, 0, 1, 1);
insert into sys.args values (38344, 385, 'arg_2', 'int', 32, 0, 1, 2);
insert into sys.functions values (386, 'sql_div', '/', 'calc', 0, 1, false, false, false, 2000, true, false);
insert into sys.args values (38345, 386, 'res_0', 'sec_interval', 13, 0, 0, 0);
insert into sys.args values (38346, 386, 'arg_1', 'sec_interval', 13, 0, 1, 1);
insert into sys.args values (38347, 386, 'arg_2', 'int', 32, 0, 1, 2);
insert into sys.functions values (387, 'sql_sub', '-', 'calc', 0, 1, false, false, false, 2000, true, false);
insert into sys.args values (38348, 387, 'res_0', 'bigint', 64, 0, 0, 0);
insert into sys.args values (38349, 387, 'arg_1', 'bigint', 64, 0, 1, 1);
insert into sys.args values (38350, 387, 'arg_2', 'bigint', 64, 0, 1, 2);
insert into sys.functions values (388, 'sql_add', '+', 'calc', 0, 1, false, false, false, 2000, true, false);
insert into sys.args values (38351, 388, 'res_0', 'bigint', 64, 0, 0, 0);
insert into sys.args values (38352, 388, 'arg_1', 'bigint', 64, 0, 1, 1);
insert into sys.args values (38353, 388, 'arg_2', 'bigint', 64, 0, 1, 2);
insert into sys.functions values (389, 'sql_mul', '*', 'calc', 0, 1, false, false, false, 2000, true, false);
insert into sys.args values (38354, 389, 'res_0', 'bigint', 64, 0, 0, 0);
insert into sys.args values (38355, 389, 'arg_1', 'bigint', 64, 0, 1, 1);
insert into sys.args values (38356, 389, 'arg_2', 'bigint', 64, 0, 1, 2);
insert into sys.functions values (390, 'sql_div', '/', 'calc', 0, 1, false, false, false, 2000, true, false);
insert into sys.args values (38357, 390, 'res_0', 'bigint', 64, 0, 0, 0);
insert into sys.args values (38358, 390, 'arg_1', 'bigint', 64, 0, 1, 1);
insert into sys.args values (38359, 390, 'arg_2', 'bigint', 64, 0, 1, 2);
insert into sys.functions values (391, 'bit_and', 'and', 'calc', 0, 1, false, false, false, 2000, true, false);
insert into sys.args values (38360, 391, 'res_0', 'bigint', 64, 0, 0, 0);
insert into sys.args values (38361, 391, 'arg_1', 'bigint', 64, 0, 1, 1);
insert into sys.args values (38362, 391, 'arg_2', 'bigint', 64, 0, 1, 2);
insert into sys.functions values (392, 'bit_or', 'or', 'calc', 0, 1, false, false, false, 2000, true, false);
insert into sys.args values (38363, 392, 'res_0', 'bigint', 64, 0, 0, 0);
insert into sys.args values (38364, 392, 'arg_1', 'bigint', 64, 0, 1, 1);
insert into sys.args values (38365, 392, 'arg_2', 'bigint', 64, 0, 1, 2);
insert into sys.functions values (393, 'bit_xor', 'xor', 'calc', 0, 1, false, false, false, 2000, true, false);
insert into sys.args values (38366, 393, 'res_0', 'bigint', 64, 0, 0, 0);
insert into sys.args values (38367, 393, 'arg_1', 'bigint', 64, 0, 1, 1);
insert into sys.args values (38368, 393, 'arg_2', 'bigint', 64, 0, 1, 2);
insert into sys.functions values (394, 'bit_not', 'not', 'calc', 0, 1, false, false, false, 2000, true, false);
insert into sys.args values (38369, 394, 'res_0', 'bigint', 64, 0, 0, 0);
insert into sys.args values (38370, 394, 'arg_1', 'bigint', 64, 0, 1, 1);
insert into sys.functions values (395, 'left_shift', '<<', 'calc', 0, 1, false, false, false, 2000, true, false);
insert into sys.args values (38371, 395, 'res_0', 'bigint', 64, 0, 0, 0);
insert into sys.args values (38372, 395, 'arg_1', 'bigint', 64, 0, 1, 1);
insert into sys.args values (38373, 395, 'arg_2', 'int', 32, 0, 1, 2);
insert into sys.functions values (396, 'right_shift', '>>', 'calc', 0, 1, false, false, false, 2000, true, false);
insert into sys.args values (38374, 396, 'res_0', 'bigint', 64, 0, 0, 0);
insert into sys.args values (38375, 396, 'arg_1', 'bigint', 64, 0, 1, 1);
insert into sys.args values (38376, 396, 'arg_2', 'int', 32, 0, 1, 2);
insert into sys.functions values (397, 'sql_neg', '-', 'calc', 0, 1, false, false, false, 2000, true, false);
insert into sys.args values (38377, 397, 'res_0', 'bigint', 64, 0, 0, 0);
insert into sys.args values (38378, 397, 'arg_1', 'bigint', 64, 0, 1, 1);
insert into sys.functions values (398, 'abs', 'abs', 'calc', 0, 1, false, false, false, 2000, true, false);
insert into sys.args values (38379, 398, 'res_0', 'bigint', 64, 0, 0, 0);
insert into sys.args values (38380, 398, 'arg_1', 'bigint', 64, 0, 1, 1);
insert into sys.functions values (399, 'sign', 'sign', 'calc', 0, 1, false, false, false, 2000, true, false);
insert into sys.args values (38381, 399, 'res_0', 'tinyint', 8, 0, 0, 0);
insert into sys.args values (38382, 399, 'arg_1', 'bigint', 64, 0, 1, 1);
insert into sys.functions values (400, 'scale_up', '*', 'calc', 0, 1, false, false, false, 2000, true, false);
insert into sys.args values (38383, 400, 'res_0', 'bigint', 64, 0, 0, 0);
insert into sys.args values (38384, 400, 'arg_1', 'bigint', 64, 0, 1, 1);
insert into sys.args values (38385, 400, 'arg_2', 'bigint', 64, 0, 1, 2);
insert into sys.functions values (401, 'scale_down', 'dec_round', 'calc', 0, 1, false, false, false, 2000, true, false);
insert into sys.args values (38386, 401, 'res_0', 'bigint', 64, 0, 0, 0);
insert into sys.args values (38387, 401, 'arg_1', 'bigint', 64, 0, 1, 1);
insert into sys.args values (38388, 401, 'arg_2', 'bigint', 64, 0, 1, 2);
insert into sys.functions values (402, 'sql_mul', '*', 'calc', 0, 1, false, false, false, 2000, true, false);
insert into sys.args values (38389, 402, 'res_0', 'day_interval', 4, 0, 0, 0);
insert into sys.args values (38390, 402, 'arg_1', 'day_interval', 4, 0, 1, 1);
insert into sys.args values (38391, 402, 'arg_2', 'bigint', 64, 0, 1, 2);
insert into sys.functions values (403, 'sql_mul', '*', 'calc', 0, 1, false, false, false, 2000, true, false);
insert into sys.args values (38392, 403, 'res_0', 'sec_interval', 13, 0, 0, 0);
insert into sys.args values (38393, 403, 'arg_1', 'sec_interval', 13, 0, 1, 1);
insert into sys.args values (38394, 403, 'arg_2', 'bigint', 64, 0, 1, 2);
insert into sys.functions values (404, 'sql_div', '/', 'calc', 0, 1, false, false, false, 2000, true, false);
insert into sys.args values (38395, 404, 'res_0', 'month_interval', 3, 0, 0, 0);
insert into sys.args values (38396, 404, 'arg_1', 'month_interval', 3, 0, 1, 1);
insert into sys.args values (38397, 404, 'arg_2', 'bigint', 64, 0, 1, 2);
insert into sys.functions values (405, 'sql_div', '/', 'calc', 0, 1, false, false, false, 2000, true, false);
insert into sys.args values (38398, 405, 'res_0', 'day_interval', 4, 0, 0, 0);
insert into sys.args values (38399, 405, 'arg_1', 'day_interval', 4, 0, 1, 1);
insert into sys.args values (38400, 405, 'arg_2', 'bigint', 64, 0, 1, 2);
insert into sys.functions values (406, 'sql_div', '/', 'calc', 0, 1, false, false, false, 2000, true, false);
insert into sys.args values (38401, 406, 'res_0', 'sec_interval', 13, 0, 0, 0);
insert into sys.args values (38402, 406, 'arg_1', 'sec_interval', 13, 0, 1, 1);
insert into sys.args values (38403, 406, 'arg_2', 'bigint', 64, 0, 1, 2);
insert into sys.functions values (407, 'sql_sub', '-', 'calc', 0, 1, false, false, false, 2000, true, false);
insert into sys.args values (38404, 407, 'res_0', 'decimal', 2, 0, 0, 0);
insert into sys.args values (38405, 407, 'arg_1', 'decimal', 2, 0, 1, 1);
insert into sys.args values (38406, 407, 'arg_2', 'decimal', 2, 0, 1, 2);
insert into sys.functions values (408, 'sql_add', '+', 'calc', 0, 1, false, false, false, 2000, true, false);
insert into sys.args values (38407, 408, 'res_0', 'decimal', 2, 0, 0, 0);
insert into sys.args values (38408, 408, 'arg_1', 'decimal', 2, 0, 1, 1);
insert into sys.args values (38409, 408, 'arg_2', 'decimal', 2, 0, 1, 2);
insert into sys.functions values (409, 'sql_mul', '*', 'calc', 0, 1, false, false, false, 2000, true, false);
insert into sys.args values (38410, 409, 'res_0', 'decimal', 2, 0, 0, 0);
insert into sys.args values (38411, 409, 'arg_1', 'decimal', 2, 0, 1, 1);
insert into sys.args values (38412, 409, 'arg_2', 'decimal', 2, 0, 1, 2);
insert into sys.functions values (410, 'sql_div', '/', 'calc', 0, 1, false, false, false, 2000, true, false);
insert into sys.args values (38413, 410, 'res_0', 'decimal', 2, 0, 0, 0);
insert into sys.args values (38414, 410, 'arg_1', 'decimal', 2, 0, 1, 1);
insert into sys.args values (38415, 410, 'arg_2', 'decimal', 2, 0, 1, 2);
insert into sys.functions values (411, 'bit_and', 'and', 'calc', 0, 1, false, false, false, 2000, true, false);
insert into sys.args values (38416, 411, 'res_0', 'decimal', 2, 0, 0, 0);
insert into sys.args values (38417, 411, 'arg_1', 'decimal', 2, 0, 1, 1);
insert into sys.args values (38418, 411, 'arg_2', 'decimal', 2, 0, 1, 2);
insert into sys.functions values (412, 'bit_or', 'or', 'calc', 0, 1, false, false, false, 2000, true, false);
insert into sys.args values (38419, 412, 'res_0', 'decimal', 2, 0, 0, 0);
insert into sys.args values (38420, 412, 'arg_1', 'decimal', 2, 0, 1, 1);
insert into sys.args values (38421, 412, 'arg_2', 'decimal', 2, 0, 1, 2);
insert into sys.functions values (413, 'bit_xor', 'xor', 'calc', 0, 1, false, false, false, 2000, true, false);
insert into sys.args values (38422, 413, 'res_0', 'decimal', 2, 0, 0, 0);
insert into sys.args values (38423, 413, 'arg_1', 'decimal', 2, 0, 1, 1);
insert into sys.args values (38424, 413, 'arg_2', 'decimal', 2, 0, 1, 2);
insert into sys.functions values (414, 'bit_not', 'not', 'calc', 0, 1, false, false, false, 2000, true, false);
insert into sys.args values (38425, 414, 'res_0', 'decimal', 2, 0, 0, 0);
insert into sys.args values (38426, 414, 'arg_1', 'decimal', 2, 0, 1, 1);
insert into sys.functions values (415, 'left_shift', '<<', 'calc', 0, 1, false, false, false, 2000, true, false);
insert into sys.args values (38427, 415, 'res_0', 'decimal', 2, 0, 0, 0);
insert into sys.args values (38428, 415, 'arg_1', 'decimal', 2, 0, 1, 1);
insert into sys.args values (38429, 415, 'arg_2', 'int', 32, 0, 1, 2);
insert into sys.functions values (416, 'right_shift', '>>', 'calc', 0, 1, false, false, false, 2000, true, false);
insert into sys.args values (38430, 416, 'res_0', 'decimal', 2, 0, 0, 0);
insert into sys.args values (38431, 416, 'arg_1', 'decimal', 2, 0, 1, 1);
insert into sys.args values (38432, 416, 'arg_2', 'int', 32, 0, 1, 2);
insert into sys.functions values (417, 'sql_neg', '-', 'calc', 0, 1, false, false, false, 2000, true, false);
insert into sys.args values (38433, 417, 'res_0', 'decimal', 2, 0, 0, 0);
insert into sys.args values (38434, 417, 'arg_1', 'decimal', 2, 0, 1, 1);
insert into sys.functions values (418, 'abs', 'abs', 'calc', 0, 1, false, false, false, 2000, true, false);
insert into sys.args values (38435, 418, 'res_0', 'decimal', 2, 0, 0, 0);
insert into sys.args values (38436, 418, 'arg_1', 'decimal', 2, 0, 1, 1);
insert into sys.functions values (419, 'sign', 'sign', 'calc', 0, 1, false, false, false, 2000, true, false);
insert into sys.args values (38437, 419, 'res_0', 'tinyint', 8, 0, 0, 0);
insert into sys.args values (38438, 419, 'arg_1', 'decimal', 2, 0, 1, 1);
insert into sys.functions values (420, 'scale_up', '*', 'calc', 0, 1, false, false, false, 2000, true, false);
insert into sys.args values (38439, 420, 'res_0', 'decimal', 2, 0, 0, 0);
insert into sys.args values (38440, 420, 'arg_1', 'decimal', 2, 0, 1, 1);
insert into sys.args values (38441, 420, 'arg_2', 'tinyint', 8, 0, 1, 2);
insert into sys.functions values (421, 'scale_down', 'dec_round', 'calc', 0, 1, false, false, false, 2000, true, false);
insert into sys.args values (38442, 421, 'res_0', 'decimal', 2, 0, 0, 0);
insert into sys.args values (38443, 421, 'arg_1', 'decimal', 2, 0, 1, 1);
insert into sys.args values (38444, 421, 'arg_2', 'tinyint', 8, 0, 1, 2);
insert into sys.functions values (422, 'sql_mul', '*', 'calc', 0, 1, false, false, false, 2000, true, false);
insert into sys.args values (38445, 422, 'res_0', 'month_interval', 3, 0, 0, 0);
insert into sys.args values (38446, 422, 'arg_1', 'month_interval', 3, 0, 1, 1);
insert into sys.args values (38447, 422, 'arg_2', 'decimal', 2, 0, 1, 2);
insert into sys.functions values (423, 'sql_mul', '*', 'calc', 0, 1, false, false, false, 2000, true, false);
insert into sys.args values (38448, 423, 'res_0', 'day_interval', 4, 0, 0, 0);
insert into sys.args values (38449, 423, 'arg_1', 'day_interval', 4, 0, 1, 1);
insert into sys.args values (38450, 423, 'arg_2', 'decimal', 2, 0, 1, 2);
insert into sys.functions values (424, 'sql_mul', '*', 'calc', 0, 1, false, false, false, 2000, true, false);
insert into sys.args values (38451, 424, 'res_0', 'sec_interval', 13, 0, 0, 0);
insert into sys.args values (38452, 424, 'arg_1', 'sec_interval', 13, 0, 1, 1);
insert into sys.args values (38453, 424, 'arg_2', 'decimal', 2, 0, 1, 2);
insert into sys.functions values (425, 'sql_div', '/', 'calc', 0, 1, false, false, false, 2000, true, false);
insert into sys.args values (38454, 425, 'res_0', 'month_interval', 3, 0, 0, 0);
insert into sys.args values (38455, 425, 'arg_1', 'month_interval', 3, 0, 1, 1);
insert into sys.args values (38456, 425, 'arg_2', 'decimal', 2, 0, 1, 2);
insert into sys.functions values (426, 'sql_div', '/', 'calc', 0, 1, false, false, false, 2000, true, false);
insert into sys.args values (38457, 426, 'res_0', 'day_interval', 4, 0, 0, 0);
insert into sys.args values (38458, 426, 'arg_1', 'day_interval', 4, 0, 1, 1);
insert into sys.args values (38459, 426, 'arg_2', 'decimal', 2, 0, 1, 2);
insert into sys.functions values (427, 'sql_div', '/', 'calc', 0, 1, false, false, false, 2000, true, false);
insert into sys.args values (38460, 427, 'res_0', 'sec_interval', 13, 0, 0, 0);
insert into sys.args values (38461, 427, 'arg_1', 'sec_interval', 13, 0, 1, 1);
insert into sys.args values (38462, 427, 'arg_2', 'decimal', 2, 0, 1, 2);
insert into sys.functions values (428, 'sql_sub', '-', 'calc', 0, 1, false, false, false, 2000, true, false);
insert into sys.args values (38463, 428, 'res_0', 'decimal', 4, 0, 0, 0);
insert into sys.args values (38464, 428, 'arg_1', 'decimal', 4, 0, 1, 1);
insert into sys.args values (38465, 428, 'arg_2', 'decimal', 4, 0, 1, 2);
insert into sys.functions values (429, 'sql_add', '+', 'calc', 0, 1, false, false, false, 2000, true, false);
insert into sys.args values (38466, 429, 'res_0', 'decimal', 4, 0, 0, 0);
insert into sys.args values (38467, 429, 'arg_1', 'decimal', 4, 0, 1, 1);
insert into sys.args values (38468, 429, 'arg_2', 'decimal', 4, 0, 1, 2);
insert into sys.functions values (430, 'sql_mul', '*', 'calc', 0, 1, false, false, false, 2000, true, false);
insert into sys.args values (38469, 430, 'res_0', 'decimal', 4, 0, 0, 0);
insert into sys.args values (38470, 430, 'arg_1', 'decimal', 4, 0, 1, 1);
insert into sys.args values (38471, 430, 'arg_2', 'decimal', 4, 0, 1, 2);
insert into sys.functions values (431, 'sql_div', '/', 'calc', 0, 1, false, false, false, 2000, true, false);
insert into sys.args values (38472, 431, 'res_0', 'decimal', 4, 0, 0, 0);
insert into sys.args values (38473, 431, 'arg_1', 'decimal', 4, 0, 1, 1);
insert into sys.args values (38474, 431, 'arg_2', 'decimal', 4, 0, 1, 2);
insert into sys.functions values (432, 'bit_and', 'and', 'calc', 0, 1, false, false, false, 2000, true, false);
insert into sys.args values (38475, 432, 'res_0', 'decimal', 4, 0, 0, 0);
insert into sys.args values (38476, 432, 'arg_1', 'decimal', 4, 0, 1, 1);
insert into sys.args values (38477, 432, 'arg_2', 'decimal', 4, 0, 1, 2);
insert into sys.functions values (433, 'bit_or', 'or', 'calc', 0, 1, false, false, false, 2000, true, false);
insert into sys.args values (38478, 433, 'res_0', 'decimal', 4, 0, 0, 0);
insert into sys.args values (38479, 433, 'arg_1', 'decimal', 4, 0, 1, 1);
insert into sys.args values (38480, 433, 'arg_2', 'decimal', 4, 0, 1, 2);
insert into sys.functions values (434, 'bit_xor', 'xor', 'calc', 0, 1, false, false, false, 2000, true, false);
insert into sys.args values (38481, 434, 'res_0', 'decimal', 4, 0, 0, 0);
insert into sys.args values (38482, 434, 'arg_1', 'decimal', 4, 0, 1, 1);
insert into sys.args values (38483, 434, 'arg_2', 'decimal', 4, 0, 1, 2);
insert into sys.functions values (435, 'bit_not', 'not', 'calc', 0, 1, false, false, false, 2000, true, false);
insert into sys.args values (38484, 435, 'res_0', 'decimal', 4, 0, 0, 0);
insert into sys.args values (38485, 435, 'arg_1', 'decimal', 4, 0, 1, 1);
insert into sys.functions values (436, 'left_shift', '<<', 'calc', 0, 1, false, false, false, 2000, true, false);
insert into sys.args values (38486, 436, 'res_0', 'decimal', 4, 0, 0, 0);
insert into sys.args values (38487, 436, 'arg_1', 'decimal', 4, 0, 1, 1);
insert into sys.args values (38488, 436, 'arg_2', 'int', 32, 0, 1, 2);
insert into sys.functions values (437, 'right_shift', '>>', 'calc', 0, 1, false, false, false, 2000, true, false);
insert into sys.args values (38489, 437, 'res_0', 'decimal', 4, 0, 0, 0);
insert into sys.args values (38490, 437, 'arg_1', 'decimal', 4, 0, 1, 1);
insert into sys.args values (38491, 437, 'arg_2', 'int', 32, 0, 1, 2);
insert into sys.functions values (438, 'sql_neg', '-', 'calc', 0, 1, false, false, false, 2000, true, false);
insert into sys.args values (38492, 438, 'res_0', 'decimal', 4, 0, 0, 0);
insert into sys.args values (38493, 438, 'arg_1', 'decimal', 4, 0, 1, 1);
insert into sys.functions values (439, 'abs', 'abs', 'calc', 0, 1, false, false, false, 2000, true, false);
insert into sys.args values (38494, 439, 'res_0', 'decimal', 4, 0, 0, 0);
insert into sys.args values (38495, 439, 'arg_1', 'decimal', 4, 0, 1, 1);
insert into sys.functions values (440, 'sign', 'sign', 'calc', 0, 1, false, false, false, 2000, true, false);
insert into sys.args values (38496, 440, 'res_0', 'tinyint', 8, 0, 0, 0);
insert into sys.args values (38497, 440, 'arg_1', 'decimal', 4, 0, 1, 1);
insert into sys.functions values (441, 'scale_up', '*', 'calc', 0, 1, false, false, false, 2000, true, false);
insert into sys.args values (38498, 441, 'res_0', 'decimal', 4, 0, 0, 0);
insert into sys.args values (38499, 441, 'arg_1', 'decimal', 4, 0, 1, 1);
insert into sys.args values (38500, 441, 'arg_2', 'smallint', 16, 0, 1, 2);
insert into sys.functions values (442, 'scale_down', 'dec_round', 'calc', 0, 1, false, false, false, 2000, true, false);
insert into sys.args values (38501, 442, 'res_0', 'decimal', 4, 0, 0, 0);
insert into sys.args values (38502, 442, 'arg_1', 'decimal', 4, 0, 1, 1);
insert into sys.args values (38503, 442, 'arg_2', 'smallint', 16, 0, 1, 2);
insert into sys.functions values (443, 'sql_mul', '*', 'calc', 0, 1, false, false, false, 2000, true, false);
insert into sys.args values (38504, 443, 'res_0', 'month_interval', 3, 0, 0, 0);
insert into sys.args values (38505, 443, 'arg_1', 'month_interval', 3, 0, 1, 1);
insert into sys.args values (38506, 443, 'arg_2', 'decimal', 4, 0, 1, 2);
insert into sys.functions values (444, 'sql_mul', '*', 'calc', 0, 1, false, false, false, 2000, true, false);
insert into sys.args values (38507, 444, 'res_0', 'day_interval', 4, 0, 0, 0);
insert into sys.args values (38508, 444, 'arg_1', 'day_interval', 4, 0, 1, 1);
insert into sys.args values (38509, 444, 'arg_2', 'decimal', 4, 0, 1, 2);
insert into sys.functions values (445, 'sql_mul', '*', 'calc', 0, 1, false, false, false, 2000, true, false);
insert into sys.args values (38510, 445, 'res_0', 'sec_interval', 13, 0, 0, 0);
insert into sys.args values (38511, 445, 'arg_1', 'sec_interval', 13, 0, 1, 1);
insert into sys.args values (38512, 445, 'arg_2', 'decimal', 4, 0, 1, 2);
insert into sys.functions values (446, 'sql_div', '/', 'calc', 0, 1, false, false, false, 2000, true, false);
insert into sys.args values (38513, 446, 'res_0', 'month_interval', 3, 0, 0, 0);
insert into sys.args values (38514, 446, 'arg_1', 'month_interval', 3, 0, 1, 1);
insert into sys.args values (38515, 446, 'arg_2', 'decimal', 4, 0, 1, 2);
insert into sys.functions values (447, 'sql_div', '/', 'calc', 0, 1, false, false, false, 2000, true, false);
insert into sys.args values (38516, 447, 'res_0', 'day_interval', 4, 0, 0, 0);
insert into sys.args values (38517, 447, 'arg_1', 'day_interval', 4, 0, 1, 1);
insert into sys.args values (38518, 447, 'arg_2', 'decimal', 4, 0, 1, 2);
insert into sys.functions values (448, 'sql_div', '/', 'calc', 0, 1, false, false, false, 2000, true, false);
insert into sys.args values (38519, 448, 'res_0', 'sec_interval', 13, 0, 0, 0);
insert into sys.args values (38520, 448, 'arg_1', 'sec_interval', 13, 0, 1, 1);
insert into sys.args values (38521, 448, 'arg_2', 'decimal', 4, 0, 1, 2);
insert into sys.functions values (449, 'sql_sub', '-', 'calc', 0, 1, false, false, false, 2000, true, false);
insert into sys.args values (38522, 449, 'res_0', 'decimal', 9, 0, 0, 0);
insert into sys.args values (38523, 449, 'arg_1', 'decimal', 9, 0, 1, 1);
insert into sys.args values (38524, 449, 'arg_2', 'decimal', 9, 0, 1, 2);
insert into sys.functions values (450, 'sql_add', '+', 'calc', 0, 1, false, false, false, 2000, true, false);
insert into sys.args values (38525, 450, 'res_0', 'decimal', 9, 0, 0, 0);
insert into sys.args values (38526, 450, 'arg_1', 'decimal', 9, 0, 1, 1);
insert into sys.args values (38527, 450, 'arg_2', 'decimal', 9, 0, 1, 2);
insert into sys.functions values (451, 'sql_mul', '*', 'calc', 0, 1, false, false, false, 2000, true, false);
insert into sys.args values (38528, 451, 'res_0', 'decimal', 9, 0, 0, 0);
insert into sys.args values (38529, 451, 'arg_1', 'decimal', 9, 0, 1, 1);
insert into sys.args values (38530, 451, 'arg_2', 'decimal', 9, 0, 1, 2);
insert into sys.functions values (452, 'sql_div', '/', 'calc', 0, 1, false, false, false, 2000, true, false);
insert into sys.args values (38531, 452, 'res_0', 'decimal', 9, 0, 0, 0);
insert into sys.args values (38532, 452, 'arg_1', 'decimal', 9, 0, 1, 1);
insert into sys.args values (38533, 452, 'arg_2', 'decimal', 9, 0, 1, 2);
insert into sys.functions values (453, 'bit_and', 'and', 'calc', 0, 1, false, false, false, 2000, true, false);
insert into sys.args values (38534, 453, 'res_0', 'decimal', 9, 0, 0, 0);
insert into sys.args values (38535, 453, 'arg_1', 'decimal', 9, 0, 1, 1);
insert into sys.args values (38536, 453, 'arg_2', 'decimal', 9, 0, 1, 2);
insert into sys.functions values (454, 'bit_or', 'or', 'calc', 0, 1, false, false, false, 2000, true, false);
insert into sys.args values (38537, 454, 'res_0', 'decimal', 9, 0, 0, 0);
insert into sys.args values (38538, 454, 'arg_1', 'decimal', 9, 0, 1, 1);
insert into sys.args values (38539, 454, 'arg_2', 'decimal', 9, 0, 1, 2);
insert into sys.functions values (455, 'bit_xor', 'xor', 'calc', 0, 1, false, false, false, 2000, true, false);
insert into sys.args values (38540, 455, 'res_0', 'decimal', 9, 0, 0, 0);
insert into sys.args values (38541, 455, 'arg_1', 'decimal', 9, 0, 1, 1);
insert into sys.args values (38542, 455, 'arg_2', 'decimal', 9, 0, 1, 2);
insert into sys.functions values (456, 'bit_not', 'not', 'calc', 0, 1, false, false, false, 2000, true, false);
insert into sys.args values (38543, 456, 'res_0', 'decimal', 9, 0, 0, 0);
insert into sys.args values (38544, 456, 'arg_1', 'decimal', 9, 0, 1, 1);
insert into sys.functions values (457, 'left_shift', '<<', 'calc', 0, 1, false, false, false, 2000, true, false);
insert into sys.args values (38545, 457, 'res_0', 'decimal', 9, 0, 0, 0);
insert into sys.args values (38546, 457, 'arg_1', 'decimal', 9, 0, 1, 1);
insert into sys.args values (38547, 457, 'arg_2', 'int', 32, 0, 1, 2);
insert into sys.functions values (458, 'right_shift', '>>', 'calc', 0, 1, false, false, false, 2000, true, false);
insert into sys.args values (38548, 458, 'res_0', 'decimal', 9, 0, 0, 0);
insert into sys.args values (38549, 458, 'arg_1', 'decimal', 9, 0, 1, 1);
insert into sys.args values (38550, 458, 'arg_2', 'int', 32, 0, 1, 2);
insert into sys.functions values (459, 'sql_neg', '-', 'calc', 0, 1, false, false, false, 2000, true, false);
insert into sys.args values (38551, 459, 'res_0', 'decimal', 9, 0, 0, 0);
insert into sys.args values (38552, 459, 'arg_1', 'decimal', 9, 0, 1, 1);
insert into sys.functions values (460, 'abs', 'abs', 'calc', 0, 1, false, false, false, 2000, true, false);
insert into sys.args values (38553, 460, 'res_0', 'decimal', 9, 0, 0, 0);
insert into sys.args values (38554, 460, 'arg_1', 'decimal', 9, 0, 1, 1);
insert into sys.functions values (461, 'sign', 'sign', 'calc', 0, 1, false, false, false, 2000, true, false);
insert into sys.args values (38555, 461, 'res_0', 'tinyint', 8, 0, 0, 0);
insert into sys.args values (38556, 461, 'arg_1', 'decimal', 9, 0, 1, 1);
insert into sys.functions values (462, 'scale_up', '*', 'calc', 0, 1, false, false, false, 2000, true, false);
insert into sys.args values (38557, 462, 'res_0', 'decimal', 9, 0, 0, 0);
insert into sys.args values (38558, 462, 'arg_1', 'decimal', 9, 0, 1, 1);
insert into sys.args values (38559, 462, 'arg_2', 'int', 32, 0, 1, 2);
insert into sys.functions values (463, 'scale_down', 'dec_round', 'calc', 0, 1, false, false, false, 2000, true, false);
insert into sys.args values (38560, 463, 'res_0', 'decimal', 9, 0, 0, 0);
insert into sys.args values (38561, 463, 'arg_1', 'decimal', 9, 0, 1, 1);
insert into sys.args values (38562, 463, 'arg_2', 'int', 32, 0, 1, 2);
insert into sys.functions values (464, 'sql_mul', '*', 'calc', 0, 1, false, false, false, 2000, true, false);
insert into sys.args values (38563, 464, 'res_0', 'month_interval', 3, 0, 0, 0);
insert into sys.args values (38564, 464, 'arg_1', 'month_interval', 3, 0, 1, 1);
insert into sys.args values (38565, 464, 'arg_2', 'decimal', 9, 0, 1, 2);
insert into sys.functions values (465, 'sql_mul', '*', 'calc', 0, 1, false, false, false, 2000, true, false);
insert into sys.args values (38566, 465, 'res_0', 'day_interval', 4, 0, 0, 0);
insert into sys.args values (38567, 465, 'arg_1', 'day_interval', 4, 0, 1, 1);
insert into sys.args values (38568, 465, 'arg_2', 'decimal', 9, 0, 1, 2);
insert into sys.functions values (466, 'sql_mul', '*', 'calc', 0, 1, false, false, false, 2000, true, false);
insert into sys.args values (38569, 466, 'res_0', 'sec_interval', 13, 0, 0, 0);
insert into sys.args values (38570, 466, 'arg_1', 'sec_interval', 13, 0, 1, 1);
insert into sys.args values (38571, 466, 'arg_2', 'decimal', 9, 0, 1, 2);
insert into sys.functions values (467, 'sql_div', '/', 'calc', 0, 1, false, false, false, 2000, true, false);
insert into sys.args values (38572, 467, 'res_0', 'month_interval', 3, 0, 0, 0);
insert into sys.args values (38573, 467, 'arg_1', 'month_interval', 3, 0, 1, 1);
insert into sys.args values (38574, 467, 'arg_2', 'decimal', 9, 0, 1, 2);
insert into sys.functions values (468, 'sql_div', '/', 'calc', 0, 1, false, false, false, 2000, true, false);
insert into sys.args values (38575, 468, 'res_0', 'day_interval', 4, 0, 0, 0);
insert into sys.args values (38576, 468, 'arg_1', 'day_interval', 4, 0, 1, 1);
insert into sys.args values (38577, 468, 'arg_2', 'decimal', 9, 0, 1, 2);
insert into sys.functions values (469, 'sql_div', '/', 'calc', 0, 1, false, false, false, 2000, true, false);
insert into sys.args values (38578, 469, 'res_0', 'sec_interval', 13, 0, 0, 0);
insert into sys.args values (38579, 469, 'arg_1', 'sec_interval', 13, 0, 1, 1);
insert into sys.args values (38580, 469, 'arg_2', 'decimal', 9, 0, 1, 2);
insert into sys.functions values (470, 'sql_sub', '-', 'calc', 0, 1, false, false, false, 2000, true, false);
insert into sys.args values (38581, 470, 'res_0', 'decimal', 18, 0, 0, 0);
insert into sys.args values (38582, 470, 'arg_1', 'decimal', 18, 0, 1, 1);
insert into sys.args values (38583, 470, 'arg_2', 'decimal', 18, 0, 1, 2);
insert into sys.functions values (471, 'sql_add', '+', 'calc', 0, 1, false, false, false, 2000, true, false);
insert into sys.args values (38584, 471, 'res_0', 'decimal', 18, 0, 0, 0);
insert into sys.args values (38585, 471, 'arg_1', 'decimal', 18, 0, 1, 1);
insert into sys.args values (38586, 471, 'arg_2', 'decimal', 18, 0, 1, 2);
insert into sys.functions values (472, 'sql_mul', '*', 'calc', 0, 1, false, false, false, 2000, true, false);
insert into sys.args values (38587, 472, 'res_0', 'decimal', 18, 0, 0, 0);
insert into sys.args values (38588, 472, 'arg_1', 'decimal', 18, 0, 1, 1);
insert into sys.args values (38589, 472, 'arg_2', 'decimal', 18, 0, 1, 2);
insert into sys.functions values (473, 'sql_div', '/', 'calc', 0, 1, false, false, false, 2000, true, false);
insert into sys.args values (38590, 473, 'res_0', 'decimal', 18, 0, 0, 0);
insert into sys.args values (38591, 473, 'arg_1', 'decimal', 18, 0, 1, 1);
insert into sys.args values (38592, 473, 'arg_2', 'decimal', 18, 0, 1, 2);
insert into sys.functions values (474, 'bit_and', 'and', 'calc', 0, 1, false, false, false, 2000, true, false);
insert into sys.args values (38593, 474, 'res_0', 'decimal', 18, 0, 0, 0);
insert into sys.args values (38594, 474, 'arg_1', 'decimal', 18, 0, 1, 1);
insert into sys.args values (38595, 474, 'arg_2', 'decimal', 18, 0, 1, 2);
insert into sys.functions values (475, 'bit_or', 'or', 'calc', 0, 1, false, false, false, 2000, true, false);
insert into sys.args values (38596, 475, 'res_0', 'decimal', 18, 0, 0, 0);
insert into sys.args values (38597, 475, 'arg_1', 'decimal', 18, 0, 1, 1);
insert into sys.args values (38598, 475, 'arg_2', 'decimal', 18, 0, 1, 2);
insert into sys.functions values (476, 'bit_xor', 'xor', 'calc', 0, 1, false, false, false, 2000, true, false);
insert into sys.args values (38599, 476, 'res_0', 'decimal', 18, 0, 0, 0);
insert into sys.args values (38600, 476, 'arg_1', 'decimal', 18, 0, 1, 1);
insert into sys.args values (38601, 476, 'arg_2', 'decimal', 18, 0, 1, 2);
insert into sys.functions values (477, 'bit_not', 'not', 'calc', 0, 1, false, false, false, 2000, true, false);
insert into sys.args values (38602, 477, 'res_0', 'decimal', 18, 0, 0, 0);
insert into sys.args values (38603, 477, 'arg_1', 'decimal', 18, 0, 1, 1);
insert into sys.functions values (478, 'left_shift', '<<', 'calc', 0, 1, false, false, false, 2000, true, false);
insert into sys.args values (38604, 478, 'res_0', 'decimal', 18, 0, 0, 0);
insert into sys.args values (38605, 478, 'arg_1', 'decimal', 18, 0, 1, 1);
insert into sys.args values (38606, 478, 'arg_2', 'int', 32, 0, 1, 2);
insert into sys.functions values (479, 'right_shift', '>>', 'calc', 0, 1, false, false, false, 2000, true, false);
insert into sys.args values (38607, 479, 'res_0', 'decimal', 18, 0, 0, 0);
insert into sys.args values (38608, 479, 'arg_1', 'decimal', 18, 0, 1, 1);
insert into sys.args values (38609, 479, 'arg_2', 'int', 32, 0, 1, 2);
insert into sys.functions values (480, 'sql_neg', '-', 'calc', 0, 1, false, false, false, 2000, true, false);
insert into sys.args values (38610, 480, 'res_0', 'decimal', 18, 0, 0, 0);
insert into sys.args values (38611, 480, 'arg_1', 'decimal', 18, 0, 1, 1);
insert into sys.functions values (481, 'abs', 'abs', 'calc', 0, 1, false, false, false, 2000, true, false);
insert into sys.args values (38612, 481, 'res_0', 'decimal', 18, 0, 0, 0);
insert into sys.args values (38613, 481, 'arg_1', 'decimal', 18, 0, 1, 1);
insert into sys.functions values (482, 'sign', 'sign', 'calc', 0, 1, false, false, false, 2000, true, false);
insert into sys.args values (38614, 482, 'res_0', 'tinyint', 8, 0, 0, 0);
insert into sys.args values (38615, 482, 'arg_1', 'decimal', 18, 0, 1, 1);
insert into sys.functions values (483, 'scale_up', '*', 'calc', 0, 1, false, false, false, 2000, true, false);
insert into sys.args values (38616, 483, 'res_0', 'decimal', 18, 0, 0, 0);
insert into sys.args values (38617, 483, 'arg_1', 'decimal', 18, 0, 1, 1);
insert into sys.args values (38618, 483, 'arg_2', 'bigint', 64, 0, 1, 2);
insert into sys.functions values (484, 'scale_down', 'dec_round', 'calc', 0, 1, false, false, false, 2000, true, false);
insert into sys.args values (38619, 484, 'res_0', 'decimal', 18, 0, 0, 0);
insert into sys.args values (38620, 484, 'arg_1', 'decimal', 18, 0, 1, 1);
insert into sys.args values (38621, 484, 'arg_2', 'bigint', 64, 0, 1, 2);
insert into sys.functions values (485, 'sql_mul', '*', 'calc', 0, 1, false, false, false, 2000, true, false);
insert into sys.args values (38622, 485, 'res_0', 'day_interval', 4, 0, 0, 0);
insert into sys.args values (38623, 485, 'arg_1', 'day_interval', 4, 0, 1, 1);
insert into sys.args values (38624, 485, 'arg_2', 'decimal', 18, 0, 1, 2);
insert into sys.functions values (486, 'sql_mul', '*', 'calc', 0, 1, false, false, false, 2000, true, false);
insert into sys.args values (38625, 486, 'res_0', 'sec_interval', 13, 0, 0, 0);
insert into sys.args values (38626, 486, 'arg_1', 'sec_interval', 13, 0, 1, 1);
insert into sys.args values (38627, 486, 'arg_2', 'decimal', 18, 0, 1, 2);
insert into sys.functions values (487, 'sql_div', '/', 'calc', 0, 1, false, false, false, 2000, true, false);
insert into sys.args values (38628, 487, 'res_0', 'month_interval', 3, 0, 0, 0);
insert into sys.args values (38629, 487, 'arg_1', 'month_interval', 3, 0, 1, 1);
insert into sys.args values (38630, 487, 'arg_2', 'decimal', 18, 0, 1, 2);
insert into sys.functions values (488, 'sql_div', '/', 'calc', 0, 1, false, false, false, 2000, true, false);
insert into sys.args values (38631, 488, 'res_0', 'day_interval', 4, 0, 0, 0);
insert into sys.args values (38632, 488, 'arg_1', 'day_interval', 4, 0, 1, 1);
insert into sys.args values (38633, 488, 'arg_2', 'decimal', 18, 0, 1, 2);
insert into sys.functions values (489, 'sql_div', '/', 'calc', 0, 1, false, false, false, 2000, true, false);
insert into sys.args values (38634, 489, 'res_0', 'sec_interval', 13, 0, 0, 0);
insert into sys.args values (38635, 489, 'arg_1', 'sec_interval', 13, 0, 1, 1);
insert into sys.args values (38636, 489, 'arg_2', 'decimal', 18, 0, 1, 2);
insert into sys.functions values (490, 'sql_sub', '-', 'calc', 0, 1, false, false, false, 2000, true, false);
insert into sys.args values (38637, 490, 'res_0', 'real', 24, 0, 0, 0);
insert into sys.args values (38638, 490, 'arg_1', 'real', 24, 0, 1, 1);
insert into sys.args values (38639, 490, 'arg_2', 'real', 24, 0, 1, 2);
insert into sys.functions values (491, 'sql_add', '+', 'calc', 0, 1, false, false, false, 2000, true, false);
insert into sys.args values (38640, 491, 'res_0', 'real', 24, 0, 0, 0);
insert into sys.args values (38641, 491, 'arg_1', 'real', 24, 0, 1, 1);
insert into sys.args values (38642, 491, 'arg_2', 'real', 24, 0, 1, 2);
insert into sys.functions values (492, 'sql_mul', '*', 'calc', 0, 1, false, false, false, 2000, true, false);
insert into sys.args values (38643, 492, 'res_0', 'real', 24, 0, 0, 0);
insert into sys.args values (38644, 492, 'arg_1', 'real', 24, 0, 1, 1);
insert into sys.args values (38645, 492, 'arg_2', 'real', 24, 0, 1, 2);
insert into sys.functions values (493, 'sql_div', '/', 'calc', 0, 1, false, false, false, 2000, true, false);
insert into sys.args values (38646, 493, 'res_0', 'real', 24, 0, 0, 0);
insert into sys.args values (38647, 493, 'arg_1', 'real', 24, 0, 1, 1);
insert into sys.args values (38648, 493, 'arg_2', 'real', 24, 0, 1, 2);
insert into sys.functions values (494, 'sql_neg', '-', 'calc', 0, 1, false, false, false, 2000, true, false);
insert into sys.args values (38649, 494, 'res_0', 'real', 24, 0, 0, 0);
insert into sys.args values (38650, 494, 'arg_1', 'real', 24, 0, 1, 1);
insert into sys.functions values (495, 'abs', 'abs', 'calc', 0, 1, false, false, false, 2000, true, false);
insert into sys.args values (38651, 495, 'res_0', 'real', 24, 0, 0, 0);
insert into sys.args values (38652, 495, 'arg_1', 'real', 24, 0, 1, 1);
insert into sys.functions values (496, 'sign', 'sign', 'calc', 0, 1, false, false, false, 2000, true, false);
insert into sys.args values (38653, 496, 'res_0', 'tinyint', 8, 0, 0, 0);
insert into sys.args values (38654, 496, 'arg_1', 'real', 24, 0, 1, 1);
insert into sys.functions values (497, 'scale_up', '*', 'calc', 0, 1, false, false, false, 2000, true, false);
insert into sys.args values (38655, 497, 'res_0', 'real', 24, 0, 0, 0);
insert into sys.args values (38656, 497, 'arg_1', 'real', 24, 0, 1, 1);
insert into sys.args values (38657, 497, 'arg_2', 'real', 24, 0, 1, 2);
insert into sys.functions values (498, 'scale_down', 'dec_round', 'calc', 0, 1, false, false, false, 2000, true, false);
insert into sys.args values (38658, 498, 'res_0', 'real', 24, 0, 0, 0);
insert into sys.args values (38659, 498, 'arg_1', 'real', 24, 0, 1, 1);
insert into sys.args values (38660, 498, 'arg_2', 'real', 24, 0, 1, 2);
insert into sys.functions values (499, 'sql_mul', '*', 'calc', 0, 1, false, false, false, 2000, true, false);
insert into sys.args values (38661, 499, 'res_0', 'month_interval', 3, 0, 0, 0);
insert into sys.args values (38662, 499, 'arg_1', 'month_interval', 3, 0, 1, 1);
insert into sys.args values (38663, 499, 'arg_2', 'real', 24, 0, 1, 2);
insert into sys.functions values (500, 'sql_mul', '*', 'calc', 0, 1, false, false, false, 2000, true, false);
insert into sys.args values (38664, 500, 'res_0', 'day_interval', 4, 0, 0, 0);
insert into sys.args values (38665, 500, 'arg_1', 'day_interval', 4, 0, 1, 1);
insert into sys.args values (38666, 500, 'arg_2', 'real', 24, 0, 1, 2);
insert into sys.functions values (501, 'sql_mul', '*', 'calc', 0, 1, false, false, false, 2000, true, false);
insert into sys.args values (38667, 501, 'res_0', 'sec_interval', 13, 0, 0, 0);
insert into sys.args values (38668, 501, 'arg_1', 'sec_interval', 13, 0, 1, 1);
insert into sys.args values (38669, 501, 'arg_2', 'real', 24, 0, 1, 2);
insert into sys.functions values (502, 'sql_div', '/', 'calc', 0, 1, false, false, false, 2000, true, false);
insert into sys.args values (38670, 502, 'res_0', 'month_interval', 3, 0, 0, 0);
insert into sys.args values (38671, 502, 'arg_1', 'month_interval', 3, 0, 1, 1);
insert into sys.args values (38672, 502, 'arg_2', 'real', 24, 0, 1, 2);
insert into sys.functions values (503, 'sql_div', '/', 'calc', 0, 1, false, false, false, 2000, true, false);
insert into sys.args values (38673, 503, 'res_0', 'day_interval', 4, 0, 0, 0);
insert into sys.args values (38674, 503, 'arg_1', 'day_interval', 4, 0, 1, 1);
insert into sys.args values (38675, 503, 'arg_2', 'real', 24, 0, 1, 2);
insert into sys.functions values (504, 'sql_div', '/', 'calc', 0, 1, false, false, false, 2000, true, false);
insert into sys.args values (38676, 504, 'res_0', 'sec_interval', 13, 0, 0, 0);
insert into sys.args values (38677, 504, 'arg_1', 'sec_interval', 13, 0, 1, 1);
insert into sys.args values (38678, 504, 'arg_2', 'real', 24, 0, 1, 2);
insert into sys.functions values (505, 'sql_sub', '-', 'calc', 0, 1, false, false, false, 2000, true, false);
insert into sys.args values (38679, 505, 'res_0', 'double', 53, 0, 0, 0);
insert into sys.args values (38680, 505, 'arg_1', 'double', 53, 0, 1, 1);
insert into sys.args values (38681, 505, 'arg_2', 'double', 53, 0, 1, 2);
insert into sys.functions values (506, 'sql_add', '+', 'calc', 0, 1, false, false, false, 2000, true, false);
insert into sys.args values (38682, 506, 'res_0', 'double', 53, 0, 0, 0);
insert into sys.args values (38683, 506, 'arg_1', 'double', 53, 0, 1, 1);
insert into sys.args values (38684, 506, 'arg_2', 'double', 53, 0, 1, 2);
insert into sys.functions values (507, 'sql_mul', '*', 'calc', 0, 1, false, false, false, 2000, true, false);
insert into sys.args values (38685, 507, 'res_0', 'double', 53, 0, 0, 0);
insert into sys.args values (38686, 507, 'arg_1', 'double', 53, 0, 1, 1);
insert into sys.args values (38687, 507, 'arg_2', 'double', 53, 0, 1, 2);
insert into sys.functions values (508, 'sql_div', '/', 'calc', 0, 1, false, false, false, 2000, true, false);
insert into sys.args values (38688, 508, 'res_0', 'double', 53, 0, 0, 0);
insert into sys.args values (38689, 508, 'arg_1', 'double', 53, 0, 1, 1);
insert into sys.args values (38690, 508, 'arg_2', 'double', 53, 0, 1, 2);
insert into sys.functions values (509, 'sql_neg', '-', 'calc', 0, 1, false, false, false, 2000, true, false);
insert into sys.args values (38691, 509, 'res_0', 'double', 53, 0, 0, 0);
insert into sys.args values (38692, 509, 'arg_1', 'double', 53, 0, 1, 1);
insert into sys.functions values (510, 'abs', 'abs', 'calc', 0, 1, false, false, false, 2000, true, false);
insert into sys.args values (38693, 510, 'res_0', 'double', 53, 0, 0, 0);
insert into sys.args values (38694, 510, 'arg_1', 'double', 53, 0, 1, 1);
insert into sys.functions values (511, 'sign', 'sign', 'calc', 0, 1, false, false, false, 2000, true, false);
insert into sys.args values (38695, 511, 'res_0', 'tinyint', 8, 0, 0, 0);
insert into sys.args values (38696, 511, 'arg_1', 'double', 53, 0, 1, 1);
insert into sys.functions values (512, 'scale_up', '*', 'calc', 0, 1, false, false, false, 2000, true, false);
insert into sys.args values (38697, 512, 'res_0', 'double', 53, 0, 0, 0);
insert into sys.args values (38698, 512, 'arg_1', 'double', 53, 0, 1, 1);
insert into sys.args values (38699, 512, 'arg_2', 'double', 53, 0, 1, 2);
insert into sys.functions values (513, 'scale_down', 'dec_round', 'calc', 0, 1, false, false, false, 2000, true, false);
insert into sys.args values (38700, 513, 'res_0', 'double', 53, 0, 0, 0);
insert into sys.args values (38701, 513, 'arg_1', 'double', 53, 0, 1, 1);
insert into sys.args values (38702, 513, 'arg_2', 'double', 53, 0, 1, 2);
insert into sys.functions values (514, 'sql_mul', '*', 'calc', 0, 1, false, false, false, 2000, true, false);
insert into sys.args values (38703, 514, 'res_0', 'month_interval', 3, 0, 0, 0);
insert into sys.args values (38704, 514, 'arg_1', 'month_interval', 3, 0, 1, 1);
insert into sys.args values (38705, 514, 'arg_2', 'double', 53, 0, 1, 2);
insert into sys.functions values (515, 'sql_mul', '*', 'calc', 0, 1, false, false, false, 2000, true, false);
insert into sys.args values (38706, 515, 'res_0', 'day_interval', 4, 0, 0, 0);
insert into sys.args values (38707, 515, 'arg_1', 'day_interval', 4, 0, 1, 1);
insert into sys.args values (38708, 515, 'arg_2', 'double', 53, 0, 1, 2);
insert into sys.functions values (516, 'sql_mul', '*', 'calc', 0, 1, false, false, false, 2000, true, false);
insert into sys.args values (38709, 516, 'res_0', 'sec_interval', 13, 0, 0, 0);
insert into sys.args values (38710, 516, 'arg_1', 'sec_interval', 13, 0, 1, 1);
insert into sys.args values (38711, 516, 'arg_2', 'double', 53, 0, 1, 2);
insert into sys.functions values (517, 'sql_div', '/', 'calc', 0, 1, false, false, false, 2000, true, false);
insert into sys.args values (38712, 517, 'res_0', 'month_interval', 3, 0, 0, 0);
insert into sys.args values (38713, 517, 'arg_1', 'month_interval', 3, 0, 1, 1);
insert into sys.args values (38714, 517, 'arg_2', 'double', 53, 0, 1, 2);
insert into sys.functions values (518, 'sql_div', '/', 'calc', 0, 1, false, false, false, 2000, true, false);
insert into sys.args values (38715, 518, 'res_0', 'day_interval', 4, 0, 0, 0);
insert into sys.args values (38716, 518, 'arg_1', 'day_interval', 4, 0, 1, 1);
insert into sys.args values (38717, 518, 'arg_2', 'double', 53, 0, 1, 2);
insert into sys.functions values (519, 'sql_div', '/', 'calc', 0, 1, false, false, false, 2000, true, false);
insert into sys.args values (38718, 519, 'res_0', 'sec_interval', 13, 0, 0, 0);
insert into sys.args values (38719, 519, 'arg_1', 'sec_interval', 13, 0, 1, 1);
insert into sys.args values (38720, 519, 'arg_2', 'double', 53, 0, 1, 2);
insert into sys.functions values (520, 'sql_mul', '*', 'calc', 0, 1, false, false, false, 2000, true, false);
insert into sys.args values (38721, 520, 'res_0', 'decimal', 4, 0, 0, 0);
insert into sys.args values (38722, 520, 'arg_1', 'decimal', 4, 0, 1, 1);
insert into sys.args values (38723, 520, 'arg_2', 'tinyint', 8, 0, 1, 2);
insert into sys.functions values (521, 'sql_mul', '*', 'calc', 0, 1, false, false, false, 2000, true, false);
insert into sys.args values (38724, 521, 'res_0', 'decimal', 4, 0, 0, 0);
insert into sys.args values (38725, 521, 'arg_1', 'tinyint', 8, 0, 1, 1);
insert into sys.args values (38726, 521, 'arg_2', 'decimal', 4, 0, 1, 2);
insert into sys.functions values (522, 'sql_mul', '*', 'calc', 0, 1, false, false, false, 2000, true, false);
insert into sys.args values (38727, 522, 'res_0', 'decimal', 4, 0, 0, 0);
insert into sys.args values (38728, 522, 'arg_1', 'decimal', 4, 0, 1, 1);
insert into sys.args values (38729, 522, 'arg_2', 'decimal', 2, 0, 1, 2);
insert into sys.functions values (523, 'sql_mul', '*', 'calc', 0, 1, false, false, false, 2000, true, false);
insert into sys.args values (38730, 523, 'res_0', 'decimal', 4, 0, 0, 0);
insert into sys.args values (38731, 523, 'arg_1', 'decimal', 2, 0, 1, 1);
insert into sys.args values (38732, 523, 'arg_2', 'decimal', 4, 0, 1, 2);
insert into sys.functions values (524, 'sql_mul', '*', 'calc', 0, 1, false, false, false, 2000, true, false);
insert into sys.args values (38733, 524, 'res_0', 'decimal', 9, 0, 0, 0);
insert into sys.args values (38734, 524, 'arg_1', 'decimal', 9, 0, 1, 1);
insert into sys.args values (38735, 524, 'arg_2', 'tinyint', 8, 0, 1, 2);
insert into sys.functions values (525, 'sql_mul', '*', 'calc', 0, 1, false, false, false, 2000, true, false);
insert into sys.args values (38736, 525, 'res_0', 'decimal', 9, 0, 0, 0);
insert into sys.args values (38737, 525, 'arg_1', 'tinyint', 8, 0, 1, 1);
insert into sys.args values (38738, 525, 'arg_2', 'decimal', 9, 0, 1, 2);
insert into sys.functions values (526, 'sql_mul', '*', 'calc', 0, 1, false, false, false, 2000, true, false);
insert into sys.args values (38739, 526, 'res_0', 'decimal', 9, 0, 0, 0);
insert into sys.args values (38740, 526, 'arg_1', 'decimal', 9, 0, 1, 1);
insert into sys.args values (38741, 526, 'arg_2', 'smallint', 16, 0, 1, 2);
insert into sys.functions values (527, 'sql_mul', '*', 'calc', 0, 1, false, false, false, 2000, true, false);
insert into sys.args values (38742, 527, 'res_0', 'decimal', 9, 0, 0, 0);
insert into sys.args values (38743, 527, 'arg_1', 'smallint', 16, 0, 1, 1);
insert into sys.args values (38744, 527, 'arg_2', 'decimal', 9, 0, 1, 2);
insert into sys.functions values (528, 'sql_mul', '*', 'calc', 0, 1, false, false, false, 2000, true, false);
insert into sys.args values (38745, 528, 'res_0', 'decimal', 9, 0, 0, 0);
insert into sys.args values (38746, 528, 'arg_1', 'decimal', 9, 0, 1, 1);
insert into sys.args values (38747, 528, 'arg_2', 'decimal', 2, 0, 1, 2);
insert into sys.functions values (529, 'sql_mul', '*', 'calc', 0, 1, false, false, false, 2000, true, false);
insert into sys.args values (38748, 529, 'res_0', 'decimal', 9, 0, 0, 0);
insert into sys.args values (38749, 529, 'arg_1', 'decimal', 2, 0, 1, 1);
insert into sys.args values (38750, 529, 'arg_2', 'decimal', 9, 0, 1, 2);
insert into sys.functions values (530, 'sql_mul', '*', 'calc', 0, 1, false, false, false, 2000, true, false);
insert into sys.args values (38751, 530, 'res_0', 'decimal', 9, 0, 0, 0);
insert into sys.args values (38752, 530, 'arg_1', 'decimal', 9, 0, 1, 1);
insert into sys.args values (38753, 530, 'arg_2', 'decimal', 4, 0, 1, 2);
insert into sys.functions values (531, 'sql_mul', '*', 'calc', 0, 1, false, false, false, 2000, true, false);
insert into sys.args values (38754, 531, 'res_0', 'decimal', 9, 0, 0, 0);
insert into sys.args values (38755, 531, 'arg_1', 'decimal', 4, 0, 1, 1);
insert into sys.args values (38756, 531, 'arg_2', 'decimal', 9, 0, 1, 2);
insert into sys.functions values (532, 'sql_mul', '*', 'calc', 0, 1, false, false, false, 2000, true, false);
insert into sys.args values (38757, 532, 'res_0', 'decimal', 18, 0, 0, 0);
insert into sys.args values (38758, 532, 'arg_1', 'decimal', 18, 0, 1, 1);
insert into sys.args values (38759, 532, 'arg_2', 'tinyint', 8, 0, 1, 2);
insert into sys.functions values (533, 'sql_mul', '*', 'calc', 0, 1, false, false, false, 2000, true, false);
insert into sys.args values (38760, 533, 'res_0', 'decimal', 18, 0, 0, 0);
insert into sys.args values (38761, 533, 'arg_1', 'tinyint', 8, 0, 1, 1);
insert into sys.args values (38762, 533, 'arg_2', 'decimal', 18, 0, 1, 2);
insert into sys.functions values (534, 'sql_mul', '*', 'calc', 0, 1, false, false, false, 2000, true, false);
insert into sys.args values (38763, 534, 'res_0', 'decimal', 18, 0, 0, 0);
insert into sys.args values (38764, 534, 'arg_1', 'decimal', 18, 0, 1, 1);
insert into sys.args values (38765, 534, 'arg_2', 'smallint', 16, 0, 1, 2);
insert into sys.functions values (535, 'sql_mul', '*', 'calc', 0, 1, false, false, false, 2000, true, false);
insert into sys.args values (38766, 535, 'res_0', 'decimal', 18, 0, 0, 0);
insert into sys.args values (38767, 535, 'arg_1', 'smallint', 16, 0, 1, 1);
insert into sys.args values (38768, 535, 'arg_2', 'decimal', 18, 0, 1, 2);
insert into sys.functions values (536, 'sql_mul', '*', 'calc', 0, 1, false, false, false, 2000, true, false);
insert into sys.args values (38769, 536, 'res_0', 'decimal', 18, 0, 0, 0);
insert into sys.args values (38770, 536, 'arg_1', 'decimal', 18, 0, 1, 1);
insert into sys.args values (38771, 536, 'arg_2', 'int', 32, 0, 1, 2);
insert into sys.functions values (537, 'sql_mul', '*', 'calc', 0, 1, false, false, false, 2000, true, false);
insert into sys.args values (38772, 537, 'res_0', 'decimal', 18, 0, 0, 0);
insert into sys.args values (38773, 537, 'arg_1', 'int', 32, 0, 1, 1);
insert into sys.args values (38774, 537, 'arg_2', 'decimal', 18, 0, 1, 2);
insert into sys.functions values (538, 'sql_mul', '*', 'calc', 0, 1, false, false, false, 2000, true, false);
insert into sys.args values (38775, 538, 'res_0', 'decimal', 18, 0, 0, 0);
insert into sys.args values (38776, 538, 'arg_1', 'decimal', 18, 0, 1, 1);
insert into sys.args values (38777, 538, 'arg_2', 'decimal', 2, 0, 1, 2);
insert into sys.functions values (539, 'sql_mul', '*', 'calc', 0, 1, false, false, false, 2000, true, false);
insert into sys.args values (38778, 539, 'res_0', 'decimal', 18, 0, 0, 0);
insert into sys.args values (38779, 539, 'arg_1', 'decimal', 2, 0, 1, 1);
insert into sys.args values (38780, 539, 'arg_2', 'decimal', 18, 0, 1, 2);
insert into sys.functions values (540, 'sql_mul', '*', 'calc', 0, 1, false, false, false, 2000, true, false);
insert into sys.args values (38781, 540, 'res_0', 'decimal', 18, 0, 0, 0);
insert into sys.args values (38782, 540, 'arg_1', 'decimal', 18, 0, 1, 1);
insert into sys.args values (38783, 540, 'arg_2', 'decimal', 4, 0, 1, 2);
insert into sys.functions values (541, 'sql_mul', '*', 'calc', 0, 1, false, false, false, 2000, true, false);
insert into sys.args values (38784, 541, 'res_0', 'decimal', 18, 0, 0, 0);
insert into sys.args values (38785, 541, 'arg_1', 'decimal', 4, 0, 1, 1);
insert into sys.args values (38786, 541, 'arg_2', 'decimal', 18, 0, 1, 2);
insert into sys.functions values (542, 'sql_mul', '*', 'calc', 0, 1, false, false, false, 2000, true, false);
insert into sys.args values (38787, 542, 'res_0', 'decimal', 18, 0, 0, 0);
insert into sys.args values (38788, 542, 'arg_1', 'decimal', 18, 0, 1, 1);
insert into sys.args values (38789, 542, 'arg_2', 'decimal', 9, 0, 1, 2);
insert into sys.functions values (543, 'sql_mul', '*', 'calc', 0, 1, false, false, false, 2000, true, false);
insert into sys.args values (38790, 543, 'res_0', 'decimal', 18, 0, 0, 0);
insert into sys.args values (38791, 543, 'arg_1', 'decimal', 9, 0, 1, 1);
insert into sys.args values (38792, 543, 'arg_2', 'decimal', 18, 0, 1, 2);
insert into sys.functions values (544, 'round', 'round', 'calc', 0, 1, false, false, false, 2000, true, false);
insert into sys.args values (38793, 544, 'res_0', 'decimal', 2, 0, 0, 0);
insert into sys.args values (38794, 544, 'arg_1', 'decimal', 2, 0, 1, 1);
insert into sys.args values (38795, 544, 'arg_2', 'tinyint', 8, 0, 1, 2);
insert into sys.functions values (545, 'round', 'round', 'calc', 0, 1, false, false, false, 2000, true, false);
insert into sys.args values (38796, 545, 'res_0', 'decimal', 4, 0, 0, 0);
insert into sys.args values (38797, 545, 'arg_1', 'decimal', 4, 0, 1, 1);
insert into sys.args values (38798, 545, 'arg_2', 'tinyint', 8, 0, 1, 2);
insert into sys.functions values (546, 'round', 'round', 'calc', 0, 1, false, false, false, 2000, true, false);
insert into sys.args values (38799, 546, 'res_0', 'decimal', 9, 0, 0, 0);
insert into sys.args values (38800, 546, 'arg_1', 'decimal', 9, 0, 1, 1);
insert into sys.args values (38801, 546, 'arg_2', 'tinyint', 8, 0, 1, 2);
insert into sys.functions values (547, 'round', 'round', 'calc', 0, 1, false, false, false, 2000, true, false);
insert into sys.args values (38802, 547, 'res_0', 'decimal', 18, 0, 0, 0);
insert into sys.args values (38803, 547, 'arg_1', 'decimal', 18, 0, 1, 1);
insert into sys.args values (38804, 547, 'arg_2', 'tinyint', 8, 0, 1, 2);
insert into sys.functions values (548, 'round', 'round', 'calc', 0, 1, false, false, false, 2000, true, false);
insert into sys.args values (38805, 548, 'res_0', 'real', 24, 0, 0, 0);
insert into sys.args values (38806, 548, 'arg_1', 'real', 24, 0, 1, 1);
insert into sys.args values (38807, 548, 'arg_2', 'tinyint', 8, 0, 1, 2);
insert into sys.functions values (549, 'round', 'round', 'calc', 0, 1, false, false, false, 2000, true, false);
insert into sys.args values (38808, 549, 'res_0', 'double', 53, 0, 0, 0);
insert into sys.args values (38809, 549, 'arg_1', 'double', 53, 0, 1, 1);
insert into sys.args values (38810, 549, 'arg_2', 'tinyint', 8, 0, 1, 2);
insert into sys.functions values (550, 'scale_up', '*', 'calc', 0, 1, false, false, false, 2000, true, false);
insert into sys.args values (38811, 550, 'res_0', 'smallint', 16, 0, 0, 0);
insert into sys.args values (38812, 550, 'arg_1', 'smallint', 16, 0, 1, 1);
insert into sys.args values (38813, 550, 'arg_2', 'tinyint', 8, 0, 1, 2);
insert into sys.functions values (551, 'scale_up', '*', 'calc', 0, 1, false, false, false, 2000, true, false);
insert into sys.args values (38814, 551, 'res_0', 'smallint', 16, 0, 0, 0);
insert into sys.args values (38815, 551, 'arg_1', 'tinyint', 8, 0, 1, 1);
insert into sys.args values (38816, 551, 'arg_2', 'smallint', 16, 0, 1, 2);
insert into sys.functions values (552, 'scale_up', '*', 'calc', 0, 1, false, false, false, 2000, true, false);
insert into sys.args values (38817, 552, 'res_0', 'smallint', 16, 0, 0, 0);
insert into sys.args values (38818, 552, 'arg_1', 'smallint', 16, 0, 1, 1);
insert into sys.args values (38819, 552, 'arg_2', 'decimal', 2, 0, 1, 2);
insert into sys.functions values (553, 'scale_up', '*', 'calc', 0, 1, false, false, false, 2000, true, false);
insert into sys.args values (38820, 553, 'res_0', 'smallint', 16, 0, 0, 0);
insert into sys.args values (38821, 553, 'arg_1', 'decimal', 2, 0, 1, 1);
insert into sys.args values (38822, 553, 'arg_2', 'smallint', 16, 0, 1, 2);
insert into sys.functions values (554, 'scale_up', '*', 'calc', 0, 1, false, false, false, 2000, true, false);
insert into sys.args values (38823, 554, 'res_0', 'int', 32, 0, 0, 0);
insert into sys.args values (38824, 554, 'arg_1', 'int', 32, 0, 1, 1);
insert into sys.args values (38825, 554, 'arg_2', 'tinyint', 8, 0, 1, 2);
insert into sys.functions values (555, 'scale_up', '*', 'calc', 0, 1, false, false, false, 2000, true, false);
insert into sys.args values (38826, 555, 'res_0', 'int', 32, 0, 0, 0);
insert into sys.args values (38827, 555, 'arg_1', 'tinyint', 8, 0, 1, 1);
insert into sys.args values (38828, 555, 'arg_2', 'int', 32, 0, 1, 2);
insert into sys.functions values (556, 'scale_up', '*', 'calc', 0, 1, false, false, false, 2000, true, false);
insert into sys.args values (38829, 556, 'res_0', 'int', 32, 0, 0, 0);
insert into sys.args values (38830, 556, 'arg_1', 'int', 32, 0, 1, 1);
insert into sys.args values (38831, 556, 'arg_2', 'smallint', 16, 0, 1, 2);
insert into sys.functions values (557, 'scale_up', '*', 'calc', 0, 1, false, false, false, 2000, true, false);
insert into sys.args values (38832, 557, 'res_0', 'int', 32, 0, 0, 0);
insert into sys.args values (38833, 557, 'arg_1', 'smallint', 16, 0, 1, 1);
insert into sys.args values (38834, 557, 'arg_2', 'int', 32, 0, 1, 2);
insert into sys.functions values (558, 'scale_up', '*', 'calc', 0, 1, false, false, false, 2000, true, false);
insert into sys.args values (38835, 558, 'res_0', 'int', 32, 0, 0, 0);
insert into sys.args values (38836, 558, 'arg_1', 'int', 32, 0, 1, 1);
insert into sys.args values (38837, 558, 'arg_2', 'decimal', 2, 0, 1, 2);
insert into sys.functions values (559, 'scale_up', '*', 'calc', 0, 1, false, false, false, 2000, true, false);
insert into sys.args values (38838, 559, 'res_0', 'int', 32, 0, 0, 0);
insert into sys.args values (38839, 559, 'arg_1', 'decimal', 2, 0, 1, 1);
insert into sys.args values (38840, 559, 'arg_2', 'int', 32, 0, 1, 2);
insert into sys.functions values (560, 'scale_up', '*', 'calc', 0, 1, false, false, false, 2000, true, false);
insert into sys.args values (38841, 560, 'res_0', 'int', 32, 0, 0, 0);
insert into sys.args values (38842, 560, 'arg_1', 'int', 32, 0, 1, 1);
insert into sys.args values (38843, 560, 'arg_2', 'decimal', 4, 0, 1, 2);
insert into sys.functions values (561, 'scale_up', '*', 'calc', 0, 1, false, false, false, 2000, true, false);
insert into sys.args values (38844, 561, 'res_0', 'int', 32, 0, 0, 0);
insert into sys.args values (38845, 561, 'arg_1', 'decimal', 4, 0, 1, 1);
insert into sys.args values (38846, 561, 'arg_2', 'int', 32, 0, 1, 2);
insert into sys.functions values (562, 'scale_up', '*', 'calc', 0, 1, false, false, false, 2000, true, false);
insert into sys.args values (38847, 562, 'res_0', 'bigint', 64, 0, 0, 0);
insert into sys.args values (38848, 562, 'arg_1', 'bigint', 64, 0, 1, 1);
insert into sys.args values (38849, 562, 'arg_2', 'tinyint', 8, 0, 1, 2);
insert into sys.functions values (563, 'scale_up', '*', 'calc', 0, 1, false, false, false, 2000, true, false);
insert into sys.args values (38850, 563, 'res_0', 'bigint', 64, 0, 0, 0);
insert into sys.args values (38851, 563, 'arg_1', 'tinyint', 8, 0, 1, 1);
insert into sys.args values (38852, 563, 'arg_2', 'bigint', 64, 0, 1, 2);
insert into sys.functions values (564, 'scale_up', '*', 'calc', 0, 1, false, false, false, 2000, true, false);
insert into sys.args values (38853, 564, 'res_0', 'bigint', 64, 0, 0, 0);
insert into sys.args values (38854, 564, 'arg_1', 'bigint', 64, 0, 1, 1);
insert into sys.args values (38855, 564, 'arg_2', 'smallint', 16, 0, 1, 2);
insert into sys.functions values (565, 'scale_up', '*', 'calc', 0, 1, false, false, false, 2000, true, false);
insert into sys.args values (38856, 565, 'res_0', 'bigint', 64, 0, 0, 0);
insert into sys.args values (38857, 565, 'arg_1', 'smallint', 16, 0, 1, 1);
insert into sys.args values (38858, 565, 'arg_2', 'bigint', 64, 0, 1, 2);
insert into sys.functions values (566, 'scale_up', '*', 'calc', 0, 1, false, false, false, 2000, true, false);
insert into sys.args values (38859, 566, 'res_0', 'bigint', 64, 0, 0, 0);
insert into sys.args values (38860, 566, 'arg_1', 'bigint', 64, 0, 1, 1);
insert into sys.args values (38861, 566, 'arg_2', 'int', 32, 0, 1, 2);
insert into sys.functions values (567, 'scale_up', '*', 'calc', 0, 1, false, false, false, 2000, true, false);
insert into sys.args values (38862, 567, 'res_0', 'bigint', 64, 0, 0, 0);
insert into sys.args values (38863, 567, 'arg_1', 'int', 32, 0, 1, 1);
insert into sys.args values (38864, 567, 'arg_2', 'bigint', 64, 0, 1, 2);
insert into sys.functions values (568, 'scale_up', '*', 'calc', 0, 1, false, false, false, 2000, true, false);
insert into sys.args values (38865, 568, 'res_0', 'bigint', 64, 0, 0, 0);
insert into sys.args values (38866, 568, 'arg_1', 'bigint', 64, 0, 1, 1);
insert into sys.args values (38867, 568, 'arg_2', 'decimal', 2, 0, 1, 2);
insert into sys.functions values (569, 'scale_up', '*', 'calc', 0, 1, false, false, false, 2000, true, false);
insert into sys.args values (38868, 569, 'res_0', 'bigint', 64, 0, 0, 0);
insert into sys.args values (38869, 569, 'arg_1', 'decimal', 2, 0, 1, 1);
insert into sys.args values (38870, 569, 'arg_2', 'bigint', 64, 0, 1, 2);
insert into sys.functions values (570, 'scale_up', '*', 'calc', 0, 1, false, false, false, 2000, true, false);
insert into sys.args values (38871, 570, 'res_0', 'bigint', 64, 0, 0, 0);
insert into sys.args values (38872, 570, 'arg_1', 'bigint', 64, 0, 1, 1);
insert into sys.args values (38873, 570, 'arg_2', 'decimal', 4, 0, 1, 2);
insert into sys.functions values (571, 'scale_up', '*', 'calc', 0, 1, false, false, false, 2000, true, false);
insert into sys.args values (38874, 571, 'res_0', 'bigint', 64, 0, 0, 0);
insert into sys.args values (38875, 571, 'arg_1', 'decimal', 4, 0, 1, 1);
insert into sys.args values (38876, 571, 'arg_2', 'bigint', 64, 0, 1, 2);
insert into sys.functions values (572, 'scale_up', '*', 'calc', 0, 1, false, false, false, 2000, true, false);
insert into sys.args values (38877, 572, 'res_0', 'bigint', 64, 0, 0, 0);
insert into sys.args values (38878, 572, 'arg_1', 'bigint', 64, 0, 1, 1);
insert into sys.args values (38879, 572, 'arg_2', 'decimal', 9, 0, 1, 2);
insert into sys.functions values (573, 'scale_up', '*', 'calc', 0, 1, false, false, false, 2000, true, false);
insert into sys.args values (38880, 573, 'res_0', 'bigint', 64, 0, 0, 0);
insert into sys.args values (38881, 573, 'arg_1', 'decimal', 9, 0, 1, 1);
insert into sys.args values (38882, 573, 'arg_2', 'bigint', 64, 0, 1, 2);
insert into sys.functions values (574, 'scale_up', '*', 'calc', 0, 1, false, false, false, 2000, true, false);
insert into sys.args values (38883, 574, 'res_0', 'bigint', 64, 0, 0, 0);
insert into sys.args values (38884, 574, 'arg_1', 'bigint', 64, 0, 1, 1);
insert into sys.args values (38885, 574, 'arg_2', 'month_interval', 3, 0, 1, 2);
insert into sys.functions values (575, 'scale_up', '*', 'calc', 0, 1, false, false, false, 2000, true, false);
insert into sys.args values (38886, 575, 'res_0', 'bigint', 64, 0, 0, 0);
insert into sys.args values (38887, 575, 'arg_1', 'month_interval', 3, 0, 1, 1);
insert into sys.args values (38888, 575, 'arg_2', 'bigint', 64, 0, 1, 2);
insert into sys.functions values (576, 'scale_up', '*', 'calc', 0, 1, false, false, false, 2000, true, false);
insert into sys.args values (38889, 576, 'res_0', 'decimal', 4, 0, 0, 0);
insert into sys.args values (38890, 576, 'arg_1', 'decimal', 4, 0, 1, 1);
insert into sys.args values (38891, 576, 'arg_2', 'tinyint', 8, 0, 1, 2);
insert into sys.functions values (577, 'scale_up', '*', 'calc', 0, 1, false, false, false, 2000, true, false);
insert into sys.args values (38892, 577, 'res_0', 'decimal', 4, 0, 0, 0);
insert into sys.args values (38893, 577, 'arg_1', 'tinyint', 8, 0, 1, 1);
insert into sys.args values (38894, 577, 'arg_2', 'decimal', 4, 0, 1, 2);
insert into sys.functions values (578, 'scale_up', '*', 'calc', 0, 1, false, false, false, 2000, true, false);
insert into sys.args values (38895, 578, 'res_0', 'decimal', 4, 0, 0, 0);
insert into sys.args values (38896, 578, 'arg_1', 'decimal', 4, 0, 1, 1);
insert into sys.args values (38897, 578, 'arg_2', 'decimal', 2, 0, 1, 2);
insert into sys.functions values (579, 'scale_up', '*', 'calc', 0, 1, false, false, false, 2000, true, false);
insert into sys.args values (38898, 579, 'res_0', 'decimal', 4, 0, 0, 0);
insert into sys.args values (38899, 579, 'arg_1', 'decimal', 2, 0, 1, 1);
insert into sys.args values (38900, 579, 'arg_2', 'decimal', 4, 0, 1, 2);
insert into sys.functions values (580, 'scale_up', '*', 'calc', 0, 1, false, false, false, 2000, true, false);
insert into sys.args values (38901, 580, 'res_0', 'decimal', 9, 0, 0, 0);
insert into sys.args values (38902, 580, 'arg_1', 'decimal', 9, 0, 1, 1);
insert into sys.args values (38903, 580, 'arg_2', 'tinyint', 8, 0, 1, 2);
insert into sys.functions values (581, 'scale_up', '*', 'calc', 0, 1, false, false, false, 2000, true, false);
insert into sys.args values (38904, 581, 'res_0', 'decimal', 9, 0, 0, 0);
insert into sys.args values (38905, 581, 'arg_1', 'tinyint', 8, 0, 1, 1);
insert into sys.args values (38906, 581, 'arg_2', 'decimal', 9, 0, 1, 2);
insert into sys.functions values (582, 'scale_up', '*', 'calc', 0, 1, false, false, false, 2000, true, false);
insert into sys.args values (38907, 582, 'res_0', 'decimal', 9, 0, 0, 0);
insert into sys.args values (38908, 582, 'arg_1', 'decimal', 9, 0, 1, 1);
insert into sys.args values (38909, 582, 'arg_2', 'smallint', 16, 0, 1, 2);
insert into sys.functions values (583, 'scale_up', '*', 'calc', 0, 1, false, false, false, 2000, true, false);
insert into sys.args values (38910, 583, 'res_0', 'decimal', 9, 0, 0, 0);
insert into sys.args values (38911, 583, 'arg_1', 'smallint', 16, 0, 1, 1);
insert into sys.args values (38912, 583, 'arg_2', 'decimal', 9, 0, 1, 2);
insert into sys.functions values (584, 'scale_up', '*', 'calc', 0, 1, false, false, false, 2000, true, false);
insert into sys.args values (38913, 584, 'res_0', 'decimal', 9, 0, 0, 0);
insert into sys.args values (38914, 584, 'arg_1', 'decimal', 9, 0, 1, 1);
insert into sys.args values (38915, 584, 'arg_2', 'decimal', 2, 0, 1, 2);
insert into sys.functions values (585, 'scale_up', '*', 'calc', 0, 1, false, false, false, 2000, true, false);
insert into sys.args values (38916, 585, 'res_0', 'decimal', 9, 0, 0, 0);
insert into sys.args values (38917, 585, 'arg_1', 'decimal', 2, 0, 1, 1);
insert into sys.args values (38918, 585, 'arg_2', 'decimal', 9, 0, 1, 2);
insert into sys.functions values (586, 'scale_up', '*', 'calc', 0, 1, false, false, false, 2000, true, false);
insert into sys.args values (38919, 586, 'res_0', 'decimal', 9, 0, 0, 0);
insert into sys.args values (38920, 586, 'arg_1', 'decimal', 9, 0, 1, 1);
insert into sys.args values (38921, 586, 'arg_2', 'decimal', 4, 0, 1, 2);
insert into sys.functions values (587, 'scale_up', '*', 'calc', 0, 1, false, false, false, 2000, true, false);
insert into sys.args values (38922, 587, 'res_0', 'decimal', 9, 0, 0, 0);
insert into sys.args values (38923, 587, 'arg_1', 'decimal', 4, 0, 1, 1);
insert into sys.args values (38924, 587, 'arg_2', 'decimal', 9, 0, 1, 2);
insert into sys.functions values (588, 'scale_up', '*', 'calc', 0, 1, false, false, false, 2000, true, false);
insert into sys.args values (38925, 588, 'res_0', 'decimal', 18, 0, 0, 0);
insert into sys.args values (38926, 588, 'arg_1', 'decimal', 18, 0, 1, 1);
insert into sys.args values (38927, 588, 'arg_2', 'tinyint', 8, 0, 1, 2);
insert into sys.functions values (589, 'scale_up', '*', 'calc', 0, 1, false, false, false, 2000, true, false);
insert into sys.args values (38928, 589, 'res_0', 'decimal', 18, 0, 0, 0);
insert into sys.args values (38929, 589, 'arg_1', 'tinyint', 8, 0, 1, 1);
insert into sys.args values (38930, 589, 'arg_2', 'decimal', 18, 0, 1, 2);
insert into sys.functions values (590, 'scale_up', '*', 'calc', 0, 1, false, false, false, 2000, true, false);
insert into sys.args values (38931, 590, 'res_0', 'decimal', 18, 0, 0, 0);
insert into sys.args values (38932, 590, 'arg_1', 'decimal', 18, 0, 1, 1);
insert into sys.args values (38933, 590, 'arg_2', 'smallint', 16, 0, 1, 2);
insert into sys.functions values (591, 'scale_up', '*', 'calc', 0, 1, false, false, false, 2000, true, false);
insert into sys.args values (38934, 591, 'res_0', 'decimal', 18, 0, 0, 0);
insert into sys.args values (38935, 591, 'arg_1', 'smallint', 16, 0, 1, 1);
insert into sys.args values (38936, 591, 'arg_2', 'decimal', 18, 0, 1, 2);
insert into sys.functions values (592, 'scale_up', '*', 'calc', 0, 1, false, false, false, 2000, true, false);
insert into sys.args values (38937, 592, 'res_0', 'decimal', 18, 0, 0, 0);
insert into sys.args values (38938, 592, 'arg_1', 'decimal', 18, 0, 1, 1);
insert into sys.args values (38939, 592, 'arg_2', 'int', 32, 0, 1, 2);
insert into sys.functions values (593, 'scale_up', '*', 'calc', 0, 1, false, false, false, 2000, true, false);
insert into sys.args values (38940, 593, 'res_0', 'decimal', 18, 0, 0, 0);
insert into sys.args values (38941, 593, 'arg_1', 'int', 32, 0, 1, 1);
insert into sys.args values (38942, 593, 'arg_2', 'decimal', 18, 0, 1, 2);
insert into sys.functions values (594, 'scale_up', '*', 'calc', 0, 1, false, false, false, 2000, true, false);
insert into sys.args values (38943, 594, 'res_0', 'decimal', 18, 0, 0, 0);
insert into sys.args values (38944, 594, 'arg_1', 'decimal', 18, 0, 1, 1);
insert into sys.args values (38945, 594, 'arg_2', 'decimal', 2, 0, 1, 2);
insert into sys.functions values (595, 'scale_up', '*', 'calc', 0, 1, false, false, false, 2000, true, false);
insert into sys.args values (38946, 595, 'res_0', 'decimal', 18, 0, 0, 0);
insert into sys.args values (38947, 595, 'arg_1', 'decimal', 2, 0, 1, 1);
insert into sys.args values (38948, 595, 'arg_2', 'decimal', 18, 0, 1, 2);
insert into sys.functions values (596, 'scale_up', '*', 'calc', 0, 1, false, false, false, 2000, true, false);
insert into sys.args values (38949, 596, 'res_0', 'decimal', 18, 0, 0, 0);
insert into sys.args values (38950, 596, 'arg_1', 'decimal', 18, 0, 1, 1);
insert into sys.args values (38951, 596, 'arg_2', 'decimal', 4, 0, 1, 2);
insert into sys.functions values (597, 'scale_up', '*', 'calc', 0, 1, false, false, false, 2000, true, false);
insert into sys.args values (38952, 597, 'res_0', 'decimal', 18, 0, 0, 0);
insert into sys.args values (38953, 597, 'arg_1', 'decimal', 4, 0, 1, 1);
insert into sys.args values (38954, 597, 'arg_2', 'decimal', 18, 0, 1, 2);
insert into sys.functions values (598, 'scale_up', '*', 'calc', 0, 1, false, false, false, 2000, true, false);
insert into sys.args values (38955, 598, 'res_0', 'decimal', 18, 0, 0, 0);
insert into sys.args values (38956, 598, 'arg_1', 'decimal', 18, 0, 1, 1);
insert into sys.args values (38957, 598, 'arg_2', 'decimal', 9, 0, 1, 2);
insert into sys.functions values (599, 'scale_up', '*', 'calc', 0, 1, false, false, false, 2000, true, false);
insert into sys.args values (38958, 599, 'res_0', 'decimal', 18, 0, 0, 0);
insert into sys.args values (38959, 599, 'arg_1', 'decimal', 9, 0, 1, 1);
insert into sys.args values (38960, 599, 'arg_2', 'decimal', 18, 0, 1, 2);
insert into sys.functions values (600, 'scale_up', '*', 'calc', 0, 1, false, false, false, 2000, true, false);
insert into sys.args values (38961, 600, 'res_0', 'decimal', 18, 0, 0, 0);
insert into sys.args values (38962, 600, 'arg_1', 'decimal', 18, 0, 1, 1);
insert into sys.args values (38963, 600, 'arg_2', 'month_interval', 3, 0, 1, 2);
insert into sys.functions values (601, 'scale_up', '*', 'calc', 0, 1, false, false, false, 2000, true, false);
insert into sys.args values (38964, 601, 'res_0', 'decimal', 18, 0, 0, 0);
insert into sys.args values (38965, 601, 'arg_1', 'month_interval', 3, 0, 1, 1);
insert into sys.args values (38966, 601, 'arg_2', 'decimal', 18, 0, 1, 2);
insert into sys.functions values (602, 'scale_up', '*', 'calc', 0, 1, false, false, false, 2000, true, false);
insert into sys.args values (38967, 602, 'res_0', 'month_interval', 3, 0, 0, 0);
insert into sys.args values (38968, 602, 'arg_1', 'month_interval', 3, 0, 1, 1);
insert into sys.args values (38969, 602, 'arg_2', 'tinyint', 8, 0, 1, 2);
insert into sys.functions values (603, 'scale_up', '*', 'calc', 0, 1, false, false, false, 2000, true, false);
insert into sys.args values (38970, 603, 'res_0', 'month_interval', 3, 0, 0, 0);
insert into sys.args values (38971, 603, 'arg_1', 'tinyint', 8, 0, 1, 1);
insert into sys.args values (38972, 603, 'arg_2', 'month_interval', 3, 0, 1, 2);
insert into sys.functions values (604, 'scale_up', '*', 'calc', 0, 1, false, false, false, 2000, true, false);
insert into sys.args values (38973, 604, 'res_0', 'month_interval', 3, 0, 0, 0);
insert into sys.args values (38974, 604, 'arg_1', 'month_interval', 3, 0, 1, 1);
insert into sys.args values (38975, 604, 'arg_2', 'smallint', 16, 0, 1, 2);
insert into sys.functions values (605, 'scale_up', '*', 'calc', 0, 1, false, false, false, 2000, true, false);
insert into sys.args values (38976, 605, 'res_0', 'month_interval', 3, 0, 0, 0);
insert into sys.args values (38977, 605, 'arg_1', 'smallint', 16, 0, 1, 1);
insert into sys.args values (38978, 605, 'arg_2', 'month_interval', 3, 0, 1, 2);
insert into sys.functions values (606, 'scale_up', '*', 'calc', 0, 1, false, false, false, 2000, true, false);
insert into sys.args values (38979, 606, 'res_0', 'month_interval', 3, 0, 0, 0);
insert into sys.args values (38980, 606, 'arg_1', 'month_interval', 3, 0, 1, 1);
insert into sys.args values (38981, 606, 'arg_2', 'decimal', 2, 0, 1, 2);
insert into sys.functions values (607, 'scale_up', '*', 'calc', 0, 1, false, false, false, 2000, true, false);
insert into sys.args values (38982, 607, 'res_0', 'month_interval', 3, 0, 0, 0);
insert into sys.args values (38983, 607, 'arg_1', 'decimal', 2, 0, 1, 1);
insert into sys.args values (38984, 607, 'arg_2', 'month_interval', 3, 0, 1, 2);
insert into sys.functions values (608, 'scale_up', '*', 'calc', 0, 1, false, false, false, 2000, true, false);
insert into sys.args values (38985, 608, 'res_0', 'month_interval', 3, 0, 0, 0);
insert into sys.args values (38986, 608, 'arg_1', 'month_interval', 3, 0, 1, 1);
insert into sys.args values (38987, 608, 'arg_2', 'decimal', 4, 0, 1, 2);
insert into sys.functions values (609, 'scale_up', '*', 'calc', 0, 1, false, false, false, 2000, true, false);
insert into sys.args values (38988, 609, 'res_0', 'month_interval', 3, 0, 0, 0);
insert into sys.args values (38989, 609, 'arg_1', 'decimal', 4, 0, 1, 1);
insert into sys.args values (38990, 609, 'arg_2', 'month_interval', 3, 0, 1, 2);
insert into sys.functions values (610, 'scale_up', '*', 'calc', 0, 1, false, false, false, 2000, true, false);
insert into sys.args values (38991, 610, 'res_0', 'day_interval', 4, 0, 0, 0);
insert into sys.args values (38992, 610, 'arg_1', 'day_interval', 4, 0, 1, 1);
insert into sys.args values (38993, 610, 'arg_2', 'tinyint', 8, 0, 1, 2);
insert into sys.functions values (611, 'scale_up', '*', 'calc', 0, 1, false, false, false, 2000, true, false);
insert into sys.args values (38994, 611, 'res_0', 'day_interval', 4, 0, 0, 0);
insert into sys.args values (38995, 611, 'arg_1', 'tinyint', 8, 0, 1, 1);
insert into sys.args values (38996, 611, 'arg_2', 'day_interval', 4, 0, 1, 2);
insert into sys.functions values (612, 'scale_up', '*', 'calc', 0, 1, false, false, false, 2000, true, false);
insert into sys.args values (38997, 612, 'res_0', 'day_interval', 4, 0, 0, 0);
insert into sys.args values (38998, 612, 'arg_1', 'day_interval', 4, 0, 1, 1);
insert into sys.args values (38999, 612, 'arg_2', 'smallint', 16, 0, 1, 2);
insert into sys.functions values (613, 'scale_up', '*', 'calc', 0, 1, false, false, false, 2000, true, false);
insert into sys.args values (39000, 613, 'res_0', 'day_interval', 4, 0, 0, 0);
insert into sys.args values (39001, 613, 'arg_1', 'smallint', 16, 0, 1, 1);
insert into sys.args values (39002, 613, 'arg_2', 'day_interval', 4, 0, 1, 2);
insert into sys.functions values (614, 'scale_up', '*', 'calc', 0, 1, false, false, false, 2000, true, false);
insert into sys.args values (39003, 614, 'res_0', 'day_interval', 4, 0, 0, 0);
insert into sys.args values (39004, 614, 'arg_1', 'day_interval', 4, 0, 1, 1);
insert into sys.args values (39005, 614, 'arg_2', 'int', 32, 0, 1, 2);
insert into sys.functions values (615, 'scale_up', '*', 'calc', 0, 1, false, false, false, 2000, true, false);
insert into sys.args values (39006, 615, 'res_0', 'day_interval', 4, 0, 0, 0);
insert into sys.args values (39007, 615, 'arg_1', 'int', 32, 0, 1, 1);
insert into sys.args values (39008, 615, 'arg_2', 'day_interval', 4, 0, 1, 2);
insert into sys.functions values (616, 'scale_up', '*', 'calc', 0, 1, false, false, false, 2000, true, false);
insert into sys.args values (39009, 616, 'res_0', 'day_interval', 4, 0, 0, 0);
insert into sys.args values (39010, 616, 'arg_1', 'day_interval', 4, 0, 1, 1);
insert into sys.args values (39011, 616, 'arg_2', 'decimal', 2, 0, 1, 2);
insert into sys.functions values (617, 'scale_up', '*', 'calc', 0, 1, false, false, false, 2000, true, false);
insert into sys.args values (39012, 617, 'res_0', 'day_interval', 4, 0, 0, 0);
insert into sys.args values (39013, 617, 'arg_1', 'decimal', 2, 0, 1, 1);
insert into sys.args values (39014, 617, 'arg_2', 'day_interval', 4, 0, 1, 2);
insert into sys.functions values (618, 'scale_up', '*', 'calc', 0, 1, false, false, false, 2000, true, false);
insert into sys.args values (39015, 618, 'res_0', 'day_interval', 4, 0, 0, 0);
insert into sys.args values (39016, 618, 'arg_1', 'day_interval', 4, 0, 1, 1);
insert into sys.args values (39017, 618, 'arg_2', 'decimal', 4, 0, 1, 2);
insert into sys.functions values (619, 'scale_up', '*', 'calc', 0, 1, false, false, false, 2000, true, false);
insert into sys.args values (39018, 619, 'res_0', 'day_interval', 4, 0, 0, 0);
insert into sys.args values (39019, 619, 'arg_1', 'decimal', 4, 0, 1, 1);
insert into sys.args values (39020, 619, 'arg_2', 'day_interval', 4, 0, 1, 2);
insert into sys.functions values (620, 'scale_up', '*', 'calc', 0, 1, false, false, false, 2000, true, false);
insert into sys.args values (39021, 620, 'res_0', 'day_interval', 4, 0, 0, 0);
insert into sys.args values (39022, 620, 'arg_1', 'day_interval', 4, 0, 1, 1);
insert into sys.args values (39023, 620, 'arg_2', 'decimal', 9, 0, 1, 2);
insert into sys.functions values (621, 'scale_up', '*', 'calc', 0, 1, false, false, false, 2000, true, false);
insert into sys.args values (39024, 621, 'res_0', 'day_interval', 4, 0, 0, 0);
insert into sys.args values (39025, 621, 'arg_1', 'decimal', 9, 0, 1, 1);
insert into sys.args values (39026, 621, 'arg_2', 'day_interval', 4, 0, 1, 2);
insert into sys.functions values (622, 'scale_up', '*', 'calc', 0, 1, false, false, false, 2000, true, false);
insert into sys.args values (39027, 622, 'res_0', 'day_interval', 4, 0, 0, 0);
insert into sys.args values (39028, 622, 'arg_1', 'day_interval', 4, 0, 1, 1);
insert into sys.args values (39029, 622, 'arg_2', 'month_interval', 3, 0, 1, 2);
insert into sys.functions values (623, 'scale_up', '*', 'calc', 0, 1, false, false, false, 2000, true, false);
insert into sys.args values (39030, 623, 'res_0', 'day_interval', 4, 0, 0, 0);
insert into sys.args values (39031, 623, 'arg_1', 'month_interval', 3, 0, 1, 1);
insert into sys.args values (39032, 623, 'arg_2', 'day_interval', 4, 0, 1, 2);
insert into sys.functions values (624, 'scale_up', '*', 'calc', 0, 1, false, false, false, 2000, true, false);
insert into sys.args values (39033, 624, 'res_0', 'sec_interval', 13, 0, 0, 0);
insert into sys.args values (39034, 624, 'arg_1', 'sec_interval', 13, 0, 1, 1);
insert into sys.args values (39035, 624, 'arg_2', 'tinyint', 8, 0, 1, 2);
insert into sys.functions values (625, 'scale_up', '*', 'calc', 0, 1, false, false, false, 2000, true, false);
insert into sys.args values (39036, 625, 'res_0', 'sec_interval', 13, 0, 0, 0);
insert into sys.args values (39037, 625, 'arg_1', 'tinyint', 8, 0, 1, 1);
insert into sys.args values (39038, 625, 'arg_2', 'sec_interval', 13, 0, 1, 2);
insert into sys.functions values (626, 'scale_up', '*', 'calc', 0, 1, false, false, false, 2000, true, false);
insert into sys.args values (39039, 626, 'res_0', 'sec_interval', 13, 0, 0, 0);
insert into sys.args values (39040, 626, 'arg_1', 'sec_interval', 13, 0, 1, 1);
insert into sys.args values (39041, 626, 'arg_2', 'smallint', 16, 0, 1, 2);
insert into sys.functions values (627, 'scale_up', '*', 'calc', 0, 1, false, false, false, 2000, true, false);
insert into sys.args values (39042, 627, 'res_0', 'sec_interval', 13, 0, 0, 0);
insert into sys.args values (39043, 627, 'arg_1', 'smallint', 16, 0, 1, 1);
insert into sys.args values (39044, 627, 'arg_2', 'sec_interval', 13, 0, 1, 2);
insert into sys.functions values (628, 'scale_up', '*', 'calc', 0, 1, false, false, false, 2000, true, false);
insert into sys.args values (39045, 628, 'res_0', 'sec_interval', 13, 0, 0, 0);
insert into sys.args values (39046, 628, 'arg_1', 'sec_interval', 13, 0, 1, 1);
insert into sys.args values (39047, 628, 'arg_2', 'int', 32, 0, 1, 2);
insert into sys.functions values (629, 'scale_up', '*', 'calc', 0, 1, false, false, false, 2000, true, false);
insert into sys.args values (39048, 629, 'res_0', 'sec_interval', 13, 0, 0, 0);
insert into sys.args values (39049, 629, 'arg_1', 'int', 32, 0, 1, 1);
insert into sys.args values (39050, 629, 'arg_2', 'sec_interval', 13, 0, 1, 2);
insert into sys.functions values (630, 'scale_up', '*', 'calc', 0, 1, false, false, false, 2000, true, false);
insert into sys.args values (39051, 630, 'res_0', 'sec_interval', 13, 0, 0, 0);
insert into sys.args values (39052, 630, 'arg_1', 'sec_interval', 13, 0, 1, 1);
insert into sys.args values (39053, 630, 'arg_2', 'decimal', 2, 0, 1, 2);
insert into sys.functions values (631, 'scale_up', '*', 'calc', 0, 1, false, false, false, 2000, true, false);
insert into sys.args values (39054, 631, 'res_0', 'sec_interval', 13, 0, 0, 0);
insert into sys.args values (39055, 631, 'arg_1', 'decimal', 2, 0, 1, 1);
insert into sys.args values (39056, 631, 'arg_2', 'sec_interval', 13, 0, 1, 2);
insert into sys.functions values (632, 'scale_up', '*', 'calc', 0, 1, false, false, false, 2000, true, false);
insert into sys.args values (39057, 632, 'res_0', 'sec_interval', 13, 0, 0, 0);
insert into sys.args values (39058, 632, 'arg_1', 'sec_interval', 13, 0, 1, 1);
insert into sys.args values (39059, 632, 'arg_2', 'decimal', 4, 0, 1, 2);
insert into sys.functions values (633, 'scale_up', '*', 'calc', 0, 1, false, false, false, 2000, true, false);
insert into sys.args values (39060, 633, 'res_0', 'sec_interval', 13, 0, 0, 0);
insert into sys.args values (39061, 633, 'arg_1', 'decimal', 4, 0, 1, 1);
insert into sys.args values (39062, 633, 'arg_2', 'sec_interval', 13, 0, 1, 2);
insert into sys.functions values (634, 'scale_up', '*', 'calc', 0, 1, false, false, false, 2000, true, false);
insert into sys.args values (39063, 634, 'res_0', 'sec_interval', 13, 0, 0, 0);
insert into sys.args values (39064, 634, 'arg_1', 'sec_interval', 13, 0, 1, 1);
insert into sys.args values (39065, 634, 'arg_2', 'decimal', 9, 0, 1, 2);
insert into sys.functions values (635, 'scale_up', '*', 'calc', 0, 1, false, false, false, 2000, true, false);
insert into sys.args values (39066, 635, 'res_0', 'sec_interval', 13, 0, 0, 0);
insert into sys.args values (39067, 635, 'arg_1', 'decimal', 9, 0, 1, 1);
insert into sys.args values (39068, 635, 'arg_2', 'sec_interval', 13, 0, 1, 2);
insert into sys.functions values (636, 'scale_up', '*', 'calc', 0, 1, false, false, false, 2000, true, false);
insert into sys.args values (39069, 636, 'res_0', 'sec_interval', 13, 0, 0, 0);
insert into sys.args values (39070, 636, 'arg_1', 'sec_interval', 13, 0, 1, 1);
insert into sys.args values (39071, 636, 'arg_2', 'month_interval', 3, 0, 1, 2);
insert into sys.functions values (637, 'scale_up', '*', 'calc', 0, 1, false, false, false, 2000, true, false);
insert into sys.args values (39072, 637, 'res_0', 'sec_interval', 13, 0, 0, 0);
insert into sys.args values (39073, 637, 'arg_1', 'month_interval', 3, 0, 1, 1);
insert into sys.args values (39074, 637, 'arg_2', 'sec_interval', 13, 0, 1, 2);
insert into sys.functions values (638, 'power', 'pow', 'mmath', 0, 1, false, false, false, 2000, true, false);
insert into sys.args values (39075, 638, 'res_0', 'real', 24, 0, 0, 0);
insert into sys.args values (39076, 638, 'arg_1', 'real', 24, 0, 1, 1);
insert into sys.args values (39077, 638, 'arg_2', 'real', 24, 0, 1, 2);
insert into sys.functions values (639, 'floor', 'floor', 'mmath', 0, 1, false, false, false, 2000, true, false);
insert into sys.args values (39078, 639, 'res_0', 'real', 24, 0, 0, 0);
insert into sys.args values (39079, 639, 'arg_1', 'real', 24, 0, 1, 1);
insert into sys.functions values (640, 'ceil', 'ceil', 'mmath', 0, 1, false, false, false, 2000, true, false);
insert into sys.args values (39080, 640, 'res_0', 'real', 24, 0, 0, 0);
insert into sys.args values (39081, 640, 'arg_1', 'real', 24, 0, 1, 1);
insert into sys.functions values (641, 'ceiling', 'ceil', 'mmath', 0, 1, false, false, false, 2000, true, false);
insert into sys.args values (39082, 641, 'res_0', 'real', 24, 0, 0, 0);
insert into sys.args values (39083, 641, 'arg_1', 'real', 24, 0, 1, 1);
insert into sys.functions values (642, 'sin', 'sin', 'mmath', 0, 1, false, false, false, 2000, true, false);
insert into sys.args values (39084, 642, 'res_0', 'real', 24, 0, 0, 0);
insert into sys.args values (39085, 642, 'arg_1', 'real', 24, 0, 1, 1);
insert into sys.functions values (643, 'cos', 'cos', 'mmath', 0, 1, false, false, false, 2000, true, false);
insert into sys.args values (39086, 643, 'res_0', 'real', 24, 0, 0, 0);
insert into sys.args values (39087, 643, 'arg_1', 'real', 24, 0, 1, 1);
insert into sys.functions values (644, 'tan', 'tan', 'mmath', 0, 1, false, false, false, 2000, true, false);
insert into sys.args values (39088, 644, 'res_0', 'real', 24, 0, 0, 0);
insert into sys.args values (39089, 644, 'arg_1', 'real', 24, 0, 1, 1);
insert into sys.functions values (645, 'asin', 'asin', 'mmath', 0, 1, false, false, false, 2000, true, false);
insert into sys.args values (39090, 645, 'res_0', 'real', 24, 0, 0, 0);
insert into sys.args values (39091, 645, 'arg_1', 'real', 24, 0, 1, 1);
insert into sys.functions values (646, 'acos', 'acos', 'mmath', 0, 1, false, false, false, 2000, true, false);
insert into sys.args values (39092, 646, 'res_0', 'real', 24, 0, 0, 0);
insert into sys.args values (39093, 646, 'arg_1', 'real', 24, 0, 1, 1);
insert into sys.functions values (647, 'atan', 'atan', 'mmath', 0, 1, false, false, false, 2000, true, false);
insert into sys.args values (39094, 647, 'res_0', 'real', 24, 0, 0, 0);
insert into sys.args values (39095, 647, 'arg_1', 'real', 24, 0, 1, 1);
insert into sys.functions values (648, 'atan', 'atan2', 'mmath', 0, 1, false, false, false, 2000, true, false);
insert into sys.args values (39096, 648, 'res_0', 'real', 24, 0, 0, 0);
insert into sys.args values (39097, 648, 'arg_1', 'real', 24, 0, 1, 1);
insert into sys.args values (39098, 648, 'arg_2', 'real', 24, 0, 1, 2);
insert into sys.functions values (649, 'sinh', 'sinh', 'mmath', 0, 1, false, false, false, 2000, true, false);
insert into sys.args values (39099, 649, 'res_0', 'real', 24, 0, 0, 0);
insert into sys.args values (39100, 649, 'arg_1', 'real', 24, 0, 1, 1);
insert into sys.functions values (650, 'cot', 'cot', 'mmath', 0, 1, false, false, false, 2000, true, false);
insert into sys.args values (39101, 650, 'res_0', 'real', 24, 0, 0, 0);
insert into sys.args values (39102, 650, 'arg_1', 'real', 24, 0, 1, 1);
insert into sys.functions values (651, 'cosh', 'cosh', 'mmath', 0, 1, false, false, false, 2000, true, false);
insert into sys.args values (39103, 651, 'res_0', 'real', 24, 0, 0, 0);
insert into sys.args values (39104, 651, 'arg_1', 'real', 24, 0, 1, 1);
insert into sys.functions values (652, 'tanh', 'tanh', 'mmath', 0, 1, false, false, false, 2000, true, false);
insert into sys.args values (39105, 652, 'res_0', 'real', 24, 0, 0, 0);
insert into sys.args values (39106, 652, 'arg_1', 'real', 24, 0, 1, 1);
insert into sys.functions values (653, 'sqrt', 'sqrt', 'mmath', 0, 1, false, false, false, 2000, true, false);
insert into sys.args values (39107, 653, 'res_0', 'real', 24, 0, 0, 0);
insert into sys.args values (39108, 653, 'arg_1', 'real', 24, 0, 1, 1);
insert into sys.functions values (654, 'cbrt', 'cbrt', 'mmath', 0, 1, false, false, false, 2000, true, false);
insert into sys.args values (39109, 654, 'res_0', 'real', 24, 0, 0, 0);
insert into sys.args values (39110, 654, 'arg_1', 'real', 24, 0, 1, 1);
insert into sys.functions values (655, 'exp', 'exp', 'mmath', 0, 1, false, false, false, 2000, true, false);
insert into sys.args values (39111, 655, 'res_0', 'real', 24, 0, 0, 0);
insert into sys.args values (39112, 655, 'arg_1', 'real', 24, 0, 1, 1);
insert into sys.functions values (656, 'log', 'log', 'mmath', 0, 1, false, false, false, 2000, true, false);
insert into sys.args values (39113, 656, 'res_0', 'real', 24, 0, 0, 0);
insert into sys.args values (39114, 656, 'arg_1', 'real', 24, 0, 1, 1);
insert into sys.functions values (657, 'ln', 'log', 'mmath', 0, 1, false, false, false, 2000, true, false);
insert into sys.args values (39115, 657, 'res_0', 'real', 24, 0, 0, 0);
insert into sys.args values (39116, 657, 'arg_1', 'real', 24, 0, 1, 1);
insert into sys.functions values (658, 'log', 'log2arg', 'mmath', 0, 1, false, false, false, 2000, true, false);
insert into sys.args values (39117, 658, 'res_0', 'real', 24, 0, 0, 0);
insert into sys.args values (39118, 658, 'arg_1', 'real', 24, 0, 1, 1);
insert into sys.args values (39119, 658, 'arg_2', 'real', 24, 0, 1, 2);
insert into sys.functions values (659, 'log10', 'log10', 'mmath', 0, 1, false, false, false, 2000, true, false);
insert into sys.args values (39120, 659, 'res_0', 'real', 24, 0, 0, 0);
insert into sys.args values (39121, 659, 'arg_1', 'real', 24, 0, 1, 1);
insert into sys.functions values (660, 'log2', 'log2', 'mmath', 0, 1, false, false, false, 2000, true, false);
insert into sys.args values (39122, 660, 'res_0', 'real', 24, 0, 0, 0);
insert into sys.args values (39123, 660, 'arg_1', 'real', 24, 0, 1, 1);
insert into sys.functions values (661, 'degrees', 'degrees', 'mmath', 0, 1, false, false, false, 2000, true, false);
insert into sys.args values (39124, 661, 'res_0', 'real', 24, 0, 0, 0);
insert into sys.args values (39125, 661, 'arg_1', 'real', 24, 0, 1, 1);
insert into sys.functions values (662, 'radians', 'radians', 'mmath', 0, 1, false, false, false, 2000, true, false);
insert into sys.args values (39126, 662, 'res_0', 'real', 24, 0, 0, 0);
insert into sys.args values (39127, 662, 'arg_1', 'real', 24, 0, 1, 1);
insert into sys.functions values (663, 'power', 'pow', 'mmath', 0, 1, false, false, false, 2000, true, false);
insert into sys.args values (39128, 663, 'res_0', 'double', 53, 0, 0, 0);
insert into sys.args values (39129, 663, 'arg_1', 'double', 53, 0, 1, 1);
insert into sys.args values (39130, 663, 'arg_2', 'double', 53, 0, 1, 2);
insert into sys.functions values (664, 'floor', 'floor', 'mmath', 0, 1, false, false, false, 2000, true, false);
insert into sys.args values (39131, 664, 'res_0', 'double', 53, 0, 0, 0);
insert into sys.args values (39132, 664, 'arg_1', 'double', 53, 0, 1, 1);
insert into sys.functions values (665, 'ceil', 'ceil', 'mmath', 0, 1, false, false, false, 2000, true, false);
insert into sys.args values (39133, 665, 'res_0', 'double', 53, 0, 0, 0);
insert into sys.args values (39134, 665, 'arg_1', 'double', 53, 0, 1, 1);
insert into sys.functions values (666, 'ceiling', 'ceil', 'mmath', 0, 1, false, false, false, 2000, true, false);
insert into sys.args values (39135, 666, 'res_0', 'double', 53, 0, 0, 0);
insert into sys.args values (39136, 666, 'arg_1', 'double', 53, 0, 1, 1);
insert into sys.functions values (667, 'sin', 'sin', 'mmath', 0, 1, false, false, false, 2000, true, false);
insert into sys.args values (39137, 667, 'res_0', 'double', 53, 0, 0, 0);
insert into sys.args values (39138, 667, 'arg_1', 'double', 53, 0, 1, 1);
insert into sys.functions values (668, 'cos', 'cos', 'mmath', 0, 1, false, false, false, 2000, true, false);
insert into sys.args values (39139, 668, 'res_0', 'double', 53, 0, 0, 0);
insert into sys.args values (39140, 668, 'arg_1', 'double', 53, 0, 1, 1);
insert into sys.functions values (669, 'tan', 'tan', 'mmath', 0, 1, false, false, false, 2000, true, false);
insert into sys.args values (39141, 669, 'res_0', 'double', 53, 0, 0, 0);
insert into sys.args values (39142, 669, 'arg_1', 'double', 53, 0, 1, 1);
insert into sys.functions values (670, 'asin', 'asin', 'mmath', 0, 1, false, false, false, 2000, true, false);
insert into sys.args values (39143, 670, 'res_0', 'double', 53, 0, 0, 0);
insert into sys.args values (39144, 670, 'arg_1', 'double', 53, 0, 1, 1);
insert into sys.functions values (671, 'acos', 'acos', 'mmath', 0, 1, false, false, false, 2000, true, false);
insert into sys.args values (39145, 671, 'res_0', 'double', 53, 0, 0, 0);
insert into sys.args values (39146, 671, 'arg_1', 'double', 53, 0, 1, 1);
insert into sys.functions values (672, 'atan', 'atan', 'mmath', 0, 1, false, false, false, 2000, true, false);
insert into sys.args values (39147, 672, 'res_0', 'double', 53, 0, 0, 0);
insert into sys.args values (39148, 672, 'arg_1', 'double', 53, 0, 1, 1);
insert into sys.functions values (673, 'atan', 'atan2', 'mmath', 0, 1, false, false, false, 2000, true, false);
insert into sys.args values (39149, 673, 'res_0', 'double', 53, 0, 0, 0);
insert into sys.args values (39150, 673, 'arg_1', 'double', 53, 0, 1, 1);
insert into sys.args values (39151, 673, 'arg_2', 'double', 53, 0, 1, 2);
insert into sys.functions values (674, 'sinh', 'sinh', 'mmath', 0, 1, false, false, false, 2000, true, false);
insert into sys.args values (39152, 674, 'res_0', 'double', 53, 0, 0, 0);
insert into sys.args values (39153, 674, 'arg_1', 'double', 53, 0, 1, 1);
insert into sys.functions values (675, 'cot', 'cot', 'mmath', 0, 1, false, false, false, 2000, true, false);
insert into sys.args values (39154, 675, 'res_0', 'double', 53, 0, 0, 0);
insert into sys.args values (39155, 675, 'arg_1', 'double', 53, 0, 1, 1);
insert into sys.functions values (676, 'cosh', 'cosh', 'mmath', 0, 1, false, false, false, 2000, true, false);
insert into sys.args values (39156, 676, 'res_0', 'double', 53, 0, 0, 0);
insert into sys.args values (39157, 676, 'arg_1', 'double', 53, 0, 1, 1);
insert into sys.functions values (677, 'tanh', 'tanh', 'mmath', 0, 1, false, false, false, 2000, true, false);
insert into sys.args values (39158, 677, 'res_0', 'double', 53, 0, 0, 0);
insert into sys.args values (39159, 677, 'arg_1', 'double', 53, 0, 1, 1);
insert into sys.functions values (678, 'sqrt', 'sqrt', 'mmath', 0, 1, false, false, false, 2000, true, false);
insert into sys.args values (39160, 678, 'res_0', 'double', 53, 0, 0, 0);
insert into sys.args values (39161, 678, 'arg_1', 'double', 53, 0, 1, 1);
insert into sys.functions values (679, 'cbrt', 'cbrt', 'mmath', 0, 1, false, false, false, 2000, true, false);
insert into sys.args values (39162, 679, 'res_0', 'double', 53, 0, 0, 0);
insert into sys.args values (39163, 679, 'arg_1', 'double', 53, 0, 1, 1);
insert into sys.functions values (680, 'exp', 'exp', 'mmath', 0, 1, false, false, false, 2000, true, false);
insert into sys.args values (39164, 680, 'res_0', 'double', 53, 0, 0, 0);
insert into sys.args values (39165, 680, 'arg_1', 'double', 53, 0, 1, 1);
insert into sys.functions values (681, 'log', 'log', 'mmath', 0, 1, false, false, false, 2000, true, false);
insert into sys.args values (39166, 681, 'res_0', 'double', 53, 0, 0, 0);
insert into sys.args values (39167, 681, 'arg_1', 'double', 53, 0, 1, 1);
insert into sys.functions values (682, 'ln', 'log', 'mmath', 0, 1, false, false, false, 2000, true, false);
insert into sys.args values (39168, 682, 'res_0', 'double', 53, 0, 0, 0);
insert into sys.args values (39169, 682, 'arg_1', 'double', 53, 0, 1, 1);
insert into sys.functions values (683, 'log', 'log2arg', 'mmath', 0, 1, false, false, false, 2000, true, false);
insert into sys.args values (39170, 683, 'res_0', 'double', 53, 0, 0, 0);
insert into sys.args values (39171, 683, 'arg_1', 'double', 53, 0, 1, 1);
insert into sys.args values (39172, 683, 'arg_2', 'double', 53, 0, 1, 2);
insert into sys.functions values (684, 'log10', 'log10', 'mmath', 0, 1, false, false, false, 2000, true, false);
insert into sys.args values (39173, 684, 'res_0', 'double', 53, 0, 0, 0);
insert into sys.args values (39174, 684, 'arg_1', 'double', 53, 0, 1, 1);
insert into sys.functions values (685, 'log2', 'log2', 'mmath', 0, 1, false, false, false, 2000, true, false);
insert into sys.args values (39175, 685, 'res_0', 'double', 53, 0, 0, 0);
insert into sys.args values (39176, 685, 'arg_1', 'double', 53, 0, 1, 1);
insert into sys.functions values (686, 'degrees', 'degrees', 'mmath', 0, 1, false, false, false, 2000, true, false);
insert into sys.args values (39177, 686, 'res_0', 'double', 53, 0, 0, 0);
insert into sys.args values (39178, 686, 'arg_1', 'double', 53, 0, 1, 1);
insert into sys.functions values (687, 'radians', 'radians', 'mmath', 0, 1, false, false, false, 2000, true, false);
insert into sys.args values (39179, 687, 'res_0', 'double', 53, 0, 0, 0);
insert into sys.args values (39180, 687, 'arg_1', 'double', 53, 0, 1, 1);
insert into sys.functions values (688, 'pi', 'pi', 'mmath', 0, 1, false, false, false, 2000, true, false);
insert into sys.args values (39181, 688, 'res_0', 'double', 53, 0, 0, 0);
insert into sys.functions values (689, 'rand', 'rand', 'mmath', 0, 1, true, false, false, 2000, true, true);
insert into sys.args values (39182, 689, 'res_0', 'int', 32, 0, 0, 0);
insert into sys.functions values (690, 'rand', 'sqlrand', 'mmath', 0, 1, true, false, false, 2000, true, true);
insert into sys.args values (39183, 690, 'res_0', 'int', 32, 0, 0, 0);
insert into sys.args values (39184, 690, 'arg_1', 'int', 32, 0, 1, 1);
insert into sys.functions values (691, 'curdate', 'current_date', 'mtime', 0, 1, false, false, false, 2000, true, false);
insert into sys.args values (39185, 691, 'res_0', 'date', 0, 0, 0, 0);
insert into sys.functions values (692, 'current_date', 'current_date', 'mtime', 0, 1, false, false, false, 2000, true, false);
insert into sys.args values (39186, 692, 'res_0', 'date', 0, 0, 0, 0);
insert into sys.functions values (693, 'curtime', 'current_time', 'mtime', 0, 1, false, false, false, 2000, true, false);
insert into sys.args values (39187, 693, 'res_0', 'timetz', 7, 0, 0, 0);
insert into sys.functions values (694, 'current_time', 'current_time', 'mtime', 0, 1, false, false, false, 2000, true, false);
insert into sys.args values (39188, 694, 'res_0', 'timetz', 7, 0, 0, 0);
insert into sys.functions values (695, 'current_timestamp', 'current_timestamp', 'mtime', 0, 1, false, false, false, 2000, true, false);
insert into sys.args values (39189, 695, 'res_0', 'timestamptz', 7, 0, 0, 0);
insert into sys.functions values (696, 'localtime', 'current_time', 'sql', 0, 1, false, false, false, 2000, true, false);
insert into sys.args values (39190, 696, 'res_0', 'time', 7, 0, 0, 0);
insert into sys.functions values (697, 'localtimestamp', 'current_timestamp', 'sql', 0, 1, false, false, false, 2000, true, false);
insert into sys.args values (39191, 697, 'res_0', 'timestamp', 7, 0, 0, 0);
insert into sys.functions values (698, 'sql_sub', 'diff', 'mtime', 0, 1, false, false, false, 2000, true, false);
insert into sys.args values (39192, 698, 'res_0', 'day_interval', 4, 0, 0, 0);
insert into sys.args values (39193, 698, 'arg_1', 'date', 0, 0, 1, 1);
insert into sys.args values (39194, 698, 'arg_2', 'date', 0, 0, 1, 2);
insert into sys.functions values (699, 'sql_sub', 'diff', 'mtime', 0, 1, false, false, false, 2000, true, false);
insert into sys.args values (39195, 699, 'res_0', 'sec_interval', 13, 0, 0, 0);
insert into sys.args values (39196, 699, 'arg_1', 'timetz', 7, 0, 1, 1);
insert into sys.args values (39197, 699, 'arg_2', 'timetz', 7, 0, 1, 2);
insert into sys.functions values (700, 'sql_sub', 'diff', 'mtime', 0, 1, false, false, false, 2000, true, false);
insert into sys.args values (39198, 700, 'res_0', 'sec_interval', 13, 0, 0, 0);
insert into sys.args values (39199, 700, 'arg_1', 'time', 7, 0, 1, 1);
insert into sys.args values (39200, 700, 'arg_2', 'time', 7, 0, 1, 2);
insert into sys.functions values (701, 'sql_sub', 'diff', 'mtime', 0, 1, false, false, false, 2000, true, false);
insert into sys.args values (39201, 701, 'res_0', 'sec_interval', 13, 0, 0, 0);
insert into sys.args values (39202, 701, 'arg_1', 'timestamptz', 7, 0, 1, 1);
insert into sys.args values (39203, 701, 'arg_2', 'timestamptz', 7, 0, 1, 2);
insert into sys.functions values (702, 'sql_sub', 'diff', 'mtime', 0, 1, false, false, false, 2000, true, false);
insert into sys.args values (39204, 702, 'res_0', 'sec_interval', 13, 0, 0, 0);
insert into sys.args values (39205, 702, 'arg_1', 'timestamp', 7, 0, 1, 1);
insert into sys.args values (39206, 702, 'arg_2', 'timestamp', 7, 0, 1, 2);
insert into sys.functions values (703, 'sql_sub', 'date_sub_msec_interval', 'mtime', 0, 1, false, false, false, 2000, true, false);
insert into sys.args values (39207, 703, 'res_0', 'date', 0, 0, 0, 0);
insert into sys.args values (39208, 703, 'arg_1', 'date', 0, 0, 1, 1);
insert into sys.args values (39209, 703, 'arg_2', 'sec_interval', 13, 0, 1, 2);
insert into sys.functions values (704, 'sql_sub', 'date_sub_msec_interval', 'mtime', 0, 1, false, false, false, 2000, true, false);
insert into sys.args values (39210, 704, 'res_0', 'date', 0, 0, 0, 0);
insert into sys.args values (39211, 704, 'arg_1', 'date', 0, 0, 1, 1);
insert into sys.args values (39212, 704, 'arg_2', 'day_interval', 4, 0, 1, 2);
insert into sys.functions values (705, 'sql_sub', 'date_sub_month_interval', 'mtime', 0, 1, false, false, false, 2000, true, false);
insert into sys.args values (39213, 705, 'res_0', 'date', 0, 0, 0, 0);
insert into sys.args values (39214, 705, 'arg_1', 'date', 0, 0, 1, 1);
insert into sys.args values (39215, 705, 'arg_2', 'month_interval', 3, 0, 1, 2);
insert into sys.functions values (706, 'sql_sub', 'time_sub_msec_interval', 'mtime', 0, 1, false, false, false, 2000, true, false);
insert into sys.args values (39216, 706, 'res_0', 'time', 7, 0, 0, 0);
insert into sys.args values (39217, 706, 'arg_1', 'time', 7, 0, 1, 1);
insert into sys.args values (39218, 706, 'arg_2', 'sec_interval', 13, 0, 1, 2);
insert into sys.functions values (707, 'sql_sub', 'time_sub_msec_interval', 'mtime', 0, 1, false, false, false, 2000, true, false);
insert into sys.args values (39219, 707, 'res_0', 'timetz', 7, 0, 0, 0);
insert into sys.args values (39220, 707, 'arg_1', 'timetz', 7, 0, 1, 1);
insert into sys.args values (39221, 707, 'arg_2', 'sec_interval', 13, 0, 1, 2);
insert into sys.functions values (708, 'sql_sub', 'timestamp_sub_msec_interval', 'mtime', 0, 1, false, false, false, 2000, true, false);
insert into sys.args values (39222, 708, 'res_0', 'timestamp', 7, 0, 0, 0);
insert into sys.args values (39223, 708, 'arg_1', 'timestamp', 7, 0, 1, 1);
insert into sys.args values (39224, 708, 'arg_2', 'sec_interval', 13, 0, 1, 2);
insert into sys.functions values (709, 'sql_sub', 'timestamp_sub_msec_interval', 'mtime', 0, 1, false, false, false, 2000, true, false);
insert into sys.args values (39225, 709, 'res_0', 'timestamp', 7, 0, 0, 0);
insert into sys.args values (39226, 709, 'arg_1', 'timestamp', 7, 0, 1, 1);
insert into sys.args values (39227, 709, 'arg_2', 'day_interval', 4, 0, 1, 2);
insert into sys.functions values (710, 'sql_sub', 'timestamp_sub_month_interval', 'mtime', 0, 1, false, false, false, 2000, true, false);
insert into sys.args values (39228, 710, 'res_0', 'timestamp', 7, 0, 0, 0);
insert into sys.args values (39229, 710, 'arg_1', 'timestamp', 7, 0, 1, 1);
insert into sys.args values (39230, 710, 'arg_2', 'month_interval', 3, 0, 1, 2);
insert into sys.functions values (711, 'sql_sub', 'timestamp_sub_msec_interval', 'mtime', 0, 1, false, false, false, 2000, true, false);
insert into sys.args values (39231, 711, 'res_0', 'timestamptz', 7, 0, 0, 0);
insert into sys.args values (39232, 711, 'arg_1', 'timestamptz', 7, 0, 1, 1);
insert into sys.args values (39233, 711, 'arg_2', 'sec_interval', 13, 0, 1, 2);
insert into sys.functions values (712, 'sql_sub', 'timestamp_sub_msec_interval', 'mtime', 0, 1, false, false, false, 2000, true, false);
insert into sys.args values (39234, 712, 'res_0', 'timestamptz', 7, 0, 0, 0);
insert into sys.args values (39235, 712, 'arg_1', 'timestamptz', 7, 0, 1, 1);
insert into sys.args values (39236, 712, 'arg_2', 'day_interval', 4, 0, 1, 2);
insert into sys.functions values (713, 'sql_sub', 'timestamp_sub_month_interval', 'mtime', 0, 1, false, false, false, 2000, true, false);
insert into sys.args values (39237, 713, 'res_0', 'timestamptz', 7, 0, 0, 0);
insert into sys.args values (39238, 713, 'arg_1', 'timestamptz', 7, 0, 1, 1);
insert into sys.args values (39239, 713, 'arg_2', 'month_interval', 3, 0, 1, 2);
insert into sys.functions values (714, 'sql_add', 'date_add_msec_interval', 'mtime', 0, 1, false, false, false, 2000, true, false);
insert into sys.args values (39240, 714, 'res_0', 'date', 0, 0, 0, 0);
insert into sys.args values (39241, 714, 'arg_1', 'date', 0, 0, 1, 1);
insert into sys.args values (39242, 714, 'arg_2', 'sec_interval', 13, 0, 1, 2);
insert into sys.functions values (715, 'sql_add', 'date_add_msec_interval', 'mtime', 0, 1, false, false, false, 2000, true, false);
insert into sys.args values (39243, 715, 'res_0', 'date', 0, 0, 0, 0);
insert into sys.args values (39244, 715, 'arg_1', 'date', 0, 0, 1, 1);
insert into sys.args values (39245, 715, 'arg_2', 'day_interval', 4, 0, 1, 2);
insert into sys.functions values (716, 'sql_add', 'addmonths', 'mtime', 0, 1, false, false, false, 2000, true, false);
insert into sys.args values (39246, 716, 'res_0', 'date', 0, 0, 0, 0);
insert into sys.args values (39247, 716, 'arg_1', 'date', 0, 0, 1, 1);
insert into sys.args values (39248, 716, 'arg_2', 'month_interval', 3, 0, 1, 2);
insert into sys.functions values (717, 'sql_add', 'timestamp_add_msec_interval', 'mtime', 0, 1, false, false, false, 2000, true, false);
insert into sys.args values (39249, 717, 'res_0', 'timestamp', 7, 0, 0, 0);
insert into sys.args values (39250, 717, 'arg_1', 'timestamp', 7, 0, 1, 1);
insert into sys.args values (39251, 717, 'arg_2', 'sec_interval', 13, 0, 1, 2);
insert into sys.functions values (718, 'sql_add', 'timestamp_add_msec_interval', 'mtime', 0, 1, false, false, false, 2000, true, false);
insert into sys.args values (39252, 718, 'res_0', 'timestamp', 7, 0, 0, 0);
insert into sys.args values (39253, 718, 'arg_1', 'timestamp', 7, 0, 1, 1);
insert into sys.args values (39254, 718, 'arg_2', 'day_interval', 4, 0, 1, 2);
insert into sys.functions values (719, 'sql_add', 'timestamp_add_month_interval', 'mtime', 0, 1, false, false, false, 2000, true, false);
insert into sys.args values (39255, 719, 'res_0', 'timestamp', 7, 0, 0, 0);
insert into sys.args values (39256, 719, 'arg_1', 'timestamp', 7, 0, 1, 1);
insert into sys.args values (39257, 719, 'arg_2', 'month_interval', 3, 0, 1, 2);
insert into sys.functions values (720, 'sql_add', 'timestamp_add_msec_interval', 'mtime', 0, 1, false, false, false, 2000, true, false);
insert into sys.args values (39258, 720, 'res_0', 'timestamptz', 7, 0, 0, 0);
insert into sys.args values (39259, 720, 'arg_1', 'timestamptz', 7, 0, 1, 1);
insert into sys.args values (39260, 720, 'arg_2', 'sec_interval', 13, 0, 1, 2);
insert into sys.functions values (721, 'sql_add', 'timestamp_add_msec_interval', 'mtime', 0, 1, false, false, false, 2000, true, false);
insert into sys.args values (39261, 721, 'res_0', 'timestamptz', 7, 0, 0, 0);
insert into sys.args values (39262, 721, 'arg_1', 'timestamptz', 7, 0, 1, 1);
insert into sys.args values (39263, 721, 'arg_2', 'day_interval', 4, 0, 1, 2);
insert into sys.functions values (722, 'sql_add', 'timestamp_add_month_interval', 'mtime', 0, 1, false, false, false, 2000, true, false);
insert into sys.args values (39264, 722, 'res_0', 'timestamptz', 7, 0, 0, 0);
insert into sys.args values (39265, 722, 'arg_1', 'timestamptz', 7, 0, 1, 1);
insert into sys.args values (39266, 722, 'arg_2', 'month_interval', 3, 0, 1, 2);
insert into sys.functions values (723, 'sql_add', 'time_add_msec_interval', 'mtime', 0, 1, false, false, false, 2000, true, false);
insert into sys.args values (39267, 723, 'res_0', 'time', 7, 0, 0, 0);
insert into sys.args values (39268, 723, 'arg_1', 'time', 7, 0, 1, 1);
insert into sys.args values (39269, 723, 'arg_2', 'sec_interval', 13, 0, 1, 2);
<<<<<<< HEAD
insert into sys.functions values (724, 'local_timezone', 'local_timezone', 'mtime', 0, 1, false, false, false, 2000, true, false);
insert into sys.args values (39270, 724, 'res_0', 'sec_interval', 13, 0, 0, 0);
insert into sys.functions values (725, 'century', 'century', 'mtime', 0, 1, false, false, false, 2000, true, false);
insert into sys.args values (39271, 725, 'res_0', 'int', 32, 0, 0, 0);
insert into sys.args values (39272, 725, 'arg_1', 'date', 0, 0, 1, 1);
insert into sys.functions values (726, 'decade', 'decade', 'mtime', 0, 1, false, false, false, 2000, true, false);
insert into sys.args values (39273, 726, 'res_0', 'int', 32, 0, 0, 0);
insert into sys.args values (39274, 726, 'arg_1', 'date', 0, 0, 1, 1);
insert into sys.functions values (727, 'year', 'year', 'mtime', 0, 1, false, false, false, 2000, true, false);
insert into sys.args values (39275, 727, 'res_0', 'int', 32, 0, 0, 0);
insert into sys.args values (39276, 727, 'arg_1', 'date', 0, 0, 1, 1);
insert into sys.functions values (728, 'quarter', 'quarter', 'mtime', 0, 1, false, false, false, 2000, true, false);
insert into sys.args values (39277, 728, 'res_0', 'int', 32, 0, 0, 0);
insert into sys.args values (39278, 728, 'arg_1', 'date', 0, 0, 1, 1);
insert into sys.functions values (729, 'month', 'month', 'mtime', 0, 1, false, false, false, 2000, true, false);
insert into sys.args values (39279, 729, 'res_0', 'int', 32, 0, 0, 0);
insert into sys.args values (39280, 729, 'arg_1', 'date', 0, 0, 1, 1);
insert into sys.functions values (730, 'day', 'day', 'mtime', 0, 1, false, false, false, 2000, true, false);
insert into sys.args values (39281, 730, 'res_0', 'int', 32, 0, 0, 0);
insert into sys.args values (39282, 730, 'arg_1', 'date', 0, 0, 1, 1);
insert into sys.functions values (731, 'dayofyear', 'dayofyear', 'mtime', 0, 1, false, false, false, 2000, true, false);
insert into sys.args values (39283, 731, 'res_0', 'int', 32, 0, 0, 0);
insert into sys.args values (39284, 731, 'arg_1', 'date', 0, 0, 1, 1);
insert into sys.functions values (732, 'weekofyear', 'weekofyear', 'mtime', 0, 1, false, false, false, 2000, true, false);
insert into sys.args values (39285, 732, 'res_0', 'int', 32, 0, 0, 0);
insert into sys.args values (39286, 732, 'arg_1', 'date', 0, 0, 1, 1);
insert into sys.functions values (733, 'usweekofyear', 'usweekofyear', 'mtime', 0, 1, false, false, false, 2000, true, false);
insert into sys.args values (39287, 733, 'res_0', 'int', 32, 0, 0, 0);
insert into sys.args values (39288, 733, 'arg_1', 'date', 0, 0, 1, 1);
insert into sys.functions values (734, 'dayofweek', 'dayofweek', 'mtime', 0, 1, false, false, false, 2000, true, false);
insert into sys.args values (39289, 734, 'res_0', 'int', 32, 0, 0, 0);
insert into sys.args values (39290, 734, 'arg_1', 'date', 0, 0, 1, 1);
insert into sys.functions values (735, 'dayofmonth', 'day', 'mtime', 0, 1, false, false, false, 2000, true, false);
insert into sys.args values (39291, 735, 'res_0', 'int', 32, 0, 0, 0);
insert into sys.args values (39292, 735, 'arg_1', 'date', 0, 0, 1, 1);
insert into sys.functions values (736, 'week', 'weekofyear', 'mtime', 0, 1, false, false, false, 2000, true, false);
insert into sys.args values (39293, 736, 'res_0', 'int', 32, 0, 0, 0);
insert into sys.args values (39294, 736, 'arg_1', 'date', 0, 0, 1, 1);
insert into sys.functions values (737, 'epoch_ms', 'epoch_ms', 'mtime', 0, 1, false, false, false, 2000, true, false);
insert into sys.args values (39295, 737, 'res_0', 'decimal', 18, 3, 0, 0);
insert into sys.args values (39296, 737, 'arg_1', 'date', 0, 0, 1, 1);
insert into sys.functions values (738, 'hour', 'hours', 'mtime', 0, 1, false, false, false, 2000, true, false);
insert into sys.args values (39297, 738, 'res_0', 'int', 32, 0, 0, 0);
insert into sys.args values (39298, 738, 'arg_1', 'time', 7, 0, 1, 1);
insert into sys.functions values (739, 'minute', 'minutes', 'mtime', 0, 1, false, false, false, 2000, true, false);
insert into sys.args values (39299, 739, 'res_0', 'int', 32, 0, 0, 0);
insert into sys.args values (39300, 739, 'arg_1', 'time', 7, 0, 1, 1);
insert into sys.functions values (740, 'second', 'sql_seconds', 'mtime', 0, 1, false, false, false, 2000, true, false);
insert into sys.args values (39301, 740, 'res_0', 'decimal', 9, 6, 0, 0);
insert into sys.args values (39302, 740, 'arg_1', 'time', 7, 0, 1, 1);
insert into sys.functions values (741, 'epoch_ms', 'epoch_ms', 'mtime', 0, 1, false, false, false, 2000, true, false);
insert into sys.args values (39303, 741, 'res_0', 'decimal', 18, 3, 0, 0);
insert into sys.args values (39304, 741, 'arg_1', 'time', 7, 0, 1, 1);
insert into sys.functions values (742, 'hour', 'hours', 'mtime', 0, 1, false, false, false, 2000, true, false);
insert into sys.args values (39305, 742, 'res_0', 'int', 32, 0, 0, 0);
insert into sys.args values (39306, 742, 'arg_1', 'timetz', 7, 0, 1, 1);
insert into sys.functions values (743, 'minute', 'minutes', 'mtime', 0, 1, false, false, false, 2000, true, false);
insert into sys.args values (39307, 743, 'res_0', 'int', 32, 0, 0, 0);
insert into sys.args values (39308, 743, 'arg_1', 'timetz', 7, 0, 1, 1);
insert into sys.functions values (744, 'second', 'sql_seconds', 'mtime', 0, 1, false, false, false, 2000, true, false);
insert into sys.args values (39309, 744, 'res_0', 'decimal', 9, 6, 0, 0);
insert into sys.args values (39310, 744, 'arg_1', 'timetz', 7, 0, 1, 1);
insert into sys.functions values (745, 'epoch_ms', 'epoch_ms', 'mtime', 0, 1, false, false, false, 2000, true, false);
insert into sys.args values (39311, 745, 'res_0', 'decimal', 18, 3, 0, 0);
insert into sys.args values (39312, 745, 'arg_1', 'timetz', 7, 0, 1, 1);
insert into sys.functions values (746, 'century', 'century', 'mtime', 0, 1, false, false, false, 2000, true, false);
insert into sys.args values (39313, 746, 'res_0', 'int', 32, 0, 0, 0);
insert into sys.args values (39314, 746, 'arg_1', 'timestamp', 7, 0, 1, 1);
insert into sys.functions values (747, 'decade', 'decade', 'mtime', 0, 1, false, false, false, 2000, true, false);
insert into sys.args values (39315, 747, 'res_0', 'int', 32, 0, 0, 0);
insert into sys.args values (39316, 747, 'arg_1', 'timestamp', 7, 0, 1, 1);
insert into sys.functions values (748, 'year', 'year', 'mtime', 0, 1, false, false, false, 2000, true, false);
insert into sys.args values (39317, 748, 'res_0', 'int', 32, 0, 0, 0);
insert into sys.args values (39318, 748, 'arg_1', 'timestamp', 7, 0, 1, 1);
insert into sys.functions values (749, 'quarter', 'quarter', 'mtime', 0, 1, false, false, false, 2000, true, false);
insert into sys.args values (39319, 749, 'res_0', 'int', 32, 0, 0, 0);
insert into sys.args values (39320, 749, 'arg_1', 'timestamp', 7, 0, 1, 1);
insert into sys.functions values (750, 'month', 'month', 'mtime', 0, 1, false, false, false, 2000, true, false);
insert into sys.args values (39321, 750, 'res_0', 'int', 32, 0, 0, 0);
insert into sys.args values (39322, 750, 'arg_1', 'timestamp', 7, 0, 1, 1);
insert into sys.functions values (751, 'day', 'day', 'mtime', 0, 1, false, false, false, 2000, true, false);
insert into sys.args values (39323, 751, 'res_0', 'int', 32, 0, 0, 0);
insert into sys.args values (39324, 751, 'arg_1', 'timestamp', 7, 0, 1, 1);
insert into sys.functions values (752, 'hour', 'hours', 'mtime', 0, 1, false, false, false, 2000, true, false);
insert into sys.args values (39325, 752, 'res_0', 'int', 32, 0, 0, 0);
insert into sys.args values (39326, 752, 'arg_1', 'timestamp', 7, 0, 1, 1);
insert into sys.functions values (753, 'minute', 'minutes', 'mtime', 0, 1, false, false, false, 2000, true, false);
insert into sys.args values (39327, 753, 'res_0', 'int', 32, 0, 0, 0);
insert into sys.args values (39328, 753, 'arg_1', 'timestamp', 7, 0, 1, 1);
insert into sys.functions values (754, 'second', 'sql_seconds', 'mtime', 0, 1, false, false, false, 2000, true, false);
insert into sys.args values (39329, 754, 'res_0', 'decimal', 9, 6, 0, 0);
insert into sys.args values (39330, 754, 'arg_1', 'timestamp', 7, 0, 1, 1);
insert into sys.functions values (755, 'epoch_ms', 'epoch_ms', 'mtime', 0, 1, false, false, false, 2000, true, false);
insert into sys.args values (39331, 755, 'res_0', 'decimal', 18, 3, 0, 0);
insert into sys.args values (39332, 755, 'arg_1', 'timestamp', 7, 0, 1, 1);
insert into sys.functions values (756, 'century', 'century', 'mtime', 0, 1, false, false, false, 2000, true, false);
insert into sys.args values (39333, 756, 'res_0', 'int', 32, 0, 0, 0);
insert into sys.args values (39334, 756, 'arg_1', 'timestamptz', 7, 0, 1, 1);
insert into sys.functions values (757, 'decade', 'decade', 'mtime', 0, 1, false, false, false, 2000, true, false);
insert into sys.args values (39335, 757, 'res_0', 'int', 32, 0, 0, 0);
insert into sys.args values (39336, 757, 'arg_1', 'timestamptz', 7, 0, 1, 1);
insert into sys.functions values (758, 'year', 'year', 'mtime', 0, 1, false, false, false, 2000, true, false);
insert into sys.args values (39337, 758, 'res_0', 'int', 32, 0, 0, 0);
insert into sys.args values (39338, 758, 'arg_1', 'timestamptz', 7, 0, 1, 1);
insert into sys.functions values (759, 'quarter', 'quarter', 'mtime', 0, 1, false, false, false, 2000, true, false);
insert into sys.args values (39339, 759, 'res_0', 'int', 32, 0, 0, 0);
insert into sys.args values (39340, 759, 'arg_1', 'timestamptz', 7, 0, 1, 1);
insert into sys.functions values (760, 'month', 'month', 'mtime', 0, 1, false, false, false, 2000, true, false);
insert into sys.args values (39341, 760, 'res_0', 'int', 32, 0, 0, 0);
insert into sys.args values (39342, 760, 'arg_1', 'timestamptz', 7, 0, 1, 1);
insert into sys.functions values (761, 'day', 'day', 'mtime', 0, 1, false, false, false, 2000, true, false);
insert into sys.args values (39343, 761, 'res_0', 'int', 32, 0, 0, 0);
insert into sys.args values (39344, 761, 'arg_1', 'timestamptz', 7, 0, 1, 1);
insert into sys.functions values (762, 'hour', 'hours', 'mtime', 0, 1, false, false, false, 2000, true, false);
insert into sys.args values (39345, 762, 'res_0', 'int', 32, 0, 0, 0);
insert into sys.args values (39346, 762, 'arg_1', 'timestamptz', 7, 0, 1, 1);
insert into sys.functions values (763, 'minute', 'minutes', 'mtime', 0, 1, false, false, false, 2000, true, false);
insert into sys.args values (39347, 763, 'res_0', 'int', 32, 0, 0, 0);
insert into sys.args values (39348, 763, 'arg_1', 'timestamptz', 7, 0, 1, 1);
insert into sys.functions values (764, 'second', 'sql_seconds', 'mtime', 0, 1, false, false, false, 2000, true, false);
insert into sys.args values (39349, 764, 'res_0', 'decimal', 9, 6, 0, 0);
insert into sys.args values (39350, 764, 'arg_1', 'timestamptz', 7, 0, 1, 1);
insert into sys.functions values (765, 'epoch_ms', 'epoch_ms', 'mtime', 0, 1, false, false, false, 2000, true, false);
insert into sys.args values (39351, 765, 'res_0', 'decimal', 18, 3, 0, 0);
insert into sys.args values (39352, 765, 'arg_1', 'timestamptz', 7, 0, 1, 1);
insert into sys.functions values (766, 'year', 'year', 'mtime', 0, 1, false, false, false, 2000, true, false);
insert into sys.args values (39353, 766, 'res_0', 'int', 32, 0, 0, 0);
insert into sys.args values (39354, 766, 'arg_1', 'month_interval', 3, 0, 1, 1);
insert into sys.functions values (767, 'month', 'month', 'mtime', 0, 1, false, false, false, 2000, true, false);
insert into sys.args values (39355, 767, 'res_0', 'int', 32, 0, 0, 0);
insert into sys.args values (39356, 767, 'arg_1', 'month_interval', 3, 0, 1, 1);
insert into sys.functions values (768, 'day', 'day', 'mtime', 0, 1, false, false, false, 2000, true, false);
insert into sys.args values (39357, 768, 'res_0', 'bigint', 64, 0, 0, 0);
insert into sys.args values (39358, 768, 'arg_1', 'day_interval', 4, 0, 1, 1);
insert into sys.functions values (769, 'hour', 'hours', 'mtime', 0, 1, false, false, false, 2000, true, false);
insert into sys.args values (39359, 769, 'res_0', 'int', 32, 0, 0, 0);
insert into sys.args values (39360, 769, 'arg_1', 'day_interval', 4, 0, 1, 1);
insert into sys.functions values (770, 'minute', 'minutes', 'mtime', 0, 1, false, false, false, 2000, true, false);
insert into sys.args values (39361, 770, 'res_0', 'int', 32, 0, 0, 0);
insert into sys.args values (39362, 770, 'arg_1', 'day_interval', 4, 0, 1, 1);
insert into sys.functions values (771, 'second', 'seconds', 'mtime', 0, 1, false, false, false, 2000, true, false);
insert into sys.args values (39363, 771, 'res_0', 'int', 32, 0, 0, 0);
insert into sys.args values (39364, 771, 'arg_1', 'day_interval', 4, 0, 1, 1);
insert into sys.functions values (772, 'epoch_ms', 'epoch_ms', 'mtime', 0, 1, false, false, false, 2000, true, false);
insert into sys.args values (39365, 772, 'res_0', 'decimal', 18, 3, 0, 0);
insert into sys.args values (39366, 772, 'arg_1', 'day_interval', 4, 0, 1, 1);
insert into sys.functions values (773, 'day', 'day', 'mtime', 0, 1, false, false, false, 2000, true, false);
insert into sys.args values (39367, 773, 'res_0', 'bigint', 64, 0, 0, 0);
insert into sys.args values (39368, 773, 'arg_1', 'sec_interval', 13, 0, 1, 1);
insert into sys.functions values (774, 'hour', 'hours', 'mtime', 0, 1, false, false, false, 2000, true, false);
insert into sys.args values (39369, 774, 'res_0', 'int', 32, 0, 0, 0);
insert into sys.args values (39370, 774, 'arg_1', 'sec_interval', 13, 0, 1, 1);
insert into sys.functions values (775, 'minute', 'minutes', 'mtime', 0, 1, false, false, false, 2000, true, false);
insert into sys.args values (39371, 775, 'res_0', 'int', 32, 0, 0, 0);
insert into sys.args values (39372, 775, 'arg_1', 'sec_interval', 13, 0, 1, 1);
insert into sys.functions values (776, 'second', 'seconds', 'mtime', 0, 1, false, false, false, 2000, true, false);
insert into sys.args values (39373, 776, 'res_0', 'int', 32, 0, 0, 0);
insert into sys.args values (39374, 776, 'arg_1', 'sec_interval', 13, 0, 1, 1);
insert into sys.functions values (777, 'epoch_ms', 'epoch_ms', 'mtime', 0, 1, false, false, false, 2000, true, false);
insert into sys.args values (39375, 777, 'res_0', 'decimal', 18, 3, 0, 0);
insert into sys.args values (39376, 777, 'arg_1', 'sec_interval', 13, 0, 1, 1);
insert into sys.functions values (778, 'next_value_for', 'next_value', 'sql', 0, 1, true, false, false, 2000, true, true);
insert into sys.args values (39377, 778, 'res_0', 'bigint', 64, 0, 0, 0);
insert into sys.args values (39378, 778, 'arg_1', 'clob', 0, 0, 1, 1);
insert into sys.args values (39379, 778, 'arg_2', 'clob', 0, 0, 1, 2);
insert into sys.functions values (779, 'get_value_for', 'get_value', 'sql', 0, 1, false, false, false, 2000, true, true);
=======
insert into sys.functions values (724, 'sql_add', 'time_add_msec_interval', 'mtime', 0, 1, false, false, false, 2000, true, false);
insert into sys.args values (39270, 724, 'res_0', 'timetz', 7, 0, 0, 0);
insert into sys.args values (39271, 724, 'arg_1', 'timetz', 7, 0, 1, 1);
insert into sys.args values (39272, 724, 'arg_2', 'sec_interval', 13, 0, 1, 2);
insert into sys.functions values (725, 'local_timezone', 'local_timezone', 'mtime', 0, 1, false, false, false, 2000, true, false);
insert into sys.args values (39273, 725, 'res_0', 'sec_interval', 13, 0, 0, 0);
insert into sys.functions values (726, 'century', 'century', 'mtime', 0, 1, false, false, false, 2000, true, false);
insert into sys.args values (39274, 726, 'res_0', 'int', 32, 0, 0, 0);
insert into sys.args values (39275, 726, 'arg_1', 'date', 0, 0, 1, 1);
insert into sys.functions values (727, 'decade', 'decade', 'mtime', 0, 1, false, false, false, 2000, true, false);
insert into sys.args values (39276, 727, 'res_0', 'int', 32, 0, 0, 0);
insert into sys.args values (39277, 727, 'arg_1', 'date', 0, 0, 1, 1);
insert into sys.functions values (728, 'year', 'year', 'mtime', 0, 1, false, false, false, 2000, true, false);
insert into sys.args values (39278, 728, 'res_0', 'int', 32, 0, 0, 0);
insert into sys.args values (39279, 728, 'arg_1', 'date', 0, 0, 1, 1);
insert into sys.functions values (729, 'quarter', 'quarter', 'mtime', 0, 1, false, false, false, 2000, true, false);
insert into sys.args values (39280, 729, 'res_0', 'int', 32, 0, 0, 0);
insert into sys.args values (39281, 729, 'arg_1', 'date', 0, 0, 1, 1);
insert into sys.functions values (730, 'month', 'month', 'mtime', 0, 1, false, false, false, 2000, true, false);
insert into sys.args values (39282, 730, 'res_0', 'int', 32, 0, 0, 0);
insert into sys.args values (39283, 730, 'arg_1', 'date', 0, 0, 1, 1);
insert into sys.functions values (731, 'day', 'day', 'mtime', 0, 1, false, false, false, 2000, true, false);
insert into sys.args values (39284, 731, 'res_0', 'int', 32, 0, 0, 0);
insert into sys.args values (39285, 731, 'arg_1', 'date', 0, 0, 1, 1);
insert into sys.functions values (732, 'dayofyear', 'dayofyear', 'mtime', 0, 1, false, false, false, 2000, true, false);
insert into sys.args values (39286, 732, 'res_0', 'int', 32, 0, 0, 0);
insert into sys.args values (39287, 732, 'arg_1', 'date', 0, 0, 1, 1);
insert into sys.functions values (733, 'weekofyear', 'weekofyear', 'mtime', 0, 1, false, false, false, 2000, true, false);
insert into sys.args values (39288, 733, 'res_0', 'int', 32, 0, 0, 0);
insert into sys.args values (39289, 733, 'arg_1', 'date', 0, 0, 1, 1);
insert into sys.functions values (734, 'usweekofyear', 'usweekofyear', 'mtime', 0, 1, false, false, false, 2000, true, false);
insert into sys.args values (39290, 734, 'res_0', 'int', 32, 0, 0, 0);
insert into sys.args values (39291, 734, 'arg_1', 'date', 0, 0, 1, 1);
insert into sys.functions values (735, 'dayofweek', 'dayofweek', 'mtime', 0, 1, false, false, false, 2000, true, false);
insert into sys.args values (39292, 735, 'res_0', 'int', 32, 0, 0, 0);
insert into sys.args values (39293, 735, 'arg_1', 'date', 0, 0, 1, 1);
insert into sys.functions values (736, 'dayofmonth', 'day', 'mtime', 0, 1, false, false, false, 2000, true, false);
insert into sys.args values (39294, 736, 'res_0', 'int', 32, 0, 0, 0);
insert into sys.args values (39295, 736, 'arg_1', 'date', 0, 0, 1, 1);
insert into sys.functions values (737, 'week', 'weekofyear', 'mtime', 0, 1, false, false, false, 2000, true, false);
insert into sys.args values (39296, 737, 'res_0', 'int', 32, 0, 0, 0);
insert into sys.args values (39297, 737, 'arg_1', 'date', 0, 0, 1, 1);
insert into sys.functions values (738, 'epoch_ms', 'epoch_ms', 'mtime', 0, 1, false, false, false, 2000, true, false);
insert into sys.args values (39298, 738, 'res_0', 'bigint', 64, 0, 0, 0);
insert into sys.args values (39299, 738, 'arg_1', 'date', 0, 0, 1, 1);
insert into sys.functions values (739, 'hour', 'hours', 'mtime', 0, 1, false, false, false, 2000, true, false);
insert into sys.args values (39300, 739, 'res_0', 'int', 32, 0, 0, 0);
insert into sys.args values (39301, 739, 'arg_1', 'time', 7, 0, 1, 1);
insert into sys.functions values (740, 'minute', 'minutes', 'mtime', 0, 1, false, false, false, 2000, true, false);
insert into sys.args values (39302, 740, 'res_0', 'int', 32, 0, 0, 0);
insert into sys.args values (39303, 740, 'arg_1', 'time', 7, 0, 1, 1);
insert into sys.functions values (741, 'second', 'sql_seconds', 'mtime', 0, 1, false, false, false, 2000, true, false);
insert into sys.args values (39304, 741, 'res_0', 'decimal', 9, 6, 0, 0);
insert into sys.args values (39305, 741, 'arg_1', 'time', 7, 0, 1, 1);
insert into sys.functions values (742, 'epoch_ms', 'epoch_ms', 'mtime', 0, 1, false, false, false, 2000, true, false);
insert into sys.args values (39306, 742, 'res_0', 'bigint', 64, 0, 0, 0);
insert into sys.args values (39307, 742, 'arg_1', 'time', 7, 0, 1, 1);
insert into sys.functions values (743, 'hour', 'hours', 'mtime', 0, 1, false, false, false, 2000, true, false);
insert into sys.args values (39308, 743, 'res_0', 'int', 32, 0, 0, 0);
insert into sys.args values (39309, 743, 'arg_1', 'timetz', 7, 0, 1, 1);
insert into sys.functions values (744, 'minute', 'minutes', 'mtime', 0, 1, false, false, false, 2000, true, false);
insert into sys.args values (39310, 744, 'res_0', 'int', 32, 0, 0, 0);
insert into sys.args values (39311, 744, 'arg_1', 'timetz', 7, 0, 1, 1);
insert into sys.functions values (745, 'second', 'sql_seconds', 'mtime', 0, 1, false, false, false, 2000, true, false);
insert into sys.args values (39312, 745, 'res_0', 'decimal', 9, 6, 0, 0);
insert into sys.args values (39313, 745, 'arg_1', 'timetz', 7, 0, 1, 1);
insert into sys.functions values (746, 'epoch_ms', 'epoch_ms', 'mtime', 0, 1, false, false, false, 2000, true, false);
insert into sys.args values (39314, 746, 'res_0', 'bigint', 64, 0, 0, 0);
insert into sys.args values (39315, 746, 'arg_1', 'timetz', 7, 0, 1, 1);
insert into sys.functions values (747, 'century', 'century', 'mtime', 0, 1, false, false, false, 2000, true, false);
insert into sys.args values (39316, 747, 'res_0', 'int', 32, 0, 0, 0);
insert into sys.args values (39317, 747, 'arg_1', 'timestamp', 7, 0, 1, 1);
insert into sys.functions values (748, 'decade', 'decade', 'mtime', 0, 1, false, false, false, 2000, true, false);
insert into sys.args values (39318, 748, 'res_0', 'int', 32, 0, 0, 0);
insert into sys.args values (39319, 748, 'arg_1', 'timestamp', 7, 0, 1, 1);
insert into sys.functions values (749, 'year', 'year', 'mtime', 0, 1, false, false, false, 2000, true, false);
insert into sys.args values (39320, 749, 'res_0', 'int', 32, 0, 0, 0);
insert into sys.args values (39321, 749, 'arg_1', 'timestamp', 7, 0, 1, 1);
insert into sys.functions values (750, 'quarter', 'quarter', 'mtime', 0, 1, false, false, false, 2000, true, false);
insert into sys.args values (39322, 750, 'res_0', 'int', 32, 0, 0, 0);
insert into sys.args values (39323, 750, 'arg_1', 'timestamp', 7, 0, 1, 1);
insert into sys.functions values (751, 'month', 'month', 'mtime', 0, 1, false, false, false, 2000, true, false);
insert into sys.args values (39324, 751, 'res_0', 'int', 32, 0, 0, 0);
insert into sys.args values (39325, 751, 'arg_1', 'timestamp', 7, 0, 1, 1);
insert into sys.functions values (752, 'day', 'day', 'mtime', 0, 1, false, false, false, 2000, true, false);
insert into sys.args values (39326, 752, 'res_0', 'int', 32, 0, 0, 0);
insert into sys.args values (39327, 752, 'arg_1', 'timestamp', 7, 0, 1, 1);
insert into sys.functions values (753, 'hour', 'hours', 'mtime', 0, 1, false, false, false, 2000, true, false);
insert into sys.args values (39328, 753, 'res_0', 'int', 32, 0, 0, 0);
insert into sys.args values (39329, 753, 'arg_1', 'timestamp', 7, 0, 1, 1);
insert into sys.functions values (754, 'minute', 'minutes', 'mtime', 0, 1, false, false, false, 2000, true, false);
insert into sys.args values (39330, 754, 'res_0', 'int', 32, 0, 0, 0);
insert into sys.args values (39331, 754, 'arg_1', 'timestamp', 7, 0, 1, 1);
insert into sys.functions values (755, 'second', 'sql_seconds', 'mtime', 0, 1, false, false, false, 2000, true, false);
insert into sys.args values (39332, 755, 'res_0', 'decimal', 9, 6, 0, 0);
insert into sys.args values (39333, 755, 'arg_1', 'timestamp', 7, 0, 1, 1);
insert into sys.functions values (756, 'epoch_ms', 'epoch_ms', 'mtime', 0, 1, false, false, false, 2000, true, false);
insert into sys.args values (39334, 756, 'res_0', 'bigint', 64, 0, 0, 0);
insert into sys.args values (39335, 756, 'arg_1', 'timestamp', 7, 0, 1, 1);
insert into sys.functions values (757, 'century', 'century', 'mtime', 0, 1, false, false, false, 2000, true, false);
insert into sys.args values (39336, 757, 'res_0', 'int', 32, 0, 0, 0);
insert into sys.args values (39337, 757, 'arg_1', 'timestamptz', 7, 0, 1, 1);
insert into sys.functions values (758, 'decade', 'decade', 'mtime', 0, 1, false, false, false, 2000, true, false);
insert into sys.args values (39338, 758, 'res_0', 'int', 32, 0, 0, 0);
insert into sys.args values (39339, 758, 'arg_1', 'timestamptz', 7, 0, 1, 1);
insert into sys.functions values (759, 'year', 'year', 'mtime', 0, 1, false, false, false, 2000, true, false);
insert into sys.args values (39340, 759, 'res_0', 'int', 32, 0, 0, 0);
insert into sys.args values (39341, 759, 'arg_1', 'timestamptz', 7, 0, 1, 1);
insert into sys.functions values (760, 'quarter', 'quarter', 'mtime', 0, 1, false, false, false, 2000, true, false);
insert into sys.args values (39342, 760, 'res_0', 'int', 32, 0, 0, 0);
insert into sys.args values (39343, 760, 'arg_1', 'timestamptz', 7, 0, 1, 1);
insert into sys.functions values (761, 'month', 'month', 'mtime', 0, 1, false, false, false, 2000, true, false);
insert into sys.args values (39344, 761, 'res_0', 'int', 32, 0, 0, 0);
insert into sys.args values (39345, 761, 'arg_1', 'timestamptz', 7, 0, 1, 1);
insert into sys.functions values (762, 'day', 'day', 'mtime', 0, 1, false, false, false, 2000, true, false);
insert into sys.args values (39346, 762, 'res_0', 'int', 32, 0, 0, 0);
insert into sys.args values (39347, 762, 'arg_1', 'timestamptz', 7, 0, 1, 1);
insert into sys.functions values (763, 'hour', 'hours', 'mtime', 0, 1, false, false, false, 2000, true, false);
insert into sys.args values (39348, 763, 'res_0', 'int', 32, 0, 0, 0);
insert into sys.args values (39349, 763, 'arg_1', 'timestamptz', 7, 0, 1, 1);
insert into sys.functions values (764, 'minute', 'minutes', 'mtime', 0, 1, false, false, false, 2000, true, false);
insert into sys.args values (39350, 764, 'res_0', 'int', 32, 0, 0, 0);
insert into sys.args values (39351, 764, 'arg_1', 'timestamptz', 7, 0, 1, 1);
insert into sys.functions values (765, 'second', 'sql_seconds', 'mtime', 0, 1, false, false, false, 2000, true, false);
insert into sys.args values (39352, 765, 'res_0', 'decimal', 9, 6, 0, 0);
insert into sys.args values (39353, 765, 'arg_1', 'timestamptz', 7, 0, 1, 1);
insert into sys.functions values (766, 'epoch_ms', 'epoch_ms', 'mtime', 0, 1, false, false, false, 2000, true, false);
insert into sys.args values (39354, 766, 'res_0', 'bigint', 64, 0, 0, 0);
insert into sys.args values (39355, 766, 'arg_1', 'timestamptz', 7, 0, 1, 1);
insert into sys.functions values (767, 'year', 'year', 'mtime', 0, 1, false, false, false, 2000, true, false);
insert into sys.args values (39356, 767, 'res_0', 'int', 32, 0, 0, 0);
insert into sys.args values (39357, 767, 'arg_1', 'month_interval', 3, 0, 1, 1);
insert into sys.functions values (768, 'month', 'month', 'mtime', 0, 1, false, false, false, 2000, true, false);
insert into sys.args values (39358, 768, 'res_0', 'int', 32, 0, 0, 0);
insert into sys.args values (39359, 768, 'arg_1', 'month_interval', 3, 0, 1, 1);
insert into sys.functions values (769, 'day', 'day', 'mtime', 0, 1, false, false, false, 2000, true, false);
insert into sys.args values (39360, 769, 'res_0', 'bigint', 64, 0, 0, 0);
insert into sys.args values (39361, 769, 'arg_1', 'day_interval', 4, 0, 1, 1);
insert into sys.functions values (770, 'hour', 'hours', 'mtime', 0, 1, false, false, false, 2000, true, false);
insert into sys.args values (39362, 770, 'res_0', 'int', 32, 0, 0, 0);
insert into sys.args values (39363, 770, 'arg_1', 'day_interval', 4, 0, 1, 1);
insert into sys.functions values (771, 'minute', 'minutes', 'mtime', 0, 1, false, false, false, 2000, true, false);
insert into sys.args values (39364, 771, 'res_0', 'int', 32, 0, 0, 0);
insert into sys.args values (39365, 771, 'arg_1', 'day_interval', 4, 0, 1, 1);
insert into sys.functions values (772, 'second', 'seconds', 'mtime', 0, 1, false, false, false, 2000, true, false);
insert into sys.args values (39366, 772, 'res_0', 'int', 32, 0, 0, 0);
insert into sys.args values (39367, 772, 'arg_1', 'day_interval', 4, 0, 1, 1);
insert into sys.functions values (773, 'epoch_ms', 'epoch_ms', 'mtime', 0, 1, false, false, false, 2000, true, false);
insert into sys.args values (39368, 773, 'res_0', 'bigint', 64, 0, 0, 0);
insert into sys.args values (39369, 773, 'arg_1', 'day_interval', 4, 0, 1, 1);
insert into sys.functions values (774, 'day', 'day', 'mtime', 0, 1, false, false, false, 2000, true, false);
insert into sys.args values (39370, 774, 'res_0', 'bigint', 64, 0, 0, 0);
insert into sys.args values (39371, 774, 'arg_1', 'sec_interval', 13, 0, 1, 1);
insert into sys.functions values (775, 'hour', 'hours', 'mtime', 0, 1, false, false, false, 2000, true, false);
insert into sys.args values (39372, 775, 'res_0', 'int', 32, 0, 0, 0);
insert into sys.args values (39373, 775, 'arg_1', 'sec_interval', 13, 0, 1, 1);
insert into sys.functions values (776, 'minute', 'minutes', 'mtime', 0, 1, false, false, false, 2000, true, false);
insert into sys.args values (39374, 776, 'res_0', 'int', 32, 0, 0, 0);
insert into sys.args values (39375, 776, 'arg_1', 'sec_interval', 13, 0, 1, 1);
insert into sys.functions values (777, 'second', 'seconds', 'mtime', 0, 1, false, false, false, 2000, true, false);
insert into sys.args values (39376, 777, 'res_0', 'int', 32, 0, 0, 0);
insert into sys.args values (39377, 777, 'arg_1', 'sec_interval', 13, 0, 1, 1);
insert into sys.functions values (778, 'epoch_ms', 'epoch_ms', 'mtime', 0, 1, false, false, false, 2000, true, false);
insert into sys.args values (39378, 778, 'res_0', 'bigint', 64, 0, 0, 0);
insert into sys.args values (39379, 778, 'arg_1', 'sec_interval', 13, 0, 1, 1);
insert into sys.functions values (779, 'next_value_for', 'next_value', 'sql', 0, 1, true, false, false, 2000, true, true);
>>>>>>> 081ff3a9
insert into sys.args values (39380, 779, 'res_0', 'bigint', 64, 0, 0, 0);
insert into sys.args values (39381, 779, 'arg_1', 'clob', 0, 0, 1, 1);
insert into sys.args values (39382, 779, 'arg_2', 'clob', 0, 0, 1, 2);
insert into sys.functions values (780, 'get_value_for', 'get_value', 'sql', 0, 1, false, false, false, 2000, true, true);
insert into sys.args values (39383, 780, 'res_0', 'bigint', 64, 0, 0, 0);
insert into sys.args values (39384, 780, 'arg_1', 'clob', 0, 0, 1, 1);
insert into sys.args values (39385, 780, 'arg_2', 'clob', 0, 0, 1, 2);
insert into sys.functions values (781, 'restart', 'restart', 'sql', 0, 1, true, false, false, 2000, true, true);
insert into sys.args values (39386, 781, 'res_0', 'bigint', 64, 0, 0, 0);
insert into sys.args values (39387, 781, 'arg_1', 'clob', 0, 0, 1, 1);
insert into sys.args values (39388, 781, 'arg_2', 'clob', 0, 0, 1, 2);
insert into sys.args values (39389, 781, 'arg_3', 'bigint', 64, 0, 1, 3);
insert into sys.functions values (782, 'index', 'index', 'sql', 0, 1, false, false, false, 2000, true, true);
insert into sys.args values (39390, 782, 'res_0', 'tinyint', 8, 0, 0, 0);
insert into sys.args values (39391, 782, 'arg_1', 'clob', 0, 0, 1, 1);
insert into sys.args values (39392, 782, 'arg_2', 'boolean', 1, 0, 1, 2);
insert into sys.functions values (783, 'index', 'index', 'sql', 0, 1, false, false, false, 2000, true, true);
insert into sys.args values (39393, 783, 'res_0', 'smallint', 16, 0, 0, 0);
insert into sys.args values (39394, 783, 'arg_1', 'clob', 0, 0, 1, 1);
insert into sys.args values (39395, 783, 'arg_2', 'boolean', 1, 0, 1, 2);
insert into sys.functions values (784, 'index', 'index', 'sql', 0, 1, false, false, false, 2000, true, true);
insert into sys.args values (39396, 784, 'res_0', 'int', 32, 0, 0, 0);
insert into sys.args values (39397, 784, 'arg_1', 'clob', 0, 0, 1, 1);
insert into sys.args values (39398, 784, 'arg_2', 'boolean', 1, 0, 1, 2);
insert into sys.functions values (785, 'strings', 'strings', 'sql', 0, 1, false, false, false, 2000, true, false);
insert into sys.args values (39399, 785, 'res_0', 'clob', 0, 0, 0, 0);
insert into sys.args values (39400, 785, 'arg_1', 'clob', 0, 0, 1, 1);
insert into sys.functions values (786, 'locate', 'locate', 'str', 0, 1, false, false, false, 2000, true, false);
insert into sys.args values (39401, 786, 'res_0', 'int', 32, 0, 0, 0);
insert into sys.args values (39402, 786, 'arg_1', 'clob', 0, 0, 1, 1);
insert into sys.args values (39403, 786, 'arg_2', 'clob', 0, 0, 1, 2);
insert into sys.functions values (787, 'locate', 'locate3', 'str', 0, 1, false, false, false, 2000, true, false);
insert into sys.args values (39404, 787, 'res_0', 'int', 32, 0, 0, 0);
insert into sys.args values (39405, 787, 'arg_1', 'clob', 0, 0, 1, 1);
insert into sys.args values (39406, 787, 'arg_2', 'clob', 0, 0, 1, 2);
insert into sys.args values (39407, 787, 'arg_3', 'int', 32, 0, 1, 3);
insert into sys.functions values (788, 'charindex', 'locate', 'str', 0, 1, false, false, false, 2000, true, false);
insert into sys.args values (39408, 788, 'res_0', 'int', 32, 0, 0, 0);
insert into sys.args values (39409, 788, 'arg_1', 'clob', 0, 0, 1, 1);
insert into sys.args values (39410, 788, 'arg_2', 'clob', 0, 0, 1, 2);
insert into sys.functions values (789, 'charindex', 'locate3', 'str', 0, 1, false, false, false, 2000, true, false);
insert into sys.args values (39411, 789, 'res_0', 'int', 32, 0, 0, 0);
insert into sys.args values (39412, 789, 'arg_1', 'clob', 0, 0, 1, 1);
insert into sys.args values (39413, 789, 'arg_2', 'clob', 0, 0, 1, 2);
insert into sys.args values (39414, 789, 'arg_3', 'int', 32, 0, 1, 3);
insert into sys.functions values (790, 'splitpart', 'splitpart', 'str', 0, 1, false, false, false, 2000, true, false);
insert into sys.args values (39415, 790, 'res_0', 'clob', 0, 0, 0, 0);
insert into sys.args values (39416, 790, 'arg_1', 'clob', 0, 0, 1, 1);
insert into sys.args values (39417, 790, 'arg_2', 'clob', 0, 0, 1, 2);
insert into sys.args values (39418, 790, 'arg_3', 'int', 32, 0, 1, 3);
insert into sys.functions values (791, 'substring', 'substring', 'str', 0, 1, false, false, false, 2000, true, false);
insert into sys.args values (39419, 791, 'res_0', 'clob', 0, 0, 0, 0);
insert into sys.args values (39420, 791, 'arg_1', 'clob', 0, 0, 1, 1);
insert into sys.args values (39421, 791, 'arg_2', 'int', 32, 0, 1, 2);
insert into sys.functions values (792, 'substring', 'substring3', 'str', 0, 1, false, false, false, 2000, true, false);
insert into sys.args values (39422, 792, 'res_0', 'clob', 0, 0, 0, 0);
insert into sys.args values (39423, 792, 'arg_1', 'clob', 0, 0, 1, 1);
insert into sys.args values (39424, 792, 'arg_2', 'int', 32, 0, 1, 2);
insert into sys.args values (39425, 792, 'arg_3', 'int', 32, 0, 1, 3);
insert into sys.functions values (793, 'substr', 'substring', 'str', 0, 1, false, false, false, 2000, true, false);
insert into sys.args values (39426, 793, 'res_0', 'clob', 0, 0, 0, 0);
insert into sys.args values (39427, 793, 'arg_1', 'clob', 0, 0, 1, 1);
insert into sys.args values (39428, 793, 'arg_2', 'int', 32, 0, 1, 2);
insert into sys.functions values (794, 'substr', 'substring3', 'str', 0, 1, false, false, false, 2000, true, false);
insert into sys.args values (39429, 794, 'res_0', 'clob', 0, 0, 0, 0);
insert into sys.args values (39430, 794, 'arg_1', 'clob', 0, 0, 1, 1);
insert into sys.args values (39431, 794, 'arg_2', 'int', 32, 0, 1, 2);
insert into sys.args values (39432, 794, 'arg_3', 'int', 32, 0, 1, 3);
insert into sys.functions values (795, 'like', 'like', 'algebra', 0, 4, false, false, false, 2000, true, false);
insert into sys.args values (39433, 795, 'res_0', 'boolean', 1, 0, 0, 0);
insert into sys.args values (39434, 795, 'arg_1', 'clob', 0, 0, 1, 1);
insert into sys.args values (39435, 795, 'arg_2', 'clob', 0, 0, 1, 2);
insert into sys.args values (39436, 795, 'arg_3', 'clob', 0, 0, 1, 3);
insert into sys.args values (39437, 795, 'arg_4', 'boolean', 1, 0, 1, 4);
insert into sys.functions values (796, 'not_like', 'not_like', 'algebra', 0, 4, false, false, false, 2000, true, false);
insert into sys.args values (39438, 796, 'res_0', 'boolean', 1, 0, 0, 0);
insert into sys.args values (39439, 796, 'arg_1', 'clob', 0, 0, 1, 1);
insert into sys.args values (39440, 796, 'arg_2', 'clob', 0, 0, 1, 2);
insert into sys.args values (39441, 796, 'arg_3', 'clob', 0, 0, 1, 3);
insert into sys.args values (39442, 796, 'arg_4', 'boolean', 1, 0, 1, 4);
insert into sys.functions values (797, 'patindex', 'patindex', 'pcre', 0, 1, false, false, false, 2000, true, false);
insert into sys.args values (39443, 797, 'res_0', 'int', 32, 0, 0, 0);
insert into sys.args values (39444, 797, 'arg_1', 'clob', 0, 0, 1, 1);
insert into sys.args values (39445, 797, 'arg_2', 'clob', 0, 0, 1, 2);
insert into sys.functions values (798, 'truncate', 'stringleft', 'str', 0, 1, false, false, false, 2000, true, false);
insert into sys.args values (39446, 798, 'res_0', 'clob', 0, 0, 0, 0);
insert into sys.args values (39447, 798, 'arg_1', 'clob', 0, 0, 1, 1);
insert into sys.args values (39448, 798, 'arg_2', 'int', 32, 0, 1, 2);
insert into sys.functions values (799, 'concat', '+', 'calc', 0, 1, false, false, false, 2000, true, false);
insert into sys.args values (39449, 799, 'res_0', 'clob', 0, 0, 0, 0);
insert into sys.args values (39450, 799, 'arg_1', 'clob', 0, 0, 1, 1);
insert into sys.args values (39451, 799, 'arg_2', 'clob', 0, 0, 1, 2);
insert into sys.functions values (800, 'ascii', 'ascii', 'str', 0, 1, false, false, false, 2000, true, true);
insert into sys.args values (39452, 800, 'res_0', 'int', 32, 0, 0, 0);
insert into sys.args values (39453, 800, 'arg_1', 'clob', 0, 0, 1, 1);
insert into sys.functions values (801, 'code', 'unicode', 'str', 0, 1, false, false, false, 2000, true, false);
insert into sys.args values (39454, 801, 'res_0', 'clob', 0, 0, 0, 0);
insert into sys.args values (39455, 801, 'arg_1', 'int', 32, 0, 1, 1);
insert into sys.functions values (802, 'length', 'length', 'str', 0, 1, false, false, false, 2000, true, false);
insert into sys.args values (39456, 802, 'res_0', 'int', 32, 0, 0, 0);
insert into sys.args values (39457, 802, 'arg_1', 'clob', 0, 0, 1, 1);
insert into sys.functions values (803, 'right', 'stringright', 'str', 0, 1, false, false, false, 2000, true, false);
insert into sys.args values (39458, 803, 'res_0', 'clob', 0, 0, 0, 0);
insert into sys.args values (39459, 803, 'arg_1', 'clob', 0, 0, 1, 1);
insert into sys.args values (39460, 803, 'arg_2', 'int', 32, 0, 1, 2);
insert into sys.functions values (804, 'left', 'stringleft', 'str', 0, 1, false, false, false, 2000, true, false);
insert into sys.args values (39461, 804, 'res_0', 'clob', 0, 0, 0, 0);
insert into sys.args values (39462, 804, 'arg_1', 'clob', 0, 0, 1, 1);
insert into sys.args values (39463, 804, 'arg_2', 'int', 32, 0, 1, 2);
insert into sys.functions values (805, 'upper', 'toUpper', 'str', 0, 1, false, false, false, 2000, true, false);
insert into sys.args values (39464, 805, 'res_0', 'clob', 0, 0, 0, 0);
insert into sys.args values (39465, 805, 'arg_1', 'clob', 0, 0, 1, 1);
insert into sys.functions values (806, 'ucase', 'toUpper', 'str', 0, 1, false, false, false, 2000, true, false);
insert into sys.args values (39466, 806, 'res_0', 'clob', 0, 0, 0, 0);
insert into sys.args values (39467, 806, 'arg_1', 'clob', 0, 0, 1, 1);
insert into sys.functions values (807, 'lower', 'toLower', 'str', 0, 1, false, false, false, 2000, true, false);
insert into sys.args values (39468, 807, 'res_0', 'clob', 0, 0, 0, 0);
insert into sys.args values (39469, 807, 'arg_1', 'clob', 0, 0, 1, 1);
insert into sys.functions values (808, 'lcase', 'toLower', 'str', 0, 1, false, false, false, 2000, true, false);
insert into sys.args values (39470, 808, 'res_0', 'clob', 0, 0, 0, 0);
insert into sys.args values (39471, 808, 'arg_1', 'clob', 0, 0, 1, 1);
insert into sys.functions values (809, 'trim', 'trim', 'str', 0, 1, false, false, false, 2000, true, false);
insert into sys.args values (39472, 809, 'res_0', 'clob', 0, 0, 0, 0);
insert into sys.args values (39473, 809, 'arg_1', 'clob', 0, 0, 1, 1);
insert into sys.functions values (810, 'trim', 'trim2', 'str', 0, 1, false, false, false, 2000, true, false);
insert into sys.args values (39474, 810, 'res_0', 'clob', 0, 0, 0, 0);
insert into sys.args values (39475, 810, 'arg_1', 'clob', 0, 0, 1, 1);
insert into sys.args values (39476, 810, 'arg_2', 'clob', 0, 0, 1, 2);
insert into sys.functions values (811, 'ltrim', 'ltrim', 'str', 0, 1, false, false, false, 2000, true, false);
insert into sys.args values (39477, 811, 'res_0', 'clob', 0, 0, 0, 0);
insert into sys.args values (39478, 811, 'arg_1', 'clob', 0, 0, 1, 1);
insert into sys.functions values (812, 'ltrim', 'ltrim2', 'str', 0, 1, false, false, false, 2000, true, false);
insert into sys.args values (39479, 812, 'res_0', 'clob', 0, 0, 0, 0);
insert into sys.args values (39480, 812, 'arg_1', 'clob', 0, 0, 1, 1);
insert into sys.args values (39481, 812, 'arg_2', 'clob', 0, 0, 1, 2);
insert into sys.functions values (813, 'rtrim', 'rtrim', 'str', 0, 1, false, false, false, 2000, true, false);
insert into sys.args values (39482, 813, 'res_0', 'clob', 0, 0, 0, 0);
insert into sys.args values (39483, 813, 'arg_1', 'clob', 0, 0, 1, 1);
insert into sys.functions values (814, 'rtrim', 'rtrim2', 'str', 0, 1, false, false, false, 2000, true, false);
insert into sys.args values (39484, 814, 'res_0', 'clob', 0, 0, 0, 0);
insert into sys.args values (39485, 814, 'arg_1', 'clob', 0, 0, 1, 1);
insert into sys.args values (39486, 814, 'arg_2', 'clob', 0, 0, 1, 2);
insert into sys.functions values (815, 'lpad', 'lpad', 'str', 0, 1, false, false, false, 2000, true, false);
insert into sys.args values (39487, 815, 'res_0', 'clob', 0, 0, 0, 0);
insert into sys.args values (39488, 815, 'arg_1', 'clob', 0, 0, 1, 1);
insert into sys.args values (39489, 815, 'arg_2', 'int', 32, 0, 1, 2);
insert into sys.functions values (816, 'lpad', 'lpad3', 'str', 0, 1, false, false, false, 2000, true, false);
insert into sys.args values (39490, 816, 'res_0', 'clob', 0, 0, 0, 0);
insert into sys.args values (39491, 816, 'arg_1', 'clob', 0, 0, 1, 1);
insert into sys.args values (39492, 816, 'arg_2', 'int', 32, 0, 1, 2);
insert into sys.args values (39493, 816, 'arg_3', 'clob', 0, 0, 1, 3);
insert into sys.functions values (817, 'rpad', 'rpad', 'str', 0, 1, false, false, false, 2000, true, false);
insert into sys.args values (39494, 817, 'res_0', 'clob', 0, 0, 0, 0);
insert into sys.args values (39495, 817, 'arg_1', 'clob', 0, 0, 1, 1);
insert into sys.args values (39496, 817, 'arg_2', 'int', 32, 0, 1, 2);
insert into sys.functions values (818, 'rpad', 'rpad3', 'str', 0, 1, false, false, false, 2000, true, false);
insert into sys.args values (39497, 818, 'res_0', 'clob', 0, 0, 0, 0);
insert into sys.args values (39498, 818, 'arg_1', 'clob', 0, 0, 1, 1);
insert into sys.args values (39499, 818, 'arg_2', 'int', 32, 0, 1, 2);
insert into sys.args values (39500, 818, 'arg_3', 'clob', 0, 0, 1, 3);
insert into sys.functions values (819, 'insert', 'insert', 'str', 0, 1, false, false, false, 2000, true, false);
insert into sys.args values (39501, 819, 'res_0', 'clob', 0, 0, 0, 0);
insert into sys.args values (39502, 819, 'arg_1', 'clob', 0, 0, 1, 1);
insert into sys.args values (39503, 819, 'arg_2', 'int', 32, 0, 1, 2);
insert into sys.args values (39504, 819, 'arg_3', 'int', 32, 0, 1, 3);
insert into sys.args values (39505, 819, 'arg_4', 'clob', 0, 0, 1, 4);
insert into sys.functions values (820, 'replace', 'replace', 'str', 0, 1, false, false, false, 2000, true, false);
insert into sys.args values (39506, 820, 'res_0', 'clob', 0, 0, 0, 0);
insert into sys.args values (39507, 820, 'arg_1', 'clob', 0, 0, 1, 1);
insert into sys.args values (39508, 820, 'arg_2', 'clob', 0, 0, 1, 2);
insert into sys.args values (39509, 820, 'arg_3', 'clob', 0, 0, 1, 3);
insert into sys.functions values (821, 'repeat', 'repeat', 'str', 0, 1, false, false, false, 2000, true, true);
insert into sys.args values (39510, 821, 'res_0', 'clob', 0, 0, 0, 0);
insert into sys.args values (39511, 821, 'arg_1', 'clob', 0, 0, 1, 1);
insert into sys.args values (39512, 821, 'arg_2', 'int', 32, 0, 1, 2);
insert into sys.functions values (822, 'space', 'space', 'str', 0, 1, false, false, false, 2000, true, true);
insert into sys.args values (39513, 822, 'res_0', 'clob', 0, 0, 0, 0);
insert into sys.args values (39514, 822, 'arg_1', 'int', 32, 0, 1, 1);
insert into sys.functions values (823, 'char_length', 'length', 'str', 0, 1, false, false, false, 2000, true, false);
insert into sys.args values (39515, 823, 'res_0', 'int', 32, 0, 0, 0);
insert into sys.args values (39516, 823, 'arg_1', 'clob', 0, 0, 1, 1);
insert into sys.functions values (824, 'character_length', 'length', 'str', 0, 1, false, false, false, 2000, true, false);
insert into sys.args values (39517, 824, 'res_0', 'int', 32, 0, 0, 0);
insert into sys.args values (39518, 824, 'arg_1', 'clob', 0, 0, 1, 1);
insert into sys.functions values (825, 'octet_length', 'nbytes', 'str', 0, 1, false, false, false, 2000, true, false);
insert into sys.args values (39519, 825, 'res_0', 'int', 32, 0, 0, 0);
insert into sys.args values (39520, 825, 'arg_1', 'clob', 0, 0, 1, 1);
insert into sys.functions values (826, 'soundex', 'soundex', 'txtsim', 0, 1, false, false, false, 2000, true, false);
insert into sys.args values (39521, 826, 'res_0', 'clob', 0, 0, 0, 0);
insert into sys.args values (39522, 826, 'arg_1', 'clob', 0, 0, 1, 1);
insert into sys.functions values (827, 'difference', 'stringdiff', 'txtsim', 0, 1, false, false, false, 2000, true, true);
insert into sys.args values (39523, 827, 'res_0', 'int', 32, 0, 0, 0);
insert into sys.args values (39524, 827, 'arg_1', 'clob', 0, 0, 1, 1);
insert into sys.args values (39525, 827, 'arg_2', 'clob', 0, 0, 1, 2);
insert into sys.functions values (828, 'editdistance', 'editdistance', 'txtsim', 0, 1, false, false, false, 2000, true, true);
insert into sys.args values (39526, 828, 'res_0', 'int', 32, 0, 0, 0);
insert into sys.args values (39527, 828, 'arg_1', 'clob', 0, 0, 1, 1);
insert into sys.args values (39528, 828, 'arg_2', 'clob', 0, 0, 1, 2);
insert into sys.functions values (829, 'editdistance2', 'editdistance2', 'txtsim', 0, 1, false, false, false, 2000, true, true);
insert into sys.args values (39529, 829, 'res_0', 'int', 32, 0, 0, 0);
insert into sys.args values (39530, 829, 'arg_1', 'clob', 0, 0, 1, 1);
insert into sys.args values (39531, 829, 'arg_2', 'clob', 0, 0, 1, 2);
insert into sys.functions values (830, 'similarity', 'similarity', 'txtsim', 0, 1, false, false, false, 2000, true, true);
insert into sys.args values (39532, 830, 'res_0', 'double', 53, 0, 0, 0);
insert into sys.args values (39533, 830, 'arg_1', 'clob', 0, 0, 1, 1);
insert into sys.args values (39534, 830, 'arg_2', 'clob', 0, 0, 1, 2);
insert into sys.functions values (831, 'qgramnormalize', 'qgramnormalize', 'txtsim', 0, 1, false, false, false, 2000, true, false);
insert into sys.args values (39535, 831, 'res_0', 'clob', 0, 0, 0, 0);
insert into sys.args values (39536, 831, 'arg_1', 'clob', 0, 0, 1, 1);
insert into sys.functions values (832, 'levenshtein', 'levenshtein', 'txtsim', 0, 1, false, false, false, 2000, true, true);
insert into sys.args values (39537, 832, 'res_0', 'int', 32, 0, 0, 0);
insert into sys.args values (39538, 832, 'arg_1', 'clob', 0, 0, 1, 1);
insert into sys.args values (39539, 832, 'arg_2', 'clob', 0, 0, 1, 2);
insert into sys.functions values (833, 'levenshtein', 'levenshtein', 'txtsim', 0, 1, false, false, false, 2000, true, true);
insert into sys.args values (39540, 833, 'res_0', 'int', 32, 0, 0, 0);
insert into sys.args values (39541, 833, 'arg_1', 'clob', 0, 0, 1, 1);
insert into sys.args values (39542, 833, 'arg_2', 'clob', 0, 0, 1, 2);
insert into sys.args values (39543, 833, 'arg_3', 'int', 32, 0, 1, 3);
insert into sys.args values (39544, 833, 'arg_4', 'int', 32, 0, 1, 4);
insert into sys.args values (39545, 833, 'arg_5', 'int', 32, 0, 1, 5);
insert into sys.functions values (834, 'next_value_for', 'next_value', 'sql', 0, 1, true, false, false, 2000, true, true);
insert into sys.args values (39546, 834, 'res_0', 'bigint', 64, 0, 0, 0);
insert into sys.args values (39547, 834, 'arg_1', 'varchar', 0, 0, 1, 1);
insert into sys.args values (39548, 834, 'arg_2', 'varchar', 0, 0, 1, 2);
insert into sys.functions values (835, 'get_value_for', 'get_value', 'sql', 0, 1, false, false, false, 2000, true, true);
insert into sys.args values (39549, 835, 'res_0', 'bigint', 64, 0, 0, 0);
insert into sys.args values (39550, 835, 'arg_1', 'varchar', 0, 0, 1, 1);
insert into sys.args values (39551, 835, 'arg_2', 'varchar', 0, 0, 1, 2);
insert into sys.functions values (836, 'restart', 'restart', 'sql', 0, 1, true, false, false, 2000, true, true);
insert into sys.args values (39552, 836, 'res_0', 'bigint', 64, 0, 0, 0);
insert into sys.args values (39553, 836, 'arg_1', 'varchar', 0, 0, 1, 1);
insert into sys.args values (39554, 836, 'arg_2', 'varchar', 0, 0, 1, 2);
insert into sys.args values (39555, 836, 'arg_3', 'bigint', 64, 0, 1, 3);
insert into sys.functions values (837, 'index', 'index', 'sql', 0, 1, false, false, false, 2000, true, true);
insert into sys.args values (39556, 837, 'res_0', 'tinyint', 8, 0, 0, 0);
insert into sys.args values (39557, 837, 'arg_1', 'varchar', 0, 0, 1, 1);
insert into sys.args values (39558, 837, 'arg_2', 'boolean', 1, 0, 1, 2);
insert into sys.functions values (838, 'index', 'index', 'sql', 0, 1, false, false, false, 2000, true, true);
insert into sys.args values (39559, 838, 'res_0', 'smallint', 16, 0, 0, 0);
insert into sys.args values (39560, 838, 'arg_1', 'varchar', 0, 0, 1, 1);
insert into sys.args values (39561, 838, 'arg_2', 'boolean', 1, 0, 1, 2);
insert into sys.functions values (839, 'index', 'index', 'sql', 0, 1, false, false, false, 2000, true, true);
insert into sys.args values (39562, 839, 'res_0', 'int', 32, 0, 0, 0);
insert into sys.args values (39563, 839, 'arg_1', 'varchar', 0, 0, 1, 1);
insert into sys.args values (39564, 839, 'arg_2', 'boolean', 1, 0, 1, 2);
insert into sys.functions values (840, 'strings', 'strings', 'sql', 0, 1, false, false, false, 2000, true, false);
insert into sys.args values (39565, 840, 'res_0', 'varchar', 0, 0, 0, 0);
insert into sys.args values (39566, 840, 'arg_1', 'varchar', 0, 0, 1, 1);
insert into sys.functions values (841, 'locate', 'locate', 'str', 0, 1, false, false, false, 2000, true, false);
insert into sys.args values (39567, 841, 'res_0', 'int', 32, 0, 0, 0);
insert into sys.args values (39568, 841, 'arg_1', 'varchar', 0, 0, 1, 1);
insert into sys.args values (39569, 841, 'arg_2', 'varchar', 0, 0, 1, 2);
insert into sys.functions values (842, 'locate', 'locate3', 'str', 0, 1, false, false, false, 2000, true, false);
insert into sys.args values (39570, 842, 'res_0', 'int', 32, 0, 0, 0);
insert into sys.args values (39571, 842, 'arg_1', 'varchar', 0, 0, 1, 1);
insert into sys.args values (39572, 842, 'arg_2', 'varchar', 0, 0, 1, 2);
insert into sys.args values (39573, 842, 'arg_3', 'int', 32, 0, 1, 3);
insert into sys.functions values (843, 'charindex', 'locate', 'str', 0, 1, false, false, false, 2000, true, false);
insert into sys.args values (39574, 843, 'res_0', 'int', 32, 0, 0, 0);
insert into sys.args values (39575, 843, 'arg_1', 'varchar', 0, 0, 1, 1);
insert into sys.args values (39576, 843, 'arg_2', 'varchar', 0, 0, 1, 2);
insert into sys.functions values (844, 'charindex', 'locate3', 'str', 0, 1, false, false, false, 2000, true, false);
insert into sys.args values (39577, 844, 'res_0', 'int', 32, 0, 0, 0);
insert into sys.args values (39578, 844, 'arg_1', 'varchar', 0, 0, 1, 1);
insert into sys.args values (39579, 844, 'arg_2', 'varchar', 0, 0, 1, 2);
insert into sys.args values (39580, 844, 'arg_3', 'int', 32, 0, 1, 3);
insert into sys.functions values (845, 'splitpart', 'splitpart', 'str', 0, 1, false, false, false, 2000, true, false);
insert into sys.args values (39581, 845, 'res_0', 'varchar', 0, 0, 0, 0);
insert into sys.args values (39582, 845, 'arg_1', 'varchar', 0, 0, 1, 1);
insert into sys.args values (39583, 845, 'arg_2', 'varchar', 0, 0, 1, 2);
insert into sys.args values (39584, 845, 'arg_3', 'int', 32, 0, 1, 3);
insert into sys.functions values (846, 'substring', 'substring', 'str', 0, 1, false, false, false, 2000, true, false);
insert into sys.args values (39585, 846, 'res_0', 'varchar', 0, 0, 0, 0);
insert into sys.args values (39586, 846, 'arg_1', 'varchar', 0, 0, 1, 1);
insert into sys.args values (39587, 846, 'arg_2', 'int', 32, 0, 1, 2);
insert into sys.functions values (847, 'substring', 'substring3', 'str', 0, 1, false, false, false, 2000, true, false);
insert into sys.args values (39588, 847, 'res_0', 'varchar', 0, 0, 0, 0);
insert into sys.args values (39589, 847, 'arg_1', 'varchar', 0, 0, 1, 1);
insert into sys.args values (39590, 847, 'arg_2', 'int', 32, 0, 1, 2);
insert into sys.args values (39591, 847, 'arg_3', 'int', 32, 0, 1, 3);
insert into sys.functions values (848, 'substr', 'substring', 'str', 0, 1, false, false, false, 2000, true, false);
insert into sys.args values (39592, 848, 'res_0', 'varchar', 0, 0, 0, 0);
insert into sys.args values (39593, 848, 'arg_1', 'varchar', 0, 0, 1, 1);
insert into sys.args values (39594, 848, 'arg_2', 'int', 32, 0, 1, 2);
insert into sys.functions values (849, 'substr', 'substring3', 'str', 0, 1, false, false, false, 2000, true, false);
insert into sys.args values (39595, 849, 'res_0', 'varchar', 0, 0, 0, 0);
insert into sys.args values (39596, 849, 'arg_1', 'varchar', 0, 0, 1, 1);
insert into sys.args values (39597, 849, 'arg_2', 'int', 32, 0, 1, 2);
insert into sys.args values (39598, 849, 'arg_3', 'int', 32, 0, 1, 3);
insert into sys.functions values (850, 'like', 'like', 'algebra', 0, 4, false, false, false, 2000, true, false);
insert into sys.args values (39599, 850, 'res_0', 'boolean', 1, 0, 0, 0);
insert into sys.args values (39600, 850, 'arg_1', 'varchar', 0, 0, 1, 1);
insert into sys.args values (39601, 850, 'arg_2', 'varchar', 0, 0, 1, 2);
insert into sys.args values (39602, 850, 'arg_3', 'varchar', 0, 0, 1, 3);
insert into sys.args values (39603, 850, 'arg_4', 'boolean', 1, 0, 1, 4);
insert into sys.functions values (851, 'not_like', 'not_like', 'algebra', 0, 4, false, false, false, 2000, true, false);
insert into sys.args values (39604, 851, 'res_0', 'boolean', 1, 0, 0, 0);
insert into sys.args values (39605, 851, 'arg_1', 'varchar', 0, 0, 1, 1);
insert into sys.args values (39606, 851, 'arg_2', 'varchar', 0, 0, 1, 2);
insert into sys.args values (39607, 851, 'arg_3', 'varchar', 0, 0, 1, 3);
insert into sys.args values (39608, 851, 'arg_4', 'boolean', 1, 0, 1, 4);
insert into sys.functions values (852, 'patindex', 'patindex', 'pcre', 0, 1, false, false, false, 2000, true, false);
insert into sys.args values (39609, 852, 'res_0', 'int', 32, 0, 0, 0);
insert into sys.args values (39610, 852, 'arg_1', 'varchar', 0, 0, 1, 1);
insert into sys.args values (39611, 852, 'arg_2', 'varchar', 0, 0, 1, 2);
insert into sys.functions values (853, 'truncate', 'stringleft', 'str', 0, 1, false, false, false, 2000, true, false);
insert into sys.args values (39612, 853, 'res_0', 'varchar', 0, 0, 0, 0);
insert into sys.args values (39613, 853, 'arg_1', 'varchar', 0, 0, 1, 1);
insert into sys.args values (39614, 853, 'arg_2', 'int', 32, 0, 1, 2);
insert into sys.functions values (854, 'concat', '+', 'calc', 0, 1, false, false, false, 2000, true, false);
insert into sys.args values (39615, 854, 'res_0', 'varchar', 0, 0, 0, 0);
insert into sys.args values (39616, 854, 'arg_1', 'varchar', 0, 0, 1, 1);
insert into sys.args values (39617, 854, 'arg_2', 'varchar', 0, 0, 1, 2);
insert into sys.functions values (855, 'ascii', 'ascii', 'str', 0, 1, false, false, false, 2000, true, true);
insert into sys.args values (39618, 855, 'res_0', 'int', 32, 0, 0, 0);
insert into sys.args values (39619, 855, 'arg_1', 'varchar', 0, 0, 1, 1);
insert into sys.functions values (856, 'code', 'unicode', 'str', 0, 1, false, false, false, 2000, true, false);
insert into sys.args values (39620, 856, 'res_0', 'varchar', 0, 0, 0, 0);
insert into sys.args values (39621, 856, 'arg_1', 'int', 32, 0, 1, 1);
insert into sys.functions values (857, 'length', 'length', 'str', 0, 1, false, false, false, 2000, true, false);
insert into sys.args values (39622, 857, 'res_0', 'int', 32, 0, 0, 0);
insert into sys.args values (39623, 857, 'arg_1', 'varchar', 0, 0, 1, 1);
insert into sys.functions values (858, 'right', 'stringright', 'str', 0, 1, false, false, false, 2000, true, false);
insert into sys.args values (39624, 858, 'res_0', 'varchar', 0, 0, 0, 0);
insert into sys.args values (39625, 858, 'arg_1', 'varchar', 0, 0, 1, 1);
insert into sys.args values (39626, 858, 'arg_2', 'int', 32, 0, 1, 2);
insert into sys.functions values (859, 'left', 'stringleft', 'str', 0, 1, false, false, false, 2000, true, false);
insert into sys.args values (39627, 859, 'res_0', 'varchar', 0, 0, 0, 0);
insert into sys.args values (39628, 859, 'arg_1', 'varchar', 0, 0, 1, 1);
insert into sys.args values (39629, 859, 'arg_2', 'int', 32, 0, 1, 2);
insert into sys.functions values (860, 'upper', 'toUpper', 'str', 0, 1, false, false, false, 2000, true, false);
insert into sys.args values (39630, 860, 'res_0', 'varchar', 0, 0, 0, 0);
insert into sys.args values (39631, 860, 'arg_1', 'varchar', 0, 0, 1, 1);
insert into sys.functions values (861, 'ucase', 'toUpper', 'str', 0, 1, false, false, false, 2000, true, false);
insert into sys.args values (39632, 861, 'res_0', 'varchar', 0, 0, 0, 0);
insert into sys.args values (39633, 861, 'arg_1', 'varchar', 0, 0, 1, 1);
insert into sys.functions values (862, 'lower', 'toLower', 'str', 0, 1, false, false, false, 2000, true, false);
insert into sys.args values (39634, 862, 'res_0', 'varchar', 0, 0, 0, 0);
insert into sys.args values (39635, 862, 'arg_1', 'varchar', 0, 0, 1, 1);
insert into sys.functions values (863, 'lcase', 'toLower', 'str', 0, 1, false, false, false, 2000, true, false);
insert into sys.args values (39636, 863, 'res_0', 'varchar', 0, 0, 0, 0);
insert into sys.args values (39637, 863, 'arg_1', 'varchar', 0, 0, 1, 1);
insert into sys.functions values (864, 'trim', 'trim', 'str', 0, 1, false, false, false, 2000, true, false);
insert into sys.args values (39638, 864, 'res_0', 'varchar', 0, 0, 0, 0);
insert into sys.args values (39639, 864, 'arg_1', 'varchar', 0, 0, 1, 1);
insert into sys.functions values (865, 'trim', 'trim2', 'str', 0, 1, false, false, false, 2000, true, false);
insert into sys.args values (39640, 865, 'res_0', 'varchar', 0, 0, 0, 0);
insert into sys.args values (39641, 865, 'arg_1', 'varchar', 0, 0, 1, 1);
insert into sys.args values (39642, 865, 'arg_2', 'varchar', 0, 0, 1, 2);
insert into sys.functions values (866, 'ltrim', 'ltrim', 'str', 0, 1, false, false, false, 2000, true, false);
insert into sys.args values (39643, 866, 'res_0', 'varchar', 0, 0, 0, 0);
insert into sys.args values (39644, 866, 'arg_1', 'varchar', 0, 0, 1, 1);
insert into sys.functions values (867, 'ltrim', 'ltrim2', 'str', 0, 1, false, false, false, 2000, true, false);
insert into sys.args values (39645, 867, 'res_0', 'varchar', 0, 0, 0, 0);
insert into sys.args values (39646, 867, 'arg_1', 'varchar', 0, 0, 1, 1);
insert into sys.args values (39647, 867, 'arg_2', 'varchar', 0, 0, 1, 2);
insert into sys.functions values (868, 'rtrim', 'rtrim', 'str', 0, 1, false, false, false, 2000, true, false);
insert into sys.args values (39648, 868, 'res_0', 'varchar', 0, 0, 0, 0);
insert into sys.args values (39649, 868, 'arg_1', 'varchar', 0, 0, 1, 1);
insert into sys.functions values (869, 'rtrim', 'rtrim2', 'str', 0, 1, false, false, false, 2000, true, false);
insert into sys.args values (39650, 869, 'res_0', 'varchar', 0, 0, 0, 0);
insert into sys.args values (39651, 869, 'arg_1', 'varchar', 0, 0, 1, 1);
insert into sys.args values (39652, 869, 'arg_2', 'varchar', 0, 0, 1, 2);
insert into sys.functions values (870, 'lpad', 'lpad', 'str', 0, 1, false, false, false, 2000, true, false);
insert into sys.args values (39653, 870, 'res_0', 'varchar', 0, 0, 0, 0);
insert into sys.args values (39654, 870, 'arg_1', 'varchar', 0, 0, 1, 1);
insert into sys.args values (39655, 870, 'arg_2', 'int', 32, 0, 1, 2);
insert into sys.functions values (871, 'lpad', 'lpad3', 'str', 0, 1, false, false, false, 2000, true, false);
insert into sys.args values (39656, 871, 'res_0', 'varchar', 0, 0, 0, 0);
insert into sys.args values (39657, 871, 'arg_1', 'varchar', 0, 0, 1, 1);
insert into sys.args values (39658, 871, 'arg_2', 'int', 32, 0, 1, 2);
insert into sys.args values (39659, 871, 'arg_3', 'varchar', 0, 0, 1, 3);
insert into sys.functions values (872, 'rpad', 'rpad', 'str', 0, 1, false, false, false, 2000, true, false);
insert into sys.args values (39660, 872, 'res_0', 'varchar', 0, 0, 0, 0);
insert into sys.args values (39661, 872, 'arg_1', 'varchar', 0, 0, 1, 1);
insert into sys.args values (39662, 872, 'arg_2', 'int', 32, 0, 1, 2);
insert into sys.functions values (873, 'rpad', 'rpad3', 'str', 0, 1, false, false, false, 2000, true, false);
insert into sys.args values (39663, 873, 'res_0', 'varchar', 0, 0, 0, 0);
insert into sys.args values (39664, 873, 'arg_1', 'varchar', 0, 0, 1, 1);
insert into sys.args values (39665, 873, 'arg_2', 'int', 32, 0, 1, 2);
insert into sys.args values (39666, 873, 'arg_3', 'varchar', 0, 0, 1, 3);
insert into sys.functions values (874, 'insert', 'insert', 'str', 0, 1, false, false, false, 2000, true, false);
insert into sys.args values (39667, 874, 'res_0', 'varchar', 0, 0, 0, 0);
insert into sys.args values (39668, 874, 'arg_1', 'varchar', 0, 0, 1, 1);
insert into sys.args values (39669, 874, 'arg_2', 'int', 32, 0, 1, 2);
insert into sys.args values (39670, 874, 'arg_3', 'int', 32, 0, 1, 3);
insert into sys.args values (39671, 874, 'arg_4', 'varchar', 0, 0, 1, 4);
insert into sys.functions values (875, 'replace', 'replace', 'str', 0, 1, false, false, false, 2000, true, false);
insert into sys.args values (39672, 875, 'res_0', 'varchar', 0, 0, 0, 0);
insert into sys.args values (39673, 875, 'arg_1', 'varchar', 0, 0, 1, 1);
insert into sys.args values (39674, 875, 'arg_2', 'varchar', 0, 0, 1, 2);
insert into sys.args values (39675, 875, 'arg_3', 'varchar', 0, 0, 1, 3);
insert into sys.functions values (876, 'repeat', 'repeat', 'str', 0, 1, false, false, false, 2000, true, true);
insert into sys.args values (39676, 876, 'res_0', 'varchar', 0, 0, 0, 0);
insert into sys.args values (39677, 876, 'arg_1', 'varchar', 0, 0, 1, 1);
insert into sys.args values (39678, 876, 'arg_2', 'int', 32, 0, 1, 2);
insert into sys.functions values (877, 'space', 'space', 'str', 0, 1, false, false, false, 2000, true, true);
insert into sys.args values (39679, 877, 'res_0', 'varchar', 0, 0, 0, 0);
insert into sys.args values (39680, 877, 'arg_1', 'int', 32, 0, 1, 1);
insert into sys.functions values (878, 'char_length', 'length', 'str', 0, 1, false, false, false, 2000, true, false);
insert into sys.args values (39681, 878, 'res_0', 'int', 32, 0, 0, 0);
insert into sys.args values (39682, 878, 'arg_1', 'varchar', 0, 0, 1, 1);
insert into sys.functions values (879, 'character_length', 'length', 'str', 0, 1, false, false, false, 2000, true, false);
insert into sys.args values (39683, 879, 'res_0', 'int', 32, 0, 0, 0);
insert into sys.args values (39684, 879, 'arg_1', 'varchar', 0, 0, 1, 1);
insert into sys.functions values (880, 'octet_length', 'nbytes', 'str', 0, 1, false, false, false, 2000, true, false);
insert into sys.args values (39685, 880, 'res_0', 'int', 32, 0, 0, 0);
insert into sys.args values (39686, 880, 'arg_1', 'varchar', 0, 0, 1, 1);
insert into sys.functions values (881, 'soundex', 'soundex', 'txtsim', 0, 1, false, false, false, 2000, true, false);
insert into sys.args values (39687, 881, 'res_0', 'varchar', 0, 0, 0, 0);
insert into sys.args values (39688, 881, 'arg_1', 'varchar', 0, 0, 1, 1);
insert into sys.functions values (882, 'difference', 'stringdiff', 'txtsim', 0, 1, false, false, false, 2000, true, true);
insert into sys.args values (39689, 882, 'res_0', 'int', 32, 0, 0, 0);
insert into sys.args values (39690, 882, 'arg_1', 'varchar', 0, 0, 1, 1);
insert into sys.args values (39691, 882, 'arg_2', 'varchar', 0, 0, 1, 2);
insert into sys.functions values (883, 'editdistance', 'editdistance', 'txtsim', 0, 1, false, false, false, 2000, true, true);
insert into sys.args values (39692, 883, 'res_0', 'int', 32, 0, 0, 0);
insert into sys.args values (39693, 883, 'arg_1', 'varchar', 0, 0, 1, 1);
insert into sys.args values (39694, 883, 'arg_2', 'varchar', 0, 0, 1, 2);
insert into sys.functions values (884, 'editdistance2', 'editdistance2', 'txtsim', 0, 1, false, false, false, 2000, true, true);
insert into sys.args values (39695, 884, 'res_0', 'int', 32, 0, 0, 0);
insert into sys.args values (39696, 884, 'arg_1', 'varchar', 0, 0, 1, 1);
insert into sys.args values (39697, 884, 'arg_2', 'varchar', 0, 0, 1, 2);
insert into sys.functions values (885, 'similarity', 'similarity', 'txtsim', 0, 1, false, false, false, 2000, true, true);
insert into sys.args values (39698, 885, 'res_0', 'double', 53, 0, 0, 0);
insert into sys.args values (39699, 885, 'arg_1', 'varchar', 0, 0, 1, 1);
insert into sys.args values (39700, 885, 'arg_2', 'varchar', 0, 0, 1, 2);
insert into sys.functions values (886, 'qgramnormalize', 'qgramnormalize', 'txtsim', 0, 1, false, false, false, 2000, true, false);
insert into sys.args values (39701, 886, 'res_0', 'varchar', 0, 0, 0, 0);
insert into sys.args values (39702, 886, 'arg_1', 'varchar', 0, 0, 1, 1);
insert into sys.functions values (887, 'levenshtein', 'levenshtein', 'txtsim', 0, 1, false, false, false, 2000, true, true);
insert into sys.args values (39703, 887, 'res_0', 'int', 32, 0, 0, 0);
insert into sys.args values (39704, 887, 'arg_1', 'varchar', 0, 0, 1, 1);
insert into sys.args values (39705, 887, 'arg_2', 'varchar', 0, 0, 1, 2);
insert into sys.functions values (888, 'levenshtein', 'levenshtein', 'txtsim', 0, 1, false, false, false, 2000, true, true);
insert into sys.args values (39706, 888, 'res_0', 'int', 32, 0, 0, 0);
insert into sys.args values (39707, 888, 'arg_1', 'varchar', 0, 0, 1, 1);
insert into sys.args values (39708, 888, 'arg_2', 'varchar', 0, 0, 1, 2);
insert into sys.args values (39709, 888, 'arg_3', 'int', 32, 0, 1, 3);
insert into sys.args values (39710, 888, 'arg_4', 'int', 32, 0, 1, 4);
insert into sys.args values (39711, 888, 'arg_5', 'int', 32, 0, 1, 5);
insert into sys.functions values (889, 'next_value_for', 'next_value', 'sql', 0, 1, true, false, false, 2000, true, true);
insert into sys.args values (39712, 889, 'res_0', 'bigint', 64, 0, 0, 0);
insert into sys.args values (39713, 889, 'arg_1', 'char', 0, 0, 1, 1);
insert into sys.args values (39714, 889, 'arg_2', 'char', 0, 0, 1, 2);
insert into sys.functions values (890, 'get_value_for', 'get_value', 'sql', 0, 1, false, false, false, 2000, true, true);
insert into sys.args values (39715, 890, 'res_0', 'bigint', 64, 0, 0, 0);
insert into sys.args values (39716, 890, 'arg_1', 'char', 0, 0, 1, 1);
insert into sys.args values (39717, 890, 'arg_2', 'char', 0, 0, 1, 2);
insert into sys.functions values (891, 'restart', 'restart', 'sql', 0, 1, true, false, false, 2000, true, true);
insert into sys.args values (39718, 891, 'res_0', 'bigint', 64, 0, 0, 0);
insert into sys.args values (39719, 891, 'arg_1', 'char', 0, 0, 1, 1);
insert into sys.args values (39720, 891, 'arg_2', 'char', 0, 0, 1, 2);
insert into sys.args values (39721, 891, 'arg_3', 'bigint', 64, 0, 1, 3);
insert into sys.functions values (892, 'index', 'index', 'sql', 0, 1, false, false, false, 2000, true, true);
insert into sys.args values (39722, 892, 'res_0', 'tinyint', 8, 0, 0, 0);
insert into sys.args values (39723, 892, 'arg_1', 'char', 0, 0, 1, 1);
insert into sys.args values (39724, 892, 'arg_2', 'boolean', 1, 0, 1, 2);
insert into sys.functions values (893, 'index', 'index', 'sql', 0, 1, false, false, false, 2000, true, true);
insert into sys.args values (39725, 893, 'res_0', 'smallint', 16, 0, 0, 0);
insert into sys.args values (39726, 893, 'arg_1', 'char', 0, 0, 1, 1);
insert into sys.args values (39727, 893, 'arg_2', 'boolean', 1, 0, 1, 2);
insert into sys.functions values (894, 'index', 'index', 'sql', 0, 1, false, false, false, 2000, true, true);
insert into sys.args values (39728, 894, 'res_0', 'int', 32, 0, 0, 0);
insert into sys.args values (39729, 894, 'arg_1', 'char', 0, 0, 1, 1);
insert into sys.args values (39730, 894, 'arg_2', 'boolean', 1, 0, 1, 2);
insert into sys.functions values (895, 'strings', 'strings', 'sql', 0, 1, false, false, false, 2000, true, false);
insert into sys.args values (39731, 895, 'res_0', 'char', 0, 0, 0, 0);
insert into sys.args values (39732, 895, 'arg_1', 'char', 0, 0, 1, 1);
insert into sys.functions values (896, 'locate', 'locate', 'str', 0, 1, false, false, false, 2000, true, false);
insert into sys.args values (39733, 896, 'res_0', 'int', 32, 0, 0, 0);
insert into sys.args values (39734, 896, 'arg_1', 'char', 0, 0, 1, 1);
insert into sys.args values (39735, 896, 'arg_2', 'char', 0, 0, 1, 2);
insert into sys.functions values (897, 'locate', 'locate3', 'str', 0, 1, false, false, false, 2000, true, false);
insert into sys.args values (39736, 897, 'res_0', 'int', 32, 0, 0, 0);
insert into sys.args values (39737, 897, 'arg_1', 'char', 0, 0, 1, 1);
insert into sys.args values (39738, 897, 'arg_2', 'char', 0, 0, 1, 2);
insert into sys.args values (39739, 897, 'arg_3', 'int', 32, 0, 1, 3);
insert into sys.functions values (898, 'charindex', 'locate', 'str', 0, 1, false, false, false, 2000, true, false);
insert into sys.args values (39740, 898, 'res_0', 'int', 32, 0, 0, 0);
insert into sys.args values (39741, 898, 'arg_1', 'char', 0, 0, 1, 1);
insert into sys.args values (39742, 898, 'arg_2', 'char', 0, 0, 1, 2);
insert into sys.functions values (899, 'charindex', 'locate3', 'str', 0, 1, false, false, false, 2000, true, false);
insert into sys.args values (39743, 899, 'res_0', 'int', 32, 0, 0, 0);
insert into sys.args values (39744, 899, 'arg_1', 'char', 0, 0, 1, 1);
insert into sys.args values (39745, 899, 'arg_2', 'char', 0, 0, 1, 2);
insert into sys.args values (39746, 899, 'arg_3', 'int', 32, 0, 1, 3);
insert into sys.functions values (900, 'splitpart', 'splitpart', 'str', 0, 1, false, false, false, 2000, true, false);
insert into sys.args values (39747, 900, 'res_0', 'char', 0, 0, 0, 0);
insert into sys.args values (39748, 900, 'arg_1', 'char', 0, 0, 1, 1);
insert into sys.args values (39749, 900, 'arg_2', 'char', 0, 0, 1, 2);
insert into sys.args values (39750, 900, 'arg_3', 'int', 32, 0, 1, 3);
insert into sys.functions values (901, 'substring', 'substring', 'str', 0, 1, false, false, false, 2000, true, false);
insert into sys.args values (39751, 901, 'res_0', 'char', 0, 0, 0, 0);
insert into sys.args values (39752, 901, 'arg_1', 'char', 0, 0, 1, 1);
insert into sys.args values (39753, 901, 'arg_2', 'int', 32, 0, 1, 2);
insert into sys.functions values (902, 'substring', 'substring3', 'str', 0, 1, false, false, false, 2000, true, false);
insert into sys.args values (39754, 902, 'res_0', 'char', 0, 0, 0, 0);
insert into sys.args values (39755, 902, 'arg_1', 'char', 0, 0, 1, 1);
insert into sys.args values (39756, 902, 'arg_2', 'int', 32, 0, 1, 2);
insert into sys.args values (39757, 902, 'arg_3', 'int', 32, 0, 1, 3);
insert into sys.functions values (903, 'substr', 'substring', 'str', 0, 1, false, false, false, 2000, true, false);
insert into sys.args values (39758, 903, 'res_0', 'char', 0, 0, 0, 0);
insert into sys.args values (39759, 903, 'arg_1', 'char', 0, 0, 1, 1);
insert into sys.args values (39760, 903, 'arg_2', 'int', 32, 0, 1, 2);
insert into sys.functions values (904, 'substr', 'substring3', 'str', 0, 1, false, false, false, 2000, true, false);
insert into sys.args values (39761, 904, 'res_0', 'char', 0, 0, 0, 0);
insert into sys.args values (39762, 904, 'arg_1', 'char', 0, 0, 1, 1);
insert into sys.args values (39763, 904, 'arg_2', 'int', 32, 0, 1, 2);
insert into sys.args values (39764, 904, 'arg_3', 'int', 32, 0, 1, 3);
insert into sys.functions values (905, 'like', 'like', 'algebra', 0, 4, false, false, false, 2000, true, false);
insert into sys.args values (39765, 905, 'res_0', 'boolean', 1, 0, 0, 0);
insert into sys.args values (39766, 905, 'arg_1', 'char', 0, 0, 1, 1);
insert into sys.args values (39767, 905, 'arg_2', 'char', 0, 0, 1, 2);
insert into sys.args values (39768, 905, 'arg_3', 'char', 0, 0, 1, 3);
insert into sys.args values (39769, 905, 'arg_4', 'boolean', 1, 0, 1, 4);
insert into sys.functions values (906, 'not_like', 'not_like', 'algebra', 0, 4, false, false, false, 2000, true, false);
insert into sys.args values (39770, 906, 'res_0', 'boolean', 1, 0, 0, 0);
insert into sys.args values (39771, 906, 'arg_1', 'char', 0, 0, 1, 1);
insert into sys.args values (39772, 906, 'arg_2', 'char', 0, 0, 1, 2);
insert into sys.args values (39773, 906, 'arg_3', 'char', 0, 0, 1, 3);
insert into sys.args values (39774, 906, 'arg_4', 'boolean', 1, 0, 1, 4);
insert into sys.functions values (907, 'patindex', 'patindex', 'pcre', 0, 1, false, false, false, 2000, true, false);
insert into sys.args values (39775, 907, 'res_0', 'int', 32, 0, 0, 0);
insert into sys.args values (39776, 907, 'arg_1', 'char', 0, 0, 1, 1);
insert into sys.args values (39777, 907, 'arg_2', 'char', 0, 0, 1, 2);
insert into sys.functions values (908, 'truncate', 'stringleft', 'str', 0, 1, false, false, false, 2000, true, false);
insert into sys.args values (39778, 908, 'res_0', 'char', 0, 0, 0, 0);
insert into sys.args values (39779, 908, 'arg_1', 'char', 0, 0, 1, 1);
insert into sys.args values (39780, 908, 'arg_2', 'int', 32, 0, 1, 2);
insert into sys.functions values (909, 'concat', '+', 'calc', 0, 1, false, false, false, 2000, true, false);
insert into sys.args values (39781, 909, 'res_0', 'char', 0, 0, 0, 0);
insert into sys.args values (39782, 909, 'arg_1', 'char', 0, 0, 1, 1);
insert into sys.args values (39783, 909, 'arg_2', 'char', 0, 0, 1, 2);
insert into sys.functions values (910, 'ascii', 'ascii', 'str', 0, 1, false, false, false, 2000, true, true);
insert into sys.args values (39784, 910, 'res_0', 'int', 32, 0, 0, 0);
insert into sys.args values (39785, 910, 'arg_1', 'char', 0, 0, 1, 1);
insert into sys.functions values (911, 'code', 'unicode', 'str', 0, 1, false, false, false, 2000, true, false);
insert into sys.args values (39786, 911, 'res_0', 'char', 0, 0, 0, 0);
insert into sys.args values (39787, 911, 'arg_1', 'int', 32, 0, 1, 1);
insert into sys.functions values (912, 'length', 'length', 'str', 0, 1, false, false, false, 2000, true, false);
insert into sys.args values (39788, 912, 'res_0', 'int', 32, 0, 0, 0);
insert into sys.args values (39789, 912, 'arg_1', 'char', 0, 0, 1, 1);
insert into sys.functions values (913, 'right', 'stringright', 'str', 0, 1, false, false, false, 2000, true, false);
insert into sys.args values (39790, 913, 'res_0', 'char', 0, 0, 0, 0);
insert into sys.args values (39791, 913, 'arg_1', 'char', 0, 0, 1, 1);
insert into sys.args values (39792, 913, 'arg_2', 'int', 32, 0, 1, 2);
insert into sys.functions values (914, 'left', 'stringleft', 'str', 0, 1, false, false, false, 2000, true, false);
insert into sys.args values (39793, 914, 'res_0', 'char', 0, 0, 0, 0);
insert into sys.args values (39794, 914, 'arg_1', 'char', 0, 0, 1, 1);
insert into sys.args values (39795, 914, 'arg_2', 'int', 32, 0, 1, 2);
insert into sys.functions values (915, 'upper', 'toUpper', 'str', 0, 1, false, false, false, 2000, true, false);
insert into sys.args values (39796, 915, 'res_0', 'char', 0, 0, 0, 0);
insert into sys.args values (39797, 915, 'arg_1', 'char', 0, 0, 1, 1);
insert into sys.functions values (916, 'ucase', 'toUpper', 'str', 0, 1, false, false, false, 2000, true, false);
insert into sys.args values (39798, 916, 'res_0', 'char', 0, 0, 0, 0);
insert into sys.args values (39799, 916, 'arg_1', 'char', 0, 0, 1, 1);
insert into sys.functions values (917, 'lower', 'toLower', 'str', 0, 1, false, false, false, 2000, true, false);
insert into sys.args values (39800, 917, 'res_0', 'char', 0, 0, 0, 0);
insert into sys.args values (39801, 917, 'arg_1', 'char', 0, 0, 1, 1);
insert into sys.functions values (918, 'lcase', 'toLower', 'str', 0, 1, false, false, false, 2000, true, false);
insert into sys.args values (39802, 918, 'res_0', 'char', 0, 0, 0, 0);
insert into sys.args values (39803, 918, 'arg_1', 'char', 0, 0, 1, 1);
insert into sys.functions values (919, 'trim', 'trim', 'str', 0, 1, false, false, false, 2000, true, false);
insert into sys.args values (39804, 919, 'res_0', 'char', 0, 0, 0, 0);
insert into sys.args values (39805, 919, 'arg_1', 'char', 0, 0, 1, 1);
insert into sys.functions values (920, 'trim', 'trim2', 'str', 0, 1, false, false, false, 2000, true, false);
insert into sys.args values (39806, 920, 'res_0', 'char', 0, 0, 0, 0);
insert into sys.args values (39807, 920, 'arg_1', 'char', 0, 0, 1, 1);
insert into sys.args values (39808, 920, 'arg_2', 'char', 0, 0, 1, 2);
insert into sys.functions values (921, 'ltrim', 'ltrim', 'str', 0, 1, false, false, false, 2000, true, false);
insert into sys.args values (39809, 921, 'res_0', 'char', 0, 0, 0, 0);
insert into sys.args values (39810, 921, 'arg_1', 'char', 0, 0, 1, 1);
insert into sys.functions values (922, 'ltrim', 'ltrim2', 'str', 0, 1, false, false, false, 2000, true, false);
insert into sys.args values (39811, 922, 'res_0', 'char', 0, 0, 0, 0);
insert into sys.args values (39812, 922, 'arg_1', 'char', 0, 0, 1, 1);
insert into sys.args values (39813, 922, 'arg_2', 'char', 0, 0, 1, 2);
insert into sys.functions values (923, 'rtrim', 'rtrim', 'str', 0, 1, false, false, false, 2000, true, false);
insert into sys.args values (39814, 923, 'res_0', 'char', 0, 0, 0, 0);
insert into sys.args values (39815, 923, 'arg_1', 'char', 0, 0, 1, 1);
insert into sys.functions values (924, 'rtrim', 'rtrim2', 'str', 0, 1, false, false, false, 2000, true, false);
insert into sys.args values (39816, 924, 'res_0', 'char', 0, 0, 0, 0);
insert into sys.args values (39817, 924, 'arg_1', 'char', 0, 0, 1, 1);
insert into sys.args values (39818, 924, 'arg_2', 'char', 0, 0, 1, 2);
insert into sys.functions values (925, 'lpad', 'lpad', 'str', 0, 1, false, false, false, 2000, true, false);
insert into sys.args values (39819, 925, 'res_0', 'char', 0, 0, 0, 0);
insert into sys.args values (39820, 925, 'arg_1', 'char', 0, 0, 1, 1);
insert into sys.args values (39821, 925, 'arg_2', 'int', 32, 0, 1, 2);
insert into sys.functions values (926, 'lpad', 'lpad3', 'str', 0, 1, false, false, false, 2000, true, false);
insert into sys.args values (39822, 926, 'res_0', 'char', 0, 0, 0, 0);
insert into sys.args values (39823, 926, 'arg_1', 'char', 0, 0, 1, 1);
insert into sys.args values (39824, 926, 'arg_2', 'int', 32, 0, 1, 2);
insert into sys.args values (39825, 926, 'arg_3', 'char', 0, 0, 1, 3);
insert into sys.functions values (927, 'rpad', 'rpad', 'str', 0, 1, false, false, false, 2000, true, false);
insert into sys.args values (39826, 927, 'res_0', 'char', 0, 0, 0, 0);
insert into sys.args values (39827, 927, 'arg_1', 'char', 0, 0, 1, 1);
insert into sys.args values (39828, 927, 'arg_2', 'int', 32, 0, 1, 2);
insert into sys.functions values (928, 'rpad', 'rpad3', 'str', 0, 1, false, false, false, 2000, true, false);
insert into sys.args values (39829, 928, 'res_0', 'char', 0, 0, 0, 0);
insert into sys.args values (39830, 928, 'arg_1', 'char', 0, 0, 1, 1);
insert into sys.args values (39831, 928, 'arg_2', 'int', 32, 0, 1, 2);
insert into sys.args values (39832, 928, 'arg_3', 'char', 0, 0, 1, 3);
insert into sys.functions values (929, 'insert', 'insert', 'str', 0, 1, false, false, false, 2000, true, false);
insert into sys.args values (39833, 929, 'res_0', 'char', 0, 0, 0, 0);
insert into sys.args values (39834, 929, 'arg_1', 'char', 0, 0, 1, 1);
insert into sys.args values (39835, 929, 'arg_2', 'int', 32, 0, 1, 2);
insert into sys.args values (39836, 929, 'arg_3', 'int', 32, 0, 1, 3);
insert into sys.args values (39837, 929, 'arg_4', 'char', 0, 0, 1, 4);
insert into sys.functions values (930, 'replace', 'replace', 'str', 0, 1, false, false, false, 2000, true, false);
insert into sys.args values (39838, 930, 'res_0', 'char', 0, 0, 0, 0);
insert into sys.args values (39839, 930, 'arg_1', 'char', 0, 0, 1, 1);
insert into sys.args values (39840, 930, 'arg_2', 'char', 0, 0, 1, 2);
insert into sys.args values (39841, 930, 'arg_3', 'char', 0, 0, 1, 3);
insert into sys.functions values (931, 'repeat', 'repeat', 'str', 0, 1, false, false, false, 2000, true, true);
insert into sys.args values (39842, 931, 'res_0', 'char', 0, 0, 0, 0);
insert into sys.args values (39843, 931, 'arg_1', 'char', 0, 0, 1, 1);
insert into sys.args values (39844, 931, 'arg_2', 'int', 32, 0, 1, 2);
insert into sys.functions values (932, 'space', 'space', 'str', 0, 1, false, false, false, 2000, true, true);
insert into sys.args values (39845, 932, 'res_0', 'char', 0, 0, 0, 0);
insert into sys.args values (39846, 932, 'arg_1', 'int', 32, 0, 1, 1);
insert into sys.functions values (933, 'char_length', 'length', 'str', 0, 1, false, false, false, 2000, true, false);
insert into sys.args values (39847, 933, 'res_0', 'int', 32, 0, 0, 0);
insert into sys.args values (39848, 933, 'arg_1', 'char', 0, 0, 1, 1);
insert into sys.functions values (934, 'character_length', 'length', 'str', 0, 1, false, false, false, 2000, true, false);
insert into sys.args values (39849, 934, 'res_0', 'int', 32, 0, 0, 0);
insert into sys.args values (39850, 934, 'arg_1', 'char', 0, 0, 1, 1);
insert into sys.functions values (935, 'octet_length', 'nbytes', 'str', 0, 1, false, false, false, 2000, true, false);
insert into sys.args values (39851, 935, 'res_0', 'int', 32, 0, 0, 0);
insert into sys.args values (39852, 935, 'arg_1', 'char', 0, 0, 1, 1);
insert into sys.functions values (936, 'soundex', 'soundex', 'txtsim', 0, 1, false, false, false, 2000, true, false);
insert into sys.args values (39853, 936, 'res_0', 'char', 0, 0, 0, 0);
insert into sys.args values (39854, 936, 'arg_1', 'char', 0, 0, 1, 1);
insert into sys.functions values (937, 'difference', 'stringdiff', 'txtsim', 0, 1, false, false, false, 2000, true, true);
insert into sys.args values (39855, 937, 'res_0', 'int', 32, 0, 0, 0);
insert into sys.args values (39856, 937, 'arg_1', 'char', 0, 0, 1, 1);
insert into sys.args values (39857, 937, 'arg_2', 'char', 0, 0, 1, 2);
insert into sys.functions values (938, 'editdistance', 'editdistance', 'txtsim', 0, 1, false, false, false, 2000, true, true);
insert into sys.args values (39858, 938, 'res_0', 'int', 32, 0, 0, 0);
insert into sys.args values (39859, 938, 'arg_1', 'char', 0, 0, 1, 1);
insert into sys.args values (39860, 938, 'arg_2', 'char', 0, 0, 1, 2);
insert into sys.functions values (939, 'editdistance2', 'editdistance2', 'txtsim', 0, 1, false, false, false, 2000, true, true);
insert into sys.args values (39861, 939, 'res_0', 'int', 32, 0, 0, 0);
insert into sys.args values (39862, 939, 'arg_1', 'char', 0, 0, 1, 1);
insert into sys.args values (39863, 939, 'arg_2', 'char', 0, 0, 1, 2);
insert into sys.functions values (940, 'similarity', 'similarity', 'txtsim', 0, 1, false, false, false, 2000, true, true);
insert into sys.args values (39864, 940, 'res_0', 'double', 53, 0, 0, 0);
insert into sys.args values (39865, 940, 'arg_1', 'char', 0, 0, 1, 1);
insert into sys.args values (39866, 940, 'arg_2', 'char', 0, 0, 1, 2);
insert into sys.functions values (941, 'qgramnormalize', 'qgramnormalize', 'txtsim', 0, 1, false, false, false, 2000, true, false);
insert into sys.args values (39867, 941, 'res_0', 'char', 0, 0, 0, 0);
insert into sys.args values (39868, 941, 'arg_1', 'char', 0, 0, 1, 1);
insert into sys.functions values (942, 'levenshtein', 'levenshtein', 'txtsim', 0, 1, false, false, false, 2000, true, true);
insert into sys.args values (39869, 942, 'res_0', 'int', 32, 0, 0, 0);
insert into sys.args values (39870, 942, 'arg_1', 'char', 0, 0, 1, 1);
insert into sys.args values (39871, 942, 'arg_2', 'char', 0, 0, 1, 2);
insert into sys.functions values (943, 'levenshtein', 'levenshtein', 'txtsim', 0, 1, false, false, false, 2000, true, true);
insert into sys.args values (39872, 943, 'res_0', 'int', 32, 0, 0, 0);
insert into sys.args values (39873, 943, 'arg_1', 'char', 0, 0, 1, 1);
insert into sys.args values (39874, 943, 'arg_2', 'char', 0, 0, 1, 2);
insert into sys.args values (39875, 943, 'arg_3', 'int', 32, 0, 1, 3);
insert into sys.args values (39876, 943, 'arg_4', 'int', 32, 0, 1, 4);
insert into sys.args values (39877, 943, 'arg_5', 'int', 32, 0, 1, 5);
insert into sys.functions values (944, 'copyfrom', 'copy_from', 'sql', 0, 5, false, true, false, 2000, true, true);
insert into sys.args values (39878, 944, 'res_0', 'table', 0, 0, 0, 0);
insert into sys.args values (39879, 944, 'arg_1', 'ptr', 0, 0, 1, 1);
insert into sys.args values (39880, 944, 'arg_2', 'clob', 0, 0, 1, 2);
insert into sys.args values (39881, 944, 'arg_3', 'clob', 0, 0, 1, 3);
insert into sys.args values (39882, 944, 'arg_4', 'clob', 0, 0, 1, 4);
insert into sys.args values (39883, 944, 'arg_5', 'clob', 0, 0, 1, 5);
insert into sys.args values (39884, 944, 'arg_6', 'clob', 0, 0, 1, 6);
insert into sys.args values (39885, 944, 'arg_7', 'bigint', 64, 0, 1, 7);
insert into sys.args values (39886, 944, 'arg_8', 'bigint', 64, 0, 1, 8);
insert into sys.args values (39887, 944, 'arg_9', 'int', 32, 0, 1, 9);
insert into sys.args values (39888, 944, 'arg_10', 'clob', 0, 0, 1, 10);
insert into sys.args values (39889, 944, 'arg_11', 'int', 32, 0, 1, 11);
insert into sys.args values (39890, 944, 'arg_12', 'int', 32, 0, 1, 12);
insert into sys.functions values (945, 'copyfrom', 'importTable', 'sql', 0, 5, false, true, false, 2000, true, true);
insert into sys.args values (39891, 945, 'res_0', 'table', 0, 0, 0, 0);
insert into sys.args values (39892, 945, 'arg_1', 'clob', 0, 0, 1, 1);
insert into sys.args values (39893, 945, 'arg_2', 'clob', 0, 0, 1, 2);
insert into sys.args values (39894, 945, 'arg_3', 'int', 32, 0, 1, 3);
insert into sys.functions values (946, 'sys_update_schemas', 'update_schemas', 'sql', 0, 2, false, false, false, 2000, true, true);
insert into sys.functions values (947, 'sys_update_tables', 'update_tables', 'sql', 0, 2, false, false, false, 2000, true, true);
set schema "sys";

Running database upgrade commands:
set schema "sys";
drop procedure sys.shrink(string, string);
drop procedure sys.reuse(string, string);
drop procedure sys.vacuum(string, string);
create function sys.current_sessionid() returns int
external name clients.current_sessionid;
grant execute on function sys.current_sessionid to public;
update sys.functions set system = true where system <> true and schema_id = 2000 and name = 'current_sessionid' and type = 1;
drop procedure sys.flush_log();
drop function sys.deltas(string);
drop function sys.deltas(string, string);
drop function sys.deltas(string, string, string);
create function sys.deltas ("schema" string)
returns table ("id" int, "segments" bigint, "all" bigint, "inserted" bigint, "updates" bigint, "deletes" bigint, "level" int)
external name "sql"."deltas";
create function sys.deltas ("schema" string, "table" string)
returns table ("id" int, "segments" bigint, "all" bigint, "inserted" bigint, "updates" bigint, "deletes" bigint, "level" int)
external name "sql"."deltas";
create function sys.deltas ("schema" string, "table" string, "column" string)
returns table ("id" int, "segments" bigint, "all" bigint, "inserted" bigint, "updates" bigint, "deletes" bigint, "level" int)
external name "sql"."deltas";
update sys.functions set system = true where schema_id = 2000 and name = 'deltas';
drop view sys.queue;
drop function sys.queue;
create function sys.queue()
returns table(
"tag" bigint,
"sessionid" int,
"username" string,
"started" timestamp,
"status" string,
"query" string,
"finished" timestamp,
"maxworkers" int,
"footprint" int
)
external name sysmon.queue;
grant execute on function sys.queue to public;
create view sys.queue as select * from sys.queue();
grant select on sys.queue to public;
update sys.functions set system = true where system <> true and schema_id = 2000 and name = 'queue' and type = 5;
update sys._tables set system = true where schema_id = 2000 and name = 'queue';
delete from sys.dependencies d where d.depend_id = (select id from sys.functions where name = 'getproj4' and schema_id = 2000) and id in (select id from sys._columns where name not in ('proj4text', 'srid'));
drop function json.isobject(string);
drop function json.isarray(string);
drop function json.isvalid(json);
create function json.isvalid(js json)
returns bool begin return true; end;
grant execute on function json.isvalid(json) to public;
update sys.functions set system = true where schema_id = (select id from sys.schemas where name = 'json') and name = 'isvalid';
ALTER TABLE sys.keywords SET READ WRITE;
DELETE FROM sys.keywords where keyword = 'STREAM';
INSERT INTO sys.keywords VALUES ('BIG'), ('LITTLE'), ('NATIVE'), ('ENDIAN'), ('CURRENT_SCHEMA'), ('CURRENT_TIMEZONE'), ('IMPRINTS'), ('ORDERED'), ('PATH'), ('ROLE'), ('ROW'), ('VALUE');
ALTER TABLE sys.table_types SET READ WRITE;
DELETE FROM sys.table_types where table_type_id = 4;
ALTER TABLE sys.function_types SET READ WRITE;
UPDATE sys.function_types SET function_type_keyword = 'WINDOW' WHERE function_type_id = 6;
CREATE FUNCTION sys.describe_type(ctype string, digits integer, tscale integer)
  RETURNS string
BEGIN
  RETURN
    CASE ctype
      WHEN 'bigint' THEN 'BIGINT'
      WHEN 'blob' THEN
        CASE digits
          WHEN 0 THEN 'BINARY LARGE OBJECT'
          ELSE 'BINARY LARGE OBJECT(' || digits || ')'
        END
      WHEN 'boolean' THEN 'BOOLEAN'
      WHEN 'char' THEN
        CASE digits
          WHEN 1 THEN 'CHARACTER'
          ELSE 'CHARACTER(' || digits || ')'
        END
      WHEN 'clob' THEN
    CASE digits
      WHEN 0 THEN 'CHARACTER LARGE OBJECT'
      ELSE 'CHARACTER LARGE OBJECT(' || digits || ')'
    END
      WHEN 'date' THEN 'DATE'
      WHEN 'day_interval' THEN 'INTERVAL DAY'
      WHEN ctype = 'decimal' THEN
      CASE
      WHEN (digits = 1 AND tscale = 0) OR digits = 0 THEN 'DECIMAL'
      WHEN tscale = 0 THEN 'DECIMAL(' || digits || ')'
      WHEN digits = 39 THEN 'DECIMAL(' || 38 || ',' || tscale || ')'
      WHEN digits = 19 AND (SELECT COUNT(*) = 0 FROM sys.types WHERE sqlname = 'hugeint' ) THEN 'DECIMAL(' || 18 || ',' || tscale || ')'
      ELSE 'DECIMAL(' || digits || ',' || tscale || ')'
    END
      WHEN 'double' THEN
    CASE
      WHEN digits = 53 and tscale = 0 THEN 'DOUBLE'
      WHEN tscale = 0 THEN 'FLOAT(' || digits || ')'
      ELSE 'FLOAT(' || digits || ',' || tscale || ')'
    END
      WHEN 'geometry' THEN
    CASE digits
      WHEN 4 THEN 'GEOMETRY(POINT' ||
            CASE tscale
              WHEN 0 THEN ''
              ELSE ',' || tscale
            END || ')'
      WHEN 8 THEN 'GEOMETRY(LINESTRING' ||
            CASE tscale
              WHEN 0 THEN ''
              ELSE ',' || tscale
            END || ')'
      WHEN 16 THEN 'GEOMETRY(POLYGON' ||
            CASE tscale
              WHEN 0 THEN ''
              ELSE ',' || tscale
            END || ')'
      WHEN 20 THEN 'GEOMETRY(MULTIPOINT' ||
            CASE tscale
              WHEN 0 THEN ''
              ELSE ',' || tscale
            END || ')'
      WHEN 24 THEN 'GEOMETRY(MULTILINESTRING' ||
            CASE tscale
              WHEN 0 THEN ''
              ELSE ',' || tscale
            END || ')'
      WHEN 28 THEN 'GEOMETRY(MULTIPOLYGON' ||
            CASE tscale
              WHEN 0 THEN ''
              ELSE ',' || tscale
            END || ')'
      WHEN 32 THEN 'GEOMETRY(GEOMETRYCOLLECTION' ||
            CASE tscale
              WHEN 0 THEN ''
              ELSE ',' || tscale
            END || ')'
      ELSE 'GEOMETRY'
        END
      WHEN 'hugeint' THEN 'HUGEINT'
      WHEN 'int' THEN 'INTEGER'
      WHEN 'month_interval' THEN
    CASE digits
      WHEN 1 THEN 'INTERVAL YEAR'
      WHEN 2 THEN 'INTERVAL YEAR TO MONTH'
      WHEN 3 THEN 'INTERVAL MONTH'
    END
      WHEN 'real' THEN
    CASE
      WHEN digits = 24 and tscale = 0 THEN 'REAL'
      WHEN tscale = 0 THEN 'FLOAT(' || digits || ')'
      ELSE 'FLOAT(' || digits || ',' || tscale || ')'
    END
      WHEN 'sec_interval' THEN
    CASE digits
      WHEN 4 THEN 'INTERVAL DAY'
      WHEN 5 THEN 'INTERVAL DAY TO HOUR'
      WHEN 6 THEN 'INTERVAL DAY TO MINUTE'
      WHEN 7 THEN 'INTERVAL DAY TO SECOND'
      WHEN 8 THEN 'INTERVAL HOUR'
      WHEN 9 THEN 'INTERVAL HOUR TO MINUTE'
      WHEN 10 THEN 'INTERVAL HOUR TO SECOND'
      WHEN 11 THEN 'INTERVAL MINUTE'
      WHEN 12 THEN 'INTERVAL MINUTE TO SECOND'
      WHEN 13 THEN 'INTERVAL SECOND'
    END
      WHEN 'smallint' THEN 'SMALLINT'
      WHEN 'time' THEN
    CASE digits
      WHEN 1 THEN 'TIME'
      ELSE 'TIME(' || (digits - 1) || ')'
    END
      WHEN 'timestamp' THEN
    CASE digits
      WHEN 7 THEN 'TIMESTAMP'
      ELSE 'TIMESTAMP(' || (digits - 1) || ')'
    END
      WHEN 'timestamptz' THEN
    CASE digits
      WHEN 7 THEN 'TIMESTAMP'
      ELSE 'TIMESTAMP(' || (digits - 1) || ')'
    END || ' WITH TIME ZONE'
      WHEN 'timetz' THEN
    CASE digits
      WHEN 1 THEN 'TIME'
      ELSE 'TIME(' || (digits - 1) || ')'
    END || ' WITH TIME ZONE'
      WHEN 'tinyint' THEN 'TINYINT'
      WHEN 'varchar' THEN 'CHARACTER VARYING(' || digits || ')'
      ELSE
        CASE
          WHEN lower(ctype) = ctype THEN upper(ctype)
          ELSE '"' || ctype || '"'
        END || CASE digits
      WHEN 0 THEN ''
          ELSE '(' || digits || CASE tscale
        WHEN 0 THEN ''
            ELSE ',' || tscale
          END || ')'
    END
    END;
END;
CREATE FUNCTION sys.SQ (s STRING) RETURNS STRING BEGIN RETURN ' ''' || sys.replace(s,'''','''''') || ''' '; END;
CREATE FUNCTION sys.DQ (s STRING) RETURNS STRING BEGIN RETURN '"' || sys.replace(s,'"','""') || '"'; END; --TODO: Figure out why this breaks with the space
CREATE FUNCTION sys.FQN(s STRING, t STRING) RETURNS STRING BEGIN RETURN sys.DQ(s) || '.' || sys.DQ(t); END;
CREATE FUNCTION sys.ALTER_TABLE(s STRING, t STRING) RETURNS STRING BEGIN RETURN 'ALTER TABLE ' || sys.FQN(s, t) || ' '; END;
--We need pcre to implement a header guard which means adding the schema of an object explicitely to its identifier.
CREATE FUNCTION sys.replace_first(ori STRING, pat STRING, rep STRING, flg STRING) RETURNS STRING EXTERNAL NAME "pcre"."replace_first";
CREATE FUNCTION sys.schema_guard(sch STRING, nme STRING, stmt STRING) RETURNS STRING BEGIN
RETURN
    SELECT sys.replace_first(stmt, '(\\s*"?' || sch ||  '"?\\s*\\.|)\\s*"?' || nme || '"?\\s*', ' ' || sys.FQN(sch, nme) || ' ', 'imsx');
END;
CREATE VIEW sys.describe_constraints AS
    SELECT
        s.name sch,
        t.name tbl,
        kc.name col,
        k.name con,
        CASE WHEN k.type = 0 THEN 'PRIMARY KEY' WHEN k.type = 1 THEN 'UNIQUE' END tpe
    FROM sys.schemas s, sys._tables t, sys.objects kc, sys.keys k
    WHERE kc.id = k.id
        AND k.table_id = t.id
        AND s.id = t.schema_id
        AND t.system = FALSE
        AND k.type in (0, 1)
        AND t.type IN (0, 6);
CREATE VIEW sys.describe_indices AS
    WITH it (id, idx) AS (VALUES (0, 'INDEX'), (4, 'IMPRINTS INDEX'), (5, 'ORDERED INDEX')) --UNIQUE INDEX wraps to INDEX.
    SELECT
        i.name ind,
        s.name sch,
        t.name tbl,
        c.name col,
        it.idx tpe
    FROM
        sys.idxs AS i LEFT JOIN sys.keys AS k ON i.name = k.name,
        sys.objects AS kc,
        sys._columns AS c,
        sys.schemas s,
        sys._tables AS t,
        it
    WHERE
        i.table_id = t.id
        AND i.id = kc.id
        AND kc.name = c.name
        AND t.id = c.table_id
        AND t.schema_id = s.id
        AND k.type IS NULL
        AND i.type = it.id
    ORDER BY i.name, kc.nr;
CREATE VIEW sys.describe_column_defaults AS
    SELECT
        s.name sch,
        t.name tbl,
        c.name col,
        c."default" def
    FROM sys.schemas s, sys.tables t, sys.columns c
    WHERE
        s.id = t.schema_id AND
        t.id = c.table_id AND
        s.name <> 'tmp' AND
        NOT t.system AND
        c."default" IS NOT NULL;
CREATE VIEW sys.describe_foreign_keys AS
        WITH action_type (id, act) AS (VALUES
            (0, 'NO ACTION'),
            (1, 'CASCADE'),
            (2, 'RESTRICT'),
            (3, 'SET NULL'),
            (4, 'SET DEFAULT'))
        SELECT
            fs.name fk_s,
            fkt.name fk_t,
            fkkc.name fk_c,
            fkkc.nr o,
            fkk.name fk,
            ps.name pk_s,
            pkt.name pk_t,
            pkkc.name pk_c,
            ou.act on_update,
            od.act on_delete
        FROM sys._tables fkt,
            sys.objects fkkc,
            sys.keys fkk,
            sys._tables pkt,
            sys.objects pkkc,
            sys.keys pkk,
            sys.schemas ps,
            sys.schemas fs,
            action_type ou,
            action_type od
        WHERE fkt.id = fkk.table_id
        AND pkt.id = pkk.table_id
        AND fkk.id = fkkc.id
        AND pkk.id = pkkc.id
        AND fkk.rkey = pkk.id
        AND fkkc.nr = pkkc.nr
        AND pkt.schema_id = ps.id
        AND fkt.schema_id = fs.id
        AND (fkk."action" & 255)         = od.id
        AND ((fkk."action" >> 8) & 255)  = ou.id
        ORDER BY fkk.name, fkkc.nr;
--TODO: CRASHES when this function gets inlined into describe_tables
CREATE FUNCTION sys.get_merge_table_partition_expressions(tid INT) RETURNS STRING
BEGIN
    RETURN
        SELECT
            CASE WHEN tp.table_id IS NOT NULL THEN    --updatable merge table
                ' PARTITION BY ' ||
                CASE
                    WHEN bit_and(tp.type, 2) = 2
                    THEN 'VALUES '
                    ELSE 'RANGE '
                END ||
                CASE
                    WHEN bit_and(tp.type, 4) = 4 --column expression
                    THEN 'ON ' || '(' || (SELECT sys.DQ(c.name) || ')' FROM sys.columns c WHERE c.id = tp.column_id)
                    ELSE 'USING ' || '(' || tp.expression || ')' --generic expression
                END
            ELSE                                    --read only partition merge table.
                ''
            END
        FROM (VALUES (tid)) t(id) LEFT JOIN sys.table_partitions tp ON t.id = tp.table_id;
END;
--TODO: gives mergejoin errors when inlined
CREATE FUNCTION sys.get_remote_table_expressions(s STRING, t STRING) RETURNS STRING BEGIN
    RETURN SELECT ' ON ' || sys.SQ(uri) || ' WITH USER ' || sys.SQ(username) || ' ENCRYPTED PASSWORD ' || sys.SQ("hash") FROM sys.remote_table_credentials(s ||'.' || t);
END;
CREATE VIEW sys.describe_tables AS
    SELECT
        t.id o,
        s.name sch,
        t.name tab,
        ts.table_type_name typ,
        (SELECT
            ' (' ||
            GROUP_CONCAT(
                sys.DQ(c.name) || ' ' ||
                sys.describe_type(c.type, c.type_digits, c.type_scale) ||
                ifthenelse(c."null" = 'false', ' NOT NULL', '')
            , ', ') || ')'
        FROM sys._columns c
        WHERE c.table_id = t.id) col,
        CASE
            WHEN ts.table_type_name = 'REMOTE TABLE' THEN
                sys.get_remote_table_expressions(s.name, t.name)
            WHEN ts.table_type_name = 'MERGE TABLE' THEN
                sys.get_merge_table_partition_expressions(t.id)
            WHEN ts.table_type_name = 'VIEW' THEN
                sys.schema_guard(s.name, t.name, t.query)
            ELSE
                ''
        END opt
    FROM sys.schemas s, sys.table_types ts, sys.tables t
    WHERE ts.table_type_name IN ('TABLE', 'VIEW', 'MERGE TABLE', 'REMOTE TABLE', 'REPLICA TABLE')
        AND t.system = FALSE
        AND s.id = t.schema_id
        AND ts.table_type_id = t.type
        AND s.name <> 'tmp';
CREATE VIEW sys.describe_triggers AS
        SELECT
            s.name sch,
            t.name tab,
            tr.name tri,
            tr.statement def
        FROM sys.schemas s, sys.tables t, sys.triggers tr
        WHERE s.id = t.schema_id AND t.id = tr.table_id AND NOT t.system;
CREATE VIEW sys.describe_comments AS
        SELECT
            o.id id,
            o.tpe tpe,
            o.nme fqn,
            c.remark rem
        FROM (
            SELECT id, 'SCHEMA', sys.DQ(name) FROM sys.schemas
            UNION ALL
            SELECT t.id, CASE WHEN ts.table_type_name = 'VIEW' THEN 'VIEW' ELSE 'TABLE' END, sys.FQN(s.name, t.name)
            FROM sys.schemas s JOIN sys.tables t ON s.id = t.schema_id JOIN sys.table_types ts ON t.type = ts.table_type_id
            WHERE NOT s.name <> 'tmp'
            UNION ALL
            SELECT c.id, 'COLUMN', sys.FQN(s.name, t.name) || '.' || sys.DQ(c.name) FROM sys.columns c, sys.tables t, sys.schemas s WHERE c.table_id = t.id AND t.schema_id = s.id
            UNION ALL
            SELECT idx.id, 'INDEX', sys.FQN(s.name, idx.name) FROM sys.idxs idx, sys._tables t, sys.schemas s WHERE idx.table_id = t.id AND t.schema_id = s.id
            UNION ALL
            SELECT seq.id, 'SEQUENCE', sys.FQN(s.name, seq.name) FROM sys.sequences seq, sys.schemas s WHERE seq.schema_id = s.id
            UNION ALL
            SELECT f.id, ft.function_type_keyword, sys.FQN(s.name, f.name) FROM sys.functions f, sys.function_types ft, sys.schemas s WHERE f.type = ft.function_type_id AND f.schema_id = s.id
            ) AS o(id, tpe, nme)
            JOIN sys.comments c ON c.id = o.id;
CREATE VIEW sys.fully_qualified_functions AS
    WITH fqn(id, tpe, sig, num) AS
    (
        SELECT
            f.id,
            ft.function_type_keyword,
            CASE WHEN a.type IS NULL THEN
                s.name || '.' || f.name || '()'
            ELSE
                s.name || '.' || f.name || '(' || group_concat(sys.describe_type(a.type, a.type_digits, a.type_scale), ',') OVER (PARTITION BY f.id ORDER BY a.number)  || ')'
            END,
            a.number
        FROM sys.schemas s, sys.function_types ft, sys.functions f LEFT JOIN sys.args a ON f.id = a.func_id
        WHERE s.id= f.schema_id AND f.type = ft.function_type_id
    )
    SELECT
        fqn1.id id,
        fqn1.tpe tpe,
        fqn1.sig nme
    FROM
        fqn fqn1 JOIN (SELECT id, max(num) FROM fqn GROUP BY id)  fqn2(id, num)
        ON fqn1.id = fqn2.id AND (fqn1.num = fqn2.num OR fqn1.num IS NULL AND fqn2.num is NULL);
CREATE VIEW sys.describe_privileges AS
    SELECT
        CASE
            WHEN o.tpe IS NULL AND pc.privilege_code_name = 'SELECT' THEN --GLOBAL privileges: SELECT maps to COPY FROM
                'COPY FROM'
            WHEN o.tpe IS NULL AND pc.privilege_code_name = 'UPDATE' THEN --GLOBAL privileges: UPDATE maps to COPY INTO
                'COPY INTO'
            ELSE
                o.nme
        END o_nme,
        CASE
            WHEN o.tpe IS NOT NULL THEN
                o.tpe
            ELSE
                'GLOBAL'
        END o_tpe,
        pc.privilege_code_name p_nme,
        a.name a_nme,
        g.name g_nme,
        p.grantable grantable
    FROM
        sys.privileges p LEFT JOIN
        (
        SELECT t.id, s.name || '.' || t.name , 'TABLE'
            from sys.schemas s, sys.tables t where s.id = t.schema_id
        UNION ALL
            SELECT c.id, s.name || '.' || t.name || '.' || c.name, 'COLUMN'
            FROM sys.schemas s, sys.tables t, sys.columns c where s.id = t.schema_id AND t.id = c.table_id
        UNION ALL
            SELECT f.id, f.nme, f.tpe
            FROM sys.fully_qualified_functions f
        ) o(id, nme, tpe) ON o.id = p.obj_id,
        sys.privilege_codes pc,
        auths a, auths g
    WHERE
        p.privileges = pc.privilege_code_id AND
        p.auth_id = a.id AND
        p.grantor = g.id;
CREATE FUNCTION sys.describe_table(schemaName string, tableName string)
  RETURNS TABLE(name string, query string, type string, id integer, remark string)
BEGIN
    RETURN SELECT t.name, t.query, tt.table_type_name, t.id, c.remark
        FROM sys.schemas s, sys.table_types tt, sys._tables t
        LEFT OUTER JOIN sys.comments c ON t.id = c.id
            WHERE s.name = schemaName
            AND t.schema_id = s.id
            AND t.name = tableName
            AND t.type = tt.table_type_id;
END;
CREATE VIEW sys.describe_user_defined_types AS
    SELECT
        s.name sch,
        t.sqlname sql_tpe,
        t.systemname ext_tpe
    FROM sys.types t JOIN sys.schemas s ON t.schema_id = s.id
    WHERE
        t.eclass = 18 AND
        (
            (s.name = 'sys' AND t.sqlname not in ('geometrya', 'mbr', 'url', 'inet', 'json', 'uuid', 'xml')) OR
            (s.name <> 'sys')
        );
CREATE VIEW sys.describe_partition_tables AS
    SELECT 
        m_sch,
        m_tbl,
        p_sch,
        p_tbl,
        CASE
            WHEN p_raw_type IS NULL THEN 'READ ONLY'
            WHEN (p_raw_type = 'VALUES' AND pvalues IS NULL) OR (p_raw_type = 'RANGE' AND minimum IS NULL AND maximum IS NULL AND with_nulls) THEN 'FOR NULLS'
            ELSE p_raw_type
        END AS tpe,
        pvalues,
        minimum,
        maximum,
        with_nulls
    FROM 
    (WITH
        tp("type", table_id) AS
        (SELECT CASE WHEN (table_partitions."type" & 2) = 2 THEN 'VALUES' ELSE 'RANGE' END, table_partitions.table_id FROM sys.table_partitions),
        subq(m_tid, p_mid, "type", m_sch, m_tbl, p_sch, p_tbl) AS
        (SELECT m_t.id, p_m.id, m_t."type", m_s.name, m_t.name, p_s.name, p_m.name
        FROM sys.schemas m_s, sys._tables m_t, sys.dependencies d, sys.schemas p_s, sys._tables p_m
        WHERE m_t."type" IN (3, 6)
            AND m_t.schema_id = m_s.id
            AND m_s.name <> 'tmp'
            AND m_t.system = FALSE
            AND m_t.id = d.depend_id
            AND d.id = p_m.id
            AND p_m.schema_id = p_s.id
        ORDER BY m_t.id, p_m.id)
    SELECT
        subq.m_sch,
        subq.m_tbl,
        subq.p_sch,
        subq.p_tbl,
        tp."type" AS p_raw_type,
        CASE WHEN tp."type" = 'VALUES'
            THEN (SELECT GROUP_CONCAT(vp.value, ',')FROM sys.value_partitions vp WHERE vp.table_id = subq.p_mid)
            ELSE NULL
        END AS pvalues,
        CASE WHEN tp."type" = 'RANGE'
            THEN (SELECT minimum FROM sys.range_partitions rp WHERE rp.table_id = subq.p_mid)
            ELSE NULL
        END AS minimum,
        CASE WHEN tp."type" = 'RANGE'
            THEN (SELECT maximum FROM sys.range_partitions rp WHERE rp.table_id = subq.p_mid)
            ELSE NULL
        END AS maximum,
        CASE WHEN tp."type" = 'VALUES'
            THEN EXISTS(SELECT vp.value FROM sys.value_partitions vp WHERE vp.table_id = subq.p_mid AND vp.value IS NULL)
            ELSE (SELECT rp.with_nulls FROM sys.range_partitions rp WHERE rp.table_id = subq.p_mid)
        END AS with_nulls
    FROM 
        subq LEFT OUTER JOIN tp
        ON subq.m_tid = tp.table_id) AS tmp_pi;
CREATE VIEW sys.describe_sequences AS
    SELECT
        s.name as sch,
        seq.name as seq,
        seq."start" s,
        get_value_for(s.name, seq.name) AS rs,
        seq."minvalue" mi,
        seq."maxvalue" ma,
        seq."increment" inc,
        seq."cacheinc" cache,
        seq."cycle" cycle
    FROM sys.sequences seq, sys.schemas s
    WHERE s.id = seq.schema_id
    AND s.name <> 'tmp'
    ORDER BY s.name, seq.name;
CREATE VIEW sys.describe_functions AS
    SELECT
        f.id o,
        s.name sch,
        f.name fun,
        f.func def
    FROM sys.functions f JOIN sys.schemas s ON f.schema_id = s.id WHERE s.name <> 'tmp' AND NOT f.system;
CREATE FUNCTION sys.describe_columns(schemaName string, tableName string)
    RETURNS TABLE(name string, type string, digits integer, scale integer, Nulls boolean, cDefault string, number integer, sqltype string, remark string)
BEGIN
    RETURN SELECT c.name, c."type", c.type_digits, c.type_scale, c."null", c."default", c.number, sys.describe_type(c."type", c.type_digits, c.type_scale), com.remark
        FROM sys._tables t, sys.schemas s, sys._columns c
        LEFT OUTER JOIN sys.comments com ON c.id = com.id
            WHERE c.table_id = t.id
            AND t.name = tableName
            AND t.schema_id = s.id
            AND s.name = schemaName
        ORDER BY c.number;
END;
CREATE FUNCTION sys.describe_function(schemaName string, functionName string)
    RETURNS TABLE(id integer, name string, type string, language string, remark string)
BEGIN
    RETURN SELECT f.id, f.name, ft.function_type_keyword, fl.language_keyword, c.remark
        FROM sys.functions f
        JOIN sys.schemas s ON f.schema_id = s.id
        JOIN sys.function_types ft ON f.type = ft.function_type_id
        LEFT OUTER JOIN sys.function_languages fl ON f.language = fl.language_id
        LEFT OUTER JOIN sys.comments c ON f.id = c.id
        WHERE f.name=functionName AND s.name = schemaName;
END;
drop procedure sys.storagemodelinit();
create procedure sys.storagemodelinit()
begin
    delete from sys.storagemodelinput;
    insert into sys.storagemodelinput
    select "schema", "table", "column", "type", typewidth, "count",
        -- assume all variable size types contain distinct values
        case when ("unique" or "type" IN ('varchar', 'char', 'clob', 'json', 'url', 'blob', 'geometry', 'geometrya'))
            then "count" else 0 end,
        case when "count" > 0 and heapsize >= 8192 and "type" in ('varchar', 'char', 'clob', 'json', 'url')
            -- string heaps have a header of 8192
            then cast((heapsize - 8192) / "count" as bigint)
        when "count" > 0 and heapsize >= 32 and "type" in ('blob', 'geometry', 'geometrya')
            -- binary data heaps have a header of 32
            then cast((heapsize - 32) / "count" as bigint)
        else typewidth end,
        FALSE, case sorted when true then true else false end, "unique", TRUE
      from sys."storage";  -- view sys."storage" excludes system tables (as those are not useful to be modeled for storagesize by application users)
    update sys.storagemodelinput
       set reference = TRUE
     where ("schema", "table", "column") in (
        SELECT fkschema."name", fktable."name", fkkeycol."name"
          FROM    sys."keys" AS fkkey,
            sys."objects" AS fkkeycol,
            sys."tables" AS fktable,
            sys."schemas" AS fkschema
        WHERE fktable."id" = fkkey."table_id"
          AND fkkey."id" = fkkeycol."id"
          AND fkschema."id" = fktable."schema_id"
          AND fkkey."rkey" > -1 );
    update sys.storagemodelinput
       set isacolumn = FALSE
     where ("schema", "table", "column") NOT in (
        SELECT sch."name", tbl."name", col."name"
          FROM sys."schemas" AS sch,
            sys."tables" AS tbl,
            sys."columns" AS col
        WHERE sch."id" = tbl."schema_id"
          AND tbl."id" = col."table_id");
end;
update sys.functions set system = true where name = 'storagemodelinit' and schema_id = 2000;
CREATE VIEW sys.dump_create_roles AS
    SELECT
        'CREATE ROLE ' || sys.dq(name) || ';' stmt FROM sys.auths
    WHERE name NOT IN (SELECT name FROM sys.db_user_info)
    AND grantor <> 0;
CREATE VIEW sys.dump_create_users AS
    SELECT
        'CREATE USER ' ||  sys.dq(ui.name) ||  ' WITH ENCRYPTED PASSWORD ' ||
        sys.sq(sys.password_hash(ui.name)) ||
    ' NAME ' || sys.sq(ui.fullname) ||  ' SCHEMA sys;' stmt
    FROM sys.db_user_info ui, sys.schemas s
    WHERE ui.default_schema = s.id
        AND ui.name <> 'monetdb'
        AND ui.name <> '.snapshot';
CREATE VIEW sys.dump_create_schemas AS
    SELECT
        'CREATE SCHEMA ' ||  sys.dq(s.name) || ifthenelse(a.name <> 'sysadmin', ' AUTHORIZATION ' || a.name, ' ') || ';' stmt
    FROM sys.schemas s, sys.auths a
    WHERE s.authorization = a.id AND s.system = FALSE;
CREATE VIEW sys.dump_add_schemas_to_users AS
    SELECT
        'ALTER USER ' || sys.dq(ui.name) || ' SET SCHEMA ' || sys.dq(s.name) || ';' stmt
    FROM sys.db_user_info ui, sys.schemas s
    WHERE ui.default_schema = s.id
        AND ui.name <> 'monetdb'
        AND ui.name <> '.snapshot'
        AND s.name <> 'sys';
CREATE VIEW sys.dump_grant_user_privileges AS
    SELECT
        'GRANT ' || sys.dq(a2.name) || ' ' || ifthenelse(a1.name = 'public', 'PUBLIC', sys.dq(a1.name)) || ';' stmt
    FROM sys.auths a1, sys.auths a2, sys.user_role ur
    WHERE a1.id = ur.login_id AND a2.id = ur.role_id;
CREATE VIEW sys.dump_table_constraint_type AS
    SELECT
        'ALTER TABLE ' || sys.DQ(sch) || '.' || sys.DQ(tbl) ||
        ' ADD CONSTRAINT ' || sys.DQ(con) || ' '||
        tpe || ' (' || GROUP_CONCAT(sys.DQ(col), ', ') || ');' stmt
    FROM sys.describe_constraints GROUP BY sch, tbl, con, tpe;
CREATE VIEW sys.dump_indices AS
    SELECT
        'CREATE ' || tpe || ' ' ||
        sys.DQ(ind) || ' ON ' || sys.DQ(sch) || '.' || sys.DQ(tbl) ||
        '(' || GROUP_CONCAT(col) || ');' stmt
    FROM sys.describe_indices GROUP BY ind, tpe, sch, tbl;
CREATE VIEW sys.dump_column_defaults AS
    SELECT 'ALTER TABLE ' || sys.FQN(sch, tbl) || ' ALTER COLUMN ' || sys.DQ(col) || ' SET DEFAULT ' || def || ';' stmt
    FROM sys.describe_column_defaults;
CREATE VIEW sys.dump_foreign_keys AS
    SELECT
        'ALTER TABLE ' || sys.DQ(fk_s) || '.'|| sys.DQ(fk_t) || ' ADD CONSTRAINT ' || sys.DQ(fk) || ' ' ||
        'FOREIGN KEY(' || GROUP_CONCAT(sys.DQ(fk_c), ',') ||') ' ||
        'REFERENCES ' || sys.DQ(pk_s) || '.' || sys.DQ(pk_t) || '(' || GROUP_CONCAT(sys.DQ(pk_c), ',') || ') ' ||
        'ON DELETE ' || on_delete || ' ON UPDATE ' || on_update ||
        ';' stmt
    FROM sys.describe_foreign_keys GROUP BY fk_s, fk_t, pk_s, pk_t, fk, on_delete, on_update;
CREATE VIEW sys.dump_partition_tables AS
    SELECT
        sys.ALTER_TABLE(m_sch, m_tbl) || ' ADD TABLE ' || sys.FQN(p_sch, p_tbl) ||
        CASE 
            WHEN tpe = 'VALUES' THEN ' AS PARTITION IN (' || pvalues || ')'
            WHEN tpe = 'RANGE' THEN ' AS PARTITION FROM ' || ifthenelse(minimum IS NOT NULL, sys.SQ(minimum), 'RANGE MINVALUE') || ' TO ' || ifthenelse(maximum IS NOT NULL, sys.SQ(maximum), 'RANGE MAXVALUE')
            WHEN tpe = 'FOR NULLS' THEN ' AS PARTITION FOR NULL VALUES'
            ELSE '' --'READ ONLY'
        END ||
        CASE WHEN tpe in ('VALUES', 'RANGE') AND with_nulls THEN ' WITH NULL VALUES' ELSE '' END ||
        ';' stmt
    FROM sys.describe_partition_tables;
CREATE VIEW sys.dump_sequences AS
    SELECT
        'CREATE SEQUENCE ' || sys.FQN(sch, seq) || ' AS BIGINT ' ||
        CASE WHEN "s" <> 0 THEN 'START WITH ' || "rs" ELSE '' END ||
        CASE WHEN "inc" <> 1 THEN ' INCREMENT BY ' || "inc" ELSE '' END ||
        CASE WHEN "mi" <> 0 THEN ' MINVALUE ' || "mi" ELSE '' END ||
        CASE WHEN "ma" <> 0 THEN ' MAXVALUE ' || "ma" ELSE '' END ||
        CASE WHEN "cache" <> 1 THEN ' CACHE ' || "cache" ELSE '' END ||
        CASE WHEN "cycle" THEN ' CYCLE' ELSE '' END || ';' stmt
    FROM sys.describe_sequences;
CREATE VIEW sys.dump_start_sequences AS
    SELECT
        'UPDATE sys.sequences seq SET start = ' || s  ||
        ' WHERE name = ' || sys.SQ(seq) ||
        ' AND schema_id = (SELECT s.id FROM sys.schemas s WHERE s.name = ' || sys.SQ(sch) || ');' stmt
    FROM sys.describe_sequences;
CREATE VIEW sys.dump_functions AS
    SELECT f.o o, sys.schema_guard(f.sch, f.fun, f.def) stmt FROM sys.describe_functions f;
CREATE VIEW sys.dump_tables AS
    SELECT
        t.o o,
        CASE
            WHEN t.typ <> 'VIEW' THEN
                'CREATE ' || t.typ || ' ' || sys.FQN(t.sch, t.tab) || t.col || t.opt || ';'
            ELSE
                t.opt
        END stmt
    FROM sys.describe_tables t;
CREATE VIEW sys.dump_triggers AS
    SELECT sys.schema_guard(sch, tab, def) stmt FROM sys.describe_triggers;
CREATE VIEW sys.dump_comments AS
    SELECT 'COMMENT ON ' || c.tpe || ' ' || c.fqn || ' IS ' || sys.SQ(c.rem) || ';' stmt FROM sys.describe_comments c;
CREATE VIEW sys.dump_user_defined_types AS
        SELECT 'CREATE TYPE ' || sys.FQN(sch, sql_tpe) || ' EXTERNAL NAME ' || sys.DQ(ext_tpe) || ';' stmt FROM sys.describe_user_defined_types;
CREATE VIEW sys.dump_privileges AS
    SELECT
        'INSERT INTO sys.privileges VALUES (' ||
            CASE
                WHEN dp.o_tpe = 'GLOBAL' THEN
                    '0,'
                WHEN dp.o_tpe = 'TABLE' THEN
                    '(SELECT t.id FROM sys.schemas s, sys.tables t WHERE s.id = t.schema_id' ||
                        ' AND s.name || ''.'' || t.name =' || sys.SQ(dp.o_nme) || '),'
                WHEN dp.o_tpe = 'COLUMN' THEN
                    '(SELECT c.id FROM sys.schemas s, sys.tables t, sys.columns c WHERE s.id = t.schema_id AND t.id = c.table_id' ||
                        ' AND s.name || ''.'' || t.name || ''.'' || c.name =' || sys.SQ(dp.o_nme) || '),'
                ELSE -- FUNCTION-LIKE
                    '(SELECT fqn.id FROM sys.fully_qualified_functions fqn WHERE' ||
                        ' fqn.nme = ' || sys.SQ(dp.o_nme) || ' AND fqn.tpe = ' || sys.SQ(dp.o_tpe) || '),'
            END ||
            '(SELECT id FROM sys.auths a WHERE a.name = ' || sys.SQ(dp.a_nme) || '),' ||
            '(SELECT pc.privilege_code_id FROM sys.privilege_codes pc WHERE pc.privilege_code_name = ' || sys.SQ(p_nme) || '),'
            '(SELECT id FROM sys.auths g WHERE g.name = ' || sys.SQ(dp.g_nme) || '),' ||
            dp.grantable ||
        ');' stmt
    FROM sys.describe_privileges dp;
CREATE PROCEDURE sys.EVAL(stmt STRING) EXTERNAL NAME sql.eval;
CREATE FUNCTION sys.esc(s STRING) RETURNS STRING BEGIN RETURN '"' || sys.replace(sys.replace(sys.replace(s,E'\\', E'\\\\'), E'\n', E'\\n'), '"', E'\\"') || '"'; END;
CREATE FUNCTION sys.prepare_esc(s STRING, t STRING) RETURNS STRING
BEGIN
    RETURN
        CASE
            WHEN (t = 'varchar' OR t ='char' OR t = 'clob' OR t = 'json' OR t = 'geometry' OR t = 'url') THEN
                'CASE WHEN ' || sys.DQ(s) || ' IS NULL THEN ''null'' ELSE ' || 'sys.esc(' || sys.DQ(s) || ')' || ' END'
            ELSE
                'CASE WHEN ' || sys.DQ(s) || ' IS NULL THEN ''null'' ELSE CAST(' || sys.DQ(s) || ' AS STRING) END'
        END;
END;
CREATE TABLE sys.dump_statements(o INT, s STRING);
CREATE PROCEDURE sys._dump_table_data(sch STRING, tbl STRING) BEGIN
    DECLARE k INT;
    SET k = (SELECT MIN(c.id) FROM sys.columns c, sys.tables t WHERE c.table_id = t.id AND t.name = tbl);
    IF k IS NOT NULL THEN
        DECLARE cname STRING;
        DECLARE ctype STRING;
        SET cname = (SELECT c.name FROM sys.columns c WHERE c.id = k);
        SET ctype = (SELECT c.type FROM sys.columns c WHERE c.id = k);
        DECLARE COPY_INTO_STMT STRING;
        DECLARE _cnt INT;
        SET _cnt = (SELECT MIN(s.count) FROM sys.storage() s WHERE s.schema = sch AND s.table = tbl);
        IF _cnt > 0 THEN
            SET COPY_INTO_STMT = 'COPY ' || _cnt ||  ' RECORDS INTO ' || sys.FQN(sch, tbl) || '(' || sys.DQ(cname);
            DECLARE SELECT_DATA_STMT STRING;
            SET SELECT_DATA_STMT = 'SELECT  (SELECT COUNT(*) FROM sys.dump_statements) + RANK() OVER(), ' || sys.prepare_esc(cname, ctype);
            DECLARE M INT;
            SET M = (SELECT MAX(c.id) FROM sys.columns c, sys.tables t WHERE c.table_id = t.id AND t.name = tbl);
            WHILE (k < M) DO
                SET k = (SELECT MIN(c.id) FROM sys.columns c, sys.tables t WHERE c.table_id = t.id AND t.name = tbl AND c.id > k);
                SET cname = (SELECT c.name FROM sys.columns c WHERE c.id = k);
                SET ctype = (SELECT c.type FROM sys.columns c WHERE c.id = k);
                SET COPY_INTO_STMT = (COPY_INTO_STMT || ', ' || sys.DQ(cname));
                SET SELECT_DATA_STMT = SELECT_DATA_STMT || '|| ''|'' || ' || sys.prepare_esc(cname, ctype);
            END WHILE;
            SET COPY_INTO_STMT = (COPY_INTO_STMT || ') FROM STDIN USING DELIMITERS ''|'',E''\\n'',''"'';');
            SET SELECT_DATA_STMT =  SELECT_DATA_STMT || ' FROM ' || sys.FQN(sch, tbl);
            insert into sys.dump_statements VALUES ( (SELECT COUNT(*) FROM sys.dump_statements) + 1, COPY_INTO_STMT);
            CALL sys.EVAL('INSERT INTO sys.dump_statements ' || SELECT_DATA_STMT || ';');
        END IF;
    END IF;
END;
CREATE PROCEDURE sys.dump_table_data() BEGIN
    DECLARE i INT;
    SET i = (SELECT MIN(t.id) FROM sys.tables t, sys.table_types ts WHERE t.type = ts.table_type_id AND ts.table_type_name = 'TABLE' AND NOT t.system);
    IF i IS NOT NULL THEN
        DECLARE M INT;
        SET M = (SELECT MAX(t.id) FROM sys.tables t, sys.table_types ts WHERE t.type = ts.table_type_id AND ts.table_type_name = 'TABLE' AND NOT t.system);
        DECLARE sch STRING;
        DECLARE tbl STRING;
        WHILE i < M DO
            set sch = (SELECT s.name FROM sys.tables t, sys.schemas s WHERE s.id = t.schema_id AND t.id = i);
            set tbl = (SELECT t.name FROM sys.tables t, sys.schemas s WHERE s.id = t.schema_id AND t.id = i);
            CALL sys._dump_table_data(sch, tbl);
            SET i = (SELECT MIN(t.id) FROM sys.tables t, sys.table_types ts WHERE t.type = ts.table_type_id AND ts.table_type_name = 'TABLE' AND NOT t.system AND t.id > i);
        END WHILE;
        set sch = (SELECT s.name FROM sys.tables t, sys.schemas s WHERE s.id = t.schema_id AND t.id = i);
        set tbl = (SELECT t.name FROM sys.tables t, sys.schemas s WHERE s.id = t.schema_id AND t.id = i);
        CALL sys._dump_table_data(sch, tbl);
    END IF;
END;
CREATE FUNCTION sys.dump_database(describe BOOLEAN) RETURNS TABLE(o int, stmt STRING)
BEGIN
    SET SCHEMA sys;
    TRUNCATE sys.dump_statements;
    INSERT INTO sys.dump_statements VALUES (1, 'START TRANSACTION;');
    INSERT INTO sys.dump_statements VALUES ( (SELECT COUNT(*) FROM sys.dump_statements) + 1, 'SET SCHEMA "sys";');
    INSERT INTO sys.dump_statements SELECT  (SELECT COUNT(*) FROM sys.dump_statements) + RANK() OVER(), stmt FROM sys.dump_create_roles;
    INSERT INTO sys.dump_statements SELECT  (SELECT COUNT(*) FROM sys.dump_statements) + RANK() OVER(), stmt FROM sys.dump_create_users;
    INSERT INTO sys.dump_statements SELECT  (SELECT COUNT(*) FROM sys.dump_statements) + RANK() OVER(), stmt FROM sys.dump_create_schemas;
    INSERT INTO sys.dump_statements SELECT  (SELECT COUNT(*) FROM sys.dump_statements) + RANK() OVER(), stmt FROM sys.dump_user_defined_types;
    INSERT INTO sys.dump_statements SELECT  (SELECT COUNT(*) FROM sys.dump_statements) + RANK() OVER(), stmt FROM sys.dump_add_schemas_to_users;
    INSERT INTO sys.dump_statements SELECT  (SELECT COUNT(*) FROM sys.dump_statements) + RANK() OVER(), stmt FROM sys.dump_grant_user_privileges;
    INSERT INTO sys.dump_statements SELECT  (SELECT COUNT(*) FROM sys.dump_statements) + RANK() OVER(), stmt FROM sys.dump_sequences;
    INSERT INTO sys.dump_statements SELECT  (SELECT COUNT(*) FROM sys.dump_statements) + RANK() OVER(), stmt FROM sys.dump_start_sequences;
    --functions and table-likes can be interdependent. They should be inserted in the order of their catalogue id.
    INSERT INTO sys.dump_statements SELECT  (SELECT COUNT(*) FROM sys.dump_statements) + RANK() OVER(ORDER BY stmts.o), stmts.s
    FROM (
            SELECT * FROM sys.dump_functions f
            UNION
            SELECT * FROM sys.dump_tables t
        ) AS stmts(o, s);
    INSERT INTO sys.dump_statements SELECT  (SELECT COUNT(*) FROM sys.dump_statements) + RANK() OVER(), stmt FROM sys.dump_column_defaults;
    INSERT INTO sys.dump_statements SELECT  (SELECT COUNT(*) FROM sys.dump_statements) + RANK() OVER(), stmt FROM sys.dump_table_constraint_type;
    INSERT INTO sys.dump_statements SELECT  (SELECT COUNT(*) FROM sys.dump_statements) + RANK() OVER(), stmt FROM sys.dump_indices;
    INSERT INTO sys.dump_statements SELECT  (SELECT COUNT(*) FROM sys.dump_statements) + RANK() OVER(), stmt FROM sys.dump_foreign_keys;
    INSERT INTO sys.dump_statements SELECT  (SELECT COUNT(*) FROM sys.dump_statements) + RANK() OVER(), stmt FROM sys.dump_partition_tables;
    INSERT INTO sys.dump_statements SELECT  (SELECT COUNT(*) FROM sys.dump_statements) + RANK() OVER(), stmt FROM sys.dump_triggers;
    INSERT INTO sys.dump_statements SELECT  (SELECT COUNT(*) FROM sys.dump_statements) + RANK() OVER(), stmt FROM sys.dump_comments;
    --We are dumping ALL privileges so we need to erase existing privileges on the receiving side;
    INSERT INTO sys.dump_statements VALUES ( (SELECT COUNT(*) FROM sys.dump_statements) + 1, 'TRUNCATE sys.privileges;');
    INSERT INTO sys.dump_statements SELECT  (SELECT COUNT(*) FROM sys.dump_statements) + RANK() OVER(), stmt FROM sys.dump_privileges;
    IF NOT DESCRIBE THEN
        CALL sys.dump_table_data();
    END IF;
    INSERT INTO sys.dump_statements VALUES ( (SELECT COUNT(*) FROM sys.dump_statements) + 1, 'COMMIT;');
    RETURN sys.dump_statements;
END;
UPDATE sys.functions SET system = true WHERE
    system <> true AND
    schema_id = 2000 AND
    type = 5 AND
    name in (
        'describe_columns',
        'describe_function',
        'describe_table',
        'dump_database'
    );
UPDATE sys.functions SET system = true WHERE
    system <> true AND
    schema_id = 2000 AND
    type = 1 AND
    name in (
        'alter_table',
        'describe_type',
        'dq',
        'esc',
        'fqn',
        'get_merge_table_partition_expressions',
        'get_remote_table_expressions',
        'prepare_esc',
        'replace_first',
        'schema_guard',
        'sq'
    );
UPDATE sys.functions SET system = true WHERE
    system <> true AND
    schema_id = 2000 AND
    type = 2 AND
    name in (
        '_dump_table_data',
        'dump_table_data',
        'eval'
    );
UPDATE sys._tables SET system = true WHERE
    system <> true AND
    schema_id = 2000 AND
    type = 0 AND
    name = 'dump_statements';
UPDATE sys._tables SET system = true WHERE
    system <> true AND
    schema_id = 2000 AND
    type = 1 AND
    name in (
        'describe_column_defaults',
        'describe_comments',
        'describe_constraints',
        'describe_foreign_keys',
        'describe_functions',
        'describe_indices',
        'describe_partition_tables',
        'describe_privileges',
        'describe_sequences',
        'describe_tables',
        'describe_triggers',
        'describe_user_defined_types',
        'dump_add_schemas_to_users',
        'dump_column_defaults',
        'dump_comments',
        'dump_create_roles',
        'dump_create_schemas',
        'dump_create_users',
        'dump_foreign_keys',
        'dump_functions',
        'dump_grant_user_privileges',
        'dump_indices',
        'dump_partition_tables',
        'dump_privileges',
        'dump_sequences',
        'dump_start_sequences',
        'dump_statements',
        'dump_table_constraint_type',
        'dump_tables',
        'dump_triggers',
        'dump_user_defined_types',
        'fully_qualified_functions'
    );
DROP VIEW sys.dependency_schemas_on_users;
DROP VIEW sys.users;
ALTER TABLE sys.db_user_info ADD COLUMN schema_path CLOB;
UPDATE sys.db_user_info SET schema_path = '"sys"';
CREATE VIEW sys.users AS
SELECT u."name" AS "name", ui."fullname", ui."default_schema", ui."schema_path"
 FROM sys.db_users() AS u
 LEFT JOIN "sys"."db_user_info" AS ui ON u."name" = ui."name";
CREATE VIEW sys.dependency_schemas_on_users AS
 SELECT s.id AS schema_id, s.name AS schema_name, u.name AS user_name, CAST(6 AS smallint) AS depend_type
 FROM sys.users AS u, sys.schemas AS s
 WHERE u.default_schema = s.id
 ORDER BY s.name, u.name;
GRANT SELECT ON sys.dependency_schemas_on_users TO PUBLIC;
update sys._tables set system = true where system <> true and name in ('users','dependency_schemas_on_users') and schema_id = 2000 and type = 1;
commit;
set schema "sys";

Running database upgrade commands:
set schema "sys";
ALTER TABLE sys.keywords SET READ ONLY;
ALTER TABLE sys.table_types SET READ ONLY;
ALTER TABLE sys.function_types SET READ ONLY;
set schema "sys";

Running database upgrade commands:
set schema "sys";
drop function sys.epoch(bigint);
create function sys.epoch(sec DECIMAL(18,3)) returns TIMESTAMP WITH TIME ZONE
external name mtime.epoch;
grant execute on function sys.epoch (DECIMAL(18,3)) to public;
update sys.functions set system = true where system <> true and name in ('epoch') and schema_id = 2000 and type = 1;
set schema "sys";
drop view sys.tracelog;
drop function sys.tracelog();
create function sys.tracelog()
 returns table (
  ticks bigint, -- time in microseconds
  stmt string,  -- actual statement executed
  event string  -- profiler event executed
 )
 external name sql.dump_trace;
create view sys.tracelog as select * from sys.tracelog();
update sys._tables set system = true where system <> true and schema_id = 2000 and name = 'tracelog';
update sys.functions set system = true where system <> true and schema_id = 2000 and name = 'tracelog' and type = 5;
<|MERGE_RESOLUTION|>--- conflicted
+++ resolved
@@ -2695,174 +2695,6 @@
 insert into sys.args values (39267, 723, 'res_0', 'time', 7, 0, 0, 0);
 insert into sys.args values (39268, 723, 'arg_1', 'time', 7, 0, 1, 1);
 insert into sys.args values (39269, 723, 'arg_2', 'sec_interval', 13, 0, 1, 2);
-<<<<<<< HEAD
-insert into sys.functions values (724, 'local_timezone', 'local_timezone', 'mtime', 0, 1, false, false, false, 2000, true, false);
-insert into sys.args values (39270, 724, 'res_0', 'sec_interval', 13, 0, 0, 0);
-insert into sys.functions values (725, 'century', 'century', 'mtime', 0, 1, false, false, false, 2000, true, false);
-insert into sys.args values (39271, 725, 'res_0', 'int', 32, 0, 0, 0);
-insert into sys.args values (39272, 725, 'arg_1', 'date', 0, 0, 1, 1);
-insert into sys.functions values (726, 'decade', 'decade', 'mtime', 0, 1, false, false, false, 2000, true, false);
-insert into sys.args values (39273, 726, 'res_0', 'int', 32, 0, 0, 0);
-insert into sys.args values (39274, 726, 'arg_1', 'date', 0, 0, 1, 1);
-insert into sys.functions values (727, 'year', 'year', 'mtime', 0, 1, false, false, false, 2000, true, false);
-insert into sys.args values (39275, 727, 'res_0', 'int', 32, 0, 0, 0);
-insert into sys.args values (39276, 727, 'arg_1', 'date', 0, 0, 1, 1);
-insert into sys.functions values (728, 'quarter', 'quarter', 'mtime', 0, 1, false, false, false, 2000, true, false);
-insert into sys.args values (39277, 728, 'res_0', 'int', 32, 0, 0, 0);
-insert into sys.args values (39278, 728, 'arg_1', 'date', 0, 0, 1, 1);
-insert into sys.functions values (729, 'month', 'month', 'mtime', 0, 1, false, false, false, 2000, true, false);
-insert into sys.args values (39279, 729, 'res_0', 'int', 32, 0, 0, 0);
-insert into sys.args values (39280, 729, 'arg_1', 'date', 0, 0, 1, 1);
-insert into sys.functions values (730, 'day', 'day', 'mtime', 0, 1, false, false, false, 2000, true, false);
-insert into sys.args values (39281, 730, 'res_0', 'int', 32, 0, 0, 0);
-insert into sys.args values (39282, 730, 'arg_1', 'date', 0, 0, 1, 1);
-insert into sys.functions values (731, 'dayofyear', 'dayofyear', 'mtime', 0, 1, false, false, false, 2000, true, false);
-insert into sys.args values (39283, 731, 'res_0', 'int', 32, 0, 0, 0);
-insert into sys.args values (39284, 731, 'arg_1', 'date', 0, 0, 1, 1);
-insert into sys.functions values (732, 'weekofyear', 'weekofyear', 'mtime', 0, 1, false, false, false, 2000, true, false);
-insert into sys.args values (39285, 732, 'res_0', 'int', 32, 0, 0, 0);
-insert into sys.args values (39286, 732, 'arg_1', 'date', 0, 0, 1, 1);
-insert into sys.functions values (733, 'usweekofyear', 'usweekofyear', 'mtime', 0, 1, false, false, false, 2000, true, false);
-insert into sys.args values (39287, 733, 'res_0', 'int', 32, 0, 0, 0);
-insert into sys.args values (39288, 733, 'arg_1', 'date', 0, 0, 1, 1);
-insert into sys.functions values (734, 'dayofweek', 'dayofweek', 'mtime', 0, 1, false, false, false, 2000, true, false);
-insert into sys.args values (39289, 734, 'res_0', 'int', 32, 0, 0, 0);
-insert into sys.args values (39290, 734, 'arg_1', 'date', 0, 0, 1, 1);
-insert into sys.functions values (735, 'dayofmonth', 'day', 'mtime', 0, 1, false, false, false, 2000, true, false);
-insert into sys.args values (39291, 735, 'res_0', 'int', 32, 0, 0, 0);
-insert into sys.args values (39292, 735, 'arg_1', 'date', 0, 0, 1, 1);
-insert into sys.functions values (736, 'week', 'weekofyear', 'mtime', 0, 1, false, false, false, 2000, true, false);
-insert into sys.args values (39293, 736, 'res_0', 'int', 32, 0, 0, 0);
-insert into sys.args values (39294, 736, 'arg_1', 'date', 0, 0, 1, 1);
-insert into sys.functions values (737, 'epoch_ms', 'epoch_ms', 'mtime', 0, 1, false, false, false, 2000, true, false);
-insert into sys.args values (39295, 737, 'res_0', 'decimal', 18, 3, 0, 0);
-insert into sys.args values (39296, 737, 'arg_1', 'date', 0, 0, 1, 1);
-insert into sys.functions values (738, 'hour', 'hours', 'mtime', 0, 1, false, false, false, 2000, true, false);
-insert into sys.args values (39297, 738, 'res_0', 'int', 32, 0, 0, 0);
-insert into sys.args values (39298, 738, 'arg_1', 'time', 7, 0, 1, 1);
-insert into sys.functions values (739, 'minute', 'minutes', 'mtime', 0, 1, false, false, false, 2000, true, false);
-insert into sys.args values (39299, 739, 'res_0', 'int', 32, 0, 0, 0);
-insert into sys.args values (39300, 739, 'arg_1', 'time', 7, 0, 1, 1);
-insert into sys.functions values (740, 'second', 'sql_seconds', 'mtime', 0, 1, false, false, false, 2000, true, false);
-insert into sys.args values (39301, 740, 'res_0', 'decimal', 9, 6, 0, 0);
-insert into sys.args values (39302, 740, 'arg_1', 'time', 7, 0, 1, 1);
-insert into sys.functions values (741, 'epoch_ms', 'epoch_ms', 'mtime', 0, 1, false, false, false, 2000, true, false);
-insert into sys.args values (39303, 741, 'res_0', 'decimal', 18, 3, 0, 0);
-insert into sys.args values (39304, 741, 'arg_1', 'time', 7, 0, 1, 1);
-insert into sys.functions values (742, 'hour', 'hours', 'mtime', 0, 1, false, false, false, 2000, true, false);
-insert into sys.args values (39305, 742, 'res_0', 'int', 32, 0, 0, 0);
-insert into sys.args values (39306, 742, 'arg_1', 'timetz', 7, 0, 1, 1);
-insert into sys.functions values (743, 'minute', 'minutes', 'mtime', 0, 1, false, false, false, 2000, true, false);
-insert into sys.args values (39307, 743, 'res_0', 'int', 32, 0, 0, 0);
-insert into sys.args values (39308, 743, 'arg_1', 'timetz', 7, 0, 1, 1);
-insert into sys.functions values (744, 'second', 'sql_seconds', 'mtime', 0, 1, false, false, false, 2000, true, false);
-insert into sys.args values (39309, 744, 'res_0', 'decimal', 9, 6, 0, 0);
-insert into sys.args values (39310, 744, 'arg_1', 'timetz', 7, 0, 1, 1);
-insert into sys.functions values (745, 'epoch_ms', 'epoch_ms', 'mtime', 0, 1, false, false, false, 2000, true, false);
-insert into sys.args values (39311, 745, 'res_0', 'decimal', 18, 3, 0, 0);
-insert into sys.args values (39312, 745, 'arg_1', 'timetz', 7, 0, 1, 1);
-insert into sys.functions values (746, 'century', 'century', 'mtime', 0, 1, false, false, false, 2000, true, false);
-insert into sys.args values (39313, 746, 'res_0', 'int', 32, 0, 0, 0);
-insert into sys.args values (39314, 746, 'arg_1', 'timestamp', 7, 0, 1, 1);
-insert into sys.functions values (747, 'decade', 'decade', 'mtime', 0, 1, false, false, false, 2000, true, false);
-insert into sys.args values (39315, 747, 'res_0', 'int', 32, 0, 0, 0);
-insert into sys.args values (39316, 747, 'arg_1', 'timestamp', 7, 0, 1, 1);
-insert into sys.functions values (748, 'year', 'year', 'mtime', 0, 1, false, false, false, 2000, true, false);
-insert into sys.args values (39317, 748, 'res_0', 'int', 32, 0, 0, 0);
-insert into sys.args values (39318, 748, 'arg_1', 'timestamp', 7, 0, 1, 1);
-insert into sys.functions values (749, 'quarter', 'quarter', 'mtime', 0, 1, false, false, false, 2000, true, false);
-insert into sys.args values (39319, 749, 'res_0', 'int', 32, 0, 0, 0);
-insert into sys.args values (39320, 749, 'arg_1', 'timestamp', 7, 0, 1, 1);
-insert into sys.functions values (750, 'month', 'month', 'mtime', 0, 1, false, false, false, 2000, true, false);
-insert into sys.args values (39321, 750, 'res_0', 'int', 32, 0, 0, 0);
-insert into sys.args values (39322, 750, 'arg_1', 'timestamp', 7, 0, 1, 1);
-insert into sys.functions values (751, 'day', 'day', 'mtime', 0, 1, false, false, false, 2000, true, false);
-insert into sys.args values (39323, 751, 'res_0', 'int', 32, 0, 0, 0);
-insert into sys.args values (39324, 751, 'arg_1', 'timestamp', 7, 0, 1, 1);
-insert into sys.functions values (752, 'hour', 'hours', 'mtime', 0, 1, false, false, false, 2000, true, false);
-insert into sys.args values (39325, 752, 'res_0', 'int', 32, 0, 0, 0);
-insert into sys.args values (39326, 752, 'arg_1', 'timestamp', 7, 0, 1, 1);
-insert into sys.functions values (753, 'minute', 'minutes', 'mtime', 0, 1, false, false, false, 2000, true, false);
-insert into sys.args values (39327, 753, 'res_0', 'int', 32, 0, 0, 0);
-insert into sys.args values (39328, 753, 'arg_1', 'timestamp', 7, 0, 1, 1);
-insert into sys.functions values (754, 'second', 'sql_seconds', 'mtime', 0, 1, false, false, false, 2000, true, false);
-insert into sys.args values (39329, 754, 'res_0', 'decimal', 9, 6, 0, 0);
-insert into sys.args values (39330, 754, 'arg_1', 'timestamp', 7, 0, 1, 1);
-insert into sys.functions values (755, 'epoch_ms', 'epoch_ms', 'mtime', 0, 1, false, false, false, 2000, true, false);
-insert into sys.args values (39331, 755, 'res_0', 'decimal', 18, 3, 0, 0);
-insert into sys.args values (39332, 755, 'arg_1', 'timestamp', 7, 0, 1, 1);
-insert into sys.functions values (756, 'century', 'century', 'mtime', 0, 1, false, false, false, 2000, true, false);
-insert into sys.args values (39333, 756, 'res_0', 'int', 32, 0, 0, 0);
-insert into sys.args values (39334, 756, 'arg_1', 'timestamptz', 7, 0, 1, 1);
-insert into sys.functions values (757, 'decade', 'decade', 'mtime', 0, 1, false, false, false, 2000, true, false);
-insert into sys.args values (39335, 757, 'res_0', 'int', 32, 0, 0, 0);
-insert into sys.args values (39336, 757, 'arg_1', 'timestamptz', 7, 0, 1, 1);
-insert into sys.functions values (758, 'year', 'year', 'mtime', 0, 1, false, false, false, 2000, true, false);
-insert into sys.args values (39337, 758, 'res_0', 'int', 32, 0, 0, 0);
-insert into sys.args values (39338, 758, 'arg_1', 'timestamptz', 7, 0, 1, 1);
-insert into sys.functions values (759, 'quarter', 'quarter', 'mtime', 0, 1, false, false, false, 2000, true, false);
-insert into sys.args values (39339, 759, 'res_0', 'int', 32, 0, 0, 0);
-insert into sys.args values (39340, 759, 'arg_1', 'timestamptz', 7, 0, 1, 1);
-insert into sys.functions values (760, 'month', 'month', 'mtime', 0, 1, false, false, false, 2000, true, false);
-insert into sys.args values (39341, 760, 'res_0', 'int', 32, 0, 0, 0);
-insert into sys.args values (39342, 760, 'arg_1', 'timestamptz', 7, 0, 1, 1);
-insert into sys.functions values (761, 'day', 'day', 'mtime', 0, 1, false, false, false, 2000, true, false);
-insert into sys.args values (39343, 761, 'res_0', 'int', 32, 0, 0, 0);
-insert into sys.args values (39344, 761, 'arg_1', 'timestamptz', 7, 0, 1, 1);
-insert into sys.functions values (762, 'hour', 'hours', 'mtime', 0, 1, false, false, false, 2000, true, false);
-insert into sys.args values (39345, 762, 'res_0', 'int', 32, 0, 0, 0);
-insert into sys.args values (39346, 762, 'arg_1', 'timestamptz', 7, 0, 1, 1);
-insert into sys.functions values (763, 'minute', 'minutes', 'mtime', 0, 1, false, false, false, 2000, true, false);
-insert into sys.args values (39347, 763, 'res_0', 'int', 32, 0, 0, 0);
-insert into sys.args values (39348, 763, 'arg_1', 'timestamptz', 7, 0, 1, 1);
-insert into sys.functions values (764, 'second', 'sql_seconds', 'mtime', 0, 1, false, false, false, 2000, true, false);
-insert into sys.args values (39349, 764, 'res_0', 'decimal', 9, 6, 0, 0);
-insert into sys.args values (39350, 764, 'arg_1', 'timestamptz', 7, 0, 1, 1);
-insert into sys.functions values (765, 'epoch_ms', 'epoch_ms', 'mtime', 0, 1, false, false, false, 2000, true, false);
-insert into sys.args values (39351, 765, 'res_0', 'decimal', 18, 3, 0, 0);
-insert into sys.args values (39352, 765, 'arg_1', 'timestamptz', 7, 0, 1, 1);
-insert into sys.functions values (766, 'year', 'year', 'mtime', 0, 1, false, false, false, 2000, true, false);
-insert into sys.args values (39353, 766, 'res_0', 'int', 32, 0, 0, 0);
-insert into sys.args values (39354, 766, 'arg_1', 'month_interval', 3, 0, 1, 1);
-insert into sys.functions values (767, 'month', 'month', 'mtime', 0, 1, false, false, false, 2000, true, false);
-insert into sys.args values (39355, 767, 'res_0', 'int', 32, 0, 0, 0);
-insert into sys.args values (39356, 767, 'arg_1', 'month_interval', 3, 0, 1, 1);
-insert into sys.functions values (768, 'day', 'day', 'mtime', 0, 1, false, false, false, 2000, true, false);
-insert into sys.args values (39357, 768, 'res_0', 'bigint', 64, 0, 0, 0);
-insert into sys.args values (39358, 768, 'arg_1', 'day_interval', 4, 0, 1, 1);
-insert into sys.functions values (769, 'hour', 'hours', 'mtime', 0, 1, false, false, false, 2000, true, false);
-insert into sys.args values (39359, 769, 'res_0', 'int', 32, 0, 0, 0);
-insert into sys.args values (39360, 769, 'arg_1', 'day_interval', 4, 0, 1, 1);
-insert into sys.functions values (770, 'minute', 'minutes', 'mtime', 0, 1, false, false, false, 2000, true, false);
-insert into sys.args values (39361, 770, 'res_0', 'int', 32, 0, 0, 0);
-insert into sys.args values (39362, 770, 'arg_1', 'day_interval', 4, 0, 1, 1);
-insert into sys.functions values (771, 'second', 'seconds', 'mtime', 0, 1, false, false, false, 2000, true, false);
-insert into sys.args values (39363, 771, 'res_0', 'int', 32, 0, 0, 0);
-insert into sys.args values (39364, 771, 'arg_1', 'day_interval', 4, 0, 1, 1);
-insert into sys.functions values (772, 'epoch_ms', 'epoch_ms', 'mtime', 0, 1, false, false, false, 2000, true, false);
-insert into sys.args values (39365, 772, 'res_0', 'decimal', 18, 3, 0, 0);
-insert into sys.args values (39366, 772, 'arg_1', 'day_interval', 4, 0, 1, 1);
-insert into sys.functions values (773, 'day', 'day', 'mtime', 0, 1, false, false, false, 2000, true, false);
-insert into sys.args values (39367, 773, 'res_0', 'bigint', 64, 0, 0, 0);
-insert into sys.args values (39368, 773, 'arg_1', 'sec_interval', 13, 0, 1, 1);
-insert into sys.functions values (774, 'hour', 'hours', 'mtime', 0, 1, false, false, false, 2000, true, false);
-insert into sys.args values (39369, 774, 'res_0', 'int', 32, 0, 0, 0);
-insert into sys.args values (39370, 774, 'arg_1', 'sec_interval', 13, 0, 1, 1);
-insert into sys.functions values (775, 'minute', 'minutes', 'mtime', 0, 1, false, false, false, 2000, true, false);
-insert into sys.args values (39371, 775, 'res_0', 'int', 32, 0, 0, 0);
-insert into sys.args values (39372, 775, 'arg_1', 'sec_interval', 13, 0, 1, 1);
-insert into sys.functions values (776, 'second', 'seconds', 'mtime', 0, 1, false, false, false, 2000, true, false);
-insert into sys.args values (39373, 776, 'res_0', 'int', 32, 0, 0, 0);
-insert into sys.args values (39374, 776, 'arg_1', 'sec_interval', 13, 0, 1, 1);
-insert into sys.functions values (777, 'epoch_ms', 'epoch_ms', 'mtime', 0, 1, false, false, false, 2000, true, false);
-insert into sys.args values (39375, 777, 'res_0', 'decimal', 18, 3, 0, 0);
-insert into sys.args values (39376, 777, 'arg_1', 'sec_interval', 13, 0, 1, 1);
-insert into sys.functions values (778, 'next_value_for', 'next_value', 'sql', 0, 1, true, false, false, 2000, true, true);
-insert into sys.args values (39377, 778, 'res_0', 'bigint', 64, 0, 0, 0);
-insert into sys.args values (39378, 778, 'arg_1', 'clob', 0, 0, 1, 1);
-insert into sys.args values (39379, 778, 'arg_2', 'clob', 0, 0, 1, 2);
-insert into sys.functions values (779, 'get_value_for', 'get_value', 'sql', 0, 1, false, false, false, 2000, true, true);
-=======
 insert into sys.functions values (724, 'sql_add', 'time_add_msec_interval', 'mtime', 0, 1, false, false, false, 2000, true, false);
 insert into sys.args values (39270, 724, 'res_0', 'timetz', 7, 0, 0, 0);
 insert into sys.args values (39271, 724, 'arg_1', 'timetz', 7, 0, 1, 1);
@@ -2906,7 +2738,7 @@
 insert into sys.args values (39296, 737, 'res_0', 'int', 32, 0, 0, 0);
 insert into sys.args values (39297, 737, 'arg_1', 'date', 0, 0, 1, 1);
 insert into sys.functions values (738, 'epoch_ms', 'epoch_ms', 'mtime', 0, 1, false, false, false, 2000, true, false);
-insert into sys.args values (39298, 738, 'res_0', 'bigint', 64, 0, 0, 0);
+insert into sys.args values (39298, 738, 'res_0', 'decimal', 18, 3, 0, 0);
 insert into sys.args values (39299, 738, 'arg_1', 'date', 0, 0, 1, 1);
 insert into sys.functions values (739, 'hour', 'hours', 'mtime', 0, 1, false, false, false, 2000, true, false);
 insert into sys.args values (39300, 739, 'res_0', 'int', 32, 0, 0, 0);
@@ -2918,7 +2750,7 @@
 insert into sys.args values (39304, 741, 'res_0', 'decimal', 9, 6, 0, 0);
 insert into sys.args values (39305, 741, 'arg_1', 'time', 7, 0, 1, 1);
 insert into sys.functions values (742, 'epoch_ms', 'epoch_ms', 'mtime', 0, 1, false, false, false, 2000, true, false);
-insert into sys.args values (39306, 742, 'res_0', 'bigint', 64, 0, 0, 0);
+insert into sys.args values (39306, 742, 'res_0', 'decimal', 18, 3, 0, 0);
 insert into sys.args values (39307, 742, 'arg_1', 'time', 7, 0, 1, 1);
 insert into sys.functions values (743, 'hour', 'hours', 'mtime', 0, 1, false, false, false, 2000, true, false);
 insert into sys.args values (39308, 743, 'res_0', 'int', 32, 0, 0, 0);
@@ -2930,7 +2762,7 @@
 insert into sys.args values (39312, 745, 'res_0', 'decimal', 9, 6, 0, 0);
 insert into sys.args values (39313, 745, 'arg_1', 'timetz', 7, 0, 1, 1);
 insert into sys.functions values (746, 'epoch_ms', 'epoch_ms', 'mtime', 0, 1, false, false, false, 2000, true, false);
-insert into sys.args values (39314, 746, 'res_0', 'bigint', 64, 0, 0, 0);
+insert into sys.args values (39314, 746, 'res_0', 'decimal', 18, 3, 0, 0);
 insert into sys.args values (39315, 746, 'arg_1', 'timetz', 7, 0, 1, 1);
 insert into sys.functions values (747, 'century', 'century', 'mtime', 0, 1, false, false, false, 2000, true, false);
 insert into sys.args values (39316, 747, 'res_0', 'int', 32, 0, 0, 0);
@@ -2960,7 +2792,7 @@
 insert into sys.args values (39332, 755, 'res_0', 'decimal', 9, 6, 0, 0);
 insert into sys.args values (39333, 755, 'arg_1', 'timestamp', 7, 0, 1, 1);
 insert into sys.functions values (756, 'epoch_ms', 'epoch_ms', 'mtime', 0, 1, false, false, false, 2000, true, false);
-insert into sys.args values (39334, 756, 'res_0', 'bigint', 64, 0, 0, 0);
+insert into sys.args values (39334, 756, 'res_0', 'decimal', 18, 3, 0, 0);
 insert into sys.args values (39335, 756, 'arg_1', 'timestamp', 7, 0, 1, 1);
 insert into sys.functions values (757, 'century', 'century', 'mtime', 0, 1, false, false, false, 2000, true, false);
 insert into sys.args values (39336, 757, 'res_0', 'int', 32, 0, 0, 0);
@@ -2990,7 +2822,7 @@
 insert into sys.args values (39352, 765, 'res_0', 'decimal', 9, 6, 0, 0);
 insert into sys.args values (39353, 765, 'arg_1', 'timestamptz', 7, 0, 1, 1);
 insert into sys.functions values (766, 'epoch_ms', 'epoch_ms', 'mtime', 0, 1, false, false, false, 2000, true, false);
-insert into sys.args values (39354, 766, 'res_0', 'bigint', 64, 0, 0, 0);
+insert into sys.args values (39354, 766, 'res_0', 'decimal', 18, 3, 0, 0);
 insert into sys.args values (39355, 766, 'arg_1', 'timestamptz', 7, 0, 1, 1);
 insert into sys.functions values (767, 'year', 'year', 'mtime', 0, 1, false, false, false, 2000, true, false);
 insert into sys.args values (39356, 767, 'res_0', 'int', 32, 0, 0, 0);
@@ -3011,7 +2843,7 @@
 insert into sys.args values (39366, 772, 'res_0', 'int', 32, 0, 0, 0);
 insert into sys.args values (39367, 772, 'arg_1', 'day_interval', 4, 0, 1, 1);
 insert into sys.functions values (773, 'epoch_ms', 'epoch_ms', 'mtime', 0, 1, false, false, false, 2000, true, false);
-insert into sys.args values (39368, 773, 'res_0', 'bigint', 64, 0, 0, 0);
+insert into sys.args values (39368, 773, 'res_0', 'decimal', 18, 3, 0, 0);
 insert into sys.args values (39369, 773, 'arg_1', 'day_interval', 4, 0, 1, 1);
 insert into sys.functions values (774, 'day', 'day', 'mtime', 0, 1, false, false, false, 2000, true, false);
 insert into sys.args values (39370, 774, 'res_0', 'bigint', 64, 0, 0, 0);
@@ -3026,10 +2858,9 @@
 insert into sys.args values (39376, 777, 'res_0', 'int', 32, 0, 0, 0);
 insert into sys.args values (39377, 777, 'arg_1', 'sec_interval', 13, 0, 1, 1);
 insert into sys.functions values (778, 'epoch_ms', 'epoch_ms', 'mtime', 0, 1, false, false, false, 2000, true, false);
-insert into sys.args values (39378, 778, 'res_0', 'bigint', 64, 0, 0, 0);
+insert into sys.args values (39378, 778, 'res_0', 'decimal', 18, 3, 0, 0);
 insert into sys.args values (39379, 778, 'arg_1', 'sec_interval', 13, 0, 1, 1);
 insert into sys.functions values (779, 'next_value_for', 'next_value', 'sql', 0, 1, true, false, false, 2000, true, true);
->>>>>>> 081ff3a9
 insert into sys.args values (39380, 779, 'res_0', 'bigint', 64, 0, 0, 0);
 insert into sys.args values (39381, 779, 'arg_1', 'clob', 0, 0, 1, 1);
 insert into sys.args values (39382, 779, 'arg_2', 'clob', 0, 0, 1, 2);
