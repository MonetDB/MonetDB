<<<<<<< HEAD
Running database upgrade commands:
delete from sys.dependencies where id < 2000;
delete from sys.types where id < 2000;
insert into sys.types values (1, 'void', 'any', 0, 0, 0, 0, 2000);
insert into sys.types values (2, 'bat', 'table', 0, 0, 0, 1, 2000);
insert into sys.types values (3, 'ptr', 'ptr', 0, 0, 0, 1, 2000);
insert into sys.types values (4, 'bit', 'boolean', 1, 0, 2, 2, 2000);
insert into sys.types values (5, 'str', 'clob', 0, 0, 0, 4, 2000);
insert into sys.types values (6, 'str', 'varchar', 0, 0, 0, 4, 2000);
insert into sys.types values (7, 'str', 'char', 0, 0, 0, 3, 2000);
insert into sys.types values (8, 'oid', 'oid', 31, 0, 2, 6, 2000);
insert into sys.types values (9, 'bte', 'tinyint', 8, 1, 2, 7, 2000);
insert into sys.types values (10, 'sht', 'smallint', 16, 1, 2, 7, 2000);
insert into sys.types values (11, 'int', 'int', 32, 1, 2, 7, 2000);
insert into sys.types values (12, 'lng', 'bigint', 64, 1, 2, 7, 2000);
insert into sys.types values (13, 'bte', 'decimal', 2, 1, 10, 10, 2000);
insert into sys.types values (14, 'sht', 'decimal', 4, 1, 10, 10, 2000);
insert into sys.types values (15, 'int', 'decimal', 9, 1, 10, 10, 2000);
insert into sys.types values (16, 'lng', 'decimal', 18, 1, 10, 10, 2000);
insert into sys.types values (17, 'flt', 'real', 24, 2, 2, 11, 2000);
insert into sys.types values (18, 'dbl', 'double', 53, 2, 2, 11, 2000);
insert into sys.types values (19, 'int', 'month_interval', 3, 0, 10, 8, 2000);
insert into sys.types values (20, 'lng', 'day_interval', 4, 0, 10, 9, 2000);
insert into sys.types values (21, 'lng', 'sec_interval', 13, 1, 10, 9, 2000);
insert into sys.types values (22, 'daytime', 'time', 7, 0, 0, 12, 2000);
insert into sys.types values (23, 'daytime', 'timetz', 7, 1, 0, 13, 2000);
insert into sys.types values (24, 'date', 'date', 0, 0, 0, 14, 2000);
insert into sys.types values (25, 'timestamp', 'timestamp', 7, 0, 0, 15, 2000);
insert into sys.types values (26, 'timestamp', 'timestamptz', 7, 1, 0, 16, 2000);
insert into sys.types values (27, 'blob', 'blob', 0, 0, 0, 5, 2000);
insert into sys.types values (30, 'wkb', 'geometry', 0, 0, 0, 17, 2000);
insert into sys.types values (31, 'wkba', 'geometrya', 0, 0, 0, 18, 2000);
insert into sys.types values (32, 'mbr', 'mbr', 0, 0, 0, 18, 2000);
delete from sys.functions where id < 2000;
delete from sys.args where func_id not in (select id from sys.functions);
insert into sys.functions values (28, 'length', 'nitems', 'blob', 0, 1, false, false, false, 2000, true, false);
insert into sys.args values (43565, 28, 'res_0', 'int', 32, 0, 0, 0);
insert into sys.args values (43566, 28, 'arg_1', 'blob', 0, 0, 1, 1);
insert into sys.functions values (29, 'octet_length', 'nitems', 'blob', 0, 1, false, false, false, 2000, true, false);
insert into sys.args values (43567, 29, 'res_0', 'int', 32, 0, 0, 0);
insert into sys.args values (43568, 29, 'arg_1', 'blob', 0, 0, 1, 1);
insert into sys.functions values (33, 'mbr_overlap', 'mbrOverlaps', 'geom', 0, 1, false, false, false, 2000, true, true);
insert into sys.args values (43569, 33, 'res_0', 'boolean', 1, 0, 0, 0);
insert into sys.args values (43570, 33, 'arg_1', 'geometry', 0, 0, 1, 1);
insert into sys.args values (43571, 33, 'arg_2', 'geometry', 0, 0, 1, 2);
insert into sys.functions values (34, 'mbr_overlap', 'mbrOverlaps', 'geom', 0, 1, false, false, false, 2000, true, true);
insert into sys.args values (43572, 34, 'res_0', 'boolean', 1, 0, 0, 0);
insert into sys.args values (43573, 34, 'arg_1', 'mbr', 0, 0, 1, 1);
insert into sys.args values (43574, 34, 'arg_2', 'mbr', 0, 0, 1, 2);
insert into sys.functions values (35, 'mbr_above', 'mbrAbove', 'geom', 0, 1, false, false, false, 2000, true, true);
insert into sys.args values (43575, 35, 'res_0', 'boolean', 1, 0, 0, 0);
insert into sys.args values (43576, 35, 'arg_1', 'geometry', 0, 0, 1, 1);
insert into sys.args values (43577, 35, 'arg_2', 'geometry', 0, 0, 1, 2);
insert into sys.functions values (36, 'mbr_above', 'mbrAbove', 'geom', 0, 1, false, false, false, 2000, true, true);
insert into sys.args values (43578, 36, 'res_0', 'boolean', 1, 0, 0, 0);
insert into sys.args values (43579, 36, 'arg_1', 'mbr', 0, 0, 1, 1);
insert into sys.args values (43580, 36, 'arg_2', 'mbr', 0, 0, 1, 2);
insert into sys.functions values (37, 'mbr_below', 'mbrBelow', 'geom', 0, 1, false, false, false, 2000, true, true);
insert into sys.args values (43581, 37, 'res_0', 'boolean', 1, 0, 0, 0);
insert into sys.args values (43582, 37, 'arg_1', 'geometry', 0, 0, 1, 1);
insert into sys.args values (43583, 37, 'arg_2', 'geometry', 0, 0, 1, 2);
insert into sys.functions values (38, 'mbr_below', 'mbrBelow', 'geom', 0, 1, false, false, false, 2000, true, true);
insert into sys.args values (43584, 38, 'res_0', 'boolean', 1, 0, 0, 0);
insert into sys.args values (43585, 38, 'arg_1', 'mbr', 0, 0, 1, 1);
insert into sys.args values (43586, 38, 'arg_2', 'mbr', 0, 0, 1, 2);
insert into sys.functions values (39, 'mbr_right', 'mbrRight', 'geom', 0, 1, false, false, false, 2000, true, true);
insert into sys.args values (43587, 39, 'res_0', 'boolean', 1, 0, 0, 0);
insert into sys.args values (43588, 39, 'arg_1', 'geometry', 0, 0, 1, 1);
insert into sys.args values (43589, 39, 'arg_2', 'geometry', 0, 0, 1, 2);
insert into sys.functions values (40, 'mbr_right', 'mbrRight', 'geom', 0, 1, false, false, false, 2000, true, true);
insert into sys.args values (43590, 40, 'res_0', 'boolean', 1, 0, 0, 0);
insert into sys.args values (43591, 40, 'arg_1', 'mbr', 0, 0, 1, 1);
insert into sys.args values (43592, 40, 'arg_2', 'mbr', 0, 0, 1, 2);
insert into sys.functions values (41, 'mbr_left', 'mbrLeft', 'geom', 0, 1, false, false, false, 2000, true, true);
insert into sys.args values (43593, 41, 'res_0', 'boolean', 1, 0, 0, 0);
insert into sys.args values (43594, 41, 'arg_1', 'geometry', 0, 0, 1, 1);
insert into sys.args values (43595, 41, 'arg_2', 'geometry', 0, 0, 1, 2);
insert into sys.functions values (42, 'mbr_left', 'mbrLeft', 'geom', 0, 1, false, false, false, 2000, true, true);
insert into sys.args values (43596, 42, 'res_0', 'boolean', 1, 0, 0, 0);
insert into sys.args values (43597, 42, 'arg_1', 'mbr', 0, 0, 1, 1);
insert into sys.args values (43598, 42, 'arg_2', 'mbr', 0, 0, 1, 2);
insert into sys.functions values (43, 'mbr_overlap_or_above', 'mbrOverlapOrAbove', 'geom', 0, 1, false, false, false, 2000, true, true);
insert into sys.args values (43599, 43, 'res_0', 'boolean', 1, 0, 0, 0);
insert into sys.args values (43600, 43, 'arg_1', 'geometry', 0, 0, 1, 1);
insert into sys.args values (43601, 43, 'arg_2', 'geometry', 0, 0, 1, 2);
insert into sys.functions values (44, 'mbr_overlap_or_above', 'mbrOverlapOrAbove', 'geom', 0, 1, false, false, false, 2000, true, true);
insert into sys.args values (43602, 44, 'res_0', 'boolean', 1, 0, 0, 0);
insert into sys.args values (43603, 44, 'arg_1', 'mbr', 0, 0, 1, 1);
insert into sys.args values (43604, 44, 'arg_2', 'mbr', 0, 0, 1, 2);
insert into sys.functions values (45, 'mbr_overlap_or_below', 'mbrOverlapOrBelow', 'geom', 0, 1, false, false, false, 2000, true, true);
insert into sys.args values (43605, 45, 'res_0', 'boolean', 1, 0, 0, 0);
insert into sys.args values (43606, 45, 'arg_1', 'geometry', 0, 0, 1, 1);
insert into sys.args values (43607, 45, 'arg_2', 'geometry', 0, 0, 1, 2);
insert into sys.functions values (46, 'mbr_overlap_or_below', 'mbrOverlapOrBelow', 'geom', 0, 1, false, false, false, 2000, true, true);
insert into sys.args values (43608, 46, 'res_0', 'boolean', 1, 0, 0, 0);
insert into sys.args values (43609, 46, 'arg_1', 'mbr', 0, 0, 1, 1);
insert into sys.args values (43610, 46, 'arg_2', 'mbr', 0, 0, 1, 2);
insert into sys.functions values (47, 'mbr_overlap_or_right', 'mbrOverlapOrRight', 'geom', 0, 1, false, false, false, 2000, true, true);
insert into sys.args values (43611, 47, 'res_0', 'boolean', 1, 0, 0, 0);
insert into sys.args values (43612, 47, 'arg_1', 'geometry', 0, 0, 1, 1);
insert into sys.args values (43613, 47, 'arg_2', 'geometry', 0, 0, 1, 2);
insert into sys.functions values (48, 'mbr_overlap_or_right', 'mbrOverlapOrRight', 'geom', 0, 1, false, false, false, 2000, true, true);
insert into sys.args values (43614, 48, 'res_0', 'boolean', 1, 0, 0, 0);
insert into sys.args values (43615, 48, 'arg_1', 'mbr', 0, 0, 1, 1);
insert into sys.args values (43616, 48, 'arg_2', 'mbr', 0, 0, 1, 2);
insert into sys.functions values (49, 'mbr_overlap_or_left', 'mbrOverlapOrLeft', 'geom', 0, 1, false, false, false, 2000, true, true);
insert into sys.args values (43617, 49, 'res_0', 'boolean', 1, 0, 0, 0);
insert into sys.args values (43618, 49, 'arg_1', 'geometry', 0, 0, 1, 1);
insert into sys.args values (43619, 49, 'arg_2', 'geometry', 0, 0, 1, 2);
insert into sys.functions values (50, 'mbr_overlap_or_left', 'mbrOverlapOrLeft', 'geom', 0, 1, false, false, false, 2000, true, true);
insert into sys.args values (43620, 50, 'res_0', 'boolean', 1, 0, 0, 0);
insert into sys.args values (43621, 50, 'arg_1', 'mbr', 0, 0, 1, 1);
insert into sys.args values (43622, 50, 'arg_2', 'mbr', 0, 0, 1, 2);
insert into sys.functions values (51, 'mbr_contains', 'mbrContains', 'geom', 0, 1, false, false, false, 2000, true, true);
insert into sys.args values (43623, 51, 'res_0', 'boolean', 1, 0, 0, 0);
insert into sys.args values (43624, 51, 'arg_1', 'geometry', 0, 0, 1, 1);
insert into sys.args values (43625, 51, 'arg_2', 'geometry', 0, 0, 1, 2);
insert into sys.functions values (52, 'mbr_contains', 'mbrContains', 'geom', 0, 1, false, false, false, 2000, true, true);
insert into sys.args values (43626, 52, 'res_0', 'boolean', 1, 0, 0, 0);
insert into sys.args values (43627, 52, 'arg_1', 'mbr', 0, 0, 1, 1);
insert into sys.args values (43628, 52, 'arg_2', 'mbr', 0, 0, 1, 2);
insert into sys.functions values (53, 'mbr_contained', 'mbrContained', 'geom', 0, 1, false, false, false, 2000, true, true);
insert into sys.args values (43629, 53, 'res_0', 'boolean', 1, 0, 0, 0);
insert into sys.args values (43630, 53, 'arg_1', 'geometry', 0, 0, 1, 1);
insert into sys.args values (43631, 53, 'arg_2', 'geometry', 0, 0, 1, 2);
insert into sys.functions values (54, 'mbr_contained', 'mbrContained', 'geom', 0, 1, false, false, false, 2000, true, true);
insert into sys.args values (43632, 54, 'res_0', 'boolean', 1, 0, 0, 0);
insert into sys.args values (43633, 54, 'arg_1', 'mbr', 0, 0, 1, 1);
insert into sys.args values (43634, 54, 'arg_2', 'mbr', 0, 0, 1, 2);
insert into sys.functions values (55, 'mbr_equal', 'mbrEqual', 'geom', 0, 1, false, false, false, 2000, true, true);
insert into sys.args values (43635, 55, 'res_0', 'boolean', 1, 0, 0, 0);
insert into sys.args values (43636, 55, 'arg_1', 'geometry', 0, 0, 1, 1);
insert into sys.args values (43637, 55, 'arg_2', 'geometry', 0, 0, 1, 2);
insert into sys.functions values (56, 'mbr_equal', 'mbrEqual', 'geom', 0, 1, false, false, false, 2000, true, true);
insert into sys.args values (43638, 56, 'res_0', 'boolean', 1, 0, 0, 0);
insert into sys.args values (43639, 56, 'arg_1', 'mbr', 0, 0, 1, 1);
insert into sys.args values (43640, 56, 'arg_2', 'mbr', 0, 0, 1, 2);
insert into sys.functions values (57, 'mbr_distance', 'mbrDistance', 'geom', 0, 1, false, false, false, 2000, true, true);
insert into sys.args values (43641, 57, 'res_0', 'double', 53, 0, 0, 0);
insert into sys.args values (43642, 57, 'arg_1', 'geometry', 0, 0, 1, 1);
insert into sys.args values (43643, 57, 'arg_2', 'geometry', 0, 0, 1, 2);
insert into sys.functions values (58, 'mbr_distance', 'mbrDistance', 'geom', 0, 1, false, false, false, 2000, true, true);
insert into sys.args values (43644, 58, 'res_0', 'double', 53, 0, 0, 0);
insert into sys.args values (43645, 58, 'arg_1', 'mbr', 0, 0, 1, 1);
insert into sys.args values (43646, 58, 'arg_2', 'mbr', 0, 0, 1, 2);
insert into sys.functions values (59, 'left_shift', 'mbrLeft', 'geom', 0, 1, false, false, false, 2000, true, true);
insert into sys.args values (43647, 59, 'res_0', 'boolean', 1, 0, 0, 0);
insert into sys.args values (43648, 59, 'arg_1', 'geometry', 0, 0, 1, 1);
insert into sys.args values (43649, 59, 'arg_2', 'geometry', 0, 0, 1, 2);
insert into sys.functions values (60, 'left_shift', 'mbrLeft', 'geom', 0, 1, false, false, false, 2000, true, true);
insert into sys.args values (43650, 60, 'res_0', 'boolean', 1, 0, 0, 0);
insert into sys.args values (43651, 60, 'arg_1', 'mbr', 0, 0, 1, 1);
insert into sys.args values (43652, 60, 'arg_2', 'mbr', 0, 0, 1, 2);
insert into sys.functions values (61, 'right_shift', 'mbrRight', 'geom', 0, 1, false, false, false, 2000, true, true);
insert into sys.args values (43653, 61, 'res_0', 'boolean', 1, 0, 0, 0);
insert into sys.args values (43654, 61, 'arg_1', 'geometry', 0, 0, 1, 1);
insert into sys.args values (43655, 61, 'arg_2', 'geometry', 0, 0, 1, 2);
insert into sys.functions values (62, 'right_shift', 'mbrRight', 'geom', 0, 1, false, false, false, 2000, true, true);
insert into sys.args values (43656, 62, 'res_0', 'boolean', 1, 0, 0, 0);
insert into sys.args values (43657, 62, 'arg_1', 'mbr', 0, 0, 1, 1);
insert into sys.args values (43658, 62, 'arg_2', 'mbr', 0, 0, 1, 2);
insert into sys.functions values (70, '=', '=', 'calc', 0, 1, false, false, false, 2000, true, false);
insert into sys.args values (43659, 70, 'res_0', 'boolean', 1, 0, 0, 0);
insert into sys.args values (43660, 70, 'arg_1', 'any', 0, 0, 1, 1);
insert into sys.args values (43661, 70, 'arg_2', 'any', 0, 0, 1, 2);
insert into sys.functions values (71, '<>', '!=', 'calc', 0, 1, false, false, false, 2000, true, false);
insert into sys.args values (43662, 71, 'res_0', 'boolean', 1, 0, 0, 0);
insert into sys.args values (43663, 71, 'arg_1', 'any', 0, 0, 1, 1);
insert into sys.args values (43664, 71, 'arg_2', 'any', 0, 0, 1, 2);
insert into sys.functions values (72, 'isnull', 'isnil', 'calc', 0, 1, false, false, false, 2000, true, true);
insert into sys.args values (43665, 72, 'res_0', 'boolean', 1, 0, 0, 0);
insert into sys.args values (43666, 72, 'arg_1', 'any', 0, 0, 1, 1);
insert into sys.functions values (73, 'isnotnull', 'isnotnil', 'calc', 0, 1, false, false, false, 2000, true, true);
insert into sys.args values (43667, 73, 'res_0', 'boolean', 1, 0, 0, 0);
insert into sys.args values (43668, 73, 'arg_1', 'any', 0, 0, 1, 1);
insert into sys.functions values (74, '>', '>', 'calc', 0, 1, false, false, false, 2000, true, false);
insert into sys.args values (43669, 74, 'res_0', 'boolean', 1, 0, 0, 0);
insert into sys.args values (43670, 74, 'arg_1', 'any', 0, 0, 1, 1);
insert into sys.args values (43671, 74, 'arg_2', 'any', 0, 0, 1, 2);
insert into sys.functions values (75, '>=', '>=', 'calc', 0, 1, false, false, false, 2000, true, false);
insert into sys.args values (43672, 75, 'res_0', 'boolean', 1, 0, 0, 0);
insert into sys.args values (43673, 75, 'arg_1', 'any', 0, 0, 1, 1);
insert into sys.args values (43674, 75, 'arg_2', 'any', 0, 0, 1, 2);
insert into sys.functions values (76, '<', '<', 'calc', 0, 1, false, false, false, 2000, true, false);
insert into sys.args values (43675, 76, 'res_0', 'boolean', 1, 0, 0, 0);
insert into sys.args values (43676, 76, 'arg_1', 'any', 0, 0, 1, 1);
insert into sys.args values (43677, 76, 'arg_2', 'any', 0, 0, 1, 2);
insert into sys.functions values (77, '<=', '<=', 'calc', 0, 1, false, false, false, 2000, true, false);
insert into sys.args values (43678, 77, 'res_0', 'boolean', 1, 0, 0, 0);
insert into sys.args values (43679, 77, 'arg_1', 'any', 0, 0, 1, 1);
insert into sys.args values (43680, 77, 'arg_2', 'any', 0, 0, 1, 2);
insert into sys.functions values (78, 'between', 'between', 'calc', 0, 1, false, false, false, 2000, true, false);
insert into sys.args values (43681, 78, 'res_0', 'boolean', 1, 0, 0, 0);
insert into sys.args values (43682, 78, 'arg_1', 'any', 0, 0, 1, 1);
insert into sys.args values (43683, 78, 'arg_2', 'any', 0, 0, 1, 2);
insert into sys.args values (43684, 78, 'arg_3', 'any', 0, 0, 1, 3);
insert into sys.args values (43685, 78, 'arg_4', 'boolean', 1, 0, 1, 4);
insert into sys.args values (43686, 78, 'arg_5', 'boolean', 1, 0, 1, 5);
insert into sys.args values (43687, 78, 'arg_6', 'boolean', 1, 0, 1, 6);
insert into sys.args values (43688, 78, 'arg_7', 'boolean', 1, 0, 1, 7);
insert into sys.args values (43689, 78, 'arg_8', 'boolean', 1, 0, 1, 8);
insert into sys.functions values (97, 'min', 'min', 'aggr', 0, 3, false, false, false, 2000, true, false);
insert into sys.args values (43690, 97, 'res_0', 'any', 0, 0, 0, 0);
insert into sys.args values (43691, 97, 'arg_1', 'any', 0, 0, 1, 1);
insert into sys.functions values (98, 'max', 'max', 'aggr', 0, 3, false, false, false, 2000, true, false);
insert into sys.args values (43692, 98, 'res_0', 'any', 0, 0, 0, 0);
insert into sys.args values (43693, 98, 'arg_1', 'any', 0, 0, 1, 1);
insert into sys.functions values (99, 'sql_min', 'min', 'calc', 0, 1, false, false, false, 2000, true, false);
insert into sys.args values (43694, 99, 'res_0', 'any', 0, 0, 0, 0);
insert into sys.args values (43695, 99, 'arg_1', 'any', 0, 0, 1, 1);
insert into sys.args values (43696, 99, 'arg_2', 'any', 0, 0, 1, 2);
insert into sys.functions values (100, 'sql_max', 'max', 'calc', 0, 1, false, false, false, 2000, true, false);
insert into sys.args values (43697, 100, 'res_0', 'any', 0, 0, 0, 0);
insert into sys.args values (43698, 100, 'arg_1', 'any', 0, 0, 1, 1);
insert into sys.args values (43699, 100, 'arg_2', 'any', 0, 0, 1, 2);
insert into sys.functions values (101, 'least', 'min_no_nil', 'calc', 0, 1, false, false, false, 2000, true, true);
insert into sys.args values (43700, 101, 'res_0', 'any', 0, 0, 0, 0);
insert into sys.args values (43701, 101, 'arg_1', 'any', 0, 0, 1, 1);
insert into sys.args values (43702, 101, 'arg_2', 'any', 0, 0, 1, 2);
insert into sys.functions values (102, 'greatest', 'max_no_nil', 'calc', 0, 1, false, false, false, 2000, true, true);
insert into sys.args values (43703, 102, 'res_0', 'any', 0, 0, 0, 0);
insert into sys.args values (43704, 102, 'arg_1', 'any', 0, 0, 1, 1);
insert into sys.args values (43705, 102, 'arg_2', 'any', 0, 0, 1, 2);
insert into sys.functions values (103, 'ifthenelse', 'ifthenelse', 'calc', 0, 1, false, false, false, 2000, true, true);
insert into sys.args values (43706, 103, 'res_0', 'any', 0, 0, 0, 0);
insert into sys.args values (43707, 103, 'arg_1', 'boolean', 1, 0, 1, 1);
insert into sys.args values (43708, 103, 'arg_2', 'any', 0, 0, 1, 2);
insert into sys.args values (43709, 103, 'arg_3', 'any', 0, 0, 1, 3);
insert into sys.functions values (109, 'sum', 'sum', 'aggr', 0, 3, false, false, false, 2000, true, false);
insert into sys.args values (43710, 109, 'res_0', 'bigint', 64, 0, 0, 0);
insert into sys.args values (43711, 109, 'arg_1', 'tinyint', 8, 0, 1, 1);
insert into sys.functions values (110, 'sum', 'sum', 'aggr', 0, 3, false, false, false, 2000, true, false);
insert into sys.args values (43712, 110, 'res_0', 'bigint', 64, 0, 0, 0);
insert into sys.args values (43713, 110, 'arg_1', 'smallint', 16, 0, 1, 1);
insert into sys.functions values (111, 'sum', 'sum', 'aggr', 0, 3, false, false, false, 2000, true, false);
insert into sys.args values (43714, 111, 'res_0', 'bigint', 64, 0, 0, 0);
insert into sys.args values (43715, 111, 'arg_1', 'int', 32, 0, 1, 1);
insert into sys.functions values (112, 'sum', 'sum', 'aggr', 0, 3, false, false, false, 2000, true, false);
insert into sys.args values (43716, 112, 'res_0', 'bigint', 64, 0, 0, 0);
insert into sys.args values (43717, 112, 'arg_1', 'bigint', 64, 0, 1, 1);
insert into sys.functions values (113, 'sum', 'sum', 'aggr', 0, 3, false, false, false, 2000, true, false);
insert into sys.args values (43718, 113, 'res_0', 'decimal', 18, 0, 0, 0);
insert into sys.args values (43719, 113, 'arg_1', 'decimal', 2, 0, 1, 1);
insert into sys.functions values (114, 'sum', 'sum', 'aggr', 0, 3, false, false, false, 2000, true, false);
insert into sys.args values (43720, 114, 'res_0', 'decimal', 18, 0, 0, 0);
insert into sys.args values (43721, 114, 'arg_1', 'decimal', 4, 0, 1, 1);
insert into sys.functions values (115, 'sum', 'sum', 'aggr', 0, 3, false, false, false, 2000, true, false);
insert into sys.args values (43722, 115, 'res_0', 'decimal', 18, 0, 0, 0);
insert into sys.args values (43723, 115, 'arg_1', 'decimal', 9, 0, 1, 1);
insert into sys.functions values (116, 'sum', 'sum', 'aggr', 0, 3, false, false, false, 2000, true, false);
insert into sys.args values (43724, 116, 'res_0', 'decimal', 18, 0, 0, 0);
insert into sys.args values (43725, 116, 'arg_1', 'decimal', 18, 0, 1, 1);
insert into sys.functions values (117, 'prod', 'prod', 'aggr', 0, 3, false, false, false, 2000, true, false);
insert into sys.args values (43726, 117, 'res_0', 'bigint', 64, 0, 0, 0);
insert into sys.args values (43727, 117, 'arg_1', 'tinyint', 8, 0, 1, 1);
insert into sys.functions values (118, 'prod', 'prod', 'aggr', 0, 3, false, false, false, 2000, true, false);
insert into sys.args values (43728, 118, 'res_0', 'bigint', 64, 0, 0, 0);
insert into sys.args values (43729, 118, 'arg_1', 'smallint', 16, 0, 1, 1);
insert into sys.functions values (119, 'prod', 'prod', 'aggr', 0, 3, false, false, false, 2000, true, false);
insert into sys.args values (43730, 119, 'res_0', 'bigint', 64, 0, 0, 0);
insert into sys.args values (43731, 119, 'arg_1', 'int', 32, 0, 1, 1);
insert into sys.functions values (120, 'prod', 'prod', 'aggr', 0, 3, false, false, false, 2000, true, false);
insert into sys.args values (43732, 120, 'res_0', 'bigint', 64, 0, 0, 0);
insert into sys.args values (43733, 120, 'arg_1', 'bigint', 64, 0, 1, 1);
insert into sys.functions values (121, 'mod', '%', 'calc', 0, 1, false, false, false, 2000, true, false);
insert into sys.args values (43734, 121, 'res_0', 'tinyint', 8, 0, 0, 0);
insert into sys.args values (43735, 121, 'arg_1', 'tinyint', 8, 0, 1, 1);
insert into sys.args values (43736, 121, 'arg_2', 'tinyint', 8, 0, 1, 2);
insert into sys.functions values (122, 'mod', '%', 'calc', 0, 1, false, false, false, 2000, true, false);
insert into sys.args values (43737, 122, 'res_0', 'smallint', 16, 0, 0, 0);
insert into sys.args values (43738, 122, 'arg_1', 'smallint', 16, 0, 1, 1);
insert into sys.args values (43739, 122, 'arg_2', 'smallint', 16, 0, 1, 2);
insert into sys.functions values (123, 'mod', '%', 'calc', 0, 1, false, false, false, 2000, true, false);
insert into sys.args values (43740, 123, 'res_0', 'int', 32, 0, 0, 0);
insert into sys.args values (43741, 123, 'arg_1', 'int', 32, 0, 1, 1);
insert into sys.args values (43742, 123, 'arg_2', 'int', 32, 0, 1, 2);
insert into sys.functions values (124, 'mod', '%', 'calc', 0, 1, false, false, false, 2000, true, false);
insert into sys.args values (43743, 124, 'res_0', 'bigint', 64, 0, 0, 0);
insert into sys.args values (43744, 124, 'arg_1', 'bigint', 64, 0, 1, 1);
insert into sys.args values (43745, 124, 'arg_2', 'bigint', 64, 0, 1, 2);
insert into sys.functions values (125, 'mod', '%', 'calc', 0, 1, false, false, false, 2000, true, false);
insert into sys.args values (43746, 125, 'res_0', 'decimal', 2, 0, 0, 0);
insert into sys.args values (43747, 125, 'arg_1', 'decimal', 2, 0, 1, 1);
insert into sys.args values (43748, 125, 'arg_2', 'decimal', 2, 0, 1, 2);
insert into sys.functions values (126, 'mod', '%', 'calc', 0, 1, false, false, false, 2000, true, false);
insert into sys.args values (43749, 126, 'res_0', 'decimal', 4, 0, 0, 0);
insert into sys.args values (43750, 126, 'arg_1', 'decimal', 4, 0, 1, 1);
insert into sys.args values (43751, 126, 'arg_2', 'decimal', 4, 0, 1, 2);
insert into sys.functions values (127, 'mod', '%', 'calc', 0, 1, false, false, false, 2000, true, false);
insert into sys.args values (43752, 127, 'res_0', 'decimal', 9, 0, 0, 0);
insert into sys.args values (43753, 127, 'arg_1', 'decimal', 9, 0, 1, 1);
insert into sys.args values (43754, 127, 'arg_2', 'decimal', 9, 0, 1, 2);
insert into sys.functions values (128, 'mod', '%', 'calc', 0, 1, false, false, false, 2000, true, false);
insert into sys.args values (43755, 128, 'res_0', 'decimal', 18, 0, 0, 0);
insert into sys.args values (43756, 128, 'arg_1', 'decimal', 18, 0, 1, 1);
insert into sys.args values (43757, 128, 'arg_2', 'decimal', 18, 0, 1, 2);
insert into sys.functions values (129, 'mod', '%', 'calc', 0, 1, false, false, false, 2000, true, false);
insert into sys.args values (43758, 129, 'res_0', 'real', 24, 0, 0, 0);
insert into sys.args values (43759, 129, 'arg_1', 'real', 24, 0, 1, 1);
insert into sys.args values (43760, 129, 'arg_2', 'real', 24, 0, 1, 2);
insert into sys.functions values (130, 'mod', '%', 'calc', 0, 1, false, false, false, 2000, true, false);
insert into sys.args values (43761, 130, 'res_0', 'double', 53, 0, 0, 0);
insert into sys.args values (43762, 130, 'arg_1', 'double', 53, 0, 1, 1);
insert into sys.args values (43763, 130, 'arg_2', 'double', 53, 0, 1, 2);
insert into sys.functions values (131, 'sum', 'sum', 'aggr', 0, 3, false, false, false, 2000, true, false);
insert into sys.args values (43764, 131, 'res_0', 'real', 24, 0, 0, 0);
insert into sys.args values (43765, 131, 'arg_1', 'real', 24, 0, 1, 1);
insert into sys.functions values (132, 'prod', 'prod', 'aggr', 0, 3, false, false, false, 2000, true, false);
insert into sys.args values (43766, 132, 'res_0', 'real', 24, 0, 0, 0);
insert into sys.args values (43767, 132, 'arg_1', 'real', 24, 0, 1, 1);
insert into sys.functions values (133, 'sum', 'sum', 'aggr', 0, 3, false, false, false, 2000, true, false);
insert into sys.args values (43768, 133, 'res_0', 'double', 53, 0, 0, 0);
insert into sys.args values (43769, 133, 'arg_1', 'double', 53, 0, 1, 1);
insert into sys.functions values (134, 'prod', 'prod', 'aggr', 0, 3, false, false, false, 2000, true, false);
insert into sys.args values (43770, 134, 'res_0', 'double', 53, 0, 0, 0);
insert into sys.args values (43771, 134, 'arg_1', 'double', 53, 0, 1, 1);
insert into sys.functions values (135, 'sum', 'sum', 'aggr', 0, 3, false, false, false, 2000, true, false);
insert into sys.args values (43772, 135, 'res_0', 'month_interval', 3, 0, 0, 0);
insert into sys.args values (43773, 135, 'arg_1', 'month_interval', 3, 0, 1, 1);
insert into sys.functions values (136, 'sum', 'sum', 'aggr', 0, 3, false, false, false, 2000, true, false);
insert into sys.args values (43774, 136, 'res_0', 'day_interval', 4, 0, 0, 0);
insert into sys.args values (43775, 136, 'arg_1', 'day_interval', 4, 0, 1, 1);
insert into sys.functions values (137, 'sum', 'sum', 'aggr', 0, 3, false, false, false, 2000, true, false);
insert into sys.args values (43776, 137, 'res_0', 'sec_interval', 13, 0, 0, 0);
insert into sys.args values (43777, 137, 'arg_1', 'sec_interval', 13, 0, 1, 1);
insert into sys.functions values (138, 'avg', 'avg', 'aggr', 0, 3, false, false, false, 2000, true, false);
insert into sys.args values (43778, 138, 'res_0', 'double', 53, 0, 0, 0);
insert into sys.args values (43779, 138, 'arg_1', 'double', 53, 0, 1, 1);
insert into sys.functions values (139, 'avg', 'avg', 'aggr', 0, 3, false, false, false, 2000, true, false);
insert into sys.args values (43780, 139, 'res_0', 'double', 53, 0, 0, 0);
insert into sys.args values (43781, 139, 'arg_1', 'tinyint', 8, 0, 1, 1);
insert into sys.functions values (140, 'avg', 'avg', 'aggr', 0, 3, false, false, false, 2000, true, false);
insert into sys.args values (43782, 140, 'res_0', 'double', 53, 0, 0, 0);
insert into sys.args values (43783, 140, 'arg_1', 'smallint', 16, 0, 1, 1);
insert into sys.functions values (141, 'avg', 'avg', 'aggr', 0, 3, false, false, false, 2000, true, false);
insert into sys.args values (43784, 141, 'res_0', 'double', 53, 0, 0, 0);
insert into sys.args values (43785, 141, 'arg_1', 'int', 32, 0, 1, 1);
insert into sys.functions values (142, 'avg', 'avg', 'aggr', 0, 3, false, false, false, 2000, true, false);
insert into sys.args values (43786, 142, 'res_0', 'double', 53, 0, 0, 0);
insert into sys.args values (43787, 142, 'arg_1', 'bigint', 64, 0, 1, 1);
insert into sys.functions values (143, 'avg', 'avg', 'aggr', 0, 3, false, false, false, 2000, true, false);
insert into sys.args values (43788, 143, 'res_0', 'double', 53, 0, 0, 0);
insert into sys.args values (43789, 143, 'arg_1', 'real', 24, 0, 1, 1);
insert into sys.functions values (144, 'avg', 'avg', 'aggr', 0, 3, false, false, false, 2000, true, false);
insert into sys.args values (43790, 144, 'res_0', 'decimal', 2, 0, 0, 0);
insert into sys.args values (43791, 144, 'arg_1', 'decimal', 2, 0, 1, 1);
insert into sys.functions values (145, 'avg', 'avg', 'aggr', 0, 3, false, false, false, 2000, true, false);
insert into sys.args values (43792, 145, 'res_0', 'decimal', 4, 0, 0, 0);
insert into sys.args values (43793, 145, 'arg_1', 'decimal', 4, 0, 1, 1);
insert into sys.functions values (146, 'avg', 'avg', 'aggr', 0, 3, false, false, false, 2000, true, false);
insert into sys.args values (43794, 146, 'res_0', 'decimal', 9, 0, 0, 0);
insert into sys.args values (43795, 146, 'arg_1', 'decimal', 9, 0, 1, 1);
insert into sys.functions values (147, 'avg', 'avg', 'aggr', 0, 3, false, false, false, 2000, true, false);
insert into sys.args values (43796, 147, 'res_0', 'decimal', 18, 0, 0, 0);
insert into sys.args values (43797, 147, 'arg_1', 'decimal', 18, 0, 1, 1);
insert into sys.functions values (148, 'avg', 'avg', 'aggr', 0, 3, false, false, false, 2000, true, false);
insert into sys.args values (43798, 148, 'res_0', 'month_interval', 3, 0, 0, 0);
insert into sys.args values (43799, 148, 'arg_1', 'month_interval', 3, 0, 1, 1);
insert into sys.functions values (149, 'avg', 'avg', 'aggr', 0, 3, false, false, false, 2000, true, false);
insert into sys.args values (43800, 149, 'res_0', 'day_interval', 4, 0, 0, 0);
insert into sys.args values (43801, 149, 'arg_1', 'day_interval', 4, 0, 1, 1);
insert into sys.functions values (150, 'avg', 'avg', 'aggr', 0, 3, false, false, false, 2000, true, false);
insert into sys.args values (43802, 150, 'res_0', 'sec_interval', 13, 0, 0, 0);
insert into sys.args values (43803, 150, 'arg_1', 'sec_interval', 13, 0, 1, 1);
insert into sys.functions values (151, 'count_no_nil', 'count_no_nil', 'aggr', 0, 3, false, false, false, 2000, true, true);
insert into sys.args values (43804, 151, 'res_0', 'bigint', 64, 0, 0, 0);
insert into sys.functions values (152, 'count', 'count', 'aggr', 0, 3, false, false, false, 2000, true, true);
insert into sys.args values (43805, 152, 'res_0', 'bigint', 64, 0, 0, 0);
insert into sys.args values (43806, 152, 'arg_1', 'any', 0, 0, 1, 1);
insert into sys.functions values (154, 'listagg', 'str_group_concat', 'aggr', 0, 3, false, false, false, 2000, true, true);
insert into sys.args values (43807, 154, 'res_0', 'clob', 0, 0, 0, 0);
insert into sys.args values (43808, 154, 'arg_1', 'clob', 0, 0, 1, 1);
insert into sys.functions values (155, 'listagg', 'str_group_concat', 'aggr', 0, 3, false, false, false, 2000, true, true);
insert into sys.args values (43809, 155, 'res_0', 'clob', 0, 0, 0, 0);
insert into sys.args values (43810, 155, 'arg_1', 'clob', 0, 0, 1, 1);
insert into sys.args values (43811, 155, 'arg_2', 'clob', 0, 0, 1, 2);
insert into sys.functions values (184, 'rank', 'rank', 'sql', 0, 6, false, false, false, 2000, true, true);
insert into sys.args values (43812, 184, 'res_0', 'int', 32, 0, 0, 0);
insert into sys.args values (43813, 184, 'arg_1', 'any', 0, 0, 1, 1);
insert into sys.functions values (185, 'dense_rank', 'dense_rank', 'sql', 0, 6, false, false, false, 2000, true, true);
insert into sys.args values (43814, 185, 'res_0', 'int', 32, 0, 0, 0);
insert into sys.args values (43815, 185, 'arg_1', 'any', 0, 0, 1, 1);
insert into sys.functions values (186, 'row_number', 'row_number', 'sql', 0, 6, false, false, false, 2000, true, true);
insert into sys.args values (43816, 186, 'res_0', 'int', 32, 0, 0, 0);
insert into sys.args values (43817, 186, 'arg_1', 'any', 0, 0, 1, 1);
insert into sys.functions values (187, 'percent_rank', 'percent_rank', 'sql', 0, 6, false, false, false, 2000, true, true);
insert into sys.args values (43818, 187, 'res_0', 'double', 53, 0, 0, 0);
insert into sys.args values (43819, 187, 'arg_1', 'any', 0, 0, 1, 1);
insert into sys.functions values (188, 'cume_dist', 'cume_dist', 'sql', 0, 6, false, false, false, 2000, true, true);
insert into sys.args values (43820, 188, 'res_0', 'double', 53, 0, 0, 0);
insert into sys.args values (43821, 188, 'arg_1', 'any', 0, 0, 1, 1);
insert into sys.functions values (189, 'ntile', 'ntile', 'sql', 0, 6, false, false, false, 2000, true, true);
insert into sys.args values (43822, 189, 'res_0', 'tinyint', 8, 0, 0, 0);
insert into sys.args values (43823, 189, 'arg_1', 'any', 0, 0, 1, 1);
insert into sys.args values (43824, 189, 'arg_2', 'tinyint', 8, 0, 1, 2);
insert into sys.functions values (190, 'ntile', 'ntile', 'sql', 0, 6, false, false, false, 2000, true, true);
insert into sys.args values (43825, 190, 'res_0', 'smallint', 16, 0, 0, 0);
insert into sys.args values (43826, 190, 'arg_1', 'any', 0, 0, 1, 1);
insert into sys.args values (43827, 190, 'arg_2', 'smallint', 16, 0, 1, 2);
insert into sys.functions values (191, 'ntile', 'ntile', 'sql', 0, 6, false, false, false, 2000, true, true);
insert into sys.args values (43828, 191, 'res_0', 'int', 32, 0, 0, 0);
insert into sys.args values (43829, 191, 'arg_1', 'any', 0, 0, 1, 1);
insert into sys.args values (43830, 191, 'arg_2', 'int', 32, 0, 1, 2);
insert into sys.functions values (192, 'ntile', 'ntile', 'sql', 0, 6, false, false, false, 2000, true, true);
insert into sys.args values (43831, 192, 'res_0', 'bigint', 64, 0, 0, 0);
insert into sys.args values (43832, 192, 'arg_1', 'any', 0, 0, 1, 1);
insert into sys.args values (43833, 192, 'arg_2', 'bigint', 64, 0, 1, 2);
insert into sys.functions values (193, 'lag', 'lag', 'sql', 0, 6, false, false, false, 2000, true, true);
insert into sys.args values (43834, 193, 'res_0', 'any', 0, 0, 0, 0);
insert into sys.args values (43835, 193, 'arg_1', 'any', 0, 0, 1, 1);
insert into sys.functions values (194, 'lag', 'lag', 'sql', 0, 6, false, false, false, 2000, true, true);
insert into sys.args values (43836, 194, 'res_0', 'any', 0, 0, 0, 0);
insert into sys.args values (43837, 194, 'arg_1', 'any', 0, 0, 1, 1);
insert into sys.args values (43838, 194, 'arg_2', 'tinyint', 8, 0, 1, 2);
insert into sys.functions values (195, 'lag', 'lag', 'sql', 0, 6, false, false, false, 2000, true, true);
insert into sys.args values (43839, 195, 'res_0', 'any', 0, 0, 0, 0);
insert into sys.args values (43840, 195, 'arg_1', 'any', 0, 0, 1, 1);
insert into sys.args values (43841, 195, 'arg_2', 'smallint', 16, 0, 1, 2);
insert into sys.functions values (196, 'lag', 'lag', 'sql', 0, 6, false, false, false, 2000, true, true);
insert into sys.args values (43842, 196, 'res_0', 'any', 0, 0, 0, 0);
insert into sys.args values (43843, 196, 'arg_1', 'any', 0, 0, 1, 1);
insert into sys.args values (43844, 196, 'arg_2', 'int', 32, 0, 1, 2);
insert into sys.functions values (197, 'lag', 'lag', 'sql', 0, 6, false, false, false, 2000, true, true);
insert into sys.args values (43845, 197, 'res_0', 'any', 0, 0, 0, 0);
insert into sys.args values (43846, 197, 'arg_1', 'any', 0, 0, 1, 1);
insert into sys.args values (43847, 197, 'arg_2', 'bigint', 64, 0, 1, 2);
insert into sys.functions values (198, 'lag', 'lag', 'sql', 0, 6, false, false, false, 2000, true, true);
insert into sys.args values (43848, 198, 'res_0', 'any', 0, 0, 0, 0);
insert into sys.args values (43849, 198, 'arg_1', 'any', 0, 0, 1, 1);
insert into sys.args values (43850, 198, 'arg_2', 'tinyint', 8, 0, 1, 2);
insert into sys.args values (43851, 198, 'arg_3', 'any', 0, 0, 1, 3);
insert into sys.functions values (199, 'lag', 'lag', 'sql', 0, 6, false, false, false, 2000, true, true);
insert into sys.args values (43852, 199, 'res_0', 'any', 0, 0, 0, 0);
insert into sys.args values (43853, 199, 'arg_1', 'any', 0, 0, 1, 1);
insert into sys.args values (43854, 199, 'arg_2', 'smallint', 16, 0, 1, 2);
insert into sys.args values (43855, 199, 'arg_3', 'any', 0, 0, 1, 3);
insert into sys.functions values (200, 'lag', 'lag', 'sql', 0, 6, false, false, false, 2000, true, true);
insert into sys.args values (43856, 200, 'res_0', 'any', 0, 0, 0, 0);
insert into sys.args values (43857, 200, 'arg_1', 'any', 0, 0, 1, 1);
insert into sys.args values (43858, 200, 'arg_2', 'int', 32, 0, 1, 2);
insert into sys.args values (43859, 200, 'arg_3', 'any', 0, 0, 1, 3);
insert into sys.functions values (201, 'lag', 'lag', 'sql', 0, 6, false, false, false, 2000, true, true);
insert into sys.args values (43860, 201, 'res_0', 'any', 0, 0, 0, 0);
insert into sys.args values (43861, 201, 'arg_1', 'any', 0, 0, 1, 1);
insert into sys.args values (43862, 201, 'arg_2', 'bigint', 64, 0, 1, 2);
insert into sys.args values (43863, 201, 'arg_3', 'any', 0, 0, 1, 3);
insert into sys.functions values (202, 'lead', 'lead', 'sql', 0, 6, false, false, false, 2000, true, true);
insert into sys.args values (43864, 202, 'res_0', 'any', 0, 0, 0, 0);
insert into sys.args values (43865, 202, 'arg_1', 'any', 0, 0, 1, 1);
insert into sys.functions values (203, 'lead', 'lead', 'sql', 0, 6, false, false, false, 2000, true, true);
insert into sys.args values (43866, 203, 'res_0', 'any', 0, 0, 0, 0);
insert into sys.args values (43867, 203, 'arg_1', 'any', 0, 0, 1, 1);
insert into sys.args values (43868, 203, 'arg_2', 'tinyint', 8, 0, 1, 2);
insert into sys.functions values (204, 'lead', 'lead', 'sql', 0, 6, false, false, false, 2000, true, true);
insert into sys.args values (43869, 204, 'res_0', 'any', 0, 0, 0, 0);
insert into sys.args values (43870, 204, 'arg_1', 'any', 0, 0, 1, 1);
insert into sys.args values (43871, 204, 'arg_2', 'smallint', 16, 0, 1, 2);
insert into sys.functions values (205, 'lead', 'lead', 'sql', 0, 6, false, false, false, 2000, true, true);
insert into sys.args values (43872, 205, 'res_0', 'any', 0, 0, 0, 0);
insert into sys.args values (43873, 205, 'arg_1', 'any', 0, 0, 1, 1);
insert into sys.args values (43874, 205, 'arg_2', 'int', 32, 0, 1, 2);
insert into sys.functions values (206, 'lead', 'lead', 'sql', 0, 6, false, false, false, 2000, true, true);
insert into sys.args values (43875, 206, 'res_0', 'any', 0, 0, 0, 0);
insert into sys.args values (43876, 206, 'arg_1', 'any', 0, 0, 1, 1);
insert into sys.args values (43877, 206, 'arg_2', 'bigint', 64, 0, 1, 2);
insert into sys.functions values (207, 'lead', 'lead', 'sql', 0, 6, false, false, false, 2000, true, true);
insert into sys.args values (43878, 207, 'res_0', 'any', 0, 0, 0, 0);
insert into sys.args values (43879, 207, 'arg_1', 'any', 0, 0, 1, 1);
insert into sys.args values (43880, 207, 'arg_2', 'tinyint', 8, 0, 1, 2);
insert into sys.args values (43881, 207, 'arg_3', 'any', 0, 0, 1, 3);
insert into sys.functions values (208, 'lead', 'lead', 'sql', 0, 6, false, false, false, 2000, true, true);
insert into sys.args values (43882, 208, 'res_0', 'any', 0, 0, 0, 0);
insert into sys.args values (43883, 208, 'arg_1', 'any', 0, 0, 1, 1);
insert into sys.args values (43884, 208, 'arg_2', 'smallint', 16, 0, 1, 2);
insert into sys.args values (43885, 208, 'arg_3', 'any', 0, 0, 1, 3);
insert into sys.functions values (209, 'lead', 'lead', 'sql', 0, 6, false, false, false, 2000, true, true);
insert into sys.args values (43886, 209, 'res_0', 'any', 0, 0, 0, 0);
insert into sys.args values (43887, 209, 'arg_1', 'any', 0, 0, 1, 1);
insert into sys.args values (43888, 209, 'arg_2', 'int', 32, 0, 1, 2);
insert into sys.args values (43889, 209, 'arg_3', 'any', 0, 0, 1, 3);
insert into sys.functions values (210, 'lead', 'lead', 'sql', 0, 6, false, false, false, 2000, true, true);
insert into sys.args values (43890, 210, 'res_0', 'any', 0, 0, 0, 0);
insert into sys.args values (43891, 210, 'arg_1', 'any', 0, 0, 1, 1);
insert into sys.args values (43892, 210, 'arg_2', 'bigint', 64, 0, 1, 2);
insert into sys.args values (43893, 210, 'arg_3', 'any', 0, 0, 1, 3);
insert into sys.functions values (211, 'first_value', 'first_value', 'sql', 0, 6, false, false, false, 2000, true, true);
insert into sys.args values (43894, 211, 'res_0', 'any', 0, 0, 0, 0);
insert into sys.args values (43895, 211, 'arg_1', 'any', 0, 0, 1, 1);
insert into sys.functions values (212, 'last_value', 'last_value', 'sql', 0, 6, false, false, false, 2000, true, true);
insert into sys.args values (43896, 212, 'res_0', 'any', 0, 0, 0, 0);
insert into sys.args values (43897, 212, 'arg_1', 'any', 0, 0, 1, 1);
insert into sys.functions values (213, 'nth_value', 'nth_value', 'sql', 0, 6, false, false, false, 2000, true, true);
insert into sys.args values (43898, 213, 'res_0', 'any', 0, 0, 0, 0);
insert into sys.args values (43899, 213, 'arg_1', 'any', 0, 0, 1, 1);
insert into sys.args values (43900, 213, 'arg_2', 'bigint', 64, 0, 1, 2);
insert into sys.functions values (214, 'count', 'count', 'sql', 0, 6, false, false, false, 2000, true, true);
insert into sys.args values (43901, 214, 'res_0', 'bigint', 64, 0, 0, 0);
insert into sys.args values (43902, 214, 'arg_1', 'any', 0, 0, 1, 1);
insert into sys.args values (43903, 214, 'arg_2', 'boolean', 1, 0, 1, 2);
insert into sys.functions values (215, 'min', 'min', 'sql', 0, 6, false, false, false, 2000, true, true);
insert into sys.args values (43904, 215, 'res_0', 'any', 0, 0, 0, 0);
insert into sys.args values (43905, 215, 'arg_1', 'any', 0, 0, 1, 1);
insert into sys.functions values (216, 'max', 'max', 'sql', 0, 6, false, false, false, 2000, true, true);
insert into sys.args values (43906, 216, 'res_0', 'any', 0, 0, 0, 0);
insert into sys.args values (43907, 216, 'arg_1', 'any', 0, 0, 1, 1);
insert into sys.functions values (217, 'sum', 'sum', 'sql', 0, 6, false, false, false, 2000, true, true);
insert into sys.args values (43908, 217, 'res_0', 'bigint', 64, 0, 0, 0);
insert into sys.args values (43909, 217, 'arg_1', 'tinyint', 8, 0, 1, 1);
insert into sys.functions values (218, 'sum', 'sum', 'sql', 0, 6, false, false, false, 2000, true, true);
insert into sys.args values (43910, 218, 'res_0', 'bigint', 64, 0, 0, 0);
insert into sys.args values (43911, 218, 'arg_1', 'smallint', 16, 0, 1, 1);
insert into sys.functions values (219, 'sum', 'sum', 'sql', 0, 6, false, false, false, 2000, true, true);
insert into sys.args values (43912, 219, 'res_0', 'bigint', 64, 0, 0, 0);
insert into sys.args values (43913, 219, 'arg_1', 'int', 32, 0, 1, 1);
insert into sys.functions values (220, 'sum', 'sum', 'sql', 0, 6, false, false, false, 2000, true, true);
insert into sys.args values (43914, 220, 'res_0', 'bigint', 64, 0, 0, 0);
insert into sys.args values (43915, 220, 'arg_1', 'bigint', 64, 0, 1, 1);
insert into sys.functions values (221, 'sum', 'sum', 'sql', 0, 6, false, false, false, 2000, true, true);
insert into sys.args values (43916, 221, 'res_0', 'decimal', 18, 0, 0, 0);
insert into sys.args values (43917, 221, 'arg_1', 'decimal', 2, 0, 1, 1);
insert into sys.functions values (222, 'sum', 'sum', 'sql', 0, 6, false, false, false, 2000, true, true);
insert into sys.args values (43918, 222, 'res_0', 'decimal', 18, 0, 0, 0);
insert into sys.args values (43919, 222, 'arg_1', 'decimal', 4, 0, 1, 1);
insert into sys.functions values (223, 'sum', 'sum', 'sql', 0, 6, false, false, false, 2000, true, true);
insert into sys.args values (43920, 223, 'res_0', 'decimal', 18, 0, 0, 0);
insert into sys.args values (43921, 223, 'arg_1', 'decimal', 9, 0, 1, 1);
insert into sys.functions values (224, 'sum', 'sum', 'sql', 0, 6, false, false, false, 2000, true, true);
insert into sys.args values (43922, 224, 'res_0', 'decimal', 18, 0, 0, 0);
insert into sys.args values (43923, 224, 'arg_1', 'decimal', 18, 0, 1, 1);
insert into sys.functions values (225, 'prod', 'prod', 'sql', 0, 6, false, false, false, 2000, true, true);
insert into sys.args values (43924, 225, 'res_0', 'bigint', 64, 0, 0, 0);
insert into sys.args values (43925, 225, 'arg_1', 'tinyint', 8, 0, 1, 1);
insert into sys.functions values (226, 'prod', 'prod', 'sql', 0, 6, false, false, false, 2000, true, true);
insert into sys.args values (43926, 226, 'res_0', 'bigint', 64, 0, 0, 0);
insert into sys.args values (43927, 226, 'arg_1', 'smallint', 16, 0, 1, 1);
insert into sys.functions values (227, 'prod', 'prod', 'sql', 0, 6, false, false, false, 2000, true, true);
insert into sys.args values (43928, 227, 'res_0', 'bigint', 64, 0, 0, 0);
insert into sys.args values (43929, 227, 'arg_1', 'int', 32, 0, 1, 1);
insert into sys.functions values (228, 'prod', 'prod', 'sql', 0, 6, false, false, false, 2000, true, true);
insert into sys.args values (43930, 228, 'res_0', 'bigint', 64, 0, 0, 0);
insert into sys.args values (43931, 228, 'arg_1', 'bigint', 64, 0, 1, 1);
insert into sys.functions values (229, 'sum', 'sum', 'sql', 0, 6, false, false, false, 2000, true, true);
insert into sys.args values (43932, 229, 'res_0', 'real', 24, 0, 0, 0);
insert into sys.args values (43933, 229, 'arg_1', 'real', 24, 0, 1, 1);
insert into sys.functions values (230, 'prod', 'prod', 'sql', 0, 6, false, false, false, 2000, true, true);
insert into sys.args values (43934, 230, 'res_0', 'real', 24, 0, 0, 0);
insert into sys.args values (43935, 230, 'arg_1', 'real', 24, 0, 1, 1);
insert into sys.functions values (231, 'sum', 'sum', 'sql', 0, 6, false, false, false, 2000, true, true);
insert into sys.args values (43936, 231, 'res_0', 'double', 53, 0, 0, 0);
insert into sys.args values (43937, 231, 'arg_1', 'double', 53, 0, 1, 1);
insert into sys.functions values (232, 'prod', 'prod', 'sql', 0, 6, false, false, false, 2000, true, true);
insert into sys.args values (43938, 232, 'res_0', 'double', 53, 0, 0, 0);
insert into sys.args values (43939, 232, 'arg_1', 'double', 53, 0, 1, 1);
insert into sys.functions values (233, 'sum', 'sum', 'sql', 0, 6, false, false, false, 2000, true, true);
insert into sys.args values (43940, 233, 'res_0', 'month_interval', 3, 0, 0, 0);
insert into sys.args values (43941, 233, 'arg_1', 'month_interval', 3, 0, 1, 1);
insert into sys.functions values (234, 'sum', 'sum', 'sql', 0, 6, false, false, false, 2000, true, true);
insert into sys.args values (43942, 234, 'res_0', 'day_interval', 4, 0, 0, 0);
insert into sys.args values (43943, 234, 'arg_1', 'day_interval', 4, 0, 1, 1);
insert into sys.functions values (235, 'sum', 'sum', 'sql', 0, 6, false, false, false, 2000, true, true);
insert into sys.args values (43944, 235, 'res_0', 'sec_interval', 13, 0, 0, 0);
insert into sys.args values (43945, 235, 'arg_1', 'sec_interval', 13, 0, 1, 1);
insert into sys.functions values (236, 'avg', 'avg', 'sql', 0, 6, false, false, false, 2000, true, true);
insert into sys.args values (43946, 236, 'res_0', 'double', 53, 0, 0, 0);
insert into sys.args values (43947, 236, 'arg_1', 'double', 53, 0, 1, 1);
insert into sys.functions values (237, 'avg', 'avg', 'sql', 0, 6, false, false, false, 2000, true, true);
insert into sys.args values (43948, 237, 'res_0', 'double', 53, 0, 0, 0);
insert into sys.args values (43949, 237, 'arg_1', 'tinyint', 8, 0, 1, 1);
insert into sys.functions values (238, 'avg', 'avg', 'sql', 0, 6, false, false, false, 2000, true, true);
insert into sys.args values (43950, 238, 'res_0', 'double', 53, 0, 0, 0);
insert into sys.args values (43951, 238, 'arg_1', 'smallint', 16, 0, 1, 1);
insert into sys.functions values (239, 'avg', 'avg', 'sql', 0, 6, false, false, false, 2000, true, true);
insert into sys.args values (43952, 239, 'res_0', 'double', 53, 0, 0, 0);
insert into sys.args values (43953, 239, 'arg_1', 'int', 32, 0, 1, 1);
insert into sys.functions values (240, 'avg', 'avg', 'sql', 0, 6, false, false, false, 2000, true, true);
insert into sys.args values (43954, 240, 'res_0', 'double', 53, 0, 0, 0);
insert into sys.args values (43955, 240, 'arg_1', 'bigint', 64, 0, 1, 1);
insert into sys.functions values (241, 'avg', 'avg', 'sql', 0, 6, false, false, false, 2000, true, true);
insert into sys.args values (43956, 241, 'res_0', 'double', 53, 0, 0, 0);
insert into sys.args values (43957, 241, 'arg_1', 'real', 24, 0, 1, 1);
insert into sys.functions values (242, 'avg', 'avg', 'sql', 0, 6, false, false, false, 2000, true, true);
insert into sys.args values (43958, 242, 'res_0', 'decimal', 2, 0, 0, 0);
insert into sys.args values (43959, 242, 'arg_1', 'decimal', 2, 0, 1, 1);
insert into sys.functions values (243, 'avg', 'avg', 'sql', 0, 6, false, false, false, 2000, true, true);
insert into sys.args values (43960, 243, 'res_0', 'decimal', 4, 0, 0, 0);
insert into sys.args values (43961, 243, 'arg_1', 'decimal', 4, 0, 1, 1);
insert into sys.functions values (244, 'avg', 'avg', 'sql', 0, 6, false, false, false, 2000, true, true);
insert into sys.args values (43962, 244, 'res_0', 'decimal', 9, 0, 0, 0);
insert into sys.args values (43963, 244, 'arg_1', 'decimal', 9, 0, 1, 1);
insert into sys.functions values (245, 'avg', 'avg', 'sql', 0, 6, false, false, false, 2000, true, true);
insert into sys.args values (43964, 245, 'res_0', 'decimal', 18, 0, 0, 0);
insert into sys.args values (43965, 245, 'arg_1', 'decimal', 18, 0, 1, 1);
insert into sys.functions values (246, 'avg', 'avg', 'sql', 0, 6, false, false, false, 2000, true, true);
insert into sys.args values (43966, 246, 'res_0', 'month_interval', 3, 0, 0, 0);
insert into sys.args values (43967, 246, 'arg_1', 'month_interval', 3, 0, 1, 1);
insert into sys.functions values (247, 'avg', 'avg', 'sql', 0, 6, false, false, false, 2000, true, true);
insert into sys.args values (43968, 247, 'res_0', 'day_interval', 4, 0, 0, 0);
insert into sys.args values (43969, 247, 'arg_1', 'day_interval', 4, 0, 1, 1);
insert into sys.functions values (248, 'avg', 'avg', 'sql', 0, 6, false, false, false, 2000, true, true);
insert into sys.args values (43970, 248, 'res_0', 'sec_interval', 13, 0, 0, 0);
insert into sys.args values (43971, 248, 'arg_1', 'sec_interval', 13, 0, 1, 1);
insert into sys.functions values (249, 'listagg', 'str_group_concat', 'sql', 0, 6, false, false, false, 2000, true, true);
insert into sys.args values (43972, 249, 'res_0', 'clob', 0, 0, 0, 0);
insert into sys.args values (43973, 249, 'arg_1', 'clob', 0, 0, 1, 1);
insert into sys.functions values (250, 'listagg', 'str_group_concat', 'sql', 0, 6, false, false, false, 2000, true, true);
insert into sys.args values (43974, 250, 'res_0', 'clob', 0, 0, 0, 0);
insert into sys.args values (43975, 250, 'arg_1', 'clob', 0, 0, 1, 1);
insert into sys.args values (43976, 250, 'arg_2', 'clob', 0, 0, 1, 2);
insert into sys.functions values (251, 'and', 'and', 'calc', 0, 1, false, false, false, 2000, true, true);
insert into sys.args values (43977, 251, 'res_0', 'boolean', 1, 0, 0, 0);
insert into sys.args values (43978, 251, 'arg_1', 'boolean', 1, 0, 1, 1);
insert into sys.args values (43979, 251, 'arg_2', 'boolean', 1, 0, 1, 2);
insert into sys.functions values (252, 'or', 'or', 'calc', 0, 1, false, false, false, 2000, true, true);
insert into sys.args values (43980, 252, 'res_0', 'boolean', 1, 0, 0, 0);
insert into sys.args values (43981, 252, 'arg_1', 'boolean', 1, 0, 1, 1);
insert into sys.args values (43982, 252, 'arg_2', 'boolean', 1, 0, 1, 2);
insert into sys.functions values (253, 'xor', 'xor', 'calc', 0, 1, false, false, false, 2000, true, false);
insert into sys.args values (43983, 253, 'res_0', 'boolean', 1, 0, 0, 0);
insert into sys.args values (43984, 253, 'arg_1', 'boolean', 1, 0, 1, 1);
insert into sys.args values (43985, 253, 'arg_2', 'boolean', 1, 0, 1, 2);
insert into sys.functions values (254, 'not', 'not', 'calc', 0, 1, false, false, false, 2000, true, false);
insert into sys.args values (43986, 254, 'res_0', 'boolean', 1, 0, 0, 0);
insert into sys.args values (43987, 254, 'arg_1', 'boolean', 1, 0, 1, 1);
insert into sys.functions values (255, 'sql_sub', '-', 'calc', 0, 1, false, false, false, 2000, true, false);
insert into sys.args values (43988, 255, 'res_0', 'month_interval', 3, 0, 0, 0);
insert into sys.args values (43989, 255, 'arg_1', 'month_interval', 3, 0, 1, 1);
insert into sys.args values (43990, 255, 'arg_2', 'month_interval', 3, 0, 1, 2);
insert into sys.functions values (256, 'sql_add', '+', 'calc', 0, 1, false, false, false, 2000, true, false);
insert into sys.args values (43991, 256, 'res_0', 'month_interval', 3, 0, 0, 0);
insert into sys.args values (43992, 256, 'arg_1', 'month_interval', 3, 0, 1, 1);
insert into sys.args values (43993, 256, 'arg_2', 'month_interval', 3, 0, 1, 2);
insert into sys.functions values (257, 'sql_neg', '-', 'calc', 0, 1, false, false, false, 2000, true, false);
insert into sys.args values (43994, 257, 'res_0', 'month_interval', 3, 0, 0, 0);
insert into sys.args values (43995, 257, 'arg_1', 'month_interval', 3, 0, 1, 1);
insert into sys.functions values (258, 'abs', 'abs', 'calc', 0, 1, false, false, false, 2000, true, false);
insert into sys.args values (43996, 258, 'res_0', 'month_interval', 3, 0, 0, 0);
insert into sys.args values (43997, 258, 'arg_1', 'month_interval', 3, 0, 1, 1);
insert into sys.functions values (259, 'sign', 'sign', 'calc', 0, 1, false, false, false, 2000, true, false);
insert into sys.args values (43998, 259, 'res_0', 'tinyint', 8, 0, 0, 0);
insert into sys.args values (43999, 259, 'arg_1', 'month_interval', 3, 0, 1, 1);
insert into sys.functions values (262, 'sql_sub', '-', 'calc', 0, 1, false, false, false, 2000, true, false);
insert into sys.args values (44000, 262, 'res_0', 'day_interval', 4, 0, 0, 0);
insert into sys.args values (44001, 262, 'arg_1', 'day_interval', 4, 0, 1, 1);
insert into sys.args values (44002, 262, 'arg_2', 'day_interval', 4, 0, 1, 2);
insert into sys.functions values (263, 'sql_add', '+', 'calc', 0, 1, false, false, false, 2000, true, false);
insert into sys.args values (44003, 263, 'res_0', 'day_interval', 4, 0, 0, 0);
insert into sys.args values (44004, 263, 'arg_1', 'day_interval', 4, 0, 1, 1);
insert into sys.args values (44005, 263, 'arg_2', 'day_interval', 4, 0, 1, 2);
insert into sys.functions values (264, 'sql_neg', '-', 'calc', 0, 1, false, false, false, 2000, true, false);
insert into sys.args values (44006, 264, 'res_0', 'day_interval', 4, 0, 0, 0);
insert into sys.args values (44007, 264, 'arg_1', 'day_interval', 4, 0, 1, 1);
insert into sys.functions values (265, 'abs', 'abs', 'calc', 0, 1, false, false, false, 2000, true, false);
insert into sys.args values (44008, 265, 'res_0', 'day_interval', 4, 0, 0, 0);
insert into sys.args values (44009, 265, 'arg_1', 'day_interval', 4, 0, 1, 1);
insert into sys.functions values (266, 'sign', 'sign', 'calc', 0, 1, false, false, false, 2000, true, false);
insert into sys.args values (44010, 266, 'res_0', 'tinyint', 8, 0, 0, 0);
insert into sys.args values (44011, 266, 'arg_1', 'day_interval', 4, 0, 1, 1);
insert into sys.functions values (269, 'sql_sub', '-', 'calc', 0, 1, false, false, false, 2000, true, false);
insert into sys.args values (44012, 269, 'res_0', 'sec_interval', 13, 0, 0, 0);
insert into sys.args values (44013, 269, 'arg_1', 'sec_interval', 13, 0, 1, 1);
insert into sys.args values (44014, 269, 'arg_2', 'sec_interval', 13, 0, 1, 2);
insert into sys.functions values (270, 'sql_add', '+', 'calc', 0, 1, false, false, false, 2000, true, false);
insert into sys.args values (44015, 270, 'res_0', 'sec_interval', 13, 0, 0, 0);
insert into sys.args values (44016, 270, 'arg_1', 'sec_interval', 13, 0, 1, 1);
insert into sys.args values (44017, 270, 'arg_2', 'sec_interval', 13, 0, 1, 2);
insert into sys.functions values (271, 'sql_neg', '-', 'calc', 0, 1, false, false, false, 2000, true, false);
insert into sys.args values (44018, 271, 'res_0', 'sec_interval', 13, 0, 0, 0);
insert into sys.args values (44019, 271, 'arg_1', 'sec_interval', 13, 0, 1, 1);
insert into sys.functions values (272, 'abs', 'abs', 'calc', 0, 1, false, false, false, 2000, true, false);
insert into sys.args values (44020, 272, 'res_0', 'sec_interval', 13, 0, 0, 0);
insert into sys.args values (44021, 272, 'arg_1', 'sec_interval', 13, 0, 1, 1);
insert into sys.functions values (273, 'sign', 'sign', 'calc', 0, 1, false, false, false, 2000, true, false);
insert into sys.args values (44022, 273, 'res_0', 'tinyint', 8, 0, 0, 0);
insert into sys.args values (44023, 273, 'arg_1', 'sec_interval', 13, 0, 1, 1);
insert into sys.functions values (276, 'sql_mul', '*', 'calc', 0, 1, false, false, false, 2000, true, false);
insert into sys.args values (44024, 276, 'res_0', 'smallint', 16, 0, 0, 0);
insert into sys.args values (44025, 276, 'arg_1', 'smallint', 16, 0, 1, 1);
insert into sys.args values (44026, 276, 'arg_2', 'tinyint', 8, 0, 1, 2);
insert into sys.functions values (277, 'sql_mul', '*', 'calc', 0, 1, false, false, false, 2000, true, false);
insert into sys.args values (44027, 277, 'res_0', 'smallint', 16, 0, 0, 0);
insert into sys.args values (44028, 277, 'arg_1', 'tinyint', 8, 0, 1, 1);
insert into sys.args values (44029, 277, 'arg_2', 'smallint', 16, 0, 1, 2);
insert into sys.functions values (278, 'sql_div', '/', 'calc', 0, 1, false, false, false, 2000, true, false);
insert into sys.args values (44030, 278, 'res_0', 'smallint', 16, 0, 0, 0);
insert into sys.args values (44031, 278, 'arg_1', 'smallint', 16, 0, 1, 1);
insert into sys.args values (44032, 278, 'arg_2', 'tinyint', 8, 0, 1, 2);
insert into sys.functions values (279, 'sql_mul', '*', 'calc', 0, 1, false, false, false, 2000, true, false);
insert into sys.args values (44033, 279, 'res_0', 'int', 32, 0, 0, 0);
insert into sys.args values (44034, 279, 'arg_1', 'int', 32, 0, 1, 1);
insert into sys.args values (44035, 279, 'arg_2', 'tinyint', 8, 0, 1, 2);
insert into sys.functions values (280, 'sql_mul', '*', 'calc', 0, 1, false, false, false, 2000, true, false);
insert into sys.args values (44036, 280, 'res_0', 'int', 32, 0, 0, 0);
insert into sys.args values (44037, 280, 'arg_1', 'tinyint', 8, 0, 1, 1);
insert into sys.args values (44038, 280, 'arg_2', 'int', 32, 0, 1, 2);
insert into sys.functions values (281, 'sql_div', '/', 'calc', 0, 1, false, false, false, 2000, true, false);
insert into sys.args values (44039, 281, 'res_0', 'int', 32, 0, 0, 0);
insert into sys.args values (44040, 281, 'arg_1', 'int', 32, 0, 1, 1);
insert into sys.args values (44041, 281, 'arg_2', 'tinyint', 8, 0, 1, 2);
insert into sys.functions values (282, 'sql_mul', '*', 'calc', 0, 1, false, false, false, 2000, true, false);
insert into sys.args values (44042, 282, 'res_0', 'int', 32, 0, 0, 0);
insert into sys.args values (44043, 282, 'arg_1', 'int', 32, 0, 1, 1);
insert into sys.args values (44044, 282, 'arg_2', 'smallint', 16, 0, 1, 2);
insert into sys.functions values (283, 'sql_mul', '*', 'calc', 0, 1, false, false, false, 2000, true, false);
insert into sys.args values (44045, 283, 'res_0', 'int', 32, 0, 0, 0);
insert into sys.args values (44046, 283, 'arg_1', 'smallint', 16, 0, 1, 1);
insert into sys.args values (44047, 283, 'arg_2', 'int', 32, 0, 1, 2);
insert into sys.functions values (284, 'sql_div', '/', 'calc', 0, 1, false, false, false, 2000, true, false);
insert into sys.args values (44048, 284, 'res_0', 'int', 32, 0, 0, 0);
insert into sys.args values (44049, 284, 'arg_1', 'int', 32, 0, 1, 1);
insert into sys.args values (44050, 284, 'arg_2', 'smallint', 16, 0, 1, 2);
insert into sys.functions values (285, 'sql_mul', '*', 'calc', 0, 1, false, false, false, 2000, true, false);
insert into sys.args values (44051, 285, 'res_0', 'bigint', 64, 0, 0, 0);
insert into sys.args values (44052, 285, 'arg_1', 'bigint', 64, 0, 1, 1);
insert into sys.args values (44053, 285, 'arg_2', 'tinyint', 8, 0, 1, 2);
insert into sys.functions values (286, 'sql_mul', '*', 'calc', 0, 1, false, false, false, 2000, true, false);
insert into sys.args values (44054, 286, 'res_0', 'bigint', 64, 0, 0, 0);
insert into sys.args values (44055, 286, 'arg_1', 'tinyint', 8, 0, 1, 1);
insert into sys.args values (44056, 286, 'arg_2', 'bigint', 64, 0, 1, 2);
insert into sys.functions values (287, 'sql_div', '/', 'calc', 0, 1, false, false, false, 2000, true, false);
insert into sys.args values (44057, 287, 'res_0', 'bigint', 64, 0, 0, 0);
insert into sys.args values (44058, 287, 'arg_1', 'bigint', 64, 0, 1, 1);
insert into sys.args values (44059, 287, 'arg_2', 'tinyint', 8, 0, 1, 2);
insert into sys.functions values (288, 'sql_mul', '*', 'calc', 0, 1, false, false, false, 2000, true, false);
insert into sys.args values (44060, 288, 'res_0', 'bigint', 64, 0, 0, 0);
insert into sys.args values (44061, 288, 'arg_1', 'bigint', 64, 0, 1, 1);
insert into sys.args values (44062, 288, 'arg_2', 'smallint', 16, 0, 1, 2);
insert into sys.functions values (289, 'sql_mul', '*', 'calc', 0, 1, false, false, false, 2000, true, false);
insert into sys.args values (44063, 289, 'res_0', 'bigint', 64, 0, 0, 0);
insert into sys.args values (44064, 289, 'arg_1', 'smallint', 16, 0, 1, 1);
insert into sys.args values (44065, 289, 'arg_2', 'bigint', 64, 0, 1, 2);
insert into sys.functions values (290, 'sql_div', '/', 'calc', 0, 1, false, false, false, 2000, true, false);
insert into sys.args values (44066, 290, 'res_0', 'bigint', 64, 0, 0, 0);
insert into sys.args values (44067, 290, 'arg_1', 'bigint', 64, 0, 1, 1);
insert into sys.args values (44068, 290, 'arg_2', 'smallint', 16, 0, 1, 2);
insert into sys.functions values (291, 'sql_mul', '*', 'calc', 0, 1, false, false, false, 2000, true, false);
insert into sys.args values (44069, 291, 'res_0', 'bigint', 64, 0, 0, 0);
insert into sys.args values (44070, 291, 'arg_1', 'bigint', 64, 0, 1, 1);
insert into sys.args values (44071, 291, 'arg_2', 'int', 32, 0, 1, 2);
insert into sys.functions values (292, 'sql_mul', '*', 'calc', 0, 1, false, false, false, 2000, true, false);
insert into sys.args values (44072, 292, 'res_0', 'bigint', 64, 0, 0, 0);
insert into sys.args values (44073, 292, 'arg_1', 'int', 32, 0, 1, 1);
insert into sys.args values (44074, 292, 'arg_2', 'bigint', 64, 0, 1, 2);
insert into sys.functions values (293, 'sql_div', '/', 'calc', 0, 1, false, false, false, 2000, true, false);
insert into sys.args values (44075, 293, 'res_0', 'bigint', 64, 0, 0, 0);
insert into sys.args values (44076, 293, 'arg_1', 'bigint', 64, 0, 1, 1);
insert into sys.args values (44077, 293, 'arg_2', 'int', 32, 0, 1, 2);
insert into sys.functions values (294, 'sql_mul', '*', 'calc', 0, 1, false, false, false, 2000, true, false);
insert into sys.args values (44078, 294, 'res_0', 'decimal', 4, 0, 0, 0);
insert into sys.args values (44079, 294, 'arg_1', 'decimal', 4, 0, 1, 1);
insert into sys.args values (44080, 294, 'arg_2', 'tinyint', 8, 0, 1, 2);
insert into sys.functions values (295, 'sql_mul', '*', 'calc', 0, 1, false, false, false, 2000, true, false);
insert into sys.args values (44081, 295, 'res_0', 'decimal', 4, 0, 0, 0);
insert into sys.args values (44082, 295, 'arg_1', 'tinyint', 8, 0, 1, 1);
insert into sys.args values (44083, 295, 'arg_2', 'decimal', 4, 0, 1, 2);
insert into sys.functions values (296, 'sql_div', '/', 'calc', 0, 1, false, false, false, 2000, true, false);
insert into sys.args values (44084, 296, 'res_0', 'decimal', 4, 0, 0, 0);
insert into sys.args values (44085, 296, 'arg_1', 'decimal', 4, 0, 1, 1);
insert into sys.args values (44086, 296, 'arg_2', 'tinyint', 8, 0, 1, 2);
insert into sys.functions values (297, 'sql_mul', '*', 'calc', 0, 1, false, false, false, 2000, true, false);
insert into sys.args values (44087, 297, 'res_0', 'decimal', 9, 0, 0, 0);
insert into sys.args values (44088, 297, 'arg_1', 'decimal', 9, 0, 1, 1);
insert into sys.args values (44089, 297, 'arg_2', 'tinyint', 8, 0, 1, 2);
insert into sys.functions values (298, 'sql_mul', '*', 'calc', 0, 1, false, false, false, 2000, true, false);
insert into sys.args values (44090, 298, 'res_0', 'decimal', 9, 0, 0, 0);
insert into sys.args values (44091, 298, 'arg_1', 'tinyint', 8, 0, 1, 1);
insert into sys.args values (44092, 298, 'arg_2', 'decimal', 9, 0, 1, 2);
insert into sys.functions values (299, 'sql_div', '/', 'calc', 0, 1, false, false, false, 2000, true, false);
insert into sys.args values (44093, 299, 'res_0', 'decimal', 9, 0, 0, 0);
insert into sys.args values (44094, 299, 'arg_1', 'decimal', 9, 0, 1, 1);
insert into sys.args values (44095, 299, 'arg_2', 'tinyint', 8, 0, 1, 2);
insert into sys.functions values (300, 'sql_mul', '*', 'calc', 0, 1, false, false, false, 2000, true, false);
insert into sys.args values (44096, 300, 'res_0', 'decimal', 9, 0, 0, 0);
insert into sys.args values (44097, 300, 'arg_1', 'decimal', 9, 0, 1, 1);
insert into sys.args values (44098, 300, 'arg_2', 'smallint', 16, 0, 1, 2);
insert into sys.functions values (301, 'sql_mul', '*', 'calc', 0, 1, false, false, false, 2000, true, false);
insert into sys.args values (44099, 301, 'res_0', 'decimal', 9, 0, 0, 0);
insert into sys.args values (44100, 301, 'arg_1', 'smallint', 16, 0, 1, 1);
insert into sys.args values (44101, 301, 'arg_2', 'decimal', 9, 0, 1, 2);
insert into sys.functions values (302, 'sql_div', '/', 'calc', 0, 1, false, false, false, 2000, true, false);
insert into sys.args values (44102, 302, 'res_0', 'decimal', 9, 0, 0, 0);
insert into sys.args values (44103, 302, 'arg_1', 'decimal', 9, 0, 1, 1);
insert into sys.args values (44104, 302, 'arg_2', 'smallint', 16, 0, 1, 2);
insert into sys.functions values (303, 'sql_mul', '*', 'calc', 0, 1, false, false, false, 2000, true, false);
insert into sys.args values (44105, 303, 'res_0', 'decimal', 18, 0, 0, 0);
insert into sys.args values (44106, 303, 'arg_1', 'decimal', 18, 0, 1, 1);
insert into sys.args values (44107, 303, 'arg_2', 'tinyint', 8, 0, 1, 2);
insert into sys.functions values (304, 'sql_mul', '*', 'calc', 0, 1, false, false, false, 2000, true, false);
insert into sys.args values (44108, 304, 'res_0', 'decimal', 18, 0, 0, 0);
insert into sys.args values (44109, 304, 'arg_1', 'tinyint', 8, 0, 1, 1);
insert into sys.args values (44110, 304, 'arg_2', 'decimal', 18, 0, 1, 2);
insert into sys.functions values (305, 'sql_div', '/', 'calc', 0, 1, false, false, false, 2000, true, false);
insert into sys.args values (44111, 305, 'res_0', 'decimal', 18, 0, 0, 0);
insert into sys.args values (44112, 305, 'arg_1', 'decimal', 18, 0, 1, 1);
insert into sys.args values (44113, 305, 'arg_2', 'tinyint', 8, 0, 1, 2);
insert into sys.functions values (306, 'sql_mul', '*', 'calc', 0, 1, false, false, false, 2000, true, false);
insert into sys.args values (44114, 306, 'res_0', 'decimal', 18, 0, 0, 0);
insert into sys.args values (44115, 306, 'arg_1', 'decimal', 18, 0, 1, 1);
insert into sys.args values (44116, 306, 'arg_2', 'smallint', 16, 0, 1, 2);
insert into sys.functions values (307, 'sql_mul', '*', 'calc', 0, 1, false, false, false, 2000, true, false);
insert into sys.args values (44117, 307, 'res_0', 'decimal', 18, 0, 0, 0);
insert into sys.args values (44118, 307, 'arg_1', 'smallint', 16, 0, 1, 1);
insert into sys.args values (44119, 307, 'arg_2', 'decimal', 18, 0, 1, 2);
insert into sys.functions values (308, 'sql_div', '/', 'calc', 0, 1, false, false, false, 2000, true, false);
insert into sys.args values (44120, 308, 'res_0', 'decimal', 18, 0, 0, 0);
insert into sys.args values (44121, 308, 'arg_1', 'decimal', 18, 0, 1, 1);
insert into sys.args values (44122, 308, 'arg_2', 'smallint', 16, 0, 1, 2);
insert into sys.functions values (309, 'sql_mul', '*', 'calc', 0, 1, false, false, false, 2000, true, false);
insert into sys.args values (44123, 309, 'res_0', 'decimal', 18, 0, 0, 0);
insert into sys.args values (44124, 309, 'arg_1', 'decimal', 18, 0, 1, 1);
insert into sys.args values (44125, 309, 'arg_2', 'int', 32, 0, 1, 2);
insert into sys.functions values (310, 'sql_mul', '*', 'calc', 0, 1, false, false, false, 2000, true, false);
insert into sys.args values (44126, 310, 'res_0', 'decimal', 18, 0, 0, 0);
insert into sys.args values (44127, 310, 'arg_1', 'int', 32, 0, 1, 1);
insert into sys.args values (44128, 310, 'arg_2', 'decimal', 18, 0, 1, 2);
insert into sys.functions values (311, 'sql_div', '/', 'calc', 0, 1, false, false, false, 2000, true, false);
insert into sys.args values (44129, 311, 'res_0', 'decimal', 18, 0, 0, 0);
insert into sys.args values (44130, 311, 'arg_1', 'decimal', 18, 0, 1, 1);
insert into sys.args values (44131, 311, 'arg_2', 'int', 32, 0, 1, 2);
insert into sys.functions values (312, 'sql_mul', '*', 'calc', 0, 1, false, false, false, 2000, true, false);
insert into sys.args values (44132, 312, 'res_0', 'decimal', 9, 0, 0, 0);
insert into sys.args values (44133, 312, 'arg_1', 'decimal', 9, 0, 1, 1);
insert into sys.args values (44134, 312, 'arg_2', 'decimal', 4, 0, 1, 2);
insert into sys.functions values (313, 'sql_div', '/', 'calc', 0, 1, false, false, false, 2000, true, false);
insert into sys.args values (44135, 313, 'res_0', 'decimal', 9, 0, 0, 0);
insert into sys.args values (44136, 313, 'arg_1', 'decimal', 9, 0, 1, 1);
insert into sys.args values (44137, 313, 'arg_2', 'decimal', 4, 0, 1, 2);
insert into sys.functions values (314, 'sql_mul', '*', 'calc', 0, 1, false, false, false, 2000, true, false);
insert into sys.args values (44138, 314, 'res_0', 'decimal', 18, 0, 0, 0);
insert into sys.args values (44139, 314, 'arg_1', 'decimal', 18, 0, 1, 1);
insert into sys.args values (44140, 314, 'arg_2', 'decimal', 4, 0, 1, 2);
insert into sys.functions values (315, 'sql_div', '/', 'calc', 0, 1, false, false, false, 2000, true, false);
insert into sys.args values (44141, 315, 'res_0', 'decimal', 18, 0, 0, 0);
insert into sys.args values (44142, 315, 'arg_1', 'decimal', 18, 0, 1, 1);
insert into sys.args values (44143, 315, 'arg_2', 'decimal', 4, 0, 1, 2);
insert into sys.functions values (316, 'sql_mul', '*', 'calc', 0, 1, false, false, false, 2000, true, false);
insert into sys.args values (44144, 316, 'res_0', 'decimal', 18, 0, 0, 0);
insert into sys.args values (44145, 316, 'arg_1', 'decimal', 18, 0, 1, 1);
insert into sys.args values (44146, 316, 'arg_2', 'decimal', 9, 0, 1, 2);
insert into sys.functions values (317, 'sql_div', '/', 'calc', 0, 1, false, false, false, 2000, true, false);
insert into sys.args values (44147, 317, 'res_0', 'decimal', 18, 0, 0, 0);
insert into sys.args values (44148, 317, 'arg_1', 'decimal', 18, 0, 1, 1);
insert into sys.args values (44149, 317, 'arg_2', 'decimal', 9, 0, 1, 2);
insert into sys.functions values (318, 'sql_sub', '-', 'calc', 0, 1, false, false, false, 2000, true, false);
insert into sys.args values (44150, 318, 'res_0', 'tinyint', 8, 0, 0, 0);
insert into sys.args values (44151, 318, 'arg_1', 'tinyint', 8, 0, 1, 1);
insert into sys.args values (44152, 318, 'arg_2', 'tinyint', 8, 0, 1, 2);
insert into sys.functions values (319, 'sql_add', '+', 'calc', 0, 1, false, false, false, 2000, true, false);
insert into sys.args values (44153, 319, 'res_0', 'tinyint', 8, 0, 0, 0);
insert into sys.args values (44154, 319, 'arg_1', 'tinyint', 8, 0, 1, 1);
insert into sys.args values (44155, 319, 'arg_2', 'tinyint', 8, 0, 1, 2);
insert into sys.functions values (320, 'sql_mul', '*', 'calc', 0, 1, false, false, false, 2000, true, false);
insert into sys.args values (44156, 320, 'res_0', 'tinyint', 8, 0, 0, 0);
insert into sys.args values (44157, 320, 'arg_1', 'tinyint', 8, 0, 1, 1);
insert into sys.args values (44158, 320, 'arg_2', 'tinyint', 8, 0, 1, 2);
insert into sys.functions values (321, 'sql_div', '/', 'calc', 0, 1, false, false, false, 2000, true, false);
insert into sys.args values (44159, 321, 'res_0', 'tinyint', 8, 0, 0, 0);
insert into sys.args values (44160, 321, 'arg_1', 'tinyint', 8, 0, 1, 1);
insert into sys.args values (44161, 321, 'arg_2', 'tinyint', 8, 0, 1, 2);
insert into sys.functions values (322, 'bit_and', 'and', 'calc', 0, 1, false, false, false, 2000, true, false);
insert into sys.args values (44162, 322, 'res_0', 'tinyint', 8, 0, 0, 0);
insert into sys.args values (44163, 322, 'arg_1', 'tinyint', 8, 0, 1, 1);
insert into sys.args values (44164, 322, 'arg_2', 'tinyint', 8, 0, 1, 2);
insert into sys.functions values (323, 'bit_or', 'or', 'calc', 0, 1, false, false, false, 2000, true, false);
insert into sys.args values (44165, 323, 'res_0', 'tinyint', 8, 0, 0, 0);
insert into sys.args values (44166, 323, 'arg_1', 'tinyint', 8, 0, 1, 1);
insert into sys.args values (44167, 323, 'arg_2', 'tinyint', 8, 0, 1, 2);
insert into sys.functions values (324, 'bit_xor', 'xor', 'calc', 0, 1, false, false, false, 2000, true, false);
insert into sys.args values (44168, 324, 'res_0', 'tinyint', 8, 0, 0, 0);
insert into sys.args values (44169, 324, 'arg_1', 'tinyint', 8, 0, 1, 1);
insert into sys.args values (44170, 324, 'arg_2', 'tinyint', 8, 0, 1, 2);
insert into sys.functions values (325, 'bit_not', 'not', 'calc', 0, 1, false, false, false, 2000, true, false);
insert into sys.args values (44171, 325, 'res_0', 'tinyint', 8, 0, 0, 0);
insert into sys.args values (44172, 325, 'arg_1', 'tinyint', 8, 0, 1, 1);
insert into sys.functions values (326, 'left_shift', '<<', 'calc', 0, 1, false, false, false, 2000, true, false);
insert into sys.args values (44173, 326, 'res_0', 'tinyint', 8, 0, 0, 0);
insert into sys.args values (44174, 326, 'arg_1', 'tinyint', 8, 0, 1, 1);
insert into sys.args values (44175, 326, 'arg_2', 'int', 32, 0, 1, 2);
insert into sys.functions values (327, 'right_shift', '>>', 'calc', 0, 1, false, false, false, 2000, true, false);
insert into sys.args values (44176, 327, 'res_0', 'tinyint', 8, 0, 0, 0);
insert into sys.args values (44177, 327, 'arg_1', 'tinyint', 8, 0, 1, 1);
insert into sys.args values (44178, 327, 'arg_2', 'int', 32, 0, 1, 2);
insert into sys.functions values (328, 'sql_neg', '-', 'calc', 0, 1, false, false, false, 2000, true, false);
insert into sys.args values (44179, 328, 'res_0', 'tinyint', 8, 0, 0, 0);
insert into sys.args values (44180, 328, 'arg_1', 'tinyint', 8, 0, 1, 1);
insert into sys.functions values (329, 'abs', 'abs', 'calc', 0, 1, false, false, false, 2000, true, false);
insert into sys.args values (44181, 329, 'res_0', 'tinyint', 8, 0, 0, 0);
insert into sys.args values (44182, 329, 'arg_1', 'tinyint', 8, 0, 1, 1);
insert into sys.functions values (330, 'sign', 'sign', 'calc', 0, 1, false, false, false, 2000, true, false);
insert into sys.args values (44183, 330, 'res_0', 'tinyint', 8, 0, 0, 0);
insert into sys.args values (44184, 330, 'arg_1', 'tinyint', 8, 0, 1, 1);
insert into sys.functions values (333, 'sql_mul', '*', 'calc', 0, 1, false, false, false, 2000, true, false);
insert into sys.args values (44185, 333, 'res_0', 'month_interval', 3, 0, 0, 0);
insert into sys.args values (44186, 333, 'arg_1', 'month_interval', 3, 0, 1, 1);
insert into sys.args values (44187, 333, 'arg_2', 'tinyint', 8, 0, 1, 2);
insert into sys.functions values (334, 'sql_mul', '*', 'calc', 0, 1, false, false, false, 2000, true, false);
insert into sys.args values (44188, 334, 'res_0', 'day_interval', 4, 0, 0, 0);
insert into sys.args values (44189, 334, 'arg_1', 'day_interval', 4, 0, 1, 1);
insert into sys.args values (44190, 334, 'arg_2', 'tinyint', 8, 0, 1, 2);
insert into sys.functions values (335, 'sql_mul', '*', 'calc', 0, 1, false, false, false, 2000, true, false);
insert into sys.args values (44191, 335, 'res_0', 'sec_interval', 13, 0, 0, 0);
insert into sys.args values (44192, 335, 'arg_1', 'sec_interval', 13, 0, 1, 1);
insert into sys.args values (44193, 335, 'arg_2', 'tinyint', 8, 0, 1, 2);
insert into sys.functions values (336, 'sql_div', '/', 'calc', 0, 1, false, false, false, 2000, true, false);
insert into sys.args values (44194, 336, 'res_0', 'month_interval', 3, 0, 0, 0);
insert into sys.args values (44195, 336, 'arg_1', 'month_interval', 3, 0, 1, 1);
insert into sys.args values (44196, 336, 'arg_2', 'tinyint', 8, 0, 1, 2);
insert into sys.functions values (337, 'sql_div', '/', 'calc', 0, 1, false, false, false, 2000, true, false);
insert into sys.args values (44197, 337, 'res_0', 'day_interval', 4, 0, 0, 0);
insert into sys.args values (44198, 337, 'arg_1', 'day_interval', 4, 0, 1, 1);
insert into sys.args values (44199, 337, 'arg_2', 'tinyint', 8, 0, 1, 2);
insert into sys.functions values (338, 'sql_div', '/', 'calc', 0, 1, false, false, false, 2000, true, false);
insert into sys.args values (44200, 338, 'res_0', 'sec_interval', 13, 0, 0, 0);
insert into sys.args values (44201, 338, 'arg_1', 'sec_interval', 13, 0, 1, 1);
insert into sys.args values (44202, 338, 'arg_2', 'tinyint', 8, 0, 1, 2);
insert into sys.functions values (339, 'sql_sub', '-', 'calc', 0, 1, false, false, false, 2000, true, false);
insert into sys.args values (44203, 339, 'res_0', 'smallint', 16, 0, 0, 0);
insert into sys.args values (44204, 339, 'arg_1', 'smallint', 16, 0, 1, 1);
insert into sys.args values (44205, 339, 'arg_2', 'smallint', 16, 0, 1, 2);
insert into sys.functions values (340, 'sql_add', '+', 'calc', 0, 1, false, false, false, 2000, true, false);
insert into sys.args values (44206, 340, 'res_0', 'smallint', 16, 0, 0, 0);
insert into sys.args values (44207, 340, 'arg_1', 'smallint', 16, 0, 1, 1);
insert into sys.args values (44208, 340, 'arg_2', 'smallint', 16, 0, 1, 2);
insert into sys.functions values (341, 'sql_mul', '*', 'calc', 0, 1, false, false, false, 2000, true, false);
insert into sys.args values (44209, 341, 'res_0', 'smallint', 16, 0, 0, 0);
insert into sys.args values (44210, 341, 'arg_1', 'smallint', 16, 0, 1, 1);
insert into sys.args values (44211, 341, 'arg_2', 'smallint', 16, 0, 1, 2);
insert into sys.functions values (342, 'sql_div', '/', 'calc', 0, 1, false, false, false, 2000, true, false);
insert into sys.args values (44212, 342, 'res_0', 'smallint', 16, 0, 0, 0);
insert into sys.args values (44213, 342, 'arg_1', 'smallint', 16, 0, 1, 1);
insert into sys.args values (44214, 342, 'arg_2', 'smallint', 16, 0, 1, 2);
insert into sys.functions values (343, 'bit_and', 'and', 'calc', 0, 1, false, false, false, 2000, true, false);
insert into sys.args values (44215, 343, 'res_0', 'smallint', 16, 0, 0, 0);
insert into sys.args values (44216, 343, 'arg_1', 'smallint', 16, 0, 1, 1);
insert into sys.args values (44217, 343, 'arg_2', 'smallint', 16, 0, 1, 2);
insert into sys.functions values (344, 'bit_or', 'or', 'calc', 0, 1, false, false, false, 2000, true, false);
insert into sys.args values (44218, 344, 'res_0', 'smallint', 16, 0, 0, 0);
insert into sys.args values (44219, 344, 'arg_1', 'smallint', 16, 0, 1, 1);
insert into sys.args values (44220, 344, 'arg_2', 'smallint', 16, 0, 1, 2);
insert into sys.functions values (345, 'bit_xor', 'xor', 'calc', 0, 1, false, false, false, 2000, true, false);
insert into sys.args values (44221, 345, 'res_0', 'smallint', 16, 0, 0, 0);
insert into sys.args values (44222, 345, 'arg_1', 'smallint', 16, 0, 1, 1);
insert into sys.args values (44223, 345, 'arg_2', 'smallint', 16, 0, 1, 2);
insert into sys.functions values (346, 'bit_not', 'not', 'calc', 0, 1, false, false, false, 2000, true, false);
insert into sys.args values (44224, 346, 'res_0', 'smallint', 16, 0, 0, 0);
insert into sys.args values (44225, 346, 'arg_1', 'smallint', 16, 0, 1, 1);
insert into sys.functions values (347, 'left_shift', '<<', 'calc', 0, 1, false, false, false, 2000, true, false);
insert into sys.args values (44226, 347, 'res_0', 'smallint', 16, 0, 0, 0);
insert into sys.args values (44227, 347, 'arg_1', 'smallint', 16, 0, 1, 1);
insert into sys.args values (44228, 347, 'arg_2', 'int', 32, 0, 1, 2);
insert into sys.functions values (348, 'right_shift', '>>', 'calc', 0, 1, false, false, false, 2000, true, false);
insert into sys.args values (44229, 348, 'res_0', 'smallint', 16, 0, 0, 0);
insert into sys.args values (44230, 348, 'arg_1', 'smallint', 16, 0, 1, 1);
insert into sys.args values (44231, 348, 'arg_2', 'int', 32, 0, 1, 2);
insert into sys.functions values (349, 'sql_neg', '-', 'calc', 0, 1, false, false, false, 2000, true, false);
insert into sys.args values (44232, 349, 'res_0', 'smallint', 16, 0, 0, 0);
insert into sys.args values (44233, 349, 'arg_1', 'smallint', 16, 0, 1, 1);
insert into sys.functions values (350, 'abs', 'abs', 'calc', 0, 1, false, false, false, 2000, true, false);
insert into sys.args values (44234, 350, 'res_0', 'smallint', 16, 0, 0, 0);
insert into sys.args values (44235, 350, 'arg_1', 'smallint', 16, 0, 1, 1);
insert into sys.functions values (351, 'sign', 'sign', 'calc', 0, 1, false, false, false, 2000, true, false);
insert into sys.args values (44236, 351, 'res_0', 'tinyint', 8, 0, 0, 0);
insert into sys.args values (44237, 351, 'arg_1', 'smallint', 16, 0, 1, 1);
insert into sys.functions values (354, 'sql_mul', '*', 'calc', 0, 1, false, false, false, 2000, true, false);
insert into sys.args values (44238, 354, 'res_0', 'month_interval', 3, 0, 0, 0);
insert into sys.args values (44239, 354, 'arg_1', 'month_interval', 3, 0, 1, 1);
insert into sys.args values (44240, 354, 'arg_2', 'smallint', 16, 0, 1, 2);
insert into sys.functions values (355, 'sql_mul', '*', 'calc', 0, 1, false, false, false, 2000, true, false);
insert into sys.args values (44241, 355, 'res_0', 'day_interval', 4, 0, 0, 0);
insert into sys.args values (44242, 355, 'arg_1', 'day_interval', 4, 0, 1, 1);
insert into sys.args values (44243, 355, 'arg_2', 'smallint', 16, 0, 1, 2);
insert into sys.functions values (356, 'sql_mul', '*', 'calc', 0, 1, false, false, false, 2000, true, false);
insert into sys.args values (44244, 356, 'res_0', 'sec_interval', 13, 0, 0, 0);
insert into sys.args values (44245, 356, 'arg_1', 'sec_interval', 13, 0, 1, 1);
insert into sys.args values (44246, 356, 'arg_2', 'smallint', 16, 0, 1, 2);
insert into sys.functions values (357, 'sql_div', '/', 'calc', 0, 1, false, false, false, 2000, true, false);
insert into sys.args values (44247, 357, 'res_0', 'month_interval', 3, 0, 0, 0);
insert into sys.args values (44248, 357, 'arg_1', 'month_interval', 3, 0, 1, 1);
insert into sys.args values (44249, 357, 'arg_2', 'smallint', 16, 0, 1, 2);
insert into sys.functions values (358, 'sql_div', '/', 'calc', 0, 1, false, false, false, 2000, true, false);
insert into sys.args values (44250, 358, 'res_0', 'day_interval', 4, 0, 0, 0);
insert into sys.args values (44251, 358, 'arg_1', 'day_interval', 4, 0, 1, 1);
insert into sys.args values (44252, 358, 'arg_2', 'smallint', 16, 0, 1, 2);
insert into sys.functions values (359, 'sql_div', '/', 'calc', 0, 1, false, false, false, 2000, true, false);
insert into sys.args values (44253, 359, 'res_0', 'sec_interval', 13, 0, 0, 0);
insert into sys.args values (44254, 359, 'arg_1', 'sec_interval', 13, 0, 1, 1);
insert into sys.args values (44255, 359, 'arg_2', 'smallint', 16, 0, 1, 2);
insert into sys.functions values (360, 'sql_sub', '-', 'calc', 0, 1, false, false, false, 2000, true, false);
insert into sys.args values (44256, 360, 'res_0', 'int', 32, 0, 0, 0);
insert into sys.args values (44257, 360, 'arg_1', 'int', 32, 0, 1, 1);
insert into sys.args values (44258, 360, 'arg_2', 'int', 32, 0, 1, 2);
insert into sys.functions values (361, 'sql_add', '+', 'calc', 0, 1, false, false, false, 2000, true, false);
insert into sys.args values (44259, 361, 'res_0', 'int', 32, 0, 0, 0);
insert into sys.args values (44260, 361, 'arg_1', 'int', 32, 0, 1, 1);
insert into sys.args values (44261, 361, 'arg_2', 'int', 32, 0, 1, 2);
insert into sys.functions values (362, 'sql_mul', '*', 'calc', 0, 1, false, false, false, 2000, true, false);
insert into sys.args values (44262, 362, 'res_0', 'int', 32, 0, 0, 0);
insert into sys.args values (44263, 362, 'arg_1', 'int', 32, 0, 1, 1);
insert into sys.args values (44264, 362, 'arg_2', 'int', 32, 0, 1, 2);
insert into sys.functions values (363, 'sql_div', '/', 'calc', 0, 1, false, false, false, 2000, true, false);
insert into sys.args values (44265, 363, 'res_0', 'int', 32, 0, 0, 0);
insert into sys.args values (44266, 363, 'arg_1', 'int', 32, 0, 1, 1);
insert into sys.args values (44267, 363, 'arg_2', 'int', 32, 0, 1, 2);
insert into sys.functions values (364, 'bit_and', 'and', 'calc', 0, 1, false, false, false, 2000, true, false);
insert into sys.args values (44268, 364, 'res_0', 'int', 32, 0, 0, 0);
insert into sys.args values (44269, 364, 'arg_1', 'int', 32, 0, 1, 1);
insert into sys.args values (44270, 364, 'arg_2', 'int', 32, 0, 1, 2);
insert into sys.functions values (365, 'bit_or', 'or', 'calc', 0, 1, false, false, false, 2000, true, false);
insert into sys.args values (44271, 365, 'res_0', 'int', 32, 0, 0, 0);
insert into sys.args values (44272, 365, 'arg_1', 'int', 32, 0, 1, 1);
insert into sys.args values (44273, 365, 'arg_2', 'int', 32, 0, 1, 2);
insert into sys.functions values (366, 'bit_xor', 'xor', 'calc', 0, 1, false, false, false, 2000, true, false);
insert into sys.args values (44274, 366, 'res_0', 'int', 32, 0, 0, 0);
insert into sys.args values (44275, 366, 'arg_1', 'int', 32, 0, 1, 1);
insert into sys.args values (44276, 366, 'arg_2', 'int', 32, 0, 1, 2);
insert into sys.functions values (367, 'bit_not', 'not', 'calc', 0, 1, false, false, false, 2000, true, false);
insert into sys.args values (44277, 367, 'res_0', 'int', 32, 0, 0, 0);
insert into sys.args values (44278, 367, 'arg_1', 'int', 32, 0, 1, 1);
insert into sys.functions values (368, 'left_shift', '<<', 'calc', 0, 1, false, false, false, 2000, true, false);
insert into sys.args values (44279, 368, 'res_0', 'int', 32, 0, 0, 0);
insert into sys.args values (44280, 368, 'arg_1', 'int', 32, 0, 1, 1);
insert into sys.args values (44281, 368, 'arg_2', 'int', 32, 0, 1, 2);
insert into sys.functions values (369, 'right_shift', '>>', 'calc', 0, 1, false, false, false, 2000, true, false);
insert into sys.args values (44282, 369, 'res_0', 'int', 32, 0, 0, 0);
insert into sys.args values (44283, 369, 'arg_1', 'int', 32, 0, 1, 1);
insert into sys.args values (44284, 369, 'arg_2', 'int', 32, 0, 1, 2);
insert into sys.functions values (370, 'sql_neg', '-', 'calc', 0, 1, false, false, false, 2000, true, false);
insert into sys.args values (44285, 370, 'res_0', 'int', 32, 0, 0, 0);
insert into sys.args values (44286, 370, 'arg_1', 'int', 32, 0, 1, 1);
insert into sys.functions values (371, 'abs', 'abs', 'calc', 0, 1, false, false, false, 2000, true, false);
insert into sys.args values (44287, 371, 'res_0', 'int', 32, 0, 0, 0);
insert into sys.args values (44288, 371, 'arg_1', 'int', 32, 0, 1, 1);
insert into sys.functions values (372, 'sign', 'sign', 'calc', 0, 1, false, false, false, 2000, true, false);
insert into sys.args values (44289, 372, 'res_0', 'tinyint', 8, 0, 0, 0);
insert into sys.args values (44290, 372, 'arg_1', 'int', 32, 0, 1, 1);
insert into sys.functions values (375, 'sql_mul', '*', 'calc', 0, 1, false, false, false, 2000, true, false);
insert into sys.args values (44291, 375, 'res_0', 'month_interval', 3, 0, 0, 0);
insert into sys.args values (44292, 375, 'arg_1', 'month_interval', 3, 0, 1, 1);
insert into sys.args values (44293, 375, 'arg_2', 'int', 32, 0, 1, 2);
insert into sys.functions values (376, 'sql_mul', '*', 'calc', 0, 1, false, false, false, 2000, true, false);
insert into sys.args values (44294, 376, 'res_0', 'day_interval', 4, 0, 0, 0);
insert into sys.args values (44295, 376, 'arg_1', 'day_interval', 4, 0, 1, 1);
insert into sys.args values (44296, 376, 'arg_2', 'int', 32, 0, 1, 2);
insert into sys.functions values (377, 'sql_mul', '*', 'calc', 0, 1, false, false, false, 2000, true, false);
insert into sys.args values (44297, 377, 'res_0', 'sec_interval', 13, 0, 0, 0);
insert into sys.args values (44298, 377, 'arg_1', 'sec_interval', 13, 0, 1, 1);
insert into sys.args values (44299, 377, 'arg_2', 'int', 32, 0, 1, 2);
insert into sys.functions values (378, 'sql_div', '/', 'calc', 0, 1, false, false, false, 2000, true, false);
insert into sys.args values (44300, 378, 'res_0', 'month_interval', 3, 0, 0, 0);
insert into sys.args values (44301, 378, 'arg_1', 'month_interval', 3, 0, 1, 1);
insert into sys.args values (44302, 378, 'arg_2', 'int', 32, 0, 1, 2);
insert into sys.functions values (379, 'sql_div', '/', 'calc', 0, 1, false, false, false, 2000, true, false);
insert into sys.args values (44303, 379, 'res_0', 'day_interval', 4, 0, 0, 0);
insert into sys.args values (44304, 379, 'arg_1', 'day_interval', 4, 0, 1, 1);
insert into sys.args values (44305, 379, 'arg_2', 'int', 32, 0, 1, 2);
insert into sys.functions values (380, 'sql_div', '/', 'calc', 0, 1, false, false, false, 2000, true, false);
insert into sys.args values (44306, 380, 'res_0', 'sec_interval', 13, 0, 0, 0);
insert into sys.args values (44307, 380, 'arg_1', 'sec_interval', 13, 0, 1, 1);
insert into sys.args values (44308, 380, 'arg_2', 'int', 32, 0, 1, 2);
insert into sys.functions values (381, 'sql_sub', '-', 'calc', 0, 1, false, false, false, 2000, true, false);
insert into sys.args values (44309, 381, 'res_0', 'bigint', 64, 0, 0, 0);
insert into sys.args values (44310, 381, 'arg_1', 'bigint', 64, 0, 1, 1);
insert into sys.args values (44311, 381, 'arg_2', 'bigint', 64, 0, 1, 2);
insert into sys.functions values (382, 'sql_add', '+', 'calc', 0, 1, false, false, false, 2000, true, false);
insert into sys.args values (44312, 382, 'res_0', 'bigint', 64, 0, 0, 0);
insert into sys.args values (44313, 382, 'arg_1', 'bigint', 64, 0, 1, 1);
insert into sys.args values (44314, 382, 'arg_2', 'bigint', 64, 0, 1, 2);
insert into sys.functions values (383, 'sql_mul', '*', 'calc', 0, 1, false, false, false, 2000, true, false);
insert into sys.args values (44315, 383, 'res_0', 'bigint', 64, 0, 0, 0);
insert into sys.args values (44316, 383, 'arg_1', 'bigint', 64, 0, 1, 1);
insert into sys.args values (44317, 383, 'arg_2', 'bigint', 64, 0, 1, 2);
insert into sys.functions values (384, 'sql_div', '/', 'calc', 0, 1, false, false, false, 2000, true, false);
insert into sys.args values (44318, 384, 'res_0', 'bigint', 64, 0, 0, 0);
insert into sys.args values (44319, 384, 'arg_1', 'bigint', 64, 0, 1, 1);
insert into sys.args values (44320, 384, 'arg_2', 'bigint', 64, 0, 1, 2);
insert into sys.functions values (385, 'bit_and', 'and', 'calc', 0, 1, false, false, false, 2000, true, false);
insert into sys.args values (44321, 385, 'res_0', 'bigint', 64, 0, 0, 0);
insert into sys.args values (44322, 385, 'arg_1', 'bigint', 64, 0, 1, 1);
insert into sys.args values (44323, 385, 'arg_2', 'bigint', 64, 0, 1, 2);
insert into sys.functions values (386, 'bit_or', 'or', 'calc', 0, 1, false, false, false, 2000, true, false);
insert into sys.args values (44324, 386, 'res_0', 'bigint', 64, 0, 0, 0);
insert into sys.args values (44325, 386, 'arg_1', 'bigint', 64, 0, 1, 1);
insert into sys.args values (44326, 386, 'arg_2', 'bigint', 64, 0, 1, 2);
insert into sys.functions values (387, 'bit_xor', 'xor', 'calc', 0, 1, false, false, false, 2000, true, false);
insert into sys.args values (44327, 387, 'res_0', 'bigint', 64, 0, 0, 0);
insert into sys.args values (44328, 387, 'arg_1', 'bigint', 64, 0, 1, 1);
insert into sys.args values (44329, 387, 'arg_2', 'bigint', 64, 0, 1, 2);
insert into sys.functions values (388, 'bit_not', 'not', 'calc', 0, 1, false, false, false, 2000, true, false);
insert into sys.args values (44330, 388, 'res_0', 'bigint', 64, 0, 0, 0);
insert into sys.args values (44331, 388, 'arg_1', 'bigint', 64, 0, 1, 1);
insert into sys.functions values (389, 'left_shift', '<<', 'calc', 0, 1, false, false, false, 2000, true, false);
insert into sys.args values (44332, 389, 'res_0', 'bigint', 64, 0, 0, 0);
insert into sys.args values (44333, 389, 'arg_1', 'bigint', 64, 0, 1, 1);
insert into sys.args values (44334, 389, 'arg_2', 'int', 32, 0, 1, 2);
insert into sys.functions values (390, 'right_shift', '>>', 'calc', 0, 1, false, false, false, 2000, true, false);
insert into sys.args values (44335, 390, 'res_0', 'bigint', 64, 0, 0, 0);
insert into sys.args values (44336, 390, 'arg_1', 'bigint', 64, 0, 1, 1);
insert into sys.args values (44337, 390, 'arg_2', 'int', 32, 0, 1, 2);
insert into sys.functions values (391, 'sql_neg', '-', 'calc', 0, 1, false, false, false, 2000, true, false);
insert into sys.args values (44338, 391, 'res_0', 'bigint', 64, 0, 0, 0);
insert into sys.args values (44339, 391, 'arg_1', 'bigint', 64, 0, 1, 1);
insert into sys.functions values (392, 'abs', 'abs', 'calc', 0, 1, false, false, false, 2000, true, false);
insert into sys.args values (44340, 392, 'res_0', 'bigint', 64, 0, 0, 0);
insert into sys.args values (44341, 392, 'arg_1', 'bigint', 64, 0, 1, 1);
insert into sys.functions values (393, 'sign', 'sign', 'calc', 0, 1, false, false, false, 2000, true, false);
insert into sys.args values (44342, 393, 'res_0', 'tinyint', 8, 0, 0, 0);
insert into sys.args values (44343, 393, 'arg_1', 'bigint', 64, 0, 1, 1);
insert into sys.functions values (396, 'sql_mul', '*', 'calc', 0, 1, false, false, false, 2000, true, false);
insert into sys.args values (44344, 396, 'res_0', 'day_interval', 4, 0, 0, 0);
insert into sys.args values (44345, 396, 'arg_1', 'day_interval', 4, 0, 1, 1);
insert into sys.args values (44346, 396, 'arg_2', 'bigint', 64, 0, 1, 2);
insert into sys.functions values (397, 'sql_mul', '*', 'calc', 0, 1, false, false, false, 2000, true, false);
insert into sys.args values (44347, 397, 'res_0', 'sec_interval', 13, 0, 0, 0);
insert into sys.args values (44348, 397, 'arg_1', 'sec_interval', 13, 0, 1, 1);
insert into sys.args values (44349, 397, 'arg_2', 'bigint', 64, 0, 1, 2);
insert into sys.functions values (398, 'sql_div', '/', 'calc', 0, 1, false, false, false, 2000, true, false);
insert into sys.args values (44350, 398, 'res_0', 'month_interval', 3, 0, 0, 0);
insert into sys.args values (44351, 398, 'arg_1', 'month_interval', 3, 0, 1, 1);
insert into sys.args values (44352, 398, 'arg_2', 'bigint', 64, 0, 1, 2);
insert into sys.functions values (399, 'sql_div', '/', 'calc', 0, 1, false, false, false, 2000, true, false);
insert into sys.args values (44353, 399, 'res_0', 'day_interval', 4, 0, 0, 0);
insert into sys.args values (44354, 399, 'arg_1', 'day_interval', 4, 0, 1, 1);
insert into sys.args values (44355, 399, 'arg_2', 'bigint', 64, 0, 1, 2);
insert into sys.functions values (400, 'sql_div', '/', 'calc', 0, 1, false, false, false, 2000, true, false);
insert into sys.args values (44356, 400, 'res_0', 'sec_interval', 13, 0, 0, 0);
insert into sys.args values (44357, 400, 'arg_1', 'sec_interval', 13, 0, 1, 1);
insert into sys.args values (44358, 400, 'arg_2', 'bigint', 64, 0, 1, 2);
insert into sys.functions values (401, 'sql_sub', '-', 'calc', 0, 1, false, false, false, 2000, true, false);
insert into sys.args values (44359, 401, 'res_0', 'decimal', 2, 0, 0, 0);
insert into sys.args values (44360, 401, 'arg_1', 'decimal', 2, 0, 1, 1);
insert into sys.args values (44361, 401, 'arg_2', 'decimal', 2, 0, 1, 2);
insert into sys.functions values (402, 'sql_add', '+', 'calc', 0, 1, false, false, false, 2000, true, false);
insert into sys.args values (44362, 402, 'res_0', 'decimal', 2, 0, 0, 0);
insert into sys.args values (44363, 402, 'arg_1', 'decimal', 2, 0, 1, 1);
insert into sys.args values (44364, 402, 'arg_2', 'decimal', 2, 0, 1, 2);
insert into sys.functions values (403, 'sql_mul', '*', 'calc', 0, 1, false, false, false, 2000, true, false);
insert into sys.args values (44365, 403, 'res_0', 'decimal', 2, 0, 0, 0);
insert into sys.args values (44366, 403, 'arg_1', 'decimal', 2, 0, 1, 1);
insert into sys.args values (44367, 403, 'arg_2', 'decimal', 2, 0, 1, 2);
insert into sys.functions values (404, 'sql_div', '/', 'calc', 0, 1, false, false, false, 2000, true, false);
insert into sys.args values (44368, 404, 'res_0', 'decimal', 2, 0, 0, 0);
insert into sys.args values (44369, 404, 'arg_1', 'decimal', 2, 0, 1, 1);
insert into sys.args values (44370, 404, 'arg_2', 'decimal', 2, 0, 1, 2);
insert into sys.functions values (405, 'sql_neg', '-', 'calc', 0, 1, false, false, false, 2000, true, false);
insert into sys.args values (44371, 405, 'res_0', 'decimal', 2, 0, 0, 0);
insert into sys.args values (44372, 405, 'arg_1', 'decimal', 2, 0, 1, 1);
insert into sys.functions values (406, 'abs', 'abs', 'calc', 0, 1, false, false, false, 2000, true, false);
insert into sys.args values (44373, 406, 'res_0', 'decimal', 2, 0, 0, 0);
insert into sys.args values (44374, 406, 'arg_1', 'decimal', 2, 0, 1, 1);
insert into sys.functions values (407, 'sign', 'sign', 'calc', 0, 1, false, false, false, 2000, true, false);
insert into sys.args values (44375, 407, 'res_0', 'tinyint', 8, 0, 0, 0);
insert into sys.args values (44376, 407, 'arg_1', 'decimal', 2, 0, 1, 1);
insert into sys.functions values (410, 'sql_mul', '*', 'calc', 0, 1, false, false, false, 2000, true, false);
insert into sys.args values (44377, 410, 'res_0', 'month_interval', 3, 0, 0, 0);
insert into sys.args values (44378, 410, 'arg_1', 'month_interval', 3, 0, 1, 1);
insert into sys.args values (44379, 410, 'arg_2', 'decimal', 2, 0, 1, 2);
insert into sys.functions values (411, 'sql_mul', '*', 'calc', 0, 1, false, false, false, 2000, true, false);
insert into sys.args values (44380, 411, 'res_0', 'day_interval', 4, 0, 0, 0);
insert into sys.args values (44381, 411, 'arg_1', 'day_interval', 4, 0, 1, 1);
insert into sys.args values (44382, 411, 'arg_2', 'decimal', 2, 0, 1, 2);
insert into sys.functions values (412, 'sql_mul', '*', 'calc', 0, 1, false, false, false, 2000, true, false);
insert into sys.args values (44383, 412, 'res_0', 'sec_interval', 13, 0, 0, 0);
insert into sys.args values (44384, 412, 'arg_1', 'sec_interval', 13, 0, 1, 1);
insert into sys.args values (44385, 412, 'arg_2', 'decimal', 2, 0, 1, 2);
insert into sys.functions values (413, 'sql_div', '/', 'calc', 0, 1, false, false, false, 2000, true, false);
insert into sys.args values (44386, 413, 'res_0', 'month_interval', 3, 0, 0, 0);
insert into sys.args values (44387, 413, 'arg_1', 'month_interval', 3, 0, 1, 1);
insert into sys.args values (44388, 413, 'arg_2', 'decimal', 2, 0, 1, 2);
insert into sys.functions values (414, 'sql_div', '/', 'calc', 0, 1, false, false, false, 2000, true, false);
insert into sys.args values (44389, 414, 'res_0', 'day_interval', 4, 0, 0, 0);
insert into sys.args values (44390, 414, 'arg_1', 'day_interval', 4, 0, 1, 1);
insert into sys.args values (44391, 414, 'arg_2', 'decimal', 2, 0, 1, 2);
insert into sys.functions values (415, 'sql_div', '/', 'calc', 0, 1, false, false, false, 2000, true, false);
insert into sys.args values (44392, 415, 'res_0', 'sec_interval', 13, 0, 0, 0);
insert into sys.args values (44393, 415, 'arg_1', 'sec_interval', 13, 0, 1, 1);
insert into sys.args values (44394, 415, 'arg_2', 'decimal', 2, 0, 1, 2);
insert into sys.functions values (416, 'sql_sub', '-', 'calc', 0, 1, false, false, false, 2000, true, false);
insert into sys.args values (44395, 416, 'res_0', 'decimal', 4, 0, 0, 0);
insert into sys.args values (44396, 416, 'arg_1', 'decimal', 4, 0, 1, 1);
insert into sys.args values (44397, 416, 'arg_2', 'decimal', 4, 0, 1, 2);
insert into sys.functions values (417, 'sql_add', '+', 'calc', 0, 1, false, false, false, 2000, true, false);
insert into sys.args values (44398, 417, 'res_0', 'decimal', 4, 0, 0, 0);
insert into sys.args values (44399, 417, 'arg_1', 'decimal', 4, 0, 1, 1);
insert into sys.args values (44400, 417, 'arg_2', 'decimal', 4, 0, 1, 2);
insert into sys.functions values (418, 'sql_mul', '*', 'calc', 0, 1, false, false, false, 2000, true, false);
insert into sys.args values (44401, 418, 'res_0', 'decimal', 4, 0, 0, 0);
insert into sys.args values (44402, 418, 'arg_1', 'decimal', 4, 0, 1, 1);
insert into sys.args values (44403, 418, 'arg_2', 'decimal', 4, 0, 1, 2);
insert into sys.functions values (419, 'sql_div', '/', 'calc', 0, 1, false, false, false, 2000, true, false);
insert into sys.args values (44404, 419, 'res_0', 'decimal', 4, 0, 0, 0);
insert into sys.args values (44405, 419, 'arg_1', 'decimal', 4, 0, 1, 1);
insert into sys.args values (44406, 419, 'arg_2', 'decimal', 4, 0, 1, 2);
insert into sys.functions values (420, 'sql_neg', '-', 'calc', 0, 1, false, false, false, 2000, true, false);
insert into sys.args values (44407, 420, 'res_0', 'decimal', 4, 0, 0, 0);
insert into sys.args values (44408, 420, 'arg_1', 'decimal', 4, 0, 1, 1);
insert into sys.functions values (421, 'abs', 'abs', 'calc', 0, 1, false, false, false, 2000, true, false);
insert into sys.args values (44409, 421, 'res_0', 'decimal', 4, 0, 0, 0);
insert into sys.args values (44410, 421, 'arg_1', 'decimal', 4, 0, 1, 1);
insert into sys.functions values (422, 'sign', 'sign', 'calc', 0, 1, false, false, false, 2000, true, false);
insert into sys.args values (44411, 422, 'res_0', 'tinyint', 8, 0, 0, 0);
insert into sys.args values (44412, 422, 'arg_1', 'decimal', 4, 0, 1, 1);
insert into sys.functions values (425, 'sql_mul', '*', 'calc', 0, 1, false, false, false, 2000, true, false);
insert into sys.args values (44413, 425, 'res_0', 'month_interval', 3, 0, 0, 0);
insert into sys.args values (44414, 425, 'arg_1', 'month_interval', 3, 0, 1, 1);
insert into sys.args values (44415, 425, 'arg_2', 'decimal', 4, 0, 1, 2);
insert into sys.functions values (426, 'sql_mul', '*', 'calc', 0, 1, false, false, false, 2000, true, false);
insert into sys.args values (44416, 426, 'res_0', 'day_interval', 4, 0, 0, 0);
insert into sys.args values (44417, 426, 'arg_1', 'day_interval', 4, 0, 1, 1);
insert into sys.args values (44418, 426, 'arg_2', 'decimal', 4, 0, 1, 2);
insert into sys.functions values (427, 'sql_mul', '*', 'calc', 0, 1, false, false, false, 2000, true, false);
insert into sys.args values (44419, 427, 'res_0', 'sec_interval', 13, 0, 0, 0);
insert into sys.args values (44420, 427, 'arg_1', 'sec_interval', 13, 0, 1, 1);
insert into sys.args values (44421, 427, 'arg_2', 'decimal', 4, 0, 1, 2);
insert into sys.functions values (428, 'sql_div', '/', 'calc', 0, 1, false, false, false, 2000, true, false);
insert into sys.args values (44422, 428, 'res_0', 'month_interval', 3, 0, 0, 0);
insert into sys.args values (44423, 428, 'arg_1', 'month_interval', 3, 0, 1, 1);
insert into sys.args values (44424, 428, 'arg_2', 'decimal', 4, 0, 1, 2);
insert into sys.functions values (429, 'sql_div', '/', 'calc', 0, 1, false, false, false, 2000, true, false);
insert into sys.args values (44425, 429, 'res_0', 'day_interval', 4, 0, 0, 0);
insert into sys.args values (44426, 429, 'arg_1', 'day_interval', 4, 0, 1, 1);
insert into sys.args values (44427, 429, 'arg_2', 'decimal', 4, 0, 1, 2);
insert into sys.functions values (430, 'sql_div', '/', 'calc', 0, 1, false, false, false, 2000, true, false);
insert into sys.args values (44428, 430, 'res_0', 'sec_interval', 13, 0, 0, 0);
insert into sys.args values (44429, 430, 'arg_1', 'sec_interval', 13, 0, 1, 1);
insert into sys.args values (44430, 430, 'arg_2', 'decimal', 4, 0, 1, 2);
insert into sys.functions values (431, 'sql_sub', '-', 'calc', 0, 1, false, false, false, 2000, true, false);
insert into sys.args values (44431, 431, 'res_0', 'decimal', 9, 0, 0, 0);
insert into sys.args values (44432, 431, 'arg_1', 'decimal', 9, 0, 1, 1);
insert into sys.args values (44433, 431, 'arg_2', 'decimal', 9, 0, 1, 2);
insert into sys.functions values (432, 'sql_add', '+', 'calc', 0, 1, false, false, false, 2000, true, false);
insert into sys.args values (44434, 432, 'res_0', 'decimal', 9, 0, 0, 0);
insert into sys.args values (44435, 432, 'arg_1', 'decimal', 9, 0, 1, 1);
insert into sys.args values (44436, 432, 'arg_2', 'decimal', 9, 0, 1, 2);
insert into sys.functions values (433, 'sql_mul', '*', 'calc', 0, 1, false, false, false, 2000, true, false);
insert into sys.args values (44437, 433, 'res_0', 'decimal', 9, 0, 0, 0);
insert into sys.args values (44438, 433, 'arg_1', 'decimal', 9, 0, 1, 1);
insert into sys.args values (44439, 433, 'arg_2', 'decimal', 9, 0, 1, 2);
insert into sys.functions values (434, 'sql_div', '/', 'calc', 0, 1, false, false, false, 2000, true, false);
insert into sys.args values (44440, 434, 'res_0', 'decimal', 9, 0, 0, 0);
insert into sys.args values (44441, 434, 'arg_1', 'decimal', 9, 0, 1, 1);
insert into sys.args values (44442, 434, 'arg_2', 'decimal', 9, 0, 1, 2);
insert into sys.functions values (435, 'sql_neg', '-', 'calc', 0, 1, false, false, false, 2000, true, false);
insert into sys.args values (44443, 435, 'res_0', 'decimal', 9, 0, 0, 0);
insert into sys.args values (44444, 435, 'arg_1', 'decimal', 9, 0, 1, 1);
insert into sys.functions values (436, 'abs', 'abs', 'calc', 0, 1, false, false, false, 2000, true, false);
insert into sys.args values (44445, 436, 'res_0', 'decimal', 9, 0, 0, 0);
insert into sys.args values (44446, 436, 'arg_1', 'decimal', 9, 0, 1, 1);
insert into sys.functions values (437, 'sign', 'sign', 'calc', 0, 1, false, false, false, 2000, true, false);
insert into sys.args values (44447, 437, 'res_0', 'tinyint', 8, 0, 0, 0);
insert into sys.args values (44448, 437, 'arg_1', 'decimal', 9, 0, 1, 1);
insert into sys.functions values (440, 'sql_mul', '*', 'calc', 0, 1, false, false, false, 2000, true, false);
insert into sys.args values (44449, 440, 'res_0', 'month_interval', 3, 0, 0, 0);
insert into sys.args values (44450, 440, 'arg_1', 'month_interval', 3, 0, 1, 1);
insert into sys.args values (44451, 440, 'arg_2', 'decimal', 9, 0, 1, 2);
insert into sys.functions values (441, 'sql_mul', '*', 'calc', 0, 1, false, false, false, 2000, true, false);
insert into sys.args values (44452, 441, 'res_0', 'day_interval', 4, 0, 0, 0);
insert into sys.args values (44453, 441, 'arg_1', 'day_interval', 4, 0, 1, 1);
insert into sys.args values (44454, 441, 'arg_2', 'decimal', 9, 0, 1, 2);
insert into sys.functions values (442, 'sql_mul', '*', 'calc', 0, 1, false, false, false, 2000, true, false);
insert into sys.args values (44455, 442, 'res_0', 'sec_interval', 13, 0, 0, 0);
insert into sys.args values (44456, 442, 'arg_1', 'sec_interval', 13, 0, 1, 1);
insert into sys.args values (44457, 442, 'arg_2', 'decimal', 9, 0, 1, 2);
insert into sys.functions values (443, 'sql_div', '/', 'calc', 0, 1, false, false, false, 2000, true, false);
insert into sys.args values (44458, 443, 'res_0', 'month_interval', 3, 0, 0, 0);
insert into sys.args values (44459, 443, 'arg_1', 'month_interval', 3, 0, 1, 1);
insert into sys.args values (44460, 443, 'arg_2', 'decimal', 9, 0, 1, 2);
insert into sys.functions values (444, 'sql_div', '/', 'calc', 0, 1, false, false, false, 2000, true, false);
insert into sys.args values (44461, 444, 'res_0', 'day_interval', 4, 0, 0, 0);
insert into sys.args values (44462, 444, 'arg_1', 'day_interval', 4, 0, 1, 1);
insert into sys.args values (44463, 444, 'arg_2', 'decimal', 9, 0, 1, 2);
insert into sys.functions values (445, 'sql_div', '/', 'calc', 0, 1, false, false, false, 2000, true, false);
insert into sys.args values (44464, 445, 'res_0', 'sec_interval', 13, 0, 0, 0);
insert into sys.args values (44465, 445, 'arg_1', 'sec_interval', 13, 0, 1, 1);
insert into sys.args values (44466, 445, 'arg_2', 'decimal', 9, 0, 1, 2);
insert into sys.functions values (446, 'sql_sub', '-', 'calc', 0, 1, false, false, false, 2000, true, false);
insert into sys.args values (44467, 446, 'res_0', 'decimal', 18, 0, 0, 0);
insert into sys.args values (44468, 446, 'arg_1', 'decimal', 18, 0, 1, 1);
insert into sys.args values (44469, 446, 'arg_2', 'decimal', 18, 0, 1, 2);
insert into sys.functions values (447, 'sql_add', '+', 'calc', 0, 1, false, false, false, 2000, true, false);
insert into sys.args values (44470, 447, 'res_0', 'decimal', 18, 0, 0, 0);
insert into sys.args values (44471, 447, 'arg_1', 'decimal', 18, 0, 1, 1);
insert into sys.args values (44472, 447, 'arg_2', 'decimal', 18, 0, 1, 2);
insert into sys.functions values (448, 'sql_mul', '*', 'calc', 0, 1, false, false, false, 2000, true, false);
insert into sys.args values (44473, 448, 'res_0', 'decimal', 18, 0, 0, 0);
insert into sys.args values (44474, 448, 'arg_1', 'decimal', 18, 0, 1, 1);
insert into sys.args values (44475, 448, 'arg_2', 'decimal', 18, 0, 1, 2);
insert into sys.functions values (449, 'sql_div', '/', 'calc', 0, 1, false, false, false, 2000, true, false);
insert into sys.args values (44476, 449, 'res_0', 'decimal', 18, 0, 0, 0);
insert into sys.args values (44477, 449, 'arg_1', 'decimal', 18, 0, 1, 1);
insert into sys.args values (44478, 449, 'arg_2', 'decimal', 18, 0, 1, 2);
insert into sys.functions values (450, 'sql_neg', '-', 'calc', 0, 1, false, false, false, 2000, true, false);
insert into sys.args values (44479, 450, 'res_0', 'decimal', 18, 0, 0, 0);
insert into sys.args values (44480, 450, 'arg_1', 'decimal', 18, 0, 1, 1);
insert into sys.functions values (451, 'abs', 'abs', 'calc', 0, 1, false, false, false, 2000, true, false);
insert into sys.args values (44481, 451, 'res_0', 'decimal', 18, 0, 0, 0);
insert into sys.args values (44482, 451, 'arg_1', 'decimal', 18, 0, 1, 1);
insert into sys.functions values (452, 'sign', 'sign', 'calc', 0, 1, false, false, false, 2000, true, false);
insert into sys.args values (44483, 452, 'res_0', 'tinyint', 8, 0, 0, 0);
insert into sys.args values (44484, 452, 'arg_1', 'decimal', 18, 0, 1, 1);
insert into sys.functions values (455, 'sql_mul', '*', 'calc', 0, 1, false, false, false, 2000, true, false);
insert into sys.args values (44485, 455, 'res_0', 'day_interval', 4, 0, 0, 0);
insert into sys.args values (44486, 455, 'arg_1', 'day_interval', 4, 0, 1, 1);
insert into sys.args values (44487, 455, 'arg_2', 'decimal', 18, 0, 1, 2);
insert into sys.functions values (456, 'sql_mul', '*', 'calc', 0, 1, false, false, false, 2000, true, false);
insert into sys.args values (44488, 456, 'res_0', 'sec_interval', 13, 0, 0, 0);
insert into sys.args values (44489, 456, 'arg_1', 'sec_interval', 13, 0, 1, 1);
insert into sys.args values (44490, 456, 'arg_2', 'decimal', 18, 0, 1, 2);
insert into sys.functions values (457, 'sql_div', '/', 'calc', 0, 1, false, false, false, 2000, true, false);
insert into sys.args values (44491, 457, 'res_0', 'month_interval', 3, 0, 0, 0);
insert into sys.args values (44492, 457, 'arg_1', 'month_interval', 3, 0, 1, 1);
insert into sys.args values (44493, 457, 'arg_2', 'decimal', 18, 0, 1, 2);
insert into sys.functions values (458, 'sql_div', '/', 'calc', 0, 1, false, false, false, 2000, true, false);
insert into sys.args values (44494, 458, 'res_0', 'day_interval', 4, 0, 0, 0);
insert into sys.args values (44495, 458, 'arg_1', 'day_interval', 4, 0, 1, 1);
insert into sys.args values (44496, 458, 'arg_2', 'decimal', 18, 0, 1, 2);
insert into sys.functions values (459, 'sql_div', '/', 'calc', 0, 1, false, false, false, 2000, true, false);
insert into sys.args values (44497, 459, 'res_0', 'sec_interval', 13, 0, 0, 0);
insert into sys.args values (44498, 459, 'arg_1', 'sec_interval', 13, 0, 1, 1);
insert into sys.args values (44499, 459, 'arg_2', 'decimal', 18, 0, 1, 2);
insert into sys.functions values (460, 'sql_sub', '-', 'calc', 0, 1, false, false, false, 2000, true, false);
insert into sys.args values (44500, 460, 'res_0', 'real', 24, 0, 0, 0);
insert into sys.args values (44501, 460, 'arg_1', 'real', 24, 0, 1, 1);
insert into sys.args values (44502, 460, 'arg_2', 'real', 24, 0, 1, 2);
insert into sys.functions values (461, 'sql_add', '+', 'calc', 0, 1, false, false, false, 2000, true, false);
insert into sys.args values (44503, 461, 'res_0', 'real', 24, 0, 0, 0);
insert into sys.args values (44504, 461, 'arg_1', 'real', 24, 0, 1, 1);
insert into sys.args values (44505, 461, 'arg_2', 'real', 24, 0, 1, 2);
insert into sys.functions values (462, 'sql_mul', '*', 'calc', 0, 1, false, false, false, 2000, true, false);
insert into sys.args values (44506, 462, 'res_0', 'real', 24, 0, 0, 0);
insert into sys.args values (44507, 462, 'arg_1', 'real', 24, 0, 1, 1);
insert into sys.args values (44508, 462, 'arg_2', 'real', 24, 0, 1, 2);
insert into sys.functions values (463, 'sql_div', '/', 'calc', 0, 1, false, false, false, 2000, true, false);
insert into sys.args values (44509, 463, 'res_0', 'real', 24, 0, 0, 0);
insert into sys.args values (44510, 463, 'arg_1', 'real', 24, 0, 1, 1);
insert into sys.args values (44511, 463, 'arg_2', 'real', 24, 0, 1, 2);
insert into sys.functions values (464, 'sql_neg', '-', 'calc', 0, 1, false, false, false, 2000, true, false);
insert into sys.args values (44512, 464, 'res_0', 'real', 24, 0, 0, 0);
insert into sys.args values (44513, 464, 'arg_1', 'real', 24, 0, 1, 1);
insert into sys.functions values (465, 'abs', 'abs', 'calc', 0, 1, false, false, false, 2000, true, false);
insert into sys.args values (44514, 465, 'res_0', 'real', 24, 0, 0, 0);
insert into sys.args values (44515, 465, 'arg_1', 'real', 24, 0, 1, 1);
insert into sys.functions values (466, 'sign', 'sign', 'calc', 0, 1, false, false, false, 2000, true, false);
insert into sys.args values (44516, 466, 'res_0', 'tinyint', 8, 0, 0, 0);
insert into sys.args values (44517, 466, 'arg_1', 'real', 24, 0, 1, 1);
insert into sys.functions values (469, 'sql_mul', '*', 'calc', 0, 1, false, false, false, 2000, true, false);
insert into sys.args values (44518, 469, 'res_0', 'month_interval', 3, 0, 0, 0);
insert into sys.args values (44519, 469, 'arg_1', 'month_interval', 3, 0, 1, 1);
insert into sys.args values (44520, 469, 'arg_2', 'real', 24, 0, 1, 2);
insert into sys.functions values (470, 'sql_mul', '*', 'calc', 0, 1, false, false, false, 2000, true, false);
insert into sys.args values (44521, 470, 'res_0', 'day_interval', 4, 0, 0, 0);
insert into sys.args values (44522, 470, 'arg_1', 'day_interval', 4, 0, 1, 1);
insert into sys.args values (44523, 470, 'arg_2', 'real', 24, 0, 1, 2);
insert into sys.functions values (471, 'sql_mul', '*', 'calc', 0, 1, false, false, false, 2000, true, false);
insert into sys.args values (44524, 471, 'res_0', 'sec_interval', 13, 0, 0, 0);
insert into sys.args values (44525, 471, 'arg_1', 'sec_interval', 13, 0, 1, 1);
insert into sys.args values (44526, 471, 'arg_2', 'real', 24, 0, 1, 2);
insert into sys.functions values (472, 'sql_div', '/', 'calc', 0, 1, false, false, false, 2000, true, false);
insert into sys.args values (44527, 472, 'res_0', 'month_interval', 3, 0, 0, 0);
insert into sys.args values (44528, 472, 'arg_1', 'month_interval', 3, 0, 1, 1);
insert into sys.args values (44529, 472, 'arg_2', 'real', 24, 0, 1, 2);
insert into sys.functions values (473, 'sql_div', '/', 'calc', 0, 1, false, false, false, 2000, true, false);
insert into sys.args values (44530, 473, 'res_0', 'day_interval', 4, 0, 0, 0);
insert into sys.args values (44531, 473, 'arg_1', 'day_interval', 4, 0, 1, 1);
insert into sys.args values (44532, 473, 'arg_2', 'real', 24, 0, 1, 2);
insert into sys.functions values (474, 'sql_div', '/', 'calc', 0, 1, false, false, false, 2000, true, false);
insert into sys.args values (44533, 474, 'res_0', 'sec_interval', 13, 0, 0, 0);
insert into sys.args values (44534, 474, 'arg_1', 'sec_interval', 13, 0, 1, 1);
insert into sys.args values (44535, 474, 'arg_2', 'real', 24, 0, 1, 2);
insert into sys.functions values (475, 'sql_sub', '-', 'calc', 0, 1, false, false, false, 2000, true, false);
insert into sys.args values (44536, 475, 'res_0', 'double', 53, 0, 0, 0);
insert into sys.args values (44537, 475, 'arg_1', 'double', 53, 0, 1, 1);
insert into sys.args values (44538, 475, 'arg_2', 'double', 53, 0, 1, 2);
insert into sys.functions values (476, 'sql_add', '+', 'calc', 0, 1, false, false, false, 2000, true, false);
insert into sys.args values (44539, 476, 'res_0', 'double', 53, 0, 0, 0);
insert into sys.args values (44540, 476, 'arg_1', 'double', 53, 0, 1, 1);
insert into sys.args values (44541, 476, 'arg_2', 'double', 53, 0, 1, 2);
insert into sys.functions values (477, 'sql_mul', '*', 'calc', 0, 1, false, false, false, 2000, true, false);
insert into sys.args values (44542, 477, 'res_0', 'double', 53, 0, 0, 0);
insert into sys.args values (44543, 477, 'arg_1', 'double', 53, 0, 1, 1);
insert into sys.args values (44544, 477, 'arg_2', 'double', 53, 0, 1, 2);
insert into sys.functions values (478, 'sql_div', '/', 'calc', 0, 1, false, false, false, 2000, true, false);
insert into sys.args values (44545, 478, 'res_0', 'double', 53, 0, 0, 0);
insert into sys.args values (44546, 478, 'arg_1', 'double', 53, 0, 1, 1);
insert into sys.args values (44547, 478, 'arg_2', 'double', 53, 0, 1, 2);
insert into sys.functions values (479, 'sql_neg', '-', 'calc', 0, 1, false, false, false, 2000, true, false);
insert into sys.args values (44548, 479, 'res_0', 'double', 53, 0, 0, 0);
insert into sys.args values (44549, 479, 'arg_1', 'double', 53, 0, 1, 1);
insert into sys.functions values (480, 'abs', 'abs', 'calc', 0, 1, false, false, false, 2000, true, false);
insert into sys.args values (44550, 480, 'res_0', 'double', 53, 0, 0, 0);
insert into sys.args values (44551, 480, 'arg_1', 'double', 53, 0, 1, 1);
insert into sys.functions values (481, 'sign', 'sign', 'calc', 0, 1, false, false, false, 2000, true, false);
insert into sys.args values (44552, 481, 'res_0', 'tinyint', 8, 0, 0, 0);
insert into sys.args values (44553, 481, 'arg_1', 'double', 53, 0, 1, 1);
insert into sys.functions values (484, 'sql_mul', '*', 'calc', 0, 1, false, false, false, 2000, true, false);
insert into sys.args values (44554, 484, 'res_0', 'month_interval', 3, 0, 0, 0);
insert into sys.args values (44555, 484, 'arg_1', 'month_interval', 3, 0, 1, 1);
insert into sys.args values (44556, 484, 'arg_2', 'double', 53, 0, 1, 2);
insert into sys.functions values (485, 'sql_mul', '*', 'calc', 0, 1, false, false, false, 2000, true, false);
insert into sys.args values (44557, 485, 'res_0', 'day_interval', 4, 0, 0, 0);
insert into sys.args values (44558, 485, 'arg_1', 'day_interval', 4, 0, 1, 1);
insert into sys.args values (44559, 485, 'arg_2', 'double', 53, 0, 1, 2);
insert into sys.functions values (486, 'sql_mul', '*', 'calc', 0, 1, false, false, false, 2000, true, false);
insert into sys.args values (44560, 486, 'res_0', 'sec_interval', 13, 0, 0, 0);
insert into sys.args values (44561, 486, 'arg_1', 'sec_interval', 13, 0, 1, 1);
insert into sys.args values (44562, 486, 'arg_2', 'double', 53, 0, 1, 2);
insert into sys.functions values (487, 'sql_div', '/', 'calc', 0, 1, false, false, false, 2000, true, false);
insert into sys.args values (44563, 487, 'res_0', 'month_interval', 3, 0, 0, 0);
insert into sys.args values (44564, 487, 'arg_1', 'month_interval', 3, 0, 1, 1);
insert into sys.args values (44565, 487, 'arg_2', 'double', 53, 0, 1, 2);
insert into sys.functions values (488, 'sql_div', '/', 'calc', 0, 1, false, false, false, 2000, true, false);
insert into sys.args values (44566, 488, 'res_0', 'day_interval', 4, 0, 0, 0);
insert into sys.args values (44567, 488, 'arg_1', 'day_interval', 4, 0, 1, 1);
insert into sys.args values (44568, 488, 'arg_2', 'double', 53, 0, 1, 2);
insert into sys.functions values (489, 'sql_div', '/', 'calc', 0, 1, false, false, false, 2000, true, false);
insert into sys.args values (44569, 489, 'res_0', 'sec_interval', 13, 0, 0, 0);
insert into sys.args values (44570, 489, 'arg_1', 'sec_interval', 13, 0, 1, 1);
insert into sys.args values (44571, 489, 'arg_2', 'double', 53, 0, 1, 2);
insert into sys.functions values (490, 'sql_mul', '*', 'calc', 0, 1, false, false, false, 2000, true, false);
insert into sys.args values (44572, 490, 'res_0', 'decimal', 4, 0, 0, 0);
insert into sys.args values (44573, 490, 'arg_1', 'decimal', 4, 0, 1, 1);
insert into sys.args values (44574, 490, 'arg_2', 'tinyint', 8, 0, 1, 2);
insert into sys.functions values (491, 'sql_mul', '*', 'calc', 0, 1, false, false, false, 2000, true, false);
insert into sys.args values (44575, 491, 'res_0', 'decimal', 4, 0, 0, 0);
insert into sys.args values (44576, 491, 'arg_1', 'tinyint', 8, 0, 1, 1);
insert into sys.args values (44577, 491, 'arg_2', 'decimal', 4, 0, 1, 2);
insert into sys.functions values (492, 'sql_mul', '*', 'calc', 0, 1, false, false, false, 2000, true, false);
insert into sys.args values (44578, 492, 'res_0', 'decimal', 4, 0, 0, 0);
insert into sys.args values (44579, 492, 'arg_1', 'decimal', 4, 0, 1, 1);
insert into sys.args values (44580, 492, 'arg_2', 'decimal', 2, 0, 1, 2);
insert into sys.functions values (493, 'sql_mul', '*', 'calc', 0, 1, false, false, false, 2000, true, false);
insert into sys.args values (44581, 493, 'res_0', 'decimal', 4, 0, 0, 0);
insert into sys.args values (44582, 493, 'arg_1', 'decimal', 2, 0, 1, 1);
insert into sys.args values (44583, 493, 'arg_2', 'decimal', 4, 0, 1, 2);
insert into sys.functions values (494, 'sql_mul', '*', 'calc', 0, 1, false, false, false, 2000, true, false);
insert into sys.args values (44584, 494, 'res_0', 'decimal', 9, 0, 0, 0);
insert into sys.args values (44585, 494, 'arg_1', 'decimal', 9, 0, 1, 1);
insert into sys.args values (44586, 494, 'arg_2', 'tinyint', 8, 0, 1, 2);
insert into sys.functions values (495, 'sql_mul', '*', 'calc', 0, 1, false, false, false, 2000, true, false);
insert into sys.args values (44587, 495, 'res_0', 'decimal', 9, 0, 0, 0);
insert into sys.args values (44588, 495, 'arg_1', 'tinyint', 8, 0, 1, 1);
insert into sys.args values (44589, 495, 'arg_2', 'decimal', 9, 0, 1, 2);
insert into sys.functions values (496, 'sql_mul', '*', 'calc', 0, 1, false, false, false, 2000, true, false);
insert into sys.args values (44590, 496, 'res_0', 'decimal', 9, 0, 0, 0);
insert into sys.args values (44591, 496, 'arg_1', 'decimal', 9, 0, 1, 1);
insert into sys.args values (44592, 496, 'arg_2', 'smallint', 16, 0, 1, 2);
insert into sys.functions values (497, 'sql_mul', '*', 'calc', 0, 1, false, false, false, 2000, true, false);
insert into sys.args values (44593, 497, 'res_0', 'decimal', 9, 0, 0, 0);
insert into sys.args values (44594, 497, 'arg_1', 'smallint', 16, 0, 1, 1);
insert into sys.args values (44595, 497, 'arg_2', 'decimal', 9, 0, 1, 2);
insert into sys.functions values (498, 'sql_mul', '*', 'calc', 0, 1, false, false, false, 2000, true, false);
insert into sys.args values (44596, 498, 'res_0', 'decimal', 9, 0, 0, 0);
insert into sys.args values (44597, 498, 'arg_1', 'decimal', 9, 0, 1, 1);
insert into sys.args values (44598, 498, 'arg_2', 'decimal', 2, 0, 1, 2);
insert into sys.functions values (499, 'sql_mul', '*', 'calc', 0, 1, false, false, false, 2000, true, false);
insert into sys.args values (44599, 499, 'res_0', 'decimal', 9, 0, 0, 0);
insert into sys.args values (44600, 499, 'arg_1', 'decimal', 2, 0, 1, 1);
insert into sys.args values (44601, 499, 'arg_2', 'decimal', 9, 0, 1, 2);
insert into sys.functions values (500, 'sql_mul', '*', 'calc', 0, 1, false, false, false, 2000, true, false);
insert into sys.args values (44602, 500, 'res_0', 'decimal', 9, 0, 0, 0);
insert into sys.args values (44603, 500, 'arg_1', 'decimal', 9, 0, 1, 1);
insert into sys.args values (44604, 500, 'arg_2', 'decimal', 4, 0, 1, 2);
insert into sys.functions values (501, 'sql_mul', '*', 'calc', 0, 1, false, false, false, 2000, true, false);
insert into sys.args values (44605, 501, 'res_0', 'decimal', 9, 0, 0, 0);
insert into sys.args values (44606, 501, 'arg_1', 'decimal', 4, 0, 1, 1);
insert into sys.args values (44607, 501, 'arg_2', 'decimal', 9, 0, 1, 2);
insert into sys.functions values (502, 'sql_mul', '*', 'calc', 0, 1, false, false, false, 2000, true, false);
insert into sys.args values (44608, 502, 'res_0', 'decimal', 18, 0, 0, 0);
insert into sys.args values (44609, 502, 'arg_1', 'decimal', 18, 0, 1, 1);
insert into sys.args values (44610, 502, 'arg_2', 'tinyint', 8, 0, 1, 2);
insert into sys.functions values (503, 'sql_mul', '*', 'calc', 0, 1, false, false, false, 2000, true, false);
insert into sys.args values (44611, 503, 'res_0', 'decimal', 18, 0, 0, 0);
insert into sys.args values (44612, 503, 'arg_1', 'tinyint', 8, 0, 1, 1);
insert into sys.args values (44613, 503, 'arg_2', 'decimal', 18, 0, 1, 2);
insert into sys.functions values (504, 'sql_mul', '*', 'calc', 0, 1, false, false, false, 2000, true, false);
insert into sys.args values (44614, 504, 'res_0', 'decimal', 18, 0, 0, 0);
insert into sys.args values (44615, 504, 'arg_1', 'decimal', 18, 0, 1, 1);
insert into sys.args values (44616, 504, 'arg_2', 'smallint', 16, 0, 1, 2);
insert into sys.functions values (505, 'sql_mul', '*', 'calc', 0, 1, false, false, false, 2000, true, false);
insert into sys.args values (44617, 505, 'res_0', 'decimal', 18, 0, 0, 0);
insert into sys.args values (44618, 505, 'arg_1', 'smallint', 16, 0, 1, 1);
insert into sys.args values (44619, 505, 'arg_2', 'decimal', 18, 0, 1, 2);
insert into sys.functions values (506, 'sql_mul', '*', 'calc', 0, 1, false, false, false, 2000, true, false);
insert into sys.args values (44620, 506, 'res_0', 'decimal', 18, 0, 0, 0);
insert into sys.args values (44621, 506, 'arg_1', 'decimal', 18, 0, 1, 1);
insert into sys.args values (44622, 506, 'arg_2', 'int', 32, 0, 1, 2);
insert into sys.functions values (507, 'sql_mul', '*', 'calc', 0, 1, false, false, false, 2000, true, false);
insert into sys.args values (44623, 507, 'res_0', 'decimal', 18, 0, 0, 0);
insert into sys.args values (44624, 507, 'arg_1', 'int', 32, 0, 1, 1);
insert into sys.args values (44625, 507, 'arg_2', 'decimal', 18, 0, 1, 2);
insert into sys.functions values (508, 'sql_mul', '*', 'calc', 0, 1, false, false, false, 2000, true, false);
insert into sys.args values (44626, 508, 'res_0', 'decimal', 18, 0, 0, 0);
insert into sys.args values (44627, 508, 'arg_1', 'decimal', 18, 0, 1, 1);
insert into sys.args values (44628, 508, 'arg_2', 'decimal', 2, 0, 1, 2);
insert into sys.functions values (509, 'sql_mul', '*', 'calc', 0, 1, false, false, false, 2000, true, false);
insert into sys.args values (44629, 509, 'res_0', 'decimal', 18, 0, 0, 0);
insert into sys.args values (44630, 509, 'arg_1', 'decimal', 2, 0, 1, 1);
insert into sys.args values (44631, 509, 'arg_2', 'decimal', 18, 0, 1, 2);
insert into sys.functions values (510, 'sql_mul', '*', 'calc', 0, 1, false, false, false, 2000, true, false);
insert into sys.args values (44632, 510, 'res_0', 'decimal', 18, 0, 0, 0);
insert into sys.args values (44633, 510, 'arg_1', 'decimal', 18, 0, 1, 1);
insert into sys.args values (44634, 510, 'arg_2', 'decimal', 4, 0, 1, 2);
insert into sys.functions values (511, 'sql_mul', '*', 'calc', 0, 1, false, false, false, 2000, true, false);
insert into sys.args values (44635, 511, 'res_0', 'decimal', 18, 0, 0, 0);
insert into sys.args values (44636, 511, 'arg_1', 'decimal', 4, 0, 1, 1);
insert into sys.args values (44637, 511, 'arg_2', 'decimal', 18, 0, 1, 2);
insert into sys.functions values (512, 'sql_mul', '*', 'calc', 0, 1, false, false, false, 2000, true, false);
insert into sys.args values (44638, 512, 'res_0', 'decimal', 18, 0, 0, 0);
insert into sys.args values (44639, 512, 'arg_1', 'decimal', 18, 0, 1, 1);
insert into sys.args values (44640, 512, 'arg_2', 'decimal', 9, 0, 1, 2);
insert into sys.functions values (513, 'sql_mul', '*', 'calc', 0, 1, false, false, false, 2000, true, false);
insert into sys.args values (44641, 513, 'res_0', 'decimal', 18, 0, 0, 0);
insert into sys.args values (44642, 513, 'arg_1', 'decimal', 9, 0, 1, 1);
insert into sys.args values (44643, 513, 'arg_2', 'decimal', 18, 0, 1, 2);
insert into sys.functions values (514, 'round', 'round', 'calc', 0, 1, false, false, false, 2000, true, false);
insert into sys.args values (44644, 514, 'res_0', 'decimal', 2, 0, 0, 0);
insert into sys.args values (44645, 514, 'arg_1', 'decimal', 2, 0, 1, 1);
insert into sys.args values (44646, 514, 'arg_2', 'tinyint', 8, 0, 1, 2);
insert into sys.functions values (515, 'round', 'round', 'calc', 0, 1, false, false, false, 2000, true, false);
insert into sys.args values (44647, 515, 'res_0', 'decimal', 4, 0, 0, 0);
insert into sys.args values (44648, 515, 'arg_1', 'decimal', 4, 0, 1, 1);
insert into sys.args values (44649, 515, 'arg_2', 'tinyint', 8, 0, 1, 2);
insert into sys.functions values (516, 'round', 'round', 'calc', 0, 1, false, false, false, 2000, true, false);
insert into sys.args values (44650, 516, 'res_0', 'decimal', 9, 0, 0, 0);
insert into sys.args values (44651, 516, 'arg_1', 'decimal', 9, 0, 1, 1);
insert into sys.args values (44652, 516, 'arg_2', 'tinyint', 8, 0, 1, 2);
insert into sys.functions values (517, 'round', 'round', 'calc', 0, 1, false, false, false, 2000, true, false);
insert into sys.args values (44653, 517, 'res_0', 'decimal', 18, 0, 0, 0);
insert into sys.args values (44654, 517, 'arg_1', 'decimal', 18, 0, 1, 1);
insert into sys.args values (44655, 517, 'arg_2', 'tinyint', 8, 0, 1, 2);
insert into sys.functions values (518, 'round', 'round', 'calc', 0, 1, false, false, false, 2000, true, false);
insert into sys.args values (44656, 518, 'res_0', 'real', 24, 0, 0, 0);
insert into sys.args values (44657, 518, 'arg_1', 'real', 24, 0, 1, 1);
insert into sys.args values (44658, 518, 'arg_2', 'tinyint', 8, 0, 1, 2);
insert into sys.functions values (519, 'round', 'round', 'calc', 0, 1, false, false, false, 2000, true, false);
insert into sys.args values (44659, 519, 'res_0', 'double', 53, 0, 0, 0);
insert into sys.args values (44660, 519, 'arg_1', 'double', 53, 0, 1, 1);
insert into sys.args values (44661, 519, 'arg_2', 'tinyint', 8, 0, 1, 2);
insert into sys.functions values (608, 'power', 'pow', 'mmath', 0, 1, false, false, false, 2000, true, false);
insert into sys.args values (44662, 608, 'res_0', 'real', 24, 0, 0, 0);
insert into sys.args values (44663, 608, 'arg_1', 'real', 24, 0, 1, 1);
insert into sys.args values (44664, 608, 'arg_2', 'real', 24, 0, 1, 2);
insert into sys.functions values (609, 'floor', 'floor', 'mmath', 0, 1, false, false, false, 2000, true, false);
insert into sys.args values (44665, 609, 'res_0', 'real', 24, 0, 0, 0);
insert into sys.args values (44666, 609, 'arg_1', 'real', 24, 0, 1, 1);
insert into sys.functions values (610, 'ceil', 'ceil', 'mmath', 0, 1, false, false, false, 2000, true, false);
insert into sys.args values (44667, 610, 'res_0', 'real', 24, 0, 0, 0);
insert into sys.args values (44668, 610, 'arg_1', 'real', 24, 0, 1, 1);
insert into sys.functions values (611, 'ceiling', 'ceil', 'mmath', 0, 1, false, false, false, 2000, true, false);
insert into sys.args values (44669, 611, 'res_0', 'real', 24, 0, 0, 0);
insert into sys.args values (44670, 611, 'arg_1', 'real', 24, 0, 1, 1);
insert into sys.functions values (612, 'sin', 'sin', 'mmath', 0, 1, false, false, false, 2000, true, false);
insert into sys.args values (44671, 612, 'res_0', 'real', 24, 0, 0, 0);
insert into sys.args values (44672, 612, 'arg_1', 'real', 24, 0, 1, 1);
insert into sys.functions values (613, 'cos', 'cos', 'mmath', 0, 1, false, false, false, 2000, true, false);
insert into sys.args values (44673, 613, 'res_0', 'real', 24, 0, 0, 0);
insert into sys.args values (44674, 613, 'arg_1', 'real', 24, 0, 1, 1);
insert into sys.functions values (614, 'tan', 'tan', 'mmath', 0, 1, false, false, false, 2000, true, false);
insert into sys.args values (44675, 614, 'res_0', 'real', 24, 0, 0, 0);
insert into sys.args values (44676, 614, 'arg_1', 'real', 24, 0, 1, 1);
insert into sys.functions values (615, 'asin', 'asin', 'mmath', 0, 1, false, false, false, 2000, true, false);
insert into sys.args values (44677, 615, 'res_0', 'real', 24, 0, 0, 0);
insert into sys.args values (44678, 615, 'arg_1', 'real', 24, 0, 1, 1);
insert into sys.functions values (616, 'acos', 'acos', 'mmath', 0, 1, false, false, false, 2000, true, false);
insert into sys.args values (44679, 616, 'res_0', 'real', 24, 0, 0, 0);
insert into sys.args values (44680, 616, 'arg_1', 'real', 24, 0, 1, 1);
insert into sys.functions values (617, 'atan', 'atan', 'mmath', 0, 1, false, false, false, 2000, true, false);
insert into sys.args values (44681, 617, 'res_0', 'real', 24, 0, 0, 0);
insert into sys.args values (44682, 617, 'arg_1', 'real', 24, 0, 1, 1);
insert into sys.functions values (618, 'atan', 'atan2', 'mmath', 0, 1, false, false, false, 2000, true, false);
insert into sys.args values (44683, 618, 'res_0', 'real', 24, 0, 0, 0);
insert into sys.args values (44684, 618, 'arg_1', 'real', 24, 0, 1, 1);
insert into sys.args values (44685, 618, 'arg_2', 'real', 24, 0, 1, 2);
insert into sys.functions values (619, 'sinh', 'sinh', 'mmath', 0, 1, false, false, false, 2000, true, false);
insert into sys.args values (44686, 619, 'res_0', 'real', 24, 0, 0, 0);
insert into sys.args values (44687, 619, 'arg_1', 'real', 24, 0, 1, 1);
insert into sys.functions values (620, 'cot', 'cot', 'mmath', 0, 1, false, false, false, 2000, true, false);
insert into sys.args values (44688, 620, 'res_0', 'real', 24, 0, 0, 0);
insert into sys.args values (44689, 620, 'arg_1', 'real', 24, 0, 1, 1);
insert into sys.functions values (621, 'cosh', 'cosh', 'mmath', 0, 1, false, false, false, 2000, true, false);
insert into sys.args values (44690, 621, 'res_0', 'real', 24, 0, 0, 0);
insert into sys.args values (44691, 621, 'arg_1', 'real', 24, 0, 1, 1);
insert into sys.functions values (622, 'tanh', 'tanh', 'mmath', 0, 1, false, false, false, 2000, true, false);
insert into sys.args values (44692, 622, 'res_0', 'real', 24, 0, 0, 0);
insert into sys.args values (44693, 622, 'arg_1', 'real', 24, 0, 1, 1);
insert into sys.functions values (623, 'sqrt', 'sqrt', 'mmath', 0, 1, false, false, false, 2000, true, false);
insert into sys.args values (44694, 623, 'res_0', 'real', 24, 0, 0, 0);
insert into sys.args values (44695, 623, 'arg_1', 'real', 24, 0, 1, 1);
insert into sys.functions values (624, 'cbrt', 'cbrt', 'mmath', 0, 1, false, false, false, 2000, true, false);
insert into sys.args values (44696, 624, 'res_0', 'real', 24, 0, 0, 0);
insert into sys.args values (44697, 624, 'arg_1', 'real', 24, 0, 1, 1);
insert into sys.functions values (625, 'exp', 'exp', 'mmath', 0, 1, false, false, false, 2000, true, false);
insert into sys.args values (44698, 625, 'res_0', 'real', 24, 0, 0, 0);
insert into sys.args values (44699, 625, 'arg_1', 'real', 24, 0, 1, 1);
insert into sys.functions values (626, 'log', 'log', 'mmath', 0, 1, false, false, false, 2000, true, false);
insert into sys.args values (44700, 626, 'res_0', 'real', 24, 0, 0, 0);
insert into sys.args values (44701, 626, 'arg_1', 'real', 24, 0, 1, 1);
insert into sys.functions values (627, 'ln', 'log', 'mmath', 0, 1, false, false, false, 2000, true, false);
insert into sys.args values (44702, 627, 'res_0', 'real', 24, 0, 0, 0);
insert into sys.args values (44703, 627, 'arg_1', 'real', 24, 0, 1, 1);
insert into sys.functions values (628, 'log', 'log2arg', 'mmath', 0, 1, false, false, false, 2000, true, false);
insert into sys.args values (44704, 628, 'res_0', 'real', 24, 0, 0, 0);
insert into sys.args values (44705, 628, 'arg_1', 'real', 24, 0, 1, 1);
insert into sys.args values (44706, 628, 'arg_2', 'real', 24, 0, 1, 2);
insert into sys.functions values (629, 'log10', 'log10', 'mmath', 0, 1, false, false, false, 2000, true, false);
insert into sys.args values (44707, 629, 'res_0', 'real', 24, 0, 0, 0);
insert into sys.args values (44708, 629, 'arg_1', 'real', 24, 0, 1, 1);
insert into sys.functions values (630, 'log2', 'log2', 'mmath', 0, 1, false, false, false, 2000, true, false);
insert into sys.args values (44709, 630, 'res_0', 'real', 24, 0, 0, 0);
insert into sys.args values (44710, 630, 'arg_1', 'real', 24, 0, 1, 1);
insert into sys.functions values (631, 'degrees', 'degrees', 'mmath', 0, 1, false, false, false, 2000, true, false);
insert into sys.args values (44711, 631, 'res_0', 'real', 24, 0, 0, 0);
insert into sys.args values (44712, 631, 'arg_1', 'real', 24, 0, 1, 1);
insert into sys.functions values (632, 'radians', 'radians', 'mmath', 0, 1, false, false, false, 2000, true, false);
insert into sys.args values (44713, 632, 'res_0', 'real', 24, 0, 0, 0);
insert into sys.args values (44714, 632, 'arg_1', 'real', 24, 0, 1, 1);
insert into sys.functions values (633, 'power', 'pow', 'mmath', 0, 1, false, false, false, 2000, true, false);
insert into sys.args values (44715, 633, 'res_0', 'double', 53, 0, 0, 0);
insert into sys.args values (44716, 633, 'arg_1', 'double', 53, 0, 1, 1);
insert into sys.args values (44717, 633, 'arg_2', 'double', 53, 0, 1, 2);
insert into sys.functions values (634, 'floor', 'floor', 'mmath', 0, 1, false, false, false, 2000, true, false);
insert into sys.args values (44718, 634, 'res_0', 'double', 53, 0, 0, 0);
insert into sys.args values (44719, 634, 'arg_1', 'double', 53, 0, 1, 1);
insert into sys.functions values (635, 'ceil', 'ceil', 'mmath', 0, 1, false, false, false, 2000, true, false);
insert into sys.args values (44720, 635, 'res_0', 'double', 53, 0, 0, 0);
insert into sys.args values (44721, 635, 'arg_1', 'double', 53, 0, 1, 1);
insert into sys.functions values (636, 'ceiling', 'ceil', 'mmath', 0, 1, false, false, false, 2000, true, false);
insert into sys.args values (44722, 636, 'res_0', 'double', 53, 0, 0, 0);
insert into sys.args values (44723, 636, 'arg_1', 'double', 53, 0, 1, 1);
insert into sys.functions values (637, 'sin', 'sin', 'mmath', 0, 1, false, false, false, 2000, true, false);
insert into sys.args values (44724, 637, 'res_0', 'double', 53, 0, 0, 0);
insert into sys.args values (44725, 637, 'arg_1', 'double', 53, 0, 1, 1);
insert into sys.functions values (638, 'cos', 'cos', 'mmath', 0, 1, false, false, false, 2000, true, false);
insert into sys.args values (44726, 638, 'res_0', 'double', 53, 0, 0, 0);
insert into sys.args values (44727, 638, 'arg_1', 'double', 53, 0, 1, 1);
insert into sys.functions values (639, 'tan', 'tan', 'mmath', 0, 1, false, false, false, 2000, true, false);
insert into sys.args values (44728, 639, 'res_0', 'double', 53, 0, 0, 0);
insert into sys.args values (44729, 639, 'arg_1', 'double', 53, 0, 1, 1);
insert into sys.functions values (640, 'asin', 'asin', 'mmath', 0, 1, false, false, false, 2000, true, false);
insert into sys.args values (44730, 640, 'res_0', 'double', 53, 0, 0, 0);
insert into sys.args values (44731, 640, 'arg_1', 'double', 53, 0, 1, 1);
insert into sys.functions values (641, 'acos', 'acos', 'mmath', 0, 1, false, false, false, 2000, true, false);
insert into sys.args values (44732, 641, 'res_0', 'double', 53, 0, 0, 0);
insert into sys.args values (44733, 641, 'arg_1', 'double', 53, 0, 1, 1);
insert into sys.functions values (642, 'atan', 'atan', 'mmath', 0, 1, false, false, false, 2000, true, false);
insert into sys.args values (44734, 642, 'res_0', 'double', 53, 0, 0, 0);
insert into sys.args values (44735, 642, 'arg_1', 'double', 53, 0, 1, 1);
insert into sys.functions values (643, 'atan', 'atan2', 'mmath', 0, 1, false, false, false, 2000, true, false);
insert into sys.args values (44736, 643, 'res_0', 'double', 53, 0, 0, 0);
insert into sys.args values (44737, 643, 'arg_1', 'double', 53, 0, 1, 1);
insert into sys.args values (44738, 643, 'arg_2', 'double', 53, 0, 1, 2);
insert into sys.functions values (644, 'sinh', 'sinh', 'mmath', 0, 1, false, false, false, 2000, true, false);
insert into sys.args values (44739, 644, 'res_0', 'double', 53, 0, 0, 0);
insert into sys.args values (44740, 644, 'arg_1', 'double', 53, 0, 1, 1);
insert into sys.functions values (645, 'cot', 'cot', 'mmath', 0, 1, false, false, false, 2000, true, false);
insert into sys.args values (44741, 645, 'res_0', 'double', 53, 0, 0, 0);
insert into sys.args values (44742, 645, 'arg_1', 'double', 53, 0, 1, 1);
insert into sys.functions values (646, 'cosh', 'cosh', 'mmath', 0, 1, false, false, false, 2000, true, false);
insert into sys.args values (44743, 646, 'res_0', 'double', 53, 0, 0, 0);
insert into sys.args values (44744, 646, 'arg_1', 'double', 53, 0, 1, 1);
insert into sys.functions values (647, 'tanh', 'tanh', 'mmath', 0, 1, false, false, false, 2000, true, false);
insert into sys.args values (44745, 647, 'res_0', 'double', 53, 0, 0, 0);
insert into sys.args values (44746, 647, 'arg_1', 'double', 53, 0, 1, 1);
insert into sys.functions values (648, 'sqrt', 'sqrt', 'mmath', 0, 1, false, false, false, 2000, true, false);
insert into sys.args values (44747, 648, 'res_0', 'double', 53, 0, 0, 0);
insert into sys.args values (44748, 648, 'arg_1', 'double', 53, 0, 1, 1);
insert into sys.functions values (649, 'cbrt', 'cbrt', 'mmath', 0, 1, false, false, false, 2000, true, false);
insert into sys.args values (44749, 649, 'res_0', 'double', 53, 0, 0, 0);
insert into sys.args values (44750, 649, 'arg_1', 'double', 53, 0, 1, 1);
insert into sys.functions values (650, 'exp', 'exp', 'mmath', 0, 1, false, false, false, 2000, true, false);
insert into sys.args values (44751, 650, 'res_0', 'double', 53, 0, 0, 0);
insert into sys.args values (44752, 650, 'arg_1', 'double', 53, 0, 1, 1);
insert into sys.functions values (651, 'log', 'log', 'mmath', 0, 1, false, false, false, 2000, true, false);
insert into sys.args values (44753, 651, 'res_0', 'double', 53, 0, 0, 0);
insert into sys.args values (44754, 651, 'arg_1', 'double', 53, 0, 1, 1);
insert into sys.functions values (652, 'ln', 'log', 'mmath', 0, 1, false, false, false, 2000, true, false);
insert into sys.args values (44755, 652, 'res_0', 'double', 53, 0, 0, 0);
insert into sys.args values (44756, 652, 'arg_1', 'double', 53, 0, 1, 1);
insert into sys.functions values (653, 'log', 'log2arg', 'mmath', 0, 1, false, false, false, 2000, true, false);
insert into sys.args values (44757, 653, 'res_0', 'double', 53, 0, 0, 0);
insert into sys.args values (44758, 653, 'arg_1', 'double', 53, 0, 1, 1);
insert into sys.args values (44759, 653, 'arg_2', 'double', 53, 0, 1, 2);
insert into sys.functions values (654, 'log10', 'log10', 'mmath', 0, 1, false, false, false, 2000, true, false);
insert into sys.args values (44760, 654, 'res_0', 'double', 53, 0, 0, 0);
insert into sys.args values (44761, 654, 'arg_1', 'double', 53, 0, 1, 1);
insert into sys.functions values (655, 'log2', 'log2', 'mmath', 0, 1, false, false, false, 2000, true, false);
insert into sys.args values (44762, 655, 'res_0', 'double', 53, 0, 0, 0);
insert into sys.args values (44763, 655, 'arg_1', 'double', 53, 0, 1, 1);
insert into sys.functions values (656, 'degrees', 'degrees', 'mmath', 0, 1, false, false, false, 2000, true, false);
insert into sys.args values (44764, 656, 'res_0', 'double', 53, 0, 0, 0);
insert into sys.args values (44765, 656, 'arg_1', 'double', 53, 0, 1, 1);
insert into sys.functions values (657, 'radians', 'radians', 'mmath', 0, 1, false, false, false, 2000, true, false);
insert into sys.args values (44766, 657, 'res_0', 'double', 53, 0, 0, 0);
insert into sys.args values (44767, 657, 'arg_1', 'double', 53, 0, 1, 1);
insert into sys.functions values (658, 'pi', 'pi', 'mmath', 0, 1, false, false, false, 2000, true, false);
insert into sys.args values (44768, 658, 'res_0', 'double', 53, 0, 0, 0);
insert into sys.functions values (659, 'rand', 'rand', 'mmath', 0, 1, true, false, false, 2000, true, true);
insert into sys.args values (44769, 659, 'res_0', 'int', 32, 0, 0, 0);
insert into sys.functions values (660, 'rand', 'sqlrand', 'mmath', 0, 1, false, false, false, 2000, true, true);
insert into sys.args values (44770, 660, 'res_0', 'int', 32, 0, 0, 0);
insert into sys.args values (44771, 660, 'arg_1', 'int', 32, 0, 1, 1);
insert into sys.functions values (661, 'curdate', 'current_date', 'mtime', 0, 1, false, false, false, 2000, true, false);
insert into sys.args values (44772, 661, 'res_0', 'date', 0, 0, 0, 0);
insert into sys.functions values (662, 'current_date', 'current_date', 'mtime', 0, 1, false, false, false, 2000, true, false);
insert into sys.args values (44773, 662, 'res_0', 'date', 0, 0, 0, 0);
insert into sys.functions values (663, 'curtime', 'current_time', 'mtime', 0, 1, false, false, false, 2000, true, false);
insert into sys.args values (44774, 663, 'res_0', 'timetz', 7, 0, 0, 0);
insert into sys.functions values (664, 'current_time', 'current_time', 'mtime', 0, 1, false, false, false, 2000, true, false);
insert into sys.args values (44775, 664, 'res_0', 'timetz', 7, 0, 0, 0);
insert into sys.functions values (665, 'current_timestamp', 'current_timestamp', 'mtime', 0, 1, false, false, false, 2000, true, false);
insert into sys.args values (44776, 665, 'res_0', 'timestamptz', 7, 0, 0, 0);
insert into sys.functions values (666, 'localtime', 'current_time', 'sql', 0, 1, false, false, false, 2000, true, false);
insert into sys.args values (44777, 666, 'res_0', 'time', 7, 0, 0, 0);
insert into sys.functions values (667, 'localtimestamp', 'current_timestamp', 'sql', 0, 1, false, false, false, 2000, true, false);
insert into sys.args values (44778, 667, 'res_0', 'timestamp', 7, 0, 0, 0);
insert into sys.functions values (668, 'sql_sub', 'diff', 'mtime', 0, 1, false, false, false, 2000, true, false);
insert into sys.args values (44779, 668, 'res_0', 'day_interval', 4, 0, 0, 0);
insert into sys.args values (44780, 668, 'arg_1', 'date', 0, 0, 1, 1);
insert into sys.args values (44781, 668, 'arg_2', 'date', 0, 0, 1, 2);
insert into sys.functions values (669, 'sql_sub', 'diff', 'mtime', 0, 1, false, false, false, 2000, true, false);
insert into sys.args values (44782, 669, 'res_0', 'sec_interval', 13, 0, 0, 0);
insert into sys.args values (44783, 669, 'arg_1', 'timetz', 7, 0, 1, 1);
insert into sys.args values (44784, 669, 'arg_2', 'timetz', 7, 0, 1, 2);
insert into sys.functions values (670, 'sql_sub', 'diff', 'mtime', 0, 1, false, false, false, 2000, true, false);
insert into sys.args values (44785, 670, 'res_0', 'sec_interval', 13, 0, 0, 0);
insert into sys.args values (44786, 670, 'arg_1', 'time', 7, 0, 1, 1);
insert into sys.args values (44787, 670, 'arg_2', 'time', 7, 0, 1, 2);
insert into sys.functions values (671, 'sql_sub', 'diff', 'mtime', 0, 1, false, false, false, 2000, true, false);
insert into sys.args values (44788, 671, 'res_0', 'sec_interval', 13, 0, 0, 0);
insert into sys.args values (44789, 671, 'arg_1', 'timestamptz', 7, 0, 1, 1);
insert into sys.args values (44790, 671, 'arg_2', 'timestamptz', 7, 0, 1, 2);
insert into sys.functions values (672, 'sql_sub', 'diff', 'mtime', 0, 1, false, false, false, 2000, true, false);
insert into sys.args values (44791, 672, 'res_0', 'sec_interval', 13, 0, 0, 0);
insert into sys.args values (44792, 672, 'arg_1', 'timestamp', 7, 0, 1, 1);
insert into sys.args values (44793, 672, 'arg_2', 'timestamp', 7, 0, 1, 2);
insert into sys.functions values (673, 'sql_sub', 'date_sub_msec_interval', 'mtime', 0, 1, false, false, false, 2000, true, false);
insert into sys.args values (44794, 673, 'res_0', 'date', 0, 0, 0, 0);
insert into sys.args values (44795, 673, 'arg_1', 'date', 0, 0, 1, 1);
insert into sys.args values (44796, 673, 'arg_2', 'sec_interval', 13, 0, 1, 2);
insert into sys.functions values (674, 'sql_sub', 'date_sub_msec_interval', 'mtime', 0, 1, false, false, false, 2000, true, false);
insert into sys.args values (44797, 674, 'res_0', 'date', 0, 0, 0, 0);
insert into sys.args values (44798, 674, 'arg_1', 'date', 0, 0, 1, 1);
insert into sys.args values (44799, 674, 'arg_2', 'day_interval', 4, 0, 1, 2);
insert into sys.functions values (675, 'sql_sub', 'date_sub_month_interval', 'mtime', 0, 1, false, false, false, 2000, true, false);
insert into sys.args values (44800, 675, 'res_0', 'date', 0, 0, 0, 0);
insert into sys.args values (44801, 675, 'arg_1', 'date', 0, 0, 1, 1);
insert into sys.args values (44802, 675, 'arg_2', 'month_interval', 3, 0, 1, 2);
insert into sys.functions values (676, 'sql_sub', 'time_sub_msec_interval', 'mtime', 0, 1, false, false, false, 2000, true, false);
insert into sys.args values (44803, 676, 'res_0', 'time', 7, 0, 0, 0);
insert into sys.args values (44804, 676, 'arg_1', 'time', 7, 0, 1, 1);
insert into sys.args values (44805, 676, 'arg_2', 'sec_interval', 13, 0, 1, 2);
insert into sys.functions values (677, 'sql_sub', 'time_sub_msec_interval', 'mtime', 0, 1, false, false, false, 2000, true, false);
insert into sys.args values (44806, 677, 'res_0', 'timetz', 7, 0, 0, 0);
insert into sys.args values (44807, 677, 'arg_1', 'timetz', 7, 0, 1, 1);
insert into sys.args values (44808, 677, 'arg_2', 'sec_interval', 13, 0, 1, 2);
insert into sys.functions values (678, 'sql_sub', 'timestamp_sub_msec_interval', 'mtime', 0, 1, false, false, false, 2000, true, false);
insert into sys.args values (44809, 678, 'res_0', 'timestamp', 7, 0, 0, 0);
insert into sys.args values (44810, 678, 'arg_1', 'timestamp', 7, 0, 1, 1);
insert into sys.args values (44811, 678, 'arg_2', 'sec_interval', 13, 0, 1, 2);
insert into sys.functions values (679, 'sql_sub', 'timestamp_sub_msec_interval', 'mtime', 0, 1, false, false, false, 2000, true, false);
insert into sys.args values (44812, 679, 'res_0', 'timestamp', 7, 0, 0, 0);
insert into sys.args values (44813, 679, 'arg_1', 'timestamp', 7, 0, 1, 1);
insert into sys.args values (44814, 679, 'arg_2', 'day_interval', 4, 0, 1, 2);
insert into sys.functions values (680, 'sql_sub', 'timestamp_sub_month_interval', 'mtime', 0, 1, false, false, false, 2000, true, false);
insert into sys.args values (44815, 680, 'res_0', 'timestamp', 7, 0, 0, 0);
insert into sys.args values (44816, 680, 'arg_1', 'timestamp', 7, 0, 1, 1);
insert into sys.args values (44817, 680, 'arg_2', 'month_interval', 3, 0, 1, 2);
insert into sys.functions values (681, 'sql_sub', 'timestamp_sub_msec_interval', 'mtime', 0, 1, false, false, false, 2000, true, false);
insert into sys.args values (44818, 681, 'res_0', 'timestamptz', 7, 0, 0, 0);
insert into sys.args values (44819, 681, 'arg_1', 'timestamptz', 7, 0, 1, 1);
insert into sys.args values (44820, 681, 'arg_2', 'sec_interval', 13, 0, 1, 2);
insert into sys.functions values (682, 'sql_sub', 'timestamp_sub_msec_interval', 'mtime', 0, 1, false, false, false, 2000, true, false);
insert into sys.args values (44821, 682, 'res_0', 'timestamptz', 7, 0, 0, 0);
insert into sys.args values (44822, 682, 'arg_1', 'timestamptz', 7, 0, 1, 1);
insert into sys.args values (44823, 682, 'arg_2', 'day_interval', 4, 0, 1, 2);
insert into sys.functions values (683, 'sql_sub', 'timestamp_sub_month_interval', 'mtime', 0, 1, false, false, false, 2000, true, false);
insert into sys.args values (44824, 683, 'res_0', 'timestamptz', 7, 0, 0, 0);
insert into sys.args values (44825, 683, 'arg_1', 'timestamptz', 7, 0, 1, 1);
insert into sys.args values (44826, 683, 'arg_2', 'month_interval', 3, 0, 1, 2);
insert into sys.functions values (684, 'sql_add', 'date_add_msec_interval', 'mtime', 0, 1, false, false, false, 2000, true, false);
insert into sys.args values (44827, 684, 'res_0', 'date', 0, 0, 0, 0);
insert into sys.args values (44828, 684, 'arg_1', 'date', 0, 0, 1, 1);
insert into sys.args values (44829, 684, 'arg_2', 'sec_interval', 13, 0, 1, 2);
insert into sys.functions values (685, 'sql_add', 'date_add_msec_interval', 'mtime', 0, 1, false, false, false, 2000, true, false);
insert into sys.args values (44830, 685, 'res_0', 'date', 0, 0, 0, 0);
insert into sys.args values (44831, 685, 'arg_1', 'date', 0, 0, 1, 1);
insert into sys.args values (44832, 685, 'arg_2', 'day_interval', 4, 0, 1, 2);
insert into sys.functions values (686, 'sql_add', 'addmonths', 'mtime', 0, 1, false, false, false, 2000, true, false);
insert into sys.args values (44833, 686, 'res_0', 'date', 0, 0, 0, 0);
insert into sys.args values (44834, 686, 'arg_1', 'date', 0, 0, 1, 1);
insert into sys.args values (44835, 686, 'arg_2', 'month_interval', 3, 0, 1, 2);
insert into sys.functions values (687, 'sql_add', 'timestamp_add_msec_interval', 'mtime', 0, 1, false, false, false, 2000, true, false);
insert into sys.args values (44836, 687, 'res_0', 'timestamp', 7, 0, 0, 0);
insert into sys.args values (44837, 687, 'arg_1', 'timestamp', 7, 0, 1, 1);
insert into sys.args values (44838, 687, 'arg_2', 'sec_interval', 13, 0, 1, 2);
insert into sys.functions values (688, 'sql_add', 'timestamp_add_msec_interval', 'mtime', 0, 1, false, false, false, 2000, true, false);
insert into sys.args values (44839, 688, 'res_0', 'timestamp', 7, 0, 0, 0);
insert into sys.args values (44840, 688, 'arg_1', 'timestamp', 7, 0, 1, 1);
insert into sys.args values (44841, 688, 'arg_2', 'day_interval', 4, 0, 1, 2);
insert into sys.functions values (689, 'sql_add', 'timestamp_add_month_interval', 'mtime', 0, 1, false, false, false, 2000, true, false);
insert into sys.args values (44842, 689, 'res_0', 'timestamp', 7, 0, 0, 0);
insert into sys.args values (44843, 689, 'arg_1', 'timestamp', 7, 0, 1, 1);
insert into sys.args values (44844, 689, 'arg_2', 'month_interval', 3, 0, 1, 2);
insert into sys.functions values (690, 'sql_add', 'timestamp_add_msec_interval', 'mtime', 0, 1, false, false, false, 2000, true, false);
insert into sys.args values (44845, 690, 'res_0', 'timestamptz', 7, 0, 0, 0);
insert into sys.args values (44846, 690, 'arg_1', 'timestamptz', 7, 0, 1, 1);
insert into sys.args values (44847, 690, 'arg_2', 'sec_interval', 13, 0, 1, 2);
insert into sys.functions values (691, 'sql_add', 'timestamp_add_msec_interval', 'mtime', 0, 1, false, false, false, 2000, true, false);
insert into sys.args values (44848, 691, 'res_0', 'timestamptz', 7, 0, 0, 0);
insert into sys.args values (44849, 691, 'arg_1', 'timestamptz', 7, 0, 1, 1);
insert into sys.args values (44850, 691, 'arg_2', 'day_interval', 4, 0, 1, 2);
insert into sys.functions values (692, 'sql_add', 'timestamp_add_month_interval', 'mtime', 0, 1, false, false, false, 2000, true, false);
insert into sys.args values (44851, 692, 'res_0', 'timestamptz', 7, 0, 0, 0);
insert into sys.args values (44852, 692, 'arg_1', 'timestamptz', 7, 0, 1, 1);
insert into sys.args values (44853, 692, 'arg_2', 'month_interval', 3, 0, 1, 2);
insert into sys.functions values (693, 'sql_add', 'time_add_msec_interval', 'mtime', 0, 1, false, false, false, 2000, true, false);
insert into sys.args values (44854, 693, 'res_0', 'time', 7, 0, 0, 0);
insert into sys.args values (44855, 693, 'arg_1', 'time', 7, 0, 1, 1);
insert into sys.args values (44856, 693, 'arg_2', 'sec_interval', 13, 0, 1, 2);
insert into sys.functions values (694, 'sql_add', 'time_add_msec_interval', 'mtime', 0, 1, false, false, false, 2000, true, false);
insert into sys.args values (44857, 694, 'res_0', 'timetz', 7, 0, 0, 0);
insert into sys.args values (44858, 694, 'arg_1', 'timetz', 7, 0, 1, 1);
insert into sys.args values (44859, 694, 'arg_2', 'sec_interval', 13, 0, 1, 2);
insert into sys.functions values (695, 'local_timezone', 'local_timezone', 'mtime', 0, 1, false, false, false, 2000, true, false);
insert into sys.args values (44860, 695, 'res_0', 'sec_interval', 13, 0, 0, 0);
insert into sys.functions values (696, 'century', 'century', 'mtime', 0, 1, false, false, false, 2000, true, false);
insert into sys.args values (44861, 696, 'res_0', 'int', 32, 0, 0, 0);
insert into sys.args values (44862, 696, 'arg_1', 'date', 0, 0, 1, 1);
insert into sys.functions values (697, 'decade', 'decade', 'mtime', 0, 1, false, false, false, 2000, true, false);
insert into sys.args values (44863, 697, 'res_0', 'int', 32, 0, 0, 0);
insert into sys.args values (44864, 697, 'arg_1', 'date', 0, 0, 1, 1);
insert into sys.functions values (698, 'year', 'year', 'mtime', 0, 1, false, false, false, 2000, true, false);
insert into sys.args values (44865, 698, 'res_0', 'int', 32, 0, 0, 0);
insert into sys.args values (44866, 698, 'arg_1', 'date', 0, 0, 1, 1);
insert into sys.functions values (699, 'quarter', 'quarter', 'mtime', 0, 1, false, false, false, 2000, true, false);
insert into sys.args values (44867, 699, 'res_0', 'int', 32, 0, 0, 0);
insert into sys.args values (44868, 699, 'arg_1', 'date', 0, 0, 1, 1);
insert into sys.functions values (700, 'month', 'month', 'mtime', 0, 1, false, false, false, 2000, true, false);
insert into sys.args values (44869, 700, 'res_0', 'int', 32, 0, 0, 0);
insert into sys.args values (44870, 700, 'arg_1', 'date', 0, 0, 1, 1);
insert into sys.functions values (701, 'day', 'day', 'mtime', 0, 1, false, false, false, 2000, true, false);
insert into sys.args values (44871, 701, 'res_0', 'int', 32, 0, 0, 0);
insert into sys.args values (44872, 701, 'arg_1', 'date', 0, 0, 1, 1);
insert into sys.functions values (702, 'dayofyear', 'dayofyear', 'mtime', 0, 1, false, false, false, 2000, true, false);
insert into sys.args values (44873, 702, 'res_0', 'int', 32, 0, 0, 0);
insert into sys.args values (44874, 702, 'arg_1', 'date', 0, 0, 1, 1);
insert into sys.functions values (703, 'weekofyear', 'weekofyear', 'mtime', 0, 1, false, false, false, 2000, true, false);
insert into sys.args values (44875, 703, 'res_0', 'int', 32, 0, 0, 0);
insert into sys.args values (44876, 703, 'arg_1', 'date', 0, 0, 1, 1);
insert into sys.functions values (704, 'usweekofyear', 'usweekofyear', 'mtime', 0, 1, false, false, false, 2000, true, false);
insert into sys.args values (44877, 704, 'res_0', 'int', 32, 0, 0, 0);
insert into sys.args values (44878, 704, 'arg_1', 'date', 0, 0, 1, 1);
insert into sys.functions values (705, 'dayofweek', 'dayofweek', 'mtime', 0, 1, false, false, false, 2000, true, false);
insert into sys.args values (44879, 705, 'res_0', 'int', 32, 0, 0, 0);
insert into sys.args values (44880, 705, 'arg_1', 'date', 0, 0, 1, 1);
insert into sys.functions values (706, 'dayofmonth', 'day', 'mtime', 0, 1, false, false, false, 2000, true, false);
insert into sys.args values (44881, 706, 'res_0', 'int', 32, 0, 0, 0);
insert into sys.args values (44882, 706, 'arg_1', 'date', 0, 0, 1, 1);
insert into sys.functions values (707, 'week', 'weekofyear', 'mtime', 0, 1, false, false, false, 2000, true, false);
insert into sys.args values (44883, 707, 'res_0', 'int', 32, 0, 0, 0);
insert into sys.args values (44884, 707, 'arg_1', 'date', 0, 0, 1, 1);
insert into sys.functions values (708, 'epoch_ms', 'epoch_ms', 'mtime', 0, 1, false, false, false, 2000, true, false);
insert into sys.args values (44885, 708, 'res_0', 'decimal', 18, 3, 0, 0);
insert into sys.args values (44886, 708, 'arg_1', 'date', 0, 0, 1, 1);
insert into sys.functions values (709, 'hour', 'hours', 'mtime', 0, 1, false, false, false, 2000, true, false);
insert into sys.args values (44887, 709, 'res_0', 'int', 32, 0, 0, 0);
insert into sys.args values (44888, 709, 'arg_1', 'time', 7, 0, 1, 1);
insert into sys.functions values (710, 'minute', 'minutes', 'mtime', 0, 1, false, false, false, 2000, true, false);
insert into sys.args values (44889, 710, 'res_0', 'int', 32, 0, 0, 0);
insert into sys.args values (44890, 710, 'arg_1', 'time', 7, 0, 1, 1);
insert into sys.functions values (711, 'second', 'sql_seconds', 'mtime', 0, 1, false, false, false, 2000, true, false);
insert into sys.args values (44891, 711, 'res_0', 'decimal', 9, 6, 0, 0);
insert into sys.args values (44892, 711, 'arg_1', 'time', 7, 0, 1, 1);
insert into sys.functions values (712, 'epoch_ms', 'epoch_ms', 'mtime', 0, 1, false, false, false, 2000, true, false);
insert into sys.args values (44893, 712, 'res_0', 'decimal', 18, 3, 0, 0);
insert into sys.args values (44894, 712, 'arg_1', 'time', 7, 0, 1, 1);
insert into sys.functions values (713, 'hour', 'hours', 'mtime', 0, 1, false, false, false, 2000, true, false);
insert into sys.args values (44895, 713, 'res_0', 'int', 32, 0, 0, 0);
insert into sys.args values (44896, 713, 'arg_1', 'timetz', 7, 0, 1, 1);
insert into sys.functions values (714, 'minute', 'minutes', 'mtime', 0, 1, false, false, false, 2000, true, false);
insert into sys.args values (44897, 714, 'res_0', 'int', 32, 0, 0, 0);
insert into sys.args values (44898, 714, 'arg_1', 'timetz', 7, 0, 1, 1);
insert into sys.functions values (715, 'second', 'sql_seconds', 'mtime', 0, 1, false, false, false, 2000, true, false);
insert into sys.args values (44899, 715, 'res_0', 'decimal', 9, 6, 0, 0);
insert into sys.args values (44900, 715, 'arg_1', 'timetz', 7, 0, 1, 1);
insert into sys.functions values (716, 'epoch_ms', 'epoch_ms', 'mtime', 0, 1, false, false, false, 2000, true, false);
insert into sys.args values (44901, 716, 'res_0', 'decimal', 18, 3, 0, 0);
insert into sys.args values (44902, 716, 'arg_1', 'timetz', 7, 0, 1, 1);
insert into sys.functions values (717, 'century', 'century', 'mtime', 0, 1, false, false, false, 2000, true, false);
insert into sys.args values (44903, 717, 'res_0', 'int', 32, 0, 0, 0);
insert into sys.args values (44904, 717, 'arg_1', 'timestamp', 7, 0, 1, 1);
insert into sys.functions values (718, 'decade', 'decade', 'mtime', 0, 1, false, false, false, 2000, true, false);
insert into sys.args values (44905, 718, 'res_0', 'int', 32, 0, 0, 0);
insert into sys.args values (44906, 718, 'arg_1', 'timestamp', 7, 0, 1, 1);
insert into sys.functions values (719, 'year', 'year', 'mtime', 0, 1, false, false, false, 2000, true, false);
insert into sys.args values (44907, 719, 'res_0', 'int', 32, 0, 0, 0);
insert into sys.args values (44908, 719, 'arg_1', 'timestamp', 7, 0, 1, 1);
insert into sys.functions values (720, 'quarter', 'quarter', 'mtime', 0, 1, false, false, false, 2000, true, false);
insert into sys.args values (44909, 720, 'res_0', 'int', 32, 0, 0, 0);
insert into sys.args values (44910, 720, 'arg_1', 'timestamp', 7, 0, 1, 1);
insert into sys.functions values (721, 'month', 'month', 'mtime', 0, 1, false, false, false, 2000, true, false);
insert into sys.args values (44911, 721, 'res_0', 'int', 32, 0, 0, 0);
insert into sys.args values (44912, 721, 'arg_1', 'timestamp', 7, 0, 1, 1);
insert into sys.functions values (722, 'day', 'day', 'mtime', 0, 1, false, false, false, 2000, true, false);
insert into sys.args values (44913, 722, 'res_0', 'int', 32, 0, 0, 0);
insert into sys.args values (44914, 722, 'arg_1', 'timestamp', 7, 0, 1, 1);
insert into sys.functions values (723, 'hour', 'hours', 'mtime', 0, 1, false, false, false, 2000, true, false);
insert into sys.args values (44915, 723, 'res_0', 'int', 32, 0, 0, 0);
insert into sys.args values (44916, 723, 'arg_1', 'timestamp', 7, 0, 1, 1);
insert into sys.functions values (724, 'minute', 'minutes', 'mtime', 0, 1, false, false, false, 2000, true, false);
insert into sys.args values (44917, 724, 'res_0', 'int', 32, 0, 0, 0);
insert into sys.args values (44918, 724, 'arg_1', 'timestamp', 7, 0, 1, 1);
insert into sys.functions values (725, 'second', 'sql_seconds', 'mtime', 0, 1, false, false, false, 2000, true, false);
insert into sys.args values (44919, 725, 'res_0', 'decimal', 9, 6, 0, 0);
insert into sys.args values (44920, 725, 'arg_1', 'timestamp', 7, 0, 1, 1);
insert into sys.functions values (726, 'epoch_ms', 'epoch_ms', 'mtime', 0, 1, false, false, false, 2000, true, false);
insert into sys.args values (44921, 726, 'res_0', 'decimal', 18, 3, 0, 0);
insert into sys.args values (44922, 726, 'arg_1', 'timestamp', 7, 0, 1, 1);
insert into sys.functions values (727, 'century', 'century', 'mtime', 0, 1, false, false, false, 2000, true, false);
insert into sys.args values (44923, 727, 'res_0', 'int', 32, 0, 0, 0);
insert into sys.args values (44924, 727, 'arg_1', 'timestamptz', 7, 0, 1, 1);
insert into sys.functions values (728, 'decade', 'decade', 'mtime', 0, 1, false, false, false, 2000, true, false);
insert into sys.args values (44925, 728, 'res_0', 'int', 32, 0, 0, 0);
insert into sys.args values (44926, 728, 'arg_1', 'timestamptz', 7, 0, 1, 1);
insert into sys.functions values (729, 'year', 'year', 'mtime', 0, 1, false, false, false, 2000, true, false);
insert into sys.args values (44927, 729, 'res_0', 'int', 32, 0, 0, 0);
insert into sys.args values (44928, 729, 'arg_1', 'timestamptz', 7, 0, 1, 1);
insert into sys.functions values (730, 'quarter', 'quarter', 'mtime', 0, 1, false, false, false, 2000, true, false);
insert into sys.args values (44929, 730, 'res_0', 'int', 32, 0, 0, 0);
insert into sys.args values (44930, 730, 'arg_1', 'timestamptz', 7, 0, 1, 1);
insert into sys.functions values (731, 'month', 'month', 'mtime', 0, 1, false, false, false, 2000, true, false);
insert into sys.args values (44931, 731, 'res_0', 'int', 32, 0, 0, 0);
insert into sys.args values (44932, 731, 'arg_1', 'timestamptz', 7, 0, 1, 1);
insert into sys.functions values (732, 'day', 'day', 'mtime', 0, 1, false, false, false, 2000, true, false);
insert into sys.args values (44933, 732, 'res_0', 'int', 32, 0, 0, 0);
insert into sys.args values (44934, 732, 'arg_1', 'timestamptz', 7, 0, 1, 1);
insert into sys.functions values (733, 'hour', 'hours', 'mtime', 0, 1, false, false, false, 2000, true, false);
insert into sys.args values (44935, 733, 'res_0', 'int', 32, 0, 0, 0);
insert into sys.args values (44936, 733, 'arg_1', 'timestamptz', 7, 0, 1, 1);
insert into sys.functions values (734, 'minute', 'minutes', 'mtime', 0, 1, false, false, false, 2000, true, false);
insert into sys.args values (44937, 734, 'res_0', 'int', 32, 0, 0, 0);
insert into sys.args values (44938, 734, 'arg_1', 'timestamptz', 7, 0, 1, 1);
insert into sys.functions values (735, 'second', 'sql_seconds', 'mtime', 0, 1, false, false, false, 2000, true, false);
insert into sys.args values (44939, 735, 'res_0', 'decimal', 9, 6, 0, 0);
insert into sys.args values (44940, 735, 'arg_1', 'timestamptz', 7, 0, 1, 1);
insert into sys.functions values (736, 'epoch_ms', 'epoch_ms', 'mtime', 0, 1, false, false, false, 2000, true, false);
insert into sys.args values (44941, 736, 'res_0', 'decimal', 18, 3, 0, 0);
insert into sys.args values (44942, 736, 'arg_1', 'timestamptz', 7, 0, 1, 1);
insert into sys.functions values (737, 'year', 'year', 'mtime', 0, 1, false, false, false, 2000, true, false);
insert into sys.args values (44943, 737, 'res_0', 'int', 32, 0, 0, 0);
insert into sys.args values (44944, 737, 'arg_1', 'month_interval', 3, 0, 1, 1);
insert into sys.functions values (738, 'month', 'month', 'mtime', 0, 1, false, false, false, 2000, true, false);
insert into sys.args values (44945, 738, 'res_0', 'int', 32, 0, 0, 0);
insert into sys.args values (44946, 738, 'arg_1', 'month_interval', 3, 0, 1, 1);
insert into sys.functions values (739, 'day', 'day', 'mtime', 0, 1, false, false, false, 2000, true, false);
insert into sys.args values (44947, 739, 'res_0', 'bigint', 64, 0, 0, 0);
insert into sys.args values (44948, 739, 'arg_1', 'day_interval', 4, 0, 1, 1);
insert into sys.functions values (740, 'hour', 'hours', 'mtime', 0, 1, false, false, false, 2000, true, false);
insert into sys.args values (44949, 740, 'res_0', 'int', 32, 0, 0, 0);
insert into sys.args values (44950, 740, 'arg_1', 'day_interval', 4, 0, 1, 1);
insert into sys.functions values (741, 'minute', 'minutes', 'mtime', 0, 1, false, false, false, 2000, true, false);
insert into sys.args values (44951, 741, 'res_0', 'int', 32, 0, 0, 0);
insert into sys.args values (44952, 741, 'arg_1', 'day_interval', 4, 0, 1, 1);
insert into sys.functions values (742, 'second', 'seconds', 'mtime', 0, 1, false, false, false, 2000, true, false);
insert into sys.args values (44953, 742, 'res_0', 'int', 32, 0, 0, 0);
insert into sys.args values (44954, 742, 'arg_1', 'day_interval', 4, 0, 1, 1);
insert into sys.functions values (743, 'epoch_ms', 'epoch_ms', 'mtime', 0, 1, false, false, false, 2000, true, false);
insert into sys.args values (44955, 743, 'res_0', 'decimal', 18, 3, 0, 0);
insert into sys.args values (44956, 743, 'arg_1', 'day_interval', 4, 0, 1, 1);
insert into sys.functions values (744, 'day', 'day', 'mtime', 0, 1, false, false, false, 2000, true, false);
insert into sys.args values (44957, 744, 'res_0', 'bigint', 64, 0, 0, 0);
insert into sys.args values (44958, 744, 'arg_1', 'sec_interval', 13, 0, 1, 1);
insert into sys.functions values (745, 'hour', 'hours', 'mtime', 0, 1, false, false, false, 2000, true, false);
insert into sys.args values (44959, 745, 'res_0', 'int', 32, 0, 0, 0);
insert into sys.args values (44960, 745, 'arg_1', 'sec_interval', 13, 0, 1, 1);
insert into sys.functions values (746, 'minute', 'minutes', 'mtime', 0, 1, false, false, false, 2000, true, false);
insert into sys.args values (44961, 746, 'res_0', 'int', 32, 0, 0, 0);
insert into sys.args values (44962, 746, 'arg_1', 'sec_interval', 13, 0, 1, 1);
insert into sys.functions values (747, 'second', 'seconds', 'mtime', 0, 1, false, false, false, 2000, true, false);
insert into sys.args values (44963, 747, 'res_0', 'int', 32, 0, 0, 0);
insert into sys.args values (44964, 747, 'arg_1', 'sec_interval', 13, 0, 1, 1);
insert into sys.functions values (748, 'epoch_ms', 'epoch_ms', 'mtime', 0, 1, false, false, false, 2000, true, false);
insert into sys.args values (44965, 748, 'res_0', 'decimal', 18, 3, 0, 0);
insert into sys.args values (44966, 748, 'arg_1', 'sec_interval', 13, 0, 1, 1);
insert into sys.functions values (749, 'next_value_for', 'next_value', 'sql', 0, 1, true, false, false, 2000, true, true);
insert into sys.args values (44967, 749, 'res_0', 'bigint', 64, 0, 0, 0);
insert into sys.args values (44968, 749, 'arg_1', 'clob', 0, 0, 1, 1);
insert into sys.args values (44969, 749, 'arg_2', 'clob', 0, 0, 1, 2);
insert into sys.functions values (750, 'get_value_for', 'get_value', 'sql', 0, 1, false, false, false, 2000, true, true);
insert into sys.args values (44970, 750, 'res_0', 'bigint', 64, 0, 0, 0);
insert into sys.args values (44971, 750, 'arg_1', 'clob', 0, 0, 1, 1);
insert into sys.args values (44972, 750, 'arg_2', 'clob', 0, 0, 1, 2);
insert into sys.functions values (751, 'restart', 'restart', 'sql', 0, 1, true, false, false, 2000, true, true);
insert into sys.args values (44973, 751, 'res_0', 'bigint', 64, 0, 0, 0);
insert into sys.args values (44974, 751, 'arg_1', 'clob', 0, 0, 1, 1);
insert into sys.args values (44975, 751, 'arg_2', 'clob', 0, 0, 1, 2);
insert into sys.args values (44976, 751, 'arg_3', 'bigint', 64, 0, 1, 3);
insert into sys.functions values (752, 'locate', 'locate', 'str', 0, 1, false, false, false, 2000, true, false);
insert into sys.args values (44977, 752, 'res_0', 'int', 32, 0, 0, 0);
insert into sys.args values (44978, 752, 'arg_1', 'clob', 0, 0, 1, 1);
insert into sys.args values (44979, 752, 'arg_2', 'clob', 0, 0, 1, 2);
insert into sys.functions values (753, 'locate', 'locate3', 'str', 0, 1, false, false, false, 2000, true, false);
insert into sys.args values (44980, 753, 'res_0', 'int', 32, 0, 0, 0);
insert into sys.args values (44981, 753, 'arg_1', 'clob', 0, 0, 1, 1);
insert into sys.args values (44982, 753, 'arg_2', 'clob', 0, 0, 1, 2);
insert into sys.args values (44983, 753, 'arg_3', 'int', 32, 0, 1, 3);
insert into sys.functions values (754, 'charindex', 'locate', 'str', 0, 1, false, false, false, 2000, true, false);
insert into sys.args values (44984, 754, 'res_0', 'int', 32, 0, 0, 0);
insert into sys.args values (44985, 754, 'arg_1', 'clob', 0, 0, 1, 1);
insert into sys.args values (44986, 754, 'arg_2', 'clob', 0, 0, 1, 2);
insert into sys.functions values (755, 'charindex', 'locate3', 'str', 0, 1, false, false, false, 2000, true, false);
insert into sys.args values (44987, 755, 'res_0', 'int', 32, 0, 0, 0);
insert into sys.args values (44988, 755, 'arg_1', 'clob', 0, 0, 1, 1);
insert into sys.args values (44989, 755, 'arg_2', 'clob', 0, 0, 1, 2);
insert into sys.args values (44990, 755, 'arg_3', 'int', 32, 0, 1, 3);
insert into sys.functions values (756, 'splitpart', 'splitpart', 'str', 0, 1, false, false, false, 2000, true, false);
insert into sys.args values (44991, 756, 'res_0', 'clob', 0, 0, 0, 0);
insert into sys.args values (44992, 756, 'arg_1', 'clob', 0, 0, 1, 1);
insert into sys.args values (44993, 756, 'arg_2', 'clob', 0, 0, 1, 2);
insert into sys.args values (44994, 756, 'arg_3', 'int', 32, 0, 1, 3);
insert into sys.functions values (757, 'substring', 'substring', 'str', 0, 1, false, false, false, 2000, true, false);
insert into sys.args values (44995, 757, 'res_0', 'clob', 0, 0, 0, 0);
insert into sys.args values (44996, 757, 'arg_1', 'clob', 0, 0, 1, 1);
insert into sys.args values (44997, 757, 'arg_2', 'int', 32, 0, 1, 2);
insert into sys.functions values (758, 'substring', 'substring3', 'str', 0, 1, false, false, false, 2000, true, false);
insert into sys.args values (44998, 758, 'res_0', 'clob', 0, 0, 0, 0);
insert into sys.args values (44999, 758, 'arg_1', 'clob', 0, 0, 1, 1);
insert into sys.args values (45000, 758, 'arg_2', 'int', 32, 0, 1, 2);
insert into sys.args values (45001, 758, 'arg_3', 'int', 32, 0, 1, 3);
insert into sys.functions values (759, 'substr', 'substring', 'str', 0, 1, false, false, false, 2000, true, false);
insert into sys.args values (45002, 759, 'res_0', 'clob', 0, 0, 0, 0);
insert into sys.args values (45003, 759, 'arg_1', 'clob', 0, 0, 1, 1);
insert into sys.args values (45004, 759, 'arg_2', 'int', 32, 0, 1, 2);
insert into sys.functions values (760, 'substr', 'substring3', 'str', 0, 1, false, false, false, 2000, true, false);
insert into sys.args values (45005, 760, 'res_0', 'clob', 0, 0, 0, 0);
insert into sys.args values (45006, 760, 'arg_1', 'clob', 0, 0, 1, 1);
insert into sys.args values (45007, 760, 'arg_2', 'int', 32, 0, 1, 2);
insert into sys.args values (45008, 760, 'arg_3', 'int', 32, 0, 1, 3);
insert into sys.functions values (761, 'like', 'like', 'algebra', 0, 4, false, false, false, 2000, true, false);
insert into sys.args values (45009, 761, 'res_0', 'boolean', 1, 0, 0, 0);
insert into sys.args values (45010, 761, 'arg_1', 'clob', 0, 0, 1, 1);
insert into sys.args values (45011, 761, 'arg_2', 'clob', 0, 0, 1, 2);
insert into sys.args values (45012, 761, 'arg_3', 'clob', 0, 0, 1, 3);
insert into sys.args values (45013, 761, 'arg_4', 'boolean', 1, 0, 1, 4);
insert into sys.functions values (762, 'not_like', 'not_like', 'algebra', 0, 4, false, false, false, 2000, true, false);
insert into sys.args values (45014, 762, 'res_0', 'boolean', 1, 0, 0, 0);
insert into sys.args values (45015, 762, 'arg_1', 'clob', 0, 0, 1, 1);
insert into sys.args values (45016, 762, 'arg_2', 'clob', 0, 0, 1, 2);
insert into sys.args values (45017, 762, 'arg_3', 'clob', 0, 0, 1, 3);
insert into sys.args values (45018, 762, 'arg_4', 'boolean', 1, 0, 1, 4);
insert into sys.functions values (763, 'patindex', 'patindex', 'pcre', 0, 1, false, false, false, 2000, true, false);
insert into sys.args values (45019, 763, 'res_0', 'int', 32, 0, 0, 0);
insert into sys.args values (45020, 763, 'arg_1', 'clob', 0, 0, 1, 1);
insert into sys.args values (45021, 763, 'arg_2', 'clob', 0, 0, 1, 2);
insert into sys.functions values (764, 'truncate', 'stringleft', 'str', 0, 1, false, false, false, 2000, true, false);
insert into sys.args values (45022, 764, 'res_0', 'clob', 0, 0, 0, 0);
insert into sys.args values (45023, 764, 'arg_1', 'clob', 0, 0, 1, 1);
insert into sys.args values (45024, 764, 'arg_2', 'int', 32, 0, 1, 2);
insert into sys.functions values (765, 'concat', '+', 'calc', 0, 1, false, false, false, 2000, true, false);
insert into sys.args values (45025, 765, 'res_0', 'clob', 0, 0, 0, 0);
insert into sys.args values (45026, 765, 'arg_1', 'clob', 0, 0, 1, 1);
insert into sys.args values (45027, 765, 'arg_2', 'clob', 0, 0, 1, 2);
insert into sys.functions values (766, 'ascii', 'ascii', 'str', 0, 1, false, false, false, 2000, true, true);
insert into sys.args values (45028, 766, 'res_0', 'int', 32, 0, 0, 0);
insert into sys.args values (45029, 766, 'arg_1', 'clob', 0, 0, 1, 1);
insert into sys.functions values (767, 'code', 'unicode', 'str', 0, 1, false, false, false, 2000, true, false);
insert into sys.args values (45030, 767, 'res_0', 'clob', 0, 0, 0, 0);
insert into sys.args values (45031, 767, 'arg_1', 'int', 32, 0, 1, 1);
insert into sys.functions values (768, 'length', 'length', 'str', 0, 1, false, false, false, 2000, true, false);
insert into sys.args values (45032, 768, 'res_0', 'int', 32, 0, 0, 0);
insert into sys.args values (45033, 768, 'arg_1', 'clob', 0, 0, 1, 1);
insert into sys.functions values (769, 'right', 'stringright', 'str', 0, 1, false, false, false, 2000, true, false);
insert into sys.args values (45034, 769, 'res_0', 'clob', 0, 0, 0, 0);
insert into sys.args values (45035, 769, 'arg_1', 'clob', 0, 0, 1, 1);
insert into sys.args values (45036, 769, 'arg_2', 'int', 32, 0, 1, 2);
insert into sys.functions values (770, 'left', 'stringleft', 'str', 0, 1, false, false, false, 2000, true, false);
insert into sys.args values (45037, 770, 'res_0', 'clob', 0, 0, 0, 0);
insert into sys.args values (45038, 770, 'arg_1', 'clob', 0, 0, 1, 1);
insert into sys.args values (45039, 770, 'arg_2', 'int', 32, 0, 1, 2);
insert into sys.functions values (771, 'upper', 'toUpper', 'str', 0, 1, false, false, false, 2000, true, false);
insert into sys.args values (45040, 771, 'res_0', 'clob', 0, 0, 0, 0);
insert into sys.args values (45041, 771, 'arg_1', 'clob', 0, 0, 1, 1);
insert into sys.functions values (772, 'ucase', 'toUpper', 'str', 0, 1, false, false, false, 2000, true, false);
insert into sys.args values (45042, 772, 'res_0', 'clob', 0, 0, 0, 0);
insert into sys.args values (45043, 772, 'arg_1', 'clob', 0, 0, 1, 1);
insert into sys.functions values (773, 'lower', 'toLower', 'str', 0, 1, false, false, false, 2000, true, false);
insert into sys.args values (45044, 773, 'res_0', 'clob', 0, 0, 0, 0);
insert into sys.args values (45045, 773, 'arg_1', 'clob', 0, 0, 1, 1);
insert into sys.functions values (774, 'lcase', 'toLower', 'str', 0, 1, false, false, false, 2000, true, false);
insert into sys.args values (45046, 774, 'res_0', 'clob', 0, 0, 0, 0);
insert into sys.args values (45047, 774, 'arg_1', 'clob', 0, 0, 1, 1);
insert into sys.functions values (775, 'trim', 'trim', 'str', 0, 1, false, false, false, 2000, true, false);
insert into sys.args values (45048, 775, 'res_0', 'clob', 0, 0, 0, 0);
insert into sys.args values (45049, 775, 'arg_1', 'clob', 0, 0, 1, 1);
insert into sys.functions values (776, 'trim', 'trim2', 'str', 0, 1, false, false, false, 2000, true, false);
insert into sys.args values (45050, 776, 'res_0', 'clob', 0, 0, 0, 0);
insert into sys.args values (45051, 776, 'arg_1', 'clob', 0, 0, 1, 1);
insert into sys.args values (45052, 776, 'arg_2', 'clob', 0, 0, 1, 2);
insert into sys.functions values (777, 'ltrim', 'ltrim', 'str', 0, 1, false, false, false, 2000, true, false);
insert into sys.args values (45053, 777, 'res_0', 'clob', 0, 0, 0, 0);
insert into sys.args values (45054, 777, 'arg_1', 'clob', 0, 0, 1, 1);
insert into sys.functions values (778, 'ltrim', 'ltrim2', 'str', 0, 1, false, false, false, 2000, true, false);
insert into sys.args values (45055, 778, 'res_0', 'clob', 0, 0, 0, 0);
insert into sys.args values (45056, 778, 'arg_1', 'clob', 0, 0, 1, 1);
insert into sys.args values (45057, 778, 'arg_2', 'clob', 0, 0, 1, 2);
insert into sys.functions values (779, 'rtrim', 'rtrim', 'str', 0, 1, false, false, false, 2000, true, false);
insert into sys.args values (45058, 779, 'res_0', 'clob', 0, 0, 0, 0);
insert into sys.args values (45059, 779, 'arg_1', 'clob', 0, 0, 1, 1);
insert into sys.functions values (780, 'rtrim', 'rtrim2', 'str', 0, 1, false, false, false, 2000, true, false);
insert into sys.args values (45060, 780, 'res_0', 'clob', 0, 0, 0, 0);
insert into sys.args values (45061, 780, 'arg_1', 'clob', 0, 0, 1, 1);
insert into sys.args values (45062, 780, 'arg_2', 'clob', 0, 0, 1, 2);
insert into sys.functions values (781, 'lpad', 'lpad', 'str', 0, 1, false, false, false, 2000, true, false);
insert into sys.args values (45063, 781, 'res_0', 'clob', 0, 0, 0, 0);
insert into sys.args values (45064, 781, 'arg_1', 'clob', 0, 0, 1, 1);
insert into sys.args values (45065, 781, 'arg_2', 'int', 32, 0, 1, 2);
insert into sys.functions values (782, 'lpad', 'lpad3', 'str', 0, 1, false, false, false, 2000, true, false);
insert into sys.args values (45066, 782, 'res_0', 'clob', 0, 0, 0, 0);
insert into sys.args values (45067, 782, 'arg_1', 'clob', 0, 0, 1, 1);
insert into sys.args values (45068, 782, 'arg_2', 'int', 32, 0, 1, 2);
insert into sys.args values (45069, 782, 'arg_3', 'clob', 0, 0, 1, 3);
insert into sys.functions values (783, 'rpad', 'rpad', 'str', 0, 1, false, false, false, 2000, true, false);
insert into sys.args values (45070, 783, 'res_0', 'clob', 0, 0, 0, 0);
insert into sys.args values (45071, 783, 'arg_1', 'clob', 0, 0, 1, 1);
insert into sys.args values (45072, 783, 'arg_2', 'int', 32, 0, 1, 2);
insert into sys.functions values (784, 'rpad', 'rpad3', 'str', 0, 1, false, false, false, 2000, true, false);
insert into sys.args values (45073, 784, 'res_0', 'clob', 0, 0, 0, 0);
insert into sys.args values (45074, 784, 'arg_1', 'clob', 0, 0, 1, 1);
insert into sys.args values (45075, 784, 'arg_2', 'int', 32, 0, 1, 2);
insert into sys.args values (45076, 784, 'arg_3', 'clob', 0, 0, 1, 3);
insert into sys.functions values (785, 'insert', 'insert', 'str', 0, 1, false, false, false, 2000, true, false);
insert into sys.args values (45077, 785, 'res_0', 'clob', 0, 0, 0, 0);
insert into sys.args values (45078, 785, 'arg_1', 'clob', 0, 0, 1, 1);
insert into sys.args values (45079, 785, 'arg_2', 'int', 32, 0, 1, 2);
insert into sys.args values (45080, 785, 'arg_3', 'int', 32, 0, 1, 3);
insert into sys.args values (45081, 785, 'arg_4', 'clob', 0, 0, 1, 4);
insert into sys.functions values (786, 'replace', 'replace', 'str', 0, 1, false, false, false, 2000, true, false);
insert into sys.args values (45082, 786, 'res_0', 'clob', 0, 0, 0, 0);
insert into sys.args values (45083, 786, 'arg_1', 'clob', 0, 0, 1, 1);
insert into sys.args values (45084, 786, 'arg_2', 'clob', 0, 0, 1, 2);
insert into sys.args values (45085, 786, 'arg_3', 'clob', 0, 0, 1, 3);
insert into sys.functions values (787, 'repeat', 'repeat', 'str', 0, 1, false, false, false, 2000, true, true);
insert into sys.args values (45086, 787, 'res_0', 'clob', 0, 0, 0, 0);
insert into sys.args values (45087, 787, 'arg_1', 'clob', 0, 0, 1, 1);
insert into sys.args values (45088, 787, 'arg_2', 'int', 32, 0, 1, 2);
insert into sys.functions values (788, 'space', 'space', 'str', 0, 1, false, false, false, 2000, true, true);
insert into sys.args values (45089, 788, 'res_0', 'clob', 0, 0, 0, 0);
insert into sys.args values (45090, 788, 'arg_1', 'int', 32, 0, 1, 1);
insert into sys.functions values (789, 'char_length', 'length', 'str', 0, 1, false, false, false, 2000, true, false);
insert into sys.args values (45091, 789, 'res_0', 'int', 32, 0, 0, 0);
insert into sys.args values (45092, 789, 'arg_1', 'clob', 0, 0, 1, 1);
insert into sys.functions values (790, 'character_length', 'length', 'str', 0, 1, false, false, false, 2000, true, false);
insert into sys.args values (45093, 790, 'res_0', 'int', 32, 0, 0, 0);
insert into sys.args values (45094, 790, 'arg_1', 'clob', 0, 0, 1, 1);
insert into sys.functions values (791, 'octet_length', 'nbytes', 'str', 0, 1, false, false, false, 2000, true, false);
insert into sys.args values (45095, 791, 'res_0', 'int', 32, 0, 0, 0);
insert into sys.args values (45096, 791, 'arg_1', 'clob', 0, 0, 1, 1);
insert into sys.functions values (792, 'soundex', 'soundex', 'txtsim', 0, 1, false, false, false, 2000, true, false);
insert into sys.args values (45097, 792, 'res_0', 'clob', 0, 0, 0, 0);
insert into sys.args values (45098, 792, 'arg_1', 'clob', 0, 0, 1, 1);
insert into sys.functions values (793, 'difference', 'stringdiff', 'txtsim', 0, 1, false, false, false, 2000, true, true);
insert into sys.args values (45099, 793, 'res_0', 'int', 32, 0, 0, 0);
insert into sys.args values (45100, 793, 'arg_1', 'clob', 0, 0, 1, 1);
insert into sys.args values (45101, 793, 'arg_2', 'clob', 0, 0, 1, 2);
insert into sys.functions values (794, 'editdistance', 'editdistance', 'txtsim', 0, 1, false, false, false, 2000, true, true);
insert into sys.args values (45102, 794, 'res_0', 'int', 32, 0, 0, 0);
insert into sys.args values (45103, 794, 'arg_1', 'clob', 0, 0, 1, 1);
insert into sys.args values (45104, 794, 'arg_2', 'clob', 0, 0, 1, 2);
insert into sys.functions values (795, 'editdistance2', 'editdistance2', 'txtsim', 0, 1, false, false, false, 2000, true, true);
insert into sys.args values (45105, 795, 'res_0', 'int', 32, 0, 0, 0);
insert into sys.args values (45106, 795, 'arg_1', 'clob', 0, 0, 1, 1);
insert into sys.args values (45107, 795, 'arg_2', 'clob', 0, 0, 1, 2);
insert into sys.functions values (796, 'similarity', 'similarity', 'txtsim', 0, 1, false, false, false, 2000, true, true);
insert into sys.args values (45108, 796, 'res_0', 'double', 53, 0, 0, 0);
insert into sys.args values (45109, 796, 'arg_1', 'clob', 0, 0, 1, 1);
insert into sys.args values (45110, 796, 'arg_2', 'clob', 0, 0, 1, 2);
insert into sys.functions values (797, 'qgramnormalize', 'qgramnormalize', 'txtsim', 0, 1, false, false, false, 2000, true, false);
insert into sys.args values (45111, 797, 'res_0', 'clob', 0, 0, 0, 0);
insert into sys.args values (45112, 797, 'arg_1', 'clob', 0, 0, 1, 1);
insert into sys.functions values (798, 'levenshtein', 'levenshtein', 'txtsim', 0, 1, false, false, false, 2000, true, true);
insert into sys.args values (45113, 798, 'res_0', 'int', 32, 0, 0, 0);
insert into sys.args values (45114, 798, 'arg_1', 'clob', 0, 0, 1, 1);
insert into sys.args values (45115, 798, 'arg_2', 'clob', 0, 0, 1, 2);
insert into sys.functions values (799, 'levenshtein', 'levenshtein', 'txtsim', 0, 1, false, false, false, 2000, true, true);
insert into sys.args values (45116, 799, 'res_0', 'int', 32, 0, 0, 0);
insert into sys.args values (45117, 799, 'arg_1', 'clob', 0, 0, 1, 1);
insert into sys.args values (45118, 799, 'arg_2', 'clob', 0, 0, 1, 2);
insert into sys.args values (45119, 799, 'arg_3', 'int', 32, 0, 1, 3);
insert into sys.args values (45120, 799, 'arg_4', 'int', 32, 0, 1, 4);
insert into sys.args values (45121, 799, 'arg_5', 'int', 32, 0, 1, 5);
insert into sys.functions values (800, 'next_value_for', 'next_value', 'sql', 0, 1, true, false, false, 2000, true, true);
insert into sys.args values (45122, 800, 'res_0', 'bigint', 64, 0, 0, 0);
insert into sys.args values (45123, 800, 'arg_1', 'varchar', 0, 0, 1, 1);
insert into sys.args values (45124, 800, 'arg_2', 'varchar', 0, 0, 1, 2);
insert into sys.functions values (801, 'get_value_for', 'get_value', 'sql', 0, 1, false, false, false, 2000, true, true);
insert into sys.args values (45125, 801, 'res_0', 'bigint', 64, 0, 0, 0);
insert into sys.args values (45126, 801, 'arg_1', 'varchar', 0, 0, 1, 1);
insert into sys.args values (45127, 801, 'arg_2', 'varchar', 0, 0, 1, 2);
insert into sys.functions values (802, 'restart', 'restart', 'sql', 0, 1, true, false, false, 2000, true, true);
insert into sys.args values (45128, 802, 'res_0', 'bigint', 64, 0, 0, 0);
insert into sys.args values (45129, 802, 'arg_1', 'varchar', 0, 0, 1, 1);
insert into sys.args values (45130, 802, 'arg_2', 'varchar', 0, 0, 1, 2);
insert into sys.args values (45131, 802, 'arg_3', 'bigint', 64, 0, 1, 3);
insert into sys.functions values (803, 'locate', 'locate', 'str', 0, 1, false, false, false, 2000, true, false);
insert into sys.args values (45132, 803, 'res_0', 'int', 32, 0, 0, 0);
insert into sys.args values (45133, 803, 'arg_1', 'varchar', 0, 0, 1, 1);
insert into sys.args values (45134, 803, 'arg_2', 'varchar', 0, 0, 1, 2);
insert into sys.functions values (804, 'locate', 'locate3', 'str', 0, 1, false, false, false, 2000, true, false);
insert into sys.args values (45135, 804, 'res_0', 'int', 32, 0, 0, 0);
insert into sys.args values (45136, 804, 'arg_1', 'varchar', 0, 0, 1, 1);
insert into sys.args values (45137, 804, 'arg_2', 'varchar', 0, 0, 1, 2);
insert into sys.args values (45138, 804, 'arg_3', 'int', 32, 0, 1, 3);
insert into sys.functions values (805, 'charindex', 'locate', 'str', 0, 1, false, false, false, 2000, true, false);
insert into sys.args values (45139, 805, 'res_0', 'int', 32, 0, 0, 0);
insert into sys.args values (45140, 805, 'arg_1', 'varchar', 0, 0, 1, 1);
insert into sys.args values (45141, 805, 'arg_2', 'varchar', 0, 0, 1, 2);
insert into sys.functions values (806, 'charindex', 'locate3', 'str', 0, 1, false, false, false, 2000, true, false);
insert into sys.args values (45142, 806, 'res_0', 'int', 32, 0, 0, 0);
insert into sys.args values (45143, 806, 'arg_1', 'varchar', 0, 0, 1, 1);
insert into sys.args values (45144, 806, 'arg_2', 'varchar', 0, 0, 1, 2);
insert into sys.args values (45145, 806, 'arg_3', 'int', 32, 0, 1, 3);
insert into sys.functions values (807, 'splitpart', 'splitpart', 'str', 0, 1, false, false, false, 2000, true, false);
insert into sys.args values (45146, 807, 'res_0', 'varchar', 0, 0, 0, 0);
insert into sys.args values (45147, 807, 'arg_1', 'varchar', 0, 0, 1, 1);
insert into sys.args values (45148, 807, 'arg_2', 'varchar', 0, 0, 1, 2);
insert into sys.args values (45149, 807, 'arg_3', 'int', 32, 0, 1, 3);
insert into sys.functions values (808, 'substring', 'substring', 'str', 0, 1, false, false, false, 2000, true, false);
insert into sys.args values (45150, 808, 'res_0', 'varchar', 0, 0, 0, 0);
insert into sys.args values (45151, 808, 'arg_1', 'varchar', 0, 0, 1, 1);
insert into sys.args values (45152, 808, 'arg_2', 'int', 32, 0, 1, 2);
insert into sys.functions values (809, 'substring', 'substring3', 'str', 0, 1, false, false, false, 2000, true, false);
insert into sys.args values (45153, 809, 'res_0', 'varchar', 0, 0, 0, 0);
insert into sys.args values (45154, 809, 'arg_1', 'varchar', 0, 0, 1, 1);
insert into sys.args values (45155, 809, 'arg_2', 'int', 32, 0, 1, 2);
insert into sys.args values (45156, 809, 'arg_3', 'int', 32, 0, 1, 3);
insert into sys.functions values (810, 'substr', 'substring', 'str', 0, 1, false, false, false, 2000, true, false);
insert into sys.args values (45157, 810, 'res_0', 'varchar', 0, 0, 0, 0);
insert into sys.args values (45158, 810, 'arg_1', 'varchar', 0, 0, 1, 1);
insert into sys.args values (45159, 810, 'arg_2', 'int', 32, 0, 1, 2);
insert into sys.functions values (811, 'substr', 'substring3', 'str', 0, 1, false, false, false, 2000, true, false);
insert into sys.args values (45160, 811, 'res_0', 'varchar', 0, 0, 0, 0);
insert into sys.args values (45161, 811, 'arg_1', 'varchar', 0, 0, 1, 1);
insert into sys.args values (45162, 811, 'arg_2', 'int', 32, 0, 1, 2);
insert into sys.args values (45163, 811, 'arg_3', 'int', 32, 0, 1, 3);
insert into sys.functions values (812, 'like', 'like', 'algebra', 0, 4, false, false, false, 2000, true, false);
insert into sys.args values (45164, 812, 'res_0', 'boolean', 1, 0, 0, 0);
insert into sys.args values (45165, 812, 'arg_1', 'varchar', 0, 0, 1, 1);
insert into sys.args values (45166, 812, 'arg_2', 'varchar', 0, 0, 1, 2);
insert into sys.args values (45167, 812, 'arg_3', 'varchar', 0, 0, 1, 3);
insert into sys.args values (45168, 812, 'arg_4', 'boolean', 1, 0, 1, 4);
insert into sys.functions values (813, 'not_like', 'not_like', 'algebra', 0, 4, false, false, false, 2000, true, false);
insert into sys.args values (45169, 813, 'res_0', 'boolean', 1, 0, 0, 0);
insert into sys.args values (45170, 813, 'arg_1', 'varchar', 0, 0, 1, 1);
insert into sys.args values (45171, 813, 'arg_2', 'varchar', 0, 0, 1, 2);
insert into sys.args values (45172, 813, 'arg_3', 'varchar', 0, 0, 1, 3);
insert into sys.args values (45173, 813, 'arg_4', 'boolean', 1, 0, 1, 4);
insert into sys.functions values (814, 'patindex', 'patindex', 'pcre', 0, 1, false, false, false, 2000, true, false);
insert into sys.args values (45174, 814, 'res_0', 'int', 32, 0, 0, 0);
insert into sys.args values (45175, 814, 'arg_1', 'varchar', 0, 0, 1, 1);
insert into sys.args values (45176, 814, 'arg_2', 'varchar', 0, 0, 1, 2);
insert into sys.functions values (815, 'truncate', 'stringleft', 'str', 0, 1, false, false, false, 2000, true, false);
insert into sys.args values (45177, 815, 'res_0', 'varchar', 0, 0, 0, 0);
insert into sys.args values (45178, 815, 'arg_1', 'varchar', 0, 0, 1, 1);
insert into sys.args values (45179, 815, 'arg_2', 'int', 32, 0, 1, 2);
insert into sys.functions values (816, 'concat', '+', 'calc', 0, 1, false, false, false, 2000, true, false);
insert into sys.args values (45180, 816, 'res_0', 'varchar', 0, 0, 0, 0);
insert into sys.args values (45181, 816, 'arg_1', 'varchar', 0, 0, 1, 1);
insert into sys.args values (45182, 816, 'arg_2', 'varchar', 0, 0, 1, 2);
insert into sys.functions values (817, 'ascii', 'ascii', 'str', 0, 1, false, false, false, 2000, true, true);
insert into sys.args values (45183, 817, 'res_0', 'int', 32, 0, 0, 0);
insert into sys.args values (45184, 817, 'arg_1', 'varchar', 0, 0, 1, 1);
insert into sys.functions values (818, 'code', 'unicode', 'str', 0, 1, false, false, false, 2000, true, false);
insert into sys.args values (45185, 818, 'res_0', 'varchar', 0, 0, 0, 0);
insert into sys.args values (45186, 818, 'arg_1', 'int', 32, 0, 1, 1);
insert into sys.functions values (819, 'length', 'length', 'str', 0, 1, false, false, false, 2000, true, false);
insert into sys.args values (45187, 819, 'res_0', 'int', 32, 0, 0, 0);
insert into sys.args values (45188, 819, 'arg_1', 'varchar', 0, 0, 1, 1);
insert into sys.functions values (820, 'right', 'stringright', 'str', 0, 1, false, false, false, 2000, true, false);
insert into sys.args values (45189, 820, 'res_0', 'varchar', 0, 0, 0, 0);
insert into sys.args values (45190, 820, 'arg_1', 'varchar', 0, 0, 1, 1);
insert into sys.args values (45191, 820, 'arg_2', 'int', 32, 0, 1, 2);
insert into sys.functions values (821, 'left', 'stringleft', 'str', 0, 1, false, false, false, 2000, true, false);
insert into sys.args values (45192, 821, 'res_0', 'varchar', 0, 0, 0, 0);
insert into sys.args values (45193, 821, 'arg_1', 'varchar', 0, 0, 1, 1);
insert into sys.args values (45194, 821, 'arg_2', 'int', 32, 0, 1, 2);
insert into sys.functions values (822, 'upper', 'toUpper', 'str', 0, 1, false, false, false, 2000, true, false);
insert into sys.args values (45195, 822, 'res_0', 'varchar', 0, 0, 0, 0);
insert into sys.args values (45196, 822, 'arg_1', 'varchar', 0, 0, 1, 1);
insert into sys.functions values (823, 'ucase', 'toUpper', 'str', 0, 1, false, false, false, 2000, true, false);
insert into sys.args values (45197, 823, 'res_0', 'varchar', 0, 0, 0, 0);
insert into sys.args values (45198, 823, 'arg_1', 'varchar', 0, 0, 1, 1);
insert into sys.functions values (824, 'lower', 'toLower', 'str', 0, 1, false, false, false, 2000, true, false);
insert into sys.args values (45199, 824, 'res_0', 'varchar', 0, 0, 0, 0);
insert into sys.args values (45200, 824, 'arg_1', 'varchar', 0, 0, 1, 1);
insert into sys.functions values (825, 'lcase', 'toLower', 'str', 0, 1, false, false, false, 2000, true, false);
insert into sys.args values (45201, 825, 'res_0', 'varchar', 0, 0, 0, 0);
insert into sys.args values (45202, 825, 'arg_1', 'varchar', 0, 0, 1, 1);
insert into sys.functions values (826, 'trim', 'trim', 'str', 0, 1, false, false, false, 2000, true, false);
insert into sys.args values (45203, 826, 'res_0', 'varchar', 0, 0, 0, 0);
insert into sys.args values (45204, 826, 'arg_1', 'varchar', 0, 0, 1, 1);
insert into sys.functions values (827, 'trim', 'trim2', 'str', 0, 1, false, false, false, 2000, true, false);
insert into sys.args values (45205, 827, 'res_0', 'varchar', 0, 0, 0, 0);
insert into sys.args values (45206, 827, 'arg_1', 'varchar', 0, 0, 1, 1);
insert into sys.args values (45207, 827, 'arg_2', 'varchar', 0, 0, 1, 2);
insert into sys.functions values (828, 'ltrim', 'ltrim', 'str', 0, 1, false, false, false, 2000, true, false);
insert into sys.args values (45208, 828, 'res_0', 'varchar', 0, 0, 0, 0);
insert into sys.args values (45209, 828, 'arg_1', 'varchar', 0, 0, 1, 1);
insert into sys.functions values (829, 'ltrim', 'ltrim2', 'str', 0, 1, false, false, false, 2000, true, false);
insert into sys.args values (45210, 829, 'res_0', 'varchar', 0, 0, 0, 0);
insert into sys.args values (45211, 829, 'arg_1', 'varchar', 0, 0, 1, 1);
insert into sys.args values (45212, 829, 'arg_2', 'varchar', 0, 0, 1, 2);
insert into sys.functions values (830, 'rtrim', 'rtrim', 'str', 0, 1, false, false, false, 2000, true, false);
insert into sys.args values (45213, 830, 'res_0', 'varchar', 0, 0, 0, 0);
insert into sys.args values (45214, 830, 'arg_1', 'varchar', 0, 0, 1, 1);
insert into sys.functions values (831, 'rtrim', 'rtrim2', 'str', 0, 1, false, false, false, 2000, true, false);
insert into sys.args values (45215, 831, 'res_0', 'varchar', 0, 0, 0, 0);
insert into sys.args values (45216, 831, 'arg_1', 'varchar', 0, 0, 1, 1);
insert into sys.args values (45217, 831, 'arg_2', 'varchar', 0, 0, 1, 2);
insert into sys.functions values (832, 'lpad', 'lpad', 'str', 0, 1, false, false, false, 2000, true, false);
insert into sys.args values (45218, 832, 'res_0', 'varchar', 0, 0, 0, 0);
insert into sys.args values (45219, 832, 'arg_1', 'varchar', 0, 0, 1, 1);
insert into sys.args values (45220, 832, 'arg_2', 'int', 32, 0, 1, 2);
insert into sys.functions values (833, 'lpad', 'lpad3', 'str', 0, 1, false, false, false, 2000, true, false);
insert into sys.args values (45221, 833, 'res_0', 'varchar', 0, 0, 0, 0);
insert into sys.args values (45222, 833, 'arg_1', 'varchar', 0, 0, 1, 1);
insert into sys.args values (45223, 833, 'arg_2', 'int', 32, 0, 1, 2);
insert into sys.args values (45224, 833, 'arg_3', 'varchar', 0, 0, 1, 3);
insert into sys.functions values (834, 'rpad', 'rpad', 'str', 0, 1, false, false, false, 2000, true, false);
insert into sys.args values (45225, 834, 'res_0', 'varchar', 0, 0, 0, 0);
insert into sys.args values (45226, 834, 'arg_1', 'varchar', 0, 0, 1, 1);
insert into sys.args values (45227, 834, 'arg_2', 'int', 32, 0, 1, 2);
insert into sys.functions values (835, 'rpad', 'rpad3', 'str', 0, 1, false, false, false, 2000, true, false);
insert into sys.args values (45228, 835, 'res_0', 'varchar', 0, 0, 0, 0);
insert into sys.args values (45229, 835, 'arg_1', 'varchar', 0, 0, 1, 1);
insert into sys.args values (45230, 835, 'arg_2', 'int', 32, 0, 1, 2);
insert into sys.args values (45231, 835, 'arg_3', 'varchar', 0, 0, 1, 3);
insert into sys.functions values (836, 'insert', 'insert', 'str', 0, 1, false, false, false, 2000, true, false);
insert into sys.args values (45232, 836, 'res_0', 'varchar', 0, 0, 0, 0);
insert into sys.args values (45233, 836, 'arg_1', 'varchar', 0, 0, 1, 1);
insert into sys.args values (45234, 836, 'arg_2', 'int', 32, 0, 1, 2);
insert into sys.args values (45235, 836, 'arg_3', 'int', 32, 0, 1, 3);
insert into sys.args values (45236, 836, 'arg_4', 'varchar', 0, 0, 1, 4);
insert into sys.functions values (837, 'replace', 'replace', 'str', 0, 1, false, false, false, 2000, true, false);
insert into sys.args values (45237, 837, 'res_0', 'varchar', 0, 0, 0, 0);
insert into sys.args values (45238, 837, 'arg_1', 'varchar', 0, 0, 1, 1);
insert into sys.args values (45239, 837, 'arg_2', 'varchar', 0, 0, 1, 2);
insert into sys.args values (45240, 837, 'arg_3', 'varchar', 0, 0, 1, 3);
insert into sys.functions values (838, 'repeat', 'repeat', 'str', 0, 1, false, false, false, 2000, true, true);
insert into sys.args values (45241, 838, 'res_0', 'varchar', 0, 0, 0, 0);
insert into sys.args values (45242, 838, 'arg_1', 'varchar', 0, 0, 1, 1);
insert into sys.args values (45243, 838, 'arg_2', 'int', 32, 0, 1, 2);
insert into sys.functions values (839, 'space', 'space', 'str', 0, 1, false, false, false, 2000, true, true);
insert into sys.args values (45244, 839, 'res_0', 'varchar', 0, 0, 0, 0);
insert into sys.args values (45245, 839, 'arg_1', 'int', 32, 0, 1, 1);
insert into sys.functions values (840, 'char_length', 'length', 'str', 0, 1, false, false, false, 2000, true, false);
insert into sys.args values (45246, 840, 'res_0', 'int', 32, 0, 0, 0);
insert into sys.args values (45247, 840, 'arg_1', 'varchar', 0, 0, 1, 1);
insert into sys.functions values (841, 'character_length', 'length', 'str', 0, 1, false, false, false, 2000, true, false);
insert into sys.args values (45248, 841, 'res_0', 'int', 32, 0, 0, 0);
insert into sys.args values (45249, 841, 'arg_1', 'varchar', 0, 0, 1, 1);
insert into sys.functions values (842, 'octet_length', 'nbytes', 'str', 0, 1, false, false, false, 2000, true, false);
insert into sys.args values (45250, 842, 'res_0', 'int', 32, 0, 0, 0);
insert into sys.args values (45251, 842, 'arg_1', 'varchar', 0, 0, 1, 1);
insert into sys.functions values (843, 'soundex', 'soundex', 'txtsim', 0, 1, false, false, false, 2000, true, false);
insert into sys.args values (45252, 843, 'res_0', 'varchar', 0, 0, 0, 0);
insert into sys.args values (45253, 843, 'arg_1', 'varchar', 0, 0, 1, 1);
insert into sys.functions values (844, 'difference', 'stringdiff', 'txtsim', 0, 1, false, false, false, 2000, true, true);
insert into sys.args values (45254, 844, 'res_0', 'int', 32, 0, 0, 0);
insert into sys.args values (45255, 844, 'arg_1', 'varchar', 0, 0, 1, 1);
insert into sys.args values (45256, 844, 'arg_2', 'varchar', 0, 0, 1, 2);
insert into sys.functions values (845, 'editdistance', 'editdistance', 'txtsim', 0, 1, false, false, false, 2000, true, true);
insert into sys.args values (45257, 845, 'res_0', 'int', 32, 0, 0, 0);
insert into sys.args values (45258, 845, 'arg_1', 'varchar', 0, 0, 1, 1);
insert into sys.args values (45259, 845, 'arg_2', 'varchar', 0, 0, 1, 2);
insert into sys.functions values (846, 'editdistance2', 'editdistance2', 'txtsim', 0, 1, false, false, false, 2000, true, true);
insert into sys.args values (45260, 846, 'res_0', 'int', 32, 0, 0, 0);
insert into sys.args values (45261, 846, 'arg_1', 'varchar', 0, 0, 1, 1);
insert into sys.args values (45262, 846, 'arg_2', 'varchar', 0, 0, 1, 2);
insert into sys.functions values (847, 'similarity', 'similarity', 'txtsim', 0, 1, false, false, false, 2000, true, true);
insert into sys.args values (45263, 847, 'res_0', 'double', 53, 0, 0, 0);
insert into sys.args values (45264, 847, 'arg_1', 'varchar', 0, 0, 1, 1);
insert into sys.args values (45265, 847, 'arg_2', 'varchar', 0, 0, 1, 2);
insert into sys.functions values (848, 'qgramnormalize', 'qgramnormalize', 'txtsim', 0, 1, false, false, false, 2000, true, false);
insert into sys.args values (45266, 848, 'res_0', 'varchar', 0, 0, 0, 0);
insert into sys.args values (45267, 848, 'arg_1', 'varchar', 0, 0, 1, 1);
insert into sys.functions values (849, 'levenshtein', 'levenshtein', 'txtsim', 0, 1, false, false, false, 2000, true, true);
insert into sys.args values (45268, 849, 'res_0', 'int', 32, 0, 0, 0);
insert into sys.args values (45269, 849, 'arg_1', 'varchar', 0, 0, 1, 1);
insert into sys.args values (45270, 849, 'arg_2', 'varchar', 0, 0, 1, 2);
insert into sys.functions values (850, 'levenshtein', 'levenshtein', 'txtsim', 0, 1, false, false, false, 2000, true, true);
insert into sys.args values (45271, 850, 'res_0', 'int', 32, 0, 0, 0);
insert into sys.args values (45272, 850, 'arg_1', 'varchar', 0, 0, 1, 1);
insert into sys.args values (45273, 850, 'arg_2', 'varchar', 0, 0, 1, 2);
insert into sys.args values (45274, 850, 'arg_3', 'int', 32, 0, 1, 3);
insert into sys.args values (45275, 850, 'arg_4', 'int', 32, 0, 1, 4);
insert into sys.args values (45276, 850, 'arg_5', 'int', 32, 0, 1, 5);
insert into sys.functions values (851, 'next_value_for', 'next_value', 'sql', 0, 1, true, false, false, 2000, true, true);
insert into sys.args values (45277, 851, 'res_0', 'bigint', 64, 0, 0, 0);
insert into sys.args values (45278, 851, 'arg_1', 'char', 0, 0, 1, 1);
insert into sys.args values (45279, 851, 'arg_2', 'char', 0, 0, 1, 2);
insert into sys.functions values (852, 'get_value_for', 'get_value', 'sql', 0, 1, false, false, false, 2000, true, true);
insert into sys.args values (45280, 852, 'res_0', 'bigint', 64, 0, 0, 0);
insert into sys.args values (45281, 852, 'arg_1', 'char', 0, 0, 1, 1);
insert into sys.args values (45282, 852, 'arg_2', 'char', 0, 0, 1, 2);
insert into sys.functions values (853, 'restart', 'restart', 'sql', 0, 1, true, false, false, 2000, true, true);
insert into sys.args values (45283, 853, 'res_0', 'bigint', 64, 0, 0, 0);
insert into sys.args values (45284, 853, 'arg_1', 'char', 0, 0, 1, 1);
insert into sys.args values (45285, 853, 'arg_2', 'char', 0, 0, 1, 2);
insert into sys.args values (45286, 853, 'arg_3', 'bigint', 64, 0, 1, 3);
insert into sys.functions values (854, 'locate', 'locate', 'str', 0, 1, false, false, false, 2000, true, false);
insert into sys.args values (45287, 854, 'res_0', 'int', 32, 0, 0, 0);
insert into sys.args values (45288, 854, 'arg_1', 'char', 0, 0, 1, 1);
insert into sys.args values (45289, 854, 'arg_2', 'char', 0, 0, 1, 2);
insert into sys.functions values (855, 'locate', 'locate3', 'str', 0, 1, false, false, false, 2000, true, false);
insert into sys.args values (45290, 855, 'res_0', 'int', 32, 0, 0, 0);
insert into sys.args values (45291, 855, 'arg_1', 'char', 0, 0, 1, 1);
insert into sys.args values (45292, 855, 'arg_2', 'char', 0, 0, 1, 2);
insert into sys.args values (45293, 855, 'arg_3', 'int', 32, 0, 1, 3);
insert into sys.functions values (856, 'charindex', 'locate', 'str', 0, 1, false, false, false, 2000, true, false);
insert into sys.args values (45294, 856, 'res_0', 'int', 32, 0, 0, 0);
insert into sys.args values (45295, 856, 'arg_1', 'char', 0, 0, 1, 1);
insert into sys.args values (45296, 856, 'arg_2', 'char', 0, 0, 1, 2);
insert into sys.functions values (857, 'charindex', 'locate3', 'str', 0, 1, false, false, false, 2000, true, false);
insert into sys.args values (45297, 857, 'res_0', 'int', 32, 0, 0, 0);
insert into sys.args values (45298, 857, 'arg_1', 'char', 0, 0, 1, 1);
insert into sys.args values (45299, 857, 'arg_2', 'char', 0, 0, 1, 2);
insert into sys.args values (45300, 857, 'arg_3', 'int', 32, 0, 1, 3);
insert into sys.functions values (858, 'splitpart', 'splitpart', 'str', 0, 1, false, false, false, 2000, true, false);
insert into sys.args values (45301, 858, 'res_0', 'char', 0, 0, 0, 0);
insert into sys.args values (45302, 858, 'arg_1', 'char', 0, 0, 1, 1);
insert into sys.args values (45303, 858, 'arg_2', 'char', 0, 0, 1, 2);
insert into sys.args values (45304, 858, 'arg_3', 'int', 32, 0, 1, 3);
insert into sys.functions values (859, 'substring', 'substring', 'str', 0, 1, false, false, false, 2000, true, false);
insert into sys.args values (45305, 859, 'res_0', 'char', 0, 0, 0, 0);
insert into sys.args values (45306, 859, 'arg_1', 'char', 0, 0, 1, 1);
insert into sys.args values (45307, 859, 'arg_2', 'int', 32, 0, 1, 2);
insert into sys.functions values (860, 'substring', 'substring3', 'str', 0, 1, false, false, false, 2000, true, false);
insert into sys.args values (45308, 860, 'res_0', 'char', 0, 0, 0, 0);
insert into sys.args values (45309, 860, 'arg_1', 'char', 0, 0, 1, 1);
insert into sys.args values (45310, 860, 'arg_2', 'int', 32, 0, 1, 2);
insert into sys.args values (45311, 860, 'arg_3', 'int', 32, 0, 1, 3);
insert into sys.functions values (861, 'substr', 'substring', 'str', 0, 1, false, false, false, 2000, true, false);
insert into sys.args values (45312, 861, 'res_0', 'char', 0, 0, 0, 0);
insert into sys.args values (45313, 861, 'arg_1', 'char', 0, 0, 1, 1);
insert into sys.args values (45314, 861, 'arg_2', 'int', 32, 0, 1, 2);
insert into sys.functions values (862, 'substr', 'substring3', 'str', 0, 1, false, false, false, 2000, true, false);
insert into sys.args values (45315, 862, 'res_0', 'char', 0, 0, 0, 0);
insert into sys.args values (45316, 862, 'arg_1', 'char', 0, 0, 1, 1);
insert into sys.args values (45317, 862, 'arg_2', 'int', 32, 0, 1, 2);
insert into sys.args values (45318, 862, 'arg_3', 'int', 32, 0, 1, 3);
insert into sys.functions values (863, 'like', 'like', 'algebra', 0, 4, false, false, false, 2000, true, false);
insert into sys.args values (45319, 863, 'res_0', 'boolean', 1, 0, 0, 0);
insert into sys.args values (45320, 863, 'arg_1', 'char', 0, 0, 1, 1);
insert into sys.args values (45321, 863, 'arg_2', 'char', 0, 0, 1, 2);
insert into sys.args values (45322, 863, 'arg_3', 'char', 0, 0, 1, 3);
insert into sys.args values (45323, 863, 'arg_4', 'boolean', 1, 0, 1, 4);
insert into sys.functions values (864, 'not_like', 'not_like', 'algebra', 0, 4, false, false, false, 2000, true, false);
insert into sys.args values (45324, 864, 'res_0', 'boolean', 1, 0, 0, 0);
insert into sys.args values (45325, 864, 'arg_1', 'char', 0, 0, 1, 1);
insert into sys.args values (45326, 864, 'arg_2', 'char', 0, 0, 1, 2);
insert into sys.args values (45327, 864, 'arg_3', 'char', 0, 0, 1, 3);
insert into sys.args values (45328, 864, 'arg_4', 'boolean', 1, 0, 1, 4);
insert into sys.functions values (865, 'patindex', 'patindex', 'pcre', 0, 1, false, false, false, 2000, true, false);
insert into sys.args values (45329, 865, 'res_0', 'int', 32, 0, 0, 0);
insert into sys.args values (45330, 865, 'arg_1', 'char', 0, 0, 1, 1);
insert into sys.args values (45331, 865, 'arg_2', 'char', 0, 0, 1, 2);
insert into sys.functions values (866, 'truncate', 'stringleft', 'str', 0, 1, false, false, false, 2000, true, false);
insert into sys.args values (45332, 866, 'res_0', 'char', 0, 0, 0, 0);
insert into sys.args values (45333, 866, 'arg_1', 'char', 0, 0, 1, 1);
insert into sys.args values (45334, 866, 'arg_2', 'int', 32, 0, 1, 2);
insert into sys.functions values (867, 'concat', '+', 'calc', 0, 1, false, false, false, 2000, true, false);
insert into sys.args values (45335, 867, 'res_0', 'char', 0, 0, 0, 0);
insert into sys.args values (45336, 867, 'arg_1', 'char', 0, 0, 1, 1);
insert into sys.args values (45337, 867, 'arg_2', 'char', 0, 0, 1, 2);
insert into sys.functions values (868, 'ascii', 'ascii', 'str', 0, 1, false, false, false, 2000, true, true);
insert into sys.args values (45338, 868, 'res_0', 'int', 32, 0, 0, 0);
insert into sys.args values (45339, 868, 'arg_1', 'char', 0, 0, 1, 1);
insert into sys.functions values (869, 'code', 'unicode', 'str', 0, 1, false, false, false, 2000, true, false);
insert into sys.args values (45340, 869, 'res_0', 'char', 0, 0, 0, 0);
insert into sys.args values (45341, 869, 'arg_1', 'int', 32, 0, 1, 1);
insert into sys.functions values (870, 'length', 'length', 'str', 0, 1, false, false, false, 2000, true, false);
insert into sys.args values (45342, 870, 'res_0', 'int', 32, 0, 0, 0);
insert into sys.args values (45343, 870, 'arg_1', 'char', 0, 0, 1, 1);
insert into sys.functions values (871, 'right', 'stringright', 'str', 0, 1, false, false, false, 2000, true, false);
insert into sys.args values (45344, 871, 'res_0', 'char', 0, 0, 0, 0);
insert into sys.args values (45345, 871, 'arg_1', 'char', 0, 0, 1, 1);
insert into sys.args values (45346, 871, 'arg_2', 'int', 32, 0, 1, 2);
insert into sys.functions values (872, 'left', 'stringleft', 'str', 0, 1, false, false, false, 2000, true, false);
insert into sys.args values (45347, 872, 'res_0', 'char', 0, 0, 0, 0);
insert into sys.args values (45348, 872, 'arg_1', 'char', 0, 0, 1, 1);
insert into sys.args values (45349, 872, 'arg_2', 'int', 32, 0, 1, 2);
insert into sys.functions values (873, 'upper', 'toUpper', 'str', 0, 1, false, false, false, 2000, true, false);
insert into sys.args values (45350, 873, 'res_0', 'char', 0, 0, 0, 0);
insert into sys.args values (45351, 873, 'arg_1', 'char', 0, 0, 1, 1);
insert into sys.functions values (874, 'ucase', 'toUpper', 'str', 0, 1, false, false, false, 2000, true, false);
insert into sys.args values (45352, 874, 'res_0', 'char', 0, 0, 0, 0);
insert into sys.args values (45353, 874, 'arg_1', 'char', 0, 0, 1, 1);
insert into sys.functions values (875, 'lower', 'toLower', 'str', 0, 1, false, false, false, 2000, true, false);
insert into sys.args values (45354, 875, 'res_0', 'char', 0, 0, 0, 0);
insert into sys.args values (45355, 875, 'arg_1', 'char', 0, 0, 1, 1);
insert into sys.functions values (876, 'lcase', 'toLower', 'str', 0, 1, false, false, false, 2000, true, false);
insert into sys.args values (45356, 876, 'res_0', 'char', 0, 0, 0, 0);
insert into sys.args values (45357, 876, 'arg_1', 'char', 0, 0, 1, 1);
insert into sys.functions values (877, 'trim', 'trim', 'str', 0, 1, false, false, false, 2000, true, false);
insert into sys.args values (45358, 877, 'res_0', 'char', 0, 0, 0, 0);
insert into sys.args values (45359, 877, 'arg_1', 'char', 0, 0, 1, 1);
insert into sys.functions values (878, 'trim', 'trim2', 'str', 0, 1, false, false, false, 2000, true, false);
insert into sys.args values (45360, 878, 'res_0', 'char', 0, 0, 0, 0);
insert into sys.args values (45361, 878, 'arg_1', 'char', 0, 0, 1, 1);
insert into sys.args values (45362, 878, 'arg_2', 'char', 0, 0, 1, 2);
insert into sys.functions values (879, 'ltrim', 'ltrim', 'str', 0, 1, false, false, false, 2000, true, false);
insert into sys.args values (45363, 879, 'res_0', 'char', 0, 0, 0, 0);
insert into sys.args values (45364, 879, 'arg_1', 'char', 0, 0, 1, 1);
insert into sys.functions values (880, 'ltrim', 'ltrim2', 'str', 0, 1, false, false, false, 2000, true, false);
insert into sys.args values (45365, 880, 'res_0', 'char', 0, 0, 0, 0);
insert into sys.args values (45366, 880, 'arg_1', 'char', 0, 0, 1, 1);
insert into sys.args values (45367, 880, 'arg_2', 'char', 0, 0, 1, 2);
insert into sys.functions values (881, 'rtrim', 'rtrim', 'str', 0, 1, false, false, false, 2000, true, false);
insert into sys.args values (45368, 881, 'res_0', 'char', 0, 0, 0, 0);
insert into sys.args values (45369, 881, 'arg_1', 'char', 0, 0, 1, 1);
insert into sys.functions values (882, 'rtrim', 'rtrim2', 'str', 0, 1, false, false, false, 2000, true, false);
insert into sys.args values (45370, 882, 'res_0', 'char', 0, 0, 0, 0);
insert into sys.args values (45371, 882, 'arg_1', 'char', 0, 0, 1, 1);
insert into sys.args values (45372, 882, 'arg_2', 'char', 0, 0, 1, 2);
insert into sys.functions values (883, 'lpad', 'lpad', 'str', 0, 1, false, false, false, 2000, true, false);
insert into sys.args values (45373, 883, 'res_0', 'char', 0, 0, 0, 0);
insert into sys.args values (45374, 883, 'arg_1', 'char', 0, 0, 1, 1);
insert into sys.args values (45375, 883, 'arg_2', 'int', 32, 0, 1, 2);
insert into sys.functions values (884, 'lpad', 'lpad3', 'str', 0, 1, false, false, false, 2000, true, false);
insert into sys.args values (45376, 884, 'res_0', 'char', 0, 0, 0, 0);
insert into sys.args values (45377, 884, 'arg_1', 'char', 0, 0, 1, 1);
insert into sys.args values (45378, 884, 'arg_2', 'int', 32, 0, 1, 2);
insert into sys.args values (45379, 884, 'arg_3', 'char', 0, 0, 1, 3);
insert into sys.functions values (885, 'rpad', 'rpad', 'str', 0, 1, false, false, false, 2000, true, false);
insert into sys.args values (45380, 885, 'res_0', 'char', 0, 0, 0, 0);
insert into sys.args values (45381, 885, 'arg_1', 'char', 0, 0, 1, 1);
insert into sys.args values (45382, 885, 'arg_2', 'int', 32, 0, 1, 2);
insert into sys.functions values (886, 'rpad', 'rpad3', 'str', 0, 1, false, false, false, 2000, true, false);
insert into sys.args values (45383, 886, 'res_0', 'char', 0, 0, 0, 0);
insert into sys.args values (45384, 886, 'arg_1', 'char', 0, 0, 1, 1);
insert into sys.args values (45385, 886, 'arg_2', 'int', 32, 0, 1, 2);
insert into sys.args values (45386, 886, 'arg_3', 'char', 0, 0, 1, 3);
insert into sys.functions values (887, 'insert', 'insert', 'str', 0, 1, false, false, false, 2000, true, false);
insert into sys.args values (45387, 887, 'res_0', 'char', 0, 0, 0, 0);
insert into sys.args values (45388, 887, 'arg_1', 'char', 0, 0, 1, 1);
insert into sys.args values (45389, 887, 'arg_2', 'int', 32, 0, 1, 2);
insert into sys.args values (45390, 887, 'arg_3', 'int', 32, 0, 1, 3);
insert into sys.args values (45391, 887, 'arg_4', 'char', 0, 0, 1, 4);
insert into sys.functions values (888, 'replace', 'replace', 'str', 0, 1, false, false, false, 2000, true, false);
insert into sys.args values (45392, 888, 'res_0', 'char', 0, 0, 0, 0);
insert into sys.args values (45393, 888, 'arg_1', 'char', 0, 0, 1, 1);
insert into sys.args values (45394, 888, 'arg_2', 'char', 0, 0, 1, 2);
insert into sys.args values (45395, 888, 'arg_3', 'char', 0, 0, 1, 3);
insert into sys.functions values (889, 'repeat', 'repeat', 'str', 0, 1, false, false, false, 2000, true, true);
insert into sys.args values (45396, 889, 'res_0', 'char', 0, 0, 0, 0);
insert into sys.args values (45397, 889, 'arg_1', 'char', 0, 0, 1, 1);
insert into sys.args values (45398, 889, 'arg_2', 'int', 32, 0, 1, 2);
insert into sys.functions values (890, 'space', 'space', 'str', 0, 1, false, false, false, 2000, true, true);
insert into sys.args values (45399, 890, 'res_0', 'char', 0, 0, 0, 0);
insert into sys.args values (45400, 890, 'arg_1', 'int', 32, 0, 1, 1);
insert into sys.functions values (891, 'char_length', 'length', 'str', 0, 1, false, false, false, 2000, true, false);
insert into sys.args values (45401, 891, 'res_0', 'int', 32, 0, 0, 0);
insert into sys.args values (45402, 891, 'arg_1', 'char', 0, 0, 1, 1);
insert into sys.functions values (892, 'character_length', 'length', 'str', 0, 1, false, false, false, 2000, true, false);
insert into sys.args values (45403, 892, 'res_0', 'int', 32, 0, 0, 0);
insert into sys.args values (45404, 892, 'arg_1', 'char', 0, 0, 1, 1);
insert into sys.functions values (893, 'octet_length', 'nbytes', 'str', 0, 1, false, false, false, 2000, true, false);
insert into sys.args values (45405, 893, 'res_0', 'int', 32, 0, 0, 0);
insert into sys.args values (45406, 893, 'arg_1', 'char', 0, 0, 1, 1);
insert into sys.functions values (894, 'soundex', 'soundex', 'txtsim', 0, 1, false, false, false, 2000, true, false);
insert into sys.args values (45407, 894, 'res_0', 'char', 0, 0, 0, 0);
insert into sys.args values (45408, 894, 'arg_1', 'char', 0, 0, 1, 1);
insert into sys.functions values (895, 'difference', 'stringdiff', 'txtsim', 0, 1, false, false, false, 2000, true, true);
insert into sys.args values (45409, 895, 'res_0', 'int', 32, 0, 0, 0);
insert into sys.args values (45410, 895, 'arg_1', 'char', 0, 0, 1, 1);
insert into sys.args values (45411, 895, 'arg_2', 'char', 0, 0, 1, 2);
insert into sys.functions values (896, 'editdistance', 'editdistance', 'txtsim', 0, 1, false, false, false, 2000, true, true);
insert into sys.args values (45412, 896, 'res_0', 'int', 32, 0, 0, 0);
insert into sys.args values (45413, 896, 'arg_1', 'char', 0, 0, 1, 1);
insert into sys.args values (45414, 896, 'arg_2', 'char', 0, 0, 1, 2);
insert into sys.functions values (897, 'editdistance2', 'editdistance2', 'txtsim', 0, 1, false, false, false, 2000, true, true);
insert into sys.args values (45415, 897, 'res_0', 'int', 32, 0, 0, 0);
insert into sys.args values (45416, 897, 'arg_1', 'char', 0, 0, 1, 1);
insert into sys.args values (45417, 897, 'arg_2', 'char', 0, 0, 1, 2);
insert into sys.functions values (898, 'similarity', 'similarity', 'txtsim', 0, 1, false, false, false, 2000, true, true);
insert into sys.args values (45418, 898, 'res_0', 'double', 53, 0, 0, 0);
insert into sys.args values (45419, 898, 'arg_1', 'char', 0, 0, 1, 1);
insert into sys.args values (45420, 898, 'arg_2', 'char', 0, 0, 1, 2);
insert into sys.functions values (899, 'qgramnormalize', 'qgramnormalize', 'txtsim', 0, 1, false, false, false, 2000, true, false);
insert into sys.args values (45421, 899, 'res_0', 'char', 0, 0, 0, 0);
insert into sys.args values (45422, 899, 'arg_1', 'char', 0, 0, 1, 1);
insert into sys.functions values (900, 'levenshtein', 'levenshtein', 'txtsim', 0, 1, false, false, false, 2000, true, true);
insert into sys.args values (45423, 900, 'res_0', 'int', 32, 0, 0, 0);
insert into sys.args values (45424, 900, 'arg_1', 'char', 0, 0, 1, 1);
insert into sys.args values (45425, 900, 'arg_2', 'char', 0, 0, 1, 2);
insert into sys.functions values (901, 'levenshtein', 'levenshtein', 'txtsim', 0, 1, false, false, false, 2000, true, true);
insert into sys.args values (45426, 901, 'res_0', 'int', 32, 0, 0, 0);
insert into sys.args values (45427, 901, 'arg_1', 'char', 0, 0, 1, 1);
insert into sys.args values (45428, 901, 'arg_2', 'char', 0, 0, 1, 2);
insert into sys.args values (45429, 901, 'arg_3', 'int', 32, 0, 1, 3);
insert into sys.args values (45430, 901, 'arg_4', 'int', 32, 0, 1, 4);
insert into sys.args values (45431, 901, 'arg_5', 'int', 32, 0, 1, 5);
insert into sys.functions values (904, 'sys_update_schemas', 'update_schemas', 'sql', 0, 2, true, false, false, 2000, true, true);
insert into sys.functions values (905, 'sys_update_tables', 'update_tables', 'sql', 0, 2, true, false, false, 2000, true, true);

Running database upgrade commands:
create procedure SHPattach(fname string) external name shp.attach;
create procedure SHPload(fid integer) external name shp.import;
create procedure SHPload(fid integer, filter geometry) external name shp.import;
update sys.functions set system = true where schema_id = 2000 and name in ('shpattach', 'shpload');

Running database upgrade commands:
alter table sys.db_user_info add column max_memory bigint;
alter table sys.db_user_info add column max_workers int;
alter table sys.db_user_info add column optimizer varchar(1024);
alter table sys.db_user_info add column default_role int;
alter table sys.db_user_info add column password varchar(256);
update sys.db_user_info u set max_memory = 0, max_workers = 0, optimizer = 'default_pipe', default_role = (select id from sys.auths a where a.name = u.name);
-- and copying passwords

Running database upgrade commands:
drop view sys.dependency_schemas_on_users;
drop view sys.roles;
drop view sys.users;
drop function sys.db_users();
CREATE VIEW sys.roles AS SELECT id, name, grantor FROM sys.auths a WHERE a.name NOT IN (SELECT u.name FROM sys.db_user_info u);
GRANT SELECT ON sys.roles TO PUBLIC;
CREATE VIEW sys.users AS SELECT name, fullname, default_schema, schema_path, max_memory, max_workers, optimizer, default_role FROM sys.db_user_info;
GRANT SELECT ON sys.users TO PUBLIC;
CREATE FUNCTION sys.db_users() RETURNS TABLE(name varchar(2048)) RETURN SELECT name FROM sys.db_user_info;
CREATE VIEW sys.dependency_schemas_on_users AS
SELECT s.id AS schema_id, s.name AS schema_name, u.name AS user_name, CAST(6 AS smallint) AS depend_type
 FROM sys.db_user_info AS u, sys.schemas AS s
 WHERE u.default_schema = s.id
 ORDER BY s.name, u.name;
GRANT SELECT ON sys.dependency_schemas_on_users TO PUBLIC;
update sys._tables set system = true where name in ('users', 'roles', 'dependency_schemas_on_users') AND schema_id = 2000;
update sys.functions set system = true where system <> true and name in ('db_users') and schema_id = 2000 and type = 5;

Running database upgrade commands:
drop function sys.dump_database(boolean);
drop procedure sys.dump_table_data();
drop procedure sys.dump_table_data(string, string);
drop view sys.dump_partition_tables;
drop view sys.describe_partition_tables;
drop view sys.dump_sequences;
drop view sys.dump_start_sequences;
drop view sys.dump_tables;
drop view sys.describe_tables;
drop view sys.dump_create_users;
drop view sys.dump_functions;
drop view sys.dump_triggers;
drop function sys.schema_guard;
drop function sys.replace_first(string, string, string, string);
CREATE FUNCTION sys.schema_guard(sch STRING, nme STRING, stmt STRING) RETURNS STRING BEGIN
RETURN
 SELECT 'SET SCHEMA ' || sys.dq(sch) || '; ' || stmt;
END;
CREATE VIEW sys.dump_functions AS
 SELECT f.o o, sys.schema_guard(f.sch, f.fun, f.def) stmt,
 f.sch schema_name,
 f.fun function_name
 FROM sys.describe_functions f;
CREATE VIEW sys.dump_triggers AS
 SELECT sys.schema_guard(sch, tab, def) stmt,
 sch schema_name,
 tab table_name,
 tri trigger_name
 FROM sys.describe_triggers;
CREATE VIEW sys.describe_partition_tables AS
 SELECT
 m_sch,
 m_tbl,
 p_sch,
 p_tbl,
 CASE
 WHEN p_raw_type IS NULL THEN 'READ ONLY'
 WHEN (p_raw_type = 'VALUES' AND pvalues IS NULL) OR (p_raw_type = 'RANGE' AND minimum IS NULL AND maximum IS NULL AND with_nulls) THEN 'FOR NULLS'
 ELSE p_raw_type
 END AS tpe,
 pvalues,
 minimum,
 maximum,
 with_nulls
 FROM
 (WITH
 tp("type", table_id) AS
 (SELECT ifthenelse((table_partitions."type" & 2) = 2, 'VALUES', 'RANGE'), table_partitions.table_id FROM sys.table_partitions),
 subq(m_tid, p_mid, "type", m_sch, m_tbl, p_sch, p_tbl) AS
 (SELECT m_t.id, p_m.id, m_t."type", m_s.name, m_t.name, p_s.name, p_m.name
 FROM sys.schemas m_s, sys._tables m_t, sys.dependencies d, sys.schemas p_s, sys._tables p_m
 WHERE m_t."type" IN (3, 6)
 AND m_t.schema_id = m_s.id
 AND m_s.name <> 'tmp'
 AND m_t.system = FALSE
 AND m_t.id = d.depend_id
 AND d.id = p_m.id
 AND p_m.schema_id = p_s.id
 ORDER BY m_t.id, p_m.id),
 vals(id,vals) as
 (SELECT vp.table_id, GROUP_CONCAT(vp.value, ',') FROM sys.value_partitions vp GROUP BY vp.table_id)
 SELECT
 subq.m_sch,
 subq.m_tbl,
 subq.p_sch,
 subq.p_tbl,
 tp."type" AS p_raw_type,
 CASE WHEN tp."type" = 'VALUES'
 THEN (SELECT vals.vals FROM vals WHERE vals.id = subq.p_mid)
 ELSE NULL
 END AS pvalues,
 CASE WHEN tp."type" = 'RANGE'
 THEN (SELECT minimum FROM sys.range_partitions rp WHERE rp.table_id = subq.p_mid)
 ELSE NULL
 END AS minimum,
 CASE WHEN tp."type" = 'RANGE'
 THEN (SELECT maximum FROM sys.range_partitions rp WHERE rp.table_id = subq.p_mid)
 ELSE NULL
 END AS maximum,
 CASE WHEN tp."type" = 'VALUES'
 THEN EXISTS(SELECT vp.value FROM sys.value_partitions vp WHERE vp.table_id = subq.p_mid AND vp.value IS NULL)
 ELSE (SELECT rp.with_nulls FROM sys.range_partitions rp WHERE rp.table_id = subq.p_mid)
 END AS with_nulls
 FROM
 subq LEFT OUTER JOIN tp
 ON subq.m_tid = tp.table_id) AS tmp_pi;
GRANT SELECT ON sys.describe_partition_tables TO PUBLIC;
CREATE VIEW sys.dump_partition_tables AS
SELECT
 'ALTER TABLE ' || sys.FQN(m_sch, m_tbl) || ' ADD TABLE ' || sys.FQN(p_sch, p_tbl) ||
 CASE
 WHEN tpe = 'VALUES' THEN ' AS PARTITION IN (' || pvalues || ')'
 WHEN tpe = 'RANGE' THEN ' AS PARTITION FROM ' || ifthenelse(minimum IS NOT NULL, sys.SQ(minimum), 'RANGE MINVALUE') || ' TO ' || ifthenelse(maximum IS NOT NULL, sys.SQ(maximum), 'RANGE MAXVALUE')
 WHEN tpe = 'FOR NULLS' THEN ' AS PARTITION FOR NULL VALUES'
 ELSE '' --'READ ONLY'
 END ||
 CASE WHEN tpe in ('VALUES', 'RANGE') AND with_nulls THEN ' WITH NULL VALUES' ELSE '' END ||
 ';' stmt,
 m_sch merge_schema_name,
 m_tbl merge_table_name,
 p_sch partition_schema_name,
 p_tbl partition_table_name
 FROM sys.describe_partition_tables;
CREATE VIEW sys.dump_sequences AS
 SELECT
 'CREATE SEQUENCE ' || sys.FQN(sch, seq) || ' AS BIGINT;' stmt,
 sch schema_name,
 seq seqname
 FROM sys.describe_sequences;
CREATE VIEW sys.dump_start_sequences AS
 SELECT 'ALTER SEQUENCE ' || sys.FQN(sch, seq) ||
 CASE WHEN s = 0 THEN '' ELSE ' RESTART WITH ' || rs END ||
 CASE WHEN inc = 1 THEN '' ELSE ' INCREMENT BY ' || inc END ||
 CASE WHEN nomin THEN ' NO MINVALUE' WHEN rmi IS NULL THEN '' ELSE ' MINVALUE ' || rmi END ||
 CASE WHEN nomax THEN ' NO MAXVALUE' WHEN rma IS NULL THEN '' ELSE ' MAXVALUE ' || rma END ||
 CASE WHEN "cache" = 1 THEN '' ELSE ' CACHE ' || "cache" END ||
 CASE WHEN "cycle" THEN '' ELSE ' NO' END || ' CYCLE;' stmt,
 sch schema_name,
 seq sequence_name
 FROM sys.describe_sequences;
CREATE PROCEDURE sys.dump_table_data(sch STRING, tbl STRING)
BEGIN
 DECLARE tid INT;
 SET tid = (SELECT MIN(t.id) FROM sys.tables t, sys.schemas s WHERE t.name = tbl AND t.schema_id = s.id AND s.name = sch);
 IF tid IS NOT NULL THEN
 DECLARE k INT;
 DECLARE m INT;
 SET k = (SELECT MIN(c.id) FROM sys.columns c WHERE c.table_id = tid);
 SET m = (SELECT MAX(c.id) FROM sys.columns c WHERE c.table_id = tid);
 IF k IS NOT NULL AND m IS NOT NULL THEN
 DECLARE cname STRING;
 DECLARE ctype STRING;
 DECLARE _cnt INT;
 SET cname = (SELECT c.name FROM sys.columns c WHERE c.id = k);
 SET ctype = (SELECT c.type FROM sys.columns c WHERE c.id = k);
 SET _cnt = (SELECT count FROM sys.storage(sch, tbl, cname));
 IF _cnt > 0 THEN
 DECLARE COPY_INTO_STMT STRING;
 DECLARE SELECT_DATA_STMT STRING;
 SET COPY_INTO_STMT = 'COPY ' || _cnt || ' RECORDS INTO ' || sys.FQN(sch, tbl) || '(' || sys.DQ(cname);
 SET SELECT_DATA_STMT = 'SELECT (SELECT COUNT(*) FROM sys.dump_statements) + RANK() OVER(), ' || sys.prepare_esc(cname, ctype);
 WHILE (k < m) DO
 SET k = (SELECT MIN(c.id) FROM sys.columns c WHERE c.table_id = tid AND c.id > k);
 SET cname = (SELECT c.name FROM sys.columns c WHERE c.id = k);
 SET ctype = (SELECT c.type FROM sys.columns c WHERE c.id = k);
 SET COPY_INTO_STMT = (COPY_INTO_STMT || ', ' || sys.DQ(cname));
 SET SELECT_DATA_STMT = (SELECT_DATA_STMT || '|| ''|'' || ' || sys.prepare_esc(cname, ctype));
 END WHILE;
 SET COPY_INTO_STMT = (COPY_INTO_STMT || ') FROM STDIN USING DELIMITERS ''|'',E''\\n'',''"'';');
 SET SELECT_DATA_STMT = (SELECT_DATA_STMT || ' FROM ' || sys.FQN(sch, tbl));
 INSERT INTO sys.dump_statements VALUES ((SELECT COUNT(*) FROM sys.dump_statements) + 1, COPY_INTO_STMT);
 CALL sys.EVAL('INSERT INTO sys.dump_statements ' || SELECT_DATA_STMT || ';');
 END IF;
 END IF;
 END IF;
END;
CREATE PROCEDURE sys.dump_table_data()
BEGIN
 DECLARE i INT;
 SET i = (SELECT MIN(t.id) FROM sys.tables t, sys.table_types ts WHERE t.type = ts.table_type_id AND ts.table_type_name = 'TABLE' AND NOT t.system);
 IF i IS NOT NULL THEN
 DECLARE M INT;
 SET M = (SELECT MAX(t.id) FROM sys.tables t, sys.table_types ts WHERE t.type = ts.table_type_id AND ts.table_type_name = 'TABLE' AND NOT t.system);
 DECLARE sch STRING;
 DECLARE tbl STRING;
 WHILE i IS NOT NULL AND i <= M DO
 SET sch = (SELECT s.name FROM sys.tables t, sys.schemas s WHERE s.id = t.schema_id AND t.id = i);
 SET tbl = (SELECT t.name FROM sys.tables t, sys.schemas s WHERE s.id = t.schema_id AND t.id = i);
 CALL sys.dump_table_data(sch, tbl);
 SET i = (SELECT MIN(t.id) FROM sys.tables t, sys.table_types ts WHERE t.type = ts.table_type_id AND ts.table_type_name = 'TABLE' AND NOT t.system AND t.id > i);
 END WHILE;
 END IF;
END;
CREATE VIEW sys.dump_create_users AS
 SELECT
 'CREATE USER ' || sys.dq(ui.name) || ' WITH ENCRYPTED PASSWORD ' ||
 sys.sq(sys.password_hash(ui.name)) ||
 ' NAME ' || sys.sq(ui.fullname) || ' SCHEMA sys' || ifthenelse(ui.schema_path = '"sys"', '', ' SCHEMA PATH ' || sys.sq(ui.schema_path)) || ';' stmt,
 ui.name user_name
 FROM sys.db_user_info ui, sys.schemas s
 WHERE ui.default_schema = s.id
 AND ui.name <> 'monetdb'
 AND ui.name <> '.snapshot';
CREATE VIEW sys.describe_tables AS
 SELECT
 t.id o,
 s.name sch,
 t.name tab,
 ts.table_type_name typ,
 (SELECT
 ' (' ||
 GROUP_CONCAT(
 sys.DQ(c.name) || ' ' ||
 sys.describe_type(c.type, c.type_digits, c.type_scale) ||
 ifthenelse(c."null" = 'false', ' NOT NULL', '')
 , ', ') || ')'
 FROM sys._columns c
 WHERE c.table_id = t.id) col,
 CASE ts.table_type_name
 WHEN 'REMOTE TABLE' THEN
 sys.get_remote_table_expressions(s.name, t.name)
 WHEN 'MERGE TABLE' THEN
 sys.get_merge_table_partition_expressions(t.id)
 WHEN 'VIEW' THEN
 sys.schema_guard(s.name, t.name, t.query)
 ELSE
 ''
 END opt
 FROM sys.schemas s, sys.table_types ts, sys.tables t
 WHERE ts.table_type_name IN ('TABLE', 'VIEW', 'MERGE TABLE', 'REMOTE TABLE', 'REPLICA TABLE', 'UNLOGGED TABLE')
 AND t.system = FALSE
 AND s.id = t.schema_id
 AND ts.table_type_id = t.type
 AND s.name <> 'tmp';
GRANT SELECT ON sys.describe_tables TO PUBLIC;
CREATE VIEW sys.dump_tables AS
 SELECT
 t.o o,
 CASE
 WHEN t.typ <> 'VIEW' THEN
 'CREATE ' || t.typ || ' ' || sys.FQN(t.sch, t.tab) || t.col || t.opt || ';'
 ELSE
 t.opt
 END stmt,
 t.sch schema_name,
 t.tab table_name
 FROM sys.describe_tables t;
CREATE FUNCTION sys.dump_database(describe BOOLEAN) RETURNS TABLE(o int, stmt STRING)
BEGIN
 SET SCHEMA sys;
 TRUNCATE sys.dump_statements;
 INSERT INTO sys.dump_statements VALUES (1, 'START TRANSACTION;');
 INSERT INTO sys.dump_statements VALUES (2, 'SET SCHEMA "sys";');
 INSERT INTO sys.dump_statements SELECT (SELECT COUNT(*) FROM sys.dump_statements) + RANK() OVER(), stmt FROM sys.dump_create_roles;
 INSERT INTO sys.dump_statements SELECT (SELECT COUNT(*) FROM sys.dump_statements) + RANK() OVER(), stmt FROM sys.dump_create_users;
 INSERT INTO sys.dump_statements SELECT (SELECT COUNT(*) FROM sys.dump_statements) + RANK() OVER(), stmt FROM sys.dump_create_schemas;
 INSERT INTO sys.dump_statements SELECT (SELECT COUNT(*) FROM sys.dump_statements) + RANK() OVER(), stmt FROM sys.dump_user_defined_types;
 INSERT INTO sys.dump_statements SELECT (SELECT COUNT(*) FROM sys.dump_statements) + RANK() OVER(), stmt FROM sys.dump_add_schemas_to_users;
 INSERT INTO sys.dump_statements SELECT (SELECT COUNT(*) FROM sys.dump_statements) + RANK() OVER(), stmt FROM sys.dump_grant_user_privileges;
 INSERT INTO sys.dump_statements SELECT (SELECT COUNT(*) FROM sys.dump_statements) + RANK() OVER(), stmt FROM sys.dump_sequences;
 --functions and table-likes can be interdependent. They should be inserted in the order of their catalogue id.
 INSERT INTO sys.dump_statements SELECT (SELECT COUNT(*) FROM sys.dump_statements) + RANK() OVER(ORDER BY stmts.o), stmts.s
 FROM (
 SELECT f.o, f.stmt FROM sys.dump_functions f
 UNION ALL
 SELECT t.o, t.stmt FROM sys.dump_tables t
 ) AS stmts(o, s);
 -- dump table data before adding constraints and fixing sequences
 IF NOT DESCRIBE THEN
 CALL sys.dump_table_data();
 END IF;
 INSERT INTO sys.dump_statements SELECT (SELECT COUNT(*) FROM sys.dump_statements) + RANK() OVER(), stmt FROM sys.dump_start_sequences;
 INSERT INTO sys.dump_statements SELECT (SELECT COUNT(*) FROM sys.dump_statements) + RANK() OVER(), stmt FROM sys.dump_column_defaults;
 INSERT INTO sys.dump_statements SELECT (SELECT COUNT(*) FROM sys.dump_statements) + RANK() OVER(), stmt FROM sys.dump_table_constraint_type;
 INSERT INTO sys.dump_statements SELECT (SELECT COUNT(*) FROM sys.dump_statements) + RANK() OVER(), stmt FROM sys.dump_indices;
 INSERT INTO sys.dump_statements SELECT (SELECT COUNT(*) FROM sys.dump_statements) + RANK() OVER(), stmt FROM sys.dump_foreign_keys;
 INSERT INTO sys.dump_statements SELECT (SELECT COUNT(*) FROM sys.dump_statements) + RANK() OVER(), stmt FROM sys.dump_partition_tables;
 INSERT INTO sys.dump_statements SELECT (SELECT COUNT(*) FROM sys.dump_statements) + RANK() OVER(), stmt FROM sys.dump_triggers;
 INSERT INTO sys.dump_statements SELECT (SELECT COUNT(*) FROM sys.dump_statements) + RANK() OVER(), stmt FROM sys.dump_comments;
 INSERT INTO sys.dump_statements SELECT (SELECT COUNT(*) FROM sys.dump_statements) + RANK() OVER(), stmt FROM sys.dump_table_grants;
 INSERT INTO sys.dump_statements SELECT (SELECT COUNT(*) FROM sys.dump_statements) + RANK() OVER(), stmt FROM sys.dump_column_grants;
 INSERT INTO sys.dump_statements SELECT (SELECT COUNT(*) FROM sys.dump_statements) + RANK() OVER(), stmt FROM sys.dump_function_grants;
 --TODO Improve performance of dump_table_data.
 --TODO loaders ,procedures, window and filter sys.functions.
 --TODO look into order dependent group_concat
 INSERT INTO sys.dump_statements VALUES ((SELECT COUNT(*) FROM sys.dump_statements) + 1, 'COMMIT;');
 RETURN sys.dump_statements;
END;
update sys._tables set system = true where name in ('describe_partition_tables', 'dump_partition_tables', 'dump_sequences', 'dump_start_sequences', 'describe_tables', 'dump_tables', 'dump_create_users', 'dump_functions', 'dump_triggers') AND schema_id = 2000;
update sys.functions set system = true where system <> true and name in ('dump_table_data') and schema_id = 2000 and type = 2;
update sys.functions set system = true where system <> true and name in ('dump_database') and schema_id = 2000 and type = 5;
update sys.functions set system = true where system <> true and name in ('schema_guard') and schema_id = 2000 and type = 1;
CREATE function sys.url_extract_host(url string, no_www bool) RETURNS STRING
EXTERNAL NAME url."extractURLHost";
GRANT EXECUTE ON FUNCTION url_extract_host(string, bool) TO PUBLIC;
update sys.functions set system = true where system <> true and name = 'url_extract_host' and schema_id = 2000 and type = 1;

Running database upgrade commands:
ALTER TABLE sys.keywords SET READ WRITE;
DELETE FROM sys.keywords WHERE keyword IN ('LOCKED');

Running database upgrade commands:
ALTER TABLE sys.keywords SET READ ONLY;

Running database upgrade commands:
ALTER TABLE sys.table_types SET READ WRITE;
INSERT INTO sys.table_types VALUES (7, 'UNLOGGED TABLE');

Running database upgrade commands:
ALTER TABLE sys.table_types SET READ ONLY;

Running database upgrade commands:
grant execute on function sys.tracelog to public;
grant select on sys.tracelog to public;

Running database upgrade commands:
drop procedure if exists wlc.master();
drop procedure if exists wlc.master(string);
drop procedure if exists wlc.stop();
drop procedure if exists wlc.flush();
drop procedure if exists wlc.beat(int);
drop function if exists wlc.clock();
drop function if exists wlc.tick();
drop procedure if exists wlr.master(string);
drop procedure if exists wlr.stop();
drop procedure if exists wlr.accept();
drop procedure if exists wlr.replicate();
drop procedure if exists wlr.replicate(timestamp);
drop procedure if exists wlr.replicate(tinyint);
drop procedure if exists wlr.replicate(smallint);
drop procedure if exists wlr.replicate(integer);
drop procedure if exists wlr.replicate(bigint);
drop procedure if exists wlr.beat(integer);
drop function if exists wlr.clock();
drop function if exists wlr.tick();
drop schema if exists wlc;
drop schema if exists wlr;

Running database upgrade commands:
create function sys.regexp_replace(ori string, pat string, rep string, flg string)
returns string external name pcre.replace;
grant execute on function regexp_replace(string, string, string, string) to public;
create function sys.regexp_replace(ori string, pat string, rep string)
returns string
begin
 return sys.regexp_replace(ori, pat, rep, '');
end;
grant execute on function regexp_replace(string, string, string) to public;
update sys.functions set system = true where system <> true and name = 'regexp_replace' and schema_id = 2000 and type = 1;
=======
>>>>>>> ad6af2d7
<|MERGE_RESOLUTION|>--- conflicted
+++ resolved
@@ -1,2937 +1,3 @@
-<<<<<<< HEAD
-Running database upgrade commands:
-delete from sys.dependencies where id < 2000;
-delete from sys.types where id < 2000;
-insert into sys.types values (1, 'void', 'any', 0, 0, 0, 0, 2000);
-insert into sys.types values (2, 'bat', 'table', 0, 0, 0, 1, 2000);
-insert into sys.types values (3, 'ptr', 'ptr', 0, 0, 0, 1, 2000);
-insert into sys.types values (4, 'bit', 'boolean', 1, 0, 2, 2, 2000);
-insert into sys.types values (5, 'str', 'clob', 0, 0, 0, 4, 2000);
-insert into sys.types values (6, 'str', 'varchar', 0, 0, 0, 4, 2000);
-insert into sys.types values (7, 'str', 'char', 0, 0, 0, 3, 2000);
-insert into sys.types values (8, 'oid', 'oid', 31, 0, 2, 6, 2000);
-insert into sys.types values (9, 'bte', 'tinyint', 8, 1, 2, 7, 2000);
-insert into sys.types values (10, 'sht', 'smallint', 16, 1, 2, 7, 2000);
-insert into sys.types values (11, 'int', 'int', 32, 1, 2, 7, 2000);
-insert into sys.types values (12, 'lng', 'bigint', 64, 1, 2, 7, 2000);
-insert into sys.types values (13, 'bte', 'decimal', 2, 1, 10, 10, 2000);
-insert into sys.types values (14, 'sht', 'decimal', 4, 1, 10, 10, 2000);
-insert into sys.types values (15, 'int', 'decimal', 9, 1, 10, 10, 2000);
-insert into sys.types values (16, 'lng', 'decimal', 18, 1, 10, 10, 2000);
-insert into sys.types values (17, 'flt', 'real', 24, 2, 2, 11, 2000);
-insert into sys.types values (18, 'dbl', 'double', 53, 2, 2, 11, 2000);
-insert into sys.types values (19, 'int', 'month_interval', 3, 0, 10, 8, 2000);
-insert into sys.types values (20, 'lng', 'day_interval', 4, 0, 10, 9, 2000);
-insert into sys.types values (21, 'lng', 'sec_interval', 13, 1, 10, 9, 2000);
-insert into sys.types values (22, 'daytime', 'time', 7, 0, 0, 12, 2000);
-insert into sys.types values (23, 'daytime', 'timetz', 7, 1, 0, 13, 2000);
-insert into sys.types values (24, 'date', 'date', 0, 0, 0, 14, 2000);
-insert into sys.types values (25, 'timestamp', 'timestamp', 7, 0, 0, 15, 2000);
-insert into sys.types values (26, 'timestamp', 'timestamptz', 7, 1, 0, 16, 2000);
-insert into sys.types values (27, 'blob', 'blob', 0, 0, 0, 5, 2000);
-insert into sys.types values (30, 'wkb', 'geometry', 0, 0, 0, 17, 2000);
-insert into sys.types values (31, 'wkba', 'geometrya', 0, 0, 0, 18, 2000);
-insert into sys.types values (32, 'mbr', 'mbr', 0, 0, 0, 18, 2000);
-delete from sys.functions where id < 2000;
-delete from sys.args where func_id not in (select id from sys.functions);
-insert into sys.functions values (28, 'length', 'nitems', 'blob', 0, 1, false, false, false, 2000, true, false);
-insert into sys.args values (43565, 28, 'res_0', 'int', 32, 0, 0, 0);
-insert into sys.args values (43566, 28, 'arg_1', 'blob', 0, 0, 1, 1);
-insert into sys.functions values (29, 'octet_length', 'nitems', 'blob', 0, 1, false, false, false, 2000, true, false);
-insert into sys.args values (43567, 29, 'res_0', 'int', 32, 0, 0, 0);
-insert into sys.args values (43568, 29, 'arg_1', 'blob', 0, 0, 1, 1);
-insert into sys.functions values (33, 'mbr_overlap', 'mbrOverlaps', 'geom', 0, 1, false, false, false, 2000, true, true);
-insert into sys.args values (43569, 33, 'res_0', 'boolean', 1, 0, 0, 0);
-insert into sys.args values (43570, 33, 'arg_1', 'geometry', 0, 0, 1, 1);
-insert into sys.args values (43571, 33, 'arg_2', 'geometry', 0, 0, 1, 2);
-insert into sys.functions values (34, 'mbr_overlap', 'mbrOverlaps', 'geom', 0, 1, false, false, false, 2000, true, true);
-insert into sys.args values (43572, 34, 'res_0', 'boolean', 1, 0, 0, 0);
-insert into sys.args values (43573, 34, 'arg_1', 'mbr', 0, 0, 1, 1);
-insert into sys.args values (43574, 34, 'arg_2', 'mbr', 0, 0, 1, 2);
-insert into sys.functions values (35, 'mbr_above', 'mbrAbove', 'geom', 0, 1, false, false, false, 2000, true, true);
-insert into sys.args values (43575, 35, 'res_0', 'boolean', 1, 0, 0, 0);
-insert into sys.args values (43576, 35, 'arg_1', 'geometry', 0, 0, 1, 1);
-insert into sys.args values (43577, 35, 'arg_2', 'geometry', 0, 0, 1, 2);
-insert into sys.functions values (36, 'mbr_above', 'mbrAbove', 'geom', 0, 1, false, false, false, 2000, true, true);
-insert into sys.args values (43578, 36, 'res_0', 'boolean', 1, 0, 0, 0);
-insert into sys.args values (43579, 36, 'arg_1', 'mbr', 0, 0, 1, 1);
-insert into sys.args values (43580, 36, 'arg_2', 'mbr', 0, 0, 1, 2);
-insert into sys.functions values (37, 'mbr_below', 'mbrBelow', 'geom', 0, 1, false, false, false, 2000, true, true);
-insert into sys.args values (43581, 37, 'res_0', 'boolean', 1, 0, 0, 0);
-insert into sys.args values (43582, 37, 'arg_1', 'geometry', 0, 0, 1, 1);
-insert into sys.args values (43583, 37, 'arg_2', 'geometry', 0, 0, 1, 2);
-insert into sys.functions values (38, 'mbr_below', 'mbrBelow', 'geom', 0, 1, false, false, false, 2000, true, true);
-insert into sys.args values (43584, 38, 'res_0', 'boolean', 1, 0, 0, 0);
-insert into sys.args values (43585, 38, 'arg_1', 'mbr', 0, 0, 1, 1);
-insert into sys.args values (43586, 38, 'arg_2', 'mbr', 0, 0, 1, 2);
-insert into sys.functions values (39, 'mbr_right', 'mbrRight', 'geom', 0, 1, false, false, false, 2000, true, true);
-insert into sys.args values (43587, 39, 'res_0', 'boolean', 1, 0, 0, 0);
-insert into sys.args values (43588, 39, 'arg_1', 'geometry', 0, 0, 1, 1);
-insert into sys.args values (43589, 39, 'arg_2', 'geometry', 0, 0, 1, 2);
-insert into sys.functions values (40, 'mbr_right', 'mbrRight', 'geom', 0, 1, false, false, false, 2000, true, true);
-insert into sys.args values (43590, 40, 'res_0', 'boolean', 1, 0, 0, 0);
-insert into sys.args values (43591, 40, 'arg_1', 'mbr', 0, 0, 1, 1);
-insert into sys.args values (43592, 40, 'arg_2', 'mbr', 0, 0, 1, 2);
-insert into sys.functions values (41, 'mbr_left', 'mbrLeft', 'geom', 0, 1, false, false, false, 2000, true, true);
-insert into sys.args values (43593, 41, 'res_0', 'boolean', 1, 0, 0, 0);
-insert into sys.args values (43594, 41, 'arg_1', 'geometry', 0, 0, 1, 1);
-insert into sys.args values (43595, 41, 'arg_2', 'geometry', 0, 0, 1, 2);
-insert into sys.functions values (42, 'mbr_left', 'mbrLeft', 'geom', 0, 1, false, false, false, 2000, true, true);
-insert into sys.args values (43596, 42, 'res_0', 'boolean', 1, 0, 0, 0);
-insert into sys.args values (43597, 42, 'arg_1', 'mbr', 0, 0, 1, 1);
-insert into sys.args values (43598, 42, 'arg_2', 'mbr', 0, 0, 1, 2);
-insert into sys.functions values (43, 'mbr_overlap_or_above', 'mbrOverlapOrAbove', 'geom', 0, 1, false, false, false, 2000, true, true);
-insert into sys.args values (43599, 43, 'res_0', 'boolean', 1, 0, 0, 0);
-insert into sys.args values (43600, 43, 'arg_1', 'geometry', 0, 0, 1, 1);
-insert into sys.args values (43601, 43, 'arg_2', 'geometry', 0, 0, 1, 2);
-insert into sys.functions values (44, 'mbr_overlap_or_above', 'mbrOverlapOrAbove', 'geom', 0, 1, false, false, false, 2000, true, true);
-insert into sys.args values (43602, 44, 'res_0', 'boolean', 1, 0, 0, 0);
-insert into sys.args values (43603, 44, 'arg_1', 'mbr', 0, 0, 1, 1);
-insert into sys.args values (43604, 44, 'arg_2', 'mbr', 0, 0, 1, 2);
-insert into sys.functions values (45, 'mbr_overlap_or_below', 'mbrOverlapOrBelow', 'geom', 0, 1, false, false, false, 2000, true, true);
-insert into sys.args values (43605, 45, 'res_0', 'boolean', 1, 0, 0, 0);
-insert into sys.args values (43606, 45, 'arg_1', 'geometry', 0, 0, 1, 1);
-insert into sys.args values (43607, 45, 'arg_2', 'geometry', 0, 0, 1, 2);
-insert into sys.functions values (46, 'mbr_overlap_or_below', 'mbrOverlapOrBelow', 'geom', 0, 1, false, false, false, 2000, true, true);
-insert into sys.args values (43608, 46, 'res_0', 'boolean', 1, 0, 0, 0);
-insert into sys.args values (43609, 46, 'arg_1', 'mbr', 0, 0, 1, 1);
-insert into sys.args values (43610, 46, 'arg_2', 'mbr', 0, 0, 1, 2);
-insert into sys.functions values (47, 'mbr_overlap_or_right', 'mbrOverlapOrRight', 'geom', 0, 1, false, false, false, 2000, true, true);
-insert into sys.args values (43611, 47, 'res_0', 'boolean', 1, 0, 0, 0);
-insert into sys.args values (43612, 47, 'arg_1', 'geometry', 0, 0, 1, 1);
-insert into sys.args values (43613, 47, 'arg_2', 'geometry', 0, 0, 1, 2);
-insert into sys.functions values (48, 'mbr_overlap_or_right', 'mbrOverlapOrRight', 'geom', 0, 1, false, false, false, 2000, true, true);
-insert into sys.args values (43614, 48, 'res_0', 'boolean', 1, 0, 0, 0);
-insert into sys.args values (43615, 48, 'arg_1', 'mbr', 0, 0, 1, 1);
-insert into sys.args values (43616, 48, 'arg_2', 'mbr', 0, 0, 1, 2);
-insert into sys.functions values (49, 'mbr_overlap_or_left', 'mbrOverlapOrLeft', 'geom', 0, 1, false, false, false, 2000, true, true);
-insert into sys.args values (43617, 49, 'res_0', 'boolean', 1, 0, 0, 0);
-insert into sys.args values (43618, 49, 'arg_1', 'geometry', 0, 0, 1, 1);
-insert into sys.args values (43619, 49, 'arg_2', 'geometry', 0, 0, 1, 2);
-insert into sys.functions values (50, 'mbr_overlap_or_left', 'mbrOverlapOrLeft', 'geom', 0, 1, false, false, false, 2000, true, true);
-insert into sys.args values (43620, 50, 'res_0', 'boolean', 1, 0, 0, 0);
-insert into sys.args values (43621, 50, 'arg_1', 'mbr', 0, 0, 1, 1);
-insert into sys.args values (43622, 50, 'arg_2', 'mbr', 0, 0, 1, 2);
-insert into sys.functions values (51, 'mbr_contains', 'mbrContains', 'geom', 0, 1, false, false, false, 2000, true, true);
-insert into sys.args values (43623, 51, 'res_0', 'boolean', 1, 0, 0, 0);
-insert into sys.args values (43624, 51, 'arg_1', 'geometry', 0, 0, 1, 1);
-insert into sys.args values (43625, 51, 'arg_2', 'geometry', 0, 0, 1, 2);
-insert into sys.functions values (52, 'mbr_contains', 'mbrContains', 'geom', 0, 1, false, false, false, 2000, true, true);
-insert into sys.args values (43626, 52, 'res_0', 'boolean', 1, 0, 0, 0);
-insert into sys.args values (43627, 52, 'arg_1', 'mbr', 0, 0, 1, 1);
-insert into sys.args values (43628, 52, 'arg_2', 'mbr', 0, 0, 1, 2);
-insert into sys.functions values (53, 'mbr_contained', 'mbrContained', 'geom', 0, 1, false, false, false, 2000, true, true);
-insert into sys.args values (43629, 53, 'res_0', 'boolean', 1, 0, 0, 0);
-insert into sys.args values (43630, 53, 'arg_1', 'geometry', 0, 0, 1, 1);
-insert into sys.args values (43631, 53, 'arg_2', 'geometry', 0, 0, 1, 2);
-insert into sys.functions values (54, 'mbr_contained', 'mbrContained', 'geom', 0, 1, false, false, false, 2000, true, true);
-insert into sys.args values (43632, 54, 'res_0', 'boolean', 1, 0, 0, 0);
-insert into sys.args values (43633, 54, 'arg_1', 'mbr', 0, 0, 1, 1);
-insert into sys.args values (43634, 54, 'arg_2', 'mbr', 0, 0, 1, 2);
-insert into sys.functions values (55, 'mbr_equal', 'mbrEqual', 'geom', 0, 1, false, false, false, 2000, true, true);
-insert into sys.args values (43635, 55, 'res_0', 'boolean', 1, 0, 0, 0);
-insert into sys.args values (43636, 55, 'arg_1', 'geometry', 0, 0, 1, 1);
-insert into sys.args values (43637, 55, 'arg_2', 'geometry', 0, 0, 1, 2);
-insert into sys.functions values (56, 'mbr_equal', 'mbrEqual', 'geom', 0, 1, false, false, false, 2000, true, true);
-insert into sys.args values (43638, 56, 'res_0', 'boolean', 1, 0, 0, 0);
-insert into sys.args values (43639, 56, 'arg_1', 'mbr', 0, 0, 1, 1);
-insert into sys.args values (43640, 56, 'arg_2', 'mbr', 0, 0, 1, 2);
-insert into sys.functions values (57, 'mbr_distance', 'mbrDistance', 'geom', 0, 1, false, false, false, 2000, true, true);
-insert into sys.args values (43641, 57, 'res_0', 'double', 53, 0, 0, 0);
-insert into sys.args values (43642, 57, 'arg_1', 'geometry', 0, 0, 1, 1);
-insert into sys.args values (43643, 57, 'arg_2', 'geometry', 0, 0, 1, 2);
-insert into sys.functions values (58, 'mbr_distance', 'mbrDistance', 'geom', 0, 1, false, false, false, 2000, true, true);
-insert into sys.args values (43644, 58, 'res_0', 'double', 53, 0, 0, 0);
-insert into sys.args values (43645, 58, 'arg_1', 'mbr', 0, 0, 1, 1);
-insert into sys.args values (43646, 58, 'arg_2', 'mbr', 0, 0, 1, 2);
-insert into sys.functions values (59, 'left_shift', 'mbrLeft', 'geom', 0, 1, false, false, false, 2000, true, true);
-insert into sys.args values (43647, 59, 'res_0', 'boolean', 1, 0, 0, 0);
-insert into sys.args values (43648, 59, 'arg_1', 'geometry', 0, 0, 1, 1);
-insert into sys.args values (43649, 59, 'arg_2', 'geometry', 0, 0, 1, 2);
-insert into sys.functions values (60, 'left_shift', 'mbrLeft', 'geom', 0, 1, false, false, false, 2000, true, true);
-insert into sys.args values (43650, 60, 'res_0', 'boolean', 1, 0, 0, 0);
-insert into sys.args values (43651, 60, 'arg_1', 'mbr', 0, 0, 1, 1);
-insert into sys.args values (43652, 60, 'arg_2', 'mbr', 0, 0, 1, 2);
-insert into sys.functions values (61, 'right_shift', 'mbrRight', 'geom', 0, 1, false, false, false, 2000, true, true);
-insert into sys.args values (43653, 61, 'res_0', 'boolean', 1, 0, 0, 0);
-insert into sys.args values (43654, 61, 'arg_1', 'geometry', 0, 0, 1, 1);
-insert into sys.args values (43655, 61, 'arg_2', 'geometry', 0, 0, 1, 2);
-insert into sys.functions values (62, 'right_shift', 'mbrRight', 'geom', 0, 1, false, false, false, 2000, true, true);
-insert into sys.args values (43656, 62, 'res_0', 'boolean', 1, 0, 0, 0);
-insert into sys.args values (43657, 62, 'arg_1', 'mbr', 0, 0, 1, 1);
-insert into sys.args values (43658, 62, 'arg_2', 'mbr', 0, 0, 1, 2);
-insert into sys.functions values (70, '=', '=', 'calc', 0, 1, false, false, false, 2000, true, false);
-insert into sys.args values (43659, 70, 'res_0', 'boolean', 1, 0, 0, 0);
-insert into sys.args values (43660, 70, 'arg_1', 'any', 0, 0, 1, 1);
-insert into sys.args values (43661, 70, 'arg_2', 'any', 0, 0, 1, 2);
-insert into sys.functions values (71, '<>', '!=', 'calc', 0, 1, false, false, false, 2000, true, false);
-insert into sys.args values (43662, 71, 'res_0', 'boolean', 1, 0, 0, 0);
-insert into sys.args values (43663, 71, 'arg_1', 'any', 0, 0, 1, 1);
-insert into sys.args values (43664, 71, 'arg_2', 'any', 0, 0, 1, 2);
-insert into sys.functions values (72, 'isnull', 'isnil', 'calc', 0, 1, false, false, false, 2000, true, true);
-insert into sys.args values (43665, 72, 'res_0', 'boolean', 1, 0, 0, 0);
-insert into sys.args values (43666, 72, 'arg_1', 'any', 0, 0, 1, 1);
-insert into sys.functions values (73, 'isnotnull', 'isnotnil', 'calc', 0, 1, false, false, false, 2000, true, true);
-insert into sys.args values (43667, 73, 'res_0', 'boolean', 1, 0, 0, 0);
-insert into sys.args values (43668, 73, 'arg_1', 'any', 0, 0, 1, 1);
-insert into sys.functions values (74, '>', '>', 'calc', 0, 1, false, false, false, 2000, true, false);
-insert into sys.args values (43669, 74, 'res_0', 'boolean', 1, 0, 0, 0);
-insert into sys.args values (43670, 74, 'arg_1', 'any', 0, 0, 1, 1);
-insert into sys.args values (43671, 74, 'arg_2', 'any', 0, 0, 1, 2);
-insert into sys.functions values (75, '>=', '>=', 'calc', 0, 1, false, false, false, 2000, true, false);
-insert into sys.args values (43672, 75, 'res_0', 'boolean', 1, 0, 0, 0);
-insert into sys.args values (43673, 75, 'arg_1', 'any', 0, 0, 1, 1);
-insert into sys.args values (43674, 75, 'arg_2', 'any', 0, 0, 1, 2);
-insert into sys.functions values (76, '<', '<', 'calc', 0, 1, false, false, false, 2000, true, false);
-insert into sys.args values (43675, 76, 'res_0', 'boolean', 1, 0, 0, 0);
-insert into sys.args values (43676, 76, 'arg_1', 'any', 0, 0, 1, 1);
-insert into sys.args values (43677, 76, 'arg_2', 'any', 0, 0, 1, 2);
-insert into sys.functions values (77, '<=', '<=', 'calc', 0, 1, false, false, false, 2000, true, false);
-insert into sys.args values (43678, 77, 'res_0', 'boolean', 1, 0, 0, 0);
-insert into sys.args values (43679, 77, 'arg_1', 'any', 0, 0, 1, 1);
-insert into sys.args values (43680, 77, 'arg_2', 'any', 0, 0, 1, 2);
-insert into sys.functions values (78, 'between', 'between', 'calc', 0, 1, false, false, false, 2000, true, false);
-insert into sys.args values (43681, 78, 'res_0', 'boolean', 1, 0, 0, 0);
-insert into sys.args values (43682, 78, 'arg_1', 'any', 0, 0, 1, 1);
-insert into sys.args values (43683, 78, 'arg_2', 'any', 0, 0, 1, 2);
-insert into sys.args values (43684, 78, 'arg_3', 'any', 0, 0, 1, 3);
-insert into sys.args values (43685, 78, 'arg_4', 'boolean', 1, 0, 1, 4);
-insert into sys.args values (43686, 78, 'arg_5', 'boolean', 1, 0, 1, 5);
-insert into sys.args values (43687, 78, 'arg_6', 'boolean', 1, 0, 1, 6);
-insert into sys.args values (43688, 78, 'arg_7', 'boolean', 1, 0, 1, 7);
-insert into sys.args values (43689, 78, 'arg_8', 'boolean', 1, 0, 1, 8);
-insert into sys.functions values (97, 'min', 'min', 'aggr', 0, 3, false, false, false, 2000, true, false);
-insert into sys.args values (43690, 97, 'res_0', 'any', 0, 0, 0, 0);
-insert into sys.args values (43691, 97, 'arg_1', 'any', 0, 0, 1, 1);
-insert into sys.functions values (98, 'max', 'max', 'aggr', 0, 3, false, false, false, 2000, true, false);
-insert into sys.args values (43692, 98, 'res_0', 'any', 0, 0, 0, 0);
-insert into sys.args values (43693, 98, 'arg_1', 'any', 0, 0, 1, 1);
-insert into sys.functions values (99, 'sql_min', 'min', 'calc', 0, 1, false, false, false, 2000, true, false);
-insert into sys.args values (43694, 99, 'res_0', 'any', 0, 0, 0, 0);
-insert into sys.args values (43695, 99, 'arg_1', 'any', 0, 0, 1, 1);
-insert into sys.args values (43696, 99, 'arg_2', 'any', 0, 0, 1, 2);
-insert into sys.functions values (100, 'sql_max', 'max', 'calc', 0, 1, false, false, false, 2000, true, false);
-insert into sys.args values (43697, 100, 'res_0', 'any', 0, 0, 0, 0);
-insert into sys.args values (43698, 100, 'arg_1', 'any', 0, 0, 1, 1);
-insert into sys.args values (43699, 100, 'arg_2', 'any', 0, 0, 1, 2);
-insert into sys.functions values (101, 'least', 'min_no_nil', 'calc', 0, 1, false, false, false, 2000, true, true);
-insert into sys.args values (43700, 101, 'res_0', 'any', 0, 0, 0, 0);
-insert into sys.args values (43701, 101, 'arg_1', 'any', 0, 0, 1, 1);
-insert into sys.args values (43702, 101, 'arg_2', 'any', 0, 0, 1, 2);
-insert into sys.functions values (102, 'greatest', 'max_no_nil', 'calc', 0, 1, false, false, false, 2000, true, true);
-insert into sys.args values (43703, 102, 'res_0', 'any', 0, 0, 0, 0);
-insert into sys.args values (43704, 102, 'arg_1', 'any', 0, 0, 1, 1);
-insert into sys.args values (43705, 102, 'arg_2', 'any', 0, 0, 1, 2);
-insert into sys.functions values (103, 'ifthenelse', 'ifthenelse', 'calc', 0, 1, false, false, false, 2000, true, true);
-insert into sys.args values (43706, 103, 'res_0', 'any', 0, 0, 0, 0);
-insert into sys.args values (43707, 103, 'arg_1', 'boolean', 1, 0, 1, 1);
-insert into sys.args values (43708, 103, 'arg_2', 'any', 0, 0, 1, 2);
-insert into sys.args values (43709, 103, 'arg_3', 'any', 0, 0, 1, 3);
-insert into sys.functions values (109, 'sum', 'sum', 'aggr', 0, 3, false, false, false, 2000, true, false);
-insert into sys.args values (43710, 109, 'res_0', 'bigint', 64, 0, 0, 0);
-insert into sys.args values (43711, 109, 'arg_1', 'tinyint', 8, 0, 1, 1);
-insert into sys.functions values (110, 'sum', 'sum', 'aggr', 0, 3, false, false, false, 2000, true, false);
-insert into sys.args values (43712, 110, 'res_0', 'bigint', 64, 0, 0, 0);
-insert into sys.args values (43713, 110, 'arg_1', 'smallint', 16, 0, 1, 1);
-insert into sys.functions values (111, 'sum', 'sum', 'aggr', 0, 3, false, false, false, 2000, true, false);
-insert into sys.args values (43714, 111, 'res_0', 'bigint', 64, 0, 0, 0);
-insert into sys.args values (43715, 111, 'arg_1', 'int', 32, 0, 1, 1);
-insert into sys.functions values (112, 'sum', 'sum', 'aggr', 0, 3, false, false, false, 2000, true, false);
-insert into sys.args values (43716, 112, 'res_0', 'bigint', 64, 0, 0, 0);
-insert into sys.args values (43717, 112, 'arg_1', 'bigint', 64, 0, 1, 1);
-insert into sys.functions values (113, 'sum', 'sum', 'aggr', 0, 3, false, false, false, 2000, true, false);
-insert into sys.args values (43718, 113, 'res_0', 'decimal', 18, 0, 0, 0);
-insert into sys.args values (43719, 113, 'arg_1', 'decimal', 2, 0, 1, 1);
-insert into sys.functions values (114, 'sum', 'sum', 'aggr', 0, 3, false, false, false, 2000, true, false);
-insert into sys.args values (43720, 114, 'res_0', 'decimal', 18, 0, 0, 0);
-insert into sys.args values (43721, 114, 'arg_1', 'decimal', 4, 0, 1, 1);
-insert into sys.functions values (115, 'sum', 'sum', 'aggr', 0, 3, false, false, false, 2000, true, false);
-insert into sys.args values (43722, 115, 'res_0', 'decimal', 18, 0, 0, 0);
-insert into sys.args values (43723, 115, 'arg_1', 'decimal', 9, 0, 1, 1);
-insert into sys.functions values (116, 'sum', 'sum', 'aggr', 0, 3, false, false, false, 2000, true, false);
-insert into sys.args values (43724, 116, 'res_0', 'decimal', 18, 0, 0, 0);
-insert into sys.args values (43725, 116, 'arg_1', 'decimal', 18, 0, 1, 1);
-insert into sys.functions values (117, 'prod', 'prod', 'aggr', 0, 3, false, false, false, 2000, true, false);
-insert into sys.args values (43726, 117, 'res_0', 'bigint', 64, 0, 0, 0);
-insert into sys.args values (43727, 117, 'arg_1', 'tinyint', 8, 0, 1, 1);
-insert into sys.functions values (118, 'prod', 'prod', 'aggr', 0, 3, false, false, false, 2000, true, false);
-insert into sys.args values (43728, 118, 'res_0', 'bigint', 64, 0, 0, 0);
-insert into sys.args values (43729, 118, 'arg_1', 'smallint', 16, 0, 1, 1);
-insert into sys.functions values (119, 'prod', 'prod', 'aggr', 0, 3, false, false, false, 2000, true, false);
-insert into sys.args values (43730, 119, 'res_0', 'bigint', 64, 0, 0, 0);
-insert into sys.args values (43731, 119, 'arg_1', 'int', 32, 0, 1, 1);
-insert into sys.functions values (120, 'prod', 'prod', 'aggr', 0, 3, false, false, false, 2000, true, false);
-insert into sys.args values (43732, 120, 'res_0', 'bigint', 64, 0, 0, 0);
-insert into sys.args values (43733, 120, 'arg_1', 'bigint', 64, 0, 1, 1);
-insert into sys.functions values (121, 'mod', '%', 'calc', 0, 1, false, false, false, 2000, true, false);
-insert into sys.args values (43734, 121, 'res_0', 'tinyint', 8, 0, 0, 0);
-insert into sys.args values (43735, 121, 'arg_1', 'tinyint', 8, 0, 1, 1);
-insert into sys.args values (43736, 121, 'arg_2', 'tinyint', 8, 0, 1, 2);
-insert into sys.functions values (122, 'mod', '%', 'calc', 0, 1, false, false, false, 2000, true, false);
-insert into sys.args values (43737, 122, 'res_0', 'smallint', 16, 0, 0, 0);
-insert into sys.args values (43738, 122, 'arg_1', 'smallint', 16, 0, 1, 1);
-insert into sys.args values (43739, 122, 'arg_2', 'smallint', 16, 0, 1, 2);
-insert into sys.functions values (123, 'mod', '%', 'calc', 0, 1, false, false, false, 2000, true, false);
-insert into sys.args values (43740, 123, 'res_0', 'int', 32, 0, 0, 0);
-insert into sys.args values (43741, 123, 'arg_1', 'int', 32, 0, 1, 1);
-insert into sys.args values (43742, 123, 'arg_2', 'int', 32, 0, 1, 2);
-insert into sys.functions values (124, 'mod', '%', 'calc', 0, 1, false, false, false, 2000, true, false);
-insert into sys.args values (43743, 124, 'res_0', 'bigint', 64, 0, 0, 0);
-insert into sys.args values (43744, 124, 'arg_1', 'bigint', 64, 0, 1, 1);
-insert into sys.args values (43745, 124, 'arg_2', 'bigint', 64, 0, 1, 2);
-insert into sys.functions values (125, 'mod', '%', 'calc', 0, 1, false, false, false, 2000, true, false);
-insert into sys.args values (43746, 125, 'res_0', 'decimal', 2, 0, 0, 0);
-insert into sys.args values (43747, 125, 'arg_1', 'decimal', 2, 0, 1, 1);
-insert into sys.args values (43748, 125, 'arg_2', 'decimal', 2, 0, 1, 2);
-insert into sys.functions values (126, 'mod', '%', 'calc', 0, 1, false, false, false, 2000, true, false);
-insert into sys.args values (43749, 126, 'res_0', 'decimal', 4, 0, 0, 0);
-insert into sys.args values (43750, 126, 'arg_1', 'decimal', 4, 0, 1, 1);
-insert into sys.args values (43751, 126, 'arg_2', 'decimal', 4, 0, 1, 2);
-insert into sys.functions values (127, 'mod', '%', 'calc', 0, 1, false, false, false, 2000, true, false);
-insert into sys.args values (43752, 127, 'res_0', 'decimal', 9, 0, 0, 0);
-insert into sys.args values (43753, 127, 'arg_1', 'decimal', 9, 0, 1, 1);
-insert into sys.args values (43754, 127, 'arg_2', 'decimal', 9, 0, 1, 2);
-insert into sys.functions values (128, 'mod', '%', 'calc', 0, 1, false, false, false, 2000, true, false);
-insert into sys.args values (43755, 128, 'res_0', 'decimal', 18, 0, 0, 0);
-insert into sys.args values (43756, 128, 'arg_1', 'decimal', 18, 0, 1, 1);
-insert into sys.args values (43757, 128, 'arg_2', 'decimal', 18, 0, 1, 2);
-insert into sys.functions values (129, 'mod', '%', 'calc', 0, 1, false, false, false, 2000, true, false);
-insert into sys.args values (43758, 129, 'res_0', 'real', 24, 0, 0, 0);
-insert into sys.args values (43759, 129, 'arg_1', 'real', 24, 0, 1, 1);
-insert into sys.args values (43760, 129, 'arg_2', 'real', 24, 0, 1, 2);
-insert into sys.functions values (130, 'mod', '%', 'calc', 0, 1, false, false, false, 2000, true, false);
-insert into sys.args values (43761, 130, 'res_0', 'double', 53, 0, 0, 0);
-insert into sys.args values (43762, 130, 'arg_1', 'double', 53, 0, 1, 1);
-insert into sys.args values (43763, 130, 'arg_2', 'double', 53, 0, 1, 2);
-insert into sys.functions values (131, 'sum', 'sum', 'aggr', 0, 3, false, false, false, 2000, true, false);
-insert into sys.args values (43764, 131, 'res_0', 'real', 24, 0, 0, 0);
-insert into sys.args values (43765, 131, 'arg_1', 'real', 24, 0, 1, 1);
-insert into sys.functions values (132, 'prod', 'prod', 'aggr', 0, 3, false, false, false, 2000, true, false);
-insert into sys.args values (43766, 132, 'res_0', 'real', 24, 0, 0, 0);
-insert into sys.args values (43767, 132, 'arg_1', 'real', 24, 0, 1, 1);
-insert into sys.functions values (133, 'sum', 'sum', 'aggr', 0, 3, false, false, false, 2000, true, false);
-insert into sys.args values (43768, 133, 'res_0', 'double', 53, 0, 0, 0);
-insert into sys.args values (43769, 133, 'arg_1', 'double', 53, 0, 1, 1);
-insert into sys.functions values (134, 'prod', 'prod', 'aggr', 0, 3, false, false, false, 2000, true, false);
-insert into sys.args values (43770, 134, 'res_0', 'double', 53, 0, 0, 0);
-insert into sys.args values (43771, 134, 'arg_1', 'double', 53, 0, 1, 1);
-insert into sys.functions values (135, 'sum', 'sum', 'aggr', 0, 3, false, false, false, 2000, true, false);
-insert into sys.args values (43772, 135, 'res_0', 'month_interval', 3, 0, 0, 0);
-insert into sys.args values (43773, 135, 'arg_1', 'month_interval', 3, 0, 1, 1);
-insert into sys.functions values (136, 'sum', 'sum', 'aggr', 0, 3, false, false, false, 2000, true, false);
-insert into sys.args values (43774, 136, 'res_0', 'day_interval', 4, 0, 0, 0);
-insert into sys.args values (43775, 136, 'arg_1', 'day_interval', 4, 0, 1, 1);
-insert into sys.functions values (137, 'sum', 'sum', 'aggr', 0, 3, false, false, false, 2000, true, false);
-insert into sys.args values (43776, 137, 'res_0', 'sec_interval', 13, 0, 0, 0);
-insert into sys.args values (43777, 137, 'arg_1', 'sec_interval', 13, 0, 1, 1);
-insert into sys.functions values (138, 'avg', 'avg', 'aggr', 0, 3, false, false, false, 2000, true, false);
-insert into sys.args values (43778, 138, 'res_0', 'double', 53, 0, 0, 0);
-insert into sys.args values (43779, 138, 'arg_1', 'double', 53, 0, 1, 1);
-insert into sys.functions values (139, 'avg', 'avg', 'aggr', 0, 3, false, false, false, 2000, true, false);
-insert into sys.args values (43780, 139, 'res_0', 'double', 53, 0, 0, 0);
-insert into sys.args values (43781, 139, 'arg_1', 'tinyint', 8, 0, 1, 1);
-insert into sys.functions values (140, 'avg', 'avg', 'aggr', 0, 3, false, false, false, 2000, true, false);
-insert into sys.args values (43782, 140, 'res_0', 'double', 53, 0, 0, 0);
-insert into sys.args values (43783, 140, 'arg_1', 'smallint', 16, 0, 1, 1);
-insert into sys.functions values (141, 'avg', 'avg', 'aggr', 0, 3, false, false, false, 2000, true, false);
-insert into sys.args values (43784, 141, 'res_0', 'double', 53, 0, 0, 0);
-insert into sys.args values (43785, 141, 'arg_1', 'int', 32, 0, 1, 1);
-insert into sys.functions values (142, 'avg', 'avg', 'aggr', 0, 3, false, false, false, 2000, true, false);
-insert into sys.args values (43786, 142, 'res_0', 'double', 53, 0, 0, 0);
-insert into sys.args values (43787, 142, 'arg_1', 'bigint', 64, 0, 1, 1);
-insert into sys.functions values (143, 'avg', 'avg', 'aggr', 0, 3, false, false, false, 2000, true, false);
-insert into sys.args values (43788, 143, 'res_0', 'double', 53, 0, 0, 0);
-insert into sys.args values (43789, 143, 'arg_1', 'real', 24, 0, 1, 1);
-insert into sys.functions values (144, 'avg', 'avg', 'aggr', 0, 3, false, false, false, 2000, true, false);
-insert into sys.args values (43790, 144, 'res_0', 'decimal', 2, 0, 0, 0);
-insert into sys.args values (43791, 144, 'arg_1', 'decimal', 2, 0, 1, 1);
-insert into sys.functions values (145, 'avg', 'avg', 'aggr', 0, 3, false, false, false, 2000, true, false);
-insert into sys.args values (43792, 145, 'res_0', 'decimal', 4, 0, 0, 0);
-insert into sys.args values (43793, 145, 'arg_1', 'decimal', 4, 0, 1, 1);
-insert into sys.functions values (146, 'avg', 'avg', 'aggr', 0, 3, false, false, false, 2000, true, false);
-insert into sys.args values (43794, 146, 'res_0', 'decimal', 9, 0, 0, 0);
-insert into sys.args values (43795, 146, 'arg_1', 'decimal', 9, 0, 1, 1);
-insert into sys.functions values (147, 'avg', 'avg', 'aggr', 0, 3, false, false, false, 2000, true, false);
-insert into sys.args values (43796, 147, 'res_0', 'decimal', 18, 0, 0, 0);
-insert into sys.args values (43797, 147, 'arg_1', 'decimal', 18, 0, 1, 1);
-insert into sys.functions values (148, 'avg', 'avg', 'aggr', 0, 3, false, false, false, 2000, true, false);
-insert into sys.args values (43798, 148, 'res_0', 'month_interval', 3, 0, 0, 0);
-insert into sys.args values (43799, 148, 'arg_1', 'month_interval', 3, 0, 1, 1);
-insert into sys.functions values (149, 'avg', 'avg', 'aggr', 0, 3, false, false, false, 2000, true, false);
-insert into sys.args values (43800, 149, 'res_0', 'day_interval', 4, 0, 0, 0);
-insert into sys.args values (43801, 149, 'arg_1', 'day_interval', 4, 0, 1, 1);
-insert into sys.functions values (150, 'avg', 'avg', 'aggr', 0, 3, false, false, false, 2000, true, false);
-insert into sys.args values (43802, 150, 'res_0', 'sec_interval', 13, 0, 0, 0);
-insert into sys.args values (43803, 150, 'arg_1', 'sec_interval', 13, 0, 1, 1);
-insert into sys.functions values (151, 'count_no_nil', 'count_no_nil', 'aggr', 0, 3, false, false, false, 2000, true, true);
-insert into sys.args values (43804, 151, 'res_0', 'bigint', 64, 0, 0, 0);
-insert into sys.functions values (152, 'count', 'count', 'aggr', 0, 3, false, false, false, 2000, true, true);
-insert into sys.args values (43805, 152, 'res_0', 'bigint', 64, 0, 0, 0);
-insert into sys.args values (43806, 152, 'arg_1', 'any', 0, 0, 1, 1);
-insert into sys.functions values (154, 'listagg', 'str_group_concat', 'aggr', 0, 3, false, false, false, 2000, true, true);
-insert into sys.args values (43807, 154, 'res_0', 'clob', 0, 0, 0, 0);
-insert into sys.args values (43808, 154, 'arg_1', 'clob', 0, 0, 1, 1);
-insert into sys.functions values (155, 'listagg', 'str_group_concat', 'aggr', 0, 3, false, false, false, 2000, true, true);
-insert into sys.args values (43809, 155, 'res_0', 'clob', 0, 0, 0, 0);
-insert into sys.args values (43810, 155, 'arg_1', 'clob', 0, 0, 1, 1);
-insert into sys.args values (43811, 155, 'arg_2', 'clob', 0, 0, 1, 2);
-insert into sys.functions values (184, 'rank', 'rank', 'sql', 0, 6, false, false, false, 2000, true, true);
-insert into sys.args values (43812, 184, 'res_0', 'int', 32, 0, 0, 0);
-insert into sys.args values (43813, 184, 'arg_1', 'any', 0, 0, 1, 1);
-insert into sys.functions values (185, 'dense_rank', 'dense_rank', 'sql', 0, 6, false, false, false, 2000, true, true);
-insert into sys.args values (43814, 185, 'res_0', 'int', 32, 0, 0, 0);
-insert into sys.args values (43815, 185, 'arg_1', 'any', 0, 0, 1, 1);
-insert into sys.functions values (186, 'row_number', 'row_number', 'sql', 0, 6, false, false, false, 2000, true, true);
-insert into sys.args values (43816, 186, 'res_0', 'int', 32, 0, 0, 0);
-insert into sys.args values (43817, 186, 'arg_1', 'any', 0, 0, 1, 1);
-insert into sys.functions values (187, 'percent_rank', 'percent_rank', 'sql', 0, 6, false, false, false, 2000, true, true);
-insert into sys.args values (43818, 187, 'res_0', 'double', 53, 0, 0, 0);
-insert into sys.args values (43819, 187, 'arg_1', 'any', 0, 0, 1, 1);
-insert into sys.functions values (188, 'cume_dist', 'cume_dist', 'sql', 0, 6, false, false, false, 2000, true, true);
-insert into sys.args values (43820, 188, 'res_0', 'double', 53, 0, 0, 0);
-insert into sys.args values (43821, 188, 'arg_1', 'any', 0, 0, 1, 1);
-insert into sys.functions values (189, 'ntile', 'ntile', 'sql', 0, 6, false, false, false, 2000, true, true);
-insert into sys.args values (43822, 189, 'res_0', 'tinyint', 8, 0, 0, 0);
-insert into sys.args values (43823, 189, 'arg_1', 'any', 0, 0, 1, 1);
-insert into sys.args values (43824, 189, 'arg_2', 'tinyint', 8, 0, 1, 2);
-insert into sys.functions values (190, 'ntile', 'ntile', 'sql', 0, 6, false, false, false, 2000, true, true);
-insert into sys.args values (43825, 190, 'res_0', 'smallint', 16, 0, 0, 0);
-insert into sys.args values (43826, 190, 'arg_1', 'any', 0, 0, 1, 1);
-insert into sys.args values (43827, 190, 'arg_2', 'smallint', 16, 0, 1, 2);
-insert into sys.functions values (191, 'ntile', 'ntile', 'sql', 0, 6, false, false, false, 2000, true, true);
-insert into sys.args values (43828, 191, 'res_0', 'int', 32, 0, 0, 0);
-insert into sys.args values (43829, 191, 'arg_1', 'any', 0, 0, 1, 1);
-insert into sys.args values (43830, 191, 'arg_2', 'int', 32, 0, 1, 2);
-insert into sys.functions values (192, 'ntile', 'ntile', 'sql', 0, 6, false, false, false, 2000, true, true);
-insert into sys.args values (43831, 192, 'res_0', 'bigint', 64, 0, 0, 0);
-insert into sys.args values (43832, 192, 'arg_1', 'any', 0, 0, 1, 1);
-insert into sys.args values (43833, 192, 'arg_2', 'bigint', 64, 0, 1, 2);
-insert into sys.functions values (193, 'lag', 'lag', 'sql', 0, 6, false, false, false, 2000, true, true);
-insert into sys.args values (43834, 193, 'res_0', 'any', 0, 0, 0, 0);
-insert into sys.args values (43835, 193, 'arg_1', 'any', 0, 0, 1, 1);
-insert into sys.functions values (194, 'lag', 'lag', 'sql', 0, 6, false, false, false, 2000, true, true);
-insert into sys.args values (43836, 194, 'res_0', 'any', 0, 0, 0, 0);
-insert into sys.args values (43837, 194, 'arg_1', 'any', 0, 0, 1, 1);
-insert into sys.args values (43838, 194, 'arg_2', 'tinyint', 8, 0, 1, 2);
-insert into sys.functions values (195, 'lag', 'lag', 'sql', 0, 6, false, false, false, 2000, true, true);
-insert into sys.args values (43839, 195, 'res_0', 'any', 0, 0, 0, 0);
-insert into sys.args values (43840, 195, 'arg_1', 'any', 0, 0, 1, 1);
-insert into sys.args values (43841, 195, 'arg_2', 'smallint', 16, 0, 1, 2);
-insert into sys.functions values (196, 'lag', 'lag', 'sql', 0, 6, false, false, false, 2000, true, true);
-insert into sys.args values (43842, 196, 'res_0', 'any', 0, 0, 0, 0);
-insert into sys.args values (43843, 196, 'arg_1', 'any', 0, 0, 1, 1);
-insert into sys.args values (43844, 196, 'arg_2', 'int', 32, 0, 1, 2);
-insert into sys.functions values (197, 'lag', 'lag', 'sql', 0, 6, false, false, false, 2000, true, true);
-insert into sys.args values (43845, 197, 'res_0', 'any', 0, 0, 0, 0);
-insert into sys.args values (43846, 197, 'arg_1', 'any', 0, 0, 1, 1);
-insert into sys.args values (43847, 197, 'arg_2', 'bigint', 64, 0, 1, 2);
-insert into sys.functions values (198, 'lag', 'lag', 'sql', 0, 6, false, false, false, 2000, true, true);
-insert into sys.args values (43848, 198, 'res_0', 'any', 0, 0, 0, 0);
-insert into sys.args values (43849, 198, 'arg_1', 'any', 0, 0, 1, 1);
-insert into sys.args values (43850, 198, 'arg_2', 'tinyint', 8, 0, 1, 2);
-insert into sys.args values (43851, 198, 'arg_3', 'any', 0, 0, 1, 3);
-insert into sys.functions values (199, 'lag', 'lag', 'sql', 0, 6, false, false, false, 2000, true, true);
-insert into sys.args values (43852, 199, 'res_0', 'any', 0, 0, 0, 0);
-insert into sys.args values (43853, 199, 'arg_1', 'any', 0, 0, 1, 1);
-insert into sys.args values (43854, 199, 'arg_2', 'smallint', 16, 0, 1, 2);
-insert into sys.args values (43855, 199, 'arg_3', 'any', 0, 0, 1, 3);
-insert into sys.functions values (200, 'lag', 'lag', 'sql', 0, 6, false, false, false, 2000, true, true);
-insert into sys.args values (43856, 200, 'res_0', 'any', 0, 0, 0, 0);
-insert into sys.args values (43857, 200, 'arg_1', 'any', 0, 0, 1, 1);
-insert into sys.args values (43858, 200, 'arg_2', 'int', 32, 0, 1, 2);
-insert into sys.args values (43859, 200, 'arg_3', 'any', 0, 0, 1, 3);
-insert into sys.functions values (201, 'lag', 'lag', 'sql', 0, 6, false, false, false, 2000, true, true);
-insert into sys.args values (43860, 201, 'res_0', 'any', 0, 0, 0, 0);
-insert into sys.args values (43861, 201, 'arg_1', 'any', 0, 0, 1, 1);
-insert into sys.args values (43862, 201, 'arg_2', 'bigint', 64, 0, 1, 2);
-insert into sys.args values (43863, 201, 'arg_3', 'any', 0, 0, 1, 3);
-insert into sys.functions values (202, 'lead', 'lead', 'sql', 0, 6, false, false, false, 2000, true, true);
-insert into sys.args values (43864, 202, 'res_0', 'any', 0, 0, 0, 0);
-insert into sys.args values (43865, 202, 'arg_1', 'any', 0, 0, 1, 1);
-insert into sys.functions values (203, 'lead', 'lead', 'sql', 0, 6, false, false, false, 2000, true, true);
-insert into sys.args values (43866, 203, 'res_0', 'any', 0, 0, 0, 0);
-insert into sys.args values (43867, 203, 'arg_1', 'any', 0, 0, 1, 1);
-insert into sys.args values (43868, 203, 'arg_2', 'tinyint', 8, 0, 1, 2);
-insert into sys.functions values (204, 'lead', 'lead', 'sql', 0, 6, false, false, false, 2000, true, true);
-insert into sys.args values (43869, 204, 'res_0', 'any', 0, 0, 0, 0);
-insert into sys.args values (43870, 204, 'arg_1', 'any', 0, 0, 1, 1);
-insert into sys.args values (43871, 204, 'arg_2', 'smallint', 16, 0, 1, 2);
-insert into sys.functions values (205, 'lead', 'lead', 'sql', 0, 6, false, false, false, 2000, true, true);
-insert into sys.args values (43872, 205, 'res_0', 'any', 0, 0, 0, 0);
-insert into sys.args values (43873, 205, 'arg_1', 'any', 0, 0, 1, 1);
-insert into sys.args values (43874, 205, 'arg_2', 'int', 32, 0, 1, 2);
-insert into sys.functions values (206, 'lead', 'lead', 'sql', 0, 6, false, false, false, 2000, true, true);
-insert into sys.args values (43875, 206, 'res_0', 'any', 0, 0, 0, 0);
-insert into sys.args values (43876, 206, 'arg_1', 'any', 0, 0, 1, 1);
-insert into sys.args values (43877, 206, 'arg_2', 'bigint', 64, 0, 1, 2);
-insert into sys.functions values (207, 'lead', 'lead', 'sql', 0, 6, false, false, false, 2000, true, true);
-insert into sys.args values (43878, 207, 'res_0', 'any', 0, 0, 0, 0);
-insert into sys.args values (43879, 207, 'arg_1', 'any', 0, 0, 1, 1);
-insert into sys.args values (43880, 207, 'arg_2', 'tinyint', 8, 0, 1, 2);
-insert into sys.args values (43881, 207, 'arg_3', 'any', 0, 0, 1, 3);
-insert into sys.functions values (208, 'lead', 'lead', 'sql', 0, 6, false, false, false, 2000, true, true);
-insert into sys.args values (43882, 208, 'res_0', 'any', 0, 0, 0, 0);
-insert into sys.args values (43883, 208, 'arg_1', 'any', 0, 0, 1, 1);
-insert into sys.args values (43884, 208, 'arg_2', 'smallint', 16, 0, 1, 2);
-insert into sys.args values (43885, 208, 'arg_3', 'any', 0, 0, 1, 3);
-insert into sys.functions values (209, 'lead', 'lead', 'sql', 0, 6, false, false, false, 2000, true, true);
-insert into sys.args values (43886, 209, 'res_0', 'any', 0, 0, 0, 0);
-insert into sys.args values (43887, 209, 'arg_1', 'any', 0, 0, 1, 1);
-insert into sys.args values (43888, 209, 'arg_2', 'int', 32, 0, 1, 2);
-insert into sys.args values (43889, 209, 'arg_3', 'any', 0, 0, 1, 3);
-insert into sys.functions values (210, 'lead', 'lead', 'sql', 0, 6, false, false, false, 2000, true, true);
-insert into sys.args values (43890, 210, 'res_0', 'any', 0, 0, 0, 0);
-insert into sys.args values (43891, 210, 'arg_1', 'any', 0, 0, 1, 1);
-insert into sys.args values (43892, 210, 'arg_2', 'bigint', 64, 0, 1, 2);
-insert into sys.args values (43893, 210, 'arg_3', 'any', 0, 0, 1, 3);
-insert into sys.functions values (211, 'first_value', 'first_value', 'sql', 0, 6, false, false, false, 2000, true, true);
-insert into sys.args values (43894, 211, 'res_0', 'any', 0, 0, 0, 0);
-insert into sys.args values (43895, 211, 'arg_1', 'any', 0, 0, 1, 1);
-insert into sys.functions values (212, 'last_value', 'last_value', 'sql', 0, 6, false, false, false, 2000, true, true);
-insert into sys.args values (43896, 212, 'res_0', 'any', 0, 0, 0, 0);
-insert into sys.args values (43897, 212, 'arg_1', 'any', 0, 0, 1, 1);
-insert into sys.functions values (213, 'nth_value', 'nth_value', 'sql', 0, 6, false, false, false, 2000, true, true);
-insert into sys.args values (43898, 213, 'res_0', 'any', 0, 0, 0, 0);
-insert into sys.args values (43899, 213, 'arg_1', 'any', 0, 0, 1, 1);
-insert into sys.args values (43900, 213, 'arg_2', 'bigint', 64, 0, 1, 2);
-insert into sys.functions values (214, 'count', 'count', 'sql', 0, 6, false, false, false, 2000, true, true);
-insert into sys.args values (43901, 214, 'res_0', 'bigint', 64, 0, 0, 0);
-insert into sys.args values (43902, 214, 'arg_1', 'any', 0, 0, 1, 1);
-insert into sys.args values (43903, 214, 'arg_2', 'boolean', 1, 0, 1, 2);
-insert into sys.functions values (215, 'min', 'min', 'sql', 0, 6, false, false, false, 2000, true, true);
-insert into sys.args values (43904, 215, 'res_0', 'any', 0, 0, 0, 0);
-insert into sys.args values (43905, 215, 'arg_1', 'any', 0, 0, 1, 1);
-insert into sys.functions values (216, 'max', 'max', 'sql', 0, 6, false, false, false, 2000, true, true);
-insert into sys.args values (43906, 216, 'res_0', 'any', 0, 0, 0, 0);
-insert into sys.args values (43907, 216, 'arg_1', 'any', 0, 0, 1, 1);
-insert into sys.functions values (217, 'sum', 'sum', 'sql', 0, 6, false, false, false, 2000, true, true);
-insert into sys.args values (43908, 217, 'res_0', 'bigint', 64, 0, 0, 0);
-insert into sys.args values (43909, 217, 'arg_1', 'tinyint', 8, 0, 1, 1);
-insert into sys.functions values (218, 'sum', 'sum', 'sql', 0, 6, false, false, false, 2000, true, true);
-insert into sys.args values (43910, 218, 'res_0', 'bigint', 64, 0, 0, 0);
-insert into sys.args values (43911, 218, 'arg_1', 'smallint', 16, 0, 1, 1);
-insert into sys.functions values (219, 'sum', 'sum', 'sql', 0, 6, false, false, false, 2000, true, true);
-insert into sys.args values (43912, 219, 'res_0', 'bigint', 64, 0, 0, 0);
-insert into sys.args values (43913, 219, 'arg_1', 'int', 32, 0, 1, 1);
-insert into sys.functions values (220, 'sum', 'sum', 'sql', 0, 6, false, false, false, 2000, true, true);
-insert into sys.args values (43914, 220, 'res_0', 'bigint', 64, 0, 0, 0);
-insert into sys.args values (43915, 220, 'arg_1', 'bigint', 64, 0, 1, 1);
-insert into sys.functions values (221, 'sum', 'sum', 'sql', 0, 6, false, false, false, 2000, true, true);
-insert into sys.args values (43916, 221, 'res_0', 'decimal', 18, 0, 0, 0);
-insert into sys.args values (43917, 221, 'arg_1', 'decimal', 2, 0, 1, 1);
-insert into sys.functions values (222, 'sum', 'sum', 'sql', 0, 6, false, false, false, 2000, true, true);
-insert into sys.args values (43918, 222, 'res_0', 'decimal', 18, 0, 0, 0);
-insert into sys.args values (43919, 222, 'arg_1', 'decimal', 4, 0, 1, 1);
-insert into sys.functions values (223, 'sum', 'sum', 'sql', 0, 6, false, false, false, 2000, true, true);
-insert into sys.args values (43920, 223, 'res_0', 'decimal', 18, 0, 0, 0);
-insert into sys.args values (43921, 223, 'arg_1', 'decimal', 9, 0, 1, 1);
-insert into sys.functions values (224, 'sum', 'sum', 'sql', 0, 6, false, false, false, 2000, true, true);
-insert into sys.args values (43922, 224, 'res_0', 'decimal', 18, 0, 0, 0);
-insert into sys.args values (43923, 224, 'arg_1', 'decimal', 18, 0, 1, 1);
-insert into sys.functions values (225, 'prod', 'prod', 'sql', 0, 6, false, false, false, 2000, true, true);
-insert into sys.args values (43924, 225, 'res_0', 'bigint', 64, 0, 0, 0);
-insert into sys.args values (43925, 225, 'arg_1', 'tinyint', 8, 0, 1, 1);
-insert into sys.functions values (226, 'prod', 'prod', 'sql', 0, 6, false, false, false, 2000, true, true);
-insert into sys.args values (43926, 226, 'res_0', 'bigint', 64, 0, 0, 0);
-insert into sys.args values (43927, 226, 'arg_1', 'smallint', 16, 0, 1, 1);
-insert into sys.functions values (227, 'prod', 'prod', 'sql', 0, 6, false, false, false, 2000, true, true);
-insert into sys.args values (43928, 227, 'res_0', 'bigint', 64, 0, 0, 0);
-insert into sys.args values (43929, 227, 'arg_1', 'int', 32, 0, 1, 1);
-insert into sys.functions values (228, 'prod', 'prod', 'sql', 0, 6, false, false, false, 2000, true, true);
-insert into sys.args values (43930, 228, 'res_0', 'bigint', 64, 0, 0, 0);
-insert into sys.args values (43931, 228, 'arg_1', 'bigint', 64, 0, 1, 1);
-insert into sys.functions values (229, 'sum', 'sum', 'sql', 0, 6, false, false, false, 2000, true, true);
-insert into sys.args values (43932, 229, 'res_0', 'real', 24, 0, 0, 0);
-insert into sys.args values (43933, 229, 'arg_1', 'real', 24, 0, 1, 1);
-insert into sys.functions values (230, 'prod', 'prod', 'sql', 0, 6, false, false, false, 2000, true, true);
-insert into sys.args values (43934, 230, 'res_0', 'real', 24, 0, 0, 0);
-insert into sys.args values (43935, 230, 'arg_1', 'real', 24, 0, 1, 1);
-insert into sys.functions values (231, 'sum', 'sum', 'sql', 0, 6, false, false, false, 2000, true, true);
-insert into sys.args values (43936, 231, 'res_0', 'double', 53, 0, 0, 0);
-insert into sys.args values (43937, 231, 'arg_1', 'double', 53, 0, 1, 1);
-insert into sys.functions values (232, 'prod', 'prod', 'sql', 0, 6, false, false, false, 2000, true, true);
-insert into sys.args values (43938, 232, 'res_0', 'double', 53, 0, 0, 0);
-insert into sys.args values (43939, 232, 'arg_1', 'double', 53, 0, 1, 1);
-insert into sys.functions values (233, 'sum', 'sum', 'sql', 0, 6, false, false, false, 2000, true, true);
-insert into sys.args values (43940, 233, 'res_0', 'month_interval', 3, 0, 0, 0);
-insert into sys.args values (43941, 233, 'arg_1', 'month_interval', 3, 0, 1, 1);
-insert into sys.functions values (234, 'sum', 'sum', 'sql', 0, 6, false, false, false, 2000, true, true);
-insert into sys.args values (43942, 234, 'res_0', 'day_interval', 4, 0, 0, 0);
-insert into sys.args values (43943, 234, 'arg_1', 'day_interval', 4, 0, 1, 1);
-insert into sys.functions values (235, 'sum', 'sum', 'sql', 0, 6, false, false, false, 2000, true, true);
-insert into sys.args values (43944, 235, 'res_0', 'sec_interval', 13, 0, 0, 0);
-insert into sys.args values (43945, 235, 'arg_1', 'sec_interval', 13, 0, 1, 1);
-insert into sys.functions values (236, 'avg', 'avg', 'sql', 0, 6, false, false, false, 2000, true, true);
-insert into sys.args values (43946, 236, 'res_0', 'double', 53, 0, 0, 0);
-insert into sys.args values (43947, 236, 'arg_1', 'double', 53, 0, 1, 1);
-insert into sys.functions values (237, 'avg', 'avg', 'sql', 0, 6, false, false, false, 2000, true, true);
-insert into sys.args values (43948, 237, 'res_0', 'double', 53, 0, 0, 0);
-insert into sys.args values (43949, 237, 'arg_1', 'tinyint', 8, 0, 1, 1);
-insert into sys.functions values (238, 'avg', 'avg', 'sql', 0, 6, false, false, false, 2000, true, true);
-insert into sys.args values (43950, 238, 'res_0', 'double', 53, 0, 0, 0);
-insert into sys.args values (43951, 238, 'arg_1', 'smallint', 16, 0, 1, 1);
-insert into sys.functions values (239, 'avg', 'avg', 'sql', 0, 6, false, false, false, 2000, true, true);
-insert into sys.args values (43952, 239, 'res_0', 'double', 53, 0, 0, 0);
-insert into sys.args values (43953, 239, 'arg_1', 'int', 32, 0, 1, 1);
-insert into sys.functions values (240, 'avg', 'avg', 'sql', 0, 6, false, false, false, 2000, true, true);
-insert into sys.args values (43954, 240, 'res_0', 'double', 53, 0, 0, 0);
-insert into sys.args values (43955, 240, 'arg_1', 'bigint', 64, 0, 1, 1);
-insert into sys.functions values (241, 'avg', 'avg', 'sql', 0, 6, false, false, false, 2000, true, true);
-insert into sys.args values (43956, 241, 'res_0', 'double', 53, 0, 0, 0);
-insert into sys.args values (43957, 241, 'arg_1', 'real', 24, 0, 1, 1);
-insert into sys.functions values (242, 'avg', 'avg', 'sql', 0, 6, false, false, false, 2000, true, true);
-insert into sys.args values (43958, 242, 'res_0', 'decimal', 2, 0, 0, 0);
-insert into sys.args values (43959, 242, 'arg_1', 'decimal', 2, 0, 1, 1);
-insert into sys.functions values (243, 'avg', 'avg', 'sql', 0, 6, false, false, false, 2000, true, true);
-insert into sys.args values (43960, 243, 'res_0', 'decimal', 4, 0, 0, 0);
-insert into sys.args values (43961, 243, 'arg_1', 'decimal', 4, 0, 1, 1);
-insert into sys.functions values (244, 'avg', 'avg', 'sql', 0, 6, false, false, false, 2000, true, true);
-insert into sys.args values (43962, 244, 'res_0', 'decimal', 9, 0, 0, 0);
-insert into sys.args values (43963, 244, 'arg_1', 'decimal', 9, 0, 1, 1);
-insert into sys.functions values (245, 'avg', 'avg', 'sql', 0, 6, false, false, false, 2000, true, true);
-insert into sys.args values (43964, 245, 'res_0', 'decimal', 18, 0, 0, 0);
-insert into sys.args values (43965, 245, 'arg_1', 'decimal', 18, 0, 1, 1);
-insert into sys.functions values (246, 'avg', 'avg', 'sql', 0, 6, false, false, false, 2000, true, true);
-insert into sys.args values (43966, 246, 'res_0', 'month_interval', 3, 0, 0, 0);
-insert into sys.args values (43967, 246, 'arg_1', 'month_interval', 3, 0, 1, 1);
-insert into sys.functions values (247, 'avg', 'avg', 'sql', 0, 6, false, false, false, 2000, true, true);
-insert into sys.args values (43968, 247, 'res_0', 'day_interval', 4, 0, 0, 0);
-insert into sys.args values (43969, 247, 'arg_1', 'day_interval', 4, 0, 1, 1);
-insert into sys.functions values (248, 'avg', 'avg', 'sql', 0, 6, false, false, false, 2000, true, true);
-insert into sys.args values (43970, 248, 'res_0', 'sec_interval', 13, 0, 0, 0);
-insert into sys.args values (43971, 248, 'arg_1', 'sec_interval', 13, 0, 1, 1);
-insert into sys.functions values (249, 'listagg', 'str_group_concat', 'sql', 0, 6, false, false, false, 2000, true, true);
-insert into sys.args values (43972, 249, 'res_0', 'clob', 0, 0, 0, 0);
-insert into sys.args values (43973, 249, 'arg_1', 'clob', 0, 0, 1, 1);
-insert into sys.functions values (250, 'listagg', 'str_group_concat', 'sql', 0, 6, false, false, false, 2000, true, true);
-insert into sys.args values (43974, 250, 'res_0', 'clob', 0, 0, 0, 0);
-insert into sys.args values (43975, 250, 'arg_1', 'clob', 0, 0, 1, 1);
-insert into sys.args values (43976, 250, 'arg_2', 'clob', 0, 0, 1, 2);
-insert into sys.functions values (251, 'and', 'and', 'calc', 0, 1, false, false, false, 2000, true, true);
-insert into sys.args values (43977, 251, 'res_0', 'boolean', 1, 0, 0, 0);
-insert into sys.args values (43978, 251, 'arg_1', 'boolean', 1, 0, 1, 1);
-insert into sys.args values (43979, 251, 'arg_2', 'boolean', 1, 0, 1, 2);
-insert into sys.functions values (252, 'or', 'or', 'calc', 0, 1, false, false, false, 2000, true, true);
-insert into sys.args values (43980, 252, 'res_0', 'boolean', 1, 0, 0, 0);
-insert into sys.args values (43981, 252, 'arg_1', 'boolean', 1, 0, 1, 1);
-insert into sys.args values (43982, 252, 'arg_2', 'boolean', 1, 0, 1, 2);
-insert into sys.functions values (253, 'xor', 'xor', 'calc', 0, 1, false, false, false, 2000, true, false);
-insert into sys.args values (43983, 253, 'res_0', 'boolean', 1, 0, 0, 0);
-insert into sys.args values (43984, 253, 'arg_1', 'boolean', 1, 0, 1, 1);
-insert into sys.args values (43985, 253, 'arg_2', 'boolean', 1, 0, 1, 2);
-insert into sys.functions values (254, 'not', 'not', 'calc', 0, 1, false, false, false, 2000, true, false);
-insert into sys.args values (43986, 254, 'res_0', 'boolean', 1, 0, 0, 0);
-insert into sys.args values (43987, 254, 'arg_1', 'boolean', 1, 0, 1, 1);
-insert into sys.functions values (255, 'sql_sub', '-', 'calc', 0, 1, false, false, false, 2000, true, false);
-insert into sys.args values (43988, 255, 'res_0', 'month_interval', 3, 0, 0, 0);
-insert into sys.args values (43989, 255, 'arg_1', 'month_interval', 3, 0, 1, 1);
-insert into sys.args values (43990, 255, 'arg_2', 'month_interval', 3, 0, 1, 2);
-insert into sys.functions values (256, 'sql_add', '+', 'calc', 0, 1, false, false, false, 2000, true, false);
-insert into sys.args values (43991, 256, 'res_0', 'month_interval', 3, 0, 0, 0);
-insert into sys.args values (43992, 256, 'arg_1', 'month_interval', 3, 0, 1, 1);
-insert into sys.args values (43993, 256, 'arg_2', 'month_interval', 3, 0, 1, 2);
-insert into sys.functions values (257, 'sql_neg', '-', 'calc', 0, 1, false, false, false, 2000, true, false);
-insert into sys.args values (43994, 257, 'res_0', 'month_interval', 3, 0, 0, 0);
-insert into sys.args values (43995, 257, 'arg_1', 'month_interval', 3, 0, 1, 1);
-insert into sys.functions values (258, 'abs', 'abs', 'calc', 0, 1, false, false, false, 2000, true, false);
-insert into sys.args values (43996, 258, 'res_0', 'month_interval', 3, 0, 0, 0);
-insert into sys.args values (43997, 258, 'arg_1', 'month_interval', 3, 0, 1, 1);
-insert into sys.functions values (259, 'sign', 'sign', 'calc', 0, 1, false, false, false, 2000, true, false);
-insert into sys.args values (43998, 259, 'res_0', 'tinyint', 8, 0, 0, 0);
-insert into sys.args values (43999, 259, 'arg_1', 'month_interval', 3, 0, 1, 1);
-insert into sys.functions values (262, 'sql_sub', '-', 'calc', 0, 1, false, false, false, 2000, true, false);
-insert into sys.args values (44000, 262, 'res_0', 'day_interval', 4, 0, 0, 0);
-insert into sys.args values (44001, 262, 'arg_1', 'day_interval', 4, 0, 1, 1);
-insert into sys.args values (44002, 262, 'arg_2', 'day_interval', 4, 0, 1, 2);
-insert into sys.functions values (263, 'sql_add', '+', 'calc', 0, 1, false, false, false, 2000, true, false);
-insert into sys.args values (44003, 263, 'res_0', 'day_interval', 4, 0, 0, 0);
-insert into sys.args values (44004, 263, 'arg_1', 'day_interval', 4, 0, 1, 1);
-insert into sys.args values (44005, 263, 'arg_2', 'day_interval', 4, 0, 1, 2);
-insert into sys.functions values (264, 'sql_neg', '-', 'calc', 0, 1, false, false, false, 2000, true, false);
-insert into sys.args values (44006, 264, 'res_0', 'day_interval', 4, 0, 0, 0);
-insert into sys.args values (44007, 264, 'arg_1', 'day_interval', 4, 0, 1, 1);
-insert into sys.functions values (265, 'abs', 'abs', 'calc', 0, 1, false, false, false, 2000, true, false);
-insert into sys.args values (44008, 265, 'res_0', 'day_interval', 4, 0, 0, 0);
-insert into sys.args values (44009, 265, 'arg_1', 'day_interval', 4, 0, 1, 1);
-insert into sys.functions values (266, 'sign', 'sign', 'calc', 0, 1, false, false, false, 2000, true, false);
-insert into sys.args values (44010, 266, 'res_0', 'tinyint', 8, 0, 0, 0);
-insert into sys.args values (44011, 266, 'arg_1', 'day_interval', 4, 0, 1, 1);
-insert into sys.functions values (269, 'sql_sub', '-', 'calc', 0, 1, false, false, false, 2000, true, false);
-insert into sys.args values (44012, 269, 'res_0', 'sec_interval', 13, 0, 0, 0);
-insert into sys.args values (44013, 269, 'arg_1', 'sec_interval', 13, 0, 1, 1);
-insert into sys.args values (44014, 269, 'arg_2', 'sec_interval', 13, 0, 1, 2);
-insert into sys.functions values (270, 'sql_add', '+', 'calc', 0, 1, false, false, false, 2000, true, false);
-insert into sys.args values (44015, 270, 'res_0', 'sec_interval', 13, 0, 0, 0);
-insert into sys.args values (44016, 270, 'arg_1', 'sec_interval', 13, 0, 1, 1);
-insert into sys.args values (44017, 270, 'arg_2', 'sec_interval', 13, 0, 1, 2);
-insert into sys.functions values (271, 'sql_neg', '-', 'calc', 0, 1, false, false, false, 2000, true, false);
-insert into sys.args values (44018, 271, 'res_0', 'sec_interval', 13, 0, 0, 0);
-insert into sys.args values (44019, 271, 'arg_1', 'sec_interval', 13, 0, 1, 1);
-insert into sys.functions values (272, 'abs', 'abs', 'calc', 0, 1, false, false, false, 2000, true, false);
-insert into sys.args values (44020, 272, 'res_0', 'sec_interval', 13, 0, 0, 0);
-insert into sys.args values (44021, 272, 'arg_1', 'sec_interval', 13, 0, 1, 1);
-insert into sys.functions values (273, 'sign', 'sign', 'calc', 0, 1, false, false, false, 2000, true, false);
-insert into sys.args values (44022, 273, 'res_0', 'tinyint', 8, 0, 0, 0);
-insert into sys.args values (44023, 273, 'arg_1', 'sec_interval', 13, 0, 1, 1);
-insert into sys.functions values (276, 'sql_mul', '*', 'calc', 0, 1, false, false, false, 2000, true, false);
-insert into sys.args values (44024, 276, 'res_0', 'smallint', 16, 0, 0, 0);
-insert into sys.args values (44025, 276, 'arg_1', 'smallint', 16, 0, 1, 1);
-insert into sys.args values (44026, 276, 'arg_2', 'tinyint', 8, 0, 1, 2);
-insert into sys.functions values (277, 'sql_mul', '*', 'calc', 0, 1, false, false, false, 2000, true, false);
-insert into sys.args values (44027, 277, 'res_0', 'smallint', 16, 0, 0, 0);
-insert into sys.args values (44028, 277, 'arg_1', 'tinyint', 8, 0, 1, 1);
-insert into sys.args values (44029, 277, 'arg_2', 'smallint', 16, 0, 1, 2);
-insert into sys.functions values (278, 'sql_div', '/', 'calc', 0, 1, false, false, false, 2000, true, false);
-insert into sys.args values (44030, 278, 'res_0', 'smallint', 16, 0, 0, 0);
-insert into sys.args values (44031, 278, 'arg_1', 'smallint', 16, 0, 1, 1);
-insert into sys.args values (44032, 278, 'arg_2', 'tinyint', 8, 0, 1, 2);
-insert into sys.functions values (279, 'sql_mul', '*', 'calc', 0, 1, false, false, false, 2000, true, false);
-insert into sys.args values (44033, 279, 'res_0', 'int', 32, 0, 0, 0);
-insert into sys.args values (44034, 279, 'arg_1', 'int', 32, 0, 1, 1);
-insert into sys.args values (44035, 279, 'arg_2', 'tinyint', 8, 0, 1, 2);
-insert into sys.functions values (280, 'sql_mul', '*', 'calc', 0, 1, false, false, false, 2000, true, false);
-insert into sys.args values (44036, 280, 'res_0', 'int', 32, 0, 0, 0);
-insert into sys.args values (44037, 280, 'arg_1', 'tinyint', 8, 0, 1, 1);
-insert into sys.args values (44038, 280, 'arg_2', 'int', 32, 0, 1, 2);
-insert into sys.functions values (281, 'sql_div', '/', 'calc', 0, 1, false, false, false, 2000, true, false);
-insert into sys.args values (44039, 281, 'res_0', 'int', 32, 0, 0, 0);
-insert into sys.args values (44040, 281, 'arg_1', 'int', 32, 0, 1, 1);
-insert into sys.args values (44041, 281, 'arg_2', 'tinyint', 8, 0, 1, 2);
-insert into sys.functions values (282, 'sql_mul', '*', 'calc', 0, 1, false, false, false, 2000, true, false);
-insert into sys.args values (44042, 282, 'res_0', 'int', 32, 0, 0, 0);
-insert into sys.args values (44043, 282, 'arg_1', 'int', 32, 0, 1, 1);
-insert into sys.args values (44044, 282, 'arg_2', 'smallint', 16, 0, 1, 2);
-insert into sys.functions values (283, 'sql_mul', '*', 'calc', 0, 1, false, false, false, 2000, true, false);
-insert into sys.args values (44045, 283, 'res_0', 'int', 32, 0, 0, 0);
-insert into sys.args values (44046, 283, 'arg_1', 'smallint', 16, 0, 1, 1);
-insert into sys.args values (44047, 283, 'arg_2', 'int', 32, 0, 1, 2);
-insert into sys.functions values (284, 'sql_div', '/', 'calc', 0, 1, false, false, false, 2000, true, false);
-insert into sys.args values (44048, 284, 'res_0', 'int', 32, 0, 0, 0);
-insert into sys.args values (44049, 284, 'arg_1', 'int', 32, 0, 1, 1);
-insert into sys.args values (44050, 284, 'arg_2', 'smallint', 16, 0, 1, 2);
-insert into sys.functions values (285, 'sql_mul', '*', 'calc', 0, 1, false, false, false, 2000, true, false);
-insert into sys.args values (44051, 285, 'res_0', 'bigint', 64, 0, 0, 0);
-insert into sys.args values (44052, 285, 'arg_1', 'bigint', 64, 0, 1, 1);
-insert into sys.args values (44053, 285, 'arg_2', 'tinyint', 8, 0, 1, 2);
-insert into sys.functions values (286, 'sql_mul', '*', 'calc', 0, 1, false, false, false, 2000, true, false);
-insert into sys.args values (44054, 286, 'res_0', 'bigint', 64, 0, 0, 0);
-insert into sys.args values (44055, 286, 'arg_1', 'tinyint', 8, 0, 1, 1);
-insert into sys.args values (44056, 286, 'arg_2', 'bigint', 64, 0, 1, 2);
-insert into sys.functions values (287, 'sql_div', '/', 'calc', 0, 1, false, false, false, 2000, true, false);
-insert into sys.args values (44057, 287, 'res_0', 'bigint', 64, 0, 0, 0);
-insert into sys.args values (44058, 287, 'arg_1', 'bigint', 64, 0, 1, 1);
-insert into sys.args values (44059, 287, 'arg_2', 'tinyint', 8, 0, 1, 2);
-insert into sys.functions values (288, 'sql_mul', '*', 'calc', 0, 1, false, false, false, 2000, true, false);
-insert into sys.args values (44060, 288, 'res_0', 'bigint', 64, 0, 0, 0);
-insert into sys.args values (44061, 288, 'arg_1', 'bigint', 64, 0, 1, 1);
-insert into sys.args values (44062, 288, 'arg_2', 'smallint', 16, 0, 1, 2);
-insert into sys.functions values (289, 'sql_mul', '*', 'calc', 0, 1, false, false, false, 2000, true, false);
-insert into sys.args values (44063, 289, 'res_0', 'bigint', 64, 0, 0, 0);
-insert into sys.args values (44064, 289, 'arg_1', 'smallint', 16, 0, 1, 1);
-insert into sys.args values (44065, 289, 'arg_2', 'bigint', 64, 0, 1, 2);
-insert into sys.functions values (290, 'sql_div', '/', 'calc', 0, 1, false, false, false, 2000, true, false);
-insert into sys.args values (44066, 290, 'res_0', 'bigint', 64, 0, 0, 0);
-insert into sys.args values (44067, 290, 'arg_1', 'bigint', 64, 0, 1, 1);
-insert into sys.args values (44068, 290, 'arg_2', 'smallint', 16, 0, 1, 2);
-insert into sys.functions values (291, 'sql_mul', '*', 'calc', 0, 1, false, false, false, 2000, true, false);
-insert into sys.args values (44069, 291, 'res_0', 'bigint', 64, 0, 0, 0);
-insert into sys.args values (44070, 291, 'arg_1', 'bigint', 64, 0, 1, 1);
-insert into sys.args values (44071, 291, 'arg_2', 'int', 32, 0, 1, 2);
-insert into sys.functions values (292, 'sql_mul', '*', 'calc', 0, 1, false, false, false, 2000, true, false);
-insert into sys.args values (44072, 292, 'res_0', 'bigint', 64, 0, 0, 0);
-insert into sys.args values (44073, 292, 'arg_1', 'int', 32, 0, 1, 1);
-insert into sys.args values (44074, 292, 'arg_2', 'bigint', 64, 0, 1, 2);
-insert into sys.functions values (293, 'sql_div', '/', 'calc', 0, 1, false, false, false, 2000, true, false);
-insert into sys.args values (44075, 293, 'res_0', 'bigint', 64, 0, 0, 0);
-insert into sys.args values (44076, 293, 'arg_1', 'bigint', 64, 0, 1, 1);
-insert into sys.args values (44077, 293, 'arg_2', 'int', 32, 0, 1, 2);
-insert into sys.functions values (294, 'sql_mul', '*', 'calc', 0, 1, false, false, false, 2000, true, false);
-insert into sys.args values (44078, 294, 'res_0', 'decimal', 4, 0, 0, 0);
-insert into sys.args values (44079, 294, 'arg_1', 'decimal', 4, 0, 1, 1);
-insert into sys.args values (44080, 294, 'arg_2', 'tinyint', 8, 0, 1, 2);
-insert into sys.functions values (295, 'sql_mul', '*', 'calc', 0, 1, false, false, false, 2000, true, false);
-insert into sys.args values (44081, 295, 'res_0', 'decimal', 4, 0, 0, 0);
-insert into sys.args values (44082, 295, 'arg_1', 'tinyint', 8, 0, 1, 1);
-insert into sys.args values (44083, 295, 'arg_2', 'decimal', 4, 0, 1, 2);
-insert into sys.functions values (296, 'sql_div', '/', 'calc', 0, 1, false, false, false, 2000, true, false);
-insert into sys.args values (44084, 296, 'res_0', 'decimal', 4, 0, 0, 0);
-insert into sys.args values (44085, 296, 'arg_1', 'decimal', 4, 0, 1, 1);
-insert into sys.args values (44086, 296, 'arg_2', 'tinyint', 8, 0, 1, 2);
-insert into sys.functions values (297, 'sql_mul', '*', 'calc', 0, 1, false, false, false, 2000, true, false);
-insert into sys.args values (44087, 297, 'res_0', 'decimal', 9, 0, 0, 0);
-insert into sys.args values (44088, 297, 'arg_1', 'decimal', 9, 0, 1, 1);
-insert into sys.args values (44089, 297, 'arg_2', 'tinyint', 8, 0, 1, 2);
-insert into sys.functions values (298, 'sql_mul', '*', 'calc', 0, 1, false, false, false, 2000, true, false);
-insert into sys.args values (44090, 298, 'res_0', 'decimal', 9, 0, 0, 0);
-insert into sys.args values (44091, 298, 'arg_1', 'tinyint', 8, 0, 1, 1);
-insert into sys.args values (44092, 298, 'arg_2', 'decimal', 9, 0, 1, 2);
-insert into sys.functions values (299, 'sql_div', '/', 'calc', 0, 1, false, false, false, 2000, true, false);
-insert into sys.args values (44093, 299, 'res_0', 'decimal', 9, 0, 0, 0);
-insert into sys.args values (44094, 299, 'arg_1', 'decimal', 9, 0, 1, 1);
-insert into sys.args values (44095, 299, 'arg_2', 'tinyint', 8, 0, 1, 2);
-insert into sys.functions values (300, 'sql_mul', '*', 'calc', 0, 1, false, false, false, 2000, true, false);
-insert into sys.args values (44096, 300, 'res_0', 'decimal', 9, 0, 0, 0);
-insert into sys.args values (44097, 300, 'arg_1', 'decimal', 9, 0, 1, 1);
-insert into sys.args values (44098, 300, 'arg_2', 'smallint', 16, 0, 1, 2);
-insert into sys.functions values (301, 'sql_mul', '*', 'calc', 0, 1, false, false, false, 2000, true, false);
-insert into sys.args values (44099, 301, 'res_0', 'decimal', 9, 0, 0, 0);
-insert into sys.args values (44100, 301, 'arg_1', 'smallint', 16, 0, 1, 1);
-insert into sys.args values (44101, 301, 'arg_2', 'decimal', 9, 0, 1, 2);
-insert into sys.functions values (302, 'sql_div', '/', 'calc', 0, 1, false, false, false, 2000, true, false);
-insert into sys.args values (44102, 302, 'res_0', 'decimal', 9, 0, 0, 0);
-insert into sys.args values (44103, 302, 'arg_1', 'decimal', 9, 0, 1, 1);
-insert into sys.args values (44104, 302, 'arg_2', 'smallint', 16, 0, 1, 2);
-insert into sys.functions values (303, 'sql_mul', '*', 'calc', 0, 1, false, false, false, 2000, true, false);
-insert into sys.args values (44105, 303, 'res_0', 'decimal', 18, 0, 0, 0);
-insert into sys.args values (44106, 303, 'arg_1', 'decimal', 18, 0, 1, 1);
-insert into sys.args values (44107, 303, 'arg_2', 'tinyint', 8, 0, 1, 2);
-insert into sys.functions values (304, 'sql_mul', '*', 'calc', 0, 1, false, false, false, 2000, true, false);
-insert into sys.args values (44108, 304, 'res_0', 'decimal', 18, 0, 0, 0);
-insert into sys.args values (44109, 304, 'arg_1', 'tinyint', 8, 0, 1, 1);
-insert into sys.args values (44110, 304, 'arg_2', 'decimal', 18, 0, 1, 2);
-insert into sys.functions values (305, 'sql_div', '/', 'calc', 0, 1, false, false, false, 2000, true, false);
-insert into sys.args values (44111, 305, 'res_0', 'decimal', 18, 0, 0, 0);
-insert into sys.args values (44112, 305, 'arg_1', 'decimal', 18, 0, 1, 1);
-insert into sys.args values (44113, 305, 'arg_2', 'tinyint', 8, 0, 1, 2);
-insert into sys.functions values (306, 'sql_mul', '*', 'calc', 0, 1, false, false, false, 2000, true, false);
-insert into sys.args values (44114, 306, 'res_0', 'decimal', 18, 0, 0, 0);
-insert into sys.args values (44115, 306, 'arg_1', 'decimal', 18, 0, 1, 1);
-insert into sys.args values (44116, 306, 'arg_2', 'smallint', 16, 0, 1, 2);
-insert into sys.functions values (307, 'sql_mul', '*', 'calc', 0, 1, false, false, false, 2000, true, false);
-insert into sys.args values (44117, 307, 'res_0', 'decimal', 18, 0, 0, 0);
-insert into sys.args values (44118, 307, 'arg_1', 'smallint', 16, 0, 1, 1);
-insert into sys.args values (44119, 307, 'arg_2', 'decimal', 18, 0, 1, 2);
-insert into sys.functions values (308, 'sql_div', '/', 'calc', 0, 1, false, false, false, 2000, true, false);
-insert into sys.args values (44120, 308, 'res_0', 'decimal', 18, 0, 0, 0);
-insert into sys.args values (44121, 308, 'arg_1', 'decimal', 18, 0, 1, 1);
-insert into sys.args values (44122, 308, 'arg_2', 'smallint', 16, 0, 1, 2);
-insert into sys.functions values (309, 'sql_mul', '*', 'calc', 0, 1, false, false, false, 2000, true, false);
-insert into sys.args values (44123, 309, 'res_0', 'decimal', 18, 0, 0, 0);
-insert into sys.args values (44124, 309, 'arg_1', 'decimal', 18, 0, 1, 1);
-insert into sys.args values (44125, 309, 'arg_2', 'int', 32, 0, 1, 2);
-insert into sys.functions values (310, 'sql_mul', '*', 'calc', 0, 1, false, false, false, 2000, true, false);
-insert into sys.args values (44126, 310, 'res_0', 'decimal', 18, 0, 0, 0);
-insert into sys.args values (44127, 310, 'arg_1', 'int', 32, 0, 1, 1);
-insert into sys.args values (44128, 310, 'arg_2', 'decimal', 18, 0, 1, 2);
-insert into sys.functions values (311, 'sql_div', '/', 'calc', 0, 1, false, false, false, 2000, true, false);
-insert into sys.args values (44129, 311, 'res_0', 'decimal', 18, 0, 0, 0);
-insert into sys.args values (44130, 311, 'arg_1', 'decimal', 18, 0, 1, 1);
-insert into sys.args values (44131, 311, 'arg_2', 'int', 32, 0, 1, 2);
-insert into sys.functions values (312, 'sql_mul', '*', 'calc', 0, 1, false, false, false, 2000, true, false);
-insert into sys.args values (44132, 312, 'res_0', 'decimal', 9, 0, 0, 0);
-insert into sys.args values (44133, 312, 'arg_1', 'decimal', 9, 0, 1, 1);
-insert into sys.args values (44134, 312, 'arg_2', 'decimal', 4, 0, 1, 2);
-insert into sys.functions values (313, 'sql_div', '/', 'calc', 0, 1, false, false, false, 2000, true, false);
-insert into sys.args values (44135, 313, 'res_0', 'decimal', 9, 0, 0, 0);
-insert into sys.args values (44136, 313, 'arg_1', 'decimal', 9, 0, 1, 1);
-insert into sys.args values (44137, 313, 'arg_2', 'decimal', 4, 0, 1, 2);
-insert into sys.functions values (314, 'sql_mul', '*', 'calc', 0, 1, false, false, false, 2000, true, false);
-insert into sys.args values (44138, 314, 'res_0', 'decimal', 18, 0, 0, 0);
-insert into sys.args values (44139, 314, 'arg_1', 'decimal', 18, 0, 1, 1);
-insert into sys.args values (44140, 314, 'arg_2', 'decimal', 4, 0, 1, 2);
-insert into sys.functions values (315, 'sql_div', '/', 'calc', 0, 1, false, false, false, 2000, true, false);
-insert into sys.args values (44141, 315, 'res_0', 'decimal', 18, 0, 0, 0);
-insert into sys.args values (44142, 315, 'arg_1', 'decimal', 18, 0, 1, 1);
-insert into sys.args values (44143, 315, 'arg_2', 'decimal', 4, 0, 1, 2);
-insert into sys.functions values (316, 'sql_mul', '*', 'calc', 0, 1, false, false, false, 2000, true, false);
-insert into sys.args values (44144, 316, 'res_0', 'decimal', 18, 0, 0, 0);
-insert into sys.args values (44145, 316, 'arg_1', 'decimal', 18, 0, 1, 1);
-insert into sys.args values (44146, 316, 'arg_2', 'decimal', 9, 0, 1, 2);
-insert into sys.functions values (317, 'sql_div', '/', 'calc', 0, 1, false, false, false, 2000, true, false);
-insert into sys.args values (44147, 317, 'res_0', 'decimal', 18, 0, 0, 0);
-insert into sys.args values (44148, 317, 'arg_1', 'decimal', 18, 0, 1, 1);
-insert into sys.args values (44149, 317, 'arg_2', 'decimal', 9, 0, 1, 2);
-insert into sys.functions values (318, 'sql_sub', '-', 'calc', 0, 1, false, false, false, 2000, true, false);
-insert into sys.args values (44150, 318, 'res_0', 'tinyint', 8, 0, 0, 0);
-insert into sys.args values (44151, 318, 'arg_1', 'tinyint', 8, 0, 1, 1);
-insert into sys.args values (44152, 318, 'arg_2', 'tinyint', 8, 0, 1, 2);
-insert into sys.functions values (319, 'sql_add', '+', 'calc', 0, 1, false, false, false, 2000, true, false);
-insert into sys.args values (44153, 319, 'res_0', 'tinyint', 8, 0, 0, 0);
-insert into sys.args values (44154, 319, 'arg_1', 'tinyint', 8, 0, 1, 1);
-insert into sys.args values (44155, 319, 'arg_2', 'tinyint', 8, 0, 1, 2);
-insert into sys.functions values (320, 'sql_mul', '*', 'calc', 0, 1, false, false, false, 2000, true, false);
-insert into sys.args values (44156, 320, 'res_0', 'tinyint', 8, 0, 0, 0);
-insert into sys.args values (44157, 320, 'arg_1', 'tinyint', 8, 0, 1, 1);
-insert into sys.args values (44158, 320, 'arg_2', 'tinyint', 8, 0, 1, 2);
-insert into sys.functions values (321, 'sql_div', '/', 'calc', 0, 1, false, false, false, 2000, true, false);
-insert into sys.args values (44159, 321, 'res_0', 'tinyint', 8, 0, 0, 0);
-insert into sys.args values (44160, 321, 'arg_1', 'tinyint', 8, 0, 1, 1);
-insert into sys.args values (44161, 321, 'arg_2', 'tinyint', 8, 0, 1, 2);
-insert into sys.functions values (322, 'bit_and', 'and', 'calc', 0, 1, false, false, false, 2000, true, false);
-insert into sys.args values (44162, 322, 'res_0', 'tinyint', 8, 0, 0, 0);
-insert into sys.args values (44163, 322, 'arg_1', 'tinyint', 8, 0, 1, 1);
-insert into sys.args values (44164, 322, 'arg_2', 'tinyint', 8, 0, 1, 2);
-insert into sys.functions values (323, 'bit_or', 'or', 'calc', 0, 1, false, false, false, 2000, true, false);
-insert into sys.args values (44165, 323, 'res_0', 'tinyint', 8, 0, 0, 0);
-insert into sys.args values (44166, 323, 'arg_1', 'tinyint', 8, 0, 1, 1);
-insert into sys.args values (44167, 323, 'arg_2', 'tinyint', 8, 0, 1, 2);
-insert into sys.functions values (324, 'bit_xor', 'xor', 'calc', 0, 1, false, false, false, 2000, true, false);
-insert into sys.args values (44168, 324, 'res_0', 'tinyint', 8, 0, 0, 0);
-insert into sys.args values (44169, 324, 'arg_1', 'tinyint', 8, 0, 1, 1);
-insert into sys.args values (44170, 324, 'arg_2', 'tinyint', 8, 0, 1, 2);
-insert into sys.functions values (325, 'bit_not', 'not', 'calc', 0, 1, false, false, false, 2000, true, false);
-insert into sys.args values (44171, 325, 'res_0', 'tinyint', 8, 0, 0, 0);
-insert into sys.args values (44172, 325, 'arg_1', 'tinyint', 8, 0, 1, 1);
-insert into sys.functions values (326, 'left_shift', '<<', 'calc', 0, 1, false, false, false, 2000, true, false);
-insert into sys.args values (44173, 326, 'res_0', 'tinyint', 8, 0, 0, 0);
-insert into sys.args values (44174, 326, 'arg_1', 'tinyint', 8, 0, 1, 1);
-insert into sys.args values (44175, 326, 'arg_2', 'int', 32, 0, 1, 2);
-insert into sys.functions values (327, 'right_shift', '>>', 'calc', 0, 1, false, false, false, 2000, true, false);
-insert into sys.args values (44176, 327, 'res_0', 'tinyint', 8, 0, 0, 0);
-insert into sys.args values (44177, 327, 'arg_1', 'tinyint', 8, 0, 1, 1);
-insert into sys.args values (44178, 327, 'arg_2', 'int', 32, 0, 1, 2);
-insert into sys.functions values (328, 'sql_neg', '-', 'calc', 0, 1, false, false, false, 2000, true, false);
-insert into sys.args values (44179, 328, 'res_0', 'tinyint', 8, 0, 0, 0);
-insert into sys.args values (44180, 328, 'arg_1', 'tinyint', 8, 0, 1, 1);
-insert into sys.functions values (329, 'abs', 'abs', 'calc', 0, 1, false, false, false, 2000, true, false);
-insert into sys.args values (44181, 329, 'res_0', 'tinyint', 8, 0, 0, 0);
-insert into sys.args values (44182, 329, 'arg_1', 'tinyint', 8, 0, 1, 1);
-insert into sys.functions values (330, 'sign', 'sign', 'calc', 0, 1, false, false, false, 2000, true, false);
-insert into sys.args values (44183, 330, 'res_0', 'tinyint', 8, 0, 0, 0);
-insert into sys.args values (44184, 330, 'arg_1', 'tinyint', 8, 0, 1, 1);
-insert into sys.functions values (333, 'sql_mul', '*', 'calc', 0, 1, false, false, false, 2000, true, false);
-insert into sys.args values (44185, 333, 'res_0', 'month_interval', 3, 0, 0, 0);
-insert into sys.args values (44186, 333, 'arg_1', 'month_interval', 3, 0, 1, 1);
-insert into sys.args values (44187, 333, 'arg_2', 'tinyint', 8, 0, 1, 2);
-insert into sys.functions values (334, 'sql_mul', '*', 'calc', 0, 1, false, false, false, 2000, true, false);
-insert into sys.args values (44188, 334, 'res_0', 'day_interval', 4, 0, 0, 0);
-insert into sys.args values (44189, 334, 'arg_1', 'day_interval', 4, 0, 1, 1);
-insert into sys.args values (44190, 334, 'arg_2', 'tinyint', 8, 0, 1, 2);
-insert into sys.functions values (335, 'sql_mul', '*', 'calc', 0, 1, false, false, false, 2000, true, false);
-insert into sys.args values (44191, 335, 'res_0', 'sec_interval', 13, 0, 0, 0);
-insert into sys.args values (44192, 335, 'arg_1', 'sec_interval', 13, 0, 1, 1);
-insert into sys.args values (44193, 335, 'arg_2', 'tinyint', 8, 0, 1, 2);
-insert into sys.functions values (336, 'sql_div', '/', 'calc', 0, 1, false, false, false, 2000, true, false);
-insert into sys.args values (44194, 336, 'res_0', 'month_interval', 3, 0, 0, 0);
-insert into sys.args values (44195, 336, 'arg_1', 'month_interval', 3, 0, 1, 1);
-insert into sys.args values (44196, 336, 'arg_2', 'tinyint', 8, 0, 1, 2);
-insert into sys.functions values (337, 'sql_div', '/', 'calc', 0, 1, false, false, false, 2000, true, false);
-insert into sys.args values (44197, 337, 'res_0', 'day_interval', 4, 0, 0, 0);
-insert into sys.args values (44198, 337, 'arg_1', 'day_interval', 4, 0, 1, 1);
-insert into sys.args values (44199, 337, 'arg_2', 'tinyint', 8, 0, 1, 2);
-insert into sys.functions values (338, 'sql_div', '/', 'calc', 0, 1, false, false, false, 2000, true, false);
-insert into sys.args values (44200, 338, 'res_0', 'sec_interval', 13, 0, 0, 0);
-insert into sys.args values (44201, 338, 'arg_1', 'sec_interval', 13, 0, 1, 1);
-insert into sys.args values (44202, 338, 'arg_2', 'tinyint', 8, 0, 1, 2);
-insert into sys.functions values (339, 'sql_sub', '-', 'calc', 0, 1, false, false, false, 2000, true, false);
-insert into sys.args values (44203, 339, 'res_0', 'smallint', 16, 0, 0, 0);
-insert into sys.args values (44204, 339, 'arg_1', 'smallint', 16, 0, 1, 1);
-insert into sys.args values (44205, 339, 'arg_2', 'smallint', 16, 0, 1, 2);
-insert into sys.functions values (340, 'sql_add', '+', 'calc', 0, 1, false, false, false, 2000, true, false);
-insert into sys.args values (44206, 340, 'res_0', 'smallint', 16, 0, 0, 0);
-insert into sys.args values (44207, 340, 'arg_1', 'smallint', 16, 0, 1, 1);
-insert into sys.args values (44208, 340, 'arg_2', 'smallint', 16, 0, 1, 2);
-insert into sys.functions values (341, 'sql_mul', '*', 'calc', 0, 1, false, false, false, 2000, true, false);
-insert into sys.args values (44209, 341, 'res_0', 'smallint', 16, 0, 0, 0);
-insert into sys.args values (44210, 341, 'arg_1', 'smallint', 16, 0, 1, 1);
-insert into sys.args values (44211, 341, 'arg_2', 'smallint', 16, 0, 1, 2);
-insert into sys.functions values (342, 'sql_div', '/', 'calc', 0, 1, false, false, false, 2000, true, false);
-insert into sys.args values (44212, 342, 'res_0', 'smallint', 16, 0, 0, 0);
-insert into sys.args values (44213, 342, 'arg_1', 'smallint', 16, 0, 1, 1);
-insert into sys.args values (44214, 342, 'arg_2', 'smallint', 16, 0, 1, 2);
-insert into sys.functions values (343, 'bit_and', 'and', 'calc', 0, 1, false, false, false, 2000, true, false);
-insert into sys.args values (44215, 343, 'res_0', 'smallint', 16, 0, 0, 0);
-insert into sys.args values (44216, 343, 'arg_1', 'smallint', 16, 0, 1, 1);
-insert into sys.args values (44217, 343, 'arg_2', 'smallint', 16, 0, 1, 2);
-insert into sys.functions values (344, 'bit_or', 'or', 'calc', 0, 1, false, false, false, 2000, true, false);
-insert into sys.args values (44218, 344, 'res_0', 'smallint', 16, 0, 0, 0);
-insert into sys.args values (44219, 344, 'arg_1', 'smallint', 16, 0, 1, 1);
-insert into sys.args values (44220, 344, 'arg_2', 'smallint', 16, 0, 1, 2);
-insert into sys.functions values (345, 'bit_xor', 'xor', 'calc', 0, 1, false, false, false, 2000, true, false);
-insert into sys.args values (44221, 345, 'res_0', 'smallint', 16, 0, 0, 0);
-insert into sys.args values (44222, 345, 'arg_1', 'smallint', 16, 0, 1, 1);
-insert into sys.args values (44223, 345, 'arg_2', 'smallint', 16, 0, 1, 2);
-insert into sys.functions values (346, 'bit_not', 'not', 'calc', 0, 1, false, false, false, 2000, true, false);
-insert into sys.args values (44224, 346, 'res_0', 'smallint', 16, 0, 0, 0);
-insert into sys.args values (44225, 346, 'arg_1', 'smallint', 16, 0, 1, 1);
-insert into sys.functions values (347, 'left_shift', '<<', 'calc', 0, 1, false, false, false, 2000, true, false);
-insert into sys.args values (44226, 347, 'res_0', 'smallint', 16, 0, 0, 0);
-insert into sys.args values (44227, 347, 'arg_1', 'smallint', 16, 0, 1, 1);
-insert into sys.args values (44228, 347, 'arg_2', 'int', 32, 0, 1, 2);
-insert into sys.functions values (348, 'right_shift', '>>', 'calc', 0, 1, false, false, false, 2000, true, false);
-insert into sys.args values (44229, 348, 'res_0', 'smallint', 16, 0, 0, 0);
-insert into sys.args values (44230, 348, 'arg_1', 'smallint', 16, 0, 1, 1);
-insert into sys.args values (44231, 348, 'arg_2', 'int', 32, 0, 1, 2);
-insert into sys.functions values (349, 'sql_neg', '-', 'calc', 0, 1, false, false, false, 2000, true, false);
-insert into sys.args values (44232, 349, 'res_0', 'smallint', 16, 0, 0, 0);
-insert into sys.args values (44233, 349, 'arg_1', 'smallint', 16, 0, 1, 1);
-insert into sys.functions values (350, 'abs', 'abs', 'calc', 0, 1, false, false, false, 2000, true, false);
-insert into sys.args values (44234, 350, 'res_0', 'smallint', 16, 0, 0, 0);
-insert into sys.args values (44235, 350, 'arg_1', 'smallint', 16, 0, 1, 1);
-insert into sys.functions values (351, 'sign', 'sign', 'calc', 0, 1, false, false, false, 2000, true, false);
-insert into sys.args values (44236, 351, 'res_0', 'tinyint', 8, 0, 0, 0);
-insert into sys.args values (44237, 351, 'arg_1', 'smallint', 16, 0, 1, 1);
-insert into sys.functions values (354, 'sql_mul', '*', 'calc', 0, 1, false, false, false, 2000, true, false);
-insert into sys.args values (44238, 354, 'res_0', 'month_interval', 3, 0, 0, 0);
-insert into sys.args values (44239, 354, 'arg_1', 'month_interval', 3, 0, 1, 1);
-insert into sys.args values (44240, 354, 'arg_2', 'smallint', 16, 0, 1, 2);
-insert into sys.functions values (355, 'sql_mul', '*', 'calc', 0, 1, false, false, false, 2000, true, false);
-insert into sys.args values (44241, 355, 'res_0', 'day_interval', 4, 0, 0, 0);
-insert into sys.args values (44242, 355, 'arg_1', 'day_interval', 4, 0, 1, 1);
-insert into sys.args values (44243, 355, 'arg_2', 'smallint', 16, 0, 1, 2);
-insert into sys.functions values (356, 'sql_mul', '*', 'calc', 0, 1, false, false, false, 2000, true, false);
-insert into sys.args values (44244, 356, 'res_0', 'sec_interval', 13, 0, 0, 0);
-insert into sys.args values (44245, 356, 'arg_1', 'sec_interval', 13, 0, 1, 1);
-insert into sys.args values (44246, 356, 'arg_2', 'smallint', 16, 0, 1, 2);
-insert into sys.functions values (357, 'sql_div', '/', 'calc', 0, 1, false, false, false, 2000, true, false);
-insert into sys.args values (44247, 357, 'res_0', 'month_interval', 3, 0, 0, 0);
-insert into sys.args values (44248, 357, 'arg_1', 'month_interval', 3, 0, 1, 1);
-insert into sys.args values (44249, 357, 'arg_2', 'smallint', 16, 0, 1, 2);
-insert into sys.functions values (358, 'sql_div', '/', 'calc', 0, 1, false, false, false, 2000, true, false);
-insert into sys.args values (44250, 358, 'res_0', 'day_interval', 4, 0, 0, 0);
-insert into sys.args values (44251, 358, 'arg_1', 'day_interval', 4, 0, 1, 1);
-insert into sys.args values (44252, 358, 'arg_2', 'smallint', 16, 0, 1, 2);
-insert into sys.functions values (359, 'sql_div', '/', 'calc', 0, 1, false, false, false, 2000, true, false);
-insert into sys.args values (44253, 359, 'res_0', 'sec_interval', 13, 0, 0, 0);
-insert into sys.args values (44254, 359, 'arg_1', 'sec_interval', 13, 0, 1, 1);
-insert into sys.args values (44255, 359, 'arg_2', 'smallint', 16, 0, 1, 2);
-insert into sys.functions values (360, 'sql_sub', '-', 'calc', 0, 1, false, false, false, 2000, true, false);
-insert into sys.args values (44256, 360, 'res_0', 'int', 32, 0, 0, 0);
-insert into sys.args values (44257, 360, 'arg_1', 'int', 32, 0, 1, 1);
-insert into sys.args values (44258, 360, 'arg_2', 'int', 32, 0, 1, 2);
-insert into sys.functions values (361, 'sql_add', '+', 'calc', 0, 1, false, false, false, 2000, true, false);
-insert into sys.args values (44259, 361, 'res_0', 'int', 32, 0, 0, 0);
-insert into sys.args values (44260, 361, 'arg_1', 'int', 32, 0, 1, 1);
-insert into sys.args values (44261, 361, 'arg_2', 'int', 32, 0, 1, 2);
-insert into sys.functions values (362, 'sql_mul', '*', 'calc', 0, 1, false, false, false, 2000, true, false);
-insert into sys.args values (44262, 362, 'res_0', 'int', 32, 0, 0, 0);
-insert into sys.args values (44263, 362, 'arg_1', 'int', 32, 0, 1, 1);
-insert into sys.args values (44264, 362, 'arg_2', 'int', 32, 0, 1, 2);
-insert into sys.functions values (363, 'sql_div', '/', 'calc', 0, 1, false, false, false, 2000, true, false);
-insert into sys.args values (44265, 363, 'res_0', 'int', 32, 0, 0, 0);
-insert into sys.args values (44266, 363, 'arg_1', 'int', 32, 0, 1, 1);
-insert into sys.args values (44267, 363, 'arg_2', 'int', 32, 0, 1, 2);
-insert into sys.functions values (364, 'bit_and', 'and', 'calc', 0, 1, false, false, false, 2000, true, false);
-insert into sys.args values (44268, 364, 'res_0', 'int', 32, 0, 0, 0);
-insert into sys.args values (44269, 364, 'arg_1', 'int', 32, 0, 1, 1);
-insert into sys.args values (44270, 364, 'arg_2', 'int', 32, 0, 1, 2);
-insert into sys.functions values (365, 'bit_or', 'or', 'calc', 0, 1, false, false, false, 2000, true, false);
-insert into sys.args values (44271, 365, 'res_0', 'int', 32, 0, 0, 0);
-insert into sys.args values (44272, 365, 'arg_1', 'int', 32, 0, 1, 1);
-insert into sys.args values (44273, 365, 'arg_2', 'int', 32, 0, 1, 2);
-insert into sys.functions values (366, 'bit_xor', 'xor', 'calc', 0, 1, false, false, false, 2000, true, false);
-insert into sys.args values (44274, 366, 'res_0', 'int', 32, 0, 0, 0);
-insert into sys.args values (44275, 366, 'arg_1', 'int', 32, 0, 1, 1);
-insert into sys.args values (44276, 366, 'arg_2', 'int', 32, 0, 1, 2);
-insert into sys.functions values (367, 'bit_not', 'not', 'calc', 0, 1, false, false, false, 2000, true, false);
-insert into sys.args values (44277, 367, 'res_0', 'int', 32, 0, 0, 0);
-insert into sys.args values (44278, 367, 'arg_1', 'int', 32, 0, 1, 1);
-insert into sys.functions values (368, 'left_shift', '<<', 'calc', 0, 1, false, false, false, 2000, true, false);
-insert into sys.args values (44279, 368, 'res_0', 'int', 32, 0, 0, 0);
-insert into sys.args values (44280, 368, 'arg_1', 'int', 32, 0, 1, 1);
-insert into sys.args values (44281, 368, 'arg_2', 'int', 32, 0, 1, 2);
-insert into sys.functions values (369, 'right_shift', '>>', 'calc', 0, 1, false, false, false, 2000, true, false);
-insert into sys.args values (44282, 369, 'res_0', 'int', 32, 0, 0, 0);
-insert into sys.args values (44283, 369, 'arg_1', 'int', 32, 0, 1, 1);
-insert into sys.args values (44284, 369, 'arg_2', 'int', 32, 0, 1, 2);
-insert into sys.functions values (370, 'sql_neg', '-', 'calc', 0, 1, false, false, false, 2000, true, false);
-insert into sys.args values (44285, 370, 'res_0', 'int', 32, 0, 0, 0);
-insert into sys.args values (44286, 370, 'arg_1', 'int', 32, 0, 1, 1);
-insert into sys.functions values (371, 'abs', 'abs', 'calc', 0, 1, false, false, false, 2000, true, false);
-insert into sys.args values (44287, 371, 'res_0', 'int', 32, 0, 0, 0);
-insert into sys.args values (44288, 371, 'arg_1', 'int', 32, 0, 1, 1);
-insert into sys.functions values (372, 'sign', 'sign', 'calc', 0, 1, false, false, false, 2000, true, false);
-insert into sys.args values (44289, 372, 'res_0', 'tinyint', 8, 0, 0, 0);
-insert into sys.args values (44290, 372, 'arg_1', 'int', 32, 0, 1, 1);
-insert into sys.functions values (375, 'sql_mul', '*', 'calc', 0, 1, false, false, false, 2000, true, false);
-insert into sys.args values (44291, 375, 'res_0', 'month_interval', 3, 0, 0, 0);
-insert into sys.args values (44292, 375, 'arg_1', 'month_interval', 3, 0, 1, 1);
-insert into sys.args values (44293, 375, 'arg_2', 'int', 32, 0, 1, 2);
-insert into sys.functions values (376, 'sql_mul', '*', 'calc', 0, 1, false, false, false, 2000, true, false);
-insert into sys.args values (44294, 376, 'res_0', 'day_interval', 4, 0, 0, 0);
-insert into sys.args values (44295, 376, 'arg_1', 'day_interval', 4, 0, 1, 1);
-insert into sys.args values (44296, 376, 'arg_2', 'int', 32, 0, 1, 2);
-insert into sys.functions values (377, 'sql_mul', '*', 'calc', 0, 1, false, false, false, 2000, true, false);
-insert into sys.args values (44297, 377, 'res_0', 'sec_interval', 13, 0, 0, 0);
-insert into sys.args values (44298, 377, 'arg_1', 'sec_interval', 13, 0, 1, 1);
-insert into sys.args values (44299, 377, 'arg_2', 'int', 32, 0, 1, 2);
-insert into sys.functions values (378, 'sql_div', '/', 'calc', 0, 1, false, false, false, 2000, true, false);
-insert into sys.args values (44300, 378, 'res_0', 'month_interval', 3, 0, 0, 0);
-insert into sys.args values (44301, 378, 'arg_1', 'month_interval', 3, 0, 1, 1);
-insert into sys.args values (44302, 378, 'arg_2', 'int', 32, 0, 1, 2);
-insert into sys.functions values (379, 'sql_div', '/', 'calc', 0, 1, false, false, false, 2000, true, false);
-insert into sys.args values (44303, 379, 'res_0', 'day_interval', 4, 0, 0, 0);
-insert into sys.args values (44304, 379, 'arg_1', 'day_interval', 4, 0, 1, 1);
-insert into sys.args values (44305, 379, 'arg_2', 'int', 32, 0, 1, 2);
-insert into sys.functions values (380, 'sql_div', '/', 'calc', 0, 1, false, false, false, 2000, true, false);
-insert into sys.args values (44306, 380, 'res_0', 'sec_interval', 13, 0, 0, 0);
-insert into sys.args values (44307, 380, 'arg_1', 'sec_interval', 13, 0, 1, 1);
-insert into sys.args values (44308, 380, 'arg_2', 'int', 32, 0, 1, 2);
-insert into sys.functions values (381, 'sql_sub', '-', 'calc', 0, 1, false, false, false, 2000, true, false);
-insert into sys.args values (44309, 381, 'res_0', 'bigint', 64, 0, 0, 0);
-insert into sys.args values (44310, 381, 'arg_1', 'bigint', 64, 0, 1, 1);
-insert into sys.args values (44311, 381, 'arg_2', 'bigint', 64, 0, 1, 2);
-insert into sys.functions values (382, 'sql_add', '+', 'calc', 0, 1, false, false, false, 2000, true, false);
-insert into sys.args values (44312, 382, 'res_0', 'bigint', 64, 0, 0, 0);
-insert into sys.args values (44313, 382, 'arg_1', 'bigint', 64, 0, 1, 1);
-insert into sys.args values (44314, 382, 'arg_2', 'bigint', 64, 0, 1, 2);
-insert into sys.functions values (383, 'sql_mul', '*', 'calc', 0, 1, false, false, false, 2000, true, false);
-insert into sys.args values (44315, 383, 'res_0', 'bigint', 64, 0, 0, 0);
-insert into sys.args values (44316, 383, 'arg_1', 'bigint', 64, 0, 1, 1);
-insert into sys.args values (44317, 383, 'arg_2', 'bigint', 64, 0, 1, 2);
-insert into sys.functions values (384, 'sql_div', '/', 'calc', 0, 1, false, false, false, 2000, true, false);
-insert into sys.args values (44318, 384, 'res_0', 'bigint', 64, 0, 0, 0);
-insert into sys.args values (44319, 384, 'arg_1', 'bigint', 64, 0, 1, 1);
-insert into sys.args values (44320, 384, 'arg_2', 'bigint', 64, 0, 1, 2);
-insert into sys.functions values (385, 'bit_and', 'and', 'calc', 0, 1, false, false, false, 2000, true, false);
-insert into sys.args values (44321, 385, 'res_0', 'bigint', 64, 0, 0, 0);
-insert into sys.args values (44322, 385, 'arg_1', 'bigint', 64, 0, 1, 1);
-insert into sys.args values (44323, 385, 'arg_2', 'bigint', 64, 0, 1, 2);
-insert into sys.functions values (386, 'bit_or', 'or', 'calc', 0, 1, false, false, false, 2000, true, false);
-insert into sys.args values (44324, 386, 'res_0', 'bigint', 64, 0, 0, 0);
-insert into sys.args values (44325, 386, 'arg_1', 'bigint', 64, 0, 1, 1);
-insert into sys.args values (44326, 386, 'arg_2', 'bigint', 64, 0, 1, 2);
-insert into sys.functions values (387, 'bit_xor', 'xor', 'calc', 0, 1, false, false, false, 2000, true, false);
-insert into sys.args values (44327, 387, 'res_0', 'bigint', 64, 0, 0, 0);
-insert into sys.args values (44328, 387, 'arg_1', 'bigint', 64, 0, 1, 1);
-insert into sys.args values (44329, 387, 'arg_2', 'bigint', 64, 0, 1, 2);
-insert into sys.functions values (388, 'bit_not', 'not', 'calc', 0, 1, false, false, false, 2000, true, false);
-insert into sys.args values (44330, 388, 'res_0', 'bigint', 64, 0, 0, 0);
-insert into sys.args values (44331, 388, 'arg_1', 'bigint', 64, 0, 1, 1);
-insert into sys.functions values (389, 'left_shift', '<<', 'calc', 0, 1, false, false, false, 2000, true, false);
-insert into sys.args values (44332, 389, 'res_0', 'bigint', 64, 0, 0, 0);
-insert into sys.args values (44333, 389, 'arg_1', 'bigint', 64, 0, 1, 1);
-insert into sys.args values (44334, 389, 'arg_2', 'int', 32, 0, 1, 2);
-insert into sys.functions values (390, 'right_shift', '>>', 'calc', 0, 1, false, false, false, 2000, true, false);
-insert into sys.args values (44335, 390, 'res_0', 'bigint', 64, 0, 0, 0);
-insert into sys.args values (44336, 390, 'arg_1', 'bigint', 64, 0, 1, 1);
-insert into sys.args values (44337, 390, 'arg_2', 'int', 32, 0, 1, 2);
-insert into sys.functions values (391, 'sql_neg', '-', 'calc', 0, 1, false, false, false, 2000, true, false);
-insert into sys.args values (44338, 391, 'res_0', 'bigint', 64, 0, 0, 0);
-insert into sys.args values (44339, 391, 'arg_1', 'bigint', 64, 0, 1, 1);
-insert into sys.functions values (392, 'abs', 'abs', 'calc', 0, 1, false, false, false, 2000, true, false);
-insert into sys.args values (44340, 392, 'res_0', 'bigint', 64, 0, 0, 0);
-insert into sys.args values (44341, 392, 'arg_1', 'bigint', 64, 0, 1, 1);
-insert into sys.functions values (393, 'sign', 'sign', 'calc', 0, 1, false, false, false, 2000, true, false);
-insert into sys.args values (44342, 393, 'res_0', 'tinyint', 8, 0, 0, 0);
-insert into sys.args values (44343, 393, 'arg_1', 'bigint', 64, 0, 1, 1);
-insert into sys.functions values (396, 'sql_mul', '*', 'calc', 0, 1, false, false, false, 2000, true, false);
-insert into sys.args values (44344, 396, 'res_0', 'day_interval', 4, 0, 0, 0);
-insert into sys.args values (44345, 396, 'arg_1', 'day_interval', 4, 0, 1, 1);
-insert into sys.args values (44346, 396, 'arg_2', 'bigint', 64, 0, 1, 2);
-insert into sys.functions values (397, 'sql_mul', '*', 'calc', 0, 1, false, false, false, 2000, true, false);
-insert into sys.args values (44347, 397, 'res_0', 'sec_interval', 13, 0, 0, 0);
-insert into sys.args values (44348, 397, 'arg_1', 'sec_interval', 13, 0, 1, 1);
-insert into sys.args values (44349, 397, 'arg_2', 'bigint', 64, 0, 1, 2);
-insert into sys.functions values (398, 'sql_div', '/', 'calc', 0, 1, false, false, false, 2000, true, false);
-insert into sys.args values (44350, 398, 'res_0', 'month_interval', 3, 0, 0, 0);
-insert into sys.args values (44351, 398, 'arg_1', 'month_interval', 3, 0, 1, 1);
-insert into sys.args values (44352, 398, 'arg_2', 'bigint', 64, 0, 1, 2);
-insert into sys.functions values (399, 'sql_div', '/', 'calc', 0, 1, false, false, false, 2000, true, false);
-insert into sys.args values (44353, 399, 'res_0', 'day_interval', 4, 0, 0, 0);
-insert into sys.args values (44354, 399, 'arg_1', 'day_interval', 4, 0, 1, 1);
-insert into sys.args values (44355, 399, 'arg_2', 'bigint', 64, 0, 1, 2);
-insert into sys.functions values (400, 'sql_div', '/', 'calc', 0, 1, false, false, false, 2000, true, false);
-insert into sys.args values (44356, 400, 'res_0', 'sec_interval', 13, 0, 0, 0);
-insert into sys.args values (44357, 400, 'arg_1', 'sec_interval', 13, 0, 1, 1);
-insert into sys.args values (44358, 400, 'arg_2', 'bigint', 64, 0, 1, 2);
-insert into sys.functions values (401, 'sql_sub', '-', 'calc', 0, 1, false, false, false, 2000, true, false);
-insert into sys.args values (44359, 401, 'res_0', 'decimal', 2, 0, 0, 0);
-insert into sys.args values (44360, 401, 'arg_1', 'decimal', 2, 0, 1, 1);
-insert into sys.args values (44361, 401, 'arg_2', 'decimal', 2, 0, 1, 2);
-insert into sys.functions values (402, 'sql_add', '+', 'calc', 0, 1, false, false, false, 2000, true, false);
-insert into sys.args values (44362, 402, 'res_0', 'decimal', 2, 0, 0, 0);
-insert into sys.args values (44363, 402, 'arg_1', 'decimal', 2, 0, 1, 1);
-insert into sys.args values (44364, 402, 'arg_2', 'decimal', 2, 0, 1, 2);
-insert into sys.functions values (403, 'sql_mul', '*', 'calc', 0, 1, false, false, false, 2000, true, false);
-insert into sys.args values (44365, 403, 'res_0', 'decimal', 2, 0, 0, 0);
-insert into sys.args values (44366, 403, 'arg_1', 'decimal', 2, 0, 1, 1);
-insert into sys.args values (44367, 403, 'arg_2', 'decimal', 2, 0, 1, 2);
-insert into sys.functions values (404, 'sql_div', '/', 'calc', 0, 1, false, false, false, 2000, true, false);
-insert into sys.args values (44368, 404, 'res_0', 'decimal', 2, 0, 0, 0);
-insert into sys.args values (44369, 404, 'arg_1', 'decimal', 2, 0, 1, 1);
-insert into sys.args values (44370, 404, 'arg_2', 'decimal', 2, 0, 1, 2);
-insert into sys.functions values (405, 'sql_neg', '-', 'calc', 0, 1, false, false, false, 2000, true, false);
-insert into sys.args values (44371, 405, 'res_0', 'decimal', 2, 0, 0, 0);
-insert into sys.args values (44372, 405, 'arg_1', 'decimal', 2, 0, 1, 1);
-insert into sys.functions values (406, 'abs', 'abs', 'calc', 0, 1, false, false, false, 2000, true, false);
-insert into sys.args values (44373, 406, 'res_0', 'decimal', 2, 0, 0, 0);
-insert into sys.args values (44374, 406, 'arg_1', 'decimal', 2, 0, 1, 1);
-insert into sys.functions values (407, 'sign', 'sign', 'calc', 0, 1, false, false, false, 2000, true, false);
-insert into sys.args values (44375, 407, 'res_0', 'tinyint', 8, 0, 0, 0);
-insert into sys.args values (44376, 407, 'arg_1', 'decimal', 2, 0, 1, 1);
-insert into sys.functions values (410, 'sql_mul', '*', 'calc', 0, 1, false, false, false, 2000, true, false);
-insert into sys.args values (44377, 410, 'res_0', 'month_interval', 3, 0, 0, 0);
-insert into sys.args values (44378, 410, 'arg_1', 'month_interval', 3, 0, 1, 1);
-insert into sys.args values (44379, 410, 'arg_2', 'decimal', 2, 0, 1, 2);
-insert into sys.functions values (411, 'sql_mul', '*', 'calc', 0, 1, false, false, false, 2000, true, false);
-insert into sys.args values (44380, 411, 'res_0', 'day_interval', 4, 0, 0, 0);
-insert into sys.args values (44381, 411, 'arg_1', 'day_interval', 4, 0, 1, 1);
-insert into sys.args values (44382, 411, 'arg_2', 'decimal', 2, 0, 1, 2);
-insert into sys.functions values (412, 'sql_mul', '*', 'calc', 0, 1, false, false, false, 2000, true, false);
-insert into sys.args values (44383, 412, 'res_0', 'sec_interval', 13, 0, 0, 0);
-insert into sys.args values (44384, 412, 'arg_1', 'sec_interval', 13, 0, 1, 1);
-insert into sys.args values (44385, 412, 'arg_2', 'decimal', 2, 0, 1, 2);
-insert into sys.functions values (413, 'sql_div', '/', 'calc', 0, 1, false, false, false, 2000, true, false);
-insert into sys.args values (44386, 413, 'res_0', 'month_interval', 3, 0, 0, 0);
-insert into sys.args values (44387, 413, 'arg_1', 'month_interval', 3, 0, 1, 1);
-insert into sys.args values (44388, 413, 'arg_2', 'decimal', 2, 0, 1, 2);
-insert into sys.functions values (414, 'sql_div', '/', 'calc', 0, 1, false, false, false, 2000, true, false);
-insert into sys.args values (44389, 414, 'res_0', 'day_interval', 4, 0, 0, 0);
-insert into sys.args values (44390, 414, 'arg_1', 'day_interval', 4, 0, 1, 1);
-insert into sys.args values (44391, 414, 'arg_2', 'decimal', 2, 0, 1, 2);
-insert into sys.functions values (415, 'sql_div', '/', 'calc', 0, 1, false, false, false, 2000, true, false);
-insert into sys.args values (44392, 415, 'res_0', 'sec_interval', 13, 0, 0, 0);
-insert into sys.args values (44393, 415, 'arg_1', 'sec_interval', 13, 0, 1, 1);
-insert into sys.args values (44394, 415, 'arg_2', 'decimal', 2, 0, 1, 2);
-insert into sys.functions values (416, 'sql_sub', '-', 'calc', 0, 1, false, false, false, 2000, true, false);
-insert into sys.args values (44395, 416, 'res_0', 'decimal', 4, 0, 0, 0);
-insert into sys.args values (44396, 416, 'arg_1', 'decimal', 4, 0, 1, 1);
-insert into sys.args values (44397, 416, 'arg_2', 'decimal', 4, 0, 1, 2);
-insert into sys.functions values (417, 'sql_add', '+', 'calc', 0, 1, false, false, false, 2000, true, false);
-insert into sys.args values (44398, 417, 'res_0', 'decimal', 4, 0, 0, 0);
-insert into sys.args values (44399, 417, 'arg_1', 'decimal', 4, 0, 1, 1);
-insert into sys.args values (44400, 417, 'arg_2', 'decimal', 4, 0, 1, 2);
-insert into sys.functions values (418, 'sql_mul', '*', 'calc', 0, 1, false, false, false, 2000, true, false);
-insert into sys.args values (44401, 418, 'res_0', 'decimal', 4, 0, 0, 0);
-insert into sys.args values (44402, 418, 'arg_1', 'decimal', 4, 0, 1, 1);
-insert into sys.args values (44403, 418, 'arg_2', 'decimal', 4, 0, 1, 2);
-insert into sys.functions values (419, 'sql_div', '/', 'calc', 0, 1, false, false, false, 2000, true, false);
-insert into sys.args values (44404, 419, 'res_0', 'decimal', 4, 0, 0, 0);
-insert into sys.args values (44405, 419, 'arg_1', 'decimal', 4, 0, 1, 1);
-insert into sys.args values (44406, 419, 'arg_2', 'decimal', 4, 0, 1, 2);
-insert into sys.functions values (420, 'sql_neg', '-', 'calc', 0, 1, false, false, false, 2000, true, false);
-insert into sys.args values (44407, 420, 'res_0', 'decimal', 4, 0, 0, 0);
-insert into sys.args values (44408, 420, 'arg_1', 'decimal', 4, 0, 1, 1);
-insert into sys.functions values (421, 'abs', 'abs', 'calc', 0, 1, false, false, false, 2000, true, false);
-insert into sys.args values (44409, 421, 'res_0', 'decimal', 4, 0, 0, 0);
-insert into sys.args values (44410, 421, 'arg_1', 'decimal', 4, 0, 1, 1);
-insert into sys.functions values (422, 'sign', 'sign', 'calc', 0, 1, false, false, false, 2000, true, false);
-insert into sys.args values (44411, 422, 'res_0', 'tinyint', 8, 0, 0, 0);
-insert into sys.args values (44412, 422, 'arg_1', 'decimal', 4, 0, 1, 1);
-insert into sys.functions values (425, 'sql_mul', '*', 'calc', 0, 1, false, false, false, 2000, true, false);
-insert into sys.args values (44413, 425, 'res_0', 'month_interval', 3, 0, 0, 0);
-insert into sys.args values (44414, 425, 'arg_1', 'month_interval', 3, 0, 1, 1);
-insert into sys.args values (44415, 425, 'arg_2', 'decimal', 4, 0, 1, 2);
-insert into sys.functions values (426, 'sql_mul', '*', 'calc', 0, 1, false, false, false, 2000, true, false);
-insert into sys.args values (44416, 426, 'res_0', 'day_interval', 4, 0, 0, 0);
-insert into sys.args values (44417, 426, 'arg_1', 'day_interval', 4, 0, 1, 1);
-insert into sys.args values (44418, 426, 'arg_2', 'decimal', 4, 0, 1, 2);
-insert into sys.functions values (427, 'sql_mul', '*', 'calc', 0, 1, false, false, false, 2000, true, false);
-insert into sys.args values (44419, 427, 'res_0', 'sec_interval', 13, 0, 0, 0);
-insert into sys.args values (44420, 427, 'arg_1', 'sec_interval', 13, 0, 1, 1);
-insert into sys.args values (44421, 427, 'arg_2', 'decimal', 4, 0, 1, 2);
-insert into sys.functions values (428, 'sql_div', '/', 'calc', 0, 1, false, false, false, 2000, true, false);
-insert into sys.args values (44422, 428, 'res_0', 'month_interval', 3, 0, 0, 0);
-insert into sys.args values (44423, 428, 'arg_1', 'month_interval', 3, 0, 1, 1);
-insert into sys.args values (44424, 428, 'arg_2', 'decimal', 4, 0, 1, 2);
-insert into sys.functions values (429, 'sql_div', '/', 'calc', 0, 1, false, false, false, 2000, true, false);
-insert into sys.args values (44425, 429, 'res_0', 'day_interval', 4, 0, 0, 0);
-insert into sys.args values (44426, 429, 'arg_1', 'day_interval', 4, 0, 1, 1);
-insert into sys.args values (44427, 429, 'arg_2', 'decimal', 4, 0, 1, 2);
-insert into sys.functions values (430, 'sql_div', '/', 'calc', 0, 1, false, false, false, 2000, true, false);
-insert into sys.args values (44428, 430, 'res_0', 'sec_interval', 13, 0, 0, 0);
-insert into sys.args values (44429, 430, 'arg_1', 'sec_interval', 13, 0, 1, 1);
-insert into sys.args values (44430, 430, 'arg_2', 'decimal', 4, 0, 1, 2);
-insert into sys.functions values (431, 'sql_sub', '-', 'calc', 0, 1, false, false, false, 2000, true, false);
-insert into sys.args values (44431, 431, 'res_0', 'decimal', 9, 0, 0, 0);
-insert into sys.args values (44432, 431, 'arg_1', 'decimal', 9, 0, 1, 1);
-insert into sys.args values (44433, 431, 'arg_2', 'decimal', 9, 0, 1, 2);
-insert into sys.functions values (432, 'sql_add', '+', 'calc', 0, 1, false, false, false, 2000, true, false);
-insert into sys.args values (44434, 432, 'res_0', 'decimal', 9, 0, 0, 0);
-insert into sys.args values (44435, 432, 'arg_1', 'decimal', 9, 0, 1, 1);
-insert into sys.args values (44436, 432, 'arg_2', 'decimal', 9, 0, 1, 2);
-insert into sys.functions values (433, 'sql_mul', '*', 'calc', 0, 1, false, false, false, 2000, true, false);
-insert into sys.args values (44437, 433, 'res_0', 'decimal', 9, 0, 0, 0);
-insert into sys.args values (44438, 433, 'arg_1', 'decimal', 9, 0, 1, 1);
-insert into sys.args values (44439, 433, 'arg_2', 'decimal', 9, 0, 1, 2);
-insert into sys.functions values (434, 'sql_div', '/', 'calc', 0, 1, false, false, false, 2000, true, false);
-insert into sys.args values (44440, 434, 'res_0', 'decimal', 9, 0, 0, 0);
-insert into sys.args values (44441, 434, 'arg_1', 'decimal', 9, 0, 1, 1);
-insert into sys.args values (44442, 434, 'arg_2', 'decimal', 9, 0, 1, 2);
-insert into sys.functions values (435, 'sql_neg', '-', 'calc', 0, 1, false, false, false, 2000, true, false);
-insert into sys.args values (44443, 435, 'res_0', 'decimal', 9, 0, 0, 0);
-insert into sys.args values (44444, 435, 'arg_1', 'decimal', 9, 0, 1, 1);
-insert into sys.functions values (436, 'abs', 'abs', 'calc', 0, 1, false, false, false, 2000, true, false);
-insert into sys.args values (44445, 436, 'res_0', 'decimal', 9, 0, 0, 0);
-insert into sys.args values (44446, 436, 'arg_1', 'decimal', 9, 0, 1, 1);
-insert into sys.functions values (437, 'sign', 'sign', 'calc', 0, 1, false, false, false, 2000, true, false);
-insert into sys.args values (44447, 437, 'res_0', 'tinyint', 8, 0, 0, 0);
-insert into sys.args values (44448, 437, 'arg_1', 'decimal', 9, 0, 1, 1);
-insert into sys.functions values (440, 'sql_mul', '*', 'calc', 0, 1, false, false, false, 2000, true, false);
-insert into sys.args values (44449, 440, 'res_0', 'month_interval', 3, 0, 0, 0);
-insert into sys.args values (44450, 440, 'arg_1', 'month_interval', 3, 0, 1, 1);
-insert into sys.args values (44451, 440, 'arg_2', 'decimal', 9, 0, 1, 2);
-insert into sys.functions values (441, 'sql_mul', '*', 'calc', 0, 1, false, false, false, 2000, true, false);
-insert into sys.args values (44452, 441, 'res_0', 'day_interval', 4, 0, 0, 0);
-insert into sys.args values (44453, 441, 'arg_1', 'day_interval', 4, 0, 1, 1);
-insert into sys.args values (44454, 441, 'arg_2', 'decimal', 9, 0, 1, 2);
-insert into sys.functions values (442, 'sql_mul', '*', 'calc', 0, 1, false, false, false, 2000, true, false);
-insert into sys.args values (44455, 442, 'res_0', 'sec_interval', 13, 0, 0, 0);
-insert into sys.args values (44456, 442, 'arg_1', 'sec_interval', 13, 0, 1, 1);
-insert into sys.args values (44457, 442, 'arg_2', 'decimal', 9, 0, 1, 2);
-insert into sys.functions values (443, 'sql_div', '/', 'calc', 0, 1, false, false, false, 2000, true, false);
-insert into sys.args values (44458, 443, 'res_0', 'month_interval', 3, 0, 0, 0);
-insert into sys.args values (44459, 443, 'arg_1', 'month_interval', 3, 0, 1, 1);
-insert into sys.args values (44460, 443, 'arg_2', 'decimal', 9, 0, 1, 2);
-insert into sys.functions values (444, 'sql_div', '/', 'calc', 0, 1, false, false, false, 2000, true, false);
-insert into sys.args values (44461, 444, 'res_0', 'day_interval', 4, 0, 0, 0);
-insert into sys.args values (44462, 444, 'arg_1', 'day_interval', 4, 0, 1, 1);
-insert into sys.args values (44463, 444, 'arg_2', 'decimal', 9, 0, 1, 2);
-insert into sys.functions values (445, 'sql_div', '/', 'calc', 0, 1, false, false, false, 2000, true, false);
-insert into sys.args values (44464, 445, 'res_0', 'sec_interval', 13, 0, 0, 0);
-insert into sys.args values (44465, 445, 'arg_1', 'sec_interval', 13, 0, 1, 1);
-insert into sys.args values (44466, 445, 'arg_2', 'decimal', 9, 0, 1, 2);
-insert into sys.functions values (446, 'sql_sub', '-', 'calc', 0, 1, false, false, false, 2000, true, false);
-insert into sys.args values (44467, 446, 'res_0', 'decimal', 18, 0, 0, 0);
-insert into sys.args values (44468, 446, 'arg_1', 'decimal', 18, 0, 1, 1);
-insert into sys.args values (44469, 446, 'arg_2', 'decimal', 18, 0, 1, 2);
-insert into sys.functions values (447, 'sql_add', '+', 'calc', 0, 1, false, false, false, 2000, true, false);
-insert into sys.args values (44470, 447, 'res_0', 'decimal', 18, 0, 0, 0);
-insert into sys.args values (44471, 447, 'arg_1', 'decimal', 18, 0, 1, 1);
-insert into sys.args values (44472, 447, 'arg_2', 'decimal', 18, 0, 1, 2);
-insert into sys.functions values (448, 'sql_mul', '*', 'calc', 0, 1, false, false, false, 2000, true, false);
-insert into sys.args values (44473, 448, 'res_0', 'decimal', 18, 0, 0, 0);
-insert into sys.args values (44474, 448, 'arg_1', 'decimal', 18, 0, 1, 1);
-insert into sys.args values (44475, 448, 'arg_2', 'decimal', 18, 0, 1, 2);
-insert into sys.functions values (449, 'sql_div', '/', 'calc', 0, 1, false, false, false, 2000, true, false);
-insert into sys.args values (44476, 449, 'res_0', 'decimal', 18, 0, 0, 0);
-insert into sys.args values (44477, 449, 'arg_1', 'decimal', 18, 0, 1, 1);
-insert into sys.args values (44478, 449, 'arg_2', 'decimal', 18, 0, 1, 2);
-insert into sys.functions values (450, 'sql_neg', '-', 'calc', 0, 1, false, false, false, 2000, true, false);
-insert into sys.args values (44479, 450, 'res_0', 'decimal', 18, 0, 0, 0);
-insert into sys.args values (44480, 450, 'arg_1', 'decimal', 18, 0, 1, 1);
-insert into sys.functions values (451, 'abs', 'abs', 'calc', 0, 1, false, false, false, 2000, true, false);
-insert into sys.args values (44481, 451, 'res_0', 'decimal', 18, 0, 0, 0);
-insert into sys.args values (44482, 451, 'arg_1', 'decimal', 18, 0, 1, 1);
-insert into sys.functions values (452, 'sign', 'sign', 'calc', 0, 1, false, false, false, 2000, true, false);
-insert into sys.args values (44483, 452, 'res_0', 'tinyint', 8, 0, 0, 0);
-insert into sys.args values (44484, 452, 'arg_1', 'decimal', 18, 0, 1, 1);
-insert into sys.functions values (455, 'sql_mul', '*', 'calc', 0, 1, false, false, false, 2000, true, false);
-insert into sys.args values (44485, 455, 'res_0', 'day_interval', 4, 0, 0, 0);
-insert into sys.args values (44486, 455, 'arg_1', 'day_interval', 4, 0, 1, 1);
-insert into sys.args values (44487, 455, 'arg_2', 'decimal', 18, 0, 1, 2);
-insert into sys.functions values (456, 'sql_mul', '*', 'calc', 0, 1, false, false, false, 2000, true, false);
-insert into sys.args values (44488, 456, 'res_0', 'sec_interval', 13, 0, 0, 0);
-insert into sys.args values (44489, 456, 'arg_1', 'sec_interval', 13, 0, 1, 1);
-insert into sys.args values (44490, 456, 'arg_2', 'decimal', 18, 0, 1, 2);
-insert into sys.functions values (457, 'sql_div', '/', 'calc', 0, 1, false, false, false, 2000, true, false);
-insert into sys.args values (44491, 457, 'res_0', 'month_interval', 3, 0, 0, 0);
-insert into sys.args values (44492, 457, 'arg_1', 'month_interval', 3, 0, 1, 1);
-insert into sys.args values (44493, 457, 'arg_2', 'decimal', 18, 0, 1, 2);
-insert into sys.functions values (458, 'sql_div', '/', 'calc', 0, 1, false, false, false, 2000, true, false);
-insert into sys.args values (44494, 458, 'res_0', 'day_interval', 4, 0, 0, 0);
-insert into sys.args values (44495, 458, 'arg_1', 'day_interval', 4, 0, 1, 1);
-insert into sys.args values (44496, 458, 'arg_2', 'decimal', 18, 0, 1, 2);
-insert into sys.functions values (459, 'sql_div', '/', 'calc', 0, 1, false, false, false, 2000, true, false);
-insert into sys.args values (44497, 459, 'res_0', 'sec_interval', 13, 0, 0, 0);
-insert into sys.args values (44498, 459, 'arg_1', 'sec_interval', 13, 0, 1, 1);
-insert into sys.args values (44499, 459, 'arg_2', 'decimal', 18, 0, 1, 2);
-insert into sys.functions values (460, 'sql_sub', '-', 'calc', 0, 1, false, false, false, 2000, true, false);
-insert into sys.args values (44500, 460, 'res_0', 'real', 24, 0, 0, 0);
-insert into sys.args values (44501, 460, 'arg_1', 'real', 24, 0, 1, 1);
-insert into sys.args values (44502, 460, 'arg_2', 'real', 24, 0, 1, 2);
-insert into sys.functions values (461, 'sql_add', '+', 'calc', 0, 1, false, false, false, 2000, true, false);
-insert into sys.args values (44503, 461, 'res_0', 'real', 24, 0, 0, 0);
-insert into sys.args values (44504, 461, 'arg_1', 'real', 24, 0, 1, 1);
-insert into sys.args values (44505, 461, 'arg_2', 'real', 24, 0, 1, 2);
-insert into sys.functions values (462, 'sql_mul', '*', 'calc', 0, 1, false, false, false, 2000, true, false);
-insert into sys.args values (44506, 462, 'res_0', 'real', 24, 0, 0, 0);
-insert into sys.args values (44507, 462, 'arg_1', 'real', 24, 0, 1, 1);
-insert into sys.args values (44508, 462, 'arg_2', 'real', 24, 0, 1, 2);
-insert into sys.functions values (463, 'sql_div', '/', 'calc', 0, 1, false, false, false, 2000, true, false);
-insert into sys.args values (44509, 463, 'res_0', 'real', 24, 0, 0, 0);
-insert into sys.args values (44510, 463, 'arg_1', 'real', 24, 0, 1, 1);
-insert into sys.args values (44511, 463, 'arg_2', 'real', 24, 0, 1, 2);
-insert into sys.functions values (464, 'sql_neg', '-', 'calc', 0, 1, false, false, false, 2000, true, false);
-insert into sys.args values (44512, 464, 'res_0', 'real', 24, 0, 0, 0);
-insert into sys.args values (44513, 464, 'arg_1', 'real', 24, 0, 1, 1);
-insert into sys.functions values (465, 'abs', 'abs', 'calc', 0, 1, false, false, false, 2000, true, false);
-insert into sys.args values (44514, 465, 'res_0', 'real', 24, 0, 0, 0);
-insert into sys.args values (44515, 465, 'arg_1', 'real', 24, 0, 1, 1);
-insert into sys.functions values (466, 'sign', 'sign', 'calc', 0, 1, false, false, false, 2000, true, false);
-insert into sys.args values (44516, 466, 'res_0', 'tinyint', 8, 0, 0, 0);
-insert into sys.args values (44517, 466, 'arg_1', 'real', 24, 0, 1, 1);
-insert into sys.functions values (469, 'sql_mul', '*', 'calc', 0, 1, false, false, false, 2000, true, false);
-insert into sys.args values (44518, 469, 'res_0', 'month_interval', 3, 0, 0, 0);
-insert into sys.args values (44519, 469, 'arg_1', 'month_interval', 3, 0, 1, 1);
-insert into sys.args values (44520, 469, 'arg_2', 'real', 24, 0, 1, 2);
-insert into sys.functions values (470, 'sql_mul', '*', 'calc', 0, 1, false, false, false, 2000, true, false);
-insert into sys.args values (44521, 470, 'res_0', 'day_interval', 4, 0, 0, 0);
-insert into sys.args values (44522, 470, 'arg_1', 'day_interval', 4, 0, 1, 1);
-insert into sys.args values (44523, 470, 'arg_2', 'real', 24, 0, 1, 2);
-insert into sys.functions values (471, 'sql_mul', '*', 'calc', 0, 1, false, false, false, 2000, true, false);
-insert into sys.args values (44524, 471, 'res_0', 'sec_interval', 13, 0, 0, 0);
-insert into sys.args values (44525, 471, 'arg_1', 'sec_interval', 13, 0, 1, 1);
-insert into sys.args values (44526, 471, 'arg_2', 'real', 24, 0, 1, 2);
-insert into sys.functions values (472, 'sql_div', '/', 'calc', 0, 1, false, false, false, 2000, true, false);
-insert into sys.args values (44527, 472, 'res_0', 'month_interval', 3, 0, 0, 0);
-insert into sys.args values (44528, 472, 'arg_1', 'month_interval', 3, 0, 1, 1);
-insert into sys.args values (44529, 472, 'arg_2', 'real', 24, 0, 1, 2);
-insert into sys.functions values (473, 'sql_div', '/', 'calc', 0, 1, false, false, false, 2000, true, false);
-insert into sys.args values (44530, 473, 'res_0', 'day_interval', 4, 0, 0, 0);
-insert into sys.args values (44531, 473, 'arg_1', 'day_interval', 4, 0, 1, 1);
-insert into sys.args values (44532, 473, 'arg_2', 'real', 24, 0, 1, 2);
-insert into sys.functions values (474, 'sql_div', '/', 'calc', 0, 1, false, false, false, 2000, true, false);
-insert into sys.args values (44533, 474, 'res_0', 'sec_interval', 13, 0, 0, 0);
-insert into sys.args values (44534, 474, 'arg_1', 'sec_interval', 13, 0, 1, 1);
-insert into sys.args values (44535, 474, 'arg_2', 'real', 24, 0, 1, 2);
-insert into sys.functions values (475, 'sql_sub', '-', 'calc', 0, 1, false, false, false, 2000, true, false);
-insert into sys.args values (44536, 475, 'res_0', 'double', 53, 0, 0, 0);
-insert into sys.args values (44537, 475, 'arg_1', 'double', 53, 0, 1, 1);
-insert into sys.args values (44538, 475, 'arg_2', 'double', 53, 0, 1, 2);
-insert into sys.functions values (476, 'sql_add', '+', 'calc', 0, 1, false, false, false, 2000, true, false);
-insert into sys.args values (44539, 476, 'res_0', 'double', 53, 0, 0, 0);
-insert into sys.args values (44540, 476, 'arg_1', 'double', 53, 0, 1, 1);
-insert into sys.args values (44541, 476, 'arg_2', 'double', 53, 0, 1, 2);
-insert into sys.functions values (477, 'sql_mul', '*', 'calc', 0, 1, false, false, false, 2000, true, false);
-insert into sys.args values (44542, 477, 'res_0', 'double', 53, 0, 0, 0);
-insert into sys.args values (44543, 477, 'arg_1', 'double', 53, 0, 1, 1);
-insert into sys.args values (44544, 477, 'arg_2', 'double', 53, 0, 1, 2);
-insert into sys.functions values (478, 'sql_div', '/', 'calc', 0, 1, false, false, false, 2000, true, false);
-insert into sys.args values (44545, 478, 'res_0', 'double', 53, 0, 0, 0);
-insert into sys.args values (44546, 478, 'arg_1', 'double', 53, 0, 1, 1);
-insert into sys.args values (44547, 478, 'arg_2', 'double', 53, 0, 1, 2);
-insert into sys.functions values (479, 'sql_neg', '-', 'calc', 0, 1, false, false, false, 2000, true, false);
-insert into sys.args values (44548, 479, 'res_0', 'double', 53, 0, 0, 0);
-insert into sys.args values (44549, 479, 'arg_1', 'double', 53, 0, 1, 1);
-insert into sys.functions values (480, 'abs', 'abs', 'calc', 0, 1, false, false, false, 2000, true, false);
-insert into sys.args values (44550, 480, 'res_0', 'double', 53, 0, 0, 0);
-insert into sys.args values (44551, 480, 'arg_1', 'double', 53, 0, 1, 1);
-insert into sys.functions values (481, 'sign', 'sign', 'calc', 0, 1, false, false, false, 2000, true, false);
-insert into sys.args values (44552, 481, 'res_0', 'tinyint', 8, 0, 0, 0);
-insert into sys.args values (44553, 481, 'arg_1', 'double', 53, 0, 1, 1);
-insert into sys.functions values (484, 'sql_mul', '*', 'calc', 0, 1, false, false, false, 2000, true, false);
-insert into sys.args values (44554, 484, 'res_0', 'month_interval', 3, 0, 0, 0);
-insert into sys.args values (44555, 484, 'arg_1', 'month_interval', 3, 0, 1, 1);
-insert into sys.args values (44556, 484, 'arg_2', 'double', 53, 0, 1, 2);
-insert into sys.functions values (485, 'sql_mul', '*', 'calc', 0, 1, false, false, false, 2000, true, false);
-insert into sys.args values (44557, 485, 'res_0', 'day_interval', 4, 0, 0, 0);
-insert into sys.args values (44558, 485, 'arg_1', 'day_interval', 4, 0, 1, 1);
-insert into sys.args values (44559, 485, 'arg_2', 'double', 53, 0, 1, 2);
-insert into sys.functions values (486, 'sql_mul', '*', 'calc', 0, 1, false, false, false, 2000, true, false);
-insert into sys.args values (44560, 486, 'res_0', 'sec_interval', 13, 0, 0, 0);
-insert into sys.args values (44561, 486, 'arg_1', 'sec_interval', 13, 0, 1, 1);
-insert into sys.args values (44562, 486, 'arg_2', 'double', 53, 0, 1, 2);
-insert into sys.functions values (487, 'sql_div', '/', 'calc', 0, 1, false, false, false, 2000, true, false);
-insert into sys.args values (44563, 487, 'res_0', 'month_interval', 3, 0, 0, 0);
-insert into sys.args values (44564, 487, 'arg_1', 'month_interval', 3, 0, 1, 1);
-insert into sys.args values (44565, 487, 'arg_2', 'double', 53, 0, 1, 2);
-insert into sys.functions values (488, 'sql_div', '/', 'calc', 0, 1, false, false, false, 2000, true, false);
-insert into sys.args values (44566, 488, 'res_0', 'day_interval', 4, 0, 0, 0);
-insert into sys.args values (44567, 488, 'arg_1', 'day_interval', 4, 0, 1, 1);
-insert into sys.args values (44568, 488, 'arg_2', 'double', 53, 0, 1, 2);
-insert into sys.functions values (489, 'sql_div', '/', 'calc', 0, 1, false, false, false, 2000, true, false);
-insert into sys.args values (44569, 489, 'res_0', 'sec_interval', 13, 0, 0, 0);
-insert into sys.args values (44570, 489, 'arg_1', 'sec_interval', 13, 0, 1, 1);
-insert into sys.args values (44571, 489, 'arg_2', 'double', 53, 0, 1, 2);
-insert into sys.functions values (490, 'sql_mul', '*', 'calc', 0, 1, false, false, false, 2000, true, false);
-insert into sys.args values (44572, 490, 'res_0', 'decimal', 4, 0, 0, 0);
-insert into sys.args values (44573, 490, 'arg_1', 'decimal', 4, 0, 1, 1);
-insert into sys.args values (44574, 490, 'arg_2', 'tinyint', 8, 0, 1, 2);
-insert into sys.functions values (491, 'sql_mul', '*', 'calc', 0, 1, false, false, false, 2000, true, false);
-insert into sys.args values (44575, 491, 'res_0', 'decimal', 4, 0, 0, 0);
-insert into sys.args values (44576, 491, 'arg_1', 'tinyint', 8, 0, 1, 1);
-insert into sys.args values (44577, 491, 'arg_2', 'decimal', 4, 0, 1, 2);
-insert into sys.functions values (492, 'sql_mul', '*', 'calc', 0, 1, false, false, false, 2000, true, false);
-insert into sys.args values (44578, 492, 'res_0', 'decimal', 4, 0, 0, 0);
-insert into sys.args values (44579, 492, 'arg_1', 'decimal', 4, 0, 1, 1);
-insert into sys.args values (44580, 492, 'arg_2', 'decimal', 2, 0, 1, 2);
-insert into sys.functions values (493, 'sql_mul', '*', 'calc', 0, 1, false, false, false, 2000, true, false);
-insert into sys.args values (44581, 493, 'res_0', 'decimal', 4, 0, 0, 0);
-insert into sys.args values (44582, 493, 'arg_1', 'decimal', 2, 0, 1, 1);
-insert into sys.args values (44583, 493, 'arg_2', 'decimal', 4, 0, 1, 2);
-insert into sys.functions values (494, 'sql_mul', '*', 'calc', 0, 1, false, false, false, 2000, true, false);
-insert into sys.args values (44584, 494, 'res_0', 'decimal', 9, 0, 0, 0);
-insert into sys.args values (44585, 494, 'arg_1', 'decimal', 9, 0, 1, 1);
-insert into sys.args values (44586, 494, 'arg_2', 'tinyint', 8, 0, 1, 2);
-insert into sys.functions values (495, 'sql_mul', '*', 'calc', 0, 1, false, false, false, 2000, true, false);
-insert into sys.args values (44587, 495, 'res_0', 'decimal', 9, 0, 0, 0);
-insert into sys.args values (44588, 495, 'arg_1', 'tinyint', 8, 0, 1, 1);
-insert into sys.args values (44589, 495, 'arg_2', 'decimal', 9, 0, 1, 2);
-insert into sys.functions values (496, 'sql_mul', '*', 'calc', 0, 1, false, false, false, 2000, true, false);
-insert into sys.args values (44590, 496, 'res_0', 'decimal', 9, 0, 0, 0);
-insert into sys.args values (44591, 496, 'arg_1', 'decimal', 9, 0, 1, 1);
-insert into sys.args values (44592, 496, 'arg_2', 'smallint', 16, 0, 1, 2);
-insert into sys.functions values (497, 'sql_mul', '*', 'calc', 0, 1, false, false, false, 2000, true, false);
-insert into sys.args values (44593, 497, 'res_0', 'decimal', 9, 0, 0, 0);
-insert into sys.args values (44594, 497, 'arg_1', 'smallint', 16, 0, 1, 1);
-insert into sys.args values (44595, 497, 'arg_2', 'decimal', 9, 0, 1, 2);
-insert into sys.functions values (498, 'sql_mul', '*', 'calc', 0, 1, false, false, false, 2000, true, false);
-insert into sys.args values (44596, 498, 'res_0', 'decimal', 9, 0, 0, 0);
-insert into sys.args values (44597, 498, 'arg_1', 'decimal', 9, 0, 1, 1);
-insert into sys.args values (44598, 498, 'arg_2', 'decimal', 2, 0, 1, 2);
-insert into sys.functions values (499, 'sql_mul', '*', 'calc', 0, 1, false, false, false, 2000, true, false);
-insert into sys.args values (44599, 499, 'res_0', 'decimal', 9, 0, 0, 0);
-insert into sys.args values (44600, 499, 'arg_1', 'decimal', 2, 0, 1, 1);
-insert into sys.args values (44601, 499, 'arg_2', 'decimal', 9, 0, 1, 2);
-insert into sys.functions values (500, 'sql_mul', '*', 'calc', 0, 1, false, false, false, 2000, true, false);
-insert into sys.args values (44602, 500, 'res_0', 'decimal', 9, 0, 0, 0);
-insert into sys.args values (44603, 500, 'arg_1', 'decimal', 9, 0, 1, 1);
-insert into sys.args values (44604, 500, 'arg_2', 'decimal', 4, 0, 1, 2);
-insert into sys.functions values (501, 'sql_mul', '*', 'calc', 0, 1, false, false, false, 2000, true, false);
-insert into sys.args values (44605, 501, 'res_0', 'decimal', 9, 0, 0, 0);
-insert into sys.args values (44606, 501, 'arg_1', 'decimal', 4, 0, 1, 1);
-insert into sys.args values (44607, 501, 'arg_2', 'decimal', 9, 0, 1, 2);
-insert into sys.functions values (502, 'sql_mul', '*', 'calc', 0, 1, false, false, false, 2000, true, false);
-insert into sys.args values (44608, 502, 'res_0', 'decimal', 18, 0, 0, 0);
-insert into sys.args values (44609, 502, 'arg_1', 'decimal', 18, 0, 1, 1);
-insert into sys.args values (44610, 502, 'arg_2', 'tinyint', 8, 0, 1, 2);
-insert into sys.functions values (503, 'sql_mul', '*', 'calc', 0, 1, false, false, false, 2000, true, false);
-insert into sys.args values (44611, 503, 'res_0', 'decimal', 18, 0, 0, 0);
-insert into sys.args values (44612, 503, 'arg_1', 'tinyint', 8, 0, 1, 1);
-insert into sys.args values (44613, 503, 'arg_2', 'decimal', 18, 0, 1, 2);
-insert into sys.functions values (504, 'sql_mul', '*', 'calc', 0, 1, false, false, false, 2000, true, false);
-insert into sys.args values (44614, 504, 'res_0', 'decimal', 18, 0, 0, 0);
-insert into sys.args values (44615, 504, 'arg_1', 'decimal', 18, 0, 1, 1);
-insert into sys.args values (44616, 504, 'arg_2', 'smallint', 16, 0, 1, 2);
-insert into sys.functions values (505, 'sql_mul', '*', 'calc', 0, 1, false, false, false, 2000, true, false);
-insert into sys.args values (44617, 505, 'res_0', 'decimal', 18, 0, 0, 0);
-insert into sys.args values (44618, 505, 'arg_1', 'smallint', 16, 0, 1, 1);
-insert into sys.args values (44619, 505, 'arg_2', 'decimal', 18, 0, 1, 2);
-insert into sys.functions values (506, 'sql_mul', '*', 'calc', 0, 1, false, false, false, 2000, true, false);
-insert into sys.args values (44620, 506, 'res_0', 'decimal', 18, 0, 0, 0);
-insert into sys.args values (44621, 506, 'arg_1', 'decimal', 18, 0, 1, 1);
-insert into sys.args values (44622, 506, 'arg_2', 'int', 32, 0, 1, 2);
-insert into sys.functions values (507, 'sql_mul', '*', 'calc', 0, 1, false, false, false, 2000, true, false);
-insert into sys.args values (44623, 507, 'res_0', 'decimal', 18, 0, 0, 0);
-insert into sys.args values (44624, 507, 'arg_1', 'int', 32, 0, 1, 1);
-insert into sys.args values (44625, 507, 'arg_2', 'decimal', 18, 0, 1, 2);
-insert into sys.functions values (508, 'sql_mul', '*', 'calc', 0, 1, false, false, false, 2000, true, false);
-insert into sys.args values (44626, 508, 'res_0', 'decimal', 18, 0, 0, 0);
-insert into sys.args values (44627, 508, 'arg_1', 'decimal', 18, 0, 1, 1);
-insert into sys.args values (44628, 508, 'arg_2', 'decimal', 2, 0, 1, 2);
-insert into sys.functions values (509, 'sql_mul', '*', 'calc', 0, 1, false, false, false, 2000, true, false);
-insert into sys.args values (44629, 509, 'res_0', 'decimal', 18, 0, 0, 0);
-insert into sys.args values (44630, 509, 'arg_1', 'decimal', 2, 0, 1, 1);
-insert into sys.args values (44631, 509, 'arg_2', 'decimal', 18, 0, 1, 2);
-insert into sys.functions values (510, 'sql_mul', '*', 'calc', 0, 1, false, false, false, 2000, true, false);
-insert into sys.args values (44632, 510, 'res_0', 'decimal', 18, 0, 0, 0);
-insert into sys.args values (44633, 510, 'arg_1', 'decimal', 18, 0, 1, 1);
-insert into sys.args values (44634, 510, 'arg_2', 'decimal', 4, 0, 1, 2);
-insert into sys.functions values (511, 'sql_mul', '*', 'calc', 0, 1, false, false, false, 2000, true, false);
-insert into sys.args values (44635, 511, 'res_0', 'decimal', 18, 0, 0, 0);
-insert into sys.args values (44636, 511, 'arg_1', 'decimal', 4, 0, 1, 1);
-insert into sys.args values (44637, 511, 'arg_2', 'decimal', 18, 0, 1, 2);
-insert into sys.functions values (512, 'sql_mul', '*', 'calc', 0, 1, false, false, false, 2000, true, false);
-insert into sys.args values (44638, 512, 'res_0', 'decimal', 18, 0, 0, 0);
-insert into sys.args values (44639, 512, 'arg_1', 'decimal', 18, 0, 1, 1);
-insert into sys.args values (44640, 512, 'arg_2', 'decimal', 9, 0, 1, 2);
-insert into sys.functions values (513, 'sql_mul', '*', 'calc', 0, 1, false, false, false, 2000, true, false);
-insert into sys.args values (44641, 513, 'res_0', 'decimal', 18, 0, 0, 0);
-insert into sys.args values (44642, 513, 'arg_1', 'decimal', 9, 0, 1, 1);
-insert into sys.args values (44643, 513, 'arg_2', 'decimal', 18, 0, 1, 2);
-insert into sys.functions values (514, 'round', 'round', 'calc', 0, 1, false, false, false, 2000, true, false);
-insert into sys.args values (44644, 514, 'res_0', 'decimal', 2, 0, 0, 0);
-insert into sys.args values (44645, 514, 'arg_1', 'decimal', 2, 0, 1, 1);
-insert into sys.args values (44646, 514, 'arg_2', 'tinyint', 8, 0, 1, 2);
-insert into sys.functions values (515, 'round', 'round', 'calc', 0, 1, false, false, false, 2000, true, false);
-insert into sys.args values (44647, 515, 'res_0', 'decimal', 4, 0, 0, 0);
-insert into sys.args values (44648, 515, 'arg_1', 'decimal', 4, 0, 1, 1);
-insert into sys.args values (44649, 515, 'arg_2', 'tinyint', 8, 0, 1, 2);
-insert into sys.functions values (516, 'round', 'round', 'calc', 0, 1, false, false, false, 2000, true, false);
-insert into sys.args values (44650, 516, 'res_0', 'decimal', 9, 0, 0, 0);
-insert into sys.args values (44651, 516, 'arg_1', 'decimal', 9, 0, 1, 1);
-insert into sys.args values (44652, 516, 'arg_2', 'tinyint', 8, 0, 1, 2);
-insert into sys.functions values (517, 'round', 'round', 'calc', 0, 1, false, false, false, 2000, true, false);
-insert into sys.args values (44653, 517, 'res_0', 'decimal', 18, 0, 0, 0);
-insert into sys.args values (44654, 517, 'arg_1', 'decimal', 18, 0, 1, 1);
-insert into sys.args values (44655, 517, 'arg_2', 'tinyint', 8, 0, 1, 2);
-insert into sys.functions values (518, 'round', 'round', 'calc', 0, 1, false, false, false, 2000, true, false);
-insert into sys.args values (44656, 518, 'res_0', 'real', 24, 0, 0, 0);
-insert into sys.args values (44657, 518, 'arg_1', 'real', 24, 0, 1, 1);
-insert into sys.args values (44658, 518, 'arg_2', 'tinyint', 8, 0, 1, 2);
-insert into sys.functions values (519, 'round', 'round', 'calc', 0, 1, false, false, false, 2000, true, false);
-insert into sys.args values (44659, 519, 'res_0', 'double', 53, 0, 0, 0);
-insert into sys.args values (44660, 519, 'arg_1', 'double', 53, 0, 1, 1);
-insert into sys.args values (44661, 519, 'arg_2', 'tinyint', 8, 0, 1, 2);
-insert into sys.functions values (608, 'power', 'pow', 'mmath', 0, 1, false, false, false, 2000, true, false);
-insert into sys.args values (44662, 608, 'res_0', 'real', 24, 0, 0, 0);
-insert into sys.args values (44663, 608, 'arg_1', 'real', 24, 0, 1, 1);
-insert into sys.args values (44664, 608, 'arg_2', 'real', 24, 0, 1, 2);
-insert into sys.functions values (609, 'floor', 'floor', 'mmath', 0, 1, false, false, false, 2000, true, false);
-insert into sys.args values (44665, 609, 'res_0', 'real', 24, 0, 0, 0);
-insert into sys.args values (44666, 609, 'arg_1', 'real', 24, 0, 1, 1);
-insert into sys.functions values (610, 'ceil', 'ceil', 'mmath', 0, 1, false, false, false, 2000, true, false);
-insert into sys.args values (44667, 610, 'res_0', 'real', 24, 0, 0, 0);
-insert into sys.args values (44668, 610, 'arg_1', 'real', 24, 0, 1, 1);
-insert into sys.functions values (611, 'ceiling', 'ceil', 'mmath', 0, 1, false, false, false, 2000, true, false);
-insert into sys.args values (44669, 611, 'res_0', 'real', 24, 0, 0, 0);
-insert into sys.args values (44670, 611, 'arg_1', 'real', 24, 0, 1, 1);
-insert into sys.functions values (612, 'sin', 'sin', 'mmath', 0, 1, false, false, false, 2000, true, false);
-insert into sys.args values (44671, 612, 'res_0', 'real', 24, 0, 0, 0);
-insert into sys.args values (44672, 612, 'arg_1', 'real', 24, 0, 1, 1);
-insert into sys.functions values (613, 'cos', 'cos', 'mmath', 0, 1, false, false, false, 2000, true, false);
-insert into sys.args values (44673, 613, 'res_0', 'real', 24, 0, 0, 0);
-insert into sys.args values (44674, 613, 'arg_1', 'real', 24, 0, 1, 1);
-insert into sys.functions values (614, 'tan', 'tan', 'mmath', 0, 1, false, false, false, 2000, true, false);
-insert into sys.args values (44675, 614, 'res_0', 'real', 24, 0, 0, 0);
-insert into sys.args values (44676, 614, 'arg_1', 'real', 24, 0, 1, 1);
-insert into sys.functions values (615, 'asin', 'asin', 'mmath', 0, 1, false, false, false, 2000, true, false);
-insert into sys.args values (44677, 615, 'res_0', 'real', 24, 0, 0, 0);
-insert into sys.args values (44678, 615, 'arg_1', 'real', 24, 0, 1, 1);
-insert into sys.functions values (616, 'acos', 'acos', 'mmath', 0, 1, false, false, false, 2000, true, false);
-insert into sys.args values (44679, 616, 'res_0', 'real', 24, 0, 0, 0);
-insert into sys.args values (44680, 616, 'arg_1', 'real', 24, 0, 1, 1);
-insert into sys.functions values (617, 'atan', 'atan', 'mmath', 0, 1, false, false, false, 2000, true, false);
-insert into sys.args values (44681, 617, 'res_0', 'real', 24, 0, 0, 0);
-insert into sys.args values (44682, 617, 'arg_1', 'real', 24, 0, 1, 1);
-insert into sys.functions values (618, 'atan', 'atan2', 'mmath', 0, 1, false, false, false, 2000, true, false);
-insert into sys.args values (44683, 618, 'res_0', 'real', 24, 0, 0, 0);
-insert into sys.args values (44684, 618, 'arg_1', 'real', 24, 0, 1, 1);
-insert into sys.args values (44685, 618, 'arg_2', 'real', 24, 0, 1, 2);
-insert into sys.functions values (619, 'sinh', 'sinh', 'mmath', 0, 1, false, false, false, 2000, true, false);
-insert into sys.args values (44686, 619, 'res_0', 'real', 24, 0, 0, 0);
-insert into sys.args values (44687, 619, 'arg_1', 'real', 24, 0, 1, 1);
-insert into sys.functions values (620, 'cot', 'cot', 'mmath', 0, 1, false, false, false, 2000, true, false);
-insert into sys.args values (44688, 620, 'res_0', 'real', 24, 0, 0, 0);
-insert into sys.args values (44689, 620, 'arg_1', 'real', 24, 0, 1, 1);
-insert into sys.functions values (621, 'cosh', 'cosh', 'mmath', 0, 1, false, false, false, 2000, true, false);
-insert into sys.args values (44690, 621, 'res_0', 'real', 24, 0, 0, 0);
-insert into sys.args values (44691, 621, 'arg_1', 'real', 24, 0, 1, 1);
-insert into sys.functions values (622, 'tanh', 'tanh', 'mmath', 0, 1, false, false, false, 2000, true, false);
-insert into sys.args values (44692, 622, 'res_0', 'real', 24, 0, 0, 0);
-insert into sys.args values (44693, 622, 'arg_1', 'real', 24, 0, 1, 1);
-insert into sys.functions values (623, 'sqrt', 'sqrt', 'mmath', 0, 1, false, false, false, 2000, true, false);
-insert into sys.args values (44694, 623, 'res_0', 'real', 24, 0, 0, 0);
-insert into sys.args values (44695, 623, 'arg_1', 'real', 24, 0, 1, 1);
-insert into sys.functions values (624, 'cbrt', 'cbrt', 'mmath', 0, 1, false, false, false, 2000, true, false);
-insert into sys.args values (44696, 624, 'res_0', 'real', 24, 0, 0, 0);
-insert into sys.args values (44697, 624, 'arg_1', 'real', 24, 0, 1, 1);
-insert into sys.functions values (625, 'exp', 'exp', 'mmath', 0, 1, false, false, false, 2000, true, false);
-insert into sys.args values (44698, 625, 'res_0', 'real', 24, 0, 0, 0);
-insert into sys.args values (44699, 625, 'arg_1', 'real', 24, 0, 1, 1);
-insert into sys.functions values (626, 'log', 'log', 'mmath', 0, 1, false, false, false, 2000, true, false);
-insert into sys.args values (44700, 626, 'res_0', 'real', 24, 0, 0, 0);
-insert into sys.args values (44701, 626, 'arg_1', 'real', 24, 0, 1, 1);
-insert into sys.functions values (627, 'ln', 'log', 'mmath', 0, 1, false, false, false, 2000, true, false);
-insert into sys.args values (44702, 627, 'res_0', 'real', 24, 0, 0, 0);
-insert into sys.args values (44703, 627, 'arg_1', 'real', 24, 0, 1, 1);
-insert into sys.functions values (628, 'log', 'log2arg', 'mmath', 0, 1, false, false, false, 2000, true, false);
-insert into sys.args values (44704, 628, 'res_0', 'real', 24, 0, 0, 0);
-insert into sys.args values (44705, 628, 'arg_1', 'real', 24, 0, 1, 1);
-insert into sys.args values (44706, 628, 'arg_2', 'real', 24, 0, 1, 2);
-insert into sys.functions values (629, 'log10', 'log10', 'mmath', 0, 1, false, false, false, 2000, true, false);
-insert into sys.args values (44707, 629, 'res_0', 'real', 24, 0, 0, 0);
-insert into sys.args values (44708, 629, 'arg_1', 'real', 24, 0, 1, 1);
-insert into sys.functions values (630, 'log2', 'log2', 'mmath', 0, 1, false, false, false, 2000, true, false);
-insert into sys.args values (44709, 630, 'res_0', 'real', 24, 0, 0, 0);
-insert into sys.args values (44710, 630, 'arg_1', 'real', 24, 0, 1, 1);
-insert into sys.functions values (631, 'degrees', 'degrees', 'mmath', 0, 1, false, false, false, 2000, true, false);
-insert into sys.args values (44711, 631, 'res_0', 'real', 24, 0, 0, 0);
-insert into sys.args values (44712, 631, 'arg_1', 'real', 24, 0, 1, 1);
-insert into sys.functions values (632, 'radians', 'radians', 'mmath', 0, 1, false, false, false, 2000, true, false);
-insert into sys.args values (44713, 632, 'res_0', 'real', 24, 0, 0, 0);
-insert into sys.args values (44714, 632, 'arg_1', 'real', 24, 0, 1, 1);
-insert into sys.functions values (633, 'power', 'pow', 'mmath', 0, 1, false, false, false, 2000, true, false);
-insert into sys.args values (44715, 633, 'res_0', 'double', 53, 0, 0, 0);
-insert into sys.args values (44716, 633, 'arg_1', 'double', 53, 0, 1, 1);
-insert into sys.args values (44717, 633, 'arg_2', 'double', 53, 0, 1, 2);
-insert into sys.functions values (634, 'floor', 'floor', 'mmath', 0, 1, false, false, false, 2000, true, false);
-insert into sys.args values (44718, 634, 'res_0', 'double', 53, 0, 0, 0);
-insert into sys.args values (44719, 634, 'arg_1', 'double', 53, 0, 1, 1);
-insert into sys.functions values (635, 'ceil', 'ceil', 'mmath', 0, 1, false, false, false, 2000, true, false);
-insert into sys.args values (44720, 635, 'res_0', 'double', 53, 0, 0, 0);
-insert into sys.args values (44721, 635, 'arg_1', 'double', 53, 0, 1, 1);
-insert into sys.functions values (636, 'ceiling', 'ceil', 'mmath', 0, 1, false, false, false, 2000, true, false);
-insert into sys.args values (44722, 636, 'res_0', 'double', 53, 0, 0, 0);
-insert into sys.args values (44723, 636, 'arg_1', 'double', 53, 0, 1, 1);
-insert into sys.functions values (637, 'sin', 'sin', 'mmath', 0, 1, false, false, false, 2000, true, false);
-insert into sys.args values (44724, 637, 'res_0', 'double', 53, 0, 0, 0);
-insert into sys.args values (44725, 637, 'arg_1', 'double', 53, 0, 1, 1);
-insert into sys.functions values (638, 'cos', 'cos', 'mmath', 0, 1, false, false, false, 2000, true, false);
-insert into sys.args values (44726, 638, 'res_0', 'double', 53, 0, 0, 0);
-insert into sys.args values (44727, 638, 'arg_1', 'double', 53, 0, 1, 1);
-insert into sys.functions values (639, 'tan', 'tan', 'mmath', 0, 1, false, false, false, 2000, true, false);
-insert into sys.args values (44728, 639, 'res_0', 'double', 53, 0, 0, 0);
-insert into sys.args values (44729, 639, 'arg_1', 'double', 53, 0, 1, 1);
-insert into sys.functions values (640, 'asin', 'asin', 'mmath', 0, 1, false, false, false, 2000, true, false);
-insert into sys.args values (44730, 640, 'res_0', 'double', 53, 0, 0, 0);
-insert into sys.args values (44731, 640, 'arg_1', 'double', 53, 0, 1, 1);
-insert into sys.functions values (641, 'acos', 'acos', 'mmath', 0, 1, false, false, false, 2000, true, false);
-insert into sys.args values (44732, 641, 'res_0', 'double', 53, 0, 0, 0);
-insert into sys.args values (44733, 641, 'arg_1', 'double', 53, 0, 1, 1);
-insert into sys.functions values (642, 'atan', 'atan', 'mmath', 0, 1, false, false, false, 2000, true, false);
-insert into sys.args values (44734, 642, 'res_0', 'double', 53, 0, 0, 0);
-insert into sys.args values (44735, 642, 'arg_1', 'double', 53, 0, 1, 1);
-insert into sys.functions values (643, 'atan', 'atan2', 'mmath', 0, 1, false, false, false, 2000, true, false);
-insert into sys.args values (44736, 643, 'res_0', 'double', 53, 0, 0, 0);
-insert into sys.args values (44737, 643, 'arg_1', 'double', 53, 0, 1, 1);
-insert into sys.args values (44738, 643, 'arg_2', 'double', 53, 0, 1, 2);
-insert into sys.functions values (644, 'sinh', 'sinh', 'mmath', 0, 1, false, false, false, 2000, true, false);
-insert into sys.args values (44739, 644, 'res_0', 'double', 53, 0, 0, 0);
-insert into sys.args values (44740, 644, 'arg_1', 'double', 53, 0, 1, 1);
-insert into sys.functions values (645, 'cot', 'cot', 'mmath', 0, 1, false, false, false, 2000, true, false);
-insert into sys.args values (44741, 645, 'res_0', 'double', 53, 0, 0, 0);
-insert into sys.args values (44742, 645, 'arg_1', 'double', 53, 0, 1, 1);
-insert into sys.functions values (646, 'cosh', 'cosh', 'mmath', 0, 1, false, false, false, 2000, true, false);
-insert into sys.args values (44743, 646, 'res_0', 'double', 53, 0, 0, 0);
-insert into sys.args values (44744, 646, 'arg_1', 'double', 53, 0, 1, 1);
-insert into sys.functions values (647, 'tanh', 'tanh', 'mmath', 0, 1, false, false, false, 2000, true, false);
-insert into sys.args values (44745, 647, 'res_0', 'double', 53, 0, 0, 0);
-insert into sys.args values (44746, 647, 'arg_1', 'double', 53, 0, 1, 1);
-insert into sys.functions values (648, 'sqrt', 'sqrt', 'mmath', 0, 1, false, false, false, 2000, true, false);
-insert into sys.args values (44747, 648, 'res_0', 'double', 53, 0, 0, 0);
-insert into sys.args values (44748, 648, 'arg_1', 'double', 53, 0, 1, 1);
-insert into sys.functions values (649, 'cbrt', 'cbrt', 'mmath', 0, 1, false, false, false, 2000, true, false);
-insert into sys.args values (44749, 649, 'res_0', 'double', 53, 0, 0, 0);
-insert into sys.args values (44750, 649, 'arg_1', 'double', 53, 0, 1, 1);
-insert into sys.functions values (650, 'exp', 'exp', 'mmath', 0, 1, false, false, false, 2000, true, false);
-insert into sys.args values (44751, 650, 'res_0', 'double', 53, 0, 0, 0);
-insert into sys.args values (44752, 650, 'arg_1', 'double', 53, 0, 1, 1);
-insert into sys.functions values (651, 'log', 'log', 'mmath', 0, 1, false, false, false, 2000, true, false);
-insert into sys.args values (44753, 651, 'res_0', 'double', 53, 0, 0, 0);
-insert into sys.args values (44754, 651, 'arg_1', 'double', 53, 0, 1, 1);
-insert into sys.functions values (652, 'ln', 'log', 'mmath', 0, 1, false, false, false, 2000, true, false);
-insert into sys.args values (44755, 652, 'res_0', 'double', 53, 0, 0, 0);
-insert into sys.args values (44756, 652, 'arg_1', 'double', 53, 0, 1, 1);
-insert into sys.functions values (653, 'log', 'log2arg', 'mmath', 0, 1, false, false, false, 2000, true, false);
-insert into sys.args values (44757, 653, 'res_0', 'double', 53, 0, 0, 0);
-insert into sys.args values (44758, 653, 'arg_1', 'double', 53, 0, 1, 1);
-insert into sys.args values (44759, 653, 'arg_2', 'double', 53, 0, 1, 2);
-insert into sys.functions values (654, 'log10', 'log10', 'mmath', 0, 1, false, false, false, 2000, true, false);
-insert into sys.args values (44760, 654, 'res_0', 'double', 53, 0, 0, 0);
-insert into sys.args values (44761, 654, 'arg_1', 'double', 53, 0, 1, 1);
-insert into sys.functions values (655, 'log2', 'log2', 'mmath', 0, 1, false, false, false, 2000, true, false);
-insert into sys.args values (44762, 655, 'res_0', 'double', 53, 0, 0, 0);
-insert into sys.args values (44763, 655, 'arg_1', 'double', 53, 0, 1, 1);
-insert into sys.functions values (656, 'degrees', 'degrees', 'mmath', 0, 1, false, false, false, 2000, true, false);
-insert into sys.args values (44764, 656, 'res_0', 'double', 53, 0, 0, 0);
-insert into sys.args values (44765, 656, 'arg_1', 'double', 53, 0, 1, 1);
-insert into sys.functions values (657, 'radians', 'radians', 'mmath', 0, 1, false, false, false, 2000, true, false);
-insert into sys.args values (44766, 657, 'res_0', 'double', 53, 0, 0, 0);
-insert into sys.args values (44767, 657, 'arg_1', 'double', 53, 0, 1, 1);
-insert into sys.functions values (658, 'pi', 'pi', 'mmath', 0, 1, false, false, false, 2000, true, false);
-insert into sys.args values (44768, 658, 'res_0', 'double', 53, 0, 0, 0);
-insert into sys.functions values (659, 'rand', 'rand', 'mmath', 0, 1, true, false, false, 2000, true, true);
-insert into sys.args values (44769, 659, 'res_0', 'int', 32, 0, 0, 0);
-insert into sys.functions values (660, 'rand', 'sqlrand', 'mmath', 0, 1, false, false, false, 2000, true, true);
-insert into sys.args values (44770, 660, 'res_0', 'int', 32, 0, 0, 0);
-insert into sys.args values (44771, 660, 'arg_1', 'int', 32, 0, 1, 1);
-insert into sys.functions values (661, 'curdate', 'current_date', 'mtime', 0, 1, false, false, false, 2000, true, false);
-insert into sys.args values (44772, 661, 'res_0', 'date', 0, 0, 0, 0);
-insert into sys.functions values (662, 'current_date', 'current_date', 'mtime', 0, 1, false, false, false, 2000, true, false);
-insert into sys.args values (44773, 662, 'res_0', 'date', 0, 0, 0, 0);
-insert into sys.functions values (663, 'curtime', 'current_time', 'mtime', 0, 1, false, false, false, 2000, true, false);
-insert into sys.args values (44774, 663, 'res_0', 'timetz', 7, 0, 0, 0);
-insert into sys.functions values (664, 'current_time', 'current_time', 'mtime', 0, 1, false, false, false, 2000, true, false);
-insert into sys.args values (44775, 664, 'res_0', 'timetz', 7, 0, 0, 0);
-insert into sys.functions values (665, 'current_timestamp', 'current_timestamp', 'mtime', 0, 1, false, false, false, 2000, true, false);
-insert into sys.args values (44776, 665, 'res_0', 'timestamptz', 7, 0, 0, 0);
-insert into sys.functions values (666, 'localtime', 'current_time', 'sql', 0, 1, false, false, false, 2000, true, false);
-insert into sys.args values (44777, 666, 'res_0', 'time', 7, 0, 0, 0);
-insert into sys.functions values (667, 'localtimestamp', 'current_timestamp', 'sql', 0, 1, false, false, false, 2000, true, false);
-insert into sys.args values (44778, 667, 'res_0', 'timestamp', 7, 0, 0, 0);
-insert into sys.functions values (668, 'sql_sub', 'diff', 'mtime', 0, 1, false, false, false, 2000, true, false);
-insert into sys.args values (44779, 668, 'res_0', 'day_interval', 4, 0, 0, 0);
-insert into sys.args values (44780, 668, 'arg_1', 'date', 0, 0, 1, 1);
-insert into sys.args values (44781, 668, 'arg_2', 'date', 0, 0, 1, 2);
-insert into sys.functions values (669, 'sql_sub', 'diff', 'mtime', 0, 1, false, false, false, 2000, true, false);
-insert into sys.args values (44782, 669, 'res_0', 'sec_interval', 13, 0, 0, 0);
-insert into sys.args values (44783, 669, 'arg_1', 'timetz', 7, 0, 1, 1);
-insert into sys.args values (44784, 669, 'arg_2', 'timetz', 7, 0, 1, 2);
-insert into sys.functions values (670, 'sql_sub', 'diff', 'mtime', 0, 1, false, false, false, 2000, true, false);
-insert into sys.args values (44785, 670, 'res_0', 'sec_interval', 13, 0, 0, 0);
-insert into sys.args values (44786, 670, 'arg_1', 'time', 7, 0, 1, 1);
-insert into sys.args values (44787, 670, 'arg_2', 'time', 7, 0, 1, 2);
-insert into sys.functions values (671, 'sql_sub', 'diff', 'mtime', 0, 1, false, false, false, 2000, true, false);
-insert into sys.args values (44788, 671, 'res_0', 'sec_interval', 13, 0, 0, 0);
-insert into sys.args values (44789, 671, 'arg_1', 'timestamptz', 7, 0, 1, 1);
-insert into sys.args values (44790, 671, 'arg_2', 'timestamptz', 7, 0, 1, 2);
-insert into sys.functions values (672, 'sql_sub', 'diff', 'mtime', 0, 1, false, false, false, 2000, true, false);
-insert into sys.args values (44791, 672, 'res_0', 'sec_interval', 13, 0, 0, 0);
-insert into sys.args values (44792, 672, 'arg_1', 'timestamp', 7, 0, 1, 1);
-insert into sys.args values (44793, 672, 'arg_2', 'timestamp', 7, 0, 1, 2);
-insert into sys.functions values (673, 'sql_sub', 'date_sub_msec_interval', 'mtime', 0, 1, false, false, false, 2000, true, false);
-insert into sys.args values (44794, 673, 'res_0', 'date', 0, 0, 0, 0);
-insert into sys.args values (44795, 673, 'arg_1', 'date', 0, 0, 1, 1);
-insert into sys.args values (44796, 673, 'arg_2', 'sec_interval', 13, 0, 1, 2);
-insert into sys.functions values (674, 'sql_sub', 'date_sub_msec_interval', 'mtime', 0, 1, false, false, false, 2000, true, false);
-insert into sys.args values (44797, 674, 'res_0', 'date', 0, 0, 0, 0);
-insert into sys.args values (44798, 674, 'arg_1', 'date', 0, 0, 1, 1);
-insert into sys.args values (44799, 674, 'arg_2', 'day_interval', 4, 0, 1, 2);
-insert into sys.functions values (675, 'sql_sub', 'date_sub_month_interval', 'mtime', 0, 1, false, false, false, 2000, true, false);
-insert into sys.args values (44800, 675, 'res_0', 'date', 0, 0, 0, 0);
-insert into sys.args values (44801, 675, 'arg_1', 'date', 0, 0, 1, 1);
-insert into sys.args values (44802, 675, 'arg_2', 'month_interval', 3, 0, 1, 2);
-insert into sys.functions values (676, 'sql_sub', 'time_sub_msec_interval', 'mtime', 0, 1, false, false, false, 2000, true, false);
-insert into sys.args values (44803, 676, 'res_0', 'time', 7, 0, 0, 0);
-insert into sys.args values (44804, 676, 'arg_1', 'time', 7, 0, 1, 1);
-insert into sys.args values (44805, 676, 'arg_2', 'sec_interval', 13, 0, 1, 2);
-insert into sys.functions values (677, 'sql_sub', 'time_sub_msec_interval', 'mtime', 0, 1, false, false, false, 2000, true, false);
-insert into sys.args values (44806, 677, 'res_0', 'timetz', 7, 0, 0, 0);
-insert into sys.args values (44807, 677, 'arg_1', 'timetz', 7, 0, 1, 1);
-insert into sys.args values (44808, 677, 'arg_2', 'sec_interval', 13, 0, 1, 2);
-insert into sys.functions values (678, 'sql_sub', 'timestamp_sub_msec_interval', 'mtime', 0, 1, false, false, false, 2000, true, false);
-insert into sys.args values (44809, 678, 'res_0', 'timestamp', 7, 0, 0, 0);
-insert into sys.args values (44810, 678, 'arg_1', 'timestamp', 7, 0, 1, 1);
-insert into sys.args values (44811, 678, 'arg_2', 'sec_interval', 13, 0, 1, 2);
-insert into sys.functions values (679, 'sql_sub', 'timestamp_sub_msec_interval', 'mtime', 0, 1, false, false, false, 2000, true, false);
-insert into sys.args values (44812, 679, 'res_0', 'timestamp', 7, 0, 0, 0);
-insert into sys.args values (44813, 679, 'arg_1', 'timestamp', 7, 0, 1, 1);
-insert into sys.args values (44814, 679, 'arg_2', 'day_interval', 4, 0, 1, 2);
-insert into sys.functions values (680, 'sql_sub', 'timestamp_sub_month_interval', 'mtime', 0, 1, false, false, false, 2000, true, false);
-insert into sys.args values (44815, 680, 'res_0', 'timestamp', 7, 0, 0, 0);
-insert into sys.args values (44816, 680, 'arg_1', 'timestamp', 7, 0, 1, 1);
-insert into sys.args values (44817, 680, 'arg_2', 'month_interval', 3, 0, 1, 2);
-insert into sys.functions values (681, 'sql_sub', 'timestamp_sub_msec_interval', 'mtime', 0, 1, false, false, false, 2000, true, false);
-insert into sys.args values (44818, 681, 'res_0', 'timestamptz', 7, 0, 0, 0);
-insert into sys.args values (44819, 681, 'arg_1', 'timestamptz', 7, 0, 1, 1);
-insert into sys.args values (44820, 681, 'arg_2', 'sec_interval', 13, 0, 1, 2);
-insert into sys.functions values (682, 'sql_sub', 'timestamp_sub_msec_interval', 'mtime', 0, 1, false, false, false, 2000, true, false);
-insert into sys.args values (44821, 682, 'res_0', 'timestamptz', 7, 0, 0, 0);
-insert into sys.args values (44822, 682, 'arg_1', 'timestamptz', 7, 0, 1, 1);
-insert into sys.args values (44823, 682, 'arg_2', 'day_interval', 4, 0, 1, 2);
-insert into sys.functions values (683, 'sql_sub', 'timestamp_sub_month_interval', 'mtime', 0, 1, false, false, false, 2000, true, false);
-insert into sys.args values (44824, 683, 'res_0', 'timestamptz', 7, 0, 0, 0);
-insert into sys.args values (44825, 683, 'arg_1', 'timestamptz', 7, 0, 1, 1);
-insert into sys.args values (44826, 683, 'arg_2', 'month_interval', 3, 0, 1, 2);
-insert into sys.functions values (684, 'sql_add', 'date_add_msec_interval', 'mtime', 0, 1, false, false, false, 2000, true, false);
-insert into sys.args values (44827, 684, 'res_0', 'date', 0, 0, 0, 0);
-insert into sys.args values (44828, 684, 'arg_1', 'date', 0, 0, 1, 1);
-insert into sys.args values (44829, 684, 'arg_2', 'sec_interval', 13, 0, 1, 2);
-insert into sys.functions values (685, 'sql_add', 'date_add_msec_interval', 'mtime', 0, 1, false, false, false, 2000, true, false);
-insert into sys.args values (44830, 685, 'res_0', 'date', 0, 0, 0, 0);
-insert into sys.args values (44831, 685, 'arg_1', 'date', 0, 0, 1, 1);
-insert into sys.args values (44832, 685, 'arg_2', 'day_interval', 4, 0, 1, 2);
-insert into sys.functions values (686, 'sql_add', 'addmonths', 'mtime', 0, 1, false, false, false, 2000, true, false);
-insert into sys.args values (44833, 686, 'res_0', 'date', 0, 0, 0, 0);
-insert into sys.args values (44834, 686, 'arg_1', 'date', 0, 0, 1, 1);
-insert into sys.args values (44835, 686, 'arg_2', 'month_interval', 3, 0, 1, 2);
-insert into sys.functions values (687, 'sql_add', 'timestamp_add_msec_interval', 'mtime', 0, 1, false, false, false, 2000, true, false);
-insert into sys.args values (44836, 687, 'res_0', 'timestamp', 7, 0, 0, 0);
-insert into sys.args values (44837, 687, 'arg_1', 'timestamp', 7, 0, 1, 1);
-insert into sys.args values (44838, 687, 'arg_2', 'sec_interval', 13, 0, 1, 2);
-insert into sys.functions values (688, 'sql_add', 'timestamp_add_msec_interval', 'mtime', 0, 1, false, false, false, 2000, true, false);
-insert into sys.args values (44839, 688, 'res_0', 'timestamp', 7, 0, 0, 0);
-insert into sys.args values (44840, 688, 'arg_1', 'timestamp', 7, 0, 1, 1);
-insert into sys.args values (44841, 688, 'arg_2', 'day_interval', 4, 0, 1, 2);
-insert into sys.functions values (689, 'sql_add', 'timestamp_add_month_interval', 'mtime', 0, 1, false, false, false, 2000, true, false);
-insert into sys.args values (44842, 689, 'res_0', 'timestamp', 7, 0, 0, 0);
-insert into sys.args values (44843, 689, 'arg_1', 'timestamp', 7, 0, 1, 1);
-insert into sys.args values (44844, 689, 'arg_2', 'month_interval', 3, 0, 1, 2);
-insert into sys.functions values (690, 'sql_add', 'timestamp_add_msec_interval', 'mtime', 0, 1, false, false, false, 2000, true, false);
-insert into sys.args values (44845, 690, 'res_0', 'timestamptz', 7, 0, 0, 0);
-insert into sys.args values (44846, 690, 'arg_1', 'timestamptz', 7, 0, 1, 1);
-insert into sys.args values (44847, 690, 'arg_2', 'sec_interval', 13, 0, 1, 2);
-insert into sys.functions values (691, 'sql_add', 'timestamp_add_msec_interval', 'mtime', 0, 1, false, false, false, 2000, true, false);
-insert into sys.args values (44848, 691, 'res_0', 'timestamptz', 7, 0, 0, 0);
-insert into sys.args values (44849, 691, 'arg_1', 'timestamptz', 7, 0, 1, 1);
-insert into sys.args values (44850, 691, 'arg_2', 'day_interval', 4, 0, 1, 2);
-insert into sys.functions values (692, 'sql_add', 'timestamp_add_month_interval', 'mtime', 0, 1, false, false, false, 2000, true, false);
-insert into sys.args values (44851, 692, 'res_0', 'timestamptz', 7, 0, 0, 0);
-insert into sys.args values (44852, 692, 'arg_1', 'timestamptz', 7, 0, 1, 1);
-insert into sys.args values (44853, 692, 'arg_2', 'month_interval', 3, 0, 1, 2);
-insert into sys.functions values (693, 'sql_add', 'time_add_msec_interval', 'mtime', 0, 1, false, false, false, 2000, true, false);
-insert into sys.args values (44854, 693, 'res_0', 'time', 7, 0, 0, 0);
-insert into sys.args values (44855, 693, 'arg_1', 'time', 7, 0, 1, 1);
-insert into sys.args values (44856, 693, 'arg_2', 'sec_interval', 13, 0, 1, 2);
-insert into sys.functions values (694, 'sql_add', 'time_add_msec_interval', 'mtime', 0, 1, false, false, false, 2000, true, false);
-insert into sys.args values (44857, 694, 'res_0', 'timetz', 7, 0, 0, 0);
-insert into sys.args values (44858, 694, 'arg_1', 'timetz', 7, 0, 1, 1);
-insert into sys.args values (44859, 694, 'arg_2', 'sec_interval', 13, 0, 1, 2);
-insert into sys.functions values (695, 'local_timezone', 'local_timezone', 'mtime', 0, 1, false, false, false, 2000, true, false);
-insert into sys.args values (44860, 695, 'res_0', 'sec_interval', 13, 0, 0, 0);
-insert into sys.functions values (696, 'century', 'century', 'mtime', 0, 1, false, false, false, 2000, true, false);
-insert into sys.args values (44861, 696, 'res_0', 'int', 32, 0, 0, 0);
-insert into sys.args values (44862, 696, 'arg_1', 'date', 0, 0, 1, 1);
-insert into sys.functions values (697, 'decade', 'decade', 'mtime', 0, 1, false, false, false, 2000, true, false);
-insert into sys.args values (44863, 697, 'res_0', 'int', 32, 0, 0, 0);
-insert into sys.args values (44864, 697, 'arg_1', 'date', 0, 0, 1, 1);
-insert into sys.functions values (698, 'year', 'year', 'mtime', 0, 1, false, false, false, 2000, true, false);
-insert into sys.args values (44865, 698, 'res_0', 'int', 32, 0, 0, 0);
-insert into sys.args values (44866, 698, 'arg_1', 'date', 0, 0, 1, 1);
-insert into sys.functions values (699, 'quarter', 'quarter', 'mtime', 0, 1, false, false, false, 2000, true, false);
-insert into sys.args values (44867, 699, 'res_0', 'int', 32, 0, 0, 0);
-insert into sys.args values (44868, 699, 'arg_1', 'date', 0, 0, 1, 1);
-insert into sys.functions values (700, 'month', 'month', 'mtime', 0, 1, false, false, false, 2000, true, false);
-insert into sys.args values (44869, 700, 'res_0', 'int', 32, 0, 0, 0);
-insert into sys.args values (44870, 700, 'arg_1', 'date', 0, 0, 1, 1);
-insert into sys.functions values (701, 'day', 'day', 'mtime', 0, 1, false, false, false, 2000, true, false);
-insert into sys.args values (44871, 701, 'res_0', 'int', 32, 0, 0, 0);
-insert into sys.args values (44872, 701, 'arg_1', 'date', 0, 0, 1, 1);
-insert into sys.functions values (702, 'dayofyear', 'dayofyear', 'mtime', 0, 1, false, false, false, 2000, true, false);
-insert into sys.args values (44873, 702, 'res_0', 'int', 32, 0, 0, 0);
-insert into sys.args values (44874, 702, 'arg_1', 'date', 0, 0, 1, 1);
-insert into sys.functions values (703, 'weekofyear', 'weekofyear', 'mtime', 0, 1, false, false, false, 2000, true, false);
-insert into sys.args values (44875, 703, 'res_0', 'int', 32, 0, 0, 0);
-insert into sys.args values (44876, 703, 'arg_1', 'date', 0, 0, 1, 1);
-insert into sys.functions values (704, 'usweekofyear', 'usweekofyear', 'mtime', 0, 1, false, false, false, 2000, true, false);
-insert into sys.args values (44877, 704, 'res_0', 'int', 32, 0, 0, 0);
-insert into sys.args values (44878, 704, 'arg_1', 'date', 0, 0, 1, 1);
-insert into sys.functions values (705, 'dayofweek', 'dayofweek', 'mtime', 0, 1, false, false, false, 2000, true, false);
-insert into sys.args values (44879, 705, 'res_0', 'int', 32, 0, 0, 0);
-insert into sys.args values (44880, 705, 'arg_1', 'date', 0, 0, 1, 1);
-insert into sys.functions values (706, 'dayofmonth', 'day', 'mtime', 0, 1, false, false, false, 2000, true, false);
-insert into sys.args values (44881, 706, 'res_0', 'int', 32, 0, 0, 0);
-insert into sys.args values (44882, 706, 'arg_1', 'date', 0, 0, 1, 1);
-insert into sys.functions values (707, 'week', 'weekofyear', 'mtime', 0, 1, false, false, false, 2000, true, false);
-insert into sys.args values (44883, 707, 'res_0', 'int', 32, 0, 0, 0);
-insert into sys.args values (44884, 707, 'arg_1', 'date', 0, 0, 1, 1);
-insert into sys.functions values (708, 'epoch_ms', 'epoch_ms', 'mtime', 0, 1, false, false, false, 2000, true, false);
-insert into sys.args values (44885, 708, 'res_0', 'decimal', 18, 3, 0, 0);
-insert into sys.args values (44886, 708, 'arg_1', 'date', 0, 0, 1, 1);
-insert into sys.functions values (709, 'hour', 'hours', 'mtime', 0, 1, false, false, false, 2000, true, false);
-insert into sys.args values (44887, 709, 'res_0', 'int', 32, 0, 0, 0);
-insert into sys.args values (44888, 709, 'arg_1', 'time', 7, 0, 1, 1);
-insert into sys.functions values (710, 'minute', 'minutes', 'mtime', 0, 1, false, false, false, 2000, true, false);
-insert into sys.args values (44889, 710, 'res_0', 'int', 32, 0, 0, 0);
-insert into sys.args values (44890, 710, 'arg_1', 'time', 7, 0, 1, 1);
-insert into sys.functions values (711, 'second', 'sql_seconds', 'mtime', 0, 1, false, false, false, 2000, true, false);
-insert into sys.args values (44891, 711, 'res_0', 'decimal', 9, 6, 0, 0);
-insert into sys.args values (44892, 711, 'arg_1', 'time', 7, 0, 1, 1);
-insert into sys.functions values (712, 'epoch_ms', 'epoch_ms', 'mtime', 0, 1, false, false, false, 2000, true, false);
-insert into sys.args values (44893, 712, 'res_0', 'decimal', 18, 3, 0, 0);
-insert into sys.args values (44894, 712, 'arg_1', 'time', 7, 0, 1, 1);
-insert into sys.functions values (713, 'hour', 'hours', 'mtime', 0, 1, false, false, false, 2000, true, false);
-insert into sys.args values (44895, 713, 'res_0', 'int', 32, 0, 0, 0);
-insert into sys.args values (44896, 713, 'arg_1', 'timetz', 7, 0, 1, 1);
-insert into sys.functions values (714, 'minute', 'minutes', 'mtime', 0, 1, false, false, false, 2000, true, false);
-insert into sys.args values (44897, 714, 'res_0', 'int', 32, 0, 0, 0);
-insert into sys.args values (44898, 714, 'arg_1', 'timetz', 7, 0, 1, 1);
-insert into sys.functions values (715, 'second', 'sql_seconds', 'mtime', 0, 1, false, false, false, 2000, true, false);
-insert into sys.args values (44899, 715, 'res_0', 'decimal', 9, 6, 0, 0);
-insert into sys.args values (44900, 715, 'arg_1', 'timetz', 7, 0, 1, 1);
-insert into sys.functions values (716, 'epoch_ms', 'epoch_ms', 'mtime', 0, 1, false, false, false, 2000, true, false);
-insert into sys.args values (44901, 716, 'res_0', 'decimal', 18, 3, 0, 0);
-insert into sys.args values (44902, 716, 'arg_1', 'timetz', 7, 0, 1, 1);
-insert into sys.functions values (717, 'century', 'century', 'mtime', 0, 1, false, false, false, 2000, true, false);
-insert into sys.args values (44903, 717, 'res_0', 'int', 32, 0, 0, 0);
-insert into sys.args values (44904, 717, 'arg_1', 'timestamp', 7, 0, 1, 1);
-insert into sys.functions values (718, 'decade', 'decade', 'mtime', 0, 1, false, false, false, 2000, true, false);
-insert into sys.args values (44905, 718, 'res_0', 'int', 32, 0, 0, 0);
-insert into sys.args values (44906, 718, 'arg_1', 'timestamp', 7, 0, 1, 1);
-insert into sys.functions values (719, 'year', 'year', 'mtime', 0, 1, false, false, false, 2000, true, false);
-insert into sys.args values (44907, 719, 'res_0', 'int', 32, 0, 0, 0);
-insert into sys.args values (44908, 719, 'arg_1', 'timestamp', 7, 0, 1, 1);
-insert into sys.functions values (720, 'quarter', 'quarter', 'mtime', 0, 1, false, false, false, 2000, true, false);
-insert into sys.args values (44909, 720, 'res_0', 'int', 32, 0, 0, 0);
-insert into sys.args values (44910, 720, 'arg_1', 'timestamp', 7, 0, 1, 1);
-insert into sys.functions values (721, 'month', 'month', 'mtime', 0, 1, false, false, false, 2000, true, false);
-insert into sys.args values (44911, 721, 'res_0', 'int', 32, 0, 0, 0);
-insert into sys.args values (44912, 721, 'arg_1', 'timestamp', 7, 0, 1, 1);
-insert into sys.functions values (722, 'day', 'day', 'mtime', 0, 1, false, false, false, 2000, true, false);
-insert into sys.args values (44913, 722, 'res_0', 'int', 32, 0, 0, 0);
-insert into sys.args values (44914, 722, 'arg_1', 'timestamp', 7, 0, 1, 1);
-insert into sys.functions values (723, 'hour', 'hours', 'mtime', 0, 1, false, false, false, 2000, true, false);
-insert into sys.args values (44915, 723, 'res_0', 'int', 32, 0, 0, 0);
-insert into sys.args values (44916, 723, 'arg_1', 'timestamp', 7, 0, 1, 1);
-insert into sys.functions values (724, 'minute', 'minutes', 'mtime', 0, 1, false, false, false, 2000, true, false);
-insert into sys.args values (44917, 724, 'res_0', 'int', 32, 0, 0, 0);
-insert into sys.args values (44918, 724, 'arg_1', 'timestamp', 7, 0, 1, 1);
-insert into sys.functions values (725, 'second', 'sql_seconds', 'mtime', 0, 1, false, false, false, 2000, true, false);
-insert into sys.args values (44919, 725, 'res_0', 'decimal', 9, 6, 0, 0);
-insert into sys.args values (44920, 725, 'arg_1', 'timestamp', 7, 0, 1, 1);
-insert into sys.functions values (726, 'epoch_ms', 'epoch_ms', 'mtime', 0, 1, false, false, false, 2000, true, false);
-insert into sys.args values (44921, 726, 'res_0', 'decimal', 18, 3, 0, 0);
-insert into sys.args values (44922, 726, 'arg_1', 'timestamp', 7, 0, 1, 1);
-insert into sys.functions values (727, 'century', 'century', 'mtime', 0, 1, false, false, false, 2000, true, false);
-insert into sys.args values (44923, 727, 'res_0', 'int', 32, 0, 0, 0);
-insert into sys.args values (44924, 727, 'arg_1', 'timestamptz', 7, 0, 1, 1);
-insert into sys.functions values (728, 'decade', 'decade', 'mtime', 0, 1, false, false, false, 2000, true, false);
-insert into sys.args values (44925, 728, 'res_0', 'int', 32, 0, 0, 0);
-insert into sys.args values (44926, 728, 'arg_1', 'timestamptz', 7, 0, 1, 1);
-insert into sys.functions values (729, 'year', 'year', 'mtime', 0, 1, false, false, false, 2000, true, false);
-insert into sys.args values (44927, 729, 'res_0', 'int', 32, 0, 0, 0);
-insert into sys.args values (44928, 729, 'arg_1', 'timestamptz', 7, 0, 1, 1);
-insert into sys.functions values (730, 'quarter', 'quarter', 'mtime', 0, 1, false, false, false, 2000, true, false);
-insert into sys.args values (44929, 730, 'res_0', 'int', 32, 0, 0, 0);
-insert into sys.args values (44930, 730, 'arg_1', 'timestamptz', 7, 0, 1, 1);
-insert into sys.functions values (731, 'month', 'month', 'mtime', 0, 1, false, false, false, 2000, true, false);
-insert into sys.args values (44931, 731, 'res_0', 'int', 32, 0, 0, 0);
-insert into sys.args values (44932, 731, 'arg_1', 'timestamptz', 7, 0, 1, 1);
-insert into sys.functions values (732, 'day', 'day', 'mtime', 0, 1, false, false, false, 2000, true, false);
-insert into sys.args values (44933, 732, 'res_0', 'int', 32, 0, 0, 0);
-insert into sys.args values (44934, 732, 'arg_1', 'timestamptz', 7, 0, 1, 1);
-insert into sys.functions values (733, 'hour', 'hours', 'mtime', 0, 1, false, false, false, 2000, true, false);
-insert into sys.args values (44935, 733, 'res_0', 'int', 32, 0, 0, 0);
-insert into sys.args values (44936, 733, 'arg_1', 'timestamptz', 7, 0, 1, 1);
-insert into sys.functions values (734, 'minute', 'minutes', 'mtime', 0, 1, false, false, false, 2000, true, false);
-insert into sys.args values (44937, 734, 'res_0', 'int', 32, 0, 0, 0);
-insert into sys.args values (44938, 734, 'arg_1', 'timestamptz', 7, 0, 1, 1);
-insert into sys.functions values (735, 'second', 'sql_seconds', 'mtime', 0, 1, false, false, false, 2000, true, false);
-insert into sys.args values (44939, 735, 'res_0', 'decimal', 9, 6, 0, 0);
-insert into sys.args values (44940, 735, 'arg_1', 'timestamptz', 7, 0, 1, 1);
-insert into sys.functions values (736, 'epoch_ms', 'epoch_ms', 'mtime', 0, 1, false, false, false, 2000, true, false);
-insert into sys.args values (44941, 736, 'res_0', 'decimal', 18, 3, 0, 0);
-insert into sys.args values (44942, 736, 'arg_1', 'timestamptz', 7, 0, 1, 1);
-insert into sys.functions values (737, 'year', 'year', 'mtime', 0, 1, false, false, false, 2000, true, false);
-insert into sys.args values (44943, 737, 'res_0', 'int', 32, 0, 0, 0);
-insert into sys.args values (44944, 737, 'arg_1', 'month_interval', 3, 0, 1, 1);
-insert into sys.functions values (738, 'month', 'month', 'mtime', 0, 1, false, false, false, 2000, true, false);
-insert into sys.args values (44945, 738, 'res_0', 'int', 32, 0, 0, 0);
-insert into sys.args values (44946, 738, 'arg_1', 'month_interval', 3, 0, 1, 1);
-insert into sys.functions values (739, 'day', 'day', 'mtime', 0, 1, false, false, false, 2000, true, false);
-insert into sys.args values (44947, 739, 'res_0', 'bigint', 64, 0, 0, 0);
-insert into sys.args values (44948, 739, 'arg_1', 'day_interval', 4, 0, 1, 1);
-insert into sys.functions values (740, 'hour', 'hours', 'mtime', 0, 1, false, false, false, 2000, true, false);
-insert into sys.args values (44949, 740, 'res_0', 'int', 32, 0, 0, 0);
-insert into sys.args values (44950, 740, 'arg_1', 'day_interval', 4, 0, 1, 1);
-insert into sys.functions values (741, 'minute', 'minutes', 'mtime', 0, 1, false, false, false, 2000, true, false);
-insert into sys.args values (44951, 741, 'res_0', 'int', 32, 0, 0, 0);
-insert into sys.args values (44952, 741, 'arg_1', 'day_interval', 4, 0, 1, 1);
-insert into sys.functions values (742, 'second', 'seconds', 'mtime', 0, 1, false, false, false, 2000, true, false);
-insert into sys.args values (44953, 742, 'res_0', 'int', 32, 0, 0, 0);
-insert into sys.args values (44954, 742, 'arg_1', 'day_interval', 4, 0, 1, 1);
-insert into sys.functions values (743, 'epoch_ms', 'epoch_ms', 'mtime', 0, 1, false, false, false, 2000, true, false);
-insert into sys.args values (44955, 743, 'res_0', 'decimal', 18, 3, 0, 0);
-insert into sys.args values (44956, 743, 'arg_1', 'day_interval', 4, 0, 1, 1);
-insert into sys.functions values (744, 'day', 'day', 'mtime', 0, 1, false, false, false, 2000, true, false);
-insert into sys.args values (44957, 744, 'res_0', 'bigint', 64, 0, 0, 0);
-insert into sys.args values (44958, 744, 'arg_1', 'sec_interval', 13, 0, 1, 1);
-insert into sys.functions values (745, 'hour', 'hours', 'mtime', 0, 1, false, false, false, 2000, true, false);
-insert into sys.args values (44959, 745, 'res_0', 'int', 32, 0, 0, 0);
-insert into sys.args values (44960, 745, 'arg_1', 'sec_interval', 13, 0, 1, 1);
-insert into sys.functions values (746, 'minute', 'minutes', 'mtime', 0, 1, false, false, false, 2000, true, false);
-insert into sys.args values (44961, 746, 'res_0', 'int', 32, 0, 0, 0);
-insert into sys.args values (44962, 746, 'arg_1', 'sec_interval', 13, 0, 1, 1);
-insert into sys.functions values (747, 'second', 'seconds', 'mtime', 0, 1, false, false, false, 2000, true, false);
-insert into sys.args values (44963, 747, 'res_0', 'int', 32, 0, 0, 0);
-insert into sys.args values (44964, 747, 'arg_1', 'sec_interval', 13, 0, 1, 1);
-insert into sys.functions values (748, 'epoch_ms', 'epoch_ms', 'mtime', 0, 1, false, false, false, 2000, true, false);
-insert into sys.args values (44965, 748, 'res_0', 'decimal', 18, 3, 0, 0);
-insert into sys.args values (44966, 748, 'arg_1', 'sec_interval', 13, 0, 1, 1);
-insert into sys.functions values (749, 'next_value_for', 'next_value', 'sql', 0, 1, true, false, false, 2000, true, true);
-insert into sys.args values (44967, 749, 'res_0', 'bigint', 64, 0, 0, 0);
-insert into sys.args values (44968, 749, 'arg_1', 'clob', 0, 0, 1, 1);
-insert into sys.args values (44969, 749, 'arg_2', 'clob', 0, 0, 1, 2);
-insert into sys.functions values (750, 'get_value_for', 'get_value', 'sql', 0, 1, false, false, false, 2000, true, true);
-insert into sys.args values (44970, 750, 'res_0', 'bigint', 64, 0, 0, 0);
-insert into sys.args values (44971, 750, 'arg_1', 'clob', 0, 0, 1, 1);
-insert into sys.args values (44972, 750, 'arg_2', 'clob', 0, 0, 1, 2);
-insert into sys.functions values (751, 'restart', 'restart', 'sql', 0, 1, true, false, false, 2000, true, true);
-insert into sys.args values (44973, 751, 'res_0', 'bigint', 64, 0, 0, 0);
-insert into sys.args values (44974, 751, 'arg_1', 'clob', 0, 0, 1, 1);
-insert into sys.args values (44975, 751, 'arg_2', 'clob', 0, 0, 1, 2);
-insert into sys.args values (44976, 751, 'arg_3', 'bigint', 64, 0, 1, 3);
-insert into sys.functions values (752, 'locate', 'locate', 'str', 0, 1, false, false, false, 2000, true, false);
-insert into sys.args values (44977, 752, 'res_0', 'int', 32, 0, 0, 0);
-insert into sys.args values (44978, 752, 'arg_1', 'clob', 0, 0, 1, 1);
-insert into sys.args values (44979, 752, 'arg_2', 'clob', 0, 0, 1, 2);
-insert into sys.functions values (753, 'locate', 'locate3', 'str', 0, 1, false, false, false, 2000, true, false);
-insert into sys.args values (44980, 753, 'res_0', 'int', 32, 0, 0, 0);
-insert into sys.args values (44981, 753, 'arg_1', 'clob', 0, 0, 1, 1);
-insert into sys.args values (44982, 753, 'arg_2', 'clob', 0, 0, 1, 2);
-insert into sys.args values (44983, 753, 'arg_3', 'int', 32, 0, 1, 3);
-insert into sys.functions values (754, 'charindex', 'locate', 'str', 0, 1, false, false, false, 2000, true, false);
-insert into sys.args values (44984, 754, 'res_0', 'int', 32, 0, 0, 0);
-insert into sys.args values (44985, 754, 'arg_1', 'clob', 0, 0, 1, 1);
-insert into sys.args values (44986, 754, 'arg_2', 'clob', 0, 0, 1, 2);
-insert into sys.functions values (755, 'charindex', 'locate3', 'str', 0, 1, false, false, false, 2000, true, false);
-insert into sys.args values (44987, 755, 'res_0', 'int', 32, 0, 0, 0);
-insert into sys.args values (44988, 755, 'arg_1', 'clob', 0, 0, 1, 1);
-insert into sys.args values (44989, 755, 'arg_2', 'clob', 0, 0, 1, 2);
-insert into sys.args values (44990, 755, 'arg_3', 'int', 32, 0, 1, 3);
-insert into sys.functions values (756, 'splitpart', 'splitpart', 'str', 0, 1, false, false, false, 2000, true, false);
-insert into sys.args values (44991, 756, 'res_0', 'clob', 0, 0, 0, 0);
-insert into sys.args values (44992, 756, 'arg_1', 'clob', 0, 0, 1, 1);
-insert into sys.args values (44993, 756, 'arg_2', 'clob', 0, 0, 1, 2);
-insert into sys.args values (44994, 756, 'arg_3', 'int', 32, 0, 1, 3);
-insert into sys.functions values (757, 'substring', 'substring', 'str', 0, 1, false, false, false, 2000, true, false);
-insert into sys.args values (44995, 757, 'res_0', 'clob', 0, 0, 0, 0);
-insert into sys.args values (44996, 757, 'arg_1', 'clob', 0, 0, 1, 1);
-insert into sys.args values (44997, 757, 'arg_2', 'int', 32, 0, 1, 2);
-insert into sys.functions values (758, 'substring', 'substring3', 'str', 0, 1, false, false, false, 2000, true, false);
-insert into sys.args values (44998, 758, 'res_0', 'clob', 0, 0, 0, 0);
-insert into sys.args values (44999, 758, 'arg_1', 'clob', 0, 0, 1, 1);
-insert into sys.args values (45000, 758, 'arg_2', 'int', 32, 0, 1, 2);
-insert into sys.args values (45001, 758, 'arg_3', 'int', 32, 0, 1, 3);
-insert into sys.functions values (759, 'substr', 'substring', 'str', 0, 1, false, false, false, 2000, true, false);
-insert into sys.args values (45002, 759, 'res_0', 'clob', 0, 0, 0, 0);
-insert into sys.args values (45003, 759, 'arg_1', 'clob', 0, 0, 1, 1);
-insert into sys.args values (45004, 759, 'arg_2', 'int', 32, 0, 1, 2);
-insert into sys.functions values (760, 'substr', 'substring3', 'str', 0, 1, false, false, false, 2000, true, false);
-insert into sys.args values (45005, 760, 'res_0', 'clob', 0, 0, 0, 0);
-insert into sys.args values (45006, 760, 'arg_1', 'clob', 0, 0, 1, 1);
-insert into sys.args values (45007, 760, 'arg_2', 'int', 32, 0, 1, 2);
-insert into sys.args values (45008, 760, 'arg_3', 'int', 32, 0, 1, 3);
-insert into sys.functions values (761, 'like', 'like', 'algebra', 0, 4, false, false, false, 2000, true, false);
-insert into sys.args values (45009, 761, 'res_0', 'boolean', 1, 0, 0, 0);
-insert into sys.args values (45010, 761, 'arg_1', 'clob', 0, 0, 1, 1);
-insert into sys.args values (45011, 761, 'arg_2', 'clob', 0, 0, 1, 2);
-insert into sys.args values (45012, 761, 'arg_3', 'clob', 0, 0, 1, 3);
-insert into sys.args values (45013, 761, 'arg_4', 'boolean', 1, 0, 1, 4);
-insert into sys.functions values (762, 'not_like', 'not_like', 'algebra', 0, 4, false, false, false, 2000, true, false);
-insert into sys.args values (45014, 762, 'res_0', 'boolean', 1, 0, 0, 0);
-insert into sys.args values (45015, 762, 'arg_1', 'clob', 0, 0, 1, 1);
-insert into sys.args values (45016, 762, 'arg_2', 'clob', 0, 0, 1, 2);
-insert into sys.args values (45017, 762, 'arg_3', 'clob', 0, 0, 1, 3);
-insert into sys.args values (45018, 762, 'arg_4', 'boolean', 1, 0, 1, 4);
-insert into sys.functions values (763, 'patindex', 'patindex', 'pcre', 0, 1, false, false, false, 2000, true, false);
-insert into sys.args values (45019, 763, 'res_0', 'int', 32, 0, 0, 0);
-insert into sys.args values (45020, 763, 'arg_1', 'clob', 0, 0, 1, 1);
-insert into sys.args values (45021, 763, 'arg_2', 'clob', 0, 0, 1, 2);
-insert into sys.functions values (764, 'truncate', 'stringleft', 'str', 0, 1, false, false, false, 2000, true, false);
-insert into sys.args values (45022, 764, 'res_0', 'clob', 0, 0, 0, 0);
-insert into sys.args values (45023, 764, 'arg_1', 'clob', 0, 0, 1, 1);
-insert into sys.args values (45024, 764, 'arg_2', 'int', 32, 0, 1, 2);
-insert into sys.functions values (765, 'concat', '+', 'calc', 0, 1, false, false, false, 2000, true, false);
-insert into sys.args values (45025, 765, 'res_0', 'clob', 0, 0, 0, 0);
-insert into sys.args values (45026, 765, 'arg_1', 'clob', 0, 0, 1, 1);
-insert into sys.args values (45027, 765, 'arg_2', 'clob', 0, 0, 1, 2);
-insert into sys.functions values (766, 'ascii', 'ascii', 'str', 0, 1, false, false, false, 2000, true, true);
-insert into sys.args values (45028, 766, 'res_0', 'int', 32, 0, 0, 0);
-insert into sys.args values (45029, 766, 'arg_1', 'clob', 0, 0, 1, 1);
-insert into sys.functions values (767, 'code', 'unicode', 'str', 0, 1, false, false, false, 2000, true, false);
-insert into sys.args values (45030, 767, 'res_0', 'clob', 0, 0, 0, 0);
-insert into sys.args values (45031, 767, 'arg_1', 'int', 32, 0, 1, 1);
-insert into sys.functions values (768, 'length', 'length', 'str', 0, 1, false, false, false, 2000, true, false);
-insert into sys.args values (45032, 768, 'res_0', 'int', 32, 0, 0, 0);
-insert into sys.args values (45033, 768, 'arg_1', 'clob', 0, 0, 1, 1);
-insert into sys.functions values (769, 'right', 'stringright', 'str', 0, 1, false, false, false, 2000, true, false);
-insert into sys.args values (45034, 769, 'res_0', 'clob', 0, 0, 0, 0);
-insert into sys.args values (45035, 769, 'arg_1', 'clob', 0, 0, 1, 1);
-insert into sys.args values (45036, 769, 'arg_2', 'int', 32, 0, 1, 2);
-insert into sys.functions values (770, 'left', 'stringleft', 'str', 0, 1, false, false, false, 2000, true, false);
-insert into sys.args values (45037, 770, 'res_0', 'clob', 0, 0, 0, 0);
-insert into sys.args values (45038, 770, 'arg_1', 'clob', 0, 0, 1, 1);
-insert into sys.args values (45039, 770, 'arg_2', 'int', 32, 0, 1, 2);
-insert into sys.functions values (771, 'upper', 'toUpper', 'str', 0, 1, false, false, false, 2000, true, false);
-insert into sys.args values (45040, 771, 'res_0', 'clob', 0, 0, 0, 0);
-insert into sys.args values (45041, 771, 'arg_1', 'clob', 0, 0, 1, 1);
-insert into sys.functions values (772, 'ucase', 'toUpper', 'str', 0, 1, false, false, false, 2000, true, false);
-insert into sys.args values (45042, 772, 'res_0', 'clob', 0, 0, 0, 0);
-insert into sys.args values (45043, 772, 'arg_1', 'clob', 0, 0, 1, 1);
-insert into sys.functions values (773, 'lower', 'toLower', 'str', 0, 1, false, false, false, 2000, true, false);
-insert into sys.args values (45044, 773, 'res_0', 'clob', 0, 0, 0, 0);
-insert into sys.args values (45045, 773, 'arg_1', 'clob', 0, 0, 1, 1);
-insert into sys.functions values (774, 'lcase', 'toLower', 'str', 0, 1, false, false, false, 2000, true, false);
-insert into sys.args values (45046, 774, 'res_0', 'clob', 0, 0, 0, 0);
-insert into sys.args values (45047, 774, 'arg_1', 'clob', 0, 0, 1, 1);
-insert into sys.functions values (775, 'trim', 'trim', 'str', 0, 1, false, false, false, 2000, true, false);
-insert into sys.args values (45048, 775, 'res_0', 'clob', 0, 0, 0, 0);
-insert into sys.args values (45049, 775, 'arg_1', 'clob', 0, 0, 1, 1);
-insert into sys.functions values (776, 'trim', 'trim2', 'str', 0, 1, false, false, false, 2000, true, false);
-insert into sys.args values (45050, 776, 'res_0', 'clob', 0, 0, 0, 0);
-insert into sys.args values (45051, 776, 'arg_1', 'clob', 0, 0, 1, 1);
-insert into sys.args values (45052, 776, 'arg_2', 'clob', 0, 0, 1, 2);
-insert into sys.functions values (777, 'ltrim', 'ltrim', 'str', 0, 1, false, false, false, 2000, true, false);
-insert into sys.args values (45053, 777, 'res_0', 'clob', 0, 0, 0, 0);
-insert into sys.args values (45054, 777, 'arg_1', 'clob', 0, 0, 1, 1);
-insert into sys.functions values (778, 'ltrim', 'ltrim2', 'str', 0, 1, false, false, false, 2000, true, false);
-insert into sys.args values (45055, 778, 'res_0', 'clob', 0, 0, 0, 0);
-insert into sys.args values (45056, 778, 'arg_1', 'clob', 0, 0, 1, 1);
-insert into sys.args values (45057, 778, 'arg_2', 'clob', 0, 0, 1, 2);
-insert into sys.functions values (779, 'rtrim', 'rtrim', 'str', 0, 1, false, false, false, 2000, true, false);
-insert into sys.args values (45058, 779, 'res_0', 'clob', 0, 0, 0, 0);
-insert into sys.args values (45059, 779, 'arg_1', 'clob', 0, 0, 1, 1);
-insert into sys.functions values (780, 'rtrim', 'rtrim2', 'str', 0, 1, false, false, false, 2000, true, false);
-insert into sys.args values (45060, 780, 'res_0', 'clob', 0, 0, 0, 0);
-insert into sys.args values (45061, 780, 'arg_1', 'clob', 0, 0, 1, 1);
-insert into sys.args values (45062, 780, 'arg_2', 'clob', 0, 0, 1, 2);
-insert into sys.functions values (781, 'lpad', 'lpad', 'str', 0, 1, false, false, false, 2000, true, false);
-insert into sys.args values (45063, 781, 'res_0', 'clob', 0, 0, 0, 0);
-insert into sys.args values (45064, 781, 'arg_1', 'clob', 0, 0, 1, 1);
-insert into sys.args values (45065, 781, 'arg_2', 'int', 32, 0, 1, 2);
-insert into sys.functions values (782, 'lpad', 'lpad3', 'str', 0, 1, false, false, false, 2000, true, false);
-insert into sys.args values (45066, 782, 'res_0', 'clob', 0, 0, 0, 0);
-insert into sys.args values (45067, 782, 'arg_1', 'clob', 0, 0, 1, 1);
-insert into sys.args values (45068, 782, 'arg_2', 'int', 32, 0, 1, 2);
-insert into sys.args values (45069, 782, 'arg_3', 'clob', 0, 0, 1, 3);
-insert into sys.functions values (783, 'rpad', 'rpad', 'str', 0, 1, false, false, false, 2000, true, false);
-insert into sys.args values (45070, 783, 'res_0', 'clob', 0, 0, 0, 0);
-insert into sys.args values (45071, 783, 'arg_1', 'clob', 0, 0, 1, 1);
-insert into sys.args values (45072, 783, 'arg_2', 'int', 32, 0, 1, 2);
-insert into sys.functions values (784, 'rpad', 'rpad3', 'str', 0, 1, false, false, false, 2000, true, false);
-insert into sys.args values (45073, 784, 'res_0', 'clob', 0, 0, 0, 0);
-insert into sys.args values (45074, 784, 'arg_1', 'clob', 0, 0, 1, 1);
-insert into sys.args values (45075, 784, 'arg_2', 'int', 32, 0, 1, 2);
-insert into sys.args values (45076, 784, 'arg_3', 'clob', 0, 0, 1, 3);
-insert into sys.functions values (785, 'insert', 'insert', 'str', 0, 1, false, false, false, 2000, true, false);
-insert into sys.args values (45077, 785, 'res_0', 'clob', 0, 0, 0, 0);
-insert into sys.args values (45078, 785, 'arg_1', 'clob', 0, 0, 1, 1);
-insert into sys.args values (45079, 785, 'arg_2', 'int', 32, 0, 1, 2);
-insert into sys.args values (45080, 785, 'arg_3', 'int', 32, 0, 1, 3);
-insert into sys.args values (45081, 785, 'arg_4', 'clob', 0, 0, 1, 4);
-insert into sys.functions values (786, 'replace', 'replace', 'str', 0, 1, false, false, false, 2000, true, false);
-insert into sys.args values (45082, 786, 'res_0', 'clob', 0, 0, 0, 0);
-insert into sys.args values (45083, 786, 'arg_1', 'clob', 0, 0, 1, 1);
-insert into sys.args values (45084, 786, 'arg_2', 'clob', 0, 0, 1, 2);
-insert into sys.args values (45085, 786, 'arg_3', 'clob', 0, 0, 1, 3);
-insert into sys.functions values (787, 'repeat', 'repeat', 'str', 0, 1, false, false, false, 2000, true, true);
-insert into sys.args values (45086, 787, 'res_0', 'clob', 0, 0, 0, 0);
-insert into sys.args values (45087, 787, 'arg_1', 'clob', 0, 0, 1, 1);
-insert into sys.args values (45088, 787, 'arg_2', 'int', 32, 0, 1, 2);
-insert into sys.functions values (788, 'space', 'space', 'str', 0, 1, false, false, false, 2000, true, true);
-insert into sys.args values (45089, 788, 'res_0', 'clob', 0, 0, 0, 0);
-insert into sys.args values (45090, 788, 'arg_1', 'int', 32, 0, 1, 1);
-insert into sys.functions values (789, 'char_length', 'length', 'str', 0, 1, false, false, false, 2000, true, false);
-insert into sys.args values (45091, 789, 'res_0', 'int', 32, 0, 0, 0);
-insert into sys.args values (45092, 789, 'arg_1', 'clob', 0, 0, 1, 1);
-insert into sys.functions values (790, 'character_length', 'length', 'str', 0, 1, false, false, false, 2000, true, false);
-insert into sys.args values (45093, 790, 'res_0', 'int', 32, 0, 0, 0);
-insert into sys.args values (45094, 790, 'arg_1', 'clob', 0, 0, 1, 1);
-insert into sys.functions values (791, 'octet_length', 'nbytes', 'str', 0, 1, false, false, false, 2000, true, false);
-insert into sys.args values (45095, 791, 'res_0', 'int', 32, 0, 0, 0);
-insert into sys.args values (45096, 791, 'arg_1', 'clob', 0, 0, 1, 1);
-insert into sys.functions values (792, 'soundex', 'soundex', 'txtsim', 0, 1, false, false, false, 2000, true, false);
-insert into sys.args values (45097, 792, 'res_0', 'clob', 0, 0, 0, 0);
-insert into sys.args values (45098, 792, 'arg_1', 'clob', 0, 0, 1, 1);
-insert into sys.functions values (793, 'difference', 'stringdiff', 'txtsim', 0, 1, false, false, false, 2000, true, true);
-insert into sys.args values (45099, 793, 'res_0', 'int', 32, 0, 0, 0);
-insert into sys.args values (45100, 793, 'arg_1', 'clob', 0, 0, 1, 1);
-insert into sys.args values (45101, 793, 'arg_2', 'clob', 0, 0, 1, 2);
-insert into sys.functions values (794, 'editdistance', 'editdistance', 'txtsim', 0, 1, false, false, false, 2000, true, true);
-insert into sys.args values (45102, 794, 'res_0', 'int', 32, 0, 0, 0);
-insert into sys.args values (45103, 794, 'arg_1', 'clob', 0, 0, 1, 1);
-insert into sys.args values (45104, 794, 'arg_2', 'clob', 0, 0, 1, 2);
-insert into sys.functions values (795, 'editdistance2', 'editdistance2', 'txtsim', 0, 1, false, false, false, 2000, true, true);
-insert into sys.args values (45105, 795, 'res_0', 'int', 32, 0, 0, 0);
-insert into sys.args values (45106, 795, 'arg_1', 'clob', 0, 0, 1, 1);
-insert into sys.args values (45107, 795, 'arg_2', 'clob', 0, 0, 1, 2);
-insert into sys.functions values (796, 'similarity', 'similarity', 'txtsim', 0, 1, false, false, false, 2000, true, true);
-insert into sys.args values (45108, 796, 'res_0', 'double', 53, 0, 0, 0);
-insert into sys.args values (45109, 796, 'arg_1', 'clob', 0, 0, 1, 1);
-insert into sys.args values (45110, 796, 'arg_2', 'clob', 0, 0, 1, 2);
-insert into sys.functions values (797, 'qgramnormalize', 'qgramnormalize', 'txtsim', 0, 1, false, false, false, 2000, true, false);
-insert into sys.args values (45111, 797, 'res_0', 'clob', 0, 0, 0, 0);
-insert into sys.args values (45112, 797, 'arg_1', 'clob', 0, 0, 1, 1);
-insert into sys.functions values (798, 'levenshtein', 'levenshtein', 'txtsim', 0, 1, false, false, false, 2000, true, true);
-insert into sys.args values (45113, 798, 'res_0', 'int', 32, 0, 0, 0);
-insert into sys.args values (45114, 798, 'arg_1', 'clob', 0, 0, 1, 1);
-insert into sys.args values (45115, 798, 'arg_2', 'clob', 0, 0, 1, 2);
-insert into sys.functions values (799, 'levenshtein', 'levenshtein', 'txtsim', 0, 1, false, false, false, 2000, true, true);
-insert into sys.args values (45116, 799, 'res_0', 'int', 32, 0, 0, 0);
-insert into sys.args values (45117, 799, 'arg_1', 'clob', 0, 0, 1, 1);
-insert into sys.args values (45118, 799, 'arg_2', 'clob', 0, 0, 1, 2);
-insert into sys.args values (45119, 799, 'arg_3', 'int', 32, 0, 1, 3);
-insert into sys.args values (45120, 799, 'arg_4', 'int', 32, 0, 1, 4);
-insert into sys.args values (45121, 799, 'arg_5', 'int', 32, 0, 1, 5);
-insert into sys.functions values (800, 'next_value_for', 'next_value', 'sql', 0, 1, true, false, false, 2000, true, true);
-insert into sys.args values (45122, 800, 'res_0', 'bigint', 64, 0, 0, 0);
-insert into sys.args values (45123, 800, 'arg_1', 'varchar', 0, 0, 1, 1);
-insert into sys.args values (45124, 800, 'arg_2', 'varchar', 0, 0, 1, 2);
-insert into sys.functions values (801, 'get_value_for', 'get_value', 'sql', 0, 1, false, false, false, 2000, true, true);
-insert into sys.args values (45125, 801, 'res_0', 'bigint', 64, 0, 0, 0);
-insert into sys.args values (45126, 801, 'arg_1', 'varchar', 0, 0, 1, 1);
-insert into sys.args values (45127, 801, 'arg_2', 'varchar', 0, 0, 1, 2);
-insert into sys.functions values (802, 'restart', 'restart', 'sql', 0, 1, true, false, false, 2000, true, true);
-insert into sys.args values (45128, 802, 'res_0', 'bigint', 64, 0, 0, 0);
-insert into sys.args values (45129, 802, 'arg_1', 'varchar', 0, 0, 1, 1);
-insert into sys.args values (45130, 802, 'arg_2', 'varchar', 0, 0, 1, 2);
-insert into sys.args values (45131, 802, 'arg_3', 'bigint', 64, 0, 1, 3);
-insert into sys.functions values (803, 'locate', 'locate', 'str', 0, 1, false, false, false, 2000, true, false);
-insert into sys.args values (45132, 803, 'res_0', 'int', 32, 0, 0, 0);
-insert into sys.args values (45133, 803, 'arg_1', 'varchar', 0, 0, 1, 1);
-insert into sys.args values (45134, 803, 'arg_2', 'varchar', 0, 0, 1, 2);
-insert into sys.functions values (804, 'locate', 'locate3', 'str', 0, 1, false, false, false, 2000, true, false);
-insert into sys.args values (45135, 804, 'res_0', 'int', 32, 0, 0, 0);
-insert into sys.args values (45136, 804, 'arg_1', 'varchar', 0, 0, 1, 1);
-insert into sys.args values (45137, 804, 'arg_2', 'varchar', 0, 0, 1, 2);
-insert into sys.args values (45138, 804, 'arg_3', 'int', 32, 0, 1, 3);
-insert into sys.functions values (805, 'charindex', 'locate', 'str', 0, 1, false, false, false, 2000, true, false);
-insert into sys.args values (45139, 805, 'res_0', 'int', 32, 0, 0, 0);
-insert into sys.args values (45140, 805, 'arg_1', 'varchar', 0, 0, 1, 1);
-insert into sys.args values (45141, 805, 'arg_2', 'varchar', 0, 0, 1, 2);
-insert into sys.functions values (806, 'charindex', 'locate3', 'str', 0, 1, false, false, false, 2000, true, false);
-insert into sys.args values (45142, 806, 'res_0', 'int', 32, 0, 0, 0);
-insert into sys.args values (45143, 806, 'arg_1', 'varchar', 0, 0, 1, 1);
-insert into sys.args values (45144, 806, 'arg_2', 'varchar', 0, 0, 1, 2);
-insert into sys.args values (45145, 806, 'arg_3', 'int', 32, 0, 1, 3);
-insert into sys.functions values (807, 'splitpart', 'splitpart', 'str', 0, 1, false, false, false, 2000, true, false);
-insert into sys.args values (45146, 807, 'res_0', 'varchar', 0, 0, 0, 0);
-insert into sys.args values (45147, 807, 'arg_1', 'varchar', 0, 0, 1, 1);
-insert into sys.args values (45148, 807, 'arg_2', 'varchar', 0, 0, 1, 2);
-insert into sys.args values (45149, 807, 'arg_3', 'int', 32, 0, 1, 3);
-insert into sys.functions values (808, 'substring', 'substring', 'str', 0, 1, false, false, false, 2000, true, false);
-insert into sys.args values (45150, 808, 'res_0', 'varchar', 0, 0, 0, 0);
-insert into sys.args values (45151, 808, 'arg_1', 'varchar', 0, 0, 1, 1);
-insert into sys.args values (45152, 808, 'arg_2', 'int', 32, 0, 1, 2);
-insert into sys.functions values (809, 'substring', 'substring3', 'str', 0, 1, false, false, false, 2000, true, false);
-insert into sys.args values (45153, 809, 'res_0', 'varchar', 0, 0, 0, 0);
-insert into sys.args values (45154, 809, 'arg_1', 'varchar', 0, 0, 1, 1);
-insert into sys.args values (45155, 809, 'arg_2', 'int', 32, 0, 1, 2);
-insert into sys.args values (45156, 809, 'arg_3', 'int', 32, 0, 1, 3);
-insert into sys.functions values (810, 'substr', 'substring', 'str', 0, 1, false, false, false, 2000, true, false);
-insert into sys.args values (45157, 810, 'res_0', 'varchar', 0, 0, 0, 0);
-insert into sys.args values (45158, 810, 'arg_1', 'varchar', 0, 0, 1, 1);
-insert into sys.args values (45159, 810, 'arg_2', 'int', 32, 0, 1, 2);
-insert into sys.functions values (811, 'substr', 'substring3', 'str', 0, 1, false, false, false, 2000, true, false);
-insert into sys.args values (45160, 811, 'res_0', 'varchar', 0, 0, 0, 0);
-insert into sys.args values (45161, 811, 'arg_1', 'varchar', 0, 0, 1, 1);
-insert into sys.args values (45162, 811, 'arg_2', 'int', 32, 0, 1, 2);
-insert into sys.args values (45163, 811, 'arg_3', 'int', 32, 0, 1, 3);
-insert into sys.functions values (812, 'like', 'like', 'algebra', 0, 4, false, false, false, 2000, true, false);
-insert into sys.args values (45164, 812, 'res_0', 'boolean', 1, 0, 0, 0);
-insert into sys.args values (45165, 812, 'arg_1', 'varchar', 0, 0, 1, 1);
-insert into sys.args values (45166, 812, 'arg_2', 'varchar', 0, 0, 1, 2);
-insert into sys.args values (45167, 812, 'arg_3', 'varchar', 0, 0, 1, 3);
-insert into sys.args values (45168, 812, 'arg_4', 'boolean', 1, 0, 1, 4);
-insert into sys.functions values (813, 'not_like', 'not_like', 'algebra', 0, 4, false, false, false, 2000, true, false);
-insert into sys.args values (45169, 813, 'res_0', 'boolean', 1, 0, 0, 0);
-insert into sys.args values (45170, 813, 'arg_1', 'varchar', 0, 0, 1, 1);
-insert into sys.args values (45171, 813, 'arg_2', 'varchar', 0, 0, 1, 2);
-insert into sys.args values (45172, 813, 'arg_3', 'varchar', 0, 0, 1, 3);
-insert into sys.args values (45173, 813, 'arg_4', 'boolean', 1, 0, 1, 4);
-insert into sys.functions values (814, 'patindex', 'patindex', 'pcre', 0, 1, false, false, false, 2000, true, false);
-insert into sys.args values (45174, 814, 'res_0', 'int', 32, 0, 0, 0);
-insert into sys.args values (45175, 814, 'arg_1', 'varchar', 0, 0, 1, 1);
-insert into sys.args values (45176, 814, 'arg_2', 'varchar', 0, 0, 1, 2);
-insert into sys.functions values (815, 'truncate', 'stringleft', 'str', 0, 1, false, false, false, 2000, true, false);
-insert into sys.args values (45177, 815, 'res_0', 'varchar', 0, 0, 0, 0);
-insert into sys.args values (45178, 815, 'arg_1', 'varchar', 0, 0, 1, 1);
-insert into sys.args values (45179, 815, 'arg_2', 'int', 32, 0, 1, 2);
-insert into sys.functions values (816, 'concat', '+', 'calc', 0, 1, false, false, false, 2000, true, false);
-insert into sys.args values (45180, 816, 'res_0', 'varchar', 0, 0, 0, 0);
-insert into sys.args values (45181, 816, 'arg_1', 'varchar', 0, 0, 1, 1);
-insert into sys.args values (45182, 816, 'arg_2', 'varchar', 0, 0, 1, 2);
-insert into sys.functions values (817, 'ascii', 'ascii', 'str', 0, 1, false, false, false, 2000, true, true);
-insert into sys.args values (45183, 817, 'res_0', 'int', 32, 0, 0, 0);
-insert into sys.args values (45184, 817, 'arg_1', 'varchar', 0, 0, 1, 1);
-insert into sys.functions values (818, 'code', 'unicode', 'str', 0, 1, false, false, false, 2000, true, false);
-insert into sys.args values (45185, 818, 'res_0', 'varchar', 0, 0, 0, 0);
-insert into sys.args values (45186, 818, 'arg_1', 'int', 32, 0, 1, 1);
-insert into sys.functions values (819, 'length', 'length', 'str', 0, 1, false, false, false, 2000, true, false);
-insert into sys.args values (45187, 819, 'res_0', 'int', 32, 0, 0, 0);
-insert into sys.args values (45188, 819, 'arg_1', 'varchar', 0, 0, 1, 1);
-insert into sys.functions values (820, 'right', 'stringright', 'str', 0, 1, false, false, false, 2000, true, false);
-insert into sys.args values (45189, 820, 'res_0', 'varchar', 0, 0, 0, 0);
-insert into sys.args values (45190, 820, 'arg_1', 'varchar', 0, 0, 1, 1);
-insert into sys.args values (45191, 820, 'arg_2', 'int', 32, 0, 1, 2);
-insert into sys.functions values (821, 'left', 'stringleft', 'str', 0, 1, false, false, false, 2000, true, false);
-insert into sys.args values (45192, 821, 'res_0', 'varchar', 0, 0, 0, 0);
-insert into sys.args values (45193, 821, 'arg_1', 'varchar', 0, 0, 1, 1);
-insert into sys.args values (45194, 821, 'arg_2', 'int', 32, 0, 1, 2);
-insert into sys.functions values (822, 'upper', 'toUpper', 'str', 0, 1, false, false, false, 2000, true, false);
-insert into sys.args values (45195, 822, 'res_0', 'varchar', 0, 0, 0, 0);
-insert into sys.args values (45196, 822, 'arg_1', 'varchar', 0, 0, 1, 1);
-insert into sys.functions values (823, 'ucase', 'toUpper', 'str', 0, 1, false, false, false, 2000, true, false);
-insert into sys.args values (45197, 823, 'res_0', 'varchar', 0, 0, 0, 0);
-insert into sys.args values (45198, 823, 'arg_1', 'varchar', 0, 0, 1, 1);
-insert into sys.functions values (824, 'lower', 'toLower', 'str', 0, 1, false, false, false, 2000, true, false);
-insert into sys.args values (45199, 824, 'res_0', 'varchar', 0, 0, 0, 0);
-insert into sys.args values (45200, 824, 'arg_1', 'varchar', 0, 0, 1, 1);
-insert into sys.functions values (825, 'lcase', 'toLower', 'str', 0, 1, false, false, false, 2000, true, false);
-insert into sys.args values (45201, 825, 'res_0', 'varchar', 0, 0, 0, 0);
-insert into sys.args values (45202, 825, 'arg_1', 'varchar', 0, 0, 1, 1);
-insert into sys.functions values (826, 'trim', 'trim', 'str', 0, 1, false, false, false, 2000, true, false);
-insert into sys.args values (45203, 826, 'res_0', 'varchar', 0, 0, 0, 0);
-insert into sys.args values (45204, 826, 'arg_1', 'varchar', 0, 0, 1, 1);
-insert into sys.functions values (827, 'trim', 'trim2', 'str', 0, 1, false, false, false, 2000, true, false);
-insert into sys.args values (45205, 827, 'res_0', 'varchar', 0, 0, 0, 0);
-insert into sys.args values (45206, 827, 'arg_1', 'varchar', 0, 0, 1, 1);
-insert into sys.args values (45207, 827, 'arg_2', 'varchar', 0, 0, 1, 2);
-insert into sys.functions values (828, 'ltrim', 'ltrim', 'str', 0, 1, false, false, false, 2000, true, false);
-insert into sys.args values (45208, 828, 'res_0', 'varchar', 0, 0, 0, 0);
-insert into sys.args values (45209, 828, 'arg_1', 'varchar', 0, 0, 1, 1);
-insert into sys.functions values (829, 'ltrim', 'ltrim2', 'str', 0, 1, false, false, false, 2000, true, false);
-insert into sys.args values (45210, 829, 'res_0', 'varchar', 0, 0, 0, 0);
-insert into sys.args values (45211, 829, 'arg_1', 'varchar', 0, 0, 1, 1);
-insert into sys.args values (45212, 829, 'arg_2', 'varchar', 0, 0, 1, 2);
-insert into sys.functions values (830, 'rtrim', 'rtrim', 'str', 0, 1, false, false, false, 2000, true, false);
-insert into sys.args values (45213, 830, 'res_0', 'varchar', 0, 0, 0, 0);
-insert into sys.args values (45214, 830, 'arg_1', 'varchar', 0, 0, 1, 1);
-insert into sys.functions values (831, 'rtrim', 'rtrim2', 'str', 0, 1, false, false, false, 2000, true, false);
-insert into sys.args values (45215, 831, 'res_0', 'varchar', 0, 0, 0, 0);
-insert into sys.args values (45216, 831, 'arg_1', 'varchar', 0, 0, 1, 1);
-insert into sys.args values (45217, 831, 'arg_2', 'varchar', 0, 0, 1, 2);
-insert into sys.functions values (832, 'lpad', 'lpad', 'str', 0, 1, false, false, false, 2000, true, false);
-insert into sys.args values (45218, 832, 'res_0', 'varchar', 0, 0, 0, 0);
-insert into sys.args values (45219, 832, 'arg_1', 'varchar', 0, 0, 1, 1);
-insert into sys.args values (45220, 832, 'arg_2', 'int', 32, 0, 1, 2);
-insert into sys.functions values (833, 'lpad', 'lpad3', 'str', 0, 1, false, false, false, 2000, true, false);
-insert into sys.args values (45221, 833, 'res_0', 'varchar', 0, 0, 0, 0);
-insert into sys.args values (45222, 833, 'arg_1', 'varchar', 0, 0, 1, 1);
-insert into sys.args values (45223, 833, 'arg_2', 'int', 32, 0, 1, 2);
-insert into sys.args values (45224, 833, 'arg_3', 'varchar', 0, 0, 1, 3);
-insert into sys.functions values (834, 'rpad', 'rpad', 'str', 0, 1, false, false, false, 2000, true, false);
-insert into sys.args values (45225, 834, 'res_0', 'varchar', 0, 0, 0, 0);
-insert into sys.args values (45226, 834, 'arg_1', 'varchar', 0, 0, 1, 1);
-insert into sys.args values (45227, 834, 'arg_2', 'int', 32, 0, 1, 2);
-insert into sys.functions values (835, 'rpad', 'rpad3', 'str', 0, 1, false, false, false, 2000, true, false);
-insert into sys.args values (45228, 835, 'res_0', 'varchar', 0, 0, 0, 0);
-insert into sys.args values (45229, 835, 'arg_1', 'varchar', 0, 0, 1, 1);
-insert into sys.args values (45230, 835, 'arg_2', 'int', 32, 0, 1, 2);
-insert into sys.args values (45231, 835, 'arg_3', 'varchar', 0, 0, 1, 3);
-insert into sys.functions values (836, 'insert', 'insert', 'str', 0, 1, false, false, false, 2000, true, false);
-insert into sys.args values (45232, 836, 'res_0', 'varchar', 0, 0, 0, 0);
-insert into sys.args values (45233, 836, 'arg_1', 'varchar', 0, 0, 1, 1);
-insert into sys.args values (45234, 836, 'arg_2', 'int', 32, 0, 1, 2);
-insert into sys.args values (45235, 836, 'arg_3', 'int', 32, 0, 1, 3);
-insert into sys.args values (45236, 836, 'arg_4', 'varchar', 0, 0, 1, 4);
-insert into sys.functions values (837, 'replace', 'replace', 'str', 0, 1, false, false, false, 2000, true, false);
-insert into sys.args values (45237, 837, 'res_0', 'varchar', 0, 0, 0, 0);
-insert into sys.args values (45238, 837, 'arg_1', 'varchar', 0, 0, 1, 1);
-insert into sys.args values (45239, 837, 'arg_2', 'varchar', 0, 0, 1, 2);
-insert into sys.args values (45240, 837, 'arg_3', 'varchar', 0, 0, 1, 3);
-insert into sys.functions values (838, 'repeat', 'repeat', 'str', 0, 1, false, false, false, 2000, true, true);
-insert into sys.args values (45241, 838, 'res_0', 'varchar', 0, 0, 0, 0);
-insert into sys.args values (45242, 838, 'arg_1', 'varchar', 0, 0, 1, 1);
-insert into sys.args values (45243, 838, 'arg_2', 'int', 32, 0, 1, 2);
-insert into sys.functions values (839, 'space', 'space', 'str', 0, 1, false, false, false, 2000, true, true);
-insert into sys.args values (45244, 839, 'res_0', 'varchar', 0, 0, 0, 0);
-insert into sys.args values (45245, 839, 'arg_1', 'int', 32, 0, 1, 1);
-insert into sys.functions values (840, 'char_length', 'length', 'str', 0, 1, false, false, false, 2000, true, false);
-insert into sys.args values (45246, 840, 'res_0', 'int', 32, 0, 0, 0);
-insert into sys.args values (45247, 840, 'arg_1', 'varchar', 0, 0, 1, 1);
-insert into sys.functions values (841, 'character_length', 'length', 'str', 0, 1, false, false, false, 2000, true, false);
-insert into sys.args values (45248, 841, 'res_0', 'int', 32, 0, 0, 0);
-insert into sys.args values (45249, 841, 'arg_1', 'varchar', 0, 0, 1, 1);
-insert into sys.functions values (842, 'octet_length', 'nbytes', 'str', 0, 1, false, false, false, 2000, true, false);
-insert into sys.args values (45250, 842, 'res_0', 'int', 32, 0, 0, 0);
-insert into sys.args values (45251, 842, 'arg_1', 'varchar', 0, 0, 1, 1);
-insert into sys.functions values (843, 'soundex', 'soundex', 'txtsim', 0, 1, false, false, false, 2000, true, false);
-insert into sys.args values (45252, 843, 'res_0', 'varchar', 0, 0, 0, 0);
-insert into sys.args values (45253, 843, 'arg_1', 'varchar', 0, 0, 1, 1);
-insert into sys.functions values (844, 'difference', 'stringdiff', 'txtsim', 0, 1, false, false, false, 2000, true, true);
-insert into sys.args values (45254, 844, 'res_0', 'int', 32, 0, 0, 0);
-insert into sys.args values (45255, 844, 'arg_1', 'varchar', 0, 0, 1, 1);
-insert into sys.args values (45256, 844, 'arg_2', 'varchar', 0, 0, 1, 2);
-insert into sys.functions values (845, 'editdistance', 'editdistance', 'txtsim', 0, 1, false, false, false, 2000, true, true);
-insert into sys.args values (45257, 845, 'res_0', 'int', 32, 0, 0, 0);
-insert into sys.args values (45258, 845, 'arg_1', 'varchar', 0, 0, 1, 1);
-insert into sys.args values (45259, 845, 'arg_2', 'varchar', 0, 0, 1, 2);
-insert into sys.functions values (846, 'editdistance2', 'editdistance2', 'txtsim', 0, 1, false, false, false, 2000, true, true);
-insert into sys.args values (45260, 846, 'res_0', 'int', 32, 0, 0, 0);
-insert into sys.args values (45261, 846, 'arg_1', 'varchar', 0, 0, 1, 1);
-insert into sys.args values (45262, 846, 'arg_2', 'varchar', 0, 0, 1, 2);
-insert into sys.functions values (847, 'similarity', 'similarity', 'txtsim', 0, 1, false, false, false, 2000, true, true);
-insert into sys.args values (45263, 847, 'res_0', 'double', 53, 0, 0, 0);
-insert into sys.args values (45264, 847, 'arg_1', 'varchar', 0, 0, 1, 1);
-insert into sys.args values (45265, 847, 'arg_2', 'varchar', 0, 0, 1, 2);
-insert into sys.functions values (848, 'qgramnormalize', 'qgramnormalize', 'txtsim', 0, 1, false, false, false, 2000, true, false);
-insert into sys.args values (45266, 848, 'res_0', 'varchar', 0, 0, 0, 0);
-insert into sys.args values (45267, 848, 'arg_1', 'varchar', 0, 0, 1, 1);
-insert into sys.functions values (849, 'levenshtein', 'levenshtein', 'txtsim', 0, 1, false, false, false, 2000, true, true);
-insert into sys.args values (45268, 849, 'res_0', 'int', 32, 0, 0, 0);
-insert into sys.args values (45269, 849, 'arg_1', 'varchar', 0, 0, 1, 1);
-insert into sys.args values (45270, 849, 'arg_2', 'varchar', 0, 0, 1, 2);
-insert into sys.functions values (850, 'levenshtein', 'levenshtein', 'txtsim', 0, 1, false, false, false, 2000, true, true);
-insert into sys.args values (45271, 850, 'res_0', 'int', 32, 0, 0, 0);
-insert into sys.args values (45272, 850, 'arg_1', 'varchar', 0, 0, 1, 1);
-insert into sys.args values (45273, 850, 'arg_2', 'varchar', 0, 0, 1, 2);
-insert into sys.args values (45274, 850, 'arg_3', 'int', 32, 0, 1, 3);
-insert into sys.args values (45275, 850, 'arg_4', 'int', 32, 0, 1, 4);
-insert into sys.args values (45276, 850, 'arg_5', 'int', 32, 0, 1, 5);
-insert into sys.functions values (851, 'next_value_for', 'next_value', 'sql', 0, 1, true, false, false, 2000, true, true);
-insert into sys.args values (45277, 851, 'res_0', 'bigint', 64, 0, 0, 0);
-insert into sys.args values (45278, 851, 'arg_1', 'char', 0, 0, 1, 1);
-insert into sys.args values (45279, 851, 'arg_2', 'char', 0, 0, 1, 2);
-insert into sys.functions values (852, 'get_value_for', 'get_value', 'sql', 0, 1, false, false, false, 2000, true, true);
-insert into sys.args values (45280, 852, 'res_0', 'bigint', 64, 0, 0, 0);
-insert into sys.args values (45281, 852, 'arg_1', 'char', 0, 0, 1, 1);
-insert into sys.args values (45282, 852, 'arg_2', 'char', 0, 0, 1, 2);
-insert into sys.functions values (853, 'restart', 'restart', 'sql', 0, 1, true, false, false, 2000, true, true);
-insert into sys.args values (45283, 853, 'res_0', 'bigint', 64, 0, 0, 0);
-insert into sys.args values (45284, 853, 'arg_1', 'char', 0, 0, 1, 1);
-insert into sys.args values (45285, 853, 'arg_2', 'char', 0, 0, 1, 2);
-insert into sys.args values (45286, 853, 'arg_3', 'bigint', 64, 0, 1, 3);
-insert into sys.functions values (854, 'locate', 'locate', 'str', 0, 1, false, false, false, 2000, true, false);
-insert into sys.args values (45287, 854, 'res_0', 'int', 32, 0, 0, 0);
-insert into sys.args values (45288, 854, 'arg_1', 'char', 0, 0, 1, 1);
-insert into sys.args values (45289, 854, 'arg_2', 'char', 0, 0, 1, 2);
-insert into sys.functions values (855, 'locate', 'locate3', 'str', 0, 1, false, false, false, 2000, true, false);
-insert into sys.args values (45290, 855, 'res_0', 'int', 32, 0, 0, 0);
-insert into sys.args values (45291, 855, 'arg_1', 'char', 0, 0, 1, 1);
-insert into sys.args values (45292, 855, 'arg_2', 'char', 0, 0, 1, 2);
-insert into sys.args values (45293, 855, 'arg_3', 'int', 32, 0, 1, 3);
-insert into sys.functions values (856, 'charindex', 'locate', 'str', 0, 1, false, false, false, 2000, true, false);
-insert into sys.args values (45294, 856, 'res_0', 'int', 32, 0, 0, 0);
-insert into sys.args values (45295, 856, 'arg_1', 'char', 0, 0, 1, 1);
-insert into sys.args values (45296, 856, 'arg_2', 'char', 0, 0, 1, 2);
-insert into sys.functions values (857, 'charindex', 'locate3', 'str', 0, 1, false, false, false, 2000, true, false);
-insert into sys.args values (45297, 857, 'res_0', 'int', 32, 0, 0, 0);
-insert into sys.args values (45298, 857, 'arg_1', 'char', 0, 0, 1, 1);
-insert into sys.args values (45299, 857, 'arg_2', 'char', 0, 0, 1, 2);
-insert into sys.args values (45300, 857, 'arg_3', 'int', 32, 0, 1, 3);
-insert into sys.functions values (858, 'splitpart', 'splitpart', 'str', 0, 1, false, false, false, 2000, true, false);
-insert into sys.args values (45301, 858, 'res_0', 'char', 0, 0, 0, 0);
-insert into sys.args values (45302, 858, 'arg_1', 'char', 0, 0, 1, 1);
-insert into sys.args values (45303, 858, 'arg_2', 'char', 0, 0, 1, 2);
-insert into sys.args values (45304, 858, 'arg_3', 'int', 32, 0, 1, 3);
-insert into sys.functions values (859, 'substring', 'substring', 'str', 0, 1, false, false, false, 2000, true, false);
-insert into sys.args values (45305, 859, 'res_0', 'char', 0, 0, 0, 0);
-insert into sys.args values (45306, 859, 'arg_1', 'char', 0, 0, 1, 1);
-insert into sys.args values (45307, 859, 'arg_2', 'int', 32, 0, 1, 2);
-insert into sys.functions values (860, 'substring', 'substring3', 'str', 0, 1, false, false, false, 2000, true, false);
-insert into sys.args values (45308, 860, 'res_0', 'char', 0, 0, 0, 0);
-insert into sys.args values (45309, 860, 'arg_1', 'char', 0, 0, 1, 1);
-insert into sys.args values (45310, 860, 'arg_2', 'int', 32, 0, 1, 2);
-insert into sys.args values (45311, 860, 'arg_3', 'int', 32, 0, 1, 3);
-insert into sys.functions values (861, 'substr', 'substring', 'str', 0, 1, false, false, false, 2000, true, false);
-insert into sys.args values (45312, 861, 'res_0', 'char', 0, 0, 0, 0);
-insert into sys.args values (45313, 861, 'arg_1', 'char', 0, 0, 1, 1);
-insert into sys.args values (45314, 861, 'arg_2', 'int', 32, 0, 1, 2);
-insert into sys.functions values (862, 'substr', 'substring3', 'str', 0, 1, false, false, false, 2000, true, false);
-insert into sys.args values (45315, 862, 'res_0', 'char', 0, 0, 0, 0);
-insert into sys.args values (45316, 862, 'arg_1', 'char', 0, 0, 1, 1);
-insert into sys.args values (45317, 862, 'arg_2', 'int', 32, 0, 1, 2);
-insert into sys.args values (45318, 862, 'arg_3', 'int', 32, 0, 1, 3);
-insert into sys.functions values (863, 'like', 'like', 'algebra', 0, 4, false, false, false, 2000, true, false);
-insert into sys.args values (45319, 863, 'res_0', 'boolean', 1, 0, 0, 0);
-insert into sys.args values (45320, 863, 'arg_1', 'char', 0, 0, 1, 1);
-insert into sys.args values (45321, 863, 'arg_2', 'char', 0, 0, 1, 2);
-insert into sys.args values (45322, 863, 'arg_3', 'char', 0, 0, 1, 3);
-insert into sys.args values (45323, 863, 'arg_4', 'boolean', 1, 0, 1, 4);
-insert into sys.functions values (864, 'not_like', 'not_like', 'algebra', 0, 4, false, false, false, 2000, true, false);
-insert into sys.args values (45324, 864, 'res_0', 'boolean', 1, 0, 0, 0);
-insert into sys.args values (45325, 864, 'arg_1', 'char', 0, 0, 1, 1);
-insert into sys.args values (45326, 864, 'arg_2', 'char', 0, 0, 1, 2);
-insert into sys.args values (45327, 864, 'arg_3', 'char', 0, 0, 1, 3);
-insert into sys.args values (45328, 864, 'arg_4', 'boolean', 1, 0, 1, 4);
-insert into sys.functions values (865, 'patindex', 'patindex', 'pcre', 0, 1, false, false, false, 2000, true, false);
-insert into sys.args values (45329, 865, 'res_0', 'int', 32, 0, 0, 0);
-insert into sys.args values (45330, 865, 'arg_1', 'char', 0, 0, 1, 1);
-insert into sys.args values (45331, 865, 'arg_2', 'char', 0, 0, 1, 2);
-insert into sys.functions values (866, 'truncate', 'stringleft', 'str', 0, 1, false, false, false, 2000, true, false);
-insert into sys.args values (45332, 866, 'res_0', 'char', 0, 0, 0, 0);
-insert into sys.args values (45333, 866, 'arg_1', 'char', 0, 0, 1, 1);
-insert into sys.args values (45334, 866, 'arg_2', 'int', 32, 0, 1, 2);
-insert into sys.functions values (867, 'concat', '+', 'calc', 0, 1, false, false, false, 2000, true, false);
-insert into sys.args values (45335, 867, 'res_0', 'char', 0, 0, 0, 0);
-insert into sys.args values (45336, 867, 'arg_1', 'char', 0, 0, 1, 1);
-insert into sys.args values (45337, 867, 'arg_2', 'char', 0, 0, 1, 2);
-insert into sys.functions values (868, 'ascii', 'ascii', 'str', 0, 1, false, false, false, 2000, true, true);
-insert into sys.args values (45338, 868, 'res_0', 'int', 32, 0, 0, 0);
-insert into sys.args values (45339, 868, 'arg_1', 'char', 0, 0, 1, 1);
-insert into sys.functions values (869, 'code', 'unicode', 'str', 0, 1, false, false, false, 2000, true, false);
-insert into sys.args values (45340, 869, 'res_0', 'char', 0, 0, 0, 0);
-insert into sys.args values (45341, 869, 'arg_1', 'int', 32, 0, 1, 1);
-insert into sys.functions values (870, 'length', 'length', 'str', 0, 1, false, false, false, 2000, true, false);
-insert into sys.args values (45342, 870, 'res_0', 'int', 32, 0, 0, 0);
-insert into sys.args values (45343, 870, 'arg_1', 'char', 0, 0, 1, 1);
-insert into sys.functions values (871, 'right', 'stringright', 'str', 0, 1, false, false, false, 2000, true, false);
-insert into sys.args values (45344, 871, 'res_0', 'char', 0, 0, 0, 0);
-insert into sys.args values (45345, 871, 'arg_1', 'char', 0, 0, 1, 1);
-insert into sys.args values (45346, 871, 'arg_2', 'int', 32, 0, 1, 2);
-insert into sys.functions values (872, 'left', 'stringleft', 'str', 0, 1, false, false, false, 2000, true, false);
-insert into sys.args values (45347, 872, 'res_0', 'char', 0, 0, 0, 0);
-insert into sys.args values (45348, 872, 'arg_1', 'char', 0, 0, 1, 1);
-insert into sys.args values (45349, 872, 'arg_2', 'int', 32, 0, 1, 2);
-insert into sys.functions values (873, 'upper', 'toUpper', 'str', 0, 1, false, false, false, 2000, true, false);
-insert into sys.args values (45350, 873, 'res_0', 'char', 0, 0, 0, 0);
-insert into sys.args values (45351, 873, 'arg_1', 'char', 0, 0, 1, 1);
-insert into sys.functions values (874, 'ucase', 'toUpper', 'str', 0, 1, false, false, false, 2000, true, false);
-insert into sys.args values (45352, 874, 'res_0', 'char', 0, 0, 0, 0);
-insert into sys.args values (45353, 874, 'arg_1', 'char', 0, 0, 1, 1);
-insert into sys.functions values (875, 'lower', 'toLower', 'str', 0, 1, false, false, false, 2000, true, false);
-insert into sys.args values (45354, 875, 'res_0', 'char', 0, 0, 0, 0);
-insert into sys.args values (45355, 875, 'arg_1', 'char', 0, 0, 1, 1);
-insert into sys.functions values (876, 'lcase', 'toLower', 'str', 0, 1, false, false, false, 2000, true, false);
-insert into sys.args values (45356, 876, 'res_0', 'char', 0, 0, 0, 0);
-insert into sys.args values (45357, 876, 'arg_1', 'char', 0, 0, 1, 1);
-insert into sys.functions values (877, 'trim', 'trim', 'str', 0, 1, false, false, false, 2000, true, false);
-insert into sys.args values (45358, 877, 'res_0', 'char', 0, 0, 0, 0);
-insert into sys.args values (45359, 877, 'arg_1', 'char', 0, 0, 1, 1);
-insert into sys.functions values (878, 'trim', 'trim2', 'str', 0, 1, false, false, false, 2000, true, false);
-insert into sys.args values (45360, 878, 'res_0', 'char', 0, 0, 0, 0);
-insert into sys.args values (45361, 878, 'arg_1', 'char', 0, 0, 1, 1);
-insert into sys.args values (45362, 878, 'arg_2', 'char', 0, 0, 1, 2);
-insert into sys.functions values (879, 'ltrim', 'ltrim', 'str', 0, 1, false, false, false, 2000, true, false);
-insert into sys.args values (45363, 879, 'res_0', 'char', 0, 0, 0, 0);
-insert into sys.args values (45364, 879, 'arg_1', 'char', 0, 0, 1, 1);
-insert into sys.functions values (880, 'ltrim', 'ltrim2', 'str', 0, 1, false, false, false, 2000, true, false);
-insert into sys.args values (45365, 880, 'res_0', 'char', 0, 0, 0, 0);
-insert into sys.args values (45366, 880, 'arg_1', 'char', 0, 0, 1, 1);
-insert into sys.args values (45367, 880, 'arg_2', 'char', 0, 0, 1, 2);
-insert into sys.functions values (881, 'rtrim', 'rtrim', 'str', 0, 1, false, false, false, 2000, true, false);
-insert into sys.args values (45368, 881, 'res_0', 'char', 0, 0, 0, 0);
-insert into sys.args values (45369, 881, 'arg_1', 'char', 0, 0, 1, 1);
-insert into sys.functions values (882, 'rtrim', 'rtrim2', 'str', 0, 1, false, false, false, 2000, true, false);
-insert into sys.args values (45370, 882, 'res_0', 'char', 0, 0, 0, 0);
-insert into sys.args values (45371, 882, 'arg_1', 'char', 0, 0, 1, 1);
-insert into sys.args values (45372, 882, 'arg_2', 'char', 0, 0, 1, 2);
-insert into sys.functions values (883, 'lpad', 'lpad', 'str', 0, 1, false, false, false, 2000, true, false);
-insert into sys.args values (45373, 883, 'res_0', 'char', 0, 0, 0, 0);
-insert into sys.args values (45374, 883, 'arg_1', 'char', 0, 0, 1, 1);
-insert into sys.args values (45375, 883, 'arg_2', 'int', 32, 0, 1, 2);
-insert into sys.functions values (884, 'lpad', 'lpad3', 'str', 0, 1, false, false, false, 2000, true, false);
-insert into sys.args values (45376, 884, 'res_0', 'char', 0, 0, 0, 0);
-insert into sys.args values (45377, 884, 'arg_1', 'char', 0, 0, 1, 1);
-insert into sys.args values (45378, 884, 'arg_2', 'int', 32, 0, 1, 2);
-insert into sys.args values (45379, 884, 'arg_3', 'char', 0, 0, 1, 3);
-insert into sys.functions values (885, 'rpad', 'rpad', 'str', 0, 1, false, false, false, 2000, true, false);
-insert into sys.args values (45380, 885, 'res_0', 'char', 0, 0, 0, 0);
-insert into sys.args values (45381, 885, 'arg_1', 'char', 0, 0, 1, 1);
-insert into sys.args values (45382, 885, 'arg_2', 'int', 32, 0, 1, 2);
-insert into sys.functions values (886, 'rpad', 'rpad3', 'str', 0, 1, false, false, false, 2000, true, false);
-insert into sys.args values (45383, 886, 'res_0', 'char', 0, 0, 0, 0);
-insert into sys.args values (45384, 886, 'arg_1', 'char', 0, 0, 1, 1);
-insert into sys.args values (45385, 886, 'arg_2', 'int', 32, 0, 1, 2);
-insert into sys.args values (45386, 886, 'arg_3', 'char', 0, 0, 1, 3);
-insert into sys.functions values (887, 'insert', 'insert', 'str', 0, 1, false, false, false, 2000, true, false);
-insert into sys.args values (45387, 887, 'res_0', 'char', 0, 0, 0, 0);
-insert into sys.args values (45388, 887, 'arg_1', 'char', 0, 0, 1, 1);
-insert into sys.args values (45389, 887, 'arg_2', 'int', 32, 0, 1, 2);
-insert into sys.args values (45390, 887, 'arg_3', 'int', 32, 0, 1, 3);
-insert into sys.args values (45391, 887, 'arg_4', 'char', 0, 0, 1, 4);
-insert into sys.functions values (888, 'replace', 'replace', 'str', 0, 1, false, false, false, 2000, true, false);
-insert into sys.args values (45392, 888, 'res_0', 'char', 0, 0, 0, 0);
-insert into sys.args values (45393, 888, 'arg_1', 'char', 0, 0, 1, 1);
-insert into sys.args values (45394, 888, 'arg_2', 'char', 0, 0, 1, 2);
-insert into sys.args values (45395, 888, 'arg_3', 'char', 0, 0, 1, 3);
-insert into sys.functions values (889, 'repeat', 'repeat', 'str', 0, 1, false, false, false, 2000, true, true);
-insert into sys.args values (45396, 889, 'res_0', 'char', 0, 0, 0, 0);
-insert into sys.args values (45397, 889, 'arg_1', 'char', 0, 0, 1, 1);
-insert into sys.args values (45398, 889, 'arg_2', 'int', 32, 0, 1, 2);
-insert into sys.functions values (890, 'space', 'space', 'str', 0, 1, false, false, false, 2000, true, true);
-insert into sys.args values (45399, 890, 'res_0', 'char', 0, 0, 0, 0);
-insert into sys.args values (45400, 890, 'arg_1', 'int', 32, 0, 1, 1);
-insert into sys.functions values (891, 'char_length', 'length', 'str', 0, 1, false, false, false, 2000, true, false);
-insert into sys.args values (45401, 891, 'res_0', 'int', 32, 0, 0, 0);
-insert into sys.args values (45402, 891, 'arg_1', 'char', 0, 0, 1, 1);
-insert into sys.functions values (892, 'character_length', 'length', 'str', 0, 1, false, false, false, 2000, true, false);
-insert into sys.args values (45403, 892, 'res_0', 'int', 32, 0, 0, 0);
-insert into sys.args values (45404, 892, 'arg_1', 'char', 0, 0, 1, 1);
-insert into sys.functions values (893, 'octet_length', 'nbytes', 'str', 0, 1, false, false, false, 2000, true, false);
-insert into sys.args values (45405, 893, 'res_0', 'int', 32, 0, 0, 0);
-insert into sys.args values (45406, 893, 'arg_1', 'char', 0, 0, 1, 1);
-insert into sys.functions values (894, 'soundex', 'soundex', 'txtsim', 0, 1, false, false, false, 2000, true, false);
-insert into sys.args values (45407, 894, 'res_0', 'char', 0, 0, 0, 0);
-insert into sys.args values (45408, 894, 'arg_1', 'char', 0, 0, 1, 1);
-insert into sys.functions values (895, 'difference', 'stringdiff', 'txtsim', 0, 1, false, false, false, 2000, true, true);
-insert into sys.args values (45409, 895, 'res_0', 'int', 32, 0, 0, 0);
-insert into sys.args values (45410, 895, 'arg_1', 'char', 0, 0, 1, 1);
-insert into sys.args values (45411, 895, 'arg_2', 'char', 0, 0, 1, 2);
-insert into sys.functions values (896, 'editdistance', 'editdistance', 'txtsim', 0, 1, false, false, false, 2000, true, true);
-insert into sys.args values (45412, 896, 'res_0', 'int', 32, 0, 0, 0);
-insert into sys.args values (45413, 896, 'arg_1', 'char', 0, 0, 1, 1);
-insert into sys.args values (45414, 896, 'arg_2', 'char', 0, 0, 1, 2);
-insert into sys.functions values (897, 'editdistance2', 'editdistance2', 'txtsim', 0, 1, false, false, false, 2000, true, true);
-insert into sys.args values (45415, 897, 'res_0', 'int', 32, 0, 0, 0);
-insert into sys.args values (45416, 897, 'arg_1', 'char', 0, 0, 1, 1);
-insert into sys.args values (45417, 897, 'arg_2', 'char', 0, 0, 1, 2);
-insert into sys.functions values (898, 'similarity', 'similarity', 'txtsim', 0, 1, false, false, false, 2000, true, true);
-insert into sys.args values (45418, 898, 'res_0', 'double', 53, 0, 0, 0);
-insert into sys.args values (45419, 898, 'arg_1', 'char', 0, 0, 1, 1);
-insert into sys.args values (45420, 898, 'arg_2', 'char', 0, 0, 1, 2);
-insert into sys.functions values (899, 'qgramnormalize', 'qgramnormalize', 'txtsim', 0, 1, false, false, false, 2000, true, false);
-insert into sys.args values (45421, 899, 'res_0', 'char', 0, 0, 0, 0);
-insert into sys.args values (45422, 899, 'arg_1', 'char', 0, 0, 1, 1);
-insert into sys.functions values (900, 'levenshtein', 'levenshtein', 'txtsim', 0, 1, false, false, false, 2000, true, true);
-insert into sys.args values (45423, 900, 'res_0', 'int', 32, 0, 0, 0);
-insert into sys.args values (45424, 900, 'arg_1', 'char', 0, 0, 1, 1);
-insert into sys.args values (45425, 900, 'arg_2', 'char', 0, 0, 1, 2);
-insert into sys.functions values (901, 'levenshtein', 'levenshtein', 'txtsim', 0, 1, false, false, false, 2000, true, true);
-insert into sys.args values (45426, 901, 'res_0', 'int', 32, 0, 0, 0);
-insert into sys.args values (45427, 901, 'arg_1', 'char', 0, 0, 1, 1);
-insert into sys.args values (45428, 901, 'arg_2', 'char', 0, 0, 1, 2);
-insert into sys.args values (45429, 901, 'arg_3', 'int', 32, 0, 1, 3);
-insert into sys.args values (45430, 901, 'arg_4', 'int', 32, 0, 1, 4);
-insert into sys.args values (45431, 901, 'arg_5', 'int', 32, 0, 1, 5);
-insert into sys.functions values (904, 'sys_update_schemas', 'update_schemas', 'sql', 0, 2, true, false, false, 2000, true, true);
-insert into sys.functions values (905, 'sys_update_tables', 'update_tables', 'sql', 0, 2, true, false, false, 2000, true, true);
-
-Running database upgrade commands:
-create procedure SHPattach(fname string) external name shp.attach;
-create procedure SHPload(fid integer) external name shp.import;
-create procedure SHPload(fid integer, filter geometry) external name shp.import;
-update sys.functions set system = true where schema_id = 2000 and name in ('shpattach', 'shpload');
-
-Running database upgrade commands:
-alter table sys.db_user_info add column max_memory bigint;
-alter table sys.db_user_info add column max_workers int;
-alter table sys.db_user_info add column optimizer varchar(1024);
-alter table sys.db_user_info add column default_role int;
-alter table sys.db_user_info add column password varchar(256);
-update sys.db_user_info u set max_memory = 0, max_workers = 0, optimizer = 'default_pipe', default_role = (select id from sys.auths a where a.name = u.name);
--- and copying passwords
-
-Running database upgrade commands:
-drop view sys.dependency_schemas_on_users;
-drop view sys.roles;
-drop view sys.users;
-drop function sys.db_users();
-CREATE VIEW sys.roles AS SELECT id, name, grantor FROM sys.auths a WHERE a.name NOT IN (SELECT u.name FROM sys.db_user_info u);
-GRANT SELECT ON sys.roles TO PUBLIC;
-CREATE VIEW sys.users AS SELECT name, fullname, default_schema, schema_path, max_memory, max_workers, optimizer, default_role FROM sys.db_user_info;
-GRANT SELECT ON sys.users TO PUBLIC;
-CREATE FUNCTION sys.db_users() RETURNS TABLE(name varchar(2048)) RETURN SELECT name FROM sys.db_user_info;
-CREATE VIEW sys.dependency_schemas_on_users AS
-SELECT s.id AS schema_id, s.name AS schema_name, u.name AS user_name, CAST(6 AS smallint) AS depend_type
- FROM sys.db_user_info AS u, sys.schemas AS s
- WHERE u.default_schema = s.id
- ORDER BY s.name, u.name;
-GRANT SELECT ON sys.dependency_schemas_on_users TO PUBLIC;
-update sys._tables set system = true where name in ('users', 'roles', 'dependency_schemas_on_users') AND schema_id = 2000;
-update sys.functions set system = true where system <> true and name in ('db_users') and schema_id = 2000 and type = 5;
-
-Running database upgrade commands:
-drop function sys.dump_database(boolean);
-drop procedure sys.dump_table_data();
-drop procedure sys.dump_table_data(string, string);
-drop view sys.dump_partition_tables;
-drop view sys.describe_partition_tables;
-drop view sys.dump_sequences;
-drop view sys.dump_start_sequences;
-drop view sys.dump_tables;
-drop view sys.describe_tables;
-drop view sys.dump_create_users;
-drop view sys.dump_functions;
-drop view sys.dump_triggers;
-drop function sys.schema_guard;
-drop function sys.replace_first(string, string, string, string);
-CREATE FUNCTION sys.schema_guard(sch STRING, nme STRING, stmt STRING) RETURNS STRING BEGIN
-RETURN
- SELECT 'SET SCHEMA ' || sys.dq(sch) || '; ' || stmt;
-END;
-CREATE VIEW sys.dump_functions AS
- SELECT f.o o, sys.schema_guard(f.sch, f.fun, f.def) stmt,
- f.sch schema_name,
- f.fun function_name
- FROM sys.describe_functions f;
-CREATE VIEW sys.dump_triggers AS
- SELECT sys.schema_guard(sch, tab, def) stmt,
- sch schema_name,
- tab table_name,
- tri trigger_name
- FROM sys.describe_triggers;
-CREATE VIEW sys.describe_partition_tables AS
- SELECT
- m_sch,
- m_tbl,
- p_sch,
- p_tbl,
- CASE
- WHEN p_raw_type IS NULL THEN 'READ ONLY'
- WHEN (p_raw_type = 'VALUES' AND pvalues IS NULL) OR (p_raw_type = 'RANGE' AND minimum IS NULL AND maximum IS NULL AND with_nulls) THEN 'FOR NULLS'
- ELSE p_raw_type
- END AS tpe,
- pvalues,
- minimum,
- maximum,
- with_nulls
- FROM
- (WITH
- tp("type", table_id) AS
- (SELECT ifthenelse((table_partitions."type" & 2) = 2, 'VALUES', 'RANGE'), table_partitions.table_id FROM sys.table_partitions),
- subq(m_tid, p_mid, "type", m_sch, m_tbl, p_sch, p_tbl) AS
- (SELECT m_t.id, p_m.id, m_t."type", m_s.name, m_t.name, p_s.name, p_m.name
- FROM sys.schemas m_s, sys._tables m_t, sys.dependencies d, sys.schemas p_s, sys._tables p_m
- WHERE m_t."type" IN (3, 6)
- AND m_t.schema_id = m_s.id
- AND m_s.name <> 'tmp'
- AND m_t.system = FALSE
- AND m_t.id = d.depend_id
- AND d.id = p_m.id
- AND p_m.schema_id = p_s.id
- ORDER BY m_t.id, p_m.id),
- vals(id,vals) as
- (SELECT vp.table_id, GROUP_CONCAT(vp.value, ',') FROM sys.value_partitions vp GROUP BY vp.table_id)
- SELECT
- subq.m_sch,
- subq.m_tbl,
- subq.p_sch,
- subq.p_tbl,
- tp."type" AS p_raw_type,
- CASE WHEN tp."type" = 'VALUES'
- THEN (SELECT vals.vals FROM vals WHERE vals.id = subq.p_mid)
- ELSE NULL
- END AS pvalues,
- CASE WHEN tp."type" = 'RANGE'
- THEN (SELECT minimum FROM sys.range_partitions rp WHERE rp.table_id = subq.p_mid)
- ELSE NULL
- END AS minimum,
- CASE WHEN tp."type" = 'RANGE'
- THEN (SELECT maximum FROM sys.range_partitions rp WHERE rp.table_id = subq.p_mid)
- ELSE NULL
- END AS maximum,
- CASE WHEN tp."type" = 'VALUES'
- THEN EXISTS(SELECT vp.value FROM sys.value_partitions vp WHERE vp.table_id = subq.p_mid AND vp.value IS NULL)
- ELSE (SELECT rp.with_nulls FROM sys.range_partitions rp WHERE rp.table_id = subq.p_mid)
- END AS with_nulls
- FROM
- subq LEFT OUTER JOIN tp
- ON subq.m_tid = tp.table_id) AS tmp_pi;
-GRANT SELECT ON sys.describe_partition_tables TO PUBLIC;
-CREATE VIEW sys.dump_partition_tables AS
-SELECT
- 'ALTER TABLE ' || sys.FQN(m_sch, m_tbl) || ' ADD TABLE ' || sys.FQN(p_sch, p_tbl) ||
- CASE
- WHEN tpe = 'VALUES' THEN ' AS PARTITION IN (' || pvalues || ')'
- WHEN tpe = 'RANGE' THEN ' AS PARTITION FROM ' || ifthenelse(minimum IS NOT NULL, sys.SQ(minimum), 'RANGE MINVALUE') || ' TO ' || ifthenelse(maximum IS NOT NULL, sys.SQ(maximum), 'RANGE MAXVALUE')
- WHEN tpe = 'FOR NULLS' THEN ' AS PARTITION FOR NULL VALUES'
- ELSE '' --'READ ONLY'
- END ||
- CASE WHEN tpe in ('VALUES', 'RANGE') AND with_nulls THEN ' WITH NULL VALUES' ELSE '' END ||
- ';' stmt,
- m_sch merge_schema_name,
- m_tbl merge_table_name,
- p_sch partition_schema_name,
- p_tbl partition_table_name
- FROM sys.describe_partition_tables;
-CREATE VIEW sys.dump_sequences AS
- SELECT
- 'CREATE SEQUENCE ' || sys.FQN(sch, seq) || ' AS BIGINT;' stmt,
- sch schema_name,
- seq seqname
- FROM sys.describe_sequences;
-CREATE VIEW sys.dump_start_sequences AS
- SELECT 'ALTER SEQUENCE ' || sys.FQN(sch, seq) ||
- CASE WHEN s = 0 THEN '' ELSE ' RESTART WITH ' || rs END ||
- CASE WHEN inc = 1 THEN '' ELSE ' INCREMENT BY ' || inc END ||
- CASE WHEN nomin THEN ' NO MINVALUE' WHEN rmi IS NULL THEN '' ELSE ' MINVALUE ' || rmi END ||
- CASE WHEN nomax THEN ' NO MAXVALUE' WHEN rma IS NULL THEN '' ELSE ' MAXVALUE ' || rma END ||
- CASE WHEN "cache" = 1 THEN '' ELSE ' CACHE ' || "cache" END ||
- CASE WHEN "cycle" THEN '' ELSE ' NO' END || ' CYCLE;' stmt,
- sch schema_name,
- seq sequence_name
- FROM sys.describe_sequences;
-CREATE PROCEDURE sys.dump_table_data(sch STRING, tbl STRING)
-BEGIN
- DECLARE tid INT;
- SET tid = (SELECT MIN(t.id) FROM sys.tables t, sys.schemas s WHERE t.name = tbl AND t.schema_id = s.id AND s.name = sch);
- IF tid IS NOT NULL THEN
- DECLARE k INT;
- DECLARE m INT;
- SET k = (SELECT MIN(c.id) FROM sys.columns c WHERE c.table_id = tid);
- SET m = (SELECT MAX(c.id) FROM sys.columns c WHERE c.table_id = tid);
- IF k IS NOT NULL AND m IS NOT NULL THEN
- DECLARE cname STRING;
- DECLARE ctype STRING;
- DECLARE _cnt INT;
- SET cname = (SELECT c.name FROM sys.columns c WHERE c.id = k);
- SET ctype = (SELECT c.type FROM sys.columns c WHERE c.id = k);
- SET _cnt = (SELECT count FROM sys.storage(sch, tbl, cname));
- IF _cnt > 0 THEN
- DECLARE COPY_INTO_STMT STRING;
- DECLARE SELECT_DATA_STMT STRING;
- SET COPY_INTO_STMT = 'COPY ' || _cnt || ' RECORDS INTO ' || sys.FQN(sch, tbl) || '(' || sys.DQ(cname);
- SET SELECT_DATA_STMT = 'SELECT (SELECT COUNT(*) FROM sys.dump_statements) + RANK() OVER(), ' || sys.prepare_esc(cname, ctype);
- WHILE (k < m) DO
- SET k = (SELECT MIN(c.id) FROM sys.columns c WHERE c.table_id = tid AND c.id > k);
- SET cname = (SELECT c.name FROM sys.columns c WHERE c.id = k);
- SET ctype = (SELECT c.type FROM sys.columns c WHERE c.id = k);
- SET COPY_INTO_STMT = (COPY_INTO_STMT || ', ' || sys.DQ(cname));
- SET SELECT_DATA_STMT = (SELECT_DATA_STMT || '|| ''|'' || ' || sys.prepare_esc(cname, ctype));
- END WHILE;
- SET COPY_INTO_STMT = (COPY_INTO_STMT || ') FROM STDIN USING DELIMITERS ''|'',E''\\n'',''"'';');
- SET SELECT_DATA_STMT = (SELECT_DATA_STMT || ' FROM ' || sys.FQN(sch, tbl));
- INSERT INTO sys.dump_statements VALUES ((SELECT COUNT(*) FROM sys.dump_statements) + 1, COPY_INTO_STMT);
- CALL sys.EVAL('INSERT INTO sys.dump_statements ' || SELECT_DATA_STMT || ';');
- END IF;
- END IF;
- END IF;
-END;
-CREATE PROCEDURE sys.dump_table_data()
-BEGIN
- DECLARE i INT;
- SET i = (SELECT MIN(t.id) FROM sys.tables t, sys.table_types ts WHERE t.type = ts.table_type_id AND ts.table_type_name = 'TABLE' AND NOT t.system);
- IF i IS NOT NULL THEN
- DECLARE M INT;
- SET M = (SELECT MAX(t.id) FROM sys.tables t, sys.table_types ts WHERE t.type = ts.table_type_id AND ts.table_type_name = 'TABLE' AND NOT t.system);
- DECLARE sch STRING;
- DECLARE tbl STRING;
- WHILE i IS NOT NULL AND i <= M DO
- SET sch = (SELECT s.name FROM sys.tables t, sys.schemas s WHERE s.id = t.schema_id AND t.id = i);
- SET tbl = (SELECT t.name FROM sys.tables t, sys.schemas s WHERE s.id = t.schema_id AND t.id = i);
- CALL sys.dump_table_data(sch, tbl);
- SET i = (SELECT MIN(t.id) FROM sys.tables t, sys.table_types ts WHERE t.type = ts.table_type_id AND ts.table_type_name = 'TABLE' AND NOT t.system AND t.id > i);
- END WHILE;
- END IF;
-END;
-CREATE VIEW sys.dump_create_users AS
- SELECT
- 'CREATE USER ' || sys.dq(ui.name) || ' WITH ENCRYPTED PASSWORD ' ||
- sys.sq(sys.password_hash(ui.name)) ||
- ' NAME ' || sys.sq(ui.fullname) || ' SCHEMA sys' || ifthenelse(ui.schema_path = '"sys"', '', ' SCHEMA PATH ' || sys.sq(ui.schema_path)) || ';' stmt,
- ui.name user_name
- FROM sys.db_user_info ui, sys.schemas s
- WHERE ui.default_schema = s.id
- AND ui.name <> 'monetdb'
- AND ui.name <> '.snapshot';
-CREATE VIEW sys.describe_tables AS
- SELECT
- t.id o,
- s.name sch,
- t.name tab,
- ts.table_type_name typ,
- (SELECT
- ' (' ||
- GROUP_CONCAT(
- sys.DQ(c.name) || ' ' ||
- sys.describe_type(c.type, c.type_digits, c.type_scale) ||
- ifthenelse(c."null" = 'false', ' NOT NULL', '')
- , ', ') || ')'
- FROM sys._columns c
- WHERE c.table_id = t.id) col,
- CASE ts.table_type_name
- WHEN 'REMOTE TABLE' THEN
- sys.get_remote_table_expressions(s.name, t.name)
- WHEN 'MERGE TABLE' THEN
- sys.get_merge_table_partition_expressions(t.id)
- WHEN 'VIEW' THEN
- sys.schema_guard(s.name, t.name, t.query)
- ELSE
- ''
- END opt
- FROM sys.schemas s, sys.table_types ts, sys.tables t
- WHERE ts.table_type_name IN ('TABLE', 'VIEW', 'MERGE TABLE', 'REMOTE TABLE', 'REPLICA TABLE', 'UNLOGGED TABLE')
- AND t.system = FALSE
- AND s.id = t.schema_id
- AND ts.table_type_id = t.type
- AND s.name <> 'tmp';
-GRANT SELECT ON sys.describe_tables TO PUBLIC;
-CREATE VIEW sys.dump_tables AS
- SELECT
- t.o o,
- CASE
- WHEN t.typ <> 'VIEW' THEN
- 'CREATE ' || t.typ || ' ' || sys.FQN(t.sch, t.tab) || t.col || t.opt || ';'
- ELSE
- t.opt
- END stmt,
- t.sch schema_name,
- t.tab table_name
- FROM sys.describe_tables t;
-CREATE FUNCTION sys.dump_database(describe BOOLEAN) RETURNS TABLE(o int, stmt STRING)
-BEGIN
- SET SCHEMA sys;
- TRUNCATE sys.dump_statements;
- INSERT INTO sys.dump_statements VALUES (1, 'START TRANSACTION;');
- INSERT INTO sys.dump_statements VALUES (2, 'SET SCHEMA "sys";');
- INSERT INTO sys.dump_statements SELECT (SELECT COUNT(*) FROM sys.dump_statements) + RANK() OVER(), stmt FROM sys.dump_create_roles;
- INSERT INTO sys.dump_statements SELECT (SELECT COUNT(*) FROM sys.dump_statements) + RANK() OVER(), stmt FROM sys.dump_create_users;
- INSERT INTO sys.dump_statements SELECT (SELECT COUNT(*) FROM sys.dump_statements) + RANK() OVER(), stmt FROM sys.dump_create_schemas;
- INSERT INTO sys.dump_statements SELECT (SELECT COUNT(*) FROM sys.dump_statements) + RANK() OVER(), stmt FROM sys.dump_user_defined_types;
- INSERT INTO sys.dump_statements SELECT (SELECT COUNT(*) FROM sys.dump_statements) + RANK() OVER(), stmt FROM sys.dump_add_schemas_to_users;
- INSERT INTO sys.dump_statements SELECT (SELECT COUNT(*) FROM sys.dump_statements) + RANK() OVER(), stmt FROM sys.dump_grant_user_privileges;
- INSERT INTO sys.dump_statements SELECT (SELECT COUNT(*) FROM sys.dump_statements) + RANK() OVER(), stmt FROM sys.dump_sequences;
- --functions and table-likes can be interdependent. They should be inserted in the order of their catalogue id.
- INSERT INTO sys.dump_statements SELECT (SELECT COUNT(*) FROM sys.dump_statements) + RANK() OVER(ORDER BY stmts.o), stmts.s
- FROM (
- SELECT f.o, f.stmt FROM sys.dump_functions f
- UNION ALL
- SELECT t.o, t.stmt FROM sys.dump_tables t
- ) AS stmts(o, s);
- -- dump table data before adding constraints and fixing sequences
- IF NOT DESCRIBE THEN
- CALL sys.dump_table_data();
- END IF;
- INSERT INTO sys.dump_statements SELECT (SELECT COUNT(*) FROM sys.dump_statements) + RANK() OVER(), stmt FROM sys.dump_start_sequences;
- INSERT INTO sys.dump_statements SELECT (SELECT COUNT(*) FROM sys.dump_statements) + RANK() OVER(), stmt FROM sys.dump_column_defaults;
- INSERT INTO sys.dump_statements SELECT (SELECT COUNT(*) FROM sys.dump_statements) + RANK() OVER(), stmt FROM sys.dump_table_constraint_type;
- INSERT INTO sys.dump_statements SELECT (SELECT COUNT(*) FROM sys.dump_statements) + RANK() OVER(), stmt FROM sys.dump_indices;
- INSERT INTO sys.dump_statements SELECT (SELECT COUNT(*) FROM sys.dump_statements) + RANK() OVER(), stmt FROM sys.dump_foreign_keys;
- INSERT INTO sys.dump_statements SELECT (SELECT COUNT(*) FROM sys.dump_statements) + RANK() OVER(), stmt FROM sys.dump_partition_tables;
- INSERT INTO sys.dump_statements SELECT (SELECT COUNT(*) FROM sys.dump_statements) + RANK() OVER(), stmt FROM sys.dump_triggers;
- INSERT INTO sys.dump_statements SELECT (SELECT COUNT(*) FROM sys.dump_statements) + RANK() OVER(), stmt FROM sys.dump_comments;
- INSERT INTO sys.dump_statements SELECT (SELECT COUNT(*) FROM sys.dump_statements) + RANK() OVER(), stmt FROM sys.dump_table_grants;
- INSERT INTO sys.dump_statements SELECT (SELECT COUNT(*) FROM sys.dump_statements) + RANK() OVER(), stmt FROM sys.dump_column_grants;
- INSERT INTO sys.dump_statements SELECT (SELECT COUNT(*) FROM sys.dump_statements) + RANK() OVER(), stmt FROM sys.dump_function_grants;
- --TODO Improve performance of dump_table_data.
- --TODO loaders ,procedures, window and filter sys.functions.
- --TODO look into order dependent group_concat
- INSERT INTO sys.dump_statements VALUES ((SELECT COUNT(*) FROM sys.dump_statements) + 1, 'COMMIT;');
- RETURN sys.dump_statements;
-END;
-update sys._tables set system = true where name in ('describe_partition_tables', 'dump_partition_tables', 'dump_sequences', 'dump_start_sequences', 'describe_tables', 'dump_tables', 'dump_create_users', 'dump_functions', 'dump_triggers') AND schema_id = 2000;
-update sys.functions set system = true where system <> true and name in ('dump_table_data') and schema_id = 2000 and type = 2;
-update sys.functions set system = true where system <> true and name in ('dump_database') and schema_id = 2000 and type = 5;
-update sys.functions set system = true where system <> true and name in ('schema_guard') and schema_id = 2000 and type = 1;
-CREATE function sys.url_extract_host(url string, no_www bool) RETURNS STRING
-EXTERNAL NAME url."extractURLHost";
-GRANT EXECUTE ON FUNCTION url_extract_host(string, bool) TO PUBLIC;
-update sys.functions set system = true where system <> true and name = 'url_extract_host' and schema_id = 2000 and type = 1;
-
-Running database upgrade commands:
-ALTER TABLE sys.keywords SET READ WRITE;
-DELETE FROM sys.keywords WHERE keyword IN ('LOCKED');
-
-Running database upgrade commands:
-ALTER TABLE sys.keywords SET READ ONLY;
-
-Running database upgrade commands:
-ALTER TABLE sys.table_types SET READ WRITE;
-INSERT INTO sys.table_types VALUES (7, 'UNLOGGED TABLE');
-
-Running database upgrade commands:
-ALTER TABLE sys.table_types SET READ ONLY;
-
-Running database upgrade commands:
-grant execute on function sys.tracelog to public;
-grant select on sys.tracelog to public;
-
 Running database upgrade commands:
 drop procedure if exists wlc.master();
 drop procedure if exists wlc.master(string);
@@ -2966,5 +32,3 @@
 end;
 grant execute on function regexp_replace(string, string, string) to public;
 update sys.functions set system = true where system <> true and name = 'regexp_replace' and schema_id = 2000 and type = 1;
-=======
->>>>>>> ad6af2d7
