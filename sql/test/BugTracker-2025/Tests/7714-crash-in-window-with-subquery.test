--- conflicted
+++ resolved
@@ -1,10 +1,5 @@
 statement error 42000!DENSE_RANK: window function 'dense_rank' not allowed in check constraints
 CREATE TABLE v0 ( v1 INT , v2 VARCHAR ( 37 ) NOT NULL CHECK ( CAST ( DENSE_RANK ( v1 ) OVER ( PARTITION BY ( CASE WHEN v2 > 8 THEN 'x' ELSE 'x' END ) ORDER BY v2 ) AS INTEGER ) ) )
 
-<<<<<<< HEAD
-statement ok
-CREATE TABLE v1 ( v1 INT , v2 VARCHAR ( 37 ) NOT NULL CHECK ( CAST ( count ( v1 ) OVER ( PARTITION BY ( CASE WHEN v2 > 8 THEN 'x' ELSE 'x' END ) ORDER BY v2 ) AS INTEGER ) ) )
-=======
 statement error 42000!COUNT: window function 'count' not allowed in check constraints
 CREATE TABLE v1 ( v1 INT , v2 VARCHAR ( 37 ) NOT NULL CHECK ( CAST ( count ( v1 ) OVER ( PARTITION BY ( CASE WHEN v2 > 8 THEN 'x' ELSE 'x' END ) ORDER BY v2 ) AS INTEGER ) ) )
->>>>>>> 0935d43d
