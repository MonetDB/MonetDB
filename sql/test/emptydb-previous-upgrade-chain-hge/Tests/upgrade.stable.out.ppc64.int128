--- conflicted
+++ resolved
@@ -4397,7 +4397,10 @@
 ALTER TABLE sys.table_types SET READ ONLY;
 
 Running database upgrade commands:
-<<<<<<< HEAD
+grant execute on function sys.tracelog to public;
+grant select on sys.tracelog to public;
+
+Running database upgrade commands:
 drop procedure if exists wlc.master();
 drop procedure if exists wlc.master(string);
 drop procedure if exists wlc.stop();
@@ -4419,7 +4422,3 @@
 drop function if exists wlr.tick();
 drop schema if exists wlc;
 drop schema if exists wlr;
-=======
-grant execute on function sys.tracelog to public;
-grant select on sys.tracelog to public;
->>>>>>> 32e1149c
