statement ok
START TRANSACTION

statement ok
CREATE TABLE allnewtriples (id integer NOT NULL, subject integer NOT
NULL, predicate integer NOT NULL, "object" integer NOT NULL, explicit
boolean NOT NULL, CONSTRAINT unique_key UNIQUE(subject, predicate, "object"))

statement ok
CREATE INDEX allnewtriples_subject_idx ON allnewtriples (subject)

statement ok
CREATE INDEX allnewtriples_predicate_idx ON allnewtriples (predicate)

statement ok
CREATE INDEX allnewtriples_object_idx ON allnewtriples ("object")

query TITI rowsort
SELECT idxs.name, idxs."type", keys.name, keys."type"
FROM sys.idxs LEFT JOIN sys.keys on idxs.name = keys.name
ORDER BY idxs.name, keys.name
----
allnewtriples_object_idx
0
NULL
NULL
allnewtriples_predicate_idx
0
NULL
NULL
allnewtriples_subject_idx
0
NULL
NULL
comments_id_pkey
0
comments_id_pkey
0
dependency_types_dependency_type_id_pkey
0
dependency_types_dependency_type_id_pkey
0
dependency_types_dependency_type_name_unique
0
dependency_types_dependency_type_name_unique
1
function_languages_language_id_pkey
0
function_languages_language_id_pkey
0
function_languages_language_name_unique
0
function_languages_language_name_unique
1
function_types_function_type_id_pkey
0
function_types_function_type_id_pkey
0
function_types_function_type_name_unique
0
function_types_function_type_name_unique
1
index_types_index_type_id_pkey
0
index_types_index_type_id_pkey
0
index_types_index_type_name_unique
0
index_types_index_type_name_unique
1
key_types_key_type_id_pkey
0
key_types_key_type_id_pkey
0
key_types_key_type_name_unique
0
key_types_key_type_name_unique
1
keywords_keyword_pkey
0
keywords_keyword_pkey
0
privilege_codes_privilege_code_id_pkey
0
privilege_codes_privilege_code_id_pkey
0
privilege_codes_privilege_code_name_unique
0
privilege_codes_privilege_code_name_unique
1
spatial_ref_sys_srid_pkey
0
spatial_ref_sys_srid_pkey
0
table_types_table_type_id_pkey
0
table_types_table_type_id_pkey
0
table_types_table_type_name_unique
0
table_types_table_type_name_unique
1
unique_key
0
unique_key
1

query TITI rowsort
SELECT idxs.name, idxs."type", keys.name, keys."type"
FROM sys.idxs JOIN sys.keys on idxs.name = keys.name
ORDER BY idxs.name, keys.name
----
comments_id_pkey
0
comments_id_pkey
0
dependency_types_dependency_type_id_pkey
0
dependency_types_dependency_type_id_pkey
0
dependency_types_dependency_type_name_unique
0
dependency_types_dependency_type_name_unique
1
function_languages_language_id_pkey
0
function_languages_language_id_pkey
0
function_languages_language_name_unique
0
function_languages_language_name_unique
1
function_types_function_type_id_pkey
0
function_types_function_type_id_pkey
0
function_types_function_type_name_unique
0
function_types_function_type_name_unique
1
index_types_index_type_id_pkey
0
index_types_index_type_id_pkey
0
index_types_index_type_name_unique
0
index_types_index_type_name_unique
1
key_types_key_type_id_pkey
0
key_types_key_type_id_pkey
0
key_types_key_type_name_unique
0
key_types_key_type_name_unique
1
keywords_keyword_pkey
0
keywords_keyword_pkey
0
privilege_codes_privilege_code_id_pkey
0
privilege_codes_privilege_code_id_pkey
0
privilege_codes_privilege_code_name_unique
0
privilege_codes_privilege_code_name_unique
1
spatial_ref_sys_srid_pkey
0
spatial_ref_sys_srid_pkey
0
table_types_table_type_id_pkey
0
table_types_table_type_id_pkey
0
table_types_table_type_name_unique
0
table_types_table_type_name_unique
1
unique_key
0
unique_key
1

statement ok
create table dummyme (a int primary key, b int)

statement ok
insert into dummyme values (1,1), (2,1), (3,1)

query T nosort
/* eliminated */
plan select count(distinct a) from dummyme
----
project (
|  [ "sys"."cnt"(clob "sys", clob "dummyme") NOT NULL as "%1"."%1" ]
) [ "%1"."%1" NOT NULL ]

query I nosort
select count(distinct a) from dummyme
----
3

query T nosort
PLAN select count(distinct a) from dummyme group by b
----
project (
| group by (
| | table("sys"."dummyme") [ "dummyme"."b" ]
| ) [ "dummyme"."b" ] [ "sys"."count"() NOT NULL as "%1"."%1" ]
) [ "%1"."%1" NOT NULL ]

query I nosort
select count(distinct a) from dummyme group by b
----
3

query T nosort
/* not eliminated */
plan select count(distinct b) from dummyme
----
project (
| group by (
| | table("sys"."dummyme") [ "dummyme"."b" ]
| ) [  ] [ "sys"."count" unique  no nil ("dummyme"."b") NOT NULL as "%1"."%1" ]
) [ "%1"."%1" NOT NULL ]

query I nosort
select count(distinct b) from dummyme
----
1

query T nosort
PLAN select count(distinct a + 1) from dummyme
----
project (
| group by (
| | project (
<<<<<<< HEAD
| | | table("sys"."dummyme") [ "dummyme"."a" NOT NULL UNIQUE HASHCOL  ]
| | ) [ bigint["dummyme"."a" NOT NULL UNIQUE HASHCOL ] NOT NULL as "%3"."%3", "sys"."sql_add"("%3"."%3" NOT NULL, bigint "1") NOT NULL as "%2"."%2" ]
=======
| | | table("sys"."dummyme") [ "dummyme"."a" NOT NULL HASHCOL  ]
| | ) [ bigint(33)["dummyme"."a" NOT NULL HASHCOL ] NOT NULL as "%3"."%3", "sys"."sql_add"("%3"."%3" NOT NULL, bigint(33) "1") NOT NULL as "%2"."%2" ]
>>>>>>> 844d56a7
| ) [  ] [ "sys"."count" unique  no nil ("%2"."%2" NOT NULL) NOT NULL as "%1"."%1" ]
) [ "%1"."%1" NOT NULL ]

query I nosort
select count(distinct a + 1) from dummyme
----
3

query T nosort
PLAN select count(distinct a + b) from dummyme
----
project (
| group by (
| | project (
<<<<<<< HEAD
| | | table("sys"."dummyme") [ "dummyme"."a" NOT NULL UNIQUE HASHCOL , "dummyme"."b" ]
| | ) [ bigint["dummyme"."a" NOT NULL UNIQUE HASHCOL ] NOT NULL as "%3"."%3", bigint["dummyme"."b"] as "%4"."%4", "sys"."sql_add"("%3"."%3" NOT NULL, "%4"."%4") as "%2"."%2" ]
=======
| | | table("sys"."dummyme") [ "dummyme"."a" NOT NULL HASHCOL , "dummyme"."b" ]
| | ) [ bigint(33)["dummyme"."a" NOT NULL HASHCOL ] NOT NULL as "%3"."%3", bigint(33)["dummyme"."b"] as "%4"."%4", "sys"."sql_add"("%3"."%3" NOT NULL, "%4"."%4") as "%2"."%2" ]
>>>>>>> 844d56a7
| ) [  ] [ "sys"."count" unique  no nil ("%2"."%2") NOT NULL as "%1"."%1" ]
) [ "%1"."%1" NOT NULL ]

query I nosort
select count(distinct a + b) from dummyme
----
3

query T nosort
PLAN select count(distinct abs(a)) from dummyme
----
project (
| group by (
| | project (
| | | table("sys"."dummyme") [ "dummyme"."a" NOT NULL UNIQUE HASHCOL  ]
| | ) [ "sys"."abs"("dummyme"."a" NOT NULL UNIQUE HASHCOL ) NOT NULL as "%2"."%2" ]
| ) [  ] [ "sys"."count" unique  no nil ("%2"."%2" NOT NULL) NOT NULL as "%1"."%1" ]
) [ "%1"."%1" NOT NULL ]

query I nosort
select count(distinct abs(a)) from dummyme
----
3

query T nosort
PLAN select count(abs(a)) from dummyme
----
project (
| group by (
| | project (
| | | table("sys"."dummyme") [ "dummyme"."a" NOT NULL UNIQUE HASHCOL  ]
| | ) [ "sys"."abs"("dummyme"."a" NOT NULL UNIQUE HASHCOL ) NOT NULL as "%2"."%2" ]
| ) [  ] [ "sys"."count"() NOT NULL as "%1"."%1" ]
) [ "%1"."%1" NOT NULL ]

query I nosort
select count(abs(a)) from dummyme
----
3

query T nosort
PLAN select count(a) as x, count(*) as y from dummyme
----
project (
| group by (
| | table("sys"."dummyme") [ "dummyme"."%TID%" NOT NULL UNIQUE ]
| ) [  ] [ "sys"."count"() NOT NULL as "%1"."%1", "%1"."%1" NOT NULL as "%2"."%2" ]
) [ "%1"."%1" NOT NULL as "x", "%2"."%2" NOT NULL as "y" ]

query II nosort
select count(a) as x, count(*) as y from dummyme
----
3
3

statement ok
ROLLBACK
<|MERGE_RESOLUTION|>--- conflicted
+++ resolved
@@ -237,13 +237,8 @@
 project (
 | group by (
 | | project (
-<<<<<<< HEAD
 | | | table("sys"."dummyme") [ "dummyme"."a" NOT NULL UNIQUE HASHCOL  ]
-| | ) [ bigint["dummyme"."a" NOT NULL UNIQUE HASHCOL ] NOT NULL as "%3"."%3", "sys"."sql_add"("%3"."%3" NOT NULL, bigint "1") NOT NULL as "%2"."%2" ]
-=======
-| | | table("sys"."dummyme") [ "dummyme"."a" NOT NULL HASHCOL  ]
-| | ) [ bigint(33)["dummyme"."a" NOT NULL HASHCOL ] NOT NULL as "%3"."%3", "sys"."sql_add"("%3"."%3" NOT NULL, bigint(33) "1") NOT NULL as "%2"."%2" ]
->>>>>>> 844d56a7
+| | ) [ bigint(33)["dummyme"."a" NOT NULL UNIQUE HASHCOL ] NOT NULL as "%3"."%3", "sys"."sql_add"("%3"."%3" NOT NULL, bigint(33) "1") NOT NULL as "%2"."%2" ]
 | ) [  ] [ "sys"."count" unique  no nil ("%2"."%2" NOT NULL) NOT NULL as "%1"."%1" ]
 ) [ "%1"."%1" NOT NULL ]
 
@@ -258,13 +253,8 @@
 project (
 | group by (
 | | project (
-<<<<<<< HEAD
 | | | table("sys"."dummyme") [ "dummyme"."a" NOT NULL UNIQUE HASHCOL , "dummyme"."b" ]
-| | ) [ bigint["dummyme"."a" NOT NULL UNIQUE HASHCOL ] NOT NULL as "%3"."%3", bigint["dummyme"."b"] as "%4"."%4", "sys"."sql_add"("%3"."%3" NOT NULL, "%4"."%4") as "%2"."%2" ]
-=======
-| | | table("sys"."dummyme") [ "dummyme"."a" NOT NULL HASHCOL , "dummyme"."b" ]
-| | ) [ bigint(33)["dummyme"."a" NOT NULL HASHCOL ] NOT NULL as "%3"."%3", bigint(33)["dummyme"."b"] as "%4"."%4", "sys"."sql_add"("%3"."%3" NOT NULL, "%4"."%4") as "%2"."%2" ]
->>>>>>> 844d56a7
+| | ) [ bigint(33)["dummyme"."a" NOT NULL UNIQUE HASHCOL ] NOT NULL as "%3"."%3", bigint(33)["dummyme"."b"] as "%4"."%4", "sys"."sql_add"("%3"."%3" NOT NULL, "%4"."%4") as "%2"."%2" ]
 | ) [  ] [ "sys"."count" unique  no nil ("%2"."%2") NOT NULL as "%1"."%1" ]
 ) [ "%1"."%1" NOT NULL ]
 
