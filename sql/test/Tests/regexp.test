# for the regex options look into `man 3 pcreapi`

# basic
query T rowsort
select regexp_replace('foobarbaz', 'b(..)', 'XY')
----
fooXYXY

# regex options - capture groups
query T rowsort
select regexp_replace('foobarbaz', 'b(..)', R'X\1Y')
----
fooXarYXazY

# regex options - case sensitive
query T rowsort
select regexp_replace('fooBarBaz', 'b(..)', 'XY')
----
fooBarBaz

# regex options - case insensitive
query T rowsort
select regexp_replace('fooBarBaz', 'b(..)', 'XY', 'i')
----
fooXYXY

# regex options - no dotall
query T rowsort
select regexp_replace(E'foo\nbar', 'foo.+', 'XYZ')
----
foo@bar

# regex options - dotall
query T rowsort
select regexp_replace(E'foo\nbar', 'foo.+', 'XYZ', 's')
----
XYZ

# regex options - no multiline
query T rowsort
select regexp_replace(E'foo\nbar', '^(foo).*$', 'XYZ')
----
foo@bar

# regex options - multiline
query T rowsort
select regexp_replace(E'foo\nbar', '^(foo).*$', 'XYZ', 'm')
----
XYZ@bar

# regex option - not extended
query T rowsort
select regexp_replace('foo', 'f o o', 'XYZ')
----
foo

# regex option - extended
query T rowsort
select regexp_replace('foo', 'f o o', 'XYZ', 'x')
----
XYZ
<<<<<<< HEAD

# regex option - not emtpy match
query T rowsort
select regexp_replace('foobar', 'k?', 'XY')
----
foobar

# regex option - emtpy match
query T rowsort
select regexp_replace('foobar', 'k?', '-', 'e')
----
-f-o-o-b-a-r-

# regex option - empty match w alternative v1
query T rowsort
select regexp_replace('abc', 'b|k?', '-', 'e')
----
-a--c-

# regex option - empty match w alternative v2
# even though you would expect -a--c- the pcre lib does not return 
# the longest match for this particular pattern in offset 1 ('b') but 
# an empty string match ¯\_(ツ)_/¯ 
query T rowsort
select regexp_replace('abc', 'k?|b', '-', 'e')
----
-a-b-c-
=======
>>>>>>> 602d1800
<|MERGE_RESOLUTION|>--- conflicted
+++ resolved
@@ -59,7 +59,6 @@
 select regexp_replace('foo', 'f o o', 'XYZ', 'x')
 ----
 XYZ
-<<<<<<< HEAD
 
 # regex option - not emtpy match
 query T rowsort
@@ -87,5 +86,3 @@
 select regexp_replace('abc', 'k?|b', '-', 'e')
 ----
 -a-b-c-
-=======
->>>>>>> 602d1800
