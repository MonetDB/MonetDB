--- conflicted
+++ resolved
@@ -41,24 +41,14 @@
 #select median(departure_date) - min(departure_date) from voyages;
 % sys.%3 # table_name
 % %3 # name
-<<<<<<< HEAD
 % day_interval # type
 % 5 # length
-=======
-% int # type
-% 1 # length
->>>>>>> 0079fdca
 [ NULL	]
 #select max(departure_date) - min(departure_date) from voyages;
 % sys.%3 # table_name
 % %3 # name
-<<<<<<< HEAD
 % day_interval # type
 % 5 # length
-=======
-% int # type
-% 1 # length
->>>>>>> 0079fdca
 [ NULL	]
 #drop table voyages;
 
