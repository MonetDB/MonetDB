stderr of test 'trigger_owner` in directory 'sql/test/Triggers` itself:


# 14:14:17 >  
# 14:14:17 >  Mtimeout -timeout 180 Mserver "--config=/ufs/goncalve/scratch/MonetDB/monetdb4/etc/MonetDB.conf" --debug=10 --set "monet_mod_path=/ufs/goncalve/scratch/MonetDB/monetdb4/lib/MonetDB:/ufs/goncalve/scratch/MonetDB/monetdb4/lib/MonetDB/lib:/ufs/goncalve/scratch/MonetDB/monetdb4/lib/MonetDB/bin" --set "gdk_dbfarm=/ufs/goncalve/scratch/MonetDB/monetdb4/var/MonetDB/dbfarm" --set "sql_logdir=/ufs/goncalve/scratch/MonetDB/monetdb4/var/MonetDB/sql_logs" --set "xquery_logdir=something" --set mapi_port=35358 --set monet_prompt= --trace "--dbname=mTests_src_test_Triggers" --dbinit=" module(sql_server);" ; echo ; echo Over..
# 14:14:17 >  


# 14:14:18 >  
<<<<<<< HEAD
# 14:14:18 >  Mtimeout -timeout 60 ./trigger_owner.SQL trigger_owner 
# 14:14:18 >  

MAPI  = user_test@sofia:38256
QUERY = create trigger test_6_1 after insert on t_6_1
        	insert into t_6_1 values(12);
ERROR = !CREATE TRIGGER: access denied for user_test to schema 'sys'
CODE  = 42000
MAPI  = (user_test) /var/tmp/mtest-30274/.s.monetdb.37685
QUERY = create table t_6_2(age int);
ERROR = !CREATE TABLE: insufficient privileges for user 'user_test' in schema 'sys'
CODE  = 42000
MAPI  = (monetdb) /var/tmp/mtest-30274/.s.monetdb.37685
QUERY = create trigger test_6_2 after insert on t_6_2
        	insert into t_6_1 values(12);
ERROR = !CREATE TRIGGER: no such table 't_6_2'
CODE  = 42S02
MAPI  = (monetdb) /var/tmp/mtest-283365/.s.monetdb.33575
QUERY = drop trigger test_6_1;
ERROR = !DROP TRIGGER: no such trigger 'test_6_1'
CODE  = 3F000
MAPI  = (monetdb) /var/tmp/mtest-30274/.s.monetdb.37685
QUERY = drop trigger test_6_2;
ERROR = !DROP TRIGGER: no such trigger 'test_6_2'
CODE  = 3F000
MAPI  = (monetdb) /var/tmp/mtest-30274/.s.monetdb.37685
QUERY = drop table t_6_2;
ERROR = !DROP TABLE: no such table 't_6_2'
CODE  = 42S02

# 14:14:18 >  
=======
>>>>>>> 36b678c6
# 14:14:18 >  Done.
# 14:14:18 >  
<|MERGE_RESOLUTION|>--- conflicted
+++ resolved
@@ -7,39 +7,5 @@
 
 
 # 14:14:18 >  
-<<<<<<< HEAD
-# 14:14:18 >  Mtimeout -timeout 60 ./trigger_owner.SQL trigger_owner 
-# 14:14:18 >  
-
-MAPI  = user_test@sofia:38256
-QUERY = create trigger test_6_1 after insert on t_6_1
-        	insert into t_6_1 values(12);
-ERROR = !CREATE TRIGGER: access denied for user_test to schema 'sys'
-CODE  = 42000
-MAPI  = (user_test) /var/tmp/mtest-30274/.s.monetdb.37685
-QUERY = create table t_6_2(age int);
-ERROR = !CREATE TABLE: insufficient privileges for user 'user_test' in schema 'sys'
-CODE  = 42000
-MAPI  = (monetdb) /var/tmp/mtest-30274/.s.monetdb.37685
-QUERY = create trigger test_6_2 after insert on t_6_2
-        	insert into t_6_1 values(12);
-ERROR = !CREATE TRIGGER: no such table 't_6_2'
-CODE  = 42S02
-MAPI  = (monetdb) /var/tmp/mtest-283365/.s.monetdb.33575
-QUERY = drop trigger test_6_1;
-ERROR = !DROP TRIGGER: no such trigger 'test_6_1'
-CODE  = 3F000
-MAPI  = (monetdb) /var/tmp/mtest-30274/.s.monetdb.37685
-QUERY = drop trigger test_6_2;
-ERROR = !DROP TRIGGER: no such trigger 'test_6_2'
-CODE  = 3F000
-MAPI  = (monetdb) /var/tmp/mtest-30274/.s.monetdb.37685
-QUERY = drop table t_6_2;
-ERROR = !DROP TABLE: no such table 't_6_2'
-CODE  = 42S02
-
-# 14:14:18 >  
-=======
->>>>>>> 36b678c6
 # 14:14:18 >  Done.
 # 14:14:18 >  
