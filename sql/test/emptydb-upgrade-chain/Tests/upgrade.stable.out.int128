--- conflicted
+++ resolved
@@ -4883,7 +4883,6 @@
 JOIN sys.fkey_actions del ON fks.delete_action_id = del.action_id;
 GRANT SELECT ON sys.fkeys TO PUBLIC;
 update sys._tables set system = true where name in ('fkey_actions', 'fkeys') AND schema_id = 2000;
-<<<<<<< HEAD
 drop view logging.compinfo;
 drop function logging.compinfo;
 drop procedure sys.storagemodelinit();
@@ -5164,6 +5163,4 @@
 update sys.functions set system = true where system <> true and schema_id = (select id from sys.schemas where name = 'profiler') and name = 'getlimit';
 update sys.functions set system = true where system <> true and schema_id = (select id from sys.schemas where name = 'wlc') and name in ('clock', 'tick');
 update sys.functions set system = true where system <> true and schema_id = (select id from sys.schemas where name = 'wlr') and name in ('clock', 'tick');
-=======
 drop view sys.systemfunctions;
->>>>>>> a858387e
