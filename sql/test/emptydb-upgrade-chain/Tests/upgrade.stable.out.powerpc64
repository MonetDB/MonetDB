stdout of test 'upgrade` in directory 'sql/test/emptydb-upgrade-chain` itself:


# 16:53:35 >  
# 16:53:35 >  "mserver5" "--debug=10" "--set" "gdk_nr_threads=0" "--set" "mapi_open=true" "--set" "mapi_port=39660" "--set" "mapi_usock=/var/tmp/mtest-30908/.s.monetdb.39660" "--set" "monet_prompt=" "--forcemito" "--set" "mal_listing=2" "--dbpath=/ufs/sjoerd/Monet-stable/var/MonetDB/mTests_sql_test_emptydb-upgrade-chain" "--set" "mal_listing=0" "--set" "embedded_r=yes"
# 16:53:35 >  

# MonetDB 5 server v11.21.16 (hg id: c20b591c1c70+)
# This is an unreleased version
# Serving database 'mTests_sql_test_emptydb-upgrade-chain', using 8 threads
# Compiled for x86_64-unknown-linux-gnu/64bit with 64bit OIDs and 128bit integers dynamically linked
# Found 15.589 GiB available main-memory.
# Copyright (c) 1993-July 2008 CWI.
# Copyright (c) August 2008-2015 MonetDB B.V., all rights reserved
# Visit http://www.monetdb.org/ for further information
# Listening for connection requests on mapi:monetdb://madrid.da.cwi.nl:39660/
# Listening for UNIX domain connection requests on mapi:monetdb:///var/tmp/mtest-30908/.s.monetdb.39660
# MonetDB/GIS module loaded
<<<<<<< HEAD
Running database upgrade commands:
set schema "sys";
drop view sys.queue;
drop function sys.queue;
create function sys.queue()
returns table(
"tag" bigint,
"sessionid" int,
"username" string,
"started" timestamp,
"status" string,
"query" string,
"finished" timestamp,
"workers" int,
"memory" int)
 external name sql.sysmon_queue;
grant execute on function sys.queue to public;
create view sys.queue as select * from sys.queue();
grant select on sys.queue to public;
update sys.functions set system = true where schema_id = (select id from sys.schemas where name = 'sys') and name = 'queue' and type = 5;
update sys._tables set system = true where schema_id = (select id from sys.schemas where name = 'sys') and name = 'queue';
drop function "sys"."var"();
create function "sys"."var"() returns table("schema" string, "name" string, "type" string, "value" string) external name "sql"."sql_variables";
grant execute on function "sys"."var" to public;
update sys.functions set system = true where schema_id = (select id from sys.schemas where name = 'sys') and name = 'var' and type = 5;
set schema "sys";

=======
>>>>>>> 044a5c34
# MonetDB/SQL module loaded

# 15:55:37 >  
# 15:55:37 >  "mclient" "-lsql" "-ftest" "-tnone" "-Eutf-8" "-i" "-e" "--host=/var/tmp/mtest-12365" "--port=35877"
# 15:55:37 >  

#select 1;
% .%2 # table_name
% %2 # name
% tinyint # type
% 1 # length
[ 1	]

# 16:53:35 >  
# 16:53:35 >  "Done."
# 16:53:35 >  
<|MERGE_RESOLUTION|>--- conflicted
+++ resolved
@@ -16,36 +16,6 @@
 # Listening for connection requests on mapi:monetdb://madrid.da.cwi.nl:39660/
 # Listening for UNIX domain connection requests on mapi:monetdb:///var/tmp/mtest-30908/.s.monetdb.39660
 # MonetDB/GIS module loaded
-<<<<<<< HEAD
-Running database upgrade commands:
-set schema "sys";
-drop view sys.queue;
-drop function sys.queue;
-create function sys.queue()
-returns table(
-"tag" bigint,
-"sessionid" int,
-"username" string,
-"started" timestamp,
-"status" string,
-"query" string,
-"finished" timestamp,
-"workers" int,
-"memory" int)
- external name sql.sysmon_queue;
-grant execute on function sys.queue to public;
-create view sys.queue as select * from sys.queue();
-grant select on sys.queue to public;
-update sys.functions set system = true where schema_id = (select id from sys.schemas where name = 'sys') and name = 'queue' and type = 5;
-update sys._tables set system = true where schema_id = (select id from sys.schemas where name = 'sys') and name = 'queue';
-drop function "sys"."var"();
-create function "sys"."var"() returns table("schema" string, "name" string, "type" string, "value" string) external name "sql"."sql_variables";
-grant execute on function "sys"."var" to public;
-update sys.functions set system = true where schema_id = (select id from sys.schemas where name = 'sys') and name = 'var' and type = 5;
-set schema "sys";
-
-=======
->>>>>>> 044a5c34
 # MonetDB/SQL module loaded
 
 # 15:55:37 >  
