stdout of test 'upgrade` in directory 'sql/test/emptydb-upgrade-chain` itself:


# 16:53:35 >  
# 16:53:35 >  "mserver5" "--debug=10" "--set" "gdk_nr_threads=0" "--set" "mapi_open=true" "--set" "mapi_port=39660" "--set" "mapi_usock=/var/tmp/mtest-30908/.s.monetdb.39660" "--set" "monet_prompt=" "--forcemito" "--set" "mal_listing=2" "--dbpath=/ufs/sjoerd/Monet-stable/var/MonetDB/mTests_sql_test_emptydb-upgrade-chain" "--set" "mal_listing=0" "--set" "embedded_r=yes"
# 16:53:35 >  

# MonetDB 5 server v11.21.16 (hg id: c20b591c1c70+)
# This is an unreleased version
# Serving database 'mTests_sql_test_emptydb-upgrade-chain', using 8 threads
# Compiled for x86_64-unknown-linux-gnu/64bit with 64bit OIDs and 128bit integers dynamically linked
# Found 15.589 GiB available main-memory.
# Copyright (c) 1993-July 2008 CWI.
# Copyright (c) August 2008-2015 MonetDB B.V., all rights reserved
# Visit http://www.monetdb.org/ for further information
# Listening for connection requests on mapi:monetdb://madrid.da.cwi.nl:39660/
# Listening for UNIX domain connection requests on mapi:monetdb:///var/tmp/mtest-30908/.s.monetdb.39660
# MonetDB/GIS module loaded
<<<<<<< HEAD
Running database upgrade commands:
set schema "sys";
delete from sys.dependencies where id < 2000;
delete from sys.types where id < 2000;
insert into sys.types values (0, 'void', 'any', 0, 0, 0, 0, 2000);
insert into sys.types values (1, 'bat', 'table', 0, 0, 0, 1, 2000);
insert into sys.types values (2, 'ptr', 'ptr', 0, 0, 0, 1, 2000);
insert into sys.types values (3, 'bit', 'boolean', 1, 0, 2, 2, 2000);
insert into sys.types values (4, 'str', 'char', 0, 0, 0, 3, 2000);
insert into sys.types values (5, 'str', 'varchar', 0, 0, 0, 4, 2000);
insert into sys.types values (6, 'str', 'clob', 0, 0, 0, 4, 2000);
insert into sys.types values (7, 'oid', 'oid', 63, 0, 2, 6, 2000);
insert into sys.types values (8, 'bte', 'tinyint', 8, 1, 2, 7, 2000);
insert into sys.types values (9, 'sht', 'smallint', 16, 1, 2, 7, 2000);
insert into sys.types values (10, 'int', 'int', 32, 1, 2, 7, 2000);
insert into sys.types values (11, 'lng', 'bigint', 64, 1, 2, 7, 2000);
insert into sys.types values (12, 'bte', 'decimal', 2, 1, 10, 10, 2000);
insert into sys.types values (13, 'sht', 'decimal', 4, 1, 10, 10, 2000);
insert into sys.types values (14, 'int', 'decimal', 9, 1, 10, 10, 2000);
insert into sys.types values (15, 'lng', 'decimal', 18, 1, 10, 10, 2000);
insert into sys.types values (16, 'flt', 'real', 24, 2, 2, 11, 2000);
insert into sys.types values (17, 'dbl', 'double', 53, 2, 2, 11, 2000);
insert into sys.types values (18, 'int', 'month_interval', 32, 0, 2, 8, 2000);
insert into sys.types values (19, 'lng', 'sec_interval', 13, 1, 10, 9, 2000);
insert into sys.types values (20, 'daytime', 'time', 7, 0, 0, 12, 2000);
insert into sys.types values (21, 'daytime', 'timetz', 7, 1, 0, 13, 2000);
insert into sys.types values (22, 'date', 'date', 0, 0, 0, 14, 2000);
insert into sys.types values (23, 'timestamp', 'timestamp', 7, 0, 0, 15, 2000);
insert into sys.types values (24, 'timestamp', 'timestamptz', 7, 1, 0, 16, 2000);
insert into sys.types values (25, 'blob', 'blob', 0, 0, 0, 5, 2000);
insert into sys.types values (28, 'wkb', 'geometry', 0, 0, 0, 17, 2000);
insert into sys.types values (29, 'wkba', 'geometrya', 0, 0, 0, 18, 2000);
insert into sys.types values (30, 'mbr', 'mbr', 0, 0, 0, 18, 2000);
delete from sys.functions where id < 2000;
delete from sys.args where func_id not in (select id from sys.functions);
insert into sys.functions values (26, 'length', 'nitems', 'blob', 0, 1, false, false, false, 2000, true, false);
insert into sys.args values (26509, 26, 'res_0', 'int', 32, 0, 0, 0);
insert into sys.args values (26510, 26, 'arg_1', 'blob', 0, 0, 1, 1);
insert into sys.functions values (27, 'octet_length', 'nitems', 'blob', 0, 1, false, false, false, 2000, true, false);
insert into sys.args values (26511, 27, 'res_0', 'int', 32, 0, 0, 0);
insert into sys.args values (26512, 27, 'arg_1', 'blob', 0, 0, 1, 1);
insert into sys.functions values (31, 'mbr_overlap', 'mbrOverlaps', 'geom', 0, 1, false, false, false, 2000, true, true);
insert into sys.args values (26513, 31, 'res_0', 'boolean', 1, 0, 0, 0);
insert into sys.args values (26514, 31, 'arg_1', 'geometry', 0, 0, 1, 1);
insert into sys.args values (26515, 31, 'arg_2', 'geometry', 0, 0, 1, 2);
insert into sys.functions values (32, 'mbr_overlap', 'mbrOverlaps', 'geom', 0, 1, false, false, false, 2000, true, true);
insert into sys.args values (26516, 32, 'res_0', 'boolean', 1, 0, 0, 0);
insert into sys.args values (26517, 32, 'arg_1', 'mbr', 0, 0, 1, 1);
insert into sys.args values (26518, 32, 'arg_2', 'mbr', 0, 0, 1, 2);
insert into sys.functions values (33, 'mbr_above', 'mbrAbove', 'geom', 0, 1, false, false, false, 2000, true, true);
insert into sys.args values (26519, 33, 'res_0', 'boolean', 1, 0, 0, 0);
insert into sys.args values (26520, 33, 'arg_1', 'geometry', 0, 0, 1, 1);
insert into sys.args values (26521, 33, 'arg_2', 'geometry', 0, 0, 1, 2);
insert into sys.functions values (34, 'mbr_above', 'mbrAbove', 'geom', 0, 1, false, false, false, 2000, true, true);
insert into sys.args values (26522, 34, 'res_0', 'boolean', 1, 0, 0, 0);
insert into sys.args values (26523, 34, 'arg_1', 'mbr', 0, 0, 1, 1);
insert into sys.args values (26524, 34, 'arg_2', 'mbr', 0, 0, 1, 2);
insert into sys.functions values (35, 'mbr_below', 'mbrBelow', 'geom', 0, 1, false, false, false, 2000, true, true);
insert into sys.args values (26525, 35, 'res_0', 'boolean', 1, 0, 0, 0);
insert into sys.args values (26526, 35, 'arg_1', 'geometry', 0, 0, 1, 1);
insert into sys.args values (26527, 35, 'arg_2', 'geometry', 0, 0, 1, 2);
insert into sys.functions values (36, 'mbr_below', 'mbrBelow', 'geom', 0, 1, false, false, false, 2000, true, true);
insert into sys.args values (26528, 36, 'res_0', 'boolean', 1, 0, 0, 0);
insert into sys.args values (26529, 36, 'arg_1', 'mbr', 0, 0, 1, 1);
insert into sys.args values (26530, 36, 'arg_2', 'mbr', 0, 0, 1, 2);
insert into sys.functions values (37, 'mbr_right', 'mbrRight', 'geom', 0, 1, false, false, false, 2000, true, true);
insert into sys.args values (26531, 37, 'res_0', 'boolean', 1, 0, 0, 0);
insert into sys.args values (26532, 37, 'arg_1', 'geometry', 0, 0, 1, 1);
insert into sys.args values (26533, 37, 'arg_2', 'geometry', 0, 0, 1, 2);
insert into sys.functions values (38, 'mbr_right', 'mbrRight', 'geom', 0, 1, false, false, false, 2000, true, true);
insert into sys.args values (26534, 38, 'res_0', 'boolean', 1, 0, 0, 0);
insert into sys.args values (26535, 38, 'arg_1', 'mbr', 0, 0, 1, 1);
insert into sys.args values (26536, 38, 'arg_2', 'mbr', 0, 0, 1, 2);
insert into sys.functions values (39, 'mbr_left', 'mbrLeft', 'geom', 0, 1, false, false, false, 2000, true, true);
insert into sys.args values (26537, 39, 'res_0', 'boolean', 1, 0, 0, 0);
insert into sys.args values (26538, 39, 'arg_1', 'geometry', 0, 0, 1, 1);
insert into sys.args values (26539, 39, 'arg_2', 'geometry', 0, 0, 1, 2);
insert into sys.functions values (40, 'mbr_left', 'mbrLeft', 'geom', 0, 1, false, false, false, 2000, true, true);
insert into sys.args values (26540, 40, 'res_0', 'boolean', 1, 0, 0, 0);
insert into sys.args values (26541, 40, 'arg_1', 'mbr', 0, 0, 1, 1);
insert into sys.args values (26542, 40, 'arg_2', 'mbr', 0, 0, 1, 2);
insert into sys.functions values (41, 'mbr_overlap_or_above', 'mbrOverlapOrAbove', 'geom', 0, 1, false, false, false, 2000, true, true);
insert into sys.args values (26543, 41, 'res_0', 'boolean', 1, 0, 0, 0);
insert into sys.args values (26544, 41, 'arg_1', 'geometry', 0, 0, 1, 1);
insert into sys.args values (26545, 41, 'arg_2', 'geometry', 0, 0, 1, 2);
insert into sys.functions values (42, 'mbr_overlap_or_above', 'mbrOverlapOrAbove', 'geom', 0, 1, false, false, false, 2000, true, true);
insert into sys.args values (26546, 42, 'res_0', 'boolean', 1, 0, 0, 0);
insert into sys.args values (26547, 42, 'arg_1', 'mbr', 0, 0, 1, 1);
insert into sys.args values (26548, 42, 'arg_2', 'mbr', 0, 0, 1, 2);
insert into sys.functions values (43, 'mbr_overlap_or_below', 'mbrOverlapOrBelow', 'geom', 0, 1, false, false, false, 2000, true, true);
insert into sys.args values (26549, 43, 'res_0', 'boolean', 1, 0, 0, 0);
insert into sys.args values (26550, 43, 'arg_1', 'geometry', 0, 0, 1, 1);
insert into sys.args values (26551, 43, 'arg_2', 'geometry', 0, 0, 1, 2);
insert into sys.functions values (44, 'mbr_overlap_or_below', 'mbrOverlapOrBelow', 'geom', 0, 1, false, false, false, 2000, true, true);
insert into sys.args values (26552, 44, 'res_0', 'boolean', 1, 0, 0, 0);
insert into sys.args values (26553, 44, 'arg_1', 'mbr', 0, 0, 1, 1);
insert into sys.args values (26554, 44, 'arg_2', 'mbr', 0, 0, 1, 2);
insert into sys.functions values (45, 'mbr_overlap_or_right', 'mbrOverlapOrRight', 'geom', 0, 1, false, false, false, 2000, true, true);
insert into sys.args values (26555, 45, 'res_0', 'boolean', 1, 0, 0, 0);
insert into sys.args values (26556, 45, 'arg_1', 'geometry', 0, 0, 1, 1);
insert into sys.args values (26557, 45, 'arg_2', 'geometry', 0, 0, 1, 2);
insert into sys.functions values (46, 'mbr_overlap_or_right', 'mbrOverlapOrRight', 'geom', 0, 1, false, false, false, 2000, true, true);
insert into sys.args values (26558, 46, 'res_0', 'boolean', 1, 0, 0, 0);
insert into sys.args values (26559, 46, 'arg_1', 'mbr', 0, 0, 1, 1);
insert into sys.args values (26560, 46, 'arg_2', 'mbr', 0, 0, 1, 2);
insert into sys.functions values (47, 'mbr_overlap_or_left', 'mbrOverlapOrLeft', 'geom', 0, 1, false, false, false, 2000, true, true);
insert into sys.args values (26561, 47, 'res_0', 'boolean', 1, 0, 0, 0);
insert into sys.args values (26562, 47, 'arg_1', 'geometry', 0, 0, 1, 1);
insert into sys.args values (26563, 47, 'arg_2', 'geometry', 0, 0, 1, 2);
insert into sys.functions values (48, 'mbr_overlap_or_left', 'mbrOverlapOrLeft', 'geom', 0, 1, false, false, false, 2000, true, true);
insert into sys.args values (26564, 48, 'res_0', 'boolean', 1, 0, 0, 0);
insert into sys.args values (26565, 48, 'arg_1', 'mbr', 0, 0, 1, 1);
insert into sys.args values (26566, 48, 'arg_2', 'mbr', 0, 0, 1, 2);
insert into sys.functions values (49, 'mbr_contains', 'mbrContains', 'geom', 0, 1, false, false, false, 2000, true, true);
insert into sys.args values (26567, 49, 'res_0', 'boolean', 1, 0, 0, 0);
insert into sys.args values (26568, 49, 'arg_1', 'geometry', 0, 0, 1, 1);
insert into sys.args values (26569, 49, 'arg_2', 'geometry', 0, 0, 1, 2);
insert into sys.functions values (50, 'mbr_contains', 'mbrContains', 'geom', 0, 1, false, false, false, 2000, true, true);
insert into sys.args values (26570, 50, 'res_0', 'boolean', 1, 0, 0, 0);
insert into sys.args values (26571, 50, 'arg_1', 'mbr', 0, 0, 1, 1);
insert into sys.args values (26572, 50, 'arg_2', 'mbr', 0, 0, 1, 2);
insert into sys.functions values (51, 'mbr_contained', 'mbrContained', 'geom', 0, 1, false, false, false, 2000, true, true);
insert into sys.args values (26573, 51, 'res_0', 'boolean', 1, 0, 0, 0);
insert into sys.args values (26574, 51, 'arg_1', 'geometry', 0, 0, 1, 1);
insert into sys.args values (26575, 51, 'arg_2', 'geometry', 0, 0, 1, 2);
insert into sys.functions values (52, 'mbr_contained', 'mbrContained', 'geom', 0, 1, false, false, false, 2000, true, true);
insert into sys.args values (26576, 52, 'res_0', 'boolean', 1, 0, 0, 0);
insert into sys.args values (26577, 52, 'arg_1', 'mbr', 0, 0, 1, 1);
insert into sys.args values (26578, 52, 'arg_2', 'mbr', 0, 0, 1, 2);
insert into sys.functions values (53, 'mbr_equal', 'mbrEqual', 'geom', 0, 1, false, false, false, 2000, true, true);
insert into sys.args values (26579, 53, 'res_0', 'boolean', 1, 0, 0, 0);
insert into sys.args values (26580, 53, 'arg_1', 'geometry', 0, 0, 1, 1);
insert into sys.args values (26581, 53, 'arg_2', 'geometry', 0, 0, 1, 2);
insert into sys.functions values (54, 'mbr_equal', 'mbrEqual', 'geom', 0, 1, false, false, false, 2000, true, true);
insert into sys.args values (26582, 54, 'res_0', 'boolean', 1, 0, 0, 0);
insert into sys.args values (26583, 54, 'arg_1', 'mbr', 0, 0, 1, 1);
insert into sys.args values (26584, 54, 'arg_2', 'mbr', 0, 0, 1, 2);
insert into sys.functions values (55, 'mbr_distance', 'mbrDistance', 'geom', 0, 1, false, false, false, 2000, true, true);
insert into sys.args values (26585, 55, 'res_0', 'double', 53, 0, 0, 0);
insert into sys.args values (26586, 55, 'arg_1', 'geometry', 0, 0, 1, 1);
insert into sys.args values (26587, 55, 'arg_2', 'geometry', 0, 0, 1, 2);
insert into sys.functions values (56, 'mbr_distance', 'mbrDistance', 'geom', 0, 1, false, false, false, 2000, true, true);
insert into sys.args values (26588, 56, 'res_0', 'double', 53, 0, 0, 0);
insert into sys.args values (26589, 56, 'arg_1', 'mbr', 0, 0, 1, 1);
insert into sys.args values (26590, 56, 'arg_2', 'mbr', 0, 0, 1, 2);
insert into sys.functions values (57, 'left_shift', 'mbrLeft', 'geom', 0, 1, false, false, false, 2000, true, true);
insert into sys.args values (26591, 57, 'res_0', 'boolean', 1, 0, 0, 0);
insert into sys.args values (26592, 57, 'arg_1', 'geometry', 0, 0, 1, 1);
insert into sys.args values (26593, 57, 'arg_2', 'geometry', 0, 0, 1, 2);
insert into sys.functions values (58, 'left_shift', 'mbrLeft', 'geom', 0, 1, false, false, false, 2000, true, true);
insert into sys.args values (26594, 58, 'res_0', 'boolean', 1, 0, 0, 0);
insert into sys.args values (26595, 58, 'arg_1', 'mbr', 0, 0, 1, 1);
insert into sys.args values (26596, 58, 'arg_2', 'mbr', 0, 0, 1, 2);
insert into sys.functions values (59, 'right_shift', 'mbrRight', 'geom', 0, 1, false, false, false, 2000, true, true);
insert into sys.args values (26597, 59, 'res_0', 'boolean', 1, 0, 0, 0);
insert into sys.args values (26598, 59, 'arg_1', 'geometry', 0, 0, 1, 1);
insert into sys.args values (26599, 59, 'arg_2', 'geometry', 0, 0, 1, 2);
insert into sys.functions values (60, 'right_shift', 'mbrRight', 'geom', 0, 1, false, false, false, 2000, true, true);
insert into sys.args values (26600, 60, 'res_0', 'boolean', 1, 0, 0, 0);
insert into sys.args values (26601, 60, 'arg_1', 'mbr', 0, 0, 1, 1);
insert into sys.args values (26602, 60, 'arg_2', 'mbr', 0, 0, 1, 2);
insert into sys.functions values (61, 'grouping', '', '', 0, 3, false, false, false, 2000, true, true);
insert into sys.args values (26603, 61, 'res', 'tinyint', 8, 0, 0, 0);
insert into sys.args values (26604, 61, 'arg', 'any', 0, 0, 1, 1);
insert into sys.functions values (62, 'grouping', '', '', 0, 3, false, false, false, 2000, true, true);
insert into sys.args values (26605, 62, 'res', 'smallint', 16, 0, 0, 0);
insert into sys.args values (26606, 62, 'arg', 'any', 0, 0, 1, 1);
insert into sys.functions values (63, 'grouping', '', '', 0, 3, false, false, false, 2000, true, true);
insert into sys.args values (26607, 63, 'res', 'int', 32, 0, 0, 0);
insert into sys.args values (26608, 63, 'arg', 'any', 0, 0, 1, 1);
insert into sys.functions values (64, 'grouping', '', '', 0, 3, false, false, false, 2000, true, true);
insert into sys.args values (26609, 64, 'res', 'bigint', 64, 0, 0, 0);
insert into sys.args values (26610, 64, 'arg', 'any', 0, 0, 1, 1);
insert into sys.functions values (65, 'not_unique', 'not_unique', 'sql', 0, 3, false, false, false, 2000, true, true);
insert into sys.args values (26611, 65, 'res', 'boolean', 1, 0, 0, 0);
insert into sys.args values (26612, 65, 'arg', 'oid', 63, 0, 1, 1);
insert into sys.functions values (66, 'hash', 'hash', 'mkey', 0, 1, false, false, false, 2000, true, true);
insert into sys.args values (26613, 66, 'res_0', 'bigint', 64, 0, 0, 0);
insert into sys.args values (26614, 66, 'arg_1', 'any', 0, 0, 1, 1);
insert into sys.functions values (67, 'rotate_xor_hash', 'rotate_xor_hash', 'calc', 0, 1, false, false, false, 2000, true, true);
insert into sys.args values (26615, 67, 'res_0', 'bigint', 64, 0, 0, 0);
insert into sys.args values (26616, 67, 'arg_1', 'bigint', 64, 0, 1, 1);
insert into sys.args values (26617, 67, 'arg_2', 'int', 32, 0, 1, 2);
insert into sys.args values (26618, 67, 'arg_3', 'any', 0, 0, 1, 3);
insert into sys.functions values (68, '=', '=', 'calc', 0, 1, false, false, false, 2000, true, true);
insert into sys.args values (26619, 68, 'res_0', 'boolean', 1, 0, 0, 0);
insert into sys.args values (26620, 68, 'arg_1', 'any', 0, 0, 1, 1);
insert into sys.args values (26621, 68, 'arg_2', 'any', 0, 0, 1, 2);
insert into sys.functions values (69, '<>', '!=', 'calc', 0, 1, false, false, false, 2000, true, true);
insert into sys.args values (26622, 69, 'res_0', 'boolean', 1, 0, 0, 0);
insert into sys.args values (26623, 69, 'arg_1', 'any', 0, 0, 1, 1);
insert into sys.args values (26624, 69, 'arg_2', 'any', 0, 0, 1, 2);
insert into sys.functions values (70, 'isnull', 'isnil', 'calc', 0, 1, false, false, false, 2000, true, true);
insert into sys.args values (26625, 70, 'res_0', 'boolean', 1, 0, 0, 0);
insert into sys.args values (26626, 70, 'arg_1', 'any', 0, 0, 1, 1);
insert into sys.functions values (71, '>', '>', 'calc', 0, 1, false, false, false, 2000, true, false);
insert into sys.args values (26627, 71, 'res_0', 'boolean', 1, 0, 0, 0);
insert into sys.args values (26628, 71, 'arg_1', 'any', 0, 0, 1, 1);
insert into sys.args values (26629, 71, 'arg_2', 'any', 0, 0, 1, 2);
insert into sys.functions values (72, '>=', '>=', 'calc', 0, 1, false, false, false, 2000, true, false);
insert into sys.args values (26630, 72, 'res_0', 'boolean', 1, 0, 0, 0);
insert into sys.args values (26631, 72, 'arg_1', 'any', 0, 0, 1, 1);
insert into sys.args values (26632, 72, 'arg_2', 'any', 0, 0, 1, 2);
insert into sys.functions values (73, '<', '<', 'calc', 0, 1, false, false, false, 2000, true, false);
insert into sys.args values (26633, 73, 'res_0', 'boolean', 1, 0, 0, 0);
insert into sys.args values (26634, 73, 'arg_1', 'any', 0, 0, 1, 1);
insert into sys.args values (26635, 73, 'arg_2', 'any', 0, 0, 1, 2);
insert into sys.functions values (74, '<=', '<=', 'calc', 0, 1, false, false, false, 2000, true, false);
insert into sys.args values (26636, 74, 'res_0', 'boolean', 1, 0, 0, 0);
insert into sys.args values (26637, 74, 'arg_1', 'any', 0, 0, 1, 1);
insert into sys.args values (26638, 74, 'arg_2', 'any', 0, 0, 1, 2);
insert into sys.functions values (75, 'between', 'between', 'calc', 0, 1, false, false, false, 2000, true, true);
insert into sys.args values (26639, 75, 'res_0', 'boolean', 1, 0, 0, 0);
insert into sys.args values (26640, 75, 'arg_1', 'any', 0, 0, 1, 1);
insert into sys.args values (26641, 75, 'arg_2', 'any', 0, 0, 1, 2);
insert into sys.args values (26642, 75, 'arg_3', 'any', 0, 0, 1, 3);
insert into sys.args values (26643, 75, 'arg_4', 'boolean', 1, 0, 1, 4);
insert into sys.args values (26644, 75, 'arg_5', 'boolean', 1, 0, 1, 5);
insert into sys.args values (26645, 75, 'arg_6', 'boolean', 1, 0, 1, 6);
insert into sys.args values (26646, 75, 'arg_7', 'boolean', 1, 0, 1, 7);
insert into sys.args values (26647, 75, 'arg_8', 'boolean', 1, 0, 1, 8);
insert into sys.functions values (76, 'zero_or_one', 'zero_or_one', 'sql', 0, 3, false, false, false, 2000, true, true);
insert into sys.args values (26648, 76, 'res', 'any', 0, 0, 0, 0);
insert into sys.args values (26649, 76, 'arg', 'any', 0, 0, 1, 1);
insert into sys.functions values (77, 'all', 'all', 'sql', 0, 3, false, false, false, 2000, true, true);
insert into sys.args values (26650, 77, 'res', 'any', 0, 0, 0, 0);
insert into sys.args values (26651, 77, 'arg', 'any', 0, 0, 1, 1);
insert into sys.functions values (78, 'null', 'null', 'sql', 0, 3, false, false, false, 2000, true, true);
insert into sys.args values (26652, 78, 'res', 'boolean', 1, 0, 0, 0);
insert into sys.args values (26653, 78, 'arg', 'any', 0, 0, 1, 1);
insert into sys.functions values (79, 'any', 'any', 'sql', 0, 1, false, false, false, 2000, true, true);
insert into sys.args values (26654, 79, 'res_0', 'boolean', 1, 0, 0, 0);
insert into sys.args values (26655, 79, 'arg_1', 'boolean', 1, 0, 1, 1);
insert into sys.args values (26656, 79, 'arg_2', 'boolean', 1, 0, 1, 2);
insert into sys.args values (26657, 79, 'arg_3', 'boolean', 1, 0, 1, 3);
insert into sys.functions values (80, 'all', 'all', 'sql', 0, 1, false, false, false, 2000, true, true);
insert into sys.args values (26658, 80, 'res_0', 'boolean', 1, 0, 0, 0);
insert into sys.args values (26659, 80, 'arg_1', 'boolean', 1, 0, 1, 1);
insert into sys.args values (26660, 80, 'arg_2', 'boolean', 1, 0, 1, 2);
insert into sys.args values (26661, 80, 'arg_3', 'boolean', 1, 0, 1, 3);
insert into sys.functions values (81, 'anyequal', 'anyequal', 'aggr', 0, 3, false, false, false, 2000, true, true);
insert into sys.args values (26662, 81, 'res', 'boolean', 1, 0, 0, 0);
insert into sys.args values (26663, 81, 'arg', 'any', 0, 0, 1, 1);
insert into sys.functions values (82, 'allnotequal', 'allnotequal', 'aggr', 0, 3, false, false, false, 2000, true, true);
insert into sys.args values (26664, 82, 'res', 'boolean', 1, 0, 0, 0);
insert into sys.args values (26665, 82, 'arg', 'any', 0, 0, 1, 1);
insert into sys.functions values (83, 'sql_anyequal', 'anyequal', 'aggr', 0, 1, false, false, false, 2000, true, true);
insert into sys.args values (26666, 83, 'res_0', 'boolean', 1, 0, 0, 0);
insert into sys.args values (26667, 83, 'arg_1', 'any', 0, 0, 1, 1);
insert into sys.args values (26668, 83, 'arg_2', 'any', 0, 0, 1, 2);
insert into sys.functions values (84, 'sql_not_anyequal', 'not_anyequal', 'aggr', 0, 1, false, false, false, 2000, true, true);
insert into sys.args values (26669, 84, 'res_0', 'boolean', 1, 0, 0, 0);
insert into sys.args values (26670, 84, 'arg_1', 'any', 0, 0, 1, 1);
insert into sys.args values (26671, 84, 'arg_2', 'any', 0, 0, 1, 2);
insert into sys.functions values (85, 'exist', 'exist', 'aggr', 0, 3, false, false, false, 2000, true, true);
insert into sys.args values (26672, 85, 'res', 'boolean', 1, 0, 0, 0);
insert into sys.args values (26673, 85, 'arg', 'any', 0, 0, 1, 1);
insert into sys.functions values (86, 'not_exist', 'not_exist', 'aggr', 0, 3, false, false, false, 2000, true, true);
insert into sys.args values (26674, 86, 'res', 'boolean', 1, 0, 0, 0);
insert into sys.args values (26675, 86, 'arg', 'any', 0, 0, 1, 1);
insert into sys.functions values (87, 'sql_exists', 'exist', 'aggr', 0, 1, false, false, false, 2000, true, true);
insert into sys.args values (26676, 87, 'res_0', 'boolean', 1, 0, 0, 0);
insert into sys.args values (26677, 87, 'arg_1', 'any', 0, 0, 1, 1);
insert into sys.functions values (88, 'sql_not_exists', 'not_exist', 'aggr', 0, 1, false, false, false, 2000, true, true);
insert into sys.args values (26678, 88, 'res_0', 'boolean', 1, 0, 0, 0);
insert into sys.args values (26679, 88, 'arg_1', 'any', 0, 0, 1, 1);
insert into sys.functions values (89, 'identity', 'identity', 'calc', 0, 1, false, false, false, 2000, true, true);
insert into sys.args values (26680, 89, 'res_0', 'oid', 63, 0, 0, 0);
insert into sys.args values (26681, 89, 'arg_1', 'any', 0, 0, 1, 1);
insert into sys.functions values (90, 'rowid', 'identity', 'calc', 0, 1, false, false, false, 2000, true, true);
insert into sys.args values (26682, 90, 'res_0', 'int', 32, 0, 0, 0);
insert into sys.args values (26683, 90, 'arg_1', 'any', 0, 0, 1, 1);
insert into sys.functions values (91, 'rowid', 'rowid', 'calc', 0, 1, false, false, false, 2000, true, true);
insert into sys.args values (26684, 91, 'res_0', 'oid', 63, 0, 0, 0);
insert into sys.args values (26685, 91, 'arg_1', 'any', 0, 0, 1, 1);
insert into sys.args values (26686, 91, 'arg_2', 'varchar', 0, 0, 1, 2);
insert into sys.args values (26687, 91, 'arg_3', 'varchar', 0, 0, 1, 3);
insert into sys.functions values (92, 'min', 'min', 'aggr', 0, 3, false, false, false, 2000, true, false);
insert into sys.args values (26688, 92, 'res', 'any', 0, 0, 0, 0);
insert into sys.args values (26689, 92, 'arg', 'any', 0, 0, 1, 1);
insert into sys.functions values (93, 'max', 'max', 'aggr', 0, 3, false, false, false, 2000, true, false);
insert into sys.args values (26690, 93, 'res', 'any', 0, 0, 0, 0);
insert into sys.args values (26691, 93, 'arg', 'any', 0, 0, 1, 1);
insert into sys.functions values (94, 'sql_min', 'min', 'calc', 0, 1, false, false, false, 2000, true, false);
insert into sys.args values (26692, 94, 'res_0', 'any', 0, 0, 0, 0);
insert into sys.args values (26693, 94, 'arg_1', 'any', 0, 0, 1, 1);
insert into sys.args values (26694, 94, 'arg_2', 'any', 0, 0, 1, 2);
insert into sys.functions values (95, 'sql_max', 'max', 'calc', 0, 1, false, false, false, 2000, true, false);
insert into sys.args values (26695, 95, 'res_0', 'any', 0, 0, 0, 0);
insert into sys.args values (26696, 95, 'arg_1', 'any', 0, 0, 1, 1);
insert into sys.args values (26697, 95, 'arg_2', 'any', 0, 0, 1, 2);
insert into sys.functions values (96, 'least', 'min_no_nil', 'calc', 0, 1, false, false, false, 2000, true, false);
insert into sys.args values (26698, 96, 'res_0', 'any', 0, 0, 0, 0);
insert into sys.args values (26699, 96, 'arg_1', 'any', 0, 0, 1, 1);
insert into sys.args values (26700, 96, 'arg_2', 'any', 0, 0, 1, 2);
insert into sys.functions values (97, 'greatest', 'max_no_nil', 'calc', 0, 1, false, false, false, 2000, true, false);
insert into sys.args values (26701, 97, 'res_0', 'any', 0, 0, 0, 0);
insert into sys.args values (26702, 97, 'arg_1', 'any', 0, 0, 1, 1);
insert into sys.args values (26703, 97, 'arg_2', 'any', 0, 0, 1, 2);
insert into sys.functions values (98, 'ifthenelse', 'ifthenelse', 'calc', 0, 1, false, false, false, 2000, true, true);
insert into sys.args values (26704, 98, 'res_0', 'any', 0, 0, 0, 0);
insert into sys.args values (26705, 98, 'arg_1', 'boolean', 1, 0, 1, 1);
insert into sys.args values (26706, 98, 'arg_2', 'any', 0, 0, 1, 2);
insert into sys.args values (26707, 98, 'arg_3', 'any', 0, 0, 1, 3);
insert into sys.functions values (99, 'sum', 'sum', 'aggr', 0, 3, false, false, false, 2000, true, false);
insert into sys.args values (26708, 99, 'res', 'bigint', 64, 0, 0, 0);
insert into sys.args values (26709, 99, 'arg', 'tinyint', 8, 0, 1, 1);
insert into sys.functions values (100, 'sum', 'sum', 'aggr', 0, 3, false, false, false, 2000, true, false);
insert into sys.args values (26710, 100, 'res', 'bigint', 64, 0, 0, 0);
insert into sys.args values (26711, 100, 'arg', 'smallint', 16, 0, 1, 1);
insert into sys.functions values (101, 'sum', 'sum', 'aggr', 0, 3, false, false, false, 2000, true, false);
insert into sys.args values (26712, 101, 'res', 'bigint', 64, 0, 0, 0);
insert into sys.args values (26713, 101, 'arg', 'int', 32, 0, 1, 1);
insert into sys.functions values (102, 'sum', 'sum', 'aggr', 0, 3, false, false, false, 2000, true, false);
insert into sys.args values (26714, 102, 'res', 'bigint', 64, 0, 0, 0);
insert into sys.args values (26715, 102, 'arg', 'bigint', 64, 0, 1, 1);
insert into sys.functions values (103, 'sum', 'sum', 'aggr', 0, 3, false, false, false, 2000, true, false);
insert into sys.args values (26716, 103, 'res', 'decimal', 18, 0, 0, 0);
insert into sys.args values (26717, 103, 'arg', 'decimal', 2, 0, 1, 1);
insert into sys.functions values (104, 'sum', 'sum', 'aggr', 0, 3, false, false, false, 2000, true, false);
insert into sys.args values (26718, 104, 'res', 'decimal', 18, 0, 0, 0);
insert into sys.args values (26719, 104, 'arg', 'decimal', 4, 0, 1, 1);
insert into sys.functions values (105, 'sum', 'sum', 'aggr', 0, 3, false, false, false, 2000, true, false);
insert into sys.args values (26720, 105, 'res', 'decimal', 18, 0, 0, 0);
insert into sys.args values (26721, 105, 'arg', 'decimal', 9, 0, 1, 1);
insert into sys.functions values (106, 'sum', 'sum', 'aggr', 0, 3, false, false, false, 2000, true, false);
insert into sys.args values (26722, 106, 'res', 'decimal', 18, 0, 0, 0);
insert into sys.args values (26723, 106, 'arg', 'decimal', 18, 0, 1, 1);
insert into sys.functions values (107, 'prod', 'prod', 'aggr', 0, 3, false, false, false, 2000, true, false);
insert into sys.args values (26724, 107, 'res', 'bigint', 64, 0, 0, 0);
insert into sys.args values (26725, 107, 'arg', 'tinyint', 8, 0, 1, 1);
insert into sys.functions values (108, 'prod', 'prod', 'aggr', 0, 3, false, false, false, 2000, true, false);
insert into sys.args values (26726, 108, 'res', 'bigint', 64, 0, 0, 0);
insert into sys.args values (26727, 108, 'arg', 'smallint', 16, 0, 1, 1);
insert into sys.functions values (109, 'prod', 'prod', 'aggr', 0, 3, false, false, false, 2000, true, false);
insert into sys.args values (26728, 109, 'res', 'bigint', 64, 0, 0, 0);
insert into sys.args values (26729, 109, 'arg', 'int', 32, 0, 1, 1);
insert into sys.functions values (110, 'prod', 'prod', 'aggr', 0, 3, false, false, false, 2000, true, false);
insert into sys.args values (26730, 110, 'res', 'bigint', 64, 0, 0, 0);
insert into sys.args values (26731, 110, 'arg', 'bigint', 64, 0, 1, 1);
insert into sys.functions values (111, 'mod', '%', 'calc', 0, 1, false, false, false, 2000, true, false);
insert into sys.args values (26732, 111, 'res_0', 'oid', 63, 0, 0, 0);
insert into sys.args values (26733, 111, 'arg_1', 'oid', 63, 0, 1, 1);
insert into sys.args values (26734, 111, 'arg_2', 'oid', 63, 0, 1, 2);
insert into sys.functions values (112, 'mod', '%', 'calc', 0, 1, false, false, false, 2000, true, false);
insert into sys.args values (26735, 112, 'res_0', 'tinyint', 8, 0, 0, 0);
insert into sys.args values (26736, 112, 'arg_1', 'tinyint', 8, 0, 1, 1);
insert into sys.args values (26737, 112, 'arg_2', 'tinyint', 8, 0, 1, 2);
insert into sys.functions values (113, 'mod', '%', 'calc', 0, 1, false, false, false, 2000, true, false);
insert into sys.args values (26738, 113, 'res_0', 'smallint', 16, 0, 0, 0);
insert into sys.args values (26739, 113, 'arg_1', 'smallint', 16, 0, 1, 1);
insert into sys.args values (26740, 113, 'arg_2', 'smallint', 16, 0, 1, 2);
insert into sys.functions values (114, 'mod', '%', 'calc', 0, 1, false, false, false, 2000, true, false);
insert into sys.args values (26741, 114, 'res_0', 'int', 32, 0, 0, 0);
insert into sys.args values (26742, 114, 'arg_1', 'int', 32, 0, 1, 1);
insert into sys.args values (26743, 114, 'arg_2', 'int', 32, 0, 1, 2);
insert into sys.functions values (115, 'mod', '%', 'calc', 0, 1, false, false, false, 2000, true, false);
insert into sys.args values (26744, 115, 'res_0', 'bigint', 64, 0, 0, 0);
insert into sys.args values (26745, 115, 'arg_1', 'bigint', 64, 0, 1, 1);
insert into sys.args values (26746, 115, 'arg_2', 'bigint', 64, 0, 1, 2);
insert into sys.functions values (116, 'mod', '%', 'calc', 0, 1, false, false, false, 2000, true, false);
insert into sys.args values (26747, 116, 'res_0', 'decimal', 2, 0, 0, 0);
insert into sys.args values (26748, 116, 'arg_1', 'decimal', 2, 0, 1, 1);
insert into sys.args values (26749, 116, 'arg_2', 'decimal', 2, 0, 1, 2);
insert into sys.functions values (117, 'mod', '%', 'calc', 0, 1, false, false, false, 2000, true, false);
insert into sys.args values (26750, 117, 'res_0', 'decimal', 4, 0, 0, 0);
insert into sys.args values (26751, 117, 'arg_1', 'decimal', 4, 0, 1, 1);
insert into sys.args values (26752, 117, 'arg_2', 'decimal', 4, 0, 1, 2);
insert into sys.functions values (118, 'mod', '%', 'calc', 0, 1, false, false, false, 2000, true, false);
insert into sys.args values (26753, 118, 'res_0', 'decimal', 9, 0, 0, 0);
insert into sys.args values (26754, 118, 'arg_1', 'decimal', 9, 0, 1, 1);
insert into sys.args values (26755, 118, 'arg_2', 'decimal', 9, 0, 1, 2);
insert into sys.functions values (119, 'mod', '%', 'calc', 0, 1, false, false, false, 2000, true, false);
insert into sys.args values (26756, 119, 'res_0', 'decimal', 18, 0, 0, 0);
insert into sys.args values (26757, 119, 'arg_1', 'decimal', 18, 0, 1, 1);
insert into sys.args values (26758, 119, 'arg_2', 'decimal', 18, 0, 1, 2);
insert into sys.functions values (120, 'mod', '%', 'calc', 0, 1, false, false, false, 2000, true, false);
insert into sys.args values (26759, 120, 'res_0', 'real', 24, 0, 0, 0);
insert into sys.args values (26760, 120, 'arg_1', 'real', 24, 0, 1, 1);
insert into sys.args values (26761, 120, 'arg_2', 'real', 24, 0, 1, 2);
insert into sys.functions values (121, 'mod', '%', 'calc', 0, 1, false, false, false, 2000, true, false);
insert into sys.args values (26762, 121, 'res_0', 'double', 53, 0, 0, 0);
insert into sys.args values (26763, 121, 'arg_1', 'double', 53, 0, 1, 1);
insert into sys.args values (26764, 121, 'arg_2', 'double', 53, 0, 1, 2);
insert into sys.functions values (122, 'sum', 'sum', 'aggr', 0, 3, false, false, false, 2000, true, false);
insert into sys.args values (26765, 122, 'res', 'real', 24, 0, 0, 0);
insert into sys.args values (26766, 122, 'arg', 'real', 24, 0, 1, 1);
insert into sys.functions values (123, 'prod', 'prod', 'aggr', 0, 3, false, false, false, 2000, true, false);
insert into sys.args values (26767, 123, 'res', 'real', 24, 0, 0, 0);
insert into sys.args values (26768, 123, 'arg', 'real', 24, 0, 1, 1);
insert into sys.functions values (124, 'sum', 'sum', 'aggr', 0, 3, false, false, false, 2000, true, false);
insert into sys.args values (26769, 124, 'res', 'double', 53, 0, 0, 0);
insert into sys.args values (26770, 124, 'arg', 'double', 53, 0, 1, 1);
insert into sys.functions values (125, 'prod', 'prod', 'aggr', 0, 3, false, false, false, 2000, true, false);
insert into sys.args values (26771, 125, 'res', 'double', 53, 0, 0, 0);
insert into sys.args values (26772, 125, 'arg', 'double', 53, 0, 1, 1);
insert into sys.functions values (126, 'sum', 'sum', 'aggr', 0, 3, false, false, false, 2000, true, false);
insert into sys.args values (26773, 126, 'res', 'month_interval', 32, 0, 0, 0);
insert into sys.args values (26774, 126, 'arg', 'month_interval', 32, 0, 1, 1);
insert into sys.functions values (127, 'sum', 'sum', 'aggr', 0, 3, false, false, false, 2000, true, false);
insert into sys.args values (26775, 127, 'res', 'sec_interval', 13, 0, 0, 0);
insert into sys.args values (26776, 127, 'arg', 'sec_interval', 13, 0, 1, 1);
insert into sys.functions values (128, 'avg', 'avg', 'aggr', 0, 3, false, false, false, 2000, true, true);
insert into sys.args values (26777, 128, 'res', 'double', 53, 0, 0, 0);
insert into sys.args values (26778, 128, 'arg', 'double', 53, 0, 1, 1);
insert into sys.functions values (129, 'avg', 'avg', 'aggr', 0, 3, false, false, false, 2000, true, true);
insert into sys.args values (26779, 129, 'res', 'double', 53, 0, 0, 0);
insert into sys.args values (26780, 129, 'arg', 'tinyint', 8, 0, 1, 1);
insert into sys.functions values (130, 'avg', 'avg', 'aggr', 0, 3, false, false, false, 2000, true, true);
insert into sys.args values (26781, 130, 'res', 'double', 53, 0, 0, 0);
insert into sys.args values (26782, 130, 'arg', 'smallint', 16, 0, 1, 1);
insert into sys.functions values (131, 'avg', 'avg', 'aggr', 0, 3, false, false, false, 2000, true, true);
insert into sys.args values (26783, 131, 'res', 'double', 53, 0, 0, 0);
insert into sys.args values (26784, 131, 'arg', 'int', 32, 0, 1, 1);
insert into sys.functions values (132, 'avg', 'avg', 'aggr', 0, 3, false, false, false, 2000, true, true);
insert into sys.args values (26785, 132, 'res', 'double', 53, 0, 0, 0);
insert into sys.args values (26786, 132, 'arg', 'bigint', 64, 0, 1, 1);
insert into sys.functions values (133, 'avg', 'avg', 'aggr', 0, 3, false, false, false, 2000, true, true);
insert into sys.args values (26787, 133, 'res', 'double', 53, 0, 0, 0);
insert into sys.args values (26788, 133, 'arg', 'real', 24, 0, 1, 1);
insert into sys.functions values (134, 'avg', 'avg', 'aggr', 0, 3, false, false, false, 2000, true, true);
insert into sys.args values (26789, 134, 'res', 'double', 53, 0, 0, 0);
insert into sys.args values (26790, 134, 'arg', 'month_interval', 32, 0, 1, 1);
insert into sys.functions values (135, 'count_no_nil', 'count_no_nil', 'aggr', 0, 3, false, false, false, 2000, true, true);
insert into sys.args values (26791, 135, 'res', 'bigint', 64, 0, 0, 0);
insert into sys.functions values (136, 'count', 'count', 'aggr', 0, 3, false, false, false, 2000, true, true);
insert into sys.args values (26792, 136, 'res', 'bigint', 64, 0, 0, 0);
insert into sys.args values (26793, 136, 'arg', 'any', 0, 0, 1, 1);
insert into sys.functions values (137, 'listagg', 'str_group_concat', 'aggr', 0, 3, false, false, false, 2000, true, true);
insert into sys.args values (26794, 137, 'res', 'varchar', 0, 0, 0, 0);
insert into sys.args values (26795, 137, 'arg', 'varchar', 0, 0, 1, 1);
insert into sys.functions values (138, 'listagg', 'str_group_concat', 'aggr', 0, 3, false, false, false, 2000, true, true);
insert into sys.args values (26796, 138, 'res', 'varchar', 0, 0, 0, 0);
insert into sys.args values (26797, 138, 'arg', 'varchar', 0, 0, 1, 1);
insert into sys.functions values (139, 'diff', 'diff', 'sql', 0, 6, false, false, false, 2000, true, true);
insert into sys.args values (26798, 139, 'res_0', 'boolean', 1, 0, 0, 0);
insert into sys.args values (26799, 139, 'arg_1', 'any', 0, 0, 1, 1);
insert into sys.functions values (140, 'diff', 'diff', 'sql', 0, 6, false, false, false, 2000, true, true);
insert into sys.args values (26800, 140, 'res_0', 'boolean', 1, 0, 0, 0);
insert into sys.args values (26801, 140, 'arg_1', 'boolean', 1, 0, 1, 1);
insert into sys.args values (26802, 140, 'arg_2', 'any', 0, 0, 1, 2);
insert into sys.functions values (141, 'window_bound', 'window_bound', 'sql', 0, 6, false, false, false, 2000, true, true);
insert into sys.args values (26803, 141, 'res_0', 'bigint', 64, 0, 0, 0);
insert into sys.args values (26804, 141, 'arg_1', 'any', 0, 0, 1, 1);
insert into sys.args values (26805, 141, 'arg_2', 'int', 32, 0, 1, 2);
insert into sys.args values (26806, 141, 'arg_3', 'int', 32, 0, 1, 3);
insert into sys.args values (26807, 141, 'arg_4', 'int', 32, 0, 1, 4);
insert into sys.args values (26808, 141, 'arg_5', 'tinyint', 8, 0, 1, 5);
insert into sys.functions values (142, 'window_bound', 'window_bound', 'sql', 0, 6, false, false, false, 2000, true, true);
insert into sys.args values (26809, 142, 'res_0', 'bigint', 64, 0, 0, 0);
insert into sys.args values (26810, 142, 'arg_1', 'boolean', 1, 0, 1, 1);
insert into sys.args values (26811, 142, 'arg_2', 'any', 0, 0, 1, 2);
insert into sys.args values (26812, 142, 'arg_3', 'int', 32, 0, 1, 3);
insert into sys.args values (26813, 142, 'arg_4', 'int', 32, 0, 1, 4);
insert into sys.args values (26814, 142, 'arg_5', 'int', 32, 0, 1, 5);
insert into sys.args values (26815, 142, 'arg_6', 'tinyint', 8, 0, 1, 6);
insert into sys.functions values (143, 'window_bound', 'window_bound', 'sql', 0, 6, false, false, false, 2000, true, true);
insert into sys.args values (26816, 143, 'res_0', 'bigint', 64, 0, 0, 0);
insert into sys.args values (26817, 143, 'arg_1', 'any', 0, 0, 1, 1);
insert into sys.args values (26818, 143, 'arg_2', 'int', 32, 0, 1, 2);
insert into sys.args values (26819, 143, 'arg_3', 'int', 32, 0, 1, 3);
insert into sys.args values (26820, 143, 'arg_4', 'int', 32, 0, 1, 4);
insert into sys.args values (26821, 143, 'arg_5', 'smallint', 16, 0, 1, 5);
insert into sys.functions values (144, 'window_bound', 'window_bound', 'sql', 0, 6, false, false, false, 2000, true, true);
insert into sys.args values (26822, 144, 'res_0', 'bigint', 64, 0, 0, 0);
insert into sys.args values (26823, 144, 'arg_1', 'boolean', 1, 0, 1, 1);
insert into sys.args values (26824, 144, 'arg_2', 'any', 0, 0, 1, 2);
insert into sys.args values (26825, 144, 'arg_3', 'int', 32, 0, 1, 3);
insert into sys.args values (26826, 144, 'arg_4', 'int', 32, 0, 1, 4);
insert into sys.args values (26827, 144, 'arg_5', 'int', 32, 0, 1, 5);
insert into sys.args values (26828, 144, 'arg_6', 'smallint', 16, 0, 1, 6);
insert into sys.functions values (145, 'window_bound', 'window_bound', 'sql', 0, 6, false, false, false, 2000, true, true);
insert into sys.args values (26829, 145, 'res_0', 'bigint', 64, 0, 0, 0);
insert into sys.args values (26830, 145, 'arg_1', 'any', 0, 0, 1, 1);
insert into sys.args values (26831, 145, 'arg_2', 'int', 32, 0, 1, 2);
insert into sys.args values (26832, 145, 'arg_3', 'int', 32, 0, 1, 3);
insert into sys.args values (26833, 145, 'arg_4', 'int', 32, 0, 1, 4);
insert into sys.args values (26834, 145, 'arg_5', 'int', 32, 0, 1, 5);
insert into sys.functions values (146, 'window_bound', 'window_bound', 'sql', 0, 6, false, false, false, 2000, true, true);
insert into sys.args values (26835, 146, 'res_0', 'bigint', 64, 0, 0, 0);
insert into sys.args values (26836, 146, 'arg_1', 'boolean', 1, 0, 1, 1);
insert into sys.args values (26837, 146, 'arg_2', 'any', 0, 0, 1, 2);
insert into sys.args values (26838, 146, 'arg_3', 'int', 32, 0, 1, 3);
insert into sys.args values (26839, 146, 'arg_4', 'int', 32, 0, 1, 4);
insert into sys.args values (26840, 146, 'arg_5', 'int', 32, 0, 1, 5);
insert into sys.args values (26841, 146, 'arg_6', 'int', 32, 0, 1, 6);
insert into sys.functions values (147, 'window_bound', 'window_bound', 'sql', 0, 6, false, false, false, 2000, true, true);
insert into sys.args values (26842, 147, 'res_0', 'bigint', 64, 0, 0, 0);
insert into sys.args values (26843, 147, 'arg_1', 'any', 0, 0, 1, 1);
insert into sys.args values (26844, 147, 'arg_2', 'int', 32, 0, 1, 2);
insert into sys.args values (26845, 147, 'arg_3', 'int', 32, 0, 1, 3);
insert into sys.args values (26846, 147, 'arg_4', 'int', 32, 0, 1, 4);
insert into sys.args values (26847, 147, 'arg_5', 'bigint', 64, 0, 1, 5);
insert into sys.functions values (148, 'window_bound', 'window_bound', 'sql', 0, 6, false, false, false, 2000, true, true);
insert into sys.args values (26848, 148, 'res_0', 'bigint', 64, 0, 0, 0);
insert into sys.args values (26849, 148, 'arg_1', 'boolean', 1, 0, 1, 1);
insert into sys.args values (26850, 148, 'arg_2', 'any', 0, 0, 1, 2);
insert into sys.args values (26851, 148, 'arg_3', 'int', 32, 0, 1, 3);
insert into sys.args values (26852, 148, 'arg_4', 'int', 32, 0, 1, 4);
insert into sys.args values (26853, 148, 'arg_5', 'int', 32, 0, 1, 5);
insert into sys.args values (26854, 148, 'arg_6', 'bigint', 64, 0, 1, 6);
insert into sys.functions values (149, 'window_bound', 'window_bound', 'sql', 0, 6, false, false, false, 2000, true, true);
insert into sys.args values (26855, 149, 'res_0', 'bigint', 64, 0, 0, 0);
insert into sys.args values (26856, 149, 'arg_1', 'any', 0, 0, 1, 1);
insert into sys.args values (26857, 149, 'arg_2', 'int', 32, 0, 1, 2);
insert into sys.args values (26858, 149, 'arg_3', 'int', 32, 0, 1, 3);
insert into sys.args values (26859, 149, 'arg_4', 'int', 32, 0, 1, 4);
insert into sys.args values (26860, 149, 'arg_5', 'real', 24, 0, 1, 5);
insert into sys.functions values (150, 'window_bound', 'window_bound', 'sql', 0, 6, false, false, false, 2000, true, true);
insert into sys.args values (26861, 150, 'res_0', 'bigint', 64, 0, 0, 0);
insert into sys.args values (26862, 150, 'arg_1', 'boolean', 1, 0, 1, 1);
insert into sys.args values (26863, 150, 'arg_2', 'any', 0, 0, 1, 2);
insert into sys.args values (26864, 150, 'arg_3', 'int', 32, 0, 1, 3);
insert into sys.args values (26865, 150, 'arg_4', 'int', 32, 0, 1, 4);
insert into sys.args values (26866, 150, 'arg_5', 'int', 32, 0, 1, 5);
insert into sys.args values (26867, 150, 'arg_6', 'real', 24, 0, 1, 6);
insert into sys.functions values (151, 'window_bound', 'window_bound', 'sql', 0, 6, false, false, false, 2000, true, true);
insert into sys.args values (26868, 151, 'res_0', 'bigint', 64, 0, 0, 0);
insert into sys.args values (26869, 151, 'arg_1', 'any', 0, 0, 1, 1);
insert into sys.args values (26870, 151, 'arg_2', 'int', 32, 0, 1, 2);
insert into sys.args values (26871, 151, 'arg_3', 'int', 32, 0, 1, 3);
insert into sys.args values (26872, 151, 'arg_4', 'int', 32, 0, 1, 4);
insert into sys.args values (26873, 151, 'arg_5', 'double', 53, 0, 1, 5);
insert into sys.functions values (152, 'window_bound', 'window_bound', 'sql', 0, 6, false, false, false, 2000, true, true);
insert into sys.args values (26874, 152, 'res_0', 'bigint', 64, 0, 0, 0);
insert into sys.args values (26875, 152, 'arg_1', 'boolean', 1, 0, 1, 1);
insert into sys.args values (26876, 152, 'arg_2', 'any', 0, 0, 1, 2);
insert into sys.args values (26877, 152, 'arg_3', 'int', 32, 0, 1, 3);
insert into sys.args values (26878, 152, 'arg_4', 'int', 32, 0, 1, 4);
insert into sys.args values (26879, 152, 'arg_5', 'int', 32, 0, 1, 5);
insert into sys.args values (26880, 152, 'arg_6', 'double', 53, 0, 1, 6);
insert into sys.functions values (153, 'window_bound', 'window_bound', 'sql', 0, 6, false, false, false, 2000, true, true);
insert into sys.args values (26881, 153, 'res_0', 'bigint', 64, 0, 0, 0);
insert into sys.args values (26882, 153, 'arg_1', 'any', 0, 0, 1, 1);
insert into sys.args values (26883, 153, 'arg_2', 'int', 32, 0, 1, 2);
insert into sys.args values (26884, 153, 'arg_3', 'int', 32, 0, 1, 3);
insert into sys.args values (26885, 153, 'arg_4', 'int', 32, 0, 1, 4);
insert into sys.args values (26886, 153, 'arg_5', 'decimal', 2, 0, 1, 5);
insert into sys.functions values (154, 'window_bound', 'window_bound', 'sql', 0, 6, false, false, false, 2000, true, true);
insert into sys.args values (26887, 154, 'res_0', 'bigint', 64, 0, 0, 0);
insert into sys.args values (26888, 154, 'arg_1', 'boolean', 1, 0, 1, 1);
insert into sys.args values (26889, 154, 'arg_2', 'any', 0, 0, 1, 2);
insert into sys.args values (26890, 154, 'arg_3', 'int', 32, 0, 1, 3);
insert into sys.args values (26891, 154, 'arg_4', 'int', 32, 0, 1, 4);
insert into sys.args values (26892, 154, 'arg_5', 'int', 32, 0, 1, 5);
insert into sys.args values (26893, 154, 'arg_6', 'decimal', 2, 0, 1, 6);
insert into sys.functions values (155, 'window_bound', 'window_bound', 'sql', 0, 6, false, false, false, 2000, true, true);
insert into sys.args values (26894, 155, 'res_0', 'bigint', 64, 0, 0, 0);
insert into sys.args values (26895, 155, 'arg_1', 'any', 0, 0, 1, 1);
insert into sys.args values (26896, 155, 'arg_2', 'int', 32, 0, 1, 2);
insert into sys.args values (26897, 155, 'arg_3', 'int', 32, 0, 1, 3);
insert into sys.args values (26898, 155, 'arg_4', 'int', 32, 0, 1, 4);
insert into sys.args values (26899, 155, 'arg_5', 'decimal', 4, 0, 1, 5);
insert into sys.functions values (156, 'window_bound', 'window_bound', 'sql', 0, 6, false, false, false, 2000, true, true);
insert into sys.args values (26900, 156, 'res_0', 'bigint', 64, 0, 0, 0);
insert into sys.args values (26901, 156, 'arg_1', 'boolean', 1, 0, 1, 1);
insert into sys.args values (26902, 156, 'arg_2', 'any', 0, 0, 1, 2);
insert into sys.args values (26903, 156, 'arg_3', 'int', 32, 0, 1, 3);
insert into sys.args values (26904, 156, 'arg_4', 'int', 32, 0, 1, 4);
insert into sys.args values (26905, 156, 'arg_5', 'int', 32, 0, 1, 5);
insert into sys.args values (26906, 156, 'arg_6', 'decimal', 4, 0, 1, 6);
insert into sys.functions values (157, 'window_bound', 'window_bound', 'sql', 0, 6, false, false, false, 2000, true, true);
insert into sys.args values (26907, 157, 'res_0', 'bigint', 64, 0, 0, 0);
insert into sys.args values (26908, 157, 'arg_1', 'any', 0, 0, 1, 1);
insert into sys.args values (26909, 157, 'arg_2', 'int', 32, 0, 1, 2);
insert into sys.args values (26910, 157, 'arg_3', 'int', 32, 0, 1, 3);
insert into sys.args values (26911, 157, 'arg_4', 'int', 32, 0, 1, 4);
insert into sys.args values (26912, 157, 'arg_5', 'decimal', 9, 0, 1, 5);
insert into sys.functions values (158, 'window_bound', 'window_bound', 'sql', 0, 6, false, false, false, 2000, true, true);
insert into sys.args values (26913, 158, 'res_0', 'bigint', 64, 0, 0, 0);
insert into sys.args values (26914, 158, 'arg_1', 'boolean', 1, 0, 1, 1);
insert into sys.args values (26915, 158, 'arg_2', 'any', 0, 0, 1, 2);
insert into sys.args values (26916, 158, 'arg_3', 'int', 32, 0, 1, 3);
insert into sys.args values (26917, 158, 'arg_4', 'int', 32, 0, 1, 4);
insert into sys.args values (26918, 158, 'arg_5', 'int', 32, 0, 1, 5);
insert into sys.args values (26919, 158, 'arg_6', 'decimal', 9, 0, 1, 6);
insert into sys.functions values (159, 'window_bound', 'window_bound', 'sql', 0, 6, false, false, false, 2000, true, true);
insert into sys.args values (26920, 159, 'res_0', 'bigint', 64, 0, 0, 0);
insert into sys.args values (26921, 159, 'arg_1', 'any', 0, 0, 1, 1);
insert into sys.args values (26922, 159, 'arg_2', 'int', 32, 0, 1, 2);
insert into sys.args values (26923, 159, 'arg_3', 'int', 32, 0, 1, 3);
insert into sys.args values (26924, 159, 'arg_4', 'int', 32, 0, 1, 4);
insert into sys.args values (26925, 159, 'arg_5', 'decimal', 18, 0, 1, 5);
insert into sys.functions values (160, 'window_bound', 'window_bound', 'sql', 0, 6, false, false, false, 2000, true, true);
insert into sys.args values (26926, 160, 'res_0', 'bigint', 64, 0, 0, 0);
insert into sys.args values (26927, 160, 'arg_1', 'boolean', 1, 0, 1, 1);
insert into sys.args values (26928, 160, 'arg_2', 'any', 0, 0, 1, 2);
insert into sys.args values (26929, 160, 'arg_3', 'int', 32, 0, 1, 3);
insert into sys.args values (26930, 160, 'arg_4', 'int', 32, 0, 1, 4);
insert into sys.args values (26931, 160, 'arg_5', 'int', 32, 0, 1, 5);
insert into sys.args values (26932, 160, 'arg_6', 'decimal', 18, 0, 1, 6);
insert into sys.functions values (161, 'window_bound', 'window_bound', 'sql', 0, 6, false, false, false, 2000, true, true);
insert into sys.args values (26933, 161, 'res_0', 'bigint', 64, 0, 0, 0);
insert into sys.args values (26934, 161, 'arg_1', 'any', 0, 0, 1, 1);
insert into sys.args values (26935, 161, 'arg_2', 'int', 32, 0, 1, 2);
insert into sys.args values (26936, 161, 'arg_3', 'int', 32, 0, 1, 3);
insert into sys.args values (26937, 161, 'arg_4', 'int', 32, 0, 1, 4);
insert into sys.args values (26938, 161, 'arg_5', 'month_interval', 32, 0, 1, 5);
insert into sys.functions values (162, 'window_bound', 'window_bound', 'sql', 0, 6, false, false, false, 2000, true, true);
insert into sys.args values (26939, 162, 'res_0', 'bigint', 64, 0, 0, 0);
insert into sys.args values (26940, 162, 'arg_1', 'boolean', 1, 0, 1, 1);
insert into sys.args values (26941, 162, 'arg_2', 'any', 0, 0, 1, 2);
insert into sys.args values (26942, 162, 'arg_3', 'int', 32, 0, 1, 3);
insert into sys.args values (26943, 162, 'arg_4', 'int', 32, 0, 1, 4);
insert into sys.args values (26944, 162, 'arg_5', 'int', 32, 0, 1, 5);
insert into sys.args values (26945, 162, 'arg_6', 'month_interval', 32, 0, 1, 6);
insert into sys.functions values (163, 'window_bound', 'window_bound', 'sql', 0, 6, false, false, false, 2000, true, true);
insert into sys.args values (26946, 163, 'res_0', 'bigint', 64, 0, 0, 0);
insert into sys.args values (26947, 163, 'arg_1', 'any', 0, 0, 1, 1);
insert into sys.args values (26948, 163, 'arg_2', 'int', 32, 0, 1, 2);
insert into sys.args values (26949, 163, 'arg_3', 'int', 32, 0, 1, 3);
insert into sys.args values (26950, 163, 'arg_4', 'int', 32, 0, 1, 4);
insert into sys.args values (26951, 163, 'arg_5', 'sec_interval', 13, 0, 1, 5);
insert into sys.functions values (164, 'window_bound', 'window_bound', 'sql', 0, 6, false, false, false, 2000, true, true);
insert into sys.args values (26952, 164, 'res_0', 'bigint', 64, 0, 0, 0);
insert into sys.args values (26953, 164, 'arg_1', 'boolean', 1, 0, 1, 1);
insert into sys.args values (26954, 164, 'arg_2', 'any', 0, 0, 1, 2);
insert into sys.args values (26955, 164, 'arg_3', 'int', 32, 0, 1, 3);
insert into sys.args values (26956, 164, 'arg_4', 'int', 32, 0, 1, 4);
insert into sys.args values (26957, 164, 'arg_5', 'int', 32, 0, 1, 5);
insert into sys.args values (26958, 164, 'arg_6', 'sec_interval', 13, 0, 1, 6);
insert into sys.functions values (165, 'rank', 'rank', 'sql', 0, 6, false, false, false, 2000, true, true);
insert into sys.args values (26959, 165, 'res_0', 'int', 32, 0, 0, 0);
insert into sys.args values (26960, 165, 'arg_1', 'any', 0, 0, 1, 1);
insert into sys.args values (26961, 165, 'arg_2', 'boolean', 1, 0, 1, 2);
insert into sys.args values (26962, 165, 'arg_3', 'boolean', 1, 0, 1, 3);
insert into sys.functions values (166, 'dense_rank', 'dense_rank', 'sql', 0, 6, false, false, false, 2000, true, true);
insert into sys.args values (26963, 166, 'res_0', 'int', 32, 0, 0, 0);
insert into sys.args values (26964, 166, 'arg_1', 'any', 0, 0, 1, 1);
insert into sys.args values (26965, 166, 'arg_2', 'boolean', 1, 0, 1, 2);
insert into sys.args values (26966, 166, 'arg_3', 'boolean', 1, 0, 1, 3);
insert into sys.functions values (167, 'row_number', 'row_number', 'sql', 0, 6, false, false, false, 2000, true, true);
insert into sys.args values (26967, 167, 'res_0', 'int', 32, 0, 0, 0);
insert into sys.args values (26968, 167, 'arg_1', 'any', 0, 0, 1, 1);
insert into sys.args values (26969, 167, 'arg_2', 'boolean', 1, 0, 1, 2);
insert into sys.args values (26970, 167, 'arg_3', 'boolean', 1, 0, 1, 3);
insert into sys.functions values (168, 'percent_rank', 'percent_rank', 'sql', 0, 6, false, false, false, 2000, true, true);
insert into sys.args values (26971, 168, 'res_0', 'double', 53, 0, 0, 0);
insert into sys.args values (26972, 168, 'arg_1', 'any', 0, 0, 1, 1);
insert into sys.args values (26973, 168, 'arg_2', 'boolean', 1, 0, 1, 2);
insert into sys.args values (26974, 168, 'arg_3', 'boolean', 1, 0, 1, 3);
insert into sys.functions values (169, 'cume_dist', 'cume_dist', 'sql', 0, 6, false, false, false, 2000, true, true);
insert into sys.args values (26975, 169, 'res_0', 'double', 53, 0, 0, 0);
insert into sys.args values (26976, 169, 'arg_1', 'any', 0, 0, 1, 1);
insert into sys.args values (26977, 169, 'arg_2', 'boolean', 1, 0, 1, 2);
insert into sys.args values (26978, 169, 'arg_3', 'boolean', 1, 0, 1, 3);
insert into sys.functions values (170, 'ntile', 'ntile', 'sql', 0, 6, false, false, false, 2000, true, true);
insert into sys.args values (26979, 170, 'res_0', 'tinyint', 8, 0, 0, 0);
insert into sys.args values (26980, 170, 'arg_1', 'any', 0, 0, 1, 1);
insert into sys.args values (26981, 170, 'arg_2', 'tinyint', 8, 0, 1, 2);
insert into sys.args values (26982, 170, 'arg_3', 'boolean', 1, 0, 1, 3);
insert into sys.args values (26983, 170, 'arg_4', 'boolean', 1, 0, 1, 4);
insert into sys.functions values (171, 'ntile', 'ntile', 'sql', 0, 6, false, false, false, 2000, true, true);
insert into sys.args values (26984, 171, 'res_0', 'smallint', 16, 0, 0, 0);
insert into sys.args values (26985, 171, 'arg_1', 'any', 0, 0, 1, 1);
insert into sys.args values (26986, 171, 'arg_2', 'smallint', 16, 0, 1, 2);
insert into sys.args values (26987, 171, 'arg_3', 'boolean', 1, 0, 1, 3);
insert into sys.args values (26988, 171, 'arg_4', 'boolean', 1, 0, 1, 4);
insert into sys.functions values (172, 'ntile', 'ntile', 'sql', 0, 6, false, false, false, 2000, true, true);
insert into sys.args values (26989, 172, 'res_0', 'int', 32, 0, 0, 0);
insert into sys.args values (26990, 172, 'arg_1', 'any', 0, 0, 1, 1);
insert into sys.args values (26991, 172, 'arg_2', 'int', 32, 0, 1, 2);
insert into sys.args values (26992, 172, 'arg_3', 'boolean', 1, 0, 1, 3);
insert into sys.args values (26993, 172, 'arg_4', 'boolean', 1, 0, 1, 4);
insert into sys.functions values (173, 'ntile', 'ntile', 'sql', 0, 6, false, false, false, 2000, true, true);
insert into sys.args values (26994, 173, 'res_0', 'bigint', 64, 0, 0, 0);
insert into sys.args values (26995, 173, 'arg_1', 'any', 0, 0, 1, 1);
insert into sys.args values (26996, 173, 'arg_2', 'bigint', 64, 0, 1, 2);
insert into sys.args values (26997, 173, 'arg_3', 'boolean', 1, 0, 1, 3);
insert into sys.args values (26998, 173, 'arg_4', 'boolean', 1, 0, 1, 4);
insert into sys.functions values (174, 'lag', 'lag', 'sql', 0, 6, false, false, false, 2000, true, true);
insert into sys.args values (26999, 174, 'res_0', 'any', 0, 0, 0, 0);
insert into sys.args values (27000, 174, 'arg_1', 'any', 0, 0, 1, 1);
insert into sys.args values (27001, 174, 'arg_2', 'boolean', 1, 0, 1, 2);
insert into sys.args values (27002, 174, 'arg_3', 'boolean', 1, 0, 1, 3);
insert into sys.functions values (175, 'lag', 'lag', 'sql', 0, 6, false, false, false, 2000, true, true);
insert into sys.args values (27003, 175, 'res_0', 'any', 0, 0, 0, 0);
insert into sys.args values (27004, 175, 'arg_1', 'any', 0, 0, 1, 1);
insert into sys.args values (27005, 175, 'arg_2', 'tinyint', 8, 0, 1, 2);
insert into sys.args values (27006, 175, 'arg_3', 'boolean', 1, 0, 1, 3);
insert into sys.args values (27007, 175, 'arg_4', 'boolean', 1, 0, 1, 4);
insert into sys.functions values (176, 'lag', 'lag', 'sql', 0, 6, false, false, false, 2000, true, true);
insert into sys.args values (27008, 176, 'res_0', 'any', 0, 0, 0, 0);
insert into sys.args values (27009, 176, 'arg_1', 'any', 0, 0, 1, 1);
insert into sys.args values (27010, 176, 'arg_2', 'smallint', 16, 0, 1, 2);
insert into sys.args values (27011, 176, 'arg_3', 'boolean', 1, 0, 1, 3);
insert into sys.args values (27012, 176, 'arg_4', 'boolean', 1, 0, 1, 4);
insert into sys.functions values (177, 'lag', 'lag', 'sql', 0, 6, false, false, false, 2000, true, true);
insert into sys.args values (27013, 177, 'res_0', 'any', 0, 0, 0, 0);
insert into sys.args values (27014, 177, 'arg_1', 'any', 0, 0, 1, 1);
insert into sys.args values (27015, 177, 'arg_2', 'int', 32, 0, 1, 2);
insert into sys.args values (27016, 177, 'arg_3', 'boolean', 1, 0, 1, 3);
insert into sys.args values (27017, 177, 'arg_4', 'boolean', 1, 0, 1, 4);
insert into sys.functions values (178, 'lag', 'lag', 'sql', 0, 6, false, false, false, 2000, true, true);
insert into sys.args values (27018, 178, 'res_0', 'any', 0, 0, 0, 0);
insert into sys.args values (27019, 178, 'arg_1', 'any', 0, 0, 1, 1);
insert into sys.args values (27020, 178, 'arg_2', 'bigint', 64, 0, 1, 2);
insert into sys.args values (27021, 178, 'arg_3', 'boolean', 1, 0, 1, 3);
insert into sys.args values (27022, 178, 'arg_4', 'boolean', 1, 0, 1, 4);
insert into sys.functions values (179, 'lag', 'lag', 'sql', 0, 6, false, false, false, 2000, true, true);
insert into sys.args values (27023, 179, 'res_0', 'any', 0, 0, 0, 0);
insert into sys.args values (27024, 179, 'arg_1', 'any', 0, 0, 1, 1);
insert into sys.args values (27025, 179, 'arg_2', 'tinyint', 8, 0, 1, 2);
insert into sys.args values (27026, 179, 'arg_3', 'any', 0, 0, 1, 3);
insert into sys.args values (27027, 179, 'arg_4', 'boolean', 1, 0, 1, 4);
insert into sys.args values (27028, 179, 'arg_5', 'boolean', 1, 0, 1, 5);
insert into sys.functions values (180, 'lag', 'lag', 'sql', 0, 6, false, false, false, 2000, true, true);
insert into sys.args values (27029, 180, 'res_0', 'any', 0, 0, 0, 0);
insert into sys.args values (27030, 180, 'arg_1', 'any', 0, 0, 1, 1);
insert into sys.args values (27031, 180, 'arg_2', 'smallint', 16, 0, 1, 2);
insert into sys.args values (27032, 180, 'arg_3', 'any', 0, 0, 1, 3);
insert into sys.args values (27033, 180, 'arg_4', 'boolean', 1, 0, 1, 4);
insert into sys.args values (27034, 180, 'arg_5', 'boolean', 1, 0, 1, 5);
insert into sys.functions values (181, 'lag', 'lag', 'sql', 0, 6, false, false, false, 2000, true, true);
insert into sys.args values (27035, 181, 'res_0', 'any', 0, 0, 0, 0);
insert into sys.args values (27036, 181, 'arg_1', 'any', 0, 0, 1, 1);
insert into sys.args values (27037, 181, 'arg_2', 'int', 32, 0, 1, 2);
insert into sys.args values (27038, 181, 'arg_3', 'any', 0, 0, 1, 3);
insert into sys.args values (27039, 181, 'arg_4', 'boolean', 1, 0, 1, 4);
insert into sys.args values (27040, 181, 'arg_5', 'boolean', 1, 0, 1, 5);
insert into sys.functions values (182, 'lag', 'lag', 'sql', 0, 6, false, false, false, 2000, true, true);
insert into sys.args values (27041, 182, 'res_0', 'any', 0, 0, 0, 0);
insert into sys.args values (27042, 182, 'arg_1', 'any', 0, 0, 1, 1);
insert into sys.args values (27043, 182, 'arg_2', 'bigint', 64, 0, 1, 2);
insert into sys.args values (27044, 182, 'arg_3', 'any', 0, 0, 1, 3);
insert into sys.args values (27045, 182, 'arg_4', 'boolean', 1, 0, 1, 4);
insert into sys.args values (27046, 182, 'arg_5', 'boolean', 1, 0, 1, 5);
insert into sys.functions values (183, 'lead', 'lead', 'sql', 0, 6, false, false, false, 2000, true, true);
insert into sys.args values (27047, 183, 'res_0', 'any', 0, 0, 0, 0);
insert into sys.args values (27048, 183, 'arg_1', 'any', 0, 0, 1, 1);
insert into sys.args values (27049, 183, 'arg_2', 'boolean', 1, 0, 1, 2);
insert into sys.args values (27050, 183, 'arg_3', 'boolean', 1, 0, 1, 3);
insert into sys.functions values (184, 'lead', 'lead', 'sql', 0, 6, false, false, false, 2000, true, true);
insert into sys.args values (27051, 184, 'res_0', 'any', 0, 0, 0, 0);
insert into sys.args values (27052, 184, 'arg_1', 'any', 0, 0, 1, 1);
insert into sys.args values (27053, 184, 'arg_2', 'tinyint', 8, 0, 1, 2);
insert into sys.args values (27054, 184, 'arg_3', 'boolean', 1, 0, 1, 3);
insert into sys.args values (27055, 184, 'arg_4', 'boolean', 1, 0, 1, 4);
insert into sys.functions values (185, 'lead', 'lead', 'sql', 0, 6, false, false, false, 2000, true, true);
insert into sys.args values (27056, 185, 'res_0', 'any', 0, 0, 0, 0);
insert into sys.args values (27057, 185, 'arg_1', 'any', 0, 0, 1, 1);
insert into sys.args values (27058, 185, 'arg_2', 'smallint', 16, 0, 1, 2);
insert into sys.args values (27059, 185, 'arg_3', 'boolean', 1, 0, 1, 3);
insert into sys.args values (27060, 185, 'arg_4', 'boolean', 1, 0, 1, 4);
insert into sys.functions values (186, 'lead', 'lead', 'sql', 0, 6, false, false, false, 2000, true, true);
insert into sys.args values (27061, 186, 'res_0', 'any', 0, 0, 0, 0);
insert into sys.args values (27062, 186, 'arg_1', 'any', 0, 0, 1, 1);
insert into sys.args values (27063, 186, 'arg_2', 'int', 32, 0, 1, 2);
insert into sys.args values (27064, 186, 'arg_3', 'boolean', 1, 0, 1, 3);
insert into sys.args values (27065, 186, 'arg_4', 'boolean', 1, 0, 1, 4);
insert into sys.functions values (187, 'lead', 'lead', 'sql', 0, 6, false, false, false, 2000, true, true);
insert into sys.args values (27066, 187, 'res_0', 'any', 0, 0, 0, 0);
insert into sys.args values (27067, 187, 'arg_1', 'any', 0, 0, 1, 1);
insert into sys.args values (27068, 187, 'arg_2', 'bigint', 64, 0, 1, 2);
insert into sys.args values (27069, 187, 'arg_3', 'boolean', 1, 0, 1, 3);
insert into sys.args values (27070, 187, 'arg_4', 'boolean', 1, 0, 1, 4);
insert into sys.functions values (188, 'lead', 'lead', 'sql', 0, 6, false, false, false, 2000, true, true);
insert into sys.args values (27071, 188, 'res_0', 'any', 0, 0, 0, 0);
insert into sys.args values (27072, 188, 'arg_1', 'any', 0, 0, 1, 1);
insert into sys.args values (27073, 188, 'arg_2', 'tinyint', 8, 0, 1, 2);
insert into sys.args values (27074, 188, 'arg_3', 'any', 0, 0, 1, 3);
insert into sys.args values (27075, 188, 'arg_4', 'boolean', 1, 0, 1, 4);
insert into sys.args values (27076, 188, 'arg_5', 'boolean', 1, 0, 1, 5);
insert into sys.functions values (189, 'lead', 'lead', 'sql', 0, 6, false, false, false, 2000, true, true);
insert into sys.args values (27077, 189, 'res_0', 'any', 0, 0, 0, 0);
insert into sys.args values (27078, 189, 'arg_1', 'any', 0, 0, 1, 1);
insert into sys.args values (27079, 189, 'arg_2', 'smallint', 16, 0, 1, 2);
insert into sys.args values (27080, 189, 'arg_3', 'any', 0, 0, 1, 3);
insert into sys.args values (27081, 189, 'arg_4', 'boolean', 1, 0, 1, 4);
insert into sys.args values (27082, 189, 'arg_5', 'boolean', 1, 0, 1, 5);
insert into sys.functions values (190, 'lead', 'lead', 'sql', 0, 6, false, false, false, 2000, true, true);
insert into sys.args values (27083, 190, 'res_0', 'any', 0, 0, 0, 0);
insert into sys.args values (27084, 190, 'arg_1', 'any', 0, 0, 1, 1);
insert into sys.args values (27085, 190, 'arg_2', 'int', 32, 0, 1, 2);
insert into sys.args values (27086, 190, 'arg_3', 'any', 0, 0, 1, 3);
insert into sys.args values (27087, 190, 'arg_4', 'boolean', 1, 0, 1, 4);
insert into sys.args values (27088, 190, 'arg_5', 'boolean', 1, 0, 1, 5);
insert into sys.functions values (191, 'lead', 'lead', 'sql', 0, 6, false, false, false, 2000, true, true);
insert into sys.args values (27089, 191, 'res_0', 'any', 0, 0, 0, 0);
insert into sys.args values (27090, 191, 'arg_1', 'any', 0, 0, 1, 1);
insert into sys.args values (27091, 191, 'arg_2', 'bigint', 64, 0, 1, 2);
insert into sys.args values (27092, 191, 'arg_3', 'any', 0, 0, 1, 3);
insert into sys.args values (27093, 191, 'arg_4', 'boolean', 1, 0, 1, 4);
insert into sys.args values (27094, 191, 'arg_5', 'boolean', 1, 0, 1, 5);
insert into sys.functions values (192, 'first_value', 'first_value', 'sql', 0, 6, false, false, false, 2000, true, true);
insert into sys.args values (27095, 192, 'res_0', 'any', 0, 0, 0, 0);
insert into sys.args values (27096, 192, 'arg_1', 'any', 0, 0, 1, 1);
insert into sys.functions values (193, 'last_value', 'last_value', 'sql', 0, 6, false, false, false, 2000, true, true);
insert into sys.args values (27097, 193, 'res_0', 'any', 0, 0, 0, 0);
insert into sys.args values (27098, 193, 'arg_1', 'any', 0, 0, 1, 1);
insert into sys.functions values (194, 'nth_value', 'nth_value', 'sql', 0, 6, false, false, false, 2000, true, true);
insert into sys.args values (27099, 194, 'res_0', 'any', 0, 0, 0, 0);
insert into sys.args values (27100, 194, 'arg_1', 'any', 0, 0, 1, 1);
insert into sys.args values (27101, 194, 'arg_2', 'tinyint', 8, 0, 1, 2);
insert into sys.functions values (195, 'nth_value', 'nth_value', 'sql', 0, 6, false, false, false, 2000, true, true);
insert into sys.args values (27102, 195, 'res_0', 'any', 0, 0, 0, 0);
insert into sys.args values (27103, 195, 'arg_1', 'any', 0, 0, 1, 1);
insert into sys.args values (27104, 195, 'arg_2', 'smallint', 16, 0, 1, 2);
insert into sys.functions values (196, 'nth_value', 'nth_value', 'sql', 0, 6, false, false, false, 2000, true, true);
insert into sys.args values (27105, 196, 'res_0', 'any', 0, 0, 0, 0);
insert into sys.args values (27106, 196, 'arg_1', 'any', 0, 0, 1, 1);
insert into sys.args values (27107, 196, 'arg_2', 'int', 32, 0, 1, 2);
insert into sys.functions values (197, 'nth_value', 'nth_value', 'sql', 0, 6, false, false, false, 2000, true, true);
insert into sys.args values (27108, 197, 'res_0', 'any', 0, 0, 0, 0);
insert into sys.args values (27109, 197, 'arg_1', 'any', 0, 0, 1, 1);
insert into sys.args values (27110, 197, 'arg_2', 'bigint', 64, 0, 1, 2);
insert into sys.functions values (198, 'count', 'count', 'sql', 0, 6, false, false, false, 2000, true, true);
insert into sys.args values (27111, 198, 'res_0', 'bigint', 64, 0, 0, 0);
insert into sys.args values (27112, 198, 'arg_1', 'any', 0, 0, 1, 1);
insert into sys.args values (27113, 198, 'arg_2', 'boolean', 1, 0, 1, 2);
insert into sys.functions values (199, 'min', 'min', 'sql', 0, 6, false, false, false, 2000, true, true);
insert into sys.args values (27114, 199, 'res_0', 'any', 0, 0, 0, 0);
insert into sys.args values (27115, 199, 'arg_1', 'any', 0, 0, 1, 1);
insert into sys.functions values (200, 'max', 'max', 'sql', 0, 6, false, false, false, 2000, true, true);
insert into sys.args values (27116, 200, 'res_0', 'any', 0, 0, 0, 0);
insert into sys.args values (27117, 200, 'arg_1', 'any', 0, 0, 1, 1);
insert into sys.functions values (201, 'sum', 'sum', 'sql', 0, 6, false, false, false, 2000, true, true);
insert into sys.args values (27118, 201, 'res_0', 'bigint', 64, 0, 0, 0);
insert into sys.args values (27119, 201, 'arg_1', 'tinyint', 8, 0, 1, 1);
insert into sys.functions values (202, 'sum', 'sum', 'sql', 0, 6, false, false, false, 2000, true, true);
insert into sys.args values (27120, 202, 'res_0', 'bigint', 64, 0, 0, 0);
insert into sys.args values (27121, 202, 'arg_1', 'smallint', 16, 0, 1, 1);
insert into sys.functions values (203, 'sum', 'sum', 'sql', 0, 6, false, false, false, 2000, true, true);
insert into sys.args values (27122, 203, 'res_0', 'bigint', 64, 0, 0, 0);
insert into sys.args values (27123, 203, 'arg_1', 'int', 32, 0, 1, 1);
insert into sys.functions values (204, 'sum', 'sum', 'sql', 0, 6, false, false, false, 2000, true, true);
insert into sys.args values (27124, 204, 'res_0', 'bigint', 64, 0, 0, 0);
insert into sys.args values (27125, 204, 'arg_1', 'bigint', 64, 0, 1, 1);
insert into sys.functions values (205, 'sum', 'sum', 'sql', 0, 6, false, false, false, 2000, true, true);
insert into sys.args values (27126, 205, 'res_0', 'decimal', 18, 0, 0, 0);
insert into sys.args values (27127, 205, 'arg_1', 'decimal', 2, 0, 1, 1);
insert into sys.functions values (206, 'sum', 'sum', 'sql', 0, 6, false, false, false, 2000, true, true);
insert into sys.args values (27128, 206, 'res_0', 'decimal', 18, 0, 0, 0);
insert into sys.args values (27129, 206, 'arg_1', 'decimal', 4, 0, 1, 1);
insert into sys.functions values (207, 'sum', 'sum', 'sql', 0, 6, false, false, false, 2000, true, true);
insert into sys.args values (27130, 207, 'res_0', 'decimal', 18, 0, 0, 0);
insert into sys.args values (27131, 207, 'arg_1', 'decimal', 9, 0, 1, 1);
insert into sys.functions values (208, 'sum', 'sum', 'sql', 0, 6, false, false, false, 2000, true, true);
insert into sys.args values (27132, 208, 'res_0', 'decimal', 18, 0, 0, 0);
insert into sys.args values (27133, 208, 'arg_1', 'decimal', 18, 0, 1, 1);
insert into sys.functions values (209, 'prod', 'prod', 'sql', 0, 6, false, false, false, 2000, true, true);
insert into sys.args values (27134, 209, 'res_0', 'bigint', 64, 0, 0, 0);
insert into sys.args values (27135, 209, 'arg_1', 'tinyint', 8, 0, 1, 1);
insert into sys.functions values (210, 'prod', 'prod', 'sql', 0, 6, false, false, false, 2000, true, true);
insert into sys.args values (27136, 210, 'res_0', 'bigint', 64, 0, 0, 0);
insert into sys.args values (27137, 210, 'arg_1', 'smallint', 16, 0, 1, 1);
insert into sys.functions values (211, 'prod', 'prod', 'sql', 0, 6, false, false, false, 2000, true, true);
insert into sys.args values (27138, 211, 'res_0', 'bigint', 64, 0, 0, 0);
insert into sys.args values (27139, 211, 'arg_1', 'int', 32, 0, 1, 1);
insert into sys.functions values (212, 'prod', 'prod', 'sql', 0, 6, false, false, false, 2000, true, true);
insert into sys.args values (27140, 212, 'res_0', 'bigint', 64, 0, 0, 0);
insert into sys.args values (27141, 212, 'arg_1', 'bigint', 64, 0, 1, 1);
insert into sys.functions values (213, 'sum', 'sum', 'sql', 0, 6, false, false, false, 2000, true, true);
insert into sys.args values (27142, 213, 'res_0', 'real', 24, 0, 0, 0);
insert into sys.args values (27143, 213, 'arg_1', 'real', 24, 0, 1, 1);
insert into sys.functions values (214, 'prod', 'prod', 'sql', 0, 6, false, false, false, 2000, true, true);
insert into sys.args values (27144, 214, 'res_0', 'real', 24, 0, 0, 0);
insert into sys.args values (27145, 214, 'arg_1', 'real', 24, 0, 1, 1);
insert into sys.functions values (215, 'sum', 'sum', 'sql', 0, 6, false, false, false, 2000, true, true);
insert into sys.args values (27146, 215, 'res_0', 'double', 53, 0, 0, 0);
insert into sys.args values (27147, 215, 'arg_1', 'double', 53, 0, 1, 1);
insert into sys.functions values (216, 'prod', 'prod', 'sql', 0, 6, false, false, false, 2000, true, true);
insert into sys.args values (27148, 216, 'res_0', 'double', 53, 0, 0, 0);
insert into sys.args values (27149, 216, 'arg_1', 'double', 53, 0, 1, 1);
insert into sys.functions values (217, 'sum', 'sum', 'sql', 0, 6, false, false, false, 2000, true, true);
insert into sys.args values (27150, 217, 'res_0', 'month_interval', 32, 0, 0, 0);
insert into sys.args values (27151, 217, 'arg_1', 'month_interval', 32, 0, 1, 1);
insert into sys.functions values (218, 'sum', 'sum', 'sql', 0, 6, false, false, false, 2000, true, true);
insert into sys.args values (27152, 218, 'res_0', 'sec_interval', 13, 0, 0, 0);
insert into sys.args values (27153, 218, 'arg_1', 'sec_interval', 13, 0, 1, 1);
insert into sys.functions values (219, 'avg', 'avg', 'sql', 0, 6, false, false, false, 2000, true, true);
insert into sys.args values (27154, 219, 'res_0', 'double', 53, 0, 0, 0);
insert into sys.args values (27155, 219, 'arg_1', 'double', 53, 0, 1, 1);
insert into sys.functions values (220, 'avg', 'avg', 'sql', 0, 6, false, false, false, 2000, true, true);
insert into sys.args values (27156, 220, 'res_0', 'double', 53, 0, 0, 0);
insert into sys.args values (27157, 220, 'arg_1', 'tinyint', 8, 0, 1, 1);
insert into sys.functions values (221, 'avg', 'avg', 'sql', 0, 6, false, false, false, 2000, true, true);
insert into sys.args values (27158, 221, 'res_0', 'double', 53, 0, 0, 0);
insert into sys.args values (27159, 221, 'arg_1', 'smallint', 16, 0, 1, 1);
insert into sys.functions values (222, 'avg', 'avg', 'sql', 0, 6, false, false, false, 2000, true, true);
insert into sys.args values (27160, 222, 'res_0', 'double', 53, 0, 0, 0);
insert into sys.args values (27161, 222, 'arg_1', 'int', 32, 0, 1, 1);
insert into sys.functions values (223, 'avg', 'avg', 'sql', 0, 6, false, false, false, 2000, true, true);
insert into sys.args values (27162, 223, 'res_0', 'double', 53, 0, 0, 0);
insert into sys.args values (27163, 223, 'arg_1', 'bigint', 64, 0, 1, 1);
insert into sys.functions values (224, 'avg', 'avg', 'sql', 0, 6, false, false, false, 2000, true, true);
insert into sys.args values (27164, 224, 'res_0', 'double', 53, 0, 0, 0);
insert into sys.args values (27165, 224, 'arg_1', 'month_interval', 32, 0, 1, 1);
insert into sys.functions values (225, 'avg', 'avg', 'sql', 0, 6, false, false, false, 2000, true, true);
insert into sys.args values (27166, 225, 'res_0', 'double', 53, 0, 0, 0);
insert into sys.args values (27167, 225, 'arg_1', 'real', 24, 0, 1, 1);
insert into sys.functions values (226, 'listagg', 'str_group_concat', 'sql', 0, 6, false, false, false, 2000, true, true);
insert into sys.args values (27168, 226, 'res_0', 'varchar', 0, 0, 0, 0);
insert into sys.args values (27169, 226, 'arg_1', 'varchar', 0, 0, 1, 1);
insert into sys.functions values (227, 'listagg', 'str_group_concat', 'sql', 0, 6, false, false, false, 2000, true, true);
insert into sys.args values (27170, 227, 'res_0', 'varchar', 0, 0, 0, 0);
insert into sys.args values (27171, 227, 'arg_1', 'varchar', 0, 0, 1, 1);
insert into sys.args values (27172, 227, 'arg_2', 'varchar', 0, 0, 1, 2);
insert into sys.functions values (228, 'and', 'and', 'calc', 0, 1, false, false, false, 2000, true, false);
insert into sys.args values (27173, 228, 'res_0', 'boolean', 1, 0, 0, 0);
insert into sys.args values (27174, 228, 'arg_1', 'boolean', 1, 0, 1, 1);
insert into sys.args values (27175, 228, 'arg_2', 'boolean', 1, 0, 1, 2);
insert into sys.functions values (229, 'or', 'or', 'calc', 0, 1, false, false, false, 2000, true, false);
insert into sys.args values (27176, 229, 'res_0', 'boolean', 1, 0, 0, 0);
insert into sys.args values (27177, 229, 'arg_1', 'boolean', 1, 0, 1, 1);
insert into sys.args values (27178, 229, 'arg_2', 'boolean', 1, 0, 1, 2);
insert into sys.functions values (230, 'xor', 'xor', 'calc', 0, 1, false, false, false, 2000, true, false);
insert into sys.args values (27179, 230, 'res_0', 'boolean', 1, 0, 0, 0);
insert into sys.args values (27180, 230, 'arg_1', 'boolean', 1, 0, 1, 1);
insert into sys.args values (27181, 230, 'arg_2', 'boolean', 1, 0, 1, 2);
insert into sys.functions values (231, 'not', 'not', 'calc', 0, 1, false, false, false, 2000, true, false);
insert into sys.args values (27182, 231, 'res_0', 'boolean', 1, 0, 0, 0);
insert into sys.args values (27183, 231, 'arg_1', 'boolean', 1, 0, 1, 1);
insert into sys.functions values (232, 'sql_mul', '*', 'calc', 0, 1, false, false, false, 2000, true, false);
insert into sys.args values (27184, 232, 'res_0', 'smallint', 16, 0, 0, 0);
insert into sys.args values (27185, 232, 'arg_1', 'smallint', 16, 0, 1, 1);
insert into sys.args values (27186, 232, 'arg_2', 'tinyint', 8, 0, 1, 2);
insert into sys.functions values (233, 'sql_mul', '*', 'calc', 0, 1, false, false, false, 2000, true, false);
insert into sys.args values (27187, 233, 'res_0', 'smallint', 16, 0, 0, 0);
insert into sys.args values (27188, 233, 'arg_1', 'tinyint', 8, 0, 1, 1);
insert into sys.args values (27189, 233, 'arg_2', 'smallint', 16, 0, 1, 2);
insert into sys.functions values (234, 'sql_div', '/', 'calc', 0, 1, false, false, false, 2000, true, false);
insert into sys.args values (27190, 234, 'res_0', 'smallint', 16, 0, 0, 0);
insert into sys.args values (27191, 234, 'arg_1', 'smallint', 16, 0, 1, 1);
insert into sys.args values (27192, 234, 'arg_2', 'tinyint', 8, 0, 1, 2);
insert into sys.functions values (235, 'sql_mul', '*', 'calc', 0, 1, false, false, false, 2000, true, false);
insert into sys.args values (27193, 235, 'res_0', 'int', 32, 0, 0, 0);
insert into sys.args values (27194, 235, 'arg_1', 'int', 32, 0, 1, 1);
insert into sys.args values (27195, 235, 'arg_2', 'tinyint', 8, 0, 1, 2);
insert into sys.functions values (236, 'sql_mul', '*', 'calc', 0, 1, false, false, false, 2000, true, false);
insert into sys.args values (27196, 236, 'res_0', 'int', 32, 0, 0, 0);
insert into sys.args values (27197, 236, 'arg_1', 'tinyint', 8, 0, 1, 1);
insert into sys.args values (27198, 236, 'arg_2', 'int', 32, 0, 1, 2);
insert into sys.functions values (237, 'sql_div', '/', 'calc', 0, 1, false, false, false, 2000, true, false);
insert into sys.args values (27199, 237, 'res_0', 'int', 32, 0, 0, 0);
insert into sys.args values (27200, 237, 'arg_1', 'int', 32, 0, 1, 1);
insert into sys.args values (27201, 237, 'arg_2', 'tinyint', 8, 0, 1, 2);
insert into sys.functions values (238, 'sql_mul', '*', 'calc', 0, 1, false, false, false, 2000, true, false);
insert into sys.args values (27202, 238, 'res_0', 'int', 32, 0, 0, 0);
insert into sys.args values (27203, 238, 'arg_1', 'int', 32, 0, 1, 1);
insert into sys.args values (27204, 238, 'arg_2', 'smallint', 16, 0, 1, 2);
insert into sys.functions values (239, 'sql_mul', '*', 'calc', 0, 1, false, false, false, 2000, true, false);
insert into sys.args values (27205, 239, 'res_0', 'int', 32, 0, 0, 0);
insert into sys.args values (27206, 239, 'arg_1', 'smallint', 16, 0, 1, 1);
insert into sys.args values (27207, 239, 'arg_2', 'int', 32, 0, 1, 2);
insert into sys.functions values (240, 'sql_div', '/', 'calc', 0, 1, false, false, false, 2000, true, false);
insert into sys.args values (27208, 240, 'res_0', 'int', 32, 0, 0, 0);
insert into sys.args values (27209, 240, 'arg_1', 'int', 32, 0, 1, 1);
insert into sys.args values (27210, 240, 'arg_2', 'smallint', 16, 0, 1, 2);
insert into sys.functions values (241, 'sql_mul', '*', 'calc', 0, 1, false, false, false, 2000, true, false);
insert into sys.args values (27211, 241, 'res_0', 'bigint', 64, 0, 0, 0);
insert into sys.args values (27212, 241, 'arg_1', 'bigint', 64, 0, 1, 1);
insert into sys.args values (27213, 241, 'arg_2', 'tinyint', 8, 0, 1, 2);
insert into sys.functions values (242, 'sql_mul', '*', 'calc', 0, 1, false, false, false, 2000, true, false);
insert into sys.args values (27214, 242, 'res_0', 'bigint', 64, 0, 0, 0);
insert into sys.args values (27215, 242, 'arg_1', 'tinyint', 8, 0, 1, 1);
insert into sys.args values (27216, 242, 'arg_2', 'bigint', 64, 0, 1, 2);
insert into sys.functions values (243, 'sql_div', '/', 'calc', 0, 1, false, false, false, 2000, true, false);
insert into sys.args values (27217, 243, 'res_0', 'bigint', 64, 0, 0, 0);
insert into sys.args values (27218, 243, 'arg_1', 'bigint', 64, 0, 1, 1);
insert into sys.args values (27219, 243, 'arg_2', 'tinyint', 8, 0, 1, 2);
insert into sys.functions values (244, 'sql_mul', '*', 'calc', 0, 1, false, false, false, 2000, true, false);
insert into sys.args values (27220, 244, 'res_0', 'bigint', 64, 0, 0, 0);
insert into sys.args values (27221, 244, 'arg_1', 'bigint', 64, 0, 1, 1);
insert into sys.args values (27222, 244, 'arg_2', 'smallint', 16, 0, 1, 2);
insert into sys.functions values (245, 'sql_mul', '*', 'calc', 0, 1, false, false, false, 2000, true, false);
insert into sys.args values (27223, 245, 'res_0', 'bigint', 64, 0, 0, 0);
insert into sys.args values (27224, 245, 'arg_1', 'smallint', 16, 0, 1, 1);
insert into sys.args values (27225, 245, 'arg_2', 'bigint', 64, 0, 1, 2);
insert into sys.functions values (246, 'sql_div', '/', 'calc', 0, 1, false, false, false, 2000, true, false);
insert into sys.args values (27226, 246, 'res_0', 'bigint', 64, 0, 0, 0);
insert into sys.args values (27227, 246, 'arg_1', 'bigint', 64, 0, 1, 1);
insert into sys.args values (27228, 246, 'arg_2', 'smallint', 16, 0, 1, 2);
insert into sys.functions values (247, 'sql_mul', '*', 'calc', 0, 1, false, false, false, 2000, true, false);
insert into sys.args values (27229, 247, 'res_0', 'bigint', 64, 0, 0, 0);
insert into sys.args values (27230, 247, 'arg_1', 'bigint', 64, 0, 1, 1);
insert into sys.args values (27231, 247, 'arg_2', 'int', 32, 0, 1, 2);
insert into sys.functions values (248, 'sql_mul', '*', 'calc', 0, 1, false, false, false, 2000, true, false);
insert into sys.args values (27232, 248, 'res_0', 'bigint', 64, 0, 0, 0);
insert into sys.args values (27233, 248, 'arg_1', 'int', 32, 0, 1, 1);
insert into sys.args values (27234, 248, 'arg_2', 'bigint', 64, 0, 1, 2);
insert into sys.functions values (249, 'sql_div', '/', 'calc', 0, 1, false, false, false, 2000, true, false);
insert into sys.args values (27235, 249, 'res_0', 'bigint', 64, 0, 0, 0);
insert into sys.args values (27236, 249, 'arg_1', 'bigint', 64, 0, 1, 1);
insert into sys.args values (27237, 249, 'arg_2', 'int', 32, 0, 1, 2);
insert into sys.functions values (250, 'sql_mul', '*', 'calc', 0, 1, false, false, false, 2000, true, false);
insert into sys.args values (27238, 250, 'res_0', 'decimal', 9, 0, 0, 0);
insert into sys.args values (27239, 250, 'arg_1', 'decimal', 9, 0, 1, 1);
insert into sys.args values (27240, 250, 'arg_2', 'decimal', 4, 0, 1, 2);
insert into sys.functions values (251, 'sql_div', '/', 'calc', 0, 1, false, false, false, 2000, true, false);
insert into sys.args values (27241, 251, 'res_0', 'decimal', 9, 0, 0, 0);
insert into sys.args values (27242, 251, 'arg_1', 'decimal', 9, 0, 1, 1);
insert into sys.args values (27243, 251, 'arg_2', 'decimal', 4, 0, 1, 2);
insert into sys.functions values (252, 'sql_mul', '*', 'calc', 0, 1, false, false, false, 2000, true, false);
insert into sys.args values (27244, 252, 'res_0', 'decimal', 18, 0, 0, 0);
insert into sys.args values (27245, 252, 'arg_1', 'decimal', 18, 0, 1, 1);
insert into sys.args values (27246, 252, 'arg_2', 'decimal', 4, 0, 1, 2);
insert into sys.functions values (253, 'sql_div', '/', 'calc', 0, 1, false, false, false, 2000, true, false);
insert into sys.args values (27247, 253, 'res_0', 'decimal', 18, 0, 0, 0);
insert into sys.args values (27248, 253, 'arg_1', 'decimal', 18, 0, 1, 1);
insert into sys.args values (27249, 253, 'arg_2', 'decimal', 4, 0, 1, 2);
insert into sys.functions values (254, 'sql_mul', '*', 'calc', 0, 1, false, false, false, 2000, true, false);
insert into sys.args values (27250, 254, 'res_0', 'decimal', 18, 0, 0, 0);
insert into sys.args values (27251, 254, 'arg_1', 'decimal', 18, 0, 1, 1);
insert into sys.args values (27252, 254, 'arg_2', 'decimal', 9, 0, 1, 2);
insert into sys.functions values (255, 'sql_div', '/', 'calc', 0, 1, false, false, false, 2000, true, false);
insert into sys.args values (27253, 255, 'res_0', 'decimal', 18, 0, 0, 0);
insert into sys.args values (27254, 255, 'arg_1', 'decimal', 18, 0, 1, 1);
insert into sys.args values (27255, 255, 'arg_2', 'decimal', 9, 0, 1, 2);
insert into sys.functions values (256, 'sql_sub', '-', 'calc', 0, 1, false, false, false, 2000, true, false);
insert into sys.args values (27256, 256, 'res_0', 'oid', 63, 0, 0, 0);
insert into sys.args values (27257, 256, 'arg_1', 'oid', 63, 0, 1, 1);
insert into sys.args values (27258, 256, 'arg_2', 'oid', 63, 0, 1, 2);
insert into sys.functions values (257, 'sql_add', '+', 'calc', 0, 1, false, false, false, 2000, true, false);
insert into sys.args values (27259, 257, 'res_0', 'oid', 63, 0, 0, 0);
insert into sys.args values (27260, 257, 'arg_1', 'oid', 63, 0, 1, 1);
insert into sys.args values (27261, 257, 'arg_2', 'oid', 63, 0, 1, 2);
insert into sys.functions values (258, 'sql_mul', '*', 'calc', 0, 1, false, false, false, 2000, true, false);
insert into sys.args values (27262, 258, 'res_0', 'oid', 63, 0, 0, 0);
insert into sys.args values (27263, 258, 'arg_1', 'oid', 63, 0, 1, 1);
insert into sys.args values (27264, 258, 'arg_2', 'oid', 63, 0, 1, 2);
insert into sys.functions values (259, 'sql_div', '/', 'calc', 0, 1, false, false, false, 2000, true, false);
insert into sys.args values (27265, 259, 'res_0', 'oid', 63, 0, 0, 0);
insert into sys.args values (27266, 259, 'arg_1', 'oid', 63, 0, 1, 1);
insert into sys.args values (27267, 259, 'arg_2', 'oid', 63, 0, 1, 2);
insert into sys.functions values (260, 'bit_and', 'and', 'calc', 0, 1, false, false, false, 2000, true, false);
insert into sys.args values (27268, 260, 'res_0', 'oid', 63, 0, 0, 0);
insert into sys.args values (27269, 260, 'arg_1', 'oid', 63, 0, 1, 1);
insert into sys.args values (27270, 260, 'arg_2', 'oid', 63, 0, 1, 2);
insert into sys.functions values (261, 'bit_or', 'or', 'calc', 0, 1, false, false, false, 2000, true, false);
insert into sys.args values (27271, 261, 'res_0', 'oid', 63, 0, 0, 0);
insert into sys.args values (27272, 261, 'arg_1', 'oid', 63, 0, 1, 1);
insert into sys.args values (27273, 261, 'arg_2', 'oid', 63, 0, 1, 2);
insert into sys.functions values (262, 'bit_xor', 'xor', 'calc', 0, 1, false, false, false, 2000, true, false);
insert into sys.args values (27274, 262, 'res_0', 'oid', 63, 0, 0, 0);
insert into sys.args values (27275, 262, 'arg_1', 'oid', 63, 0, 1, 1);
insert into sys.args values (27276, 262, 'arg_2', 'oid', 63, 0, 1, 2);
insert into sys.functions values (263, 'bit_not', 'not', 'calc', 0, 1, false, false, false, 2000, true, false);
insert into sys.args values (27277, 263, 'res_0', 'oid', 63, 0, 0, 0);
insert into sys.args values (27278, 263, 'arg_1', 'oid', 63, 0, 1, 1);
insert into sys.functions values (264, 'left_shift', '<<', 'calc', 0, 1, false, false, false, 2000, true, false);
insert into sys.args values (27279, 264, 'res_0', 'oid', 63, 0, 0, 0);
insert into sys.args values (27280, 264, 'arg_1', 'oid', 63, 0, 1, 1);
insert into sys.args values (27281, 264, 'arg_2', 'int', 32, 0, 1, 2);
insert into sys.functions values (265, 'right_shift', '>>', 'calc', 0, 1, false, false, false, 2000, true, false);
insert into sys.args values (27282, 265, 'res_0', 'oid', 63, 0, 0, 0);
insert into sys.args values (27283, 265, 'arg_1', 'oid', 63, 0, 1, 1);
insert into sys.args values (27284, 265, 'arg_2', 'int', 32, 0, 1, 2);
insert into sys.functions values (266, 'sql_neg', '-', 'calc', 0, 1, false, false, false, 2000, true, true);
insert into sys.args values (27285, 266, 'res_0', 'oid', 63, 0, 0, 0);
insert into sys.args values (27286, 266, 'arg_1', 'oid', 63, 0, 1, 1);
insert into sys.functions values (267, 'abs', 'abs', 'calc', 0, 1, false, false, false, 2000, true, false);
insert into sys.args values (27287, 267, 'res_0', 'oid', 63, 0, 0, 0);
insert into sys.args values (27288, 267, 'arg_1', 'oid', 63, 0, 1, 1);
insert into sys.functions values (268, 'sign', 'sign', 'calc', 0, 1, false, false, false, 2000, true, false);
insert into sys.args values (27289, 268, 'res_0', 'tinyint', 8, 0, 0, 0);
insert into sys.args values (27290, 268, 'arg_1', 'oid', 63, 0, 1, 1);
insert into sys.functions values (269, 'scale_up', '*', 'calc', 0, 1, false, false, false, 2000, true, false);
insert into sys.args values (27291, 269, 'res_0', 'oid', 63, 0, 0, 0);
insert into sys.args values (27292, 269, 'arg_1', 'oid', 63, 0, 1, 1);
insert into sys.args values (27293, 269, 'arg_2', 'oid', 63, 0, 1, 2);
insert into sys.functions values (270, 'scale_down', 'dec_round', 'sql', 0, 1, false, false, false, 2000, true, false);
insert into sys.args values (27294, 270, 'res_0', 'oid', 63, 0, 0, 0);
insert into sys.args values (27295, 270, 'arg_1', 'oid', 63, 0, 1, 1);
insert into sys.args values (27296, 270, 'arg_2', 'oid', 63, 0, 1, 2);
insert into sys.functions values (271, 'sql_sub', '-', 'calc', 0, 1, false, false, false, 2000, true, false);
insert into sys.args values (27297, 271, 'res_0', 'month_interval', 32, 0, 0, 0);
insert into sys.args values (27298, 271, 'arg_1', 'month_interval', 32, 0, 1, 1);
insert into sys.args values (27299, 271, 'arg_2', 'oid', 63, 0, 1, 2);
insert into sys.functions values (272, 'sql_add', '+', 'calc', 0, 1, false, false, false, 2000, true, false);
insert into sys.args values (27300, 272, 'res_0', 'month_interval', 32, 0, 0, 0);
insert into sys.args values (27301, 272, 'arg_1', 'month_interval', 32, 0, 1, 1);
insert into sys.args values (27302, 272, 'arg_2', 'oid', 63, 0, 1, 2);
insert into sys.functions values (273, 'sql_mul', '*', 'calc', 0, 1, false, false, false, 2000, true, false);
insert into sys.args values (27303, 273, 'res_0', 'month_interval', 32, 0, 0, 0);
insert into sys.args values (27304, 273, 'arg_1', 'month_interval', 32, 0, 1, 1);
insert into sys.args values (27305, 273, 'arg_2', 'oid', 63, 0, 1, 2);
insert into sys.functions values (274, 'sql_div', '/', 'calc', 0, 1, false, false, false, 2000, true, false);
insert into sys.args values (27306, 274, 'res_0', 'month_interval', 32, 0, 0, 0);
insert into sys.args values (27307, 274, 'arg_1', 'month_interval', 32, 0, 1, 1);
insert into sys.args values (27308, 274, 'arg_2', 'oid', 63, 0, 1, 2);
insert into sys.functions values (275, 'sql_sub', '-', 'calc', 0, 1, false, false, false, 2000, true, false);
insert into sys.args values (27309, 275, 'res_0', 'sec_interval', 13, 0, 0, 0);
insert into sys.args values (27310, 275, 'arg_1', 'sec_interval', 13, 0, 1, 1);
insert into sys.args values (27311, 275, 'arg_2', 'oid', 63, 0, 1, 2);
insert into sys.functions values (276, 'sql_add', '+', 'calc', 0, 1, false, false, false, 2000, true, false);
insert into sys.args values (27312, 276, 'res_0', 'sec_interval', 13, 0, 0, 0);
insert into sys.args values (27313, 276, 'arg_1', 'sec_interval', 13, 0, 1, 1);
insert into sys.args values (27314, 276, 'arg_2', 'oid', 63, 0, 1, 2);
insert into sys.functions values (277, 'sql_mul', '*', 'calc', 0, 1, false, false, false, 2000, true, false);
insert into sys.args values (27315, 277, 'res_0', 'sec_interval', 13, 0, 0, 0);
insert into sys.args values (27316, 277, 'arg_1', 'sec_interval', 13, 0, 1, 1);
insert into sys.args values (27317, 277, 'arg_2', 'oid', 63, 0, 1, 2);
insert into sys.functions values (278, 'sql_div', '/', 'calc', 0, 1, false, false, false, 2000, true, false);
insert into sys.args values (27318, 278, 'res_0', 'sec_interval', 13, 0, 0, 0);
insert into sys.args values (27319, 278, 'arg_1', 'sec_interval', 13, 0, 1, 1);
insert into sys.args values (27320, 278, 'arg_2', 'oid', 63, 0, 1, 2);
insert into sys.functions values (279, 'sql_sub', '-', 'calc', 0, 1, false, false, false, 2000, true, false);
insert into sys.args values (27321, 279, 'res_0', 'tinyint', 8, 0, 0, 0);
insert into sys.args values (27322, 279, 'arg_1', 'tinyint', 8, 0, 1, 1);
insert into sys.args values (27323, 279, 'arg_2', 'tinyint', 8, 0, 1, 2);
insert into sys.functions values (280, 'sql_add', '+', 'calc', 0, 1, false, false, false, 2000, true, false);
insert into sys.args values (27324, 280, 'res_0', 'tinyint', 8, 0, 0, 0);
insert into sys.args values (27325, 280, 'arg_1', 'tinyint', 8, 0, 1, 1);
insert into sys.args values (27326, 280, 'arg_2', 'tinyint', 8, 0, 1, 2);
insert into sys.functions values (281, 'sql_mul', '*', 'calc', 0, 1, false, false, false, 2000, true, false);
insert into sys.args values (27327, 281, 'res_0', 'tinyint', 8, 0, 0, 0);
insert into sys.args values (27328, 281, 'arg_1', 'tinyint', 8, 0, 1, 1);
insert into sys.args values (27329, 281, 'arg_2', 'tinyint', 8, 0, 1, 2);
insert into sys.functions values (282, 'sql_div', '/', 'calc', 0, 1, false, false, false, 2000, true, false);
insert into sys.args values (27330, 282, 'res_0', 'tinyint', 8, 0, 0, 0);
insert into sys.args values (27331, 282, 'arg_1', 'tinyint', 8, 0, 1, 1);
insert into sys.args values (27332, 282, 'arg_2', 'tinyint', 8, 0, 1, 2);
insert into sys.functions values (283, 'bit_and', 'and', 'calc', 0, 1, false, false, false, 2000, true, false);
insert into sys.args values (27333, 283, 'res_0', 'tinyint', 8, 0, 0, 0);
insert into sys.args values (27334, 283, 'arg_1', 'tinyint', 8, 0, 1, 1);
insert into sys.args values (27335, 283, 'arg_2', 'tinyint', 8, 0, 1, 2);
insert into sys.functions values (284, 'bit_or', 'or', 'calc', 0, 1, false, false, false, 2000, true, false);
insert into sys.args values (27336, 284, 'res_0', 'tinyint', 8, 0, 0, 0);
insert into sys.args values (27337, 284, 'arg_1', 'tinyint', 8, 0, 1, 1);
insert into sys.args values (27338, 284, 'arg_2', 'tinyint', 8, 0, 1, 2);
insert into sys.functions values (285, 'bit_xor', 'xor', 'calc', 0, 1, false, false, false, 2000, true, false);
insert into sys.args values (27339, 285, 'res_0', 'tinyint', 8, 0, 0, 0);
insert into sys.args values (27340, 285, 'arg_1', 'tinyint', 8, 0, 1, 1);
insert into sys.args values (27341, 285, 'arg_2', 'tinyint', 8, 0, 1, 2);
insert into sys.functions values (286, 'bit_not', 'not', 'calc', 0, 1, false, false, false, 2000, true, false);
insert into sys.args values (27342, 286, 'res_0', 'tinyint', 8, 0, 0, 0);
insert into sys.args values (27343, 286, 'arg_1', 'tinyint', 8, 0, 1, 1);
insert into sys.functions values (287, 'left_shift', '<<', 'calc', 0, 1, false, false, false, 2000, true, false);
insert into sys.args values (27344, 287, 'res_0', 'tinyint', 8, 0, 0, 0);
insert into sys.args values (27345, 287, 'arg_1', 'tinyint', 8, 0, 1, 1);
insert into sys.args values (27346, 287, 'arg_2', 'int', 32, 0, 1, 2);
insert into sys.functions values (288, 'right_shift', '>>', 'calc', 0, 1, false, false, false, 2000, true, false);
insert into sys.args values (27347, 288, 'res_0', 'tinyint', 8, 0, 0, 0);
insert into sys.args values (27348, 288, 'arg_1', 'tinyint', 8, 0, 1, 1);
insert into sys.args values (27349, 288, 'arg_2', 'int', 32, 0, 1, 2);
insert into sys.functions values (289, 'sql_neg', '-', 'calc', 0, 1, false, false, false, 2000, true, true);
insert into sys.args values (27350, 289, 'res_0', 'tinyint', 8, 0, 0, 0);
insert into sys.args values (27351, 289, 'arg_1', 'tinyint', 8, 0, 1, 1);
insert into sys.functions values (290, 'abs', 'abs', 'calc', 0, 1, false, false, false, 2000, true, false);
insert into sys.args values (27352, 290, 'res_0', 'tinyint', 8, 0, 0, 0);
insert into sys.args values (27353, 290, 'arg_1', 'tinyint', 8, 0, 1, 1);
insert into sys.functions values (291, 'sign', 'sign', 'calc', 0, 1, false, false, false, 2000, true, false);
insert into sys.args values (27354, 291, 'res_0', 'tinyint', 8, 0, 0, 0);
insert into sys.args values (27355, 291, 'arg_1', 'tinyint', 8, 0, 1, 1);
insert into sys.functions values (292, 'scale_up', '*', 'calc', 0, 1, false, false, false, 2000, true, false);
insert into sys.args values (27356, 292, 'res_0', 'tinyint', 8, 0, 0, 0);
insert into sys.args values (27357, 292, 'arg_1', 'tinyint', 8, 0, 1, 1);
insert into sys.args values (27358, 292, 'arg_2', 'tinyint', 8, 0, 1, 2);
insert into sys.functions values (293, 'scale_down', 'dec_round', 'sql', 0, 1, false, false, false, 2000, true, false);
insert into sys.args values (27359, 293, 'res_0', 'tinyint', 8, 0, 0, 0);
insert into sys.args values (27360, 293, 'arg_1', 'tinyint', 8, 0, 1, 1);
insert into sys.args values (27361, 293, 'arg_2', 'tinyint', 8, 0, 1, 2);
insert into sys.functions values (294, 'sql_sub', '-', 'calc', 0, 1, false, false, false, 2000, true, false);
insert into sys.args values (27362, 294, 'res_0', 'month_interval', 32, 0, 0, 0);
insert into sys.args values (27363, 294, 'arg_1', 'month_interval', 32, 0, 1, 1);
insert into sys.args values (27364, 294, 'arg_2', 'tinyint', 8, 0, 1, 2);
insert into sys.functions values (295, 'sql_add', '+', 'calc', 0, 1, false, false, false, 2000, true, false);
insert into sys.args values (27365, 295, 'res_0', 'month_interval', 32, 0, 0, 0);
insert into sys.args values (27366, 295, 'arg_1', 'month_interval', 32, 0, 1, 1);
insert into sys.args values (27367, 295, 'arg_2', 'tinyint', 8, 0, 1, 2);
insert into sys.functions values (296, 'sql_mul', '*', 'calc', 0, 1, false, false, false, 2000, true, false);
insert into sys.args values (27368, 296, 'res_0', 'month_interval', 32, 0, 0, 0);
insert into sys.args values (27369, 296, 'arg_1', 'month_interval', 32, 0, 1, 1);
insert into sys.args values (27370, 296, 'arg_2', 'tinyint', 8, 0, 1, 2);
insert into sys.functions values (297, 'sql_div', '/', 'calc', 0, 1, false, false, false, 2000, true, false);
insert into sys.args values (27371, 297, 'res_0', 'month_interval', 32, 0, 0, 0);
insert into sys.args values (27372, 297, 'arg_1', 'month_interval', 32, 0, 1, 1);
insert into sys.args values (27373, 297, 'arg_2', 'tinyint', 8, 0, 1, 2);
insert into sys.functions values (298, 'sql_sub', '-', 'calc', 0, 1, false, false, false, 2000, true, false);
insert into sys.args values (27374, 298, 'res_0', 'sec_interval', 13, 0, 0, 0);
insert into sys.args values (27375, 298, 'arg_1', 'sec_interval', 13, 0, 1, 1);
insert into sys.args values (27376, 298, 'arg_2', 'tinyint', 8, 0, 1, 2);
insert into sys.functions values (299, 'sql_add', '+', 'calc', 0, 1, false, false, false, 2000, true, false);
insert into sys.args values (27377, 299, 'res_0', 'sec_interval', 13, 0, 0, 0);
insert into sys.args values (27378, 299, 'arg_1', 'sec_interval', 13, 0, 1, 1);
insert into sys.args values (27379, 299, 'arg_2', 'tinyint', 8, 0, 1, 2);
insert into sys.functions values (300, 'sql_mul', '*', 'calc', 0, 1, false, false, false, 2000, true, false);
insert into sys.args values (27380, 300, 'res_0', 'sec_interval', 13, 0, 0, 0);
insert into sys.args values (27381, 300, 'arg_1', 'sec_interval', 13, 0, 1, 1);
insert into sys.args values (27382, 300, 'arg_2', 'tinyint', 8, 0, 1, 2);
insert into sys.functions values (301, 'sql_div', '/', 'calc', 0, 1, false, false, false, 2000, true, false);
insert into sys.args values (27383, 301, 'res_0', 'sec_interval', 13, 0, 0, 0);
insert into sys.args values (27384, 301, 'arg_1', 'sec_interval', 13, 0, 1, 1);
insert into sys.args values (27385, 301, 'arg_2', 'tinyint', 8, 0, 1, 2);
insert into sys.functions values (302, 'sql_sub', '-', 'calc', 0, 1, false, false, false, 2000, true, false);
insert into sys.args values (27386, 302, 'res_0', 'smallint', 16, 0, 0, 0);
insert into sys.args values (27387, 302, 'arg_1', 'smallint', 16, 0, 1, 1);
insert into sys.args values (27388, 302, 'arg_2', 'smallint', 16, 0, 1, 2);
insert into sys.functions values (303, 'sql_add', '+', 'calc', 0, 1, false, false, false, 2000, true, false);
insert into sys.args values (27389, 303, 'res_0', 'smallint', 16, 0, 0, 0);
insert into sys.args values (27390, 303, 'arg_1', 'smallint', 16, 0, 1, 1);
insert into sys.args values (27391, 303, 'arg_2', 'smallint', 16, 0, 1, 2);
insert into sys.functions values (304, 'sql_mul', '*', 'calc', 0, 1, false, false, false, 2000, true, false);
insert into sys.args values (27392, 304, 'res_0', 'smallint', 16, 0, 0, 0);
insert into sys.args values (27393, 304, 'arg_1', 'smallint', 16, 0, 1, 1);
insert into sys.args values (27394, 304, 'arg_2', 'smallint', 16, 0, 1, 2);
insert into sys.functions values (305, 'sql_div', '/', 'calc', 0, 1, false, false, false, 2000, true, false);
insert into sys.args values (27395, 305, 'res_0', 'smallint', 16, 0, 0, 0);
insert into sys.args values (27396, 305, 'arg_1', 'smallint', 16, 0, 1, 1);
insert into sys.args values (27397, 305, 'arg_2', 'smallint', 16, 0, 1, 2);
insert into sys.functions values (306, 'bit_and', 'and', 'calc', 0, 1, false, false, false, 2000, true, false);
insert into sys.args values (27398, 306, 'res_0', 'smallint', 16, 0, 0, 0);
insert into sys.args values (27399, 306, 'arg_1', 'smallint', 16, 0, 1, 1);
insert into sys.args values (27400, 306, 'arg_2', 'smallint', 16, 0, 1, 2);
insert into sys.functions values (307, 'bit_or', 'or', 'calc', 0, 1, false, false, false, 2000, true, false);
insert into sys.args values (27401, 307, 'res_0', 'smallint', 16, 0, 0, 0);
insert into sys.args values (27402, 307, 'arg_1', 'smallint', 16, 0, 1, 1);
insert into sys.args values (27403, 307, 'arg_2', 'smallint', 16, 0, 1, 2);
insert into sys.functions values (308, 'bit_xor', 'xor', 'calc', 0, 1, false, false, false, 2000, true, false);
insert into sys.args values (27404, 308, 'res_0', 'smallint', 16, 0, 0, 0);
insert into sys.args values (27405, 308, 'arg_1', 'smallint', 16, 0, 1, 1);
insert into sys.args values (27406, 308, 'arg_2', 'smallint', 16, 0, 1, 2);
insert into sys.functions values (309, 'bit_not', 'not', 'calc', 0, 1, false, false, false, 2000, true, false);
insert into sys.args values (27407, 309, 'res_0', 'smallint', 16, 0, 0, 0);
insert into sys.args values (27408, 309, 'arg_1', 'smallint', 16, 0, 1, 1);
insert into sys.functions values (310, 'left_shift', '<<', 'calc', 0, 1, false, false, false, 2000, true, false);
insert into sys.args values (27409, 310, 'res_0', 'smallint', 16, 0, 0, 0);
insert into sys.args values (27410, 310, 'arg_1', 'smallint', 16, 0, 1, 1);
insert into sys.args values (27411, 310, 'arg_2', 'int', 32, 0, 1, 2);
insert into sys.functions values (311, 'right_shift', '>>', 'calc', 0, 1, false, false, false, 2000, true, false);
insert into sys.args values (27412, 311, 'res_0', 'smallint', 16, 0, 0, 0);
insert into sys.args values (27413, 311, 'arg_1', 'smallint', 16, 0, 1, 1);
insert into sys.args values (27414, 311, 'arg_2', 'int', 32, 0, 1, 2);
insert into sys.functions values (312, 'sql_neg', '-', 'calc', 0, 1, false, false, false, 2000, true, true);
insert into sys.args values (27415, 312, 'res_0', 'smallint', 16, 0, 0, 0);
insert into sys.args values (27416, 312, 'arg_1', 'smallint', 16, 0, 1, 1);
insert into sys.functions values (313, 'abs', 'abs', 'calc', 0, 1, false, false, false, 2000, true, false);
insert into sys.args values (27417, 313, 'res_0', 'smallint', 16, 0, 0, 0);
insert into sys.args values (27418, 313, 'arg_1', 'smallint', 16, 0, 1, 1);
insert into sys.functions values (314, 'sign', 'sign', 'calc', 0, 1, false, false, false, 2000, true, false);
insert into sys.args values (27419, 314, 'res_0', 'tinyint', 8, 0, 0, 0);
insert into sys.args values (27420, 314, 'arg_1', 'smallint', 16, 0, 1, 1);
insert into sys.functions values (315, 'scale_up', '*', 'calc', 0, 1, false, false, false, 2000, true, false);
insert into sys.args values (27421, 315, 'res_0', 'smallint', 16, 0, 0, 0);
insert into sys.args values (27422, 315, 'arg_1', 'smallint', 16, 0, 1, 1);
insert into sys.args values (27423, 315, 'arg_2', 'smallint', 16, 0, 1, 2);
insert into sys.functions values (316, 'scale_down', 'dec_round', 'sql', 0, 1, false, false, false, 2000, true, false);
insert into sys.args values (27424, 316, 'res_0', 'smallint', 16, 0, 0, 0);
insert into sys.args values (27425, 316, 'arg_1', 'smallint', 16, 0, 1, 1);
insert into sys.args values (27426, 316, 'arg_2', 'smallint', 16, 0, 1, 2);
insert into sys.functions values (317, 'sql_sub', '-', 'calc', 0, 1, false, false, false, 2000, true, false);
insert into sys.args values (27427, 317, 'res_0', 'month_interval', 32, 0, 0, 0);
insert into sys.args values (27428, 317, 'arg_1', 'month_interval', 32, 0, 1, 1);
insert into sys.args values (27429, 317, 'arg_2', 'smallint', 16, 0, 1, 2);
insert into sys.functions values (318, 'sql_add', '+', 'calc', 0, 1, false, false, false, 2000, true, false);
insert into sys.args values (27430, 318, 'res_0', 'month_interval', 32, 0, 0, 0);
insert into sys.args values (27431, 318, 'arg_1', 'month_interval', 32, 0, 1, 1);
insert into sys.args values (27432, 318, 'arg_2', 'smallint', 16, 0, 1, 2);
insert into sys.functions values (319, 'sql_mul', '*', 'calc', 0, 1, false, false, false, 2000, true, false);
insert into sys.args values (27433, 319, 'res_0', 'month_interval', 32, 0, 0, 0);
insert into sys.args values (27434, 319, 'arg_1', 'month_interval', 32, 0, 1, 1);
insert into sys.args values (27435, 319, 'arg_2', 'smallint', 16, 0, 1, 2);
insert into sys.functions values (320, 'sql_div', '/', 'calc', 0, 1, false, false, false, 2000, true, false);
insert into sys.args values (27436, 320, 'res_0', 'month_interval', 32, 0, 0, 0);
insert into sys.args values (27437, 320, 'arg_1', 'month_interval', 32, 0, 1, 1);
insert into sys.args values (27438, 320, 'arg_2', 'smallint', 16, 0, 1, 2);
insert into sys.functions values (321, 'sql_sub', '-', 'calc', 0, 1, false, false, false, 2000, true, false);
insert into sys.args values (27439, 321, 'res_0', 'sec_interval', 13, 0, 0, 0);
insert into sys.args values (27440, 321, 'arg_1', 'sec_interval', 13, 0, 1, 1);
insert into sys.args values (27441, 321, 'arg_2', 'smallint', 16, 0, 1, 2);
insert into sys.functions values (322, 'sql_add', '+', 'calc', 0, 1, false, false, false, 2000, true, false);
insert into sys.args values (27442, 322, 'res_0', 'sec_interval', 13, 0, 0, 0);
insert into sys.args values (27443, 322, 'arg_1', 'sec_interval', 13, 0, 1, 1);
insert into sys.args values (27444, 322, 'arg_2', 'smallint', 16, 0, 1, 2);
insert into sys.functions values (323, 'sql_mul', '*', 'calc', 0, 1, false, false, false, 2000, true, false);
insert into sys.args values (27445, 323, 'res_0', 'sec_interval', 13, 0, 0, 0);
insert into sys.args values (27446, 323, 'arg_1', 'sec_interval', 13, 0, 1, 1);
insert into sys.args values (27447, 323, 'arg_2', 'smallint', 16, 0, 1, 2);
insert into sys.functions values (324, 'sql_div', '/', 'calc', 0, 1, false, false, false, 2000, true, false);
insert into sys.args values (27448, 324, 'res_0', 'sec_interval', 13, 0, 0, 0);
insert into sys.args values (27449, 324, 'arg_1', 'sec_interval', 13, 0, 1, 1);
insert into sys.args values (27450, 324, 'arg_2', 'smallint', 16, 0, 1, 2);
insert into sys.functions values (325, 'sql_sub', '-', 'calc', 0, 1, false, false, false, 2000, true, false);
insert into sys.args values (27451, 325, 'res_0', 'int', 32, 0, 0, 0);
insert into sys.args values (27452, 325, 'arg_1', 'int', 32, 0, 1, 1);
insert into sys.args values (27453, 325, 'arg_2', 'int', 32, 0, 1, 2);
insert into sys.functions values (326, 'sql_add', '+', 'calc', 0, 1, false, false, false, 2000, true, false);
insert into sys.args values (27454, 326, 'res_0', 'int', 32, 0, 0, 0);
insert into sys.args values (27455, 326, 'arg_1', 'int', 32, 0, 1, 1);
insert into sys.args values (27456, 326, 'arg_2', 'int', 32, 0, 1, 2);
insert into sys.functions values (327, 'sql_mul', '*', 'calc', 0, 1, false, false, false, 2000, true, false);
insert into sys.args values (27457, 327, 'res_0', 'int', 32, 0, 0, 0);
insert into sys.args values (27458, 327, 'arg_1', 'int', 32, 0, 1, 1);
insert into sys.args values (27459, 327, 'arg_2', 'int', 32, 0, 1, 2);
insert into sys.functions values (328, 'sql_div', '/', 'calc', 0, 1, false, false, false, 2000, true, false);
insert into sys.args values (27460, 328, 'res_0', 'int', 32, 0, 0, 0);
insert into sys.args values (27461, 328, 'arg_1', 'int', 32, 0, 1, 1);
insert into sys.args values (27462, 328, 'arg_2', 'int', 32, 0, 1, 2);
insert into sys.functions values (329, 'bit_and', 'and', 'calc', 0, 1, false, false, false, 2000, true, false);
insert into sys.args values (27463, 329, 'res_0', 'int', 32, 0, 0, 0);
insert into sys.args values (27464, 329, 'arg_1', 'int', 32, 0, 1, 1);
insert into sys.args values (27465, 329, 'arg_2', 'int', 32, 0, 1, 2);
insert into sys.functions values (330, 'bit_or', 'or', 'calc', 0, 1, false, false, false, 2000, true, false);
insert into sys.args values (27466, 330, 'res_0', 'int', 32, 0, 0, 0);
insert into sys.args values (27467, 330, 'arg_1', 'int', 32, 0, 1, 1);
insert into sys.args values (27468, 330, 'arg_2', 'int', 32, 0, 1, 2);
insert into sys.functions values (331, 'bit_xor', 'xor', 'calc', 0, 1, false, false, false, 2000, true, false);
insert into sys.args values (27469, 331, 'res_0', 'int', 32, 0, 0, 0);
insert into sys.args values (27470, 331, 'arg_1', 'int', 32, 0, 1, 1);
insert into sys.args values (27471, 331, 'arg_2', 'int', 32, 0, 1, 2);
insert into sys.functions values (332, 'bit_not', 'not', 'calc', 0, 1, false, false, false, 2000, true, false);
insert into sys.args values (27472, 332, 'res_0', 'int', 32, 0, 0, 0);
insert into sys.args values (27473, 332, 'arg_1', 'int', 32, 0, 1, 1);
insert into sys.functions values (333, 'left_shift', '<<', 'calc', 0, 1, false, false, false, 2000, true, false);
insert into sys.args values (27474, 333, 'res_0', 'int', 32, 0, 0, 0);
insert into sys.args values (27475, 333, 'arg_1', 'int', 32, 0, 1, 1);
insert into sys.args values (27476, 333, 'arg_2', 'int', 32, 0, 1, 2);
insert into sys.functions values (334, 'right_shift', '>>', 'calc', 0, 1, false, false, false, 2000, true, false);
insert into sys.args values (27477, 334, 'res_0', 'int', 32, 0, 0, 0);
insert into sys.args values (27478, 334, 'arg_1', 'int', 32, 0, 1, 1);
insert into sys.args values (27479, 334, 'arg_2', 'int', 32, 0, 1, 2);
insert into sys.functions values (335, 'sql_neg', '-', 'calc', 0, 1, false, false, false, 2000, true, true);
insert into sys.args values (27480, 335, 'res_0', 'int', 32, 0, 0, 0);
insert into sys.args values (27481, 335, 'arg_1', 'int', 32, 0, 1, 1);
insert into sys.functions values (336, 'abs', 'abs', 'calc', 0, 1, false, false, false, 2000, true, false);
insert into sys.args values (27482, 336, 'res_0', 'int', 32, 0, 0, 0);
insert into sys.args values (27483, 336, 'arg_1', 'int', 32, 0, 1, 1);
insert into sys.functions values (337, 'sign', 'sign', 'calc', 0, 1, false, false, false, 2000, true, false);
insert into sys.args values (27484, 337, 'res_0', 'tinyint', 8, 0, 0, 0);
insert into sys.args values (27485, 337, 'arg_1', 'int', 32, 0, 1, 1);
insert into sys.functions values (338, 'scale_up', '*', 'calc', 0, 1, false, false, false, 2000, true, false);
insert into sys.args values (27486, 338, 'res_0', 'int', 32, 0, 0, 0);
insert into sys.args values (27487, 338, 'arg_1', 'int', 32, 0, 1, 1);
insert into sys.args values (27488, 338, 'arg_2', 'int', 32, 0, 1, 2);
insert into sys.functions values (339, 'scale_down', 'dec_round', 'sql', 0, 1, false, false, false, 2000, true, false);
insert into sys.args values (27489, 339, 'res_0', 'int', 32, 0, 0, 0);
insert into sys.args values (27490, 339, 'arg_1', 'int', 32, 0, 1, 1);
insert into sys.args values (27491, 339, 'arg_2', 'int', 32, 0, 1, 2);
insert into sys.functions values (340, 'sql_sub', '-', 'calc', 0, 1, false, false, false, 2000, true, false);
insert into sys.args values (27492, 340, 'res_0', 'month_interval', 32, 0, 0, 0);
insert into sys.args values (27493, 340, 'arg_1', 'month_interval', 32, 0, 1, 1);
insert into sys.args values (27494, 340, 'arg_2', 'int', 32, 0, 1, 2);
insert into sys.functions values (341, 'sql_add', '+', 'calc', 0, 1, false, false, false, 2000, true, false);
insert into sys.args values (27495, 341, 'res_0', 'month_interval', 32, 0, 0, 0);
insert into sys.args values (27496, 341, 'arg_1', 'month_interval', 32, 0, 1, 1);
insert into sys.args values (27497, 341, 'arg_2', 'int', 32, 0, 1, 2);
insert into sys.functions values (342, 'sql_mul', '*', 'calc', 0, 1, false, false, false, 2000, true, false);
insert into sys.args values (27498, 342, 'res_0', 'month_interval', 32, 0, 0, 0);
insert into sys.args values (27499, 342, 'arg_1', 'month_interval', 32, 0, 1, 1);
insert into sys.args values (27500, 342, 'arg_2', 'int', 32, 0, 1, 2);
insert into sys.functions values (343, 'sql_div', '/', 'calc', 0, 1, false, false, false, 2000, true, false);
insert into sys.args values (27501, 343, 'res_0', 'month_interval', 32, 0, 0, 0);
insert into sys.args values (27502, 343, 'arg_1', 'month_interval', 32, 0, 1, 1);
insert into sys.args values (27503, 343, 'arg_2', 'int', 32, 0, 1, 2);
insert into sys.functions values (344, 'sql_sub', '-', 'calc', 0, 1, false, false, false, 2000, true, false);
insert into sys.args values (27504, 344, 'res_0', 'sec_interval', 13, 0, 0, 0);
insert into sys.args values (27505, 344, 'arg_1', 'sec_interval', 13, 0, 1, 1);
insert into sys.args values (27506, 344, 'arg_2', 'int', 32, 0, 1, 2);
insert into sys.functions values (345, 'sql_add', '+', 'calc', 0, 1, false, false, false, 2000, true, false);
insert into sys.args values (27507, 345, 'res_0', 'sec_interval', 13, 0, 0, 0);
insert into sys.args values (27508, 345, 'arg_1', 'sec_interval', 13, 0, 1, 1);
insert into sys.args values (27509, 345, 'arg_2', 'int', 32, 0, 1, 2);
insert into sys.functions values (346, 'sql_mul', '*', 'calc', 0, 1, false, false, false, 2000, true, false);
insert into sys.args values (27510, 346, 'res_0', 'sec_interval', 13, 0, 0, 0);
insert into sys.args values (27511, 346, 'arg_1', 'sec_interval', 13, 0, 1, 1);
insert into sys.args values (27512, 346, 'arg_2', 'int', 32, 0, 1, 2);
insert into sys.functions values (347, 'sql_div', '/', 'calc', 0, 1, false, false, false, 2000, true, false);
insert into sys.args values (27513, 347, 'res_0', 'sec_interval', 13, 0, 0, 0);
insert into sys.args values (27514, 347, 'arg_1', 'sec_interval', 13, 0, 1, 1);
insert into sys.args values (27515, 347, 'arg_2', 'int', 32, 0, 1, 2);
insert into sys.functions values (348, 'sql_sub', '-', 'calc', 0, 1, false, false, false, 2000, true, false);
insert into sys.args values (27516, 348, 'res_0', 'bigint', 64, 0, 0, 0);
insert into sys.args values (27517, 348, 'arg_1', 'bigint', 64, 0, 1, 1);
insert into sys.args values (27518, 348, 'arg_2', 'bigint', 64, 0, 1, 2);
insert into sys.functions values (349, 'sql_add', '+', 'calc', 0, 1, false, false, false, 2000, true, false);
insert into sys.args values (27519, 349, 'res_0', 'bigint', 64, 0, 0, 0);
insert into sys.args values (27520, 349, 'arg_1', 'bigint', 64, 0, 1, 1);
insert into sys.args values (27521, 349, 'arg_2', 'bigint', 64, 0, 1, 2);
insert into sys.functions values (350, 'sql_mul', '*', 'calc', 0, 1, false, false, false, 2000, true, false);
insert into sys.args values (27522, 350, 'res_0', 'bigint', 64, 0, 0, 0);
insert into sys.args values (27523, 350, 'arg_1', 'bigint', 64, 0, 1, 1);
insert into sys.args values (27524, 350, 'arg_2', 'bigint', 64, 0, 1, 2);
insert into sys.functions values (351, 'sql_div', '/', 'calc', 0, 1, false, false, false, 2000, true, false);
insert into sys.args values (27525, 351, 'res_0', 'bigint', 64, 0, 0, 0);
insert into sys.args values (27526, 351, 'arg_1', 'bigint', 64, 0, 1, 1);
insert into sys.args values (27527, 351, 'arg_2', 'bigint', 64, 0, 1, 2);
insert into sys.functions values (352, 'bit_and', 'and', 'calc', 0, 1, false, false, false, 2000, true, false);
insert into sys.args values (27528, 352, 'res_0', 'bigint', 64, 0, 0, 0);
insert into sys.args values (27529, 352, 'arg_1', 'bigint', 64, 0, 1, 1);
insert into sys.args values (27530, 352, 'arg_2', 'bigint', 64, 0, 1, 2);
insert into sys.functions values (353, 'bit_or', 'or', 'calc', 0, 1, false, false, false, 2000, true, false);
insert into sys.args values (27531, 353, 'res_0', 'bigint', 64, 0, 0, 0);
insert into sys.args values (27532, 353, 'arg_1', 'bigint', 64, 0, 1, 1);
insert into sys.args values (27533, 353, 'arg_2', 'bigint', 64, 0, 1, 2);
insert into sys.functions values (354, 'bit_xor', 'xor', 'calc', 0, 1, false, false, false, 2000, true, false);
insert into sys.args values (27534, 354, 'res_0', 'bigint', 64, 0, 0, 0);
insert into sys.args values (27535, 354, 'arg_1', 'bigint', 64, 0, 1, 1);
insert into sys.args values (27536, 354, 'arg_2', 'bigint', 64, 0, 1, 2);
insert into sys.functions values (355, 'bit_not', 'not', 'calc', 0, 1, false, false, false, 2000, true, false);
insert into sys.args values (27537, 355, 'res_0', 'bigint', 64, 0, 0, 0);
insert into sys.args values (27538, 355, 'arg_1', 'bigint', 64, 0, 1, 1);
insert into sys.functions values (356, 'left_shift', '<<', 'calc', 0, 1, false, false, false, 2000, true, false);
insert into sys.args values (27539, 356, 'res_0', 'bigint', 64, 0, 0, 0);
insert into sys.args values (27540, 356, 'arg_1', 'bigint', 64, 0, 1, 1);
insert into sys.args values (27541, 356, 'arg_2', 'int', 32, 0, 1, 2);
insert into sys.functions values (357, 'right_shift', '>>', 'calc', 0, 1, false, false, false, 2000, true, false);
insert into sys.args values (27542, 357, 'res_0', 'bigint', 64, 0, 0, 0);
insert into sys.args values (27543, 357, 'arg_1', 'bigint', 64, 0, 1, 1);
insert into sys.args values (27544, 357, 'arg_2', 'int', 32, 0, 1, 2);
insert into sys.functions values (358, 'sql_neg', '-', 'calc', 0, 1, false, false, false, 2000, true, true);
insert into sys.args values (27545, 358, 'res_0', 'bigint', 64, 0, 0, 0);
insert into sys.args values (27546, 358, 'arg_1', 'bigint', 64, 0, 1, 1);
insert into sys.functions values (359, 'abs', 'abs', 'calc', 0, 1, false, false, false, 2000, true, false);
insert into sys.args values (27547, 359, 'res_0', 'bigint', 64, 0, 0, 0);
insert into sys.args values (27548, 359, 'arg_1', 'bigint', 64, 0, 1, 1);
insert into sys.functions values (360, 'sign', 'sign', 'calc', 0, 1, false, false, false, 2000, true, false);
insert into sys.args values (27549, 360, 'res_0', 'tinyint', 8, 0, 0, 0);
insert into sys.args values (27550, 360, 'arg_1', 'bigint', 64, 0, 1, 1);
insert into sys.functions values (361, 'scale_up', '*', 'calc', 0, 1, false, false, false, 2000, true, false);
insert into sys.args values (27551, 361, 'res_0', 'bigint', 64, 0, 0, 0);
insert into sys.args values (27552, 361, 'arg_1', 'bigint', 64, 0, 1, 1);
insert into sys.args values (27553, 361, 'arg_2', 'bigint', 64, 0, 1, 2);
insert into sys.functions values (362, 'scale_down', 'dec_round', 'sql', 0, 1, false, false, false, 2000, true, false);
insert into sys.args values (27554, 362, 'res_0', 'bigint', 64, 0, 0, 0);
insert into sys.args values (27555, 362, 'arg_1', 'bigint', 64, 0, 1, 1);
insert into sys.args values (27556, 362, 'arg_2', 'bigint', 64, 0, 1, 2);
insert into sys.functions values (363, 'sql_sub', '-', 'calc', 0, 1, false, false, false, 2000, true, false);
insert into sys.args values (27557, 363, 'res_0', 'month_interval', 32, 0, 0, 0);
insert into sys.args values (27558, 363, 'arg_1', 'month_interval', 32, 0, 1, 1);
insert into sys.args values (27559, 363, 'arg_2', 'bigint', 64, 0, 1, 2);
insert into sys.functions values (364, 'sql_add', '+', 'calc', 0, 1, false, false, false, 2000, true, false);
insert into sys.args values (27560, 364, 'res_0', 'month_interval', 32, 0, 0, 0);
insert into sys.args values (27561, 364, 'arg_1', 'month_interval', 32, 0, 1, 1);
insert into sys.args values (27562, 364, 'arg_2', 'bigint', 64, 0, 1, 2);
insert into sys.functions values (365, 'sql_mul', '*', 'calc', 0, 1, false, false, false, 2000, true, false);
insert into sys.args values (27563, 365, 'res_0', 'month_interval', 32, 0, 0, 0);
insert into sys.args values (27564, 365, 'arg_1', 'month_interval', 32, 0, 1, 1);
insert into sys.args values (27565, 365, 'arg_2', 'bigint', 64, 0, 1, 2);
insert into sys.functions values (366, 'sql_div', '/', 'calc', 0, 1, false, false, false, 2000, true, false);
insert into sys.args values (27566, 366, 'res_0', 'month_interval', 32, 0, 0, 0);
insert into sys.args values (27567, 366, 'arg_1', 'month_interval', 32, 0, 1, 1);
insert into sys.args values (27568, 366, 'arg_2', 'bigint', 64, 0, 1, 2);
insert into sys.functions values (367, 'sql_sub', '-', 'calc', 0, 1, false, false, false, 2000, true, false);
insert into sys.args values (27569, 367, 'res_0', 'sec_interval', 13, 0, 0, 0);
insert into sys.args values (27570, 367, 'arg_1', 'sec_interval', 13, 0, 1, 1);
insert into sys.args values (27571, 367, 'arg_2', 'bigint', 64, 0, 1, 2);
insert into sys.functions values (368, 'sql_add', '+', 'calc', 0, 1, false, false, false, 2000, true, false);
insert into sys.args values (27572, 368, 'res_0', 'sec_interval', 13, 0, 0, 0);
insert into sys.args values (27573, 368, 'arg_1', 'sec_interval', 13, 0, 1, 1);
insert into sys.args values (27574, 368, 'arg_2', 'bigint', 64, 0, 1, 2);
insert into sys.functions values (369, 'sql_mul', '*', 'calc', 0, 1, false, false, false, 2000, true, false);
insert into sys.args values (27575, 369, 'res_0', 'sec_interval', 13, 0, 0, 0);
insert into sys.args values (27576, 369, 'arg_1', 'sec_interval', 13, 0, 1, 1);
insert into sys.args values (27577, 369, 'arg_2', 'bigint', 64, 0, 1, 2);
insert into sys.functions values (370, 'sql_div', '/', 'calc', 0, 1, false, false, false, 2000, true, false);
insert into sys.args values (27578, 370, 'res_0', 'sec_interval', 13, 0, 0, 0);
insert into sys.args values (27579, 370, 'arg_1', 'sec_interval', 13, 0, 1, 1);
insert into sys.args values (27580, 370, 'arg_2', 'bigint', 64, 0, 1, 2);
insert into sys.functions values (371, 'sql_sub', '-', 'calc', 0, 1, false, false, false, 2000, true, false);
insert into sys.args values (27581, 371, 'res_0', 'decimal', 2, 0, 0, 0);
insert into sys.args values (27582, 371, 'arg_1', 'decimal', 2, 0, 1, 1);
insert into sys.args values (27583, 371, 'arg_2', 'decimal', 2, 0, 1, 2);
insert into sys.functions values (372, 'sql_add', '+', 'calc', 0, 1, false, false, false, 2000, true, false);
insert into sys.args values (27584, 372, 'res_0', 'decimal', 2, 0, 0, 0);
insert into sys.args values (27585, 372, 'arg_1', 'decimal', 2, 0, 1, 1);
insert into sys.args values (27586, 372, 'arg_2', 'decimal', 2, 0, 1, 2);
insert into sys.functions values (373, 'sql_mul', '*', 'calc', 0, 1, false, false, false, 2000, true, false);
insert into sys.args values (27587, 373, 'res_0', 'decimal', 2, 0, 0, 0);
insert into sys.args values (27588, 373, 'arg_1', 'decimal', 2, 0, 1, 1);
insert into sys.args values (27589, 373, 'arg_2', 'decimal', 2, 0, 1, 2);
insert into sys.functions values (374, 'sql_div', '/', 'calc', 0, 1, false, false, false, 2000, true, false);
insert into sys.args values (27590, 374, 'res_0', 'decimal', 2, 0, 0, 0);
insert into sys.args values (27591, 374, 'arg_1', 'decimal', 2, 0, 1, 1);
insert into sys.args values (27592, 374, 'arg_2', 'decimal', 2, 0, 1, 2);
insert into sys.functions values (375, 'bit_and', 'and', 'calc', 0, 1, false, false, false, 2000, true, false);
insert into sys.args values (27593, 375, 'res_0', 'decimal', 2, 0, 0, 0);
insert into sys.args values (27594, 375, 'arg_1', 'decimal', 2, 0, 1, 1);
insert into sys.args values (27595, 375, 'arg_2', 'decimal', 2, 0, 1, 2);
insert into sys.functions values (376, 'bit_or', 'or', 'calc', 0, 1, false, false, false, 2000, true, false);
insert into sys.args values (27596, 376, 'res_0', 'decimal', 2, 0, 0, 0);
insert into sys.args values (27597, 376, 'arg_1', 'decimal', 2, 0, 1, 1);
insert into sys.args values (27598, 376, 'arg_2', 'decimal', 2, 0, 1, 2);
insert into sys.functions values (377, 'bit_xor', 'xor', 'calc', 0, 1, false, false, false, 2000, true, false);
insert into sys.args values (27599, 377, 'res_0', 'decimal', 2, 0, 0, 0);
insert into sys.args values (27600, 377, 'arg_1', 'decimal', 2, 0, 1, 1);
insert into sys.args values (27601, 377, 'arg_2', 'decimal', 2, 0, 1, 2);
insert into sys.functions values (378, 'bit_not', 'not', 'calc', 0, 1, false, false, false, 2000, true, false);
insert into sys.args values (27602, 378, 'res_0', 'decimal', 2, 0, 0, 0);
insert into sys.args values (27603, 378, 'arg_1', 'decimal', 2, 0, 1, 1);
insert into sys.functions values (379, 'left_shift', '<<', 'calc', 0, 1, false, false, false, 2000, true, false);
insert into sys.args values (27604, 379, 'res_0', 'decimal', 2, 0, 0, 0);
insert into sys.args values (27605, 379, 'arg_1', 'decimal', 2, 0, 1, 1);
insert into sys.args values (27606, 379, 'arg_2', 'int', 32, 0, 1, 2);
insert into sys.functions values (380, 'right_shift', '>>', 'calc', 0, 1, false, false, false, 2000, true, false);
insert into sys.args values (27607, 380, 'res_0', 'decimal', 2, 0, 0, 0);
insert into sys.args values (27608, 380, 'arg_1', 'decimal', 2, 0, 1, 1);
insert into sys.args values (27609, 380, 'arg_2', 'int', 32, 0, 1, 2);
insert into sys.functions values (381, 'sql_neg', '-', 'calc', 0, 1, false, false, false, 2000, true, true);
insert into sys.args values (27610, 381, 'res_0', 'decimal', 2, 0, 0, 0);
insert into sys.args values (27611, 381, 'arg_1', 'decimal', 2, 0, 1, 1);
insert into sys.functions values (382, 'abs', 'abs', 'calc', 0, 1, false, false, false, 2000, true, false);
insert into sys.args values (27612, 382, 'res_0', 'decimal', 2, 0, 0, 0);
insert into sys.args values (27613, 382, 'arg_1', 'decimal', 2, 0, 1, 1);
insert into sys.functions values (383, 'sign', 'sign', 'calc', 0, 1, false, false, false, 2000, true, false);
insert into sys.args values (27614, 383, 'res_0', 'tinyint', 8, 0, 0, 0);
insert into sys.args values (27615, 383, 'arg_1', 'decimal', 2, 0, 1, 1);
insert into sys.functions values (384, 'scale_up', '*', 'calc', 0, 1, false, false, false, 2000, true, false);
insert into sys.args values (27616, 384, 'res_0', 'decimal', 2, 0, 0, 0);
insert into sys.args values (27617, 384, 'arg_1', 'decimal', 2, 0, 1, 1);
insert into sys.args values (27618, 384, 'arg_2', 'tinyint', 8, 0, 1, 2);
insert into sys.functions values (385, 'scale_down', 'dec_round', 'sql', 0, 1, false, false, false, 2000, true, false);
insert into sys.args values (27619, 385, 'res_0', 'decimal', 2, 0, 0, 0);
insert into sys.args values (27620, 385, 'arg_1', 'decimal', 2, 0, 1, 1);
insert into sys.args values (27621, 385, 'arg_2', 'tinyint', 8, 0, 1, 2);
insert into sys.functions values (386, 'sql_sub', '-', 'calc', 0, 1, false, false, false, 2000, true, false);
insert into sys.args values (27622, 386, 'res_0', 'month_interval', 32, 0, 0, 0);
insert into sys.args values (27623, 386, 'arg_1', 'month_interval', 32, 0, 1, 1);
insert into sys.args values (27624, 386, 'arg_2', 'decimal', 2, 0, 1, 2);
insert into sys.functions values (387, 'sql_add', '+', 'calc', 0, 1, false, false, false, 2000, true, false);
insert into sys.args values (27625, 387, 'res_0', 'month_interval', 32, 0, 0, 0);
insert into sys.args values (27626, 387, 'arg_1', 'month_interval', 32, 0, 1, 1);
insert into sys.args values (27627, 387, 'arg_2', 'decimal', 2, 0, 1, 2);
insert into sys.functions values (388, 'sql_mul', '*', 'calc', 0, 1, false, false, false, 2000, true, false);
insert into sys.args values (27628, 388, 'res_0', 'month_interval', 32, 0, 0, 0);
insert into sys.args values (27629, 388, 'arg_1', 'month_interval', 32, 0, 1, 1);
insert into sys.args values (27630, 388, 'arg_2', 'decimal', 2, 0, 1, 2);
insert into sys.functions values (389, 'sql_div', '/', 'calc', 0, 1, false, false, false, 2000, true, false);
insert into sys.args values (27631, 389, 'res_0', 'month_interval', 32, 0, 0, 0);
insert into sys.args values (27632, 389, 'arg_1', 'month_interval', 32, 0, 1, 1);
insert into sys.args values (27633, 389, 'arg_2', 'decimal', 2, 0, 1, 2);
insert into sys.functions values (390, 'sql_sub', '-', 'calc', 0, 1, false, false, false, 2000, true, false);
insert into sys.args values (27634, 390, 'res_0', 'sec_interval', 13, 0, 0, 0);
insert into sys.args values (27635, 390, 'arg_1', 'sec_interval', 13, 0, 1, 1);
insert into sys.args values (27636, 390, 'arg_2', 'decimal', 2, 0, 1, 2);
insert into sys.functions values (391, 'sql_add', '+', 'calc', 0, 1, false, false, false, 2000, true, false);
insert into sys.args values (27637, 391, 'res_0', 'sec_interval', 13, 0, 0, 0);
insert into sys.args values (27638, 391, 'arg_1', 'sec_interval', 13, 0, 1, 1);
insert into sys.args values (27639, 391, 'arg_2', 'decimal', 2, 0, 1, 2);
insert into sys.functions values (392, 'sql_mul', '*', 'calc', 0, 1, false, false, false, 2000, true, false);
insert into sys.args values (27640, 392, 'res_0', 'sec_interval', 13, 0, 0, 0);
insert into sys.args values (27641, 392, 'arg_1', 'sec_interval', 13, 0, 1, 1);
insert into sys.args values (27642, 392, 'arg_2', 'decimal', 2, 0, 1, 2);
insert into sys.functions values (393, 'sql_div', '/', 'calc', 0, 1, false, false, false, 2000, true, false);
insert into sys.args values (27643, 393, 'res_0', 'sec_interval', 13, 0, 0, 0);
insert into sys.args values (27644, 393, 'arg_1', 'sec_interval', 13, 0, 1, 1);
insert into sys.args values (27645, 393, 'arg_2', 'decimal', 2, 0, 1, 2);
insert into sys.functions values (394, 'sql_sub', '-', 'calc', 0, 1, false, false, false, 2000, true, false);
insert into sys.args values (27646, 394, 'res_0', 'decimal', 4, 0, 0, 0);
insert into sys.args values (27647, 394, 'arg_1', 'decimal', 4, 0, 1, 1);
insert into sys.args values (27648, 394, 'arg_2', 'decimal', 4, 0, 1, 2);
insert into sys.functions values (395, 'sql_add', '+', 'calc', 0, 1, false, false, false, 2000, true, false);
insert into sys.args values (27649, 395, 'res_0', 'decimal', 4, 0, 0, 0);
insert into sys.args values (27650, 395, 'arg_1', 'decimal', 4, 0, 1, 1);
insert into sys.args values (27651, 395, 'arg_2', 'decimal', 4, 0, 1, 2);
insert into sys.functions values (396, 'sql_mul', '*', 'calc', 0, 1, false, false, false, 2000, true, false);
insert into sys.args values (27652, 396, 'res_0', 'decimal', 4, 0, 0, 0);
insert into sys.args values (27653, 396, 'arg_1', 'decimal', 4, 0, 1, 1);
insert into sys.args values (27654, 396, 'arg_2', 'decimal', 4, 0, 1, 2);
insert into sys.functions values (397, 'sql_div', '/', 'calc', 0, 1, false, false, false, 2000, true, false);
insert into sys.args values (27655, 397, 'res_0', 'decimal', 4, 0, 0, 0);
insert into sys.args values (27656, 397, 'arg_1', 'decimal', 4, 0, 1, 1);
insert into sys.args values (27657, 397, 'arg_2', 'decimal', 4, 0, 1, 2);
insert into sys.functions values (398, 'bit_and', 'and', 'calc', 0, 1, false, false, false, 2000, true, false);
insert into sys.args values (27658, 398, 'res_0', 'decimal', 4, 0, 0, 0);
insert into sys.args values (27659, 398, 'arg_1', 'decimal', 4, 0, 1, 1);
insert into sys.args values (27660, 398, 'arg_2', 'decimal', 4, 0, 1, 2);
insert into sys.functions values (399, 'bit_or', 'or', 'calc', 0, 1, false, false, false, 2000, true, false);
insert into sys.args values (27661, 399, 'res_0', 'decimal', 4, 0, 0, 0);
insert into sys.args values (27662, 399, 'arg_1', 'decimal', 4, 0, 1, 1);
insert into sys.args values (27663, 399, 'arg_2', 'decimal', 4, 0, 1, 2);
insert into sys.functions values (400, 'bit_xor', 'xor', 'calc', 0, 1, false, false, false, 2000, true, false);
insert into sys.args values (27664, 400, 'res_0', 'decimal', 4, 0, 0, 0);
insert into sys.args values (27665, 400, 'arg_1', 'decimal', 4, 0, 1, 1);
insert into sys.args values (27666, 400, 'arg_2', 'decimal', 4, 0, 1, 2);
insert into sys.functions values (401, 'bit_not', 'not', 'calc', 0, 1, false, false, false, 2000, true, false);
insert into sys.args values (27667, 401, 'res_0', 'decimal', 4, 0, 0, 0);
insert into sys.args values (27668, 401, 'arg_1', 'decimal', 4, 0, 1, 1);
insert into sys.functions values (402, 'left_shift', '<<', 'calc', 0, 1, false, false, false, 2000, true, false);
insert into sys.args values (27669, 402, 'res_0', 'decimal', 4, 0, 0, 0);
insert into sys.args values (27670, 402, 'arg_1', 'decimal', 4, 0, 1, 1);
insert into sys.args values (27671, 402, 'arg_2', 'int', 32, 0, 1, 2);
insert into sys.functions values (403, 'right_shift', '>>', 'calc', 0, 1, false, false, false, 2000, true, false);
insert into sys.args values (27672, 403, 'res_0', 'decimal', 4, 0, 0, 0);
insert into sys.args values (27673, 403, 'arg_1', 'decimal', 4, 0, 1, 1);
insert into sys.args values (27674, 403, 'arg_2', 'int', 32, 0, 1, 2);
insert into sys.functions values (404, 'sql_neg', '-', 'calc', 0, 1, false, false, false, 2000, true, true);
insert into sys.args values (27675, 404, 'res_0', 'decimal', 4, 0, 0, 0);
insert into sys.args values (27676, 404, 'arg_1', 'decimal', 4, 0, 1, 1);
insert into sys.functions values (405, 'abs', 'abs', 'calc', 0, 1, false, false, false, 2000, true, false);
insert into sys.args values (27677, 405, 'res_0', 'decimal', 4, 0, 0, 0);
insert into sys.args values (27678, 405, 'arg_1', 'decimal', 4, 0, 1, 1);
insert into sys.functions values (406, 'sign', 'sign', 'calc', 0, 1, false, false, false, 2000, true, false);
insert into sys.args values (27679, 406, 'res_0', 'tinyint', 8, 0, 0, 0);
insert into sys.args values (27680, 406, 'arg_1', 'decimal', 4, 0, 1, 1);
insert into sys.functions values (407, 'scale_up', '*', 'calc', 0, 1, false, false, false, 2000, true, false);
insert into sys.args values (27681, 407, 'res_0', 'decimal', 4, 0, 0, 0);
insert into sys.args values (27682, 407, 'arg_1', 'decimal', 4, 0, 1, 1);
insert into sys.args values (27683, 407, 'arg_2', 'smallint', 16, 0, 1, 2);
insert into sys.functions values (408, 'scale_down', 'dec_round', 'sql', 0, 1, false, false, false, 2000, true, false);
insert into sys.args values (27684, 408, 'res_0', 'decimal', 4, 0, 0, 0);
insert into sys.args values (27685, 408, 'arg_1', 'decimal', 4, 0, 1, 1);
insert into sys.args values (27686, 408, 'arg_2', 'smallint', 16, 0, 1, 2);
insert into sys.functions values (409, 'sql_sub', '-', 'calc', 0, 1, false, false, false, 2000, true, false);
insert into sys.args values (27687, 409, 'res_0', 'month_interval', 32, 0, 0, 0);
insert into sys.args values (27688, 409, 'arg_1', 'month_interval', 32, 0, 1, 1);
insert into sys.args values (27689, 409, 'arg_2', 'decimal', 4, 0, 1, 2);
insert into sys.functions values (410, 'sql_add', '+', 'calc', 0, 1, false, false, false, 2000, true, false);
insert into sys.args values (27690, 410, 'res_0', 'month_interval', 32, 0, 0, 0);
insert into sys.args values (27691, 410, 'arg_1', 'month_interval', 32, 0, 1, 1);
insert into sys.args values (27692, 410, 'arg_2', 'decimal', 4, 0, 1, 2);
insert into sys.functions values (411, 'sql_mul', '*', 'calc', 0, 1, false, false, false, 2000, true, false);
insert into sys.args values (27693, 411, 'res_0', 'month_interval', 32, 0, 0, 0);
insert into sys.args values (27694, 411, 'arg_1', 'month_interval', 32, 0, 1, 1);
insert into sys.args values (27695, 411, 'arg_2', 'decimal', 4, 0, 1, 2);
insert into sys.functions values (412, 'sql_div', '/', 'calc', 0, 1, false, false, false, 2000, true, false);
insert into sys.args values (27696, 412, 'res_0', 'month_interval', 32, 0, 0, 0);
insert into sys.args values (27697, 412, 'arg_1', 'month_interval', 32, 0, 1, 1);
insert into sys.args values (27698, 412, 'arg_2', 'decimal', 4, 0, 1, 2);
insert into sys.functions values (413, 'sql_sub', '-', 'calc', 0, 1, false, false, false, 2000, true, false);
insert into sys.args values (27699, 413, 'res_0', 'sec_interval', 13, 0, 0, 0);
insert into sys.args values (27700, 413, 'arg_1', 'sec_interval', 13, 0, 1, 1);
insert into sys.args values (27701, 413, 'arg_2', 'decimal', 4, 0, 1, 2);
insert into sys.functions values (414, 'sql_add', '+', 'calc', 0, 1, false, false, false, 2000, true, false);
insert into sys.args values (27702, 414, 'res_0', 'sec_interval', 13, 0, 0, 0);
insert into sys.args values (27703, 414, 'arg_1', 'sec_interval', 13, 0, 1, 1);
insert into sys.args values (27704, 414, 'arg_2', 'decimal', 4, 0, 1, 2);
insert into sys.functions values (415, 'sql_mul', '*', 'calc', 0, 1, false, false, false, 2000, true, false);
insert into sys.args values (27705, 415, 'res_0', 'sec_interval', 13, 0, 0, 0);
insert into sys.args values (27706, 415, 'arg_1', 'sec_interval', 13, 0, 1, 1);
insert into sys.args values (27707, 415, 'arg_2', 'decimal', 4, 0, 1, 2);
insert into sys.functions values (416, 'sql_div', '/', 'calc', 0, 1, false, false, false, 2000, true, false);
insert into sys.args values (27708, 416, 'res_0', 'sec_interval', 13, 0, 0, 0);
insert into sys.args values (27709, 416, 'arg_1', 'sec_interval', 13, 0, 1, 1);
insert into sys.args values (27710, 416, 'arg_2', 'decimal', 4, 0, 1, 2);
insert into sys.functions values (417, 'sql_sub', '-', 'calc', 0, 1, false, false, false, 2000, true, false);
insert into sys.args values (27711, 417, 'res_0', 'decimal', 9, 0, 0, 0);
insert into sys.args values (27712, 417, 'arg_1', 'decimal', 9, 0, 1, 1);
insert into sys.args values (27713, 417, 'arg_2', 'decimal', 9, 0, 1, 2);
insert into sys.functions values (418, 'sql_add', '+', 'calc', 0, 1, false, false, false, 2000, true, false);
insert into sys.args values (27714, 418, 'res_0', 'decimal', 9, 0, 0, 0);
insert into sys.args values (27715, 418, 'arg_1', 'decimal', 9, 0, 1, 1);
insert into sys.args values (27716, 418, 'arg_2', 'decimal', 9, 0, 1, 2);
insert into sys.functions values (419, 'sql_mul', '*', 'calc', 0, 1, false, false, false, 2000, true, false);
insert into sys.args values (27717, 419, 'res_0', 'decimal', 9, 0, 0, 0);
insert into sys.args values (27718, 419, 'arg_1', 'decimal', 9, 0, 1, 1);
insert into sys.args values (27719, 419, 'arg_2', 'decimal', 9, 0, 1, 2);
insert into sys.functions values (420, 'sql_div', '/', 'calc', 0, 1, false, false, false, 2000, true, false);
insert into sys.args values (27720, 420, 'res_0', 'decimal', 9, 0, 0, 0);
insert into sys.args values (27721, 420, 'arg_1', 'decimal', 9, 0, 1, 1);
insert into sys.args values (27722, 420, 'arg_2', 'decimal', 9, 0, 1, 2);
insert into sys.functions values (421, 'bit_and', 'and', 'calc', 0, 1, false, false, false, 2000, true, false);
insert into sys.args values (27723, 421, 'res_0', 'decimal', 9, 0, 0, 0);
insert into sys.args values (27724, 421, 'arg_1', 'decimal', 9, 0, 1, 1);
insert into sys.args values (27725, 421, 'arg_2', 'decimal', 9, 0, 1, 2);
insert into sys.functions values (422, 'bit_or', 'or', 'calc', 0, 1, false, false, false, 2000, true, false);
insert into sys.args values (27726, 422, 'res_0', 'decimal', 9, 0, 0, 0);
insert into sys.args values (27727, 422, 'arg_1', 'decimal', 9, 0, 1, 1);
insert into sys.args values (27728, 422, 'arg_2', 'decimal', 9, 0, 1, 2);
insert into sys.functions values (423, 'bit_xor', 'xor', 'calc', 0, 1, false, false, false, 2000, true, false);
insert into sys.args values (27729, 423, 'res_0', 'decimal', 9, 0, 0, 0);
insert into sys.args values (27730, 423, 'arg_1', 'decimal', 9, 0, 1, 1);
insert into sys.args values (27731, 423, 'arg_2', 'decimal', 9, 0, 1, 2);
insert into sys.functions values (424, 'bit_not', 'not', 'calc', 0, 1, false, false, false, 2000, true, false);
insert into sys.args values (27732, 424, 'res_0', 'decimal', 9, 0, 0, 0);
insert into sys.args values (27733, 424, 'arg_1', 'decimal', 9, 0, 1, 1);
insert into sys.functions values (425, 'left_shift', '<<', 'calc', 0, 1, false, false, false, 2000, true, false);
insert into sys.args values (27734, 425, 'res_0', 'decimal', 9, 0, 0, 0);
insert into sys.args values (27735, 425, 'arg_1', 'decimal', 9, 0, 1, 1);
insert into sys.args values (27736, 425, 'arg_2', 'int', 32, 0, 1, 2);
insert into sys.functions values (426, 'right_shift', '>>', 'calc', 0, 1, false, false, false, 2000, true, false);
insert into sys.args values (27737, 426, 'res_0', 'decimal', 9, 0, 0, 0);
insert into sys.args values (27738, 426, 'arg_1', 'decimal', 9, 0, 1, 1);
insert into sys.args values (27739, 426, 'arg_2', 'int', 32, 0, 1, 2);
insert into sys.functions values (427, 'sql_neg', '-', 'calc', 0, 1, false, false, false, 2000, true, true);
insert into sys.args values (27740, 427, 'res_0', 'decimal', 9, 0, 0, 0);
insert into sys.args values (27741, 427, 'arg_1', 'decimal', 9, 0, 1, 1);
insert into sys.functions values (428, 'abs', 'abs', 'calc', 0, 1, false, false, false, 2000, true, false);
insert into sys.args values (27742, 428, 'res_0', 'decimal', 9, 0, 0, 0);
insert into sys.args values (27743, 428, 'arg_1', 'decimal', 9, 0, 1, 1);
insert into sys.functions values (429, 'sign', 'sign', 'calc', 0, 1, false, false, false, 2000, true, false);
insert into sys.args values (27744, 429, 'res_0', 'tinyint', 8, 0, 0, 0);
insert into sys.args values (27745, 429, 'arg_1', 'decimal', 9, 0, 1, 1);
insert into sys.functions values (430, 'scale_up', '*', 'calc', 0, 1, false, false, false, 2000, true, false);
insert into sys.args values (27746, 430, 'res_0', 'decimal', 9, 0, 0, 0);
insert into sys.args values (27747, 430, 'arg_1', 'decimal', 9, 0, 1, 1);
insert into sys.args values (27748, 430, 'arg_2', 'int', 32, 0, 1, 2);
insert into sys.functions values (431, 'scale_down', 'dec_round', 'sql', 0, 1, false, false, false, 2000, true, false);
insert into sys.args values (27749, 431, 'res_0', 'decimal', 9, 0, 0, 0);
insert into sys.args values (27750, 431, 'arg_1', 'decimal', 9, 0, 1, 1);
insert into sys.args values (27751, 431, 'arg_2', 'int', 32, 0, 1, 2);
insert into sys.functions values (432, 'sql_sub', '-', 'calc', 0, 1, false, false, false, 2000, true, false);
insert into sys.args values (27752, 432, 'res_0', 'month_interval', 32, 0, 0, 0);
insert into sys.args values (27753, 432, 'arg_1', 'month_interval', 32, 0, 1, 1);
insert into sys.args values (27754, 432, 'arg_2', 'decimal', 9, 0, 1, 2);
insert into sys.functions values (433, 'sql_add', '+', 'calc', 0, 1, false, false, false, 2000, true, false);
insert into sys.args values (27755, 433, 'res_0', 'month_interval', 32, 0, 0, 0);
insert into sys.args values (27756, 433, 'arg_1', 'month_interval', 32, 0, 1, 1);
insert into sys.args values (27757, 433, 'arg_2', 'decimal', 9, 0, 1, 2);
insert into sys.functions values (434, 'sql_mul', '*', 'calc', 0, 1, false, false, false, 2000, true, false);
insert into sys.args values (27758, 434, 'res_0', 'month_interval', 32, 0, 0, 0);
insert into sys.args values (27759, 434, 'arg_1', 'month_interval', 32, 0, 1, 1);
insert into sys.args values (27760, 434, 'arg_2', 'decimal', 9, 0, 1, 2);
insert into sys.functions values (435, 'sql_div', '/', 'calc', 0, 1, false, false, false, 2000, true, false);
insert into sys.args values (27761, 435, 'res_0', 'month_interval', 32, 0, 0, 0);
insert into sys.args values (27762, 435, 'arg_1', 'month_interval', 32, 0, 1, 1);
insert into sys.args values (27763, 435, 'arg_2', 'decimal', 9, 0, 1, 2);
insert into sys.functions values (436, 'sql_sub', '-', 'calc', 0, 1, false, false, false, 2000, true, false);
insert into sys.args values (27764, 436, 'res_0', 'sec_interval', 13, 0, 0, 0);
insert into sys.args values (27765, 436, 'arg_1', 'sec_interval', 13, 0, 1, 1);
insert into sys.args values (27766, 436, 'arg_2', 'decimal', 9, 0, 1, 2);
insert into sys.functions values (437, 'sql_add', '+', 'calc', 0, 1, false, false, false, 2000, true, false);
insert into sys.args values (27767, 437, 'res_0', 'sec_interval', 13, 0, 0, 0);
insert into sys.args values (27768, 437, 'arg_1', 'sec_interval', 13, 0, 1, 1);
insert into sys.args values (27769, 437, 'arg_2', 'decimal', 9, 0, 1, 2);
insert into sys.functions values (438, 'sql_mul', '*', 'calc', 0, 1, false, false, false, 2000, true, false);
insert into sys.args values (27770, 438, 'res_0', 'sec_interval', 13, 0, 0, 0);
insert into sys.args values (27771, 438, 'arg_1', 'sec_interval', 13, 0, 1, 1);
insert into sys.args values (27772, 438, 'arg_2', 'decimal', 9, 0, 1, 2);
insert into sys.functions values (439, 'sql_div', '/', 'calc', 0, 1, false, false, false, 2000, true, false);
insert into sys.args values (27773, 439, 'res_0', 'sec_interval', 13, 0, 0, 0);
insert into sys.args values (27774, 439, 'arg_1', 'sec_interval', 13, 0, 1, 1);
insert into sys.args values (27775, 439, 'arg_2', 'decimal', 9, 0, 1, 2);
insert into sys.functions values (440, 'sql_sub', '-', 'calc', 0, 1, false, false, false, 2000, true, false);
insert into sys.args values (27776, 440, 'res_0', 'decimal', 18, 0, 0, 0);
insert into sys.args values (27777, 440, 'arg_1', 'decimal', 18, 0, 1, 1);
insert into sys.args values (27778, 440, 'arg_2', 'decimal', 18, 0, 1, 2);
insert into sys.functions values (441, 'sql_add', '+', 'calc', 0, 1, false, false, false, 2000, true, false);
insert into sys.args values (27779, 441, 'res_0', 'decimal', 18, 0, 0, 0);
insert into sys.args values (27780, 441, 'arg_1', 'decimal', 18, 0, 1, 1);
insert into sys.args values (27781, 441, 'arg_2', 'decimal', 18, 0, 1, 2);
insert into sys.functions values (442, 'sql_mul', '*', 'calc', 0, 1, false, false, false, 2000, true, false);
insert into sys.args values (27782, 442, 'res_0', 'decimal', 18, 0, 0, 0);
insert into sys.args values (27783, 442, 'arg_1', 'decimal', 18, 0, 1, 1);
insert into sys.args values (27784, 442, 'arg_2', 'decimal', 18, 0, 1, 2);
insert into sys.functions values (443, 'sql_div', '/', 'calc', 0, 1, false, false, false, 2000, true, false);
insert into sys.args values (27785, 443, 'res_0', 'decimal', 18, 0, 0, 0);
insert into sys.args values (27786, 443, 'arg_1', 'decimal', 18, 0, 1, 1);
insert into sys.args values (27787, 443, 'arg_2', 'decimal', 18, 0, 1, 2);
insert into sys.functions values (444, 'bit_and', 'and', 'calc', 0, 1, false, false, false, 2000, true, false);
insert into sys.args values (27788, 444, 'res_0', 'decimal', 18, 0, 0, 0);
insert into sys.args values (27789, 444, 'arg_1', 'decimal', 18, 0, 1, 1);
insert into sys.args values (27790, 444, 'arg_2', 'decimal', 18, 0, 1, 2);
insert into sys.functions values (445, 'bit_or', 'or', 'calc', 0, 1, false, false, false, 2000, true, false);
insert into sys.args values (27791, 445, 'res_0', 'decimal', 18, 0, 0, 0);
insert into sys.args values (27792, 445, 'arg_1', 'decimal', 18, 0, 1, 1);
insert into sys.args values (27793, 445, 'arg_2', 'decimal', 18, 0, 1, 2);
insert into sys.functions values (446, 'bit_xor', 'xor', 'calc', 0, 1, false, false, false, 2000, true, false);
insert into sys.args values (27794, 446, 'res_0', 'decimal', 18, 0, 0, 0);
insert into sys.args values (27795, 446, 'arg_1', 'decimal', 18, 0, 1, 1);
insert into sys.args values (27796, 446, 'arg_2', 'decimal', 18, 0, 1, 2);
insert into sys.functions values (447, 'bit_not', 'not', 'calc', 0, 1, false, false, false, 2000, true, false);
insert into sys.args values (27797, 447, 'res_0', 'decimal', 18, 0, 0, 0);
insert into sys.args values (27798, 447, 'arg_1', 'decimal', 18, 0, 1, 1);
insert into sys.functions values (448, 'left_shift', '<<', 'calc', 0, 1, false, false, false, 2000, true, false);
insert into sys.args values (27799, 448, 'res_0', 'decimal', 18, 0, 0, 0);
insert into sys.args values (27800, 448, 'arg_1', 'decimal', 18, 0, 1, 1);
insert into sys.args values (27801, 448, 'arg_2', 'int', 32, 0, 1, 2);
insert into sys.functions values (449, 'right_shift', '>>', 'calc', 0, 1, false, false, false, 2000, true, false);
insert into sys.args values (27802, 449, 'res_0', 'decimal', 18, 0, 0, 0);
insert into sys.args values (27803, 449, 'arg_1', 'decimal', 18, 0, 1, 1);
insert into sys.args values (27804, 449, 'arg_2', 'int', 32, 0, 1, 2);
insert into sys.functions values (450, 'sql_neg', '-', 'calc', 0, 1, false, false, false, 2000, true, true);
insert into sys.args values (27805, 450, 'res_0', 'decimal', 18, 0, 0, 0);
insert into sys.args values (27806, 450, 'arg_1', 'decimal', 18, 0, 1, 1);
insert into sys.functions values (451, 'abs', 'abs', 'calc', 0, 1, false, false, false, 2000, true, false);
insert into sys.args values (27807, 451, 'res_0', 'decimal', 18, 0, 0, 0);
insert into sys.args values (27808, 451, 'arg_1', 'decimal', 18, 0, 1, 1);
insert into sys.functions values (452, 'sign', 'sign', 'calc', 0, 1, false, false, false, 2000, true, false);
insert into sys.args values (27809, 452, 'res_0', 'tinyint', 8, 0, 0, 0);
insert into sys.args values (27810, 452, 'arg_1', 'decimal', 18, 0, 1, 1);
insert into sys.functions values (453, 'scale_up', '*', 'calc', 0, 1, false, false, false, 2000, true, false);
insert into sys.args values (27811, 453, 'res_0', 'decimal', 18, 0, 0, 0);
insert into sys.args values (27812, 453, 'arg_1', 'decimal', 18, 0, 1, 1);
insert into sys.args values (27813, 453, 'arg_2', 'bigint', 64, 0, 1, 2);
insert into sys.functions values (454, 'scale_down', 'dec_round', 'sql', 0, 1, false, false, false, 2000, true, false);
insert into sys.args values (27814, 454, 'res_0', 'decimal', 18, 0, 0, 0);
insert into sys.args values (27815, 454, 'arg_1', 'decimal', 18, 0, 1, 1);
insert into sys.args values (27816, 454, 'arg_2', 'bigint', 64, 0, 1, 2);
insert into sys.functions values (455, 'sql_sub', '-', 'calc', 0, 1, false, false, false, 2000, true, false);
insert into sys.args values (27817, 455, 'res_0', 'month_interval', 32, 0, 0, 0);
insert into sys.args values (27818, 455, 'arg_1', 'month_interval', 32, 0, 1, 1);
insert into sys.args values (27819, 455, 'arg_2', 'decimal', 18, 0, 1, 2);
insert into sys.functions values (456, 'sql_add', '+', 'calc', 0, 1, false, false, false, 2000, true, false);
insert into sys.args values (27820, 456, 'res_0', 'month_interval', 32, 0, 0, 0);
insert into sys.args values (27821, 456, 'arg_1', 'month_interval', 32, 0, 1, 1);
insert into sys.args values (27822, 456, 'arg_2', 'decimal', 18, 0, 1, 2);
insert into sys.functions values (457, 'sql_mul', '*', 'calc', 0, 1, false, false, false, 2000, true, false);
insert into sys.args values (27823, 457, 'res_0', 'month_interval', 32, 0, 0, 0);
insert into sys.args values (27824, 457, 'arg_1', 'month_interval', 32, 0, 1, 1);
insert into sys.args values (27825, 457, 'arg_2', 'decimal', 18, 0, 1, 2);
insert into sys.functions values (458, 'sql_div', '/', 'calc', 0, 1, false, false, false, 2000, true, false);
insert into sys.args values (27826, 458, 'res_0', 'month_interval', 32, 0, 0, 0);
insert into sys.args values (27827, 458, 'arg_1', 'month_interval', 32, 0, 1, 1);
insert into sys.args values (27828, 458, 'arg_2', 'decimal', 18, 0, 1, 2);
insert into sys.functions values (459, 'sql_sub', '-', 'calc', 0, 1, false, false, false, 2000, true, false);
insert into sys.args values (27829, 459, 'res_0', 'sec_interval', 13, 0, 0, 0);
insert into sys.args values (27830, 459, 'arg_1', 'sec_interval', 13, 0, 1, 1);
insert into sys.args values (27831, 459, 'arg_2', 'decimal', 18, 0, 1, 2);
insert into sys.functions values (460, 'sql_add', '+', 'calc', 0, 1, false, false, false, 2000, true, false);
insert into sys.args values (27832, 460, 'res_0', 'sec_interval', 13, 0, 0, 0);
insert into sys.args values (27833, 460, 'arg_1', 'sec_interval', 13, 0, 1, 1);
insert into sys.args values (27834, 460, 'arg_2', 'decimal', 18, 0, 1, 2);
insert into sys.functions values (461, 'sql_mul', '*', 'calc', 0, 1, false, false, false, 2000, true, false);
insert into sys.args values (27835, 461, 'res_0', 'sec_interval', 13, 0, 0, 0);
insert into sys.args values (27836, 461, 'arg_1', 'sec_interval', 13, 0, 1, 1);
insert into sys.args values (27837, 461, 'arg_2', 'decimal', 18, 0, 1, 2);
insert into sys.functions values (462, 'sql_div', '/', 'calc', 0, 1, false, false, false, 2000, true, false);
insert into sys.args values (27838, 462, 'res_0', 'sec_interval', 13, 0, 0, 0);
insert into sys.args values (27839, 462, 'arg_1', 'sec_interval', 13, 0, 1, 1);
insert into sys.args values (27840, 462, 'arg_2', 'decimal', 18, 0, 1, 2);
insert into sys.functions values (463, 'sql_sub', '-', 'calc', 0, 1, false, false, false, 2000, true, false);
insert into sys.args values (27841, 463, 'res_0', 'real', 24, 0, 0, 0);
insert into sys.args values (27842, 463, 'arg_1', 'real', 24, 0, 1, 1);
insert into sys.args values (27843, 463, 'arg_2', 'real', 24, 0, 1, 2);
insert into sys.functions values (464, 'sql_add', '+', 'calc', 0, 1, false, false, false, 2000, true, false);
insert into sys.args values (27844, 464, 'res_0', 'real', 24, 0, 0, 0);
insert into sys.args values (27845, 464, 'arg_1', 'real', 24, 0, 1, 1);
insert into sys.args values (27846, 464, 'arg_2', 'real', 24, 0, 1, 2);
insert into sys.functions values (465, 'sql_mul', '*', 'calc', 0, 1, false, false, false, 2000, true, false);
insert into sys.args values (27847, 465, 'res_0', 'real', 24, 0, 0, 0);
insert into sys.args values (27848, 465, 'arg_1', 'real', 24, 0, 1, 1);
insert into sys.args values (27849, 465, 'arg_2', 'real', 24, 0, 1, 2);
insert into sys.functions values (466, 'sql_div', '/', 'calc', 0, 1, false, false, false, 2000, true, false);
insert into sys.args values (27850, 466, 'res_0', 'real', 24, 0, 0, 0);
insert into sys.args values (27851, 466, 'arg_1', 'real', 24, 0, 1, 1);
insert into sys.args values (27852, 466, 'arg_2', 'real', 24, 0, 1, 2);
insert into sys.functions values (467, 'sql_neg', '-', 'calc', 0, 1, false, false, false, 2000, true, true);
insert into sys.args values (27853, 467, 'res_0', 'real', 24, 0, 0, 0);
insert into sys.args values (27854, 467, 'arg_1', 'real', 24, 0, 1, 1);
insert into sys.functions values (468, 'abs', 'abs', 'calc', 0, 1, false, false, false, 2000, true, false);
insert into sys.args values (27855, 468, 'res_0', 'real', 24, 0, 0, 0);
insert into sys.args values (27856, 468, 'arg_1', 'real', 24, 0, 1, 1);
insert into sys.functions values (469, 'sign', 'sign', 'calc', 0, 1, false, false, false, 2000, true, false);
insert into sys.args values (27857, 469, 'res_0', 'tinyint', 8, 0, 0, 0);
insert into sys.args values (27858, 469, 'arg_1', 'real', 24, 0, 1, 1);
insert into sys.functions values (470, 'scale_up', '*', 'calc', 0, 1, false, false, false, 2000, true, false);
insert into sys.args values (27859, 470, 'res_0', 'real', 24, 0, 0, 0);
insert into sys.args values (27860, 470, 'arg_1', 'real', 24, 0, 1, 1);
insert into sys.args values (27861, 470, 'arg_2', 'real', 24, 0, 1, 2);
insert into sys.functions values (471, 'scale_down', 'dec_round', 'sql', 0, 1, false, false, false, 2000, true, false);
insert into sys.args values (27862, 471, 'res_0', 'real', 24, 0, 0, 0);
insert into sys.args values (27863, 471, 'arg_1', 'real', 24, 0, 1, 1);
insert into sys.args values (27864, 471, 'arg_2', 'real', 24, 0, 1, 2);
insert into sys.functions values (472, 'sql_sub', '-', 'calc', 0, 1, false, false, false, 2000, true, false);
insert into sys.args values (27865, 472, 'res_0', 'month_interval', 32, 0, 0, 0);
insert into sys.args values (27866, 472, 'arg_1', 'month_interval', 32, 0, 1, 1);
insert into sys.args values (27867, 472, 'arg_2', 'real', 24, 0, 1, 2);
insert into sys.functions values (473, 'sql_add', '+', 'calc', 0, 1, false, false, false, 2000, true, false);
insert into sys.args values (27868, 473, 'res_0', 'month_interval', 32, 0, 0, 0);
insert into sys.args values (27869, 473, 'arg_1', 'month_interval', 32, 0, 1, 1);
insert into sys.args values (27870, 473, 'arg_2', 'real', 24, 0, 1, 2);
insert into sys.functions values (474, 'sql_mul', '*', 'calc', 0, 1, false, false, false, 2000, true, false);
insert into sys.args values (27871, 474, 'res_0', 'month_interval', 32, 0, 0, 0);
insert into sys.args values (27872, 474, 'arg_1', 'month_interval', 32, 0, 1, 1);
insert into sys.args values (27873, 474, 'arg_2', 'real', 24, 0, 1, 2);
insert into sys.functions values (475, 'sql_div', '/', 'calc', 0, 1, false, false, false, 2000, true, false);
insert into sys.args values (27874, 475, 'res_0', 'month_interval', 32, 0, 0, 0);
insert into sys.args values (27875, 475, 'arg_1', 'month_interval', 32, 0, 1, 1);
insert into sys.args values (27876, 475, 'arg_2', 'real', 24, 0, 1, 2);
insert into sys.functions values (476, 'sql_sub', '-', 'calc', 0, 1, false, false, false, 2000, true, false);
insert into sys.args values (27877, 476, 'res_0', 'sec_interval', 13, 0, 0, 0);
insert into sys.args values (27878, 476, 'arg_1', 'sec_interval', 13, 0, 1, 1);
insert into sys.args values (27879, 476, 'arg_2', 'real', 24, 0, 1, 2);
insert into sys.functions values (477, 'sql_add', '+', 'calc', 0, 1, false, false, false, 2000, true, false);
insert into sys.args values (27880, 477, 'res_0', 'sec_interval', 13, 0, 0, 0);
insert into sys.args values (27881, 477, 'arg_1', 'sec_interval', 13, 0, 1, 1);
insert into sys.args values (27882, 477, 'arg_2', 'real', 24, 0, 1, 2);
insert into sys.functions values (478, 'sql_mul', '*', 'calc', 0, 1, false, false, false, 2000, true, false);
insert into sys.args values (27883, 478, 'res_0', 'sec_interval', 13, 0, 0, 0);
insert into sys.args values (27884, 478, 'arg_1', 'sec_interval', 13, 0, 1, 1);
insert into sys.args values (27885, 478, 'arg_2', 'real', 24, 0, 1, 2);
insert into sys.functions values (479, 'sql_div', '/', 'calc', 0, 1, false, false, false, 2000, true, false);
insert into sys.args values (27886, 479, 'res_0', 'sec_interval', 13, 0, 0, 0);
insert into sys.args values (27887, 479, 'arg_1', 'sec_interval', 13, 0, 1, 1);
insert into sys.args values (27888, 479, 'arg_2', 'real', 24, 0, 1, 2);
insert into sys.functions values (480, 'sql_sub', '-', 'calc', 0, 1, false, false, false, 2000, true, false);
insert into sys.args values (27889, 480, 'res_0', 'double', 53, 0, 0, 0);
insert into sys.args values (27890, 480, 'arg_1', 'double', 53, 0, 1, 1);
insert into sys.args values (27891, 480, 'arg_2', 'double', 53, 0, 1, 2);
insert into sys.functions values (481, 'sql_add', '+', 'calc', 0, 1, false, false, false, 2000, true, false);
insert into sys.args values (27892, 481, 'res_0', 'double', 53, 0, 0, 0);
insert into sys.args values (27893, 481, 'arg_1', 'double', 53, 0, 1, 1);
insert into sys.args values (27894, 481, 'arg_2', 'double', 53, 0, 1, 2);
insert into sys.functions values (482, 'sql_mul', '*', 'calc', 0, 1, false, false, false, 2000, true, false);
insert into sys.args values (27895, 482, 'res_0', 'double', 53, 0, 0, 0);
insert into sys.args values (27896, 482, 'arg_1', 'double', 53, 0, 1, 1);
insert into sys.args values (27897, 482, 'arg_2', 'double', 53, 0, 1, 2);
insert into sys.functions values (483, 'sql_div', '/', 'calc', 0, 1, false, false, false, 2000, true, false);
insert into sys.args values (27898, 483, 'res_0', 'double', 53, 0, 0, 0);
insert into sys.args values (27899, 483, 'arg_1', 'double', 53, 0, 1, 1);
insert into sys.args values (27900, 483, 'arg_2', 'double', 53, 0, 1, 2);
insert into sys.functions values (484, 'sql_neg', '-', 'calc', 0, 1, false, false, false, 2000, true, true);
insert into sys.args values (27901, 484, 'res_0', 'double', 53, 0, 0, 0);
insert into sys.args values (27902, 484, 'arg_1', 'double', 53, 0, 1, 1);
insert into sys.functions values (485, 'abs', 'abs', 'calc', 0, 1, false, false, false, 2000, true, false);
insert into sys.args values (27903, 485, 'res_0', 'double', 53, 0, 0, 0);
insert into sys.args values (27904, 485, 'arg_1', 'double', 53, 0, 1, 1);
insert into sys.functions values (486, 'sign', 'sign', 'calc', 0, 1, false, false, false, 2000, true, false);
insert into sys.args values (27905, 486, 'res_0', 'tinyint', 8, 0, 0, 0);
insert into sys.args values (27906, 486, 'arg_1', 'double', 53, 0, 1, 1);
insert into sys.functions values (487, 'scale_up', '*', 'calc', 0, 1, false, false, false, 2000, true, false);
insert into sys.args values (27907, 487, 'res_0', 'double', 53, 0, 0, 0);
insert into sys.args values (27908, 487, 'arg_1', 'double', 53, 0, 1, 1);
insert into sys.args values (27909, 487, 'arg_2', 'double', 53, 0, 1, 2);
insert into sys.functions values (488, 'scale_down', 'dec_round', 'sql', 0, 1, false, false, false, 2000, true, false);
insert into sys.args values (27910, 488, 'res_0', 'double', 53, 0, 0, 0);
insert into sys.args values (27911, 488, 'arg_1', 'double', 53, 0, 1, 1);
insert into sys.args values (27912, 488, 'arg_2', 'double', 53, 0, 1, 2);
insert into sys.functions values (489, 'sql_sub', '-', 'calc', 0, 1, false, false, false, 2000, true, false);
insert into sys.args values (27913, 489, 'res_0', 'month_interval', 32, 0, 0, 0);
insert into sys.args values (27914, 489, 'arg_1', 'month_interval', 32, 0, 1, 1);
insert into sys.args values (27915, 489, 'arg_2', 'double', 53, 0, 1, 2);
insert into sys.functions values (490, 'sql_add', '+', 'calc', 0, 1, false, false, false, 2000, true, false);
insert into sys.args values (27916, 490, 'res_0', 'month_interval', 32, 0, 0, 0);
insert into sys.args values (27917, 490, 'arg_1', 'month_interval', 32, 0, 1, 1);
insert into sys.args values (27918, 490, 'arg_2', 'double', 53, 0, 1, 2);
insert into sys.functions values (491, 'sql_mul', '*', 'calc', 0, 1, false, false, false, 2000, true, false);
insert into sys.args values (27919, 491, 'res_0', 'month_interval', 32, 0, 0, 0);
insert into sys.args values (27920, 491, 'arg_1', 'month_interval', 32, 0, 1, 1);
insert into sys.args values (27921, 491, 'arg_2', 'double', 53, 0, 1, 2);
insert into sys.functions values (492, 'sql_div', '/', 'calc', 0, 1, false, false, false, 2000, true, false);
insert into sys.args values (27922, 492, 'res_0', 'month_interval', 32, 0, 0, 0);
insert into sys.args values (27923, 492, 'arg_1', 'month_interval', 32, 0, 1, 1);
insert into sys.args values (27924, 492, 'arg_2', 'double', 53, 0, 1, 2);
insert into sys.functions values (493, 'sql_sub', '-', 'calc', 0, 1, false, false, false, 2000, true, false);
insert into sys.args values (27925, 493, 'res_0', 'sec_interval', 13, 0, 0, 0);
insert into sys.args values (27926, 493, 'arg_1', 'sec_interval', 13, 0, 1, 1);
insert into sys.args values (27927, 493, 'arg_2', 'double', 53, 0, 1, 2);
insert into sys.functions values (494, 'sql_add', '+', 'calc', 0, 1, false, false, false, 2000, true, false);
insert into sys.args values (27928, 494, 'res_0', 'sec_interval', 13, 0, 0, 0);
insert into sys.args values (27929, 494, 'arg_1', 'sec_interval', 13, 0, 1, 1);
insert into sys.args values (27930, 494, 'arg_2', 'double', 53, 0, 1, 2);
insert into sys.functions values (495, 'sql_mul', '*', 'calc', 0, 1, false, false, false, 2000, true, false);
insert into sys.args values (27931, 495, 'res_0', 'sec_interval', 13, 0, 0, 0);
insert into sys.args values (27932, 495, 'arg_1', 'sec_interval', 13, 0, 1, 1);
insert into sys.args values (27933, 495, 'arg_2', 'double', 53, 0, 1, 2);
insert into sys.functions values (496, 'sql_div', '/', 'calc', 0, 1, false, false, false, 2000, true, false);
insert into sys.args values (27934, 496, 'res_0', 'sec_interval', 13, 0, 0, 0);
insert into sys.args values (27935, 496, 'arg_1', 'sec_interval', 13, 0, 1, 1);
insert into sys.args values (27936, 496, 'arg_2', 'double', 53, 0, 1, 2);
insert into sys.functions values (497, 'sql_sub', '-', 'calc', 0, 1, false, false, false, 2000, true, false);
insert into sys.args values (27937, 497, 'res_0', 'month_interval', 32, 0, 0, 0);
insert into sys.args values (27938, 497, 'arg_1', 'month_interval', 32, 0, 1, 1);
insert into sys.args values (27939, 497, 'arg_2', 'month_interval', 32, 0, 1, 2);
insert into sys.functions values (498, 'sql_add', '+', 'calc', 0, 1, false, false, false, 2000, true, false);
insert into sys.args values (27940, 498, 'res_0', 'month_interval', 32, 0, 0, 0);
insert into sys.args values (27941, 498, 'arg_1', 'month_interval', 32, 0, 1, 1);
insert into sys.args values (27942, 498, 'arg_2', 'month_interval', 32, 0, 1, 2);
insert into sys.functions values (499, 'sql_mul', '*', 'calc', 0, 1, false, false, false, 2000, true, false);
insert into sys.args values (27943, 499, 'res_0', 'month_interval', 32, 0, 0, 0);
insert into sys.args values (27944, 499, 'arg_1', 'month_interval', 32, 0, 1, 1);
insert into sys.args values (27945, 499, 'arg_2', 'month_interval', 32, 0, 1, 2);
insert into sys.functions values (500, 'sql_div', '/', 'calc', 0, 1, false, false, false, 2000, true, false);
insert into sys.args values (27946, 500, 'res_0', 'month_interval', 32, 0, 0, 0);
insert into sys.args values (27947, 500, 'arg_1', 'month_interval', 32, 0, 1, 1);
insert into sys.args values (27948, 500, 'arg_2', 'month_interval', 32, 0, 1, 2);
insert into sys.functions values (501, 'sql_neg', '-', 'calc', 0, 1, false, false, false, 2000, true, true);
insert into sys.args values (27949, 501, 'res_0', 'month_interval', 32, 0, 0, 0);
insert into sys.args values (27950, 501, 'arg_1', 'month_interval', 32, 0, 1, 1);
insert into sys.functions values (502, 'abs', 'abs', 'calc', 0, 1, false, false, false, 2000, true, false);
insert into sys.args values (27951, 502, 'res_0', 'month_interval', 32, 0, 0, 0);
insert into sys.args values (27952, 502, 'arg_1', 'month_interval', 32, 0, 1, 1);
insert into sys.functions values (503, 'sign', 'sign', 'calc', 0, 1, false, false, false, 2000, true, false);
insert into sys.args values (27953, 503, 'res_0', 'tinyint', 8, 0, 0, 0);
insert into sys.args values (27954, 503, 'arg_1', 'month_interval', 32, 0, 1, 1);
insert into sys.functions values (504, 'scale_up', '*', 'calc', 0, 1, false, false, false, 2000, true, false);
insert into sys.args values (27955, 504, 'res_0', 'month_interval', 32, 0, 0, 0);
insert into sys.args values (27956, 504, 'arg_1', 'month_interval', 32, 0, 1, 1);
insert into sys.args values (27957, 504, 'arg_2', 'int', 32, 0, 1, 2);
insert into sys.functions values (505, 'scale_down', 'dec_round', 'sql', 0, 1, false, false, false, 2000, true, false);
insert into sys.args values (27958, 505, 'res_0', 'month_interval', 32, 0, 0, 0);
insert into sys.args values (27959, 505, 'arg_1', 'month_interval', 32, 0, 1, 1);
insert into sys.args values (27960, 505, 'arg_2', 'int', 32, 0, 1, 2);
insert into sys.functions values (506, 'sql_sub', '-', 'calc', 0, 1, false, false, false, 2000, true, false);
insert into sys.args values (27961, 506, 'res_0', 'sec_interval', 13, 0, 0, 0);
insert into sys.args values (27962, 506, 'arg_1', 'sec_interval', 13, 0, 1, 1);
insert into sys.args values (27963, 506, 'arg_2', 'sec_interval', 13, 0, 1, 2);
insert into sys.functions values (507, 'sql_add', '+', 'calc', 0, 1, false, false, false, 2000, true, false);
insert into sys.args values (27964, 507, 'res_0', 'sec_interval', 13, 0, 0, 0);
insert into sys.args values (27965, 507, 'arg_1', 'sec_interval', 13, 0, 1, 1);
insert into sys.args values (27966, 507, 'arg_2', 'sec_interval', 13, 0, 1, 2);
insert into sys.functions values (508, 'sql_mul', '*', 'calc', 0, 1, false, false, false, 2000, true, false);
insert into sys.args values (27967, 508, 'res_0', 'sec_interval', 13, 0, 0, 0);
insert into sys.args values (27968, 508, 'arg_1', 'sec_interval', 13, 0, 1, 1);
insert into sys.args values (27969, 508, 'arg_2', 'sec_interval', 13, 0, 1, 2);
insert into sys.functions values (509, 'sql_div', '/', 'calc', 0, 1, false, false, false, 2000, true, false);
insert into sys.args values (27970, 509, 'res_0', 'sec_interval', 13, 0, 0, 0);
insert into sys.args values (27971, 509, 'arg_1', 'sec_interval', 13, 0, 1, 1);
insert into sys.args values (27972, 509, 'arg_2', 'sec_interval', 13, 0, 1, 2);
insert into sys.functions values (510, 'sql_neg', '-', 'calc', 0, 1, false, false, false, 2000, true, true);
insert into sys.args values (27973, 510, 'res_0', 'sec_interval', 13, 0, 0, 0);
insert into sys.args values (27974, 510, 'arg_1', 'sec_interval', 13, 0, 1, 1);
insert into sys.functions values (511, 'abs', 'abs', 'calc', 0, 1, false, false, false, 2000, true, false);
insert into sys.args values (27975, 511, 'res_0', 'sec_interval', 13, 0, 0, 0);
insert into sys.args values (27976, 511, 'arg_1', 'sec_interval', 13, 0, 1, 1);
insert into sys.functions values (512, 'sign', 'sign', 'calc', 0, 1, false, false, false, 2000, true, false);
insert into sys.args values (27977, 512, 'res_0', 'tinyint', 8, 0, 0, 0);
insert into sys.args values (27978, 512, 'arg_1', 'sec_interval', 13, 0, 1, 1);
insert into sys.functions values (513, 'scale_up', '*', 'calc', 0, 1, false, false, false, 2000, true, false);
insert into sys.args values (27979, 513, 'res_0', 'sec_interval', 13, 0, 0, 0);
insert into sys.args values (27980, 513, 'arg_1', 'sec_interval', 13, 0, 1, 1);
insert into sys.args values (27981, 513, 'arg_2', 'bigint', 64, 0, 1, 2);
insert into sys.functions values (514, 'scale_down', 'dec_round', 'sql', 0, 1, false, false, false, 2000, true, false);
insert into sys.args values (27982, 514, 'res_0', 'sec_interval', 13, 0, 0, 0);
insert into sys.args values (27983, 514, 'arg_1', 'sec_interval', 13, 0, 1, 1);
insert into sys.args values (27984, 514, 'arg_2', 'bigint', 64, 0, 1, 2);
insert into sys.functions values (515, 'sql_mul', '*', 'calc', 0, 1, false, false, false, 2000, true, false);
insert into sys.args values (27985, 515, 'res_0', 'decimal', 4, 0, 0, 0);
insert into sys.args values (27986, 515, 'arg_1', 'decimal', 4, 0, 1, 1);
insert into sys.args values (27987, 515, 'arg_2', 'tinyint', 8, 0, 1, 2);
insert into sys.functions values (516, 'sql_mul', '*', 'calc', 0, 1, false, false, false, 2000, true, false);
insert into sys.args values (27988, 516, 'res_0', 'decimal', 4, 0, 0, 0);
insert into sys.args values (27989, 516, 'arg_1', 'tinyint', 8, 0, 1, 1);
insert into sys.args values (27990, 516, 'arg_2', 'decimal', 4, 0, 1, 2);
insert into sys.functions values (517, 'sql_mul', '*', 'calc', 0, 1, false, false, false, 2000, true, false);
insert into sys.args values (27991, 517, 'res_0', 'decimal', 4, 0, 0, 0);
insert into sys.args values (27992, 517, 'arg_1', 'decimal', 4, 0, 1, 1);
insert into sys.args values (27993, 517, 'arg_2', 'decimal', 2, 0, 1, 2);
insert into sys.functions values (518, 'sql_mul', '*', 'calc', 0, 1, false, false, false, 2000, true, false);
insert into sys.args values (27994, 518, 'res_0', 'decimal', 4, 0, 0, 0);
insert into sys.args values (27995, 518, 'arg_1', 'decimal', 2, 0, 1, 1);
insert into sys.args values (27996, 518, 'arg_2', 'decimal', 4, 0, 1, 2);
insert into sys.functions values (519, 'sql_mul', '*', 'calc', 0, 1, false, false, false, 2000, true, false);
insert into sys.args values (27997, 519, 'res_0', 'decimal', 9, 0, 0, 0);
insert into sys.args values (27998, 519, 'arg_1', 'decimal', 9, 0, 1, 1);
insert into sys.args values (27999, 519, 'arg_2', 'tinyint', 8, 0, 1, 2);
insert into sys.functions values (520, 'sql_mul', '*', 'calc', 0, 1, false, false, false, 2000, true, false);
insert into sys.args values (28000, 520, 'res_0', 'decimal', 9, 0, 0, 0);
insert into sys.args values (28001, 520, 'arg_1', 'tinyint', 8, 0, 1, 1);
insert into sys.args values (28002, 520, 'arg_2', 'decimal', 9, 0, 1, 2);
insert into sys.functions values (521, 'sql_mul', '*', 'calc', 0, 1, false, false, false, 2000, true, false);
insert into sys.args values (28003, 521, 'res_0', 'decimal', 9, 0, 0, 0);
insert into sys.args values (28004, 521, 'arg_1', 'decimal', 9, 0, 1, 1);
insert into sys.args values (28005, 521, 'arg_2', 'smallint', 16, 0, 1, 2);
insert into sys.functions values (522, 'sql_mul', '*', 'calc', 0, 1, false, false, false, 2000, true, false);
insert into sys.args values (28006, 522, 'res_0', 'decimal', 9, 0, 0, 0);
insert into sys.args values (28007, 522, 'arg_1', 'smallint', 16, 0, 1, 1);
insert into sys.args values (28008, 522, 'arg_2', 'decimal', 9, 0, 1, 2);
insert into sys.functions values (523, 'sql_mul', '*', 'calc', 0, 1, false, false, false, 2000, true, false);
insert into sys.args values (28009, 523, 'res_0', 'decimal', 9, 0, 0, 0);
insert into sys.args values (28010, 523, 'arg_1', 'decimal', 9, 0, 1, 1);
insert into sys.args values (28011, 523, 'arg_2', 'decimal', 2, 0, 1, 2);
insert into sys.functions values (524, 'sql_mul', '*', 'calc', 0, 1, false, false, false, 2000, true, false);
insert into sys.args values (28012, 524, 'res_0', 'decimal', 9, 0, 0, 0);
insert into sys.args values (28013, 524, 'arg_1', 'decimal', 2, 0, 1, 1);
insert into sys.args values (28014, 524, 'arg_2', 'decimal', 9, 0, 1, 2);
insert into sys.functions values (525, 'sql_mul', '*', 'calc', 0, 1, false, false, false, 2000, true, false);
insert into sys.args values (28015, 525, 'res_0', 'decimal', 9, 0, 0, 0);
insert into sys.args values (28016, 525, 'arg_1', 'decimal', 9, 0, 1, 1);
insert into sys.args values (28017, 525, 'arg_2', 'decimal', 4, 0, 1, 2);
insert into sys.functions values (526, 'sql_mul', '*', 'calc', 0, 1, false, false, false, 2000, true, false);
insert into sys.args values (28018, 526, 'res_0', 'decimal', 9, 0, 0, 0);
insert into sys.args values (28019, 526, 'arg_1', 'decimal', 4, 0, 1, 1);
insert into sys.args values (28020, 526, 'arg_2', 'decimal', 9, 0, 1, 2);
insert into sys.functions values (527, 'sql_mul', '*', 'calc', 0, 1, false, false, false, 2000, true, false);
insert into sys.args values (28021, 527, 'res_0', 'decimal', 18, 0, 0, 0);
insert into sys.args values (28022, 527, 'arg_1', 'decimal', 18, 0, 1, 1);
insert into sys.args values (28023, 527, 'arg_2', 'tinyint', 8, 0, 1, 2);
insert into sys.functions values (528, 'sql_mul', '*', 'calc', 0, 1, false, false, false, 2000, true, false);
insert into sys.args values (28024, 528, 'res_0', 'decimal', 18, 0, 0, 0);
insert into sys.args values (28025, 528, 'arg_1', 'tinyint', 8, 0, 1, 1);
insert into sys.args values (28026, 528, 'arg_2', 'decimal', 18, 0, 1, 2);
insert into sys.functions values (529, 'sql_mul', '*', 'calc', 0, 1, false, false, false, 2000, true, false);
insert into sys.args values (28027, 529, 'res_0', 'decimal', 18, 0, 0, 0);
insert into sys.args values (28028, 529, 'arg_1', 'decimal', 18, 0, 1, 1);
insert into sys.args values (28029, 529, 'arg_2', 'smallint', 16, 0, 1, 2);
insert into sys.functions values (530, 'sql_mul', '*', 'calc', 0, 1, false, false, false, 2000, true, false);
insert into sys.args values (28030, 530, 'res_0', 'decimal', 18, 0, 0, 0);
insert into sys.args values (28031, 530, 'arg_1', 'smallint', 16, 0, 1, 1);
insert into sys.args values (28032, 530, 'arg_2', 'decimal', 18, 0, 1, 2);
insert into sys.functions values (531, 'sql_mul', '*', 'calc', 0, 1, false, false, false, 2000, true, false);
insert into sys.args values (28033, 531, 'res_0', 'decimal', 18, 0, 0, 0);
insert into sys.args values (28034, 531, 'arg_1', 'decimal', 18, 0, 1, 1);
insert into sys.args values (28035, 531, 'arg_2', 'int', 32, 0, 1, 2);
insert into sys.functions values (532, 'sql_mul', '*', 'calc', 0, 1, false, false, false, 2000, true, false);
insert into sys.args values (28036, 532, 'res_0', 'decimal', 18, 0, 0, 0);
insert into sys.args values (28037, 532, 'arg_1', 'int', 32, 0, 1, 1);
insert into sys.args values (28038, 532, 'arg_2', 'decimal', 18, 0, 1, 2);
insert into sys.functions values (533, 'sql_mul', '*', 'calc', 0, 1, false, false, false, 2000, true, false);
insert into sys.args values (28039, 533, 'res_0', 'decimal', 18, 0, 0, 0);
insert into sys.args values (28040, 533, 'arg_1', 'decimal', 18, 0, 1, 1);
insert into sys.args values (28041, 533, 'arg_2', 'decimal', 2, 0, 1, 2);
insert into sys.functions values (534, 'sql_mul', '*', 'calc', 0, 1, false, false, false, 2000, true, false);
insert into sys.args values (28042, 534, 'res_0', 'decimal', 18, 0, 0, 0);
insert into sys.args values (28043, 534, 'arg_1', 'decimal', 2, 0, 1, 1);
insert into sys.args values (28044, 534, 'arg_2', 'decimal', 18, 0, 1, 2);
insert into sys.functions values (535, 'sql_mul', '*', 'calc', 0, 1, false, false, false, 2000, true, false);
insert into sys.args values (28045, 535, 'res_0', 'decimal', 18, 0, 0, 0);
insert into sys.args values (28046, 535, 'arg_1', 'decimal', 18, 0, 1, 1);
insert into sys.args values (28047, 535, 'arg_2', 'decimal', 4, 0, 1, 2);
insert into sys.functions values (536, 'sql_mul', '*', 'calc', 0, 1, false, false, false, 2000, true, false);
insert into sys.args values (28048, 536, 'res_0', 'decimal', 18, 0, 0, 0);
insert into sys.args values (28049, 536, 'arg_1', 'decimal', 4, 0, 1, 1);
insert into sys.args values (28050, 536, 'arg_2', 'decimal', 18, 0, 1, 2);
insert into sys.functions values (537, 'sql_mul', '*', 'calc', 0, 1, false, false, false, 2000, true, false);
insert into sys.args values (28051, 537, 'res_0', 'decimal', 18, 0, 0, 0);
insert into sys.args values (28052, 537, 'arg_1', 'decimal', 18, 0, 1, 1);
insert into sys.args values (28053, 537, 'arg_2', 'decimal', 9, 0, 1, 2);
insert into sys.functions values (538, 'sql_mul', '*', 'calc', 0, 1, false, false, false, 2000, true, false);
insert into sys.args values (28054, 538, 'res_0', 'decimal', 18, 0, 0, 0);
insert into sys.args values (28055, 538, 'arg_1', 'decimal', 9, 0, 1, 1);
insert into sys.args values (28056, 538, 'arg_2', 'decimal', 18, 0, 1, 2);
insert into sys.functions values (539, 'round', 'round', 'sql', 0, 1, false, false, false, 2000, true, false);
insert into sys.args values (28057, 539, 'res_0', 'decimal', 2, 0, 0, 0);
insert into sys.args values (28058, 539, 'arg_1', 'decimal', 2, 0, 1, 1);
insert into sys.args values (28059, 539, 'arg_2', 'tinyint', 8, 0, 1, 2);
insert into sys.functions values (540, 'round', 'round', 'sql', 0, 1, false, false, false, 2000, true, false);
insert into sys.args values (28060, 540, 'res_0', 'decimal', 4, 0, 0, 0);
insert into sys.args values (28061, 540, 'arg_1', 'decimal', 4, 0, 1, 1);
insert into sys.args values (28062, 540, 'arg_2', 'tinyint', 8, 0, 1, 2);
insert into sys.functions values (541, 'round', 'round', 'sql', 0, 1, false, false, false, 2000, true, false);
insert into sys.args values (28063, 541, 'res_0', 'decimal', 9, 0, 0, 0);
insert into sys.args values (28064, 541, 'arg_1', 'decimal', 9, 0, 1, 1);
insert into sys.args values (28065, 541, 'arg_2', 'tinyint', 8, 0, 1, 2);
insert into sys.functions values (542, 'round', 'round', 'sql', 0, 1, false, false, false, 2000, true, false);
insert into sys.args values (28066, 542, 'res_0', 'decimal', 18, 0, 0, 0);
insert into sys.args values (28067, 542, 'arg_1', 'decimal', 18, 0, 1, 1);
insert into sys.args values (28068, 542, 'arg_2', 'tinyint', 8, 0, 1, 2);
insert into sys.functions values (543, 'round', 'round', 'sql', 0, 1, false, false, false, 2000, true, false);
insert into sys.args values (28069, 543, 'res_0', 'real', 24, 0, 0, 0);
insert into sys.args values (28070, 543, 'arg_1', 'real', 24, 0, 1, 1);
insert into sys.args values (28071, 543, 'arg_2', 'tinyint', 8, 0, 1, 2);
insert into sys.functions values (544, 'round', 'round', 'sql', 0, 1, false, false, false, 2000, true, false);
insert into sys.args values (28072, 544, 'res_0', 'double', 53, 0, 0, 0);
insert into sys.args values (28073, 544, 'arg_1', 'double', 53, 0, 1, 1);
insert into sys.args values (28074, 544, 'arg_2', 'tinyint', 8, 0, 1, 2);
insert into sys.functions values (545, 'scale_up', '*', 'calc', 0, 1, false, false, false, 2000, true, false);
insert into sys.args values (28075, 545, 'res_0', 'oid', 63, 0, 0, 0);
insert into sys.args values (28076, 545, 'arg_1', 'oid', 63, 0, 1, 1);
insert into sys.args values (28077, 545, 'arg_2', 'oid', 63, 0, 1, 2);
insert into sys.functions values (546, 'scale_up', '*', 'calc', 0, 1, false, false, false, 2000, true, false);
insert into sys.args values (28078, 546, 'res_0', 'oid', 63, 0, 0, 0);
insert into sys.args values (28079, 546, 'arg_1', 'tinyint', 8, 0, 1, 1);
insert into sys.args values (28080, 546, 'arg_2', 'oid', 63, 0, 1, 2);
insert into sys.functions values (547, 'scale_up', '*', 'calc', 0, 1, false, false, false, 2000, true, false);
insert into sys.args values (28081, 547, 'res_0', 'oid', 63, 0, 0, 0);
insert into sys.args values (28082, 547, 'arg_1', 'smallint', 16, 0, 1, 1);
insert into sys.args values (28083, 547, 'arg_2', 'oid', 63, 0, 1, 2);
insert into sys.functions values (548, 'scale_up', '*', 'calc', 0, 1, false, false, false, 2000, true, false);
insert into sys.args values (28084, 548, 'res_0', 'oid', 63, 0, 0, 0);
insert into sys.args values (28085, 548, 'arg_1', 'int', 32, 0, 1, 1);
insert into sys.args values (28086, 548, 'arg_2', 'oid', 63, 0, 1, 2);
insert into sys.functions values (549, 'scale_up', '*', 'calc', 0, 1, false, false, false, 2000, true, false);
insert into sys.args values (28087, 549, 'res_0', 'oid', 63, 0, 0, 0);
insert into sys.args values (28088, 549, 'arg_1', 'bigint', 64, 0, 1, 1);
insert into sys.args values (28089, 549, 'arg_2', 'oid', 63, 0, 1, 2);
insert into sys.functions values (550, 'scale_up', '*', 'calc', 0, 1, false, false, false, 2000, true, false);
insert into sys.args values (28090, 550, 'res_0', 'oid', 63, 0, 0, 0);
insert into sys.args values (28091, 550, 'arg_1', 'decimal', 2, 0, 1, 1);
insert into sys.args values (28092, 550, 'arg_2', 'oid', 63, 0, 1, 2);
insert into sys.functions values (551, 'scale_up', '*', 'calc', 0, 1, false, false, false, 2000, true, false);
insert into sys.args values (28093, 551, 'res_0', 'oid', 63, 0, 0, 0);
insert into sys.args values (28094, 551, 'arg_1', 'decimal', 4, 0, 1, 1);
insert into sys.args values (28095, 551, 'arg_2', 'oid', 63, 0, 1, 2);
insert into sys.functions values (552, 'scale_up', '*', 'calc', 0, 1, false, false, false, 2000, true, false);
insert into sys.args values (28096, 552, 'res_0', 'oid', 63, 0, 0, 0);
insert into sys.args values (28097, 552, 'arg_1', 'decimal', 9, 0, 1, 1);
insert into sys.args values (28098, 552, 'arg_2', 'oid', 63, 0, 1, 2);
insert into sys.functions values (553, 'scale_up', '*', 'calc', 0, 1, false, false, false, 2000, true, false);
insert into sys.args values (28099, 553, 'res_0', 'oid', 63, 0, 0, 0);
insert into sys.args values (28100, 553, 'arg_1', 'decimal', 18, 0, 1, 1);
insert into sys.args values (28101, 553, 'arg_2', 'oid', 63, 0, 1, 2);
insert into sys.functions values (554, 'scale_up', '*', 'calc', 0, 1, false, false, false, 2000, true, false);
insert into sys.args values (28102, 554, 'res_0', 'oid', 63, 0, 0, 0);
insert into sys.args values (28103, 554, 'arg_1', 'real', 24, 0, 1, 1);
insert into sys.args values (28104, 554, 'arg_2', 'oid', 63, 0, 1, 2);
insert into sys.functions values (555, 'scale_up', '*', 'calc', 0, 1, false, false, false, 2000, true, false);
insert into sys.args values (28105, 555, 'res_0', 'oid', 63, 0, 0, 0);
insert into sys.args values (28106, 555, 'arg_1', 'double', 53, 0, 1, 1);
insert into sys.args values (28107, 555, 'arg_2', 'oid', 63, 0, 1, 2);
insert into sys.functions values (556, 'scale_up', '*', 'calc', 0, 1, false, false, false, 2000, true, false);
insert into sys.args values (28108, 556, 'res_0', 'oid', 63, 0, 0, 0);
insert into sys.args values (28109, 556, 'arg_1', 'month_interval', 32, 0, 1, 1);
insert into sys.args values (28110, 556, 'arg_2', 'oid', 63, 0, 1, 2);
insert into sys.functions values (557, 'scale_up', '*', 'calc', 0, 1, false, false, false, 2000, true, false);
insert into sys.args values (28111, 557, 'res_0', 'oid', 63, 0, 0, 0);
insert into sys.args values (28112, 557, 'arg_1', 'sec_interval', 13, 0, 1, 1);
insert into sys.args values (28113, 557, 'arg_2', 'oid', 63, 0, 1, 2);
insert into sys.functions values (558, 'scale_up', '*', 'calc', 0, 1, false, false, false, 2000, true, false);
insert into sys.args values (28114, 558, 'res_0', 'oid', 63, 0, 0, 0);
insert into sys.args values (28115, 558, 'arg_1', 'time', 7, 0, 1, 1);
insert into sys.args values (28116, 558, 'arg_2', 'oid', 63, 0, 1, 2);
insert into sys.functions values (559, 'scale_up', '*', 'calc', 0, 1, false, false, false, 2000, true, false);
insert into sys.args values (28117, 559, 'res_0', 'oid', 63, 0, 0, 0);
insert into sys.args values (28118, 559, 'arg_1', 'timetz', 7, 0, 1, 1);
insert into sys.args values (28119, 559, 'arg_2', 'oid', 63, 0, 1, 2);
insert into sys.functions values (560, 'scale_up', '*', 'calc', 0, 1, false, false, false, 2000, true, false);
insert into sys.args values (28120, 560, 'res_0', 'oid', 63, 0, 0, 0);
insert into sys.args values (28121, 560, 'arg_1', 'date', 0, 0, 1, 1);
insert into sys.args values (28122, 560, 'arg_2', 'oid', 63, 0, 1, 2);
insert into sys.functions values (561, 'scale_up', '*', 'calc', 0, 1, false, false, false, 2000, true, false);
insert into sys.args values (28123, 561, 'res_0', 'oid', 63, 0, 0, 0);
insert into sys.args values (28124, 561, 'arg_1', 'timestamp', 7, 0, 1, 1);
insert into sys.args values (28125, 561, 'arg_2', 'oid', 63, 0, 1, 2);
insert into sys.functions values (562, 'scale_up', '*', 'calc', 0, 1, false, false, false, 2000, true, false);
insert into sys.args values (28126, 562, 'res_0', 'oid', 63, 0, 0, 0);
insert into sys.args values (28127, 562, 'arg_1', 'timestamptz', 7, 0, 1, 1);
insert into sys.args values (28128, 562, 'arg_2', 'oid', 63, 0, 1, 2);
insert into sys.functions values (563, 'scale_up', '*', 'calc', 0, 1, false, false, false, 2000, true, false);
insert into sys.args values (28129, 563, 'res_0', 'oid', 63, 0, 0, 0);
insert into sys.args values (28130, 563, 'arg_1', 'blob', 0, 0, 1, 1);
insert into sys.args values (28131, 563, 'arg_2', 'oid', 63, 0, 1, 2);
insert into sys.functions values (564, 'scale_up', '*', 'calc', 0, 1, false, false, false, 2000, true, false);
insert into sys.args values (28132, 564, 'res_0', 'oid', 63, 0, 0, 0);
insert into sys.args values (28133, 564, 'arg_1', 'geometry', 0, 0, 1, 1);
insert into sys.args values (28134, 564, 'arg_2', 'oid', 63, 0, 1, 2);
insert into sys.functions values (565, 'scale_up', '*', 'calc', 0, 1, false, false, false, 2000, true, false);
insert into sys.args values (28135, 565, 'res_0', 'oid', 63, 0, 0, 0);
insert into sys.args values (28136, 565, 'arg_1', 'geometrya', 0, 0, 1, 1);
insert into sys.args values (28137, 565, 'arg_2', 'oid', 63, 0, 1, 2);
insert into sys.functions values (566, 'scale_up', '*', 'calc', 0, 1, false, false, false, 2000, true, false);
insert into sys.args values (28138, 566, 'res_0', 'oid', 63, 0, 0, 0);
insert into sys.args values (28139, 566, 'arg_1', 'mbr', 0, 0, 1, 1);
insert into sys.args values (28140, 566, 'arg_2', 'oid', 63, 0, 1, 2);
insert into sys.functions values (567, 'scale_up', '*', 'calc', 0, 1, false, false, false, 2000, true, false);
insert into sys.args values (28141, 567, 'res_0', 'tinyint', 8, 0, 0, 0);
insert into sys.args values (28142, 567, 'arg_1', 'oid', 63, 0, 1, 1);
insert into sys.args values (28143, 567, 'arg_2', 'tinyint', 8, 0, 1, 2);
insert into sys.functions values (568, 'scale_up', '*', 'calc', 0, 1, false, false, false, 2000, true, false);
insert into sys.args values (28144, 568, 'res_0', 'tinyint', 8, 0, 0, 0);
insert into sys.args values (28145, 568, 'arg_1', 'tinyint', 8, 0, 1, 1);
insert into sys.args values (28146, 568, 'arg_2', 'tinyint', 8, 0, 1, 2);
insert into sys.functions values (569, 'scale_up', '*', 'calc', 0, 1, false, false, false, 2000, true, false);
insert into sys.args values (28147, 569, 'res_0', 'tinyint', 8, 0, 0, 0);
insert into sys.args values (28148, 569, 'arg_1', 'smallint', 16, 0, 1, 1);
insert into sys.args values (28149, 569, 'arg_2', 'tinyint', 8, 0, 1, 2);
insert into sys.functions values (570, 'scale_up', '*', 'calc', 0, 1, false, false, false, 2000, true, false);
insert into sys.args values (28150, 570, 'res_0', 'tinyint', 8, 0, 0, 0);
insert into sys.args values (28151, 570, 'arg_1', 'int', 32, 0, 1, 1);
insert into sys.args values (28152, 570, 'arg_2', 'tinyint', 8, 0, 1, 2);
insert into sys.functions values (571, 'scale_up', '*', 'calc', 0, 1, false, false, false, 2000, true, false);
insert into sys.args values (28153, 571, 'res_0', 'tinyint', 8, 0, 0, 0);
insert into sys.args values (28154, 571, 'arg_1', 'bigint', 64, 0, 1, 1);
insert into sys.args values (28155, 571, 'arg_2', 'tinyint', 8, 0, 1, 2);
insert into sys.functions values (572, 'scale_up', '*', 'calc', 0, 1, false, false, false, 2000, true, false);
insert into sys.args values (28156, 572, 'res_0', 'tinyint', 8, 0, 0, 0);
insert into sys.args values (28157, 572, 'arg_1', 'decimal', 2, 0, 1, 1);
insert into sys.args values (28158, 572, 'arg_2', 'tinyint', 8, 0, 1, 2);
insert into sys.functions values (573, 'scale_up', '*', 'calc', 0, 1, false, false, false, 2000, true, false);
insert into sys.args values (28159, 573, 'res_0', 'tinyint', 8, 0, 0, 0);
insert into sys.args values (28160, 573, 'arg_1', 'decimal', 4, 0, 1, 1);
insert into sys.args values (28161, 573, 'arg_2', 'tinyint', 8, 0, 1, 2);
insert into sys.functions values (574, 'scale_up', '*', 'calc', 0, 1, false, false, false, 2000, true, false);
insert into sys.args values (28162, 574, 'res_0', 'tinyint', 8, 0, 0, 0);
insert into sys.args values (28163, 574, 'arg_1', 'decimal', 9, 0, 1, 1);
insert into sys.args values (28164, 574, 'arg_2', 'tinyint', 8, 0, 1, 2);
insert into sys.functions values (575, 'scale_up', '*', 'calc', 0, 1, false, false, false, 2000, true, false);
insert into sys.args values (28165, 575, 'res_0', 'tinyint', 8, 0, 0, 0);
insert into sys.args values (28166, 575, 'arg_1', 'decimal', 18, 0, 1, 1);
insert into sys.args values (28167, 575, 'arg_2', 'tinyint', 8, 0, 1, 2);
insert into sys.functions values (576, 'scale_up', '*', 'calc', 0, 1, false, false, false, 2000, true, false);
insert into sys.args values (28168, 576, 'res_0', 'tinyint', 8, 0, 0, 0);
insert into sys.args values (28169, 576, 'arg_1', 'real', 24, 0, 1, 1);
insert into sys.args values (28170, 576, 'arg_2', 'tinyint', 8, 0, 1, 2);
insert into sys.functions values (577, 'scale_up', '*', 'calc', 0, 1, false, false, false, 2000, true, false);
insert into sys.args values (28171, 577, 'res_0', 'tinyint', 8, 0, 0, 0);
insert into sys.args values (28172, 577, 'arg_1', 'double', 53, 0, 1, 1);
insert into sys.args values (28173, 577, 'arg_2', 'tinyint', 8, 0, 1, 2);
insert into sys.functions values (578, 'scale_up', '*', 'calc', 0, 1, false, false, false, 2000, true, false);
insert into sys.args values (28174, 578, 'res_0', 'tinyint', 8, 0, 0, 0);
insert into sys.args values (28175, 578, 'arg_1', 'month_interval', 32, 0, 1, 1);
insert into sys.args values (28176, 578, 'arg_2', 'tinyint', 8, 0, 1, 2);
insert into sys.functions values (579, 'scale_up', '*', 'calc', 0, 1, false, false, false, 2000, true, false);
insert into sys.args values (28177, 579, 'res_0', 'tinyint', 8, 0, 0, 0);
insert into sys.args values (28178, 579, 'arg_1', 'sec_interval', 13, 0, 1, 1);
insert into sys.args values (28179, 579, 'arg_2', 'tinyint', 8, 0, 1, 2);
insert into sys.functions values (580, 'scale_up', '*', 'calc', 0, 1, false, false, false, 2000, true, false);
insert into sys.args values (28180, 580, 'res_0', 'tinyint', 8, 0, 0, 0);
insert into sys.args values (28181, 580, 'arg_1', 'time', 7, 0, 1, 1);
insert into sys.args values (28182, 580, 'arg_2', 'tinyint', 8, 0, 1, 2);
insert into sys.functions values (581, 'scale_up', '*', 'calc', 0, 1, false, false, false, 2000, true, false);
insert into sys.args values (28183, 581, 'res_0', 'tinyint', 8, 0, 0, 0);
insert into sys.args values (28184, 581, 'arg_1', 'timetz', 7, 0, 1, 1);
insert into sys.args values (28185, 581, 'arg_2', 'tinyint', 8, 0, 1, 2);
insert into sys.functions values (582, 'scale_up', '*', 'calc', 0, 1, false, false, false, 2000, true, false);
insert into sys.args values (28186, 582, 'res_0', 'tinyint', 8, 0, 0, 0);
insert into sys.args values (28187, 582, 'arg_1', 'date', 0, 0, 1, 1);
insert into sys.args values (28188, 582, 'arg_2', 'tinyint', 8, 0, 1, 2);
insert into sys.functions values (583, 'scale_up', '*', 'calc', 0, 1, false, false, false, 2000, true, false);
insert into sys.args values (28189, 583, 'res_0', 'tinyint', 8, 0, 0, 0);
insert into sys.args values (28190, 583, 'arg_1', 'timestamp', 7, 0, 1, 1);
insert into sys.args values (28191, 583, 'arg_2', 'tinyint', 8, 0, 1, 2);
insert into sys.functions values (584, 'scale_up', '*', 'calc', 0, 1, false, false, false, 2000, true, false);
insert into sys.args values (28192, 584, 'res_0', 'tinyint', 8, 0, 0, 0);
insert into sys.args values (28193, 584, 'arg_1', 'timestamptz', 7, 0, 1, 1);
insert into sys.args values (28194, 584, 'arg_2', 'tinyint', 8, 0, 1, 2);
insert into sys.functions values (585, 'scale_up', '*', 'calc', 0, 1, false, false, false, 2000, true, false);
insert into sys.args values (28195, 585, 'res_0', 'tinyint', 8, 0, 0, 0);
insert into sys.args values (28196, 585, 'arg_1', 'blob', 0, 0, 1, 1);
insert into sys.args values (28197, 585, 'arg_2', 'tinyint', 8, 0, 1, 2);
insert into sys.functions values (586, 'scale_up', '*', 'calc', 0, 1, false, false, false, 2000, true, false);
insert into sys.args values (28198, 586, 'res_0', 'tinyint', 8, 0, 0, 0);
insert into sys.args values (28199, 586, 'arg_1', 'geometry', 0, 0, 1, 1);
insert into sys.args values (28200, 586, 'arg_2', 'tinyint', 8, 0, 1, 2);
insert into sys.functions values (587, 'scale_up', '*', 'calc', 0, 1, false, false, false, 2000, true, false);
insert into sys.args values (28201, 587, 'res_0', 'tinyint', 8, 0, 0, 0);
insert into sys.args values (28202, 587, 'arg_1', 'geometrya', 0, 0, 1, 1);
insert into sys.args values (28203, 587, 'arg_2', 'tinyint', 8, 0, 1, 2);
insert into sys.functions values (588, 'scale_up', '*', 'calc', 0, 1, false, false, false, 2000, true, false);
insert into sys.args values (28204, 588, 'res_0', 'tinyint', 8, 0, 0, 0);
insert into sys.args values (28205, 588, 'arg_1', 'mbr', 0, 0, 1, 1);
insert into sys.args values (28206, 588, 'arg_2', 'tinyint', 8, 0, 1, 2);
insert into sys.functions values (589, 'scale_up', '*', 'calc', 0, 1, false, false, false, 2000, true, false);
insert into sys.args values (28207, 589, 'res_0', 'smallint', 16, 0, 0, 0);
insert into sys.args values (28208, 589, 'arg_1', 'oid', 63, 0, 1, 1);
insert into sys.args values (28209, 589, 'arg_2', 'smallint', 16, 0, 1, 2);
insert into sys.functions values (590, 'scale_up', '*', 'calc', 0, 1, false, false, false, 2000, true, false);
insert into sys.args values (28210, 590, 'res_0', 'smallint', 16, 0, 0, 0);
insert into sys.args values (28211, 590, 'arg_1', 'tinyint', 8, 0, 1, 1);
insert into sys.args values (28212, 590, 'arg_2', 'smallint', 16, 0, 1, 2);
insert into sys.functions values (591, 'scale_up', '*', 'calc', 0, 1, false, false, false, 2000, true, false);
insert into sys.args values (28213, 591, 'res_0', 'smallint', 16, 0, 0, 0);
insert into sys.args values (28214, 591, 'arg_1', 'smallint', 16, 0, 1, 1);
insert into sys.args values (28215, 591, 'arg_2', 'smallint', 16, 0, 1, 2);
insert into sys.functions values (592, 'scale_up', '*', 'calc', 0, 1, false, false, false, 2000, true, false);
insert into sys.args values (28216, 592, 'res_0', 'smallint', 16, 0, 0, 0);
insert into sys.args values (28217, 592, 'arg_1', 'int', 32, 0, 1, 1);
insert into sys.args values (28218, 592, 'arg_2', 'smallint', 16, 0, 1, 2);
insert into sys.functions values (593, 'scale_up', '*', 'calc', 0, 1, false, false, false, 2000, true, false);
insert into sys.args values (28219, 593, 'res_0', 'smallint', 16, 0, 0, 0);
insert into sys.args values (28220, 593, 'arg_1', 'bigint', 64, 0, 1, 1);
insert into sys.args values (28221, 593, 'arg_2', 'smallint', 16, 0, 1, 2);
insert into sys.functions values (594, 'scale_up', '*', 'calc', 0, 1, false, false, false, 2000, true, false);
insert into sys.args values (28222, 594, 'res_0', 'smallint', 16, 0, 0, 0);
insert into sys.args values (28223, 594, 'arg_1', 'decimal', 2, 0, 1, 1);
insert into sys.args values (28224, 594, 'arg_2', 'smallint', 16, 0, 1, 2);
insert into sys.functions values (595, 'scale_up', '*', 'calc', 0, 1, false, false, false, 2000, true, false);
insert into sys.args values (28225, 595, 'res_0', 'smallint', 16, 0, 0, 0);
insert into sys.args values (28226, 595, 'arg_1', 'decimal', 4, 0, 1, 1);
insert into sys.args values (28227, 595, 'arg_2', 'smallint', 16, 0, 1, 2);
insert into sys.functions values (596, 'scale_up', '*', 'calc', 0, 1, false, false, false, 2000, true, false);
insert into sys.args values (28228, 596, 'res_0', 'smallint', 16, 0, 0, 0);
insert into sys.args values (28229, 596, 'arg_1', 'decimal', 9, 0, 1, 1);
insert into sys.args values (28230, 596, 'arg_2', 'smallint', 16, 0, 1, 2);
insert into sys.functions values (597, 'scale_up', '*', 'calc', 0, 1, false, false, false, 2000, true, false);
insert into sys.args values (28231, 597, 'res_0', 'smallint', 16, 0, 0, 0);
insert into sys.args values (28232, 597, 'arg_1', 'decimal', 18, 0, 1, 1);
insert into sys.args values (28233, 597, 'arg_2', 'smallint', 16, 0, 1, 2);
insert into sys.functions values (598, 'scale_up', '*', 'calc', 0, 1, false, false, false, 2000, true, false);
insert into sys.args values (28234, 598, 'res_0', 'smallint', 16, 0, 0, 0);
insert into sys.args values (28235, 598, 'arg_1', 'real', 24, 0, 1, 1);
insert into sys.args values (28236, 598, 'arg_2', 'smallint', 16, 0, 1, 2);
insert into sys.functions values (599, 'scale_up', '*', 'calc', 0, 1, false, false, false, 2000, true, false);
insert into sys.args values (28237, 599, 'res_0', 'smallint', 16, 0, 0, 0);
insert into sys.args values (28238, 599, 'arg_1', 'double', 53, 0, 1, 1);
insert into sys.args values (28239, 599, 'arg_2', 'smallint', 16, 0, 1, 2);
insert into sys.functions values (600, 'scale_up', '*', 'calc', 0, 1, false, false, false, 2000, true, false);
insert into sys.args values (28240, 600, 'res_0', 'smallint', 16, 0, 0, 0);
insert into sys.args values (28241, 600, 'arg_1', 'month_interval', 32, 0, 1, 1);
insert into sys.args values (28242, 600, 'arg_2', 'smallint', 16, 0, 1, 2);
insert into sys.functions values (601, 'scale_up', '*', 'calc', 0, 1, false, false, false, 2000, true, false);
insert into sys.args values (28243, 601, 'res_0', 'smallint', 16, 0, 0, 0);
insert into sys.args values (28244, 601, 'arg_1', 'sec_interval', 13, 0, 1, 1);
insert into sys.args values (28245, 601, 'arg_2', 'smallint', 16, 0, 1, 2);
insert into sys.functions values (602, 'scale_up', '*', 'calc', 0, 1, false, false, false, 2000, true, false);
insert into sys.args values (28246, 602, 'res_0', 'smallint', 16, 0, 0, 0);
insert into sys.args values (28247, 602, 'arg_1', 'time', 7, 0, 1, 1);
insert into sys.args values (28248, 602, 'arg_2', 'smallint', 16, 0, 1, 2);
insert into sys.functions values (603, 'scale_up', '*', 'calc', 0, 1, false, false, false, 2000, true, false);
insert into sys.args values (28249, 603, 'res_0', 'smallint', 16, 0, 0, 0);
insert into sys.args values (28250, 603, 'arg_1', 'timetz', 7, 0, 1, 1);
insert into sys.args values (28251, 603, 'arg_2', 'smallint', 16, 0, 1, 2);
insert into sys.functions values (604, 'scale_up', '*', 'calc', 0, 1, false, false, false, 2000, true, false);
insert into sys.args values (28252, 604, 'res_0', 'smallint', 16, 0, 0, 0);
insert into sys.args values (28253, 604, 'arg_1', 'date', 0, 0, 1, 1);
insert into sys.args values (28254, 604, 'arg_2', 'smallint', 16, 0, 1, 2);
insert into sys.functions values (605, 'scale_up', '*', 'calc', 0, 1, false, false, false, 2000, true, false);
insert into sys.args values (28255, 605, 'res_0', 'smallint', 16, 0, 0, 0);
insert into sys.args values (28256, 605, 'arg_1', 'timestamp', 7, 0, 1, 1);
insert into sys.args values (28257, 605, 'arg_2', 'smallint', 16, 0, 1, 2);
insert into sys.functions values (606, 'scale_up', '*', 'calc', 0, 1, false, false, false, 2000, true, false);
insert into sys.args values (28258, 606, 'res_0', 'smallint', 16, 0, 0, 0);
insert into sys.args values (28259, 606, 'arg_1', 'timestamptz', 7, 0, 1, 1);
insert into sys.args values (28260, 606, 'arg_2', 'smallint', 16, 0, 1, 2);
insert into sys.functions values (607, 'scale_up', '*', 'calc', 0, 1, false, false, false, 2000, true, false);
insert into sys.args values (28261, 607, 'res_0', 'smallint', 16, 0, 0, 0);
insert into sys.args values (28262, 607, 'arg_1', 'blob', 0, 0, 1, 1);
insert into sys.args values (28263, 607, 'arg_2', 'smallint', 16, 0, 1, 2);
insert into sys.functions values (608, 'scale_up', '*', 'calc', 0, 1, false, false, false, 2000, true, false);
insert into sys.args values (28264, 608, 'res_0', 'smallint', 16, 0, 0, 0);
insert into sys.args values (28265, 608, 'arg_1', 'geometry', 0, 0, 1, 1);
insert into sys.args values (28266, 608, 'arg_2', 'smallint', 16, 0, 1, 2);
insert into sys.functions values (609, 'scale_up', '*', 'calc', 0, 1, false, false, false, 2000, true, false);
insert into sys.args values (28267, 609, 'res_0', 'smallint', 16, 0, 0, 0);
insert into sys.args values (28268, 609, 'arg_1', 'geometrya', 0, 0, 1, 1);
insert into sys.args values (28269, 609, 'arg_2', 'smallint', 16, 0, 1, 2);
insert into sys.functions values (610, 'scale_up', '*', 'calc', 0, 1, false, false, false, 2000, true, false);
insert into sys.args values (28270, 610, 'res_0', 'smallint', 16, 0, 0, 0);
insert into sys.args values (28271, 610, 'arg_1', 'mbr', 0, 0, 1, 1);
insert into sys.args values (28272, 610, 'arg_2', 'smallint', 16, 0, 1, 2);
insert into sys.functions values (611, 'scale_up', '*', 'calc', 0, 1, false, false, false, 2000, true, false);
insert into sys.args values (28273, 611, 'res_0', 'int', 32, 0, 0, 0);
insert into sys.args values (28274, 611, 'arg_1', 'oid', 63, 0, 1, 1);
insert into sys.args values (28275, 611, 'arg_2', 'int', 32, 0, 1, 2);
insert into sys.functions values (612, 'scale_up', '*', 'calc', 0, 1, false, false, false, 2000, true, false);
insert into sys.args values (28276, 612, 'res_0', 'int', 32, 0, 0, 0);
insert into sys.args values (28277, 612, 'arg_1', 'tinyint', 8, 0, 1, 1);
insert into sys.args values (28278, 612, 'arg_2', 'int', 32, 0, 1, 2);
insert into sys.functions values (613, 'scale_up', '*', 'calc', 0, 1, false, false, false, 2000, true, false);
insert into sys.args values (28279, 613, 'res_0', 'int', 32, 0, 0, 0);
insert into sys.args values (28280, 613, 'arg_1', 'smallint', 16, 0, 1, 1);
insert into sys.args values (28281, 613, 'arg_2', 'int', 32, 0, 1, 2);
insert into sys.functions values (614, 'scale_up', '*', 'calc', 0, 1, false, false, false, 2000, true, false);
insert into sys.args values (28282, 614, 'res_0', 'int', 32, 0, 0, 0);
insert into sys.args values (28283, 614, 'arg_1', 'int', 32, 0, 1, 1);
insert into sys.args values (28284, 614, 'arg_2', 'int', 32, 0, 1, 2);
insert into sys.functions values (615, 'scale_up', '*', 'calc', 0, 1, false, false, false, 2000, true, false);
insert into sys.args values (28285, 615, 'res_0', 'int', 32, 0, 0, 0);
insert into sys.args values (28286, 615, 'arg_1', 'bigint', 64, 0, 1, 1);
insert into sys.args values (28287, 615, 'arg_2', 'int', 32, 0, 1, 2);
insert into sys.functions values (616, 'scale_up', '*', 'calc', 0, 1, false, false, false, 2000, true, false);
insert into sys.args values (28288, 616, 'res_0', 'int', 32, 0, 0, 0);
insert into sys.args values (28289, 616, 'arg_1', 'decimal', 2, 0, 1, 1);
insert into sys.args values (28290, 616, 'arg_2', 'int', 32, 0, 1, 2);
insert into sys.functions values (617, 'scale_up', '*', 'calc', 0, 1, false, false, false, 2000, true, false);
insert into sys.args values (28291, 617, 'res_0', 'int', 32, 0, 0, 0);
insert into sys.args values (28292, 617, 'arg_1', 'decimal', 4, 0, 1, 1);
insert into sys.args values (28293, 617, 'arg_2', 'int', 32, 0, 1, 2);
insert into sys.functions values (618, 'scale_up', '*', 'calc', 0, 1, false, false, false, 2000, true, false);
insert into sys.args values (28294, 618, 'res_0', 'int', 32, 0, 0, 0);
insert into sys.args values (28295, 618, 'arg_1', 'decimal', 9, 0, 1, 1);
insert into sys.args values (28296, 618, 'arg_2', 'int', 32, 0, 1, 2);
insert into sys.functions values (619, 'scale_up', '*', 'calc', 0, 1, false, false, false, 2000, true, false);
insert into sys.args values (28297, 619, 'res_0', 'int', 32, 0, 0, 0);
insert into sys.args values (28298, 619, 'arg_1', 'decimal', 18, 0, 1, 1);
insert into sys.args values (28299, 619, 'arg_2', 'int', 32, 0, 1, 2);
insert into sys.functions values (620, 'scale_up', '*', 'calc', 0, 1, false, false, false, 2000, true, false);
insert into sys.args values (28300, 620, 'res_0', 'int', 32, 0, 0, 0);
insert into sys.args values (28301, 620, 'arg_1', 'real', 24, 0, 1, 1);
insert into sys.args values (28302, 620, 'arg_2', 'int', 32, 0, 1, 2);
insert into sys.functions values (621, 'scale_up', '*', 'calc', 0, 1, false, false, false, 2000, true, false);
insert into sys.args values (28303, 621, 'res_0', 'int', 32, 0, 0, 0);
insert into sys.args values (28304, 621, 'arg_1', 'double', 53, 0, 1, 1);
insert into sys.args values (28305, 621, 'arg_2', 'int', 32, 0, 1, 2);
insert into sys.functions values (622, 'scale_up', '*', 'calc', 0, 1, false, false, false, 2000, true, false);
insert into sys.args values (28306, 622, 'res_0', 'int', 32, 0, 0, 0);
insert into sys.args values (28307, 622, 'arg_1', 'month_interval', 32, 0, 1, 1);
insert into sys.args values (28308, 622, 'arg_2', 'int', 32, 0, 1, 2);
insert into sys.functions values (623, 'scale_up', '*', 'calc', 0, 1, false, false, false, 2000, true, false);
insert into sys.args values (28309, 623, 'res_0', 'int', 32, 0, 0, 0);
insert into sys.args values (28310, 623, 'arg_1', 'sec_interval', 13, 0, 1, 1);
insert into sys.args values (28311, 623, 'arg_2', 'int', 32, 0, 1, 2);
insert into sys.functions values (624, 'scale_up', '*', 'calc', 0, 1, false, false, false, 2000, true, false);
insert into sys.args values (28312, 624, 'res_0', 'int', 32, 0, 0, 0);
insert into sys.args values (28313, 624, 'arg_1', 'time', 7, 0, 1, 1);
insert into sys.args values (28314, 624, 'arg_2', 'int', 32, 0, 1, 2);
insert into sys.functions values (625, 'scale_up', '*', 'calc', 0, 1, false, false, false, 2000, true, false);
insert into sys.args values (28315, 625, 'res_0', 'int', 32, 0, 0, 0);
insert into sys.args values (28316, 625, 'arg_1', 'timetz', 7, 0, 1, 1);
insert into sys.args values (28317, 625, 'arg_2', 'int', 32, 0, 1, 2);
insert into sys.functions values (626, 'scale_up', '*', 'calc', 0, 1, false, false, false, 2000, true, false);
insert into sys.args values (28318, 626, 'res_0', 'int', 32, 0, 0, 0);
insert into sys.args values (28319, 626, 'arg_1', 'date', 0, 0, 1, 1);
insert into sys.args values (28320, 626, 'arg_2', 'int', 32, 0, 1, 2);
insert into sys.functions values (627, 'scale_up', '*', 'calc', 0, 1, false, false, false, 2000, true, false);
insert into sys.args values (28321, 627, 'res_0', 'int', 32, 0, 0, 0);
insert into sys.args values (28322, 627, 'arg_1', 'timestamp', 7, 0, 1, 1);
insert into sys.args values (28323, 627, 'arg_2', 'int', 32, 0, 1, 2);
insert into sys.functions values (628, 'scale_up', '*', 'calc', 0, 1, false, false, false, 2000, true, false);
insert into sys.args values (28324, 628, 'res_0', 'int', 32, 0, 0, 0);
insert into sys.args values (28325, 628, 'arg_1', 'timestamptz', 7, 0, 1, 1);
insert into sys.args values (28326, 628, 'arg_2', 'int', 32, 0, 1, 2);
insert into sys.functions values (629, 'scale_up', '*', 'calc', 0, 1, false, false, false, 2000, true, false);
insert into sys.args values (28327, 629, 'res_0', 'int', 32, 0, 0, 0);
insert into sys.args values (28328, 629, 'arg_1', 'blob', 0, 0, 1, 1);
insert into sys.args values (28329, 629, 'arg_2', 'int', 32, 0, 1, 2);
insert into sys.functions values (630, 'scale_up', '*', 'calc', 0, 1, false, false, false, 2000, true, false);
insert into sys.args values (28330, 630, 'res_0', 'int', 32, 0, 0, 0);
insert into sys.args values (28331, 630, 'arg_1', 'geometry', 0, 0, 1, 1);
insert into sys.args values (28332, 630, 'arg_2', 'int', 32, 0, 1, 2);
insert into sys.functions values (631, 'scale_up', '*', 'calc', 0, 1, false, false, false, 2000, true, false);
insert into sys.args values (28333, 631, 'res_0', 'int', 32, 0, 0, 0);
insert into sys.args values (28334, 631, 'arg_1', 'geometrya', 0, 0, 1, 1);
insert into sys.args values (28335, 631, 'arg_2', 'int', 32, 0, 1, 2);
insert into sys.functions values (632, 'scale_up', '*', 'calc', 0, 1, false, false, false, 2000, true, false);
insert into sys.args values (28336, 632, 'res_0', 'int', 32, 0, 0, 0);
insert into sys.args values (28337, 632, 'arg_1', 'mbr', 0, 0, 1, 1);
insert into sys.args values (28338, 632, 'arg_2', 'int', 32, 0, 1, 2);
insert into sys.functions values (633, 'scale_up', '*', 'calc', 0, 1, false, false, false, 2000, true, false);
insert into sys.args values (28339, 633, 'res_0', 'bigint', 64, 0, 0, 0);
insert into sys.args values (28340, 633, 'arg_1', 'oid', 63, 0, 1, 1);
insert into sys.args values (28341, 633, 'arg_2', 'bigint', 64, 0, 1, 2);
insert into sys.functions values (634, 'scale_up', '*', 'calc', 0, 1, false, false, false, 2000, true, false);
insert into sys.args values (28342, 634, 'res_0', 'bigint', 64, 0, 0, 0);
insert into sys.args values (28343, 634, 'arg_1', 'tinyint', 8, 0, 1, 1);
insert into sys.args values (28344, 634, 'arg_2', 'bigint', 64, 0, 1, 2);
insert into sys.functions values (635, 'scale_up', '*', 'calc', 0, 1, false, false, false, 2000, true, false);
insert into sys.args values (28345, 635, 'res_0', 'bigint', 64, 0, 0, 0);
insert into sys.args values (28346, 635, 'arg_1', 'smallint', 16, 0, 1, 1);
insert into sys.args values (28347, 635, 'arg_2', 'bigint', 64, 0, 1, 2);
insert into sys.functions values (636, 'scale_up', '*', 'calc', 0, 1, false, false, false, 2000, true, false);
insert into sys.args values (28348, 636, 'res_0', 'bigint', 64, 0, 0, 0);
insert into sys.args values (28349, 636, 'arg_1', 'int', 32, 0, 1, 1);
insert into sys.args values (28350, 636, 'arg_2', 'bigint', 64, 0, 1, 2);
insert into sys.functions values (637, 'scale_up', '*', 'calc', 0, 1, false, false, false, 2000, true, false);
insert into sys.args values (28351, 637, 'res_0', 'bigint', 64, 0, 0, 0);
insert into sys.args values (28352, 637, 'arg_1', 'bigint', 64, 0, 1, 1);
insert into sys.args values (28353, 637, 'arg_2', 'bigint', 64, 0, 1, 2);
insert into sys.functions values (638, 'scale_up', '*', 'calc', 0, 1, false, false, false, 2000, true, false);
insert into sys.args values (28354, 638, 'res_0', 'bigint', 64, 0, 0, 0);
insert into sys.args values (28355, 638, 'arg_1', 'decimal', 2, 0, 1, 1);
insert into sys.args values (28356, 638, 'arg_2', 'bigint', 64, 0, 1, 2);
insert into sys.functions values (639, 'scale_up', '*', 'calc', 0, 1, false, false, false, 2000, true, false);
insert into sys.args values (28357, 639, 'res_0', 'bigint', 64, 0, 0, 0);
insert into sys.args values (28358, 639, 'arg_1', 'decimal', 4, 0, 1, 1);
insert into sys.args values (28359, 639, 'arg_2', 'bigint', 64, 0, 1, 2);
insert into sys.functions values (640, 'scale_up', '*', 'calc', 0, 1, false, false, false, 2000, true, false);
insert into sys.args values (28360, 640, 'res_0', 'bigint', 64, 0, 0, 0);
insert into sys.args values (28361, 640, 'arg_1', 'decimal', 9, 0, 1, 1);
insert into sys.args values (28362, 640, 'arg_2', 'bigint', 64, 0, 1, 2);
insert into sys.functions values (641, 'scale_up', '*', 'calc', 0, 1, false, false, false, 2000, true, false);
insert into sys.args values (28363, 641, 'res_0', 'bigint', 64, 0, 0, 0);
insert into sys.args values (28364, 641, 'arg_1', 'decimal', 18, 0, 1, 1);
insert into sys.args values (28365, 641, 'arg_2', 'bigint', 64, 0, 1, 2);
insert into sys.functions values (642, 'scale_up', '*', 'calc', 0, 1, false, false, false, 2000, true, false);
insert into sys.args values (28366, 642, 'res_0', 'bigint', 64, 0, 0, 0);
insert into sys.args values (28367, 642, 'arg_1', 'real', 24, 0, 1, 1);
insert into sys.args values (28368, 642, 'arg_2', 'bigint', 64, 0, 1, 2);
insert into sys.functions values (643, 'scale_up', '*', 'calc', 0, 1, false, false, false, 2000, true, false);
insert into sys.args values (28369, 643, 'res_0', 'bigint', 64, 0, 0, 0);
insert into sys.args values (28370, 643, 'arg_1', 'double', 53, 0, 1, 1);
insert into sys.args values (28371, 643, 'arg_2', 'bigint', 64, 0, 1, 2);
insert into sys.functions values (644, 'scale_up', '*', 'calc', 0, 1, false, false, false, 2000, true, false);
insert into sys.args values (28372, 644, 'res_0', 'bigint', 64, 0, 0, 0);
insert into sys.args values (28373, 644, 'arg_1', 'month_interval', 32, 0, 1, 1);
insert into sys.args values (28374, 644, 'arg_2', 'bigint', 64, 0, 1, 2);
insert into sys.functions values (645, 'scale_up', '*', 'calc', 0, 1, false, false, false, 2000, true, false);
insert into sys.args values (28375, 645, 'res_0', 'bigint', 64, 0, 0, 0);
insert into sys.args values (28376, 645, 'arg_1', 'sec_interval', 13, 0, 1, 1);
insert into sys.args values (28377, 645, 'arg_2', 'bigint', 64, 0, 1, 2);
insert into sys.functions values (646, 'scale_up', '*', 'calc', 0, 1, false, false, false, 2000, true, false);
insert into sys.args values (28378, 646, 'res_0', 'bigint', 64, 0, 0, 0);
insert into sys.args values (28379, 646, 'arg_1', 'time', 7, 0, 1, 1);
insert into sys.args values (28380, 646, 'arg_2', 'bigint', 64, 0, 1, 2);
insert into sys.functions values (647, 'scale_up', '*', 'calc', 0, 1, false, false, false, 2000, true, false);
insert into sys.args values (28381, 647, 'res_0', 'bigint', 64, 0, 0, 0);
insert into sys.args values (28382, 647, 'arg_1', 'timetz', 7, 0, 1, 1);
insert into sys.args values (28383, 647, 'arg_2', 'bigint', 64, 0, 1, 2);
insert into sys.functions values (648, 'scale_up', '*', 'calc', 0, 1, false, false, false, 2000, true, false);
insert into sys.args values (28384, 648, 'res_0', 'bigint', 64, 0, 0, 0);
insert into sys.args values (28385, 648, 'arg_1', 'date', 0, 0, 1, 1);
insert into sys.args values (28386, 648, 'arg_2', 'bigint', 64, 0, 1, 2);
insert into sys.functions values (649, 'scale_up', '*', 'calc', 0, 1, false, false, false, 2000, true, false);
insert into sys.args values (28387, 649, 'res_0', 'bigint', 64, 0, 0, 0);
insert into sys.args values (28388, 649, 'arg_1', 'timestamp', 7, 0, 1, 1);
insert into sys.args values (28389, 649, 'arg_2', 'bigint', 64, 0, 1, 2);
insert into sys.functions values (650, 'scale_up', '*', 'calc', 0, 1, false, false, false, 2000, true, false);
insert into sys.args values (28390, 650, 'res_0', 'bigint', 64, 0, 0, 0);
insert into sys.args values (28391, 650, 'arg_1', 'timestamptz', 7, 0, 1, 1);
insert into sys.args values (28392, 650, 'arg_2', 'bigint', 64, 0, 1, 2);
insert into sys.functions values (651, 'scale_up', '*', 'calc', 0, 1, false, false, false, 2000, true, false);
insert into sys.args values (28393, 651, 'res_0', 'bigint', 64, 0, 0, 0);
insert into sys.args values (28394, 651, 'arg_1', 'blob', 0, 0, 1, 1);
insert into sys.args values (28395, 651, 'arg_2', 'bigint', 64, 0, 1, 2);
insert into sys.functions values (652, 'scale_up', '*', 'calc', 0, 1, false, false, false, 2000, true, false);
insert into sys.args values (28396, 652, 'res_0', 'bigint', 64, 0, 0, 0);
insert into sys.args values (28397, 652, 'arg_1', 'geometry', 0, 0, 1, 1);
insert into sys.args values (28398, 652, 'arg_2', 'bigint', 64, 0, 1, 2);
insert into sys.functions values (653, 'scale_up', '*', 'calc', 0, 1, false, false, false, 2000, true, false);
insert into sys.args values (28399, 653, 'res_0', 'bigint', 64, 0, 0, 0);
insert into sys.args values (28400, 653, 'arg_1', 'geometrya', 0, 0, 1, 1);
insert into sys.args values (28401, 653, 'arg_2', 'bigint', 64, 0, 1, 2);
insert into sys.functions values (654, 'scale_up', '*', 'calc', 0, 1, false, false, false, 2000, true, false);
insert into sys.args values (28402, 654, 'res_0', 'bigint', 64, 0, 0, 0);
insert into sys.args values (28403, 654, 'arg_1', 'mbr', 0, 0, 1, 1);
insert into sys.args values (28404, 654, 'arg_2', 'bigint', 64, 0, 1, 2);
insert into sys.functions values (655, 'scale_up', '*', 'calc', 0, 1, false, false, false, 2000, true, false);
insert into sys.args values (28405, 655, 'res_0', 'decimal', 2, 0, 0, 0);
insert into sys.args values (28406, 655, 'arg_1', 'oid', 63, 0, 1, 1);
insert into sys.args values (28407, 655, 'arg_2', 'decimal', 2, 0, 1, 2);
insert into sys.functions values (656, 'scale_up', '*', 'calc', 0, 1, false, false, false, 2000, true, false);
insert into sys.args values (28408, 656, 'res_0', 'decimal', 2, 0, 0, 0);
insert into sys.args values (28409, 656, 'arg_1', 'tinyint', 8, 0, 1, 1);
insert into sys.args values (28410, 656, 'arg_2', 'decimal', 2, 0, 1, 2);
insert into sys.functions values (657, 'scale_up', '*', 'calc', 0, 1, false, false, false, 2000, true, false);
insert into sys.args values (28411, 657, 'res_0', 'decimal', 2, 0, 0, 0);
insert into sys.args values (28412, 657, 'arg_1', 'smallint', 16, 0, 1, 1);
insert into sys.args values (28413, 657, 'arg_2', 'decimal', 2, 0, 1, 2);
insert into sys.functions values (658, 'scale_up', '*', 'calc', 0, 1, false, false, false, 2000, true, false);
insert into sys.args values (28414, 658, 'res_0', 'decimal', 2, 0, 0, 0);
insert into sys.args values (28415, 658, 'arg_1', 'int', 32, 0, 1, 1);
insert into sys.args values (28416, 658, 'arg_2', 'decimal', 2, 0, 1, 2);
insert into sys.functions values (659, 'scale_up', '*', 'calc', 0, 1, false, false, false, 2000, true, false);
insert into sys.args values (28417, 659, 'res_0', 'decimal', 2, 0, 0, 0);
insert into sys.args values (28418, 659, 'arg_1', 'bigint', 64, 0, 1, 1);
insert into sys.args values (28419, 659, 'arg_2', 'decimal', 2, 0, 1, 2);
insert into sys.functions values (660, 'scale_up', '*', 'calc', 0, 1, false, false, false, 2000, true, false);
insert into sys.args values (28420, 660, 'res_0', 'decimal', 2, 0, 0, 0);
insert into sys.args values (28421, 660, 'arg_1', 'decimal', 2, 0, 1, 1);
insert into sys.args values (28422, 660, 'arg_2', 'decimal', 2, 0, 1, 2);
insert into sys.functions values (661, 'scale_up', '*', 'calc', 0, 1, false, false, false, 2000, true, false);
insert into sys.args values (28423, 661, 'res_0', 'decimal', 2, 0, 0, 0);
insert into sys.args values (28424, 661, 'arg_1', 'decimal', 4, 0, 1, 1);
insert into sys.args values (28425, 661, 'arg_2', 'decimal', 2, 0, 1, 2);
insert into sys.functions values (662, 'scale_up', '*', 'calc', 0, 1, false, false, false, 2000, true, false);
insert into sys.args values (28426, 662, 'res_0', 'decimal', 2, 0, 0, 0);
insert into sys.args values (28427, 662, 'arg_1', 'decimal', 9, 0, 1, 1);
insert into sys.args values (28428, 662, 'arg_2', 'decimal', 2, 0, 1, 2);
insert into sys.functions values (663, 'scale_up', '*', 'calc', 0, 1, false, false, false, 2000, true, false);
insert into sys.args values (28429, 663, 'res_0', 'decimal', 2, 0, 0, 0);
insert into sys.args values (28430, 663, 'arg_1', 'decimal', 18, 0, 1, 1);
insert into sys.args values (28431, 663, 'arg_2', 'decimal', 2, 0, 1, 2);
insert into sys.functions values (664, 'scale_up', '*', 'calc', 0, 1, false, false, false, 2000, true, false);
insert into sys.args values (28432, 664, 'res_0', 'decimal', 2, 0, 0, 0);
insert into sys.args values (28433, 664, 'arg_1', 'real', 24, 0, 1, 1);
insert into sys.args values (28434, 664, 'arg_2', 'decimal', 2, 0, 1, 2);
insert into sys.functions values (665, 'scale_up', '*', 'calc', 0, 1, false, false, false, 2000, true, false);
insert into sys.args values (28435, 665, 'res_0', 'decimal', 2, 0, 0, 0);
insert into sys.args values (28436, 665, 'arg_1', 'double', 53, 0, 1, 1);
insert into sys.args values (28437, 665, 'arg_2', 'decimal', 2, 0, 1, 2);
insert into sys.functions values (666, 'scale_up', '*', 'calc', 0, 1, false, false, false, 2000, true, false);
insert into sys.args values (28438, 666, 'res_0', 'decimal', 2, 0, 0, 0);
insert into sys.args values (28439, 666, 'arg_1', 'month_interval', 32, 0, 1, 1);
insert into sys.args values (28440, 666, 'arg_2', 'decimal', 2, 0, 1, 2);
insert into sys.functions values (667, 'scale_up', '*', 'calc', 0, 1, false, false, false, 2000, true, false);
insert into sys.args values (28441, 667, 'res_0', 'decimal', 2, 0, 0, 0);
insert into sys.args values (28442, 667, 'arg_1', 'sec_interval', 13, 0, 1, 1);
insert into sys.args values (28443, 667, 'arg_2', 'decimal', 2, 0, 1, 2);
insert into sys.functions values (668, 'scale_up', '*', 'calc', 0, 1, false, false, false, 2000, true, false);
insert into sys.args values (28444, 668, 'res_0', 'decimal', 2, 0, 0, 0);
insert into sys.args values (28445, 668, 'arg_1', 'time', 7, 0, 1, 1);
insert into sys.args values (28446, 668, 'arg_2', 'decimal', 2, 0, 1, 2);
insert into sys.functions values (669, 'scale_up', '*', 'calc', 0, 1, false, false, false, 2000, true, false);
insert into sys.args values (28447, 669, 'res_0', 'decimal', 2, 0, 0, 0);
insert into sys.args values (28448, 669, 'arg_1', 'timetz', 7, 0, 1, 1);
insert into sys.args values (28449, 669, 'arg_2', 'decimal', 2, 0, 1, 2);
insert into sys.functions values (670, 'scale_up', '*', 'calc', 0, 1, false, false, false, 2000, true, false);
insert into sys.args values (28450, 670, 'res_0', 'decimal', 2, 0, 0, 0);
insert into sys.args values (28451, 670, 'arg_1', 'date', 0, 0, 1, 1);
insert into sys.args values (28452, 670, 'arg_2', 'decimal', 2, 0, 1, 2);
insert into sys.functions values (671, 'scale_up', '*', 'calc', 0, 1, false, false, false, 2000, true, false);
insert into sys.args values (28453, 671, 'res_0', 'decimal', 2, 0, 0, 0);
insert into sys.args values (28454, 671, 'arg_1', 'timestamp', 7, 0, 1, 1);
insert into sys.args values (28455, 671, 'arg_2', 'decimal', 2, 0, 1, 2);
insert into sys.functions values (672, 'scale_up', '*', 'calc', 0, 1, false, false, false, 2000, true, false);
insert into sys.args values (28456, 672, 'res_0', 'decimal', 2, 0, 0, 0);
insert into sys.args values (28457, 672, 'arg_1', 'timestamptz', 7, 0, 1, 1);
insert into sys.args values (28458, 672, 'arg_2', 'decimal', 2, 0, 1, 2);
insert into sys.functions values (673, 'scale_up', '*', 'calc', 0, 1, false, false, false, 2000, true, false);
insert into sys.args values (28459, 673, 'res_0', 'decimal', 2, 0, 0, 0);
insert into sys.args values (28460, 673, 'arg_1', 'blob', 0, 0, 1, 1);
insert into sys.args values (28461, 673, 'arg_2', 'decimal', 2, 0, 1, 2);
insert into sys.functions values (674, 'scale_up', '*', 'calc', 0, 1, false, false, false, 2000, true, false);
insert into sys.args values (28462, 674, 'res_0', 'decimal', 2, 0, 0, 0);
insert into sys.args values (28463, 674, 'arg_1', 'geometry', 0, 0, 1, 1);
insert into sys.args values (28464, 674, 'arg_2', 'decimal', 2, 0, 1, 2);
insert into sys.functions values (675, 'scale_up', '*', 'calc', 0, 1, false, false, false, 2000, true, false);
insert into sys.args values (28465, 675, 'res_0', 'decimal', 2, 0, 0, 0);
insert into sys.args values (28466, 675, 'arg_1', 'geometrya', 0, 0, 1, 1);
insert into sys.args values (28467, 675, 'arg_2', 'decimal', 2, 0, 1, 2);
insert into sys.functions values (676, 'scale_up', '*', 'calc', 0, 1, false, false, false, 2000, true, false);
insert into sys.args values (28468, 676, 'res_0', 'decimal', 2, 0, 0, 0);
insert into sys.args values (28469, 676, 'arg_1', 'mbr', 0, 0, 1, 1);
insert into sys.args values (28470, 676, 'arg_2', 'decimal', 2, 0, 1, 2);
insert into sys.functions values (677, 'scale_up', '*', 'calc', 0, 1, false, false, false, 2000, true, false);
insert into sys.args values (28471, 677, 'res_0', 'decimal', 4, 0, 0, 0);
insert into sys.args values (28472, 677, 'arg_1', 'oid', 63, 0, 1, 1);
insert into sys.args values (28473, 677, 'arg_2', 'decimal', 4, 0, 1, 2);
insert into sys.functions values (678, 'scale_up', '*', 'calc', 0, 1, false, false, false, 2000, true, false);
insert into sys.args values (28474, 678, 'res_0', 'decimal', 4, 0, 0, 0);
insert into sys.args values (28475, 678, 'arg_1', 'tinyint', 8, 0, 1, 1);
insert into sys.args values (28476, 678, 'arg_2', 'decimal', 4, 0, 1, 2);
insert into sys.functions values (679, 'scale_up', '*', 'calc', 0, 1, false, false, false, 2000, true, false);
insert into sys.args values (28477, 679, 'res_0', 'decimal', 4, 0, 0, 0);
insert into sys.args values (28478, 679, 'arg_1', 'smallint', 16, 0, 1, 1);
insert into sys.args values (28479, 679, 'arg_2', 'decimal', 4, 0, 1, 2);
insert into sys.functions values (680, 'scale_up', '*', 'calc', 0, 1, false, false, false, 2000, true, false);
insert into sys.args values (28480, 680, 'res_0', 'decimal', 4, 0, 0, 0);
insert into sys.args values (28481, 680, 'arg_1', 'int', 32, 0, 1, 1);
insert into sys.args values (28482, 680, 'arg_2', 'decimal', 4, 0, 1, 2);
insert into sys.functions values (681, 'scale_up', '*', 'calc', 0, 1, false, false, false, 2000, true, false);
insert into sys.args values (28483, 681, 'res_0', 'decimal', 4, 0, 0, 0);
insert into sys.args values (28484, 681, 'arg_1', 'bigint', 64, 0, 1, 1);
insert into sys.args values (28485, 681, 'arg_2', 'decimal', 4, 0, 1, 2);
insert into sys.functions values (682, 'scale_up', '*', 'calc', 0, 1, false, false, false, 2000, true, false);
insert into sys.args values (28486, 682, 'res_0', 'decimal', 4, 0, 0, 0);
insert into sys.args values (28487, 682, 'arg_1', 'decimal', 2, 0, 1, 1);
insert into sys.args values (28488, 682, 'arg_2', 'decimal', 4, 0, 1, 2);
insert into sys.functions values (683, 'scale_up', '*', 'calc', 0, 1, false, false, false, 2000, true, false);
insert into sys.args values (28489, 683, 'res_0', 'decimal', 4, 0, 0, 0);
insert into sys.args values (28490, 683, 'arg_1', 'decimal', 4, 0, 1, 1);
insert into sys.args values (28491, 683, 'arg_2', 'decimal', 4, 0, 1, 2);
insert into sys.functions values (684, 'scale_up', '*', 'calc', 0, 1, false, false, false, 2000, true, false);
insert into sys.args values (28492, 684, 'res_0', 'decimal', 4, 0, 0, 0);
insert into sys.args values (28493, 684, 'arg_1', 'decimal', 9, 0, 1, 1);
insert into sys.args values (28494, 684, 'arg_2', 'decimal', 4, 0, 1, 2);
insert into sys.functions values (685, 'scale_up', '*', 'calc', 0, 1, false, false, false, 2000, true, false);
insert into sys.args values (28495, 685, 'res_0', 'decimal', 4, 0, 0, 0);
insert into sys.args values (28496, 685, 'arg_1', 'decimal', 18, 0, 1, 1);
insert into sys.args values (28497, 685, 'arg_2', 'decimal', 4, 0, 1, 2);
insert into sys.functions values (686, 'scale_up', '*', 'calc', 0, 1, false, false, false, 2000, true, false);
insert into sys.args values (28498, 686, 'res_0', 'decimal', 4, 0, 0, 0);
insert into sys.args values (28499, 686, 'arg_1', 'real', 24, 0, 1, 1);
insert into sys.args values (28500, 686, 'arg_2', 'decimal', 4, 0, 1, 2);
insert into sys.functions values (687, 'scale_up', '*', 'calc', 0, 1, false, false, false, 2000, true, false);
insert into sys.args values (28501, 687, 'res_0', 'decimal', 4, 0, 0, 0);
insert into sys.args values (28502, 687, 'arg_1', 'double', 53, 0, 1, 1);
insert into sys.args values (28503, 687, 'arg_2', 'decimal', 4, 0, 1, 2);
insert into sys.functions values (688, 'scale_up', '*', 'calc', 0, 1, false, false, false, 2000, true, false);
insert into sys.args values (28504, 688, 'res_0', 'decimal', 4, 0, 0, 0);
insert into sys.args values (28505, 688, 'arg_1', 'month_interval', 32, 0, 1, 1);
insert into sys.args values (28506, 688, 'arg_2', 'decimal', 4, 0, 1, 2);
insert into sys.functions values (689, 'scale_up', '*', 'calc', 0, 1, false, false, false, 2000, true, false);
insert into sys.args values (28507, 689, 'res_0', 'decimal', 4, 0, 0, 0);
insert into sys.args values (28508, 689, 'arg_1', 'sec_interval', 13, 0, 1, 1);
insert into sys.args values (28509, 689, 'arg_2', 'decimal', 4, 0, 1, 2);
insert into sys.functions values (690, 'scale_up', '*', 'calc', 0, 1, false, false, false, 2000, true, false);
insert into sys.args values (28510, 690, 'res_0', 'decimal', 4, 0, 0, 0);
insert into sys.args values (28511, 690, 'arg_1', 'time', 7, 0, 1, 1);
insert into sys.args values (28512, 690, 'arg_2', 'decimal', 4, 0, 1, 2);
insert into sys.functions values (691, 'scale_up', '*', 'calc', 0, 1, false, false, false, 2000, true, false);
insert into sys.args values (28513, 691, 'res_0', 'decimal', 4, 0, 0, 0);
insert into sys.args values (28514, 691, 'arg_1', 'timetz', 7, 0, 1, 1);
insert into sys.args values (28515, 691, 'arg_2', 'decimal', 4, 0, 1, 2);
insert into sys.functions values (692, 'scale_up', '*', 'calc', 0, 1, false, false, false, 2000, true, false);
insert into sys.args values (28516, 692, 'res_0', 'decimal', 4, 0, 0, 0);
insert into sys.args values (28517, 692, 'arg_1', 'date', 0, 0, 1, 1);
insert into sys.args values (28518, 692, 'arg_2', 'decimal', 4, 0, 1, 2);
insert into sys.functions values (693, 'scale_up', '*', 'calc', 0, 1, false, false, false, 2000, true, false);
insert into sys.args values (28519, 693, 'res_0', 'decimal', 4, 0, 0, 0);
insert into sys.args values (28520, 693, 'arg_1', 'timestamp', 7, 0, 1, 1);
insert into sys.args values (28521, 693, 'arg_2', 'decimal', 4, 0, 1, 2);
insert into sys.functions values (694, 'scale_up', '*', 'calc', 0, 1, false, false, false, 2000, true, false);
insert into sys.args values (28522, 694, 'res_0', 'decimal', 4, 0, 0, 0);
insert into sys.args values (28523, 694, 'arg_1', 'timestamptz', 7, 0, 1, 1);
insert into sys.args values (28524, 694, 'arg_2', 'decimal', 4, 0, 1, 2);
insert into sys.functions values (695, 'scale_up', '*', 'calc', 0, 1, false, false, false, 2000, true, false);
insert into sys.args values (28525, 695, 'res_0', 'decimal', 4, 0, 0, 0);
insert into sys.args values (28526, 695, 'arg_1', 'blob', 0, 0, 1, 1);
insert into sys.args values (28527, 695, 'arg_2', 'decimal', 4, 0, 1, 2);
insert into sys.functions values (696, 'scale_up', '*', 'calc', 0, 1, false, false, false, 2000, true, false);
insert into sys.args values (28528, 696, 'res_0', 'decimal', 4, 0, 0, 0);
insert into sys.args values (28529, 696, 'arg_1', 'geometry', 0, 0, 1, 1);
insert into sys.args values (28530, 696, 'arg_2', 'decimal', 4, 0, 1, 2);
insert into sys.functions values (697, 'scale_up', '*', 'calc', 0, 1, false, false, false, 2000, true, false);
insert into sys.args values (28531, 697, 'res_0', 'decimal', 4, 0, 0, 0);
insert into sys.args values (28532, 697, 'arg_1', 'geometrya', 0, 0, 1, 1);
insert into sys.args values (28533, 697, 'arg_2', 'decimal', 4, 0, 1, 2);
insert into sys.functions values (698, 'scale_up', '*', 'calc', 0, 1, false, false, false, 2000, true, false);
insert into sys.args values (28534, 698, 'res_0', 'decimal', 4, 0, 0, 0);
insert into sys.args values (28535, 698, 'arg_1', 'mbr', 0, 0, 1, 1);
insert into sys.args values (28536, 698, 'arg_2', 'decimal', 4, 0, 1, 2);
insert into sys.functions values (699, 'scale_up', '*', 'calc', 0, 1, false, false, false, 2000, true, false);
insert into sys.args values (28537, 699, 'res_0', 'decimal', 9, 0, 0, 0);
insert into sys.args values (28538, 699, 'arg_1', 'oid', 63, 0, 1, 1);
insert into sys.args values (28539, 699, 'arg_2', 'decimal', 9, 0, 1, 2);
insert into sys.functions values (700, 'scale_up', '*', 'calc', 0, 1, false, false, false, 2000, true, false);
insert into sys.args values (28540, 700, 'res_0', 'decimal', 9, 0, 0, 0);
insert into sys.args values (28541, 700, 'arg_1', 'tinyint', 8, 0, 1, 1);
insert into sys.args values (28542, 700, 'arg_2', 'decimal', 9, 0, 1, 2);
insert into sys.functions values (701, 'scale_up', '*', 'calc', 0, 1, false, false, false, 2000, true, false);
insert into sys.args values (28543, 701, 'res_0', 'decimal', 9, 0, 0, 0);
insert into sys.args values (28544, 701, 'arg_1', 'smallint', 16, 0, 1, 1);
insert into sys.args values (28545, 701, 'arg_2', 'decimal', 9, 0, 1, 2);
insert into sys.functions values (702, 'scale_up', '*', 'calc', 0, 1, false, false, false, 2000, true, false);
insert into sys.args values (28546, 702, 'res_0', 'decimal', 9, 0, 0, 0);
insert into sys.args values (28547, 702, 'arg_1', 'int', 32, 0, 1, 1);
insert into sys.args values (28548, 702, 'arg_2', 'decimal', 9, 0, 1, 2);
insert into sys.functions values (703, 'scale_up', '*', 'calc', 0, 1, false, false, false, 2000, true, false);
insert into sys.args values (28549, 703, 'res_0', 'decimal', 9, 0, 0, 0);
insert into sys.args values (28550, 703, 'arg_1', 'bigint', 64, 0, 1, 1);
insert into sys.args values (28551, 703, 'arg_2', 'decimal', 9, 0, 1, 2);
insert into sys.functions values (704, 'scale_up', '*', 'calc', 0, 1, false, false, false, 2000, true, false);
insert into sys.args values (28552, 704, 'res_0', 'decimal', 9, 0, 0, 0);
insert into sys.args values (28553, 704, 'arg_1', 'decimal', 2, 0, 1, 1);
insert into sys.args values (28554, 704, 'arg_2', 'decimal', 9, 0, 1, 2);
insert into sys.functions values (705, 'scale_up', '*', 'calc', 0, 1, false, false, false, 2000, true, false);
insert into sys.args values (28555, 705, 'res_0', 'decimal', 9, 0, 0, 0);
insert into sys.args values (28556, 705, 'arg_1', 'decimal', 4, 0, 1, 1);
insert into sys.args values (28557, 705, 'arg_2', 'decimal', 9, 0, 1, 2);
insert into sys.functions values (706, 'scale_up', '*', 'calc', 0, 1, false, false, false, 2000, true, false);
insert into sys.args values (28558, 706, 'res_0', 'decimal', 9, 0, 0, 0);
insert into sys.args values (28559, 706, 'arg_1', 'decimal', 9, 0, 1, 1);
insert into sys.args values (28560, 706, 'arg_2', 'decimal', 9, 0, 1, 2);
insert into sys.functions values (707, 'scale_up', '*', 'calc', 0, 1, false, false, false, 2000, true, false);
insert into sys.args values (28561, 707, 'res_0', 'decimal', 9, 0, 0, 0);
insert into sys.args values (28562, 707, 'arg_1', 'decimal', 18, 0, 1, 1);
insert into sys.args values (28563, 707, 'arg_2', 'decimal', 9, 0, 1, 2);
insert into sys.functions values (708, 'scale_up', '*', 'calc', 0, 1, false, false, false, 2000, true, false);
insert into sys.args values (28564, 708, 'res_0', 'decimal', 9, 0, 0, 0);
insert into sys.args values (28565, 708, 'arg_1', 'real', 24, 0, 1, 1);
insert into sys.args values (28566, 708, 'arg_2', 'decimal', 9, 0, 1, 2);
insert into sys.functions values (709, 'scale_up', '*', 'calc', 0, 1, false, false, false, 2000, true, false);
insert into sys.args values (28567, 709, 'res_0', 'decimal', 9, 0, 0, 0);
insert into sys.args values (28568, 709, 'arg_1', 'double', 53, 0, 1, 1);
insert into sys.args values (28569, 709, 'arg_2', 'decimal', 9, 0, 1, 2);
insert into sys.functions values (710, 'scale_up', '*', 'calc', 0, 1, false, false, false, 2000, true, false);
insert into sys.args values (28570, 710, 'res_0', 'decimal', 9, 0, 0, 0);
insert into sys.args values (28571, 710, 'arg_1', 'month_interval', 32, 0, 1, 1);
insert into sys.args values (28572, 710, 'arg_2', 'decimal', 9, 0, 1, 2);
insert into sys.functions values (711, 'scale_up', '*', 'calc', 0, 1, false, false, false, 2000, true, false);
insert into sys.args values (28573, 711, 'res_0', 'decimal', 9, 0, 0, 0);
insert into sys.args values (28574, 711, 'arg_1', 'sec_interval', 13, 0, 1, 1);
insert into sys.args values (28575, 711, 'arg_2', 'decimal', 9, 0, 1, 2);
insert into sys.functions values (712, 'scale_up', '*', 'calc', 0, 1, false, false, false, 2000, true, false);
insert into sys.args values (28576, 712, 'res_0', 'decimal', 9, 0, 0, 0);
insert into sys.args values (28577, 712, 'arg_1', 'time', 7, 0, 1, 1);
insert into sys.args values (28578, 712, 'arg_2', 'decimal', 9, 0, 1, 2);
insert into sys.functions values (713, 'scale_up', '*', 'calc', 0, 1, false, false, false, 2000, true, false);
insert into sys.args values (28579, 713, 'res_0', 'decimal', 9, 0, 0, 0);
insert into sys.args values (28580, 713, 'arg_1', 'timetz', 7, 0, 1, 1);
insert into sys.args values (28581, 713, 'arg_2', 'decimal', 9, 0, 1, 2);
insert into sys.functions values (714, 'scale_up', '*', 'calc', 0, 1, false, false, false, 2000, true, false);
insert into sys.args values (28582, 714, 'res_0', 'decimal', 9, 0, 0, 0);
insert into sys.args values (28583, 714, 'arg_1', 'date', 0, 0, 1, 1);
insert into sys.args values (28584, 714, 'arg_2', 'decimal', 9, 0, 1, 2);
insert into sys.functions values (715, 'scale_up', '*', 'calc', 0, 1, false, false, false, 2000, true, false);
insert into sys.args values (28585, 715, 'res_0', 'decimal', 9, 0, 0, 0);
insert into sys.args values (28586, 715, 'arg_1', 'timestamp', 7, 0, 1, 1);
insert into sys.args values (28587, 715, 'arg_2', 'decimal', 9, 0, 1, 2);
insert into sys.functions values (716, 'scale_up', '*', 'calc', 0, 1, false, false, false, 2000, true, false);
insert into sys.args values (28588, 716, 'res_0', 'decimal', 9, 0, 0, 0);
insert into sys.args values (28589, 716, 'arg_1', 'timestamptz', 7, 0, 1, 1);
insert into sys.args values (28590, 716, 'arg_2', 'decimal', 9, 0, 1, 2);
insert into sys.functions values (717, 'scale_up', '*', 'calc', 0, 1, false, false, false, 2000, true, false);
insert into sys.args values (28591, 717, 'res_0', 'decimal', 9, 0, 0, 0);
insert into sys.args values (28592, 717, 'arg_1', 'blob', 0, 0, 1, 1);
insert into sys.args values (28593, 717, 'arg_2', 'decimal', 9, 0, 1, 2);
insert into sys.functions values (718, 'scale_up', '*', 'calc', 0, 1, false, false, false, 2000, true, false);
insert into sys.args values (28594, 718, 'res_0', 'decimal', 9, 0, 0, 0);
insert into sys.args values (28595, 718, 'arg_1', 'geometry', 0, 0, 1, 1);
insert into sys.args values (28596, 718, 'arg_2', 'decimal', 9, 0, 1, 2);
insert into sys.functions values (719, 'scale_up', '*', 'calc', 0, 1, false, false, false, 2000, true, false);
insert into sys.args values (28597, 719, 'res_0', 'decimal', 9, 0, 0, 0);
insert into sys.args values (28598, 719, 'arg_1', 'geometrya', 0, 0, 1, 1);
insert into sys.args values (28599, 719, 'arg_2', 'decimal', 9, 0, 1, 2);
insert into sys.functions values (720, 'scale_up', '*', 'calc', 0, 1, false, false, false, 2000, true, false);
insert into sys.args values (28600, 720, 'res_0', 'decimal', 9, 0, 0, 0);
insert into sys.args values (28601, 720, 'arg_1', 'mbr', 0, 0, 1, 1);
insert into sys.args values (28602, 720, 'arg_2', 'decimal', 9, 0, 1, 2);
insert into sys.functions values (721, 'scale_up', '*', 'calc', 0, 1, false, false, false, 2000, true, false);
insert into sys.args values (28603, 721, 'res_0', 'decimal', 18, 0, 0, 0);
insert into sys.args values (28604, 721, 'arg_1', 'oid', 63, 0, 1, 1);
insert into sys.args values (28605, 721, 'arg_2', 'decimal', 18, 0, 1, 2);
insert into sys.functions values (722, 'scale_up', '*', 'calc', 0, 1, false, false, false, 2000, true, false);
insert into sys.args values (28606, 722, 'res_0', 'decimal', 18, 0, 0, 0);
insert into sys.args values (28607, 722, 'arg_1', 'tinyint', 8, 0, 1, 1);
insert into sys.args values (28608, 722, 'arg_2', 'decimal', 18, 0, 1, 2);
insert into sys.functions values (723, 'scale_up', '*', 'calc', 0, 1, false, false, false, 2000, true, false);
insert into sys.args values (28609, 723, 'res_0', 'decimal', 18, 0, 0, 0);
insert into sys.args values (28610, 723, 'arg_1', 'smallint', 16, 0, 1, 1);
insert into sys.args values (28611, 723, 'arg_2', 'decimal', 18, 0, 1, 2);
insert into sys.functions values (724, 'scale_up', '*', 'calc', 0, 1, false, false, false, 2000, true, false);
insert into sys.args values (28612, 724, 'res_0', 'decimal', 18, 0, 0, 0);
insert into sys.args values (28613, 724, 'arg_1', 'int', 32, 0, 1, 1);
insert into sys.args values (28614, 724, 'arg_2', 'decimal', 18, 0, 1, 2);
insert into sys.functions values (725, 'scale_up', '*', 'calc', 0, 1, false, false, false, 2000, true, false);
insert into sys.args values (28615, 725, 'res_0', 'decimal', 18, 0, 0, 0);
insert into sys.args values (28616, 725, 'arg_1', 'bigint', 64, 0, 1, 1);
insert into sys.args values (28617, 725, 'arg_2', 'decimal', 18, 0, 1, 2);
insert into sys.functions values (726, 'scale_up', '*', 'calc', 0, 1, false, false, false, 2000, true, false);
insert into sys.args values (28618, 726, 'res_0', 'decimal', 18, 0, 0, 0);
insert into sys.args values (28619, 726, 'arg_1', 'decimal', 2, 0, 1, 1);
insert into sys.args values (28620, 726, 'arg_2', 'decimal', 18, 0, 1, 2);
insert into sys.functions values (727, 'scale_up', '*', 'calc', 0, 1, false, false, false, 2000, true, false);
insert into sys.args values (28621, 727, 'res_0', 'decimal', 18, 0, 0, 0);
insert into sys.args values (28622, 727, 'arg_1', 'decimal', 4, 0, 1, 1);
insert into sys.args values (28623, 727, 'arg_2', 'decimal', 18, 0, 1, 2);
insert into sys.functions values (728, 'scale_up', '*', 'calc', 0, 1, false, false, false, 2000, true, false);
insert into sys.args values (28624, 728, 'res_0', 'decimal', 18, 0, 0, 0);
insert into sys.args values (28625, 728, 'arg_1', 'decimal', 9, 0, 1, 1);
insert into sys.args values (28626, 728, 'arg_2', 'decimal', 18, 0, 1, 2);
insert into sys.functions values (729, 'scale_up', '*', 'calc', 0, 1, false, false, false, 2000, true, false);
insert into sys.args values (28627, 729, 'res_0', 'decimal', 18, 0, 0, 0);
insert into sys.args values (28628, 729, 'arg_1', 'decimal', 18, 0, 1, 1);
insert into sys.args values (28629, 729, 'arg_2', 'decimal', 18, 0, 1, 2);
insert into sys.functions values (730, 'scale_up', '*', 'calc', 0, 1, false, false, false, 2000, true, false);
insert into sys.args values (28630, 730, 'res_0', 'decimal', 18, 0, 0, 0);
insert into sys.args values (28631, 730, 'arg_1', 'real', 24, 0, 1, 1);
insert into sys.args values (28632, 730, 'arg_2', 'decimal', 18, 0, 1, 2);
insert into sys.functions values (731, 'scale_up', '*', 'calc', 0, 1, false, false, false, 2000, true, false);
insert into sys.args values (28633, 731, 'res_0', 'decimal', 18, 0, 0, 0);
insert into sys.args values (28634, 731, 'arg_1', 'double', 53, 0, 1, 1);
insert into sys.args values (28635, 731, 'arg_2', 'decimal', 18, 0, 1, 2);
insert into sys.functions values (732, 'scale_up', '*', 'calc', 0, 1, false, false, false, 2000, true, false);
insert into sys.args values (28636, 732, 'res_0', 'decimal', 18, 0, 0, 0);
insert into sys.args values (28637, 732, 'arg_1', 'month_interval', 32, 0, 1, 1);
insert into sys.args values (28638, 732, 'arg_2', 'decimal', 18, 0, 1, 2);
insert into sys.functions values (733, 'scale_up', '*', 'calc', 0, 1, false, false, false, 2000, true, false);
insert into sys.args values (28639, 733, 'res_0', 'decimal', 18, 0, 0, 0);
insert into sys.args values (28640, 733, 'arg_1', 'sec_interval', 13, 0, 1, 1);
insert into sys.args values (28641, 733, 'arg_2', 'decimal', 18, 0, 1, 2);
insert into sys.functions values (734, 'scale_up', '*', 'calc', 0, 1, false, false, false, 2000, true, false);
insert into sys.args values (28642, 734, 'res_0', 'decimal', 18, 0, 0, 0);
insert into sys.args values (28643, 734, 'arg_1', 'time', 7, 0, 1, 1);
insert into sys.args values (28644, 734, 'arg_2', 'decimal', 18, 0, 1, 2);
insert into sys.functions values (735, 'scale_up', '*', 'calc', 0, 1, false, false, false, 2000, true, false);
insert into sys.args values (28645, 735, 'res_0', 'decimal', 18, 0, 0, 0);
insert into sys.args values (28646, 735, 'arg_1', 'timetz', 7, 0, 1, 1);
insert into sys.args values (28647, 735, 'arg_2', 'decimal', 18, 0, 1, 2);
insert into sys.functions values (736, 'scale_up', '*', 'calc', 0, 1, false, false, false, 2000, true, false);
insert into sys.args values (28648, 736, 'res_0', 'decimal', 18, 0, 0, 0);
insert into sys.args values (28649, 736, 'arg_1', 'date', 0, 0, 1, 1);
insert into sys.args values (28650, 736, 'arg_2', 'decimal', 18, 0, 1, 2);
insert into sys.functions values (737, 'scale_up', '*', 'calc', 0, 1, false, false, false, 2000, true, false);
insert into sys.args values (28651, 737, 'res_0', 'decimal', 18, 0, 0, 0);
insert into sys.args values (28652, 737, 'arg_1', 'timestamp', 7, 0, 1, 1);
insert into sys.args values (28653, 737, 'arg_2', 'decimal', 18, 0, 1, 2);
insert into sys.functions values (738, 'scale_up', '*', 'calc', 0, 1, false, false, false, 2000, true, false);
insert into sys.args values (28654, 738, 'res_0', 'decimal', 18, 0, 0, 0);
insert into sys.args values (28655, 738, 'arg_1', 'timestamptz', 7, 0, 1, 1);
insert into sys.args values (28656, 738, 'arg_2', 'decimal', 18, 0, 1, 2);
insert into sys.functions values (739, 'scale_up', '*', 'calc', 0, 1, false, false, false, 2000, true, false);
insert into sys.args values (28657, 739, 'res_0', 'decimal', 18, 0, 0, 0);
insert into sys.args values (28658, 739, 'arg_1', 'blob', 0, 0, 1, 1);
insert into sys.args values (28659, 739, 'arg_2', 'decimal', 18, 0, 1, 2);
insert into sys.functions values (740, 'scale_up', '*', 'calc', 0, 1, false, false, false, 2000, true, false);
insert into sys.args values (28660, 740, 'res_0', 'decimal', 18, 0, 0, 0);
insert into sys.args values (28661, 740, 'arg_1', 'geometry', 0, 0, 1, 1);
insert into sys.args values (28662, 740, 'arg_2', 'decimal', 18, 0, 1, 2);
insert into sys.functions values (741, 'scale_up', '*', 'calc', 0, 1, false, false, false, 2000, true, false);
insert into sys.args values (28663, 741, 'res_0', 'decimal', 18, 0, 0, 0);
insert into sys.args values (28664, 741, 'arg_1', 'geometrya', 0, 0, 1, 1);
insert into sys.args values (28665, 741, 'arg_2', 'decimal', 18, 0, 1, 2);
insert into sys.functions values (742, 'scale_up', '*', 'calc', 0, 1, false, false, false, 2000, true, false);
insert into sys.args values (28666, 742, 'res_0', 'decimal', 18, 0, 0, 0);
insert into sys.args values (28667, 742, 'arg_1', 'mbr', 0, 0, 1, 1);
insert into sys.args values (28668, 742, 'arg_2', 'decimal', 18, 0, 1, 2);
insert into sys.functions values (743, 'scale_up', '*', 'calc', 0, 1, false, false, false, 2000, true, false);
insert into sys.args values (28669, 743, 'res_0', 'real', 24, 0, 0, 0);
insert into sys.args values (28670, 743, 'arg_1', 'oid', 63, 0, 1, 1);
insert into sys.args values (28671, 743, 'arg_2', 'real', 24, 0, 1, 2);
insert into sys.functions values (744, 'scale_up', '*', 'calc', 0, 1, false, false, false, 2000, true, false);
insert into sys.args values (28672, 744, 'res_0', 'real', 24, 0, 0, 0);
insert into sys.args values (28673, 744, 'arg_1', 'tinyint', 8, 0, 1, 1);
insert into sys.args values (28674, 744, 'arg_2', 'real', 24, 0, 1, 2);
insert into sys.functions values (745, 'scale_up', '*', 'calc', 0, 1, false, false, false, 2000, true, false);
insert into sys.args values (28675, 745, 'res_0', 'real', 24, 0, 0, 0);
insert into sys.args values (28676, 745, 'arg_1', 'smallint', 16, 0, 1, 1);
insert into sys.args values (28677, 745, 'arg_2', 'real', 24, 0, 1, 2);
insert into sys.functions values (746, 'scale_up', '*', 'calc', 0, 1, false, false, false, 2000, true, false);
insert into sys.args values (28678, 746, 'res_0', 'real', 24, 0, 0, 0);
insert into sys.args values (28679, 746, 'arg_1', 'int', 32, 0, 1, 1);
insert into sys.args values (28680, 746, 'arg_2', 'real', 24, 0, 1, 2);
insert into sys.functions values (747, 'scale_up', '*', 'calc', 0, 1, false, false, false, 2000, true, false);
insert into sys.args values (28681, 747, 'res_0', 'real', 24, 0, 0, 0);
insert into sys.args values (28682, 747, 'arg_1', 'bigint', 64, 0, 1, 1);
insert into sys.args values (28683, 747, 'arg_2', 'real', 24, 0, 1, 2);
insert into sys.functions values (748, 'scale_up', '*', 'calc', 0, 1, false, false, false, 2000, true, false);
insert into sys.args values (28684, 748, 'res_0', 'real', 24, 0, 0, 0);
insert into sys.args values (28685, 748, 'arg_1', 'decimal', 2, 0, 1, 1);
insert into sys.args values (28686, 748, 'arg_2', 'real', 24, 0, 1, 2);
insert into sys.functions values (749, 'scale_up', '*', 'calc', 0, 1, false, false, false, 2000, true, false);
insert into sys.args values (28687, 749, 'res_0', 'real', 24, 0, 0, 0);
insert into sys.args values (28688, 749, 'arg_1', 'decimal', 4, 0, 1, 1);
insert into sys.args values (28689, 749, 'arg_2', 'real', 24, 0, 1, 2);
insert into sys.functions values (750, 'scale_up', '*', 'calc', 0, 1, false, false, false, 2000, true, false);
insert into sys.args values (28690, 750, 'res_0', 'real', 24, 0, 0, 0);
insert into sys.args values (28691, 750, 'arg_1', 'decimal', 9, 0, 1, 1);
insert into sys.args values (28692, 750, 'arg_2', 'real', 24, 0, 1, 2);
insert into sys.functions values (751, 'scale_up', '*', 'calc', 0, 1, false, false, false, 2000, true, false);
insert into sys.args values (28693, 751, 'res_0', 'real', 24, 0, 0, 0);
insert into sys.args values (28694, 751, 'arg_1', 'decimal', 18, 0, 1, 1);
insert into sys.args values (28695, 751, 'arg_2', 'real', 24, 0, 1, 2);
insert into sys.functions values (752, 'scale_up', '*', 'calc', 0, 1, false, false, false, 2000, true, false);
insert into sys.args values (28696, 752, 'res_0', 'real', 24, 0, 0, 0);
insert into sys.args values (28697, 752, 'arg_1', 'real', 24, 0, 1, 1);
insert into sys.args values (28698, 752, 'arg_2', 'real', 24, 0, 1, 2);
insert into sys.functions values (753, 'scale_up', '*', 'calc', 0, 1, false, false, false, 2000, true, false);
insert into sys.args values (28699, 753, 'res_0', 'real', 24, 0, 0, 0);
insert into sys.args values (28700, 753, 'arg_1', 'double', 53, 0, 1, 1);
insert into sys.args values (28701, 753, 'arg_2', 'real', 24, 0, 1, 2);
insert into sys.functions values (754, 'scale_up', '*', 'calc', 0, 1, false, false, false, 2000, true, false);
insert into sys.args values (28702, 754, 'res_0', 'real', 24, 0, 0, 0);
insert into sys.args values (28703, 754, 'arg_1', 'month_interval', 32, 0, 1, 1);
insert into sys.args values (28704, 754, 'arg_2', 'real', 24, 0, 1, 2);
insert into sys.functions values (755, 'scale_up', '*', 'calc', 0, 1, false, false, false, 2000, true, false);
insert into sys.args values (28705, 755, 'res_0', 'real', 24, 0, 0, 0);
insert into sys.args values (28706, 755, 'arg_1', 'sec_interval', 13, 0, 1, 1);
insert into sys.args values (28707, 755, 'arg_2', 'real', 24, 0, 1, 2);
insert into sys.functions values (756, 'scale_up', '*', 'calc', 0, 1, false, false, false, 2000, true, false);
insert into sys.args values (28708, 756, 'res_0', 'real', 24, 0, 0, 0);
insert into sys.args values (28709, 756, 'arg_1', 'time', 7, 0, 1, 1);
insert into sys.args values (28710, 756, 'arg_2', 'real', 24, 0, 1, 2);
insert into sys.functions values (757, 'scale_up', '*', 'calc', 0, 1, false, false, false, 2000, true, false);
insert into sys.args values (28711, 757, 'res_0', 'real', 24, 0, 0, 0);
insert into sys.args values (28712, 757, 'arg_1', 'timetz', 7, 0, 1, 1);
insert into sys.args values (28713, 757, 'arg_2', 'real', 24, 0, 1, 2);
insert into sys.functions values (758, 'scale_up', '*', 'calc', 0, 1, false, false, false, 2000, true, false);
insert into sys.args values (28714, 758, 'res_0', 'real', 24, 0, 0, 0);
insert into sys.args values (28715, 758, 'arg_1', 'date', 0, 0, 1, 1);
insert into sys.args values (28716, 758, 'arg_2', 'real', 24, 0, 1, 2);
insert into sys.functions values (759, 'scale_up', '*', 'calc', 0, 1, false, false, false, 2000, true, false);
insert into sys.args values (28717, 759, 'res_0', 'real', 24, 0, 0, 0);
insert into sys.args values (28718, 759, 'arg_1', 'timestamp', 7, 0, 1, 1);
insert into sys.args values (28719, 759, 'arg_2', 'real', 24, 0, 1, 2);
insert into sys.functions values (760, 'scale_up', '*', 'calc', 0, 1, false, false, false, 2000, true, false);
insert into sys.args values (28720, 760, 'res_0', 'real', 24, 0, 0, 0);
insert into sys.args values (28721, 760, 'arg_1', 'timestamptz', 7, 0, 1, 1);
insert into sys.args values (28722, 760, 'arg_2', 'real', 24, 0, 1, 2);
insert into sys.functions values (761, 'scale_up', '*', 'calc', 0, 1, false, false, false, 2000, true, false);
insert into sys.args values (28723, 761, 'res_0', 'real', 24, 0, 0, 0);
insert into sys.args values (28724, 761, 'arg_1', 'blob', 0, 0, 1, 1);
insert into sys.args values (28725, 761, 'arg_2', 'real', 24, 0, 1, 2);
insert into sys.functions values (762, 'scale_up', '*', 'calc', 0, 1, false, false, false, 2000, true, false);
insert into sys.args values (28726, 762, 'res_0', 'real', 24, 0, 0, 0);
insert into sys.args values (28727, 762, 'arg_1', 'geometry', 0, 0, 1, 1);
insert into sys.args values (28728, 762, 'arg_2', 'real', 24, 0, 1, 2);
insert into sys.functions values (763, 'scale_up', '*', 'calc', 0, 1, false, false, false, 2000, true, false);
insert into sys.args values (28729, 763, 'res_0', 'real', 24, 0, 0, 0);
insert into sys.args values (28730, 763, 'arg_1', 'geometrya', 0, 0, 1, 1);
insert into sys.args values (28731, 763, 'arg_2', 'real', 24, 0, 1, 2);
insert into sys.functions values (764, 'scale_up', '*', 'calc', 0, 1, false, false, false, 2000, true, false);
insert into sys.args values (28732, 764, 'res_0', 'real', 24, 0, 0, 0);
insert into sys.args values (28733, 764, 'arg_1', 'mbr', 0, 0, 1, 1);
insert into sys.args values (28734, 764, 'arg_2', 'real', 24, 0, 1, 2);
insert into sys.functions values (765, 'scale_up', '*', 'calc', 0, 1, false, false, false, 2000, true, false);
insert into sys.args values (28735, 765, 'res_0', 'double', 53, 0, 0, 0);
insert into sys.args values (28736, 765, 'arg_1', 'oid', 63, 0, 1, 1);
insert into sys.args values (28737, 765, 'arg_2', 'double', 53, 0, 1, 2);
insert into sys.functions values (766, 'scale_up', '*', 'calc', 0, 1, false, false, false, 2000, true, false);
insert into sys.args values (28738, 766, 'res_0', 'double', 53, 0, 0, 0);
insert into sys.args values (28739, 766, 'arg_1', 'tinyint', 8, 0, 1, 1);
insert into sys.args values (28740, 766, 'arg_2', 'double', 53, 0, 1, 2);
insert into sys.functions values (767, 'scale_up', '*', 'calc', 0, 1, false, false, false, 2000, true, false);
insert into sys.args values (28741, 767, 'res_0', 'double', 53, 0, 0, 0);
insert into sys.args values (28742, 767, 'arg_1', 'smallint', 16, 0, 1, 1);
insert into sys.args values (28743, 767, 'arg_2', 'double', 53, 0, 1, 2);
insert into sys.functions values (768, 'scale_up', '*', 'calc', 0, 1, false, false, false, 2000, true, false);
insert into sys.args values (28744, 768, 'res_0', 'double', 53, 0, 0, 0);
insert into sys.args values (28745, 768, 'arg_1', 'int', 32, 0, 1, 1);
insert into sys.args values (28746, 768, 'arg_2', 'double', 53, 0, 1, 2);
insert into sys.functions values (769, 'scale_up', '*', 'calc', 0, 1, false, false, false, 2000, true, false);
insert into sys.args values (28747, 769, 'res_0', 'double', 53, 0, 0, 0);
insert into sys.args values (28748, 769, 'arg_1', 'bigint', 64, 0, 1, 1);
insert into sys.args values (28749, 769, 'arg_2', 'double', 53, 0, 1, 2);
insert into sys.functions values (770, 'scale_up', '*', 'calc', 0, 1, false, false, false, 2000, true, false);
insert into sys.args values (28750, 770, 'res_0', 'double', 53, 0, 0, 0);
insert into sys.args values (28751, 770, 'arg_1', 'decimal', 2, 0, 1, 1);
insert into sys.args values (28752, 770, 'arg_2', 'double', 53, 0, 1, 2);
insert into sys.functions values (771, 'scale_up', '*', 'calc', 0, 1, false, false, false, 2000, true, false);
insert into sys.args values (28753, 771, 'res_0', 'double', 53, 0, 0, 0);
insert into sys.args values (28754, 771, 'arg_1', 'decimal', 4, 0, 1, 1);
insert into sys.args values (28755, 771, 'arg_2', 'double', 53, 0, 1, 2);
insert into sys.functions values (772, 'scale_up', '*', 'calc', 0, 1, false, false, false, 2000, true, false);
insert into sys.args values (28756, 772, 'res_0', 'double', 53, 0, 0, 0);
insert into sys.args values (28757, 772, 'arg_1', 'decimal', 9, 0, 1, 1);
insert into sys.args values (28758, 772, 'arg_2', 'double', 53, 0, 1, 2);
insert into sys.functions values (773, 'scale_up', '*', 'calc', 0, 1, false, false, false, 2000, true, false);
insert into sys.args values (28759, 773, 'res_0', 'double', 53, 0, 0, 0);
insert into sys.args values (28760, 773, 'arg_1', 'decimal', 18, 0, 1, 1);
insert into sys.args values (28761, 773, 'arg_2', 'double', 53, 0, 1, 2);
insert into sys.functions values (774, 'scale_up', '*', 'calc', 0, 1, false, false, false, 2000, true, false);
insert into sys.args values (28762, 774, 'res_0', 'double', 53, 0, 0, 0);
insert into sys.args values (28763, 774, 'arg_1', 'real', 24, 0, 1, 1);
insert into sys.args values (28764, 774, 'arg_2', 'double', 53, 0, 1, 2);
insert into sys.functions values (775, 'scale_up', '*', 'calc', 0, 1, false, false, false, 2000, true, false);
insert into sys.args values (28765, 775, 'res_0', 'double', 53, 0, 0, 0);
insert into sys.args values (28766, 775, 'arg_1', 'double', 53, 0, 1, 1);
insert into sys.args values (28767, 775, 'arg_2', 'double', 53, 0, 1, 2);
insert into sys.functions values (776, 'scale_up', '*', 'calc', 0, 1, false, false, false, 2000, true, false);
insert into sys.args values (28768, 776, 'res_0', 'double', 53, 0, 0, 0);
insert into sys.args values (28769, 776, 'arg_1', 'month_interval', 32, 0, 1, 1);
insert into sys.args values (28770, 776, 'arg_2', 'double', 53, 0, 1, 2);
insert into sys.functions values (777, 'scale_up', '*', 'calc', 0, 1, false, false, false, 2000, true, false);
insert into sys.args values (28771, 777, 'res_0', 'double', 53, 0, 0, 0);
insert into sys.args values (28772, 777, 'arg_1', 'sec_interval', 13, 0, 1, 1);
insert into sys.args values (28773, 777, 'arg_2', 'double', 53, 0, 1, 2);
insert into sys.functions values (778, 'scale_up', '*', 'calc', 0, 1, false, false, false, 2000, true, false);
insert into sys.args values (28774, 778, 'res_0', 'double', 53, 0, 0, 0);
insert into sys.args values (28775, 778, 'arg_1', 'time', 7, 0, 1, 1);
insert into sys.args values (28776, 778, 'arg_2', 'double', 53, 0, 1, 2);
insert into sys.functions values (779, 'scale_up', '*', 'calc', 0, 1, false, false, false, 2000, true, false);
insert into sys.args values (28777, 779, 'res_0', 'double', 53, 0, 0, 0);
insert into sys.args values (28778, 779, 'arg_1', 'timetz', 7, 0, 1, 1);
insert into sys.args values (28779, 779, 'arg_2', 'double', 53, 0, 1, 2);
insert into sys.functions values (780, 'scale_up', '*', 'calc', 0, 1, false, false, false, 2000, true, false);
insert into sys.args values (28780, 780, 'res_0', 'double', 53, 0, 0, 0);
insert into sys.args values (28781, 780, 'arg_1', 'date', 0, 0, 1, 1);
insert into sys.args values (28782, 780, 'arg_2', 'double', 53, 0, 1, 2);
insert into sys.functions values (781, 'scale_up', '*', 'calc', 0, 1, false, false, false, 2000, true, false);
insert into sys.args values (28783, 781, 'res_0', 'double', 53, 0, 0, 0);
insert into sys.args values (28784, 781, 'arg_1', 'timestamp', 7, 0, 1, 1);
insert into sys.args values (28785, 781, 'arg_2', 'double', 53, 0, 1, 2);
insert into sys.functions values (782, 'scale_up', '*', 'calc', 0, 1, false, false, false, 2000, true, false);
insert into sys.args values (28786, 782, 'res_0', 'double', 53, 0, 0, 0);
insert into sys.args values (28787, 782, 'arg_1', 'timestamptz', 7, 0, 1, 1);
insert into sys.args values (28788, 782, 'arg_2', 'double', 53, 0, 1, 2);
insert into sys.functions values (783, 'scale_up', '*', 'calc', 0, 1, false, false, false, 2000, true, false);
insert into sys.args values (28789, 783, 'res_0', 'double', 53, 0, 0, 0);
insert into sys.args values (28790, 783, 'arg_1', 'blob', 0, 0, 1, 1);
insert into sys.args values (28791, 783, 'arg_2', 'double', 53, 0, 1, 2);
insert into sys.functions values (784, 'scale_up', '*', 'calc', 0, 1, false, false, false, 2000, true, false);
insert into sys.args values (28792, 784, 'res_0', 'double', 53, 0, 0, 0);
insert into sys.args values (28793, 784, 'arg_1', 'geometry', 0, 0, 1, 1);
insert into sys.args values (28794, 784, 'arg_2', 'double', 53, 0, 1, 2);
insert into sys.functions values (785, 'scale_up', '*', 'calc', 0, 1, false, false, false, 2000, true, false);
insert into sys.args values (28795, 785, 'res_0', 'double', 53, 0, 0, 0);
insert into sys.args values (28796, 785, 'arg_1', 'geometrya', 0, 0, 1, 1);
insert into sys.args values (28797, 785, 'arg_2', 'double', 53, 0, 1, 2);
insert into sys.functions values (786, 'scale_up', '*', 'calc', 0, 1, false, false, false, 2000, true, false);
insert into sys.args values (28798, 786, 'res_0', 'double', 53, 0, 0, 0);
insert into sys.args values (28799, 786, 'arg_1', 'mbr', 0, 0, 1, 1);
insert into sys.args values (28800, 786, 'arg_2', 'double', 53, 0, 1, 2);
insert into sys.functions values (787, 'scale_up', '*', 'calc', 0, 1, false, false, false, 2000, true, false);
insert into sys.args values (28801, 787, 'res_0', 'month_interval', 32, 0, 0, 0);
insert into sys.args values (28802, 787, 'arg_1', 'oid', 63, 0, 1, 1);
insert into sys.args values (28803, 787, 'arg_2', 'month_interval', 32, 0, 1, 2);
insert into sys.functions values (788, 'scale_up', '*', 'calc', 0, 1, false, false, false, 2000, true, false);
insert into sys.args values (28804, 788, 'res_0', 'month_interval', 32, 0, 0, 0);
insert into sys.args values (28805, 788, 'arg_1', 'tinyint', 8, 0, 1, 1);
insert into sys.args values (28806, 788, 'arg_2', 'month_interval', 32, 0, 1, 2);
insert into sys.functions values (789, 'scale_up', '*', 'calc', 0, 1, false, false, false, 2000, true, false);
insert into sys.args values (28807, 789, 'res_0', 'month_interval', 32, 0, 0, 0);
insert into sys.args values (28808, 789, 'arg_1', 'smallint', 16, 0, 1, 1);
insert into sys.args values (28809, 789, 'arg_2', 'month_interval', 32, 0, 1, 2);
insert into sys.functions values (790, 'scale_up', '*', 'calc', 0, 1, false, false, false, 2000, true, false);
insert into sys.args values (28810, 790, 'res_0', 'month_interval', 32, 0, 0, 0);
insert into sys.args values (28811, 790, 'arg_1', 'int', 32, 0, 1, 1);
insert into sys.args values (28812, 790, 'arg_2', 'month_interval', 32, 0, 1, 2);
insert into sys.functions values (791, 'scale_up', '*', 'calc', 0, 1, false, false, false, 2000, true, false);
insert into sys.args values (28813, 791, 'res_0', 'month_interval', 32, 0, 0, 0);
insert into sys.args values (28814, 791, 'arg_1', 'bigint', 64, 0, 1, 1);
insert into sys.args values (28815, 791, 'arg_2', 'month_interval', 32, 0, 1, 2);
insert into sys.functions values (792, 'scale_up', '*', 'calc', 0, 1, false, false, false, 2000, true, false);
insert into sys.args values (28816, 792, 'res_0', 'month_interval', 32, 0, 0, 0);
insert into sys.args values (28817, 792, 'arg_1', 'decimal', 2, 0, 1, 1);
insert into sys.args values (28818, 792, 'arg_2', 'month_interval', 32, 0, 1, 2);
insert into sys.functions values (793, 'scale_up', '*', 'calc', 0, 1, false, false, false, 2000, true, false);
insert into sys.args values (28819, 793, 'res_0', 'month_interval', 32, 0, 0, 0);
insert into sys.args values (28820, 793, 'arg_1', 'decimal', 4, 0, 1, 1);
insert into sys.args values (28821, 793, 'arg_2', 'month_interval', 32, 0, 1, 2);
insert into sys.functions values (794, 'scale_up', '*', 'calc', 0, 1, false, false, false, 2000, true, false);
insert into sys.args values (28822, 794, 'res_0', 'month_interval', 32, 0, 0, 0);
insert into sys.args values (28823, 794, 'arg_1', 'decimal', 9, 0, 1, 1);
insert into sys.args values (28824, 794, 'arg_2', 'month_interval', 32, 0, 1, 2);
insert into sys.functions values (795, 'scale_up', '*', 'calc', 0, 1, false, false, false, 2000, true, false);
insert into sys.args values (28825, 795, 'res_0', 'month_interval', 32, 0, 0, 0);
insert into sys.args values (28826, 795, 'arg_1', 'decimal', 18, 0, 1, 1);
insert into sys.args values (28827, 795, 'arg_2', 'month_interval', 32, 0, 1, 2);
insert into sys.functions values (796, 'scale_up', '*', 'calc', 0, 1, false, false, false, 2000, true, false);
insert into sys.args values (28828, 796, 'res_0', 'month_interval', 32, 0, 0, 0);
insert into sys.args values (28829, 796, 'arg_1', 'real', 24, 0, 1, 1);
insert into sys.args values (28830, 796, 'arg_2', 'month_interval', 32, 0, 1, 2);
insert into sys.functions values (797, 'scale_up', '*', 'calc', 0, 1, false, false, false, 2000, true, false);
insert into sys.args values (28831, 797, 'res_0', 'month_interval', 32, 0, 0, 0);
insert into sys.args values (28832, 797, 'arg_1', 'double', 53, 0, 1, 1);
insert into sys.args values (28833, 797, 'arg_2', 'month_interval', 32, 0, 1, 2);
insert into sys.functions values (798, 'scale_up', '*', 'calc', 0, 1, false, false, false, 2000, true, false);
insert into sys.args values (28834, 798, 'res_0', 'month_interval', 32, 0, 0, 0);
insert into sys.args values (28835, 798, 'arg_1', 'month_interval', 32, 0, 1, 1);
insert into sys.args values (28836, 798, 'arg_2', 'month_interval', 32, 0, 1, 2);
insert into sys.functions values (799, 'scale_up', '*', 'calc', 0, 1, false, false, false, 2000, true, false);
insert into sys.args values (28837, 799, 'res_0', 'month_interval', 32, 0, 0, 0);
insert into sys.args values (28838, 799, 'arg_1', 'sec_interval', 13, 0, 1, 1);
insert into sys.args values (28839, 799, 'arg_2', 'month_interval', 32, 0, 1, 2);
insert into sys.functions values (800, 'scale_up', '*', 'calc', 0, 1, false, false, false, 2000, true, false);
insert into sys.args values (28840, 800, 'res_0', 'month_interval', 32, 0, 0, 0);
insert into sys.args values (28841, 800, 'arg_1', 'time', 7, 0, 1, 1);
insert into sys.args values (28842, 800, 'arg_2', 'month_interval', 32, 0, 1, 2);
insert into sys.functions values (801, 'scale_up', '*', 'calc', 0, 1, false, false, false, 2000, true, false);
insert into sys.args values (28843, 801, 'res_0', 'month_interval', 32, 0, 0, 0);
insert into sys.args values (28844, 801, 'arg_1', 'timetz', 7, 0, 1, 1);
insert into sys.args values (28845, 801, 'arg_2', 'month_interval', 32, 0, 1, 2);
insert into sys.functions values (802, 'scale_up', '*', 'calc', 0, 1, false, false, false, 2000, true, false);
insert into sys.args values (28846, 802, 'res_0', 'month_interval', 32, 0, 0, 0);
insert into sys.args values (28847, 802, 'arg_1', 'date', 0, 0, 1, 1);
insert into sys.args values (28848, 802, 'arg_2', 'month_interval', 32, 0, 1, 2);
insert into sys.functions values (803, 'scale_up', '*', 'calc', 0, 1, false, false, false, 2000, true, false);
insert into sys.args values (28849, 803, 'res_0', 'month_interval', 32, 0, 0, 0);
insert into sys.args values (28850, 803, 'arg_1', 'timestamp', 7, 0, 1, 1);
insert into sys.args values (28851, 803, 'arg_2', 'month_interval', 32, 0, 1, 2);
insert into sys.functions values (804, 'scale_up', '*', 'calc', 0, 1, false, false, false, 2000, true, false);
insert into sys.args values (28852, 804, 'res_0', 'month_interval', 32, 0, 0, 0);
insert into sys.args values (28853, 804, 'arg_1', 'timestamptz', 7, 0, 1, 1);
insert into sys.args values (28854, 804, 'arg_2', 'month_interval', 32, 0, 1, 2);
insert into sys.functions values (805, 'scale_up', '*', 'calc', 0, 1, false, false, false, 2000, true, false);
insert into sys.args values (28855, 805, 'res_0', 'month_interval', 32, 0, 0, 0);
insert into sys.args values (28856, 805, 'arg_1', 'blob', 0, 0, 1, 1);
insert into sys.args values (28857, 805, 'arg_2', 'month_interval', 32, 0, 1, 2);
insert into sys.functions values (806, 'scale_up', '*', 'calc', 0, 1, false, false, false, 2000, true, false);
insert into sys.args values (28858, 806, 'res_0', 'month_interval', 32, 0, 0, 0);
insert into sys.args values (28859, 806, 'arg_1', 'geometry', 0, 0, 1, 1);
insert into sys.args values (28860, 806, 'arg_2', 'month_interval', 32, 0, 1, 2);
insert into sys.functions values (807, 'scale_up', '*', 'calc', 0, 1, false, false, false, 2000, true, false);
insert into sys.args values (28861, 807, 'res_0', 'month_interval', 32, 0, 0, 0);
insert into sys.args values (28862, 807, 'arg_1', 'geometrya', 0, 0, 1, 1);
insert into sys.args values (28863, 807, 'arg_2', 'month_interval', 32, 0, 1, 2);
insert into sys.functions values (808, 'scale_up', '*', 'calc', 0, 1, false, false, false, 2000, true, false);
insert into sys.args values (28864, 808, 'res_0', 'month_interval', 32, 0, 0, 0);
insert into sys.args values (28865, 808, 'arg_1', 'mbr', 0, 0, 1, 1);
insert into sys.args values (28866, 808, 'arg_2', 'month_interval', 32, 0, 1, 2);
insert into sys.functions values (809, 'scale_up', '*', 'calc', 0, 1, false, false, false, 2000, true, false);
insert into sys.args values (28867, 809, 'res_0', 'sec_interval', 13, 0, 0, 0);
insert into sys.args values (28868, 809, 'arg_1', 'oid', 63, 0, 1, 1);
insert into sys.args values (28869, 809, 'arg_2', 'sec_interval', 13, 0, 1, 2);
insert into sys.functions values (810, 'scale_up', '*', 'calc', 0, 1, false, false, false, 2000, true, false);
insert into sys.args values (28870, 810, 'res_0', 'sec_interval', 13, 0, 0, 0);
insert into sys.args values (28871, 810, 'arg_1', 'tinyint', 8, 0, 1, 1);
insert into sys.args values (28872, 810, 'arg_2', 'sec_interval', 13, 0, 1, 2);
insert into sys.functions values (811, 'scale_up', '*', 'calc', 0, 1, false, false, false, 2000, true, false);
insert into sys.args values (28873, 811, 'res_0', 'sec_interval', 13, 0, 0, 0);
insert into sys.args values (28874, 811, 'arg_1', 'smallint', 16, 0, 1, 1);
insert into sys.args values (28875, 811, 'arg_2', 'sec_interval', 13, 0, 1, 2);
insert into sys.functions values (812, 'scale_up', '*', 'calc', 0, 1, false, false, false, 2000, true, false);
insert into sys.args values (28876, 812, 'res_0', 'sec_interval', 13, 0, 0, 0);
insert into sys.args values (28877, 812, 'arg_1', 'int', 32, 0, 1, 1);
insert into sys.args values (28878, 812, 'arg_2', 'sec_interval', 13, 0, 1, 2);
insert into sys.functions values (813, 'scale_up', '*', 'calc', 0, 1, false, false, false, 2000, true, false);
insert into sys.args values (28879, 813, 'res_0', 'sec_interval', 13, 0, 0, 0);
insert into sys.args values (28880, 813, 'arg_1', 'bigint', 64, 0, 1, 1);
insert into sys.args values (28881, 813, 'arg_2', 'sec_interval', 13, 0, 1, 2);
insert into sys.functions values (814, 'scale_up', '*', 'calc', 0, 1, false, false, false, 2000, true, false);
insert into sys.args values (28882, 814, 'res_0', 'sec_interval', 13, 0, 0, 0);
insert into sys.args values (28883, 814, 'arg_1', 'decimal', 2, 0, 1, 1);
insert into sys.args values (28884, 814, 'arg_2', 'sec_interval', 13, 0, 1, 2);
insert into sys.functions values (815, 'scale_up', '*', 'calc', 0, 1, false, false, false, 2000, true, false);
insert into sys.args values (28885, 815, 'res_0', 'sec_interval', 13, 0, 0, 0);
insert into sys.args values (28886, 815, 'arg_1', 'decimal', 4, 0, 1, 1);
insert into sys.args values (28887, 815, 'arg_2', 'sec_interval', 13, 0, 1, 2);
insert into sys.functions values (816, 'scale_up', '*', 'calc', 0, 1, false, false, false, 2000, true, false);
insert into sys.args values (28888, 816, 'res_0', 'sec_interval', 13, 0, 0, 0);
insert into sys.args values (28889, 816, 'arg_1', 'decimal', 9, 0, 1, 1);
insert into sys.args values (28890, 816, 'arg_2', 'sec_interval', 13, 0, 1, 2);
insert into sys.functions values (817, 'scale_up', '*', 'calc', 0, 1, false, false, false, 2000, true, false);
insert into sys.args values (28891, 817, 'res_0', 'sec_interval', 13, 0, 0, 0);
insert into sys.args values (28892, 817, 'arg_1', 'decimal', 18, 0, 1, 1);
insert into sys.args values (28893, 817, 'arg_2', 'sec_interval', 13, 0, 1, 2);
insert into sys.functions values (818, 'scale_up', '*', 'calc', 0, 1, false, false, false, 2000, true, false);
insert into sys.args values (28894, 818, 'res_0', 'sec_interval', 13, 0, 0, 0);
insert into sys.args values (28895, 818, 'arg_1', 'real', 24, 0, 1, 1);
insert into sys.args values (28896, 818, 'arg_2', 'sec_interval', 13, 0, 1, 2);
insert into sys.functions values (819, 'scale_up', '*', 'calc', 0, 1, false, false, false, 2000, true, false);
insert into sys.args values (28897, 819, 'res_0', 'sec_interval', 13, 0, 0, 0);
insert into sys.args values (28898, 819, 'arg_1', 'double', 53, 0, 1, 1);
insert into sys.args values (28899, 819, 'arg_2', 'sec_interval', 13, 0, 1, 2);
insert into sys.functions values (820, 'scale_up', '*', 'calc', 0, 1, false, false, false, 2000, true, false);
insert into sys.args values (28900, 820, 'res_0', 'sec_interval', 13, 0, 0, 0);
insert into sys.args values (28901, 820, 'arg_1', 'month_interval', 32, 0, 1, 1);
insert into sys.args values (28902, 820, 'arg_2', 'sec_interval', 13, 0, 1, 2);
insert into sys.functions values (821, 'scale_up', '*', 'calc', 0, 1, false, false, false, 2000, true, false);
insert into sys.args values (28903, 821, 'res_0', 'sec_interval', 13, 0, 0, 0);
insert into sys.args values (28904, 821, 'arg_1', 'sec_interval', 13, 0, 1, 1);
insert into sys.args values (28905, 821, 'arg_2', 'sec_interval', 13, 0, 1, 2);
insert into sys.functions values (822, 'scale_up', '*', 'calc', 0, 1, false, false, false, 2000, true, false);
insert into sys.args values (28906, 822, 'res_0', 'sec_interval', 13, 0, 0, 0);
insert into sys.args values (28907, 822, 'arg_1', 'time', 7, 0, 1, 1);
insert into sys.args values (28908, 822, 'arg_2', 'sec_interval', 13, 0, 1, 2);
insert into sys.functions values (823, 'scale_up', '*', 'calc', 0, 1, false, false, false, 2000, true, false);
insert into sys.args values (28909, 823, 'res_0', 'sec_interval', 13, 0, 0, 0);
insert into sys.args values (28910, 823, 'arg_1', 'timetz', 7, 0, 1, 1);
insert into sys.args values (28911, 823, 'arg_2', 'sec_interval', 13, 0, 1, 2);
insert into sys.functions values (824, 'scale_up', '*', 'calc', 0, 1, false, false, false, 2000, true, false);
insert into sys.args values (28912, 824, 'res_0', 'sec_interval', 13, 0, 0, 0);
insert into sys.args values (28913, 824, 'arg_1', 'date', 0, 0, 1, 1);
insert into sys.args values (28914, 824, 'arg_2', 'sec_interval', 13, 0, 1, 2);
insert into sys.functions values (825, 'scale_up', '*', 'calc', 0, 1, false, false, false, 2000, true, false);
insert into sys.args values (28915, 825, 'res_0', 'sec_interval', 13, 0, 0, 0);
insert into sys.args values (28916, 825, 'arg_1', 'timestamp', 7, 0, 1, 1);
insert into sys.args values (28917, 825, 'arg_2', 'sec_interval', 13, 0, 1, 2);
insert into sys.functions values (826, 'scale_up', '*', 'calc', 0, 1, false, false, false, 2000, true, false);
insert into sys.args values (28918, 826, 'res_0', 'sec_interval', 13, 0, 0, 0);
insert into sys.args values (28919, 826, 'arg_1', 'timestamptz', 7, 0, 1, 1);
insert into sys.args values (28920, 826, 'arg_2', 'sec_interval', 13, 0, 1, 2);
insert into sys.functions values (827, 'scale_up', '*', 'calc', 0, 1, false, false, false, 2000, true, false);
insert into sys.args values (28921, 827, 'res_0', 'sec_interval', 13, 0, 0, 0);
insert into sys.args values (28922, 827, 'arg_1', 'blob', 0, 0, 1, 1);
insert into sys.args values (28923, 827, 'arg_2', 'sec_interval', 13, 0, 1, 2);
insert into sys.functions values (828, 'scale_up', '*', 'calc', 0, 1, false, false, false, 2000, true, false);
insert into sys.args values (28924, 828, 'res_0', 'sec_interval', 13, 0, 0, 0);
insert into sys.args values (28925, 828, 'arg_1', 'geometry', 0, 0, 1, 1);
insert into sys.args values (28926, 828, 'arg_2', 'sec_interval', 13, 0, 1, 2);
insert into sys.functions values (829, 'scale_up', '*', 'calc', 0, 1, false, false, false, 2000, true, false);
insert into sys.args values (28927, 829, 'res_0', 'sec_interval', 13, 0, 0, 0);
insert into sys.args values (28928, 829, 'arg_1', 'geometrya', 0, 0, 1, 1);
insert into sys.args values (28929, 829, 'arg_2', 'sec_interval', 13, 0, 1, 2);
insert into sys.functions values (830, 'scale_up', '*', 'calc', 0, 1, false, false, false, 2000, true, false);
insert into sys.args values (28930, 830, 'res_0', 'sec_interval', 13, 0, 0, 0);
insert into sys.args values (28931, 830, 'arg_1', 'mbr', 0, 0, 1, 1);
insert into sys.args values (28932, 830, 'arg_2', 'sec_interval', 13, 0, 1, 2);
insert into sys.functions values (831, 'scale_up', '*', 'calc', 0, 1, false, false, false, 2000, true, false);
insert into sys.args values (28933, 831, 'res_0', 'time', 7, 0, 0, 0);
insert into sys.args values (28934, 831, 'arg_1', 'oid', 63, 0, 1, 1);
insert into sys.args values (28935, 831, 'arg_2', 'time', 7, 0, 1, 2);
insert into sys.functions values (832, 'scale_up', '*', 'calc', 0, 1, false, false, false, 2000, true, false);
insert into sys.args values (28936, 832, 'res_0', 'time', 7, 0, 0, 0);
insert into sys.args values (28937, 832, 'arg_1', 'tinyint', 8, 0, 1, 1);
insert into sys.args values (28938, 832, 'arg_2', 'time', 7, 0, 1, 2);
insert into sys.functions values (833, 'scale_up', '*', 'calc', 0, 1, false, false, false, 2000, true, false);
insert into sys.args values (28939, 833, 'res_0', 'time', 7, 0, 0, 0);
insert into sys.args values (28940, 833, 'arg_1', 'smallint', 16, 0, 1, 1);
insert into sys.args values (28941, 833, 'arg_2', 'time', 7, 0, 1, 2);
insert into sys.functions values (834, 'scale_up', '*', 'calc', 0, 1, false, false, false, 2000, true, false);
insert into sys.args values (28942, 834, 'res_0', 'time', 7, 0, 0, 0);
insert into sys.args values (28943, 834, 'arg_1', 'int', 32, 0, 1, 1);
insert into sys.args values (28944, 834, 'arg_2', 'time', 7, 0, 1, 2);
insert into sys.functions values (835, 'scale_up', '*', 'calc', 0, 1, false, false, false, 2000, true, false);
insert into sys.args values (28945, 835, 'res_0', 'time', 7, 0, 0, 0);
insert into sys.args values (28946, 835, 'arg_1', 'bigint', 64, 0, 1, 1);
insert into sys.args values (28947, 835, 'arg_2', 'time', 7, 0, 1, 2);
insert into sys.functions values (836, 'scale_up', '*', 'calc', 0, 1, false, false, false, 2000, true, false);
insert into sys.args values (28948, 836, 'res_0', 'time', 7, 0, 0, 0);
insert into sys.args values (28949, 836, 'arg_1', 'decimal', 2, 0, 1, 1);
insert into sys.args values (28950, 836, 'arg_2', 'time', 7, 0, 1, 2);
insert into sys.functions values (837, 'scale_up', '*', 'calc', 0, 1, false, false, false, 2000, true, false);
insert into sys.args values (28951, 837, 'res_0', 'time', 7, 0, 0, 0);
insert into sys.args values (28952, 837, 'arg_1', 'decimal', 4, 0, 1, 1);
insert into sys.args values (28953, 837, 'arg_2', 'time', 7, 0, 1, 2);
insert into sys.functions values (838, 'scale_up', '*', 'calc', 0, 1, false, false, false, 2000, true, false);
insert into sys.args values (28954, 838, 'res_0', 'time', 7, 0, 0, 0);
insert into sys.args values (28955, 838, 'arg_1', 'decimal', 9, 0, 1, 1);
insert into sys.args values (28956, 838, 'arg_2', 'time', 7, 0, 1, 2);
insert into sys.functions values (839, 'scale_up', '*', 'calc', 0, 1, false, false, false, 2000, true, false);
insert into sys.args values (28957, 839, 'res_0', 'time', 7, 0, 0, 0);
insert into sys.args values (28958, 839, 'arg_1', 'decimal', 18, 0, 1, 1);
insert into sys.args values (28959, 839, 'arg_2', 'time', 7, 0, 1, 2);
insert into sys.functions values (840, 'scale_up', '*', 'calc', 0, 1, false, false, false, 2000, true, false);
insert into sys.args values (28960, 840, 'res_0', 'time', 7, 0, 0, 0);
insert into sys.args values (28961, 840, 'arg_1', 'real', 24, 0, 1, 1);
insert into sys.args values (28962, 840, 'arg_2', 'time', 7, 0, 1, 2);
insert into sys.functions values (841, 'scale_up', '*', 'calc', 0, 1, false, false, false, 2000, true, false);
insert into sys.args values (28963, 841, 'res_0', 'time', 7, 0, 0, 0);
insert into sys.args values (28964, 841, 'arg_1', 'double', 53, 0, 1, 1);
insert into sys.args values (28965, 841, 'arg_2', 'time', 7, 0, 1, 2);
insert into sys.functions values (842, 'scale_up', '*', 'calc', 0, 1, false, false, false, 2000, true, false);
insert into sys.args values (28966, 842, 'res_0', 'time', 7, 0, 0, 0);
insert into sys.args values (28967, 842, 'arg_1', 'month_interval', 32, 0, 1, 1);
insert into sys.args values (28968, 842, 'arg_2', 'time', 7, 0, 1, 2);
insert into sys.functions values (843, 'scale_up', '*', 'calc', 0, 1, false, false, false, 2000, true, false);
insert into sys.args values (28969, 843, 'res_0', 'time', 7, 0, 0, 0);
insert into sys.args values (28970, 843, 'arg_1', 'sec_interval', 13, 0, 1, 1);
insert into sys.args values (28971, 843, 'arg_2', 'time', 7, 0, 1, 2);
insert into sys.functions values (844, 'scale_up', '*', 'calc', 0, 1, false, false, false, 2000, true, false);
insert into sys.args values (28972, 844, 'res_0', 'time', 7, 0, 0, 0);
insert into sys.args values (28973, 844, 'arg_1', 'time', 7, 0, 1, 1);
insert into sys.args values (28974, 844, 'arg_2', 'time', 7, 0, 1, 2);
insert into sys.functions values (845, 'scale_up', '*', 'calc', 0, 1, false, false, false, 2000, true, false);
insert into sys.args values (28975, 845, 'res_0', 'time', 7, 0, 0, 0);
insert into sys.args values (28976, 845, 'arg_1', 'timetz', 7, 0, 1, 1);
insert into sys.args values (28977, 845, 'arg_2', 'time', 7, 0, 1, 2);
insert into sys.functions values (846, 'scale_up', '*', 'calc', 0, 1, false, false, false, 2000, true, false);
insert into sys.args values (28978, 846, 'res_0', 'time', 7, 0, 0, 0);
insert into sys.args values (28979, 846, 'arg_1', 'date', 0, 0, 1, 1);
insert into sys.args values (28980, 846, 'arg_2', 'time', 7, 0, 1, 2);
insert into sys.functions values (847, 'scale_up', '*', 'calc', 0, 1, false, false, false, 2000, true, false);
insert into sys.args values (28981, 847, 'res_0', 'time', 7, 0, 0, 0);
insert into sys.args values (28982, 847, 'arg_1', 'timestamp', 7, 0, 1, 1);
insert into sys.args values (28983, 847, 'arg_2', 'time', 7, 0, 1, 2);
insert into sys.functions values (848, 'scale_up', '*', 'calc', 0, 1, false, false, false, 2000, true, false);
insert into sys.args values (28984, 848, 'res_0', 'time', 7, 0, 0, 0);
insert into sys.args values (28985, 848, 'arg_1', 'timestamptz', 7, 0, 1, 1);
insert into sys.args values (28986, 848, 'arg_2', 'time', 7, 0, 1, 2);
insert into sys.functions values (849, 'scale_up', '*', 'calc', 0, 1, false, false, false, 2000, true, false);
insert into sys.args values (28987, 849, 'res_0', 'time', 7, 0, 0, 0);
insert into sys.args values (28988, 849, 'arg_1', 'blob', 0, 0, 1, 1);
insert into sys.args values (28989, 849, 'arg_2', 'time', 7, 0, 1, 2);
insert into sys.functions values (850, 'scale_up', '*', 'calc', 0, 1, false, false, false, 2000, true, false);
insert into sys.args values (28990, 850, 'res_0', 'time', 7, 0, 0, 0);
insert into sys.args values (28991, 850, 'arg_1', 'geometry', 0, 0, 1, 1);
insert into sys.args values (28992, 850, 'arg_2', 'time', 7, 0, 1, 2);
insert into sys.functions values (851, 'scale_up', '*', 'calc', 0, 1, false, false, false, 2000, true, false);
insert into sys.args values (28993, 851, 'res_0', 'time', 7, 0, 0, 0);
insert into sys.args values (28994, 851, 'arg_1', 'geometrya', 0, 0, 1, 1);
insert into sys.args values (28995, 851, 'arg_2', 'time', 7, 0, 1, 2);
insert into sys.functions values (852, 'scale_up', '*', 'calc', 0, 1, false, false, false, 2000, true, false);
insert into sys.args values (28996, 852, 'res_0', 'time', 7, 0, 0, 0);
insert into sys.args values (28997, 852, 'arg_1', 'mbr', 0, 0, 1, 1);
insert into sys.args values (28998, 852, 'arg_2', 'time', 7, 0, 1, 2);
insert into sys.functions values (853, 'scale_up', '*', 'calc', 0, 1, false, false, false, 2000, true, false);
insert into sys.args values (28999, 853, 'res_0', 'timetz', 7, 0, 0, 0);
insert into sys.args values (29000, 853, 'arg_1', 'oid', 63, 0, 1, 1);
insert into sys.args values (29001, 853, 'arg_2', 'timetz', 7, 0, 1, 2);
insert into sys.functions values (854, 'scale_up', '*', 'calc', 0, 1, false, false, false, 2000, true, false);
insert into sys.args values (29002, 854, 'res_0', 'timetz', 7, 0, 0, 0);
insert into sys.args values (29003, 854, 'arg_1', 'tinyint', 8, 0, 1, 1);
insert into sys.args values (29004, 854, 'arg_2', 'timetz', 7, 0, 1, 2);
insert into sys.functions values (855, 'scale_up', '*', 'calc', 0, 1, false, false, false, 2000, true, false);
insert into sys.args values (29005, 855, 'res_0', 'timetz', 7, 0, 0, 0);
insert into sys.args values (29006, 855, 'arg_1', 'smallint', 16, 0, 1, 1);
insert into sys.args values (29007, 855, 'arg_2', 'timetz', 7, 0, 1, 2);
insert into sys.functions values (856, 'scale_up', '*', 'calc', 0, 1, false, false, false, 2000, true, false);
insert into sys.args values (29008, 856, 'res_0', 'timetz', 7, 0, 0, 0);
insert into sys.args values (29009, 856, 'arg_1', 'int', 32, 0, 1, 1);
insert into sys.args values (29010, 856, 'arg_2', 'timetz', 7, 0, 1, 2);
insert into sys.functions values (857, 'scale_up', '*', 'calc', 0, 1, false, false, false, 2000, true, false);
insert into sys.args values (29011, 857, 'res_0', 'timetz', 7, 0, 0, 0);
insert into sys.args values (29012, 857, 'arg_1', 'bigint', 64, 0, 1, 1);
insert into sys.args values (29013, 857, 'arg_2', 'timetz', 7, 0, 1, 2);
insert into sys.functions values (858, 'scale_up', '*', 'calc', 0, 1, false, false, false, 2000, true, false);
insert into sys.args values (29014, 858, 'res_0', 'timetz', 7, 0, 0, 0);
insert into sys.args values (29015, 858, 'arg_1', 'decimal', 2, 0, 1, 1);
insert into sys.args values (29016, 858, 'arg_2', 'timetz', 7, 0, 1, 2);
insert into sys.functions values (859, 'scale_up', '*', 'calc', 0, 1, false, false, false, 2000, true, false);
insert into sys.args values (29017, 859, 'res_0', 'timetz', 7, 0, 0, 0);
insert into sys.args values (29018, 859, 'arg_1', 'decimal', 4, 0, 1, 1);
insert into sys.args values (29019, 859, 'arg_2', 'timetz', 7, 0, 1, 2);
insert into sys.functions values (860, 'scale_up', '*', 'calc', 0, 1, false, false, false, 2000, true, false);
insert into sys.args values (29020, 860, 'res_0', 'timetz', 7, 0, 0, 0);
insert into sys.args values (29021, 860, 'arg_1', 'decimal', 9, 0, 1, 1);
insert into sys.args values (29022, 860, 'arg_2', 'timetz', 7, 0, 1, 2);
insert into sys.functions values (861, 'scale_up', '*', 'calc', 0, 1, false, false, false, 2000, true, false);
insert into sys.args values (29023, 861, 'res_0', 'timetz', 7, 0, 0, 0);
insert into sys.args values (29024, 861, 'arg_1', 'decimal', 18, 0, 1, 1);
insert into sys.args values (29025, 861, 'arg_2', 'timetz', 7, 0, 1, 2);
insert into sys.functions values (862, 'scale_up', '*', 'calc', 0, 1, false, false, false, 2000, true, false);
insert into sys.args values (29026, 862, 'res_0', 'timetz', 7, 0, 0, 0);
insert into sys.args values (29027, 862, 'arg_1', 'real', 24, 0, 1, 1);
insert into sys.args values (29028, 862, 'arg_2', 'timetz', 7, 0, 1, 2);
insert into sys.functions values (863, 'scale_up', '*', 'calc', 0, 1, false, false, false, 2000, true, false);
insert into sys.args values (29029, 863, 'res_0', 'timetz', 7, 0, 0, 0);
insert into sys.args values (29030, 863, 'arg_1', 'double', 53, 0, 1, 1);
insert into sys.args values (29031, 863, 'arg_2', 'timetz', 7, 0, 1, 2);
insert into sys.functions values (864, 'scale_up', '*', 'calc', 0, 1, false, false, false, 2000, true, false);
insert into sys.args values (29032, 864, 'res_0', 'timetz', 7, 0, 0, 0);
insert into sys.args values (29033, 864, 'arg_1', 'month_interval', 32, 0, 1, 1);
insert into sys.args values (29034, 864, 'arg_2', 'timetz', 7, 0, 1, 2);
insert into sys.functions values (865, 'scale_up', '*', 'calc', 0, 1, false, false, false, 2000, true, false);
insert into sys.args values (29035, 865, 'res_0', 'timetz', 7, 0, 0, 0);
insert into sys.args values (29036, 865, 'arg_1', 'sec_interval', 13, 0, 1, 1);
insert into sys.args values (29037, 865, 'arg_2', 'timetz', 7, 0, 1, 2);
insert into sys.functions values (866, 'scale_up', '*', 'calc', 0, 1, false, false, false, 2000, true, false);
insert into sys.args values (29038, 866, 'res_0', 'timetz', 7, 0, 0, 0);
insert into sys.args values (29039, 866, 'arg_1', 'time', 7, 0, 1, 1);
insert into sys.args values (29040, 866, 'arg_2', 'timetz', 7, 0, 1, 2);
insert into sys.functions values (867, 'scale_up', '*', 'calc', 0, 1, false, false, false, 2000, true, false);
insert into sys.args values (29041, 867, 'res_0', 'timetz', 7, 0, 0, 0);
insert into sys.args values (29042, 867, 'arg_1', 'timetz', 7, 0, 1, 1);
insert into sys.args values (29043, 867, 'arg_2', 'timetz', 7, 0, 1, 2);
insert into sys.functions values (868, 'scale_up', '*', 'calc', 0, 1, false, false, false, 2000, true, false);
insert into sys.args values (29044, 868, 'res_0', 'timetz', 7, 0, 0, 0);
insert into sys.args values (29045, 868, 'arg_1', 'date', 0, 0, 1, 1);
insert into sys.args values (29046, 868, 'arg_2', 'timetz', 7, 0, 1, 2);
insert into sys.functions values (869, 'scale_up', '*', 'calc', 0, 1, false, false, false, 2000, true, false);
insert into sys.args values (29047, 869, 'res_0', 'timetz', 7, 0, 0, 0);
insert into sys.args values (29048, 869, 'arg_1', 'timestamp', 7, 0, 1, 1);
insert into sys.args values (29049, 869, 'arg_2', 'timetz', 7, 0, 1, 2);
insert into sys.functions values (870, 'scale_up', '*', 'calc', 0, 1, false, false, false, 2000, true, false);
insert into sys.args values (29050, 870, 'res_0', 'timetz', 7, 0, 0, 0);
insert into sys.args values (29051, 870, 'arg_1', 'timestamptz', 7, 0, 1, 1);
insert into sys.args values (29052, 870, 'arg_2', 'timetz', 7, 0, 1, 2);
insert into sys.functions values (871, 'scale_up', '*', 'calc', 0, 1, false, false, false, 2000, true, false);
insert into sys.args values (29053, 871, 'res_0', 'timetz', 7, 0, 0, 0);
insert into sys.args values (29054, 871, 'arg_1', 'blob', 0, 0, 1, 1);
insert into sys.args values (29055, 871, 'arg_2', 'timetz', 7, 0, 1, 2);
insert into sys.functions values (872, 'scale_up', '*', 'calc', 0, 1, false, false, false, 2000, true, false);
insert into sys.args values (29056, 872, 'res_0', 'timetz', 7, 0, 0, 0);
insert into sys.args values (29057, 872, 'arg_1', 'geometry', 0, 0, 1, 1);
insert into sys.args values (29058, 872, 'arg_2', 'timetz', 7, 0, 1, 2);
insert into sys.functions values (873, 'scale_up', '*', 'calc', 0, 1, false, false, false, 2000, true, false);
insert into sys.args values (29059, 873, 'res_0', 'timetz', 7, 0, 0, 0);
insert into sys.args values (29060, 873, 'arg_1', 'geometrya', 0, 0, 1, 1);
insert into sys.args values (29061, 873, 'arg_2', 'timetz', 7, 0, 1, 2);
insert into sys.functions values (874, 'scale_up', '*', 'calc', 0, 1, false, false, false, 2000, true, false);
insert into sys.args values (29062, 874, 'res_0', 'timetz', 7, 0, 0, 0);
insert into sys.args values (29063, 874, 'arg_1', 'mbr', 0, 0, 1, 1);
insert into sys.args values (29064, 874, 'arg_2', 'timetz', 7, 0, 1, 2);
insert into sys.functions values (875, 'scale_up', '*', 'calc', 0, 1, false, false, false, 2000, true, false);
insert into sys.args values (29065, 875, 'res_0', 'date', 0, 0, 0, 0);
insert into sys.args values (29066, 875, 'arg_1', 'oid', 63, 0, 1, 1);
insert into sys.args values (29067, 875, 'arg_2', 'date', 0, 0, 1, 2);
insert into sys.functions values (876, 'scale_up', '*', 'calc', 0, 1, false, false, false, 2000, true, false);
insert into sys.args values (29068, 876, 'res_0', 'date', 0, 0, 0, 0);
insert into sys.args values (29069, 876, 'arg_1', 'tinyint', 8, 0, 1, 1);
insert into sys.args values (29070, 876, 'arg_2', 'date', 0, 0, 1, 2);
insert into sys.functions values (877, 'scale_up', '*', 'calc', 0, 1, false, false, false, 2000, true, false);
insert into sys.args values (29071, 877, 'res_0', 'date', 0, 0, 0, 0);
insert into sys.args values (29072, 877, 'arg_1', 'smallint', 16, 0, 1, 1);
insert into sys.args values (29073, 877, 'arg_2', 'date', 0, 0, 1, 2);
insert into sys.functions values (878, 'scale_up', '*', 'calc', 0, 1, false, false, false, 2000, true, false);
insert into sys.args values (29074, 878, 'res_0', 'date', 0, 0, 0, 0);
insert into sys.args values (29075, 878, 'arg_1', 'int', 32, 0, 1, 1);
insert into sys.args values (29076, 878, 'arg_2', 'date', 0, 0, 1, 2);
insert into sys.functions values (879, 'scale_up', '*', 'calc', 0, 1, false, false, false, 2000, true, false);
insert into sys.args values (29077, 879, 'res_0', 'date', 0, 0, 0, 0);
insert into sys.args values (29078, 879, 'arg_1', 'bigint', 64, 0, 1, 1);
insert into sys.args values (29079, 879, 'arg_2', 'date', 0, 0, 1, 2);
insert into sys.functions values (880, 'scale_up', '*', 'calc', 0, 1, false, false, false, 2000, true, false);
insert into sys.args values (29080, 880, 'res_0', 'date', 0, 0, 0, 0);
insert into sys.args values (29081, 880, 'arg_1', 'decimal', 2, 0, 1, 1);
insert into sys.args values (29082, 880, 'arg_2', 'date', 0, 0, 1, 2);
insert into sys.functions values (881, 'scale_up', '*', 'calc', 0, 1, false, false, false, 2000, true, false);
insert into sys.args values (29083, 881, 'res_0', 'date', 0, 0, 0, 0);
insert into sys.args values (29084, 881, 'arg_1', 'decimal', 4, 0, 1, 1);
insert into sys.args values (29085, 881, 'arg_2', 'date', 0, 0, 1, 2);
insert into sys.functions values (882, 'scale_up', '*', 'calc', 0, 1, false, false, false, 2000, true, false);
insert into sys.args values (29086, 882, 'res_0', 'date', 0, 0, 0, 0);
insert into sys.args values (29087, 882, 'arg_1', 'decimal', 9, 0, 1, 1);
insert into sys.args values (29088, 882, 'arg_2', 'date', 0, 0, 1, 2);
insert into sys.functions values (883, 'scale_up', '*', 'calc', 0, 1, false, false, false, 2000, true, false);
insert into sys.args values (29089, 883, 'res_0', 'date', 0, 0, 0, 0);
insert into sys.args values (29090, 883, 'arg_1', 'decimal', 18, 0, 1, 1);
insert into sys.args values (29091, 883, 'arg_2', 'date', 0, 0, 1, 2);
insert into sys.functions values (884, 'scale_up', '*', 'calc', 0, 1, false, false, false, 2000, true, false);
insert into sys.args values (29092, 884, 'res_0', 'date', 0, 0, 0, 0);
insert into sys.args values (29093, 884, 'arg_1', 'real', 24, 0, 1, 1);
insert into sys.args values (29094, 884, 'arg_2', 'date', 0, 0, 1, 2);
insert into sys.functions values (885, 'scale_up', '*', 'calc', 0, 1, false, false, false, 2000, true, false);
insert into sys.args values (29095, 885, 'res_0', 'date', 0, 0, 0, 0);
insert into sys.args values (29096, 885, 'arg_1', 'double', 53, 0, 1, 1);
insert into sys.args values (29097, 885, 'arg_2', 'date', 0, 0, 1, 2);
insert into sys.functions values (886, 'scale_up', '*', 'calc', 0, 1, false, false, false, 2000, true, false);
insert into sys.args values (29098, 886, 'res_0', 'date', 0, 0, 0, 0);
insert into sys.args values (29099, 886, 'arg_1', 'month_interval', 32, 0, 1, 1);
insert into sys.args values (29100, 886, 'arg_2', 'date', 0, 0, 1, 2);
insert into sys.functions values (887, 'scale_up', '*', 'calc', 0, 1, false, false, false, 2000, true, false);
insert into sys.args values (29101, 887, 'res_0', 'date', 0, 0, 0, 0);
insert into sys.args values (29102, 887, 'arg_1', 'sec_interval', 13, 0, 1, 1);
insert into sys.args values (29103, 887, 'arg_2', 'date', 0, 0, 1, 2);
insert into sys.functions values (888, 'scale_up', '*', 'calc', 0, 1, false, false, false, 2000, true, false);
insert into sys.args values (29104, 888, 'res_0', 'date', 0, 0, 0, 0);
insert into sys.args values (29105, 888, 'arg_1', 'time', 7, 0, 1, 1);
insert into sys.args values (29106, 888, 'arg_2', 'date', 0, 0, 1, 2);
insert into sys.functions values (889, 'scale_up', '*', 'calc', 0, 1, false, false, false, 2000, true, false);
insert into sys.args values (29107, 889, 'res_0', 'date', 0, 0, 0, 0);
insert into sys.args values (29108, 889, 'arg_1', 'timetz', 7, 0, 1, 1);
insert into sys.args values (29109, 889, 'arg_2', 'date', 0, 0, 1, 2);
insert into sys.functions values (890, 'scale_up', '*', 'calc', 0, 1, false, false, false, 2000, true, false);
insert into sys.args values (29110, 890, 'res_0', 'date', 0, 0, 0, 0);
insert into sys.args values (29111, 890, 'arg_1', 'date', 0, 0, 1, 1);
insert into sys.args values (29112, 890, 'arg_2', 'date', 0, 0, 1, 2);
insert into sys.functions values (891, 'scale_up', '*', 'calc', 0, 1, false, false, false, 2000, true, false);
insert into sys.args values (29113, 891, 'res_0', 'date', 0, 0, 0, 0);
insert into sys.args values (29114, 891, 'arg_1', 'timestamp', 7, 0, 1, 1);
insert into sys.args values (29115, 891, 'arg_2', 'date', 0, 0, 1, 2);
insert into sys.functions values (892, 'scale_up', '*', 'calc', 0, 1, false, false, false, 2000, true, false);
insert into sys.args values (29116, 892, 'res_0', 'date', 0, 0, 0, 0);
insert into sys.args values (29117, 892, 'arg_1', 'timestamptz', 7, 0, 1, 1);
insert into sys.args values (29118, 892, 'arg_2', 'date', 0, 0, 1, 2);
insert into sys.functions values (893, 'scale_up', '*', 'calc', 0, 1, false, false, false, 2000, true, false);
insert into sys.args values (29119, 893, 'res_0', 'date', 0, 0, 0, 0);
insert into sys.args values (29120, 893, 'arg_1', 'blob', 0, 0, 1, 1);
insert into sys.args values (29121, 893, 'arg_2', 'date', 0, 0, 1, 2);
insert into sys.functions values (894, 'scale_up', '*', 'calc', 0, 1, false, false, false, 2000, true, false);
insert into sys.args values (29122, 894, 'res_0', 'date', 0, 0, 0, 0);
insert into sys.args values (29123, 894, 'arg_1', 'geometry', 0, 0, 1, 1);
insert into sys.args values (29124, 894, 'arg_2', 'date', 0, 0, 1, 2);
insert into sys.functions values (895, 'scale_up', '*', 'calc', 0, 1, false, false, false, 2000, true, false);
insert into sys.args values (29125, 895, 'res_0', 'date', 0, 0, 0, 0);
insert into sys.args values (29126, 895, 'arg_1', 'geometrya', 0, 0, 1, 1);
insert into sys.args values (29127, 895, 'arg_2', 'date', 0, 0, 1, 2);
insert into sys.functions values (896, 'scale_up', '*', 'calc', 0, 1, false, false, false, 2000, true, false);
insert into sys.args values (29128, 896, 'res_0', 'date', 0, 0, 0, 0);
insert into sys.args values (29129, 896, 'arg_1', 'mbr', 0, 0, 1, 1);
insert into sys.args values (29130, 896, 'arg_2', 'date', 0, 0, 1, 2);
insert into sys.functions values (897, 'scale_up', '*', 'calc', 0, 1, false, false, false, 2000, true, false);
insert into sys.args values (29131, 897, 'res_0', 'timestamp', 7, 0, 0, 0);
insert into sys.args values (29132, 897, 'arg_1', 'oid', 63, 0, 1, 1);
insert into sys.args values (29133, 897, 'arg_2', 'timestamp', 7, 0, 1, 2);
insert into sys.functions values (898, 'scale_up', '*', 'calc', 0, 1, false, false, false, 2000, true, false);
insert into sys.args values (29134, 898, 'res_0', 'timestamp', 7, 0, 0, 0);
insert into sys.args values (29135, 898, 'arg_1', 'tinyint', 8, 0, 1, 1);
insert into sys.args values (29136, 898, 'arg_2', 'timestamp', 7, 0, 1, 2);
insert into sys.functions values (899, 'scale_up', '*', 'calc', 0, 1, false, false, false, 2000, true, false);
insert into sys.args values (29137, 899, 'res_0', 'timestamp', 7, 0, 0, 0);
insert into sys.args values (29138, 899, 'arg_1', 'smallint', 16, 0, 1, 1);
insert into sys.args values (29139, 899, 'arg_2', 'timestamp', 7, 0, 1, 2);
insert into sys.functions values (900, 'scale_up', '*', 'calc', 0, 1, false, false, false, 2000, true, false);
insert into sys.args values (29140, 900, 'res_0', 'timestamp', 7, 0, 0, 0);
insert into sys.args values (29141, 900, 'arg_1', 'int', 32, 0, 1, 1);
insert into sys.args values (29142, 900, 'arg_2', 'timestamp', 7, 0, 1, 2);
insert into sys.functions values (901, 'scale_up', '*', 'calc', 0, 1, false, false, false, 2000, true, false);
insert into sys.args values (29143, 901, 'res_0', 'timestamp', 7, 0, 0, 0);
insert into sys.args values (29144, 901, 'arg_1', 'bigint', 64, 0, 1, 1);
insert into sys.args values (29145, 901, 'arg_2', 'timestamp', 7, 0, 1, 2);
insert into sys.functions values (902, 'scale_up', '*', 'calc', 0, 1, false, false, false, 2000, true, false);
insert into sys.args values (29146, 902, 'res_0', 'timestamp', 7, 0, 0, 0);
insert into sys.args values (29147, 902, 'arg_1', 'decimal', 2, 0, 1, 1);
insert into sys.args values (29148, 902, 'arg_2', 'timestamp', 7, 0, 1, 2);
insert into sys.functions values (903, 'scale_up', '*', 'calc', 0, 1, false, false, false, 2000, true, false);
insert into sys.args values (29149, 903, 'res_0', 'timestamp', 7, 0, 0, 0);
insert into sys.args values (29150, 903, 'arg_1', 'decimal', 4, 0, 1, 1);
insert into sys.args values (29151, 903, 'arg_2', 'timestamp', 7, 0, 1, 2);
insert into sys.functions values (904, 'scale_up', '*', 'calc', 0, 1, false, false, false, 2000, true, false);
insert into sys.args values (29152, 904, 'res_0', 'timestamp', 7, 0, 0, 0);
insert into sys.args values (29153, 904, 'arg_1', 'decimal', 9, 0, 1, 1);
insert into sys.args values (29154, 904, 'arg_2', 'timestamp', 7, 0, 1, 2);
insert into sys.functions values (905, 'scale_up', '*', 'calc', 0, 1, false, false, false, 2000, true, false);
insert into sys.args values (29155, 905, 'res_0', 'timestamp', 7, 0, 0, 0);
insert into sys.args values (29156, 905, 'arg_1', 'decimal', 18, 0, 1, 1);
insert into sys.args values (29157, 905, 'arg_2', 'timestamp', 7, 0, 1, 2);
insert into sys.functions values (906, 'scale_up', '*', 'calc', 0, 1, false, false, false, 2000, true, false);
insert into sys.args values (29158, 906, 'res_0', 'timestamp', 7, 0, 0, 0);
insert into sys.args values (29159, 906, 'arg_1', 'real', 24, 0, 1, 1);
insert into sys.args values (29160, 906, 'arg_2', 'timestamp', 7, 0, 1, 2);
insert into sys.functions values (907, 'scale_up', '*', 'calc', 0, 1, false, false, false, 2000, true, false);
insert into sys.args values (29161, 907, 'res_0', 'timestamp', 7, 0, 0, 0);
insert into sys.args values (29162, 907, 'arg_1', 'double', 53, 0, 1, 1);
insert into sys.args values (29163, 907, 'arg_2', 'timestamp', 7, 0, 1, 2);
insert into sys.functions values (908, 'scale_up', '*', 'calc', 0, 1, false, false, false, 2000, true, false);
insert into sys.args values (29164, 908, 'res_0', 'timestamp', 7, 0, 0, 0);
insert into sys.args values (29165, 908, 'arg_1', 'month_interval', 32, 0, 1, 1);
insert into sys.args values (29166, 908, 'arg_2', 'timestamp', 7, 0, 1, 2);
insert into sys.functions values (909, 'scale_up', '*', 'calc', 0, 1, false, false, false, 2000, true, false);
insert into sys.args values (29167, 909, 'res_0', 'timestamp', 7, 0, 0, 0);
insert into sys.args values (29168, 909, 'arg_1', 'sec_interval', 13, 0, 1, 1);
insert into sys.args values (29169, 909, 'arg_2', 'timestamp', 7, 0, 1, 2);
insert into sys.functions values (910, 'scale_up', '*', 'calc', 0, 1, false, false, false, 2000, true, false);
insert into sys.args values (29170, 910, 'res_0', 'timestamp', 7, 0, 0, 0);
insert into sys.args values (29171, 910, 'arg_1', 'time', 7, 0, 1, 1);
insert into sys.args values (29172, 910, 'arg_2', 'timestamp', 7, 0, 1, 2);
insert into sys.functions values (911, 'scale_up', '*', 'calc', 0, 1, false, false, false, 2000, true, false);
insert into sys.args values (29173, 911, 'res_0', 'timestamp', 7, 0, 0, 0);
insert into sys.args values (29174, 911, 'arg_1', 'timetz', 7, 0, 1, 1);
insert into sys.args values (29175, 911, 'arg_2', 'timestamp', 7, 0, 1, 2);
insert into sys.functions values (912, 'scale_up', '*', 'calc', 0, 1, false, false, false, 2000, true, false);
insert into sys.args values (29176, 912, 'res_0', 'timestamp', 7, 0, 0, 0);
insert into sys.args values (29177, 912, 'arg_1', 'date', 0, 0, 1, 1);
insert into sys.args values (29178, 912, 'arg_2', 'timestamp', 7, 0, 1, 2);
insert into sys.functions values (913, 'scale_up', '*', 'calc', 0, 1, false, false, false, 2000, true, false);
insert into sys.args values (29179, 913, 'res_0', 'timestamp', 7, 0, 0, 0);
insert into sys.args values (29180, 913, 'arg_1', 'timestamp', 7, 0, 1, 1);
insert into sys.args values (29181, 913, 'arg_2', 'timestamp', 7, 0, 1, 2);
insert into sys.functions values (914, 'scale_up', '*', 'calc', 0, 1, false, false, false, 2000, true, false);
insert into sys.args values (29182, 914, 'res_0', 'timestamp', 7, 0, 0, 0);
insert into sys.args values (29183, 914, 'arg_1', 'timestamptz', 7, 0, 1, 1);
insert into sys.args values (29184, 914, 'arg_2', 'timestamp', 7, 0, 1, 2);
insert into sys.functions values (915, 'scale_up', '*', 'calc', 0, 1, false, false, false, 2000, true, false);
insert into sys.args values (29185, 915, 'res_0', 'timestamp', 7, 0, 0, 0);
insert into sys.args values (29186, 915, 'arg_1', 'blob', 0, 0, 1, 1);
insert into sys.args values (29187, 915, 'arg_2', 'timestamp', 7, 0, 1, 2);
insert into sys.functions values (916, 'scale_up', '*', 'calc', 0, 1, false, false, false, 2000, true, false);
insert into sys.args values (29188, 916, 'res_0', 'timestamp', 7, 0, 0, 0);
insert into sys.args values (29189, 916, 'arg_1', 'geometry', 0, 0, 1, 1);
insert into sys.args values (29190, 916, 'arg_2', 'timestamp', 7, 0, 1, 2);
insert into sys.functions values (917, 'scale_up', '*', 'calc', 0, 1, false, false, false, 2000, true, false);
insert into sys.args values (29191, 917, 'res_0', 'timestamp', 7, 0, 0, 0);
insert into sys.args values (29192, 917, 'arg_1', 'geometrya', 0, 0, 1, 1);
insert into sys.args values (29193, 917, 'arg_2', 'timestamp', 7, 0, 1, 2);
insert into sys.functions values (918, 'scale_up', '*', 'calc', 0, 1, false, false, false, 2000, true, false);
insert into sys.args values (29194, 918, 'res_0', 'timestamp', 7, 0, 0, 0);
insert into sys.args values (29195, 918, 'arg_1', 'mbr', 0, 0, 1, 1);
insert into sys.args values (29196, 918, 'arg_2', 'timestamp', 7, 0, 1, 2);
insert into sys.functions values (919, 'scale_up', '*', 'calc', 0, 1, false, false, false, 2000, true, false);
insert into sys.args values (29197, 919, 'res_0', 'timestamptz', 7, 0, 0, 0);
insert into sys.args values (29198, 919, 'arg_1', 'oid', 63, 0, 1, 1);
insert into sys.args values (29199, 919, 'arg_2', 'timestamptz', 7, 0, 1, 2);
insert into sys.functions values (920, 'scale_up', '*', 'calc', 0, 1, false, false, false, 2000, true, false);
insert into sys.args values (29200, 920, 'res_0', 'timestamptz', 7, 0, 0, 0);
insert into sys.args values (29201, 920, 'arg_1', 'tinyint', 8, 0, 1, 1);
insert into sys.args values (29202, 920, 'arg_2', 'timestamptz', 7, 0, 1, 2);
insert into sys.functions values (921, 'scale_up', '*', 'calc', 0, 1, false, false, false, 2000, true, false);
insert into sys.args values (29203, 921, 'res_0', 'timestamptz', 7, 0, 0, 0);
insert into sys.args values (29204, 921, 'arg_1', 'smallint', 16, 0, 1, 1);
insert into sys.args values (29205, 921, 'arg_2', 'timestamptz', 7, 0, 1, 2);
insert into sys.functions values (922, 'scale_up', '*', 'calc', 0, 1, false, false, false, 2000, true, false);
insert into sys.args values (29206, 922, 'res_0', 'timestamptz', 7, 0, 0, 0);
insert into sys.args values (29207, 922, 'arg_1', 'int', 32, 0, 1, 1);
insert into sys.args values (29208, 922, 'arg_2', 'timestamptz', 7, 0, 1, 2);
insert into sys.functions values (923, 'scale_up', '*', 'calc', 0, 1, false, false, false, 2000, true, false);
insert into sys.args values (29209, 923, 'res_0', 'timestamptz', 7, 0, 0, 0);
insert into sys.args values (29210, 923, 'arg_1', 'bigint', 64, 0, 1, 1);
insert into sys.args values (29211, 923, 'arg_2', 'timestamptz', 7, 0, 1, 2);
insert into sys.functions values (924, 'scale_up', '*', 'calc', 0, 1, false, false, false, 2000, true, false);
insert into sys.args values (29212, 924, 'res_0', 'timestamptz', 7, 0, 0, 0);
insert into sys.args values (29213, 924, 'arg_1', 'decimal', 2, 0, 1, 1);
insert into sys.args values (29214, 924, 'arg_2', 'timestamptz', 7, 0, 1, 2);
insert into sys.functions values (925, 'scale_up', '*', 'calc', 0, 1, false, false, false, 2000, true, false);
insert into sys.args values (29215, 925, 'res_0', 'timestamptz', 7, 0, 0, 0);
insert into sys.args values (29216, 925, 'arg_1', 'decimal', 4, 0, 1, 1);
insert into sys.args values (29217, 925, 'arg_2', 'timestamptz', 7, 0, 1, 2);
insert into sys.functions values (926, 'scale_up', '*', 'calc', 0, 1, false, false, false, 2000, true, false);
insert into sys.args values (29218, 926, 'res_0', 'timestamptz', 7, 0, 0, 0);
insert into sys.args values (29219, 926, 'arg_1', 'decimal', 9, 0, 1, 1);
insert into sys.args values (29220, 926, 'arg_2', 'timestamptz', 7, 0, 1, 2);
insert into sys.functions values (927, 'scale_up', '*', 'calc', 0, 1, false, false, false, 2000, true, false);
insert into sys.args values (29221, 927, 'res_0', 'timestamptz', 7, 0, 0, 0);
insert into sys.args values (29222, 927, 'arg_1', 'decimal', 18, 0, 1, 1);
insert into sys.args values (29223, 927, 'arg_2', 'timestamptz', 7, 0, 1, 2);
insert into sys.functions values (928, 'scale_up', '*', 'calc', 0, 1, false, false, false, 2000, true, false);
insert into sys.args values (29224, 928, 'res_0', 'timestamptz', 7, 0, 0, 0);
insert into sys.args values (29225, 928, 'arg_1', 'real', 24, 0, 1, 1);
insert into sys.args values (29226, 928, 'arg_2', 'timestamptz', 7, 0, 1, 2);
insert into sys.functions values (929, 'scale_up', '*', 'calc', 0, 1, false, false, false, 2000, true, false);
insert into sys.args values (29227, 929, 'res_0', 'timestamptz', 7, 0, 0, 0);
insert into sys.args values (29228, 929, 'arg_1', 'double', 53, 0, 1, 1);
insert into sys.args values (29229, 929, 'arg_2', 'timestamptz', 7, 0, 1, 2);
insert into sys.functions values (930, 'scale_up', '*', 'calc', 0, 1, false, false, false, 2000, true, false);
insert into sys.args values (29230, 930, 'res_0', 'timestamptz', 7, 0, 0, 0);
insert into sys.args values (29231, 930, 'arg_1', 'month_interval', 32, 0, 1, 1);
insert into sys.args values (29232, 930, 'arg_2', 'timestamptz', 7, 0, 1, 2);
insert into sys.functions values (931, 'scale_up', '*', 'calc', 0, 1, false, false, false, 2000, true, false);
insert into sys.args values (29233, 931, 'res_0', 'timestamptz', 7, 0, 0, 0);
insert into sys.args values (29234, 931, 'arg_1', 'sec_interval', 13, 0, 1, 1);
insert into sys.args values (29235, 931, 'arg_2', 'timestamptz', 7, 0, 1, 2);
insert into sys.functions values (932, 'scale_up', '*', 'calc', 0, 1, false, false, false, 2000, true, false);
insert into sys.args values (29236, 932, 'res_0', 'timestamptz', 7, 0, 0, 0);
insert into sys.args values (29237, 932, 'arg_1', 'time', 7, 0, 1, 1);
insert into sys.args values (29238, 932, 'arg_2', 'timestamptz', 7, 0, 1, 2);
insert into sys.functions values (933, 'scale_up', '*', 'calc', 0, 1, false, false, false, 2000, true, false);
insert into sys.args values (29239, 933, 'res_0', 'timestamptz', 7, 0, 0, 0);
insert into sys.args values (29240, 933, 'arg_1', 'timetz', 7, 0, 1, 1);
insert into sys.args values (29241, 933, 'arg_2', 'timestamptz', 7, 0, 1, 2);
insert into sys.functions values (934, 'scale_up', '*', 'calc', 0, 1, false, false, false, 2000, true, false);
insert into sys.args values (29242, 934, 'res_0', 'timestamptz', 7, 0, 0, 0);
insert into sys.args values (29243, 934, 'arg_1', 'date', 0, 0, 1, 1);
insert into sys.args values (29244, 934, 'arg_2', 'timestamptz', 7, 0, 1, 2);
insert into sys.functions values (935, 'scale_up', '*', 'calc', 0, 1, false, false, false, 2000, true, false);
insert into sys.args values (29245, 935, 'res_0', 'timestamptz', 7, 0, 0, 0);
insert into sys.args values (29246, 935, 'arg_1', 'timestamp', 7, 0, 1, 1);
insert into sys.args values (29247, 935, 'arg_2', 'timestamptz', 7, 0, 1, 2);
insert into sys.functions values (936, 'scale_up', '*', 'calc', 0, 1, false, false, false, 2000, true, false);
insert into sys.args values (29248, 936, 'res_0', 'timestamptz', 7, 0, 0, 0);
insert into sys.args values (29249, 936, 'arg_1', 'timestamptz', 7, 0, 1, 1);
insert into sys.args values (29250, 936, 'arg_2', 'timestamptz', 7, 0, 1, 2);
insert into sys.functions values (937, 'scale_up', '*', 'calc', 0, 1, false, false, false, 2000, true, false);
insert into sys.args values (29251, 937, 'res_0', 'timestamptz', 7, 0, 0, 0);
insert into sys.args values (29252, 937, 'arg_1', 'blob', 0, 0, 1, 1);
insert into sys.args values (29253, 937, 'arg_2', 'timestamptz', 7, 0, 1, 2);
insert into sys.functions values (938, 'scale_up', '*', 'calc', 0, 1, false, false, false, 2000, true, false);
insert into sys.args values (29254, 938, 'res_0', 'timestamptz', 7, 0, 0, 0);
insert into sys.args values (29255, 938, 'arg_1', 'geometry', 0, 0, 1, 1);
insert into sys.args values (29256, 938, 'arg_2', 'timestamptz', 7, 0, 1, 2);
insert into sys.functions values (939, 'scale_up', '*', 'calc', 0, 1, false, false, false, 2000, true, false);
insert into sys.args values (29257, 939, 'res_0', 'timestamptz', 7, 0, 0, 0);
insert into sys.args values (29258, 939, 'arg_1', 'geometrya', 0, 0, 1, 1);
insert into sys.args values (29259, 939, 'arg_2', 'timestamptz', 7, 0, 1, 2);
insert into sys.functions values (940, 'scale_up', '*', 'calc', 0, 1, false, false, false, 2000, true, false);
insert into sys.args values (29260, 940, 'res_0', 'timestamptz', 7, 0, 0, 0);
insert into sys.args values (29261, 940, 'arg_1', 'mbr', 0, 0, 1, 1);
insert into sys.args values (29262, 940, 'arg_2', 'timestamptz', 7, 0, 1, 2);
insert into sys.functions values (941, 'scale_up', '*', 'calc', 0, 1, false, false, false, 2000, true, false);
insert into sys.args values (29263, 941, 'res_0', 'blob', 0, 0, 0, 0);
insert into sys.args values (29264, 941, 'arg_1', 'oid', 63, 0, 1, 1);
insert into sys.args values (29265, 941, 'arg_2', 'blob', 0, 0, 1, 2);
insert into sys.functions values (942, 'scale_up', '*', 'calc', 0, 1, false, false, false, 2000, true, false);
insert into sys.args values (29266, 942, 'res_0', 'blob', 0, 0, 0, 0);
insert into sys.args values (29267, 942, 'arg_1', 'tinyint', 8, 0, 1, 1);
insert into sys.args values (29268, 942, 'arg_2', 'blob', 0, 0, 1, 2);
insert into sys.functions values (943, 'scale_up', '*', 'calc', 0, 1, false, false, false, 2000, true, false);
insert into sys.args values (29269, 943, 'res_0', 'blob', 0, 0, 0, 0);
insert into sys.args values (29270, 943, 'arg_1', 'smallint', 16, 0, 1, 1);
insert into sys.args values (29271, 943, 'arg_2', 'blob', 0, 0, 1, 2);
insert into sys.functions values (944, 'scale_up', '*', 'calc', 0, 1, false, false, false, 2000, true, false);
insert into sys.args values (29272, 944, 'res_0', 'blob', 0, 0, 0, 0);
insert into sys.args values (29273, 944, 'arg_1', 'int', 32, 0, 1, 1);
insert into sys.args values (29274, 944, 'arg_2', 'blob', 0, 0, 1, 2);
insert into sys.functions values (945, 'scale_up', '*', 'calc', 0, 1, false, false, false, 2000, true, false);
insert into sys.args values (29275, 945, 'res_0', 'blob', 0, 0, 0, 0);
insert into sys.args values (29276, 945, 'arg_1', 'bigint', 64, 0, 1, 1);
insert into sys.args values (29277, 945, 'arg_2', 'blob', 0, 0, 1, 2);
insert into sys.functions values (946, 'scale_up', '*', 'calc', 0, 1, false, false, false, 2000, true, false);
insert into sys.args values (29278, 946, 'res_0', 'blob', 0, 0, 0, 0);
insert into sys.args values (29279, 946, 'arg_1', 'decimal', 2, 0, 1, 1);
insert into sys.args values (29280, 946, 'arg_2', 'blob', 0, 0, 1, 2);
insert into sys.functions values (947, 'scale_up', '*', 'calc', 0, 1, false, false, false, 2000, true, false);
insert into sys.args values (29281, 947, 'res_0', 'blob', 0, 0, 0, 0);
insert into sys.args values (29282, 947, 'arg_1', 'decimal', 4, 0, 1, 1);
insert into sys.args values (29283, 947, 'arg_2', 'blob', 0, 0, 1, 2);
insert into sys.functions values (948, 'scale_up', '*', 'calc', 0, 1, false, false, false, 2000, true, false);
insert into sys.args values (29284, 948, 'res_0', 'blob', 0, 0, 0, 0);
insert into sys.args values (29285, 948, 'arg_1', 'decimal', 9, 0, 1, 1);
insert into sys.args values (29286, 948, 'arg_2', 'blob', 0, 0, 1, 2);
insert into sys.functions values (949, 'scale_up', '*', 'calc', 0, 1, false, false, false, 2000, true, false);
insert into sys.args values (29287, 949, 'res_0', 'blob', 0, 0, 0, 0);
insert into sys.args values (29288, 949, 'arg_1', 'decimal', 18, 0, 1, 1);
insert into sys.args values (29289, 949, 'arg_2', 'blob', 0, 0, 1, 2);
insert into sys.functions values (950, 'scale_up', '*', 'calc', 0, 1, false, false, false, 2000, true, false);
insert into sys.args values (29290, 950, 'res_0', 'blob', 0, 0, 0, 0);
insert into sys.args values (29291, 950, 'arg_1', 'real', 24, 0, 1, 1);
insert into sys.args values (29292, 950, 'arg_2', 'blob', 0, 0, 1, 2);
insert into sys.functions values (951, 'scale_up', '*', 'calc', 0, 1, false, false, false, 2000, true, false);
insert into sys.args values (29293, 951, 'res_0', 'blob', 0, 0, 0, 0);
insert into sys.args values (29294, 951, 'arg_1', 'double', 53, 0, 1, 1);
insert into sys.args values (29295, 951, 'arg_2', 'blob', 0, 0, 1, 2);
insert into sys.functions values (952, 'scale_up', '*', 'calc', 0, 1, false, false, false, 2000, true, false);
insert into sys.args values (29296, 952, 'res_0', 'blob', 0, 0, 0, 0);
insert into sys.args values (29297, 952, 'arg_1', 'month_interval', 32, 0, 1, 1);
insert into sys.args values (29298, 952, 'arg_2', 'blob', 0, 0, 1, 2);
insert into sys.functions values (953, 'scale_up', '*', 'calc', 0, 1, false, false, false, 2000, true, false);
insert into sys.args values (29299, 953, 'res_0', 'blob', 0, 0, 0, 0);
insert into sys.args values (29300, 953, 'arg_1', 'sec_interval', 13, 0, 1, 1);
insert into sys.args values (29301, 953, 'arg_2', 'blob', 0, 0, 1, 2);
insert into sys.functions values (954, 'scale_up', '*', 'calc', 0, 1, false, false, false, 2000, true, false);
insert into sys.args values (29302, 954, 'res_0', 'blob', 0, 0, 0, 0);
insert into sys.args values (29303, 954, 'arg_1', 'time', 7, 0, 1, 1);
insert into sys.args values (29304, 954, 'arg_2', 'blob', 0, 0, 1, 2);
insert into sys.functions values (955, 'scale_up', '*', 'calc', 0, 1, false, false, false, 2000, true, false);
insert into sys.args values (29305, 955, 'res_0', 'blob', 0, 0, 0, 0);
insert into sys.args values (29306, 955, 'arg_1', 'timetz', 7, 0, 1, 1);
insert into sys.args values (29307, 955, 'arg_2', 'blob', 0, 0, 1, 2);
insert into sys.functions values (956, 'scale_up', '*', 'calc', 0, 1, false, false, false, 2000, true, false);
insert into sys.args values (29308, 956, 'res_0', 'blob', 0, 0, 0, 0);
insert into sys.args values (29309, 956, 'arg_1', 'date', 0, 0, 1, 1);
insert into sys.args values (29310, 956, 'arg_2', 'blob', 0, 0, 1, 2);
insert into sys.functions values (957, 'scale_up', '*', 'calc', 0, 1, false, false, false, 2000, true, false);
insert into sys.args values (29311, 957, 'res_0', 'blob', 0, 0, 0, 0);
insert into sys.args values (29312, 957, 'arg_1', 'timestamp', 7, 0, 1, 1);
insert into sys.args values (29313, 957, 'arg_2', 'blob', 0, 0, 1, 2);
insert into sys.functions values (958, 'scale_up', '*', 'calc', 0, 1, false, false, false, 2000, true, false);
insert into sys.args values (29314, 958, 'res_0', 'blob', 0, 0, 0, 0);
insert into sys.args values (29315, 958, 'arg_1', 'timestamptz', 7, 0, 1, 1);
insert into sys.args values (29316, 958, 'arg_2', 'blob', 0, 0, 1, 2);
insert into sys.functions values (959, 'scale_up', '*', 'calc', 0, 1, false, false, false, 2000, true, false);
insert into sys.args values (29317, 959, 'res_0', 'blob', 0, 0, 0, 0);
insert into sys.args values (29318, 959, 'arg_1', 'blob', 0, 0, 1, 1);
insert into sys.args values (29319, 959, 'arg_2', 'blob', 0, 0, 1, 2);
insert into sys.functions values (960, 'scale_up', '*', 'calc', 0, 1, false, false, false, 2000, true, false);
insert into sys.args values (29320, 960, 'res_0', 'blob', 0, 0, 0, 0);
insert into sys.args values (29321, 960, 'arg_1', 'geometry', 0, 0, 1, 1);
insert into sys.args values (29322, 960, 'arg_2', 'blob', 0, 0, 1, 2);
insert into sys.functions values (961, 'scale_up', '*', 'calc', 0, 1, false, false, false, 2000, true, false);
insert into sys.args values (29323, 961, 'res_0', 'blob', 0, 0, 0, 0);
insert into sys.args values (29324, 961, 'arg_1', 'geometrya', 0, 0, 1, 1);
insert into sys.args values (29325, 961, 'arg_2', 'blob', 0, 0, 1, 2);
insert into sys.functions values (962, 'scale_up', '*', 'calc', 0, 1, false, false, false, 2000, true, false);
insert into sys.args values (29326, 962, 'res_0', 'blob', 0, 0, 0, 0);
insert into sys.args values (29327, 962, 'arg_1', 'mbr', 0, 0, 1, 1);
insert into sys.args values (29328, 962, 'arg_2', 'blob', 0, 0, 1, 2);
insert into sys.functions values (963, 'scale_up', '*', 'calc', 0, 1, false, false, false, 2000, true, false);
insert into sys.args values (29329, 963, 'res_0', 'geometry', 0, 0, 0, 0);
insert into sys.args values (29330, 963, 'arg_1', 'oid', 63, 0, 1, 1);
insert into sys.args values (29331, 963, 'arg_2', 'geometry', 0, 0, 1, 2);
insert into sys.functions values (964, 'scale_up', '*', 'calc', 0, 1, false, false, false, 2000, true, false);
insert into sys.args values (29332, 964, 'res_0', 'geometry', 0, 0, 0, 0);
insert into sys.args values (29333, 964, 'arg_1', 'tinyint', 8, 0, 1, 1);
insert into sys.args values (29334, 964, 'arg_2', 'geometry', 0, 0, 1, 2);
insert into sys.functions values (965, 'scale_up', '*', 'calc', 0, 1, false, false, false, 2000, true, false);
insert into sys.args values (29335, 965, 'res_0', 'geometry', 0, 0, 0, 0);
insert into sys.args values (29336, 965, 'arg_1', 'smallint', 16, 0, 1, 1);
insert into sys.args values (29337, 965, 'arg_2', 'geometry', 0, 0, 1, 2);
insert into sys.functions values (966, 'scale_up', '*', 'calc', 0, 1, false, false, false, 2000, true, false);
insert into sys.args values (29338, 966, 'res_0', 'geometry', 0, 0, 0, 0);
insert into sys.args values (29339, 966, 'arg_1', 'int', 32, 0, 1, 1);
insert into sys.args values (29340, 966, 'arg_2', 'geometry', 0, 0, 1, 2);
insert into sys.functions values (967, 'scale_up', '*', 'calc', 0, 1, false, false, false, 2000, true, false);
insert into sys.args values (29341, 967, 'res_0', 'geometry', 0, 0, 0, 0);
insert into sys.args values (29342, 967, 'arg_1', 'bigint', 64, 0, 1, 1);
insert into sys.args values (29343, 967, 'arg_2', 'geometry', 0, 0, 1, 2);
insert into sys.functions values (968, 'scale_up', '*', 'calc', 0, 1, false, false, false, 2000, true, false);
insert into sys.args values (29344, 968, 'res_0', 'geometry', 0, 0, 0, 0);
insert into sys.args values (29345, 968, 'arg_1', 'decimal', 2, 0, 1, 1);
insert into sys.args values (29346, 968, 'arg_2', 'geometry', 0, 0, 1, 2);
insert into sys.functions values (969, 'scale_up', '*', 'calc', 0, 1, false, false, false, 2000, true, false);
insert into sys.args values (29347, 969, 'res_0', 'geometry', 0, 0, 0, 0);
insert into sys.args values (29348, 969, 'arg_1', 'decimal', 4, 0, 1, 1);
insert into sys.args values (29349, 969, 'arg_2', 'geometry', 0, 0, 1, 2);
insert into sys.functions values (970, 'scale_up', '*', 'calc', 0, 1, false, false, false, 2000, true, false);
insert into sys.args values (29350, 970, 'res_0', 'geometry', 0, 0, 0, 0);
insert into sys.args values (29351, 970, 'arg_1', 'decimal', 9, 0, 1, 1);
insert into sys.args values (29352, 970, 'arg_2', 'geometry', 0, 0, 1, 2);
insert into sys.functions values (971, 'scale_up', '*', 'calc', 0, 1, false, false, false, 2000, true, false);
insert into sys.args values (29353, 971, 'res_0', 'geometry', 0, 0, 0, 0);
insert into sys.args values (29354, 971, 'arg_1', 'decimal', 18, 0, 1, 1);
insert into sys.args values (29355, 971, 'arg_2', 'geometry', 0, 0, 1, 2);
insert into sys.functions values (972, 'scale_up', '*', 'calc', 0, 1, false, false, false, 2000, true, false);
insert into sys.args values (29356, 972, 'res_0', 'geometry', 0, 0, 0, 0);
insert into sys.args values (29357, 972, 'arg_1', 'real', 24, 0, 1, 1);
insert into sys.args values (29358, 972, 'arg_2', 'geometry', 0, 0, 1, 2);
insert into sys.functions values (973, 'scale_up', '*', 'calc', 0, 1, false, false, false, 2000, true, false);
insert into sys.args values (29359, 973, 'res_0', 'geometry', 0, 0, 0, 0);
insert into sys.args values (29360, 973, 'arg_1', 'double', 53, 0, 1, 1);
insert into sys.args values (29361, 973, 'arg_2', 'geometry', 0, 0, 1, 2);
insert into sys.functions values (974, 'scale_up', '*', 'calc', 0, 1, false, false, false, 2000, true, false);
insert into sys.args values (29362, 974, 'res_0', 'geometry', 0, 0, 0, 0);
insert into sys.args values (29363, 974, 'arg_1', 'month_interval', 32, 0, 1, 1);
insert into sys.args values (29364, 974, 'arg_2', 'geometry', 0, 0, 1, 2);
insert into sys.functions values (975, 'scale_up', '*', 'calc', 0, 1, false, false, false, 2000, true, false);
insert into sys.args values (29365, 975, 'res_0', 'geometry', 0, 0, 0, 0);
insert into sys.args values (29366, 975, 'arg_1', 'sec_interval', 13, 0, 1, 1);
insert into sys.args values (29367, 975, 'arg_2', 'geometry', 0, 0, 1, 2);
insert into sys.functions values (976, 'scale_up', '*', 'calc', 0, 1, false, false, false, 2000, true, false);
insert into sys.args values (29368, 976, 'res_0', 'geometry', 0, 0, 0, 0);
insert into sys.args values (29369, 976, 'arg_1', 'time', 7, 0, 1, 1);
insert into sys.args values (29370, 976, 'arg_2', 'geometry', 0, 0, 1, 2);
insert into sys.functions values (977, 'scale_up', '*', 'calc', 0, 1, false, false, false, 2000, true, false);
insert into sys.args values (29371, 977, 'res_0', 'geometry', 0, 0, 0, 0);
insert into sys.args values (29372, 977, 'arg_1', 'timetz', 7, 0, 1, 1);
insert into sys.args values (29373, 977, 'arg_2', 'geometry', 0, 0, 1, 2);
insert into sys.functions values (978, 'scale_up', '*', 'calc', 0, 1, false, false, false, 2000, true, false);
insert into sys.args values (29374, 978, 'res_0', 'geometry', 0, 0, 0, 0);
insert into sys.args values (29375, 978, 'arg_1', 'date', 0, 0, 1, 1);
insert into sys.args values (29376, 978, 'arg_2', 'geometry', 0, 0, 1, 2);
insert into sys.functions values (979, 'scale_up', '*', 'calc', 0, 1, false, false, false, 2000, true, false);
insert into sys.args values (29377, 979, 'res_0', 'geometry', 0, 0, 0, 0);
insert into sys.args values (29378, 979, 'arg_1', 'timestamp', 7, 0, 1, 1);
insert into sys.args values (29379, 979, 'arg_2', 'geometry', 0, 0, 1, 2);
insert into sys.functions values (980, 'scale_up', '*', 'calc', 0, 1, false, false, false, 2000, true, false);
insert into sys.args values (29380, 980, 'res_0', 'geometry', 0, 0, 0, 0);
insert into sys.args values (29381, 980, 'arg_1', 'timestamptz', 7, 0, 1, 1);
insert into sys.args values (29382, 980, 'arg_2', 'geometry', 0, 0, 1, 2);
insert into sys.functions values (981, 'scale_up', '*', 'calc', 0, 1, false, false, false, 2000, true, false);
insert into sys.args values (29383, 981, 'res_0', 'geometry', 0, 0, 0, 0);
insert into sys.args values (29384, 981, 'arg_1', 'blob', 0, 0, 1, 1);
insert into sys.args values (29385, 981, 'arg_2', 'geometry', 0, 0, 1, 2);
insert into sys.functions values (982, 'scale_up', '*', 'calc', 0, 1, false, false, false, 2000, true, false);
insert into sys.args values (29386, 982, 'res_0', 'geometry', 0, 0, 0, 0);
insert into sys.args values (29387, 982, 'arg_1', 'geometry', 0, 0, 1, 1);
insert into sys.args values (29388, 982, 'arg_2', 'geometry', 0, 0, 1, 2);
insert into sys.functions values (983, 'scale_up', '*', 'calc', 0, 1, false, false, false, 2000, true, false);
insert into sys.args values (29389, 983, 'res_0', 'geometry', 0, 0, 0, 0);
insert into sys.args values (29390, 983, 'arg_1', 'geometrya', 0, 0, 1, 1);
insert into sys.args values (29391, 983, 'arg_2', 'geometry', 0, 0, 1, 2);
insert into sys.functions values (984, 'scale_up', '*', 'calc', 0, 1, false, false, false, 2000, true, false);
insert into sys.args values (29392, 984, 'res_0', 'geometry', 0, 0, 0, 0);
insert into sys.args values (29393, 984, 'arg_1', 'mbr', 0, 0, 1, 1);
insert into sys.args values (29394, 984, 'arg_2', 'geometry', 0, 0, 1, 2);
insert into sys.functions values (985, 'scale_up', '*', 'calc', 0, 1, false, false, false, 2000, true, false);
insert into sys.args values (29395, 985, 'res_0', 'geometrya', 0, 0, 0, 0);
insert into sys.args values (29396, 985, 'arg_1', 'oid', 63, 0, 1, 1);
insert into sys.args values (29397, 985, 'arg_2', 'geometrya', 0, 0, 1, 2);
insert into sys.functions values (986, 'scale_up', '*', 'calc', 0, 1, false, false, false, 2000, true, false);
insert into sys.args values (29398, 986, 'res_0', 'geometrya', 0, 0, 0, 0);
insert into sys.args values (29399, 986, 'arg_1', 'tinyint', 8, 0, 1, 1);
insert into sys.args values (29400, 986, 'arg_2', 'geometrya', 0, 0, 1, 2);
insert into sys.functions values (987, 'scale_up', '*', 'calc', 0, 1, false, false, false, 2000, true, false);
insert into sys.args values (29401, 987, 'res_0', 'geometrya', 0, 0, 0, 0);
insert into sys.args values (29402, 987, 'arg_1', 'smallint', 16, 0, 1, 1);
insert into sys.args values (29403, 987, 'arg_2', 'geometrya', 0, 0, 1, 2);
insert into sys.functions values (988, 'scale_up', '*', 'calc', 0, 1, false, false, false, 2000, true, false);
insert into sys.args values (29404, 988, 'res_0', 'geometrya', 0, 0, 0, 0);
insert into sys.args values (29405, 988, 'arg_1', 'int', 32, 0, 1, 1);
insert into sys.args values (29406, 988, 'arg_2', 'geometrya', 0, 0, 1, 2);
insert into sys.functions values (989, 'scale_up', '*', 'calc', 0, 1, false, false, false, 2000, true, false);
insert into sys.args values (29407, 989, 'res_0', 'geometrya', 0, 0, 0, 0);
insert into sys.args values (29408, 989, 'arg_1', 'bigint', 64, 0, 1, 1);
insert into sys.args values (29409, 989, 'arg_2', 'geometrya', 0, 0, 1, 2);
insert into sys.functions values (990, 'scale_up', '*', 'calc', 0, 1, false, false, false, 2000, true, false);
insert into sys.args values (29410, 990, 'res_0', 'geometrya', 0, 0, 0, 0);
insert into sys.args values (29411, 990, 'arg_1', 'decimal', 2, 0, 1, 1);
insert into sys.args values (29412, 990, 'arg_2', 'geometrya', 0, 0, 1, 2);
insert into sys.functions values (991, 'scale_up', '*', 'calc', 0, 1, false, false, false, 2000, true, false);
insert into sys.args values (29413, 991, 'res_0', 'geometrya', 0, 0, 0, 0);
insert into sys.args values (29414, 991, 'arg_1', 'decimal', 4, 0, 1, 1);
insert into sys.args values (29415, 991, 'arg_2', 'geometrya', 0, 0, 1, 2);
insert into sys.functions values (992, 'scale_up', '*', 'calc', 0, 1, false, false, false, 2000, true, false);
insert into sys.args values (29416, 992, 'res_0', 'geometrya', 0, 0, 0, 0);
insert into sys.args values (29417, 992, 'arg_1', 'decimal', 9, 0, 1, 1);
insert into sys.args values (29418, 992, 'arg_2', 'geometrya', 0, 0, 1, 2);
insert into sys.functions values (993, 'scale_up', '*', 'calc', 0, 1, false, false, false, 2000, true, false);
insert into sys.args values (29419, 993, 'res_0', 'geometrya', 0, 0, 0, 0);
insert into sys.args values (29420, 993, 'arg_1', 'decimal', 18, 0, 1, 1);
insert into sys.args values (29421, 993, 'arg_2', 'geometrya', 0, 0, 1, 2);
insert into sys.functions values (994, 'scale_up', '*', 'calc', 0, 1, false, false, false, 2000, true, false);
insert into sys.args values (29422, 994, 'res_0', 'geometrya', 0, 0, 0, 0);
insert into sys.args values (29423, 994, 'arg_1', 'real', 24, 0, 1, 1);
insert into sys.args values (29424, 994, 'arg_2', 'geometrya', 0, 0, 1, 2);
insert into sys.functions values (995, 'scale_up', '*', 'calc', 0, 1, false, false, false, 2000, true, false);
insert into sys.args values (29425, 995, 'res_0', 'geometrya', 0, 0, 0, 0);
insert into sys.args values (29426, 995, 'arg_1', 'double', 53, 0, 1, 1);
insert into sys.args values (29427, 995, 'arg_2', 'geometrya', 0, 0, 1, 2);
insert into sys.functions values (996, 'scale_up', '*', 'calc', 0, 1, false, false, false, 2000, true, false);
insert into sys.args values (29428, 996, 'res_0', 'geometrya', 0, 0, 0, 0);
insert into sys.args values (29429, 996, 'arg_1', 'month_interval', 32, 0, 1, 1);
insert into sys.args values (29430, 996, 'arg_2', 'geometrya', 0, 0, 1, 2);
insert into sys.functions values (997, 'scale_up', '*', 'calc', 0, 1, false, false, false, 2000, true, false);
insert into sys.args values (29431, 997, 'res_0', 'geometrya', 0, 0, 0, 0);
insert into sys.args values (29432, 997, 'arg_1', 'sec_interval', 13, 0, 1, 1);
insert into sys.args values (29433, 997, 'arg_2', 'geometrya', 0, 0, 1, 2);
insert into sys.functions values (998, 'scale_up', '*', 'calc', 0, 1, false, false, false, 2000, true, false);
insert into sys.args values (29434, 998, 'res_0', 'geometrya', 0, 0, 0, 0);
insert into sys.args values (29435, 998, 'arg_1', 'time', 7, 0, 1, 1);
insert into sys.args values (29436, 998, 'arg_2', 'geometrya', 0, 0, 1, 2);
insert into sys.functions values (999, 'scale_up', '*', 'calc', 0, 1, false, false, false, 2000, true, false);
insert into sys.args values (29437, 999, 'res_0', 'geometrya', 0, 0, 0, 0);
insert into sys.args values (29438, 999, 'arg_1', 'timetz', 7, 0, 1, 1);
insert into sys.args values (29439, 999, 'arg_2', 'geometrya', 0, 0, 1, 2);
insert into sys.functions values (1000, 'scale_up', '*', 'calc', 0, 1, false, false, false, 2000, true, false);
insert into sys.args values (29440, 1000, 'res_0', 'geometrya', 0, 0, 0, 0);
insert into sys.args values (29441, 1000, 'arg_1', 'date', 0, 0, 1, 1);
insert into sys.args values (29442, 1000, 'arg_2', 'geometrya', 0, 0, 1, 2);
insert into sys.functions values (1001, 'scale_up', '*', 'calc', 0, 1, false, false, false, 2000, true, false);
insert into sys.args values (29443, 1001, 'res_0', 'geometrya', 0, 0, 0, 0);
insert into sys.args values (29444, 1001, 'arg_1', 'timestamp', 7, 0, 1, 1);
insert into sys.args values (29445, 1001, 'arg_2', 'geometrya', 0, 0, 1, 2);
insert into sys.functions values (1002, 'scale_up', '*', 'calc', 0, 1, false, false, false, 2000, true, false);
insert into sys.args values (29446, 1002, 'res_0', 'geometrya', 0, 0, 0, 0);
insert into sys.args values (29447, 1002, 'arg_1', 'timestamptz', 7, 0, 1, 1);
insert into sys.args values (29448, 1002, 'arg_2', 'geometrya', 0, 0, 1, 2);
insert into sys.functions values (1003, 'scale_up', '*', 'calc', 0, 1, false, false, false, 2000, true, false);
insert into sys.args values (29449, 1003, 'res_0', 'geometrya', 0, 0, 0, 0);
insert into sys.args values (29450, 1003, 'arg_1', 'blob', 0, 0, 1, 1);
insert into sys.args values (29451, 1003, 'arg_2', 'geometrya', 0, 0, 1, 2);
insert into sys.functions values (1004, 'scale_up', '*', 'calc', 0, 1, false, false, false, 2000, true, false);
insert into sys.args values (29452, 1004, 'res_0', 'geometrya', 0, 0, 0, 0);
insert into sys.args values (29453, 1004, 'arg_1', 'geometry', 0, 0, 1, 1);
insert into sys.args values (29454, 1004, 'arg_2', 'geometrya', 0, 0, 1, 2);
insert into sys.functions values (1005, 'scale_up', '*', 'calc', 0, 1, false, false, false, 2000, true, false);
insert into sys.args values (29455, 1005, 'res_0', 'geometrya', 0, 0, 0, 0);
insert into sys.args values (29456, 1005, 'arg_1', 'geometrya', 0, 0, 1, 1);
insert into sys.args values (29457, 1005, 'arg_2', 'geometrya', 0, 0, 1, 2);
insert into sys.functions values (1006, 'scale_up', '*', 'calc', 0, 1, false, false, false, 2000, true, false);
insert into sys.args values (29458, 1006, 'res_0', 'geometrya', 0, 0, 0, 0);
insert into sys.args values (29459, 1006, 'arg_1', 'mbr', 0, 0, 1, 1);
insert into sys.args values (29460, 1006, 'arg_2', 'geometrya', 0, 0, 1, 2);
insert into sys.functions values (1007, 'scale_up', '*', 'calc', 0, 1, false, false, false, 2000, true, false);
insert into sys.args values (29461, 1007, 'res_0', 'mbr', 0, 0, 0, 0);
insert into sys.args values (29462, 1007, 'arg_1', 'oid', 63, 0, 1, 1);
insert into sys.args values (29463, 1007, 'arg_2', 'mbr', 0, 0, 1, 2);
insert into sys.functions values (1008, 'scale_up', '*', 'calc', 0, 1, false, false, false, 2000, true, false);
insert into sys.args values (29464, 1008, 'res_0', 'mbr', 0, 0, 0, 0);
insert into sys.args values (29465, 1008, 'arg_1', 'tinyint', 8, 0, 1, 1);
insert into sys.args values (29466, 1008, 'arg_2', 'mbr', 0, 0, 1, 2);
insert into sys.functions values (1009, 'scale_up', '*', 'calc', 0, 1, false, false, false, 2000, true, false);
insert into sys.args values (29467, 1009, 'res_0', 'mbr', 0, 0, 0, 0);
insert into sys.args values (29468, 1009, 'arg_1', 'smallint', 16, 0, 1, 1);
insert into sys.args values (29469, 1009, 'arg_2', 'mbr', 0, 0, 1, 2);
insert into sys.functions values (1010, 'scale_up', '*', 'calc', 0, 1, false, false, false, 2000, true, false);
insert into sys.args values (29470, 1010, 'res_0', 'mbr', 0, 0, 0, 0);
insert into sys.args values (29471, 1010, 'arg_1', 'int', 32, 0, 1, 1);
insert into sys.args values (29472, 1010, 'arg_2', 'mbr', 0, 0, 1, 2);
insert into sys.functions values (1011, 'scale_up', '*', 'calc', 0, 1, false, false, false, 2000, true, false);
insert into sys.args values (29473, 1011, 'res_0', 'mbr', 0, 0, 0, 0);
insert into sys.args values (29474, 1011, 'arg_1', 'bigint', 64, 0, 1, 1);
insert into sys.args values (29475, 1011, 'arg_2', 'mbr', 0, 0, 1, 2);
insert into sys.functions values (1012, 'scale_up', '*', 'calc', 0, 1, false, false, false, 2000, true, false);
insert into sys.args values (29476, 1012, 'res_0', 'mbr', 0, 0, 0, 0);
insert into sys.args values (29477, 1012, 'arg_1', 'decimal', 2, 0, 1, 1);
insert into sys.args values (29478, 1012, 'arg_2', 'mbr', 0, 0, 1, 2);
insert into sys.functions values (1013, 'scale_up', '*', 'calc', 0, 1, false, false, false, 2000, true, false);
insert into sys.args values (29479, 1013, 'res_0', 'mbr', 0, 0, 0, 0);
insert into sys.args values (29480, 1013, 'arg_1', 'decimal', 4, 0, 1, 1);
insert into sys.args values (29481, 1013, 'arg_2', 'mbr', 0, 0, 1, 2);
insert into sys.functions values (1014, 'scale_up', '*', 'calc', 0, 1, false, false, false, 2000, true, false);
insert into sys.args values (29482, 1014, 'res_0', 'mbr', 0, 0, 0, 0);
insert into sys.args values (29483, 1014, 'arg_1', 'decimal', 9, 0, 1, 1);
insert into sys.args values (29484, 1014, 'arg_2', 'mbr', 0, 0, 1, 2);
insert into sys.functions values (1015, 'scale_up', '*', 'calc', 0, 1, false, false, false, 2000, true, false);
insert into sys.args values (29485, 1015, 'res_0', 'mbr', 0, 0, 0, 0);
insert into sys.args values (29486, 1015, 'arg_1', 'decimal', 18, 0, 1, 1);
insert into sys.args values (29487, 1015, 'arg_2', 'mbr', 0, 0, 1, 2);
insert into sys.functions values (1016, 'scale_up', '*', 'calc', 0, 1, false, false, false, 2000, true, false);
insert into sys.args values (29488, 1016, 'res_0', 'mbr', 0, 0, 0, 0);
insert into sys.args values (29489, 1016, 'arg_1', 'real', 24, 0, 1, 1);
insert into sys.args values (29490, 1016, 'arg_2', 'mbr', 0, 0, 1, 2);
insert into sys.functions values (1017, 'scale_up', '*', 'calc', 0, 1, false, false, false, 2000, true, false);
insert into sys.args values (29491, 1017, 'res_0', 'mbr', 0, 0, 0, 0);
insert into sys.args values (29492, 1017, 'arg_1', 'double', 53, 0, 1, 1);
insert into sys.args values (29493, 1017, 'arg_2', 'mbr', 0, 0, 1, 2);
insert into sys.functions values (1018, 'scale_up', '*', 'calc', 0, 1, false, false, false, 2000, true, false);
insert into sys.args values (29494, 1018, 'res_0', 'mbr', 0, 0, 0, 0);
insert into sys.args values (29495, 1018, 'arg_1', 'month_interval', 32, 0, 1, 1);
insert into sys.args values (29496, 1018, 'arg_2', 'mbr', 0, 0, 1, 2);
insert into sys.functions values (1019, 'scale_up', '*', 'calc', 0, 1, false, false, false, 2000, true, false);
insert into sys.args values (29497, 1019, 'res_0', 'mbr', 0, 0, 0, 0);
insert into sys.args values (29498, 1019, 'arg_1', 'sec_interval', 13, 0, 1, 1);
insert into sys.args values (29499, 1019, 'arg_2', 'mbr', 0, 0, 1, 2);
insert into sys.functions values (1020, 'scale_up', '*', 'calc', 0, 1, false, false, false, 2000, true, false);
insert into sys.args values (29500, 1020, 'res_0', 'mbr', 0, 0, 0, 0);
insert into sys.args values (29501, 1020, 'arg_1', 'time', 7, 0, 1, 1);
insert into sys.args values (29502, 1020, 'arg_2', 'mbr', 0, 0, 1, 2);
insert into sys.functions values (1021, 'scale_up', '*', 'calc', 0, 1, false, false, false, 2000, true, false);
insert into sys.args values (29503, 1021, 'res_0', 'mbr', 0, 0, 0, 0);
insert into sys.args values (29504, 1021, 'arg_1', 'timetz', 7, 0, 1, 1);
insert into sys.args values (29505, 1021, 'arg_2', 'mbr', 0, 0, 1, 2);
insert into sys.functions values (1022, 'scale_up', '*', 'calc', 0, 1, false, false, false, 2000, true, false);
insert into sys.args values (29506, 1022, 'res_0', 'mbr', 0, 0, 0, 0);
insert into sys.args values (29507, 1022, 'arg_1', 'date', 0, 0, 1, 1);
insert into sys.args values (29508, 1022, 'arg_2', 'mbr', 0, 0, 1, 2);
insert into sys.functions values (1023, 'scale_up', '*', 'calc', 0, 1, false, false, false, 2000, true, false);
insert into sys.args values (29509, 1023, 'res_0', 'mbr', 0, 0, 0, 0);
insert into sys.args values (29510, 1023, 'arg_1', 'timestamp', 7, 0, 1, 1);
insert into sys.args values (29511, 1023, 'arg_2', 'mbr', 0, 0, 1, 2);
insert into sys.functions values (1024, 'scale_up', '*', 'calc', 0, 1, false, false, false, 2000, true, false);
insert into sys.args values (29512, 1024, 'res_0', 'mbr', 0, 0, 0, 0);
insert into sys.args values (29513, 1024, 'arg_1', 'timestamptz', 7, 0, 1, 1);
insert into sys.args values (29514, 1024, 'arg_2', 'mbr', 0, 0, 1, 2);
insert into sys.functions values (1025, 'scale_up', '*', 'calc', 0, 1, false, false, false, 2000, true, false);
insert into sys.args values (29515, 1025, 'res_0', 'mbr', 0, 0, 0, 0);
insert into sys.args values (29516, 1025, 'arg_1', 'blob', 0, 0, 1, 1);
insert into sys.args values (29517, 1025, 'arg_2', 'mbr', 0, 0, 1, 2);
insert into sys.functions values (1026, 'scale_up', '*', 'calc', 0, 1, false, false, false, 2000, true, false);
insert into sys.args values (29518, 1026, 'res_0', 'mbr', 0, 0, 0, 0);
insert into sys.args values (29519, 1026, 'arg_1', 'geometry', 0, 0, 1, 1);
insert into sys.args values (29520, 1026, 'arg_2', 'mbr', 0, 0, 1, 2);
insert into sys.functions values (1027, 'scale_up', '*', 'calc', 0, 1, false, false, false, 2000, true, false);
insert into sys.args values (29521, 1027, 'res_0', 'mbr', 0, 0, 0, 0);
insert into sys.args values (29522, 1027, 'arg_1', 'geometrya', 0, 0, 1, 1);
insert into sys.args values (29523, 1027, 'arg_2', 'mbr', 0, 0, 1, 2);
insert into sys.functions values (1028, 'scale_up', '*', 'calc', 0, 1, false, false, false, 2000, true, false);
insert into sys.args values (29524, 1028, 'res_0', 'mbr', 0, 0, 0, 0);
insert into sys.args values (29525, 1028, 'arg_1', 'mbr', 0, 0, 1, 1);
insert into sys.args values (29526, 1028, 'arg_2', 'mbr', 0, 0, 1, 2);
insert into sys.functions values (1029, 'power', 'pow', 'mmath', 0, 1, false, false, false, 2000, true, false);
insert into sys.args values (29527, 1029, 'res_0', 'real', 24, 0, 0, 0);
insert into sys.args values (29528, 1029, 'arg_1', 'real', 24, 0, 1, 1);
insert into sys.args values (29529, 1029, 'arg_2', 'real', 24, 0, 1, 2);
insert into sys.functions values (1030, 'floor', 'floor', 'mmath', 0, 1, false, false, false, 2000, true, false);
insert into sys.args values (29530, 1030, 'res_0', 'real', 24, 0, 0, 0);
insert into sys.args values (29531, 1030, 'arg_1', 'real', 24, 0, 1, 1);
insert into sys.functions values (1031, 'ceil', 'ceil', 'mmath', 0, 1, false, false, false, 2000, true, false);
insert into sys.args values (29532, 1031, 'res_0', 'real', 24, 0, 0, 0);
insert into sys.args values (29533, 1031, 'arg_1', 'real', 24, 0, 1, 1);
insert into sys.functions values (1032, 'ceiling', 'ceil', 'mmath', 0, 1, false, false, false, 2000, true, false);
insert into sys.args values (29534, 1032, 'res_0', 'real', 24, 0, 0, 0);
insert into sys.args values (29535, 1032, 'arg_1', 'real', 24, 0, 1, 1);
insert into sys.functions values (1033, 'sin', 'sin', 'mmath', 0, 1, false, false, false, 2000, true, false);
insert into sys.args values (29536, 1033, 'res_0', 'real', 24, 0, 0, 0);
insert into sys.args values (29537, 1033, 'arg_1', 'real', 24, 0, 1, 1);
insert into sys.functions values (1034, 'cos', 'cos', 'mmath', 0, 1, false, false, false, 2000, true, false);
insert into sys.args values (29538, 1034, 'res_0', 'real', 24, 0, 0, 0);
insert into sys.args values (29539, 1034, 'arg_1', 'real', 24, 0, 1, 1);
insert into sys.functions values (1035, 'tan', 'tan', 'mmath', 0, 1, false, false, false, 2000, true, false);
insert into sys.args values (29540, 1035, 'res_0', 'real', 24, 0, 0, 0);
insert into sys.args values (29541, 1035, 'arg_1', 'real', 24, 0, 1, 1);
insert into sys.functions values (1036, 'asin', 'asin', 'mmath', 0, 1, false, false, false, 2000, true, false);
insert into sys.args values (29542, 1036, 'res_0', 'real', 24, 0, 0, 0);
insert into sys.args values (29543, 1036, 'arg_1', 'real', 24, 0, 1, 1);
insert into sys.functions values (1037, 'acos', 'acos', 'mmath', 0, 1, false, false, false, 2000, true, false);
insert into sys.args values (29544, 1037, 'res_0', 'real', 24, 0, 0, 0);
insert into sys.args values (29545, 1037, 'arg_1', 'real', 24, 0, 1, 1);
insert into sys.functions values (1038, 'atan', 'atan', 'mmath', 0, 1, false, false, false, 2000, true, false);
insert into sys.args values (29546, 1038, 'res_0', 'real', 24, 0, 0, 0);
insert into sys.args values (29547, 1038, 'arg_1', 'real', 24, 0, 1, 1);
insert into sys.functions values (1039, 'atan', 'atan2', 'mmath', 0, 1, false, false, false, 2000, true, false);
insert into sys.args values (29548, 1039, 'res_0', 'real', 24, 0, 0, 0);
insert into sys.args values (29549, 1039, 'arg_1', 'real', 24, 0, 1, 1);
insert into sys.args values (29550, 1039, 'arg_2', 'real', 24, 0, 1, 2);
insert into sys.functions values (1040, 'sinh', 'sinh', 'mmath', 0, 1, false, false, false, 2000, true, false);
insert into sys.args values (29551, 1040, 'res_0', 'real', 24, 0, 0, 0);
insert into sys.args values (29552, 1040, 'arg_1', 'real', 24, 0, 1, 1);
insert into sys.functions values (1041, 'cot', 'cot', 'mmath', 0, 1, false, false, false, 2000, true, false);
insert into sys.args values (29553, 1041, 'res_0', 'real', 24, 0, 0, 0);
insert into sys.args values (29554, 1041, 'arg_1', 'real', 24, 0, 1, 1);
insert into sys.functions values (1042, 'cosh', 'cosh', 'mmath', 0, 1, false, false, false, 2000, true, false);
insert into sys.args values (29555, 1042, 'res_0', 'real', 24, 0, 0, 0);
insert into sys.args values (29556, 1042, 'arg_1', 'real', 24, 0, 1, 1);
insert into sys.functions values (1043, 'tanh', 'tanh', 'mmath', 0, 1, false, false, false, 2000, true, false);
insert into sys.args values (29557, 1043, 'res_0', 'real', 24, 0, 0, 0);
insert into sys.args values (29558, 1043, 'arg_1', 'real', 24, 0, 1, 1);
insert into sys.functions values (1044, 'sqrt', 'sqrt', 'mmath', 0, 1, false, false, false, 2000, true, false);
insert into sys.args values (29559, 1044, 'res_0', 'real', 24, 0, 0, 0);
insert into sys.args values (29560, 1044, 'arg_1', 'real', 24, 0, 1, 1);
insert into sys.functions values (1045, 'exp', 'exp', 'mmath', 0, 1, false, false, false, 2000, true, false);
insert into sys.args values (29561, 1045, 'res_0', 'real', 24, 0, 0, 0);
insert into sys.args values (29562, 1045, 'arg_1', 'real', 24, 0, 1, 1);
insert into sys.functions values (1046, 'log', 'log', 'mmath', 0, 1, false, false, false, 2000, true, false);
insert into sys.args values (29563, 1046, 'res_0', 'real', 24, 0, 0, 0);
insert into sys.args values (29564, 1046, 'arg_1', 'real', 24, 0, 1, 1);
insert into sys.functions values (1047, 'ln', 'log', 'mmath', 0, 1, false, false, false, 2000, true, false);
insert into sys.args values (29565, 1047, 'res_0', 'real', 24, 0, 0, 0);
insert into sys.args values (29566, 1047, 'arg_1', 'real', 24, 0, 1, 1);
insert into sys.functions values (1048, 'log', 'log', 'mmath', 0, 1, false, false, false, 2000, true, false);
insert into sys.args values (29567, 1048, 'res_0', 'real', 24, 0, 0, 0);
insert into sys.args values (29568, 1048, 'arg_1', 'real', 24, 0, 1, 1);
insert into sys.args values (29569, 1048, 'arg_2', 'real', 24, 0, 1, 2);
insert into sys.functions values (1049, 'log10', 'log10', 'mmath', 0, 1, false, false, false, 2000, true, false);
insert into sys.args values (29570, 1049, 'res_0', 'real', 24, 0, 0, 0);
insert into sys.args values (29571, 1049, 'arg_1', 'real', 24, 0, 1, 1);
insert into sys.functions values (1050, 'log2', 'log2', 'mmath', 0, 1, false, false, false, 2000, true, false);
insert into sys.args values (29572, 1050, 'res_0', 'real', 24, 0, 0, 0);
insert into sys.args values (29573, 1050, 'arg_1', 'real', 24, 0, 1, 1);
insert into sys.functions values (1051, 'power', 'pow', 'mmath', 0, 1, false, false, false, 2000, true, false);
insert into sys.args values (29574, 1051, 'res_0', 'double', 53, 0, 0, 0);
insert into sys.args values (29575, 1051, 'arg_1', 'double', 53, 0, 1, 1);
insert into sys.args values (29576, 1051, 'arg_2', 'double', 53, 0, 1, 2);
insert into sys.functions values (1052, 'floor', 'floor', 'mmath', 0, 1, false, false, false, 2000, true, false);
insert into sys.args values (29577, 1052, 'res_0', 'double', 53, 0, 0, 0);
insert into sys.args values (29578, 1052, 'arg_1', 'double', 53, 0, 1, 1);
insert into sys.functions values (1053, 'ceil', 'ceil', 'mmath', 0, 1, false, false, false, 2000, true, false);
insert into sys.args values (29579, 1053, 'res_0', 'double', 53, 0, 0, 0);
insert into sys.args values (29580, 1053, 'arg_1', 'double', 53, 0, 1, 1);
insert into sys.functions values (1054, 'ceiling', 'ceil', 'mmath', 0, 1, false, false, false, 2000, true, false);
insert into sys.args values (29581, 1054, 'res_0', 'double', 53, 0, 0, 0);
insert into sys.args values (29582, 1054, 'arg_1', 'double', 53, 0, 1, 1);
insert into sys.functions values (1055, 'sin', 'sin', 'mmath', 0, 1, false, false, false, 2000, true, false);
insert into sys.args values (29583, 1055, 'res_0', 'double', 53, 0, 0, 0);
insert into sys.args values (29584, 1055, 'arg_1', 'double', 53, 0, 1, 1);
insert into sys.functions values (1056, 'cos', 'cos', 'mmath', 0, 1, false, false, false, 2000, true, false);
insert into sys.args values (29585, 1056, 'res_0', 'double', 53, 0, 0, 0);
insert into sys.args values (29586, 1056, 'arg_1', 'double', 53, 0, 1, 1);
insert into sys.functions values (1057, 'tan', 'tan', 'mmath', 0, 1, false, false, false, 2000, true, false);
insert into sys.args values (29587, 1057, 'res_0', 'double', 53, 0, 0, 0);
insert into sys.args values (29588, 1057, 'arg_1', 'double', 53, 0, 1, 1);
insert into sys.functions values (1058, 'asin', 'asin', 'mmath', 0, 1, false, false, false, 2000, true, false);
insert into sys.args values (29589, 1058, 'res_0', 'double', 53, 0, 0, 0);
insert into sys.args values (29590, 1058, 'arg_1', 'double', 53, 0, 1, 1);
insert into sys.functions values (1059, 'acos', 'acos', 'mmath', 0, 1, false, false, false, 2000, true, false);
insert into sys.args values (29591, 1059, 'res_0', 'double', 53, 0, 0, 0);
insert into sys.args values (29592, 1059, 'arg_1', 'double', 53, 0, 1, 1);
insert into sys.functions values (1060, 'atan', 'atan', 'mmath', 0, 1, false, false, false, 2000, true, false);
insert into sys.args values (29593, 1060, 'res_0', 'double', 53, 0, 0, 0);
insert into sys.args values (29594, 1060, 'arg_1', 'double', 53, 0, 1, 1);
insert into sys.functions values (1061, 'atan', 'atan2', 'mmath', 0, 1, false, false, false, 2000, true, false);
insert into sys.args values (29595, 1061, 'res_0', 'double', 53, 0, 0, 0);
insert into sys.args values (29596, 1061, 'arg_1', 'double', 53, 0, 1, 1);
insert into sys.args values (29597, 1061, 'arg_2', 'double', 53, 0, 1, 2);
insert into sys.functions values (1062, 'sinh', 'sinh', 'mmath', 0, 1, false, false, false, 2000, true, false);
insert into sys.args values (29598, 1062, 'res_0', 'double', 53, 0, 0, 0);
insert into sys.args values (29599, 1062, 'arg_1', 'double', 53, 0, 1, 1);
insert into sys.functions values (1063, 'cot', 'cot', 'mmath', 0, 1, false, false, false, 2000, true, false);
insert into sys.args values (29600, 1063, 'res_0', 'double', 53, 0, 0, 0);
insert into sys.args values (29601, 1063, 'arg_1', 'double', 53, 0, 1, 1);
insert into sys.functions values (1064, 'cosh', 'cosh', 'mmath', 0, 1, false, false, false, 2000, true, false);
insert into sys.args values (29602, 1064, 'res_0', 'double', 53, 0, 0, 0);
insert into sys.args values (29603, 1064, 'arg_1', 'double', 53, 0, 1, 1);
insert into sys.functions values (1065, 'tanh', 'tanh', 'mmath', 0, 1, false, false, false, 2000, true, false);
insert into sys.args values (29604, 1065, 'res_0', 'double', 53, 0, 0, 0);
insert into sys.args values (29605, 1065, 'arg_1', 'double', 53, 0, 1, 1);
insert into sys.functions values (1066, 'sqrt', 'sqrt', 'mmath', 0, 1, false, false, false, 2000, true, false);
insert into sys.args values (29606, 1066, 'res_0', 'double', 53, 0, 0, 0);
insert into sys.args values (29607, 1066, 'arg_1', 'double', 53, 0, 1, 1);
insert into sys.functions values (1067, 'exp', 'exp', 'mmath', 0, 1, false, false, false, 2000, true, false);
insert into sys.args values (29608, 1067, 'res_0', 'double', 53, 0, 0, 0);
insert into sys.args values (29609, 1067, 'arg_1', 'double', 53, 0, 1, 1);
insert into sys.functions values (1068, 'log', 'log', 'mmath', 0, 1, false, false, false, 2000, true, false);
insert into sys.args values (29610, 1068, 'res_0', 'double', 53, 0, 0, 0);
insert into sys.args values (29611, 1068, 'arg_1', 'double', 53, 0, 1, 1);
insert into sys.functions values (1069, 'ln', 'log', 'mmath', 0, 1, false, false, false, 2000, true, false);
insert into sys.args values (29612, 1069, 'res_0', 'double', 53, 0, 0, 0);
insert into sys.args values (29613, 1069, 'arg_1', 'double', 53, 0, 1, 1);
insert into sys.functions values (1070, 'log', 'log', 'mmath', 0, 1, false, false, false, 2000, true, false);
insert into sys.args values (29614, 1070, 'res_0', 'double', 53, 0, 0, 0);
insert into sys.args values (29615, 1070, 'arg_1', 'double', 53, 0, 1, 1);
insert into sys.args values (29616, 1070, 'arg_2', 'double', 53, 0, 1, 2);
insert into sys.functions values (1071, 'log10', 'log10', 'mmath', 0, 1, false, false, false, 2000, true, false);
insert into sys.args values (29617, 1071, 'res_0', 'double', 53, 0, 0, 0);
insert into sys.args values (29618, 1071, 'arg_1', 'double', 53, 0, 1, 1);
insert into sys.functions values (1072, 'log2', 'log2', 'mmath', 0, 1, false, false, false, 2000, true, false);
insert into sys.args values (29619, 1072, 'res_0', 'double', 53, 0, 0, 0);
insert into sys.args values (29620, 1072, 'arg_1', 'double', 53, 0, 1, 1);
insert into sys.functions values (1073, 'pi', 'pi', 'mmath', 0, 1, false, false, false, 2000, true, false);
insert into sys.args values (29621, 1073, 'res_0', 'double', 53, 0, 0, 0);
insert into sys.functions values (1074, 'rand', 'rand', 'mmath', 0, 1, true, false, false, 2000, true, true);
insert into sys.args values (29622, 1074, 'res_0', 'int', 32, 0, 0, 0);
insert into sys.functions values (1075, 'rand', 'sqlrand', 'mmath', 0, 1, true, false, false, 2000, true, true);
insert into sys.args values (29623, 1075, 'res_0', 'int', 32, 0, 0, 0);
insert into sys.args values (29624, 1075, 'arg_1', 'int', 32, 0, 1, 1);
insert into sys.functions values (1076, 'curdate', 'current_date', 'mtime', 0, 1, false, false, false, 2000, true, false);
insert into sys.args values (29625, 1076, 'res_0', 'date', 0, 0, 0, 0);
insert into sys.functions values (1077, 'current_date', 'current_date', 'mtime', 0, 1, false, false, false, 2000, true, false);
insert into sys.args values (29626, 1077, 'res_0', 'date', 0, 0, 0, 0);
insert into sys.functions values (1078, 'curtime', 'current_time', 'mtime', 0, 1, false, false, false, 2000, true, false);
insert into sys.args values (29627, 1078, 'res_0', 'timetz', 7, 0, 0, 0);
insert into sys.functions values (1079, 'current_time', 'current_time', 'mtime', 0, 1, false, false, false, 2000, true, false);
insert into sys.args values (29628, 1079, 'res_0', 'timetz', 7, 0, 0, 0);
insert into sys.functions values (1080, 'current_timestamp', 'current_timestamp', 'mtime', 0, 1, false, false, false, 2000, true, false);
insert into sys.args values (29629, 1080, 'res_0', 'timestamptz', 7, 0, 0, 0);
insert into sys.functions values (1081, 'localtime', 'current_time', 'sql', 0, 1, false, false, false, 2000, true, false);
insert into sys.args values (29630, 1081, 'res_0', 'time', 7, 0, 0, 0);
insert into sys.functions values (1082, 'localtimestamp', 'current_timestamp', 'sql', 0, 1, false, false, false, 2000, true, false);
insert into sys.args values (29631, 1082, 'res_0', 'timestamp', 7, 0, 0, 0);
insert into sys.functions values (1083, 'sql_sub', 'diff', 'mtime', 0, 1, false, false, false, 2000, true, false);
insert into sys.args values (29632, 1083, 'res_0', 'int', 32, 0, 0, 0);
insert into sys.args values (29633, 1083, 'arg_1', 'date', 0, 0, 1, 1);
insert into sys.args values (29634, 1083, 'arg_2', 'date', 0, 0, 1, 2);
insert into sys.functions values (1084, 'sql_sub', 'diff', 'mtime', 0, 1, false, false, false, 2000, true, false);
insert into sys.args values (29635, 1084, 'res_0', 'sec_interval', 13, 0, 0, 0);
insert into sys.args values (29636, 1084, 'arg_1', 'timetz', 7, 0, 1, 1);
insert into sys.args values (29637, 1084, 'arg_2', 'timetz', 7, 0, 1, 2);
insert into sys.functions values (1085, 'sql_sub', 'diff', 'mtime', 0, 1, false, false, false, 2000, true, false);
insert into sys.args values (29638, 1085, 'res_0', 'sec_interval', 13, 0, 0, 0);
insert into sys.args values (29639, 1085, 'arg_1', 'time', 7, 0, 1, 1);
insert into sys.args values (29640, 1085, 'arg_2', 'time', 7, 0, 1, 2);
insert into sys.functions values (1086, 'sql_sub', 'diff', 'mtime', 0, 1, false, false, false, 2000, true, false);
insert into sys.args values (29641, 1086, 'res_0', 'sec_interval', 13, 0, 0, 0);
insert into sys.args values (29642, 1086, 'arg_1', 'timestamptz', 7, 0, 1, 1);
insert into sys.args values (29643, 1086, 'arg_2', 'timestamptz', 7, 0, 1, 2);
insert into sys.functions values (1087, 'sql_sub', 'diff', 'mtime', 0, 1, false, false, false, 2000, true, false);
insert into sys.args values (29644, 1087, 'res_0', 'sec_interval', 13, 0, 0, 0);
insert into sys.args values (29645, 1087, 'arg_1', 'timestamp', 7, 0, 1, 1);
insert into sys.args values (29646, 1087, 'arg_2', 'timestamp', 7, 0, 1, 2);
insert into sys.functions values (1088, 'sql_sub', 'date_sub_msec_interval', 'mtime', 0, 1, false, false, false, 2000, true, false);
insert into sys.args values (29647, 1088, 'res_0', 'date', 0, 0, 0, 0);
insert into sys.args values (29648, 1088, 'arg_1', 'date', 0, 0, 1, 1);
insert into sys.args values (29649, 1088, 'arg_2', 'sec_interval', 13, 0, 1, 2);
insert into sys.functions values (1089, 'sql_sub', 'date_sub_month_interval', 'mtime', 0, 1, false, false, false, 2000, true, false);
insert into sys.args values (29650, 1089, 'res_0', 'date', 0, 0, 0, 0);
insert into sys.args values (29651, 1089, 'arg_1', 'date', 0, 0, 1, 1);
insert into sys.args values (29652, 1089, 'arg_2', 'month_interval', 32, 0, 1, 2);
insert into sys.functions values (1090, 'sql_sub', 'time_sub_msec_interval', 'mtime', 0, 1, false, false, false, 2000, true, false);
insert into sys.args values (29653, 1090, 'res_0', 'time', 7, 0, 0, 0);
insert into sys.args values (29654, 1090, 'arg_1', 'time', 7, 0, 1, 1);
insert into sys.args values (29655, 1090, 'arg_2', 'sec_interval', 13, 0, 1, 2);
insert into sys.functions values (1091, 'sql_sub', 'time_sub_msec_interval', 'mtime', 0, 1, false, false, false, 2000, true, false);
insert into sys.args values (29656, 1091, 'res_0', 'timetz', 7, 0, 0, 0);
insert into sys.args values (29657, 1091, 'arg_1', 'timetz', 7, 0, 1, 1);
insert into sys.args values (29658, 1091, 'arg_2', 'sec_interval', 13, 0, 1, 2);
insert into sys.functions values (1092, 'sql_sub', 'timestamp_sub_msec_interval', 'mtime', 0, 1, false, false, false, 2000, true, false);
insert into sys.args values (29659, 1092, 'res_0', 'timestamp', 7, 0, 0, 0);
insert into sys.args values (29660, 1092, 'arg_1', 'timestamp', 7, 0, 1, 1);
insert into sys.args values (29661, 1092, 'arg_2', 'sec_interval', 13, 0, 1, 2);
insert into sys.functions values (1093, 'sql_sub', 'timestamp_sub_month_interval', 'mtime', 0, 1, false, false, false, 2000, true, false);
insert into sys.args values (29662, 1093, 'res_0', 'timestamp', 7, 0, 0, 0);
insert into sys.args values (29663, 1093, 'arg_1', 'timestamp', 7, 0, 1, 1);
insert into sys.args values (29664, 1093, 'arg_2', 'month_interval', 32, 0, 1, 2);
insert into sys.functions values (1094, 'sql_sub', 'timestamp_sub_msec_interval', 'mtime', 0, 1, false, false, false, 2000, true, false);
insert into sys.args values (29665, 1094, 'res_0', 'timestamptz', 7, 0, 0, 0);
insert into sys.args values (29666, 1094, 'arg_1', 'timestamptz', 7, 0, 1, 1);
insert into sys.args values (29667, 1094, 'arg_2', 'sec_interval', 13, 0, 1, 2);
insert into sys.functions values (1095, 'sql_sub', 'timestamp_sub_month_interval', 'mtime', 0, 1, false, false, false, 2000, true, false);
insert into sys.args values (29668, 1095, 'res_0', 'timestamptz', 7, 0, 0, 0);
insert into sys.args values (29669, 1095, 'arg_1', 'timestamptz', 7, 0, 1, 1);
insert into sys.args values (29670, 1095, 'arg_2', 'month_interval', 32, 0, 1, 2);
insert into sys.functions values (1096, 'sql_add', 'date_add_msec_interval', 'mtime', 0, 1, false, false, false, 2000, true, false);
insert into sys.args values (29671, 1096, 'res_0', 'date', 0, 0, 0, 0);
insert into sys.args values (29672, 1096, 'arg_1', 'date', 0, 0, 1, 1);
insert into sys.args values (29673, 1096, 'arg_2', 'sec_interval', 13, 0, 1, 2);
insert into sys.functions values (1097, 'sql_add', 'addmonths', 'mtime', 0, 1, false, false, false, 2000, true, false);
insert into sys.args values (29674, 1097, 'res_0', 'date', 0, 0, 0, 0);
insert into sys.args values (29675, 1097, 'arg_1', 'date', 0, 0, 1, 1);
insert into sys.args values (29676, 1097, 'arg_2', 'month_interval', 32, 0, 1, 2);
insert into sys.functions values (1098, 'sql_add', 'timestamp_add_msec_interval', 'mtime', 0, 1, false, false, false, 2000, true, false);
insert into sys.args values (29677, 1098, 'res_0', 'timestamp', 7, 0, 0, 0);
insert into sys.args values (29678, 1098, 'arg_1', 'timestamp', 7, 0, 1, 1);
insert into sys.args values (29679, 1098, 'arg_2', 'sec_interval', 13, 0, 1, 2);
insert into sys.functions values (1099, 'sql_add', 'timestamp_add_month_interval', 'mtime', 0, 1, false, false, false, 2000, true, false);
insert into sys.args values (29680, 1099, 'res_0', 'timestamp', 7, 0, 0, 0);
insert into sys.args values (29681, 1099, 'arg_1', 'timestamp', 7, 0, 1, 1);
insert into sys.args values (29682, 1099, 'arg_2', 'month_interval', 32, 0, 1, 2);
insert into sys.functions values (1100, 'sql_add', 'timestamp_add_msec_interval', 'mtime', 0, 1, false, false, false, 2000, true, false);
insert into sys.args values (29683, 1100, 'res_0', 'timestamptz', 7, 0, 0, 0);
insert into sys.args values (29684, 1100, 'arg_1', 'timestamptz', 7, 0, 1, 1);
insert into sys.args values (29685, 1100, 'arg_2', 'sec_interval', 13, 0, 1, 2);
insert into sys.functions values (1101, 'sql_add', 'timestamp_add_month_interval', 'mtime', 0, 1, false, false, false, 2000, true, false);
insert into sys.args values (29686, 1101, 'res_0', 'timestamptz', 7, 0, 0, 0);
insert into sys.args values (29687, 1101, 'arg_1', 'timestamptz', 7, 0, 1, 1);
insert into sys.args values (29688, 1101, 'arg_2', 'month_interval', 32, 0, 1, 2);
insert into sys.functions values (1102, 'sql_add', 'time_add_msec_interval', 'mtime', 0, 1, false, false, false, 2000, true, false);
insert into sys.args values (29689, 1102, 'res_0', 'time', 7, 0, 0, 0);
insert into sys.args values (29690, 1102, 'arg_1', 'time', 7, 0, 1, 1);
insert into sys.args values (29691, 1102, 'arg_2', 'sec_interval', 13, 0, 1, 2);
insert into sys.functions values (1103, 'sql_add', 'time_add_msec_interval', 'mtime', 0, 1, false, false, false, 2000, true, false);
insert into sys.args values (29692, 1103, 'res_0', 'timetz', 7, 0, 0, 0);
insert into sys.args values (29693, 1103, 'arg_1', 'timetz', 7, 0, 1, 1);
insert into sys.args values (29694, 1103, 'arg_2', 'sec_interval', 13, 0, 1, 2);
insert into sys.functions values (1104, 'local_timezone', 'local_timezone', 'mtime', 0, 1, false, false, false, 2000, true, false);
insert into sys.args values (29695, 1104, 'res_0', 'sec_interval', 13, 0, 0, 0);
insert into sys.functions values (1105, 'century', 'century', 'mtime', 0, 1, false, false, false, 2000, true, false);
insert into sys.args values (29696, 1105, 'res_0', 'int', 32, 0, 0, 0);
insert into sys.args values (29697, 1105, 'arg_1', 'date', 0, 0, 1, 1);
insert into sys.functions values (1106, 'decade', 'decade', 'mtime', 0, 1, false, false, false, 2000, true, false);
insert into sys.args values (29698, 1106, 'res_0', 'int', 32, 0, 0, 0);
insert into sys.args values (29699, 1106, 'arg_1', 'date', 0, 0, 1, 1);
insert into sys.functions values (1107, 'year', 'year', 'mtime', 0, 1, false, false, false, 2000, true, false);
insert into sys.args values (29700, 1107, 'res_0', 'int', 32, 0, 0, 0);
insert into sys.args values (29701, 1107, 'arg_1', 'date', 0, 0, 1, 1);
insert into sys.functions values (1108, 'quarter', 'quarter', 'mtime', 0, 1, false, false, false, 2000, true, false);
insert into sys.args values (29702, 1108, 'res_0', 'int', 32, 0, 0, 0);
insert into sys.args values (29703, 1108, 'arg_1', 'date', 0, 0, 1, 1);
insert into sys.functions values (1109, 'month', 'month', 'mtime', 0, 1, false, false, false, 2000, true, false);
insert into sys.args values (29704, 1109, 'res_0', 'int', 32, 0, 0, 0);
insert into sys.args values (29705, 1109, 'arg_1', 'date', 0, 0, 1, 1);
insert into sys.functions values (1110, 'day', 'day', 'mtime', 0, 1, false, false, false, 2000, true, false);
insert into sys.args values (29706, 1110, 'res_0', 'int', 32, 0, 0, 0);
insert into sys.args values (29707, 1110, 'arg_1', 'date', 0, 0, 1, 1);
insert into sys.functions values (1111, 'dayofyear', 'dayofyear', 'mtime', 0, 1, false, false, false, 2000, true, false);
insert into sys.args values (29708, 1111, 'res_0', 'int', 32, 0, 0, 0);
insert into sys.args values (29709, 1111, 'arg_1', 'date', 0, 0, 1, 1);
insert into sys.functions values (1112, 'weekofyear', 'weekofyear', 'mtime', 0, 1, false, false, false, 2000, true, false);
insert into sys.args values (29710, 1112, 'res_0', 'int', 32, 0, 0, 0);
insert into sys.args values (29711, 1112, 'arg_1', 'date', 0, 0, 1, 1);
insert into sys.functions values (1113, 'dayofweek', 'dayofweek', 'mtime', 0, 1, false, false, false, 2000, true, false);
insert into sys.args values (29712, 1113, 'res_0', 'int', 32, 0, 0, 0);
insert into sys.args values (29713, 1113, 'arg_1', 'date', 0, 0, 1, 1);
insert into sys.functions values (1114, 'dayofmonth', 'day', 'mtime', 0, 1, false, false, false, 2000, true, false);
insert into sys.args values (29714, 1114, 'res_0', 'int', 32, 0, 0, 0);
insert into sys.args values (29715, 1114, 'arg_1', 'date', 0, 0, 1, 1);
insert into sys.functions values (1115, 'week', 'weekofyear', 'mtime', 0, 1, false, false, false, 2000, true, false);
insert into sys.args values (29716, 1115, 'res_0', 'int', 32, 0, 0, 0);
insert into sys.args values (29717, 1115, 'arg_1', 'date', 0, 0, 1, 1);
insert into sys.functions values (1116, 'hour', 'hours', 'mtime', 0, 1, false, false, false, 2000, true, false);
insert into sys.args values (29718, 1116, 'res_0', 'int', 32, 0, 0, 0);
insert into sys.args values (29719, 1116, 'arg_1', 'time', 7, 0, 1, 1);
insert into sys.functions values (1117, 'minute', 'minutes', 'mtime', 0, 1, false, false, false, 2000, true, false);
insert into sys.args values (29720, 1117, 'res_0', 'int', 32, 0, 0, 0);
insert into sys.args values (29721, 1117, 'arg_1', 'time', 7, 0, 1, 1);
insert into sys.functions values (1118, 'second', 'sql_seconds', 'mtime', 0, 1, false, false, false, 2000, true, false);
insert into sys.args values (29722, 1118, 'res_0', 'decimal', 9, 6, 0, 0);
insert into sys.args values (29723, 1118, 'arg_1', 'time', 7, 0, 1, 1);
insert into sys.functions values (1119, 'hour', 'hours', 'mtime', 0, 1, false, false, false, 2000, true, false);
insert into sys.args values (29724, 1119, 'res_0', 'int', 32, 0, 0, 0);
insert into sys.args values (29725, 1119, 'arg_1', 'timetz', 7, 0, 1, 1);
insert into sys.functions values (1120, 'minute', 'minutes', 'mtime', 0, 1, false, false, false, 2000, true, false);
insert into sys.args values (29726, 1120, 'res_0', 'int', 32, 0, 0, 0);
insert into sys.args values (29727, 1120, 'arg_1', 'timetz', 7, 0, 1, 1);
insert into sys.functions values (1121, 'second', 'sql_seconds', 'mtime', 0, 1, false, false, false, 2000, true, false);
insert into sys.args values (29728, 1121, 'res_0', 'decimal', 9, 6, 0, 0);
insert into sys.args values (29729, 1121, 'arg_1', 'timetz', 7, 0, 1, 1);
insert into sys.functions values (1122, 'century', 'century', 'mtime', 0, 1, false, false, false, 2000, true, false);
insert into sys.args values (29730, 1122, 'res_0', 'int', 32, 0, 0, 0);
insert into sys.args values (29731, 1122, 'arg_1', 'timestamp', 7, 0, 1, 1);
insert into sys.functions values (1123, 'decade', 'decade', 'mtime', 0, 1, false, false, false, 2000, true, false);
insert into sys.args values (29732, 1123, 'res_0', 'int', 32, 0, 0, 0);
insert into sys.args values (29733, 1123, 'arg_1', 'timestamp', 7, 0, 1, 1);
insert into sys.functions values (1124, 'year', 'year', 'mtime', 0, 1, false, false, false, 2000, true, false);
insert into sys.args values (29734, 1124, 'res_0', 'int', 32, 0, 0, 0);
insert into sys.args values (29735, 1124, 'arg_1', 'timestamp', 7, 0, 1, 1);
insert into sys.functions values (1125, 'quarter', 'quarter', 'mtime', 0, 1, false, false, false, 2000, true, false);
insert into sys.args values (29736, 1125, 'res_0', 'int', 32, 0, 0, 0);
insert into sys.args values (29737, 1125, 'arg_1', 'timestamp', 7, 0, 1, 1);
insert into sys.functions values (1126, 'month', 'month', 'mtime', 0, 1, false, false, false, 2000, true, false);
insert into sys.args values (29738, 1126, 'res_0', 'int', 32, 0, 0, 0);
insert into sys.args values (29739, 1126, 'arg_1', 'timestamp', 7, 0, 1, 1);
insert into sys.functions values (1127, 'day', 'day', 'mtime', 0, 1, false, false, false, 2000, true, false);
insert into sys.args values (29740, 1127, 'res_0', 'int', 32, 0, 0, 0);
insert into sys.args values (29741, 1127, 'arg_1', 'timestamp', 7, 0, 1, 1);
insert into sys.functions values (1128, 'hour', 'hours', 'mtime', 0, 1, false, false, false, 2000, true, false);
insert into sys.args values (29742, 1128, 'res_0', 'int', 32, 0, 0, 0);
insert into sys.args values (29743, 1128, 'arg_1', 'timestamp', 7, 0, 1, 1);
insert into sys.functions values (1129, 'minute', 'minutes', 'mtime', 0, 1, false, false, false, 2000, true, false);
insert into sys.args values (29744, 1129, 'res_0', 'int', 32, 0, 0, 0);
insert into sys.args values (29745, 1129, 'arg_1', 'timestamp', 7, 0, 1, 1);
insert into sys.functions values (1130, 'second', 'sql_seconds', 'mtime', 0, 1, false, false, false, 2000, true, false);
insert into sys.args values (29746, 1130, 'res_0', 'decimal', 9, 6, 0, 0);
insert into sys.args values (29747, 1130, 'arg_1', 'timestamp', 7, 0, 1, 1);
insert into sys.functions values (1131, 'century', 'century', 'mtime', 0, 1, false, false, false, 2000, true, false);
insert into sys.args values (29748, 1131, 'res_0', 'int', 32, 0, 0, 0);
insert into sys.args values (29749, 1131, 'arg_1', 'timestamptz', 7, 0, 1, 1);
insert into sys.functions values (1132, 'decade', 'decade', 'mtime', 0, 1, false, false, false, 2000, true, false);
insert into sys.args values (29750, 1132, 'res_0', 'int', 32, 0, 0, 0);
insert into sys.args values (29751, 1132, 'arg_1', 'timestamptz', 7, 0, 1, 1);
insert into sys.functions values (1133, 'year', 'year', 'mtime', 0, 1, false, false, false, 2000, true, false);
insert into sys.args values (29752, 1133, 'res_0', 'int', 32, 0, 0, 0);
insert into sys.args values (29753, 1133, 'arg_1', 'timestamptz', 7, 0, 1, 1);
insert into sys.functions values (1134, 'quarter', 'quarter', 'mtime', 0, 1, false, false, false, 2000, true, false);
insert into sys.args values (29754, 1134, 'res_0', 'int', 32, 0, 0, 0);
insert into sys.args values (29755, 1134, 'arg_1', 'timestamptz', 7, 0, 1, 1);
insert into sys.functions values (1135, 'month', 'month', 'mtime', 0, 1, false, false, false, 2000, true, false);
insert into sys.args values (29756, 1135, 'res_0', 'int', 32, 0, 0, 0);
insert into sys.args values (29757, 1135, 'arg_1', 'timestamptz', 7, 0, 1, 1);
insert into sys.functions values (1136, 'day', 'day', 'mtime', 0, 1, false, false, false, 2000, true, false);
insert into sys.args values (29758, 1136, 'res_0', 'int', 32, 0, 0, 0);
insert into sys.args values (29759, 1136, 'arg_1', 'timestamptz', 7, 0, 1, 1);
insert into sys.functions values (1137, 'hour', 'hours', 'mtime', 0, 1, false, false, false, 2000, true, false);
insert into sys.args values (29760, 1137, 'res_0', 'int', 32, 0, 0, 0);
insert into sys.args values (29761, 1137, 'arg_1', 'timestamptz', 7, 0, 1, 1);
insert into sys.functions values (1138, 'minute', 'minutes', 'mtime', 0, 1, false, false, false, 2000, true, false);
insert into sys.args values (29762, 1138, 'res_0', 'int', 32, 0, 0, 0);
insert into sys.args values (29763, 1138, 'arg_1', 'timestamptz', 7, 0, 1, 1);
insert into sys.functions values (1139, 'second', 'sql_seconds', 'mtime', 0, 1, false, false, false, 2000, true, false);
insert into sys.args values (29764, 1139, 'res_0', 'decimal', 9, 6, 0, 0);
insert into sys.args values (29765, 1139, 'arg_1', 'timestamptz', 7, 0, 1, 1);
insert into sys.functions values (1140, 'year', 'year', 'mtime', 0, 1, false, false, false, 2000, true, false);
insert into sys.args values (29766, 1140, 'res_0', 'int', 32, 0, 0, 0);
insert into sys.args values (29767, 1140, 'arg_1', 'month_interval', 32, 0, 1, 1);
insert into sys.functions values (1141, 'month', 'month', 'mtime', 0, 1, false, false, false, 2000, true, false);
insert into sys.args values (29768, 1141, 'res_0', 'int', 32, 0, 0, 0);
insert into sys.args values (29769, 1141, 'arg_1', 'month_interval', 32, 0, 1, 1);
insert into sys.functions values (1142, 'day', 'day', 'mtime', 0, 1, false, false, false, 2000, true, false);
insert into sys.args values (29770, 1142, 'res_0', 'bigint', 64, 0, 0, 0);
insert into sys.args values (29771, 1142, 'arg_1', 'sec_interval', 13, 0, 1, 1);
insert into sys.functions values (1143, 'hour', 'hours', 'mtime', 0, 1, false, false, false, 2000, true, false);
insert into sys.args values (29772, 1143, 'res_0', 'int', 32, 0, 0, 0);
insert into sys.args values (29773, 1143, 'arg_1', 'sec_interval', 13, 0, 1, 1);
insert into sys.functions values (1144, 'minute', 'minutes', 'mtime', 0, 1, false, false, false, 2000, true, false);
insert into sys.args values (29774, 1144, 'res_0', 'int', 32, 0, 0, 0);
insert into sys.args values (29775, 1144, 'arg_1', 'sec_interval', 13, 0, 1, 1);
insert into sys.functions values (1145, 'second', 'seconds', 'mtime', 0, 1, false, false, false, 2000, true, false);
insert into sys.args values (29776, 1145, 'res_0', 'int', 32, 0, 0, 0);
insert into sys.args values (29777, 1145, 'arg_1', 'sec_interval', 13, 0, 1, 1);
insert into sys.functions values (1146, 'next_value_for', 'next_value', 'sql', 0, 1, true, false, false, 2000, true, true);
insert into sys.args values (29778, 1146, 'res_0', 'bigint', 64, 0, 0, 0);
insert into sys.args values (29779, 1146, 'arg_1', 'varchar', 0, 0, 1, 1);
insert into sys.args values (29780, 1146, 'arg_2', 'varchar', 0, 0, 1, 2);
insert into sys.functions values (1147, 'get_value_for', 'get_value', 'sql', 0, 1, false, false, false, 2000, true, true);
insert into sys.args values (29781, 1147, 'res_0', 'bigint', 64, 0, 0, 0);
insert into sys.args values (29782, 1147, 'arg_1', 'varchar', 0, 0, 1, 1);
insert into sys.args values (29783, 1147, 'arg_2', 'varchar', 0, 0, 1, 2);
insert into sys.functions values (1148, 'restart', 'restart', 'sql', 0, 1, false, false, false, 2000, true, true);
insert into sys.args values (29784, 1148, 'res_0', 'bigint', 64, 0, 0, 0);
insert into sys.args values (29785, 1148, 'arg_1', 'varchar', 0, 0, 1, 1);
insert into sys.args values (29786, 1148, 'arg_2', 'varchar', 0, 0, 1, 2);
insert into sys.args values (29787, 1148, 'arg_3', 'bigint', 64, 0, 1, 3);
insert into sys.functions values (1149, 'index', 'index', 'calc', 0, 1, false, false, false, 2000, true, true);
insert into sys.args values (29788, 1149, 'res_0', 'tinyint', 8, 0, 0, 0);
insert into sys.args values (29789, 1149, 'arg_1', 'char', 0, 0, 1, 1);
insert into sys.args values (29790, 1149, 'arg_2', 'boolean', 1, 0, 1, 2);
insert into sys.functions values (1150, 'index', 'index', 'calc', 0, 1, false, false, false, 2000, true, true);
insert into sys.args values (29791, 1150, 'res_0', 'smallint', 16, 0, 0, 0);
insert into sys.args values (29792, 1150, 'arg_1', 'char', 0, 0, 1, 1);
insert into sys.args values (29793, 1150, 'arg_2', 'boolean', 1, 0, 1, 2);
insert into sys.functions values (1151, 'index', 'index', 'calc', 0, 1, false, false, false, 2000, true, true);
insert into sys.args values (29794, 1151, 'res_0', 'int', 32, 0, 0, 0);
insert into sys.args values (29795, 1151, 'arg_1', 'char', 0, 0, 1, 1);
insert into sys.args values (29796, 1151, 'arg_2', 'boolean', 1, 0, 1, 2);
insert into sys.functions values (1152, 'strings', 'strings', 'calc', 0, 1, false, false, false, 2000, true, false);
insert into sys.args values (29797, 1152, 'res_0', 'char', 0, 0, 0, 0);
insert into sys.args values (29798, 1152, 'arg_1', 'char', 0, 0, 1, 1);
insert into sys.functions values (1153, 'locate', 'locate', 'str', 0, 1, false, false, false, 2000, true, false);
insert into sys.args values (29799, 1153, 'res_0', 'int', 32, 0, 0, 0);
insert into sys.args values (29800, 1153, 'arg_1', 'char', 0, 0, 1, 1);
insert into sys.args values (29801, 1153, 'arg_2', 'char', 0, 0, 1, 2);
insert into sys.functions values (1154, 'locate', 'locate', 'str', 0, 1, false, false, false, 2000, true, false);
insert into sys.args values (29802, 1154, 'res_0', 'int', 32, 0, 0, 0);
insert into sys.args values (29803, 1154, 'arg_1', 'char', 0, 0, 1, 1);
insert into sys.args values (29804, 1154, 'arg_2', 'char', 0, 0, 1, 2);
insert into sys.args values (29805, 1154, 'arg_3', 'int', 32, 0, 1, 3);
insert into sys.functions values (1155, 'charindex', 'locate', 'str', 0, 1, false, false, false, 2000, true, false);
insert into sys.args values (29806, 1155, 'res_0', 'int', 32, 0, 0, 0);
insert into sys.args values (29807, 1155, 'arg_1', 'char', 0, 0, 1, 1);
insert into sys.args values (29808, 1155, 'arg_2', 'char', 0, 0, 1, 2);
insert into sys.functions values (1156, 'charindex', 'locate', 'str', 0, 1, false, false, false, 2000, true, false);
insert into sys.args values (29809, 1156, 'res_0', 'int', 32, 0, 0, 0);
insert into sys.args values (29810, 1156, 'arg_1', 'char', 0, 0, 1, 1);
insert into sys.args values (29811, 1156, 'arg_2', 'char', 0, 0, 1, 2);
insert into sys.args values (29812, 1156, 'arg_3', 'int', 32, 0, 1, 3);
insert into sys.functions values (1157, 'splitpart', 'splitpart', 'str', 0, 1, false, false, false, 2000, true, false);
insert into sys.args values (29813, 1157, 'res_0', 'char', 0, 0, 0, 0);
insert into sys.args values (29814, 1157, 'arg_1', 'char', 0, 0, 1, 1);
insert into sys.args values (29815, 1157, 'arg_2', 'char', 0, 0, 1, 2);
insert into sys.args values (29816, 1157, 'arg_3', 'int', 32, 0, 1, 3);
insert into sys.functions values (1158, 'substring', 'substring', 'str', 0, 1, false, false, false, 2000, true, false);
insert into sys.args values (29817, 1158, 'res_0', 'char', 0, 0, 0, 0);
insert into sys.args values (29818, 1158, 'arg_1', 'char', 0, 0, 1, 1);
insert into sys.args values (29819, 1158, 'arg_2', 'int', 32, 0, 1, 2);
insert into sys.functions values (1159, 'substring', 'substring', 'str', 0, 1, false, false, false, 2000, true, false);
insert into sys.args values (29820, 1159, 'res_0', 'char', 0, 0, 0, 0);
insert into sys.args values (29821, 1159, 'arg_1', 'char', 0, 0, 1, 1);
insert into sys.args values (29822, 1159, 'arg_2', 'int', 32, 0, 1, 2);
insert into sys.args values (29823, 1159, 'arg_3', 'int', 32, 0, 1, 3);
insert into sys.functions values (1160, 'substr', 'substring', 'str', 0, 1, false, false, false, 2000, true, false);
insert into sys.args values (29824, 1160, 'res_0', 'char', 0, 0, 0, 0);
insert into sys.args values (29825, 1160, 'arg_1', 'char', 0, 0, 1, 1);
insert into sys.args values (29826, 1160, 'arg_2', 'int', 32, 0, 1, 2);
insert into sys.functions values (1161, 'substr', 'substring', 'str', 0, 1, false, false, false, 2000, true, false);
insert into sys.args values (29827, 1161, 'res_0', 'char', 0, 0, 0, 0);
insert into sys.args values (29828, 1161, 'arg_1', 'char', 0, 0, 1, 1);
insert into sys.args values (29829, 1161, 'arg_2', 'int', 32, 0, 1, 2);
insert into sys.args values (29830, 1161, 'arg_3', 'int', 32, 0, 1, 3);
insert into sys.functions values (1162, 'not_like', 'not_like', 'algebra', 0, 1, false, false, false, 2000, true, true);
insert into sys.args values (29831, 1162, 'res_0', 'boolean', 1, 0, 0, 0);
insert into sys.args values (29832, 1162, 'arg_1', 'char', 0, 0, 1, 1);
insert into sys.args values (29833, 1162, 'arg_2', 'char', 0, 0, 1, 2);
insert into sys.functions values (1163, 'not_like', 'not_like', 'algebra', 0, 1, false, false, false, 2000, true, true);
insert into sys.args values (29834, 1163, 'res_0', 'boolean', 1, 0, 0, 0);
insert into sys.args values (29835, 1163, 'arg_1', 'char', 0, 0, 1, 1);
insert into sys.args values (29836, 1163, 'arg_2', 'char', 0, 0, 1, 2);
insert into sys.args values (29837, 1163, 'arg_3', 'char', 0, 0, 1, 3);
insert into sys.functions values (1164, 'not_ilike', 'not_ilike', 'algebra', 0, 1, false, false, false, 2000, true, true);
insert into sys.args values (29838, 1164, 'res_0', 'boolean', 1, 0, 0, 0);
insert into sys.args values (29839, 1164, 'arg_1', 'char', 0, 0, 1, 1);
insert into sys.args values (29840, 1164, 'arg_2', 'char', 0, 0, 1, 2);
insert into sys.functions values (1165, 'not_ilike', 'not_ilike', 'algebra', 0, 1, false, false, false, 2000, true, true);
insert into sys.args values (29841, 1165, 'res_0', 'boolean', 1, 0, 0, 0);
insert into sys.args values (29842, 1165, 'arg_1', 'char', 0, 0, 1, 1);
insert into sys.args values (29843, 1165, 'arg_2', 'char', 0, 0, 1, 2);
insert into sys.args values (29844, 1165, 'arg_3', 'char', 0, 0, 1, 3);
insert into sys.functions values (1166, 'patindex', 'patindex', 'pcre', 0, 1, false, false, false, 2000, true, true);
insert into sys.args values (29845, 1166, 'res_0', 'int', 32, 0, 0, 0);
insert into sys.args values (29846, 1166, 'arg_1', 'char', 0, 0, 1, 1);
insert into sys.args values (29847, 1166, 'arg_2', 'char', 0, 0, 1, 2);
insert into sys.functions values (1167, 'truncate', 'stringleft', 'str', 0, 1, false, false, false, 2000, true, false);
insert into sys.args values (29848, 1167, 'res_0', 'char', 0, 0, 0, 0);
insert into sys.args values (29849, 1167, 'arg_1', 'char', 0, 0, 1, 1);
insert into sys.args values (29850, 1167, 'arg_2', 'int', 32, 0, 1, 2);
insert into sys.functions values (1168, 'concat', '+', 'calc', 0, 1, false, false, false, 2000, true, false);
insert into sys.args values (29851, 1168, 'res_0', 'char', 0, 0, 0, 0);
insert into sys.args values (29852, 1168, 'arg_1', 'char', 0, 0, 1, 1);
insert into sys.args values (29853, 1168, 'arg_2', 'char', 0, 0, 1, 2);
insert into sys.functions values (1169, 'ascii', 'ascii', 'str', 0, 1, false, false, false, 2000, true, false);
insert into sys.args values (29854, 1169, 'res_0', 'int', 32, 0, 0, 0);
insert into sys.args values (29855, 1169, 'arg_1', 'char', 0, 0, 1, 1);
insert into sys.functions values (1170, 'code', 'unicode', 'str', 0, 1, false, false, false, 2000, true, false);
insert into sys.args values (29856, 1170, 'res_0', 'char', 0, 0, 0, 0);
insert into sys.args values (29857, 1170, 'arg_1', 'int', 32, 0, 1, 1);
insert into sys.functions values (1171, 'length', 'length', 'str', 0, 1, false, false, false, 2000, true, false);
insert into sys.args values (29858, 1171, 'res_0', 'int', 32, 0, 0, 0);
insert into sys.args values (29859, 1171, 'arg_1', 'char', 0, 0, 1, 1);
insert into sys.functions values (1172, 'right', 'stringright', 'str', 0, 1, false, false, false, 2000, true, false);
insert into sys.args values (29860, 1172, 'res_0', 'char', 0, 0, 0, 0);
insert into sys.args values (29861, 1172, 'arg_1', 'char', 0, 0, 1, 1);
insert into sys.args values (29862, 1172, 'arg_2', 'int', 32, 0, 1, 2);
insert into sys.functions values (1173, 'left', 'stringleft', 'str', 0, 1, false, false, false, 2000, true, false);
insert into sys.args values (29863, 1173, 'res_0', 'char', 0, 0, 0, 0);
insert into sys.args values (29864, 1173, 'arg_1', 'char', 0, 0, 1, 1);
insert into sys.args values (29865, 1173, 'arg_2', 'int', 32, 0, 1, 2);
insert into sys.functions values (1174, 'upper', 'toUpper', 'str', 0, 1, false, false, false, 2000, true, false);
insert into sys.args values (29866, 1174, 'res_0', 'char', 0, 0, 0, 0);
insert into sys.args values (29867, 1174, 'arg_1', 'char', 0, 0, 1, 1);
insert into sys.functions values (1175, 'ucase', 'toUpper', 'str', 0, 1, false, false, false, 2000, true, false);
insert into sys.args values (29868, 1175, 'res_0', 'char', 0, 0, 0, 0);
insert into sys.args values (29869, 1175, 'arg_1', 'char', 0, 0, 1, 1);
insert into sys.functions values (1176, 'lower', 'toLower', 'str', 0, 1, false, false, false, 2000, true, false);
insert into sys.args values (29870, 1176, 'res_0', 'char', 0, 0, 0, 0);
insert into sys.args values (29871, 1176, 'arg_1', 'char', 0, 0, 1, 1);
insert into sys.functions values (1177, 'lcase', 'toLower', 'str', 0, 1, false, false, false, 2000, true, false);
insert into sys.args values (29872, 1177, 'res_0', 'char', 0, 0, 0, 0);
insert into sys.args values (29873, 1177, 'arg_1', 'char', 0, 0, 1, 1);
insert into sys.functions values (1178, 'trim', 'trim', 'str', 0, 1, false, false, false, 2000, true, false);
insert into sys.args values (29874, 1178, 'res_0', 'char', 0, 0, 0, 0);
insert into sys.args values (29875, 1178, 'arg_1', 'char', 0, 0, 1, 1);
insert into sys.functions values (1179, 'trim', 'trim', 'str', 0, 1, false, false, false, 2000, true, false);
insert into sys.args values (29876, 1179, 'res_0', 'char', 0, 0, 0, 0);
insert into sys.args values (29877, 1179, 'arg_1', 'char', 0, 0, 1, 1);
insert into sys.args values (29878, 1179, 'arg_2', 'char', 0, 0, 1, 2);
insert into sys.functions values (1180, 'ltrim', 'ltrim', 'str', 0, 1, false, false, false, 2000, true, false);
insert into sys.args values (29879, 1180, 'res_0', 'char', 0, 0, 0, 0);
insert into sys.args values (29880, 1180, 'arg_1', 'char', 0, 0, 1, 1);
insert into sys.functions values (1181, 'ltrim', 'ltrim', 'str', 0, 1, false, false, false, 2000, true, false);
insert into sys.args values (29881, 1181, 'res_0', 'char', 0, 0, 0, 0);
insert into sys.args values (29882, 1181, 'arg_1', 'char', 0, 0, 1, 1);
insert into sys.args values (29883, 1181, 'arg_2', 'char', 0, 0, 1, 2);
insert into sys.functions values (1182, 'rtrim', 'rtrim', 'str', 0, 1, false, false, false, 2000, true, false);
insert into sys.args values (29884, 1182, 'res_0', 'char', 0, 0, 0, 0);
insert into sys.args values (29885, 1182, 'arg_1', 'char', 0, 0, 1, 1);
insert into sys.functions values (1183, 'rtrim', 'rtrim', 'str', 0, 1, false, false, false, 2000, true, false);
insert into sys.args values (29886, 1183, 'res_0', 'char', 0, 0, 0, 0);
insert into sys.args values (29887, 1183, 'arg_1', 'char', 0, 0, 1, 1);
insert into sys.args values (29888, 1183, 'arg_2', 'char', 0, 0, 1, 2);
insert into sys.functions values (1184, 'lpad', 'lpad', 'str', 0, 1, false, false, false, 2000, true, false);
insert into sys.args values (29889, 1184, 'res_0', 'char', 0, 0, 0, 0);
insert into sys.args values (29890, 1184, 'arg_1', 'char', 0, 0, 1, 1);
insert into sys.args values (29891, 1184, 'arg_2', 'int', 32, 0, 1, 2);
insert into sys.functions values (1185, 'lpad', 'lpad', 'str', 0, 1, false, false, false, 2000, true, false);
insert into sys.args values (29892, 1185, 'res_0', 'char', 0, 0, 0, 0);
insert into sys.args values (29893, 1185, 'arg_1', 'char', 0, 0, 1, 1);
insert into sys.args values (29894, 1185, 'arg_2', 'int', 32, 0, 1, 2);
insert into sys.args values (29895, 1185, 'arg_3', 'char', 0, 0, 1, 3);
insert into sys.functions values (1186, 'rpad', 'rpad', 'str', 0, 1, false, false, false, 2000, true, false);
insert into sys.args values (29896, 1186, 'res_0', 'char', 0, 0, 0, 0);
insert into sys.args values (29897, 1186, 'arg_1', 'char', 0, 0, 1, 1);
insert into sys.args values (29898, 1186, 'arg_2', 'int', 32, 0, 1, 2);
insert into sys.functions values (1187, 'rpad', 'rpad', 'str', 0, 1, false, false, false, 2000, true, false);
insert into sys.args values (29899, 1187, 'res_0', 'char', 0, 0, 0, 0);
insert into sys.args values (29900, 1187, 'arg_1', 'char', 0, 0, 1, 1);
insert into sys.args values (29901, 1187, 'arg_2', 'int', 32, 0, 1, 2);
insert into sys.args values (29902, 1187, 'arg_3', 'char', 0, 0, 1, 3);
insert into sys.functions values (1188, 'insert', 'insert', 'str', 0, 1, false, false, false, 2000, true, false);
insert into sys.args values (29903, 1188, 'res_0', 'char', 0, 0, 0, 0);
insert into sys.args values (29904, 1188, 'arg_1', 'char', 0, 0, 1, 1);
insert into sys.args values (29905, 1188, 'arg_2', 'int', 32, 0, 1, 2);
insert into sys.args values (29906, 1188, 'arg_3', 'int', 32, 0, 1, 3);
insert into sys.args values (29907, 1188, 'arg_4', 'char', 0, 0, 1, 4);
insert into sys.functions values (1189, 'replace', 'replace', 'str', 0, 1, false, false, false, 2000, true, false);
insert into sys.args values (29908, 1189, 'res_0', 'char', 0, 0, 0, 0);
insert into sys.args values (29909, 1189, 'arg_1', 'char', 0, 0, 1, 1);
insert into sys.args values (29910, 1189, 'arg_2', 'char', 0, 0, 1, 2);
insert into sys.args values (29911, 1189, 'arg_3', 'char', 0, 0, 1, 3);
insert into sys.functions values (1190, 'repeat', 'repeat', 'str', 0, 1, false, false, false, 2000, true, false);
insert into sys.args values (29912, 1190, 'res_0', 'char', 0, 0, 0, 0);
insert into sys.args values (29913, 1190, 'arg_1', 'char', 0, 0, 1, 1);
insert into sys.args values (29914, 1190, 'arg_2', 'int', 32, 0, 1, 2);
insert into sys.functions values (1191, 'space', 'space', 'str', 0, 1, false, false, false, 2000, true, false);
insert into sys.args values (29915, 1191, 'res_0', 'char', 0, 0, 0, 0);
insert into sys.args values (29916, 1191, 'arg_1', 'int', 32, 0, 1, 1);
insert into sys.functions values (1192, 'char_length', 'length', 'str', 0, 1, false, false, false, 2000, true, false);
insert into sys.args values (29917, 1192, 'res_0', 'int', 32, 0, 0, 0);
insert into sys.args values (29918, 1192, 'arg_1', 'char', 0, 0, 1, 1);
insert into sys.functions values (1193, 'character_length', 'length', 'str', 0, 1, false, false, false, 2000, true, false);
insert into sys.args values (29919, 1193, 'res_0', 'int', 32, 0, 0, 0);
insert into sys.args values (29920, 1193, 'arg_1', 'char', 0, 0, 1, 1);
insert into sys.functions values (1194, 'octet_length', 'nbytes', 'str', 0, 1, false, false, false, 2000, true, false);
insert into sys.args values (29921, 1194, 'res_0', 'int', 32, 0, 0, 0);
insert into sys.args values (29922, 1194, 'arg_1', 'char', 0, 0, 1, 1);
insert into sys.functions values (1195, 'soundex', 'soundex', 'txtsim', 0, 1, false, false, false, 2000, true, false);
insert into sys.args values (29923, 1195, 'res_0', 'char', 0, 0, 0, 0);
insert into sys.args values (29924, 1195, 'arg_1', 'char', 0, 0, 1, 1);
insert into sys.functions values (1196, 'difference', 'stringdiff', 'txtsim', 0, 1, false, false, false, 2000, true, true);
insert into sys.args values (29925, 1196, 'res_0', 'int', 32, 0, 0, 0);
insert into sys.args values (29926, 1196, 'arg_1', 'char', 0, 0, 1, 1);
insert into sys.args values (29927, 1196, 'arg_2', 'char', 0, 0, 1, 2);
insert into sys.functions values (1197, 'editdistance', 'editdistance', 'txtsim', 0, 1, false, false, false, 2000, true, true);
insert into sys.args values (29928, 1197, 'res_0', 'int', 32, 0, 0, 0);
insert into sys.args values (29929, 1197, 'arg_1', 'char', 0, 0, 1, 1);
insert into sys.args values (29930, 1197, 'arg_2', 'char', 0, 0, 1, 2);
insert into sys.functions values (1198, 'editdistance2', 'editdistance2', 'txtsim', 0, 1, false, false, false, 2000, true, true);
insert into sys.args values (29931, 1198, 'res_0', 'int', 32, 0, 0, 0);
insert into sys.args values (29932, 1198, 'arg_1', 'char', 0, 0, 1, 1);
insert into sys.args values (29933, 1198, 'arg_2', 'char', 0, 0, 1, 2);
insert into sys.functions values (1199, 'similarity', 'similarity', 'txtsim', 0, 1, false, false, false, 2000, true, true);
insert into sys.args values (29934, 1199, 'res_0', 'double', 53, 0, 0, 0);
insert into sys.args values (29935, 1199, 'arg_1', 'char', 0, 0, 1, 1);
insert into sys.args values (29936, 1199, 'arg_2', 'char', 0, 0, 1, 2);
insert into sys.functions values (1200, 'qgramnormalize', 'qgramnormalize', 'txtsim', 0, 1, false, false, false, 2000, true, false);
insert into sys.args values (29937, 1200, 'res_0', 'char', 0, 0, 0, 0);
insert into sys.args values (29938, 1200, 'arg_1', 'char', 0, 0, 1, 1);
insert into sys.functions values (1201, 'levenshtein', 'levenshtein', 'txtsim', 0, 1, false, false, false, 2000, true, true);
insert into sys.args values (29939, 1201, 'res_0', 'int', 32, 0, 0, 0);
insert into sys.args values (29940, 1201, 'arg_1', 'char', 0, 0, 1, 1);
insert into sys.args values (29941, 1201, 'arg_2', 'char', 0, 0, 1, 2);
insert into sys.functions values (1202, 'levenshtein', 'levenshtein', 'txtsim', 0, 1, false, false, false, 2000, true, true);
insert into sys.args values (29942, 1202, 'res_0', 'int', 32, 0, 0, 0);
insert into sys.args values (29943, 1202, 'arg_1', 'char', 0, 0, 1, 1);
insert into sys.args values (29944, 1202, 'arg_2', 'char', 0, 0, 1, 2);
insert into sys.args values (29945, 1202, 'arg_3', 'int', 32, 0, 1, 3);
insert into sys.args values (29946, 1202, 'arg_4', 'int', 32, 0, 1, 4);
insert into sys.args values (29947, 1202, 'arg_5', 'int', 32, 0, 1, 5);
insert into sys.functions values (1203, 'index', 'index', 'calc', 0, 1, false, false, false, 2000, true, true);
insert into sys.args values (29948, 1203, 'res_0', 'tinyint', 8, 0, 0, 0);
insert into sys.args values (29949, 1203, 'arg_1', 'varchar', 0, 0, 1, 1);
insert into sys.args values (29950, 1203, 'arg_2', 'boolean', 1, 0, 1, 2);
insert into sys.functions values (1204, 'index', 'index', 'calc', 0, 1, false, false, false, 2000, true, true);
insert into sys.args values (29951, 1204, 'res_0', 'smallint', 16, 0, 0, 0);
insert into sys.args values (29952, 1204, 'arg_1', 'varchar', 0, 0, 1, 1);
insert into sys.args values (29953, 1204, 'arg_2', 'boolean', 1, 0, 1, 2);
insert into sys.functions values (1205, 'index', 'index', 'calc', 0, 1, false, false, false, 2000, true, true);
insert into sys.args values (29954, 1205, 'res_0', 'int', 32, 0, 0, 0);
insert into sys.args values (29955, 1205, 'arg_1', 'varchar', 0, 0, 1, 1);
insert into sys.args values (29956, 1205, 'arg_2', 'boolean', 1, 0, 1, 2);
insert into sys.functions values (1206, 'strings', 'strings', 'calc', 0, 1, false, false, false, 2000, true, false);
insert into sys.args values (29957, 1206, 'res_0', 'varchar', 0, 0, 0, 0);
insert into sys.args values (29958, 1206, 'arg_1', 'varchar', 0, 0, 1, 1);
insert into sys.functions values (1207, 'locate', 'locate', 'str', 0, 1, false, false, false, 2000, true, false);
insert into sys.args values (29959, 1207, 'res_0', 'int', 32, 0, 0, 0);
insert into sys.args values (29960, 1207, 'arg_1', 'varchar', 0, 0, 1, 1);
insert into sys.args values (29961, 1207, 'arg_2', 'varchar', 0, 0, 1, 2);
insert into sys.functions values (1208, 'locate', 'locate', 'str', 0, 1, false, false, false, 2000, true, false);
insert into sys.args values (29962, 1208, 'res_0', 'int', 32, 0, 0, 0);
insert into sys.args values (29963, 1208, 'arg_1', 'varchar', 0, 0, 1, 1);
insert into sys.args values (29964, 1208, 'arg_2', 'varchar', 0, 0, 1, 2);
insert into sys.args values (29965, 1208, 'arg_3', 'int', 32, 0, 1, 3);
insert into sys.functions values (1209, 'charindex', 'locate', 'str', 0, 1, false, false, false, 2000, true, false);
insert into sys.args values (29966, 1209, 'res_0', 'int', 32, 0, 0, 0);
insert into sys.args values (29967, 1209, 'arg_1', 'varchar', 0, 0, 1, 1);
insert into sys.args values (29968, 1209, 'arg_2', 'varchar', 0, 0, 1, 2);
insert into sys.functions values (1210, 'charindex', 'locate', 'str', 0, 1, false, false, false, 2000, true, false);
insert into sys.args values (29969, 1210, 'res_0', 'int', 32, 0, 0, 0);
insert into sys.args values (29970, 1210, 'arg_1', 'varchar', 0, 0, 1, 1);
insert into sys.args values (29971, 1210, 'arg_2', 'varchar', 0, 0, 1, 2);
insert into sys.args values (29972, 1210, 'arg_3', 'int', 32, 0, 1, 3);
insert into sys.functions values (1211, 'splitpart', 'splitpart', 'str', 0, 1, false, false, false, 2000, true, false);
insert into sys.args values (29973, 1211, 'res_0', 'varchar', 0, 0, 0, 0);
insert into sys.args values (29974, 1211, 'arg_1', 'varchar', 0, 0, 1, 1);
insert into sys.args values (29975, 1211, 'arg_2', 'varchar', 0, 0, 1, 2);
insert into sys.args values (29976, 1211, 'arg_3', 'int', 32, 0, 1, 3);
insert into sys.functions values (1212, 'substring', 'substring', 'str', 0, 1, false, false, false, 2000, true, false);
insert into sys.args values (29977, 1212, 'res_0', 'varchar', 0, 0, 0, 0);
insert into sys.args values (29978, 1212, 'arg_1', 'varchar', 0, 0, 1, 1);
insert into sys.args values (29979, 1212, 'arg_2', 'int', 32, 0, 1, 2);
insert into sys.functions values (1213, 'substring', 'substring', 'str', 0, 1, false, false, false, 2000, true, false);
insert into sys.args values (29980, 1213, 'res_0', 'varchar', 0, 0, 0, 0);
insert into sys.args values (29981, 1213, 'arg_1', 'varchar', 0, 0, 1, 1);
insert into sys.args values (29982, 1213, 'arg_2', 'int', 32, 0, 1, 2);
insert into sys.args values (29983, 1213, 'arg_3', 'int', 32, 0, 1, 3);
insert into sys.functions values (1214, 'substr', 'substring', 'str', 0, 1, false, false, false, 2000, true, false);
insert into sys.args values (29984, 1214, 'res_0', 'varchar', 0, 0, 0, 0);
insert into sys.args values (29985, 1214, 'arg_1', 'varchar', 0, 0, 1, 1);
insert into sys.args values (29986, 1214, 'arg_2', 'int', 32, 0, 1, 2);
insert into sys.functions values (1215, 'substr', 'substring', 'str', 0, 1, false, false, false, 2000, true, false);
insert into sys.args values (29987, 1215, 'res_0', 'varchar', 0, 0, 0, 0);
insert into sys.args values (29988, 1215, 'arg_1', 'varchar', 0, 0, 1, 1);
insert into sys.args values (29989, 1215, 'arg_2', 'int', 32, 0, 1, 2);
insert into sys.args values (29990, 1215, 'arg_3', 'int', 32, 0, 1, 3);
insert into sys.functions values (1216, 'not_like', 'not_like', 'algebra', 0, 1, false, false, false, 2000, true, true);
insert into sys.args values (29991, 1216, 'res_0', 'boolean', 1, 0, 0, 0);
insert into sys.args values (29992, 1216, 'arg_1', 'varchar', 0, 0, 1, 1);
insert into sys.args values (29993, 1216, 'arg_2', 'varchar', 0, 0, 1, 2);
insert into sys.functions values (1217, 'not_like', 'not_like', 'algebra', 0, 1, false, false, false, 2000, true, true);
insert into sys.args values (29994, 1217, 'res_0', 'boolean', 1, 0, 0, 0);
insert into sys.args values (29995, 1217, 'arg_1', 'varchar', 0, 0, 1, 1);
insert into sys.args values (29996, 1217, 'arg_2', 'varchar', 0, 0, 1, 2);
insert into sys.args values (29997, 1217, 'arg_3', 'varchar', 0, 0, 1, 3);
insert into sys.functions values (1218, 'not_ilike', 'not_ilike', 'algebra', 0, 1, false, false, false, 2000, true, true);
insert into sys.args values (29998, 1218, 'res_0', 'boolean', 1, 0, 0, 0);
insert into sys.args values (29999, 1218, 'arg_1', 'varchar', 0, 0, 1, 1);
insert into sys.args values (30000, 1218, 'arg_2', 'varchar', 0, 0, 1, 2);
insert into sys.functions values (1219, 'not_ilike', 'not_ilike', 'algebra', 0, 1, false, false, false, 2000, true, true);
insert into sys.args values (30001, 1219, 'res_0', 'boolean', 1, 0, 0, 0);
insert into sys.args values (30002, 1219, 'arg_1', 'varchar', 0, 0, 1, 1);
insert into sys.args values (30003, 1219, 'arg_2', 'varchar', 0, 0, 1, 2);
insert into sys.args values (30004, 1219, 'arg_3', 'varchar', 0, 0, 1, 3);
insert into sys.functions values (1220, 'patindex', 'patindex', 'pcre', 0, 1, false, false, false, 2000, true, true);
insert into sys.args values (30005, 1220, 'res_0', 'int', 32, 0, 0, 0);
insert into sys.args values (30006, 1220, 'arg_1', 'varchar', 0, 0, 1, 1);
insert into sys.args values (30007, 1220, 'arg_2', 'varchar', 0, 0, 1, 2);
insert into sys.functions values (1221, 'truncate', 'stringleft', 'str', 0, 1, false, false, false, 2000, true, false);
insert into sys.args values (30008, 1221, 'res_0', 'varchar', 0, 0, 0, 0);
insert into sys.args values (30009, 1221, 'arg_1', 'varchar', 0, 0, 1, 1);
insert into sys.args values (30010, 1221, 'arg_2', 'int', 32, 0, 1, 2);
insert into sys.functions values (1222, 'concat', '+', 'calc', 0, 1, false, false, false, 2000, true, false);
insert into sys.args values (30011, 1222, 'res_0', 'varchar', 0, 0, 0, 0);
insert into sys.args values (30012, 1222, 'arg_1', 'varchar', 0, 0, 1, 1);
insert into sys.args values (30013, 1222, 'arg_2', 'varchar', 0, 0, 1, 2);
insert into sys.functions values (1223, 'ascii', 'ascii', 'str', 0, 1, false, false, false, 2000, true, false);
insert into sys.args values (30014, 1223, 'res_0', 'int', 32, 0, 0, 0);
insert into sys.args values (30015, 1223, 'arg_1', 'varchar', 0, 0, 1, 1);
insert into sys.functions values (1224, 'code', 'unicode', 'str', 0, 1, false, false, false, 2000, true, false);
insert into sys.args values (30016, 1224, 'res_0', 'varchar', 0, 0, 0, 0);
insert into sys.args values (30017, 1224, 'arg_1', 'int', 32, 0, 1, 1);
insert into sys.functions values (1225, 'length', 'length', 'str', 0, 1, false, false, false, 2000, true, false);
insert into sys.args values (30018, 1225, 'res_0', 'int', 32, 0, 0, 0);
insert into sys.args values (30019, 1225, 'arg_1', 'varchar', 0, 0, 1, 1);
insert into sys.functions values (1226, 'right', 'stringright', 'str', 0, 1, false, false, false, 2000, true, false);
insert into sys.args values (30020, 1226, 'res_0', 'varchar', 0, 0, 0, 0);
insert into sys.args values (30021, 1226, 'arg_1', 'varchar', 0, 0, 1, 1);
insert into sys.args values (30022, 1226, 'arg_2', 'int', 32, 0, 1, 2);
insert into sys.functions values (1227, 'left', 'stringleft', 'str', 0, 1, false, false, false, 2000, true, false);
insert into sys.args values (30023, 1227, 'res_0', 'varchar', 0, 0, 0, 0);
insert into sys.args values (30024, 1227, 'arg_1', 'varchar', 0, 0, 1, 1);
insert into sys.args values (30025, 1227, 'arg_2', 'int', 32, 0, 1, 2);
insert into sys.functions values (1228, 'upper', 'toUpper', 'str', 0, 1, false, false, false, 2000, true, false);
insert into sys.args values (30026, 1228, 'res_0', 'varchar', 0, 0, 0, 0);
insert into sys.args values (30027, 1228, 'arg_1', 'varchar', 0, 0, 1, 1);
insert into sys.functions values (1229, 'ucase', 'toUpper', 'str', 0, 1, false, false, false, 2000, true, false);
insert into sys.args values (30028, 1229, 'res_0', 'varchar', 0, 0, 0, 0);
insert into sys.args values (30029, 1229, 'arg_1', 'varchar', 0, 0, 1, 1);
insert into sys.functions values (1230, 'lower', 'toLower', 'str', 0, 1, false, false, false, 2000, true, false);
insert into sys.args values (30030, 1230, 'res_0', 'varchar', 0, 0, 0, 0);
insert into sys.args values (30031, 1230, 'arg_1', 'varchar', 0, 0, 1, 1);
insert into sys.functions values (1231, 'lcase', 'toLower', 'str', 0, 1, false, false, false, 2000, true, false);
insert into sys.args values (30032, 1231, 'res_0', 'varchar', 0, 0, 0, 0);
insert into sys.args values (30033, 1231, 'arg_1', 'varchar', 0, 0, 1, 1);
insert into sys.functions values (1232, 'trim', 'trim', 'str', 0, 1, false, false, false, 2000, true, false);
insert into sys.args values (30034, 1232, 'res_0', 'varchar', 0, 0, 0, 0);
insert into sys.args values (30035, 1232, 'arg_1', 'varchar', 0, 0, 1, 1);
insert into sys.functions values (1233, 'trim', 'trim', 'str', 0, 1, false, false, false, 2000, true, false);
insert into sys.args values (30036, 1233, 'res_0', 'varchar', 0, 0, 0, 0);
insert into sys.args values (30037, 1233, 'arg_1', 'varchar', 0, 0, 1, 1);
insert into sys.args values (30038, 1233, 'arg_2', 'varchar', 0, 0, 1, 2);
insert into sys.functions values (1234, 'ltrim', 'ltrim', 'str', 0, 1, false, false, false, 2000, true, false);
insert into sys.args values (30039, 1234, 'res_0', 'varchar', 0, 0, 0, 0);
insert into sys.args values (30040, 1234, 'arg_1', 'varchar', 0, 0, 1, 1);
insert into sys.functions values (1235, 'ltrim', 'ltrim', 'str', 0, 1, false, false, false, 2000, true, false);
insert into sys.args values (30041, 1235, 'res_0', 'varchar', 0, 0, 0, 0);
insert into sys.args values (30042, 1235, 'arg_1', 'varchar', 0, 0, 1, 1);
insert into sys.args values (30043, 1235, 'arg_2', 'varchar', 0, 0, 1, 2);
insert into sys.functions values (1236, 'rtrim', 'rtrim', 'str', 0, 1, false, false, false, 2000, true, false);
insert into sys.args values (30044, 1236, 'res_0', 'varchar', 0, 0, 0, 0);
insert into sys.args values (30045, 1236, 'arg_1', 'varchar', 0, 0, 1, 1);
insert into sys.functions values (1237, 'rtrim', 'rtrim', 'str', 0, 1, false, false, false, 2000, true, false);
insert into sys.args values (30046, 1237, 'res_0', 'varchar', 0, 0, 0, 0);
insert into sys.args values (30047, 1237, 'arg_1', 'varchar', 0, 0, 1, 1);
insert into sys.args values (30048, 1237, 'arg_2', 'varchar', 0, 0, 1, 2);
insert into sys.functions values (1238, 'lpad', 'lpad', 'str', 0, 1, false, false, false, 2000, true, false);
insert into sys.args values (30049, 1238, 'res_0', 'varchar', 0, 0, 0, 0);
insert into sys.args values (30050, 1238, 'arg_1', 'varchar', 0, 0, 1, 1);
insert into sys.args values (30051, 1238, 'arg_2', 'int', 32, 0, 1, 2);
insert into sys.functions values (1239, 'lpad', 'lpad', 'str', 0, 1, false, false, false, 2000, true, false);
insert into sys.args values (30052, 1239, 'res_0', 'varchar', 0, 0, 0, 0);
insert into sys.args values (30053, 1239, 'arg_1', 'varchar', 0, 0, 1, 1);
insert into sys.args values (30054, 1239, 'arg_2', 'int', 32, 0, 1, 2);
insert into sys.args values (30055, 1239, 'arg_3', 'varchar', 0, 0, 1, 3);
insert into sys.functions values (1240, 'rpad', 'rpad', 'str', 0, 1, false, false, false, 2000, true, false);
insert into sys.args values (30056, 1240, 'res_0', 'varchar', 0, 0, 0, 0);
insert into sys.args values (30057, 1240, 'arg_1', 'varchar', 0, 0, 1, 1);
insert into sys.args values (30058, 1240, 'arg_2', 'int', 32, 0, 1, 2);
insert into sys.functions values (1241, 'rpad', 'rpad', 'str', 0, 1, false, false, false, 2000, true, false);
insert into sys.args values (30059, 1241, 'res_0', 'varchar', 0, 0, 0, 0);
insert into sys.args values (30060, 1241, 'arg_1', 'varchar', 0, 0, 1, 1);
insert into sys.args values (30061, 1241, 'arg_2', 'int', 32, 0, 1, 2);
insert into sys.args values (30062, 1241, 'arg_3', 'varchar', 0, 0, 1, 3);
insert into sys.functions values (1242, 'insert', 'insert', 'str', 0, 1, false, false, false, 2000, true, false);
insert into sys.args values (30063, 1242, 'res_0', 'varchar', 0, 0, 0, 0);
insert into sys.args values (30064, 1242, 'arg_1', 'varchar', 0, 0, 1, 1);
insert into sys.args values (30065, 1242, 'arg_2', 'int', 32, 0, 1, 2);
insert into sys.args values (30066, 1242, 'arg_3', 'int', 32, 0, 1, 3);
insert into sys.args values (30067, 1242, 'arg_4', 'varchar', 0, 0, 1, 4);
insert into sys.functions values (1243, 'replace', 'replace', 'str', 0, 1, false, false, false, 2000, true, false);
insert into sys.args values (30068, 1243, 'res_0', 'varchar', 0, 0, 0, 0);
insert into sys.args values (30069, 1243, 'arg_1', 'varchar', 0, 0, 1, 1);
insert into sys.args values (30070, 1243, 'arg_2', 'varchar', 0, 0, 1, 2);
insert into sys.args values (30071, 1243, 'arg_3', 'varchar', 0, 0, 1, 3);
insert into sys.functions values (1244, 'repeat', 'repeat', 'str', 0, 1, false, false, false, 2000, true, false);
insert into sys.args values (30072, 1244, 'res_0', 'varchar', 0, 0, 0, 0);
insert into sys.args values (30073, 1244, 'arg_1', 'varchar', 0, 0, 1, 1);
insert into sys.args values (30074, 1244, 'arg_2', 'int', 32, 0, 1, 2);
insert into sys.functions values (1245, 'space', 'space', 'str', 0, 1, false, false, false, 2000, true, false);
insert into sys.args values (30075, 1245, 'res_0', 'varchar', 0, 0, 0, 0);
insert into sys.args values (30076, 1245, 'arg_1', 'int', 32, 0, 1, 1);
insert into sys.functions values (1246, 'char_length', 'length', 'str', 0, 1, false, false, false, 2000, true, false);
insert into sys.args values (30077, 1246, 'res_0', 'int', 32, 0, 0, 0);
insert into sys.args values (30078, 1246, 'arg_1', 'varchar', 0, 0, 1, 1);
insert into sys.functions values (1247, 'character_length', 'length', 'str', 0, 1, false, false, false, 2000, true, false);
insert into sys.args values (30079, 1247, 'res_0', 'int', 32, 0, 0, 0);
insert into sys.args values (30080, 1247, 'arg_1', 'varchar', 0, 0, 1, 1);
insert into sys.functions values (1248, 'octet_length', 'nbytes', 'str', 0, 1, false, false, false, 2000, true, false);
insert into sys.args values (30081, 1248, 'res_0', 'int', 32, 0, 0, 0);
insert into sys.args values (30082, 1248, 'arg_1', 'varchar', 0, 0, 1, 1);
insert into sys.functions values (1249, 'soundex', 'soundex', 'txtsim', 0, 1, false, false, false, 2000, true, false);
insert into sys.args values (30083, 1249, 'res_0', 'varchar', 0, 0, 0, 0);
insert into sys.args values (30084, 1249, 'arg_1', 'varchar', 0, 0, 1, 1);
insert into sys.functions values (1250, 'difference', 'stringdiff', 'txtsim', 0, 1, false, false, false, 2000, true, true);
insert into sys.args values (30085, 1250, 'res_0', 'int', 32, 0, 0, 0);
insert into sys.args values (30086, 1250, 'arg_1', 'varchar', 0, 0, 1, 1);
insert into sys.args values (30087, 1250, 'arg_2', 'varchar', 0, 0, 1, 2);
insert into sys.functions values (1251, 'editdistance', 'editdistance', 'txtsim', 0, 1, false, false, false, 2000, true, true);
insert into sys.args values (30088, 1251, 'res_0', 'int', 32, 0, 0, 0);
insert into sys.args values (30089, 1251, 'arg_1', 'varchar', 0, 0, 1, 1);
insert into sys.args values (30090, 1251, 'arg_2', 'varchar', 0, 0, 1, 2);
insert into sys.functions values (1252, 'editdistance2', 'editdistance2', 'txtsim', 0, 1, false, false, false, 2000, true, true);
insert into sys.args values (30091, 1252, 'res_0', 'int', 32, 0, 0, 0);
insert into sys.args values (30092, 1252, 'arg_1', 'varchar', 0, 0, 1, 1);
insert into sys.args values (30093, 1252, 'arg_2', 'varchar', 0, 0, 1, 2);
insert into sys.functions values (1253, 'similarity', 'similarity', 'txtsim', 0, 1, false, false, false, 2000, true, true);
insert into sys.args values (30094, 1253, 'res_0', 'double', 53, 0, 0, 0);
insert into sys.args values (30095, 1253, 'arg_1', 'varchar', 0, 0, 1, 1);
insert into sys.args values (30096, 1253, 'arg_2', 'varchar', 0, 0, 1, 2);
insert into sys.functions values (1254, 'qgramnormalize', 'qgramnormalize', 'txtsim', 0, 1, false, false, false, 2000, true, false);
insert into sys.args values (30097, 1254, 'res_0', 'varchar', 0, 0, 0, 0);
insert into sys.args values (30098, 1254, 'arg_1', 'varchar', 0, 0, 1, 1);
insert into sys.functions values (1255, 'levenshtein', 'levenshtein', 'txtsim', 0, 1, false, false, false, 2000, true, true);
insert into sys.args values (30099, 1255, 'res_0', 'int', 32, 0, 0, 0);
insert into sys.args values (30100, 1255, 'arg_1', 'varchar', 0, 0, 1, 1);
insert into sys.args values (30101, 1255, 'arg_2', 'varchar', 0, 0, 1, 2);
insert into sys.functions values (1256, 'levenshtein', 'levenshtein', 'txtsim', 0, 1, false, false, false, 2000, true, true);
insert into sys.args values (30102, 1256, 'res_0', 'int', 32, 0, 0, 0);
insert into sys.args values (30103, 1256, 'arg_1', 'varchar', 0, 0, 1, 1);
insert into sys.args values (30104, 1256, 'arg_2', 'varchar', 0, 0, 1, 2);
insert into sys.args values (30105, 1256, 'arg_3', 'int', 32, 0, 1, 3);
insert into sys.args values (30106, 1256, 'arg_4', 'int', 32, 0, 1, 4);
insert into sys.args values (30107, 1256, 'arg_5', 'int', 32, 0, 1, 5);
insert into sys.functions values (1257, 'index', 'index', 'calc', 0, 1, false, false, false, 2000, true, true);
insert into sys.args values (30108, 1257, 'res_0', 'tinyint', 8, 0, 0, 0);
insert into sys.args values (30109, 1257, 'arg_1', 'clob', 0, 0, 1, 1);
insert into sys.args values (30110, 1257, 'arg_2', 'boolean', 1, 0, 1, 2);
insert into sys.functions values (1258, 'index', 'index', 'calc', 0, 1, false, false, false, 2000, true, true);
insert into sys.args values (30111, 1258, 'res_0', 'smallint', 16, 0, 0, 0);
insert into sys.args values (30112, 1258, 'arg_1', 'clob', 0, 0, 1, 1);
insert into sys.args values (30113, 1258, 'arg_2', 'boolean', 1, 0, 1, 2);
insert into sys.functions values (1259, 'index', 'index', 'calc', 0, 1, false, false, false, 2000, true, true);
insert into sys.args values (30114, 1259, 'res_0', 'int', 32, 0, 0, 0);
insert into sys.args values (30115, 1259, 'arg_1', 'clob', 0, 0, 1, 1);
insert into sys.args values (30116, 1259, 'arg_2', 'boolean', 1, 0, 1, 2);
insert into sys.functions values (1260, 'strings', 'strings', 'calc', 0, 1, false, false, false, 2000, true, false);
insert into sys.args values (30117, 1260, 'res_0', 'clob', 0, 0, 0, 0);
insert into sys.args values (30118, 1260, 'arg_1', 'clob', 0, 0, 1, 1);
insert into sys.functions values (1261, 'locate', 'locate', 'str', 0, 1, false, false, false, 2000, true, false);
insert into sys.args values (30119, 1261, 'res_0', 'int', 32, 0, 0, 0);
insert into sys.args values (30120, 1261, 'arg_1', 'clob', 0, 0, 1, 1);
insert into sys.args values (30121, 1261, 'arg_2', 'clob', 0, 0, 1, 2);
insert into sys.functions values (1262, 'locate', 'locate', 'str', 0, 1, false, false, false, 2000, true, false);
insert into sys.args values (30122, 1262, 'res_0', 'int', 32, 0, 0, 0);
insert into sys.args values (30123, 1262, 'arg_1', 'clob', 0, 0, 1, 1);
insert into sys.args values (30124, 1262, 'arg_2', 'clob', 0, 0, 1, 2);
insert into sys.args values (30125, 1262, 'arg_3', 'int', 32, 0, 1, 3);
insert into sys.functions values (1263, 'charindex', 'locate', 'str', 0, 1, false, false, false, 2000, true, false);
insert into sys.args values (30126, 1263, 'res_0', 'int', 32, 0, 0, 0);
insert into sys.args values (30127, 1263, 'arg_1', 'clob', 0, 0, 1, 1);
insert into sys.args values (30128, 1263, 'arg_2', 'clob', 0, 0, 1, 2);
insert into sys.functions values (1264, 'charindex', 'locate', 'str', 0, 1, false, false, false, 2000, true, false);
insert into sys.args values (30129, 1264, 'res_0', 'int', 32, 0, 0, 0);
insert into sys.args values (30130, 1264, 'arg_1', 'clob', 0, 0, 1, 1);
insert into sys.args values (30131, 1264, 'arg_2', 'clob', 0, 0, 1, 2);
insert into sys.args values (30132, 1264, 'arg_3', 'int', 32, 0, 1, 3);
insert into sys.functions values (1265, 'splitpart', 'splitpart', 'str', 0, 1, false, false, false, 2000, true, false);
insert into sys.args values (30133, 1265, 'res_0', 'clob', 0, 0, 0, 0);
insert into sys.args values (30134, 1265, 'arg_1', 'clob', 0, 0, 1, 1);
insert into sys.args values (30135, 1265, 'arg_2', 'clob', 0, 0, 1, 2);
insert into sys.args values (30136, 1265, 'arg_3', 'int', 32, 0, 1, 3);
insert into sys.functions values (1266, 'substring', 'substring', 'str', 0, 1, false, false, false, 2000, true, false);
insert into sys.args values (30137, 1266, 'res_0', 'clob', 0, 0, 0, 0);
insert into sys.args values (30138, 1266, 'arg_1', 'clob', 0, 0, 1, 1);
insert into sys.args values (30139, 1266, 'arg_2', 'int', 32, 0, 1, 2);
insert into sys.functions values (1267, 'substring', 'substring', 'str', 0, 1, false, false, false, 2000, true, false);
insert into sys.args values (30140, 1267, 'res_0', 'clob', 0, 0, 0, 0);
insert into sys.args values (30141, 1267, 'arg_1', 'clob', 0, 0, 1, 1);
insert into sys.args values (30142, 1267, 'arg_2', 'int', 32, 0, 1, 2);
insert into sys.args values (30143, 1267, 'arg_3', 'int', 32, 0, 1, 3);
insert into sys.functions values (1268, 'substr', 'substring', 'str', 0, 1, false, false, false, 2000, true, false);
insert into sys.args values (30144, 1268, 'res_0', 'clob', 0, 0, 0, 0);
insert into sys.args values (30145, 1268, 'arg_1', 'clob', 0, 0, 1, 1);
insert into sys.args values (30146, 1268, 'arg_2', 'int', 32, 0, 1, 2);
insert into sys.functions values (1269, 'substr', 'substring', 'str', 0, 1, false, false, false, 2000, true, false);
insert into sys.args values (30147, 1269, 'res_0', 'clob', 0, 0, 0, 0);
insert into sys.args values (30148, 1269, 'arg_1', 'clob', 0, 0, 1, 1);
insert into sys.args values (30149, 1269, 'arg_2', 'int', 32, 0, 1, 2);
insert into sys.args values (30150, 1269, 'arg_3', 'int', 32, 0, 1, 3);
insert into sys.functions values (1270, 'not_like', 'not_like', 'algebra', 0, 1, false, false, false, 2000, true, true);
insert into sys.args values (30151, 1270, 'res_0', 'boolean', 1, 0, 0, 0);
insert into sys.args values (30152, 1270, 'arg_1', 'clob', 0, 0, 1, 1);
insert into sys.args values (30153, 1270, 'arg_2', 'clob', 0, 0, 1, 2);
insert into sys.functions values (1271, 'not_like', 'not_like', 'algebra', 0, 1, false, false, false, 2000, true, true);
insert into sys.args values (30154, 1271, 'res_0', 'boolean', 1, 0, 0, 0);
insert into sys.args values (30155, 1271, 'arg_1', 'clob', 0, 0, 1, 1);
insert into sys.args values (30156, 1271, 'arg_2', 'clob', 0, 0, 1, 2);
insert into sys.args values (30157, 1271, 'arg_3', 'clob', 0, 0, 1, 3);
insert into sys.functions values (1272, 'not_ilike', 'not_ilike', 'algebra', 0, 1, false, false, false, 2000, true, true);
insert into sys.args values (30158, 1272, 'res_0', 'boolean', 1, 0, 0, 0);
insert into sys.args values (30159, 1272, 'arg_1', 'clob', 0, 0, 1, 1);
insert into sys.args values (30160, 1272, 'arg_2', 'clob', 0, 0, 1, 2);
insert into sys.functions values (1273, 'not_ilike', 'not_ilike', 'algebra', 0, 1, false, false, false, 2000, true, true);
insert into sys.args values (30161, 1273, 'res_0', 'boolean', 1, 0, 0, 0);
insert into sys.args values (30162, 1273, 'arg_1', 'clob', 0, 0, 1, 1);
insert into sys.args values (30163, 1273, 'arg_2', 'clob', 0, 0, 1, 2);
insert into sys.args values (30164, 1273, 'arg_3', 'clob', 0, 0, 1, 3);
insert into sys.functions values (1274, 'patindex', 'patindex', 'pcre', 0, 1, false, false, false, 2000, true, true);
insert into sys.args values (30165, 1274, 'res_0', 'int', 32, 0, 0, 0);
insert into sys.args values (30166, 1274, 'arg_1', 'clob', 0, 0, 1, 1);
insert into sys.args values (30167, 1274, 'arg_2', 'clob', 0, 0, 1, 2);
insert into sys.functions values (1275, 'truncate', 'stringleft', 'str', 0, 1, false, false, false, 2000, true, false);
insert into sys.args values (30168, 1275, 'res_0', 'clob', 0, 0, 0, 0);
insert into sys.args values (30169, 1275, 'arg_1', 'clob', 0, 0, 1, 1);
insert into sys.args values (30170, 1275, 'arg_2', 'int', 32, 0, 1, 2);
insert into sys.functions values (1276, 'concat', '+', 'calc', 0, 1, false, false, false, 2000, true, false);
insert into sys.args values (30171, 1276, 'res_0', 'clob', 0, 0, 0, 0);
insert into sys.args values (30172, 1276, 'arg_1', 'clob', 0, 0, 1, 1);
insert into sys.args values (30173, 1276, 'arg_2', 'clob', 0, 0, 1, 2);
insert into sys.functions values (1277, 'ascii', 'ascii', 'str', 0, 1, false, false, false, 2000, true, false);
insert into sys.args values (30174, 1277, 'res_0', 'int', 32, 0, 0, 0);
insert into sys.args values (30175, 1277, 'arg_1', 'clob', 0, 0, 1, 1);
insert into sys.functions values (1278, 'code', 'unicode', 'str', 0, 1, false, false, false, 2000, true, false);
insert into sys.args values (30176, 1278, 'res_0', 'clob', 0, 0, 0, 0);
insert into sys.args values (30177, 1278, 'arg_1', 'int', 32, 0, 1, 1);
insert into sys.functions values (1279, 'length', 'length', 'str', 0, 1, false, false, false, 2000, true, false);
insert into sys.args values (30178, 1279, 'res_0', 'int', 32, 0, 0, 0);
insert into sys.args values (30179, 1279, 'arg_1', 'clob', 0, 0, 1, 1);
insert into sys.functions values (1280, 'right', 'stringright', 'str', 0, 1, false, false, false, 2000, true, false);
insert into sys.args values (30180, 1280, 'res_0', 'clob', 0, 0, 0, 0);
insert into sys.args values (30181, 1280, 'arg_1', 'clob', 0, 0, 1, 1);
insert into sys.args values (30182, 1280, 'arg_2', 'int', 32, 0, 1, 2);
insert into sys.functions values (1281, 'left', 'stringleft', 'str', 0, 1, false, false, false, 2000, true, false);
insert into sys.args values (30183, 1281, 'res_0', 'clob', 0, 0, 0, 0);
insert into sys.args values (30184, 1281, 'arg_1', 'clob', 0, 0, 1, 1);
insert into sys.args values (30185, 1281, 'arg_2', 'int', 32, 0, 1, 2);
insert into sys.functions values (1282, 'upper', 'toUpper', 'str', 0, 1, false, false, false, 2000, true, false);
insert into sys.args values (30186, 1282, 'res_0', 'clob', 0, 0, 0, 0);
insert into sys.args values (30187, 1282, 'arg_1', 'clob', 0, 0, 1, 1);
insert into sys.functions values (1283, 'ucase', 'toUpper', 'str', 0, 1, false, false, false, 2000, true, false);
insert into sys.args values (30188, 1283, 'res_0', 'clob', 0, 0, 0, 0);
insert into sys.args values (30189, 1283, 'arg_1', 'clob', 0, 0, 1, 1);
insert into sys.functions values (1284, 'lower', 'toLower', 'str', 0, 1, false, false, false, 2000, true, false);
insert into sys.args values (30190, 1284, 'res_0', 'clob', 0, 0, 0, 0);
insert into sys.args values (30191, 1284, 'arg_1', 'clob', 0, 0, 1, 1);
insert into sys.functions values (1285, 'lcase', 'toLower', 'str', 0, 1, false, false, false, 2000, true, false);
insert into sys.args values (30192, 1285, 'res_0', 'clob', 0, 0, 0, 0);
insert into sys.args values (30193, 1285, 'arg_1', 'clob', 0, 0, 1, 1);
insert into sys.functions values (1286, 'trim', 'trim', 'str', 0, 1, false, false, false, 2000, true, false);
insert into sys.args values (30194, 1286, 'res_0', 'clob', 0, 0, 0, 0);
insert into sys.args values (30195, 1286, 'arg_1', 'clob', 0, 0, 1, 1);
insert into sys.functions values (1287, 'trim', 'trim', 'str', 0, 1, false, false, false, 2000, true, false);
insert into sys.args values (30196, 1287, 'res_0', 'clob', 0, 0, 0, 0);
insert into sys.args values (30197, 1287, 'arg_1', 'clob', 0, 0, 1, 1);
insert into sys.args values (30198, 1287, 'arg_2', 'clob', 0, 0, 1, 2);
insert into sys.functions values (1288, 'ltrim', 'ltrim', 'str', 0, 1, false, false, false, 2000, true, false);
insert into sys.args values (30199, 1288, 'res_0', 'clob', 0, 0, 0, 0);
insert into sys.args values (30200, 1288, 'arg_1', 'clob', 0, 0, 1, 1);
insert into sys.functions values (1289, 'ltrim', 'ltrim', 'str', 0, 1, false, false, false, 2000, true, false);
insert into sys.args values (30201, 1289, 'res_0', 'clob', 0, 0, 0, 0);
insert into sys.args values (30202, 1289, 'arg_1', 'clob', 0, 0, 1, 1);
insert into sys.args values (30203, 1289, 'arg_2', 'clob', 0, 0, 1, 2);
insert into sys.functions values (1290, 'rtrim', 'rtrim', 'str', 0, 1, false, false, false, 2000, true, false);
insert into sys.args values (30204, 1290, 'res_0', 'clob', 0, 0, 0, 0);
insert into sys.args values (30205, 1290, 'arg_1', 'clob', 0, 0, 1, 1);
insert into sys.functions values (1291, 'rtrim', 'rtrim', 'str', 0, 1, false, false, false, 2000, true, false);
insert into sys.args values (30206, 1291, 'res_0', 'clob', 0, 0, 0, 0);
insert into sys.args values (30207, 1291, 'arg_1', 'clob', 0, 0, 1, 1);
insert into sys.args values (30208, 1291, 'arg_2', 'clob', 0, 0, 1, 2);
insert into sys.functions values (1292, 'lpad', 'lpad', 'str', 0, 1, false, false, false, 2000, true, false);
insert into sys.args values (30209, 1292, 'res_0', 'clob', 0, 0, 0, 0);
insert into sys.args values (30210, 1292, 'arg_1', 'clob', 0, 0, 1, 1);
insert into sys.args values (30211, 1292, 'arg_2', 'int', 32, 0, 1, 2);
insert into sys.functions values (1293, 'lpad', 'lpad', 'str', 0, 1, false, false, false, 2000, true, false);
insert into sys.args values (30212, 1293, 'res_0', 'clob', 0, 0, 0, 0);
insert into sys.args values (30213, 1293, 'arg_1', 'clob', 0, 0, 1, 1);
insert into sys.args values (30214, 1293, 'arg_2', 'int', 32, 0, 1, 2);
insert into sys.args values (30215, 1293, 'arg_3', 'clob', 0, 0, 1, 3);
insert into sys.functions values (1294, 'rpad', 'rpad', 'str', 0, 1, false, false, false, 2000, true, false);
insert into sys.args values (30216, 1294, 'res_0', 'clob', 0, 0, 0, 0);
insert into sys.args values (30217, 1294, 'arg_1', 'clob', 0, 0, 1, 1);
insert into sys.args values (30218, 1294, 'arg_2', 'int', 32, 0, 1, 2);
insert into sys.functions values (1295, 'rpad', 'rpad', 'str', 0, 1, false, false, false, 2000, true, false);
insert into sys.args values (30219, 1295, 'res_0', 'clob', 0, 0, 0, 0);
insert into sys.args values (30220, 1295, 'arg_1', 'clob', 0, 0, 1, 1);
insert into sys.args values (30221, 1295, 'arg_2', 'int', 32, 0, 1, 2);
insert into sys.args values (30222, 1295, 'arg_3', 'clob', 0, 0, 1, 3);
insert into sys.functions values (1296, 'insert', 'insert', 'str', 0, 1, false, false, false, 2000, true, false);
insert into sys.args values (30223, 1296, 'res_0', 'clob', 0, 0, 0, 0);
insert into sys.args values (30224, 1296, 'arg_1', 'clob', 0, 0, 1, 1);
insert into sys.args values (30225, 1296, 'arg_2', 'int', 32, 0, 1, 2);
insert into sys.args values (30226, 1296, 'arg_3', 'int', 32, 0, 1, 3);
insert into sys.args values (30227, 1296, 'arg_4', 'clob', 0, 0, 1, 4);
insert into sys.functions values (1297, 'replace', 'replace', 'str', 0, 1, false, false, false, 2000, true, false);
insert into sys.args values (30228, 1297, 'res_0', 'clob', 0, 0, 0, 0);
insert into sys.args values (30229, 1297, 'arg_1', 'clob', 0, 0, 1, 1);
insert into sys.args values (30230, 1297, 'arg_2', 'clob', 0, 0, 1, 2);
insert into sys.args values (30231, 1297, 'arg_3', 'clob', 0, 0, 1, 3);
insert into sys.functions values (1298, 'repeat', 'repeat', 'str', 0, 1, false, false, false, 2000, true, false);
insert into sys.args values (30232, 1298, 'res_0', 'clob', 0, 0, 0, 0);
insert into sys.args values (30233, 1298, 'arg_1', 'clob', 0, 0, 1, 1);
insert into sys.args values (30234, 1298, 'arg_2', 'int', 32, 0, 1, 2);
insert into sys.functions values (1299, 'space', 'space', 'str', 0, 1, false, false, false, 2000, true, false);
insert into sys.args values (30235, 1299, 'res_0', 'clob', 0, 0, 0, 0);
insert into sys.args values (30236, 1299, 'arg_1', 'int', 32, 0, 1, 1);
insert into sys.functions values (1300, 'char_length', 'length', 'str', 0, 1, false, false, false, 2000, true, false);
insert into sys.args values (30237, 1300, 'res_0', 'int', 32, 0, 0, 0);
insert into sys.args values (30238, 1300, 'arg_1', 'clob', 0, 0, 1, 1);
insert into sys.functions values (1301, 'character_length', 'length', 'str', 0, 1, false, false, false, 2000, true, false);
insert into sys.args values (30239, 1301, 'res_0', 'int', 32, 0, 0, 0);
insert into sys.args values (30240, 1301, 'arg_1', 'clob', 0, 0, 1, 1);
insert into sys.functions values (1302, 'octet_length', 'nbytes', 'str', 0, 1, false, false, false, 2000, true, false);
insert into sys.args values (30241, 1302, 'res_0', 'int', 32, 0, 0, 0);
insert into sys.args values (30242, 1302, 'arg_1', 'clob', 0, 0, 1, 1);
insert into sys.functions values (1303, 'soundex', 'soundex', 'txtsim', 0, 1, false, false, false, 2000, true, false);
insert into sys.args values (30243, 1303, 'res_0', 'clob', 0, 0, 0, 0);
insert into sys.args values (30244, 1303, 'arg_1', 'clob', 0, 0, 1, 1);
insert into sys.functions values (1304, 'difference', 'stringdiff', 'txtsim', 0, 1, false, false, false, 2000, true, true);
insert into sys.args values (30245, 1304, 'res_0', 'int', 32, 0, 0, 0);
insert into sys.args values (30246, 1304, 'arg_1', 'clob', 0, 0, 1, 1);
insert into sys.args values (30247, 1304, 'arg_2', 'clob', 0, 0, 1, 2);
insert into sys.functions values (1305, 'editdistance', 'editdistance', 'txtsim', 0, 1, false, false, false, 2000, true, true);
insert into sys.args values (30248, 1305, 'res_0', 'int', 32, 0, 0, 0);
insert into sys.args values (30249, 1305, 'arg_1', 'clob', 0, 0, 1, 1);
insert into sys.args values (30250, 1305, 'arg_2', 'clob', 0, 0, 1, 2);
insert into sys.functions values (1306, 'editdistance2', 'editdistance2', 'txtsim', 0, 1, false, false, false, 2000, true, true);
insert into sys.args values (30251, 1306, 'res_0', 'int', 32, 0, 0, 0);
insert into sys.args values (30252, 1306, 'arg_1', 'clob', 0, 0, 1, 1);
insert into sys.args values (30253, 1306, 'arg_2', 'clob', 0, 0, 1, 2);
insert into sys.functions values (1307, 'similarity', 'similarity', 'txtsim', 0, 1, false, false, false, 2000, true, true);
insert into sys.args values (30254, 1307, 'res_0', 'double', 53, 0, 0, 0);
insert into sys.args values (30255, 1307, 'arg_1', 'clob', 0, 0, 1, 1);
insert into sys.args values (30256, 1307, 'arg_2', 'clob', 0, 0, 1, 2);
insert into sys.functions values (1308, 'qgramnormalize', 'qgramnormalize', 'txtsim', 0, 1, false, false, false, 2000, true, false);
insert into sys.args values (30257, 1308, 'res_0', 'clob', 0, 0, 0, 0);
insert into sys.args values (30258, 1308, 'arg_1', 'clob', 0, 0, 1, 1);
insert into sys.functions values (1309, 'levenshtein', 'levenshtein', 'txtsim', 0, 1, false, false, false, 2000, true, true);
insert into sys.args values (30259, 1309, 'res_0', 'int', 32, 0, 0, 0);
insert into sys.args values (30260, 1309, 'arg_1', 'clob', 0, 0, 1, 1);
insert into sys.args values (30261, 1309, 'arg_2', 'clob', 0, 0, 1, 2);
insert into sys.functions values (1310, 'levenshtein', 'levenshtein', 'txtsim', 0, 1, false, false, false, 2000, true, true);
insert into sys.args values (30262, 1310, 'res_0', 'int', 32, 0, 0, 0);
insert into sys.args values (30263, 1310, 'arg_1', 'clob', 0, 0, 1, 1);
insert into sys.args values (30264, 1310, 'arg_2', 'clob', 0, 0, 1, 2);
insert into sys.args values (30265, 1310, 'arg_3', 'int', 32, 0, 1, 3);
insert into sys.args values (30266, 1310, 'arg_4', 'int', 32, 0, 1, 4);
insert into sys.args values (30267, 1310, 'arg_5', 'int', 32, 0, 1, 5);
insert into sys.functions values (1311, 'copyfrom', 'copy_from', 'sql', 0, 5, false, true, false, 2000, true, true);
insert into sys.args values (30268, 1311, 'res_0', 'table', 0, 0, 0, 0);
insert into sys.args values (30269, 1311, 'arg_1', 'ptr', 0, 0, 1, 1);
insert into sys.args values (30270, 1311, 'arg_2', 'varchar', 0, 0, 1, 2);
insert into sys.args values (30271, 1311, 'arg_3', 'varchar', 0, 0, 1, 3);
insert into sys.args values (30272, 1311, 'arg_4', 'varchar', 0, 0, 1, 4);
insert into sys.args values (30273, 1311, 'arg_5', 'varchar', 0, 0, 1, 5);
insert into sys.args values (30274, 1311, 'arg_6', 'varchar', 0, 0, 1, 6);
insert into sys.args values (30275, 1311, 'arg_7', 'varchar', 0, 0, 1, 7);
insert into sys.args values (30276, 1311, 'arg_8', 'bigint', 64, 0, 1, 8);
insert into sys.args values (30277, 1311, 'arg_9', 'bigint', 64, 0, 1, 9);
insert into sys.args values (30278, 1311, 'arg_10', 'int', 32, 0, 1, 10);
insert into sys.args values (30279, 1311, 'arg_11', 'int', 32, 0, 1, 11);
insert into sys.args values (30280, 1311, 'arg_12', 'varchar', 0, 0, 1, 12);
insert into sys.functions values (1312, 'copyfrom', 'importTable', 'sql', 0, 5, false, true, false, 2000, true, true);
insert into sys.args values (30281, 1312, 'res_0', 'table', 0, 0, 0, 0);
insert into sys.args values (30282, 1312, 'arg_1', 'varchar', 0, 0, 1, 1);
insert into sys.args values (30283, 1312, 'arg_2', 'varchar', 0, 0, 1, 2);
insert into sys.args values (30284, 1312, 'arg_3', 'int', 32, 0, 1, 3);
insert into sys.functions values (1313, 'sys_update_schemas', 'update_schemas', 'sql', 0, 2, false, false, false, 2000, true, true);
insert into sys.functions values (1314, 'sys_update_tables', 'update_tables', 'sql', 0, 2, false, false, false, 2000, true, true);
set schema "sys";

Running database upgrade commands:
set schema "sys";
update sys.functions set language = language - 2 where language in (8, 9);
insert into sys.args values (30285, 138, 'arg_2', 'varchar', 0, 0, 1, 2);
update sys.args set name = name || '_' || cast(number as string) where name in ('arg', 'res') and func_id in (select id from sys.functions f where f.system);
insert into sys.dependencies values ((select id from sys.functions where name = 'ms_trunc' and schema_id = (select id from sys.schemas where name = 'sys')), (select id from sys.functions where name = 'ms_round' and schema_id = (select id from sys.schemas where name = 'sys')), (select dependency_type_id from sys.dependency_types where dependency_type_name = 'FUNCTION'));
drop function isaURL(url);
CREATE function isaURL(theUrl string) RETURNS BOOL
 EXTERNAL NAME url."isaURL";
GRANT EXECUTE ON FUNCTION isaURL(string) TO PUBLIC;
update sys.functions set system = true where system <> true and schema_id = (select id from sys.schemas where name = 'sys') and name = 'isaurl' and type = 1;
drop function str_to_time(string, string);
drop function time_to_str(time, string);
drop function str_to_timestamp(string, string);
drop function timestamp_to_str(timestamp, string);
create function str_to_time(s string, format string) returns time with time zone
 external name mtime."str_to_time";
create function time_to_str(d time with time zone, format string) returns string
 external name mtime."time_to_str";
create function str_to_timestamp(s string, format string) returns timestamp with time zone
 external name mtime."str_to_timestamp";
create function timestamp_to_str(d timestamp with time zone, format string) returns string
 external name mtime."timestamp_to_str";
grant execute on function str_to_time to public;
grant execute on function time_to_str to public;
grant execute on function str_to_timestamp to public;
grant execute on function timestamp_to_str to public;
update sys.functions set system = true where system <> true and name in ('str_to_time', 'str_to_timestamp', 'time_to_str', 'timestamp_to_str') and schema_id = (select id from sys.schemas where name = 'sys') and type = 1;
drop view sys.tracelog;
drop function sys.tracelog();
create function sys.tracelog()
	returns table (
		ticks bigint, -- time in microseconds
		stmt string  -- actual statement executed
	)
	external name sql.dump_trace;
create view sys.tracelog as select * from sys.tracelog();
update sys.functions set system = true where system <> true and schema_id = (select id from sys.schemas where name = 'sys') and name = 'tracelog' and type = 5;
update sys._tables set system = true where schema_id = (select id from sys.schemas where name = 'sys') and name = 'tracelog';
drop function sys.epoch(bigint);
drop function sys.epoch(int);
drop function sys.epoch(timestamp);
drop function sys.epoch(timestamp with time zone);
create function sys.epoch(sec BIGINT) returns TIMESTAMP WITH TIME ZONE
 external name mtime.epoch;
create function sys.epoch(sec INT) returns TIMESTAMP WITH TIME ZONE
 external name mtime.epoch;
create function sys.epoch(ts TIMESTAMP WITH TIME ZONE) returns INT
 external name mtime.epoch;
create function sys.date_trunc(txt string, t timestamp with time zone)
returns timestamp with time zone
external name sql.date_trunc;
grant execute on function sys.date_trunc(string, timestamp with time zone) to public;
grant execute on function sys.epoch (BIGINT) to public;
grant execute on function sys.epoch (INT) to public;
grant execute on function sys.epoch (TIMESTAMP WITH TIME ZONE) to public;
update sys.functions set system = true where system <> true and name in ('epoch', 'date_trunc') and schema_id = (select id from sys.schemas where name = 'sys') and type = 1;
drop view sys.sessions;
drop function sys.sessions;
create function sys.sessions()
returns table(
"sessionid" int,
"username" string,
"login" timestamp,
"idle" timestamp,
"optimizer" string,
"sessiontimeout" int,
"querytimeout" int,
"workerlimit" int,
"memorylimit" int)
 external name sql.sessions;
create view sys.sessions as select * from sys.sessions();
grant execute on procedure sys.settimeout(bigint) to public;
grant execute on procedure sys.settimeout(bigint,bigint) to public;
grant execute on procedure sys.setsession(bigint) to public;
create procedure sys.setoptimizer("optimizer" string)
 external name clients.setoptimizer;
grant execute on procedure sys.setoptimizer(string) to public;
create procedure sys.setquerytimeout("query" int)
 external name clients.setquerytimeout;
grant execute on procedure sys.setquerytimeout(int) to public;
create procedure sys.setsessiontimeout("timeout" int)
 external name clients.setsessiontimeout;
grant execute on procedure sys.setsessiontimeout(int) to public;
create procedure sys.setworkerlimit("limit" int)
 external name clients.setworkerlimit;
grant execute on procedure sys.setworkerlimit(int) to public;
create procedure sys.setmemorylimit("limit" int)
 external name clients.setmemorylimit;
grant execute on procedure sys.setmemorylimit(int) to public;
create procedure sys.setoptimizer("sessionid" int, "optimizer" string)
 external name clients.setoptimizer;
create procedure sys.setquerytimeout("sessionid" int, "query" int)
 external name clients.setquerytimeout;
create procedure sys.setsessiontimeout("sessionid" int, "query" int)
 external name clients.setsessiontimeout;
create procedure sys.setworkerlimit("sessionid" int, "limit" int)
 external name clients.setworkerlimit;
create procedure sys.setmemorylimit("sessionid" int, "limit" int)
 external name clients.setmemorylimit;
create procedure sys.stopsession("sessionid" int)
 external name clients.stopsession;
create function sys.prepared_statements()
returns table(
"sessionid" int,
"username" string,
"statementid" int,
"statement" string,
"created" timestamp)
 external name sql.prepared_statements;
grant execute on function sys.prepared_statements to public;
create view sys.prepared_statements as select * from sys.prepared_statements();
grant select on sys.prepared_statements to public;
create function sys.prepared_statements_args()
returns table(
"statementid" int,
"type" string,
"type_digits" int,
"type_scale" int,
"inout" tinyint,
"number" int,
"schema" string,
"table" string,
"column" string)
 external name sql.prepared_statements_args;
grant execute on function sys.prepared_statements_args to public;
create view sys.prepared_statements_args as select * from sys.prepared_statements_args();
grant select on sys.prepared_statements_args to public;
update sys.functions set system = true where system <> true and schema_id = (select id from sys.schemas where name = 'sys') and name in ('sessions', 'prepared_statements', 'prepared_statements_args') and type = 5;
update sys._tables set system = true where schema_id = (select id from sys.schemas where name = 'sys') and name in ('sessions', 'prepared_statements', 'prepared_statements_args');
update sys.functions set system = true where system <> true and schema_id = (select id from sys.schemas where name = 'sys') and name in ('setoptimizer', 'setquerytimeout', 'setsessiontimeout', 'setworkerlimit', 'setmemorylimit', 'setoptimizer', 'stopsession') and type = 2;
create procedure sys.suspend_log_flushing()
 external name sql.suspend_log_flushing;
create procedure sys.resume_log_flushing()
 external name sql.resume_log_flushing;
update sys.functions set system = true where system <> true and schema_id = (select id from sys.schemas where name = 'sys') and name in ('suspend_log_flushing', 'resume_log_flushing') and type = 2;
create function sys.debug(flag string) returns integer
 external name mdb."setDebug";
create function sys.debugflags()
 returns table(flag string, val bool)
 external name mdb."getDebugFlags";
update sys.functions set system = true where system <> true and schema_id = (select id from sys.schemas where name = 'sys') and name in ('debug') and type = 1;
update sys.functions set system = true where system <> true and schema_id = (select id from sys.schemas where name = 'sys') and name in ('debugflags') and type = 5;
drop view sys.queue;
drop function sys.queue;
create function sys.queue()
returns table(
"tag" bigint,
"sessionid" int,
"username" string,
"started" timestamp,
"status" string,
"query" string,
"progress" int,
"workers" int,
"memory" int)
 external name sql.sysmon_queue;
grant execute on function sys.queue to public;
create view sys.queue as select * from sys.queue();
grant select on sys.queue to public;
drop procedure sys.pause(int);
drop procedure sys.resume(int);
drop procedure sys.stop(int);
grant execute on procedure sys.pause(bigint) to public;
grant execute on procedure sys.resume(bigint) to public;
grant execute on procedure sys.stop(bigint) to public;
update sys.functions set system = true where system <> true and schema_id = (select id from sys.schemas where name = 'sys') and name = 'queue' and type = 5;
update sys._tables set system = true where schema_id = (select id from sys.schemas where name = 'sys') and name = 'queue';
create window stddev_samp(val TINYINT) returns DOUBLE
 external name "sql"."stdev";
GRANT EXECUTE ON WINDOW stddev_samp(TINYINT) TO PUBLIC;
create window stddev_samp(val SMALLINT) returns DOUBLE external name "sql"."stdev";
GRANT EXECUTE ON WINDOW stddev_samp(SMALLINT) TO PUBLIC;
create window stddev_samp(val INTEGER) returns DOUBLE
 external name "sql"."stdev";
GRANT EXECUTE ON WINDOW stddev_samp(INTEGER) TO PUBLIC;
create window stddev_samp(val BIGINT) returns DOUBLE
 external name "sql"."stdev";
GRANT EXECUTE ON WINDOW stddev_samp(BIGINT) TO PUBLIC;
create window stddev_samp(val REAL) returns DOUBLE
 external name "sql"."stdev";
GRANT EXECUTE ON WINDOW stddev_samp(REAL) TO PUBLIC;
create window stddev_samp(val DOUBLE) returns DOUBLE
 external name "sql"."stdev";
GRANT EXECUTE ON WINDOW stddev_samp(DOUBLE) TO PUBLIC;
create window stddev_samp(val INTERVAL SECOND) returns DOUBLE
 external name "sql"."stdev";
GRANT EXECUTE ON WINDOW stddev_samp(INTERVAL SECOND) TO PUBLIC;
create window stddev_samp(val INTERVAL MONTH) returns DOUBLE
 external name "sql"."stdev";
GRANT EXECUTE ON WINDOW stddev_samp(INTERVAL MONTH) TO PUBLIC;
create window stddev_pop(val TINYINT) returns DOUBLE
 external name "sql"."stdevp";
GRANT EXECUTE ON WINDOW stddev_pop(TINYINT) TO PUBLIC;
create window stddev_pop(val SMALLINT) returns DOUBLE
 external name "sql"."stdevp";
GRANT EXECUTE ON WINDOW stddev_pop(SMALLINT) TO PUBLIC;
create window stddev_pop(val INTEGER) returns DOUBLE
 external name "sql"."stdevp";
GRANT EXECUTE ON WINDOW stddev_pop(INTEGER) TO PUBLIC;
create window stddev_pop(val BIGINT) returns DOUBLE
 external name "sql"."stdevp";
GRANT EXECUTE ON WINDOW stddev_pop(BIGINT) TO PUBLIC;
create window stddev_pop(val REAL) returns DOUBLE
 external name "sql"."stdevp";
GRANT EXECUTE ON WINDOW stddev_pop(REAL) TO PUBLIC;
create window stddev_pop(val DOUBLE) returns DOUBLE
 external name "sql"."stdevp";
GRANT EXECUTE ON WINDOW stddev_pop(DOUBLE) TO PUBLIC;
create window stddev_pop(val INTERVAL SECOND) returns DOUBLE
 external name "sql"."stdevp";
GRANT EXECUTE ON WINDOW stddev_pop(INTERVAL SECOND) TO PUBLIC;
create window stddev_pop(val INTERVAL MONTH) returns DOUBLE
 external name "sql"."stdevp";
GRANT EXECUTE ON WINDOW stddev_pop(INTERVAL MONTH) TO PUBLIC;
create window var_samp(val TINYINT) returns DOUBLE
 external name "sql"."variance";
GRANT EXECUTE ON WINDOW var_samp(TINYINT) TO PUBLIC;
create window var_samp(val SMALLINT) returns DOUBLE
 external name "sql"."variance";
GRANT EXECUTE ON WINDOW var_samp(SMALLINT) TO PUBLIC;
create window var_samp(val INTEGER) returns DOUBLE
 external name "sql"."variance";
GRANT EXECUTE ON WINDOW var_samp(INTEGER) TO PUBLIC;
create window var_samp(val BIGINT) returns DOUBLE
 external name "sql"."variance";
GRANT EXECUTE ON WINDOW var_samp(BIGINT) TO PUBLIC;
create window var_samp(val REAL) returns DOUBLE
 external name "sql"."variance";
GRANT EXECUTE ON WINDOW var_samp(REAL) TO PUBLIC;
create window var_samp(val DOUBLE) returns DOUBLE
 external name "sql"."variance";
GRANT EXECUTE ON WINDOW var_samp(DOUBLE) TO PUBLIC;
create window var_samp(val INTERVAL SECOND) returns DOUBLE
 external name "sql"."variance";
GRANT EXECUTE ON WINDOW var_samp(INTERVAL SECOND) TO PUBLIC;
create window var_samp(val INTERVAL MONTH) returns DOUBLE
 external name "sql"."variance";
GRANT EXECUTE ON WINDOW var_samp(INTERVAL MONTH) TO PUBLIC;
create window var_pop(val TINYINT) returns DOUBLE
 external name "sql"."variancep";
GRANT EXECUTE ON WINDOW var_pop(TINYINT) TO PUBLIC;
create window var_pop(val SMALLINT) returns DOUBLE
 external name "sql"."variancep";
GRANT EXECUTE ON WINDOW var_pop(SMALLINT) TO PUBLIC;
create window var_pop(val INTEGER) returns DOUBLE
 external name "sql"."variancep";
GRANT EXECUTE ON WINDOW var_pop(INTEGER) TO PUBLIC;
create window var_pop(val BIGINT) returns DOUBLE
 external name "sql"."variancep";
GRANT EXECUTE ON WINDOW var_pop(BIGINT) TO PUBLIC;
create window var_pop(val REAL) returns DOUBLE
 external name "sql"."variancep";
GRANT EXECUTE ON WINDOW var_pop(REAL) TO PUBLIC;
create window var_pop(val DOUBLE) returns DOUBLE
 external name "sql"."variancep";
GRANT EXECUTE ON WINDOW var_pop(DOUBLE) TO PUBLIC;
create window var_pop(val INTERVAL SECOND) returns DOUBLE
 external name "sql"."variancep";
GRANT EXECUTE ON WINDOW var_pop(INTERVAL SECOND) TO PUBLIC;
create window var_pop(val INTERVAL MONTH) returns DOUBLE
 external name "sql"."variancep";
GRANT EXECUTE ON WINDOW var_pop(INTERVAL MONTH) TO PUBLIC;
create aggregate covar_samp(e1 TINYINT, e2 TINYINT) returns DOUBLE
 external name "aggr"."covariance";
GRANT EXECUTE ON AGGREGATE covar_samp(TINYINT, TINYINT) TO PUBLIC;
create aggregate covar_samp(e1 SMALLINT, e2 SMALLINT) returns DOUBLE
 external name "aggr"."covariance";
GRANT EXECUTE ON AGGREGATE covar_samp(SMALLINT, SMALLINT) TO PUBLIC;
create aggregate covar_samp(e1 INTEGER, e2 INTEGER) returns DOUBLE
 external name "aggr"."covariance";
GRANT EXECUTE ON AGGREGATE covar_samp(INTEGER, INTEGER) TO PUBLIC;
create aggregate covar_samp(e1 BIGINT, e2 BIGINT) returns DOUBLE
 external name "aggr"."covariance";
GRANT EXECUTE ON AGGREGATE covar_samp(BIGINT, BIGINT) TO PUBLIC;
create aggregate covar_samp(e1 REAL, e2 REAL) returns DOUBLE
 external name "aggr"."covariance";
GRANT EXECUTE ON AGGREGATE covar_samp(REAL, REAL) TO PUBLIC;
create aggregate covar_samp(e1 DOUBLE, e2 DOUBLE) returns DOUBLE
 external name "aggr"."covariance";
GRANT EXECUTE ON AGGREGATE covar_samp(DOUBLE, DOUBLE) TO PUBLIC;
create aggregate covar_samp(e1 INTERVAL SECOND, e2 INTERVAL SECOND) returns DOUBLE
 external name "aggr"."covariance";
GRANT EXECUTE ON AGGREGATE covar_samp(INTERVAL SECOND, INTERVAL SECOND) TO PUBLIC;
create aggregate covar_samp(e1 INTERVAL MONTH, e2 INTERVAL MONTH) returns DOUBLE
 external name "aggr"."covariance";
GRANT EXECUTE ON AGGREGATE covar_samp(INTERVAL MONTH, INTERVAL MONTH) TO PUBLIC;
create window covar_samp(e1 TINYINT, e2 TINYINT) returns DOUBLE
 external name "sql"."covariance";
GRANT EXECUTE ON WINDOW covar_samp(TINYINT, TINYINT) TO PUBLIC;
create window covar_samp(e1 SMALLINT, e2 SMALLINT) returns DOUBLE
 external name "sql"."covariance";
GRANT EXECUTE ON WINDOW covar_samp(SMALLINT, SMALLINT) TO PUBLIC;
create window covar_samp(e1 INTEGER, e2 INTEGER) returns DOUBLE
 external name "sql"."covariance";
GRANT EXECUTE ON WINDOW covar_samp(INTEGER, INTEGER) TO PUBLIC;
create window covar_samp(e1 BIGINT, e2 BIGINT) returns DOUBLE
 external name "sql"."covariance";
GRANT EXECUTE ON WINDOW covar_samp(BIGINT, BIGINT) TO PUBLIC;
create window covar_samp(e1 REAL, e2 REAL) returns DOUBLE
 external name "sql"."covariance";
GRANT EXECUTE ON WINDOW covar_samp(REAL, REAL) TO PUBLIC;
create window covar_samp(e1 DOUBLE, e2 DOUBLE) returns DOUBLE
 external name "sql"."covariance";
GRANT EXECUTE ON WINDOW covar_samp(DOUBLE, DOUBLE) TO PUBLIC;
create window covar_samp(e1 INTERVAL SECOND, e2 INTERVAL SECOND) returns DOUBLE
 external name "sql"."covariance";
GRANT EXECUTE ON WINDOW covar_samp(INTERVAL SECOND, INTERVAL SECOND) TO PUBLIC;
create window covar_samp(e1 INTERVAL MONTH, e2 INTERVAL MONTH) returns DOUBLE
 external name "sql"."covariance";
GRANT EXECUTE ON WINDOW covar_samp(INTERVAL MONTH, INTERVAL MONTH) TO PUBLIC;
create aggregate covar_pop(e1 TINYINT, e2 TINYINT) returns DOUBLE
 external name "aggr"."covariancep";
GRANT EXECUTE ON AGGREGATE covar_pop(TINYINT, TINYINT) TO PUBLIC;
create aggregate covar_pop(e1 SMALLINT, e2 SMALLINT) returns DOUBLE
 external name "aggr"."covariancep";
GRANT EXECUTE ON AGGREGATE covar_pop(SMALLINT, SMALLINT) TO PUBLIC;
create aggregate covar_pop(e1 INTEGER, e2 INTEGER) returns DOUBLE
 external name "aggr"."covariancep";
GRANT EXECUTE ON AGGREGATE covar_pop(INTEGER, INTEGER) TO PUBLIC;
create aggregate covar_pop(e1 BIGINT, e2 BIGINT) returns DOUBLE
 external name "aggr"."covariancep";
GRANT EXECUTE ON AGGREGATE covar_pop(BIGINT, BIGINT) TO PUBLIC;
create aggregate covar_pop(e1 REAL, e2 REAL) returns DOUBLE
 external name "aggr"."covariancep";
GRANT EXECUTE ON AGGREGATE covar_pop(REAL, REAL) TO PUBLIC;
create aggregate covar_pop(e1 DOUBLE, e2 DOUBLE) returns DOUBLE
 external name "aggr"."covariancep";
GRANT EXECUTE ON AGGREGATE covar_pop(DOUBLE, DOUBLE) TO PUBLIC;
create aggregate covar_pop(e1 INTERVAL SECOND, e2 INTERVAL SECOND) returns DOUBLE
 external name "aggr"."covariancep";
GRANT EXECUTE ON AGGREGATE covar_pop(INTERVAL SECOND, INTERVAL SECOND) TO PUBLIC;
create aggregate covar_pop(e1 INTERVAL MONTH, e2 INTERVAL MONTH) returns DOUBLE
 external name "aggr"."covariancep";
GRANT EXECUTE ON AGGREGATE covar_pop(INTERVAL MONTH, INTERVAL MONTH) TO PUBLIC;
create window covar_pop(e1 TINYINT, e2 TINYINT) returns DOUBLE
 external name "sql"."covariancep";
GRANT EXECUTE ON WINDOW covar_pop(TINYINT, TINYINT) TO PUBLIC;
create window covar_pop(e1 SMALLINT, e2 SMALLINT) returns DOUBLE
 external name "sql"."covariancep";
GRANT EXECUTE ON WINDOW covar_pop(SMALLINT, SMALLINT) TO PUBLIC;
create window covar_pop(e1 INTEGER, e2 INTEGER) returns DOUBLE
 external name "sql"."covariancep";
GRANT EXECUTE ON WINDOW covar_pop(INTEGER, INTEGER) TO PUBLIC;
create window covar_pop(e1 BIGINT, e2 BIGINT) returns DOUBLE
 external name "sql"."covariancep";
GRANT EXECUTE ON WINDOW covar_pop(BIGINT, BIGINT) TO PUBLIC;
create window covar_pop(e1 REAL, e2 REAL) returns DOUBLE
 external name "sql"."covariancep";
GRANT EXECUTE ON WINDOW covar_pop(REAL, REAL) TO PUBLIC;
create window covar_pop(e1 DOUBLE, e2 DOUBLE) returns DOUBLE
 external name "sql"."covariancep";
GRANT EXECUTE ON WINDOW covar_pop(DOUBLE, DOUBLE) TO PUBLIC;
create window covar_pop(e1 INTERVAL SECOND, e2 INTERVAL SECOND) returns DOUBLE
 external name "sql"."covariancep";
GRANT EXECUTE ON WINDOW covar_pop(INTERVAL SECOND, INTERVAL SECOND) TO PUBLIC;
create window covar_pop(e1 INTERVAL MONTH, e2 INTERVAL MONTH) returns DOUBLE
 external name "sql"."covariancep";
GRANT EXECUTE ON WINDOW covar_pop(INTERVAL MONTH, INTERVAL MONTH) TO PUBLIC;
create aggregate corr(e1 INTERVAL SECOND, e2 INTERVAL SECOND) returns DOUBLE
 external name "aggr"."corr";
GRANT EXECUTE ON AGGREGATE corr(INTERVAL SECOND, INTERVAL SECOND) TO PUBLIC;
create aggregate corr(e1 INTERVAL MONTH, e2 INTERVAL MONTH) returns DOUBLE
 external name "aggr"."corr";
GRANT EXECUTE ON AGGREGATE corr(INTERVAL MONTH, INTERVAL MONTH) TO PUBLIC;
create window corr(e1 TINYINT, e2 TINYINT) returns DOUBLE
 external name "sql"."corr";
GRANT EXECUTE ON WINDOW corr(TINYINT, TINYINT) TO PUBLIC;
create window corr(e1 SMALLINT, e2 SMALLINT) returns DOUBLE
 external name "sql"."corr";
GRANT EXECUTE ON WINDOW corr(SMALLINT, SMALLINT) TO PUBLIC;
create window corr(e1 INTEGER, e2 INTEGER) returns DOUBLE
 external name "sql"."corr";
GRANT EXECUTE ON WINDOW corr(INTEGER, INTEGER) TO PUBLIC;
create window corr(e1 BIGINT, e2 BIGINT) returns DOUBLE
 external name "sql"."corr";
GRANT EXECUTE ON WINDOW corr(BIGINT, BIGINT) TO PUBLIC;
create window corr(e1 REAL, e2 REAL) returns DOUBLE
 external name "sql"."corr";
GRANT EXECUTE ON WINDOW corr(REAL, REAL) TO PUBLIC;
create window corr(e1 DOUBLE, e2 DOUBLE) returns DOUBLE
 external name "sql"."corr";
GRANT EXECUTE ON WINDOW corr(DOUBLE, DOUBLE) TO PUBLIC;
create window corr(e1 INTERVAL SECOND, e2 INTERVAL SECOND) returns DOUBLE
 external name "sql"."corr";
GRANT EXECUTE ON WINDOW corr(INTERVAL SECOND, INTERVAL SECOND) TO PUBLIC;
create window corr(e1 INTERVAL MONTH, e2 INTERVAL MONTH) returns DOUBLE
 external name "sql"."corr";
GRANT EXECUTE ON WINDOW corr(INTERVAL MONTH, INTERVAL MONTH) TO PUBLIC;
create window sys.group_concat(str STRING) returns STRING
 external name "sql"."str_group_concat";
GRANT EXECUTE ON WINDOW sys.group_concat(STRING) TO PUBLIC;
create window sys.group_concat(str STRING, sep STRING) returns STRING
 external name "sql"."str_group_concat";
GRANT EXECUTE ON WINDOW sys.group_concat(STRING, STRING) TO PUBLIC;
update sys.functions set system = true where system <> true and name in ('stddev_samp', 'stddev_pop', 'var_samp', 'var_pop', 'covar_samp', 'covar_pop', 'corr', 'group_concat') and schema_id = (select id from sys.schemas where name = 'sys') and type in (6, 3);
DROP AGGREGATE stddev_samp(date);
DROP AGGREGATE stddev_samp(time);
DROP AGGREGATE stddev_samp(timestamp);
DROP AGGREGATE stddev_pop(date);
DROP AGGREGATE stddev_pop(time);
DROP AGGREGATE stddev_pop(timestamp);
DROP AGGREGATE var_samp(date);
DROP AGGREGATE var_samp(time);
DROP AGGREGATE var_samp(timestamp);
DROP AGGREGATE var_pop(date);
DROP AGGREGATE var_pop(time);
DROP AGGREGATE var_pop(timestamp);
ALTER TABLE sys.keywords SET READ WRITE;
DELETE FROM sys.keywords where keyword IN ('NOCYCLE','NOMAXVALUE','NOMINVALUE');
insert into sys.keywords values ('ANALYZE'),('AT'),('AUTHORIZATION'),('CACHE'),('CENTURY'),('COLUMN'),('CLIENT'),('CUBE'),('CYCLE'),('DATA'),('DATE'),('DEBUG'),('DECADE'),('DEALLOCATE'),('DIAGNOSTICS'),('DISTINCT'),('DOW'),('DOY'),('EXEC'),('EXECUTE'),('EXPLAIN'),('FIRST'),('FWF'),('GROUPING'),('GROUPS'),('INCREMENT'),('INTERVAL'),('KEY'),('LANGUAGE'),('LARGE'),('LAST'),('LATERAL'),('LEVEL'),('LOADER'),('MATCH'),('MATCHED'),('MAXVALUE'),('MINVALUE'),('NAME'),('NO'),('NULLS'),('OBJECT'),('OPTIONS'),('PASSWORD'),('PLAN'),('PRECISION'),('PREP'),('PREPARE'),('QUARTER'),('RELEASE'),('REPLACE'),('ROLLUP'),('SCHEMA'),('SEED'),('SERVER'),('SESSION'),('SETS'),('SIZE'),('STATEMENT'),('TABLE'),('TEMP'),('TEMPORARY'),('TEXT'),('TIME'),('TIMESTAMP'),('TRACE'),('TYPE'),('WEEK'),('YEAR'),('ZONE');
ALTER TABLE sys.function_languages SET READ WRITE;
DELETE FROM sys.function_languages where language_keyword IN ('PYTHON2','PYTHON2_MAP');
create procedure sys.hot_snapshot(tarfile string)
 external name sql.hot_snapshot;
update sys.functions set system = true where system <> true and schema_id = (select id from sys.schemas where name = 'sys') and name in ('hot_snapshot') and type = 2;
CREATE SCHEMA logging;
CREATE PROCEDURE logging.flush()
 EXTERNAL NAME logging.flush;
CREATE PROCEDURE logging.setcomplevel(comp_id STRING, lvl_id STRING)
 EXTERNAL NAME logging.setcomplevel;
CREATE PROCEDURE logging.resetcomplevel(comp_id STRING)
 EXTERNAL NAME logging.resetcomplevel;
CREATE PROCEDURE logging.setlayerlevel(layer_id STRING, lvl_id STRING)
 EXTERNAL NAME logging.setlayerlevel;
CREATE PROCEDURE logging.resetlayerlevel(layer_id STRING)
 EXTERNAL NAME logging.resetlayerlevel;
CREATE PROCEDURE logging.setflushlevel(lvl_id STRING)
 EXTERNAL NAME logging.setflushlevel;
CREATE PROCEDURE logging.resetflushlevel()
 EXTERNAL NAME logging.resetflushlevel;
CREATE PROCEDURE logging.setadapter(adapter_id STRING)
 EXTERNAL NAME logging.setadapter;
CREATE PROCEDURE logging.resetadapter()
 EXTERNAL NAME logging.resetadapter;
CREATE FUNCTION logging.compinfo()
RETURNS TABLE(
 "id" int,
 "component" string,
 "log_level" string
)
EXTERNAL NAME logging.compinfo;
GRANT EXECUTE ON FUNCTION logging.compinfo TO public;
CREATE view logging.compinfo AS SELECT * FROM logging.compinfo();
GRANT SELECT ON logging.compinfo TO public;
update sys.schemas set system = true where name = 'logging';
update sys.functions set system = true where system <> true and name in ('flush', 'setcomplevel', 'resetcomplevel', 'setlayerlevel', 'resetlayerlevel', 'setflushlevel', 'resetflushlevel', 'setadapter', 'resetadapter') and schema_id = (select id from sys.schemas where name = 'logging') and type = 2;
update sys.functions set system = true where system <> true and name in ('compinfo') and schema_id = (select id from sys.schemas where name = 'logging') and type = 5;
update sys._tables set system = true where schema_id = (select id from sys.schemas where name = 'logging') and name = 'compinfo';
commit;
set schema "sys";

Running database upgrade commands:
set schema "sys";
ALTER TABLE sys.keywords SET READ ONLY;
ALTER TABLE sys.function_languages SET READ ONLY;
set schema "sys";

Running database upgrade commands:
set schema sys;
update sys.schemas set system = false where name = 'bam';
update sys._tables set system = false where schema_id in (select id from sys.schemas where name = 'bam');
drop procedure bam.bam_loader_repos;
drop procedure bam.bam_loader_files;
drop procedure bam.bam_loader_file;
drop procedure bam.bam_drop_file;
drop function bam.bam_flag;
drop function bam.reverse_seq;
drop function bam.reverse_qual;
drop function bam.seq_length;
drop function bam.seq_char;
drop procedure bam.sam_export;
drop procedure bam.bam_export;
drop table bam.sq;
drop table bam.rg;
drop table bam.pg;
drop table bam.export;
drop table bam.files;
drop schema bam;
set schema "sys";

Running database upgrade commands:
set schema "sys";
drop view sys.queue;
drop function sys.queue;
create function sys.queue()
returns table(
"tag" bigint,
"sessionid" int,
"username" string,
"started" timestamp,
"status" string,
"query" string,
"finished" timestamp,
"workers" int,
"memory" int)
 external name sql.sysmon_queue;
grant execute on function sys.queue to public;
create view sys.queue as select * from sys.queue();
grant select on sys.queue to public;
update sys.functions set system = true where schema_id = (select id from sys.schemas where name = 'sys') and name = 'queue' and type = 5;
update sys._tables set system = true where schema_id = (select id from sys.schemas where name = 'sys') and name = 'queue';
set schema "sys";

=======
>>>>>>> e34e3b37
# MonetDB/SQL module loaded

# 15:55:37 >  
# 15:55:37 >  "mclient" "-lsql" "-ftest" "-tnone" "-Eutf-8" "-i" "-e" "--host=/var/tmp/mtest-12365" "--port=35877"
# 15:55:37 >  

#select 1;
% .%2 # table_name
% %2 # name
% tinyint # type
% 1 # length
[ 1	]

# 16:53:35 >  
# 16:53:35 >  "Done."
# 16:53:35 >  
<|MERGE_RESOLUTION|>--- conflicted
+++ resolved
@@ -16,5612 +16,6 @@
 # Listening for connection requests on mapi:monetdb://madrid.da.cwi.nl:39660/
 # Listening for UNIX domain connection requests on mapi:monetdb:///var/tmp/mtest-30908/.s.monetdb.39660
 # MonetDB/GIS module loaded
-<<<<<<< HEAD
-Running database upgrade commands:
-set schema "sys";
-delete from sys.dependencies where id < 2000;
-delete from sys.types where id < 2000;
-insert into sys.types values (0, 'void', 'any', 0, 0, 0, 0, 2000);
-insert into sys.types values (1, 'bat', 'table', 0, 0, 0, 1, 2000);
-insert into sys.types values (2, 'ptr', 'ptr', 0, 0, 0, 1, 2000);
-insert into sys.types values (3, 'bit', 'boolean', 1, 0, 2, 2, 2000);
-insert into sys.types values (4, 'str', 'char', 0, 0, 0, 3, 2000);
-insert into sys.types values (5, 'str', 'varchar', 0, 0, 0, 4, 2000);
-insert into sys.types values (6, 'str', 'clob', 0, 0, 0, 4, 2000);
-insert into sys.types values (7, 'oid', 'oid', 63, 0, 2, 6, 2000);
-insert into sys.types values (8, 'bte', 'tinyint', 8, 1, 2, 7, 2000);
-insert into sys.types values (9, 'sht', 'smallint', 16, 1, 2, 7, 2000);
-insert into sys.types values (10, 'int', 'int', 32, 1, 2, 7, 2000);
-insert into sys.types values (11, 'lng', 'bigint', 64, 1, 2, 7, 2000);
-insert into sys.types values (12, 'bte', 'decimal', 2, 1, 10, 10, 2000);
-insert into sys.types values (13, 'sht', 'decimal', 4, 1, 10, 10, 2000);
-insert into sys.types values (14, 'int', 'decimal', 9, 1, 10, 10, 2000);
-insert into sys.types values (15, 'lng', 'decimal', 18, 1, 10, 10, 2000);
-insert into sys.types values (16, 'flt', 'real', 24, 2, 2, 11, 2000);
-insert into sys.types values (17, 'dbl', 'double', 53, 2, 2, 11, 2000);
-insert into sys.types values (18, 'int', 'month_interval', 32, 0, 2, 8, 2000);
-insert into sys.types values (19, 'lng', 'sec_interval', 13, 1, 10, 9, 2000);
-insert into sys.types values (20, 'daytime', 'time', 7, 0, 0, 12, 2000);
-insert into sys.types values (21, 'daytime', 'timetz', 7, 1, 0, 13, 2000);
-insert into sys.types values (22, 'date', 'date', 0, 0, 0, 14, 2000);
-insert into sys.types values (23, 'timestamp', 'timestamp', 7, 0, 0, 15, 2000);
-insert into sys.types values (24, 'timestamp', 'timestamptz', 7, 1, 0, 16, 2000);
-insert into sys.types values (25, 'blob', 'blob', 0, 0, 0, 5, 2000);
-insert into sys.types values (28, 'wkb', 'geometry', 0, 0, 0, 17, 2000);
-insert into sys.types values (29, 'wkba', 'geometrya', 0, 0, 0, 18, 2000);
-insert into sys.types values (30, 'mbr', 'mbr', 0, 0, 0, 18, 2000);
-delete from sys.functions where id < 2000;
-delete from sys.args where func_id not in (select id from sys.functions);
-insert into sys.functions values (26, 'length', 'nitems', 'blob', 0, 1, false, false, false, 2000, true, false);
-insert into sys.args values (26509, 26, 'res_0', 'int', 32, 0, 0, 0);
-insert into sys.args values (26510, 26, 'arg_1', 'blob', 0, 0, 1, 1);
-insert into sys.functions values (27, 'octet_length', 'nitems', 'blob', 0, 1, false, false, false, 2000, true, false);
-insert into sys.args values (26511, 27, 'res_0', 'int', 32, 0, 0, 0);
-insert into sys.args values (26512, 27, 'arg_1', 'blob', 0, 0, 1, 1);
-insert into sys.functions values (31, 'mbr_overlap', 'mbrOverlaps', 'geom', 0, 1, false, false, false, 2000, true, true);
-insert into sys.args values (26513, 31, 'res_0', 'boolean', 1, 0, 0, 0);
-insert into sys.args values (26514, 31, 'arg_1', 'geometry', 0, 0, 1, 1);
-insert into sys.args values (26515, 31, 'arg_2', 'geometry', 0, 0, 1, 2);
-insert into sys.functions values (32, 'mbr_overlap', 'mbrOverlaps', 'geom', 0, 1, false, false, false, 2000, true, true);
-insert into sys.args values (26516, 32, 'res_0', 'boolean', 1, 0, 0, 0);
-insert into sys.args values (26517, 32, 'arg_1', 'mbr', 0, 0, 1, 1);
-insert into sys.args values (26518, 32, 'arg_2', 'mbr', 0, 0, 1, 2);
-insert into sys.functions values (33, 'mbr_above', 'mbrAbove', 'geom', 0, 1, false, false, false, 2000, true, true);
-insert into sys.args values (26519, 33, 'res_0', 'boolean', 1, 0, 0, 0);
-insert into sys.args values (26520, 33, 'arg_1', 'geometry', 0, 0, 1, 1);
-insert into sys.args values (26521, 33, 'arg_2', 'geometry', 0, 0, 1, 2);
-insert into sys.functions values (34, 'mbr_above', 'mbrAbove', 'geom', 0, 1, false, false, false, 2000, true, true);
-insert into sys.args values (26522, 34, 'res_0', 'boolean', 1, 0, 0, 0);
-insert into sys.args values (26523, 34, 'arg_1', 'mbr', 0, 0, 1, 1);
-insert into sys.args values (26524, 34, 'arg_2', 'mbr', 0, 0, 1, 2);
-insert into sys.functions values (35, 'mbr_below', 'mbrBelow', 'geom', 0, 1, false, false, false, 2000, true, true);
-insert into sys.args values (26525, 35, 'res_0', 'boolean', 1, 0, 0, 0);
-insert into sys.args values (26526, 35, 'arg_1', 'geometry', 0, 0, 1, 1);
-insert into sys.args values (26527, 35, 'arg_2', 'geometry', 0, 0, 1, 2);
-insert into sys.functions values (36, 'mbr_below', 'mbrBelow', 'geom', 0, 1, false, false, false, 2000, true, true);
-insert into sys.args values (26528, 36, 'res_0', 'boolean', 1, 0, 0, 0);
-insert into sys.args values (26529, 36, 'arg_1', 'mbr', 0, 0, 1, 1);
-insert into sys.args values (26530, 36, 'arg_2', 'mbr', 0, 0, 1, 2);
-insert into sys.functions values (37, 'mbr_right', 'mbrRight', 'geom', 0, 1, false, false, false, 2000, true, true);
-insert into sys.args values (26531, 37, 'res_0', 'boolean', 1, 0, 0, 0);
-insert into sys.args values (26532, 37, 'arg_1', 'geometry', 0, 0, 1, 1);
-insert into sys.args values (26533, 37, 'arg_2', 'geometry', 0, 0, 1, 2);
-insert into sys.functions values (38, 'mbr_right', 'mbrRight', 'geom', 0, 1, false, false, false, 2000, true, true);
-insert into sys.args values (26534, 38, 'res_0', 'boolean', 1, 0, 0, 0);
-insert into sys.args values (26535, 38, 'arg_1', 'mbr', 0, 0, 1, 1);
-insert into sys.args values (26536, 38, 'arg_2', 'mbr', 0, 0, 1, 2);
-insert into sys.functions values (39, 'mbr_left', 'mbrLeft', 'geom', 0, 1, false, false, false, 2000, true, true);
-insert into sys.args values (26537, 39, 'res_0', 'boolean', 1, 0, 0, 0);
-insert into sys.args values (26538, 39, 'arg_1', 'geometry', 0, 0, 1, 1);
-insert into sys.args values (26539, 39, 'arg_2', 'geometry', 0, 0, 1, 2);
-insert into sys.functions values (40, 'mbr_left', 'mbrLeft', 'geom', 0, 1, false, false, false, 2000, true, true);
-insert into sys.args values (26540, 40, 'res_0', 'boolean', 1, 0, 0, 0);
-insert into sys.args values (26541, 40, 'arg_1', 'mbr', 0, 0, 1, 1);
-insert into sys.args values (26542, 40, 'arg_2', 'mbr', 0, 0, 1, 2);
-insert into sys.functions values (41, 'mbr_overlap_or_above', 'mbrOverlapOrAbove', 'geom', 0, 1, false, false, false, 2000, true, true);
-insert into sys.args values (26543, 41, 'res_0', 'boolean', 1, 0, 0, 0);
-insert into sys.args values (26544, 41, 'arg_1', 'geometry', 0, 0, 1, 1);
-insert into sys.args values (26545, 41, 'arg_2', 'geometry', 0, 0, 1, 2);
-insert into sys.functions values (42, 'mbr_overlap_or_above', 'mbrOverlapOrAbove', 'geom', 0, 1, false, false, false, 2000, true, true);
-insert into sys.args values (26546, 42, 'res_0', 'boolean', 1, 0, 0, 0);
-insert into sys.args values (26547, 42, 'arg_1', 'mbr', 0, 0, 1, 1);
-insert into sys.args values (26548, 42, 'arg_2', 'mbr', 0, 0, 1, 2);
-insert into sys.functions values (43, 'mbr_overlap_or_below', 'mbrOverlapOrBelow', 'geom', 0, 1, false, false, false, 2000, true, true);
-insert into sys.args values (26549, 43, 'res_0', 'boolean', 1, 0, 0, 0);
-insert into sys.args values (26550, 43, 'arg_1', 'geometry', 0, 0, 1, 1);
-insert into sys.args values (26551, 43, 'arg_2', 'geometry', 0, 0, 1, 2);
-insert into sys.functions values (44, 'mbr_overlap_or_below', 'mbrOverlapOrBelow', 'geom', 0, 1, false, false, false, 2000, true, true);
-insert into sys.args values (26552, 44, 'res_0', 'boolean', 1, 0, 0, 0);
-insert into sys.args values (26553, 44, 'arg_1', 'mbr', 0, 0, 1, 1);
-insert into sys.args values (26554, 44, 'arg_2', 'mbr', 0, 0, 1, 2);
-insert into sys.functions values (45, 'mbr_overlap_or_right', 'mbrOverlapOrRight', 'geom', 0, 1, false, false, false, 2000, true, true);
-insert into sys.args values (26555, 45, 'res_0', 'boolean', 1, 0, 0, 0);
-insert into sys.args values (26556, 45, 'arg_1', 'geometry', 0, 0, 1, 1);
-insert into sys.args values (26557, 45, 'arg_2', 'geometry', 0, 0, 1, 2);
-insert into sys.functions values (46, 'mbr_overlap_or_right', 'mbrOverlapOrRight', 'geom', 0, 1, false, false, false, 2000, true, true);
-insert into sys.args values (26558, 46, 'res_0', 'boolean', 1, 0, 0, 0);
-insert into sys.args values (26559, 46, 'arg_1', 'mbr', 0, 0, 1, 1);
-insert into sys.args values (26560, 46, 'arg_2', 'mbr', 0, 0, 1, 2);
-insert into sys.functions values (47, 'mbr_overlap_or_left', 'mbrOverlapOrLeft', 'geom', 0, 1, false, false, false, 2000, true, true);
-insert into sys.args values (26561, 47, 'res_0', 'boolean', 1, 0, 0, 0);
-insert into sys.args values (26562, 47, 'arg_1', 'geometry', 0, 0, 1, 1);
-insert into sys.args values (26563, 47, 'arg_2', 'geometry', 0, 0, 1, 2);
-insert into sys.functions values (48, 'mbr_overlap_or_left', 'mbrOverlapOrLeft', 'geom', 0, 1, false, false, false, 2000, true, true);
-insert into sys.args values (26564, 48, 'res_0', 'boolean', 1, 0, 0, 0);
-insert into sys.args values (26565, 48, 'arg_1', 'mbr', 0, 0, 1, 1);
-insert into sys.args values (26566, 48, 'arg_2', 'mbr', 0, 0, 1, 2);
-insert into sys.functions values (49, 'mbr_contains', 'mbrContains', 'geom', 0, 1, false, false, false, 2000, true, true);
-insert into sys.args values (26567, 49, 'res_0', 'boolean', 1, 0, 0, 0);
-insert into sys.args values (26568, 49, 'arg_1', 'geometry', 0, 0, 1, 1);
-insert into sys.args values (26569, 49, 'arg_2', 'geometry', 0, 0, 1, 2);
-insert into sys.functions values (50, 'mbr_contains', 'mbrContains', 'geom', 0, 1, false, false, false, 2000, true, true);
-insert into sys.args values (26570, 50, 'res_0', 'boolean', 1, 0, 0, 0);
-insert into sys.args values (26571, 50, 'arg_1', 'mbr', 0, 0, 1, 1);
-insert into sys.args values (26572, 50, 'arg_2', 'mbr', 0, 0, 1, 2);
-insert into sys.functions values (51, 'mbr_contained', 'mbrContained', 'geom', 0, 1, false, false, false, 2000, true, true);
-insert into sys.args values (26573, 51, 'res_0', 'boolean', 1, 0, 0, 0);
-insert into sys.args values (26574, 51, 'arg_1', 'geometry', 0, 0, 1, 1);
-insert into sys.args values (26575, 51, 'arg_2', 'geometry', 0, 0, 1, 2);
-insert into sys.functions values (52, 'mbr_contained', 'mbrContained', 'geom', 0, 1, false, false, false, 2000, true, true);
-insert into sys.args values (26576, 52, 'res_0', 'boolean', 1, 0, 0, 0);
-insert into sys.args values (26577, 52, 'arg_1', 'mbr', 0, 0, 1, 1);
-insert into sys.args values (26578, 52, 'arg_2', 'mbr', 0, 0, 1, 2);
-insert into sys.functions values (53, 'mbr_equal', 'mbrEqual', 'geom', 0, 1, false, false, false, 2000, true, true);
-insert into sys.args values (26579, 53, 'res_0', 'boolean', 1, 0, 0, 0);
-insert into sys.args values (26580, 53, 'arg_1', 'geometry', 0, 0, 1, 1);
-insert into sys.args values (26581, 53, 'arg_2', 'geometry', 0, 0, 1, 2);
-insert into sys.functions values (54, 'mbr_equal', 'mbrEqual', 'geom', 0, 1, false, false, false, 2000, true, true);
-insert into sys.args values (26582, 54, 'res_0', 'boolean', 1, 0, 0, 0);
-insert into sys.args values (26583, 54, 'arg_1', 'mbr', 0, 0, 1, 1);
-insert into sys.args values (26584, 54, 'arg_2', 'mbr', 0, 0, 1, 2);
-insert into sys.functions values (55, 'mbr_distance', 'mbrDistance', 'geom', 0, 1, false, false, false, 2000, true, true);
-insert into sys.args values (26585, 55, 'res_0', 'double', 53, 0, 0, 0);
-insert into sys.args values (26586, 55, 'arg_1', 'geometry', 0, 0, 1, 1);
-insert into sys.args values (26587, 55, 'arg_2', 'geometry', 0, 0, 1, 2);
-insert into sys.functions values (56, 'mbr_distance', 'mbrDistance', 'geom', 0, 1, false, false, false, 2000, true, true);
-insert into sys.args values (26588, 56, 'res_0', 'double', 53, 0, 0, 0);
-insert into sys.args values (26589, 56, 'arg_1', 'mbr', 0, 0, 1, 1);
-insert into sys.args values (26590, 56, 'arg_2', 'mbr', 0, 0, 1, 2);
-insert into sys.functions values (57, 'left_shift', 'mbrLeft', 'geom', 0, 1, false, false, false, 2000, true, true);
-insert into sys.args values (26591, 57, 'res_0', 'boolean', 1, 0, 0, 0);
-insert into sys.args values (26592, 57, 'arg_1', 'geometry', 0, 0, 1, 1);
-insert into sys.args values (26593, 57, 'arg_2', 'geometry', 0, 0, 1, 2);
-insert into sys.functions values (58, 'left_shift', 'mbrLeft', 'geom', 0, 1, false, false, false, 2000, true, true);
-insert into sys.args values (26594, 58, 'res_0', 'boolean', 1, 0, 0, 0);
-insert into sys.args values (26595, 58, 'arg_1', 'mbr', 0, 0, 1, 1);
-insert into sys.args values (26596, 58, 'arg_2', 'mbr', 0, 0, 1, 2);
-insert into sys.functions values (59, 'right_shift', 'mbrRight', 'geom', 0, 1, false, false, false, 2000, true, true);
-insert into sys.args values (26597, 59, 'res_0', 'boolean', 1, 0, 0, 0);
-insert into sys.args values (26598, 59, 'arg_1', 'geometry', 0, 0, 1, 1);
-insert into sys.args values (26599, 59, 'arg_2', 'geometry', 0, 0, 1, 2);
-insert into sys.functions values (60, 'right_shift', 'mbrRight', 'geom', 0, 1, false, false, false, 2000, true, true);
-insert into sys.args values (26600, 60, 'res_0', 'boolean', 1, 0, 0, 0);
-insert into sys.args values (26601, 60, 'arg_1', 'mbr', 0, 0, 1, 1);
-insert into sys.args values (26602, 60, 'arg_2', 'mbr', 0, 0, 1, 2);
-insert into sys.functions values (61, 'grouping', '', '', 0, 3, false, false, false, 2000, true, true);
-insert into sys.args values (26603, 61, 'res', 'tinyint', 8, 0, 0, 0);
-insert into sys.args values (26604, 61, 'arg', 'any', 0, 0, 1, 1);
-insert into sys.functions values (62, 'grouping', '', '', 0, 3, false, false, false, 2000, true, true);
-insert into sys.args values (26605, 62, 'res', 'smallint', 16, 0, 0, 0);
-insert into sys.args values (26606, 62, 'arg', 'any', 0, 0, 1, 1);
-insert into sys.functions values (63, 'grouping', '', '', 0, 3, false, false, false, 2000, true, true);
-insert into sys.args values (26607, 63, 'res', 'int', 32, 0, 0, 0);
-insert into sys.args values (26608, 63, 'arg', 'any', 0, 0, 1, 1);
-insert into sys.functions values (64, 'grouping', '', '', 0, 3, false, false, false, 2000, true, true);
-insert into sys.args values (26609, 64, 'res', 'bigint', 64, 0, 0, 0);
-insert into sys.args values (26610, 64, 'arg', 'any', 0, 0, 1, 1);
-insert into sys.functions values (65, 'not_unique', 'not_unique', 'sql', 0, 3, false, false, false, 2000, true, true);
-insert into sys.args values (26611, 65, 'res', 'boolean', 1, 0, 0, 0);
-insert into sys.args values (26612, 65, 'arg', 'oid', 63, 0, 1, 1);
-insert into sys.functions values (66, 'hash', 'hash', 'mkey', 0, 1, false, false, false, 2000, true, true);
-insert into sys.args values (26613, 66, 'res_0', 'bigint', 64, 0, 0, 0);
-insert into sys.args values (26614, 66, 'arg_1', 'any', 0, 0, 1, 1);
-insert into sys.functions values (67, 'rotate_xor_hash', 'rotate_xor_hash', 'calc', 0, 1, false, false, false, 2000, true, true);
-insert into sys.args values (26615, 67, 'res_0', 'bigint', 64, 0, 0, 0);
-insert into sys.args values (26616, 67, 'arg_1', 'bigint', 64, 0, 1, 1);
-insert into sys.args values (26617, 67, 'arg_2', 'int', 32, 0, 1, 2);
-insert into sys.args values (26618, 67, 'arg_3', 'any', 0, 0, 1, 3);
-insert into sys.functions values (68, '=', '=', 'calc', 0, 1, false, false, false, 2000, true, true);
-insert into sys.args values (26619, 68, 'res_0', 'boolean', 1, 0, 0, 0);
-insert into sys.args values (26620, 68, 'arg_1', 'any', 0, 0, 1, 1);
-insert into sys.args values (26621, 68, 'arg_2', 'any', 0, 0, 1, 2);
-insert into sys.functions values (69, '<>', '!=', 'calc', 0, 1, false, false, false, 2000, true, true);
-insert into sys.args values (26622, 69, 'res_0', 'boolean', 1, 0, 0, 0);
-insert into sys.args values (26623, 69, 'arg_1', 'any', 0, 0, 1, 1);
-insert into sys.args values (26624, 69, 'arg_2', 'any', 0, 0, 1, 2);
-insert into sys.functions values (70, 'isnull', 'isnil', 'calc', 0, 1, false, false, false, 2000, true, true);
-insert into sys.args values (26625, 70, 'res_0', 'boolean', 1, 0, 0, 0);
-insert into sys.args values (26626, 70, 'arg_1', 'any', 0, 0, 1, 1);
-insert into sys.functions values (71, '>', '>', 'calc', 0, 1, false, false, false, 2000, true, false);
-insert into sys.args values (26627, 71, 'res_0', 'boolean', 1, 0, 0, 0);
-insert into sys.args values (26628, 71, 'arg_1', 'any', 0, 0, 1, 1);
-insert into sys.args values (26629, 71, 'arg_2', 'any', 0, 0, 1, 2);
-insert into sys.functions values (72, '>=', '>=', 'calc', 0, 1, false, false, false, 2000, true, false);
-insert into sys.args values (26630, 72, 'res_0', 'boolean', 1, 0, 0, 0);
-insert into sys.args values (26631, 72, 'arg_1', 'any', 0, 0, 1, 1);
-insert into sys.args values (26632, 72, 'arg_2', 'any', 0, 0, 1, 2);
-insert into sys.functions values (73, '<', '<', 'calc', 0, 1, false, false, false, 2000, true, false);
-insert into sys.args values (26633, 73, 'res_0', 'boolean', 1, 0, 0, 0);
-insert into sys.args values (26634, 73, 'arg_1', 'any', 0, 0, 1, 1);
-insert into sys.args values (26635, 73, 'arg_2', 'any', 0, 0, 1, 2);
-insert into sys.functions values (74, '<=', '<=', 'calc', 0, 1, false, false, false, 2000, true, false);
-insert into sys.args values (26636, 74, 'res_0', 'boolean', 1, 0, 0, 0);
-insert into sys.args values (26637, 74, 'arg_1', 'any', 0, 0, 1, 1);
-insert into sys.args values (26638, 74, 'arg_2', 'any', 0, 0, 1, 2);
-insert into sys.functions values (75, 'between', 'between', 'calc', 0, 1, false, false, false, 2000, true, true);
-insert into sys.args values (26639, 75, 'res_0', 'boolean', 1, 0, 0, 0);
-insert into sys.args values (26640, 75, 'arg_1', 'any', 0, 0, 1, 1);
-insert into sys.args values (26641, 75, 'arg_2', 'any', 0, 0, 1, 2);
-insert into sys.args values (26642, 75, 'arg_3', 'any', 0, 0, 1, 3);
-insert into sys.args values (26643, 75, 'arg_4', 'boolean', 1, 0, 1, 4);
-insert into sys.args values (26644, 75, 'arg_5', 'boolean', 1, 0, 1, 5);
-insert into sys.args values (26645, 75, 'arg_6', 'boolean', 1, 0, 1, 6);
-insert into sys.args values (26646, 75, 'arg_7', 'boolean', 1, 0, 1, 7);
-insert into sys.args values (26647, 75, 'arg_8', 'boolean', 1, 0, 1, 8);
-insert into sys.functions values (76, 'zero_or_one', 'zero_or_one', 'sql', 0, 3, false, false, false, 2000, true, true);
-insert into sys.args values (26648, 76, 'res', 'any', 0, 0, 0, 0);
-insert into sys.args values (26649, 76, 'arg', 'any', 0, 0, 1, 1);
-insert into sys.functions values (77, 'all', 'all', 'sql', 0, 3, false, false, false, 2000, true, true);
-insert into sys.args values (26650, 77, 'res', 'any', 0, 0, 0, 0);
-insert into sys.args values (26651, 77, 'arg', 'any', 0, 0, 1, 1);
-insert into sys.functions values (78, 'null', 'null', 'sql', 0, 3, false, false, false, 2000, true, true);
-insert into sys.args values (26652, 78, 'res', 'boolean', 1, 0, 0, 0);
-insert into sys.args values (26653, 78, 'arg', 'any', 0, 0, 1, 1);
-insert into sys.functions values (79, 'any', 'any', 'sql', 0, 1, false, false, false, 2000, true, true);
-insert into sys.args values (26654, 79, 'res_0', 'boolean', 1, 0, 0, 0);
-insert into sys.args values (26655, 79, 'arg_1', 'boolean', 1, 0, 1, 1);
-insert into sys.args values (26656, 79, 'arg_2', 'boolean', 1, 0, 1, 2);
-insert into sys.args values (26657, 79, 'arg_3', 'boolean', 1, 0, 1, 3);
-insert into sys.functions values (80, 'all', 'all', 'sql', 0, 1, false, false, false, 2000, true, true);
-insert into sys.args values (26658, 80, 'res_0', 'boolean', 1, 0, 0, 0);
-insert into sys.args values (26659, 80, 'arg_1', 'boolean', 1, 0, 1, 1);
-insert into sys.args values (26660, 80, 'arg_2', 'boolean', 1, 0, 1, 2);
-insert into sys.args values (26661, 80, 'arg_3', 'boolean', 1, 0, 1, 3);
-insert into sys.functions values (81, 'anyequal', 'anyequal', 'aggr', 0, 3, false, false, false, 2000, true, true);
-insert into sys.args values (26662, 81, 'res', 'boolean', 1, 0, 0, 0);
-insert into sys.args values (26663, 81, 'arg', 'any', 0, 0, 1, 1);
-insert into sys.functions values (82, 'allnotequal', 'allnotequal', 'aggr', 0, 3, false, false, false, 2000, true, true);
-insert into sys.args values (26664, 82, 'res', 'boolean', 1, 0, 0, 0);
-insert into sys.args values (26665, 82, 'arg', 'any', 0, 0, 1, 1);
-insert into sys.functions values (83, 'sql_anyequal', 'anyequal', 'aggr', 0, 1, false, false, false, 2000, true, true);
-insert into sys.args values (26666, 83, 'res_0', 'boolean', 1, 0, 0, 0);
-insert into sys.args values (26667, 83, 'arg_1', 'any', 0, 0, 1, 1);
-insert into sys.args values (26668, 83, 'arg_2', 'any', 0, 0, 1, 2);
-insert into sys.functions values (84, 'sql_not_anyequal', 'not_anyequal', 'aggr', 0, 1, false, false, false, 2000, true, true);
-insert into sys.args values (26669, 84, 'res_0', 'boolean', 1, 0, 0, 0);
-insert into sys.args values (26670, 84, 'arg_1', 'any', 0, 0, 1, 1);
-insert into sys.args values (26671, 84, 'arg_2', 'any', 0, 0, 1, 2);
-insert into sys.functions values (85, 'exist', 'exist', 'aggr', 0, 3, false, false, false, 2000, true, true);
-insert into sys.args values (26672, 85, 'res', 'boolean', 1, 0, 0, 0);
-insert into sys.args values (26673, 85, 'arg', 'any', 0, 0, 1, 1);
-insert into sys.functions values (86, 'not_exist', 'not_exist', 'aggr', 0, 3, false, false, false, 2000, true, true);
-insert into sys.args values (26674, 86, 'res', 'boolean', 1, 0, 0, 0);
-insert into sys.args values (26675, 86, 'arg', 'any', 0, 0, 1, 1);
-insert into sys.functions values (87, 'sql_exists', 'exist', 'aggr', 0, 1, false, false, false, 2000, true, true);
-insert into sys.args values (26676, 87, 'res_0', 'boolean', 1, 0, 0, 0);
-insert into sys.args values (26677, 87, 'arg_1', 'any', 0, 0, 1, 1);
-insert into sys.functions values (88, 'sql_not_exists', 'not_exist', 'aggr', 0, 1, false, false, false, 2000, true, true);
-insert into sys.args values (26678, 88, 'res_0', 'boolean', 1, 0, 0, 0);
-insert into sys.args values (26679, 88, 'arg_1', 'any', 0, 0, 1, 1);
-insert into sys.functions values (89, 'identity', 'identity', 'calc', 0, 1, false, false, false, 2000, true, true);
-insert into sys.args values (26680, 89, 'res_0', 'oid', 63, 0, 0, 0);
-insert into sys.args values (26681, 89, 'arg_1', 'any', 0, 0, 1, 1);
-insert into sys.functions values (90, 'rowid', 'identity', 'calc', 0, 1, false, false, false, 2000, true, true);
-insert into sys.args values (26682, 90, 'res_0', 'int', 32, 0, 0, 0);
-insert into sys.args values (26683, 90, 'arg_1', 'any', 0, 0, 1, 1);
-insert into sys.functions values (91, 'rowid', 'rowid', 'calc', 0, 1, false, false, false, 2000, true, true);
-insert into sys.args values (26684, 91, 'res_0', 'oid', 63, 0, 0, 0);
-insert into sys.args values (26685, 91, 'arg_1', 'any', 0, 0, 1, 1);
-insert into sys.args values (26686, 91, 'arg_2', 'varchar', 0, 0, 1, 2);
-insert into sys.args values (26687, 91, 'arg_3', 'varchar', 0, 0, 1, 3);
-insert into sys.functions values (92, 'min', 'min', 'aggr', 0, 3, false, false, false, 2000, true, false);
-insert into sys.args values (26688, 92, 'res', 'any', 0, 0, 0, 0);
-insert into sys.args values (26689, 92, 'arg', 'any', 0, 0, 1, 1);
-insert into sys.functions values (93, 'max', 'max', 'aggr', 0, 3, false, false, false, 2000, true, false);
-insert into sys.args values (26690, 93, 'res', 'any', 0, 0, 0, 0);
-insert into sys.args values (26691, 93, 'arg', 'any', 0, 0, 1, 1);
-insert into sys.functions values (94, 'sql_min', 'min', 'calc', 0, 1, false, false, false, 2000, true, false);
-insert into sys.args values (26692, 94, 'res_0', 'any', 0, 0, 0, 0);
-insert into sys.args values (26693, 94, 'arg_1', 'any', 0, 0, 1, 1);
-insert into sys.args values (26694, 94, 'arg_2', 'any', 0, 0, 1, 2);
-insert into sys.functions values (95, 'sql_max', 'max', 'calc', 0, 1, false, false, false, 2000, true, false);
-insert into sys.args values (26695, 95, 'res_0', 'any', 0, 0, 0, 0);
-insert into sys.args values (26696, 95, 'arg_1', 'any', 0, 0, 1, 1);
-insert into sys.args values (26697, 95, 'arg_2', 'any', 0, 0, 1, 2);
-insert into sys.functions values (96, 'least', 'min_no_nil', 'calc', 0, 1, false, false, false, 2000, true, false);
-insert into sys.args values (26698, 96, 'res_0', 'any', 0, 0, 0, 0);
-insert into sys.args values (26699, 96, 'arg_1', 'any', 0, 0, 1, 1);
-insert into sys.args values (26700, 96, 'arg_2', 'any', 0, 0, 1, 2);
-insert into sys.functions values (97, 'greatest', 'max_no_nil', 'calc', 0, 1, false, false, false, 2000, true, false);
-insert into sys.args values (26701, 97, 'res_0', 'any', 0, 0, 0, 0);
-insert into sys.args values (26702, 97, 'arg_1', 'any', 0, 0, 1, 1);
-insert into sys.args values (26703, 97, 'arg_2', 'any', 0, 0, 1, 2);
-insert into sys.functions values (98, 'ifthenelse', 'ifthenelse', 'calc', 0, 1, false, false, false, 2000, true, true);
-insert into sys.args values (26704, 98, 'res_0', 'any', 0, 0, 0, 0);
-insert into sys.args values (26705, 98, 'arg_1', 'boolean', 1, 0, 1, 1);
-insert into sys.args values (26706, 98, 'arg_2', 'any', 0, 0, 1, 2);
-insert into sys.args values (26707, 98, 'arg_3', 'any', 0, 0, 1, 3);
-insert into sys.functions values (99, 'sum', 'sum', 'aggr', 0, 3, false, false, false, 2000, true, false);
-insert into sys.args values (26708, 99, 'res', 'bigint', 64, 0, 0, 0);
-insert into sys.args values (26709, 99, 'arg', 'tinyint', 8, 0, 1, 1);
-insert into sys.functions values (100, 'sum', 'sum', 'aggr', 0, 3, false, false, false, 2000, true, false);
-insert into sys.args values (26710, 100, 'res', 'bigint', 64, 0, 0, 0);
-insert into sys.args values (26711, 100, 'arg', 'smallint', 16, 0, 1, 1);
-insert into sys.functions values (101, 'sum', 'sum', 'aggr', 0, 3, false, false, false, 2000, true, false);
-insert into sys.args values (26712, 101, 'res', 'bigint', 64, 0, 0, 0);
-insert into sys.args values (26713, 101, 'arg', 'int', 32, 0, 1, 1);
-insert into sys.functions values (102, 'sum', 'sum', 'aggr', 0, 3, false, false, false, 2000, true, false);
-insert into sys.args values (26714, 102, 'res', 'bigint', 64, 0, 0, 0);
-insert into sys.args values (26715, 102, 'arg', 'bigint', 64, 0, 1, 1);
-insert into sys.functions values (103, 'sum', 'sum', 'aggr', 0, 3, false, false, false, 2000, true, false);
-insert into sys.args values (26716, 103, 'res', 'decimal', 18, 0, 0, 0);
-insert into sys.args values (26717, 103, 'arg', 'decimal', 2, 0, 1, 1);
-insert into sys.functions values (104, 'sum', 'sum', 'aggr', 0, 3, false, false, false, 2000, true, false);
-insert into sys.args values (26718, 104, 'res', 'decimal', 18, 0, 0, 0);
-insert into sys.args values (26719, 104, 'arg', 'decimal', 4, 0, 1, 1);
-insert into sys.functions values (105, 'sum', 'sum', 'aggr', 0, 3, false, false, false, 2000, true, false);
-insert into sys.args values (26720, 105, 'res', 'decimal', 18, 0, 0, 0);
-insert into sys.args values (26721, 105, 'arg', 'decimal', 9, 0, 1, 1);
-insert into sys.functions values (106, 'sum', 'sum', 'aggr', 0, 3, false, false, false, 2000, true, false);
-insert into sys.args values (26722, 106, 'res', 'decimal', 18, 0, 0, 0);
-insert into sys.args values (26723, 106, 'arg', 'decimal', 18, 0, 1, 1);
-insert into sys.functions values (107, 'prod', 'prod', 'aggr', 0, 3, false, false, false, 2000, true, false);
-insert into sys.args values (26724, 107, 'res', 'bigint', 64, 0, 0, 0);
-insert into sys.args values (26725, 107, 'arg', 'tinyint', 8, 0, 1, 1);
-insert into sys.functions values (108, 'prod', 'prod', 'aggr', 0, 3, false, false, false, 2000, true, false);
-insert into sys.args values (26726, 108, 'res', 'bigint', 64, 0, 0, 0);
-insert into sys.args values (26727, 108, 'arg', 'smallint', 16, 0, 1, 1);
-insert into sys.functions values (109, 'prod', 'prod', 'aggr', 0, 3, false, false, false, 2000, true, false);
-insert into sys.args values (26728, 109, 'res', 'bigint', 64, 0, 0, 0);
-insert into sys.args values (26729, 109, 'arg', 'int', 32, 0, 1, 1);
-insert into sys.functions values (110, 'prod', 'prod', 'aggr', 0, 3, false, false, false, 2000, true, false);
-insert into sys.args values (26730, 110, 'res', 'bigint', 64, 0, 0, 0);
-insert into sys.args values (26731, 110, 'arg', 'bigint', 64, 0, 1, 1);
-insert into sys.functions values (111, 'mod', '%', 'calc', 0, 1, false, false, false, 2000, true, false);
-insert into sys.args values (26732, 111, 'res_0', 'oid', 63, 0, 0, 0);
-insert into sys.args values (26733, 111, 'arg_1', 'oid', 63, 0, 1, 1);
-insert into sys.args values (26734, 111, 'arg_2', 'oid', 63, 0, 1, 2);
-insert into sys.functions values (112, 'mod', '%', 'calc', 0, 1, false, false, false, 2000, true, false);
-insert into sys.args values (26735, 112, 'res_0', 'tinyint', 8, 0, 0, 0);
-insert into sys.args values (26736, 112, 'arg_1', 'tinyint', 8, 0, 1, 1);
-insert into sys.args values (26737, 112, 'arg_2', 'tinyint', 8, 0, 1, 2);
-insert into sys.functions values (113, 'mod', '%', 'calc', 0, 1, false, false, false, 2000, true, false);
-insert into sys.args values (26738, 113, 'res_0', 'smallint', 16, 0, 0, 0);
-insert into sys.args values (26739, 113, 'arg_1', 'smallint', 16, 0, 1, 1);
-insert into sys.args values (26740, 113, 'arg_2', 'smallint', 16, 0, 1, 2);
-insert into sys.functions values (114, 'mod', '%', 'calc', 0, 1, false, false, false, 2000, true, false);
-insert into sys.args values (26741, 114, 'res_0', 'int', 32, 0, 0, 0);
-insert into sys.args values (26742, 114, 'arg_1', 'int', 32, 0, 1, 1);
-insert into sys.args values (26743, 114, 'arg_2', 'int', 32, 0, 1, 2);
-insert into sys.functions values (115, 'mod', '%', 'calc', 0, 1, false, false, false, 2000, true, false);
-insert into sys.args values (26744, 115, 'res_0', 'bigint', 64, 0, 0, 0);
-insert into sys.args values (26745, 115, 'arg_1', 'bigint', 64, 0, 1, 1);
-insert into sys.args values (26746, 115, 'arg_2', 'bigint', 64, 0, 1, 2);
-insert into sys.functions values (116, 'mod', '%', 'calc', 0, 1, false, false, false, 2000, true, false);
-insert into sys.args values (26747, 116, 'res_0', 'decimal', 2, 0, 0, 0);
-insert into sys.args values (26748, 116, 'arg_1', 'decimal', 2, 0, 1, 1);
-insert into sys.args values (26749, 116, 'arg_2', 'decimal', 2, 0, 1, 2);
-insert into sys.functions values (117, 'mod', '%', 'calc', 0, 1, false, false, false, 2000, true, false);
-insert into sys.args values (26750, 117, 'res_0', 'decimal', 4, 0, 0, 0);
-insert into sys.args values (26751, 117, 'arg_1', 'decimal', 4, 0, 1, 1);
-insert into sys.args values (26752, 117, 'arg_2', 'decimal', 4, 0, 1, 2);
-insert into sys.functions values (118, 'mod', '%', 'calc', 0, 1, false, false, false, 2000, true, false);
-insert into sys.args values (26753, 118, 'res_0', 'decimal', 9, 0, 0, 0);
-insert into sys.args values (26754, 118, 'arg_1', 'decimal', 9, 0, 1, 1);
-insert into sys.args values (26755, 118, 'arg_2', 'decimal', 9, 0, 1, 2);
-insert into sys.functions values (119, 'mod', '%', 'calc', 0, 1, false, false, false, 2000, true, false);
-insert into sys.args values (26756, 119, 'res_0', 'decimal', 18, 0, 0, 0);
-insert into sys.args values (26757, 119, 'arg_1', 'decimal', 18, 0, 1, 1);
-insert into sys.args values (26758, 119, 'arg_2', 'decimal', 18, 0, 1, 2);
-insert into sys.functions values (120, 'mod', '%', 'calc', 0, 1, false, false, false, 2000, true, false);
-insert into sys.args values (26759, 120, 'res_0', 'real', 24, 0, 0, 0);
-insert into sys.args values (26760, 120, 'arg_1', 'real', 24, 0, 1, 1);
-insert into sys.args values (26761, 120, 'arg_2', 'real', 24, 0, 1, 2);
-insert into sys.functions values (121, 'mod', '%', 'calc', 0, 1, false, false, false, 2000, true, false);
-insert into sys.args values (26762, 121, 'res_0', 'double', 53, 0, 0, 0);
-insert into sys.args values (26763, 121, 'arg_1', 'double', 53, 0, 1, 1);
-insert into sys.args values (26764, 121, 'arg_2', 'double', 53, 0, 1, 2);
-insert into sys.functions values (122, 'sum', 'sum', 'aggr', 0, 3, false, false, false, 2000, true, false);
-insert into sys.args values (26765, 122, 'res', 'real', 24, 0, 0, 0);
-insert into sys.args values (26766, 122, 'arg', 'real', 24, 0, 1, 1);
-insert into sys.functions values (123, 'prod', 'prod', 'aggr', 0, 3, false, false, false, 2000, true, false);
-insert into sys.args values (26767, 123, 'res', 'real', 24, 0, 0, 0);
-insert into sys.args values (26768, 123, 'arg', 'real', 24, 0, 1, 1);
-insert into sys.functions values (124, 'sum', 'sum', 'aggr', 0, 3, false, false, false, 2000, true, false);
-insert into sys.args values (26769, 124, 'res', 'double', 53, 0, 0, 0);
-insert into sys.args values (26770, 124, 'arg', 'double', 53, 0, 1, 1);
-insert into sys.functions values (125, 'prod', 'prod', 'aggr', 0, 3, false, false, false, 2000, true, false);
-insert into sys.args values (26771, 125, 'res', 'double', 53, 0, 0, 0);
-insert into sys.args values (26772, 125, 'arg', 'double', 53, 0, 1, 1);
-insert into sys.functions values (126, 'sum', 'sum', 'aggr', 0, 3, false, false, false, 2000, true, false);
-insert into sys.args values (26773, 126, 'res', 'month_interval', 32, 0, 0, 0);
-insert into sys.args values (26774, 126, 'arg', 'month_interval', 32, 0, 1, 1);
-insert into sys.functions values (127, 'sum', 'sum', 'aggr', 0, 3, false, false, false, 2000, true, false);
-insert into sys.args values (26775, 127, 'res', 'sec_interval', 13, 0, 0, 0);
-insert into sys.args values (26776, 127, 'arg', 'sec_interval', 13, 0, 1, 1);
-insert into sys.functions values (128, 'avg', 'avg', 'aggr', 0, 3, false, false, false, 2000, true, true);
-insert into sys.args values (26777, 128, 'res', 'double', 53, 0, 0, 0);
-insert into sys.args values (26778, 128, 'arg', 'double', 53, 0, 1, 1);
-insert into sys.functions values (129, 'avg', 'avg', 'aggr', 0, 3, false, false, false, 2000, true, true);
-insert into sys.args values (26779, 129, 'res', 'double', 53, 0, 0, 0);
-insert into sys.args values (26780, 129, 'arg', 'tinyint', 8, 0, 1, 1);
-insert into sys.functions values (130, 'avg', 'avg', 'aggr', 0, 3, false, false, false, 2000, true, true);
-insert into sys.args values (26781, 130, 'res', 'double', 53, 0, 0, 0);
-insert into sys.args values (26782, 130, 'arg', 'smallint', 16, 0, 1, 1);
-insert into sys.functions values (131, 'avg', 'avg', 'aggr', 0, 3, false, false, false, 2000, true, true);
-insert into sys.args values (26783, 131, 'res', 'double', 53, 0, 0, 0);
-insert into sys.args values (26784, 131, 'arg', 'int', 32, 0, 1, 1);
-insert into sys.functions values (132, 'avg', 'avg', 'aggr', 0, 3, false, false, false, 2000, true, true);
-insert into sys.args values (26785, 132, 'res', 'double', 53, 0, 0, 0);
-insert into sys.args values (26786, 132, 'arg', 'bigint', 64, 0, 1, 1);
-insert into sys.functions values (133, 'avg', 'avg', 'aggr', 0, 3, false, false, false, 2000, true, true);
-insert into sys.args values (26787, 133, 'res', 'double', 53, 0, 0, 0);
-insert into sys.args values (26788, 133, 'arg', 'real', 24, 0, 1, 1);
-insert into sys.functions values (134, 'avg', 'avg', 'aggr', 0, 3, false, false, false, 2000, true, true);
-insert into sys.args values (26789, 134, 'res', 'double', 53, 0, 0, 0);
-insert into sys.args values (26790, 134, 'arg', 'month_interval', 32, 0, 1, 1);
-insert into sys.functions values (135, 'count_no_nil', 'count_no_nil', 'aggr', 0, 3, false, false, false, 2000, true, true);
-insert into sys.args values (26791, 135, 'res', 'bigint', 64, 0, 0, 0);
-insert into sys.functions values (136, 'count', 'count', 'aggr', 0, 3, false, false, false, 2000, true, true);
-insert into sys.args values (26792, 136, 'res', 'bigint', 64, 0, 0, 0);
-insert into sys.args values (26793, 136, 'arg', 'any', 0, 0, 1, 1);
-insert into sys.functions values (137, 'listagg', 'str_group_concat', 'aggr', 0, 3, false, false, false, 2000, true, true);
-insert into sys.args values (26794, 137, 'res', 'varchar', 0, 0, 0, 0);
-insert into sys.args values (26795, 137, 'arg', 'varchar', 0, 0, 1, 1);
-insert into sys.functions values (138, 'listagg', 'str_group_concat', 'aggr', 0, 3, false, false, false, 2000, true, true);
-insert into sys.args values (26796, 138, 'res', 'varchar', 0, 0, 0, 0);
-insert into sys.args values (26797, 138, 'arg', 'varchar', 0, 0, 1, 1);
-insert into sys.functions values (139, 'diff', 'diff', 'sql', 0, 6, false, false, false, 2000, true, true);
-insert into sys.args values (26798, 139, 'res_0', 'boolean', 1, 0, 0, 0);
-insert into sys.args values (26799, 139, 'arg_1', 'any', 0, 0, 1, 1);
-insert into sys.functions values (140, 'diff', 'diff', 'sql', 0, 6, false, false, false, 2000, true, true);
-insert into sys.args values (26800, 140, 'res_0', 'boolean', 1, 0, 0, 0);
-insert into sys.args values (26801, 140, 'arg_1', 'boolean', 1, 0, 1, 1);
-insert into sys.args values (26802, 140, 'arg_2', 'any', 0, 0, 1, 2);
-insert into sys.functions values (141, 'window_bound', 'window_bound', 'sql', 0, 6, false, false, false, 2000, true, true);
-insert into sys.args values (26803, 141, 'res_0', 'bigint', 64, 0, 0, 0);
-insert into sys.args values (26804, 141, 'arg_1', 'any', 0, 0, 1, 1);
-insert into sys.args values (26805, 141, 'arg_2', 'int', 32, 0, 1, 2);
-insert into sys.args values (26806, 141, 'arg_3', 'int', 32, 0, 1, 3);
-insert into sys.args values (26807, 141, 'arg_4', 'int', 32, 0, 1, 4);
-insert into sys.args values (26808, 141, 'arg_5', 'tinyint', 8, 0, 1, 5);
-insert into sys.functions values (142, 'window_bound', 'window_bound', 'sql', 0, 6, false, false, false, 2000, true, true);
-insert into sys.args values (26809, 142, 'res_0', 'bigint', 64, 0, 0, 0);
-insert into sys.args values (26810, 142, 'arg_1', 'boolean', 1, 0, 1, 1);
-insert into sys.args values (26811, 142, 'arg_2', 'any', 0, 0, 1, 2);
-insert into sys.args values (26812, 142, 'arg_3', 'int', 32, 0, 1, 3);
-insert into sys.args values (26813, 142, 'arg_4', 'int', 32, 0, 1, 4);
-insert into sys.args values (26814, 142, 'arg_5', 'int', 32, 0, 1, 5);
-insert into sys.args values (26815, 142, 'arg_6', 'tinyint', 8, 0, 1, 6);
-insert into sys.functions values (143, 'window_bound', 'window_bound', 'sql', 0, 6, false, false, false, 2000, true, true);
-insert into sys.args values (26816, 143, 'res_0', 'bigint', 64, 0, 0, 0);
-insert into sys.args values (26817, 143, 'arg_1', 'any', 0, 0, 1, 1);
-insert into sys.args values (26818, 143, 'arg_2', 'int', 32, 0, 1, 2);
-insert into sys.args values (26819, 143, 'arg_3', 'int', 32, 0, 1, 3);
-insert into sys.args values (26820, 143, 'arg_4', 'int', 32, 0, 1, 4);
-insert into sys.args values (26821, 143, 'arg_5', 'smallint', 16, 0, 1, 5);
-insert into sys.functions values (144, 'window_bound', 'window_bound', 'sql', 0, 6, false, false, false, 2000, true, true);
-insert into sys.args values (26822, 144, 'res_0', 'bigint', 64, 0, 0, 0);
-insert into sys.args values (26823, 144, 'arg_1', 'boolean', 1, 0, 1, 1);
-insert into sys.args values (26824, 144, 'arg_2', 'any', 0, 0, 1, 2);
-insert into sys.args values (26825, 144, 'arg_3', 'int', 32, 0, 1, 3);
-insert into sys.args values (26826, 144, 'arg_4', 'int', 32, 0, 1, 4);
-insert into sys.args values (26827, 144, 'arg_5', 'int', 32, 0, 1, 5);
-insert into sys.args values (26828, 144, 'arg_6', 'smallint', 16, 0, 1, 6);
-insert into sys.functions values (145, 'window_bound', 'window_bound', 'sql', 0, 6, false, false, false, 2000, true, true);
-insert into sys.args values (26829, 145, 'res_0', 'bigint', 64, 0, 0, 0);
-insert into sys.args values (26830, 145, 'arg_1', 'any', 0, 0, 1, 1);
-insert into sys.args values (26831, 145, 'arg_2', 'int', 32, 0, 1, 2);
-insert into sys.args values (26832, 145, 'arg_3', 'int', 32, 0, 1, 3);
-insert into sys.args values (26833, 145, 'arg_4', 'int', 32, 0, 1, 4);
-insert into sys.args values (26834, 145, 'arg_5', 'int', 32, 0, 1, 5);
-insert into sys.functions values (146, 'window_bound', 'window_bound', 'sql', 0, 6, false, false, false, 2000, true, true);
-insert into sys.args values (26835, 146, 'res_0', 'bigint', 64, 0, 0, 0);
-insert into sys.args values (26836, 146, 'arg_1', 'boolean', 1, 0, 1, 1);
-insert into sys.args values (26837, 146, 'arg_2', 'any', 0, 0, 1, 2);
-insert into sys.args values (26838, 146, 'arg_3', 'int', 32, 0, 1, 3);
-insert into sys.args values (26839, 146, 'arg_4', 'int', 32, 0, 1, 4);
-insert into sys.args values (26840, 146, 'arg_5', 'int', 32, 0, 1, 5);
-insert into sys.args values (26841, 146, 'arg_6', 'int', 32, 0, 1, 6);
-insert into sys.functions values (147, 'window_bound', 'window_bound', 'sql', 0, 6, false, false, false, 2000, true, true);
-insert into sys.args values (26842, 147, 'res_0', 'bigint', 64, 0, 0, 0);
-insert into sys.args values (26843, 147, 'arg_1', 'any', 0, 0, 1, 1);
-insert into sys.args values (26844, 147, 'arg_2', 'int', 32, 0, 1, 2);
-insert into sys.args values (26845, 147, 'arg_3', 'int', 32, 0, 1, 3);
-insert into sys.args values (26846, 147, 'arg_4', 'int', 32, 0, 1, 4);
-insert into sys.args values (26847, 147, 'arg_5', 'bigint', 64, 0, 1, 5);
-insert into sys.functions values (148, 'window_bound', 'window_bound', 'sql', 0, 6, false, false, false, 2000, true, true);
-insert into sys.args values (26848, 148, 'res_0', 'bigint', 64, 0, 0, 0);
-insert into sys.args values (26849, 148, 'arg_1', 'boolean', 1, 0, 1, 1);
-insert into sys.args values (26850, 148, 'arg_2', 'any', 0, 0, 1, 2);
-insert into sys.args values (26851, 148, 'arg_3', 'int', 32, 0, 1, 3);
-insert into sys.args values (26852, 148, 'arg_4', 'int', 32, 0, 1, 4);
-insert into sys.args values (26853, 148, 'arg_5', 'int', 32, 0, 1, 5);
-insert into sys.args values (26854, 148, 'arg_6', 'bigint', 64, 0, 1, 6);
-insert into sys.functions values (149, 'window_bound', 'window_bound', 'sql', 0, 6, false, false, false, 2000, true, true);
-insert into sys.args values (26855, 149, 'res_0', 'bigint', 64, 0, 0, 0);
-insert into sys.args values (26856, 149, 'arg_1', 'any', 0, 0, 1, 1);
-insert into sys.args values (26857, 149, 'arg_2', 'int', 32, 0, 1, 2);
-insert into sys.args values (26858, 149, 'arg_3', 'int', 32, 0, 1, 3);
-insert into sys.args values (26859, 149, 'arg_4', 'int', 32, 0, 1, 4);
-insert into sys.args values (26860, 149, 'arg_5', 'real', 24, 0, 1, 5);
-insert into sys.functions values (150, 'window_bound', 'window_bound', 'sql', 0, 6, false, false, false, 2000, true, true);
-insert into sys.args values (26861, 150, 'res_0', 'bigint', 64, 0, 0, 0);
-insert into sys.args values (26862, 150, 'arg_1', 'boolean', 1, 0, 1, 1);
-insert into sys.args values (26863, 150, 'arg_2', 'any', 0, 0, 1, 2);
-insert into sys.args values (26864, 150, 'arg_3', 'int', 32, 0, 1, 3);
-insert into sys.args values (26865, 150, 'arg_4', 'int', 32, 0, 1, 4);
-insert into sys.args values (26866, 150, 'arg_5', 'int', 32, 0, 1, 5);
-insert into sys.args values (26867, 150, 'arg_6', 'real', 24, 0, 1, 6);
-insert into sys.functions values (151, 'window_bound', 'window_bound', 'sql', 0, 6, false, false, false, 2000, true, true);
-insert into sys.args values (26868, 151, 'res_0', 'bigint', 64, 0, 0, 0);
-insert into sys.args values (26869, 151, 'arg_1', 'any', 0, 0, 1, 1);
-insert into sys.args values (26870, 151, 'arg_2', 'int', 32, 0, 1, 2);
-insert into sys.args values (26871, 151, 'arg_3', 'int', 32, 0, 1, 3);
-insert into sys.args values (26872, 151, 'arg_4', 'int', 32, 0, 1, 4);
-insert into sys.args values (26873, 151, 'arg_5', 'double', 53, 0, 1, 5);
-insert into sys.functions values (152, 'window_bound', 'window_bound', 'sql', 0, 6, false, false, false, 2000, true, true);
-insert into sys.args values (26874, 152, 'res_0', 'bigint', 64, 0, 0, 0);
-insert into sys.args values (26875, 152, 'arg_1', 'boolean', 1, 0, 1, 1);
-insert into sys.args values (26876, 152, 'arg_2', 'any', 0, 0, 1, 2);
-insert into sys.args values (26877, 152, 'arg_3', 'int', 32, 0, 1, 3);
-insert into sys.args values (26878, 152, 'arg_4', 'int', 32, 0, 1, 4);
-insert into sys.args values (26879, 152, 'arg_5', 'int', 32, 0, 1, 5);
-insert into sys.args values (26880, 152, 'arg_6', 'double', 53, 0, 1, 6);
-insert into sys.functions values (153, 'window_bound', 'window_bound', 'sql', 0, 6, false, false, false, 2000, true, true);
-insert into sys.args values (26881, 153, 'res_0', 'bigint', 64, 0, 0, 0);
-insert into sys.args values (26882, 153, 'arg_1', 'any', 0, 0, 1, 1);
-insert into sys.args values (26883, 153, 'arg_2', 'int', 32, 0, 1, 2);
-insert into sys.args values (26884, 153, 'arg_3', 'int', 32, 0, 1, 3);
-insert into sys.args values (26885, 153, 'arg_4', 'int', 32, 0, 1, 4);
-insert into sys.args values (26886, 153, 'arg_5', 'decimal', 2, 0, 1, 5);
-insert into sys.functions values (154, 'window_bound', 'window_bound', 'sql', 0, 6, false, false, false, 2000, true, true);
-insert into sys.args values (26887, 154, 'res_0', 'bigint', 64, 0, 0, 0);
-insert into sys.args values (26888, 154, 'arg_1', 'boolean', 1, 0, 1, 1);
-insert into sys.args values (26889, 154, 'arg_2', 'any', 0, 0, 1, 2);
-insert into sys.args values (26890, 154, 'arg_3', 'int', 32, 0, 1, 3);
-insert into sys.args values (26891, 154, 'arg_4', 'int', 32, 0, 1, 4);
-insert into sys.args values (26892, 154, 'arg_5', 'int', 32, 0, 1, 5);
-insert into sys.args values (26893, 154, 'arg_6', 'decimal', 2, 0, 1, 6);
-insert into sys.functions values (155, 'window_bound', 'window_bound', 'sql', 0, 6, false, false, false, 2000, true, true);
-insert into sys.args values (26894, 155, 'res_0', 'bigint', 64, 0, 0, 0);
-insert into sys.args values (26895, 155, 'arg_1', 'any', 0, 0, 1, 1);
-insert into sys.args values (26896, 155, 'arg_2', 'int', 32, 0, 1, 2);
-insert into sys.args values (26897, 155, 'arg_3', 'int', 32, 0, 1, 3);
-insert into sys.args values (26898, 155, 'arg_4', 'int', 32, 0, 1, 4);
-insert into sys.args values (26899, 155, 'arg_5', 'decimal', 4, 0, 1, 5);
-insert into sys.functions values (156, 'window_bound', 'window_bound', 'sql', 0, 6, false, false, false, 2000, true, true);
-insert into sys.args values (26900, 156, 'res_0', 'bigint', 64, 0, 0, 0);
-insert into sys.args values (26901, 156, 'arg_1', 'boolean', 1, 0, 1, 1);
-insert into sys.args values (26902, 156, 'arg_2', 'any', 0, 0, 1, 2);
-insert into sys.args values (26903, 156, 'arg_3', 'int', 32, 0, 1, 3);
-insert into sys.args values (26904, 156, 'arg_4', 'int', 32, 0, 1, 4);
-insert into sys.args values (26905, 156, 'arg_5', 'int', 32, 0, 1, 5);
-insert into sys.args values (26906, 156, 'arg_6', 'decimal', 4, 0, 1, 6);
-insert into sys.functions values (157, 'window_bound', 'window_bound', 'sql', 0, 6, false, false, false, 2000, true, true);
-insert into sys.args values (26907, 157, 'res_0', 'bigint', 64, 0, 0, 0);
-insert into sys.args values (26908, 157, 'arg_1', 'any', 0, 0, 1, 1);
-insert into sys.args values (26909, 157, 'arg_2', 'int', 32, 0, 1, 2);
-insert into sys.args values (26910, 157, 'arg_3', 'int', 32, 0, 1, 3);
-insert into sys.args values (26911, 157, 'arg_4', 'int', 32, 0, 1, 4);
-insert into sys.args values (26912, 157, 'arg_5', 'decimal', 9, 0, 1, 5);
-insert into sys.functions values (158, 'window_bound', 'window_bound', 'sql', 0, 6, false, false, false, 2000, true, true);
-insert into sys.args values (26913, 158, 'res_0', 'bigint', 64, 0, 0, 0);
-insert into sys.args values (26914, 158, 'arg_1', 'boolean', 1, 0, 1, 1);
-insert into sys.args values (26915, 158, 'arg_2', 'any', 0, 0, 1, 2);
-insert into sys.args values (26916, 158, 'arg_3', 'int', 32, 0, 1, 3);
-insert into sys.args values (26917, 158, 'arg_4', 'int', 32, 0, 1, 4);
-insert into sys.args values (26918, 158, 'arg_5', 'int', 32, 0, 1, 5);
-insert into sys.args values (26919, 158, 'arg_6', 'decimal', 9, 0, 1, 6);
-insert into sys.functions values (159, 'window_bound', 'window_bound', 'sql', 0, 6, false, false, false, 2000, true, true);
-insert into sys.args values (26920, 159, 'res_0', 'bigint', 64, 0, 0, 0);
-insert into sys.args values (26921, 159, 'arg_1', 'any', 0, 0, 1, 1);
-insert into sys.args values (26922, 159, 'arg_2', 'int', 32, 0, 1, 2);
-insert into sys.args values (26923, 159, 'arg_3', 'int', 32, 0, 1, 3);
-insert into sys.args values (26924, 159, 'arg_4', 'int', 32, 0, 1, 4);
-insert into sys.args values (26925, 159, 'arg_5', 'decimal', 18, 0, 1, 5);
-insert into sys.functions values (160, 'window_bound', 'window_bound', 'sql', 0, 6, false, false, false, 2000, true, true);
-insert into sys.args values (26926, 160, 'res_0', 'bigint', 64, 0, 0, 0);
-insert into sys.args values (26927, 160, 'arg_1', 'boolean', 1, 0, 1, 1);
-insert into sys.args values (26928, 160, 'arg_2', 'any', 0, 0, 1, 2);
-insert into sys.args values (26929, 160, 'arg_3', 'int', 32, 0, 1, 3);
-insert into sys.args values (26930, 160, 'arg_4', 'int', 32, 0, 1, 4);
-insert into sys.args values (26931, 160, 'arg_5', 'int', 32, 0, 1, 5);
-insert into sys.args values (26932, 160, 'arg_6', 'decimal', 18, 0, 1, 6);
-insert into sys.functions values (161, 'window_bound', 'window_bound', 'sql', 0, 6, false, false, false, 2000, true, true);
-insert into sys.args values (26933, 161, 'res_0', 'bigint', 64, 0, 0, 0);
-insert into sys.args values (26934, 161, 'arg_1', 'any', 0, 0, 1, 1);
-insert into sys.args values (26935, 161, 'arg_2', 'int', 32, 0, 1, 2);
-insert into sys.args values (26936, 161, 'arg_3', 'int', 32, 0, 1, 3);
-insert into sys.args values (26937, 161, 'arg_4', 'int', 32, 0, 1, 4);
-insert into sys.args values (26938, 161, 'arg_5', 'month_interval', 32, 0, 1, 5);
-insert into sys.functions values (162, 'window_bound', 'window_bound', 'sql', 0, 6, false, false, false, 2000, true, true);
-insert into sys.args values (26939, 162, 'res_0', 'bigint', 64, 0, 0, 0);
-insert into sys.args values (26940, 162, 'arg_1', 'boolean', 1, 0, 1, 1);
-insert into sys.args values (26941, 162, 'arg_2', 'any', 0, 0, 1, 2);
-insert into sys.args values (26942, 162, 'arg_3', 'int', 32, 0, 1, 3);
-insert into sys.args values (26943, 162, 'arg_4', 'int', 32, 0, 1, 4);
-insert into sys.args values (26944, 162, 'arg_5', 'int', 32, 0, 1, 5);
-insert into sys.args values (26945, 162, 'arg_6', 'month_interval', 32, 0, 1, 6);
-insert into sys.functions values (163, 'window_bound', 'window_bound', 'sql', 0, 6, false, false, false, 2000, true, true);
-insert into sys.args values (26946, 163, 'res_0', 'bigint', 64, 0, 0, 0);
-insert into sys.args values (26947, 163, 'arg_1', 'any', 0, 0, 1, 1);
-insert into sys.args values (26948, 163, 'arg_2', 'int', 32, 0, 1, 2);
-insert into sys.args values (26949, 163, 'arg_3', 'int', 32, 0, 1, 3);
-insert into sys.args values (26950, 163, 'arg_4', 'int', 32, 0, 1, 4);
-insert into sys.args values (26951, 163, 'arg_5', 'sec_interval', 13, 0, 1, 5);
-insert into sys.functions values (164, 'window_bound', 'window_bound', 'sql', 0, 6, false, false, false, 2000, true, true);
-insert into sys.args values (26952, 164, 'res_0', 'bigint', 64, 0, 0, 0);
-insert into sys.args values (26953, 164, 'arg_1', 'boolean', 1, 0, 1, 1);
-insert into sys.args values (26954, 164, 'arg_2', 'any', 0, 0, 1, 2);
-insert into sys.args values (26955, 164, 'arg_3', 'int', 32, 0, 1, 3);
-insert into sys.args values (26956, 164, 'arg_4', 'int', 32, 0, 1, 4);
-insert into sys.args values (26957, 164, 'arg_5', 'int', 32, 0, 1, 5);
-insert into sys.args values (26958, 164, 'arg_6', 'sec_interval', 13, 0, 1, 6);
-insert into sys.functions values (165, 'rank', 'rank', 'sql', 0, 6, false, false, false, 2000, true, true);
-insert into sys.args values (26959, 165, 'res_0', 'int', 32, 0, 0, 0);
-insert into sys.args values (26960, 165, 'arg_1', 'any', 0, 0, 1, 1);
-insert into sys.args values (26961, 165, 'arg_2', 'boolean', 1, 0, 1, 2);
-insert into sys.args values (26962, 165, 'arg_3', 'boolean', 1, 0, 1, 3);
-insert into sys.functions values (166, 'dense_rank', 'dense_rank', 'sql', 0, 6, false, false, false, 2000, true, true);
-insert into sys.args values (26963, 166, 'res_0', 'int', 32, 0, 0, 0);
-insert into sys.args values (26964, 166, 'arg_1', 'any', 0, 0, 1, 1);
-insert into sys.args values (26965, 166, 'arg_2', 'boolean', 1, 0, 1, 2);
-insert into sys.args values (26966, 166, 'arg_3', 'boolean', 1, 0, 1, 3);
-insert into sys.functions values (167, 'row_number', 'row_number', 'sql', 0, 6, false, false, false, 2000, true, true);
-insert into sys.args values (26967, 167, 'res_0', 'int', 32, 0, 0, 0);
-insert into sys.args values (26968, 167, 'arg_1', 'any', 0, 0, 1, 1);
-insert into sys.args values (26969, 167, 'arg_2', 'boolean', 1, 0, 1, 2);
-insert into sys.args values (26970, 167, 'arg_3', 'boolean', 1, 0, 1, 3);
-insert into sys.functions values (168, 'percent_rank', 'percent_rank', 'sql', 0, 6, false, false, false, 2000, true, true);
-insert into sys.args values (26971, 168, 'res_0', 'double', 53, 0, 0, 0);
-insert into sys.args values (26972, 168, 'arg_1', 'any', 0, 0, 1, 1);
-insert into sys.args values (26973, 168, 'arg_2', 'boolean', 1, 0, 1, 2);
-insert into sys.args values (26974, 168, 'arg_3', 'boolean', 1, 0, 1, 3);
-insert into sys.functions values (169, 'cume_dist', 'cume_dist', 'sql', 0, 6, false, false, false, 2000, true, true);
-insert into sys.args values (26975, 169, 'res_0', 'double', 53, 0, 0, 0);
-insert into sys.args values (26976, 169, 'arg_1', 'any', 0, 0, 1, 1);
-insert into sys.args values (26977, 169, 'arg_2', 'boolean', 1, 0, 1, 2);
-insert into sys.args values (26978, 169, 'arg_3', 'boolean', 1, 0, 1, 3);
-insert into sys.functions values (170, 'ntile', 'ntile', 'sql', 0, 6, false, false, false, 2000, true, true);
-insert into sys.args values (26979, 170, 'res_0', 'tinyint', 8, 0, 0, 0);
-insert into sys.args values (26980, 170, 'arg_1', 'any', 0, 0, 1, 1);
-insert into sys.args values (26981, 170, 'arg_2', 'tinyint', 8, 0, 1, 2);
-insert into sys.args values (26982, 170, 'arg_3', 'boolean', 1, 0, 1, 3);
-insert into sys.args values (26983, 170, 'arg_4', 'boolean', 1, 0, 1, 4);
-insert into sys.functions values (171, 'ntile', 'ntile', 'sql', 0, 6, false, false, false, 2000, true, true);
-insert into sys.args values (26984, 171, 'res_0', 'smallint', 16, 0, 0, 0);
-insert into sys.args values (26985, 171, 'arg_1', 'any', 0, 0, 1, 1);
-insert into sys.args values (26986, 171, 'arg_2', 'smallint', 16, 0, 1, 2);
-insert into sys.args values (26987, 171, 'arg_3', 'boolean', 1, 0, 1, 3);
-insert into sys.args values (26988, 171, 'arg_4', 'boolean', 1, 0, 1, 4);
-insert into sys.functions values (172, 'ntile', 'ntile', 'sql', 0, 6, false, false, false, 2000, true, true);
-insert into sys.args values (26989, 172, 'res_0', 'int', 32, 0, 0, 0);
-insert into sys.args values (26990, 172, 'arg_1', 'any', 0, 0, 1, 1);
-insert into sys.args values (26991, 172, 'arg_2', 'int', 32, 0, 1, 2);
-insert into sys.args values (26992, 172, 'arg_3', 'boolean', 1, 0, 1, 3);
-insert into sys.args values (26993, 172, 'arg_4', 'boolean', 1, 0, 1, 4);
-insert into sys.functions values (173, 'ntile', 'ntile', 'sql', 0, 6, false, false, false, 2000, true, true);
-insert into sys.args values (26994, 173, 'res_0', 'bigint', 64, 0, 0, 0);
-insert into sys.args values (26995, 173, 'arg_1', 'any', 0, 0, 1, 1);
-insert into sys.args values (26996, 173, 'arg_2', 'bigint', 64, 0, 1, 2);
-insert into sys.args values (26997, 173, 'arg_3', 'boolean', 1, 0, 1, 3);
-insert into sys.args values (26998, 173, 'arg_4', 'boolean', 1, 0, 1, 4);
-insert into sys.functions values (174, 'lag', 'lag', 'sql', 0, 6, false, false, false, 2000, true, true);
-insert into sys.args values (26999, 174, 'res_0', 'any', 0, 0, 0, 0);
-insert into sys.args values (27000, 174, 'arg_1', 'any', 0, 0, 1, 1);
-insert into sys.args values (27001, 174, 'arg_2', 'boolean', 1, 0, 1, 2);
-insert into sys.args values (27002, 174, 'arg_3', 'boolean', 1, 0, 1, 3);
-insert into sys.functions values (175, 'lag', 'lag', 'sql', 0, 6, false, false, false, 2000, true, true);
-insert into sys.args values (27003, 175, 'res_0', 'any', 0, 0, 0, 0);
-insert into sys.args values (27004, 175, 'arg_1', 'any', 0, 0, 1, 1);
-insert into sys.args values (27005, 175, 'arg_2', 'tinyint', 8, 0, 1, 2);
-insert into sys.args values (27006, 175, 'arg_3', 'boolean', 1, 0, 1, 3);
-insert into sys.args values (27007, 175, 'arg_4', 'boolean', 1, 0, 1, 4);
-insert into sys.functions values (176, 'lag', 'lag', 'sql', 0, 6, false, false, false, 2000, true, true);
-insert into sys.args values (27008, 176, 'res_0', 'any', 0, 0, 0, 0);
-insert into sys.args values (27009, 176, 'arg_1', 'any', 0, 0, 1, 1);
-insert into sys.args values (27010, 176, 'arg_2', 'smallint', 16, 0, 1, 2);
-insert into sys.args values (27011, 176, 'arg_3', 'boolean', 1, 0, 1, 3);
-insert into sys.args values (27012, 176, 'arg_4', 'boolean', 1, 0, 1, 4);
-insert into sys.functions values (177, 'lag', 'lag', 'sql', 0, 6, false, false, false, 2000, true, true);
-insert into sys.args values (27013, 177, 'res_0', 'any', 0, 0, 0, 0);
-insert into sys.args values (27014, 177, 'arg_1', 'any', 0, 0, 1, 1);
-insert into sys.args values (27015, 177, 'arg_2', 'int', 32, 0, 1, 2);
-insert into sys.args values (27016, 177, 'arg_3', 'boolean', 1, 0, 1, 3);
-insert into sys.args values (27017, 177, 'arg_4', 'boolean', 1, 0, 1, 4);
-insert into sys.functions values (178, 'lag', 'lag', 'sql', 0, 6, false, false, false, 2000, true, true);
-insert into sys.args values (27018, 178, 'res_0', 'any', 0, 0, 0, 0);
-insert into sys.args values (27019, 178, 'arg_1', 'any', 0, 0, 1, 1);
-insert into sys.args values (27020, 178, 'arg_2', 'bigint', 64, 0, 1, 2);
-insert into sys.args values (27021, 178, 'arg_3', 'boolean', 1, 0, 1, 3);
-insert into sys.args values (27022, 178, 'arg_4', 'boolean', 1, 0, 1, 4);
-insert into sys.functions values (179, 'lag', 'lag', 'sql', 0, 6, false, false, false, 2000, true, true);
-insert into sys.args values (27023, 179, 'res_0', 'any', 0, 0, 0, 0);
-insert into sys.args values (27024, 179, 'arg_1', 'any', 0, 0, 1, 1);
-insert into sys.args values (27025, 179, 'arg_2', 'tinyint', 8, 0, 1, 2);
-insert into sys.args values (27026, 179, 'arg_3', 'any', 0, 0, 1, 3);
-insert into sys.args values (27027, 179, 'arg_4', 'boolean', 1, 0, 1, 4);
-insert into sys.args values (27028, 179, 'arg_5', 'boolean', 1, 0, 1, 5);
-insert into sys.functions values (180, 'lag', 'lag', 'sql', 0, 6, false, false, false, 2000, true, true);
-insert into sys.args values (27029, 180, 'res_0', 'any', 0, 0, 0, 0);
-insert into sys.args values (27030, 180, 'arg_1', 'any', 0, 0, 1, 1);
-insert into sys.args values (27031, 180, 'arg_2', 'smallint', 16, 0, 1, 2);
-insert into sys.args values (27032, 180, 'arg_3', 'any', 0, 0, 1, 3);
-insert into sys.args values (27033, 180, 'arg_4', 'boolean', 1, 0, 1, 4);
-insert into sys.args values (27034, 180, 'arg_5', 'boolean', 1, 0, 1, 5);
-insert into sys.functions values (181, 'lag', 'lag', 'sql', 0, 6, false, false, false, 2000, true, true);
-insert into sys.args values (27035, 181, 'res_0', 'any', 0, 0, 0, 0);
-insert into sys.args values (27036, 181, 'arg_1', 'any', 0, 0, 1, 1);
-insert into sys.args values (27037, 181, 'arg_2', 'int', 32, 0, 1, 2);
-insert into sys.args values (27038, 181, 'arg_3', 'any', 0, 0, 1, 3);
-insert into sys.args values (27039, 181, 'arg_4', 'boolean', 1, 0, 1, 4);
-insert into sys.args values (27040, 181, 'arg_5', 'boolean', 1, 0, 1, 5);
-insert into sys.functions values (182, 'lag', 'lag', 'sql', 0, 6, false, false, false, 2000, true, true);
-insert into sys.args values (27041, 182, 'res_0', 'any', 0, 0, 0, 0);
-insert into sys.args values (27042, 182, 'arg_1', 'any', 0, 0, 1, 1);
-insert into sys.args values (27043, 182, 'arg_2', 'bigint', 64, 0, 1, 2);
-insert into sys.args values (27044, 182, 'arg_3', 'any', 0, 0, 1, 3);
-insert into sys.args values (27045, 182, 'arg_4', 'boolean', 1, 0, 1, 4);
-insert into sys.args values (27046, 182, 'arg_5', 'boolean', 1, 0, 1, 5);
-insert into sys.functions values (183, 'lead', 'lead', 'sql', 0, 6, false, false, false, 2000, true, true);
-insert into sys.args values (27047, 183, 'res_0', 'any', 0, 0, 0, 0);
-insert into sys.args values (27048, 183, 'arg_1', 'any', 0, 0, 1, 1);
-insert into sys.args values (27049, 183, 'arg_2', 'boolean', 1, 0, 1, 2);
-insert into sys.args values (27050, 183, 'arg_3', 'boolean', 1, 0, 1, 3);
-insert into sys.functions values (184, 'lead', 'lead', 'sql', 0, 6, false, false, false, 2000, true, true);
-insert into sys.args values (27051, 184, 'res_0', 'any', 0, 0, 0, 0);
-insert into sys.args values (27052, 184, 'arg_1', 'any', 0, 0, 1, 1);
-insert into sys.args values (27053, 184, 'arg_2', 'tinyint', 8, 0, 1, 2);
-insert into sys.args values (27054, 184, 'arg_3', 'boolean', 1, 0, 1, 3);
-insert into sys.args values (27055, 184, 'arg_4', 'boolean', 1, 0, 1, 4);
-insert into sys.functions values (185, 'lead', 'lead', 'sql', 0, 6, false, false, false, 2000, true, true);
-insert into sys.args values (27056, 185, 'res_0', 'any', 0, 0, 0, 0);
-insert into sys.args values (27057, 185, 'arg_1', 'any', 0, 0, 1, 1);
-insert into sys.args values (27058, 185, 'arg_2', 'smallint', 16, 0, 1, 2);
-insert into sys.args values (27059, 185, 'arg_3', 'boolean', 1, 0, 1, 3);
-insert into sys.args values (27060, 185, 'arg_4', 'boolean', 1, 0, 1, 4);
-insert into sys.functions values (186, 'lead', 'lead', 'sql', 0, 6, false, false, false, 2000, true, true);
-insert into sys.args values (27061, 186, 'res_0', 'any', 0, 0, 0, 0);
-insert into sys.args values (27062, 186, 'arg_1', 'any', 0, 0, 1, 1);
-insert into sys.args values (27063, 186, 'arg_2', 'int', 32, 0, 1, 2);
-insert into sys.args values (27064, 186, 'arg_3', 'boolean', 1, 0, 1, 3);
-insert into sys.args values (27065, 186, 'arg_4', 'boolean', 1, 0, 1, 4);
-insert into sys.functions values (187, 'lead', 'lead', 'sql', 0, 6, false, false, false, 2000, true, true);
-insert into sys.args values (27066, 187, 'res_0', 'any', 0, 0, 0, 0);
-insert into sys.args values (27067, 187, 'arg_1', 'any', 0, 0, 1, 1);
-insert into sys.args values (27068, 187, 'arg_2', 'bigint', 64, 0, 1, 2);
-insert into sys.args values (27069, 187, 'arg_3', 'boolean', 1, 0, 1, 3);
-insert into sys.args values (27070, 187, 'arg_4', 'boolean', 1, 0, 1, 4);
-insert into sys.functions values (188, 'lead', 'lead', 'sql', 0, 6, false, false, false, 2000, true, true);
-insert into sys.args values (27071, 188, 'res_0', 'any', 0, 0, 0, 0);
-insert into sys.args values (27072, 188, 'arg_1', 'any', 0, 0, 1, 1);
-insert into sys.args values (27073, 188, 'arg_2', 'tinyint', 8, 0, 1, 2);
-insert into sys.args values (27074, 188, 'arg_3', 'any', 0, 0, 1, 3);
-insert into sys.args values (27075, 188, 'arg_4', 'boolean', 1, 0, 1, 4);
-insert into sys.args values (27076, 188, 'arg_5', 'boolean', 1, 0, 1, 5);
-insert into sys.functions values (189, 'lead', 'lead', 'sql', 0, 6, false, false, false, 2000, true, true);
-insert into sys.args values (27077, 189, 'res_0', 'any', 0, 0, 0, 0);
-insert into sys.args values (27078, 189, 'arg_1', 'any', 0, 0, 1, 1);
-insert into sys.args values (27079, 189, 'arg_2', 'smallint', 16, 0, 1, 2);
-insert into sys.args values (27080, 189, 'arg_3', 'any', 0, 0, 1, 3);
-insert into sys.args values (27081, 189, 'arg_4', 'boolean', 1, 0, 1, 4);
-insert into sys.args values (27082, 189, 'arg_5', 'boolean', 1, 0, 1, 5);
-insert into sys.functions values (190, 'lead', 'lead', 'sql', 0, 6, false, false, false, 2000, true, true);
-insert into sys.args values (27083, 190, 'res_0', 'any', 0, 0, 0, 0);
-insert into sys.args values (27084, 190, 'arg_1', 'any', 0, 0, 1, 1);
-insert into sys.args values (27085, 190, 'arg_2', 'int', 32, 0, 1, 2);
-insert into sys.args values (27086, 190, 'arg_3', 'any', 0, 0, 1, 3);
-insert into sys.args values (27087, 190, 'arg_4', 'boolean', 1, 0, 1, 4);
-insert into sys.args values (27088, 190, 'arg_5', 'boolean', 1, 0, 1, 5);
-insert into sys.functions values (191, 'lead', 'lead', 'sql', 0, 6, false, false, false, 2000, true, true);
-insert into sys.args values (27089, 191, 'res_0', 'any', 0, 0, 0, 0);
-insert into sys.args values (27090, 191, 'arg_1', 'any', 0, 0, 1, 1);
-insert into sys.args values (27091, 191, 'arg_2', 'bigint', 64, 0, 1, 2);
-insert into sys.args values (27092, 191, 'arg_3', 'any', 0, 0, 1, 3);
-insert into sys.args values (27093, 191, 'arg_4', 'boolean', 1, 0, 1, 4);
-insert into sys.args values (27094, 191, 'arg_5', 'boolean', 1, 0, 1, 5);
-insert into sys.functions values (192, 'first_value', 'first_value', 'sql', 0, 6, false, false, false, 2000, true, true);
-insert into sys.args values (27095, 192, 'res_0', 'any', 0, 0, 0, 0);
-insert into sys.args values (27096, 192, 'arg_1', 'any', 0, 0, 1, 1);
-insert into sys.functions values (193, 'last_value', 'last_value', 'sql', 0, 6, false, false, false, 2000, true, true);
-insert into sys.args values (27097, 193, 'res_0', 'any', 0, 0, 0, 0);
-insert into sys.args values (27098, 193, 'arg_1', 'any', 0, 0, 1, 1);
-insert into sys.functions values (194, 'nth_value', 'nth_value', 'sql', 0, 6, false, false, false, 2000, true, true);
-insert into sys.args values (27099, 194, 'res_0', 'any', 0, 0, 0, 0);
-insert into sys.args values (27100, 194, 'arg_1', 'any', 0, 0, 1, 1);
-insert into sys.args values (27101, 194, 'arg_2', 'tinyint', 8, 0, 1, 2);
-insert into sys.functions values (195, 'nth_value', 'nth_value', 'sql', 0, 6, false, false, false, 2000, true, true);
-insert into sys.args values (27102, 195, 'res_0', 'any', 0, 0, 0, 0);
-insert into sys.args values (27103, 195, 'arg_1', 'any', 0, 0, 1, 1);
-insert into sys.args values (27104, 195, 'arg_2', 'smallint', 16, 0, 1, 2);
-insert into sys.functions values (196, 'nth_value', 'nth_value', 'sql', 0, 6, false, false, false, 2000, true, true);
-insert into sys.args values (27105, 196, 'res_0', 'any', 0, 0, 0, 0);
-insert into sys.args values (27106, 196, 'arg_1', 'any', 0, 0, 1, 1);
-insert into sys.args values (27107, 196, 'arg_2', 'int', 32, 0, 1, 2);
-insert into sys.functions values (197, 'nth_value', 'nth_value', 'sql', 0, 6, false, false, false, 2000, true, true);
-insert into sys.args values (27108, 197, 'res_0', 'any', 0, 0, 0, 0);
-insert into sys.args values (27109, 197, 'arg_1', 'any', 0, 0, 1, 1);
-insert into sys.args values (27110, 197, 'arg_2', 'bigint', 64, 0, 1, 2);
-insert into sys.functions values (198, 'count', 'count', 'sql', 0, 6, false, false, false, 2000, true, true);
-insert into sys.args values (27111, 198, 'res_0', 'bigint', 64, 0, 0, 0);
-insert into sys.args values (27112, 198, 'arg_1', 'any', 0, 0, 1, 1);
-insert into sys.args values (27113, 198, 'arg_2', 'boolean', 1, 0, 1, 2);
-insert into sys.functions values (199, 'min', 'min', 'sql', 0, 6, false, false, false, 2000, true, true);
-insert into sys.args values (27114, 199, 'res_0', 'any', 0, 0, 0, 0);
-insert into sys.args values (27115, 199, 'arg_1', 'any', 0, 0, 1, 1);
-insert into sys.functions values (200, 'max', 'max', 'sql', 0, 6, false, false, false, 2000, true, true);
-insert into sys.args values (27116, 200, 'res_0', 'any', 0, 0, 0, 0);
-insert into sys.args values (27117, 200, 'arg_1', 'any', 0, 0, 1, 1);
-insert into sys.functions values (201, 'sum', 'sum', 'sql', 0, 6, false, false, false, 2000, true, true);
-insert into sys.args values (27118, 201, 'res_0', 'bigint', 64, 0, 0, 0);
-insert into sys.args values (27119, 201, 'arg_1', 'tinyint', 8, 0, 1, 1);
-insert into sys.functions values (202, 'sum', 'sum', 'sql', 0, 6, false, false, false, 2000, true, true);
-insert into sys.args values (27120, 202, 'res_0', 'bigint', 64, 0, 0, 0);
-insert into sys.args values (27121, 202, 'arg_1', 'smallint', 16, 0, 1, 1);
-insert into sys.functions values (203, 'sum', 'sum', 'sql', 0, 6, false, false, false, 2000, true, true);
-insert into sys.args values (27122, 203, 'res_0', 'bigint', 64, 0, 0, 0);
-insert into sys.args values (27123, 203, 'arg_1', 'int', 32, 0, 1, 1);
-insert into sys.functions values (204, 'sum', 'sum', 'sql', 0, 6, false, false, false, 2000, true, true);
-insert into sys.args values (27124, 204, 'res_0', 'bigint', 64, 0, 0, 0);
-insert into sys.args values (27125, 204, 'arg_1', 'bigint', 64, 0, 1, 1);
-insert into sys.functions values (205, 'sum', 'sum', 'sql', 0, 6, false, false, false, 2000, true, true);
-insert into sys.args values (27126, 205, 'res_0', 'decimal', 18, 0, 0, 0);
-insert into sys.args values (27127, 205, 'arg_1', 'decimal', 2, 0, 1, 1);
-insert into sys.functions values (206, 'sum', 'sum', 'sql', 0, 6, false, false, false, 2000, true, true);
-insert into sys.args values (27128, 206, 'res_0', 'decimal', 18, 0, 0, 0);
-insert into sys.args values (27129, 206, 'arg_1', 'decimal', 4, 0, 1, 1);
-insert into sys.functions values (207, 'sum', 'sum', 'sql', 0, 6, false, false, false, 2000, true, true);
-insert into sys.args values (27130, 207, 'res_0', 'decimal', 18, 0, 0, 0);
-insert into sys.args values (27131, 207, 'arg_1', 'decimal', 9, 0, 1, 1);
-insert into sys.functions values (208, 'sum', 'sum', 'sql', 0, 6, false, false, false, 2000, true, true);
-insert into sys.args values (27132, 208, 'res_0', 'decimal', 18, 0, 0, 0);
-insert into sys.args values (27133, 208, 'arg_1', 'decimal', 18, 0, 1, 1);
-insert into sys.functions values (209, 'prod', 'prod', 'sql', 0, 6, false, false, false, 2000, true, true);
-insert into sys.args values (27134, 209, 'res_0', 'bigint', 64, 0, 0, 0);
-insert into sys.args values (27135, 209, 'arg_1', 'tinyint', 8, 0, 1, 1);
-insert into sys.functions values (210, 'prod', 'prod', 'sql', 0, 6, false, false, false, 2000, true, true);
-insert into sys.args values (27136, 210, 'res_0', 'bigint', 64, 0, 0, 0);
-insert into sys.args values (27137, 210, 'arg_1', 'smallint', 16, 0, 1, 1);
-insert into sys.functions values (211, 'prod', 'prod', 'sql', 0, 6, false, false, false, 2000, true, true);
-insert into sys.args values (27138, 211, 'res_0', 'bigint', 64, 0, 0, 0);
-insert into sys.args values (27139, 211, 'arg_1', 'int', 32, 0, 1, 1);
-insert into sys.functions values (212, 'prod', 'prod', 'sql', 0, 6, false, false, false, 2000, true, true);
-insert into sys.args values (27140, 212, 'res_0', 'bigint', 64, 0, 0, 0);
-insert into sys.args values (27141, 212, 'arg_1', 'bigint', 64, 0, 1, 1);
-insert into sys.functions values (213, 'sum', 'sum', 'sql', 0, 6, false, false, false, 2000, true, true);
-insert into sys.args values (27142, 213, 'res_0', 'real', 24, 0, 0, 0);
-insert into sys.args values (27143, 213, 'arg_1', 'real', 24, 0, 1, 1);
-insert into sys.functions values (214, 'prod', 'prod', 'sql', 0, 6, false, false, false, 2000, true, true);
-insert into sys.args values (27144, 214, 'res_0', 'real', 24, 0, 0, 0);
-insert into sys.args values (27145, 214, 'arg_1', 'real', 24, 0, 1, 1);
-insert into sys.functions values (215, 'sum', 'sum', 'sql', 0, 6, false, false, false, 2000, true, true);
-insert into sys.args values (27146, 215, 'res_0', 'double', 53, 0, 0, 0);
-insert into sys.args values (27147, 215, 'arg_1', 'double', 53, 0, 1, 1);
-insert into sys.functions values (216, 'prod', 'prod', 'sql', 0, 6, false, false, false, 2000, true, true);
-insert into sys.args values (27148, 216, 'res_0', 'double', 53, 0, 0, 0);
-insert into sys.args values (27149, 216, 'arg_1', 'double', 53, 0, 1, 1);
-insert into sys.functions values (217, 'sum', 'sum', 'sql', 0, 6, false, false, false, 2000, true, true);
-insert into sys.args values (27150, 217, 'res_0', 'month_interval', 32, 0, 0, 0);
-insert into sys.args values (27151, 217, 'arg_1', 'month_interval', 32, 0, 1, 1);
-insert into sys.functions values (218, 'sum', 'sum', 'sql', 0, 6, false, false, false, 2000, true, true);
-insert into sys.args values (27152, 218, 'res_0', 'sec_interval', 13, 0, 0, 0);
-insert into sys.args values (27153, 218, 'arg_1', 'sec_interval', 13, 0, 1, 1);
-insert into sys.functions values (219, 'avg', 'avg', 'sql', 0, 6, false, false, false, 2000, true, true);
-insert into sys.args values (27154, 219, 'res_0', 'double', 53, 0, 0, 0);
-insert into sys.args values (27155, 219, 'arg_1', 'double', 53, 0, 1, 1);
-insert into sys.functions values (220, 'avg', 'avg', 'sql', 0, 6, false, false, false, 2000, true, true);
-insert into sys.args values (27156, 220, 'res_0', 'double', 53, 0, 0, 0);
-insert into sys.args values (27157, 220, 'arg_1', 'tinyint', 8, 0, 1, 1);
-insert into sys.functions values (221, 'avg', 'avg', 'sql', 0, 6, false, false, false, 2000, true, true);
-insert into sys.args values (27158, 221, 'res_0', 'double', 53, 0, 0, 0);
-insert into sys.args values (27159, 221, 'arg_1', 'smallint', 16, 0, 1, 1);
-insert into sys.functions values (222, 'avg', 'avg', 'sql', 0, 6, false, false, false, 2000, true, true);
-insert into sys.args values (27160, 222, 'res_0', 'double', 53, 0, 0, 0);
-insert into sys.args values (27161, 222, 'arg_1', 'int', 32, 0, 1, 1);
-insert into sys.functions values (223, 'avg', 'avg', 'sql', 0, 6, false, false, false, 2000, true, true);
-insert into sys.args values (27162, 223, 'res_0', 'double', 53, 0, 0, 0);
-insert into sys.args values (27163, 223, 'arg_1', 'bigint', 64, 0, 1, 1);
-insert into sys.functions values (224, 'avg', 'avg', 'sql', 0, 6, false, false, false, 2000, true, true);
-insert into sys.args values (27164, 224, 'res_0', 'double', 53, 0, 0, 0);
-insert into sys.args values (27165, 224, 'arg_1', 'month_interval', 32, 0, 1, 1);
-insert into sys.functions values (225, 'avg', 'avg', 'sql', 0, 6, false, false, false, 2000, true, true);
-insert into sys.args values (27166, 225, 'res_0', 'double', 53, 0, 0, 0);
-insert into sys.args values (27167, 225, 'arg_1', 'real', 24, 0, 1, 1);
-insert into sys.functions values (226, 'listagg', 'str_group_concat', 'sql', 0, 6, false, false, false, 2000, true, true);
-insert into sys.args values (27168, 226, 'res_0', 'varchar', 0, 0, 0, 0);
-insert into sys.args values (27169, 226, 'arg_1', 'varchar', 0, 0, 1, 1);
-insert into sys.functions values (227, 'listagg', 'str_group_concat', 'sql', 0, 6, false, false, false, 2000, true, true);
-insert into sys.args values (27170, 227, 'res_0', 'varchar', 0, 0, 0, 0);
-insert into sys.args values (27171, 227, 'arg_1', 'varchar', 0, 0, 1, 1);
-insert into sys.args values (27172, 227, 'arg_2', 'varchar', 0, 0, 1, 2);
-insert into sys.functions values (228, 'and', 'and', 'calc', 0, 1, false, false, false, 2000, true, false);
-insert into sys.args values (27173, 228, 'res_0', 'boolean', 1, 0, 0, 0);
-insert into sys.args values (27174, 228, 'arg_1', 'boolean', 1, 0, 1, 1);
-insert into sys.args values (27175, 228, 'arg_2', 'boolean', 1, 0, 1, 2);
-insert into sys.functions values (229, 'or', 'or', 'calc', 0, 1, false, false, false, 2000, true, false);
-insert into sys.args values (27176, 229, 'res_0', 'boolean', 1, 0, 0, 0);
-insert into sys.args values (27177, 229, 'arg_1', 'boolean', 1, 0, 1, 1);
-insert into sys.args values (27178, 229, 'arg_2', 'boolean', 1, 0, 1, 2);
-insert into sys.functions values (230, 'xor', 'xor', 'calc', 0, 1, false, false, false, 2000, true, false);
-insert into sys.args values (27179, 230, 'res_0', 'boolean', 1, 0, 0, 0);
-insert into sys.args values (27180, 230, 'arg_1', 'boolean', 1, 0, 1, 1);
-insert into sys.args values (27181, 230, 'arg_2', 'boolean', 1, 0, 1, 2);
-insert into sys.functions values (231, 'not', 'not', 'calc', 0, 1, false, false, false, 2000, true, false);
-insert into sys.args values (27182, 231, 'res_0', 'boolean', 1, 0, 0, 0);
-insert into sys.args values (27183, 231, 'arg_1', 'boolean', 1, 0, 1, 1);
-insert into sys.functions values (232, 'sql_mul', '*', 'calc', 0, 1, false, false, false, 2000, true, false);
-insert into sys.args values (27184, 232, 'res_0', 'smallint', 16, 0, 0, 0);
-insert into sys.args values (27185, 232, 'arg_1', 'smallint', 16, 0, 1, 1);
-insert into sys.args values (27186, 232, 'arg_2', 'tinyint', 8, 0, 1, 2);
-insert into sys.functions values (233, 'sql_mul', '*', 'calc', 0, 1, false, false, false, 2000, true, false);
-insert into sys.args values (27187, 233, 'res_0', 'smallint', 16, 0, 0, 0);
-insert into sys.args values (27188, 233, 'arg_1', 'tinyint', 8, 0, 1, 1);
-insert into sys.args values (27189, 233, 'arg_2', 'smallint', 16, 0, 1, 2);
-insert into sys.functions values (234, 'sql_div', '/', 'calc', 0, 1, false, false, false, 2000, true, false);
-insert into sys.args values (27190, 234, 'res_0', 'smallint', 16, 0, 0, 0);
-insert into sys.args values (27191, 234, 'arg_1', 'smallint', 16, 0, 1, 1);
-insert into sys.args values (27192, 234, 'arg_2', 'tinyint', 8, 0, 1, 2);
-insert into sys.functions values (235, 'sql_mul', '*', 'calc', 0, 1, false, false, false, 2000, true, false);
-insert into sys.args values (27193, 235, 'res_0', 'int', 32, 0, 0, 0);
-insert into sys.args values (27194, 235, 'arg_1', 'int', 32, 0, 1, 1);
-insert into sys.args values (27195, 235, 'arg_2', 'tinyint', 8, 0, 1, 2);
-insert into sys.functions values (236, 'sql_mul', '*', 'calc', 0, 1, false, false, false, 2000, true, false);
-insert into sys.args values (27196, 236, 'res_0', 'int', 32, 0, 0, 0);
-insert into sys.args values (27197, 236, 'arg_1', 'tinyint', 8, 0, 1, 1);
-insert into sys.args values (27198, 236, 'arg_2', 'int', 32, 0, 1, 2);
-insert into sys.functions values (237, 'sql_div', '/', 'calc', 0, 1, false, false, false, 2000, true, false);
-insert into sys.args values (27199, 237, 'res_0', 'int', 32, 0, 0, 0);
-insert into sys.args values (27200, 237, 'arg_1', 'int', 32, 0, 1, 1);
-insert into sys.args values (27201, 237, 'arg_2', 'tinyint', 8, 0, 1, 2);
-insert into sys.functions values (238, 'sql_mul', '*', 'calc', 0, 1, false, false, false, 2000, true, false);
-insert into sys.args values (27202, 238, 'res_0', 'int', 32, 0, 0, 0);
-insert into sys.args values (27203, 238, 'arg_1', 'int', 32, 0, 1, 1);
-insert into sys.args values (27204, 238, 'arg_2', 'smallint', 16, 0, 1, 2);
-insert into sys.functions values (239, 'sql_mul', '*', 'calc', 0, 1, false, false, false, 2000, true, false);
-insert into sys.args values (27205, 239, 'res_0', 'int', 32, 0, 0, 0);
-insert into sys.args values (27206, 239, 'arg_1', 'smallint', 16, 0, 1, 1);
-insert into sys.args values (27207, 239, 'arg_2', 'int', 32, 0, 1, 2);
-insert into sys.functions values (240, 'sql_div', '/', 'calc', 0, 1, false, false, false, 2000, true, false);
-insert into sys.args values (27208, 240, 'res_0', 'int', 32, 0, 0, 0);
-insert into sys.args values (27209, 240, 'arg_1', 'int', 32, 0, 1, 1);
-insert into sys.args values (27210, 240, 'arg_2', 'smallint', 16, 0, 1, 2);
-insert into sys.functions values (241, 'sql_mul', '*', 'calc', 0, 1, false, false, false, 2000, true, false);
-insert into sys.args values (27211, 241, 'res_0', 'bigint', 64, 0, 0, 0);
-insert into sys.args values (27212, 241, 'arg_1', 'bigint', 64, 0, 1, 1);
-insert into sys.args values (27213, 241, 'arg_2', 'tinyint', 8, 0, 1, 2);
-insert into sys.functions values (242, 'sql_mul', '*', 'calc', 0, 1, false, false, false, 2000, true, false);
-insert into sys.args values (27214, 242, 'res_0', 'bigint', 64, 0, 0, 0);
-insert into sys.args values (27215, 242, 'arg_1', 'tinyint', 8, 0, 1, 1);
-insert into sys.args values (27216, 242, 'arg_2', 'bigint', 64, 0, 1, 2);
-insert into sys.functions values (243, 'sql_div', '/', 'calc', 0, 1, false, false, false, 2000, true, false);
-insert into sys.args values (27217, 243, 'res_0', 'bigint', 64, 0, 0, 0);
-insert into sys.args values (27218, 243, 'arg_1', 'bigint', 64, 0, 1, 1);
-insert into sys.args values (27219, 243, 'arg_2', 'tinyint', 8, 0, 1, 2);
-insert into sys.functions values (244, 'sql_mul', '*', 'calc', 0, 1, false, false, false, 2000, true, false);
-insert into sys.args values (27220, 244, 'res_0', 'bigint', 64, 0, 0, 0);
-insert into sys.args values (27221, 244, 'arg_1', 'bigint', 64, 0, 1, 1);
-insert into sys.args values (27222, 244, 'arg_2', 'smallint', 16, 0, 1, 2);
-insert into sys.functions values (245, 'sql_mul', '*', 'calc', 0, 1, false, false, false, 2000, true, false);
-insert into sys.args values (27223, 245, 'res_0', 'bigint', 64, 0, 0, 0);
-insert into sys.args values (27224, 245, 'arg_1', 'smallint', 16, 0, 1, 1);
-insert into sys.args values (27225, 245, 'arg_2', 'bigint', 64, 0, 1, 2);
-insert into sys.functions values (246, 'sql_div', '/', 'calc', 0, 1, false, false, false, 2000, true, false);
-insert into sys.args values (27226, 246, 'res_0', 'bigint', 64, 0, 0, 0);
-insert into sys.args values (27227, 246, 'arg_1', 'bigint', 64, 0, 1, 1);
-insert into sys.args values (27228, 246, 'arg_2', 'smallint', 16, 0, 1, 2);
-insert into sys.functions values (247, 'sql_mul', '*', 'calc', 0, 1, false, false, false, 2000, true, false);
-insert into sys.args values (27229, 247, 'res_0', 'bigint', 64, 0, 0, 0);
-insert into sys.args values (27230, 247, 'arg_1', 'bigint', 64, 0, 1, 1);
-insert into sys.args values (27231, 247, 'arg_2', 'int', 32, 0, 1, 2);
-insert into sys.functions values (248, 'sql_mul', '*', 'calc', 0, 1, false, false, false, 2000, true, false);
-insert into sys.args values (27232, 248, 'res_0', 'bigint', 64, 0, 0, 0);
-insert into sys.args values (27233, 248, 'arg_1', 'int', 32, 0, 1, 1);
-insert into sys.args values (27234, 248, 'arg_2', 'bigint', 64, 0, 1, 2);
-insert into sys.functions values (249, 'sql_div', '/', 'calc', 0, 1, false, false, false, 2000, true, false);
-insert into sys.args values (27235, 249, 'res_0', 'bigint', 64, 0, 0, 0);
-insert into sys.args values (27236, 249, 'arg_1', 'bigint', 64, 0, 1, 1);
-insert into sys.args values (27237, 249, 'arg_2', 'int', 32, 0, 1, 2);
-insert into sys.functions values (250, 'sql_mul', '*', 'calc', 0, 1, false, false, false, 2000, true, false);
-insert into sys.args values (27238, 250, 'res_0', 'decimal', 9, 0, 0, 0);
-insert into sys.args values (27239, 250, 'arg_1', 'decimal', 9, 0, 1, 1);
-insert into sys.args values (27240, 250, 'arg_2', 'decimal', 4, 0, 1, 2);
-insert into sys.functions values (251, 'sql_div', '/', 'calc', 0, 1, false, false, false, 2000, true, false);
-insert into sys.args values (27241, 251, 'res_0', 'decimal', 9, 0, 0, 0);
-insert into sys.args values (27242, 251, 'arg_1', 'decimal', 9, 0, 1, 1);
-insert into sys.args values (27243, 251, 'arg_2', 'decimal', 4, 0, 1, 2);
-insert into sys.functions values (252, 'sql_mul', '*', 'calc', 0, 1, false, false, false, 2000, true, false);
-insert into sys.args values (27244, 252, 'res_0', 'decimal', 18, 0, 0, 0);
-insert into sys.args values (27245, 252, 'arg_1', 'decimal', 18, 0, 1, 1);
-insert into sys.args values (27246, 252, 'arg_2', 'decimal', 4, 0, 1, 2);
-insert into sys.functions values (253, 'sql_div', '/', 'calc', 0, 1, false, false, false, 2000, true, false);
-insert into sys.args values (27247, 253, 'res_0', 'decimal', 18, 0, 0, 0);
-insert into sys.args values (27248, 253, 'arg_1', 'decimal', 18, 0, 1, 1);
-insert into sys.args values (27249, 253, 'arg_2', 'decimal', 4, 0, 1, 2);
-insert into sys.functions values (254, 'sql_mul', '*', 'calc', 0, 1, false, false, false, 2000, true, false);
-insert into sys.args values (27250, 254, 'res_0', 'decimal', 18, 0, 0, 0);
-insert into sys.args values (27251, 254, 'arg_1', 'decimal', 18, 0, 1, 1);
-insert into sys.args values (27252, 254, 'arg_2', 'decimal', 9, 0, 1, 2);
-insert into sys.functions values (255, 'sql_div', '/', 'calc', 0, 1, false, false, false, 2000, true, false);
-insert into sys.args values (27253, 255, 'res_0', 'decimal', 18, 0, 0, 0);
-insert into sys.args values (27254, 255, 'arg_1', 'decimal', 18, 0, 1, 1);
-insert into sys.args values (27255, 255, 'arg_2', 'decimal', 9, 0, 1, 2);
-insert into sys.functions values (256, 'sql_sub', '-', 'calc', 0, 1, false, false, false, 2000, true, false);
-insert into sys.args values (27256, 256, 'res_0', 'oid', 63, 0, 0, 0);
-insert into sys.args values (27257, 256, 'arg_1', 'oid', 63, 0, 1, 1);
-insert into sys.args values (27258, 256, 'arg_2', 'oid', 63, 0, 1, 2);
-insert into sys.functions values (257, 'sql_add', '+', 'calc', 0, 1, false, false, false, 2000, true, false);
-insert into sys.args values (27259, 257, 'res_0', 'oid', 63, 0, 0, 0);
-insert into sys.args values (27260, 257, 'arg_1', 'oid', 63, 0, 1, 1);
-insert into sys.args values (27261, 257, 'arg_2', 'oid', 63, 0, 1, 2);
-insert into sys.functions values (258, 'sql_mul', '*', 'calc', 0, 1, false, false, false, 2000, true, false);
-insert into sys.args values (27262, 258, 'res_0', 'oid', 63, 0, 0, 0);
-insert into sys.args values (27263, 258, 'arg_1', 'oid', 63, 0, 1, 1);
-insert into sys.args values (27264, 258, 'arg_2', 'oid', 63, 0, 1, 2);
-insert into sys.functions values (259, 'sql_div', '/', 'calc', 0, 1, false, false, false, 2000, true, false);
-insert into sys.args values (27265, 259, 'res_0', 'oid', 63, 0, 0, 0);
-insert into sys.args values (27266, 259, 'arg_1', 'oid', 63, 0, 1, 1);
-insert into sys.args values (27267, 259, 'arg_2', 'oid', 63, 0, 1, 2);
-insert into sys.functions values (260, 'bit_and', 'and', 'calc', 0, 1, false, false, false, 2000, true, false);
-insert into sys.args values (27268, 260, 'res_0', 'oid', 63, 0, 0, 0);
-insert into sys.args values (27269, 260, 'arg_1', 'oid', 63, 0, 1, 1);
-insert into sys.args values (27270, 260, 'arg_2', 'oid', 63, 0, 1, 2);
-insert into sys.functions values (261, 'bit_or', 'or', 'calc', 0, 1, false, false, false, 2000, true, false);
-insert into sys.args values (27271, 261, 'res_0', 'oid', 63, 0, 0, 0);
-insert into sys.args values (27272, 261, 'arg_1', 'oid', 63, 0, 1, 1);
-insert into sys.args values (27273, 261, 'arg_2', 'oid', 63, 0, 1, 2);
-insert into sys.functions values (262, 'bit_xor', 'xor', 'calc', 0, 1, false, false, false, 2000, true, false);
-insert into sys.args values (27274, 262, 'res_0', 'oid', 63, 0, 0, 0);
-insert into sys.args values (27275, 262, 'arg_1', 'oid', 63, 0, 1, 1);
-insert into sys.args values (27276, 262, 'arg_2', 'oid', 63, 0, 1, 2);
-insert into sys.functions values (263, 'bit_not', 'not', 'calc', 0, 1, false, false, false, 2000, true, false);
-insert into sys.args values (27277, 263, 'res_0', 'oid', 63, 0, 0, 0);
-insert into sys.args values (27278, 263, 'arg_1', 'oid', 63, 0, 1, 1);
-insert into sys.functions values (264, 'left_shift', '<<', 'calc', 0, 1, false, false, false, 2000, true, false);
-insert into sys.args values (27279, 264, 'res_0', 'oid', 63, 0, 0, 0);
-insert into sys.args values (27280, 264, 'arg_1', 'oid', 63, 0, 1, 1);
-insert into sys.args values (27281, 264, 'arg_2', 'int', 32, 0, 1, 2);
-insert into sys.functions values (265, 'right_shift', '>>', 'calc', 0, 1, false, false, false, 2000, true, false);
-insert into sys.args values (27282, 265, 'res_0', 'oid', 63, 0, 0, 0);
-insert into sys.args values (27283, 265, 'arg_1', 'oid', 63, 0, 1, 1);
-insert into sys.args values (27284, 265, 'arg_2', 'int', 32, 0, 1, 2);
-insert into sys.functions values (266, 'sql_neg', '-', 'calc', 0, 1, false, false, false, 2000, true, true);
-insert into sys.args values (27285, 266, 'res_0', 'oid', 63, 0, 0, 0);
-insert into sys.args values (27286, 266, 'arg_1', 'oid', 63, 0, 1, 1);
-insert into sys.functions values (267, 'abs', 'abs', 'calc', 0, 1, false, false, false, 2000, true, false);
-insert into sys.args values (27287, 267, 'res_0', 'oid', 63, 0, 0, 0);
-insert into sys.args values (27288, 267, 'arg_1', 'oid', 63, 0, 1, 1);
-insert into sys.functions values (268, 'sign', 'sign', 'calc', 0, 1, false, false, false, 2000, true, false);
-insert into sys.args values (27289, 268, 'res_0', 'tinyint', 8, 0, 0, 0);
-insert into sys.args values (27290, 268, 'arg_1', 'oid', 63, 0, 1, 1);
-insert into sys.functions values (269, 'scale_up', '*', 'calc', 0, 1, false, false, false, 2000, true, false);
-insert into sys.args values (27291, 269, 'res_0', 'oid', 63, 0, 0, 0);
-insert into sys.args values (27292, 269, 'arg_1', 'oid', 63, 0, 1, 1);
-insert into sys.args values (27293, 269, 'arg_2', 'oid', 63, 0, 1, 2);
-insert into sys.functions values (270, 'scale_down', 'dec_round', 'sql', 0, 1, false, false, false, 2000, true, false);
-insert into sys.args values (27294, 270, 'res_0', 'oid', 63, 0, 0, 0);
-insert into sys.args values (27295, 270, 'arg_1', 'oid', 63, 0, 1, 1);
-insert into sys.args values (27296, 270, 'arg_2', 'oid', 63, 0, 1, 2);
-insert into sys.functions values (271, 'sql_sub', '-', 'calc', 0, 1, false, false, false, 2000, true, false);
-insert into sys.args values (27297, 271, 'res_0', 'month_interval', 32, 0, 0, 0);
-insert into sys.args values (27298, 271, 'arg_1', 'month_interval', 32, 0, 1, 1);
-insert into sys.args values (27299, 271, 'arg_2', 'oid', 63, 0, 1, 2);
-insert into sys.functions values (272, 'sql_add', '+', 'calc', 0, 1, false, false, false, 2000, true, false);
-insert into sys.args values (27300, 272, 'res_0', 'month_interval', 32, 0, 0, 0);
-insert into sys.args values (27301, 272, 'arg_1', 'month_interval', 32, 0, 1, 1);
-insert into sys.args values (27302, 272, 'arg_2', 'oid', 63, 0, 1, 2);
-insert into sys.functions values (273, 'sql_mul', '*', 'calc', 0, 1, false, false, false, 2000, true, false);
-insert into sys.args values (27303, 273, 'res_0', 'month_interval', 32, 0, 0, 0);
-insert into sys.args values (27304, 273, 'arg_1', 'month_interval', 32, 0, 1, 1);
-insert into sys.args values (27305, 273, 'arg_2', 'oid', 63, 0, 1, 2);
-insert into sys.functions values (274, 'sql_div', '/', 'calc', 0, 1, false, false, false, 2000, true, false);
-insert into sys.args values (27306, 274, 'res_0', 'month_interval', 32, 0, 0, 0);
-insert into sys.args values (27307, 274, 'arg_1', 'month_interval', 32, 0, 1, 1);
-insert into sys.args values (27308, 274, 'arg_2', 'oid', 63, 0, 1, 2);
-insert into sys.functions values (275, 'sql_sub', '-', 'calc', 0, 1, false, false, false, 2000, true, false);
-insert into sys.args values (27309, 275, 'res_0', 'sec_interval', 13, 0, 0, 0);
-insert into sys.args values (27310, 275, 'arg_1', 'sec_interval', 13, 0, 1, 1);
-insert into sys.args values (27311, 275, 'arg_2', 'oid', 63, 0, 1, 2);
-insert into sys.functions values (276, 'sql_add', '+', 'calc', 0, 1, false, false, false, 2000, true, false);
-insert into sys.args values (27312, 276, 'res_0', 'sec_interval', 13, 0, 0, 0);
-insert into sys.args values (27313, 276, 'arg_1', 'sec_interval', 13, 0, 1, 1);
-insert into sys.args values (27314, 276, 'arg_2', 'oid', 63, 0, 1, 2);
-insert into sys.functions values (277, 'sql_mul', '*', 'calc', 0, 1, false, false, false, 2000, true, false);
-insert into sys.args values (27315, 277, 'res_0', 'sec_interval', 13, 0, 0, 0);
-insert into sys.args values (27316, 277, 'arg_1', 'sec_interval', 13, 0, 1, 1);
-insert into sys.args values (27317, 277, 'arg_2', 'oid', 63, 0, 1, 2);
-insert into sys.functions values (278, 'sql_div', '/', 'calc', 0, 1, false, false, false, 2000, true, false);
-insert into sys.args values (27318, 278, 'res_0', 'sec_interval', 13, 0, 0, 0);
-insert into sys.args values (27319, 278, 'arg_1', 'sec_interval', 13, 0, 1, 1);
-insert into sys.args values (27320, 278, 'arg_2', 'oid', 63, 0, 1, 2);
-insert into sys.functions values (279, 'sql_sub', '-', 'calc', 0, 1, false, false, false, 2000, true, false);
-insert into sys.args values (27321, 279, 'res_0', 'tinyint', 8, 0, 0, 0);
-insert into sys.args values (27322, 279, 'arg_1', 'tinyint', 8, 0, 1, 1);
-insert into sys.args values (27323, 279, 'arg_2', 'tinyint', 8, 0, 1, 2);
-insert into sys.functions values (280, 'sql_add', '+', 'calc', 0, 1, false, false, false, 2000, true, false);
-insert into sys.args values (27324, 280, 'res_0', 'tinyint', 8, 0, 0, 0);
-insert into sys.args values (27325, 280, 'arg_1', 'tinyint', 8, 0, 1, 1);
-insert into sys.args values (27326, 280, 'arg_2', 'tinyint', 8, 0, 1, 2);
-insert into sys.functions values (281, 'sql_mul', '*', 'calc', 0, 1, false, false, false, 2000, true, false);
-insert into sys.args values (27327, 281, 'res_0', 'tinyint', 8, 0, 0, 0);
-insert into sys.args values (27328, 281, 'arg_1', 'tinyint', 8, 0, 1, 1);
-insert into sys.args values (27329, 281, 'arg_2', 'tinyint', 8, 0, 1, 2);
-insert into sys.functions values (282, 'sql_div', '/', 'calc', 0, 1, false, false, false, 2000, true, false);
-insert into sys.args values (27330, 282, 'res_0', 'tinyint', 8, 0, 0, 0);
-insert into sys.args values (27331, 282, 'arg_1', 'tinyint', 8, 0, 1, 1);
-insert into sys.args values (27332, 282, 'arg_2', 'tinyint', 8, 0, 1, 2);
-insert into sys.functions values (283, 'bit_and', 'and', 'calc', 0, 1, false, false, false, 2000, true, false);
-insert into sys.args values (27333, 283, 'res_0', 'tinyint', 8, 0, 0, 0);
-insert into sys.args values (27334, 283, 'arg_1', 'tinyint', 8, 0, 1, 1);
-insert into sys.args values (27335, 283, 'arg_2', 'tinyint', 8, 0, 1, 2);
-insert into sys.functions values (284, 'bit_or', 'or', 'calc', 0, 1, false, false, false, 2000, true, false);
-insert into sys.args values (27336, 284, 'res_0', 'tinyint', 8, 0, 0, 0);
-insert into sys.args values (27337, 284, 'arg_1', 'tinyint', 8, 0, 1, 1);
-insert into sys.args values (27338, 284, 'arg_2', 'tinyint', 8, 0, 1, 2);
-insert into sys.functions values (285, 'bit_xor', 'xor', 'calc', 0, 1, false, false, false, 2000, true, false);
-insert into sys.args values (27339, 285, 'res_0', 'tinyint', 8, 0, 0, 0);
-insert into sys.args values (27340, 285, 'arg_1', 'tinyint', 8, 0, 1, 1);
-insert into sys.args values (27341, 285, 'arg_2', 'tinyint', 8, 0, 1, 2);
-insert into sys.functions values (286, 'bit_not', 'not', 'calc', 0, 1, false, false, false, 2000, true, false);
-insert into sys.args values (27342, 286, 'res_0', 'tinyint', 8, 0, 0, 0);
-insert into sys.args values (27343, 286, 'arg_1', 'tinyint', 8, 0, 1, 1);
-insert into sys.functions values (287, 'left_shift', '<<', 'calc', 0, 1, false, false, false, 2000, true, false);
-insert into sys.args values (27344, 287, 'res_0', 'tinyint', 8, 0, 0, 0);
-insert into sys.args values (27345, 287, 'arg_1', 'tinyint', 8, 0, 1, 1);
-insert into sys.args values (27346, 287, 'arg_2', 'int', 32, 0, 1, 2);
-insert into sys.functions values (288, 'right_shift', '>>', 'calc', 0, 1, false, false, false, 2000, true, false);
-insert into sys.args values (27347, 288, 'res_0', 'tinyint', 8, 0, 0, 0);
-insert into sys.args values (27348, 288, 'arg_1', 'tinyint', 8, 0, 1, 1);
-insert into sys.args values (27349, 288, 'arg_2', 'int', 32, 0, 1, 2);
-insert into sys.functions values (289, 'sql_neg', '-', 'calc', 0, 1, false, false, false, 2000, true, true);
-insert into sys.args values (27350, 289, 'res_0', 'tinyint', 8, 0, 0, 0);
-insert into sys.args values (27351, 289, 'arg_1', 'tinyint', 8, 0, 1, 1);
-insert into sys.functions values (290, 'abs', 'abs', 'calc', 0, 1, false, false, false, 2000, true, false);
-insert into sys.args values (27352, 290, 'res_0', 'tinyint', 8, 0, 0, 0);
-insert into sys.args values (27353, 290, 'arg_1', 'tinyint', 8, 0, 1, 1);
-insert into sys.functions values (291, 'sign', 'sign', 'calc', 0, 1, false, false, false, 2000, true, false);
-insert into sys.args values (27354, 291, 'res_0', 'tinyint', 8, 0, 0, 0);
-insert into sys.args values (27355, 291, 'arg_1', 'tinyint', 8, 0, 1, 1);
-insert into sys.functions values (292, 'scale_up', '*', 'calc', 0, 1, false, false, false, 2000, true, false);
-insert into sys.args values (27356, 292, 'res_0', 'tinyint', 8, 0, 0, 0);
-insert into sys.args values (27357, 292, 'arg_1', 'tinyint', 8, 0, 1, 1);
-insert into sys.args values (27358, 292, 'arg_2', 'tinyint', 8, 0, 1, 2);
-insert into sys.functions values (293, 'scale_down', 'dec_round', 'sql', 0, 1, false, false, false, 2000, true, false);
-insert into sys.args values (27359, 293, 'res_0', 'tinyint', 8, 0, 0, 0);
-insert into sys.args values (27360, 293, 'arg_1', 'tinyint', 8, 0, 1, 1);
-insert into sys.args values (27361, 293, 'arg_2', 'tinyint', 8, 0, 1, 2);
-insert into sys.functions values (294, 'sql_sub', '-', 'calc', 0, 1, false, false, false, 2000, true, false);
-insert into sys.args values (27362, 294, 'res_0', 'month_interval', 32, 0, 0, 0);
-insert into sys.args values (27363, 294, 'arg_1', 'month_interval', 32, 0, 1, 1);
-insert into sys.args values (27364, 294, 'arg_2', 'tinyint', 8, 0, 1, 2);
-insert into sys.functions values (295, 'sql_add', '+', 'calc', 0, 1, false, false, false, 2000, true, false);
-insert into sys.args values (27365, 295, 'res_0', 'month_interval', 32, 0, 0, 0);
-insert into sys.args values (27366, 295, 'arg_1', 'month_interval', 32, 0, 1, 1);
-insert into sys.args values (27367, 295, 'arg_2', 'tinyint', 8, 0, 1, 2);
-insert into sys.functions values (296, 'sql_mul', '*', 'calc', 0, 1, false, false, false, 2000, true, false);
-insert into sys.args values (27368, 296, 'res_0', 'month_interval', 32, 0, 0, 0);
-insert into sys.args values (27369, 296, 'arg_1', 'month_interval', 32, 0, 1, 1);
-insert into sys.args values (27370, 296, 'arg_2', 'tinyint', 8, 0, 1, 2);
-insert into sys.functions values (297, 'sql_div', '/', 'calc', 0, 1, false, false, false, 2000, true, false);
-insert into sys.args values (27371, 297, 'res_0', 'month_interval', 32, 0, 0, 0);
-insert into sys.args values (27372, 297, 'arg_1', 'month_interval', 32, 0, 1, 1);
-insert into sys.args values (27373, 297, 'arg_2', 'tinyint', 8, 0, 1, 2);
-insert into sys.functions values (298, 'sql_sub', '-', 'calc', 0, 1, false, false, false, 2000, true, false);
-insert into sys.args values (27374, 298, 'res_0', 'sec_interval', 13, 0, 0, 0);
-insert into sys.args values (27375, 298, 'arg_1', 'sec_interval', 13, 0, 1, 1);
-insert into sys.args values (27376, 298, 'arg_2', 'tinyint', 8, 0, 1, 2);
-insert into sys.functions values (299, 'sql_add', '+', 'calc', 0, 1, false, false, false, 2000, true, false);
-insert into sys.args values (27377, 299, 'res_0', 'sec_interval', 13, 0, 0, 0);
-insert into sys.args values (27378, 299, 'arg_1', 'sec_interval', 13, 0, 1, 1);
-insert into sys.args values (27379, 299, 'arg_2', 'tinyint', 8, 0, 1, 2);
-insert into sys.functions values (300, 'sql_mul', '*', 'calc', 0, 1, false, false, false, 2000, true, false);
-insert into sys.args values (27380, 300, 'res_0', 'sec_interval', 13, 0, 0, 0);
-insert into sys.args values (27381, 300, 'arg_1', 'sec_interval', 13, 0, 1, 1);
-insert into sys.args values (27382, 300, 'arg_2', 'tinyint', 8, 0, 1, 2);
-insert into sys.functions values (301, 'sql_div', '/', 'calc', 0, 1, false, false, false, 2000, true, false);
-insert into sys.args values (27383, 301, 'res_0', 'sec_interval', 13, 0, 0, 0);
-insert into sys.args values (27384, 301, 'arg_1', 'sec_interval', 13, 0, 1, 1);
-insert into sys.args values (27385, 301, 'arg_2', 'tinyint', 8, 0, 1, 2);
-insert into sys.functions values (302, 'sql_sub', '-', 'calc', 0, 1, false, false, false, 2000, true, false);
-insert into sys.args values (27386, 302, 'res_0', 'smallint', 16, 0, 0, 0);
-insert into sys.args values (27387, 302, 'arg_1', 'smallint', 16, 0, 1, 1);
-insert into sys.args values (27388, 302, 'arg_2', 'smallint', 16, 0, 1, 2);
-insert into sys.functions values (303, 'sql_add', '+', 'calc', 0, 1, false, false, false, 2000, true, false);
-insert into sys.args values (27389, 303, 'res_0', 'smallint', 16, 0, 0, 0);
-insert into sys.args values (27390, 303, 'arg_1', 'smallint', 16, 0, 1, 1);
-insert into sys.args values (27391, 303, 'arg_2', 'smallint', 16, 0, 1, 2);
-insert into sys.functions values (304, 'sql_mul', '*', 'calc', 0, 1, false, false, false, 2000, true, false);
-insert into sys.args values (27392, 304, 'res_0', 'smallint', 16, 0, 0, 0);
-insert into sys.args values (27393, 304, 'arg_1', 'smallint', 16, 0, 1, 1);
-insert into sys.args values (27394, 304, 'arg_2', 'smallint', 16, 0, 1, 2);
-insert into sys.functions values (305, 'sql_div', '/', 'calc', 0, 1, false, false, false, 2000, true, false);
-insert into sys.args values (27395, 305, 'res_0', 'smallint', 16, 0, 0, 0);
-insert into sys.args values (27396, 305, 'arg_1', 'smallint', 16, 0, 1, 1);
-insert into sys.args values (27397, 305, 'arg_2', 'smallint', 16, 0, 1, 2);
-insert into sys.functions values (306, 'bit_and', 'and', 'calc', 0, 1, false, false, false, 2000, true, false);
-insert into sys.args values (27398, 306, 'res_0', 'smallint', 16, 0, 0, 0);
-insert into sys.args values (27399, 306, 'arg_1', 'smallint', 16, 0, 1, 1);
-insert into sys.args values (27400, 306, 'arg_2', 'smallint', 16, 0, 1, 2);
-insert into sys.functions values (307, 'bit_or', 'or', 'calc', 0, 1, false, false, false, 2000, true, false);
-insert into sys.args values (27401, 307, 'res_0', 'smallint', 16, 0, 0, 0);
-insert into sys.args values (27402, 307, 'arg_1', 'smallint', 16, 0, 1, 1);
-insert into sys.args values (27403, 307, 'arg_2', 'smallint', 16, 0, 1, 2);
-insert into sys.functions values (308, 'bit_xor', 'xor', 'calc', 0, 1, false, false, false, 2000, true, false);
-insert into sys.args values (27404, 308, 'res_0', 'smallint', 16, 0, 0, 0);
-insert into sys.args values (27405, 308, 'arg_1', 'smallint', 16, 0, 1, 1);
-insert into sys.args values (27406, 308, 'arg_2', 'smallint', 16, 0, 1, 2);
-insert into sys.functions values (309, 'bit_not', 'not', 'calc', 0, 1, false, false, false, 2000, true, false);
-insert into sys.args values (27407, 309, 'res_0', 'smallint', 16, 0, 0, 0);
-insert into sys.args values (27408, 309, 'arg_1', 'smallint', 16, 0, 1, 1);
-insert into sys.functions values (310, 'left_shift', '<<', 'calc', 0, 1, false, false, false, 2000, true, false);
-insert into sys.args values (27409, 310, 'res_0', 'smallint', 16, 0, 0, 0);
-insert into sys.args values (27410, 310, 'arg_1', 'smallint', 16, 0, 1, 1);
-insert into sys.args values (27411, 310, 'arg_2', 'int', 32, 0, 1, 2);
-insert into sys.functions values (311, 'right_shift', '>>', 'calc', 0, 1, false, false, false, 2000, true, false);
-insert into sys.args values (27412, 311, 'res_0', 'smallint', 16, 0, 0, 0);
-insert into sys.args values (27413, 311, 'arg_1', 'smallint', 16, 0, 1, 1);
-insert into sys.args values (27414, 311, 'arg_2', 'int', 32, 0, 1, 2);
-insert into sys.functions values (312, 'sql_neg', '-', 'calc', 0, 1, false, false, false, 2000, true, true);
-insert into sys.args values (27415, 312, 'res_0', 'smallint', 16, 0, 0, 0);
-insert into sys.args values (27416, 312, 'arg_1', 'smallint', 16, 0, 1, 1);
-insert into sys.functions values (313, 'abs', 'abs', 'calc', 0, 1, false, false, false, 2000, true, false);
-insert into sys.args values (27417, 313, 'res_0', 'smallint', 16, 0, 0, 0);
-insert into sys.args values (27418, 313, 'arg_1', 'smallint', 16, 0, 1, 1);
-insert into sys.functions values (314, 'sign', 'sign', 'calc', 0, 1, false, false, false, 2000, true, false);
-insert into sys.args values (27419, 314, 'res_0', 'tinyint', 8, 0, 0, 0);
-insert into sys.args values (27420, 314, 'arg_1', 'smallint', 16, 0, 1, 1);
-insert into sys.functions values (315, 'scale_up', '*', 'calc', 0, 1, false, false, false, 2000, true, false);
-insert into sys.args values (27421, 315, 'res_0', 'smallint', 16, 0, 0, 0);
-insert into sys.args values (27422, 315, 'arg_1', 'smallint', 16, 0, 1, 1);
-insert into sys.args values (27423, 315, 'arg_2', 'smallint', 16, 0, 1, 2);
-insert into sys.functions values (316, 'scale_down', 'dec_round', 'sql', 0, 1, false, false, false, 2000, true, false);
-insert into sys.args values (27424, 316, 'res_0', 'smallint', 16, 0, 0, 0);
-insert into sys.args values (27425, 316, 'arg_1', 'smallint', 16, 0, 1, 1);
-insert into sys.args values (27426, 316, 'arg_2', 'smallint', 16, 0, 1, 2);
-insert into sys.functions values (317, 'sql_sub', '-', 'calc', 0, 1, false, false, false, 2000, true, false);
-insert into sys.args values (27427, 317, 'res_0', 'month_interval', 32, 0, 0, 0);
-insert into sys.args values (27428, 317, 'arg_1', 'month_interval', 32, 0, 1, 1);
-insert into sys.args values (27429, 317, 'arg_2', 'smallint', 16, 0, 1, 2);
-insert into sys.functions values (318, 'sql_add', '+', 'calc', 0, 1, false, false, false, 2000, true, false);
-insert into sys.args values (27430, 318, 'res_0', 'month_interval', 32, 0, 0, 0);
-insert into sys.args values (27431, 318, 'arg_1', 'month_interval', 32, 0, 1, 1);
-insert into sys.args values (27432, 318, 'arg_2', 'smallint', 16, 0, 1, 2);
-insert into sys.functions values (319, 'sql_mul', '*', 'calc', 0, 1, false, false, false, 2000, true, false);
-insert into sys.args values (27433, 319, 'res_0', 'month_interval', 32, 0, 0, 0);
-insert into sys.args values (27434, 319, 'arg_1', 'month_interval', 32, 0, 1, 1);
-insert into sys.args values (27435, 319, 'arg_2', 'smallint', 16, 0, 1, 2);
-insert into sys.functions values (320, 'sql_div', '/', 'calc', 0, 1, false, false, false, 2000, true, false);
-insert into sys.args values (27436, 320, 'res_0', 'month_interval', 32, 0, 0, 0);
-insert into sys.args values (27437, 320, 'arg_1', 'month_interval', 32, 0, 1, 1);
-insert into sys.args values (27438, 320, 'arg_2', 'smallint', 16, 0, 1, 2);
-insert into sys.functions values (321, 'sql_sub', '-', 'calc', 0, 1, false, false, false, 2000, true, false);
-insert into sys.args values (27439, 321, 'res_0', 'sec_interval', 13, 0, 0, 0);
-insert into sys.args values (27440, 321, 'arg_1', 'sec_interval', 13, 0, 1, 1);
-insert into sys.args values (27441, 321, 'arg_2', 'smallint', 16, 0, 1, 2);
-insert into sys.functions values (322, 'sql_add', '+', 'calc', 0, 1, false, false, false, 2000, true, false);
-insert into sys.args values (27442, 322, 'res_0', 'sec_interval', 13, 0, 0, 0);
-insert into sys.args values (27443, 322, 'arg_1', 'sec_interval', 13, 0, 1, 1);
-insert into sys.args values (27444, 322, 'arg_2', 'smallint', 16, 0, 1, 2);
-insert into sys.functions values (323, 'sql_mul', '*', 'calc', 0, 1, false, false, false, 2000, true, false);
-insert into sys.args values (27445, 323, 'res_0', 'sec_interval', 13, 0, 0, 0);
-insert into sys.args values (27446, 323, 'arg_1', 'sec_interval', 13, 0, 1, 1);
-insert into sys.args values (27447, 323, 'arg_2', 'smallint', 16, 0, 1, 2);
-insert into sys.functions values (324, 'sql_div', '/', 'calc', 0, 1, false, false, false, 2000, true, false);
-insert into sys.args values (27448, 324, 'res_0', 'sec_interval', 13, 0, 0, 0);
-insert into sys.args values (27449, 324, 'arg_1', 'sec_interval', 13, 0, 1, 1);
-insert into sys.args values (27450, 324, 'arg_2', 'smallint', 16, 0, 1, 2);
-insert into sys.functions values (325, 'sql_sub', '-', 'calc', 0, 1, false, false, false, 2000, true, false);
-insert into sys.args values (27451, 325, 'res_0', 'int', 32, 0, 0, 0);
-insert into sys.args values (27452, 325, 'arg_1', 'int', 32, 0, 1, 1);
-insert into sys.args values (27453, 325, 'arg_2', 'int', 32, 0, 1, 2);
-insert into sys.functions values (326, 'sql_add', '+', 'calc', 0, 1, false, false, false, 2000, true, false);
-insert into sys.args values (27454, 326, 'res_0', 'int', 32, 0, 0, 0);
-insert into sys.args values (27455, 326, 'arg_1', 'int', 32, 0, 1, 1);
-insert into sys.args values (27456, 326, 'arg_2', 'int', 32, 0, 1, 2);
-insert into sys.functions values (327, 'sql_mul', '*', 'calc', 0, 1, false, false, false, 2000, true, false);
-insert into sys.args values (27457, 327, 'res_0', 'int', 32, 0, 0, 0);
-insert into sys.args values (27458, 327, 'arg_1', 'int', 32, 0, 1, 1);
-insert into sys.args values (27459, 327, 'arg_2', 'int', 32, 0, 1, 2);
-insert into sys.functions values (328, 'sql_div', '/', 'calc', 0, 1, false, false, false, 2000, true, false);
-insert into sys.args values (27460, 328, 'res_0', 'int', 32, 0, 0, 0);
-insert into sys.args values (27461, 328, 'arg_1', 'int', 32, 0, 1, 1);
-insert into sys.args values (27462, 328, 'arg_2', 'int', 32, 0, 1, 2);
-insert into sys.functions values (329, 'bit_and', 'and', 'calc', 0, 1, false, false, false, 2000, true, false);
-insert into sys.args values (27463, 329, 'res_0', 'int', 32, 0, 0, 0);
-insert into sys.args values (27464, 329, 'arg_1', 'int', 32, 0, 1, 1);
-insert into sys.args values (27465, 329, 'arg_2', 'int', 32, 0, 1, 2);
-insert into sys.functions values (330, 'bit_or', 'or', 'calc', 0, 1, false, false, false, 2000, true, false);
-insert into sys.args values (27466, 330, 'res_0', 'int', 32, 0, 0, 0);
-insert into sys.args values (27467, 330, 'arg_1', 'int', 32, 0, 1, 1);
-insert into sys.args values (27468, 330, 'arg_2', 'int', 32, 0, 1, 2);
-insert into sys.functions values (331, 'bit_xor', 'xor', 'calc', 0, 1, false, false, false, 2000, true, false);
-insert into sys.args values (27469, 331, 'res_0', 'int', 32, 0, 0, 0);
-insert into sys.args values (27470, 331, 'arg_1', 'int', 32, 0, 1, 1);
-insert into sys.args values (27471, 331, 'arg_2', 'int', 32, 0, 1, 2);
-insert into sys.functions values (332, 'bit_not', 'not', 'calc', 0, 1, false, false, false, 2000, true, false);
-insert into sys.args values (27472, 332, 'res_0', 'int', 32, 0, 0, 0);
-insert into sys.args values (27473, 332, 'arg_1', 'int', 32, 0, 1, 1);
-insert into sys.functions values (333, 'left_shift', '<<', 'calc', 0, 1, false, false, false, 2000, true, false);
-insert into sys.args values (27474, 333, 'res_0', 'int', 32, 0, 0, 0);
-insert into sys.args values (27475, 333, 'arg_1', 'int', 32, 0, 1, 1);
-insert into sys.args values (27476, 333, 'arg_2', 'int', 32, 0, 1, 2);
-insert into sys.functions values (334, 'right_shift', '>>', 'calc', 0, 1, false, false, false, 2000, true, false);
-insert into sys.args values (27477, 334, 'res_0', 'int', 32, 0, 0, 0);
-insert into sys.args values (27478, 334, 'arg_1', 'int', 32, 0, 1, 1);
-insert into sys.args values (27479, 334, 'arg_2', 'int', 32, 0, 1, 2);
-insert into sys.functions values (335, 'sql_neg', '-', 'calc', 0, 1, false, false, false, 2000, true, true);
-insert into sys.args values (27480, 335, 'res_0', 'int', 32, 0, 0, 0);
-insert into sys.args values (27481, 335, 'arg_1', 'int', 32, 0, 1, 1);
-insert into sys.functions values (336, 'abs', 'abs', 'calc', 0, 1, false, false, false, 2000, true, false);
-insert into sys.args values (27482, 336, 'res_0', 'int', 32, 0, 0, 0);
-insert into sys.args values (27483, 336, 'arg_1', 'int', 32, 0, 1, 1);
-insert into sys.functions values (337, 'sign', 'sign', 'calc', 0, 1, false, false, false, 2000, true, false);
-insert into sys.args values (27484, 337, 'res_0', 'tinyint', 8, 0, 0, 0);
-insert into sys.args values (27485, 337, 'arg_1', 'int', 32, 0, 1, 1);
-insert into sys.functions values (338, 'scale_up', '*', 'calc', 0, 1, false, false, false, 2000, true, false);
-insert into sys.args values (27486, 338, 'res_0', 'int', 32, 0, 0, 0);
-insert into sys.args values (27487, 338, 'arg_1', 'int', 32, 0, 1, 1);
-insert into sys.args values (27488, 338, 'arg_2', 'int', 32, 0, 1, 2);
-insert into sys.functions values (339, 'scale_down', 'dec_round', 'sql', 0, 1, false, false, false, 2000, true, false);
-insert into sys.args values (27489, 339, 'res_0', 'int', 32, 0, 0, 0);
-insert into sys.args values (27490, 339, 'arg_1', 'int', 32, 0, 1, 1);
-insert into sys.args values (27491, 339, 'arg_2', 'int', 32, 0, 1, 2);
-insert into sys.functions values (340, 'sql_sub', '-', 'calc', 0, 1, false, false, false, 2000, true, false);
-insert into sys.args values (27492, 340, 'res_0', 'month_interval', 32, 0, 0, 0);
-insert into sys.args values (27493, 340, 'arg_1', 'month_interval', 32, 0, 1, 1);
-insert into sys.args values (27494, 340, 'arg_2', 'int', 32, 0, 1, 2);
-insert into sys.functions values (341, 'sql_add', '+', 'calc', 0, 1, false, false, false, 2000, true, false);
-insert into sys.args values (27495, 341, 'res_0', 'month_interval', 32, 0, 0, 0);
-insert into sys.args values (27496, 341, 'arg_1', 'month_interval', 32, 0, 1, 1);
-insert into sys.args values (27497, 341, 'arg_2', 'int', 32, 0, 1, 2);
-insert into sys.functions values (342, 'sql_mul', '*', 'calc', 0, 1, false, false, false, 2000, true, false);
-insert into sys.args values (27498, 342, 'res_0', 'month_interval', 32, 0, 0, 0);
-insert into sys.args values (27499, 342, 'arg_1', 'month_interval', 32, 0, 1, 1);
-insert into sys.args values (27500, 342, 'arg_2', 'int', 32, 0, 1, 2);
-insert into sys.functions values (343, 'sql_div', '/', 'calc', 0, 1, false, false, false, 2000, true, false);
-insert into sys.args values (27501, 343, 'res_0', 'month_interval', 32, 0, 0, 0);
-insert into sys.args values (27502, 343, 'arg_1', 'month_interval', 32, 0, 1, 1);
-insert into sys.args values (27503, 343, 'arg_2', 'int', 32, 0, 1, 2);
-insert into sys.functions values (344, 'sql_sub', '-', 'calc', 0, 1, false, false, false, 2000, true, false);
-insert into sys.args values (27504, 344, 'res_0', 'sec_interval', 13, 0, 0, 0);
-insert into sys.args values (27505, 344, 'arg_1', 'sec_interval', 13, 0, 1, 1);
-insert into sys.args values (27506, 344, 'arg_2', 'int', 32, 0, 1, 2);
-insert into sys.functions values (345, 'sql_add', '+', 'calc', 0, 1, false, false, false, 2000, true, false);
-insert into sys.args values (27507, 345, 'res_0', 'sec_interval', 13, 0, 0, 0);
-insert into sys.args values (27508, 345, 'arg_1', 'sec_interval', 13, 0, 1, 1);
-insert into sys.args values (27509, 345, 'arg_2', 'int', 32, 0, 1, 2);
-insert into sys.functions values (346, 'sql_mul', '*', 'calc', 0, 1, false, false, false, 2000, true, false);
-insert into sys.args values (27510, 346, 'res_0', 'sec_interval', 13, 0, 0, 0);
-insert into sys.args values (27511, 346, 'arg_1', 'sec_interval', 13, 0, 1, 1);
-insert into sys.args values (27512, 346, 'arg_2', 'int', 32, 0, 1, 2);
-insert into sys.functions values (347, 'sql_div', '/', 'calc', 0, 1, false, false, false, 2000, true, false);
-insert into sys.args values (27513, 347, 'res_0', 'sec_interval', 13, 0, 0, 0);
-insert into sys.args values (27514, 347, 'arg_1', 'sec_interval', 13, 0, 1, 1);
-insert into sys.args values (27515, 347, 'arg_2', 'int', 32, 0, 1, 2);
-insert into sys.functions values (348, 'sql_sub', '-', 'calc', 0, 1, false, false, false, 2000, true, false);
-insert into sys.args values (27516, 348, 'res_0', 'bigint', 64, 0, 0, 0);
-insert into sys.args values (27517, 348, 'arg_1', 'bigint', 64, 0, 1, 1);
-insert into sys.args values (27518, 348, 'arg_2', 'bigint', 64, 0, 1, 2);
-insert into sys.functions values (349, 'sql_add', '+', 'calc', 0, 1, false, false, false, 2000, true, false);
-insert into sys.args values (27519, 349, 'res_0', 'bigint', 64, 0, 0, 0);
-insert into sys.args values (27520, 349, 'arg_1', 'bigint', 64, 0, 1, 1);
-insert into sys.args values (27521, 349, 'arg_2', 'bigint', 64, 0, 1, 2);
-insert into sys.functions values (350, 'sql_mul', '*', 'calc', 0, 1, false, false, false, 2000, true, false);
-insert into sys.args values (27522, 350, 'res_0', 'bigint', 64, 0, 0, 0);
-insert into sys.args values (27523, 350, 'arg_1', 'bigint', 64, 0, 1, 1);
-insert into sys.args values (27524, 350, 'arg_2', 'bigint', 64, 0, 1, 2);
-insert into sys.functions values (351, 'sql_div', '/', 'calc', 0, 1, false, false, false, 2000, true, false);
-insert into sys.args values (27525, 351, 'res_0', 'bigint', 64, 0, 0, 0);
-insert into sys.args values (27526, 351, 'arg_1', 'bigint', 64, 0, 1, 1);
-insert into sys.args values (27527, 351, 'arg_2', 'bigint', 64, 0, 1, 2);
-insert into sys.functions values (352, 'bit_and', 'and', 'calc', 0, 1, false, false, false, 2000, true, false);
-insert into sys.args values (27528, 352, 'res_0', 'bigint', 64, 0, 0, 0);
-insert into sys.args values (27529, 352, 'arg_1', 'bigint', 64, 0, 1, 1);
-insert into sys.args values (27530, 352, 'arg_2', 'bigint', 64, 0, 1, 2);
-insert into sys.functions values (353, 'bit_or', 'or', 'calc', 0, 1, false, false, false, 2000, true, false);
-insert into sys.args values (27531, 353, 'res_0', 'bigint', 64, 0, 0, 0);
-insert into sys.args values (27532, 353, 'arg_1', 'bigint', 64, 0, 1, 1);
-insert into sys.args values (27533, 353, 'arg_2', 'bigint', 64, 0, 1, 2);
-insert into sys.functions values (354, 'bit_xor', 'xor', 'calc', 0, 1, false, false, false, 2000, true, false);
-insert into sys.args values (27534, 354, 'res_0', 'bigint', 64, 0, 0, 0);
-insert into sys.args values (27535, 354, 'arg_1', 'bigint', 64, 0, 1, 1);
-insert into sys.args values (27536, 354, 'arg_2', 'bigint', 64, 0, 1, 2);
-insert into sys.functions values (355, 'bit_not', 'not', 'calc', 0, 1, false, false, false, 2000, true, false);
-insert into sys.args values (27537, 355, 'res_0', 'bigint', 64, 0, 0, 0);
-insert into sys.args values (27538, 355, 'arg_1', 'bigint', 64, 0, 1, 1);
-insert into sys.functions values (356, 'left_shift', '<<', 'calc', 0, 1, false, false, false, 2000, true, false);
-insert into sys.args values (27539, 356, 'res_0', 'bigint', 64, 0, 0, 0);
-insert into sys.args values (27540, 356, 'arg_1', 'bigint', 64, 0, 1, 1);
-insert into sys.args values (27541, 356, 'arg_2', 'int', 32, 0, 1, 2);
-insert into sys.functions values (357, 'right_shift', '>>', 'calc', 0, 1, false, false, false, 2000, true, false);
-insert into sys.args values (27542, 357, 'res_0', 'bigint', 64, 0, 0, 0);
-insert into sys.args values (27543, 357, 'arg_1', 'bigint', 64, 0, 1, 1);
-insert into sys.args values (27544, 357, 'arg_2', 'int', 32, 0, 1, 2);
-insert into sys.functions values (358, 'sql_neg', '-', 'calc', 0, 1, false, false, false, 2000, true, true);
-insert into sys.args values (27545, 358, 'res_0', 'bigint', 64, 0, 0, 0);
-insert into sys.args values (27546, 358, 'arg_1', 'bigint', 64, 0, 1, 1);
-insert into sys.functions values (359, 'abs', 'abs', 'calc', 0, 1, false, false, false, 2000, true, false);
-insert into sys.args values (27547, 359, 'res_0', 'bigint', 64, 0, 0, 0);
-insert into sys.args values (27548, 359, 'arg_1', 'bigint', 64, 0, 1, 1);
-insert into sys.functions values (360, 'sign', 'sign', 'calc', 0, 1, false, false, false, 2000, true, false);
-insert into sys.args values (27549, 360, 'res_0', 'tinyint', 8, 0, 0, 0);
-insert into sys.args values (27550, 360, 'arg_1', 'bigint', 64, 0, 1, 1);
-insert into sys.functions values (361, 'scale_up', '*', 'calc', 0, 1, false, false, false, 2000, true, false);
-insert into sys.args values (27551, 361, 'res_0', 'bigint', 64, 0, 0, 0);
-insert into sys.args values (27552, 361, 'arg_1', 'bigint', 64, 0, 1, 1);
-insert into sys.args values (27553, 361, 'arg_2', 'bigint', 64, 0, 1, 2);
-insert into sys.functions values (362, 'scale_down', 'dec_round', 'sql', 0, 1, false, false, false, 2000, true, false);
-insert into sys.args values (27554, 362, 'res_0', 'bigint', 64, 0, 0, 0);
-insert into sys.args values (27555, 362, 'arg_1', 'bigint', 64, 0, 1, 1);
-insert into sys.args values (27556, 362, 'arg_2', 'bigint', 64, 0, 1, 2);
-insert into sys.functions values (363, 'sql_sub', '-', 'calc', 0, 1, false, false, false, 2000, true, false);
-insert into sys.args values (27557, 363, 'res_0', 'month_interval', 32, 0, 0, 0);
-insert into sys.args values (27558, 363, 'arg_1', 'month_interval', 32, 0, 1, 1);
-insert into sys.args values (27559, 363, 'arg_2', 'bigint', 64, 0, 1, 2);
-insert into sys.functions values (364, 'sql_add', '+', 'calc', 0, 1, false, false, false, 2000, true, false);
-insert into sys.args values (27560, 364, 'res_0', 'month_interval', 32, 0, 0, 0);
-insert into sys.args values (27561, 364, 'arg_1', 'month_interval', 32, 0, 1, 1);
-insert into sys.args values (27562, 364, 'arg_2', 'bigint', 64, 0, 1, 2);
-insert into sys.functions values (365, 'sql_mul', '*', 'calc', 0, 1, false, false, false, 2000, true, false);
-insert into sys.args values (27563, 365, 'res_0', 'month_interval', 32, 0, 0, 0);
-insert into sys.args values (27564, 365, 'arg_1', 'month_interval', 32, 0, 1, 1);
-insert into sys.args values (27565, 365, 'arg_2', 'bigint', 64, 0, 1, 2);
-insert into sys.functions values (366, 'sql_div', '/', 'calc', 0, 1, false, false, false, 2000, true, false);
-insert into sys.args values (27566, 366, 'res_0', 'month_interval', 32, 0, 0, 0);
-insert into sys.args values (27567, 366, 'arg_1', 'month_interval', 32, 0, 1, 1);
-insert into sys.args values (27568, 366, 'arg_2', 'bigint', 64, 0, 1, 2);
-insert into sys.functions values (367, 'sql_sub', '-', 'calc', 0, 1, false, false, false, 2000, true, false);
-insert into sys.args values (27569, 367, 'res_0', 'sec_interval', 13, 0, 0, 0);
-insert into sys.args values (27570, 367, 'arg_1', 'sec_interval', 13, 0, 1, 1);
-insert into sys.args values (27571, 367, 'arg_2', 'bigint', 64, 0, 1, 2);
-insert into sys.functions values (368, 'sql_add', '+', 'calc', 0, 1, false, false, false, 2000, true, false);
-insert into sys.args values (27572, 368, 'res_0', 'sec_interval', 13, 0, 0, 0);
-insert into sys.args values (27573, 368, 'arg_1', 'sec_interval', 13, 0, 1, 1);
-insert into sys.args values (27574, 368, 'arg_2', 'bigint', 64, 0, 1, 2);
-insert into sys.functions values (369, 'sql_mul', '*', 'calc', 0, 1, false, false, false, 2000, true, false);
-insert into sys.args values (27575, 369, 'res_0', 'sec_interval', 13, 0, 0, 0);
-insert into sys.args values (27576, 369, 'arg_1', 'sec_interval', 13, 0, 1, 1);
-insert into sys.args values (27577, 369, 'arg_2', 'bigint', 64, 0, 1, 2);
-insert into sys.functions values (370, 'sql_div', '/', 'calc', 0, 1, false, false, false, 2000, true, false);
-insert into sys.args values (27578, 370, 'res_0', 'sec_interval', 13, 0, 0, 0);
-insert into sys.args values (27579, 370, 'arg_1', 'sec_interval', 13, 0, 1, 1);
-insert into sys.args values (27580, 370, 'arg_2', 'bigint', 64, 0, 1, 2);
-insert into sys.functions values (371, 'sql_sub', '-', 'calc', 0, 1, false, false, false, 2000, true, false);
-insert into sys.args values (27581, 371, 'res_0', 'decimal', 2, 0, 0, 0);
-insert into sys.args values (27582, 371, 'arg_1', 'decimal', 2, 0, 1, 1);
-insert into sys.args values (27583, 371, 'arg_2', 'decimal', 2, 0, 1, 2);
-insert into sys.functions values (372, 'sql_add', '+', 'calc', 0, 1, false, false, false, 2000, true, false);
-insert into sys.args values (27584, 372, 'res_0', 'decimal', 2, 0, 0, 0);
-insert into sys.args values (27585, 372, 'arg_1', 'decimal', 2, 0, 1, 1);
-insert into sys.args values (27586, 372, 'arg_2', 'decimal', 2, 0, 1, 2);
-insert into sys.functions values (373, 'sql_mul', '*', 'calc', 0, 1, false, false, false, 2000, true, false);
-insert into sys.args values (27587, 373, 'res_0', 'decimal', 2, 0, 0, 0);
-insert into sys.args values (27588, 373, 'arg_1', 'decimal', 2, 0, 1, 1);
-insert into sys.args values (27589, 373, 'arg_2', 'decimal', 2, 0, 1, 2);
-insert into sys.functions values (374, 'sql_div', '/', 'calc', 0, 1, false, false, false, 2000, true, false);
-insert into sys.args values (27590, 374, 'res_0', 'decimal', 2, 0, 0, 0);
-insert into sys.args values (27591, 374, 'arg_1', 'decimal', 2, 0, 1, 1);
-insert into sys.args values (27592, 374, 'arg_2', 'decimal', 2, 0, 1, 2);
-insert into sys.functions values (375, 'bit_and', 'and', 'calc', 0, 1, false, false, false, 2000, true, false);
-insert into sys.args values (27593, 375, 'res_0', 'decimal', 2, 0, 0, 0);
-insert into sys.args values (27594, 375, 'arg_1', 'decimal', 2, 0, 1, 1);
-insert into sys.args values (27595, 375, 'arg_2', 'decimal', 2, 0, 1, 2);
-insert into sys.functions values (376, 'bit_or', 'or', 'calc', 0, 1, false, false, false, 2000, true, false);
-insert into sys.args values (27596, 376, 'res_0', 'decimal', 2, 0, 0, 0);
-insert into sys.args values (27597, 376, 'arg_1', 'decimal', 2, 0, 1, 1);
-insert into sys.args values (27598, 376, 'arg_2', 'decimal', 2, 0, 1, 2);
-insert into sys.functions values (377, 'bit_xor', 'xor', 'calc', 0, 1, false, false, false, 2000, true, false);
-insert into sys.args values (27599, 377, 'res_0', 'decimal', 2, 0, 0, 0);
-insert into sys.args values (27600, 377, 'arg_1', 'decimal', 2, 0, 1, 1);
-insert into sys.args values (27601, 377, 'arg_2', 'decimal', 2, 0, 1, 2);
-insert into sys.functions values (378, 'bit_not', 'not', 'calc', 0, 1, false, false, false, 2000, true, false);
-insert into sys.args values (27602, 378, 'res_0', 'decimal', 2, 0, 0, 0);
-insert into sys.args values (27603, 378, 'arg_1', 'decimal', 2, 0, 1, 1);
-insert into sys.functions values (379, 'left_shift', '<<', 'calc', 0, 1, false, false, false, 2000, true, false);
-insert into sys.args values (27604, 379, 'res_0', 'decimal', 2, 0, 0, 0);
-insert into sys.args values (27605, 379, 'arg_1', 'decimal', 2, 0, 1, 1);
-insert into sys.args values (27606, 379, 'arg_2', 'int', 32, 0, 1, 2);
-insert into sys.functions values (380, 'right_shift', '>>', 'calc', 0, 1, false, false, false, 2000, true, false);
-insert into sys.args values (27607, 380, 'res_0', 'decimal', 2, 0, 0, 0);
-insert into sys.args values (27608, 380, 'arg_1', 'decimal', 2, 0, 1, 1);
-insert into sys.args values (27609, 380, 'arg_2', 'int', 32, 0, 1, 2);
-insert into sys.functions values (381, 'sql_neg', '-', 'calc', 0, 1, false, false, false, 2000, true, true);
-insert into sys.args values (27610, 381, 'res_0', 'decimal', 2, 0, 0, 0);
-insert into sys.args values (27611, 381, 'arg_1', 'decimal', 2, 0, 1, 1);
-insert into sys.functions values (382, 'abs', 'abs', 'calc', 0, 1, false, false, false, 2000, true, false);
-insert into sys.args values (27612, 382, 'res_0', 'decimal', 2, 0, 0, 0);
-insert into sys.args values (27613, 382, 'arg_1', 'decimal', 2, 0, 1, 1);
-insert into sys.functions values (383, 'sign', 'sign', 'calc', 0, 1, false, false, false, 2000, true, false);
-insert into sys.args values (27614, 383, 'res_0', 'tinyint', 8, 0, 0, 0);
-insert into sys.args values (27615, 383, 'arg_1', 'decimal', 2, 0, 1, 1);
-insert into sys.functions values (384, 'scale_up', '*', 'calc', 0, 1, false, false, false, 2000, true, false);
-insert into sys.args values (27616, 384, 'res_0', 'decimal', 2, 0, 0, 0);
-insert into sys.args values (27617, 384, 'arg_1', 'decimal', 2, 0, 1, 1);
-insert into sys.args values (27618, 384, 'arg_2', 'tinyint', 8, 0, 1, 2);
-insert into sys.functions values (385, 'scale_down', 'dec_round', 'sql', 0, 1, false, false, false, 2000, true, false);
-insert into sys.args values (27619, 385, 'res_0', 'decimal', 2, 0, 0, 0);
-insert into sys.args values (27620, 385, 'arg_1', 'decimal', 2, 0, 1, 1);
-insert into sys.args values (27621, 385, 'arg_2', 'tinyint', 8, 0, 1, 2);
-insert into sys.functions values (386, 'sql_sub', '-', 'calc', 0, 1, false, false, false, 2000, true, false);
-insert into sys.args values (27622, 386, 'res_0', 'month_interval', 32, 0, 0, 0);
-insert into sys.args values (27623, 386, 'arg_1', 'month_interval', 32, 0, 1, 1);
-insert into sys.args values (27624, 386, 'arg_2', 'decimal', 2, 0, 1, 2);
-insert into sys.functions values (387, 'sql_add', '+', 'calc', 0, 1, false, false, false, 2000, true, false);
-insert into sys.args values (27625, 387, 'res_0', 'month_interval', 32, 0, 0, 0);
-insert into sys.args values (27626, 387, 'arg_1', 'month_interval', 32, 0, 1, 1);
-insert into sys.args values (27627, 387, 'arg_2', 'decimal', 2, 0, 1, 2);
-insert into sys.functions values (388, 'sql_mul', '*', 'calc', 0, 1, false, false, false, 2000, true, false);
-insert into sys.args values (27628, 388, 'res_0', 'month_interval', 32, 0, 0, 0);
-insert into sys.args values (27629, 388, 'arg_1', 'month_interval', 32, 0, 1, 1);
-insert into sys.args values (27630, 388, 'arg_2', 'decimal', 2, 0, 1, 2);
-insert into sys.functions values (389, 'sql_div', '/', 'calc', 0, 1, false, false, false, 2000, true, false);
-insert into sys.args values (27631, 389, 'res_0', 'month_interval', 32, 0, 0, 0);
-insert into sys.args values (27632, 389, 'arg_1', 'month_interval', 32, 0, 1, 1);
-insert into sys.args values (27633, 389, 'arg_2', 'decimal', 2, 0, 1, 2);
-insert into sys.functions values (390, 'sql_sub', '-', 'calc', 0, 1, false, false, false, 2000, true, false);
-insert into sys.args values (27634, 390, 'res_0', 'sec_interval', 13, 0, 0, 0);
-insert into sys.args values (27635, 390, 'arg_1', 'sec_interval', 13, 0, 1, 1);
-insert into sys.args values (27636, 390, 'arg_2', 'decimal', 2, 0, 1, 2);
-insert into sys.functions values (391, 'sql_add', '+', 'calc', 0, 1, false, false, false, 2000, true, false);
-insert into sys.args values (27637, 391, 'res_0', 'sec_interval', 13, 0, 0, 0);
-insert into sys.args values (27638, 391, 'arg_1', 'sec_interval', 13, 0, 1, 1);
-insert into sys.args values (27639, 391, 'arg_2', 'decimal', 2, 0, 1, 2);
-insert into sys.functions values (392, 'sql_mul', '*', 'calc', 0, 1, false, false, false, 2000, true, false);
-insert into sys.args values (27640, 392, 'res_0', 'sec_interval', 13, 0, 0, 0);
-insert into sys.args values (27641, 392, 'arg_1', 'sec_interval', 13, 0, 1, 1);
-insert into sys.args values (27642, 392, 'arg_2', 'decimal', 2, 0, 1, 2);
-insert into sys.functions values (393, 'sql_div', '/', 'calc', 0, 1, false, false, false, 2000, true, false);
-insert into sys.args values (27643, 393, 'res_0', 'sec_interval', 13, 0, 0, 0);
-insert into sys.args values (27644, 393, 'arg_1', 'sec_interval', 13, 0, 1, 1);
-insert into sys.args values (27645, 393, 'arg_2', 'decimal', 2, 0, 1, 2);
-insert into sys.functions values (394, 'sql_sub', '-', 'calc', 0, 1, false, false, false, 2000, true, false);
-insert into sys.args values (27646, 394, 'res_0', 'decimal', 4, 0, 0, 0);
-insert into sys.args values (27647, 394, 'arg_1', 'decimal', 4, 0, 1, 1);
-insert into sys.args values (27648, 394, 'arg_2', 'decimal', 4, 0, 1, 2);
-insert into sys.functions values (395, 'sql_add', '+', 'calc', 0, 1, false, false, false, 2000, true, false);
-insert into sys.args values (27649, 395, 'res_0', 'decimal', 4, 0, 0, 0);
-insert into sys.args values (27650, 395, 'arg_1', 'decimal', 4, 0, 1, 1);
-insert into sys.args values (27651, 395, 'arg_2', 'decimal', 4, 0, 1, 2);
-insert into sys.functions values (396, 'sql_mul', '*', 'calc', 0, 1, false, false, false, 2000, true, false);
-insert into sys.args values (27652, 396, 'res_0', 'decimal', 4, 0, 0, 0);
-insert into sys.args values (27653, 396, 'arg_1', 'decimal', 4, 0, 1, 1);
-insert into sys.args values (27654, 396, 'arg_2', 'decimal', 4, 0, 1, 2);
-insert into sys.functions values (397, 'sql_div', '/', 'calc', 0, 1, false, false, false, 2000, true, false);
-insert into sys.args values (27655, 397, 'res_0', 'decimal', 4, 0, 0, 0);
-insert into sys.args values (27656, 397, 'arg_1', 'decimal', 4, 0, 1, 1);
-insert into sys.args values (27657, 397, 'arg_2', 'decimal', 4, 0, 1, 2);
-insert into sys.functions values (398, 'bit_and', 'and', 'calc', 0, 1, false, false, false, 2000, true, false);
-insert into sys.args values (27658, 398, 'res_0', 'decimal', 4, 0, 0, 0);
-insert into sys.args values (27659, 398, 'arg_1', 'decimal', 4, 0, 1, 1);
-insert into sys.args values (27660, 398, 'arg_2', 'decimal', 4, 0, 1, 2);
-insert into sys.functions values (399, 'bit_or', 'or', 'calc', 0, 1, false, false, false, 2000, true, false);
-insert into sys.args values (27661, 399, 'res_0', 'decimal', 4, 0, 0, 0);
-insert into sys.args values (27662, 399, 'arg_1', 'decimal', 4, 0, 1, 1);
-insert into sys.args values (27663, 399, 'arg_2', 'decimal', 4, 0, 1, 2);
-insert into sys.functions values (400, 'bit_xor', 'xor', 'calc', 0, 1, false, false, false, 2000, true, false);
-insert into sys.args values (27664, 400, 'res_0', 'decimal', 4, 0, 0, 0);
-insert into sys.args values (27665, 400, 'arg_1', 'decimal', 4, 0, 1, 1);
-insert into sys.args values (27666, 400, 'arg_2', 'decimal', 4, 0, 1, 2);
-insert into sys.functions values (401, 'bit_not', 'not', 'calc', 0, 1, false, false, false, 2000, true, false);
-insert into sys.args values (27667, 401, 'res_0', 'decimal', 4, 0, 0, 0);
-insert into sys.args values (27668, 401, 'arg_1', 'decimal', 4, 0, 1, 1);
-insert into sys.functions values (402, 'left_shift', '<<', 'calc', 0, 1, false, false, false, 2000, true, false);
-insert into sys.args values (27669, 402, 'res_0', 'decimal', 4, 0, 0, 0);
-insert into sys.args values (27670, 402, 'arg_1', 'decimal', 4, 0, 1, 1);
-insert into sys.args values (27671, 402, 'arg_2', 'int', 32, 0, 1, 2);
-insert into sys.functions values (403, 'right_shift', '>>', 'calc', 0, 1, false, false, false, 2000, true, false);
-insert into sys.args values (27672, 403, 'res_0', 'decimal', 4, 0, 0, 0);
-insert into sys.args values (27673, 403, 'arg_1', 'decimal', 4, 0, 1, 1);
-insert into sys.args values (27674, 403, 'arg_2', 'int', 32, 0, 1, 2);
-insert into sys.functions values (404, 'sql_neg', '-', 'calc', 0, 1, false, false, false, 2000, true, true);
-insert into sys.args values (27675, 404, 'res_0', 'decimal', 4, 0, 0, 0);
-insert into sys.args values (27676, 404, 'arg_1', 'decimal', 4, 0, 1, 1);
-insert into sys.functions values (405, 'abs', 'abs', 'calc', 0, 1, false, false, false, 2000, true, false);
-insert into sys.args values (27677, 405, 'res_0', 'decimal', 4, 0, 0, 0);
-insert into sys.args values (27678, 405, 'arg_1', 'decimal', 4, 0, 1, 1);
-insert into sys.functions values (406, 'sign', 'sign', 'calc', 0, 1, false, false, false, 2000, true, false);
-insert into sys.args values (27679, 406, 'res_0', 'tinyint', 8, 0, 0, 0);
-insert into sys.args values (27680, 406, 'arg_1', 'decimal', 4, 0, 1, 1);
-insert into sys.functions values (407, 'scale_up', '*', 'calc', 0, 1, false, false, false, 2000, true, false);
-insert into sys.args values (27681, 407, 'res_0', 'decimal', 4, 0, 0, 0);
-insert into sys.args values (27682, 407, 'arg_1', 'decimal', 4, 0, 1, 1);
-insert into sys.args values (27683, 407, 'arg_2', 'smallint', 16, 0, 1, 2);
-insert into sys.functions values (408, 'scale_down', 'dec_round', 'sql', 0, 1, false, false, false, 2000, true, false);
-insert into sys.args values (27684, 408, 'res_0', 'decimal', 4, 0, 0, 0);
-insert into sys.args values (27685, 408, 'arg_1', 'decimal', 4, 0, 1, 1);
-insert into sys.args values (27686, 408, 'arg_2', 'smallint', 16, 0, 1, 2);
-insert into sys.functions values (409, 'sql_sub', '-', 'calc', 0, 1, false, false, false, 2000, true, false);
-insert into sys.args values (27687, 409, 'res_0', 'month_interval', 32, 0, 0, 0);
-insert into sys.args values (27688, 409, 'arg_1', 'month_interval', 32, 0, 1, 1);
-insert into sys.args values (27689, 409, 'arg_2', 'decimal', 4, 0, 1, 2);
-insert into sys.functions values (410, 'sql_add', '+', 'calc', 0, 1, false, false, false, 2000, true, false);
-insert into sys.args values (27690, 410, 'res_0', 'month_interval', 32, 0, 0, 0);
-insert into sys.args values (27691, 410, 'arg_1', 'month_interval', 32, 0, 1, 1);
-insert into sys.args values (27692, 410, 'arg_2', 'decimal', 4, 0, 1, 2);
-insert into sys.functions values (411, 'sql_mul', '*', 'calc', 0, 1, false, false, false, 2000, true, false);
-insert into sys.args values (27693, 411, 'res_0', 'month_interval', 32, 0, 0, 0);
-insert into sys.args values (27694, 411, 'arg_1', 'month_interval', 32, 0, 1, 1);
-insert into sys.args values (27695, 411, 'arg_2', 'decimal', 4, 0, 1, 2);
-insert into sys.functions values (412, 'sql_div', '/', 'calc', 0, 1, false, false, false, 2000, true, false);
-insert into sys.args values (27696, 412, 'res_0', 'month_interval', 32, 0, 0, 0);
-insert into sys.args values (27697, 412, 'arg_1', 'month_interval', 32, 0, 1, 1);
-insert into sys.args values (27698, 412, 'arg_2', 'decimal', 4, 0, 1, 2);
-insert into sys.functions values (413, 'sql_sub', '-', 'calc', 0, 1, false, false, false, 2000, true, false);
-insert into sys.args values (27699, 413, 'res_0', 'sec_interval', 13, 0, 0, 0);
-insert into sys.args values (27700, 413, 'arg_1', 'sec_interval', 13, 0, 1, 1);
-insert into sys.args values (27701, 413, 'arg_2', 'decimal', 4, 0, 1, 2);
-insert into sys.functions values (414, 'sql_add', '+', 'calc', 0, 1, false, false, false, 2000, true, false);
-insert into sys.args values (27702, 414, 'res_0', 'sec_interval', 13, 0, 0, 0);
-insert into sys.args values (27703, 414, 'arg_1', 'sec_interval', 13, 0, 1, 1);
-insert into sys.args values (27704, 414, 'arg_2', 'decimal', 4, 0, 1, 2);
-insert into sys.functions values (415, 'sql_mul', '*', 'calc', 0, 1, false, false, false, 2000, true, false);
-insert into sys.args values (27705, 415, 'res_0', 'sec_interval', 13, 0, 0, 0);
-insert into sys.args values (27706, 415, 'arg_1', 'sec_interval', 13, 0, 1, 1);
-insert into sys.args values (27707, 415, 'arg_2', 'decimal', 4, 0, 1, 2);
-insert into sys.functions values (416, 'sql_div', '/', 'calc', 0, 1, false, false, false, 2000, true, false);
-insert into sys.args values (27708, 416, 'res_0', 'sec_interval', 13, 0, 0, 0);
-insert into sys.args values (27709, 416, 'arg_1', 'sec_interval', 13, 0, 1, 1);
-insert into sys.args values (27710, 416, 'arg_2', 'decimal', 4, 0, 1, 2);
-insert into sys.functions values (417, 'sql_sub', '-', 'calc', 0, 1, false, false, false, 2000, true, false);
-insert into sys.args values (27711, 417, 'res_0', 'decimal', 9, 0, 0, 0);
-insert into sys.args values (27712, 417, 'arg_1', 'decimal', 9, 0, 1, 1);
-insert into sys.args values (27713, 417, 'arg_2', 'decimal', 9, 0, 1, 2);
-insert into sys.functions values (418, 'sql_add', '+', 'calc', 0, 1, false, false, false, 2000, true, false);
-insert into sys.args values (27714, 418, 'res_0', 'decimal', 9, 0, 0, 0);
-insert into sys.args values (27715, 418, 'arg_1', 'decimal', 9, 0, 1, 1);
-insert into sys.args values (27716, 418, 'arg_2', 'decimal', 9, 0, 1, 2);
-insert into sys.functions values (419, 'sql_mul', '*', 'calc', 0, 1, false, false, false, 2000, true, false);
-insert into sys.args values (27717, 419, 'res_0', 'decimal', 9, 0, 0, 0);
-insert into sys.args values (27718, 419, 'arg_1', 'decimal', 9, 0, 1, 1);
-insert into sys.args values (27719, 419, 'arg_2', 'decimal', 9, 0, 1, 2);
-insert into sys.functions values (420, 'sql_div', '/', 'calc', 0, 1, false, false, false, 2000, true, false);
-insert into sys.args values (27720, 420, 'res_0', 'decimal', 9, 0, 0, 0);
-insert into sys.args values (27721, 420, 'arg_1', 'decimal', 9, 0, 1, 1);
-insert into sys.args values (27722, 420, 'arg_2', 'decimal', 9, 0, 1, 2);
-insert into sys.functions values (421, 'bit_and', 'and', 'calc', 0, 1, false, false, false, 2000, true, false);
-insert into sys.args values (27723, 421, 'res_0', 'decimal', 9, 0, 0, 0);
-insert into sys.args values (27724, 421, 'arg_1', 'decimal', 9, 0, 1, 1);
-insert into sys.args values (27725, 421, 'arg_2', 'decimal', 9, 0, 1, 2);
-insert into sys.functions values (422, 'bit_or', 'or', 'calc', 0, 1, false, false, false, 2000, true, false);
-insert into sys.args values (27726, 422, 'res_0', 'decimal', 9, 0, 0, 0);
-insert into sys.args values (27727, 422, 'arg_1', 'decimal', 9, 0, 1, 1);
-insert into sys.args values (27728, 422, 'arg_2', 'decimal', 9, 0, 1, 2);
-insert into sys.functions values (423, 'bit_xor', 'xor', 'calc', 0, 1, false, false, false, 2000, true, false);
-insert into sys.args values (27729, 423, 'res_0', 'decimal', 9, 0, 0, 0);
-insert into sys.args values (27730, 423, 'arg_1', 'decimal', 9, 0, 1, 1);
-insert into sys.args values (27731, 423, 'arg_2', 'decimal', 9, 0, 1, 2);
-insert into sys.functions values (424, 'bit_not', 'not', 'calc', 0, 1, false, false, false, 2000, true, false);
-insert into sys.args values (27732, 424, 'res_0', 'decimal', 9, 0, 0, 0);
-insert into sys.args values (27733, 424, 'arg_1', 'decimal', 9, 0, 1, 1);
-insert into sys.functions values (425, 'left_shift', '<<', 'calc', 0, 1, false, false, false, 2000, true, false);
-insert into sys.args values (27734, 425, 'res_0', 'decimal', 9, 0, 0, 0);
-insert into sys.args values (27735, 425, 'arg_1', 'decimal', 9, 0, 1, 1);
-insert into sys.args values (27736, 425, 'arg_2', 'int', 32, 0, 1, 2);
-insert into sys.functions values (426, 'right_shift', '>>', 'calc', 0, 1, false, false, false, 2000, true, false);
-insert into sys.args values (27737, 426, 'res_0', 'decimal', 9, 0, 0, 0);
-insert into sys.args values (27738, 426, 'arg_1', 'decimal', 9, 0, 1, 1);
-insert into sys.args values (27739, 426, 'arg_2', 'int', 32, 0, 1, 2);
-insert into sys.functions values (427, 'sql_neg', '-', 'calc', 0, 1, false, false, false, 2000, true, true);
-insert into sys.args values (27740, 427, 'res_0', 'decimal', 9, 0, 0, 0);
-insert into sys.args values (27741, 427, 'arg_1', 'decimal', 9, 0, 1, 1);
-insert into sys.functions values (428, 'abs', 'abs', 'calc', 0, 1, false, false, false, 2000, true, false);
-insert into sys.args values (27742, 428, 'res_0', 'decimal', 9, 0, 0, 0);
-insert into sys.args values (27743, 428, 'arg_1', 'decimal', 9, 0, 1, 1);
-insert into sys.functions values (429, 'sign', 'sign', 'calc', 0, 1, false, false, false, 2000, true, false);
-insert into sys.args values (27744, 429, 'res_0', 'tinyint', 8, 0, 0, 0);
-insert into sys.args values (27745, 429, 'arg_1', 'decimal', 9, 0, 1, 1);
-insert into sys.functions values (430, 'scale_up', '*', 'calc', 0, 1, false, false, false, 2000, true, false);
-insert into sys.args values (27746, 430, 'res_0', 'decimal', 9, 0, 0, 0);
-insert into sys.args values (27747, 430, 'arg_1', 'decimal', 9, 0, 1, 1);
-insert into sys.args values (27748, 430, 'arg_2', 'int', 32, 0, 1, 2);
-insert into sys.functions values (431, 'scale_down', 'dec_round', 'sql', 0, 1, false, false, false, 2000, true, false);
-insert into sys.args values (27749, 431, 'res_0', 'decimal', 9, 0, 0, 0);
-insert into sys.args values (27750, 431, 'arg_1', 'decimal', 9, 0, 1, 1);
-insert into sys.args values (27751, 431, 'arg_2', 'int', 32, 0, 1, 2);
-insert into sys.functions values (432, 'sql_sub', '-', 'calc', 0, 1, false, false, false, 2000, true, false);
-insert into sys.args values (27752, 432, 'res_0', 'month_interval', 32, 0, 0, 0);
-insert into sys.args values (27753, 432, 'arg_1', 'month_interval', 32, 0, 1, 1);
-insert into sys.args values (27754, 432, 'arg_2', 'decimal', 9, 0, 1, 2);
-insert into sys.functions values (433, 'sql_add', '+', 'calc', 0, 1, false, false, false, 2000, true, false);
-insert into sys.args values (27755, 433, 'res_0', 'month_interval', 32, 0, 0, 0);
-insert into sys.args values (27756, 433, 'arg_1', 'month_interval', 32, 0, 1, 1);
-insert into sys.args values (27757, 433, 'arg_2', 'decimal', 9, 0, 1, 2);
-insert into sys.functions values (434, 'sql_mul', '*', 'calc', 0, 1, false, false, false, 2000, true, false);
-insert into sys.args values (27758, 434, 'res_0', 'month_interval', 32, 0, 0, 0);
-insert into sys.args values (27759, 434, 'arg_1', 'month_interval', 32, 0, 1, 1);
-insert into sys.args values (27760, 434, 'arg_2', 'decimal', 9, 0, 1, 2);
-insert into sys.functions values (435, 'sql_div', '/', 'calc', 0, 1, false, false, false, 2000, true, false);
-insert into sys.args values (27761, 435, 'res_0', 'month_interval', 32, 0, 0, 0);
-insert into sys.args values (27762, 435, 'arg_1', 'month_interval', 32, 0, 1, 1);
-insert into sys.args values (27763, 435, 'arg_2', 'decimal', 9, 0, 1, 2);
-insert into sys.functions values (436, 'sql_sub', '-', 'calc', 0, 1, false, false, false, 2000, true, false);
-insert into sys.args values (27764, 436, 'res_0', 'sec_interval', 13, 0, 0, 0);
-insert into sys.args values (27765, 436, 'arg_1', 'sec_interval', 13, 0, 1, 1);
-insert into sys.args values (27766, 436, 'arg_2', 'decimal', 9, 0, 1, 2);
-insert into sys.functions values (437, 'sql_add', '+', 'calc', 0, 1, false, false, false, 2000, true, false);
-insert into sys.args values (27767, 437, 'res_0', 'sec_interval', 13, 0, 0, 0);
-insert into sys.args values (27768, 437, 'arg_1', 'sec_interval', 13, 0, 1, 1);
-insert into sys.args values (27769, 437, 'arg_2', 'decimal', 9, 0, 1, 2);
-insert into sys.functions values (438, 'sql_mul', '*', 'calc', 0, 1, false, false, false, 2000, true, false);
-insert into sys.args values (27770, 438, 'res_0', 'sec_interval', 13, 0, 0, 0);
-insert into sys.args values (27771, 438, 'arg_1', 'sec_interval', 13, 0, 1, 1);
-insert into sys.args values (27772, 438, 'arg_2', 'decimal', 9, 0, 1, 2);
-insert into sys.functions values (439, 'sql_div', '/', 'calc', 0, 1, false, false, false, 2000, true, false);
-insert into sys.args values (27773, 439, 'res_0', 'sec_interval', 13, 0, 0, 0);
-insert into sys.args values (27774, 439, 'arg_1', 'sec_interval', 13, 0, 1, 1);
-insert into sys.args values (27775, 439, 'arg_2', 'decimal', 9, 0, 1, 2);
-insert into sys.functions values (440, 'sql_sub', '-', 'calc', 0, 1, false, false, false, 2000, true, false);
-insert into sys.args values (27776, 440, 'res_0', 'decimal', 18, 0, 0, 0);
-insert into sys.args values (27777, 440, 'arg_1', 'decimal', 18, 0, 1, 1);
-insert into sys.args values (27778, 440, 'arg_2', 'decimal', 18, 0, 1, 2);
-insert into sys.functions values (441, 'sql_add', '+', 'calc', 0, 1, false, false, false, 2000, true, false);
-insert into sys.args values (27779, 441, 'res_0', 'decimal', 18, 0, 0, 0);
-insert into sys.args values (27780, 441, 'arg_1', 'decimal', 18, 0, 1, 1);
-insert into sys.args values (27781, 441, 'arg_2', 'decimal', 18, 0, 1, 2);
-insert into sys.functions values (442, 'sql_mul', '*', 'calc', 0, 1, false, false, false, 2000, true, false);
-insert into sys.args values (27782, 442, 'res_0', 'decimal', 18, 0, 0, 0);
-insert into sys.args values (27783, 442, 'arg_1', 'decimal', 18, 0, 1, 1);
-insert into sys.args values (27784, 442, 'arg_2', 'decimal', 18, 0, 1, 2);
-insert into sys.functions values (443, 'sql_div', '/', 'calc', 0, 1, false, false, false, 2000, true, false);
-insert into sys.args values (27785, 443, 'res_0', 'decimal', 18, 0, 0, 0);
-insert into sys.args values (27786, 443, 'arg_1', 'decimal', 18, 0, 1, 1);
-insert into sys.args values (27787, 443, 'arg_2', 'decimal', 18, 0, 1, 2);
-insert into sys.functions values (444, 'bit_and', 'and', 'calc', 0, 1, false, false, false, 2000, true, false);
-insert into sys.args values (27788, 444, 'res_0', 'decimal', 18, 0, 0, 0);
-insert into sys.args values (27789, 444, 'arg_1', 'decimal', 18, 0, 1, 1);
-insert into sys.args values (27790, 444, 'arg_2', 'decimal', 18, 0, 1, 2);
-insert into sys.functions values (445, 'bit_or', 'or', 'calc', 0, 1, false, false, false, 2000, true, false);
-insert into sys.args values (27791, 445, 'res_0', 'decimal', 18, 0, 0, 0);
-insert into sys.args values (27792, 445, 'arg_1', 'decimal', 18, 0, 1, 1);
-insert into sys.args values (27793, 445, 'arg_2', 'decimal', 18, 0, 1, 2);
-insert into sys.functions values (446, 'bit_xor', 'xor', 'calc', 0, 1, false, false, false, 2000, true, false);
-insert into sys.args values (27794, 446, 'res_0', 'decimal', 18, 0, 0, 0);
-insert into sys.args values (27795, 446, 'arg_1', 'decimal', 18, 0, 1, 1);
-insert into sys.args values (27796, 446, 'arg_2', 'decimal', 18, 0, 1, 2);
-insert into sys.functions values (447, 'bit_not', 'not', 'calc', 0, 1, false, false, false, 2000, true, false);
-insert into sys.args values (27797, 447, 'res_0', 'decimal', 18, 0, 0, 0);
-insert into sys.args values (27798, 447, 'arg_1', 'decimal', 18, 0, 1, 1);
-insert into sys.functions values (448, 'left_shift', '<<', 'calc', 0, 1, false, false, false, 2000, true, false);
-insert into sys.args values (27799, 448, 'res_0', 'decimal', 18, 0, 0, 0);
-insert into sys.args values (27800, 448, 'arg_1', 'decimal', 18, 0, 1, 1);
-insert into sys.args values (27801, 448, 'arg_2', 'int', 32, 0, 1, 2);
-insert into sys.functions values (449, 'right_shift', '>>', 'calc', 0, 1, false, false, false, 2000, true, false);
-insert into sys.args values (27802, 449, 'res_0', 'decimal', 18, 0, 0, 0);
-insert into sys.args values (27803, 449, 'arg_1', 'decimal', 18, 0, 1, 1);
-insert into sys.args values (27804, 449, 'arg_2', 'int', 32, 0, 1, 2);
-insert into sys.functions values (450, 'sql_neg', '-', 'calc', 0, 1, false, false, false, 2000, true, true);
-insert into sys.args values (27805, 450, 'res_0', 'decimal', 18, 0, 0, 0);
-insert into sys.args values (27806, 450, 'arg_1', 'decimal', 18, 0, 1, 1);
-insert into sys.functions values (451, 'abs', 'abs', 'calc', 0, 1, false, false, false, 2000, true, false);
-insert into sys.args values (27807, 451, 'res_0', 'decimal', 18, 0, 0, 0);
-insert into sys.args values (27808, 451, 'arg_1', 'decimal', 18, 0, 1, 1);
-insert into sys.functions values (452, 'sign', 'sign', 'calc', 0, 1, false, false, false, 2000, true, false);
-insert into sys.args values (27809, 452, 'res_0', 'tinyint', 8, 0, 0, 0);
-insert into sys.args values (27810, 452, 'arg_1', 'decimal', 18, 0, 1, 1);
-insert into sys.functions values (453, 'scale_up', '*', 'calc', 0, 1, false, false, false, 2000, true, false);
-insert into sys.args values (27811, 453, 'res_0', 'decimal', 18, 0, 0, 0);
-insert into sys.args values (27812, 453, 'arg_1', 'decimal', 18, 0, 1, 1);
-insert into sys.args values (27813, 453, 'arg_2', 'bigint', 64, 0, 1, 2);
-insert into sys.functions values (454, 'scale_down', 'dec_round', 'sql', 0, 1, false, false, false, 2000, true, false);
-insert into sys.args values (27814, 454, 'res_0', 'decimal', 18, 0, 0, 0);
-insert into sys.args values (27815, 454, 'arg_1', 'decimal', 18, 0, 1, 1);
-insert into sys.args values (27816, 454, 'arg_2', 'bigint', 64, 0, 1, 2);
-insert into sys.functions values (455, 'sql_sub', '-', 'calc', 0, 1, false, false, false, 2000, true, false);
-insert into sys.args values (27817, 455, 'res_0', 'month_interval', 32, 0, 0, 0);
-insert into sys.args values (27818, 455, 'arg_1', 'month_interval', 32, 0, 1, 1);
-insert into sys.args values (27819, 455, 'arg_2', 'decimal', 18, 0, 1, 2);
-insert into sys.functions values (456, 'sql_add', '+', 'calc', 0, 1, false, false, false, 2000, true, false);
-insert into sys.args values (27820, 456, 'res_0', 'month_interval', 32, 0, 0, 0);
-insert into sys.args values (27821, 456, 'arg_1', 'month_interval', 32, 0, 1, 1);
-insert into sys.args values (27822, 456, 'arg_2', 'decimal', 18, 0, 1, 2);
-insert into sys.functions values (457, 'sql_mul', '*', 'calc', 0, 1, false, false, false, 2000, true, false);
-insert into sys.args values (27823, 457, 'res_0', 'month_interval', 32, 0, 0, 0);
-insert into sys.args values (27824, 457, 'arg_1', 'month_interval', 32, 0, 1, 1);
-insert into sys.args values (27825, 457, 'arg_2', 'decimal', 18, 0, 1, 2);
-insert into sys.functions values (458, 'sql_div', '/', 'calc', 0, 1, false, false, false, 2000, true, false);
-insert into sys.args values (27826, 458, 'res_0', 'month_interval', 32, 0, 0, 0);
-insert into sys.args values (27827, 458, 'arg_1', 'month_interval', 32, 0, 1, 1);
-insert into sys.args values (27828, 458, 'arg_2', 'decimal', 18, 0, 1, 2);
-insert into sys.functions values (459, 'sql_sub', '-', 'calc', 0, 1, false, false, false, 2000, true, false);
-insert into sys.args values (27829, 459, 'res_0', 'sec_interval', 13, 0, 0, 0);
-insert into sys.args values (27830, 459, 'arg_1', 'sec_interval', 13, 0, 1, 1);
-insert into sys.args values (27831, 459, 'arg_2', 'decimal', 18, 0, 1, 2);
-insert into sys.functions values (460, 'sql_add', '+', 'calc', 0, 1, false, false, false, 2000, true, false);
-insert into sys.args values (27832, 460, 'res_0', 'sec_interval', 13, 0, 0, 0);
-insert into sys.args values (27833, 460, 'arg_1', 'sec_interval', 13, 0, 1, 1);
-insert into sys.args values (27834, 460, 'arg_2', 'decimal', 18, 0, 1, 2);
-insert into sys.functions values (461, 'sql_mul', '*', 'calc', 0, 1, false, false, false, 2000, true, false);
-insert into sys.args values (27835, 461, 'res_0', 'sec_interval', 13, 0, 0, 0);
-insert into sys.args values (27836, 461, 'arg_1', 'sec_interval', 13, 0, 1, 1);
-insert into sys.args values (27837, 461, 'arg_2', 'decimal', 18, 0, 1, 2);
-insert into sys.functions values (462, 'sql_div', '/', 'calc', 0, 1, false, false, false, 2000, true, false);
-insert into sys.args values (27838, 462, 'res_0', 'sec_interval', 13, 0, 0, 0);
-insert into sys.args values (27839, 462, 'arg_1', 'sec_interval', 13, 0, 1, 1);
-insert into sys.args values (27840, 462, 'arg_2', 'decimal', 18, 0, 1, 2);
-insert into sys.functions values (463, 'sql_sub', '-', 'calc', 0, 1, false, false, false, 2000, true, false);
-insert into sys.args values (27841, 463, 'res_0', 'real', 24, 0, 0, 0);
-insert into sys.args values (27842, 463, 'arg_1', 'real', 24, 0, 1, 1);
-insert into sys.args values (27843, 463, 'arg_2', 'real', 24, 0, 1, 2);
-insert into sys.functions values (464, 'sql_add', '+', 'calc', 0, 1, false, false, false, 2000, true, false);
-insert into sys.args values (27844, 464, 'res_0', 'real', 24, 0, 0, 0);
-insert into sys.args values (27845, 464, 'arg_1', 'real', 24, 0, 1, 1);
-insert into sys.args values (27846, 464, 'arg_2', 'real', 24, 0, 1, 2);
-insert into sys.functions values (465, 'sql_mul', '*', 'calc', 0, 1, false, false, false, 2000, true, false);
-insert into sys.args values (27847, 465, 'res_0', 'real', 24, 0, 0, 0);
-insert into sys.args values (27848, 465, 'arg_1', 'real', 24, 0, 1, 1);
-insert into sys.args values (27849, 465, 'arg_2', 'real', 24, 0, 1, 2);
-insert into sys.functions values (466, 'sql_div', '/', 'calc', 0, 1, false, false, false, 2000, true, false);
-insert into sys.args values (27850, 466, 'res_0', 'real', 24, 0, 0, 0);
-insert into sys.args values (27851, 466, 'arg_1', 'real', 24, 0, 1, 1);
-insert into sys.args values (27852, 466, 'arg_2', 'real', 24, 0, 1, 2);
-insert into sys.functions values (467, 'sql_neg', '-', 'calc', 0, 1, false, false, false, 2000, true, true);
-insert into sys.args values (27853, 467, 'res_0', 'real', 24, 0, 0, 0);
-insert into sys.args values (27854, 467, 'arg_1', 'real', 24, 0, 1, 1);
-insert into sys.functions values (468, 'abs', 'abs', 'calc', 0, 1, false, false, false, 2000, true, false);
-insert into sys.args values (27855, 468, 'res_0', 'real', 24, 0, 0, 0);
-insert into sys.args values (27856, 468, 'arg_1', 'real', 24, 0, 1, 1);
-insert into sys.functions values (469, 'sign', 'sign', 'calc', 0, 1, false, false, false, 2000, true, false);
-insert into sys.args values (27857, 469, 'res_0', 'tinyint', 8, 0, 0, 0);
-insert into sys.args values (27858, 469, 'arg_1', 'real', 24, 0, 1, 1);
-insert into sys.functions values (470, 'scale_up', '*', 'calc', 0, 1, false, false, false, 2000, true, false);
-insert into sys.args values (27859, 470, 'res_0', 'real', 24, 0, 0, 0);
-insert into sys.args values (27860, 470, 'arg_1', 'real', 24, 0, 1, 1);
-insert into sys.args values (27861, 470, 'arg_2', 'real', 24, 0, 1, 2);
-insert into sys.functions values (471, 'scale_down', 'dec_round', 'sql', 0, 1, false, false, false, 2000, true, false);
-insert into sys.args values (27862, 471, 'res_0', 'real', 24, 0, 0, 0);
-insert into sys.args values (27863, 471, 'arg_1', 'real', 24, 0, 1, 1);
-insert into sys.args values (27864, 471, 'arg_2', 'real', 24, 0, 1, 2);
-insert into sys.functions values (472, 'sql_sub', '-', 'calc', 0, 1, false, false, false, 2000, true, false);
-insert into sys.args values (27865, 472, 'res_0', 'month_interval', 32, 0, 0, 0);
-insert into sys.args values (27866, 472, 'arg_1', 'month_interval', 32, 0, 1, 1);
-insert into sys.args values (27867, 472, 'arg_2', 'real', 24, 0, 1, 2);
-insert into sys.functions values (473, 'sql_add', '+', 'calc', 0, 1, false, false, false, 2000, true, false);
-insert into sys.args values (27868, 473, 'res_0', 'month_interval', 32, 0, 0, 0);
-insert into sys.args values (27869, 473, 'arg_1', 'month_interval', 32, 0, 1, 1);
-insert into sys.args values (27870, 473, 'arg_2', 'real', 24, 0, 1, 2);
-insert into sys.functions values (474, 'sql_mul', '*', 'calc', 0, 1, false, false, false, 2000, true, false);
-insert into sys.args values (27871, 474, 'res_0', 'month_interval', 32, 0, 0, 0);
-insert into sys.args values (27872, 474, 'arg_1', 'month_interval', 32, 0, 1, 1);
-insert into sys.args values (27873, 474, 'arg_2', 'real', 24, 0, 1, 2);
-insert into sys.functions values (475, 'sql_div', '/', 'calc', 0, 1, false, false, false, 2000, true, false);
-insert into sys.args values (27874, 475, 'res_0', 'month_interval', 32, 0, 0, 0);
-insert into sys.args values (27875, 475, 'arg_1', 'month_interval', 32, 0, 1, 1);
-insert into sys.args values (27876, 475, 'arg_2', 'real', 24, 0, 1, 2);
-insert into sys.functions values (476, 'sql_sub', '-', 'calc', 0, 1, false, false, false, 2000, true, false);
-insert into sys.args values (27877, 476, 'res_0', 'sec_interval', 13, 0, 0, 0);
-insert into sys.args values (27878, 476, 'arg_1', 'sec_interval', 13, 0, 1, 1);
-insert into sys.args values (27879, 476, 'arg_2', 'real', 24, 0, 1, 2);
-insert into sys.functions values (477, 'sql_add', '+', 'calc', 0, 1, false, false, false, 2000, true, false);
-insert into sys.args values (27880, 477, 'res_0', 'sec_interval', 13, 0, 0, 0);
-insert into sys.args values (27881, 477, 'arg_1', 'sec_interval', 13, 0, 1, 1);
-insert into sys.args values (27882, 477, 'arg_2', 'real', 24, 0, 1, 2);
-insert into sys.functions values (478, 'sql_mul', '*', 'calc', 0, 1, false, false, false, 2000, true, false);
-insert into sys.args values (27883, 478, 'res_0', 'sec_interval', 13, 0, 0, 0);
-insert into sys.args values (27884, 478, 'arg_1', 'sec_interval', 13, 0, 1, 1);
-insert into sys.args values (27885, 478, 'arg_2', 'real', 24, 0, 1, 2);
-insert into sys.functions values (479, 'sql_div', '/', 'calc', 0, 1, false, false, false, 2000, true, false);
-insert into sys.args values (27886, 479, 'res_0', 'sec_interval', 13, 0, 0, 0);
-insert into sys.args values (27887, 479, 'arg_1', 'sec_interval', 13, 0, 1, 1);
-insert into sys.args values (27888, 479, 'arg_2', 'real', 24, 0, 1, 2);
-insert into sys.functions values (480, 'sql_sub', '-', 'calc', 0, 1, false, false, false, 2000, true, false);
-insert into sys.args values (27889, 480, 'res_0', 'double', 53, 0, 0, 0);
-insert into sys.args values (27890, 480, 'arg_1', 'double', 53, 0, 1, 1);
-insert into sys.args values (27891, 480, 'arg_2', 'double', 53, 0, 1, 2);
-insert into sys.functions values (481, 'sql_add', '+', 'calc', 0, 1, false, false, false, 2000, true, false);
-insert into sys.args values (27892, 481, 'res_0', 'double', 53, 0, 0, 0);
-insert into sys.args values (27893, 481, 'arg_1', 'double', 53, 0, 1, 1);
-insert into sys.args values (27894, 481, 'arg_2', 'double', 53, 0, 1, 2);
-insert into sys.functions values (482, 'sql_mul', '*', 'calc', 0, 1, false, false, false, 2000, true, false);
-insert into sys.args values (27895, 482, 'res_0', 'double', 53, 0, 0, 0);
-insert into sys.args values (27896, 482, 'arg_1', 'double', 53, 0, 1, 1);
-insert into sys.args values (27897, 482, 'arg_2', 'double', 53, 0, 1, 2);
-insert into sys.functions values (483, 'sql_div', '/', 'calc', 0, 1, false, false, false, 2000, true, false);
-insert into sys.args values (27898, 483, 'res_0', 'double', 53, 0, 0, 0);
-insert into sys.args values (27899, 483, 'arg_1', 'double', 53, 0, 1, 1);
-insert into sys.args values (27900, 483, 'arg_2', 'double', 53, 0, 1, 2);
-insert into sys.functions values (484, 'sql_neg', '-', 'calc', 0, 1, false, false, false, 2000, true, true);
-insert into sys.args values (27901, 484, 'res_0', 'double', 53, 0, 0, 0);
-insert into sys.args values (27902, 484, 'arg_1', 'double', 53, 0, 1, 1);
-insert into sys.functions values (485, 'abs', 'abs', 'calc', 0, 1, false, false, false, 2000, true, false);
-insert into sys.args values (27903, 485, 'res_0', 'double', 53, 0, 0, 0);
-insert into sys.args values (27904, 485, 'arg_1', 'double', 53, 0, 1, 1);
-insert into sys.functions values (486, 'sign', 'sign', 'calc', 0, 1, false, false, false, 2000, true, false);
-insert into sys.args values (27905, 486, 'res_0', 'tinyint', 8, 0, 0, 0);
-insert into sys.args values (27906, 486, 'arg_1', 'double', 53, 0, 1, 1);
-insert into sys.functions values (487, 'scale_up', '*', 'calc', 0, 1, false, false, false, 2000, true, false);
-insert into sys.args values (27907, 487, 'res_0', 'double', 53, 0, 0, 0);
-insert into sys.args values (27908, 487, 'arg_1', 'double', 53, 0, 1, 1);
-insert into sys.args values (27909, 487, 'arg_2', 'double', 53, 0, 1, 2);
-insert into sys.functions values (488, 'scale_down', 'dec_round', 'sql', 0, 1, false, false, false, 2000, true, false);
-insert into sys.args values (27910, 488, 'res_0', 'double', 53, 0, 0, 0);
-insert into sys.args values (27911, 488, 'arg_1', 'double', 53, 0, 1, 1);
-insert into sys.args values (27912, 488, 'arg_2', 'double', 53, 0, 1, 2);
-insert into sys.functions values (489, 'sql_sub', '-', 'calc', 0, 1, false, false, false, 2000, true, false);
-insert into sys.args values (27913, 489, 'res_0', 'month_interval', 32, 0, 0, 0);
-insert into sys.args values (27914, 489, 'arg_1', 'month_interval', 32, 0, 1, 1);
-insert into sys.args values (27915, 489, 'arg_2', 'double', 53, 0, 1, 2);
-insert into sys.functions values (490, 'sql_add', '+', 'calc', 0, 1, false, false, false, 2000, true, false);
-insert into sys.args values (27916, 490, 'res_0', 'month_interval', 32, 0, 0, 0);
-insert into sys.args values (27917, 490, 'arg_1', 'month_interval', 32, 0, 1, 1);
-insert into sys.args values (27918, 490, 'arg_2', 'double', 53, 0, 1, 2);
-insert into sys.functions values (491, 'sql_mul', '*', 'calc', 0, 1, false, false, false, 2000, true, false);
-insert into sys.args values (27919, 491, 'res_0', 'month_interval', 32, 0, 0, 0);
-insert into sys.args values (27920, 491, 'arg_1', 'month_interval', 32, 0, 1, 1);
-insert into sys.args values (27921, 491, 'arg_2', 'double', 53, 0, 1, 2);
-insert into sys.functions values (492, 'sql_div', '/', 'calc', 0, 1, false, false, false, 2000, true, false);
-insert into sys.args values (27922, 492, 'res_0', 'month_interval', 32, 0, 0, 0);
-insert into sys.args values (27923, 492, 'arg_1', 'month_interval', 32, 0, 1, 1);
-insert into sys.args values (27924, 492, 'arg_2', 'double', 53, 0, 1, 2);
-insert into sys.functions values (493, 'sql_sub', '-', 'calc', 0, 1, false, false, false, 2000, true, false);
-insert into sys.args values (27925, 493, 'res_0', 'sec_interval', 13, 0, 0, 0);
-insert into sys.args values (27926, 493, 'arg_1', 'sec_interval', 13, 0, 1, 1);
-insert into sys.args values (27927, 493, 'arg_2', 'double', 53, 0, 1, 2);
-insert into sys.functions values (494, 'sql_add', '+', 'calc', 0, 1, false, false, false, 2000, true, false);
-insert into sys.args values (27928, 494, 'res_0', 'sec_interval', 13, 0, 0, 0);
-insert into sys.args values (27929, 494, 'arg_1', 'sec_interval', 13, 0, 1, 1);
-insert into sys.args values (27930, 494, 'arg_2', 'double', 53, 0, 1, 2);
-insert into sys.functions values (495, 'sql_mul', '*', 'calc', 0, 1, false, false, false, 2000, true, false);
-insert into sys.args values (27931, 495, 'res_0', 'sec_interval', 13, 0, 0, 0);
-insert into sys.args values (27932, 495, 'arg_1', 'sec_interval', 13, 0, 1, 1);
-insert into sys.args values (27933, 495, 'arg_2', 'double', 53, 0, 1, 2);
-insert into sys.functions values (496, 'sql_div', '/', 'calc', 0, 1, false, false, false, 2000, true, false);
-insert into sys.args values (27934, 496, 'res_0', 'sec_interval', 13, 0, 0, 0);
-insert into sys.args values (27935, 496, 'arg_1', 'sec_interval', 13, 0, 1, 1);
-insert into sys.args values (27936, 496, 'arg_2', 'double', 53, 0, 1, 2);
-insert into sys.functions values (497, 'sql_sub', '-', 'calc', 0, 1, false, false, false, 2000, true, false);
-insert into sys.args values (27937, 497, 'res_0', 'month_interval', 32, 0, 0, 0);
-insert into sys.args values (27938, 497, 'arg_1', 'month_interval', 32, 0, 1, 1);
-insert into sys.args values (27939, 497, 'arg_2', 'month_interval', 32, 0, 1, 2);
-insert into sys.functions values (498, 'sql_add', '+', 'calc', 0, 1, false, false, false, 2000, true, false);
-insert into sys.args values (27940, 498, 'res_0', 'month_interval', 32, 0, 0, 0);
-insert into sys.args values (27941, 498, 'arg_1', 'month_interval', 32, 0, 1, 1);
-insert into sys.args values (27942, 498, 'arg_2', 'month_interval', 32, 0, 1, 2);
-insert into sys.functions values (499, 'sql_mul', '*', 'calc', 0, 1, false, false, false, 2000, true, false);
-insert into sys.args values (27943, 499, 'res_0', 'month_interval', 32, 0, 0, 0);
-insert into sys.args values (27944, 499, 'arg_1', 'month_interval', 32, 0, 1, 1);
-insert into sys.args values (27945, 499, 'arg_2', 'month_interval', 32, 0, 1, 2);
-insert into sys.functions values (500, 'sql_div', '/', 'calc', 0, 1, false, false, false, 2000, true, false);
-insert into sys.args values (27946, 500, 'res_0', 'month_interval', 32, 0, 0, 0);
-insert into sys.args values (27947, 500, 'arg_1', 'month_interval', 32, 0, 1, 1);
-insert into sys.args values (27948, 500, 'arg_2', 'month_interval', 32, 0, 1, 2);
-insert into sys.functions values (501, 'sql_neg', '-', 'calc', 0, 1, false, false, false, 2000, true, true);
-insert into sys.args values (27949, 501, 'res_0', 'month_interval', 32, 0, 0, 0);
-insert into sys.args values (27950, 501, 'arg_1', 'month_interval', 32, 0, 1, 1);
-insert into sys.functions values (502, 'abs', 'abs', 'calc', 0, 1, false, false, false, 2000, true, false);
-insert into sys.args values (27951, 502, 'res_0', 'month_interval', 32, 0, 0, 0);
-insert into sys.args values (27952, 502, 'arg_1', 'month_interval', 32, 0, 1, 1);
-insert into sys.functions values (503, 'sign', 'sign', 'calc', 0, 1, false, false, false, 2000, true, false);
-insert into sys.args values (27953, 503, 'res_0', 'tinyint', 8, 0, 0, 0);
-insert into sys.args values (27954, 503, 'arg_1', 'month_interval', 32, 0, 1, 1);
-insert into sys.functions values (504, 'scale_up', '*', 'calc', 0, 1, false, false, false, 2000, true, false);
-insert into sys.args values (27955, 504, 'res_0', 'month_interval', 32, 0, 0, 0);
-insert into sys.args values (27956, 504, 'arg_1', 'month_interval', 32, 0, 1, 1);
-insert into sys.args values (27957, 504, 'arg_2', 'int', 32, 0, 1, 2);
-insert into sys.functions values (505, 'scale_down', 'dec_round', 'sql', 0, 1, false, false, false, 2000, true, false);
-insert into sys.args values (27958, 505, 'res_0', 'month_interval', 32, 0, 0, 0);
-insert into sys.args values (27959, 505, 'arg_1', 'month_interval', 32, 0, 1, 1);
-insert into sys.args values (27960, 505, 'arg_2', 'int', 32, 0, 1, 2);
-insert into sys.functions values (506, 'sql_sub', '-', 'calc', 0, 1, false, false, false, 2000, true, false);
-insert into sys.args values (27961, 506, 'res_0', 'sec_interval', 13, 0, 0, 0);
-insert into sys.args values (27962, 506, 'arg_1', 'sec_interval', 13, 0, 1, 1);
-insert into sys.args values (27963, 506, 'arg_2', 'sec_interval', 13, 0, 1, 2);
-insert into sys.functions values (507, 'sql_add', '+', 'calc', 0, 1, false, false, false, 2000, true, false);
-insert into sys.args values (27964, 507, 'res_0', 'sec_interval', 13, 0, 0, 0);
-insert into sys.args values (27965, 507, 'arg_1', 'sec_interval', 13, 0, 1, 1);
-insert into sys.args values (27966, 507, 'arg_2', 'sec_interval', 13, 0, 1, 2);
-insert into sys.functions values (508, 'sql_mul', '*', 'calc', 0, 1, false, false, false, 2000, true, false);
-insert into sys.args values (27967, 508, 'res_0', 'sec_interval', 13, 0, 0, 0);
-insert into sys.args values (27968, 508, 'arg_1', 'sec_interval', 13, 0, 1, 1);
-insert into sys.args values (27969, 508, 'arg_2', 'sec_interval', 13, 0, 1, 2);
-insert into sys.functions values (509, 'sql_div', '/', 'calc', 0, 1, false, false, false, 2000, true, false);
-insert into sys.args values (27970, 509, 'res_0', 'sec_interval', 13, 0, 0, 0);
-insert into sys.args values (27971, 509, 'arg_1', 'sec_interval', 13, 0, 1, 1);
-insert into sys.args values (27972, 509, 'arg_2', 'sec_interval', 13, 0, 1, 2);
-insert into sys.functions values (510, 'sql_neg', '-', 'calc', 0, 1, false, false, false, 2000, true, true);
-insert into sys.args values (27973, 510, 'res_0', 'sec_interval', 13, 0, 0, 0);
-insert into sys.args values (27974, 510, 'arg_1', 'sec_interval', 13, 0, 1, 1);
-insert into sys.functions values (511, 'abs', 'abs', 'calc', 0, 1, false, false, false, 2000, true, false);
-insert into sys.args values (27975, 511, 'res_0', 'sec_interval', 13, 0, 0, 0);
-insert into sys.args values (27976, 511, 'arg_1', 'sec_interval', 13, 0, 1, 1);
-insert into sys.functions values (512, 'sign', 'sign', 'calc', 0, 1, false, false, false, 2000, true, false);
-insert into sys.args values (27977, 512, 'res_0', 'tinyint', 8, 0, 0, 0);
-insert into sys.args values (27978, 512, 'arg_1', 'sec_interval', 13, 0, 1, 1);
-insert into sys.functions values (513, 'scale_up', '*', 'calc', 0, 1, false, false, false, 2000, true, false);
-insert into sys.args values (27979, 513, 'res_0', 'sec_interval', 13, 0, 0, 0);
-insert into sys.args values (27980, 513, 'arg_1', 'sec_interval', 13, 0, 1, 1);
-insert into sys.args values (27981, 513, 'arg_2', 'bigint', 64, 0, 1, 2);
-insert into sys.functions values (514, 'scale_down', 'dec_round', 'sql', 0, 1, false, false, false, 2000, true, false);
-insert into sys.args values (27982, 514, 'res_0', 'sec_interval', 13, 0, 0, 0);
-insert into sys.args values (27983, 514, 'arg_1', 'sec_interval', 13, 0, 1, 1);
-insert into sys.args values (27984, 514, 'arg_2', 'bigint', 64, 0, 1, 2);
-insert into sys.functions values (515, 'sql_mul', '*', 'calc', 0, 1, false, false, false, 2000, true, false);
-insert into sys.args values (27985, 515, 'res_0', 'decimal', 4, 0, 0, 0);
-insert into sys.args values (27986, 515, 'arg_1', 'decimal', 4, 0, 1, 1);
-insert into sys.args values (27987, 515, 'arg_2', 'tinyint', 8, 0, 1, 2);
-insert into sys.functions values (516, 'sql_mul', '*', 'calc', 0, 1, false, false, false, 2000, true, false);
-insert into sys.args values (27988, 516, 'res_0', 'decimal', 4, 0, 0, 0);
-insert into sys.args values (27989, 516, 'arg_1', 'tinyint', 8, 0, 1, 1);
-insert into sys.args values (27990, 516, 'arg_2', 'decimal', 4, 0, 1, 2);
-insert into sys.functions values (517, 'sql_mul', '*', 'calc', 0, 1, false, false, false, 2000, true, false);
-insert into sys.args values (27991, 517, 'res_0', 'decimal', 4, 0, 0, 0);
-insert into sys.args values (27992, 517, 'arg_1', 'decimal', 4, 0, 1, 1);
-insert into sys.args values (27993, 517, 'arg_2', 'decimal', 2, 0, 1, 2);
-insert into sys.functions values (518, 'sql_mul', '*', 'calc', 0, 1, false, false, false, 2000, true, false);
-insert into sys.args values (27994, 518, 'res_0', 'decimal', 4, 0, 0, 0);
-insert into sys.args values (27995, 518, 'arg_1', 'decimal', 2, 0, 1, 1);
-insert into sys.args values (27996, 518, 'arg_2', 'decimal', 4, 0, 1, 2);
-insert into sys.functions values (519, 'sql_mul', '*', 'calc', 0, 1, false, false, false, 2000, true, false);
-insert into sys.args values (27997, 519, 'res_0', 'decimal', 9, 0, 0, 0);
-insert into sys.args values (27998, 519, 'arg_1', 'decimal', 9, 0, 1, 1);
-insert into sys.args values (27999, 519, 'arg_2', 'tinyint', 8, 0, 1, 2);
-insert into sys.functions values (520, 'sql_mul', '*', 'calc', 0, 1, false, false, false, 2000, true, false);
-insert into sys.args values (28000, 520, 'res_0', 'decimal', 9, 0, 0, 0);
-insert into sys.args values (28001, 520, 'arg_1', 'tinyint', 8, 0, 1, 1);
-insert into sys.args values (28002, 520, 'arg_2', 'decimal', 9, 0, 1, 2);
-insert into sys.functions values (521, 'sql_mul', '*', 'calc', 0, 1, false, false, false, 2000, true, false);
-insert into sys.args values (28003, 521, 'res_0', 'decimal', 9, 0, 0, 0);
-insert into sys.args values (28004, 521, 'arg_1', 'decimal', 9, 0, 1, 1);
-insert into sys.args values (28005, 521, 'arg_2', 'smallint', 16, 0, 1, 2);
-insert into sys.functions values (522, 'sql_mul', '*', 'calc', 0, 1, false, false, false, 2000, true, false);
-insert into sys.args values (28006, 522, 'res_0', 'decimal', 9, 0, 0, 0);
-insert into sys.args values (28007, 522, 'arg_1', 'smallint', 16, 0, 1, 1);
-insert into sys.args values (28008, 522, 'arg_2', 'decimal', 9, 0, 1, 2);
-insert into sys.functions values (523, 'sql_mul', '*', 'calc', 0, 1, false, false, false, 2000, true, false);
-insert into sys.args values (28009, 523, 'res_0', 'decimal', 9, 0, 0, 0);
-insert into sys.args values (28010, 523, 'arg_1', 'decimal', 9, 0, 1, 1);
-insert into sys.args values (28011, 523, 'arg_2', 'decimal', 2, 0, 1, 2);
-insert into sys.functions values (524, 'sql_mul', '*', 'calc', 0, 1, false, false, false, 2000, true, false);
-insert into sys.args values (28012, 524, 'res_0', 'decimal', 9, 0, 0, 0);
-insert into sys.args values (28013, 524, 'arg_1', 'decimal', 2, 0, 1, 1);
-insert into sys.args values (28014, 524, 'arg_2', 'decimal', 9, 0, 1, 2);
-insert into sys.functions values (525, 'sql_mul', '*', 'calc', 0, 1, false, false, false, 2000, true, false);
-insert into sys.args values (28015, 525, 'res_0', 'decimal', 9, 0, 0, 0);
-insert into sys.args values (28016, 525, 'arg_1', 'decimal', 9, 0, 1, 1);
-insert into sys.args values (28017, 525, 'arg_2', 'decimal', 4, 0, 1, 2);
-insert into sys.functions values (526, 'sql_mul', '*', 'calc', 0, 1, false, false, false, 2000, true, false);
-insert into sys.args values (28018, 526, 'res_0', 'decimal', 9, 0, 0, 0);
-insert into sys.args values (28019, 526, 'arg_1', 'decimal', 4, 0, 1, 1);
-insert into sys.args values (28020, 526, 'arg_2', 'decimal', 9, 0, 1, 2);
-insert into sys.functions values (527, 'sql_mul', '*', 'calc', 0, 1, false, false, false, 2000, true, false);
-insert into sys.args values (28021, 527, 'res_0', 'decimal', 18, 0, 0, 0);
-insert into sys.args values (28022, 527, 'arg_1', 'decimal', 18, 0, 1, 1);
-insert into sys.args values (28023, 527, 'arg_2', 'tinyint', 8, 0, 1, 2);
-insert into sys.functions values (528, 'sql_mul', '*', 'calc', 0, 1, false, false, false, 2000, true, false);
-insert into sys.args values (28024, 528, 'res_0', 'decimal', 18, 0, 0, 0);
-insert into sys.args values (28025, 528, 'arg_1', 'tinyint', 8, 0, 1, 1);
-insert into sys.args values (28026, 528, 'arg_2', 'decimal', 18, 0, 1, 2);
-insert into sys.functions values (529, 'sql_mul', '*', 'calc', 0, 1, false, false, false, 2000, true, false);
-insert into sys.args values (28027, 529, 'res_0', 'decimal', 18, 0, 0, 0);
-insert into sys.args values (28028, 529, 'arg_1', 'decimal', 18, 0, 1, 1);
-insert into sys.args values (28029, 529, 'arg_2', 'smallint', 16, 0, 1, 2);
-insert into sys.functions values (530, 'sql_mul', '*', 'calc', 0, 1, false, false, false, 2000, true, false);
-insert into sys.args values (28030, 530, 'res_0', 'decimal', 18, 0, 0, 0);
-insert into sys.args values (28031, 530, 'arg_1', 'smallint', 16, 0, 1, 1);
-insert into sys.args values (28032, 530, 'arg_2', 'decimal', 18, 0, 1, 2);
-insert into sys.functions values (531, 'sql_mul', '*', 'calc', 0, 1, false, false, false, 2000, true, false);
-insert into sys.args values (28033, 531, 'res_0', 'decimal', 18, 0, 0, 0);
-insert into sys.args values (28034, 531, 'arg_1', 'decimal', 18, 0, 1, 1);
-insert into sys.args values (28035, 531, 'arg_2', 'int', 32, 0, 1, 2);
-insert into sys.functions values (532, 'sql_mul', '*', 'calc', 0, 1, false, false, false, 2000, true, false);
-insert into sys.args values (28036, 532, 'res_0', 'decimal', 18, 0, 0, 0);
-insert into sys.args values (28037, 532, 'arg_1', 'int', 32, 0, 1, 1);
-insert into sys.args values (28038, 532, 'arg_2', 'decimal', 18, 0, 1, 2);
-insert into sys.functions values (533, 'sql_mul', '*', 'calc', 0, 1, false, false, false, 2000, true, false);
-insert into sys.args values (28039, 533, 'res_0', 'decimal', 18, 0, 0, 0);
-insert into sys.args values (28040, 533, 'arg_1', 'decimal', 18, 0, 1, 1);
-insert into sys.args values (28041, 533, 'arg_2', 'decimal', 2, 0, 1, 2);
-insert into sys.functions values (534, 'sql_mul', '*', 'calc', 0, 1, false, false, false, 2000, true, false);
-insert into sys.args values (28042, 534, 'res_0', 'decimal', 18, 0, 0, 0);
-insert into sys.args values (28043, 534, 'arg_1', 'decimal', 2, 0, 1, 1);
-insert into sys.args values (28044, 534, 'arg_2', 'decimal', 18, 0, 1, 2);
-insert into sys.functions values (535, 'sql_mul', '*', 'calc', 0, 1, false, false, false, 2000, true, false);
-insert into sys.args values (28045, 535, 'res_0', 'decimal', 18, 0, 0, 0);
-insert into sys.args values (28046, 535, 'arg_1', 'decimal', 18, 0, 1, 1);
-insert into sys.args values (28047, 535, 'arg_2', 'decimal', 4, 0, 1, 2);
-insert into sys.functions values (536, 'sql_mul', '*', 'calc', 0, 1, false, false, false, 2000, true, false);
-insert into sys.args values (28048, 536, 'res_0', 'decimal', 18, 0, 0, 0);
-insert into sys.args values (28049, 536, 'arg_1', 'decimal', 4, 0, 1, 1);
-insert into sys.args values (28050, 536, 'arg_2', 'decimal', 18, 0, 1, 2);
-insert into sys.functions values (537, 'sql_mul', '*', 'calc', 0, 1, false, false, false, 2000, true, false);
-insert into sys.args values (28051, 537, 'res_0', 'decimal', 18, 0, 0, 0);
-insert into sys.args values (28052, 537, 'arg_1', 'decimal', 18, 0, 1, 1);
-insert into sys.args values (28053, 537, 'arg_2', 'decimal', 9, 0, 1, 2);
-insert into sys.functions values (538, 'sql_mul', '*', 'calc', 0, 1, false, false, false, 2000, true, false);
-insert into sys.args values (28054, 538, 'res_0', 'decimal', 18, 0, 0, 0);
-insert into sys.args values (28055, 538, 'arg_1', 'decimal', 9, 0, 1, 1);
-insert into sys.args values (28056, 538, 'arg_2', 'decimal', 18, 0, 1, 2);
-insert into sys.functions values (539, 'round', 'round', 'sql', 0, 1, false, false, false, 2000, true, false);
-insert into sys.args values (28057, 539, 'res_0', 'decimal', 2, 0, 0, 0);
-insert into sys.args values (28058, 539, 'arg_1', 'decimal', 2, 0, 1, 1);
-insert into sys.args values (28059, 539, 'arg_2', 'tinyint', 8, 0, 1, 2);
-insert into sys.functions values (540, 'round', 'round', 'sql', 0, 1, false, false, false, 2000, true, false);
-insert into sys.args values (28060, 540, 'res_0', 'decimal', 4, 0, 0, 0);
-insert into sys.args values (28061, 540, 'arg_1', 'decimal', 4, 0, 1, 1);
-insert into sys.args values (28062, 540, 'arg_2', 'tinyint', 8, 0, 1, 2);
-insert into sys.functions values (541, 'round', 'round', 'sql', 0, 1, false, false, false, 2000, true, false);
-insert into sys.args values (28063, 541, 'res_0', 'decimal', 9, 0, 0, 0);
-insert into sys.args values (28064, 541, 'arg_1', 'decimal', 9, 0, 1, 1);
-insert into sys.args values (28065, 541, 'arg_2', 'tinyint', 8, 0, 1, 2);
-insert into sys.functions values (542, 'round', 'round', 'sql', 0, 1, false, false, false, 2000, true, false);
-insert into sys.args values (28066, 542, 'res_0', 'decimal', 18, 0, 0, 0);
-insert into sys.args values (28067, 542, 'arg_1', 'decimal', 18, 0, 1, 1);
-insert into sys.args values (28068, 542, 'arg_2', 'tinyint', 8, 0, 1, 2);
-insert into sys.functions values (543, 'round', 'round', 'sql', 0, 1, false, false, false, 2000, true, false);
-insert into sys.args values (28069, 543, 'res_0', 'real', 24, 0, 0, 0);
-insert into sys.args values (28070, 543, 'arg_1', 'real', 24, 0, 1, 1);
-insert into sys.args values (28071, 543, 'arg_2', 'tinyint', 8, 0, 1, 2);
-insert into sys.functions values (544, 'round', 'round', 'sql', 0, 1, false, false, false, 2000, true, false);
-insert into sys.args values (28072, 544, 'res_0', 'double', 53, 0, 0, 0);
-insert into sys.args values (28073, 544, 'arg_1', 'double', 53, 0, 1, 1);
-insert into sys.args values (28074, 544, 'arg_2', 'tinyint', 8, 0, 1, 2);
-insert into sys.functions values (545, 'scale_up', '*', 'calc', 0, 1, false, false, false, 2000, true, false);
-insert into sys.args values (28075, 545, 'res_0', 'oid', 63, 0, 0, 0);
-insert into sys.args values (28076, 545, 'arg_1', 'oid', 63, 0, 1, 1);
-insert into sys.args values (28077, 545, 'arg_2', 'oid', 63, 0, 1, 2);
-insert into sys.functions values (546, 'scale_up', '*', 'calc', 0, 1, false, false, false, 2000, true, false);
-insert into sys.args values (28078, 546, 'res_0', 'oid', 63, 0, 0, 0);
-insert into sys.args values (28079, 546, 'arg_1', 'tinyint', 8, 0, 1, 1);
-insert into sys.args values (28080, 546, 'arg_2', 'oid', 63, 0, 1, 2);
-insert into sys.functions values (547, 'scale_up', '*', 'calc', 0, 1, false, false, false, 2000, true, false);
-insert into sys.args values (28081, 547, 'res_0', 'oid', 63, 0, 0, 0);
-insert into sys.args values (28082, 547, 'arg_1', 'smallint', 16, 0, 1, 1);
-insert into sys.args values (28083, 547, 'arg_2', 'oid', 63, 0, 1, 2);
-insert into sys.functions values (548, 'scale_up', '*', 'calc', 0, 1, false, false, false, 2000, true, false);
-insert into sys.args values (28084, 548, 'res_0', 'oid', 63, 0, 0, 0);
-insert into sys.args values (28085, 548, 'arg_1', 'int', 32, 0, 1, 1);
-insert into sys.args values (28086, 548, 'arg_2', 'oid', 63, 0, 1, 2);
-insert into sys.functions values (549, 'scale_up', '*', 'calc', 0, 1, false, false, false, 2000, true, false);
-insert into sys.args values (28087, 549, 'res_0', 'oid', 63, 0, 0, 0);
-insert into sys.args values (28088, 549, 'arg_1', 'bigint', 64, 0, 1, 1);
-insert into sys.args values (28089, 549, 'arg_2', 'oid', 63, 0, 1, 2);
-insert into sys.functions values (550, 'scale_up', '*', 'calc', 0, 1, false, false, false, 2000, true, false);
-insert into sys.args values (28090, 550, 'res_0', 'oid', 63, 0, 0, 0);
-insert into sys.args values (28091, 550, 'arg_1', 'decimal', 2, 0, 1, 1);
-insert into sys.args values (28092, 550, 'arg_2', 'oid', 63, 0, 1, 2);
-insert into sys.functions values (551, 'scale_up', '*', 'calc', 0, 1, false, false, false, 2000, true, false);
-insert into sys.args values (28093, 551, 'res_0', 'oid', 63, 0, 0, 0);
-insert into sys.args values (28094, 551, 'arg_1', 'decimal', 4, 0, 1, 1);
-insert into sys.args values (28095, 551, 'arg_2', 'oid', 63, 0, 1, 2);
-insert into sys.functions values (552, 'scale_up', '*', 'calc', 0, 1, false, false, false, 2000, true, false);
-insert into sys.args values (28096, 552, 'res_0', 'oid', 63, 0, 0, 0);
-insert into sys.args values (28097, 552, 'arg_1', 'decimal', 9, 0, 1, 1);
-insert into sys.args values (28098, 552, 'arg_2', 'oid', 63, 0, 1, 2);
-insert into sys.functions values (553, 'scale_up', '*', 'calc', 0, 1, false, false, false, 2000, true, false);
-insert into sys.args values (28099, 553, 'res_0', 'oid', 63, 0, 0, 0);
-insert into sys.args values (28100, 553, 'arg_1', 'decimal', 18, 0, 1, 1);
-insert into sys.args values (28101, 553, 'arg_2', 'oid', 63, 0, 1, 2);
-insert into sys.functions values (554, 'scale_up', '*', 'calc', 0, 1, false, false, false, 2000, true, false);
-insert into sys.args values (28102, 554, 'res_0', 'oid', 63, 0, 0, 0);
-insert into sys.args values (28103, 554, 'arg_1', 'real', 24, 0, 1, 1);
-insert into sys.args values (28104, 554, 'arg_2', 'oid', 63, 0, 1, 2);
-insert into sys.functions values (555, 'scale_up', '*', 'calc', 0, 1, false, false, false, 2000, true, false);
-insert into sys.args values (28105, 555, 'res_0', 'oid', 63, 0, 0, 0);
-insert into sys.args values (28106, 555, 'arg_1', 'double', 53, 0, 1, 1);
-insert into sys.args values (28107, 555, 'arg_2', 'oid', 63, 0, 1, 2);
-insert into sys.functions values (556, 'scale_up', '*', 'calc', 0, 1, false, false, false, 2000, true, false);
-insert into sys.args values (28108, 556, 'res_0', 'oid', 63, 0, 0, 0);
-insert into sys.args values (28109, 556, 'arg_1', 'month_interval', 32, 0, 1, 1);
-insert into sys.args values (28110, 556, 'arg_2', 'oid', 63, 0, 1, 2);
-insert into sys.functions values (557, 'scale_up', '*', 'calc', 0, 1, false, false, false, 2000, true, false);
-insert into sys.args values (28111, 557, 'res_0', 'oid', 63, 0, 0, 0);
-insert into sys.args values (28112, 557, 'arg_1', 'sec_interval', 13, 0, 1, 1);
-insert into sys.args values (28113, 557, 'arg_2', 'oid', 63, 0, 1, 2);
-insert into sys.functions values (558, 'scale_up', '*', 'calc', 0, 1, false, false, false, 2000, true, false);
-insert into sys.args values (28114, 558, 'res_0', 'oid', 63, 0, 0, 0);
-insert into sys.args values (28115, 558, 'arg_1', 'time', 7, 0, 1, 1);
-insert into sys.args values (28116, 558, 'arg_2', 'oid', 63, 0, 1, 2);
-insert into sys.functions values (559, 'scale_up', '*', 'calc', 0, 1, false, false, false, 2000, true, false);
-insert into sys.args values (28117, 559, 'res_0', 'oid', 63, 0, 0, 0);
-insert into sys.args values (28118, 559, 'arg_1', 'timetz', 7, 0, 1, 1);
-insert into sys.args values (28119, 559, 'arg_2', 'oid', 63, 0, 1, 2);
-insert into sys.functions values (560, 'scale_up', '*', 'calc', 0, 1, false, false, false, 2000, true, false);
-insert into sys.args values (28120, 560, 'res_0', 'oid', 63, 0, 0, 0);
-insert into sys.args values (28121, 560, 'arg_1', 'date', 0, 0, 1, 1);
-insert into sys.args values (28122, 560, 'arg_2', 'oid', 63, 0, 1, 2);
-insert into sys.functions values (561, 'scale_up', '*', 'calc', 0, 1, false, false, false, 2000, true, false);
-insert into sys.args values (28123, 561, 'res_0', 'oid', 63, 0, 0, 0);
-insert into sys.args values (28124, 561, 'arg_1', 'timestamp', 7, 0, 1, 1);
-insert into sys.args values (28125, 561, 'arg_2', 'oid', 63, 0, 1, 2);
-insert into sys.functions values (562, 'scale_up', '*', 'calc', 0, 1, false, false, false, 2000, true, false);
-insert into sys.args values (28126, 562, 'res_0', 'oid', 63, 0, 0, 0);
-insert into sys.args values (28127, 562, 'arg_1', 'timestamptz', 7, 0, 1, 1);
-insert into sys.args values (28128, 562, 'arg_2', 'oid', 63, 0, 1, 2);
-insert into sys.functions values (563, 'scale_up', '*', 'calc', 0, 1, false, false, false, 2000, true, false);
-insert into sys.args values (28129, 563, 'res_0', 'oid', 63, 0, 0, 0);
-insert into sys.args values (28130, 563, 'arg_1', 'blob', 0, 0, 1, 1);
-insert into sys.args values (28131, 563, 'arg_2', 'oid', 63, 0, 1, 2);
-insert into sys.functions values (564, 'scale_up', '*', 'calc', 0, 1, false, false, false, 2000, true, false);
-insert into sys.args values (28132, 564, 'res_0', 'oid', 63, 0, 0, 0);
-insert into sys.args values (28133, 564, 'arg_1', 'geometry', 0, 0, 1, 1);
-insert into sys.args values (28134, 564, 'arg_2', 'oid', 63, 0, 1, 2);
-insert into sys.functions values (565, 'scale_up', '*', 'calc', 0, 1, false, false, false, 2000, true, false);
-insert into sys.args values (28135, 565, 'res_0', 'oid', 63, 0, 0, 0);
-insert into sys.args values (28136, 565, 'arg_1', 'geometrya', 0, 0, 1, 1);
-insert into sys.args values (28137, 565, 'arg_2', 'oid', 63, 0, 1, 2);
-insert into sys.functions values (566, 'scale_up', '*', 'calc', 0, 1, false, false, false, 2000, true, false);
-insert into sys.args values (28138, 566, 'res_0', 'oid', 63, 0, 0, 0);
-insert into sys.args values (28139, 566, 'arg_1', 'mbr', 0, 0, 1, 1);
-insert into sys.args values (28140, 566, 'arg_2', 'oid', 63, 0, 1, 2);
-insert into sys.functions values (567, 'scale_up', '*', 'calc', 0, 1, false, false, false, 2000, true, false);
-insert into sys.args values (28141, 567, 'res_0', 'tinyint', 8, 0, 0, 0);
-insert into sys.args values (28142, 567, 'arg_1', 'oid', 63, 0, 1, 1);
-insert into sys.args values (28143, 567, 'arg_2', 'tinyint', 8, 0, 1, 2);
-insert into sys.functions values (568, 'scale_up', '*', 'calc', 0, 1, false, false, false, 2000, true, false);
-insert into sys.args values (28144, 568, 'res_0', 'tinyint', 8, 0, 0, 0);
-insert into sys.args values (28145, 568, 'arg_1', 'tinyint', 8, 0, 1, 1);
-insert into sys.args values (28146, 568, 'arg_2', 'tinyint', 8, 0, 1, 2);
-insert into sys.functions values (569, 'scale_up', '*', 'calc', 0, 1, false, false, false, 2000, true, false);
-insert into sys.args values (28147, 569, 'res_0', 'tinyint', 8, 0, 0, 0);
-insert into sys.args values (28148, 569, 'arg_1', 'smallint', 16, 0, 1, 1);
-insert into sys.args values (28149, 569, 'arg_2', 'tinyint', 8, 0, 1, 2);
-insert into sys.functions values (570, 'scale_up', '*', 'calc', 0, 1, false, false, false, 2000, true, false);
-insert into sys.args values (28150, 570, 'res_0', 'tinyint', 8, 0, 0, 0);
-insert into sys.args values (28151, 570, 'arg_1', 'int', 32, 0, 1, 1);
-insert into sys.args values (28152, 570, 'arg_2', 'tinyint', 8, 0, 1, 2);
-insert into sys.functions values (571, 'scale_up', '*', 'calc', 0, 1, false, false, false, 2000, true, false);
-insert into sys.args values (28153, 571, 'res_0', 'tinyint', 8, 0, 0, 0);
-insert into sys.args values (28154, 571, 'arg_1', 'bigint', 64, 0, 1, 1);
-insert into sys.args values (28155, 571, 'arg_2', 'tinyint', 8, 0, 1, 2);
-insert into sys.functions values (572, 'scale_up', '*', 'calc', 0, 1, false, false, false, 2000, true, false);
-insert into sys.args values (28156, 572, 'res_0', 'tinyint', 8, 0, 0, 0);
-insert into sys.args values (28157, 572, 'arg_1', 'decimal', 2, 0, 1, 1);
-insert into sys.args values (28158, 572, 'arg_2', 'tinyint', 8, 0, 1, 2);
-insert into sys.functions values (573, 'scale_up', '*', 'calc', 0, 1, false, false, false, 2000, true, false);
-insert into sys.args values (28159, 573, 'res_0', 'tinyint', 8, 0, 0, 0);
-insert into sys.args values (28160, 573, 'arg_1', 'decimal', 4, 0, 1, 1);
-insert into sys.args values (28161, 573, 'arg_2', 'tinyint', 8, 0, 1, 2);
-insert into sys.functions values (574, 'scale_up', '*', 'calc', 0, 1, false, false, false, 2000, true, false);
-insert into sys.args values (28162, 574, 'res_0', 'tinyint', 8, 0, 0, 0);
-insert into sys.args values (28163, 574, 'arg_1', 'decimal', 9, 0, 1, 1);
-insert into sys.args values (28164, 574, 'arg_2', 'tinyint', 8, 0, 1, 2);
-insert into sys.functions values (575, 'scale_up', '*', 'calc', 0, 1, false, false, false, 2000, true, false);
-insert into sys.args values (28165, 575, 'res_0', 'tinyint', 8, 0, 0, 0);
-insert into sys.args values (28166, 575, 'arg_1', 'decimal', 18, 0, 1, 1);
-insert into sys.args values (28167, 575, 'arg_2', 'tinyint', 8, 0, 1, 2);
-insert into sys.functions values (576, 'scale_up', '*', 'calc', 0, 1, false, false, false, 2000, true, false);
-insert into sys.args values (28168, 576, 'res_0', 'tinyint', 8, 0, 0, 0);
-insert into sys.args values (28169, 576, 'arg_1', 'real', 24, 0, 1, 1);
-insert into sys.args values (28170, 576, 'arg_2', 'tinyint', 8, 0, 1, 2);
-insert into sys.functions values (577, 'scale_up', '*', 'calc', 0, 1, false, false, false, 2000, true, false);
-insert into sys.args values (28171, 577, 'res_0', 'tinyint', 8, 0, 0, 0);
-insert into sys.args values (28172, 577, 'arg_1', 'double', 53, 0, 1, 1);
-insert into sys.args values (28173, 577, 'arg_2', 'tinyint', 8, 0, 1, 2);
-insert into sys.functions values (578, 'scale_up', '*', 'calc', 0, 1, false, false, false, 2000, true, false);
-insert into sys.args values (28174, 578, 'res_0', 'tinyint', 8, 0, 0, 0);
-insert into sys.args values (28175, 578, 'arg_1', 'month_interval', 32, 0, 1, 1);
-insert into sys.args values (28176, 578, 'arg_2', 'tinyint', 8, 0, 1, 2);
-insert into sys.functions values (579, 'scale_up', '*', 'calc', 0, 1, false, false, false, 2000, true, false);
-insert into sys.args values (28177, 579, 'res_0', 'tinyint', 8, 0, 0, 0);
-insert into sys.args values (28178, 579, 'arg_1', 'sec_interval', 13, 0, 1, 1);
-insert into sys.args values (28179, 579, 'arg_2', 'tinyint', 8, 0, 1, 2);
-insert into sys.functions values (580, 'scale_up', '*', 'calc', 0, 1, false, false, false, 2000, true, false);
-insert into sys.args values (28180, 580, 'res_0', 'tinyint', 8, 0, 0, 0);
-insert into sys.args values (28181, 580, 'arg_1', 'time', 7, 0, 1, 1);
-insert into sys.args values (28182, 580, 'arg_2', 'tinyint', 8, 0, 1, 2);
-insert into sys.functions values (581, 'scale_up', '*', 'calc', 0, 1, false, false, false, 2000, true, false);
-insert into sys.args values (28183, 581, 'res_0', 'tinyint', 8, 0, 0, 0);
-insert into sys.args values (28184, 581, 'arg_1', 'timetz', 7, 0, 1, 1);
-insert into sys.args values (28185, 581, 'arg_2', 'tinyint', 8, 0, 1, 2);
-insert into sys.functions values (582, 'scale_up', '*', 'calc', 0, 1, false, false, false, 2000, true, false);
-insert into sys.args values (28186, 582, 'res_0', 'tinyint', 8, 0, 0, 0);
-insert into sys.args values (28187, 582, 'arg_1', 'date', 0, 0, 1, 1);
-insert into sys.args values (28188, 582, 'arg_2', 'tinyint', 8, 0, 1, 2);
-insert into sys.functions values (583, 'scale_up', '*', 'calc', 0, 1, false, false, false, 2000, true, false);
-insert into sys.args values (28189, 583, 'res_0', 'tinyint', 8, 0, 0, 0);
-insert into sys.args values (28190, 583, 'arg_1', 'timestamp', 7, 0, 1, 1);
-insert into sys.args values (28191, 583, 'arg_2', 'tinyint', 8, 0, 1, 2);
-insert into sys.functions values (584, 'scale_up', '*', 'calc', 0, 1, false, false, false, 2000, true, false);
-insert into sys.args values (28192, 584, 'res_0', 'tinyint', 8, 0, 0, 0);
-insert into sys.args values (28193, 584, 'arg_1', 'timestamptz', 7, 0, 1, 1);
-insert into sys.args values (28194, 584, 'arg_2', 'tinyint', 8, 0, 1, 2);
-insert into sys.functions values (585, 'scale_up', '*', 'calc', 0, 1, false, false, false, 2000, true, false);
-insert into sys.args values (28195, 585, 'res_0', 'tinyint', 8, 0, 0, 0);
-insert into sys.args values (28196, 585, 'arg_1', 'blob', 0, 0, 1, 1);
-insert into sys.args values (28197, 585, 'arg_2', 'tinyint', 8, 0, 1, 2);
-insert into sys.functions values (586, 'scale_up', '*', 'calc', 0, 1, false, false, false, 2000, true, false);
-insert into sys.args values (28198, 586, 'res_0', 'tinyint', 8, 0, 0, 0);
-insert into sys.args values (28199, 586, 'arg_1', 'geometry', 0, 0, 1, 1);
-insert into sys.args values (28200, 586, 'arg_2', 'tinyint', 8, 0, 1, 2);
-insert into sys.functions values (587, 'scale_up', '*', 'calc', 0, 1, false, false, false, 2000, true, false);
-insert into sys.args values (28201, 587, 'res_0', 'tinyint', 8, 0, 0, 0);
-insert into sys.args values (28202, 587, 'arg_1', 'geometrya', 0, 0, 1, 1);
-insert into sys.args values (28203, 587, 'arg_2', 'tinyint', 8, 0, 1, 2);
-insert into sys.functions values (588, 'scale_up', '*', 'calc', 0, 1, false, false, false, 2000, true, false);
-insert into sys.args values (28204, 588, 'res_0', 'tinyint', 8, 0, 0, 0);
-insert into sys.args values (28205, 588, 'arg_1', 'mbr', 0, 0, 1, 1);
-insert into sys.args values (28206, 588, 'arg_2', 'tinyint', 8, 0, 1, 2);
-insert into sys.functions values (589, 'scale_up', '*', 'calc', 0, 1, false, false, false, 2000, true, false);
-insert into sys.args values (28207, 589, 'res_0', 'smallint', 16, 0, 0, 0);
-insert into sys.args values (28208, 589, 'arg_1', 'oid', 63, 0, 1, 1);
-insert into sys.args values (28209, 589, 'arg_2', 'smallint', 16, 0, 1, 2);
-insert into sys.functions values (590, 'scale_up', '*', 'calc', 0, 1, false, false, false, 2000, true, false);
-insert into sys.args values (28210, 590, 'res_0', 'smallint', 16, 0, 0, 0);
-insert into sys.args values (28211, 590, 'arg_1', 'tinyint', 8, 0, 1, 1);
-insert into sys.args values (28212, 590, 'arg_2', 'smallint', 16, 0, 1, 2);
-insert into sys.functions values (591, 'scale_up', '*', 'calc', 0, 1, false, false, false, 2000, true, false);
-insert into sys.args values (28213, 591, 'res_0', 'smallint', 16, 0, 0, 0);
-insert into sys.args values (28214, 591, 'arg_1', 'smallint', 16, 0, 1, 1);
-insert into sys.args values (28215, 591, 'arg_2', 'smallint', 16, 0, 1, 2);
-insert into sys.functions values (592, 'scale_up', '*', 'calc', 0, 1, false, false, false, 2000, true, false);
-insert into sys.args values (28216, 592, 'res_0', 'smallint', 16, 0, 0, 0);
-insert into sys.args values (28217, 592, 'arg_1', 'int', 32, 0, 1, 1);
-insert into sys.args values (28218, 592, 'arg_2', 'smallint', 16, 0, 1, 2);
-insert into sys.functions values (593, 'scale_up', '*', 'calc', 0, 1, false, false, false, 2000, true, false);
-insert into sys.args values (28219, 593, 'res_0', 'smallint', 16, 0, 0, 0);
-insert into sys.args values (28220, 593, 'arg_1', 'bigint', 64, 0, 1, 1);
-insert into sys.args values (28221, 593, 'arg_2', 'smallint', 16, 0, 1, 2);
-insert into sys.functions values (594, 'scale_up', '*', 'calc', 0, 1, false, false, false, 2000, true, false);
-insert into sys.args values (28222, 594, 'res_0', 'smallint', 16, 0, 0, 0);
-insert into sys.args values (28223, 594, 'arg_1', 'decimal', 2, 0, 1, 1);
-insert into sys.args values (28224, 594, 'arg_2', 'smallint', 16, 0, 1, 2);
-insert into sys.functions values (595, 'scale_up', '*', 'calc', 0, 1, false, false, false, 2000, true, false);
-insert into sys.args values (28225, 595, 'res_0', 'smallint', 16, 0, 0, 0);
-insert into sys.args values (28226, 595, 'arg_1', 'decimal', 4, 0, 1, 1);
-insert into sys.args values (28227, 595, 'arg_2', 'smallint', 16, 0, 1, 2);
-insert into sys.functions values (596, 'scale_up', '*', 'calc', 0, 1, false, false, false, 2000, true, false);
-insert into sys.args values (28228, 596, 'res_0', 'smallint', 16, 0, 0, 0);
-insert into sys.args values (28229, 596, 'arg_1', 'decimal', 9, 0, 1, 1);
-insert into sys.args values (28230, 596, 'arg_2', 'smallint', 16, 0, 1, 2);
-insert into sys.functions values (597, 'scale_up', '*', 'calc', 0, 1, false, false, false, 2000, true, false);
-insert into sys.args values (28231, 597, 'res_0', 'smallint', 16, 0, 0, 0);
-insert into sys.args values (28232, 597, 'arg_1', 'decimal', 18, 0, 1, 1);
-insert into sys.args values (28233, 597, 'arg_2', 'smallint', 16, 0, 1, 2);
-insert into sys.functions values (598, 'scale_up', '*', 'calc', 0, 1, false, false, false, 2000, true, false);
-insert into sys.args values (28234, 598, 'res_0', 'smallint', 16, 0, 0, 0);
-insert into sys.args values (28235, 598, 'arg_1', 'real', 24, 0, 1, 1);
-insert into sys.args values (28236, 598, 'arg_2', 'smallint', 16, 0, 1, 2);
-insert into sys.functions values (599, 'scale_up', '*', 'calc', 0, 1, false, false, false, 2000, true, false);
-insert into sys.args values (28237, 599, 'res_0', 'smallint', 16, 0, 0, 0);
-insert into sys.args values (28238, 599, 'arg_1', 'double', 53, 0, 1, 1);
-insert into sys.args values (28239, 599, 'arg_2', 'smallint', 16, 0, 1, 2);
-insert into sys.functions values (600, 'scale_up', '*', 'calc', 0, 1, false, false, false, 2000, true, false);
-insert into sys.args values (28240, 600, 'res_0', 'smallint', 16, 0, 0, 0);
-insert into sys.args values (28241, 600, 'arg_1', 'month_interval', 32, 0, 1, 1);
-insert into sys.args values (28242, 600, 'arg_2', 'smallint', 16, 0, 1, 2);
-insert into sys.functions values (601, 'scale_up', '*', 'calc', 0, 1, false, false, false, 2000, true, false);
-insert into sys.args values (28243, 601, 'res_0', 'smallint', 16, 0, 0, 0);
-insert into sys.args values (28244, 601, 'arg_1', 'sec_interval', 13, 0, 1, 1);
-insert into sys.args values (28245, 601, 'arg_2', 'smallint', 16, 0, 1, 2);
-insert into sys.functions values (602, 'scale_up', '*', 'calc', 0, 1, false, false, false, 2000, true, false);
-insert into sys.args values (28246, 602, 'res_0', 'smallint', 16, 0, 0, 0);
-insert into sys.args values (28247, 602, 'arg_1', 'time', 7, 0, 1, 1);
-insert into sys.args values (28248, 602, 'arg_2', 'smallint', 16, 0, 1, 2);
-insert into sys.functions values (603, 'scale_up', '*', 'calc', 0, 1, false, false, false, 2000, true, false);
-insert into sys.args values (28249, 603, 'res_0', 'smallint', 16, 0, 0, 0);
-insert into sys.args values (28250, 603, 'arg_1', 'timetz', 7, 0, 1, 1);
-insert into sys.args values (28251, 603, 'arg_2', 'smallint', 16, 0, 1, 2);
-insert into sys.functions values (604, 'scale_up', '*', 'calc', 0, 1, false, false, false, 2000, true, false);
-insert into sys.args values (28252, 604, 'res_0', 'smallint', 16, 0, 0, 0);
-insert into sys.args values (28253, 604, 'arg_1', 'date', 0, 0, 1, 1);
-insert into sys.args values (28254, 604, 'arg_2', 'smallint', 16, 0, 1, 2);
-insert into sys.functions values (605, 'scale_up', '*', 'calc', 0, 1, false, false, false, 2000, true, false);
-insert into sys.args values (28255, 605, 'res_0', 'smallint', 16, 0, 0, 0);
-insert into sys.args values (28256, 605, 'arg_1', 'timestamp', 7, 0, 1, 1);
-insert into sys.args values (28257, 605, 'arg_2', 'smallint', 16, 0, 1, 2);
-insert into sys.functions values (606, 'scale_up', '*', 'calc', 0, 1, false, false, false, 2000, true, false);
-insert into sys.args values (28258, 606, 'res_0', 'smallint', 16, 0, 0, 0);
-insert into sys.args values (28259, 606, 'arg_1', 'timestamptz', 7, 0, 1, 1);
-insert into sys.args values (28260, 606, 'arg_2', 'smallint', 16, 0, 1, 2);
-insert into sys.functions values (607, 'scale_up', '*', 'calc', 0, 1, false, false, false, 2000, true, false);
-insert into sys.args values (28261, 607, 'res_0', 'smallint', 16, 0, 0, 0);
-insert into sys.args values (28262, 607, 'arg_1', 'blob', 0, 0, 1, 1);
-insert into sys.args values (28263, 607, 'arg_2', 'smallint', 16, 0, 1, 2);
-insert into sys.functions values (608, 'scale_up', '*', 'calc', 0, 1, false, false, false, 2000, true, false);
-insert into sys.args values (28264, 608, 'res_0', 'smallint', 16, 0, 0, 0);
-insert into sys.args values (28265, 608, 'arg_1', 'geometry', 0, 0, 1, 1);
-insert into sys.args values (28266, 608, 'arg_2', 'smallint', 16, 0, 1, 2);
-insert into sys.functions values (609, 'scale_up', '*', 'calc', 0, 1, false, false, false, 2000, true, false);
-insert into sys.args values (28267, 609, 'res_0', 'smallint', 16, 0, 0, 0);
-insert into sys.args values (28268, 609, 'arg_1', 'geometrya', 0, 0, 1, 1);
-insert into sys.args values (28269, 609, 'arg_2', 'smallint', 16, 0, 1, 2);
-insert into sys.functions values (610, 'scale_up', '*', 'calc', 0, 1, false, false, false, 2000, true, false);
-insert into sys.args values (28270, 610, 'res_0', 'smallint', 16, 0, 0, 0);
-insert into sys.args values (28271, 610, 'arg_1', 'mbr', 0, 0, 1, 1);
-insert into sys.args values (28272, 610, 'arg_2', 'smallint', 16, 0, 1, 2);
-insert into sys.functions values (611, 'scale_up', '*', 'calc', 0, 1, false, false, false, 2000, true, false);
-insert into sys.args values (28273, 611, 'res_0', 'int', 32, 0, 0, 0);
-insert into sys.args values (28274, 611, 'arg_1', 'oid', 63, 0, 1, 1);
-insert into sys.args values (28275, 611, 'arg_2', 'int', 32, 0, 1, 2);
-insert into sys.functions values (612, 'scale_up', '*', 'calc', 0, 1, false, false, false, 2000, true, false);
-insert into sys.args values (28276, 612, 'res_0', 'int', 32, 0, 0, 0);
-insert into sys.args values (28277, 612, 'arg_1', 'tinyint', 8, 0, 1, 1);
-insert into sys.args values (28278, 612, 'arg_2', 'int', 32, 0, 1, 2);
-insert into sys.functions values (613, 'scale_up', '*', 'calc', 0, 1, false, false, false, 2000, true, false);
-insert into sys.args values (28279, 613, 'res_0', 'int', 32, 0, 0, 0);
-insert into sys.args values (28280, 613, 'arg_1', 'smallint', 16, 0, 1, 1);
-insert into sys.args values (28281, 613, 'arg_2', 'int', 32, 0, 1, 2);
-insert into sys.functions values (614, 'scale_up', '*', 'calc', 0, 1, false, false, false, 2000, true, false);
-insert into sys.args values (28282, 614, 'res_0', 'int', 32, 0, 0, 0);
-insert into sys.args values (28283, 614, 'arg_1', 'int', 32, 0, 1, 1);
-insert into sys.args values (28284, 614, 'arg_2', 'int', 32, 0, 1, 2);
-insert into sys.functions values (615, 'scale_up', '*', 'calc', 0, 1, false, false, false, 2000, true, false);
-insert into sys.args values (28285, 615, 'res_0', 'int', 32, 0, 0, 0);
-insert into sys.args values (28286, 615, 'arg_1', 'bigint', 64, 0, 1, 1);
-insert into sys.args values (28287, 615, 'arg_2', 'int', 32, 0, 1, 2);
-insert into sys.functions values (616, 'scale_up', '*', 'calc', 0, 1, false, false, false, 2000, true, false);
-insert into sys.args values (28288, 616, 'res_0', 'int', 32, 0, 0, 0);
-insert into sys.args values (28289, 616, 'arg_1', 'decimal', 2, 0, 1, 1);
-insert into sys.args values (28290, 616, 'arg_2', 'int', 32, 0, 1, 2);
-insert into sys.functions values (617, 'scale_up', '*', 'calc', 0, 1, false, false, false, 2000, true, false);
-insert into sys.args values (28291, 617, 'res_0', 'int', 32, 0, 0, 0);
-insert into sys.args values (28292, 617, 'arg_1', 'decimal', 4, 0, 1, 1);
-insert into sys.args values (28293, 617, 'arg_2', 'int', 32, 0, 1, 2);
-insert into sys.functions values (618, 'scale_up', '*', 'calc', 0, 1, false, false, false, 2000, true, false);
-insert into sys.args values (28294, 618, 'res_0', 'int', 32, 0, 0, 0);
-insert into sys.args values (28295, 618, 'arg_1', 'decimal', 9, 0, 1, 1);
-insert into sys.args values (28296, 618, 'arg_2', 'int', 32, 0, 1, 2);
-insert into sys.functions values (619, 'scale_up', '*', 'calc', 0, 1, false, false, false, 2000, true, false);
-insert into sys.args values (28297, 619, 'res_0', 'int', 32, 0, 0, 0);
-insert into sys.args values (28298, 619, 'arg_1', 'decimal', 18, 0, 1, 1);
-insert into sys.args values (28299, 619, 'arg_2', 'int', 32, 0, 1, 2);
-insert into sys.functions values (620, 'scale_up', '*', 'calc', 0, 1, false, false, false, 2000, true, false);
-insert into sys.args values (28300, 620, 'res_0', 'int', 32, 0, 0, 0);
-insert into sys.args values (28301, 620, 'arg_1', 'real', 24, 0, 1, 1);
-insert into sys.args values (28302, 620, 'arg_2', 'int', 32, 0, 1, 2);
-insert into sys.functions values (621, 'scale_up', '*', 'calc', 0, 1, false, false, false, 2000, true, false);
-insert into sys.args values (28303, 621, 'res_0', 'int', 32, 0, 0, 0);
-insert into sys.args values (28304, 621, 'arg_1', 'double', 53, 0, 1, 1);
-insert into sys.args values (28305, 621, 'arg_2', 'int', 32, 0, 1, 2);
-insert into sys.functions values (622, 'scale_up', '*', 'calc', 0, 1, false, false, false, 2000, true, false);
-insert into sys.args values (28306, 622, 'res_0', 'int', 32, 0, 0, 0);
-insert into sys.args values (28307, 622, 'arg_1', 'month_interval', 32, 0, 1, 1);
-insert into sys.args values (28308, 622, 'arg_2', 'int', 32, 0, 1, 2);
-insert into sys.functions values (623, 'scale_up', '*', 'calc', 0, 1, false, false, false, 2000, true, false);
-insert into sys.args values (28309, 623, 'res_0', 'int', 32, 0, 0, 0);
-insert into sys.args values (28310, 623, 'arg_1', 'sec_interval', 13, 0, 1, 1);
-insert into sys.args values (28311, 623, 'arg_2', 'int', 32, 0, 1, 2);
-insert into sys.functions values (624, 'scale_up', '*', 'calc', 0, 1, false, false, false, 2000, true, false);
-insert into sys.args values (28312, 624, 'res_0', 'int', 32, 0, 0, 0);
-insert into sys.args values (28313, 624, 'arg_1', 'time', 7, 0, 1, 1);
-insert into sys.args values (28314, 624, 'arg_2', 'int', 32, 0, 1, 2);
-insert into sys.functions values (625, 'scale_up', '*', 'calc', 0, 1, false, false, false, 2000, true, false);
-insert into sys.args values (28315, 625, 'res_0', 'int', 32, 0, 0, 0);
-insert into sys.args values (28316, 625, 'arg_1', 'timetz', 7, 0, 1, 1);
-insert into sys.args values (28317, 625, 'arg_2', 'int', 32, 0, 1, 2);
-insert into sys.functions values (626, 'scale_up', '*', 'calc', 0, 1, false, false, false, 2000, true, false);
-insert into sys.args values (28318, 626, 'res_0', 'int', 32, 0, 0, 0);
-insert into sys.args values (28319, 626, 'arg_1', 'date', 0, 0, 1, 1);
-insert into sys.args values (28320, 626, 'arg_2', 'int', 32, 0, 1, 2);
-insert into sys.functions values (627, 'scale_up', '*', 'calc', 0, 1, false, false, false, 2000, true, false);
-insert into sys.args values (28321, 627, 'res_0', 'int', 32, 0, 0, 0);
-insert into sys.args values (28322, 627, 'arg_1', 'timestamp', 7, 0, 1, 1);
-insert into sys.args values (28323, 627, 'arg_2', 'int', 32, 0, 1, 2);
-insert into sys.functions values (628, 'scale_up', '*', 'calc', 0, 1, false, false, false, 2000, true, false);
-insert into sys.args values (28324, 628, 'res_0', 'int', 32, 0, 0, 0);
-insert into sys.args values (28325, 628, 'arg_1', 'timestamptz', 7, 0, 1, 1);
-insert into sys.args values (28326, 628, 'arg_2', 'int', 32, 0, 1, 2);
-insert into sys.functions values (629, 'scale_up', '*', 'calc', 0, 1, false, false, false, 2000, true, false);
-insert into sys.args values (28327, 629, 'res_0', 'int', 32, 0, 0, 0);
-insert into sys.args values (28328, 629, 'arg_1', 'blob', 0, 0, 1, 1);
-insert into sys.args values (28329, 629, 'arg_2', 'int', 32, 0, 1, 2);
-insert into sys.functions values (630, 'scale_up', '*', 'calc', 0, 1, false, false, false, 2000, true, false);
-insert into sys.args values (28330, 630, 'res_0', 'int', 32, 0, 0, 0);
-insert into sys.args values (28331, 630, 'arg_1', 'geometry', 0, 0, 1, 1);
-insert into sys.args values (28332, 630, 'arg_2', 'int', 32, 0, 1, 2);
-insert into sys.functions values (631, 'scale_up', '*', 'calc', 0, 1, false, false, false, 2000, true, false);
-insert into sys.args values (28333, 631, 'res_0', 'int', 32, 0, 0, 0);
-insert into sys.args values (28334, 631, 'arg_1', 'geometrya', 0, 0, 1, 1);
-insert into sys.args values (28335, 631, 'arg_2', 'int', 32, 0, 1, 2);
-insert into sys.functions values (632, 'scale_up', '*', 'calc', 0, 1, false, false, false, 2000, true, false);
-insert into sys.args values (28336, 632, 'res_0', 'int', 32, 0, 0, 0);
-insert into sys.args values (28337, 632, 'arg_1', 'mbr', 0, 0, 1, 1);
-insert into sys.args values (28338, 632, 'arg_2', 'int', 32, 0, 1, 2);
-insert into sys.functions values (633, 'scale_up', '*', 'calc', 0, 1, false, false, false, 2000, true, false);
-insert into sys.args values (28339, 633, 'res_0', 'bigint', 64, 0, 0, 0);
-insert into sys.args values (28340, 633, 'arg_1', 'oid', 63, 0, 1, 1);
-insert into sys.args values (28341, 633, 'arg_2', 'bigint', 64, 0, 1, 2);
-insert into sys.functions values (634, 'scale_up', '*', 'calc', 0, 1, false, false, false, 2000, true, false);
-insert into sys.args values (28342, 634, 'res_0', 'bigint', 64, 0, 0, 0);
-insert into sys.args values (28343, 634, 'arg_1', 'tinyint', 8, 0, 1, 1);
-insert into sys.args values (28344, 634, 'arg_2', 'bigint', 64, 0, 1, 2);
-insert into sys.functions values (635, 'scale_up', '*', 'calc', 0, 1, false, false, false, 2000, true, false);
-insert into sys.args values (28345, 635, 'res_0', 'bigint', 64, 0, 0, 0);
-insert into sys.args values (28346, 635, 'arg_1', 'smallint', 16, 0, 1, 1);
-insert into sys.args values (28347, 635, 'arg_2', 'bigint', 64, 0, 1, 2);
-insert into sys.functions values (636, 'scale_up', '*', 'calc', 0, 1, false, false, false, 2000, true, false);
-insert into sys.args values (28348, 636, 'res_0', 'bigint', 64, 0, 0, 0);
-insert into sys.args values (28349, 636, 'arg_1', 'int', 32, 0, 1, 1);
-insert into sys.args values (28350, 636, 'arg_2', 'bigint', 64, 0, 1, 2);
-insert into sys.functions values (637, 'scale_up', '*', 'calc', 0, 1, false, false, false, 2000, true, false);
-insert into sys.args values (28351, 637, 'res_0', 'bigint', 64, 0, 0, 0);
-insert into sys.args values (28352, 637, 'arg_1', 'bigint', 64, 0, 1, 1);
-insert into sys.args values (28353, 637, 'arg_2', 'bigint', 64, 0, 1, 2);
-insert into sys.functions values (638, 'scale_up', '*', 'calc', 0, 1, false, false, false, 2000, true, false);
-insert into sys.args values (28354, 638, 'res_0', 'bigint', 64, 0, 0, 0);
-insert into sys.args values (28355, 638, 'arg_1', 'decimal', 2, 0, 1, 1);
-insert into sys.args values (28356, 638, 'arg_2', 'bigint', 64, 0, 1, 2);
-insert into sys.functions values (639, 'scale_up', '*', 'calc', 0, 1, false, false, false, 2000, true, false);
-insert into sys.args values (28357, 639, 'res_0', 'bigint', 64, 0, 0, 0);
-insert into sys.args values (28358, 639, 'arg_1', 'decimal', 4, 0, 1, 1);
-insert into sys.args values (28359, 639, 'arg_2', 'bigint', 64, 0, 1, 2);
-insert into sys.functions values (640, 'scale_up', '*', 'calc', 0, 1, false, false, false, 2000, true, false);
-insert into sys.args values (28360, 640, 'res_0', 'bigint', 64, 0, 0, 0);
-insert into sys.args values (28361, 640, 'arg_1', 'decimal', 9, 0, 1, 1);
-insert into sys.args values (28362, 640, 'arg_2', 'bigint', 64, 0, 1, 2);
-insert into sys.functions values (641, 'scale_up', '*', 'calc', 0, 1, false, false, false, 2000, true, false);
-insert into sys.args values (28363, 641, 'res_0', 'bigint', 64, 0, 0, 0);
-insert into sys.args values (28364, 641, 'arg_1', 'decimal', 18, 0, 1, 1);
-insert into sys.args values (28365, 641, 'arg_2', 'bigint', 64, 0, 1, 2);
-insert into sys.functions values (642, 'scale_up', '*', 'calc', 0, 1, false, false, false, 2000, true, false);
-insert into sys.args values (28366, 642, 'res_0', 'bigint', 64, 0, 0, 0);
-insert into sys.args values (28367, 642, 'arg_1', 'real', 24, 0, 1, 1);
-insert into sys.args values (28368, 642, 'arg_2', 'bigint', 64, 0, 1, 2);
-insert into sys.functions values (643, 'scale_up', '*', 'calc', 0, 1, false, false, false, 2000, true, false);
-insert into sys.args values (28369, 643, 'res_0', 'bigint', 64, 0, 0, 0);
-insert into sys.args values (28370, 643, 'arg_1', 'double', 53, 0, 1, 1);
-insert into sys.args values (28371, 643, 'arg_2', 'bigint', 64, 0, 1, 2);
-insert into sys.functions values (644, 'scale_up', '*', 'calc', 0, 1, false, false, false, 2000, true, false);
-insert into sys.args values (28372, 644, 'res_0', 'bigint', 64, 0, 0, 0);
-insert into sys.args values (28373, 644, 'arg_1', 'month_interval', 32, 0, 1, 1);
-insert into sys.args values (28374, 644, 'arg_2', 'bigint', 64, 0, 1, 2);
-insert into sys.functions values (645, 'scale_up', '*', 'calc', 0, 1, false, false, false, 2000, true, false);
-insert into sys.args values (28375, 645, 'res_0', 'bigint', 64, 0, 0, 0);
-insert into sys.args values (28376, 645, 'arg_1', 'sec_interval', 13, 0, 1, 1);
-insert into sys.args values (28377, 645, 'arg_2', 'bigint', 64, 0, 1, 2);
-insert into sys.functions values (646, 'scale_up', '*', 'calc', 0, 1, false, false, false, 2000, true, false);
-insert into sys.args values (28378, 646, 'res_0', 'bigint', 64, 0, 0, 0);
-insert into sys.args values (28379, 646, 'arg_1', 'time', 7, 0, 1, 1);
-insert into sys.args values (28380, 646, 'arg_2', 'bigint', 64, 0, 1, 2);
-insert into sys.functions values (647, 'scale_up', '*', 'calc', 0, 1, false, false, false, 2000, true, false);
-insert into sys.args values (28381, 647, 'res_0', 'bigint', 64, 0, 0, 0);
-insert into sys.args values (28382, 647, 'arg_1', 'timetz', 7, 0, 1, 1);
-insert into sys.args values (28383, 647, 'arg_2', 'bigint', 64, 0, 1, 2);
-insert into sys.functions values (648, 'scale_up', '*', 'calc', 0, 1, false, false, false, 2000, true, false);
-insert into sys.args values (28384, 648, 'res_0', 'bigint', 64, 0, 0, 0);
-insert into sys.args values (28385, 648, 'arg_1', 'date', 0, 0, 1, 1);
-insert into sys.args values (28386, 648, 'arg_2', 'bigint', 64, 0, 1, 2);
-insert into sys.functions values (649, 'scale_up', '*', 'calc', 0, 1, false, false, false, 2000, true, false);
-insert into sys.args values (28387, 649, 'res_0', 'bigint', 64, 0, 0, 0);
-insert into sys.args values (28388, 649, 'arg_1', 'timestamp', 7, 0, 1, 1);
-insert into sys.args values (28389, 649, 'arg_2', 'bigint', 64, 0, 1, 2);
-insert into sys.functions values (650, 'scale_up', '*', 'calc', 0, 1, false, false, false, 2000, true, false);
-insert into sys.args values (28390, 650, 'res_0', 'bigint', 64, 0, 0, 0);
-insert into sys.args values (28391, 650, 'arg_1', 'timestamptz', 7, 0, 1, 1);
-insert into sys.args values (28392, 650, 'arg_2', 'bigint', 64, 0, 1, 2);
-insert into sys.functions values (651, 'scale_up', '*', 'calc', 0, 1, false, false, false, 2000, true, false);
-insert into sys.args values (28393, 651, 'res_0', 'bigint', 64, 0, 0, 0);
-insert into sys.args values (28394, 651, 'arg_1', 'blob', 0, 0, 1, 1);
-insert into sys.args values (28395, 651, 'arg_2', 'bigint', 64, 0, 1, 2);
-insert into sys.functions values (652, 'scale_up', '*', 'calc', 0, 1, false, false, false, 2000, true, false);
-insert into sys.args values (28396, 652, 'res_0', 'bigint', 64, 0, 0, 0);
-insert into sys.args values (28397, 652, 'arg_1', 'geometry', 0, 0, 1, 1);
-insert into sys.args values (28398, 652, 'arg_2', 'bigint', 64, 0, 1, 2);
-insert into sys.functions values (653, 'scale_up', '*', 'calc', 0, 1, false, false, false, 2000, true, false);
-insert into sys.args values (28399, 653, 'res_0', 'bigint', 64, 0, 0, 0);
-insert into sys.args values (28400, 653, 'arg_1', 'geometrya', 0, 0, 1, 1);
-insert into sys.args values (28401, 653, 'arg_2', 'bigint', 64, 0, 1, 2);
-insert into sys.functions values (654, 'scale_up', '*', 'calc', 0, 1, false, false, false, 2000, true, false);
-insert into sys.args values (28402, 654, 'res_0', 'bigint', 64, 0, 0, 0);
-insert into sys.args values (28403, 654, 'arg_1', 'mbr', 0, 0, 1, 1);
-insert into sys.args values (28404, 654, 'arg_2', 'bigint', 64, 0, 1, 2);
-insert into sys.functions values (655, 'scale_up', '*', 'calc', 0, 1, false, false, false, 2000, true, false);
-insert into sys.args values (28405, 655, 'res_0', 'decimal', 2, 0, 0, 0);
-insert into sys.args values (28406, 655, 'arg_1', 'oid', 63, 0, 1, 1);
-insert into sys.args values (28407, 655, 'arg_2', 'decimal', 2, 0, 1, 2);
-insert into sys.functions values (656, 'scale_up', '*', 'calc', 0, 1, false, false, false, 2000, true, false);
-insert into sys.args values (28408, 656, 'res_0', 'decimal', 2, 0, 0, 0);
-insert into sys.args values (28409, 656, 'arg_1', 'tinyint', 8, 0, 1, 1);
-insert into sys.args values (28410, 656, 'arg_2', 'decimal', 2, 0, 1, 2);
-insert into sys.functions values (657, 'scale_up', '*', 'calc', 0, 1, false, false, false, 2000, true, false);
-insert into sys.args values (28411, 657, 'res_0', 'decimal', 2, 0, 0, 0);
-insert into sys.args values (28412, 657, 'arg_1', 'smallint', 16, 0, 1, 1);
-insert into sys.args values (28413, 657, 'arg_2', 'decimal', 2, 0, 1, 2);
-insert into sys.functions values (658, 'scale_up', '*', 'calc', 0, 1, false, false, false, 2000, true, false);
-insert into sys.args values (28414, 658, 'res_0', 'decimal', 2, 0, 0, 0);
-insert into sys.args values (28415, 658, 'arg_1', 'int', 32, 0, 1, 1);
-insert into sys.args values (28416, 658, 'arg_2', 'decimal', 2, 0, 1, 2);
-insert into sys.functions values (659, 'scale_up', '*', 'calc', 0, 1, false, false, false, 2000, true, false);
-insert into sys.args values (28417, 659, 'res_0', 'decimal', 2, 0, 0, 0);
-insert into sys.args values (28418, 659, 'arg_1', 'bigint', 64, 0, 1, 1);
-insert into sys.args values (28419, 659, 'arg_2', 'decimal', 2, 0, 1, 2);
-insert into sys.functions values (660, 'scale_up', '*', 'calc', 0, 1, false, false, false, 2000, true, false);
-insert into sys.args values (28420, 660, 'res_0', 'decimal', 2, 0, 0, 0);
-insert into sys.args values (28421, 660, 'arg_1', 'decimal', 2, 0, 1, 1);
-insert into sys.args values (28422, 660, 'arg_2', 'decimal', 2, 0, 1, 2);
-insert into sys.functions values (661, 'scale_up', '*', 'calc', 0, 1, false, false, false, 2000, true, false);
-insert into sys.args values (28423, 661, 'res_0', 'decimal', 2, 0, 0, 0);
-insert into sys.args values (28424, 661, 'arg_1', 'decimal', 4, 0, 1, 1);
-insert into sys.args values (28425, 661, 'arg_2', 'decimal', 2, 0, 1, 2);
-insert into sys.functions values (662, 'scale_up', '*', 'calc', 0, 1, false, false, false, 2000, true, false);
-insert into sys.args values (28426, 662, 'res_0', 'decimal', 2, 0, 0, 0);
-insert into sys.args values (28427, 662, 'arg_1', 'decimal', 9, 0, 1, 1);
-insert into sys.args values (28428, 662, 'arg_2', 'decimal', 2, 0, 1, 2);
-insert into sys.functions values (663, 'scale_up', '*', 'calc', 0, 1, false, false, false, 2000, true, false);
-insert into sys.args values (28429, 663, 'res_0', 'decimal', 2, 0, 0, 0);
-insert into sys.args values (28430, 663, 'arg_1', 'decimal', 18, 0, 1, 1);
-insert into sys.args values (28431, 663, 'arg_2', 'decimal', 2, 0, 1, 2);
-insert into sys.functions values (664, 'scale_up', '*', 'calc', 0, 1, false, false, false, 2000, true, false);
-insert into sys.args values (28432, 664, 'res_0', 'decimal', 2, 0, 0, 0);
-insert into sys.args values (28433, 664, 'arg_1', 'real', 24, 0, 1, 1);
-insert into sys.args values (28434, 664, 'arg_2', 'decimal', 2, 0, 1, 2);
-insert into sys.functions values (665, 'scale_up', '*', 'calc', 0, 1, false, false, false, 2000, true, false);
-insert into sys.args values (28435, 665, 'res_0', 'decimal', 2, 0, 0, 0);
-insert into sys.args values (28436, 665, 'arg_1', 'double', 53, 0, 1, 1);
-insert into sys.args values (28437, 665, 'arg_2', 'decimal', 2, 0, 1, 2);
-insert into sys.functions values (666, 'scale_up', '*', 'calc', 0, 1, false, false, false, 2000, true, false);
-insert into sys.args values (28438, 666, 'res_0', 'decimal', 2, 0, 0, 0);
-insert into sys.args values (28439, 666, 'arg_1', 'month_interval', 32, 0, 1, 1);
-insert into sys.args values (28440, 666, 'arg_2', 'decimal', 2, 0, 1, 2);
-insert into sys.functions values (667, 'scale_up', '*', 'calc', 0, 1, false, false, false, 2000, true, false);
-insert into sys.args values (28441, 667, 'res_0', 'decimal', 2, 0, 0, 0);
-insert into sys.args values (28442, 667, 'arg_1', 'sec_interval', 13, 0, 1, 1);
-insert into sys.args values (28443, 667, 'arg_2', 'decimal', 2, 0, 1, 2);
-insert into sys.functions values (668, 'scale_up', '*', 'calc', 0, 1, false, false, false, 2000, true, false);
-insert into sys.args values (28444, 668, 'res_0', 'decimal', 2, 0, 0, 0);
-insert into sys.args values (28445, 668, 'arg_1', 'time', 7, 0, 1, 1);
-insert into sys.args values (28446, 668, 'arg_2', 'decimal', 2, 0, 1, 2);
-insert into sys.functions values (669, 'scale_up', '*', 'calc', 0, 1, false, false, false, 2000, true, false);
-insert into sys.args values (28447, 669, 'res_0', 'decimal', 2, 0, 0, 0);
-insert into sys.args values (28448, 669, 'arg_1', 'timetz', 7, 0, 1, 1);
-insert into sys.args values (28449, 669, 'arg_2', 'decimal', 2, 0, 1, 2);
-insert into sys.functions values (670, 'scale_up', '*', 'calc', 0, 1, false, false, false, 2000, true, false);
-insert into sys.args values (28450, 670, 'res_0', 'decimal', 2, 0, 0, 0);
-insert into sys.args values (28451, 670, 'arg_1', 'date', 0, 0, 1, 1);
-insert into sys.args values (28452, 670, 'arg_2', 'decimal', 2, 0, 1, 2);
-insert into sys.functions values (671, 'scale_up', '*', 'calc', 0, 1, false, false, false, 2000, true, false);
-insert into sys.args values (28453, 671, 'res_0', 'decimal', 2, 0, 0, 0);
-insert into sys.args values (28454, 671, 'arg_1', 'timestamp', 7, 0, 1, 1);
-insert into sys.args values (28455, 671, 'arg_2', 'decimal', 2, 0, 1, 2);
-insert into sys.functions values (672, 'scale_up', '*', 'calc', 0, 1, false, false, false, 2000, true, false);
-insert into sys.args values (28456, 672, 'res_0', 'decimal', 2, 0, 0, 0);
-insert into sys.args values (28457, 672, 'arg_1', 'timestamptz', 7, 0, 1, 1);
-insert into sys.args values (28458, 672, 'arg_2', 'decimal', 2, 0, 1, 2);
-insert into sys.functions values (673, 'scale_up', '*', 'calc', 0, 1, false, false, false, 2000, true, false);
-insert into sys.args values (28459, 673, 'res_0', 'decimal', 2, 0, 0, 0);
-insert into sys.args values (28460, 673, 'arg_1', 'blob', 0, 0, 1, 1);
-insert into sys.args values (28461, 673, 'arg_2', 'decimal', 2, 0, 1, 2);
-insert into sys.functions values (674, 'scale_up', '*', 'calc', 0, 1, false, false, false, 2000, true, false);
-insert into sys.args values (28462, 674, 'res_0', 'decimal', 2, 0, 0, 0);
-insert into sys.args values (28463, 674, 'arg_1', 'geometry', 0, 0, 1, 1);
-insert into sys.args values (28464, 674, 'arg_2', 'decimal', 2, 0, 1, 2);
-insert into sys.functions values (675, 'scale_up', '*', 'calc', 0, 1, false, false, false, 2000, true, false);
-insert into sys.args values (28465, 675, 'res_0', 'decimal', 2, 0, 0, 0);
-insert into sys.args values (28466, 675, 'arg_1', 'geometrya', 0, 0, 1, 1);
-insert into sys.args values (28467, 675, 'arg_2', 'decimal', 2, 0, 1, 2);
-insert into sys.functions values (676, 'scale_up', '*', 'calc', 0, 1, false, false, false, 2000, true, false);
-insert into sys.args values (28468, 676, 'res_0', 'decimal', 2, 0, 0, 0);
-insert into sys.args values (28469, 676, 'arg_1', 'mbr', 0, 0, 1, 1);
-insert into sys.args values (28470, 676, 'arg_2', 'decimal', 2, 0, 1, 2);
-insert into sys.functions values (677, 'scale_up', '*', 'calc', 0, 1, false, false, false, 2000, true, false);
-insert into sys.args values (28471, 677, 'res_0', 'decimal', 4, 0, 0, 0);
-insert into sys.args values (28472, 677, 'arg_1', 'oid', 63, 0, 1, 1);
-insert into sys.args values (28473, 677, 'arg_2', 'decimal', 4, 0, 1, 2);
-insert into sys.functions values (678, 'scale_up', '*', 'calc', 0, 1, false, false, false, 2000, true, false);
-insert into sys.args values (28474, 678, 'res_0', 'decimal', 4, 0, 0, 0);
-insert into sys.args values (28475, 678, 'arg_1', 'tinyint', 8, 0, 1, 1);
-insert into sys.args values (28476, 678, 'arg_2', 'decimal', 4, 0, 1, 2);
-insert into sys.functions values (679, 'scale_up', '*', 'calc', 0, 1, false, false, false, 2000, true, false);
-insert into sys.args values (28477, 679, 'res_0', 'decimal', 4, 0, 0, 0);
-insert into sys.args values (28478, 679, 'arg_1', 'smallint', 16, 0, 1, 1);
-insert into sys.args values (28479, 679, 'arg_2', 'decimal', 4, 0, 1, 2);
-insert into sys.functions values (680, 'scale_up', '*', 'calc', 0, 1, false, false, false, 2000, true, false);
-insert into sys.args values (28480, 680, 'res_0', 'decimal', 4, 0, 0, 0);
-insert into sys.args values (28481, 680, 'arg_1', 'int', 32, 0, 1, 1);
-insert into sys.args values (28482, 680, 'arg_2', 'decimal', 4, 0, 1, 2);
-insert into sys.functions values (681, 'scale_up', '*', 'calc', 0, 1, false, false, false, 2000, true, false);
-insert into sys.args values (28483, 681, 'res_0', 'decimal', 4, 0, 0, 0);
-insert into sys.args values (28484, 681, 'arg_1', 'bigint', 64, 0, 1, 1);
-insert into sys.args values (28485, 681, 'arg_2', 'decimal', 4, 0, 1, 2);
-insert into sys.functions values (682, 'scale_up', '*', 'calc', 0, 1, false, false, false, 2000, true, false);
-insert into sys.args values (28486, 682, 'res_0', 'decimal', 4, 0, 0, 0);
-insert into sys.args values (28487, 682, 'arg_1', 'decimal', 2, 0, 1, 1);
-insert into sys.args values (28488, 682, 'arg_2', 'decimal', 4, 0, 1, 2);
-insert into sys.functions values (683, 'scale_up', '*', 'calc', 0, 1, false, false, false, 2000, true, false);
-insert into sys.args values (28489, 683, 'res_0', 'decimal', 4, 0, 0, 0);
-insert into sys.args values (28490, 683, 'arg_1', 'decimal', 4, 0, 1, 1);
-insert into sys.args values (28491, 683, 'arg_2', 'decimal', 4, 0, 1, 2);
-insert into sys.functions values (684, 'scale_up', '*', 'calc', 0, 1, false, false, false, 2000, true, false);
-insert into sys.args values (28492, 684, 'res_0', 'decimal', 4, 0, 0, 0);
-insert into sys.args values (28493, 684, 'arg_1', 'decimal', 9, 0, 1, 1);
-insert into sys.args values (28494, 684, 'arg_2', 'decimal', 4, 0, 1, 2);
-insert into sys.functions values (685, 'scale_up', '*', 'calc', 0, 1, false, false, false, 2000, true, false);
-insert into sys.args values (28495, 685, 'res_0', 'decimal', 4, 0, 0, 0);
-insert into sys.args values (28496, 685, 'arg_1', 'decimal', 18, 0, 1, 1);
-insert into sys.args values (28497, 685, 'arg_2', 'decimal', 4, 0, 1, 2);
-insert into sys.functions values (686, 'scale_up', '*', 'calc', 0, 1, false, false, false, 2000, true, false);
-insert into sys.args values (28498, 686, 'res_0', 'decimal', 4, 0, 0, 0);
-insert into sys.args values (28499, 686, 'arg_1', 'real', 24, 0, 1, 1);
-insert into sys.args values (28500, 686, 'arg_2', 'decimal', 4, 0, 1, 2);
-insert into sys.functions values (687, 'scale_up', '*', 'calc', 0, 1, false, false, false, 2000, true, false);
-insert into sys.args values (28501, 687, 'res_0', 'decimal', 4, 0, 0, 0);
-insert into sys.args values (28502, 687, 'arg_1', 'double', 53, 0, 1, 1);
-insert into sys.args values (28503, 687, 'arg_2', 'decimal', 4, 0, 1, 2);
-insert into sys.functions values (688, 'scale_up', '*', 'calc', 0, 1, false, false, false, 2000, true, false);
-insert into sys.args values (28504, 688, 'res_0', 'decimal', 4, 0, 0, 0);
-insert into sys.args values (28505, 688, 'arg_1', 'month_interval', 32, 0, 1, 1);
-insert into sys.args values (28506, 688, 'arg_2', 'decimal', 4, 0, 1, 2);
-insert into sys.functions values (689, 'scale_up', '*', 'calc', 0, 1, false, false, false, 2000, true, false);
-insert into sys.args values (28507, 689, 'res_0', 'decimal', 4, 0, 0, 0);
-insert into sys.args values (28508, 689, 'arg_1', 'sec_interval', 13, 0, 1, 1);
-insert into sys.args values (28509, 689, 'arg_2', 'decimal', 4, 0, 1, 2);
-insert into sys.functions values (690, 'scale_up', '*', 'calc', 0, 1, false, false, false, 2000, true, false);
-insert into sys.args values (28510, 690, 'res_0', 'decimal', 4, 0, 0, 0);
-insert into sys.args values (28511, 690, 'arg_1', 'time', 7, 0, 1, 1);
-insert into sys.args values (28512, 690, 'arg_2', 'decimal', 4, 0, 1, 2);
-insert into sys.functions values (691, 'scale_up', '*', 'calc', 0, 1, false, false, false, 2000, true, false);
-insert into sys.args values (28513, 691, 'res_0', 'decimal', 4, 0, 0, 0);
-insert into sys.args values (28514, 691, 'arg_1', 'timetz', 7, 0, 1, 1);
-insert into sys.args values (28515, 691, 'arg_2', 'decimal', 4, 0, 1, 2);
-insert into sys.functions values (692, 'scale_up', '*', 'calc', 0, 1, false, false, false, 2000, true, false);
-insert into sys.args values (28516, 692, 'res_0', 'decimal', 4, 0, 0, 0);
-insert into sys.args values (28517, 692, 'arg_1', 'date', 0, 0, 1, 1);
-insert into sys.args values (28518, 692, 'arg_2', 'decimal', 4, 0, 1, 2);
-insert into sys.functions values (693, 'scale_up', '*', 'calc', 0, 1, false, false, false, 2000, true, false);
-insert into sys.args values (28519, 693, 'res_0', 'decimal', 4, 0, 0, 0);
-insert into sys.args values (28520, 693, 'arg_1', 'timestamp', 7, 0, 1, 1);
-insert into sys.args values (28521, 693, 'arg_2', 'decimal', 4, 0, 1, 2);
-insert into sys.functions values (694, 'scale_up', '*', 'calc', 0, 1, false, false, false, 2000, true, false);
-insert into sys.args values (28522, 694, 'res_0', 'decimal', 4, 0, 0, 0);
-insert into sys.args values (28523, 694, 'arg_1', 'timestamptz', 7, 0, 1, 1);
-insert into sys.args values (28524, 694, 'arg_2', 'decimal', 4, 0, 1, 2);
-insert into sys.functions values (695, 'scale_up', '*', 'calc', 0, 1, false, false, false, 2000, true, false);
-insert into sys.args values (28525, 695, 'res_0', 'decimal', 4, 0, 0, 0);
-insert into sys.args values (28526, 695, 'arg_1', 'blob', 0, 0, 1, 1);
-insert into sys.args values (28527, 695, 'arg_2', 'decimal', 4, 0, 1, 2);
-insert into sys.functions values (696, 'scale_up', '*', 'calc', 0, 1, false, false, false, 2000, true, false);
-insert into sys.args values (28528, 696, 'res_0', 'decimal', 4, 0, 0, 0);
-insert into sys.args values (28529, 696, 'arg_1', 'geometry', 0, 0, 1, 1);
-insert into sys.args values (28530, 696, 'arg_2', 'decimal', 4, 0, 1, 2);
-insert into sys.functions values (697, 'scale_up', '*', 'calc', 0, 1, false, false, false, 2000, true, false);
-insert into sys.args values (28531, 697, 'res_0', 'decimal', 4, 0, 0, 0);
-insert into sys.args values (28532, 697, 'arg_1', 'geometrya', 0, 0, 1, 1);
-insert into sys.args values (28533, 697, 'arg_2', 'decimal', 4, 0, 1, 2);
-insert into sys.functions values (698, 'scale_up', '*', 'calc', 0, 1, false, false, false, 2000, true, false);
-insert into sys.args values (28534, 698, 'res_0', 'decimal', 4, 0, 0, 0);
-insert into sys.args values (28535, 698, 'arg_1', 'mbr', 0, 0, 1, 1);
-insert into sys.args values (28536, 698, 'arg_2', 'decimal', 4, 0, 1, 2);
-insert into sys.functions values (699, 'scale_up', '*', 'calc', 0, 1, false, false, false, 2000, true, false);
-insert into sys.args values (28537, 699, 'res_0', 'decimal', 9, 0, 0, 0);
-insert into sys.args values (28538, 699, 'arg_1', 'oid', 63, 0, 1, 1);
-insert into sys.args values (28539, 699, 'arg_2', 'decimal', 9, 0, 1, 2);
-insert into sys.functions values (700, 'scale_up', '*', 'calc', 0, 1, false, false, false, 2000, true, false);
-insert into sys.args values (28540, 700, 'res_0', 'decimal', 9, 0, 0, 0);
-insert into sys.args values (28541, 700, 'arg_1', 'tinyint', 8, 0, 1, 1);
-insert into sys.args values (28542, 700, 'arg_2', 'decimal', 9, 0, 1, 2);
-insert into sys.functions values (701, 'scale_up', '*', 'calc', 0, 1, false, false, false, 2000, true, false);
-insert into sys.args values (28543, 701, 'res_0', 'decimal', 9, 0, 0, 0);
-insert into sys.args values (28544, 701, 'arg_1', 'smallint', 16, 0, 1, 1);
-insert into sys.args values (28545, 701, 'arg_2', 'decimal', 9, 0, 1, 2);
-insert into sys.functions values (702, 'scale_up', '*', 'calc', 0, 1, false, false, false, 2000, true, false);
-insert into sys.args values (28546, 702, 'res_0', 'decimal', 9, 0, 0, 0);
-insert into sys.args values (28547, 702, 'arg_1', 'int', 32, 0, 1, 1);
-insert into sys.args values (28548, 702, 'arg_2', 'decimal', 9, 0, 1, 2);
-insert into sys.functions values (703, 'scale_up', '*', 'calc', 0, 1, false, false, false, 2000, true, false);
-insert into sys.args values (28549, 703, 'res_0', 'decimal', 9, 0, 0, 0);
-insert into sys.args values (28550, 703, 'arg_1', 'bigint', 64, 0, 1, 1);
-insert into sys.args values (28551, 703, 'arg_2', 'decimal', 9, 0, 1, 2);
-insert into sys.functions values (704, 'scale_up', '*', 'calc', 0, 1, false, false, false, 2000, true, false);
-insert into sys.args values (28552, 704, 'res_0', 'decimal', 9, 0, 0, 0);
-insert into sys.args values (28553, 704, 'arg_1', 'decimal', 2, 0, 1, 1);
-insert into sys.args values (28554, 704, 'arg_2', 'decimal', 9, 0, 1, 2);
-insert into sys.functions values (705, 'scale_up', '*', 'calc', 0, 1, false, false, false, 2000, true, false);
-insert into sys.args values (28555, 705, 'res_0', 'decimal', 9, 0, 0, 0);
-insert into sys.args values (28556, 705, 'arg_1', 'decimal', 4, 0, 1, 1);
-insert into sys.args values (28557, 705, 'arg_2', 'decimal', 9, 0, 1, 2);
-insert into sys.functions values (706, 'scale_up', '*', 'calc', 0, 1, false, false, false, 2000, true, false);
-insert into sys.args values (28558, 706, 'res_0', 'decimal', 9, 0, 0, 0);
-insert into sys.args values (28559, 706, 'arg_1', 'decimal', 9, 0, 1, 1);
-insert into sys.args values (28560, 706, 'arg_2', 'decimal', 9, 0, 1, 2);
-insert into sys.functions values (707, 'scale_up', '*', 'calc', 0, 1, false, false, false, 2000, true, false);
-insert into sys.args values (28561, 707, 'res_0', 'decimal', 9, 0, 0, 0);
-insert into sys.args values (28562, 707, 'arg_1', 'decimal', 18, 0, 1, 1);
-insert into sys.args values (28563, 707, 'arg_2', 'decimal', 9, 0, 1, 2);
-insert into sys.functions values (708, 'scale_up', '*', 'calc', 0, 1, false, false, false, 2000, true, false);
-insert into sys.args values (28564, 708, 'res_0', 'decimal', 9, 0, 0, 0);
-insert into sys.args values (28565, 708, 'arg_1', 'real', 24, 0, 1, 1);
-insert into sys.args values (28566, 708, 'arg_2', 'decimal', 9, 0, 1, 2);
-insert into sys.functions values (709, 'scale_up', '*', 'calc', 0, 1, false, false, false, 2000, true, false);
-insert into sys.args values (28567, 709, 'res_0', 'decimal', 9, 0, 0, 0);
-insert into sys.args values (28568, 709, 'arg_1', 'double', 53, 0, 1, 1);
-insert into sys.args values (28569, 709, 'arg_2', 'decimal', 9, 0, 1, 2);
-insert into sys.functions values (710, 'scale_up', '*', 'calc', 0, 1, false, false, false, 2000, true, false);
-insert into sys.args values (28570, 710, 'res_0', 'decimal', 9, 0, 0, 0);
-insert into sys.args values (28571, 710, 'arg_1', 'month_interval', 32, 0, 1, 1);
-insert into sys.args values (28572, 710, 'arg_2', 'decimal', 9, 0, 1, 2);
-insert into sys.functions values (711, 'scale_up', '*', 'calc', 0, 1, false, false, false, 2000, true, false);
-insert into sys.args values (28573, 711, 'res_0', 'decimal', 9, 0, 0, 0);
-insert into sys.args values (28574, 711, 'arg_1', 'sec_interval', 13, 0, 1, 1);
-insert into sys.args values (28575, 711, 'arg_2', 'decimal', 9, 0, 1, 2);
-insert into sys.functions values (712, 'scale_up', '*', 'calc', 0, 1, false, false, false, 2000, true, false);
-insert into sys.args values (28576, 712, 'res_0', 'decimal', 9, 0, 0, 0);
-insert into sys.args values (28577, 712, 'arg_1', 'time', 7, 0, 1, 1);
-insert into sys.args values (28578, 712, 'arg_2', 'decimal', 9, 0, 1, 2);
-insert into sys.functions values (713, 'scale_up', '*', 'calc', 0, 1, false, false, false, 2000, true, false);
-insert into sys.args values (28579, 713, 'res_0', 'decimal', 9, 0, 0, 0);
-insert into sys.args values (28580, 713, 'arg_1', 'timetz', 7, 0, 1, 1);
-insert into sys.args values (28581, 713, 'arg_2', 'decimal', 9, 0, 1, 2);
-insert into sys.functions values (714, 'scale_up', '*', 'calc', 0, 1, false, false, false, 2000, true, false);
-insert into sys.args values (28582, 714, 'res_0', 'decimal', 9, 0, 0, 0);
-insert into sys.args values (28583, 714, 'arg_1', 'date', 0, 0, 1, 1);
-insert into sys.args values (28584, 714, 'arg_2', 'decimal', 9, 0, 1, 2);
-insert into sys.functions values (715, 'scale_up', '*', 'calc', 0, 1, false, false, false, 2000, true, false);
-insert into sys.args values (28585, 715, 'res_0', 'decimal', 9, 0, 0, 0);
-insert into sys.args values (28586, 715, 'arg_1', 'timestamp', 7, 0, 1, 1);
-insert into sys.args values (28587, 715, 'arg_2', 'decimal', 9, 0, 1, 2);
-insert into sys.functions values (716, 'scale_up', '*', 'calc', 0, 1, false, false, false, 2000, true, false);
-insert into sys.args values (28588, 716, 'res_0', 'decimal', 9, 0, 0, 0);
-insert into sys.args values (28589, 716, 'arg_1', 'timestamptz', 7, 0, 1, 1);
-insert into sys.args values (28590, 716, 'arg_2', 'decimal', 9, 0, 1, 2);
-insert into sys.functions values (717, 'scale_up', '*', 'calc', 0, 1, false, false, false, 2000, true, false);
-insert into sys.args values (28591, 717, 'res_0', 'decimal', 9, 0, 0, 0);
-insert into sys.args values (28592, 717, 'arg_1', 'blob', 0, 0, 1, 1);
-insert into sys.args values (28593, 717, 'arg_2', 'decimal', 9, 0, 1, 2);
-insert into sys.functions values (718, 'scale_up', '*', 'calc', 0, 1, false, false, false, 2000, true, false);
-insert into sys.args values (28594, 718, 'res_0', 'decimal', 9, 0, 0, 0);
-insert into sys.args values (28595, 718, 'arg_1', 'geometry', 0, 0, 1, 1);
-insert into sys.args values (28596, 718, 'arg_2', 'decimal', 9, 0, 1, 2);
-insert into sys.functions values (719, 'scale_up', '*', 'calc', 0, 1, false, false, false, 2000, true, false);
-insert into sys.args values (28597, 719, 'res_0', 'decimal', 9, 0, 0, 0);
-insert into sys.args values (28598, 719, 'arg_1', 'geometrya', 0, 0, 1, 1);
-insert into sys.args values (28599, 719, 'arg_2', 'decimal', 9, 0, 1, 2);
-insert into sys.functions values (720, 'scale_up', '*', 'calc', 0, 1, false, false, false, 2000, true, false);
-insert into sys.args values (28600, 720, 'res_0', 'decimal', 9, 0, 0, 0);
-insert into sys.args values (28601, 720, 'arg_1', 'mbr', 0, 0, 1, 1);
-insert into sys.args values (28602, 720, 'arg_2', 'decimal', 9, 0, 1, 2);
-insert into sys.functions values (721, 'scale_up', '*', 'calc', 0, 1, false, false, false, 2000, true, false);
-insert into sys.args values (28603, 721, 'res_0', 'decimal', 18, 0, 0, 0);
-insert into sys.args values (28604, 721, 'arg_1', 'oid', 63, 0, 1, 1);
-insert into sys.args values (28605, 721, 'arg_2', 'decimal', 18, 0, 1, 2);
-insert into sys.functions values (722, 'scale_up', '*', 'calc', 0, 1, false, false, false, 2000, true, false);
-insert into sys.args values (28606, 722, 'res_0', 'decimal', 18, 0, 0, 0);
-insert into sys.args values (28607, 722, 'arg_1', 'tinyint', 8, 0, 1, 1);
-insert into sys.args values (28608, 722, 'arg_2', 'decimal', 18, 0, 1, 2);
-insert into sys.functions values (723, 'scale_up', '*', 'calc', 0, 1, false, false, false, 2000, true, false);
-insert into sys.args values (28609, 723, 'res_0', 'decimal', 18, 0, 0, 0);
-insert into sys.args values (28610, 723, 'arg_1', 'smallint', 16, 0, 1, 1);
-insert into sys.args values (28611, 723, 'arg_2', 'decimal', 18, 0, 1, 2);
-insert into sys.functions values (724, 'scale_up', '*', 'calc', 0, 1, false, false, false, 2000, true, false);
-insert into sys.args values (28612, 724, 'res_0', 'decimal', 18, 0, 0, 0);
-insert into sys.args values (28613, 724, 'arg_1', 'int', 32, 0, 1, 1);
-insert into sys.args values (28614, 724, 'arg_2', 'decimal', 18, 0, 1, 2);
-insert into sys.functions values (725, 'scale_up', '*', 'calc', 0, 1, false, false, false, 2000, true, false);
-insert into sys.args values (28615, 725, 'res_0', 'decimal', 18, 0, 0, 0);
-insert into sys.args values (28616, 725, 'arg_1', 'bigint', 64, 0, 1, 1);
-insert into sys.args values (28617, 725, 'arg_2', 'decimal', 18, 0, 1, 2);
-insert into sys.functions values (726, 'scale_up', '*', 'calc', 0, 1, false, false, false, 2000, true, false);
-insert into sys.args values (28618, 726, 'res_0', 'decimal', 18, 0, 0, 0);
-insert into sys.args values (28619, 726, 'arg_1', 'decimal', 2, 0, 1, 1);
-insert into sys.args values (28620, 726, 'arg_2', 'decimal', 18, 0, 1, 2);
-insert into sys.functions values (727, 'scale_up', '*', 'calc', 0, 1, false, false, false, 2000, true, false);
-insert into sys.args values (28621, 727, 'res_0', 'decimal', 18, 0, 0, 0);
-insert into sys.args values (28622, 727, 'arg_1', 'decimal', 4, 0, 1, 1);
-insert into sys.args values (28623, 727, 'arg_2', 'decimal', 18, 0, 1, 2);
-insert into sys.functions values (728, 'scale_up', '*', 'calc', 0, 1, false, false, false, 2000, true, false);
-insert into sys.args values (28624, 728, 'res_0', 'decimal', 18, 0, 0, 0);
-insert into sys.args values (28625, 728, 'arg_1', 'decimal', 9, 0, 1, 1);
-insert into sys.args values (28626, 728, 'arg_2', 'decimal', 18, 0, 1, 2);
-insert into sys.functions values (729, 'scale_up', '*', 'calc', 0, 1, false, false, false, 2000, true, false);
-insert into sys.args values (28627, 729, 'res_0', 'decimal', 18, 0, 0, 0);
-insert into sys.args values (28628, 729, 'arg_1', 'decimal', 18, 0, 1, 1);
-insert into sys.args values (28629, 729, 'arg_2', 'decimal', 18, 0, 1, 2);
-insert into sys.functions values (730, 'scale_up', '*', 'calc', 0, 1, false, false, false, 2000, true, false);
-insert into sys.args values (28630, 730, 'res_0', 'decimal', 18, 0, 0, 0);
-insert into sys.args values (28631, 730, 'arg_1', 'real', 24, 0, 1, 1);
-insert into sys.args values (28632, 730, 'arg_2', 'decimal', 18, 0, 1, 2);
-insert into sys.functions values (731, 'scale_up', '*', 'calc', 0, 1, false, false, false, 2000, true, false);
-insert into sys.args values (28633, 731, 'res_0', 'decimal', 18, 0, 0, 0);
-insert into sys.args values (28634, 731, 'arg_1', 'double', 53, 0, 1, 1);
-insert into sys.args values (28635, 731, 'arg_2', 'decimal', 18, 0, 1, 2);
-insert into sys.functions values (732, 'scale_up', '*', 'calc', 0, 1, false, false, false, 2000, true, false);
-insert into sys.args values (28636, 732, 'res_0', 'decimal', 18, 0, 0, 0);
-insert into sys.args values (28637, 732, 'arg_1', 'month_interval', 32, 0, 1, 1);
-insert into sys.args values (28638, 732, 'arg_2', 'decimal', 18, 0, 1, 2);
-insert into sys.functions values (733, 'scale_up', '*', 'calc', 0, 1, false, false, false, 2000, true, false);
-insert into sys.args values (28639, 733, 'res_0', 'decimal', 18, 0, 0, 0);
-insert into sys.args values (28640, 733, 'arg_1', 'sec_interval', 13, 0, 1, 1);
-insert into sys.args values (28641, 733, 'arg_2', 'decimal', 18, 0, 1, 2);
-insert into sys.functions values (734, 'scale_up', '*', 'calc', 0, 1, false, false, false, 2000, true, false);
-insert into sys.args values (28642, 734, 'res_0', 'decimal', 18, 0, 0, 0);
-insert into sys.args values (28643, 734, 'arg_1', 'time', 7, 0, 1, 1);
-insert into sys.args values (28644, 734, 'arg_2', 'decimal', 18, 0, 1, 2);
-insert into sys.functions values (735, 'scale_up', '*', 'calc', 0, 1, false, false, false, 2000, true, false);
-insert into sys.args values (28645, 735, 'res_0', 'decimal', 18, 0, 0, 0);
-insert into sys.args values (28646, 735, 'arg_1', 'timetz', 7, 0, 1, 1);
-insert into sys.args values (28647, 735, 'arg_2', 'decimal', 18, 0, 1, 2);
-insert into sys.functions values (736, 'scale_up', '*', 'calc', 0, 1, false, false, false, 2000, true, false);
-insert into sys.args values (28648, 736, 'res_0', 'decimal', 18, 0, 0, 0);
-insert into sys.args values (28649, 736, 'arg_1', 'date', 0, 0, 1, 1);
-insert into sys.args values (28650, 736, 'arg_2', 'decimal', 18, 0, 1, 2);
-insert into sys.functions values (737, 'scale_up', '*', 'calc', 0, 1, false, false, false, 2000, true, false);
-insert into sys.args values (28651, 737, 'res_0', 'decimal', 18, 0, 0, 0);
-insert into sys.args values (28652, 737, 'arg_1', 'timestamp', 7, 0, 1, 1);
-insert into sys.args values (28653, 737, 'arg_2', 'decimal', 18, 0, 1, 2);
-insert into sys.functions values (738, 'scale_up', '*', 'calc', 0, 1, false, false, false, 2000, true, false);
-insert into sys.args values (28654, 738, 'res_0', 'decimal', 18, 0, 0, 0);
-insert into sys.args values (28655, 738, 'arg_1', 'timestamptz', 7, 0, 1, 1);
-insert into sys.args values (28656, 738, 'arg_2', 'decimal', 18, 0, 1, 2);
-insert into sys.functions values (739, 'scale_up', '*', 'calc', 0, 1, false, false, false, 2000, true, false);
-insert into sys.args values (28657, 739, 'res_0', 'decimal', 18, 0, 0, 0);
-insert into sys.args values (28658, 739, 'arg_1', 'blob', 0, 0, 1, 1);
-insert into sys.args values (28659, 739, 'arg_2', 'decimal', 18, 0, 1, 2);
-insert into sys.functions values (740, 'scale_up', '*', 'calc', 0, 1, false, false, false, 2000, true, false);
-insert into sys.args values (28660, 740, 'res_0', 'decimal', 18, 0, 0, 0);
-insert into sys.args values (28661, 740, 'arg_1', 'geometry', 0, 0, 1, 1);
-insert into sys.args values (28662, 740, 'arg_2', 'decimal', 18, 0, 1, 2);
-insert into sys.functions values (741, 'scale_up', '*', 'calc', 0, 1, false, false, false, 2000, true, false);
-insert into sys.args values (28663, 741, 'res_0', 'decimal', 18, 0, 0, 0);
-insert into sys.args values (28664, 741, 'arg_1', 'geometrya', 0, 0, 1, 1);
-insert into sys.args values (28665, 741, 'arg_2', 'decimal', 18, 0, 1, 2);
-insert into sys.functions values (742, 'scale_up', '*', 'calc', 0, 1, false, false, false, 2000, true, false);
-insert into sys.args values (28666, 742, 'res_0', 'decimal', 18, 0, 0, 0);
-insert into sys.args values (28667, 742, 'arg_1', 'mbr', 0, 0, 1, 1);
-insert into sys.args values (28668, 742, 'arg_2', 'decimal', 18, 0, 1, 2);
-insert into sys.functions values (743, 'scale_up', '*', 'calc', 0, 1, false, false, false, 2000, true, false);
-insert into sys.args values (28669, 743, 'res_0', 'real', 24, 0, 0, 0);
-insert into sys.args values (28670, 743, 'arg_1', 'oid', 63, 0, 1, 1);
-insert into sys.args values (28671, 743, 'arg_2', 'real', 24, 0, 1, 2);
-insert into sys.functions values (744, 'scale_up', '*', 'calc', 0, 1, false, false, false, 2000, true, false);
-insert into sys.args values (28672, 744, 'res_0', 'real', 24, 0, 0, 0);
-insert into sys.args values (28673, 744, 'arg_1', 'tinyint', 8, 0, 1, 1);
-insert into sys.args values (28674, 744, 'arg_2', 'real', 24, 0, 1, 2);
-insert into sys.functions values (745, 'scale_up', '*', 'calc', 0, 1, false, false, false, 2000, true, false);
-insert into sys.args values (28675, 745, 'res_0', 'real', 24, 0, 0, 0);
-insert into sys.args values (28676, 745, 'arg_1', 'smallint', 16, 0, 1, 1);
-insert into sys.args values (28677, 745, 'arg_2', 'real', 24, 0, 1, 2);
-insert into sys.functions values (746, 'scale_up', '*', 'calc', 0, 1, false, false, false, 2000, true, false);
-insert into sys.args values (28678, 746, 'res_0', 'real', 24, 0, 0, 0);
-insert into sys.args values (28679, 746, 'arg_1', 'int', 32, 0, 1, 1);
-insert into sys.args values (28680, 746, 'arg_2', 'real', 24, 0, 1, 2);
-insert into sys.functions values (747, 'scale_up', '*', 'calc', 0, 1, false, false, false, 2000, true, false);
-insert into sys.args values (28681, 747, 'res_0', 'real', 24, 0, 0, 0);
-insert into sys.args values (28682, 747, 'arg_1', 'bigint', 64, 0, 1, 1);
-insert into sys.args values (28683, 747, 'arg_2', 'real', 24, 0, 1, 2);
-insert into sys.functions values (748, 'scale_up', '*', 'calc', 0, 1, false, false, false, 2000, true, false);
-insert into sys.args values (28684, 748, 'res_0', 'real', 24, 0, 0, 0);
-insert into sys.args values (28685, 748, 'arg_1', 'decimal', 2, 0, 1, 1);
-insert into sys.args values (28686, 748, 'arg_2', 'real', 24, 0, 1, 2);
-insert into sys.functions values (749, 'scale_up', '*', 'calc', 0, 1, false, false, false, 2000, true, false);
-insert into sys.args values (28687, 749, 'res_0', 'real', 24, 0, 0, 0);
-insert into sys.args values (28688, 749, 'arg_1', 'decimal', 4, 0, 1, 1);
-insert into sys.args values (28689, 749, 'arg_2', 'real', 24, 0, 1, 2);
-insert into sys.functions values (750, 'scale_up', '*', 'calc', 0, 1, false, false, false, 2000, true, false);
-insert into sys.args values (28690, 750, 'res_0', 'real', 24, 0, 0, 0);
-insert into sys.args values (28691, 750, 'arg_1', 'decimal', 9, 0, 1, 1);
-insert into sys.args values (28692, 750, 'arg_2', 'real', 24, 0, 1, 2);
-insert into sys.functions values (751, 'scale_up', '*', 'calc', 0, 1, false, false, false, 2000, true, false);
-insert into sys.args values (28693, 751, 'res_0', 'real', 24, 0, 0, 0);
-insert into sys.args values (28694, 751, 'arg_1', 'decimal', 18, 0, 1, 1);
-insert into sys.args values (28695, 751, 'arg_2', 'real', 24, 0, 1, 2);
-insert into sys.functions values (752, 'scale_up', '*', 'calc', 0, 1, false, false, false, 2000, true, false);
-insert into sys.args values (28696, 752, 'res_0', 'real', 24, 0, 0, 0);
-insert into sys.args values (28697, 752, 'arg_1', 'real', 24, 0, 1, 1);
-insert into sys.args values (28698, 752, 'arg_2', 'real', 24, 0, 1, 2);
-insert into sys.functions values (753, 'scale_up', '*', 'calc', 0, 1, false, false, false, 2000, true, false);
-insert into sys.args values (28699, 753, 'res_0', 'real', 24, 0, 0, 0);
-insert into sys.args values (28700, 753, 'arg_1', 'double', 53, 0, 1, 1);
-insert into sys.args values (28701, 753, 'arg_2', 'real', 24, 0, 1, 2);
-insert into sys.functions values (754, 'scale_up', '*', 'calc', 0, 1, false, false, false, 2000, true, false);
-insert into sys.args values (28702, 754, 'res_0', 'real', 24, 0, 0, 0);
-insert into sys.args values (28703, 754, 'arg_1', 'month_interval', 32, 0, 1, 1);
-insert into sys.args values (28704, 754, 'arg_2', 'real', 24, 0, 1, 2);
-insert into sys.functions values (755, 'scale_up', '*', 'calc', 0, 1, false, false, false, 2000, true, false);
-insert into sys.args values (28705, 755, 'res_0', 'real', 24, 0, 0, 0);
-insert into sys.args values (28706, 755, 'arg_1', 'sec_interval', 13, 0, 1, 1);
-insert into sys.args values (28707, 755, 'arg_2', 'real', 24, 0, 1, 2);
-insert into sys.functions values (756, 'scale_up', '*', 'calc', 0, 1, false, false, false, 2000, true, false);
-insert into sys.args values (28708, 756, 'res_0', 'real', 24, 0, 0, 0);
-insert into sys.args values (28709, 756, 'arg_1', 'time', 7, 0, 1, 1);
-insert into sys.args values (28710, 756, 'arg_2', 'real', 24, 0, 1, 2);
-insert into sys.functions values (757, 'scale_up', '*', 'calc', 0, 1, false, false, false, 2000, true, false);
-insert into sys.args values (28711, 757, 'res_0', 'real', 24, 0, 0, 0);
-insert into sys.args values (28712, 757, 'arg_1', 'timetz', 7, 0, 1, 1);
-insert into sys.args values (28713, 757, 'arg_2', 'real', 24, 0, 1, 2);
-insert into sys.functions values (758, 'scale_up', '*', 'calc', 0, 1, false, false, false, 2000, true, false);
-insert into sys.args values (28714, 758, 'res_0', 'real', 24, 0, 0, 0);
-insert into sys.args values (28715, 758, 'arg_1', 'date', 0, 0, 1, 1);
-insert into sys.args values (28716, 758, 'arg_2', 'real', 24, 0, 1, 2);
-insert into sys.functions values (759, 'scale_up', '*', 'calc', 0, 1, false, false, false, 2000, true, false);
-insert into sys.args values (28717, 759, 'res_0', 'real', 24, 0, 0, 0);
-insert into sys.args values (28718, 759, 'arg_1', 'timestamp', 7, 0, 1, 1);
-insert into sys.args values (28719, 759, 'arg_2', 'real', 24, 0, 1, 2);
-insert into sys.functions values (760, 'scale_up', '*', 'calc', 0, 1, false, false, false, 2000, true, false);
-insert into sys.args values (28720, 760, 'res_0', 'real', 24, 0, 0, 0);
-insert into sys.args values (28721, 760, 'arg_1', 'timestamptz', 7, 0, 1, 1);
-insert into sys.args values (28722, 760, 'arg_2', 'real', 24, 0, 1, 2);
-insert into sys.functions values (761, 'scale_up', '*', 'calc', 0, 1, false, false, false, 2000, true, false);
-insert into sys.args values (28723, 761, 'res_0', 'real', 24, 0, 0, 0);
-insert into sys.args values (28724, 761, 'arg_1', 'blob', 0, 0, 1, 1);
-insert into sys.args values (28725, 761, 'arg_2', 'real', 24, 0, 1, 2);
-insert into sys.functions values (762, 'scale_up', '*', 'calc', 0, 1, false, false, false, 2000, true, false);
-insert into sys.args values (28726, 762, 'res_0', 'real', 24, 0, 0, 0);
-insert into sys.args values (28727, 762, 'arg_1', 'geometry', 0, 0, 1, 1);
-insert into sys.args values (28728, 762, 'arg_2', 'real', 24, 0, 1, 2);
-insert into sys.functions values (763, 'scale_up', '*', 'calc', 0, 1, false, false, false, 2000, true, false);
-insert into sys.args values (28729, 763, 'res_0', 'real', 24, 0, 0, 0);
-insert into sys.args values (28730, 763, 'arg_1', 'geometrya', 0, 0, 1, 1);
-insert into sys.args values (28731, 763, 'arg_2', 'real', 24, 0, 1, 2);
-insert into sys.functions values (764, 'scale_up', '*', 'calc', 0, 1, false, false, false, 2000, true, false);
-insert into sys.args values (28732, 764, 'res_0', 'real', 24, 0, 0, 0);
-insert into sys.args values (28733, 764, 'arg_1', 'mbr', 0, 0, 1, 1);
-insert into sys.args values (28734, 764, 'arg_2', 'real', 24, 0, 1, 2);
-insert into sys.functions values (765, 'scale_up', '*', 'calc', 0, 1, false, false, false, 2000, true, false);
-insert into sys.args values (28735, 765, 'res_0', 'double', 53, 0, 0, 0);
-insert into sys.args values (28736, 765, 'arg_1', 'oid', 63, 0, 1, 1);
-insert into sys.args values (28737, 765, 'arg_2', 'double', 53, 0, 1, 2);
-insert into sys.functions values (766, 'scale_up', '*', 'calc', 0, 1, false, false, false, 2000, true, false);
-insert into sys.args values (28738, 766, 'res_0', 'double', 53, 0, 0, 0);
-insert into sys.args values (28739, 766, 'arg_1', 'tinyint', 8, 0, 1, 1);
-insert into sys.args values (28740, 766, 'arg_2', 'double', 53, 0, 1, 2);
-insert into sys.functions values (767, 'scale_up', '*', 'calc', 0, 1, false, false, false, 2000, true, false);
-insert into sys.args values (28741, 767, 'res_0', 'double', 53, 0, 0, 0);
-insert into sys.args values (28742, 767, 'arg_1', 'smallint', 16, 0, 1, 1);
-insert into sys.args values (28743, 767, 'arg_2', 'double', 53, 0, 1, 2);
-insert into sys.functions values (768, 'scale_up', '*', 'calc', 0, 1, false, false, false, 2000, true, false);
-insert into sys.args values (28744, 768, 'res_0', 'double', 53, 0, 0, 0);
-insert into sys.args values (28745, 768, 'arg_1', 'int', 32, 0, 1, 1);
-insert into sys.args values (28746, 768, 'arg_2', 'double', 53, 0, 1, 2);
-insert into sys.functions values (769, 'scale_up', '*', 'calc', 0, 1, false, false, false, 2000, true, false);
-insert into sys.args values (28747, 769, 'res_0', 'double', 53, 0, 0, 0);
-insert into sys.args values (28748, 769, 'arg_1', 'bigint', 64, 0, 1, 1);
-insert into sys.args values (28749, 769, 'arg_2', 'double', 53, 0, 1, 2);
-insert into sys.functions values (770, 'scale_up', '*', 'calc', 0, 1, false, false, false, 2000, true, false);
-insert into sys.args values (28750, 770, 'res_0', 'double', 53, 0, 0, 0);
-insert into sys.args values (28751, 770, 'arg_1', 'decimal', 2, 0, 1, 1);
-insert into sys.args values (28752, 770, 'arg_2', 'double', 53, 0, 1, 2);
-insert into sys.functions values (771, 'scale_up', '*', 'calc', 0, 1, false, false, false, 2000, true, false);
-insert into sys.args values (28753, 771, 'res_0', 'double', 53, 0, 0, 0);
-insert into sys.args values (28754, 771, 'arg_1', 'decimal', 4, 0, 1, 1);
-insert into sys.args values (28755, 771, 'arg_2', 'double', 53, 0, 1, 2);
-insert into sys.functions values (772, 'scale_up', '*', 'calc', 0, 1, false, false, false, 2000, true, false);
-insert into sys.args values (28756, 772, 'res_0', 'double', 53, 0, 0, 0);
-insert into sys.args values (28757, 772, 'arg_1', 'decimal', 9, 0, 1, 1);
-insert into sys.args values (28758, 772, 'arg_2', 'double', 53, 0, 1, 2);
-insert into sys.functions values (773, 'scale_up', '*', 'calc', 0, 1, false, false, false, 2000, true, false);
-insert into sys.args values (28759, 773, 'res_0', 'double', 53, 0, 0, 0);
-insert into sys.args values (28760, 773, 'arg_1', 'decimal', 18, 0, 1, 1);
-insert into sys.args values (28761, 773, 'arg_2', 'double', 53, 0, 1, 2);
-insert into sys.functions values (774, 'scale_up', '*', 'calc', 0, 1, false, false, false, 2000, true, false);
-insert into sys.args values (28762, 774, 'res_0', 'double', 53, 0, 0, 0);
-insert into sys.args values (28763, 774, 'arg_1', 'real', 24, 0, 1, 1);
-insert into sys.args values (28764, 774, 'arg_2', 'double', 53, 0, 1, 2);
-insert into sys.functions values (775, 'scale_up', '*', 'calc', 0, 1, false, false, false, 2000, true, false);
-insert into sys.args values (28765, 775, 'res_0', 'double', 53, 0, 0, 0);
-insert into sys.args values (28766, 775, 'arg_1', 'double', 53, 0, 1, 1);
-insert into sys.args values (28767, 775, 'arg_2', 'double', 53, 0, 1, 2);
-insert into sys.functions values (776, 'scale_up', '*', 'calc', 0, 1, false, false, false, 2000, true, false);
-insert into sys.args values (28768, 776, 'res_0', 'double', 53, 0, 0, 0);
-insert into sys.args values (28769, 776, 'arg_1', 'month_interval', 32, 0, 1, 1);
-insert into sys.args values (28770, 776, 'arg_2', 'double', 53, 0, 1, 2);
-insert into sys.functions values (777, 'scale_up', '*', 'calc', 0, 1, false, false, false, 2000, true, false);
-insert into sys.args values (28771, 777, 'res_0', 'double', 53, 0, 0, 0);
-insert into sys.args values (28772, 777, 'arg_1', 'sec_interval', 13, 0, 1, 1);
-insert into sys.args values (28773, 777, 'arg_2', 'double', 53, 0, 1, 2);
-insert into sys.functions values (778, 'scale_up', '*', 'calc', 0, 1, false, false, false, 2000, true, false);
-insert into sys.args values (28774, 778, 'res_0', 'double', 53, 0, 0, 0);
-insert into sys.args values (28775, 778, 'arg_1', 'time', 7, 0, 1, 1);
-insert into sys.args values (28776, 778, 'arg_2', 'double', 53, 0, 1, 2);
-insert into sys.functions values (779, 'scale_up', '*', 'calc', 0, 1, false, false, false, 2000, true, false);
-insert into sys.args values (28777, 779, 'res_0', 'double', 53, 0, 0, 0);
-insert into sys.args values (28778, 779, 'arg_1', 'timetz', 7, 0, 1, 1);
-insert into sys.args values (28779, 779, 'arg_2', 'double', 53, 0, 1, 2);
-insert into sys.functions values (780, 'scale_up', '*', 'calc', 0, 1, false, false, false, 2000, true, false);
-insert into sys.args values (28780, 780, 'res_0', 'double', 53, 0, 0, 0);
-insert into sys.args values (28781, 780, 'arg_1', 'date', 0, 0, 1, 1);
-insert into sys.args values (28782, 780, 'arg_2', 'double', 53, 0, 1, 2);
-insert into sys.functions values (781, 'scale_up', '*', 'calc', 0, 1, false, false, false, 2000, true, false);
-insert into sys.args values (28783, 781, 'res_0', 'double', 53, 0, 0, 0);
-insert into sys.args values (28784, 781, 'arg_1', 'timestamp', 7, 0, 1, 1);
-insert into sys.args values (28785, 781, 'arg_2', 'double', 53, 0, 1, 2);
-insert into sys.functions values (782, 'scale_up', '*', 'calc', 0, 1, false, false, false, 2000, true, false);
-insert into sys.args values (28786, 782, 'res_0', 'double', 53, 0, 0, 0);
-insert into sys.args values (28787, 782, 'arg_1', 'timestamptz', 7, 0, 1, 1);
-insert into sys.args values (28788, 782, 'arg_2', 'double', 53, 0, 1, 2);
-insert into sys.functions values (783, 'scale_up', '*', 'calc', 0, 1, false, false, false, 2000, true, false);
-insert into sys.args values (28789, 783, 'res_0', 'double', 53, 0, 0, 0);
-insert into sys.args values (28790, 783, 'arg_1', 'blob', 0, 0, 1, 1);
-insert into sys.args values (28791, 783, 'arg_2', 'double', 53, 0, 1, 2);
-insert into sys.functions values (784, 'scale_up', '*', 'calc', 0, 1, false, false, false, 2000, true, false);
-insert into sys.args values (28792, 784, 'res_0', 'double', 53, 0, 0, 0);
-insert into sys.args values (28793, 784, 'arg_1', 'geometry', 0, 0, 1, 1);
-insert into sys.args values (28794, 784, 'arg_2', 'double', 53, 0, 1, 2);
-insert into sys.functions values (785, 'scale_up', '*', 'calc', 0, 1, false, false, false, 2000, true, false);
-insert into sys.args values (28795, 785, 'res_0', 'double', 53, 0, 0, 0);
-insert into sys.args values (28796, 785, 'arg_1', 'geometrya', 0, 0, 1, 1);
-insert into sys.args values (28797, 785, 'arg_2', 'double', 53, 0, 1, 2);
-insert into sys.functions values (786, 'scale_up', '*', 'calc', 0, 1, false, false, false, 2000, true, false);
-insert into sys.args values (28798, 786, 'res_0', 'double', 53, 0, 0, 0);
-insert into sys.args values (28799, 786, 'arg_1', 'mbr', 0, 0, 1, 1);
-insert into sys.args values (28800, 786, 'arg_2', 'double', 53, 0, 1, 2);
-insert into sys.functions values (787, 'scale_up', '*', 'calc', 0, 1, false, false, false, 2000, true, false);
-insert into sys.args values (28801, 787, 'res_0', 'month_interval', 32, 0, 0, 0);
-insert into sys.args values (28802, 787, 'arg_1', 'oid', 63, 0, 1, 1);
-insert into sys.args values (28803, 787, 'arg_2', 'month_interval', 32, 0, 1, 2);
-insert into sys.functions values (788, 'scale_up', '*', 'calc', 0, 1, false, false, false, 2000, true, false);
-insert into sys.args values (28804, 788, 'res_0', 'month_interval', 32, 0, 0, 0);
-insert into sys.args values (28805, 788, 'arg_1', 'tinyint', 8, 0, 1, 1);
-insert into sys.args values (28806, 788, 'arg_2', 'month_interval', 32, 0, 1, 2);
-insert into sys.functions values (789, 'scale_up', '*', 'calc', 0, 1, false, false, false, 2000, true, false);
-insert into sys.args values (28807, 789, 'res_0', 'month_interval', 32, 0, 0, 0);
-insert into sys.args values (28808, 789, 'arg_1', 'smallint', 16, 0, 1, 1);
-insert into sys.args values (28809, 789, 'arg_2', 'month_interval', 32, 0, 1, 2);
-insert into sys.functions values (790, 'scale_up', '*', 'calc', 0, 1, false, false, false, 2000, true, false);
-insert into sys.args values (28810, 790, 'res_0', 'month_interval', 32, 0, 0, 0);
-insert into sys.args values (28811, 790, 'arg_1', 'int', 32, 0, 1, 1);
-insert into sys.args values (28812, 790, 'arg_2', 'month_interval', 32, 0, 1, 2);
-insert into sys.functions values (791, 'scale_up', '*', 'calc', 0, 1, false, false, false, 2000, true, false);
-insert into sys.args values (28813, 791, 'res_0', 'month_interval', 32, 0, 0, 0);
-insert into sys.args values (28814, 791, 'arg_1', 'bigint', 64, 0, 1, 1);
-insert into sys.args values (28815, 791, 'arg_2', 'month_interval', 32, 0, 1, 2);
-insert into sys.functions values (792, 'scale_up', '*', 'calc', 0, 1, false, false, false, 2000, true, false);
-insert into sys.args values (28816, 792, 'res_0', 'month_interval', 32, 0, 0, 0);
-insert into sys.args values (28817, 792, 'arg_1', 'decimal', 2, 0, 1, 1);
-insert into sys.args values (28818, 792, 'arg_2', 'month_interval', 32, 0, 1, 2);
-insert into sys.functions values (793, 'scale_up', '*', 'calc', 0, 1, false, false, false, 2000, true, false);
-insert into sys.args values (28819, 793, 'res_0', 'month_interval', 32, 0, 0, 0);
-insert into sys.args values (28820, 793, 'arg_1', 'decimal', 4, 0, 1, 1);
-insert into sys.args values (28821, 793, 'arg_2', 'month_interval', 32, 0, 1, 2);
-insert into sys.functions values (794, 'scale_up', '*', 'calc', 0, 1, false, false, false, 2000, true, false);
-insert into sys.args values (28822, 794, 'res_0', 'month_interval', 32, 0, 0, 0);
-insert into sys.args values (28823, 794, 'arg_1', 'decimal', 9, 0, 1, 1);
-insert into sys.args values (28824, 794, 'arg_2', 'month_interval', 32, 0, 1, 2);
-insert into sys.functions values (795, 'scale_up', '*', 'calc', 0, 1, false, false, false, 2000, true, false);
-insert into sys.args values (28825, 795, 'res_0', 'month_interval', 32, 0, 0, 0);
-insert into sys.args values (28826, 795, 'arg_1', 'decimal', 18, 0, 1, 1);
-insert into sys.args values (28827, 795, 'arg_2', 'month_interval', 32, 0, 1, 2);
-insert into sys.functions values (796, 'scale_up', '*', 'calc', 0, 1, false, false, false, 2000, true, false);
-insert into sys.args values (28828, 796, 'res_0', 'month_interval', 32, 0, 0, 0);
-insert into sys.args values (28829, 796, 'arg_1', 'real', 24, 0, 1, 1);
-insert into sys.args values (28830, 796, 'arg_2', 'month_interval', 32, 0, 1, 2);
-insert into sys.functions values (797, 'scale_up', '*', 'calc', 0, 1, false, false, false, 2000, true, false);
-insert into sys.args values (28831, 797, 'res_0', 'month_interval', 32, 0, 0, 0);
-insert into sys.args values (28832, 797, 'arg_1', 'double', 53, 0, 1, 1);
-insert into sys.args values (28833, 797, 'arg_2', 'month_interval', 32, 0, 1, 2);
-insert into sys.functions values (798, 'scale_up', '*', 'calc', 0, 1, false, false, false, 2000, true, false);
-insert into sys.args values (28834, 798, 'res_0', 'month_interval', 32, 0, 0, 0);
-insert into sys.args values (28835, 798, 'arg_1', 'month_interval', 32, 0, 1, 1);
-insert into sys.args values (28836, 798, 'arg_2', 'month_interval', 32, 0, 1, 2);
-insert into sys.functions values (799, 'scale_up', '*', 'calc', 0, 1, false, false, false, 2000, true, false);
-insert into sys.args values (28837, 799, 'res_0', 'month_interval', 32, 0, 0, 0);
-insert into sys.args values (28838, 799, 'arg_1', 'sec_interval', 13, 0, 1, 1);
-insert into sys.args values (28839, 799, 'arg_2', 'month_interval', 32, 0, 1, 2);
-insert into sys.functions values (800, 'scale_up', '*', 'calc', 0, 1, false, false, false, 2000, true, false);
-insert into sys.args values (28840, 800, 'res_0', 'month_interval', 32, 0, 0, 0);
-insert into sys.args values (28841, 800, 'arg_1', 'time', 7, 0, 1, 1);
-insert into sys.args values (28842, 800, 'arg_2', 'month_interval', 32, 0, 1, 2);
-insert into sys.functions values (801, 'scale_up', '*', 'calc', 0, 1, false, false, false, 2000, true, false);
-insert into sys.args values (28843, 801, 'res_0', 'month_interval', 32, 0, 0, 0);
-insert into sys.args values (28844, 801, 'arg_1', 'timetz', 7, 0, 1, 1);
-insert into sys.args values (28845, 801, 'arg_2', 'month_interval', 32, 0, 1, 2);
-insert into sys.functions values (802, 'scale_up', '*', 'calc', 0, 1, false, false, false, 2000, true, false);
-insert into sys.args values (28846, 802, 'res_0', 'month_interval', 32, 0, 0, 0);
-insert into sys.args values (28847, 802, 'arg_1', 'date', 0, 0, 1, 1);
-insert into sys.args values (28848, 802, 'arg_2', 'month_interval', 32, 0, 1, 2);
-insert into sys.functions values (803, 'scale_up', '*', 'calc', 0, 1, false, false, false, 2000, true, false);
-insert into sys.args values (28849, 803, 'res_0', 'month_interval', 32, 0, 0, 0);
-insert into sys.args values (28850, 803, 'arg_1', 'timestamp', 7, 0, 1, 1);
-insert into sys.args values (28851, 803, 'arg_2', 'month_interval', 32, 0, 1, 2);
-insert into sys.functions values (804, 'scale_up', '*', 'calc', 0, 1, false, false, false, 2000, true, false);
-insert into sys.args values (28852, 804, 'res_0', 'month_interval', 32, 0, 0, 0);
-insert into sys.args values (28853, 804, 'arg_1', 'timestamptz', 7, 0, 1, 1);
-insert into sys.args values (28854, 804, 'arg_2', 'month_interval', 32, 0, 1, 2);
-insert into sys.functions values (805, 'scale_up', '*', 'calc', 0, 1, false, false, false, 2000, true, false);
-insert into sys.args values (28855, 805, 'res_0', 'month_interval', 32, 0, 0, 0);
-insert into sys.args values (28856, 805, 'arg_1', 'blob', 0, 0, 1, 1);
-insert into sys.args values (28857, 805, 'arg_2', 'month_interval', 32, 0, 1, 2);
-insert into sys.functions values (806, 'scale_up', '*', 'calc', 0, 1, false, false, false, 2000, true, false);
-insert into sys.args values (28858, 806, 'res_0', 'month_interval', 32, 0, 0, 0);
-insert into sys.args values (28859, 806, 'arg_1', 'geometry', 0, 0, 1, 1);
-insert into sys.args values (28860, 806, 'arg_2', 'month_interval', 32, 0, 1, 2);
-insert into sys.functions values (807, 'scale_up', '*', 'calc', 0, 1, false, false, false, 2000, true, false);
-insert into sys.args values (28861, 807, 'res_0', 'month_interval', 32, 0, 0, 0);
-insert into sys.args values (28862, 807, 'arg_1', 'geometrya', 0, 0, 1, 1);
-insert into sys.args values (28863, 807, 'arg_2', 'month_interval', 32, 0, 1, 2);
-insert into sys.functions values (808, 'scale_up', '*', 'calc', 0, 1, false, false, false, 2000, true, false);
-insert into sys.args values (28864, 808, 'res_0', 'month_interval', 32, 0, 0, 0);
-insert into sys.args values (28865, 808, 'arg_1', 'mbr', 0, 0, 1, 1);
-insert into sys.args values (28866, 808, 'arg_2', 'month_interval', 32, 0, 1, 2);
-insert into sys.functions values (809, 'scale_up', '*', 'calc', 0, 1, false, false, false, 2000, true, false);
-insert into sys.args values (28867, 809, 'res_0', 'sec_interval', 13, 0, 0, 0);
-insert into sys.args values (28868, 809, 'arg_1', 'oid', 63, 0, 1, 1);
-insert into sys.args values (28869, 809, 'arg_2', 'sec_interval', 13, 0, 1, 2);
-insert into sys.functions values (810, 'scale_up', '*', 'calc', 0, 1, false, false, false, 2000, true, false);
-insert into sys.args values (28870, 810, 'res_0', 'sec_interval', 13, 0, 0, 0);
-insert into sys.args values (28871, 810, 'arg_1', 'tinyint', 8, 0, 1, 1);
-insert into sys.args values (28872, 810, 'arg_2', 'sec_interval', 13, 0, 1, 2);
-insert into sys.functions values (811, 'scale_up', '*', 'calc', 0, 1, false, false, false, 2000, true, false);
-insert into sys.args values (28873, 811, 'res_0', 'sec_interval', 13, 0, 0, 0);
-insert into sys.args values (28874, 811, 'arg_1', 'smallint', 16, 0, 1, 1);
-insert into sys.args values (28875, 811, 'arg_2', 'sec_interval', 13, 0, 1, 2);
-insert into sys.functions values (812, 'scale_up', '*', 'calc', 0, 1, false, false, false, 2000, true, false);
-insert into sys.args values (28876, 812, 'res_0', 'sec_interval', 13, 0, 0, 0);
-insert into sys.args values (28877, 812, 'arg_1', 'int', 32, 0, 1, 1);
-insert into sys.args values (28878, 812, 'arg_2', 'sec_interval', 13, 0, 1, 2);
-insert into sys.functions values (813, 'scale_up', '*', 'calc', 0, 1, false, false, false, 2000, true, false);
-insert into sys.args values (28879, 813, 'res_0', 'sec_interval', 13, 0, 0, 0);
-insert into sys.args values (28880, 813, 'arg_1', 'bigint', 64, 0, 1, 1);
-insert into sys.args values (28881, 813, 'arg_2', 'sec_interval', 13, 0, 1, 2);
-insert into sys.functions values (814, 'scale_up', '*', 'calc', 0, 1, false, false, false, 2000, true, false);
-insert into sys.args values (28882, 814, 'res_0', 'sec_interval', 13, 0, 0, 0);
-insert into sys.args values (28883, 814, 'arg_1', 'decimal', 2, 0, 1, 1);
-insert into sys.args values (28884, 814, 'arg_2', 'sec_interval', 13, 0, 1, 2);
-insert into sys.functions values (815, 'scale_up', '*', 'calc', 0, 1, false, false, false, 2000, true, false);
-insert into sys.args values (28885, 815, 'res_0', 'sec_interval', 13, 0, 0, 0);
-insert into sys.args values (28886, 815, 'arg_1', 'decimal', 4, 0, 1, 1);
-insert into sys.args values (28887, 815, 'arg_2', 'sec_interval', 13, 0, 1, 2);
-insert into sys.functions values (816, 'scale_up', '*', 'calc', 0, 1, false, false, false, 2000, true, false);
-insert into sys.args values (28888, 816, 'res_0', 'sec_interval', 13, 0, 0, 0);
-insert into sys.args values (28889, 816, 'arg_1', 'decimal', 9, 0, 1, 1);
-insert into sys.args values (28890, 816, 'arg_2', 'sec_interval', 13, 0, 1, 2);
-insert into sys.functions values (817, 'scale_up', '*', 'calc', 0, 1, false, false, false, 2000, true, false);
-insert into sys.args values (28891, 817, 'res_0', 'sec_interval', 13, 0, 0, 0);
-insert into sys.args values (28892, 817, 'arg_1', 'decimal', 18, 0, 1, 1);
-insert into sys.args values (28893, 817, 'arg_2', 'sec_interval', 13, 0, 1, 2);
-insert into sys.functions values (818, 'scale_up', '*', 'calc', 0, 1, false, false, false, 2000, true, false);
-insert into sys.args values (28894, 818, 'res_0', 'sec_interval', 13, 0, 0, 0);
-insert into sys.args values (28895, 818, 'arg_1', 'real', 24, 0, 1, 1);
-insert into sys.args values (28896, 818, 'arg_2', 'sec_interval', 13, 0, 1, 2);
-insert into sys.functions values (819, 'scale_up', '*', 'calc', 0, 1, false, false, false, 2000, true, false);
-insert into sys.args values (28897, 819, 'res_0', 'sec_interval', 13, 0, 0, 0);
-insert into sys.args values (28898, 819, 'arg_1', 'double', 53, 0, 1, 1);
-insert into sys.args values (28899, 819, 'arg_2', 'sec_interval', 13, 0, 1, 2);
-insert into sys.functions values (820, 'scale_up', '*', 'calc', 0, 1, false, false, false, 2000, true, false);
-insert into sys.args values (28900, 820, 'res_0', 'sec_interval', 13, 0, 0, 0);
-insert into sys.args values (28901, 820, 'arg_1', 'month_interval', 32, 0, 1, 1);
-insert into sys.args values (28902, 820, 'arg_2', 'sec_interval', 13, 0, 1, 2);
-insert into sys.functions values (821, 'scale_up', '*', 'calc', 0, 1, false, false, false, 2000, true, false);
-insert into sys.args values (28903, 821, 'res_0', 'sec_interval', 13, 0, 0, 0);
-insert into sys.args values (28904, 821, 'arg_1', 'sec_interval', 13, 0, 1, 1);
-insert into sys.args values (28905, 821, 'arg_2', 'sec_interval', 13, 0, 1, 2);
-insert into sys.functions values (822, 'scale_up', '*', 'calc', 0, 1, false, false, false, 2000, true, false);
-insert into sys.args values (28906, 822, 'res_0', 'sec_interval', 13, 0, 0, 0);
-insert into sys.args values (28907, 822, 'arg_1', 'time', 7, 0, 1, 1);
-insert into sys.args values (28908, 822, 'arg_2', 'sec_interval', 13, 0, 1, 2);
-insert into sys.functions values (823, 'scale_up', '*', 'calc', 0, 1, false, false, false, 2000, true, false);
-insert into sys.args values (28909, 823, 'res_0', 'sec_interval', 13, 0, 0, 0);
-insert into sys.args values (28910, 823, 'arg_1', 'timetz', 7, 0, 1, 1);
-insert into sys.args values (28911, 823, 'arg_2', 'sec_interval', 13, 0, 1, 2);
-insert into sys.functions values (824, 'scale_up', '*', 'calc', 0, 1, false, false, false, 2000, true, false);
-insert into sys.args values (28912, 824, 'res_0', 'sec_interval', 13, 0, 0, 0);
-insert into sys.args values (28913, 824, 'arg_1', 'date', 0, 0, 1, 1);
-insert into sys.args values (28914, 824, 'arg_2', 'sec_interval', 13, 0, 1, 2);
-insert into sys.functions values (825, 'scale_up', '*', 'calc', 0, 1, false, false, false, 2000, true, false);
-insert into sys.args values (28915, 825, 'res_0', 'sec_interval', 13, 0, 0, 0);
-insert into sys.args values (28916, 825, 'arg_1', 'timestamp', 7, 0, 1, 1);
-insert into sys.args values (28917, 825, 'arg_2', 'sec_interval', 13, 0, 1, 2);
-insert into sys.functions values (826, 'scale_up', '*', 'calc', 0, 1, false, false, false, 2000, true, false);
-insert into sys.args values (28918, 826, 'res_0', 'sec_interval', 13, 0, 0, 0);
-insert into sys.args values (28919, 826, 'arg_1', 'timestamptz', 7, 0, 1, 1);
-insert into sys.args values (28920, 826, 'arg_2', 'sec_interval', 13, 0, 1, 2);
-insert into sys.functions values (827, 'scale_up', '*', 'calc', 0, 1, false, false, false, 2000, true, false);
-insert into sys.args values (28921, 827, 'res_0', 'sec_interval', 13, 0, 0, 0);
-insert into sys.args values (28922, 827, 'arg_1', 'blob', 0, 0, 1, 1);
-insert into sys.args values (28923, 827, 'arg_2', 'sec_interval', 13, 0, 1, 2);
-insert into sys.functions values (828, 'scale_up', '*', 'calc', 0, 1, false, false, false, 2000, true, false);
-insert into sys.args values (28924, 828, 'res_0', 'sec_interval', 13, 0, 0, 0);
-insert into sys.args values (28925, 828, 'arg_1', 'geometry', 0, 0, 1, 1);
-insert into sys.args values (28926, 828, 'arg_2', 'sec_interval', 13, 0, 1, 2);
-insert into sys.functions values (829, 'scale_up', '*', 'calc', 0, 1, false, false, false, 2000, true, false);
-insert into sys.args values (28927, 829, 'res_0', 'sec_interval', 13, 0, 0, 0);
-insert into sys.args values (28928, 829, 'arg_1', 'geometrya', 0, 0, 1, 1);
-insert into sys.args values (28929, 829, 'arg_2', 'sec_interval', 13, 0, 1, 2);
-insert into sys.functions values (830, 'scale_up', '*', 'calc', 0, 1, false, false, false, 2000, true, false);
-insert into sys.args values (28930, 830, 'res_0', 'sec_interval', 13, 0, 0, 0);
-insert into sys.args values (28931, 830, 'arg_1', 'mbr', 0, 0, 1, 1);
-insert into sys.args values (28932, 830, 'arg_2', 'sec_interval', 13, 0, 1, 2);
-insert into sys.functions values (831, 'scale_up', '*', 'calc', 0, 1, false, false, false, 2000, true, false);
-insert into sys.args values (28933, 831, 'res_0', 'time', 7, 0, 0, 0);
-insert into sys.args values (28934, 831, 'arg_1', 'oid', 63, 0, 1, 1);
-insert into sys.args values (28935, 831, 'arg_2', 'time', 7, 0, 1, 2);
-insert into sys.functions values (832, 'scale_up', '*', 'calc', 0, 1, false, false, false, 2000, true, false);
-insert into sys.args values (28936, 832, 'res_0', 'time', 7, 0, 0, 0);
-insert into sys.args values (28937, 832, 'arg_1', 'tinyint', 8, 0, 1, 1);
-insert into sys.args values (28938, 832, 'arg_2', 'time', 7, 0, 1, 2);
-insert into sys.functions values (833, 'scale_up', '*', 'calc', 0, 1, false, false, false, 2000, true, false);
-insert into sys.args values (28939, 833, 'res_0', 'time', 7, 0, 0, 0);
-insert into sys.args values (28940, 833, 'arg_1', 'smallint', 16, 0, 1, 1);
-insert into sys.args values (28941, 833, 'arg_2', 'time', 7, 0, 1, 2);
-insert into sys.functions values (834, 'scale_up', '*', 'calc', 0, 1, false, false, false, 2000, true, false);
-insert into sys.args values (28942, 834, 'res_0', 'time', 7, 0, 0, 0);
-insert into sys.args values (28943, 834, 'arg_1', 'int', 32, 0, 1, 1);
-insert into sys.args values (28944, 834, 'arg_2', 'time', 7, 0, 1, 2);
-insert into sys.functions values (835, 'scale_up', '*', 'calc', 0, 1, false, false, false, 2000, true, false);
-insert into sys.args values (28945, 835, 'res_0', 'time', 7, 0, 0, 0);
-insert into sys.args values (28946, 835, 'arg_1', 'bigint', 64, 0, 1, 1);
-insert into sys.args values (28947, 835, 'arg_2', 'time', 7, 0, 1, 2);
-insert into sys.functions values (836, 'scale_up', '*', 'calc', 0, 1, false, false, false, 2000, true, false);
-insert into sys.args values (28948, 836, 'res_0', 'time', 7, 0, 0, 0);
-insert into sys.args values (28949, 836, 'arg_1', 'decimal', 2, 0, 1, 1);
-insert into sys.args values (28950, 836, 'arg_2', 'time', 7, 0, 1, 2);
-insert into sys.functions values (837, 'scale_up', '*', 'calc', 0, 1, false, false, false, 2000, true, false);
-insert into sys.args values (28951, 837, 'res_0', 'time', 7, 0, 0, 0);
-insert into sys.args values (28952, 837, 'arg_1', 'decimal', 4, 0, 1, 1);
-insert into sys.args values (28953, 837, 'arg_2', 'time', 7, 0, 1, 2);
-insert into sys.functions values (838, 'scale_up', '*', 'calc', 0, 1, false, false, false, 2000, true, false);
-insert into sys.args values (28954, 838, 'res_0', 'time', 7, 0, 0, 0);
-insert into sys.args values (28955, 838, 'arg_1', 'decimal', 9, 0, 1, 1);
-insert into sys.args values (28956, 838, 'arg_2', 'time', 7, 0, 1, 2);
-insert into sys.functions values (839, 'scale_up', '*', 'calc', 0, 1, false, false, false, 2000, true, false);
-insert into sys.args values (28957, 839, 'res_0', 'time', 7, 0, 0, 0);
-insert into sys.args values (28958, 839, 'arg_1', 'decimal', 18, 0, 1, 1);
-insert into sys.args values (28959, 839, 'arg_2', 'time', 7, 0, 1, 2);
-insert into sys.functions values (840, 'scale_up', '*', 'calc', 0, 1, false, false, false, 2000, true, false);
-insert into sys.args values (28960, 840, 'res_0', 'time', 7, 0, 0, 0);
-insert into sys.args values (28961, 840, 'arg_1', 'real', 24, 0, 1, 1);
-insert into sys.args values (28962, 840, 'arg_2', 'time', 7, 0, 1, 2);
-insert into sys.functions values (841, 'scale_up', '*', 'calc', 0, 1, false, false, false, 2000, true, false);
-insert into sys.args values (28963, 841, 'res_0', 'time', 7, 0, 0, 0);
-insert into sys.args values (28964, 841, 'arg_1', 'double', 53, 0, 1, 1);
-insert into sys.args values (28965, 841, 'arg_2', 'time', 7, 0, 1, 2);
-insert into sys.functions values (842, 'scale_up', '*', 'calc', 0, 1, false, false, false, 2000, true, false);
-insert into sys.args values (28966, 842, 'res_0', 'time', 7, 0, 0, 0);
-insert into sys.args values (28967, 842, 'arg_1', 'month_interval', 32, 0, 1, 1);
-insert into sys.args values (28968, 842, 'arg_2', 'time', 7, 0, 1, 2);
-insert into sys.functions values (843, 'scale_up', '*', 'calc', 0, 1, false, false, false, 2000, true, false);
-insert into sys.args values (28969, 843, 'res_0', 'time', 7, 0, 0, 0);
-insert into sys.args values (28970, 843, 'arg_1', 'sec_interval', 13, 0, 1, 1);
-insert into sys.args values (28971, 843, 'arg_2', 'time', 7, 0, 1, 2);
-insert into sys.functions values (844, 'scale_up', '*', 'calc', 0, 1, false, false, false, 2000, true, false);
-insert into sys.args values (28972, 844, 'res_0', 'time', 7, 0, 0, 0);
-insert into sys.args values (28973, 844, 'arg_1', 'time', 7, 0, 1, 1);
-insert into sys.args values (28974, 844, 'arg_2', 'time', 7, 0, 1, 2);
-insert into sys.functions values (845, 'scale_up', '*', 'calc', 0, 1, false, false, false, 2000, true, false);
-insert into sys.args values (28975, 845, 'res_0', 'time', 7, 0, 0, 0);
-insert into sys.args values (28976, 845, 'arg_1', 'timetz', 7, 0, 1, 1);
-insert into sys.args values (28977, 845, 'arg_2', 'time', 7, 0, 1, 2);
-insert into sys.functions values (846, 'scale_up', '*', 'calc', 0, 1, false, false, false, 2000, true, false);
-insert into sys.args values (28978, 846, 'res_0', 'time', 7, 0, 0, 0);
-insert into sys.args values (28979, 846, 'arg_1', 'date', 0, 0, 1, 1);
-insert into sys.args values (28980, 846, 'arg_2', 'time', 7, 0, 1, 2);
-insert into sys.functions values (847, 'scale_up', '*', 'calc', 0, 1, false, false, false, 2000, true, false);
-insert into sys.args values (28981, 847, 'res_0', 'time', 7, 0, 0, 0);
-insert into sys.args values (28982, 847, 'arg_1', 'timestamp', 7, 0, 1, 1);
-insert into sys.args values (28983, 847, 'arg_2', 'time', 7, 0, 1, 2);
-insert into sys.functions values (848, 'scale_up', '*', 'calc', 0, 1, false, false, false, 2000, true, false);
-insert into sys.args values (28984, 848, 'res_0', 'time', 7, 0, 0, 0);
-insert into sys.args values (28985, 848, 'arg_1', 'timestamptz', 7, 0, 1, 1);
-insert into sys.args values (28986, 848, 'arg_2', 'time', 7, 0, 1, 2);
-insert into sys.functions values (849, 'scale_up', '*', 'calc', 0, 1, false, false, false, 2000, true, false);
-insert into sys.args values (28987, 849, 'res_0', 'time', 7, 0, 0, 0);
-insert into sys.args values (28988, 849, 'arg_1', 'blob', 0, 0, 1, 1);
-insert into sys.args values (28989, 849, 'arg_2', 'time', 7, 0, 1, 2);
-insert into sys.functions values (850, 'scale_up', '*', 'calc', 0, 1, false, false, false, 2000, true, false);
-insert into sys.args values (28990, 850, 'res_0', 'time', 7, 0, 0, 0);
-insert into sys.args values (28991, 850, 'arg_1', 'geometry', 0, 0, 1, 1);
-insert into sys.args values (28992, 850, 'arg_2', 'time', 7, 0, 1, 2);
-insert into sys.functions values (851, 'scale_up', '*', 'calc', 0, 1, false, false, false, 2000, true, false);
-insert into sys.args values (28993, 851, 'res_0', 'time', 7, 0, 0, 0);
-insert into sys.args values (28994, 851, 'arg_1', 'geometrya', 0, 0, 1, 1);
-insert into sys.args values (28995, 851, 'arg_2', 'time', 7, 0, 1, 2);
-insert into sys.functions values (852, 'scale_up', '*', 'calc', 0, 1, false, false, false, 2000, true, false);
-insert into sys.args values (28996, 852, 'res_0', 'time', 7, 0, 0, 0);
-insert into sys.args values (28997, 852, 'arg_1', 'mbr', 0, 0, 1, 1);
-insert into sys.args values (28998, 852, 'arg_2', 'time', 7, 0, 1, 2);
-insert into sys.functions values (853, 'scale_up', '*', 'calc', 0, 1, false, false, false, 2000, true, false);
-insert into sys.args values (28999, 853, 'res_0', 'timetz', 7, 0, 0, 0);
-insert into sys.args values (29000, 853, 'arg_1', 'oid', 63, 0, 1, 1);
-insert into sys.args values (29001, 853, 'arg_2', 'timetz', 7, 0, 1, 2);
-insert into sys.functions values (854, 'scale_up', '*', 'calc', 0, 1, false, false, false, 2000, true, false);
-insert into sys.args values (29002, 854, 'res_0', 'timetz', 7, 0, 0, 0);
-insert into sys.args values (29003, 854, 'arg_1', 'tinyint', 8, 0, 1, 1);
-insert into sys.args values (29004, 854, 'arg_2', 'timetz', 7, 0, 1, 2);
-insert into sys.functions values (855, 'scale_up', '*', 'calc', 0, 1, false, false, false, 2000, true, false);
-insert into sys.args values (29005, 855, 'res_0', 'timetz', 7, 0, 0, 0);
-insert into sys.args values (29006, 855, 'arg_1', 'smallint', 16, 0, 1, 1);
-insert into sys.args values (29007, 855, 'arg_2', 'timetz', 7, 0, 1, 2);
-insert into sys.functions values (856, 'scale_up', '*', 'calc', 0, 1, false, false, false, 2000, true, false);
-insert into sys.args values (29008, 856, 'res_0', 'timetz', 7, 0, 0, 0);
-insert into sys.args values (29009, 856, 'arg_1', 'int', 32, 0, 1, 1);
-insert into sys.args values (29010, 856, 'arg_2', 'timetz', 7, 0, 1, 2);
-insert into sys.functions values (857, 'scale_up', '*', 'calc', 0, 1, false, false, false, 2000, true, false);
-insert into sys.args values (29011, 857, 'res_0', 'timetz', 7, 0, 0, 0);
-insert into sys.args values (29012, 857, 'arg_1', 'bigint', 64, 0, 1, 1);
-insert into sys.args values (29013, 857, 'arg_2', 'timetz', 7, 0, 1, 2);
-insert into sys.functions values (858, 'scale_up', '*', 'calc', 0, 1, false, false, false, 2000, true, false);
-insert into sys.args values (29014, 858, 'res_0', 'timetz', 7, 0, 0, 0);
-insert into sys.args values (29015, 858, 'arg_1', 'decimal', 2, 0, 1, 1);
-insert into sys.args values (29016, 858, 'arg_2', 'timetz', 7, 0, 1, 2);
-insert into sys.functions values (859, 'scale_up', '*', 'calc', 0, 1, false, false, false, 2000, true, false);
-insert into sys.args values (29017, 859, 'res_0', 'timetz', 7, 0, 0, 0);
-insert into sys.args values (29018, 859, 'arg_1', 'decimal', 4, 0, 1, 1);
-insert into sys.args values (29019, 859, 'arg_2', 'timetz', 7, 0, 1, 2);
-insert into sys.functions values (860, 'scale_up', '*', 'calc', 0, 1, false, false, false, 2000, true, false);
-insert into sys.args values (29020, 860, 'res_0', 'timetz', 7, 0, 0, 0);
-insert into sys.args values (29021, 860, 'arg_1', 'decimal', 9, 0, 1, 1);
-insert into sys.args values (29022, 860, 'arg_2', 'timetz', 7, 0, 1, 2);
-insert into sys.functions values (861, 'scale_up', '*', 'calc', 0, 1, false, false, false, 2000, true, false);
-insert into sys.args values (29023, 861, 'res_0', 'timetz', 7, 0, 0, 0);
-insert into sys.args values (29024, 861, 'arg_1', 'decimal', 18, 0, 1, 1);
-insert into sys.args values (29025, 861, 'arg_2', 'timetz', 7, 0, 1, 2);
-insert into sys.functions values (862, 'scale_up', '*', 'calc', 0, 1, false, false, false, 2000, true, false);
-insert into sys.args values (29026, 862, 'res_0', 'timetz', 7, 0, 0, 0);
-insert into sys.args values (29027, 862, 'arg_1', 'real', 24, 0, 1, 1);
-insert into sys.args values (29028, 862, 'arg_2', 'timetz', 7, 0, 1, 2);
-insert into sys.functions values (863, 'scale_up', '*', 'calc', 0, 1, false, false, false, 2000, true, false);
-insert into sys.args values (29029, 863, 'res_0', 'timetz', 7, 0, 0, 0);
-insert into sys.args values (29030, 863, 'arg_1', 'double', 53, 0, 1, 1);
-insert into sys.args values (29031, 863, 'arg_2', 'timetz', 7, 0, 1, 2);
-insert into sys.functions values (864, 'scale_up', '*', 'calc', 0, 1, false, false, false, 2000, true, false);
-insert into sys.args values (29032, 864, 'res_0', 'timetz', 7, 0, 0, 0);
-insert into sys.args values (29033, 864, 'arg_1', 'month_interval', 32, 0, 1, 1);
-insert into sys.args values (29034, 864, 'arg_2', 'timetz', 7, 0, 1, 2);
-insert into sys.functions values (865, 'scale_up', '*', 'calc', 0, 1, false, false, false, 2000, true, false);
-insert into sys.args values (29035, 865, 'res_0', 'timetz', 7, 0, 0, 0);
-insert into sys.args values (29036, 865, 'arg_1', 'sec_interval', 13, 0, 1, 1);
-insert into sys.args values (29037, 865, 'arg_2', 'timetz', 7, 0, 1, 2);
-insert into sys.functions values (866, 'scale_up', '*', 'calc', 0, 1, false, false, false, 2000, true, false);
-insert into sys.args values (29038, 866, 'res_0', 'timetz', 7, 0, 0, 0);
-insert into sys.args values (29039, 866, 'arg_1', 'time', 7, 0, 1, 1);
-insert into sys.args values (29040, 866, 'arg_2', 'timetz', 7, 0, 1, 2);
-insert into sys.functions values (867, 'scale_up', '*', 'calc', 0, 1, false, false, false, 2000, true, false);
-insert into sys.args values (29041, 867, 'res_0', 'timetz', 7, 0, 0, 0);
-insert into sys.args values (29042, 867, 'arg_1', 'timetz', 7, 0, 1, 1);
-insert into sys.args values (29043, 867, 'arg_2', 'timetz', 7, 0, 1, 2);
-insert into sys.functions values (868, 'scale_up', '*', 'calc', 0, 1, false, false, false, 2000, true, false);
-insert into sys.args values (29044, 868, 'res_0', 'timetz', 7, 0, 0, 0);
-insert into sys.args values (29045, 868, 'arg_1', 'date', 0, 0, 1, 1);
-insert into sys.args values (29046, 868, 'arg_2', 'timetz', 7, 0, 1, 2);
-insert into sys.functions values (869, 'scale_up', '*', 'calc', 0, 1, false, false, false, 2000, true, false);
-insert into sys.args values (29047, 869, 'res_0', 'timetz', 7, 0, 0, 0);
-insert into sys.args values (29048, 869, 'arg_1', 'timestamp', 7, 0, 1, 1);
-insert into sys.args values (29049, 869, 'arg_2', 'timetz', 7, 0, 1, 2);
-insert into sys.functions values (870, 'scale_up', '*', 'calc', 0, 1, false, false, false, 2000, true, false);
-insert into sys.args values (29050, 870, 'res_0', 'timetz', 7, 0, 0, 0);
-insert into sys.args values (29051, 870, 'arg_1', 'timestamptz', 7, 0, 1, 1);
-insert into sys.args values (29052, 870, 'arg_2', 'timetz', 7, 0, 1, 2);
-insert into sys.functions values (871, 'scale_up', '*', 'calc', 0, 1, false, false, false, 2000, true, false);
-insert into sys.args values (29053, 871, 'res_0', 'timetz', 7, 0, 0, 0);
-insert into sys.args values (29054, 871, 'arg_1', 'blob', 0, 0, 1, 1);
-insert into sys.args values (29055, 871, 'arg_2', 'timetz', 7, 0, 1, 2);
-insert into sys.functions values (872, 'scale_up', '*', 'calc', 0, 1, false, false, false, 2000, true, false);
-insert into sys.args values (29056, 872, 'res_0', 'timetz', 7, 0, 0, 0);
-insert into sys.args values (29057, 872, 'arg_1', 'geometry', 0, 0, 1, 1);
-insert into sys.args values (29058, 872, 'arg_2', 'timetz', 7, 0, 1, 2);
-insert into sys.functions values (873, 'scale_up', '*', 'calc', 0, 1, false, false, false, 2000, true, false);
-insert into sys.args values (29059, 873, 'res_0', 'timetz', 7, 0, 0, 0);
-insert into sys.args values (29060, 873, 'arg_1', 'geometrya', 0, 0, 1, 1);
-insert into sys.args values (29061, 873, 'arg_2', 'timetz', 7, 0, 1, 2);
-insert into sys.functions values (874, 'scale_up', '*', 'calc', 0, 1, false, false, false, 2000, true, false);
-insert into sys.args values (29062, 874, 'res_0', 'timetz', 7, 0, 0, 0);
-insert into sys.args values (29063, 874, 'arg_1', 'mbr', 0, 0, 1, 1);
-insert into sys.args values (29064, 874, 'arg_2', 'timetz', 7, 0, 1, 2);
-insert into sys.functions values (875, 'scale_up', '*', 'calc', 0, 1, false, false, false, 2000, true, false);
-insert into sys.args values (29065, 875, 'res_0', 'date', 0, 0, 0, 0);
-insert into sys.args values (29066, 875, 'arg_1', 'oid', 63, 0, 1, 1);
-insert into sys.args values (29067, 875, 'arg_2', 'date', 0, 0, 1, 2);
-insert into sys.functions values (876, 'scale_up', '*', 'calc', 0, 1, false, false, false, 2000, true, false);
-insert into sys.args values (29068, 876, 'res_0', 'date', 0, 0, 0, 0);
-insert into sys.args values (29069, 876, 'arg_1', 'tinyint', 8, 0, 1, 1);
-insert into sys.args values (29070, 876, 'arg_2', 'date', 0, 0, 1, 2);
-insert into sys.functions values (877, 'scale_up', '*', 'calc', 0, 1, false, false, false, 2000, true, false);
-insert into sys.args values (29071, 877, 'res_0', 'date', 0, 0, 0, 0);
-insert into sys.args values (29072, 877, 'arg_1', 'smallint', 16, 0, 1, 1);
-insert into sys.args values (29073, 877, 'arg_2', 'date', 0, 0, 1, 2);
-insert into sys.functions values (878, 'scale_up', '*', 'calc', 0, 1, false, false, false, 2000, true, false);
-insert into sys.args values (29074, 878, 'res_0', 'date', 0, 0, 0, 0);
-insert into sys.args values (29075, 878, 'arg_1', 'int', 32, 0, 1, 1);
-insert into sys.args values (29076, 878, 'arg_2', 'date', 0, 0, 1, 2);
-insert into sys.functions values (879, 'scale_up', '*', 'calc', 0, 1, false, false, false, 2000, true, false);
-insert into sys.args values (29077, 879, 'res_0', 'date', 0, 0, 0, 0);
-insert into sys.args values (29078, 879, 'arg_1', 'bigint', 64, 0, 1, 1);
-insert into sys.args values (29079, 879, 'arg_2', 'date', 0, 0, 1, 2);
-insert into sys.functions values (880, 'scale_up', '*', 'calc', 0, 1, false, false, false, 2000, true, false);
-insert into sys.args values (29080, 880, 'res_0', 'date', 0, 0, 0, 0);
-insert into sys.args values (29081, 880, 'arg_1', 'decimal', 2, 0, 1, 1);
-insert into sys.args values (29082, 880, 'arg_2', 'date', 0, 0, 1, 2);
-insert into sys.functions values (881, 'scale_up', '*', 'calc', 0, 1, false, false, false, 2000, true, false);
-insert into sys.args values (29083, 881, 'res_0', 'date', 0, 0, 0, 0);
-insert into sys.args values (29084, 881, 'arg_1', 'decimal', 4, 0, 1, 1);
-insert into sys.args values (29085, 881, 'arg_2', 'date', 0, 0, 1, 2);
-insert into sys.functions values (882, 'scale_up', '*', 'calc', 0, 1, false, false, false, 2000, true, false);
-insert into sys.args values (29086, 882, 'res_0', 'date', 0, 0, 0, 0);
-insert into sys.args values (29087, 882, 'arg_1', 'decimal', 9, 0, 1, 1);
-insert into sys.args values (29088, 882, 'arg_2', 'date', 0, 0, 1, 2);
-insert into sys.functions values (883, 'scale_up', '*', 'calc', 0, 1, false, false, false, 2000, true, false);
-insert into sys.args values (29089, 883, 'res_0', 'date', 0, 0, 0, 0);
-insert into sys.args values (29090, 883, 'arg_1', 'decimal', 18, 0, 1, 1);
-insert into sys.args values (29091, 883, 'arg_2', 'date', 0, 0, 1, 2);
-insert into sys.functions values (884, 'scale_up', '*', 'calc', 0, 1, false, false, false, 2000, true, false);
-insert into sys.args values (29092, 884, 'res_0', 'date', 0, 0, 0, 0);
-insert into sys.args values (29093, 884, 'arg_1', 'real', 24, 0, 1, 1);
-insert into sys.args values (29094, 884, 'arg_2', 'date', 0, 0, 1, 2);
-insert into sys.functions values (885, 'scale_up', '*', 'calc', 0, 1, false, false, false, 2000, true, false);
-insert into sys.args values (29095, 885, 'res_0', 'date', 0, 0, 0, 0);
-insert into sys.args values (29096, 885, 'arg_1', 'double', 53, 0, 1, 1);
-insert into sys.args values (29097, 885, 'arg_2', 'date', 0, 0, 1, 2);
-insert into sys.functions values (886, 'scale_up', '*', 'calc', 0, 1, false, false, false, 2000, true, false);
-insert into sys.args values (29098, 886, 'res_0', 'date', 0, 0, 0, 0);
-insert into sys.args values (29099, 886, 'arg_1', 'month_interval', 32, 0, 1, 1);
-insert into sys.args values (29100, 886, 'arg_2', 'date', 0, 0, 1, 2);
-insert into sys.functions values (887, 'scale_up', '*', 'calc', 0, 1, false, false, false, 2000, true, false);
-insert into sys.args values (29101, 887, 'res_0', 'date', 0, 0, 0, 0);
-insert into sys.args values (29102, 887, 'arg_1', 'sec_interval', 13, 0, 1, 1);
-insert into sys.args values (29103, 887, 'arg_2', 'date', 0, 0, 1, 2);
-insert into sys.functions values (888, 'scale_up', '*', 'calc', 0, 1, false, false, false, 2000, true, false);
-insert into sys.args values (29104, 888, 'res_0', 'date', 0, 0, 0, 0);
-insert into sys.args values (29105, 888, 'arg_1', 'time', 7, 0, 1, 1);
-insert into sys.args values (29106, 888, 'arg_2', 'date', 0, 0, 1, 2);
-insert into sys.functions values (889, 'scale_up', '*', 'calc', 0, 1, false, false, false, 2000, true, false);
-insert into sys.args values (29107, 889, 'res_0', 'date', 0, 0, 0, 0);
-insert into sys.args values (29108, 889, 'arg_1', 'timetz', 7, 0, 1, 1);
-insert into sys.args values (29109, 889, 'arg_2', 'date', 0, 0, 1, 2);
-insert into sys.functions values (890, 'scale_up', '*', 'calc', 0, 1, false, false, false, 2000, true, false);
-insert into sys.args values (29110, 890, 'res_0', 'date', 0, 0, 0, 0);
-insert into sys.args values (29111, 890, 'arg_1', 'date', 0, 0, 1, 1);
-insert into sys.args values (29112, 890, 'arg_2', 'date', 0, 0, 1, 2);
-insert into sys.functions values (891, 'scale_up', '*', 'calc', 0, 1, false, false, false, 2000, true, false);
-insert into sys.args values (29113, 891, 'res_0', 'date', 0, 0, 0, 0);
-insert into sys.args values (29114, 891, 'arg_1', 'timestamp', 7, 0, 1, 1);
-insert into sys.args values (29115, 891, 'arg_2', 'date', 0, 0, 1, 2);
-insert into sys.functions values (892, 'scale_up', '*', 'calc', 0, 1, false, false, false, 2000, true, false);
-insert into sys.args values (29116, 892, 'res_0', 'date', 0, 0, 0, 0);
-insert into sys.args values (29117, 892, 'arg_1', 'timestamptz', 7, 0, 1, 1);
-insert into sys.args values (29118, 892, 'arg_2', 'date', 0, 0, 1, 2);
-insert into sys.functions values (893, 'scale_up', '*', 'calc', 0, 1, false, false, false, 2000, true, false);
-insert into sys.args values (29119, 893, 'res_0', 'date', 0, 0, 0, 0);
-insert into sys.args values (29120, 893, 'arg_1', 'blob', 0, 0, 1, 1);
-insert into sys.args values (29121, 893, 'arg_2', 'date', 0, 0, 1, 2);
-insert into sys.functions values (894, 'scale_up', '*', 'calc', 0, 1, false, false, false, 2000, true, false);
-insert into sys.args values (29122, 894, 'res_0', 'date', 0, 0, 0, 0);
-insert into sys.args values (29123, 894, 'arg_1', 'geometry', 0, 0, 1, 1);
-insert into sys.args values (29124, 894, 'arg_2', 'date', 0, 0, 1, 2);
-insert into sys.functions values (895, 'scale_up', '*', 'calc', 0, 1, false, false, false, 2000, true, false);
-insert into sys.args values (29125, 895, 'res_0', 'date', 0, 0, 0, 0);
-insert into sys.args values (29126, 895, 'arg_1', 'geometrya', 0, 0, 1, 1);
-insert into sys.args values (29127, 895, 'arg_2', 'date', 0, 0, 1, 2);
-insert into sys.functions values (896, 'scale_up', '*', 'calc', 0, 1, false, false, false, 2000, true, false);
-insert into sys.args values (29128, 896, 'res_0', 'date', 0, 0, 0, 0);
-insert into sys.args values (29129, 896, 'arg_1', 'mbr', 0, 0, 1, 1);
-insert into sys.args values (29130, 896, 'arg_2', 'date', 0, 0, 1, 2);
-insert into sys.functions values (897, 'scale_up', '*', 'calc', 0, 1, false, false, false, 2000, true, false);
-insert into sys.args values (29131, 897, 'res_0', 'timestamp', 7, 0, 0, 0);
-insert into sys.args values (29132, 897, 'arg_1', 'oid', 63, 0, 1, 1);
-insert into sys.args values (29133, 897, 'arg_2', 'timestamp', 7, 0, 1, 2);
-insert into sys.functions values (898, 'scale_up', '*', 'calc', 0, 1, false, false, false, 2000, true, false);
-insert into sys.args values (29134, 898, 'res_0', 'timestamp', 7, 0, 0, 0);
-insert into sys.args values (29135, 898, 'arg_1', 'tinyint', 8, 0, 1, 1);
-insert into sys.args values (29136, 898, 'arg_2', 'timestamp', 7, 0, 1, 2);
-insert into sys.functions values (899, 'scale_up', '*', 'calc', 0, 1, false, false, false, 2000, true, false);
-insert into sys.args values (29137, 899, 'res_0', 'timestamp', 7, 0, 0, 0);
-insert into sys.args values (29138, 899, 'arg_1', 'smallint', 16, 0, 1, 1);
-insert into sys.args values (29139, 899, 'arg_2', 'timestamp', 7, 0, 1, 2);
-insert into sys.functions values (900, 'scale_up', '*', 'calc', 0, 1, false, false, false, 2000, true, false);
-insert into sys.args values (29140, 900, 'res_0', 'timestamp', 7, 0, 0, 0);
-insert into sys.args values (29141, 900, 'arg_1', 'int', 32, 0, 1, 1);
-insert into sys.args values (29142, 900, 'arg_2', 'timestamp', 7, 0, 1, 2);
-insert into sys.functions values (901, 'scale_up', '*', 'calc', 0, 1, false, false, false, 2000, true, false);
-insert into sys.args values (29143, 901, 'res_0', 'timestamp', 7, 0, 0, 0);
-insert into sys.args values (29144, 901, 'arg_1', 'bigint', 64, 0, 1, 1);
-insert into sys.args values (29145, 901, 'arg_2', 'timestamp', 7, 0, 1, 2);
-insert into sys.functions values (902, 'scale_up', '*', 'calc', 0, 1, false, false, false, 2000, true, false);
-insert into sys.args values (29146, 902, 'res_0', 'timestamp', 7, 0, 0, 0);
-insert into sys.args values (29147, 902, 'arg_1', 'decimal', 2, 0, 1, 1);
-insert into sys.args values (29148, 902, 'arg_2', 'timestamp', 7, 0, 1, 2);
-insert into sys.functions values (903, 'scale_up', '*', 'calc', 0, 1, false, false, false, 2000, true, false);
-insert into sys.args values (29149, 903, 'res_0', 'timestamp', 7, 0, 0, 0);
-insert into sys.args values (29150, 903, 'arg_1', 'decimal', 4, 0, 1, 1);
-insert into sys.args values (29151, 903, 'arg_2', 'timestamp', 7, 0, 1, 2);
-insert into sys.functions values (904, 'scale_up', '*', 'calc', 0, 1, false, false, false, 2000, true, false);
-insert into sys.args values (29152, 904, 'res_0', 'timestamp', 7, 0, 0, 0);
-insert into sys.args values (29153, 904, 'arg_1', 'decimal', 9, 0, 1, 1);
-insert into sys.args values (29154, 904, 'arg_2', 'timestamp', 7, 0, 1, 2);
-insert into sys.functions values (905, 'scale_up', '*', 'calc', 0, 1, false, false, false, 2000, true, false);
-insert into sys.args values (29155, 905, 'res_0', 'timestamp', 7, 0, 0, 0);
-insert into sys.args values (29156, 905, 'arg_1', 'decimal', 18, 0, 1, 1);
-insert into sys.args values (29157, 905, 'arg_2', 'timestamp', 7, 0, 1, 2);
-insert into sys.functions values (906, 'scale_up', '*', 'calc', 0, 1, false, false, false, 2000, true, false);
-insert into sys.args values (29158, 906, 'res_0', 'timestamp', 7, 0, 0, 0);
-insert into sys.args values (29159, 906, 'arg_1', 'real', 24, 0, 1, 1);
-insert into sys.args values (29160, 906, 'arg_2', 'timestamp', 7, 0, 1, 2);
-insert into sys.functions values (907, 'scale_up', '*', 'calc', 0, 1, false, false, false, 2000, true, false);
-insert into sys.args values (29161, 907, 'res_0', 'timestamp', 7, 0, 0, 0);
-insert into sys.args values (29162, 907, 'arg_1', 'double', 53, 0, 1, 1);
-insert into sys.args values (29163, 907, 'arg_2', 'timestamp', 7, 0, 1, 2);
-insert into sys.functions values (908, 'scale_up', '*', 'calc', 0, 1, false, false, false, 2000, true, false);
-insert into sys.args values (29164, 908, 'res_0', 'timestamp', 7, 0, 0, 0);
-insert into sys.args values (29165, 908, 'arg_1', 'month_interval', 32, 0, 1, 1);
-insert into sys.args values (29166, 908, 'arg_2', 'timestamp', 7, 0, 1, 2);
-insert into sys.functions values (909, 'scale_up', '*', 'calc', 0, 1, false, false, false, 2000, true, false);
-insert into sys.args values (29167, 909, 'res_0', 'timestamp', 7, 0, 0, 0);
-insert into sys.args values (29168, 909, 'arg_1', 'sec_interval', 13, 0, 1, 1);
-insert into sys.args values (29169, 909, 'arg_2', 'timestamp', 7, 0, 1, 2);
-insert into sys.functions values (910, 'scale_up', '*', 'calc', 0, 1, false, false, false, 2000, true, false);
-insert into sys.args values (29170, 910, 'res_0', 'timestamp', 7, 0, 0, 0);
-insert into sys.args values (29171, 910, 'arg_1', 'time', 7, 0, 1, 1);
-insert into sys.args values (29172, 910, 'arg_2', 'timestamp', 7, 0, 1, 2);
-insert into sys.functions values (911, 'scale_up', '*', 'calc', 0, 1, false, false, false, 2000, true, false);
-insert into sys.args values (29173, 911, 'res_0', 'timestamp', 7, 0, 0, 0);
-insert into sys.args values (29174, 911, 'arg_1', 'timetz', 7, 0, 1, 1);
-insert into sys.args values (29175, 911, 'arg_2', 'timestamp', 7, 0, 1, 2);
-insert into sys.functions values (912, 'scale_up', '*', 'calc', 0, 1, false, false, false, 2000, true, false);
-insert into sys.args values (29176, 912, 'res_0', 'timestamp', 7, 0, 0, 0);
-insert into sys.args values (29177, 912, 'arg_1', 'date', 0, 0, 1, 1);
-insert into sys.args values (29178, 912, 'arg_2', 'timestamp', 7, 0, 1, 2);
-insert into sys.functions values (913, 'scale_up', '*', 'calc', 0, 1, false, false, false, 2000, true, false);
-insert into sys.args values (29179, 913, 'res_0', 'timestamp', 7, 0, 0, 0);
-insert into sys.args values (29180, 913, 'arg_1', 'timestamp', 7, 0, 1, 1);
-insert into sys.args values (29181, 913, 'arg_2', 'timestamp', 7, 0, 1, 2);
-insert into sys.functions values (914, 'scale_up', '*', 'calc', 0, 1, false, false, false, 2000, true, false);
-insert into sys.args values (29182, 914, 'res_0', 'timestamp', 7, 0, 0, 0);
-insert into sys.args values (29183, 914, 'arg_1', 'timestamptz', 7, 0, 1, 1);
-insert into sys.args values (29184, 914, 'arg_2', 'timestamp', 7, 0, 1, 2);
-insert into sys.functions values (915, 'scale_up', '*', 'calc', 0, 1, false, false, false, 2000, true, false);
-insert into sys.args values (29185, 915, 'res_0', 'timestamp', 7, 0, 0, 0);
-insert into sys.args values (29186, 915, 'arg_1', 'blob', 0, 0, 1, 1);
-insert into sys.args values (29187, 915, 'arg_2', 'timestamp', 7, 0, 1, 2);
-insert into sys.functions values (916, 'scale_up', '*', 'calc', 0, 1, false, false, false, 2000, true, false);
-insert into sys.args values (29188, 916, 'res_0', 'timestamp', 7, 0, 0, 0);
-insert into sys.args values (29189, 916, 'arg_1', 'geometry', 0, 0, 1, 1);
-insert into sys.args values (29190, 916, 'arg_2', 'timestamp', 7, 0, 1, 2);
-insert into sys.functions values (917, 'scale_up', '*', 'calc', 0, 1, false, false, false, 2000, true, false);
-insert into sys.args values (29191, 917, 'res_0', 'timestamp', 7, 0, 0, 0);
-insert into sys.args values (29192, 917, 'arg_1', 'geometrya', 0, 0, 1, 1);
-insert into sys.args values (29193, 917, 'arg_2', 'timestamp', 7, 0, 1, 2);
-insert into sys.functions values (918, 'scale_up', '*', 'calc', 0, 1, false, false, false, 2000, true, false);
-insert into sys.args values (29194, 918, 'res_0', 'timestamp', 7, 0, 0, 0);
-insert into sys.args values (29195, 918, 'arg_1', 'mbr', 0, 0, 1, 1);
-insert into sys.args values (29196, 918, 'arg_2', 'timestamp', 7, 0, 1, 2);
-insert into sys.functions values (919, 'scale_up', '*', 'calc', 0, 1, false, false, false, 2000, true, false);
-insert into sys.args values (29197, 919, 'res_0', 'timestamptz', 7, 0, 0, 0);
-insert into sys.args values (29198, 919, 'arg_1', 'oid', 63, 0, 1, 1);
-insert into sys.args values (29199, 919, 'arg_2', 'timestamptz', 7, 0, 1, 2);
-insert into sys.functions values (920, 'scale_up', '*', 'calc', 0, 1, false, false, false, 2000, true, false);
-insert into sys.args values (29200, 920, 'res_0', 'timestamptz', 7, 0, 0, 0);
-insert into sys.args values (29201, 920, 'arg_1', 'tinyint', 8, 0, 1, 1);
-insert into sys.args values (29202, 920, 'arg_2', 'timestamptz', 7, 0, 1, 2);
-insert into sys.functions values (921, 'scale_up', '*', 'calc', 0, 1, false, false, false, 2000, true, false);
-insert into sys.args values (29203, 921, 'res_0', 'timestamptz', 7, 0, 0, 0);
-insert into sys.args values (29204, 921, 'arg_1', 'smallint', 16, 0, 1, 1);
-insert into sys.args values (29205, 921, 'arg_2', 'timestamptz', 7, 0, 1, 2);
-insert into sys.functions values (922, 'scale_up', '*', 'calc', 0, 1, false, false, false, 2000, true, false);
-insert into sys.args values (29206, 922, 'res_0', 'timestamptz', 7, 0, 0, 0);
-insert into sys.args values (29207, 922, 'arg_1', 'int', 32, 0, 1, 1);
-insert into sys.args values (29208, 922, 'arg_2', 'timestamptz', 7, 0, 1, 2);
-insert into sys.functions values (923, 'scale_up', '*', 'calc', 0, 1, false, false, false, 2000, true, false);
-insert into sys.args values (29209, 923, 'res_0', 'timestamptz', 7, 0, 0, 0);
-insert into sys.args values (29210, 923, 'arg_1', 'bigint', 64, 0, 1, 1);
-insert into sys.args values (29211, 923, 'arg_2', 'timestamptz', 7, 0, 1, 2);
-insert into sys.functions values (924, 'scale_up', '*', 'calc', 0, 1, false, false, false, 2000, true, false);
-insert into sys.args values (29212, 924, 'res_0', 'timestamptz', 7, 0, 0, 0);
-insert into sys.args values (29213, 924, 'arg_1', 'decimal', 2, 0, 1, 1);
-insert into sys.args values (29214, 924, 'arg_2', 'timestamptz', 7, 0, 1, 2);
-insert into sys.functions values (925, 'scale_up', '*', 'calc', 0, 1, false, false, false, 2000, true, false);
-insert into sys.args values (29215, 925, 'res_0', 'timestamptz', 7, 0, 0, 0);
-insert into sys.args values (29216, 925, 'arg_1', 'decimal', 4, 0, 1, 1);
-insert into sys.args values (29217, 925, 'arg_2', 'timestamptz', 7, 0, 1, 2);
-insert into sys.functions values (926, 'scale_up', '*', 'calc', 0, 1, false, false, false, 2000, true, false);
-insert into sys.args values (29218, 926, 'res_0', 'timestamptz', 7, 0, 0, 0);
-insert into sys.args values (29219, 926, 'arg_1', 'decimal', 9, 0, 1, 1);
-insert into sys.args values (29220, 926, 'arg_2', 'timestamptz', 7, 0, 1, 2);
-insert into sys.functions values (927, 'scale_up', '*', 'calc', 0, 1, false, false, false, 2000, true, false);
-insert into sys.args values (29221, 927, 'res_0', 'timestamptz', 7, 0, 0, 0);
-insert into sys.args values (29222, 927, 'arg_1', 'decimal', 18, 0, 1, 1);
-insert into sys.args values (29223, 927, 'arg_2', 'timestamptz', 7, 0, 1, 2);
-insert into sys.functions values (928, 'scale_up', '*', 'calc', 0, 1, false, false, false, 2000, true, false);
-insert into sys.args values (29224, 928, 'res_0', 'timestamptz', 7, 0, 0, 0);
-insert into sys.args values (29225, 928, 'arg_1', 'real', 24, 0, 1, 1);
-insert into sys.args values (29226, 928, 'arg_2', 'timestamptz', 7, 0, 1, 2);
-insert into sys.functions values (929, 'scale_up', '*', 'calc', 0, 1, false, false, false, 2000, true, false);
-insert into sys.args values (29227, 929, 'res_0', 'timestamptz', 7, 0, 0, 0);
-insert into sys.args values (29228, 929, 'arg_1', 'double', 53, 0, 1, 1);
-insert into sys.args values (29229, 929, 'arg_2', 'timestamptz', 7, 0, 1, 2);
-insert into sys.functions values (930, 'scale_up', '*', 'calc', 0, 1, false, false, false, 2000, true, false);
-insert into sys.args values (29230, 930, 'res_0', 'timestamptz', 7, 0, 0, 0);
-insert into sys.args values (29231, 930, 'arg_1', 'month_interval', 32, 0, 1, 1);
-insert into sys.args values (29232, 930, 'arg_2', 'timestamptz', 7, 0, 1, 2);
-insert into sys.functions values (931, 'scale_up', '*', 'calc', 0, 1, false, false, false, 2000, true, false);
-insert into sys.args values (29233, 931, 'res_0', 'timestamptz', 7, 0, 0, 0);
-insert into sys.args values (29234, 931, 'arg_1', 'sec_interval', 13, 0, 1, 1);
-insert into sys.args values (29235, 931, 'arg_2', 'timestamptz', 7, 0, 1, 2);
-insert into sys.functions values (932, 'scale_up', '*', 'calc', 0, 1, false, false, false, 2000, true, false);
-insert into sys.args values (29236, 932, 'res_0', 'timestamptz', 7, 0, 0, 0);
-insert into sys.args values (29237, 932, 'arg_1', 'time', 7, 0, 1, 1);
-insert into sys.args values (29238, 932, 'arg_2', 'timestamptz', 7, 0, 1, 2);
-insert into sys.functions values (933, 'scale_up', '*', 'calc', 0, 1, false, false, false, 2000, true, false);
-insert into sys.args values (29239, 933, 'res_0', 'timestamptz', 7, 0, 0, 0);
-insert into sys.args values (29240, 933, 'arg_1', 'timetz', 7, 0, 1, 1);
-insert into sys.args values (29241, 933, 'arg_2', 'timestamptz', 7, 0, 1, 2);
-insert into sys.functions values (934, 'scale_up', '*', 'calc', 0, 1, false, false, false, 2000, true, false);
-insert into sys.args values (29242, 934, 'res_0', 'timestamptz', 7, 0, 0, 0);
-insert into sys.args values (29243, 934, 'arg_1', 'date', 0, 0, 1, 1);
-insert into sys.args values (29244, 934, 'arg_2', 'timestamptz', 7, 0, 1, 2);
-insert into sys.functions values (935, 'scale_up', '*', 'calc', 0, 1, false, false, false, 2000, true, false);
-insert into sys.args values (29245, 935, 'res_0', 'timestamptz', 7, 0, 0, 0);
-insert into sys.args values (29246, 935, 'arg_1', 'timestamp', 7, 0, 1, 1);
-insert into sys.args values (29247, 935, 'arg_2', 'timestamptz', 7, 0, 1, 2);
-insert into sys.functions values (936, 'scale_up', '*', 'calc', 0, 1, false, false, false, 2000, true, false);
-insert into sys.args values (29248, 936, 'res_0', 'timestamptz', 7, 0, 0, 0);
-insert into sys.args values (29249, 936, 'arg_1', 'timestamptz', 7, 0, 1, 1);
-insert into sys.args values (29250, 936, 'arg_2', 'timestamptz', 7, 0, 1, 2);
-insert into sys.functions values (937, 'scale_up', '*', 'calc', 0, 1, false, false, false, 2000, true, false);
-insert into sys.args values (29251, 937, 'res_0', 'timestamptz', 7, 0, 0, 0);
-insert into sys.args values (29252, 937, 'arg_1', 'blob', 0, 0, 1, 1);
-insert into sys.args values (29253, 937, 'arg_2', 'timestamptz', 7, 0, 1, 2);
-insert into sys.functions values (938, 'scale_up', '*', 'calc', 0, 1, false, false, false, 2000, true, false);
-insert into sys.args values (29254, 938, 'res_0', 'timestamptz', 7, 0, 0, 0);
-insert into sys.args values (29255, 938, 'arg_1', 'geometry', 0, 0, 1, 1);
-insert into sys.args values (29256, 938, 'arg_2', 'timestamptz', 7, 0, 1, 2);
-insert into sys.functions values (939, 'scale_up', '*', 'calc', 0, 1, false, false, false, 2000, true, false);
-insert into sys.args values (29257, 939, 'res_0', 'timestamptz', 7, 0, 0, 0);
-insert into sys.args values (29258, 939, 'arg_1', 'geometrya', 0, 0, 1, 1);
-insert into sys.args values (29259, 939, 'arg_2', 'timestamptz', 7, 0, 1, 2);
-insert into sys.functions values (940, 'scale_up', '*', 'calc', 0, 1, false, false, false, 2000, true, false);
-insert into sys.args values (29260, 940, 'res_0', 'timestamptz', 7, 0, 0, 0);
-insert into sys.args values (29261, 940, 'arg_1', 'mbr', 0, 0, 1, 1);
-insert into sys.args values (29262, 940, 'arg_2', 'timestamptz', 7, 0, 1, 2);
-insert into sys.functions values (941, 'scale_up', '*', 'calc', 0, 1, false, false, false, 2000, true, false);
-insert into sys.args values (29263, 941, 'res_0', 'blob', 0, 0, 0, 0);
-insert into sys.args values (29264, 941, 'arg_1', 'oid', 63, 0, 1, 1);
-insert into sys.args values (29265, 941, 'arg_2', 'blob', 0, 0, 1, 2);
-insert into sys.functions values (942, 'scale_up', '*', 'calc', 0, 1, false, false, false, 2000, true, false);
-insert into sys.args values (29266, 942, 'res_0', 'blob', 0, 0, 0, 0);
-insert into sys.args values (29267, 942, 'arg_1', 'tinyint', 8, 0, 1, 1);
-insert into sys.args values (29268, 942, 'arg_2', 'blob', 0, 0, 1, 2);
-insert into sys.functions values (943, 'scale_up', '*', 'calc', 0, 1, false, false, false, 2000, true, false);
-insert into sys.args values (29269, 943, 'res_0', 'blob', 0, 0, 0, 0);
-insert into sys.args values (29270, 943, 'arg_1', 'smallint', 16, 0, 1, 1);
-insert into sys.args values (29271, 943, 'arg_2', 'blob', 0, 0, 1, 2);
-insert into sys.functions values (944, 'scale_up', '*', 'calc', 0, 1, false, false, false, 2000, true, false);
-insert into sys.args values (29272, 944, 'res_0', 'blob', 0, 0, 0, 0);
-insert into sys.args values (29273, 944, 'arg_1', 'int', 32, 0, 1, 1);
-insert into sys.args values (29274, 944, 'arg_2', 'blob', 0, 0, 1, 2);
-insert into sys.functions values (945, 'scale_up', '*', 'calc', 0, 1, false, false, false, 2000, true, false);
-insert into sys.args values (29275, 945, 'res_0', 'blob', 0, 0, 0, 0);
-insert into sys.args values (29276, 945, 'arg_1', 'bigint', 64, 0, 1, 1);
-insert into sys.args values (29277, 945, 'arg_2', 'blob', 0, 0, 1, 2);
-insert into sys.functions values (946, 'scale_up', '*', 'calc', 0, 1, false, false, false, 2000, true, false);
-insert into sys.args values (29278, 946, 'res_0', 'blob', 0, 0, 0, 0);
-insert into sys.args values (29279, 946, 'arg_1', 'decimal', 2, 0, 1, 1);
-insert into sys.args values (29280, 946, 'arg_2', 'blob', 0, 0, 1, 2);
-insert into sys.functions values (947, 'scale_up', '*', 'calc', 0, 1, false, false, false, 2000, true, false);
-insert into sys.args values (29281, 947, 'res_0', 'blob', 0, 0, 0, 0);
-insert into sys.args values (29282, 947, 'arg_1', 'decimal', 4, 0, 1, 1);
-insert into sys.args values (29283, 947, 'arg_2', 'blob', 0, 0, 1, 2);
-insert into sys.functions values (948, 'scale_up', '*', 'calc', 0, 1, false, false, false, 2000, true, false);
-insert into sys.args values (29284, 948, 'res_0', 'blob', 0, 0, 0, 0);
-insert into sys.args values (29285, 948, 'arg_1', 'decimal', 9, 0, 1, 1);
-insert into sys.args values (29286, 948, 'arg_2', 'blob', 0, 0, 1, 2);
-insert into sys.functions values (949, 'scale_up', '*', 'calc', 0, 1, false, false, false, 2000, true, false);
-insert into sys.args values (29287, 949, 'res_0', 'blob', 0, 0, 0, 0);
-insert into sys.args values (29288, 949, 'arg_1', 'decimal', 18, 0, 1, 1);
-insert into sys.args values (29289, 949, 'arg_2', 'blob', 0, 0, 1, 2);
-insert into sys.functions values (950, 'scale_up', '*', 'calc', 0, 1, false, false, false, 2000, true, false);
-insert into sys.args values (29290, 950, 'res_0', 'blob', 0, 0, 0, 0);
-insert into sys.args values (29291, 950, 'arg_1', 'real', 24, 0, 1, 1);
-insert into sys.args values (29292, 950, 'arg_2', 'blob', 0, 0, 1, 2);
-insert into sys.functions values (951, 'scale_up', '*', 'calc', 0, 1, false, false, false, 2000, true, false);
-insert into sys.args values (29293, 951, 'res_0', 'blob', 0, 0, 0, 0);
-insert into sys.args values (29294, 951, 'arg_1', 'double', 53, 0, 1, 1);
-insert into sys.args values (29295, 951, 'arg_2', 'blob', 0, 0, 1, 2);
-insert into sys.functions values (952, 'scale_up', '*', 'calc', 0, 1, false, false, false, 2000, true, false);
-insert into sys.args values (29296, 952, 'res_0', 'blob', 0, 0, 0, 0);
-insert into sys.args values (29297, 952, 'arg_1', 'month_interval', 32, 0, 1, 1);
-insert into sys.args values (29298, 952, 'arg_2', 'blob', 0, 0, 1, 2);
-insert into sys.functions values (953, 'scale_up', '*', 'calc', 0, 1, false, false, false, 2000, true, false);
-insert into sys.args values (29299, 953, 'res_0', 'blob', 0, 0, 0, 0);
-insert into sys.args values (29300, 953, 'arg_1', 'sec_interval', 13, 0, 1, 1);
-insert into sys.args values (29301, 953, 'arg_2', 'blob', 0, 0, 1, 2);
-insert into sys.functions values (954, 'scale_up', '*', 'calc', 0, 1, false, false, false, 2000, true, false);
-insert into sys.args values (29302, 954, 'res_0', 'blob', 0, 0, 0, 0);
-insert into sys.args values (29303, 954, 'arg_1', 'time', 7, 0, 1, 1);
-insert into sys.args values (29304, 954, 'arg_2', 'blob', 0, 0, 1, 2);
-insert into sys.functions values (955, 'scale_up', '*', 'calc', 0, 1, false, false, false, 2000, true, false);
-insert into sys.args values (29305, 955, 'res_0', 'blob', 0, 0, 0, 0);
-insert into sys.args values (29306, 955, 'arg_1', 'timetz', 7, 0, 1, 1);
-insert into sys.args values (29307, 955, 'arg_2', 'blob', 0, 0, 1, 2);
-insert into sys.functions values (956, 'scale_up', '*', 'calc', 0, 1, false, false, false, 2000, true, false);
-insert into sys.args values (29308, 956, 'res_0', 'blob', 0, 0, 0, 0);
-insert into sys.args values (29309, 956, 'arg_1', 'date', 0, 0, 1, 1);
-insert into sys.args values (29310, 956, 'arg_2', 'blob', 0, 0, 1, 2);
-insert into sys.functions values (957, 'scale_up', '*', 'calc', 0, 1, false, false, false, 2000, true, false);
-insert into sys.args values (29311, 957, 'res_0', 'blob', 0, 0, 0, 0);
-insert into sys.args values (29312, 957, 'arg_1', 'timestamp', 7, 0, 1, 1);
-insert into sys.args values (29313, 957, 'arg_2', 'blob', 0, 0, 1, 2);
-insert into sys.functions values (958, 'scale_up', '*', 'calc', 0, 1, false, false, false, 2000, true, false);
-insert into sys.args values (29314, 958, 'res_0', 'blob', 0, 0, 0, 0);
-insert into sys.args values (29315, 958, 'arg_1', 'timestamptz', 7, 0, 1, 1);
-insert into sys.args values (29316, 958, 'arg_2', 'blob', 0, 0, 1, 2);
-insert into sys.functions values (959, 'scale_up', '*', 'calc', 0, 1, false, false, false, 2000, true, false);
-insert into sys.args values (29317, 959, 'res_0', 'blob', 0, 0, 0, 0);
-insert into sys.args values (29318, 959, 'arg_1', 'blob', 0, 0, 1, 1);
-insert into sys.args values (29319, 959, 'arg_2', 'blob', 0, 0, 1, 2);
-insert into sys.functions values (960, 'scale_up', '*', 'calc', 0, 1, false, false, false, 2000, true, false);
-insert into sys.args values (29320, 960, 'res_0', 'blob', 0, 0, 0, 0);
-insert into sys.args values (29321, 960, 'arg_1', 'geometry', 0, 0, 1, 1);
-insert into sys.args values (29322, 960, 'arg_2', 'blob', 0, 0, 1, 2);
-insert into sys.functions values (961, 'scale_up', '*', 'calc', 0, 1, false, false, false, 2000, true, false);
-insert into sys.args values (29323, 961, 'res_0', 'blob', 0, 0, 0, 0);
-insert into sys.args values (29324, 961, 'arg_1', 'geometrya', 0, 0, 1, 1);
-insert into sys.args values (29325, 961, 'arg_2', 'blob', 0, 0, 1, 2);
-insert into sys.functions values (962, 'scale_up', '*', 'calc', 0, 1, false, false, false, 2000, true, false);
-insert into sys.args values (29326, 962, 'res_0', 'blob', 0, 0, 0, 0);
-insert into sys.args values (29327, 962, 'arg_1', 'mbr', 0, 0, 1, 1);
-insert into sys.args values (29328, 962, 'arg_2', 'blob', 0, 0, 1, 2);
-insert into sys.functions values (963, 'scale_up', '*', 'calc', 0, 1, false, false, false, 2000, true, false);
-insert into sys.args values (29329, 963, 'res_0', 'geometry', 0, 0, 0, 0);
-insert into sys.args values (29330, 963, 'arg_1', 'oid', 63, 0, 1, 1);
-insert into sys.args values (29331, 963, 'arg_2', 'geometry', 0, 0, 1, 2);
-insert into sys.functions values (964, 'scale_up', '*', 'calc', 0, 1, false, false, false, 2000, true, false);
-insert into sys.args values (29332, 964, 'res_0', 'geometry', 0, 0, 0, 0);
-insert into sys.args values (29333, 964, 'arg_1', 'tinyint', 8, 0, 1, 1);
-insert into sys.args values (29334, 964, 'arg_2', 'geometry', 0, 0, 1, 2);
-insert into sys.functions values (965, 'scale_up', '*', 'calc', 0, 1, false, false, false, 2000, true, false);
-insert into sys.args values (29335, 965, 'res_0', 'geometry', 0, 0, 0, 0);
-insert into sys.args values (29336, 965, 'arg_1', 'smallint', 16, 0, 1, 1);
-insert into sys.args values (29337, 965, 'arg_2', 'geometry', 0, 0, 1, 2);
-insert into sys.functions values (966, 'scale_up', '*', 'calc', 0, 1, false, false, false, 2000, true, false);
-insert into sys.args values (29338, 966, 'res_0', 'geometry', 0, 0, 0, 0);
-insert into sys.args values (29339, 966, 'arg_1', 'int', 32, 0, 1, 1);
-insert into sys.args values (29340, 966, 'arg_2', 'geometry', 0, 0, 1, 2);
-insert into sys.functions values (967, 'scale_up', '*', 'calc', 0, 1, false, false, false, 2000, true, false);
-insert into sys.args values (29341, 967, 'res_0', 'geometry', 0, 0, 0, 0);
-insert into sys.args values (29342, 967, 'arg_1', 'bigint', 64, 0, 1, 1);
-insert into sys.args values (29343, 967, 'arg_2', 'geometry', 0, 0, 1, 2);
-insert into sys.functions values (968, 'scale_up', '*', 'calc', 0, 1, false, false, false, 2000, true, false);
-insert into sys.args values (29344, 968, 'res_0', 'geometry', 0, 0, 0, 0);
-insert into sys.args values (29345, 968, 'arg_1', 'decimal', 2, 0, 1, 1);
-insert into sys.args values (29346, 968, 'arg_2', 'geometry', 0, 0, 1, 2);
-insert into sys.functions values (969, 'scale_up', '*', 'calc', 0, 1, false, false, false, 2000, true, false);
-insert into sys.args values (29347, 969, 'res_0', 'geometry', 0, 0, 0, 0);
-insert into sys.args values (29348, 969, 'arg_1', 'decimal', 4, 0, 1, 1);
-insert into sys.args values (29349, 969, 'arg_2', 'geometry', 0, 0, 1, 2);
-insert into sys.functions values (970, 'scale_up', '*', 'calc', 0, 1, false, false, false, 2000, true, false);
-insert into sys.args values (29350, 970, 'res_0', 'geometry', 0, 0, 0, 0);
-insert into sys.args values (29351, 970, 'arg_1', 'decimal', 9, 0, 1, 1);
-insert into sys.args values (29352, 970, 'arg_2', 'geometry', 0, 0, 1, 2);
-insert into sys.functions values (971, 'scale_up', '*', 'calc', 0, 1, false, false, false, 2000, true, false);
-insert into sys.args values (29353, 971, 'res_0', 'geometry', 0, 0, 0, 0);
-insert into sys.args values (29354, 971, 'arg_1', 'decimal', 18, 0, 1, 1);
-insert into sys.args values (29355, 971, 'arg_2', 'geometry', 0, 0, 1, 2);
-insert into sys.functions values (972, 'scale_up', '*', 'calc', 0, 1, false, false, false, 2000, true, false);
-insert into sys.args values (29356, 972, 'res_0', 'geometry', 0, 0, 0, 0);
-insert into sys.args values (29357, 972, 'arg_1', 'real', 24, 0, 1, 1);
-insert into sys.args values (29358, 972, 'arg_2', 'geometry', 0, 0, 1, 2);
-insert into sys.functions values (973, 'scale_up', '*', 'calc', 0, 1, false, false, false, 2000, true, false);
-insert into sys.args values (29359, 973, 'res_0', 'geometry', 0, 0, 0, 0);
-insert into sys.args values (29360, 973, 'arg_1', 'double', 53, 0, 1, 1);
-insert into sys.args values (29361, 973, 'arg_2', 'geometry', 0, 0, 1, 2);
-insert into sys.functions values (974, 'scale_up', '*', 'calc', 0, 1, false, false, false, 2000, true, false);
-insert into sys.args values (29362, 974, 'res_0', 'geometry', 0, 0, 0, 0);
-insert into sys.args values (29363, 974, 'arg_1', 'month_interval', 32, 0, 1, 1);
-insert into sys.args values (29364, 974, 'arg_2', 'geometry', 0, 0, 1, 2);
-insert into sys.functions values (975, 'scale_up', '*', 'calc', 0, 1, false, false, false, 2000, true, false);
-insert into sys.args values (29365, 975, 'res_0', 'geometry', 0, 0, 0, 0);
-insert into sys.args values (29366, 975, 'arg_1', 'sec_interval', 13, 0, 1, 1);
-insert into sys.args values (29367, 975, 'arg_2', 'geometry', 0, 0, 1, 2);
-insert into sys.functions values (976, 'scale_up', '*', 'calc', 0, 1, false, false, false, 2000, true, false);
-insert into sys.args values (29368, 976, 'res_0', 'geometry', 0, 0, 0, 0);
-insert into sys.args values (29369, 976, 'arg_1', 'time', 7, 0, 1, 1);
-insert into sys.args values (29370, 976, 'arg_2', 'geometry', 0, 0, 1, 2);
-insert into sys.functions values (977, 'scale_up', '*', 'calc', 0, 1, false, false, false, 2000, true, false);
-insert into sys.args values (29371, 977, 'res_0', 'geometry', 0, 0, 0, 0);
-insert into sys.args values (29372, 977, 'arg_1', 'timetz', 7, 0, 1, 1);
-insert into sys.args values (29373, 977, 'arg_2', 'geometry', 0, 0, 1, 2);
-insert into sys.functions values (978, 'scale_up', '*', 'calc', 0, 1, false, false, false, 2000, true, false);
-insert into sys.args values (29374, 978, 'res_0', 'geometry', 0, 0, 0, 0);
-insert into sys.args values (29375, 978, 'arg_1', 'date', 0, 0, 1, 1);
-insert into sys.args values (29376, 978, 'arg_2', 'geometry', 0, 0, 1, 2);
-insert into sys.functions values (979, 'scale_up', '*', 'calc', 0, 1, false, false, false, 2000, true, false);
-insert into sys.args values (29377, 979, 'res_0', 'geometry', 0, 0, 0, 0);
-insert into sys.args values (29378, 979, 'arg_1', 'timestamp', 7, 0, 1, 1);
-insert into sys.args values (29379, 979, 'arg_2', 'geometry', 0, 0, 1, 2);
-insert into sys.functions values (980, 'scale_up', '*', 'calc', 0, 1, false, false, false, 2000, true, false);
-insert into sys.args values (29380, 980, 'res_0', 'geometry', 0, 0, 0, 0);
-insert into sys.args values (29381, 980, 'arg_1', 'timestamptz', 7, 0, 1, 1);
-insert into sys.args values (29382, 980, 'arg_2', 'geometry', 0, 0, 1, 2);
-insert into sys.functions values (981, 'scale_up', '*', 'calc', 0, 1, false, false, false, 2000, true, false);
-insert into sys.args values (29383, 981, 'res_0', 'geometry', 0, 0, 0, 0);
-insert into sys.args values (29384, 981, 'arg_1', 'blob', 0, 0, 1, 1);
-insert into sys.args values (29385, 981, 'arg_2', 'geometry', 0, 0, 1, 2);
-insert into sys.functions values (982, 'scale_up', '*', 'calc', 0, 1, false, false, false, 2000, true, false);
-insert into sys.args values (29386, 982, 'res_0', 'geometry', 0, 0, 0, 0);
-insert into sys.args values (29387, 982, 'arg_1', 'geometry', 0, 0, 1, 1);
-insert into sys.args values (29388, 982, 'arg_2', 'geometry', 0, 0, 1, 2);
-insert into sys.functions values (983, 'scale_up', '*', 'calc', 0, 1, false, false, false, 2000, true, false);
-insert into sys.args values (29389, 983, 'res_0', 'geometry', 0, 0, 0, 0);
-insert into sys.args values (29390, 983, 'arg_1', 'geometrya', 0, 0, 1, 1);
-insert into sys.args values (29391, 983, 'arg_2', 'geometry', 0, 0, 1, 2);
-insert into sys.functions values (984, 'scale_up', '*', 'calc', 0, 1, false, false, false, 2000, true, false);
-insert into sys.args values (29392, 984, 'res_0', 'geometry', 0, 0, 0, 0);
-insert into sys.args values (29393, 984, 'arg_1', 'mbr', 0, 0, 1, 1);
-insert into sys.args values (29394, 984, 'arg_2', 'geometry', 0, 0, 1, 2);
-insert into sys.functions values (985, 'scale_up', '*', 'calc', 0, 1, false, false, false, 2000, true, false);
-insert into sys.args values (29395, 985, 'res_0', 'geometrya', 0, 0, 0, 0);
-insert into sys.args values (29396, 985, 'arg_1', 'oid', 63, 0, 1, 1);
-insert into sys.args values (29397, 985, 'arg_2', 'geometrya', 0, 0, 1, 2);
-insert into sys.functions values (986, 'scale_up', '*', 'calc', 0, 1, false, false, false, 2000, true, false);
-insert into sys.args values (29398, 986, 'res_0', 'geometrya', 0, 0, 0, 0);
-insert into sys.args values (29399, 986, 'arg_1', 'tinyint', 8, 0, 1, 1);
-insert into sys.args values (29400, 986, 'arg_2', 'geometrya', 0, 0, 1, 2);
-insert into sys.functions values (987, 'scale_up', '*', 'calc', 0, 1, false, false, false, 2000, true, false);
-insert into sys.args values (29401, 987, 'res_0', 'geometrya', 0, 0, 0, 0);
-insert into sys.args values (29402, 987, 'arg_1', 'smallint', 16, 0, 1, 1);
-insert into sys.args values (29403, 987, 'arg_2', 'geometrya', 0, 0, 1, 2);
-insert into sys.functions values (988, 'scale_up', '*', 'calc', 0, 1, false, false, false, 2000, true, false);
-insert into sys.args values (29404, 988, 'res_0', 'geometrya', 0, 0, 0, 0);
-insert into sys.args values (29405, 988, 'arg_1', 'int', 32, 0, 1, 1);
-insert into sys.args values (29406, 988, 'arg_2', 'geometrya', 0, 0, 1, 2);
-insert into sys.functions values (989, 'scale_up', '*', 'calc', 0, 1, false, false, false, 2000, true, false);
-insert into sys.args values (29407, 989, 'res_0', 'geometrya', 0, 0, 0, 0);
-insert into sys.args values (29408, 989, 'arg_1', 'bigint', 64, 0, 1, 1);
-insert into sys.args values (29409, 989, 'arg_2', 'geometrya', 0, 0, 1, 2);
-insert into sys.functions values (990, 'scale_up', '*', 'calc', 0, 1, false, false, false, 2000, true, false);
-insert into sys.args values (29410, 990, 'res_0', 'geometrya', 0, 0, 0, 0);
-insert into sys.args values (29411, 990, 'arg_1', 'decimal', 2, 0, 1, 1);
-insert into sys.args values (29412, 990, 'arg_2', 'geometrya', 0, 0, 1, 2);
-insert into sys.functions values (991, 'scale_up', '*', 'calc', 0, 1, false, false, false, 2000, true, false);
-insert into sys.args values (29413, 991, 'res_0', 'geometrya', 0, 0, 0, 0);
-insert into sys.args values (29414, 991, 'arg_1', 'decimal', 4, 0, 1, 1);
-insert into sys.args values (29415, 991, 'arg_2', 'geometrya', 0, 0, 1, 2);
-insert into sys.functions values (992, 'scale_up', '*', 'calc', 0, 1, false, false, false, 2000, true, false);
-insert into sys.args values (29416, 992, 'res_0', 'geometrya', 0, 0, 0, 0);
-insert into sys.args values (29417, 992, 'arg_1', 'decimal', 9, 0, 1, 1);
-insert into sys.args values (29418, 992, 'arg_2', 'geometrya', 0, 0, 1, 2);
-insert into sys.functions values (993, 'scale_up', '*', 'calc', 0, 1, false, false, false, 2000, true, false);
-insert into sys.args values (29419, 993, 'res_0', 'geometrya', 0, 0, 0, 0);
-insert into sys.args values (29420, 993, 'arg_1', 'decimal', 18, 0, 1, 1);
-insert into sys.args values (29421, 993, 'arg_2', 'geometrya', 0, 0, 1, 2);
-insert into sys.functions values (994, 'scale_up', '*', 'calc', 0, 1, false, false, false, 2000, true, false);
-insert into sys.args values (29422, 994, 'res_0', 'geometrya', 0, 0, 0, 0);
-insert into sys.args values (29423, 994, 'arg_1', 'real', 24, 0, 1, 1);
-insert into sys.args values (29424, 994, 'arg_2', 'geometrya', 0, 0, 1, 2);
-insert into sys.functions values (995, 'scale_up', '*', 'calc', 0, 1, false, false, false, 2000, true, false);
-insert into sys.args values (29425, 995, 'res_0', 'geometrya', 0, 0, 0, 0);
-insert into sys.args values (29426, 995, 'arg_1', 'double', 53, 0, 1, 1);
-insert into sys.args values (29427, 995, 'arg_2', 'geometrya', 0, 0, 1, 2);
-insert into sys.functions values (996, 'scale_up', '*', 'calc', 0, 1, false, false, false, 2000, true, false);
-insert into sys.args values (29428, 996, 'res_0', 'geometrya', 0, 0, 0, 0);
-insert into sys.args values (29429, 996, 'arg_1', 'month_interval', 32, 0, 1, 1);
-insert into sys.args values (29430, 996, 'arg_2', 'geometrya', 0, 0, 1, 2);
-insert into sys.functions values (997, 'scale_up', '*', 'calc', 0, 1, false, false, false, 2000, true, false);
-insert into sys.args values (29431, 997, 'res_0', 'geometrya', 0, 0, 0, 0);
-insert into sys.args values (29432, 997, 'arg_1', 'sec_interval', 13, 0, 1, 1);
-insert into sys.args values (29433, 997, 'arg_2', 'geometrya', 0, 0, 1, 2);
-insert into sys.functions values (998, 'scale_up', '*', 'calc', 0, 1, false, false, false, 2000, true, false);
-insert into sys.args values (29434, 998, 'res_0', 'geometrya', 0, 0, 0, 0);
-insert into sys.args values (29435, 998, 'arg_1', 'time', 7, 0, 1, 1);
-insert into sys.args values (29436, 998, 'arg_2', 'geometrya', 0, 0, 1, 2);
-insert into sys.functions values (999, 'scale_up', '*', 'calc', 0, 1, false, false, false, 2000, true, false);
-insert into sys.args values (29437, 999, 'res_0', 'geometrya', 0, 0, 0, 0);
-insert into sys.args values (29438, 999, 'arg_1', 'timetz', 7, 0, 1, 1);
-insert into sys.args values (29439, 999, 'arg_2', 'geometrya', 0, 0, 1, 2);
-insert into sys.functions values (1000, 'scale_up', '*', 'calc', 0, 1, false, false, false, 2000, true, false);
-insert into sys.args values (29440, 1000, 'res_0', 'geometrya', 0, 0, 0, 0);
-insert into sys.args values (29441, 1000, 'arg_1', 'date', 0, 0, 1, 1);
-insert into sys.args values (29442, 1000, 'arg_2', 'geometrya', 0, 0, 1, 2);
-insert into sys.functions values (1001, 'scale_up', '*', 'calc', 0, 1, false, false, false, 2000, true, false);
-insert into sys.args values (29443, 1001, 'res_0', 'geometrya', 0, 0, 0, 0);
-insert into sys.args values (29444, 1001, 'arg_1', 'timestamp', 7, 0, 1, 1);
-insert into sys.args values (29445, 1001, 'arg_2', 'geometrya', 0, 0, 1, 2);
-insert into sys.functions values (1002, 'scale_up', '*', 'calc', 0, 1, false, false, false, 2000, true, false);
-insert into sys.args values (29446, 1002, 'res_0', 'geometrya', 0, 0, 0, 0);
-insert into sys.args values (29447, 1002, 'arg_1', 'timestamptz', 7, 0, 1, 1);
-insert into sys.args values (29448, 1002, 'arg_2', 'geometrya', 0, 0, 1, 2);
-insert into sys.functions values (1003, 'scale_up', '*', 'calc', 0, 1, false, false, false, 2000, true, false);
-insert into sys.args values (29449, 1003, 'res_0', 'geometrya', 0, 0, 0, 0);
-insert into sys.args values (29450, 1003, 'arg_1', 'blob', 0, 0, 1, 1);
-insert into sys.args values (29451, 1003, 'arg_2', 'geometrya', 0, 0, 1, 2);
-insert into sys.functions values (1004, 'scale_up', '*', 'calc', 0, 1, false, false, false, 2000, true, false);
-insert into sys.args values (29452, 1004, 'res_0', 'geometrya', 0, 0, 0, 0);
-insert into sys.args values (29453, 1004, 'arg_1', 'geometry', 0, 0, 1, 1);
-insert into sys.args values (29454, 1004, 'arg_2', 'geometrya', 0, 0, 1, 2);
-insert into sys.functions values (1005, 'scale_up', '*', 'calc', 0, 1, false, false, false, 2000, true, false);
-insert into sys.args values (29455, 1005, 'res_0', 'geometrya', 0, 0, 0, 0);
-insert into sys.args values (29456, 1005, 'arg_1', 'geometrya', 0, 0, 1, 1);
-insert into sys.args values (29457, 1005, 'arg_2', 'geometrya', 0, 0, 1, 2);
-insert into sys.functions values (1006, 'scale_up', '*', 'calc', 0, 1, false, false, false, 2000, true, false);
-insert into sys.args values (29458, 1006, 'res_0', 'geometrya', 0, 0, 0, 0);
-insert into sys.args values (29459, 1006, 'arg_1', 'mbr', 0, 0, 1, 1);
-insert into sys.args values (29460, 1006, 'arg_2', 'geometrya', 0, 0, 1, 2);
-insert into sys.functions values (1007, 'scale_up', '*', 'calc', 0, 1, false, false, false, 2000, true, false);
-insert into sys.args values (29461, 1007, 'res_0', 'mbr', 0, 0, 0, 0);
-insert into sys.args values (29462, 1007, 'arg_1', 'oid', 63, 0, 1, 1);
-insert into sys.args values (29463, 1007, 'arg_2', 'mbr', 0, 0, 1, 2);
-insert into sys.functions values (1008, 'scale_up', '*', 'calc', 0, 1, false, false, false, 2000, true, false);
-insert into sys.args values (29464, 1008, 'res_0', 'mbr', 0, 0, 0, 0);
-insert into sys.args values (29465, 1008, 'arg_1', 'tinyint', 8, 0, 1, 1);
-insert into sys.args values (29466, 1008, 'arg_2', 'mbr', 0, 0, 1, 2);
-insert into sys.functions values (1009, 'scale_up', '*', 'calc', 0, 1, false, false, false, 2000, true, false);
-insert into sys.args values (29467, 1009, 'res_0', 'mbr', 0, 0, 0, 0);
-insert into sys.args values (29468, 1009, 'arg_1', 'smallint', 16, 0, 1, 1);
-insert into sys.args values (29469, 1009, 'arg_2', 'mbr', 0, 0, 1, 2);
-insert into sys.functions values (1010, 'scale_up', '*', 'calc', 0, 1, false, false, false, 2000, true, false);
-insert into sys.args values (29470, 1010, 'res_0', 'mbr', 0, 0, 0, 0);
-insert into sys.args values (29471, 1010, 'arg_1', 'int', 32, 0, 1, 1);
-insert into sys.args values (29472, 1010, 'arg_2', 'mbr', 0, 0, 1, 2);
-insert into sys.functions values (1011, 'scale_up', '*', 'calc', 0, 1, false, false, false, 2000, true, false);
-insert into sys.args values (29473, 1011, 'res_0', 'mbr', 0, 0, 0, 0);
-insert into sys.args values (29474, 1011, 'arg_1', 'bigint', 64, 0, 1, 1);
-insert into sys.args values (29475, 1011, 'arg_2', 'mbr', 0, 0, 1, 2);
-insert into sys.functions values (1012, 'scale_up', '*', 'calc', 0, 1, false, false, false, 2000, true, false);
-insert into sys.args values (29476, 1012, 'res_0', 'mbr', 0, 0, 0, 0);
-insert into sys.args values (29477, 1012, 'arg_1', 'decimal', 2, 0, 1, 1);
-insert into sys.args values (29478, 1012, 'arg_2', 'mbr', 0, 0, 1, 2);
-insert into sys.functions values (1013, 'scale_up', '*', 'calc', 0, 1, false, false, false, 2000, true, false);
-insert into sys.args values (29479, 1013, 'res_0', 'mbr', 0, 0, 0, 0);
-insert into sys.args values (29480, 1013, 'arg_1', 'decimal', 4, 0, 1, 1);
-insert into sys.args values (29481, 1013, 'arg_2', 'mbr', 0, 0, 1, 2);
-insert into sys.functions values (1014, 'scale_up', '*', 'calc', 0, 1, false, false, false, 2000, true, false);
-insert into sys.args values (29482, 1014, 'res_0', 'mbr', 0, 0, 0, 0);
-insert into sys.args values (29483, 1014, 'arg_1', 'decimal', 9, 0, 1, 1);
-insert into sys.args values (29484, 1014, 'arg_2', 'mbr', 0, 0, 1, 2);
-insert into sys.functions values (1015, 'scale_up', '*', 'calc', 0, 1, false, false, false, 2000, true, false);
-insert into sys.args values (29485, 1015, 'res_0', 'mbr', 0, 0, 0, 0);
-insert into sys.args values (29486, 1015, 'arg_1', 'decimal', 18, 0, 1, 1);
-insert into sys.args values (29487, 1015, 'arg_2', 'mbr', 0, 0, 1, 2);
-insert into sys.functions values (1016, 'scale_up', '*', 'calc', 0, 1, false, false, false, 2000, true, false);
-insert into sys.args values (29488, 1016, 'res_0', 'mbr', 0, 0, 0, 0);
-insert into sys.args values (29489, 1016, 'arg_1', 'real', 24, 0, 1, 1);
-insert into sys.args values (29490, 1016, 'arg_2', 'mbr', 0, 0, 1, 2);
-insert into sys.functions values (1017, 'scale_up', '*', 'calc', 0, 1, false, false, false, 2000, true, false);
-insert into sys.args values (29491, 1017, 'res_0', 'mbr', 0, 0, 0, 0);
-insert into sys.args values (29492, 1017, 'arg_1', 'double', 53, 0, 1, 1);
-insert into sys.args values (29493, 1017, 'arg_2', 'mbr', 0, 0, 1, 2);
-insert into sys.functions values (1018, 'scale_up', '*', 'calc', 0, 1, false, false, false, 2000, true, false);
-insert into sys.args values (29494, 1018, 'res_0', 'mbr', 0, 0, 0, 0);
-insert into sys.args values (29495, 1018, 'arg_1', 'month_interval', 32, 0, 1, 1);
-insert into sys.args values (29496, 1018, 'arg_2', 'mbr', 0, 0, 1, 2);
-insert into sys.functions values (1019, 'scale_up', '*', 'calc', 0, 1, false, false, false, 2000, true, false);
-insert into sys.args values (29497, 1019, 'res_0', 'mbr', 0, 0, 0, 0);
-insert into sys.args values (29498, 1019, 'arg_1', 'sec_interval', 13, 0, 1, 1);
-insert into sys.args values (29499, 1019, 'arg_2', 'mbr', 0, 0, 1, 2);
-insert into sys.functions values (1020, 'scale_up', '*', 'calc', 0, 1, false, false, false, 2000, true, false);
-insert into sys.args values (29500, 1020, 'res_0', 'mbr', 0, 0, 0, 0);
-insert into sys.args values (29501, 1020, 'arg_1', 'time', 7, 0, 1, 1);
-insert into sys.args values (29502, 1020, 'arg_2', 'mbr', 0, 0, 1, 2);
-insert into sys.functions values (1021, 'scale_up', '*', 'calc', 0, 1, false, false, false, 2000, true, false);
-insert into sys.args values (29503, 1021, 'res_0', 'mbr', 0, 0, 0, 0);
-insert into sys.args values (29504, 1021, 'arg_1', 'timetz', 7, 0, 1, 1);
-insert into sys.args values (29505, 1021, 'arg_2', 'mbr', 0, 0, 1, 2);
-insert into sys.functions values (1022, 'scale_up', '*', 'calc', 0, 1, false, false, false, 2000, true, false);
-insert into sys.args values (29506, 1022, 'res_0', 'mbr', 0, 0, 0, 0);
-insert into sys.args values (29507, 1022, 'arg_1', 'date', 0, 0, 1, 1);
-insert into sys.args values (29508, 1022, 'arg_2', 'mbr', 0, 0, 1, 2);
-insert into sys.functions values (1023, 'scale_up', '*', 'calc', 0, 1, false, false, false, 2000, true, false);
-insert into sys.args values (29509, 1023, 'res_0', 'mbr', 0, 0, 0, 0);
-insert into sys.args values (29510, 1023, 'arg_1', 'timestamp', 7, 0, 1, 1);
-insert into sys.args values (29511, 1023, 'arg_2', 'mbr', 0, 0, 1, 2);
-insert into sys.functions values (1024, 'scale_up', '*', 'calc', 0, 1, false, false, false, 2000, true, false);
-insert into sys.args values (29512, 1024, 'res_0', 'mbr', 0, 0, 0, 0);
-insert into sys.args values (29513, 1024, 'arg_1', 'timestamptz', 7, 0, 1, 1);
-insert into sys.args values (29514, 1024, 'arg_2', 'mbr', 0, 0, 1, 2);
-insert into sys.functions values (1025, 'scale_up', '*', 'calc', 0, 1, false, false, false, 2000, true, false);
-insert into sys.args values (29515, 1025, 'res_0', 'mbr', 0, 0, 0, 0);
-insert into sys.args values (29516, 1025, 'arg_1', 'blob', 0, 0, 1, 1);
-insert into sys.args values (29517, 1025, 'arg_2', 'mbr', 0, 0, 1, 2);
-insert into sys.functions values (1026, 'scale_up', '*', 'calc', 0, 1, false, false, false, 2000, true, false);
-insert into sys.args values (29518, 1026, 'res_0', 'mbr', 0, 0, 0, 0);
-insert into sys.args values (29519, 1026, 'arg_1', 'geometry', 0, 0, 1, 1);
-insert into sys.args values (29520, 1026, 'arg_2', 'mbr', 0, 0, 1, 2);
-insert into sys.functions values (1027, 'scale_up', '*', 'calc', 0, 1, false, false, false, 2000, true, false);
-insert into sys.args values (29521, 1027, 'res_0', 'mbr', 0, 0, 0, 0);
-insert into sys.args values (29522, 1027, 'arg_1', 'geometrya', 0, 0, 1, 1);
-insert into sys.args values (29523, 1027, 'arg_2', 'mbr', 0, 0, 1, 2);
-insert into sys.functions values (1028, 'scale_up', '*', 'calc', 0, 1, false, false, false, 2000, true, false);
-insert into sys.args values (29524, 1028, 'res_0', 'mbr', 0, 0, 0, 0);
-insert into sys.args values (29525, 1028, 'arg_1', 'mbr', 0, 0, 1, 1);
-insert into sys.args values (29526, 1028, 'arg_2', 'mbr', 0, 0, 1, 2);
-insert into sys.functions values (1029, 'power', 'pow', 'mmath', 0, 1, false, false, false, 2000, true, false);
-insert into sys.args values (29527, 1029, 'res_0', 'real', 24, 0, 0, 0);
-insert into sys.args values (29528, 1029, 'arg_1', 'real', 24, 0, 1, 1);
-insert into sys.args values (29529, 1029, 'arg_2', 'real', 24, 0, 1, 2);
-insert into sys.functions values (1030, 'floor', 'floor', 'mmath', 0, 1, false, false, false, 2000, true, false);
-insert into sys.args values (29530, 1030, 'res_0', 'real', 24, 0, 0, 0);
-insert into sys.args values (29531, 1030, 'arg_1', 'real', 24, 0, 1, 1);
-insert into sys.functions values (1031, 'ceil', 'ceil', 'mmath', 0, 1, false, false, false, 2000, true, false);
-insert into sys.args values (29532, 1031, 'res_0', 'real', 24, 0, 0, 0);
-insert into sys.args values (29533, 1031, 'arg_1', 'real', 24, 0, 1, 1);
-insert into sys.functions values (1032, 'ceiling', 'ceil', 'mmath', 0, 1, false, false, false, 2000, true, false);
-insert into sys.args values (29534, 1032, 'res_0', 'real', 24, 0, 0, 0);
-insert into sys.args values (29535, 1032, 'arg_1', 'real', 24, 0, 1, 1);
-insert into sys.functions values (1033, 'sin', 'sin', 'mmath', 0, 1, false, false, false, 2000, true, false);
-insert into sys.args values (29536, 1033, 'res_0', 'real', 24, 0, 0, 0);
-insert into sys.args values (29537, 1033, 'arg_1', 'real', 24, 0, 1, 1);
-insert into sys.functions values (1034, 'cos', 'cos', 'mmath', 0, 1, false, false, false, 2000, true, false);
-insert into sys.args values (29538, 1034, 'res_0', 'real', 24, 0, 0, 0);
-insert into sys.args values (29539, 1034, 'arg_1', 'real', 24, 0, 1, 1);
-insert into sys.functions values (1035, 'tan', 'tan', 'mmath', 0, 1, false, false, false, 2000, true, false);
-insert into sys.args values (29540, 1035, 'res_0', 'real', 24, 0, 0, 0);
-insert into sys.args values (29541, 1035, 'arg_1', 'real', 24, 0, 1, 1);
-insert into sys.functions values (1036, 'asin', 'asin', 'mmath', 0, 1, false, false, false, 2000, true, false);
-insert into sys.args values (29542, 1036, 'res_0', 'real', 24, 0, 0, 0);
-insert into sys.args values (29543, 1036, 'arg_1', 'real', 24, 0, 1, 1);
-insert into sys.functions values (1037, 'acos', 'acos', 'mmath', 0, 1, false, false, false, 2000, true, false);
-insert into sys.args values (29544, 1037, 'res_0', 'real', 24, 0, 0, 0);
-insert into sys.args values (29545, 1037, 'arg_1', 'real', 24, 0, 1, 1);
-insert into sys.functions values (1038, 'atan', 'atan', 'mmath', 0, 1, false, false, false, 2000, true, false);
-insert into sys.args values (29546, 1038, 'res_0', 'real', 24, 0, 0, 0);
-insert into sys.args values (29547, 1038, 'arg_1', 'real', 24, 0, 1, 1);
-insert into sys.functions values (1039, 'atan', 'atan2', 'mmath', 0, 1, false, false, false, 2000, true, false);
-insert into sys.args values (29548, 1039, 'res_0', 'real', 24, 0, 0, 0);
-insert into sys.args values (29549, 1039, 'arg_1', 'real', 24, 0, 1, 1);
-insert into sys.args values (29550, 1039, 'arg_2', 'real', 24, 0, 1, 2);
-insert into sys.functions values (1040, 'sinh', 'sinh', 'mmath', 0, 1, false, false, false, 2000, true, false);
-insert into sys.args values (29551, 1040, 'res_0', 'real', 24, 0, 0, 0);
-insert into sys.args values (29552, 1040, 'arg_1', 'real', 24, 0, 1, 1);
-insert into sys.functions values (1041, 'cot', 'cot', 'mmath', 0, 1, false, false, false, 2000, true, false);
-insert into sys.args values (29553, 1041, 'res_0', 'real', 24, 0, 0, 0);
-insert into sys.args values (29554, 1041, 'arg_1', 'real', 24, 0, 1, 1);
-insert into sys.functions values (1042, 'cosh', 'cosh', 'mmath', 0, 1, false, false, false, 2000, true, false);
-insert into sys.args values (29555, 1042, 'res_0', 'real', 24, 0, 0, 0);
-insert into sys.args values (29556, 1042, 'arg_1', 'real', 24, 0, 1, 1);
-insert into sys.functions values (1043, 'tanh', 'tanh', 'mmath', 0, 1, false, false, false, 2000, true, false);
-insert into sys.args values (29557, 1043, 'res_0', 'real', 24, 0, 0, 0);
-insert into sys.args values (29558, 1043, 'arg_1', 'real', 24, 0, 1, 1);
-insert into sys.functions values (1044, 'sqrt', 'sqrt', 'mmath', 0, 1, false, false, false, 2000, true, false);
-insert into sys.args values (29559, 1044, 'res_0', 'real', 24, 0, 0, 0);
-insert into sys.args values (29560, 1044, 'arg_1', 'real', 24, 0, 1, 1);
-insert into sys.functions values (1045, 'exp', 'exp', 'mmath', 0, 1, false, false, false, 2000, true, false);
-insert into sys.args values (29561, 1045, 'res_0', 'real', 24, 0, 0, 0);
-insert into sys.args values (29562, 1045, 'arg_1', 'real', 24, 0, 1, 1);
-insert into sys.functions values (1046, 'log', 'log', 'mmath', 0, 1, false, false, false, 2000, true, false);
-insert into sys.args values (29563, 1046, 'res_0', 'real', 24, 0, 0, 0);
-insert into sys.args values (29564, 1046, 'arg_1', 'real', 24, 0, 1, 1);
-insert into sys.functions values (1047, 'ln', 'log', 'mmath', 0, 1, false, false, false, 2000, true, false);
-insert into sys.args values (29565, 1047, 'res_0', 'real', 24, 0, 0, 0);
-insert into sys.args values (29566, 1047, 'arg_1', 'real', 24, 0, 1, 1);
-insert into sys.functions values (1048, 'log', 'log', 'mmath', 0, 1, false, false, false, 2000, true, false);
-insert into sys.args values (29567, 1048, 'res_0', 'real', 24, 0, 0, 0);
-insert into sys.args values (29568, 1048, 'arg_1', 'real', 24, 0, 1, 1);
-insert into sys.args values (29569, 1048, 'arg_2', 'real', 24, 0, 1, 2);
-insert into sys.functions values (1049, 'log10', 'log10', 'mmath', 0, 1, false, false, false, 2000, true, false);
-insert into sys.args values (29570, 1049, 'res_0', 'real', 24, 0, 0, 0);
-insert into sys.args values (29571, 1049, 'arg_1', 'real', 24, 0, 1, 1);
-insert into sys.functions values (1050, 'log2', 'log2', 'mmath', 0, 1, false, false, false, 2000, true, false);
-insert into sys.args values (29572, 1050, 'res_0', 'real', 24, 0, 0, 0);
-insert into sys.args values (29573, 1050, 'arg_1', 'real', 24, 0, 1, 1);
-insert into sys.functions values (1051, 'power', 'pow', 'mmath', 0, 1, false, false, false, 2000, true, false);
-insert into sys.args values (29574, 1051, 'res_0', 'double', 53, 0, 0, 0);
-insert into sys.args values (29575, 1051, 'arg_1', 'double', 53, 0, 1, 1);
-insert into sys.args values (29576, 1051, 'arg_2', 'double', 53, 0, 1, 2);
-insert into sys.functions values (1052, 'floor', 'floor', 'mmath', 0, 1, false, false, false, 2000, true, false);
-insert into sys.args values (29577, 1052, 'res_0', 'double', 53, 0, 0, 0);
-insert into sys.args values (29578, 1052, 'arg_1', 'double', 53, 0, 1, 1);
-insert into sys.functions values (1053, 'ceil', 'ceil', 'mmath', 0, 1, false, false, false, 2000, true, false);
-insert into sys.args values (29579, 1053, 'res_0', 'double', 53, 0, 0, 0);
-insert into sys.args values (29580, 1053, 'arg_1', 'double', 53, 0, 1, 1);
-insert into sys.functions values (1054, 'ceiling', 'ceil', 'mmath', 0, 1, false, false, false, 2000, true, false);
-insert into sys.args values (29581, 1054, 'res_0', 'double', 53, 0, 0, 0);
-insert into sys.args values (29582, 1054, 'arg_1', 'double', 53, 0, 1, 1);
-insert into sys.functions values (1055, 'sin', 'sin', 'mmath', 0, 1, false, false, false, 2000, true, false);
-insert into sys.args values (29583, 1055, 'res_0', 'double', 53, 0, 0, 0);
-insert into sys.args values (29584, 1055, 'arg_1', 'double', 53, 0, 1, 1);
-insert into sys.functions values (1056, 'cos', 'cos', 'mmath', 0, 1, false, false, false, 2000, true, false);
-insert into sys.args values (29585, 1056, 'res_0', 'double', 53, 0, 0, 0);
-insert into sys.args values (29586, 1056, 'arg_1', 'double', 53, 0, 1, 1);
-insert into sys.functions values (1057, 'tan', 'tan', 'mmath', 0, 1, false, false, false, 2000, true, false);
-insert into sys.args values (29587, 1057, 'res_0', 'double', 53, 0, 0, 0);
-insert into sys.args values (29588, 1057, 'arg_1', 'double', 53, 0, 1, 1);
-insert into sys.functions values (1058, 'asin', 'asin', 'mmath', 0, 1, false, false, false, 2000, true, false);
-insert into sys.args values (29589, 1058, 'res_0', 'double', 53, 0, 0, 0);
-insert into sys.args values (29590, 1058, 'arg_1', 'double', 53, 0, 1, 1);
-insert into sys.functions values (1059, 'acos', 'acos', 'mmath', 0, 1, false, false, false, 2000, true, false);
-insert into sys.args values (29591, 1059, 'res_0', 'double', 53, 0, 0, 0);
-insert into sys.args values (29592, 1059, 'arg_1', 'double', 53, 0, 1, 1);
-insert into sys.functions values (1060, 'atan', 'atan', 'mmath', 0, 1, false, false, false, 2000, true, false);
-insert into sys.args values (29593, 1060, 'res_0', 'double', 53, 0, 0, 0);
-insert into sys.args values (29594, 1060, 'arg_1', 'double', 53, 0, 1, 1);
-insert into sys.functions values (1061, 'atan', 'atan2', 'mmath', 0, 1, false, false, false, 2000, true, false);
-insert into sys.args values (29595, 1061, 'res_0', 'double', 53, 0, 0, 0);
-insert into sys.args values (29596, 1061, 'arg_1', 'double', 53, 0, 1, 1);
-insert into sys.args values (29597, 1061, 'arg_2', 'double', 53, 0, 1, 2);
-insert into sys.functions values (1062, 'sinh', 'sinh', 'mmath', 0, 1, false, false, false, 2000, true, false);
-insert into sys.args values (29598, 1062, 'res_0', 'double', 53, 0, 0, 0);
-insert into sys.args values (29599, 1062, 'arg_1', 'double', 53, 0, 1, 1);
-insert into sys.functions values (1063, 'cot', 'cot', 'mmath', 0, 1, false, false, false, 2000, true, false);
-insert into sys.args values (29600, 1063, 'res_0', 'double', 53, 0, 0, 0);
-insert into sys.args values (29601, 1063, 'arg_1', 'double', 53, 0, 1, 1);
-insert into sys.functions values (1064, 'cosh', 'cosh', 'mmath', 0, 1, false, false, false, 2000, true, false);
-insert into sys.args values (29602, 1064, 'res_0', 'double', 53, 0, 0, 0);
-insert into sys.args values (29603, 1064, 'arg_1', 'double', 53, 0, 1, 1);
-insert into sys.functions values (1065, 'tanh', 'tanh', 'mmath', 0, 1, false, false, false, 2000, true, false);
-insert into sys.args values (29604, 1065, 'res_0', 'double', 53, 0, 0, 0);
-insert into sys.args values (29605, 1065, 'arg_1', 'double', 53, 0, 1, 1);
-insert into sys.functions values (1066, 'sqrt', 'sqrt', 'mmath', 0, 1, false, false, false, 2000, true, false);
-insert into sys.args values (29606, 1066, 'res_0', 'double', 53, 0, 0, 0);
-insert into sys.args values (29607, 1066, 'arg_1', 'double', 53, 0, 1, 1);
-insert into sys.functions values (1067, 'exp', 'exp', 'mmath', 0, 1, false, false, false, 2000, true, false);
-insert into sys.args values (29608, 1067, 'res_0', 'double', 53, 0, 0, 0);
-insert into sys.args values (29609, 1067, 'arg_1', 'double', 53, 0, 1, 1);
-insert into sys.functions values (1068, 'log', 'log', 'mmath', 0, 1, false, false, false, 2000, true, false);
-insert into sys.args values (29610, 1068, 'res_0', 'double', 53, 0, 0, 0);
-insert into sys.args values (29611, 1068, 'arg_1', 'double', 53, 0, 1, 1);
-insert into sys.functions values (1069, 'ln', 'log', 'mmath', 0, 1, false, false, false, 2000, true, false);
-insert into sys.args values (29612, 1069, 'res_0', 'double', 53, 0, 0, 0);
-insert into sys.args values (29613, 1069, 'arg_1', 'double', 53, 0, 1, 1);
-insert into sys.functions values (1070, 'log', 'log', 'mmath', 0, 1, false, false, false, 2000, true, false);
-insert into sys.args values (29614, 1070, 'res_0', 'double', 53, 0, 0, 0);
-insert into sys.args values (29615, 1070, 'arg_1', 'double', 53, 0, 1, 1);
-insert into sys.args values (29616, 1070, 'arg_2', 'double', 53, 0, 1, 2);
-insert into sys.functions values (1071, 'log10', 'log10', 'mmath', 0, 1, false, false, false, 2000, true, false);
-insert into sys.args values (29617, 1071, 'res_0', 'double', 53, 0, 0, 0);
-insert into sys.args values (29618, 1071, 'arg_1', 'double', 53, 0, 1, 1);
-insert into sys.functions values (1072, 'log2', 'log2', 'mmath', 0, 1, false, false, false, 2000, true, false);
-insert into sys.args values (29619, 1072, 'res_0', 'double', 53, 0, 0, 0);
-insert into sys.args values (29620, 1072, 'arg_1', 'double', 53, 0, 1, 1);
-insert into sys.functions values (1073, 'pi', 'pi', 'mmath', 0, 1, false, false, false, 2000, true, false);
-insert into sys.args values (29621, 1073, 'res_0', 'double', 53, 0, 0, 0);
-insert into sys.functions values (1074, 'rand', 'rand', 'mmath', 0, 1, true, false, false, 2000, true, true);
-insert into sys.args values (29622, 1074, 'res_0', 'int', 32, 0, 0, 0);
-insert into sys.functions values (1075, 'rand', 'sqlrand', 'mmath', 0, 1, true, false, false, 2000, true, true);
-insert into sys.args values (29623, 1075, 'res_0', 'int', 32, 0, 0, 0);
-insert into sys.args values (29624, 1075, 'arg_1', 'int', 32, 0, 1, 1);
-insert into sys.functions values (1076, 'curdate', 'current_date', 'mtime', 0, 1, false, false, false, 2000, true, false);
-insert into sys.args values (29625, 1076, 'res_0', 'date', 0, 0, 0, 0);
-insert into sys.functions values (1077, 'current_date', 'current_date', 'mtime', 0, 1, false, false, false, 2000, true, false);
-insert into sys.args values (29626, 1077, 'res_0', 'date', 0, 0, 0, 0);
-insert into sys.functions values (1078, 'curtime', 'current_time', 'mtime', 0, 1, false, false, false, 2000, true, false);
-insert into sys.args values (29627, 1078, 'res_0', 'timetz', 7, 0, 0, 0);
-insert into sys.functions values (1079, 'current_time', 'current_time', 'mtime', 0, 1, false, false, false, 2000, true, false);
-insert into sys.args values (29628, 1079, 'res_0', 'timetz', 7, 0, 0, 0);
-insert into sys.functions values (1080, 'current_timestamp', 'current_timestamp', 'mtime', 0, 1, false, false, false, 2000, true, false);
-insert into sys.args values (29629, 1080, 'res_0', 'timestamptz', 7, 0, 0, 0);
-insert into sys.functions values (1081, 'localtime', 'current_time', 'sql', 0, 1, false, false, false, 2000, true, false);
-insert into sys.args values (29630, 1081, 'res_0', 'time', 7, 0, 0, 0);
-insert into sys.functions values (1082, 'localtimestamp', 'current_timestamp', 'sql', 0, 1, false, false, false, 2000, true, false);
-insert into sys.args values (29631, 1082, 'res_0', 'timestamp', 7, 0, 0, 0);
-insert into sys.functions values (1083, 'sql_sub', 'diff', 'mtime', 0, 1, false, false, false, 2000, true, false);
-insert into sys.args values (29632, 1083, 'res_0', 'int', 32, 0, 0, 0);
-insert into sys.args values (29633, 1083, 'arg_1', 'date', 0, 0, 1, 1);
-insert into sys.args values (29634, 1083, 'arg_2', 'date', 0, 0, 1, 2);
-insert into sys.functions values (1084, 'sql_sub', 'diff', 'mtime', 0, 1, false, false, false, 2000, true, false);
-insert into sys.args values (29635, 1084, 'res_0', 'sec_interval', 13, 0, 0, 0);
-insert into sys.args values (29636, 1084, 'arg_1', 'timetz', 7, 0, 1, 1);
-insert into sys.args values (29637, 1084, 'arg_2', 'timetz', 7, 0, 1, 2);
-insert into sys.functions values (1085, 'sql_sub', 'diff', 'mtime', 0, 1, false, false, false, 2000, true, false);
-insert into sys.args values (29638, 1085, 'res_0', 'sec_interval', 13, 0, 0, 0);
-insert into sys.args values (29639, 1085, 'arg_1', 'time', 7, 0, 1, 1);
-insert into sys.args values (29640, 1085, 'arg_2', 'time', 7, 0, 1, 2);
-insert into sys.functions values (1086, 'sql_sub', 'diff', 'mtime', 0, 1, false, false, false, 2000, true, false);
-insert into sys.args values (29641, 1086, 'res_0', 'sec_interval', 13, 0, 0, 0);
-insert into sys.args values (29642, 1086, 'arg_1', 'timestamptz', 7, 0, 1, 1);
-insert into sys.args values (29643, 1086, 'arg_2', 'timestamptz', 7, 0, 1, 2);
-insert into sys.functions values (1087, 'sql_sub', 'diff', 'mtime', 0, 1, false, false, false, 2000, true, false);
-insert into sys.args values (29644, 1087, 'res_0', 'sec_interval', 13, 0, 0, 0);
-insert into sys.args values (29645, 1087, 'arg_1', 'timestamp', 7, 0, 1, 1);
-insert into sys.args values (29646, 1087, 'arg_2', 'timestamp', 7, 0, 1, 2);
-insert into sys.functions values (1088, 'sql_sub', 'date_sub_msec_interval', 'mtime', 0, 1, false, false, false, 2000, true, false);
-insert into sys.args values (29647, 1088, 'res_0', 'date', 0, 0, 0, 0);
-insert into sys.args values (29648, 1088, 'arg_1', 'date', 0, 0, 1, 1);
-insert into sys.args values (29649, 1088, 'arg_2', 'sec_interval', 13, 0, 1, 2);
-insert into sys.functions values (1089, 'sql_sub', 'date_sub_month_interval', 'mtime', 0, 1, false, false, false, 2000, true, false);
-insert into sys.args values (29650, 1089, 'res_0', 'date', 0, 0, 0, 0);
-insert into sys.args values (29651, 1089, 'arg_1', 'date', 0, 0, 1, 1);
-insert into sys.args values (29652, 1089, 'arg_2', 'month_interval', 32, 0, 1, 2);
-insert into sys.functions values (1090, 'sql_sub', 'time_sub_msec_interval', 'mtime', 0, 1, false, false, false, 2000, true, false);
-insert into sys.args values (29653, 1090, 'res_0', 'time', 7, 0, 0, 0);
-insert into sys.args values (29654, 1090, 'arg_1', 'time', 7, 0, 1, 1);
-insert into sys.args values (29655, 1090, 'arg_2', 'sec_interval', 13, 0, 1, 2);
-insert into sys.functions values (1091, 'sql_sub', 'time_sub_msec_interval', 'mtime', 0, 1, false, false, false, 2000, true, false);
-insert into sys.args values (29656, 1091, 'res_0', 'timetz', 7, 0, 0, 0);
-insert into sys.args values (29657, 1091, 'arg_1', 'timetz', 7, 0, 1, 1);
-insert into sys.args values (29658, 1091, 'arg_2', 'sec_interval', 13, 0, 1, 2);
-insert into sys.functions values (1092, 'sql_sub', 'timestamp_sub_msec_interval', 'mtime', 0, 1, false, false, false, 2000, true, false);
-insert into sys.args values (29659, 1092, 'res_0', 'timestamp', 7, 0, 0, 0);
-insert into sys.args values (29660, 1092, 'arg_1', 'timestamp', 7, 0, 1, 1);
-insert into sys.args values (29661, 1092, 'arg_2', 'sec_interval', 13, 0, 1, 2);
-insert into sys.functions values (1093, 'sql_sub', 'timestamp_sub_month_interval', 'mtime', 0, 1, false, false, false, 2000, true, false);
-insert into sys.args values (29662, 1093, 'res_0', 'timestamp', 7, 0, 0, 0);
-insert into sys.args values (29663, 1093, 'arg_1', 'timestamp', 7, 0, 1, 1);
-insert into sys.args values (29664, 1093, 'arg_2', 'month_interval', 32, 0, 1, 2);
-insert into sys.functions values (1094, 'sql_sub', 'timestamp_sub_msec_interval', 'mtime', 0, 1, false, false, false, 2000, true, false);
-insert into sys.args values (29665, 1094, 'res_0', 'timestamptz', 7, 0, 0, 0);
-insert into sys.args values (29666, 1094, 'arg_1', 'timestamptz', 7, 0, 1, 1);
-insert into sys.args values (29667, 1094, 'arg_2', 'sec_interval', 13, 0, 1, 2);
-insert into sys.functions values (1095, 'sql_sub', 'timestamp_sub_month_interval', 'mtime', 0, 1, false, false, false, 2000, true, false);
-insert into sys.args values (29668, 1095, 'res_0', 'timestamptz', 7, 0, 0, 0);
-insert into sys.args values (29669, 1095, 'arg_1', 'timestamptz', 7, 0, 1, 1);
-insert into sys.args values (29670, 1095, 'arg_2', 'month_interval', 32, 0, 1, 2);
-insert into sys.functions values (1096, 'sql_add', 'date_add_msec_interval', 'mtime', 0, 1, false, false, false, 2000, true, false);
-insert into sys.args values (29671, 1096, 'res_0', 'date', 0, 0, 0, 0);
-insert into sys.args values (29672, 1096, 'arg_1', 'date', 0, 0, 1, 1);
-insert into sys.args values (29673, 1096, 'arg_2', 'sec_interval', 13, 0, 1, 2);
-insert into sys.functions values (1097, 'sql_add', 'addmonths', 'mtime', 0, 1, false, false, false, 2000, true, false);
-insert into sys.args values (29674, 1097, 'res_0', 'date', 0, 0, 0, 0);
-insert into sys.args values (29675, 1097, 'arg_1', 'date', 0, 0, 1, 1);
-insert into sys.args values (29676, 1097, 'arg_2', 'month_interval', 32, 0, 1, 2);
-insert into sys.functions values (1098, 'sql_add', 'timestamp_add_msec_interval', 'mtime', 0, 1, false, false, false, 2000, true, false);
-insert into sys.args values (29677, 1098, 'res_0', 'timestamp', 7, 0, 0, 0);
-insert into sys.args values (29678, 1098, 'arg_1', 'timestamp', 7, 0, 1, 1);
-insert into sys.args values (29679, 1098, 'arg_2', 'sec_interval', 13, 0, 1, 2);
-insert into sys.functions values (1099, 'sql_add', 'timestamp_add_month_interval', 'mtime', 0, 1, false, false, false, 2000, true, false);
-insert into sys.args values (29680, 1099, 'res_0', 'timestamp', 7, 0, 0, 0);
-insert into sys.args values (29681, 1099, 'arg_1', 'timestamp', 7, 0, 1, 1);
-insert into sys.args values (29682, 1099, 'arg_2', 'month_interval', 32, 0, 1, 2);
-insert into sys.functions values (1100, 'sql_add', 'timestamp_add_msec_interval', 'mtime', 0, 1, false, false, false, 2000, true, false);
-insert into sys.args values (29683, 1100, 'res_0', 'timestamptz', 7, 0, 0, 0);
-insert into sys.args values (29684, 1100, 'arg_1', 'timestamptz', 7, 0, 1, 1);
-insert into sys.args values (29685, 1100, 'arg_2', 'sec_interval', 13, 0, 1, 2);
-insert into sys.functions values (1101, 'sql_add', 'timestamp_add_month_interval', 'mtime', 0, 1, false, false, false, 2000, true, false);
-insert into sys.args values (29686, 1101, 'res_0', 'timestamptz', 7, 0, 0, 0);
-insert into sys.args values (29687, 1101, 'arg_1', 'timestamptz', 7, 0, 1, 1);
-insert into sys.args values (29688, 1101, 'arg_2', 'month_interval', 32, 0, 1, 2);
-insert into sys.functions values (1102, 'sql_add', 'time_add_msec_interval', 'mtime', 0, 1, false, false, false, 2000, true, false);
-insert into sys.args values (29689, 1102, 'res_0', 'time', 7, 0, 0, 0);
-insert into sys.args values (29690, 1102, 'arg_1', 'time', 7, 0, 1, 1);
-insert into sys.args values (29691, 1102, 'arg_2', 'sec_interval', 13, 0, 1, 2);
-insert into sys.functions values (1103, 'sql_add', 'time_add_msec_interval', 'mtime', 0, 1, false, false, false, 2000, true, false);
-insert into sys.args values (29692, 1103, 'res_0', 'timetz', 7, 0, 0, 0);
-insert into sys.args values (29693, 1103, 'arg_1', 'timetz', 7, 0, 1, 1);
-insert into sys.args values (29694, 1103, 'arg_2', 'sec_interval', 13, 0, 1, 2);
-insert into sys.functions values (1104, 'local_timezone', 'local_timezone', 'mtime', 0, 1, false, false, false, 2000, true, false);
-insert into sys.args values (29695, 1104, 'res_0', 'sec_interval', 13, 0, 0, 0);
-insert into sys.functions values (1105, 'century', 'century', 'mtime', 0, 1, false, false, false, 2000, true, false);
-insert into sys.args values (29696, 1105, 'res_0', 'int', 32, 0, 0, 0);
-insert into sys.args values (29697, 1105, 'arg_1', 'date', 0, 0, 1, 1);
-insert into sys.functions values (1106, 'decade', 'decade', 'mtime', 0, 1, false, false, false, 2000, true, false);
-insert into sys.args values (29698, 1106, 'res_0', 'int', 32, 0, 0, 0);
-insert into sys.args values (29699, 1106, 'arg_1', 'date', 0, 0, 1, 1);
-insert into sys.functions values (1107, 'year', 'year', 'mtime', 0, 1, false, false, false, 2000, true, false);
-insert into sys.args values (29700, 1107, 'res_0', 'int', 32, 0, 0, 0);
-insert into sys.args values (29701, 1107, 'arg_1', 'date', 0, 0, 1, 1);
-insert into sys.functions values (1108, 'quarter', 'quarter', 'mtime', 0, 1, false, false, false, 2000, true, false);
-insert into sys.args values (29702, 1108, 'res_0', 'int', 32, 0, 0, 0);
-insert into sys.args values (29703, 1108, 'arg_1', 'date', 0, 0, 1, 1);
-insert into sys.functions values (1109, 'month', 'month', 'mtime', 0, 1, false, false, false, 2000, true, false);
-insert into sys.args values (29704, 1109, 'res_0', 'int', 32, 0, 0, 0);
-insert into sys.args values (29705, 1109, 'arg_1', 'date', 0, 0, 1, 1);
-insert into sys.functions values (1110, 'day', 'day', 'mtime', 0, 1, false, false, false, 2000, true, false);
-insert into sys.args values (29706, 1110, 'res_0', 'int', 32, 0, 0, 0);
-insert into sys.args values (29707, 1110, 'arg_1', 'date', 0, 0, 1, 1);
-insert into sys.functions values (1111, 'dayofyear', 'dayofyear', 'mtime', 0, 1, false, false, false, 2000, true, false);
-insert into sys.args values (29708, 1111, 'res_0', 'int', 32, 0, 0, 0);
-insert into sys.args values (29709, 1111, 'arg_1', 'date', 0, 0, 1, 1);
-insert into sys.functions values (1112, 'weekofyear', 'weekofyear', 'mtime', 0, 1, false, false, false, 2000, true, false);
-insert into sys.args values (29710, 1112, 'res_0', 'int', 32, 0, 0, 0);
-insert into sys.args values (29711, 1112, 'arg_1', 'date', 0, 0, 1, 1);
-insert into sys.functions values (1113, 'dayofweek', 'dayofweek', 'mtime', 0, 1, false, false, false, 2000, true, false);
-insert into sys.args values (29712, 1113, 'res_0', 'int', 32, 0, 0, 0);
-insert into sys.args values (29713, 1113, 'arg_1', 'date', 0, 0, 1, 1);
-insert into sys.functions values (1114, 'dayofmonth', 'day', 'mtime', 0, 1, false, false, false, 2000, true, false);
-insert into sys.args values (29714, 1114, 'res_0', 'int', 32, 0, 0, 0);
-insert into sys.args values (29715, 1114, 'arg_1', 'date', 0, 0, 1, 1);
-insert into sys.functions values (1115, 'week', 'weekofyear', 'mtime', 0, 1, false, false, false, 2000, true, false);
-insert into sys.args values (29716, 1115, 'res_0', 'int', 32, 0, 0, 0);
-insert into sys.args values (29717, 1115, 'arg_1', 'date', 0, 0, 1, 1);
-insert into sys.functions values (1116, 'hour', 'hours', 'mtime', 0, 1, false, false, false, 2000, true, false);
-insert into sys.args values (29718, 1116, 'res_0', 'int', 32, 0, 0, 0);
-insert into sys.args values (29719, 1116, 'arg_1', 'time', 7, 0, 1, 1);
-insert into sys.functions values (1117, 'minute', 'minutes', 'mtime', 0, 1, false, false, false, 2000, true, false);
-insert into sys.args values (29720, 1117, 'res_0', 'int', 32, 0, 0, 0);
-insert into sys.args values (29721, 1117, 'arg_1', 'time', 7, 0, 1, 1);
-insert into sys.functions values (1118, 'second', 'sql_seconds', 'mtime', 0, 1, false, false, false, 2000, true, false);
-insert into sys.args values (29722, 1118, 'res_0', 'decimal', 9, 6, 0, 0);
-insert into sys.args values (29723, 1118, 'arg_1', 'time', 7, 0, 1, 1);
-insert into sys.functions values (1119, 'hour', 'hours', 'mtime', 0, 1, false, false, false, 2000, true, false);
-insert into sys.args values (29724, 1119, 'res_0', 'int', 32, 0, 0, 0);
-insert into sys.args values (29725, 1119, 'arg_1', 'timetz', 7, 0, 1, 1);
-insert into sys.functions values (1120, 'minute', 'minutes', 'mtime', 0, 1, false, false, false, 2000, true, false);
-insert into sys.args values (29726, 1120, 'res_0', 'int', 32, 0, 0, 0);
-insert into sys.args values (29727, 1120, 'arg_1', 'timetz', 7, 0, 1, 1);
-insert into sys.functions values (1121, 'second', 'sql_seconds', 'mtime', 0, 1, false, false, false, 2000, true, false);
-insert into sys.args values (29728, 1121, 'res_0', 'decimal', 9, 6, 0, 0);
-insert into sys.args values (29729, 1121, 'arg_1', 'timetz', 7, 0, 1, 1);
-insert into sys.functions values (1122, 'century', 'century', 'mtime', 0, 1, false, false, false, 2000, true, false);
-insert into sys.args values (29730, 1122, 'res_0', 'int', 32, 0, 0, 0);
-insert into sys.args values (29731, 1122, 'arg_1', 'timestamp', 7, 0, 1, 1);
-insert into sys.functions values (1123, 'decade', 'decade', 'mtime', 0, 1, false, false, false, 2000, true, false);
-insert into sys.args values (29732, 1123, 'res_0', 'int', 32, 0, 0, 0);
-insert into sys.args values (29733, 1123, 'arg_1', 'timestamp', 7, 0, 1, 1);
-insert into sys.functions values (1124, 'year', 'year', 'mtime', 0, 1, false, false, false, 2000, true, false);
-insert into sys.args values (29734, 1124, 'res_0', 'int', 32, 0, 0, 0);
-insert into sys.args values (29735, 1124, 'arg_1', 'timestamp', 7, 0, 1, 1);
-insert into sys.functions values (1125, 'quarter', 'quarter', 'mtime', 0, 1, false, false, false, 2000, true, false);
-insert into sys.args values (29736, 1125, 'res_0', 'int', 32, 0, 0, 0);
-insert into sys.args values (29737, 1125, 'arg_1', 'timestamp', 7, 0, 1, 1);
-insert into sys.functions values (1126, 'month', 'month', 'mtime', 0, 1, false, false, false, 2000, true, false);
-insert into sys.args values (29738, 1126, 'res_0', 'int', 32, 0, 0, 0);
-insert into sys.args values (29739, 1126, 'arg_1', 'timestamp', 7, 0, 1, 1);
-insert into sys.functions values (1127, 'day', 'day', 'mtime', 0, 1, false, false, false, 2000, true, false);
-insert into sys.args values (29740, 1127, 'res_0', 'int', 32, 0, 0, 0);
-insert into sys.args values (29741, 1127, 'arg_1', 'timestamp', 7, 0, 1, 1);
-insert into sys.functions values (1128, 'hour', 'hours', 'mtime', 0, 1, false, false, false, 2000, true, false);
-insert into sys.args values (29742, 1128, 'res_0', 'int', 32, 0, 0, 0);
-insert into sys.args values (29743, 1128, 'arg_1', 'timestamp', 7, 0, 1, 1);
-insert into sys.functions values (1129, 'minute', 'minutes', 'mtime', 0, 1, false, false, false, 2000, true, false);
-insert into sys.args values (29744, 1129, 'res_0', 'int', 32, 0, 0, 0);
-insert into sys.args values (29745, 1129, 'arg_1', 'timestamp', 7, 0, 1, 1);
-insert into sys.functions values (1130, 'second', 'sql_seconds', 'mtime', 0, 1, false, false, false, 2000, true, false);
-insert into sys.args values (29746, 1130, 'res_0', 'decimal', 9, 6, 0, 0);
-insert into sys.args values (29747, 1130, 'arg_1', 'timestamp', 7, 0, 1, 1);
-insert into sys.functions values (1131, 'century', 'century', 'mtime', 0, 1, false, false, false, 2000, true, false);
-insert into sys.args values (29748, 1131, 'res_0', 'int', 32, 0, 0, 0);
-insert into sys.args values (29749, 1131, 'arg_1', 'timestamptz', 7, 0, 1, 1);
-insert into sys.functions values (1132, 'decade', 'decade', 'mtime', 0, 1, false, false, false, 2000, true, false);
-insert into sys.args values (29750, 1132, 'res_0', 'int', 32, 0, 0, 0);
-insert into sys.args values (29751, 1132, 'arg_1', 'timestamptz', 7, 0, 1, 1);
-insert into sys.functions values (1133, 'year', 'year', 'mtime', 0, 1, false, false, false, 2000, true, false);
-insert into sys.args values (29752, 1133, 'res_0', 'int', 32, 0, 0, 0);
-insert into sys.args values (29753, 1133, 'arg_1', 'timestamptz', 7, 0, 1, 1);
-insert into sys.functions values (1134, 'quarter', 'quarter', 'mtime', 0, 1, false, false, false, 2000, true, false);
-insert into sys.args values (29754, 1134, 'res_0', 'int', 32, 0, 0, 0);
-insert into sys.args values (29755, 1134, 'arg_1', 'timestamptz', 7, 0, 1, 1);
-insert into sys.functions values (1135, 'month', 'month', 'mtime', 0, 1, false, false, false, 2000, true, false);
-insert into sys.args values (29756, 1135, 'res_0', 'int', 32, 0, 0, 0);
-insert into sys.args values (29757, 1135, 'arg_1', 'timestamptz', 7, 0, 1, 1);
-insert into sys.functions values (1136, 'day', 'day', 'mtime', 0, 1, false, false, false, 2000, true, false);
-insert into sys.args values (29758, 1136, 'res_0', 'int', 32, 0, 0, 0);
-insert into sys.args values (29759, 1136, 'arg_1', 'timestamptz', 7, 0, 1, 1);
-insert into sys.functions values (1137, 'hour', 'hours', 'mtime', 0, 1, false, false, false, 2000, true, false);
-insert into sys.args values (29760, 1137, 'res_0', 'int', 32, 0, 0, 0);
-insert into sys.args values (29761, 1137, 'arg_1', 'timestamptz', 7, 0, 1, 1);
-insert into sys.functions values (1138, 'minute', 'minutes', 'mtime', 0, 1, false, false, false, 2000, true, false);
-insert into sys.args values (29762, 1138, 'res_0', 'int', 32, 0, 0, 0);
-insert into sys.args values (29763, 1138, 'arg_1', 'timestamptz', 7, 0, 1, 1);
-insert into sys.functions values (1139, 'second', 'sql_seconds', 'mtime', 0, 1, false, false, false, 2000, true, false);
-insert into sys.args values (29764, 1139, 'res_0', 'decimal', 9, 6, 0, 0);
-insert into sys.args values (29765, 1139, 'arg_1', 'timestamptz', 7, 0, 1, 1);
-insert into sys.functions values (1140, 'year', 'year', 'mtime', 0, 1, false, false, false, 2000, true, false);
-insert into sys.args values (29766, 1140, 'res_0', 'int', 32, 0, 0, 0);
-insert into sys.args values (29767, 1140, 'arg_1', 'month_interval', 32, 0, 1, 1);
-insert into sys.functions values (1141, 'month', 'month', 'mtime', 0, 1, false, false, false, 2000, true, false);
-insert into sys.args values (29768, 1141, 'res_0', 'int', 32, 0, 0, 0);
-insert into sys.args values (29769, 1141, 'arg_1', 'month_interval', 32, 0, 1, 1);
-insert into sys.functions values (1142, 'day', 'day', 'mtime', 0, 1, false, false, false, 2000, true, false);
-insert into sys.args values (29770, 1142, 'res_0', 'bigint', 64, 0, 0, 0);
-insert into sys.args values (29771, 1142, 'arg_1', 'sec_interval', 13, 0, 1, 1);
-insert into sys.functions values (1143, 'hour', 'hours', 'mtime', 0, 1, false, false, false, 2000, true, false);
-insert into sys.args values (29772, 1143, 'res_0', 'int', 32, 0, 0, 0);
-insert into sys.args values (29773, 1143, 'arg_1', 'sec_interval', 13, 0, 1, 1);
-insert into sys.functions values (1144, 'minute', 'minutes', 'mtime', 0, 1, false, false, false, 2000, true, false);
-insert into sys.args values (29774, 1144, 'res_0', 'int', 32, 0, 0, 0);
-insert into sys.args values (29775, 1144, 'arg_1', 'sec_interval', 13, 0, 1, 1);
-insert into sys.functions values (1145, 'second', 'seconds', 'mtime', 0, 1, false, false, false, 2000, true, false);
-insert into sys.args values (29776, 1145, 'res_0', 'int', 32, 0, 0, 0);
-insert into sys.args values (29777, 1145, 'arg_1', 'sec_interval', 13, 0, 1, 1);
-insert into sys.functions values (1146, 'next_value_for', 'next_value', 'sql', 0, 1, true, false, false, 2000, true, true);
-insert into sys.args values (29778, 1146, 'res_0', 'bigint', 64, 0, 0, 0);
-insert into sys.args values (29779, 1146, 'arg_1', 'varchar', 0, 0, 1, 1);
-insert into sys.args values (29780, 1146, 'arg_2', 'varchar', 0, 0, 1, 2);
-insert into sys.functions values (1147, 'get_value_for', 'get_value', 'sql', 0, 1, false, false, false, 2000, true, true);
-insert into sys.args values (29781, 1147, 'res_0', 'bigint', 64, 0, 0, 0);
-insert into sys.args values (29782, 1147, 'arg_1', 'varchar', 0, 0, 1, 1);
-insert into sys.args values (29783, 1147, 'arg_2', 'varchar', 0, 0, 1, 2);
-insert into sys.functions values (1148, 'restart', 'restart', 'sql', 0, 1, false, false, false, 2000, true, true);
-insert into sys.args values (29784, 1148, 'res_0', 'bigint', 64, 0, 0, 0);
-insert into sys.args values (29785, 1148, 'arg_1', 'varchar', 0, 0, 1, 1);
-insert into sys.args values (29786, 1148, 'arg_2', 'varchar', 0, 0, 1, 2);
-insert into sys.args values (29787, 1148, 'arg_3', 'bigint', 64, 0, 1, 3);
-insert into sys.functions values (1149, 'index', 'index', 'calc', 0, 1, false, false, false, 2000, true, true);
-insert into sys.args values (29788, 1149, 'res_0', 'tinyint', 8, 0, 0, 0);
-insert into sys.args values (29789, 1149, 'arg_1', 'char', 0, 0, 1, 1);
-insert into sys.args values (29790, 1149, 'arg_2', 'boolean', 1, 0, 1, 2);
-insert into sys.functions values (1150, 'index', 'index', 'calc', 0, 1, false, false, false, 2000, true, true);
-insert into sys.args values (29791, 1150, 'res_0', 'smallint', 16, 0, 0, 0);
-insert into sys.args values (29792, 1150, 'arg_1', 'char', 0, 0, 1, 1);
-insert into sys.args values (29793, 1150, 'arg_2', 'boolean', 1, 0, 1, 2);
-insert into sys.functions values (1151, 'index', 'index', 'calc', 0, 1, false, false, false, 2000, true, true);
-insert into sys.args values (29794, 1151, 'res_0', 'int', 32, 0, 0, 0);
-insert into sys.args values (29795, 1151, 'arg_1', 'char', 0, 0, 1, 1);
-insert into sys.args values (29796, 1151, 'arg_2', 'boolean', 1, 0, 1, 2);
-insert into sys.functions values (1152, 'strings', 'strings', 'calc', 0, 1, false, false, false, 2000, true, false);
-insert into sys.args values (29797, 1152, 'res_0', 'char', 0, 0, 0, 0);
-insert into sys.args values (29798, 1152, 'arg_1', 'char', 0, 0, 1, 1);
-insert into sys.functions values (1153, 'locate', 'locate', 'str', 0, 1, false, false, false, 2000, true, false);
-insert into sys.args values (29799, 1153, 'res_0', 'int', 32, 0, 0, 0);
-insert into sys.args values (29800, 1153, 'arg_1', 'char', 0, 0, 1, 1);
-insert into sys.args values (29801, 1153, 'arg_2', 'char', 0, 0, 1, 2);
-insert into sys.functions values (1154, 'locate', 'locate', 'str', 0, 1, false, false, false, 2000, true, false);
-insert into sys.args values (29802, 1154, 'res_0', 'int', 32, 0, 0, 0);
-insert into sys.args values (29803, 1154, 'arg_1', 'char', 0, 0, 1, 1);
-insert into sys.args values (29804, 1154, 'arg_2', 'char', 0, 0, 1, 2);
-insert into sys.args values (29805, 1154, 'arg_3', 'int', 32, 0, 1, 3);
-insert into sys.functions values (1155, 'charindex', 'locate', 'str', 0, 1, false, false, false, 2000, true, false);
-insert into sys.args values (29806, 1155, 'res_0', 'int', 32, 0, 0, 0);
-insert into sys.args values (29807, 1155, 'arg_1', 'char', 0, 0, 1, 1);
-insert into sys.args values (29808, 1155, 'arg_2', 'char', 0, 0, 1, 2);
-insert into sys.functions values (1156, 'charindex', 'locate', 'str', 0, 1, false, false, false, 2000, true, false);
-insert into sys.args values (29809, 1156, 'res_0', 'int', 32, 0, 0, 0);
-insert into sys.args values (29810, 1156, 'arg_1', 'char', 0, 0, 1, 1);
-insert into sys.args values (29811, 1156, 'arg_2', 'char', 0, 0, 1, 2);
-insert into sys.args values (29812, 1156, 'arg_3', 'int', 32, 0, 1, 3);
-insert into sys.functions values (1157, 'splitpart', 'splitpart', 'str', 0, 1, false, false, false, 2000, true, false);
-insert into sys.args values (29813, 1157, 'res_0', 'char', 0, 0, 0, 0);
-insert into sys.args values (29814, 1157, 'arg_1', 'char', 0, 0, 1, 1);
-insert into sys.args values (29815, 1157, 'arg_2', 'char', 0, 0, 1, 2);
-insert into sys.args values (29816, 1157, 'arg_3', 'int', 32, 0, 1, 3);
-insert into sys.functions values (1158, 'substring', 'substring', 'str', 0, 1, false, false, false, 2000, true, false);
-insert into sys.args values (29817, 1158, 'res_0', 'char', 0, 0, 0, 0);
-insert into sys.args values (29818, 1158, 'arg_1', 'char', 0, 0, 1, 1);
-insert into sys.args values (29819, 1158, 'arg_2', 'int', 32, 0, 1, 2);
-insert into sys.functions values (1159, 'substring', 'substring', 'str', 0, 1, false, false, false, 2000, true, false);
-insert into sys.args values (29820, 1159, 'res_0', 'char', 0, 0, 0, 0);
-insert into sys.args values (29821, 1159, 'arg_1', 'char', 0, 0, 1, 1);
-insert into sys.args values (29822, 1159, 'arg_2', 'int', 32, 0, 1, 2);
-insert into sys.args values (29823, 1159, 'arg_3', 'int', 32, 0, 1, 3);
-insert into sys.functions values (1160, 'substr', 'substring', 'str', 0, 1, false, false, false, 2000, true, false);
-insert into sys.args values (29824, 1160, 'res_0', 'char', 0, 0, 0, 0);
-insert into sys.args values (29825, 1160, 'arg_1', 'char', 0, 0, 1, 1);
-insert into sys.args values (29826, 1160, 'arg_2', 'int', 32, 0, 1, 2);
-insert into sys.functions values (1161, 'substr', 'substring', 'str', 0, 1, false, false, false, 2000, true, false);
-insert into sys.args values (29827, 1161, 'res_0', 'char', 0, 0, 0, 0);
-insert into sys.args values (29828, 1161, 'arg_1', 'char', 0, 0, 1, 1);
-insert into sys.args values (29829, 1161, 'arg_2', 'int', 32, 0, 1, 2);
-insert into sys.args values (29830, 1161, 'arg_3', 'int', 32, 0, 1, 3);
-insert into sys.functions values (1162, 'not_like', 'not_like', 'algebra', 0, 1, false, false, false, 2000, true, true);
-insert into sys.args values (29831, 1162, 'res_0', 'boolean', 1, 0, 0, 0);
-insert into sys.args values (29832, 1162, 'arg_1', 'char', 0, 0, 1, 1);
-insert into sys.args values (29833, 1162, 'arg_2', 'char', 0, 0, 1, 2);
-insert into sys.functions values (1163, 'not_like', 'not_like', 'algebra', 0, 1, false, false, false, 2000, true, true);
-insert into sys.args values (29834, 1163, 'res_0', 'boolean', 1, 0, 0, 0);
-insert into sys.args values (29835, 1163, 'arg_1', 'char', 0, 0, 1, 1);
-insert into sys.args values (29836, 1163, 'arg_2', 'char', 0, 0, 1, 2);
-insert into sys.args values (29837, 1163, 'arg_3', 'char', 0, 0, 1, 3);
-insert into sys.functions values (1164, 'not_ilike', 'not_ilike', 'algebra', 0, 1, false, false, false, 2000, true, true);
-insert into sys.args values (29838, 1164, 'res_0', 'boolean', 1, 0, 0, 0);
-insert into sys.args values (29839, 1164, 'arg_1', 'char', 0, 0, 1, 1);
-insert into sys.args values (29840, 1164, 'arg_2', 'char', 0, 0, 1, 2);
-insert into sys.functions values (1165, 'not_ilike', 'not_ilike', 'algebra', 0, 1, false, false, false, 2000, true, true);
-insert into sys.args values (29841, 1165, 'res_0', 'boolean', 1, 0, 0, 0);
-insert into sys.args values (29842, 1165, 'arg_1', 'char', 0, 0, 1, 1);
-insert into sys.args values (29843, 1165, 'arg_2', 'char', 0, 0, 1, 2);
-insert into sys.args values (29844, 1165, 'arg_3', 'char', 0, 0, 1, 3);
-insert into sys.functions values (1166, 'patindex', 'patindex', 'pcre', 0, 1, false, false, false, 2000, true, true);
-insert into sys.args values (29845, 1166, 'res_0', 'int', 32, 0, 0, 0);
-insert into sys.args values (29846, 1166, 'arg_1', 'char', 0, 0, 1, 1);
-insert into sys.args values (29847, 1166, 'arg_2', 'char', 0, 0, 1, 2);
-insert into sys.functions values (1167, 'truncate', 'stringleft', 'str', 0, 1, false, false, false, 2000, true, false);
-insert into sys.args values (29848, 1167, 'res_0', 'char', 0, 0, 0, 0);
-insert into sys.args values (29849, 1167, 'arg_1', 'char', 0, 0, 1, 1);
-insert into sys.args values (29850, 1167, 'arg_2', 'int', 32, 0, 1, 2);
-insert into sys.functions values (1168, 'concat', '+', 'calc', 0, 1, false, false, false, 2000, true, false);
-insert into sys.args values (29851, 1168, 'res_0', 'char', 0, 0, 0, 0);
-insert into sys.args values (29852, 1168, 'arg_1', 'char', 0, 0, 1, 1);
-insert into sys.args values (29853, 1168, 'arg_2', 'char', 0, 0, 1, 2);
-insert into sys.functions values (1169, 'ascii', 'ascii', 'str', 0, 1, false, false, false, 2000, true, false);
-insert into sys.args values (29854, 1169, 'res_0', 'int', 32, 0, 0, 0);
-insert into sys.args values (29855, 1169, 'arg_1', 'char', 0, 0, 1, 1);
-insert into sys.functions values (1170, 'code', 'unicode', 'str', 0, 1, false, false, false, 2000, true, false);
-insert into sys.args values (29856, 1170, 'res_0', 'char', 0, 0, 0, 0);
-insert into sys.args values (29857, 1170, 'arg_1', 'int', 32, 0, 1, 1);
-insert into sys.functions values (1171, 'length', 'length', 'str', 0, 1, false, false, false, 2000, true, false);
-insert into sys.args values (29858, 1171, 'res_0', 'int', 32, 0, 0, 0);
-insert into sys.args values (29859, 1171, 'arg_1', 'char', 0, 0, 1, 1);
-insert into sys.functions values (1172, 'right', 'stringright', 'str', 0, 1, false, false, false, 2000, true, false);
-insert into sys.args values (29860, 1172, 'res_0', 'char', 0, 0, 0, 0);
-insert into sys.args values (29861, 1172, 'arg_1', 'char', 0, 0, 1, 1);
-insert into sys.args values (29862, 1172, 'arg_2', 'int', 32, 0, 1, 2);
-insert into sys.functions values (1173, 'left', 'stringleft', 'str', 0, 1, false, false, false, 2000, true, false);
-insert into sys.args values (29863, 1173, 'res_0', 'char', 0, 0, 0, 0);
-insert into sys.args values (29864, 1173, 'arg_1', 'char', 0, 0, 1, 1);
-insert into sys.args values (29865, 1173, 'arg_2', 'int', 32, 0, 1, 2);
-insert into sys.functions values (1174, 'upper', 'toUpper', 'str', 0, 1, false, false, false, 2000, true, false);
-insert into sys.args values (29866, 1174, 'res_0', 'char', 0, 0, 0, 0);
-insert into sys.args values (29867, 1174, 'arg_1', 'char', 0, 0, 1, 1);
-insert into sys.functions values (1175, 'ucase', 'toUpper', 'str', 0, 1, false, false, false, 2000, true, false);
-insert into sys.args values (29868, 1175, 'res_0', 'char', 0, 0, 0, 0);
-insert into sys.args values (29869, 1175, 'arg_1', 'char', 0, 0, 1, 1);
-insert into sys.functions values (1176, 'lower', 'toLower', 'str', 0, 1, false, false, false, 2000, true, false);
-insert into sys.args values (29870, 1176, 'res_0', 'char', 0, 0, 0, 0);
-insert into sys.args values (29871, 1176, 'arg_1', 'char', 0, 0, 1, 1);
-insert into sys.functions values (1177, 'lcase', 'toLower', 'str', 0, 1, false, false, false, 2000, true, false);
-insert into sys.args values (29872, 1177, 'res_0', 'char', 0, 0, 0, 0);
-insert into sys.args values (29873, 1177, 'arg_1', 'char', 0, 0, 1, 1);
-insert into sys.functions values (1178, 'trim', 'trim', 'str', 0, 1, false, false, false, 2000, true, false);
-insert into sys.args values (29874, 1178, 'res_0', 'char', 0, 0, 0, 0);
-insert into sys.args values (29875, 1178, 'arg_1', 'char', 0, 0, 1, 1);
-insert into sys.functions values (1179, 'trim', 'trim', 'str', 0, 1, false, false, false, 2000, true, false);
-insert into sys.args values (29876, 1179, 'res_0', 'char', 0, 0, 0, 0);
-insert into sys.args values (29877, 1179, 'arg_1', 'char', 0, 0, 1, 1);
-insert into sys.args values (29878, 1179, 'arg_2', 'char', 0, 0, 1, 2);
-insert into sys.functions values (1180, 'ltrim', 'ltrim', 'str', 0, 1, false, false, false, 2000, true, false);
-insert into sys.args values (29879, 1180, 'res_0', 'char', 0, 0, 0, 0);
-insert into sys.args values (29880, 1180, 'arg_1', 'char', 0, 0, 1, 1);
-insert into sys.functions values (1181, 'ltrim', 'ltrim', 'str', 0, 1, false, false, false, 2000, true, false);
-insert into sys.args values (29881, 1181, 'res_0', 'char', 0, 0, 0, 0);
-insert into sys.args values (29882, 1181, 'arg_1', 'char', 0, 0, 1, 1);
-insert into sys.args values (29883, 1181, 'arg_2', 'char', 0, 0, 1, 2);
-insert into sys.functions values (1182, 'rtrim', 'rtrim', 'str', 0, 1, false, false, false, 2000, true, false);
-insert into sys.args values (29884, 1182, 'res_0', 'char', 0, 0, 0, 0);
-insert into sys.args values (29885, 1182, 'arg_1', 'char', 0, 0, 1, 1);
-insert into sys.functions values (1183, 'rtrim', 'rtrim', 'str', 0, 1, false, false, false, 2000, true, false);
-insert into sys.args values (29886, 1183, 'res_0', 'char', 0, 0, 0, 0);
-insert into sys.args values (29887, 1183, 'arg_1', 'char', 0, 0, 1, 1);
-insert into sys.args values (29888, 1183, 'arg_2', 'char', 0, 0, 1, 2);
-insert into sys.functions values (1184, 'lpad', 'lpad', 'str', 0, 1, false, false, false, 2000, true, false);
-insert into sys.args values (29889, 1184, 'res_0', 'char', 0, 0, 0, 0);
-insert into sys.args values (29890, 1184, 'arg_1', 'char', 0, 0, 1, 1);
-insert into sys.args values (29891, 1184, 'arg_2', 'int', 32, 0, 1, 2);
-insert into sys.functions values (1185, 'lpad', 'lpad', 'str', 0, 1, false, false, false, 2000, true, false);
-insert into sys.args values (29892, 1185, 'res_0', 'char', 0, 0, 0, 0);
-insert into sys.args values (29893, 1185, 'arg_1', 'char', 0, 0, 1, 1);
-insert into sys.args values (29894, 1185, 'arg_2', 'int', 32, 0, 1, 2);
-insert into sys.args values (29895, 1185, 'arg_3', 'char', 0, 0, 1, 3);
-insert into sys.functions values (1186, 'rpad', 'rpad', 'str', 0, 1, false, false, false, 2000, true, false);
-insert into sys.args values (29896, 1186, 'res_0', 'char', 0, 0, 0, 0);
-insert into sys.args values (29897, 1186, 'arg_1', 'char', 0, 0, 1, 1);
-insert into sys.args values (29898, 1186, 'arg_2', 'int', 32, 0, 1, 2);
-insert into sys.functions values (1187, 'rpad', 'rpad', 'str', 0, 1, false, false, false, 2000, true, false);
-insert into sys.args values (29899, 1187, 'res_0', 'char', 0, 0, 0, 0);
-insert into sys.args values (29900, 1187, 'arg_1', 'char', 0, 0, 1, 1);
-insert into sys.args values (29901, 1187, 'arg_2', 'int', 32, 0, 1, 2);
-insert into sys.args values (29902, 1187, 'arg_3', 'char', 0, 0, 1, 3);
-insert into sys.functions values (1188, 'insert', 'insert', 'str', 0, 1, false, false, false, 2000, true, false);
-insert into sys.args values (29903, 1188, 'res_0', 'char', 0, 0, 0, 0);
-insert into sys.args values (29904, 1188, 'arg_1', 'char', 0, 0, 1, 1);
-insert into sys.args values (29905, 1188, 'arg_2', 'int', 32, 0, 1, 2);
-insert into sys.args values (29906, 1188, 'arg_3', 'int', 32, 0, 1, 3);
-insert into sys.args values (29907, 1188, 'arg_4', 'char', 0, 0, 1, 4);
-insert into sys.functions values (1189, 'replace', 'replace', 'str', 0, 1, false, false, false, 2000, true, false);
-insert into sys.args values (29908, 1189, 'res_0', 'char', 0, 0, 0, 0);
-insert into sys.args values (29909, 1189, 'arg_1', 'char', 0, 0, 1, 1);
-insert into sys.args values (29910, 1189, 'arg_2', 'char', 0, 0, 1, 2);
-insert into sys.args values (29911, 1189, 'arg_3', 'char', 0, 0, 1, 3);
-insert into sys.functions values (1190, 'repeat', 'repeat', 'str', 0, 1, false, false, false, 2000, true, false);
-insert into sys.args values (29912, 1190, 'res_0', 'char', 0, 0, 0, 0);
-insert into sys.args values (29913, 1190, 'arg_1', 'char', 0, 0, 1, 1);
-insert into sys.args values (29914, 1190, 'arg_2', 'int', 32, 0, 1, 2);
-insert into sys.functions values (1191, 'space', 'space', 'str', 0, 1, false, false, false, 2000, true, false);
-insert into sys.args values (29915, 1191, 'res_0', 'char', 0, 0, 0, 0);
-insert into sys.args values (29916, 1191, 'arg_1', 'int', 32, 0, 1, 1);
-insert into sys.functions values (1192, 'char_length', 'length', 'str', 0, 1, false, false, false, 2000, true, false);
-insert into sys.args values (29917, 1192, 'res_0', 'int', 32, 0, 0, 0);
-insert into sys.args values (29918, 1192, 'arg_1', 'char', 0, 0, 1, 1);
-insert into sys.functions values (1193, 'character_length', 'length', 'str', 0, 1, false, false, false, 2000, true, false);
-insert into sys.args values (29919, 1193, 'res_0', 'int', 32, 0, 0, 0);
-insert into sys.args values (29920, 1193, 'arg_1', 'char', 0, 0, 1, 1);
-insert into sys.functions values (1194, 'octet_length', 'nbytes', 'str', 0, 1, false, false, false, 2000, true, false);
-insert into sys.args values (29921, 1194, 'res_0', 'int', 32, 0, 0, 0);
-insert into sys.args values (29922, 1194, 'arg_1', 'char', 0, 0, 1, 1);
-insert into sys.functions values (1195, 'soundex', 'soundex', 'txtsim', 0, 1, false, false, false, 2000, true, false);
-insert into sys.args values (29923, 1195, 'res_0', 'char', 0, 0, 0, 0);
-insert into sys.args values (29924, 1195, 'arg_1', 'char', 0, 0, 1, 1);
-insert into sys.functions values (1196, 'difference', 'stringdiff', 'txtsim', 0, 1, false, false, false, 2000, true, true);
-insert into sys.args values (29925, 1196, 'res_0', 'int', 32, 0, 0, 0);
-insert into sys.args values (29926, 1196, 'arg_1', 'char', 0, 0, 1, 1);
-insert into sys.args values (29927, 1196, 'arg_2', 'char', 0, 0, 1, 2);
-insert into sys.functions values (1197, 'editdistance', 'editdistance', 'txtsim', 0, 1, false, false, false, 2000, true, true);
-insert into sys.args values (29928, 1197, 'res_0', 'int', 32, 0, 0, 0);
-insert into sys.args values (29929, 1197, 'arg_1', 'char', 0, 0, 1, 1);
-insert into sys.args values (29930, 1197, 'arg_2', 'char', 0, 0, 1, 2);
-insert into sys.functions values (1198, 'editdistance2', 'editdistance2', 'txtsim', 0, 1, false, false, false, 2000, true, true);
-insert into sys.args values (29931, 1198, 'res_0', 'int', 32, 0, 0, 0);
-insert into sys.args values (29932, 1198, 'arg_1', 'char', 0, 0, 1, 1);
-insert into sys.args values (29933, 1198, 'arg_2', 'char', 0, 0, 1, 2);
-insert into sys.functions values (1199, 'similarity', 'similarity', 'txtsim', 0, 1, false, false, false, 2000, true, true);
-insert into sys.args values (29934, 1199, 'res_0', 'double', 53, 0, 0, 0);
-insert into sys.args values (29935, 1199, 'arg_1', 'char', 0, 0, 1, 1);
-insert into sys.args values (29936, 1199, 'arg_2', 'char', 0, 0, 1, 2);
-insert into sys.functions values (1200, 'qgramnormalize', 'qgramnormalize', 'txtsim', 0, 1, false, false, false, 2000, true, false);
-insert into sys.args values (29937, 1200, 'res_0', 'char', 0, 0, 0, 0);
-insert into sys.args values (29938, 1200, 'arg_1', 'char', 0, 0, 1, 1);
-insert into sys.functions values (1201, 'levenshtein', 'levenshtein', 'txtsim', 0, 1, false, false, false, 2000, true, true);
-insert into sys.args values (29939, 1201, 'res_0', 'int', 32, 0, 0, 0);
-insert into sys.args values (29940, 1201, 'arg_1', 'char', 0, 0, 1, 1);
-insert into sys.args values (29941, 1201, 'arg_2', 'char', 0, 0, 1, 2);
-insert into sys.functions values (1202, 'levenshtein', 'levenshtein', 'txtsim', 0, 1, false, false, false, 2000, true, true);
-insert into sys.args values (29942, 1202, 'res_0', 'int', 32, 0, 0, 0);
-insert into sys.args values (29943, 1202, 'arg_1', 'char', 0, 0, 1, 1);
-insert into sys.args values (29944, 1202, 'arg_2', 'char', 0, 0, 1, 2);
-insert into sys.args values (29945, 1202, 'arg_3', 'int', 32, 0, 1, 3);
-insert into sys.args values (29946, 1202, 'arg_4', 'int', 32, 0, 1, 4);
-insert into sys.args values (29947, 1202, 'arg_5', 'int', 32, 0, 1, 5);
-insert into sys.functions values (1203, 'index', 'index', 'calc', 0, 1, false, false, false, 2000, true, true);
-insert into sys.args values (29948, 1203, 'res_0', 'tinyint', 8, 0, 0, 0);
-insert into sys.args values (29949, 1203, 'arg_1', 'varchar', 0, 0, 1, 1);
-insert into sys.args values (29950, 1203, 'arg_2', 'boolean', 1, 0, 1, 2);
-insert into sys.functions values (1204, 'index', 'index', 'calc', 0, 1, false, false, false, 2000, true, true);
-insert into sys.args values (29951, 1204, 'res_0', 'smallint', 16, 0, 0, 0);
-insert into sys.args values (29952, 1204, 'arg_1', 'varchar', 0, 0, 1, 1);
-insert into sys.args values (29953, 1204, 'arg_2', 'boolean', 1, 0, 1, 2);
-insert into sys.functions values (1205, 'index', 'index', 'calc', 0, 1, false, false, false, 2000, true, true);
-insert into sys.args values (29954, 1205, 'res_0', 'int', 32, 0, 0, 0);
-insert into sys.args values (29955, 1205, 'arg_1', 'varchar', 0, 0, 1, 1);
-insert into sys.args values (29956, 1205, 'arg_2', 'boolean', 1, 0, 1, 2);
-insert into sys.functions values (1206, 'strings', 'strings', 'calc', 0, 1, false, false, false, 2000, true, false);
-insert into sys.args values (29957, 1206, 'res_0', 'varchar', 0, 0, 0, 0);
-insert into sys.args values (29958, 1206, 'arg_1', 'varchar', 0, 0, 1, 1);
-insert into sys.functions values (1207, 'locate', 'locate', 'str', 0, 1, false, false, false, 2000, true, false);
-insert into sys.args values (29959, 1207, 'res_0', 'int', 32, 0, 0, 0);
-insert into sys.args values (29960, 1207, 'arg_1', 'varchar', 0, 0, 1, 1);
-insert into sys.args values (29961, 1207, 'arg_2', 'varchar', 0, 0, 1, 2);
-insert into sys.functions values (1208, 'locate', 'locate', 'str', 0, 1, false, false, false, 2000, true, false);
-insert into sys.args values (29962, 1208, 'res_0', 'int', 32, 0, 0, 0);
-insert into sys.args values (29963, 1208, 'arg_1', 'varchar', 0, 0, 1, 1);
-insert into sys.args values (29964, 1208, 'arg_2', 'varchar', 0, 0, 1, 2);
-insert into sys.args values (29965, 1208, 'arg_3', 'int', 32, 0, 1, 3);
-insert into sys.functions values (1209, 'charindex', 'locate', 'str', 0, 1, false, false, false, 2000, true, false);
-insert into sys.args values (29966, 1209, 'res_0', 'int', 32, 0, 0, 0);
-insert into sys.args values (29967, 1209, 'arg_1', 'varchar', 0, 0, 1, 1);
-insert into sys.args values (29968, 1209, 'arg_2', 'varchar', 0, 0, 1, 2);
-insert into sys.functions values (1210, 'charindex', 'locate', 'str', 0, 1, false, false, false, 2000, true, false);
-insert into sys.args values (29969, 1210, 'res_0', 'int', 32, 0, 0, 0);
-insert into sys.args values (29970, 1210, 'arg_1', 'varchar', 0, 0, 1, 1);
-insert into sys.args values (29971, 1210, 'arg_2', 'varchar', 0, 0, 1, 2);
-insert into sys.args values (29972, 1210, 'arg_3', 'int', 32, 0, 1, 3);
-insert into sys.functions values (1211, 'splitpart', 'splitpart', 'str', 0, 1, false, false, false, 2000, true, false);
-insert into sys.args values (29973, 1211, 'res_0', 'varchar', 0, 0, 0, 0);
-insert into sys.args values (29974, 1211, 'arg_1', 'varchar', 0, 0, 1, 1);
-insert into sys.args values (29975, 1211, 'arg_2', 'varchar', 0, 0, 1, 2);
-insert into sys.args values (29976, 1211, 'arg_3', 'int', 32, 0, 1, 3);
-insert into sys.functions values (1212, 'substring', 'substring', 'str', 0, 1, false, false, false, 2000, true, false);
-insert into sys.args values (29977, 1212, 'res_0', 'varchar', 0, 0, 0, 0);
-insert into sys.args values (29978, 1212, 'arg_1', 'varchar', 0, 0, 1, 1);
-insert into sys.args values (29979, 1212, 'arg_2', 'int', 32, 0, 1, 2);
-insert into sys.functions values (1213, 'substring', 'substring', 'str', 0, 1, false, false, false, 2000, true, false);
-insert into sys.args values (29980, 1213, 'res_0', 'varchar', 0, 0, 0, 0);
-insert into sys.args values (29981, 1213, 'arg_1', 'varchar', 0, 0, 1, 1);
-insert into sys.args values (29982, 1213, 'arg_2', 'int', 32, 0, 1, 2);
-insert into sys.args values (29983, 1213, 'arg_3', 'int', 32, 0, 1, 3);
-insert into sys.functions values (1214, 'substr', 'substring', 'str', 0, 1, false, false, false, 2000, true, false);
-insert into sys.args values (29984, 1214, 'res_0', 'varchar', 0, 0, 0, 0);
-insert into sys.args values (29985, 1214, 'arg_1', 'varchar', 0, 0, 1, 1);
-insert into sys.args values (29986, 1214, 'arg_2', 'int', 32, 0, 1, 2);
-insert into sys.functions values (1215, 'substr', 'substring', 'str', 0, 1, false, false, false, 2000, true, false);
-insert into sys.args values (29987, 1215, 'res_0', 'varchar', 0, 0, 0, 0);
-insert into sys.args values (29988, 1215, 'arg_1', 'varchar', 0, 0, 1, 1);
-insert into sys.args values (29989, 1215, 'arg_2', 'int', 32, 0, 1, 2);
-insert into sys.args values (29990, 1215, 'arg_3', 'int', 32, 0, 1, 3);
-insert into sys.functions values (1216, 'not_like', 'not_like', 'algebra', 0, 1, false, false, false, 2000, true, true);
-insert into sys.args values (29991, 1216, 'res_0', 'boolean', 1, 0, 0, 0);
-insert into sys.args values (29992, 1216, 'arg_1', 'varchar', 0, 0, 1, 1);
-insert into sys.args values (29993, 1216, 'arg_2', 'varchar', 0, 0, 1, 2);
-insert into sys.functions values (1217, 'not_like', 'not_like', 'algebra', 0, 1, false, false, false, 2000, true, true);
-insert into sys.args values (29994, 1217, 'res_0', 'boolean', 1, 0, 0, 0);
-insert into sys.args values (29995, 1217, 'arg_1', 'varchar', 0, 0, 1, 1);
-insert into sys.args values (29996, 1217, 'arg_2', 'varchar', 0, 0, 1, 2);
-insert into sys.args values (29997, 1217, 'arg_3', 'varchar', 0, 0, 1, 3);
-insert into sys.functions values (1218, 'not_ilike', 'not_ilike', 'algebra', 0, 1, false, false, false, 2000, true, true);
-insert into sys.args values (29998, 1218, 'res_0', 'boolean', 1, 0, 0, 0);
-insert into sys.args values (29999, 1218, 'arg_1', 'varchar', 0, 0, 1, 1);
-insert into sys.args values (30000, 1218, 'arg_2', 'varchar', 0, 0, 1, 2);
-insert into sys.functions values (1219, 'not_ilike', 'not_ilike', 'algebra', 0, 1, false, false, false, 2000, true, true);
-insert into sys.args values (30001, 1219, 'res_0', 'boolean', 1, 0, 0, 0);
-insert into sys.args values (30002, 1219, 'arg_1', 'varchar', 0, 0, 1, 1);
-insert into sys.args values (30003, 1219, 'arg_2', 'varchar', 0, 0, 1, 2);
-insert into sys.args values (30004, 1219, 'arg_3', 'varchar', 0, 0, 1, 3);
-insert into sys.functions values (1220, 'patindex', 'patindex', 'pcre', 0, 1, false, false, false, 2000, true, true);
-insert into sys.args values (30005, 1220, 'res_0', 'int', 32, 0, 0, 0);
-insert into sys.args values (30006, 1220, 'arg_1', 'varchar', 0, 0, 1, 1);
-insert into sys.args values (30007, 1220, 'arg_2', 'varchar', 0, 0, 1, 2);
-insert into sys.functions values (1221, 'truncate', 'stringleft', 'str', 0, 1, false, false, false, 2000, true, false);
-insert into sys.args values (30008, 1221, 'res_0', 'varchar', 0, 0, 0, 0);
-insert into sys.args values (30009, 1221, 'arg_1', 'varchar', 0, 0, 1, 1);
-insert into sys.args values (30010, 1221, 'arg_2', 'int', 32, 0, 1, 2);
-insert into sys.functions values (1222, 'concat', '+', 'calc', 0, 1, false, false, false, 2000, true, false);
-insert into sys.args values (30011, 1222, 'res_0', 'varchar', 0, 0, 0, 0);
-insert into sys.args values (30012, 1222, 'arg_1', 'varchar', 0, 0, 1, 1);
-insert into sys.args values (30013, 1222, 'arg_2', 'varchar', 0, 0, 1, 2);
-insert into sys.functions values (1223, 'ascii', 'ascii', 'str', 0, 1, false, false, false, 2000, true, false);
-insert into sys.args values (30014, 1223, 'res_0', 'int', 32, 0, 0, 0);
-insert into sys.args values (30015, 1223, 'arg_1', 'varchar', 0, 0, 1, 1);
-insert into sys.functions values (1224, 'code', 'unicode', 'str', 0, 1, false, false, false, 2000, true, false);
-insert into sys.args values (30016, 1224, 'res_0', 'varchar', 0, 0, 0, 0);
-insert into sys.args values (30017, 1224, 'arg_1', 'int', 32, 0, 1, 1);
-insert into sys.functions values (1225, 'length', 'length', 'str', 0, 1, false, false, false, 2000, true, false);
-insert into sys.args values (30018, 1225, 'res_0', 'int', 32, 0, 0, 0);
-insert into sys.args values (30019, 1225, 'arg_1', 'varchar', 0, 0, 1, 1);
-insert into sys.functions values (1226, 'right', 'stringright', 'str', 0, 1, false, false, false, 2000, true, false);
-insert into sys.args values (30020, 1226, 'res_0', 'varchar', 0, 0, 0, 0);
-insert into sys.args values (30021, 1226, 'arg_1', 'varchar', 0, 0, 1, 1);
-insert into sys.args values (30022, 1226, 'arg_2', 'int', 32, 0, 1, 2);
-insert into sys.functions values (1227, 'left', 'stringleft', 'str', 0, 1, false, false, false, 2000, true, false);
-insert into sys.args values (30023, 1227, 'res_0', 'varchar', 0, 0, 0, 0);
-insert into sys.args values (30024, 1227, 'arg_1', 'varchar', 0, 0, 1, 1);
-insert into sys.args values (30025, 1227, 'arg_2', 'int', 32, 0, 1, 2);
-insert into sys.functions values (1228, 'upper', 'toUpper', 'str', 0, 1, false, false, false, 2000, true, false);
-insert into sys.args values (30026, 1228, 'res_0', 'varchar', 0, 0, 0, 0);
-insert into sys.args values (30027, 1228, 'arg_1', 'varchar', 0, 0, 1, 1);
-insert into sys.functions values (1229, 'ucase', 'toUpper', 'str', 0, 1, false, false, false, 2000, true, false);
-insert into sys.args values (30028, 1229, 'res_0', 'varchar', 0, 0, 0, 0);
-insert into sys.args values (30029, 1229, 'arg_1', 'varchar', 0, 0, 1, 1);
-insert into sys.functions values (1230, 'lower', 'toLower', 'str', 0, 1, false, false, false, 2000, true, false);
-insert into sys.args values (30030, 1230, 'res_0', 'varchar', 0, 0, 0, 0);
-insert into sys.args values (30031, 1230, 'arg_1', 'varchar', 0, 0, 1, 1);
-insert into sys.functions values (1231, 'lcase', 'toLower', 'str', 0, 1, false, false, false, 2000, true, false);
-insert into sys.args values (30032, 1231, 'res_0', 'varchar', 0, 0, 0, 0);
-insert into sys.args values (30033, 1231, 'arg_1', 'varchar', 0, 0, 1, 1);
-insert into sys.functions values (1232, 'trim', 'trim', 'str', 0, 1, false, false, false, 2000, true, false);
-insert into sys.args values (30034, 1232, 'res_0', 'varchar', 0, 0, 0, 0);
-insert into sys.args values (30035, 1232, 'arg_1', 'varchar', 0, 0, 1, 1);
-insert into sys.functions values (1233, 'trim', 'trim', 'str', 0, 1, false, false, false, 2000, true, false);
-insert into sys.args values (30036, 1233, 'res_0', 'varchar', 0, 0, 0, 0);
-insert into sys.args values (30037, 1233, 'arg_1', 'varchar', 0, 0, 1, 1);
-insert into sys.args values (30038, 1233, 'arg_2', 'varchar', 0, 0, 1, 2);
-insert into sys.functions values (1234, 'ltrim', 'ltrim', 'str', 0, 1, false, false, false, 2000, true, false);
-insert into sys.args values (30039, 1234, 'res_0', 'varchar', 0, 0, 0, 0);
-insert into sys.args values (30040, 1234, 'arg_1', 'varchar', 0, 0, 1, 1);
-insert into sys.functions values (1235, 'ltrim', 'ltrim', 'str', 0, 1, false, false, false, 2000, true, false);
-insert into sys.args values (30041, 1235, 'res_0', 'varchar', 0, 0, 0, 0);
-insert into sys.args values (30042, 1235, 'arg_1', 'varchar', 0, 0, 1, 1);
-insert into sys.args values (30043, 1235, 'arg_2', 'varchar', 0, 0, 1, 2);
-insert into sys.functions values (1236, 'rtrim', 'rtrim', 'str', 0, 1, false, false, false, 2000, true, false);
-insert into sys.args values (30044, 1236, 'res_0', 'varchar', 0, 0, 0, 0);
-insert into sys.args values (30045, 1236, 'arg_1', 'varchar', 0, 0, 1, 1);
-insert into sys.functions values (1237, 'rtrim', 'rtrim', 'str', 0, 1, false, false, false, 2000, true, false);
-insert into sys.args values (30046, 1237, 'res_0', 'varchar', 0, 0, 0, 0);
-insert into sys.args values (30047, 1237, 'arg_1', 'varchar', 0, 0, 1, 1);
-insert into sys.args values (30048, 1237, 'arg_2', 'varchar', 0, 0, 1, 2);
-insert into sys.functions values (1238, 'lpad', 'lpad', 'str', 0, 1, false, false, false, 2000, true, false);
-insert into sys.args values (30049, 1238, 'res_0', 'varchar', 0, 0, 0, 0);
-insert into sys.args values (30050, 1238, 'arg_1', 'varchar', 0, 0, 1, 1);
-insert into sys.args values (30051, 1238, 'arg_2', 'int', 32, 0, 1, 2);
-insert into sys.functions values (1239, 'lpad', 'lpad', 'str', 0, 1, false, false, false, 2000, true, false);
-insert into sys.args values (30052, 1239, 'res_0', 'varchar', 0, 0, 0, 0);
-insert into sys.args values (30053, 1239, 'arg_1', 'varchar', 0, 0, 1, 1);
-insert into sys.args values (30054, 1239, 'arg_2', 'int', 32, 0, 1, 2);
-insert into sys.args values (30055, 1239, 'arg_3', 'varchar', 0, 0, 1, 3);
-insert into sys.functions values (1240, 'rpad', 'rpad', 'str', 0, 1, false, false, false, 2000, true, false);
-insert into sys.args values (30056, 1240, 'res_0', 'varchar', 0, 0, 0, 0);
-insert into sys.args values (30057, 1240, 'arg_1', 'varchar', 0, 0, 1, 1);
-insert into sys.args values (30058, 1240, 'arg_2', 'int', 32, 0, 1, 2);
-insert into sys.functions values (1241, 'rpad', 'rpad', 'str', 0, 1, false, false, false, 2000, true, false);
-insert into sys.args values (30059, 1241, 'res_0', 'varchar', 0, 0, 0, 0);
-insert into sys.args values (30060, 1241, 'arg_1', 'varchar', 0, 0, 1, 1);
-insert into sys.args values (30061, 1241, 'arg_2', 'int', 32, 0, 1, 2);
-insert into sys.args values (30062, 1241, 'arg_3', 'varchar', 0, 0, 1, 3);
-insert into sys.functions values (1242, 'insert', 'insert', 'str', 0, 1, false, false, false, 2000, true, false);
-insert into sys.args values (30063, 1242, 'res_0', 'varchar', 0, 0, 0, 0);
-insert into sys.args values (30064, 1242, 'arg_1', 'varchar', 0, 0, 1, 1);
-insert into sys.args values (30065, 1242, 'arg_2', 'int', 32, 0, 1, 2);
-insert into sys.args values (30066, 1242, 'arg_3', 'int', 32, 0, 1, 3);
-insert into sys.args values (30067, 1242, 'arg_4', 'varchar', 0, 0, 1, 4);
-insert into sys.functions values (1243, 'replace', 'replace', 'str', 0, 1, false, false, false, 2000, true, false);
-insert into sys.args values (30068, 1243, 'res_0', 'varchar', 0, 0, 0, 0);
-insert into sys.args values (30069, 1243, 'arg_1', 'varchar', 0, 0, 1, 1);
-insert into sys.args values (30070, 1243, 'arg_2', 'varchar', 0, 0, 1, 2);
-insert into sys.args values (30071, 1243, 'arg_3', 'varchar', 0, 0, 1, 3);
-insert into sys.functions values (1244, 'repeat', 'repeat', 'str', 0, 1, false, false, false, 2000, true, false);
-insert into sys.args values (30072, 1244, 'res_0', 'varchar', 0, 0, 0, 0);
-insert into sys.args values (30073, 1244, 'arg_1', 'varchar', 0, 0, 1, 1);
-insert into sys.args values (30074, 1244, 'arg_2', 'int', 32, 0, 1, 2);
-insert into sys.functions values (1245, 'space', 'space', 'str', 0, 1, false, false, false, 2000, true, false);
-insert into sys.args values (30075, 1245, 'res_0', 'varchar', 0, 0, 0, 0);
-insert into sys.args values (30076, 1245, 'arg_1', 'int', 32, 0, 1, 1);
-insert into sys.functions values (1246, 'char_length', 'length', 'str', 0, 1, false, false, false, 2000, true, false);
-insert into sys.args values (30077, 1246, 'res_0', 'int', 32, 0, 0, 0);
-insert into sys.args values (30078, 1246, 'arg_1', 'varchar', 0, 0, 1, 1);
-insert into sys.functions values (1247, 'character_length', 'length', 'str', 0, 1, false, false, false, 2000, true, false);
-insert into sys.args values (30079, 1247, 'res_0', 'int', 32, 0, 0, 0);
-insert into sys.args values (30080, 1247, 'arg_1', 'varchar', 0, 0, 1, 1);
-insert into sys.functions values (1248, 'octet_length', 'nbytes', 'str', 0, 1, false, false, false, 2000, true, false);
-insert into sys.args values (30081, 1248, 'res_0', 'int', 32, 0, 0, 0);
-insert into sys.args values (30082, 1248, 'arg_1', 'varchar', 0, 0, 1, 1);
-insert into sys.functions values (1249, 'soundex', 'soundex', 'txtsim', 0, 1, false, false, false, 2000, true, false);
-insert into sys.args values (30083, 1249, 'res_0', 'varchar', 0, 0, 0, 0);
-insert into sys.args values (30084, 1249, 'arg_1', 'varchar', 0, 0, 1, 1);
-insert into sys.functions values (1250, 'difference', 'stringdiff', 'txtsim', 0, 1, false, false, false, 2000, true, true);
-insert into sys.args values (30085, 1250, 'res_0', 'int', 32, 0, 0, 0);
-insert into sys.args values (30086, 1250, 'arg_1', 'varchar', 0, 0, 1, 1);
-insert into sys.args values (30087, 1250, 'arg_2', 'varchar', 0, 0, 1, 2);
-insert into sys.functions values (1251, 'editdistance', 'editdistance', 'txtsim', 0, 1, false, false, false, 2000, true, true);
-insert into sys.args values (30088, 1251, 'res_0', 'int', 32, 0, 0, 0);
-insert into sys.args values (30089, 1251, 'arg_1', 'varchar', 0, 0, 1, 1);
-insert into sys.args values (30090, 1251, 'arg_2', 'varchar', 0, 0, 1, 2);
-insert into sys.functions values (1252, 'editdistance2', 'editdistance2', 'txtsim', 0, 1, false, false, false, 2000, true, true);
-insert into sys.args values (30091, 1252, 'res_0', 'int', 32, 0, 0, 0);
-insert into sys.args values (30092, 1252, 'arg_1', 'varchar', 0, 0, 1, 1);
-insert into sys.args values (30093, 1252, 'arg_2', 'varchar', 0, 0, 1, 2);
-insert into sys.functions values (1253, 'similarity', 'similarity', 'txtsim', 0, 1, false, false, false, 2000, true, true);
-insert into sys.args values (30094, 1253, 'res_0', 'double', 53, 0, 0, 0);
-insert into sys.args values (30095, 1253, 'arg_1', 'varchar', 0, 0, 1, 1);
-insert into sys.args values (30096, 1253, 'arg_2', 'varchar', 0, 0, 1, 2);
-insert into sys.functions values (1254, 'qgramnormalize', 'qgramnormalize', 'txtsim', 0, 1, false, false, false, 2000, true, false);
-insert into sys.args values (30097, 1254, 'res_0', 'varchar', 0, 0, 0, 0);
-insert into sys.args values (30098, 1254, 'arg_1', 'varchar', 0, 0, 1, 1);
-insert into sys.functions values (1255, 'levenshtein', 'levenshtein', 'txtsim', 0, 1, false, false, false, 2000, true, true);
-insert into sys.args values (30099, 1255, 'res_0', 'int', 32, 0, 0, 0);
-insert into sys.args values (30100, 1255, 'arg_1', 'varchar', 0, 0, 1, 1);
-insert into sys.args values (30101, 1255, 'arg_2', 'varchar', 0, 0, 1, 2);
-insert into sys.functions values (1256, 'levenshtein', 'levenshtein', 'txtsim', 0, 1, false, false, false, 2000, true, true);
-insert into sys.args values (30102, 1256, 'res_0', 'int', 32, 0, 0, 0);
-insert into sys.args values (30103, 1256, 'arg_1', 'varchar', 0, 0, 1, 1);
-insert into sys.args values (30104, 1256, 'arg_2', 'varchar', 0, 0, 1, 2);
-insert into sys.args values (30105, 1256, 'arg_3', 'int', 32, 0, 1, 3);
-insert into sys.args values (30106, 1256, 'arg_4', 'int', 32, 0, 1, 4);
-insert into sys.args values (30107, 1256, 'arg_5', 'int', 32, 0, 1, 5);
-insert into sys.functions values (1257, 'index', 'index', 'calc', 0, 1, false, false, false, 2000, true, true);
-insert into sys.args values (30108, 1257, 'res_0', 'tinyint', 8, 0, 0, 0);
-insert into sys.args values (30109, 1257, 'arg_1', 'clob', 0, 0, 1, 1);
-insert into sys.args values (30110, 1257, 'arg_2', 'boolean', 1, 0, 1, 2);
-insert into sys.functions values (1258, 'index', 'index', 'calc', 0, 1, false, false, false, 2000, true, true);
-insert into sys.args values (30111, 1258, 'res_0', 'smallint', 16, 0, 0, 0);
-insert into sys.args values (30112, 1258, 'arg_1', 'clob', 0, 0, 1, 1);
-insert into sys.args values (30113, 1258, 'arg_2', 'boolean', 1, 0, 1, 2);
-insert into sys.functions values (1259, 'index', 'index', 'calc', 0, 1, false, false, false, 2000, true, true);
-insert into sys.args values (30114, 1259, 'res_0', 'int', 32, 0, 0, 0);
-insert into sys.args values (30115, 1259, 'arg_1', 'clob', 0, 0, 1, 1);
-insert into sys.args values (30116, 1259, 'arg_2', 'boolean', 1, 0, 1, 2);
-insert into sys.functions values (1260, 'strings', 'strings', 'calc', 0, 1, false, false, false, 2000, true, false);
-insert into sys.args values (30117, 1260, 'res_0', 'clob', 0, 0, 0, 0);
-insert into sys.args values (30118, 1260, 'arg_1', 'clob', 0, 0, 1, 1);
-insert into sys.functions values (1261, 'locate', 'locate', 'str', 0, 1, false, false, false, 2000, true, false);
-insert into sys.args values (30119, 1261, 'res_0', 'int', 32, 0, 0, 0);
-insert into sys.args values (30120, 1261, 'arg_1', 'clob', 0, 0, 1, 1);
-insert into sys.args values (30121, 1261, 'arg_2', 'clob', 0, 0, 1, 2);
-insert into sys.functions values (1262, 'locate', 'locate', 'str', 0, 1, false, false, false, 2000, true, false);
-insert into sys.args values (30122, 1262, 'res_0', 'int', 32, 0, 0, 0);
-insert into sys.args values (30123, 1262, 'arg_1', 'clob', 0, 0, 1, 1);
-insert into sys.args values (30124, 1262, 'arg_2', 'clob', 0, 0, 1, 2);
-insert into sys.args values (30125, 1262, 'arg_3', 'int', 32, 0, 1, 3);
-insert into sys.functions values (1263, 'charindex', 'locate', 'str', 0, 1, false, false, false, 2000, true, false);
-insert into sys.args values (30126, 1263, 'res_0', 'int', 32, 0, 0, 0);
-insert into sys.args values (30127, 1263, 'arg_1', 'clob', 0, 0, 1, 1);
-insert into sys.args values (30128, 1263, 'arg_2', 'clob', 0, 0, 1, 2);
-insert into sys.functions values (1264, 'charindex', 'locate', 'str', 0, 1, false, false, false, 2000, true, false);
-insert into sys.args values (30129, 1264, 'res_0', 'int', 32, 0, 0, 0);
-insert into sys.args values (30130, 1264, 'arg_1', 'clob', 0, 0, 1, 1);
-insert into sys.args values (30131, 1264, 'arg_2', 'clob', 0, 0, 1, 2);
-insert into sys.args values (30132, 1264, 'arg_3', 'int', 32, 0, 1, 3);
-insert into sys.functions values (1265, 'splitpart', 'splitpart', 'str', 0, 1, false, false, false, 2000, true, false);
-insert into sys.args values (30133, 1265, 'res_0', 'clob', 0, 0, 0, 0);
-insert into sys.args values (30134, 1265, 'arg_1', 'clob', 0, 0, 1, 1);
-insert into sys.args values (30135, 1265, 'arg_2', 'clob', 0, 0, 1, 2);
-insert into sys.args values (30136, 1265, 'arg_3', 'int', 32, 0, 1, 3);
-insert into sys.functions values (1266, 'substring', 'substring', 'str', 0, 1, false, false, false, 2000, true, false);
-insert into sys.args values (30137, 1266, 'res_0', 'clob', 0, 0, 0, 0);
-insert into sys.args values (30138, 1266, 'arg_1', 'clob', 0, 0, 1, 1);
-insert into sys.args values (30139, 1266, 'arg_2', 'int', 32, 0, 1, 2);
-insert into sys.functions values (1267, 'substring', 'substring', 'str', 0, 1, false, false, false, 2000, true, false);
-insert into sys.args values (30140, 1267, 'res_0', 'clob', 0, 0, 0, 0);
-insert into sys.args values (30141, 1267, 'arg_1', 'clob', 0, 0, 1, 1);
-insert into sys.args values (30142, 1267, 'arg_2', 'int', 32, 0, 1, 2);
-insert into sys.args values (30143, 1267, 'arg_3', 'int', 32, 0, 1, 3);
-insert into sys.functions values (1268, 'substr', 'substring', 'str', 0, 1, false, false, false, 2000, true, false);
-insert into sys.args values (30144, 1268, 'res_0', 'clob', 0, 0, 0, 0);
-insert into sys.args values (30145, 1268, 'arg_1', 'clob', 0, 0, 1, 1);
-insert into sys.args values (30146, 1268, 'arg_2', 'int', 32, 0, 1, 2);
-insert into sys.functions values (1269, 'substr', 'substring', 'str', 0, 1, false, false, false, 2000, true, false);
-insert into sys.args values (30147, 1269, 'res_0', 'clob', 0, 0, 0, 0);
-insert into sys.args values (30148, 1269, 'arg_1', 'clob', 0, 0, 1, 1);
-insert into sys.args values (30149, 1269, 'arg_2', 'int', 32, 0, 1, 2);
-insert into sys.args values (30150, 1269, 'arg_3', 'int', 32, 0, 1, 3);
-insert into sys.functions values (1270, 'not_like', 'not_like', 'algebra', 0, 1, false, false, false, 2000, true, true);
-insert into sys.args values (30151, 1270, 'res_0', 'boolean', 1, 0, 0, 0);
-insert into sys.args values (30152, 1270, 'arg_1', 'clob', 0, 0, 1, 1);
-insert into sys.args values (30153, 1270, 'arg_2', 'clob', 0, 0, 1, 2);
-insert into sys.functions values (1271, 'not_like', 'not_like', 'algebra', 0, 1, false, false, false, 2000, true, true);
-insert into sys.args values (30154, 1271, 'res_0', 'boolean', 1, 0, 0, 0);
-insert into sys.args values (30155, 1271, 'arg_1', 'clob', 0, 0, 1, 1);
-insert into sys.args values (30156, 1271, 'arg_2', 'clob', 0, 0, 1, 2);
-insert into sys.args values (30157, 1271, 'arg_3', 'clob', 0, 0, 1, 3);
-insert into sys.functions values (1272, 'not_ilike', 'not_ilike', 'algebra', 0, 1, false, false, false, 2000, true, true);
-insert into sys.args values (30158, 1272, 'res_0', 'boolean', 1, 0, 0, 0);
-insert into sys.args values (30159, 1272, 'arg_1', 'clob', 0, 0, 1, 1);
-insert into sys.args values (30160, 1272, 'arg_2', 'clob', 0, 0, 1, 2);
-insert into sys.functions values (1273, 'not_ilike', 'not_ilike', 'algebra', 0, 1, false, false, false, 2000, true, true);
-insert into sys.args values (30161, 1273, 'res_0', 'boolean', 1, 0, 0, 0);
-insert into sys.args values (30162, 1273, 'arg_1', 'clob', 0, 0, 1, 1);
-insert into sys.args values (30163, 1273, 'arg_2', 'clob', 0, 0, 1, 2);
-insert into sys.args values (30164, 1273, 'arg_3', 'clob', 0, 0, 1, 3);
-insert into sys.functions values (1274, 'patindex', 'patindex', 'pcre', 0, 1, false, false, false, 2000, true, true);
-insert into sys.args values (30165, 1274, 'res_0', 'int', 32, 0, 0, 0);
-insert into sys.args values (30166, 1274, 'arg_1', 'clob', 0, 0, 1, 1);
-insert into sys.args values (30167, 1274, 'arg_2', 'clob', 0, 0, 1, 2);
-insert into sys.functions values (1275, 'truncate', 'stringleft', 'str', 0, 1, false, false, false, 2000, true, false);
-insert into sys.args values (30168, 1275, 'res_0', 'clob', 0, 0, 0, 0);
-insert into sys.args values (30169, 1275, 'arg_1', 'clob', 0, 0, 1, 1);
-insert into sys.args values (30170, 1275, 'arg_2', 'int', 32, 0, 1, 2);
-insert into sys.functions values (1276, 'concat', '+', 'calc', 0, 1, false, false, false, 2000, true, false);
-insert into sys.args values (30171, 1276, 'res_0', 'clob', 0, 0, 0, 0);
-insert into sys.args values (30172, 1276, 'arg_1', 'clob', 0, 0, 1, 1);
-insert into sys.args values (30173, 1276, 'arg_2', 'clob', 0, 0, 1, 2);
-insert into sys.functions values (1277, 'ascii', 'ascii', 'str', 0, 1, false, false, false, 2000, true, false);
-insert into sys.args values (30174, 1277, 'res_0', 'int', 32, 0, 0, 0);
-insert into sys.args values (30175, 1277, 'arg_1', 'clob', 0, 0, 1, 1);
-insert into sys.functions values (1278, 'code', 'unicode', 'str', 0, 1, false, false, false, 2000, true, false);
-insert into sys.args values (30176, 1278, 'res_0', 'clob', 0, 0, 0, 0);
-insert into sys.args values (30177, 1278, 'arg_1', 'int', 32, 0, 1, 1);
-insert into sys.functions values (1279, 'length', 'length', 'str', 0, 1, false, false, false, 2000, true, false);
-insert into sys.args values (30178, 1279, 'res_0', 'int', 32, 0, 0, 0);
-insert into sys.args values (30179, 1279, 'arg_1', 'clob', 0, 0, 1, 1);
-insert into sys.functions values (1280, 'right', 'stringright', 'str', 0, 1, false, false, false, 2000, true, false);
-insert into sys.args values (30180, 1280, 'res_0', 'clob', 0, 0, 0, 0);
-insert into sys.args values (30181, 1280, 'arg_1', 'clob', 0, 0, 1, 1);
-insert into sys.args values (30182, 1280, 'arg_2', 'int', 32, 0, 1, 2);
-insert into sys.functions values (1281, 'left', 'stringleft', 'str', 0, 1, false, false, false, 2000, true, false);
-insert into sys.args values (30183, 1281, 'res_0', 'clob', 0, 0, 0, 0);
-insert into sys.args values (30184, 1281, 'arg_1', 'clob', 0, 0, 1, 1);
-insert into sys.args values (30185, 1281, 'arg_2', 'int', 32, 0, 1, 2);
-insert into sys.functions values (1282, 'upper', 'toUpper', 'str', 0, 1, false, false, false, 2000, true, false);
-insert into sys.args values (30186, 1282, 'res_0', 'clob', 0, 0, 0, 0);
-insert into sys.args values (30187, 1282, 'arg_1', 'clob', 0, 0, 1, 1);
-insert into sys.functions values (1283, 'ucase', 'toUpper', 'str', 0, 1, false, false, false, 2000, true, false);
-insert into sys.args values (30188, 1283, 'res_0', 'clob', 0, 0, 0, 0);
-insert into sys.args values (30189, 1283, 'arg_1', 'clob', 0, 0, 1, 1);
-insert into sys.functions values (1284, 'lower', 'toLower', 'str', 0, 1, false, false, false, 2000, true, false);
-insert into sys.args values (30190, 1284, 'res_0', 'clob', 0, 0, 0, 0);
-insert into sys.args values (30191, 1284, 'arg_1', 'clob', 0, 0, 1, 1);
-insert into sys.functions values (1285, 'lcase', 'toLower', 'str', 0, 1, false, false, false, 2000, true, false);
-insert into sys.args values (30192, 1285, 'res_0', 'clob', 0, 0, 0, 0);
-insert into sys.args values (30193, 1285, 'arg_1', 'clob', 0, 0, 1, 1);
-insert into sys.functions values (1286, 'trim', 'trim', 'str', 0, 1, false, false, false, 2000, true, false);
-insert into sys.args values (30194, 1286, 'res_0', 'clob', 0, 0, 0, 0);
-insert into sys.args values (30195, 1286, 'arg_1', 'clob', 0, 0, 1, 1);
-insert into sys.functions values (1287, 'trim', 'trim', 'str', 0, 1, false, false, false, 2000, true, false);
-insert into sys.args values (30196, 1287, 'res_0', 'clob', 0, 0, 0, 0);
-insert into sys.args values (30197, 1287, 'arg_1', 'clob', 0, 0, 1, 1);
-insert into sys.args values (30198, 1287, 'arg_2', 'clob', 0, 0, 1, 2);
-insert into sys.functions values (1288, 'ltrim', 'ltrim', 'str', 0, 1, false, false, false, 2000, true, false);
-insert into sys.args values (30199, 1288, 'res_0', 'clob', 0, 0, 0, 0);
-insert into sys.args values (30200, 1288, 'arg_1', 'clob', 0, 0, 1, 1);
-insert into sys.functions values (1289, 'ltrim', 'ltrim', 'str', 0, 1, false, false, false, 2000, true, false);
-insert into sys.args values (30201, 1289, 'res_0', 'clob', 0, 0, 0, 0);
-insert into sys.args values (30202, 1289, 'arg_1', 'clob', 0, 0, 1, 1);
-insert into sys.args values (30203, 1289, 'arg_2', 'clob', 0, 0, 1, 2);
-insert into sys.functions values (1290, 'rtrim', 'rtrim', 'str', 0, 1, false, false, false, 2000, true, false);
-insert into sys.args values (30204, 1290, 'res_0', 'clob', 0, 0, 0, 0);
-insert into sys.args values (30205, 1290, 'arg_1', 'clob', 0, 0, 1, 1);
-insert into sys.functions values (1291, 'rtrim', 'rtrim', 'str', 0, 1, false, false, false, 2000, true, false);
-insert into sys.args values (30206, 1291, 'res_0', 'clob', 0, 0, 0, 0);
-insert into sys.args values (30207, 1291, 'arg_1', 'clob', 0, 0, 1, 1);
-insert into sys.args values (30208, 1291, 'arg_2', 'clob', 0, 0, 1, 2);
-insert into sys.functions values (1292, 'lpad', 'lpad', 'str', 0, 1, false, false, false, 2000, true, false);
-insert into sys.args values (30209, 1292, 'res_0', 'clob', 0, 0, 0, 0);
-insert into sys.args values (30210, 1292, 'arg_1', 'clob', 0, 0, 1, 1);
-insert into sys.args values (30211, 1292, 'arg_2', 'int', 32, 0, 1, 2);
-insert into sys.functions values (1293, 'lpad', 'lpad', 'str', 0, 1, false, false, false, 2000, true, false);
-insert into sys.args values (30212, 1293, 'res_0', 'clob', 0, 0, 0, 0);
-insert into sys.args values (30213, 1293, 'arg_1', 'clob', 0, 0, 1, 1);
-insert into sys.args values (30214, 1293, 'arg_2', 'int', 32, 0, 1, 2);
-insert into sys.args values (30215, 1293, 'arg_3', 'clob', 0, 0, 1, 3);
-insert into sys.functions values (1294, 'rpad', 'rpad', 'str', 0, 1, false, false, false, 2000, true, false);
-insert into sys.args values (30216, 1294, 'res_0', 'clob', 0, 0, 0, 0);
-insert into sys.args values (30217, 1294, 'arg_1', 'clob', 0, 0, 1, 1);
-insert into sys.args values (30218, 1294, 'arg_2', 'int', 32, 0, 1, 2);
-insert into sys.functions values (1295, 'rpad', 'rpad', 'str', 0, 1, false, false, false, 2000, true, false);
-insert into sys.args values (30219, 1295, 'res_0', 'clob', 0, 0, 0, 0);
-insert into sys.args values (30220, 1295, 'arg_1', 'clob', 0, 0, 1, 1);
-insert into sys.args values (30221, 1295, 'arg_2', 'int', 32, 0, 1, 2);
-insert into sys.args values (30222, 1295, 'arg_3', 'clob', 0, 0, 1, 3);
-insert into sys.functions values (1296, 'insert', 'insert', 'str', 0, 1, false, false, false, 2000, true, false);
-insert into sys.args values (30223, 1296, 'res_0', 'clob', 0, 0, 0, 0);
-insert into sys.args values (30224, 1296, 'arg_1', 'clob', 0, 0, 1, 1);
-insert into sys.args values (30225, 1296, 'arg_2', 'int', 32, 0, 1, 2);
-insert into sys.args values (30226, 1296, 'arg_3', 'int', 32, 0, 1, 3);
-insert into sys.args values (30227, 1296, 'arg_4', 'clob', 0, 0, 1, 4);
-insert into sys.functions values (1297, 'replace', 'replace', 'str', 0, 1, false, false, false, 2000, true, false);
-insert into sys.args values (30228, 1297, 'res_0', 'clob', 0, 0, 0, 0);
-insert into sys.args values (30229, 1297, 'arg_1', 'clob', 0, 0, 1, 1);
-insert into sys.args values (30230, 1297, 'arg_2', 'clob', 0, 0, 1, 2);
-insert into sys.args values (30231, 1297, 'arg_3', 'clob', 0, 0, 1, 3);
-insert into sys.functions values (1298, 'repeat', 'repeat', 'str', 0, 1, false, false, false, 2000, true, false);
-insert into sys.args values (30232, 1298, 'res_0', 'clob', 0, 0, 0, 0);
-insert into sys.args values (30233, 1298, 'arg_1', 'clob', 0, 0, 1, 1);
-insert into sys.args values (30234, 1298, 'arg_2', 'int', 32, 0, 1, 2);
-insert into sys.functions values (1299, 'space', 'space', 'str', 0, 1, false, false, false, 2000, true, false);
-insert into sys.args values (30235, 1299, 'res_0', 'clob', 0, 0, 0, 0);
-insert into sys.args values (30236, 1299, 'arg_1', 'int', 32, 0, 1, 1);
-insert into sys.functions values (1300, 'char_length', 'length', 'str', 0, 1, false, false, false, 2000, true, false);
-insert into sys.args values (30237, 1300, 'res_0', 'int', 32, 0, 0, 0);
-insert into sys.args values (30238, 1300, 'arg_1', 'clob', 0, 0, 1, 1);
-insert into sys.functions values (1301, 'character_length', 'length', 'str', 0, 1, false, false, false, 2000, true, false);
-insert into sys.args values (30239, 1301, 'res_0', 'int', 32, 0, 0, 0);
-insert into sys.args values (30240, 1301, 'arg_1', 'clob', 0, 0, 1, 1);
-insert into sys.functions values (1302, 'octet_length', 'nbytes', 'str', 0, 1, false, false, false, 2000, true, false);
-insert into sys.args values (30241, 1302, 'res_0', 'int', 32, 0, 0, 0);
-insert into sys.args values (30242, 1302, 'arg_1', 'clob', 0, 0, 1, 1);
-insert into sys.functions values (1303, 'soundex', 'soundex', 'txtsim', 0, 1, false, false, false, 2000, true, false);
-insert into sys.args values (30243, 1303, 'res_0', 'clob', 0, 0, 0, 0);
-insert into sys.args values (30244, 1303, 'arg_1', 'clob', 0, 0, 1, 1);
-insert into sys.functions values (1304, 'difference', 'stringdiff', 'txtsim', 0, 1, false, false, false, 2000, true, true);
-insert into sys.args values (30245, 1304, 'res_0', 'int', 32, 0, 0, 0);
-insert into sys.args values (30246, 1304, 'arg_1', 'clob', 0, 0, 1, 1);
-insert into sys.args values (30247, 1304, 'arg_2', 'clob', 0, 0, 1, 2);
-insert into sys.functions values (1305, 'editdistance', 'editdistance', 'txtsim', 0, 1, false, false, false, 2000, true, true);
-insert into sys.args values (30248, 1305, 'res_0', 'int', 32, 0, 0, 0);
-insert into sys.args values (30249, 1305, 'arg_1', 'clob', 0, 0, 1, 1);
-insert into sys.args values (30250, 1305, 'arg_2', 'clob', 0, 0, 1, 2);
-insert into sys.functions values (1306, 'editdistance2', 'editdistance2', 'txtsim', 0, 1, false, false, false, 2000, true, true);
-insert into sys.args values (30251, 1306, 'res_0', 'int', 32, 0, 0, 0);
-insert into sys.args values (30252, 1306, 'arg_1', 'clob', 0, 0, 1, 1);
-insert into sys.args values (30253, 1306, 'arg_2', 'clob', 0, 0, 1, 2);
-insert into sys.functions values (1307, 'similarity', 'similarity', 'txtsim', 0, 1, false, false, false, 2000, true, true);
-insert into sys.args values (30254, 1307, 'res_0', 'double', 53, 0, 0, 0);
-insert into sys.args values (30255, 1307, 'arg_1', 'clob', 0, 0, 1, 1);
-insert into sys.args values (30256, 1307, 'arg_2', 'clob', 0, 0, 1, 2);
-insert into sys.functions values (1308, 'qgramnormalize', 'qgramnormalize', 'txtsim', 0, 1, false, false, false, 2000, true, false);
-insert into sys.args values (30257, 1308, 'res_0', 'clob', 0, 0, 0, 0);
-insert into sys.args values (30258, 1308, 'arg_1', 'clob', 0, 0, 1, 1);
-insert into sys.functions values (1309, 'levenshtein', 'levenshtein', 'txtsim', 0, 1, false, false, false, 2000, true, true);
-insert into sys.args values (30259, 1309, 'res_0', 'int', 32, 0, 0, 0);
-insert into sys.args values (30260, 1309, 'arg_1', 'clob', 0, 0, 1, 1);
-insert into sys.args values (30261, 1309, 'arg_2', 'clob', 0, 0, 1, 2);
-insert into sys.functions values (1310, 'levenshtein', 'levenshtein', 'txtsim', 0, 1, false, false, false, 2000, true, true);
-insert into sys.args values (30262, 1310, 'res_0', 'int', 32, 0, 0, 0);
-insert into sys.args values (30263, 1310, 'arg_1', 'clob', 0, 0, 1, 1);
-insert into sys.args values (30264, 1310, 'arg_2', 'clob', 0, 0, 1, 2);
-insert into sys.args values (30265, 1310, 'arg_3', 'int', 32, 0, 1, 3);
-insert into sys.args values (30266, 1310, 'arg_4', 'int', 32, 0, 1, 4);
-insert into sys.args values (30267, 1310, 'arg_5', 'int', 32, 0, 1, 5);
-insert into sys.functions values (1311, 'copyfrom', 'copy_from', 'sql', 0, 5, false, true, false, 2000, true, true);
-insert into sys.args values (30268, 1311, 'res_0', 'table', 0, 0, 0, 0);
-insert into sys.args values (30269, 1311, 'arg_1', 'ptr', 0, 0, 1, 1);
-insert into sys.args values (30270, 1311, 'arg_2', 'varchar', 0, 0, 1, 2);
-insert into sys.args values (30271, 1311, 'arg_3', 'varchar', 0, 0, 1, 3);
-insert into sys.args values (30272, 1311, 'arg_4', 'varchar', 0, 0, 1, 4);
-insert into sys.args values (30273, 1311, 'arg_5', 'varchar', 0, 0, 1, 5);
-insert into sys.args values (30274, 1311, 'arg_6', 'varchar', 0, 0, 1, 6);
-insert into sys.args values (30275, 1311, 'arg_7', 'varchar', 0, 0, 1, 7);
-insert into sys.args values (30276, 1311, 'arg_8', 'bigint', 64, 0, 1, 8);
-insert into sys.args values (30277, 1311, 'arg_9', 'bigint', 64, 0, 1, 9);
-insert into sys.args values (30278, 1311, 'arg_10', 'int', 32, 0, 1, 10);
-insert into sys.args values (30279, 1311, 'arg_11', 'int', 32, 0, 1, 11);
-insert into sys.args values (30280, 1311, 'arg_12', 'varchar', 0, 0, 1, 12);
-insert into sys.functions values (1312, 'copyfrom', 'importTable', 'sql', 0, 5, false, true, false, 2000, true, true);
-insert into sys.args values (30281, 1312, 'res_0', 'table', 0, 0, 0, 0);
-insert into sys.args values (30282, 1312, 'arg_1', 'varchar', 0, 0, 1, 1);
-insert into sys.args values (30283, 1312, 'arg_2', 'varchar', 0, 0, 1, 2);
-insert into sys.args values (30284, 1312, 'arg_3', 'int', 32, 0, 1, 3);
-insert into sys.functions values (1313, 'sys_update_schemas', 'update_schemas', 'sql', 0, 2, false, false, false, 2000, true, true);
-insert into sys.functions values (1314, 'sys_update_tables', 'update_tables', 'sql', 0, 2, false, false, false, 2000, true, true);
-set schema "sys";
-
-Running database upgrade commands:
-set schema "sys";
-update sys.functions set language = language - 2 where language in (8, 9);
-insert into sys.args values (30285, 138, 'arg_2', 'varchar', 0, 0, 1, 2);
-update sys.args set name = name || '_' || cast(number as string) where name in ('arg', 'res') and func_id in (select id from sys.functions f where f.system);
-insert into sys.dependencies values ((select id from sys.functions where name = 'ms_trunc' and schema_id = (select id from sys.schemas where name = 'sys')), (select id from sys.functions where name = 'ms_round' and schema_id = (select id from sys.schemas where name = 'sys')), (select dependency_type_id from sys.dependency_types where dependency_type_name = 'FUNCTION'));
-drop function isaURL(url);
-CREATE function isaURL(theUrl string) RETURNS BOOL
- EXTERNAL NAME url."isaURL";
-GRANT EXECUTE ON FUNCTION isaURL(string) TO PUBLIC;
-update sys.functions set system = true where system <> true and schema_id = (select id from sys.schemas where name = 'sys') and name = 'isaurl' and type = 1;
-drop function str_to_time(string, string);
-drop function time_to_str(time, string);
-drop function str_to_timestamp(string, string);
-drop function timestamp_to_str(timestamp, string);
-create function str_to_time(s string, format string) returns time with time zone
- external name mtime."str_to_time";
-create function time_to_str(d time with time zone, format string) returns string
- external name mtime."time_to_str";
-create function str_to_timestamp(s string, format string) returns timestamp with time zone
- external name mtime."str_to_timestamp";
-create function timestamp_to_str(d timestamp with time zone, format string) returns string
- external name mtime."timestamp_to_str";
-grant execute on function str_to_time to public;
-grant execute on function time_to_str to public;
-grant execute on function str_to_timestamp to public;
-grant execute on function timestamp_to_str to public;
-update sys.functions set system = true where system <> true and name in ('str_to_time', 'str_to_timestamp', 'time_to_str', 'timestamp_to_str') and schema_id = (select id from sys.schemas where name = 'sys') and type = 1;
-drop view sys.tracelog;
-drop function sys.tracelog();
-create function sys.tracelog()
-	returns table (
-		ticks bigint, -- time in microseconds
-		stmt string  -- actual statement executed
-	)
-	external name sql.dump_trace;
-create view sys.tracelog as select * from sys.tracelog();
-update sys.functions set system = true where system <> true and schema_id = (select id from sys.schemas where name = 'sys') and name = 'tracelog' and type = 5;
-update sys._tables set system = true where schema_id = (select id from sys.schemas where name = 'sys') and name = 'tracelog';
-drop function sys.epoch(bigint);
-drop function sys.epoch(int);
-drop function sys.epoch(timestamp);
-drop function sys.epoch(timestamp with time zone);
-create function sys.epoch(sec BIGINT) returns TIMESTAMP WITH TIME ZONE
- external name mtime.epoch;
-create function sys.epoch(sec INT) returns TIMESTAMP WITH TIME ZONE
- external name mtime.epoch;
-create function sys.epoch(ts TIMESTAMP WITH TIME ZONE) returns INT
- external name mtime.epoch;
-create function sys.date_trunc(txt string, t timestamp with time zone)
-returns timestamp with time zone
-external name sql.date_trunc;
-grant execute on function sys.date_trunc(string, timestamp with time zone) to public;
-grant execute on function sys.epoch (BIGINT) to public;
-grant execute on function sys.epoch (INT) to public;
-grant execute on function sys.epoch (TIMESTAMP WITH TIME ZONE) to public;
-update sys.functions set system = true where system <> true and name in ('epoch', 'date_trunc') and schema_id = (select id from sys.schemas where name = 'sys') and type = 1;
-drop view sys.sessions;
-drop function sys.sessions;
-create function sys.sessions()
-returns table(
-"sessionid" int,
-"username" string,
-"login" timestamp,
-"idle" timestamp,
-"optimizer" string,
-"sessiontimeout" int,
-"querytimeout" int,
-"workerlimit" int,
-"memorylimit" int)
- external name sql.sessions;
-create view sys.sessions as select * from sys.sessions();
-grant execute on procedure sys.settimeout(bigint) to public;
-grant execute on procedure sys.settimeout(bigint,bigint) to public;
-grant execute on procedure sys.setsession(bigint) to public;
-create procedure sys.setoptimizer("optimizer" string)
- external name clients.setoptimizer;
-grant execute on procedure sys.setoptimizer(string) to public;
-create procedure sys.setquerytimeout("query" int)
- external name clients.setquerytimeout;
-grant execute on procedure sys.setquerytimeout(int) to public;
-create procedure sys.setsessiontimeout("timeout" int)
- external name clients.setsessiontimeout;
-grant execute on procedure sys.setsessiontimeout(int) to public;
-create procedure sys.setworkerlimit("limit" int)
- external name clients.setworkerlimit;
-grant execute on procedure sys.setworkerlimit(int) to public;
-create procedure sys.setmemorylimit("limit" int)
- external name clients.setmemorylimit;
-grant execute on procedure sys.setmemorylimit(int) to public;
-create procedure sys.setoptimizer("sessionid" int, "optimizer" string)
- external name clients.setoptimizer;
-create procedure sys.setquerytimeout("sessionid" int, "query" int)
- external name clients.setquerytimeout;
-create procedure sys.setsessiontimeout("sessionid" int, "query" int)
- external name clients.setsessiontimeout;
-create procedure sys.setworkerlimit("sessionid" int, "limit" int)
- external name clients.setworkerlimit;
-create procedure sys.setmemorylimit("sessionid" int, "limit" int)
- external name clients.setmemorylimit;
-create procedure sys.stopsession("sessionid" int)
- external name clients.stopsession;
-create function sys.prepared_statements()
-returns table(
-"sessionid" int,
-"username" string,
-"statementid" int,
-"statement" string,
-"created" timestamp)
- external name sql.prepared_statements;
-grant execute on function sys.prepared_statements to public;
-create view sys.prepared_statements as select * from sys.prepared_statements();
-grant select on sys.prepared_statements to public;
-create function sys.prepared_statements_args()
-returns table(
-"statementid" int,
-"type" string,
-"type_digits" int,
-"type_scale" int,
-"inout" tinyint,
-"number" int,
-"schema" string,
-"table" string,
-"column" string)
- external name sql.prepared_statements_args;
-grant execute on function sys.prepared_statements_args to public;
-create view sys.prepared_statements_args as select * from sys.prepared_statements_args();
-grant select on sys.prepared_statements_args to public;
-update sys.functions set system = true where system <> true and schema_id = (select id from sys.schemas where name = 'sys') and name in ('sessions', 'prepared_statements', 'prepared_statements_args') and type = 5;
-update sys._tables set system = true where schema_id = (select id from sys.schemas where name = 'sys') and name in ('sessions', 'prepared_statements', 'prepared_statements_args');
-update sys.functions set system = true where system <> true and schema_id = (select id from sys.schemas where name = 'sys') and name in ('setoptimizer', 'setquerytimeout', 'setsessiontimeout', 'setworkerlimit', 'setmemorylimit', 'setoptimizer', 'stopsession') and type = 2;
-create procedure sys.suspend_log_flushing()
- external name sql.suspend_log_flushing;
-create procedure sys.resume_log_flushing()
- external name sql.resume_log_flushing;
-update sys.functions set system = true where system <> true and schema_id = (select id from sys.schemas where name = 'sys') and name in ('suspend_log_flushing', 'resume_log_flushing') and type = 2;
-create function sys.debug(flag string) returns integer
- external name mdb."setDebug";
-create function sys.debugflags()
- returns table(flag string, val bool)
- external name mdb."getDebugFlags";
-update sys.functions set system = true where system <> true and schema_id = (select id from sys.schemas where name = 'sys') and name in ('debug') and type = 1;
-update sys.functions set system = true where system <> true and schema_id = (select id from sys.schemas where name = 'sys') and name in ('debugflags') and type = 5;
-drop view sys.queue;
-drop function sys.queue;
-create function sys.queue()
-returns table(
-"tag" bigint,
-"sessionid" int,
-"username" string,
-"started" timestamp,
-"status" string,
-"query" string,
-"progress" int,
-"workers" int,
-"memory" int)
- external name sql.sysmon_queue;
-grant execute on function sys.queue to public;
-create view sys.queue as select * from sys.queue();
-grant select on sys.queue to public;
-drop procedure sys.pause(int);
-drop procedure sys.resume(int);
-drop procedure sys.stop(int);
-grant execute on procedure sys.pause(bigint) to public;
-grant execute on procedure sys.resume(bigint) to public;
-grant execute on procedure sys.stop(bigint) to public;
-update sys.functions set system = true where system <> true and schema_id = (select id from sys.schemas where name = 'sys') and name = 'queue' and type = 5;
-update sys._tables set system = true where schema_id = (select id from sys.schemas where name = 'sys') and name = 'queue';
-create window stddev_samp(val TINYINT) returns DOUBLE
- external name "sql"."stdev";
-GRANT EXECUTE ON WINDOW stddev_samp(TINYINT) TO PUBLIC;
-create window stddev_samp(val SMALLINT) returns DOUBLE external name "sql"."stdev";
-GRANT EXECUTE ON WINDOW stddev_samp(SMALLINT) TO PUBLIC;
-create window stddev_samp(val INTEGER) returns DOUBLE
- external name "sql"."stdev";
-GRANT EXECUTE ON WINDOW stddev_samp(INTEGER) TO PUBLIC;
-create window stddev_samp(val BIGINT) returns DOUBLE
- external name "sql"."stdev";
-GRANT EXECUTE ON WINDOW stddev_samp(BIGINT) TO PUBLIC;
-create window stddev_samp(val REAL) returns DOUBLE
- external name "sql"."stdev";
-GRANT EXECUTE ON WINDOW stddev_samp(REAL) TO PUBLIC;
-create window stddev_samp(val DOUBLE) returns DOUBLE
- external name "sql"."stdev";
-GRANT EXECUTE ON WINDOW stddev_samp(DOUBLE) TO PUBLIC;
-create window stddev_samp(val INTERVAL SECOND) returns DOUBLE
- external name "sql"."stdev";
-GRANT EXECUTE ON WINDOW stddev_samp(INTERVAL SECOND) TO PUBLIC;
-create window stddev_samp(val INTERVAL MONTH) returns DOUBLE
- external name "sql"."stdev";
-GRANT EXECUTE ON WINDOW stddev_samp(INTERVAL MONTH) TO PUBLIC;
-create window stddev_pop(val TINYINT) returns DOUBLE
- external name "sql"."stdevp";
-GRANT EXECUTE ON WINDOW stddev_pop(TINYINT) TO PUBLIC;
-create window stddev_pop(val SMALLINT) returns DOUBLE
- external name "sql"."stdevp";
-GRANT EXECUTE ON WINDOW stddev_pop(SMALLINT) TO PUBLIC;
-create window stddev_pop(val INTEGER) returns DOUBLE
- external name "sql"."stdevp";
-GRANT EXECUTE ON WINDOW stddev_pop(INTEGER) TO PUBLIC;
-create window stddev_pop(val BIGINT) returns DOUBLE
- external name "sql"."stdevp";
-GRANT EXECUTE ON WINDOW stddev_pop(BIGINT) TO PUBLIC;
-create window stddev_pop(val REAL) returns DOUBLE
- external name "sql"."stdevp";
-GRANT EXECUTE ON WINDOW stddev_pop(REAL) TO PUBLIC;
-create window stddev_pop(val DOUBLE) returns DOUBLE
- external name "sql"."stdevp";
-GRANT EXECUTE ON WINDOW stddev_pop(DOUBLE) TO PUBLIC;
-create window stddev_pop(val INTERVAL SECOND) returns DOUBLE
- external name "sql"."stdevp";
-GRANT EXECUTE ON WINDOW stddev_pop(INTERVAL SECOND) TO PUBLIC;
-create window stddev_pop(val INTERVAL MONTH) returns DOUBLE
- external name "sql"."stdevp";
-GRANT EXECUTE ON WINDOW stddev_pop(INTERVAL MONTH) TO PUBLIC;
-create window var_samp(val TINYINT) returns DOUBLE
- external name "sql"."variance";
-GRANT EXECUTE ON WINDOW var_samp(TINYINT) TO PUBLIC;
-create window var_samp(val SMALLINT) returns DOUBLE
- external name "sql"."variance";
-GRANT EXECUTE ON WINDOW var_samp(SMALLINT) TO PUBLIC;
-create window var_samp(val INTEGER) returns DOUBLE
- external name "sql"."variance";
-GRANT EXECUTE ON WINDOW var_samp(INTEGER) TO PUBLIC;
-create window var_samp(val BIGINT) returns DOUBLE
- external name "sql"."variance";
-GRANT EXECUTE ON WINDOW var_samp(BIGINT) TO PUBLIC;
-create window var_samp(val REAL) returns DOUBLE
- external name "sql"."variance";
-GRANT EXECUTE ON WINDOW var_samp(REAL) TO PUBLIC;
-create window var_samp(val DOUBLE) returns DOUBLE
- external name "sql"."variance";
-GRANT EXECUTE ON WINDOW var_samp(DOUBLE) TO PUBLIC;
-create window var_samp(val INTERVAL SECOND) returns DOUBLE
- external name "sql"."variance";
-GRANT EXECUTE ON WINDOW var_samp(INTERVAL SECOND) TO PUBLIC;
-create window var_samp(val INTERVAL MONTH) returns DOUBLE
- external name "sql"."variance";
-GRANT EXECUTE ON WINDOW var_samp(INTERVAL MONTH) TO PUBLIC;
-create window var_pop(val TINYINT) returns DOUBLE
- external name "sql"."variancep";
-GRANT EXECUTE ON WINDOW var_pop(TINYINT) TO PUBLIC;
-create window var_pop(val SMALLINT) returns DOUBLE
- external name "sql"."variancep";
-GRANT EXECUTE ON WINDOW var_pop(SMALLINT) TO PUBLIC;
-create window var_pop(val INTEGER) returns DOUBLE
- external name "sql"."variancep";
-GRANT EXECUTE ON WINDOW var_pop(INTEGER) TO PUBLIC;
-create window var_pop(val BIGINT) returns DOUBLE
- external name "sql"."variancep";
-GRANT EXECUTE ON WINDOW var_pop(BIGINT) TO PUBLIC;
-create window var_pop(val REAL) returns DOUBLE
- external name "sql"."variancep";
-GRANT EXECUTE ON WINDOW var_pop(REAL) TO PUBLIC;
-create window var_pop(val DOUBLE) returns DOUBLE
- external name "sql"."variancep";
-GRANT EXECUTE ON WINDOW var_pop(DOUBLE) TO PUBLIC;
-create window var_pop(val INTERVAL SECOND) returns DOUBLE
- external name "sql"."variancep";
-GRANT EXECUTE ON WINDOW var_pop(INTERVAL SECOND) TO PUBLIC;
-create window var_pop(val INTERVAL MONTH) returns DOUBLE
- external name "sql"."variancep";
-GRANT EXECUTE ON WINDOW var_pop(INTERVAL MONTH) TO PUBLIC;
-create aggregate covar_samp(e1 TINYINT, e2 TINYINT) returns DOUBLE
- external name "aggr"."covariance";
-GRANT EXECUTE ON AGGREGATE covar_samp(TINYINT, TINYINT) TO PUBLIC;
-create aggregate covar_samp(e1 SMALLINT, e2 SMALLINT) returns DOUBLE
- external name "aggr"."covariance";
-GRANT EXECUTE ON AGGREGATE covar_samp(SMALLINT, SMALLINT) TO PUBLIC;
-create aggregate covar_samp(e1 INTEGER, e2 INTEGER) returns DOUBLE
- external name "aggr"."covariance";
-GRANT EXECUTE ON AGGREGATE covar_samp(INTEGER, INTEGER) TO PUBLIC;
-create aggregate covar_samp(e1 BIGINT, e2 BIGINT) returns DOUBLE
- external name "aggr"."covariance";
-GRANT EXECUTE ON AGGREGATE covar_samp(BIGINT, BIGINT) TO PUBLIC;
-create aggregate covar_samp(e1 REAL, e2 REAL) returns DOUBLE
- external name "aggr"."covariance";
-GRANT EXECUTE ON AGGREGATE covar_samp(REAL, REAL) TO PUBLIC;
-create aggregate covar_samp(e1 DOUBLE, e2 DOUBLE) returns DOUBLE
- external name "aggr"."covariance";
-GRANT EXECUTE ON AGGREGATE covar_samp(DOUBLE, DOUBLE) TO PUBLIC;
-create aggregate covar_samp(e1 INTERVAL SECOND, e2 INTERVAL SECOND) returns DOUBLE
- external name "aggr"."covariance";
-GRANT EXECUTE ON AGGREGATE covar_samp(INTERVAL SECOND, INTERVAL SECOND) TO PUBLIC;
-create aggregate covar_samp(e1 INTERVAL MONTH, e2 INTERVAL MONTH) returns DOUBLE
- external name "aggr"."covariance";
-GRANT EXECUTE ON AGGREGATE covar_samp(INTERVAL MONTH, INTERVAL MONTH) TO PUBLIC;
-create window covar_samp(e1 TINYINT, e2 TINYINT) returns DOUBLE
- external name "sql"."covariance";
-GRANT EXECUTE ON WINDOW covar_samp(TINYINT, TINYINT) TO PUBLIC;
-create window covar_samp(e1 SMALLINT, e2 SMALLINT) returns DOUBLE
- external name "sql"."covariance";
-GRANT EXECUTE ON WINDOW covar_samp(SMALLINT, SMALLINT) TO PUBLIC;
-create window covar_samp(e1 INTEGER, e2 INTEGER) returns DOUBLE
- external name "sql"."covariance";
-GRANT EXECUTE ON WINDOW covar_samp(INTEGER, INTEGER) TO PUBLIC;
-create window covar_samp(e1 BIGINT, e2 BIGINT) returns DOUBLE
- external name "sql"."covariance";
-GRANT EXECUTE ON WINDOW covar_samp(BIGINT, BIGINT) TO PUBLIC;
-create window covar_samp(e1 REAL, e2 REAL) returns DOUBLE
- external name "sql"."covariance";
-GRANT EXECUTE ON WINDOW covar_samp(REAL, REAL) TO PUBLIC;
-create window covar_samp(e1 DOUBLE, e2 DOUBLE) returns DOUBLE
- external name "sql"."covariance";
-GRANT EXECUTE ON WINDOW covar_samp(DOUBLE, DOUBLE) TO PUBLIC;
-create window covar_samp(e1 INTERVAL SECOND, e2 INTERVAL SECOND) returns DOUBLE
- external name "sql"."covariance";
-GRANT EXECUTE ON WINDOW covar_samp(INTERVAL SECOND, INTERVAL SECOND) TO PUBLIC;
-create window covar_samp(e1 INTERVAL MONTH, e2 INTERVAL MONTH) returns DOUBLE
- external name "sql"."covariance";
-GRANT EXECUTE ON WINDOW covar_samp(INTERVAL MONTH, INTERVAL MONTH) TO PUBLIC;
-create aggregate covar_pop(e1 TINYINT, e2 TINYINT) returns DOUBLE
- external name "aggr"."covariancep";
-GRANT EXECUTE ON AGGREGATE covar_pop(TINYINT, TINYINT) TO PUBLIC;
-create aggregate covar_pop(e1 SMALLINT, e2 SMALLINT) returns DOUBLE
- external name "aggr"."covariancep";
-GRANT EXECUTE ON AGGREGATE covar_pop(SMALLINT, SMALLINT) TO PUBLIC;
-create aggregate covar_pop(e1 INTEGER, e2 INTEGER) returns DOUBLE
- external name "aggr"."covariancep";
-GRANT EXECUTE ON AGGREGATE covar_pop(INTEGER, INTEGER) TO PUBLIC;
-create aggregate covar_pop(e1 BIGINT, e2 BIGINT) returns DOUBLE
- external name "aggr"."covariancep";
-GRANT EXECUTE ON AGGREGATE covar_pop(BIGINT, BIGINT) TO PUBLIC;
-create aggregate covar_pop(e1 REAL, e2 REAL) returns DOUBLE
- external name "aggr"."covariancep";
-GRANT EXECUTE ON AGGREGATE covar_pop(REAL, REAL) TO PUBLIC;
-create aggregate covar_pop(e1 DOUBLE, e2 DOUBLE) returns DOUBLE
- external name "aggr"."covariancep";
-GRANT EXECUTE ON AGGREGATE covar_pop(DOUBLE, DOUBLE) TO PUBLIC;
-create aggregate covar_pop(e1 INTERVAL SECOND, e2 INTERVAL SECOND) returns DOUBLE
- external name "aggr"."covariancep";
-GRANT EXECUTE ON AGGREGATE covar_pop(INTERVAL SECOND, INTERVAL SECOND) TO PUBLIC;
-create aggregate covar_pop(e1 INTERVAL MONTH, e2 INTERVAL MONTH) returns DOUBLE
- external name "aggr"."covariancep";
-GRANT EXECUTE ON AGGREGATE covar_pop(INTERVAL MONTH, INTERVAL MONTH) TO PUBLIC;
-create window covar_pop(e1 TINYINT, e2 TINYINT) returns DOUBLE
- external name "sql"."covariancep";
-GRANT EXECUTE ON WINDOW covar_pop(TINYINT, TINYINT) TO PUBLIC;
-create window covar_pop(e1 SMALLINT, e2 SMALLINT) returns DOUBLE
- external name "sql"."covariancep";
-GRANT EXECUTE ON WINDOW covar_pop(SMALLINT, SMALLINT) TO PUBLIC;
-create window covar_pop(e1 INTEGER, e2 INTEGER) returns DOUBLE
- external name "sql"."covariancep";
-GRANT EXECUTE ON WINDOW covar_pop(INTEGER, INTEGER) TO PUBLIC;
-create window covar_pop(e1 BIGINT, e2 BIGINT) returns DOUBLE
- external name "sql"."covariancep";
-GRANT EXECUTE ON WINDOW covar_pop(BIGINT, BIGINT) TO PUBLIC;
-create window covar_pop(e1 REAL, e2 REAL) returns DOUBLE
- external name "sql"."covariancep";
-GRANT EXECUTE ON WINDOW covar_pop(REAL, REAL) TO PUBLIC;
-create window covar_pop(e1 DOUBLE, e2 DOUBLE) returns DOUBLE
- external name "sql"."covariancep";
-GRANT EXECUTE ON WINDOW covar_pop(DOUBLE, DOUBLE) TO PUBLIC;
-create window covar_pop(e1 INTERVAL SECOND, e2 INTERVAL SECOND) returns DOUBLE
- external name "sql"."covariancep";
-GRANT EXECUTE ON WINDOW covar_pop(INTERVAL SECOND, INTERVAL SECOND) TO PUBLIC;
-create window covar_pop(e1 INTERVAL MONTH, e2 INTERVAL MONTH) returns DOUBLE
- external name "sql"."covariancep";
-GRANT EXECUTE ON WINDOW covar_pop(INTERVAL MONTH, INTERVAL MONTH) TO PUBLIC;
-create aggregate corr(e1 INTERVAL SECOND, e2 INTERVAL SECOND) returns DOUBLE
- external name "aggr"."corr";
-GRANT EXECUTE ON AGGREGATE corr(INTERVAL SECOND, INTERVAL SECOND) TO PUBLIC;
-create aggregate corr(e1 INTERVAL MONTH, e2 INTERVAL MONTH) returns DOUBLE
- external name "aggr"."corr";
-GRANT EXECUTE ON AGGREGATE corr(INTERVAL MONTH, INTERVAL MONTH) TO PUBLIC;
-create window corr(e1 TINYINT, e2 TINYINT) returns DOUBLE
- external name "sql"."corr";
-GRANT EXECUTE ON WINDOW corr(TINYINT, TINYINT) TO PUBLIC;
-create window corr(e1 SMALLINT, e2 SMALLINT) returns DOUBLE
- external name "sql"."corr";
-GRANT EXECUTE ON WINDOW corr(SMALLINT, SMALLINT) TO PUBLIC;
-create window corr(e1 INTEGER, e2 INTEGER) returns DOUBLE
- external name "sql"."corr";
-GRANT EXECUTE ON WINDOW corr(INTEGER, INTEGER) TO PUBLIC;
-create window corr(e1 BIGINT, e2 BIGINT) returns DOUBLE
- external name "sql"."corr";
-GRANT EXECUTE ON WINDOW corr(BIGINT, BIGINT) TO PUBLIC;
-create window corr(e1 REAL, e2 REAL) returns DOUBLE
- external name "sql"."corr";
-GRANT EXECUTE ON WINDOW corr(REAL, REAL) TO PUBLIC;
-create window corr(e1 DOUBLE, e2 DOUBLE) returns DOUBLE
- external name "sql"."corr";
-GRANT EXECUTE ON WINDOW corr(DOUBLE, DOUBLE) TO PUBLIC;
-create window corr(e1 INTERVAL SECOND, e2 INTERVAL SECOND) returns DOUBLE
- external name "sql"."corr";
-GRANT EXECUTE ON WINDOW corr(INTERVAL SECOND, INTERVAL SECOND) TO PUBLIC;
-create window corr(e1 INTERVAL MONTH, e2 INTERVAL MONTH) returns DOUBLE
- external name "sql"."corr";
-GRANT EXECUTE ON WINDOW corr(INTERVAL MONTH, INTERVAL MONTH) TO PUBLIC;
-create window sys.group_concat(str STRING) returns STRING
- external name "sql"."str_group_concat";
-GRANT EXECUTE ON WINDOW sys.group_concat(STRING) TO PUBLIC;
-create window sys.group_concat(str STRING, sep STRING) returns STRING
- external name "sql"."str_group_concat";
-GRANT EXECUTE ON WINDOW sys.group_concat(STRING, STRING) TO PUBLIC;
-update sys.functions set system = true where system <> true and name in ('stddev_samp', 'stddev_pop', 'var_samp', 'var_pop', 'covar_samp', 'covar_pop', 'corr', 'group_concat') and schema_id = (select id from sys.schemas where name = 'sys') and type in (6, 3);
-DROP AGGREGATE stddev_samp(date);
-DROP AGGREGATE stddev_samp(time);
-DROP AGGREGATE stddev_samp(timestamp);
-DROP AGGREGATE stddev_pop(date);
-DROP AGGREGATE stddev_pop(time);
-DROP AGGREGATE stddev_pop(timestamp);
-DROP AGGREGATE var_samp(date);
-DROP AGGREGATE var_samp(time);
-DROP AGGREGATE var_samp(timestamp);
-DROP AGGREGATE var_pop(date);
-DROP AGGREGATE var_pop(time);
-DROP AGGREGATE var_pop(timestamp);
-ALTER TABLE sys.keywords SET READ WRITE;
-DELETE FROM sys.keywords where keyword IN ('NOCYCLE','NOMAXVALUE','NOMINVALUE');
-insert into sys.keywords values ('ANALYZE'),('AT'),('AUTHORIZATION'),('CACHE'),('CENTURY'),('COLUMN'),('CLIENT'),('CUBE'),('CYCLE'),('DATA'),('DATE'),('DEBUG'),('DECADE'),('DEALLOCATE'),('DIAGNOSTICS'),('DISTINCT'),('DOW'),('DOY'),('EXEC'),('EXECUTE'),('EXPLAIN'),('FIRST'),('FWF'),('GROUPING'),('GROUPS'),('INCREMENT'),('INTERVAL'),('KEY'),('LANGUAGE'),('LARGE'),('LAST'),('LATERAL'),('LEVEL'),('LOADER'),('MATCH'),('MATCHED'),('MAXVALUE'),('MINVALUE'),('NAME'),('NO'),('NULLS'),('OBJECT'),('OPTIONS'),('PASSWORD'),('PLAN'),('PRECISION'),('PREP'),('PREPARE'),('QUARTER'),('RELEASE'),('REPLACE'),('ROLLUP'),('SCHEMA'),('SEED'),('SERVER'),('SESSION'),('SETS'),('SIZE'),('STATEMENT'),('TABLE'),('TEMP'),('TEMPORARY'),('TEXT'),('TIME'),('TIMESTAMP'),('TRACE'),('TYPE'),('WEEK'),('YEAR'),('ZONE');
-ALTER TABLE sys.function_languages SET READ WRITE;
-DELETE FROM sys.function_languages where language_keyword IN ('PYTHON2','PYTHON2_MAP');
-create procedure sys.hot_snapshot(tarfile string)
- external name sql.hot_snapshot;
-update sys.functions set system = true where system <> true and schema_id = (select id from sys.schemas where name = 'sys') and name in ('hot_snapshot') and type = 2;
-CREATE SCHEMA logging;
-CREATE PROCEDURE logging.flush()
- EXTERNAL NAME logging.flush;
-CREATE PROCEDURE logging.setcomplevel(comp_id STRING, lvl_id STRING)
- EXTERNAL NAME logging.setcomplevel;
-CREATE PROCEDURE logging.resetcomplevel(comp_id STRING)
- EXTERNAL NAME logging.resetcomplevel;
-CREATE PROCEDURE logging.setlayerlevel(layer_id STRING, lvl_id STRING)
- EXTERNAL NAME logging.setlayerlevel;
-CREATE PROCEDURE logging.resetlayerlevel(layer_id STRING)
- EXTERNAL NAME logging.resetlayerlevel;
-CREATE PROCEDURE logging.setflushlevel(lvl_id STRING)
- EXTERNAL NAME logging.setflushlevel;
-CREATE PROCEDURE logging.resetflushlevel()
- EXTERNAL NAME logging.resetflushlevel;
-CREATE PROCEDURE logging.setadapter(adapter_id STRING)
- EXTERNAL NAME logging.setadapter;
-CREATE PROCEDURE logging.resetadapter()
- EXTERNAL NAME logging.resetadapter;
-CREATE FUNCTION logging.compinfo()
-RETURNS TABLE(
- "id" int,
- "component" string,
- "log_level" string
-)
-EXTERNAL NAME logging.compinfo;
-GRANT EXECUTE ON FUNCTION logging.compinfo TO public;
-CREATE view logging.compinfo AS SELECT * FROM logging.compinfo();
-GRANT SELECT ON logging.compinfo TO public;
-update sys.schemas set system = true where name = 'logging';
-update sys.functions set system = true where system <> true and name in ('flush', 'setcomplevel', 'resetcomplevel', 'setlayerlevel', 'resetlayerlevel', 'setflushlevel', 'resetflushlevel', 'setadapter', 'resetadapter') and schema_id = (select id from sys.schemas where name = 'logging') and type = 2;
-update sys.functions set system = true where system <> true and name in ('compinfo') and schema_id = (select id from sys.schemas where name = 'logging') and type = 5;
-update sys._tables set system = true where schema_id = (select id from sys.schemas where name = 'logging') and name = 'compinfo';
-commit;
-set schema "sys";
-
-Running database upgrade commands:
-set schema "sys";
-ALTER TABLE sys.keywords SET READ ONLY;
-ALTER TABLE sys.function_languages SET READ ONLY;
-set schema "sys";
-
-Running database upgrade commands:
-set schema sys;
-update sys.schemas set system = false where name = 'bam';
-update sys._tables set system = false where schema_id in (select id from sys.schemas where name = 'bam');
-drop procedure bam.bam_loader_repos;
-drop procedure bam.bam_loader_files;
-drop procedure bam.bam_loader_file;
-drop procedure bam.bam_drop_file;
-drop function bam.bam_flag;
-drop function bam.reverse_seq;
-drop function bam.reverse_qual;
-drop function bam.seq_length;
-drop function bam.seq_char;
-drop procedure bam.sam_export;
-drop procedure bam.bam_export;
-drop table bam.sq;
-drop table bam.rg;
-drop table bam.pg;
-drop table bam.export;
-drop table bam.files;
-drop schema bam;
-set schema "sys";
-
-Running database upgrade commands:
-set schema "sys";
-drop view sys.queue;
-drop function sys.queue;
-create function sys.queue()
-returns table(
-"tag" bigint,
-"sessionid" int,
-"username" string,
-"started" timestamp,
-"status" string,
-"query" string,
-"finished" timestamp,
-"workers" int,
-"memory" int)
- external name sql.sysmon_queue;
-grant execute on function sys.queue to public;
-create view sys.queue as select * from sys.queue();
-grant select on sys.queue to public;
-update sys.functions set system = true where schema_id = (select id from sys.schemas where name = 'sys') and name = 'queue' and type = 5;
-update sys._tables set system = true where schema_id = (select id from sys.schemas where name = 'sys') and name = 'queue';
-set schema "sys";
-
-=======
->>>>>>> e34e3b37
 # MonetDB/SQL module loaded
 
 # 15:55:37 >  
