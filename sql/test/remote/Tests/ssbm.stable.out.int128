--- conflicted
+++ resolved
@@ -413,15 +413,9 @@
 [ "JAPAN",	"JAPAN",	1997,	26883620	]
 [ "INDIA",	"JAPAN",	1997,	15498069	]
 
-<<<<<<< HEAD
 # 11:35:35 >  
 # 11:35:35 >  Mtimeout -timeout 60 mclient -lsql -ftest -Eutf-8 -i -e --port=36148 --database=master --host=localhost < "/net/madrid/export/scratch1/sjoerd/src/MonetDB/devel/sql/benchmarks/ssbm/Tests/08.sql"
 # 11:35:35 >  
-=======
-# 11:09:07 >  
-# 11:09:07 >  Mtimeout -timeout 60 mclient -lsql -ftest -Eutf-8 -i -e --port=60477 --database=master --host=localhost < "/home/niels/data/rc/clean/sql/benchmarks/ssbm/Tests/08.sql"
-# 11:09:07 >  
->>>>>>> 19016946
 
 #select c_city, s_city, d_year, sum(lo_revenue) as revenue
 #	from customer, lineorder, supplier, dwdate
@@ -438,15 +432,9 @@
 % clob,	clob,	int,	hugeint # type
 % 0,	0,	1,	1 # length
 
-<<<<<<< HEAD
 # 11:35:35 >  
 # 11:35:35 >  Mtimeout -timeout 60 mclient -lsql -ftest -Eutf-8 -i -e --port=36148 --database=master --host=localhost < "/net/madrid/export/scratch1/sjoerd/src/MonetDB/devel/sql/benchmarks/ssbm/Tests/09.sql"
 # 11:35:35 >  
-=======
-# 11:09:08 >  
-# 11:09:08 >  Mtimeout -timeout 60 mclient -lsql -ftest -Eutf-8 -i -e --port=60477 --database=master --host=localhost < "/home/niels/data/rc/clean/sql/benchmarks/ssbm/Tests/09.sql"
-# 11:09:08 >  
->>>>>>> 19016946
 
 #select c_city, s_city, d_year, sum(lo_revenue) as revenue
 #	from customer, lineorder, supplier, dwdate
@@ -465,15 +453,9 @@
 % clob,	clob,	int,	hugeint # type
 % 0,	0,	1,	1 # length
 
-<<<<<<< HEAD
 # 11:35:36 >  
 # 11:35:36 >  Mtimeout -timeout 60 mclient -lsql -ftest -Eutf-8 -i -e --port=36148 --database=master --host=localhost < "/net/madrid/export/scratch1/sjoerd/src/MonetDB/devel/sql/benchmarks/ssbm/Tests/10.sql"
 # 11:35:36 >  
-=======
-# 11:09:08 >  
-# 11:09:08 >  Mtimeout -timeout 60 mclient -lsql -ftest -Eutf-8 -i -e --port=60477 --database=master --host=localhost < "/home/niels/data/rc/clean/sql/benchmarks/ssbm/Tests/10.sql"
-# 11:09:08 >  
->>>>>>> 19016946
 
 #select c_city, s_city, d_year, sum(lo_revenue) as revenue
 #	from customer, lineorder, supplier, dwdate
@@ -492,15 +474,9 @@
 % clob,	clob,	int,	hugeint # type
 % 0,	0,	1,	1 # length
 
-<<<<<<< HEAD
 # 11:35:36 >  
 # 11:35:36 >  Mtimeout -timeout 60 mclient -lsql -ftest -Eutf-8 -i -e --port=36148 --database=master --host=localhost < "/net/madrid/export/scratch1/sjoerd/src/MonetDB/devel/sql/benchmarks/ssbm/Tests/11.sql"
 # 11:35:36 >  
-=======
-# 11:09:09 >  
-# 11:09:09 >  Mtimeout -timeout 60 mclient -lsql -ftest -Eutf-8 -i -e --port=60477 --database=master --host=localhost < "/home/niels/data/rc/clean/sql/benchmarks/ssbm/Tests/11.sql"
-# 11:09:09 >  
->>>>>>> 19016946
 
 #select d_year, c_nation, sum(lo_revenue-lo_supplycost) as profit1
 #	from dwdate, customer, supplier, part, lineorder
@@ -546,15 +522,9 @@
 [ 1998,	"CANADA",	93061401	]
 [ 1998,	"PERU",	41688725	]
 
-<<<<<<< HEAD
 # 11:35:37 >  
 # 11:35:37 >  Mtimeout -timeout 60 mclient -lsql -ftest -Eutf-8 -i -e --port=36148 --database=master --host=localhost < "/net/madrid/export/scratch1/sjoerd/src/MonetDB/devel/sql/benchmarks/ssbm/Tests/12.sql"
 # 11:35:37 >  
-=======
-# 11:09:09 >  
-# 11:09:09 >  Mtimeout -timeout 60 mclient -lsql -ftest -Eutf-8 -i -e --port=60477 --database=master --host=localhost < "/home/niels/data/rc/clean/sql/benchmarks/ssbm/Tests/12.sql"
-# 11:09:09 >  
->>>>>>> 19016946
 
 #select d_year, s_nation, p_category, sum(lo_revenue-lo_supplycost) as profit1
 #	from dwdate, customer, supplier, part, lineorder
@@ -649,15 +619,9 @@
 [ 1998,	"UNITED STATES",	"MFGR#24",	8482069	]
 [ 1998,	"UNITED STATES",	"MFGR#25",	3295629	]
 
-<<<<<<< HEAD
 # 11:35:37 >  
 # 11:35:37 >  Mtimeout -timeout 60 mclient -lsql -ftest -Eutf-8 -i -e --port=36148 --database=master --host=localhost < "/net/madrid/export/scratch1/sjoerd/src/MonetDB/devel/sql/benchmarks/ssbm/Tests/13.sql"
 # 11:35:37 >  
-=======
-# 11:09:09 >  
-# 11:09:09 >  Mtimeout -timeout 60 mclient -lsql -ftest -Eutf-8 -i -e --port=60477 --database=master --host=localhost < "/home/niels/data/rc/clean/sql/benchmarks/ssbm/Tests/13.sql"
-# 11:09:09 >  
->>>>>>> 19016946
 
 #select d_year, s_city, p_brand1, sum(lo_revenue-lo_supplycost) as profit1
 #	from dwdate, customer, supplier, part, lineorder
