stdout of test 'partition_elim` in directory 'sql/test/remote` itself:


# 18:37:29 >  
# 18:37:29 >  "mserver5" "--debug=10" "--set" "gdk_nr_threads=0" "--set" "mapi_open=true" "--set" "mapi_port=35081" "--set" "mapi_usock=/var/tmp/mtest-17557/.s.monetdb.35081" "--set" "monet_prompt=" "--forcemito" "--set" "mal_listing=2" "--dbpath=/home/niels/scratch/monetdb/Linux-x86_64/var/MonetDB/mTests_sql_test_remote" "--set" "mal_listing=0" "--set" "embedded_r=yes"
# 18:37:29 >  

# MonetDB 5 server v11.20.0
# This is an unreleased version
# Serving database 'mTests_sql_test_remote', using 4 threads
# Compiled for x86_64-unknown-linux-gnu/64bit with 64bit OIDs and 128bit integers dynamically linked
# Found 7.333 GiB available main-memory.
# Copyright (c) 1993-July 2008 CWI.
# Copyright (c) August 2008-2015 MonetDB B.V., all rights reserved
# Visit http://www.monetdb.org/ for further information
# Listening for connection requests on mapi:monetdb://localhost.nes.nl:35081/
# Listening for UNIX domain connection requests on mapi:monetdb:///var/tmp/mtest-17557/.s.monetdb.35081
# MonetDB/GIS module loaded
# SQL catalog created, loading sql scripts once
# loading sql script: 09_like.sql
# loading sql script: 10_math.sql
# loading sql script: 11_times.sql
# loading sql script: 12_url.sql
# loading sql script: 13_date.sql
# loading sql script: 14_inet.sql
# loading sql script: 15_querylog.sql
# loading sql script: 16_tracelog.sql
# loading sql script: 17_temporal.sql
# loading sql script: 20_vacuum.sql
# loading sql script: 21_dependency_functions.sql
# loading sql script: 22_clients.sql
# loading sql script: 23_skyserver.sql
# loading sql script: 24_zorder.sql
# loading sql script: 25_debug.sql
# loading sql script: 26_sysmon.sql
# loading sql script: 39_analytics.sql
# loading sql script: 39_analytics_hge.sql
# loading sql script: 40_geom.sql
# loading sql script: 40_json.sql
# loading sql script: 40_json_hge.sql
# loading sql script: 41_md5sum.sql
# loading sql script: 45_uuid.sql
# loading sql script: 46_gsl.sql
# loading sql script: 51_sys_schema_extension.sql
# loading sql script: 72_fits.sql
# loading sql script: 74_netcdf.sql
# loading sql script: 75_storagemodel.sql
# loading sql script: 80_statistics.sql
# loading sql script: 80_udf.sql
# loading sql script: 80_udf_hge.sql
# loading sql script: 85_bam.sql
# loading sql script: 90_generator.sql
# loading sql script: 90_generator_hge.sql
# loading sql script: 99_system.sql
# MonetDB/SQL module loaded


# 18:37:29 >  
# 18:37:29 >  "mclient" "-lsql" "-ftest" "-Eutf-8" "-i" "-e" "--host=/var/tmp/mtest-17557" "--port=35081"
# 18:37:29 >  

#create merge table test (x double, y double);
#create table test1 (x double, y double);
#create table test2 (x double, y double);
#create table test3 (x double, y double);
#create table test4 (x double, y double);
#insert into test1 values (1.0, 1.0);
[ 1	]
#insert into test1 values (2.0, 2.0);
[ 1	]
#insert into test2 values (3.0, -1.0);
[ 1	]
#insert into test2 values (4.0, -2.0);
[ 1	]
#insert into test3 values (3.0, 1.0);
[ 1	]
#insert into test3 values (6.0, 2.0);
[ 1	]
#insert into test4 values (7.0, 1.0);
[ 1	]
#insert into test4 values (10.0, 2.0);
[ 1	]
#alter table test1 set read only;
#alter table test2 set read only;
#alter table test3 set read only;
#alter table test4 set read only;
#alter table test add table test1;
#alter table test add table test2;
#alter table test add table test3;
#alter table test add table test4;
#select x from test1 where x between 0 and -1;
% sys.test1 # table_name
% x # name
% double # type
% 24 # length
#select x from test2 where x between 0 and -1;
% sys.test2 # table_name
% x # name
% double # type
% 24 # length
#select x from test3 where x between 0 and -1;
% sys.test3 # table_name
% x # name
% double # type
% 24 # length
#select x from test4 where x between 0 and -1;
% sys.test4 # table_name
% x # name
% double # type
% 24 # length
#select y from test1 where y between 0 and -1;
% sys.test1 # table_name
% y # name
% double # type
% 24 # length
#select y from test2 where y between 0 and -1;
% sys.test2 # table_name
% y # name
% double # type
% 24 # length
#select y from test3 where y between 0 and -1;
% sys.test3 # table_name
% y # name
% double # type
% 24 # length
#select y from test4 where y between 0 and -1;
% sys.test4 # table_name
% y # name
% double # type
% 24 # length
#explain select x,y from test where x between 4.0 and 6.0;
% .explain # table_name
% mal # name
% clob # type
% 130 # length
function user.main():void;
    X_5:void := querylog.define("explain select x,y from test where x between 4.0 and 6.0;":str, "default_pipe":str, 51:int);
barrier X_149:bit := language.dataflow();
    X_43:bat[:dbl] := bat.new(nil:dbl);
    X_8:int := sql.mvc();
    X_125:bat[:dbl] := sql.bind(X_8:int, "sys":str, "test2":str, "x":str, 0:int, 0:int, 2:int);
    C_122:bat[:oid] := sql.tid(X_8:int, "sys":str, "test2":str, 0:int, 2:int);
    C_130:bat[:oid] := algebra.select(X_125:bat[:dbl], C_122:bat[:oid], 4:dbl, 6:dbl, true:bit, true:bit, false:bit);
    X_132:bat[:dbl] := algebra.projection(C_130:bat[:oid], X_125:bat[:dbl]);
    X_126:bat[:dbl] := sql.bind(X_8:int, "sys":str, "test2":str, "x":str, 0:int, 1:int, 2:int);
    C_124:bat[:oid] := sql.tid(X_8:int, "sys":str, "test2":str, 1:int, 2:int);
    C_131:bat[:oid] := algebra.select(X_126:bat[:dbl], C_124:bat[:oid], 4:dbl, 6:dbl, true:bit, true:bit, false:bit);
    X_133:bat[:dbl] := algebra.projection(C_131:bat[:oid], X_126:bat[:dbl]);
    X_144:bat[:dbl] := mat.packIncrement(X_132:bat[:dbl], 2:int);
    X_28:bat[:dbl] := mat.packIncrement(X_144:bat[:dbl], X_133:bat[:dbl]);
    X_32:bat[:dbl] := sql.bind(X_8:int, "sys":str, "test3":str, "x":str, 0:int);
    C_30:bat[:oid] := sql.tid(X_8:int, "sys":str, "test3":str);
    C_40:bat[:oid] := algebra.select(X_32:bat[:dbl], C_30:bat[:oid], 4:dbl, 6:dbl, true:bit, true:bit, false:bit);
    X_34:bat[:dbl] := sql.bind(X_8:int, "sys":str, "test3":str, "y":str, 0:int);
    X_42:bat[:dbl] := algebra.projection(C_40:bat[:oid], X_34:bat[:dbl]);
    X_41:bat[:dbl] := algebra.projection(C_40:bat[:oid], X_32:bat[:dbl]);
    X_128:bat[:dbl] := sql.bind(X_8:int, "sys":str, "test2":str, "y":str, 0:int, 1:int, 2:int);
    X_135:bat[:dbl] := algebra.projection(C_131:bat[:oid], X_128:bat[:dbl]);
    X_127:bat[:dbl] := sql.bind(X_8:int, "sys":str, "test2":str, "y":str, 0:int, 0:int, 2:int);
    X_134:bat[:dbl] := algebra.projection(C_130:bat[:oid], X_127:bat[:dbl]);
    X_45:bat[:dbl] := bat.append(X_43:bat[:dbl], X_28:bat[:dbl], true:bit);
    X_46:bat[:dbl] := bat.append(X_45:bat[:dbl], X_41:bat[:dbl], true:bit);
    X_47:bat[:dbl] := bat.new(nil:dbl);
    X_146:bat[:dbl] := mat.packIncrement(X_134:bat[:dbl], 2:int);
    X_29:bat[:dbl] := mat.packIncrement(X_146:bat[:dbl], X_135:bat[:dbl]);
    X_48:bat[:dbl] := bat.append(X_47:bat[:dbl], X_29:bat[:dbl], true:bit);
    X_49:bat[:dbl] := bat.append(X_48:bat[:dbl], X_42:bat[:dbl], true:bit);
    X_51:bat[:str] := bat.new(nil:str);
    X_57:bat[:int] := bat.new(nil:int);
    X_55:bat[:int] := bat.new(nil:int);
    X_54:bat[:str] := bat.new(nil:str);
    X_53:bat[:str] := bat.new(nil:str);
    X_58:bat[:str] := bat.append(X_51:bat[:str], ".test":str);
    X_60:bat[:str] := bat.append(X_53:bat[:str], "x":str);
    X_62:bat[:str] := bat.append(X_54:bat[:str], "double":str);
    X_64:bat[:int] := bat.append(X_55:bat[:int], 53:int);
    X_66:bat[:int] := bat.append(X_57:bat[:int], 0:int);
    X_68:bat[:str] := bat.append(X_58:bat[:str], ".test":str);
    X_69:bat[:str] := bat.append(X_60:bat[:str], "y":str);
    X_71:bat[:str] := bat.append(X_62:bat[:str], "double":str);
    X_72:bat[:int] := bat.append(X_64:bat[:int], 53:int);
    X_73:bat[:int] := bat.append(X_66:bat[:int], 0:int);
    language.pass(X_125:bat[:dbl]);
    language.pass(X_126:bat[:dbl]);
    language.pass(C_40:bat[:oid]);
    language.pass(X_32:bat[:dbl]);
    language.pass(C_131:bat[:oid]);
    language.pass(C_130:bat[:oid]);
exit X_149:bit;
    sql.resultSet(X_68:bat[:str], X_69:bat[:str], X_71:bat[:str], X_72:bat[:int], X_73:bat[:int], X_46:bat[:dbl], X_49:bat[:dbl]);
<<<<<<< HEAD
end user.SQLanalyze;
#inline               actions= 0 time=3 usec 
#remap                actions= 0 time=8 usec 
#costmodel            actions= 1 time=4 usec 
#coercion             actions= 0 time=5 usec 
#evaluate             actions= 6 time=48 usec 
#emptybind            actions= 0 time=24 usec 
#aliases              actions=10 time=24 usec 
#mitosis              actions= 1 time=72 usec 
#mergetable           actions= 3 time=157 usec 
#deadcode             actions= 4 time=21 usec 
#aliases              actions= 0 time=16 usec 
#constants            actions= 7 time=17 usec 
#commonTerms          actions= 0 time=18 usec 
#projectionpath       actions= 0 time=12 usec 
#deadcode             actions= 0 time=16 usec 
#reorder              actions= 1 time=79 usec 
#reduce               actions=43 time=23 usec 
#matpack              actions= 2 time=17 usec 
#dataflow             actions=27 time=63 usec 
#multiplex            actions= 0 time=5 usec 
#profiler             actions= 1 time=9 usec 
#candidates           actions= 1 time=4 usec 
#garbagecollector     actions= 1 time=44 usec 
#total                actions= 1 time=984 usec 
=======
end user.main;
#inline               actions= 0 time=1 usec 
#remap                actions= 0 time=2 usec 
#costmodel            actions= 1 time=2 usec 
#coercion             actions= 0 time=2 usec 
#aliases              actions= 6 time=9 usec 
#evaluate             actions= 4 time=18 usec 
#emptybind            actions= 0 time=1 usec 
#pushselect           actions= 6 time=43 usec 
#aliases              actions=14 time=40 usec 
#mitosis              actions=1 time=93 usec 
#mergetable           actions= 3 time=194 usec 
#deadcode             actions= 4 time=40 usec 
#aliases              actions= 0 time=1 usec 
#constants            actions= 9 time=32 usec 
#commonTerms          actions= 0 time=27 usec 
#projectionpath       actions= 0 time=18 usec 
#deadcode             actions= 0 time=32 usec 
#reorder              actions= 1 time=130 usec 
#matpack              actions= 2 time=23 usec 
#dataflow             actions= 1 time=91 usec 
#multiplex            actions= 0 time=7 usec 
#profiler             actions=1 time=5 usec 
#candidates           actions=1 time=4 usec 
#wlc                  actions= 0 time=1 usec 
#garbagecollector     actions= 1 time=247 usec 
#total                actions=26 time=1497 usec 
>>>>>>> 2af84563
#explain select x,y from test where x between (7-3) and (7-1);
% .explain # table_name
% mal # name
% clob # type
% 130 # length
function user.main():void;
    X_8:void := querylog.define("explain select x,y from test where x between (7-3) and (7-1);":str, "default_pipe":str, 61:int);
barrier X_161:bit := language.dataflow();
    X_53:bat[:dbl] := bat.new(nil:dbl);
    X_11:int := sql.mvc();
    X_137:bat[:dbl] := sql.bind(X_11:int, "sys":str, "test2":str, "x":str, 0:int, 0:int, 2:int);
    C_134:bat[:oid] := sql.tid(X_11:int, "sys":str, "test2":str, 0:int, 2:int);
    C_142:bat[:oid] := algebra.select(X_137:bat[:dbl], C_134:bat[:oid], 4:dbl, 6:dbl, true:bit, true:bit, false:bit);
    X_144:bat[:dbl] := algebra.projection(C_142:bat[:oid], X_137:bat[:dbl]);
    X_138:bat[:dbl] := sql.bind(X_11:int, "sys":str, "test2":str, "x":str, 0:int, 1:int, 2:int);
    C_136:bat[:oid] := sql.tid(X_11:int, "sys":str, "test2":str, 1:int, 2:int);
    C_143:bat[:oid] := algebra.select(X_138:bat[:dbl], C_136:bat[:oid], 4:dbl, 6:dbl, true:bit, true:bit, false:bit);
    X_145:bat[:dbl] := algebra.projection(C_143:bat[:oid], X_138:bat[:dbl]);
    X_156:bat[:dbl] := mat.packIncrement(X_144:bat[:dbl], 2:int);
    X_34:bat[:dbl] := mat.packIncrement(X_156:bat[:dbl], X_145:bat[:dbl]);
    X_38:bat[:dbl] := sql.bind(X_11:int, "sys":str, "test3":str, "x":str, 0:int);
    C_36:bat[:oid] := sql.tid(X_11:int, "sys":str, "test3":str);
    C_50:bat[:oid] := algebra.select(X_38:bat[:dbl], C_36:bat[:oid], 4:dbl, 6:dbl, true:bit, true:bit, false:bit);
    X_40:bat[:dbl] := sql.bind(X_11:int, "sys":str, "test3":str, "y":str, 0:int);
    X_52:bat[:dbl] := algebra.projection(C_50:bat[:oid], X_40:bat[:dbl]);
    X_51:bat[:dbl] := algebra.projection(C_50:bat[:oid], X_38:bat[:dbl]);
    X_140:bat[:dbl] := sql.bind(X_11:int, "sys":str, "test2":str, "y":str, 0:int, 1:int, 2:int);
    X_147:bat[:dbl] := algebra.projection(C_143:bat[:oid], X_140:bat[:dbl]);
    X_139:bat[:dbl] := sql.bind(X_11:int, "sys":str, "test2":str, "y":str, 0:int, 0:int, 2:int);
    X_146:bat[:dbl] := algebra.projection(C_142:bat[:oid], X_139:bat[:dbl]);
    X_55:bat[:dbl] := bat.append(X_53:bat[:dbl], X_34:bat[:dbl], true:bit);
    X_56:bat[:dbl] := bat.append(X_55:bat[:dbl], X_51:bat[:dbl], true:bit);
    X_57:bat[:dbl] := bat.new(nil:dbl);
    X_158:bat[:dbl] := mat.packIncrement(X_146:bat[:dbl], 2:int);
    X_35:bat[:dbl] := mat.packIncrement(X_158:bat[:dbl], X_147:bat[:dbl]);
    X_58:bat[:dbl] := bat.append(X_57:bat[:dbl], X_35:bat[:dbl], true:bit);
    X_59:bat[:dbl] := bat.append(X_58:bat[:dbl], X_52:bat[:dbl], true:bit);
    X_61:bat[:str] := bat.new(nil:str);
    X_67:bat[:int] := bat.new(nil:int);
    X_65:bat[:int] := bat.new(nil:int);
    X_64:bat[:str] := bat.new(nil:str);
    X_63:bat[:str] := bat.new(nil:str);
    X_68:bat[:str] := bat.append(X_61:bat[:str], ".test":str);
    X_70:bat[:str] := bat.append(X_63:bat[:str], "x":str);
    X_72:bat[:str] := bat.append(X_64:bat[:str], "double":str);
    X_74:bat[:int] := bat.append(X_65:bat[:int], 53:int);
    X_76:bat[:int] := bat.append(X_67:bat[:int], 0:int);
    X_78:bat[:str] := bat.append(X_68:bat[:str], ".test":str);
    X_79:bat[:str] := bat.append(X_70:bat[:str], "y":str);
    X_81:bat[:str] := bat.append(X_72:bat[:str], "double":str);
    X_82:bat[:int] := bat.append(X_74:bat[:int], 53:int);
    X_83:bat[:int] := bat.append(X_76:bat[:int], 0:int);
    language.pass(X_137:bat[:dbl]);
    language.pass(X_138:bat[:dbl]);
    language.pass(C_50:bat[:oid]);
    language.pass(X_38:bat[:dbl]);
    language.pass(C_143:bat[:oid]);
    language.pass(C_142:bat[:oid]);
exit X_161:bit;
    sql.resultSet(X_78:bat[:str], X_79:bat[:str], X_81:bat[:str], X_82:bat[:int], X_83:bat[:int], X_56:bat[:dbl], X_59:bat[:dbl]);
<<<<<<< HEAD
end user.SQLanalyze;
#inline               actions= 0 time=2 usec 
#remap                actions= 0 time=6 usec 
#costmodel            actions= 1 time=5 usec 
#coercion             actions= 0 time=4 usec 
#evaluate             actions=20 time=82 usec 
#emptybind            actions= 0 time=19 usec 
#aliases              actions=24 time=19 usec 
#mitosis              actions= 1 time=47 usec 
#mergetable           actions= 3 time=92 usec 
#deadcode             actions= 4 time=15 usec 
#aliases              actions= 0 time=12 usec 
#constants            actions= 9 time=14 usec 
#commonTerms          actions= 0 time=13 usec 
#projectionpath       actions= 0 time=9 usec 
#deadcode             actions= 0 time=13 usec 
#reorder              actions= 1 time=54 usec 
#reduce               actions=64 time=25 usec 
#matpack              actions= 2 time=14 usec 
#dataflow             actions=27 time=46 usec 
#multiplex            actions= 0 time=5 usec 
#profiler             actions= 1 time=7 usec 
#candidates           actions= 1 time=2 usec 
#garbagecollector     actions= 1 time=37 usec 
#total                actions= 1 time=766 usec 
=======
end user.main;
#inline               actions= 0 time=1 usec 
#remap                actions= 0 time=2 usec 
#costmodel            actions= 1 time=2 usec 
#coercion             actions= 0 time=2 usec 
#aliases              actions=12 time=10 usec 
#evaluate             actions= 8 time=26 usec 
#emptybind            actions= 0 time=0 usec 
#pushselect           actions= 6 time=12 usec 
#aliases              actions=12 time=8 usec 
#mitosis              actions=1 time=23 usec 
#mergetable           actions= 3 time=48 usec 
#deadcode             actions= 4 time=12 usec 
#aliases              actions= 0 time=0 usec 
#constants            actions= 6 time=9 usec 
#commonTerms          actions= 0 time=6 usec 
#projectionpath       actions= 0 time=5 usec 
#deadcode             actions= 0 time=9 usec 
#reorder              actions= 1 time=29 usec 
#matpack              actions= 2 time=5 usec 
#dataflow             actions= 1 time=25 usec 
#multiplex            actions= 0 time=1 usec 
#profiler             actions= 1 time=2 usec 
#candidates           actions= 1 time=1 usec 
#deadcode             actions= 0 time=10 usec 
#wlc                  actions= 0 time=0 usec 
#garbagecollector     actions= 1 time=242 usec 
#total                actions=26 time=1621 usec 
>>>>>>> 2af84563
#explain select x,y from test where x between 4.0 and 6.0 and y between 0.0 and 2.0;
% .explain # table_name
% mal # name
% clob # type
% 151 # length
function user.main():void;
    X_9:void := querylog.define("explain select x,y from test where x between 4.0 and 6.0 and y between 0.0 and 2.0;":str, "default_pipe":str, 40:int);
barrier X_139:bit := language.dataflow();
    X_40:bat[:str] := bat.new(nil:str);
    X_46:bat[:int] := bat.new(nil:int);
    X_44:bat[:int] := bat.new(nil:int);
    X_43:bat[:str] := bat.new(nil:str);
    X_42:bat[:str] := bat.new(nil:str);
    X_12:int := sql.mvc();
    X_116:bat[:dbl] := sql.bind(X_12:int, "sys":str, "test3":str, "y":str, 0:int, 1:int, 2:int);
    X_114:bat[:dbl] := sql.bind(X_12:int, "sys":str, "test3":str, "x":str, 0:int, 1:int, 2:int);
    C_112:bat[:oid] := sql.tid(X_12:int, "sys":str, "test3":str, 1:int, 2:int);
    C_119:bat[:oid] := algebra.select(X_114:bat[:dbl], C_112:bat[:oid], 4:dbl, 6:dbl, true:bit, true:bit, false:bit);
    C_121:bat[:oid] := algebra.select(X_116:bat[:dbl], C_119:bat[:oid], 0:dbl, 2:dbl, true:bit, true:bit, false:bit);
    X_125:bat[:dbl] := algebra.projection(C_121:bat[:oid], X_116:bat[:dbl]);
    X_115:bat[:dbl] := sql.bind(X_12:int, "sys":str, "test3":str, "y":str, 0:int, 0:int, 2:int);
    X_113:bat[:dbl] := sql.bind(X_12:int, "sys":str, "test3":str, "x":str, 0:int, 0:int, 2:int);
    C_110:bat[:oid] := sql.tid(X_12:int, "sys":str, "test3":str, 0:int, 2:int);
    C_118:bat[:oid] := algebra.select(X_113:bat[:dbl], C_110:bat[:oid], 4:dbl, 6:dbl, true:bit, true:bit, false:bit);
    C_120:bat[:oid] := algebra.select(X_115:bat[:dbl], C_118:bat[:oid], 0:dbl, 2:dbl, true:bit, true:bit, false:bit);
    X_124:bat[:dbl] := algebra.projection(C_120:bat[:oid], X_115:bat[:dbl]);
    X_123:bat[:dbl] := algebra.projection(C_121:bat[:oid], X_114:bat[:dbl]);
    X_122:bat[:dbl] := algebra.projection(C_120:bat[:oid], X_113:bat[:dbl]);
    X_47:bat[:str] := bat.append(X_40:bat[:str], "sys.test":str);
    X_49:bat[:str] := bat.append(X_42:bat[:str], "x":str);
    X_51:bat[:str] := bat.append(X_43:bat[:str], "double":str);
    X_53:bat[:int] := bat.append(X_44:bat[:int], 53:int);
    X_55:bat[:int] := bat.append(X_46:bat[:int], 0:int);
    X_57:bat[:str] := bat.append(X_47:bat[:str], "sys.test":str);
    X_58:bat[:str] := bat.append(X_49:bat[:str], "y":str);
    X_60:bat[:str] := bat.append(X_51:bat[:str], "double":str);
    X_61:bat[:int] := bat.append(X_53:bat[:int], 53:int);
    X_62:bat[:int] := bat.append(X_55:bat[:int], 0:int);
    X_134:bat[:dbl] := mat.packIncrement(X_122:bat[:dbl], 2:int);
    X_37:bat[:dbl] := mat.packIncrement(X_134:bat[:dbl], X_123:bat[:dbl]);
    X_136:bat[:dbl] := mat.packIncrement(X_124:bat[:dbl], 2:int);
    X_38:bat[:dbl] := mat.packIncrement(X_136:bat[:dbl], X_125:bat[:dbl]);
    language.pass(X_116:bat[:dbl]);
    language.pass(X_115:bat[:dbl]);
    language.pass(C_121:bat[:oid]);
    language.pass(X_114:bat[:dbl]);
    language.pass(C_120:bat[:oid]);
    language.pass(X_113:bat[:dbl]);
exit X_139:bit;
    sql.resultSet(X_57:bat[:str], X_58:bat[:str], X_60:bat[:str], X_61:bat[:int], X_62:bat[:int], X_37:bat[:dbl], X_38:bat[:dbl]);
<<<<<<< HEAD
end user.SQLanalyze;
#inline               actions= 0 time=2 usec 
#remap                actions= 0 time=8 usec 
#costmodel            actions= 1 time=3 usec 
#coercion             actions= 0 time=3 usec 
#evaluate             actions= 8 time=33 usec 
#emptybind            actions= 0 time=14 usec 
#aliases              actions=10 time=29 usec 
#mitosis              actions= 1 time=41 usec 
#mergetable           actions= 4 time=85 usec 
#deadcode             actions= 5 time=14 usec 
#aliases              actions= 0 time=10 usec 
#constants            actions= 9 time=12 usec 
#commonTerms          actions= 0 time=12 usec 
#projectionpath       actions= 0 time=8 usec 
#deadcode             actions= 0 time=10 usec 
#reorder              actions= 1 time=45 usec 
#reduce               actions=44 time=20 usec 
#matpack              actions= 2 time=13 usec 
#dataflow             actions=27 time=41 usec 
#multiplex            actions= 0 time=4 usec 
#profiler             actions= 1 time=6 usec 
#candidates           actions= 1 time=2 usec 
#garbagecollector     actions= 1 time=32 usec 
#total                actions= 1 time=615 usec 
=======
end user.main;
#inline               actions= 0 time=1 usec 
#remap                actions= 0 time=1 usec 
#costmodel            actions= 1 time=1 usec 
#coercion             actions= 0 time=1 usec 
#aliases              actions= 8 time=7 usec 
#evaluate             actions= 4 time=17 usec 
#emptybind            actions= 0 time=1 usec 
#pushselect           actions= 3 time=33 usec 
#aliases              actions=14 time=30 usec 
#mitosis              actions=1 time=76 usec 
#mergetable           actions= 4 time=174 usec 
#deadcode             actions= 5 time=38 usec 
#aliases              actions= 0 time=1 usec 
#constants            actions=10 time=31 usec 
#commonTerms          actions= 0 time=22 usec 
#projectionpath       actions= 0 time=15 usec 
#deadcode             actions= 0 time=26 usec 
#reorder              actions= 1 time=108 usec 
#matpack              actions= 2 time=22 usec 
#dataflow             actions= 1 time=82 usec 
#multiplex            actions= 0 time=7 usec 
#profiler             actions=1 time=5 usec 
#candidates           actions=1 time=3 usec 
#wlc                  actions= 0 time=0 usec 
#garbagecollector     actions= 1 time=215 usec 
#total                actions=26 time=1344 usec 
>>>>>>> 2af84563
#explain select x,y from test where x between 4.0 and 6.0 and y between (1.0-1.0) and (4.0-2.0);
% .explain # table_name
% mal # name
% clob # type
% 164 # length
function user.main():void;
    X_11:void := querylog.define("explain select x,y from test where x between 4.0 and 6.0 and y between (1.0-1.0) and (4.0-2.0);":str, "default_pipe":str, 46:int);
barrier X_147:bit := language.dataflow();
    X_46:bat[:str] := bat.new(nil:str);
    X_52:bat[:int] := bat.new(nil:int);
    X_50:bat[:int] := bat.new(nil:int);
    X_49:bat[:str] := bat.new(nil:str);
    X_48:bat[:str] := bat.new(nil:str);
    X_14:int := sql.mvc();
    X_124:bat[:dbl] := sql.bind(X_14:int, "sys":str, "test3":str, "y":str, 0:int, 1:int, 2:int);
    X_122:bat[:dbl] := sql.bind(X_14:int, "sys":str, "test3":str, "x":str, 0:int, 1:int, 2:int);
    C_120:bat[:oid] := sql.tid(X_14:int, "sys":str, "test3":str, 1:int, 2:int);
    C_127:bat[:oid] := algebra.select(X_122:bat[:dbl], C_120:bat[:oid], 4:dbl, 6:dbl, true:bit, true:bit, false:bit);
    C_129:bat[:oid] := algebra.select(X_124:bat[:dbl], C_127:bat[:oid], 0:dbl, 2:dbl, true:bit, true:bit, false:bit);
    X_133:bat[:dbl] := algebra.projection(C_129:bat[:oid], X_124:bat[:dbl]);
    X_123:bat[:dbl] := sql.bind(X_14:int, "sys":str, "test3":str, "y":str, 0:int, 0:int, 2:int);
    X_121:bat[:dbl] := sql.bind(X_14:int, "sys":str, "test3":str, "x":str, 0:int, 0:int, 2:int);
    C_118:bat[:oid] := sql.tid(X_14:int, "sys":str, "test3":str, 0:int, 2:int);
    C_126:bat[:oid] := algebra.select(X_121:bat[:dbl], C_118:bat[:oid], 4:dbl, 6:dbl, true:bit, true:bit, false:bit);
    C_128:bat[:oid] := algebra.select(X_123:bat[:dbl], C_126:bat[:oid], 0:dbl, 2:dbl, true:bit, true:bit, false:bit);
    X_132:bat[:dbl] := algebra.projection(C_128:bat[:oid], X_123:bat[:dbl]);
    X_131:bat[:dbl] := algebra.projection(C_129:bat[:oid], X_122:bat[:dbl]);
    X_130:bat[:dbl] := algebra.projection(C_128:bat[:oid], X_121:bat[:dbl]);
    X_53:bat[:str] := bat.append(X_46:bat[:str], "sys.test":str);
    X_55:bat[:str] := bat.append(X_48:bat[:str], "x":str);
    X_57:bat[:str] := bat.append(X_49:bat[:str], "double":str);
    X_59:bat[:int] := bat.append(X_50:bat[:int], 53:int);
    X_61:bat[:int] := bat.append(X_52:bat[:int], 0:int);
    X_63:bat[:str] := bat.append(X_53:bat[:str], "sys.test":str);
    X_64:bat[:str] := bat.append(X_55:bat[:str], "y":str);
    X_66:bat[:str] := bat.append(X_57:bat[:str], "double":str);
    X_67:bat[:int] := bat.append(X_59:bat[:int], 53:int);
    X_68:bat[:int] := bat.append(X_61:bat[:int], 0:int);
    X_142:bat[:dbl] := mat.packIncrement(X_130:bat[:dbl], 2:int);
    X_43:bat[:dbl] := mat.packIncrement(X_142:bat[:dbl], X_131:bat[:dbl]);
    X_144:bat[:dbl] := mat.packIncrement(X_132:bat[:dbl], 2:int);
    X_44:bat[:dbl] := mat.packIncrement(X_144:bat[:dbl], X_133:bat[:dbl]);
    language.pass(X_124:bat[:dbl]);
    language.pass(X_123:bat[:dbl]);
    language.pass(C_129:bat[:oid]);
    language.pass(X_122:bat[:dbl]);
    language.pass(C_128:bat[:oid]);
    language.pass(X_121:bat[:dbl]);
exit X_147:bit;
    sql.resultSet(X_63:bat[:str], X_64:bat[:str], X_66:bat[:str], X_67:bat[:int], X_68:bat[:int], X_43:bat[:dbl], X_44:bat[:dbl]);
<<<<<<< HEAD
end user.SQLanalyze;
#inline               actions= 0 time=1 usec 
#remap                actions= 0 time=5 usec 
#costmodel            actions= 1 time=5 usec 
#coercion             actions= 0 time=3 usec 
#evaluate             actions=16 time=60 usec 
#emptybind            actions= 0 time=16 usec 
#aliases              actions=18 time=15 usec 
#mitosis              actions= 1 time=40 usec 
#mergetable           actions= 4 time=81 usec 
#deadcode             actions= 5 time=13 usec 
#aliases              actions= 0 time=10 usec 
#constants            actions=11 time=14 usec 
#commonTerms          actions= 0 time=11 usec 
#projectionpath       actions= 0 time=7 usec 
#deadcode             actions= 0 time=10 usec 
#reorder              actions= 1 time=45 usec 
#reduce               actions=58 time=22 usec 
#matpack              actions= 2 time=13 usec 
#dataflow             actions=27 time=40 usec 
#multiplex            actions= 0 time=4 usec 
#profiler             actions= 1 time=5 usec 
#candidates           actions= 1 time=2 usec 
#garbagecollector     actions= 1 time=33 usec 
#total                actions= 1 time=638 usec 
=======
end user.main;
#inline               actions= 0 time=1 usec 
#remap                actions= 0 time=4 usec 
#costmodel            actions= 1 time=1 usec 
#coercion             actions= 0 time=2 usec 
#aliases              actions=12 time=9 usec 
#evaluate             actions= 6 time=21 usec 
#emptybind            actions= 0 time=0 usec 
#pushselect           actions= 3 time=10 usec 
#aliases              actions= 8 time=6 usec 
#mitosis              actions=1 time=22 usec 
#mergetable           actions= 4 time=59 usec 
#deadcode             actions= 5 time=11 usec 
#aliases              actions= 0 time=1 usec 
#constants            actions= 7 time=8 usec 
#commonTerms          actions= 0 time=6 usec 
#projectionpath       actions= 0 time=4 usec 
#deadcode             actions= 0 time=8 usec 
#reorder              actions= 1 time=25 usec 
#matpack              actions= 2 time=6 usec 
#dataflow             actions= 1 time=22 usec 
#multiplex            actions= 0 time=1 usec 
#profiler             actions= 1 time=2 usec 
#candidates           actions= 1 time=1 usec 
#deadcode             actions= 0 time=10 usec 
#wlc                  actions= 0 time=0 usec 
#garbagecollector     actions= 1 time=208 usec 
#total                actions=26 time=1367 usec 
>>>>>>> 2af84563
#explain select x,y from test where x between (7-3) and (7-1) and y between (1.0-1.0) and (4.0-2.0);
% .explain # table_name
% mal # name
% clob # type
% 168 # length
function user.main():void;
    X_15:void := querylog.define("explain select x,y from test where x between (7-3) and (7-1) and y between (1.0-1.0) and (4.0-2.0);":str, "default_pipe":str, 52:int);
barrier X_157:bit := language.dataflow();
    X_54:bat[:str] := bat.new(nil:str);
    X_60:bat[:int] := bat.new(nil:int);
    X_58:bat[:int] := bat.new(nil:int);
    X_57:bat[:str] := bat.new(nil:str);
    X_56:bat[:str] := bat.new(nil:str);
    X_18:int := sql.mvc();
    X_134:bat[:dbl] := sql.bind(X_18:int, "sys":str, "test3":str, "y":str, 0:int, 1:int, 2:int);
    X_132:bat[:dbl] := sql.bind(X_18:int, "sys":str, "test3":str, "x":str, 0:int, 1:int, 2:int);
    C_130:bat[:oid] := sql.tid(X_18:int, "sys":str, "test3":str, 1:int, 2:int);
    C_137:bat[:oid] := algebra.select(X_132:bat[:dbl], C_130:bat[:oid], 4:dbl, 6:dbl, true:bit, true:bit, false:bit);
    C_139:bat[:oid] := algebra.select(X_134:bat[:dbl], C_137:bat[:oid], 0:dbl, 2:dbl, true:bit, true:bit, false:bit);
    X_143:bat[:dbl] := algebra.projection(C_139:bat[:oid], X_134:bat[:dbl]);
    X_133:bat[:dbl] := sql.bind(X_18:int, "sys":str, "test3":str, "y":str, 0:int, 0:int, 2:int);
    X_131:bat[:dbl] := sql.bind(X_18:int, "sys":str, "test3":str, "x":str, 0:int, 0:int, 2:int);
    C_128:bat[:oid] := sql.tid(X_18:int, "sys":str, "test3":str, 0:int, 2:int);
    C_136:bat[:oid] := algebra.select(X_131:bat[:dbl], C_128:bat[:oid], 4:dbl, 6:dbl, true:bit, true:bit, false:bit);
    C_138:bat[:oid] := algebra.select(X_133:bat[:dbl], C_136:bat[:oid], 0:dbl, 2:dbl, true:bit, true:bit, false:bit);
    X_142:bat[:dbl] := algebra.projection(C_138:bat[:oid], X_133:bat[:dbl]);
    X_141:bat[:dbl] := algebra.projection(C_139:bat[:oid], X_132:bat[:dbl]);
    X_140:bat[:dbl] := algebra.projection(C_138:bat[:oid], X_131:bat[:dbl]);
    X_61:bat[:str] := bat.append(X_54:bat[:str], "sys.test":str);
    X_63:bat[:str] := bat.append(X_56:bat[:str], "x":str);
    X_65:bat[:str] := bat.append(X_57:bat[:str], "double":str);
    X_67:bat[:int] := bat.append(X_58:bat[:int], 53:int);
    X_69:bat[:int] := bat.append(X_60:bat[:int], 0:int);
    X_71:bat[:str] := bat.append(X_61:bat[:str], "sys.test":str);
    X_72:bat[:str] := bat.append(X_63:bat[:str], "y":str);
    X_74:bat[:str] := bat.append(X_65:bat[:str], "double":str);
    X_75:bat[:int] := bat.append(X_67:bat[:int], 53:int);
    X_76:bat[:int] := bat.append(X_69:bat[:int], 0:int);
    X_152:bat[:dbl] := mat.packIncrement(X_140:bat[:dbl], 2:int);
    X_51:bat[:dbl] := mat.packIncrement(X_152:bat[:dbl], X_141:bat[:dbl]);
    X_154:bat[:dbl] := mat.packIncrement(X_142:bat[:dbl], 2:int);
    X_52:bat[:dbl] := mat.packIncrement(X_154:bat[:dbl], X_143:bat[:dbl]);
    language.pass(X_134:bat[:dbl]);
    language.pass(X_133:bat[:dbl]);
    language.pass(C_139:bat[:oid]);
    language.pass(X_132:bat[:dbl]);
    language.pass(C_138:bat[:oid]);
    language.pass(X_131:bat[:dbl]);
exit X_157:bit;
    sql.resultSet(X_71:bat[:str], X_72:bat[:str], X_74:bat[:str], X_75:bat[:int], X_76:bat[:int], X_51:bat[:dbl], X_52:bat[:dbl]);
<<<<<<< HEAD
end user.SQLanalyze;
#inline               actions= 0 time=2 usec 
#remap                actions= 0 time=8 usec 
#costmodel            actions= 1 time=3 usec 
#coercion             actions= 0 time=3 usec 
#evaluate             actions=24 time=70 usec 
#emptybind            actions= 0 time=17 usec 
#aliases              actions=26 time=17 usec 
#mitosis              actions= 1 time=42 usec 
#mergetable           actions= 4 time=82 usec 
#deadcode             actions= 5 time=14 usec 
#aliases              actions= 0 time=11 usec 
#constants            actions=12 time=32 usec 
#commonTerms          actions= 0 time=12 usec 
#projectionpath       actions= 0 time=7 usec 
#deadcode             actions= 0 time=11 usec 
#reorder              actions= 1 time=46 usec 
#reduce               actions=72 time=26 usec 
#matpack              actions= 2 time=14 usec 
#dataflow             actions=27 time=41 usec 
#multiplex            actions= 0 time=5 usec 
#profiler             actions= 1 time=5 usec 
#candidates           actions= 1 time=2 usec 
#garbagecollector     actions= 1 time=33 usec 
#total                actions= 1 time=695 usec 
=======
end user.main;
#inline               actions= 0 time=1 usec 
#remap                actions= 0 time=3 usec 
#costmodel            actions= 1 time=2 usec 
#coercion             actions= 0 time=1 usec 
#aliases              actions=16 time=10 usec 
#evaluate             actions= 8 time=25 usec 
#emptybind            actions= 0 time=0 usec 
#pushselect           actions= 3 time=9 usec 
#aliases              actions=10 time=6 usec 
#mitosis              actions=1 time=21 usec 
#mergetable           actions= 4 time=44 usec 
#deadcode             actions= 5 time=11 usec 
#aliases              actions= 0 time=0 usec 
#constants            actions= 7 time=9 usec 
#commonTerms          actions= 0 time=6 usec 
#projectionpath       actions= 0 time=4 usec 
#deadcode             actions= 0 time=8 usec 
#reorder              actions= 1 time=24 usec 
#matpack              actions= 2 time=5 usec 
#dataflow             actions= 1 time=22 usec 
#multiplex            actions= 0 time=1 usec 
#profiler             actions= 1 time=1 usec 
#candidates           actions= 1 time=1 usec 
#deadcode             actions= 0 time=9 usec 
#wlc                  actions= 0 time=0 usec 
#garbagecollector     actions= 1 time=28 usec 
#total                actions=29 time=348 usec 
>>>>>>> 2af84563
#drop table test;
#drop table test1;
#drop table test2;
#drop table test3;
#drop table test4;

# 18:37:29 >  
# 18:37:29 >  "Done."
# 18:37:29 >  
<|MERGE_RESOLUTION|>--- conflicted
+++ resolved
@@ -188,33 +188,6 @@
     language.pass(C_130:bat[:oid]);
 exit X_149:bit;
     sql.resultSet(X_68:bat[:str], X_69:bat[:str], X_71:bat[:str], X_72:bat[:int], X_73:bat[:int], X_46:bat[:dbl], X_49:bat[:dbl]);
-<<<<<<< HEAD
-end user.SQLanalyze;
-#inline               actions= 0 time=3 usec 
-#remap                actions= 0 time=8 usec 
-#costmodel            actions= 1 time=4 usec 
-#coercion             actions= 0 time=5 usec 
-#evaluate             actions= 6 time=48 usec 
-#emptybind            actions= 0 time=24 usec 
-#aliases              actions=10 time=24 usec 
-#mitosis              actions= 1 time=72 usec 
-#mergetable           actions= 3 time=157 usec 
-#deadcode             actions= 4 time=21 usec 
-#aliases              actions= 0 time=16 usec 
-#constants            actions= 7 time=17 usec 
-#commonTerms          actions= 0 time=18 usec 
-#projectionpath       actions= 0 time=12 usec 
-#deadcode             actions= 0 time=16 usec 
-#reorder              actions= 1 time=79 usec 
-#reduce               actions=43 time=23 usec 
-#matpack              actions= 2 time=17 usec 
-#dataflow             actions=27 time=63 usec 
-#multiplex            actions= 0 time=5 usec 
-#profiler             actions= 1 time=9 usec 
-#candidates           actions= 1 time=4 usec 
-#garbagecollector     actions= 1 time=44 usec 
-#total                actions= 1 time=984 usec 
-=======
 end user.main;
 #inline               actions= 0 time=1 usec 
 #remap                actions= 0 time=2 usec 
@@ -242,7 +215,6 @@
 #wlc                  actions= 0 time=1 usec 
 #garbagecollector     actions= 1 time=247 usec 
 #total                actions=26 time=1497 usec 
->>>>>>> 2af84563
 #explain select x,y from test where x between (7-3) and (7-1);
 % .explain # table_name
 % mal # name
@@ -303,33 +275,6 @@
     language.pass(C_142:bat[:oid]);
 exit X_161:bit;
     sql.resultSet(X_78:bat[:str], X_79:bat[:str], X_81:bat[:str], X_82:bat[:int], X_83:bat[:int], X_56:bat[:dbl], X_59:bat[:dbl]);
-<<<<<<< HEAD
-end user.SQLanalyze;
-#inline               actions= 0 time=2 usec 
-#remap                actions= 0 time=6 usec 
-#costmodel            actions= 1 time=5 usec 
-#coercion             actions= 0 time=4 usec 
-#evaluate             actions=20 time=82 usec 
-#emptybind            actions= 0 time=19 usec 
-#aliases              actions=24 time=19 usec 
-#mitosis              actions= 1 time=47 usec 
-#mergetable           actions= 3 time=92 usec 
-#deadcode             actions= 4 time=15 usec 
-#aliases              actions= 0 time=12 usec 
-#constants            actions= 9 time=14 usec 
-#commonTerms          actions= 0 time=13 usec 
-#projectionpath       actions= 0 time=9 usec 
-#deadcode             actions= 0 time=13 usec 
-#reorder              actions= 1 time=54 usec 
-#reduce               actions=64 time=25 usec 
-#matpack              actions= 2 time=14 usec 
-#dataflow             actions=27 time=46 usec 
-#multiplex            actions= 0 time=5 usec 
-#profiler             actions= 1 time=7 usec 
-#candidates           actions= 1 time=2 usec 
-#garbagecollector     actions= 1 time=37 usec 
-#total                actions= 1 time=766 usec 
-=======
 end user.main;
 #inline               actions= 0 time=1 usec 
 #remap                actions= 0 time=2 usec 
@@ -358,7 +303,6 @@
 #wlc                  actions= 0 time=0 usec 
 #garbagecollector     actions= 1 time=242 usec 
 #total                actions=26 time=1621 usec 
->>>>>>> 2af84563
 #explain select x,y from test where x between 4.0 and 6.0 and y between 0.0 and 2.0;
 % .explain # table_name
 % mal # name
@@ -409,33 +353,6 @@
     language.pass(X_113:bat[:dbl]);
 exit X_139:bit;
     sql.resultSet(X_57:bat[:str], X_58:bat[:str], X_60:bat[:str], X_61:bat[:int], X_62:bat[:int], X_37:bat[:dbl], X_38:bat[:dbl]);
-<<<<<<< HEAD
-end user.SQLanalyze;
-#inline               actions= 0 time=2 usec 
-#remap                actions= 0 time=8 usec 
-#costmodel            actions= 1 time=3 usec 
-#coercion             actions= 0 time=3 usec 
-#evaluate             actions= 8 time=33 usec 
-#emptybind            actions= 0 time=14 usec 
-#aliases              actions=10 time=29 usec 
-#mitosis              actions= 1 time=41 usec 
-#mergetable           actions= 4 time=85 usec 
-#deadcode             actions= 5 time=14 usec 
-#aliases              actions= 0 time=10 usec 
-#constants            actions= 9 time=12 usec 
-#commonTerms          actions= 0 time=12 usec 
-#projectionpath       actions= 0 time=8 usec 
-#deadcode             actions= 0 time=10 usec 
-#reorder              actions= 1 time=45 usec 
-#reduce               actions=44 time=20 usec 
-#matpack              actions= 2 time=13 usec 
-#dataflow             actions=27 time=41 usec 
-#multiplex            actions= 0 time=4 usec 
-#profiler             actions= 1 time=6 usec 
-#candidates           actions= 1 time=2 usec 
-#garbagecollector     actions= 1 time=32 usec 
-#total                actions= 1 time=615 usec 
-=======
 end user.main;
 #inline               actions= 0 time=1 usec 
 #remap                actions= 0 time=1 usec 
@@ -463,7 +380,6 @@
 #wlc                  actions= 0 time=0 usec 
 #garbagecollector     actions= 1 time=215 usec 
 #total                actions=26 time=1344 usec 
->>>>>>> 2af84563
 #explain select x,y from test where x between 4.0 and 6.0 and y between (1.0-1.0) and (4.0-2.0);
 % .explain # table_name
 % mal # name
@@ -514,33 +430,6 @@
     language.pass(X_121:bat[:dbl]);
 exit X_147:bit;
     sql.resultSet(X_63:bat[:str], X_64:bat[:str], X_66:bat[:str], X_67:bat[:int], X_68:bat[:int], X_43:bat[:dbl], X_44:bat[:dbl]);
-<<<<<<< HEAD
-end user.SQLanalyze;
-#inline               actions= 0 time=1 usec 
-#remap                actions= 0 time=5 usec 
-#costmodel            actions= 1 time=5 usec 
-#coercion             actions= 0 time=3 usec 
-#evaluate             actions=16 time=60 usec 
-#emptybind            actions= 0 time=16 usec 
-#aliases              actions=18 time=15 usec 
-#mitosis              actions= 1 time=40 usec 
-#mergetable           actions= 4 time=81 usec 
-#deadcode             actions= 5 time=13 usec 
-#aliases              actions= 0 time=10 usec 
-#constants            actions=11 time=14 usec 
-#commonTerms          actions= 0 time=11 usec 
-#projectionpath       actions= 0 time=7 usec 
-#deadcode             actions= 0 time=10 usec 
-#reorder              actions= 1 time=45 usec 
-#reduce               actions=58 time=22 usec 
-#matpack              actions= 2 time=13 usec 
-#dataflow             actions=27 time=40 usec 
-#multiplex            actions= 0 time=4 usec 
-#profiler             actions= 1 time=5 usec 
-#candidates           actions= 1 time=2 usec 
-#garbagecollector     actions= 1 time=33 usec 
-#total                actions= 1 time=638 usec 
-=======
 end user.main;
 #inline               actions= 0 time=1 usec 
 #remap                actions= 0 time=4 usec 
@@ -569,7 +458,6 @@
 #wlc                  actions= 0 time=0 usec 
 #garbagecollector     actions= 1 time=208 usec 
 #total                actions=26 time=1367 usec 
->>>>>>> 2af84563
 #explain select x,y from test where x between (7-3) and (7-1) and y between (1.0-1.0) and (4.0-2.0);
 % .explain # table_name
 % mal # name
@@ -620,33 +508,6 @@
     language.pass(X_131:bat[:dbl]);
 exit X_157:bit;
     sql.resultSet(X_71:bat[:str], X_72:bat[:str], X_74:bat[:str], X_75:bat[:int], X_76:bat[:int], X_51:bat[:dbl], X_52:bat[:dbl]);
-<<<<<<< HEAD
-end user.SQLanalyze;
-#inline               actions= 0 time=2 usec 
-#remap                actions= 0 time=8 usec 
-#costmodel            actions= 1 time=3 usec 
-#coercion             actions= 0 time=3 usec 
-#evaluate             actions=24 time=70 usec 
-#emptybind            actions= 0 time=17 usec 
-#aliases              actions=26 time=17 usec 
-#mitosis              actions= 1 time=42 usec 
-#mergetable           actions= 4 time=82 usec 
-#deadcode             actions= 5 time=14 usec 
-#aliases              actions= 0 time=11 usec 
-#constants            actions=12 time=32 usec 
-#commonTerms          actions= 0 time=12 usec 
-#projectionpath       actions= 0 time=7 usec 
-#deadcode             actions= 0 time=11 usec 
-#reorder              actions= 1 time=46 usec 
-#reduce               actions=72 time=26 usec 
-#matpack              actions= 2 time=14 usec 
-#dataflow             actions=27 time=41 usec 
-#multiplex            actions= 0 time=5 usec 
-#profiler             actions= 1 time=5 usec 
-#candidates           actions= 1 time=2 usec 
-#garbagecollector     actions= 1 time=33 usec 
-#total                actions= 1 time=695 usec 
-=======
 end user.main;
 #inline               actions= 0 time=1 usec 
 #remap                actions= 0 time=3 usec 
@@ -675,7 +536,6 @@
 #wlc                  actions= 0 time=0 usec 
 #garbagecollector     actions= 1 time=28 usec 
 #total                actions=29 time=348 usec 
->>>>>>> 2af84563
 #drop table test;
 #drop table test1;
 #drop table test2;
