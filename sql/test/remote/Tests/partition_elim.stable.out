--- conflicted
+++ resolved
@@ -136,115 +136,59 @@
 % clob # type
 % 68 # length
 function user.SQLanalyze():void;
-<<<<<<< HEAD
-barrier X_88 := language.dataflow();
-    X_28 := bat.new(nil:str);
-    X_35 := bat.append(X_28,".test");
-    X_43 := bat.append(X_35,".test");
-    X_30 := bat.new(nil:str);
-    X_37 := bat.append(X_30,"x");
-    X_44 := bat.append(X_37,"y");
-    X_31 := bat.new(nil:str);
-    X_38 := bat.append(X_31,"double");
-    X_45 := bat.append(X_38,"double");
-    X_32 := bat.new(nil:int);
-    X_40 := bat.append(X_32,53);
-    X_46 := bat.append(X_40,53);
-    X_34 := bat.new(nil:int);
-    X_42 := bat.append(X_34,0);
-    X_47 := bat.append(X_42,0);
-    X_4:bat[:dbl] := bat.new(nil:dbl);
-    X_3 := sql.mvc();
-    X_59:bat[:dbl] := sql.bind(X_3,"sys","test2","x",0,0,2);
-    C_56:bat[:oid] := sql.tid(X_3,"sys","test2",0,2);
-    C_64 := algebra.subselect(X_59,C_56,4,6,true,true,false);
-    X_66 := algebra.projection(C_64,X_59);
-    X_60:bat[:dbl] := sql.bind(X_3,"sys","test2","x",0,1,2);
-    C_58:bat[:oid] := sql.tid(X_3,"sys","test2",1,2);
-    C_65 := algebra.subselect(X_60,C_58,4,6,true,true,false);
-    X_67 := algebra.projection(C_65,X_60);
-    X_79 := mat.packIncrement(X_66,2);
-    X_12 := mat.packIncrement(X_79,X_67);
-    X_13 := bat.append(X_4,X_12,true);
-    X_16:bat[:dbl] := sql.bind(X_3,"sys","test3","x",0);
-    C_14:bat[:oid] := sql.tid(X_3,"sys","test3");
-    C_17 := algebra.subselect(X_16,C_14,4,6,true,true,false);
-    X_18 := algebra.projection(C_17,X_16);
-    X_19 := bat.append(X_13,X_18,true);
-    X_20:bat[:dbl] := bat.new(nil:dbl);
-    X_61:bat[:dbl] := sql.bind(X_3,"sys","test2","y",0,0,2);
-    X_68 := algebra.projection(C_64,X_61);
-    X_62:bat[:dbl] := sql.bind(X_3,"sys","test2","y",0,1,2);
-    X_69 := algebra.projection(C_65,X_62);
-    X_80 := mat.packIncrement(X_68,2);
-    X_22 := mat.packIncrement(X_80,X_69);
-    X_23 := bat.append(X_20,X_22,true);
-    X_24:bat[:dbl] := sql.bind(X_3,"sys","test3","y",0);
-    X_25 := algebra.projection(C_17,X_24);
-    X_26 := bat.append(X_23,X_25,true);
-    language.pass(X_59);
-    language.pass(X_60);
-    language.pass(X_16);
-    language.pass(C_64);
-    language.pass(C_65);
-    language.pass(C_17);
-exit X_88;
-    sql.resultSet(X_43,X_44,X_45,X_46,X_47,X_19,X_26);
-=======
-barrier X_1193 := language.dataflow();
-    X_1122 := bat.new(nil:str);
-    X_1129 := bat.append(X_1122,".test");
-    X_1139 := bat.append(X_1129,".test");
-    X_1124 := bat.new(nil:str);
-    X_1131 := bat.append(X_1124,"x");
-    X_1140 := bat.append(X_1131,"y");
-    X_1125 := bat.new(nil:str);
-    X_1133 := bat.append(X_1125,"double");
-    X_1141 := bat.append(X_1133,"double");
-    X_1126 := bat.new(nil:int);
-    X_1135 := bat.append(X_1126,53);
-    X_1142 := bat.append(X_1135,53);
-    X_1128 := bat.new(nil:int);
-    X_1137 := bat.append(X_1128,0);
-    X_1143 := bat.append(X_1137,0);
-    X_1085:bat[:dbl] := bat.new(nil:dbl);
-    X_1084 := sql.mvc();
-    X_1162:bat[:dbl] := sql.bind(X_1084,"sys","test2","x",0,0,2);
-    X_1159:bat[:oid] := sql.tid(X_1084,"sys","test2",0,2);
-    X_1167 := algebra.subselect(X_1162,X_1159,4,6,true,true,false);
-    X_1169 := algebra.projection(X_1167,X_1162);
-    X_1163:bat[:dbl] := sql.bind(X_1084,"sys","test2","x",0,1,2);
-    X_1161:bat[:oid] := sql.tid(X_1084,"sys","test2",1,2);
-    X_1168 := algebra.subselect(X_1163,X_1161,4,6,true,true,false);
-    X_1170 := algebra.projection(X_1168,X_1163);
-    X_1182 := mat.packIncrement(X_1169,2);
-    X_1100 := mat.packIncrement(X_1182,X_1170);
-    X_1101 := bat.append(X_1085,X_1100,true);
-    X_1104:bat[:dbl] := sql.bind(X_1084,"sys","test3","x",0);
-    X_1102:bat[:oid] := sql.tid(X_1084,"sys","test3");
-    X_1108 := algebra.subselect(X_1104,X_1102,4,6,true,true,false);
-    X_1109 := algebra.projection(X_1108,X_1104);
-    X_1110 := bat.append(X_1101,X_1109,true);
-    X_1111:bat[:dbl] := bat.new(nil:dbl);
-    X_1164:bat[:dbl] := sql.bind(X_1084,"sys","test2","y",0,0,2);
-    X_1171 := algebra.projection(X_1167,X_1164);
-    X_1165:bat[:dbl] := sql.bind(X_1084,"sys","test2","y",0,1,2);
-    X_1172 := algebra.projection(X_1168,X_1165);
-    X_1184 := mat.packIncrement(X_1171,2);
-    X_1115 := mat.packIncrement(X_1184,X_1172);
-    X_1116 := bat.append(X_1111,X_1115,true);
-    X_1117:bat[:dbl] := sql.bind(X_1084,"sys","test3","y",0);
-    X_1119 := algebra.projection(X_1108,X_1117);
-    X_1120 := bat.append(X_1116,X_1119,true);
-    language.pass(X_1162);
-    language.pass(X_1163);
-    language.pass(X_1104);
-    language.pass(X_1167);
-    language.pass(X_1168);
-    language.pass(X_1108);
-exit X_1193;
-    sql.resultSet(X_1139,X_1140,X_1141,X_1142,X_1143,X_1110,X_1120);
->>>>>>> eecc409f
+barrier X_1213 := language.dataflow();
+    X_1141 := bat.new(nil:str);
+    X_1148 := bat.append(X_1141,".test");
+    X_1158 := bat.append(X_1148,".test");
+    X_1143 := bat.new(nil:str);
+    X_1150 := bat.append(X_1143,"x");
+    X_1159 := bat.append(X_1150,"y");
+    X_1144 := bat.new(nil:str);
+    X_1152 := bat.append(X_1144,"double");
+    X_1160 := bat.append(X_1152,"double");
+    X_1145 := bat.new(nil:int);
+    X_1154 := bat.append(X_1145,53);
+    X_1161 := bat.append(X_1154,53);
+    X_1147 := bat.new(nil:int);
+    X_1156 := bat.append(X_1147,0);
+    X_1162 := bat.append(X_1156,0);
+    X_1104:bat[:dbl] := bat.new(nil:dbl);
+    X_1103 := sql.mvc();
+    X_1182:bat[:dbl] := sql.bind(X_1103,"sys","test2","x",0,0,2);
+    X_1179:bat[:oid] := sql.tid(X_1103,"sys","test2",0,2);
+    X_1187 := algebra.subselect(X_1182,X_1179,4,6,true,true,false);
+    X_1189 := algebra.projection(X_1187,X_1182);
+    X_1183:bat[:dbl] := sql.bind(X_1103,"sys","test2","x",0,1,2);
+    X_1181:bat[:oid] := sql.tid(X_1103,"sys","test2",1,2);
+    X_1188 := algebra.subselect(X_1183,X_1181,4,6,true,true,false);
+    X_1190 := algebra.projection(X_1188,X_1183);
+    X_1202 := mat.packIncrement(X_1189,2);
+    X_1119 := mat.packIncrement(X_1202,X_1190);
+    X_1120 := bat.append(X_1104,X_1119,true);
+    X_1123:bat[:dbl] := sql.bind(X_1103,"sys","test3","x",0);
+    X_1121:bat[:oid] := sql.tid(X_1103,"sys","test3");
+    X_1127 := algebra.subselect(X_1123,X_1121,4,6,true,true,false);
+    X_1128 := algebra.projection(X_1127,X_1123);
+    X_1129 := bat.append(X_1120,X_1128,true);
+    X_1130:bat[:dbl] := bat.new(nil:dbl);
+    X_1184:bat[:dbl] := sql.bind(X_1103,"sys","test2","y",0,0,2);
+    X_1191 := algebra.projection(X_1187,X_1184);
+    X_1185:bat[:dbl] := sql.bind(X_1103,"sys","test2","y",0,1,2);
+    X_1192 := algebra.projection(X_1188,X_1185);
+    X_1204 := mat.packIncrement(X_1191,2);
+    X_1134 := mat.packIncrement(X_1204,X_1192);
+    X_1135 := bat.append(X_1130,X_1134,true);
+    X_1136:bat[:dbl] := sql.bind(X_1103,"sys","test3","y",0);
+    X_1138 := algebra.projection(X_1127,X_1136);
+    X_1139 := bat.append(X_1135,X_1138,true);
+    language.pass(X_1182);
+    language.pass(X_1183);
+    language.pass(X_1123);
+    language.pass(X_1187);
+    language.pass(X_1188);
+    language.pass(X_1127);
+exit X_1213;
+    sql.resultSet(X_1158,X_1159,X_1160,X_1161,X_1162,X_1129,X_1139);
 end user.SQLanalyze;
 #explain select x,y from test where x between (7-3) and (7-1);
 % .explain # table_name
@@ -252,115 +196,59 @@
 % clob # type
 % 75 # length
 function user.SQLanalyze():void;
-<<<<<<< HEAD
-barrier X_88 := language.dataflow();
-    X_26 := bat.new(nil:str);
-    X_33 := bat.append(X_26,".test");
-    X_41 := bat.append(X_33,".test");
-    X_28 := bat.new(nil:str);
-    X_35 := bat.append(X_28,"x");
-    X_42 := bat.append(X_35,"y");
-    X_29 := bat.new(nil:str);
-    X_36 := bat.append(X_29,"double");
-    X_43 := bat.append(X_36,"double");
-    X_30 := bat.new(nil:int);
-    X_38 := bat.append(X_30,53);
-    X_44 := bat.append(X_38,53);
-    X_32 := bat.new(nil:int);
-    X_40 := bat.append(X_32,0);
-    X_45 := bat.append(X_40,0);
-    X_2:bat[:dbl] := bat.new(nil:dbl);
-    X_1 := sql.mvc();
-    X_59:bat[:dbl] := sql.bind(X_1,"sys","test2","x",0,0,2);
-    C_56:bat[:oid] := sql.tid(X_1,"sys","test2",0,2);
-    C_64 := algebra.subselect(X_59,C_56,4:dbl,6:dbl,true,true,false);
-    X_66 := algebra.projection(C_64,X_59);
-    X_60:bat[:dbl] := sql.bind(X_1,"sys","test2","x",0,1,2);
-    C_58:bat[:oid] := sql.tid(X_1,"sys","test2",1,2);
-    C_65 := algebra.subselect(X_60,C_58,4:dbl,6:dbl,true,true,false);
-    X_67 := algebra.projection(C_65,X_60);
-    X_79 := mat.packIncrement(X_66,2);
-    X_10 := mat.packIncrement(X_79,X_67);
-    X_11 := bat.append(X_2,X_10,true);
-    X_14:bat[:dbl] := sql.bind(X_1,"sys","test3","x",0);
-    C_12:bat[:oid] := sql.tid(X_1,"sys","test3");
-    C_15 := algebra.subselect(X_14,C_12,4:dbl,6:dbl,true,true,false);
-    X_16 := algebra.projection(C_15,X_14);
-    X_17 := bat.append(X_11,X_16,true);
-    X_18:bat[:dbl] := bat.new(nil:dbl);
-    X_61:bat[:dbl] := sql.bind(X_1,"sys","test2","y",0,0,2);
-    X_68 := algebra.projection(C_64,X_61);
-    X_62:bat[:dbl] := sql.bind(X_1,"sys","test2","y",0,1,2);
-    X_69 := algebra.projection(C_65,X_62);
-    X_80 := mat.packIncrement(X_68,2);
-    X_20 := mat.packIncrement(X_80,X_69);
-    X_21 := bat.append(X_18,X_20,true);
-    X_22:bat[:dbl] := sql.bind(X_1,"sys","test3","y",0);
-    X_23 := algebra.projection(C_15,X_22);
-    X_24 := bat.append(X_21,X_23,true);
-    language.pass(X_59);
-    language.pass(X_60);
-    language.pass(X_14);
-    language.pass(C_64);
-    language.pass(C_65);
-    language.pass(C_15);
-exit X_88;
-    sql.resultSet(X_41,X_42,X_43,X_44,X_45,X_17,X_24);
-=======
-barrier X_1336 := language.dataflow();
-    X_1260 := bat.new(nil:str);
-    X_1267 := bat.append(X_1260,".test");
-    X_1277 := bat.append(X_1267,".test");
-    X_1262 := bat.new(nil:str);
-    X_1269 := bat.append(X_1262,"x");
-    X_1278 := bat.append(X_1269,"y");
-    X_1263 := bat.new(nil:str);
-    X_1271 := bat.append(X_1263,"double");
-    X_1279 := bat.append(X_1271,"double");
-    X_1264 := bat.new(nil:int);
-    X_1273 := bat.append(X_1264,53);
-    X_1280 := bat.append(X_1273,53);
-    X_1266 := bat.new(nil:int);
-    X_1275 := bat.append(X_1266,0);
-    X_1281 := bat.append(X_1275,0);
-    X_1210:bat[:dbl] := bat.new(nil:dbl);
-    X_1209 := sql.mvc();
-    X_1305:bat[:dbl] := sql.bind(X_1209,"sys","test2","x",0,0,2);
-    X_1302:bat[:oid] := sql.tid(X_1209,"sys","test2",0,2);
-    X_1310 := algebra.subselect(X_1305,X_1302,4:dbl,6:dbl,true,true,false);
-    X_1312 := algebra.projection(X_1310,X_1305);
-    X_1306:bat[:dbl] := sql.bind(X_1209,"sys","test2","x",0,1,2);
-    X_1304:bat[:oid] := sql.tid(X_1209,"sys","test2",1,2);
-    X_1311 := algebra.subselect(X_1306,X_1304,4:dbl,6:dbl,true,true,false);
-    X_1313 := algebra.projection(X_1311,X_1306);
-    X_1325 := mat.packIncrement(X_1312,2);
-    X_1231 := mat.packIncrement(X_1325,X_1313);
-    X_1232 := bat.append(X_1210,X_1231,true);
-    X_1235:bat[:dbl] := sql.bind(X_1209,"sys","test3","x",0);
-    X_1233:bat[:oid] := sql.tid(X_1209,"sys","test3");
-    X_1245 := algebra.subselect(X_1235,X_1233,4:dbl,6:dbl,true,true,false);
-    X_1246 := algebra.projection(X_1245,X_1235);
-    X_1247 := bat.append(X_1232,X_1246,true);
-    X_1248:bat[:dbl] := bat.new(nil:dbl);
-    X_1307:bat[:dbl] := sql.bind(X_1209,"sys","test2","y",0,0,2);
-    X_1314 := algebra.projection(X_1310,X_1307);
-    X_1308:bat[:dbl] := sql.bind(X_1209,"sys","test2","y",0,1,2);
-    X_1315 := algebra.projection(X_1311,X_1308);
-    X_1327 := mat.packIncrement(X_1314,2);
-    X_1253 := mat.packIncrement(X_1327,X_1315);
-    X_1254 := bat.append(X_1248,X_1253,true);
-    X_1255:bat[:dbl] := sql.bind(X_1209,"sys","test3","y",0);
-    X_1257 := algebra.projection(X_1245,X_1255);
-    X_1258 := bat.append(X_1254,X_1257,true);
-    language.pass(X_1305);
-    language.pass(X_1306);
-    language.pass(X_1235);
-    language.pass(X_1310);
-    language.pass(X_1311);
-    language.pass(X_1245);
-exit X_1336;
-    sql.resultSet(X_1277,X_1278,X_1279,X_1280,X_1281,X_1247,X_1258);
->>>>>>> eecc409f
+barrier X_1357 := language.dataflow();
+    X_1280 := bat.new(nil:str);
+    X_1287 := bat.append(X_1280,".test");
+    X_1297 := bat.append(X_1287,".test");
+    X_1282 := bat.new(nil:str);
+    X_1289 := bat.append(X_1282,"x");
+    X_1298 := bat.append(X_1289,"y");
+    X_1283 := bat.new(nil:str);
+    X_1291 := bat.append(X_1283,"double");
+    X_1299 := bat.append(X_1291,"double");
+    X_1284 := bat.new(nil:int);
+    X_1293 := bat.append(X_1284,53);
+    X_1300 := bat.append(X_1293,53);
+    X_1286 := bat.new(nil:int);
+    X_1295 := bat.append(X_1286,0);
+    X_1301 := bat.append(X_1295,0);
+    X_1230:bat[:dbl] := bat.new(nil:dbl);
+    X_1229 := sql.mvc();
+    X_1326:bat[:dbl] := sql.bind(X_1229,"sys","test2","x",0,0,2);
+    X_1323:bat[:oid] := sql.tid(X_1229,"sys","test2",0,2);
+    X_1331 := algebra.subselect(X_1326,X_1323,4:dbl,6:dbl,true,true,false);
+    X_1333 := algebra.projection(X_1331,X_1326);
+    X_1327:bat[:dbl] := sql.bind(X_1229,"sys","test2","x",0,1,2);
+    X_1325:bat[:oid] := sql.tid(X_1229,"sys","test2",1,2);
+    X_1332 := algebra.subselect(X_1327,X_1325,4:dbl,6:dbl,true,true,false);
+    X_1334 := algebra.projection(X_1332,X_1327);
+    X_1346 := mat.packIncrement(X_1333,2);
+    X_1251 := mat.packIncrement(X_1346,X_1334);
+    X_1252 := bat.append(X_1230,X_1251,true);
+    X_1255:bat[:dbl] := sql.bind(X_1229,"sys","test3","x",0);
+    X_1253:bat[:oid] := sql.tid(X_1229,"sys","test3");
+    X_1265 := algebra.subselect(X_1255,X_1253,4:dbl,6:dbl,true,true,false);
+    X_1266 := algebra.projection(X_1265,X_1255);
+    X_1267 := bat.append(X_1252,X_1266,true);
+    X_1268:bat[:dbl] := bat.new(nil:dbl);
+    X_1328:bat[:dbl] := sql.bind(X_1229,"sys","test2","y",0,0,2);
+    X_1335 := algebra.projection(X_1331,X_1328);
+    X_1329:bat[:dbl] := sql.bind(X_1229,"sys","test2","y",0,1,2);
+    X_1336 := algebra.projection(X_1332,X_1329);
+    X_1348 := mat.packIncrement(X_1335,2);
+    X_1273 := mat.packIncrement(X_1348,X_1336);
+    X_1274 := bat.append(X_1268,X_1273,true);
+    X_1275:bat[:dbl] := sql.bind(X_1229,"sys","test3","y",0);
+    X_1277 := algebra.projection(X_1265,X_1275);
+    X_1278 := bat.append(X_1274,X_1277,true);
+    language.pass(X_1326);
+    language.pass(X_1327);
+    language.pass(X_1255);
+    language.pass(X_1331);
+    language.pass(X_1332);
+    language.pass(X_1265);
+exit X_1357;
+    sql.resultSet(X_1297,X_1298,X_1299,X_1300,X_1301,X_1267,X_1278);
 end user.SQLanalyze;
 #explain select x,y from test where x between 4.0 and 6.0 and y between 0.0 and 2.0;
 % .explain # table_name
@@ -368,95 +256,49 @@
 % clob # type
 % 68 # length
 function user.SQLanalyze():void;
-<<<<<<< HEAD
-barrier X_78 := language.dataflow();
-    X_16 := bat.new(nil:str);
-    X_23 := bat.append(X_16,"sys.test");
-    X_31 := bat.append(X_23,"sys.test");
-    X_18 := bat.new(nil:str);
-    X_25 := bat.append(X_18,"x");
-    X_32 := bat.append(X_25,"y");
-    X_19 := bat.new(nil:str);
-    X_26 := bat.append(X_19,"double");
-    X_33 := bat.append(X_26,"double");
-    X_20 := bat.new(nil:int);
-    X_28 := bat.append(X_20,53);
-    X_34 := bat.append(X_28,53);
-    X_22 := bat.new(nil:int);
-    X_30 := bat.append(X_22,0);
-    X_35 := bat.append(X_30,0);
-    X_5 := sql.mvc();
-    X_47:bat[:dbl] := sql.bind(X_5,"sys","test3","y",0,0,2);
-    X_49:bat[:dbl] := sql.bind(X_5,"sys","test3","x",0,0,2);
-    C_44:bat[:oid] := sql.tid(X_5,"sys","test3",0,2);
-    C_52 := algebra.subselect(X_49,C_44,4,6,true,true,false);
-    C_54 := algebra.subselect(X_47,C_52,0,2,true,true,false);
-    X_56 := algebra.projection(C_54,X_49);
-    X_48:bat[:dbl] := sql.bind(X_5,"sys","test3","y",0,1,2);
-    X_50:bat[:dbl] := sql.bind(X_5,"sys","test3","x",0,1,2);
-    C_46:bat[:oid] := sql.tid(X_5,"sys","test3",1,2);
-    C_53 := algebra.subselect(X_50,C_46,4,6,true,true,false);
-    C_55 := algebra.subselect(X_48,C_53,0,2,true,true,false);
-    X_57 := algebra.projection(C_55,X_50);
-    X_69 := mat.packIncrement(X_56,2);
-    X_13 := mat.packIncrement(X_69,X_57);
-    X_58 := algebra.projection(C_54,X_47);
-    X_59 := algebra.projection(C_55,X_48);
-    X_70 := mat.packIncrement(X_58,2);
-    X_14 := mat.packIncrement(X_70,X_59);
-    language.pass(X_49);
-    language.pass(X_50);
-    language.pass(C_54);
-    language.pass(X_47);
-    language.pass(C_55);
-    language.pass(X_48);
-exit X_78;
-    sql.resultSet(X_31,X_32,X_33,X_34,X_35,X_13,X_14);
-=======
-barrier X_1449 := language.dataflow();
-    X_1376 := bat.new(nil:str);
-    X_1383 := bat.append(X_1376,"sys.test");
-    X_1391 := bat.append(X_1383,"sys.test");
-    X_1378 := bat.new(nil:str);
-    X_1385 := bat.append(X_1378,"x");
-    X_1392 := bat.append(X_1385,"y");
-    X_1379 := bat.new(nil:str);
-    X_1386 := bat.append(X_1379,"double");
-    X_1394 := bat.append(X_1386,"double");
-    X_1380 := bat.new(nil:int);
-    X_1388 := bat.append(X_1380,53);
-    X_1395 := bat.append(X_1388,53);
-    X_1382 := bat.new(nil:int);
-    X_1390 := bat.append(X_1382,0);
-    X_1396 := bat.append(X_1390,0);
-    X_1353 := sql.mvc();
-    X_1416:bat[:dbl] := sql.bind(X_1353,"sys","test3","y",0,0,2);
-    X_1418:bat[:dbl] := sql.bind(X_1353,"sys","test3","x",0,0,2);
-    X_1413:bat[:oid] := sql.tid(X_1353,"sys","test3",0,2);
-    X_1421 := algebra.subselect(X_1418,X_1413,4,6,true,true,false);
-    X_1423 := algebra.subselect(X_1416,X_1421,0,2,true,true,false);
-    X_1425 := algebra.projection(X_1423,X_1418);
-    X_1417:bat[:dbl] := sql.bind(X_1353,"sys","test3","y",0,1,2);
-    X_1419:bat[:dbl] := sql.bind(X_1353,"sys","test3","x",0,1,2);
-    X_1415:bat[:oid] := sql.tid(X_1353,"sys","test3",1,2);
-    X_1422 := algebra.subselect(X_1419,X_1415,4,6,true,true,false);
-    X_1424 := algebra.subselect(X_1417,X_1422,0,2,true,true,false);
-    X_1426 := algebra.projection(X_1424,X_1419);
-    X_1438 := mat.packIncrement(X_1425,2);
-    X_1373 := mat.packIncrement(X_1438,X_1426);
-    X_1427 := algebra.projection(X_1423,X_1416);
-    X_1428 := algebra.projection(X_1424,X_1417);
-    X_1440 := mat.packIncrement(X_1427,2);
-    X_1374 := mat.packIncrement(X_1440,X_1428);
-    language.pass(X_1418);
-    language.pass(X_1419);
-    language.pass(X_1423);
-    language.pass(X_1416);
-    language.pass(X_1424);
-    language.pass(X_1417);
-exit X_1449;
-    sql.resultSet(X_1391,X_1392,X_1394,X_1395,X_1396,X_1373,X_1374);
->>>>>>> eecc409f
+barrier X_1471 := language.dataflow();
+    X_1397 := bat.new(nil:str);
+    X_1404 := bat.append(X_1397,"sys.test");
+    X_1412 := bat.append(X_1404,"sys.test");
+    X_1399 := bat.new(nil:str);
+    X_1406 := bat.append(X_1399,"x");
+    X_1413 := bat.append(X_1406,"y");
+    X_1400 := bat.new(nil:str);
+    X_1407 := bat.append(X_1400,"double");
+    X_1415 := bat.append(X_1407,"double");
+    X_1401 := bat.new(nil:int);
+    X_1409 := bat.append(X_1401,53);
+    X_1416 := bat.append(X_1409,53);
+    X_1403 := bat.new(nil:int);
+    X_1411 := bat.append(X_1403,0);
+    X_1417 := bat.append(X_1411,0);
+    X_1374 := sql.mvc();
+    X_1438:bat[:dbl] := sql.bind(X_1374,"sys","test3","y",0,0,2);
+    X_1440:bat[:dbl] := sql.bind(X_1374,"sys","test3","x",0,0,2);
+    X_1435:bat[:oid] := sql.tid(X_1374,"sys","test3",0,2);
+    X_1443 := algebra.subselect(X_1440,X_1435,4,6,true,true,false);
+    X_1445 := algebra.subselect(X_1438,X_1443,0,2,true,true,false);
+    X_1447 := algebra.projection(X_1445,X_1440);
+    X_1439:bat[:dbl] := sql.bind(X_1374,"sys","test3","y",0,1,2);
+    X_1441:bat[:dbl] := sql.bind(X_1374,"sys","test3","x",0,1,2);
+    X_1437:bat[:oid] := sql.tid(X_1374,"sys","test3",1,2);
+    X_1444 := algebra.subselect(X_1441,X_1437,4,6,true,true,false);
+    X_1446 := algebra.subselect(X_1439,X_1444,0,2,true,true,false);
+    X_1448 := algebra.projection(X_1446,X_1441);
+    X_1460 := mat.packIncrement(X_1447,2);
+    X_1394 := mat.packIncrement(X_1460,X_1448);
+    X_1449 := algebra.projection(X_1445,X_1438);
+    X_1450 := algebra.projection(X_1446,X_1439);
+    X_1462 := mat.packIncrement(X_1449,2);
+    X_1395 := mat.packIncrement(X_1462,X_1450);
+    language.pass(X_1440);
+    language.pass(X_1441);
+    language.pass(X_1445);
+    language.pass(X_1438);
+    language.pass(X_1446);
+    language.pass(X_1439);
+exit X_1471;
+    sql.resultSet(X_1412,X_1413,X_1415,X_1416,X_1417,X_1394,X_1395);
 end user.SQLanalyze;
 #explain select x,y from test where x between 4.0 and 6.0 and y between (1.0-1.0) and (4.0-2.0);
 % .explain # table_name
@@ -464,95 +306,49 @@
 % clob # type
 % 75 # length
 function user.SQLanalyze():void;
-<<<<<<< HEAD
-barrier X_78 := language.dataflow();
-    X_15 := bat.new(nil:str);
-    X_22 := bat.append(X_15,"sys.test");
-    X_30 := bat.append(X_22,"sys.test");
-    X_17 := bat.new(nil:str);
-    X_24 := bat.append(X_17,"x");
-    X_31 := bat.append(X_24,"y");
-    X_18 := bat.new(nil:str);
-    X_25 := bat.append(X_18,"double");
-    X_32 := bat.append(X_25,"double");
-    X_19 := bat.new(nil:int);
-    X_27 := bat.append(X_19,53);
-    X_33 := bat.append(X_27,53);
-    X_21 := bat.new(nil:int);
-    X_29 := bat.append(X_21,0);
-    X_34 := bat.append(X_29,0);
-    X_3 := sql.mvc();
-    X_47:bat[:dbl] := sql.bind(X_3,"sys","test3","y",0,0,2);
-    X_49:bat[:dbl] := sql.bind(X_3,"sys","test3","x",0,0,2);
-    C_45:bat[:oid] := sql.tid(X_3,"sys","test3",0,2);
-    C_52 := algebra.subselect(X_49,C_45,4,6,true,true,false);
-    C_54 := algebra.subselect(X_47,C_52,0:dbl,2:dbl,true,true,false);
-    X_56 := algebra.projection(C_54,X_49);
-    X_48:bat[:dbl] := sql.bind(X_3,"sys","test3","y",0,1,2);
-    X_50:bat[:dbl] := sql.bind(X_3,"sys","test3","x",0,1,2);
-    C_46:bat[:oid] := sql.tid(X_3,"sys","test3",1,2);
-    C_53 := algebra.subselect(X_50,C_46,4,6,true,true,false);
-    C_55 := algebra.subselect(X_48,C_53,0:dbl,2:dbl,true,true,false);
-    X_57 := algebra.projection(C_55,X_50);
-    X_69 := mat.packIncrement(X_56,2);
-    X_12 := mat.packIncrement(X_69,X_57);
-    X_58 := algebra.projection(C_54,X_47);
-    X_59 := algebra.projection(C_55,X_48);
-    X_70 := mat.packIncrement(X_58,2);
-    X_13 := mat.packIncrement(X_70,X_59);
-    language.pass(X_49);
-    language.pass(X_50);
-    language.pass(C_54);
-    language.pass(X_47);
-    language.pass(C_55);
-    language.pass(X_48);
-exit X_78;
-    sql.resultSet(X_30,X_31,X_32,X_33,X_34,X_12,X_13);
-=======
-barrier X_1576 := language.dataflow();
-    X_1499 := bat.new(nil:str);
-    X_1506 := bat.append(X_1499,"sys.test");
-    X_1515 := bat.append(X_1506,"sys.test");
-    X_1501 := bat.new(nil:str);
-    X_1508 := bat.append(X_1501,"x");
-    X_1516 := bat.append(X_1508,"y");
-    X_1502 := bat.new(nil:str);
-    X_1509 := bat.append(X_1502,"double");
-    X_1518 := bat.append(X_1509,"double");
-    X_1503 := bat.new(nil:int);
-    X_1511 := bat.append(X_1503,53);
-    X_1519 := bat.append(X_1511,53);
-    X_1505 := bat.new(nil:int);
-    X_1513 := bat.append(X_1505,0);
-    X_1520 := bat.append(X_1513,0);
-    X_1469 := sql.mvc();
-    X_1543:bat[:dbl] := sql.bind(X_1469,"sys","test3","y",0,0,2);
-    X_1545:bat[:dbl] := sql.bind(X_1469,"sys","test3","x",0,0,2);
-    X_1540:bat[:oid] := sql.tid(X_1469,"sys","test3",0,2);
-    X_1548 := algebra.subselect(X_1545,X_1540,4,6,true,true,false);
-    X_1550 := algebra.subselect(X_1543,X_1548,0:dbl,2:dbl,true,true,false);
-    X_1552 := algebra.projection(X_1550,X_1545);
-    X_1544:bat[:dbl] := sql.bind(X_1469,"sys","test3","y",0,1,2);
-    X_1546:bat[:dbl] := sql.bind(X_1469,"sys","test3","x",0,1,2);
-    X_1542:bat[:oid] := sql.tid(X_1469,"sys","test3",1,2);
-    X_1549 := algebra.subselect(X_1546,X_1542,4,6,true,true,false);
-    X_1551 := algebra.subselect(X_1544,X_1549,0:dbl,2:dbl,true,true,false);
-    X_1553 := algebra.projection(X_1551,X_1546);
-    X_1565 := mat.packIncrement(X_1552,2);
-    X_1496 := mat.packIncrement(X_1565,X_1553);
-    X_1554 := algebra.projection(X_1550,X_1543);
-    X_1555 := algebra.projection(X_1551,X_1544);
-    X_1567 := mat.packIncrement(X_1554,2);
-    X_1497 := mat.packIncrement(X_1567,X_1555);
-    language.pass(X_1545);
-    language.pass(X_1546);
-    language.pass(X_1550);
-    language.pass(X_1543);
-    language.pass(X_1551);
-    language.pass(X_1544);
-exit X_1576;
-    sql.resultSet(X_1515,X_1516,X_1518,X_1519,X_1520,X_1496,X_1497);
->>>>>>> eecc409f
+barrier X_1599 := language.dataflow();
+    X_1521 := bat.new(nil:str);
+    X_1528 := bat.append(X_1521,"sys.test");
+    X_1537 := bat.append(X_1528,"sys.test");
+    X_1523 := bat.new(nil:str);
+    X_1530 := bat.append(X_1523,"x");
+    X_1538 := bat.append(X_1530,"y");
+    X_1524 := bat.new(nil:str);
+    X_1531 := bat.append(X_1524,"double");
+    X_1540 := bat.append(X_1531,"double");
+    X_1525 := bat.new(nil:int);
+    X_1533 := bat.append(X_1525,53);
+    X_1541 := bat.append(X_1533,53);
+    X_1527 := bat.new(nil:int);
+    X_1535 := bat.append(X_1527,0);
+    X_1542 := bat.append(X_1535,0);
+    X_1491 := sql.mvc();
+    X_1566:bat[:dbl] := sql.bind(X_1491,"sys","test3","y",0,0,2);
+    X_1568:bat[:dbl] := sql.bind(X_1491,"sys","test3","x",0,0,2);
+    X_1563:bat[:oid] := sql.tid(X_1491,"sys","test3",0,2);
+    X_1571 := algebra.subselect(X_1568,X_1563,4,6,true,true,false);
+    X_1573 := algebra.subselect(X_1566,X_1571,0:dbl,2:dbl,true,true,false);
+    X_1575 := algebra.projection(X_1573,X_1568);
+    X_1567:bat[:dbl] := sql.bind(X_1491,"sys","test3","y",0,1,2);
+    X_1569:bat[:dbl] := sql.bind(X_1491,"sys","test3","x",0,1,2);
+    X_1565:bat[:oid] := sql.tid(X_1491,"sys","test3",1,2);
+    X_1572 := algebra.subselect(X_1569,X_1565,4,6,true,true,false);
+    X_1574 := algebra.subselect(X_1567,X_1572,0:dbl,2:dbl,true,true,false);
+    X_1576 := algebra.projection(X_1574,X_1569);
+    X_1588 := mat.packIncrement(X_1575,2);
+    X_1518 := mat.packIncrement(X_1588,X_1576);
+    X_1577 := algebra.projection(X_1573,X_1566);
+    X_1578 := algebra.projection(X_1574,X_1567);
+    X_1590 := mat.packIncrement(X_1577,2);
+    X_1519 := mat.packIncrement(X_1590,X_1578);
+    language.pass(X_1568);
+    language.pass(X_1569);
+    language.pass(X_1573);
+    language.pass(X_1566);
+    language.pass(X_1574);
+    language.pass(X_1567);
+exit X_1599;
+    sql.resultSet(X_1537,X_1538,X_1540,X_1541,X_1542,X_1518,X_1519);
 end user.SQLanalyze;
 #explain select x,y from test where x between (7-3) and (7-1) and y between (1.0-1.0) and (4.0-2.0);
 % .explain # table_name
@@ -560,95 +356,49 @@
 % clob # type
 % 75 # length
 function user.SQLanalyze():void;
-<<<<<<< HEAD
-barrier X_78 := language.dataflow();
-    X_13 := bat.new(nil:str);
-    X_20 := bat.append(X_13,"sys.test");
-    X_28 := bat.append(X_20,"sys.test");
-    X_15 := bat.new(nil:str);
-    X_22 := bat.append(X_15,"x");
-    X_29 := bat.append(X_22,"y");
-    X_16 := bat.new(nil:str);
-    X_23 := bat.append(X_16,"double");
-    X_30 := bat.append(X_23,"double");
-    X_17 := bat.new(nil:int);
-    X_25 := bat.append(X_17,53);
-    X_31 := bat.append(X_25,53);
-    X_19 := bat.new(nil:int);
-    X_27 := bat.append(X_19,0);
-    X_32 := bat.append(X_27,0);
-    X_1 := sql.mvc();
-    X_47:bat[:dbl] := sql.bind(X_1,"sys","test3","y",0,0,2);
-    X_49:bat[:dbl] := sql.bind(X_1,"sys","test3","x",0,0,2);
-    C_45:bat[:oid] := sql.tid(X_1,"sys","test3",0,2);
-    C_52 := algebra.subselect(X_49,C_45,4:dbl,6:dbl,true,true,false);
-    C_54 := algebra.subselect(X_47,C_52,0:dbl,2:dbl,true,true,false);
-    X_56 := algebra.projection(C_54,X_49);
-    X_48:bat[:dbl] := sql.bind(X_1,"sys","test3","y",0,1,2);
-    X_50:bat[:dbl] := sql.bind(X_1,"sys","test3","x",0,1,2);
-    C_46:bat[:oid] := sql.tid(X_1,"sys","test3",1,2);
-    C_53 := algebra.subselect(X_50,C_46,4:dbl,6:dbl,true,true,false);
-    C_55 := algebra.subselect(X_48,C_53,0:dbl,2:dbl,true,true,false);
-    X_57 := algebra.projection(C_55,X_50);
-    X_69 := mat.packIncrement(X_56,2);
-    X_10 := mat.packIncrement(X_69,X_57);
-    X_58 := algebra.projection(C_54,X_47);
-    X_59 := algebra.projection(C_55,X_48);
-    X_70 := mat.packIncrement(X_58,2);
-    X_11 := mat.packIncrement(X_70,X_59);
-    language.pass(X_49);
-    language.pass(X_50);
-    language.pass(C_54);
-    language.pass(X_47);
-    language.pass(C_55);
-    language.pass(X_48);
-exit X_78;
-    sql.resultSet(X_28,X_29,X_30,X_31,X_32,X_10,X_11);
-=======
-barrier X_1717 := language.dataflow();
-    X_1635 := bat.new(nil:str);
-    X_1642 := bat.append(X_1635,"sys.test");
-    X_1651 := bat.append(X_1642,"sys.test");
-    X_1637 := bat.new(nil:str);
-    X_1644 := bat.append(X_1637,"x");
-    X_1652 := bat.append(X_1644,"y");
-    X_1638 := bat.new(nil:str);
-    X_1645 := bat.append(X_1638,"double");
-    X_1654 := bat.append(X_1645,"double");
-    X_1639 := bat.new(nil:int);
-    X_1647 := bat.append(X_1639,53);
-    X_1655 := bat.append(X_1647,53);
-    X_1641 := bat.new(nil:int);
-    X_1649 := bat.append(X_1641,0);
-    X_1656 := bat.append(X_1649,0);
-    X_1599 := sql.mvc();
-    X_1684:bat[:dbl] := sql.bind(X_1599,"sys","test3","y",0,0,2);
-    X_1686:bat[:dbl] := sql.bind(X_1599,"sys","test3","x",0,0,2);
-    X_1681:bat[:oid] := sql.tid(X_1599,"sys","test3",0,2);
-    X_1689 := algebra.subselect(X_1686,X_1681,4:dbl,6:dbl,true,true,false);
-    X_1691 := algebra.subselect(X_1684,X_1689,0:dbl,2:dbl,true,true,false);
-    X_1693 := algebra.projection(X_1691,X_1686);
-    X_1685:bat[:dbl] := sql.bind(X_1599,"sys","test3","y",0,1,2);
-    X_1687:bat[:dbl] := sql.bind(X_1599,"sys","test3","x",0,1,2);
-    X_1683:bat[:oid] := sql.tid(X_1599,"sys","test3",1,2);
-    X_1690 := algebra.subselect(X_1687,X_1683,4:dbl,6:dbl,true,true,false);
-    X_1692 := algebra.subselect(X_1685,X_1690,0:dbl,2:dbl,true,true,false);
-    X_1694 := algebra.projection(X_1692,X_1687);
-    X_1706 := mat.packIncrement(X_1693,2);
-    X_1632 := mat.packIncrement(X_1706,X_1694);
-    X_1695 := algebra.projection(X_1691,X_1684);
-    X_1696 := algebra.projection(X_1692,X_1685);
-    X_1708 := mat.packIncrement(X_1695,2);
-    X_1633 := mat.packIncrement(X_1708,X_1696);
-    language.pass(X_1686);
-    language.pass(X_1687);
-    language.pass(X_1691);
-    language.pass(X_1684);
-    language.pass(X_1692);
-    language.pass(X_1685);
-exit X_1717;
-    sql.resultSet(X_1651,X_1652,X_1654,X_1655,X_1656,X_1632,X_1633);
->>>>>>> eecc409f
+barrier X_1741 := language.dataflow();
+    X_1658 := bat.new(nil:str);
+    X_1665 := bat.append(X_1658,"sys.test");
+    X_1674 := bat.append(X_1665,"sys.test");
+    X_1660 := bat.new(nil:str);
+    X_1667 := bat.append(X_1660,"x");
+    X_1675 := bat.append(X_1667,"y");
+    X_1661 := bat.new(nil:str);
+    X_1668 := bat.append(X_1661,"double");
+    X_1677 := bat.append(X_1668,"double");
+    X_1662 := bat.new(nil:int);
+    X_1670 := bat.append(X_1662,53);
+    X_1678 := bat.append(X_1670,53);
+    X_1664 := bat.new(nil:int);
+    X_1672 := bat.append(X_1664,0);
+    X_1679 := bat.append(X_1672,0);
+    X_1622 := sql.mvc();
+    X_1708:bat[:dbl] := sql.bind(X_1622,"sys","test3","y",0,0,2);
+    X_1710:bat[:dbl] := sql.bind(X_1622,"sys","test3","x",0,0,2);
+    X_1705:bat[:oid] := sql.tid(X_1622,"sys","test3",0,2);
+    X_1713 := algebra.subselect(X_1710,X_1705,4:dbl,6:dbl,true,true,false);
+    X_1715 := algebra.subselect(X_1708,X_1713,0:dbl,2:dbl,true,true,false);
+    X_1717 := algebra.projection(X_1715,X_1710);
+    X_1709:bat[:dbl] := sql.bind(X_1622,"sys","test3","y",0,1,2);
+    X_1711:bat[:dbl] := sql.bind(X_1622,"sys","test3","x",0,1,2);
+    X_1707:bat[:oid] := sql.tid(X_1622,"sys","test3",1,2);
+    X_1714 := algebra.subselect(X_1711,X_1707,4:dbl,6:dbl,true,true,false);
+    X_1716 := algebra.subselect(X_1709,X_1714,0:dbl,2:dbl,true,true,false);
+    X_1718 := algebra.projection(X_1716,X_1711);
+    X_1730 := mat.packIncrement(X_1717,2);
+    X_1655 := mat.packIncrement(X_1730,X_1718);
+    X_1719 := algebra.projection(X_1715,X_1708);
+    X_1720 := algebra.projection(X_1716,X_1709);
+    X_1732 := mat.packIncrement(X_1719,2);
+    X_1656 := mat.packIncrement(X_1732,X_1720);
+    language.pass(X_1710);
+    language.pass(X_1711);
+    language.pass(X_1715);
+    language.pass(X_1708);
+    language.pass(X_1716);
+    language.pass(X_1709);
+exit X_1741;
+    sql.resultSet(X_1674,X_1675,X_1677,X_1678,X_1679,X_1655,X_1656);
 end user.SQLanalyze;
 #drop table test;
 #drop table test1;
