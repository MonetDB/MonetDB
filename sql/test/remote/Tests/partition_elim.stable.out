--- conflicted
+++ resolved
@@ -137,26 +137,7 @@
 % 117 # length
 function user.main():void;
     X_5:void := querylog.define("explain select x,y from test where x between 4.0 and 6.0;", "default_pipe", 49:int);
-<<<<<<< HEAD
-barrier X_150 := language.dataflow();
-    X_48 := bat.new(nil:str);
-    X_55 := bat.append(X_48, ".test");
-    X_65 := bat.append(X_55, ".test");
-    X_50 := bat.new(nil:str);
-    X_57 := bat.append(X_50, "x");
-    X_66 := bat.append(X_57, "y");
-    X_51 := bat.new(nil:str);
-    X_59 := bat.append(X_51, "double");
-    X_68 := bat.append(X_59, "double");
-    X_52 := bat.new(nil:int);
-    X_61 := bat.append(X_52, 53:int);
-    X_69 := bat.append(X_61, 53:int);
-    X_54 := bat.new(nil:int);
-    X_63 := bat.append(X_54, 0:int);
-    X_70 := bat.append(X_63, 0:int);
-=======
-barrier X_143 := language.dataflow();
->>>>>>> 13c6e164
+barrier X_144 := language.dataflow();
     X_40:bat[:dbl] := bat.new(nil:dbl);
     X_8 := sql.mvc();
     X_120:bat[:dbl] := sql.bind(X_8, "sys", "test2", "x", 0:int, 0:int, 2:int);
@@ -169,44 +150,23 @@
     X_128 := algebra.projection(C_126, X_121);
     X_139 := mat.packIncrement(X_127, 2:int);
     X_25 := mat.packIncrement(X_139, X_128);
-    X_42 := bat.append(X_40, X_25, true);
     X_30:bat[:dbl] := sql.bind(X_8, "sys", "test3", "x", 0:int);
     C_28:bat[:oid] := sql.tid(X_8, "sys", "test3");
     C_36 := algebra.select(X_30, C_28, 4:dbl, 6:dbl, true, true, false);
+    X_32:bat[:dbl] := sql.bind(X_8, "sys", "test3", "y", 0:int);
+    X_38 := algebra.projection(C_36, X_32);
     X_37 := algebra.projection(C_36, X_30);
-<<<<<<< HEAD
-    X_43 := bat.append(X_42, X_37, true);
-    X_44:bat[:dbl] := bat.new(nil:dbl);
+    X_123:bat[:dbl] := sql.bind(X_8, "sys", "test2", "y", 0:int, 1:int, 2:int);
+    X_130 := algebra.projection(C_126, X_123);
     X_122:bat[:dbl] := sql.bind(X_8, "sys", "test2", "y", 0:int, 0:int, 2:int);
     X_129 := algebra.projection(C_125, X_122);
-    X_123:bat[:dbl] := sql.bind(X_8, "sys", "test2", "y", 0:int, 1:int, 2:int);
-    X_130 := algebra.projection(C_126, X_123);
-    X_141 := mat.packIncrement(X_129, 2:int);
-    X_26 := mat.packIncrement(X_141, X_130);
-=======
-    X_122:bat[:dbl] := sql.bind(X_8, "sys", "test2", "y", 0:int, 1:int, 2:int);
-    X_129 := algebra.projection(C_125, X_122);
-    X_121:bat[:dbl] := sql.bind(X_8, "sys", "test2", "y", 0:int, 0:int, 2:int);
-    X_128 := algebra.projection(C_124, X_121);
     X_42 := bat.append(X_40, X_25, true);
     X_43 := bat.append(X_42, X_37, true);
     X_44:bat[:dbl] := bat.new(nil:dbl);
-    X_140 := mat.packIncrement(X_128, 2:int);
-    X_26 := mat.packIncrement(X_140, X_129);
->>>>>>> 13c6e164
+    X_141 := mat.packIncrement(X_129, 2:int);
+    X_26 := mat.packIncrement(X_141, X_130);
     X_45 := bat.append(X_44, X_26, true);
-    X_32:bat[:dbl] := sql.bind(X_8, "sys", "test3", "y", 0:int);
-    X_38 := algebra.projection(C_36, X_32);
     X_46 := bat.append(X_45, X_38, true);
-<<<<<<< HEAD
-    language.pass(X_120);
-    language.pass(X_121);
-    language.pass(X_30);
-    language.pass(C_125);
-    language.pass(C_126);
-    language.pass(C_36);
-exit X_150;
-=======
     X_48 := bat.new(nil:str);
     X_54 := bat.new(nil:int);
     X_52 := bat.new(nil:int);
@@ -222,14 +182,13 @@
     X_68 := bat.append(X_59, "double");
     X_69 := bat.append(X_61, 53:int);
     X_70 := bat.append(X_63, 0:int);
-    language.pass(X_119);
     language.pass(X_120);
+    language.pass(X_121);
     language.pass(C_36);
     language.pass(X_30);
+    language.pass(C_126);
     language.pass(C_125);
-    language.pass(C_124);
-exit X_143;
->>>>>>> 13c6e164
+exit X_144;
     sql.resultSet(X_65, X_66, X_68, X_69, X_70, X_43, X_46);
 end user.main;
 #inline               actions= 0 time=3 usec 
@@ -263,26 +222,7 @@
 % 121 # length
 function user.main():void;
     X_8:void := querylog.define("explain select x,y from test where x between (7-3) and (7-1);", "default_pipe", 63:int);
-<<<<<<< HEAD
-barrier X_170 := language.dataflow();
-    X_63 := bat.new(nil:str);
-    X_70 := bat.append(X_63, ".test");
-    X_80 := bat.append(X_70, ".test");
-    X_65 := bat.new(nil:str);
-    X_72 := bat.append(X_65, "x");
-    X_81 := bat.append(X_72, "y");
-    X_66 := bat.new(nil:str);
-    X_74 := bat.append(X_66, "double");
-    X_83 := bat.append(X_74, "double");
-    X_67 := bat.new(nil:int);
-    X_76 := bat.append(X_67, 53:int);
-    X_84 := bat.append(X_76, 53:int);
-    X_69 := bat.new(nil:int);
-    X_78 := bat.append(X_69, 0:int);
-    X_85 := bat.append(X_78, 0:int);
-=======
-barrier X_163 := language.dataflow();
->>>>>>> 13c6e164
+barrier X_164 := language.dataflow();
     X_55:bat[:dbl] := bat.new(nil:dbl);
     X_11 := sql.mvc();
     X_140:bat[:dbl] := sql.bind(X_11, "sys", "test2", "x", 0:int, 0:int, 2:int);
@@ -295,44 +235,23 @@
     X_148 := algebra.projection(C_146, X_141);
     X_159 := mat.packIncrement(X_147, 2:int);
     X_34 := mat.packIncrement(X_159, X_148);
-    X_57 := bat.append(X_55, X_34, true);
     X_39:bat[:dbl] := sql.bind(X_11, "sys", "test3", "x", 0:int);
     C_37:bat[:oid] := sql.tid(X_11, "sys", "test3");
     C_51 := algebra.select(X_39, C_37, 4:dbl, 6:dbl, true, true, false);
+    X_41:bat[:dbl] := sql.bind(X_11, "sys", "test3", "y", 0:int);
+    X_53 := algebra.projection(C_51, X_41);
     X_52 := algebra.projection(C_51, X_39);
-<<<<<<< HEAD
-    X_58 := bat.append(X_57, X_52, true);
-    X_59:bat[:dbl] := bat.new(nil:dbl);
+    X_143:bat[:dbl] := sql.bind(X_11, "sys", "test2", "y", 0:int, 1:int, 2:int);
+    X_150 := algebra.projection(C_146, X_143);
     X_142:bat[:dbl] := sql.bind(X_11, "sys", "test2", "y", 0:int, 0:int, 2:int);
     X_149 := algebra.projection(C_145, X_142);
-    X_143:bat[:dbl] := sql.bind(X_11, "sys", "test2", "y", 0:int, 1:int, 2:int);
-    X_150 := algebra.projection(C_146, X_143);
-    X_161 := mat.packIncrement(X_149, 2:int);
-    X_35 := mat.packIncrement(X_161, X_150);
-=======
-    X_142:bat[:dbl] := sql.bind(X_11, "sys", "test2", "y", 0:int, 1:int, 2:int);
-    X_149 := algebra.projection(C_145, X_142);
-    X_141:bat[:dbl] := sql.bind(X_11, "sys", "test2", "y", 0:int, 0:int, 2:int);
-    X_148 := algebra.projection(C_144, X_141);
     X_57 := bat.append(X_55, X_34, true);
     X_58 := bat.append(X_57, X_52, true);
     X_59:bat[:dbl] := bat.new(nil:dbl);
-    X_160 := mat.packIncrement(X_148, 2:int);
-    X_35 := mat.packIncrement(X_160, X_149);
->>>>>>> 13c6e164
+    X_161 := mat.packIncrement(X_149, 2:int);
+    X_35 := mat.packIncrement(X_161, X_150);
     X_60 := bat.append(X_59, X_35, true);
-    X_41:bat[:dbl] := sql.bind(X_11, "sys", "test3", "y", 0:int);
-    X_53 := algebra.projection(C_51, X_41);
     X_61 := bat.append(X_60, X_53, true);
-<<<<<<< HEAD
-    language.pass(X_140);
-    language.pass(X_141);
-    language.pass(X_39);
-    language.pass(C_145);
-    language.pass(C_146);
-    language.pass(C_51);
-exit X_170;
-=======
     X_63 := bat.new(nil:str);
     X_69 := bat.new(nil:int);
     X_67 := bat.new(nil:int);
@@ -348,14 +267,13 @@
     X_83 := bat.append(X_74, "double");
     X_84 := bat.append(X_76, 53:int);
     X_85 := bat.append(X_78, 0:int);
-    language.pass(X_139);
     language.pass(X_140);
+    language.pass(X_141);
     language.pass(C_51);
     language.pass(X_39);
+    language.pass(C_146);
     language.pass(C_145);
-    language.pass(C_144);
-exit X_163;
->>>>>>> 13c6e164
+exit X_164;
     sql.resultSet(X_80, X_81, X_83, X_84, X_85, X_58, X_61);
 end user.main;
 #inline               actions= 0 time=3 usec 
@@ -389,86 +307,48 @@
 % 143 # length
 function user.main():void;
     X_9:void := querylog.define("explain select x,y from test where x between 4.0 and 6.0 and y between 0.0 and 2.0;", "default_pipe", 37:int);
-<<<<<<< HEAD
-barrier X_138 := language.dataflow();
-    X_36 := bat.new(nil:str);
-=======
-barrier X_131 := language.dataflow();
+barrier X_132 := language.dataflow();
     X_36 := bat.new(nil:str);
     X_42 := bat.new(nil:int);
     X_40 := bat.new(nil:int);
     X_39 := bat.new(nil:str);
     X_38 := bat.new(nil:str);
     X_12 := sql.mvc();
-    X_108:bat[:dbl] := sql.bind(X_12, "sys", "test3", "y", 0:int, 1:int, 2:int);
-    X_106:bat[:dbl] := sql.bind(X_12, "sys", "test3", "x", 0:int, 1:int, 2:int);
-    C_104:bat[:oid] := sql.tid(X_12, "sys", "test3", 1:int, 2:int);
-    C_111 := algebra.select(X_106, C_104, 4:dbl, 6:dbl, true, true, false);
-    C_113 := algebra.select(X_108, C_111, 0:dbl, 2:dbl, true, true, false);
-    X_117 := algebra.projection(C_113, X_108);
-    X_107:bat[:dbl] := sql.bind(X_12, "sys", "test3", "y", 0:int, 0:int, 2:int);
-    X_105:bat[:dbl] := sql.bind(X_12, "sys", "test3", "x", 0:int, 0:int, 2:int);
-    C_102:bat[:oid] := sql.tid(X_12, "sys", "test3", 0:int, 2:int);
-    C_110 := algebra.select(X_105, C_102, 4:dbl, 6:dbl, true, true, false);
-    C_112 := algebra.select(X_107, C_110, 0:dbl, 2:dbl, true, true, false);
-    X_116 := algebra.projection(C_112, X_107);
-    X_115 := algebra.projection(C_113, X_106);
-    X_114 := algebra.projection(C_112, X_105);
->>>>>>> 13c6e164
-    X_43 := bat.append(X_36, "sys.test");
-    X_52 := bat.append(X_43, "sys.test");
-    X_38 := bat.new(nil:str);
-    X_45 := bat.append(X_38, "x");
-    X_53 := bat.append(X_45, "y");
-    X_39 := bat.new(nil:str);
-    X_46 := bat.append(X_39, "double");
-    X_55 := bat.append(X_46, "double");
-    X_40 := bat.new(nil:int);
-    X_48 := bat.append(X_40, 53:int);
-    X_56 := bat.append(X_48, 53:int);
-    X_42 := bat.new(nil:int);
-    X_50 := bat.append(X_42, 0:int);
-    X_57 := bat.append(X_50, 0:int);
-<<<<<<< HEAD
-    X_12 := sql.mvc();
+    X_109:bat[:dbl] := sql.bind(X_12, "sys", "test3", "y", 0:int, 1:int, 2:int);
+    X_107:bat[:dbl] := sql.bind(X_12, "sys", "test3", "x", 0:int, 1:int, 2:int);
+    C_105:bat[:oid] := sql.tid(X_12, "sys", "test3", 1:int, 2:int);
+    C_112 := algebra.select(X_107, C_105, 4:dbl, 6:dbl, true, true, false);
+    C_114 := algebra.select(X_109, C_112, 0:dbl, 2:dbl, true, true, false);
+    X_118 := algebra.projection(C_114, X_109);
     X_108:bat[:dbl] := sql.bind(X_12, "sys", "test3", "y", 0:int, 0:int, 2:int);
     X_106:bat[:dbl] := sql.bind(X_12, "sys", "test3", "x", 0:int, 0:int, 2:int);
     C_103:bat[:oid] := sql.tid(X_12, "sys", "test3", 0:int, 2:int);
     C_111 := algebra.select(X_106, C_103, 4:dbl, 6:dbl, true, true, false);
     C_113 := algebra.select(X_108, C_111, 0:dbl, 2:dbl, true, true, false);
+    X_117 := algebra.projection(C_113, X_108);
+    X_116 := algebra.projection(C_114, X_107);
     X_115 := algebra.projection(C_113, X_106);
-    X_109:bat[:dbl] := sql.bind(X_12, "sys", "test3", "y", 0:int, 1:int, 2:int);
-    X_107:bat[:dbl] := sql.bind(X_12, "sys", "test3", "x", 0:int, 1:int, 2:int);
-    C_105:bat[:oid] := sql.tid(X_12, "sys", "test3", 1:int, 2:int);
-    C_112 := algebra.select(X_107, C_105, 4:dbl, 6:dbl, true, true, false);
-    C_114 := algebra.select(X_109, C_112, 0:dbl, 2:dbl, true, true, false);
-    X_116 := algebra.projection(C_114, X_107);
+    X_43 := bat.append(X_36, "sys.test");
+    X_45 := bat.append(X_38, "x");
+    X_46 := bat.append(X_39, "double");
+    X_48 := bat.append(X_40, 53:int);
+    X_50 := bat.append(X_42, 0:int);
+    X_52 := bat.append(X_43, "sys.test");
+    X_53 := bat.append(X_45, "y");
+    X_55 := bat.append(X_46, "double");
+    X_56 := bat.append(X_48, 53:int);
+    X_57 := bat.append(X_50, 0:int);
     X_127 := mat.packIncrement(X_115, 2:int);
     X_32 := mat.packIncrement(X_127, X_116);
-    X_117 := algebra.projection(C_113, X_108);
-    X_118 := algebra.projection(C_114, X_109);
     X_129 := mat.packIncrement(X_117, 2:int);
     X_33 := mat.packIncrement(X_129, X_118);
-    language.pass(X_106);
-    language.pass(X_107);
-    language.pass(C_113);
+    language.pass(X_109);
     language.pass(X_108);
     language.pass(C_114);
-    language.pass(X_109);
-exit X_138;
-=======
-    X_126 := mat.packIncrement(X_114, 2:int);
-    X_32 := mat.packIncrement(X_126, X_115);
-    X_128 := mat.packIncrement(X_116, 2:int);
-    X_33 := mat.packIncrement(X_128, X_117);
-    language.pass(X_108);
     language.pass(X_107);
     language.pass(C_113);
     language.pass(X_106);
-    language.pass(C_112);
-    language.pass(X_105);
-exit X_131;
->>>>>>> 13c6e164
+exit X_132;
     sql.resultSet(X_52, X_53, X_55, X_56, X_57, X_32, X_33);
 end user.main;
 #inline               actions= 0 time=2 usec 
@@ -502,86 +382,48 @@
 % 156 # length
 function user.main():void;
     X_12:void := querylog.define("explain select x,y from test where x between 4.0 and 6.0 and y between (1.0-1.0) and (4.0-2.0);", "default_pipe", 45:int);
-<<<<<<< HEAD
-barrier X_153 := language.dataflow();
-    X_46 := bat.new(nil:str);
-=======
-barrier X_146 := language.dataflow();
+barrier X_147 := language.dataflow();
     X_46 := bat.new(nil:str);
     X_52 := bat.new(nil:int);
     X_50 := bat.new(nil:int);
     X_49 := bat.new(nil:str);
     X_48 := bat.new(nil:str);
     X_15 := sql.mvc();
-    X_123:bat[:dbl] := sql.bind(X_15, "sys", "test3", "y", 0:int, 1:int, 2:int);
-    X_121:bat[:dbl] := sql.bind(X_15, "sys", "test3", "x", 0:int, 1:int, 2:int);
-    C_119:bat[:oid] := sql.tid(X_15, "sys", "test3", 1:int, 2:int);
-    C_126 := algebra.select(X_121, C_119, 4:dbl, 6:dbl, true, true, false);
-    C_128 := algebra.select(X_123, C_126, 0:dbl, 2:dbl, true, true, false);
-    X_132 := algebra.projection(C_128, X_123);
-    X_122:bat[:dbl] := sql.bind(X_15, "sys", "test3", "y", 0:int, 0:int, 2:int);
-    X_120:bat[:dbl] := sql.bind(X_15, "sys", "test3", "x", 0:int, 0:int, 2:int);
-    C_117:bat[:oid] := sql.tid(X_15, "sys", "test3", 0:int, 2:int);
-    C_125 := algebra.select(X_120, C_117, 4:dbl, 6:dbl, true, true, false);
-    C_127 := algebra.select(X_122, C_125, 0:dbl, 2:dbl, true, true, false);
-    X_131 := algebra.projection(C_127, X_122);
-    X_130 := algebra.projection(C_128, X_121);
-    X_129 := algebra.projection(C_127, X_120);
->>>>>>> 13c6e164
-    X_53 := bat.append(X_46, "sys.test");
-    X_63 := bat.append(X_53, "sys.test");
-    X_48 := bat.new(nil:str);
-    X_55 := bat.append(X_48, "x");
-    X_64 := bat.append(X_55, "y");
-    X_49 := bat.new(nil:str);
-    X_57 := bat.append(X_49, "double");
-    X_66 := bat.append(X_57, "double");
-    X_50 := bat.new(nil:int);
-    X_59 := bat.append(X_50, 53:int);
-    X_67 := bat.append(X_59, 53:int);
-    X_52 := bat.new(nil:int);
-    X_61 := bat.append(X_52, 0:int);
-    X_68 := bat.append(X_61, 0:int);
-<<<<<<< HEAD
-    X_15 := sql.mvc();
+    X_124:bat[:dbl] := sql.bind(X_15, "sys", "test3", "y", 0:int, 1:int, 2:int);
+    X_122:bat[:dbl] := sql.bind(X_15, "sys", "test3", "x", 0:int, 1:int, 2:int);
+    C_120:bat[:oid] := sql.tid(X_15, "sys", "test3", 1:int, 2:int);
+    C_127 := algebra.select(X_122, C_120, 4:dbl, 6:dbl, true, true, false);
+    C_129 := algebra.select(X_124, C_127, 0:dbl, 2:dbl, true, true, false);
+    X_133 := algebra.projection(C_129, X_124);
     X_123:bat[:dbl] := sql.bind(X_15, "sys", "test3", "y", 0:int, 0:int, 2:int);
     X_121:bat[:dbl] := sql.bind(X_15, "sys", "test3", "x", 0:int, 0:int, 2:int);
     C_118:bat[:oid] := sql.tid(X_15, "sys", "test3", 0:int, 2:int);
     C_126 := algebra.select(X_121, C_118, 4:dbl, 6:dbl, true, true, false);
     C_128 := algebra.select(X_123, C_126, 0:dbl, 2:dbl, true, true, false);
+    X_132 := algebra.projection(C_128, X_123);
+    X_131 := algebra.projection(C_129, X_122);
     X_130 := algebra.projection(C_128, X_121);
-    X_124:bat[:dbl] := sql.bind(X_15, "sys", "test3", "y", 0:int, 1:int, 2:int);
-    X_122:bat[:dbl] := sql.bind(X_15, "sys", "test3", "x", 0:int, 1:int, 2:int);
-    C_120:bat[:oid] := sql.tid(X_15, "sys", "test3", 1:int, 2:int);
-    C_127 := algebra.select(X_122, C_120, 4:dbl, 6:dbl, true, true, false);
-    C_129 := algebra.select(X_124, C_127, 0:dbl, 2:dbl, true, true, false);
-    X_131 := algebra.projection(C_129, X_122);
+    X_53 := bat.append(X_46, "sys.test");
+    X_55 := bat.append(X_48, "x");
+    X_57 := bat.append(X_49, "double");
+    X_59 := bat.append(X_50, 53:int);
+    X_61 := bat.append(X_52, 0:int);
+    X_63 := bat.append(X_53, "sys.test");
+    X_64 := bat.append(X_55, "y");
+    X_66 := bat.append(X_57, "double");
+    X_67 := bat.append(X_59, 53:int);
+    X_68 := bat.append(X_61, 0:int);
     X_142 := mat.packIncrement(X_130, 2:int);
     X_42 := mat.packIncrement(X_142, X_131);
-    X_132 := algebra.projection(C_128, X_123);
-    X_133 := algebra.projection(C_129, X_124);
     X_144 := mat.packIncrement(X_132, 2:int);
     X_43 := mat.packIncrement(X_144, X_133);
-    language.pass(X_121);
-    language.pass(X_122);
-    language.pass(C_128);
+    language.pass(X_124);
     language.pass(X_123);
     language.pass(C_129);
-    language.pass(X_124);
-exit X_153;
-=======
-    X_141 := mat.packIncrement(X_129, 2:int);
-    X_42 := mat.packIncrement(X_141, X_130);
-    X_143 := mat.packIncrement(X_131, 2:int);
-    X_43 := mat.packIncrement(X_143, X_132);
-    language.pass(X_123);
     language.pass(X_122);
     language.pass(C_128);
     language.pass(X_121);
-    language.pass(C_127);
-    language.pass(X_120);
-exit X_146;
->>>>>>> 13c6e164
+exit X_147;
     sql.resultSet(X_63, X_64, X_66, X_67, X_68, X_42, X_43);
 end user.main;
 #inline               actions= 0 time=2 usec 
@@ -615,86 +457,48 @@
 % 160 # length
 function user.main():void;
     X_15:void := querylog.define("explain select x,y from test where x between (7-3) and (7-1) and y between (1.0-1.0) and (4.0-2.0);", "default_pipe", 53:int);
-<<<<<<< HEAD
-barrier X_166 := language.dataflow();
-    X_55 := bat.new(nil:str);
-=======
-barrier X_159 := language.dataflow();
+barrier X_160 := language.dataflow();
     X_55 := bat.new(nil:str);
     X_61 := bat.new(nil:int);
     X_59 := bat.new(nil:int);
     X_58 := bat.new(nil:str);
     X_57 := bat.new(nil:str);
     X_18 := sql.mvc();
-    X_136:bat[:dbl] := sql.bind(X_18, "sys", "test3", "y", 0:int, 1:int, 2:int);
-    X_134:bat[:dbl] := sql.bind(X_18, "sys", "test3", "x", 0:int, 1:int, 2:int);
-    C_132:bat[:oid] := sql.tid(X_18, "sys", "test3", 1:int, 2:int);
-    C_139 := algebra.select(X_134, C_132, 4:dbl, 6:dbl, true, true, false);
-    C_141 := algebra.select(X_136, C_139, 0:dbl, 2:dbl, true, true, false);
-    X_145 := algebra.projection(C_141, X_136);
-    X_135:bat[:dbl] := sql.bind(X_18, "sys", "test3", "y", 0:int, 0:int, 2:int);
-    X_133:bat[:dbl] := sql.bind(X_18, "sys", "test3", "x", 0:int, 0:int, 2:int);
-    C_130:bat[:oid] := sql.tid(X_18, "sys", "test3", 0:int, 2:int);
-    C_138 := algebra.select(X_133, C_130, 4:dbl, 6:dbl, true, true, false);
-    C_140 := algebra.select(X_135, C_138, 0:dbl, 2:dbl, true, true, false);
-    X_144 := algebra.projection(C_140, X_135);
-    X_143 := algebra.projection(C_141, X_134);
-    X_142 := algebra.projection(C_140, X_133);
->>>>>>> 13c6e164
-    X_62 := bat.append(X_55, "sys.test");
-    X_72 := bat.append(X_62, "sys.test");
-    X_57 := bat.new(nil:str);
-    X_64 := bat.append(X_57, "x");
-    X_73 := bat.append(X_64, "y");
-    X_58 := bat.new(nil:str);
-    X_66 := bat.append(X_58, "double");
-    X_75 := bat.append(X_66, "double");
-    X_59 := bat.new(nil:int);
-    X_68 := bat.append(X_59, 53:int);
-    X_76 := bat.append(X_68, 53:int);
-    X_61 := bat.new(nil:int);
-    X_70 := bat.append(X_61, 0:int);
-    X_77 := bat.append(X_70, 0:int);
-<<<<<<< HEAD
-    X_18 := sql.mvc();
+    X_137:bat[:dbl] := sql.bind(X_18, "sys", "test3", "y", 0:int, 1:int, 2:int);
+    X_135:bat[:dbl] := sql.bind(X_18, "sys", "test3", "x", 0:int, 1:int, 2:int);
+    C_133:bat[:oid] := sql.tid(X_18, "sys", "test3", 1:int, 2:int);
+    C_140 := algebra.select(X_135, C_133, 4:dbl, 6:dbl, true, true, false);
+    C_142 := algebra.select(X_137, C_140, 0:dbl, 2:dbl, true, true, false);
+    X_146 := algebra.projection(C_142, X_137);
     X_136:bat[:dbl] := sql.bind(X_18, "sys", "test3", "y", 0:int, 0:int, 2:int);
     X_134:bat[:dbl] := sql.bind(X_18, "sys", "test3", "x", 0:int, 0:int, 2:int);
     C_131:bat[:oid] := sql.tid(X_18, "sys", "test3", 0:int, 2:int);
     C_139 := algebra.select(X_134, C_131, 4:dbl, 6:dbl, true, true, false);
     C_141 := algebra.select(X_136, C_139, 0:dbl, 2:dbl, true, true, false);
+    X_145 := algebra.projection(C_141, X_136);
+    X_144 := algebra.projection(C_142, X_135);
     X_143 := algebra.projection(C_141, X_134);
-    X_137:bat[:dbl] := sql.bind(X_18, "sys", "test3", "y", 0:int, 1:int, 2:int);
-    X_135:bat[:dbl] := sql.bind(X_18, "sys", "test3", "x", 0:int, 1:int, 2:int);
-    C_133:bat[:oid] := sql.tid(X_18, "sys", "test3", 1:int, 2:int);
-    C_140 := algebra.select(X_135, C_133, 4:dbl, 6:dbl, true, true, false);
-    C_142 := algebra.select(X_137, C_140, 0:dbl, 2:dbl, true, true, false);
-    X_144 := algebra.projection(C_142, X_135);
+    X_62 := bat.append(X_55, "sys.test");
+    X_64 := bat.append(X_57, "x");
+    X_66 := bat.append(X_58, "double");
+    X_68 := bat.append(X_59, 53:int);
+    X_70 := bat.append(X_61, 0:int);
+    X_72 := bat.append(X_62, "sys.test");
+    X_73 := bat.append(X_64, "y");
+    X_75 := bat.append(X_66, "double");
+    X_76 := bat.append(X_68, 53:int);
+    X_77 := bat.append(X_70, 0:int);
     X_155 := mat.packIncrement(X_143, 2:int);
     X_51 := mat.packIncrement(X_155, X_144);
-    X_145 := algebra.projection(C_141, X_136);
-    X_146 := algebra.projection(C_142, X_137);
     X_157 := mat.packIncrement(X_145, 2:int);
     X_52 := mat.packIncrement(X_157, X_146);
-    language.pass(X_134);
-    language.pass(X_135);
-    language.pass(C_141);
+    language.pass(X_137);
     language.pass(X_136);
     language.pass(C_142);
-    language.pass(X_137);
-exit X_166;
-=======
-    X_154 := mat.packIncrement(X_142, 2:int);
-    X_51 := mat.packIncrement(X_154, X_143);
-    X_156 := mat.packIncrement(X_144, 2:int);
-    X_52 := mat.packIncrement(X_156, X_145);
-    language.pass(X_136);
     language.pass(X_135);
     language.pass(C_141);
     language.pass(X_134);
-    language.pass(C_140);
-    language.pass(X_133);
-exit X_159;
->>>>>>> 13c6e164
+exit X_160;
     sql.resultSet(X_72, X_73, X_75, X_76, X_77, X_51, X_52);
 end user.main;
 #inline               actions= 0 time=2 usec 
