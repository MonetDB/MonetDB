Running database upgrade commands:
set schema "sys";
delete from sys.dependencies where id < 2000;
delete from sys.types where id < 2000;
insert into sys.types values (1, 'void', 'any', 0, 0, 0, 0, 2000);
insert into sys.types values (2, 'bat', 'table', 0, 0, 0, 1, 2000);
insert into sys.types values (3, 'ptr', 'ptr', 0, 0, 0, 1, 2000);
insert into sys.types values (4, 'bit', 'boolean', 1, 0, 2, 2, 2000);
insert into sys.types values (5, 'str', 'clob', 0, 0, 0, 4, 2000);
insert into sys.types values (6, 'str', 'varchar', 0, 0, 0, 4, 2000);
insert into sys.types values (7, 'str', 'char', 0, 0, 0, 3, 2000);
insert into sys.types values (8, 'oid', 'oid', 63, 0, 2, 6, 2000);
insert into sys.types values (9, 'bte', 'tinyint', 8, 1, 2, 7, 2000);
insert into sys.types values (10, 'sht', 'smallint', 16, 1, 2, 7, 2000);
insert into sys.types values (11, 'int', 'int', 32, 1, 2, 7, 2000);
insert into sys.types values (12, 'lng', 'bigint', 64, 1, 2, 7, 2000);
insert into sys.types values (13, 'hge', 'hugeint', 128, 1, 2, 7, 2000);
insert into sys.types values (14, 'bte', 'decimal', 2, 1, 10, 10, 2000);
insert into sys.types values (15, 'sht', 'decimal', 4, 1, 10, 10, 2000);
insert into sys.types values (16, 'int', 'decimal', 9, 1, 10, 10, 2000);
insert into sys.types values (17, 'lng', 'decimal', 18, 1, 10, 10, 2000);
insert into sys.types values (18, 'hge', 'decimal', 38, 1, 10, 10, 2000);
insert into sys.types values (19, 'flt', 'real', 24, 2, 2, 11, 2000);
insert into sys.types values (20, 'dbl', 'double', 53, 2, 2, 11, 2000);
insert into sys.types values (21, 'int', 'month_interval', 3, 0, 10, 8, 2000);
insert into sys.types values (22, 'lng', 'day_interval', 4, 0, 10, 9, 2000);
insert into sys.types values (23, 'lng', 'sec_interval', 13, 1, 10, 9, 2000);
insert into sys.types values (24, 'daytime', 'time', 7, 0, 0, 12, 2000);
insert into sys.types values (25, 'daytime', 'timetz', 7, 1, 0, 13, 2000);
insert into sys.types values (26, 'date', 'date', 0, 0, 0, 14, 2000);
insert into sys.types values (27, 'timestamp', 'timestamp', 7, 0, 0, 15, 2000);
insert into sys.types values (28, 'timestamp', 'timestamptz', 7, 1, 0, 16, 2000);
insert into sys.types values (29, 'blob', 'blob', 0, 0, 0, 5, 2000);
insert into sys.types values (32, 'wkb', 'geometry', 0, 0, 0, 17, 2000);
insert into sys.types values (33, 'wkba', 'geometrya', 0, 0, 0, 18, 2000);
insert into sys.types values (34, 'mbr', 'mbr', 0, 0, 0, 18, 2000);
delete from sys.functions where id < 2000;
delete from sys.args where func_id not in (select id from sys.functions);
insert into sys.functions values (30, 'length', 'nitems', 'blob', 0, 1, false, false, false, 2000, true, false);
insert into sys.args values (8439, 30, 'res_0', 'int', 32, 0, 0, 0);
insert into sys.args values (8440, 30, 'arg_1', 'blob', 0, 0, 1, 1);
insert into sys.functions values (31, 'octet_length', 'nitems', 'blob', 0, 1, false, false, false, 2000, true, false);
insert into sys.args values (8441, 31, 'res_0', 'int', 32, 0, 0, 0);
insert into sys.args values (8442, 31, 'arg_1', 'blob', 0, 0, 1, 1);
insert into sys.functions values (35, 'mbr_overlap', 'mbrOverlaps', 'geom', 0, 1, false, false, false, 2000, true, true);
insert into sys.args values (8443, 35, 'res_0', 'boolean', 1, 0, 0, 0);
insert into sys.args values (8444, 35, 'arg_1', 'geometry', 0, 0, 1, 1);
insert into sys.args values (8445, 35, 'arg_2', 'geometry', 0, 0, 1, 2);
insert into sys.functions values (36, 'mbr_overlap', 'mbrOverlaps', 'geom', 0, 1, false, false, false, 2000, true, true);
insert into sys.args values (8446, 36, 'res_0', 'boolean', 1, 0, 0, 0);
insert into sys.args values (8447, 36, 'arg_1', 'mbr', 0, 0, 1, 1);
insert into sys.args values (8448, 36, 'arg_2', 'mbr', 0, 0, 1, 2);
insert into sys.functions values (37, 'mbr_above', 'mbrAbove', 'geom', 0, 1, false, false, false, 2000, true, true);
insert into sys.args values (8449, 37, 'res_0', 'boolean', 1, 0, 0, 0);
insert into sys.args values (8450, 37, 'arg_1', 'geometry', 0, 0, 1, 1);
insert into sys.args values (8451, 37, 'arg_2', 'geometry', 0, 0, 1, 2);
insert into sys.functions values (38, 'mbr_above', 'mbrAbove', 'geom', 0, 1, false, false, false, 2000, true, true);
insert into sys.args values (8452, 38, 'res_0', 'boolean', 1, 0, 0, 0);
insert into sys.args values (8453, 38, 'arg_1', 'mbr', 0, 0, 1, 1);
insert into sys.args values (8454, 38, 'arg_2', 'mbr', 0, 0, 1, 2);
insert into sys.functions values (39, 'mbr_below', 'mbrBelow', 'geom', 0, 1, false, false, false, 2000, true, true);
insert into sys.args values (8455, 39, 'res_0', 'boolean', 1, 0, 0, 0);
insert into sys.args values (8456, 39, 'arg_1', 'geometry', 0, 0, 1, 1);
insert into sys.args values (8457, 39, 'arg_2', 'geometry', 0, 0, 1, 2);
insert into sys.functions values (40, 'mbr_below', 'mbrBelow', 'geom', 0, 1, false, false, false, 2000, true, true);
insert into sys.args values (8458, 40, 'res_0', 'boolean', 1, 0, 0, 0);
insert into sys.args values (8459, 40, 'arg_1', 'mbr', 0, 0, 1, 1);
insert into sys.args values (8460, 40, 'arg_2', 'mbr', 0, 0, 1, 2);
insert into sys.functions values (41, 'mbr_right', 'mbrRight', 'geom', 0, 1, false, false, false, 2000, true, true);
insert into sys.args values (8461, 41, 'res_0', 'boolean', 1, 0, 0, 0);
insert into sys.args values (8462, 41, 'arg_1', 'geometry', 0, 0, 1, 1);
insert into sys.args values (8463, 41, 'arg_2', 'geometry', 0, 0, 1, 2);
insert into sys.functions values (42, 'mbr_right', 'mbrRight', 'geom', 0, 1, false, false, false, 2000, true, true);
insert into sys.args values (8464, 42, 'res_0', 'boolean', 1, 0, 0, 0);
insert into sys.args values (8465, 42, 'arg_1', 'mbr', 0, 0, 1, 1);
insert into sys.args values (8466, 42, 'arg_2', 'mbr', 0, 0, 1, 2);
insert into sys.functions values (43, 'mbr_left', 'mbrLeft', 'geom', 0, 1, false, false, false, 2000, true, true);
insert into sys.args values (8467, 43, 'res_0', 'boolean', 1, 0, 0, 0);
insert into sys.args values (8468, 43, 'arg_1', 'geometry', 0, 0, 1, 1);
insert into sys.args values (8469, 43, 'arg_2', 'geometry', 0, 0, 1, 2);
insert into sys.functions values (44, 'mbr_left', 'mbrLeft', 'geom', 0, 1, false, false, false, 2000, true, true);
insert into sys.args values (8470, 44, 'res_0', 'boolean', 1, 0, 0, 0);
insert into sys.args values (8471, 44, 'arg_1', 'mbr', 0, 0, 1, 1);
insert into sys.args values (8472, 44, 'arg_2', 'mbr', 0, 0, 1, 2);
insert into sys.functions values (45, 'mbr_overlap_or_above', 'mbrOverlapOrAbove', 'geom', 0, 1, false, false, false, 2000, true, true);
insert into sys.args values (8473, 45, 'res_0', 'boolean', 1, 0, 0, 0);
insert into sys.args values (8474, 45, 'arg_1', 'geometry', 0, 0, 1, 1);
insert into sys.args values (8475, 45, 'arg_2', 'geometry', 0, 0, 1, 2);
insert into sys.functions values (46, 'mbr_overlap_or_above', 'mbrOverlapOrAbove', 'geom', 0, 1, false, false, false, 2000, true, true);
insert into sys.args values (8476, 46, 'res_0', 'boolean', 1, 0, 0, 0);
insert into sys.args values (8477, 46, 'arg_1', 'mbr', 0, 0, 1, 1);
insert into sys.args values (8478, 46, 'arg_2', 'mbr', 0, 0, 1, 2);
insert into sys.functions values (47, 'mbr_overlap_or_below', 'mbrOverlapOrBelow', 'geom', 0, 1, false, false, false, 2000, true, true);
insert into sys.args values (8479, 47, 'res_0', 'boolean', 1, 0, 0, 0);
insert into sys.args values (8480, 47, 'arg_1', 'geometry', 0, 0, 1, 1);
insert into sys.args values (8481, 47, 'arg_2', 'geometry', 0, 0, 1, 2);
insert into sys.functions values (48, 'mbr_overlap_or_below', 'mbrOverlapOrBelow', 'geom', 0, 1, false, false, false, 2000, true, true);
insert into sys.args values (8482, 48, 'res_0', 'boolean', 1, 0, 0, 0);
insert into sys.args values (8483, 48, 'arg_1', 'mbr', 0, 0, 1, 1);
insert into sys.args values (8484, 48, 'arg_2', 'mbr', 0, 0, 1, 2);
insert into sys.functions values (49, 'mbr_overlap_or_right', 'mbrOverlapOrRight', 'geom', 0, 1, false, false, false, 2000, true, true);
insert into sys.args values (8485, 49, 'res_0', 'boolean', 1, 0, 0, 0);
insert into sys.args values (8486, 49, 'arg_1', 'geometry', 0, 0, 1, 1);
insert into sys.args values (8487, 49, 'arg_2', 'geometry', 0, 0, 1, 2);
insert into sys.functions values (50, 'mbr_overlap_or_right', 'mbrOverlapOrRight', 'geom', 0, 1, false, false, false, 2000, true, true);
insert into sys.args values (8488, 50, 'res_0', 'boolean', 1, 0, 0, 0);
insert into sys.args values (8489, 50, 'arg_1', 'mbr', 0, 0, 1, 1);
insert into sys.args values (8490, 50, 'arg_2', 'mbr', 0, 0, 1, 2);
insert into sys.functions values (51, 'mbr_overlap_or_left', 'mbrOverlapOrLeft', 'geom', 0, 1, false, false, false, 2000, true, true);
insert into sys.args values (8491, 51, 'res_0', 'boolean', 1, 0, 0, 0);
insert into sys.args values (8492, 51, 'arg_1', 'geometry', 0, 0, 1, 1);
insert into sys.args values (8493, 51, 'arg_2', 'geometry', 0, 0, 1, 2);
insert into sys.functions values (52, 'mbr_overlap_or_left', 'mbrOverlapOrLeft', 'geom', 0, 1, false, false, false, 2000, true, true);
insert into sys.args values (8494, 52, 'res_0', 'boolean', 1, 0, 0, 0);
insert into sys.args values (8495, 52, 'arg_1', 'mbr', 0, 0, 1, 1);
insert into sys.args values (8496, 52, 'arg_2', 'mbr', 0, 0, 1, 2);
insert into sys.functions values (53, 'mbr_contains', 'mbrContains', 'geom', 0, 1, false, false, false, 2000, true, true);
insert into sys.args values (8497, 53, 'res_0', 'boolean', 1, 0, 0, 0);
insert into sys.args values (8498, 53, 'arg_1', 'geometry', 0, 0, 1, 1);
insert into sys.args values (8499, 53, 'arg_2', 'geometry', 0, 0, 1, 2);
insert into sys.functions values (54, 'mbr_contains', 'mbrContains', 'geom', 0, 1, false, false, false, 2000, true, true);
insert into sys.args values (8500, 54, 'res_0', 'boolean', 1, 0, 0, 0);
insert into sys.args values (8501, 54, 'arg_1', 'mbr', 0, 0, 1, 1);
insert into sys.args values (8502, 54, 'arg_2', 'mbr', 0, 0, 1, 2);
insert into sys.functions values (55, 'mbr_contained', 'mbrContained', 'geom', 0, 1, false, false, false, 2000, true, true);
insert into sys.args values (8503, 55, 'res_0', 'boolean', 1, 0, 0, 0);
insert into sys.args values (8504, 55, 'arg_1', 'geometry', 0, 0, 1, 1);
insert into sys.args values (8505, 55, 'arg_2', 'geometry', 0, 0, 1, 2);
insert into sys.functions values (56, 'mbr_contained', 'mbrContained', 'geom', 0, 1, false, false, false, 2000, true, true);
insert into sys.args values (8506, 56, 'res_0', 'boolean', 1, 0, 0, 0);
insert into sys.args values (8507, 56, 'arg_1', 'mbr', 0, 0, 1, 1);
insert into sys.args values (8508, 56, 'arg_2', 'mbr', 0, 0, 1, 2);
insert into sys.functions values (57, 'mbr_equal', 'mbrEqual', 'geom', 0, 1, false, false, false, 2000, true, true);
insert into sys.args values (8509, 57, 'res_0', 'boolean', 1, 0, 0, 0);
insert into sys.args values (8510, 57, 'arg_1', 'geometry', 0, 0, 1, 1);
insert into sys.args values (8511, 57, 'arg_2', 'geometry', 0, 0, 1, 2);
insert into sys.functions values (58, 'mbr_equal', 'mbrEqual', 'geom', 0, 1, false, false, false, 2000, true, true);
insert into sys.args values (8512, 58, 'res_0', 'boolean', 1, 0, 0, 0);
insert into sys.args values (8513, 58, 'arg_1', 'mbr', 0, 0, 1, 1);
insert into sys.args values (8514, 58, 'arg_2', 'mbr', 0, 0, 1, 2);
insert into sys.functions values (59, 'mbr_distance', 'mbrDistance', 'geom', 0, 1, false, false, false, 2000, true, true);
insert into sys.args values (8515, 59, 'res_0', 'double', 53, 0, 0, 0);
insert into sys.args values (8516, 59, 'arg_1', 'geometry', 0, 0, 1, 1);
insert into sys.args values (8517, 59, 'arg_2', 'geometry', 0, 0, 1, 2);
insert into sys.functions values (60, 'mbr_distance', 'mbrDistance', 'geom', 0, 1, false, false, false, 2000, true, true);
insert into sys.args values (8518, 60, 'res_0', 'double', 53, 0, 0, 0);
insert into sys.args values (8519, 60, 'arg_1', 'mbr', 0, 0, 1, 1);
insert into sys.args values (8520, 60, 'arg_2', 'mbr', 0, 0, 1, 2);
insert into sys.functions values (61, 'left_shift', 'mbrLeft', 'geom', 0, 1, false, false, false, 2000, true, true);
insert into sys.args values (8521, 61, 'res_0', 'boolean', 1, 0, 0, 0);
insert into sys.args values (8522, 61, 'arg_1', 'geometry', 0, 0, 1, 1);
insert into sys.args values (8523, 61, 'arg_2', 'geometry', 0, 0, 1, 2);
insert into sys.functions values (62, 'left_shift', 'mbrLeft', 'geom', 0, 1, false, false, false, 2000, true, true);
insert into sys.args values (8524, 62, 'res_0', 'boolean', 1, 0, 0, 0);
insert into sys.args values (8525, 62, 'arg_1', 'mbr', 0, 0, 1, 1);
insert into sys.args values (8526, 62, 'arg_2', 'mbr', 0, 0, 1, 2);
insert into sys.functions values (63, 'right_shift', 'mbrRight', 'geom', 0, 1, false, false, false, 2000, true, true);
insert into sys.args values (8527, 63, 'res_0', 'boolean', 1, 0, 0, 0);
insert into sys.args values (8528, 63, 'arg_1', 'geometry', 0, 0, 1, 1);
insert into sys.args values (8529, 63, 'arg_2', 'geometry', 0, 0, 1, 2);
insert into sys.functions values (64, 'right_shift', 'mbrRight', 'geom', 0, 1, false, false, false, 2000, true, true);
insert into sys.args values (8530, 64, 'res_0', 'boolean', 1, 0, 0, 0);
insert into sys.args values (8531, 64, 'arg_1', 'mbr', 0, 0, 1, 1);
insert into sys.args values (8532, 64, 'arg_2', 'mbr', 0, 0, 1, 2);
insert into sys.functions values (65, 'grouping', '', '', 0, 3, false, false, false, 2000, true, true);
insert into sys.args values (8533, 65, 'res_0', 'tinyint', 8, 0, 0, 0);
insert into sys.args values (8534, 65, 'arg_1', 'any', 0, 0, 1, 1);
insert into sys.functions values (66, 'grouping', '', '', 0, 3, false, false, false, 2000, true, true);
insert into sys.args values (8535, 66, 'res_0', 'smallint', 16, 0, 0, 0);
insert into sys.args values (8536, 66, 'arg_1', 'any', 0, 0, 1, 1);
insert into sys.functions values (67, 'grouping', '', '', 0, 3, false, false, false, 2000, true, true);
insert into sys.args values (8537, 67, 'res_0', 'int', 32, 0, 0, 0);
insert into sys.args values (8538, 67, 'arg_1', 'any', 0, 0, 1, 1);
insert into sys.functions values (68, 'grouping', '', '', 0, 3, false, false, false, 2000, true, true);
insert into sys.args values (8539, 68, 'res_0', 'bigint', 64, 0, 0, 0);
insert into sys.args values (8540, 68, 'arg_1', 'any', 0, 0, 1, 1);
insert into sys.functions values (69, 'grouping', '', '', 0, 3, false, false, false, 2000, true, true);
insert into sys.args values (8541, 69, 'res_0', 'hugeint', 128, 0, 0, 0);
insert into sys.args values (8542, 69, 'arg_1', 'any', 0, 0, 1, 1);
insert into sys.functions values (70, 'not_unique', 'not_unique', 'aggr', 0, 3, false, false, false, 2000, true, true);
insert into sys.args values (8543, 70, 'res_0', 'boolean', 1, 0, 0, 0);
insert into sys.args values (8544, 70, 'arg_1', 'oid', 63, 0, 1, 1);
insert into sys.functions values (71, 'hash', 'hash', 'mkey', 0, 1, false, false, false, 2000, true, true);
insert into sys.args values (8545, 71, 'res_0', 'bigint', 64, 0, 0, 0);
insert into sys.args values (8546, 71, 'arg_1', 'any', 0, 0, 1, 1);
insert into sys.functions values (72, 'rotate_xor_hash', 'rotate_xor_hash', 'calc', 0, 1, false, false, false, 2000, true, true);
insert into sys.args values (8547, 72, 'res_0', 'bigint', 64, 0, 0, 0);
insert into sys.args values (8548, 72, 'arg_1', 'bigint', 64, 0, 1, 1);
insert into sys.args values (8549, 72, 'arg_2', 'int', 32, 0, 1, 2);
insert into sys.args values (8550, 72, 'arg_3', 'any', 0, 0, 1, 3);
insert into sys.functions values (73, '=', '=', 'calc', 0, 1, false, false, false, 2000, true, false);
insert into sys.args values (8551, 73, 'res_0', 'boolean', 1, 0, 0, 0);
insert into sys.args values (8552, 73, 'arg_1', 'any', 0, 0, 1, 1);
insert into sys.args values (8553, 73, 'arg_2', 'any', 0, 0, 1, 2);
insert into sys.functions values (74, '<>', '!=', 'calc', 0, 1, false, false, false, 2000, true, false);
insert into sys.args values (8554, 74, 'res_0', 'boolean', 1, 0, 0, 0);
insert into sys.args values (8555, 74, 'arg_1', 'any', 0, 0, 1, 1);
insert into sys.args values (8556, 74, 'arg_2', 'any', 0, 0, 1, 2);
insert into sys.functions values (75, 'isnull', 'isnil', 'calc', 0, 1, false, false, false, 2000, true, true);
insert into sys.args values (8557, 75, 'res_0', 'boolean', 1, 0, 0, 0);
insert into sys.args values (8558, 75, 'arg_1', 'any', 0, 0, 1, 1);
insert into sys.functions values (76, 'isnotnull', 'isnotnil', 'calc', 0, 1, false, false, false, 2000, true, true);
insert into sys.args values (8559, 76, 'res_0', 'boolean', 1, 0, 0, 0);
insert into sys.args values (8560, 76, 'arg_1', 'any', 0, 0, 1, 1);
insert into sys.functions values (77, '>', '>', 'calc', 0, 1, false, false, false, 2000, true, false);
insert into sys.args values (8561, 77, 'res_0', 'boolean', 1, 0, 0, 0);
insert into sys.args values (8562, 77, 'arg_1', 'any', 0, 0, 1, 1);
insert into sys.args values (8563, 77, 'arg_2', 'any', 0, 0, 1, 2);
insert into sys.functions values (78, '>=', '>=', 'calc', 0, 1, false, false, false, 2000, true, false);
insert into sys.args values (8564, 78, 'res_0', 'boolean', 1, 0, 0, 0);
insert into sys.args values (8565, 78, 'arg_1', 'any', 0, 0, 1, 1);
insert into sys.args values (8566, 78, 'arg_2', 'any', 0, 0, 1, 2);
insert into sys.functions values (79, '<', '<', 'calc', 0, 1, false, false, false, 2000, true, false);
insert into sys.args values (8567, 79, 'res_0', 'boolean', 1, 0, 0, 0);
insert into sys.args values (8568, 79, 'arg_1', 'any', 0, 0, 1, 1);
insert into sys.args values (8569, 79, 'arg_2', 'any', 0, 0, 1, 2);
insert into sys.functions values (80, '<=', '<=', 'calc', 0, 1, false, false, false, 2000, true, false);
insert into sys.args values (8570, 80, 'res_0', 'boolean', 1, 0, 0, 0);
insert into sys.args values (8571, 80, 'arg_1', 'any', 0, 0, 1, 1);
insert into sys.args values (8572, 80, 'arg_2', 'any', 0, 0, 1, 2);
insert into sys.functions values (81, 'between', 'between', 'calc', 0, 1, false, false, false, 2000, true, false);
insert into sys.args values (8573, 81, 'res_0', 'boolean', 1, 0, 0, 0);
insert into sys.args values (8574, 81, 'arg_1', 'any', 0, 0, 1, 1);
insert into sys.args values (8575, 81, 'arg_2', 'any', 0, 0, 1, 2);
insert into sys.args values (8576, 81, 'arg_3', 'any', 0, 0, 1, 3);
insert into sys.args values (8577, 81, 'arg_4', 'boolean', 1, 0, 1, 4);
insert into sys.args values (8578, 81, 'arg_5', 'boolean', 1, 0, 1, 5);
insert into sys.args values (8579, 81, 'arg_6', 'boolean', 1, 0, 1, 6);
insert into sys.args values (8580, 81, 'arg_7', 'boolean', 1, 0, 1, 7);
insert into sys.args values (8581, 81, 'arg_8', 'boolean', 1, 0, 1, 8);
insert into sys.functions values (82, 'zero_or_one', 'zero_or_one', 'aggr', 0, 3, false, false, false, 2000, true, true);
insert into sys.args values (8582, 82, 'res_0', 'any', 0, 0, 0, 0);
insert into sys.args values (8583, 82, 'arg_1', 'any', 0, 0, 1, 1);
insert into sys.functions values (83, 'all', 'all', 'aggr', 0, 3, false, false, false, 2000, true, true);
insert into sys.args values (8584, 83, 'res_0', 'any', 0, 0, 0, 0);
insert into sys.args values (8585, 83, 'arg_1', 'any', 0, 0, 1, 1);
insert into sys.functions values (84, 'null', 'null', 'aggr', 0, 3, false, false, false, 2000, true, true);
insert into sys.args values (8586, 84, 'res_0', 'boolean', 1, 0, 0, 0);
insert into sys.args values (8587, 84, 'arg_1', 'any', 0, 0, 1, 1);
insert into sys.functions values (85, 'any', 'any', 'sql', 0, 1, false, false, false, 2000, true, true);
insert into sys.args values (8588, 85, 'res_0', 'boolean', 1, 0, 0, 0);
insert into sys.args values (8589, 85, 'arg_1', 'boolean', 1, 0, 1, 1);
insert into sys.args values (8590, 85, 'arg_2', 'boolean', 1, 0, 1, 2);
insert into sys.args values (8591, 85, 'arg_3', 'boolean', 1, 0, 1, 3);
insert into sys.functions values (86, 'all', 'all', 'sql', 0, 1, false, false, false, 2000, true, true);
insert into sys.args values (8592, 86, 'res_0', 'boolean', 1, 0, 0, 0);
insert into sys.args values (8593, 86, 'arg_1', 'boolean', 1, 0, 1, 1);
insert into sys.args values (8594, 86, 'arg_2', 'boolean', 1, 0, 1, 2);
insert into sys.args values (8595, 86, 'arg_3', 'boolean', 1, 0, 1, 3);
insert into sys.functions values (87, 'anyequal', 'anyequal', 'aggr', 0, 3, false, false, false, 2000, true, true);
insert into sys.args values (8596, 87, 'res_0', 'boolean', 1, 0, 0, 0);
insert into sys.args values (8597, 87, 'arg_1', 'any', 0, 0, 1, 1);
insert into sys.functions values (88, 'allnotequal', 'allnotequal', 'aggr', 0, 3, false, false, false, 2000, true, true);
insert into sys.args values (8598, 88, 'res_0', 'boolean', 1, 0, 0, 0);
insert into sys.args values (8599, 88, 'arg_1', 'any', 0, 0, 1, 1);
insert into sys.functions values (89, 'sql_anyequal', 'anyequal', 'aggr', 0, 1, false, false, false, 2000, true, true);
insert into sys.args values (8600, 89, 'res_0', 'boolean', 1, 0, 0, 0);
insert into sys.args values (8601, 89, 'arg_1', 'any', 0, 0, 1, 1);
insert into sys.args values (8602, 89, 'arg_2', 'any', 0, 0, 1, 2);
insert into sys.functions values (90, 'sql_not_anyequal', 'not_anyequal', 'aggr', 0, 1, false, false, false, 2000, true, true);
insert into sys.args values (8603, 90, 'res_0', 'boolean', 1, 0, 0, 0);
insert into sys.args values (8604, 90, 'arg_1', 'any', 0, 0, 1, 1);
insert into sys.args values (8605, 90, 'arg_2', 'any', 0, 0, 1, 2);
insert into sys.functions values (91, 'exist', 'exist', 'aggr', 0, 3, false, false, false, 2000, true, true);
insert into sys.args values (8606, 91, 'res_0', 'boolean', 1, 0, 0, 0);
insert into sys.args values (8607, 91, 'arg_1', 'any', 0, 0, 1, 1);
insert into sys.functions values (92, 'not_exist', 'not_exist', 'aggr', 0, 3, false, false, false, 2000, true, true);
insert into sys.args values (8608, 92, 'res_0', 'boolean', 1, 0, 0, 0);
insert into sys.args values (8609, 92, 'arg_1', 'any', 0, 0, 1, 1);
insert into sys.functions values (93, 'sql_exists', 'exist', 'aggr', 0, 1, false, false, false, 2000, true, true);
insert into sys.args values (8610, 93, 'res_0', 'boolean', 1, 0, 0, 0);
insert into sys.args values (8611, 93, 'arg_1', 'any', 0, 0, 1, 1);
insert into sys.functions values (94, 'sql_not_exists', 'not_exist', 'aggr', 0, 1, false, false, false, 2000, true, true);
insert into sys.args values (8612, 94, 'res_0', 'boolean', 1, 0, 0, 0);
insert into sys.args values (8613, 94, 'arg_1', 'any', 0, 0, 1, 1);
insert into sys.functions values (95, 'identity', 'identity', 'calc', 0, 1, false, false, false, 2000, true, true);
insert into sys.args values (8614, 95, 'res_0', 'oid', 63, 0, 0, 0);
insert into sys.args values (8615, 95, 'arg_1', 'any', 0, 0, 1, 1);
insert into sys.functions values (96, 'rowid', 'identity', 'calc', 0, 1, false, false, false, 2000, true, true);
insert into sys.args values (8616, 96, 'res_0', 'int', 32, 0, 0, 0);
insert into sys.args values (8617, 96, 'arg_1', 'any', 0, 0, 1, 1);
insert into sys.functions values (97, 'rowid', 'rowid', 'calc', 0, 1, false, false, false, 2000, true, true);
insert into sys.args values (8618, 97, 'res_0', 'oid', 63, 0, 0, 0);
insert into sys.args values (8619, 97, 'arg_1', 'any', 0, 0, 1, 1);
insert into sys.args values (8620, 97, 'arg_2', 'clob', 0, 0, 1, 2);
insert into sys.args values (8621, 97, 'arg_3', 'clob', 0, 0, 1, 3);
insert into sys.functions values (98, 'min', 'min', 'aggr', 0, 3, false, false, false, 2000, true, false);
insert into sys.args values (8622, 98, 'res_0', 'any', 0, 0, 0, 0);
insert into sys.args values (8623, 98, 'arg_1', 'any', 0, 0, 1, 1);
insert into sys.functions values (99, 'max', 'max', 'aggr', 0, 3, false, false, false, 2000, true, false);
insert into sys.args values (8624, 99, 'res_0', 'any', 0, 0, 0, 0);
insert into sys.args values (8625, 99, 'arg_1', 'any', 0, 0, 1, 1);
insert into sys.functions values (100, 'sql_min', 'min', 'calc', 0, 1, false, false, false, 2000, true, false);
insert into sys.args values (8626, 100, 'res_0', 'any', 0, 0, 0, 0);
insert into sys.args values (8627, 100, 'arg_1', 'any', 0, 0, 1, 1);
insert into sys.args values (8628, 100, 'arg_2', 'any', 0, 0, 1, 2);
insert into sys.functions values (101, 'sql_max', 'max', 'calc', 0, 1, false, false, false, 2000, true, false);
insert into sys.args values (8629, 101, 'res_0', 'any', 0, 0, 0, 0);
insert into sys.args values (8630, 101, 'arg_1', 'any', 0, 0, 1, 1);
insert into sys.args values (8631, 101, 'arg_2', 'any', 0, 0, 1, 2);
insert into sys.functions values (102, 'least', 'min_no_nil', 'calc', 0, 1, false, false, false, 2000, true, true);
insert into sys.args values (8632, 102, 'res_0', 'any', 0, 0, 0, 0);
insert into sys.args values (8633, 102, 'arg_1', 'any', 0, 0, 1, 1);
insert into sys.args values (8634, 102, 'arg_2', 'any', 0, 0, 1, 2);
insert into sys.functions values (103, 'greatest', 'max_no_nil', 'calc', 0, 1, false, false, false, 2000, true, true);
insert into sys.args values (8635, 103, 'res_0', 'any', 0, 0, 0, 0);
insert into sys.args values (8636, 103, 'arg_1', 'any', 0, 0, 1, 1);
insert into sys.args values (8637, 103, 'arg_2', 'any', 0, 0, 1, 2);
insert into sys.functions values (104, 'ifthenelse', 'ifthenelse', 'calc', 0, 1, false, false, false, 2000, true, true);
insert into sys.args values (8638, 104, 'res_0', 'any', 0, 0, 0, 0);
insert into sys.args values (8639, 104, 'arg_1', 'boolean', 1, 0, 1, 1);
insert into sys.args values (8640, 104, 'arg_2', 'any', 0, 0, 1, 2);
insert into sys.args values (8641, 104, 'arg_3', 'any', 0, 0, 1, 3);
insert into sys.functions values (105, 'nullif', '', '', 0, 1, false, false, false, 2000, true, true);
insert into sys.args values (8642, 105, 'res_0', 'any', 0, 0, 0, 0);
insert into sys.args values (8643, 105, 'arg_1', 'any', 0, 0, 1, 1);
insert into sys.args values (8644, 105, 'arg_2', 'any', 0, 0, 1, 2);
insert into sys.functions values (106, 'coalesce', '', '', 0, 1, false, false, false, 2000, true, true);
insert into sys.args values (8645, 106, 'res_0', 'any', 0, 0, 0, 0);
insert into sys.args values (8646, 106, 'arg_1', 'any', 0, 0, 1, 1);
insert into sys.args values (8647, 106, 'arg_2', 'any', 0, 0, 1, 2);
insert into sys.functions values (107, 'casewhen', '', '', 0, 1, false, false, false, 2000, true, true);
insert into sys.args values (8648, 107, 'res_0', 'any', 0, 0, 0, 0);
insert into sys.args values (8649, 107, 'arg_1', 'any', 0, 0, 1, 1);
insert into sys.args values (8650, 107, 'arg_2', 'any', 0, 0, 1, 2);
insert into sys.functions values (108, 'case', '', '', 0, 1, false, false, false, 2000, true, true);
insert into sys.args values (8651, 108, 'res_0', 'any', 0, 0, 0, 0);
insert into sys.args values (8652, 108, 'arg_1', 'any', 0, 0, 1, 1);
insert into sys.args values (8653, 108, 'arg_2', 'any', 0, 0, 1, 2);
insert into sys.functions values (109, 'star', '', '', 0, 1, false, false, false, 2000, true, true);
insert into sys.args values (8654, 109, 'res_0', 'any', 0, 0, 0, 0);
insert into sys.functions values (110, 'sum', 'sum', 'aggr', 0, 3, false, false, false, 2000, true, false);
insert into sys.args values (8655, 110, 'res_0', 'hugeint', 128, 0, 0, 0);
insert into sys.args values (8656, 110, 'arg_1', 'tinyint', 8, 0, 1, 1);
insert into sys.functions values (111, 'sum', 'sum', 'aggr', 0, 3, false, false, false, 2000, true, false);
insert into sys.args values (8657, 111, 'res_0', 'hugeint', 128, 0, 0, 0);
insert into sys.args values (8658, 111, 'arg_1', 'smallint', 16, 0, 1, 1);
insert into sys.functions values (112, 'sum', 'sum', 'aggr', 0, 3, false, false, false, 2000, true, false);
insert into sys.args values (8659, 112, 'res_0', 'hugeint', 128, 0, 0, 0);
insert into sys.args values (8660, 112, 'arg_1', 'int', 32, 0, 1, 1);
insert into sys.functions values (113, 'sum', 'sum', 'aggr', 0, 3, false, false, false, 2000, true, false);
insert into sys.args values (8661, 113, 'res_0', 'hugeint', 128, 0, 0, 0);
insert into sys.args values (8662, 113, 'arg_1', 'hugeint', 128, 0, 1, 1);
insert into sys.functions values (114, 'sum', 'sum', 'aggr', 0, 3, false, false, false, 2000, true, false);
insert into sys.args values (8663, 114, 'res_0', 'bigint', 64, 0, 0, 0);
insert into sys.args values (8664, 114, 'arg_1', 'bigint', 64, 0, 1, 1);
insert into sys.functions values (115, 'sum', 'sum', 'aggr', 0, 3, false, false, false, 2000, true, false);
insert into sys.args values (8665, 115, 'res_0', 'decimal', 38, 0, 0, 0);
insert into sys.args values (8666, 115, 'arg_1', 'decimal', 2, 0, 1, 1);
insert into sys.functions values (116, 'sum', 'sum', 'aggr', 0, 3, false, false, false, 2000, true, false);
insert into sys.args values (8667, 116, 'res_0', 'decimal', 38, 0, 0, 0);
insert into sys.args values (8668, 116, 'arg_1', 'decimal', 4, 0, 1, 1);
insert into sys.functions values (117, 'sum', 'sum', 'aggr', 0, 3, false, false, false, 2000, true, false);
insert into sys.args values (8669, 117, 'res_0', 'decimal', 38, 0, 0, 0);
insert into sys.args values (8670, 117, 'arg_1', 'decimal', 9, 0, 1, 1);
insert into sys.functions values (118, 'sum', 'sum', 'aggr', 0, 3, false, false, false, 2000, true, false);
insert into sys.args values (8671, 118, 'res_0', 'decimal', 38, 0, 0, 0);
insert into sys.args values (8672, 118, 'arg_1', 'decimal', 18, 0, 1, 1);
insert into sys.functions values (119, 'sum', 'sum', 'aggr', 0, 3, false, false, false, 2000, true, false);
insert into sys.args values (8673, 119, 'res_0', 'decimal', 38, 0, 0, 0);
insert into sys.args values (8674, 119, 'arg_1', 'decimal', 38, 0, 1, 1);
insert into sys.functions values (120, 'prod', 'prod', 'aggr', 0, 3, false, false, false, 2000, true, false);
insert into sys.args values (8675, 120, 'res_0', 'hugeint', 128, 0, 0, 0);
insert into sys.args values (8676, 120, 'arg_1', 'tinyint', 8, 0, 1, 1);
insert into sys.functions values (121, 'prod', 'prod', 'aggr', 0, 3, false, false, false, 2000, true, false);
insert into sys.args values (8677, 121, 'res_0', 'hugeint', 128, 0, 0, 0);
insert into sys.args values (8678, 121, 'arg_1', 'smallint', 16, 0, 1, 1);
insert into sys.functions values (122, 'prod', 'prod', 'aggr', 0, 3, false, false, false, 2000, true, false);
insert into sys.args values (8679, 122, 'res_0', 'hugeint', 128, 0, 0, 0);
insert into sys.args values (8680, 122, 'arg_1', 'int', 32, 0, 1, 1);
insert into sys.functions values (123, 'prod', 'prod', 'aggr', 0, 3, false, false, false, 2000, true, false);
insert into sys.args values (8681, 123, 'res_0', 'hugeint', 128, 0, 0, 0);
insert into sys.args values (8682, 123, 'arg_1', 'bigint', 64, 0, 1, 1);
insert into sys.functions values (124, 'prod', 'prod', 'aggr', 0, 3, false, false, false, 2000, true, false);
insert into sys.args values (8683, 124, 'res_0', 'hugeint', 128, 0, 0, 0);
insert into sys.args values (8684, 124, 'arg_1', 'hugeint', 128, 0, 1, 1);
insert into sys.functions values (125, 'mod', '%', 'calc', 0, 1, false, false, false, 2000, true, false);
insert into sys.args values (8685, 125, 'res_0', 'tinyint', 8, 0, 0, 0);
insert into sys.args values (8686, 125, 'arg_1', 'tinyint', 8, 0, 1, 1);
insert into sys.args values (8687, 125, 'arg_2', 'tinyint', 8, 0, 1, 2);
insert into sys.functions values (126, 'mod', '%', 'calc', 0, 1, false, false, false, 2000, true, false);
insert into sys.args values (8688, 126, 'res_0', 'smallint', 16, 0, 0, 0);
insert into sys.args values (8689, 126, 'arg_1', 'smallint', 16, 0, 1, 1);
insert into sys.args values (8690, 126, 'arg_2', 'smallint', 16, 0, 1, 2);
insert into sys.functions values (127, 'mod', '%', 'calc', 0, 1, false, false, false, 2000, true, false);
insert into sys.args values (8691, 127, 'res_0', 'int', 32, 0, 0, 0);
insert into sys.args values (8692, 127, 'arg_1', 'int', 32, 0, 1, 1);
insert into sys.args values (8693, 127, 'arg_2', 'int', 32, 0, 1, 2);
insert into sys.functions values (128, 'mod', '%', 'calc', 0, 1, false, false, false, 2000, true, false);
insert into sys.args values (8694, 128, 'res_0', 'bigint', 64, 0, 0, 0);
insert into sys.args values (8695, 128, 'arg_1', 'bigint', 64, 0, 1, 1);
insert into sys.args values (8696, 128, 'arg_2', 'bigint', 64, 0, 1, 2);
insert into sys.functions values (129, 'mod', '%', 'calc', 0, 1, false, false, false, 2000, true, false);
insert into sys.args values (8697, 129, 'res_0', 'hugeint', 128, 0, 0, 0);
insert into sys.args values (8698, 129, 'arg_1', 'hugeint', 128, 0, 1, 1);
insert into sys.args values (8699, 129, 'arg_2', 'hugeint', 128, 0, 1, 2);
insert into sys.functions values (130, 'mod', '%', 'calc', 0, 1, false, false, false, 2000, true, false);
insert into sys.args values (8700, 130, 'res_0', 'decimal', 2, 0, 0, 0);
insert into sys.args values (8701, 130, 'arg_1', 'decimal', 2, 0, 1, 1);
insert into sys.args values (8702, 130, 'arg_2', 'decimal', 2, 0, 1, 2);
insert into sys.functions values (131, 'mod', '%', 'calc', 0, 1, false, false, false, 2000, true, false);
insert into sys.args values (8703, 131, 'res_0', 'decimal', 4, 0, 0, 0);
insert into sys.args values (8704, 131, 'arg_1', 'decimal', 4, 0, 1, 1);
insert into sys.args values (8705, 131, 'arg_2', 'decimal', 4, 0, 1, 2);
insert into sys.functions values (132, 'mod', '%', 'calc', 0, 1, false, false, false, 2000, true, false);
insert into sys.args values (8706, 132, 'res_0', 'decimal', 9, 0, 0, 0);
insert into sys.args values (8707, 132, 'arg_1', 'decimal', 9, 0, 1, 1);
insert into sys.args values (8708, 132, 'arg_2', 'decimal', 9, 0, 1, 2);
insert into sys.functions values (133, 'mod', '%', 'calc', 0, 1, false, false, false, 2000, true, false);
insert into sys.args values (8709, 133, 'res_0', 'decimal', 18, 0, 0, 0);
insert into sys.args values (8710, 133, 'arg_1', 'decimal', 18, 0, 1, 1);
insert into sys.args values (8711, 133, 'arg_2', 'decimal', 18, 0, 1, 2);
insert into sys.functions values (134, 'mod', '%', 'calc', 0, 1, false, false, false, 2000, true, false);
insert into sys.args values (8712, 134, 'res_0', 'decimal', 38, 0, 0, 0);
insert into sys.args values (8713, 134, 'arg_1', 'decimal', 38, 0, 1, 1);
insert into sys.args values (8714, 134, 'arg_2', 'decimal', 38, 0, 1, 2);
insert into sys.functions values (135, 'mod', '%', 'calc', 0, 1, false, false, false, 2000, true, false);
insert into sys.args values (8715, 135, 'res_0', 'real', 24, 0, 0, 0);
insert into sys.args values (8716, 135, 'arg_1', 'real', 24, 0, 1, 1);
insert into sys.args values (8717, 135, 'arg_2', 'real', 24, 0, 1, 2);
insert into sys.functions values (136, 'mod', '%', 'calc', 0, 1, false, false, false, 2000, true, false);
insert into sys.args values (8718, 136, 'res_0', 'double', 53, 0, 0, 0);
insert into sys.args values (8719, 136, 'arg_1', 'double', 53, 0, 1, 1);
insert into sys.args values (8720, 136, 'arg_2', 'double', 53, 0, 1, 2);
insert into sys.functions values (137, 'sum', 'sum', 'aggr', 0, 3, false, false, false, 2000, true, false);
insert into sys.args values (8721, 137, 'res_0', 'real', 24, 0, 0, 0);
insert into sys.args values (8722, 137, 'arg_1', 'real', 24, 0, 1, 1);
insert into sys.functions values (138, 'prod', 'prod', 'aggr', 0, 3, false, false, false, 2000, true, false);
insert into sys.args values (8723, 138, 'res_0', 'real', 24, 0, 0, 0);
insert into sys.args values (8724, 138, 'arg_1', 'real', 24, 0, 1, 1);
insert into sys.functions values (139, 'sum', 'sum', 'aggr', 0, 3, false, false, false, 2000, true, false);
insert into sys.args values (8725, 139, 'res_0', 'double', 53, 0, 0, 0);
insert into sys.args values (8726, 139, 'arg_1', 'double', 53, 0, 1, 1);
insert into sys.functions values (140, 'prod', 'prod', 'aggr', 0, 3, false, false, false, 2000, true, false);
insert into sys.args values (8727, 140, 'res_0', 'double', 53, 0, 0, 0);
insert into sys.args values (8728, 140, 'arg_1', 'double', 53, 0, 1, 1);
insert into sys.functions values (141, 'sum', 'sum', 'aggr', 0, 3, false, false, false, 2000, true, false);
insert into sys.args values (8729, 141, 'res_0', 'month_interval', 3, 0, 0, 0);
insert into sys.args values (8730, 141, 'arg_1', 'month_interval', 3, 0, 1, 1);
insert into sys.functions values (142, 'sum', 'sum', 'aggr', 0, 3, false, false, false, 2000, true, false);
insert into sys.args values (8731, 142, 'res_0', 'day_interval', 4, 0, 0, 0);
insert into sys.args values (8732, 142, 'arg_1', 'day_interval', 4, 0, 1, 1);
insert into sys.functions values (143, 'sum', 'sum', 'aggr', 0, 3, false, false, false, 2000, true, false);
insert into sys.args values (8733, 143, 'res_0', 'sec_interval', 13, 0, 0, 0);
insert into sys.args values (8734, 143, 'arg_1', 'sec_interval', 13, 0, 1, 1);
insert into sys.functions values (144, 'avg', 'avg', 'aggr', 0, 3, false, false, false, 2000, true, false);
insert into sys.args values (8735, 144, 'res_0', 'double', 53, 0, 0, 0);
insert into sys.args values (8736, 144, 'arg_1', 'double', 53, 0, 1, 1);
insert into sys.functions values (145, 'avg', 'avg', 'aggr', 0, 3, false, false, false, 2000, true, false);
insert into sys.args values (8737, 145, 'res_0', 'double', 53, 0, 0, 0);
insert into sys.args values (8738, 145, 'arg_1', 'tinyint', 8, 0, 1, 1);
insert into sys.functions values (146, 'avg', 'avg', 'aggr', 0, 3, false, false, false, 2000, true, false);
insert into sys.args values (8739, 146, 'res_0', 'double', 53, 0, 0, 0);
insert into sys.args values (8740, 146, 'arg_1', 'smallint', 16, 0, 1, 1);
insert into sys.functions values (147, 'avg', 'avg', 'aggr', 0, 3, false, false, false, 2000, true, false);
insert into sys.args values (8741, 147, 'res_0', 'double', 53, 0, 0, 0);
insert into sys.args values (8742, 147, 'arg_1', 'int', 32, 0, 1, 1);
insert into sys.functions values (148, 'avg', 'avg', 'aggr', 0, 3, false, false, false, 2000, true, false);
insert into sys.args values (8743, 148, 'res_0', 'double', 53, 0, 0, 0);
insert into sys.args values (8744, 148, 'arg_1', 'bigint', 64, 0, 1, 1);
insert into sys.functions values (149, 'avg', 'avg', 'aggr', 0, 3, false, false, false, 2000, true, false);
insert into sys.args values (8745, 149, 'res_0', 'double', 53, 0, 0, 0);
insert into sys.args values (8746, 149, 'arg_1', 'hugeint', 128, 0, 1, 1);
insert into sys.functions values (150, 'avg', 'avg', 'aggr', 0, 3, false, false, false, 2000, true, false);
insert into sys.args values (8747, 150, 'res_0', 'double', 53, 0, 0, 0);
insert into sys.args values (8748, 150, 'arg_1', 'real', 24, 0, 1, 1);
insert into sys.functions values (151, 'avg', 'avg', 'aggr', 0, 3, false, false, false, 2000, true, false);
insert into sys.args values (8749, 151, 'res_0', 'decimal', 2, 0, 0, 0);
insert into sys.args values (8750, 151, 'arg_1', 'decimal', 2, 0, 1, 1);
insert into sys.functions values (152, 'avg', 'avg', 'aggr', 0, 3, false, false, false, 2000, true, false);
insert into sys.args values (8751, 152, 'res_0', 'decimal', 4, 0, 0, 0);
insert into sys.args values (8752, 152, 'arg_1', 'decimal', 4, 0, 1, 1);
insert into sys.functions values (153, 'avg', 'avg', 'aggr', 0, 3, false, false, false, 2000, true, false);
insert into sys.args values (8753, 153, 'res_0', 'decimal', 9, 0, 0, 0);
insert into sys.args values (8754, 153, 'arg_1', 'decimal', 9, 0, 1, 1);
insert into sys.functions values (154, 'avg', 'avg', 'aggr', 0, 3, false, false, false, 2000, true, false);
insert into sys.args values (8755, 154, 'res_0', 'decimal', 18, 0, 0, 0);
insert into sys.args values (8756, 154, 'arg_1', 'decimal', 18, 0, 1, 1);
insert into sys.functions values (155, 'avg', 'avg', 'aggr', 0, 3, false, false, false, 2000, true, false);
insert into sys.args values (8757, 155, 'res_0', 'decimal', 38, 0, 0, 0);
insert into sys.args values (8758, 155, 'arg_1', 'decimal', 38, 0, 1, 1);
insert into sys.functions values (156, 'avg', 'avg', 'aggr', 0, 3, false, false, false, 2000, true, false);
insert into sys.args values (8759, 156, 'res_0', 'month_interval', 3, 0, 0, 0);
insert into sys.args values (8760, 156, 'arg_1', 'month_interval', 3, 0, 1, 1);
insert into sys.functions values (157, 'avg', 'avg', 'aggr', 0, 3, false, false, false, 2000, true, false);
insert into sys.args values (8761, 157, 'res_0', 'day_interval', 4, 0, 0, 0);
insert into sys.args values (8762, 157, 'arg_1', 'day_interval', 4, 0, 1, 1);
insert into sys.functions values (158, 'avg', 'avg', 'aggr', 0, 3, false, false, false, 2000, true, false);
insert into sys.args values (8763, 158, 'res_0', 'sec_interval', 13, 0, 0, 0);
insert into sys.args values (8764, 158, 'arg_1', 'sec_interval', 13, 0, 1, 1);
insert into sys.functions values (159, 'count_no_nil', 'count_no_nil', 'aggr', 0, 3, false, false, false, 2000, true, true);
insert into sys.args values (8765, 159, 'res_0', 'bigint', 64, 0, 0, 0);
insert into sys.functions values (160, 'count', 'count', 'aggr', 0, 3, false, false, false, 2000, true, true);
insert into sys.args values (8766, 160, 'res_0', 'bigint', 64, 0, 0, 0);
insert into sys.args values (8767, 160, 'arg_1', 'any', 0, 0, 1, 1);
insert into sys.functions values (161, 'cnt', 'count', 'sql', 0, 1, false, false, false, 2000, true, true);
insert into sys.args values (8768, 161, 'res_0', 'bigint', 64, 0, 0, 0);
insert into sys.args values (8769, 161, 'arg_1', 'clob', 0, 0, 1, 1);
insert into sys.args values (8770, 161, 'arg_2', 'clob', 0, 0, 1, 2);
insert into sys.functions values (162, 'listagg', 'str_group_concat', 'aggr', 0, 3, false, false, false, 2000, true, true);
insert into sys.args values (8771, 162, 'res_0', 'clob', 0, 0, 0, 0);
insert into sys.args values (8772, 162, 'arg_1', 'clob', 0, 0, 1, 1);
insert into sys.functions values (163, 'listagg', 'str_group_concat', 'aggr', 0, 3, false, false, false, 2000, true, true);
insert into sys.args values (8773, 163, 'res_0', 'clob', 0, 0, 0, 0);
insert into sys.args values (8774, 163, 'arg_1', 'clob', 0, 0, 1, 1);
insert into sys.args values (8775, 163, 'arg_2', 'clob', 0, 0, 1, 2);
insert into sys.functions values (164, 'listagg', 'str_group_concat', 'aggr', 0, 3, false, false, false, 2000, true, true);
insert into sys.args values (8776, 164, 'res_0', 'varchar', 0, 0, 0, 0);
insert into sys.args values (8777, 164, 'arg_1', 'varchar', 0, 0, 1, 1);
insert into sys.functions values (165, 'listagg', 'str_group_concat', 'aggr', 0, 3, false, false, false, 2000, true, true);
insert into sys.args values (8778, 165, 'res_0', 'varchar', 0, 0, 0, 0);
insert into sys.args values (8779, 165, 'arg_1', 'varchar', 0, 0, 1, 1);
insert into sys.args values (8780, 165, 'arg_2', 'varchar', 0, 0, 1, 2);
insert into sys.functions values (166, 'listagg', 'str_group_concat', 'aggr', 0, 3, false, false, false, 2000, true, true);
insert into sys.args values (8781, 166, 'res_0', 'char', 0, 0, 0, 0);
insert into sys.args values (8782, 166, 'arg_1', 'char', 0, 0, 1, 1);
insert into sys.functions values (167, 'listagg', 'str_group_concat', 'aggr', 0, 3, false, false, false, 2000, true, true);
insert into sys.args values (8783, 167, 'res_0', 'char', 0, 0, 0, 0);
insert into sys.args values (8784, 167, 'arg_1', 'char', 0, 0, 1, 1);
insert into sys.args values (8785, 167, 'arg_2', 'char', 0, 0, 1, 2);
insert into sys.functions values (168, 'diff', 'diff', 'sql', 0, 6, false, false, false, 2000, true, true);
insert into sys.args values (8786, 168, 'res_0', 'boolean', 1, 0, 0, 0);
insert into sys.args values (8787, 168, 'arg_1', 'any', 0, 0, 1, 1);
insert into sys.functions values (169, 'diff', 'diff', 'sql', 0, 6, false, false, false, 2000, true, true);
insert into sys.args values (8788, 169, 'res_0', 'boolean', 1, 0, 0, 0);
insert into sys.args values (8789, 169, 'arg_1', 'boolean', 1, 0, 1, 1);
insert into sys.args values (8790, 169, 'arg_2', 'any', 0, 0, 1, 2);
insert into sys.functions values (170, 'window_bound', 'window_bound', 'sql', 0, 6, false, false, false, 2000, true, true);
insert into sys.args values (8791, 170, 'res_0', 'oid', 63, 0, 0, 0);
insert into sys.args values (8792, 170, 'arg_1', 'any', 0, 0, 1, 1);
insert into sys.args values (8793, 170, 'arg_2', 'int', 32, 0, 1, 2);
insert into sys.args values (8794, 170, 'arg_3', 'int', 32, 0, 1, 3);
insert into sys.args values (8795, 170, 'arg_4', 'int', 32, 0, 1, 4);
insert into sys.args values (8796, 170, 'arg_5', 'tinyint', 8, 0, 1, 5);
insert into sys.functions values (171, 'window_bound', 'window_bound', 'sql', 0, 6, false, false, false, 2000, true, true);
insert into sys.args values (8797, 171, 'res_0', 'oid', 63, 0, 0, 0);
insert into sys.args values (8798, 171, 'arg_1', 'boolean', 1, 0, 1, 1);
insert into sys.args values (8799, 171, 'arg_2', 'any', 0, 0, 1, 2);
insert into sys.args values (8800, 171, 'arg_3', 'int', 32, 0, 1, 3);
insert into sys.args values (8801, 171, 'arg_4', 'int', 32, 0, 1, 4);
insert into sys.args values (8802, 171, 'arg_5', 'int', 32, 0, 1, 5);
insert into sys.args values (8803, 171, 'arg_6', 'tinyint', 8, 0, 1, 6);
insert into sys.functions values (172, 'window_bound', 'window_bound', 'sql', 0, 6, false, false, false, 2000, true, true);
insert into sys.args values (8804, 172, 'res_0', 'oid', 63, 0, 0, 0);
insert into sys.args values (8805, 172, 'arg_1', 'any', 0, 0, 1, 1);
insert into sys.args values (8806, 172, 'arg_2', 'int', 32, 0, 1, 2);
insert into sys.args values (8807, 172, 'arg_3', 'int', 32, 0, 1, 3);
insert into sys.args values (8808, 172, 'arg_4', 'int', 32, 0, 1, 4);
insert into sys.args values (8809, 172, 'arg_5', 'smallint', 16, 0, 1, 5);
insert into sys.functions values (173, 'window_bound', 'window_bound', 'sql', 0, 6, false, false, false, 2000, true, true);
insert into sys.args values (8810, 173, 'res_0', 'oid', 63, 0, 0, 0);
insert into sys.args values (8811, 173, 'arg_1', 'boolean', 1, 0, 1, 1);
insert into sys.args values (8812, 173, 'arg_2', 'any', 0, 0, 1, 2);
insert into sys.args values (8813, 173, 'arg_3', 'int', 32, 0, 1, 3);
insert into sys.args values (8814, 173, 'arg_4', 'int', 32, 0, 1, 4);
insert into sys.args values (8815, 173, 'arg_5', 'int', 32, 0, 1, 5);
insert into sys.args values (8816, 173, 'arg_6', 'smallint', 16, 0, 1, 6);
insert into sys.functions values (174, 'window_bound', 'window_bound', 'sql', 0, 6, false, false, false, 2000, true, true);
insert into sys.args values (8817, 174, 'res_0', 'oid', 63, 0, 0, 0);
insert into sys.args values (8818, 174, 'arg_1', 'any', 0, 0, 1, 1);
insert into sys.args values (8819, 174, 'arg_2', 'int', 32, 0, 1, 2);
insert into sys.args values (8820, 174, 'arg_3', 'int', 32, 0, 1, 3);
insert into sys.args values (8821, 174, 'arg_4', 'int', 32, 0, 1, 4);
insert into sys.args values (8822, 174, 'arg_5', 'int', 32, 0, 1, 5);
insert into sys.functions values (175, 'window_bound', 'window_bound', 'sql', 0, 6, false, false, false, 2000, true, true);
insert into sys.args values (8823, 175, 'res_0', 'oid', 63, 0, 0, 0);
insert into sys.args values (8824, 175, 'arg_1', 'boolean', 1, 0, 1, 1);
insert into sys.args values (8825, 175, 'arg_2', 'any', 0, 0, 1, 2);
insert into sys.args values (8826, 175, 'arg_3', 'int', 32, 0, 1, 3);
insert into sys.args values (8827, 175, 'arg_4', 'int', 32, 0, 1, 4);
insert into sys.args values (8828, 175, 'arg_5', 'int', 32, 0, 1, 5);
insert into sys.args values (8829, 175, 'arg_6', 'int', 32, 0, 1, 6);
insert into sys.functions values (176, 'window_bound', 'window_bound', 'sql', 0, 6, false, false, false, 2000, true, true);
insert into sys.args values (8830, 176, 'res_0', 'oid', 63, 0, 0, 0);
insert into sys.args values (8831, 176, 'arg_1', 'any', 0, 0, 1, 1);
insert into sys.args values (8832, 176, 'arg_2', 'int', 32, 0, 1, 2);
insert into sys.args values (8833, 176, 'arg_3', 'int', 32, 0, 1, 3);
insert into sys.args values (8834, 176, 'arg_4', 'int', 32, 0, 1, 4);
insert into sys.args values (8835, 176, 'arg_5', 'bigint', 64, 0, 1, 5);
insert into sys.functions values (177, 'window_bound', 'window_bound', 'sql', 0, 6, false, false, false, 2000, true, true);
insert into sys.args values (8836, 177, 'res_0', 'oid', 63, 0, 0, 0);
insert into sys.args values (8837, 177, 'arg_1', 'boolean', 1, 0, 1, 1);
insert into sys.args values (8838, 177, 'arg_2', 'any', 0, 0, 1, 2);
insert into sys.args values (8839, 177, 'arg_3', 'int', 32, 0, 1, 3);
insert into sys.args values (8840, 177, 'arg_4', 'int', 32, 0, 1, 4);
insert into sys.args values (8841, 177, 'arg_5', 'int', 32, 0, 1, 5);
insert into sys.args values (8842, 177, 'arg_6', 'bigint', 64, 0, 1, 6);
insert into sys.functions values (178, 'window_bound', 'window_bound', 'sql', 0, 6, false, false, false, 2000, true, true);
insert into sys.args values (8843, 178, 'res_0', 'oid', 63, 0, 0, 0);
insert into sys.args values (8844, 178, 'arg_1', 'any', 0, 0, 1, 1);
insert into sys.args values (8845, 178, 'arg_2', 'int', 32, 0, 1, 2);
insert into sys.args values (8846, 178, 'arg_3', 'int', 32, 0, 1, 3);
insert into sys.args values (8847, 178, 'arg_4', 'int', 32, 0, 1, 4);
insert into sys.args values (8848, 178, 'arg_5', 'hugeint', 128, 0, 1, 5);
insert into sys.functions values (179, 'window_bound', 'window_bound', 'sql', 0, 6, false, false, false, 2000, true, true);
insert into sys.args values (8849, 179, 'res_0', 'oid', 63, 0, 0, 0);
insert into sys.args values (8850, 179, 'arg_1', 'boolean', 1, 0, 1, 1);
insert into sys.args values (8851, 179, 'arg_2', 'any', 0, 0, 1, 2);
insert into sys.args values (8852, 179, 'arg_3', 'int', 32, 0, 1, 3);
insert into sys.args values (8853, 179, 'arg_4', 'int', 32, 0, 1, 4);
insert into sys.args values (8854, 179, 'arg_5', 'int', 32, 0, 1, 5);
insert into sys.args values (8855, 179, 'arg_6', 'hugeint', 128, 0, 1, 6);
insert into sys.functions values (180, 'window_bound', 'window_bound', 'sql', 0, 6, false, false, false, 2000, true, true);
insert into sys.args values (8856, 180, 'res_0', 'oid', 63, 0, 0, 0);
insert into sys.args values (8857, 180, 'arg_1', 'any', 0, 0, 1, 1);
insert into sys.args values (8858, 180, 'arg_2', 'int', 32, 0, 1, 2);
insert into sys.args values (8859, 180, 'arg_3', 'int', 32, 0, 1, 3);
insert into sys.args values (8860, 180, 'arg_4', 'int', 32, 0, 1, 4);
insert into sys.args values (8861, 180, 'arg_5', 'decimal', 2, 0, 1, 5);
insert into sys.functions values (181, 'window_bound', 'window_bound', 'sql', 0, 6, false, false, false, 2000, true, true);
insert into sys.args values (8862, 181, 'res_0', 'oid', 63, 0, 0, 0);
insert into sys.args values (8863, 181, 'arg_1', 'boolean', 1, 0, 1, 1);
insert into sys.args values (8864, 181, 'arg_2', 'any', 0, 0, 1, 2);
insert into sys.args values (8865, 181, 'arg_3', 'int', 32, 0, 1, 3);
insert into sys.args values (8866, 181, 'arg_4', 'int', 32, 0, 1, 4);
insert into sys.args values (8867, 181, 'arg_5', 'int', 32, 0, 1, 5);
insert into sys.args values (8868, 181, 'arg_6', 'decimal', 2, 0, 1, 6);
insert into sys.functions values (182, 'window_bound', 'window_bound', 'sql', 0, 6, false, false, false, 2000, true, true);
insert into sys.args values (8869, 182, 'res_0', 'oid', 63, 0, 0, 0);
insert into sys.args values (8870, 182, 'arg_1', 'any', 0, 0, 1, 1);
insert into sys.args values (8871, 182, 'arg_2', 'int', 32, 0, 1, 2);
insert into sys.args values (8872, 182, 'arg_3', 'int', 32, 0, 1, 3);
insert into sys.args values (8873, 182, 'arg_4', 'int', 32, 0, 1, 4);
insert into sys.args values (8874, 182, 'arg_5', 'decimal', 4, 0, 1, 5);
insert into sys.functions values (183, 'window_bound', 'window_bound', 'sql', 0, 6, false, false, false, 2000, true, true);
insert into sys.args values (8875, 183, 'res_0', 'oid', 63, 0, 0, 0);
insert into sys.args values (8876, 183, 'arg_1', 'boolean', 1, 0, 1, 1);
insert into sys.args values (8877, 183, 'arg_2', 'any', 0, 0, 1, 2);
insert into sys.args values (8878, 183, 'arg_3', 'int', 32, 0, 1, 3);
insert into sys.args values (8879, 183, 'arg_4', 'int', 32, 0, 1, 4);
insert into sys.args values (8880, 183, 'arg_5', 'int', 32, 0, 1, 5);
insert into sys.args values (8881, 183, 'arg_6', 'decimal', 4, 0, 1, 6);
insert into sys.functions values (184, 'window_bound', 'window_bound', 'sql', 0, 6, false, false, false, 2000, true, true);
insert into sys.args values (8882, 184, 'res_0', 'oid', 63, 0, 0, 0);
insert into sys.args values (8883, 184, 'arg_1', 'any', 0, 0, 1, 1);
insert into sys.args values (8884, 184, 'arg_2', 'int', 32, 0, 1, 2);
insert into sys.args values (8885, 184, 'arg_3', 'int', 32, 0, 1, 3);
insert into sys.args values (8886, 184, 'arg_4', 'int', 32, 0, 1, 4);
insert into sys.args values (8887, 184, 'arg_5', 'decimal', 9, 0, 1, 5);
insert into sys.functions values (185, 'window_bound', 'window_bound', 'sql', 0, 6, false, false, false, 2000, true, true);
insert into sys.args values (8888, 185, 'res_0', 'oid', 63, 0, 0, 0);
insert into sys.args values (8889, 185, 'arg_1', 'boolean', 1, 0, 1, 1);
insert into sys.args values (8890, 185, 'arg_2', 'any', 0, 0, 1, 2);
insert into sys.args values (8891, 185, 'arg_3', 'int', 32, 0, 1, 3);
insert into sys.args values (8892, 185, 'arg_4', 'int', 32, 0, 1, 4);
insert into sys.args values (8893, 185, 'arg_5', 'int', 32, 0, 1, 5);
insert into sys.args values (8894, 185, 'arg_6', 'decimal', 9, 0, 1, 6);
insert into sys.functions values (186, 'window_bound', 'window_bound', 'sql', 0, 6, false, false, false, 2000, true, true);
insert into sys.args values (8895, 186, 'res_0', 'oid', 63, 0, 0, 0);
insert into sys.args values (8896, 186, 'arg_1', 'any', 0, 0, 1, 1);
insert into sys.args values (8897, 186, 'arg_2', 'int', 32, 0, 1, 2);
insert into sys.args values (8898, 186, 'arg_3', 'int', 32, 0, 1, 3);
insert into sys.args values (8899, 186, 'arg_4', 'int', 32, 0, 1, 4);
insert into sys.args values (8900, 186, 'arg_5', 'decimal', 18, 0, 1, 5);
insert into sys.functions values (187, 'window_bound', 'window_bound', 'sql', 0, 6, false, false, false, 2000, true, true);
insert into sys.args values (8901, 187, 'res_0', 'oid', 63, 0, 0, 0);
insert into sys.args values (8902, 187, 'arg_1', 'boolean', 1, 0, 1, 1);
insert into sys.args values (8903, 187, 'arg_2', 'any', 0, 0, 1, 2);
insert into sys.args values (8904, 187, 'arg_3', 'int', 32, 0, 1, 3);
insert into sys.args values (8905, 187, 'arg_4', 'int', 32, 0, 1, 4);
insert into sys.args values (8906, 187, 'arg_5', 'int', 32, 0, 1, 5);
insert into sys.args values (8907, 187, 'arg_6', 'decimal', 18, 0, 1, 6);
insert into sys.functions values (188, 'window_bound', 'window_bound', 'sql', 0, 6, false, false, false, 2000, true, true);
insert into sys.args values (8908, 188, 'res_0', 'oid', 63, 0, 0, 0);
insert into sys.args values (8909, 188, 'arg_1', 'any', 0, 0, 1, 1);
insert into sys.args values (8910, 188, 'arg_2', 'int', 32, 0, 1, 2);
insert into sys.args values (8911, 188, 'arg_3', 'int', 32, 0, 1, 3);
insert into sys.args values (8912, 188, 'arg_4', 'int', 32, 0, 1, 4);
insert into sys.args values (8913, 188, 'arg_5', 'decimal', 38, 0, 1, 5);
insert into sys.functions values (189, 'window_bound', 'window_bound', 'sql', 0, 6, false, false, false, 2000, true, true);
insert into sys.args values (8914, 189, 'res_0', 'oid', 63, 0, 0, 0);
insert into sys.args values (8915, 189, 'arg_1', 'boolean', 1, 0, 1, 1);
insert into sys.args values (8916, 189, 'arg_2', 'any', 0, 0, 1, 2);
insert into sys.args values (8917, 189, 'arg_3', 'int', 32, 0, 1, 3);
insert into sys.args values (8918, 189, 'arg_4', 'int', 32, 0, 1, 4);
insert into sys.args values (8919, 189, 'arg_5', 'int', 32, 0, 1, 5);
insert into sys.args values (8920, 189, 'arg_6', 'decimal', 38, 0, 1, 6);
insert into sys.functions values (190, 'window_bound', 'window_bound', 'sql', 0, 6, false, false, false, 2000, true, true);
insert into sys.args values (8921, 190, 'res_0', 'oid', 63, 0, 0, 0);
insert into sys.args values (8922, 190, 'arg_1', 'any', 0, 0, 1, 1);
insert into sys.args values (8923, 190, 'arg_2', 'int', 32, 0, 1, 2);
insert into sys.args values (8924, 190, 'arg_3', 'int', 32, 0, 1, 3);
insert into sys.args values (8925, 190, 'arg_4', 'int', 32, 0, 1, 4);
insert into sys.args values (8926, 190, 'arg_5', 'real', 24, 0, 1, 5);
insert into sys.functions values (191, 'window_bound', 'window_bound', 'sql', 0, 6, false, false, false, 2000, true, true);
insert into sys.args values (8927, 191, 'res_0', 'oid', 63, 0, 0, 0);
insert into sys.args values (8928, 191, 'arg_1', 'boolean', 1, 0, 1, 1);
insert into sys.args values (8929, 191, 'arg_2', 'any', 0, 0, 1, 2);
insert into sys.args values (8930, 191, 'arg_3', 'int', 32, 0, 1, 3);
insert into sys.args values (8931, 191, 'arg_4', 'int', 32, 0, 1, 4);
insert into sys.args values (8932, 191, 'arg_5', 'int', 32, 0, 1, 5);
insert into sys.args values (8933, 191, 'arg_6', 'real', 24, 0, 1, 6);
insert into sys.functions values (192, 'window_bound', 'window_bound', 'sql', 0, 6, false, false, false, 2000, true, true);
insert into sys.args values (8934, 192, 'res_0', 'oid', 63, 0, 0, 0);
insert into sys.args values (8935, 192, 'arg_1', 'any', 0, 0, 1, 1);
insert into sys.args values (8936, 192, 'arg_2', 'int', 32, 0, 1, 2);
insert into sys.args values (8937, 192, 'arg_3', 'int', 32, 0, 1, 3);
insert into sys.args values (8938, 192, 'arg_4', 'int', 32, 0, 1, 4);
insert into sys.args values (8939, 192, 'arg_5', 'double', 53, 0, 1, 5);
insert into sys.functions values (193, 'window_bound', 'window_bound', 'sql', 0, 6, false, false, false, 2000, true, true);
insert into sys.args values (8940, 193, 'res_0', 'oid', 63, 0, 0, 0);
insert into sys.args values (8941, 193, 'arg_1', 'boolean', 1, 0, 1, 1);
insert into sys.args values (8942, 193, 'arg_2', 'any', 0, 0, 1, 2);
insert into sys.args values (8943, 193, 'arg_3', 'int', 32, 0, 1, 3);
insert into sys.args values (8944, 193, 'arg_4', 'int', 32, 0, 1, 4);
insert into sys.args values (8945, 193, 'arg_5', 'int', 32, 0, 1, 5);
insert into sys.args values (8946, 193, 'arg_6', 'double', 53, 0, 1, 6);
insert into sys.functions values (194, 'window_bound', 'window_bound', 'sql', 0, 6, false, false, false, 2000, true, true);
insert into sys.args values (8947, 194, 'res_0', 'oid', 63, 0, 0, 0);
insert into sys.args values (8948, 194, 'arg_1', 'any', 0, 0, 1, 1);
insert into sys.args values (8949, 194, 'arg_2', 'int', 32, 0, 1, 2);
insert into sys.args values (8950, 194, 'arg_3', 'int', 32, 0, 1, 3);
insert into sys.args values (8951, 194, 'arg_4', 'int', 32, 0, 1, 4);
insert into sys.args values (8952, 194, 'arg_5', 'month_interval', 3, 0, 1, 5);
insert into sys.functions values (195, 'window_bound', 'window_bound', 'sql', 0, 6, false, false, false, 2000, true, true);
insert into sys.args values (8953, 195, 'res_0', 'oid', 63, 0, 0, 0);
insert into sys.args values (8954, 195, 'arg_1', 'boolean', 1, 0, 1, 1);
insert into sys.args values (8955, 195, 'arg_2', 'any', 0, 0, 1, 2);
insert into sys.args values (8956, 195, 'arg_3', 'int', 32, 0, 1, 3);
insert into sys.args values (8957, 195, 'arg_4', 'int', 32, 0, 1, 4);
insert into sys.args values (8958, 195, 'arg_5', 'int', 32, 0, 1, 5);
insert into sys.args values (8959, 195, 'arg_6', 'month_interval', 3, 0, 1, 6);
insert into sys.functions values (196, 'window_bound', 'window_bound', 'sql', 0, 6, false, false, false, 2000, true, true);
insert into sys.args values (8960, 196, 'res_0', 'oid', 63, 0, 0, 0);
insert into sys.args values (8961, 196, 'arg_1', 'any', 0, 0, 1, 1);
insert into sys.args values (8962, 196, 'arg_2', 'int', 32, 0, 1, 2);
insert into sys.args values (8963, 196, 'arg_3', 'int', 32, 0, 1, 3);
insert into sys.args values (8964, 196, 'arg_4', 'int', 32, 0, 1, 4);
insert into sys.args values (8965, 196, 'arg_5', 'day_interval', 4, 0, 1, 5);
insert into sys.functions values (197, 'window_bound', 'window_bound', 'sql', 0, 6, false, false, false, 2000, true, true);
insert into sys.args values (8966, 197, 'res_0', 'oid', 63, 0, 0, 0);
insert into sys.args values (8967, 197, 'arg_1', 'boolean', 1, 0, 1, 1);
insert into sys.args values (8968, 197, 'arg_2', 'any', 0, 0, 1, 2);
insert into sys.args values (8969, 197, 'arg_3', 'int', 32, 0, 1, 3);
insert into sys.args values (8970, 197, 'arg_4', 'int', 32, 0, 1, 4);
insert into sys.args values (8971, 197, 'arg_5', 'int', 32, 0, 1, 5);
insert into sys.args values (8972, 197, 'arg_6', 'day_interval', 4, 0, 1, 6);
insert into sys.functions values (198, 'window_bound', 'window_bound', 'sql', 0, 6, false, false, false, 2000, true, true);
insert into sys.args values (8973, 198, 'res_0', 'oid', 63, 0, 0, 0);
insert into sys.args values (8974, 198, 'arg_1', 'any', 0, 0, 1, 1);
insert into sys.args values (8975, 198, 'arg_2', 'int', 32, 0, 1, 2);
insert into sys.args values (8976, 198, 'arg_3', 'int', 32, 0, 1, 3);
insert into sys.args values (8977, 198, 'arg_4', 'int', 32, 0, 1, 4);
insert into sys.args values (8978, 198, 'arg_5', 'sec_interval', 13, 0, 1, 5);
insert into sys.functions values (199, 'window_bound', 'window_bound', 'sql', 0, 6, false, false, false, 2000, true, true);
insert into sys.args values (8979, 199, 'res_0', 'oid', 63, 0, 0, 0);
insert into sys.args values (8980, 199, 'arg_1', 'boolean', 1, 0, 1, 1);
insert into sys.args values (8981, 199, 'arg_2', 'any', 0, 0, 1, 2);
insert into sys.args values (8982, 199, 'arg_3', 'int', 32, 0, 1, 3);
insert into sys.args values (8983, 199, 'arg_4', 'int', 32, 0, 1, 4);
insert into sys.args values (8984, 199, 'arg_5', 'int', 32, 0, 1, 5);
insert into sys.args values (8985, 199, 'arg_6', 'sec_interval', 13, 0, 1, 6);
insert into sys.functions values (200, 'rank', 'rank', 'sql', 0, 6, false, false, false, 2000, true, true);
insert into sys.args values (8986, 200, 'res_0', 'int', 32, 0, 0, 0);
insert into sys.args values (8987, 200, 'arg_1', 'any', 0, 0, 1, 1);
insert into sys.functions values (201, 'dense_rank', 'dense_rank', 'sql', 0, 6, false, false, false, 2000, true, true);
insert into sys.args values (8988, 201, 'res_0', 'int', 32, 0, 0, 0);
insert into sys.args values (8989, 201, 'arg_1', 'any', 0, 0, 1, 1);
insert into sys.functions values (202, 'row_number', 'row_number', 'sql', 0, 6, false, false, false, 2000, true, true);
insert into sys.args values (8990, 202, 'res_0', 'int', 32, 0, 0, 0);
insert into sys.args values (8991, 202, 'arg_1', 'any', 0, 0, 1, 1);
insert into sys.functions values (203, 'percent_rank', 'percent_rank', 'sql', 0, 6, false, false, false, 2000, true, true);
insert into sys.args values (8992, 203, 'res_0', 'double', 53, 0, 0, 0);
insert into sys.args values (8993, 203, 'arg_1', 'any', 0, 0, 1, 1);
insert into sys.functions values (204, 'cume_dist', 'cume_dist', 'sql', 0, 6, false, false, false, 2000, true, true);
insert into sys.args values (8994, 204, 'res_0', 'double', 53, 0, 0, 0);
insert into sys.args values (8995, 204, 'arg_1', 'any', 0, 0, 1, 1);
insert into sys.functions values (205, 'ntile', 'ntile', 'sql', 0, 6, false, false, false, 2000, true, true);
insert into sys.args values (8996, 205, 'res_0', 'tinyint', 8, 0, 0, 0);
insert into sys.args values (8997, 205, 'arg_1', 'any', 0, 0, 1, 1);
insert into sys.args values (8998, 205, 'arg_2', 'tinyint', 8, 0, 1, 2);
insert into sys.functions values (206, 'ntile', 'ntile', 'sql', 0, 6, false, false, false, 2000, true, true);
insert into sys.args values (8999, 206, 'res_0', 'smallint', 16, 0, 0, 0);
insert into sys.args values (9000, 206, 'arg_1', 'any', 0, 0, 1, 1);
insert into sys.args values (9001, 206, 'arg_2', 'smallint', 16, 0, 1, 2);
insert into sys.functions values (207, 'ntile', 'ntile', 'sql', 0, 6, false, false, false, 2000, true, true);
insert into sys.args values (9002, 207, 'res_0', 'int', 32, 0, 0, 0);
insert into sys.args values (9003, 207, 'arg_1', 'any', 0, 0, 1, 1);
insert into sys.args values (9004, 207, 'arg_2', 'int', 32, 0, 1, 2);
insert into sys.functions values (208, 'ntile', 'ntile', 'sql', 0, 6, false, false, false, 2000, true, true);
insert into sys.args values (9005, 208, 'res_0', 'bigint', 64, 0, 0, 0);
insert into sys.args values (9006, 208, 'arg_1', 'any', 0, 0, 1, 1);
insert into sys.args values (9007, 208, 'arg_2', 'bigint', 64, 0, 1, 2);
insert into sys.functions values (209, 'ntile', 'ntile', 'sql', 0, 6, false, false, false, 2000, true, true);
insert into sys.args values (9008, 209, 'res_0', 'hugeint', 128, 0, 0, 0);
insert into sys.args values (9009, 209, 'arg_1', 'any', 0, 0, 1, 1);
insert into sys.args values (9010, 209, 'arg_2', 'hugeint', 128, 0, 1, 2);
insert into sys.functions values (210, 'lag', 'lag', 'sql', 0, 6, false, false, false, 2000, true, true);
insert into sys.args values (9011, 210, 'res_0', 'any', 0, 0, 0, 0);
insert into sys.args values (9012, 210, 'arg_1', 'any', 0, 0, 1, 1);
insert into sys.functions values (211, 'lag', 'lag', 'sql', 0, 6, false, false, false, 2000, true, true);
insert into sys.args values (9013, 211, 'res_0', 'any', 0, 0, 0, 0);
insert into sys.args values (9014, 211, 'arg_1', 'any', 0, 0, 1, 1);
insert into sys.args values (9015, 211, 'arg_2', 'tinyint', 8, 0, 1, 2);
insert into sys.functions values (212, 'lag', 'lag', 'sql', 0, 6, false, false, false, 2000, true, true);
insert into sys.args values (9016, 212, 'res_0', 'any', 0, 0, 0, 0);
insert into sys.args values (9017, 212, 'arg_1', 'any', 0, 0, 1, 1);
insert into sys.args values (9018, 212, 'arg_2', 'smallint', 16, 0, 1, 2);
insert into sys.functions values (213, 'lag', 'lag', 'sql', 0, 6, false, false, false, 2000, true, true);
insert into sys.args values (9019, 213, 'res_0', 'any', 0, 0, 0, 0);
insert into sys.args values (9020, 213, 'arg_1', 'any', 0, 0, 1, 1);
insert into sys.args values (9021, 213, 'arg_2', 'int', 32, 0, 1, 2);
insert into sys.functions values (214, 'lag', 'lag', 'sql', 0, 6, false, false, false, 2000, true, true);
insert into sys.args values (9022, 214, 'res_0', 'any', 0, 0, 0, 0);
insert into sys.args values (9023, 214, 'arg_1', 'any', 0, 0, 1, 1);
insert into sys.args values (9024, 214, 'arg_2', 'bigint', 64, 0, 1, 2);
insert into sys.functions values (215, 'lag', 'lag', 'sql', 0, 6, false, false, false, 2000, true, true);
insert into sys.args values (9025, 215, 'res_0', 'any', 0, 0, 0, 0);
insert into sys.args values (9026, 215, 'arg_1', 'any', 0, 0, 1, 1);
insert into sys.args values (9027, 215, 'arg_2', 'hugeint', 128, 0, 1, 2);
insert into sys.functions values (216, 'lag', 'lag', 'sql', 0, 6, false, false, false, 2000, true, true);
insert into sys.args values (9028, 216, 'res_0', 'any', 0, 0, 0, 0);
insert into sys.args values (9029, 216, 'arg_1', 'any', 0, 0, 1, 1);
insert into sys.args values (9030, 216, 'arg_2', 'tinyint', 8, 0, 1, 2);
insert into sys.args values (9031, 216, 'arg_3', 'any', 0, 0, 1, 3);
insert into sys.functions values (217, 'lag', 'lag', 'sql', 0, 6, false, false, false, 2000, true, true);
insert into sys.args values (9032, 217, 'res_0', 'any', 0, 0, 0, 0);
insert into sys.args values (9033, 217, 'arg_1', 'any', 0, 0, 1, 1);
insert into sys.args values (9034, 217, 'arg_2', 'smallint', 16, 0, 1, 2);
insert into sys.args values (9035, 217, 'arg_3', 'any', 0, 0, 1, 3);
insert into sys.functions values (218, 'lag', 'lag', 'sql', 0, 6, false, false, false, 2000, true, true);
insert into sys.args values (9036, 218, 'res_0', 'any', 0, 0, 0, 0);
insert into sys.args values (9037, 218, 'arg_1', 'any', 0, 0, 1, 1);
insert into sys.args values (9038, 218, 'arg_2', 'int', 32, 0, 1, 2);
insert into sys.args values (9039, 218, 'arg_3', 'any', 0, 0, 1, 3);
insert into sys.functions values (219, 'lag', 'lag', 'sql', 0, 6, false, false, false, 2000, true, true);
insert into sys.args values (9040, 219, 'res_0', 'any', 0, 0, 0, 0);
insert into sys.args values (9041, 219, 'arg_1', 'any', 0, 0, 1, 1);
insert into sys.args values (9042, 219, 'arg_2', 'bigint', 64, 0, 1, 2);
insert into sys.args values (9043, 219, 'arg_3', 'any', 0, 0, 1, 3);
insert into sys.functions values (220, 'lag', 'lag', 'sql', 0, 6, false, false, false, 2000, true, true);
insert into sys.args values (9044, 220, 'res_0', 'any', 0, 0, 0, 0);
insert into sys.args values (9045, 220, 'arg_1', 'any', 0, 0, 1, 1);
insert into sys.args values (9046, 220, 'arg_2', 'hugeint', 128, 0, 1, 2);
insert into sys.args values (9047, 220, 'arg_3', 'any', 0, 0, 1, 3);
insert into sys.functions values (221, 'lead', 'lead', 'sql', 0, 6, false, false, false, 2000, true, true);
insert into sys.args values (9048, 221, 'res_0', 'any', 0, 0, 0, 0);
insert into sys.args values (9049, 221, 'arg_1', 'any', 0, 0, 1, 1);
insert into sys.functions values (222, 'lead', 'lead', 'sql', 0, 6, false, false, false, 2000, true, true);
insert into sys.args values (9050, 222, 'res_0', 'any', 0, 0, 0, 0);
insert into sys.args values (9051, 222, 'arg_1', 'any', 0, 0, 1, 1);
insert into sys.args values (9052, 222, 'arg_2', 'tinyint', 8, 0, 1, 2);
insert into sys.functions values (223, 'lead', 'lead', 'sql', 0, 6, false, false, false, 2000, true, true);
insert into sys.args values (9053, 223, 'res_0', 'any', 0, 0, 0, 0);
insert into sys.args values (9054, 223, 'arg_1', 'any', 0, 0, 1, 1);
insert into sys.args values (9055, 223, 'arg_2', 'smallint', 16, 0, 1, 2);
insert into sys.functions values (224, 'lead', 'lead', 'sql', 0, 6, false, false, false, 2000, true, true);
insert into sys.args values (9056, 224, 'res_0', 'any', 0, 0, 0, 0);
insert into sys.args values (9057, 224, 'arg_1', 'any', 0, 0, 1, 1);
insert into sys.args values (9058, 224, 'arg_2', 'int', 32, 0, 1, 2);
insert into sys.functions values (225, 'lead', 'lead', 'sql', 0, 6, false, false, false, 2000, true, true);
insert into sys.args values (9059, 225, 'res_0', 'any', 0, 0, 0, 0);
insert into sys.args values (9060, 225, 'arg_1', 'any', 0, 0, 1, 1);
insert into sys.args values (9061, 225, 'arg_2', 'bigint', 64, 0, 1, 2);
insert into sys.functions values (226, 'lead', 'lead', 'sql', 0, 6, false, false, false, 2000, true, true);
insert into sys.args values (9062, 226, 'res_0', 'any', 0, 0, 0, 0);
insert into sys.args values (9063, 226, 'arg_1', 'any', 0, 0, 1, 1);
insert into sys.args values (9064, 226, 'arg_2', 'hugeint', 128, 0, 1, 2);
insert into sys.functions values (227, 'lead', 'lead', 'sql', 0, 6, false, false, false, 2000, true, true);
insert into sys.args values (9065, 227, 'res_0', 'any', 0, 0, 0, 0);
insert into sys.args values (9066, 227, 'arg_1', 'any', 0, 0, 1, 1);
insert into sys.args values (9067, 227, 'arg_2', 'tinyint', 8, 0, 1, 2);
insert into sys.args values (9068, 227, 'arg_3', 'any', 0, 0, 1, 3);
insert into sys.functions values (228, 'lead', 'lead', 'sql', 0, 6, false, false, false, 2000, true, true);
insert into sys.args values (9069, 228, 'res_0', 'any', 0, 0, 0, 0);
insert into sys.args values (9070, 228, 'arg_1', 'any', 0, 0, 1, 1);
insert into sys.args values (9071, 228, 'arg_2', 'smallint', 16, 0, 1, 2);
insert into sys.args values (9072, 228, 'arg_3', 'any', 0, 0, 1, 3);
insert into sys.functions values (229, 'lead', 'lead', 'sql', 0, 6, false, false, false, 2000, true, true);
insert into sys.args values (9073, 229, 'res_0', 'any', 0, 0, 0, 0);
insert into sys.args values (9074, 229, 'arg_1', 'any', 0, 0, 1, 1);
insert into sys.args values (9075, 229, 'arg_2', 'int', 32, 0, 1, 2);
insert into sys.args values (9076, 229, 'arg_3', 'any', 0, 0, 1, 3);
insert into sys.functions values (230, 'lead', 'lead', 'sql', 0, 6, false, false, false, 2000, true, true);
insert into sys.args values (9077, 230, 'res_0', 'any', 0, 0, 0, 0);
insert into sys.args values (9078, 230, 'arg_1', 'any', 0, 0, 1, 1);
insert into sys.args values (9079, 230, 'arg_2', 'bigint', 64, 0, 1, 2);
insert into sys.args values (9080, 230, 'arg_3', 'any', 0, 0, 1, 3);
insert into sys.functions values (231, 'lead', 'lead', 'sql', 0, 6, false, false, false, 2000, true, true);
insert into sys.args values (9081, 231, 'res_0', 'any', 0, 0, 0, 0);
insert into sys.args values (9082, 231, 'arg_1', 'any', 0, 0, 1, 1);
insert into sys.args values (9083, 231, 'arg_2', 'hugeint', 128, 0, 1, 2);
insert into sys.args values (9084, 231, 'arg_3', 'any', 0, 0, 1, 3);
insert into sys.functions values (232, 'first_value', 'first_value', 'sql', 0, 6, false, false, false, 2000, true, true);
insert into sys.args values (9085, 232, 'res_0', 'any', 0, 0, 0, 0);
insert into sys.args values (9086, 232, 'arg_1', 'any', 0, 0, 1, 1);
insert into sys.functions values (233, 'last_value', 'last_value', 'sql', 0, 6, false, false, false, 2000, true, true);
insert into sys.args values (9087, 233, 'res_0', 'any', 0, 0, 0, 0);
insert into sys.args values (9088, 233, 'arg_1', 'any', 0, 0, 1, 1);
insert into sys.functions values (234, 'nth_value', 'nth_value', 'sql', 0, 6, false, false, false, 2000, true, true);
insert into sys.args values (9089, 234, 'res_0', 'any', 0, 0, 0, 0);
insert into sys.args values (9090, 234, 'arg_1', 'any', 0, 0, 1, 1);
insert into sys.args values (9091, 234, 'arg_2', 'bigint', 64, 0, 1, 2);
insert into sys.functions values (235, 'count', 'count', 'sql', 0, 6, false, false, false, 2000, true, true);
insert into sys.args values (9092, 235, 'res_0', 'bigint', 64, 0, 0, 0);
insert into sys.args values (9093, 235, 'arg_1', 'any', 0, 0, 1, 1);
insert into sys.args values (9094, 235, 'arg_2', 'boolean', 1, 0, 1, 2);
insert into sys.functions values (236, 'min', 'min', 'sql', 0, 6, false, false, false, 2000, true, true);
insert into sys.args values (9095, 236, 'res_0', 'any', 0, 0, 0, 0);
insert into sys.args values (9096, 236, 'arg_1', 'any', 0, 0, 1, 1);
insert into sys.functions values (237, 'max', 'max', 'sql', 0, 6, false, false, false, 2000, true, true);
insert into sys.args values (9097, 237, 'res_0', 'any', 0, 0, 0, 0);
insert into sys.args values (9098, 237, 'arg_1', 'any', 0, 0, 1, 1);
insert into sys.functions values (238, 'sum', 'sum', 'sql', 0, 6, false, false, false, 2000, true, true);
insert into sys.args values (9099, 238, 'res_0', 'hugeint', 128, 0, 0, 0);
insert into sys.args values (9100, 238, 'arg_1', 'tinyint', 8, 0, 1, 1);
insert into sys.functions values (239, 'sum', 'sum', 'sql', 0, 6, false, false, false, 2000, true, true);
insert into sys.args values (9101, 239, 'res_0', 'hugeint', 128, 0, 0, 0);
insert into sys.args values (9102, 239, 'arg_1', 'smallint', 16, 0, 1, 1);
insert into sys.functions values (240, 'sum', 'sum', 'sql', 0, 6, false, false, false, 2000, true, true);
insert into sys.args values (9103, 240, 'res_0', 'hugeint', 128, 0, 0, 0);
insert into sys.args values (9104, 240, 'arg_1', 'int', 32, 0, 1, 1);
insert into sys.functions values (241, 'sum', 'sum', 'sql', 0, 6, false, false, false, 2000, true, true);
insert into sys.args values (9105, 241, 'res_0', 'hugeint', 128, 0, 0, 0);
insert into sys.args values (9106, 241, 'arg_1', 'bigint', 64, 0, 1, 1);
insert into sys.functions values (242, 'sum', 'sum', 'sql', 0, 6, false, false, false, 2000, true, true);
insert into sys.args values (9107, 242, 'res_0', 'hugeint', 128, 0, 0, 0);
insert into sys.args values (9108, 242, 'arg_1', 'hugeint', 128, 0, 1, 1);
insert into sys.functions values (243, 'sum', 'sum', 'sql', 0, 6, false, false, false, 2000, true, true);
insert into sys.args values (9109, 243, 'res_0', 'decimal', 38, 0, 0, 0);
insert into sys.args values (9110, 243, 'arg_1', 'decimal', 2, 0, 1, 1);
insert into sys.functions values (244, 'sum', 'sum', 'sql', 0, 6, false, false, false, 2000, true, true);
insert into sys.args values (9111, 244, 'res_0', 'decimal', 38, 0, 0, 0);
insert into sys.args values (9112, 244, 'arg_1', 'decimal', 4, 0, 1, 1);
insert into sys.functions values (245, 'sum', 'sum', 'sql', 0, 6, false, false, false, 2000, true, true);
insert into sys.args values (9113, 245, 'res_0', 'decimal', 38, 0, 0, 0);
insert into sys.args values (9114, 245, 'arg_1', 'decimal', 9, 0, 1, 1);
insert into sys.functions values (246, 'sum', 'sum', 'sql', 0, 6, false, false, false, 2000, true, true);
insert into sys.args values (9115, 246, 'res_0', 'decimal', 38, 0, 0, 0);
insert into sys.args values (9116, 246, 'arg_1', 'decimal', 18, 0, 1, 1);
insert into sys.functions values (247, 'sum', 'sum', 'sql', 0, 6, false, false, false, 2000, true, true);
insert into sys.args values (9117, 247, 'res_0', 'decimal', 38, 0, 0, 0);
insert into sys.args values (9118, 247, 'arg_1', 'decimal', 38, 0, 1, 1);
insert into sys.functions values (248, 'prod', 'prod', 'sql', 0, 6, false, false, false, 2000, true, true);
insert into sys.args values (9119, 248, 'res_0', 'hugeint', 128, 0, 0, 0);
insert into sys.args values (9120, 248, 'arg_1', 'tinyint', 8, 0, 1, 1);
insert into sys.functions values (249, 'prod', 'prod', 'sql', 0, 6, false, false, false, 2000, true, true);
insert into sys.args values (9121, 249, 'res_0', 'hugeint', 128, 0, 0, 0);
insert into sys.args values (9122, 249, 'arg_1', 'smallint', 16, 0, 1, 1);
insert into sys.functions values (250, 'prod', 'prod', 'sql', 0, 6, false, false, false, 2000, true, true);
insert into sys.args values (9123, 250, 'res_0', 'hugeint', 128, 0, 0, 0);
insert into sys.args values (9124, 250, 'arg_1', 'int', 32, 0, 1, 1);
insert into sys.functions values (251, 'prod', 'prod', 'sql', 0, 6, false, false, false, 2000, true, true);
insert into sys.args values (9125, 251, 'res_0', 'hugeint', 128, 0, 0, 0);
insert into sys.args values (9126, 251, 'arg_1', 'bigint', 64, 0, 1, 1);
insert into sys.functions values (252, 'prod', 'prod', 'sql', 0, 6, false, false, false, 2000, true, true);
insert into sys.args values (9127, 252, 'res_0', 'hugeint', 128, 0, 0, 0);
insert into sys.args values (9128, 252, 'arg_1', 'hugeint', 128, 0, 1, 1);
insert into sys.functions values (253, 'sum', 'sum', 'sql', 0, 6, false, false, false, 2000, true, true);
insert into sys.args values (9129, 253, 'res_0', 'real', 24, 0, 0, 0);
insert into sys.args values (9130, 253, 'arg_1', 'real', 24, 0, 1, 1);
insert into sys.functions values (254, 'prod', 'prod', 'sql', 0, 6, false, false, false, 2000, true, true);
insert into sys.args values (9131, 254, 'res_0', 'real', 24, 0, 0, 0);
insert into sys.args values (9132, 254, 'arg_1', 'real', 24, 0, 1, 1);
insert into sys.functions values (255, 'sum', 'sum', 'sql', 0, 6, false, false, false, 2000, true, true);
insert into sys.args values (9133, 255, 'res_0', 'double', 53, 0, 0, 0);
insert into sys.args values (9134, 255, 'arg_1', 'double', 53, 0, 1, 1);
insert into sys.functions values (256, 'prod', 'prod', 'sql', 0, 6, false, false, false, 2000, true, true);
insert into sys.args values (9135, 256, 'res_0', 'double', 53, 0, 0, 0);
insert into sys.args values (9136, 256, 'arg_1', 'double', 53, 0, 1, 1);
insert into sys.functions values (257, 'sum', 'sum', 'sql', 0, 6, false, false, false, 2000, true, true);
insert into sys.args values (9137, 257, 'res_0', 'month_interval', 3, 0, 0, 0);
insert into sys.args values (9138, 257, 'arg_1', 'month_interval', 3, 0, 1, 1);
insert into sys.functions values (258, 'sum', 'sum', 'sql', 0, 6, false, false, false, 2000, true, true);
insert into sys.args values (9139, 258, 'res_0', 'day_interval', 4, 0, 0, 0);
insert into sys.args values (9140, 258, 'arg_1', 'day_interval', 4, 0, 1, 1);
insert into sys.functions values (259, 'sum', 'sum', 'sql', 0, 6, false, false, false, 2000, true, true);
insert into sys.args values (9141, 259, 'res_0', 'sec_interval', 13, 0, 0, 0);
insert into sys.args values (9142, 259, 'arg_1', 'sec_interval', 13, 0, 1, 1);
insert into sys.functions values (260, 'avg', 'avg', 'sql', 0, 6, false, false, false, 2000, true, true);
insert into sys.args values (9143, 260, 'res_0', 'double', 53, 0, 0, 0);
insert into sys.args values (9144, 260, 'arg_1', 'double', 53, 0, 1, 1);
insert into sys.functions values (261, 'avg', 'avg', 'sql', 0, 6, false, false, false, 2000, true, true);
insert into sys.args values (9145, 261, 'res_0', 'double', 53, 0, 0, 0);
insert into sys.args values (9146, 261, 'arg_1', 'tinyint', 8, 0, 1, 1);
insert into sys.functions values (262, 'avg', 'avg', 'sql', 0, 6, false, false, false, 2000, true, true);
insert into sys.args values (9147, 262, 'res_0', 'double', 53, 0, 0, 0);
insert into sys.args values (9148, 262, 'arg_1', 'smallint', 16, 0, 1, 1);
insert into sys.functions values (263, 'avg', 'avg', 'sql', 0, 6, false, false, false, 2000, true, true);
insert into sys.args values (9149, 263, 'res_0', 'double', 53, 0, 0, 0);
insert into sys.args values (9150, 263, 'arg_1', 'int', 32, 0, 1, 1);
insert into sys.functions values (264, 'avg', 'avg', 'sql', 0, 6, false, false, false, 2000, true, true);
insert into sys.args values (9151, 264, 'res_0', 'double', 53, 0, 0, 0);
insert into sys.args values (9152, 264, 'arg_1', 'bigint', 64, 0, 1, 1);
insert into sys.functions values (265, 'avg', 'avg', 'sql', 0, 6, false, false, false, 2000, true, true);
insert into sys.args values (9153, 265, 'res_0', 'double', 53, 0, 0, 0);
insert into sys.args values (9154, 265, 'arg_1', 'hugeint', 128, 0, 1, 1);
insert into sys.functions values (266, 'avg', 'avg', 'sql', 0, 6, false, false, false, 2000, true, true);
insert into sys.args values (9155, 266, 'res_0', 'double', 53, 0, 0, 0);
insert into sys.args values (9156, 266, 'arg_1', 'real', 24, 0, 1, 1);
insert into sys.functions values (267, 'avg', 'avg', 'sql', 0, 6, false, false, false, 2000, true, true);
insert into sys.args values (9157, 267, 'res_0', 'decimal', 2, 0, 0, 0);
insert into sys.args values (9158, 267, 'arg_1', 'decimal', 2, 0, 1, 1);
insert into sys.functions values (268, 'avg', 'avg', 'sql', 0, 6, false, false, false, 2000, true, true);
insert into sys.args values (9159, 268, 'res_0', 'decimal', 4, 0, 0, 0);
insert into sys.args values (9160, 268, 'arg_1', 'decimal', 4, 0, 1, 1);
insert into sys.functions values (269, 'avg', 'avg', 'sql', 0, 6, false, false, false, 2000, true, true);
insert into sys.args values (9161, 269, 'res_0', 'decimal', 9, 0, 0, 0);
insert into sys.args values (9162, 269, 'arg_1', 'decimal', 9, 0, 1, 1);
insert into sys.functions values (270, 'avg', 'avg', 'sql', 0, 6, false, false, false, 2000, true, true);
insert into sys.args values (9163, 270, 'res_0', 'decimal', 18, 0, 0, 0);
insert into sys.args values (9164, 270, 'arg_1', 'decimal', 18, 0, 1, 1);
insert into sys.functions values (271, 'avg', 'avg', 'sql', 0, 6, false, false, false, 2000, true, true);
insert into sys.args values (9165, 271, 'res_0', 'decimal', 38, 0, 0, 0);
insert into sys.args values (9166, 271, 'arg_1', 'decimal', 38, 0, 1, 1);
insert into sys.functions values (272, 'avg', 'avg', 'sql', 0, 6, false, false, false, 2000, true, true);
insert into sys.args values (9167, 272, 'res_0', 'month_interval', 3, 0, 0, 0);
insert into sys.args values (9168, 272, 'arg_1', 'month_interval', 3, 0, 1, 1);
insert into sys.functions values (273, 'avg', 'avg', 'sql', 0, 6, false, false, false, 2000, true, true);
insert into sys.args values (9169, 273, 'res_0', 'day_interval', 4, 0, 0, 0);
insert into sys.args values (9170, 273, 'arg_1', 'day_interval', 4, 0, 1, 1);
insert into sys.functions values (274, 'avg', 'avg', 'sql', 0, 6, false, false, false, 2000, true, true);
insert into sys.args values (9171, 274, 'res_0', 'sec_interval', 13, 0, 0, 0);
insert into sys.args values (9172, 274, 'arg_1', 'sec_interval', 13, 0, 1, 1);
insert into sys.functions values (275, 'listagg', 'str_group_concat', 'sql', 0, 6, false, false, false, 2000, true, true);
insert into sys.args values (9173, 275, 'res_0', 'clob', 0, 0, 0, 0);
insert into sys.args values (9174, 275, 'arg_1', 'clob', 0, 0, 1, 1);
insert into sys.functions values (276, 'listagg', 'str_group_concat', 'sql', 0, 6, false, false, false, 2000, true, true);
insert into sys.args values (9175, 276, 'res_0', 'clob', 0, 0, 0, 0);
insert into sys.args values (9176, 276, 'arg_1', 'clob', 0, 0, 1, 1);
insert into sys.args values (9177, 276, 'arg_2', 'clob', 0, 0, 1, 2);
insert into sys.functions values (277, 'listagg', 'str_group_concat', 'sql', 0, 6, false, false, false, 2000, true, true);
insert into sys.args values (9178, 277, 'res_0', 'varchar', 0, 0, 0, 0);
insert into sys.args values (9179, 277, 'arg_1', 'varchar', 0, 0, 1, 1);
insert into sys.functions values (278, 'listagg', 'str_group_concat', 'sql', 0, 6, false, false, false, 2000, true, true);
insert into sys.args values (9180, 278, 'res_0', 'varchar', 0, 0, 0, 0);
insert into sys.args values (9181, 278, 'arg_1', 'varchar', 0, 0, 1, 1);
insert into sys.args values (9182, 278, 'arg_2', 'varchar', 0, 0, 1, 2);
insert into sys.functions values (279, 'listagg', 'str_group_concat', 'sql', 0, 6, false, false, false, 2000, true, true);
insert into sys.args values (9183, 279, 'res_0', 'char', 0, 0, 0, 0);
insert into sys.args values (9184, 279, 'arg_1', 'char', 0, 0, 1, 1);
insert into sys.functions values (280, 'listagg', 'str_group_concat', 'sql', 0, 6, false, false, false, 2000, true, true);
insert into sys.args values (9185, 280, 'res_0', 'char', 0, 0, 0, 0);
insert into sys.args values (9186, 280, 'arg_1', 'char', 0, 0, 1, 1);
insert into sys.args values (9187, 280, 'arg_2', 'char', 0, 0, 1, 2);
insert into sys.functions values (281, 'and', 'and', 'calc', 0, 1, false, false, false, 2000, true, true);
insert into sys.args values (9188, 281, 'res_0', 'boolean', 1, 0, 0, 0);
insert into sys.args values (9189, 281, 'arg_1', 'boolean', 1, 0, 1, 1);
insert into sys.args values (9190, 281, 'arg_2', 'boolean', 1, 0, 1, 2);
insert into sys.functions values (282, 'or', 'or', 'calc', 0, 1, false, false, false, 2000, true, true);
insert into sys.args values (9191, 282, 'res_0', 'boolean', 1, 0, 0, 0);
insert into sys.args values (9192, 282, 'arg_1', 'boolean', 1, 0, 1, 1);
insert into sys.args values (9193, 282, 'arg_2', 'boolean', 1, 0, 1, 2);
insert into sys.functions values (283, 'xor', 'xor', 'calc', 0, 1, false, false, false, 2000, true, false);
insert into sys.args values (9194, 283, 'res_0', 'boolean', 1, 0, 0, 0);
insert into sys.args values (9195, 283, 'arg_1', 'boolean', 1, 0, 1, 1);
insert into sys.args values (9196, 283, 'arg_2', 'boolean', 1, 0, 1, 2);
insert into sys.functions values (284, 'not', 'not', 'calc', 0, 1, false, false, false, 2000, true, false);
insert into sys.args values (9197, 284, 'res_0', 'boolean', 1, 0, 0, 0);
insert into sys.args values (9198, 284, 'arg_1', 'boolean', 1, 0, 1, 1);
insert into sys.functions values (285, 'sql_sub', '-', 'calc', 0, 1, false, false, false, 2000, true, false);
insert into sys.args values (9199, 285, 'res_0', 'month_interval', 3, 0, 0, 0);
insert into sys.args values (9200, 285, 'arg_1', 'month_interval', 3, 0, 1, 1);
insert into sys.args values (9201, 285, 'arg_2', 'month_interval', 3, 0, 1, 2);
insert into sys.functions values (286, 'sql_add', '+', 'calc', 0, 1, false, false, false, 2000, true, false);
insert into sys.args values (9202, 286, 'res_0', 'month_interval', 3, 0, 0, 0);
insert into sys.args values (9203, 286, 'arg_1', 'month_interval', 3, 0, 1, 1);
insert into sys.args values (9204, 286, 'arg_2', 'month_interval', 3, 0, 1, 2);
insert into sys.functions values (287, 'sql_neg', '-', 'calc', 0, 1, false, false, false, 2000, true, false);
insert into sys.args values (9205, 287, 'res_0', 'month_interval', 3, 0, 0, 0);
insert into sys.args values (9206, 287, 'arg_1', 'month_interval', 3, 0, 1, 1);
insert into sys.functions values (288, 'abs', 'abs', 'calc', 0, 1, false, false, false, 2000, true, false);
insert into sys.args values (9207, 288, 'res_0', 'month_interval', 3, 0, 0, 0);
insert into sys.args values (9208, 288, 'arg_1', 'month_interval', 3, 0, 1, 1);
insert into sys.functions values (289, 'sign', 'sign', 'calc', 0, 1, false, false, false, 2000, true, false);
insert into sys.args values (9209, 289, 'res_0', 'tinyint', 8, 0, 0, 0);
insert into sys.args values (9210, 289, 'arg_1', 'month_interval', 3, 0, 1, 1);
insert into sys.functions values (290, 'scale_up', '*', 'calc', 0, 1, false, false, false, 2000, true, false);
insert into sys.args values (9211, 290, 'res_0', 'month_interval', 3, 0, 0, 0);
insert into sys.args values (9212, 290, 'arg_1', 'month_interval', 3, 0, 1, 1);
insert into sys.args values (9213, 290, 'arg_2', 'int', 32, 0, 1, 2);
insert into sys.functions values (291, 'scale_down', 'dec_round', 'calc', 0, 1, false, false, false, 2000, true, false);
insert into sys.args values (9214, 291, 'res_0', 'month_interval', 3, 0, 0, 0);
insert into sys.args values (9215, 291, 'arg_1', 'month_interval', 3, 0, 1, 1);
insert into sys.args values (9216, 291, 'arg_2', 'int', 32, 0, 1, 2);
insert into sys.functions values (292, 'sql_sub', '-', 'calc', 0, 1, false, false, false, 2000, true, false);
insert into sys.args values (9217, 292, 'res_0', 'day_interval', 4, 0, 0, 0);
insert into sys.args values (9218, 292, 'arg_1', 'day_interval', 4, 0, 1, 1);
insert into sys.args values (9219, 292, 'arg_2', 'day_interval', 4, 0, 1, 2);
insert into sys.functions values (293, 'sql_add', '+', 'calc', 0, 1, false, false, false, 2000, true, false);
insert into sys.args values (9220, 293, 'res_0', 'day_interval', 4, 0, 0, 0);
insert into sys.args values (9221, 293, 'arg_1', 'day_interval', 4, 0, 1, 1);
insert into sys.args values (9222, 293, 'arg_2', 'day_interval', 4, 0, 1, 2);
insert into sys.functions values (294, 'sql_neg', '-', 'calc', 0, 1, false, false, false, 2000, true, false);
insert into sys.args values (9223, 294, 'res_0', 'day_interval', 4, 0, 0, 0);
insert into sys.args values (9224, 294, 'arg_1', 'day_interval', 4, 0, 1, 1);
insert into sys.functions values (295, 'abs', 'abs', 'calc', 0, 1, false, false, false, 2000, true, false);
insert into sys.args values (9225, 295, 'res_0', 'day_interval', 4, 0, 0, 0);
insert into sys.args values (9226, 295, 'arg_1', 'day_interval', 4, 0, 1, 1);
insert into sys.functions values (296, 'sign', 'sign', 'calc', 0, 1, false, false, false, 2000, true, false);
insert into sys.args values (9227, 296, 'res_0', 'tinyint', 8, 0, 0, 0);
insert into sys.args values (9228, 296, 'arg_1', 'day_interval', 4, 0, 1, 1);
insert into sys.functions values (297, 'scale_up', '*', 'calc', 0, 1, false, false, false, 2000, true, false);
insert into sys.args values (9229, 297, 'res_0', 'day_interval', 4, 0, 0, 0);
insert into sys.args values (9230, 297, 'arg_1', 'day_interval', 4, 0, 1, 1);
insert into sys.args values (9231, 297, 'arg_2', 'bigint', 64, 0, 1, 2);
insert into sys.functions values (298, 'scale_down', 'dec_round', 'calc', 0, 1, false, false, false, 2000, true, false);
insert into sys.args values (9232, 298, 'res_0', 'day_interval', 4, 0, 0, 0);
insert into sys.args values (9233, 298, 'arg_1', 'day_interval', 4, 0, 1, 1);
insert into sys.args values (9234, 298, 'arg_2', 'bigint', 64, 0, 1, 2);
insert into sys.functions values (299, 'sql_sub', '-', 'calc', 0, 1, false, false, false, 2000, true, false);
insert into sys.args values (9235, 299, 'res_0', 'sec_interval', 13, 0, 0, 0);
insert into sys.args values (9236, 299, 'arg_1', 'sec_interval', 13, 0, 1, 1);
insert into sys.args values (9237, 299, 'arg_2', 'sec_interval', 13, 0, 1, 2);
insert into sys.functions values (300, 'sql_add', '+', 'calc', 0, 1, false, false, false, 2000, true, false);
insert into sys.args values (9238, 300, 'res_0', 'sec_interval', 13, 0, 0, 0);
insert into sys.args values (9239, 300, 'arg_1', 'sec_interval', 13, 0, 1, 1);
insert into sys.args values (9240, 300, 'arg_2', 'sec_interval', 13, 0, 1, 2);
insert into sys.functions values (301, 'sql_neg', '-', 'calc', 0, 1, false, false, false, 2000, true, false);
insert into sys.args values (9241, 301, 'res_0', 'sec_interval', 13, 0, 0, 0);
insert into sys.args values (9242, 301, 'arg_1', 'sec_interval', 13, 0, 1, 1);
insert into sys.functions values (302, 'abs', 'abs', 'calc', 0, 1, false, false, false, 2000, true, false);
insert into sys.args values (9243, 302, 'res_0', 'sec_interval', 13, 0, 0, 0);
insert into sys.args values (9244, 302, 'arg_1', 'sec_interval', 13, 0, 1, 1);
insert into sys.functions values (303, 'sign', 'sign', 'calc', 0, 1, false, false, false, 2000, true, false);
insert into sys.args values (9245, 303, 'res_0', 'tinyint', 8, 0, 0, 0);
insert into sys.args values (9246, 303, 'arg_1', 'sec_interval', 13, 0, 1, 1);
insert into sys.functions values (304, 'scale_up', '*', 'calc', 0, 1, false, false, false, 2000, true, false);
insert into sys.args values (9247, 304, 'res_0', 'sec_interval', 13, 0, 0, 0);
insert into sys.args values (9248, 304, 'arg_1', 'sec_interval', 13, 0, 1, 1);
insert into sys.args values (9249, 304, 'arg_2', 'bigint', 64, 0, 1, 2);
insert into sys.functions values (305, 'scale_down', 'dec_round', 'calc', 0, 1, false, false, false, 2000, true, false);
insert into sys.args values (9250, 305, 'res_0', 'sec_interval', 13, 0, 0, 0);
insert into sys.args values (9251, 305, 'arg_1', 'sec_interval', 13, 0, 1, 1);
insert into sys.args values (9252, 305, 'arg_2', 'bigint', 64, 0, 1, 2);
insert into sys.functions values (306, 'sql_mul', '*', 'calc', 0, 1, false, false, false, 2000, true, false);
insert into sys.args values (9253, 306, 'res_0', 'smallint', 16, 0, 0, 0);
insert into sys.args values (9254, 306, 'arg_1', 'smallint', 16, 0, 1, 1);
insert into sys.args values (9255, 306, 'arg_2', 'tinyint', 8, 0, 1, 2);
insert into sys.functions values (307, 'sql_mul', '*', 'calc', 0, 1, false, false, false, 2000, true, false);
insert into sys.args values (9256, 307, 'res_0', 'smallint', 16, 0, 0, 0);
insert into sys.args values (9257, 307, 'arg_1', 'tinyint', 8, 0, 1, 1);
insert into sys.args values (9258, 307, 'arg_2', 'smallint', 16, 0, 1, 2);
insert into sys.functions values (308, 'sql_div', '/', 'calc', 0, 1, false, false, false, 2000, true, false);
insert into sys.args values (9259, 308, 'res_0', 'smallint', 16, 0, 0, 0);
insert into sys.args values (9260, 308, 'arg_1', 'smallint', 16, 0, 1, 1);
insert into sys.args values (9261, 308, 'arg_2', 'tinyint', 8, 0, 1, 2);
insert into sys.functions values (309, 'sql_mul', '*', 'calc', 0, 1, false, false, false, 2000, true, false);
insert into sys.args values (9262, 309, 'res_0', 'int', 32, 0, 0, 0);
insert into sys.args values (9263, 309, 'arg_1', 'int', 32, 0, 1, 1);
insert into sys.args values (9264, 309, 'arg_2', 'tinyint', 8, 0, 1, 2);
insert into sys.functions values (310, 'sql_mul', '*', 'calc', 0, 1, false, false, false, 2000, true, false);
insert into sys.args values (9265, 310, 'res_0', 'int', 32, 0, 0, 0);
insert into sys.args values (9266, 310, 'arg_1', 'tinyint', 8, 0, 1, 1);
insert into sys.args values (9267, 310, 'arg_2', 'int', 32, 0, 1, 2);
insert into sys.functions values (311, 'sql_div', '/', 'calc', 0, 1, false, false, false, 2000, true, false);
insert into sys.args values (9268, 311, 'res_0', 'int', 32, 0, 0, 0);
insert into sys.args values (9269, 311, 'arg_1', 'int', 32, 0, 1, 1);
insert into sys.args values (9270, 311, 'arg_2', 'tinyint', 8, 0, 1, 2);
insert into sys.functions values (312, 'sql_mul', '*', 'calc', 0, 1, false, false, false, 2000, true, false);
insert into sys.args values (9271, 312, 'res_0', 'int', 32, 0, 0, 0);
insert into sys.args values (9272, 312, 'arg_1', 'int', 32, 0, 1, 1);
insert into sys.args values (9273, 312, 'arg_2', 'smallint', 16, 0, 1, 2);
insert into sys.functions values (313, 'sql_mul', '*', 'calc', 0, 1, false, false, false, 2000, true, false);
insert into sys.args values (9274, 313, 'res_0', 'int', 32, 0, 0, 0);
insert into sys.args values (9275, 313, 'arg_1', 'smallint', 16, 0, 1, 1);
insert into sys.args values (9276, 313, 'arg_2', 'int', 32, 0, 1, 2);
insert into sys.functions values (314, 'sql_div', '/', 'calc', 0, 1, false, false, false, 2000, true, false);
insert into sys.args values (9277, 314, 'res_0', 'int', 32, 0, 0, 0);
insert into sys.args values (9278, 314, 'arg_1', 'int', 32, 0, 1, 1);
insert into sys.args values (9279, 314, 'arg_2', 'smallint', 16, 0, 1, 2);
insert into sys.functions values (315, 'sql_mul', '*', 'calc', 0, 1, false, false, false, 2000, true, false);
insert into sys.args values (9280, 315, 'res_0', 'bigint', 64, 0, 0, 0);
insert into sys.args values (9281, 315, 'arg_1', 'bigint', 64, 0, 1, 1);
insert into sys.args values (9282, 315, 'arg_2', 'tinyint', 8, 0, 1, 2);
insert into sys.functions values (316, 'sql_mul', '*', 'calc', 0, 1, false, false, false, 2000, true, false);
insert into sys.args values (9283, 316, 'res_0', 'bigint', 64, 0, 0, 0);
insert into sys.args values (9284, 316, 'arg_1', 'tinyint', 8, 0, 1, 1);
insert into sys.args values (9285, 316, 'arg_2', 'bigint', 64, 0, 1, 2);
insert into sys.functions values (317, 'sql_div', '/', 'calc', 0, 1, false, false, false, 2000, true, false);
insert into sys.args values (9286, 317, 'res_0', 'bigint', 64, 0, 0, 0);
insert into sys.args values (9287, 317, 'arg_1', 'bigint', 64, 0, 1, 1);
insert into sys.args values (9288, 317, 'arg_2', 'tinyint', 8, 0, 1, 2);
insert into sys.functions values (318, 'sql_mul', '*', 'calc', 0, 1, false, false, false, 2000, true, false);
insert into sys.args values (9289, 318, 'res_0', 'bigint', 64, 0, 0, 0);
insert into sys.args values (9290, 318, 'arg_1', 'bigint', 64, 0, 1, 1);
insert into sys.args values (9291, 318, 'arg_2', 'smallint', 16, 0, 1, 2);
insert into sys.functions values (319, 'sql_mul', '*', 'calc', 0, 1, false, false, false, 2000, true, false);
insert into sys.args values (9292, 319, 'res_0', 'bigint', 64, 0, 0, 0);
insert into sys.args values (9293, 319, 'arg_1', 'smallint', 16, 0, 1, 1);
insert into sys.args values (9294, 319, 'arg_2', 'bigint', 64, 0, 1, 2);
insert into sys.functions values (320, 'sql_div', '/', 'calc', 0, 1, false, false, false, 2000, true, false);
insert into sys.args values (9295, 320, 'res_0', 'bigint', 64, 0, 0, 0);
insert into sys.args values (9296, 320, 'arg_1', 'bigint', 64, 0, 1, 1);
insert into sys.args values (9297, 320, 'arg_2', 'smallint', 16, 0, 1, 2);
insert into sys.functions values (321, 'sql_mul', '*', 'calc', 0, 1, false, false, false, 2000, true, false);
insert into sys.args values (9298, 321, 'res_0', 'bigint', 64, 0, 0, 0);
insert into sys.args values (9299, 321, 'arg_1', 'bigint', 64, 0, 1, 1);
insert into sys.args values (9300, 321, 'arg_2', 'int', 32, 0, 1, 2);
insert into sys.functions values (322, 'sql_mul', '*', 'calc', 0, 1, false, false, false, 2000, true, false);
insert into sys.args values (9301, 322, 'res_0', 'bigint', 64, 0, 0, 0);
insert into sys.args values (9302, 322, 'arg_1', 'int', 32, 0, 1, 1);
insert into sys.args values (9303, 322, 'arg_2', 'bigint', 64, 0, 1, 2);
insert into sys.functions values (323, 'sql_div', '/', 'calc', 0, 1, false, false, false, 2000, true, false);
insert into sys.args values (9304, 323, 'res_0', 'bigint', 64, 0, 0, 0);
insert into sys.args values (9305, 323, 'arg_1', 'bigint', 64, 0, 1, 1);
insert into sys.args values (9306, 323, 'arg_2', 'int', 32, 0, 1, 2);
insert into sys.functions values (324, 'sql_mul', '*', 'calc', 0, 1, false, false, false, 2000, true, false);
insert into sys.args values (9307, 324, 'res_0', 'hugeint', 128, 0, 0, 0);
insert into sys.args values (9308, 324, 'arg_1', 'hugeint', 128, 0, 1, 1);
insert into sys.args values (9309, 324, 'arg_2', 'tinyint', 8, 0, 1, 2);
insert into sys.functions values (325, 'sql_mul', '*', 'calc', 0, 1, false, false, false, 2000, true, false);
insert into sys.args values (9310, 325, 'res_0', 'hugeint', 128, 0, 0, 0);
insert into sys.args values (9311, 325, 'arg_1', 'tinyint', 8, 0, 1, 1);
insert into sys.args values (9312, 325, 'arg_2', 'hugeint', 128, 0, 1, 2);
insert into sys.functions values (326, 'sql_div', '/', 'calc', 0, 1, false, false, false, 2000, true, false);
insert into sys.args values (9313, 326, 'res_0', 'hugeint', 128, 0, 0, 0);
insert into sys.args values (9314, 326, 'arg_1', 'hugeint', 128, 0, 1, 1);
insert into sys.args values (9315, 326, 'arg_2', 'tinyint', 8, 0, 1, 2);
insert into sys.functions values (327, 'sql_mul', '*', 'calc', 0, 1, false, false, false, 2000, true, false);
insert into sys.args values (9316, 327, 'res_0', 'hugeint', 128, 0, 0, 0);
insert into sys.args values (9317, 327, 'arg_1', 'hugeint', 128, 0, 1, 1);
insert into sys.args values (9318, 327, 'arg_2', 'smallint', 16, 0, 1, 2);
insert into sys.functions values (328, 'sql_mul', '*', 'calc', 0, 1, false, false, false, 2000, true, false);
insert into sys.args values (9319, 328, 'res_0', 'hugeint', 128, 0, 0, 0);
insert into sys.args values (9320, 328, 'arg_1', 'smallint', 16, 0, 1, 1);
insert into sys.args values (9321, 328, 'arg_2', 'hugeint', 128, 0, 1, 2);
insert into sys.functions values (329, 'sql_div', '/', 'calc', 0, 1, false, false, false, 2000, true, false);
insert into sys.args values (9322, 329, 'res_0', 'hugeint', 128, 0, 0, 0);
insert into sys.args values (9323, 329, 'arg_1', 'hugeint', 128, 0, 1, 1);
insert into sys.args values (9324, 329, 'arg_2', 'smallint', 16, 0, 1, 2);
insert into sys.functions values (330, 'sql_mul', '*', 'calc', 0, 1, false, false, false, 2000, true, false);
insert into sys.args values (9325, 330, 'res_0', 'hugeint', 128, 0, 0, 0);
insert into sys.args values (9326, 330, 'arg_1', 'hugeint', 128, 0, 1, 1);
insert into sys.args values (9327, 330, 'arg_2', 'int', 32, 0, 1, 2);
insert into sys.functions values (331, 'sql_mul', '*', 'calc', 0, 1, false, false, false, 2000, true, false);
insert into sys.args values (9328, 331, 'res_0', 'hugeint', 128, 0, 0, 0);
insert into sys.args values (9329, 331, 'arg_1', 'int', 32, 0, 1, 1);
insert into sys.args values (9330, 331, 'arg_2', 'hugeint', 128, 0, 1, 2);
insert into sys.functions values (332, 'sql_div', '/', 'calc', 0, 1, false, false, false, 2000, true, false);
insert into sys.args values (9331, 332, 'res_0', 'hugeint', 128, 0, 0, 0);
insert into sys.args values (9332, 332, 'arg_1', 'hugeint', 128, 0, 1, 1);
insert into sys.args values (9333, 332, 'arg_2', 'int', 32, 0, 1, 2);
insert into sys.functions values (333, 'sql_mul', '*', 'calc', 0, 1, false, false, false, 2000, true, false);
insert into sys.args values (9334, 333, 'res_0', 'hugeint', 128, 0, 0, 0);
insert into sys.args values (9335, 333, 'arg_1', 'hugeint', 128, 0, 1, 1);
insert into sys.args values (9336, 333, 'arg_2', 'bigint', 64, 0, 1, 2);
insert into sys.functions values (334, 'sql_mul', '*', 'calc', 0, 1, false, false, false, 2000, true, false);
insert into sys.args values (9337, 334, 'res_0', 'hugeint', 128, 0, 0, 0);
insert into sys.args values (9338, 334, 'arg_1', 'bigint', 64, 0, 1, 1);
insert into sys.args values (9339, 334, 'arg_2', 'hugeint', 128, 0, 1, 2);
insert into sys.functions values (335, 'sql_div', '/', 'calc', 0, 1, false, false, false, 2000, true, false);
insert into sys.args values (9340, 335, 'res_0', 'hugeint', 128, 0, 0, 0);
insert into sys.args values (9341, 335, 'arg_1', 'hugeint', 128, 0, 1, 1);
insert into sys.args values (9342, 335, 'arg_2', 'bigint', 64, 0, 1, 2);
insert into sys.functions values (336, 'sql_mul', '*', 'calc', 0, 1, false, false, false, 2000, true, false);
insert into sys.args values (9343, 336, 'res_0', 'decimal', 4, 0, 0, 0);
insert into sys.args values (9344, 336, 'arg_1', 'decimal', 4, 0, 1, 1);
insert into sys.args values (9345, 336, 'arg_2', 'tinyint', 8, 0, 1, 2);
insert into sys.functions values (337, 'sql_mul', '*', 'calc', 0, 1, false, false, false, 2000, true, false);
insert into sys.args values (9346, 337, 'res_0', 'decimal', 4, 0, 0, 0);
insert into sys.args values (9347, 337, 'arg_1', 'tinyint', 8, 0, 1, 1);
insert into sys.args values (9348, 337, 'arg_2', 'decimal', 4, 0, 1, 2);
insert into sys.functions values (338, 'sql_div', '/', 'calc', 0, 1, false, false, false, 2000, true, false);
insert into sys.args values (9349, 338, 'res_0', 'decimal', 4, 0, 0, 0);
insert into sys.args values (9350, 338, 'arg_1', 'decimal', 4, 0, 1, 1);
insert into sys.args values (9351, 338, 'arg_2', 'tinyint', 8, 0, 1, 2);
insert into sys.functions values (339, 'sql_mul', '*', 'calc', 0, 1, false, false, false, 2000, true, false);
insert into sys.args values (9352, 339, 'res_0', 'decimal', 9, 0, 0, 0);
insert into sys.args values (9353, 339, 'arg_1', 'decimal', 9, 0, 1, 1);
insert into sys.args values (9354, 339, 'arg_2', 'tinyint', 8, 0, 1, 2);
insert into sys.functions values (340, 'sql_mul', '*', 'calc', 0, 1, false, false, false, 2000, true, false);
insert into sys.args values (9355, 340, 'res_0', 'decimal', 9, 0, 0, 0);
insert into sys.args values (9356, 340, 'arg_1', 'tinyint', 8, 0, 1, 1);
insert into sys.args values (9357, 340, 'arg_2', 'decimal', 9, 0, 1, 2);
insert into sys.functions values (341, 'sql_div', '/', 'calc', 0, 1, false, false, false, 2000, true, false);
insert into sys.args values (9358, 341, 'res_0', 'decimal', 9, 0, 0, 0);
insert into sys.args values (9359, 341, 'arg_1', 'decimal', 9, 0, 1, 1);
insert into sys.args values (9360, 341, 'arg_2', 'tinyint', 8, 0, 1, 2);
insert into sys.functions values (342, 'sql_mul', '*', 'calc', 0, 1, false, false, false, 2000, true, false);
insert into sys.args values (9361, 342, 'res_0', 'decimal', 9, 0, 0, 0);
insert into sys.args values (9362, 342, 'arg_1', 'decimal', 9, 0, 1, 1);
insert into sys.args values (9363, 342, 'arg_2', 'smallint', 16, 0, 1, 2);
insert into sys.functions values (343, 'sql_mul', '*', 'calc', 0, 1, false, false, false, 2000, true, false);
insert into sys.args values (9364, 343, 'res_0', 'decimal', 9, 0, 0, 0);
insert into sys.args values (9365, 343, 'arg_1', 'smallint', 16, 0, 1, 1);
insert into sys.args values (9366, 343, 'arg_2', 'decimal', 9, 0, 1, 2);
insert into sys.functions values (344, 'sql_div', '/', 'calc', 0, 1, false, false, false, 2000, true, false);
insert into sys.args values (9367, 344, 'res_0', 'decimal', 9, 0, 0, 0);
insert into sys.args values (9368, 344, 'arg_1', 'decimal', 9, 0, 1, 1);
insert into sys.args values (9369, 344, 'arg_2', 'smallint', 16, 0, 1, 2);
insert into sys.functions values (345, 'sql_mul', '*', 'calc', 0, 1, false, false, false, 2000, true, false);
insert into sys.args values (9370, 345, 'res_0', 'decimal', 18, 0, 0, 0);
insert into sys.args values (9371, 345, 'arg_1', 'decimal', 18, 0, 1, 1);
insert into sys.args values (9372, 345, 'arg_2', 'tinyint', 8, 0, 1, 2);
insert into sys.functions values (346, 'sql_mul', '*', 'calc', 0, 1, false, false, false, 2000, true, false);
insert into sys.args values (9373, 346, 'res_0', 'decimal', 18, 0, 0, 0);
insert into sys.args values (9374, 346, 'arg_1', 'tinyint', 8, 0, 1, 1);
insert into sys.args values (9375, 346, 'arg_2', 'decimal', 18, 0, 1, 2);
insert into sys.functions values (347, 'sql_div', '/', 'calc', 0, 1, false, false, false, 2000, true, false);
insert into sys.args values (9376, 347, 'res_0', 'decimal', 18, 0, 0, 0);
insert into sys.args values (9377, 347, 'arg_1', 'decimal', 18, 0, 1, 1);
insert into sys.args values (9378, 347, 'arg_2', 'tinyint', 8, 0, 1, 2);
insert into sys.functions values (348, 'sql_mul', '*', 'calc', 0, 1, false, false, false, 2000, true, false);
insert into sys.args values (9379, 348, 'res_0', 'decimal', 18, 0, 0, 0);
insert into sys.args values (9380, 348, 'arg_1', 'decimal', 18, 0, 1, 1);
insert into sys.args values (9381, 348, 'arg_2', 'smallint', 16, 0, 1, 2);
insert into sys.functions values (349, 'sql_mul', '*', 'calc', 0, 1, false, false, false, 2000, true, false);
insert into sys.args values (9382, 349, 'res_0', 'decimal', 18, 0, 0, 0);
insert into sys.args values (9383, 349, 'arg_1', 'smallint', 16, 0, 1, 1);
insert into sys.args values (9384, 349, 'arg_2', 'decimal', 18, 0, 1, 2);
insert into sys.functions values (350, 'sql_div', '/', 'calc', 0, 1, false, false, false, 2000, true, false);
insert into sys.args values (9385, 350, 'res_0', 'decimal', 18, 0, 0, 0);
insert into sys.args values (9386, 350, 'arg_1', 'decimal', 18, 0, 1, 1);
insert into sys.args values (9387, 350, 'arg_2', 'smallint', 16, 0, 1, 2);
insert into sys.functions values (351, 'sql_mul', '*', 'calc', 0, 1, false, false, false, 2000, true, false);
insert into sys.args values (9388, 351, 'res_0', 'decimal', 18, 0, 0, 0);
insert into sys.args values (9389, 351, 'arg_1', 'decimal', 18, 0, 1, 1);
insert into sys.args values (9390, 351, 'arg_2', 'int', 32, 0, 1, 2);
insert into sys.functions values (352, 'sql_mul', '*', 'calc', 0, 1, false, false, false, 2000, true, false);
insert into sys.args values (9391, 352, 'res_0', 'decimal', 18, 0, 0, 0);
insert into sys.args values (9392, 352, 'arg_1', 'int', 32, 0, 1, 1);
insert into sys.args values (9393, 352, 'arg_2', 'decimal', 18, 0, 1, 2);
insert into sys.functions values (353, 'sql_div', '/', 'calc', 0, 1, false, false, false, 2000, true, false);
insert into sys.args values (9394, 353, 'res_0', 'decimal', 18, 0, 0, 0);
insert into sys.args values (9395, 353, 'arg_1', 'decimal', 18, 0, 1, 1);
insert into sys.args values (9396, 353, 'arg_2', 'int', 32, 0, 1, 2);
insert into sys.functions values (354, 'sql_mul', '*', 'calc', 0, 1, false, false, false, 2000, true, false);
insert into sys.args values (9397, 354, 'res_0', 'decimal', 38, 0, 0, 0);
insert into sys.args values (9398, 354, 'arg_1', 'decimal', 38, 0, 1, 1);
insert into sys.args values (9399, 354, 'arg_2', 'tinyint', 8, 0, 1, 2);
insert into sys.functions values (355, 'sql_mul', '*', 'calc', 0, 1, false, false, false, 2000, true, false);
insert into sys.args values (9400, 355, 'res_0', 'decimal', 38, 0, 0, 0);
insert into sys.args values (9401, 355, 'arg_1', 'tinyint', 8, 0, 1, 1);
insert into sys.args values (9402, 355, 'arg_2', 'decimal', 38, 0, 1, 2);
insert into sys.functions values (356, 'sql_div', '/', 'calc', 0, 1, false, false, false, 2000, true, false);
insert into sys.args values (9403, 356, 'res_0', 'decimal', 38, 0, 0, 0);
insert into sys.args values (9404, 356, 'arg_1', 'decimal', 38, 0, 1, 1);
insert into sys.args values (9405, 356, 'arg_2', 'tinyint', 8, 0, 1, 2);
insert into sys.functions values (357, 'sql_mul', '*', 'calc', 0, 1, false, false, false, 2000, true, false);
insert into sys.args values (9406, 357, 'res_0', 'decimal', 38, 0, 0, 0);
insert into sys.args values (9407, 357, 'arg_1', 'decimal', 38, 0, 1, 1);
insert into sys.args values (9408, 357, 'arg_2', 'smallint', 16, 0, 1, 2);
insert into sys.functions values (358, 'sql_mul', '*', 'calc', 0, 1, false, false, false, 2000, true, false);
insert into sys.args values (9409, 358, 'res_0', 'decimal', 38, 0, 0, 0);
insert into sys.args values (9410, 358, 'arg_1', 'smallint', 16, 0, 1, 1);
insert into sys.args values (9411, 358, 'arg_2', 'decimal', 38, 0, 1, 2);
insert into sys.functions values (359, 'sql_div', '/', 'calc', 0, 1, false, false, false, 2000, true, false);
insert into sys.args values (9412, 359, 'res_0', 'decimal', 38, 0, 0, 0);
insert into sys.args values (9413, 359, 'arg_1', 'decimal', 38, 0, 1, 1);
insert into sys.args values (9414, 359, 'arg_2', 'smallint', 16, 0, 1, 2);
insert into sys.functions values (360, 'sql_mul', '*', 'calc', 0, 1, false, false, false, 2000, true, false);
insert into sys.args values (9415, 360, 'res_0', 'decimal', 38, 0, 0, 0);
insert into sys.args values (9416, 360, 'arg_1', 'decimal', 38, 0, 1, 1);
insert into sys.args values (9417, 360, 'arg_2', 'int', 32, 0, 1, 2);
insert into sys.functions values (361, 'sql_mul', '*', 'calc', 0, 1, false, false, false, 2000, true, false);
insert into sys.args values (9418, 361, 'res_0', 'decimal', 38, 0, 0, 0);
insert into sys.args values (9419, 361, 'arg_1', 'int', 32, 0, 1, 1);
insert into sys.args values (9420, 361, 'arg_2', 'decimal', 38, 0, 1, 2);
insert into sys.functions values (362, 'sql_div', '/', 'calc', 0, 1, false, false, false, 2000, true, false);
insert into sys.args values (9421, 362, 'res_0', 'decimal', 38, 0, 0, 0);
insert into sys.args values (9422, 362, 'arg_1', 'decimal', 38, 0, 1, 1);
insert into sys.args values (9423, 362, 'arg_2', 'int', 32, 0, 1, 2);
insert into sys.functions values (363, 'sql_mul', '*', 'calc', 0, 1, false, false, false, 2000, true, false);
insert into sys.args values (9424, 363, 'res_0', 'decimal', 38, 0, 0, 0);
insert into sys.args values (9425, 363, 'arg_1', 'decimal', 38, 0, 1, 1);
insert into sys.args values (9426, 363, 'arg_2', 'bigint', 64, 0, 1, 2);
insert into sys.functions values (364, 'sql_mul', '*', 'calc', 0, 1, false, false, false, 2000, true, false);
insert into sys.args values (9427, 364, 'res_0', 'decimal', 38, 0, 0, 0);
insert into sys.args values (9428, 364, 'arg_1', 'bigint', 64, 0, 1, 1);
insert into sys.args values (9429, 364, 'arg_2', 'decimal', 38, 0, 1, 2);
insert into sys.functions values (365, 'sql_div', '/', 'calc', 0, 1, false, false, false, 2000, true, false);
insert into sys.args values (9430, 365, 'res_0', 'decimal', 38, 0, 0, 0);
insert into sys.args values (9431, 365, 'arg_1', 'decimal', 38, 0, 1, 1);
insert into sys.args values (9432, 365, 'arg_2', 'bigint', 64, 0, 1, 2);
insert into sys.functions values (366, 'sql_mul', '*', 'calc', 0, 1, false, false, false, 2000, true, false);
insert into sys.args values (9433, 366, 'res_0', 'decimal', 9, 0, 0, 0);
insert into sys.args values (9434, 366, 'arg_1', 'decimal', 9, 0, 1, 1);
insert into sys.args values (9435, 366, 'arg_2', 'decimal', 4, 0, 1, 2);
insert into sys.functions values (367, 'sql_div', '/', 'calc', 0, 1, false, false, false, 2000, true, false);
insert into sys.args values (9436, 367, 'res_0', 'decimal', 9, 0, 0, 0);
insert into sys.args values (9437, 367, 'arg_1', 'decimal', 9, 0, 1, 1);
insert into sys.args values (9438, 367, 'arg_2', 'decimal', 4, 0, 1, 2);
insert into sys.functions values (368, 'sql_mul', '*', 'calc', 0, 1, false, false, false, 2000, true, false);
insert into sys.args values (9439, 368, 'res_0', 'decimal', 18, 0, 0, 0);
insert into sys.args values (9440, 368, 'arg_1', 'decimal', 18, 0, 1, 1);
insert into sys.args values (9441, 368, 'arg_2', 'decimal', 4, 0, 1, 2);
insert into sys.functions values (369, 'sql_div', '/', 'calc', 0, 1, false, false, false, 2000, true, false);
insert into sys.args values (9442, 369, 'res_0', 'decimal', 18, 0, 0, 0);
insert into sys.args values (9443, 369, 'arg_1', 'decimal', 18, 0, 1, 1);
insert into sys.args values (9444, 369, 'arg_2', 'decimal', 4, 0, 1, 2);
insert into sys.functions values (370, 'sql_mul', '*', 'calc', 0, 1, false, false, false, 2000, true, false);
insert into sys.args values (9445, 370, 'res_0', 'decimal', 18, 0, 0, 0);
insert into sys.args values (9446, 370, 'arg_1', 'decimal', 18, 0, 1, 1);
insert into sys.args values (9447, 370, 'arg_2', 'decimal', 9, 0, 1, 2);
insert into sys.functions values (371, 'sql_div', '/', 'calc', 0, 1, false, false, false, 2000, true, false);
insert into sys.args values (9448, 371, 'res_0', 'decimal', 18, 0, 0, 0);
insert into sys.args values (9449, 371, 'arg_1', 'decimal', 18, 0, 1, 1);
insert into sys.args values (9450, 371, 'arg_2', 'decimal', 9, 0, 1, 2);
insert into sys.functions values (372, 'sql_mul', '*', 'calc', 0, 1, false, false, false, 2000, true, false);
insert into sys.args values (9451, 372, 'res_0', 'decimal', 38, 0, 0, 0);
insert into sys.args values (9452, 372, 'arg_1', 'decimal', 38, 0, 1, 1);
insert into sys.args values (9453, 372, 'arg_2', 'decimal', 4, 0, 1, 2);
insert into sys.functions values (373, 'sql_div', '/', 'calc', 0, 1, false, false, false, 2000, true, false);
insert into sys.args values (9454, 373, 'res_0', 'decimal', 38, 0, 0, 0);
insert into sys.args values (9455, 373, 'arg_1', 'decimal', 38, 0, 1, 1);
insert into sys.args values (9456, 373, 'arg_2', 'decimal', 4, 0, 1, 2);
insert into sys.functions values (374, 'sql_mul', '*', 'calc', 0, 1, false, false, false, 2000, true, false);
insert into sys.args values (9457, 374, 'res_0', 'decimal', 38, 0, 0, 0);
insert into sys.args values (9458, 374, 'arg_1', 'decimal', 38, 0, 1, 1);
insert into sys.args values (9459, 374, 'arg_2', 'decimal', 9, 0, 1, 2);
insert into sys.functions values (375, 'sql_div', '/', 'calc', 0, 1, false, false, false, 2000, true, false);
insert into sys.args values (9460, 375, 'res_0', 'decimal', 38, 0, 0, 0);
insert into sys.args values (9461, 375, 'arg_1', 'decimal', 38, 0, 1, 1);
insert into sys.args values (9462, 375, 'arg_2', 'decimal', 9, 0, 1, 2);
insert into sys.functions values (376, 'sql_mul', '*', 'calc', 0, 1, false, false, false, 2000, true, false);
insert into sys.args values (9463, 376, 'res_0', 'decimal', 38, 0, 0, 0);
insert into sys.args values (9464, 376, 'arg_1', 'decimal', 38, 0, 1, 1);
insert into sys.args values (9465, 376, 'arg_2', 'decimal', 18, 0, 1, 2);
insert into sys.functions values (377, 'sql_div', '/', 'calc', 0, 1, false, false, false, 2000, true, false);
insert into sys.args values (9466, 377, 'res_0', 'decimal', 38, 0, 0, 0);
insert into sys.args values (9467, 377, 'arg_1', 'decimal', 38, 0, 1, 1);
insert into sys.args values (9468, 377, 'arg_2', 'decimal', 18, 0, 1, 2);
insert into sys.functions values (378, 'sql_sub', '-', 'calc', 0, 1, false, false, false, 2000, true, false);
insert into sys.args values (9469, 378, 'res_0', 'tinyint', 8, 0, 0, 0);
insert into sys.args values (9470, 378, 'arg_1', 'tinyint', 8, 0, 1, 1);
insert into sys.args values (9471, 378, 'arg_2', 'tinyint', 8, 0, 1, 2);
insert into sys.functions values (379, 'sql_add', '+', 'calc', 0, 1, false, false, false, 2000, true, false);
insert into sys.args values (9472, 379, 'res_0', 'tinyint', 8, 0, 0, 0);
insert into sys.args values (9473, 379, 'arg_1', 'tinyint', 8, 0, 1, 1);
insert into sys.args values (9474, 379, 'arg_2', 'tinyint', 8, 0, 1, 2);
insert into sys.functions values (380, 'sql_mul', '*', 'calc', 0, 1, false, false, false, 2000, true, false);
insert into sys.args values (9475, 380, 'res_0', 'tinyint', 8, 0, 0, 0);
insert into sys.args values (9476, 380, 'arg_1', 'tinyint', 8, 0, 1, 1);
insert into sys.args values (9477, 380, 'arg_2', 'tinyint', 8, 0, 1, 2);
insert into sys.functions values (381, 'sql_div', '/', 'calc', 0, 1, false, false, false, 2000, true, false);
insert into sys.args values (9478, 381, 'res_0', 'tinyint', 8, 0, 0, 0);
insert into sys.args values (9479, 381, 'arg_1', 'tinyint', 8, 0, 1, 1);
insert into sys.args values (9480, 381, 'arg_2', 'tinyint', 8, 0, 1, 2);
insert into sys.functions values (382, 'bit_and', 'and', 'calc', 0, 1, false, false, false, 2000, true, false);
insert into sys.args values (9481, 382, 'res_0', 'tinyint', 8, 0, 0, 0);
insert into sys.args values (9482, 382, 'arg_1', 'tinyint', 8, 0, 1, 1);
insert into sys.args values (9483, 382, 'arg_2', 'tinyint', 8, 0, 1, 2);
insert into sys.functions values (383, 'bit_or', 'or', 'calc', 0, 1, false, false, false, 2000, true, false);
insert into sys.args values (9484, 383, 'res_0', 'tinyint', 8, 0, 0, 0);
insert into sys.args values (9485, 383, 'arg_1', 'tinyint', 8, 0, 1, 1);
insert into sys.args values (9486, 383, 'arg_2', 'tinyint', 8, 0, 1, 2);
insert into sys.functions values (384, 'bit_xor', 'xor', 'calc', 0, 1, false, false, false, 2000, true, false);
insert into sys.args values (9487, 384, 'res_0', 'tinyint', 8, 0, 0, 0);
insert into sys.args values (9488, 384, 'arg_1', 'tinyint', 8, 0, 1, 1);
insert into sys.args values (9489, 384, 'arg_2', 'tinyint', 8, 0, 1, 2);
insert into sys.functions values (385, 'bit_not', 'not', 'calc', 0, 1, false, false, false, 2000, true, false);
insert into sys.args values (9490, 385, 'res_0', 'tinyint', 8, 0, 0, 0);
insert into sys.args values (9491, 385, 'arg_1', 'tinyint', 8, 0, 1, 1);
insert into sys.functions values (386, 'left_shift', '<<', 'calc', 0, 1, false, false, false, 2000, true, false);
insert into sys.args values (9492, 386, 'res_0', 'tinyint', 8, 0, 0, 0);
insert into sys.args values (9493, 386, 'arg_1', 'tinyint', 8, 0, 1, 1);
insert into sys.args values (9494, 386, 'arg_2', 'int', 32, 0, 1, 2);
insert into sys.functions values (387, 'right_shift', '>>', 'calc', 0, 1, false, false, false, 2000, true, false);
insert into sys.args values (9495, 387, 'res_0', 'tinyint', 8, 0, 0, 0);
insert into sys.args values (9496, 387, 'arg_1', 'tinyint', 8, 0, 1, 1);
insert into sys.args values (9497, 387, 'arg_2', 'int', 32, 0, 1, 2);
insert into sys.functions values (388, 'sql_neg', '-', 'calc', 0, 1, false, false, false, 2000, true, false);
insert into sys.args values (9498, 388, 'res_0', 'tinyint', 8, 0, 0, 0);
insert into sys.args values (9499, 388, 'arg_1', 'tinyint', 8, 0, 1, 1);
insert into sys.functions values (389, 'abs', 'abs', 'calc', 0, 1, false, false, false, 2000, true, false);
insert into sys.args values (9500, 389, 'res_0', 'tinyint', 8, 0, 0, 0);
insert into sys.args values (9501, 389, 'arg_1', 'tinyint', 8, 0, 1, 1);
insert into sys.functions values (390, 'sign', 'sign', 'calc', 0, 1, false, false, false, 2000, true, false);
insert into sys.args values (9502, 390, 'res_0', 'tinyint', 8, 0, 0, 0);
insert into sys.args values (9503, 390, 'arg_1', 'tinyint', 8, 0, 1, 1);
insert into sys.functions values (391, 'scale_up', '*', 'calc', 0, 1, false, false, false, 2000, true, false);
insert into sys.args values (9504, 391, 'res_0', 'tinyint', 8, 0, 0, 0);
insert into sys.args values (9505, 391, 'arg_1', 'tinyint', 8, 0, 1, 1);
insert into sys.args values (9506, 391, 'arg_2', 'tinyint', 8, 0, 1, 2);
insert into sys.functions values (392, 'scale_down', 'dec_round', 'calc', 0, 1, false, false, false, 2000, true, false);
insert into sys.args values (9507, 392, 'res_0', 'tinyint', 8, 0, 0, 0);
insert into sys.args values (9508, 392, 'arg_1', 'tinyint', 8, 0, 1, 1);
insert into sys.args values (9509, 392, 'arg_2', 'tinyint', 8, 0, 1, 2);
insert into sys.functions values (393, 'sql_mul', '*', 'calc', 0, 1, false, false, false, 2000, true, false);
insert into sys.args values (9510, 393, 'res_0', 'month_interval', 3, 0, 0, 0);
insert into sys.args values (9511, 393, 'arg_1', 'month_interval', 3, 0, 1, 1);
insert into sys.args values (9512, 393, 'arg_2', 'tinyint', 8, 0, 1, 2);
insert into sys.functions values (394, 'sql_mul', '*', 'calc', 0, 1, false, false, false, 2000, true, false);
insert into sys.args values (9513, 394, 'res_0', 'day_interval', 4, 0, 0, 0);
insert into sys.args values (9514, 394, 'arg_1', 'day_interval', 4, 0, 1, 1);
insert into sys.args values (9515, 394, 'arg_2', 'tinyint', 8, 0, 1, 2);
insert into sys.functions values (395, 'sql_mul', '*', 'calc', 0, 1, false, false, false, 2000, true, false);
insert into sys.args values (9516, 395, 'res_0', 'sec_interval', 13, 0, 0, 0);
insert into sys.args values (9517, 395, 'arg_1', 'sec_interval', 13, 0, 1, 1);
insert into sys.args values (9518, 395, 'arg_2', 'tinyint', 8, 0, 1, 2);
insert into sys.functions values (396, 'sql_div', '/', 'calc', 0, 1, false, false, false, 2000, true, false);
insert into sys.args values (9519, 396, 'res_0', 'month_interval', 3, 0, 0, 0);
insert into sys.args values (9520, 396, 'arg_1', 'month_interval', 3, 0, 1, 1);
insert into sys.args values (9521, 396, 'arg_2', 'tinyint', 8, 0, 1, 2);
insert into sys.functions values (397, 'sql_div', '/', 'calc', 0, 1, false, false, false, 2000, true, false);
insert into sys.args values (9522, 397, 'res_0', 'day_interval', 4, 0, 0, 0);
insert into sys.args values (9523, 397, 'arg_1', 'day_interval', 4, 0, 1, 1);
insert into sys.args values (9524, 397, 'arg_2', 'tinyint', 8, 0, 1, 2);
insert into sys.functions values (398, 'sql_div', '/', 'calc', 0, 1, false, false, false, 2000, true, false);
insert into sys.args values (9525, 398, 'res_0', 'sec_interval', 13, 0, 0, 0);
insert into sys.args values (9526, 398, 'arg_1', 'sec_interval', 13, 0, 1, 1);
insert into sys.args values (9527, 398, 'arg_2', 'tinyint', 8, 0, 1, 2);
insert into sys.functions values (399, 'sql_sub', '-', 'calc', 0, 1, false, false, false, 2000, true, false);
insert into sys.args values (9528, 399, 'res_0', 'smallint', 16, 0, 0, 0);
insert into sys.args values (9529, 399, 'arg_1', 'smallint', 16, 0, 1, 1);
insert into sys.args values (9530, 399, 'arg_2', 'smallint', 16, 0, 1, 2);
insert into sys.functions values (400, 'sql_add', '+', 'calc', 0, 1, false, false, false, 2000, true, false);
insert into sys.args values (9531, 400, 'res_0', 'smallint', 16, 0, 0, 0);
insert into sys.args values (9532, 400, 'arg_1', 'smallint', 16, 0, 1, 1);
insert into sys.args values (9533, 400, 'arg_2', 'smallint', 16, 0, 1, 2);
insert into sys.functions values (401, 'sql_mul', '*', 'calc', 0, 1, false, false, false, 2000, true, false);
insert into sys.args values (9534, 401, 'res_0', 'smallint', 16, 0, 0, 0);
insert into sys.args values (9535, 401, 'arg_1', 'smallint', 16, 0, 1, 1);
insert into sys.args values (9536, 401, 'arg_2', 'smallint', 16, 0, 1, 2);
insert into sys.functions values (402, 'sql_div', '/', 'calc', 0, 1, false, false, false, 2000, true, false);
insert into sys.args values (9537, 402, 'res_0', 'smallint', 16, 0, 0, 0);
insert into sys.args values (9538, 402, 'arg_1', 'smallint', 16, 0, 1, 1);
insert into sys.args values (9539, 402, 'arg_2', 'smallint', 16, 0, 1, 2);
insert into sys.functions values (403, 'bit_and', 'and', 'calc', 0, 1, false, false, false, 2000, true, false);
insert into sys.args values (9540, 403, 'res_0', 'smallint', 16, 0, 0, 0);
insert into sys.args values (9541, 403, 'arg_1', 'smallint', 16, 0, 1, 1);
insert into sys.args values (9542, 403, 'arg_2', 'smallint', 16, 0, 1, 2);
insert into sys.functions values (404, 'bit_or', 'or', 'calc', 0, 1, false, false, false, 2000, true, false);
insert into sys.args values (9543, 404, 'res_0', 'smallint', 16, 0, 0, 0);
insert into sys.args values (9544, 404, 'arg_1', 'smallint', 16, 0, 1, 1);
insert into sys.args values (9545, 404, 'arg_2', 'smallint', 16, 0, 1, 2);
insert into sys.functions values (405, 'bit_xor', 'xor', 'calc', 0, 1, false, false, false, 2000, true, false);
insert into sys.args values (9546, 405, 'res_0', 'smallint', 16, 0, 0, 0);
insert into sys.args values (9547, 405, 'arg_1', 'smallint', 16, 0, 1, 1);
insert into sys.args values (9548, 405, 'arg_2', 'smallint', 16, 0, 1, 2);
insert into sys.functions values (406, 'bit_not', 'not', 'calc', 0, 1, false, false, false, 2000, true, false);
insert into sys.args values (9549, 406, 'res_0', 'smallint', 16, 0, 0, 0);
insert into sys.args values (9550, 406, 'arg_1', 'smallint', 16, 0, 1, 1);
insert into sys.functions values (407, 'left_shift', '<<', 'calc', 0, 1, false, false, false, 2000, true, false);
insert into sys.args values (9551, 407, 'res_0', 'smallint', 16, 0, 0, 0);
insert into sys.args values (9552, 407, 'arg_1', 'smallint', 16, 0, 1, 1);
insert into sys.args values (9553, 407, 'arg_2', 'int', 32, 0, 1, 2);
insert into sys.functions values (408, 'right_shift', '>>', 'calc', 0, 1, false, false, false, 2000, true, false);
insert into sys.args values (9554, 408, 'res_0', 'smallint', 16, 0, 0, 0);
insert into sys.args values (9555, 408, 'arg_1', 'smallint', 16, 0, 1, 1);
insert into sys.args values (9556, 408, 'arg_2', 'int', 32, 0, 1, 2);
insert into sys.functions values (409, 'sql_neg', '-', 'calc', 0, 1, false, false, false, 2000, true, false);
insert into sys.args values (9557, 409, 'res_0', 'smallint', 16, 0, 0, 0);
insert into sys.args values (9558, 409, 'arg_1', 'smallint', 16, 0, 1, 1);
insert into sys.functions values (410, 'abs', 'abs', 'calc', 0, 1, false, false, false, 2000, true, false);
insert into sys.args values (9559, 410, 'res_0', 'smallint', 16, 0, 0, 0);
insert into sys.args values (9560, 410, 'arg_1', 'smallint', 16, 0, 1, 1);
insert into sys.functions values (411, 'sign', 'sign', 'calc', 0, 1, false, false, false, 2000, true, false);
insert into sys.args values (9561, 411, 'res_0', 'tinyint', 8, 0, 0, 0);
insert into sys.args values (9562, 411, 'arg_1', 'smallint', 16, 0, 1, 1);
insert into sys.functions values (412, 'scale_up', '*', 'calc', 0, 1, false, false, false, 2000, true, false);
insert into sys.args values (9563, 412, 'res_0', 'smallint', 16, 0, 0, 0);
insert into sys.args values (9564, 412, 'arg_1', 'smallint', 16, 0, 1, 1);
insert into sys.args values (9565, 412, 'arg_2', 'smallint', 16, 0, 1, 2);
insert into sys.functions values (413, 'scale_down', 'dec_round', 'calc', 0, 1, false, false, false, 2000, true, false);
insert into sys.args values (9566, 413, 'res_0', 'smallint', 16, 0, 0, 0);
insert into sys.args values (9567, 413, 'arg_1', 'smallint', 16, 0, 1, 1);
insert into sys.args values (9568, 413, 'arg_2', 'smallint', 16, 0, 1, 2);
insert into sys.functions values (414, 'sql_mul', '*', 'calc', 0, 1, false, false, false, 2000, true, false);
insert into sys.args values (9569, 414, 'res_0', 'month_interval', 3, 0, 0, 0);
insert into sys.args values (9570, 414, 'arg_1', 'month_interval', 3, 0, 1, 1);
insert into sys.args values (9571, 414, 'arg_2', 'smallint', 16, 0, 1, 2);
insert into sys.functions values (415, 'sql_mul', '*', 'calc', 0, 1, false, false, false, 2000, true, false);
insert into sys.args values (9572, 415, 'res_0', 'day_interval', 4, 0, 0, 0);
insert into sys.args values (9573, 415, 'arg_1', 'day_interval', 4, 0, 1, 1);
insert into sys.args values (9574, 415, 'arg_2', 'smallint', 16, 0, 1, 2);
insert into sys.functions values (416, 'sql_mul', '*', 'calc', 0, 1, false, false, false, 2000, true, false);
insert into sys.args values (9575, 416, 'res_0', 'sec_interval', 13, 0, 0, 0);
insert into sys.args values (9576, 416, 'arg_1', 'sec_interval', 13, 0, 1, 1);
insert into sys.args values (9577, 416, 'arg_2', 'smallint', 16, 0, 1, 2);
insert into sys.functions values (417, 'sql_div', '/', 'calc', 0, 1, false, false, false, 2000, true, false);
insert into sys.args values (9578, 417, 'res_0', 'month_interval', 3, 0, 0, 0);
insert into sys.args values (9579, 417, 'arg_1', 'month_interval', 3, 0, 1, 1);
insert into sys.args values (9580, 417, 'arg_2', 'smallint', 16, 0, 1, 2);
insert into sys.functions values (418, 'sql_div', '/', 'calc', 0, 1, false, false, false, 2000, true, false);
insert into sys.args values (9581, 418, 'res_0', 'day_interval', 4, 0, 0, 0);
insert into sys.args values (9582, 418, 'arg_1', 'day_interval', 4, 0, 1, 1);
insert into sys.args values (9583, 418, 'arg_2', 'smallint', 16, 0, 1, 2);
insert into sys.functions values (419, 'sql_div', '/', 'calc', 0, 1, false, false, false, 2000, true, false);
insert into sys.args values (9584, 419, 'res_0', 'sec_interval', 13, 0, 0, 0);
insert into sys.args values (9585, 419, 'arg_1', 'sec_interval', 13, 0, 1, 1);
insert into sys.args values (9586, 419, 'arg_2', 'smallint', 16, 0, 1, 2);
insert into sys.functions values (420, 'sql_sub', '-', 'calc', 0, 1, false, false, false, 2000, true, false);
insert into sys.args values (9587, 420, 'res_0', 'int', 32, 0, 0, 0);
insert into sys.args values (9588, 420, 'arg_1', 'int', 32, 0, 1, 1);
insert into sys.args values (9589, 420, 'arg_2', 'int', 32, 0, 1, 2);
insert into sys.functions values (421, 'sql_add', '+', 'calc', 0, 1, false, false, false, 2000, true, false);
insert into sys.args values (9590, 421, 'res_0', 'int', 32, 0, 0, 0);
insert into sys.args values (9591, 421, 'arg_1', 'int', 32, 0, 1, 1);
insert into sys.args values (9592, 421, 'arg_2', 'int', 32, 0, 1, 2);
insert into sys.functions values (422, 'sql_mul', '*', 'calc', 0, 1, false, false, false, 2000, true, false);
insert into sys.args values (9593, 422, 'res_0', 'int', 32, 0, 0, 0);
insert into sys.args values (9594, 422, 'arg_1', 'int', 32, 0, 1, 1);
insert into sys.args values (9595, 422, 'arg_2', 'int', 32, 0, 1, 2);
insert into sys.functions values (423, 'sql_div', '/', 'calc', 0, 1, false, false, false, 2000, true, false);
insert into sys.args values (9596, 423, 'res_0', 'int', 32, 0, 0, 0);
insert into sys.args values (9597, 423, 'arg_1', 'int', 32, 0, 1, 1);
insert into sys.args values (9598, 423, 'arg_2', 'int', 32, 0, 1, 2);
insert into sys.functions values (424, 'bit_and', 'and', 'calc', 0, 1, false, false, false, 2000, true, false);
insert into sys.args values (9599, 424, 'res_0', 'int', 32, 0, 0, 0);
insert into sys.args values (9600, 424, 'arg_1', 'int', 32, 0, 1, 1);
insert into sys.args values (9601, 424, 'arg_2', 'int', 32, 0, 1, 2);
insert into sys.functions values (425, 'bit_or', 'or', 'calc', 0, 1, false, false, false, 2000, true, false);
insert into sys.args values (9602, 425, 'res_0', 'int', 32, 0, 0, 0);
insert into sys.args values (9603, 425, 'arg_1', 'int', 32, 0, 1, 1);
insert into sys.args values (9604, 425, 'arg_2', 'int', 32, 0, 1, 2);
insert into sys.functions values (426, 'bit_xor', 'xor', 'calc', 0, 1, false, false, false, 2000, true, false);
insert into sys.args values (9605, 426, 'res_0', 'int', 32, 0, 0, 0);
insert into sys.args values (9606, 426, 'arg_1', 'int', 32, 0, 1, 1);
insert into sys.args values (9607, 426, 'arg_2', 'int', 32, 0, 1, 2);
insert into sys.functions values (427, 'bit_not', 'not', 'calc', 0, 1, false, false, false, 2000, true, false);
insert into sys.args values (9608, 427, 'res_0', 'int', 32, 0, 0, 0);
insert into sys.args values (9609, 427, 'arg_1', 'int', 32, 0, 1, 1);
insert into sys.functions values (428, 'left_shift', '<<', 'calc', 0, 1, false, false, false, 2000, true, false);
insert into sys.args values (9610, 428, 'res_0', 'int', 32, 0, 0, 0);
insert into sys.args values (9611, 428, 'arg_1', 'int', 32, 0, 1, 1);
insert into sys.args values (9612, 428, 'arg_2', 'int', 32, 0, 1, 2);
insert into sys.functions values (429, 'right_shift', '>>', 'calc', 0, 1, false, false, false, 2000, true, false);
insert into sys.args values (9613, 429, 'res_0', 'int', 32, 0, 0, 0);
insert into sys.args values (9614, 429, 'arg_1', 'int', 32, 0, 1, 1);
insert into sys.args values (9615, 429, 'arg_2', 'int', 32, 0, 1, 2);
insert into sys.functions values (430, 'sql_neg', '-', 'calc', 0, 1, false, false, false, 2000, true, false);
insert into sys.args values (9616, 430, 'res_0', 'int', 32, 0, 0, 0);
insert into sys.args values (9617, 430, 'arg_1', 'int', 32, 0, 1, 1);
insert into sys.functions values (431, 'abs', 'abs', 'calc', 0, 1, false, false, false, 2000, true, false);
insert into sys.args values (9618, 431, 'res_0', 'int', 32, 0, 0, 0);
insert into sys.args values (9619, 431, 'arg_1', 'int', 32, 0, 1, 1);
insert into sys.functions values (432, 'sign', 'sign', 'calc', 0, 1, false, false, false, 2000, true, false);
insert into sys.args values (9620, 432, 'res_0', 'tinyint', 8, 0, 0, 0);
insert into sys.args values (9621, 432, 'arg_1', 'int', 32, 0, 1, 1);
insert into sys.functions values (433, 'scale_up', '*', 'calc', 0, 1, false, false, false, 2000, true, false);
insert into sys.args values (9622, 433, 'res_0', 'int', 32, 0, 0, 0);
insert into sys.args values (9623, 433, 'arg_1', 'int', 32, 0, 1, 1);
insert into sys.args values (9624, 433, 'arg_2', 'int', 32, 0, 1, 2);
insert into sys.functions values (434, 'scale_down', 'dec_round', 'calc', 0, 1, false, false, false, 2000, true, false);
insert into sys.args values (9625, 434, 'res_0', 'int', 32, 0, 0, 0);
insert into sys.args values (9626, 434, 'arg_1', 'int', 32, 0, 1, 1);
insert into sys.args values (9627, 434, 'arg_2', 'int', 32, 0, 1, 2);
insert into sys.functions values (435, 'sql_mul', '*', 'calc', 0, 1, false, false, false, 2000, true, false);
insert into sys.args values (9628, 435, 'res_0', 'month_interval', 3, 0, 0, 0);
insert into sys.args values (9629, 435, 'arg_1', 'month_interval', 3, 0, 1, 1);
insert into sys.args values (9630, 435, 'arg_2', 'int', 32, 0, 1, 2);
insert into sys.functions values (436, 'sql_mul', '*', 'calc', 0, 1, false, false, false, 2000, true, false);
insert into sys.args values (9631, 436, 'res_0', 'day_interval', 4, 0, 0, 0);
insert into sys.args values (9632, 436, 'arg_1', 'day_interval', 4, 0, 1, 1);
insert into sys.args values (9633, 436, 'arg_2', 'int', 32, 0, 1, 2);
insert into sys.functions values (437, 'sql_mul', '*', 'calc', 0, 1, false, false, false, 2000, true, false);
insert into sys.args values (9634, 437, 'res_0', 'sec_interval', 13, 0, 0, 0);
insert into sys.args values (9635, 437, 'arg_1', 'sec_interval', 13, 0, 1, 1);
insert into sys.args values (9636, 437, 'arg_2', 'int', 32, 0, 1, 2);
insert into sys.functions values (438, 'sql_div', '/', 'calc', 0, 1, false, false, false, 2000, true, false);
insert into sys.args values (9637, 438, 'res_0', 'month_interval', 3, 0, 0, 0);
insert into sys.args values (9638, 438, 'arg_1', 'month_interval', 3, 0, 1, 1);
insert into sys.args values (9639, 438, 'arg_2', 'int', 32, 0, 1, 2);
insert into sys.functions values (439, 'sql_div', '/', 'calc', 0, 1, false, false, false, 2000, true, false);
insert into sys.args values (9640, 439, 'res_0', 'day_interval', 4, 0, 0, 0);
insert into sys.args values (9641, 439, 'arg_1', 'day_interval', 4, 0, 1, 1);
insert into sys.args values (9642, 439, 'arg_2', 'int', 32, 0, 1, 2);
insert into sys.functions values (440, 'sql_div', '/', 'calc', 0, 1, false, false, false, 2000, true, false);
insert into sys.args values (9643, 440, 'res_0', 'sec_interval', 13, 0, 0, 0);
insert into sys.args values (9644, 440, 'arg_1', 'sec_interval', 13, 0, 1, 1);
insert into sys.args values (9645, 440, 'arg_2', 'int', 32, 0, 1, 2);
insert into sys.functions values (441, 'sql_sub', '-', 'calc', 0, 1, false, false, false, 2000, true, false);
insert into sys.args values (9646, 441, 'res_0', 'bigint', 64, 0, 0, 0);
insert into sys.args values (9647, 441, 'arg_1', 'bigint', 64, 0, 1, 1);
insert into sys.args values (9648, 441, 'arg_2', 'bigint', 64, 0, 1, 2);
insert into sys.functions values (442, 'sql_add', '+', 'calc', 0, 1, false, false, false, 2000, true, false);
insert into sys.args values (9649, 442, 'res_0', 'bigint', 64, 0, 0, 0);
insert into sys.args values (9650, 442, 'arg_1', 'bigint', 64, 0, 1, 1);
insert into sys.args values (9651, 442, 'arg_2', 'bigint', 64, 0, 1, 2);
insert into sys.functions values (443, 'sql_mul', '*', 'calc', 0, 1, false, false, false, 2000, true, false);
insert into sys.args values (9652, 443, 'res_0', 'bigint', 64, 0, 0, 0);
insert into sys.args values (9653, 443, 'arg_1', 'bigint', 64, 0, 1, 1);
insert into sys.args values (9654, 443, 'arg_2', 'bigint', 64, 0, 1, 2);
insert into sys.functions values (444, 'sql_div', '/', 'calc', 0, 1, false, false, false, 2000, true, false);
insert into sys.args values (9655, 444, 'res_0', 'bigint', 64, 0, 0, 0);
insert into sys.args values (9656, 444, 'arg_1', 'bigint', 64, 0, 1, 1);
insert into sys.args values (9657, 444, 'arg_2', 'bigint', 64, 0, 1, 2);
insert into sys.functions values (445, 'bit_and', 'and', 'calc', 0, 1, false, false, false, 2000, true, false);
insert into sys.args values (9658, 445, 'res_0', 'bigint', 64, 0, 0, 0);
insert into sys.args values (9659, 445, 'arg_1', 'bigint', 64, 0, 1, 1);
insert into sys.args values (9660, 445, 'arg_2', 'bigint', 64, 0, 1, 2);
insert into sys.functions values (446, 'bit_or', 'or', 'calc', 0, 1, false, false, false, 2000, true, false);
insert into sys.args values (9661, 446, 'res_0', 'bigint', 64, 0, 0, 0);
insert into sys.args values (9662, 446, 'arg_1', 'bigint', 64, 0, 1, 1);
insert into sys.args values (9663, 446, 'arg_2', 'bigint', 64, 0, 1, 2);
insert into sys.functions values (447, 'bit_xor', 'xor', 'calc', 0, 1, false, false, false, 2000, true, false);
insert into sys.args values (9664, 447, 'res_0', 'bigint', 64, 0, 0, 0);
insert into sys.args values (9665, 447, 'arg_1', 'bigint', 64, 0, 1, 1);
insert into sys.args values (9666, 447, 'arg_2', 'bigint', 64, 0, 1, 2);
insert into sys.functions values (448, 'bit_not', 'not', 'calc', 0, 1, false, false, false, 2000, true, false);
insert into sys.args values (9667, 448, 'res_0', 'bigint', 64, 0, 0, 0);
insert into sys.args values (9668, 448, 'arg_1', 'bigint', 64, 0, 1, 1);
insert into sys.functions values (449, 'left_shift', '<<', 'calc', 0, 1, false, false, false, 2000, true, false);
insert into sys.args values (9669, 449, 'res_0', 'bigint', 64, 0, 0, 0);
insert into sys.args values (9670, 449, 'arg_1', 'bigint', 64, 0, 1, 1);
insert into sys.args values (9671, 449, 'arg_2', 'int', 32, 0, 1, 2);
insert into sys.functions values (450, 'right_shift', '>>', 'calc', 0, 1, false, false, false, 2000, true, false);
insert into sys.args values (9672, 450, 'res_0', 'bigint', 64, 0, 0, 0);
insert into sys.args values (9673, 450, 'arg_1', 'bigint', 64, 0, 1, 1);
insert into sys.args values (9674, 450, 'arg_2', 'int', 32, 0, 1, 2);
insert into sys.functions values (451, 'sql_neg', '-', 'calc', 0, 1, false, false, false, 2000, true, false);
insert into sys.args values (9675, 451, 'res_0', 'bigint', 64, 0, 0, 0);
insert into sys.args values (9676, 451, 'arg_1', 'bigint', 64, 0, 1, 1);
insert into sys.functions values (452, 'abs', 'abs', 'calc', 0, 1, false, false, false, 2000, true, false);
insert into sys.args values (9677, 452, 'res_0', 'bigint', 64, 0, 0, 0);
insert into sys.args values (9678, 452, 'arg_1', 'bigint', 64, 0, 1, 1);
insert into sys.functions values (453, 'sign', 'sign', 'calc', 0, 1, false, false, false, 2000, true, false);
insert into sys.args values (9679, 453, 'res_0', 'tinyint', 8, 0, 0, 0);
insert into sys.args values (9680, 453, 'arg_1', 'bigint', 64, 0, 1, 1);
insert into sys.functions values (454, 'scale_up', '*', 'calc', 0, 1, false, false, false, 2000, true, false);
insert into sys.args values (9681, 454, 'res_0', 'bigint', 64, 0, 0, 0);
insert into sys.args values (9682, 454, 'arg_1', 'bigint', 64, 0, 1, 1);
insert into sys.args values (9683, 454, 'arg_2', 'bigint', 64, 0, 1, 2);
insert into sys.functions values (455, 'scale_down', 'dec_round', 'calc', 0, 1, false, false, false, 2000, true, false);
insert into sys.args values (9684, 455, 'res_0', 'bigint', 64, 0, 0, 0);
insert into sys.args values (9685, 455, 'arg_1', 'bigint', 64, 0, 1, 1);
insert into sys.args values (9686, 455, 'arg_2', 'bigint', 64, 0, 1, 2);
insert into sys.functions values (456, 'sql_mul', '*', 'calc', 0, 1, false, false, false, 2000, true, false);
insert into sys.args values (9687, 456, 'res_0', 'day_interval', 4, 0, 0, 0);
insert into sys.args values (9688, 456, 'arg_1', 'day_interval', 4, 0, 1, 1);
insert into sys.args values (9689, 456, 'arg_2', 'bigint', 64, 0, 1, 2);
insert into sys.functions values (457, 'sql_mul', '*', 'calc', 0, 1, false, false, false, 2000, true, false);
insert into sys.args values (9690, 457, 'res_0', 'sec_interval', 13, 0, 0, 0);
insert into sys.args values (9691, 457, 'arg_1', 'sec_interval', 13, 0, 1, 1);
insert into sys.args values (9692, 457, 'arg_2', 'bigint', 64, 0, 1, 2);
insert into sys.functions values (458, 'sql_div', '/', 'calc', 0, 1, false, false, false, 2000, true, false);
insert into sys.args values (9693, 458, 'res_0', 'month_interval', 3, 0, 0, 0);
insert into sys.args values (9694, 458, 'arg_1', 'month_interval', 3, 0, 1, 1);
insert into sys.args values (9695, 458, 'arg_2', 'bigint', 64, 0, 1, 2);
insert into sys.functions values (459, 'sql_div', '/', 'calc', 0, 1, false, false, false, 2000, true, false);
insert into sys.args values (9696, 459, 'res_0', 'day_interval', 4, 0, 0, 0);
insert into sys.args values (9697, 459, 'arg_1', 'day_interval', 4, 0, 1, 1);
insert into sys.args values (9698, 459, 'arg_2', 'bigint', 64, 0, 1, 2);
insert into sys.functions values (460, 'sql_div', '/', 'calc', 0, 1, false, false, false, 2000, true, false);
insert into sys.args values (9699, 460, 'res_0', 'sec_interval', 13, 0, 0, 0);
insert into sys.args values (9700, 460, 'arg_1', 'sec_interval', 13, 0, 1, 1);
insert into sys.args values (9701, 460, 'arg_2', 'bigint', 64, 0, 1, 2);
insert into sys.functions values (461, 'sql_sub', '-', 'calc', 0, 1, false, false, false, 2000, true, false);
insert into sys.args values (9702, 461, 'res_0', 'hugeint', 128, 0, 0, 0);
insert into sys.args values (9703, 461, 'arg_1', 'hugeint', 128, 0, 1, 1);
insert into sys.args values (9704, 461, 'arg_2', 'hugeint', 128, 0, 1, 2);
insert into sys.functions values (462, 'sql_add', '+', 'calc', 0, 1, false, false, false, 2000, true, false);
insert into sys.args values (9705, 462, 'res_0', 'hugeint', 128, 0, 0, 0);
insert into sys.args values (9706, 462, 'arg_1', 'hugeint', 128, 0, 1, 1);
insert into sys.args values (9707, 462, 'arg_2', 'hugeint', 128, 0, 1, 2);
insert into sys.functions values (463, 'sql_mul', '*', 'calc', 0, 1, false, false, false, 2000, true, false);
insert into sys.args values (9708, 463, 'res_0', 'hugeint', 128, 0, 0, 0);
insert into sys.args values (9709, 463, 'arg_1', 'hugeint', 128, 0, 1, 1);
insert into sys.args values (9710, 463, 'arg_2', 'hugeint', 128, 0, 1, 2);
insert into sys.functions values (464, 'sql_div', '/', 'calc', 0, 1, false, false, false, 2000, true, false);
insert into sys.args values (9711, 464, 'res_0', 'hugeint', 128, 0, 0, 0);
insert into sys.args values (9712, 464, 'arg_1', 'hugeint', 128, 0, 1, 1);
insert into sys.args values (9713, 464, 'arg_2', 'hugeint', 128, 0, 1, 2);
insert into sys.functions values (465, 'bit_and', 'and', 'calc', 0, 1, false, false, false, 2000, true, false);
insert into sys.args values (9714, 465, 'res_0', 'hugeint', 128, 0, 0, 0);
insert into sys.args values (9715, 465, 'arg_1', 'hugeint', 128, 0, 1, 1);
insert into sys.args values (9716, 465, 'arg_2', 'hugeint', 128, 0, 1, 2);
insert into sys.functions values (466, 'bit_or', 'or', 'calc', 0, 1, false, false, false, 2000, true, false);
insert into sys.args values (9717, 466, 'res_0', 'hugeint', 128, 0, 0, 0);
insert into sys.args values (9718, 466, 'arg_1', 'hugeint', 128, 0, 1, 1);
insert into sys.args values (9719, 466, 'arg_2', 'hugeint', 128, 0, 1, 2);
insert into sys.functions values (467, 'bit_xor', 'xor', 'calc', 0, 1, false, false, false, 2000, true, false);
insert into sys.args values (9720, 467, 'res_0', 'hugeint', 128, 0, 0, 0);
insert into sys.args values (9721, 467, 'arg_1', 'hugeint', 128, 0, 1, 1);
insert into sys.args values (9722, 467, 'arg_2', 'hugeint', 128, 0, 1, 2);
insert into sys.functions values (468, 'bit_not', 'not', 'calc', 0, 1, false, false, false, 2000, true, false);
insert into sys.args values (9723, 468, 'res_0', 'hugeint', 128, 0, 0, 0);
insert into sys.args values (9724, 468, 'arg_1', 'hugeint', 128, 0, 1, 1);
insert into sys.functions values (469, 'left_shift', '<<', 'calc', 0, 1, false, false, false, 2000, true, false);
insert into sys.args values (9725, 469, 'res_0', 'hugeint', 128, 0, 0, 0);
insert into sys.args values (9726, 469, 'arg_1', 'hugeint', 128, 0, 1, 1);
insert into sys.args values (9727, 469, 'arg_2', 'int', 32, 0, 1, 2);
insert into sys.functions values (470, 'right_shift', '>>', 'calc', 0, 1, false, false, false, 2000, true, false);
insert into sys.args values (9728, 470, 'res_0', 'hugeint', 128, 0, 0, 0);
insert into sys.args values (9729, 470, 'arg_1', 'hugeint', 128, 0, 1, 1);
insert into sys.args values (9730, 470, 'arg_2', 'int', 32, 0, 1, 2);
insert into sys.functions values (471, 'sql_neg', '-', 'calc', 0, 1, false, false, false, 2000, true, false);
insert into sys.args values (9731, 471, 'res_0', 'hugeint', 128, 0, 0, 0);
insert into sys.args values (9732, 471, 'arg_1', 'hugeint', 128, 0, 1, 1);
insert into sys.functions values (472, 'abs', 'abs', 'calc', 0, 1, false, false, false, 2000, true, false);
insert into sys.args values (9733, 472, 'res_0', 'hugeint', 128, 0, 0, 0);
insert into sys.args values (9734, 472, 'arg_1', 'hugeint', 128, 0, 1, 1);
insert into sys.functions values (473, 'sign', 'sign', 'calc', 0, 1, false, false, false, 2000, true, false);
insert into sys.args values (9735, 473, 'res_0', 'tinyint', 8, 0, 0, 0);
insert into sys.args values (9736, 473, 'arg_1', 'hugeint', 128, 0, 1, 1);
insert into sys.functions values (474, 'scale_up', '*', 'calc', 0, 1, false, false, false, 2000, true, false);
insert into sys.args values (9737, 474, 'res_0', 'hugeint', 128, 0, 0, 0);
insert into sys.args values (9738, 474, 'arg_1', 'hugeint', 128, 0, 1, 1);
insert into sys.args values (9739, 474, 'arg_2', 'hugeint', 128, 0, 1, 2);
insert into sys.functions values (475, 'scale_down', 'dec_round', 'calc', 0, 1, false, false, false, 2000, true, false);
insert into sys.args values (9740, 475, 'res_0', 'hugeint', 128, 0, 0, 0);
insert into sys.args values (9741, 475, 'arg_1', 'hugeint', 128, 0, 1, 1);
insert into sys.args values (9742, 475, 'arg_2', 'hugeint', 128, 0, 1, 2);
insert into sys.functions values (476, 'sql_div', '/', 'calc', 0, 1, false, false, false, 2000, true, false);
insert into sys.args values (9743, 476, 'res_0', 'month_interval', 3, 0, 0, 0);
insert into sys.args values (9744, 476, 'arg_1', 'month_interval', 3, 0, 1, 1);
insert into sys.args values (9745, 476, 'arg_2', 'hugeint', 128, 0, 1, 2);
insert into sys.functions values (477, 'sql_div', '/', 'calc', 0, 1, false, false, false, 2000, true, false);
insert into sys.args values (9746, 477, 'res_0', 'day_interval', 4, 0, 0, 0);
insert into sys.args values (9747, 477, 'arg_1', 'day_interval', 4, 0, 1, 1);
insert into sys.args values (9748, 477, 'arg_2', 'hugeint', 128, 0, 1, 2);
insert into sys.functions values (478, 'sql_div', '/', 'calc', 0, 1, false, false, false, 2000, true, false);
insert into sys.args values (9749, 478, 'res_0', 'sec_interval', 13, 0, 0, 0);
insert into sys.args values (9750, 478, 'arg_1', 'sec_interval', 13, 0, 1, 1);
insert into sys.args values (9751, 478, 'arg_2', 'hugeint', 128, 0, 1, 2);
insert into sys.functions values (479, 'sql_sub', '-', 'calc', 0, 1, false, false, false, 2000, true, false);
insert into sys.args values (9752, 479, 'res_0', 'decimal', 2, 0, 0, 0);
insert into sys.args values (9753, 479, 'arg_1', 'decimal', 2, 0, 1, 1);
insert into sys.args values (9754, 479, 'arg_2', 'decimal', 2, 0, 1, 2);
insert into sys.functions values (480, 'sql_add', '+', 'calc', 0, 1, false, false, false, 2000, true, false);
insert into sys.args values (9755, 480, 'res_0', 'decimal', 2, 0, 0, 0);
insert into sys.args values (9756, 480, 'arg_1', 'decimal', 2, 0, 1, 1);
insert into sys.args values (9757, 480, 'arg_2', 'decimal', 2, 0, 1, 2);
insert into sys.functions values (481, 'sql_mul', '*', 'calc', 0, 1, false, false, false, 2000, true, false);
insert into sys.args values (9758, 481, 'res_0', 'decimal', 2, 0, 0, 0);
insert into sys.args values (9759, 481, 'arg_1', 'decimal', 2, 0, 1, 1);
insert into sys.args values (9760, 481, 'arg_2', 'decimal', 2, 0, 1, 2);
insert into sys.functions values (482, 'sql_div', '/', 'calc', 0, 1, false, false, false, 2000, true, false);
insert into sys.args values (9761, 482, 'res_0', 'decimal', 2, 0, 0, 0);
insert into sys.args values (9762, 482, 'arg_1', 'decimal', 2, 0, 1, 1);
insert into sys.args values (9763, 482, 'arg_2', 'decimal', 2, 0, 1, 2);
insert into sys.functions values (483, 'bit_and', 'and', 'calc', 0, 1, false, false, false, 2000, true, false);
insert into sys.args values (9764, 483, 'res_0', 'decimal', 2, 0, 0, 0);
insert into sys.args values (9765, 483, 'arg_1', 'decimal', 2, 0, 1, 1);
insert into sys.args values (9766, 483, 'arg_2', 'decimal', 2, 0, 1, 2);
insert into sys.functions values (484, 'bit_or', 'or', 'calc', 0, 1, false, false, false, 2000, true, false);
insert into sys.args values (9767, 484, 'res_0', 'decimal', 2, 0, 0, 0);
insert into sys.args values (9768, 484, 'arg_1', 'decimal', 2, 0, 1, 1);
insert into sys.args values (9769, 484, 'arg_2', 'decimal', 2, 0, 1, 2);
insert into sys.functions values (485, 'bit_xor', 'xor', 'calc', 0, 1, false, false, false, 2000, true, false);
insert into sys.args values (9770, 485, 'res_0', 'decimal', 2, 0, 0, 0);
insert into sys.args values (9771, 485, 'arg_1', 'decimal', 2, 0, 1, 1);
insert into sys.args values (9772, 485, 'arg_2', 'decimal', 2, 0, 1, 2);
insert into sys.functions values (486, 'bit_not', 'not', 'calc', 0, 1, false, false, false, 2000, true, false);
insert into sys.args values (9773, 486, 'res_0', 'decimal', 2, 0, 0, 0);
insert into sys.args values (9774, 486, 'arg_1', 'decimal', 2, 0, 1, 1);
insert into sys.functions values (487, 'left_shift', '<<', 'calc', 0, 1, false, false, false, 2000, true, false);
insert into sys.args values (9775, 487, 'res_0', 'decimal', 2, 0, 0, 0);
insert into sys.args values (9776, 487, 'arg_1', 'decimal', 2, 0, 1, 1);
insert into sys.args values (9777, 487, 'arg_2', 'int', 32, 0, 1, 2);
insert into sys.functions values (488, 'right_shift', '>>', 'calc', 0, 1, false, false, false, 2000, true, false);
insert into sys.args values (9778, 488, 'res_0', 'decimal', 2, 0, 0, 0);
insert into sys.args values (9779, 488, 'arg_1', 'decimal', 2, 0, 1, 1);
insert into sys.args values (9780, 488, 'arg_2', 'int', 32, 0, 1, 2);
insert into sys.functions values (489, 'sql_neg', '-', 'calc', 0, 1, false, false, false, 2000, true, false);
insert into sys.args values (9781, 489, 'res_0', 'decimal', 2, 0, 0, 0);
insert into sys.args values (9782, 489, 'arg_1', 'decimal', 2, 0, 1, 1);
insert into sys.functions values (490, 'abs', 'abs', 'calc', 0, 1, false, false, false, 2000, true, false);
insert into sys.args values (9783, 490, 'res_0', 'decimal', 2, 0, 0, 0);
insert into sys.args values (9784, 490, 'arg_1', 'decimal', 2, 0, 1, 1);
insert into sys.functions values (491, 'sign', 'sign', 'calc', 0, 1, false, false, false, 2000, true, false);
insert into sys.args values (9785, 491, 'res_0', 'tinyint', 8, 0, 0, 0);
insert into sys.args values (9786, 491, 'arg_1', 'decimal', 2, 0, 1, 1);
insert into sys.functions values (492, 'scale_up', '*', 'calc', 0, 1, false, false, false, 2000, true, false);
insert into sys.args values (9787, 492, 'res_0', 'decimal', 2, 0, 0, 0);
insert into sys.args values (9788, 492, 'arg_1', 'decimal', 2, 0, 1, 1);
insert into sys.args values (9789, 492, 'arg_2', 'tinyint', 8, 0, 1, 2);
insert into sys.functions values (493, 'scale_down', 'dec_round', 'calc', 0, 1, false, false, false, 2000, true, false);
insert into sys.args values (9790, 493, 'res_0', 'decimal', 2, 0, 0, 0);
insert into sys.args values (9791, 493, 'arg_1', 'decimal', 2, 0, 1, 1);
insert into sys.args values (9792, 493, 'arg_2', 'tinyint', 8, 0, 1, 2);
insert into sys.functions values (494, 'sql_mul', '*', 'calc', 0, 1, false, false, false, 2000, true, false);
insert into sys.args values (9793, 494, 'res_0', 'month_interval', 3, 0, 0, 0);
insert into sys.args values (9794, 494, 'arg_1', 'month_interval', 3, 0, 1, 1);
insert into sys.args values (9795, 494, 'arg_2', 'decimal', 2, 0, 1, 2);
insert into sys.functions values (495, 'sql_mul', '*', 'calc', 0, 1, false, false, false, 2000, true, false);
insert into sys.args values (9796, 495, 'res_0', 'day_interval', 4, 0, 0, 0);
insert into sys.args values (9797, 495, 'arg_1', 'day_interval', 4, 0, 1, 1);
insert into sys.args values (9798, 495, 'arg_2', 'decimal', 2, 0, 1, 2);
insert into sys.functions values (496, 'sql_mul', '*', 'calc', 0, 1, false, false, false, 2000, true, false);
insert into sys.args values (9799, 496, 'res_0', 'sec_interval', 13, 0, 0, 0);
insert into sys.args values (9800, 496, 'arg_1', 'sec_interval', 13, 0, 1, 1);
insert into sys.args values (9801, 496, 'arg_2', 'decimal', 2, 0, 1, 2);
insert into sys.functions values (497, 'sql_div', '/', 'calc', 0, 1, false, false, false, 2000, true, false);
insert into sys.args values (9802, 497, 'res_0', 'month_interval', 3, 0, 0, 0);
insert into sys.args values (9803, 497, 'arg_1', 'month_interval', 3, 0, 1, 1);
insert into sys.args values (9804, 497, 'arg_2', 'decimal', 2, 0, 1, 2);
insert into sys.functions values (498, 'sql_div', '/', 'calc', 0, 1, false, false, false, 2000, true, false);
insert into sys.args values (9805, 498, 'res_0', 'day_interval', 4, 0, 0, 0);
insert into sys.args values (9806, 498, 'arg_1', 'day_interval', 4, 0, 1, 1);
insert into sys.args values (9807, 498, 'arg_2', 'decimal', 2, 0, 1, 2);
insert into sys.functions values (499, 'sql_div', '/', 'calc', 0, 1, false, false, false, 2000, true, false);
insert into sys.args values (9808, 499, 'res_0', 'sec_interval', 13, 0, 0, 0);
insert into sys.args values (9809, 499, 'arg_1', 'sec_interval', 13, 0, 1, 1);
insert into sys.args values (9810, 499, 'arg_2', 'decimal', 2, 0, 1, 2);
insert into sys.functions values (500, 'sql_sub', '-', 'calc', 0, 1, false, false, false, 2000, true, false);
insert into sys.args values (9811, 500, 'res_0', 'decimal', 4, 0, 0, 0);
insert into sys.args values (9812, 500, 'arg_1', 'decimal', 4, 0, 1, 1);
insert into sys.args values (9813, 500, 'arg_2', 'decimal', 4, 0, 1, 2);
insert into sys.functions values (501, 'sql_add', '+', 'calc', 0, 1, false, false, false, 2000, true, false);
insert into sys.args values (9814, 501, 'res_0', 'decimal', 4, 0, 0, 0);
insert into sys.args values (9815, 501, 'arg_1', 'decimal', 4, 0, 1, 1);
insert into sys.args values (9816, 501, 'arg_2', 'decimal', 4, 0, 1, 2);
insert into sys.functions values (502, 'sql_mul', '*', 'calc', 0, 1, false, false, false, 2000, true, false);
insert into sys.args values (9817, 502, 'res_0', 'decimal', 4, 0, 0, 0);
insert into sys.args values (9818, 502, 'arg_1', 'decimal', 4, 0, 1, 1);
insert into sys.args values (9819, 502, 'arg_2', 'decimal', 4, 0, 1, 2);
insert into sys.functions values (503, 'sql_div', '/', 'calc', 0, 1, false, false, false, 2000, true, false);
insert into sys.args values (9820, 503, 'res_0', 'decimal', 4, 0, 0, 0);
insert into sys.args values (9821, 503, 'arg_1', 'decimal', 4, 0, 1, 1);
insert into sys.args values (9822, 503, 'arg_2', 'decimal', 4, 0, 1, 2);
insert into sys.functions values (504, 'bit_and', 'and', 'calc', 0, 1, false, false, false, 2000, true, false);
insert into sys.args values (9823, 504, 'res_0', 'decimal', 4, 0, 0, 0);
insert into sys.args values (9824, 504, 'arg_1', 'decimal', 4, 0, 1, 1);
insert into sys.args values (9825, 504, 'arg_2', 'decimal', 4, 0, 1, 2);
insert into sys.functions values (505, 'bit_or', 'or', 'calc', 0, 1, false, false, false, 2000, true, false);
insert into sys.args values (9826, 505, 'res_0', 'decimal', 4, 0, 0, 0);
insert into sys.args values (9827, 505, 'arg_1', 'decimal', 4, 0, 1, 1);
insert into sys.args values (9828, 505, 'arg_2', 'decimal', 4, 0, 1, 2);
insert into sys.functions values (506, 'bit_xor', 'xor', 'calc', 0, 1, false, false, false, 2000, true, false);
insert into sys.args values (9829, 506, 'res_0', 'decimal', 4, 0, 0, 0);
insert into sys.args values (9830, 506, 'arg_1', 'decimal', 4, 0, 1, 1);
insert into sys.args values (9831, 506, 'arg_2', 'decimal', 4, 0, 1, 2);
insert into sys.functions values (507, 'bit_not', 'not', 'calc', 0, 1, false, false, false, 2000, true, false);
insert into sys.args values (9832, 507, 'res_0', 'decimal', 4, 0, 0, 0);
insert into sys.args values (9833, 507, 'arg_1', 'decimal', 4, 0, 1, 1);
insert into sys.functions values (508, 'left_shift', '<<', 'calc', 0, 1, false, false, false, 2000, true, false);
insert into sys.args values (9834, 508, 'res_0', 'decimal', 4, 0, 0, 0);
insert into sys.args values (9835, 508, 'arg_1', 'decimal', 4, 0, 1, 1);
insert into sys.args values (9836, 508, 'arg_2', 'int', 32, 0, 1, 2);
insert into sys.functions values (509, 'right_shift', '>>', 'calc', 0, 1, false, false, false, 2000, true, false);
insert into sys.args values (9837, 509, 'res_0', 'decimal', 4, 0, 0, 0);
insert into sys.args values (9838, 509, 'arg_1', 'decimal', 4, 0, 1, 1);
insert into sys.args values (9839, 509, 'arg_2', 'int', 32, 0, 1, 2);
insert into sys.functions values (510, 'sql_neg', '-', 'calc', 0, 1, false, false, false, 2000, true, false);
insert into sys.args values (9840, 510, 'res_0', 'decimal', 4, 0, 0, 0);
insert into sys.args values (9841, 510, 'arg_1', 'decimal', 4, 0, 1, 1);
insert into sys.functions values (511, 'abs', 'abs', 'calc', 0, 1, false, false, false, 2000, true, false);
insert into sys.args values (9842, 511, 'res_0', 'decimal', 4, 0, 0, 0);
insert into sys.args values (9843, 511, 'arg_1', 'decimal', 4, 0, 1, 1);
insert into sys.functions values (512, 'sign', 'sign', 'calc', 0, 1, false, false, false, 2000, true, false);
insert into sys.args values (9844, 512, 'res_0', 'tinyint', 8, 0, 0, 0);
insert into sys.args values (9845, 512, 'arg_1', 'decimal', 4, 0, 1, 1);
insert into sys.functions values (513, 'scale_up', '*', 'calc', 0, 1, false, false, false, 2000, true, false);
insert into sys.args values (9846, 513, 'res_0', 'decimal', 4, 0, 0, 0);
insert into sys.args values (9847, 513, 'arg_1', 'decimal', 4, 0, 1, 1);
insert into sys.args values (9848, 513, 'arg_2', 'smallint', 16, 0, 1, 2);
insert into sys.functions values (514, 'scale_down', 'dec_round', 'calc', 0, 1, false, false, false, 2000, true, false);
insert into sys.args values (9849, 514, 'res_0', 'decimal', 4, 0, 0, 0);
insert into sys.args values (9850, 514, 'arg_1', 'decimal', 4, 0, 1, 1);
insert into sys.args values (9851, 514, 'arg_2', 'smallint', 16, 0, 1, 2);
insert into sys.functions values (515, 'sql_mul', '*', 'calc', 0, 1, false, false, false, 2000, true, false);
insert into sys.args values (9852, 515, 'res_0', 'month_interval', 3, 0, 0, 0);
insert into sys.args values (9853, 515, 'arg_1', 'month_interval', 3, 0, 1, 1);
insert into sys.args values (9854, 515, 'arg_2', 'decimal', 4, 0, 1, 2);
insert into sys.functions values (516, 'sql_mul', '*', 'calc', 0, 1, false, false, false, 2000, true, false);
insert into sys.args values (9855, 516, 'res_0', 'day_interval', 4, 0, 0, 0);
insert into sys.args values (9856, 516, 'arg_1', 'day_interval', 4, 0, 1, 1);
insert into sys.args values (9857, 516, 'arg_2', 'decimal', 4, 0, 1, 2);
insert into sys.functions values (517, 'sql_mul', '*', 'calc', 0, 1, false, false, false, 2000, true, false);
insert into sys.args values (9858, 517, 'res_0', 'sec_interval', 13, 0, 0, 0);
insert into sys.args values (9859, 517, 'arg_1', 'sec_interval', 13, 0, 1, 1);
insert into sys.args values (9860, 517, 'arg_2', 'decimal', 4, 0, 1, 2);
insert into sys.functions values (518, 'sql_div', '/', 'calc', 0, 1, false, false, false, 2000, true, false);
insert into sys.args values (9861, 518, 'res_0', 'month_interval', 3, 0, 0, 0);
insert into sys.args values (9862, 518, 'arg_1', 'month_interval', 3, 0, 1, 1);
insert into sys.args values (9863, 518, 'arg_2', 'decimal', 4, 0, 1, 2);
insert into sys.functions values (519, 'sql_div', '/', 'calc', 0, 1, false, false, false, 2000, true, false);
insert into sys.args values (9864, 519, 'res_0', 'day_interval', 4, 0, 0, 0);
insert into sys.args values (9865, 519, 'arg_1', 'day_interval', 4, 0, 1, 1);
insert into sys.args values (9866, 519, 'arg_2', 'decimal', 4, 0, 1, 2);
insert into sys.functions values (520, 'sql_div', '/', 'calc', 0, 1, false, false, false, 2000, true, false);
insert into sys.args values (9867, 520, 'res_0', 'sec_interval', 13, 0, 0, 0);
insert into sys.args values (9868, 520, 'arg_1', 'sec_interval', 13, 0, 1, 1);
insert into sys.args values (9869, 520, 'arg_2', 'decimal', 4, 0, 1, 2);
insert into sys.functions values (521, 'sql_sub', '-', 'calc', 0, 1, false, false, false, 2000, true, false);
insert into sys.args values (9870, 521, 'res_0', 'decimal', 9, 0, 0, 0);
insert into sys.args values (9871, 521, 'arg_1', 'decimal', 9, 0, 1, 1);
insert into sys.args values (9872, 521, 'arg_2', 'decimal', 9, 0, 1, 2);
insert into sys.functions values (522, 'sql_add', '+', 'calc', 0, 1, false, false, false, 2000, true, false);
insert into sys.args values (9873, 522, 'res_0', 'decimal', 9, 0, 0, 0);
insert into sys.args values (9874, 522, 'arg_1', 'decimal', 9, 0, 1, 1);
insert into sys.args values (9875, 522, 'arg_2', 'decimal', 9, 0, 1, 2);
insert into sys.functions values (523, 'sql_mul', '*', 'calc', 0, 1, false, false, false, 2000, true, false);
insert into sys.args values (9876, 523, 'res_0', 'decimal', 9, 0, 0, 0);
insert into sys.args values (9877, 523, 'arg_1', 'decimal', 9, 0, 1, 1);
insert into sys.args values (9878, 523, 'arg_2', 'decimal', 9, 0, 1, 2);
insert into sys.functions values (524, 'sql_div', '/', 'calc', 0, 1, false, false, false, 2000, true, false);
insert into sys.args values (9879, 524, 'res_0', 'decimal', 9, 0, 0, 0);
insert into sys.args values (9880, 524, 'arg_1', 'decimal', 9, 0, 1, 1);
insert into sys.args values (9881, 524, 'arg_2', 'decimal', 9, 0, 1, 2);
insert into sys.functions values (525, 'bit_and', 'and', 'calc', 0, 1, false, false, false, 2000, true, false);
insert into sys.args values (9882, 525, 'res_0', 'decimal', 9, 0, 0, 0);
insert into sys.args values (9883, 525, 'arg_1', 'decimal', 9, 0, 1, 1);
insert into sys.args values (9884, 525, 'arg_2', 'decimal', 9, 0, 1, 2);
insert into sys.functions values (526, 'bit_or', 'or', 'calc', 0, 1, false, false, false, 2000, true, false);
insert into sys.args values (9885, 526, 'res_0', 'decimal', 9, 0, 0, 0);
insert into sys.args values (9886, 526, 'arg_1', 'decimal', 9, 0, 1, 1);
insert into sys.args values (9887, 526, 'arg_2', 'decimal', 9, 0, 1, 2);
insert into sys.functions values (527, 'bit_xor', 'xor', 'calc', 0, 1, false, false, false, 2000, true, false);
insert into sys.args values (9888, 527, 'res_0', 'decimal', 9, 0, 0, 0);
insert into sys.args values (9889, 527, 'arg_1', 'decimal', 9, 0, 1, 1);
insert into sys.args values (9890, 527, 'arg_2', 'decimal', 9, 0, 1, 2);
insert into sys.functions values (528, 'bit_not', 'not', 'calc', 0, 1, false, false, false, 2000, true, false);
insert into sys.args values (9891, 528, 'res_0', 'decimal', 9, 0, 0, 0);
insert into sys.args values (9892, 528, 'arg_1', 'decimal', 9, 0, 1, 1);
insert into sys.functions values (529, 'left_shift', '<<', 'calc', 0, 1, false, false, false, 2000, true, false);
insert into sys.args values (9893, 529, 'res_0', 'decimal', 9, 0, 0, 0);
insert into sys.args values (9894, 529, 'arg_1', 'decimal', 9, 0, 1, 1);
insert into sys.args values (9895, 529, 'arg_2', 'int', 32, 0, 1, 2);
insert into sys.functions values (530, 'right_shift', '>>', 'calc', 0, 1, false, false, false, 2000, true, false);
insert into sys.args values (9896, 530, 'res_0', 'decimal', 9, 0, 0, 0);
insert into sys.args values (9897, 530, 'arg_1', 'decimal', 9, 0, 1, 1);
insert into sys.args values (9898, 530, 'arg_2', 'int', 32, 0, 1, 2);
insert into sys.functions values (531, 'sql_neg', '-', 'calc', 0, 1, false, false, false, 2000, true, false);
insert into sys.args values (9899, 531, 'res_0', 'decimal', 9, 0, 0, 0);
insert into sys.args values (9900, 531, 'arg_1', 'decimal', 9, 0, 1, 1);
insert into sys.functions values (532, 'abs', 'abs', 'calc', 0, 1, false, false, false, 2000, true, false);
insert into sys.args values (9901, 532, 'res_0', 'decimal', 9, 0, 0, 0);
insert into sys.args values (9902, 532, 'arg_1', 'decimal', 9, 0, 1, 1);
insert into sys.functions values (533, 'sign', 'sign', 'calc', 0, 1, false, false, false, 2000, true, false);
insert into sys.args values (9903, 533, 'res_0', 'tinyint', 8, 0, 0, 0);
insert into sys.args values (9904, 533, 'arg_1', 'decimal', 9, 0, 1, 1);
insert into sys.functions values (534, 'scale_up', '*', 'calc', 0, 1, false, false, false, 2000, true, false);
insert into sys.args values (9905, 534, 'res_0', 'decimal', 9, 0, 0, 0);
insert into sys.args values (9906, 534, 'arg_1', 'decimal', 9, 0, 1, 1);
insert into sys.args values (9907, 534, 'arg_2', 'int', 32, 0, 1, 2);
insert into sys.functions values (535, 'scale_down', 'dec_round', 'calc', 0, 1, false, false, false, 2000, true, false);
insert into sys.args values (9908, 535, 'res_0', 'decimal', 9, 0, 0, 0);
insert into sys.args values (9909, 535, 'arg_1', 'decimal', 9, 0, 1, 1);
insert into sys.args values (9910, 535, 'arg_2', 'int', 32, 0, 1, 2);
insert into sys.functions values (536, 'sql_mul', '*', 'calc', 0, 1, false, false, false, 2000, true, false);
insert into sys.args values (9911, 536, 'res_0', 'month_interval', 3, 0, 0, 0);
insert into sys.args values (9912, 536, 'arg_1', 'month_interval', 3, 0, 1, 1);
insert into sys.args values (9913, 536, 'arg_2', 'decimal', 9, 0, 1, 2);
insert into sys.functions values (537, 'sql_mul', '*', 'calc', 0, 1, false, false, false, 2000, true, false);
insert into sys.args values (9914, 537, 'res_0', 'day_interval', 4, 0, 0, 0);
insert into sys.args values (9915, 537, 'arg_1', 'day_interval', 4, 0, 1, 1);
insert into sys.args values (9916, 537, 'arg_2', 'decimal', 9, 0, 1, 2);
insert into sys.functions values (538, 'sql_mul', '*', 'calc', 0, 1, false, false, false, 2000, true, false);
insert into sys.args values (9917, 538, 'res_0', 'sec_interval', 13, 0, 0, 0);
insert into sys.args values (9918, 538, 'arg_1', 'sec_interval', 13, 0, 1, 1);
insert into sys.args values (9919, 538, 'arg_2', 'decimal', 9, 0, 1, 2);
insert into sys.functions values (539, 'sql_div', '/', 'calc', 0, 1, false, false, false, 2000, true, false);
insert into sys.args values (9920, 539, 'res_0', 'month_interval', 3, 0, 0, 0);
insert into sys.args values (9921, 539, 'arg_1', 'month_interval', 3, 0, 1, 1);
insert into sys.args values (9922, 539, 'arg_2', 'decimal', 9, 0, 1, 2);
insert into sys.functions values (540, 'sql_div', '/', 'calc', 0, 1, false, false, false, 2000, true, false);
insert into sys.args values (9923, 540, 'res_0', 'day_interval', 4, 0, 0, 0);
insert into sys.args values (9924, 540, 'arg_1', 'day_interval', 4, 0, 1, 1);
insert into sys.args values (9925, 540, 'arg_2', 'decimal', 9, 0, 1, 2);
insert into sys.functions values (541, 'sql_div', '/', 'calc', 0, 1, false, false, false, 2000, true, false);
insert into sys.args values (9926, 541, 'res_0', 'sec_interval', 13, 0, 0, 0);
insert into sys.args values (9927, 541, 'arg_1', 'sec_interval', 13, 0, 1, 1);
insert into sys.args values (9928, 541, 'arg_2', 'decimal', 9, 0, 1, 2);
insert into sys.functions values (542, 'sql_sub', '-', 'calc', 0, 1, false, false, false, 2000, true, false);
insert into sys.args values (9929, 542, 'res_0', 'decimal', 18, 0, 0, 0);
insert into sys.args values (9930, 542, 'arg_1', 'decimal', 18, 0, 1, 1);
insert into sys.args values (9931, 542, 'arg_2', 'decimal', 18, 0, 1, 2);
insert into sys.functions values (543, 'sql_add', '+', 'calc', 0, 1, false, false, false, 2000, true, false);
insert into sys.args values (9932, 543, 'res_0', 'decimal', 18, 0, 0, 0);
insert into sys.args values (9933, 543, 'arg_1', 'decimal', 18, 0, 1, 1);
insert into sys.args values (9934, 543, 'arg_2', 'decimal', 18, 0, 1, 2);
insert into sys.functions values (544, 'sql_mul', '*', 'calc', 0, 1, false, false, false, 2000, true, false);
insert into sys.args values (9935, 544, 'res_0', 'decimal', 18, 0, 0, 0);
insert into sys.args values (9936, 544, 'arg_1', 'decimal', 18, 0, 1, 1);
insert into sys.args values (9937, 544, 'arg_2', 'decimal', 18, 0, 1, 2);
insert into sys.functions values (545, 'sql_div', '/', 'calc', 0, 1, false, false, false, 2000, true, false);
insert into sys.args values (9938, 545, 'res_0', 'decimal', 18, 0, 0, 0);
insert into sys.args values (9939, 545, 'arg_1', 'decimal', 18, 0, 1, 1);
insert into sys.args values (9940, 545, 'arg_2', 'decimal', 18, 0, 1, 2);
insert into sys.functions values (546, 'bit_and', 'and', 'calc', 0, 1, false, false, false, 2000, true, false);
insert into sys.args values (9941, 546, 'res_0', 'decimal', 18, 0, 0, 0);
insert into sys.args values (9942, 546, 'arg_1', 'decimal', 18, 0, 1, 1);
insert into sys.args values (9943, 546, 'arg_2', 'decimal', 18, 0, 1, 2);
insert into sys.functions values (547, 'bit_or', 'or', 'calc', 0, 1, false, false, false, 2000, true, false);
insert into sys.args values (9944, 547, 'res_0', 'decimal', 18, 0, 0, 0);
insert into sys.args values (9945, 547, 'arg_1', 'decimal', 18, 0, 1, 1);
insert into sys.args values (9946, 547, 'arg_2', 'decimal', 18, 0, 1, 2);
insert into sys.functions values (548, 'bit_xor', 'xor', 'calc', 0, 1, false, false, false, 2000, true, false);
insert into sys.args values (9947, 548, 'res_0', 'decimal', 18, 0, 0, 0);
insert into sys.args values (9948, 548, 'arg_1', 'decimal', 18, 0, 1, 1);
insert into sys.args values (9949, 548, 'arg_2', 'decimal', 18, 0, 1, 2);
insert into sys.functions values (549, 'bit_not', 'not', 'calc', 0, 1, false, false, false, 2000, true, false);
insert into sys.args values (9950, 549, 'res_0', 'decimal', 18, 0, 0, 0);
insert into sys.args values (9951, 549, 'arg_1', 'decimal', 18, 0, 1, 1);
insert into sys.functions values (550, 'left_shift', '<<', 'calc', 0, 1, false, false, false, 2000, true, false);
insert into sys.args values (9952, 550, 'res_0', 'decimal', 18, 0, 0, 0);
insert into sys.args values (9953, 550, 'arg_1', 'decimal', 18, 0, 1, 1);
insert into sys.args values (9954, 550, 'arg_2', 'int', 32, 0, 1, 2);
insert into sys.functions values (551, 'right_shift', '>>', 'calc', 0, 1, false, false, false, 2000, true, false);
insert into sys.args values (9955, 551, 'res_0', 'decimal', 18, 0, 0, 0);
insert into sys.args values (9956, 551, 'arg_1', 'decimal', 18, 0, 1, 1);
insert into sys.args values (9957, 551, 'arg_2', 'int', 32, 0, 1, 2);
insert into sys.functions values (552, 'sql_neg', '-', 'calc', 0, 1, false, false, false, 2000, true, false);
insert into sys.args values (9958, 552, 'res_0', 'decimal', 18, 0, 0, 0);
insert into sys.args values (9959, 552, 'arg_1', 'decimal', 18, 0, 1, 1);
insert into sys.functions values (553, 'abs', 'abs', 'calc', 0, 1, false, false, false, 2000, true, false);
insert into sys.args values (9960, 553, 'res_0', 'decimal', 18, 0, 0, 0);
insert into sys.args values (9961, 553, 'arg_1', 'decimal', 18, 0, 1, 1);
insert into sys.functions values (554, 'sign', 'sign', 'calc', 0, 1, false, false, false, 2000, true, false);
insert into sys.args values (9962, 554, 'res_0', 'tinyint', 8, 0, 0, 0);
insert into sys.args values (9963, 554, 'arg_1', 'decimal', 18, 0, 1, 1);
insert into sys.functions values (555, 'scale_up', '*', 'calc', 0, 1, false, false, false, 2000, true, false);
insert into sys.args values (9964, 555, 'res_0', 'decimal', 18, 0, 0, 0);
insert into sys.args values (9965, 555, 'arg_1', 'decimal', 18, 0, 1, 1);
insert into sys.args values (9966, 555, 'arg_2', 'bigint', 64, 0, 1, 2);
insert into sys.functions values (556, 'scale_down', 'dec_round', 'calc', 0, 1, false, false, false, 2000, true, false);
insert into sys.args values (9967, 556, 'res_0', 'decimal', 18, 0, 0, 0);
insert into sys.args values (9968, 556, 'arg_1', 'decimal', 18, 0, 1, 1);
insert into sys.args values (9969, 556, 'arg_2', 'bigint', 64, 0, 1, 2);
insert into sys.functions values (557, 'sql_mul', '*', 'calc', 0, 1, false, false, false, 2000, true, false);
insert into sys.args values (9970, 557, 'res_0', 'day_interval', 4, 0, 0, 0);
insert into sys.args values (9971, 557, 'arg_1', 'day_interval', 4, 0, 1, 1);
insert into sys.args values (9972, 557, 'arg_2', 'decimal', 18, 0, 1, 2);
insert into sys.functions values (558, 'sql_mul', '*', 'calc', 0, 1, false, false, false, 2000, true, false);
insert into sys.args values (9973, 558, 'res_0', 'sec_interval', 13, 0, 0, 0);
insert into sys.args values (9974, 558, 'arg_1', 'sec_interval', 13, 0, 1, 1);
insert into sys.args values (9975, 558, 'arg_2', 'decimal', 18, 0, 1, 2);
insert into sys.functions values (559, 'sql_div', '/', 'calc', 0, 1, false, false, false, 2000, true, false);
insert into sys.args values (9976, 559, 'res_0', 'month_interval', 3, 0, 0, 0);
insert into sys.args values (9977, 559, 'arg_1', 'month_interval', 3, 0, 1, 1);
insert into sys.args values (9978, 559, 'arg_2', 'decimal', 18, 0, 1, 2);
insert into sys.functions values (560, 'sql_div', '/', 'calc', 0, 1, false, false, false, 2000, true, false);
insert into sys.args values (9979, 560, 'res_0', 'day_interval', 4, 0, 0, 0);
insert into sys.args values (9980, 560, 'arg_1', 'day_interval', 4, 0, 1, 1);
insert into sys.args values (9981, 560, 'arg_2', 'decimal', 18, 0, 1, 2);
insert into sys.functions values (561, 'sql_div', '/', 'calc', 0, 1, false, false, false, 2000, true, false);
insert into sys.args values (9982, 561, 'res_0', 'sec_interval', 13, 0, 0, 0);
insert into sys.args values (9983, 561, 'arg_1', 'sec_interval', 13, 0, 1, 1);
insert into sys.args values (9984, 561, 'arg_2', 'decimal', 18, 0, 1, 2);
insert into sys.functions values (562, 'sql_sub', '-', 'calc', 0, 1, false, false, false, 2000, true, false);
insert into sys.args values (9985, 562, 'res_0', 'decimal', 38, 0, 0, 0);
insert into sys.args values (9986, 562, 'arg_1', 'decimal', 38, 0, 1, 1);
insert into sys.args values (9987, 562, 'arg_2', 'decimal', 38, 0, 1, 2);
insert into sys.functions values (563, 'sql_add', '+', 'calc', 0, 1, false, false, false, 2000, true, false);
insert into sys.args values (9988, 563, 'res_0', 'decimal', 38, 0, 0, 0);
insert into sys.args values (9989, 563, 'arg_1', 'decimal', 38, 0, 1, 1);
insert into sys.args values (9990, 563, 'arg_2', 'decimal', 38, 0, 1, 2);
insert into sys.functions values (564, 'sql_mul', '*', 'calc', 0, 1, false, false, false, 2000, true, false);
insert into sys.args values (9991, 564, 'res_0', 'decimal', 38, 0, 0, 0);
insert into sys.args values (9992, 564, 'arg_1', 'decimal', 38, 0, 1, 1);
insert into sys.args values (9993, 564, 'arg_2', 'decimal', 38, 0, 1, 2);
insert into sys.functions values (565, 'sql_div', '/', 'calc', 0, 1, false, false, false, 2000, true, false);
insert into sys.args values (9994, 565, 'res_0', 'decimal', 38, 0, 0, 0);
insert into sys.args values (9995, 565, 'arg_1', 'decimal', 38, 0, 1, 1);
insert into sys.args values (9996, 565, 'arg_2', 'decimal', 38, 0, 1, 2);
insert into sys.functions values (566, 'bit_and', 'and', 'calc', 0, 1, false, false, false, 2000, true, false);
insert into sys.args values (9997, 566, 'res_0', 'decimal', 38, 0, 0, 0);
insert into sys.args values (9998, 566, 'arg_1', 'decimal', 38, 0, 1, 1);
insert into sys.args values (9999, 566, 'arg_2', 'decimal', 38, 0, 1, 2);
insert into sys.functions values (567, 'bit_or', 'or', 'calc', 0, 1, false, false, false, 2000, true, false);
insert into sys.args values (10000, 567, 'res_0', 'decimal', 38, 0, 0, 0);
insert into sys.args values (10001, 567, 'arg_1', 'decimal', 38, 0, 1, 1);
insert into sys.args values (10002, 567, 'arg_2', 'decimal', 38, 0, 1, 2);
insert into sys.functions values (568, 'bit_xor', 'xor', 'calc', 0, 1, false, false, false, 2000, true, false);
insert into sys.args values (10003, 568, 'res_0', 'decimal', 38, 0, 0, 0);
insert into sys.args values (10004, 568, 'arg_1', 'decimal', 38, 0, 1, 1);
insert into sys.args values (10005, 568, 'arg_2', 'decimal', 38, 0, 1, 2);
insert into sys.functions values (569, 'bit_not', 'not', 'calc', 0, 1, false, false, false, 2000, true, false);
insert into sys.args values (10006, 569, 'res_0', 'decimal', 38, 0, 0, 0);
insert into sys.args values (10007, 569, 'arg_1', 'decimal', 38, 0, 1, 1);
insert into sys.functions values (570, 'left_shift', '<<', 'calc', 0, 1, false, false, false, 2000, true, false);
insert into sys.args values (10008, 570, 'res_0', 'decimal', 38, 0, 0, 0);
insert into sys.args values (10009, 570, 'arg_1', 'decimal', 38, 0, 1, 1);
insert into sys.args values (10010, 570, 'arg_2', 'int', 32, 0, 1, 2);
insert into sys.functions values (571, 'right_shift', '>>', 'calc', 0, 1, false, false, false, 2000, true, false);
insert into sys.args values (10011, 571, 'res_0', 'decimal', 38, 0, 0, 0);
insert into sys.args values (10012, 571, 'arg_1', 'decimal', 38, 0, 1, 1);
insert into sys.args values (10013, 571, 'arg_2', 'int', 32, 0, 1, 2);
insert into sys.functions values (572, 'sql_neg', '-', 'calc', 0, 1, false, false, false, 2000, true, false);
insert into sys.args values (10014, 572, 'res_0', 'decimal', 38, 0, 0, 0);
insert into sys.args values (10015, 572, 'arg_1', 'decimal', 38, 0, 1, 1);
insert into sys.functions values (573, 'abs', 'abs', 'calc', 0, 1, false, false, false, 2000, true, false);
insert into sys.args values (10016, 573, 'res_0', 'decimal', 38, 0, 0, 0);
insert into sys.args values (10017, 573, 'arg_1', 'decimal', 38, 0, 1, 1);
insert into sys.functions values (574, 'sign', 'sign', 'calc', 0, 1, false, false, false, 2000, true, false);
insert into sys.args values (10018, 574, 'res_0', 'tinyint', 8, 0, 0, 0);
insert into sys.args values (10019, 574, 'arg_1', 'decimal', 38, 0, 1, 1);
insert into sys.functions values (575, 'scale_up', '*', 'calc', 0, 1, false, false, false, 2000, true, false);
insert into sys.args values (10020, 575, 'res_0', 'decimal', 38, 0, 0, 0);
insert into sys.args values (10021, 575, 'arg_1', 'decimal', 38, 0, 1, 1);
insert into sys.args values (10022, 575, 'arg_2', 'hugeint', 128, 0, 1, 2);
insert into sys.functions values (576, 'scale_down', 'dec_round', 'calc', 0, 1, false, false, false, 2000, true, false);
insert into sys.args values (10023, 576, 'res_0', 'decimal', 38, 0, 0, 0);
insert into sys.args values (10024, 576, 'arg_1', 'decimal', 38, 0, 1, 1);
insert into sys.args values (10025, 576, 'arg_2', 'hugeint', 128, 0, 1, 2);
insert into sys.functions values (577, 'sql_div', '/', 'calc', 0, 1, false, false, false, 2000, true, false);
insert into sys.args values (10026, 577, 'res_0', 'month_interval', 3, 0, 0, 0);
insert into sys.args values (10027, 577, 'arg_1', 'month_interval', 3, 0, 1, 1);
insert into sys.args values (10028, 577, 'arg_2', 'decimal', 38, 0, 1, 2);
insert into sys.functions values (578, 'sql_div', '/', 'calc', 0, 1, false, false, false, 2000, true, false);
insert into sys.args values (10029, 578, 'res_0', 'day_interval', 4, 0, 0, 0);
insert into sys.args values (10030, 578, 'arg_1', 'day_interval', 4, 0, 1, 1);
insert into sys.args values (10031, 578, 'arg_2', 'decimal', 38, 0, 1, 2);
insert into sys.functions values (579, 'sql_div', '/', 'calc', 0, 1, false, false, false, 2000, true, false);
insert into sys.args values (10032, 579, 'res_0', 'sec_interval', 13, 0, 0, 0);
insert into sys.args values (10033, 579, 'arg_1', 'sec_interval', 13, 0, 1, 1);
insert into sys.args values (10034, 579, 'arg_2', 'decimal', 38, 0, 1, 2);
insert into sys.functions values (580, 'sql_sub', '-', 'calc', 0, 1, false, false, false, 2000, true, false);
insert into sys.args values (10035, 580, 'res_0', 'real', 24, 0, 0, 0);
insert into sys.args values (10036, 580, 'arg_1', 'real', 24, 0, 1, 1);
insert into sys.args values (10037, 580, 'arg_2', 'real', 24, 0, 1, 2);
insert into sys.functions values (581, 'sql_add', '+', 'calc', 0, 1, false, false, false, 2000, true, false);
insert into sys.args values (10038, 581, 'res_0', 'real', 24, 0, 0, 0);
insert into sys.args values (10039, 581, 'arg_1', 'real', 24, 0, 1, 1);
insert into sys.args values (10040, 581, 'arg_2', 'real', 24, 0, 1, 2);
insert into sys.functions values (582, 'sql_mul', '*', 'calc', 0, 1, false, false, false, 2000, true, false);
insert into sys.args values (10041, 582, 'res_0', 'real', 24, 0, 0, 0);
insert into sys.args values (10042, 582, 'arg_1', 'real', 24, 0, 1, 1);
insert into sys.args values (10043, 582, 'arg_2', 'real', 24, 0, 1, 2);
insert into sys.functions values (583, 'sql_div', '/', 'calc', 0, 1, false, false, false, 2000, true, false);
insert into sys.args values (10044, 583, 'res_0', 'real', 24, 0, 0, 0);
insert into sys.args values (10045, 583, 'arg_1', 'real', 24, 0, 1, 1);
insert into sys.args values (10046, 583, 'arg_2', 'real', 24, 0, 1, 2);
insert into sys.functions values (584, 'sql_neg', '-', 'calc', 0, 1, false, false, false, 2000, true, false);
insert into sys.args values (10047, 584, 'res_0', 'real', 24, 0, 0, 0);
insert into sys.args values (10048, 584, 'arg_1', 'real', 24, 0, 1, 1);
insert into sys.functions values (585, 'abs', 'abs', 'calc', 0, 1, false, false, false, 2000, true, false);
insert into sys.args values (10049, 585, 'res_0', 'real', 24, 0, 0, 0);
insert into sys.args values (10050, 585, 'arg_1', 'real', 24, 0, 1, 1);
insert into sys.functions values (586, 'sign', 'sign', 'calc', 0, 1, false, false, false, 2000, true, false);
insert into sys.args values (10051, 586, 'res_0', 'tinyint', 8, 0, 0, 0);
insert into sys.args values (10052, 586, 'arg_1', 'real', 24, 0, 1, 1);
insert into sys.functions values (587, 'scale_up', '*', 'calc', 0, 1, false, false, false, 2000, true, false);
insert into sys.args values (10053, 587, 'res_0', 'real', 24, 0, 0, 0);
insert into sys.args values (10054, 587, 'arg_1', 'real', 24, 0, 1, 1);
insert into sys.args values (10055, 587, 'arg_2', 'real', 24, 0, 1, 2);
insert into sys.functions values (588, 'scale_down', 'dec_round', 'calc', 0, 1, false, false, false, 2000, true, false);
insert into sys.args values (10056, 588, 'res_0', 'real', 24, 0, 0, 0);
insert into sys.args values (10057, 588, 'arg_1', 'real', 24, 0, 1, 1);
insert into sys.args values (10058, 588, 'arg_2', 'real', 24, 0, 1, 2);
insert into sys.functions values (589, 'sql_mul', '*', 'calc', 0, 1, false, false, false, 2000, true, false);
insert into sys.args values (10059, 589, 'res_0', 'month_interval', 3, 0, 0, 0);
insert into sys.args values (10060, 589, 'arg_1', 'month_interval', 3, 0, 1, 1);
insert into sys.args values (10061, 589, 'arg_2', 'real', 24, 0, 1, 2);
insert into sys.functions values (590, 'sql_mul', '*', 'calc', 0, 1, false, false, false, 2000, true, false);
insert into sys.args values (10062, 590, 'res_0', 'day_interval', 4, 0, 0, 0);
insert into sys.args values (10063, 590, 'arg_1', 'day_interval', 4, 0, 1, 1);
insert into sys.args values (10064, 590, 'arg_2', 'real', 24, 0, 1, 2);
insert into sys.functions values (591, 'sql_mul', '*', 'calc', 0, 1, false, false, false, 2000, true, false);
insert into sys.args values (10065, 591, 'res_0', 'sec_interval', 13, 0, 0, 0);
insert into sys.args values (10066, 591, 'arg_1', 'sec_interval', 13, 0, 1, 1);
insert into sys.args values (10067, 591, 'arg_2', 'real', 24, 0, 1, 2);
insert into sys.functions values (592, 'sql_div', '/', 'calc', 0, 1, false, false, false, 2000, true, false);
insert into sys.args values (10068, 592, 'res_0', 'month_interval', 3, 0, 0, 0);
insert into sys.args values (10069, 592, 'arg_1', 'month_interval', 3, 0, 1, 1);
insert into sys.args values (10070, 592, 'arg_2', 'real', 24, 0, 1, 2);
insert into sys.functions values (593, 'sql_div', '/', 'calc', 0, 1, false, false, false, 2000, true, false);
insert into sys.args values (10071, 593, 'res_0', 'day_interval', 4, 0, 0, 0);
insert into sys.args values (10072, 593, 'arg_1', 'day_interval', 4, 0, 1, 1);
insert into sys.args values (10073, 593, 'arg_2', 'real', 24, 0, 1, 2);
insert into sys.functions values (594, 'sql_div', '/', 'calc', 0, 1, false, false, false, 2000, true, false);
insert into sys.args values (10074, 594, 'res_0', 'sec_interval', 13, 0, 0, 0);
insert into sys.args values (10075, 594, 'arg_1', 'sec_interval', 13, 0, 1, 1);
insert into sys.args values (10076, 594, 'arg_2', 'real', 24, 0, 1, 2);
insert into sys.functions values (595, 'sql_sub', '-', 'calc', 0, 1, false, false, false, 2000, true, false);
insert into sys.args values (10077, 595, 'res_0', 'double', 53, 0, 0, 0);
insert into sys.args values (10078, 595, 'arg_1', 'double', 53, 0, 1, 1);
insert into sys.args values (10079, 595, 'arg_2', 'double', 53, 0, 1, 2);
insert into sys.functions values (596, 'sql_add', '+', 'calc', 0, 1, false, false, false, 2000, true, false);
insert into sys.args values (10080, 596, 'res_0', 'double', 53, 0, 0, 0);
insert into sys.args values (10081, 596, 'arg_1', 'double', 53, 0, 1, 1);
insert into sys.args values (10082, 596, 'arg_2', 'double', 53, 0, 1, 2);
insert into sys.functions values (597, 'sql_mul', '*', 'calc', 0, 1, false, false, false, 2000, true, false);
insert into sys.args values (10083, 597, 'res_0', 'double', 53, 0, 0, 0);
insert into sys.args values (10084, 597, 'arg_1', 'double', 53, 0, 1, 1);
insert into sys.args values (10085, 597, 'arg_2', 'double', 53, 0, 1, 2);
insert into sys.functions values (598, 'sql_div', '/', 'calc', 0, 1, false, false, false, 2000, true, false);
insert into sys.args values (10086, 598, 'res_0', 'double', 53, 0, 0, 0);
insert into sys.args values (10087, 598, 'arg_1', 'double', 53, 0, 1, 1);
insert into sys.args values (10088, 598, 'arg_2', 'double', 53, 0, 1, 2);
insert into sys.functions values (599, 'sql_neg', '-', 'calc', 0, 1, false, false, false, 2000, true, false);
insert into sys.args values (10089, 599, 'res_0', 'double', 53, 0, 0, 0);
insert into sys.args values (10090, 599, 'arg_1', 'double', 53, 0, 1, 1);
insert into sys.functions values (600, 'abs', 'abs', 'calc', 0, 1, false, false, false, 2000, true, false);
insert into sys.args values (10091, 600, 'res_0', 'double', 53, 0, 0, 0);
insert into sys.args values (10092, 600, 'arg_1', 'double', 53, 0, 1, 1);
insert into sys.functions values (601, 'sign', 'sign', 'calc', 0, 1, false, false, false, 2000, true, false);
insert into sys.args values (10093, 601, 'res_0', 'tinyint', 8, 0, 0, 0);
insert into sys.args values (10094, 601, 'arg_1', 'double', 53, 0, 1, 1);
insert into sys.functions values (602, 'scale_up', '*', 'calc', 0, 1, false, false, false, 2000, true, false);
insert into sys.args values (10095, 602, 'res_0', 'double', 53, 0, 0, 0);
insert into sys.args values (10096, 602, 'arg_1', 'double', 53, 0, 1, 1);
insert into sys.args values (10097, 602, 'arg_2', 'double', 53, 0, 1, 2);
insert into sys.functions values (603, 'scale_down', 'dec_round', 'calc', 0, 1, false, false, false, 2000, true, false);
insert into sys.args values (10098, 603, 'res_0', 'double', 53, 0, 0, 0);
insert into sys.args values (10099, 603, 'arg_1', 'double', 53, 0, 1, 1);
insert into sys.args values (10100, 603, 'arg_2', 'double', 53, 0, 1, 2);
insert into sys.functions values (604, 'sql_mul', '*', 'calc', 0, 1, false, false, false, 2000, true, false);
insert into sys.args values (10101, 604, 'res_0', 'month_interval', 3, 0, 0, 0);
insert into sys.args values (10102, 604, 'arg_1', 'month_interval', 3, 0, 1, 1);
insert into sys.args values (10103, 604, 'arg_2', 'double', 53, 0, 1, 2);
insert into sys.functions values (605, 'sql_mul', '*', 'calc', 0, 1, false, false, false, 2000, true, false);
insert into sys.args values (10104, 605, 'res_0', 'day_interval', 4, 0, 0, 0);
insert into sys.args values (10105, 605, 'arg_1', 'day_interval', 4, 0, 1, 1);
insert into sys.args values (10106, 605, 'arg_2', 'double', 53, 0, 1, 2);
insert into sys.functions values (606, 'sql_mul', '*', 'calc', 0, 1, false, false, false, 2000, true, false);
insert into sys.args values (10107, 606, 'res_0', 'sec_interval', 13, 0, 0, 0);
insert into sys.args values (10108, 606, 'arg_1', 'sec_interval', 13, 0, 1, 1);
insert into sys.args values (10109, 606, 'arg_2', 'double', 53, 0, 1, 2);
insert into sys.functions values (607, 'sql_div', '/', 'calc', 0, 1, false, false, false, 2000, true, false);
insert into sys.args values (10110, 607, 'res_0', 'month_interval', 3, 0, 0, 0);
insert into sys.args values (10111, 607, 'arg_1', 'month_interval', 3, 0, 1, 1);
insert into sys.args values (10112, 607, 'arg_2', 'double', 53, 0, 1, 2);
insert into sys.functions values (608, 'sql_div', '/', 'calc', 0, 1, false, false, false, 2000, true, false);
insert into sys.args values (10113, 608, 'res_0', 'day_interval', 4, 0, 0, 0);
insert into sys.args values (10114, 608, 'arg_1', 'day_interval', 4, 0, 1, 1);
insert into sys.args values (10115, 608, 'arg_2', 'double', 53, 0, 1, 2);
insert into sys.functions values (609, 'sql_div', '/', 'calc', 0, 1, false, false, false, 2000, true, false);
insert into sys.args values (10116, 609, 'res_0', 'sec_interval', 13, 0, 0, 0);
insert into sys.args values (10117, 609, 'arg_1', 'sec_interval', 13, 0, 1, 1);
insert into sys.args values (10118, 609, 'arg_2', 'double', 53, 0, 1, 2);
insert into sys.functions values (610, 'sql_mul', '*', 'calc', 0, 1, false, false, false, 2000, true, false);
insert into sys.args values (10119, 610, 'res_0', 'decimal', 4, 0, 0, 0);
insert into sys.args values (10120, 610, 'arg_1', 'decimal', 4, 0, 1, 1);
insert into sys.args values (10121, 610, 'arg_2', 'tinyint', 8, 0, 1, 2);
insert into sys.functions values (611, 'sql_mul', '*', 'calc', 0, 1, false, false, false, 2000, true, false);
insert into sys.args values (10122, 611, 'res_0', 'decimal', 4, 0, 0, 0);
insert into sys.args values (10123, 611, 'arg_1', 'tinyint', 8, 0, 1, 1);
insert into sys.args values (10124, 611, 'arg_2', 'decimal', 4, 0, 1, 2);
insert into sys.functions values (612, 'sql_mul', '*', 'calc', 0, 1, false, false, false, 2000, true, false);
insert into sys.args values (10125, 612, 'res_0', 'decimal', 4, 0, 0, 0);
insert into sys.args values (10126, 612, 'arg_1', 'decimal', 4, 0, 1, 1);
insert into sys.args values (10127, 612, 'arg_2', 'decimal', 2, 0, 1, 2);
insert into sys.functions values (613, 'sql_mul', '*', 'calc', 0, 1, false, false, false, 2000, true, false);
insert into sys.args values (10128, 613, 'res_0', 'decimal', 4, 0, 0, 0);
insert into sys.args values (10129, 613, 'arg_1', 'decimal', 2, 0, 1, 1);
insert into sys.args values (10130, 613, 'arg_2', 'decimal', 4, 0, 1, 2);
insert into sys.functions values (614, 'sql_mul', '*', 'calc', 0, 1, false, false, false, 2000, true, false);
insert into sys.args values (10131, 614, 'res_0', 'decimal', 9, 0, 0, 0);
insert into sys.args values (10132, 614, 'arg_1', 'decimal', 9, 0, 1, 1);
insert into sys.args values (10133, 614, 'arg_2', 'tinyint', 8, 0, 1, 2);
insert into sys.functions values (615, 'sql_mul', '*', 'calc', 0, 1, false, false, false, 2000, true, false);
insert into sys.args values (10134, 615, 'res_0', 'decimal', 9, 0, 0, 0);
insert into sys.args values (10135, 615, 'arg_1', 'tinyint', 8, 0, 1, 1);
insert into sys.args values (10136, 615, 'arg_2', 'decimal', 9, 0, 1, 2);
insert into sys.functions values (616, 'sql_mul', '*', 'calc', 0, 1, false, false, false, 2000, true, false);
insert into sys.args values (10137, 616, 'res_0', 'decimal', 9, 0, 0, 0);
insert into sys.args values (10138, 616, 'arg_1', 'decimal', 9, 0, 1, 1);
insert into sys.args values (10139, 616, 'arg_2', 'smallint', 16, 0, 1, 2);
insert into sys.functions values (617, 'sql_mul', '*', 'calc', 0, 1, false, false, false, 2000, true, false);
insert into sys.args values (10140, 617, 'res_0', 'decimal', 9, 0, 0, 0);
insert into sys.args values (10141, 617, 'arg_1', 'smallint', 16, 0, 1, 1);
insert into sys.args values (10142, 617, 'arg_2', 'decimal', 9, 0, 1, 2);
insert into sys.functions values (618, 'sql_mul', '*', 'calc', 0, 1, false, false, false, 2000, true, false);
insert into sys.args values (10143, 618, 'res_0', 'decimal', 9, 0, 0, 0);
insert into sys.args values (10144, 618, 'arg_1', 'decimal', 9, 0, 1, 1);
insert into sys.args values (10145, 618, 'arg_2', 'decimal', 2, 0, 1, 2);
insert into sys.functions values (619, 'sql_mul', '*', 'calc', 0, 1, false, false, false, 2000, true, false);
insert into sys.args values (10146, 619, 'res_0', 'decimal', 9, 0, 0, 0);
insert into sys.args values (10147, 619, 'arg_1', 'decimal', 2, 0, 1, 1);
insert into sys.args values (10148, 619, 'arg_2', 'decimal', 9, 0, 1, 2);
insert into sys.functions values (620, 'sql_mul', '*', 'calc', 0, 1, false, false, false, 2000, true, false);
insert into sys.args values (10149, 620, 'res_0', 'decimal', 9, 0, 0, 0);
insert into sys.args values (10150, 620, 'arg_1', 'decimal', 9, 0, 1, 1);
insert into sys.args values (10151, 620, 'arg_2', 'decimal', 4, 0, 1, 2);
insert into sys.functions values (621, 'sql_mul', '*', 'calc', 0, 1, false, false, false, 2000, true, false);
insert into sys.args values (10152, 621, 'res_0', 'decimal', 9, 0, 0, 0);
insert into sys.args values (10153, 621, 'arg_1', 'decimal', 4, 0, 1, 1);
insert into sys.args values (10154, 621, 'arg_2', 'decimal', 9, 0, 1, 2);
insert into sys.functions values (622, 'sql_mul', '*', 'calc', 0, 1, false, false, false, 2000, true, false);
insert into sys.args values (10155, 622, 'res_0', 'decimal', 18, 0, 0, 0);
insert into sys.args values (10156, 622, 'arg_1', 'decimal', 18, 0, 1, 1);
insert into sys.args values (10157, 622, 'arg_2', 'tinyint', 8, 0, 1, 2);
insert into sys.functions values (623, 'sql_mul', '*', 'calc', 0, 1, false, false, false, 2000, true, false);
insert into sys.args values (10158, 623, 'res_0', 'decimal', 18, 0, 0, 0);
insert into sys.args values (10159, 623, 'arg_1', 'tinyint', 8, 0, 1, 1);
insert into sys.args values (10160, 623, 'arg_2', 'decimal', 18, 0, 1, 2);
insert into sys.functions values (624, 'sql_mul', '*', 'calc', 0, 1, false, false, false, 2000, true, false);
insert into sys.args values (10161, 624, 'res_0', 'decimal', 18, 0, 0, 0);
insert into sys.args values (10162, 624, 'arg_1', 'decimal', 18, 0, 1, 1);
insert into sys.args values (10163, 624, 'arg_2', 'smallint', 16, 0, 1, 2);
insert into sys.functions values (625, 'sql_mul', '*', 'calc', 0, 1, false, false, false, 2000, true, false);
insert into sys.args values (10164, 625, 'res_0', 'decimal', 18, 0, 0, 0);
insert into sys.args values (10165, 625, 'arg_1', 'smallint', 16, 0, 1, 1);
insert into sys.args values (10166, 625, 'arg_2', 'decimal', 18, 0, 1, 2);
insert into sys.functions values (626, 'sql_mul', '*', 'calc', 0, 1, false, false, false, 2000, true, false);
insert into sys.args values (10167, 626, 'res_0', 'decimal', 18, 0, 0, 0);
insert into sys.args values (10168, 626, 'arg_1', 'decimal', 18, 0, 1, 1);
insert into sys.args values (10169, 626, 'arg_2', 'int', 32, 0, 1, 2);
insert into sys.functions values (627, 'sql_mul', '*', 'calc', 0, 1, false, false, false, 2000, true, false);
insert into sys.args values (10170, 627, 'res_0', 'decimal', 18, 0, 0, 0);
insert into sys.args values (10171, 627, 'arg_1', 'int', 32, 0, 1, 1);
insert into sys.args values (10172, 627, 'arg_2', 'decimal', 18, 0, 1, 2);
insert into sys.functions values (628, 'sql_mul', '*', 'calc', 0, 1, false, false, false, 2000, true, false);
insert into sys.args values (10173, 628, 'res_0', 'decimal', 18, 0, 0, 0);
insert into sys.args values (10174, 628, 'arg_1', 'decimal', 18, 0, 1, 1);
insert into sys.args values (10175, 628, 'arg_2', 'decimal', 2, 0, 1, 2);
insert into sys.functions values (629, 'sql_mul', '*', 'calc', 0, 1, false, false, false, 2000, true, false);
insert into sys.args values (10176, 629, 'res_0', 'decimal', 18, 0, 0, 0);
insert into sys.args values (10177, 629, 'arg_1', 'decimal', 2, 0, 1, 1);
insert into sys.args values (10178, 629, 'arg_2', 'decimal', 18, 0, 1, 2);
insert into sys.functions values (630, 'sql_mul', '*', 'calc', 0, 1, false, false, false, 2000, true, false);
insert into sys.args values (10179, 630, 'res_0', 'decimal', 18, 0, 0, 0);
insert into sys.args values (10180, 630, 'arg_1', 'decimal', 18, 0, 1, 1);
insert into sys.args values (10181, 630, 'arg_2', 'decimal', 4, 0, 1, 2);
insert into sys.functions values (631, 'sql_mul', '*', 'calc', 0, 1, false, false, false, 2000, true, false);
insert into sys.args values (10182, 631, 'res_0', 'decimal', 18, 0, 0, 0);
insert into sys.args values (10183, 631, 'arg_1', 'decimal', 4, 0, 1, 1);
insert into sys.args values (10184, 631, 'arg_2', 'decimal', 18, 0, 1, 2);
insert into sys.functions values (632, 'sql_mul', '*', 'calc', 0, 1, false, false, false, 2000, true, false);
insert into sys.args values (10185, 632, 'res_0', 'decimal', 18, 0, 0, 0);
insert into sys.args values (10186, 632, 'arg_1', 'decimal', 18, 0, 1, 1);
insert into sys.args values (10187, 632, 'arg_2', 'decimal', 9, 0, 1, 2);
insert into sys.functions values (633, 'sql_mul', '*', 'calc', 0, 1, false, false, false, 2000, true, false);
insert into sys.args values (10188, 633, 'res_0', 'decimal', 18, 0, 0, 0);
insert into sys.args values (10189, 633, 'arg_1', 'decimal', 9, 0, 1, 1);
insert into sys.args values (10190, 633, 'arg_2', 'decimal', 18, 0, 1, 2);
insert into sys.functions values (634, 'sql_mul', '*', 'calc', 0, 1, false, false, false, 2000, true, false);
insert into sys.args values (10191, 634, 'res_0', 'decimal', 38, 0, 0, 0);
insert into sys.args values (10192, 634, 'arg_1', 'decimal', 38, 0, 1, 1);
insert into sys.args values (10193, 634, 'arg_2', 'tinyint', 8, 0, 1, 2);
insert into sys.functions values (635, 'sql_mul', '*', 'calc', 0, 1, false, false, false, 2000, true, false);
insert into sys.args values (10194, 635, 'res_0', 'decimal', 38, 0, 0, 0);
insert into sys.args values (10195, 635, 'arg_1', 'tinyint', 8, 0, 1, 1);
insert into sys.args values (10196, 635, 'arg_2', 'decimal', 38, 0, 1, 2);
insert into sys.functions values (636, 'sql_mul', '*', 'calc', 0, 1, false, false, false, 2000, true, false);
insert into sys.args values (10197, 636, 'res_0', 'decimal', 38, 0, 0, 0);
insert into sys.args values (10198, 636, 'arg_1', 'decimal', 38, 0, 1, 1);
insert into sys.args values (10199, 636, 'arg_2', 'smallint', 16, 0, 1, 2);
insert into sys.functions values (637, 'sql_mul', '*', 'calc', 0, 1, false, false, false, 2000, true, false);
insert into sys.args values (10200, 637, 'res_0', 'decimal', 38, 0, 0, 0);
insert into sys.args values (10201, 637, 'arg_1', 'smallint', 16, 0, 1, 1);
insert into sys.args values (10202, 637, 'arg_2', 'decimal', 38, 0, 1, 2);
insert into sys.functions values (638, 'sql_mul', '*', 'calc', 0, 1, false, false, false, 2000, true, false);
insert into sys.args values (10203, 638, 'res_0', 'decimal', 38, 0, 0, 0);
insert into sys.args values (10204, 638, 'arg_1', 'decimal', 38, 0, 1, 1);
insert into sys.args values (10205, 638, 'arg_2', 'int', 32, 0, 1, 2);
insert into sys.functions values (639, 'sql_mul', '*', 'calc', 0, 1, false, false, false, 2000, true, false);
insert into sys.args values (10206, 639, 'res_0', 'decimal', 38, 0, 0, 0);
insert into sys.args values (10207, 639, 'arg_1', 'int', 32, 0, 1, 1);
insert into sys.args values (10208, 639, 'arg_2', 'decimal', 38, 0, 1, 2);
insert into sys.functions values (640, 'sql_mul', '*', 'calc', 0, 1, false, false, false, 2000, true, false);
insert into sys.args values (10209, 640, 'res_0', 'decimal', 38, 0, 0, 0);
insert into sys.args values (10210, 640, 'arg_1', 'decimal', 38, 0, 1, 1);
insert into sys.args values (10211, 640, 'arg_2', 'bigint', 64, 0, 1, 2);
insert into sys.functions values (641, 'sql_mul', '*', 'calc', 0, 1, false, false, false, 2000, true, false);
insert into sys.args values (10212, 641, 'res_0', 'decimal', 38, 0, 0, 0);
insert into sys.args values (10213, 641, 'arg_1', 'bigint', 64, 0, 1, 1);
insert into sys.args values (10214, 641, 'arg_2', 'decimal', 38, 0, 1, 2);
insert into sys.functions values (642, 'sql_mul', '*', 'calc', 0, 1, false, false, false, 2000, true, false);
insert into sys.args values (10215, 642, 'res_0', 'decimal', 38, 0, 0, 0);
insert into sys.args values (10216, 642, 'arg_1', 'decimal', 38, 0, 1, 1);
insert into sys.args values (10217, 642, 'arg_2', 'decimal', 2, 0, 1, 2);
insert into sys.functions values (643, 'sql_mul', '*', 'calc', 0, 1, false, false, false, 2000, true, false);
insert into sys.args values (10218, 643, 'res_0', 'decimal', 38, 0, 0, 0);
insert into sys.args values (10219, 643, 'arg_1', 'decimal', 2, 0, 1, 1);
insert into sys.args values (10220, 643, 'arg_2', 'decimal', 38, 0, 1, 2);
insert into sys.functions values (644, 'sql_mul', '*', 'calc', 0, 1, false, false, false, 2000, true, false);
insert into sys.args values (10221, 644, 'res_0', 'decimal', 38, 0, 0, 0);
insert into sys.args values (10222, 644, 'arg_1', 'decimal', 38, 0, 1, 1);
insert into sys.args values (10223, 644, 'arg_2', 'decimal', 4, 0, 1, 2);
insert into sys.functions values (645, 'sql_mul', '*', 'calc', 0, 1, false, false, false, 2000, true, false);
insert into sys.args values (10224, 645, 'res_0', 'decimal', 38, 0, 0, 0);
insert into sys.args values (10225, 645, 'arg_1', 'decimal', 4, 0, 1, 1);
insert into sys.args values (10226, 645, 'arg_2', 'decimal', 38, 0, 1, 2);
insert into sys.functions values (646, 'sql_mul', '*', 'calc', 0, 1, false, false, false, 2000, true, false);
insert into sys.args values (10227, 646, 'res_0', 'decimal', 38, 0, 0, 0);
insert into sys.args values (10228, 646, 'arg_1', 'decimal', 38, 0, 1, 1);
insert into sys.args values (10229, 646, 'arg_2', 'decimal', 9, 0, 1, 2);
insert into sys.functions values (647, 'sql_mul', '*', 'calc', 0, 1, false, false, false, 2000, true, false);
insert into sys.args values (10230, 647, 'res_0', 'decimal', 38, 0, 0, 0);
insert into sys.args values (10231, 647, 'arg_1', 'decimal', 9, 0, 1, 1);
insert into sys.args values (10232, 647, 'arg_2', 'decimal', 38, 0, 1, 2);
insert into sys.functions values (648, 'sql_mul', '*', 'calc', 0, 1, false, false, false, 2000, true, false);
insert into sys.args values (10233, 648, 'res_0', 'decimal', 38, 0, 0, 0);
insert into sys.args values (10234, 648, 'arg_1', 'decimal', 38, 0, 1, 1);
insert into sys.args values (10235, 648, 'arg_2', 'decimal', 18, 0, 1, 2);
insert into sys.functions values (649, 'sql_mul', '*', 'calc', 0, 1, false, false, false, 2000, true, false);
insert into sys.args values (10236, 649, 'res_0', 'decimal', 38, 0, 0, 0);
insert into sys.args values (10237, 649, 'arg_1', 'decimal', 18, 0, 1, 1);
insert into sys.args values (10238, 649, 'arg_2', 'decimal', 38, 0, 1, 2);
insert into sys.functions values (650, 'round', 'round', 'calc', 0, 1, false, false, false, 2000, true, false);
insert into sys.args values (10239, 650, 'res_0', 'decimal', 2, 0, 0, 0);
insert into sys.args values (10240, 650, 'arg_1', 'decimal', 2, 0, 1, 1);
insert into sys.args values (10241, 650, 'arg_2', 'tinyint', 8, 0, 1, 2);
insert into sys.functions values (651, 'round', 'round', 'calc', 0, 1, false, false, false, 2000, true, false);
insert into sys.args values (10242, 651, 'res_0', 'decimal', 4, 0, 0, 0);
insert into sys.args values (10243, 651, 'arg_1', 'decimal', 4, 0, 1, 1);
insert into sys.args values (10244, 651, 'arg_2', 'tinyint', 8, 0, 1, 2);
insert into sys.functions values (652, 'round', 'round', 'calc', 0, 1, false, false, false, 2000, true, false);
insert into sys.args values (10245, 652, 'res_0', 'decimal', 9, 0, 0, 0);
insert into sys.args values (10246, 652, 'arg_1', 'decimal', 9, 0, 1, 1);
insert into sys.args values (10247, 652, 'arg_2', 'tinyint', 8, 0, 1, 2);
insert into sys.functions values (653, 'round', 'round', 'calc', 0, 1, false, false, false, 2000, true, false);
insert into sys.args values (10248, 653, 'res_0', 'decimal', 18, 0, 0, 0);
insert into sys.args values (10249, 653, 'arg_1', 'decimal', 18, 0, 1, 1);
insert into sys.args values (10250, 653, 'arg_2', 'tinyint', 8, 0, 1, 2);
insert into sys.functions values (654, 'round', 'round', 'calc', 0, 1, false, false, false, 2000, true, false);
insert into sys.args values (10251, 654, 'res_0', 'decimal', 38, 0, 0, 0);
insert into sys.args values (10252, 654, 'arg_1', 'decimal', 38, 0, 1, 1);
insert into sys.args values (10253, 654, 'arg_2', 'tinyint', 8, 0, 1, 2);
insert into sys.functions values (655, 'round', 'round', 'calc', 0, 1, false, false, false, 2000, true, false);
insert into sys.args values (10254, 655, 'res_0', 'real', 24, 0, 0, 0);
insert into sys.args values (10255, 655, 'arg_1', 'real', 24, 0, 1, 1);
insert into sys.args values (10256, 655, 'arg_2', 'tinyint', 8, 0, 1, 2);
insert into sys.functions values (656, 'round', 'round', 'calc', 0, 1, false, false, false, 2000, true, false);
insert into sys.args values (10257, 656, 'res_0', 'double', 53, 0, 0, 0);
insert into sys.args values (10258, 656, 'arg_1', 'double', 53, 0, 1, 1);
insert into sys.args values (10259, 656, 'arg_2', 'tinyint', 8, 0, 1, 2);
insert into sys.functions values (657, 'scale_up', '*', 'calc', 0, 1, false, false, false, 2000, true, false);
insert into sys.args values (10260, 657, 'res_0', 'smallint', 16, 0, 0, 0);
insert into sys.args values (10261, 657, 'arg_1', 'smallint', 16, 0, 1, 1);
insert into sys.args values (10262, 657, 'arg_2', 'tinyint', 8, 0, 1, 2);
insert into sys.functions values (658, 'scale_up', '*', 'calc', 0, 1, false, false, false, 2000, true, false);
insert into sys.args values (10263, 658, 'res_0', 'smallint', 16, 0, 0, 0);
insert into sys.args values (10264, 658, 'arg_1', 'tinyint', 8, 0, 1, 1);
insert into sys.args values (10265, 658, 'arg_2', 'smallint', 16, 0, 1, 2);
insert into sys.functions values (659, 'scale_up', '*', 'calc', 0, 1, false, false, false, 2000, true, false);
insert into sys.args values (10266, 659, 'res_0', 'smallint', 16, 0, 0, 0);
insert into sys.args values (10267, 659, 'arg_1', 'smallint', 16, 0, 1, 1);
insert into sys.args values (10268, 659, 'arg_2', 'decimal', 2, 0, 1, 2);
insert into sys.functions values (660, 'scale_up', '*', 'calc', 0, 1, false, false, false, 2000, true, false);
insert into sys.args values (10269, 660, 'res_0', 'smallint', 16, 0, 0, 0);
insert into sys.args values (10270, 660, 'arg_1', 'decimal', 2, 0, 1, 1);
insert into sys.args values (10271, 660, 'arg_2', 'smallint', 16, 0, 1, 2);
insert into sys.functions values (661, 'scale_up', '*', 'calc', 0, 1, false, false, false, 2000, true, false);
insert into sys.args values (10272, 661, 'res_0', 'int', 32, 0, 0, 0);
insert into sys.args values (10273, 661, 'arg_1', 'int', 32, 0, 1, 1);
insert into sys.args values (10274, 661, 'arg_2', 'tinyint', 8, 0, 1, 2);
insert into sys.functions values (662, 'scale_up', '*', 'calc', 0, 1, false, false, false, 2000, true, false);
insert into sys.args values (10275, 662, 'res_0', 'int', 32, 0, 0, 0);
insert into sys.args values (10276, 662, 'arg_1', 'tinyint', 8, 0, 1, 1);
insert into sys.args values (10277, 662, 'arg_2', 'int', 32, 0, 1, 2);
insert into sys.functions values (663, 'scale_up', '*', 'calc', 0, 1, false, false, false, 2000, true, false);
insert into sys.args values (10278, 663, 'res_0', 'int', 32, 0, 0, 0);
insert into sys.args values (10279, 663, 'arg_1', 'int', 32, 0, 1, 1);
insert into sys.args values (10280, 663, 'arg_2', 'smallint', 16, 0, 1, 2);
insert into sys.functions values (664, 'scale_up', '*', 'calc', 0, 1, false, false, false, 2000, true, false);
insert into sys.args values (10281, 664, 'res_0', 'int', 32, 0, 0, 0);
insert into sys.args values (10282, 664, 'arg_1', 'smallint', 16, 0, 1, 1);
insert into sys.args values (10283, 664, 'arg_2', 'int', 32, 0, 1, 2);
insert into sys.functions values (665, 'scale_up', '*', 'calc', 0, 1, false, false, false, 2000, true, false);
insert into sys.args values (10284, 665, 'res_0', 'int', 32, 0, 0, 0);
insert into sys.args values (10285, 665, 'arg_1', 'int', 32, 0, 1, 1);
insert into sys.args values (10286, 665, 'arg_2', 'decimal', 2, 0, 1, 2);
insert into sys.functions values (666, 'scale_up', '*', 'calc', 0, 1, false, false, false, 2000, true, false);
insert into sys.args values (10287, 666, 'res_0', 'int', 32, 0, 0, 0);
insert into sys.args values (10288, 666, 'arg_1', 'decimal', 2, 0, 1, 1);
insert into sys.args values (10289, 666, 'arg_2', 'int', 32, 0, 1, 2);
insert into sys.functions values (667, 'scale_up', '*', 'calc', 0, 1, false, false, false, 2000, true, false);
insert into sys.args values (10290, 667, 'res_0', 'int', 32, 0, 0, 0);
insert into sys.args values (10291, 667, 'arg_1', 'int', 32, 0, 1, 1);
insert into sys.args values (10292, 667, 'arg_2', 'decimal', 4, 0, 1, 2);
insert into sys.functions values (668, 'scale_up', '*', 'calc', 0, 1, false, false, false, 2000, true, false);
insert into sys.args values (10293, 668, 'res_0', 'int', 32, 0, 0, 0);
insert into sys.args values (10294, 668, 'arg_1', 'decimal', 4, 0, 1, 1);
insert into sys.args values (10295, 668, 'arg_2', 'int', 32, 0, 1, 2);
insert into sys.functions values (669, 'scale_up', '*', 'calc', 0, 1, false, false, false, 2000, true, false);
insert into sys.args values (10296, 669, 'res_0', 'bigint', 64, 0, 0, 0);
insert into sys.args values (10297, 669, 'arg_1', 'bigint', 64, 0, 1, 1);
insert into sys.args values (10298, 669, 'arg_2', 'tinyint', 8, 0, 1, 2);
insert into sys.functions values (670, 'scale_up', '*', 'calc', 0, 1, false, false, false, 2000, true, false);
insert into sys.args values (10299, 670, 'res_0', 'bigint', 64, 0, 0, 0);
insert into sys.args values (10300, 670, 'arg_1', 'tinyint', 8, 0, 1, 1);
insert into sys.args values (10301, 670, 'arg_2', 'bigint', 64, 0, 1, 2);
insert into sys.functions values (671, 'scale_up', '*', 'calc', 0, 1, false, false, false, 2000, true, false);
insert into sys.args values (10302, 671, 'res_0', 'bigint', 64, 0, 0, 0);
insert into sys.args values (10303, 671, 'arg_1', 'bigint', 64, 0, 1, 1);
insert into sys.args values (10304, 671, 'arg_2', 'smallint', 16, 0, 1, 2);
insert into sys.functions values (672, 'scale_up', '*', 'calc', 0, 1, false, false, false, 2000, true, false);
insert into sys.args values (10305, 672, 'res_0', 'bigint', 64, 0, 0, 0);
insert into sys.args values (10306, 672, 'arg_1', 'smallint', 16, 0, 1, 1);
insert into sys.args values (10307, 672, 'arg_2', 'bigint', 64, 0, 1, 2);
insert into sys.functions values (673, 'scale_up', '*', 'calc', 0, 1, false, false, false, 2000, true, false);
insert into sys.args values (10308, 673, 'res_0', 'bigint', 64, 0, 0, 0);
insert into sys.args values (10309, 673, 'arg_1', 'bigint', 64, 0, 1, 1);
insert into sys.args values (10310, 673, 'arg_2', 'int', 32, 0, 1, 2);
insert into sys.functions values (674, 'scale_up', '*', 'calc', 0, 1, false, false, false, 2000, true, false);
insert into sys.args values (10311, 674, 'res_0', 'bigint', 64, 0, 0, 0);
insert into sys.args values (10312, 674, 'arg_1', 'int', 32, 0, 1, 1);
insert into sys.args values (10313, 674, 'arg_2', 'bigint', 64, 0, 1, 2);
insert into sys.functions values (675, 'scale_up', '*', 'calc', 0, 1, false, false, false, 2000, true, false);
insert into sys.args values (10314, 675, 'res_0', 'bigint', 64, 0, 0, 0);
insert into sys.args values (10315, 675, 'arg_1', 'bigint', 64, 0, 1, 1);
insert into sys.args values (10316, 675, 'arg_2', 'decimal', 2, 0, 1, 2);
insert into sys.functions values (676, 'scale_up', '*', 'calc', 0, 1, false, false, false, 2000, true, false);
insert into sys.args values (10317, 676, 'res_0', 'bigint', 64, 0, 0, 0);
insert into sys.args values (10318, 676, 'arg_1', 'decimal', 2, 0, 1, 1);
insert into sys.args values (10319, 676, 'arg_2', 'bigint', 64, 0, 1, 2);
insert into sys.functions values (677, 'scale_up', '*', 'calc', 0, 1, false, false, false, 2000, true, false);
insert into sys.args values (10320, 677, 'res_0', 'bigint', 64, 0, 0, 0);
insert into sys.args values (10321, 677, 'arg_1', 'bigint', 64, 0, 1, 1);
insert into sys.args values (10322, 677, 'arg_2', 'decimal', 4, 0, 1, 2);
insert into sys.functions values (678, 'scale_up', '*', 'calc', 0, 1, false, false, false, 2000, true, false);
insert into sys.args values (10323, 678, 'res_0', 'bigint', 64, 0, 0, 0);
insert into sys.args values (10324, 678, 'arg_1', 'decimal', 4, 0, 1, 1);
insert into sys.args values (10325, 678, 'arg_2', 'bigint', 64, 0, 1, 2);
insert into sys.functions values (679, 'scale_up', '*', 'calc', 0, 1, false, false, false, 2000, true, false);
insert into sys.args values (10326, 679, 'res_0', 'bigint', 64, 0, 0, 0);
insert into sys.args values (10327, 679, 'arg_1', 'bigint', 64, 0, 1, 1);
insert into sys.args values (10328, 679, 'arg_2', 'decimal', 9, 0, 1, 2);
insert into sys.functions values (680, 'scale_up', '*', 'calc', 0, 1, false, false, false, 2000, true, false);
insert into sys.args values (10329, 680, 'res_0', 'bigint', 64, 0, 0, 0);
insert into sys.args values (10330, 680, 'arg_1', 'decimal', 9, 0, 1, 1);
insert into sys.args values (10331, 680, 'arg_2', 'bigint', 64, 0, 1, 2);
insert into sys.functions values (681, 'scale_up', '*', 'calc', 0, 1, false, false, false, 2000, true, false);
insert into sys.args values (10332, 681, 'res_0', 'bigint', 64, 0, 0, 0);
insert into sys.args values (10333, 681, 'arg_1', 'bigint', 64, 0, 1, 1);
insert into sys.args values (10334, 681, 'arg_2', 'month_interval', 3, 0, 1, 2);
insert into sys.functions values (682, 'scale_up', '*', 'calc', 0, 1, false, false, false, 2000, true, false);
insert into sys.args values (10335, 682, 'res_0', 'bigint', 64, 0, 0, 0);
insert into sys.args values (10336, 682, 'arg_1', 'month_interval', 3, 0, 1, 1);
insert into sys.args values (10337, 682, 'arg_2', 'bigint', 64, 0, 1, 2);
insert into sys.functions values (683, 'scale_up', '*', 'calc', 0, 1, false, false, false, 2000, true, false);
insert into sys.args values (10338, 683, 'res_0', 'hugeint', 128, 0, 0, 0);
insert into sys.args values (10339, 683, 'arg_1', 'hugeint', 128, 0, 1, 1);
insert into sys.args values (10340, 683, 'arg_2', 'tinyint', 8, 0, 1, 2);
insert into sys.functions values (684, 'scale_up', '*', 'calc', 0, 1, false, false, false, 2000, true, false);
insert into sys.args values (10341, 684, 'res_0', 'hugeint', 128, 0, 0, 0);
insert into sys.args values (10342, 684, 'arg_1', 'tinyint', 8, 0, 1, 1);
insert into sys.args values (10343, 684, 'arg_2', 'hugeint', 128, 0, 1, 2);
insert into sys.functions values (685, 'scale_up', '*', 'calc', 0, 1, false, false, false, 2000, true, false);
insert into sys.args values (10344, 685, 'res_0', 'hugeint', 128, 0, 0, 0);
insert into sys.args values (10345, 685, 'arg_1', 'hugeint', 128, 0, 1, 1);
insert into sys.args values (10346, 685, 'arg_2', 'smallint', 16, 0, 1, 2);
insert into sys.functions values (686, 'scale_up', '*', 'calc', 0, 1, false, false, false, 2000, true, false);
insert into sys.args values (10347, 686, 'res_0', 'hugeint', 128, 0, 0, 0);
insert into sys.args values (10348, 686, 'arg_1', 'smallint', 16, 0, 1, 1);
insert into sys.args values (10349, 686, 'arg_2', 'hugeint', 128, 0, 1, 2);
insert into sys.functions values (687, 'scale_up', '*', 'calc', 0, 1, false, false, false, 2000, true, false);
insert into sys.args values (10350, 687, 'res_0', 'hugeint', 128, 0, 0, 0);
insert into sys.args values (10351, 687, 'arg_1', 'hugeint', 128, 0, 1, 1);
insert into sys.args values (10352, 687, 'arg_2', 'int', 32, 0, 1, 2);
insert into sys.functions values (688, 'scale_up', '*', 'calc', 0, 1, false, false, false, 2000, true, false);
insert into sys.args values (10353, 688, 'res_0', 'hugeint', 128, 0, 0, 0);
insert into sys.args values (10354, 688, 'arg_1', 'int', 32, 0, 1, 1);
insert into sys.args values (10355, 688, 'arg_2', 'hugeint', 128, 0, 1, 2);
insert into sys.functions values (689, 'scale_up', '*', 'calc', 0, 1, false, false, false, 2000, true, false);
insert into sys.args values (10356, 689, 'res_0', 'hugeint', 128, 0, 0, 0);
insert into sys.args values (10357, 689, 'arg_1', 'hugeint', 128, 0, 1, 1);
insert into sys.args values (10358, 689, 'arg_2', 'bigint', 64, 0, 1, 2);
insert into sys.functions values (690, 'scale_up', '*', 'calc', 0, 1, false, false, false, 2000, true, false);
insert into sys.args values (10359, 690, 'res_0', 'hugeint', 128, 0, 0, 0);
insert into sys.args values (10360, 690, 'arg_1', 'bigint', 64, 0, 1, 1);
insert into sys.args values (10361, 690, 'arg_2', 'hugeint', 128, 0, 1, 2);
insert into sys.functions values (691, 'scale_up', '*', 'calc', 0, 1, false, false, false, 2000, true, false);
insert into sys.args values (10362, 691, 'res_0', 'hugeint', 128, 0, 0, 0);
insert into sys.args values (10363, 691, 'arg_1', 'hugeint', 128, 0, 1, 1);
insert into sys.args values (10364, 691, 'arg_2', 'decimal', 2, 0, 1, 2);
insert into sys.functions values (692, 'scale_up', '*', 'calc', 0, 1, false, false, false, 2000, true, false);
insert into sys.args values (10365, 692, 'res_0', 'hugeint', 128, 0, 0, 0);
insert into sys.args values (10366, 692, 'arg_1', 'decimal', 2, 0, 1, 1);
insert into sys.args values (10367, 692, 'arg_2', 'hugeint', 128, 0, 1, 2);
insert into sys.functions values (693, 'scale_up', '*', 'calc', 0, 1, false, false, false, 2000, true, false);
insert into sys.args values (10368, 693, 'res_0', 'hugeint', 128, 0, 0, 0);
insert into sys.args values (10369, 693, 'arg_1', 'hugeint', 128, 0, 1, 1);
insert into sys.args values (10370, 693, 'arg_2', 'decimal', 4, 0, 1, 2);
insert into sys.functions values (694, 'scale_up', '*', 'calc', 0, 1, false, false, false, 2000, true, false);
insert into sys.args values (10371, 694, 'res_0', 'hugeint', 128, 0, 0, 0);
insert into sys.args values (10372, 694, 'arg_1', 'decimal', 4, 0, 1, 1);
insert into sys.args values (10373, 694, 'arg_2', 'hugeint', 128, 0, 1, 2);
insert into sys.functions values (695, 'scale_up', '*', 'calc', 0, 1, false, false, false, 2000, true, false);
insert into sys.args values (10374, 695, 'res_0', 'hugeint', 128, 0, 0, 0);
insert into sys.args values (10375, 695, 'arg_1', 'hugeint', 128, 0, 1, 1);
insert into sys.args values (10376, 695, 'arg_2', 'decimal', 9, 0, 1, 2);
insert into sys.functions values (696, 'scale_up', '*', 'calc', 0, 1, false, false, false, 2000, true, false);
insert into sys.args values (10377, 696, 'res_0', 'hugeint', 128, 0, 0, 0);
insert into sys.args values (10378, 696, 'arg_1', 'decimal', 9, 0, 1, 1);
insert into sys.args values (10379, 696, 'arg_2', 'hugeint', 128, 0, 1, 2);
insert into sys.functions values (697, 'scale_up', '*', 'calc', 0, 1, false, false, false, 2000, true, false);
insert into sys.args values (10380, 697, 'res_0', 'hugeint', 128, 0, 0, 0);
insert into sys.args values (10381, 697, 'arg_1', 'hugeint', 128, 0, 1, 1);
insert into sys.args values (10382, 697, 'arg_2', 'decimal', 18, 0, 1, 2);
insert into sys.functions values (698, 'scale_up', '*', 'calc', 0, 1, false, false, false, 2000, true, false);
insert into sys.args values (10383, 698, 'res_0', 'hugeint', 128, 0, 0, 0);
insert into sys.args values (10384, 698, 'arg_1', 'decimal', 18, 0, 1, 1);
insert into sys.args values (10385, 698, 'arg_2', 'hugeint', 128, 0, 1, 2);
insert into sys.functions values (699, 'scale_up', '*', 'calc', 0, 1, false, false, false, 2000, true, false);
insert into sys.args values (10386, 699, 'res_0', 'hugeint', 128, 0, 0, 0);
insert into sys.args values (10387, 699, 'arg_1', 'hugeint', 128, 0, 1, 1);
insert into sys.args values (10388, 699, 'arg_2', 'month_interval', 3, 0, 1, 2);
insert into sys.functions values (700, 'scale_up', '*', 'calc', 0, 1, false, false, false, 2000, true, false);
insert into sys.args values (10389, 700, 'res_0', 'hugeint', 128, 0, 0, 0);
insert into sys.args values (10390, 700, 'arg_1', 'month_interval', 3, 0, 1, 1);
insert into sys.args values (10391, 700, 'arg_2', 'hugeint', 128, 0, 1, 2);
insert into sys.functions values (701, 'scale_up', '*', 'calc', 0, 1, false, false, false, 2000, true, false);
insert into sys.args values (10392, 701, 'res_0', 'hugeint', 128, 0, 0, 0);
insert into sys.args values (10393, 701, 'arg_1', 'hugeint', 128, 0, 1, 1);
insert into sys.args values (10394, 701, 'arg_2', 'day_interval', 4, 0, 1, 2);
insert into sys.functions values (702, 'scale_up', '*', 'calc', 0, 1, false, false, false, 2000, true, false);
insert into sys.args values (10395, 702, 'res_0', 'hugeint', 128, 0, 0, 0);
insert into sys.args values (10396, 702, 'arg_1', 'day_interval', 4, 0, 1, 1);
insert into sys.args values (10397, 702, 'arg_2', 'hugeint', 128, 0, 1, 2);
insert into sys.functions values (703, 'scale_up', '*', 'calc', 0, 1, false, false, false, 2000, true, false);
insert into sys.args values (10398, 703, 'res_0', 'hugeint', 128, 0, 0, 0);
insert into sys.args values (10399, 703, 'arg_1', 'hugeint', 128, 0, 1, 1);
insert into sys.args values (10400, 703, 'arg_2', 'sec_interval', 13, 0, 1, 2);
insert into sys.functions values (704, 'scale_up', '*', 'calc', 0, 1, false, false, false, 2000, true, false);
insert into sys.args values (10401, 704, 'res_0', 'hugeint', 128, 0, 0, 0);
insert into sys.args values (10402, 704, 'arg_1', 'sec_interval', 13, 0, 1, 1);
insert into sys.args values (10403, 704, 'arg_2', 'hugeint', 128, 0, 1, 2);
insert into sys.functions values (705, 'scale_up', '*', 'calc', 0, 1, false, false, false, 2000, true, false);
insert into sys.args values (10404, 705, 'res_0', 'decimal', 4, 0, 0, 0);
insert into sys.args values (10405, 705, 'arg_1', 'decimal', 4, 0, 1, 1);
insert into sys.args values (10406, 705, 'arg_2', 'tinyint', 8, 0, 1, 2);
insert into sys.functions values (706, 'scale_up', '*', 'calc', 0, 1, false, false, false, 2000, true, false);
insert into sys.args values (10407, 706, 'res_0', 'decimal', 4, 0, 0, 0);
insert into sys.args values (10408, 706, 'arg_1', 'tinyint', 8, 0, 1, 1);
insert into sys.args values (10409, 706, 'arg_2', 'decimal', 4, 0, 1, 2);
insert into sys.functions values (707, 'scale_up', '*', 'calc', 0, 1, false, false, false, 2000, true, false);
insert into sys.args values (10410, 707, 'res_0', 'decimal', 4, 0, 0, 0);
insert into sys.args values (10411, 707, 'arg_1', 'decimal', 4, 0, 1, 1);
insert into sys.args values (10412, 707, 'arg_2', 'decimal', 2, 0, 1, 2);
insert into sys.functions values (708, 'scale_up', '*', 'calc', 0, 1, false, false, false, 2000, true, false);
insert into sys.args values (10413, 708, 'res_0', 'decimal', 4, 0, 0, 0);
insert into sys.args values (10414, 708, 'arg_1', 'decimal', 2, 0, 1, 1);
insert into sys.args values (10415, 708, 'arg_2', 'decimal', 4, 0, 1, 2);
insert into sys.functions values (709, 'scale_up', '*', 'calc', 0, 1, false, false, false, 2000, true, false);
insert into sys.args values (10416, 709, 'res_0', 'decimal', 9, 0, 0, 0);
insert into sys.args values (10417, 709, 'arg_1', 'decimal', 9, 0, 1, 1);
insert into sys.args values (10418, 709, 'arg_2', 'tinyint', 8, 0, 1, 2);
insert into sys.functions values (710, 'scale_up', '*', 'calc', 0, 1, false, false, false, 2000, true, false);
insert into sys.args values (10419, 710, 'res_0', 'decimal', 9, 0, 0, 0);
insert into sys.args values (10420, 710, 'arg_1', 'tinyint', 8, 0, 1, 1);
insert into sys.args values (10421, 710, 'arg_2', 'decimal', 9, 0, 1, 2);
insert into sys.functions values (711, 'scale_up', '*', 'calc', 0, 1, false, false, false, 2000, true, false);
insert into sys.args values (10422, 711, 'res_0', 'decimal', 9, 0, 0, 0);
insert into sys.args values (10423, 711, 'arg_1', 'decimal', 9, 0, 1, 1);
insert into sys.args values (10424, 711, 'arg_2', 'smallint', 16, 0, 1, 2);
insert into sys.functions values (712, 'scale_up', '*', 'calc', 0, 1, false, false, false, 2000, true, false);
insert into sys.args values (10425, 712, 'res_0', 'decimal', 9, 0, 0, 0);
insert into sys.args values (10426, 712, 'arg_1', 'smallint', 16, 0, 1, 1);
insert into sys.args values (10427, 712, 'arg_2', 'decimal', 9, 0, 1, 2);
insert into sys.functions values (713, 'scale_up', '*', 'calc', 0, 1, false, false, false, 2000, true, false);
insert into sys.args values (10428, 713, 'res_0', 'decimal', 9, 0, 0, 0);
insert into sys.args values (10429, 713, 'arg_1', 'decimal', 9, 0, 1, 1);
insert into sys.args values (10430, 713, 'arg_2', 'decimal', 2, 0, 1, 2);
insert into sys.functions values (714, 'scale_up', '*', 'calc', 0, 1, false, false, false, 2000, true, false);
insert into sys.args values (10431, 714, 'res_0', 'decimal', 9, 0, 0, 0);
insert into sys.args values (10432, 714, 'arg_1', 'decimal', 2, 0, 1, 1);
insert into sys.args values (10433, 714, 'arg_2', 'decimal', 9, 0, 1, 2);
insert into sys.functions values (715, 'scale_up', '*', 'calc', 0, 1, false, false, false, 2000, true, false);
insert into sys.args values (10434, 715, 'res_0', 'decimal', 9, 0, 0, 0);
insert into sys.args values (10435, 715, 'arg_1', 'decimal', 9, 0, 1, 1);
insert into sys.args values (10436, 715, 'arg_2', 'decimal', 4, 0, 1, 2);
insert into sys.functions values (716, 'scale_up', '*', 'calc', 0, 1, false, false, false, 2000, true, false);
insert into sys.args values (10437, 716, 'res_0', 'decimal', 9, 0, 0, 0);
insert into sys.args values (10438, 716, 'arg_1', 'decimal', 4, 0, 1, 1);
insert into sys.args values (10439, 716, 'arg_2', 'decimal', 9, 0, 1, 2);
insert into sys.functions values (717, 'scale_up', '*', 'calc', 0, 1, false, false, false, 2000, true, false);
insert into sys.args values (10440, 717, 'res_0', 'decimal', 18, 0, 0, 0);
insert into sys.args values (10441, 717, 'arg_1', 'decimal', 18, 0, 1, 1);
insert into sys.args values (10442, 717, 'arg_2', 'tinyint', 8, 0, 1, 2);
insert into sys.functions values (718, 'scale_up', '*', 'calc', 0, 1, false, false, false, 2000, true, false);
insert into sys.args values (10443, 718, 'res_0', 'decimal', 18, 0, 0, 0);
insert into sys.args values (10444, 718, 'arg_1', 'tinyint', 8, 0, 1, 1);
insert into sys.args values (10445, 718, 'arg_2', 'decimal', 18, 0, 1, 2);
insert into sys.functions values (719, 'scale_up', '*', 'calc', 0, 1, false, false, false, 2000, true, false);
insert into sys.args values (10446, 719, 'res_0', 'decimal', 18, 0, 0, 0);
insert into sys.args values (10447, 719, 'arg_1', 'decimal', 18, 0, 1, 1);
insert into sys.args values (10448, 719, 'arg_2', 'smallint', 16, 0, 1, 2);
insert into sys.functions values (720, 'scale_up', '*', 'calc', 0, 1, false, false, false, 2000, true, false);
insert into sys.args values (10449, 720, 'res_0', 'decimal', 18, 0, 0, 0);
insert into sys.args values (10450, 720, 'arg_1', 'smallint', 16, 0, 1, 1);
insert into sys.args values (10451, 720, 'arg_2', 'decimal', 18, 0, 1, 2);
insert into sys.functions values (721, 'scale_up', '*', 'calc', 0, 1, false, false, false, 2000, true, false);
insert into sys.args values (10452, 721, 'res_0', 'decimal', 18, 0, 0, 0);
insert into sys.args values (10453, 721, 'arg_1', 'decimal', 18, 0, 1, 1);
insert into sys.args values (10454, 721, 'arg_2', 'int', 32, 0, 1, 2);
insert into sys.functions values (722, 'scale_up', '*', 'calc', 0, 1, false, false, false, 2000, true, false);
insert into sys.args values (10455, 722, 'res_0', 'decimal', 18, 0, 0, 0);
insert into sys.args values (10456, 722, 'arg_1', 'int', 32, 0, 1, 1);
insert into sys.args values (10457, 722, 'arg_2', 'decimal', 18, 0, 1, 2);
insert into sys.functions values (723, 'scale_up', '*', 'calc', 0, 1, false, false, false, 2000, true, false);
insert into sys.args values (10458, 723, 'res_0', 'decimal', 18, 0, 0, 0);
insert into sys.args values (10459, 723, 'arg_1', 'decimal', 18, 0, 1, 1);
insert into sys.args values (10460, 723, 'arg_2', 'decimal', 2, 0, 1, 2);
insert into sys.functions values (724, 'scale_up', '*', 'calc', 0, 1, false, false, false, 2000, true, false);
insert into sys.args values (10461, 724, 'res_0', 'decimal', 18, 0, 0, 0);
insert into sys.args values (10462, 724, 'arg_1', 'decimal', 2, 0, 1, 1);
insert into sys.args values (10463, 724, 'arg_2', 'decimal', 18, 0, 1, 2);
insert into sys.functions values (725, 'scale_up', '*', 'calc', 0, 1, false, false, false, 2000, true, false);
insert into sys.args values (10464, 725, 'res_0', 'decimal', 18, 0, 0, 0);
insert into sys.args values (10465, 725, 'arg_1', 'decimal', 18, 0, 1, 1);
insert into sys.args values (10466, 725, 'arg_2', 'decimal', 4, 0, 1, 2);
insert into sys.functions values (726, 'scale_up', '*', 'calc', 0, 1, false, false, false, 2000, true, false);
insert into sys.args values (10467, 726, 'res_0', 'decimal', 18, 0, 0, 0);
insert into sys.args values (10468, 726, 'arg_1', 'decimal', 4, 0, 1, 1);
insert into sys.args values (10469, 726, 'arg_2', 'decimal', 18, 0, 1, 2);
insert into sys.functions values (727, 'scale_up', '*', 'calc', 0, 1, false, false, false, 2000, true, false);
insert into sys.args values (10470, 727, 'res_0', 'decimal', 18, 0, 0, 0);
insert into sys.args values (10471, 727, 'arg_1', 'decimal', 18, 0, 1, 1);
insert into sys.args values (10472, 727, 'arg_2', 'decimal', 9, 0, 1, 2);
insert into sys.functions values (728, 'scale_up', '*', 'calc', 0, 1, false, false, false, 2000, true, false);
insert into sys.args values (10473, 728, 'res_0', 'decimal', 18, 0, 0, 0);
insert into sys.args values (10474, 728, 'arg_1', 'decimal', 9, 0, 1, 1);
insert into sys.args values (10475, 728, 'arg_2', 'decimal', 18, 0, 1, 2);
insert into sys.functions values (729, 'scale_up', '*', 'calc', 0, 1, false, false, false, 2000, true, false);
insert into sys.args values (10476, 729, 'res_0', 'decimal', 18, 0, 0, 0);
insert into sys.args values (10477, 729, 'arg_1', 'decimal', 18, 0, 1, 1);
insert into sys.args values (10478, 729, 'arg_2', 'month_interval', 3, 0, 1, 2);
insert into sys.functions values (730, 'scale_up', '*', 'calc', 0, 1, false, false, false, 2000, true, false);
insert into sys.args values (10479, 730, 'res_0', 'decimal', 18, 0, 0, 0);
insert into sys.args values (10480, 730, 'arg_1', 'month_interval', 3, 0, 1, 1);
insert into sys.args values (10481, 730, 'arg_2', 'decimal', 18, 0, 1, 2);
insert into sys.functions values (731, 'scale_up', '*', 'calc', 0, 1, false, false, false, 2000, true, false);
insert into sys.args values (10482, 731, 'res_0', 'decimal', 38, 0, 0, 0);
insert into sys.args values (10483, 731, 'arg_1', 'decimal', 38, 0, 1, 1);
insert into sys.args values (10484, 731, 'arg_2', 'tinyint', 8, 0, 1, 2);
insert into sys.functions values (732, 'scale_up', '*', 'calc', 0, 1, false, false, false, 2000, true, false);
insert into sys.args values (10485, 732, 'res_0', 'decimal', 38, 0, 0, 0);
insert into sys.args values (10486, 732, 'arg_1', 'tinyint', 8, 0, 1, 1);
insert into sys.args values (10487, 732, 'arg_2', 'decimal', 38, 0, 1, 2);
insert into sys.functions values (733, 'scale_up', '*', 'calc', 0, 1, false, false, false, 2000, true, false);
insert into sys.args values (10488, 733, 'res_0', 'decimal', 38, 0, 0, 0);
insert into sys.args values (10489, 733, 'arg_1', 'decimal', 38, 0, 1, 1);
insert into sys.args values (10490, 733, 'arg_2', 'smallint', 16, 0, 1, 2);
insert into sys.functions values (734, 'scale_up', '*', 'calc', 0, 1, false, false, false, 2000, true, false);
insert into sys.args values (10491, 734, 'res_0', 'decimal', 38, 0, 0, 0);
insert into sys.args values (10492, 734, 'arg_1', 'smallint', 16, 0, 1, 1);
insert into sys.args values (10493, 734, 'arg_2', 'decimal', 38, 0, 1, 2);
insert into sys.functions values (735, 'scale_up', '*', 'calc', 0, 1, false, false, false, 2000, true, false);
insert into sys.args values (10494, 735, 'res_0', 'decimal', 38, 0, 0, 0);
insert into sys.args values (10495, 735, 'arg_1', 'decimal', 38, 0, 1, 1);
insert into sys.args values (10496, 735, 'arg_2', 'int', 32, 0, 1, 2);
insert into sys.functions values (736, 'scale_up', '*', 'calc', 0, 1, false, false, false, 2000, true, false);
insert into sys.args values (10497, 736, 'res_0', 'decimal', 38, 0, 0, 0);
insert into sys.args values (10498, 736, 'arg_1', 'int', 32, 0, 1, 1);
insert into sys.args values (10499, 736, 'arg_2', 'decimal', 38, 0, 1, 2);
insert into sys.functions values (737, 'scale_up', '*', 'calc', 0, 1, false, false, false, 2000, true, false);
insert into sys.args values (10500, 737, 'res_0', 'decimal', 38, 0, 0, 0);
insert into sys.args values (10501, 737, 'arg_1', 'decimal', 38, 0, 1, 1);
insert into sys.args values (10502, 737, 'arg_2', 'bigint', 64, 0, 1, 2);
insert into sys.functions values (738, 'scale_up', '*', 'calc', 0, 1, false, false, false, 2000, true, false);
insert into sys.args values (10503, 738, 'res_0', 'decimal', 38, 0, 0, 0);
insert into sys.args values (10504, 738, 'arg_1', 'bigint', 64, 0, 1, 1);
insert into sys.args values (10505, 738, 'arg_2', 'decimal', 38, 0, 1, 2);
insert into sys.functions values (739, 'scale_up', '*', 'calc', 0, 1, false, false, false, 2000, true, false);
insert into sys.args values (10506, 739, 'res_0', 'decimal', 38, 0, 0, 0);
insert into sys.args values (10507, 739, 'arg_1', 'decimal', 38, 0, 1, 1);
insert into sys.args values (10508, 739, 'arg_2', 'decimal', 2, 0, 1, 2);
insert into sys.functions values (740, 'scale_up', '*', 'calc', 0, 1, false, false, false, 2000, true, false);
insert into sys.args values (10509, 740, 'res_0', 'decimal', 38, 0, 0, 0);
insert into sys.args values (10510, 740, 'arg_1', 'decimal', 2, 0, 1, 1);
insert into sys.args values (10511, 740, 'arg_2', 'decimal', 38, 0, 1, 2);
insert into sys.functions values (741, 'scale_up', '*', 'calc', 0, 1, false, false, false, 2000, true, false);
insert into sys.args values (10512, 741, 'res_0', 'decimal', 38, 0, 0, 0);
insert into sys.args values (10513, 741, 'arg_1', 'decimal', 38, 0, 1, 1);
insert into sys.args values (10514, 741, 'arg_2', 'decimal', 4, 0, 1, 2);
insert into sys.functions values (742, 'scale_up', '*', 'calc', 0, 1, false, false, false, 2000, true, false);
insert into sys.args values (10515, 742, 'res_0', 'decimal', 38, 0, 0, 0);
insert into sys.args values (10516, 742, 'arg_1', 'decimal', 4, 0, 1, 1);
insert into sys.args values (10517, 742, 'arg_2', 'decimal', 38, 0, 1, 2);
insert into sys.functions values (743, 'scale_up', '*', 'calc', 0, 1, false, false, false, 2000, true, false);
insert into sys.args values (10518, 743, 'res_0', 'decimal', 38, 0, 0, 0);
insert into sys.args values (10519, 743, 'arg_1', 'decimal', 38, 0, 1, 1);
insert into sys.args values (10520, 743, 'arg_2', 'decimal', 9, 0, 1, 2);
insert into sys.functions values (744, 'scale_up', '*', 'calc', 0, 1, false, false, false, 2000, true, false);
insert into sys.args values (10521, 744, 'res_0', 'decimal', 38, 0, 0, 0);
insert into sys.args values (10522, 744, 'arg_1', 'decimal', 9, 0, 1, 1);
insert into sys.args values (10523, 744, 'arg_2', 'decimal', 38, 0, 1, 2);
insert into sys.functions values (745, 'scale_up', '*', 'calc', 0, 1, false, false, false, 2000, true, false);
insert into sys.args values (10524, 745, 'res_0', 'decimal', 38, 0, 0, 0);
insert into sys.args values (10525, 745, 'arg_1', 'decimal', 38, 0, 1, 1);
insert into sys.args values (10526, 745, 'arg_2', 'decimal', 18, 0, 1, 2);
insert into sys.functions values (746, 'scale_up', '*', 'calc', 0, 1, false, false, false, 2000, true, false);
insert into sys.args values (10527, 746, 'res_0', 'decimal', 38, 0, 0, 0);
insert into sys.args values (10528, 746, 'arg_1', 'decimal', 18, 0, 1, 1);
insert into sys.args values (10529, 746, 'arg_2', 'decimal', 38, 0, 1, 2);
insert into sys.functions values (747, 'scale_up', '*', 'calc', 0, 1, false, false, false, 2000, true, false);
insert into sys.args values (10530, 747, 'res_0', 'decimal', 38, 0, 0, 0);
insert into sys.args values (10531, 747, 'arg_1', 'decimal', 38, 0, 1, 1);
insert into sys.args values (10532, 747, 'arg_2', 'month_interval', 3, 0, 1, 2);
insert into sys.functions values (748, 'scale_up', '*', 'calc', 0, 1, false, false, false, 2000, true, false);
insert into sys.args values (10533, 748, 'res_0', 'decimal', 38, 0, 0, 0);
insert into sys.args values (10534, 748, 'arg_1', 'month_interval', 3, 0, 1, 1);
insert into sys.args values (10535, 748, 'arg_2', 'decimal', 38, 0, 1, 2);
insert into sys.functions values (749, 'scale_up', '*', 'calc', 0, 1, false, false, false, 2000, true, false);
insert into sys.args values (10536, 749, 'res_0', 'decimal', 38, 0, 0, 0);
insert into sys.args values (10537, 749, 'arg_1', 'decimal', 38, 0, 1, 1);
insert into sys.args values (10538, 749, 'arg_2', 'day_interval', 4, 0, 1, 2);
insert into sys.functions values (750, 'scale_up', '*', 'calc', 0, 1, false, false, false, 2000, true, false);
insert into sys.args values (10539, 750, 'res_0', 'decimal', 38, 0, 0, 0);
insert into sys.args values (10540, 750, 'arg_1', 'day_interval', 4, 0, 1, 1);
insert into sys.args values (10541, 750, 'arg_2', 'decimal', 38, 0, 1, 2);
insert into sys.functions values (751, 'scale_up', '*', 'calc', 0, 1, false, false, false, 2000, true, false);
insert into sys.args values (10542, 751, 'res_0', 'decimal', 38, 0, 0, 0);
insert into sys.args values (10543, 751, 'arg_1', 'decimal', 38, 0, 1, 1);
insert into sys.args values (10544, 751, 'arg_2', 'sec_interval', 13, 0, 1, 2);
insert into sys.functions values (752, 'scale_up', '*', 'calc', 0, 1, false, false, false, 2000, true, false);
insert into sys.args values (10545, 752, 'res_0', 'decimal', 38, 0, 0, 0);
insert into sys.args values (10546, 752, 'arg_1', 'sec_interval', 13, 0, 1, 1);
insert into sys.args values (10547, 752, 'arg_2', 'decimal', 38, 0, 1, 2);
insert into sys.functions values (753, 'scale_up', '*', 'calc', 0, 1, false, false, false, 2000, true, false);
insert into sys.args values (10548, 753, 'res_0', 'month_interval', 3, 0, 0, 0);
insert into sys.args values (10549, 753, 'arg_1', 'month_interval', 3, 0, 1, 1);
insert into sys.args values (10550, 753, 'arg_2', 'tinyint', 8, 0, 1, 2);
insert into sys.functions values (754, 'scale_up', '*', 'calc', 0, 1, false, false, false, 2000, true, false);
insert into sys.args values (10551, 754, 'res_0', 'month_interval', 3, 0, 0, 0);
insert into sys.args values (10552, 754, 'arg_1', 'tinyint', 8, 0, 1, 1);
insert into sys.args values (10553, 754, 'arg_2', 'month_interval', 3, 0, 1, 2);
insert into sys.functions values (755, 'scale_up', '*', 'calc', 0, 1, false, false, false, 2000, true, false);
insert into sys.args values (10554, 755, 'res_0', 'month_interval', 3, 0, 0, 0);
insert into sys.args values (10555, 755, 'arg_1', 'month_interval', 3, 0, 1, 1);
insert into sys.args values (10556, 755, 'arg_2', 'smallint', 16, 0, 1, 2);
insert into sys.functions values (756, 'scale_up', '*', 'calc', 0, 1, false, false, false, 2000, true, false);
insert into sys.args values (10557, 756, 'res_0', 'month_interval', 3, 0, 0, 0);
insert into sys.args values (10558, 756, 'arg_1', 'smallint', 16, 0, 1, 1);
insert into sys.args values (10559, 756, 'arg_2', 'month_interval', 3, 0, 1, 2);
insert into sys.functions values (757, 'scale_up', '*', 'calc', 0, 1, false, false, false, 2000, true, false);
insert into sys.args values (10560, 757, 'res_0', 'month_interval', 3, 0, 0, 0);
insert into sys.args values (10561, 757, 'arg_1', 'month_interval', 3, 0, 1, 1);
insert into sys.args values (10562, 757, 'arg_2', 'decimal', 2, 0, 1, 2);
insert into sys.functions values (758, 'scale_up', '*', 'calc', 0, 1, false, false, false, 2000, true, false);
insert into sys.args values (10563, 758, 'res_0', 'month_interval', 3, 0, 0, 0);
insert into sys.args values (10564, 758, 'arg_1', 'decimal', 2, 0, 1, 1);
insert into sys.args values (10565, 758, 'arg_2', 'month_interval', 3, 0, 1, 2);
insert into sys.functions values (759, 'scale_up', '*', 'calc', 0, 1, false, false, false, 2000, true, false);
insert into sys.args values (10566, 759, 'res_0', 'month_interval', 3, 0, 0, 0);
insert into sys.args values (10567, 759, 'arg_1', 'month_interval', 3, 0, 1, 1);
insert into sys.args values (10568, 759, 'arg_2', 'decimal', 4, 0, 1, 2);
insert into sys.functions values (760, 'scale_up', '*', 'calc', 0, 1, false, false, false, 2000, true, false);
insert into sys.args values (10569, 760, 'res_0', 'month_interval', 3, 0, 0, 0);
insert into sys.args values (10570, 760, 'arg_1', 'decimal', 4, 0, 1, 1);
insert into sys.args values (10571, 760, 'arg_2', 'month_interval', 3, 0, 1, 2);
insert into sys.functions values (761, 'scale_up', '*', 'calc', 0, 1, false, false, false, 2000, true, false);
insert into sys.args values (10572, 761, 'res_0', 'day_interval', 4, 0, 0, 0);
insert into sys.args values (10573, 761, 'arg_1', 'day_interval', 4, 0, 1, 1);
insert into sys.args values (10574, 761, 'arg_2', 'tinyint', 8, 0, 1, 2);
insert into sys.functions values (762, 'scale_up', '*', 'calc', 0, 1, false, false, false, 2000, true, false);
insert into sys.args values (10575, 762, 'res_0', 'day_interval', 4, 0, 0, 0);
insert into sys.args values (10576, 762, 'arg_1', 'tinyint', 8, 0, 1, 1);
insert into sys.args values (10577, 762, 'arg_2', 'day_interval', 4, 0, 1, 2);
insert into sys.functions values (763, 'scale_up', '*', 'calc', 0, 1, false, false, false, 2000, true, false);
insert into sys.args values (10578, 763, 'res_0', 'day_interval', 4, 0, 0, 0);
insert into sys.args values (10579, 763, 'arg_1', 'day_interval', 4, 0, 1, 1);
insert into sys.args values (10580, 763, 'arg_2', 'smallint', 16, 0, 1, 2);
insert into sys.functions values (764, 'scale_up', '*', 'calc', 0, 1, false, false, false, 2000, true, false);
insert into sys.args values (10581, 764, 'res_0', 'day_interval', 4, 0, 0, 0);
insert into sys.args values (10582, 764, 'arg_1', 'smallint', 16, 0, 1, 1);
insert into sys.args values (10583, 764, 'arg_2', 'day_interval', 4, 0, 1, 2);
insert into sys.functions values (765, 'scale_up', '*', 'calc', 0, 1, false, false, false, 2000, true, false);
insert into sys.args values (10584, 765, 'res_0', 'day_interval', 4, 0, 0, 0);
insert into sys.args values (10585, 765, 'arg_1', 'day_interval', 4, 0, 1, 1);
insert into sys.args values (10586, 765, 'arg_2', 'int', 32, 0, 1, 2);
insert into sys.functions values (766, 'scale_up', '*', 'calc', 0, 1, false, false, false, 2000, true, false);
insert into sys.args values (10587, 766, 'res_0', 'day_interval', 4, 0, 0, 0);
insert into sys.args values (10588, 766, 'arg_1', 'int', 32, 0, 1, 1);
insert into sys.args values (10589, 766, 'arg_2', 'day_interval', 4, 0, 1, 2);
insert into sys.functions values (767, 'scale_up', '*', 'calc', 0, 1, false, false, false, 2000, true, false);
insert into sys.args values (10590, 767, 'res_0', 'day_interval', 4, 0, 0, 0);
insert into sys.args values (10591, 767, 'arg_1', 'day_interval', 4, 0, 1, 1);
insert into sys.args values (10592, 767, 'arg_2', 'decimal', 2, 0, 1, 2);
insert into sys.functions values (768, 'scale_up', '*', 'calc', 0, 1, false, false, false, 2000, true, false);
insert into sys.args values (10593, 768, 'res_0', 'day_interval', 4, 0, 0, 0);
insert into sys.args values (10594, 768, 'arg_1', 'decimal', 2, 0, 1, 1);
insert into sys.args values (10595, 768, 'arg_2', 'day_interval', 4, 0, 1, 2);
insert into sys.functions values (769, 'scale_up', '*', 'calc', 0, 1, false, false, false, 2000, true, false);
insert into sys.args values (10596, 769, 'res_0', 'day_interval', 4, 0, 0, 0);
insert into sys.args values (10597, 769, 'arg_1', 'day_interval', 4, 0, 1, 1);
insert into sys.args values (10598, 769, 'arg_2', 'decimal', 4, 0, 1, 2);
insert into sys.functions values (770, 'scale_up', '*', 'calc', 0, 1, false, false, false, 2000, true, false);
insert into sys.args values (10599, 770, 'res_0', 'day_interval', 4, 0, 0, 0);
insert into sys.args values (10600, 770, 'arg_1', 'decimal', 4, 0, 1, 1);
insert into sys.args values (10601, 770, 'arg_2', 'day_interval', 4, 0, 1, 2);
insert into sys.functions values (771, 'scale_up', '*', 'calc', 0, 1, false, false, false, 2000, true, false);
insert into sys.args values (10602, 771, 'res_0', 'day_interval', 4, 0, 0, 0);
insert into sys.args values (10603, 771, 'arg_1', 'day_interval', 4, 0, 1, 1);
insert into sys.args values (10604, 771, 'arg_2', 'decimal', 9, 0, 1, 2);
insert into sys.functions values (772, 'scale_up', '*', 'calc', 0, 1, false, false, false, 2000, true, false);
insert into sys.args values (10605, 772, 'res_0', 'day_interval', 4, 0, 0, 0);
insert into sys.args values (10606, 772, 'arg_1', 'decimal', 9, 0, 1, 1);
insert into sys.args values (10607, 772, 'arg_2', 'day_interval', 4, 0, 1, 2);
insert into sys.functions values (773, 'scale_up', '*', 'calc', 0, 1, false, false, false, 2000, true, false);
insert into sys.args values (10608, 773, 'res_0', 'day_interval', 4, 0, 0, 0);
insert into sys.args values (10609, 773, 'arg_1', 'day_interval', 4, 0, 1, 1);
insert into sys.args values (10610, 773, 'arg_2', 'month_interval', 3, 0, 1, 2);
insert into sys.functions values (774, 'scale_up', '*', 'calc', 0, 1, false, false, false, 2000, true, false);
insert into sys.args values (10611, 774, 'res_0', 'day_interval', 4, 0, 0, 0);
insert into sys.args values (10612, 774, 'arg_1', 'month_interval', 3, 0, 1, 1);
insert into sys.args values (10613, 774, 'arg_2', 'day_interval', 4, 0, 1, 2);
insert into sys.functions values (775, 'scale_up', '*', 'calc', 0, 1, false, false, false, 2000, true, false);
insert into sys.args values (10614, 775, 'res_0', 'sec_interval', 13, 0, 0, 0);
insert into sys.args values (10615, 775, 'arg_1', 'sec_interval', 13, 0, 1, 1);
insert into sys.args values (10616, 775, 'arg_2', 'tinyint', 8, 0, 1, 2);
insert into sys.functions values (776, 'scale_up', '*', 'calc', 0, 1, false, false, false, 2000, true, false);
insert into sys.args values (10617, 776, 'res_0', 'sec_interval', 13, 0, 0, 0);
insert into sys.args values (10618, 776, 'arg_1', 'tinyint', 8, 0, 1, 1);
insert into sys.args values (10619, 776, 'arg_2', 'sec_interval', 13, 0, 1, 2);
insert into sys.functions values (777, 'scale_up', '*', 'calc', 0, 1, false, false, false, 2000, true, false);
insert into sys.args values (10620, 777, 'res_0', 'sec_interval', 13, 0, 0, 0);
insert into sys.args values (10621, 777, 'arg_1', 'sec_interval', 13, 0, 1, 1);
insert into sys.args values (10622, 777, 'arg_2', 'smallint', 16, 0, 1, 2);
insert into sys.functions values (778, 'scale_up', '*', 'calc', 0, 1, false, false, false, 2000, true, false);
insert into sys.args values (10623, 778, 'res_0', 'sec_interval', 13, 0, 0, 0);
insert into sys.args values (10624, 778, 'arg_1', 'smallint', 16, 0, 1, 1);
insert into sys.args values (10625, 778, 'arg_2', 'sec_interval', 13, 0, 1, 2);
insert into sys.functions values (779, 'scale_up', '*', 'calc', 0, 1, false, false, false, 2000, true, false);
insert into sys.args values (10626, 779, 'res_0', 'sec_interval', 13, 0, 0, 0);
insert into sys.args values (10627, 779, 'arg_1', 'sec_interval', 13, 0, 1, 1);
insert into sys.args values (10628, 779, 'arg_2', 'int', 32, 0, 1, 2);
insert into sys.functions values (780, 'scale_up', '*', 'calc', 0, 1, false, false, false, 2000, true, false);
insert into sys.args values (10629, 780, 'res_0', 'sec_interval', 13, 0, 0, 0);
insert into sys.args values (10630, 780, 'arg_1', 'int', 32, 0, 1, 1);
insert into sys.args values (10631, 780, 'arg_2', 'sec_interval', 13, 0, 1, 2);
insert into sys.functions values (781, 'scale_up', '*', 'calc', 0, 1, false, false, false, 2000, true, false);
insert into sys.args values (10632, 781, 'res_0', 'sec_interval', 13, 0, 0, 0);
insert into sys.args values (10633, 781, 'arg_1', 'sec_interval', 13, 0, 1, 1);
insert into sys.args values (10634, 781, 'arg_2', 'decimal', 2, 0, 1, 2);
insert into sys.functions values (782, 'scale_up', '*', 'calc', 0, 1, false, false, false, 2000, true, false);
insert into sys.args values (10635, 782, 'res_0', 'sec_interval', 13, 0, 0, 0);
insert into sys.args values (10636, 782, 'arg_1', 'decimal', 2, 0, 1, 1);
insert into sys.args values (10637, 782, 'arg_2', 'sec_interval', 13, 0, 1, 2);
insert into sys.functions values (783, 'scale_up', '*', 'calc', 0, 1, false, false, false, 2000, true, false);
insert into sys.args values (10638, 783, 'res_0', 'sec_interval', 13, 0, 0, 0);
insert into sys.args values (10639, 783, 'arg_1', 'sec_interval', 13, 0, 1, 1);
insert into sys.args values (10640, 783, 'arg_2', 'decimal', 4, 0, 1, 2);
insert into sys.functions values (784, 'scale_up', '*', 'calc', 0, 1, false, false, false, 2000, true, false);
insert into sys.args values (10641, 784, 'res_0', 'sec_interval', 13, 0, 0, 0);
insert into sys.args values (10642, 784, 'arg_1', 'decimal', 4, 0, 1, 1);
insert into sys.args values (10643, 784, 'arg_2', 'sec_interval', 13, 0, 1, 2);
insert into sys.functions values (785, 'scale_up', '*', 'calc', 0, 1, false, false, false, 2000, true, false);
insert into sys.args values (10644, 785, 'res_0', 'sec_interval', 13, 0, 0, 0);
insert into sys.args values (10645, 785, 'arg_1', 'sec_interval', 13, 0, 1, 1);
insert into sys.args values (10646, 785, 'arg_2', 'decimal', 9, 0, 1, 2);
insert into sys.functions values (786, 'scale_up', '*', 'calc', 0, 1, false, false, false, 2000, true, false);
insert into sys.args values (10647, 786, 'res_0', 'sec_interval', 13, 0, 0, 0);
insert into sys.args values (10648, 786, 'arg_1', 'decimal', 9, 0, 1, 1);
insert into sys.args values (10649, 786, 'arg_2', 'sec_interval', 13, 0, 1, 2);
insert into sys.functions values (787, 'scale_up', '*', 'calc', 0, 1, false, false, false, 2000, true, false);
insert into sys.args values (10650, 787, 'res_0', 'sec_interval', 13, 0, 0, 0);
insert into sys.args values (10651, 787, 'arg_1', 'sec_interval', 13, 0, 1, 1);
insert into sys.args values (10652, 787, 'arg_2', 'month_interval', 3, 0, 1, 2);
insert into sys.functions values (788, 'scale_up', '*', 'calc', 0, 1, false, false, false, 2000, true, false);
insert into sys.args values (10653, 788, 'res_0', 'sec_interval', 13, 0, 0, 0);
insert into sys.args values (10654, 788, 'arg_1', 'month_interval', 3, 0, 1, 1);
insert into sys.args values (10655, 788, 'arg_2', 'sec_interval', 13, 0, 1, 2);
insert into sys.functions values (789, 'power', 'pow', 'mmath', 0, 1, false, false, false, 2000, true, false);
insert into sys.args values (10656, 789, 'res_0', 'real', 24, 0, 0, 0);
insert into sys.args values (10657, 789, 'arg_1', 'real', 24, 0, 1, 1);
insert into sys.args values (10658, 789, 'arg_2', 'real', 24, 0, 1, 2);
insert into sys.functions values (790, 'floor', 'floor', 'mmath', 0, 1, false, false, false, 2000, true, false);
insert into sys.args values (10659, 790, 'res_0', 'real', 24, 0, 0, 0);
insert into sys.args values (10660, 790, 'arg_1', 'real', 24, 0, 1, 1);
insert into sys.functions values (791, 'ceil', 'ceil', 'mmath', 0, 1, false, false, false, 2000, true, false);
insert into sys.args values (10661, 791, 'res_0', 'real', 24, 0, 0, 0);
insert into sys.args values (10662, 791, 'arg_1', 'real', 24, 0, 1, 1);
insert into sys.functions values (792, 'ceiling', 'ceil', 'mmath', 0, 1, false, false, false, 2000, true, false);
insert into sys.args values (10663, 792, 'res_0', 'real', 24, 0, 0, 0);
insert into sys.args values (10664, 792, 'arg_1', 'real', 24, 0, 1, 1);
insert into sys.functions values (793, 'sin', 'sin', 'mmath', 0, 1, false, false, false, 2000, true, false);
insert into sys.args values (10665, 793, 'res_0', 'real', 24, 0, 0, 0);
insert into sys.args values (10666, 793, 'arg_1', 'real', 24, 0, 1, 1);
insert into sys.functions values (794, 'cos', 'cos', 'mmath', 0, 1, false, false, false, 2000, true, false);
insert into sys.args values (10667, 794, 'res_0', 'real', 24, 0, 0, 0);
insert into sys.args values (10668, 794, 'arg_1', 'real', 24, 0, 1, 1);
insert into sys.functions values (795, 'tan', 'tan', 'mmath', 0, 1, false, false, false, 2000, true, false);
insert into sys.args values (10669, 795, 'res_0', 'real', 24, 0, 0, 0);
insert into sys.args values (10670, 795, 'arg_1', 'real', 24, 0, 1, 1);
insert into sys.functions values (796, 'asin', 'asin', 'mmath', 0, 1, false, false, false, 2000, true, false);
insert into sys.args values (10671, 796, 'res_0', 'real', 24, 0, 0, 0);
insert into sys.args values (10672, 796, 'arg_1', 'real', 24, 0, 1, 1);
insert into sys.functions values (797, 'acos', 'acos', 'mmath', 0, 1, false, false, false, 2000, true, false);
insert into sys.args values (10673, 797, 'res_0', 'real', 24, 0, 0, 0);
insert into sys.args values (10674, 797, 'arg_1', 'real', 24, 0, 1, 1);
insert into sys.functions values (798, 'atan', 'atan', 'mmath', 0, 1, false, false, false, 2000, true, false);
insert into sys.args values (10675, 798, 'res_0', 'real', 24, 0, 0, 0);
insert into sys.args values (10676, 798, 'arg_1', 'real', 24, 0, 1, 1);
insert into sys.functions values (799, 'atan', 'atan2', 'mmath', 0, 1, false, false, false, 2000, true, false);
insert into sys.args values (10677, 799, 'res_0', 'real', 24, 0, 0, 0);
insert into sys.args values (10678, 799, 'arg_1', 'real', 24, 0, 1, 1);
insert into sys.args values (10679, 799, 'arg_2', 'real', 24, 0, 1, 2);
insert into sys.functions values (800, 'sinh', 'sinh', 'mmath', 0, 1, false, false, false, 2000, true, false);
insert into sys.args values (10680, 800, 'res_0', 'real', 24, 0, 0, 0);
insert into sys.args values (10681, 800, 'arg_1', 'real', 24, 0, 1, 1);
insert into sys.functions values (801, 'cot', 'cot', 'mmath', 0, 1, false, false, false, 2000, true, false);
insert into sys.args values (10682, 801, 'res_0', 'real', 24, 0, 0, 0);
insert into sys.args values (10683, 801, 'arg_1', 'real', 24, 0, 1, 1);
insert into sys.functions values (802, 'cosh', 'cosh', 'mmath', 0, 1, false, false, false, 2000, true, false);
insert into sys.args values (10684, 802, 'res_0', 'real', 24, 0, 0, 0);
insert into sys.args values (10685, 802, 'arg_1', 'real', 24, 0, 1, 1);
insert into sys.functions values (803, 'tanh', 'tanh', 'mmath', 0, 1, false, false, false, 2000, true, false);
insert into sys.args values (10686, 803, 'res_0', 'real', 24, 0, 0, 0);
insert into sys.args values (10687, 803, 'arg_1', 'real', 24, 0, 1, 1);
insert into sys.functions values (804, 'sqrt', 'sqrt', 'mmath', 0, 1, false, false, false, 2000, true, false);
insert into sys.args values (10688, 804, 'res_0', 'real', 24, 0, 0, 0);
insert into sys.args values (10689, 804, 'arg_1', 'real', 24, 0, 1, 1);
insert into sys.functions values (805, 'cbrt', 'cbrt', 'mmath', 0, 1, false, false, false, 2000, true, false);
insert into sys.args values (10690, 805, 'res_0', 'real', 24, 0, 0, 0);
insert into sys.args values (10691, 805, 'arg_1', 'real', 24, 0, 1, 1);
insert into sys.functions values (806, 'exp', 'exp', 'mmath', 0, 1, false, false, false, 2000, true, false);
insert into sys.args values (10692, 806, 'res_0', 'real', 24, 0, 0, 0);
insert into sys.args values (10693, 806, 'arg_1', 'real', 24, 0, 1, 1);
insert into sys.functions values (807, 'log', 'log', 'mmath', 0, 1, false, false, false, 2000, true, false);
insert into sys.args values (10694, 807, 'res_0', 'real', 24, 0, 0, 0);
insert into sys.args values (10695, 807, 'arg_1', 'real', 24, 0, 1, 1);
insert into sys.functions values (808, 'ln', 'log', 'mmath', 0, 1, false, false, false, 2000, true, false);
insert into sys.args values (10696, 808, 'res_0', 'real', 24, 0, 0, 0);
insert into sys.args values (10697, 808, 'arg_1', 'real', 24, 0, 1, 1);
insert into sys.functions values (809, 'log', 'log2arg', 'mmath', 0, 1, false, false, false, 2000, true, false);
insert into sys.args values (10698, 809, 'res_0', 'real', 24, 0, 0, 0);
insert into sys.args values (10699, 809, 'arg_1', 'real', 24, 0, 1, 1);
insert into sys.args values (10700, 809, 'arg_2', 'real', 24, 0, 1, 2);
insert into sys.functions values (810, 'log10', 'log10', 'mmath', 0, 1, false, false, false, 2000, true, false);
insert into sys.args values (10701, 810, 'res_0', 'real', 24, 0, 0, 0);
insert into sys.args values (10702, 810, 'arg_1', 'real', 24, 0, 1, 1);
insert into sys.functions values (811, 'log2', 'log2', 'mmath', 0, 1, false, false, false, 2000, true, false);
insert into sys.args values (10703, 811, 'res_0', 'real', 24, 0, 0, 0);
insert into sys.args values (10704, 811, 'arg_1', 'real', 24, 0, 1, 1);
insert into sys.functions values (812, 'degrees', 'degrees', 'mmath', 0, 1, false, false, false, 2000, true, false);
insert into sys.args values (10705, 812, 'res_0', 'real', 24, 0, 0, 0);
insert into sys.args values (10706, 812, 'arg_1', 'real', 24, 0, 1, 1);
insert into sys.functions values (813, 'radians', 'radians', 'mmath', 0, 1, false, false, false, 2000, true, false);
insert into sys.args values (10707, 813, 'res_0', 'real', 24, 0, 0, 0);
insert into sys.args values (10708, 813, 'arg_1', 'real', 24, 0, 1, 1);
insert into sys.functions values (814, 'power', 'pow', 'mmath', 0, 1, false, false, false, 2000, true, false);
insert into sys.args values (10709, 814, 'res_0', 'double', 53, 0, 0, 0);
insert into sys.args values (10710, 814, 'arg_1', 'double', 53, 0, 1, 1);
insert into sys.args values (10711, 814, 'arg_2', 'double', 53, 0, 1, 2);
insert into sys.functions values (815, 'floor', 'floor', 'mmath', 0, 1, false, false, false, 2000, true, false);
insert into sys.args values (10712, 815, 'res_0', 'double', 53, 0, 0, 0);
insert into sys.args values (10713, 815, 'arg_1', 'double', 53, 0, 1, 1);
insert into sys.functions values (816, 'ceil', 'ceil', 'mmath', 0, 1, false, false, false, 2000, true, false);
insert into sys.args values (10714, 816, 'res_0', 'double', 53, 0, 0, 0);
insert into sys.args values (10715, 816, 'arg_1', 'double', 53, 0, 1, 1);
insert into sys.functions values (817, 'ceiling', 'ceil', 'mmath', 0, 1, false, false, false, 2000, true, false);
insert into sys.args values (10716, 817, 'res_0', 'double', 53, 0, 0, 0);
insert into sys.args values (10717, 817, 'arg_1', 'double', 53, 0, 1, 1);
insert into sys.functions values (818, 'sin', 'sin', 'mmath', 0, 1, false, false, false, 2000, true, false);
insert into sys.args values (10718, 818, 'res_0', 'double', 53, 0, 0, 0);
insert into sys.args values (10719, 818, 'arg_1', 'double', 53, 0, 1, 1);
insert into sys.functions values (819, 'cos', 'cos', 'mmath', 0, 1, false, false, false, 2000, true, false);
insert into sys.args values (10720, 819, 'res_0', 'double', 53, 0, 0, 0);
insert into sys.args values (10721, 819, 'arg_1', 'double', 53, 0, 1, 1);
insert into sys.functions values (820, 'tan', 'tan', 'mmath', 0, 1, false, false, false, 2000, true, false);
insert into sys.args values (10722, 820, 'res_0', 'double', 53, 0, 0, 0);
insert into sys.args values (10723, 820, 'arg_1', 'double', 53, 0, 1, 1);
insert into sys.functions values (821, 'asin', 'asin', 'mmath', 0, 1, false, false, false, 2000, true, false);
insert into sys.args values (10724, 821, 'res_0', 'double', 53, 0, 0, 0);
insert into sys.args values (10725, 821, 'arg_1', 'double', 53, 0, 1, 1);
insert into sys.functions values (822, 'acos', 'acos', 'mmath', 0, 1, false, false, false, 2000, true, false);
insert into sys.args values (10726, 822, 'res_0', 'double', 53, 0, 0, 0);
insert into sys.args values (10727, 822, 'arg_1', 'double', 53, 0, 1, 1);
insert into sys.functions values (823, 'atan', 'atan', 'mmath', 0, 1, false, false, false, 2000, true, false);
insert into sys.args values (10728, 823, 'res_0', 'double', 53, 0, 0, 0);
insert into sys.args values (10729, 823, 'arg_1', 'double', 53, 0, 1, 1);
insert into sys.functions values (824, 'atan', 'atan2', 'mmath', 0, 1, false, false, false, 2000, true, false);
insert into sys.args values (10730, 824, 'res_0', 'double', 53, 0, 0, 0);
insert into sys.args values (10731, 824, 'arg_1', 'double', 53, 0, 1, 1);
insert into sys.args values (10732, 824, 'arg_2', 'double', 53, 0, 1, 2);
insert into sys.functions values (825, 'sinh', 'sinh', 'mmath', 0, 1, false, false, false, 2000, true, false);
insert into sys.args values (10733, 825, 'res_0', 'double', 53, 0, 0, 0);
insert into sys.args values (10734, 825, 'arg_1', 'double', 53, 0, 1, 1);
insert into sys.functions values (826, 'cot', 'cot', 'mmath', 0, 1, false, false, false, 2000, true, false);
insert into sys.args values (10735, 826, 'res_0', 'double', 53, 0, 0, 0);
insert into sys.args values (10736, 826, 'arg_1', 'double', 53, 0, 1, 1);
insert into sys.functions values (827, 'cosh', 'cosh', 'mmath', 0, 1, false, false, false, 2000, true, false);
insert into sys.args values (10737, 827, 'res_0', 'double', 53, 0, 0, 0);
insert into sys.args values (10738, 827, 'arg_1', 'double', 53, 0, 1, 1);
insert into sys.functions values (828, 'tanh', 'tanh', 'mmath', 0, 1, false, false, false, 2000, true, false);
insert into sys.args values (10739, 828, 'res_0', 'double', 53, 0, 0, 0);
insert into sys.args values (10740, 828, 'arg_1', 'double', 53, 0, 1, 1);
insert into sys.functions values (829, 'sqrt', 'sqrt', 'mmath', 0, 1, false, false, false, 2000, true, false);
insert into sys.args values (10741, 829, 'res_0', 'double', 53, 0, 0, 0);
insert into sys.args values (10742, 829, 'arg_1', 'double', 53, 0, 1, 1);
insert into sys.functions values (830, 'cbrt', 'cbrt', 'mmath', 0, 1, false, false, false, 2000, true, false);
insert into sys.args values (10743, 830, 'res_0', 'double', 53, 0, 0, 0);
insert into sys.args values (10744, 830, 'arg_1', 'double', 53, 0, 1, 1);
insert into sys.functions values (831, 'exp', 'exp', 'mmath', 0, 1, false, false, false, 2000, true, false);
insert into sys.args values (10745, 831, 'res_0', 'double', 53, 0, 0, 0);
insert into sys.args values (10746, 831, 'arg_1', 'double', 53, 0, 1, 1);
insert into sys.functions values (832, 'log', 'log', 'mmath', 0, 1, false, false, false, 2000, true, false);
insert into sys.args values (10747, 832, 'res_0', 'double', 53, 0, 0, 0);
insert into sys.args values (10748, 832, 'arg_1', 'double', 53, 0, 1, 1);
insert into sys.functions values (833, 'ln', 'log', 'mmath', 0, 1, false, false, false, 2000, true, false);
insert into sys.args values (10749, 833, 'res_0', 'double', 53, 0, 0, 0);
insert into sys.args values (10750, 833, 'arg_1', 'double', 53, 0, 1, 1);
insert into sys.functions values (834, 'log', 'log2arg', 'mmath', 0, 1, false, false, false, 2000, true, false);
insert into sys.args values (10751, 834, 'res_0', 'double', 53, 0, 0, 0);
insert into sys.args values (10752, 834, 'arg_1', 'double', 53, 0, 1, 1);
insert into sys.args values (10753, 834, 'arg_2', 'double', 53, 0, 1, 2);
insert into sys.functions values (835, 'log10', 'log10', 'mmath', 0, 1, false, false, false, 2000, true, false);
insert into sys.args values (10754, 835, 'res_0', 'double', 53, 0, 0, 0);
insert into sys.args values (10755, 835, 'arg_1', 'double', 53, 0, 1, 1);
insert into sys.functions values (836, 'log2', 'log2', 'mmath', 0, 1, false, false, false, 2000, true, false);
insert into sys.args values (10756, 836, 'res_0', 'double', 53, 0, 0, 0);
insert into sys.args values (10757, 836, 'arg_1', 'double', 53, 0, 1, 1);
insert into sys.functions values (837, 'degrees', 'degrees', 'mmath', 0, 1, false, false, false, 2000, true, false);
insert into sys.args values (10758, 837, 'res_0', 'double', 53, 0, 0, 0);
insert into sys.args values (10759, 837, 'arg_1', 'double', 53, 0, 1, 1);
insert into sys.functions values (838, 'radians', 'radians', 'mmath', 0, 1, false, false, false, 2000, true, false);
insert into sys.args values (10760, 838, 'res_0', 'double', 53, 0, 0, 0);
insert into sys.args values (10761, 838, 'arg_1', 'double', 53, 0, 1, 1);
insert into sys.functions values (839, 'pi', 'pi', 'mmath', 0, 1, false, false, false, 2000, true, false);
insert into sys.args values (10762, 839, 'res_0', 'double', 53, 0, 0, 0);
insert into sys.functions values (840, 'rand', 'rand', 'mmath', 0, 1, true, false, false, 2000, true, true);
insert into sys.args values (10763, 840, 'res_0', 'int', 32, 0, 0, 0);
insert into sys.functions values (841, 'rand', 'sqlrand', 'mmath', 0, 1, true, false, false, 2000, true, true);
insert into sys.args values (10764, 841, 'res_0', 'int', 32, 0, 0, 0);
insert into sys.args values (10765, 841, 'arg_1', 'int', 32, 0, 1, 1);
insert into sys.functions values (842, 'curdate', 'current_date', 'mtime', 0, 1, false, false, false, 2000, true, false);
insert into sys.args values (10766, 842, 'res_0', 'date', 0, 0, 0, 0);
insert into sys.functions values (843, 'current_date', 'current_date', 'mtime', 0, 1, false, false, false, 2000, true, false);
insert into sys.args values (10767, 843, 'res_0', 'date', 0, 0, 0, 0);
insert into sys.functions values (844, 'curtime', 'current_time', 'mtime', 0, 1, false, false, false, 2000, true, false);
insert into sys.args values (10768, 844, 'res_0', 'timetz', 7, 0, 0, 0);
insert into sys.functions values (845, 'current_time', 'current_time', 'mtime', 0, 1, false, false, false, 2000, true, false);
insert into sys.args values (10769, 845, 'res_0', 'timetz', 7, 0, 0, 0);
insert into sys.functions values (846, 'current_timestamp', 'current_timestamp', 'mtime', 0, 1, false, false, false, 2000, true, false);
insert into sys.args values (10770, 846, 'res_0', 'timestamptz', 7, 0, 0, 0);
insert into sys.functions values (847, 'localtime', 'current_time', 'sql', 0, 1, false, false, false, 2000, true, false);
insert into sys.args values (10771, 847, 'res_0', 'time', 7, 0, 0, 0);
insert into sys.functions values (848, 'localtimestamp', 'current_timestamp', 'sql', 0, 1, false, false, false, 2000, true, false);
insert into sys.args values (10772, 848, 'res_0', 'timestamp', 7, 0, 0, 0);
insert into sys.functions values (849, 'sql_sub', 'diff', 'mtime', 0, 1, false, false, false, 2000, true, false);
insert into sys.args values (10773, 849, 'res_0', 'day_interval', 4, 0, 0, 0);
insert into sys.args values (10774, 849, 'arg_1', 'date', 0, 0, 1, 1);
insert into sys.args values (10775, 849, 'arg_2', 'date', 0, 0, 1, 2);
insert into sys.functions values (850, 'sql_sub', 'diff', 'mtime', 0, 1, false, false, false, 2000, true, false);
insert into sys.args values (10776, 850, 'res_0', 'sec_interval', 13, 0, 0, 0);
insert into sys.args values (10777, 850, 'arg_1', 'timetz', 7, 0, 1, 1);
insert into sys.args values (10778, 850, 'arg_2', 'timetz', 7, 0, 1, 2);
insert into sys.functions values (851, 'sql_sub', 'diff', 'mtime', 0, 1, false, false, false, 2000, true, false);
insert into sys.args values (10779, 851, 'res_0', 'sec_interval', 13, 0, 0, 0);
insert into sys.args values (10780, 851, 'arg_1', 'time', 7, 0, 1, 1);
insert into sys.args values (10781, 851, 'arg_2', 'time', 7, 0, 1, 2);
insert into sys.functions values (852, 'sql_sub', 'diff', 'mtime', 0, 1, false, false, false, 2000, true, false);
insert into sys.args values (10782, 852, 'res_0', 'sec_interval', 13, 0, 0, 0);
insert into sys.args values (10783, 852, 'arg_1', 'timestamptz', 7, 0, 1, 1);
insert into sys.args values (10784, 852, 'arg_2', 'timestamptz', 7, 0, 1, 2);
insert into sys.functions values (853, 'sql_sub', 'diff', 'mtime', 0, 1, false, false, false, 2000, true, false);
insert into sys.args values (10785, 853, 'res_0', 'sec_interval', 13, 0, 0, 0);
insert into sys.args values (10786, 853, 'arg_1', 'timestamp', 7, 0, 1, 1);
insert into sys.args values (10787, 853, 'arg_2', 'timestamp', 7, 0, 1, 2);
insert into sys.functions values (854, 'sql_sub', 'date_sub_msec_interval', 'mtime', 0, 1, false, false, false, 2000, true, false);
insert into sys.args values (10788, 854, 'res_0', 'date', 0, 0, 0, 0);
insert into sys.args values (10789, 854, 'arg_1', 'date', 0, 0, 1, 1);
insert into sys.args values (10790, 854, 'arg_2', 'sec_interval', 13, 0, 1, 2);
insert into sys.functions values (855, 'sql_sub', 'date_sub_msec_interval', 'mtime', 0, 1, false, false, false, 2000, true, false);
insert into sys.args values (10791, 855, 'res_0', 'date', 0, 0, 0, 0);
insert into sys.args values (10792, 855, 'arg_1', 'date', 0, 0, 1, 1);
insert into sys.args values (10793, 855, 'arg_2', 'day_interval', 4, 0, 1, 2);
insert into sys.functions values (856, 'sql_sub', 'date_sub_month_interval', 'mtime', 0, 1, false, false, false, 2000, true, false);
insert into sys.args values (10794, 856, 'res_0', 'date', 0, 0, 0, 0);
insert into sys.args values (10795, 856, 'arg_1', 'date', 0, 0, 1, 1);
insert into sys.args values (10796, 856, 'arg_2', 'month_interval', 3, 0, 1, 2);
insert into sys.functions values (857, 'sql_sub', 'time_sub_msec_interval', 'mtime', 0, 1, false, false, false, 2000, true, false);
insert into sys.args values (10797, 857, 'res_0', 'time', 7, 0, 0, 0);
insert into sys.args values (10798, 857, 'arg_1', 'time', 7, 0, 1, 1);
insert into sys.args values (10799, 857, 'arg_2', 'sec_interval', 13, 0, 1, 2);
insert into sys.functions values (858, 'sql_sub', 'time_sub_msec_interval', 'mtime', 0, 1, false, false, false, 2000, true, false);
insert into sys.args values (10800, 858, 'res_0', 'timetz', 7, 0, 0, 0);
insert into sys.args values (10801, 858, 'arg_1', 'timetz', 7, 0, 1, 1);
insert into sys.args values (10802, 858, 'arg_2', 'sec_interval', 13, 0, 1, 2);
insert into sys.functions values (859, 'sql_sub', 'timestamp_sub_msec_interval', 'mtime', 0, 1, false, false, false, 2000, true, false);
insert into sys.args values (10803, 859, 'res_0', 'timestamp', 7, 0, 0, 0);
insert into sys.args values (10804, 859, 'arg_1', 'timestamp', 7, 0, 1, 1);
insert into sys.args values (10805, 859, 'arg_2', 'sec_interval', 13, 0, 1, 2);
insert into sys.functions values (860, 'sql_sub', 'timestamp_sub_msec_interval', 'mtime', 0, 1, false, false, false, 2000, true, false);
insert into sys.args values (10806, 860, 'res_0', 'timestamp', 7, 0, 0, 0);
insert into sys.args values (10807, 860, 'arg_1', 'timestamp', 7, 0, 1, 1);
insert into sys.args values (10808, 860, 'arg_2', 'day_interval', 4, 0, 1, 2);
insert into sys.functions values (861, 'sql_sub', 'timestamp_sub_month_interval', 'mtime', 0, 1, false, false, false, 2000, true, false);
insert into sys.args values (10809, 861, 'res_0', 'timestamp', 7, 0, 0, 0);
insert into sys.args values (10810, 861, 'arg_1', 'timestamp', 7, 0, 1, 1);
insert into sys.args values (10811, 861, 'arg_2', 'month_interval', 3, 0, 1, 2);
insert into sys.functions values (862, 'sql_sub', 'timestamp_sub_msec_interval', 'mtime', 0, 1, false, false, false, 2000, true, false);
insert into sys.args values (10812, 862, 'res_0', 'timestamptz', 7, 0, 0, 0);
insert into sys.args values (10813, 862, 'arg_1', 'timestamptz', 7, 0, 1, 1);
insert into sys.args values (10814, 862, 'arg_2', 'sec_interval', 13, 0, 1, 2);
insert into sys.functions values (863, 'sql_sub', 'timestamp_sub_msec_interval', 'mtime', 0, 1, false, false, false, 2000, true, false);
insert into sys.args values (10815, 863, 'res_0', 'timestamptz', 7, 0, 0, 0);
insert into sys.args values (10816, 863, 'arg_1', 'timestamptz', 7, 0, 1, 1);
insert into sys.args values (10817, 863, 'arg_2', 'day_interval', 4, 0, 1, 2);
insert into sys.functions values (864, 'sql_sub', 'timestamp_sub_month_interval', 'mtime', 0, 1, false, false, false, 2000, true, false);
insert into sys.args values (10818, 864, 'res_0', 'timestamptz', 7, 0, 0, 0);
insert into sys.args values (10819, 864, 'arg_1', 'timestamptz', 7, 0, 1, 1);
insert into sys.args values (10820, 864, 'arg_2', 'month_interval', 3, 0, 1, 2);
insert into sys.functions values (865, 'sql_add', 'date_add_msec_interval', 'mtime', 0, 1, false, false, false, 2000, true, false);
insert into sys.args values (10821, 865, 'res_0', 'date', 0, 0, 0, 0);
insert into sys.args values (10822, 865, 'arg_1', 'date', 0, 0, 1, 1);
insert into sys.args values (10823, 865, 'arg_2', 'sec_interval', 13, 0, 1, 2);
insert into sys.functions values (866, 'sql_add', 'date_add_msec_interval', 'mtime', 0, 1, false, false, false, 2000, true, false);
insert into sys.args values (10824, 866, 'res_0', 'date', 0, 0, 0, 0);
insert into sys.args values (10825, 866, 'arg_1', 'date', 0, 0, 1, 1);
insert into sys.args values (10826, 866, 'arg_2', 'day_interval', 4, 0, 1, 2);
insert into sys.functions values (867, 'sql_add', 'addmonths', 'mtime', 0, 1, false, false, false, 2000, true, false);
insert into sys.args values (10827, 867, 'res_0', 'date', 0, 0, 0, 0);
insert into sys.args values (10828, 867, 'arg_1', 'date', 0, 0, 1, 1);
insert into sys.args values (10829, 867, 'arg_2', 'month_interval', 3, 0, 1, 2);
insert into sys.functions values (868, 'sql_add', 'timestamp_add_msec_interval', 'mtime', 0, 1, false, false, false, 2000, true, false);
insert into sys.args values (10830, 868, 'res_0', 'timestamp', 7, 0, 0, 0);
insert into sys.args values (10831, 868, 'arg_1', 'timestamp', 7, 0, 1, 1);
insert into sys.args values (10832, 868, 'arg_2', 'sec_interval', 13, 0, 1, 2);
insert into sys.functions values (869, 'sql_add', 'timestamp_add_msec_interval', 'mtime', 0, 1, false, false, false, 2000, true, false);
insert into sys.args values (10833, 869, 'res_0', 'timestamp', 7, 0, 0, 0);
insert into sys.args values (10834, 869, 'arg_1', 'timestamp', 7, 0, 1, 1);
insert into sys.args values (10835, 869, 'arg_2', 'day_interval', 4, 0, 1, 2);
insert into sys.functions values (870, 'sql_add', 'timestamp_add_month_interval', 'mtime', 0, 1, false, false, false, 2000, true, false);
insert into sys.args values (10836, 870, 'res_0', 'timestamp', 7, 0, 0, 0);
insert into sys.args values (10837, 870, 'arg_1', 'timestamp', 7, 0, 1, 1);
insert into sys.args values (10838, 870, 'arg_2', 'month_interval', 3, 0, 1, 2);
insert into sys.functions values (871, 'sql_add', 'timestamp_add_msec_interval', 'mtime', 0, 1, false, false, false, 2000, true, false);
insert into sys.args values (10839, 871, 'res_0', 'timestamptz', 7, 0, 0, 0);
insert into sys.args values (10840, 871, 'arg_1', 'timestamptz', 7, 0, 1, 1);
insert into sys.args values (10841, 871, 'arg_2', 'sec_interval', 13, 0, 1, 2);
insert into sys.functions values (872, 'sql_add', 'timestamp_add_msec_interval', 'mtime', 0, 1, false, false, false, 2000, true, false);
insert into sys.args values (10842, 872, 'res_0', 'timestamptz', 7, 0, 0, 0);
insert into sys.args values (10843, 872, 'arg_1', 'timestamptz', 7, 0, 1, 1);
insert into sys.args values (10844, 872, 'arg_2', 'day_interval', 4, 0, 1, 2);
insert into sys.functions values (873, 'sql_add', 'timestamp_add_month_interval', 'mtime', 0, 1, false, false, false, 2000, true, false);
insert into sys.args values (10845, 873, 'res_0', 'timestamptz', 7, 0, 0, 0);
insert into sys.args values (10846, 873, 'arg_1', 'timestamptz', 7, 0, 1, 1);
insert into sys.args values (10847, 873, 'arg_2', 'month_interval', 3, 0, 1, 2);
insert into sys.functions values (874, 'sql_add', 'time_add_msec_interval', 'mtime', 0, 1, false, false, false, 2000, true, false);
insert into sys.args values (10848, 874, 'res_0', 'time', 7, 0, 0, 0);
insert into sys.args values (10849, 874, 'arg_1', 'time', 7, 0, 1, 1);
insert into sys.args values (10850, 874, 'arg_2', 'sec_interval', 13, 0, 1, 2);
insert into sys.functions values (875, 'sql_add', 'time_add_msec_interval', 'mtime', 0, 1, false, false, false, 2000, true, false);
insert into sys.args values (10851, 875, 'res_0', 'timetz', 7, 0, 0, 0);
insert into sys.args values (10852, 875, 'arg_1', 'timetz', 7, 0, 1, 1);
insert into sys.args values (10853, 875, 'arg_2', 'sec_interval', 13, 0, 1, 2);
insert into sys.functions values (876, 'local_timezone', 'local_timezone', 'mtime', 0, 1, false, false, false, 2000, true, false);
insert into sys.args values (10854, 876, 'res_0', 'sec_interval', 13, 0, 0, 0);
insert into sys.functions values (877, 'century', 'century', 'mtime', 0, 1, false, false, false, 2000, true, false);
insert into sys.args values (10855, 877, 'res_0', 'int', 32, 0, 0, 0);
insert into sys.args values (10856, 877, 'arg_1', 'date', 0, 0, 1, 1);
insert into sys.functions values (878, 'decade', 'decade', 'mtime', 0, 1, false, false, false, 2000, true, false);
insert into sys.args values (10857, 878, 'res_0', 'int', 32, 0, 0, 0);
insert into sys.args values (10858, 878, 'arg_1', 'date', 0, 0, 1, 1);
insert into sys.functions values (879, 'year', 'year', 'mtime', 0, 1, false, false, false, 2000, true, false);
insert into sys.args values (10859, 879, 'res_0', 'int', 32, 0, 0, 0);
insert into sys.args values (10860, 879, 'arg_1', 'date', 0, 0, 1, 1);
insert into sys.functions values (880, 'quarter', 'quarter', 'mtime', 0, 1, false, false, false, 2000, true, false);
insert into sys.args values (10861, 880, 'res_0', 'int', 32, 0, 0, 0);
insert into sys.args values (10862, 880, 'arg_1', 'date', 0, 0, 1, 1);
insert into sys.functions values (881, 'month', 'month', 'mtime', 0, 1, false, false, false, 2000, true, false);
insert into sys.args values (10863, 881, 'res_0', 'int', 32, 0, 0, 0);
insert into sys.args values (10864, 881, 'arg_1', 'date', 0, 0, 1, 1);
insert into sys.functions values (882, 'day', 'day', 'mtime', 0, 1, false, false, false, 2000, true, false);
insert into sys.args values (10865, 882, 'res_0', 'int', 32, 0, 0, 0);
insert into sys.args values (10866, 882, 'arg_1', 'date', 0, 0, 1, 1);
insert into sys.functions values (883, 'dayofyear', 'dayofyear', 'mtime', 0, 1, false, false, false, 2000, true, false);
insert into sys.args values (10867, 883, 'res_0', 'int', 32, 0, 0, 0);
insert into sys.args values (10868, 883, 'arg_1', 'date', 0, 0, 1, 1);
insert into sys.functions values (884, 'weekofyear', 'weekofyear', 'mtime', 0, 1, false, false, false, 2000, true, false);
insert into sys.args values (10869, 884, 'res_0', 'int', 32, 0, 0, 0);
insert into sys.args values (10870, 884, 'arg_1', 'date', 0, 0, 1, 1);
insert into sys.functions values (885, 'usweekofyear', 'usweekofyear', 'mtime', 0, 1, false, false, false, 2000, true, false);
insert into sys.args values (10871, 885, 'res_0', 'int', 32, 0, 0, 0);
insert into sys.args values (10872, 885, 'arg_1', 'date', 0, 0, 1, 1);
insert into sys.functions values (886, 'dayofweek', 'dayofweek', 'mtime', 0, 1, false, false, false, 2000, true, false);
insert into sys.args values (10873, 886, 'res_0', 'int', 32, 0, 0, 0);
insert into sys.args values (10874, 886, 'arg_1', 'date', 0, 0, 1, 1);
insert into sys.functions values (887, 'dayofmonth', 'day', 'mtime', 0, 1, false, false, false, 2000, true, false);
insert into sys.args values (10875, 887, 'res_0', 'int', 32, 0, 0, 0);
insert into sys.args values (10876, 887, 'arg_1', 'date', 0, 0, 1, 1);
insert into sys.functions values (888, 'week', 'weekofyear', 'mtime', 0, 1, false, false, false, 2000, true, false);
insert into sys.args values (10877, 888, 'res_0', 'int', 32, 0, 0, 0);
insert into sys.args values (10878, 888, 'arg_1', 'date', 0, 0, 1, 1);
insert into sys.functions values (889, 'epoch_ms', 'epoch_ms', 'mtime', 0, 1, false, false, false, 2000, true, false);
<<<<<<< HEAD
insert into sys.args values (10864, 889, 'res_0', 'decimal', 18, 3, 0, 0);
insert into sys.args values (10865, 889, 'arg_1', 'date', 0, 0, 1, 1);
=======
insert into sys.args values (10879, 889, 'res_0', 'bigint', 64, 0, 0, 0);
insert into sys.args values (10880, 889, 'arg_1', 'date', 0, 0, 1, 1);
>>>>>>> f07aae50
insert into sys.functions values (890, 'hour', 'hours', 'mtime', 0, 1, false, false, false, 2000, true, false);
insert into sys.args values (10881, 890, 'res_0', 'int', 32, 0, 0, 0);
insert into sys.args values (10882, 890, 'arg_1', 'time', 7, 0, 1, 1);
insert into sys.functions values (891, 'minute', 'minutes', 'mtime', 0, 1, false, false, false, 2000, true, false);
insert into sys.args values (10883, 891, 'res_0', 'int', 32, 0, 0, 0);
insert into sys.args values (10884, 891, 'arg_1', 'time', 7, 0, 1, 1);
insert into sys.functions values (892, 'second', 'sql_seconds', 'mtime', 0, 1, false, false, false, 2000, true, false);
insert into sys.args values (10885, 892, 'res_0', 'decimal', 9, 6, 0, 0);
insert into sys.args values (10886, 892, 'arg_1', 'time', 7, 0, 1, 1);
insert into sys.functions values (893, 'epoch_ms', 'epoch_ms', 'mtime', 0, 1, false, false, false, 2000, true, false);
<<<<<<< HEAD
insert into sys.args values (10872, 893, 'res_0', 'decimal', 18, 3, 0, 0);
insert into sys.args values (10873, 893, 'arg_1', 'time', 7, 0, 1, 1);
=======
insert into sys.args values (10887, 893, 'res_0', 'bigint', 64, 0, 0, 0);
insert into sys.args values (10888, 893, 'arg_1', 'time', 7, 0, 1, 1);
>>>>>>> f07aae50
insert into sys.functions values (894, 'hour', 'hours', 'mtime', 0, 1, false, false, false, 2000, true, false);
insert into sys.args values (10889, 894, 'res_0', 'int', 32, 0, 0, 0);
insert into sys.args values (10890, 894, 'arg_1', 'timetz', 7, 0, 1, 1);
insert into sys.functions values (895, 'minute', 'minutes', 'mtime', 0, 1, false, false, false, 2000, true, false);
insert into sys.args values (10891, 895, 'res_0', 'int', 32, 0, 0, 0);
insert into sys.args values (10892, 895, 'arg_1', 'timetz', 7, 0, 1, 1);
insert into sys.functions values (896, 'second', 'sql_seconds', 'mtime', 0, 1, false, false, false, 2000, true, false);
insert into sys.args values (10893, 896, 'res_0', 'decimal', 9, 6, 0, 0);
insert into sys.args values (10894, 896, 'arg_1', 'timetz', 7, 0, 1, 1);
insert into sys.functions values (897, 'epoch_ms', 'epoch_ms', 'mtime', 0, 1, false, false, false, 2000, true, false);
<<<<<<< HEAD
insert into sys.args values (10880, 897, 'res_0', 'decimal', 18, 3, 0, 0);
insert into sys.args values (10881, 897, 'arg_1', 'timetz', 7, 0, 1, 1);
=======
insert into sys.args values (10895, 897, 'res_0', 'bigint', 64, 0, 0, 0);
insert into sys.args values (10896, 897, 'arg_1', 'timetz', 7, 0, 1, 1);
>>>>>>> f07aae50
insert into sys.functions values (898, 'century', 'century', 'mtime', 0, 1, false, false, false, 2000, true, false);
insert into sys.args values (10897, 898, 'res_0', 'int', 32, 0, 0, 0);
insert into sys.args values (10898, 898, 'arg_1', 'timestamp', 7, 0, 1, 1);
insert into sys.functions values (899, 'decade', 'decade', 'mtime', 0, 1, false, false, false, 2000, true, false);
insert into sys.args values (10899, 899, 'res_0', 'int', 32, 0, 0, 0);
insert into sys.args values (10900, 899, 'arg_1', 'timestamp', 7, 0, 1, 1);
insert into sys.functions values (900, 'year', 'year', 'mtime', 0, 1, false, false, false, 2000, true, false);
insert into sys.args values (10901, 900, 'res_0', 'int', 32, 0, 0, 0);
insert into sys.args values (10902, 900, 'arg_1', 'timestamp', 7, 0, 1, 1);
insert into sys.functions values (901, 'quarter', 'quarter', 'mtime', 0, 1, false, false, false, 2000, true, false);
insert into sys.args values (10903, 901, 'res_0', 'int', 32, 0, 0, 0);
insert into sys.args values (10904, 901, 'arg_1', 'timestamp', 7, 0, 1, 1);
insert into sys.functions values (902, 'month', 'month', 'mtime', 0, 1, false, false, false, 2000, true, false);
insert into sys.args values (10905, 902, 'res_0', 'int', 32, 0, 0, 0);
insert into sys.args values (10906, 902, 'arg_1', 'timestamp', 7, 0, 1, 1);
insert into sys.functions values (903, 'day', 'day', 'mtime', 0, 1, false, false, false, 2000, true, false);
insert into sys.args values (10907, 903, 'res_0', 'int', 32, 0, 0, 0);
insert into sys.args values (10908, 903, 'arg_1', 'timestamp', 7, 0, 1, 1);
insert into sys.functions values (904, 'hour', 'hours', 'mtime', 0, 1, false, false, false, 2000, true, false);
insert into sys.args values (10909, 904, 'res_0', 'int', 32, 0, 0, 0);
insert into sys.args values (10910, 904, 'arg_1', 'timestamp', 7, 0, 1, 1);
insert into sys.functions values (905, 'minute', 'minutes', 'mtime', 0, 1, false, false, false, 2000, true, false);
insert into sys.args values (10911, 905, 'res_0', 'int', 32, 0, 0, 0);
insert into sys.args values (10912, 905, 'arg_1', 'timestamp', 7, 0, 1, 1);
insert into sys.functions values (906, 'second', 'sql_seconds', 'mtime', 0, 1, false, false, false, 2000, true, false);
insert into sys.args values (10913, 906, 'res_0', 'decimal', 9, 6, 0, 0);
insert into sys.args values (10914, 906, 'arg_1', 'timestamp', 7, 0, 1, 1);
insert into sys.functions values (907, 'epoch_ms', 'epoch_ms', 'mtime', 0, 1, false, false, false, 2000, true, false);
<<<<<<< HEAD
insert into sys.args values (10900, 907, 'res_0', 'decimal', 18, 3, 0, 0);
insert into sys.args values (10901, 907, 'arg_1', 'timestamp', 7, 0, 1, 1);
=======
insert into sys.args values (10915, 907, 'res_0', 'bigint', 64, 0, 0, 0);
insert into sys.args values (10916, 907, 'arg_1', 'timestamp', 7, 0, 1, 1);
>>>>>>> f07aae50
insert into sys.functions values (908, 'century', 'century', 'mtime', 0, 1, false, false, false, 2000, true, false);
insert into sys.args values (10917, 908, 'res_0', 'int', 32, 0, 0, 0);
insert into sys.args values (10918, 908, 'arg_1', 'timestamptz', 7, 0, 1, 1);
insert into sys.functions values (909, 'decade', 'decade', 'mtime', 0, 1, false, false, false, 2000, true, false);
insert into sys.args values (10919, 909, 'res_0', 'int', 32, 0, 0, 0);
insert into sys.args values (10920, 909, 'arg_1', 'timestamptz', 7, 0, 1, 1);
insert into sys.functions values (910, 'year', 'year', 'mtime', 0, 1, false, false, false, 2000, true, false);
insert into sys.args values (10921, 910, 'res_0', 'int', 32, 0, 0, 0);
insert into sys.args values (10922, 910, 'arg_1', 'timestamptz', 7, 0, 1, 1);
insert into sys.functions values (911, 'quarter', 'quarter', 'mtime', 0, 1, false, false, false, 2000, true, false);
insert into sys.args values (10923, 911, 'res_0', 'int', 32, 0, 0, 0);
insert into sys.args values (10924, 911, 'arg_1', 'timestamptz', 7, 0, 1, 1);
insert into sys.functions values (912, 'month', 'month', 'mtime', 0, 1, false, false, false, 2000, true, false);
insert into sys.args values (10925, 912, 'res_0', 'int', 32, 0, 0, 0);
insert into sys.args values (10926, 912, 'arg_1', 'timestamptz', 7, 0, 1, 1);
insert into sys.functions values (913, 'day', 'day', 'mtime', 0, 1, false, false, false, 2000, true, false);
insert into sys.args values (10927, 913, 'res_0', 'int', 32, 0, 0, 0);
insert into sys.args values (10928, 913, 'arg_1', 'timestamptz', 7, 0, 1, 1);
insert into sys.functions values (914, 'hour', 'hours', 'mtime', 0, 1, false, false, false, 2000, true, false);
insert into sys.args values (10929, 914, 'res_0', 'int', 32, 0, 0, 0);
insert into sys.args values (10930, 914, 'arg_1', 'timestamptz', 7, 0, 1, 1);
insert into sys.functions values (915, 'minute', 'minutes', 'mtime', 0, 1, false, false, false, 2000, true, false);
insert into sys.args values (10931, 915, 'res_0', 'int', 32, 0, 0, 0);
insert into sys.args values (10932, 915, 'arg_1', 'timestamptz', 7, 0, 1, 1);
insert into sys.functions values (916, 'second', 'sql_seconds', 'mtime', 0, 1, false, false, false, 2000, true, false);
insert into sys.args values (10933, 916, 'res_0', 'decimal', 9, 6, 0, 0);
insert into sys.args values (10934, 916, 'arg_1', 'timestamptz', 7, 0, 1, 1);
insert into sys.functions values (917, 'epoch_ms', 'epoch_ms', 'mtime', 0, 1, false, false, false, 2000, true, false);
<<<<<<< HEAD
insert into sys.args values (10920, 917, 'res_0', 'decimal', 18, 3, 0, 0);
insert into sys.args values (10921, 917, 'arg_1', 'timestamptz', 7, 0, 1, 1);
=======
insert into sys.args values (10935, 917, 'res_0', 'bigint', 64, 0, 0, 0);
insert into sys.args values (10936, 917, 'arg_1', 'timestamptz', 7, 0, 1, 1);
>>>>>>> f07aae50
insert into sys.functions values (918, 'year', 'year', 'mtime', 0, 1, false, false, false, 2000, true, false);
insert into sys.args values (10937, 918, 'res_0', 'int', 32, 0, 0, 0);
insert into sys.args values (10938, 918, 'arg_1', 'month_interval', 3, 0, 1, 1);
insert into sys.functions values (919, 'month', 'month', 'mtime', 0, 1, false, false, false, 2000, true, false);
insert into sys.args values (10939, 919, 'res_0', 'int', 32, 0, 0, 0);
insert into sys.args values (10940, 919, 'arg_1', 'month_interval', 3, 0, 1, 1);
insert into sys.functions values (920, 'day', 'day', 'mtime', 0, 1, false, false, false, 2000, true, false);
insert into sys.args values (10941, 920, 'res_0', 'bigint', 64, 0, 0, 0);
insert into sys.args values (10942, 920, 'arg_1', 'day_interval', 4, 0, 1, 1);
insert into sys.functions values (921, 'hour', 'hours', 'mtime', 0, 1, false, false, false, 2000, true, false);
insert into sys.args values (10943, 921, 'res_0', 'int', 32, 0, 0, 0);
insert into sys.args values (10944, 921, 'arg_1', 'day_interval', 4, 0, 1, 1);
insert into sys.functions values (922, 'minute', 'minutes', 'mtime', 0, 1, false, false, false, 2000, true, false);
insert into sys.args values (10945, 922, 'res_0', 'int', 32, 0, 0, 0);
insert into sys.args values (10946, 922, 'arg_1', 'day_interval', 4, 0, 1, 1);
insert into sys.functions values (923, 'second', 'seconds', 'mtime', 0, 1, false, false, false, 2000, true, false);
insert into sys.args values (10947, 923, 'res_0', 'int', 32, 0, 0, 0);
insert into sys.args values (10948, 923, 'arg_1', 'day_interval', 4, 0, 1, 1);
insert into sys.functions values (924, 'epoch_ms', 'epoch_ms', 'mtime', 0, 1, false, false, false, 2000, true, false);
<<<<<<< HEAD
insert into sys.args values (10934, 924, 'res_0', 'decimal', 18, 3, 0, 0);
insert into sys.args values (10935, 924, 'arg_1', 'day_interval', 4, 0, 1, 1);
=======
insert into sys.args values (10949, 924, 'res_0', 'bigint', 64, 0, 0, 0);
insert into sys.args values (10950, 924, 'arg_1', 'day_interval', 4, 0, 1, 1);
>>>>>>> f07aae50
insert into sys.functions values (925, 'day', 'day', 'mtime', 0, 1, false, false, false, 2000, true, false);
insert into sys.args values (10951, 925, 'res_0', 'bigint', 64, 0, 0, 0);
insert into sys.args values (10952, 925, 'arg_1', 'sec_interval', 13, 0, 1, 1);
insert into sys.functions values (926, 'hour', 'hours', 'mtime', 0, 1, false, false, false, 2000, true, false);
insert into sys.args values (10953, 926, 'res_0', 'int', 32, 0, 0, 0);
insert into sys.args values (10954, 926, 'arg_1', 'sec_interval', 13, 0, 1, 1);
insert into sys.functions values (927, 'minute', 'minutes', 'mtime', 0, 1, false, false, false, 2000, true, false);
insert into sys.args values (10955, 927, 'res_0', 'int', 32, 0, 0, 0);
insert into sys.args values (10956, 927, 'arg_1', 'sec_interval', 13, 0, 1, 1);
insert into sys.functions values (928, 'second', 'seconds', 'mtime', 0, 1, false, false, false, 2000, true, false);
insert into sys.args values (10957, 928, 'res_0', 'int', 32, 0, 0, 0);
insert into sys.args values (10958, 928, 'arg_1', 'sec_interval', 13, 0, 1, 1);
insert into sys.functions values (929, 'epoch_ms', 'epoch_ms', 'mtime', 0, 1, false, false, false, 2000, true, false);
<<<<<<< HEAD
insert into sys.args values (10944, 929, 'res_0', 'decimal', 18, 3, 0, 0);
insert into sys.args values (10945, 929, 'arg_1', 'sec_interval', 13, 0, 1, 1);
=======
insert into sys.args values (10959, 929, 'res_0', 'bigint', 64, 0, 0, 0);
insert into sys.args values (10960, 929, 'arg_1', 'sec_interval', 13, 0, 1, 1);
>>>>>>> f07aae50
insert into sys.functions values (930, 'next_value_for', 'next_value', 'sql', 0, 1, true, false, false, 2000, true, true);
insert into sys.args values (10961, 930, 'res_0', 'bigint', 64, 0, 0, 0);
insert into sys.args values (10962, 930, 'arg_1', 'clob', 0, 0, 1, 1);
insert into sys.args values (10963, 930, 'arg_2', 'clob', 0, 0, 1, 2);
insert into sys.functions values (931, 'get_value_for', 'get_value', 'sql', 0, 1, false, false, false, 2000, true, true);
insert into sys.args values (10964, 931, 'res_0', 'bigint', 64, 0, 0, 0);
insert into sys.args values (10965, 931, 'arg_1', 'clob', 0, 0, 1, 1);
insert into sys.args values (10966, 931, 'arg_2', 'clob', 0, 0, 1, 2);
insert into sys.functions values (932, 'restart', 'restart', 'sql', 0, 1, true, false, false, 2000, true, true);
insert into sys.args values (10967, 932, 'res_0', 'bigint', 64, 0, 0, 0);
insert into sys.args values (10968, 932, 'arg_1', 'clob', 0, 0, 1, 1);
insert into sys.args values (10969, 932, 'arg_2', 'clob', 0, 0, 1, 2);
insert into sys.args values (10970, 932, 'arg_3', 'bigint', 64, 0, 1, 3);
insert into sys.functions values (933, 'index', 'index', 'sql', 0, 1, false, false, false, 2000, true, true);
insert into sys.args values (10971, 933, 'res_0', 'tinyint', 8, 0, 0, 0);
insert into sys.args values (10972, 933, 'arg_1', 'clob', 0, 0, 1, 1);
insert into sys.args values (10973, 933, 'arg_2', 'boolean', 1, 0, 1, 2);
insert into sys.functions values (934, 'index', 'index', 'sql', 0, 1, false, false, false, 2000, true, true);
insert into sys.args values (10974, 934, 'res_0', 'smallint', 16, 0, 0, 0);
insert into sys.args values (10975, 934, 'arg_1', 'clob', 0, 0, 1, 1);
insert into sys.args values (10976, 934, 'arg_2', 'boolean', 1, 0, 1, 2);
insert into sys.functions values (935, 'index', 'index', 'sql', 0, 1, false, false, false, 2000, true, true);
insert into sys.args values (10977, 935, 'res_0', 'int', 32, 0, 0, 0);
insert into sys.args values (10978, 935, 'arg_1', 'clob', 0, 0, 1, 1);
insert into sys.args values (10979, 935, 'arg_2', 'boolean', 1, 0, 1, 2);
insert into sys.functions values (936, 'strings', 'strings', 'sql', 0, 1, false, false, false, 2000, true, false);
insert into sys.args values (10980, 936, 'res_0', 'clob', 0, 0, 0, 0);
insert into sys.args values (10981, 936, 'arg_1', 'clob', 0, 0, 1, 1);
insert into sys.functions values (937, 'locate', 'locate', 'str', 0, 1, false, false, false, 2000, true, false);
insert into sys.args values (10982, 937, 'res_0', 'int', 32, 0, 0, 0);
insert into sys.args values (10983, 937, 'arg_1', 'clob', 0, 0, 1, 1);
insert into sys.args values (10984, 937, 'arg_2', 'clob', 0, 0, 1, 2);
insert into sys.functions values (938, 'locate', 'locate3', 'str', 0, 1, false, false, false, 2000, true, false);
insert into sys.args values (10985, 938, 'res_0', 'int', 32, 0, 0, 0);
insert into sys.args values (10986, 938, 'arg_1', 'clob', 0, 0, 1, 1);
insert into sys.args values (10987, 938, 'arg_2', 'clob', 0, 0, 1, 2);
insert into sys.args values (10988, 938, 'arg_3', 'int', 32, 0, 1, 3);
insert into sys.functions values (939, 'charindex', 'locate', 'str', 0, 1, false, false, false, 2000, true, false);
insert into sys.args values (10989, 939, 'res_0', 'int', 32, 0, 0, 0);
insert into sys.args values (10990, 939, 'arg_1', 'clob', 0, 0, 1, 1);
insert into sys.args values (10991, 939, 'arg_2', 'clob', 0, 0, 1, 2);
insert into sys.functions values (940, 'charindex', 'locate3', 'str', 0, 1, false, false, false, 2000, true, false);
insert into sys.args values (10992, 940, 'res_0', 'int', 32, 0, 0, 0);
insert into sys.args values (10993, 940, 'arg_1', 'clob', 0, 0, 1, 1);
insert into sys.args values (10994, 940, 'arg_2', 'clob', 0, 0, 1, 2);
insert into sys.args values (10995, 940, 'arg_3', 'int', 32, 0, 1, 3);
insert into sys.functions values (941, 'splitpart', 'splitpart', 'str', 0, 1, false, false, false, 2000, true, false);
insert into sys.args values (10996, 941, 'res_0', 'clob', 0, 0, 0, 0);
insert into sys.args values (10997, 941, 'arg_1', 'clob', 0, 0, 1, 1);
insert into sys.args values (10998, 941, 'arg_2', 'clob', 0, 0, 1, 2);
insert into sys.args values (10999, 941, 'arg_3', 'int', 32, 0, 1, 3);
insert into sys.functions values (942, 'substring', 'substring', 'str', 0, 1, false, false, false, 2000, true, false);
insert into sys.args values (11000, 942, 'res_0', 'clob', 0, 0, 0, 0);
insert into sys.args values (11001, 942, 'arg_1', 'clob', 0, 0, 1, 1);
insert into sys.args values (11002, 942, 'arg_2', 'int', 32, 0, 1, 2);
insert into sys.functions values (943, 'substring', 'substring3', 'str', 0, 1, false, false, false, 2000, true, false);
insert into sys.args values (11003, 943, 'res_0', 'clob', 0, 0, 0, 0);
insert into sys.args values (11004, 943, 'arg_1', 'clob', 0, 0, 1, 1);
insert into sys.args values (11005, 943, 'arg_2', 'int', 32, 0, 1, 2);
insert into sys.args values (11006, 943, 'arg_3', 'int', 32, 0, 1, 3);
insert into sys.functions values (944, 'substr', 'substring', 'str', 0, 1, false, false, false, 2000, true, false);
insert into sys.args values (11007, 944, 'res_0', 'clob', 0, 0, 0, 0);
insert into sys.args values (11008, 944, 'arg_1', 'clob', 0, 0, 1, 1);
insert into sys.args values (11009, 944, 'arg_2', 'int', 32, 0, 1, 2);
insert into sys.functions values (945, 'substr', 'substring3', 'str', 0, 1, false, false, false, 2000, true, false);
insert into sys.args values (11010, 945, 'res_0', 'clob', 0, 0, 0, 0);
insert into sys.args values (11011, 945, 'arg_1', 'clob', 0, 0, 1, 1);
insert into sys.args values (11012, 945, 'arg_2', 'int', 32, 0, 1, 2);
insert into sys.args values (11013, 945, 'arg_3', 'int', 32, 0, 1, 3);
insert into sys.functions values (946, 'like', 'like', 'algebra', 0, 4, false, false, false, 2000, true, false);
insert into sys.args values (11014, 946, 'res_0', 'boolean', 1, 0, 0, 0);
insert into sys.args values (11015, 946, 'arg_1', 'clob', 0, 0, 1, 1);
insert into sys.args values (11016, 946, 'arg_2', 'clob', 0, 0, 1, 2);
insert into sys.args values (11017, 946, 'arg_3', 'clob', 0, 0, 1, 3);
insert into sys.args values (11018, 946, 'arg_4', 'boolean', 1, 0, 1, 4);
insert into sys.functions values (947, 'not_like', 'not_like', 'algebra', 0, 4, false, false, false, 2000, true, false);
insert into sys.args values (11019, 947, 'res_0', 'boolean', 1, 0, 0, 0);
insert into sys.args values (11020, 947, 'arg_1', 'clob', 0, 0, 1, 1);
insert into sys.args values (11021, 947, 'arg_2', 'clob', 0, 0, 1, 2);
insert into sys.args values (11022, 947, 'arg_3', 'clob', 0, 0, 1, 3);
insert into sys.args values (11023, 947, 'arg_4', 'boolean', 1, 0, 1, 4);
insert into sys.functions values (948, 'patindex', 'patindex', 'pcre', 0, 1, false, false, false, 2000, true, false);
insert into sys.args values (11024, 948, 'res_0', 'int', 32, 0, 0, 0);
insert into sys.args values (11025, 948, 'arg_1', 'clob', 0, 0, 1, 1);
insert into sys.args values (11026, 948, 'arg_2', 'clob', 0, 0, 1, 2);
insert into sys.functions values (949, 'truncate', 'stringleft', 'str', 0, 1, false, false, false, 2000, true, false);
insert into sys.args values (11027, 949, 'res_0', 'clob', 0, 0, 0, 0);
insert into sys.args values (11028, 949, 'arg_1', 'clob', 0, 0, 1, 1);
insert into sys.args values (11029, 949, 'arg_2', 'int', 32, 0, 1, 2);
insert into sys.functions values (950, 'concat', '+', 'calc', 0, 1, false, false, false, 2000, true, false);
insert into sys.args values (11030, 950, 'res_0', 'clob', 0, 0, 0, 0);
insert into sys.args values (11031, 950, 'arg_1', 'clob', 0, 0, 1, 1);
insert into sys.args values (11032, 950, 'arg_2', 'clob', 0, 0, 1, 2);
insert into sys.functions values (951, 'ascii', 'ascii', 'str', 0, 1, false, false, false, 2000, true, true);
insert into sys.args values (11033, 951, 'res_0', 'int', 32, 0, 0, 0);
insert into sys.args values (11034, 951, 'arg_1', 'clob', 0, 0, 1, 1);
insert into sys.functions values (952, 'code', 'unicode', 'str', 0, 1, false, false, false, 2000, true, false);
insert into sys.args values (11035, 952, 'res_0', 'clob', 0, 0, 0, 0);
insert into sys.args values (11036, 952, 'arg_1', 'int', 32, 0, 1, 1);
insert into sys.functions values (953, 'length', 'length', 'str', 0, 1, false, false, false, 2000, true, false);
insert into sys.args values (11037, 953, 'res_0', 'int', 32, 0, 0, 0);
insert into sys.args values (11038, 953, 'arg_1', 'clob', 0, 0, 1, 1);
insert into sys.functions values (954, 'right', 'stringright', 'str', 0, 1, false, false, false, 2000, true, false);
insert into sys.args values (11039, 954, 'res_0', 'clob', 0, 0, 0, 0);
insert into sys.args values (11040, 954, 'arg_1', 'clob', 0, 0, 1, 1);
insert into sys.args values (11041, 954, 'arg_2', 'int', 32, 0, 1, 2);
insert into sys.functions values (955, 'left', 'stringleft', 'str', 0, 1, false, false, false, 2000, true, false);
insert into sys.args values (11042, 955, 'res_0', 'clob', 0, 0, 0, 0);
insert into sys.args values (11043, 955, 'arg_1', 'clob', 0, 0, 1, 1);
insert into sys.args values (11044, 955, 'arg_2', 'int', 32, 0, 1, 2);
insert into sys.functions values (956, 'upper', 'toUpper', 'str', 0, 1, false, false, false, 2000, true, false);
insert into sys.args values (11045, 956, 'res_0', 'clob', 0, 0, 0, 0);
insert into sys.args values (11046, 956, 'arg_1', 'clob', 0, 0, 1, 1);
insert into sys.functions values (957, 'ucase', 'toUpper', 'str', 0, 1, false, false, false, 2000, true, false);
insert into sys.args values (11047, 957, 'res_0', 'clob', 0, 0, 0, 0);
insert into sys.args values (11048, 957, 'arg_1', 'clob', 0, 0, 1, 1);
insert into sys.functions values (958, 'lower', 'toLower', 'str', 0, 1, false, false, false, 2000, true, false);
insert into sys.args values (11049, 958, 'res_0', 'clob', 0, 0, 0, 0);
insert into sys.args values (11050, 958, 'arg_1', 'clob', 0, 0, 1, 1);
insert into sys.functions values (959, 'lcase', 'toLower', 'str', 0, 1, false, false, false, 2000, true, false);
insert into sys.args values (11051, 959, 'res_0', 'clob', 0, 0, 0, 0);
insert into sys.args values (11052, 959, 'arg_1', 'clob', 0, 0, 1, 1);
insert into sys.functions values (960, 'trim', 'trim', 'str', 0, 1, false, false, false, 2000, true, false);
insert into sys.args values (11053, 960, 'res_0', 'clob', 0, 0, 0, 0);
insert into sys.args values (11054, 960, 'arg_1', 'clob', 0, 0, 1, 1);
insert into sys.functions values (961, 'trim', 'trim2', 'str', 0, 1, false, false, false, 2000, true, false);
insert into sys.args values (11055, 961, 'res_0', 'clob', 0, 0, 0, 0);
insert into sys.args values (11056, 961, 'arg_1', 'clob', 0, 0, 1, 1);
insert into sys.args values (11057, 961, 'arg_2', 'clob', 0, 0, 1, 2);
insert into sys.functions values (962, 'ltrim', 'ltrim', 'str', 0, 1, false, false, false, 2000, true, false);
insert into sys.args values (11058, 962, 'res_0', 'clob', 0, 0, 0, 0);
insert into sys.args values (11059, 962, 'arg_1', 'clob', 0, 0, 1, 1);
insert into sys.functions values (963, 'ltrim', 'ltrim2', 'str', 0, 1, false, false, false, 2000, true, false);
insert into sys.args values (11060, 963, 'res_0', 'clob', 0, 0, 0, 0);
insert into sys.args values (11061, 963, 'arg_1', 'clob', 0, 0, 1, 1);
insert into sys.args values (11062, 963, 'arg_2', 'clob', 0, 0, 1, 2);
insert into sys.functions values (964, 'rtrim', 'rtrim', 'str', 0, 1, false, false, false, 2000, true, false);
insert into sys.args values (11063, 964, 'res_0', 'clob', 0, 0, 0, 0);
insert into sys.args values (11064, 964, 'arg_1', 'clob', 0, 0, 1, 1);
insert into sys.functions values (965, 'rtrim', 'rtrim2', 'str', 0, 1, false, false, false, 2000, true, false);
insert into sys.args values (11065, 965, 'res_0', 'clob', 0, 0, 0, 0);
insert into sys.args values (11066, 965, 'arg_1', 'clob', 0, 0, 1, 1);
insert into sys.args values (11067, 965, 'arg_2', 'clob', 0, 0, 1, 2);
insert into sys.functions values (966, 'lpad', 'lpad', 'str', 0, 1, false, false, false, 2000, true, false);
insert into sys.args values (11068, 966, 'res_0', 'clob', 0, 0, 0, 0);
insert into sys.args values (11069, 966, 'arg_1', 'clob', 0, 0, 1, 1);
insert into sys.args values (11070, 966, 'arg_2', 'int', 32, 0, 1, 2);
insert into sys.functions values (967, 'lpad', 'lpad3', 'str', 0, 1, false, false, false, 2000, true, false);
insert into sys.args values (11071, 967, 'res_0', 'clob', 0, 0, 0, 0);
insert into sys.args values (11072, 967, 'arg_1', 'clob', 0, 0, 1, 1);
insert into sys.args values (11073, 967, 'arg_2', 'int', 32, 0, 1, 2);
insert into sys.args values (11074, 967, 'arg_3', 'clob', 0, 0, 1, 3);
insert into sys.functions values (968, 'rpad', 'rpad', 'str', 0, 1, false, false, false, 2000, true, false);
insert into sys.args values (11075, 968, 'res_0', 'clob', 0, 0, 0, 0);
insert into sys.args values (11076, 968, 'arg_1', 'clob', 0, 0, 1, 1);
insert into sys.args values (11077, 968, 'arg_2', 'int', 32, 0, 1, 2);
insert into sys.functions values (969, 'rpad', 'rpad3', 'str', 0, 1, false, false, false, 2000, true, false);
insert into sys.args values (11078, 969, 'res_0', 'clob', 0, 0, 0, 0);
insert into sys.args values (11079, 969, 'arg_1', 'clob', 0, 0, 1, 1);
insert into sys.args values (11080, 969, 'arg_2', 'int', 32, 0, 1, 2);
insert into sys.args values (11081, 969, 'arg_3', 'clob', 0, 0, 1, 3);
insert into sys.functions values (970, 'insert', 'insert', 'str', 0, 1, false, false, false, 2000, true, false);
insert into sys.args values (11082, 970, 'res_0', 'clob', 0, 0, 0, 0);
insert into sys.args values (11083, 970, 'arg_1', 'clob', 0, 0, 1, 1);
insert into sys.args values (11084, 970, 'arg_2', 'int', 32, 0, 1, 2);
insert into sys.args values (11085, 970, 'arg_3', 'int', 32, 0, 1, 3);
insert into sys.args values (11086, 970, 'arg_4', 'clob', 0, 0, 1, 4);
insert into sys.functions values (971, 'replace', 'replace', 'str', 0, 1, false, false, false, 2000, true, false);
insert into sys.args values (11087, 971, 'res_0', 'clob', 0, 0, 0, 0);
insert into sys.args values (11088, 971, 'arg_1', 'clob', 0, 0, 1, 1);
insert into sys.args values (11089, 971, 'arg_2', 'clob', 0, 0, 1, 2);
insert into sys.args values (11090, 971, 'arg_3', 'clob', 0, 0, 1, 3);
insert into sys.functions values (972, 'repeat', 'repeat', 'str', 0, 1, false, false, false, 2000, true, true);
insert into sys.args values (11091, 972, 'res_0', 'clob', 0, 0, 0, 0);
insert into sys.args values (11092, 972, 'arg_1', 'clob', 0, 0, 1, 1);
insert into sys.args values (11093, 972, 'arg_2', 'int', 32, 0, 1, 2);
insert into sys.functions values (973, 'space', 'space', 'str', 0, 1, false, false, false, 2000, true, true);
insert into sys.args values (11094, 973, 'res_0', 'clob', 0, 0, 0, 0);
insert into sys.args values (11095, 973, 'arg_1', 'int', 32, 0, 1, 1);
insert into sys.functions values (974, 'char_length', 'length', 'str', 0, 1, false, false, false, 2000, true, false);
insert into sys.args values (11096, 974, 'res_0', 'int', 32, 0, 0, 0);
insert into sys.args values (11097, 974, 'arg_1', 'clob', 0, 0, 1, 1);
insert into sys.functions values (975, 'character_length', 'length', 'str', 0, 1, false, false, false, 2000, true, false);
insert into sys.args values (11098, 975, 'res_0', 'int', 32, 0, 0, 0);
insert into sys.args values (11099, 975, 'arg_1', 'clob', 0, 0, 1, 1);
insert into sys.functions values (976, 'octet_length', 'nbytes', 'str', 0, 1, false, false, false, 2000, true, false);
insert into sys.args values (11100, 976, 'res_0', 'int', 32, 0, 0, 0);
insert into sys.args values (11101, 976, 'arg_1', 'clob', 0, 0, 1, 1);
insert into sys.functions values (977, 'soundex', 'soundex', 'txtsim', 0, 1, false, false, false, 2000, true, false);
insert into sys.args values (11102, 977, 'res_0', 'clob', 0, 0, 0, 0);
insert into sys.args values (11103, 977, 'arg_1', 'clob', 0, 0, 1, 1);
insert into sys.functions values (978, 'difference', 'stringdiff', 'txtsim', 0, 1, false, false, false, 2000, true, true);
insert into sys.args values (11104, 978, 'res_0', 'int', 32, 0, 0, 0);
insert into sys.args values (11105, 978, 'arg_1', 'clob', 0, 0, 1, 1);
insert into sys.args values (11106, 978, 'arg_2', 'clob', 0, 0, 1, 2);
insert into sys.functions values (979, 'editdistance', 'editdistance', 'txtsim', 0, 1, false, false, false, 2000, true, true);
insert into sys.args values (11107, 979, 'res_0', 'int', 32, 0, 0, 0);
insert into sys.args values (11108, 979, 'arg_1', 'clob', 0, 0, 1, 1);
insert into sys.args values (11109, 979, 'arg_2', 'clob', 0, 0, 1, 2);
insert into sys.functions values (980, 'editdistance2', 'editdistance2', 'txtsim', 0, 1, false, false, false, 2000, true, true);
insert into sys.args values (11110, 980, 'res_0', 'int', 32, 0, 0, 0);
insert into sys.args values (11111, 980, 'arg_1', 'clob', 0, 0, 1, 1);
insert into sys.args values (11112, 980, 'arg_2', 'clob', 0, 0, 1, 2);
insert into sys.functions values (981, 'similarity', 'similarity', 'txtsim', 0, 1, false, false, false, 2000, true, true);
insert into sys.args values (11113, 981, 'res_0', 'double', 53, 0, 0, 0);
insert into sys.args values (11114, 981, 'arg_1', 'clob', 0, 0, 1, 1);
insert into sys.args values (11115, 981, 'arg_2', 'clob', 0, 0, 1, 2);
insert into sys.functions values (982, 'qgramnormalize', 'qgramnormalize', 'txtsim', 0, 1, false, false, false, 2000, true, false);
insert into sys.args values (11116, 982, 'res_0', 'clob', 0, 0, 0, 0);
insert into sys.args values (11117, 982, 'arg_1', 'clob', 0, 0, 1, 1);
insert into sys.functions values (983, 'levenshtein', 'levenshtein', 'txtsim', 0, 1, false, false, false, 2000, true, true);
insert into sys.args values (11118, 983, 'res_0', 'int', 32, 0, 0, 0);
insert into sys.args values (11119, 983, 'arg_1', 'clob', 0, 0, 1, 1);
insert into sys.args values (11120, 983, 'arg_2', 'clob', 0, 0, 1, 2);
insert into sys.functions values (984, 'levenshtein', 'levenshtein', 'txtsim', 0, 1, false, false, false, 2000, true, true);
insert into sys.args values (11121, 984, 'res_0', 'int', 32, 0, 0, 0);
insert into sys.args values (11122, 984, 'arg_1', 'clob', 0, 0, 1, 1);
insert into sys.args values (11123, 984, 'arg_2', 'clob', 0, 0, 1, 2);
insert into sys.args values (11124, 984, 'arg_3', 'int', 32, 0, 1, 3);
insert into sys.args values (11125, 984, 'arg_4', 'int', 32, 0, 1, 4);
insert into sys.args values (11126, 984, 'arg_5', 'int', 32, 0, 1, 5);
insert into sys.functions values (985, 'next_value_for', 'next_value', 'sql', 0, 1, true, false, false, 2000, true, true);
insert into sys.args values (11127, 985, 'res_0', 'bigint', 64, 0, 0, 0);
insert into sys.args values (11128, 985, 'arg_1', 'varchar', 0, 0, 1, 1);
insert into sys.args values (11129, 985, 'arg_2', 'varchar', 0, 0, 1, 2);
insert into sys.functions values (986, 'get_value_for', 'get_value', 'sql', 0, 1, false, false, false, 2000, true, true);
insert into sys.args values (11130, 986, 'res_0', 'bigint', 64, 0, 0, 0);
insert into sys.args values (11131, 986, 'arg_1', 'varchar', 0, 0, 1, 1);
insert into sys.args values (11132, 986, 'arg_2', 'varchar', 0, 0, 1, 2);
insert into sys.functions values (987, 'restart', 'restart', 'sql', 0, 1, true, false, false, 2000, true, true);
insert into sys.args values (11133, 987, 'res_0', 'bigint', 64, 0, 0, 0);
insert into sys.args values (11134, 987, 'arg_1', 'varchar', 0, 0, 1, 1);
insert into sys.args values (11135, 987, 'arg_2', 'varchar', 0, 0, 1, 2);
insert into sys.args values (11136, 987, 'arg_3', 'bigint', 64, 0, 1, 3);
insert into sys.functions values (988, 'index', 'index', 'sql', 0, 1, false, false, false, 2000, true, true);
insert into sys.args values (11137, 988, 'res_0', 'tinyint', 8, 0, 0, 0);
insert into sys.args values (11138, 988, 'arg_1', 'varchar', 0, 0, 1, 1);
insert into sys.args values (11139, 988, 'arg_2', 'boolean', 1, 0, 1, 2);
insert into sys.functions values (989, 'index', 'index', 'sql', 0, 1, false, false, false, 2000, true, true);
insert into sys.args values (11140, 989, 'res_0', 'smallint', 16, 0, 0, 0);
insert into sys.args values (11141, 989, 'arg_1', 'varchar', 0, 0, 1, 1);
insert into sys.args values (11142, 989, 'arg_2', 'boolean', 1, 0, 1, 2);
insert into sys.functions values (990, 'index', 'index', 'sql', 0, 1, false, false, false, 2000, true, true);
insert into sys.args values (11143, 990, 'res_0', 'int', 32, 0, 0, 0);
insert into sys.args values (11144, 990, 'arg_1', 'varchar', 0, 0, 1, 1);
insert into sys.args values (11145, 990, 'arg_2', 'boolean', 1, 0, 1, 2);
insert into sys.functions values (991, 'strings', 'strings', 'sql', 0, 1, false, false, false, 2000, true, false);
insert into sys.args values (11146, 991, 'res_0', 'varchar', 0, 0, 0, 0);
insert into sys.args values (11147, 991, 'arg_1', 'varchar', 0, 0, 1, 1);
insert into sys.functions values (992, 'locate', 'locate', 'str', 0, 1, false, false, false, 2000, true, false);
insert into sys.args values (11148, 992, 'res_0', 'int', 32, 0, 0, 0);
insert into sys.args values (11149, 992, 'arg_1', 'varchar', 0, 0, 1, 1);
insert into sys.args values (11150, 992, 'arg_2', 'varchar', 0, 0, 1, 2);
insert into sys.functions values (993, 'locate', 'locate3', 'str', 0, 1, false, false, false, 2000, true, false);
insert into sys.args values (11151, 993, 'res_0', 'int', 32, 0, 0, 0);
insert into sys.args values (11152, 993, 'arg_1', 'varchar', 0, 0, 1, 1);
insert into sys.args values (11153, 993, 'arg_2', 'varchar', 0, 0, 1, 2);
insert into sys.args values (11154, 993, 'arg_3', 'int', 32, 0, 1, 3);
insert into sys.functions values (994, 'charindex', 'locate', 'str', 0, 1, false, false, false, 2000, true, false);
insert into sys.args values (11155, 994, 'res_0', 'int', 32, 0, 0, 0);
insert into sys.args values (11156, 994, 'arg_1', 'varchar', 0, 0, 1, 1);
insert into sys.args values (11157, 994, 'arg_2', 'varchar', 0, 0, 1, 2);
insert into sys.functions values (995, 'charindex', 'locate3', 'str', 0, 1, false, false, false, 2000, true, false);
insert into sys.args values (11158, 995, 'res_0', 'int', 32, 0, 0, 0);
insert into sys.args values (11159, 995, 'arg_1', 'varchar', 0, 0, 1, 1);
insert into sys.args values (11160, 995, 'arg_2', 'varchar', 0, 0, 1, 2);
insert into sys.args values (11161, 995, 'arg_3', 'int', 32, 0, 1, 3);
insert into sys.functions values (996, 'splitpart', 'splitpart', 'str', 0, 1, false, false, false, 2000, true, false);
insert into sys.args values (11162, 996, 'res_0', 'varchar', 0, 0, 0, 0);
insert into sys.args values (11163, 996, 'arg_1', 'varchar', 0, 0, 1, 1);
insert into sys.args values (11164, 996, 'arg_2', 'varchar', 0, 0, 1, 2);
insert into sys.args values (11165, 996, 'arg_3', 'int', 32, 0, 1, 3);
insert into sys.functions values (997, 'substring', 'substring', 'str', 0, 1, false, false, false, 2000, true, false);
insert into sys.args values (11166, 997, 'res_0', 'varchar', 0, 0, 0, 0);
insert into sys.args values (11167, 997, 'arg_1', 'varchar', 0, 0, 1, 1);
insert into sys.args values (11168, 997, 'arg_2', 'int', 32, 0, 1, 2);
insert into sys.functions values (998, 'substring', 'substring3', 'str', 0, 1, false, false, false, 2000, true, false);
insert into sys.args values (11169, 998, 'res_0', 'varchar', 0, 0, 0, 0);
insert into sys.args values (11170, 998, 'arg_1', 'varchar', 0, 0, 1, 1);
insert into sys.args values (11171, 998, 'arg_2', 'int', 32, 0, 1, 2);
insert into sys.args values (11172, 998, 'arg_3', 'int', 32, 0, 1, 3);
insert into sys.functions values (999, 'substr', 'substring', 'str', 0, 1, false, false, false, 2000, true, false);
insert into sys.args values (11173, 999, 'res_0', 'varchar', 0, 0, 0, 0);
insert into sys.args values (11174, 999, 'arg_1', 'varchar', 0, 0, 1, 1);
insert into sys.args values (11175, 999, 'arg_2', 'int', 32, 0, 1, 2);
insert into sys.functions values (1000, 'substr', 'substring3', 'str', 0, 1, false, false, false, 2000, true, false);
insert into sys.args values (11176, 1000, 'res_0', 'varchar', 0, 0, 0, 0);
insert into sys.args values (11177, 1000, 'arg_1', 'varchar', 0, 0, 1, 1);
insert into sys.args values (11178, 1000, 'arg_2', 'int', 32, 0, 1, 2);
insert into sys.args values (11179, 1000, 'arg_3', 'int', 32, 0, 1, 3);
insert into sys.functions values (1001, 'like', 'like', 'algebra', 0, 4, false, false, false, 2000, true, false);
insert into sys.args values (11180, 1001, 'res_0', 'boolean', 1, 0, 0, 0);
insert into sys.args values (11181, 1001, 'arg_1', 'varchar', 0, 0, 1, 1);
insert into sys.args values (11182, 1001, 'arg_2', 'varchar', 0, 0, 1, 2);
insert into sys.args values (11183, 1001, 'arg_3', 'varchar', 0, 0, 1, 3);
insert into sys.args values (11184, 1001, 'arg_4', 'boolean', 1, 0, 1, 4);
insert into sys.functions values (1002, 'not_like', 'not_like', 'algebra', 0, 4, false, false, false, 2000, true, false);
insert into sys.args values (11185, 1002, 'res_0', 'boolean', 1, 0, 0, 0);
insert into sys.args values (11186, 1002, 'arg_1', 'varchar', 0, 0, 1, 1);
insert into sys.args values (11187, 1002, 'arg_2', 'varchar', 0, 0, 1, 2);
insert into sys.args values (11188, 1002, 'arg_3', 'varchar', 0, 0, 1, 3);
insert into sys.args values (11189, 1002, 'arg_4', 'boolean', 1, 0, 1, 4);
insert into sys.functions values (1003, 'patindex', 'patindex', 'pcre', 0, 1, false, false, false, 2000, true, false);
insert into sys.args values (11190, 1003, 'res_0', 'int', 32, 0, 0, 0);
insert into sys.args values (11191, 1003, 'arg_1', 'varchar', 0, 0, 1, 1);
insert into sys.args values (11192, 1003, 'arg_2', 'varchar', 0, 0, 1, 2);
insert into sys.functions values (1004, 'truncate', 'stringleft', 'str', 0, 1, false, false, false, 2000, true, false);
insert into sys.args values (11193, 1004, 'res_0', 'varchar', 0, 0, 0, 0);
insert into sys.args values (11194, 1004, 'arg_1', 'varchar', 0, 0, 1, 1);
insert into sys.args values (11195, 1004, 'arg_2', 'int', 32, 0, 1, 2);
insert into sys.functions values (1005, 'concat', '+', 'calc', 0, 1, false, false, false, 2000, true, false);
insert into sys.args values (11196, 1005, 'res_0', 'varchar', 0, 0, 0, 0);
insert into sys.args values (11197, 1005, 'arg_1', 'varchar', 0, 0, 1, 1);
insert into sys.args values (11198, 1005, 'arg_2', 'varchar', 0, 0, 1, 2);
insert into sys.functions values (1006, 'ascii', 'ascii', 'str', 0, 1, false, false, false, 2000, true, true);
insert into sys.args values (11199, 1006, 'res_0', 'int', 32, 0, 0, 0);
insert into sys.args values (11200, 1006, 'arg_1', 'varchar', 0, 0, 1, 1);
insert into sys.functions values (1007, 'code', 'unicode', 'str', 0, 1, false, false, false, 2000, true, false);
insert into sys.args values (11201, 1007, 'res_0', 'varchar', 0, 0, 0, 0);
insert into sys.args values (11202, 1007, 'arg_1', 'int', 32, 0, 1, 1);
insert into sys.functions values (1008, 'length', 'length', 'str', 0, 1, false, false, false, 2000, true, false);
insert into sys.args values (11203, 1008, 'res_0', 'int', 32, 0, 0, 0);
insert into sys.args values (11204, 1008, 'arg_1', 'varchar', 0, 0, 1, 1);
insert into sys.functions values (1009, 'right', 'stringright', 'str', 0, 1, false, false, false, 2000, true, false);
insert into sys.args values (11205, 1009, 'res_0', 'varchar', 0, 0, 0, 0);
insert into sys.args values (11206, 1009, 'arg_1', 'varchar', 0, 0, 1, 1);
insert into sys.args values (11207, 1009, 'arg_2', 'int', 32, 0, 1, 2);
insert into sys.functions values (1010, 'left', 'stringleft', 'str', 0, 1, false, false, false, 2000, true, false);
insert into sys.args values (11208, 1010, 'res_0', 'varchar', 0, 0, 0, 0);
insert into sys.args values (11209, 1010, 'arg_1', 'varchar', 0, 0, 1, 1);
insert into sys.args values (11210, 1010, 'arg_2', 'int', 32, 0, 1, 2);
insert into sys.functions values (1011, 'upper', 'toUpper', 'str', 0, 1, false, false, false, 2000, true, false);
insert into sys.args values (11211, 1011, 'res_0', 'varchar', 0, 0, 0, 0);
insert into sys.args values (11212, 1011, 'arg_1', 'varchar', 0, 0, 1, 1);
insert into sys.functions values (1012, 'ucase', 'toUpper', 'str', 0, 1, false, false, false, 2000, true, false);
insert into sys.args values (11213, 1012, 'res_0', 'varchar', 0, 0, 0, 0);
insert into sys.args values (11214, 1012, 'arg_1', 'varchar', 0, 0, 1, 1);
insert into sys.functions values (1013, 'lower', 'toLower', 'str', 0, 1, false, false, false, 2000, true, false);
insert into sys.args values (11215, 1013, 'res_0', 'varchar', 0, 0, 0, 0);
insert into sys.args values (11216, 1013, 'arg_1', 'varchar', 0, 0, 1, 1);
insert into sys.functions values (1014, 'lcase', 'toLower', 'str', 0, 1, false, false, false, 2000, true, false);
insert into sys.args values (11217, 1014, 'res_0', 'varchar', 0, 0, 0, 0);
insert into sys.args values (11218, 1014, 'arg_1', 'varchar', 0, 0, 1, 1);
insert into sys.functions values (1015, 'trim', 'trim', 'str', 0, 1, false, false, false, 2000, true, false);
insert into sys.args values (11219, 1015, 'res_0', 'varchar', 0, 0, 0, 0);
insert into sys.args values (11220, 1015, 'arg_1', 'varchar', 0, 0, 1, 1);
insert into sys.functions values (1016, 'trim', 'trim2', 'str', 0, 1, false, false, false, 2000, true, false);
insert into sys.args values (11221, 1016, 'res_0', 'varchar', 0, 0, 0, 0);
insert into sys.args values (11222, 1016, 'arg_1', 'varchar', 0, 0, 1, 1);
insert into sys.args values (11223, 1016, 'arg_2', 'varchar', 0, 0, 1, 2);
insert into sys.functions values (1017, 'ltrim', 'ltrim', 'str', 0, 1, false, false, false, 2000, true, false);
insert into sys.args values (11224, 1017, 'res_0', 'varchar', 0, 0, 0, 0);
insert into sys.args values (11225, 1017, 'arg_1', 'varchar', 0, 0, 1, 1);
insert into sys.functions values (1018, 'ltrim', 'ltrim2', 'str', 0, 1, false, false, false, 2000, true, false);
insert into sys.args values (11226, 1018, 'res_0', 'varchar', 0, 0, 0, 0);
insert into sys.args values (11227, 1018, 'arg_1', 'varchar', 0, 0, 1, 1);
insert into sys.args values (11228, 1018, 'arg_2', 'varchar', 0, 0, 1, 2);
insert into sys.functions values (1019, 'rtrim', 'rtrim', 'str', 0, 1, false, false, false, 2000, true, false);
insert into sys.args values (11229, 1019, 'res_0', 'varchar', 0, 0, 0, 0);
insert into sys.args values (11230, 1019, 'arg_1', 'varchar', 0, 0, 1, 1);
insert into sys.functions values (1020, 'rtrim', 'rtrim2', 'str', 0, 1, false, false, false, 2000, true, false);
insert into sys.args values (11231, 1020, 'res_0', 'varchar', 0, 0, 0, 0);
insert into sys.args values (11232, 1020, 'arg_1', 'varchar', 0, 0, 1, 1);
insert into sys.args values (11233, 1020, 'arg_2', 'varchar', 0, 0, 1, 2);
insert into sys.functions values (1021, 'lpad', 'lpad', 'str', 0, 1, false, false, false, 2000, true, false);
insert into sys.args values (11234, 1021, 'res_0', 'varchar', 0, 0, 0, 0);
insert into sys.args values (11235, 1021, 'arg_1', 'varchar', 0, 0, 1, 1);
insert into sys.args values (11236, 1021, 'arg_2', 'int', 32, 0, 1, 2);
insert into sys.functions values (1022, 'lpad', 'lpad3', 'str', 0, 1, false, false, false, 2000, true, false);
insert into sys.args values (11237, 1022, 'res_0', 'varchar', 0, 0, 0, 0);
insert into sys.args values (11238, 1022, 'arg_1', 'varchar', 0, 0, 1, 1);
insert into sys.args values (11239, 1022, 'arg_2', 'int', 32, 0, 1, 2);
insert into sys.args values (11240, 1022, 'arg_3', 'varchar', 0, 0, 1, 3);
insert into sys.functions values (1023, 'rpad', 'rpad', 'str', 0, 1, false, false, false, 2000, true, false);
insert into sys.args values (11241, 1023, 'res_0', 'varchar', 0, 0, 0, 0);
insert into sys.args values (11242, 1023, 'arg_1', 'varchar', 0, 0, 1, 1);
insert into sys.args values (11243, 1023, 'arg_2', 'int', 32, 0, 1, 2);
insert into sys.functions values (1024, 'rpad', 'rpad3', 'str', 0, 1, false, false, false, 2000, true, false);
insert into sys.args values (11244, 1024, 'res_0', 'varchar', 0, 0, 0, 0);
insert into sys.args values (11245, 1024, 'arg_1', 'varchar', 0, 0, 1, 1);
insert into sys.args values (11246, 1024, 'arg_2', 'int', 32, 0, 1, 2);
insert into sys.args values (11247, 1024, 'arg_3', 'varchar', 0, 0, 1, 3);
insert into sys.functions values (1025, 'insert', 'insert', 'str', 0, 1, false, false, false, 2000, true, false);
insert into sys.args values (11248, 1025, 'res_0', 'varchar', 0, 0, 0, 0);
insert into sys.args values (11249, 1025, 'arg_1', 'varchar', 0, 0, 1, 1);
insert into sys.args values (11250, 1025, 'arg_2', 'int', 32, 0, 1, 2);
insert into sys.args values (11251, 1025, 'arg_3', 'int', 32, 0, 1, 3);
insert into sys.args values (11252, 1025, 'arg_4', 'varchar', 0, 0, 1, 4);
insert into sys.functions values (1026, 'replace', 'replace', 'str', 0, 1, false, false, false, 2000, true, false);
insert into sys.args values (11253, 1026, 'res_0', 'varchar', 0, 0, 0, 0);
insert into sys.args values (11254, 1026, 'arg_1', 'varchar', 0, 0, 1, 1);
insert into sys.args values (11255, 1026, 'arg_2', 'varchar', 0, 0, 1, 2);
insert into sys.args values (11256, 1026, 'arg_3', 'varchar', 0, 0, 1, 3);
insert into sys.functions values (1027, 'repeat', 'repeat', 'str', 0, 1, false, false, false, 2000, true, true);
insert into sys.args values (11257, 1027, 'res_0', 'varchar', 0, 0, 0, 0);
insert into sys.args values (11258, 1027, 'arg_1', 'varchar', 0, 0, 1, 1);
insert into sys.args values (11259, 1027, 'arg_2', 'int', 32, 0, 1, 2);
insert into sys.functions values (1028, 'space', 'space', 'str', 0, 1, false, false, false, 2000, true, true);
insert into sys.args values (11260, 1028, 'res_0', 'varchar', 0, 0, 0, 0);
insert into sys.args values (11261, 1028, 'arg_1', 'int', 32, 0, 1, 1);
insert into sys.functions values (1029, 'char_length', 'length', 'str', 0, 1, false, false, false, 2000, true, false);
insert into sys.args values (11262, 1029, 'res_0', 'int', 32, 0, 0, 0);
insert into sys.args values (11263, 1029, 'arg_1', 'varchar', 0, 0, 1, 1);
insert into sys.functions values (1030, 'character_length', 'length', 'str', 0, 1, false, false, false, 2000, true, false);
insert into sys.args values (11264, 1030, 'res_0', 'int', 32, 0, 0, 0);
insert into sys.args values (11265, 1030, 'arg_1', 'varchar', 0, 0, 1, 1);
insert into sys.functions values (1031, 'octet_length', 'nbytes', 'str', 0, 1, false, false, false, 2000, true, false);
insert into sys.args values (11266, 1031, 'res_0', 'int', 32, 0, 0, 0);
insert into sys.args values (11267, 1031, 'arg_1', 'varchar', 0, 0, 1, 1);
insert into sys.functions values (1032, 'soundex', 'soundex', 'txtsim', 0, 1, false, false, false, 2000, true, false);
insert into sys.args values (11268, 1032, 'res_0', 'varchar', 0, 0, 0, 0);
insert into sys.args values (11269, 1032, 'arg_1', 'varchar', 0, 0, 1, 1);
insert into sys.functions values (1033, 'difference', 'stringdiff', 'txtsim', 0, 1, false, false, false, 2000, true, true);
insert into sys.args values (11270, 1033, 'res_0', 'int', 32, 0, 0, 0);
insert into sys.args values (11271, 1033, 'arg_1', 'varchar', 0, 0, 1, 1);
insert into sys.args values (11272, 1033, 'arg_2', 'varchar', 0, 0, 1, 2);
insert into sys.functions values (1034, 'editdistance', 'editdistance', 'txtsim', 0, 1, false, false, false, 2000, true, true);
insert into sys.args values (11273, 1034, 'res_0', 'int', 32, 0, 0, 0);
insert into sys.args values (11274, 1034, 'arg_1', 'varchar', 0, 0, 1, 1);
insert into sys.args values (11275, 1034, 'arg_2', 'varchar', 0, 0, 1, 2);
insert into sys.functions values (1035, 'editdistance2', 'editdistance2', 'txtsim', 0, 1, false, false, false, 2000, true, true);
insert into sys.args values (11276, 1035, 'res_0', 'int', 32, 0, 0, 0);
insert into sys.args values (11277, 1035, 'arg_1', 'varchar', 0, 0, 1, 1);
insert into sys.args values (11278, 1035, 'arg_2', 'varchar', 0, 0, 1, 2);
insert into sys.functions values (1036, 'similarity', 'similarity', 'txtsim', 0, 1, false, false, false, 2000, true, true);
insert into sys.args values (11279, 1036, 'res_0', 'double', 53, 0, 0, 0);
insert into sys.args values (11280, 1036, 'arg_1', 'varchar', 0, 0, 1, 1);
insert into sys.args values (11281, 1036, 'arg_2', 'varchar', 0, 0, 1, 2);
insert into sys.functions values (1037, 'qgramnormalize', 'qgramnormalize', 'txtsim', 0, 1, false, false, false, 2000, true, false);
insert into sys.args values (11282, 1037, 'res_0', 'varchar', 0, 0, 0, 0);
insert into sys.args values (11283, 1037, 'arg_1', 'varchar', 0, 0, 1, 1);
insert into sys.functions values (1038, 'levenshtein', 'levenshtein', 'txtsim', 0, 1, false, false, false, 2000, true, true);
insert into sys.args values (11284, 1038, 'res_0', 'int', 32, 0, 0, 0);
insert into sys.args values (11285, 1038, 'arg_1', 'varchar', 0, 0, 1, 1);
insert into sys.args values (11286, 1038, 'arg_2', 'varchar', 0, 0, 1, 2);
insert into sys.functions values (1039, 'levenshtein', 'levenshtein', 'txtsim', 0, 1, false, false, false, 2000, true, true);
insert into sys.args values (11287, 1039, 'res_0', 'int', 32, 0, 0, 0);
insert into sys.args values (11288, 1039, 'arg_1', 'varchar', 0, 0, 1, 1);
insert into sys.args values (11289, 1039, 'arg_2', 'varchar', 0, 0, 1, 2);
insert into sys.args values (11290, 1039, 'arg_3', 'int', 32, 0, 1, 3);
insert into sys.args values (11291, 1039, 'arg_4', 'int', 32, 0, 1, 4);
insert into sys.args values (11292, 1039, 'arg_5', 'int', 32, 0, 1, 5);
insert into sys.functions values (1040, 'next_value_for', 'next_value', 'sql', 0, 1, true, false, false, 2000, true, true);
insert into sys.args values (11293, 1040, 'res_0', 'bigint', 64, 0, 0, 0);
insert into sys.args values (11294, 1040, 'arg_1', 'char', 0, 0, 1, 1);
insert into sys.args values (11295, 1040, 'arg_2', 'char', 0, 0, 1, 2);
insert into sys.functions values (1041, 'get_value_for', 'get_value', 'sql', 0, 1, false, false, false, 2000, true, true);
insert into sys.args values (11296, 1041, 'res_0', 'bigint', 64, 0, 0, 0);
insert into sys.args values (11297, 1041, 'arg_1', 'char', 0, 0, 1, 1);
insert into sys.args values (11298, 1041, 'arg_2', 'char', 0, 0, 1, 2);
insert into sys.functions values (1042, 'restart', 'restart', 'sql', 0, 1, true, false, false, 2000, true, true);
insert into sys.args values (11299, 1042, 'res_0', 'bigint', 64, 0, 0, 0);
insert into sys.args values (11300, 1042, 'arg_1', 'char', 0, 0, 1, 1);
insert into sys.args values (11301, 1042, 'arg_2', 'char', 0, 0, 1, 2);
insert into sys.args values (11302, 1042, 'arg_3', 'bigint', 64, 0, 1, 3);
insert into sys.functions values (1043, 'index', 'index', 'sql', 0, 1, false, false, false, 2000, true, true);
insert into sys.args values (11303, 1043, 'res_0', 'tinyint', 8, 0, 0, 0);
insert into sys.args values (11304, 1043, 'arg_1', 'char', 0, 0, 1, 1);
insert into sys.args values (11305, 1043, 'arg_2', 'boolean', 1, 0, 1, 2);
insert into sys.functions values (1044, 'index', 'index', 'sql', 0, 1, false, false, false, 2000, true, true);
insert into sys.args values (11306, 1044, 'res_0', 'smallint', 16, 0, 0, 0);
insert into sys.args values (11307, 1044, 'arg_1', 'char', 0, 0, 1, 1);
insert into sys.args values (11308, 1044, 'arg_2', 'boolean', 1, 0, 1, 2);
insert into sys.functions values (1045, 'index', 'index', 'sql', 0, 1, false, false, false, 2000, true, true);
insert into sys.args values (11309, 1045, 'res_0', 'int', 32, 0, 0, 0);
insert into sys.args values (11310, 1045, 'arg_1', 'char', 0, 0, 1, 1);
insert into sys.args values (11311, 1045, 'arg_2', 'boolean', 1, 0, 1, 2);
insert into sys.functions values (1046, 'strings', 'strings', 'sql', 0, 1, false, false, false, 2000, true, false);
insert into sys.args values (11312, 1046, 'res_0', 'char', 0, 0, 0, 0);
insert into sys.args values (11313, 1046, 'arg_1', 'char', 0, 0, 1, 1);
insert into sys.functions values (1047, 'locate', 'locate', 'str', 0, 1, false, false, false, 2000, true, false);
insert into sys.args values (11314, 1047, 'res_0', 'int', 32, 0, 0, 0);
insert into sys.args values (11315, 1047, 'arg_1', 'char', 0, 0, 1, 1);
insert into sys.args values (11316, 1047, 'arg_2', 'char', 0, 0, 1, 2);
insert into sys.functions values (1048, 'locate', 'locate3', 'str', 0, 1, false, false, false, 2000, true, false);
insert into sys.args values (11317, 1048, 'res_0', 'int', 32, 0, 0, 0);
insert into sys.args values (11318, 1048, 'arg_1', 'char', 0, 0, 1, 1);
insert into sys.args values (11319, 1048, 'arg_2', 'char', 0, 0, 1, 2);
insert into sys.args values (11320, 1048, 'arg_3', 'int', 32, 0, 1, 3);
insert into sys.functions values (1049, 'charindex', 'locate', 'str', 0, 1, false, false, false, 2000, true, false);
insert into sys.args values (11321, 1049, 'res_0', 'int', 32, 0, 0, 0);
insert into sys.args values (11322, 1049, 'arg_1', 'char', 0, 0, 1, 1);
insert into sys.args values (11323, 1049, 'arg_2', 'char', 0, 0, 1, 2);
insert into sys.functions values (1050, 'charindex', 'locate3', 'str', 0, 1, false, false, false, 2000, true, false);
insert into sys.args values (11324, 1050, 'res_0', 'int', 32, 0, 0, 0);
insert into sys.args values (11325, 1050, 'arg_1', 'char', 0, 0, 1, 1);
insert into sys.args values (11326, 1050, 'arg_2', 'char', 0, 0, 1, 2);
insert into sys.args values (11327, 1050, 'arg_3', 'int', 32, 0, 1, 3);
insert into sys.functions values (1051, 'splitpart', 'splitpart', 'str', 0, 1, false, false, false, 2000, true, false);
insert into sys.args values (11328, 1051, 'res_0', 'char', 0, 0, 0, 0);
insert into sys.args values (11329, 1051, 'arg_1', 'char', 0, 0, 1, 1);
insert into sys.args values (11330, 1051, 'arg_2', 'char', 0, 0, 1, 2);
insert into sys.args values (11331, 1051, 'arg_3', 'int', 32, 0, 1, 3);
insert into sys.functions values (1052, 'substring', 'substring', 'str', 0, 1, false, false, false, 2000, true, false);
insert into sys.args values (11332, 1052, 'res_0', 'char', 0, 0, 0, 0);
insert into sys.args values (11333, 1052, 'arg_1', 'char', 0, 0, 1, 1);
insert into sys.args values (11334, 1052, 'arg_2', 'int', 32, 0, 1, 2);
insert into sys.functions values (1053, 'substring', 'substring3', 'str', 0, 1, false, false, false, 2000, true, false);
insert into sys.args values (11335, 1053, 'res_0', 'char', 0, 0, 0, 0);
insert into sys.args values (11336, 1053, 'arg_1', 'char', 0, 0, 1, 1);
insert into sys.args values (11337, 1053, 'arg_2', 'int', 32, 0, 1, 2);
insert into sys.args values (11338, 1053, 'arg_3', 'int', 32, 0, 1, 3);
insert into sys.functions values (1054, 'substr', 'substring', 'str', 0, 1, false, false, false, 2000, true, false);
insert into sys.args values (11339, 1054, 'res_0', 'char', 0, 0, 0, 0);
insert into sys.args values (11340, 1054, 'arg_1', 'char', 0, 0, 1, 1);
insert into sys.args values (11341, 1054, 'arg_2', 'int', 32, 0, 1, 2);
insert into sys.functions values (1055, 'substr', 'substring3', 'str', 0, 1, false, false, false, 2000, true, false);
insert into sys.args values (11342, 1055, 'res_0', 'char', 0, 0, 0, 0);
insert into sys.args values (11343, 1055, 'arg_1', 'char', 0, 0, 1, 1);
insert into sys.args values (11344, 1055, 'arg_2', 'int', 32, 0, 1, 2);
insert into sys.args values (11345, 1055, 'arg_3', 'int', 32, 0, 1, 3);
insert into sys.functions values (1056, 'like', 'like', 'algebra', 0, 4, false, false, false, 2000, true, false);
insert into sys.args values (11346, 1056, 'res_0', 'boolean', 1, 0, 0, 0);
insert into sys.args values (11347, 1056, 'arg_1', 'char', 0, 0, 1, 1);
insert into sys.args values (11348, 1056, 'arg_2', 'char', 0, 0, 1, 2);
insert into sys.args values (11349, 1056, 'arg_3', 'char', 0, 0, 1, 3);
insert into sys.args values (11350, 1056, 'arg_4', 'boolean', 1, 0, 1, 4);
insert into sys.functions values (1057, 'not_like', 'not_like', 'algebra', 0, 4, false, false, false, 2000, true, false);
insert into sys.args values (11351, 1057, 'res_0', 'boolean', 1, 0, 0, 0);
insert into sys.args values (11352, 1057, 'arg_1', 'char', 0, 0, 1, 1);
insert into sys.args values (11353, 1057, 'arg_2', 'char', 0, 0, 1, 2);
insert into sys.args values (11354, 1057, 'arg_3', 'char', 0, 0, 1, 3);
insert into sys.args values (11355, 1057, 'arg_4', 'boolean', 1, 0, 1, 4);
insert into sys.functions values (1058, 'patindex', 'patindex', 'pcre', 0, 1, false, false, false, 2000, true, false);
insert into sys.args values (11356, 1058, 'res_0', 'int', 32, 0, 0, 0);
insert into sys.args values (11357, 1058, 'arg_1', 'char', 0, 0, 1, 1);
insert into sys.args values (11358, 1058, 'arg_2', 'char', 0, 0, 1, 2);
insert into sys.functions values (1059, 'truncate', 'stringleft', 'str', 0, 1, false, false, false, 2000, true, false);
insert into sys.args values (11359, 1059, 'res_0', 'char', 0, 0, 0, 0);
insert into sys.args values (11360, 1059, 'arg_1', 'char', 0, 0, 1, 1);
insert into sys.args values (11361, 1059, 'arg_2', 'int', 32, 0, 1, 2);
insert into sys.functions values (1060, 'concat', '+', 'calc', 0, 1, false, false, false, 2000, true, false);
insert into sys.args values (11362, 1060, 'res_0', 'char', 0, 0, 0, 0);
insert into sys.args values (11363, 1060, 'arg_1', 'char', 0, 0, 1, 1);
insert into sys.args values (11364, 1060, 'arg_2', 'char', 0, 0, 1, 2);
insert into sys.functions values (1061, 'ascii', 'ascii', 'str', 0, 1, false, false, false, 2000, true, true);
insert into sys.args values (11365, 1061, 'res_0', 'int', 32, 0, 0, 0);
insert into sys.args values (11366, 1061, 'arg_1', 'char', 0, 0, 1, 1);
insert into sys.functions values (1062, 'code', 'unicode', 'str', 0, 1, false, false, false, 2000, true, false);
insert into sys.args values (11367, 1062, 'res_0', 'char', 0, 0, 0, 0);
insert into sys.args values (11368, 1062, 'arg_1', 'int', 32, 0, 1, 1);
insert into sys.functions values (1063, 'length', 'length', 'str', 0, 1, false, false, false, 2000, true, false);
insert into sys.args values (11369, 1063, 'res_0', 'int', 32, 0, 0, 0);
insert into sys.args values (11370, 1063, 'arg_1', 'char', 0, 0, 1, 1);
insert into sys.functions values (1064, 'right', 'stringright', 'str', 0, 1, false, false, false, 2000, true, false);
insert into sys.args values (11371, 1064, 'res_0', 'char', 0, 0, 0, 0);
insert into sys.args values (11372, 1064, 'arg_1', 'char', 0, 0, 1, 1);
insert into sys.args values (11373, 1064, 'arg_2', 'int', 32, 0, 1, 2);
insert into sys.functions values (1065, 'left', 'stringleft', 'str', 0, 1, false, false, false, 2000, true, false);
insert into sys.args values (11374, 1065, 'res_0', 'char', 0, 0, 0, 0);
insert into sys.args values (11375, 1065, 'arg_1', 'char', 0, 0, 1, 1);
insert into sys.args values (11376, 1065, 'arg_2', 'int', 32, 0, 1, 2);
insert into sys.functions values (1066, 'upper', 'toUpper', 'str', 0, 1, false, false, false, 2000, true, false);
insert into sys.args values (11377, 1066, 'res_0', 'char', 0, 0, 0, 0);
insert into sys.args values (11378, 1066, 'arg_1', 'char', 0, 0, 1, 1);
insert into sys.functions values (1067, 'ucase', 'toUpper', 'str', 0, 1, false, false, false, 2000, true, false);
insert into sys.args values (11379, 1067, 'res_0', 'char', 0, 0, 0, 0);
insert into sys.args values (11380, 1067, 'arg_1', 'char', 0, 0, 1, 1);
insert into sys.functions values (1068, 'lower', 'toLower', 'str', 0, 1, false, false, false, 2000, true, false);
insert into sys.args values (11381, 1068, 'res_0', 'char', 0, 0, 0, 0);
insert into sys.args values (11382, 1068, 'arg_1', 'char', 0, 0, 1, 1);
insert into sys.functions values (1069, 'lcase', 'toLower', 'str', 0, 1, false, false, false, 2000, true, false);
insert into sys.args values (11383, 1069, 'res_0', 'char', 0, 0, 0, 0);
insert into sys.args values (11384, 1069, 'arg_1', 'char', 0, 0, 1, 1);
insert into sys.functions values (1070, 'trim', 'trim', 'str', 0, 1, false, false, false, 2000, true, false);
insert into sys.args values (11385, 1070, 'res_0', 'char', 0, 0, 0, 0);
insert into sys.args values (11386, 1070, 'arg_1', 'char', 0, 0, 1, 1);
insert into sys.functions values (1071, 'trim', 'trim2', 'str', 0, 1, false, false, false, 2000, true, false);
insert into sys.args values (11387, 1071, 'res_0', 'char', 0, 0, 0, 0);
insert into sys.args values (11388, 1071, 'arg_1', 'char', 0, 0, 1, 1);
insert into sys.args values (11389, 1071, 'arg_2', 'char', 0, 0, 1, 2);
insert into sys.functions values (1072, 'ltrim', 'ltrim', 'str', 0, 1, false, false, false, 2000, true, false);
insert into sys.args values (11390, 1072, 'res_0', 'char', 0, 0, 0, 0);
insert into sys.args values (11391, 1072, 'arg_1', 'char', 0, 0, 1, 1);
insert into sys.functions values (1073, 'ltrim', 'ltrim2', 'str', 0, 1, false, false, false, 2000, true, false);
insert into sys.args values (11392, 1073, 'res_0', 'char', 0, 0, 0, 0);
insert into sys.args values (11393, 1073, 'arg_1', 'char', 0, 0, 1, 1);
insert into sys.args values (11394, 1073, 'arg_2', 'char', 0, 0, 1, 2);
insert into sys.functions values (1074, 'rtrim', 'rtrim', 'str', 0, 1, false, false, false, 2000, true, false);
insert into sys.args values (11395, 1074, 'res_0', 'char', 0, 0, 0, 0);
insert into sys.args values (11396, 1074, 'arg_1', 'char', 0, 0, 1, 1);
insert into sys.functions values (1075, 'rtrim', 'rtrim2', 'str', 0, 1, false, false, false, 2000, true, false);
insert into sys.args values (11397, 1075, 'res_0', 'char', 0, 0, 0, 0);
insert into sys.args values (11398, 1075, 'arg_1', 'char', 0, 0, 1, 1);
insert into sys.args values (11399, 1075, 'arg_2', 'char', 0, 0, 1, 2);
insert into sys.functions values (1076, 'lpad', 'lpad', 'str', 0, 1, false, false, false, 2000, true, false);
insert into sys.args values (11400, 1076, 'res_0', 'char', 0, 0, 0, 0);
insert into sys.args values (11401, 1076, 'arg_1', 'char', 0, 0, 1, 1);
insert into sys.args values (11402, 1076, 'arg_2', 'int', 32, 0, 1, 2);
insert into sys.functions values (1077, 'lpad', 'lpad3', 'str', 0, 1, false, false, false, 2000, true, false);
insert into sys.args values (11403, 1077, 'res_0', 'char', 0, 0, 0, 0);
insert into sys.args values (11404, 1077, 'arg_1', 'char', 0, 0, 1, 1);
insert into sys.args values (11405, 1077, 'arg_2', 'int', 32, 0, 1, 2);
insert into sys.args values (11406, 1077, 'arg_3', 'char', 0, 0, 1, 3);
insert into sys.functions values (1078, 'rpad', 'rpad', 'str', 0, 1, false, false, false, 2000, true, false);
insert into sys.args values (11407, 1078, 'res_0', 'char', 0, 0, 0, 0);
insert into sys.args values (11408, 1078, 'arg_1', 'char', 0, 0, 1, 1);
insert into sys.args values (11409, 1078, 'arg_2', 'int', 32, 0, 1, 2);
insert into sys.functions values (1079, 'rpad', 'rpad3', 'str', 0, 1, false, false, false, 2000, true, false);
insert into sys.args values (11410, 1079, 'res_0', 'char', 0, 0, 0, 0);
insert into sys.args values (11411, 1079, 'arg_1', 'char', 0, 0, 1, 1);
insert into sys.args values (11412, 1079, 'arg_2', 'int', 32, 0, 1, 2);
insert into sys.args values (11413, 1079, 'arg_3', 'char', 0, 0, 1, 3);
insert into sys.functions values (1080, 'insert', 'insert', 'str', 0, 1, false, false, false, 2000, true, false);
insert into sys.args values (11414, 1080, 'res_0', 'char', 0, 0, 0, 0);
insert into sys.args values (11415, 1080, 'arg_1', 'char', 0, 0, 1, 1);
insert into sys.args values (11416, 1080, 'arg_2', 'int', 32, 0, 1, 2);
insert into sys.args values (11417, 1080, 'arg_3', 'int', 32, 0, 1, 3);
insert into sys.args values (11418, 1080, 'arg_4', 'char', 0, 0, 1, 4);
insert into sys.functions values (1081, 'replace', 'replace', 'str', 0, 1, false, false, false, 2000, true, false);
insert into sys.args values (11419, 1081, 'res_0', 'char', 0, 0, 0, 0);
insert into sys.args values (11420, 1081, 'arg_1', 'char', 0, 0, 1, 1);
insert into sys.args values (11421, 1081, 'arg_2', 'char', 0, 0, 1, 2);
insert into sys.args values (11422, 1081, 'arg_3', 'char', 0, 0, 1, 3);
insert into sys.functions values (1082, 'repeat', 'repeat', 'str', 0, 1, false, false, false, 2000, true, true);
insert into sys.args values (11423, 1082, 'res_0', 'char', 0, 0, 0, 0);
insert into sys.args values (11424, 1082, 'arg_1', 'char', 0, 0, 1, 1);
insert into sys.args values (11425, 1082, 'arg_2', 'int', 32, 0, 1, 2);
insert into sys.functions values (1083, 'space', 'space', 'str', 0, 1, false, false, false, 2000, true, true);
insert into sys.args values (11426, 1083, 'res_0', 'char', 0, 0, 0, 0);
insert into sys.args values (11427, 1083, 'arg_1', 'int', 32, 0, 1, 1);
insert into sys.functions values (1084, 'char_length', 'length', 'str', 0, 1, false, false, false, 2000, true, false);
insert into sys.args values (11428, 1084, 'res_0', 'int', 32, 0, 0, 0);
insert into sys.args values (11429, 1084, 'arg_1', 'char', 0, 0, 1, 1);
insert into sys.functions values (1085, 'character_length', 'length', 'str', 0, 1, false, false, false, 2000, true, false);
insert into sys.args values (11430, 1085, 'res_0', 'int', 32, 0, 0, 0);
insert into sys.args values (11431, 1085, 'arg_1', 'char', 0, 0, 1, 1);
insert into sys.functions values (1086, 'octet_length', 'nbytes', 'str', 0, 1, false, false, false, 2000, true, false);
insert into sys.args values (11432, 1086, 'res_0', 'int', 32, 0, 0, 0);
insert into sys.args values (11433, 1086, 'arg_1', 'char', 0, 0, 1, 1);
insert into sys.functions values (1087, 'soundex', 'soundex', 'txtsim', 0, 1, false, false, false, 2000, true, false);
insert into sys.args values (11434, 1087, 'res_0', 'char', 0, 0, 0, 0);
insert into sys.args values (11435, 1087, 'arg_1', 'char', 0, 0, 1, 1);
insert into sys.functions values (1088, 'difference', 'stringdiff', 'txtsim', 0, 1, false, false, false, 2000, true, true);
insert into sys.args values (11436, 1088, 'res_0', 'int', 32, 0, 0, 0);
insert into sys.args values (11437, 1088, 'arg_1', 'char', 0, 0, 1, 1);
insert into sys.args values (11438, 1088, 'arg_2', 'char', 0, 0, 1, 2);
insert into sys.functions values (1089, 'editdistance', 'editdistance', 'txtsim', 0, 1, false, false, false, 2000, true, true);
insert into sys.args values (11439, 1089, 'res_0', 'int', 32, 0, 0, 0);
insert into sys.args values (11440, 1089, 'arg_1', 'char', 0, 0, 1, 1);
insert into sys.args values (11441, 1089, 'arg_2', 'char', 0, 0, 1, 2);
insert into sys.functions values (1090, 'editdistance2', 'editdistance2', 'txtsim', 0, 1, false, false, false, 2000, true, true);
insert into sys.args values (11442, 1090, 'res_0', 'int', 32, 0, 0, 0);
insert into sys.args values (11443, 1090, 'arg_1', 'char', 0, 0, 1, 1);
insert into sys.args values (11444, 1090, 'arg_2', 'char', 0, 0, 1, 2);
insert into sys.functions values (1091, 'similarity', 'similarity', 'txtsim', 0, 1, false, false, false, 2000, true, true);
insert into sys.args values (11445, 1091, 'res_0', 'double', 53, 0, 0, 0);
insert into sys.args values (11446, 1091, 'arg_1', 'char', 0, 0, 1, 1);
insert into sys.args values (11447, 1091, 'arg_2', 'char', 0, 0, 1, 2);
insert into sys.functions values (1092, 'qgramnormalize', 'qgramnormalize', 'txtsim', 0, 1, false, false, false, 2000, true, false);
insert into sys.args values (11448, 1092, 'res_0', 'char', 0, 0, 0, 0);
insert into sys.args values (11449, 1092, 'arg_1', 'char', 0, 0, 1, 1);
insert into sys.functions values (1093, 'levenshtein', 'levenshtein', 'txtsim', 0, 1, false, false, false, 2000, true, true);
insert into sys.args values (11450, 1093, 'res_0', 'int', 32, 0, 0, 0);
insert into sys.args values (11451, 1093, 'arg_1', 'char', 0, 0, 1, 1);
insert into sys.args values (11452, 1093, 'arg_2', 'char', 0, 0, 1, 2);
insert into sys.functions values (1094, 'levenshtein', 'levenshtein', 'txtsim', 0, 1, false, false, false, 2000, true, true);
insert into sys.args values (11453, 1094, 'res_0', 'int', 32, 0, 0, 0);
insert into sys.args values (11454, 1094, 'arg_1', 'char', 0, 0, 1, 1);
insert into sys.args values (11455, 1094, 'arg_2', 'char', 0, 0, 1, 2);
insert into sys.args values (11456, 1094, 'arg_3', 'int', 32, 0, 1, 3);
insert into sys.args values (11457, 1094, 'arg_4', 'int', 32, 0, 1, 4);
insert into sys.args values (11458, 1094, 'arg_5', 'int', 32, 0, 1, 5);
insert into sys.functions values (1095, 'copyfrom', 'copy_from', 'sql', 0, 5, false, true, false, 2000, true, true);
insert into sys.args values (11459, 1095, 'res_0', 'table', 0, 0, 0, 0);
insert into sys.args values (11460, 1095, 'arg_1', 'ptr', 0, 0, 1, 1);
insert into sys.args values (11461, 1095, 'arg_2', 'clob', 0, 0, 1, 2);
insert into sys.args values (11462, 1095, 'arg_3', 'clob', 0, 0, 1, 3);
insert into sys.args values (11463, 1095, 'arg_4', 'clob', 0, 0, 1, 4);
insert into sys.args values (11464, 1095, 'arg_5', 'clob', 0, 0, 1, 5);
insert into sys.args values (11465, 1095, 'arg_6', 'clob', 0, 0, 1, 6);
insert into sys.args values (11466, 1095, 'arg_7', 'bigint', 64, 0, 1, 7);
insert into sys.args values (11467, 1095, 'arg_8', 'bigint', 64, 0, 1, 8);
insert into sys.args values (11468, 1095, 'arg_9', 'int', 32, 0, 1, 9);
insert into sys.args values (11469, 1095, 'arg_10', 'clob', 0, 0, 1, 10);
insert into sys.args values (11470, 1095, 'arg_11', 'int', 32, 0, 1, 11);
insert into sys.args values (11471, 1095, 'arg_12', 'int', 32, 0, 1, 12);
insert into sys.functions values (1096, 'copyfrom', 'importTable', 'sql', 0, 5, false, true, false, 2000, true, true);
insert into sys.args values (11472, 1096, 'res_0', 'table', 0, 0, 0, 0);
insert into sys.args values (11473, 1096, 'arg_1', 'clob', 0, 0, 1, 1);
insert into sys.args values (11474, 1096, 'arg_2', 'clob', 0, 0, 1, 2);
insert into sys.args values (11475, 1096, 'arg_3', 'int', 32, 0, 1, 3);
insert into sys.functions values (1097, 'sys_update_schemas', 'update_schemas', 'sql', 0, 2, false, false, false, 2000, true, true);
insert into sys.functions values (1098, 'sys_update_tables', 'update_tables', 'sql', 0, 2, false, false, false, 2000, true, true);
set schema "sys";

Running database upgrade commands:
set schema "sys";
drop procedure sys.shrink(string, string);
drop procedure sys.reuse(string, string);
drop procedure sys.vacuum(string, string);
create function sys.current_sessionid() returns int
external name clients.current_sessionid;
grant execute on function sys.current_sessionid to public;
update sys.functions set system = true where system <> true and schema_id = 2000 and name = 'current_sessionid' and type = 1;
drop procedure sys.flush_log();
drop function sys.deltas(string);
drop function sys.deltas(string, string);
drop function sys.deltas(string, string, string);
create function sys.deltas ("schema" string)
returns table ("id" int, "segments" bigint, "all" bigint, "inserted" bigint, "updates" bigint, "deletes" bigint, "level" int)
external name "sql"."deltas";
create function sys.deltas ("schema" string, "table" string)
returns table ("id" int, "segments" bigint, "all" bigint, "inserted" bigint, "updates" bigint, "deletes" bigint, "level" int)
external name "sql"."deltas";
create function sys.deltas ("schema" string, "table" string, "column" string)
returns table ("id" int, "segments" bigint, "all" bigint, "inserted" bigint, "updates" bigint, "deletes" bigint, "level" int)
external name "sql"."deltas";
update sys.functions set system = true where schema_id = 2000 and name = 'deltas';
drop view sys.queue;
drop function sys.queue;
create function sys.queue()
returns table(
"tag" bigint,
"sessionid" int,
"username" string,
"started" timestamp,
"status" string,
"query" string,
"finished" timestamp,
"maxworkers" int,
"footprint" int
)
external name sysmon.queue;
grant execute on function sys.queue to public;
create view sys.queue as select * from sys.queue();
grant select on sys.queue to public;
update sys.functions set system = true where system <> true and schema_id = 2000 and name = 'queue' and type = 5;
update sys._tables set system = true where schema_id = 2000 and name = 'queue';
delete from sys.dependencies d where d.depend_id = (select id from sys.functions where name = 'getproj4' and schema_id = 2000) and id in (select id from sys._columns where name not in ('proj4text', 'srid'));
drop function json.isobject(string);
drop function json.isarray(string);
drop function json.isvalid(json);
create function json.isvalid(js json)
returns bool begin return true; end;
grant execute on function json.isvalid(json) to public;
update sys.functions set system = true where schema_id = (select id from sys.schemas where name = 'json') and name = 'isvalid';
ALTER TABLE sys.keywords SET READ WRITE;
DELETE FROM sys.keywords where keyword = 'STREAM';
INSERT INTO sys.keywords VALUES ('BIG'), ('LITTLE'), ('NATIVE'), ('ENDIAN'), ('CURRENT_SCHEMA'), ('CURRENT_TIMEZONE'), ('IMPRINTS'), ('ORDERED'), ('PATH'), ('ROLE'), ('ROW'), ('VALUE');
ALTER TABLE sys.table_types SET READ WRITE;
DELETE FROM sys.table_types where table_type_id = 4;
ALTER TABLE sys.function_types SET READ WRITE;
UPDATE sys.function_types SET function_type_keyword = 'WINDOW' WHERE function_type_id = 6;
CREATE FUNCTION sys.describe_type(ctype string, digits integer, tscale integer)
  RETURNS string
BEGIN
  RETURN
    CASE ctype
      WHEN 'bigint' THEN 'BIGINT'
      WHEN 'blob' THEN
        CASE digits
          WHEN 0 THEN 'BINARY LARGE OBJECT'
          ELSE 'BINARY LARGE OBJECT(' || digits || ')'
        END
      WHEN 'boolean' THEN 'BOOLEAN'
      WHEN 'char' THEN
        CASE digits
          WHEN 1 THEN 'CHARACTER'
          ELSE 'CHARACTER(' || digits || ')'
        END
      WHEN 'clob' THEN
    CASE digits
      WHEN 0 THEN 'CHARACTER LARGE OBJECT'
      ELSE 'CHARACTER LARGE OBJECT(' || digits || ')'
    END
      WHEN 'date' THEN 'DATE'
      WHEN 'day_interval' THEN 'INTERVAL DAY'
      WHEN ctype = 'decimal' THEN
      CASE
      WHEN (digits = 1 AND tscale = 0) OR digits = 0 THEN 'DECIMAL'
      WHEN tscale = 0 THEN 'DECIMAL(' || digits || ')'
      WHEN digits = 39 THEN 'DECIMAL(' || 38 || ',' || tscale || ')'
      WHEN digits = 19 AND (SELECT COUNT(*) = 0 FROM sys.types WHERE sqlname = 'hugeint' ) THEN 'DECIMAL(' || 18 || ',' || tscale || ')'
      ELSE 'DECIMAL(' || digits || ',' || tscale || ')'
    END
      WHEN 'double' THEN
    CASE
      WHEN digits = 53 and tscale = 0 THEN 'DOUBLE'
      WHEN tscale = 0 THEN 'FLOAT(' || digits || ')'
      ELSE 'FLOAT(' || digits || ',' || tscale || ')'
    END
      WHEN 'geometry' THEN
    CASE digits
      WHEN 4 THEN 'GEOMETRY(POINT' ||
            CASE tscale
              WHEN 0 THEN ''
              ELSE ',' || tscale
            END || ')'
      WHEN 8 THEN 'GEOMETRY(LINESTRING' ||
            CASE tscale
              WHEN 0 THEN ''
              ELSE ',' || tscale
            END || ')'
      WHEN 16 THEN 'GEOMETRY(POLYGON' ||
            CASE tscale
              WHEN 0 THEN ''
              ELSE ',' || tscale
            END || ')'
      WHEN 20 THEN 'GEOMETRY(MULTIPOINT' ||
            CASE tscale
              WHEN 0 THEN ''
              ELSE ',' || tscale
            END || ')'
      WHEN 24 THEN 'GEOMETRY(MULTILINESTRING' ||
            CASE tscale
              WHEN 0 THEN ''
              ELSE ',' || tscale
            END || ')'
      WHEN 28 THEN 'GEOMETRY(MULTIPOLYGON' ||
            CASE tscale
              WHEN 0 THEN ''
              ELSE ',' || tscale
            END || ')'
      WHEN 32 THEN 'GEOMETRY(GEOMETRYCOLLECTION' ||
            CASE tscale
              WHEN 0 THEN ''
              ELSE ',' || tscale
            END || ')'
      ELSE 'GEOMETRY'
        END
      WHEN 'hugeint' THEN 'HUGEINT'
      WHEN 'int' THEN 'INTEGER'
      WHEN 'month_interval' THEN
    CASE digits
      WHEN 1 THEN 'INTERVAL YEAR'
      WHEN 2 THEN 'INTERVAL YEAR TO MONTH'
      WHEN 3 THEN 'INTERVAL MONTH'
    END
      WHEN 'real' THEN
    CASE
      WHEN digits = 24 and tscale = 0 THEN 'REAL'
      WHEN tscale = 0 THEN 'FLOAT(' || digits || ')'
      ELSE 'FLOAT(' || digits || ',' || tscale || ')'
    END
      WHEN 'sec_interval' THEN
    CASE digits
      WHEN 4 THEN 'INTERVAL DAY'
      WHEN 5 THEN 'INTERVAL DAY TO HOUR'
      WHEN 6 THEN 'INTERVAL DAY TO MINUTE'
      WHEN 7 THEN 'INTERVAL DAY TO SECOND'
      WHEN 8 THEN 'INTERVAL HOUR'
      WHEN 9 THEN 'INTERVAL HOUR TO MINUTE'
      WHEN 10 THEN 'INTERVAL HOUR TO SECOND'
      WHEN 11 THEN 'INTERVAL MINUTE'
      WHEN 12 THEN 'INTERVAL MINUTE TO SECOND'
      WHEN 13 THEN 'INTERVAL SECOND'
    END
      WHEN 'smallint' THEN 'SMALLINT'
      WHEN 'time' THEN
    CASE digits
      WHEN 1 THEN 'TIME'
      ELSE 'TIME(' || (digits - 1) || ')'
    END
      WHEN 'timestamp' THEN
    CASE digits
      WHEN 7 THEN 'TIMESTAMP'
      ELSE 'TIMESTAMP(' || (digits - 1) || ')'
    END
      WHEN 'timestamptz' THEN
    CASE digits
      WHEN 7 THEN 'TIMESTAMP'
      ELSE 'TIMESTAMP(' || (digits - 1) || ')'
    END || ' WITH TIME ZONE'
      WHEN 'timetz' THEN
    CASE digits
      WHEN 1 THEN 'TIME'
      ELSE 'TIME(' || (digits - 1) || ')'
    END || ' WITH TIME ZONE'
      WHEN 'tinyint' THEN 'TINYINT'
      WHEN 'varchar' THEN 'CHARACTER VARYING(' || digits || ')'
      ELSE
        CASE
          WHEN lower(ctype) = ctype THEN upper(ctype)
          ELSE '"' || ctype || '"'
        END || CASE digits
      WHEN 0 THEN ''
          ELSE '(' || digits || CASE tscale
        WHEN 0 THEN ''
            ELSE ',' || tscale
          END || ')'
    END
    END;
END;
CREATE FUNCTION sys.SQ (s STRING) RETURNS STRING BEGIN RETURN ' ''' || sys.replace(s,'''','''''') || ''' '; END;
CREATE FUNCTION sys.DQ (s STRING) RETURNS STRING BEGIN RETURN '"' || sys.replace(s,'"','""') || '"'; END; --TODO: Figure out why this breaks with the space
CREATE FUNCTION sys.FQN(s STRING, t STRING) RETURNS STRING BEGIN RETURN sys.DQ(s) || '.' || sys.DQ(t); END;
CREATE FUNCTION sys.ALTER_TABLE(s STRING, t STRING) RETURNS STRING BEGIN RETURN 'ALTER TABLE ' || sys.FQN(s, t) || ' '; END;
--We need pcre to implement a header guard which means adding the schema of an object explicitely to its identifier.
CREATE FUNCTION sys.replace_first(ori STRING, pat STRING, rep STRING, flg STRING) RETURNS STRING EXTERNAL NAME "pcre"."replace_first";
CREATE FUNCTION sys.schema_guard(sch STRING, nme STRING, stmt STRING) RETURNS STRING BEGIN
RETURN
    SELECT sys.replace_first(stmt, '(\\s*"?' || sch ||  '"?\\s*\\.|)\\s*"?' || nme || '"?\\s*', ' ' || sys.FQN(sch, nme) || ' ', 'imsx');
END;
CREATE VIEW sys.describe_constraints AS
    SELECT
        s.name sch,
        t.name tbl,
        kc.name col,
        k.name con,
        CASE WHEN k.type = 0 THEN 'PRIMARY KEY' WHEN k.type = 1 THEN 'UNIQUE' END tpe
    FROM sys.schemas s, sys._tables t, sys.objects kc, sys.keys k
    WHERE kc.id = k.id
        AND k.table_id = t.id
        AND s.id = t.schema_id
        AND t.system = FALSE
        AND k.type in (0, 1)
        AND t.type IN (0, 6);
CREATE VIEW sys.describe_indices AS
    WITH it (id, idx) AS (VALUES (0, 'INDEX'), (4, 'IMPRINTS INDEX'), (5, 'ORDERED INDEX')) --UNIQUE INDEX wraps to INDEX.
    SELECT
        i.name ind,
        s.name sch,
        t.name tbl,
        c.name col,
        it.idx tpe
    FROM
        sys.idxs AS i LEFT JOIN sys.keys AS k ON i.name = k.name,
        sys.objects AS kc,
        sys._columns AS c,
        sys.schemas s,
        sys._tables AS t,
        it
    WHERE
        i.table_id = t.id
        AND i.id = kc.id
        AND kc.name = c.name
        AND t.id = c.table_id
        AND t.schema_id = s.id
        AND k.type IS NULL
        AND i.type = it.id
    ORDER BY i.name, kc.nr;
CREATE VIEW sys.describe_column_defaults AS
    SELECT
        s.name sch,
        t.name tbl,
        c.name col,
        c."default" def
    FROM sys.schemas s, sys.tables t, sys.columns c
    WHERE
        s.id = t.schema_id AND
        t.id = c.table_id AND
        s.name <> 'tmp' AND
        NOT t.system AND
        c."default" IS NOT NULL;
CREATE VIEW sys.describe_foreign_keys AS
        WITH action_type (id, act) AS (VALUES
            (0, 'NO ACTION'),
            (1, 'CASCADE'),
            (2, 'RESTRICT'),
            (3, 'SET NULL'),
            (4, 'SET DEFAULT'))
        SELECT
            fs.name fk_s,
            fkt.name fk_t,
            fkkc.name fk_c,
            fkkc.nr o,
            fkk.name fk,
            ps.name pk_s,
            pkt.name pk_t,
            pkkc.name pk_c,
            ou.act on_update,
            od.act on_delete
        FROM sys._tables fkt,
            sys.objects fkkc,
            sys.keys fkk,
            sys._tables pkt,
            sys.objects pkkc,
            sys.keys pkk,
            sys.schemas ps,
            sys.schemas fs,
            action_type ou,
            action_type od
        WHERE fkt.id = fkk.table_id
        AND pkt.id = pkk.table_id
        AND fkk.id = fkkc.id
        AND pkk.id = pkkc.id
        AND fkk.rkey = pkk.id
        AND fkkc.nr = pkkc.nr
        AND pkt.schema_id = ps.id
        AND fkt.schema_id = fs.id
        AND (fkk."action" & 255)         = od.id
        AND ((fkk."action" >> 8) & 255)  = ou.id
        ORDER BY fkk.name, fkkc.nr;
--TODO: CRASHES when this function gets inlined into describe_tables
CREATE FUNCTION sys.get_merge_table_partition_expressions(tid INT) RETURNS STRING
BEGIN
    RETURN
        SELECT
            CASE WHEN tp.table_id IS NOT NULL THEN    --updatable merge table
                ' PARTITION BY ' ||
                CASE
                    WHEN bit_and(tp.type, 2) = 2
                    THEN 'VALUES '
                    ELSE 'RANGE '
                END ||
                CASE
                    WHEN bit_and(tp.type, 4) = 4 --column expression
                    THEN 'ON ' || '(' || (SELECT sys.DQ(c.name) || ')' FROM sys.columns c WHERE c.id = tp.column_id)
                    ELSE 'USING ' || '(' || tp.expression || ')' --generic expression
                END
            ELSE                                    --read only partition merge table.
                ''
            END
        FROM (VALUES (tid)) t(id) LEFT JOIN sys.table_partitions tp ON t.id = tp.table_id;
END;
--TODO: gives mergejoin errors when inlined
CREATE FUNCTION sys.get_remote_table_expressions(s STRING, t STRING) RETURNS STRING BEGIN
    RETURN SELECT ' ON ' || sys.SQ(uri) || ' WITH USER ' || sys.SQ(username) || ' ENCRYPTED PASSWORD ' || sys.SQ("hash") FROM sys.remote_table_credentials(s ||'.' || t);
END;
CREATE VIEW sys.describe_tables AS
    SELECT
        t.id o,
        s.name sch,
        t.name tab,
        ts.table_type_name typ,
        (SELECT
            ' (' ||
            GROUP_CONCAT(
                sys.DQ(c.name) || ' ' ||
                sys.describe_type(c.type, c.type_digits, c.type_scale) ||
                ifthenelse(c."null" = 'false', ' NOT NULL', '')
            , ', ') || ')'
        FROM sys._columns c
        WHERE c.table_id = t.id) col,
        CASE
            WHEN ts.table_type_name = 'REMOTE TABLE' THEN
                sys.get_remote_table_expressions(s.name, t.name)
            WHEN ts.table_type_name = 'MERGE TABLE' THEN
                sys.get_merge_table_partition_expressions(t.id)
            WHEN ts.table_type_name = 'VIEW' THEN
                sys.schema_guard(s.name, t.name, t.query)
            ELSE
                ''
        END opt
    FROM sys.schemas s, sys.table_types ts, sys.tables t
    WHERE ts.table_type_name IN ('TABLE', 'VIEW', 'MERGE TABLE', 'REMOTE TABLE', 'REPLICA TABLE')
        AND t.system = FALSE
        AND s.id = t.schema_id
        AND ts.table_type_id = t.type
        AND s.name <> 'tmp';
CREATE VIEW sys.describe_triggers AS
        SELECT
            s.name sch,
            t.name tab,
            tr.name tri,
            tr.statement def
        FROM sys.schemas s, sys.tables t, sys.triggers tr
        WHERE s.id = t.schema_id AND t.id = tr.table_id AND NOT t.system;
CREATE VIEW sys.describe_comments AS
        SELECT
            o.id id,
            o.tpe tpe,
            o.nme fqn,
            c.remark rem
        FROM (
            SELECT id, 'SCHEMA', sys.DQ(name) FROM sys.schemas
            UNION ALL
            SELECT t.id, CASE WHEN ts.table_type_name = 'VIEW' THEN 'VIEW' ELSE 'TABLE' END, sys.FQN(s.name, t.name)
            FROM sys.schemas s JOIN sys.tables t ON s.id = t.schema_id JOIN sys.table_types ts ON t.type = ts.table_type_id
            WHERE NOT s.name <> 'tmp'
            UNION ALL
            SELECT c.id, 'COLUMN', sys.FQN(s.name, t.name) || '.' || sys.DQ(c.name) FROM sys.columns c, sys.tables t, sys.schemas s WHERE c.table_id = t.id AND t.schema_id = s.id
            UNION ALL
            SELECT idx.id, 'INDEX', sys.FQN(s.name, idx.name) FROM sys.idxs idx, sys._tables t, sys.schemas s WHERE idx.table_id = t.id AND t.schema_id = s.id
            UNION ALL
            SELECT seq.id, 'SEQUENCE', sys.FQN(s.name, seq.name) FROM sys.sequences seq, sys.schemas s WHERE seq.schema_id = s.id
            UNION ALL
            SELECT f.id, ft.function_type_keyword, sys.FQN(s.name, f.name) FROM sys.functions f, sys.function_types ft, sys.schemas s WHERE f.type = ft.function_type_id AND f.schema_id = s.id
            ) AS o(id, tpe, nme)
            JOIN sys.comments c ON c.id = o.id;
CREATE VIEW sys.fully_qualified_functions AS
    WITH fqn(id, tpe, sig, num) AS
    (
        SELECT
            f.id,
            ft.function_type_keyword,
            CASE WHEN a.type IS NULL THEN
                s.name || '.' || f.name || '()'
            ELSE
                s.name || '.' || f.name || '(' || group_concat(sys.describe_type(a.type, a.type_digits, a.type_scale), ',') OVER (PARTITION BY f.id ORDER BY a.number)  || ')'
            END,
            a.number
        FROM sys.schemas s, sys.function_types ft, sys.functions f LEFT JOIN sys.args a ON f.id = a.func_id
        WHERE s.id= f.schema_id AND f.type = ft.function_type_id
    )
    SELECT
        fqn1.id id,
        fqn1.tpe tpe,
        fqn1.sig nme
    FROM
        fqn fqn1 JOIN (SELECT id, max(num) FROM fqn GROUP BY id)  fqn2(id, num)
        ON fqn1.id = fqn2.id AND (fqn1.num = fqn2.num OR fqn1.num IS NULL AND fqn2.num is NULL);
CREATE VIEW sys.describe_privileges AS
    SELECT
        CASE
            WHEN o.tpe IS NULL AND pc.privilege_code_name = 'SELECT' THEN --GLOBAL privileges: SELECT maps to COPY FROM
                'COPY FROM'
            WHEN o.tpe IS NULL AND pc.privilege_code_name = 'UPDATE' THEN --GLOBAL privileges: UPDATE maps to COPY INTO
                'COPY INTO'
            ELSE
                o.nme
        END o_nme,
        CASE
            WHEN o.tpe IS NOT NULL THEN
                o.tpe
            ELSE
                'GLOBAL'
        END o_tpe,
        pc.privilege_code_name p_nme,
        a.name a_nme,
        g.name g_nme,
        p.grantable grantable
    FROM
        sys.privileges p LEFT JOIN
        (
        SELECT t.id, s.name || '.' || t.name , 'TABLE'
            from sys.schemas s, sys.tables t where s.id = t.schema_id
        UNION ALL
            SELECT c.id, s.name || '.' || t.name || '.' || c.name, 'COLUMN'
            FROM sys.schemas s, sys.tables t, sys.columns c where s.id = t.schema_id AND t.id = c.table_id
        UNION ALL
            SELECT f.id, f.nme, f.tpe
            FROM sys.fully_qualified_functions f
        ) o(id, nme, tpe) ON o.id = p.obj_id,
        sys.privilege_codes pc,
        auths a, auths g
    WHERE
        p.privileges = pc.privilege_code_id AND
        p.auth_id = a.id AND
        p.grantor = g.id;
CREATE FUNCTION sys.describe_table(schemaName string, tableName string)
  RETURNS TABLE(name string, query string, type string, id integer, remark string)
BEGIN
    RETURN SELECT t.name, t.query, tt.table_type_name, t.id, c.remark
        FROM sys.schemas s, sys.table_types tt, sys._tables t
        LEFT OUTER JOIN sys.comments c ON t.id = c.id
            WHERE s.name = schemaName
            AND t.schema_id = s.id
            AND t.name = tableName
            AND t.type = tt.table_type_id;
END;
CREATE VIEW sys.describe_user_defined_types AS
    SELECT
        s.name sch,
        t.sqlname sql_tpe,
        t.systemname ext_tpe
    FROM sys.types t JOIN sys.schemas s ON t.schema_id = s.id
    WHERE
        t.eclass = 18 AND
        (
            (s.name = 'sys' AND t.sqlname not in ('geometrya', 'mbr', 'url', 'inet', 'json', 'uuid', 'xml')) OR
            (s.name <> 'sys')
        );
CREATE VIEW sys.describe_partition_tables AS
    SELECT 
        m_sch,
        m_tbl,
        p_sch,
        p_tbl,
        CASE
            WHEN p_raw_type IS NULL THEN 'READ ONLY'
            WHEN (p_raw_type = 'VALUES' AND pvalues IS NULL) OR (p_raw_type = 'RANGE' AND minimum IS NULL AND maximum IS NULL AND with_nulls) THEN 'FOR NULLS'
            ELSE p_raw_type
        END AS tpe,
        pvalues,
        minimum,
        maximum,
        with_nulls
    FROM 
    (WITH
        tp("type", table_id) AS
        (SELECT CASE WHEN (table_partitions."type" & 2) = 2 THEN 'VALUES' ELSE 'RANGE' END, table_partitions.table_id FROM sys.table_partitions),
        subq(m_tid, p_mid, "type", m_sch, m_tbl, p_sch, p_tbl) AS
        (SELECT m_t.id, p_m.id, m_t."type", m_s.name, m_t.name, p_s.name, p_m.name
        FROM sys.schemas m_s, sys._tables m_t, sys.dependencies d, sys.schemas p_s, sys._tables p_m
        WHERE m_t."type" IN (3, 6)
            AND m_t.schema_id = m_s.id
            AND m_s.name <> 'tmp'
            AND m_t.system = FALSE
            AND m_t.id = d.depend_id
            AND d.id = p_m.id
            AND p_m.schema_id = p_s.id
        ORDER BY m_t.id, p_m.id)
    SELECT
        subq.m_sch,
        subq.m_tbl,
        subq.p_sch,
        subq.p_tbl,
        tp."type" AS p_raw_type,
        CASE WHEN tp."type" = 'VALUES'
            THEN (SELECT GROUP_CONCAT(vp.value, ',')FROM sys.value_partitions vp WHERE vp.table_id = subq.p_mid)
            ELSE NULL
        END AS pvalues,
        CASE WHEN tp."type" = 'RANGE'
            THEN (SELECT minimum FROM sys.range_partitions rp WHERE rp.table_id = subq.p_mid)
            ELSE NULL
        END AS minimum,
        CASE WHEN tp."type" = 'RANGE'
            THEN (SELECT maximum FROM sys.range_partitions rp WHERE rp.table_id = subq.p_mid)
            ELSE NULL
        END AS maximum,
        CASE WHEN tp."type" = 'VALUES'
            THEN EXISTS(SELECT vp.value FROM sys.value_partitions vp WHERE vp.table_id = subq.p_mid AND vp.value IS NULL)
            ELSE (SELECT rp.with_nulls FROM sys.range_partitions rp WHERE rp.table_id = subq.p_mid)
        END AS with_nulls
    FROM 
        subq LEFT OUTER JOIN tp
        ON subq.m_tid = tp.table_id) AS tmp_pi;
CREATE VIEW sys.describe_sequences AS
    SELECT
        s.name as sch,
        seq.name as seq,
        seq."start" s,
        get_value_for(s.name, seq.name) AS rs,
        seq."minvalue" mi,
        seq."maxvalue" ma,
        seq."increment" inc,
        seq."cacheinc" cache,
        seq."cycle" cycle
    FROM sys.sequences seq, sys.schemas s
    WHERE s.id = seq.schema_id
    AND s.name <> 'tmp'
    ORDER BY s.name, seq.name;
CREATE VIEW sys.describe_functions AS
    SELECT
        f.id o,
        s.name sch,
        f.name fun,
        f.func def
    FROM sys.functions f JOIN sys.schemas s ON f.schema_id = s.id WHERE s.name <> 'tmp' AND NOT f.system;
CREATE FUNCTION sys.describe_columns(schemaName string, tableName string)
    RETURNS TABLE(name string, type string, digits integer, scale integer, Nulls boolean, cDefault string, number integer, sqltype string, remark string)
BEGIN
    RETURN SELECT c.name, c."type", c.type_digits, c.type_scale, c."null", c."default", c.number, sys.describe_type(c."type", c.type_digits, c.type_scale), com.remark
        FROM sys._tables t, sys.schemas s, sys._columns c
        LEFT OUTER JOIN sys.comments com ON c.id = com.id
            WHERE c.table_id = t.id
            AND t.name = tableName
            AND t.schema_id = s.id
            AND s.name = schemaName
        ORDER BY c.number;
END;
CREATE FUNCTION sys.describe_function(schemaName string, functionName string)
    RETURNS TABLE(id integer, name string, type string, language string, remark string)
BEGIN
    RETURN SELECT f.id, f.name, ft.function_type_keyword, fl.language_keyword, c.remark
        FROM sys.functions f
        JOIN sys.schemas s ON f.schema_id = s.id
        JOIN sys.function_types ft ON f.type = ft.function_type_id
        LEFT OUTER JOIN sys.function_languages fl ON f.language = fl.language_id
        LEFT OUTER JOIN sys.comments c ON f.id = c.id
        WHERE f.name=functionName AND s.name = schemaName;
END;
drop procedure sys.storagemodelinit();
create procedure sys.storagemodelinit()
begin
    delete from sys.storagemodelinput;
    insert into sys.storagemodelinput
    select "schema", "table", "column", "type", typewidth, "count",
        -- assume all variable size types contain distinct values
        case when ("unique" or "type" IN ('varchar', 'char', 'clob', 'json', 'url', 'blob', 'geometry', 'geometrya'))
            then "count" else 0 end,
        case when "count" > 0 and heapsize >= 8192 and "type" in ('varchar', 'char', 'clob', 'json', 'url')
            -- string heaps have a header of 8192
            then cast((heapsize - 8192) / "count" as bigint)
        when "count" > 0 and heapsize >= 32 and "type" in ('blob', 'geometry', 'geometrya')
            -- binary data heaps have a header of 32
            then cast((heapsize - 32) / "count" as bigint)
        else typewidth end,
        FALSE, case sorted when true then true else false end, "unique", TRUE
      from sys."storage";  -- view sys."storage" excludes system tables (as those are not useful to be modeled for storagesize by application users)
    update sys.storagemodelinput
       set reference = TRUE
     where ("schema", "table", "column") in (
        SELECT fkschema."name", fktable."name", fkkeycol."name"
          FROM    sys."keys" AS fkkey,
            sys."objects" AS fkkeycol,
            sys."tables" AS fktable,
            sys."schemas" AS fkschema
        WHERE fktable."id" = fkkey."table_id"
          AND fkkey."id" = fkkeycol."id"
          AND fkschema."id" = fktable."schema_id"
          AND fkkey."rkey" > -1 );
    update sys.storagemodelinput
       set isacolumn = FALSE
     where ("schema", "table", "column") NOT in (
        SELECT sch."name", tbl."name", col."name"
          FROM sys."schemas" AS sch,
            sys."tables" AS tbl,
            sys."columns" AS col
        WHERE sch."id" = tbl."schema_id"
          AND tbl."id" = col."table_id");
end;
update sys.functions set system = true where name = 'storagemodelinit' and schema_id = 2000;
CREATE VIEW sys.dump_create_roles AS
    SELECT
        'CREATE ROLE ' || sys.dq(name) || ';' stmt FROM sys.auths
    WHERE name NOT IN (SELECT name FROM sys.db_user_info)
    AND grantor <> 0;
CREATE VIEW sys.dump_create_users AS
    SELECT
        'CREATE USER ' ||  sys.dq(ui.name) ||  ' WITH ENCRYPTED PASSWORD ' ||
        sys.sq(sys.password_hash(ui.name)) ||
    ' NAME ' || sys.sq(ui.fullname) ||  ' SCHEMA sys;' stmt
    FROM sys.db_user_info ui, sys.schemas s
    WHERE ui.default_schema = s.id
        AND ui.name <> 'monetdb'
        AND ui.name <> '.snapshot';
CREATE VIEW sys.dump_create_schemas AS
    SELECT
        'CREATE SCHEMA ' ||  sys.dq(s.name) || ifthenelse(a.name <> 'sysadmin', ' AUTHORIZATION ' || a.name, ' ') || ';' stmt
    FROM sys.schemas s, sys.auths a
    WHERE s.authorization = a.id AND s.system = FALSE;
CREATE VIEW sys.dump_add_schemas_to_users AS
    SELECT
        'ALTER USER ' || sys.dq(ui.name) || ' SET SCHEMA ' || sys.dq(s.name) || ';' stmt
    FROM sys.db_user_info ui, sys.schemas s
    WHERE ui.default_schema = s.id
        AND ui.name <> 'monetdb'
        AND ui.name <> '.snapshot'
        AND s.name <> 'sys';
CREATE VIEW sys.dump_grant_user_privileges AS
    SELECT
        'GRANT ' || sys.dq(a2.name) || ' ' || ifthenelse(a1.name = 'public', 'PUBLIC', sys.dq(a1.name)) || ';' stmt
    FROM sys.auths a1, sys.auths a2, sys.user_role ur
    WHERE a1.id = ur.login_id AND a2.id = ur.role_id;
CREATE VIEW sys.dump_table_constraint_type AS
    SELECT
        'ALTER TABLE ' || sys.DQ(sch) || '.' || sys.DQ(tbl) ||
        ' ADD CONSTRAINT ' || sys.DQ(con) || ' '||
        tpe || ' (' || GROUP_CONCAT(sys.DQ(col), ', ') || ');' stmt
    FROM sys.describe_constraints GROUP BY sch, tbl, con, tpe;
CREATE VIEW sys.dump_indices AS
    SELECT
        'CREATE ' || tpe || ' ' ||
        sys.DQ(ind) || ' ON ' || sys.DQ(sch) || '.' || sys.DQ(tbl) ||
        '(' || GROUP_CONCAT(col) || ');' stmt
    FROM sys.describe_indices GROUP BY ind, tpe, sch, tbl;
CREATE VIEW sys.dump_column_defaults AS
    SELECT 'ALTER TABLE ' || sys.FQN(sch, tbl) || ' ALTER COLUMN ' || sys.DQ(col) || ' SET DEFAULT ' || def || ';' stmt
    FROM sys.describe_column_defaults;
CREATE VIEW sys.dump_foreign_keys AS
    SELECT
        'ALTER TABLE ' || sys.DQ(fk_s) || '.'|| sys.DQ(fk_t) || ' ADD CONSTRAINT ' || sys.DQ(fk) || ' ' ||
        'FOREIGN KEY(' || GROUP_CONCAT(sys.DQ(fk_c), ',') ||') ' ||
        'REFERENCES ' || sys.DQ(pk_s) || '.' || sys.DQ(pk_t) || '(' || GROUP_CONCAT(sys.DQ(pk_c), ',') || ') ' ||
        'ON DELETE ' || on_delete || ' ON UPDATE ' || on_update ||
        ';' stmt
    FROM sys.describe_foreign_keys GROUP BY fk_s, fk_t, pk_s, pk_t, fk, on_delete, on_update;
CREATE VIEW sys.dump_partition_tables AS
    SELECT
        sys.ALTER_TABLE(m_sch, m_tbl) || ' ADD TABLE ' || sys.FQN(p_sch, p_tbl) ||
        CASE 
            WHEN tpe = 'VALUES' THEN ' AS PARTITION IN (' || pvalues || ')'
            WHEN tpe = 'RANGE' THEN ' AS PARTITION FROM ' || ifthenelse(minimum IS NOT NULL, sys.SQ(minimum), 'RANGE MINVALUE') || ' TO ' || ifthenelse(maximum IS NOT NULL, sys.SQ(maximum), 'RANGE MAXVALUE')
            WHEN tpe = 'FOR NULLS' THEN ' AS PARTITION FOR NULL VALUES'
            ELSE '' --'READ ONLY'
        END ||
        CASE WHEN tpe in ('VALUES', 'RANGE') AND with_nulls THEN ' WITH NULL VALUES' ELSE '' END ||
        ';' stmt
    FROM sys.describe_partition_tables;
CREATE VIEW sys.dump_sequences AS
    SELECT
        'CREATE SEQUENCE ' || sys.FQN(sch, seq) || ' AS BIGINT ' ||
        CASE WHEN "s" <> 0 THEN 'START WITH ' || "rs" ELSE '' END ||
        CASE WHEN "inc" <> 1 THEN ' INCREMENT BY ' || "inc" ELSE '' END ||
        CASE WHEN "mi" <> 0 THEN ' MINVALUE ' || "mi" ELSE '' END ||
        CASE WHEN "ma" <> 0 THEN ' MAXVALUE ' || "ma" ELSE '' END ||
        CASE WHEN "cache" <> 1 THEN ' CACHE ' || "cache" ELSE '' END ||
        CASE WHEN "cycle" THEN ' CYCLE' ELSE '' END || ';' stmt
    FROM sys.describe_sequences;
CREATE VIEW sys.dump_start_sequences AS
    SELECT
        'UPDATE sys.sequences seq SET start = ' || s  ||
        ' WHERE name = ' || sys.SQ(seq) ||
        ' AND schema_id = (SELECT s.id FROM sys.schemas s WHERE s.name = ' || sys.SQ(sch) || ');' stmt
    FROM sys.describe_sequences;
CREATE VIEW sys.dump_functions AS
    SELECT f.o o, sys.schema_guard(f.sch, f.fun, f.def) stmt FROM sys.describe_functions f;
CREATE VIEW sys.dump_tables AS
    SELECT
        t.o o,
        CASE
            WHEN t.typ <> 'VIEW' THEN
                'CREATE ' || t.typ || ' ' || sys.FQN(t.sch, t.tab) || t.col || t.opt || ';'
            ELSE
                t.opt
        END stmt
    FROM sys.describe_tables t;
CREATE VIEW sys.dump_triggers AS
    SELECT sys.schema_guard(sch, tab, def) stmt FROM sys.describe_triggers;
CREATE VIEW sys.dump_comments AS
    SELECT 'COMMENT ON ' || c.tpe || ' ' || c.fqn || ' IS ' || sys.SQ(c.rem) || ';' stmt FROM sys.describe_comments c;
CREATE VIEW sys.dump_user_defined_types AS
        SELECT 'CREATE TYPE ' || sys.FQN(sch, sql_tpe) || ' EXTERNAL NAME ' || sys.DQ(ext_tpe) || ';' stmt FROM sys.describe_user_defined_types;
CREATE VIEW sys.dump_privileges AS
    SELECT
        'INSERT INTO sys.privileges VALUES (' ||
            CASE
                WHEN dp.o_tpe = 'GLOBAL' THEN
                    '0,'
                WHEN dp.o_tpe = 'TABLE' THEN
                    '(SELECT t.id FROM sys.schemas s, sys.tables t WHERE s.id = t.schema_id' ||
                        ' AND s.name || ''.'' || t.name =' || sys.SQ(dp.o_nme) || '),'
                WHEN dp.o_tpe = 'COLUMN' THEN
                    '(SELECT c.id FROM sys.schemas s, sys.tables t, sys.columns c WHERE s.id = t.schema_id AND t.id = c.table_id' ||
                        ' AND s.name || ''.'' || t.name || ''.'' || c.name =' || sys.SQ(dp.o_nme) || '),'
                ELSE -- FUNCTION-LIKE
                    '(SELECT fqn.id FROM sys.fully_qualified_functions fqn WHERE' ||
                        ' fqn.nme = ' || sys.SQ(dp.o_nme) || ' AND fqn.tpe = ' || sys.SQ(dp.o_tpe) || '),'
            END ||
            '(SELECT id FROM sys.auths a WHERE a.name = ' || sys.SQ(dp.a_nme) || '),' ||
            '(SELECT pc.privilege_code_id FROM sys.privilege_codes pc WHERE pc.privilege_code_name = ' || sys.SQ(p_nme) || '),'
            '(SELECT id FROM sys.auths g WHERE g.name = ' || sys.SQ(dp.g_nme) || '),' ||
            dp.grantable ||
        ');' stmt
    FROM sys.describe_privileges dp;
CREATE PROCEDURE sys.EVAL(stmt STRING) EXTERNAL NAME sql.eval;
CREATE FUNCTION sys.esc(s STRING) RETURNS STRING BEGIN RETURN '"' || sys.replace(sys.replace(sys.replace(s,E'\\', E'\\\\'), E'\n', E'\\n'), '"', E'\\"') || '"'; END;
CREATE FUNCTION sys.prepare_esc(s STRING, t STRING) RETURNS STRING
BEGIN
    RETURN
        CASE
            WHEN (t = 'varchar' OR t ='char' OR t = 'clob' OR t = 'json' OR t = 'geometry' OR t = 'url') THEN
                'CASE WHEN ' || sys.DQ(s) || ' IS NULL THEN ''null'' ELSE ' || 'sys.esc(' || sys.DQ(s) || ')' || ' END'
            ELSE
                'CASE WHEN ' || sys.DQ(s) || ' IS NULL THEN ''null'' ELSE CAST(' || sys.DQ(s) || ' AS STRING) END'
        END;
END;
CREATE TABLE sys.dump_statements(o INT, s STRING);
CREATE PROCEDURE sys._dump_table_data(sch STRING, tbl STRING) BEGIN
    DECLARE k INT;
    SET k = (SELECT MIN(c.id) FROM sys.columns c, sys.tables t WHERE c.table_id = t.id AND t.name = tbl);
    IF k IS NOT NULL THEN
        DECLARE cname STRING;
        DECLARE ctype STRING;
        SET cname = (SELECT c.name FROM sys.columns c WHERE c.id = k);
        SET ctype = (SELECT c.type FROM sys.columns c WHERE c.id = k);
        DECLARE COPY_INTO_STMT STRING;
        DECLARE _cnt INT;
        SET _cnt = (SELECT MIN(s.count) FROM sys.storage() s WHERE s.schema = sch AND s.table = tbl);
        IF _cnt > 0 THEN
            SET COPY_INTO_STMT = 'COPY ' || _cnt ||  ' RECORDS INTO ' || sys.FQN(sch, tbl) || '(' || sys.DQ(cname);
            DECLARE SELECT_DATA_STMT STRING;
            SET SELECT_DATA_STMT = 'SELECT  (SELECT COUNT(*) FROM sys.dump_statements) + RANK() OVER(), ' || sys.prepare_esc(cname, ctype);
            DECLARE M INT;
            SET M = (SELECT MAX(c.id) FROM sys.columns c, sys.tables t WHERE c.table_id = t.id AND t.name = tbl);
            WHILE (k < M) DO
                SET k = (SELECT MIN(c.id) FROM sys.columns c, sys.tables t WHERE c.table_id = t.id AND t.name = tbl AND c.id > k);
                SET cname = (SELECT c.name FROM sys.columns c WHERE c.id = k);
                SET ctype = (SELECT c.type FROM sys.columns c WHERE c.id = k);
                SET COPY_INTO_STMT = (COPY_INTO_STMT || ', ' || sys.DQ(cname));
                SET SELECT_DATA_STMT = SELECT_DATA_STMT || '|| ''|'' || ' || sys.prepare_esc(cname, ctype);
            END WHILE;
            SET COPY_INTO_STMT = (COPY_INTO_STMT || ') FROM STDIN USING DELIMITERS ''|'',E''\\n'',''"'';');
            SET SELECT_DATA_STMT =  SELECT_DATA_STMT || ' FROM ' || sys.FQN(sch, tbl);
            insert into sys.dump_statements VALUES ( (SELECT COUNT(*) FROM sys.dump_statements) + 1, COPY_INTO_STMT);
            CALL sys.EVAL('INSERT INTO sys.dump_statements ' || SELECT_DATA_STMT || ';');
        END IF;
    END IF;
END;
CREATE PROCEDURE sys.dump_table_data() BEGIN
    DECLARE i INT;
    SET i = (SELECT MIN(t.id) FROM sys.tables t, sys.table_types ts WHERE t.type = ts.table_type_id AND ts.table_type_name = 'TABLE' AND NOT t.system);
    IF i IS NOT NULL THEN
        DECLARE M INT;
        SET M = (SELECT MAX(t.id) FROM sys.tables t, sys.table_types ts WHERE t.type = ts.table_type_id AND ts.table_type_name = 'TABLE' AND NOT t.system);
        DECLARE sch STRING;
        DECLARE tbl STRING;
        WHILE i < M DO
            set sch = (SELECT s.name FROM sys.tables t, sys.schemas s WHERE s.id = t.schema_id AND t.id = i);
            set tbl = (SELECT t.name FROM sys.tables t, sys.schemas s WHERE s.id = t.schema_id AND t.id = i);
            CALL sys._dump_table_data(sch, tbl);
            SET i = (SELECT MIN(t.id) FROM sys.tables t, sys.table_types ts WHERE t.type = ts.table_type_id AND ts.table_type_name = 'TABLE' AND NOT t.system AND t.id > i);
        END WHILE;
        set sch = (SELECT s.name FROM sys.tables t, sys.schemas s WHERE s.id = t.schema_id AND t.id = i);
        set tbl = (SELECT t.name FROM sys.tables t, sys.schemas s WHERE s.id = t.schema_id AND t.id = i);
        CALL sys._dump_table_data(sch, tbl);
    END IF;
END;
CREATE FUNCTION sys.dump_database(describe BOOLEAN) RETURNS TABLE(o int, stmt STRING)
BEGIN
    SET SCHEMA sys;
    TRUNCATE sys.dump_statements;
    INSERT INTO sys.dump_statements VALUES (1, 'START TRANSACTION;');
    INSERT INTO sys.dump_statements VALUES ( (SELECT COUNT(*) FROM sys.dump_statements) + 1, 'SET SCHEMA "sys";');
    INSERT INTO sys.dump_statements SELECT  (SELECT COUNT(*) FROM sys.dump_statements) + RANK() OVER(), stmt FROM sys.dump_create_roles;
    INSERT INTO sys.dump_statements SELECT  (SELECT COUNT(*) FROM sys.dump_statements) + RANK() OVER(), stmt FROM sys.dump_create_users;
    INSERT INTO sys.dump_statements SELECT  (SELECT COUNT(*) FROM sys.dump_statements) + RANK() OVER(), stmt FROM sys.dump_create_schemas;
    INSERT INTO sys.dump_statements SELECT  (SELECT COUNT(*) FROM sys.dump_statements) + RANK() OVER(), stmt FROM sys.dump_user_defined_types;
    INSERT INTO sys.dump_statements SELECT  (SELECT COUNT(*) FROM sys.dump_statements) + RANK() OVER(), stmt FROM sys.dump_add_schemas_to_users;
    INSERT INTO sys.dump_statements SELECT  (SELECT COUNT(*) FROM sys.dump_statements) + RANK() OVER(), stmt FROM sys.dump_grant_user_privileges;
    INSERT INTO sys.dump_statements SELECT  (SELECT COUNT(*) FROM sys.dump_statements) + RANK() OVER(), stmt FROM sys.dump_sequences;
    INSERT INTO sys.dump_statements SELECT  (SELECT COUNT(*) FROM sys.dump_statements) + RANK() OVER(), stmt FROM sys.dump_start_sequences;
    --functions and table-likes can be interdependent. They should be inserted in the order of their catalogue id.
    INSERT INTO sys.dump_statements SELECT  (SELECT COUNT(*) FROM sys.dump_statements) + RANK() OVER(ORDER BY stmts.o), stmts.s
    FROM (
            SELECT * FROM sys.dump_functions f
            UNION
            SELECT * FROM sys.dump_tables t
        ) AS stmts(o, s);
    INSERT INTO sys.dump_statements SELECT  (SELECT COUNT(*) FROM sys.dump_statements) + RANK() OVER(), stmt FROM sys.dump_column_defaults;
    INSERT INTO sys.dump_statements SELECT  (SELECT COUNT(*) FROM sys.dump_statements) + RANK() OVER(), stmt FROM sys.dump_table_constraint_type;
    INSERT INTO sys.dump_statements SELECT  (SELECT COUNT(*) FROM sys.dump_statements) + RANK() OVER(), stmt FROM sys.dump_indices;
    INSERT INTO sys.dump_statements SELECT  (SELECT COUNT(*) FROM sys.dump_statements) + RANK() OVER(), stmt FROM sys.dump_foreign_keys;
    INSERT INTO sys.dump_statements SELECT  (SELECT COUNT(*) FROM sys.dump_statements) + RANK() OVER(), stmt FROM sys.dump_partition_tables;
    INSERT INTO sys.dump_statements SELECT  (SELECT COUNT(*) FROM sys.dump_statements) + RANK() OVER(), stmt FROM sys.dump_triggers;
    INSERT INTO sys.dump_statements SELECT  (SELECT COUNT(*) FROM sys.dump_statements) + RANK() OVER(), stmt FROM sys.dump_comments;
    --We are dumping ALL privileges so we need to erase existing privileges on the receiving side;
    INSERT INTO sys.dump_statements VALUES ( (SELECT COUNT(*) FROM sys.dump_statements) + 1, 'TRUNCATE sys.privileges;');
    INSERT INTO sys.dump_statements SELECT  (SELECT COUNT(*) FROM sys.dump_statements) + RANK() OVER(), stmt FROM sys.dump_privileges;
    IF NOT DESCRIBE THEN
        CALL sys.dump_table_data();
    END IF;
    INSERT INTO sys.dump_statements VALUES ( (SELECT COUNT(*) FROM sys.dump_statements) + 1, 'COMMIT;');
    RETURN sys.dump_statements;
END;
UPDATE sys.functions SET system = true WHERE
    system <> true AND
    schema_id = 2000 AND
    type = 5 AND
    name in (
        'describe_columns',
        'describe_function',
        'describe_table',
        'dump_database'
    );
UPDATE sys.functions SET system = true WHERE
    system <> true AND
    schema_id = 2000 AND
    type = 1 AND
    name in (
        'alter_table',
        'describe_type',
        'dq',
        'esc',
        'fqn',
        'get_merge_table_partition_expressions',
        'get_remote_table_expressions',
        'prepare_esc',
        'replace_first',
        'schema_guard',
        'sq'
    );
UPDATE sys.functions SET system = true WHERE
    system <> true AND
    schema_id = 2000 AND
    type = 2 AND
    name in (
        '_dump_table_data',
        'dump_table_data',
        'eval'
    );
UPDATE sys._tables SET system = true WHERE
    system <> true AND
    schema_id = 2000 AND
    type = 0 AND
    name = 'dump_statements';
UPDATE sys._tables SET system = true WHERE
    system <> true AND
    schema_id = 2000 AND
    type = 1 AND
    name in (
        'describe_column_defaults',
        'describe_comments',
        'describe_constraints',
        'describe_foreign_keys',
        'describe_functions',
        'describe_indices',
        'describe_partition_tables',
        'describe_privileges',
        'describe_sequences',
        'describe_tables',
        'describe_triggers',
        'describe_user_defined_types',
        'dump_add_schemas_to_users',
        'dump_column_defaults',
        'dump_comments',
        'dump_create_roles',
        'dump_create_schemas',
        'dump_create_users',
        'dump_foreign_keys',
        'dump_functions',
        'dump_grant_user_privileges',
        'dump_indices',
        'dump_partition_tables',
        'dump_privileges',
        'dump_sequences',
        'dump_start_sequences',
        'dump_statements',
        'dump_table_constraint_type',
        'dump_tables',
        'dump_triggers',
        'dump_user_defined_types',
        'fully_qualified_functions'
    );
DROP VIEW sys.dependency_schemas_on_users;
DROP VIEW sys.users;
ALTER TABLE sys.db_user_info ADD COLUMN schema_path CLOB;
UPDATE sys.db_user_info SET schema_path = '"sys"';
CREATE VIEW sys.users AS
SELECT u."name" AS "name", ui."fullname", ui."default_schema", ui."schema_path"
 FROM sys.db_users() AS u
 LEFT JOIN "sys"."db_user_info" AS ui ON u."name" = ui."name";
CREATE VIEW sys.dependency_schemas_on_users AS
 SELECT s.id AS schema_id, s.name AS schema_name, u.name AS user_name, CAST(6 AS smallint) AS depend_type
 FROM sys.users AS u, sys.schemas AS s
 WHERE u.default_schema = s.id
 ORDER BY s.name, u.name;
GRANT SELECT ON sys.dependency_schemas_on_users TO PUBLIC;
update sys._tables set system = true where system <> true and name in ('users','dependency_schemas_on_users') and schema_id = 2000 and type = 1;
commit;
set schema "sys";

Running database upgrade commands:
set schema "sys";
ALTER TABLE sys.keywords SET READ ONLY;
ALTER TABLE sys.table_types SET READ ONLY;
ALTER TABLE sys.function_types SET READ ONLY;
set schema "sys";

Running database upgrade commands:
set schema "sys";
drop function sys.epoch(bigint);
create function sys.epoch(sec DECIMAL(18,3)) returns TIMESTAMP WITH TIME ZONE
external name mtime.epoch;
grant execute on function sys.epoch (DECIMAL(18,3)) to public;
update sys.functions set system = true where system <> true and name in ('epoch') and schema_id = 2000 and type = 1;
set schema "sys";
drop view sys.tracelog;
drop function sys.tracelog();
create function sys.tracelog()
 returns table (
  ticks bigint, -- time in microseconds
  stmt string,  -- actual statement executed
  event string  -- profiler event executed
 )
 external name sql.dump_trace;
create view sys.tracelog as select * from sys.tracelog();
update sys._tables set system = true where system <> true and schema_id = 2000 and name = 'tracelog';
update sys.functions set system = true where system <> true and schema_id = 2000 and name = 'tracelog' and type = 5;
<|MERGE_RESOLUTION|>--- conflicted
+++ resolved
@@ -3333,13 +3333,8 @@
 insert into sys.args values (10877, 888, 'res_0', 'int', 32, 0, 0, 0);
 insert into sys.args values (10878, 888, 'arg_1', 'date', 0, 0, 1, 1);
 insert into sys.functions values (889, 'epoch_ms', 'epoch_ms', 'mtime', 0, 1, false, false, false, 2000, true, false);
-<<<<<<< HEAD
-insert into sys.args values (10864, 889, 'res_0', 'decimal', 18, 3, 0, 0);
-insert into sys.args values (10865, 889, 'arg_1', 'date', 0, 0, 1, 1);
-=======
-insert into sys.args values (10879, 889, 'res_0', 'bigint', 64, 0, 0, 0);
+insert into sys.args values (10879, 889, 'res_0', 'decimal', 18, 3, 0, 0);
 insert into sys.args values (10880, 889, 'arg_1', 'date', 0, 0, 1, 1);
->>>>>>> f07aae50
 insert into sys.functions values (890, 'hour', 'hours', 'mtime', 0, 1, false, false, false, 2000, true, false);
 insert into sys.args values (10881, 890, 'res_0', 'int', 32, 0, 0, 0);
 insert into sys.args values (10882, 890, 'arg_1', 'time', 7, 0, 1, 1);
@@ -3350,13 +3345,8 @@
 insert into sys.args values (10885, 892, 'res_0', 'decimal', 9, 6, 0, 0);
 insert into sys.args values (10886, 892, 'arg_1', 'time', 7, 0, 1, 1);
 insert into sys.functions values (893, 'epoch_ms', 'epoch_ms', 'mtime', 0, 1, false, false, false, 2000, true, false);
-<<<<<<< HEAD
-insert into sys.args values (10872, 893, 'res_0', 'decimal', 18, 3, 0, 0);
-insert into sys.args values (10873, 893, 'arg_1', 'time', 7, 0, 1, 1);
-=======
-insert into sys.args values (10887, 893, 'res_0', 'bigint', 64, 0, 0, 0);
+insert into sys.args values (10887, 893, 'res_0', 'decimal', 18, 3, 0, 0);
 insert into sys.args values (10888, 893, 'arg_1', 'time', 7, 0, 1, 1);
->>>>>>> f07aae50
 insert into sys.functions values (894, 'hour', 'hours', 'mtime', 0, 1, false, false, false, 2000, true, false);
 insert into sys.args values (10889, 894, 'res_0', 'int', 32, 0, 0, 0);
 insert into sys.args values (10890, 894, 'arg_1', 'timetz', 7, 0, 1, 1);
@@ -3367,13 +3357,8 @@
 insert into sys.args values (10893, 896, 'res_0', 'decimal', 9, 6, 0, 0);
 insert into sys.args values (10894, 896, 'arg_1', 'timetz', 7, 0, 1, 1);
 insert into sys.functions values (897, 'epoch_ms', 'epoch_ms', 'mtime', 0, 1, false, false, false, 2000, true, false);
-<<<<<<< HEAD
-insert into sys.args values (10880, 897, 'res_0', 'decimal', 18, 3, 0, 0);
-insert into sys.args values (10881, 897, 'arg_1', 'timetz', 7, 0, 1, 1);
-=======
-insert into sys.args values (10895, 897, 'res_0', 'bigint', 64, 0, 0, 0);
+insert into sys.args values (10895, 897, 'res_0', 'decimal', 18, 3, 0, 0);
 insert into sys.args values (10896, 897, 'arg_1', 'timetz', 7, 0, 1, 1);
->>>>>>> f07aae50
 insert into sys.functions values (898, 'century', 'century', 'mtime', 0, 1, false, false, false, 2000, true, false);
 insert into sys.args values (10897, 898, 'res_0', 'int', 32, 0, 0, 0);
 insert into sys.args values (10898, 898, 'arg_1', 'timestamp', 7, 0, 1, 1);
@@ -3402,13 +3387,8 @@
 insert into sys.args values (10913, 906, 'res_0', 'decimal', 9, 6, 0, 0);
 insert into sys.args values (10914, 906, 'arg_1', 'timestamp', 7, 0, 1, 1);
 insert into sys.functions values (907, 'epoch_ms', 'epoch_ms', 'mtime', 0, 1, false, false, false, 2000, true, false);
-<<<<<<< HEAD
-insert into sys.args values (10900, 907, 'res_0', 'decimal', 18, 3, 0, 0);
-insert into sys.args values (10901, 907, 'arg_1', 'timestamp', 7, 0, 1, 1);
-=======
-insert into sys.args values (10915, 907, 'res_0', 'bigint', 64, 0, 0, 0);
+insert into sys.args values (10915, 907, 'res_0', 'decimal', 18, 3, 0, 0);
 insert into sys.args values (10916, 907, 'arg_1', 'timestamp', 7, 0, 1, 1);
->>>>>>> f07aae50
 insert into sys.functions values (908, 'century', 'century', 'mtime', 0, 1, false, false, false, 2000, true, false);
 insert into sys.args values (10917, 908, 'res_0', 'int', 32, 0, 0, 0);
 insert into sys.args values (10918, 908, 'arg_1', 'timestamptz', 7, 0, 1, 1);
@@ -3437,13 +3417,8 @@
 insert into sys.args values (10933, 916, 'res_0', 'decimal', 9, 6, 0, 0);
 insert into sys.args values (10934, 916, 'arg_1', 'timestamptz', 7, 0, 1, 1);
 insert into sys.functions values (917, 'epoch_ms', 'epoch_ms', 'mtime', 0, 1, false, false, false, 2000, true, false);
-<<<<<<< HEAD
-insert into sys.args values (10920, 917, 'res_0', 'decimal', 18, 3, 0, 0);
-insert into sys.args values (10921, 917, 'arg_1', 'timestamptz', 7, 0, 1, 1);
-=======
-insert into sys.args values (10935, 917, 'res_0', 'bigint', 64, 0, 0, 0);
+insert into sys.args values (10935, 917, 'res_0', 'decimal', 18, 3, 0, 0);
 insert into sys.args values (10936, 917, 'arg_1', 'timestamptz', 7, 0, 1, 1);
->>>>>>> f07aae50
 insert into sys.functions values (918, 'year', 'year', 'mtime', 0, 1, false, false, false, 2000, true, false);
 insert into sys.args values (10937, 918, 'res_0', 'int', 32, 0, 0, 0);
 insert into sys.args values (10938, 918, 'arg_1', 'month_interval', 3, 0, 1, 1);
@@ -3463,13 +3438,8 @@
 insert into sys.args values (10947, 923, 'res_0', 'int', 32, 0, 0, 0);
 insert into sys.args values (10948, 923, 'arg_1', 'day_interval', 4, 0, 1, 1);
 insert into sys.functions values (924, 'epoch_ms', 'epoch_ms', 'mtime', 0, 1, false, false, false, 2000, true, false);
-<<<<<<< HEAD
-insert into sys.args values (10934, 924, 'res_0', 'decimal', 18, 3, 0, 0);
-insert into sys.args values (10935, 924, 'arg_1', 'day_interval', 4, 0, 1, 1);
-=======
-insert into sys.args values (10949, 924, 'res_0', 'bigint', 64, 0, 0, 0);
+insert into sys.args values (10949, 924, 'res_0', 'decimal', 18, 3, 0, 0);
 insert into sys.args values (10950, 924, 'arg_1', 'day_interval', 4, 0, 1, 1);
->>>>>>> f07aae50
 insert into sys.functions values (925, 'day', 'day', 'mtime', 0, 1, false, false, false, 2000, true, false);
 insert into sys.args values (10951, 925, 'res_0', 'bigint', 64, 0, 0, 0);
 insert into sys.args values (10952, 925, 'arg_1', 'sec_interval', 13, 0, 1, 1);
@@ -3483,13 +3453,8 @@
 insert into sys.args values (10957, 928, 'res_0', 'int', 32, 0, 0, 0);
 insert into sys.args values (10958, 928, 'arg_1', 'sec_interval', 13, 0, 1, 1);
 insert into sys.functions values (929, 'epoch_ms', 'epoch_ms', 'mtime', 0, 1, false, false, false, 2000, true, false);
-<<<<<<< HEAD
-insert into sys.args values (10944, 929, 'res_0', 'decimal', 18, 3, 0, 0);
-insert into sys.args values (10945, 929, 'arg_1', 'sec_interval', 13, 0, 1, 1);
-=======
-insert into sys.args values (10959, 929, 'res_0', 'bigint', 64, 0, 0, 0);
+insert into sys.args values (10959, 929, 'res_0', 'decimal', 18, 3, 0, 0);
 insert into sys.args values (10960, 929, 'arg_1', 'sec_interval', 13, 0, 1, 1);
->>>>>>> f07aae50
 insert into sys.functions values (930, 'next_value_for', 'next_value', 'sql', 0, 1, true, false, false, 2000, true, true);
 insert into sys.args values (10961, 930, 'res_0', 'bigint', 64, 0, 0, 0);
 insert into sys.args values (10962, 930, 'arg_1', 'clob', 0, 0, 1, 1);
