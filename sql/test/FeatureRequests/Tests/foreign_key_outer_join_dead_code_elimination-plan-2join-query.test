--- conflicted
+++ resolved
@@ -128,13 +128,8 @@
 ----
 project (
 | select (
-<<<<<<< HEAD
 | | table("sys"."fk") [ "fk"."id" NOT NULL UNIQUE HASHCOL , "fk"."%fk_fk1_fkey" JOINIDX "sys"."fk"."fk_fk1_fkey", "fk"."%fk_fk2_fkey" JOINIDX "sys"."fk"."fk_fk2_fkey" ]
-| ) [ ("fk"."%fk_fk1_fkey") ! * = (oid "NULL"), ("fk"."%fk_fk2_fkey") ! * = (oid "NULL") ]
-=======
-| | table("sys"."fk") [ "fk"."id" NOT NULL HASHCOL , "fk"."%fk_fk1_fkey" JOINIDX "sys"."fk"."fk_fk1_fkey", "fk"."%fk_fk2_fkey" JOINIDX "sys"."fk"."fk_fk2_fkey" ]
-| ) [ ("fk"."%fk_fk2_fkey") ! * = (oid(63) "NULL"), ("fk"."%fk_fk1_fkey") ! * = (oid(63) "NULL") ]
->>>>>>> 844d56a7
+| ) [ ("fk"."%fk_fk1_fkey") ! * = (oid(63) "NULL"), ("fk"."%fk_fk2_fkey") ! * = (oid(63) "NULL") ]
 ) [ "fk"."id" NOT NULL HASHCOL  ] [ "fk"."id" ASC NOT NULL HASHCOL  ]
 
 query T nosort
@@ -142,20 +137,12 @@
 ----
 project (
 | join (
-<<<<<<< HEAD
 | | semijoin (
 | | | table("sys"."fk") [ "fk"."id" NOT NULL UNIQUE HASHCOL , "fk"."%fk_fk1_fkey" JOINIDX "sys"."fk"."fk_fk1_fkey", "fk"."%fk_fk2_fkey" JOINIDX "sys"."fk"."fk_fk2_fkey" ],
 | | | table("sys"."pk2") [ "pk2"."%TID%" NOT NULL UNIQUE ]
 | | ) [ ("fk"."%fk_fk2_fkey") = ("pk2"."%TID%" NOT NULL UNIQUE) JOINIDX "sys"."fk"."fk_fk2_fkey" ],
 | | table("sys"."pk1") [ "pk1"."v1", "pk1"."%TID%" NOT NULL UNIQUE ]
 | ) [ ("fk"."%fk_fk1_fkey") = ("pk1"."%TID%" NOT NULL UNIQUE) JOINIDX "sys"."fk"."fk_fk1_fkey" ]
-=======
-| | select (
-| | | table("sys"."fk") [ "fk"."id" NOT NULL HASHCOL , "fk"."%fk_fk1_fkey" JOINIDX "sys"."fk"."fk_fk1_fkey", "fk"."%fk_fk2_fkey" JOINIDX "sys"."fk"."fk_fk2_fkey" ]
-| | ) [ ("fk"."%fk_fk2_fkey") ! * = (oid(63) "NULL") ],
-| | table("sys"."pk1") [ "pk1"."v1", "pk1"."%TID%" NOT NULL ]
-| ) [ ("fk"."%fk_fk1_fkey") = ("pk1"."%TID%" NOT NULL) JOINIDX "sys"."fk"."fk_fk1_fkey" ]
->>>>>>> 844d56a7
 ) [ "fk"."id" NOT NULL HASHCOL , "pk1"."v1" ] [ "fk"."id" ASC NOT NULL HASHCOL  ]
 
 query T nosort
@@ -164,17 +151,10 @@
 project (
 | join (
 | | select (
-<<<<<<< HEAD
 | | | table("sys"."fk") [ "fk"."id" NOT NULL UNIQUE HASHCOL , "fk"."%fk_fk1_fkey" JOINIDX "sys"."fk"."fk_fk1_fkey", "fk"."%fk_fk2_fkey" JOINIDX "sys"."fk"."fk_fk2_fkey" ]
-| | ) [ ("fk"."%fk_fk1_fkey") ! * = (oid "NULL") ],
+| | ) [ ("fk"."%fk_fk1_fkey") ! * = (oid(63) "NULL") ],
 | | table("sys"."pk2") [ "pk2"."v2", "pk2"."%TID%" NOT NULL UNIQUE ]
 | ) [ ("fk"."%fk_fk2_fkey") = ("pk2"."%TID%" NOT NULL UNIQUE) JOINIDX "sys"."fk"."fk_fk2_fkey" ]
-=======
-| | | table("sys"."fk") [ "fk"."id" NOT NULL HASHCOL , "fk"."%fk_fk1_fkey" JOINIDX "sys"."fk"."fk_fk1_fkey", "fk"."%fk_fk2_fkey" JOINIDX "sys"."fk"."fk_fk2_fkey" ]
-| | ) [ ("fk"."%fk_fk1_fkey") ! * = (oid(63) "NULL") ],
-| | table("sys"."pk2") [ "pk2"."v2", "pk2"."%TID%" NOT NULL ]
-| ) [ ("fk"."%fk_fk2_fkey") = ("pk2"."%TID%" NOT NULL) JOINIDX "sys"."fk"."fk_fk2_fkey" ]
->>>>>>> 844d56a7
 ) [ "fk"."id" NOT NULL HASHCOL , "pk2"."v2" ] [ "fk"."id" ASC NOT NULL HASHCOL  ]
 
 statement ok
