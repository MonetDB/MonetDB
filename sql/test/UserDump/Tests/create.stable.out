--- conflicted
+++ resolved
@@ -27,16 +27,12 @@
 START TRANSACTION;
 CREATE USER "test" WITH ENCRYPTED PASSWORD 'ee26b0dd4af7e749aa1a8ee3c10ae9923f618980772e473f8819a5d4940e0db27ac185f8a0e1d5f84f88bc887fd67b143732c304cc5fa9ad8e6f57f50028a8ff' NAME 'Test User' SCHEMA "sys";
 CREATE USER "voc" WITH ENCRYPTED PASSWORD 'ea45cf4e124b215a28631ec7ff0bf06e82fc26b2be7a066c9594855690fb5d42438be58d6523132384a1738cb4e5139caa1f970ebdfb422d65834d9a4ef61c0e' NAME 'VOC Explorer' SCHEMA "sys";
-<<<<<<< HEAD
 CREATE SCHEMA "rs" AUTHORIZATION "monetdb";
-=======
 CREATE SCHEMA "querylog" AUTHORIZATION "monetdb";
->>>>>>> c7dd2713
 CREATE SCHEMA "test" AUTHORIZATION "test";
 CREATE SCHEMA "voc" AUTHORIZATION "voc";
 ALTER USER "test" SET SCHEMA "test";
 ALTER USER "voc" SET SCHEMA "voc";
-<<<<<<< HEAD
 SET SCHEMA "rs";
 CREATE TABLE "rs"."files" (
 	"fileid"       INTEGER,
@@ -51,13 +47,11 @@
 	"length"  INTEGER,
 	"bps"     SMALLINT
 );
-=======
 SET SCHEMA "querylog";
 create view querylog.history as
 select qd.*, ql."start",ql."stop", ql.arguments, ql.tuples, ql.run, ql.ship, ql.cpu, ql.space, ql.io 
 from querylog.catalog() qd, querylog.calls() ql
 where qd.id = ql.id and qd.owner = user;
->>>>>>> c7dd2713
 SET SCHEMA "voc";
 CREATE TABLE "voc"."foo" (
 	"id" INTEGER       NOT NULL,
