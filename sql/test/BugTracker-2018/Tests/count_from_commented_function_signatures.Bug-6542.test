statement ok
CREATE VIEW sys.commented_function_signatures_6542 AS
SELECT f.id AS fid,
       s.name AS schema,
       f.name AS fname,
       f.type AS category,
       sf.function_id IS NOT NULL AS system,
       CASE RANK() OVER (PARTITION BY f.id ORDER BY p.number ASC) WHEN 1 THEN f.name ELSE NULL END AS name,
       CASE RANK() OVER (PARTITION BY f.id ORDER BY p.number DESC) WHEN 1 THEN c.remark ELSE NULL END AS remark,
       p.type, p.type_digits, p.type_scale,
       ROW_NUMBER() OVER (ORDER BY f.id, p.number) AS line
  FROM sys.functions f
  JOIN sys.comments c ON f.id = c.id
  JOIN sys.schemas s ON f.schema_id = s.id
  LEFT OUTER JOIN sys.systemfunctions sf ON f.id = sf.function_id
  LEFT OUTER JOIN sys.args p ON f.id = p.func_id AND p.inout = 1
 ORDER BY line

query ITTIITTTIII rowsort
select * from sys.commented_function_signatures_6542
----

query T nosort
plan select count (*) from sys.commented_function_signatures_6542
----
project (
| group by (
| | project (
| | | project (
| | | | project (
| | | | | project (
| | | | | | project (
| | | | | | | project (
| | | | | | | | project (
| | | | | | | | | left outer join (
| | | | | | | | | | left outer join (
| | | | | | | | | | | join (
| | | | | | | | | | | | semijoin (
| | | | | | | | | | | | | table("sys"."functions") [ "functions"."id" as "f"."id", "functions"."schema_id" as "f"."schema_id" ],
<<<<<<< HEAD
| | | | | | | | | | | | | table("sys"."comments") [ "comments"."id" NOT NULL UNIQUE HASHCOL  as "c"."id" ]
| | | | | | | | | | | | ) [ "f"."id" = "c"."id" NOT NULL HASHCOL  ],
=======
| | | | | | | | | | | | | table("sys"."comments") [ "comments"."id" NOT NULL HASHCOL  as "c"."id" ]
| | | | | | | | | | | | ) [ ("f"."id") = ("c"."id" NOT NULL HASHCOL ) ],
>>>>>>> 01d687cd
| | | | | | | | | | | | table("sys"."schemas") [ "schemas"."id" as "s"."id" ]
| | | | | | | | | | | ) [ ("f"."schema_id") = ("s"."id") ],
| | | | | | | | | | | select (
| | | | | | | | | | | | table("sys"."functions") [ "functions"."id", "functions"."system" ]
| | | | | | | | | | | ) [ ("functions"."system") = (boolean "true") ]
| | | | | | | | | | ) [ ("f"."id") = ("functions"."id") ],
| | | | | | | | | | select (
| | | | | | | | | | | table("sys"."args") [ "args"."func_id" as "p"."func_id", "args"."inout" as "p"."inout", "args"."number" as "p"."number" ]
| | | | | | | | | | ) [ ("p"."inout") = (tinyint "1") ]
| | | | | | | | | ) [ ("f"."id") = ("p"."func_id") ]
| | | | | | | | ) [ "f"."id", "p"."number" ] [ "f"."id" ASC, "p"."number" ASC ]
| | | | | | | ) [ "f"."id", "p"."number" ] [ "f"."id" ASC, "p"."number" NULLS LAST ]
| | | | | | ) [ "f"."id", "p"."number" ] [ "f"."id" ASC, "p"."number" ASC ]
| | | | | ) [ "f"."id", "sys"."row_number"("sys"."star"(), boolean "false", "sys"."diff"("sys"."diff"("f"."id"), "p"."number")) as "line" ]
| | | | ) [ "f"."id" as "fid", "line" ]
| | | ) [ "fid" ] [ "line" ASC ]
| | ) [ "fid" as "commented_function_signatures_6542"."fid" ]
| ) [  ] [ "sys"."count"() NOT NULL as "%3"."%3" ]
) [ "%3"."%3" NOT NULL ]

query I rowsort
select count (*) from sys.commented_function_signatures_6542
----
0

statement ok
DROP VIEW sys.commented_function_signatures_6542
<|MERGE_RESOLUTION|>--- conflicted
+++ resolved
@@ -37,13 +37,8 @@
 | | | | | | | | | | | join (
 | | | | | | | | | | | | semijoin (
 | | | | | | | | | | | | | table("sys"."functions") [ "functions"."id" as "f"."id", "functions"."schema_id" as "f"."schema_id" ],
-<<<<<<< HEAD
 | | | | | | | | | | | | | table("sys"."comments") [ "comments"."id" NOT NULL UNIQUE HASHCOL  as "c"."id" ]
-| | | | | | | | | | | | ) [ "f"."id" = "c"."id" NOT NULL HASHCOL  ],
-=======
-| | | | | | | | | | | | | table("sys"."comments") [ "comments"."id" NOT NULL HASHCOL  as "c"."id" ]
 | | | | | | | | | | | | ) [ ("f"."id") = ("c"."id" NOT NULL HASHCOL ) ],
->>>>>>> 01d687cd
 | | | | | | | | | | | | table("sys"."schemas") [ "schemas"."id" as "s"."id" ]
 | | | | | | | | | | | ) [ ("f"."schema_id") = ("s"."id") ],
 | | | | | | | | | | | select (
