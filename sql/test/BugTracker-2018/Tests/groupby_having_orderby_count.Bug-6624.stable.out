stdout of test 'groupby_having_orderby_count.Bug-6624` in directory 'sql/test/BugTracker-2018` itself:


# 18:32:54 >  
# 18:32:54 >  "mserver5" "--debug=10" "--set" "gdk_nr_threads=0" "--set" "mapi_open=true" "--set" "mapi_port=30905" "--set" "mapi_usock=/var/tmp/mtest-8372/.s.monetdb.30905" "--set" "monet_prompt=" "--forcemito" "--dbpath=/home/niels/scratch/rc-monetdb/Linux-x86_64/var/MonetDB/mTests_sql_test_BugTracker-2018" "--set" "embedded_c=true"
# 18:32:54 >  

# MonetDB 5 server v11.29.8
# This is an unreleased version
# Serving database 'mTests_sql_test_BugTracker-2018', using 8 threads
# Compiled for x86_64-unknown-linux-gnu/64bit with 128bit integers
# Found 15.386 GiB available main-memory.
# Copyright (c) 1993 - July 2008 CWI.
# Copyright (c) August 2008 - 2018 MonetDB B.V., all rights reserved
# Visit https://www.monetdb.org/ for further information
# Listening for connection requests on mapi:monetdb://xps13:30905/
# Listening for UNIX domain connection requests on mapi:monetdb:///var/tmp/mtest-8372/.s.monetdb.30905
# MonetDB/GIS module loaded
# MonetDB/SQL module loaded

Ready.

# 18:32:54 >  
# 18:32:54 >  "mclient" "-lsql" "-ftest" "-tnone" "-Eutf-8" "-i" "-e" "--host=/var/tmp/mtest-8372" "--port=30905"
# 18:32:54 >  

#CREATE TABLE cols_6624 as
# SELECT id, type FROM sys.columns WHERE table_id IN (SELECT id FROM sys.tables WHERE schema_id IN (SELECT id FROM sys.schemas WHERE name = 'tmp')) WITH DATA;
#SELECT type,COUNT(id) FROM cols_6624 GROUP BY type HAVING COUNT(id)>5 ORDER BY COUNT(id) DESC;
% sys.cols_6624,	sys.L3 # table_name
% type,	L3 # name
% varchar,	bigint # type
<<<<<<< HEAD
% 9,	3 # length
[ "int",	230	]
[ "varchar",	146	]
[ "clob",	68	]
[ "smallint",	55	]
[ "bigint",	53	]
[ "boolean",	27	]
[ "timestamp",	12	]
#SELECT type,COUNT(id) FROM sys.columns GROUP BY type HAVING COUNT(id)>10 ORDER BY 2 DESC;
% .columns,	.L16 # table_name
% type,	L16 # name
% varchar,	bigint # type
% 9,	3 # length
[ "int",	230	]
[ "varchar",	146	]
[ "clob",	68	]
[ "smallint",	55	]
[ "bigint",	53	]
[ "boolean",	27	]
[ "timestamp",	12	]
#SELECT type,COUNT(id) as cnt FROM sys.columns GROUP BY type HAVING COUNT(id)>10 ORDER BY cnt DESC;
% .columns,	.L17 # table_name
% type,	cnt # name
% varchar,	bigint # type
% 9,	3 # length
[ "int",	230	]
[ "varchar",	146	]
[ "clob",	68	]
[ "smallint",	55	]
[ "bigint",	53	]
[ "boolean",	27	]
[ "timestamp",	12	]
=======
% 8,	2 # length
[ "int",	19	]
[ "varchar",	14	]
[ "smallint",	6	]
#SELECT type,COUNT(id) FROM cols_6624 GROUP BY type HAVING COUNT(id)>5 ORDER BY 2 DESC;
% sys.cols_6624,	sys.L3 # table_name
% type,	L3 # name
% varchar,	bigint # type
% 8,	2 # length
[ "int",	19	]
[ "varchar",	14	]
[ "smallint",	6	]
#SELECT type,COUNT(id) as cnt FROM cols_6624 GROUP BY type HAVING COUNT(id)>5 ORDER BY cnt DESC;
% sys.cols_6624,	sys.L4 # table_name
% type,	cnt # name
% varchar,	bigint # type
% 8,	2 # length
[ "int",	19	]
[ "varchar",	14	]
[ "smallint",	6	]
#DROP TABLE cols_6624;
>>>>>>> af788d2d

# 18:32:54 >  
# 18:32:54 >  "Done."
# 18:32:54 >  
<|MERGE_RESOLUTION|>--- conflicted
+++ resolved
@@ -30,40 +30,6 @@
 % sys.cols_6624,	sys.L3 # table_name
 % type,	L3 # name
 % varchar,	bigint # type
-<<<<<<< HEAD
-% 9,	3 # length
-[ "int",	230	]
-[ "varchar",	146	]
-[ "clob",	68	]
-[ "smallint",	55	]
-[ "bigint",	53	]
-[ "boolean",	27	]
-[ "timestamp",	12	]
-#SELECT type,COUNT(id) FROM sys.columns GROUP BY type HAVING COUNT(id)>10 ORDER BY 2 DESC;
-% .columns,	.L16 # table_name
-% type,	L16 # name
-% varchar,	bigint # type
-% 9,	3 # length
-[ "int",	230	]
-[ "varchar",	146	]
-[ "clob",	68	]
-[ "smallint",	55	]
-[ "bigint",	53	]
-[ "boolean",	27	]
-[ "timestamp",	12	]
-#SELECT type,COUNT(id) as cnt FROM sys.columns GROUP BY type HAVING COUNT(id)>10 ORDER BY cnt DESC;
-% .columns,	.L17 # table_name
-% type,	cnt # name
-% varchar,	bigint # type
-% 9,	3 # length
-[ "int",	230	]
-[ "varchar",	146	]
-[ "clob",	68	]
-[ "smallint",	55	]
-[ "bigint",	53	]
-[ "boolean",	27	]
-[ "timestamp",	12	]
-=======
 % 8,	2 # length
 [ "int",	19	]
 [ "varchar",	14	]
@@ -85,7 +51,6 @@
 [ "varchar",	14	]
 [ "smallint",	6	]
 #DROP TABLE cols_6624;
->>>>>>> af788d2d
 
 # 18:32:54 >  
 # 18:32:54 >  "Done."
