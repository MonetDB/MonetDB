--- conflicted
+++ resolved
@@ -1,333 +1,6 @@
 Running database upgrade commands to update system tables.
 
 Running database upgrade commands:
-<<<<<<< HEAD
-alter table sys.db_user_info add column max_memory bigint;
-alter table sys.db_user_info add column max_workers int;
-alter table sys.db_user_info add column optimizer varchar(1024);
-alter table sys.db_user_info add column default_role int;
-alter table sys.db_user_info add column password varchar(256);
-update sys.db_user_info u set max_memory = 0, max_workers = 0, optimizer = 'default_pipe', default_role = (select id from sys.auths a where a.name = u.name);
--- and copying passwords
-
-Running database upgrade commands:
-drop view sys.dependency_schemas_on_users cascade;
-drop view sys.roles cascade;
-drop view sys.users cascade;
-drop function sys.db_users() cascade;
-CREATE VIEW sys.roles AS SELECT id, name, grantor FROM sys.auths a WHERE a.name NOT IN (SELECT u.name FROM sys.db_user_info u);
-GRANT SELECT ON sys.roles TO PUBLIC;
-CREATE VIEW sys.users AS SELECT name, fullname, default_schema, schema_path, max_memory, max_workers, optimizer, default_role FROM sys.db_user_info;
-GRANT SELECT ON sys.users TO PUBLIC;
-CREATE FUNCTION sys.db_users() RETURNS TABLE(name varchar(2048)) RETURN SELECT name FROM sys.db_user_info;
-CREATE VIEW sys.dependency_schemas_on_users AS
-SELECT s.id AS schema_id, s.name AS schema_name, u.name AS user_name, CAST(6 AS smallint) AS depend_type
- FROM sys.db_user_info AS u, sys.schemas AS s
- WHERE u.default_schema = s.id
- ORDER BY s.name, u.name;
-GRANT SELECT ON sys.dependency_schemas_on_users TO PUBLIC;
-update sys._tables set system = true where name in ('users', 'roles', 'dependency_schemas_on_users') AND schema_id = 2000;
-update sys.functions set system = true where system <> true and name in ('db_users') and schema_id = 2000 and type = 5;
-
-Running database upgrade commands:
-drop function sys.dump_database(boolean) cascade;
-drop procedure sys.dump_table_data() cascade;
-drop procedure sys.dump_table_data(string, string) cascade;
-drop view sys.dump_partition_tables cascade;
-drop view sys.describe_partition_tables cascade;
-drop view sys.dump_sequences cascade;
-drop view sys.dump_start_sequences cascade;
-drop view sys.dump_tables cascade;
-drop view sys.describe_tables cascade;
-drop view sys.dump_create_users cascade;
-drop view sys.dump_functions cascade;
-drop view sys.dump_triggers cascade;
-drop function sys.schema_guard cascade;
-drop function sys.replace_first(string, string, string, string) cascade;
-CREATE FUNCTION sys.schema_guard(sch STRING, nme STRING, stmt STRING) RETURNS STRING BEGIN
-RETURN
- SELECT 'SET SCHEMA ' || sys.dq(sch) || '; ' || stmt;
-END;
-CREATE VIEW sys.dump_functions AS
- SELECT f.o o, sys.schema_guard(f.sch, f.fun, f.def) stmt,
- f.sch schema_name,
- f.fun function_name
- FROM sys.describe_functions f;
-CREATE VIEW sys.dump_triggers AS
- SELECT sys.schema_guard(sch, tab, def) stmt,
- sch schema_name,
- tab table_name,
- tri trigger_name
- FROM sys.describe_triggers;
-CREATE VIEW sys.describe_partition_tables AS
- SELECT
- m_sch,
- m_tbl,
- p_sch,
- p_tbl,
- CASE
- WHEN p_raw_type IS NULL THEN 'READ ONLY'
- WHEN (p_raw_type = 'VALUES' AND pvalues IS NULL) OR (p_raw_type = 'RANGE' AND minimum IS NULL AND maximum IS NULL AND with_nulls) THEN 'FOR NULLS'
- ELSE p_raw_type
- END AS tpe,
- pvalues,
- minimum,
- maximum,
- with_nulls
- FROM
- (WITH
- tp("type", table_id) AS
- (SELECT ifthenelse((table_partitions."type" & 2) = 2, 'VALUES', 'RANGE'), table_partitions.table_id FROM sys.table_partitions),
- subq(m_tid, p_mid, "type", m_sch, m_tbl, p_sch, p_tbl) AS
- (SELECT m_t.id, p_m.id, m_t."type", m_s.name, m_t.name, p_s.name, p_m.name
- FROM sys.schemas m_s, sys._tables m_t, sys.dependencies d, sys.schemas p_s, sys._tables p_m
- WHERE m_t."type" IN (3, 6)
- AND m_t.schema_id = m_s.id
- AND m_s.name <> 'tmp'
- AND m_t.system = FALSE
- AND m_t.id = d.depend_id
- AND d.id = p_m.id
- AND p_m.schema_id = p_s.id
- ORDER BY m_t.id, p_m.id),
- vals(id,vals) as
- (SELECT vp.table_id, GROUP_CONCAT(vp.value, ',') FROM sys.value_partitions vp GROUP BY vp.table_id)
- SELECT
- subq.m_sch,
- subq.m_tbl,
- subq.p_sch,
- subq.p_tbl,
- tp."type" AS p_raw_type,
- CASE WHEN tp."type" = 'VALUES'
- THEN (SELECT vals.vals FROM vals WHERE vals.id = subq.p_mid)
- ELSE NULL
- END AS pvalues,
- CASE WHEN tp."type" = 'RANGE'
- THEN (SELECT minimum FROM sys.range_partitions rp WHERE rp.table_id = subq.p_mid)
- ELSE NULL
- END AS minimum,
- CASE WHEN tp."type" = 'RANGE'
- THEN (SELECT maximum FROM sys.range_partitions rp WHERE rp.table_id = subq.p_mid)
- ELSE NULL
- END AS maximum,
- CASE WHEN tp."type" = 'VALUES'
- THEN EXISTS(SELECT vp.value FROM sys.value_partitions vp WHERE vp.table_id = subq.p_mid AND vp.value IS NULL)
- ELSE (SELECT rp.with_nulls FROM sys.range_partitions rp WHERE rp.table_id = subq.p_mid)
- END AS with_nulls
- FROM
- subq LEFT OUTER JOIN tp
- ON subq.m_tid = tp.table_id) AS tmp_pi;
-GRANT SELECT ON sys.describe_partition_tables TO PUBLIC;
-CREATE VIEW sys.dump_partition_tables AS
-SELECT
- 'ALTER TABLE ' || sys.FQN(m_sch, m_tbl) || ' ADD TABLE ' || sys.FQN(p_sch, p_tbl) ||
- CASE
- WHEN tpe = 'VALUES' THEN ' AS PARTITION IN (' || pvalues || ')'
- WHEN tpe = 'RANGE' THEN ' AS PARTITION FROM ' || ifthenelse(minimum IS NOT NULL, sys.SQ(minimum), 'RANGE MINVALUE') || ' TO ' || ifthenelse(maximum IS NOT NULL, sys.SQ(maximum), 'RANGE MAXVALUE')
- WHEN tpe = 'FOR NULLS' THEN ' AS PARTITION FOR NULL VALUES'
- ELSE '' --'READ ONLY'
- END ||
- CASE WHEN tpe in ('VALUES', 'RANGE') AND with_nulls THEN ' WITH NULL VALUES' ELSE '' END ||
- ';' stmt,
- m_sch merge_schema_name,
- m_tbl merge_table_name,
- p_sch partition_schema_name,
- p_tbl partition_table_name
- FROM sys.describe_partition_tables;
-CREATE VIEW sys.dump_sequences AS
- SELECT
- 'CREATE SEQUENCE ' || sys.FQN(sch, seq) || ' AS BIGINT;' stmt,
- sch schema_name,
- seq seqname
- FROM sys.describe_sequences;
-CREATE VIEW sys.dump_start_sequences AS
- SELECT 'ALTER SEQUENCE ' || sys.FQN(sch, seq) ||
- CASE WHEN s = 0 THEN '' ELSE ' RESTART WITH ' || rs END ||
- CASE WHEN inc = 1 THEN '' ELSE ' INCREMENT BY ' || inc END ||
- CASE WHEN nomin THEN ' NO MINVALUE' WHEN rmi IS NULL THEN '' ELSE ' MINVALUE ' || rmi END ||
- CASE WHEN nomax THEN ' NO MAXVALUE' WHEN rma IS NULL THEN '' ELSE ' MAXVALUE ' || rma END ||
- CASE WHEN "cache" = 1 THEN '' ELSE ' CACHE ' || "cache" END ||
- CASE WHEN "cycle" THEN '' ELSE ' NO' END || ' CYCLE;' stmt,
- sch schema_name,
- seq sequence_name
- FROM sys.describe_sequences;
-CREATE PROCEDURE sys.dump_table_data(sch STRING, tbl STRING)
-BEGIN
- DECLARE tid INT;
- SET tid = (SELECT MIN(t.id) FROM sys.tables t, sys.schemas s WHERE t.name = tbl AND t.schema_id = s.id AND s.name = sch);
- IF tid IS NOT NULL THEN
- DECLARE k INT;
- DECLARE m INT;
- SET k = (SELECT MIN(c.id) FROM sys.columns c WHERE c.table_id = tid);
- SET m = (SELECT MAX(c.id) FROM sys.columns c WHERE c.table_id = tid);
- IF k IS NOT NULL AND m IS NOT NULL THEN
- DECLARE cname STRING;
- DECLARE ctype STRING;
- DECLARE _cnt INT;
- SET cname = (SELECT c.name FROM sys.columns c WHERE c.id = k);
- SET ctype = (SELECT c.type FROM sys.columns c WHERE c.id = k);
- SET _cnt = (SELECT count FROM sys.storage(sch, tbl, cname));
- IF _cnt > 0 THEN
- DECLARE COPY_INTO_STMT STRING;
- DECLARE SELECT_DATA_STMT STRING;
- SET COPY_INTO_STMT = 'COPY ' || _cnt || ' RECORDS INTO ' || sys.FQN(sch, tbl) || '(' || sys.DQ(cname);
- SET SELECT_DATA_STMT = 'SELECT (SELECT COUNT(*) FROM sys.dump_statements) + RANK() OVER(), ' || sys.prepare_esc(cname, ctype);
- WHILE (k < m) DO
- SET k = (SELECT MIN(c.id) FROM sys.columns c WHERE c.table_id = tid AND c.id > k);
- SET cname = (SELECT c.name FROM sys.columns c WHERE c.id = k);
- SET ctype = (SELECT c.type FROM sys.columns c WHERE c.id = k);
- SET COPY_INTO_STMT = (COPY_INTO_STMT || ', ' || sys.DQ(cname));
- SET SELECT_DATA_STMT = (SELECT_DATA_STMT || '|| ''|'' || ' || sys.prepare_esc(cname, ctype));
- END WHILE;
- SET COPY_INTO_STMT = (COPY_INTO_STMT || ') FROM STDIN USING DELIMITERS ''|'',E''\\n'',''"'';');
- SET SELECT_DATA_STMT = (SELECT_DATA_STMT || ' FROM ' || sys.FQN(sch, tbl));
- INSERT INTO sys.dump_statements VALUES ((SELECT COUNT(*) FROM sys.dump_statements) + 1, COPY_INTO_STMT);
- CALL sys.EVAL('INSERT INTO sys.dump_statements ' || SELECT_DATA_STMT || ';');
- END IF;
- END IF;
- END IF;
-END;
-CREATE PROCEDURE sys.dump_table_data()
-BEGIN
- DECLARE i INT;
- SET i = (SELECT MIN(t.id) FROM sys.tables t, sys.table_types ts WHERE t.type = ts.table_type_id AND ts.table_type_name = 'TABLE' AND NOT t.system);
- IF i IS NOT NULL THEN
- DECLARE M INT;
- SET M = (SELECT MAX(t.id) FROM sys.tables t, sys.table_types ts WHERE t.type = ts.table_type_id AND ts.table_type_name = 'TABLE' AND NOT t.system);
- DECLARE sch STRING;
- DECLARE tbl STRING;
- WHILE i IS NOT NULL AND i <= M DO
- SET sch = (SELECT s.name FROM sys.tables t, sys.schemas s WHERE s.id = t.schema_id AND t.id = i);
- SET tbl = (SELECT t.name FROM sys.tables t, sys.schemas s WHERE s.id = t.schema_id AND t.id = i);
- CALL sys.dump_table_data(sch, tbl);
- SET i = (SELECT MIN(t.id) FROM sys.tables t, sys.table_types ts WHERE t.type = ts.table_type_id AND ts.table_type_name = 'TABLE' AND NOT t.system AND t.id > i);
- END WHILE;
- END IF;
-END;
-CREATE VIEW sys.dump_create_users AS
- SELECT
- 'CREATE USER ' || sys.dq(ui.name) || ' WITH ENCRYPTED PASSWORD ' ||
- sys.sq(sys.password_hash(ui.name)) ||
- ' NAME ' || sys.sq(ui.fullname) || ' SCHEMA sys' || ifthenelse(ui.schema_path = '"sys"', '', ' SCHEMA PATH ' || sys.sq(ui.schema_path)) || ';' stmt,
- ui.name user_name
- FROM sys.db_user_info ui, sys.schemas s
- WHERE ui.default_schema = s.id
- AND ui.name <> 'monetdb'
- AND ui.name <> '.snapshot';
-CREATE VIEW sys.describe_tables AS
- SELECT
- t.id o,
- s.name sch,
- t.name tab,
- ts.table_type_name typ,
- (SELECT
- ' (' ||
- GROUP_CONCAT(
- sys.DQ(c.name) || ' ' ||
- sys.describe_type(c.type, c.type_digits, c.type_scale) ||
- ifthenelse(c."null" = 'false', ' NOT NULL', '')
- , ', ') || ')'
- FROM sys._columns c
- WHERE c.table_id = t.id) col,
- CASE ts.table_type_name
- WHEN 'REMOTE TABLE' THEN
- sys.get_remote_table_expressions(s.name, t.name)
- WHEN 'MERGE TABLE' THEN
- sys.get_merge_table_partition_expressions(t.id)
- WHEN 'VIEW' THEN
- sys.schema_guard(s.name, t.name, t.query)
- ELSE
- ''
- END opt
- FROM sys.schemas s, sys.table_types ts, sys.tables t
- WHERE ts.table_type_name IN ('TABLE', 'VIEW', 'MERGE TABLE', 'REMOTE TABLE', 'REPLICA TABLE', 'UNLOGGED TABLE')
- AND t.system = FALSE
- AND s.id = t.schema_id
- AND ts.table_type_id = t.type
- AND s.name <> 'tmp';
-GRANT SELECT ON sys.describe_tables TO PUBLIC;
-CREATE VIEW sys.dump_tables AS
- SELECT
- t.o o,
- CASE
- WHEN t.typ <> 'VIEW' THEN
- 'CREATE ' || t.typ || ' ' || sys.FQN(t.sch, t.tab) || t.col || t.opt || ';'
- ELSE
- t.opt
- END stmt,
- t.sch schema_name,
- t.tab table_name
- FROM sys.describe_tables t;
-CREATE FUNCTION sys.dump_database(describe BOOLEAN) RETURNS TABLE(o int, stmt STRING)
-BEGIN
- SET SCHEMA sys;
- TRUNCATE sys.dump_statements;
- INSERT INTO sys.dump_statements VALUES (1, 'START TRANSACTION;');
- INSERT INTO sys.dump_statements VALUES (2, 'SET SCHEMA "sys";');
- INSERT INTO sys.dump_statements SELECT (SELECT COUNT(*) FROM sys.dump_statements) + RANK() OVER(), stmt FROM sys.dump_create_roles;
- INSERT INTO sys.dump_statements SELECT (SELECT COUNT(*) FROM sys.dump_statements) + RANK() OVER(), stmt FROM sys.dump_create_users;
- INSERT INTO sys.dump_statements SELECT (SELECT COUNT(*) FROM sys.dump_statements) + RANK() OVER(), stmt FROM sys.dump_create_schemas;
- INSERT INTO sys.dump_statements SELECT (SELECT COUNT(*) FROM sys.dump_statements) + RANK() OVER(), stmt FROM sys.dump_user_defined_types;
- INSERT INTO sys.dump_statements SELECT (SELECT COUNT(*) FROM sys.dump_statements) + RANK() OVER(), stmt FROM sys.dump_add_schemas_to_users;
- INSERT INTO sys.dump_statements SELECT (SELECT COUNT(*) FROM sys.dump_statements) + RANK() OVER(), stmt FROM sys.dump_grant_user_privileges;
- INSERT INTO sys.dump_statements SELECT (SELECT COUNT(*) FROM sys.dump_statements) + RANK() OVER(), stmt FROM sys.dump_sequences;
- --functions and table-likes can be interdependent. They should be inserted in the order of their catalogue id.
- INSERT INTO sys.dump_statements SELECT (SELECT COUNT(*) FROM sys.dump_statements) + RANK() OVER(ORDER BY stmts.o), stmts.s
- FROM (
- SELECT f.o, f.stmt FROM sys.dump_functions f
- UNION ALL
- SELECT t.o, t.stmt FROM sys.dump_tables t
- ) AS stmts(o, s);
- -- dump table data before adding constraints and fixing sequences
- IF NOT DESCRIBE THEN
- CALL sys.dump_table_data();
- END IF;
- INSERT INTO sys.dump_statements SELECT (SELECT COUNT(*) FROM sys.dump_statements) + RANK() OVER(), stmt FROM sys.dump_start_sequences;
- INSERT INTO sys.dump_statements SELECT (SELECT COUNT(*) FROM sys.dump_statements) + RANK() OVER(), stmt FROM sys.dump_column_defaults;
- INSERT INTO sys.dump_statements SELECT (SELECT COUNT(*) FROM sys.dump_statements) + RANK() OVER(), stmt FROM sys.dump_table_constraint_type;
- INSERT INTO sys.dump_statements SELECT (SELECT COUNT(*) FROM sys.dump_statements) + RANK() OVER(), stmt FROM sys.dump_indices;
- INSERT INTO sys.dump_statements SELECT (SELECT COUNT(*) FROM sys.dump_statements) + RANK() OVER(), stmt FROM sys.dump_foreign_keys;
- INSERT INTO sys.dump_statements SELECT (SELECT COUNT(*) FROM sys.dump_statements) + RANK() OVER(), stmt FROM sys.dump_partition_tables;
- INSERT INTO sys.dump_statements SELECT (SELECT COUNT(*) FROM sys.dump_statements) + RANK() OVER(), stmt FROM sys.dump_triggers;
- INSERT INTO sys.dump_statements SELECT (SELECT COUNT(*) FROM sys.dump_statements) + RANK() OVER(), stmt FROM sys.dump_comments;
- INSERT INTO sys.dump_statements SELECT (SELECT COUNT(*) FROM sys.dump_statements) + RANK() OVER(), stmt FROM sys.dump_table_grants;
- INSERT INTO sys.dump_statements SELECT (SELECT COUNT(*) FROM sys.dump_statements) + RANK() OVER(), stmt FROM sys.dump_column_grants;
- INSERT INTO sys.dump_statements SELECT (SELECT COUNT(*) FROM sys.dump_statements) + RANK() OVER(), stmt FROM sys.dump_function_grants;
- --TODO Improve performance of dump_table_data.
- --TODO loaders ,procedures, window and filter sys.functions.
- --TODO look into order dependent group_concat
- INSERT INTO sys.dump_statements VALUES ((SELECT COUNT(*) FROM sys.dump_statements) + 1, 'COMMIT;');
- RETURN sys.dump_statements;
-END;
-update sys._tables set system = true where name in ('describe_partition_tables', 'dump_partition_tables', 'dump_sequences', 'dump_start_sequences', 'describe_tables', 'dump_tables', 'dump_create_users', 'dump_functions', 'dump_triggers') AND schema_id = 2000;
-update sys.functions set system = true where system <> true and name in ('dump_table_data') and schema_id = 2000 and type = 2;
-update sys.functions set system = true where system <> true and name in ('dump_database') and schema_id = 2000 and type = 5;
-update sys.functions set system = true where system <> true and name in ('schema_guard') and schema_id = 2000 and type = 1;
-CREATE function sys.url_extract_host(url string, no_www bool) RETURNS STRING
-EXTERNAL NAME url."extractURLHost";
-GRANT EXECUTE ON FUNCTION url_extract_host(string, bool) TO PUBLIC;
-update sys.functions set system = true where system <> true and name = 'url_extract_host' and schema_id = 2000 and type = 1;
-
-Running database upgrade commands:
-ALTER TABLE sys.keywords SET READ WRITE;
-DELETE FROM sys.keywords WHERE keyword IN ('LOCKED');
-
-Running database upgrade commands:
-ALTER TABLE sys.keywords SET READ ONLY;
-
-Running database upgrade commands:
-ALTER TABLE sys.table_types SET READ WRITE;
-INSERT INTO sys.table_types VALUES (7, 'UNLOGGED TABLE');
-
-Running database upgrade commands:
-ALTER TABLE sys.table_types SET READ ONLY;
-
-Running database upgrade commands:
-grant execute on function sys.tracelog to public;
-grant select on sys.tracelog to public;
-
-Running database upgrade commands:
-=======
->>>>>>> 645aa1c8
 drop procedure if exists wlc.master() cascade;
 drop procedure if exists wlc.master(string) cascade;
 drop procedure if exists wlc.stop() cascade;
